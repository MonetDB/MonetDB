/*
 * This Source Code Form is subject to the terms of the Mozilla Public
 * License, v. 2.0.  If a copy of the MPL was not distributed with this
 * file, You can obtain one at http://mozilla.org/MPL/2.0/.
 *
 * Copyright 1997 - July 2008 CWI, August 2008 - 2020 MonetDB B.V.
 */

#include "monetdb_config.h"
#include "rel_optimizer.h"
#include "rel_rel.h"
#include "rel_exp.h"
#include "rel_prop.h"
#include "rel_dump.h"
#include "rel_planner.h"
#include "rel_propagate.h"
#include "rel_rewriter.h"
#include "sql_mvc.h"
#ifdef HAVE_HGE
#include "mal.h"		/* for have_hge */
#endif
#include "gdk_time.h"

typedef struct global_props {
	int cnt[ddl_maxops];
} global_props;

static sql_subfunc *find_func(mvc *sql, char *name, list *exps);

/* The important task of the relational optimizer is to optimize the
   join order.

   The current implementation chooses the join order based on
   select counts, ie if one of the join sides has been reduced using
   a select this join is choosen over one without such selections.
 */

/* currently we only find simple column expressions */
void *
name_find_column( sql_rel *rel, const char *rname, const char *name, int pnr, sql_rel **bt )
{
	sql_exp *alias = NULL;
	sql_column *c = NULL;

	switch (rel->op) {
	case op_basetable: {
		node *cn;
		sql_table *t = rel->l;

		if (rel->exps) {
			sql_exp *e;

			if (rname)
				e = exps_bind_column2(rel->exps, rname, name);
			else
				e = exps_bind_column(rel->exps, name, NULL, 0);
			if (!e || e->type != e_column)
				return NULL;
			if (e->l)
				rname = e->l;
			name = e->r;
		}
		if (name && !t)
			return rel->r;
		if (rname && strcmp(t->base.name, rname) != 0)
			return NULL;
		for (cn = t->columns.set->h; cn; cn = cn->next) {
			sql_column *c = cn->data;
			if (strcmp(c->base.name, name) == 0) {
				*bt = rel;
				if (pnr < 0 || (c->t->p &&
				    list_position(c->t->p->members.set, c->t) == pnr))
					return c;
			}
		}
		if (t->idxs.set)
		for (cn = t->idxs.set->h; cn; cn = cn->next) {
			sql_idx *i = cn->data;
			if (strcmp(i->base.name, name+1 /* skip % */) == 0) {
				*bt = rel;
				if (pnr < 0 || (i->t->p &&
				    list_position(i->t->p->members.set, i->t) == pnr)) {
					sql_kc *c = i->columns->h->data;
					return c->c;
				}
			}
		}
		break;
	}
	case op_table:
		/* table func */
		return NULL;
	case op_ddl:
		if (is_updateble(rel))
			return name_find_column( rel->l, rname, name, pnr, bt);
		return NULL;
	case op_join:
	case op_left:
	case op_right:
	case op_full:
		/* first right (possible subquery) */
		c = name_find_column( rel->r, rname, name, pnr, bt);
		/* fall through */
	case op_semi:
	case op_anti:
		if (!c)
			c = name_find_column( rel->l, rname, name, pnr, bt);
		return c;
	case op_select:
	case op_topn:
	case op_sample:
		return name_find_column( rel->l, rname, name, pnr, bt);
	case op_union:
	case op_inter:
	case op_except:

		if (pnr >= 0 || pnr == -2) {
			/* first right (possible subquery) */
			c = name_find_column( rel->r, rname, name, pnr, bt);
			if (!c)
				c = name_find_column( rel->l, rname, name, pnr, bt);
			return c;
		}
		return NULL;

	case op_project:
	case op_groupby:
		if (!rel->exps)
			break;
		if (rname)
			alias = exps_bind_column2(rel->exps, rname, name);
		else
			alias = exps_bind_column(rel->exps, name, NULL, 1);
		if (is_groupby(rel->op) && alias && alias->type == e_column && rel->r) {
			if (alias->l)
				alias = exps_bind_column2(rel->r, alias->l, alias->r);
			else
				alias = exps_bind_column(rel->r, alias->r, NULL, 1);
		}
		if (is_groupby(rel->op) && !alias && rel->l) {
			/* Group by column not found as alias in projection
			 * list, fall back to check plain input columns */
			return name_find_column( rel->l, rname, name, pnr, bt);
		}
		break;
	case op_insert:
	case op_update:
	case op_delete:
	case op_truncate:
		break;
	}
	if (alias) { /* we found an expression with the correct name, but
			we need sql_columns */
		if (rel->l && alias->type == e_column) /* real alias */
			return name_find_column(rel->l, alias->l, alias->r, pnr, bt);
	}
	return NULL;
}

static sql_column *
exp_find_column( sql_rel *rel, sql_exp *exp, int pnr )
{
	if (exp->type == e_column) {
		sql_rel *bt = NULL;
		return name_find_column(rel, exp->l, exp->r, pnr, &bt);
	}
	return NULL;
}

static sql_column *
exp_find_column_( sql_rel *rel, sql_exp *exp, int pnr, sql_rel **bt )
{
	if (exp->type == e_column)
		return name_find_column(rel, exp->l, exp->r, pnr, bt);
	return NULL;
}

/* find column for the select/join expression */
static sql_column *
sjexp_col(sql_exp *e, sql_rel *r)
{
	sql_column *res = NULL;

	if (e->type == e_cmp && !is_complex_exp(e->flag)) {
		res = exp_find_column(r, e->l, -2);
		if (!res)
			res = exp_find_column(r, e->r, -2);
	}
	return res;
}

static sql_exp *
list_find_exp( list *exps, sql_exp *e)
{
	sql_exp *ne = NULL;

	if (e->type != e_column)
		return NULL;
	if (( e->l && (ne=exps_bind_column2(exps, e->l, e->r)) != NULL) ||
	   ((!e->l && (ne=exps_bind_column(exps, e->r, NULL, 1)) != NULL)))
		return ne;
	return NULL;
}

static int
kc_column_cmp(sql_kc *kc, sql_column *c)
{
	/* return on equality */
	return !(c == kc->c);
}

static void psm_exps_properties(mvc *sql, global_props *gp, list *exps);
static void rel_properties(mvc *sql, global_props *gp, sql_rel *rel);

static void
psm_exp_properties(mvc *sql, global_props *gp, sql_exp *e)
{
	/* only functions need fix up */
	switch(e->type) {
	case e_atom:
	case e_column:
		break;
	case e_convert:
		psm_exp_properties(sql, gp, e->l);
		break;
	case e_aggr:
	case e_func:
		psm_exps_properties(sql, gp, e->l);
		assert(!e->r);
		break;
	case e_cmp:
		if (e->flag == cmp_or || e->flag == cmp_filter) {
			psm_exps_properties(sql, gp, e->l);
			psm_exps_properties(sql, gp, e->r);
		} else if (e->flag == cmp_in || e->flag == cmp_notin) {
			psm_exp_properties(sql, gp, e->l);
			psm_exps_properties(sql, gp, e->r);
		} else {
			psm_exp_properties(sql, gp, e->l);
			psm_exp_properties(sql, gp, e->r);
			if (e->f)
				psm_exp_properties(sql, gp, e->f);
		}
		break;
	case e_psm:
		if (e->flag & PSM_SET || e->flag & PSM_RETURN || e->flag & PSM_EXCEPTION) {
			psm_exp_properties(sql, gp, e->l);
		} else if (e->flag & PSM_WHILE || e->flag & PSM_IF) {
			psm_exp_properties(sql, gp, e->l);
			psm_exps_properties(sql, gp, e->r);
			if (e->flag == PSM_IF && e->f)
				psm_exps_properties(sql, gp, e->f);
		} else if (e->flag & PSM_REL && e->l) {
			rel_properties(sql, gp, e->l);
		}
		break;
	}
}

static void
psm_exps_properties(mvc *sql, global_props *gp, list *exps)
{
	node *n;

	if (!exps)
		return;
	for (n = exps->h; n; n = n->next)
		psm_exp_properties(sql, gp, n->data);
}

static void
rel_properties(mvc *sql, global_props *gp, sql_rel *rel)
{
	if (!rel)
		return;

	gp->cnt[(int)rel->op]++;
	switch (rel->op) {
	case op_basetable:
		break;
	case op_table:
		if (rel->l && rel->flag != TRIGGER_WRAPPER)
			rel_properties(sql, gp, rel->l);
		break;
	case op_join:
	case op_left:
	case op_right:
	case op_full:

	case op_semi:
	case op_anti:

	case op_union:
	case op_inter:
	case op_except:

	case op_insert:
	case op_update:
	case op_delete:
		if (rel->l)
			rel_properties(sql, gp, rel->l);
		if (rel->r)
			rel_properties(sql, gp, rel->r);
		break;
	case op_project:
	case op_select:
	case op_groupby:
	case op_topn:
	case op_sample:
	case op_truncate:
		if (rel->l)
			rel_properties(sql, gp, rel->l);
		break;
	case op_ddl:
		if (rel->flag == ddl_psm && rel->exps)
			psm_exps_properties(sql, gp, rel->exps);
		if (rel->flag == ddl_output || rel->flag == ddl_create_seq || rel->flag == ddl_alter_seq || rel->flag == ddl_alter_table || rel->flag == ddl_create_table || rel->flag == ddl_create_view) {
			if (rel->l)
				rel_properties(sql, gp, rel->l);
		} else if (rel->flag == ddl_list || rel->flag == ddl_exception) {
			if (rel->l)
				rel_properties(sql, gp, rel->l);
			if (rel->r)
				rel_properties(sql, gp, rel->r);
		}
		break;
	}

	switch (rel->op) {
	case op_basetable:
	case op_table:
		if (!find_prop(rel->p, PROP_COUNT))
			rel->p = prop_create(sql->sa, PROP_COUNT, rel->p);
		break;
	case op_join:
	case op_left:
	case op_right:
	case op_full:

	case op_semi:
	case op_anti:

	case op_union:
	case op_inter:
	case op_except:
		break;

	case op_project:
	case op_groupby:
	case op_topn:
	case op_sample:
	case op_select:
		break;

	case op_insert:
	case op_update:
	case op_delete:
	case op_truncate:
	case op_ddl:
		break;
	}
}

static sql_rel * rel_join_order(visitor *v, sql_rel *rel) ;

static void
get_relations(visitor *v, sql_rel *rel, list *rels)
{
	if (!rel_is_ref(rel) && rel->op == op_join && rel->exps == NULL) {
		sql_rel *l = rel->l;
		sql_rel *r = rel->r;

		get_relations(v, l, rels);
		get_relations(v, r, rels);
		rel->l = NULL;
		rel->r = NULL;
		rel_destroy(rel);
	} else {
		rel = rel_join_order(v, rel);
		append(rels, rel);
	}
}

static void
get_inner_relations(mvc *sql, sql_rel *rel, list *rels)
{
	if (!rel_is_ref(rel) && is_join(rel->op)) {
		sql_rel *l = rel->l;
		sql_rel *r = rel->r;

		get_inner_relations(sql, l, rels);
		get_inner_relations(sql, r, rels);
	} else {
		append(rels, rel);
	}
}

static int
exp_count(int *cnt, sql_exp *e)
{
	int flag;
	if (!e)
		return 0;
	if (find_prop(e->p, PROP_JOINIDX))
		*cnt += 100;
	if (find_prop(e->p, PROP_HASHCOL))
		*cnt += 100;
	if (find_prop(e->p, PROP_HASHIDX))
		*cnt += 100;
	switch(e->type) {
	case e_cmp:
		if (!is_complex_exp(e->flag)) {
			exp_count(cnt, e->l);
			exp_count(cnt, e->r);
			if (e->f)
				exp_count(cnt, e->f);
		}
 		flag = e->flag & (~CMP_BETWEEN);
		switch (flag) {
		case cmp_equal:
			*cnt += 90;
			return 90;
		case cmp_notequal:
			*cnt += 7;
			return 7;
		case cmp_gt:
		case cmp_gte:
		case cmp_lt:
		case cmp_lte:
			*cnt += 6;
			if (e->f){ /* range */
				*cnt += 6;
				return 12;
			}
			return 6;
		case cmp_filter:
			if (exps_card(e->r) > CARD_AGGR) {
				/* filters for joins are special */
				*cnt += 1000;
				return 1000;
			}
			*cnt += 2;
			return 2;
		case cmp_in:
		case cmp_notin: {
			list *l = e->r;
			int c = 9 - 10*list_length(l);
			*cnt += c;
			return c;
		}
		case cmp_or: /* prefer or over functions */
			*cnt += 3;
			return 3;
		case mark_in:
		case mark_notin:
			*cnt += 0;
			return 0;
		default:
			return 0;
		}
	case e_column:
		*cnt += 20;
		return 20;
	case e_atom:
		*cnt += 10;
		return 10;
	case e_func:
		/* functions are more expensive, depending on the number of columns involved. */
		if (e->card == CARD_ATOM)
			return 0;
		*cnt -= 5*list_length(e->l);
		return 5*list_length(e->l);
	case e_convert:
		/* functions are more expensive, depending on the number of columns involved. */
		if (e->card == CARD_ATOM)
			return 0;
		/* fall through */
	default:
		*cnt -= 5;
		return -5;
	}
}

static int
exp_keyvalue(sql_exp *e)
{
	int cnt = 0;
	exp_count(&cnt, e);
	return cnt;
}

static sql_exp *
joinexp_col(sql_exp *e, sql_rel *r)
{
	if (e->type == e_cmp) {
		if (rel_has_exp(r, e->l) >= 0)
			return e->l;
		return e->r;
	}
	assert(0);
	return NULL;
}

static sql_column *
table_colexp(sql_exp *e, sql_rel *r)
{
	sql_table *t = r->l;

	if (e->type == e_column) {
		const char *name = exp_name(e);
		node *cn;

		if (r->exps) { /* use alias */
			for (cn = r->exps->h; cn; cn = cn->next) {
				sql_exp *ce = cn->data;
				if (strcmp(exp_name(ce), name) == 0) {
					name = ce->r;
					break;
				}
			}
		}
		for (cn = t->columns.set->h; cn; cn = cn->next) {
			sql_column *c = cn->data;
			if (strcmp(c->base.name, name) == 0)
				return c;
		}
	}
	return NULL;
}

int
exp_joins_rels(sql_exp *e, list *rels)
{
	sql_rel *l = NULL, *r = NULL;

	assert (e->type == e_cmp);

	if (e->flag == cmp_or) {
		l = NULL;
	} else if (e->flag == cmp_filter) {
		list *ll = e->l;
		list *lr = e->r;

		l = find_rel(rels, ll->h->data);
		r = find_rel(rels, lr->h->data);
	} else if (e->flag == cmp_in || e->flag == cmp_notin) {
		list *lr = e->r;

		l = find_rel(rels, e->l);
		if (lr && lr->h)
			r = find_rel(rels, lr->h->data);
	} else {
		l = find_rel(rels, e->l);
		r = find_rel(rels, e->r);
	}

	if (l && r)
		return 0;
	return -1;
}

static list *
matching_joins(sql_allocator *sa, list *rels, list *exps, sql_exp *je)
{
	sql_rel *l, *r;

	assert (je->type == e_cmp);

	l = find_rel(rels, je->l);
	r = find_rel(rels, je->r);
	if (l && r) {
		list *res;
		list *n_rels = sa_list(sa);

		append(n_rels, l);
		append(n_rels, r);
		res = list_select(exps, n_rels, (fcmp) &exp_joins_rels, (fdup)NULL);
		return res;
	}
	return sa_list(sa);
}

static int
sql_column_kc_cmp(sql_column *c, sql_kc *kc)
{
	/* return on equality */
	return (c->colnr - kc->c->colnr);
}

static sql_idx *
find_fk_index(sql_table *l, list *lcols, sql_table *r, list *rcols)
{
	if (l->idxs.set) {
		node *in;
		for (in = l->idxs.set->h; in; in = in->next){
			sql_idx *li = in->data;
			if (li->type == join_idx) {
				sql_key *rk = &((sql_fkey*)li->key)->rkey->k;
				fcmp cmp = (fcmp)&sql_column_kc_cmp;

				if (rk->t == r &&
					list_match(lcols, li->columns, cmp) == 0 &&
					list_match(rcols, rk->columns, cmp) == 0) {
					return li;
				}
			}
		}
	}
	return NULL;
}

static sql_rel *
find_basetable( sql_rel *r)
{
	if (!r)
		return NULL;
	switch(r->op) {
	case op_basetable:
		if (!r->l)
			return NULL;
		return r;
	case op_project:
	case op_select:
		return find_basetable(r->l);
	default:
		return NULL;
	}
}

static int
exps_count(list *exps)
{
	node *n;
	int cnt = 0;

	if (!exps)
		return 0;
	for (n = exps->h; n; n=n->next)
		exp_count(&cnt, n->data);
	return cnt;
}

static list *
order_join_expressions(mvc *sql, list *dje, list *rels)
{
	list *res = sa_list(sql->sa);
	node *n = NULL;
	int i, *keys, cnt = list_length(dje);
	void **data;
	int debug = mvc_debug_on(sql, 16);

	if (cnt == 0)
		return res;

	keys = GDKmalloc(cnt*sizeof(int));
	data = GDKmalloc(cnt*sizeof(void *));
	if (keys == NULL || data == NULL) {
		GDKfree(keys);
		GDKfree(data);
		return NULL;
	}

	for (n = dje->h, i = 0; n; n = n->next, i++) {
		sql_exp *e = n->data;

		keys[i] = exp_keyvalue(e);
		/* add some weight for the selections */
		if (e->type == e_cmp && !is_complex_exp(e->flag)) {
			sql_rel *l = find_rel(rels, e->l);
			sql_rel *r = find_rel(rels, e->r);

			if (l && is_select(l->op) && l->exps)
				keys[i] += list_length(l->exps)*10 + exps_count(l->exps)*debug;
			if (r && is_select(r->op) && r->exps)
				keys[i] += list_length(r->exps)*10 + exps_count(r->exps)*debug;
		}
		data[i] = n->data;
	}
	/* sort descending */
	GDKqsort(keys, data, NULL, cnt, sizeof(int), sizeof(void *), TYPE_int, true, true);
	for(i=0; i<cnt; i++) {
		list_append(res, data[i]);
	}
	GDKfree(keys);
	GDKfree(data);
	return res;
}

static int
find_join_rels(list **L, list **R, list *exps, list *rels)
{
	node *n;

	*L = sa_list(exps->sa);
	*R = sa_list(exps->sa);
	if (!exps || list_length(exps) <= 1)
		return -1;
	for(n = exps->h; n; n = n->next) {
		sql_exp *e = n->data;
		sql_rel *l = NULL, *r = NULL;

		if (!is_complex_exp(e->flag)){
			l = find_rel(rels, e->l);
			r = find_rel(rels, e->r);
		}
		if (l<r) {
			list_append(*L, l);
			list_append(*R, r);
		} else {
			list_append(*L, r);
			list_append(*R, l);
		}
	}
	return 0;
}

static list *
distinct_join_exps(list *aje, list *lrels, list *rrels)
{
	node *n, *m, *o, *p;
	int len = 0, i, j;
	char *used = SA_NEW_ARRAY(aje->sa, char, len = list_length(aje));
	list *res = sa_list(aje->sa);

	memset(used, 0, len);
	assert(len == list_length(lrels));
	for(n = lrels->h, m = rrels->h, j = 0; n && m;
	    n = n->next, m = m->next, j++) {
		if (n->data && m->data)
		for(o = n->next, p = m->next, i = j+1; o && p;
		    o = o->next, p = p->next, i++) {
			if (o->data == n->data && p->data == m->data)
				used[i] = 1;
		}
	}
	for (i = 0, n = aje->h; i < len; n = n->next, i++) {
		if (!used[i])
			list_append(res, n->data);
	}
	return res;
}

static list *
find_fk( mvc *sql, list *rels, list *exps)
{
	node *djn;
	list *sdje, *aje, *dje;
	list *lrels, *rrels;

	/* first find the distinct join expressions */
	aje = list_select(exps, rels, (fcmp) &exp_is_join, (fdup)NULL);
	/* add left/right relation */
	if (find_join_rels(&lrels, &rrels, aje, rels) < 0)
		dje = aje;
	else
		dje = distinct_join_exps(aje, lrels, rrels);
	for(djn=dje->h; djn; djn = djn->next) {
		/* equal join expressions */
		sql_idx *idx = NULL;
		sql_exp *je = djn->data, *le = je->l, *re = je->r;

		if (is_complex_exp(je->flag))
			break;
		if (!find_prop(je->p, PROP_JOINIDX)) {
			int swapped = 0;
			list *aaje = matching_joins(sql->sa, rels, aje, je);
			list *eje = list_select(aaje, (void*)1, (fcmp) &exp_is_eqjoin, (fdup)NULL);
			sql_rel *lr = find_rel(rels, le), *olr = lr;
			sql_rel *rr = find_rel(rels, re), *orr = rr;
			sql_rel *bt = NULL;
			char *iname;

			sql_table *l, *r;
			list *lexps = list_map(eje, lr, (fmap) &joinexp_col);
			list *rexps = list_map(eje, rr, (fmap) &joinexp_col);
			list *lcols, *rcols;

			lr = find_basetable(lr);
			rr = find_basetable(rr);
			if (!lr || !rr)
				continue;
			l = lr->l;
			r = rr->l;
			lcols = list_map(lexps, lr, (fmap) &table_colexp);
			rcols = list_map(rexps, rr, (fmap) &table_colexp);
			lcols->destroy = NULL;
			rcols->destroy = NULL;
			if (list_length(lcols) != list_length(rcols))
				continue;

			idx = find_fk_index(l, lcols, r, rcols);
			if (!idx) {
				idx = find_fk_index(r, rcols, l, lcols);
				swapped = 1;
			}

			if (idx && (iname = sa_strconcat( sql->sa, "%", idx->base.name)) != NULL &&
				   ((!swapped && name_find_column(olr, NULL, iname, -2, &bt) == NULL) ||
			            ( swapped && name_find_column(orr, NULL, iname, -2, &bt) == NULL)))
				idx = NULL;

			if (idx) {
				prop *p;
				node *n;
				sql_exp *t = NULL, *i = NULL;

				if (list_length(lcols) > 1 || !mvc_debug_on(sql, 512)) {

					/* Add join between idx and TID */
					if (swapped) {
						sql_exp *s = je->l, *l = je->r;

						t = rel_find_column(sql->sa, olr, s->l, TID);
						i = rel_find_column(sql->sa, orr, l->l, iname);
						if (!t || !i)
							continue;
						je = exp_compare(sql->sa, i, t, cmp_equal);
					} else {
						sql_exp *s = je->r, *l = je->l;

						t = rel_find_column(sql->sa, orr, s->l, TID);
						i = rel_find_column(sql->sa, olr, l->l, iname);
						if (!t || !i)
							continue;
						je = exp_compare(sql->sa, i, t, cmp_equal);
					}

					/* Remove all join expressions */
					for (n = eje->h; n; n = n->next)
						list_remove_data(exps, n->data);
					append(exps, je);
					djn->data = je;
				} else if (swapped) { /* else keep je for single column expressions */
					je = exp_compare(sql->sa, je->r, je->l, cmp_equal);
					/* Remove all join expressions */
					for (n = eje->h; n; n = n->next)
						list_remove_data(exps, n->data);
					append(exps, je);
					djn->data = je;
				}
				je->p = p = prop_create(sql->sa, PROP_JOINIDX, je->p);
				p->value = idx;
			}
		}
	}

	/* sort expressions on weighted number of reducing operators */
	sdje = order_join_expressions(sql, dje, rels);
	return sdje;
}

static sql_rel *
order_joins(visitor *v, list *rels, list *exps)
{
	sql_rel *top = NULL, *l = NULL, *r = NULL;
	sql_exp *cje;
	node *djn;
	list *sdje, *n_rels = sa_list(v->sql->sa);
	int fnd = 0;

	/* find foreign keys and reorder the expressions on reducing quality */
	sdje = find_fk(v->sql, rels, exps);

	if (list_length(rels) > 2 && mvc_debug_on(v->sql, 256)) {
		for(djn = sdje->h; djn; djn = djn->next ) {
			sql_exp *e = djn->data;
			list_remove_data(exps, e);
		}
		top =  rel_planner(v->sql, rels, sdje, exps);
		return top;
	}

	/* open problem, some expressions use more than 2 relations */
	/* For example a.x = b.y * c.z; */
	if (list_length(rels) >= 2 && sdje->h) {
		/* get the first expression */
		cje = sdje->h->data;

		/* find the involved relations */

		/* complex expressions may touch multiple base tables
		 * Should be pushed up to extra selection.
		 * */
		if (cje->type != e_cmp || is_complex_exp(cje->flag) || !find_prop(cje->p, PROP_HASHCOL) /*||
		   (cje->type == e_cmp && cje->f == NULL)*/) {
			l = find_one_rel(rels, cje->l);
			r = find_one_rel(rels, cje->r);
		}

		if (l && r && l != r) {
			list_remove_data(sdje, cje);
			list_remove_data(exps, cje);
		}
	}
	if (l && r && l != r) {
		list_remove_data(rels, l);
		list_remove_data(rels, r);
		list_append(n_rels, l);
		list_append(n_rels, r);

		/* Create a relation between l and r. Since the calling
	   	   functions rewrote the join tree, into a list of expressions
	   	   and a list of (simple) relations, there are no outer joins
	   	   involved, we can simply do a crossproduct here.
	 	 */
		top = rel_crossproduct(v->sql->sa, l, r, op_join);
		rel_join_add_exp(v->sql->sa, top, cje);

		/* all other join expressions on these 2 relations */
		while((djn = list_find(exps, n_rels, (fcmp)&exp_joins_rels)) != NULL) {
			sql_exp *e = djn->data;

			rel_join_add_exp(v->sql->sa, top, e);
			list_remove_data(exps, e);
		}
		/* Remove other joins on the current 'n_rels' set in the distinct list too */
		while((djn = list_find(sdje, n_rels, (fcmp)&exp_joins_rels)) != NULL)
			list_remove_data(sdje, djn->data);
		fnd = 1;
	}
	/* build join tree using the ordered list */
	while(list_length(exps) && fnd) {
		fnd = 0;
		/* find the first expression which could be added */
		for(djn = sdje->h; djn && !fnd && rels->h; djn = (!fnd)?djn->next:NULL) {
			node *ln, *rn, *en;

			cje = djn->data;
			ln = list_find(n_rels, cje->l, (fcmp)&rel_has_exp);
			rn = list_find(n_rels, cje->r, (fcmp)&rel_has_exp);

			if (ln || rn) {
				/* remove the expression from the lists */
				list_remove_data(sdje, cje);
				list_remove_data(exps, cje);
			}
			if (ln && rn) {
				assert(0);
				/* create a selection on the current */
				l = ln->data;
				r = rn->data;
				rel_join_add_exp(v->sql->sa, top, cje);
				fnd = 1;
			} else if (ln || rn) {
				if (ln) {
					l = ln->data;
					r = find_rel(rels, cje->r);
				} else {
					l = rn->data;
					r = find_rel(rels, cje->l);
				}
				if (!r) {
					fnd = 1; /* not really, but this bails out */
					continue;
				}
				list_remove_data(rels, r);
				append(n_rels, r);

				/* create a join using the current expression */
				top = rel_crossproduct(v->sql->sa, top, r, op_join);
				rel_join_add_exp(v->sql->sa, top, cje);

				/* all join expressions on these tables */
				while((en = list_find(exps, n_rels, (fcmp)&exp_joins_rels)) != NULL) {
					sql_exp *e = en->data;
					rel_join_add_exp(v->sql->sa, top, e);
					list_remove_data(exps, e);
				}
				/* Remove other joins on the current 'n_rels'
				   set in the distinct list too */
				while((en = list_find(sdje, n_rels, (fcmp)&exp_joins_rels)) != NULL)
					list_remove_data(sdje, en->data);
				fnd = 1;
			}
		}
	}
	if (list_length(rels)) { /* more relations */
		node *n;
		for(n=rels->h; n; n = n->next) {
			if (top)
				top = rel_crossproduct(v->sql->sa, top, n->data, op_join);
			else
				top = n->data;
		}
	}
	if (list_length(exps)) { /* more expressions (add selects) */
		node *n;
		top = rel_select(v->sql->sa, top, NULL);
		for(n=exps->h; n; n = n->next) {
			sql_exp *e = n->data;

			/* find the involved relations */

			/* complex expressions may touch multiple base tables
		 	 * Should be push up to extra selection. */
			/*
			l = find_one_rel(rels, e->l);
			r = find_one_rel(rels, e->r);

			if (l && r)
			*/
			if (exp_is_join_exp(e) == 0) {
				sql_rel *nr = NULL;
				if (e->flag == cmp_equal)
					nr = rel_push_join(v->sql, top->l, e->l, e->r, NULL, e, 0);
				if (!nr)
					rel_join_add_exp(v->sql->sa, top->l, e);
			} else
				rel_select_add_exp(v->sql->sa, top, e);
		}
	}
	return top;
}

static int
rel_neg_in_size(sql_rel *r)
{
	if (is_union(r->op) && r->nrcols == 0)
		return -1 + rel_neg_in_size(r->l);
	if (is_project(r->op) && r->nrcols == 0)
		return -1;
	return 0;
}

static list *
push_in_join_down(mvc *sql, list *rels, list *exps)
{
	node *n;
	int restart = 1;
	list *nrels;

	/* we should sort these first, ie small in's before large one's */
	nrels = list_sort(rels, (fkeyvalue)&rel_neg_in_size, (fdup)&rel_dup);

	/* we need to cleanup, the new refs ! */
	rels->destroy = (fdestroy)rel_destroy;
	list_destroy(rels);
	rels = nrels;

	/* one of the rels should be a op_union with nrcols == 0 */
	while (restart) {
		for (n = rels->h; n; n = n->next) {
			sql_rel *r = n->data;

			restart = 0;
			if (is_project(r->op) && r->nrcols == 0) {
				/* next step find expression on this relation */
				node *m;
				sql_rel *l = NULL;
				sql_exp *je = NULL;

				for(m = exps->h; !je && m; m = m->next) {
					sql_exp *e = m->data;

					if (e->type == e_cmp && e->flag == cmp_equal) {
						/* in values are on
							the right of the join */
						if (rel_has_exp(r, e->r) >= 0)
							je = e;
					}
				}
				/* with this expression find other relation */
				if (je && (l = find_rel(rels, je->l)) != NULL) {
					sql_rel *nr = rel_crossproduct(sql->sa, l, r, op_join);

					rel_join_add_exp(sql->sa, nr, je);
					list_append(rels, nr);
					list_remove_data(rels, l);
					list_remove_data(rels, r);
					list_remove_data(exps, je);
					restart = 1;
					break;
				}

			}
		}
	}
	return rels;
}

static list *
push_up_join_exps( mvc *sql, sql_rel *rel)
{
	if (rel_is_ref(rel))
		return NULL;

	switch(rel->op) {
	case op_join: {
		sql_rel *rl = rel->l;
		sql_rel *rr = rel->r;
		list *l, *r;

		if (rel_is_ref(rl) && rel_is_ref(rr)) {
			l = rel->exps;
			rel->exps = NULL;
			return l;
		}
		l = push_up_join_exps(sql, rl);
		r = push_up_join_exps(sql, rr);
		if (l && r) {
			l = list_merge(l, r, (fdup)NULL);
			r = NULL;
		}
		if (rel->exps) {
			if (l && !r)
				r = l;
			l = list_merge(rel->exps, r, (fdup)NULL);
		}
		rel->exps = NULL;
		return l;
	}
	default:
		return NULL;
	}
}

static sql_rel *
reorder_join(visitor *v, sql_rel *rel)
{
	list *exps;
	list *rels;

	if (rel->op == op_join && !rel_is_ref(rel))
		rel->exps = push_up_join_exps(v->sql, rel);

	exps = rel->exps;
	if (!exps) /* crosstable, ie order not important */
		return rel;
	rel->exps = NULL; /* should be all crosstables by now */
 	rels = sa_list(v->sql->sa);
	if (is_outerjoin(rel->op) || is_single(rel)) {
		sql_rel *l, *r;
		int cnt = 0;
		/* try to use an join index also for outer joins */
 		get_inner_relations(v->sql, rel, rels);
		cnt = list_length(exps);
		rel->exps = find_fk(v->sql, rels, exps);
		if (list_length(rel->exps) != cnt)
			rel->exps = order_join_expressions(v->sql, exps, rels);
		l = rel->l;
		r = rel->r;
		if (is_join(l->op))
			rel->l = reorder_join(v, rel->l);
		if (is_join(r->op))
			rel->r = reorder_join(v, rel->r);
	} else {
 		get_relations(v, rel, rels);
		if (list_length(rels) > 1) {
			rels = push_in_join_down(v->sql, rels, exps);
			rel = order_joins(v, rels, exps);
		} else {
			rel->exps = exps;
			exps = NULL;
		}
	}
	return rel;
}

static sql_rel *
rel_join_order(visitor *v, sql_rel *rel)
{
	visitor ev = { .sql = v->sql };

	if (!rel)
		return rel;

	switch (rel->op) {
	case op_basetable:
	case op_table:
		break;
	case op_join:
	case op_left:
	case op_right:
	case op_full:
		break;

	case op_semi:
	case op_anti:

	case op_union:
	case op_inter:
	case op_except:
		rel->l = rel_join_order(v, rel->l);
		rel->r = rel_join_order(v, rel->r);
		break;
	case op_project:
	case op_select:
	case op_groupby:
	case op_topn:
	case op_sample:
		rel->l = rel_join_order(v, rel->l);
		break;
	case op_ddl:
		if (rel->flag == ddl_output || rel->flag == ddl_create_seq || rel->flag == ddl_alter_seq || rel->flag == ddl_alter_table || rel->flag == ddl_create_table || rel->flag == ddl_create_view) {
			rel->l = rel_join_order(v, rel->l);
		} else if (rel->flag == ddl_list || rel->flag == ddl_exception) {
			rel->l = rel_join_order(v, rel->l);
			rel->r = rel_join_order(v, rel->r);
		}
		break;
	case op_insert:
	case op_update:
	case op_delete:
		rel->r = rel_join_order(v, rel->r);
		break;
	case op_truncate:
		break;
	}
	if (is_join(rel->op) && rel->exps && !rel_is_ref(rel)) {
		rel = rel_visitor_bottomup(&ev, rel, &rel_remove_empty_select);
		if (rel && !rel_is_ref(rel))
			rel = reorder_join(v, rel);
	} else if (is_join(rel->op)) {
		rel->l = rel_join_order(v, rel->l);
		rel->r = rel_join_order(v, rel->r);
	}
	return rel;
}

/* exp_rename */
static sql_exp * exp_rename(mvc *sql, sql_exp *e, sql_rel *f, sql_rel *t);

static list *
exps_rename(mvc *sql, list *l, sql_rel *f, sql_rel *t)
{
	node *n;
	list *nl = new_exp_list(sql->sa);

	for(n=l->h; n; n=n->next) {
		sql_exp *arg = n->data;

		arg = exp_rename(sql, arg, f, t);
		if (!arg)
			return NULL;
		append(nl, arg);
	}
	return nl;
}

/* exp_rename */
static sql_exp *
exp_rename(mvc *sql, sql_exp *e, sql_rel *f, sql_rel *t)
{
	sql_exp *ne = NULL, *l, *r, *r2;

	switch(e->type) {
	case e_column:
		if (e->l) {
			ne = exps_bind_column2(f->exps, e->l, e->r);
			/* if relation name matches expressions relation name, find column based on column name alone */
		} else {
			ne = exps_bind_column(f->exps, e->r, NULL, 1);
		}
		if (!ne)
			return e;
		e = NULL;
		if (exp_name(ne) && ne->r && ne->l)
			e = rel_bind_column2(sql, t, ne->l, ne->r, 0);
		if (!e && ne->r)
			e = rel_bind_column(sql, t, ne->r, 0, 1);
		sql->session->status = 0;
		sql->errstr[0] = 0;
		if (!e && exp_is_atom(ne))
			return ne;
		return exp_ref(sql ,e);
	case e_cmp:
		if (e->flag == cmp_or || e->flag == cmp_filter) {
			list *l = exps_rename(sql, e->l, f, t);
			list *r = exps_rename(sql, e->r, f, t);
			if (l && r) {
				if (e->flag == cmp_filter)
					ne = exp_filter(sql->sa, l, r, e->f, is_anti(e));
				else
					ne = exp_or(sql->sa, l, r, is_anti(e));
			}
		} else if (e->flag == cmp_in || e->flag == cmp_notin) {
			sql_exp *l = exp_rename(sql, e->l, f, t);
			list *r = exps_rename(sql, e->r, f, t);
			if (l && r)
				ne = exp_in(sql->sa, l, r, e->flag);
		} else {
			l = exp_rename(sql, e->l, f, t);
			r = exp_rename(sql, e->r, f, t);
			if (e->f) {
				r2 = exp_rename(sql, e->f, f, t);
				if (l && r && r2)
					ne = exp_compare2(sql->sa, l, r, r2, e->flag);
			} else if (l && r) {
				ne = exp_compare(sql->sa, l, r, e->flag);
			}
		}
		break;
	case e_convert:
		l = exp_rename(sql, e->l, f, t);
		if (l)
			ne = exp_convert(sql->sa, l, exp_fromtype(e), exp_totype(e));
		break;
	case e_aggr:
	case e_func: {
		list *l = e->l, *nl = NULL;

		if (!l) {
			return e;
		} else {
			nl = exps_rename(sql, l, f, t);
			if (!nl)
				return NULL;
		}
		if (e->type == e_func)
			ne = exp_op(sql->sa, nl, e->f);
		else
			ne = exp_aggr(sql->sa, nl, e->f, need_distinct(e), need_no_nil(e), e->card, has_nil(e));
		break;
	}
	case e_atom:
	case e_psm:
		return e;
	}
	if (!ne)
		return NULL;
	return exp_propagate(sql->sa, ne, e);
}

static int
can_push_func(sql_exp *e, sql_rel *rel, int *must)
{
	switch(e->type) {
	case e_cmp: {
		int mustl = 0, mustr = 0, mustf = 0;
		sql_exp *l = e->l, *r = e->r, *f = e->f;

		if (e->flag == cmp_or || e->flag == cmp_in || e->flag == cmp_notin || e->flag == cmp_filter)
			return 0;
		return ((l->type == e_column || can_push_func(l, rel, &mustl)) && (*must = mustl)) ||
				(!f && (r->type == e_column || can_push_func(r, rel, &mustr)) && (*must = mustr)) ||
			(f &&
				(r->type == e_column || can_push_func(r, rel, &mustr)) &&
			(f->type == e_column || can_push_func(f, rel, &mustf)) && (*must = (mustr || mustf)));
	}
	case e_convert:
		return can_push_func(e->l, rel, must);
	case e_aggr:
	case e_func: {
		list *l = e->l;
		int res = 1, lmust = 0;

		if (exp_unsafe(e, 0))
			return 0;
		if (l) for (node *n = l->h; n && res; n = n->next)
			res &= can_push_func(n->data, rel, &lmust);
		if (res && !lmust)
			return 1;
		(*must) |= lmust;
		return res;
	}
	case e_column:
		if (rel && !rel_find_exp(rel, e))
			return 0;
		(*must) = 1;
		/* fall through */
	default:
		return 1;
	}
}

static int
exps_can_push_func(list *exps, sql_rel *rel)
{
	for(node *n = exps->h; n; n = n->next) {
		sql_exp *e = n->data;
		int must = 0, mustl = 0, mustr = 0;

		if (is_joinop(rel->op) && ((can_push_func(e, rel->l, &mustl) && mustl) || (can_push_func(e, rel->r, &mustr) && mustr)))
			return 1;
		else if (is_select(rel->op) && can_push_func(e, rel->l, &must) && must)
			return 1;
	}
	return 0;
}

static int
exp_needs_push_down(sql_exp *e)
{
	switch(e->type) {
	case e_cmp:
		if (e->flag == cmp_or || e->flag == cmp_in || e->flag == cmp_notin || e->flag == cmp_filter)
			return 0;
		return exp_needs_push_down(e->l) || exp_needs_push_down(e->r) || (e->f && exp_needs_push_down(e->f));
	case e_convert:
		return exp_needs_push_down(e->l);
	case e_aggr:
	case e_func:
		return 1;
	case e_column:
	case e_atom:
	default:
		return 0;
	}
}

static int
exps_need_push_down( list *exps )
{
	for(node *n = exps->h; n; n = n->next)
		if (exp_needs_push_down(n->data))
			return 1;
	return 0;
}

static sql_exp *exp_push_single_func_down(visitor *v, sql_rel *rel, sql_rel *l, sql_rel *r, sql_exp *e);

static list *
exps_push_single_func_down(visitor *v, sql_rel *rel, sql_rel *l, sql_rel *r, list *exps)
{
	if (THRhighwater())
		return sql_error(v->sql, 10, SQLSTATE(42000) "Query too complex: running out of stack space");

	for (node *n = exps->h; n; n = n->next)
		if ((n->data = exp_push_single_func_down(v, rel, l, r, n->data)) == NULL)
			return NULL;
	return exps;
}

static sql_exp *
exp_push_single_func_down(visitor *v, sql_rel *rel, sql_rel *l, sql_rel *r, sql_exp *e)
{
	if (THRhighwater())
		return sql_error(v->sql, 10, SQLSTATE(42000) "Query too complex: running out of stack space");

	switch(e->type) {
	case e_cmp: {
		if (e->flag == cmp_or || e->flag == cmp_filter) {
			if ((e->l = exps_push_single_func_down(v, rel, l, r, e->l)) == NULL)
				return NULL;
			if ((e->r = exps_push_single_func_down(v, rel, l, r, e->r)) == NULL)
				return NULL;
		} else if (e->flag == cmp_in || e->flag == cmp_notin) {
			if ((e->l = exp_push_single_func_down(v, rel, l, r, e->l)) == NULL)
				return NULL;
			if ((e->r = exps_push_single_func_down(v, rel, l, r, e->r)) == NULL)
				return NULL;
		} else {
			if ((e->l = exp_push_single_func_down(v, rel, l, r, e->l)) == NULL)
				return NULL;
			if ((e->r = exp_push_single_func_down(v, rel, l, r, e->r)) == NULL)
				return NULL;
			if (e->f && (e->f = exp_push_single_func_down(v, rel, l, r, e->f)) == NULL)
				return NULL;
		}
	} break;
	case e_convert:
		if ((e->l = exp_push_single_func_down(v, rel, l, r, e->l)) == NULL)
			return NULL;
		break;
	case e_aggr:
	case e_func: {
		int must = 0, mustl = 0, mustr = 0;

		if (exp_unsafe(e, 0))
			return e;
		if ((is_joinop(rel->op) && ((can_push_func(e, l, &mustl) && mustl) || (can_push_func(e, r, &mustr) && mustr))) ||
			(is_select(rel->op) && can_push_func(e, l, &must) && must)) {
			exp_label(v->sql->sa, e, ++v->sql->label);
			if (mustr)
				append(r->exps, e);
			else
				append(l->exps, e);
			e = exp_ref(v->sql, e);
			v->changes++;
		}
	} break;
	case e_atom:
	case e_column:
	case e_psm:
		break;
	}
	return e;
}

static sql_rel *
rel_push_func_down(visitor *v, sql_rel *rel)
{
	if ((is_select(rel->op) || is_joinop(rel->op)) && rel->l && rel->exps && !(rel_is_ref(rel))) {
		list *exps = rel->exps;

		if (is_select(rel->op) &&  list_length(rel->exps) <= 1)  /* only push down when thats useful */
			return rel;
		if (exps_can_push_func(exps, rel) && exps_need_push_down(exps)) {
			sql_rel *nrel;
			sql_rel *l = rel->l, *ol = l;
			sql_rel *r = rel->r, *or = r;

			/* we need a full projection, group by's and unions cannot be extended
 			 * with more expressions */
			if (rel_is_ref(l))
				return rel;
			if (l->op != op_project) {
				if (is_subquery(l))
					return rel;
				rel->l = l = rel_project(v->sql->sa, l, rel_projections(v->sql, l, NULL, 1, 1));
			}
			if (is_joinop(rel->op) && rel_is_ref(r))
				return rel;
			if (is_joinop(rel->op) && r->op != op_project) {
				if (is_subquery(r))
					return rel;
				rel->r = r = rel_project(v->sql->sa, r, rel_projections(v->sql, r, NULL, 1, 1));
			}
 			nrel = rel_project(v->sql->sa, rel, rel_projections(v->sql, rel, NULL, 1, 1));
			if (!(exps = exps_push_single_func_down(v, rel, l, r, exps)))
				return NULL;
			if (v->changes) {
				rel = nrel;
			} else {
				if (l != ol)
					rel->l = ol;
				if (is_joinop(rel->op) && r != or)
					rel->r = or;
			}
		}
	}
	if (rel->op == op_project && rel->l && rel->exps) {
		sql_rel *pl = rel->l;

		if (is_joinop(pl->op) && exps_can_push_func(rel->exps, rel)) {
			node *n;
			sql_rel *l = pl->l, *r = pl->r;
			list *nexps;

			if (l->op != op_project) {
				if (is_subquery(l))
					return rel;
				pl->l = l = rel_project(v->sql->sa, l, rel_projections(v->sql, l, NULL, 1, 1));
			}
			if (is_joinop(rel->op) && r->op != op_project) {
				if (is_subquery(r))
					return rel;
				pl->r = r = rel_project(v->sql->sa, r, rel_projections(v->sql, r, NULL, 1, 1));
			}
			nexps = new_exp_list(v->sql->sa);
			for ( n = rel->exps->h; n; n = n->next) {
				sql_exp *e = n->data;
				int mustl = 0, mustr = 0;

				if ((can_push_func(e, l, &mustl) && mustl) ||
				    (can_push_func(e, r, &mustr) && mustr)) {
					if (mustl)
						append(l->exps, e);
					else
						append(r->exps, e);
				} else
					append(nexps, e);
			}
			rel->exps = nexps;
			v->changes++;
		}
	}
	return rel;
}

/*
 * Push Count inside crossjoin down, and multiply the results
 *
 *     project (                                project(
 *          group by (                               crossproduct (
 *		crossproduct(                             project (
 *		     L,			 =>                    group by (
 *		     R                                              L
 *		) [ ] [ count NOT NULL ]                       ) [ ] [ count NOT NULL ]
 *          )                                             ),
 *     ) [ NOT NULL ]                                     project (
 *                                                              group by (
 *                                                                  R
 *                                                              ) [ ] [ count NOT NULL ]
 *                                                        )
 *                                                   ) [ sql_mul(.., .. NOT NULL) ]
 *                                              )
 */
static sql_rel *
rel_push_count_down(visitor *v, sql_rel *rel)
{
	sql_rel *r;

	if (!is_groupby(rel->op))
		return rel;

	r = rel->l;

	if (is_groupby(rel->op) && !rel_is_ref(rel) &&
		r && !r->exps && r->op == op_join && !(rel_is_ref(r)) &&
		/* currently only single count aggregation is handled, no other projects or aggregation */
		list_length(rel->exps) == 1 && exp_aggr_is_count(rel->exps->h->data)) {
		sql_exp *nce, *oce;
		sql_rel *gbl, *gbr;		/* Group By */
		sql_rel *cp;			/* Cross Product */
		sql_subfunc *mult;
		list *args;
		const char *rname = NULL, *name = NULL;
		sql_rel *srel;

		oce = rel->exps->h->data;
		if (oce->l) /* we only handle COUNT(*) */
			return rel;
		rname = exp_relname(oce);
		name  = exp_name(oce);

		args = new_exp_list(v->sql->sa);
		srel = r->l;
		{
			sql_subfunc *cf = sql_bind_func(v->sql->sa, v->sql->session->schema, "count", sql_bind_localtype("void"), NULL, F_AGGR);
			sql_exp *cnt, *e = exp_aggr(v->sql->sa, NULL, cf, need_distinct(oce), need_no_nil(oce), oce->card, 0);

			exp_label(v->sql->sa, e, ++v->sql->label);
			cnt = exp_ref(v->sql, e);
			gbl = rel_groupby(v->sql, rel_dup(srel), NULL);
			set_processed(gbl);
			rel_groupby_add_aggr(v->sql, gbl, e);
			append(args, cnt);
		}

		srel = r->r;
		{
			sql_subfunc *cf = sql_bind_func(v->sql->sa, v->sql->session->schema, "count", sql_bind_localtype("void"), NULL, F_AGGR);
			sql_exp *cnt, *e = exp_aggr(v->sql->sa, NULL, cf, need_distinct(oce), need_no_nil(oce), oce->card, 0);

			exp_label(v->sql->sa, e, ++v->sql->label);
			cnt = exp_ref(v->sql, e);
			gbr = rel_groupby(v->sql, rel_dup(srel), NULL);
			set_processed(gbr);
			rel_groupby_add_aggr(v->sql, gbr, e);
			append(args, cnt);
		}

		mult = find_func(v->sql, "sql_mul", args);
		cp = rel_crossproduct(v->sql->sa, gbl, gbr, op_join);

		nce = exp_op(v->sql->sa, args, mult);
		exp_setname(v->sql->sa, nce, rname, name );

		rel_destroy(rel);
		rel = rel_project(v->sql->sa, cp, append(new_exp_list(v->sql->sa), nce));
		set_processed(rel);

		v->changes++;
	}

	return rel;
}


static sql_rel *
rel_simplify_project_fk_join(mvc *sql, sql_rel *r, list *pexps, int *changes)
{
	sql_rel *rl = r->l;
	sql_rel *rr = r->r;
	sql_exp *je;
	node *n;
	int fk_left = 1;

	/* check for foreign key join */
	if (!r->exps || list_length(r->exps) != 1)
		return r;
	je = r->exps->h->data;
	if (je && !find_prop(je->p, PROP_JOINIDX))
		return r;
	/* je->l == foreign expression, je->r == primary expression */
	if (rel_find_exp(r->l, je->l)) {
		fk_left = 1;
	} else if (rel_find_exp(r->r, je->l)) {
		fk_left = 0;
	} else { /* not found */
		return r;
	}

	(void)sql;
#if 0
	if (fk_left && is_join(rl->op) && !rel_is_ref(rl)) {
		rl = rel_simplify_project_fk_join(sql, rl, pexps, changes);
		r->l = rl;
	}
	if (!fk_left && is_join(rr->op) && !rel_is_ref(rr)) {
		rr = rel_simplify_project_fk_join(sql, rr, pexps, changes);
		r->r = rr;
	}
#endif
	/* primary side must be a full table */
	if ((fk_left && (!is_left(r->op) && !is_full(r->op)) && !is_basetable(rr->op)) ||
	    (!fk_left && (!is_right(r->op) && !is_full(r->op)) && !is_basetable(rl->op)))
		return r;

	/* projection columns from the foreign side */
	for (n = pexps->h; n; n = n->next) {
		sql_exp *pe = n->data;

		if (pe && is_atom(pe->type))
			continue;
		if (pe && !is_alias(pe->type))
			return r;
		/* check for columns from the pk side, then keep the join with the pk */
		if ((fk_left && rel_find_exp(r->r, pe)) ||
		    (!fk_left && rel_find_exp(r->l, pe)))
			return r;
	}

	(*changes)++;
	/* rewrite, ie remove pkey side */
	if (fk_left)
		return r->l;
	return r->r;
}

static sql_rel *
rel_simplify_count_fk_join(mvc *sql, sql_rel *r, list *gexps, int *changes)
{
	sql_rel *rl = r->l;
	sql_rel *rr = r->r;
	sql_exp *oce, *je;
	int fk_left = 1;

	/* check for foreign key join */
	if (!r->exps || list_length(r->exps) != 1)
		return r;
	je = r->exps->h->data;
	if (je && !find_prop(je->p, PROP_JOINIDX))
		return r;
	/* je->l == foreign expression, je->r == primary expression */
	if (rel_find_exp(r->l, je->l)) {
		fk_left = 1;
	} else if (rel_find_exp(r->r, je->l)) {
		fk_left = 0;
	} else { /* not found */
		return r;
	}

	oce = gexps->h->data;
	if (oce->l) /* we only handle COUNT(*) */
		return r;

	if (fk_left && is_join(rl->op) && !rel_is_ref(rl)) {
		rl = rel_simplify_count_fk_join(sql, rl, gexps, changes);
		r->l = rl;
	}
	if (!fk_left && is_join(rr->op) && !rel_is_ref(rr)) {
		rr = rel_simplify_count_fk_join(sql, rr, gexps, changes);
		r->r = rr;
	}
	/* primary side must be a full table */
	if ((fk_left && (!is_left(r->op) && !is_full(r->op)) && !is_basetable(rr->op)) ||
	    (!fk_left && (!is_right(r->op) && !is_full(r->op)) && !is_basetable(rl->op)))
		return r;

	(*changes)++;
	/* rewrite, ie remove pkey side */
	if (fk_left)
		return r->l;
	return r->r;
}

/*
 * Handle (left/right/outer/natural) join fk-pk rewrites
 *   1 group by ( fk-pk-join () ) [ count(*) ] -> groub py ( fk )
 *   2 project ( fk-pk-join () ) [ fk-column ] -> project (fk table)[ fk-column ]
 *   3 project ( fk1-pk1-join( fk2-pk2-join()) [ fk-column, pk1 column ] -> project (fk1-pk1-join)[ fk-column, pk1 column ]
 */
static sql_rel *
rel_simplify_fk_joins(visitor *v, sql_rel *rel)
{
	sql_rel *r = NULL;

	if (rel->op == op_project)
		r = rel->l;

	while (rel->op == op_project && r && r->exps && list_length(r->exps) == 1 && is_join(r->op) && !(rel_is_ref(r))) {
		sql_rel *or = r;

		r = rel_simplify_project_fk_join(v->sql, r, rel->exps, &v->changes);
		if (r == or)
			return rel;
		rel->l = r;
	}

	if (!is_groupby(rel->op))
		return rel;

	r = rel->l;
	while(r && r->op == op_project)
		r = r->l;

	while (is_groupby(rel->op) && !rel_is_ref(rel) &&
            r && r->exps && is_join(r->op) && list_length(r->exps) == 1 && !(rel_is_ref(r)) &&
	    /* currently only single count aggregation is handled, no other projects or aggregation */
	    list_length(rel->exps) == 1 && exp_aggr_is_count(rel->exps->h->data)) {
		sql_rel *or = r;

		r = rel_simplify_count_fk_join(v->sql, r, rel->exps, &v->changes);
		if (r == or)
			return rel;
		rel->l = r;
	}
	return rel;
}

/*
 * Push TopN (only LIMIT, no ORDER BY) down through projections underneath crossproduct, i.e.,
 *
 *     topn(                          topn(
 *         project(                       project(
 *             crossproduct(                  crossproduct(
 *                 L,           =>                topn( L )[ n ],
 *                 R                              topn( R )[ n ]
 *             )                              )
 *         )[ Cs ]*                       )[ Cs ]*
 *     )[ n ]                         )[ n ]
 *
 *  (TODO: in case of n==1 we can omit the original top-level TopN)
 *
 * also push topn under (non reordering) projections.
 */

static list *
sum_limit_offset(mvc *sql, list *exps )
{
	list *nexps = new_exp_list(sql->sa);
	sql_subtype *lng = sql_bind_localtype("lng");
	sql_subfunc *add;

	/* if the expression list only consists of a limit expression,
	 * we copy it */
	if (list_length(exps) == 1 && exps->h->data)
		return append(nexps, exps->h->data);
	add = sql_bind_func_result(sql->sa, sql->session->schema, "sql_add", F_FUNC, lng, 2, lng, lng);
	return append(nexps, exp_op(sql->sa, exps, add));
}

static int
topn_sample_save_exps( list *exps )
{
	node *n;

	/* Limit only expression lists are always save */
	if (list_length(exps) == 1)
		return 1;
	for (n = exps->h; n; n = n->next ) {
		sql_exp *e = n->data;

		if (!e || e->type != e_atom)
			return 0;
	}
	return 1;
}

static void
rel_no_rename_exps( list *exps )
{
	node *n;

	for (n = exps->h; n; n = n->next) {
		sql_exp *e = n->data;

		exp_setalias(e, e->l, e->r);
	}
}

static void
rel_rename_exps( mvc *sql, list *exps1, list *exps2)
{
	int pos = 0;
	node *n, *m;

	(void)sql;
	/* check if a column uses an alias earlier in the list */
	for (n = exps1->h, m = exps2->h; n && m; n = n->next, m = m->next, pos++) {
		sql_exp *e2 = m->data;

		if (e2->type == e_column) {
			sql_exp *ne = NULL;

			if (e2->l)
				ne = exps_bind_column2(exps2, e2->l, e2->r);
			if (!ne && !e2->l)
				ne = exps_bind_column(exps2, e2->r, NULL, 1);
			if (ne) {
				int p = list_position(exps2, ne);

				if (p < pos) {
					ne = list_fetch(exps1, p);
					if (e2->l)
						e2->l = (void *) exp_relname(ne);
					e2->r = (void *) exp_name(ne);
				}
			}
		}
	}

	assert(list_length(exps1) <= list_length(exps2));
	for (n = exps1->h, m = exps2->h; n && m; n = n->next, m = m->next) {
		sql_exp *e1 = n->data;
		sql_exp *e2 = m->data;
		const char *rname = exp_relname(e1);

		if (!rname && e1->type == e_column && e1->l && exp_relname(e2) &&
		    strcmp(e1->l, exp_relname(e2)) == 0)
			rname = exp_relname(e2);
		exp_setalias(e2, rname, exp_name(e1));
	}
	MT_lock_set(&exps2->ht_lock);
	exps2->ht = NULL;
	MT_lock_unset(&exps2->ht_lock);
}

static sql_rel *
rel_push_topn_and_sample_down(visitor *v, sql_rel *rel)
{
	sql_rel *rl, *r = rel->l;

	if ((is_topn(rel->op) || is_sample(rel->op)) && topn_sample_save_exps(rel->exps)) {
		sql_rel *rp = NULL;
		operator_type relation_type = is_topn(rel->op) ? op_topn : op_sample;
		sql_rel *(*func) (sql_allocator *, sql_rel *, list *) = is_topn(rel->op) ? rel_topn : rel_sample;

		/* nested topN relations */
		if (r && is_topn(rel->op) && is_topn(r->op) && !rel_is_ref(r)) {
			sql_exp *topN1 = rel->exps->h->data, *topN2 = r->exps->h->data;
			sql_exp *offset1 = list_length(rel->exps) > 1 ? rel->exps->h->next->data : NULL;
			sql_exp *offset2 = list_length(r->exps) > 1 ? r->exps->h->next->data : NULL;

			if (topN1->l && topN2->l && (!offset1 || offset1->l) && (!offset2 || offset2->l)) { /* no parameters */
				bool changed = false;

				if ((!offset1 || (offset1->type == e_atom && offset1->l)) && (!offset2 || (offset2->type == e_atom && offset2->l))) { /* only atoms */
					if (!offset1 && offset2) {
						list_append(rel->exps, exp_copy(v->sql, offset2));
						changed = true;
					} else if (offset1 && offset2) { /* sum offsets */
						atom *b1 = (atom *)offset1->l, *b2 = (atom *)offset2->l, *c = atom_add(b1, b2);

						if (!c) /* error, don't apply optimization, WARNING because of this the offset optimization must come before the limit one */
							return rel;
						if (atom_cmp(c, b2) < 0) /* overflow */
							c = atom_int(v->sql->sa, sql_bind_localtype("lng"), GDK_lng_max);
						offset1->l = c;
						changed = true;
					}
				}

				if (topN1->type == e_atom && topN1->l && topN2->type == e_atom && topN2->l) { /* only atoms */
					atom *a1 = (atom *)topN1->l, *a2 = (atom *)topN2->l;

					if (!a2->isnull && (a1->isnull || atom_cmp(a1, a2) >= 0)) { /* topN1 is not set or is larger than topN2 */
						rel->exps->h->data = exp_copy(v->sql, topN2);
						changed = true;
					}
				}

				if (changed) {
					rel->l = r->l;
					r->l = NULL;
					rel_destroy(r);
					v->changes++;
					return rel;
				}
			}
		}

		if (r && is_simple_project(r->op) && need_distinct(r))
			return rel;

		/* push topn/sample under projections */

		if (!rel_is_ref(rel) && r && is_simple_project(r->op) && !need_distinct(r) && !rel_is_ref(r) && r->l && !r->r) {
			sql_rel *x = r, *px = x;

			while (is_simple_project(x->op) && !need_distinct(x) && !rel_is_ref(x) && x->l && !x->r) {
				px = x;
				x = x->l;
			}

			rel->l = x;
			px->l = rel;
			rel = r;
			v->changes++;
			return rel;
		}

		/* duplicate topn/sample direct under union */

		if (r && r->exps && is_union(r->op) && !rel_is_ref(r) && r->l) {
			sql_rel *u = r, *x;
			sql_rel *ul = u->l;
			sql_rel *ur = u->r;

			/* only push topn once */
			x = ul;
			while (is_simple_project(x->op) && x->l)
				x = x->l;
			if (x && x->op == relation_type)
				return rel;
			x = ur;
			while (is_simple_project(x->op) && x->l)
				x = x->l;
			if (x && x->op == relation_type)
				return rel;

			ul = func(v->sql->sa, ul, sum_limit_offset(v->sql, rel->exps));
			ur = func(v->sql->sa, ur, sum_limit_offset(v->sql, rel->exps));
			u->l = ul;
			u->r = ur;
			v->changes++;
			return rel;
		}
		/* duplicate topn/sample + [ project-order ] under union */
		if (r)
			rp = r->l;
		if (r && r->exps && is_simple_project(r->op) && !rel_is_ref(r) && r->r && r->l && is_union(rp->op)) {
			sql_rel *u = rp, *ou = u, *x;
			sql_rel *ul = u->l;
			sql_rel *ur = u->r;
			int add_r = 0;

			/* only push topn/sample once */
			x = ul;
			while (is_simple_project(x->op) && x->l)
				x = x->l;
			if (x && x->op == relation_type)
				return rel;
			x = ur;
			while (is_simple_project(x->op) && x->l)
				x = x->l;
			if (x && x->op == relation_type)
				return rel;

			if (list_length(ul->exps) > list_length(r->exps))
				add_r = 1;
			ul = rel_dup(ul);
			ur = rel_dup(ur);
			if (!is_project(ul->op))
				ul = rel_project(v->sql->sa, ul,
					rel_projections(v->sql, ul, NULL, 1, 1));
			if (!is_project(ur->op))
				ur = rel_project(v->sql->sa, ur,
					rel_projections(v->sql, ur, NULL, 1, 1));
			rel_rename_exps(v->sql, u->exps, ul->exps);
			rel_rename_exps(v->sql, u->exps, ur->exps);

			/* introduce projects under the set */
			ul = rel_project(v->sql->sa, ul, NULL);
			ul->exps = exps_copy(v->sql, r->exps);
			/* possibly add order by column */
			if (add_r)
				ul->exps = list_merge(ul->exps, exps_copy(v->sql, r->r), NULL);
			ul->nrcols = list_length(ul->exps);
			ul->r = exps_copy(v->sql, r->r);
			ul = func(v->sql->sa, ul, sum_limit_offset(v->sql, rel->exps));

			ur = rel_project(v->sql->sa, ur, NULL);
			ur->exps = exps_copy(v->sql, r->exps);
			/* possibly add order by column */
			if (add_r)
				ur->exps = list_merge(ur->exps, exps_copy(v->sql, r->r), NULL);
			ur->nrcols = list_length(ur->exps);
			ur->r = exps_copy(v->sql, r->r);
			ur = func(v->sql->sa, ur, sum_limit_offset(v->sql, rel->exps));

			u = rel_setop(v->sql->sa, ul, ur, op_union);
			u->exps = exps_alias(v->sql, r->exps);
			u->nrcols = list_length(u->exps);
			set_processed(u);
			/* possibly add order by column */
			if (add_r)
				u->exps = list_merge(u->exps, exps_copy(v->sql, r->r), NULL);
			if (need_distinct(r)) {
				set_distinct(ul);
				set_distinct(ur);
			}

			/* zap names */
			rel_no_rename_exps(u->exps);
			rel_destroy(ou);

			ur = rel_project(v->sql->sa, u, exps_alias(v->sql, r->exps));
			ur->r = r->r;
			r->l = NULL;

			if (need_distinct(r))
				set_distinct(ur);

			rel_destroy(r);
			rel->l = ur;
			v->changes++;
			return rel;
		}

		/* pass through projections */
		while (r && is_project(r->op) && !need_distinct(r) &&
			!rel_is_ref(r) &&
			!r->r && (rl = r->l) != NULL && is_project(rl->op)) {
			/* ensure there is no order by */
			if (!r->r) {
				r = r->l;
			} else {
				r = NULL;
			}
		}
		if (r && r != rel && is_simple_project(r->op) && !rel_is_ref(r) && !r->r && r->l)
			r = func(v->sql->sa, r, sum_limit_offset(v->sql, rel->exps));

		/* push topn/sample under crossproduct */
		if (r && !r->exps && r->op == op_join && !rel_is_ref(r) &&
		    ((sql_rel *)r->l)->op != relation_type && ((sql_rel *)r->r)->op != relation_type) {
			r->l = func(v->sql->sa, r->l, sum_limit_offset(v->sql, rel->exps));
			r->r = func(v->sql->sa, r->r, sum_limit_offset(v->sql, rel->exps));
			v->changes++;
			return rel;
		}
/* TODO */
#if 0
		/* duplicate topn/sample + [ project-order ] under join on independend always matching joins */
		if (r)
			rp = r->l;
		if (r && r->exps && is_simple_project(r->op) && !(rel_is_ref(r)) && r->r && r->l &&
		    rp->op == op_join && rp->exps && rp->exps->h && ((prop*)((sql_exp*)rp->exps->h->data)->p)->kind == PROP_FETCH &&
		    ((sql_rel *)rp->l)->op != relation_type && ((sql_rel *)rp->r)->op != relation_type) {
			/* TODO check if order by columns are independend of join conditions */
			r->l = func(v->sql->sa, r->l, sum_limit_offset(v->sql, rel->exps));
			r->r = func(v->sql->sa, r->r, sum_limit_offset(v->sql, rel->exps));
			v->changes++;
			return rel;
		}
#endif
	}
	return rel;
}

/* merge projection */

/* push an expression through a projection.
 * The result should again used in a projection.
 */
static sql_exp *
exp_push_down_prj(mvc *sql, sql_exp *e, sql_rel *f, sql_rel *t);

static list *
exps_push_down_prj(mvc *sql, list *exps, sql_rel *f, sql_rel *t)
{
	node *n;
	list *nl = new_exp_list(sql->sa);

	for(n = exps->h; n; n = n->next) {
		sql_exp *arg = n->data, *narg = NULL;

		narg = exp_push_down_prj(sql, arg, f, t);
		if (!narg)
			return NULL;
		narg = exp_propagate(sql->sa, narg, arg);
		append(nl, narg);
	}
	return nl;
}

static sql_exp *
exp_push_down_prj(mvc *sql, sql_exp *e, sql_rel *f, sql_rel *t)
{
	sql_exp *ne = NULL, *l, *r, *r2;

	assert(is_project(f->op));

	switch(e->type) {
	case e_column:
		if (e->l)
			ne = exps_bind_column2(f->exps, e->l, e->r);
		if (!ne && !e->l)
			ne = exps_bind_column(f->exps, e->r, NULL, 1);
		if (!ne || (ne->type != e_column && ne->type != e_atom))
			return NULL;
		while (ne && has_label(ne) && f->op == op_project && ne->type == e_column) {
			sql_exp *oe = e, *one = ne;

			e = ne;
			ne = NULL;
			if (e->l)
				ne = exps_bind_column2(f->exps, e->l, e->r);
			if (!ne && !e->l)
				ne = exps_bind_column(f->exps, e->r, NULL, 1);
			if (ne && ne != one && list_position(f->exps, ne) >= list_position(f->exps, one))
				ne = NULL;
			if (!ne || ne == one) {
				ne = one;
				e = oe;
				break;
			}
			if (ne->type != e_column && ne->type != e_atom)
				return NULL;
		}
		/* possibly a groupby/project column is renamed */
		if (is_groupby(f->op) && f->r) {
			sql_exp *gbe = NULL;
			if (ne->l)
				gbe = exps_bind_column2(f->r, ne->l, ne->r);
			if (!gbe && !e->l)
				gbe = exps_bind_column(f->r, ne->r, NULL, 1);
			ne = gbe;
			if (!ne || (ne->type != e_column && ne->type != e_atom))
				return NULL;
		}
		if (ne->type == e_atom)
			e = exp_copy(sql, ne);
		else
			e = exp_alias(sql->sa, exp_relname(e), exp_name(e), ne->l, ne->r, exp_subtype(e), e->card, has_nil(e), is_intern(e));
		return exp_propagate(sql->sa, e, ne);
	case e_cmp:
		if (e->flag == cmp_or || e->flag == cmp_filter) {
			list *l = exps_push_down_prj(sql, e->l, f, t);
			list *r = exps_push_down_prj(sql, e->r, f, t);

			if (!l || !r)
				return NULL;
			if (e->flag == cmp_filter)
				return exp_filter(sql->sa, l, r, e->f, is_anti(e));
			return exp_or(sql->sa, l, r, is_anti(e));
		} else if (e->flag == cmp_in || e->flag == cmp_notin) {
			sql_exp *l = exp_push_down_prj(sql, e->l, f, t);
			list *r = exps_push_down_prj(sql, e->r, f, t);

			if (!l || !r)
				return NULL;
			return exp_in(sql->sa, l, r, e->flag);
		} else {
			l = exp_push_down_prj(sql, e->l, f, t);
			r = exp_push_down_prj(sql, e->r, f, t);
			if (e->f) {
				r2 = exp_push_down_prj(sql, e->f, f, t);
				if (l && r && r2)
					ne = exp_compare2(sql->sa, l, r, r2, e->flag);
			} else if (l && r) {
				ne = exp_compare(sql->sa, l, r, e->flag);
			}
		}
		if (!ne)
			return NULL;
		return exp_propagate(sql->sa, ne, e);
	case e_convert:
		l = exp_push_down_prj(sql, e->l, f, t);
		if (l)
			return exp_convert(sql->sa, l, exp_fromtype(e), exp_totype(e));
		return NULL;
	case e_aggr:
	case e_func: {
		list *l = e->l, *nl = NULL;
		sql_exp *ne = NULL;

		if (e->type == e_func && exp_unsafe(e,0))
			return NULL;
		if (!l) {
			return e;
		} else {
			nl = exps_push_down_prj(sql, l, f, t);
			if (!nl)
				return NULL;
		}
		if (e->type == e_func)
			ne = exp_op(sql->sa, nl, e->f);
		else
			ne = exp_aggr(sql->sa, nl, e->f, need_distinct(e), need_no_nil(e), e->card, has_nil(e));
		return exp_propagate(sql->sa, ne, e);
	}
	case e_atom:
	case e_psm:
		if (e->type == e_atom && e->f) /* value list */
			return NULL;
		return e;
	}
	return NULL;
}

static int
rel_is_unique( sql_rel *rel, sql_ukey *k)
{
	switch(rel->op) {
	case op_left:
	case op_right:
	case op_full:
	case op_join:
		return 0;
	case op_semi:
	case op_anti:
		return rel_is_unique(rel->l, k);
	case op_table:
	case op_basetable:
		return 1;
	default:
		return 0;
	}
}

int
exps_unique(mvc *sql, sql_rel *rel, list *exps)
{
	node *n;
	char *matched = NULL;
	int nr = 0;
	sql_ukey *k = NULL;

	if (list_empty(exps))
		return 0;
	for(n = exps->h; n && !k; n = n->next) {
		sql_exp *e = n->data;
		prop *p;

		if (e && (p = find_prop(e->p, PROP_HASHCOL)) != NULL)
			k = p->value;
	}
	if (!k || list_length(k->k.columns) > list_length(exps))
		return 0;
	if (rel) {
		matched = (char*)sa_alloc(sql->sa, list_length(k->k.columns));
		memset(matched, 0, list_length(k->k.columns));
		for(n = exps->h; n; n = n->next) {
			sql_exp *e = n->data;
			fcmp cmp = (fcmp)&kc_column_cmp;
			sql_column *c = exp_find_column(rel, e, -2);
			node *m;

			if (c && (m=list_find(k->k.columns, c, cmp)) != NULL) {
				int pos = list_position(k->k.columns, m->data);
				if (!matched[pos])
					nr++;
				matched[pos] = 1;
			}
		}
		if (nr == list_length(k->k.columns)) {
			return rel_is_unique(rel, k);
		}
	}
	/*
	if ((n = exps->h) != NULL) {
		sql_exp *e = n->data;
		prop *p;

		if (e && (p = find_prop(e->p, PROP_HASHCOL)) != NULL) {
			sql_ukey *k = p->value;
			if (k && list_length(k->k.columns) <= 1)
				return 1;
		}
	}
	*/
	return 0;
}

static sql_column *
exp_is_pkey(sql_rel *rel, sql_exp *e)
{
	if (find_prop(e->p, PROP_HASHCOL)) { /* aligned PKEY JOIN */
		fcmp cmp = (fcmp)&kc_column_cmp;
		sql_column *c = exp_find_column(rel, e, -2);

		if (c && c->t->pkey && list_find(c->t->pkey->k.columns, c, cmp) != NULL)
			return c;
	}
	return NULL;
}

static int
rel_is_join_on_pkey(sql_rel *rel)
{
	if (!rel || !rel->exps)
		return 0;
	for (node *n = rel->exps->h; n; n = n->next) {
		sql_exp *je = n->data;

		if (je->type == e_cmp && je->flag == cmp_equal && (exp_is_pkey(rel, je->l) || exp_is_pkey(rel, je->r)))
			return 1;
	}
	return 0;
}

/* if all arguments to a distinct aggregate are unique, remove 'distinct' property */
static sql_rel *
rel_distinct_aggregate_on_unique_values(visitor *v, sql_rel *rel)
{
	sql_rel *l = (sql_rel*) rel->l;

	if (rel->op == op_groupby && (!l || is_base(l->op))) {
		for (node *n = rel->exps->h; n; n = n->next) {
			sql_exp *exp = (sql_exp*) n->data;

			if (exp->type == e_aggr && need_distinct(exp)) {
				bool all_unique = true;

				for (node *m = ((list*)exp->l)->h; m && all_unique; m = m->next) {
					sql_exp *arg = (sql_exp*) m->data;

					if (arg->type == e_column) {
						fcmp cmp = (fcmp)&kc_column_cmp;
						sql_column *c = exp_find_column(rel, arg, -2);

						if (c) {
							/* column is the only primary key column of its table */
							if (find_prop(arg->p, PROP_HASHCOL) && c->t->pkey && list_find(c->t->pkey->k.columns, c, cmp) != NULL && list_length(c->t->pkey->k.columns) == 1)
								continue;
							else if (c->unique == 1) /* column has unique constraint */
								continue;
							else
								all_unique = false;
						} else
							all_unique = false;
					} else
						all_unique = false;
				}
				if (all_unique) {
					set_nodistinct(exp);
					v->changes = 1;
				}
			}
		}
	}
	return rel;
}

static bool
has_no_selectivity(mvc *sql, sql_rel *rel)
{
	if (!rel)
		return true;

	switch(rel->op){
	case op_basetable:
	case op_truncate:
	case op_table:
		return true;
	case op_topn:
	case op_sample:
	case op_project:
	case op_groupby:
		return has_no_selectivity(sql, rel->l);
	case op_ddl:
	case op_insert:
	case op_update:
	case op_delete:
	case op_join:
	case op_left:
	case op_right:
	case op_full:
	case op_semi:
	case op_anti:
	case op_union:
	case op_inter:
	case op_except:
	case op_select:
		return false;
	}
	return rel;
}

/*
 * Remove a redundant join
 *
 * join (L, Distinct Project(join(L,P) [ p.key == l.lkey]) [p.key]) [ p.key == l.lkey]
 * =>
 * join(L, P) [p.key==l.lkey]
 */
static sql_rel *
rel_remove_redundant_join(visitor *v, sql_rel *rel)
{
	if ((is_join(rel->op) || is_semi(rel->op)) && !list_empty(rel->exps)) {
		sql_rel *l = rel->l, *r = rel->r, *b, *p = NULL, *j;

		if (is_basetable(l->op) && is_simple_project(r->op) && need_distinct(r)) {
			b = l;
			p = r;
			j = p->l;
		} else if (is_basetable(r->op) && is_simple_project(l->op) && need_distinct(l)) {
			b = r;
			p = l;
			j = p->l;
		}
		if (!p || !j || !is_join(j->op))
			return rel;
		/* j must have b->l (ie table) */
		sql_rel *jl = j->l, *jr = j->r;
		if ((is_basetable(jl->op) && jl->l == b->l) ||
		    (is_basetable(jr->op) && jr->l == b->l)) {
			int left = 0;
			if (is_basetable(jl->op) && jl->l == b->l)
				left = 1;
			if (exp_match_list(j->exps, rel->exps)) {
				p->l = (left)?rel_dup(jr):rel_dup(jl);
				rel_destroy(j);
				set_nodistinct(p);
				v->changes++;
				return rel;
			}
		}
	}
	return rel;
}

static sql_column *
is_fk_column_of_pk(sql_rel *rel, sql_column *pkc, sql_exp *e) /* test if e is a foreing key column for the pk on pkc */
{
	sql_column *c = exp_find_column(rel, e, -2);

	if (c) {
		sql_table *t = c->t;

		for (node *n = t->idxs.set->h; n; n = n->next) {
			sql_idx *li = n->data;

			if (li->type == join_idx) {
				for (node *m = li->columns->h ; m ; m = m->next) {
					sql_kc *fkc = m->data;

					if (strcmp(fkc->c->base.name, c->base.name) == 0) { /* same fkey column */
						sql_key *fkey = &((sql_fkey*)li->key)->rkey->k;

						if (strcmp(fkey->t->base.name, pkc->t->base.name) == 0) { /* to same pk table */
							for (node *o = fkey->columns->h ; o ; o = n->next) {
								sql_kc *kc = m->data;

								if (strcmp(kc->c->base.name, pkc->base.name) == 0) /* to same pk table column */
									return c;
							}
						}
					}
				}
			}
		}
	}
	return NULL;
}

static sql_rel *
rel_distinct_project2groupby(visitor *v, sql_rel *rel)
{
	sql_rel *l = rel->l;

	/* rewrite distinct project (table) [ constant ] -> project [ constant ] */
	if (rel->op == op_project && rel->l && !rel->r /* no order by */ && need_distinct(rel) &&
	    exps_card(rel->exps) <= CARD_ATOM) {
		set_nodistinct(rel);
		if (rel->card > CARD_ATOM) /* if the projection just contains constants, then no topN is needed */
			rel->l = rel_topn(v->sql->sa, rel->l, append(sa_list(v->sql->sa), exp_atom_lng(v->sql->sa, 1)));
	}

	/* rewrite distinct project [ pk ] ( select ( table ) [ e op val ])
	 * into project [ pk ] ( select/semijoin ( table )  */
	if (rel->op == op_project && rel->l && !rel->r /* no order by */ && need_distinct(rel) &&
	    (l->op == op_select || l->op == op_semi) && exps_unique(v->sql, rel, rel->exps))
		set_nodistinct(rel);

	/* rewrite distinct project ( join(p,f) [ p.pk = f.fk ] ) [ p.pk ]
	 * 	into project( (semi)join(p,f) [ p.pk = f.fk ] ) [ p.pk ] */
	if (rel->op == op_project && rel->l && !rel->r /* no order by */ && need_distinct(rel) &&
	    l && (is_select(l->op) || l->op == op_join) && rel_is_join_on_pkey(l) /* [ pk == fk ] */) {
		sql_exp *found = NULL, *pk = NULL, *fk = NULL;
		bool all_exps_atoms = true;
		sql_column *pkc = NULL;

		for (node *m = l->exps->h ; m ; m = m->next) { /* find a primary key join */
			sql_exp *je = (sql_exp *) m->data;
			sql_exp *le = je->l, *re = je->r;

			if ((pkc = exp_is_pkey(l, le))) { /* le is the primary key */
				all_exps_atoms = true;

				for (node *n = rel->exps->h; n && all_exps_atoms; n = n->next) {
					sql_exp *e = (sql_exp *) n->data;

					if (exp_match(e, le) || exp_refers(e, le))
						found = e;
					else if (e->card > CARD_ATOM)
						all_exps_atoms = false;
				}
				pk = le;
				fk = re;
			}
			if (!found && (pkc = exp_is_pkey(l, re))) { /* re is the primary key */
				all_exps_atoms = true;

				for (node *n = rel->exps->h; n && all_exps_atoms; n = n->next) {
					sql_exp *e = (sql_exp *) n->data;

					if (exp_match(e, re) || exp_refers(e, re))
						found = e;
					else if (e->card > CARD_ATOM)
						all_exps_atoms = false;
				}
				pk = re;
				fk = le;
			}
		}

		if (all_exps_atoms && found) { /* rel must have the same primary key on the projection list */
			/* if the foreign key has no selectivity, the join can be removed */
			if (!(rel_is_ref(l)) && ((rel_find_exp(l->l, fk) && is_fk_column_of_pk(l->l, pkc, fk) && has_no_selectivity(v->sql, l->l)) ||
				(l->r && rel_find_exp(l->r, fk) && is_fk_column_of_pk(l->r, pkc, fk) && has_no_selectivity(v->sql, l->r)))) {
				sql_rel *side = (rel_find_exp(l->l, pk) != NULL)?l->l:l->r;

				rel->l = rel_dup(side);
				rel_destroy(l);
				v->changes = 1;
				set_nodistinct(rel);
				return rel;
			}
			/* if the join has no multiple references it can be re-written into a semijoin */
			if (l->op == op_join && !(rel_is_ref(l)) && list_length(rel->exps) == 1) { /* other expressions may come from the other side */
				if (l->r && rel_find_exp(l->r, pk)) {
					sql_rel *temp = l->l;
					l->l = l->r;
					l->r = temp;

					l->op = op_semi;
				} else if (rel_find_exp(l->l, pk)) {
					l->op = op_semi;
				}
			}
			v->changes = 1;
			set_nodistinct(rel);
			return rel;
		}
	}
	/* rewrite distinct project [ gbe ] ( select ( groupby [ gbe ] [ gbe, e ] )[ e op val ])
	 * into project [ gbe ] ( select ( group etc ) */
	if (rel->op == op_project && rel->l && !rel->r /* no order by */ &&
	    need_distinct(rel) && l->op == op_select){
		sql_rel *g = l->l;
		if (is_groupby(g->op)) {
			list *used = sa_list(v->sql->sa);
			list *gbe = g->r;
			node *n;
			int fnd = 1;

			for (n = rel->exps->h; n && fnd; n = n->next) {
				sql_exp *e = n->data;

				if (e->card > CARD_ATOM) {
					/* find e in gbe */
					sql_exp *ne = list_find_exp(g->exps, e);

					if (ne)
						ne = list_find_exp( gbe, ne);
					if (ne && !list_find_exp(used, ne)) {
						fnd++;
						list_append(used, ne);
					}
					if (!ne)
						fnd = 0;
				}
			}
			if (fnd == (list_length(gbe)+1))
				set_nodistinct(rel);
		}
	}
	if (rel->op == op_project && rel->l &&
	    need_distinct(rel) && exps_card(rel->exps) > CARD_ATOM) {
		node *n;
		list *exps = new_exp_list(v->sql->sa), *gbe = new_exp_list(v->sql->sa);
		list *obe = rel->r; /* we need to read the ordering later */

		if (obe) {
			int fnd = 0;

			for(n = obe->h; n && !fnd; n = n->next) {
				sql_exp *e = n->data;

				if (e->type != e_column)
					fnd = 1;
				else if (exps_bind_column2(rel->exps, e->l, e->r) == 0)
					fnd = 1;
			}
			if (fnd)
				return rel;
		}
		rel->l = rel_project(v->sql->sa, rel->l, rel->exps);

		for (n = rel->exps->h; n; n = n->next) {
			sql_exp *e = n->data, *ne;

			ne = exp_ref(v->sql, e);
			if (e->card > CARD_ATOM && !list_find_exp(gbe, ne)) /* no need to group by on constants, or the same column multiple times */
				append(gbe, ne);
			append(exps, ne);
		}
		rel->op = op_groupby;
		rel->exps = exps;
		rel->r = gbe;
		set_nodistinct(rel);
		if (obe) {
			/* add order again */
			rel = rel_project(v->sql->sa, rel, rel_projections(v->sql, rel, NULL, 1, 1));
			rel->r = obe;
		}
		v->changes = 1;
	}
	return rel;
}

static int
exp_shares_exps( sql_exp *e, list *shared, lng *uses)
{
	switch(e->type) {
	case e_cmp: /* not in projection list */
	case e_psm:
		assert(0);
	case e_atom:
		return 0;
	case e_column:
		{
			sql_exp *ne = NULL;
			if (e->l)
				ne = exps_bind_column2(shared, e->l, e->r);
			if (!ne && !e->l)
				ne = exps_bind_column(shared, e->r, NULL, 1);
			if (!ne)
				return 0;
			if (ne && ne->type != e_column) {
				lng used = (lng) 1 << list_position(shared, ne);
				if (used & *uses)
					return 1;
				*uses &= used;
				return 0;
			}
			if (ne && ne != e && (list_position(shared, e) < 0 || list_position(shared, e) > list_position(shared, ne)))
				/* maybe ne refers to a local complex exp */
				return exp_shares_exps( ne, shared, uses);
			return 0;
		}
	case e_convert:
		return exp_shares_exps(e->l, shared, uses);

	case e_aggr:
	case e_func:
		{
			list *l = e->l;
			node *n;

			if (!l)
				return 0;
			for (n = l->h; n; n = n->next) {
				sql_exp *e = n->data;

				if (exp_shares_exps( e, shared, uses))
					return 1;
			}
		}
	}
	return 0;
}

static int
exps_share_expensive_exp( list *exps, list *shared )
{
	node *n;
	lng uses = 0;

	if (!exps || !shared)
		return 0;
	for (n = exps->h; n; n = n->next){
		sql_exp *e = n->data;

		if (exp_shares_exps( e, shared, &uses))
			return 1;
	}
	return 0;
}

static int ambigious_ref( list *exps, sql_exp *e);
static int
ambigious_refs( list *exps, list *refs)
{
	node *n;

	if (!refs)
		return 0;
	for(n=refs->h; n; n = n->next) {
		if (ambigious_ref(exps, n->data))
			return 1;
	}
	return 0;
}

static int
ambigious_ref( list *exps, sql_exp *e)
{
	sql_exp *ne = NULL;

	if (e->type == e_column) {
		if (e->l)
			ne = exps_bind_column2(exps, e->l, e->r);
		if (!ne && !e->l)
			ne = exps_bind_column(exps, e->r, NULL, 1);
		if (ne && e != ne)
			return 1;
	}
	if (e->type == e_func)
		return ambigious_refs(exps, e->l);
	return 0;
}

/* merge 2 projects into the lower one */
static sql_rel *
rel_merge_projects(visitor *v, sql_rel *rel)
{
	list *exps = rel->exps;
	sql_rel *prj = rel->l;
	node *n;

	if (rel->op == op_project &&
	    prj && prj->op == op_project && !(rel_is_ref(prj)) && !prj->r) {
		int all = 1;

		if (project_unsafe(rel,0) || project_unsafe(prj,0) || exps_share_expensive_exp(rel->exps, prj->exps))
			return rel;

		/* here we need to fix aliases */
		rel->exps = new_exp_list(v->sql->sa);

		/* for each exp check if we can rename it */
		for (n = exps->h; n && all; n = n->next) {
			sql_exp *e = n->data, *ne = NULL;

			/* We do not handle expressions pointing back in the list */
			if (ambigious_ref(exps, e)) {
				all = 0;
				break;
			}
			ne = exp_push_down_prj(v->sql, e, prj, prj->l);
			/* check if the refered alias name isn't used twice */
			if (ne && ambigious_ref(rel->exps, ne)) {
				all = 0;
				break;
			}
			/*
			if (ne && ne->type == e_column) {
				sql_exp *nne = NULL;

				if (ne->l)
					nne = exps_bind_column2(rel->exps, ne->l, ne->r);
				if (!nne && !ne->l)
					nne = exps_bind_column(rel->exps, ne->r, NULL, 1);
				if (nne && ne != nne && nne != e) {
					all = 0;
					break;
				}
			}
			*/
			if (ne) {
				exp_setname(v->sql->sa, ne, exp_relname(e), exp_name(e));
				list_append(rel->exps, ne);
			} else {
				all = 0;
			}
		}
		if (all) {
			/* we can now remove the intermediate project */
			/* push order by expressions */
			if (rel->r) {
				list *nr = new_exp_list(v->sql->sa), *res = rel->r;
				for (n = res->h; n; n = n->next) {
					sql_exp *e = n->data, *ne = NULL;

					ne = exp_push_down_prj(v->sql, e, prj, prj->l);
					if (ne) {
						exp_setname(v->sql->sa, ne, exp_relname(e), exp_name(e));
						list_append(nr, ne);
					} else {
						all = 0;
					}
				}
				if (all) {
					rel->r = nr;
				} else {
					/* leave as is */
					rel->exps = exps;
					return rel;
				}
			}
			rel->l = prj->l;
			prj->l = NULL;
			rel_destroy(prj);
			v->changes++;
			return rel_merge_projects(v, rel);
		} else {
			/* leave as is */
			rel->exps = exps;
		}
		return rel;
	}
	return rel;
}

static sql_subfunc *
find_func( mvc *sql, char *name, list *exps )
{
	list * l = sa_list(sql->sa);
	node *n;

	for(n = exps->h; n; n = n->next)
		append(l, exp_subtype(n->data));
	return sql_bind_func_(sql->sa, sql->session->schema, name, l, F_FUNC);
}

static sql_exp *
exp_simplify_math( mvc *sql, sql_exp *e, int *changes)
{
	if (e->type == e_func || e->type == e_aggr) {
		list *l = e->l;
		sql_subfunc *f = e->f;
		node *n;
		sql_exp *le;

		if (list_length(l) < 1)
			return e;

		le = l->h->data;
		if (!exp_subtype(le) || (!EC_COMPUTE(exp_subtype(le)->type->eclass) && exp_subtype(le)->type->eclass != EC_DEC))
			return e;

		if (!f->func->s && list_length(l) == 2) {
			sql_exp *le = l->h->data;
			sql_exp *re = l->h->next->data;
			sql_subtype *et = exp_subtype(e);

			/* if one argument is NULL, return it, EXCEPT
			 * if "_no_nil" is in the name of the
			 * implementation function (currently either
			 * min_no_nil or max_no_nil), in which case we
			 * ignore the NULL and return the other
			 * value */
			if (exp_is_atom(le) && exp_is_null(sql, le)) {
				(*changes)++;
				if (f && f->func && f->func->imp && strstr(f->func->imp, "_no_nil") != NULL) {
					exp_setname(sql->sa, re, exp_relname(e), exp_name(e));
					return re;
				}
				le = exp_null(sql->sa, et);
				exp_setname(sql->sa, le, exp_relname(e), exp_name(e));
				return le;
			}
			if (exp_is_atom(re) && exp_is_null(sql, re)) {
				(*changes)++;
				if (f && f->func && f->func->imp && strstr(f->func->imp, "_no_nil") != NULL) {
					exp_setname(sql->sa, le, exp_relname(e), exp_name(e));
					return le;
				}
				re = exp_null(sql->sa, et);
				exp_setname(sql->sa, re, exp_relname(e), exp_name(e));
				return re;
			}
		}
		if (!f->func->s && !strcmp(f->func->base.name, "sql_mul") && list_length(l) == 2) {
			sql_exp *le = l->h->data;
			sql_exp *re = l->h->next->data;
			sql_subtype *et = exp_subtype(e);

			/* 0*a = 0 */
			if (exp_is_atom(le) && exp_is_zero(sql, le) && exp_is_atom(re) && exp_is_not_null(sql, re)) {
				(*changes)++;
				le = exp_zero(sql->sa, et);
				exp_setname(sql->sa, le, exp_relname(e), exp_name(e));
				return le;
			}
			/* a*0 = 0 */
			if (exp_is_atom(re) && exp_is_zero(sql, re) && exp_is_atom(le) && exp_is_not_null(sql, le)) {
				(*changes)++;
				re = exp_zero(sql->sa, et);
				exp_setname(sql->sa, re, exp_relname(e), exp_name(e));
				return re;
			}
			/* 1*a = a
			if (exp_is_atom(le) && exp_is_one(sql, le)) {
				(*changes)++;
				exp_setname(sql->sa, re, exp_relname(e), exp_name(e));
				return re;
			}
			*/
			/* a*1 = a
			if (exp_is_atom(re) && exp_is_one(sql, re)) {
				(*changes)++;
				exp_setname(sql->sa, le, exp_relname(e), exp_name(e));
				return le;
			}
			*/
			if (exp_is_atom(le) && exp_is_atom(re)) {
				atom *la = exp_flatten(sql, le);
				atom *ra = exp_flatten(sql, re);

				/* TODO check if output type is larger then input */
				if (la && ra && subtype_cmp(atom_type(la), atom_type(ra)) == 0 && subtype_cmp(atom_type(la), exp_subtype(e)) == 0) {
					atom *a = atom_mul(la, ra);

					if (a && atom_cast(sql->sa, a, exp_subtype(e))) {
						sql_exp *ne = exp_atom(sql->sa, a);
						(*changes)++;
						exp_setname(sql->sa, ne, exp_relname(e), exp_name(e));
						return ne;
					}
				}
			}
			/* move constants to the right, ie c*A = A*c */
			else if (exp_is_atom(le)) {
				l->h->data = re;
				l->h->next->data = le;
				e->f = sql_bind_func(sql->sa, NULL, "sql_mul", exp_subtype(re), exp_subtype(le), F_FUNC);
				exp_sum_scales(e->f, re, le);
				(*changes)++;
				return e;
			}
			/* change a*a into pow(a,2), later change pow(a,2) back into a*a */
			if (/* DISABLES CODE */ (0) && exp_equal(le, re)==0 && exp_subtype(le)->type->eclass == EC_FLT) {
				/* pow */
				list *l;
				sql_exp *ne;
				sql_subfunc *pow = sql_bind_func(sql->sa, sql->session->schema, "power", exp_subtype(le), exp_subtype(re), F_FUNC);
				assert(pow);
				if (exp_subtype(le)->type->localtype == TYPE_flt)
					re = exp_atom_flt(sql->sa, 2);
				else
					re = exp_atom_dbl(sql->sa, 2);
				l = sa_list(sql->sa);
				append(l, le);
				append(l, re);
				(*changes)++;
				ne = exp_op(sql->sa, l, pow);
				exp_setname(sql->sa, ne, exp_relname(e), exp_name(e));
				return ne;
			}
			/* change a*pow(a,n) or pow(a,n)*a into pow(a,n+1) */
			if (is_func(le->type)) {
				list *l = le->l;
				sql_subfunc *f = le->f;

				if (!f->func->s && !strcmp(f->func->base.name, "power") && list_length(l) == 2) {
					sql_exp *lle = l->h->data;
					sql_exp *lre = l->h->next->data;
					if (exp_equal(re, lle)==0) {
						if (atom_inc(exp_value(sql, lre, sql->args, sql->argc))) {
							(*changes)++;
							exp_setname(sql->sa, le, exp_relname(e), exp_name(e));
							return le;
						}
					}
				}
				if (!f->func->s && !strcmp(f->func->base.name, "sql_mul") && list_length(l) == 2) {
					sql_exp *lle = l->h->data;
					sql_exp *lre = l->h->next->data;
					if (!exp_is_atom(lle) && exp_is_atom(lre) && exp_is_atom(re)) {
						sql_subtype et = *exp_subtype(e);
						/* (x*c1)*c2 -> x * (c1*c2) */
						list *l = sa_list(sql->sa);
						append(l, lre);
						append(l, re);
						le->l = l;
						le->f = sql_bind_func(sql->sa, NULL, "sql_mul", exp_subtype(lre), exp_subtype(re), F_FUNC);
						exp_sum_scales(le->f, lre, re);
						l = e->l;
						l->h->data = lle;
						l->h->next->data = le;
						e->f = sql_bind_func(sql->sa, NULL, "sql_mul", exp_subtype(lle), exp_subtype(le), F_FUNC);
						exp_sum_scales(e->f, lle, le);
						if (subtype_cmp(&et, exp_subtype(e)) != 0)
							e = exp_convert(sql->sa, e, exp_subtype(e), &et);
						(*changes)++;
						return e;
					}
				}
			}
		}
		if (!f->func->s && !strcmp(f->func->base.name, "sql_add") && list_length(l) == 2) {
			sql_exp *le = l->h->data;
			sql_exp *re = l->h->next->data;
			if (exp_is_atom(le) && exp_is_zero(sql, le)) {
				(*changes)++;
				exp_setname(sql->sa, re, exp_relname(e), exp_name(e));
				return re;
			}
			if (exp_is_atom(re) && exp_is_zero(sql, re)) {
				(*changes)++;
				exp_setname(sql->sa, le, exp_relname(e), exp_name(e));
				return le;
			}
			if (exp_is_atom(le) && exp_is_atom(re)) {
				atom *la = exp_flatten(sql, le);
				atom *ra = exp_flatten(sql, re);

				if (la && ra) {
					atom *a = atom_add(la, ra);

					if (a) {
						sql_exp *ne = exp_atom(sql->sa, a);
						(*changes)++;
						exp_setname(sql->sa, ne, exp_relname(e), exp_name(e));
						return ne;
					}
				}
			}
			/* move constants to the right, ie c+A = A+c */
			else if (exp_is_atom(le)) {
				l->h->data = re;
				l->h->next->data = le;
				(*changes)++;
				return e;
			} else if (is_func(le->type)) {
				list *ll = le->l;
				sql_subfunc *f = le->f;
				if (!f->func->s && !strcmp(f->func->base.name, "sql_add") && list_length(ll) == 2) {
					sql_exp *lle = ll->h->data;
					sql_exp *lre = ll->h->next->data;

					if (exp_is_atom(lle) && exp_is_atom(lre))
						return e;
					if (!exp_is_atom(re) && exp_is_atom(lre)) {
						/* (x+c1)+y -> (x+y) + c1 */
						ll->h->next->data = re;
						l->h->next->data = lre;
						l->h->data = exp_simplify_math(sql, le, changes);
						(*changes)++;
						return e;
					}
					if (exp_is_atom(re) && exp_is_atom(lre)) {
						/* (x+c1)+c2 -> (c2+c1) + x */
						ll->h->data = re;
						l->h->next->data = lle;
						l->h->data = exp_simplify_math(sql, le, changes);
						(*changes)++;
						return e;
					}
				}
			}
			/*
			if (is_func(re->type)) {
				list *ll = re->l;
				sql_subfunc *f = re->f;
				if (!f->func->s && !strcmp(f->func->base.name, "sql_add") && list_length(ll) == 2) {
					if (exp_is_atom(le)) {
						* c1+(x+y) -> (x+y) + c1 *
						l->h->data = re;
						l->h->next->data = le;
						(*changes)++;
						return e;
					}
				}
			}
			*/
		}
		if (!f->func->s && !strcmp(f->func->base.name, "sql_sub") && list_length(l) == 2) {
			sql_exp *le = l->h->data;
			sql_exp *re = l->h->next->data;

			if (exp_is_atom(le) && exp_is_atom(re)) {
				atom *la = exp_flatten(sql, le);
				atom *ra = exp_flatten(sql, re);

				if (la && ra) {
					atom *a = atom_sub(la, ra);

					if (a) {
						sql_exp *ne = exp_atom(sql->sa, a);
						(*changes)++;
						exp_setname(sql->sa, ne, exp_relname(e), exp_name(e));
						return ne;
					}
				}
			}
			if (exp_equal(le,re) == 0) { /* a - a = 0 */
				atom *a;
				sql_exp *ne;

				if (exp_subtype(le)->type->eclass == EC_NUM) {
					a = atom_int(sql->sa, exp_subtype(le), 0);
				} else if (exp_subtype(le)->type->eclass == EC_FLT) {
					a = atom_float(sql->sa, exp_subtype(le), 0);
				} else {
					return e;
				}
				ne = exp_atom(sql->sa, a);
				(*changes)++;
				exp_setname(sql->sa, ne, exp_relname(e), exp_name(e));
				return ne;
			}
			if (is_func(le->type)) {
				list *ll = le->l;
				sql_subfunc *f = le->f;
				if (!f->func->s && !strcmp(f->func->base.name, "sql_add") && list_length(ll) == 2) {
					sql_exp *lle = ll->h->data;
					sql_exp *lre = ll->h->next->data;
					if (exp_equal(re, lre) == 0) {
						/* (x+a)-a = x*/
						exp_setname(sql->sa, lle, exp_relname(e), exp_name(e));
						(*changes)++;
						return lle;
					}
					if (exp_is_atom(lle) && exp_is_atom(lre))
						return e;
					if (!exp_is_atom(re) && exp_is_atom(lre)) {
						/* (x+c1)-y -> (x-y) + c1 */
						ll->h->next->data = re;
						l->h->next->data = lre;
						le->f = e->f;
						e->f = f;
						l->h->data = exp_simplify_math(sql, le, changes);
						(*changes)++;
						return e;
					}
					if (exp_is_atom(re) && exp_is_atom(lre)) {
						/* (x+c1)-c2 -> (c1-c2) + x */
						ll->h->data = lre;
						ll->h->next->data = re;
						l->h->next->data = lle;
						le->f = e->f;
						e->f = f;
						l->h->data = exp_simplify_math(sql, le, changes);
						(*changes)++;
						return e;
					}
				}
			}
		}
		if (l)
			for (n = l->h; n; n = n->next)
				n->data = exp_simplify_math(sql, n->data, changes);
	}
	if (e->type == e_convert)
		e->l = exp_simplify_math(sql, e->l, changes);
	return e;
}

static sql_rel *
rel_simplify_math(visitor *v, sql_rel *rel)
{
	int ochanges = 0;

	if ((is_project(rel->op) || (rel->op == op_ddl && rel->flag == ddl_psm)) && rel->exps) {
		list *exps = rel->exps;
		node *n;
		int needed = 0;

		for (n = exps->h; n && !needed; n = n->next) {
			sql_exp *e = n->data;

			if (e->type == e_func || e->type == e_convert ||
			    e->type == e_aggr || e->type == e_psm)
				needed = 1;
		}
		if (!needed)
			return rel;

		rel->exps = new_exp_list(v->sql->sa);
		for (n = exps->h; n; n = n->next) {
			sql_exp *e = exp_simplify_math( v->sql, n->data, &ochanges);

			if (!e)
				return NULL;
			list_append(rel->exps, e);
		}
	}
	if (ochanges) /* if rewritten don't cache this query */
		v->sql->caching = 0;
	v->changes += ochanges;
	return rel;
}

static sql_rel *
rel_push_down_bounds(visitor *v, sql_rel *rel)
{
	if (is_simple_project(rel->op) && rel->exps) {
		list *exps = rel->exps;
		node *n;

		for (n = exps->h; n ; n = n->next) {
			sql_exp *e = n->data;
			int cnt;
			sql_exp *b1, *b2;
			sql_subfunc *f;
			list *l;

			if (e->type != e_func || ((sql_subfunc*)e->f)->func->type != F_ANALYTIC)
				continue;

			f = (sql_subfunc*) e->f;
			l = (list*) e->l;
			if (f->func->type != F_ANALYTIC || !strcmp(f->func->base.name, "diff") || !strcmp(f->func->base.name, "window_bound"))
				continue;

			/* Extract sql.diff calls into a lower projection and re-use them */
			cnt = list_length(l);
			assert(cnt >= 3); /* There will be at least 3 expressions in the parameters for the window function */
			b1 = (sql_exp*) list_fetch(l, cnt - 2);
			b2 = (sql_exp*) list_fetch(l, cnt - 1);

			if (b1->type == e_func && b2->type == e_func) { /* if both are 'window_bound' calls, push down a diff call */
				sql_subfunc *sf1 = (sql_subfunc*) b1->f, *sf2 = (sql_subfunc*) b2->f;

				if (!strcmp(sf1->func->base.name, "window_bound") && !strcmp(sf2->func->base.name, "window_bound")) {
					list *args1 = (list*) b1->l, *args2 = (list*) b2->l;
					sql_exp *first1 = (sql_exp*) args1->h->data, *first2 = (sql_exp*) args2->h->data;

					if (first1->type == e_func && exp_match_exp(first1, first2)) { /* push down only function calls to avoid infinite recursion */
						rel->l = rel_project(v->sql->sa, rel->l, rel_projections(v->sql, rel->l, NULL, 1, 1));
						first1 = rel_project_add_exp(v->sql, rel->l, first1);
						args1->h->data = exp_ref(v->sql, first1);
						args2->h->data = exp_ref(v->sql, first1);

						if (list_length(args1) == 6 && list_length(args2) == 6) {
							sql_exp *second1 = (sql_exp*) args1->h->next->data, *second2 = (sql_exp*) args2->h->next->data;

							if (second1->type == e_func && exp_match_exp(second1, second2)) {
								second1 = rel_project_add_exp(v->sql, rel->l, second1);
								args1->h->next->data = exp_ref(v->sql, second1);
								args2->h->next->data = exp_ref(v->sql, second1);
							}
						}

						v->changes++;
					}
				}
			}
		}
	}
	return rel;
}

static sql_rel *
rel_find_ref( sql_rel *r)
{
	while (!rel_is_ref(r) && r->l &&
	      (is_project(r->op) || is_select(r->op) /*|| is_join(r->op)*/))
		r = r->l;
	if (rel_is_ref(r))
		return r;
	return NULL;
}

static sql_rel *
rel_find_select( sql_rel *r)
{
	while (!is_select(r->op) && r->l && is_project(r->op))
		r = r->l;
	if (is_select(r->op))
		return r;
	return NULL;
}

static int
rel_match_projections(sql_rel *l, sql_rel *r)
{
	node *n, *m;
	list *le = l->exps;
	list *re = r->exps;

	if (!le || !re)
		return 0;
	if (list_length(le) != list_length(re))
		return 0;

	for (n = le->h, m = re->h; n && m; n = n->next, m = m->next)
		if (!exp_match(n->data, m->data))
			return 0;
	return 1;
}

static int
exps_has_predicate( list *l )
{
	node *n;

	for( n = l->h; n; n = n->next){
		sql_exp *e = n->data;

		if (e->card <= CARD_ATOM)
			return 1;
	}
	return 0;
}

static sql_rel *
rel_merge_union(visitor *v, sql_rel *rel)
{
	sql_rel *l = rel->l;
	sql_rel *r = rel->r;
	sql_rel *ref = NULL;

	if (is_union(rel->op) &&
	    l && is_project(l->op) && !project_unsafe(l,0) &&
	    r && is_project(r->op) && !project_unsafe(r,0) &&
	    (ref = rel_find_ref(l)) != NULL && ref == rel_find_ref(r)) {
		/* Find selects and try to merge */
		sql_rel *ls = rel_find_select(l);
		sql_rel *rs = rel_find_select(r);

		/* can we merge ? */
		if (!ls || !rs)
			return rel;

		/* merge any extra projects */
		if (l->l != ls)
			rel->l = l = rel_merge_projects(v, l);
		if (r->l != rs)
			rel->r = r = rel_merge_projects(v, r);

		if (!rel_match_projections(l,r))
			return rel;

		/* for now only union(project*(select(R),project*(select(R))) */
		if (ls != l->l || rs != r->l ||
		    ls->l != rs->l || !rel_is_ref(ls->l))
			return rel;

		if (!ls->exps || !rs->exps ||
		    exps_has_predicate(ls->exps) ||
		    exps_has_predicate(rs->exps))
			return rel;

		/* merge, ie. add 'or exp' */
		v->changes++;
		ls->exps = append(new_exp_list(v->sql->sa), exp_or(v->sql->sa, ls->exps, rs->exps, 0));
		rs->exps = NULL;
		rel = rel_inplace_project(v->sql->sa, rel, rel_dup(rel->l), rel->exps);
		set_processed(rel);
		return rel;
	}
	return rel;
}

static int
exps_cse( mvc *sql, list *oexps, list *l, list *r )
{
	list *nexps;
	node *n, *m;
	char *lu, *ru;
	int lc = 0, rc = 0, match = 0, res = 0;

	if (list_length(l) == 0 || list_length(r) == 0)
		return 0;

	/* first recusive exps_cse */
	nexps = new_exp_list(sql->sa);
	for (n = l->h; n; n = n->next) {
		sql_exp *e = n->data;

		if (e->type == e_cmp && e->flag == cmp_or && !is_anti(e)) {
			res = exps_cse(sql, nexps, e->l, e->r);
		} else {
			append(nexps, e);
		}
	}
	l = nexps;

	nexps = new_exp_list(sql->sa);
	for (n = r->h; n; n = n->next) {
		sql_exp *e = n->data;

		if (e->type == e_cmp && e->flag == cmp_or && !is_anti(e)) {
			res = exps_cse(sql, nexps, e->l, e->r);
		} else {
			append(nexps, e);
		}
	}
	r = nexps;

	/* simplify  true or .. and .. or true */
	if (list_length(l) == list_length(r) && list_length(l) == 1) {
		sql_exp *le = l->h->data, *re = r->h->data;

		if (exp_is_true(sql, le)) {
			append(oexps, le);
			return 1;
		}
		if (exp_is_true(sql, re)) {
			append(oexps, re);
			return 1;
		}
	}

	lu = GDKzalloc(list_length(l) * sizeof(char));
	ru = GDKzalloc(list_length(r) * sizeof(char));
	for (n = l->h, lc = 0; n; n = n->next, lc++) {
		sql_exp *le = n->data;

		for ( m = r->h, rc = 0; m; m = m->next, rc++) {
			sql_exp *re = m->data;

			if (!ru[rc] && exp_match_exp(le,re)) {
				lu[lc] = 1;
				ru[rc] = 1;
				match = 1;
			}
		}
	}
	if (match) {
		list *nl = new_exp_list(sql->sa);
		list *nr = new_exp_list(sql->sa);

		for (n = l->h, lc = 0; n; n = n->next, lc++)
			if (!lu[lc])
				append(nl, n->data);
		for (n = r->h, rc = 0; n; n = n->next, rc++)
			if (!ru[rc])
				append(nr, n->data);

		if (list_length(nl) && list_length(nr))
			append(oexps, exp_or(sql->sa, nl, nr, 0));

		for (n = l->h, lc = 0; n; n = n->next, lc++) {
			if (lu[lc])
				append(oexps, n->data);
		}
		res = 1;
	} else {
		append(oexps, exp_or(sql->sa, list_dup(l, (fdup)NULL),
				     list_dup(r, (fdup)NULL), 0));
	}
	GDKfree(lu);
	GDKfree(ru);
	return res;
}

static int
are_equality_exps( list *exps, sql_exp **L)
{
	sql_exp *l = *L;

	if (list_length(exps) == 1) {
		sql_exp *e = exps->h->data, *le = e->l, *re = e->r;

		if (e->type == e_cmp && e->flag == cmp_equal && le->card != CARD_ATOM && re->card == CARD_ATOM && !is_semantics(e)) {
			if (!l) {
				*L = l = le;
				if (!is_column(le->type))
					return 0;
			}
			return (exp_match(l, le));
		}
		if (e->type == e_cmp && e->flag == cmp_or && !is_anti(e) && !is_semantics(e))
			return (are_equality_exps(e->l, L) && are_equality_exps(e->r, L));
	}
	return 0;
}

static void
get_exps( list *n, list *l )
{
	sql_exp *e = l->h->data, *re = e->r;

	if (e->type == e_cmp && e->flag == cmp_equal && re->card == CARD_ATOM)
		list_append(n, re);
	if (e->type == e_cmp && e->flag == cmp_or) {
		get_exps(n, e->l);
		get_exps(n, e->r);
	}
}

static sql_exp *
equality_exps_2_in( mvc *sql, sql_exp *ce, list *l, list *r)
{
	list *nl = new_exp_list(sql->sa);

	get_exps(nl, l);
	get_exps(nl, r);

	return exp_in( sql->sa, ce, nl, cmp_in);
}

static list *
merge_ors(mvc *sql, list *exps, int *changes)
{
	list *nexps = NULL;
	int needed = 0;

	for (node *n = exps->h; n && !needed; n = n->next) {
		sql_exp *e = n->data;

		if (e->type == e_cmp && e->flag == cmp_or && !is_anti(e))
			needed = 1;
	}

	if (needed) {
		nexps = new_exp_list(sql->sa);
		for (node *n = exps->h; n; n = n->next) {
			sql_exp *e = n->data, *l = NULL;

			if (e->type == e_cmp && e->flag == cmp_or && !is_anti(e) && are_equality_exps(e->l, &l) && are_equality_exps(e->r, &l) && l) {
				(*changes)++;
				append(nexps, equality_exps_2_in(sql, l, e->l, e->r));
			} else {
				append(nexps, e);
			}
		}
	} else {
		nexps = exps;
	}

	for (node *n = nexps->h; n ; n = n->next) {
		sql_exp *e = n->data;

		if (e->type == e_cmp && e->flag == cmp_or) {
			e->l = merge_ors(sql, e->l, changes);
			e->r = merge_ors(sql, e->r, changes);
		}
	}

	return nexps;
}

#define TRIVIAL_NOT_EQUAL_CMP(e) \
	((e)->type == e_cmp && (e)->flag == cmp_notequal && !is_anti((e)) && !is_semantics((e)) && ((sql_exp*)(e)->l)->card != CARD_ATOM && ((sql_exp*)(e)->r)->card == CARD_ATOM)

static list *
merge_notequal(mvc *sql, list *exps, int *changes)
{
	list *inequality_groups = NULL, *nexps = NULL;
	int needed = 0;

	for (node *n = exps->h; n; n = n->next) {
		sql_exp *e = n->data;

		if (TRIVIAL_NOT_EQUAL_CMP(e)) {
			bool appended = false;

			if (inequality_groups) {
				for (node *m = inequality_groups->h; m && !appended; m = m->next) {
					list *next = m->data;
					sql_exp *first = (sql_exp*) next->h->data;

					if (exp_match(first->l, e->l)) {
						list_append(next, e);
						appended = true;
					}
				}
			}
			if (!appended) {
				if (!inequality_groups)
					inequality_groups = new_exp_list(sql->sa);
				list_append(inequality_groups, list_append(new_exp_list(sql->sa), e));
			}
		}
	}

	if (inequality_groups) { /* if one list of inequalities has more than one entry, then the re-write is needed */
		for (node *n = inequality_groups->h; n; n = n->next) {
			list *next = n->data;

			if (list_length(next) > 1)
				needed = 1;
		}
	}

	if (needed) {
		nexps = new_exp_list(sql->sa);
		for (node *n = inequality_groups->h; n; n = n->next) {
			list *next = n->data;
			sql_exp *first = (sql_exp*) next->h->data;
			list *notin = new_exp_list(sql->sa);

			for (node *m = next->h; m; m = m->next) {
				sql_exp *e = m->data;
				list_append(notin, e->r);
			}
			list_append(nexps, exp_in(sql->sa, first->l, notin, cmp_notin));
		}

		for (node *n = exps->h; n; n = n->next) {
			sql_exp *e = n->data;

			if (!TRIVIAL_NOT_EQUAL_CMP(e))
				list_append(nexps, e);
		}
		(*changes)++;
	} else {
		nexps = exps;
	}

	for (node *n = nexps->h; n ; n = n->next) {
		sql_exp *e = n->data;

		if (e->type == e_cmp && e->flag == cmp_or) {
			e->l = merge_notequal(sql, e->l, changes);
			e->r = merge_notequal(sql, e->r, changes);
		}
	}

	return nexps;
}


static sql_rel *
rel_select_cse(visitor *v, sql_rel *rel)
{
	if (is_select(rel->op) && rel->exps)
		rel->exps = merge_ors(v->sql, rel->exps, &v->changes); /* x = 1 or x = 2 => x in (1, 2)*/

	if (is_select(rel->op) && rel->exps)
		rel->exps = merge_notequal(v->sql, rel->exps, &v->changes); /* x <> 1 and x <> 2 => x not in (1, 2)*/

	if ((is_select(rel->op) || is_join(rel->op) || is_semi(rel->op)) && rel->exps) {
		node *n;
		list *nexps;
		int needed = 0;

		for (n=rel->exps->h; n && !needed; n = n->next) {
			sql_exp *e = n->data;

			if (e->type == e_cmp && e->flag == cmp_or && !is_anti(e))
				needed = 1;
		}
		if (!needed)
			return rel;
		nexps = new_exp_list(v->sql->sa);
		for (n=rel->exps->h; n; n = n->next) {
			sql_exp *e = n->data;

			if (e->type == e_cmp && e->flag == cmp_or && !is_anti(e)) {
				/* split the common expressions */
				v->changes += exps_cse(v->sql, nexps, e->l, e->r);
			} else {
				append(nexps, e);
			}
		}
		rel->exps = nexps;
	}
	return rel;
}

static sql_rel *
rel_project_cse(visitor *v, sql_rel *rel)
{
	if (is_project(rel->op) && rel->exps) {
		node *n, *m;
		list *nexps;
		int needed = 0;

		for (n=rel->exps->h; n && !needed; n = n->next) {
			sql_exp *e1 = n->data;

			if (e1->type != e_column && !exp_is_atom(e1) && exp_name(e1)) {
				for (m=n->next; m; m = m->next){
					sql_exp *e2 = m->data;

					if (exp_name(e2) && exp_match_exp(e1, e2))
						needed = 1;
				}
			}
		}

		if (!needed)
			return rel;

		nexps = new_exp_list(v->sql->sa);
		for (n=rel->exps->h; n; n = n->next) {
			sql_exp *e1 = n->data;

			if (e1->type != e_column && !exp_is_atom(e1) && exp_name(e1)) {
				for (m=nexps->h; m; m = m->next){
					sql_exp *e2 = m->data;

					if (exp_name(e2) && exp_match_exp(e1, e2) && (e1->type != e_column || exps_bind_column2(nexps, exp_relname(e1), exp_name(e1)) == e1)) {
						sql_exp *ne = exp_alias(v->sql->sa, exp_relname(e1), exp_name(e1), exp_relname(e2), exp_name(e2), exp_subtype(e2), e2->card, has_nil(e2), is_intern(e1));

						ne = exp_propagate(v->sql->sa, ne, e1);
						exp_setname(v->sql->sa, ne, exp_relname(e1), exp_name(e1));
						e1 = ne;
						break;
					}
				}
			}
			append(nexps, e1);
		}
		rel->exps = nexps;
	}
	return rel;
}

static list *
exps_merge_select_rse( mvc *sql, list *l, list *r )
{
	node *n, *m, *o;
	list *nexps = NULL, *lexps, *rexps;

 	lexps = new_exp_list(sql->sa);
	for (n = l->h; n; n = n->next) {
		sql_exp *e = n->data;

		if (e->type == e_cmp && e->flag == cmp_or && !is_anti(e) && !is_semantics(e)) {
			list *nexps = exps_merge_select_rse(sql, e->l, e->r);
			for (o = nexps->h; o; o = o->next)
				append(lexps, o->data);
		} else {
			append(lexps, e);
		}
	}
 	rexps = new_exp_list(sql->sa);
	for (n = r->h; n; n = n->next) {
		sql_exp *e = n->data;

		if (e->type == e_cmp && e->flag == cmp_or && !is_anti(e) && !is_semantics(e)) {
			list *nexps = exps_merge_select_rse(sql, e->l, e->r);
			for (o = nexps->h; o; o = o->next)
				append(rexps, o->data);
		} else {
			append(rexps, e);
		}
	}

 	nexps = new_exp_list(sql->sa);

	/* merge merged lists first ? */
	for (n = lexps->h; n; n = n->next) {
		sql_exp *le = n->data, *re, *fnd = NULL;

		if (le->type != e_cmp || le->flag == cmp_or || is_anti(le) || is_semantics(le))
			continue;
		for (m = rexps->h; !fnd && m; m = m->next) {
			re = m->data;
			if (exps_match_col_exps(le, re))
				fnd = re;
		}
		if (fnd && (is_anti(fnd) || is_semantics(fnd)))
			continue;
		/* cases
		 * 1) 2 values (cmp_equal)
		 * 2) 1 value (cmp_equal), and cmp_in
		 * 	(also cmp_in, cmp_equal)
		 * 3) 2 cmp_in
		 * 4) ranges
		 */
		if (fnd) {
			re = fnd;
			fnd = NULL;
			if (le->anti || re->anti)
				continue;
			if (le->flag == cmp_equal && re->flag == cmp_equal) {
				list *exps = new_exp_list(sql->sa);

				append(exps, le->r);
				append(exps, re->r);
				fnd = exp_in(sql->sa, le->l, exps, cmp_in);
			} else if (le->flag == cmp_equal && re->flag == cmp_in){
				list *exps = new_exp_list(sql->sa);

				append(exps, le->r);
				list_merge(exps, re->r, NULL);
				fnd = exp_in(sql->sa, le->l, exps, cmp_in);
			} else if (le->flag == cmp_in && re->flag == cmp_equal){
				list *exps = new_exp_list(sql->sa);

				append(exps, re->r);
				list_merge(exps, le->r, NULL);
				fnd = exp_in(sql->sa, le->l, exps, cmp_in);
			} else if (le->flag == cmp_in && re->flag == cmp_in){
				list *exps = new_exp_list(sql->sa);

				list_merge(exps, le->r, NULL);
				list_merge(exps, re->r, NULL);
				fnd = exp_in(sql->sa, le->l, exps, cmp_in);
			} else if (le->f && re->f && /* merge ranges */
				   le->flag == re->flag && le->flag <= cmp_lt) {
				sql_subfunc *min = sql_bind_func(sql->sa, sql->session->schema, "sql_min", exp_subtype(le->r), exp_subtype(re->r), F_FUNC);
				sql_subfunc *max = sql_bind_func(sql->sa, sql->session->schema, "sql_max", exp_subtype(le->f), exp_subtype(re->f), F_FUNC);
				sql_exp *mine, *maxe;

				if (!min || !max)
					continue;
				mine = exp_binop(sql->sa, le->r, re->r, min);
				maxe = exp_binop(sql->sa, le->f, re->f, max);
				fnd = exp_compare2(sql->sa, le->l, mine, maxe, CMP_BETWEEN|le->flag);
			}
			if (fnd)
				append(nexps, fnd);
		}
	}
	return nexps;
}

static sql_exp *
rel_merge_project_rse(visitor *v, sql_rel *rel, sql_exp *e, int depth)
{
	(void) depth;

	if (is_simple_project(rel->op) && is_func(e->type) && e->l) {
		list *fexps = e->l;
		sql_subfunc *f = e->f;

		/* is and function */
		if (strcmp(f->func->base.name, "and") == 0 && list_length(fexps) == 2) {
			sql_exp *l = list_fetch(fexps, 0);
			sql_exp *r = list_fetch(fexps, 1);

			/* check merge into single between */
			if (is_func(l->type) && is_func(r->type)) {
				list *lfexps = l->l;
				list *rfexps = r->l;
				sql_subfunc *lf = l->f;
				sql_subfunc *rf = r->f;

				if (((strcmp(lf->func->base.name, ">=") == 0 || strcmp(lf->func->base.name, ">") == 0) && list_length(lfexps) == 2) &&
				    ((strcmp(rf->func->base.name, "<=") == 0 || strcmp(rf->func->base.name, "<") == 0) && list_length(rfexps) == 2)
				    && exp_equal(list_fetch(lfexps,0), list_fetch(rfexps,0)) == 0) {
					sql_exp *ce = list_fetch(lfexps, 0);
					list *types, *ops = sa_list(v->sql->sa);
					sql_subfunc *between;

					append(ops, ce);
					append(ops, list_fetch(lfexps, 1));
					append(ops, list_fetch(rfexps, 1));
					append(ops, exp_atom_bool(v->sql->sa, 0)); /* non symetrical */
					append(ops, exp_atom_bool(v->sql->sa, lf->func->base.name[1] == '=')); /* left inclusive */
					append(ops, exp_atom_bool(v->sql->sa, rf->func->base.name[1] == '=')); /* right exclusive */
					append(ops, exp_atom_bool(v->sql->sa, 0)); /* nils_false */
					append(ops, exp_atom_bool(v->sql->sa, 0)); /* anti */

					types = exp_types(v->sql->sa, ops);
					/* convert into between */
					between = sql_bind_func_(v->sql->sa, mvc_bind_schema(v->sql, "sys"), "between", types, F_FUNC);
					if (between) {
						sql_exp *ne = exp_op(v->sql->sa, ops, between);

						exp_setname(v->sql->sa, ne, exp_relname(e), exp_name(e));
						e = ne;
					}
					v->changes++;
				}
			}
		}
	}
	return e;
}

/* merge related sub expressions
 *
 * ie   (x = a and y > 1 and y < 5) or
 *      (x = c and y > 1 and y < 10) or
 *      (x = e and y > 1 and y < 20)
 * ->
 *     ((x = a and y > 1 and y < 5) or
 *      (x = c and y > 1 and y < 10) or
 *      (x = e and y > 1 and y < 20)) and
 *     	 x in (a,c,e) and
 *     	 y > 1 and y < 20
 * */
static sql_rel *
rel_merge_select_rse(visitor *v, sql_rel *rel)
{
	/* only execute once per select */
	if ((is_select(rel->op) || is_join(rel->op) || is_semi(rel->op)) && rel->exps && !rel->used) {
		node *n, *o;
		list *nexps = new_exp_list(v->sql->sa);

		for (n=rel->exps->h; n; n = n->next) {
			sql_exp *e = n->data;

			if (e->type == e_cmp && e->flag == cmp_or && !is_anti(e) && !is_semantics(e)) {
				/* possibly merge related expressions */
				list *ps = exps_merge_select_rse(v->sql, e->l, e->r);
				for (o = ps->h; o; o = o->next)
					append(nexps, o->data);
			}
		}
		if (!list_empty(nexps))
			for (o = nexps->h; o; o = o->next)
				append(rel->exps, o->data);
		rel->used = 1;
	}
	return rel;
}

static sql_exp *list_exps_uses_exp(list *exps, const char *rname, const char *name);

static sql_exp*
exp_uses_exp(sql_exp *e, const char *rname, const char *name)
{
	sql_exp *res = NULL;

	switch (e->type) {
		case e_psm:
		case e_atom:
			break;
		case e_convert:
			return exp_uses_exp(e->l, rname, name);
		case e_column: {
			if (e->l && rname && strcmp(e->l, rname) == 0 &&
				e->r && name && strcmp(e->r, name) == 0)
				return e;
			if (!e->l && !rname &&
				e->r && name && strcmp(e->r, name) == 0)
				return e;
		} break;
		case e_func:
		case e_aggr: {
			if (e->l)
				return list_exps_uses_exp(e->l, rname, name);
		} 	break;
		case e_cmp: {
			if (e->flag == cmp_in || e->flag == cmp_notin) {
				if ((res = exp_uses_exp(e->l, rname, name)))
					return res;
				return list_exps_uses_exp(e->r, rname, name);
			} else if (e->flag == cmp_or || e->flag == cmp_filter) {
				if ((res = list_exps_uses_exp(e->l, rname, name)))
					return res;
				return list_exps_uses_exp(e->r, rname, name);
			} else {
				if ((res = exp_uses_exp(e->l, rname, name)))
					return res;
				if ((res = exp_uses_exp(e->r, rname, name)))
					return res;
				if (e->f)
					return exp_uses_exp(e->f, rname, name);
			}
		} break;
	}
	return NULL;
}

static sql_exp *
list_exps_uses_exp(list *exps, const char *rname, const char *name)
{
	sql_exp *res = NULL;

	if (!exps)
		return NULL;
	for (node *n = exps->h; n && !res; n = n->next) {
		sql_exp *e = n->data;
		res = exp_uses_exp(e, rname, name);
	}
	return res;
}

/* find in the list of expression an expression which uses e */
static sql_exp *
exps_uses_exp(list *exps, sql_exp *e)
{
	return list_exps_uses_exp(exps, exp_relname(e), exp_name(e));
}

/*
 * Rewrite aggregations over union all.
 *	groupby ([ union all (a, b) ], [gbe], [ count, sum ] )
 *
 * into
 * 	groupby ( [ union all( groupby( a, [gbe], [ count, sum] ), [ groupby( b, [gbe], [ count, sum] )) , [gbe], [sum, sum] )
 */
static sql_rel *
rel_push_aggr_down(visitor *v, sql_rel *rel)
{
	if (rel->op == op_groupby && rel->l) {
		sql_rel *u = rel->l, *ou = u;
		sql_rel *g = rel;
		sql_rel *ul = u->l;
		sql_rel *ur = u->r;
		node *n, *m;
		list *lgbe = NULL, *rgbe = NULL, *gbe = NULL, *exps = NULL;

		if (u->op == op_project)
			u = u->l;

		if (!u || !is_union(u->op) || need_distinct(u) || !u->exps || rel_is_ref(u))
			return rel;

		ul = u->l;
		ur = u->r;

		/* make sure we don't create group by on group by's */
		if (ul->op == op_groupby || ur->op == op_groupby)
			return rel;

		rel->subquery = 0;
		/* distinct should be done over the full result */
		for (n = g->exps->h; n; n = n->next) {
			sql_exp *e = n->data;
			sql_subfunc *af = e->f;

			if (e->type == e_atom ||
			    e->type == e_func ||
			   (e->type == e_aggr &&
			   ((strcmp(af->func->base.name, "sum") &&
			     strcmp(af->func->base.name, "count") &&
			     strcmp(af->func->base.name, "min") &&
			     strcmp(af->func->base.name, "max")) ||
			   need_distinct(e))))
				return rel;
		}

		ul = rel_dup(ul);
		ur = rel_dup(ur);
		if (!is_project(ul->op))
			ul = rel_project(v->sql->sa, ul,
				rel_projections(v->sql, ul, NULL, 1, 1));
		if (!is_project(ur->op))
			ur = rel_project(v->sql->sa, ur,
				rel_projections(v->sql, ur, NULL, 1, 1));
		rel_rename_exps(v->sql, u->exps, ul->exps);
		rel_rename_exps(v->sql, u->exps, ur->exps);
		if (u != ou) {
			ul = rel_project(v->sql->sa, ul, NULL);
			ul->exps = exps_copy(v->sql, ou->exps);
			rel_rename_exps(v->sql, ou->exps, ul->exps);
			ur = rel_project(v->sql->sa, ur, NULL);
			ur->exps = exps_copy(v->sql, ou->exps);
			rel_rename_exps(v->sql, ou->exps, ur->exps);
		}

		if (g->r && list_length(g->r) > 0) {
			list *gbe = g->r;

			lgbe = exps_copy(v->sql, gbe);
			rgbe = exps_copy(v->sql, gbe);
		}
		ul = rel_groupby(v->sql, ul, NULL);
		ul->r = lgbe;
		ul->nrcols = g->nrcols;
		ul->card = g->card;
		ul->exps = exps_copy(v->sql, g->exps);
		ul->nrcols = list_length(ul->exps);

		ur = rel_groupby(v->sql, ur, NULL);
		ur->r = rgbe;
		ur->nrcols = g->nrcols;
		ur->card = g->card;
		ur->exps = exps_copy(v->sql, g->exps);
		ur->nrcols = list_length(ur->exps);

		/* group by on primary keys which define the partioning scheme
		 * don't need a finalizing group by */
		/* how to check if a partion is based on some primary key ?
		 * */
		if (rel->r && list_length(rel->r)) {
			node *n;

			for (n = ((list*)rel->r)->h; n; n = n->next) {
				sql_exp *gbe = n->data;

				if (find_prop(gbe->p, PROP_HASHCOL)) {
					fcmp cmp = (fcmp)&kc_column_cmp;
					sql_column *c = exp_find_column(rel->l, gbe, -2);

					/* check if key is partition key */
					if (c && c->t->p && list_find(c->t->pkey->k.columns, c, cmp) != NULL) {
						v->changes++;
						return rel_inplace_setop(rel, ul, ur, op_union,
					       	       rel_projections(v->sql, rel, NULL, 1, 1));
					}
				}
			}
		}

		u = rel_setop(v->sql->sa, ul, ur, op_union);
		u->exps = rel_projections(v->sql, ul, NULL, 1, 1);
		u->nrcols = list_length(u->exps);
		set_processed(u);

		if (rel->r) {
			list *ogbe = rel->r;

			gbe = new_exp_list(v->sql->sa);
			for (n = ogbe->h; n; n = n->next) {
				sql_exp *e = n->data, *ne;

				ne = exps_uses_exp( rel->exps, e);
				if (!ne)
					continue;
				ne = list_find_exp( u->exps, ne);
				assert(ne);
				ne = exp_ref(v->sql, ne);
				append(gbe, ne);
			}
		}
		exps = new_exp_list(v->sql->sa);
		for (n = u->exps->h, m = rel->exps->h; n && m; n = n->next, m = m->next) {
			sql_exp *ne, *e = n->data, *oa = m->data;

			if (oa->type == e_aggr) {
				sql_subfunc *f = oa->f;
				int cnt = exp_aggr_is_count(oa);
				sql_subfunc *a = sql_bind_func(v->sql->sa, v->sql->session->schema, (cnt)?"sum":f->func->base.name, exp_subtype(e), NULL, F_AGGR);

				assert(a);
				/* union of aggr result may have nils
			   	 * because sum/count of empty set */
				set_has_nil(e);
				e = exp_ref(v->sql, e);
				ne = exp_aggr1(v->sql->sa, e, a, need_distinct(e), 1, e->card, 1);
				if (/* DISABLES CODE */ (0) && cnt)
					ne->p = prop_create(v->sql->sa, PROP_COUNT, ne->p);
			} else {
				ne = exp_copy(v->sql, oa);
			}
			exp_setname(v->sql->sa, ne, exp_find_rel_name(oa), exp_name(oa));
			append(exps, ne);
		}
		v->changes++;
		return rel_inplace_groupby( rel, u, gbe, exps);
	}
	return rel;
}

/*
 * More general
 * 	groupby(
 * 	 [ outer ] join(
 * 	    project(
 * 	      table(A) [ c1, c2, .. ]
 * 	    ) [ c1, c2, identity(c2) as I, .. ],
 * 	    table(B) [ c1, c2, .. ]
 * 	  ) [ A.c1 = B.c1 ]
 * 	) [ I ] [ a1, a2, .. ]
 *
 * ->
 *
 * 	[ outer ] join(
 * 	  project(
 * 	    table(A) [ c1, c2, .. ]
 * 	  ) [ c1, c2, .. ],
 * 	  groupby (
 * 	    table(B) [ c1, c2, .. ]
 * 	  ) [ B.c1 ] [ a1, a2, .. ]
 * 	) [ A.c1 = B.c1 ]
 */
static sql_rel *
gen_push_groupby_down(mvc *sql, sql_rel *rel, int *changes)
{
	sql_rel *j = rel->l;
	list *gbe = rel->r;

	(void)changes;
	if (rel->op == op_groupby && list_length(gbe) == 1 && j->op == op_join){
		sql_rel *jl = j->l, *jr = j->r, *cr, *cl;
		sql_exp *gb = gbe->h->data, *e;
		node *n;
		int left = 1;
		list *aggrs, *aliases, *gbe;

		if (!is_identity(gb, jl) && !is_identity(gb, jr))
			return rel;
		if (jl->op == op_project &&
		    (e = list_find_exp( jl->exps, gb)) != NULL &&
		     find_prop(e->p, PROP_HASHCOL) != NULL) {
			left = 0;
			cr = jr;
			cl = jl;
		} else if (jr->op == op_project &&
		    (e = list_find_exp( jr->exps, gb)) != NULL &&
		     find_prop(e->p, PROP_HASHCOL) != NULL) {
			left = 1;
			cr = jl;
			cl = jr;
		} else {
			return rel;
		}

		if ((left && is_base(jl->op)) || (!left && is_base(jr->op))||
		    (left && is_select(jl->op)) || (!left && is_select(jr->op))
		    || rel_is_join_on_pkey(j))
			return rel;

		/* only add aggr (based on left/right), and repeat the group by column */
		aggrs = sa_list(sql->sa);
		aliases = sa_list(sql->sa);
		if (rel->exps) for (n = rel->exps->h; n; n = n->next) {
			sql_exp *ce = n->data;

			if (exp_is_atom(ce))
				list_append(aliases, ce);
			else if (ce->type == e_column) {
				if (rel_has_exp(cl, ce) == 0) /* collect aliases outside groupby */
					list_append(aliases, ce);
				else
					list_append(aggrs, ce);
			} else if (ce->type == e_aggr) {
				list *args = ce->l;

				/* check args are part of left/right */
				if (!list_empty(args) && rel_has_exps(cl, args) == 0)
					return rel;
				if (rel->op != op_join && exp_aggr_is_count(ce))
					ce->p = prop_create(sql->sa, PROP_COUNT, ce->p);
				list_append(aggrs, ce);
			}
		}
		/* TODO move any column expressions (aliases) into the project list */

		/* find gb in left or right and should be unique */
		gbe = sa_list(sql->sa);
		/* push groupby to right, group on join exps */
		if (j->exps) for (n = j->exps->h; n; n = n->next) {
			sql_exp *ce = n->data, *e;

			/* get left/right hand of e_cmp */
			assert(ce->type == e_cmp);
			if (ce->flag != cmp_equal)
				return rel;
			e = rel_find_exp(cr, ce->l);
			if (!e)
				e = rel_find_exp(cr, ce->r);
			if (!e)
				return rel;
			e = exp_ref(sql, e);
			list_append(gbe, e);
		}
		if (!left)
			cr = j->r = rel_groupby(sql, cr, gbe);
		else
			cr = j->l = rel_groupby(sql, cr, gbe);
		cr->exps = list_merge(cr->exps, aggrs, (fdup)NULL);
		set_processed(cr);
		if (!is_project(cl->op))
			cl = rel_project(sql->sa, cl,
				rel_projections(sql, cl, NULL, 1, 1));
		cl->exps = list_merge(cl->exps, aliases, (fdup)NULL);
		set_processed(cl);
		if (!left)
			j->l = cl;
		else
			j->r = cl;
		rel -> l = NULL;
		rel_destroy(rel);

		if (list_empty(cr->exps) && list_empty(j->exps)) { /* remove crossproduct */
			sql_rel *r = cl;
			if (!left)
				j->l = NULL;
			else
				j->r = NULL;
			rel_destroy(j);
			j = r;
		}
		return j;
	}
	return rel;
}

/*
 * Rewrite group(project(join(A,Dict)[a.i==dict.i])[...dict.n])[dict.n][ ... dict.n ]
 * into
 * 	project(join(groupby (A)[a.i],[a.i]), Dict)[a.i==dict.i])[dict.n]
 *
 */
static sql_rel *
rel_push_groupby_down(visitor *v, sql_rel *rel)
{
	sql_rel *p = rel->l;
	list *gbe = rel->r;

	if (rel->op == op_groupby && gbe && p && is_join(p->op))
		return gen_push_groupby_down(v->sql, rel, &v->changes);
	if (rel->op == op_groupby && gbe && p && p->op == op_project) {
		sql_rel *j = p->l;
		sql_rel *jl, *jr;
		node *n;

		if (!j || j->op != op_join || list_length(j->exps) != 1)
			return gen_push_groupby_down(v->sql, rel, &v->changes);
		jl = j->l;
		jr = j->r;

		/* check if jr is a dict with index and var still used */
		if (jr->op != op_basetable || jr->l || !jr->r || list_length(jr->exps) != 2)
			return gen_push_groupby_down(v->sql, rel, &v->changes);

		/* check if group by is done on dict column */
		for(n = gbe->h; n; n = n->next) {
			sql_exp *ge = n->data, *pe = NULL, *e = NULL;

			/* find group by exp in project, then in dict */
			pe = rel_find_exp(p, ge);
			if (pe) /* find project exp in right hand of join, ie dict */
				e = rel_find_exp(jr, pe);
			if (pe && e) {  /* Rewrite: join with dict after the group by */
				list *pexps = rel_projections(v->sql, rel, NULL, 1, 1), *npexps;
				node *m;
				sql_exp *ne = j->exps->h->data; /* join exp */
				p->l = jl;	/* Project now only on the left side of the join */

				ne = ne->l; 	/* The left side of the compare is the index of the left */

				/* find ge reference in new projection list */
				npexps = sa_list(v->sql->sa);
				for (m = pexps->h; m; m = m->next) {
					sql_exp *a = m->data;

					if (exp_refers(ge, a)) {
						sql_exp *sc = jr->exps->t->data;
						sql_exp *e = exp_ref(v->sql, sc);
						exp_setname(v->sql->sa, e, exp_relname(a), exp_name(a));
						a = e;
					}
					append(npexps, a);
				}

				/* find ge in aggr list */
				for (m = rel->exps->h; m; m = m->next) {
					sql_exp *a = m->data;

					if (exp_match_exp(a, ge) || exp_refers(ge, a)) {
						a = exp_ref(v->sql, ne);
						exp_setname(v->sql->sa, a, exp_relname(ne), exp_name(ne));
						m->data = a;
					}
				}

				/* change alias pe, ie project out the index  */
				pe->l = (void*)exp_relname(ne);
				pe->r = (void*)exp_name(ne);
				exp_setname(v->sql->sa, pe, exp_relname(ne), exp_name(ne));

				/* change alias ge */
				ge->l = (void*)exp_relname(pe);
				ge->r = (void*)exp_name(pe);
				exp_setname(v->sql->sa, ge, exp_relname(pe), exp_name(pe));

				/* zap both project and groupby name hash tables (as we changed names above) */
				rel->exps->ht = NULL;
				((list*)rel->r)->ht = NULL;
				p->exps->ht = NULL;

				/* add join */
				j->l = rel;
				rel = rel_project(v->sql->sa, j, npexps);
				v->changes++;
			}
		}
	}
	return rel;
}

/*
 * Push select down, pushes the selects through (simple) projections. Also
 * it cleans up the projections which become useless.
 */

/* TODO push select expressions in outer joins down */
static sql_rel *
rel_push_select_down(visitor *v, sql_rel *rel)
{
	list *exps = NULL;
	sql_rel *r = NULL;
	node *n;

	if (rel_is_ref(rel)) {
		if (is_select(rel->op) && rel->exps) {
			/* add inplace empty select */
			sql_rel *l = rel_select(v->sql->sa, rel->l, NULL);

			if (!l->exps)
				l->exps = sa_list(v->sql->sa);
			(void)list_merge(l->exps, rel->exps, (fdup)NULL);
			rel->exps = NULL;
			rel->l = l;
			v->changes++;
		}
		return rel;
	}

	/* don't make changes for empty selects */
	if (is_select(rel->op) && (!rel->exps || list_length(rel->exps) == 0))
		return rel;

	/* merge 2 selects */
	r = rel->l;
	if (is_select(rel->op) && r && r->exps && is_select(r->op) && !(rel_is_ref(r))) {
		(void)list_merge(r->exps, rel->exps, (fdup)NULL);
		rel->l = NULL;
		rel_destroy(rel);
		v->changes++;
		return rel_push_select_down(v, r);
	}
	/*
	 * Push select through semi/anti join
	 * 	select (semi(A,B)) == semi(select(A), B)
	 */
	if (is_select(rel->op) && r && is_semi(r->op) && !(rel_is_ref(r))) {
		rel->l = r->l;
		r->l = rel;
		v->changes++;
		/*
		 * if A has 2 references (ie used on both sides of
		 * the semi join), we also push the select into A.
		 */
		if (rel_is_ref(rel->l) && rel->l == rel_find_ref(r->r)){
			sql_rel *lx = rel->l;
			sql_rel *rx = r->r;
			if (lx->ref.refcnt == 2 && !rel_is_ref(rx)) {
				while (rx->l && !rel_is_ref(rx->l) &&
	      			       (is_project(rx->op) ||
					is_select(rx->op) ||
					is_join(rx->op)))
						rx = rx->l;
				/* probably we need to introduce a project */
				rel_destroy(rel->l);
				lx = rel_project(v->sql->sa, rel, rel_projections(v->sql, rel, NULL, 1, 1));
				r->l = lx;
				rx->l = rel_dup(lx);
			}
		}
		return r;
	}
	exps = rel->exps;

	if (rel->op == op_project &&
	    r && r->op == op_project && !(rel_is_ref(r)))
		return rel_merge_projects(v, rel);

	/* push select through join */
	if (is_select(rel->op) && r && is_join(r->op) && !(rel_is_ref(r))) {
		sql_rel *jl = r->l;
		sql_rel *jr = r->r;
		int left = r->op == op_join || r->op == op_left;
		int right = r->op == op_join || r->op == op_right;

		if (r->op == op_full || is_single(r))
			return rel;

		/* introduce selects under the join (if needed) */
		set_processed(jl);
		set_processed(jr);
		if (!is_select(jl->op) || rel_is_ref(jl))
			r->l = jl = rel_select(v->sql->sa, jl, NULL);
		if (!is_select(jr->op) || rel_is_ref(jr))
			r->r = jr = rel_select(v->sql->sa, jr, NULL);

		rel->exps = new_exp_list(v->sql->sa);
		for (n = exps->h; n; n = n->next) {
			sql_exp *e = n->data, *ne = NULL;
			int done = 0;

			if (left)
				ne = exp_push_down(v->sql, e, jl, jl);
			if (ne && ne != e) {
				done = 1;
				rel_select_add_exp(v->sql->sa, jl, ne);
			} else if (right) {
				ne = exp_push_down(v->sql, e, jr, jr);
				if (ne && ne != e) {
					done = 1;
					rel_select_add_exp(v->sql->sa, jr, ne);
				}
			}
			if (!done)
				append(rel->exps, e);
			v->changes += done;
		}
	}

	/* merge select and cross product ? */
	if (is_select(rel->op) && r && r->op == op_join && !(rel_is_ref(r))) {
		list *exps = rel->exps;

		if (!r->exps)
			r->exps = new_exp_list(v->sql->sa);
		rel->exps = new_exp_list(v->sql->sa);
		for (n = exps->h; n; n = n->next) {
			sql_exp *e = n->data;

			if (exp_is_join(e, NULL) == 0) {
				append(r->exps, e);
				v->changes++;
			} else {
				append(rel->exps, e);
			}
		}
		return rel;
	}

	if (is_select(rel->op) && r && r->op == op_project && !(rel_is_ref(r))){
		list *exps = rel->exps;
		sql_rel *pl;
		/* we cannot push through rank (row_number etc) functions or
		   projects with distinct */
		if (!r->l || project_unsafe(r,1))
			return rel;

		/* here we need to fix aliases */
		rel->exps = new_exp_list(v->sql->sa);
		pl = r->l;
		/* introduce selects under the project (if needed) */
		set_processed(pl);
		if (!is_select(pl->op) || rel_is_ref(pl))
			r->l = pl = rel_select(v->sql->sa, pl, NULL);

		/* for each exp check if we can rename it */
		for (n = exps->h; n; n = n->next) {
			sql_exp *e = n->data, *ne = NULL;

			if (e->type == e_cmp) {
				ne = exp_push_down_prj(v->sql, e, r, pl);

				/* can we move it down */
				if (ne && ne != e && pl->exps) {
					rel_select_add_exp(v->sql->sa, pl, ne);
					v->changes++;
				} else {
					append(rel->exps, (ne)?ne:e);
				}
			} else {
				list_append(rel->exps, e);
			}
		}
		return rel;
	}
	return rel;
}

static sql_rel *
rel_push_select_down_join(visitor *v, sql_rel *rel)
{
	list *exps = NULL;
	sql_rel *r = NULL;
	node *n;

	exps = rel->exps;
	r = rel->l;

	/* push select through join */
	if (is_select(rel->op) && exps && r && r->op == op_join && !(rel_is_ref(r))) {
		rel->exps = new_exp_list(v->sql->sa);
		for (n = exps->h; n; n = n->next) {
			sql_exp *e = n->data;
			if (e->type == e_cmp && !e->f && !is_complex_exp(e->flag)) {
				sql_rel *nr = NULL;
				sql_exp *re = e->r, *ne = rel_find_exp(r, re);

				if (ne && ne->card >= CARD_AGGR)
					re->card = ne->card;

				if (re->card >= CARD_AGGR) {
					nr = rel_push_join(v->sql, r, e->l, re, NULL, e, 0);
				} else {
					nr = rel_push_select(v->sql, r, e->l, e, 0);
				}
				if (nr)
					rel->l = nr;
				/* only pushed down selects are counted */
				if (r == rel->l) {
					v->changes++;
				} else { /* Do not introduce an extra select */
					sql_rel *r = rel->l;

					rel->l = r->l;
					r->l = NULL;
					list_append(rel->exps, e);
					rel_destroy(r);
				}
				assert(r == rel->l);
			} else {
				list_append(rel->exps, e);
			}
		}
		return rel;
	}
	return rel;
}

static bool
find_simple_projection_for_join2semi(sql_rel *rel)
{
	if (is_project(rel->op) && list_length(rel->exps) == 1) {
		sql_exp *e = rel->exps->h->data;

		if (rel->card < CARD_AGGR) /* const or groupby without group by exps */
			return true;
		/* a single group by column in the projection list from a group by relation is guaranteed to be unique, but not an aggregate */
		if (e->type == e_column) {
			sql_rel *res = NULL;
			sql_exp *found = NULL;

			if (is_groupby(rel->op) || need_distinct(rel) || find_prop(e->p, PROP_HASHCOL))
				return true;

			found = rel_find_exp_and_corresponding_rel(rel->l, e, &res); /* grouping column on inner relation */
			if (found) {
				if (find_prop(found->p, PROP_HASHCOL)) /* primary key always unique */
					return true;
				if (found->type == e_column && found->card <= CARD_AGGR) {
					if (!(is_groupby(res->op) || need_distinct(res)) && list_length(res->exps) != 1)
						return false;
					for (node *n = res->exps->h ; n ; n = n->next) { /* must be the single column in the group by expression list */
						sql_exp *e = n->data;
						if (e != found && e->type == e_column)
							return false;
					}
					return true;
				}
			}
		}
	}
	return false;
}

/*
 * Push {semi}joins down, pushes the joins through group by expressions.
 * When the join is on the group by columns, we can push the joins left
 * under the group by. This should only be done, iff the new semijoin would
 * reduce the input table to the groupby. So there should be a reduction
 * (selection) on the table A and this should be propagated to the groupby via
 * for example a primary key.
 *
 * {semi}join( A, groupby( B ) [gbe][aggrs] ) [ gbe == A.x ]
 * ->
 * {semi}join( A, groupby( semijoin(B,A) [gbe == A.x] ) [gbe][aggrs] ) [ gbe == A.x ]
 */

static sql_rel *
rel_push_join_down(visitor *v, sql_rel *rel)
{
	list *exps = NULL;

	if (!rel_is_ref(rel) && ((is_join(rel->op) || is_semi(rel->op)) && rel->l && rel->exps)) {
		sql_rel *gb = rel->r, *ogb = gb, *l = NULL, *rell = rel->l;

		if (gb->op == op_project)
			gb = gb->l;

		if (rel_is_ref(rell) || !find_simple_projection_for_join2semi(rell))
			return rel;

		exps = rel->exps;
		if (gb && gb->op == op_groupby && gb->r && list_length(gb->r)) {
			list *jes = new_exp_list(v->sql->sa);
			node *n, *m;
			list *gbes = gb->r;
			/* find out if all group by expressions are used in the join */
			for(n = gbes->h; n; n = n->next) {
				sql_exp *gbe = n->data;
				int fnd = 0;
				const char *rname = NULL, *name = NULL;

				/* project in between, ie find alias */
				/* first find expression in expression list */
				gbe = exps_uses_exp( gb->exps, gbe);
				if (!gbe)
					continue;
				if (ogb != gb)
					gbe = exps_uses_exp( ogb->exps, gbe);
				if (gbe) {
					rname = exp_find_rel_name(gbe);
					name = exp_name(gbe);
				}

				if (!name)
					return rel;

				for (m = exps->h; m && !fnd; m = m->next) {
					sql_exp *je = m->data;

					if (je->card >= CARD_ATOM && je->type == e_cmp &&
					    !is_complex_exp(je->flag)) {
						/* expect right expression to match */
						sql_exp *r = je->r;

						if (r == 0 || r->type != e_column)
							continue;
						if (r->l && rname && strcmp(r->l, rname) == 0 && strcmp(r->r, name)==0) {
							fnd = 1;
						} else if (!r->l && !rname  && strcmp(r->r, name)==0) {
							fnd = 1;
						}
						if (fnd) {
							sql_exp *le = je->l;
							sql_exp *re = exp_push_down_prj(v->sql, r, gb, gb->l);
							if (!re || (list_length(jes) == 0 && !find_prop(le->p, PROP_HASHCOL))) {
								fnd = 0;
							} else {
								int anti = is_anti(je);

								je = exp_compare(v->sql->sa, le, re, je->flag);
								if (anti) set_anti(je);
								list_append(jes, je);
							}
						}
					}
				}
				if (!fnd)
					return rel;
			}
			l = rel_dup(rel->l);

			/* push join's left side (as semijoin) down group by */
			l = gb->l = rel_crossproduct(v->sql->sa, gb->l, l, op_semi);
			l->exps = jes;
			return rel;
		}
	}
	return rel;
}

/*
 * Push semijoins down, pushes the semijoin through a join.
 *
 * semijoin( join(A, B) [ A.x == B.y ], C ) [ A.z == C.c ]
 * ->
 * join( semijoin(A, C) [ A.z == C.c ], B ) [ A.x == B.y ]
 *
 * also push simple expressions of a semijoin down if they only
 * involve the left sided of the semijoin.
 *
 * in some cases the other way is usefull, ie push join down
 * semijoin. When the join reduces (ie when there are selects on it).
 */
static sql_rel *
rel_push_semijoin_down_or_up(visitor *v, sql_rel *rel)
{
	if (rel->op == op_join && rel->exps && rel->l) {
		sql_rel *l = rel->l, *r = rel->r;

		if (is_semi(l->op) && !rel_is_ref(l) && is_select(r->op) && !rel_is_ref(r)) {
			rel->l = l->l;
			l->l = rel;
			v->changes++;
			return l;
		}
	}
	/* also case with 2 joins */
	/* join ( join ( semijoin(), table), select (table)); */
	if (rel->op == op_join && rel->exps && rel->l) {
		sql_rel *l = rel->l, *r = rel->r;
		sql_rel *ll;

		if (is_join(l->op) && !rel_is_ref(l) && is_select(r->op) && !rel_is_ref(r)) {
			ll = l->l;
			if (is_semi(ll->op) && !rel_is_ref(ll)) {
				l->l = ll->l;
				ll->l = rel;
				v->changes++;
				return ll;
			}
		}
	}
	/* first push down the expressions involving only A */
	if (rel->op == op_semi && rel->exps && rel->l) {
		list *exps = rel->exps, *nexps = sa_list(v->sql->sa);
		node *n;

		if (nexps == NULL)
			return NULL;
		for(n = exps->h; n; n = n->next) {
			sql_exp *sje = n->data;

			if (n != exps->h && sje->type == e_cmp &&
			    !is_complex_exp(sje->flag) &&
			     rel_has_exp(rel->l, sje->l) >= 0 &&
			     rel_has_exp(rel->l, sje->r) >= 0) {
				rel->l = rel_select(v->sql->sa, rel->l, NULL);
				rel_select_add_exp(v->sql->sa, rel->l, sje);
				v->changes++;
			} else {
				append(nexps, sje);
			}
		}
		rel->exps = nexps;
	}
	if (rel->op == op_semi && rel->exps && rel->l) {
		operator_type op = rel->op, lop;
		node *n;
		sql_rel *l = rel->l, *ll = NULL, *lr = NULL;
		sql_rel *r = rel->r;
		list *exps = rel->exps, *nsexps, *njexps;
		int left = 1, right = 1;

		/* handle project
		if (l->op == op_project && !need_distinct(l))
			l = l->l;
		*/

		if (!is_join(l->op) || rel_is_ref(l))
			return rel;

		lop = l->op;
		ll = l->l;
		lr = l->r;
		/* semijoin shouldn't be based on right relation of join */
		for(n = exps->h; n; n = n->next) {
			sql_exp *sje = n->data;

			if (sje->type != e_cmp)
				return rel;
			if (right &&
				(is_complex_exp(sje->flag) ||
			    	rel_has_exp(lr, sje->l) >= 0 ||
			    	rel_has_exp(lr, sje->r) >= 0)) {
				right = 0;
			}
			if (right)
				left = 0;
			if (!right && left &&
				(is_complex_exp(sje->flag) ||
			    	rel_has_exp(ll, sje->l) >= 0 ||
			    	rel_has_exp(ll, sje->r) >= 0)) {
				left = 0;
			}
			if (!right && !left)
				return rel;
		}
		nsexps = exps_copy(v->sql, rel->exps);
		njexps = exps_copy(v->sql, l->exps);
		if (right)
			l = rel_crossproduct(v->sql->sa, rel_dup(ll), rel_dup(r), op);
		else
			l = rel_crossproduct(v->sql->sa, rel_dup(lr), rel_dup(r), op);
		l->exps = nsexps;
		if (right)
			l = rel_crossproduct(v->sql->sa, l, rel_dup(lr), lop);
		else
			l = rel_crossproduct(v->sql->sa, l, rel_dup(ll), lop);
		l->exps = njexps;
		rel_destroy(rel);
		rel = l;
		v->changes++;
	}
	return rel;
}

static int
rel_part_nr( sql_rel *rel, sql_exp *e )
{
	sql_column *c;
	sql_table *pp;
	assert(e->type == e_cmp);

	c = exp_find_column(rel, e->l, -1);
	if (!c)
		c = exp_find_column(rel, e->r, -1);
	if (!c)
		return -1;
	pp = c->t;
	if (pp->p)
		return list_position(pp->p->members.set, pp);
	return -1;
}

static int
rel_uses_part_nr( sql_rel *rel, sql_exp *e, int pnr )
{
	sql_column *c;
	assert(e->type == e_cmp);

	/*
	 * following case fails.
	 *
	 * semijoin( A1, union [A1, A2] )
	 * The union will never return proper column (from A2).
	 * ie need different solution (probaly pass pnr).
	 */
	c = exp_find_column(rel, e->l, pnr);
	if (!c)
		c = exp_find_column(rel, e->r, pnr);
	if (c) {
		sql_table *pp = c->t;
		if (pp->p && list_position(pp->p->members.set, pp) == pnr)
			return 1;
	}
	/* for projects we may need to do a rename! */
	if (is_project(rel->op) || is_topn(rel->op) || is_sample(rel->op))
		return rel_uses_part_nr( rel->l, e, pnr);

	if (is_union(rel->op) || is_join(rel->op) || is_semi(rel->op)) {
		if (rel_uses_part_nr( rel->l, e, pnr))
			return 1;
		if (!is_semi(rel->op) && rel_uses_part_nr( rel->r, e, pnr))
			return 1;
	}
	return 0;
}

static int
rel_has_cmp_exp(sql_rel *rel, sql_exp *e)
{
	if (e->type == e_cmp) {
		if (e->flag == cmp_or || e->flag == cmp_filter) {
			return rel_has_all_exps(rel, e->l) &&
				rel_has_all_exps(rel, e->r);
		} else if (e->flag == cmp_in || e->flag == cmp_notin) {
			return rel_has_exp(rel, e->l) == 0 &&
				rel_has_all_exps(rel, e->r);
		} else {
			return rel_has_exp(rel, e->l) == 0 &&
				rel_has_exp(rel, e->r) == 0 &&
		 		(!e->f || rel_has_exp(rel, e->f) == 0);
		}
	}
	return 0;
}

static sql_rel *
rel_join_push_exps_down(visitor *v, sql_rel *rel)
{
	if ((is_join(rel->op) && !is_outerjoin(rel->op)) || is_semi(rel->op)) {
		sql_rel *l = rel->l, *r = rel->r;
		list *jexps = NULL, *lexps = NULL, *rexps = NULL;
		node *n;

		if (list_empty(rel->exps))
			return rel;

		for(n=rel->exps->h; n; n=n->next) {
			sql_exp *e = n->data;
			int le = rel_has_cmp_exp(l, e);
			int re = rel_has_cmp_exp(r, e);

			/* select expressions on left */
			if (le && !re) {
				if (!lexps)
					lexps=sa_list(v->sql->sa);
				append(lexps, e);
			/* select expressions on right */
			} else if (!le && re && (rel->op != op_anti || (e->flag != mark_notin && e->flag != mark_in))) {
				if (!rexps)
					rexps=sa_list(v->sql->sa);
				append(rexps, e);
			} else {
				if (!jexps)
					jexps=sa_list(v->sql->sa);
				append(jexps, e);
			}
		}
		if (lexps || rexps)
			rel->exps = jexps;
		if (lexps) {
			l = rel->l = rel_select(v->sql->sa, rel->l, NULL);
			l->exps = lexps;
			v->changes = 1;
		}
		if (rexps) {
			r = rel->r = rel_select(v->sql->sa, rel->r, NULL);
			r->exps = rexps;
			v->changes = 1;
		}
	}
	return rel;
}

/*
 * Push (semi)joins down unions, this is basically for merge tables, where
 * we know that the fk-indices are split over two clustered merge tables.
 */
static sql_rel *
rel_push_join_down_union(visitor *v, sql_rel *rel)
{
	if ((is_join(rel->op) && !is_outerjoin(rel->op) && !is_single(rel)) || is_semi(rel->op)) {
		sql_rel *l = rel->l, *r = rel->r, *ol = l, *or = r;
		list *exps = rel->exps;
		sql_exp *je = !list_empty(exps)?exps->h->data:NULL;

		if (!l || !r || need_distinct(l) || need_distinct(r) || rel_is_ref(l) || rel_is_ref(r))
			return rel;
		if (l->op == op_project)
			l = l->l;
		if (r->op == op_project)
			r = r->l;

		/* both sides only if we have a join index */
		if (!l || !r ||(is_union(l->op) && is_union(r->op) &&
			je && !find_prop(je->p, PROP_JOINIDX) && /* FKEY JOIN */
			!rel_is_join_on_pkey(rel))) /* aligned PKEY JOIN */
			return rel;
		if (is_semi(rel->op) && is_union(l->op) && je && !find_prop(je->p, PROP_JOINIDX))
			return rel;

		ol->subquery = or->subquery = 0;
		if ((is_union(l->op) && !need_distinct(l)) && !is_union(r->op)){
			sql_rel *nl, *nr;
			sql_rel *ll = rel_dup(l->l), *lr = rel_dup(l->r);

			/* join(union(a,b), c) -> union(join(a,c), join(b,c)) */
			if (!is_project(ll->op))
				ll = rel_project(v->sql->sa, ll,
					rel_projections(v->sql, ll, NULL, 1, 1));
			if (!is_project(lr->op))
				lr = rel_project(v->sql->sa, lr,
					rel_projections(v->sql, lr, NULL, 1, 1));
			rel_rename_exps(v->sql, l->exps, ll->exps);
			rel_rename_exps(v->sql, l->exps, lr->exps);
			if (l != ol) {
				ll = rel_project(v->sql->sa, ll, NULL);
				ll->exps = exps_copy(v->sql, ol->exps);
				lr = rel_project(v->sql->sa, lr, NULL);
				lr->exps = exps_copy(v->sql, ol->exps);
			}
			nl = rel_crossproduct(v->sql->sa, ll, rel_dup(or), rel->op);
			nr = rel_crossproduct(v->sql->sa, lr, rel_dup(or), rel->op);
			nl->exps = exps_copy(v->sql, exps);
			nr->exps = exps_copy(v->sql, exps);
			nl = rel_project(v->sql->sa, nl, rel_projections(v->sql, nl, NULL, 1, 1));
			nr = rel_project(v->sql->sa, nr, rel_projections(v->sql, nr, NULL, 1, 1));
			v->changes++;
			return rel_inplace_setop(rel, nl, nr, op_union, rel_projections(v->sql, rel, NULL, 1, 1));
		} else if (is_union(l->op) && !need_distinct(l) &&
			   is_union(r->op) && !need_distinct(r)) {
			sql_rel *nl, *nr;
			sql_rel *ll = rel_dup(l->l), *lr = rel_dup(l->r);
			sql_rel *rl = rel_dup(r->l), *rr = rel_dup(r->r);

			/* join(union(a,b), union(c,d)) -> union(join(a,c), join(b,d)) */
			if (!is_project(ll->op))
				ll = rel_project(v->sql->sa, ll,
					rel_projections(v->sql, ll, NULL, 1, 1));
			if (!is_project(lr->op))
				lr = rel_project(v->sql->sa, lr,
					rel_projections(v->sql, lr, NULL, 1, 1));
			rel_rename_exps(v->sql, l->exps, ll->exps);
			rel_rename_exps(v->sql, l->exps, lr->exps);
			if (l != ol) {
				ll = rel_project(v->sql->sa, ll, NULL);
				ll->exps = exps_copy(v->sql, ol->exps);
				lr = rel_project(v->sql->sa, lr, NULL);
				lr->exps = exps_copy(v->sql, ol->exps);
			}
			if (!is_project(rl->op))
				rl = rel_project(v->sql->sa, rl,
					rel_projections(v->sql, rl, NULL, 1, 1));
			if (!is_project(rr->op))
				rr = rel_project(v->sql->sa, rr,
					rel_projections(v->sql, rr, NULL, 1, 1));
			rel_rename_exps(v->sql, r->exps, rl->exps);
			rel_rename_exps(v->sql, r->exps, rr->exps);
			if (r != or) {
				rl = rel_project(v->sql->sa, rl, NULL);
				rl->exps = exps_copy(v->sql, or->exps);
				rr = rel_project(v->sql->sa, rr, NULL);
				rr->exps = exps_copy(v->sql, or->exps);
			}
			nl = rel_crossproduct(v->sql->sa, ll, rl, rel->op);
			nr = rel_crossproduct(v->sql->sa, lr, rr, rel->op);
			nl->exps = exps_copy(v->sql, exps);
			nr->exps = exps_copy(v->sql, exps);
			nl = rel_project(v->sql->sa, nl, rel_projections(v->sql, nl, NULL, 1, 1));
			nr = rel_project(v->sql->sa, nr, rel_projections(v->sql, nr, NULL, 1, 1));
			v->changes++;
			return rel_inplace_setop(rel, nl, nr, op_union, rel_projections(v->sql, rel, NULL, 1, 1));
		} else if (!is_union(l->op) &&
			   is_union(r->op) && !need_distinct(r) &&
			   !is_semi(rel->op)) {
			sql_rel *nl, *nr;
			sql_rel *rl = rel_dup(r->l), *rr = rel_dup(r->r);

			/* join(a, union(b,c)) -> union(join(a,b), join(a,c)) */
			if (!is_project(rl->op))
				rl = rel_project(v->sql->sa, rl,
					rel_projections(v->sql, rl, NULL, 1, 1));
			if (!is_project(rr->op))
				rr = rel_project(v->sql->sa, rr,
					rel_projections(v->sql, rr, NULL, 1, 1));
			rel_rename_exps(v->sql, r->exps, rl->exps);
			rel_rename_exps(v->sql, r->exps, rr->exps);
			if (r != or) {
				rl = rel_project(v->sql->sa, rl, NULL);
				rl->exps = exps_copy(v->sql, or->exps);
				rr = rel_project(v->sql->sa, rr, NULL);
				rr->exps = exps_copy(v->sql, or->exps);
			}
			nl = rel_crossproduct(v->sql->sa, rel_dup(ol), rl, rel->op);
			nr = rel_crossproduct(v->sql->sa, rel_dup(ol), rr, rel->op);
			nl->exps = exps_copy(v->sql, exps);
			nr->exps = exps_copy(v->sql, exps);
			nl = rel_project(v->sql->sa, nl, rel_projections(v->sql, nl, NULL, 1, 1));
			nr = rel_project(v->sql->sa, nr, rel_projections(v->sql, nr, NULL, 1, 1));
			v->changes++;
			return rel_inplace_setop(rel, nl, nr, op_union, rel_projections(v->sql, rel, NULL, 1, 1));
		/* {semi}join ( A1, union (A2, B)) [A1.partkey = A2.partkey] ->
		 * {semi}join ( A1, A2 )
		 * and
		 * {semi}join ( A1, union (B, A2)) [A1.partkey = A2.partkey] ->
		 * {semi}join ( A1, A2 )
		 * (ie a single part on the left)
		 *
		 * Howto detect that a relation isn't matching.
		 *
		 * partitioning is currently done only on pkey/fkey's
		 * ie only matching per part if join is on pkey/fkey (parts)
		 *
		 * and part numbers should match.
		 *
		 * */
		} else if (!is_union(l->op) &&
			   is_union(r->op) && !need_distinct(r) &&
			   is_semi(rel->op) && rel_is_join_on_pkey(rel)) {
			/* use first join expression, to find part nr */
			sql_exp *je = rel->exps->h->data;
			int lpnr = rel_part_nr(l, je);
			sql_rel *rl = r->l;
			sql_rel *rr = r->r;

			if (lpnr < 0)
				return rel;
			/* case 1: uses left not right */
			if (rel_uses_part_nr(rl, je, lpnr) &&
			   !rel_uses_part_nr(rr, je, lpnr)) {
				sql_rel *nl;

				rl = rel_dup(rl);
				if (!is_project(rl->op))
					rl = rel_project(v->sql->sa, rl,
					rel_projections(v->sql, rl, NULL, 1, 1));
				rel_rename_exps(v->sql, r->exps, rl->exps);
				if (r != or) {
					rl = rel_project(v->sql->sa, rl, NULL);
					rl->exps = exps_copy(v->sql, or->exps);
				}
				nl = rel_crossproduct(v->sql->sa, rel_dup(ol), rl, rel->op);
				nl->exps = exps_copy(v->sql, exps);
				v->changes++;
				return rel_inplace_project(v->sql->sa, rel, nl, rel_projections(v->sql, rel, NULL, 1, 1));
			/* case 2: uses right not left */
			} else if (!rel_uses_part_nr(rl, je, lpnr) &&
				    rel_uses_part_nr(rr, je, lpnr)) {
				sql_rel *nl;

				rr = rel_dup(rr);
				if (!is_project(rr->op))
					rr = rel_project(v->sql->sa, rr,
						rel_projections(v->sql, rr, NULL, 1, 1));
				rel_rename_exps(v->sql, r->exps, rr->exps);
				if (r != or) {
					rr = rel_project(v->sql->sa, rr, NULL);
					rr->exps = exps_copy(v->sql, or->exps);
				}
				nl = rel_crossproduct(v->sql->sa, rel_dup(ol), rr, rel->op);
				nl->exps = exps_copy(v->sql, exps);
				v->changes++;
				return rel_inplace_project(v->sql->sa, rel, nl, rel_projections(v->sql, rel, NULL, 1, 1));
			}
		}
	}
	return rel;
}

static int
rel_is_empty( sql_rel *rel )
{
	if ((is_join(rel->op) || is_semi(rel->op)) && !list_empty(rel->exps)) {
		sql_rel *l = rel->l, *r = rel->r;

		if (rel_is_empty(l) || ((is_join(rel->op) || is_semi(rel->op)) && rel_is_empty(r)))
			return 1;
		/* check */
		if (rel_is_join_on_pkey(rel)) {
			sql_exp *je = rel->exps->h->data;
			int lpnr = rel_part_nr(l, je);

			if (lpnr >= 0 && !rel_uses_part_nr(r, je, lpnr))
				return 1;
		}
	}
	if (!is_union(rel->op)) {
		if (is_simple_project(rel->op) || is_topn(rel->op) || is_select(rel->op) || is_sample(rel->op)) {
			if (rel->l)
				return rel_is_empty(rel->l);
		} else if (is_join(rel->op) || is_semi(rel->op) || is_set(rel->op)) {
			int empty = 1;
			if (rel->l)
				empty &= rel_is_empty(rel->l);
			if (empty && rel->r)
				empty &= rel_is_empty(rel->r);
			return empty;
		}
	}
	return 0;
}

/* non overlapping partitions should be removed */
static sql_rel *
rel_remove_empty_join(visitor *v, sql_rel *rel)
{
	if (THRhighwater())
		return sql_error(v->sql, 10, SQLSTATE(42000) "Query too complex: running out of stack space");

	if (!rel)
		return NULL;
	/* recurse check rel_is_empty
	 * For half empty unions replace by projects
	 * */
	if (is_union(rel->op)) {
		sql_rel *l = rel->l, *r = rel->r;

		if (!(rel->l = l = rel_remove_empty_join(v, l)))
			return NULL;
		if (!(rel->r = r = rel_remove_empty_join(v, r)))
			return NULL;
		if (rel_is_empty(l)) {
			v->changes++;
			return rel_inplace_project(v->sql->sa, rel, rel_dup(r), rel->exps);
		} else if (rel_is_empty(r)) {
			v->changes++;
			return rel_inplace_project(v->sql->sa, rel, rel_dup(l), rel->exps);
		}
	} else if ((is_simple_project(rel->op) || is_groupby(rel->op) || is_topn(rel->op) ||
				is_select(rel->op) || is_sample(rel->op))) {
		if (rel->l && !(rel->l = rel_remove_empty_join(v, rel->l)))
			return NULL;
	} else if (is_join(rel->op) || is_semi(rel->op) || is_set(rel->op)) {
		if (rel->l && !(rel->l = rel_remove_empty_join(v, rel->l)))
			return NULL;
		if (rel->r && !(rel->r = rel_remove_empty_join(v, rel->r)))
			return NULL;
	}
	return rel;
}

static sql_rel *
find_candidate_join2semi(sql_rel *rel, bool *swap)
{
	/* generalize possibility : we need the visitor 'step' here */
	if (rel_is_ref(rel)) /* if the join has multiple references, it's dangerous to convert it into a semijoin */
		return NULL;
	if (rel->op == op_join && rel->exps) {
		sql_rel *l = rel->l, *r = rel->r;

		if (find_simple_projection_for_join2semi(r)) {
			*swap = false;
			return rel;
		}
		if (find_simple_projection_for_join2semi(l)) {
			*swap = true;
			return rel;
		}
	}
	if (is_join(rel->op) || is_semi(rel->op)) {
		sql_rel *c;

		if ((c=find_candidate_join2semi(rel->l, swap)) != NULL ||
		    (c=find_candidate_join2semi(rel->r, swap)) != NULL)
			return c;
	}
	if (is_topn(rel->op) || is_sample(rel->op))
		return find_candidate_join2semi(rel->l, swap);
	return NULL;
}

static int
subrel_uses_exp_outside_subrel(sql_rel *rel, sql_exp *e, sql_rel *c)
{
	if (rel == c)
		return 0;
	/* for subrel only expect joins (later possibly selects) */
	if (is_join(rel->op) || is_semi(rel->op)) {
		if (exps_uses_exp(rel->exps, e))
			return 1;
		if (subrel_uses_exp_outside_subrel(rel->l, e, c) ||
		    subrel_uses_exp_outside_subrel(rel->r, e, c))
			return 1;
	}
	if (is_topn(rel->op) || is_sample(rel->op))
		return subrel_uses_exp_outside_subrel(rel->l, e, c);
	return 0;
}

static int
rel_uses_exp_outside_subrel(sql_rel *rel, sql_exp *e, sql_rel *c)
{
	/* for now we only expect sub relations of type project, selects (rel) or join/semi */
	if (is_simple_project(rel->op) || is_groupby(rel->op) || is_select(rel->op)) {
		if (!list_empty(rel->exps) && exps_uses_exp(rel->exps, e))
			return 1;
		if ((is_simple_project(rel->op) || is_groupby(rel->op)) && !list_empty(rel->r) && exps_uses_exp(rel->r, e))
			return 1;
		if (rel->l)
			return subrel_uses_exp_outside_subrel(rel->l, e, c);
	}
	if (is_topn(rel->op) || is_sample(rel->op))
		return subrel_uses_exp_outside_subrel(rel->l, e, c);
	return 1;
}

static sql_rel *
rel_join2semijoin(visitor *v, sql_rel *rel)
{
	if ((is_simple_project(rel->op) || is_groupby(rel->op)) && rel->l) {
		bool swap = false;
		sql_rel *l = rel->l;
		sql_rel *c = find_candidate_join2semi(l, &swap);

		if (c) {
			/* 'p' is a project and only has one result */
			sql_rel *p = swap ? c->l : c->r;
			sql_exp *re = p->exps->h->data;

			/* now we need to check if ce is only used at the level of c */
			if (!rel_uses_exp_outside_subrel(rel, re, c)) {
				c->op = op_semi;
				if (swap) {
					sql_rel *tmp = c->r;
					c->r = c->l;
					c->l = tmp;
				}
				v->changes++;
			}
		}
	}
	return rel;
}

static sql_rel *
rel_push_select_down_union(visitor *v, sql_rel *rel)
{
	if (is_select(rel->op) && rel->l && rel->exps) {
		sql_rel *u = rel->l, *ou = u;
		sql_rel *s = rel;
		sql_rel *ul = u->l;
		sql_rel *ur = u->r;

		if (u->op == op_project)
			u = u->l;

		if (!u || !is_union(u->op) || need_distinct(u) || !u->exps || rel_is_ref(u))
			return rel;

		ul = u->l;
		ur = u->r;

		rel->subquery = 0;
		u->subquery = 0;
		ul->subquery = 0;
		ur->subquery = 0;
		ul = rel_dup(ul);
		ur = rel_dup(ur);
		if (!is_project(ul->op))
			ul = rel_project(v->sql->sa, ul,
				rel_projections(v->sql, ul, NULL, 1, 1));
		if (!is_project(ur->op))
			ur = rel_project(v->sql->sa, ur,
				rel_projections(v->sql, ur, NULL, 1, 1));
		rel_rename_exps(v->sql, u->exps, ul->exps);
		rel_rename_exps(v->sql, u->exps, ur->exps);

		if (u != ou) {
			ul = rel_project(v->sql->sa, ul, NULL);
			ul->exps = exps_copy(v->sql, ou->exps);
			rel_rename_exps(v->sql, ou->exps, ul->exps);
			ur = rel_project(v->sql->sa, ur, NULL);
			ur->exps = exps_copy(v->sql, ou->exps);
			rel_rename_exps(v->sql, ou->exps, ur->exps);
		}

		/* introduce selects under the set (if needed) */
		set_processed(ul);
		set_processed(ur);
		ul = rel_select(v->sql->sa, ul, NULL);
		ur = rel_select(v->sql->sa, ur, NULL);

		ul->exps = exps_copy(v->sql, s->exps);
		ur->exps = exps_copy(v->sql, s->exps);

		rel = rel_inplace_setop(rel, ul, ur, op_union, rel_projections(v->sql, rel, NULL, 1, 1));
		v->changes++;
		return rel;
	}
	return rel;
}

static int
exp_is_rename(sql_exp *e)
{
	return (e->type == e_column);
}

static int
exp_is_useless_rename(sql_exp *e)
{
	return (e->type == e_column &&
			((!e->l && !exp_relname(e)) ||
			 (e->l && exp_relname(e) && strcmp(e->l, exp_relname(e)) == 0)) &&
			strcmp(e->r, exp_name(e)) == 0);
}

static list *
rel_used_projections(mvc *sql, list *exps, list *users)
{
	list *nexps = sa_list(sql->sa);
	bool *used = (bool*)GDKzalloc(sizeof(bool) * list_length(exps));
	int i = 0;

	for(node *n = users->h; n; n = n->next) {
		sql_exp *e = n->data, *ne = NULL;
		if ((e->l && (ne = exps_bind_column2(exps, e->l, e->r))) || (ne = exps_bind_column(exps, e->r, NULL, 1))) {
			used[list_position(exps, ne)] = 1;
		}
	}
	for(node *n = exps->h; n; n = n->next, i++) {
		sql_exp *e = n->data;
		if (is_intern(e) || used[i])
			append(nexps, e);
	}
	GDKfree(used);
	return nexps;
}

/* move projects down with the goal op removing them completely (ie push renames/reduced lists into basetable)
 * for some cases we can directly remove iff renames rename into same alias
 * */
static sql_rel *
rel_push_project_down(visitor *v, sql_rel *rel)
{
	/* for now only push down renames */
	if (v->depth > 1 && is_simple_project(rel->op) && !need_distinct(rel) && !rel_is_ref(rel) && rel->l && !rel->r &&
			v->parent &&
			!is_modify(v->parent->op) && !is_topn(v->parent->op) && !is_sample(v->parent->op) &&
			!is_ddl(v->parent->op) && !is_set(v->parent->op) &&
			list_check_prop_all(rel->exps, (prop_check_func)&exp_is_rename)) {
		sql_rel *l = rel->l;

		if (rel_is_ref(l))
			return rel;
		if (is_basetable(l->op)) {
			if (list_check_prop_all(rel->exps, (prop_check_func)&exp_is_useless_rename)) {
				/* TODO reduce list (those in the project + internal) */
				rel->l = NULL;
				l->exps = rel_used_projections(v->sql, l->exps, rel->exps);
				rel_destroy(rel);
				v->changes++;
				return l;
			}
			return rel;
#if 0
			/* keep important internal columns */
			for (node *n = l->exps->h; n; n = n->next) {
				sql_exp *e = n->data;

				if (is_intern(e))
					append(rel->exps, e);
			}
			l->exps = rel->exps;
			rel->l = NULL;
			rel_destroy(rel);
			v->changes++;
			return l;
#endif
		} else if (list_check_prop_all(rel->exps, (prop_check_func)&exp_is_useless_rename)) {
			if (is_select(l->op)) {
				/* push project under select (include exps used by selection) */
				l->l = rel_project(v->sql->sa, l->l, rel_projections(v->sql, l, NULL, 1, 1));
				l->l = rel_push_project_down(v, l->l);
				rel->l = NULL;
				rel_destroy(rel);
				v->changes++;
				return l;
			} else if (is_join(l->op)) {
				/* for each exp add to left or right project under join */
				sql_rel *ll = l->l, *lr = l->r;
				list *lexps = sa_list(v->sql->sa), *rexps = sa_list(v->sql->sa);

				list *exps = rel_projections(v->sql, l, NULL, 1, 1); /* include exps used by join exps */
				for(node *n = exps->h; n; n = n->next) {
					sql_exp *e = n->data;
					if ((exp_relname(e) && exp_name(e) && rel_bind_column2(v->sql, ll, exp_relname(e), exp_name(e), 0)) ||
						(!exp_relname(e) && exp_name(e) && rel_bind_column(v->sql, ll, exp_name(e), 0, 1))) {
						append(lexps, e);
					} else {
						append(rexps, e);
					}
				}
				l->l = rel_project(v->sql->sa, ll, lexps);
				l->l = rel_push_project_down(v, l->l);
				l->r = rel_project(v->sql->sa, lr, rexps);
				l->r = rel_push_project_down(v, l->r);
				rel->l = NULL;
				rel_destroy(rel);
				v->changes++;
				return l;
			}
		}
	}
	return rel;
}

static sql_rel *
rel_push_project_down_union(visitor *v, sql_rel *rel)
{
	/* first remove distinct if already unique */
	if (rel->op == op_project && need_distinct(rel) && rel->exps && exps_unique(v->sql, rel, rel->exps))
		set_nodistinct(rel);

	if (rel->op == op_project && rel->l && rel->exps && !rel->r) {
		int need_distinct = need_distinct(rel);
		sql_rel *u = rel->l;
		sql_rel *p = rel;
		sql_rel *ul = u->l;
		sql_rel *ur = u->r;

		if (!u || !is_union(u->op) || need_distinct(u) || !u->exps || rel_is_ref(u) || project_unsafe(rel,0))
			return rel;
		/* don't push project down union of single values */
		if ((is_project(ul->op) && !ul->l) || (is_project(ur->op) && !ur->l))
			return rel;

		rel->subquery = 0;
		u->subquery = 0;
		ul = rel_dup(ul);
		ur = rel_dup(ur);

		if (!is_project(ul->op))
			ul = rel_project(v->sql->sa, ul,
				rel_projections(v->sql, ul, NULL, 1, 1));
		if (!is_project(ur->op))
			ur = rel_project(v->sql->sa, ur,
				rel_projections(v->sql, ur, NULL, 1, 1));
		need_distinct = (need_distinct &&
				(!exps_unique(v->sql, ul, ul->exps) ||
				 !exps_unique(v->sql, ur, ur->exps)));
		rel_rename_exps(v->sql, u->exps, ul->exps);
		rel_rename_exps(v->sql, u->exps, ur->exps);

		/* introduce projects under the set */
		ul = rel_project(v->sql->sa, ul, NULL);
		if (need_distinct)
			set_distinct(ul);
		ur = rel_project(v->sql->sa, ur, NULL);
		if (need_distinct)
			set_distinct(ur);

		ul->exps = exps_copy(v->sql, p->exps);
		ur->exps = exps_copy(v->sql, p->exps);

		rel = rel_inplace_setop(rel, ul, ur, op_union,
			rel_projections(v->sql, rel, NULL, 1, 1));
		if (need_distinct)
			set_distinct(rel);
		v->changes++;
		rel->l = rel_merge_projects(v, rel->l);
		rel->r = rel_merge_projects(v, rel->r);
		return rel;
	}
	return rel;
}

static int
sql_class_base_score(sql_subtype *t)
{
	switch (ATOMstorage(t->type->localtype)) {
		case TYPE_bte:
			return 150 - 8;
		case TYPE_sht:
			return 150 - 16;
		case TYPE_int:
			return 150 - 32;
		case TYPE_void:
		case TYPE_lng:
			return 150 - 64;
#ifdef HAVE_HGE
		case TYPE_hge:
			return 150 - have_hge ? 128 : 64;
#endif
		case TYPE_flt:
			return 75 - 24;
		case TYPE_dbl:
			return 75 - 53;
		default: /* strings and blobs don't get any points here */
			return 0;
	}
}

/* Compute the efficiency of using this expression early in a group by list */
static int
score_gbe(mvc *sql, sql_rel *rel, sql_exp *e)
{
	int res = 0;
	sql_subtype *t = exp_subtype(e);
	sql_column *c = NULL;

	/* can we find out if the underlying table is sorted */
	if ((c = exp_find_column(rel, e, -2)) && mvc_is_sorted(sql, c))
		res += 600;
	if (find_prop(e->p, PROP_SORTIDX)) /* has sort index */
		res += 400;
	if (find_prop(e->p, PROP_HASHCOL)) /* distinct columns */
		res += 300;
	if (find_prop(e->p, PROP_HASHIDX)) /* has hash index */
		res += 200;

	/* prefer the shorter var types over the longer ones */
	res += sql_class_base_score(t); /* smaller the type, better */
	return res;
}

/* reorder group by expressions */
static sql_rel *
rel_groupby_order(visitor *v, sql_rel *rel)
{
	list *gbe = rel->r;

<<<<<<< HEAD
=======
	(void)changes;
>>>>>>> e66fc0b6
	if (is_groupby(rel->op) && list_length(gbe) > 1 && list_length(gbe)<9) {
		node *n;
		int i, *scores = GDKzalloc(list_length(gbe) * sizeof(int));

		for (i = 0, n = gbe->h; n; i++, n = n->next)
			scores[i] = score_gbe(v->sql, rel, n->data);
		rel->r = list_keysort(gbe, scores, (fdup)NULL);
		GDKfree(scores);
	}
	return rel;
}

/* reduce group by expressions based on pkey info
 *
 * The reduced group by and (derived) aggr expressions are restored via
 * extra (new) aggregate columns.
 */
static sql_rel *
rel_reduce_groupby_exps(visitor *v, sql_rel *rel)
{
	list *gbe = rel->r;

	if (is_groupby(rel->op) && rel->r && !rel_is_ref(rel) && list_length(gbe)) {
		node *n, *m;
		int8_t *scores = GDKmalloc(list_length(gbe));
		int k, j, i;
		sql_column *c;
		sql_table **tbls;
		sql_rel **bts, *bt = NULL;

		gbe = rel->r;
		tbls = (sql_table**)GDKmalloc(sizeof(sql_table*)*list_length(gbe));
		bts = (sql_rel**)GDKmalloc(sizeof(sql_rel*)*list_length(gbe));
		if (scores == NULL || tbls == NULL || bts == NULL) {
			GDKfree(scores);
			GDKfree(tbls);
			GDKfree(bts);
			return NULL;
		}
		for (k = 0, i = 0, n = gbe->h; n; n = n->next, k++) {
			sql_exp *e = n->data;

			c = exp_find_column_(rel, e, -2, &bt);
			if (c) {
				for(j = 0; j < i; j++)
					if (c->t == tbls[j] && bts[j] == bt)
						break;
				tbls[j] = c->t;
				bts[j] = bt;
				i += (j == i);
			}
		}
		if (i) { /* forall tables find pkey and
				remove useless other columns */
			/* TODO also remove group by columns which are related to
			 * the other columns using a foreign-key join (n->1), ie 1
			 * on the to be removed side.
			 */
			for(j = 0; j < i; j++) {
				int l, nr = 0, cnr = 0;

				k = list_length(gbe);
				memset(scores, 0, list_length(gbe));
				if (tbls[j]->pkey) {
					for (l = 0, n = gbe->h; l < k && n; l++, n = n->next) {
						fcmp cmp = (fcmp)&kc_column_cmp;
						sql_exp *e = n->data;

						c = exp_find_column_(rel, e, -2, &bt);
						if (c && c->t == tbls[j] && bts[j] == bt &&
						    list_find(tbls[j]->pkey->k.columns, c, cmp) != NULL) {
							scores[l] = 1;
							nr ++;
						} else if (c && c->t == tbls[j] && bts[j] == bt) {
							/* Okay we can cleanup a group by column */
							scores[l] = -1;
							cnr ++;
						}
					}
				}
				if (nr) {
					int all = (list_length(tbls[j]->pkey->k.columns) == nr);
					sql_kc *kc = tbls[j]->pkey->k.columns->h->data;

					c = kc->c;
					for (l = 0, n = gbe->h; l < k && n; l++, n = n->next) {
						sql_exp *e = n->data;

						/* pkey based group by */
						if (scores[l] == 1 && ((all ||
						   /* first of key */
						   (c == exp_find_column(rel, e, -2))) && !find_prop(e->p, PROP_HASHCOL)))
							e->p = prop_create(v->sql->sa, PROP_HASHCOL, e->p);
					}
					for (m = rel->exps->h; m; m = m->next ){
						sql_exp *e = m->data;

						for (l = 0, n = gbe->h; l < k && n; l++, n = n->next) {
							sql_exp *gb = n->data;

							/* pkey based group by */
							if (scores[l] == 1 && exp_match_exp(e,gb) && find_prop(gb->p, PROP_HASHCOL) && !find_prop(e->p, PROP_HASHCOL)) {
								e->p = prop_create(v->sql->sa, PROP_HASHCOL, e->p);
								break;
							}

						}
					}
				}
				if (cnr && nr && list_length(tbls[j]->pkey->k.columns) == nr) {
					list *ngbe = new_exp_list(v->sql->sa);
					list *exps = rel->exps, *nexps = new_exp_list(v->sql->sa);

					for (l = 0, n = gbe->h; l < k && n; l++, n = n->next) {
						sql_exp *e = n->data;

						/* keep the group by columns which form a primary key
						 * of this table. And those unrelated to this table. */
						if (scores[l] != -1)
							append(ngbe, e);
					}
					rel->r = ngbe;
					/* rewrite gbe and aggr, in the aggr list */
					for (m = exps->h; m; m = m->next ){
						sql_exp *e = m->data;
						int fnd = 0;

						for (l = 0, n = gbe->h; l < k && n && !fnd; l++, n = n->next) {
							sql_exp *gb = n->data;

							if (scores[l] == -1 && exp_refers(gb, e)) {
								sql_exp *rs = exp_column(v->sql->sa, gb->l?gb->l:exp_relname(gb), gb->r?gb->r:exp_name(gb), exp_subtype(gb), rel->card, has_nil(gb), is_intern(gb));
								exp_setname(v->sql->sa, rs, exp_find_rel_name(e), exp_name(e));
								e = rs;
								fnd = 1;
							}
						}
						append(nexps, e);
					}
					/* new reduced aggr expression list */
					assert(list_length(nexps)>0);
					rel->exps = nexps;
					/* only one reduction at a time */
					v->changes = 1;
					GDKfree(bts);
					GDKfree(tbls);
					GDKfree(scores);
					return rel;
				}
				gbe = rel->r;
			}
		}
		GDKfree(bts);
		GDKfree(tbls);
		GDKfree(scores);
	}
	/* remove constants from group by list */
	if (is_groupby(rel->op) && rel->r && !rel_is_ref(rel)) {
		int i;
		node *n;

		for (i = 0, n = gbe->h; n; n = n->next) {
			sql_exp *e = n->data;

			if (exp_is_atom(e))
				i++;
		}
		if (i) {
			list *ngbe = new_exp_list(v->sql->sa);
			list *dgbe = new_exp_list(v->sql->sa);

			for (n = gbe->h; n; n = n->next) {
				sql_exp *e = n->data;

				if (!exp_is_atom(e))
					append(ngbe, e);
				/* we need at least one gbe */
				else if (!n->next && list_empty(ngbe))
					append(ngbe, e);
				else
					append(dgbe, e);
			}
			rel->r = ngbe;
			if (!list_empty(dgbe)) {
				/* use atom's directly in the aggr expr list */
				list *nexps = new_exp_list(v->sql->sa);

				for (n = rel->exps->h; n; n = n->next) {
					sql_exp *e = n->data, *ne = NULL;

					if (e->type == e_column) {
						if (e->l)
							ne = exps_bind_column2(dgbe, e->l, e->r);
						else
							ne = exps_bind_column(dgbe, e->r, NULL, 1);
						if (ne) {
							ne = exp_copy(v->sql, ne);
							exp_prop_alias(v->sql->sa, ne, e);
							e = ne;
						}
					}
					append(nexps, e);
				}
				rel->exps = nexps;
				v->changes++;
			}
		}
	}
	return rel;
}

/* Rewrite group by expressions with distinct
 *
 * ie select a, count(distinct b) from c where ... groupby a;
 * No other aggregations should be present
 *
 * Rewrite the more general case, good for parallel execution
 *
 * groupby(R) [e,f] [ aggr1 a distinct, aggr2 b distinct, aggr3 c, aggr4 d]
 *
 * into
 *
 * groupby(
 * 	groupby(R) [e,f,a,b] [ a, b, aggr3 c, aggr4 d]
 * ) [e,f]( aggr1 a distinct, aggr2 b distinct, aggr3_phase2 c, aggr4_phase2 d)
 */

#if 0
static sql_rel *
rel_groupby_distinct2(visitor *v, sql_rel *rel)
{
	list *ngbes = sa_list(v->sql->sa), *gbes, *naggrs = sa_list(v->sql->sa), *aggrs = sa_list(v->sql->sa);
	sql_rel *l;
	node *n;

	gbes = rel->r;
	if (!gbes)
		return rel;

	/* check if each aggr is, rewritable (max,min,sum,count)
	 *  			  and only has one argument */
	for (n = rel->exps->h; n; n = n->next) {
		sql_exp *e = n->data;
		sql_subfunc *af = e->f;

		if (e->type == e_aggr &&
		   (strcmp(af->func->base.name, "sum") &&
		     strcmp(af->func->base.name, "count") &&
		     strcmp(af->func->base.name, "min") &&
		     strcmp(af->func->base.name, "max")))
			return rel;
	}

	for (n = gbes->h; n; n = n->next) {
		sql_exp *e = n->data;

		e = exp_column(v->sql->sa, exp_find_rel_name(e), exp_name(e), exp_subtype(e), e->card, has_nil(e), is_intern(e));
		append(ngbes, e);
	}

	/* 1 for each aggr(distinct v) add the attribute expression v to gbes and aggrs list
	 * 2 for each aggr(z) add aggr_phase2('z') to the naggrs list
	 * 3 for each group by col, add also to the naggrs list
	 * */
	for (n = rel->exps->h; n; n = n->next) {
		sql_exp *e = n->data;

		if (e->type == e_aggr && need_distinct(e)) { /* 1 */
			/* need column expression */
			list *args = e->l;
			sql_exp *v = args->h->data;
			append(gbes, v);
			if (!exp_name(v))
				exp_label(v->sql->sa, v, ++v->sql->label);
			v = exp_column(v->sql->sa, exp_find_rel_name(v), exp_name(v), exp_subtype(v), v->card, has_nil(v), is_intern(v));
			append(aggrs, v);
			v = exp_aggr1(v->sql->sa, v, e->f, need_distinct(e), 1, e->card, 1);
			exp_setname(v->sql->sa, v, exp_find_rel_name(e), exp_name(e));
			append(naggrs, v);
		} else if (e->type == e_aggr && !need_distinct(e)) {
			sql_exp *v;
			sql_subfunc *f = e->f;
			int cnt = exp_aggr_is_count(e);
			sql_subfunc *a = sql_bind_func(v->sql->sa, v->sql->session->schema, (cnt)?"sum":f->func->base.name, exp_subtype(e), NULL, F_AGGR);

			append(aggrs, e);
			if (!exp_name(e))
				exp_label(v->sql->sa, e, ++v->sql->label);
			set_has_nil(e);
			v = exp_column(v->sql->sa, exp_find_rel_name(e), exp_name(e), exp_subtype(e), e->card, has_nil(e), is_intern(e));
			v = exp_aggr1(v->sql->sa, v, a, 0, 1, e->card, 1);
			if (cnt)
				set_zero_if_empty(v);
			exp_setname(v->sql->sa, v, exp_find_rel_name(e), exp_name(e));
			append(naggrs, v);
		} else { /* group by col */
			if (list_find_exp(gbes, e) || !list_find_exp(naggrs, e)) {
				append(aggrs, e);

				e = exp_column(v->sql->sa, exp_find_rel_name(e), exp_name(e), exp_subtype(e), e->card, has_nil(e), is_intern(e));
			}
			append(naggrs, e);
		}
	}

	l = rel->l = rel_groupby(v->sql, rel->l, gbes);
	l->exps = aggrs;
	rel->r = ngbes;
	rel->exps = naggrs;
	v->changes++;
	return rel;
}
#endif

static sql_rel *
rel_groupby_distinct(visitor *v, sql_rel *rel)
{
	if (is_groupby(rel->op) && !rel_is_ref(rel) && rel->exps && list_empty(rel->r)) {
		node *n;

		for (n = rel->exps->h; n; n = n->next) {
			sql_exp *e = n->data;

			if (exp_aggr_is_count(e) && need_distinct(e)) {
				/* if count over unique values (ukey/pkey) */
				if (e->l && exps_unique(v->sql, rel, e->l))
					set_nodistinct(e);
			}
		}
	}

	if (is_groupby(rel->op)) {
		sql_rel *l = rel->l;
		if (!l || is_groupby(l->op))
			return rel;
	}
	if (is_groupby(rel->op) && rel->r && !rel_is_ref(rel)) {
		node *n;
		int nr = 0;
		list *gbe, *ngbe, *arg, *exps, *nexps;
		sql_exp *distinct = NULL, *darg;
		sql_rel *l = NULL;

		for (n=rel->exps->h; n && nr <= 2; n = n->next) {
			sql_exp *e = n->data;
			if (need_distinct(e)) {
				distinct = n->data;
				nr++;
			}
		}
		if (nr < 1 || distinct->type != e_aggr)
			return rel;
		if ((nr > 1 || list_length(rel->r) + nr != list_length(rel->exps)))
			return rel;//rel_groupby_distinct2(v, rel);
		arg = distinct->l;
		if (list_length(arg) != 1 || list_length(rel->r) + nr != list_length(rel->exps))
			return rel;

		gbe = rel->r;
		ngbe = sa_list(v->sql->sa);
		exps = sa_list(v->sql->sa);
		nexps = sa_list(v->sql->sa);
		for (n=rel->exps->h; n; n = n->next) {
			sql_exp *e = n->data;
			if (e != distinct) {
				if (e->type == e_aggr) { /* copy the arguments to the aggregate */
					list *args = e->l;
					if (args) {
						for (node *n = args->h ; n ; n = n->next) {
							sql_exp *e = n->data;
							list_append(ngbe, exp_copy(v->sql, e));
							list_append(exps, exp_copy(v->sql, e));
						}
					}
				} else {
					e = exp_ref(v->sql, e);
					append(ngbe, e);
					append(exps, e);
				}
				if (e->type == e_aggr) /* aggregates must be copied */
					e = exp_copy(v->sql, e);
				else
					e = exp_ref(v->sql, e);
				append(nexps, e);
			}
		}

		darg = arg->h->data;
		list_append(gbe, darg = exp_copy(v->sql, darg));
		exp_label(v->sql->sa, darg, ++v->sql->label);

		darg = exp_ref(v->sql, darg);
		list_append(exps, darg);
		darg = exp_ref(v->sql, darg);
		arg->h->data = darg;
		l = rel->l = rel_groupby(v->sql, rel->l, gbe);
		l->exps = exps;
		set_processed(l);
		rel->r = ngbe;
		rel->exps = nexps;
		set_nodistinct(distinct);
		append(nexps, distinct);
		v->changes++;
	}
	return rel;
}

static sql_exp *split_aggr_and_project(mvc *sql, list *aexps, sql_exp *e);

static void
list_split_aggr_and_project(mvc *sql, list *aexps, list *exps)
{
	node *n;

	if (!exps)
		return ;
	for(n = exps->h; n; n = n->next)
		n->data = split_aggr_and_project(sql, aexps, n->data);
}

static sql_exp *
split_aggr_and_project(mvc *sql, list *aexps, sql_exp *e)
{
	switch(e->type) {
	case e_aggr:
		/* add to the aggrs */
		if (!exp_name(e))
			exp_label(sql->sa, e, ++sql->label);
		list_append(aexps, e);
		return exp_ref(sql, e);
	case e_cmp:
		/* e_cmp's shouldn't exist in an aggr expression list */
		assert(0);
	case e_convert:
		e->l = split_aggr_and_project(sql, aexps, e->l);
		return e;
	case e_func:
		list_split_aggr_and_project(sql, aexps, e->l);
		return e;
	case e_column: /* constants and columns shouldn't be rewriten */
	case e_atom:
	case e_psm:
		return e;
	}
	return NULL;
}

static sql_exp *
exp_use_consts(mvc *sql, sql_exp *e, list *consts);

static list *
exps_use_consts(mvc *sql, list *exps, list *consts)
{
	node *n;
	list *nl = new_exp_list(sql->sa);

	if (!exps)
		return sa_list(sql->sa);
	for(n = exps->h; n; n = n->next) {
		sql_exp *arg = n->data, *narg = NULL;

		narg = exp_use_consts(sql, arg, consts);
		if (!narg)
			return NULL;
		narg = exp_propagate(sql->sa, narg, arg);
		append(nl, narg);
	}
	return nl;
}

static sql_exp *
exp_use_consts(mvc *sql, sql_exp *e, list *consts)
{
	sql_exp *ne = NULL, *l, *r, *r2;

	switch(e->type) {
	case e_column:
		if (e->l)
			ne = exps_bind_column2(consts, e->l, e->r);
		if (!ne && !e->l)
			ne = exps_bind_column(consts, e->r, NULL, 1);
		if (!ne)
			return e;
		return ne;
	case e_cmp:
		if (e->flag == cmp_or || e->flag == cmp_filter) {
			list *l = exps_use_consts(sql, e->l, consts);
			list *r = exps_use_consts(sql, e->r, consts);

			if (!l || !r)
				return NULL;
			if (e->flag == cmp_filter)
				return exp_filter(sql->sa, l, r, e->f, is_anti(e));
			return exp_or(sql->sa, l, r, is_anti(e));
		} else if (e->flag == cmp_in || e->flag == cmp_notin) {
			sql_exp *l = exp_use_consts(sql, e->l, consts);
			list *r = exps_use_consts(sql, e->r, consts);

			if (!l || !r)
				return NULL;
			return exp_in(sql->sa, l, r, e->flag);
		} else {
			l = exp_use_consts(sql, e->l, consts);
			r = exp_use_consts(sql, e->r, consts);
			if (e->f) {
				r2 = exp_use_consts(sql, e->f, consts);
				if (l && r && r2)
					ne = exp_compare2(sql->sa, l, r, r2, e->flag);
			} else if (l && r) {
				ne = exp_compare(sql->sa, l, r, e->flag);
			}
		}
		if (!ne)
			return NULL;
		return exp_propagate(sql->sa, ne, e);
	case e_convert:
		l = exp_use_consts(sql, e->l, consts);
		if (l)
			return exp_convert(sql->sa, l, exp_fromtype(e), exp_totype(e));
		return NULL;
	case e_aggr:
	case e_func: {
		list *l = e->l, *nl = NULL;

		if (!l) {
			return e;
		} else {
			nl = exps_use_consts(sql, l, consts);
			if (!nl)
				return NULL;
		}
		if (e->type == e_func)
			return exp_op(sql->sa, nl, e->f);
		else
			return exp_aggr(sql->sa, nl, e->f, need_distinct(e), need_no_nil(e), e->card, has_nil(e));
	}
	case e_atom:
	case e_psm:
		return e;
	}
	return NULL;
}

static list *
exps_remove_dictexps(mvc *sql, list *exps, sql_rel *r)
{
	node *n;
	list *nl = new_exp_list(sql->sa);

	if (!exps)
		return nl;
	for(n = exps->h; n; n = n->next) {
		sql_exp *arg = n->data;

		if (!list_find_exp(r->exps, arg->l) && !list_find_exp(r->exps, arg->r))
			append(nl, arg);
	}
	return nl;
}

static sql_rel *
rel_remove_join(visitor *v, sql_rel *rel)
{
	if (is_join(rel->op) && !is_outerjoin(rel->op)) {
		sql_rel *l = rel->l;
		sql_rel *r = rel->r;
		int lconst = 0, rconst = 0;

		if (!l || rel_is_ref(l) || !r || rel_is_ref(r) ||
		   (l->op != op_project && r->op != op_project))
			return rel;
		if (l->op == op_project && exps_are_atoms(l->exps))
			lconst = 1;
		if (r->op == op_project && exps_are_atoms(r->exps))
			rconst = 1;
		if (lconst || rconst) {
			v->changes++;
			/* use constant (instead of alias) in expressions */
			if (lconst) {
				sql_rel *s = l;
				l = r;
				r = s;
			}
			rel->exps = exps_use_consts(v->sql, rel->exps, r->exps);
			/* change into select */
			rel->op = op_select;
			rel->l = l;
			rel->r = NULL;
			/* wrap in a project including, the constant columns */
			l->subquery = 0;
			rel = rel_project(v->sql->sa, rel, rel_projections(v->sql, l, NULL, 1, 1));
			list_merge(rel->exps, r->exps, (fdup)NULL);
		}
	}
	if (is_join(rel->op)) {
		sql_rel *l = rel->l;
		sql_rel *r = rel->r;
		int ldict = 0, rdict = 0;

		if (!l || rel_is_ref(l) || !r || rel_is_ref(r) ||
		   (l->op != op_basetable && r->op != op_basetable))
			return rel;
		/* check if dict (last column) isn't used, one column only */
		if (l->op == op_basetable && !l->l && list_length(l->exps) <= 1)
			ldict = 1;
		if (r->op == op_basetable && !r->l && list_length(r->exps) <= 1)
			rdict = 1;
		if (!ldict && !rdict)
			return rel;
		v->changes++;

		assert(0);
		if (ldict) {
			sql_rel *s = l;
			l = r;
			r = s;
		}
		rel->exps = exps_remove_dictexps(v->sql, rel->exps, r);
		/* change into select */
		rel->op = op_select;
		rel->l = l;
		rel->r = NULL;
		/* wrap in a project including, the dict/index columns */
		l->subquery = 0;
		rel = rel_project(v->sql->sa, rel, rel_projections(v->sql, l, NULL, 1, 1));
		list_merge(rel->exps, r->exps, (fdup)NULL);
	}
	/* project (join (A,B)[ A.x = B.y ] ) [project_cols] -> project (A) [project_cols]
	 * where non of the project_cols are from B and x=y is a foreign key join (B is the unique side)
	 * and there are no filters on B
	 */
	if (is_project(rel->op)) {
		sql_rel *j = rel->l;

		if (is_join(j->op)) {
			node *n;
			sql_rel *l = j->l;
			sql_rel *r = j->r;

			if (!l || rel_is_ref(l) || !r || rel_is_ref(r) || r->op != op_basetable || r->l)
				return rel;

			/* check if all projection cols can be found in l */
			for(n = rel->exps->h; n; n = n->next) {
				sql_exp *e = n->data;

				if (!rel_find_exp(l, e))
					return rel;

			}
			assert(0);
			v->changes++;
			rel->l = l;
			rel->r = NULL;
			l->subquery = 0;
		}
	}
	return rel;
}

/* Pushing projects up the tree. Done very early in the optimizer.
 * Makes later steps easier.
 */
static sql_rel *
rel_push_project_up(visitor *v, sql_rel *rel)
{
	if (is_simple_project(rel->op) && rel->l && !rel_is_ref(rel)) {
		sql_rel *l = rel->l;
		if (is_simple_project(l->op))
			return rel_merge_projects(v, rel);
	}

	/* project/project cleanup is done later */
	if (is_join(rel->op) || is_select(rel->op)) {
		node *n;
		list *exps = NULL, *l_exps, *r_exps;
		sql_rel *l = rel->l;
		sql_rel *r = rel->r;
		sql_rel *t;

		/* Don't rewrite refs, non projections or constant or
		   order by projections  */
		if (!l || rel_is_ref(l) || is_topn(l->op) ||
		   (is_join(rel->op) && (!r || rel_is_ref(r))) ||
		   (is_select(rel->op) && l->op != op_project) ||
		   (is_join(rel->op) && ((l->op != op_project && r->op != op_project) || is_topn(r->op))) ||
		  ((l->op == op_project && (!l->l || l->r || project_unsafe(l,is_select(rel->op)))) ||
		   (is_join(rel->op) && (is_subquery(r) ||
		    (r->op == op_project && (!r->l || r->r || project_unsafe(r,0)))))))
			return rel;

		if (l->op == op_project && l->l) {
			/* Go through the list of project expressions.
			   Check if they can be pushed up, ie are they not
			   changing or introducing any columns used
			   by the upper operator. */

			exps = new_exp_list(v->sql->sa);
			for (n = l->exps->h; n; n = n->next) {
				sql_exp *e = n->data;

		   		/* we cannot rewrite projection with atomic values from outer joins */
				if (is_column(e->type) && exp_is_atom(e) && !(is_right(rel->op) || is_full(rel->op))) {
					list_append(exps, e);
				} else if (e->type == e_column) {
					if (has_label(e))
						return rel;
					list_append(exps, e);
				} else {
					return rel;
				}
			}
		} else {
			exps = rel_projections(v->sql, l, NULL, 1, 1);
		}
		/* also handle right hand of join */
		if (is_join(rel->op) && r->op == op_project && r->l) {
			/* Here we also check all expressions of r like above
			   but also we need to check for ambigious names. */

			for (n = r->exps->h; n; n = n->next) {
				sql_exp *e = n->data;

		   		/* we cannot rewrite projection with atomic values from outer joins */
				if (is_column(e->type) && exp_is_atom(e) && !(is_left(rel->op) || is_full(rel->op))) {
					list_append(exps, e);
				} else if (e->type == e_column) {
					if (has_label(e))
						return rel;
					list_append(exps, e);
				} else {
					return rel;
				}
			}
		} else if (is_join(rel->op)) {
			list *r_exps = rel_projections(v->sql, r, NULL, 1, 1);

			list_merge(exps, r_exps, (fdup)NULL);
		}
		/* Here we should check for ambigious names ? */
		if (is_join(rel->op) && r) {
			t = (l->op == op_project && l->l)?l->l:l;
			l_exps = rel_projections(v->sql, t, NULL, 1, 1);
			/* conflict with old right expressions */
			r_exps = rel_projections(v->sql, r, NULL, 1, 1);
			for(n = l_exps->h; n; n = n->next) {
				sql_exp *e = n->data;
				const char *rname = exp_relname(e);
				const char *name = exp_name(e);

				if (exp_is_atom(e))
					continue;
				if ((rname && exps_bind_column2(r_exps, rname, name) != NULL) ||
				    (!rname && exps_bind_column(r_exps, name, NULL, 1) != NULL))
					return rel;
			}
			t = (r->op == op_project && r->l)?r->l:r;
			r_exps = rel_projections(v->sql, t, NULL, 1, 1);
			/* conflict with new right expressions */
			for(n = l_exps->h; n; n = n->next) {
				sql_exp *e = n->data;

				if (exp_is_atom(e))
					continue;
				if ((e->l && exps_bind_column2(r_exps, e->l, e->r) != NULL) ||
				   (exps_bind_column(r_exps, e->r, NULL, 1) != NULL && (!e->l || !e->r)))
					return rel;
			}
			/* conflict with new left expressions */
			for(n = r_exps->h; n; n = n->next) {
				sql_exp *e = n->data;

				if (exp_is_atom(e))
					continue;
				if ((e->l && exps_bind_column2(l_exps, e->l, e->r) != NULL) ||
				   (exps_bind_column(l_exps, e->r, NULL, 1) != NULL && (!e->l || !e->r)))
					return rel;
			}
		}

		/* rename operator expressions */
		if (l->op == op_project) {
			/* rewrite rel from rel->l into rel->l->l */
			if (rel->exps) {
				list *nexps = new_exp_list(v->sql->sa);

				for (n = rel->exps->h; n; n = n->next) {
					sql_exp *e = n->data;

					e = exp_rename(v->sql, e, l, l->l);
					assert(e);
					list_append(nexps, e);
				}
				rel->exps = nexps;
			}
			rel->l = l->l;
			l->l = NULL;
			rel_destroy(l);
		}
		if (is_join(rel->op) && r->op == op_project) {
			/* rewrite rel from rel->r into rel->r->l */
			if (rel->exps) {
				list *nexps = new_exp_list(v->sql->sa);

				for (n = rel->exps->h; n; n = n->next) {
					sql_exp *e = n->data;

					e = exp_rename(v->sql, e, r, r->l);
					assert(e);
					list_append(nexps, e);
				}
				rel->exps = nexps;
			}
			rel->r = r->l;
			r->l = NULL;
			rel_destroy(r);
		}
		/* Done, ie introduce new project */
		exps_fix_card(exps, rel->card);
		v->changes++;
		return rel_inplace_project(v->sql->sa, rel, NULL, exps);
	}
	if (is_groupby(rel->op) && !rel_is_ref(rel) && rel->exps && list_length(rel->exps) > 1) {
		node *n;
		int fnd = 0;
		list *aexps, *pexps;

		/* check if some are expressions aren't e_aggr */
		for (n = rel->exps->h; n && !fnd; n = n->next) {
			sql_exp *e = n->data;

			if (e->type != e_aggr && e->type != e_column && e->type != e_atom) {
				fnd = 1;
			}
		}
		/* only aggr, no rewrite needed */
		if (!fnd)
			return rel;

		aexps = sa_list(v->sql->sa);
		pexps = sa_list(v->sql->sa);
		for (n = rel->exps->h; n; n = n->next) {
			sql_exp *e = n->data, *ne = NULL;

			switch (e->type) {
			case e_atom: /* move over to the projection */
				list_append(pexps, e);
				break;
			case e_func:
				list_append(pexps, e);
				list_split_aggr_and_project(v->sql, aexps, e->l);
				break;
			case e_convert:
				list_append(pexps, e);
				e->l = split_aggr_and_project(v->sql, aexps, e->l);
				break;
			default: /* simple alias */
				list_append(aexps, e);
				ne = exp_column(v->sql->sa, exp_find_rel_name(e), exp_name(e), exp_subtype(e), e->card, has_nil(e), is_intern(e));
				list_append(pexps, ne);
				break;
			}
		}
		v->changes++;
		rel->exps = aexps;
		return rel_inplace_project( v->sql->sa, rel, NULL, pexps);
	}
	return rel;
}

/* if local_proj is set: the current expression is from the same projection */
static int exp_mark_used(sql_rel *subrel, sql_exp *e, int local_proj);

static int
exps_mark_used(sql_rel *subrel, list *l, int local_proj)
{
	int nr = 0;
	if (list_empty(l))
		return nr;

	for (node *n = l->h; n != NULL; n = n->next)
		nr += exp_mark_used(subrel, n->data, local_proj);
	return nr;
}

static int
exp_mark_used(sql_rel *subrel, sql_exp *e, int local_proj)
{
	int nr = 0;
	sql_exp *ne = NULL;

	switch(e->type) {
	case e_column:
		ne = rel_find_exp(subrel, e);
		break;
	case e_convert:
		return exp_mark_used(subrel, e->l, local_proj);
	case e_aggr:
	case e_func: {
		if (e->l)
			nr += exps_mark_used(subrel, e->l, local_proj);
		assert(!e->r);
		break;
	}
	case e_cmp:
		if (e->flag == cmp_or || e->flag == cmp_filter) {
			nr += exps_mark_used(subrel, e->l, local_proj);
			nr += exps_mark_used(subrel, e->r, local_proj);
		} else if (e->flag == cmp_in || e->flag == cmp_notin) {
			nr += exp_mark_used(subrel, e->l, local_proj);
			nr += exps_mark_used(subrel, e->r, local_proj);
		} else {
			nr += exp_mark_used(subrel, e->l, local_proj);
			nr += exp_mark_used(subrel, e->r, local_proj);
			if (e->f)
				nr += exp_mark_used(subrel, e->f, local_proj);
		}
		break;
	case e_atom:
		/* atoms are used in e_cmp */
		e->used = 1;
		/* return 0 as constants may require a full column ! */
		if (e->f)
			nr += exps_mark_used(subrel, e->f, local_proj);
		return nr;
	case e_psm:
		if (e->flag & PSM_SET || e->flag & PSM_RETURN || e->flag & PSM_EXCEPTION) {
			nr += exp_mark_used(subrel, e->l, local_proj);
		} else if (e->flag & PSM_WHILE || e->flag & PSM_IF) {
			nr += exp_mark_used(subrel, e->l, local_proj);
			nr += exps_mark_used(subrel, e->r, local_proj);
			if (e->flag == PSM_IF && e->f)
				nr += exps_mark_used(subrel, e->f, local_proj);
		}
		e->used = 1;
		break;
	}
	if (ne && e != ne) {
		if (!local_proj || (has_label(ne) || (ne->alias.rname && ne->alias.rname[0] == '%')))
			ne->used = 1;
		return ne->used;
	}
	return nr;
}

static void
positional_exps_mark_used( sql_rel *rel, sql_rel *subrel )
{
	assert(rel->exps);

	if ((is_topn(subrel->op) || is_sample(subrel->op)) && subrel->l)
		subrel = subrel->l;
	/* everything is used within the set operation */
	if (rel->exps && subrel->exps) {
		node *m;
		for (m=subrel->exps->h; m; m = m->next) {
			sql_exp *se = m->data;

			se->used = 1;
		}
	}
}

static void
rel_exps_mark_used(sql_allocator *sa, sql_rel *rel, sql_rel *subrel)
{
	int nr = 0;

	if (rel->r && (is_simple_project(rel->op) || is_groupby(rel->op))) {
		list *l = rel->r;
		node *n;

		for (n=l->h; n; n = n->next) {
			sql_exp *e = n->data;

			e->used = 1;
			exp_mark_used(rel, e, 1);
		}
	}

	if (rel->exps) {
		node *n;
		int len = list_length(rel->exps), i;
		sql_exp **exps = SA_NEW_ARRAY(sa, sql_exp*, len);

		for (n=rel->exps->h, i = 0; n; n = n->next, i++) {
			sql_exp *e = exps[i] = n->data;

			nr += e->used;
		}

		if (!nr && is_project(rel->op) && len > 0) /* project at least one column if exists */
			exps[0]->used = 1;

		for (i = len-1; i >= 0; i--) {
			sql_exp *e = exps[i];

			if (!is_project(rel->op) || e->used) {
				if (is_project(rel->op))
					nr += exp_mark_used(rel, e, 1);
				nr += exp_mark_used(subrel, e, 0);
			}
		}
	}
	/* for count/rank we need atleast one column */
	if (subrel && !nr && (is_project(subrel->op) || is_base(subrel->op)) && subrel->exps->h) {
		sql_exp *e = subrel->exps->h->data;
		e->used = 1;
	}
	if (rel->r && (is_simple_project(rel->op) || is_groupby(rel->op))) {
		list *l = rel->r;
		node *n;

		for (n=l->h; n; n = n->next) {
			sql_exp *e = n->data;

			e->used = 1;
			/* possibly project/groupby uses columns from the inner */
			exp_mark_used(subrel, e, 0);
		}
	}
}

static void exps_used(list *l);

static void
exp_used(sql_exp *e)
{
	if (e) {
		e->used = 1;
		if ((e->type == e_func || e->type == e_aggr) && e->l)
			exps_used(e->l);
	}
}

static void
exps_used(list *l)
{
	if (l) {
		node *n;

		for (n = l->h; n; n = n->next)
			exp_used(n->data);
	}
}

static void
rel_used(sql_rel *rel)
{
	if (!rel)
		return;
	if (is_join(rel->op) || is_set(rel->op) || is_semi(rel->op) || is_modify(rel->op)) {
		rel_used(rel->l);
		rel_used(rel->r);
	} else if (is_topn(rel->op) || is_select(rel->op) || is_sample(rel->op)) {
		rel_used(rel->l);
		rel = rel->l;
	} else if (is_ddl(rel->op)) {
		if (rel->flag == ddl_output || rel->flag == ddl_create_seq || rel->flag == ddl_alter_seq || rel->flag == ddl_alter_table || rel->flag == ddl_create_table || rel->flag == ddl_create_view) {
			rel_used(rel->l);
		} else if (rel->flag == ddl_list || rel->flag == ddl_exception) {
			rel_used(rel->l);
			rel_used(rel->r);
		} else if (rel->flag == ddl_psm) {
			exps_used(rel->exps);
		}
	} else if (rel->op == op_table) {
		if (IS_TABLE_PROD_FUNC(rel->flag) || rel->flag == TABLE_FROM_RELATION)
			rel_used(rel->l);
		exp_used(rel->r);
	}
	if (rel && rel->exps) {
		exps_used(rel->exps);
		if (rel->r && (is_simple_project(rel->op) || is_groupby(rel->op)))
			exps_used(rel->r);
	}
}

static void
rel_mark_used(mvc *sql, sql_rel *rel, int proj)
{
	if (proj && (need_distinct(rel)))
		rel_used(rel);

	switch(rel->op) {
	case op_basetable:
		break;
	case op_table:

		if (rel->l && rel->flag != TRIGGER_WRAPPER) {
			rel_used(rel);
			if (rel->r)
				exp_mark_used(rel->l, rel->r, 0);
			rel_mark_used(sql, rel->l, proj);
		}
		break;

	case op_topn:
	case op_sample:
		if (proj) {
			rel = rel ->l;
			rel_mark_used(sql, rel, proj);
			break;
		}
		/* fall through */
	case op_project:
	case op_groupby:
		if (proj && rel->l) {
			rel_exps_mark_used(sql->sa, rel, rel->l);
			rel_mark_used(sql, rel->l, 0);
		} else if (proj) {
			rel_exps_mark_used(sql->sa, rel, NULL);
		}
		break;
	case op_update:
	case op_delete:
		if (proj && rel->r) {
			sql_rel *r = rel->r;
			if (r->exps && r->exps->h) { /* TID is used */
				sql_exp *e = r->exps->h->data;
				e->used = 1;
			}
			rel_exps_mark_used(sql->sa, rel, rel->r);
			rel_mark_used(sql, rel->r, 0);
		}
		break;

	case op_insert:
	case op_truncate:
		break;
	case op_ddl:
		if (rel->flag == ddl_output || rel->flag == ddl_create_seq || rel->flag == ddl_alter_seq || rel->flag == ddl_alter_table || rel->flag == ddl_create_table || rel->flag == ddl_create_view) {
			if (rel->l)
				rel_mark_used(sql, rel->l, 0);
		} else if (rel->flag == ddl_list || rel->flag == ddl_exception) {
			if (rel->l)
				rel_mark_used(sql, rel->l, 0);
			if (rel->r)
				rel_mark_used(sql, rel->r, 0);
		}
		break;

	case op_select:
		if (rel->l) {
			rel_exps_mark_used(sql->sa, rel, rel->l);
			rel_mark_used(sql, rel->l, 0);
		}
		break;

	case op_union:
	case op_inter:
	case op_except:
		/* For now we mark all union expression as used */

		/* Later we should (in case of union all) remove unused
		 * columns from the projection.
		 *
 		 * Project part of union is based on column position.
		 */
		if (proj && (need_distinct(rel) || !rel->exps)) {
			rel_used(rel);
			if (!rel->exps) {
				rel_used(rel->l);
				rel_used(rel->r);
			}
			rel_mark_used(sql, rel->l, 0);
			rel_mark_used(sql, rel->r, 0);
		} else if (proj && !need_distinct(rel)) {
			sql_rel *l = rel->l;

			positional_exps_mark_used(rel, l);
			rel_exps_mark_used(sql->sa, rel, l);
			rel_mark_used(sql, rel->l, 0);
			/* based on child check set expression list */
			if (is_project(l->op) && need_distinct(l))
				positional_exps_mark_used(l, rel);
			positional_exps_mark_used(rel, rel->r);
			rel_exps_mark_used(sql->sa, rel, rel->r);
			rel_mark_used(sql, rel->r, 0);
		}
		break;

	case op_join:
	case op_left:
	case op_right:
	case op_full:
	case op_semi:
	case op_anti:
		rel_exps_mark_used(sql->sa, rel, rel->l);
		rel_exps_mark_used(sql->sa, rel, rel->r);
		rel_mark_used(sql, rel->l, 0);
		rel_mark_used(sql, rel->r, 0);
		break;
	}
}

static sql_rel * rel_dce_sub(mvc *sql, sql_rel *rel);

static sql_rel *
rel_remove_unused(mvc *sql, sql_rel *rel)
{
	int needed = 0;

	if (!rel)
		return rel;

	switch(rel->op) {
	case op_basetable: {
		sql_table *t = rel->l;

		if (t && isReplicaTable(t)) /* TODO fix rewriting in rel_distribute.c */
			return rel;
	}
	/* fall through */
	case op_table:
		if (rel->exps && (rel->op != op_table || !IS_TABLE_PROD_FUNC(rel->flag))) {
			node *n;
			list *exps;

			for(n=rel->exps->h; n && !needed; n = n->next) {
				sql_exp *e = n->data;

				if (!e->used)
					needed = 1;
			}

			if (!needed)
				return rel;

			exps = new_exp_list(sql->sa);
			for(n=rel->exps->h; n; n = n->next) {
				sql_exp *e = n->data;

				if (e->used)
					append(exps, e);
			}
			/* atleast one (needed for crossproducts, count(*), rank() and single value projections) !, handled by rel_exps_mark_used */
			if (list_length(exps) == 0)
				append(exps, rel->exps->h->data);
			rel->exps = exps;
		}
		if (rel->op == op_table && (IS_TABLE_PROD_FUNC(rel->flag) || rel->flag == TABLE_FROM_RELATION))
			rel->l = rel_remove_unused(sql, rel->l);
		return rel;

	case op_topn:
	case op_sample:

		if (rel->l)
			rel->l = rel_remove_unused(sql, rel->l);
		return rel;

	case op_project:
	case op_groupby:

		if (/*rel->l &&*/ rel->exps) {
			node *n;
			list *exps;

			for(n=rel->exps->h; n && !needed; n = n->next) {
				sql_exp *e = n->data;

				if (!e->used)
					needed = 1;
			}
			if (!needed)
				return rel;

			exps = new_exp_list(sql->sa);
			for(n=rel->exps->h; n; n = n->next) {
				sql_exp *e = n->data;

				if (e->used)
					append(exps, e);
			}
			/* atleast one (needed for crossproducts, count(*), rank() and single value projections) */
			if (list_length(exps) <= 0)
				append(exps, rel->exps->h->data);
			rel->exps = exps;
		}
		return rel;

	case op_union:
	case op_inter:
	case op_except:

	case op_insert:
	case op_update:
	case op_delete:
	case op_truncate:

	case op_select:

	case op_join:
	case op_left:
	case op_right:
	case op_full:
	case op_semi:
	case op_anti:
		return rel;
	case op_ddl:
		if (rel->flag == ddl_output || rel->flag == ddl_create_seq || rel->flag == ddl_alter_seq || rel->flag == ddl_alter_table || rel->flag == ddl_create_table || rel->flag == ddl_create_view) {
			if (rel->l)
				rel->l = rel_remove_unused(sql, rel->l);
		} else if (rel->flag == ddl_list || rel->flag == ddl_exception) {
			if (rel->l)
				rel->l = rel_remove_unused(sql, rel->l);
			if (rel->r)
				rel->r = rel_remove_unused(sql, rel->r);
		}
		return rel;
	}
	return rel;
}

static void
rel_dce_refs(mvc *sql, sql_rel *rel, list *refs)
{
	if (!rel || (rel_is_ref(rel) && list_find(refs, rel, NULL)))
		return ;

	switch(rel->op) {
	case op_table:
	case op_topn:
	case op_sample:
	case op_project:
	case op_groupby:
	case op_select:

		if (rel->l && (rel->op != op_table || rel->flag != TRIGGER_WRAPPER))
			rel_dce_refs(sql, rel->l, refs);
		break;

	case op_basetable:
	case op_insert:
	case op_truncate:
		break;

	case op_update:
	case op_delete:

		if (rel->r)
			rel_dce_refs(sql, rel->r, refs);
		break;

	case op_union:
	case op_inter:
	case op_except:
	case op_join:
	case op_left:
	case op_right:
	case op_full:
	case op_semi:
	case op_anti:

		if (rel->l)
			rel_dce_refs(sql, rel->l, refs);
		if (rel->r)
			rel_dce_refs(sql, rel->r, refs);
		break;
	case op_ddl:

		if (rel->flag == ddl_output || rel->flag == ddl_create_seq || rel->flag == ddl_alter_seq || rel->flag == ddl_alter_table || rel->flag == ddl_create_table || rel->flag == ddl_create_view) {
			if (rel->l)
				rel_dce_refs(sql, rel->l, refs);
		} else if (rel->flag == ddl_list || rel->flag == ddl_exception) {
			if (rel->l)
				rel_dce_refs(sql, rel->l, refs);
			if (rel->r)
				rel_dce_refs(sql, rel->r, refs);
		} break;
	}

	if (rel_is_ref(rel) && !list_find(refs, rel, NULL))
		list_prepend(refs, rel);
}

static sql_rel *
rel_dce_down(mvc *sql, sql_rel *rel, int skip_proj)
{
	if (!rel)
		return rel;

	if (!skip_proj && rel_is_ref(rel))
		return rel;

	switch(rel->op) {
	case op_basetable:
	case op_table:

		if (skip_proj && rel->l && rel->op == op_table && rel->flag != TRIGGER_WRAPPER)
			rel->l = rel_dce_down(sql, rel->l, 0);
		if (!skip_proj)
			rel_dce_sub(sql, rel);
		/* fall through */

	case op_truncate:
		return rel;

	case op_insert:
		rel_used(rel->r);
		rel_dce_sub(sql, rel->r);
		return rel;

	case op_update:
	case op_delete:

		if (skip_proj && rel->r)
			rel->r = rel_dce_down(sql, rel->r, 0);
		if (!skip_proj)
			rel_dce_sub(sql, rel);
		return rel;

	case op_topn:
	case op_sample:
	case op_project:
	case op_groupby:

		if (skip_proj && rel->l)
			rel->l = rel_dce_down(sql, rel->l, is_topn(rel->op) || is_sample(rel->op));
		if (!skip_proj)
			rel_dce_sub(sql, rel);
		return rel;

	case op_union:
	case op_inter:
	case op_except:
		if (skip_proj) {
			if (rel->l)
				rel->l = rel_dce_down(sql, rel->l, 0);
			if (rel->r)
				rel->r = rel_dce_down(sql, rel->r, 0);
		}
		if (!skip_proj)
			rel_dce_sub(sql, rel);
		return rel;

	case op_select:
		if (rel->l)
			rel->l = rel_dce_down(sql, rel->l, 0);
		return rel;

	case op_join:
	case op_left:
	case op_right:
	case op_full:
	case op_semi:
	case op_anti:
		if (rel->l)
			rel->l = rel_dce_down(sql, rel->l, 0);
		if (rel->r)
			rel->r = rel_dce_down(sql, rel->r, 0);
		return rel;

	case op_ddl:
		if (rel->flag == ddl_output || rel->flag == ddl_create_seq || rel->flag == ddl_alter_seq || rel->flag == ddl_alter_table || rel->flag == ddl_create_table || rel->flag == ddl_create_view) {
			if (rel->l)
				rel->l = rel_dce_down(sql, rel->l, 0);
		} else if (rel->flag == ddl_list || rel->flag == ddl_exception) {
			if (rel->l)
				rel->l = rel_dce_down(sql, rel->l, 0);
			if (rel->r)
				rel->r = rel_dce_down(sql, rel->r, 0);
		}
		return rel;
	}
	return rel;
}

/* DCE
 *
 * Based on top relation expressions mark sub expressions as used.
 * Then recurse down until the projections. Clean them up and repeat.
 */

static sql_rel *
rel_dce_sub(mvc *sql, sql_rel *rel)
{
	if (!rel)
		return rel;

	/*
  	 * Mark used up until the next project
	 * For setops we need to first mark, then remove
         * because of positional dependency
 	 */
	rel_mark_used(sql, rel, 1);
	rel = rel_remove_unused(sql, rel);
	rel_dce_down(sql, rel, 1);
	return rel;
}

/* add projects under set ops */
static sql_rel *
rel_add_projects(mvc *sql, sql_rel *rel)
{
	if (!rel)
		return rel;

	switch(rel->op) {
	case op_basetable:
	case op_table:

	case op_insert:
	case op_update:
	case op_delete:
	case op_truncate:
	case op_ddl:

		return rel;

	case op_union:
	case op_inter:
	case op_except:

		/* We can only reduce the list of expressions of an set op
		 * if the projection under it can also be reduced.
		 */
		if (rel->l) {
			sql_rel *l = rel->l;

			l->subquery = 0;
			if (!is_project(l->op) && !need_distinct(rel))
				l = rel_project(sql->sa, l, rel_projections(sql, l, NULL, 1, 1));
			rel->l = rel_add_projects(sql, l);
		}
		if (rel->r) {
			sql_rel *r = rel->r;

			r->subquery = 0;
			if (!is_project(r->op) && !need_distinct(rel))
				r = rel_project(sql->sa, r, rel_projections(sql, r, NULL, 1, 1));
			rel->r = rel_add_projects(sql, r);
		}
		return rel;

	case op_topn:
	case op_sample:
	case op_project:
	case op_groupby:
	case op_select:
		if (rel->l)
			rel->l = rel_add_projects(sql, rel->l);
		return rel;

	case op_join:
	case op_left:
	case op_right:
	case op_full:
	case op_semi:
	case op_anti:
		if (rel->l)
			rel->l = rel_add_projects(sql, rel->l);
		if (rel->r)
			rel->r = rel_add_projects(sql, rel->r);
		return rel;
	}
	return rel;
}

sql_rel *
rel_dce(mvc *sql, sql_rel *rel)
{
	list *refs = sa_list(sql->sa);

	rel_dce_refs(sql, rel, refs);
	if (refs) {
		node *n;

		for(n = refs->h; n; n = n->next) {
			sql_rel *i = n->data;

			while (!rel_is_ref(i) && i->l && !is_base(i->op))
				i = i->l;
			if (i)
				rel_used(i);
		}
	}
	rel = rel_add_projects(sql, rel);
	rel_used(rel);
	rel_dce_sub(sql, rel);
	return rel;
}

static int
index_exp(sql_exp *e, sql_idx *i)
{
	if (e->type == e_cmp && !is_complex_exp(e->flag)) {
		switch(i->type) {
		case hash_idx:
		case oph_idx:
			if (e->flag == cmp_equal)
				return 0;
			/* fall through */
		case join_idx:
		default:
			return -1;
		}
	}
	return -1;
}

static sql_idx *
find_index(sql_allocator *sa, sql_rel *rel, sql_rel *sub, list **EXPS)
{
	node *n;

	/* any (partial) match of the expressions with the index columns */
	/* Depending on the index type we may need full matches and only
	   limited number of cmp types (hash only equality etc) */
	/* Depending on the index type we should (in the rel_bin) generate
	   more code, ie for spatial index add post filter etc, for hash
	   compute hash value and use index */

	if (sub->exps && rel->exps)
	for(n = sub->exps->h; n; n = n->next) {
		prop *p;
		sql_exp *e = n->data;

		if ((p = find_prop(e->p, PROP_HASHIDX)) != NULL) {
			list *exps, *cols;
			sql_idx *i = p->value;
			fcmp cmp = (fcmp)&sql_column_kc_cmp;

			/* join indices are only interesting for joins */
			if (i->type == join_idx || list_length(i->columns) <= 1)
				continue;
			/* based on the index type, find qualifying exps */
			exps = list_select(rel->exps, i, (fcmp) &index_exp, (fdup)NULL);
			if (!exps || !list_length(exps))
				continue;
			/* now we obtain the columns, move into sql_column_kc_cmp! */
			cols = list_map(exps, sub, (fmap) &sjexp_col);

			/* TODO check that at most 2 relations are involved */

			/* Match the index columns with the expression columns.
			   TODO, Allow partial matches ! */
			if (list_match(cols, i->columns, cmp) == 0) {
				/* re-order exps in index order */
				node *n, *m;
				list *es = sa_list(sa);

				for(n = i->columns->h; n; n = n->next) {
					int i = 0;
					for(m = cols->h; m; m = m->next, i++) {
						if (cmp(m->data, n->data) == 0){
							sql_exp *e = list_fetch(exps, i);
							list_append(es, e);
							break;
						}
					}
				}
				/* fix the destroy function */
				cols->destroy = NULL;
				*EXPS = es;
				e->used = 1;
				return i;
			}
			cols->destroy = NULL;
		}
	}
	return NULL;
}

static sql_rel *
rel_use_index(visitor *v, sql_rel *rel)
{
	if (rel->l && (is_select(rel->op) || is_join(rel->op))) {
		list *exps = NULL;
		sql_idx *i = find_index(v->sql->sa, rel, rel->l, &exps);
		int left = 1;

		if (!i && is_join(rel->op))
			i = find_index(v->sql->sa, rel, rel->l, &exps);
		if (!i && is_join(rel->op)) {
			left = 0;
			i = find_index(v->sql->sa, rel, rel->r, &exps);
		}

		if (i) {
			prop *p;
			node *n;
			int single_table = 1;
			sql_exp *re = NULL;

			for( n = exps->h; n && single_table; n = n->next) {
				sql_exp *e = n->data;
				sql_exp *nre = e->r;

				if (is_join(rel->op) &&
				 	((left && !rel_find_exp(rel->l, e->l)) ||
				 	(!left && !rel_find_exp(rel->r, e->l))))
					nre = e->l;
				single_table = (!re || (exp_relname(nre) && exp_relname(re) && strcmp(exp_relname(nre), exp_relname(re)) == 0));
				re = nre;
			}
			if (single_table) { /* add PROP_HASHCOL to all column exps */
				for( n = exps->h; n; n = n->next) {
					sql_exp *e = n->data;
					int anti = is_anti(e);

					/* swapped ? */
					if (is_join(rel->op) &&
					 	((left && !rel_find_exp(rel->l, e->l)) ||
					 	(!left && !rel_find_exp(rel->r, e->l))))
						n->data = e = exp_compare(v->sql->sa, e->r, e->l, cmp_equal);
					if (anti) set_anti(e);
					p = find_prop(e->p, PROP_HASHCOL);
					if (!p)
						e->p = p = prop_create(v->sql->sa, PROP_HASHCOL, e->p);
					p->value = i;
				}
			}
			/* add the remaining exps to the new exp list */
			if (list_length(rel->exps) > list_length(exps)) {
				for( n = rel->exps->h; n; n = n->next) {
					sql_exp *e = n->data;
					if (!list_find(exps, e, (fcmp)&exp_cmp))
						list_append(exps, e);
				}
			}
			rel->exps = exps;
		}
	}
	return rel;
}

static int
score_se_base(mvc *sql, sql_rel *rel, sql_exp *e)
{
	int res = 0;
	sql_subtype *t = exp_subtype(e);
	sql_column *c = NULL;

	/* can we find out if the underlying table is sorted */
	if ((c = exp_find_column(rel, e, -2)) && mvc_is_sorted(sql, c))
		res += 600;

	/* prefer the shorter var types over the longer ones */
	res += sql_class_base_score(t); /* smaller the type, better */
	return res;
}

static int
score_se(mvc *sql, sql_rel *rel, sql_exp *e)
{
	int score = 0;
	if (e->type == e_cmp && !is_complex_exp(e->flag)) {
		sql_exp *l = e->l;

		while (l->type == e_cmp) { /* go through nested comparisons */
			sql_exp *ll;

			if (l->flag == cmp_filter || l->flag == cmp_or)
				ll = ((list*)l->l)->h->data;
			else
				ll = l->l;
			if (ll->type != e_cmp)
				break;
			l = ll;
		}
		score += score_se_base(sql, rel, l);
	}
	score += exp_keyvalue(e);
	return score;
}

static sql_rel *
rel_select_order(visitor *v, sql_rel *rel)
{
	if (is_select(rel->op) && rel->exps && list_length(rel->exps)>1) {
		int i, *scores = GDKzalloc(list_length(rel->exps) * sizeof(int));
		node *n;

		for (i = 0, n = rel->exps->h; n; i++, n = n->next)
			scores[i] = score_se(v->sql, rel, n->data);
		rel->exps = list_keysort(rel->exps, scores, (fdup)NULL);
		GDKfree(scores);
	}
	return rel;
}

static sql_rel *
rel_simplify_like_select(visitor *v, sql_rel *rel)
{
	if (is_select(rel->op) && rel->exps) {
		node *n;
		list *exps;
		int needed = 0;

		for (n = rel->exps->h; n && !needed; n = n->next) {
			sql_exp *e = n->data;
			list *l = e->l;
			list *r = e->r;

			if (e->type == e_cmp && e->flag == cmp_filter && strcmp(((sql_subfunc*)e->f)->func->base.name, "like") == 0 && list_length(l) == 1 && list_length(r) <= 2 && !is_anti(e))
				needed = 1;
		}

		if (!needed)
			return rel;

		exps = sa_list(v->sql->sa);
		if (exps == NULL)
			return NULL;
		for (n = rel->exps->h; n; n = n->next) {
			sql_exp *e = n->data;
			list *l = e->l;
			list *r = e->r;

			if (e->type == e_cmp && e->flag == cmp_filter && strcmp(((sql_subfunc*)e->f)->func->base.name, "like") == 0 && list_length(l) == 1 && list_length(r) <= 2 && !is_anti(e)) {
				list *r = e->r;
				sql_exp *fmt = r->h->data;
				sql_exp *esc = (r->h->next)?r->h->next->data:NULL;
				int rewrite = 0;

				if (fmt->type == e_convert)
					fmt = fmt->l;
				/* check for simple like expression */
				if (is_atom(fmt->type)) {
					atom *fa = NULL;

					if (fmt->l) {
						fa = fmt->l;
					/* simple numbered argument */
					} else if (!fmt->r && !fmt->f) {
						fa = v->sql->args[fmt->flag];
					}
					if (fa && fa->data.vtype == TYPE_str &&
					    !strchr(fa->data.val.sval, '%') &&
					    !strchr(fa->data.val.sval, '_'))
						rewrite = 1;
				}
				if (rewrite && esc && is_atom(esc->type)) {
			 		atom *ea = NULL;

					if (esc->l) {
						ea = esc->l;
					/* simple numbered argument */
					} else if (!esc->r && !esc->f) {
						ea = v->sql->args[esc->flag];

					}
					if (ea && (ea->data.vtype != TYPE_str ||
					    strlen(ea->data.val.sval) != 0))
						rewrite = 0;
				}
				if (rewrite) { 	/* rewrite to cmp_equal ! */
					list *l = e->l;
					list *r = e->r;
					sql_exp *ne = exp_compare(v->sql->sa, l->h->data, r->h->data, cmp_equal);

					if (is_anti(e)) set_anti(ne);
					/* if rewritten don't cache this query */
					list_append(exps, ne);
					v->sql->caching = 0;
					v->changes++;
				} else {
					list_append(exps, e);
				}
			} else {
				list_append(exps, e);
			}
		}
		rel->exps = exps;
	}
	return rel;
}

static sql_exp *
rel_simplify_predicates(visitor *v, sql_rel *rel, sql_exp *e, int depth)
{
	(void)depth;
	if (is_select(rel->op) || is_join(rel->op) || is_semi(rel->op)) {
		if (is_atom(e->type) && ((!e->l && !e->r && !e->f) || e->r)) /* prepared statement parameter or argument */
			return e;
		if (is_atom(e->type) && e->l) { /* direct literal */
			atom *a = e->l;
			int flag = a->data.val.bval;

			/* remove simple select true expressions */
			if (flag)
				return e;
		}
		if (is_atom(e->type) && !e->l && !e->r) { /* numbered variable */
			atom *a = v->sql->args[e->flag];
			int flag = a->data.val.bval;

			/* remove simple select true expressions */
			if (flag) {
				v->sql->caching = 0;
				return e;
			}
		}
		if (is_compare(e->type) && is_theta_exp(e->flag)) {
			sql_exp *l = e->l;
			sql_exp *r = e->r;

			if (is_func(l->type) && (e->flag == cmp_equal || e->flag == cmp_notequal)) {
				sql_subfunc *f = l->f;

				/* rewrite isnull(x) = TRUE/FALSE => x =/<> NULL */
				if (!f->func->s && is_isnull_func(f)) {
					list *args = l->l;
					sql_exp *ie = args->h->data;

					if (!has_nil(ie) || exp_is_not_null(v->sql, ie)) { /* is null on something that is never null, is always false */
						ie = exp_atom_bool(v->sql->sa, 0);
						v->changes++;
						e->l = ie;
					} else if (exp_is_null(v->sql, ie)) { /* is null on something that is always null, is always true */
						ie = exp_atom_bool(v->sql->sa, 1);
						v->changes++;
						e->l = ie;
					} else if (is_atom(r->type) && r->l) { /* direct literal */
						atom *a = r->l;

						if (a->isnull) {
							if (is_semantics(e)) /* isnull(x) = NULL -> false, isnull(x) <> NULL -> true */
								e = exp_atom_bool(v->sql->sa, e->flag == cmp_notequal);
							else /* always NULL */
								e = exp_null(v->sql->sa, sql_bind_localtype("bit"));
							v->changes++;
						} else {
							int flag = a->data.val.bval;

							assert(list_length(args) == 1);
							l = args->h->data;
							if (exp_subtype(l)) {
								r = exp_atom(v->sql->sa, atom_general(v->sql->sa, exp_subtype(l), NULL));
								e = exp_compare(v->sql->sa, l, r, e->flag);
								if (e && !flag)
									set_anti(e);
								if (e)
									set_semantics(e);
								v->changes++;
							}
						}
					}
				} else if (!f->func->s && is_not_func(f)) {
					if (is_atom(r->type) && r->l) { /* direct literal */
						atom *a = r->l;
						list *args = l->l;
						sql_exp *inner = args->h->data;
						sql_subfunc *inf = inner->f;

						assert(list_length(args) == 1);

						/* not(not(x)) = TRUE/FALSE => x = TRUE/FALSE */
						if (is_func(inner->type) &&
							!inf->func->s &&
							is_not_func(inf)) {
							int anti = is_anti(e), is_semantics = is_semantics(e);

							args = inner->l;
							assert(list_length(args) == 1);
							l = args->h->data;
							e = exp_compare(v->sql->sa, l, r, e->flag);
							if (anti) set_anti(e);
							if (is_semantics) set_semantics(e);
							v->changes++;
						/* rewrite not(=/<>(a,b)) = TRUE/FALSE => a=b / a<>b */
						} else if (is_func(inner->type) &&
							!inf->func->s &&
							(!strcmp(inf->func->base.name, "=") ||
							 !strcmp(inf->func->base.name, "<>"))) {
							int flag = a->data.val.bval;
							sql_exp *ne;
							args = inner->l;

							if (!strcmp(inf->func->base.name, "<>"))
								flag = !flag;
							assert(list_length(args) == 2);
							l = args->h->data;
							r = args->h->next->data;
							ne = exp_compare(v->sql->sa, l, r, (!flag)?cmp_equal:cmp_notequal);
							if (a->isnull)
								e->l = ne;
							else
								e = ne;
							v->changes++;
						} else if (a && a->data.vtype == TYPE_bit) {
							int anti = is_anti(e), is_semantics = is_semantics(e);

							/* change atom's value on right */
							l = args->h->data;
							if (!a->isnull)
								a->data.val.bval = !a->data.val.bval;
							e = exp_compare(v->sql->sa, l, r, e->flag);
							if (anti) set_anti(e);
							if (is_semantics) set_semantics(e);
							v->changes++;
						}
					}
				}
			} else if (is_atom(l->type) && is_atom(r->type) && !is_semantics(e)) {
				if (exp_is_null(v->sql, l) || exp_is_null(v->sql, r)) {
					e = exp_null(v->sql->sa, exp_subtype(l));
					v->changes++;
				} else if (l->l && r->l) {
					int res = atom_cmp(l->l, r->l);

					if (res == 0)
						e = exp_atom_bool(v->sql->sa, (e->flag == cmp_equal || e->flag == cmp_gte || e->flag == cmp_lte) ? 1 : 0);
					else if (res > 0)
						e = exp_atom_bool(v->sql->sa, (e->flag == cmp_gt || e->flag == cmp_gte || e->flag == cmp_notequal) ? 1 : 0);
					else
						e = exp_atom_bool(v->sql->sa, (e->flag == cmp_lt || e->flag == cmp_lte || e->flag == cmp_notequal) ? 1 : 0);
					v->changes++;
				}
			}
		}
	}
	return e;
}

static sql_exp *
rel_simplify_ifthenelse(visitor *v, sql_rel *rel, sql_exp *e, int depth)
{
	(void) depth;
	if (is_project(rel->op)) {
		if (is_func(e->type) && list_length(e->l) == 3 && is_ifthenelse_func((sql_subfunc*)e->f)) {
			list *args = e->l;
			sql_exp *ie = args->h->data;

			if (exp_is_true(v->sql, ie)) { /* ifthenelse(true, x, y) -> x */
				sql_exp *res = args->h->next->data;
				exp_setname(v->sql->sa, res, exp_relname(e), exp_name(e));
				v->changes++;
				return res;
			} else if (exp_is_false(v->sql, ie) || exp_is_null(v->sql, ie)) { /* ifthenelse(false or null, x, y) -> y */
				sql_exp *res = args->h->next->next->data;
				exp_setname(v->sql->sa, res, exp_relname(e), exp_name(e));
				v->changes++;
				return res;
			}
		}
	}
	return e;
}

static void split_exps(mvc *sql, list *exps, sql_rel *rel);

static int
exp_match_exp_cmp( sql_exp *e1, sql_exp *e2)
{
	if (exp_match_exp(e1,e2))
		return 0;
	return -1;
}

static int
exp_refers_cmp( sql_exp *e1, sql_exp *e2)
{
	if (exp_refers(e1,e2))
		return 0;
	return -1;
}

static sql_exp *
add_exp_too_project(mvc *sql, sql_exp *e, sql_rel *rel)
{
	node *n = list_find(rel->exps, e, (fcmp)&exp_match_exp_cmp);

	/* if not matching we may refer to an older expression */
	if (!n)
		n = list_find(rel->exps, e, (fcmp)&exp_refers_cmp);
	if (!n) {
		exp_label(sql->sa, e, ++sql->label);
		append(rel->exps, e);
	} else {
		sql_exp *ne = n->data;

		if (rel && rel->l) {
			if ((exp_relname(ne) && exp_name(ne) && rel_bind_column2(sql, rel->l, exp_relname(ne), exp_name(ne), 0)) ||
			   (!exp_relname(ne) && exp_name(ne) && rel_bind_column(sql, rel->l, exp_name(ne), 0, 1))) {
				exp_label(sql->sa, e, ++sql->label);
				append(rel->exps, e);
				ne = e;
			}
		}
		e = ne;
	}
	e = exp_ref(sql, e);
	return e;
}

static void
add_exps_too_project(mvc *sql, list *exps, sql_rel *rel)
{
	node *n;

	if (!exps)
		return;
	for(n=exps->h; n; n = n->next) {
		sql_exp *e = n->data;

		if (e->type != e_column && !exp_is_atom(e))
			n->data = add_exp_too_project(sql, e, rel);
	}
}

static sql_exp *
split_exp(mvc *sql, sql_exp *e, sql_rel *rel)
{
	if (exp_is_atom(e))
		return e;
	switch(e->type) {
	case e_column:
		return e;
	case e_convert:
		e->l = split_exp(sql, e->l, rel);
		return e;
	case e_aggr:
	case e_func:
		if (!is_analytic(e) && !exp_has_sideeffect(e)) {
			sql_subfunc *f = e->f;
			if (e->type == e_func && !f->func->s && is_ifthenelse_func(f)) {
				return e;
			} else {
				split_exps(sql, e->l, rel);
				add_exps_too_project(sql, e->l, rel);
			}
		}
		return e;
	case e_cmp:
		if (e->flag == cmp_or || e->flag == cmp_filter) {
			split_exps(sql, e->l, rel);
			split_exps(sql, e->r, rel);
		} else if (e->flag == cmp_in || e->flag == cmp_notin) {
			e->l = split_exp(sql, e->l, rel);
			split_exps(sql, e->r, rel);
		} else {
			e->l = split_exp(sql, e->l, rel);
			e->r = split_exp(sql, e->r, rel);
			if (e->f)
				e->f = split_exp(sql, e->f, rel);
		}
		return e;
	case e_psm:
	case e_atom:
		return e;
	}
	return e;
}

static void
split_exps(mvc *sql, list *exps, sql_rel *rel)
{
	node *n;

	if (!exps)
		return;
	for(n=exps->h; n; n = n->next){
		sql_exp *e = n->data;

		e = split_exp(sql, e, rel);
		n->data = e;
	}
}

static sql_rel *
rel_split_project(visitor *v, sql_rel *rel, int top)
{
	if (THRhighwater())
		return sql_error(v->sql, 10, SQLSTATE(42000) "Query too complex: running out of stack space");

	if (!rel)
		return NULL;
	if (is_project(rel->op) && list_length(rel->exps) && (is_groupby(rel->op) || rel->l) && !need_distinct(rel)) {
		list *exps = rel->exps;
		node *n;
		int funcs = 0;
		sql_rel *nrel;

		/* are there functions */
		for (n=exps->h; n && !funcs; n = n->next) {
			sql_exp *e = n->data;

			funcs = exp_has_func(e);
		}
		/* introduce extra project */
		if (funcs && rel->op != op_project) {
			nrel = rel_project(v->sql->sa, rel->l,
				rel_projections(v->sql, rel->l, NULL, 1, 1));
			rel->l = nrel;
			/* recursively split all functions and add those to the projection list */
			split_exps(v->sql, rel->exps, nrel);
			if (nrel->l && !(nrel->l = rel_split_project(v, nrel->l, is_topn(rel->op)?top:0)))
				return NULL;
			return rel;
		} else if (funcs && !top && !rel->r) {
			/* projects can have columns point back into the expression list, ie
			 * create a new list including the split expressions */
			node *n;
			list *exps = rel->exps;

			rel->exps = sa_list(v->sql->sa);
			for (n=exps->h; n; n = n->next)
				append(rel->exps, split_exp(v->sql, n->data, rel));
		} else if (funcs && top && rel_is_ref(rel) && !rel->r) {
			/* inplace */
			list *exps = rel_projections(v->sql, rel, NULL, 1, 1);
			sql_rel *l = rel_project(v->sql->sa, rel->l, NULL);
			rel->l = l;
			l->exps = rel->exps;
			rel->exps = exps;
		}
	}
	if (is_set(rel->op) || is_basetable(rel->op))
		return rel;
	if (rel->l) {
		rel->l = rel_split_project(v, rel->l, (is_topn(rel->op)||is_ddl(rel->op)||is_modify(rel->op))?top:0);
		if (!rel->l)
			return NULL;
	}
	if ((is_join(rel->op) || is_semi(rel->op)) && rel->r) {
		rel->r = rel_split_project(v, rel->r, (is_topn(rel->op)||is_ddl(rel->op)||is_modify(rel->op))?top:0);
		if (!rel->r)
			return NULL;
	}
	return rel;
}

static void select_split_exps(mvc *sql, list *exps, sql_rel *rel);

static sql_exp *
select_split_exp(mvc *sql, sql_exp *e, sql_rel *rel)
{
	switch(e->type) {
	case e_column:
		return e;
	case e_convert:
		e->l = select_split_exp(sql, e->l, rel);
		return e;
	case e_aggr:
	case e_func:
		if (!is_analytic(e) && !exp_has_sideeffect(e)) {
			sql_subfunc *f = e->f;
			if (e->type == e_func && !f->func->s && is_ifthenelse_func(f))
				return add_exp_too_project(sql, e, rel);
		}
		return e;
	case e_cmp:
		if (e->flag == cmp_or || e->flag == cmp_filter) {
			select_split_exps(sql, e->l, rel);
			select_split_exps(sql, e->r, rel);
		} else if (e->flag == cmp_in || e->flag == cmp_notin) {
			e->l = select_split_exp(sql, e->l, rel);
			select_split_exps(sql, e->r, rel);
		} else {
			e->l = select_split_exp(sql, e->l, rel);
			e->r = select_split_exp(sql, e->r, rel);
			if (e->f)
				e->f = select_split_exp(sql, e->f, rel);
		}
		return e;
	case e_psm:
	case e_atom:
		return e;
	}
	return e;
}

static void
select_split_exps(mvc *sql, list *exps, sql_rel *rel)
{
	node *n;

	if (!exps)
		return;
	for(n=exps->h; n; n = n->next){
		sql_exp *e = n->data;

		e = select_split_exp(sql, e, rel);
		n->data = e;
	}
}

static sql_rel *
rel_split_select(visitor *v, sql_rel *rel, int top)
{
	if (THRhighwater())
		return sql_error(v->sql, 10, SQLSTATE(42000) "Query too complex: running out of stack space");

	if (!rel)
		return NULL;
	if (is_select(rel->op) && list_length(rel->exps) && rel->l) {
		list *exps = rel->exps;
		node *n;
		int funcs = 0;
		sql_rel *nrel;

		/* are there functions */
		for (n=exps->h; n && !funcs; n = n->next) {
			sql_exp *e = n->data;

			funcs = exp_has_func(e);
		}
		/* introduce extra project */
		if (funcs && rel->op != op_project) {
			nrel = rel_project(v->sql->sa, rel->l,
				rel_projections(v->sql, rel->l, NULL, 1, 1));
			rel->l = nrel;
			/* recursively split all functions and add those to the projection list */
			select_split_exps(v->sql, rel->exps, nrel);
			if (nrel->l && !(nrel->l = rel_split_project(v, nrel->l, is_topn(rel->op)?top:0)))
				return NULL;
			return rel;
		} else if (funcs && !top && !rel->r) {
			/* projects can have columns point back into the expression list, ie
			 * create a new list including the split expressions */
			node *n;
			list *exps = rel->exps;

			rel->exps = sa_list(v->sql->sa);
			for (n=exps->h; n; n = n->next)
				append(rel->exps, select_split_exp(v->sql, n->data, rel));
		} else if (funcs && top && rel_is_ref(rel) && !rel->r) {
			/* inplace */
			list *exps = rel_projections(v->sql, rel, NULL, 1, 1);
			sql_rel *l = rel_project(v->sql->sa, rel->l, NULL);
			rel->l = l;
			l->exps = rel->exps;
			rel->exps = exps;
		}
	}
	if (is_set(rel->op) || is_basetable(rel->op))
		return rel;
	if (rel->l) {
		rel->l = rel_split_select(v, rel->l, (is_topn(rel->op)||is_ddl(rel->op)||is_modify(rel->op))?top:0);
		if (!rel->l)
			return NULL;
	}
	if ((is_join(rel->op) || is_semi(rel->op)) && rel->r) {
		rel->r = rel_split_select(v, rel->r, (is_topn(rel->op)||is_ddl(rel->op)||is_modify(rel->op))?top:0);
		if (!rel->r)
			return NULL;
	}
	return rel;
}

static list *
exp_merge_range(sql_allocator *sa, list *exps)
{
	node *n, *m;
	for (n=exps->h; n; n = n->next) {
		sql_exp *e = n->data;
		sql_exp *le = e->l;
		sql_exp *re = e->r;

		/* handle the and's in the or lists */
		if (e->type == e_cmp && e->flag == cmp_or && !is_anti(e)) {
			e->l = exp_merge_range(sa, e->l);
			e->r = exp_merge_range(sa, e->r);
		/* only look for gt, gte, lte, lt */
		} else if (n->next &&
		    e->type == e_cmp && e->flag < cmp_equal && !e->f &&
		    re->card == CARD_ATOM && !is_anti(e)) {
			for (m=n->next; m; m = m->next) {
				sql_exp *f = m->data;
				sql_exp *lf = f->l;
				sql_exp *rf = f->r;

				if (f->type == e_cmp && f->flag < cmp_equal && !f->f &&
				    rf->card == CARD_ATOM && !is_anti(f) &&
				    exp_match_exp(le, lf)) {
					sql_exp *ne;
					int swap = 0, lt = 0, gt = 0;
					/* for now only   c1 <[=] x <[=] c2 */

					swap = lt = (e->flag == cmp_lt || e->flag == cmp_lte);
					gt = !lt;

					if (gt &&
					   (f->flag == cmp_gt ||
					    f->flag == cmp_gte))
						continue;
					if (lt &&
					   (f->flag == cmp_lt ||
					    f->flag == cmp_lte))
						continue;
					if (!swap)
						ne = exp_compare2(sa, le, re, rf, CMP_BETWEEN|compare2range(e->flag, f->flag));
					else
						ne = exp_compare2(sa, le, rf, re, CMP_BETWEEN|compare2range(f->flag, e->flag));

					list_remove_data(exps, e);
					list_remove_data(exps, f);
					list_append(exps, ne);
					return exp_merge_range(sa, exps);
				}
			}
		} else if (n->next &&
			   e->type == e_cmp && e->flag < cmp_equal && !e->f &&
		    	   re->card > CARD_ATOM && !is_anti(e)) {
			for (m=n->next; m; m = m->next) {
				sql_exp *f = m->data;
				sql_exp *lf = f->l;
				sql_exp *rf = f->r;

				if (f->type == e_cmp && f->flag < cmp_equal && !f->f  &&
				    rf->card > CARD_ATOM && !is_anti(f)) {
					sql_exp *ne, *t;
					int swap = 0, lt = 0, gt = 0;
					comp_type ef = (comp_type) e->flag, ff = (comp_type) f->flag;

					/* both swapped ? */
					if (exp_match_exp(re, rf)) {
						t = re;
						re = le;
						le = t;
						ef = swap_compare(ef);
						t = rf;
						rf = lf;
						lf = t;
						ff = swap_compare(ff);
					}

					/* is left swapped ? */
					if (exp_match_exp(re, lf)) {
						t = re;
						re = le;
						le = t;
						ef = swap_compare(ef);
					}

					/* is right swapped ? */
					if (exp_match_exp(le, rf)) {
						t = rf;
						rf = lf;
						lf = t;
						ff = swap_compare(ff);
					}

					if (!exp_match_exp(le, lf))
						continue;

					/* for now only   c1 <[=] x <[=] c2 */
					swap = lt = (ef == cmp_lt || ef == cmp_lte);
					gt = !lt;

					if (gt && (ff == cmp_gt || ff == cmp_gte))
						continue;
					if (lt && (ff == cmp_lt || ff == cmp_lte))
						continue;
					if (!swap)
						ne = exp_compare2(sa, le, re, rf, CMP_BETWEEN|compare2range(ef, ff));
					else
						ne = exp_compare2(sa, le, rf, re, CMP_BETWEEN|compare2range(ff, ef));

					list_remove_data(exps, e);
					list_remove_data(exps, f);
					list_append(exps, ne);
					return exp_merge_range(sa, exps);
				}
			}
		}
	}
	return exps;
}

static sql_rel *
rel_find_range(visitor *v, sql_rel *rel)
{
	if ((is_join(rel->op) || is_semi(rel->op) || is_select(rel->op)) && rel->exps && !list_empty(rel->exps))
		rel->exps = exp_merge_range(v->sql->sa, rel->exps);
	return rel;
}

/*
 * Casting decimal values on both sides of a compare expression is expensive,
 * both in preformance (cpu cost) and memory requirements (need for large
 * types).
 */

static int
reduce_scale(atom *a)
{
#ifdef HAVE_HGE
	if (a->data.vtype == TYPE_hge) {
		hge v = a->data.val.hval;
		int i = 0;

		if (v != 0)
			while( (v/10)*10 == v ) {
				i++;
				v /= 10;
			}
		a->data.val.hval = v;
		return i;
	}
#endif
	if (a->data.vtype == TYPE_lng) {
		lng v = a->data.val.lval;
		int i = 0;

		if (v != 0)
			while( (v/10)*10 == v ) {
				i++;
				v /= 10;
			}
		a->data.val.lval = v;
		return i;
	}
	if (a->data.vtype == TYPE_int) {
		int v = a->data.val.ival;
		int i = 0;

		if (v != 0)
			while( (v/10)*10 == v ) {
				i++;
				v /= 10;
			}
		a->data.val.ival = v;
		return i;
	}
	if (a->data.vtype == TYPE_sht) {
		sht v = a->data.val.shval;
		int i = 0;

		if (v != 0)
			while( (v/10)*10 == v ) {
				i++;
				v /= 10;
			}
		a->data.val.shval = v;
		return i;
	}
	return 0;
}

static sql_rel *
rel_project_reduce_casts(visitor *v, sql_rel *rel)
{
	if (!rel)
		return NULL;
	if (is_project(rel->op) && list_length(rel->exps)) {
		list *exps = rel->exps;
		node *n;

		for (n=exps->h; n; n = n->next) {
			sql_exp *e = n->data;

			if (e && e->type == e_func) {
				sql_subfunc *f = e->f;
				sql_subtype *res = f->res->h->data;

				if (!f->func->s && !strcmp(f->func->base.name, "sql_mul") && res->scale > 0) {
					list *args = e->l;
					sql_exp *h = args->h->data;
					sql_exp *t = args->t->data;
					atom *a;

					if ((is_atom(h->type) && (a = exp_value(v->sql, h, v->sql->args, v->sql->argc)) != NULL) ||
					    (is_atom(t->type) && (a = exp_value(v->sql, t, v->sql->args, v->sql->argc)) != NULL)) {
						int rs = reduce_scale(a);

						res->scale -= rs;
						if (rs)
							v->changes+= rs;
					}
				}
			}
		}
	}
	return rel;
}

static sql_rel *
rel_reduce_casts(visitor *v, sql_rel *rel)
{
	if ((is_join(rel->op) || is_semi(rel->op) || is_select(rel->op)) &&
			rel->exps && list_length(rel->exps)) {
		list *exps = rel->exps;
		node *n;

		for (n=exps->h; n; n = n->next) {
			sql_exp *e = n->data;
			sql_exp *le = e->l;
			sql_exp *re = e->r;
			int anti = is_anti(e);

			/* handle the and's in the or lists */
			if (e->type != e_cmp || !is_theta_exp(e->flag) || e->f)
				continue;
			/* rewrite e if left or right is a cast */
			if (le->type == e_convert || re->type == e_convert) {
				sql_rel *r = rel->r;

				/* if convert on left then find
				 * mul or div on right which increased
				 * scale!
				 */
				if (le->type == e_convert && re->type == e_column && (e->flag == cmp_lt || e->flag == cmp_gt) && r && is_project(r->op)) {
					sql_exp *nre = rel_find_exp(r, re);
					sql_subtype *tt = exp_totype(le);
					sql_subtype *ft = exp_fromtype(le);

					if (nre && nre->type == e_func) {
						sql_subfunc *f = nre->f;

						if (!f->func->s && !strcmp(f->func->base.name, "sql_mul")) {
							list *args = nre->l;
							sql_exp *ce = args->t->data;
							sql_subtype *fst = exp_subtype(args->h->data);
							atom *a;

							if (fst->scale == ft->scale &&
							   (a = exp_value(v->sql, ce, v->sql->args, v->sql->argc)) != NULL) {
#ifdef HAVE_HGE
								hge val = 1;
#else
								lng val = 1;
#endif
								/* multiply with smallest value, then scale and (round) */
								int scale = tt->scale - ft->scale;
								int rs = reduce_scale(a);

								scale -= rs;

								args = new_exp_list(v->sql->sa);
								while(scale > 0) {
									scale--;
									val *= 10;
								}
								append(args, re);
#ifdef HAVE_HGE
								append(args, have_hge ? exp_atom_hge(v->sql->sa, val) : exp_atom_lng(v->sql->sa, (lng) val));
#else
								append(args, exp_atom_lng(v->sql->sa, val));
#endif
								f = find_func(v->sql, "scale_down", args);
								nre = exp_op(v->sql->sa, args, f);
								e = exp_compare(v->sql->sa, le->l, nre, e->flag);
							}
						}
					}
				}
			}
			if (anti) set_anti(e);
			n->data = e;
		}
	}
	return rel;
}

static int
is_identity_of(sql_exp *e, sql_rel *l)
{
	if (e->type != e_cmp)
		return 0;
	if (!is_identity(e->l, l) || !is_identity(e->r, l))
		return 0;
	return 1;
}


static sql_rel *
rel_rewrite_semijoin(visitor *v, sql_rel *rel)
{
	if (is_semi(rel->op)) {
		sql_rel *l = rel->l;
		sql_rel *r = rel->r;
		sql_rel *rl = (r->l)?r->l:NULL;
		int on_identity = 1;

		if (!rel->exps || list_length(rel->exps) != 1 || !is_identity_of(rel->exps->h->data, l))
			on_identity = 0;

		/* rewrite {semi,anti}join (A, join(A,B)) into {semi,anti}join (A,B)
		 * and     {semi,anti}join (A, join(B,A)) into {semi,anti}join (A,B)
		 * Where the semi/anti join is done using the identity */
		if (on_identity && l->ref.refcnt == 2 && ((is_join(r->op) && (l == r->l || l == r->r)) ||
		   (is_project(r->op) && rl && is_join(rl->op) && (l == rl->l || l == rl->r)))){
			sql_rel *or = r;

			if (is_project(r->op))
				r = rl;

			if (l == r->r)
				rel->r = rel_dup(r->l);
			else
				rel->r = rel_dup(r->r);

			rel->exps = r->exps;
			r->exps = NULL;
			rel_destroy(or);
			v->changes++;
		}
	}
	if (is_semi(rel->op)) {
		sql_rel *l = rel->l, *rl = NULL;
		sql_rel *r = rel->r, *or = r;

		if (r)
			rl = r->l;
		if (r && is_project(r->op)) {
			r = rl;
			if (r)
				rl = r->l;
		}

		/* More general case is (join reduction)
   		   {semi,anti}join (A, join(A,B) [A.c1 == B.c1]) [ A.c1 == B.c1 ]
		   into {semi,anti}join (A,B) [ A.c1 == B.c1 ]

		   for semijoin also A.c1 == B.k1 ] [ A.c1 == B.k2 ] could be rewriten
		 */
		if (l && r && rl &&
		    is_basetable(l->op) && is_basetable(rl->op) &&
		    is_join(r->op) && l->l == rl->l)
		{
			node *n, *m;
			list *exps;

			if (!rel->exps || !r->exps ||
		       	    list_length(rel->exps) != list_length(r->exps))
				return rel;
			exps = new_exp_list(v->sql->sa);

			/* are the join conditions equal */
			for (n = rel->exps->h, m = r->exps->h;
			     n && m; n = n->next, m = m->next)
			{
				sql_exp *le = NULL, *oe = n->data;
				sql_exp *re = NULL, *ne = m->data;
				sql_column *cl;
				int equal = 0;

				if (oe->type != e_cmp || ne->type != e_cmp ||
				    oe->flag != cmp_equal ||
				    ne->flag != cmp_equal || is_anti(oe) || is_anti(ne))
					return rel;

				if ((cl = exp_find_column(rel->l, oe->l, -2)) != NULL) {
					le = oe->l;
					re = oe->r;
				} else if ((cl = exp_find_column(rel->l, oe->r, -2)) != NULL) {
					le = oe->r;
					re = oe->l;
				} else
					return rel;

				if (exp_find_column(rl, ne->l, -2) == cl) {
					sql_exp *e = (or != r)?rel_find_exp(or, re):re;

					equal = exp_match_exp(ne->r, e);
					if (!equal)
						return rel;
					re = ne->r;
				} else if (exp_find_column(rl, ne->r, -2) == cl) {
					sql_exp *e = (or != r)?rel_find_exp(or, re):re;

					equal = exp_match_exp(ne->l, e);
					if (!equal)
						return rel;
					re = ne->l;
				} else
					return rel;

				ne = exp_compare(v->sql->sa, le, re, cmp_equal);
				append(exps, ne);
			}

			rel->r = rel_dup(r->r);
			rel->exps = exps;
			rel_destroy(or);
			v->changes++;
		}
	}
	return rel;
}

/* antijoin(a, union(b,c)) -> antijoin(antijoin(a,b), c) */
static sql_rel *
rel_rewrite_antijoin(visitor *v, sql_rel *rel)
{
	if (rel->op == op_anti) {
		sql_rel *l = rel->l;
		sql_rel *r = rel->r;

		if (l && !rel_is_ref(l) &&
		    r && !rel_is_ref(r) && is_union(r->op)) {
			sql_rel *rl = rel_dup(r->l), *nl;
			sql_rel *rr = rel_dup(r->r);

			if (!is_project(rl->op))
				rl = rel_project(v->sql->sa, rl,
					rel_projections(v->sql, rl, NULL, 1, 1));
			if (!is_project(rr->op))
				rr = rel_project(v->sql->sa, rr,
					rel_projections(v->sql, rr, NULL, 1, 1));
			rel_rename_exps(v->sql, r->exps, rl->exps);
			rel_rename_exps(v->sql, r->exps, rr->exps);

			nl = rel_crossproduct(v->sql->sa, rel->l, rl, op_anti);
			nl->exps = exps_copy(v->sql, rel->exps);
			rel->l = nl;
			rel->r = rr;
			rel_destroy(r);
			v->changes++;
			return rel;
		}
	}
	return rel;
}

static sql_rel *
rel_semijoin_use_fk(visitor *v, sql_rel *rel)
{
	if (is_semi(rel->op) && rel->exps) {
		list *exps = rel->exps;
		list *rels = sa_list(v->sql->sa);

		rel->exps = NULL;
		append(rels, rel->l);
		append(rels, rel->r);
		(void) find_fk( v->sql, rels, exps);

		rel->exps = exps;
	}
	return rel;
}

/* leftouterjoin(a,b)[ a.C op b.D or a.E op2 b.F ]) ->
 * union(
 * 	join(a,b)[ a.C op b.D or a.E op2 b. F ],
 * 	project(
 * 		antijoin(a,b) [a.C op b.D or a.E op2 b.F ])
 *	 	[ a.*, NULL * foreach column of b]
 * )
 */
static int
exps_nr_of_or(list *exps)
{
	int ors = 0;
	node *n;

	if (!exps)
		return ors;
	for(n=exps->h; n; n = n->next) {
		sql_exp *e = n->data;

		if (e->type == e_cmp && e->flag == cmp_or)
			ors++;
	}
	return ors;
}

static void
add_nulls(mvc *sql, sql_rel *rel, sql_rel *r)
{
	list *exps;
	node *n;

	exps = rel_projections(sql, r, NULL, 1, 1);
	for(n = exps->h; n; n = n->next) {
		sql_exp *e = n->data, *ne;

		ne = exp_atom(sql->sa, atom_general(sql->sa, exp_subtype(e), NULL));
		exp_setname(sql->sa, ne, exp_relname(e), exp_name(e));
		append(rel->exps, ne);
	}
}

static sql_rel *
rel_split_outerjoin(visitor *v, sql_rel *rel)
{
	if ((rel->op == op_left || rel->op == op_right || rel->op == op_full) &&
	    list_length(rel->exps) == 1 && exps_nr_of_or(rel->exps) == list_length(rel->exps)) {
		sql_rel *l = rel->l, *nl, *nll, *nlr;
		sql_rel *r = rel->r, *nr;
		sql_exp *e;
		list *exps;

		nll = rel_crossproduct(v->sql->sa, rel_dup(l), rel_dup(r), op_join);
		nlr = rel_crossproduct(v->sql->sa, rel_dup(l), rel_dup(r), op_join);

		/* TODO find or exp, ie handle rest with extra joins */
		/* expect only a single or expr for now */
		assert(list_length(rel->exps) == 1);
	       	e = rel->exps->h->data;
		nll->exps = exps_copy(v->sql, e->l);
		nlr->exps = exps_copy(v->sql, e->r);
		if (!(nl = rel_or( v->sql, NULL, nll, nlr, NULL, NULL, NULL)))
			return NULL;

		if (rel->op == op_left || rel->op == op_full) {
			/* split in 2 anti joins */
			nr = rel_crossproduct(v->sql->sa, rel_dup(l), rel_dup(r), op_anti);
			nr->exps = exps_copy(v->sql, e->l);
			nr = rel_crossproduct(v->sql->sa, nr, rel_dup(r), op_anti);
			nr->exps = exps_copy(v->sql, e->r);

			/* project left */
			nr = rel_project(v->sql->sa, nr,
				rel_projections(v->sql, l, NULL, 1, 1));
			/* add null's for right */
			add_nulls( v->sql, nr, r);
			exps = rel_projections(v->sql, nl, NULL, 1, 1);
			nl = rel_setop(v->sql->sa, nl, nr, op_union);
			nl->exps = exps;
			nr->nrcols = list_length(exps);
			set_processed(nl);
		}
		if (rel->op == op_right || rel->op == op_full) {
			/* split in 2 anti joins */
			nr = rel_crossproduct(v->sql->sa, rel_dup(r), rel_dup(l), op_anti);
			nr->exps = exps_copy(v->sql, e->l);
			nr = rel_crossproduct(v->sql->sa, nr, rel_dup(l), op_anti);
			nr->exps = exps_copy(v->sql, e->r);

			nr = rel_project(v->sql->sa, nr, sa_list(v->sql->sa));
			/* add null's for left */
			add_nulls( v->sql, nr, l);
			/* project right */
			nr->exps = list_merge(nr->exps,
				rel_projections(v->sql, r, NULL, 1, 1),
				(fdup)NULL);
			exps = rel_projections(v->sql, nl, NULL, 1, 1);
			nl = rel_setop(v->sql->sa, nl, nr, op_union);
			nl->exps = exps;
			nl->nrcols = list_length(exps);
			set_processed(nl);
		}

		rel_destroy(rel);
		v->changes = 1;
		rel = nl;
	}
	return rel;
}

/* rewrite sqltype into backend types */
static sql_rel *
rel_rewrite_types(visitor *v, sql_rel *rel)
{
	(void)v;
	return rel;
}

static sql_exp *
exp_indexcol(mvc *sql, sql_exp *e, const char *tname, const char *cname, int de, bit unique)
{
	sql_subtype *rt = sql_bind_localtype(de==1?"bte":de==2?"sht":"int");
	sql_exp *u = exp_atom_bool(sql->sa, unique);
	sql_subfunc *f = sql_bind_func_result(sql->sa, mvc_bind_schema(sql,"sys"), "index", F_FUNC, rt, 2, exp_subtype(e), exp_subtype(u));

	e = exp_binop(sql->sa, e, u, f);
	exp_setname(sql->sa, e, tname, cname);
	return e;
}

static sql_exp *
exp_stringscol(mvc *sql, sql_exp *e, const char *tname, const char *cname)
{
	sql_subfunc *f = sql_bind_func(sql->sa, mvc_bind_schema(sql,"sys"), "strings", exp_subtype(e), NULL, F_FUNC);

	e = exp_unop(sql->sa, e, f);
	exp_setname(sql->sa, e, tname, cname);
	return e;
}

static sql_rel *
rel_dicttable(mvc *sql, sql_column *c, const char *tname, int de)
{
	sql_rel *rel = rel_create(sql->sa);
	sql_exp *e, *ie;
	int nr = 0;
	char name[16], *nme;
	if(!rel)
		return NULL;

	e = exp_column(sql->sa, tname, c->base.name, &c->type, CARD_MULTI, c->null, 0);
	rel->l = NULL;
	rel->r = c;
	rel->op = op_basetable;
	rel->exps = new_exp_list(sql->sa);

	ie = exp_indexcol(sql, e, tname, c->base.name, de, 1);
        nr = ++sql->label;
	nme = sa_strdup(sql->sa, number2name(name, sizeof(name), nr));
	exp_setname(sql->sa, ie, nme, nme);
	append(rel->exps, ie);

	ie = exp_stringscol(sql, e, tname, c->base.name);
        nr = ++sql->label;
	nme = sa_strdup(sql->sa, number2name(name, sizeof(name), nr));
	exp_setname(sql->sa, ie, nme, nme);
	append(rel->exps, ie);
	e->p = prop_create(sql->sa, PROP_HASHCOL, e->p);

	rel->card = CARD_MULTI;
	rel->nrcols = 2;
	return rel;
}

/* rewrite merge tables into union of base tables and call optimizer again */
static sql_rel *
rel_add_dicts(visitor *v, sql_rel *rel)
{
	if (is_basetable(rel->op) && rel->l) {
		node *n;
		sql_table *t = rel->l;
		list *l = sa_list(v->sql->sa), *vcols = NULL, *pexps = sa_list(v->sql->sa);

		for (n = rel->exps->h; n; n = n->next) {
			sql_exp *e = n->data, *ne = NULL;
			const char *rname = exp_relname(e)?exp_relname(e):e->l;
			const char *oname = e->r;
			int de;

			if (!is_func(e->type) && oname[0] != '%') {
				sql_column *c = find_sql_column(t, oname);

				if (EC_VARCHAR(c->type.type->eclass) && (de = store_funcs.double_elim_col(v->sql->session->tr, c)) != 0) {
					int nr = ++v->sql->label;
					char name[16], *nme;
					sql_rel *vt = rel_dicttable(v->sql, c, rname, de);

					nme = sa_strdup(v->sql->sa, number2name(name, sizeof(name), nr));
					if (!vcols)
						vcols = sa_list(v->sql->sa);
					append(vcols, vt);
					e = exp_indexcol(v->sql, e, nme, nme, de, 0);
					ne = exp_ref(v->sql, e);
					append(vcols, ne);
					append(vcols, n->data);
					v->changes++;
				}
			}
			list_append(l, e);
			if (!ne)
				list_append(pexps, e);
		}
		rel_set_exps(rel, l);

		/* add joins for double_eliminated (large) columns */
		if (vcols) {
			node *n;

			for(n = vcols->h; n; n = n->next->next->next) {
				sql_rel *vt = n->data;
				sql_exp *ic = n->next->data, *vti = NULL, *vtv;
				sql_exp *c = n->next->next->data, *cmp;
				const char *rname = exp_relname(c)?exp_relname(c):c->l;
				const char *oname = c->r;

				rel = rel_crossproduct(v->sql->sa, rel, vt, op_join);
				vti = vt->exps->h->data;
				vtv = vt->exps->h->next->data;
				vti = exp_ref(v->sql, vti);
				cmp = exp_compare(v->sql->sa, ic, vti, cmp_equal);
				cmp->p = prop_create(v->sql->sa, PROP_FETCH, cmp->p);
				rel_join_add_exp( v->sql->sa, rel, cmp);

				vtv = exp_ref(v->sql, vtv);
				exp_setname(v->sql->sa, vtv, rname, oname);
				append(pexps, vtv);
			}
			rel = rel_project(v->sql->sa, rel, pexps);
		}
	}
	return rel;
}

static int
find_col_exp( list *exps, sql_exp *e)
{
	node *n;
	int nr = 0;

	for (n=exps->h; n; n=n->next, nr++){
		if (n->data == e)
			return nr;
	}
	return -1;
}

static int
exp_range_overlap( mvc *sql, sql_exp *e, char *min, char *max, atom *emin, atom *emax)
{
	sql_subtype *t = exp_subtype(e);

	if (!min || !max || !emin || !emax)
		return 0;

	if (strNil(min))
		return 0;
	if (strNil(max))
		return 0;

	if (t->type->localtype == TYPE_dbl) {
		atom *cmin = atom_general(sql->sa, t, min);
		atom *cmax = atom_general(sql->sa, t, max);

		if (emax->d < cmin->data.val.dval || emin->d > cmax->data.val.dval)
			return 0;
	}
	if (t->type->localtype == TYPE_bte) {
		atom *cmin = atom_general(sql->sa, t, min);
		atom *cmax = atom_general(sql->sa, t, max);

		if (emax->data.val.btval < cmin->data.val.btval || emin->data.val.btval > cmax->data.val.btval)
			return 0;
	}
	if (t->type->localtype == TYPE_sht) {
		atom *cmin = atom_general(sql->sa, t, min);
		atom *cmax = atom_general(sql->sa, t, max);

		if (emax->data.val.shval < cmin->data.val.shval || emin->data.val.shval > cmax->data.val.shval)
			return 0;
	}
	if (t->type->localtype == TYPE_int || t->type->localtype == TYPE_date) {
		atom *cmin = atom_general(sql->sa, t, min);
		atom *cmax = atom_general(sql->sa, t, max);

		if (emax->data.val.ival < cmin->data.val.ival || emin->data.val.ival > cmax->data.val.ival)
			return 0;
	}
	if (t->type->localtype == TYPE_lng || t->type->localtype == TYPE_timestamp) {
		atom *cmin = atom_general(sql->sa, t, min);
		atom *cmax = atom_general(sql->sa, t, max);

		if (emax->data.val.lval < cmin->data.val.lval || emin->data.val.lval > cmax->data.val.lval)
			return 0;
	}
	return 1;
}

static sql_rel *
rel_rename_part(mvc *sql, sql_rel *p, char *tname, sql_table *mt)
{
	node *n, *m;

	assert(list_length(p->exps) >= list_length(mt->columns.set));
	for( n = p->exps->h, m = mt->columns.set->h; n && m; n = n->next, m = m->next) {
		sql_exp *ne = n->data;
		sql_column *c = m->data;

		exp_setname(sql->sa, ne, tname, c->base.name);
	}
	if (n) /* skip TID */
		n = n->next;
	if (mt->idxs.set) {
		/* also possible index name mismatches */
		for( m = mt->idxs.set->h; n && m; m = m->next) {
			sql_exp *ne = n->data;
			sql_idx *i = m->data;
			char *iname = NULL;

			if (hash_index(i->type) && list_length(i->columns) <= 1)
				continue;

			iname = sa_strconcat( sql->sa, "%", i->base.name);
			exp_setname(sql->sa, ne, tname, iname);
			n = n->next;
		}
	}
	return p;
}

/* rewrite merge tables into union of base tables and call optimizer again */
static sql_rel *
rel_merge_table_rewrite(visitor *v, sql_rel *rel)
{
	sql_rel *sel = NULL;

	if(is_modify(rel->op)) {
		sql_query *query = query_create(v->sql);
		return rel_propagate(query, rel, &v->changes);
	} else {
		if (is_select(rel->op) && rel->l) {
			sel = rel;
			rel = rel->l;
		}
		if (is_basetable(rel->op) && rel->l) {
			sql_table *t = rel->l;

			if (isMergeTable(t)) {
				/* instantiate merge table */
				sql_rel *nrel = NULL;
				char *tname = t->base.name;
				list *cols = NULL, *low = NULL, *high = NULL;

				if (list_empty(t->members.set))
					return rel;
				if (sel) {
					node *n;

					/* no need to reduce the tables list */
					if (list_length(t->members.set) <= 1)
						return sel;

					cols = sa_list(v->sql->sa);
					low = sa_list(v->sql->sa);
					high = sa_list(v->sql->sa);
					for(n = sel->exps->h; n; n = n->next) {
						sql_exp *e = n->data;
						atom *lval = NULL, *hval = NULL;

						if (e->type == e_cmp && (e->flag == cmp_equal || e->f )) {
							sql_exp *l = e->r;
							sql_exp *h = e->f;
							sql_exp *c = e->l;

							c = rel_find_exp(rel, c);
							lval = exp_flatten(v->sql, l);
							if (!h)
								hval = lval;
							else if (h)
								hval = exp_flatten(v->sql, h);
							if (c && lval && hval) {
								append(cols, c);
								append(low, lval);
								append(high, hval);
							}
						}
						/* handle in lists */
						if (e->type == e_cmp && e->flag == cmp_in) {
							list *vals = e->r;
							sql_exp *c = e->l;
							node *n;
							list *vlist = sa_list(v->sql->sa);

							c = rel_find_exp(rel, c);
							if (c) {
								for ( n = vals->h; n; n = n->next) {
									sql_exp *l = n->data;
									atom *lval = exp_flatten(v->sql, l);

									if (!lval)
										break;
									append(vlist, lval);
								}
								if (!n) {
									append(cols, c);
									append(low, NULL); /* mark high as value list */
									append(high, vlist);
								}
							}
						}
					}
				}
				v->changes++;
				if (t->members.set) {
					list *tables = sa_list(v->sql->sa);
					node *nt;
					int *pos = NULL, nr = list_length(rel->exps), first = 1;

					/* rename (mostly the idxs) */
					pos = SA_NEW_ARRAY(v->sql->sa, int, nr);
					memset(pos, 0, sizeof(int)*nr);
					for (nt = t->members.set->h; nt; nt = nt->next) {
						sql_part *pd = nt->data;
						sql_table *pt = find_sql_table(t->s, pd->base.name);
						sql_rel *prel = rel_basetable(v->sql, pt, tname);
						node *n;
						int skip = 0, j;
						list *exps = NULL;

						/* do not include empty partitions */
						if ((nrel || nt->next) &&
							pt && isTable(pt) && pt->access == TABLE_READONLY && !store_funcs.count_col(v->sql->session->tr, pt->columns.set->h->data, 1)){
							continue;
						}

						prel = rel_rename_part(v->sql, prel, tname, t);

						MT_lock_set(&prel->exps->ht_lock);
						prel->exps->ht = NULL;
						MT_lock_unset(&prel->exps->ht_lock);
						exps = sa_list(v->sql->sa);
						for (n = rel->exps->h, j=0; n && (!skip || first); n = n->next, j++) {
							sql_exp *e = n->data, *ne = NULL;
							int i;

							if (e)
								ne = exps_bind_column2(prel->exps, e->l, e->r);
							if (!e || !ne) {
								v->changes--;
								assert(0);
								return rel;
							}
							if (pt && isTable(pt) && pt->access == TABLE_READONLY && sel && (nrel || nt->next) &&
								((first && (i=find_col_exp(cols, e)) != -1) ||
								 (!first && pos[j] > 0))) {
								/* check if the part falls within the bounds of the select expression else skip this (keep at least on part-table) */
								char *min, *max;
								sql_column *col = NULL;
								sql_rel *bt = NULL;

								if (first)
									pos[j] = i + 1;
								i = pos[j] - 1;
								col = name_find_column(prel, e->l, e->r, -2, &bt);
								assert(col);
								if (sql_trans_ranges(v->sql->session->tr, col, &min, &max)) {
									atom *lval = list_fetch(low,i);
									atom *hval = list_fetch(high,i);

									if (lval && !exp_range_overlap(v->sql, e, min, max, lval, hval))
										skip = 1;
									else if (!lval) {
										node *n;
										list *l = list_fetch(high,i);

										skip = 1;
										for (n = l->h; n && skip; n = n->next) {
											hval = lval = n->data;

											if (exp_range_overlap(v->sql, e, min, max, lval, hval))
												skip = 0;
										}
									}
								}
							}
							assert(e->type == e_column);
							exp_setname(v->sql->sa, ne, e->l, e->r);
							append(exps, ne);
						}
						rel_set_exps(prel, exps);
						first = 0;
						if (!skip) {
							append(tables, prel);
							nrel = prel;
						} else {
							v->sql->caching = 0;
						}
					}
					while (list_length(tables) > 1) {
						list *ntables = sa_list(v->sql->sa);
						node *n;

						for(n=tables->h; n && n->next; n = n->next->next) {
							sql_rel *l = n->data;
							sql_rel *r = n->next->data;
							nrel = rel_setop(v->sql->sa, l, r, op_union);
							rel_set_exps(nrel, rel_projections(v->sql, rel, NULL, 1, 1));
							set_processed(nrel);
							append(ntables, nrel);
						}
						if (n)
							append(ntables, n->data);
						tables = ntables;
					}
				}
				if (nrel && list_length(t->members.set) == 1) {
					nrel = rel_project(v->sql->sa, nrel, rel->exps);
				} else if (nrel)
					rel_set_exps(nrel, rel->exps);
				rel_destroy(rel);
				if (sel) {
					visitor iv = { .sql = v->sql };
					sel->l = nrel;
					sel = rel_visitor_topdown(&iv, sel, &rel_push_select_down_union);
					if (iv.changes)
						sel = rel_visitor_bottomup(&iv, sel, &rel_push_project_up);
					return sel;
				}
				return nrel;
			}
		}
	}
	if (sel)
		return sel;
	return rel;
}

static bool is_non_trivial_select_applied_to_outer_join(sql_rel *rel) {
    return is_select(rel->op) && rel->exps && is_outerjoin(((sql_rel*) rel->l)->op);
}

extern list *list_append_before(list *l, node *n, void *data);

static void replace_column_references_with_nulls_2(mvc *sql, list* crefs, sql_exp* e);

static void
replace_column_references_with_nulls_1(mvc *sql, list* crefs, list* exps) {
    for(node* n = exps->h; n; n=n->next) {
        sql_exp* e = n->data;
        replace_column_references_with_nulls_2(sql, crefs, e);
    }
}

static void
replace_column_references_with_nulls_2(mvc *sql, list* crefs, sql_exp* e) {
    if (e == NULL) {
        return;
    }

    switch (e->type) {
    case e_column:
        for(node* n = crefs->h; n; n=n->next) {
            sql_exp* c = n->data;

            if (exp_match(e, c)) {
                e->type = e_atom;
                e->l = atom_general(sql->sa, &e->tpe, NULL);
                e->r = e->f = NULL;
                break;
            }
        }
        break;
    case e_cmp:
        switch (e->flag) {
        case cmp_gt:
        case cmp_gte:
        case cmp_lte:
        case cmp_lt:
        case cmp_equal:
        case cmp_notequal:
        {
            sql_exp* l = e->l;
            sql_exp* r = e->r;
            sql_exp* f = e->f;

            replace_column_references_with_nulls_2(sql, crefs, l);
            replace_column_references_with_nulls_2(sql, crefs, r);
            replace_column_references_with_nulls_2(sql, crefs, f);
            break;
        }
        case cmp_or:
        {
            list* l = e->l;
            list* r = e->r;
            replace_column_references_with_nulls_1(sql, crefs, l);
            replace_column_references_with_nulls_1(sql, crefs, r);
            break;
        }
        default:
            break;
        }
        break;
    case e_func:
    {
        list* l = e->l;
        replace_column_references_with_nulls_1(sql, crefs, l);
        break;
    }
    case e_convert:
    {
        sql_exp* l = e->l;
        replace_column_references_with_nulls_2(sql, crefs, l);
        break;
    }
    default:
        break;
    }
}

static sql_rel *
out2inner(visitor *v, sql_rel* sel, sql_rel* join, sql_rel* inner_join_side, operator_type new_type) {

    list* select_predicates = exps_copy(v->sql, sel->exps);

    if (!is_base(inner_join_side->op) && !is_simple_project(inner_join_side->op)) {
        // Nothing to do here.
        return sel;
    }

    list* inner_join_column_references = inner_join_side->exps;

    for(node* n = select_predicates->h; n; n=n->next) {
        sql_exp* e = n->data;
        replace_column_references_with_nulls_2(v->sql, inner_join_column_references, e);

        if (exp_is_false(v->sql, e)) {
            join->op = new_type;
            v->changes++;
            break;
        }
    }

    return sel;
}

static sql_rel *
rel_out2inner(visitor *v, sql_rel *rel) {

    if (!is_non_trivial_select_applied_to_outer_join(rel)) {
        // Nothing to do here.
        return rel;
    }

    sql_rel* join = (sql_rel*) rel->l;

    if (rel_is_ref(join)) {
        /* Do not alter a multi-referenced join relation.
         * This is problematic (e.g. in the case of the plan of a merge statement)
		 * basically because there are no guarantees on the other container relations.
		 * In particular there is no guarantee that the other referencing relations are
		 * select relations with null-rejacting predicates on the inner join side.
         */
        return rel;
    }

    sql_rel* inner_join_side;
    if (is_left(join->op)) {
        inner_join_side = join->r;
        return out2inner(v, rel, join, inner_join_side, op_join);
    }
    else if (is_right(join->op)) {
        inner_join_side = join->l;
        return out2inner(v, rel, join, inner_join_side, op_join);
    }
    else /*full outer join*/ {
        // First check if left side can degenerate from full outer join to just right outer join.
        inner_join_side = join->r;
        rel = out2inner(v, rel, join, inner_join_side, op_right);
        /* Now test if the right side can degenerate to
         * a normal inner join or a left outer join
         * depending on the result of previous call to out2inner.
         */

        inner_join_side = join->l;
        return out2inner(v, rel, join, inner_join_side, is_right(join->op)? op_join: op_left);
    }
}

static sql_rel*
exp_skip_output_parts(sql_rel *rel)
{
	while ((is_topn(rel->op) || is_project(rel->op) || is_sample(rel->op)) && rel->l) {
		if (is_groupby(rel->op) && list_empty(rel->r))
			return rel;			/* a group-by with no columns is a plain aggregate and hence always returns one row */
		rel = rel->l;
	}
	return rel;
}

/* return true if the given expression is guaranteed to have no rows */
static int
exp_is_zero_rows(mvc *sql, sql_rel *rel, sql_rel *sel)
{
	sql_table *t;
	node *n;

	if (!rel)
		return 0;
	rel = exp_skip_output_parts(rel);
	if (is_select(rel->op) && rel->l) {
		sel = rel;
		rel = exp_skip_output_parts(rel->l);
	}
	if (!sel)
		return 0;
	if (rel->op == op_join)
		return exp_is_zero_rows(sql, rel->l, sel) || exp_is_zero_rows(sql, rel->r, sel);
	if (rel->op == op_left || is_semi(rel->op))
		return exp_is_zero_rows(sql, rel->l, sel);
	if (rel->op == op_right)
		return exp_is_zero_rows(sql, rel->r, sel);
	if (!is_basetable(rel->op) || !rel->l)
		return 0;
	t = rel->l;
	if (!isTable(t) || t->access != TABLE_READONLY)
		return 0;

	if (sel->exps) for (n = sel->exps->h; n; n = n->next) {
		sql_exp *e = n->data;
		atom *lval = NULL, *hval = NULL;

		if (e->type == e_cmp && (e->flag == cmp_equal || e->f)) {   /* half-ranges are theoretically optimizable here, but not implemented */
			sql_exp *c = e->l;
			if (c->type == e_column) {
				sql_exp *l = e->r;
				sql_exp *h = e->f;

				lval = exp_flatten(sql, l);
				hval = h ? exp_flatten(sql, h) : lval;
				if (lval && hval) {
					sql_rel *bt;
					sql_column *col = name_find_column(sel, exp_relname(c), exp_name(c), -2, &bt);
					char *min, *max;
					if (col
						&& col->t == t
						&& sql_trans_ranges(sql->session->tr, col, &min, &max)
						&& !exp_range_overlap(sql, c, min, max, lval, hval)) {
						return 1;
					}
				}
			}
		}
	}
	return 0;
}

/* discard sides of UNION or UNION ALL which cannot produce any rows, as per
statistics, similarly to the merge table optimizer, e.g.
	select * from a where x between 1 and 2 union all select * from b where x between 1 and 2
->	select * from b where x between 1 and 2   [assuming a has no rows with 1<=x<=2]
*/
static sql_rel *
rel_remove_union_partitions(visitor *v, sql_rel *rel)
{
	if (!is_union(rel->op))
		return rel;
	if (exp_is_zero_rows(v->sql, rel->l, NULL)) {
		sql_rel *r = rel->r;
		rel_rename_exps(v->sql, rel->exps, r->exps);
		rel->r = NULL;
		rel_destroy(rel);
		v->changes++;
		v->sql->caching = 0;
		return r;
	}
	if (exp_is_zero_rows(v->sql, rel->r, NULL)) {
		sql_rel *l = rel->l;
		rel_rename_exps(v->sql, rel->exps, l->exps);
		rel->l = NULL;
		rel_destroy(rel);
		v->changes++;
		v->sql->caching = 0;
		return l;
	}
	return rel;
}

static sql_rel *
optimize_rel(mvc *sql, sql_rel *rel, int *g_changes, int level, int value_based_opt)
{
	visitor v = { .sql = sql }, ev = { .sql = sql };
	global_props gp = (global_props) {.cnt = {0},};
	rel_properties(sql, &gp, rel);

	TRC_DEBUG_IF(SQL_REWRITER) {
		int i;
		for (i = 0; i < ddl_maxops; i++) {
			if (gp.cnt[i]> 0)
				TRC_DEBUG_ENDIF(SQL_REWRITER, "%s %d\n", op2string((operator_type)i), gp.cnt[i]);
		}
	}

	if (level <= 0 && gp.cnt[op_select])
		rel = rel_split_select(&v, rel, 1);

	/* simple merging of projects */
	if (gp.cnt[op_project] || gp.cnt[op_groupby] || gp.cnt[op_ddl]) {
		rel = rel_visitor_bottomup(&v, rel, &rel_push_project_down);
		rel = rel_visitor_bottomup(&v, rel, &rel_merge_projects);

		/* push (simple renaming) projections up */
		if (gp.cnt[op_project])
			rel = rel_visitor_bottomup(&v, rel, &rel_push_project_up);
		if (level <= 0 && (gp.cnt[op_project] || gp.cnt[op_groupby]))
			rel = rel_split_project(&v, rel, 1);

		if (level <= 0) {
			if (value_based_opt)
				rel = rel_visitor_bottomup(&v, rel, &rel_simplify_math);
			rel = rel_visitor_bottomup(&v, rel, &rel_distinct_aggregate_on_unique_values);
			rel = rel_visitor_bottomup(&v, rel, &rel_push_down_bounds);
			rel = rel_visitor_bottomup(&v, rel, &rel_remove_redundant_join);
			rel = rel_visitor_bottomup(&v, rel, &rel_distinct_project2groupby);
		}
	}

	if ((gp.cnt[op_select] || gp.cnt[op_left] || gp.cnt[op_right] || gp.cnt[op_full] ||
		 gp.cnt[op_join] || gp.cnt[op_semi] || gp.cnt[op_anti]) && level <= 1)
		if (value_based_opt)
			rel = rel_exp_visitor_bottomup(&v, rel, &rel_simplify_predicates);

	if ((gp.cnt[op_project] || gp.cnt[op_groupby] ||
		 gp.cnt[op_union] || gp.cnt[op_inter] || gp.cnt[op_except]) && level <= 1)
		if (value_based_opt)
			rel = rel_exp_visitor_bottomup(&v, rel, &rel_simplify_ifthenelse);

	/* join's/crossproducts between a relation and a constant (row).
	 * could be rewritten
	 *
	 * also joins between a relation and a DICT (which isn't used)
	 * could be removed.
	 * */
	if (gp.cnt[op_join] && gp.cnt[op_project] && /* DISABLES CODE */ (0))
		rel = rel_visitor_bottomup(&v, rel, &rel_remove_join);

	if (gp.cnt[op_join] ||
		gp.cnt[op_left] || gp.cnt[op_right] || gp.cnt[op_full] ||
		gp.cnt[op_semi] || gp.cnt[op_anti] ||
		gp.cnt[op_select]) {
		rel = rel_visitor_bottomup(&v, rel, &rel_find_range);
		if (value_based_opt) {
			rel = rel_project_reduce_casts(&v, rel);
			rel = rel_visitor_bottomup(&v, rel, &rel_reduce_casts);
		}
		rel = rel_visitor_bottomup(&v, rel, &rewrite_simplify);
	}

	if (gp.cnt[op_union])
		rel = rel_visitor_bottomup(&v, rel, &rel_merge_union);

	if (gp.cnt[op_select] || gp.cnt[op_left] || gp.cnt[op_right] || gp.cnt[op_full] ||
		gp.cnt[op_anti] || gp.cnt[op_join] || gp.cnt[op_semi])
		rel = rel_visitor_bottomup(&v, rel, &rel_select_cse);

	if (gp.cnt[op_project])
		rel = rel_visitor_bottomup(&v, rel, &rel_project_cse);

	rel = rel_visitor_bottomup(&v, rel, &rel_rewrite_types);

	if ((gp.cnt[op_left] || gp.cnt[op_right] || gp.cnt[op_full]) && /* DISABLES CODE */ (0))
		rel = rel_visitor_topdown(&v, rel, &rel_split_outerjoin);

	if ((gp.cnt[op_join] ||
		gp.cnt[op_left] || gp.cnt[op_right] || gp.cnt[op_full] ||
		gp.cnt[op_semi] || gp.cnt[op_anti] ||
		gp.cnt[op_select]) && level == 1) { /* only once */
			rel = rel_visitor_bottomup(&v, rel, &rel_merge_select_rse);
			rel = rel_visitor_bottomup(&v, rel, &rewrite_reset_used); /* reset used flag, used by rel_merge_select_rse */
		}

	if (gp.cnt[op_project])
		rel = rel_exp_visitor_bottomup(&v, rel, &rel_merge_project_rse);

	if (gp.cnt[op_select] && gp.cnt[op_join] && /* DISABLES CODE */ (0))
		rel = rel_visitor_topdown(&v, rel, &rel_push_select_down_join);

	if (gp.cnt[op_select])
		rel = rel_visitor_topdown(&v, rel, &rel_push_select_down_union);

	if (gp.cnt[op_union] && gp.cnt[op_select])
		rel = rel_visitor_bottomup(&v, rel, &rel_remove_union_partitions);

	if (gp.cnt[op_select])
		rel = rel_visitor_bottomup(&ev, rel, &rel_remove_empty_select);

	if (gp.cnt[op_groupby]) {
		rel = rel_visitor_topdown(&v, rel, &rel_push_aggr_down);
		rel = rel_visitor_topdown(&v, rel, &rel_push_groupby_down);
		rel = rel_visitor_bottomup(&v, rel, &rel_groupby_order);
		rel = rel_visitor_bottomup(&v, rel, &rel_reduce_groupby_exps);
		rel = rel_visitor_bottomup(&v, rel, &rel_groupby_distinct);
	}

	if (gp.cnt[op_join] || gp.cnt[op_left] || gp.cnt[op_right] || gp.cnt[op_full] || gp.cnt[op_semi] || gp.cnt[op_anti]) {
		rel = rel_remove_empty_join(&v, rel);

		rel = rel_visitor_topdown(&v, rel, &rel_out2inner);
		rel = rel_visitor_bottomup(&v, rel, &rel_join2semijoin);
		if (!gp.cnt[op_update])
			rel = rel_join_order(&v, rel);
		rel = rel_visitor_bottomup(&v, rel, &rel_push_join_down_union);
		/* rel_join_order may introduce empty selects */
		rel = rel_visitor_bottomup(&ev, rel, &rel_remove_empty_select);

		if (level <= 0)
			rel = rel_visitor_bottomup(&v, rel, &rel_join_push_exps_down);
	}

	/* Important -> Re-write semijoins after rel_join_order */
	if ((gp.cnt[op_join] || gp.cnt[op_semi] || gp.cnt[op_anti]) && gp.cnt[op_groupby]) {
		rel = rel_visitor_topdown(&v, rel, &rel_push_count_down);
		if (level <= 0) {
			rel = rel_visitor_topdown(&v, rel, &rel_push_select_down);
			rel = rel_visitor_bottomup(&ev, rel, &rel_remove_empty_select);
			rel = rel_visitor_topdown(&v, rel, &rel_push_join_down);
		}

		/* push_join_down introduces semijoins */
		/* rewrite semijoin (A, join(A,B)) into semijoin (A,B) */
		rel = rel_visitor_bottomup(&v, rel, &rel_rewrite_semijoin);
	}

	if (gp.cnt[op_anti] || gp.cnt[op_semi]) {
		/* rewrite semijoin (A, join(A,B)) into semijoin (A,B) */
		rel = rel_visitor_bottomup(&v, rel, &rel_rewrite_semijoin);
		/* push semijoin through join */
		ev.changes = 0;
		rel = rel_visitor_bottomup(&ev, rel, &rel_push_semijoin_down_or_up);
		if (level == 0) /* for now count optimizer changes just for first iteration */
			v.changes += ev.changes;
		/* antijoin(a, union(b,c)) -> antijoin(antijoin(a,b), c) */
		rel = rel_visitor_bottomup(&v, rel, &rel_rewrite_antijoin);
		if (level <= 0)
			rel = rel_visitor_topdown(&v, rel, &rel_semijoin_use_fk);
	}

	/* Important -> Make sure rel_push_select_down gets called after rel_join_order,
	   because pushing down select expressions makes rel_join_order more difficult */
	if (gp.cnt[op_select] || gp.cnt[op_semi]) {
		rel = rel_visitor_topdown(&v, rel, &rel_push_select_down);
		rel = rel_visitor_bottomup(&ev, rel, &rel_remove_empty_select);
	}

	if (gp.cnt[op_join] || gp.cnt[op_left] || gp.cnt[op_right] || gp.cnt[op_full] || gp.cnt[op_semi] || gp.cnt[op_anti]) {
		rel = rel_visitor_topdown(&v, rel, &rel_simplify_fk_joins);
	}

	if (gp.cnt[op_select] && sql->emode != m_prepare)
		rel = rel_visitor_bottomup(&v, rel, &rel_simplify_like_select);

	if (gp.cnt[op_select])
		rel = rel_visitor_bottomup(&v, rel, &rel_select_order);

	if (gp.cnt[op_select] || gp.cnt[op_join])
		rel = rel_visitor_bottomup(&v, rel, &rel_use_index);

	if (gp.cnt[op_project])
		rel = rel_visitor_topdown(&v, rel, &rel_push_project_down_union);

	/* Remove unused expressions */
	if (level <= 0)
		rel = rel_dce(sql, rel);

	if (gp.cnt[op_join] || gp.cnt[op_left] || gp.cnt[op_right] || gp.cnt[op_full] ||
	    gp.cnt[op_semi] || gp.cnt[op_anti] || gp.cnt[op_select]) {
		rel = rel_visitor_bottomup(&v, rel, &rel_push_func_down);
		rel = rel_visitor_topdown(&v, rel, &rel_push_select_down);
		rel = rel_visitor_bottomup(&ev, rel, &rel_remove_empty_select);
	}

	if (gp.cnt[op_topn] || gp.cnt[op_sample])
		rel = rel_visitor_topdown(&v, rel, &rel_push_topn_and_sample_down);

	if (value_based_opt)
		rel = rel_visitor_topdown(&v, rel, &rel_merge_table_rewrite);
	if (level <= 0 && mvc_debug_on(sql,8))
		rel = rel_visitor_topdown(&v, rel, &rel_add_dicts);

	*g_changes = v.changes;
	return rel;
}

/* make sure the outer project (without order by or distinct) has all the aliases */
static sql_rel *
rel_keep_renames(mvc *sql, sql_rel *rel)
{
	if (!is_simple_project(rel->op) || (!rel->r && !need_distinct(rel)) || list_length(rel->exps) <= 1)
		return rel;

	int needed = 0;
	for(node *n = rel->exps->h; n && !needed; n = n->next) {
		sql_exp *e = n->data;

		if (exp_name(e) && (e->type != e_column || strcmp(exp_name(e), e->r) != 0))
			needed = 1;
	}
	if (!needed)
		return rel;

	list *new_outer_exps = sa_list(sql->sa);
	list *new_inner_exps = sa_list(sql->sa);
	for(node *n = rel->exps->h; n; n = n->next) {
		sql_exp *e = n->data, *ie, *oe;
		const char *rname = exp_relname(e);
		const char *name = exp_name(e);

		exp_label(sql->sa, e, ++sql->label);
		ie = e;
		oe = exp_ref(sql, ie);
		exp_setname(sql->sa, oe, rname, name);
		append(new_inner_exps, ie);
		append(new_outer_exps, oe);
	}
	rel->exps = new_inner_exps;
	rel = rel_project(sql->sa, rel, new_outer_exps);
	return rel;
}

sql_rel *
rel_optimizer(mvc *sql, sql_rel *rel, int value_based_opt)
{
	lng Tbegin = GDKusec();
	int level = 0, changes = 1;

	rel = rel_keep_renames(sql, rel);
	for( ;rel && level < 20 && changes; level++)
		rel = optimize_rel(sql, rel, &changes, level, value_based_opt);
	sql->Topt += GDKusec() - Tbegin;
	return rel;
}
<|MERGE_RESOLUTION|>--- conflicted
+++ resolved
@@ -5674,10 +5674,6 @@
 {
 	list *gbe = rel->r;
 
-<<<<<<< HEAD
-=======
-	(void)changes;
->>>>>>> e66fc0b6
 	if (is_groupby(rel->op) && list_length(gbe) > 1 && list_length(gbe)<9) {
 		node *n;
 		int i, *scores = GDKzalloc(list_length(gbe) * sizeof(int));
