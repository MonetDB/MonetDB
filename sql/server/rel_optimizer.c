/*
 * This Source Code Form is subject to the terms of the Mozilla Public
 * License, v. 2.0.  If a copy of the MPL was not distributed with this
 * file, You can obtain one at http://mozilla.org/MPL/2.0/.
 *
 * Copyright 1997 - July 2008 CWI, August 2008 - 2022 MonetDB B.V.
 */

#include "monetdb_config.h"
#include "rel_optimizer.h"
#include "rel_rel.h"
#include "rel_basetable.h"
#include "rel_exp.h"
#include "rel_prop.h"
#include "rel_dump.h"
#include "rel_select.h"
#include "rel_planner.h"
#include "rel_propagate.h"
#include "rel_distribute.h"
#include "rel_rewriter.h"
#include "rel_remote.h"
#include "sql_mvc.h"
#include "sql_privileges.h"

static sql_column *
exp_find_column( sql_rel *rel, sql_exp *exp, int pnr )
{
	if (exp->type == e_column)
		return name_find_column(rel, exp->l, exp->r, pnr, NULL);
	return NULL;
}

static sql_column *
exp_find_column_( sql_rel *rel, sql_exp *exp, int pnr, sql_rel **bt )
{
	if (exp->type == e_column)
		return name_find_column(rel, exp->l, exp->r, pnr, bt);
	return NULL;
}

/* find column for the select/join expression */
static sql_column *
sjexp_col(sql_exp *e, sql_rel *r)
{
	sql_column *res = NULL;

	if (e->type == e_cmp && !is_complex_exp(e->flag)) {
		res = exp_find_column(r, e->l, -2);
		if (!res)
			res = exp_find_column(r, e->r, -2);
	}
	return res;
}

static sql_exp *
list_find_exp( list *exps, sql_exp *e)
{
	sql_exp *ne = NULL;

	if (e->type != e_column)
		return NULL;
	if (( e->l && (ne=exps_bind_column2(exps, e->l, e->r, NULL)) != NULL) ||
	   ((!e->l && (ne=exps_bind_column(exps, e->r, NULL, NULL, 1)) != NULL)))
		return ne;
	return NULL;
}

static int
kc_column_cmp(sql_kc *kc, sql_column *c)
{
	/* return on equality */
	return !(c == kc->c);
}

static sql_rel *
rel_properties(visitor *v, sql_rel *rel)
{
	global_props *gp = (global_props*)v->data;

	/* Don't flag any changes here! */
	gp->cnt[(int)rel->op]++;
	gp->needs_distinct |= need_distinct(rel);
	if (gp->instantiate && is_basetable(rel->op)) {
		mvc *sql = v->sql;
		sql_table *t = (sql_table *) rel->l;
		sql_part *pt;

		/* If the plan has a merge table or a child of one, then rel_merge_table_rewrite has to run */
		gp->needs_mergetable_rewrite |= (isMergeTable(t) || (t->s && t->s->parts && (pt = partition_find_part(sql->session->tr, t, NULL))));
		gp->needs_remote_replica_rewrite |= (isRemote(t) || isReplicaTable(t));
	} else if (is_join(rel->op)) {
		/* check for setjoin rewrite */
		if (!list_empty(rel->attr)) {
			gp->needs_setjoin_rewrite = 1;
			return rel;
		}
		if (!list_empty(rel->exps)) {
			for (node *n = rel->exps->h; n ; n = n->next) {
				sql_exp *e = n->data;

				if (e->type == e_cmp && (e->flag == mark_in || e->flag == mark_notin)) {
					gp->needs_setjoin_rewrite = 1;
					return rel;
				}
			}
		}
	}
	return rel;
}

static sql_rel * rel_join_order(visitor *v, sql_rel *rel) ;

static void
get_relations(visitor *v, sql_rel *rel, list *rels)
{
	if (!rel_is_ref(rel) && rel->op == op_join && rel->exps == NULL) {
		sql_rel *l = rel->l;
		sql_rel *r = rel->r;

		get_relations(v, l, rels);
		get_relations(v, r, rels);
		rel->l = NULL;
		rel->r = NULL;
		rel_destroy(rel);
	} else {
		rel = rel_join_order(v, rel);
		append(rels, rel);
	}
}

static void
get_inner_relations(mvc *sql, sql_rel *rel, list *rels)
{
	if (!rel_is_ref(rel) && is_join(rel->op)) {
		sql_rel *l = rel->l;
		sql_rel *r = rel->r;

		get_inner_relations(sql, l, rels);
		get_inner_relations(sql, r, rels);
	} else {
		append(rels, rel);
	}
}

static int
exp_count(int *cnt, sql_exp *e)
{
	int flag;
	if (!e)
		return 0;
	if (find_prop(e->p, PROP_JOINIDX))
		*cnt += 100;
	if (find_prop(e->p, PROP_HASHCOL))
		*cnt += 100;
	if (find_prop(e->p, PROP_HASHIDX))
		*cnt += 100;
	switch(e->type) {
	case e_cmp:
		if (!is_complex_exp(e->flag)) {
			exp_count(cnt, e->l);
			exp_count(cnt, e->r);
			if (e->f)
				exp_count(cnt, e->f);
		}
 		flag = e->flag;
		switch (flag) {
		case cmp_equal:
			*cnt += 90;
			return 90;
		case cmp_notequal:
			*cnt += 7;
			return 7;
		case cmp_gt:
		case cmp_gte:
		case cmp_lt:
		case cmp_lte:
			*cnt += 6;
			if (e->l) {
				sql_exp *l = e->l;
				sql_subtype *t = exp_subtype(l);
				if (EC_TEMP(t->type->eclass)) /* give preference to temporal ranges */
					*cnt += 90;
			}
			if (e->f){ /* range */
				*cnt += 6;
				return 12;
			}
			return 6;
		case cmp_filter:
			if (exps_card(e->r) > CARD_AGGR) {
				/* filters for joins are special */
				*cnt += 1000;
				return 1000;
			}
			*cnt += 2;
			return 2;
		case cmp_in:
		case cmp_notin: {
			list *l = e->r;
			int c = 9 - 10*list_length(l);
			*cnt += c;
			return c;
		}
		case cmp_or: /* prefer or over functions */
			*cnt += 3;
			return 3;
		case mark_in:
		case mark_notin:
			*cnt += 0;
			return 0;
		default:
			return 0;
		}
	case e_column:
		*cnt += 20;
		return 20;
	case e_atom:
		*cnt += 10;
		return 10;
	case e_func:
		/* functions are more expensive, depending on the number of columns involved. */
		if (e->card == CARD_ATOM)
			return 0;
		*cnt -= 5*list_length(e->l);
		return 5*list_length(e->l);
	case e_convert:
		/* functions are more expensive, depending on the number of columns involved. */
		if (e->card == CARD_ATOM)
			return 0;
		/* fall through */
	default:
		*cnt -= 5;
		return -5;
	}
}

static int
exp_keyvalue(sql_exp *e)
{
	int cnt = 0;
	exp_count(&cnt, e);
	return cnt;
}

static sql_exp *
joinexp_col(sql_exp *e, sql_rel *r)
{
	if (e->type == e_cmp) {
		if (rel_has_exp(r, e->l, false) >= 0)
			return e->l;
		return e->r;
	}
	assert(0);
	return NULL;
}

static int
rel_has_exp2(sql_rel *r, sql_exp *e)
{
	return rel_has_exp(r, e, false);
}

static sql_column *
table_colexp(sql_exp *e, sql_rel *r)
{
	sql_table *t = r->l;

	if (e->type == e_column) {
		const char *name = exp_name(e);
		node *cn;

		if (r->exps) { /* use alias */
			for (cn = r->exps->h; cn; cn = cn->next) {
				sql_exp *ce = cn->data;
				if (strcmp(exp_name(ce), name) == 0) {
					name = ce->r;
					break;
				}
			}
		}
		for (cn = ol_first_node(t->columns); cn; cn = cn->next) {
			sql_column *c = cn->data;
			if (strcmp(c->base.name, name) == 0)
				return c;
		}
	}
	return NULL;
}

int
exp_joins_rels(sql_exp *e, list *rels)
{
	sql_rel *l = NULL, *r = NULL;

	assert (e->type == e_cmp);

	if (e->flag == cmp_or) {
		l = NULL;
	} else if (e->flag == cmp_filter) {
		list *ll = e->l;
		list *lr = e->r;

		l = find_rel(rels, ll->h->data);
		r = find_rel(rels, lr->h->data);
	} else if (e->flag == cmp_in || e->flag == cmp_notin) {
		list *lr = e->r;

		l = find_rel(rels, e->l);
		if (lr && lr->h)
			r = find_rel(rels, lr->h->data);
	} else {
		l = find_rel(rels, e->l);
		r = find_rel(rels, e->r);
	}

	if (l && r)
		return 0;
	return -1;
}

static list *
matching_joins(sql_allocator *sa, list *rels, list *exps, sql_exp *je)
{
	sql_rel *l, *r;

	assert (je->type == e_cmp);

	l = find_rel(rels, je->l);
	r = find_rel(rels, je->r);
	if (l && r) {
		list *res;
		list *n_rels = sa_list(sa);

		append(n_rels, l);
		append(n_rels, r);
		res = list_select(exps, n_rels, (fcmp) &exp_joins_rels, (fdup)NULL);
		return res;
	}
	return sa_list(sa);
}

static int
sql_column_kc_cmp(sql_column *c, sql_kc *kc)
{
	/* return on equality */
	return (c->colnr - kc->c->colnr);
}

static sql_idx *
find_fk_index(mvc *sql, sql_table *l, list *lcols, sql_table *r, list *rcols)
{
	sql_trans *tr = sql->session->tr;

	if (l->idxs) {
		node *in;
		for (in = ol_first_node(l->idxs); in; in = in->next){
			sql_idx *li = in->data;
			if (li->type == join_idx) {
				sql_key *rk = (sql_key*)os_find_id(tr->cat->objects, tr, ((sql_fkey*)li->key)->rkey);
				fcmp cmp = (fcmp)&sql_column_kc_cmp;

				if (rk->t == r &&
					list_match(lcols, li->columns, cmp) == 0 &&
					list_match(rcols, rk->columns, cmp) == 0) {
					return li;
				}
			}
		}
	}
	return NULL;
}

static sql_rel *
find_basetable( sql_rel *r)
{
	if (!r)
		return NULL;
	switch(r->op) {
	case op_basetable:
		if (!r->l)
			return NULL;
		return r;
	case op_semi:
	case op_anti:
	case op_project:
	case op_select:
	case op_topn:
	case op_sample:
		return find_basetable(r->l);
	default:
		return NULL;
	}
}

static int
exps_count(list *exps)
{
	node *n;
	int cnt = 0;

	if (!exps)
		return 0;
	for (n = exps->h; n; n=n->next)
		exp_count(&cnt, n->data);
	return cnt;
}

static list *
order_join_expressions(mvc *sql, list *dje, list *rels)
{
	list *res = sa_list(sql->sa);
	node *n = NULL;
	int i, *keys, cnt = list_length(dje);
	void **data;

	if (cnt == 0)
		return res;

	keys = SA_NEW_ARRAY(sql->ta, int, cnt);
	data = SA_NEW_ARRAY(sql->ta, void*, cnt);

	for (n = dje->h, i = 0; n; n = n->next, i++) {
		sql_exp *e = n->data;

		keys[i] = exp_keyvalue(e);
		/* add some weight for the selections */
		if (e->type == e_cmp && !is_complex_exp(e->flag)) {
			sql_rel *l = find_rel(rels, e->l);
			sql_rel *r = find_rel(rels, e->r);

			if (l && is_select(l->op) && l->exps)
				keys[i] += list_length(l->exps)*10 + exps_count(l->exps);
			if (r && is_select(r->op) && r->exps)
				keys[i] += list_length(r->exps)*10 + exps_count(r->exps);
		}
		data[i] = n->data;
	}
	/* sort descending */
	GDKqsort(keys, data, NULL, cnt, sizeof(int), sizeof(void *), TYPE_int, true, true);
	for(i=0; i<cnt; i++) {
		list_append(res, data[i]);
	}
	return res;
}

static int
find_join_rels(list **L, list **R, list *exps, list *rels)
{
	node *n;

	*L = sa_list(exps->sa);
	*R = sa_list(exps->sa);
	if (!exps || list_length(exps) <= 1)
		return -1;
	for(n = exps->h; n; n = n->next) {
		sql_exp *e = n->data;
		sql_rel *l = NULL, *r = NULL;

		if (!is_complex_exp(e->flag)){
			l = find_rel(rels, e->l);
			r = find_rel(rels, e->r);
		}
		if (l<r) {
			list_append(*L, l);
			list_append(*R, r);
		} else {
			list_append(*L, r);
			list_append(*R, l);
		}
	}
	return 0;
}

static list *
distinct_join_exps(list *aje, list *lrels, list *rrels)
{
	node *n, *m, *o, *p;
	int len = list_length(aje), i, j;
	char *used = SA_ZNEW_ARRAY(aje->sa, char, len);
	list *res = sa_list(aje->sa);

	assert(len == list_length(lrels));
	for(n = lrels->h, m = rrels->h, j = 0; n && m;
	    n = n->next, m = m->next, j++) {
		if (n->data && m->data)
		for(o = n->next, p = m->next, i = j+1; o && p;
		    o = o->next, p = p->next, i++) {
			if (o->data == n->data && p->data == m->data)
				used[i] = 1;
		}
	}
	for (i = 0, n = aje->h; i < len; n = n->next, i++) {
		if (!used[i])
			list_append(res, n->data);
	}
	return res;
}

static list *
find_fk( mvc *sql, list *rels, list *exps)
{
	node *djn;
	list *sdje, *aje, *dje;
	list *lrels, *rrels;

	/* first find the distinct join expressions */
	aje = list_select(exps, rels, (fcmp) &exp_is_join, (fdup)NULL);
	/* add left/right relation */
	if (find_join_rels(&lrels, &rrels, aje, rels) < 0)
		dje = aje;
	else
		dje = distinct_join_exps(aje, lrels, rrels);
	for(djn=dje->h; djn; djn = djn->next) {
		/* equal join expressions */
		sql_idx *idx = NULL;
		sql_exp *je = djn->data, *le = je->l, *re = je->r;

		if (is_complex_exp(je->flag))
			break;
		if (!find_prop(je->p, PROP_JOINIDX)) {
			int swapped = 0;
			list *aaje = matching_joins(sql->sa, rels, aje, je);
			list *eje = list_select(aaje, (void*)1, (fcmp) &exp_is_eqjoin, (fdup)NULL);
			sql_rel *lr = find_rel(rels, le), *olr = lr;
			sql_rel *rr = find_rel(rels, re), *orr = rr;
			sql_rel *bt = NULL;
			char *iname;

			sql_table *l, *r;
			list *lexps = list_map(eje, lr, (fmap) &joinexp_col);
			list *rexps = list_map(eje, rr, (fmap) &joinexp_col);
			list *lcols, *rcols;

			lr = find_basetable(lr);
			rr = find_basetable(rr);
			if (!lr || !rr)
				continue;
			l = lr->l;
			r = rr->l;
			lcols = list_map(lexps, lr, (fmap) &table_colexp);
			rcols = list_map(rexps, rr, (fmap) &table_colexp);
			lcols->destroy = NULL;
			rcols->destroy = NULL;
			if (list_length(lcols) != list_length(rcols))
				continue;

			idx = find_fk_index(sql, l, lcols, r, rcols);
			if (!idx) {
				idx = find_fk_index(sql, r, rcols, l, lcols);
				swapped = 1;
			}

			if (idx && (iname = sa_strconcat( sql->sa, "%", idx->base.name)) != NULL &&
				   ((!swapped && name_find_column(olr, NULL, iname, -2, &bt) == NULL) ||
			            ( swapped && name_find_column(orr, NULL, iname, -2, &bt) == NULL)))
				idx = NULL;

			if (idx) {
				prop *p;
				node *n;
				sql_exp *t = NULL, *i = NULL;

				if (list_length(lcols) > 1 || !mvc_debug_on(sql, 512)) {

					/* Add join between idx and TID */
					if (swapped) {
						sql_exp *s = je->l, *l = je->r;

						t = rel_find_column(sql->sa, olr, s->l, TID);
						i = rel_find_column(sql->sa, orr, l->l, iname);
						if (!t || !i)
							continue;
						je = exp_compare(sql->sa, i, t, cmp_equal);
					} else {
						sql_exp *s = je->r, *l = je->l;

						t = rel_find_column(sql->sa, orr, s->l, TID);
						i = rel_find_column(sql->sa, olr, l->l, iname);
						if (!t || !i)
							continue;
						je = exp_compare(sql->sa, i, t, cmp_equal);
					}

					/* Remove all join expressions */
					for (n = eje->h; n; n = n->next)
						list_remove_data(exps, NULL, n->data);
					append(exps, je);
					djn->data = je;
				} else if (swapped) { /* else keep je for single column expressions */
					je = exp_compare(sql->sa, je->r, je->l, cmp_equal);
					/* Remove all join expressions */
					for (n = eje->h; n; n = n->next)
						list_remove_data(exps, NULL, n->data);
					append(exps, je);
					djn->data = je;
				}
				je->p = p = prop_create(sql->sa, PROP_JOINIDX, je->p);
				p->value = idx;
			}
		}
	}

	/* sort expressions on weighted number of reducing operators */
	sdje = order_join_expressions(sql, dje, rels);
	return sdje;
}

static sql_rel *
order_joins(visitor *v, list *rels, list *exps)
{
	sql_rel *top = NULL, *l = NULL, *r = NULL;
	sql_exp *cje;
	node *djn;
	list *sdje, *n_rels = sa_list(v->sql->sa);
	int fnd = 0;
	unsigned int rsingle;

	/* find foreign keys and reorder the expressions on reducing quality */
	sdje = find_fk(v->sql, rels, exps);

	if (list_length(rels) > 2 && mvc_debug_on(v->sql, 256)) {
		for(djn = sdje->h; djn; djn = djn->next ) {
			sql_exp *e = djn->data;
			list_remove_data(exps, NULL, e);
		}
		top =  rel_planner(v->sql, rels, sdje, exps);
		return top;
	}

	/* open problem, some expressions use more than 2 relations */
	/* For example a.x = b.y * c.z; */
	if (list_length(rels) >= 2 && sdje->h) {
		/* get the first expression */
		cje = sdje->h->data;

		/* find the involved relations */

		/* complex expressions may touch multiple base tables
		 * Should be pushed up to extra selection.
		 * */
		if (cje->type != e_cmp || is_complex_exp(cje->flag) || !find_prop(cje->p, PROP_HASHCOL) ||
		   (cje->type == e_cmp && cje->f == NULL)) {
			l = find_one_rel(rels, cje->l);
			r = find_one_rel(rels, cje->r);
		}

		if (l && r && l != r) {
			list_remove_data(sdje, NULL, cje);
			list_remove_data(exps, NULL, cje);
		}
	}
	if (l && r && l != r) {
		list_remove_data(rels, NULL, l);
		list_remove_data(rels, NULL, r);
		list_append(n_rels, l);
		list_append(n_rels, r);

		/* Create a relation between l and r. Since the calling
	   	   functions rewrote the join tree, into a list of expressions
	   	   and a list of (simple) relations, there are no outer joins
	   	   involved, we can simply do a crossproduct here.
	 	 */
		rsingle = is_single(r);
		reset_single(r);
		top = rel_crossproduct(v->sql->sa, l, r, op_join);
		if (rsingle)
			set_single(r);
		rel_join_add_exp(v->sql->sa, top, cje);

		/* all other join expressions on these 2 relations */
		for (node *en = exps->h; en; ) {
			node *next = en->next;
			sql_exp *e = en->data;
			if (rel_rebind_exp(v->sql, top, e)) {
				rel_join_add_exp(v->sql->sa, top, e);
				list_remove_data(exps, NULL, e);
			}
			en = next;
		}
		/* Remove other joins on the current 'n_rels' set in the distinct list too */
		for (node *en = sdje->h; en; ) {
			node *next = en->next;
			sql_exp *e = en->data;
			if (rel_rebind_exp(v->sql, top, e))
				list_remove_data(sdje, NULL, en->data);
			en = next;
		}
		fnd = 1;
	}
	/* build join tree using the ordered list */
	while(list_length(exps) && fnd) {
		fnd = 0;
		/* find the first expression which could be added */
		if (list_length(sdje) > 1)
			sdje = order_join_expressions(v->sql, sdje, rels);
		for(djn = sdje->h; djn && !fnd && rels->h; djn = (!fnd)?djn->next:NULL) {
			node *ln, *rn, *en;

			cje = djn->data;
			ln = list_find(n_rels, cje->l, (fcmp)&rel_has_exp2);
			rn = list_find(n_rels, cje->r, (fcmp)&rel_has_exp2);

			if (ln && rn) {
				assert(0);
				/* create a selection on the current */
				l = ln->data;
				r = rn->data;
				rel_join_add_exp(v->sql->sa, top, cje);
				fnd = 1;
			} else if (ln || rn) {
				if (ln) {
					l = ln->data;
					r = find_rel(rels, cje->r);
				} else {
					l = rn->data;
					r = find_rel(rels, cje->l);
				}
				if (!r) {
					fnd = 1; /* not really, but this bails out */
					list_remove_data(sdje, NULL, cje); /* handle later as select */
					continue;
				}

				/* remove the expression from the lists */
				list_remove_data(sdje, NULL, cje);
				list_remove_data(exps, NULL, cje);

				list_remove_data(rels, NULL, r);
				append(n_rels, r);

				/* create a join using the current expression */
				rsingle = is_single(r);
				reset_single(r);
				top = rel_crossproduct(v->sql->sa, top, r, op_join);
				if (rsingle)
					set_single(r);
				rel_join_add_exp(v->sql->sa, top, cje);

				/* all join expressions on these tables */
				for (en = exps->h; en; ) {
					node *next = en->next;
					sql_exp *e = en->data;
					if (rel_rebind_exp(v->sql, top, e)) {
						rel_join_add_exp(v->sql->sa, top, e);
						list_remove_data(exps, NULL, e);
					}
					en = next;
				}
				/* Remove other joins on the current 'n_rels'
				   set in the distinct list too */
				for (en = sdje->h; en; ) {
					node *next = en->next;
					sql_exp *e = en->data;
					if (rel_rebind_exp(v->sql, top, e))
						list_remove_data(sdje, NULL, en->data);
					en = next;
				}
				fnd = 1;
			}
		}
	}
	if (list_length(rels)) { /* more relations */
		node *n;
		for(n=rels->h; n; n = n->next) {
			sql_rel *nr = n->data;

			if (top) {
				rsingle = is_single(nr);
				reset_single(nr);
				top = rel_crossproduct(v->sql->sa, top, nr, op_join);
				if (rsingle)
					set_single(nr);
			} else
				top = nr;
		}
	}
	if (list_length(exps)) { /* more expressions (add selects) */
		top = rel_select(v->sql->sa, top, NULL);
		for(node *n=exps->h; n; n = n->next) {
			sql_exp *e = n->data;

			/* find the involved relations */

			/* complex expressions may touch multiple base tables
		 	 * Should be push up to extra selection. */
			/*
			l = find_one_rel(rels, e->l);
			r = find_one_rel(rels, e->r);

			if (l && r)
			*/
			if (exp_is_join_exp(e) == 0) {
				sql_rel *nr = NULL;
				if (is_theta_exp(e->flag)) {
					nr = rel_push_join(v->sql, top->l, e->l, e->r, e->f, e, 0);
				} else if (e->flag == cmp_filter || e->flag == cmp_or) {
					sql_exp *l = exps_find_one_multi_exp(e->l), *r = exps_find_one_multi_exp(e->r);
					if (l && r)
						nr = rel_push_join(v->sql, top->l, l, r, NULL, e, 0);
				}
				if (!nr)
					rel_join_add_exp(v->sql->sa, top->l, e);
			} else
				rel_select_add_exp(v->sql->sa, top, e);
		}
		if (list_empty(top->exps)) { /* empty select */
			sql_rel *l = top->l;
			top->l = NULL;
			rel_destroy(top);
			top = l;
		}
	}
	return top;
}

static int
rel_neg_in_size(sql_rel *r)
{
	if (is_union(r->op) && r->nrcols == 0)
		return -1 + rel_neg_in_size(r->l);
	if (is_project(r->op) && r->nrcols == 0)
		return -1;
	return 0;
}

static void _rel_destroy(void *dummy, sql_rel *rel)
{
	(void)dummy;
	rel_destroy(rel);
}

static list *
push_in_join_down(mvc *sql, list *rels, list *exps)
{
	node *n;
	int restart = 1;
	list *nrels;

	/* we should sort these first, ie small in's before large one's */
	nrels = list_sort(rels, (fkeyvalue)&rel_neg_in_size, (fdup)&rel_dup);

	/* we need to cleanup, the new refs ! */
	rels->destroy = (fdestroy)_rel_destroy;
	list_destroy(rels);
	rels = nrels;

	/* one of the rels should be a op_union with nrcols == 0 */
	while (restart) {
		for (n = rels->h; n; n = n->next) {
			sql_rel *r = n->data;

			restart = 0;
			if (is_project(r->op) && r->nrcols == 0) {
				/* next step find expression on this relation */
				node *m;
				sql_rel *l = NULL;
				sql_exp *je = NULL;

				for(m = exps->h; !je && m; m = m->next) {
					sql_exp *e = m->data;

					if (e->type == e_cmp && e->flag == cmp_equal) {
						/* in values are on
							the right of the join */
						if (rel_has_exp(r, e->r, false) >= 0)
							je = e;
					}
				}
				/* with this expression find other relation */
				if (je && (l = find_rel(rels, je->l)) != NULL) {
					unsigned int rsingle = is_single(r);
					reset_single(r);
					sql_rel *nr = rel_crossproduct(sql->sa, l, r, op_join);
					if (rsingle)
						set_single(r);
					rel_join_add_exp(sql->sa, nr, je);
					list_append(rels, nr);
					list_remove_data(rels, NULL, l);
					list_remove_data(rels, NULL, r);
					list_remove_data(exps, NULL, je);
					restart = 1;
					break;
				}

			}
		}
	}
	return rels;
}

static list *
push_up_join_exps( mvc *sql, sql_rel *rel)
{
	if (rel_is_ref(rel))
		return NULL;

	switch(rel->op) {
	case op_join: {
		sql_rel *rl = rel->l;
		sql_rel *rr = rel->r;
		list *l, *r;

		if (rel_is_ref(rl) && rel_is_ref(rr)) {
			l = rel->exps;
			rel->exps = NULL;
			return l;
		}
		l = push_up_join_exps(sql, rl);
		r = push_up_join_exps(sql, rr);
		if (l && r) {
			l = list_merge(l, r, (fdup)NULL);
			r = NULL;
		} else if (!l) {
			l = r;
			r = NULL;
		}
		if (rel->exps) {
			if (l && !r)
				r = l;
			l = list_merge(rel->exps, r, (fdup)NULL);
		}
		rel->exps = NULL;
		return l;
	}
	default:
		return NULL;
	}
}

static sql_rel *
reorder_join(visitor *v, sql_rel *rel)
{
	list *exps;
	list *rels;

	if (rel->op == op_join && !rel_is_ref(rel))
		rel->exps = push_up_join_exps(v->sql, rel);

	exps = rel->exps;
	if (!exps) /* crosstable, ie order not important */
		return rel;
	rel->exps = NULL; /* should be all crosstables by now */
 	rels = sa_list(v->sql->sa);
	if (is_outerjoin(rel->op) || is_single(rel)) {
		sql_rel *l, *r;
		int cnt = 0;
		/* try to use an join index also for outer joins */
 		get_inner_relations(v->sql, rel, rels);
		cnt = list_length(exps);
		rel->exps = find_fk(v->sql, rels, exps);
		if (list_length(rel->exps) != cnt)
			rel->exps = order_join_expressions(v->sql, exps, rels);
		l = rel->l;
		r = rel->r;
		if (is_join(l->op))
			rel->l = reorder_join(v, rel->l);
		if (is_join(r->op))
			rel->r = reorder_join(v, rel->r);
	} else {
 		get_relations(v, rel, rels);
		if (list_length(rels) > 1) {
			rels = push_in_join_down(v->sql, rels, exps);
			rel = order_joins(v, rels, exps);
		} else {
			rel->exps = exps;
			exps = NULL;
		}
	}
	return rel;
}

static sql_rel *
rel_join_order(visitor *v, sql_rel *rel)
{
	if (!rel)
		return rel;

	switch (rel->op) {
	case op_basetable:
	case op_table:
		break;
	case op_join:
	case op_left:
	case op_right:
	case op_full:
		break;

	case op_semi:
	case op_anti:

	case op_union:
	case op_inter:
	case op_except:
	case op_merge:
		rel->l = rel_join_order(v, rel->l);
		rel->r = rel_join_order(v, rel->r);
		break;
	case op_project:
	case op_select:
	case op_groupby:
	case op_topn:
	case op_sample:
		rel->l = rel_join_order(v, rel->l);
		break;
	case op_ddl:
		if (rel->flag == ddl_output || rel->flag == ddl_create_seq || rel->flag == ddl_alter_seq || rel->flag == ddl_alter_table || rel->flag == ddl_create_table || rel->flag == ddl_create_view) {
			rel->l = rel_join_order(v, rel->l);
		} else if (rel->flag == ddl_list || rel->flag == ddl_exception) {
			rel->l = rel_join_order(v, rel->l);
			rel->r = rel_join_order(v, rel->r);
		}
		break;
	case op_insert:
	case op_update:
	case op_delete:
		rel->r = rel_join_order(v, rel->r);
		break;
	case op_truncate:
		break;
	}
	if (is_join(rel->op) && rel->exps && !rel_is_ref(rel)) {
		if (rel && !rel_is_ref(rel))
			rel = reorder_join(v, rel);
	} else if (is_join(rel->op)) {
		rel->l = rel_join_order(v, rel->l);
		rel->r = rel_join_order(v, rel->r);
	}
	return rel;
}

/* exp_rename */
static sql_exp * exp_rename(mvc *sql, sql_exp *e, sql_rel *f, sql_rel *t);

static list *
exps_rename(mvc *sql, list *l, sql_rel *f, sql_rel *t)
{
	if (list_empty(l))
		return l;
	for (node *n=l->h; n; n=n->next)
		n->data = exp_rename(sql, n->data, f, t);
	return l;
}

/* exp_rename */
static sql_exp *
exp_rename(mvc *sql, sql_exp *e, sql_rel *f, sql_rel *t)
{
	sql_exp *ne = NULL;

	assert(is_project(f->op));

	switch(e->type) {
	case e_column:
		if (e->l) {
			ne = exps_bind_column2(f->exps, e->l, e->r, NULL);
			/* if relation name matches expressions relation name, find column based on column name alone */
		} else {
			ne = exps_bind_column(f->exps, e->r, NULL, NULL, 1);
		}
		if (!ne)
			return e;
		e = NULL;
		if (exp_name(ne) && ne->r && ne->l)
			e = rel_bind_column2(sql, t, ne->l, ne->r, 0);
		if (!e && ne->r)
			e = rel_bind_column(sql, t, ne->r, 0, 1);
		if (!e) {
			sql->session->status = 0;
			sql->errstr[0] = 0;
			if (exp_is_atom(ne))
				return ne;
		}
		return exp_ref(sql, e);
	case e_cmp:
		if (e->flag == cmp_or || e->flag == cmp_filter) {
			e->l = exps_rename(sql, e->l, f, t);
			e->r = exps_rename(sql, e->r, f, t);
		} else if (e->flag == cmp_in || e->flag == cmp_notin) {
			e->l = exp_rename(sql, e->l, f, t);
			e->r = exps_rename(sql, e->r, f, t);
		} else {
			e->l = exp_rename(sql, e->l, f, t);
			e->r = exp_rename(sql, e->r, f, t);
			if (e->f)
				e->f = exp_rename(sql, e->f, f, t);
		}
		break;
	case e_convert:
		e->l = exp_rename(sql, e->l, f, t);
		break;
	case e_aggr:
	case e_func:
		e->l = exps_rename(sql, e->l, f, t);
		break;
	case e_atom:
		e->f = exps_rename(sql, e->f, f, t);
		break;
	case e_psm:
		break;
	}
	return e;
}

static int
can_push_func(sql_exp *e, sql_rel *rel, int *must, int depth)
{
	switch(e->type) {
	case e_cmp: {
		sql_exp *l = e->l, *r = e->r, *f = e->f;

		/* don't push down functions inside attribute joins */
		if (e->flag == cmp_or || e->flag == cmp_in || e->flag == cmp_notin || e->flag == cmp_filter || (is_join(rel->op) && (e->flag == mark_in || e->flag == mark_notin)))
			return 0;
		if (depth > 0) { /* for comparisons under the top ones, they become functions */
			int lmust = 0;
			int res = can_push_func(l, rel, &lmust, depth + 1) && can_push_func(r, rel, &lmust, depth + 1) &&
					(!f || can_push_func(f, rel, &lmust, depth + 1));
			if (res && !lmust)
				return 1;
			(*must) |= lmust;
			return res;
		} else {
			int mustl = 0, mustr = 0, mustf = 0;
			return ((l->type == e_column || can_push_func(l, rel, &mustl, depth + 1)) && (*must = mustl)) ||
					((r->type == e_column || can_push_func(r, rel, &mustr, depth + 1)) && (*must = mustr)) ||
					((f && (f->type == e_column || can_push_func(f, rel, &mustf, depth + 1)) && (*must = mustf)));
		}
	}
	case e_convert:
		return can_push_func(e->l, rel, must, depth + 1);
	case e_aggr:
	case e_func: {
		list *l = e->l;
		int res = 1, lmust = 0;

		if (exp_unsafe(e, 0))
			return 0;
		if (l) for (node *n = l->h; n && res; n = n->next)
			res &= can_push_func(n->data, rel, &lmust, depth + 1);
		if (res && !lmust)
			return 1;
		(*must) |= lmust;
		return res;
	}
	case e_column:
		if (rel && !rel_find_exp(rel, e))
			return 0;
		(*must) = 1;
		/* fall through */
	default:
		return 1;
	}
}

static int
exps_can_push_func(list *exps, sql_rel *rel)
{
	for(node *n = exps->h; n; n = n->next) {
		sql_exp *e = n->data;
		int mustl = 0, mustr = 0;

		if ((is_joinop(rel->op) || is_select(rel->op)) && ((can_push_func(e, rel->l, &mustl, 0) && mustl)))
			return 1;
		if (is_joinop(rel->op) && can_push_func(e, rel->r, &mustr, 0) && mustr)
			return 1;
	}
	return 0;
}

static int
exp_needs_push_down(sql_rel *rel, sql_exp *e)
{
	switch(e->type) {
	case e_cmp:
		/* don't push down functions inside attribute joins */
		if (e->flag == cmp_or || e->flag == cmp_in || e->flag == cmp_notin || e->flag == cmp_filter || (is_join(rel->op) && (e->flag == mark_in || e->flag == mark_notin)))
			return 0;
		return exp_needs_push_down(rel, e->l) || exp_needs_push_down(rel, e->r) || (e->f && exp_needs_push_down(rel, e->f));
	case e_convert:
		return exp_needs_push_down(rel, e->l);
	case e_aggr:
	case e_func:
		if (!e->l || exps_are_atoms(e->l))
			return 0;
		return 1;
	case e_atom:
		if (!e->f || exps_are_atoms(e->f))
			return 0;
		return 1;
	case e_column:
	default:
		return 0;
	}
}

static int
exps_need_push_down(sql_rel *rel, list *exps )
{
	for(node *n = exps->h; n; n = n->next)
		if (exp_needs_push_down(rel, n->data))
			return 1;
	return 0;
}

static sql_exp *exp_push_single_func_down(visitor *v, sql_rel *rel, sql_rel *ol, sql_rel *or, sql_exp *e, int depth);

static list *
exps_push_single_func_down(visitor *v, sql_rel *rel, sql_rel *ol, sql_rel *or, list *exps, int depth)
{
	if (mvc_highwater(v->sql))
		return exps;

	for (node *n = exps->h; n; n = n->next)
		if ((n->data = exp_push_single_func_down(v, rel, ol, or, n->data, depth)) == NULL)
			return NULL;
	return exps;
}

static sql_exp *
exp_push_single_func_down(visitor *v, sql_rel *rel, sql_rel *ol, sql_rel *or, sql_exp *e, int depth)
{
	if (mvc_highwater(v->sql))
		return e;

	switch(e->type) {
	case e_cmp: {
		if (e->flag == cmp_or || e->flag == cmp_filter) {
			if ((e->l = exps_push_single_func_down(v, rel, ol, or, e->l, depth + 1)) == NULL)
				return NULL;
			if ((e->r = exps_push_single_func_down(v, rel, ol, or, e->r, depth + 1)) == NULL)
				return NULL;
		} else if (e->flag == cmp_in || e->flag == cmp_notin) {
			if ((e->l = exp_push_single_func_down(v, rel, ol, or, e->l, depth + 1)) == NULL)
				return NULL;
			if ((e->r = exps_push_single_func_down(v, rel, ol, or, e->r, depth + 1)) == NULL)
				return NULL;
		} else {
			if ((e->l = exp_push_single_func_down(v, rel, ol, or, e->l, depth + 1)) == NULL)
				return NULL;
			if ((e->r = exp_push_single_func_down(v, rel, ol, or, e->r, depth + 1)) == NULL)
				return NULL;
			if (e->f && (e->f = exp_push_single_func_down(v, rel, ol, or, e->f, depth + 1)) == NULL)
				return NULL;
		}
	} break;
	case e_convert:
		if ((e->l = exp_push_single_func_down(v, rel, ol, or, e->l, depth + 1)) == NULL)
			return NULL;
		break;
	case e_aggr:
	case e_func: {
		sql_rel *l = rel->l, *r = rel->r;
		int must = 0, mustl = 0, mustr = 0;

		if (exp_unsafe(e, 0))
			return e;
		if (!e->l || exps_are_atoms(e->l))
			return e;
		if ((is_joinop(rel->op) && ((can_push_func(e, l, &mustl, depth + 1) && mustl) || (can_push_func(e, r, &mustr, depth + 1) && mustr))) ||
			(is_select(rel->op) && can_push_func(e, l, &must, depth + 1) && must)) {
			exp_label(v->sql->sa, e, ++v->sql->label);
			/* we need a full projection, group by's and unions cannot be extended with more expressions */
			if (mustr) {
				if (r == or) /* don't project twice */
					rel->r = r = rel_project(v->sql->sa, r, rel_projections(v->sql, r, NULL, 1, 1));
				list_append(r->exps, e);
			} else {
				if (l == ol) /* don't project twice */
					rel->l = l = rel_project(v->sql->sa, l, rel_projections(v->sql, l, NULL, 1, 1));
				list_append(l->exps, e);
			}
			e = exp_ref(v->sql, e);
			v->changes++;
		}
	} break;
	case e_atom: {
		if (e->f && (e->f = exps_push_single_func_down(v, rel, ol, or, e->f, depth + 1)) == NULL)
			return NULL;
	} break;
	case e_column:
	case e_psm:
		break;
	}
	return e;
}

static inline sql_rel *
rel_push_func_down(visitor *v, sql_rel *rel)
{
	if ((is_select(rel->op) || is_joinop(rel->op)) && rel->l && rel->exps && !(rel_is_ref(rel))) {
		int changes = v->changes;
		sql_rel *l = rel->l, *r = rel->r;

		/* only push down when is useful */
		if ((is_select(rel->op) && list_length(rel->exps) <= 1) || rel_is_ref(l) || (is_joinop(rel->op) && rel_is_ref(r)))
			return rel;
		if (exps_can_push_func(rel->exps, rel) && exps_need_push_down(rel, rel->exps) && !exps_push_single_func_down(v, rel, l, r, rel->exps, 0))
			return NULL;
		if (v->changes > changes) /* once we get a better join order, we can try to remove this projection */
			return rel_project(v->sql->sa, rel, rel_projections(v->sql, rel, NULL, 1, 1));
	}
	if (is_simple_project(rel->op) && rel->l && rel->exps) {
		sql_rel *pl = rel->l;

		if (is_joinop(pl->op) && exps_can_push_func(rel->exps, rel)) {
			sql_rel *l = pl->l, *r = pl->r, *ol = l, *or = r;

			for (node *n = rel->exps->h; n; ) {
				node *next = n->next;
				sql_exp *e = n->data;
				int mustl = 0, mustr = 0;

				if ((can_push_func(e, l, &mustl, 0) && mustl) || (can_push_func(e, r, &mustr, 0) && mustr)) {
					if (mustl) {
						if (l == ol) /* don't project twice */
							pl->l = l = rel_project(v->sql->sa, l, rel_projections(v->sql, l, NULL, 1, 1));
						list_append(l->exps, e);
						list_remove_node(rel->exps, NULL, n);
						v->changes++;
					} else {
						if (r == or) /* don't project twice */
							pl->r = r = rel_project(v->sql->sa, r, rel_projections(v->sql, r, NULL, 1, 1));
						list_append(r->exps, e);
						list_remove_node(rel->exps, NULL, n);
						v->changes++;
					}
				}
				n = next;
			}
		}
	}
	return rel;
}

/*
 * Push Count inside crossjoin down, and multiply the results
 *
 *     project (                                project(
 *          group by (                               crossproduct (
 *		crossproduct(                             project (
 *		     L,			 =>                    group by (
 *		     R                                              L
 *		) [ ] [ count NOT NULL ]                       ) [ ] [ count NOT NULL ]
 *          )                                             ),
 *     ) [ NOT NULL ]                                     project (
 *                                                              group by (
 *                                                                  R
 *                                                              ) [ ] [ count NOT NULL ]
 *                                                        )
 *                                                   ) [ sql_mul(.., .. NOT NULL) ]
 *                                              )
 */
static inline sql_rel *
rel_push_count_down(visitor *v, sql_rel *rel)
{
	sql_rel *r = rel->l;

	if (is_groupby(rel->op) && !rel_is_ref(rel) && list_empty(rel->r) &&
		r && !r->exps && r->op == op_join && !(rel_is_ref(r)) &&
		/* currently only single count aggregation is handled, no other projects or aggregation */
		list_length(rel->exps) == 1 && exp_aggr_is_count(rel->exps->h->data)) {
		sql_exp *nce, *oce, *cnt1 = NULL, *cnt2 = NULL;
		sql_rel *gbl = NULL, *gbr = NULL;	/* Group By */
		sql_rel *cp = NULL;					/* Cross Product */
		sql_rel *srel;

		oce = rel->exps->h->data;
		if (oce->l) /* we only handle COUNT(*) */
			return rel;

		srel = r->l;
		{
			sql_subfunc *cf = sql_bind_func(v->sql, "sys", "count", sql_bind_localtype("void"), NULL, F_AGGR);
			sql_exp *e = exp_aggr(v->sql->sa, NULL, cf, need_distinct(oce), need_no_nil(oce), oce->card, 0);

			exp_label(v->sql->sa, e, ++v->sql->label);
			cnt1 = exp_ref(v->sql, e);
			gbl = rel_groupby(v->sql, rel_dup(srel), NULL);
			set_processed(gbl);
			rel_groupby_add_aggr(v->sql, gbl, e);
		}

		srel = r->r;
		{
			sql_subfunc *cf = sql_bind_func(v->sql, "sys", "count", sql_bind_localtype("void"), NULL, F_AGGR);
			sql_exp *e = exp_aggr(v->sql->sa, NULL, cf, need_distinct(oce), need_no_nil(oce), oce->card, 0);

			exp_label(v->sql->sa, e, ++v->sql->label);
			cnt2 = exp_ref(v->sql, e);
			gbr = rel_groupby(v->sql, rel_dup(srel), NULL);
			set_processed(gbr);
			rel_groupby_add_aggr(v->sql, gbr, e);
		}

		cp = rel_crossproduct(v->sql->sa, gbl, gbr, op_join);

		if (!(nce = rel_binop_(v->sql, NULL, cnt1, cnt2, "sys", "sql_mul", card_value))) {
			v->sql->session->status = 0;
			v->sql->errstr[0] = '\0';
			return rel; /* error, fallback to original expression */
		}
		/* because of remote plans, make sure "sql_mul" returns bigint. The cardinality is atomic, so no major performance penalty */
		if (subtype_cmp(exp_subtype(oce), exp_subtype(nce)) != 0)
			nce = exp_convert(v->sql->sa, nce, exp_subtype(nce), exp_subtype(oce));
		if (exp_name(oce))
			exp_prop_alias(v->sql->sa, nce, oce);

		rel_destroy(rel);
		rel = rel_project(v->sql->sa, cp, append(new_exp_list(v->sql->sa), nce));
		set_processed(rel);

		v->changes++;
	}

	return rel;
}

static bool
check_projection_on_foreignside(sql_rel *r, list *pexps, int fk_left)
{
	/* projection columns from the foreign side */
	if (list_empty(pexps))
		return true;
	for (node *n = pexps->h; n; n = n->next) {
		sql_exp *pe = n->data;

		if (pe && is_atom(pe->type))
			continue;
		if (pe && !is_alias(pe->type))
			return false;
		/* check for columns from the pk side, then keep the join with the pk */
		if ((fk_left && rel_find_exp(r->r, pe)) || (!fk_left && rel_find_exp(r->l, pe)))
			return false;
	}
	return true;
}

static sql_rel *
rel_simplify_project_fk_join(mvc *sql, sql_rel *r, list *pexps, list *orderexps, int *changes)
{
	sql_rel *rl = r->l, *rr = r->r, *nr = NULL;
	sql_exp *je, *le, *nje, *re;
	int fk_left = 1;

	/* check for foreign key join */
	if (list_length(r->exps) != 1)
		return r;
	if (!(je = exps_find_prop(r->exps, PROP_JOINIDX)) || je->flag != cmp_equal)
		return r;
	/* je->l == foreign expression, je->r == primary expression */
	if (rel_find_exp(r->l, je->l)) {
		fk_left = 1;
	} else if (rel_find_exp(r->r, je->l)) {
		fk_left = 0;
	} else { /* not found */
		return r;
	}

	/* primary side must be a full table */
	if ((fk_left && (!is_left(r->op) && !is_full(r->op)) && !is_basetable(rr->op)) ||
		(!fk_left && (!is_right(r->op) && !is_full(r->op)) && !is_basetable(rl->op)))
		return r;

	if (!check_projection_on_foreignside(r, pexps, fk_left) || !check_projection_on_foreignside(r, orderexps, fk_left))
		return r;

	/* rewrite, ie remove pkey side if possible */
	le = (sql_exp*)je->l, re = (sql_exp*)je->l;

	/* both have NULL and there are semantics, the join cannot be removed */
	if (is_semantics(je) && has_nil(le) && has_nil(re))
		return r;

	(*changes)++;
	/* if the foreign key column doesn't have NULL values, then return it */
	if (!has_nil(le) || is_full(r->op) || (fk_left && is_left(r->op)) || (!fk_left && is_right(r->op))) {
		if (fk_left) {
			nr = r->l;
			r->l = NULL;
		} else {
			nr = r->r;
			r->r = NULL;
		}
		rel_destroy(r);
		return nr;
	}

	/* remove NULL values, ie generate a select not null */
	nje = exp_compare(sql->sa, exp_ref(sql, le), exp_atom(sql->sa, atom_general(sql->sa, exp_subtype(le), NULL)), cmp_equal);
	set_anti(nje);
	set_has_no_nil(nje);
	set_semantics(nje);
	if (fk_left) {
		nr = r->l;
		r->l = NULL;
	} else {
		nr = r->r;
		r->r = NULL;
	}
	rel_destroy(r);
	return rel_select(sql->sa, nr, nje);
}

static sql_rel *
rel_simplify_count_fk_join(mvc *sql, sql_rel *r, list *gexps, list *gcols, int *changes)
{
	sql_rel *rl = r->l, *rr = r->r, *nr = NULL;
	sql_exp *je, *le, *nje, *re, *oce;
	int fk_left = 1;

	/* check for foreign key join */
	if (list_length(r->exps) != 1)
		return r;
	if (!(je = exps_find_prop(r->exps, PROP_JOINIDX)) || je->flag != cmp_equal)
		return r;
	/* je->l == foreign expression, je->r == primary expression */
	if (rel_find_exp(r->l, je->l)) {
		fk_left = 1;
	} else if (rel_find_exp(r->r, je->l)) {
		fk_left = 0;
	} else { /* not found */
		return r;
	}

	oce = gexps->h->data;
	if (oce->l) /* we only handle COUNT(*) */
		return r;

	/* primary side must be a full table */
	if ((fk_left && (!is_left(r->op) && !is_full(r->op)) && !is_basetable(rr->op)) ||
		(!fk_left && (!is_right(r->op) && !is_full(r->op)) && !is_basetable(rl->op)))
		return r;

	if (fk_left && is_join(rl->op) && !rel_is_ref(rl)) {
		rl = rel_simplify_count_fk_join(sql, rl, gexps, gcols, changes);
		r->l = rl;
	}
	if (!fk_left && is_join(rr->op) && !rel_is_ref(rr)) {
		rr = rel_simplify_count_fk_join(sql, rr, gexps, gcols, changes);
		r->r = rr;
	}

	if (!check_projection_on_foreignside(r, gcols, fk_left))
		return r;

	/* rewrite, ie remove pkey side if possible */
	le = (sql_exp*)je->l, re = (sql_exp*)je->l;

	/* both have NULL and there are semantics, the join cannot be removed */
	if (is_semantics(je) && has_nil(le) && has_nil(re))
		return r;

	(*changes)++;
	/* if the foreign key column doesn't have NULL values, then return it */
	if (!has_nil(le) || is_full(r->op) || (fk_left && is_left(r->op)) || (!fk_left && is_right(r->op))) {
		if (fk_left) {
			nr = r->l;
			r->l = NULL;
		} else {
			nr = r->r;
			r->r = NULL;
		}
		rel_destroy(r);
		return nr;
	}

	/* remove NULL values, ie generate a select not null */
	nje = exp_compare(sql->sa, exp_ref(sql, le), exp_atom(sql->sa, atom_general(sql->sa, exp_subtype(le), NULL)), cmp_equal);
	set_anti(nje);
	set_has_no_nil(nje);
	set_semantics(nje);
	if (fk_left) {
		nr = r->l;
		r->l = NULL;
	} else {
		nr = r->r;
		r->r = NULL;
	}
	rel_destroy(r);
	return rel_select(sql->sa, nr, nje);
}

/*
 * Handle (left/right/outer/natural) join fk-pk rewrites
 *   1 group by ( fk-pk-join () ) [ count(*) ] -> group by ( fk )
 *   2 project ( fk-pk-join () ) [ fk-column ] -> project (fk table)[ fk-column ]
 *   3 project ( fk1-pk1-join( fk2-pk2-join()) [ fk-column, pk1 column ] -> project (fk1-pk1-join)[ fk-column, pk1 column ]
 */
static inline sql_rel *
rel_simplify_fk_joins(visitor *v, sql_rel *rel)
{
	sql_rel *r = NULL;

	if (is_simple_project(rel->op))
		r = rel->l;

	while (is_simple_project(rel->op) && r && list_length(r->exps) == 1 && (is_join(r->op) || r->op == op_semi) && !(rel_is_ref(r))) {
		sql_rel *or = r;

		r = rel_simplify_project_fk_join(v->sql, r, rel->exps, rel->r, &v->changes);
		if (r == or)
			return rel;
		rel->l = r;
	}

	if (!is_groupby(rel->op))
		return rel;

	r = rel->l;
	while(r && is_simple_project(r->op))
		r = r->l;

	while (is_groupby(rel->op) && !rel_is_ref(rel) && r && (is_join(r->op) || r->op == op_semi) && list_length(r->exps) == 1 && !(rel_is_ref(r)) &&
		   /* currently only single count aggregation is handled, no other projects or aggregation */
		   list_length(rel->exps) == 1 && exp_aggr_is_count(rel->exps->h->data)) {
		sql_rel *or = r;

		r = rel_simplify_count_fk_join(v->sql, r, rel->exps, rel->r, &v->changes);
		if (r == or)
			return rel;
		rel->l = r;
	}
	return rel;
}

/*
 * Push TopN (only LIMIT, no ORDER BY) down through projections underneath crossproduct, i.e.,
 *
 *     topn(                          topn(
 *         project(                       project(
 *             crossproduct(                  crossproduct(
 *                 L,           =>                topn( L )[ n ],
 *                 R                              topn( R )[ n ]
 *             )                              )
 *         )[ Cs ]*                       )[ Cs ]*
 *     )[ n ]                         )[ n ]
 *
 *  (TODO: in case of n==1 we can omit the original top-level TopN)
 *
 * also push topn under (non reordering) projections.
 */

static list *
sum_limit_offset(mvc *sql, sql_rel *rel)
{
	/* for sample we always propagate, or if the expression list only consists of a limit expression, we copy it */
	if (is_sample(rel->op) || list_length(rel->exps) == 1)
		return exps_copy(sql, rel->exps);
	assert(list_length(rel->exps) == 2);
	sql_subtype *lng = sql_bind_localtype("lng");
	sql_exp *add = rel_binop_(sql, NULL, exp_copy(sql, rel->exps->h->data), exp_copy(sql, rel->exps->h->next->data), "sys", "sql_add", card_value);
	/* for remote plans, make sure the output type is a bigint */
	if (subtype_cmp(lng, exp_subtype(add)) != 0)
		add = exp_convert(sql->sa, add, exp_subtype(add), lng);
	return list_append(sa_list(sql->sa), add);
}

static int
topn_sample_save_exps( list *exps )
{
	node *n;

	/* Limit only expression lists are always save */
	if (list_length(exps) == 1)
		return 1;
	for (n = exps->h; n; n = n->next ) {
		sql_exp *e = n->data;

		if (!e || e->type != e_atom)
			return 0;
	}
	return 1;
}

static void
rel_no_rename_exps( list *exps )
{
	node *n;

	for (n = exps->h; n; n = n->next) {
		sql_exp *e = n->data;

		exp_setalias(e, e->l, e->r);
	}
}

static void
rel_rename_exps( mvc *sql, list *exps1, list *exps2)
{
	int pos = 0;
	node *n, *m;

	(void)sql;
	/* check if a column uses an alias earlier in the list */
	for (n = exps1->h, m = exps2->h; n && m; n = n->next, m = m->next, pos++) {
		sql_exp *e2 = m->data;

		if (e2->type == e_column) {
			sql_exp *ne = NULL;

			if (e2->l)
				ne = exps_bind_column2(exps2, e2->l, e2->r, NULL);
			if (!ne && !e2->l)
				ne = exps_bind_column(exps2, e2->r, NULL, NULL, 1);
			if (ne) {
				int p = list_position(exps2, ne);

				if (p < pos) {
					ne = list_fetch(exps1, p);
					if (e2->l)
						e2->l = (void *) exp_relname(ne);
					e2->r = (void *) exp_name(ne);
				}
			}
		}
	}

	assert(list_length(exps1) <= list_length(exps2));
	for (n = exps1->h, m = exps2->h; n && m; n = n->next, m = m->next) {
		sql_exp *e1 = n->data;
		sql_exp *e2 = m->data;
		const char *rname = exp_relname(e1);

		if (!rname && e1->type == e_column && e1->l && exp_relname(e2) &&
		    strcmp(e1->l, exp_relname(e2)) == 0)
			rname = exp_relname(e2);
		exp_setalias(e2, rname, exp_name(e1));
	}
	list_hash_clear(exps2);
}

static sql_rel *
rel_push_topn_and_sample_down(visitor *v, sql_rel *rel)
{
	sql_rel *rp = NULL, *r = rel->l;

	if ((is_topn(rel->op) || is_sample(rel->op)) && topn_sample_save_exps(rel->exps)) {
		sql_rel *(*func) (sql_allocator *, sql_rel *, list *) = is_topn(rel->op) ? rel_topn : rel_sample;

		/* nested topN relations */
		if (r && is_topn(rel->op) && is_topn(r->op) && !rel_is_ref(r)) {
			sql_exp *topN1 = rel->exps->h->data, *topN2 = r->exps->h->data;
			sql_exp *offset1 = list_length(rel->exps) > 1 ? rel->exps->h->next->data : NULL;
			sql_exp *offset2 = list_length(r->exps) > 1 ? r->exps->h->next->data : NULL;

			if (topN1->l && topN2->l && (!offset1 || offset1->l) && (!offset2 || offset2->l)) { /* no parameters */
				bool changed = false;

				if ((!offset1 || (offset1->type == e_atom && offset1->l)) && (!offset2 || (offset2->type == e_atom && offset2->l))) { /* only atoms */
					if (!offset1 && offset2) {
						list_append(rel->exps, exp_copy(v->sql, offset2));
						changed = true;
					} else if (offset1 && offset2) { /* sum offsets */
						atom *b1 = (atom *)offset1->l, *b2 = (atom *)offset2->l, *c = atom_add(v->sql->sa, b1, b2);

						if (!c) /* error, don't apply optimization, WARNING because of this the offset optimization must come before the limit one */
							return rel;
						if (atom_cmp(c, b2) < 0) /* overflow */
							c = atom_int(v->sql->sa, sql_bind_localtype("lng"), GDK_lng_max);
						offset1->l = c;
						changed = true;
					}
				}

				if (topN1->type == e_atom && topN1->l && topN2->type == e_atom && topN2->l) { /* only atoms */
					atom *a1 = (atom *)topN1->l, *a2 = (atom *)topN2->l;

					if (!a2->isnull && (a1->isnull || atom_cmp(a1, a2) >= 0)) { /* topN1 is not set or is larger than topN2 */
						rel->exps->h->data = exp_copy(v->sql, topN2);
						changed = true;
					}
				}

				if (changed) {
					rel->l = r->l;
					r->l = NULL;
					rel_destroy(r);
					v->changes++;
					return rel;
				}
			}
		}

		if (r && is_simple_project(r->op) && need_distinct(r))
			return rel;

		/* push topn/sample under projections */
		if (!rel_is_ref(rel) && r && is_simple_project(r->op) && !need_distinct(r) && !rel_is_ref(r) && r->l && list_empty(r->r)) {
			sql_rel *x = r, *px = x;

			while (is_simple_project(x->op) && !need_distinct(x) && !rel_is_ref(x) && x->l && list_empty(x->r)) {
				px = x;
				x = x->l;
			}
			/* only push topn once */
			if (x && x->op == rel->op)
				return rel;

			rel->l = x;
			px->l = rel;
			rel = r;
			v->changes++;
			return rel;
		}

		/* duplicate topn/sample direct under union or crossproduct */
		if (r && !rel_is_ref(r) && r->l && r->r && ((is_union(r->op) && r->exps) || (r->op == op_join && list_empty(r->exps)))) {
			sql_rel *u = r, *x;
			sql_rel *ul = u->l;
			sql_rel *ur = u->r;
			bool changed = false;

			x = ul;
			while (is_simple_project(x->op) && !need_distinct(x) && !rel_is_ref(x) && x->l && list_empty(x->r))
				x = x->l;
			if (x && x->op != rel->op) { /* only push topn once */
				ul = func(v->sql->sa, ul, sum_limit_offset(v->sql, rel));
				u->l = ul;
				changed = true;
			}

			x = ur;
			while (is_simple_project(x->op) && !need_distinct(x) && !rel_is_ref(x) && x->l && list_empty(x->r))
				x = x->l;
			if (x && x->op != rel->op) { /* only push topn once */
				ur = func(v->sql->sa, ur, sum_limit_offset(v->sql, rel));
				u->r = ur;
				changed = true;
			}

			if (changed)
				v->changes++;
			return rel;
		}

		/* duplicate topn/sample + [ project-order ] under union */
		if (r)
			rp = r->l;
		if (r && r->exps && is_simple_project(r->op) && !rel_is_ref(r) && !list_empty(r->r) && r->l && is_union(rp->op)) {
			sql_rel *u = rp, *ou = u, *x, *ul = u->l, *ur = u->r;
			list *rcopy = NULL;

			/* only push topn/sample once */
			x = ul;
			while (is_simple_project(x->op) && !need_distinct(x) && !rel_is_ref(x) && x->l && list_empty(x->r))
				x = x->l;
			if (x && x->op == rel->op)
				return rel;
			x = ur;
			while (is_simple_project(x->op) && !need_distinct(x) && !rel_is_ref(x) && x->l && list_empty(x->r))
				x = x->l;
			if (x && x->op == rel->op)
				return rel;

			rcopy = exps_copy(v->sql, r->r);
			for (node *n = rcopy->h ; n ; n = n->next) {
				sql_exp *e = n->data;
				set_descending(e); /* remove ordering properties for projected columns */
				set_nulls_first(e);
			}
			ul = rel_dup(ul);
			ur = rel_dup(ur);
			if (!is_project(ul->op))
				ul = rel_project(v->sql->sa, ul,
					rel_projections(v->sql, ul, NULL, 1, 1));
			if (!is_project(ur->op))
				ur = rel_project(v->sql->sa, ur,
					rel_projections(v->sql, ur, NULL, 1, 1));
			rel_rename_exps(v->sql, u->exps, ul->exps);
			rel_rename_exps(v->sql, u->exps, ur->exps);

			/* introduce projects under the set */
			ul = rel_project(v->sql->sa, ul, NULL);
			ul->exps = exps_copy(v->sql, r->exps);
			/* possibly add order by column */
			ul->exps = list_distinct(list_merge(ul->exps, exps_copy(v->sql, rcopy), NULL), (fcmp) exp_equal, (fdup) NULL);
			ul->nrcols = list_length(ul->exps);
			ul->r = exps_copy(v->sql, r->r);
			ul = func(v->sql->sa, ul, sum_limit_offset(v->sql, rel));

			ur = rel_project(v->sql->sa, ur, NULL);
			ur->exps = exps_copy(v->sql, r->exps);
			/* possibly add order by column */
			ur->exps = list_distinct(list_merge(ur->exps, exps_copy(v->sql, rcopy), NULL), (fcmp) exp_equal, (fdup) NULL);
			ur->nrcols = list_length(ur->exps);
			ur->r = exps_copy(v->sql, r->r);
			ur = func(v->sql->sa, ur, sum_limit_offset(v->sql, rel));

			u = rel_setop(v->sql->sa, ul, ur, op_union);
			u->exps = exps_alias(v->sql, r->exps);
			u->nrcols = list_length(u->exps);
			set_processed(u);
			/* possibly add order by column */
			u->exps = list_distinct(list_merge(u->exps, rcopy, NULL), (fcmp) exp_equal, (fdup) NULL);
			if (need_distinct(r)) {
				set_distinct(ul);
				set_distinct(ur);
			}

			/* zap names */
			rel_no_rename_exps(u->exps);
			rel_destroy(ou);

			ur = rel_project(v->sql->sa, u, exps_alias(v->sql, r->exps));
			ur->r = r->r;
			r->l = NULL;

			if (need_distinct(r))
				set_distinct(ur);

			rel_destroy(r);
			rel->l = ur;
			v->changes++;
			return rel;
		}
	}
	return rel;
}

/* merge projection */

/* push an expression through a projection.
 * The result should again used in a projection.
 */
static sql_exp *
exp_push_down_prj(mvc *sql, sql_exp *e, sql_rel *f, sql_rel *t);

static list *
exps_push_down_prj(mvc *sql, list *exps, sql_rel *f, sql_rel *t)
{
	node *n;
	list *nl = new_exp_list(sql->sa);

	for(n = exps->h; n; n = n->next) {
		sql_exp *arg = n->data, *narg = NULL;

		narg = exp_push_down_prj(sql, arg, f, t);
		if (!narg)
			return NULL;
		narg = exp_propagate(sql->sa, narg, arg);
		append(nl, narg);
	}
	return nl;
}

static sql_exp *
exp_push_down_prj(mvc *sql, sql_exp *e, sql_rel *f, sql_rel *t)
{
	sql_exp *ne = NULL, *l, *r, *r2;

	assert(is_project(f->op));

	switch(e->type) {
	case e_column:
		if (e->l)
			ne = exps_bind_column2(f->exps, e->l, e->r, NULL);
		if (!ne && !e->l)
			ne = exps_bind_column(f->exps, e->r, NULL, NULL, 1);
		if (!ne || (ne->type != e_column && (ne->type != e_atom || ne->f)))
			return NULL;
		while (ne && has_label(ne) && f->op == op_project && ne->type == e_column) {
			sql_exp *oe = e, *one = ne;

			e = ne;
			ne = NULL;
			if (e->l)
				ne = exps_bind_column2(f->exps, e->l, e->r, NULL);
			if (!ne && !e->l)
				ne = exps_bind_column(f->exps, e->r, NULL, NULL, 1);
			if (ne && ne != one && list_position(f->exps, ne) >= list_position(f->exps, one))
				ne = NULL;
			if (!ne || ne == one) {
				ne = one;
				e = oe;
				break;
			}
			if (ne->type != e_column && (ne->type != e_atom || ne->f))
				return NULL;
		}
		/* possibly a groupby/project column is renamed */
		if (is_groupby(f->op) && !list_empty(f->r)) {
			sql_exp *gbe = NULL;
			if (ne->l)
				gbe = exps_bind_column2(f->r, ne->l, ne->r, NULL);
			if (!gbe && !e->l)
				gbe = exps_bind_column(f->r, ne->r, NULL, NULL, 1);
			ne = gbe;
			if (!ne || (ne->type != e_column && (ne->type != e_atom || ne->f)))
				return NULL;
		}
		if (ne->type == e_atom)
			e = exp_copy(sql, ne);
		else
			e = exp_alias(sql->sa, exp_relname(e), exp_name(e), ne->l, ne->r, exp_subtype(e), e->card, has_nil(e), is_unique(e), is_intern(e));
		return exp_propagate(sql->sa, e, ne);
	case e_cmp:
		if (e->flag == cmp_or || e->flag == cmp_filter) {
			list *l = exps_push_down_prj(sql, e->l, f, t);
			list *r = exps_push_down_prj(sql, e->r, f, t);

			if (!l || !r)
				return NULL;
			if (e->flag == cmp_filter)
				return exp_filter(sql->sa, l, r, e->f, is_anti(e));
			return exp_or(sql->sa, l, r, is_anti(e));
		} else if (e->flag == cmp_in || e->flag == cmp_notin) {
			sql_exp *l = exp_push_down_prj(sql, e->l, f, t);
			list *r = exps_push_down_prj(sql, e->r, f, t);

			if (!l || !r)
				return NULL;
			return exp_in(sql->sa, l, r, e->flag);
		} else {
			l = exp_push_down_prj(sql, e->l, f, t);
			r = exp_push_down_prj(sql, e->r, f, t);
			if (e->f) {
				r2 = exp_push_down_prj(sql, e->f, f, t);
				if (l && r && r2)
					ne = exp_compare2(sql->sa, l, r, r2, e->flag, is_symmetric(e));
			} else if (l && r) {
				ne = exp_compare(sql->sa, l, r, e->flag);
			}
		}
		if (!ne)
			return NULL;
		return exp_propagate(sql->sa, ne, e);
	case e_convert:
		l = exp_push_down_prj(sql, e->l, f, t);
		if (l)
			return exp_convert(sql->sa, l, exp_fromtype(e), exp_totype(e));
		return NULL;
	case e_aggr:
	case e_func: {
		list *l = e->l, *nl = NULL;
		sql_exp *ne = NULL;

		if (e->type == e_func && exp_unsafe(e,0))
			return NULL;
		if (!list_empty(l)) {
			nl = exps_push_down_prj(sql, l, f, t);
			if (!nl)
				return NULL;
		}
		if (e->type == e_func)
			ne = exp_op(sql->sa, nl, e->f);
		else
			ne = exp_aggr(sql->sa, nl, e->f, need_distinct(e), need_no_nil(e), e->card, has_nil(e));
		return exp_propagate(sql->sa, ne, e);
	}
	case e_atom: {
		list *l = e->f, *nl = NULL;

		if (!list_empty(l)) {
			nl = exps_push_down_prj(sql, l, f, t);
			if (!nl)
				return NULL;
			ne = exp_values(sql->sa, nl);
		} else {
			ne = exp_copy(sql, e);
		}
		return exp_propagate(sql->sa, ne, e);
	}
	case e_psm:
		if (e->type == e_atom && e->f) /* value list */
			return NULL;
		return e;
	}
	return NULL;
}

static int
rel_is_unique(sql_rel *rel)
{
	switch(rel->op) {
	case op_semi:
	case op_anti:
	case op_inter:
	case op_except:
	case op_topn:
	case op_sample:
		return rel_is_unique(rel->l);
	case op_table:
	case op_basetable:
		return 1;
	default:
		return 0;
	}
}

/* WARNING exps_unique doesn't check for duplicate NULL values */
int
exps_unique(mvc *sql, sql_rel *rel, list *exps)
{
	int nr = 0, need_check = 0;
	sql_ukey *k = NULL;

	if (list_empty(exps))
		return 0;
	for(node *n = exps->h; n ; n = n->next) {
		sql_exp *e = n->data;
		prop *p;

		if (!is_unique(e)) { /* ignore unique columns */
			need_check++;
			if (!k && (p = find_prop(e->p, PROP_HASHCOL))) /* at the moment, use only one k */
				k = p->value;
		}
	}
	if (!need_check) /* all have unique property return */
		return 1;
	if (!k || list_length(k->k.columns) != need_check)
		return 0;
	if (rel) {
		char *matched = SA_ZNEW_ARRAY(sql->sa, char, list_length(k->k.columns));
		fcmp cmp = (fcmp)&kc_column_cmp;
		for(node *n = exps->h; n; n = n->next) {
			sql_exp *e = n->data;
			sql_column *c;
			node *m;

			if (is_unique(e))
				continue;
			if ((c = exp_find_column(rel, e, -2)) != NULL && (m = list_find(k->k.columns, c, cmp)) != NULL) {
				int pos = list_position(k->k.columns, m->data);
				if (!matched[pos])
					nr++;
				matched[pos] = 1;
			}
		}
		if (nr == list_length(k->k.columns))
			return rel_is_unique(rel);
	}
	return 0;
}

static sql_column *
exp_is_pkey(sql_rel *rel, sql_exp *e)
{
	if (find_prop(e->p, PROP_HASHCOL)) { /* aligned PKEY JOIN */
		fcmp cmp = (fcmp)&kc_column_cmp;
		sql_column *c = exp_find_column(rel, e, -2);

		if (c && c->t->pkey && list_find(c->t->pkey->k.columns, c, cmp) != NULL)
			return c;
	}
	return NULL;
}

static sql_exp *
rel_is_join_on_pkey(sql_rel *rel, bool pk_fk) /* pk_fk is used to verify is a join on pk-fk */
{
	if (!rel || !rel->exps)
		return NULL;
	for (node *n = rel->exps->h; n; n = n->next) {
		sql_exp *je = n->data;

		if (je->type == e_cmp && je->flag == cmp_equal &&
			(exp_is_pkey(rel, je->l) || exp_is_pkey(rel, je->r)) &&
			(!pk_fk || find_prop(je->p, PROP_JOINIDX)))
			return je;
	}
	return NULL;
}

/* if all arguments to a distinct aggregate are unique, remove 'distinct' property */
static inline sql_rel *
rel_distinct_aggregate_on_unique_values(visitor *v, sql_rel *rel)
{
	if (is_groupby(rel->op) && !list_empty(rel->exps)) {
		for (node *n = rel->exps->h; n; n = n->next) {
			sql_exp *exp = (sql_exp*) n->data;

			if (exp->type == e_aggr && need_distinct(exp)) {
				bool all_unique = true;
				list *l = exp->l;

				for (node *m = l->h; m && all_unique; m = m->next) {
					sql_exp *arg = (sql_exp*) m->data;

					all_unique &= arg->type == e_column && is_unique(arg) && (!is_semantics(exp) || !has_nil(arg));
				}
				if (!all_unique && exps_card(l) > CARD_ATOM)
					all_unique = exps_unique(v->sql, rel, l) && (!is_semantics(exp) || !have_nil(l));
				if (all_unique) {
					set_nodistinct(exp);
					v->changes++;
				}
			}
		}
	}
	return rel;
}

static bool
has_no_selectivity(mvc *sql, sql_rel *rel)
{
	if (!rel)
		return true;

	switch(rel->op){
	case op_basetable:
	case op_truncate:
	case op_table:
		return true;
	case op_topn:
	case op_sample:
	case op_project:
	case op_groupby:
		return has_no_selectivity(sql, rel->l);
	case op_ddl:
	case op_insert:
	case op_update:
	case op_delete:
	case op_merge:
	case op_join:
	case op_left:
	case op_right:
	case op_full:
	case op_semi:
	case op_anti:
	case op_union:
	case op_inter:
	case op_except:
	case op_select:
		return false;
	}
	return rel;
}

/*
 * Remove a redundant join
 *
 * join (L, Distinct Project(join(L,P) [ p.key == l.lkey]) [p.key]) [ p.key == l.lkey]
 * =>
 * join(L, P) [p.key==l.lkey]
 */
static sql_rel *
rel_remove_redundant_join(visitor *v, sql_rel *rel)
{
	if ((is_join(rel->op) || is_semi(rel->op)) && !list_empty(rel->exps)) {
		sql_rel *l = rel->l, *r = rel->r, *b, *p = NULL, *j;

		if (is_basetable(l->op) && is_simple_project(r->op) && need_distinct(r)) {
			b = l;
			p = r;
			j = p->l;
		} else if (is_basetable(r->op) && is_simple_project(l->op) && need_distinct(l)) {
			b = r;
			p = l;
			j = p->l;
		}
		if (!p || !j || j->op != rel->op)
			return rel;
		/* j must have b->l (ie table) */
		sql_rel *jl = j->l, *jr = j->r;
		if ((is_basetable(jl->op) && jl->l == b->l) ||
		    (is_basetable(jr->op) && jr->l == b->l)) {
			int left = 0;
			if (is_basetable(jl->op) && jl->l == b->l)
				left = 1;
			if (!list_empty(p->exps)) {
				for (node *n=p->exps->h; n; n = n->next) { /* all exps of 'p' must be bound to the opposite side */
					sql_exp *e = n->data;

					if (!rel_rebind_exp(v->sql, left ? jr : jl, e))
						return rel;
				}
			}
			if (exp_match_list(j->exps, rel->exps)) {
				p->l = (left)?rel_dup(jr):rel_dup(jl);
				rel_destroy(j);
				set_nodistinct(p);
				v->changes++;
				return rel;
			}
		}
	}
	return rel;
}

static sql_column *
is_fk_column_of_pk(mvc *sql, sql_rel *rel, sql_column *pkc, sql_exp *e) /* test if e is a foreing key column for the pk on pkc */
{
	sql_trans *tr = sql->session->tr;
	sql_column *c = exp_find_column(rel, e, -2);

	if (c) {
		sql_table *t = c->t;

		for (node *n = ol_first_node(t->idxs); n; n = n->next) {
			sql_idx *li = n->data;

			if (li->type == join_idx) {
				for (node *m = li->columns->h ; m ; m = m->next) {
					sql_kc *fkc = m->data;

					if (strcmp(fkc->c->base.name, c->base.name) == 0) { /* same fkey column */
						sql_key *fkey = (sql_key*)os_find_id(tr->cat->objects, tr, ((sql_fkey*)li->key)->rkey);

						if (strcmp(fkey->t->base.name, pkc->t->base.name) == 0) { /* to same pk table */
							for (node *o = fkey->columns->h ; o ; o = n->next) {
								sql_kc *kc = m->data;

								if (strcmp(kc->c->base.name, pkc->base.name) == 0) /* to same pk table column */
									return c;
							}
						}
					}
				}
			}
		}
	}
	return NULL;
}

static sql_rel *
rel_distinct_project2groupby(visitor *v, sql_rel *rel)
{
	sql_rel *l = rel->l;

	/* rewrite distinct project (table) [ constant ] -> project [ constant ] */
	if (rel->op == op_project && rel->l && !rel->r /* no order by */ && need_distinct(rel) &&
	    exps_card(rel->exps) <= CARD_ATOM) {
		set_nodistinct(rel);
		if (rel->card > CARD_ATOM) /* if the projection just contains constants, then no topN is needed */
			rel->l = rel_topn(v->sql->sa, rel->l, append(sa_list(v->sql->sa), exp_atom_lng(v->sql->sa, 1)));
		v->changes++;
	}

	/* rewrite distinct project [ pk ] ( select ( table ) [ e op val ])
	 * into project [ pk ] ( select/semijoin ( table )  */
	if (rel->op == op_project && rel->l && !rel->r /* no order by */ && need_distinct(rel) &&
	    (l->op == op_select || l->op == op_semi) && exps_unique(v->sql, rel, rel->exps) &&
		(!have_semantics(l->exps) || !have_nil(rel->exps))) {
		set_nodistinct(rel);
		v->changes++;
	}

	/* rewrite distinct project ( join(p,f) [ p.pk = f.fk ] ) [ p.pk ]
	 * 	into project( (semi)join(p,f) [ p.pk = f.fk ] ) [ p.pk ] */
	if (rel->op == op_project && rel->l && !rel->r /* no order by */ && need_distinct(rel) &&
	    l && (is_select(l->op) || l->op == op_join) && rel_is_join_on_pkey(l, true) /* [ pk == fk ] */) {
		sql_exp *found = NULL, *pk = NULL, *fk = NULL;
		bool all_exps_atoms = true;
		sql_column *pkc = NULL;

		for (node *m = l->exps->h ; m ; m = m->next) { /* find a primary key join */
			sql_exp *je = (sql_exp *) m->data;
			sql_exp *le = je->l, *re = je->r;

			if (!find_prop(je->p, PROP_JOINIDX)) /* must be a pk-fk join expression */
				continue;

			if ((pkc = exp_is_pkey(l, le))) { /* le is the primary key */
				all_exps_atoms = true;

				for (node *n = rel->exps->h; n && all_exps_atoms; n = n->next) {
					sql_exp *e = (sql_exp *) n->data;

					if (exp_match(e, le) || exp_refers(e, le))
						found = e;
					else if (e->card > CARD_ATOM)
						all_exps_atoms = false;
				}
				pk = le;
				fk = re;
			}
			if (!found && (pkc = exp_is_pkey(l, re))) { /* re is the primary key */
				all_exps_atoms = true;

				for (node *n = rel->exps->h; n && all_exps_atoms; n = n->next) {
					sql_exp *e = (sql_exp *) n->data;

					if (exp_match(e, re) || exp_refers(e, re))
						found = e;
					else if (e->card > CARD_ATOM)
						all_exps_atoms = false;
				}
				pk = re;
				fk = le;
			}
		}

		if (all_exps_atoms && found) { /* rel must have the same primary key on the projection list */
			/* if the foreign key has no selectivity, the join can be removed */
			if (!(rel_is_ref(l)) && ((rel_find_exp(l->l, fk) && is_fk_column_of_pk(v->sql, l->l, pkc, fk) && has_no_selectivity(v->sql, l->l)) ||
				(l->r && rel_find_exp(l->r, fk) && is_fk_column_of_pk(v->sql, l->r, pkc, fk) && has_no_selectivity(v->sql, l->r)))) {
				sql_rel *side = (rel_find_exp(l->l, pk) != NULL)?l->l:l->r;

				rel->l = rel_dup(side);
				rel_destroy(l);
				v->changes++;
				set_nodistinct(rel);
				return rel;
			}
			/* if the join has no multiple references it can be re-written into a semijoin */
			if (l->op == op_join && !(rel_is_ref(l)) && list_length(rel->exps) == 1) { /* other expressions may come from the other side */
				if (l->r && rel_find_exp(l->r, pk)) {
					sql_rel *temp = l->l;
					l->l = l->r;
					l->r = temp;

					l->op = op_semi;
				} else if (rel_find_exp(l->l, pk)) {
					l->op = op_semi;
				}
			}
			v->changes++;
			set_nodistinct(rel);
			return rel;
		}
	}
	/* rewrite distinct project [ gbe ] ( select ( groupby [ gbe ] [ gbe, e ] )[ e op val ])
	 * into project [ gbe ] ( select ( group etc ) */
	if (rel->op == op_project && rel->l && !rel->r /* no order by */ &&
	    need_distinct(rel) && l->op == op_select){
		sql_rel *g = l->l;
		if (is_groupby(g->op)) {
			list *used = sa_list(v->sql->sa);
			list *gbe = g->r;
			node *n;
			int fnd = 1;

			for (n = rel->exps->h; n && fnd; n = n->next) {
				sql_exp *e = n->data;

				if (e->card > CARD_ATOM) {
					/* find e in gbe */
					sql_exp *ne = list_find_exp(g->exps, e);

					if (ne)
						ne = list_find_exp( gbe, ne);
					if (ne && !list_find_exp(used, ne)) {
						fnd++;
						list_append(used, ne);
					}
					if (!ne)
						fnd = 0;
				}
			}
			if (fnd == (list_length(gbe)+1)) {
				v->changes++;
				set_nodistinct(rel);
			}
		}
	}
	if (rel->op == op_project && rel->l &&
	    need_distinct(rel) && exps_card(rel->exps) > CARD_ATOM) {
		node *n;
		list *exps = new_exp_list(v->sql->sa), *gbe = new_exp_list(v->sql->sa);
		list *obe = rel->r; /* we need to read the ordering later */

		if (obe) {
			int fnd = 0;

			for(n = obe->h; n && !fnd; n = n->next) {
				sql_exp *e = n->data;

				if (e->type != e_column)
					fnd = 1;
				else if (exps_bind_column2(rel->exps, e->l, e->r, NULL) == 0)
					fnd = 1;
			}
			if (fnd)
				return rel;
		}
		rel->l = rel_project(v->sql->sa, rel->l, rel->exps);

		for (n = rel->exps->h; n; n = n->next) {
			sql_exp *e = n->data, *ne;

			ne = exp_ref(v->sql, e);
			if (e->card > CARD_ATOM && !list_find_exp(gbe, ne)) /* no need to group by on constants, or the same column multiple times */
				append(gbe, ne);
			append(exps, ne);
		}
		rel->op = op_groupby;
		rel->exps = exps;
		rel->r = gbe;
		set_nodistinct(rel);
		if (obe) {
			/* add order again */
			rel = rel_project(v->sql->sa, rel, rel_projections(v->sql, rel, NULL, 1, 1));
			rel->r = obe;
		}
		v->changes++;
	}
	return rel;
}

static bool exp_shares_exps(sql_exp *e, list *shared, uint64_t *uses);

static bool
exps_shares_exps(list *exps, list *shared, uint64_t *uses)
{
	if (!exps || !shared)
		return false;
	for (node *n = exps->h; n; n = n->next) {
		sql_exp *e = n->data;

		if (exp_shares_exps(e, shared, uses))
			return true;
	}
	return false;
}

static bool
exp_shares_exps(sql_exp *e, list *shared, uint64_t *uses)
{
	switch(e->type) {
	case e_cmp:
		if (e->flag == cmp_or || e->flag == cmp_filter)
			return exps_shares_exps(e->l, shared, uses) || exps_shares_exps(e->r, shared, uses);
		else if (e->flag == cmp_in || e->flag == cmp_notin)
			return exp_shares_exps(e->l, shared, uses) || exps_shares_exps(e->r, shared, uses);
		else
			return exp_shares_exps(e->l, shared, uses) || exp_shares_exps(e->r, shared, uses) || (e->f && exp_shares_exps(e->f, shared, uses));
	case e_atom:
		if (e->f)
			return exps_shares_exps(e->f, shared, uses);
		return false;
	case e_column:
		{
			sql_exp *ne = NULL;
			if (e->l)
				ne = exps_bind_column2(shared, e->l, e->r, NULL);
			if (!ne && !e->l)
				ne = exps_bind_column(shared, e->r, NULL, NULL, 1);
			if (!ne)
				return false;
			if (ne->type != e_column) {
				int i = list_position(shared, ne);
				if (i < 0)
					return false;
				uint64_t used = (uint64_t) 1 << i;
				if (used & *uses)
					return true;
				*uses |= used;
				return false;
			}
			if (ne != e && (list_position(shared, e) < 0 || list_position(shared, e) > list_position(shared, ne)))
				/* maybe ne refers to a local complex exp */
				return exp_shares_exps(ne, shared, uses);
			return false;
		}
	case e_convert:
		return exp_shares_exps(e->l, shared, uses);
	case e_aggr:
	case e_func:
		return exps_shares_exps(e->l, shared, uses);
	case e_psm:
		assert(0);  /* not in projection list */
	}
	return false;
}

static bool
exps_share_expensive_exp(list *exps, list *shared )
{
	uint64_t uses = 0;

	if (!exps || !shared)
		return false;
	for (node *n = exps->h; n; n = n->next) {
		sql_exp *e = n->data;

		if (exp_shares_exps(e, shared, &uses))
			return true;
	}
	return false;
}

static bool ambigious_ref( list *exps, sql_exp *e);
static bool
ambigious_refs( list *exps, list *refs)
{
	node *n;

	if (!refs)
		return false;
	for(n=refs->h; n; n = n->next) {
		if (ambigious_ref(exps, n->data))
			return true;
	}
	return false;
}

static bool
ambigious_ref( list *exps, sql_exp *e)
{
	sql_exp *ne = NULL;

	if (e->type == e_column) {
		if (e->l)
			ne = exps_bind_column2(exps, e->l, e->r, NULL);
		if (!ne && !e->l)
			ne = exps_bind_column(exps, e->r, NULL, NULL, 1);
		if (ne && e != ne)
			return true;
	}
	if (e->type == e_func)
		return ambigious_refs(exps, e->l);
	return false;
}

/* merge 2 projects into the lower one */
static sql_rel *
rel_merge_projects(visitor *v, sql_rel *rel)
{
	list *exps = rel->exps;
	sql_rel *prj = rel->l;
	node *n;

	if (rel->op == op_project &&
	    prj && prj->op == op_project && !(rel_is_ref(prj)) && list_empty(prj->r)) {
		int all = 1;

		if (project_unsafe(rel,0) || project_unsafe(prj,0) || exps_share_expensive_exp(rel->exps, prj->exps))
			return rel;

		/* here we need to fix aliases */
		rel->exps = new_exp_list(v->sql->sa);

		/* for each exp check if we can rename it */
		for (n = exps->h; n && all; n = n->next) {
			sql_exp *e = n->data, *ne = NULL;

			/* We do not handle expressions pointing back in the list */
			if (ambigious_ref(exps, e)) {
				all = 0;
				break;
			}
			ne = exp_push_down_prj(v->sql, e, prj, prj->l);
			/* check if the refered alias name isn't used twice */
			if (ne && ambigious_ref(rel->exps, ne)) {
				all = 0;
				break;
			}
			if (ne) {
				if (exp_name(e))
					exp_prop_alias(v->sql->sa, ne, e);
				list_append(rel->exps, ne);
			} else {
				all = 0;
			}
		}
		if (all) {
			/* we can now remove the intermediate project */
			/* push order by expressions */
			if (!list_empty(rel->r)) {
				list *nr = new_exp_list(v->sql->sa), *res = rel->r;
				for (n = res->h; n; n = n->next) {
					sql_exp *e = n->data, *ne = NULL;

					ne = exp_push_down_prj(v->sql, e, prj, prj->l);
					if (ne) {
						if (exp_name(e))
							exp_prop_alias(v->sql->sa, ne, e);
						list_append(nr, ne);
					} else {
						all = 0;
					}
				}
				if (all) {
					rel->r = nr;
				} else {
					/* leave as is */
					rel->exps = exps;
					return rel;
				}
			}
			rel->l = prj->l;
			prj->l = NULL;
			rel_destroy(prj);
			v->changes++;
			return rel_merge_projects(v, rel);
		} else {
			/* leave as is */
			rel->exps = exps;
		}
		return rel;
	}
	return rel;
}

static inline int
str_ends_with(const char *s, const char *suffix)
{
	size_t slen = strlen(s), suflen = strlen(suffix);
	if (suflen > slen)
		return 1;
	return strncmp(s + slen - suflen, suffix, suflen);
}

static sql_exp *
exp_simplify_math( mvc *sql, sql_exp *e, int *changes)
{
	if (e->type == e_func || e->type == e_aggr) {
		list *l = e->l;
		sql_subfunc *f = e->f;
		node *n;
		sql_exp *le;

		if (list_length(l) < 1)
			return e;

		/* if the function has no null semantics we can return NULL if one of the arguments is NULL */
		if (!f->func->semantics && f->func->type != F_PROC) {
			for (node *n = l->h ; n ; n = n->next) {
				sql_exp *arg = n->data;

				if (exp_is_atom(arg) && exp_is_null(arg)) {
					sql_exp *ne = exp_null(sql->sa, exp_subtype(e));
					(*changes)++;
					if (exp_name(e))
						exp_prop_alias(sql->sa, ne, e);
					return ne;
				}
			}
		}
		if (!f->func->s && list_length(l) == 2 && str_ends_with(sql_func_imp(f->func), "_no_nil") == 0) {
			sql_exp *le = l->h->data;
			sql_exp *re = l->h->next->data;

			/* if "_no_nil" is in the name of the
			 * implementation function (currently either
			 * min_no_nil or max_no_nil), in which case we
			 * ignore the NULL and return the other value */

			if (exp_is_atom(le) && exp_is_null(le)) {
				(*changes)++;
				if (exp_name(e))
					exp_prop_alias(sql->sa, re, e);
				return re;
			}
			if (exp_is_atom(re) && exp_is_null(re)) {
				(*changes)++;
				if (exp_name(e))
					exp_prop_alias(sql->sa, le, e);
				return le;
			}
		}

		le = l->h->data;
		if (!EC_COMPUTE(exp_subtype(le)->type->eclass) && exp_subtype(le)->type->eclass != EC_DEC)
			return e;

		if (!f->func->s && !strcmp(f->func->sql_name, "sql_mul") && list_length(l) == 2) {
			sql_exp *le = l->h->data;
			sql_exp *re = l->h->next->data;
			sql_subtype *et = exp_subtype(e);

			/* 0*a = 0 */
			if (exp_is_atom(le) && exp_is_zero(le) && exp_is_atom(re) && exp_is_not_null(re)) {
				(*changes)++;
				le = exp_zero(sql->sa, et);
				if (subtype_cmp(exp_subtype(e), exp_subtype(le)) != 0)
					le = exp_convert(sql->sa, le, exp_subtype(le), exp_subtype(e));
				if (exp_name(e))
					exp_prop_alias(sql->sa, le, e);
				return le;
			}
			/* a*0 = 0 */
			if (exp_is_atom(re) && exp_is_zero(re) && exp_is_atom(le) && exp_is_not_null(le)) {
				(*changes)++;
				re = exp_zero(sql->sa, et);
				if (subtype_cmp(exp_subtype(e), exp_subtype(re)) != 0)
					re = exp_convert(sql->sa, re, exp_subtype(re), exp_subtype(e));
				if (exp_name(e))
					exp_prop_alias(sql->sa, re, e);
				return re;
			}
			/* 1*a = a
			if (exp_is_atom(le) && exp_is_one(le)) {
				(*changes)++;
				if (subtype_cmp(exp_subtype(e), exp_subtype(re)) != 0)
					re = exp_convert(sql->sa, re, exp_subtype(re), exp_subtype(e));
				if (exp_name(e))
					exp_prop_alias(sql->sa, re, e);
				return re;
			}
			*/
			/* a*1 = a
			if (exp_is_atom(re) && exp_is_one(re)) {
				(*changes)++;
				if (subtype_cmp(exp_subtype(e), exp_subtype(le)) != 0)
					le = exp_convert(sql->sa, le, exp_subtype(le), exp_subtype(e));
				if (exp_name(e))
					exp_prop_alias(sql->sa, le, e);
				return le;
			}
			*/
			if (exp_is_atom(le) && exp_is_atom(re)) {
				atom *la = exp_flatten(sql, true, le);
				atom *ra = exp_flatten(sql, true, re);

				if (la && ra && subtype_cmp(atom_type(la), atom_type(ra)) == 0 && subtype_cmp(atom_type(la), exp_subtype(e)) == 0) {
					atom *a = atom_mul(sql->sa, la, ra);

					if (a && (a = atom_cast(sql->sa, a, exp_subtype(e)))) {
						sql_exp *ne = exp_atom(sql->sa, a);
						if (subtype_cmp(exp_subtype(e), exp_subtype(ne)) != 0)
							ne = exp_convert(sql->sa, ne, exp_subtype(ne), exp_subtype(e));
						(*changes)++;
						if (exp_name(e))
							exp_prop_alias(sql->sa, ne, e);
						return ne;
					}
				}
			}
			/* change a*a into pow(a,2), later change pow(a,2) back into a*a */
			if (/* DISABLES CODE */ (0) && exp_equal(le, re)==0 && exp_subtype(le)->type->eclass == EC_FLT) {
				/* pow */
				list *l;
				sql_exp *ne;
				sql_subfunc *pow = sql_bind_func(sql, "sys", "power", exp_subtype(le), exp_subtype(re), F_FUNC);
				assert(pow);
				if (exp_subtype(le)->type->localtype == TYPE_flt)
					re = exp_atom_flt(sql->sa, 2);
				else
					re = exp_atom_dbl(sql->sa, 2);
				l = sa_list(sql->sa);
				append(l, le);
				append(l, re);
				(*changes)++;
				ne = exp_op(sql->sa, l, pow);
				if (subtype_cmp(exp_subtype(e), exp_subtype(ne)) != 0)
					ne = exp_convert(sql->sa, ne, exp_subtype(ne), exp_subtype(e));
				if (exp_name(e))
					exp_prop_alias(sql->sa, ne, e);
				return ne;
			}
			/* change a*pow(a,n) or pow(a,n)*a into pow(a,n+1) */
			if (is_func(le->type)) {
				list *l = le->l;
				sql_subfunc *f = le->f;

				if (!f->func->s && !strcmp(f->func->sql_name, "power") && list_length(l) == 2) {
					sql_exp *lle = l->h->data;
					sql_exp *lre = l->h->next->data;
					if (exp_equal(re, lle)==0) {
						atom *a = exp_value(sql, lre);
						if (a && (a = atom_inc(sql->sa, a))) {
							lre->l = a;
							lre->r = NULL;
							if (subtype_cmp(exp_subtype(e), exp_subtype(le)) != 0)
								le = exp_convert(sql->sa, le, exp_subtype(le), exp_subtype(e));
							(*changes)++;
							if (exp_name(e))
								exp_prop_alias(sql->sa, le, e);
							return le;
						}
					}
				}
				if (!f->func->s && !strcmp(f->func->sql_name, "sql_mul") && list_length(l) == 2) {
					sql_exp *lle = l->h->data;
					sql_exp *lre = l->h->next->data;
					if (!exp_is_atom(lle) && exp_is_atom(lre) && exp_is_atom(re)) {
						/* (x*c1)*c2 -> x * (c1*c2) */
						sql_exp *ne = NULL;

						if (!(le = rel_binop_(sql, NULL, lre, re, "sys", "sql_mul", card_value))) {
							sql->session->status = 0;
							sql->errstr[0] = '\0';
							return e; /* error, fallback to original expression */
						}
						if (!(ne = rel_binop_(sql, NULL, lle, le, "sys", "sql_mul", card_value))) {
							sql->session->status = 0;
							sql->errstr[0] = '\0';
							return e; /* error, fallback to original expression */
						}
						if (subtype_cmp(exp_subtype(e), exp_subtype(ne)) != 0)
							ne = exp_convert(sql->sa, ne, exp_subtype(ne), exp_subtype(e));
						(*changes)++;
						if (exp_name(e))
							exp_prop_alias(sql->sa, ne, e);
						return ne;
					}
				}
			}
		}
		if (!f->func->s && !strcmp(f->func->sql_name, "sql_add") && list_length(l) == 2) {
			sql_exp *le = l->h->data;
			sql_exp *re = l->h->next->data;
			if (exp_is_atom(le) && exp_is_zero(le)) {
				if (subtype_cmp(exp_subtype(e), exp_subtype(re)) != 0)
					re = exp_convert(sql->sa, re, exp_subtype(re), exp_subtype(e));
				(*changes)++;
				if (exp_name(e))
					exp_prop_alias(sql->sa, re, e);
				return re;
			}
			if (exp_is_atom(re) && exp_is_zero(re)) {
				if (subtype_cmp(exp_subtype(e), exp_subtype(le)) != 0)
					le = exp_convert(sql->sa, le, exp_subtype(le), exp_subtype(e));
				(*changes)++;
				if (exp_name(e))
					exp_prop_alias(sql->sa, le, e);
				return le;
			}
			if (exp_is_atom(le) && exp_is_atom(re)) {
				atom *la = exp_flatten(sql, true, le);
				atom *ra = exp_flatten(sql, true, re);

				if (la && ra) {
					atom *a = atom_add(sql->sa, la, ra);

					if (a) {
						sql_exp *ne = exp_atom(sql->sa, a);
						if (subtype_cmp(exp_subtype(e), exp_subtype(ne)) != 0)
							ne = exp_convert(sql->sa, ne, exp_subtype(ne), exp_subtype(e));
						(*changes)++;
						if (exp_name(e))
							exp_prop_alias(sql->sa, ne, e);
						return ne;
					}
				}
			}
			if (is_func(le->type)) {
				list *ll = le->l;
				sql_subfunc *f = le->f;
				if (!f->func->s && !strcmp(f->func->sql_name, "sql_add") && list_length(ll) == 2) {
					sql_exp *lle = ll->h->data;
					sql_exp *lre = ll->h->next->data;

					if (exp_is_atom(lle) && exp_is_atom(lre))
						return e;
					if (!exp_is_atom(re) && exp_is_atom(lre)) {
						/* (x+c1)+y -> (x+y) + c1 */
						ll->h->next->data = re;
						l->h->next->data = lre;
						if (!(l->h->data = exp_simplify_math(sql, le, changes)))
							return NULL;
						(*changes)++;
						return e;
					}
					if (exp_is_atom(re) && exp_is_atom(lre)) {
						/* (x+c1)+c2 -> (c2+c1) + x */
						ll->h->data = re;
						l->h->next->data = lle;
						if (!(l->h->data = exp_simplify_math(sql, le, changes)))
							return NULL;
						(*changes)++;
						return e;
					}
				}
			}
			/*
			if (is_func(re->type)) {
				list *ll = re->l;
				sql_subfunc *f = re->f;
				if (!f->func->s && !strcmp(f->func->sql_name, "sql_add") && list_length(ll) == 2) {
					if (exp_is_atom(le)) {
						* c1+(x+y) -> (x+y) + c1 *
						l->h->data = re;
						l->h->next->data = le;
						(*changes)++;
						return e;
					}
				}
			}
			*/
		}
		if (!f->func->s && !strcmp(f->func->sql_name, "sql_sub") && list_length(l) == 2) {
			sql_exp *le = l->h->data;
			sql_exp *re = l->h->next->data;

			if (exp_is_atom(le) && exp_is_atom(re)) {
				atom *la = exp_flatten(sql, true, le);
				atom *ra = exp_flatten(sql, true, re);

				if (la && ra) {
					atom *a = atom_sub(sql->sa, la, ra);

					if (a) {
						sql_exp *ne = exp_atom(sql->sa, a);
						if (subtype_cmp(exp_subtype(e), exp_subtype(ne)) != 0)
							ne = exp_convert(sql->sa, ne, exp_subtype(ne), exp_subtype(e));
						(*changes)++;
						if (exp_name(e))
							exp_prop_alias(sql->sa, ne, e);
						return ne;
					}
				}
			}
			if (exp_is_not_null(le) && exp_is_not_null(re) && exp_equal(le,re) == 0) { /* a - a = 0 */
				atom *a;
				sql_exp *ne;

				if (exp_subtype(le)->type->eclass == EC_NUM) {
					a = atom_int(sql->sa, exp_subtype(le), 0);
				} else if (exp_subtype(le)->type->eclass == EC_FLT) {
					a = atom_float(sql->sa, exp_subtype(le), 0);
				} else {
					return e;
				}
				ne = exp_atom(sql->sa, a);
				if (subtype_cmp(exp_subtype(e), exp_subtype(ne)) != 0)
					ne = exp_convert(sql->sa, ne, exp_subtype(ne), exp_subtype(e));
				(*changes)++;
				if (exp_name(e))
					exp_prop_alias(sql->sa, ne, e);
				return ne;
			}
			if (is_func(le->type)) {
				list *ll = le->l;
				sql_subfunc *f = le->f;
				if (!f->func->s && !strcmp(f->func->sql_name, "sql_add") && list_length(ll) == 2) {
					sql_exp *lle = ll->h->data;
					sql_exp *lre = ll->h->next->data;
					if (exp_equal(re, lre) == 0) {
						/* (x+a)-a = x*/
						if (subtype_cmp(exp_subtype(e), exp_subtype(lle)) != 0)
							lle = exp_convert(sql->sa, lle, exp_subtype(lle), exp_subtype(e));
						if (exp_name(e))
							exp_prop_alias(sql->sa, lle, e);
						(*changes)++;
						return lle;
					}
					if (exp_is_atom(lle) && exp_is_atom(lre))
						return e;
					if (!exp_is_atom(re) && exp_is_atom(lre)) {
						/* (x+c1)-y -> (x-y) + c1 */
						ll->h->next->data = re;
						l->h->next->data = lre;
						le->f = e->f;
						e->f = f;
						if (!(l->h->data = exp_simplify_math(sql, le, changes)))
							return NULL;
						(*changes)++;
						return e;
					}
					if (exp_is_atom(re) && exp_is_atom(lre)) {
						/* (x+c1)-c2 -> (c1-c2) + x */
						ll->h->data = lre;
						ll->h->next->data = re;
						l->h->next->data = lle;
						le->f = e->f;
						e->f = f;
						if (!(l->h->data = exp_simplify_math(sql, le, changes)))
							return NULL;
						(*changes)++;
						return e;
					}
				}
			}
		}
		if (l)
			for (n = l->h; n; n = n->next)
				if (!(n->data = exp_simplify_math(sql, n->data, changes)))
					return NULL;
	}
	if (e->type == e_convert)
		if (!(e->l = exp_simplify_math(sql, e->l, changes)))
			return NULL;
	return e;
}

static inline sql_rel *
rel_simplify_math(visitor *v, sql_rel *rel)
{
	if ((is_simple_project(rel->op) || (rel->op == op_ddl && rel->flag == ddl_psm)) && rel->exps) {
		int needed = 0, ochanges = 0;

		for (node *n = rel->exps->h; n && !needed; n = n->next) {
			sql_exp *e = n->data;

			if (e->type == e_func || e->type == e_convert || e->type == e_aggr || e->type == e_psm)
				needed = 1;
		}
		if (!needed)
			return rel;

		for (node *n = rel->exps->h; n; n = n->next) {
			sql_exp *ne = exp_simplify_math(v->sql, n->data, &ochanges);

			if (!ne)
				return NULL;
			n->data = ne;
		}
		v->changes += ochanges;
	}
	return rel;
}


static sql_rel *
rel_find_ref( sql_rel *r)
{
	while (!rel_is_ref(r) && r->l &&
	      (is_project(r->op) || is_select(r->op) /*|| is_join(r->op)*/))
		r = r->l;
	if (rel_is_ref(r))
		return r;
	return NULL;
}

static sql_rel *
rel_find_select( sql_rel *r)
{
	while (!is_select(r->op) && r->l && is_project(r->op))
		r = r->l;
	if (is_select(r->op))
		return r;
	return NULL;
}

static int
rel_match_projections(sql_rel *l, sql_rel *r)
{
	node *n, *m;
	list *le = l->exps;
	list *re = r->exps;

	if (!le || !re)
		return 0;
	if (list_length(le) != list_length(re))
		return 0;

	for (n = le->h, m = re->h; n && m; n = n->next, m = m->next)
		if (!exp_match(n->data, m->data))
			return 0;
	return 1;
}

static int
exps_has_predicate( list *l )
{
	node *n;

	for( n = l->h; n; n = n->next){
		sql_exp *e = n->data;

		if (e->card <= CARD_ATOM)
			return 1;
	}
	return 0;
}

static inline sql_rel *
rel_merge_union(visitor *v, sql_rel *rel)
{
	sql_rel *l = rel->l;
	sql_rel *r = rel->r;
	sql_rel *ref = NULL;

	if (is_union(rel->op) &&
	    l && is_project(l->op) && !project_unsafe(l,0) &&
	    r && is_project(r->op) && !project_unsafe(r,0) &&
	    (ref = rel_find_ref(l)) != NULL && ref == rel_find_ref(r)) {
		/* Find selects and try to merge */
		sql_rel *ls = rel_find_select(l);
		sql_rel *rs = rel_find_select(r);

		/* can we merge ? */
		if (!ls || !rs)
			return rel;

		/* merge any extra projects */
		if (l->l != ls)
			rel->l = l = rel_merge_projects(v, l);
		if (r->l != rs)
			rel->r = r = rel_merge_projects(v, r);

		if (!rel_match_projections(l,r))
			return rel;

		/* for now only union(project*(select(R),project*(select(R))) */
		if (ls != l->l || rs != r->l ||
		    ls->l != rs->l || !rel_is_ref(ls->l))
			return rel;

		if (!ls->exps || !rs->exps ||
		    exps_has_predicate(ls->exps) ||
		    exps_has_predicate(rs->exps))
			return rel;

		/* merge, ie. add 'or exp' */
		v->changes++;
		ls->exps = append(new_exp_list(v->sql->sa), exp_or(v->sql->sa, ls->exps, rs->exps, 0));
		rs->exps = NULL;
		rel = rel_inplace_project(v->sql->sa, rel, rel_dup(rel->l), rel->exps);
		set_processed(rel);
		return rel;
	}
	return rel;
}

static int
exps_cse( mvc *sql, list *oexps, list *l, list *r )
{
	list *nexps;
	node *n, *m;
	char *lu, *ru;
	int lc = 0, rc = 0, match = 0, res = 0;

	if (list_length(l) == 0 || list_length(r) == 0)
		return 0;

	/* first recusive exps_cse */
	nexps = new_exp_list(sql->sa);
	for (n = l->h; n; n = n->next) {
		sql_exp *e = n->data;

		if (e->type == e_cmp && e->flag == cmp_or && !is_anti(e)) {
			res = exps_cse(sql, nexps, e->l, e->r);
		} else {
			append(nexps, e);
		}
	}
	l = nexps;

	nexps = new_exp_list(sql->sa);
	for (n = r->h; n; n = n->next) {
		sql_exp *e = n->data;

		if (e->type == e_cmp && e->flag == cmp_or && !is_anti(e)) {
			res = exps_cse(sql, nexps, e->l, e->r);
		} else {
			append(nexps, e);
		}
	}
	r = nexps;

	/* simplify  true or .. and .. or true */
	if (list_length(l) == list_length(r) && list_length(l) == 1) {
		sql_exp *le = l->h->data, *re = r->h->data;

		if (exp_is_true(le)) {
			append(oexps, le);
			return 1;
		}
		if (exp_is_true(re)) {
			append(oexps, re);
			return 1;
		}
	}

	lu = SA_ZNEW_ARRAY(sql->ta, char, list_length(l));
	ru = SA_ZNEW_ARRAY(sql->ta, char, list_length(r));
	for (n = l->h, lc = 0; n; n = n->next, lc++) {
		sql_exp *le = n->data;

		for ( m = r->h, rc = 0; m; m = m->next, rc++) {
			sql_exp *re = m->data;

			if (!ru[rc] && exp_match_exp(le,re)) {
				lu[lc] = 1;
				ru[rc] = 1;
				match = 1;
			}
		}
	}
	if (match) {
		list *nl = new_exp_list(sql->sa);
		list *nr = new_exp_list(sql->sa);

		for (n = l->h, lc = 0; n; n = n->next, lc++)
			if (!lu[lc])
				append(nl, n->data);
		for (n = r->h, rc = 0; n; n = n->next, rc++)
			if (!ru[rc])
				append(nr, n->data);

		if (list_length(nl) && list_length(nr))
			append(oexps, exp_or(sql->sa, nl, nr, 0));

		for (n = l->h, lc = 0; n; n = n->next, lc++) {
			if (lu[lc])
				append(oexps, n->data);
		}
		res = 1;
	} else {
		append(oexps, exp_or(sql->sa, list_dup(l, (fdup)NULL),
				     list_dup(r, (fdup)NULL), 0));
	}
	return res;
}

static int
are_equality_exps( list *exps, sql_exp **L)
{
	sql_exp *l = *L;

	if (list_length(exps) == 1) {
		sql_exp *e = exps->h->data, *le = e->l, *re = e->r;

		if (e->type == e_cmp && e->flag == cmp_equal && le->card != CARD_ATOM && re->card == CARD_ATOM && !is_semantics(e)) {
			if (!l) {
				*L = l = le;
				if (!is_column(le->type))
					return 0;
			}
			return (exp_match(l, le));
		}
		if (e->type == e_cmp && e->flag == cmp_or && !is_anti(e) && !is_semantics(e))
			return (are_equality_exps(e->l, L) && are_equality_exps(e->r, L));
	}
	return 0;
}

static void
get_exps( list *n, list *l )
{
	sql_exp *e = l->h->data, *re = e->r;

	if (e->type == e_cmp && e->flag == cmp_equal && re->card == CARD_ATOM)
		list_append(n, re);
	if (e->type == e_cmp && e->flag == cmp_or) {
		get_exps(n, e->l);
		get_exps(n, e->r);
	}
}

static sql_exp *
equality_exps_2_in( mvc *sql, sql_exp *ce, list *l, list *r)
{
	list *nl = new_exp_list(sql->sa);

	get_exps(nl, l);
	get_exps(nl, r);

	return exp_in( sql->sa, ce, nl, cmp_in);
}

static list *
merge_ors(mvc *sql, list *exps, int *changes)
{
	list *nexps = NULL;
	int needed = 0;

	for (node *n = exps->h; n && !needed; n = n->next) {
		sql_exp *e = n->data;

		if (e->type == e_cmp && e->flag == cmp_or && !is_anti(e))
			needed = 1;
	}

	if (needed) {
		nexps = new_exp_list(sql->sa);
		for (node *n = exps->h; n; n = n->next) {
			sql_exp *e = n->data, *l = NULL;

			if (e->type == e_cmp && e->flag == cmp_or && !is_anti(e) && are_equality_exps(e->l, &l) && are_equality_exps(e->r, &l) && l) {
				(*changes)++;
				append(nexps, equality_exps_2_in(sql, l, e->l, e->r));
			} else {
				append(nexps, e);
			}
		}
	} else {
		nexps = exps;
	}

	for (node *n = nexps->h; n ; n = n->next) {
		sql_exp *e = n->data;

		if (e->type == e_cmp && e->flag == cmp_or) {
			e->l = merge_ors(sql, e->l, changes);
			e->r = merge_ors(sql, e->r, changes);
		}
	}

	return nexps;
}

#define TRIVIAL_NOT_EQUAL_CMP(e) \
	((e)->type == e_cmp && (e)->flag == cmp_notequal && !is_anti((e)) && !is_semantics((e)) && ((sql_exp*)(e)->l)->card != CARD_ATOM && ((sql_exp*)(e)->r)->card == CARD_ATOM)

static list *
merge_notequal(mvc *sql, list *exps, int *changes)
{
	list *inequality_groups = NULL, *nexps = NULL;
	int needed = 0;

	for (node *n = exps->h; n; n = n->next) {
		sql_exp *e = n->data;

		if (TRIVIAL_NOT_EQUAL_CMP(e)) {
			bool appended = false;

			if (inequality_groups) {
				for (node *m = inequality_groups->h; m && !appended; m = m->next) {
					list *next = m->data;
					sql_exp *first = (sql_exp*) next->h->data;

					if (exp_match(first->l, e->l)) {
						list_append(next, e);
						appended = true;
					}
				}
			}
			if (!appended) {
				if (!inequality_groups)
					inequality_groups = new_exp_list(sql->sa);
				list_append(inequality_groups, list_append(new_exp_list(sql->sa), e));
			}
		}
	}

	if (inequality_groups) { /* if one list of inequalities has more than one entry, then the re-write is needed */
		for (node *n = inequality_groups->h; n; n = n->next) {
			list *next = n->data;

			if (list_length(next) > 1)
				needed = 1;
		}
	}

	if (needed) {
		nexps = new_exp_list(sql->sa);
		for (node *n = inequality_groups->h; n; n = n->next) {
			list *next = n->data;
			sql_exp *first = (sql_exp*) next->h->data;

			if (list_length(next) > 1) {
				list *notin = new_exp_list(sql->sa);

				for (node *m = next->h; m; m = m->next) {
					sql_exp *e = m->data;
					list_append(notin, e->r);
				}
				list_append(nexps, exp_in(sql->sa, first->l, notin, cmp_notin));
			} else {
				list_append(nexps, first);
			}
		}

		for (node *n = exps->h; n; n = n->next) {
			sql_exp *e = n->data;

			if (!TRIVIAL_NOT_EQUAL_CMP(e))
				list_append(nexps, e);
		}
		(*changes)++;
	} else {
		nexps = exps;
	}

	for (node *n = nexps->h; n ; n = n->next) {
		sql_exp *e = n->data;

		if (e->type == e_cmp && e->flag == cmp_or) {
			e->l = merge_notequal(sql, e->l, changes);
			e->r = merge_notequal(sql, e->r, changes);
		}
	}

	return nexps;
}

static int
is_numeric_upcast(sql_exp *e)
{
	if (is_convert(e->type)) {
		sql_subtype *f = exp_fromtype(e);
		sql_subtype *t = exp_totype(e);

		if (f->type->eclass == t->type->eclass && EC_COMPUTE(f->type->eclass)) {
			if (f->type->localtype < t->type->localtype)
				return 1;
		}
	}
	return 0;
}

/* optimize (a = b) or (a is null and b is null) -> a = b with null semantics */
static sql_exp *
try_rewrite_equal_or_is_null(mvc *sql, sql_rel *rel, sql_exp *or, list *l1, list *l2)
{
	if (list_length(l1) == 1) {
		bool valid = true, first_is_null_found = false, second_is_null_found = false;
		sql_exp *cmp = l1->h->data;
		sql_exp *first = cmp->l, *second = cmp->r;

		if (is_compare(cmp->type) && !is_anti(cmp) && !cmp->f && cmp->flag == cmp_equal) {
			int fupcast = is_numeric_upcast(first), supcast = is_numeric_upcast(second);
			for(node *n = l2->h ; n && valid; n = n->next) {
				sql_exp *e = n->data, *l = e->l, *r = e->r;

				if (is_compare(e->type) && e->flag == cmp_equal && !e->f &&
					!is_anti(e) && is_semantics(e)) {
					int lupcast = is_numeric_upcast(l);
					int rupcast = is_numeric_upcast(r);
					sql_exp *rr = rupcast ? r->l : r;

					if (rr->type == e_atom && rr->l && atom_null(rr->l)) {
						if (exp_match_exp(fupcast?first->l:first, lupcast?l->l:l))
							first_is_null_found = true;
						else if (exp_match_exp(supcast?second->l:second, lupcast?l->l:l))
							second_is_null_found = true;
						else
							valid = false;
					} else {
						valid = false;
					}
				} else {
					valid = false;
				}
			}
			if (valid && first_is_null_found && second_is_null_found) {
				sql_subtype super;

				supertype(&super, exp_subtype(first), exp_subtype(second)); /* first and second must have the same type */
				if (!(first = exp_check_type(sql, &super, rel, first, type_equal)) ||
					!(second = exp_check_type(sql, &super, rel, second, type_equal))) {
						sql->session->status = 0;
						sql->errstr[0] = 0;
						return or;
					}
				sql_exp *res = exp_compare(sql->sa, first, second, cmp->flag);
				set_semantics(res);
				if (exp_name(or))
					exp_prop_alias(sql->sa, res, or);
				return res;
			}
		}
	}
	return or;
}

static list *
merge_cmp_or_null(mvc *sql, sql_rel *rel, list *exps, int *changes)
{
	for (node *n = exps->h; n ; n = n->next) {
		sql_exp *e = n->data;

		if (is_compare(e->type) && e->flag == cmp_or && !is_anti(e)) {
			sql_exp *ne = try_rewrite_equal_or_is_null(sql, rel, e, e->l, e->r);
			if (ne != e) {
				(*changes)++;
				n->data = ne;
			}
			ne = try_rewrite_equal_or_is_null(sql, rel, e, e->r, e->l);
			if (ne != e) {
				(*changes)++;
				n->data = ne;
			}
		}
	}
	return exps;
}

static inline sql_rel *
rel_select_cse(visitor *v, sql_rel *rel)
{
	if (is_select(rel->op) && rel->exps)
		rel->exps = merge_ors(v->sql, rel->exps, &v->changes); /* x = 1 or x = 2 => x in (1, 2)*/

	if (is_select(rel->op) && rel->exps)
		rel->exps = merge_notequal(v->sql, rel->exps, &v->changes); /* x <> 1 and x <> 2 => x not in (1, 2)*/

	if ((is_select(rel->op) || is_join(rel->op) || is_semi(rel->op)) && rel->exps)
		rel->exps = merge_cmp_or_null(v->sql, rel, rel->exps, &v->changes); /* (a = b) or (a is null and b is null) -> a = b with null semantics */

	if ((is_select(rel->op) || is_join(rel->op) || is_semi(rel->op)) && rel->exps) {
		node *n;
		list *nexps;
		int needed = 0;

		for (n=rel->exps->h; n && !needed; n = n->next) {
			sql_exp *e = n->data;

			if (e->type == e_cmp && e->flag == cmp_or && !is_anti(e))
				needed = 1;
		}
		if (!needed)
			return rel;
		nexps = new_exp_list(v->sql->sa);
		for (n=rel->exps->h; n; n = n->next) {
			sql_exp *e = n->data;

			if (e->type == e_cmp && e->flag == cmp_or && !is_anti(e)) {
				/* split the common expressions */
				v->changes += exps_cse(v->sql, nexps, e->l, e->r);
			} else {
				append(nexps, e);
			}
		}
		rel->exps = nexps;
	}
	return rel;
}

static inline sql_rel *
rel_project_cse(visitor *v, sql_rel *rel)
{
	if (is_project(rel->op) && rel->exps) {
		node *n, *m;
		list *nexps;
		int needed = 0;

		for (n=rel->exps->h; n && !needed; n = n->next) {
			sql_exp *e1 = n->data;

			if (e1->type != e_column && !exp_is_atom(e1) && exp_name(e1)) {
				for (m=n->next; m; m = m->next){
					sql_exp *e2 = m->data;

					if (exp_name(e2) && exp_match_exp(e1, e2))
						needed = 1;
				}
			}
		}

		if (!needed)
			return rel;

		nexps = new_exp_list(v->sql->sa);
		for (n=rel->exps->h; n; n = n->next) {
			sql_exp *e1 = n->data;

			if (e1->type != e_column && !exp_is_atom(e1) && exp_name(e1)) {
				for (m=nexps->h; m; m = m->next){
					sql_exp *e2 = m->data;

					if (exp_name(e2) && exp_match_exp(e1, e2) && (e1->type != e_column || exps_bind_column2(nexps, exp_relname(e1), exp_name(e1), NULL) == e1)) {
						sql_exp *ne = exp_alias(v->sql->sa, exp_relname(e1), exp_name(e1), exp_relname(e2), exp_name(e2), exp_subtype(e2), e2->card, has_nil(e2), is_unique(e2), is_intern(e1));

						ne = exp_propagate(v->sql->sa, ne, e1);
						exp_prop_alias(v->sql->sa, ne, e1);
						e1 = ne;
						break;
					}
				}
			}
			append(nexps, e1);
		}
		rel->exps = nexps;
	}
	return rel;
}

static list *
exps_merge_select_rse( mvc *sql, list *l, list *r, bool *merged)
{
	node *n, *m, *o;
	list *nexps = NULL, *lexps, *rexps;
	bool lmerged = true, rmerged = true;

 	lexps = new_exp_list(sql->sa);
	for (n = l->h; n; n = n->next) {
		sql_exp *e = n->data;

		if (e->type == e_cmp && e->flag == cmp_or && !is_anti(e) && !is_semantics(e)) {
			lmerged = false;
			list *nexps = exps_merge_select_rse(sql, e->l, e->r, &lmerged);
			for (o = nexps->h; o; o = o->next)
				append(lexps, o->data);
		} else {
			append(lexps, e);
		}
	}
	if (lmerged)
		lmerged = (list_length(lexps) == 1);
 	rexps = new_exp_list(sql->sa);
	for (n = r->h; n; n = n->next) {
		sql_exp *e = n->data;

		if (e->type == e_cmp && e->flag == cmp_or && !is_anti(e) && !is_semantics(e)) {
			rmerged = false;
			list *nexps = exps_merge_select_rse(sql, e->l, e->r, &rmerged);
			for (o = nexps->h; o; o = o->next)
				append(rexps, o->data);
		} else {
			append(rexps, e);
		}
	}
	if (rmerged)
		rmerged = (list_length(r) == 1);

 	nexps = new_exp_list(sql->sa);

	/* merge merged lists first ? */
	for (n = lexps->h; n; n = n->next) {
		sql_exp *le = n->data, *re, *fnd = NULL;

		if (le->type != e_cmp || le->flag == cmp_or || is_anti(le) || is_semantics(le) || is_symmetric(le))
			continue;
		for (m = rexps->h; !fnd && m; m = m->next) {
			re = m->data;
			if (exps_match_col_exps(le, re))
				fnd = re;
		}
		if (fnd && (is_anti(fnd) || is_semantics(fnd)))
			continue;
		/* cases
		 * 1) 2 values (cmp_equal)
		 * 2) 1 value (cmp_equal), and cmp_in
		 * 	(also cmp_in, cmp_equal)
		 * 3) 2 cmp_in
		 * 4) ranges
		 */
		if (fnd) {
			re = fnd;
			fnd = NULL;
			if (is_anti(le) || is_anti(re) || is_symmetric(re))
				continue;
			if (le->flag == cmp_equal && re->flag == cmp_equal) {
				list *exps = new_exp_list(sql->sa);

				append(exps, le->r);
				append(exps, re->r);
				fnd = exp_in(sql->sa, le->l, exps, cmp_in);
			} else if (le->flag == cmp_equal && re->flag == cmp_in){
				list *exps = new_exp_list(sql->sa);

				append(exps, le->r);
				list_merge(exps, re->r, NULL);
				fnd = exp_in(sql->sa, le->l, exps, cmp_in);
			} else if (le->flag == cmp_in && re->flag == cmp_equal){
				list *exps = new_exp_list(sql->sa);

				append(exps, re->r);
				list_merge(exps, le->r, NULL);
				fnd = exp_in(sql->sa, le->l, exps, cmp_in);
			} else if (le->flag == cmp_in && re->flag == cmp_in){
				list *exps = new_exp_list(sql->sa);

				list_merge(exps, le->r, NULL);
				list_merge(exps, re->r, NULL);
				fnd = exp_in(sql->sa, le->l, exps, cmp_in);
			} else if (le->f && re->f && /* merge ranges */
				   le->flag == re->flag && le->flag <= cmp_lt) {
				sql_exp *mine = NULL, *maxe = NULL;

				if (!(mine = rel_binop_(sql, NULL, le->r, re->r, "sys", "sql_min", card_value))) {
					sql->session->status = 0;
					sql->errstr[0] = '\0';
					continue;
				}
				if (!(maxe = rel_binop_(sql, NULL, le->f, re->f, "sys", "sql_max", card_value))) {
					sql->session->status = 0;
					sql->errstr[0] = '\0';
					continue;
				}
				fnd = exp_compare2(sql->sa, le->l, mine, maxe, le->flag, 0);
				lmerged = false;
			}
			if (fnd) {
				append(nexps, fnd);
				*merged = (fnd && lmerged && rmerged);
			}
		}
	}
	return nexps;
}

static inline sql_exp *
rel_merge_project_rse(visitor *v, sql_rel *rel, sql_exp *e)
{
	if (is_simple_project(rel->op) && is_func(e->type) && e->l) {
		list *fexps = e->l;
		sql_subfunc *f = e->f;

		/* is and function */
<<<<<<< HEAD
		if (strcmp(f->func->sql_name, "and") == 0 && list_length(fexps) == 2) {
			sql_exp *l = list_fetch(fexps, 0);
			sql_exp *r = list_fetch(fexps, 1);
=======
		if (!f->func->s && strcmp(f->func->base.name, "and") == 0 && list_length(fexps) == 2) {
			sql_exp *l = list_fetch(fexps, 0), *r = list_fetch(fexps, 1);
>>>>>>> 24be41e4

			/* check merge into single between */
			if (is_func(l->type) && is_func(r->type)) {
				list *lfexps = l->l, *rfexps = r->l;
				sql_subfunc *lff = l->f, *rff = r->f;

<<<<<<< HEAD
				if (((strcmp(lff->func->sql_name, ">=") == 0 || strcmp(lff->func->sql_name, ">") == 0) && list_length(lfexps) == 2) &&
				    ((strcmp(rff->func->sql_name, "<=") == 0 || strcmp(rff->func->sql_name, "<") == 0) && list_length(rfexps) == 2)) {
					sql_exp *le = list_fetch(lfexps,0), *lf = list_fetch(rfexps,0);
=======
				if (((strcmp(lff->func->base.name, ">=") == 0 || strcmp(lff->func->base.name, ">") == 0) && list_length(lfexps) == 2) &&
					((strcmp(rff->func->base.name, "<=") == 0 || strcmp(rff->func->base.name, "<") == 0) && list_length(rfexps) == 2)) {
					sql_exp *le = list_fetch(lfexps, 0), *lf = list_fetch(rfexps, 0);
>>>>>>> 24be41e4
					int c_le = is_numeric_upcast(le), c_lf = is_numeric_upcast(lf);

					if (exp_equal(c_le?le->l:le, c_lf?lf->l:lf) == 0) {
						sql_exp *re = list_fetch(lfexps, 1), *rf = list_fetch(rfexps, 1), *ne = NULL;
						sql_subtype super;

						supertype(&super, exp_subtype(le), exp_subtype(lf)); /* le/re and lf/rf must have the same type */
						if (!(le = exp_check_type(v->sql, &super, rel, le, type_equal)) ||
							!(re = exp_check_type(v->sql, &super, rel, re, type_equal)) ||
							!(rf = exp_check_type(v->sql, &super, rel, rf, type_equal))) {
								v->sql->session->status = 0;
								v->sql->errstr[0] = 0;
								return e;
							}
						if ((ne = exp_compare2(v->sql->sa, le, re, rf, compare_funcs2range(lff->func->sql_name, rff->func->sql_name), 0))) {
							if (exp_name(e))
								exp_prop_alias(v->sql->sa, ne, e);
							e = ne;
							v->changes++;
						}
					}
				}
			}
		}
	}
	return e;
}

/* merge related sub expressions
 *
 * ie   (x = a and y > 1 and y < 5) or
 *      (x = c and y > 1 and y < 10) or
 *      (x = e and y > 1 and y < 20)
 * ->
 *     ((x = a and y > 1 and y < 5) or
 *      (x = c and y > 1 and y < 10) or
 *      (x = e and y > 1 and y < 20)) and
 *     	 x in (a,c,e) and
 *     	 y > 1 and y < 20
 *
 * for single expression or's we can do better
 *		x in (a, b, c) or x in (d, e, f)
 *		->
 *		x in (a, b, c, d, e, f)
 * */
static inline sql_rel *
rel_merge_select_rse(visitor *v, sql_rel *rel)
{
	/* only execute once per select */
	if ((is_select(rel->op) || is_join(rel->op) || is_semi(rel->op)) && rel->exps && !rel->used) {
		node *n, *o;
		list *nexps = new_exp_list(v->sql->sa);

		for (n=rel->exps->h; n; n = n->next) {
			sql_exp *e = n->data;

			if (e->type == e_cmp && e->flag == cmp_or && !is_anti(e) && !is_semantics(e)) {
				/* possibly merge related expressions */
				bool merged = false;

				list *ps = exps_merge_select_rse(v->sql, e->l, e->r, &merged);
				for (o = ps->h; o; o = o->next)
					append(nexps, o->data);
				if (merged)
					v->changes++;
				else
					append(nexps, e);
			} else {
				append(nexps, e);
			}
		}
		rel->exps = nexps;
		rel->used = 1;
	}
	return rel;
}

static sql_exp *list_exps_uses_exp(list *exps, const char *rname, const char *name);

static sql_exp*
exp_uses_exp(sql_exp *e, const char *rname, const char *name)
{
	sql_exp *res = NULL;

	switch (e->type) {
		case e_psm:
			break;
		case e_atom: {
			if (e->f)
				return list_exps_uses_exp(e->f, rname, name);
		} break;
		case e_convert:
			return exp_uses_exp(e->l, rname, name);
		case e_column: {
			if (e->l && rname && strcmp(e->l, rname) == 0 &&
				e->r && name && strcmp(e->r, name) == 0)
				return e;
			if (!e->l && !rname &&
				e->r && name && strcmp(e->r, name) == 0)
				return e;
		} break;
		case e_func:
		case e_aggr: {
			if (e->l)
				return list_exps_uses_exp(e->l, rname, name);
		} 	break;
		case e_cmp: {
			if (e->flag == cmp_in || e->flag == cmp_notin) {
				if ((res = exp_uses_exp(e->l, rname, name)))
					return res;
				return list_exps_uses_exp(e->r, rname, name);
			} else if (e->flag == cmp_or || e->flag == cmp_filter) {
				if ((res = list_exps_uses_exp(e->l, rname, name)))
					return res;
				return list_exps_uses_exp(e->r, rname, name);
			} else {
				if ((res = exp_uses_exp(e->l, rname, name)))
					return res;
				if ((res = exp_uses_exp(e->r, rname, name)))
					return res;
				if (e->f)
					return exp_uses_exp(e->f, rname, name);
			}
		} break;
	}
	return NULL;
}

static sql_exp *
list_exps_uses_exp(list *exps, const char *rname, const char *name)
{
	sql_exp *res = NULL;

	if (!exps)
		return NULL;
	for (node *n = exps->h; n && !res; n = n->next) {
		sql_exp *e = n->data;
		res = exp_uses_exp(e, rname, name);
	}
	return res;
}

/* find in the list of expression an expression which uses e */
static sql_exp *
exps_uses_exp(list *exps, sql_exp *e)
{
	return list_exps_uses_exp(exps, exp_relname(e), exp_name(e));
}

static bool
exps_uses_any(list *exps, list *l)
{
	bool uses_any = false;

	if (list_empty(exps) || list_empty(l))
		return false;
	for (node *n = l->h; n && !uses_any; n = n->next) {
		sql_exp *e = n->data;
		uses_any |= list_exps_uses_exp(exps, exp_relname(e), exp_name(e)) != NULL;
	}

	return uses_any;
}

/*
 * Rewrite aggregations over union all.
 *	groupby ([ union all (a, b) ], [gbe], [ count, sum ] )
 *
 * into
 * 	groupby ( [ union all( groupby( a, [gbe], [ count, sum] ), [ groupby( b, [gbe], [ count, sum] )) , [gbe], [sum, sum] )
 */
static inline sql_rel *
rel_push_aggr_down(visitor *v, sql_rel *rel)
{
	if (rel->op == op_groupby && rel->l) {
		sql_rel *u = rel->l, *ou = u;
		sql_rel *g = rel;
		sql_rel *ul = u->l;
		sql_rel *ur = u->r;
		node *n, *m;
		list *lgbe = NULL, *rgbe = NULL, *gbe = NULL, *exps = NULL;

		if (u->op == op_project)
			u = u->l;

		if (!u || !is_union(u->op) || need_distinct(u) || is_single(u) || !u->exps || rel_is_ref(u))
			return rel;

		ul = u->l;
		ur = u->r;

		/* make sure we don't create group by on group by's */
		if (ul->op == op_groupby || ur->op == op_groupby)
			return rel;

		/* distinct should be done over the full result */
		for (n = g->exps->h; n; n = n->next) {
			sql_exp *e = n->data;
			sql_subfunc *af = e->f;

			if (e->type == e_atom ||
			    e->type == e_func ||
			   (e->type == e_aggr &&
			   ((strcmp(af->func->sql_name, "sum") &&
			     strcmp(af->func->sql_name, "count") &&
			     strcmp(af->func->sql_name, "min") &&
			     strcmp(af->func->sql_name, "max")) ||
			   need_distinct(e))))
				return rel;
		}

		ul = rel_dup(ul);
		ur = rel_dup(ur);
		if (!is_project(ul->op))
			ul = rel_project(v->sql->sa, ul,
				rel_projections(v->sql, ul, NULL, 1, 1));
		if (!is_project(ur->op))
			ur = rel_project(v->sql->sa, ur,
				rel_projections(v->sql, ur, NULL, 1, 1));
		rel_rename_exps(v->sql, u->exps, ul->exps);
		rel_rename_exps(v->sql, u->exps, ur->exps);
		if (u != ou) {
			ul = rel_project(v->sql->sa, ul, NULL);
			ul->exps = exps_copy(v->sql, ou->exps);
			rel_rename_exps(v->sql, ou->exps, ul->exps);
			ur = rel_project(v->sql->sa, ur, NULL);
			ur->exps = exps_copy(v->sql, ou->exps);
			rel_rename_exps(v->sql, ou->exps, ur->exps);
		}

		if (g->r && list_length(g->r) > 0) {
			list *gbe = g->r;

			lgbe = exps_copy(v->sql, gbe);
			rgbe = exps_copy(v->sql, gbe);
		}
		ul = rel_groupby(v->sql, ul, NULL);
		ul->r = lgbe;
		ul->nrcols = g->nrcols;
		ul->card = g->card;
		ul->exps = exps_copy(v->sql, g->exps);
		ul->nrcols = list_length(ul->exps);

		ur = rel_groupby(v->sql, ur, NULL);
		ur->r = rgbe;
		ur->nrcols = g->nrcols;
		ur->card = g->card;
		ur->exps = exps_copy(v->sql, g->exps);
		ur->nrcols = list_length(ur->exps);

		/* group by on primary keys which define the partioning scheme
		 * don't need a finalizing group by */
		/* how to check if a partition is based on some primary key ?
		 * */
		if (!list_empty(rel->r)) {
			for (node *n = ((list*)rel->r)->h; n; n = n->next) {
				sql_exp *e = n->data;
				sql_column *c = NULL;

				if ((c = exp_is_pkey(rel, e)) && partition_find_part(v->sql->session->tr, c->t, NULL)) {
					/* check if key is partition key */
					v->changes++;
					return rel_inplace_setop(v->sql, rel, ul, ur, op_union,
											 rel_projections(v->sql, rel, NULL, 1, 1));
				}
			}
		}

		if (!list_empty(rel->r)) {
			list *ogbe = rel->r;

			gbe = new_exp_list(v->sql->sa);
			for (n = ogbe->h; n; n = n->next) {
				sql_exp *e = n->data, *ne;

				/* group by in aggreation list */
				ne = exps_uses_exp( rel->exps, e);
				if (ne)
					ne = list_find_exp( ul->exps, ne);
				if (!ne) {
					/* e only in the ul/ur->r (group by list) */
					ne = exp_ref(v->sql, e);
					list_append(ul->exps, ne);
					ne = exp_ref(v->sql, e);
					list_append(ur->exps, ne);
				}
				assert(ne);
				ne = exp_ref(v->sql, ne);
				append(gbe, ne);
			}
		}

		u = rel_setop(v->sql->sa, ul, ur, op_union);
		rel_setop_set_exps(v->sql, u, rel_projections(v->sql, ul, NULL, 1, 1), false);
		set_processed(u);

		exps = new_exp_list(v->sql->sa);
		for (n = u->exps->h, m = rel->exps->h; n && m; n = n->next, m = m->next) {
			sql_exp *ne, *e = n->data, *oa = m->data;

			if (oa->type == e_aggr) {
				sql_subfunc *f = oa->f;
				int cnt = exp_aggr_is_count(oa);
				sql_subfunc *a = sql_bind_func(v->sql, "sys", (cnt)?"sum":f->func->sql_name, exp_subtype(e), NULL, F_AGGR);

				assert(a);
				/* union of aggr result may have nils
			   	 * because sum/count of empty set */
				set_has_nil(e);
				e = exp_ref(v->sql, e);
				ne = exp_aggr1(v->sql->sa, e, a, need_distinct(e), 1, e->card, 1);
			} else {
				ne = exp_copy(v->sql, oa);
			}
			exp_setname(v->sql->sa, ne, exp_find_rel_name(oa), exp_name(oa));
			append(exps, ne);
		}
		v->changes++;
		return rel_inplace_groupby( rel, u, gbe, exps);
	}
	return rel;
}

/*
 * More general
 * 	groupby(
 * 	 [ outer ] join(
 * 	    project(
 * 	      table(A) [ c1, c2, .. ]
 * 	    ) [ c1, c2, identity(c2) as I, .. ],
 * 	    table(B) [ c1, c2, .. ]
 * 	  ) [ A.c1 = B.c1 ]
 * 	) [ I ] [ a1, a2, .. ]
 *
 * ->
 *
 * 	[ outer ] join(
 * 	  project(
 * 	    table(A) [ c1, c2, .. ]
 * 	  ) [ c1, c2, .. ],
 * 	  groupby (
 * 	    table(B) [ c1, c2, .. ]
 * 	  ) [ B.c1 ] [ a1, a2, .. ]
 * 	) [ A.c1 = B.c1 ]
 */
static sql_rel *
gen_push_groupby_down(mvc *sql, sql_rel *rel, int *changes)
{
	sql_rel *j = rel->l;
	list *gbe = rel->r;

	if (rel->op == op_groupby && list_length(gbe) == 1 && j->op == op_join){
		sql_rel *jl = j->l, *jr = j->r, *cr, *cl;
		sql_exp *gb = gbe->h->data, *e;
		node *n;
		int left = 1;
		list *aggrs, *aliases, *gbe;

		if (!is_identity(gb, jl) && !is_identity(gb, jr))
			return rel;
		if (jl->op == op_project &&
		    (e = list_find_exp( jl->exps, gb)) != NULL &&
		     find_prop(e->p, PROP_HASHCOL) != NULL) {
			left = 0;
			cr = jr;
			cl = jl;
		} else if (jr->op == op_project &&
		    (e = list_find_exp( jr->exps, gb)) != NULL &&
		     find_prop(e->p, PROP_HASHCOL) != NULL) {
			left = 1;
			cr = jl;
			cl = jr;
		} else {
			return rel;
		}

		if ((left && is_base(jl->op)) || (!left && is_base(jr->op))||
		    (left && is_select(jl->op)) || (!left && is_select(jr->op))
		    || rel_is_join_on_pkey(j, false))
			return rel;

		/* only add aggr (based on left/right), and repeat the group by column */
		aggrs = sa_list(sql->sa);
		aliases = sa_list(sql->sa);
		if (rel->exps) for (n = rel->exps->h; n; n = n->next) {
			sql_exp *ce = n->data;

			if (exp_is_atom(ce))
				list_append(aliases, ce);
			else if (ce->type == e_column) {
				if (rel_has_exp(cl, ce, false) == 0) /* collect aliases outside groupby */
					list_append(aliases, ce);
				else
					list_append(aggrs, ce);
			} else if (ce->type == e_aggr) {
				list *args = ce->l;

				/* check args are part of left/right */
				if (!list_empty(args) && rel_has_exps(cl, args, false) == 0)
					return rel;
				if (rel->op != op_join && exp_aggr_is_count(ce))
					ce->p = prop_create(sql->sa, PROP_COUNT, ce->p);
				list_append(aggrs, ce);
			}
		}
		/* TODO move any column expressions (aliases) into the project list */

		/* find gb in left or right and should be unique */
		gbe = sa_list(sql->sa);
		/* push groupby to right, group on join exps */
		if (j->exps) for (n = j->exps->h; n; n = n->next) {
			sql_exp *ce = n->data, *l = ce->l, *r = ce->r, *e;

			/* get left/right hand of e_cmp */
			assert(ce->type == e_cmp);
			if (ce->flag == cmp_equal && is_alias(l->type) && is_alias(r->type) &&
				(((e = rel_find_exp(cr, l)) && rel_find_exp(cl, r)) ||
				 ((e = rel_find_exp(cr, r)) && rel_find_exp(cl, l)))) {
				e = exp_ref(sql, e);
				list_append(gbe, e);
			} else {
				return rel;
			}
		}
		if (!left)
			cr = j->r = rel_groupby(sql, cr, gbe);
		else
			cr = j->l = rel_groupby(sql, cr, gbe);
		cr->exps = list_merge(cr->exps, aggrs, (fdup)NULL);
		set_processed(cr);
		if (!is_project(cl->op))
			cl = rel_project(sql->sa, cl,
				rel_projections(sql, cl, NULL, 1, 1));
		cl->exps = list_merge(cl->exps, aliases, (fdup)NULL);
		set_processed(cl);
		if (!left)
			j->l = cl;
		else
			j->r = cl;
		rel -> l = NULL;
		rel_destroy(rel);

		if (list_empty(cr->exps) && list_empty(j->exps)) { /* remove crossproduct */
			sql_rel *r = cl;
			if (!left)
				j->l = NULL;
			else
				j->r = NULL;
			rel_destroy(j);
			j = r;
		}
		(*changes)++;
		return j;
	}
	return rel;
}

/*
 * Rewrite group(project(join(A,Dict)[a.i==dict.i])[...dict.n])[dict.n][ ... dict.n ]
 * into
 * 	project(join(groupby (A)[a.i],[a.i]), Dict)[a.i==dict.i])[dict.n]
 *
 */
static inline sql_rel *
rel_push_groupby_down(visitor *v, sql_rel *rel)
{
	sql_rel *p = rel->l;
	list *gbe = rel->r;

	if (rel->op == op_groupby && gbe && p && is_join(p->op))
		return gen_push_groupby_down(v->sql, rel, &v->changes);
	if (rel->op == op_groupby && gbe && p && p->op == op_project) {
		sql_rel *j = p->l;
		sql_rel *jl, *jr;
		node *n;

		if (!j || j->op != op_join || list_length(j->exps) != 1)
			return gen_push_groupby_down(v->sql, rel, &v->changes);
		jl = j->l;
		jr = j->r;

		/* check if jr is a dict with index and var still used */
		if (jr->op != op_basetable || jr->l || !jr->r || list_length(jr->exps) != 2)
			return gen_push_groupby_down(v->sql, rel, &v->changes);

		/* check if group by is done on dict column */
		for(n = gbe->h; n; n = n->next) {
			sql_exp *ge = n->data, *pe = NULL, *e = NULL;

			/* find group by exp in project, then in dict */
			pe = rel_find_exp(p, ge);
			if (pe) /* find project exp in right hand of join, ie dict */
				e = rel_find_exp(jr, pe);
			if (pe && e) {  /* Rewrite: join with dict after the group by */
				list *pexps = rel_projections(v->sql, rel, NULL, 1, 1), *npexps;
				node *m;
				sql_exp *ne = j->exps->h->data; /* join exp */
				p->l = jl;	/* Project now only on the left side of the join */

				ne = ne->l; 	/* The left side of the compare is the index of the left */

				/* find ge reference in new projection list */
				npexps = sa_list(v->sql->sa);
				for (m = pexps->h; m; m = m->next) {
					sql_exp *a = m->data;

					if (exp_refers(ge, a)) {
						sql_exp *sc = jr->exps->t->data;
						sql_exp *e = exp_ref(v->sql, sc);
						if (exp_name(a))
							exp_prop_alias(v->sql->sa, e, a);
						a = e;
					}
					append(npexps, a);
				}

				/* find ge in aggr list */
				for (m = rel->exps->h; m; m = m->next) {
					sql_exp *a = m->data;

					if (exp_match_exp(a, ge) || exp_refers(ge, a)) {
						a = exp_ref(v->sql, ne);
						if (exp_name(ne))
							exp_prop_alias(v->sql->sa, a, ne);
						m->data = a;
					}
				}

				/* change alias pe, ie project out the index  */
				pe->l = (void*)exp_relname(ne);
				pe->r = (void*)exp_name(ne);
				if (exp_name(ne))
					exp_prop_alias(v->sql->sa, pe, ne);

				/* change alias ge */
				ge->l = (void*)exp_relname(pe);
				ge->r = (void*)exp_name(pe);
				if (exp_name(pe))
					exp_prop_alias(v->sql->sa, ge, pe);

				/* zap both project and groupby name hash tables (as we changed names above) */
				list_hash_clear(rel->exps);
				list_hash_clear((list*)rel->r);
				list_hash_clear(p->exps);

				/* add join */
				j->l = rel;
				rel = rel_project(v->sql->sa, j, npexps);
				v->changes++;
			}
		}
	}
	return rel;
}

/*
 * Push select down, pushes the selects through (simple) projections. Also
 * it cleans up the projections which become useless.
 *
 * WARNING - Make sure to call try_remove_empty_select macro before returning so we ensure
 * possible generated empty selects won't never be generated
 */
static sql_rel *
rel_push_select_down(visitor *v, sql_rel *rel)
{
	list *exps = NULL;
	sql_rel *r = NULL;
	node *n;

	if (rel_is_ref(rel)) {
		if (is_select(rel->op) && rel->exps) {
			/* add inplace empty select */
			sql_rel *l = rel_select(v->sql->sa, rel->l, NULL);

			l->exps = rel->exps;
			rel->exps = NULL;
			rel->l = l;
			v->changes++;
		}
		return rel;
	}

	/* don't make changes for empty selects */
	if (is_select(rel->op) && list_empty(rel->exps))
		return try_remove_empty_select(v, rel);

	/* merge 2 selects */
	r = rel->l;
	if (is_select(rel->op) && r && r->exps && is_select(r->op) && !(rel_is_ref(r)) && !exps_have_func(rel->exps)) {
		(void)list_merge(r->exps, rel->exps, (fdup)NULL);
		rel->l = NULL;
		rel_destroy(rel);
		v->changes++;
		return try_remove_empty_select(v, r);
	}
	/*
	 * Push select through semi/anti join
	 * 	select (semi(A,B)) == semi(select(A), B)
	 */
	if (is_select(rel->op) && r && is_semi(r->op) && !(rel_is_ref(r))) {
		rel->l = r->l;
		r->l = rel;
		v->changes++;
		/*
		 * if A has 2 references (ie used on both sides of
		 * the semi join), we also push the select into A.
		 */
		if (rel_is_ref(rel->l) && rel->l == rel_find_ref(r->r)){
			sql_rel *lx = rel->l;
			sql_rel *rx = r->r;
			if (lx->ref.refcnt == 2 && !rel_is_ref(rx)) {
				while (rx->l && !rel_is_ref(rx->l) &&
	      			       (is_project(rx->op) ||
					is_select(rx->op) ||
					is_join(rx->op)))
						rx = rx->l;
				/* probably we need to introduce a project */
				rel_destroy(rel->l);
				lx = rel_project(v->sql->sa, rel, rel_projections(v->sql, rel, NULL, 1, 1));
				r->l = lx;
				rx->l = rel_dup(lx);
			}
		}
		return r;
	}
	exps = rel->exps;

	/* push select through join */
	if (is_select(rel->op) && r && is_join(r->op) && !rel_is_ref(r) && !is_single(r)){
		sql_rel *jl = r->l;
		sql_rel *jr = r->r;
		int left = r->op == op_join || r->op == op_left;
		int right = r->op == op_join || r->op == op_right;

		if (r->op == op_full)
			return rel;

		/* introduce selects under the join (if needed) */
		set_processed(jl);
		set_processed(jr);
		for (n = exps->h; n;) {
			node *next = n->next;
			sql_exp *e = n->data;

			if (left && rel_rebind_exp(v->sql, jl, e)) {
				if (!is_select(jl->op) || rel_is_ref(jl))
					r->l = jl = rel_select(v->sql->sa, jl, NULL);
				rel_select_add_exp(v->sql->sa, jl, e);
				list_remove_node(exps, NULL, n);
				v->changes++;
			} else if (right && rel_rebind_exp(v->sql, jr, e)) {
				if (!is_select(jr->op) || rel_is_ref(jr))
					r->r = jr = rel_select(v->sql->sa, jr, NULL);
				rel_select_add_exp(v->sql->sa, jr, e);
				list_remove_node(exps, NULL, n);
				v->changes++;
			}
			n = next;
		}
	}

	/* merge select and cross product ? */
	if (is_select(rel->op) && r && r->op == op_join && !rel_is_ref(r) && !is_single(r)){
		for (n = exps->h; n;) {
			node *next = n->next;
			sql_exp *e = n->data;

			if (exp_is_join(e, NULL) == 0) {
				if (!r->exps)
					r->exps = new_exp_list(v->sql->sa);
				append(r->exps, e);
				list_remove_node(exps, NULL, n);
				v->changes++;
			}
			n = next;
		}
	}

	if (is_select(rel->op) && r && r->op == op_project && !rel_is_ref(r) && !is_single(r)){
		sql_rel *pl = r->l;
		/* we cannot push through window functions (for safety I disabled projects over DDL too) */
		if (pl && pl->op != op_ddl && !exps_have_unsafe(r->exps, 0)) {
			/* introduce selects under the project (if needed) */
			set_processed(pl);
			for (n = exps->h; n;) {
				node *next = n->next;
				sql_exp *e = n->data, *ne = NULL;

				if (e->type == e_cmp) {
					ne = exp_push_down_prj(v->sql, e, r, pl);

					/* can we move it down */
					if (ne && ne != e && pl->exps) {
						if (!is_select(pl->op) || rel_is_ref(pl))
							r->l = pl = rel_select(v->sql->sa, pl, NULL);
						rel_select_add_exp(v->sql->sa, pl, ne);
						list_remove_node(exps, NULL, n);
						v->changes++;
					}
				}
				n = next;
			}
		}
	}

	/* try push select under set relation */
	if (is_select(rel->op) && r && is_set(r->op) && !list_empty(r->exps) && !rel_is_ref(r) && !is_single(r) && !list_empty(exps)) {
		sql_rel *u = r, *ul = u->l, *ur = u->r;

		ul = rel_dup(ul);
		ur = rel_dup(ur);
		if (!is_project(ul->op))
			ul = rel_project(v->sql->sa, ul,
				rel_projections(v->sql, ul, NULL, 1, 1));
		if (!is_project(ur->op))
			ur = rel_project(v->sql->sa, ur,
				rel_projections(v->sql, ur, NULL, 1, 1));
		rel_rename_exps(v->sql, u->exps, ul->exps);
		rel_rename_exps(v->sql, u->exps, ur->exps);

		/* introduce selects under the set */
		ul = rel_select(v->sql->sa, ul, NULL);
		ul->exps = exps_copy(v->sql, exps);
		ur = rel_select(v->sql->sa, ur, NULL);
		ur->exps = exps_copy(v->sql, exps);

		rel = rel_inplace_setop(v->sql, rel, ul, ur, u->op, rel_projections(v->sql, rel, NULL, 1, 1));
		if (need_distinct(u))
			set_distinct(rel);
		v->changes++;
	}

	return try_remove_empty_select(v, rel);
}

static inline sql_rel *
rel_push_join_exps_down(visitor *v, sql_rel *rel)
{
	/* push select exps part of join expressions down */
	if ((is_innerjoin(rel->op) || is_left(rel->op) || is_right(rel->op) || is_semi(rel->op)) && !list_empty(rel->exps)) {
		int left = is_innerjoin(rel->op) || is_right(rel->op) || is_semi(rel->op);
		int right = is_innerjoin(rel->op) || is_left(rel->op) || is_semi(rel->op);

		for (node *n = rel->exps->h; n;) {
			node *next = n->next;
			sql_exp *e = n->data;

			if (left && rel_rebind_exp(v->sql, rel->l, e)) { /* select expressions on left */
				sql_rel *l = rel->l;
				if (!is_select(l->op) || rel_is_ref(l)) {
					set_processed(l);
					rel->l = l = rel_select(v->sql->sa, rel->l, NULL);
				}
				rel_select_add_exp(v->sql->sa, rel->l, e);
				list_remove_node(rel->exps, NULL, n);
				v->changes++;
			} else if (right && ((rel->op != op_anti && rel->op != op_left) || (e->flag != mark_notin && e->flag != mark_in)) &&
					   rel_rebind_exp(v->sql, rel->r, e)) { /* select expressions on right */
				sql_rel *r = rel->r;
				if (!is_select(r->op) || rel_is_ref(r)) {
					set_processed(r);
					rel->r = r = rel_select(v->sql->sa, rel->r, NULL);
				}
				rel_select_add_exp(v->sql->sa, rel->r, e);
				list_remove_node(rel->exps, NULL, n);
				v->changes++;
			}
			n = next;
		}
		if (is_join(rel->op) && list_empty(rel->exps))
			rel->exps = NULL; /* crossproduct */
	}
	return rel;
}

static bool
point_select_on_unique_column(sql_rel *rel)
{
	if (is_select(rel->op) && !list_empty(rel->exps)) {
		for (node *n = rel->exps->h; n ; n = n->next) {
			sql_exp *e = n->data, *el = e->l, *er = e->r, *found = NULL;

			if (is_compare(e->type) && e->flag == cmp_equal) {
				if (is_numeric_upcast(el))
					el = el->l;
				if (is_numeric_upcast(er))
					er = er->l;
				if (is_alias(el->type) && exp_is_atom(er) && (found = rel_find_exp(rel->l, el)) &&
					is_unique(found) && (!is_semantics(e) || !has_nil(found) || !has_nil(er)))
					return true;
				if (is_alias(er->type) && exp_is_atom(el) && (found = rel_find_exp(rel->l, er)) &&
					is_unique(found) && (!is_semantics(e) || !has_nil(el) || !has_nil(found)))
					return true;
			}
		}
	}
	return false;
}

/*
 * A point select on an unique column reduces the number of rows to 1. If the same select is under a
 * join, the opposite side's select can be pushed above the join.
 */
static sql_rel *
rel_push_select_up(visitor *v, sql_rel *rel)
{
	if ((is_join(rel->op) || is_semi(rel->op)) && !rel_is_ref(rel) && !is_single(rel)) {
		sql_rel *l = rel->l, *r = rel->r;
		bool can_pushup_left = is_select(l->op) && !rel_is_ref(l) && !is_single(l),
			 can_pushup_right = is_select(r->op) && !rel_is_ref(r) && !is_single(r) && !is_semi(rel->op);

		if (can_pushup_left || can_pushup_right) {
			if (can_pushup_left)
				can_pushup_left = point_select_on_unique_column(r);
			if (can_pushup_right)
				can_pushup_right = point_select_on_unique_column(l);

			/* if both selects retrieve one row each, it's not worth it to push both up */
			if (can_pushup_left && !can_pushup_right) {
				sql_rel *ll = l->l;
				rel->l = ll;
				l->l = rel;
				rel = l;
				assert(is_select(rel->op));
				v->changes++;
			} else if (!can_pushup_left && can_pushup_right) {
				sql_rel *rl = r->l;
				rel->r = rl;
				r->l = rel;
				rel = r;
				assert(is_select(rel->op));
				v->changes++;
			}
		}
	}
	return rel;
}

/*
 * Push {semi}joins down, pushes the joins through group by expressions.
 * When the join is on the group by columns, we can push the joins left
 * under the group by. This should only be done, iff the new semijoin would
 * reduce the input table to the groupby. So there should be a reduction
 * (selection) on the table A and this should be propagated to the groupby via
 * for example a primary key.
 *
 * {semi}join( A, groupby( B ) [gbe][aggrs] ) [ gbe == A.x ]
 * ->
 * {semi}join( A, groupby( semijoin(B,A) [gbe == A.x] ) [gbe][aggrs] ) [ gbe == A.x ]
 */
static inline sql_rel *
rel_push_join_down(visitor *v, sql_rel *rel)
{
	if (!rel_is_ref(rel) && ((is_left(rel->op) || rel->op == op_join || is_semi(rel->op)) && rel->l && rel->exps)) {
		sql_rel *gb = rel->r, *ogb = gb, *l = NULL, *rell = rel->l;

		if (is_simple_project(gb->op) && !rel_is_ref(gb))
			gb = gb->l;

		if (rel_is_ref(rell) || !gb || rel_is_ref(gb))
			return rel;

		if (is_groupby(gb->op) && gb->r && list_length(gb->r)) {
			list *exps = rel->exps, *jes = new_exp_list(v->sql->sa), *gbes = gb->r;
			node *n, *m;
			/* find out if all group by expressions are used in the join */
			for(n = gbes->h; n; n = n->next) {
				sql_exp *gbe = n->data;
				int fnd = 0;
				const char *rname = NULL, *name = NULL;

				/* project in between, ie find alias */
				/* first find expression in expression list */
				gbe = exps_uses_exp( gb->exps, gbe);
				if (!gbe)
					continue;
				if (ogb != gb)
					gbe = exps_uses_exp( ogb->exps, gbe);
				if (gbe) {
					rname = exp_find_rel_name(gbe);
					name = exp_name(gbe);
				}

				if (!name)
					return rel;

				for (m = exps->h; m && !fnd; m = m->next) {
					sql_exp *je = m->data;

					if (je->card >= CARD_ATOM && je->type == e_cmp &&
					    !is_complex_exp(je->flag)) {
						/* expect right expression to match */
						sql_exp *r = je->r;

						if (r == 0 || r->type != e_column)
							continue;
						if (r->l && rname && strcmp(r->l, rname) == 0 && strcmp(r->r, name)==0) {
							fnd = 1;
						} else if (!r->l && !rname  && strcmp(r->r, name)==0) {
							fnd = 1;
						}
						if (fnd) {
							sql_exp *le = je->l;
							sql_exp *re = exp_push_down_prj(v->sql, r, gb, gb->l);
							if (!re || (list_length(jes) == 0 && !find_prop(le->p, PROP_HASHCOL))) {
								fnd = 0;
							} else {
								int anti = is_anti(je), semantics = is_semantics(je);

								je = exp_compare(v->sql->sa, le, re, je->flag);
								if (anti) set_anti(je);
								if (semantics) set_semantics(je);
								list_append(jes, je);
							}
						}
					}
				}
				if (!fnd)
					return rel;
			}
			l = rel_dup(rel->l);

			/* push join's left side (as semijoin) down group by */
			l = gb->l = rel_crossproduct(v->sql->sa, gb->l, l, op_semi);
			l->exps = jes;
			v->changes++;
			return rel;
		}
	}
	return rel;
}

/*
 * Push semijoins down, pushes the semijoin through a join.
 *
 * semijoin( join(A, B) [ A.x == B.y ], C ) [ A.z == C.c ]
 * ->
 * join( semijoin(A, C) [ A.z == C.c ], B ) [ A.x == B.y ]
 *
 * also push simple expressions of a semijoin down if they only
 * involve the left sided of the semijoin.
 *
 * in some cases the other way is usefull, ie push join down
 * semijoin. When the join reduces (ie when there are selects on it).
 *
 * At the moment, we only flag changes by this optimizer on the first level of optimization
 */
static inline sql_rel *
rel_push_semijoin_down_or_up(visitor *v, sql_rel *rel)
{
	int level = *(int*)v->data;

	if (rel->op == op_join && rel->exps && rel->l) {
		sql_rel *l = rel->l, *r = rel->r;

		if (is_semi(l->op) && !rel_is_ref(l) && is_select(r->op) && !rel_is_ref(r)) {
			rel->l = l->l;
			l->l = rel;
			if (level <= 0)
				v->changes++;
			return l;
		}
	}
	/* also case with 2 joins */
	/* join ( join ( semijoin(), table), select (table)); */
	if (rel->op == op_join && rel->exps && rel->l) {
		sql_rel *l = rel->l, *r = rel->r;
		sql_rel *ll;

		if (is_join(l->op) && !rel_is_ref(l) && is_select(r->op) && !rel_is_ref(r)) {
			ll = l->l;
			if (is_semi(ll->op) && !rel_is_ref(ll)) {
				l->l = ll->l;
				ll->l = rel;
				if (level <= 0)
					v->changes++;
				return ll;
			}
		}
	}
	/* first push down the expressions involving only A */
	if (rel->op == op_semi && rel->exps && rel->l) {
		for (node *n = rel->exps->h; n;) {
			node *next = n->next;
			sql_exp *e = n->data;

			if (n != rel->exps->h && e->type == e_cmp && rel_rebind_exp(v->sql, rel->l, e)) {
				sql_rel *l = rel->l;
				if (!is_select(l->op) || rel_is_ref(l)) {
					set_processed(l);
					rel->l = l = rel_select(v->sql->sa, rel->l, NULL);
				}
				rel_select_add_exp(v->sql->sa, rel->l, e);
				list_remove_node(rel->exps, NULL, n);
				if (level <= 0)
					v->changes++;
			}
			n = next;
		}
	}
	if (rel->op == op_semi && rel->exps && rel->l) {
		operator_type op = rel->op, lop;
		node *n;
		sql_rel *l = rel->l, *ll = NULL, *lr = NULL;
		sql_rel *r = rel->r;
		list *exps = rel->exps, *nsexps, *njexps;
		int left = 1, right = 1;

		/* handle project
		if (l->op == op_project && !need_distinct(l))
			l = l->l;
		*/

		if (!is_join(l->op) || is_full(l->op) || rel_is_ref(l) || is_single(l))
			return rel;

		lop = l->op;
		ll = l->l;
		lr = l->r;

		/* check which side is used and other exps are atoms or from right of semijoin */
		for(n = exps->h; n; n = n->next) {
			sql_exp *sje = n->data;

			if (sje->type != e_cmp || is_complex_exp(sje->flag))
				return rel;
			/* sje->l from ll and sje->r/f from semijoin r ||
			 * sje->l from semijoin r and sje->r/f from ll ||
			 * sje->l from lr and sje->r/f from semijoin r ||
			 * sje->l from semijoin r and sje->r/f from lr */
			if (left &&
			   ((rel_rebind_exp(v->sql, ll, sje->l) && rel_rebind_exp(v->sql, rel->r, sje->r) && (!sje->f || rel_rebind_exp(v->sql, rel->r, sje->f))) ||
			    (rel_rebind_exp(v->sql, rel->r, sje->l) && rel_rebind_exp(v->sql, ll, sje->r) && (!sje->f || rel_rebind_exp(v->sql, ll, sje->f)))))
				right = 0;
			else
				left = 0;
			if (right &&
			   ((rel_rebind_exp(v->sql, lr, sje->l) && rel_rebind_exp(v->sql, rel->r, sje->r) && (!sje->f || rel_rebind_exp(v->sql, rel->r, sje->f))) ||
			    (rel_rebind_exp(v->sql, rel->r, sje->l) && rel_rebind_exp(v->sql, lr, sje->r) && (!sje->f || rel_rebind_exp(v->sql, lr, sje->f)))))
				left = 0;
			else
				right = 0;
			if (!right && !left)
				return rel;
		}
		if (left && is_right(lop))
			return rel;
		if (right && is_left(lop))
			return rel;
		nsexps = exps_copy(v->sql, rel->exps);
		njexps = exps_copy(v->sql, l->exps);
		if (left)
			l = rel_crossproduct(v->sql->sa, rel_dup(ll), rel_dup(r), op);
		else
			l = rel_crossproduct(v->sql->sa, rel_dup(lr), rel_dup(r), op);
		l->exps = nsexps;
		if (left)
			l = rel_crossproduct(v->sql->sa, l, rel_dup(lr), lop);
		else
			l = rel_crossproduct(v->sql->sa, rel_dup(ll), l, lop);
		l->exps = njexps;
		rel_destroy(rel);
		rel = l;
		if (level <= 0)
			v->changes++;
	}
	return rel;
}

static int
rel_part_nr( sql_rel *rel, sql_exp *e )
{
	sql_column *c = NULL;
	sql_rel *bt = NULL;
	assert(e->type == e_cmp);

	c = exp_find_column_(rel, e->l, -1, &bt);
	if (!c)
		c = exp_find_column_(rel, e->r, -1, &bt);
	if (!c && e->f)
		c = exp_find_column_(rel, e->f, -1, &bt);
	if (!c || !bt || !rel_base_get_mergetable(bt))
		return -1;
	sql_table *pp = c->t;
	sql_table *mt = rel_base_get_mergetable(bt);
	return find_member_pos(mt->members, pp);
}

static int
rel_uses_part_nr( sql_rel *rel, sql_exp *e, int pnr )
{
	sql_column *c = NULL;
	sql_rel *bt = NULL;
	assert(e->type == e_cmp);

	/*
	 * following case fails.
	 *
	 * semijoin( A1, union [A1, A2] )
	 * The union will never return proper column (from A2).
	 * ie need different solution (probaly pass pnr).
	 */
	c = exp_find_column_(rel, e->l, pnr, &bt);
	if (!c)
		c = exp_find_column_(rel, e->r, pnr, &bt);
	if (c && bt && rel_base_get_mergetable(bt)) {
		sql_table *pp = c->t;
		sql_table *mt = rel_base_get_mergetable(bt);
		if (find_member_pos(mt->members, pp) == pnr)
			return 1;
	}
	/* for projects we may need to do a rename! */
	if (is_project(rel->op) || is_topn(rel->op) || is_sample(rel->op))
		return rel_uses_part_nr( rel->l, e, pnr);

	if (is_union(rel->op) || is_join(rel->op) || is_semi(rel->op)) {
		if (rel_uses_part_nr( rel->l, e, pnr))
			return 1;
		if (!is_semi(rel->op) && rel_uses_part_nr( rel->r, e, pnr))
			return 1;
	}
	return 0;
}

/*
 * Push (semi)joins down unions, this is basically for merge tables, where
 * we know that the fk-indices are split over two clustered merge tables.
 */
static inline sql_rel *
rel_push_join_down_union(visitor *v, sql_rel *rel)
{
	if ((is_join(rel->op) && !is_outerjoin(rel->op) && !is_single(rel)) || is_semi(rel->op)) {
		sql_rel *l = rel->l, *r = rel->r, *ol = l, *or = r;
		list *exps = rel->exps;
		sql_exp *je = NULL;

		if (!l || !r || need_distinct(l) || need_distinct(r) || rel_is_ref(l) || rel_is_ref(r))
			return rel;
		if (l->op == op_project)
			l = l->l;
		if (r->op == op_project)
			r = r->l;

		/* both sides only if we have a join index */
		if (!l || !r ||(is_union(l->op) && is_union(r->op) &&
			!(je = rel_is_join_on_pkey(rel, true)))) /* aligned PKEY-FKEY JOIN */
			return rel;
		if (is_semi(rel->op) && is_union(l->op) && !je)
			return rel;

		if ((is_union(l->op) && !need_distinct(l) && !is_single(l)) && !is_union(r->op)){
			sql_rel *nl, *nr;
			sql_rel *ll = rel_dup(l->l), *lr = rel_dup(l->r);

			/* join(union(a,b), c) -> union(join(a,c), join(b,c)) */
			if (!is_project(ll->op))
				ll = rel_project(v->sql->sa, ll,
					rel_projections(v->sql, ll, NULL, 1, 1));
			if (!is_project(lr->op))
				lr = rel_project(v->sql->sa, lr,
					rel_projections(v->sql, lr, NULL, 1, 1));
			rel_rename_exps(v->sql, l->exps, ll->exps);
			rel_rename_exps(v->sql, l->exps, lr->exps);
			if (l != ol) {
				ll = rel_project(v->sql->sa, ll, NULL);
				ll->exps = exps_copy(v->sql, ol->exps);
				lr = rel_project(v->sql->sa, lr, NULL);
				lr->exps = exps_copy(v->sql, ol->exps);
			}
			nl = rel_crossproduct(v->sql->sa, ll, rel_dup(or), rel->op);
			nr = rel_crossproduct(v->sql->sa, lr, rel_dup(or), rel->op);
			nl->exps = exps_copy(v->sql, exps);
			nr->exps = exps_copy(v->sql, exps);
			nl = rel_project(v->sql->sa, nl, rel_projections(v->sql, nl, NULL, 1, 1));
			nr = rel_project(v->sql->sa, nr, rel_projections(v->sql, nr, NULL, 1, 1));
			v->changes++;
			return rel_inplace_setop(v->sql, rel, nl, nr, op_union, rel_projections(v->sql, rel, NULL, 1, 1));
		} else if (is_union(l->op) && !need_distinct(l) && !is_single(l) &&
			   is_union(r->op) && !need_distinct(r) && !is_single(r) && je) {
			sql_rel *nl, *nr;
			sql_rel *ll = rel_dup(l->l), *lr = rel_dup(l->r);
			sql_rel *rl = rel_dup(r->l), *rr = rel_dup(r->r);

			/* join(union(a,b), union(c,d)) -> union(join(a,c), join(b,d)) */
			if (!is_project(ll->op))
				ll = rel_project(v->sql->sa, ll,
					rel_projections(v->sql, ll, NULL, 1, 1));
			if (!is_project(lr->op))
				lr = rel_project(v->sql->sa, lr,
					rel_projections(v->sql, lr, NULL, 1, 1));
			rel_rename_exps(v->sql, l->exps, ll->exps);
			rel_rename_exps(v->sql, l->exps, lr->exps);
			if (l != ol) {
				ll = rel_project(v->sql->sa, ll, NULL);
				ll->exps = exps_copy(v->sql, ol->exps);
				lr = rel_project(v->sql->sa, lr, NULL);
				lr->exps = exps_copy(v->sql, ol->exps);
			}
			if (!is_project(rl->op))
				rl = rel_project(v->sql->sa, rl,
					rel_projections(v->sql, rl, NULL, 1, 1));
			if (!is_project(rr->op))
				rr = rel_project(v->sql->sa, rr,
					rel_projections(v->sql, rr, NULL, 1, 1));
			rel_rename_exps(v->sql, r->exps, rl->exps);
			rel_rename_exps(v->sql, r->exps, rr->exps);
			if (r != or) {
				rl = rel_project(v->sql->sa, rl, NULL);
				rl->exps = exps_copy(v->sql, or->exps);
				rr = rel_project(v->sql->sa, rr, NULL);
				rr->exps = exps_copy(v->sql, or->exps);
			}
			nl = rel_crossproduct(v->sql->sa, ll, rl, rel->op);
			nr = rel_crossproduct(v->sql->sa, lr, rr, rel->op);
			nl->exps = exps_copy(v->sql, exps);
			nr->exps = exps_copy(v->sql, exps);
			nl = rel_project(v->sql->sa, nl, rel_projections(v->sql, nl, NULL, 1, 1));
			nr = rel_project(v->sql->sa, nr, rel_projections(v->sql, nr, NULL, 1, 1));
			v->changes++;
			return rel_inplace_setop(v->sql, rel, nl, nr, op_union, rel_projections(v->sql, rel, NULL, 1, 1));
		} else if (!is_union(l->op) &&
			   is_union(r->op) && !need_distinct(r) && !is_single(r) &&
			   !is_semi(rel->op)) {
			sql_rel *nl, *nr;
			sql_rel *rl = rel_dup(r->l), *rr = rel_dup(r->r);

			/* join(a, union(b,c)) -> union(join(a,b), join(a,c)) */
			if (!is_project(rl->op))
				rl = rel_project(v->sql->sa, rl,
					rel_projections(v->sql, rl, NULL, 1, 1));
			if (!is_project(rr->op))
				rr = rel_project(v->sql->sa, rr,
					rel_projections(v->sql, rr, NULL, 1, 1));
			rel_rename_exps(v->sql, r->exps, rl->exps);
			rel_rename_exps(v->sql, r->exps, rr->exps);
			if (r != or) {
				rl = rel_project(v->sql->sa, rl, NULL);
				rl->exps = exps_copy(v->sql, or->exps);
				rr = rel_project(v->sql->sa, rr, NULL);
				rr->exps = exps_copy(v->sql, or->exps);
			}
			nl = rel_crossproduct(v->sql->sa, rel_dup(ol), rl, rel->op);
			nr = rel_crossproduct(v->sql->sa, rel_dup(ol), rr, rel->op);
			nl->exps = exps_copy(v->sql, exps);
			nr->exps = exps_copy(v->sql, exps);
			nl = rel_project(v->sql->sa, nl, rel_projections(v->sql, nl, NULL, 1, 1));
			nr = rel_project(v->sql->sa, nr, rel_projections(v->sql, nr, NULL, 1, 1));
			v->changes++;
			return rel_inplace_setop(v->sql, rel, nl, nr, op_union, rel_projections(v->sql, rel, NULL, 1, 1));
		/* {semi}join ( A1, union (A2, B)) [A1.partkey = A2.partkey] ->
		 * {semi}join ( A1, A2 )
		 * and
		 * {semi}join ( A1, union (B, A2)) [A1.partkey = A2.partkey] ->
		 * {semi}join ( A1, A2 )
		 * (ie a single part on the left)
		 *
		 * Howto detect that a relation isn't matching.
		 *
		 * partitioning is currently done only on pkey/fkey's
		 * ie only matching per part if join is on pkey/fkey (parts)
		 *
		 * and part numbers should match.
		 *
		 * */
		} else if (!is_union(l->op) &&
			   is_union(r->op) && !need_distinct(r) && !is_single(r) &&
			   is_semi(rel->op) && (je = rel_is_join_on_pkey(rel, true))) {
			/* use first join expression, to find part nr */
			int lpnr = rel_part_nr(l, je);
			sql_rel *rl = r->l;
			sql_rel *rr = r->r;

			if (lpnr < 0)
				return rel;
			/* case 1: uses left not right */
			if (rel_uses_part_nr(rl, je, lpnr) &&
			   !rel_uses_part_nr(rr, je, lpnr)) {
				sql_rel *nl;

				rl = rel_dup(rl);
				if (!is_project(rl->op))
					rl = rel_project(v->sql->sa, rl,
					rel_projections(v->sql, rl, NULL, 1, 1));
				rel_rename_exps(v->sql, r->exps, rl->exps);
				if (r != or) {
					rl = rel_project(v->sql->sa, rl, NULL);
					rl->exps = exps_copy(v->sql, or->exps);
				}
				nl = rel_crossproduct(v->sql->sa, rel_dup(ol), rl, rel->op);
				nl->exps = exps_copy(v->sql, exps);
				v->changes++;
				return rel_inplace_project(v->sql->sa, rel, nl, rel_projections(v->sql, rel, NULL, 1, 1));
			/* case 2: uses right not left */
			} else if (!rel_uses_part_nr(rl, je, lpnr) &&
				    rel_uses_part_nr(rr, je, lpnr)) {
				sql_rel *nl;

				rr = rel_dup(rr);
				if (!is_project(rr->op))
					rr = rel_project(v->sql->sa, rr,
						rel_projections(v->sql, rr, NULL, 1, 1));
				rel_rename_exps(v->sql, r->exps, rr->exps);
				if (r != or) {
					rr = rel_project(v->sql->sa, rr, NULL);
					rr->exps = exps_copy(v->sql, or->exps);
				}
				nl = rel_crossproduct(v->sql->sa, rel_dup(ol), rr, rel->op);
				nl->exps = exps_copy(v->sql, exps);
				v->changes++;
				return rel_inplace_project(v->sql->sa, rel, nl, rel_projections(v->sql, rel, NULL, 1, 1));
			}
		}
	}
	return rel;
}

static inline sql_rel *
rel_push_join_down_outer(visitor *v, sql_rel *rel)
{
	if (is_join(rel->op) && !is_outerjoin(rel->op) && !is_single(rel) && !list_empty(rel->exps) && !rel_is_ref(rel)) {
		sql_rel *l = rel->l, *r = rel->r;

		if (is_left(r->op) && (is_select(l->op) || (is_join(l->op) && !is_outerjoin(l->op))) && !rel_is_ref(l) &&
				!rel_is_ref(r)) {
			sql_rel *rl = r->l;
			sql_rel *rr = r->r;
			if (rel_is_ref(rl) || rel_is_ref(rr))
				return rel;
			/* join exps should only include l and r.l */
			list *njexps = sa_list(v->sql->sa);
			for(node *n = rel->exps->h; n; n = n->next) {
				sql_exp *je = n->data;

				assert(je->type == e_cmp);
				if (je->f)
					return rel;
				if ((rel_find_exp(l, je->l) && rel_find_exp(rl, je->r)) || (rel_find_exp(l, je->r) && rel_find_exp(rl, je->l))) {
					list_append(njexps, je);
				} else {
					return rel;
				}
			}
			sql_rel *nl = rel_crossproduct(v->sql->sa, rel_dup(l), rl, rel->op);
			r->l = nl;
			nl->exps = njexps;
			rel_dup(r);
			rel_destroy(rel);
			rel = r;
			v->changes++;
		}
	}
	return rel;
}

/* TODO At the moment I have to disable the new join2semi because the join order optimizer doesn't take semi-joins into account,
so plans get deteriorated if more joins are optimized into semi-joins. Later I will review the join order with semi-joins and hopefully,
I will be able to re-enable the new join2semi. */
#if 0
#define NO_EXP_FOUND 0
#define FOUND_WITH_DUPLICATES 1
#define MAY_HAVE_DUPLICATE_NULLS 2
#define ALL_VALUES_DISTINCT 3

static int
find_projection_for_join2semi(sql_rel *rel, sql_exp *jc)
{
	sql_rel *res = NULL;
	sql_exp *e = NULL;
	bool underjoin = false;

	if ((e = rel_find_exp_and_corresponding_rel(rel, jc, &res, &underjoin))) {
		if (underjoin || e->type != e_column)
			return FOUND_WITH_DUPLICATES;
		/* if just one groupby column is projected or the relation needs distinct values and one column is projected or is a primary key, it will be distinct */
		if (is_unique(e) ||
			(is_groupby(res->op) && list_length(res->r) == 1 && exps_find_exp(res->r, e)) ||
			((is_project(res->op) || is_base(res->op)) && ((need_distinct(res) && list_length(res->exps) == 1) || res->card < CARD_AGGR)))
			return has_nil(e) ? MAY_HAVE_DUPLICATE_NULLS : ALL_VALUES_DISTINCT;
		return FOUND_WITH_DUPLICATES;
	}
	return NO_EXP_FOUND;
}

static int
subrel_uses_exp_outside_subrel(visitor *v, sql_rel *rel, list *l, sql_rel *j)
{
	if (rel == j)
		return 0;
	if (mvc_highwater(v->sql))
		return 1;
	switch(rel->op){
	case op_join:
	case op_left:
	case op_right:
	case op_full:
		return exps_uses_any(rel->exps, l) ||
			subrel_uses_exp_outside_subrel(v, rel->l, l, j) || subrel_uses_exp_outside_subrel(v, rel->r, l, j);
	case op_semi:
	case op_anti:
	case op_select:
		return exps_uses_any(rel->exps, l) ||
			subrel_uses_exp_outside_subrel(v, rel->l, l, j);
	case op_project:
	case op_groupby:
		return exps_uses_any(rel->exps, l) || exps_uses_any(rel->r, l);
	case op_basetable:
	case op_table:
	case op_union:
	case op_except:
	case op_inter:
		return exps_uses_any(rel->exps, l);
	case op_topn:
	case op_sample:
		return subrel_uses_exp_outside_subrel(v, rel->l, l, j);
	default:
		return 1;
	}
}

static int
projrel_uses_exp_outside_subrel(visitor *v, sql_rel *rel, list *l, sql_rel *j)
{
	/* test if projecting relation uses any of the join expressions */
	assert((is_simple_project(rel->op) || is_groupby(rel->op)) && rel->l);
	return exps_uses_any(rel->exps, l) || exps_uses_any(rel->r, l) || subrel_uses_exp_outside_subrel(v, rel->l, l, j);
}

static sql_rel *
rewrite_joins2semi(visitor *v, sql_rel *proj, sql_rel *rel)
{
	/* generalize possibility : we need the visitor 'step' here */
	if (rel_is_ref(rel) || mvc_highwater(v->sql)) /* if the join has multiple references, it's dangerous to convert it into a semijoin */
		return rel;
	if (is_innerjoin(rel->op) && !list_empty(rel->exps)) {
		sql_rel *l = rel->l, *r = rel->r;
		bool left_unique = true, right_unique = true;

		/* these relations don't project anything, so skip them */
		while (is_topn(l->op) || is_sample(l->op) || is_select(l->op) || is_semi(l->op))
			l = l->l;
		/* joins will expand values, so don't search on those */
		if (!is_base(l->op) && !is_project(l->op))
			left_unique = false;
		while (is_topn(r->op) || is_sample(r->op) || is_select(r->op) || is_semi(r->op))
			r = r->l;
		if (!is_base(r->op) && !is_project(r->op))
			right_unique = false;
		/* if all columns used in equi-joins from one of the sides are unique, the join can be rewritten into a semijoin */
		for (node *n=rel->exps->h; n && (left_unique || right_unique); n = n->next) {
			sql_exp *e = n->data, *el = e->l, *er = e->r;

			if (!is_compare(e->type) || e->flag != cmp_equal || exp_has_func(el) || exp_has_func(er)) {
				left_unique = right_unique = false;
			} else {
				int found = 0;

				if (left_unique && (found = find_projection_for_join2semi(l, el)) > NO_EXP_FOUND)
					left_unique &= (found == ALL_VALUES_DISTINCT || (found == MAY_HAVE_DUPLICATE_NULLS && (!is_semantics(e) || !has_nil(er))));
				if (left_unique && (found = find_projection_for_join2semi(l, er)) > NO_EXP_FOUND)
					left_unique &= (found == ALL_VALUES_DISTINCT || (found == MAY_HAVE_DUPLICATE_NULLS && (!is_semantics(e) || !has_nil(el))));
				if (right_unique && (found = find_projection_for_join2semi(r, el)) > NO_EXP_FOUND)
					right_unique &= (found == ALL_VALUES_DISTINCT || (found == MAY_HAVE_DUPLICATE_NULLS && (!is_semantics(e) || !has_nil(er))));
				if (right_unique && (found = find_projection_for_join2semi(r, er)) > NO_EXP_FOUND)
					right_unique &= (found == ALL_VALUES_DISTINCT || (found == MAY_HAVE_DUPLICATE_NULLS && (!is_semantics(e) || !has_nil(el))));
			}
		}

		/* now we need to check relation's expressions are not used */
		if (left_unique && !projrel_uses_exp_outside_subrel(v, proj, l->exps, rel)) {
			sql_rel *tmp = rel->r;
			rel->r = rel->l;
			rel->l = tmp;
			rel->op = op_semi;
			v->changes++;
		} else if (right_unique && !projrel_uses_exp_outside_subrel(v, proj, r->exps, rel)) {
			rel->op = op_semi;
			v->changes++;
		}
	}
	if (is_join(rel->op)) {
		rel->l = rewrite_joins2semi(v, proj, rel->l);
		rel->r = rewrite_joins2semi(v, proj, rel->r);
	} else if (is_topn(rel->op) || is_sample(rel->op) || is_select(rel->op) || is_semi(rel->op)) {
		rel->l = rewrite_joins2semi(v, proj, rel->l);
	}
	return rel;
}

static inline sql_rel *
rel_join2semijoin(visitor *v, sql_rel *rel)
{
	if ((is_simple_project(rel->op) || is_groupby(rel->op)) && rel->l)
		rel->l = rewrite_joins2semi(v, rel, rel->l);
	return rel;
}
#endif

#define NO_PROJECTION_FOUND 0
#define MAY_HAVE_DUPLICATE_NULLS 1
#define ALL_VALUES_DISTINCT 2

static int
find_projection_for_join2semi(sql_rel *rel)
{
	if (is_simple_project(rel->op) || is_groupby(rel->op) || is_inter(rel->op) || is_except(rel->op) || is_base(rel->op) || (is_union(rel->op) && need_distinct(rel))) {
		if (rel->card < CARD_AGGR) /* const or groupby without group by exps */
			return ALL_VALUES_DISTINCT;
		if (list_length(rel->exps) == 1) {
			sql_exp *e = rel->exps->h->data;
			/* a single group by column in the projection list from a group by relation is guaranteed to be unique, but not an aggregate */
			if (e->type == e_column) {
				sql_rel *res = NULL;
				sql_exp *found = NULL;
				bool underjoin = false;

				/* if just one groupby column is projected or the relation needs distinct values and one column is projected or is a primary key, it will be distinct */
				if ((is_groupby(rel->op) && list_length(rel->r) == 1 && exps_find_exp(rel->r, e)) || (need_distinct(rel) && list_length(rel->exps) == 1))
					return ALL_VALUES_DISTINCT;
				if (is_unique(e))
					return has_nil(e) ? MAY_HAVE_DUPLICATE_NULLS : ALL_VALUES_DISTINCT;

				if ((is_simple_project(rel->op) || is_groupby(rel->op) || is_inter(rel->op) || is_except(rel->op)) &&
					(found = rel_find_exp_and_corresponding_rel(rel->l, e, false, &res, &underjoin)) && !underjoin) { /* grouping column on inner relation */
					if (need_distinct(res) && list_length(res->exps) == 1)
						return ALL_VALUES_DISTINCT;
					if (is_unique(found))
						return has_nil(e) ? MAY_HAVE_DUPLICATE_NULLS : ALL_VALUES_DISTINCT;
					if (found->type == e_column && found->card <= CARD_AGGR) {
						if (!is_groupby(res->op) && list_length(res->exps) != 1)
							return NO_PROJECTION_FOUND;
						for (node *n = res->exps->h ; n ; n = n->next) { /* must be the single column in the group by expression list */
							sql_exp *e = n->data;
							if (e != found && e->type == e_column)
								return NO_PROJECTION_FOUND;
						}
						return ALL_VALUES_DISTINCT;
					}
				}
			}
		}
	}
	return NO_PROJECTION_FOUND;
}

static sql_rel *
find_candidate_join2semi(visitor *v, sql_rel *rel, bool *swap)
{
	/* generalize possibility : we need the visitor 'step' here */
	if (rel_is_ref(rel)) /* if the join has multiple references, it's dangerous to convert it into a semijoin */
		return NULL;
	if (rel->op == op_join && !list_empty(rel->exps)) {
		sql_rel *l = rel->l, *r = rel->r;
		int foundr = NO_PROJECTION_FOUND, foundl = NO_PROJECTION_FOUND, found = NO_PROJECTION_FOUND;
		bool ok = false;

		foundr = find_projection_for_join2semi(r);
		if (foundr < ALL_VALUES_DISTINCT)
			foundl = find_projection_for_join2semi(l);
		if (foundr && foundr > foundl) {
			*swap = false;
			found = foundr;
		} else if (foundl) {
			*swap = true;
			found = foundl;
		}

		if (found > NO_PROJECTION_FOUND) {
			/* if all join expressions can be pushed down or have function calls, then it cannot be rewritten into a semijoin */
			for (node *n=rel->exps->h; n && !ok; n = n->next) {
				sql_exp *e = n->data;

				ok |= e->type == e_cmp && e->flag == cmp_equal && !exp_has_func(e) && !rel_rebind_exp(v->sql, l, e) && !rel_rebind_exp(v->sql, r, e) &&
					(found == ALL_VALUES_DISTINCT || !is_semantics(e) || !has_nil((sql_exp *)e->l) || !has_nil((sql_exp *)e->r));
			}
		}

		if (ok)
			return rel;
	}
	if (is_join(rel->op) || is_semi(rel->op)) {
		sql_rel *c;

		if ((c=find_candidate_join2semi(v, rel->l, swap)) != NULL ||
		    (c=find_candidate_join2semi(v, rel->r, swap)) != NULL)
			return c;
	}
	if (is_topn(rel->op) || is_sample(rel->op))
		return find_candidate_join2semi(v, rel->l, swap);
	return NULL;
}

static int
subrel_uses_exp_outside_subrel(sql_rel *rel, list *l, sql_rel *c)
{
	if (rel == c)
		return 0;
	/* for subrel only expect joins (later possibly selects) */
	if (is_join(rel->op) || is_semi(rel->op)) {
		if (exps_uses_any(rel->exps, l))
			return 1;
		if (subrel_uses_exp_outside_subrel(rel->l, l, c) ||
		    subrel_uses_exp_outside_subrel(rel->r, l, c))
			return 1;
	}
	if (is_topn(rel->op) || is_sample(rel->op))
		return subrel_uses_exp_outside_subrel(rel->l, l, c);
	return 0;
}

static int
rel_uses_exp_outside_subrel(sql_rel *rel, list *l, sql_rel *c)
{
	/* for now we only expect sub relations of type project, selects (rel) or join/semi */
	if (is_simple_project(rel->op) || is_groupby(rel->op) || is_select(rel->op)) {
		if (!list_empty(rel->exps) && exps_uses_any(rel->exps, l))
			return 1;
		if ((is_simple_project(rel->op) || is_groupby(rel->op)) && !list_empty(rel->r) && exps_uses_any(rel->r, l))
			return 1;
		if (rel->l)
			return subrel_uses_exp_outside_subrel(rel->l, l, c);
	}
	if (is_topn(rel->op) || is_sample(rel->op))
		return subrel_uses_exp_outside_subrel(rel->l, l, c);
	return 1;
}

static inline sql_rel *
rel_join2semijoin(visitor *v, sql_rel *rel)
{
	if ((is_simple_project(rel->op) || is_groupby(rel->op)) && rel->l) {
		bool swap = false;
		sql_rel *l = rel->l;
		sql_rel *c = find_candidate_join2semi(v, l, &swap);

		if (c) {
			/* 'p' is a project */
			sql_rel *p = swap ? c->l : c->r;

			/* now we need to check if ce is only used at the level of c */
			if (!rel_uses_exp_outside_subrel(rel, p->exps, c)) {
				c->op = op_semi;
				if (swap) {
					sql_rel *tmp = c->r;
					c->r = c->l;
					c->l = tmp;
				}
				v->changes++;
			}
		}
	}
	return rel;
}

static int
exp_is_rename(sql_exp *e)
{
	return (e->type == e_column);
}

static int
exp_is_useless_rename(sql_exp *e)
{
	return (e->type == e_column &&
			((!e->l && !exp_relname(e)) ||
			 (e->l && exp_relname(e) && strcmp(e->l, exp_relname(e)) == 0)) &&
			strcmp(e->r, exp_name(e)) == 0);
}

static list *
rel_used_projections(mvc *sql, list *exps, list *users)
{
	list *nexps = sa_list(sql->sa);
	bool *used = SA_ZNEW_ARRAY(sql->ta, bool, list_length(exps));
	int i = 0;

	for(node *n = users->h; n; n = n->next) {
		sql_exp *e = n->data, *ne = NULL;
		if ((e->l && (ne = exps_bind_column2(exps, e->l, e->r, NULL))) || (ne = exps_bind_column(exps, e->r, NULL, NULL, 1))) {
			used[list_position(exps, ne)] = 1;
		}
	}
	for(node *n = exps->h; n; n = n->next, i++) {
		sql_exp *e = n->data;
		if (is_intern(e) || used[i])
			append(nexps, e);
	}
	return nexps;
}

/* move projects down with the goal op removing them completely (ie push renames/reduced lists into basetable)
 * for some cases we can directly remove iff renames rename into same alias
 * */
static sql_rel *
rel_push_project_down(visitor *v, sql_rel *rel)
{
	/* for now only push down renames */
	if (v->depth > 1 && is_simple_project(rel->op) && !need_distinct(rel) && !rel_is_ref(rel) && rel->l && !rel->r &&
			v->parent &&
			!is_modify(v->parent->op) && !is_topn(v->parent->op) && !is_sample(v->parent->op) &&
			!is_ddl(v->parent->op) && !is_set(v->parent->op) &&
			list_check_prop_all(rel->exps, (prop_check_func)&exp_is_rename)) {
		sql_rel *l = rel->l;

		if (rel_is_ref(l))
			return rel;
		if (is_basetable(l->op)) {
			if (list_check_prop_all(rel->exps, (prop_check_func)&exp_is_useless_rename)) {
				/* TODO reduce list (those in the project + internal) */
				rel->l = NULL;
				l->exps = rel_used_projections(v->sql, l->exps, rel->exps);
				rel_destroy(rel);
				v->changes++;
				return l;
			}
			return rel;
		} else if (list_check_prop_all(rel->exps, (prop_check_func)&exp_is_useless_rename)) {
			if ((is_project(l->op) && list_length(l->exps) == list_length(rel->exps)) ||
				((v->parent && is_project(v->parent->op)) &&
				 (is_set(l->op) || is_select(l->op) || is_join(l->op) || is_semi(l->op) || is_topn(l->op) || is_sample(l->op)))) {
				rel->l = NULL;
				rel_destroy(rel);
				v->changes++;
				return l;
			}
		}
	}
	return rel;
}

static inline sql_rel *
rel_push_project_down_union(visitor *v, sql_rel *rel)
{
	/* first remove distinct if already unique */
	if (rel->op == op_project && need_distinct(rel) && rel->exps && exps_unique(v->sql, rel, rel->exps) && !have_nil(rel->exps)) {
		set_nodistinct(rel);
		if (exps_card(rel->exps) <= CARD_ATOM && rel->card > CARD_ATOM) /* if the projection just contains constants, then no topN is needed */
			rel->l = rel_topn(v->sql->sa, rel->l, append(sa_list(v->sql->sa), exp_atom_lng(v->sql->sa, 1)));
		v->changes++;
	}

	if (rel->op == op_project && rel->l && rel->exps && list_empty(rel->r)) {
		int need_distinct = need_distinct(rel);
		sql_rel *u = rel->l;
		sql_rel *p = rel;
		sql_rel *ul = u->l;
		sql_rel *ur = u->r;

		if (!u || !is_union(u->op) || need_distinct(u) || !u->exps || rel_is_ref(u) || project_unsafe(rel,0))
			return rel;
		/* don't push project down union of single values */
		if ((is_project(ul->op) && !ul->l) || (is_project(ur->op) && !ur->l))
			return rel;

		ul = rel_dup(ul);
		ur = rel_dup(ur);

		if (!is_project(ul->op))
			ul = rel_project(v->sql->sa, ul,
				rel_projections(v->sql, ul, NULL, 1, 1));
		if (!is_project(ur->op))
			ur = rel_project(v->sql->sa, ur,
				rel_projections(v->sql, ur, NULL, 1, 1));
		need_distinct = (need_distinct &&
				(!exps_unique(v->sql, ul, ul->exps) || have_nil(ul->exps) ||
				 !exps_unique(v->sql, ur, ur->exps) || have_nil(ur->exps)));
		rel_rename_exps(v->sql, u->exps, ul->exps);
		rel_rename_exps(v->sql, u->exps, ur->exps);

		/* introduce projects under the set */
		ul = rel_project(v->sql->sa, ul, NULL);
		if (need_distinct)
			set_distinct(ul);
		ur = rel_project(v->sql->sa, ur, NULL);
		if (need_distinct)
			set_distinct(ur);

		ul->exps = exps_copy(v->sql, p->exps);
		ur->exps = exps_copy(v->sql, p->exps);

		rel = rel_inplace_setop(v->sql, rel, ul, ur, op_union,
			rel_projections(v->sql, rel, NULL, 1, 1));
		if (need_distinct)
			set_distinct(rel);
		if (is_single(u))
			set_single(rel);
		v->changes++;
		rel->l = rel_merge_projects(v, rel->l);
		rel->r = rel_merge_projects(v, rel->r);
		return rel;
	}
	return rel;
}

static int
sql_class_base_score(visitor *v, sql_column *c, sql_subtype *t, bool equality_based)
{
	int de;

	if (!t)
		return 0;
	switch (ATOMstorage(t->type->localtype)) {
		case TYPE_bte:
			return 150 - 8;
		case TYPE_sht:
			return 150 - 16;
		case TYPE_int:
			return 150 - 32;
		case TYPE_void:
		case TYPE_lng:
			return 150 - 64;
		case TYPE_uuid:
#ifdef HAVE_HGE
		case TYPE_hge:
#endif
			return 150 - 128;
		case TYPE_flt:
			return 75 - 24;
		case TYPE_dbl:
			return 75 - 53;
		default: {
			if (equality_based && c && v->storage_based_opt && (de = mvc_is_duplicate_eliminated(v->sql, c)))
				return 150 - de * 8;
			/* strings and blobs not duplicate eliminated don't get any points here */
			return 0;
		}
	}
}

/* Compute the efficiency of using this expression earl	y in a group by list */
static int
score_gbe(visitor *v, sql_rel *rel, sql_exp *e)
{
	int res = 0;
	sql_subtype *t = exp_subtype(e);
	sql_column *c = exp_find_column(rel, e, -2);

	if (e->card == CARD_ATOM) /* constants are trivial to group */
		res += 1000;
	/* can we find out if the underlying table is sorted */
	if (is_unique(e) || find_prop(e->p, PROP_HASHCOL) || (c && v->storage_based_opt && mvc_is_unique(v->sql, c))) /* distinct columns */
		res += 700;
	if (c && v->storage_based_opt && mvc_is_sorted(v->sql, c))
		res += 500;
	if (find_prop(e->p, PROP_HASHIDX)) /* has hash index */
		res += 200;

	/* prefer the shorter var types over the longer ones */
	res += sql_class_base_score(v, c, t, true); /* smaller the type, better */
	return res;
}

/* reorder group by expressions */
static inline sql_rel *
rel_groupby_order(visitor *v, sql_rel *rel)
{
	int *scores = NULL;
	sql_exp **exps = NULL;

	if (is_groupby(rel->op) && list_length(rel->r) > 1) {
		node *n;
		list *gbe = rel->r;
		int i, ngbe = list_length(gbe);
		scores = SA_NEW_ARRAY(v->sql->ta, int, ngbe);
		exps = SA_NEW_ARRAY(v->sql->ta, sql_exp*, ngbe);

		/* first sorting step, give priority for integers and sorted columns */
		for (i = 0, n = gbe->h; n; i++, n = n->next) {
			exps[i] = n->data;
			scores[i] = score_gbe(v, rel, exps[i]);
		}
		GDKqsort(scores, exps, NULL, ngbe, sizeof(int), sizeof(void *), TYPE_int, true, true);

		/* second sorting step, give priority to strings with lower number of digits */
		for (i = ngbe - 1; i && !scores[i]; i--); /* find expressions with no score from the first round */
		if (scores[i])
			i++;
		if (ngbe - i > 1) {
			for (int j = i; j < ngbe; j++) {
				sql_subtype *t = exp_subtype(exps[j]);
				scores[j] = t ? t->digits : 0;
			}
			/* the less number of digits the better, order ascending */
			GDKqsort(scores + i, exps + i, NULL, ngbe - i, sizeof(int), sizeof(void *), TYPE_int, false, true);
		}

		for (i = 0, n = gbe->h; n; i++, n = n->next)
			n->data = exps[i];
	}

	return rel;
}

/* reduce group by expressions based on pkey info
 *
 * The reduced group by and (derived) aggr expressions are restored via
 * extra (new) aggregate columns.
 */
static inline sql_rel *
rel_reduce_groupby_exps(visitor *v, sql_rel *rel)
{
	list *gbe = rel->r;

	if (is_groupby(rel->op) && rel->r && !rel_is_ref(rel) && list_length(gbe)) {
		node *n, *m;
		int k, j, i, ngbe = list_length(gbe);
		int8_t *scores = SA_NEW_ARRAY(v->sql->ta, int8_t, ngbe);
		sql_column *c;
		sql_table **tbls = SA_NEW_ARRAY(v->sql->ta, sql_table*, ngbe);
		sql_rel **bts = SA_NEW_ARRAY(v->sql->ta, sql_rel*, ngbe), *bt = NULL;

		gbe = rel->r;
		for (k = 0, i = 0, n = gbe->h; n; n = n->next, k++) {
			sql_exp *e = n->data;

			c = exp_find_column_(rel, e, -2, &bt);
			if (c) {
				for(j = 0; j < i; j++)
					if (c->t == tbls[j] && bts[j] == bt)
						break;
				tbls[j] = c->t;
				bts[j] = bt;
				i += (j == i);
			}
		}
		if (i) { /* forall tables find pkey and
				remove useless other columns */
			/* TODO also remove group by columns which are related to
			 * the other columns using a foreign-key join (n->1), ie 1
			 * on the to be removed side.
			 */
			for(j = 0; j < i; j++) {
				int l, nr = 0, cnr = 0;

				k = list_length(gbe);
				memset(scores, 0, list_length(gbe));
				if (tbls[j]->pkey) {
					for (l = 0, n = gbe->h; l < k && n; l++, n = n->next) {
						fcmp cmp = (fcmp)&kc_column_cmp;
						sql_exp *e = n->data;

						c = exp_find_column_(rel, e, -2, &bt);
						if (c && c->t == tbls[j] && bts[j] == bt &&
						    list_find(tbls[j]->pkey->k.columns, c, cmp) != NULL) {
							scores[l] = 1;
							nr ++;
						} else if (c && c->t == tbls[j] && bts[j] == bt) {
							/* Okay we can cleanup a group by column */
							scores[l] = -1;
							cnr ++;
						}
					}
				}
				if (nr) {
					int all = (list_length(tbls[j]->pkey->k.columns) == nr);
					sql_kc *kc = tbls[j]->pkey->k.columns->h->data;

					c = kc->c;
					for (l = 0, n = gbe->h; l < k && n; l++, n = n->next) {
						sql_exp *e = n->data;

						/* pkey based group by */
						if (scores[l] == 1 && ((all ||
						   /* first of key */
						   (c == exp_find_column(rel, e, -2))) && !find_prop(e->p, PROP_HASHCOL)))
							e->p = prop_create(v->sql->sa, PROP_HASHCOL, e->p);
					}
					for (m = rel->exps->h; m; m = m->next ){
						sql_exp *e = m->data;

						for (l = 0, n = gbe->h; l < k && n; l++, n = n->next) {
							sql_exp *gb = n->data;

							/* pkey based group by */
							if (scores[l] == 1 && exp_match_exp(e,gb) && find_prop(gb->p, PROP_HASHCOL) && !find_prop(e->p, PROP_HASHCOL)) {
								e->p = prop_create(v->sql->sa, PROP_HASHCOL, e->p);
								break;
							}

						}
					}
				}
				if (cnr && nr && list_length(tbls[j]->pkey->k.columns) == nr) {
					list *ngbe = new_exp_list(v->sql->sa);

					for (l = 0, n = gbe->h; l < k && n; l++, n = n->next) {
						sql_exp *e = n->data;

						/* keep the group by columns which form a primary key
						 * of this table. And those unrelated to this table. */
						if (scores[l] != -1)
							append(ngbe, e);
					}
					rel->r = ngbe;
					/* rewrite gbe and aggr, in the aggr list */
					for (m = rel->exps->h; m; m = m->next ){
						sql_exp *e = m->data;
						int fnd = 0;

						for (l = 0, n = gbe->h; l < k && n && !fnd; l++, n = n->next) {
							sql_exp *gb = n->data;

							if (scores[l] == -1 && exp_refers(gb, e)) {
								sql_exp *rs = exp_column(v->sql->sa, gb->l?gb->l:exp_relname(gb), gb->r?gb->r:exp_name(gb), exp_subtype(gb), rel->card, has_nil(gb), is_unique(gb), is_intern(gb));
								exp_setname(v->sql->sa, rs, exp_find_rel_name(e), exp_name(e));
								e = rs;
								fnd = 1;
							}
						}
						m->data = e;
					}
					/* new reduced aggr expression list */
					assert(list_length(rel->exps)>0);
					/* only one reduction at a time */
					list_hash_clear(rel->exps);
					v->changes++;
					return rel;
				}
				gbe = rel->r;
			}
		}
	}
	/* remove constants from group by list */
	if (is_groupby(rel->op) && rel->r && !rel_is_ref(rel)) {
		int i;
		node *n;

		for (i = 0, n = gbe->h; n; n = n->next) {
			sql_exp *e = n->data;

			if (exp_is_atom(e))
				i++;
		}
		if (i) {
			list *ngbe = new_exp_list(v->sql->sa);
			list *dgbe = new_exp_list(v->sql->sa);

			for (n = gbe->h; n; n = n->next) {
				sql_exp *e = n->data;

				if (!exp_is_atom(e))
					append(ngbe, e);
				/* we need at least one gbe */
				else if (!n->next && list_empty(ngbe))
					append(ngbe, e);
				else
					append(dgbe, e);
			}
			rel->r = ngbe;
			if (!list_empty(dgbe)) {
				/* use atom's directly in the aggr expr list */

				for (n = rel->exps->h; n; n = n->next) {
					sql_exp *e = n->data, *ne = NULL;

					if (e->type == e_column) {
						if (e->l)
							ne = exps_bind_column2(dgbe, e->l, e->r, NULL);
						else
							ne = exps_bind_column(dgbe, e->r, NULL, NULL, 1);
						if (ne) {
							ne = exp_copy(v->sql, ne);
							exp_prop_alias(v->sql->sa, ne, e);
							e = ne;
						}
					}
					n->data = e;
				}
				list_hash_clear(rel->exps);
				v->changes++;
			}
		}
	}
	return rel;
}

#if 0
static sql_rel *
rel_groupby_distinct2(visitor *v, sql_rel *rel)
{
	list *ngbes = sa_list(v->sql->sa), *gbes, *naggrs = sa_list(v->sql->sa), *aggrs = sa_list(v->sql->sa);
	sql_rel *l;
	node *n;

	gbes = rel->r;
	if (!gbes)
		return rel;

	/* check if each aggr is, rewritable (max,min,sum,count)
	 *  			  and only has one argument */
	for (n = rel->exps->h; n; n = n->next) {
		sql_exp *e = n->data;
		sql_subfunc *af = e->f;

		if (e->type == e_aggr &&
		   (strcmp(af->func->sql_name, "sum") &&
		     strcmp(af->func->sql_name, "count") &&
		     strcmp(af->func->sql_name, "min") &&
		     strcmp(af->func->sql_name, "max")))
			return rel;
	}

	for (n = gbes->h; n; n = n->next) {
		sql_exp *e = n->data;

		e = exp_column(v->sql->sa, exp_find_rel_name(e), exp_name(e), exp_subtype(e), e->card, has_nil(e), is_unique(e), is_intern(e));
		append(ngbes, e);
	}

	/* 1 for each aggr(distinct v) add the attribute expression v to gbes and aggrs list
	 * 2 for each aggr(z) add aggr_phase2('z') to the naggrs list
	 * 3 for each group by col, add also to the naggrs list
	 * */
	for (n = rel->exps->h; n; n = n->next) {
		sql_exp *e = n->data;

		if (e->type == e_aggr && need_distinct(e)) { /* 1 */
			/* need column expression */
			list *args = e->l;
			sql_exp *v = args->h->data;
			append(gbes, v);
			if (!exp_name(v))
				exp_label(v->sql->sa, v, ++v->sql->label);
			v = exp_column(v->sql->sa, exp_find_rel_name(v), exp_name(v), exp_subtype(v), v->card, has_nil(v), is_unique(v), is_intern(v));
			append(aggrs, v);
			v = exp_aggr1(v->sql->sa, v, e->f, need_distinct(e), 1, e->card, 1);
			exp_setname(v->sql->sa, v, exp_find_rel_name(e), exp_name(e));
			append(naggrs, v);
		} else if (e->type == e_aggr && !need_distinct(e)) {
			sql_exp *v;
			sql_subfunc *f = e->f;
			int cnt = exp_aggr_is_count(e);
			sql_subfunc *a = sql_bind_func(v->sql, "sys", (cnt)?"sum":f->func->sql_name, exp_subtype(e), NULL, F_AGGR);

			append(aggrs, e);
			if (!exp_name(e))
				exp_label(v->sql->sa, e, ++v->sql->label);
			set_has_nil(e);
			v = exp_column(v->sql->sa, exp_find_rel_name(e), exp_name(e), exp_subtype(e), e->card, has_nil(e), is_unique(e), is_intern(e));
			v = exp_aggr1(v->sql->sa, v, a, 0, 1, e->card, 1);
			if (cnt)
				set_zero_if_empty(v);
			exp_setname(v->sql->sa, v, exp_find_rel_name(e), exp_name(e));
			append(naggrs, v);
		} else { /* group by col */
			if (list_find_exp(gbes, e) || !list_find_exp(naggrs, e)) {
				append(aggrs, e);

				e = exp_column(v->sql->sa, exp_find_rel_name(e), exp_name(e), exp_subtype(e), e->card, has_nil(e), is_unique(e), is_intern(e));
			}
			append(naggrs, e);
		}
	}

	l = rel->l = rel_groupby(v->sql, rel->l, gbes);
	l->exps = aggrs;
	rel->r = ngbes;
	rel->exps = naggrs;
	v->changes++;
	return rel;
}
#endif

/* Rewrite group by expressions with distinct
 *
 * ie select a, count(distinct b) from c where ... groupby a;
 * No other aggregations should be present
 *
 * Rewrite the more general case, good for parallel execution
 *
 * groupby(R) [e,f] [ aggr1 a distinct, aggr2 b distinct, aggr3 c, aggr4 d]
 *
 * into
 *
 * groupby(
 * 	groupby(R) [e,f,a,b] [ a, b, aggr3 c, aggr4 d]
 * ) [e,f]( aggr1 a distinct, aggr2 b distinct, aggr3_phase2 c, aggr4_phase2 d)
 */
static inline sql_rel *
rel_groupby_distinct(visitor *v, sql_rel *rel)
{
	node *n;

	if (is_groupby(rel->op)) {
		sql_rel *l = rel->l;
		if (!l || is_groupby(l->op))
			return rel;
	}
	if (is_groupby(rel->op) && rel->r && !rel_is_ref(rel)) {
		int nr = 0, anr = 0;
		list *gbe, *ngbe, *arg, *exps, *nexps;
		sql_exp *distinct = NULL, *darg, *found;
		sql_rel *l = NULL;

		for (n=rel->exps->h; n && nr <= 2; n = n->next) {
			sql_exp *e = n->data;
			if (need_distinct(e)) {
				distinct = n->data;
				nr++;
			}
			anr += is_aggr(e->type);
		}
		if (nr < 1 || distinct->type != e_aggr)
			return rel;
		if (nr > 1 || anr > nr)
			return rel;//rel_groupby_distinct2(v, rel);
		arg = distinct->l;
		if (list_length(arg) != 1 || list_length(rel->r) + nr != list_length(rel->exps))
			return rel;

		gbe = rel->r;
		ngbe = sa_list(v->sql->sa);
		exps = sa_list(v->sql->sa);
		nexps = sa_list(v->sql->sa);
		for (n=rel->exps->h; n; n = n->next) {
			sql_exp *e = n->data;
			if (e != distinct) {
				if (e->type == e_aggr) { /* copy the arguments to the aggregate */
					list *args = e->l;
					if (args) {
						for (node *n = args->h ; n ; n = n->next) {
							sql_exp *e = n->data;
							list_append(ngbe, exp_copy(v->sql, e));
							list_append(exps, exp_copy(v->sql, e));
						}
					}
				} else {
					e = exp_ref(v->sql, e);
					append(ngbe, e);
					append(exps, e);
				}
				if (e->type == e_aggr) /* aggregates must be copied */
					e = exp_copy(v->sql, e);
				else
					e = exp_ref(v->sql, e);
				append(nexps, e);
			}
		}

		darg = arg->h->data;
		if ((found = exps_find_exp(gbe, darg))) { /* first find if the aggregate argument already exists in the grouping list */
			darg = exp_ref(v->sql, found);
		} else {
			list_append(gbe, darg = exp_copy(v->sql, darg));
			exp_label(v->sql->sa, darg, ++v->sql->label);
			darg = exp_ref(v->sql, darg);
		}
		list_append(exps, darg);
		darg = exp_ref(v->sql, darg);
		arg->h->data = darg;
		l = rel->l = rel_groupby(v->sql, rel->l, gbe);
		l->exps = exps;
		set_processed(l);
		rel->r = ngbe;
		rel->exps = nexps;
		set_nodistinct(distinct);
		append(nexps, distinct);
		v->changes++;
	}
	return rel;
}

static sql_exp *split_aggr_and_project(mvc *sql, list *aexps, sql_exp *e);

static void
list_split_aggr_and_project(mvc *sql, list *aexps, list *exps)
{
	if (list_empty(exps))
		return ;
	for(node *n = exps->h; n; n = n->next)
		n->data = split_aggr_and_project(sql, aexps, n->data);
}

static sql_exp *
split_aggr_and_project(mvc *sql, list *aexps, sql_exp *e)
{
	switch(e->type) {
	case e_aggr:
		/* add to the aggrs */
		if (!exp_name(e))
			exp_label(sql->sa, e, ++sql->label);
		list_append(aexps, e);
		return exp_ref(sql, e);
	case e_cmp:
		/* e_cmp's shouldn't exist in an aggr expression list */
		assert(0);
	case e_convert:
		e->l = split_aggr_and_project(sql, aexps, e->l);
		return e;
	case e_func:
		list_split_aggr_and_project(sql, aexps, e->l);
		return e;
	case e_atom:
	case e_column: /* constants and columns shouldn't be rewriten */
	case e_psm:
		return e;
	}
	return NULL;
}

static sql_exp *
exp_use_consts(mvc *sql, sql_exp *e, list *consts);

static list *
exps_use_consts(mvc *sql, list *exps, list *consts)
{
	if (list_empty(exps))
		return exps;
	for(node *n = exps->h; n; n = n->next) {
		sql_exp *arg = n->data, *narg = NULL;

		narg = exp_use_consts(sql, arg, consts);
		if (!narg)
			return NULL;
		narg = exp_propagate(sql->sa, narg, arg);
		n->data = narg;
	}
	return exps;
}

static sql_exp *
exp_use_consts(mvc *sql, sql_exp *e, list *consts)
{
	sql_exp *ne = NULL, *l, *r, *r2;

	switch(e->type) {
	case e_column:
		if (e->l)
			ne = exps_bind_column2(consts, e->l, e->r, NULL);
		if (!ne && !e->l)
			ne = exps_bind_column(consts, e->r, NULL, NULL, 1);
		if (!ne)
			return e;
		return ne;
	case e_cmp:
		if (e->flag == cmp_or || e->flag == cmp_filter) {
			list *l = exps_use_consts(sql, e->l, consts);
			list *r = exps_use_consts(sql, e->r, consts);

			if (!l || !r)
				return NULL;
			if (e->flag == cmp_filter)
				return exp_filter(sql->sa, l, r, e->f, is_anti(e));
			return exp_or(sql->sa, l, r, is_anti(e));
		} else if (e->flag == cmp_in || e->flag == cmp_notin) {
			sql_exp *l = exp_use_consts(sql, e->l, consts);
			list *r = exps_use_consts(sql, e->r, consts);

			if (!l || !r)
				return NULL;
			return exp_in(sql->sa, l, r, e->flag);
		} else {
			l = exp_use_consts(sql, e->l, consts);
			r = exp_use_consts(sql, e->r, consts);
			if (e->f) {
				r2 = exp_use_consts(sql, e->f, consts);
				if (l && r && r2)
					ne = exp_compare2(sql->sa, l, r, r2, e->flag, is_symmetric(e));
			} else if (l && r) {
				ne = exp_compare(sql->sa, l, r, e->flag);
			}
		}
		if (!ne)
			return NULL;
		return exp_propagate(sql->sa, ne, e);
	case e_convert:
		l = exp_use_consts(sql, e->l, consts);
		if (l)
			return exp_convert(sql->sa, l, exp_fromtype(e), exp_totype(e));
		return NULL;
	case e_aggr:
	case e_func: {
		list *l = e->l, *nl = NULL;

		if (!list_empty(l)) {
			nl = exps_use_consts(sql, l, consts);
			if (!nl)
				return NULL;
		}
		if (e->type == e_func)
			return exp_op(sql->sa, nl, e->f);
		else
			return exp_aggr(sql->sa, nl, e->f, need_distinct(e), need_no_nil(e), e->card, has_nil(e));
	}
	case e_atom: {
		list *l = e->f, *nl = NULL;

		if (!list_empty(l)) {
			nl = exps_use_consts(sql, l, consts);
			if (!nl)
				return NULL;
			return exp_values(sql->sa, nl);
		} else {
			return exp_copy(sql, e);
		}
	}
	case e_psm:
		return e;
	}
	return NULL;
}

static list *
exps_remove_dictexps(list *exps, sql_rel *r)
{
	if (list_empty(exps))
		return exps;
	for (node *n = exps->h; n;) {
		node *next = n->next;
		sql_exp *arg = n->data;

		if (list_find_exp(r->exps, arg->l) || list_find_exp(r->exps, arg->r))
			list_remove_node(exps, NULL, n);
		n = next;
	}
	return exps;
}

static sql_rel *
rel_remove_join(visitor *v, sql_rel *rel)
{
	if (is_join(rel->op) && !is_outerjoin(rel->op)) {
		sql_rel *l = rel->l;
		sql_rel *r = rel->r;
		int lconst = 0, rconst = 0;

		if (!l || rel_is_ref(l) || !r || rel_is_ref(r) ||
		   (l->op != op_project && r->op != op_project))
			return rel;
		if (l->op == op_project && exps_are_atoms(l->exps))
			lconst = 1;
		if (r->op == op_project && exps_are_atoms(r->exps))
			rconst = 1;
		if (lconst || rconst) {
			v->changes++;
			/* use constant (instead of alias) in expressions */
			if (lconst) {
				sql_rel *s = l;
				l = r;
				r = s;
			}
			rel->exps = exps_use_consts(v->sql, rel->exps, r->exps);
			/* change into select */
			rel->op = op_select;
			rel->l = l;
			rel->r = NULL;
			/* wrap in a project including, the constant columns */
			rel = rel_project(v->sql->sa, rel, rel_projections(v->sql, l, NULL, 1, 1));
			list_merge(rel->exps, r->exps, (fdup)NULL);
		}
	}
	if (is_join(rel->op)) {
		sql_rel *l = rel->l;
		sql_rel *r = rel->r;
		int ldict = 0, rdict = 0;

		if (!l || rel_is_ref(l) || !r || rel_is_ref(r) ||
		   (l->op != op_basetable && r->op != op_basetable))
			return rel;
		/* check if dict (last column) isn't used, one column only */
		if (l->op == op_basetable && !l->l && list_length(l->exps) <= 1)
			ldict = 1;
		if (r->op == op_basetable && !r->l && list_length(r->exps) <= 1)
			rdict = 1;
		if (!ldict && !rdict)
			return rel;
		v->changes++;

		assert(0);
		if (ldict) {
			sql_rel *s = l;
			l = r;
			r = s;
		}
		rel->exps = exps_remove_dictexps(rel->exps, r);
		/* change into select */
		rel->op = op_select;
		rel->l = l;
		rel->r = NULL;
		/* wrap in a project including, the dict/index columns */
		rel = rel_project(v->sql->sa, rel, rel_projections(v->sql, l, NULL, 1, 1));
		list_merge(rel->exps, r->exps, (fdup)NULL);
	}
	/* project (join (A,B)[ A.x = B.y ] ) [project_cols] -> project (A) [project_cols]
	 * where non of the project_cols are from B and x=y is a foreign key join (B is the unique side)
	 * and there are no filters on B
	 */
	if (is_project(rel->op)) {
		sql_rel *j = rel->l;

		if (is_join(j->op)) {
			node *n;
			sql_rel *l = j->l;
			sql_rel *r = j->r;

			if (!l || rel_is_ref(l) || !r || rel_is_ref(r) || r->op != op_basetable || r->l)
				return rel;

			/* check if all projection cols can be found in l */
			for(n = rel->exps->h; n; n = n->next) {
				sql_exp *e = n->data;

				if (!rel_find_exp(l, e))
					return rel;

			}
			assert(0);
			v->changes++;
			rel->l = l;
			rel->r = NULL;
		}
	}
	return rel;
}

static int
exps_has_setjoin(list *exps)
{
	if (!exps)
		return 0;
	for(node *n=exps->h; n; n = n->next) {
		sql_exp *e = n->data;

		if (e->type == e_cmp && (e->flag == mark_in || e->flag == mark_notin))
			return 1;
	}
	return 0;
}

/* Pushing projects up the tree. Done very early in the optimizer.
 * Makes later steps easier.
 */
static sql_rel *
rel_push_project_up(visitor *v, sql_rel *rel)
{
	if (is_simple_project(rel->op) && rel->l && !rel_is_ref(rel)) {
		sql_rel *l = rel->l;
		if (is_simple_project(l->op))
			return rel_merge_projects(v, rel);
	}

	/* project/project cleanup is done later */
	if (is_join(rel->op) || is_select(rel->op)) {
		node *n;
		list *exps = NULL, *l_exps, *r_exps;
		sql_rel *l = rel->l;
		sql_rel *r = rel->r;
		sql_rel *t;
		int nlexps = 0, i = 0;

		/* Don't rewrite refs, non projections or constant or
		   order by projections  */
		if (!l || rel_is_ref(l) || is_topn(l->op) || is_sample(l->op) ||
		   (is_join(rel->op) && exps_has_setjoin(rel->exps)) ||
		   (is_join(rel->op) && (!r || rel_is_ref(r))) ||
		   (is_left(rel->op) && (rel->flag&MERGE_LEFT) /* can't push projections above merge statments left joins */) ||
		   (is_select(rel->op) && l->op != op_project) ||
		   (is_join(rel->op) && ((l->op != op_project && r->op != op_project) || is_topn(r->op) || is_sample(r->op))) ||
		  ((l->op == op_project && (!l->l || l->r || project_unsafe(l,is_select(rel->op)))) ||
		   (is_join(rel->op) && (r->op == op_project && (!r->l || r->r || project_unsafe(r,0))))))
			return rel;

		if (l->op == op_project && l->l) {
			/* Go through the list of project expressions.
			   Check if they can be pushed up, ie are they not
			   changing or introducing any columns used
			   by the upper operator. */

			exps = new_exp_list(v->sql->sa);
			for (n = l->exps->h; n; n = n->next) {
				sql_exp *e = n->data;

				/* we cannot rewrite projection with atomic values from outer joins */
				if (is_column(e->type) && exp_is_atom(e) && !(is_right(rel->op) || is_full(rel->op))) {
					list_append(exps, e);
				} else if (e->type == e_column) {
					if (has_label(e))
						return rel;
					list_append(exps, e);
				} else {
					return rel;
				}
			}
		} else {
			exps = rel_projections(v->sql, l, NULL, 1, 1);
		}
		nlexps = list_length(exps);
		/* also handle right hand of join */
		if (is_join(rel->op) && r->op == op_project && r->l) {
			/* Here we also check all expressions of r like above
			   but also we need to check for ambigious names. */

			for (n = r->exps->h; n; n = n->next) {
				sql_exp *e = n->data;

				/* we cannot rewrite projection with atomic values from outer joins */
				if (is_column(e->type) && exp_is_atom(e) && !(is_left(rel->op) || is_full(rel->op))) {
					list_append(exps, e);
				} else if (e->type == e_column) {
					if (has_label(e))
						return rel;
					list_append(exps, e);
				} else {
					return rel;
				}
			}
		} else if (is_join(rel->op)) {
			list *r_exps = rel_projections(v->sql, r, NULL, 1, 1);
			list_merge(exps, r_exps, (fdup)NULL);
			if (rel->attr)
				append(exps, exp_ref(v->sql, rel->attr->h->data));
		}
		/* Here we should check for ambigious names ? */
		if (is_join(rel->op) && r) {
			t = (l->op == op_project && l->l)?l->l:l;
			l_exps = rel_projections(v->sql, t, NULL, 1, 1);
			/* conflict with old right expressions */
			r_exps = rel_projections(v->sql, r, NULL, 1, 1);
			if (rel->attr)
				append(r_exps, exp_ref(v->sql, rel->attr->h->data));
			for(n = l_exps->h; n; n = n->next) {
				sql_exp *e = n->data;
				const char *rname = exp_relname(e);
				const char *name = exp_name(e);

				if (exp_is_atom(e))
					continue;
				if ((rname && exps_bind_column2(r_exps, rname, name, NULL) != NULL) ||
				    (!rname && exps_bind_column(r_exps, name, NULL, NULL, 1) != NULL))
					return rel;
			}
			t = (r->op == op_project && r->l)?r->l:r;
			r_exps = rel_projections(v->sql, t, NULL, 1, 1);
			/* conflict with new right expressions */
			for(n = l_exps->h; n; n = n->next) {
				sql_exp *e = n->data;

				if (exp_is_atom(e))
					continue;
				if ((e->l && exps_bind_column2(r_exps, e->l, e->r, NULL) != NULL) ||
				   (exps_bind_column(r_exps, e->r, NULL, NULL, 1) != NULL && (!e->l || !e->r)))
					return rel;
			}
			/* conflict with new left expressions */
			for(n = r_exps->h; n; n = n->next) {
				sql_exp *e = n->data;

				if (exp_is_atom(e))
					continue;
				if ((e->l && exps_bind_column2(l_exps, e->l, e->r, NULL) != NULL) ||
				   (exps_bind_column(l_exps, e->r, NULL, NULL, 1) != NULL && (!e->l || !e->r)))
					return rel;
			}
		}

		/* rename operator expressions */
		if (l->op == op_project) {
			/* rewrite rel from rel->l into rel->l->l */
			if (rel->exps) {
				for (n = rel->exps->h; n; n = n->next) {
					sql_exp *e = n->data, *ne;

					ne = exp_rename(v->sql, e, l, l->l);
					assert(ne);
					if (ne != e && exp_name(e))
						exp_propagate(v->sql->sa, ne, e);
					n->data = ne;
				}
			}
			rel->l = l->l;
			l->l = NULL;
			rel_destroy(l);
		}
		if (is_join(rel->op) && r->op == op_project) {
			/* rewrite rel from rel->r into rel->r->l */
			if (rel->exps) {
				for (n = rel->exps->h; n; n = n->next) {
					sql_exp *e = n->data, *ne;

					ne = exp_rename(v->sql, e, r, r->l);
					assert(ne);
					if (ne != e && exp_name(e))
						exp_propagate(v->sql->sa, ne, e);
					n->data = ne;
				}
			}
			rel->r = r->l;
			r->l = NULL;
			rel_destroy(r);
		}
		/* Done, ie introduce new project */
		exps_fix_card(exps, rel->card);
		/* Fix nil flag */
		if (!list_empty(exps)) {
			for (n = exps->h ; n && i < nlexps ; n = n->next, i++) {
				sql_exp *e = n->data;

				if (is_right(rel->op) || is_full(rel->op))
					set_has_nil(e);
				set_not_unique(e);
			}
			for (; n ; n = n->next) {
				sql_exp *e = n->data;

				if (is_left(rel->op) || is_full(rel->op))
					set_has_nil(e);
				set_not_unique(e);
			}
		}
		v->changes++;
		return rel_inplace_project(v->sql->sa, rel, NULL, exps);
	}
	if (is_groupby(rel->op) && !rel_is_ref(rel) && rel->exps && list_length(rel->exps) > 1) {
		node *n;
		int fnd = 0;
		list *aexps, *pexps;

		/* check if some are expressions aren't e_aggr */
		for (n = rel->exps->h; n && !fnd; n = n->next) {
			sql_exp *e = n->data;

			if (e->type != e_aggr && e->type != e_column && e->type != e_atom) {
				fnd = 1;
			}
		}
		/* only aggr, no rewrite needed */
		if (!fnd)
			return rel;

		aexps = sa_list(v->sql->sa);
		pexps = sa_list(v->sql->sa);
		for (n = rel->exps->h; n; n = n->next) {
			sql_exp *e = n->data, *ne = NULL;

			switch (e->type) {
			case e_atom: /* move over to the projection */
				list_append(pexps, e);
				break;
			case e_func:
				list_append(pexps, e);
				list_split_aggr_and_project(v->sql, aexps, e->l);
				break;
			case e_convert:
				list_append(pexps, e);
				e->l = split_aggr_and_project(v->sql, aexps, e->l);
				break;
			default: /* simple alias */
				list_append(aexps, e);
				ne = exp_column(v->sql->sa, exp_find_rel_name(e), exp_name(e), exp_subtype(e), e->card, has_nil(e), is_unique(e), is_intern(e));
				list_append(pexps, ne);
				break;
			}
		}
		v->changes++;
		rel->exps = aexps;
		return rel_inplace_project( v->sql->sa, rel, NULL, pexps);
	}
	return rel;
}

/* if local_proj is set: the current expression is from the same projection */
static int exp_mark_used(sql_rel *subrel, sql_exp *e, int local_proj);

static int
exps_mark_used(sql_rel *subrel, list *l, int local_proj)
{
	int nr = 0;
	if (list_empty(l))
		return nr;

	for (node *n = l->h; n != NULL; n = n->next)
		nr += exp_mark_used(subrel, n->data, local_proj);
	return nr;
}

static int
exp_mark_used(sql_rel *subrel, sql_exp *e, int local_proj)
{
	int nr = 0;
	sql_exp *ne = NULL;

	switch(e->type) {
	case e_column:
		ne = rel_find_exp(subrel, e);
		break;
	case e_convert:
		return exp_mark_used(subrel, e->l, local_proj);
	case e_aggr:
	case e_func: {
		if (e->l)
			nr += exps_mark_used(subrel, e->l, local_proj);
		assert(!e->r);
		break;
	}
	case e_cmp:
		if (e->flag == cmp_or || e->flag == cmp_filter) {
			nr += exps_mark_used(subrel, e->l, local_proj);
			nr += exps_mark_used(subrel, e->r, local_proj);
		} else if (e->flag == cmp_in || e->flag == cmp_notin) {
			nr += exp_mark_used(subrel, e->l, local_proj);
			nr += exps_mark_used(subrel, e->r, local_proj);
		} else {
			nr += exp_mark_used(subrel, e->l, local_proj);
			nr += exp_mark_used(subrel, e->r, local_proj);
			if (e->f)
				nr += exp_mark_used(subrel, e->f, local_proj);
		}
		break;
	case e_atom:
		/* atoms are used in e_cmp */
		e->used = 1;
		/* return 0 as constants may require a full column ! */
		if (e->f)
			nr += exps_mark_used(subrel, e->f, local_proj);
		return nr;
	case e_psm:
		if (e->flag & PSM_SET || e->flag & PSM_RETURN || e->flag & PSM_EXCEPTION) {
			nr += exp_mark_used(subrel, e->l, local_proj);
		} else if (e->flag & PSM_WHILE || e->flag & PSM_IF) {
			nr += exp_mark_used(subrel, e->l, local_proj);
			nr += exps_mark_used(subrel, e->r, local_proj);
			if (e->flag == PSM_IF && e->f)
				nr += exps_mark_used(subrel, e->f, local_proj);
		}
		e->used = 1;
		break;
	}
	if (ne && e != ne) {
		if (!local_proj || ne->type != e_column || (has_label(ne) || (ne->alias.rname && ne->alias.rname[0] == '%')) || (subrel->l && !rel_find_exp(subrel->l, e)))
			ne->used = 1;
		return ne->used;
	}
	return nr;
}

static void
positional_exps_mark_used( sql_rel *rel, sql_rel *subrel )
{
	assert(rel->exps);

	if ((is_topn(subrel->op) || is_sample(subrel->op)) && subrel->l)
		subrel = subrel->l;
	/* everything is used within the set operation */
	if (rel->exps && subrel->exps) {
		node *m;
		for (m=subrel->exps->h; m; m = m->next) {
			sql_exp *se = m->data;

			se->used = 1;
		}
	}
}

static void
rel_exps_mark_used(sql_allocator *sa, sql_rel *rel, sql_rel *subrel)
{
	int nr = 0;

	if (rel->r && (is_simple_project(rel->op) || is_groupby(rel->op))) {
		list *l = rel->r;
		node *n;

		for (n=l->h; n; n = n->next) {
			sql_exp *e = n->data;

			e->used = 1;
			exp_mark_used(rel, e, 1);
		}
	}

	if (rel->exps) {
		node *n;
		int len = list_length(rel->exps), i;
		sql_exp **exps = SA_NEW_ARRAY(sa, sql_exp*, len);

		for (n=rel->exps->h, i = 0; n; n = n->next, i++) {
			sql_exp *e = exps[i] = n->data;

			nr += e->used;
		}

		if (!nr && is_project(rel->op) && len > 0) /* project at least one column if exists */
			exps[0]->used = 1;

		for (i = len-1; i >= 0; i--) {
			sql_exp *e = exps[i];

			if (!is_project(rel->op) || e->used) {
				if (is_project(rel->op))
					nr += exp_mark_used(rel, e, 1);
				nr += exp_mark_used(subrel, e, 0);
			}
		}
	}
	/* for count/rank we need atleast one column */
	if (!nr && subrel && (is_project(subrel->op) || is_base(subrel->op)) && !list_empty(subrel->exps) &&
		(is_simple_project(rel->op) && project_unsafe(rel, 0))) {
		sql_exp *e = subrel->exps->h->data;
		e->used = 1;
	}
	if (rel->r && (is_simple_project(rel->op) || is_groupby(rel->op))) {
		list *l = rel->r;
		node *n;

		for (n=l->h; n; n = n->next) {
			sql_exp *e = n->data;

			e->used = 1;
			/* possibly project/groupby uses columns from the inner */
			exp_mark_used(subrel, e, 0);
		}
	}
}

static void exps_used(list *l);

static void
exp_used(sql_exp *e)
{
	if (e) {
		e->used = 1;

		switch (e->type) {
		case e_convert:
			exp_used(e->l);
			break;
		case e_func:
		case e_aggr:
			exps_used(e->l);
			break;
		case e_cmp:
			if (e->flag == cmp_or || e->flag == cmp_filter) {
				exps_used(e->l);
				exps_used(e->r);
			} else if (e->flag == cmp_in || e->flag == cmp_notin) {
				exp_used(e->l);
				exps_used(e->r);
			} else {
				exp_used(e->l);
				exp_used(e->r);
				if (e->f)
					exp_used(e->f);
			}
			break;
		default:
			break;
		}
	}
}

static void
exps_used(list *l)
{
	if (l) {
		for (node *n = l->h; n; n = n->next)
			exp_used(n->data);
	}
}

static void
rel_used(sql_rel *rel)
{
	if (!rel)
		return;
	if (is_join(rel->op) || is_set(rel->op) || is_semi(rel->op) || is_modify(rel->op)) {
		rel_used(rel->l);
		rel_used(rel->r);
	} else if (is_topn(rel->op) || is_select(rel->op) || is_sample(rel->op)) {
		rel_used(rel->l);
		rel = rel->l;
	} else if (is_ddl(rel->op)) {
		if (rel->flag == ddl_output || rel->flag == ddl_create_seq || rel->flag == ddl_alter_seq || rel->flag == ddl_alter_table || rel->flag == ddl_create_table || rel->flag == ddl_create_view) {
			rel_used(rel->l);
		} else if (rel->flag == ddl_list || rel->flag == ddl_exception) {
			rel_used(rel->l);
			rel_used(rel->r);
		} else if (rel->flag == ddl_psm) {
			exps_used(rel->exps);
		}
	} else if (rel->op == op_table) {
		if (IS_TABLE_PROD_FUNC(rel->flag) || rel->flag == TABLE_FROM_RELATION)
			rel_used(rel->l);
		exp_used(rel->r);
	}
	if (rel && rel->exps) {
		exps_used(rel->exps);
		if (rel->r && (is_simple_project(rel->op) || is_groupby(rel->op)))
			exps_used(rel->r);
	}
}

static void
rel_mark_used(mvc *sql, sql_rel *rel, int proj)
{
	if (proj && (need_distinct(rel)))
		rel_used(rel);

	switch(rel->op) {
	case op_basetable:
	case op_truncate:
	case op_insert:
		break;

	case op_table:

		if (rel->l && rel->flag != TRIGGER_WRAPPER) {
			rel_used(rel);
			if (rel->r)
				exp_mark_used(rel->l, rel->r, 0);
			rel_mark_used(sql, rel->l, proj);
		}
		break;

	case op_topn:
	case op_sample:
		if (proj) {
			rel = rel ->l;
			rel_mark_used(sql, rel, proj);
			break;
		}
		/* fall through */
	case op_project:
	case op_groupby:
		if (proj && rel->l) {
			rel_exps_mark_used(sql->sa, rel, rel->l);
			rel_mark_used(sql, rel->l, 0);
		} else if (proj) {
			rel_exps_mark_used(sql->sa, rel, NULL);
		}
		break;
	case op_update:
	case op_delete:
		if (proj && rel->r) {
			sql_rel *r = rel->r;

			if (!list_empty(r->exps)) {
				for (node *n = r->exps->h; n; n = n->next) {
					sql_exp *e = n->data;
					const char *nname = exp_name(e);

					if (nname[0] == '%' && strcmp(nname, TID) == 0) { /* TID is used */
						e->used = 1;
						break;
					}
				}
			}
			rel_exps_mark_used(sql->sa, rel, rel->r);
			rel_mark_used(sql, rel->r, 0);
		}
		break;

	case op_ddl:
		if (rel->flag == ddl_output || rel->flag == ddl_create_seq || rel->flag == ddl_alter_seq || rel->flag == ddl_alter_table || rel->flag == ddl_create_table || rel->flag == ddl_create_view) {
			if (rel->l)
				rel_mark_used(sql, rel->l, 0);
		} else if (rel->flag == ddl_list || rel->flag == ddl_exception) {
			if (rel->l)
				rel_mark_used(sql, rel->l, 0);
			if (rel->r)
				rel_mark_used(sql, rel->r, 0);
		}
		break;

	case op_select:
		if (rel->l) {
			rel_exps_mark_used(sql->sa, rel, rel->l);
			rel_mark_used(sql, rel->l, 0);
		}
		break;

	case op_union:
	case op_inter:
	case op_except:
		/* For now we mark all union expression as used */

		/* Later we should (in case of union all) remove unused
		 * columns from the projection.
		 *
 		 * Project part of union is based on column position.
		 */
		if (proj && (need_distinct(rel) || !rel->exps)) {
			rel_used(rel);
			if (!rel->exps) {
				rel_used(rel->l);
				rel_used(rel->r);
			}
			rel_mark_used(sql, rel->l, 0);
			rel_mark_used(sql, rel->r, 0);
		} else if (proj && !need_distinct(rel)) {
			sql_rel *l = rel->l;

			positional_exps_mark_used(rel, l);
			rel_exps_mark_used(sql->sa, rel, l);
			rel_mark_used(sql, rel->l, 0);
			/* based on child check set expression list */
			if (is_project(l->op) && need_distinct(l))
				positional_exps_mark_used(l, rel);
			positional_exps_mark_used(rel, rel->r);
			rel_exps_mark_used(sql->sa, rel, rel->r);
			rel_mark_used(sql, rel->r, 0);
		}
		break;

	case op_join:
	case op_left:
	case op_right:
	case op_full:
	case op_semi:
	case op_anti:
	case op_merge:
		rel_exps_mark_used(sql->sa, rel, rel->l);
		rel_exps_mark_used(sql->sa, rel, rel->r);
		rel_mark_used(sql, rel->l, 0);
		rel_mark_used(sql, rel->r, 0);
		break;
	}
}

static sql_rel * rel_dce_sub(mvc *sql, sql_rel *rel);

static sql_rel *
rel_remove_unused(mvc *sql, sql_rel *rel)
{
	int needed = 0;

	if (!rel)
		return rel;

	switch(rel->op) {
	case op_basetable: {
		sql_table *t = rel->l;

		if (t && isReplicaTable(t)) /* TODO fix rewriting in rel_distribute.c */
			return rel;
	}
	/* fall through */
	case op_table:
		if (rel->exps && (rel->op != op_table || !IS_TABLE_PROD_FUNC(rel->flag))) {
			for(node *n=rel->exps->h; n && !needed; n = n->next) {
				sql_exp *e = n->data;

				if (!e->used)
					needed = 1;
			}

			if (!needed)
				return rel;

			for(node *n=rel->exps->h; n;) {
				node *next = n->next;
				sql_exp *e = n->data;

				/* atleast one (needed for crossproducts, count(*), rank() and single value projections) !, handled by rel_exps_mark_used */
				if (!e->used && list_length(rel->exps) > 1)
					list_remove_node(rel->exps, NULL, n);
				n = next;
			}
		}
		if (rel->op == op_table && (IS_TABLE_PROD_FUNC(rel->flag) || rel->flag == TABLE_FROM_RELATION))
			rel->l = rel_remove_unused(sql, rel->l);
		return rel;

	case op_topn:
	case op_sample:

		if (rel->l)
			rel->l = rel_remove_unused(sql, rel->l);
		return rel;

	case op_project:
	case op_groupby:

		if (/*rel->l &&*/ rel->exps) {
			for(node *n=rel->exps->h; n && !needed; n = n->next) {
				sql_exp *e = n->data;

				if (!e->used)
					needed = 1;
			}
			if (!needed)
				return rel;

			for(node *n=rel->exps->h; n;) {
				node *next = n->next;
				sql_exp *e = n->data;

				/* atleast one (needed for crossproducts, count(*), rank() and single value projections) */
				if (!e->used && list_length(rel->exps) > 1)
					list_remove_node(rel->exps, NULL, n);
				n = next;
			}
		}
		return rel;

	case op_union:
	case op_inter:
	case op_except:

	case op_insert:
	case op_update:
	case op_delete:
	case op_truncate:
	case op_merge:

	case op_select:

	case op_join:
	case op_left:
	case op_right:
	case op_full:
	case op_semi:
	case op_anti:
		return rel;
	case op_ddl:
		if (rel->flag == ddl_output || rel->flag == ddl_create_seq || rel->flag == ddl_alter_seq || rel->flag == ddl_alter_table || rel->flag == ddl_create_table || rel->flag == ddl_create_view) {
			if (rel->l)
				rel->l = rel_remove_unused(sql, rel->l);
		} else if (rel->flag == ddl_list || rel->flag == ddl_exception) {
			if (rel->l)
				rel->l = rel_remove_unused(sql, rel->l);
			if (rel->r)
				rel->r = rel_remove_unused(sql, rel->r);
		}
		return rel;
	}
	return rel;
}

static void
rel_dce_refs(mvc *sql, sql_rel *rel, list *refs)
{
	if (!rel || (rel_is_ref(rel) && list_find(refs, rel, NULL)))
		return ;

	switch(rel->op) {
	case op_table:
	case op_topn:
	case op_sample:
	case op_project:
	case op_groupby:
	case op_select:

		if (rel->l && (rel->op != op_table || rel->flag != TRIGGER_WRAPPER))
			rel_dce_refs(sql, rel->l, refs);
		break;

	case op_basetable:
	case op_insert:
	case op_truncate:
		break;

	case op_update:
	case op_delete:

		if (rel->r)
			rel_dce_refs(sql, rel->r, refs);
		break;

	case op_union:
	case op_inter:
	case op_except:
	case op_join:
	case op_left:
	case op_right:
	case op_full:
	case op_semi:
	case op_anti:
	case op_merge:

		if (rel->l)
			rel_dce_refs(sql, rel->l, refs);
		if (rel->r)
			rel_dce_refs(sql, rel->r, refs);
		break;
	case op_ddl:

		if (rel->flag == ddl_output || rel->flag == ddl_create_seq || rel->flag == ddl_alter_seq || rel->flag == ddl_alter_table || rel->flag == ddl_create_table || rel->flag == ddl_create_view) {
			if (rel->l)
				rel_dce_refs(sql, rel->l, refs);
		} else if (rel->flag == ddl_list || rel->flag == ddl_exception) {
			if (rel->l)
				rel_dce_refs(sql, rel->l, refs);
			if (rel->r)
				rel_dce_refs(sql, rel->r, refs);
		} break;
	}

	if (rel_is_ref(rel) && !list_find(refs, rel, NULL))
		list_prepend(refs, rel);
}

static sql_rel *
rel_dce_down(mvc *sql, sql_rel *rel, int skip_proj)
{
	if (!rel)
		return rel;

	if (!skip_proj && rel_is_ref(rel))
		return rel;

	switch(rel->op) {
	case op_basetable:
	case op_table:

		if (skip_proj && rel->l && rel->op == op_table && rel->flag != TRIGGER_WRAPPER)
			rel->l = rel_dce_down(sql, rel->l, 0);
		if (!skip_proj)
			rel_dce_sub(sql, rel);
		/* fall through */

	case op_truncate:
		return rel;

	case op_insert:
		rel_used(rel->r);
		rel_dce_sub(sql, rel->r);
		return rel;

	case op_update:
	case op_delete:

		if (skip_proj && rel->r)
			rel->r = rel_dce_down(sql, rel->r, 0);
		if (!skip_proj)
			rel_dce_sub(sql, rel);
		return rel;

	case op_topn:
	case op_sample:
	case op_project:
	case op_groupby:

		if (skip_proj && rel->l)
			rel->l = rel_dce_down(sql, rel->l, is_topn(rel->op) || is_sample(rel->op));
		if (!skip_proj)
			rel_dce_sub(sql, rel);
		return rel;

	case op_union:
	case op_inter:
	case op_except:
		if (skip_proj) {
			if (rel->l)
				rel->l = rel_dce_down(sql, rel->l, 0);
			if (rel->r)
				rel->r = rel_dce_down(sql, rel->r, 0);
		}
		if (!skip_proj)
			rel_dce_sub(sql, rel);
		return rel;

	case op_select:
		if (rel->l)
			rel->l = rel_dce_down(sql, rel->l, 0);
		return rel;

	case op_join:
	case op_left:
	case op_right:
	case op_full:
	case op_semi:
	case op_anti:
	case op_merge:
		if (rel->l)
			rel->l = rel_dce_down(sql, rel->l, 0);
		if (rel->r)
			rel->r = rel_dce_down(sql, rel->r, 0);
		return rel;

	case op_ddl:
		if (rel->flag == ddl_output || rel->flag == ddl_create_seq || rel->flag == ddl_alter_seq || rel->flag == ddl_alter_table || rel->flag == ddl_create_table || rel->flag == ddl_create_view) {
			if (rel->l)
				rel->l = rel_dce_down(sql, rel->l, 0);
		} else if (rel->flag == ddl_list || rel->flag == ddl_exception) {
			if (rel->l)
				rel->l = rel_dce_down(sql, rel->l, 0);
			if (rel->r)
				rel->r = rel_dce_down(sql, rel->r, 0);
		}
		return rel;
	}
	return rel;
}

/* DCE
 *
 * Based on top relation expressions mark sub expressions as used.
 * Then recurse down until the projections. Clean them up and repeat.
 */

static sql_rel *
rel_dce_sub(mvc *sql, sql_rel *rel)
{
	if (!rel)
		return rel;

	/*
  	 * Mark used up until the next project
	 * For setops we need to first mark, then remove
         * because of positional dependency
 	 */
	rel_mark_used(sql, rel, 1);
	rel = rel_remove_unused(sql, rel);
	rel_dce_down(sql, rel, 1);
	return rel;
}

/* add projects under set ops */
static sql_rel *
rel_add_projects(mvc *sql, sql_rel *rel)
{
	if (!rel)
		return rel;

	switch(rel->op) {
	case op_basetable:
	case op_truncate:
		return rel;
	case op_insert:
	case op_update:
	case op_delete:
		if (rel->r)
			rel->r = rel_add_projects(sql, rel->r);
		return rel;
	case op_union:
	case op_inter:
	case op_except:
		/* We can only reduce the list of expressions of an set op
		 * if the projection under it can also be reduced.
		 */
		if (rel->l) {
			sql_rel *l = rel->l;

			if (!is_project(l->op) && !need_distinct(rel))
				l = rel_project(sql->sa, l, rel_projections(sql, l, NULL, 1, 1));
			rel->l = rel_add_projects(sql, l);
		}
		if (rel->r) {
			sql_rel *r = rel->r;

			if (!is_project(r->op) && !need_distinct(rel))
				r = rel_project(sql->sa, r, rel_projections(sql, r, NULL, 1, 1));
			rel->r = rel_add_projects(sql, r);
		}
		return rel;
	case op_topn:
	case op_sample:
	case op_project:
	case op_groupby:
	case op_select:
	case op_table:
		if (rel->l && (rel->op != op_table || rel->flag != TRIGGER_WRAPPER))
			rel->l = rel_add_projects(sql, rel->l);
		return rel;
	case op_join:
	case op_left:
	case op_right:
	case op_full:
	case op_semi:
	case op_anti:
	case op_merge:
		if (rel->l)
			rel->l = rel_add_projects(sql, rel->l);
		if (rel->r)
			rel->r = rel_add_projects(sql, rel->r);
		return rel;
	case op_ddl:
		if (rel->flag == ddl_output || rel->flag == ddl_create_seq || rel->flag == ddl_alter_seq || rel->flag == ddl_alter_table || rel->flag == ddl_create_table || rel->flag == ddl_create_view) {
			if (rel->l)
				rel->l = rel_add_projects(sql, rel->l);
		} else if (rel->flag == ddl_list || rel->flag == ddl_exception) {
			if (rel->l)
				rel->l = rel_add_projects(sql, rel->l);
			if (rel->r)
				rel->r = rel_add_projects(sql, rel->r);
		}
		return rel;
	}
	return rel;
}

static sql_rel *
rel_dce(mvc *sql, sql_rel *rel)
{
	list *refs = sa_list(sql->sa);

	rel_dce_refs(sql, rel, refs);
	if (refs) {
		node *n;

		for(n = refs->h; n; n = n->next) {
			sql_rel *i = n->data;

			while (!rel_is_ref(i) && i->l && !is_base(i->op))
				i = i->l;
			if (i)
				rel_used(i);
		}
	}
	rel = rel_add_projects(sql, rel);
	rel_used(rel);
	rel_dce_sub(sql, rel);
	return rel;
}

static int
index_exp(sql_exp *e, sql_idx *i)
{
	if (e->type == e_cmp && !is_complex_exp(e->flag)) {
		switch(i->type) {
		case hash_idx:
		case oph_idx:
			if (e->flag == cmp_equal)
				return 0;
			/* fall through */
		case join_idx:
		default:
			return -1;
		}
	}
	return -1;
}

static sql_idx *
find_index(sql_allocator *sa, sql_rel *rel, sql_rel *sub, list **EXPS)
{
	node *n;

	/* any (partial) match of the expressions with the index columns */
	/* Depending on the index type we may need full matches and only
	   limited number of cmp types (hash only equality etc) */
	/* Depending on the index type we should (in the rel_bin) generate
	   more code, ie for spatial index add post filter etc, for hash
	   compute hash value and use index */

	if (sub->exps && rel->exps)
	for(n = sub->exps->h; n; n = n->next) {
		prop *p;
		sql_exp *e = n->data;

		if ((p = find_prop(e->p, PROP_HASHIDX)) != NULL) {
			list *exps, *cols;
			sql_idx *i = p->value;
			fcmp cmp = (fcmp)&sql_column_kc_cmp;

			/* join indices are only interesting for joins */
			if (i->type == join_idx || list_length(i->columns) <= 1)
				continue;
			/* based on the index type, find qualifying exps */
			exps = list_select(rel->exps, i, (fcmp) &index_exp, (fdup)NULL);
			if (list_empty(exps))
				continue;
			/* now we obtain the columns, move into sql_column_kc_cmp! */
			cols = list_map(exps, sub, (fmap) &sjexp_col);

			/* TODO check that at most 2 relations are involved */

			/* Match the index columns with the expression columns.
			   TODO, Allow partial matches ! */
			if (list_match(cols, i->columns, cmp) == 0) {
				/* re-order exps in index order */
				node *n, *m;
				list *es = sa_list(sa);

				for(n = i->columns->h; n; n = n->next) {
					int i = 0;
					for(m = cols->h; m; m = m->next, i++) {
						if (cmp(m->data, n->data) == 0){
							sql_exp *e = list_fetch(exps, i);
							list_append(es, e);
							break;
						}
					}
				}
				/* fix the destroy function */
				cols->destroy = NULL;
				*EXPS = es;
				e->used = 1;
				return i;
			}
			cols->destroy = NULL;
		}
	}
	return NULL;
}

static inline sql_rel *
rel_use_index(visitor *v, sql_rel *rel)
{
	list *exps = NULL;
	sql_idx *i = find_index(v->sql->sa, rel, rel->l, &exps);
	int left = 1;

	assert(is_select(rel->op) || is_join(rel->op));
	if (!i && is_join(rel->op)) {
		left = 0;
		i = find_index(v->sql->sa, rel, rel->r, &exps);
	}

	if (i) {
		prop *p;
		node *n;
		int single_table = 1;
		sql_exp *re = NULL;

		for( n = exps->h; n && single_table; n = n->next) {
			sql_exp *e = n->data;
			sql_exp *nre = e->r;

			if (is_join(rel->op) && ((left && !rel_find_exp(rel->l, e->l)) || (!left && !rel_find_exp(rel->r, e->l))))
				nre = e->l;
			single_table = (!re || (exp_relname(nre) && exp_relname(re) && strcmp(exp_relname(nre), exp_relname(re)) == 0));
			re = nre;
		}
		if (single_table) { /* add PROP_HASHCOL to all column exps */
			for( n = exps->h; n; n = n->next) {
				sql_exp *e = n->data;
				int anti = is_anti(e), semantics = is_semantics(e);

				/* swapped ? */
				if (is_join(rel->op) && ((left && !rel_find_exp(rel->l, e->l)) || (!left && !rel_find_exp(rel->r, e->l))))
					n->data = e = exp_compare(v->sql->sa, e->r, e->l, cmp_equal);
				if (anti) set_anti(e);
				if (semantics) set_semantics(e);
				p = find_prop(e->p, PROP_HASHCOL);
				if (!p)
					e->p = p = prop_create(v->sql->sa, PROP_HASHCOL, e->p);
				p->value = i;
			}
		}
		/* add the remaining exps to the new exp list */
		if (list_length(rel->exps) > list_length(exps)) {
			for( n = rel->exps->h; n; n = n->next) {
				sql_exp *e = n->data;
				if (!list_find(exps, e, (fcmp)&exp_cmp))
					list_append(exps, e);
			}
		}
		rel->exps = exps;
	}
	return rel;
}

static int
score_se_base(visitor *v, sql_rel *rel, sql_exp *e)
{
	int res = 0;
	sql_subtype *t = exp_subtype(e);
	sql_column *c = NULL;

	/* can we find out if the underlying table is sorted */
	if ((c = exp_find_column(rel, e, -2)) && v->storage_based_opt && mvc_is_sorted(v->sql, c))
		res += 600;

	/* prefer the shorter var types over the longer ones */
	res += sql_class_base_score(v, c, t, is_equality_or_inequality_exp(e->flag)); /* smaller the type, better */
	return res;
}

static int
score_se(visitor *v, sql_rel *rel, sql_exp *e)
{
	int score = 0;
	if (e->type == e_cmp && !is_complex_exp(e->flag)) {
		sql_exp *l = e->l;

		while (l->type == e_cmp) { /* go through nested comparisons */
			sql_exp *ll;

			if (l->flag == cmp_filter || l->flag == cmp_or)
				ll = ((list*)l->l)->h->data;
			else
				ll = l->l;
			if (ll->type != e_cmp)
				break;
			l = ll;
		}
		score += score_se_base(v, rel, l);
	}
	score += exp_keyvalue(e);
	return score;
}

static inline sql_rel *
rel_select_order(visitor *v, sql_rel *rel)
{
	int *scores = NULL;
	sql_exp **exps = NULL;

	if (is_select(rel->op) && list_length(rel->exps) > 1) {
		node *n;
		int i, nexps = list_length(rel->exps);
		scores = SA_NEW_ARRAY(v->sql->ta, int, nexps);
		exps = SA_NEW_ARRAY(v->sql->ta, sql_exp*, nexps);

		for (i = 0, n = rel->exps->h; n; i++, n = n->next) {
			exps[i] = n->data;
			scores[i] = score_se(v, rel, n->data);
		}
		GDKqsort(scores, exps, NULL, nexps, sizeof(int), sizeof(void *), TYPE_int, true, true);

		for (i = 0, n = rel->exps->h; n; i++, n = n->next)
			n->data = exps[i];
	}

	return rel;
}

static inline sql_exp *
rel_simplify_predicates(visitor *v, sql_rel *rel, sql_exp *e)
{
<<<<<<< HEAD
	if (is_select(rel->op) && !list_empty(rel->exps)) {
		for (node *n = rel->exps->h; n; n = n->next) {
			sql_exp *e = n->data;
			list *l = e->l;
			list *r = e->r;

			if (e->type == e_cmp && e->flag == cmp_filter && strcmp(((sql_subfunc*)e->f)->func->sql_name, "like") == 0 && list_length(l) == 1 && list_length(r) == 3) {
				list *r = e->r;
				sql_exp *fmt = r->h->data;
				sql_exp *esc = r->h->next->data;
				sql_exp *isen = r->h->next->next->data;
				int rewrite = 0, isnull = 0;

				if (fmt->type == e_convert)
					fmt = fmt->l;
				/* check for simple like expression */
				if (exp_is_null(fmt)) {
					isnull = 1;
				} else if (is_atom(fmt->type)) {
					atom *fa = NULL;

					if (fmt->l)
						fa = fmt->l;
					if (fa && fa->data.vtype == TYPE_str && !strchr(fa->data.val.sval, '%') && !strchr(fa->data.val.sval, '_'))
						rewrite = 1;
				}
				if (rewrite && !isnull) { /* check escape flag */
					if (exp_is_null(esc)) {
						isnull = 1;
					} else {
						atom *ea = esc->l;

						if (!is_atom(esc->type) || !ea)
							rewrite = 0;
						else if (ea->data.vtype != TYPE_str || strlen(ea->data.val.sval) != 0)
							rewrite = 0;
					}
				}
				if (rewrite && !isnull) { /* check insensitive flag */
					if (exp_is_null(isen)) {
						isnull = 1;
					} else {
						atom *ia = isen->l;

						if (!is_atom(isen->type) || !ia)
							rewrite = 0;
						else if (ia->data.vtype != TYPE_bit || ia->data.val.btval == 1)
							rewrite = 0;
					}
				}
				if (isnull) {
					rel->exps = list_append(sa_list(v->sql->sa), exp_null(v->sql->sa, sql_bind_localtype("bit")));
					v->changes++;
					return rel;
				} else if (rewrite) {	/* rewrite to cmp_equal ! */
					list *l = e->l;
					list *r = e->r;
					n->data = exp_compare(v->sql->sa, l->h->data, r->h->data, is_anti(e) ? cmp_notequal : cmp_equal);
					v->changes++;
				}
			}
		}
	}
	return rel;
}

static sql_exp *
rel_simplify_predicates(visitor *v, sql_rel *rel, sql_exp *e, int depth)
{
	(void)depth;
=======
>>>>>>> 24be41e4
	if (is_func(e->type) && list_length(e->l) == 3 && is_case_func((sql_subfunc*)e->f) /*is_ifthenelse_func((sql_subfunc*)e->f)*/) {
		list *args = e->l;
		sql_exp *ie = args->h->data;

		if (exp_is_true(ie)) { /* ifthenelse(true, x, y) -> x */
			sql_exp *res = args->h->next->data;
			if (exp_name(e))
				exp_prop_alias(v->sql->sa, res, e);
			v->changes++;
			return res;
		} else if (exp_is_false(ie) || exp_is_null(ie)) { /* ifthenelse(false or null, x, y) -> y */
			sql_exp *res = args->h->next->next->data;
			if (exp_name(e))
				exp_prop_alias(v->sql->sa, res, e);
			v->changes++;
			return res;
		}
	}
	if (is_select(rel->op) || is_join(rel->op) || is_semi(rel->op)) {
		/* simplify like expressions */
		if (is_compare(e->type) && e->flag == cmp_filter && !((sql_subfunc*)e->f)->func->s && strcmp(((sql_subfunc*)e->f)->func->base.name, "like") == 0 &&
			list_length((list *)e->l) == 1 && list_length((list *)e->r) == 3) {
			list *r = e->r;
			sql_exp *fmt = r->h->data;
			sql_exp *esc = r->h->next->data;
			sql_exp *isen = r->h->next->next->data;
			int rewrite = 0, isnull = 0;

			if (fmt->type == e_convert)
				fmt = fmt->l;
			/* check for simple like expression */
			if (exp_is_null(fmt)) {
				isnull = 1;
			} else if (is_atom(fmt->type)) {
				atom *fa = NULL;

				if (fmt->l)
					fa = fmt->l;
				if (fa && fa->data.vtype == TYPE_str && !strchr(fa->data.val.sval, '%') && !strchr(fa->data.val.sval, '_'))
					rewrite = 1;
			}
			if (rewrite && !isnull) { /* check escape flag */
				if (exp_is_null(esc)) {
					isnull = 1;
				} else {
					atom *ea = esc->l;

					if (!is_atom(esc->type) || !ea)
						rewrite = 0;
					else if (ea->data.vtype != TYPE_str || strlen(ea->data.val.sval) != 0)
						rewrite = 0;
				}
			}
			if (rewrite && !isnull) { /* check insensitive flag */
				if (exp_is_null(isen)) {
					isnull = 1;
				} else {
					atom *ia = isen->l;

					if (!is_atom(isen->type) || !ia)
						rewrite = 0;
					else if (ia->data.vtype != TYPE_bit || ia->data.val.btval == 1)
						rewrite = 0;
				}
			}
			if (isnull) {
				e = exp_null(v->sql->sa, sql_bind_localtype("bit"));
				v->changes++;
				return e;
			} else if (rewrite) { /* rewrite to cmp_equal ! */
				list *l = e->l;
				list *r = e->r;
				e = exp_compare(v->sql->sa, l->h->data, r->h->data, is_anti(e) ? cmp_notequal : cmp_equal);
				v->changes++;
				return e;
			}
			return e;
		}
		if (is_compare(e->type) && is_semantics(e) && (e->flag == cmp_equal || e->flag == cmp_notequal) && exp_is_null(e->r)) {
			/* simplify 'is null' predicates on constants */
			if (exp_is_null(e->l)) {
				int nval = e->flag == cmp_equal;
				if (is_anti(e)) nval = !nval;
				e = exp_atom_bool(v->sql->sa, nval);
				v->changes++;
				return e;
			} else if (exp_is_not_null(e->l)) {
				int nval = e->flag == cmp_notequal;
				if (is_anti(e)) nval = !nval;
				e = exp_atom_bool(v->sql->sa, nval);
				v->changes++;
				return e;
			}
		}
		if (is_atom(e->type) && ((!e->l && !e->r && !e->f) || e->r)) /* prepared statement parameter or argument */
			return e;
		if (is_atom(e->type) && e->l) { /* direct literal */
			atom *a = e->l;
			int flag = a->data.val.bval;

			/* remove simple select true expressions */
			if (flag)
				return e;
		}
		if (is_compare(e->type) && is_theta_exp(e->flag)) {
			sql_exp *l = e->l;
			sql_exp *r = e->r;

			if (is_func(l->type) && (e->flag == cmp_equal || e->flag == cmp_notequal)) {
				sql_subfunc *f = l->f;

				/* rewrite isnull(x) = TRUE/FALSE => x =/<> NULL */
				if (!f->func->s && is_isnull_func(f)) {
					list *args = l->l;
					sql_exp *ie = args->h->data;

					if (!has_nil(ie) || exp_is_not_null(ie)) { /* is null on something that is never null, is always false */
						ie = exp_atom_bool(v->sql->sa, 0);
						v->changes++;
						e->l = ie;
					} else if (exp_is_null(ie)) { /* is null on something that is always null, is always true */
						ie = exp_atom_bool(v->sql->sa, 1);
						v->changes++;
						e->l = ie;
					} else if (is_atom(r->type) && r->l) { /* direct literal */
						atom *a = r->l;

						if (a->isnull) {
							if (is_semantics(e)) { /* isnull(x) = NULL -> false, isnull(x) <> NULL -> true */
								int flag = e->flag == cmp_notequal;
								if (is_anti(e))
									flag = !flag;
								e = exp_atom_bool(v->sql->sa, flag);
							} else /* always NULL */
								e = exp_null(v->sql->sa, sql_bind_localtype("bit"));
							v->changes++;
						} else {
							int flag = a->data.val.bval;

							assert(list_length(args) == 1);
							l = args->h->data;
							if (exp_subtype(l)) {
								r = exp_atom(v->sql->sa, atom_general(v->sql->sa, exp_subtype(l), NULL));
								e = exp_compare(v->sql->sa, l, r, e->flag);
								if (e && !flag)
									set_anti(e);
								if (e)
									set_semantics(e);
								v->changes++;
							}
						}
					}
				} else if (!f->func->s && is_not_func(f)) {
					if (is_atom(r->type) && r->l) { /* direct literal */
						atom *a = r->l;
						list *args = l->l;
						sql_exp *inner = args->h->data;
						sql_subfunc *inf = inner->f;

						assert(list_length(args) == 1);

						/* not(not(x)) = TRUE/FALSE => x = TRUE/FALSE */
						if (is_func(inner->type) &&
							!inf->func->s &&
							is_not_func(inf)) {
							int anti = is_anti(e), is_semantics = is_semantics(e);

							args = inner->l;
							assert(list_length(args) == 1);
							l = args->h->data;
							e = exp_compare(v->sql->sa, l, r, e->flag);
							if (anti) set_anti(e);
							if (is_semantics) set_semantics(e);
							v->changes++;
						/* rewrite not(=/<>(a,b)) = TRUE/FALSE => a=b / a<>b */
						} else if (is_func(inner->type) &&
							!inf->func->s &&
							(!strcmp(inf->func->sql_name, "=") ||
							 !strcmp(inf->func->sql_name, "<>"))) {
							int flag = a->data.val.bval;
							sql_exp *ne;
							args = inner->l;

							if (!strcmp(inf->func->sql_name, "<>"))
								flag = !flag;
							if (e->flag == cmp_notequal)
								flag = !flag;
							assert(list_length(args) == 2);
							l = args->h->data;
							r = args->h->next->data;
							ne = exp_compare(v->sql->sa, l, r, (!flag)?cmp_equal:cmp_notequal);
							if (a->isnull)
								e->l = ne;
							else
								e = ne;
							v->changes++;
						} else if (a && a->data.vtype == TYPE_bit) {
							int anti = is_anti(e), is_semantics = is_semantics(e);

							/* change atom's value on right */
							l = args->h->data;
							if (!a->isnull)
								r = exp_atom_bool(v->sql->sa, !a->data.val.bval);
							e = exp_compare(v->sql->sa, l, r, e->flag);
							if (anti) set_anti(e);
							if (is_semantics) set_semantics(e);
							v->changes++;
						}
					}
				}
			} else if (is_atom(l->type) && is_atom(r->type) && !is_semantics(e) && !e->f) {
				/* compute comparisons on atoms */
				if (exp_is_null(l) || exp_is_null(r)) {
					e = exp_null(v->sql->sa, sql_bind_localtype("bit"));
					v->changes++;
				} else if (l->l && r->l) {
					int res = atom_cmp(l->l, r->l);
					bool flag = !is_anti(e);

					if (res == 0)
						e = exp_atom_bool(v->sql->sa, (e->flag == cmp_equal || e->flag == cmp_gte || e->flag == cmp_lte) ? flag : !flag);
					else if (res > 0)
						e = exp_atom_bool(v->sql->sa, (e->flag == cmp_gt || e->flag == cmp_gte || e->flag == cmp_notequal) ? flag : !flag);
					else
						e = exp_atom_bool(v->sql->sa, (e->flag == cmp_lt || e->flag == cmp_lte || e->flag == cmp_notequal) ? flag : !flag);
					v->changes++;
				}
			}
		}
	}
	return e;
}

static sql_exp *
rel_optimize_exps(visitor *v, sql_rel *rel, sql_exp *e, int depth)
{
	(void) depth;
	if (v->value_based_opt)
		e = rel_simplify_predicates(v, rel, e);
	e = rel_merge_project_rse(v, rel, e);
	return e;
}

static void split_exps(mvc *sql, list *exps, sql_rel *rel);

static int
exp_match_exp_cmp( sql_exp *e1, sql_exp *e2)
{
	if (exp_match_exp(e1,e2))
		return 0;
	return -1;
}

static int
exp_refers_cmp( sql_exp *e1, sql_exp *e2)
{
	if (exp_refers(e1,e2))
		return 0;
	return -1;
}

static sql_exp *
add_exp_too_project(mvc *sql, sql_exp *e, sql_rel *rel)
{
	node *n = list_find(rel->exps, e, (fcmp)&exp_match_exp_cmp);

	/* if not matching we may refer to an older expression */
	if (!n)
		n = list_find(rel->exps, e, (fcmp)&exp_refers_cmp);
	if (!n) {
		exp_label(sql->sa, e, ++sql->label);
		append(rel->exps, e);
	} else {
		sql_exp *ne = n->data;

		if (rel && rel->l) {
			if ((exp_relname(ne) && exp_name(ne) && rel_bind_column2(sql, rel->l, exp_relname(ne), exp_name(ne), 0)) ||
			   (!exp_relname(ne) && exp_name(ne) && rel_bind_column(sql, rel->l, exp_name(ne), 0, 1))) {
				exp_label(sql->sa, e, ++sql->label);
				append(rel->exps, e);
				ne = e;
			}
		}
		e = ne;
	}
	e = exp_ref(sql, e);
	return e;
}

static void
add_exps_too_project(mvc *sql, list *exps, sql_rel *rel)
{
	node *n;

	if (!exps)
		return;
	for(n=exps->h; n; n = n->next) {
		sql_exp *e = n->data;

		if (e->type != e_column && !exp_is_atom(e))
			n->data = add_exp_too_project(sql, e, rel);
	}
}

static sql_exp *
split_exp(mvc *sql, sql_exp *e, sql_rel *rel)
{
	if (exp_is_atom(e))
		return e;
	switch(e->type) {
	case e_column:
		return e;
	case e_convert:
		e->l = split_exp(sql, e->l, rel);
		return e;
	case e_aggr:
	case e_func:
		if (!is_analytic(e) && !exp_has_sideeffect(e)) {
			sql_subfunc *f = e->f;
			if (e->type == e_func && !f->func->s && is_caselike_func(f) /*is_ifthenelse_func(f)*/) {
				return e;
			} else {
				split_exps(sql, e->l, rel);
				add_exps_too_project(sql, e->l, rel);
			}
		}
		return e;
	case e_cmp:
		if (e->flag == cmp_or || e->flag == cmp_filter) {
			split_exps(sql, e->l, rel);
			split_exps(sql, e->r, rel);
		} else if (e->flag == cmp_in || e->flag == cmp_notin) {
			e->l = split_exp(sql, e->l, rel);
			split_exps(sql, e->r, rel);
		} else {
			e->l = split_exp(sql, e->l, rel);
			e->r = split_exp(sql, e->r, rel);
			if (e->f)
				e->f = split_exp(sql, e->f, rel);
		}
		return e;
	case e_atom:
	case e_psm:
		return e;
	}
	return e;
}

static void
split_exps(mvc *sql, list *exps, sql_rel *rel)
{
	node *n;

	if (!exps)
		return;
	for(n=exps->h; n; n = n->next){
		sql_exp *e = n->data;

		e = split_exp(sql, e, rel);
		n->data = e;
	}
}

static sql_rel *
rel_split_project(visitor *v, sql_rel *rel, int top)
{
	if (mvc_highwater(v->sql))
		return rel;

	if (!rel)
		return NULL;
	if (is_project(rel->op) && list_length(rel->exps) && (is_groupby(rel->op) || rel->l) && !need_distinct(rel) && !is_single(rel)) {
		list *exps = rel->exps;
		node *n;
		int funcs = 0;
		sql_rel *nrel;

		/* are there functions */
		for (n=exps->h; n && !funcs; n = n->next) {
			sql_exp *e = n->data;

			funcs = exp_has_func(e);
		}
		/* introduce extra project */
		if (funcs && rel->op != op_project) {
			nrel = rel_project(v->sql->sa, rel->l,
				rel_projections(v->sql, rel->l, NULL, 1, 1));
			rel->l = nrel;
			/* recursively split all functions and add those to the projection list */
			split_exps(v->sql, rel->exps, nrel);
			if (nrel->l && !(nrel->l = rel_split_project(v, nrel->l, (is_topn(rel->op)||is_sample(rel->op))?top:0)))
				return NULL;
			return rel;
		} else if (funcs && !top && list_empty(rel->r)) {
			/* projects can have columns point back into the expression list, ie
			 * create a new list including the split expressions */
			node *n;
			list *exps = rel->exps;

			rel->exps = sa_list(v->sql->sa);
			for (n=exps->h; n; n = n->next)
				append(rel->exps, split_exp(v->sql, n->data, rel));
		} else if (funcs && top && rel_is_ref(rel) && list_empty(rel->r)) {
			/* inplace */
			list *exps = rel_projections(v->sql, rel, NULL, 1, 1);
			sql_rel *l = rel_project(v->sql->sa, rel->l, NULL);
			rel->l = l;
			l->exps = rel->exps;
			rel->exps = exps;
		}
	}
	if (is_set(rel->op) || is_basetable(rel->op))
		return rel;
	if (rel->l) {
		rel->l = rel_split_project(v, rel->l, (is_topn(rel->op)||is_sample(rel->op)||is_ddl(rel->op)||is_modify(rel->op))?top:0);
		if (!rel->l)
			return NULL;
	}
	if ((is_join(rel->op) || is_semi(rel->op)) && rel->r) {
		rel->r = rel_split_project(v, rel->r, (is_topn(rel->op)||is_sample(rel->op)||is_ddl(rel->op)||is_modify(rel->op))?top:0);
		if (!rel->r)
			return NULL;
	}
	return rel;
}

static void select_split_exps(mvc *sql, list *exps, sql_rel *rel);

static sql_exp *
select_split_exp(mvc *sql, sql_exp *e, sql_rel *rel)
{
	switch(e->type) {
	case e_column:
		return e;
	case e_convert:
		e->l = select_split_exp(sql, e->l, rel);
		return e;
	case e_aggr:
	case e_func:
		if (!is_analytic(e) && !exp_has_sideeffect(e)) {
			sql_subfunc *f = e->f;
			if (e->type == e_func && !f->func->s && is_caselike_func(f) /*is_ifthenelse_func(f)*/)
				return add_exp_too_project(sql, e, rel);
		}
		return e;
	case e_cmp:
		if (e->flag == cmp_or || e->flag == cmp_filter) {
			select_split_exps(sql, e->l, rel);
			select_split_exps(sql, e->r, rel);
		} else if (e->flag == cmp_in || e->flag == cmp_notin) {
			e->l = select_split_exp(sql, e->l, rel);
			select_split_exps(sql, e->r, rel);
		} else {
			e->l = select_split_exp(sql, e->l, rel);
			e->r = select_split_exp(sql, e->r, rel);
			if (e->f)
				e->f = select_split_exp(sql, e->f, rel);
		}
		return e;
	case e_atom:
	case e_psm:
		return e;
	}
	return e;
}

static void
select_split_exps(mvc *sql, list *exps, sql_rel *rel)
{
	node *n;

	if (!exps)
		return;
	for(n=exps->h; n; n = n->next){
		sql_exp *e = n->data;

		e = select_split_exp(sql, e, rel);
		n->data = e;
	}
}

static sql_rel *
rel_split_select(visitor *v, sql_rel *rel, int top)
{
	if (mvc_highwater(v->sql))
		return rel;

	if (!rel)
		return NULL;
	if (is_select(rel->op) && list_length(rel->exps) && rel->l) {
		list *exps = rel->exps;
		node *n;
		int funcs = 0;
		sql_rel *nrel;

		/* are there functions */
		for (n=exps->h; n && !funcs; n = n->next) {
			sql_exp *e = n->data;

			funcs = exp_has_func(e);
		}
		/* introduce extra project */
		if (funcs && rel->op != op_project) {
			nrel = rel_project(v->sql->sa, rel->l,
				rel_projections(v->sql, rel->l, NULL, 1, 1));
			rel->l = nrel;
			/* recursively split all functions and add those to the projection list */
			select_split_exps(v->sql, rel->exps, nrel);
			if (nrel->l && !(nrel->l = rel_split_project(v, nrel->l, (is_topn(rel->op)||is_sample(rel->op))?top:0)))
				return NULL;
			return rel;
		} else if (funcs && !top && list_empty(rel->r)) {
			/* projects can have columns point back into the expression list, ie
			 * create a new list including the split expressions */
			node *n;
			list *exps = rel->exps;

			rel->exps = sa_list(v->sql->sa);
			for (n=exps->h; n; n = n->next)
				append(rel->exps, select_split_exp(v->sql, n->data, rel));
		} else if (funcs && top && rel_is_ref(rel) && list_empty(rel->r)) {
			/* inplace */
			list *exps = rel_projections(v->sql, rel, NULL, 1, 1);
			sql_rel *l = rel_project(v->sql->sa, rel->l, NULL);
			rel->l = l;
			l->exps = rel->exps;
			rel->exps = exps;
		}
	}
	if (is_set(rel->op) || is_basetable(rel->op))
		return rel;
	if (rel->l) {
		rel->l = rel_split_select(v, rel->l, (is_topn(rel->op)||is_sample(rel->op)||is_ddl(rel->op)||is_modify(rel->op))?top:0);
		if (!rel->l)
			return NULL;
	}
	if ((is_join(rel->op) || is_semi(rel->op)) && rel->r) {
		rel->r = rel_split_select(v, rel->r, (is_topn(rel->op)||is_sample(rel->op)||is_ddl(rel->op)||is_modify(rel->op))?top:0);
		if (!rel->r)
			return NULL;
	}
	return rel;
}

static list *
exp_merge_range(visitor *v, sql_rel *rel, list *exps)
{
	node *n, *m;
	for (n=exps->h; n; n = n->next) {
		sql_exp *e = n->data;
		sql_exp *le = e->l;
		sql_exp *re = e->r;

		/* handle the and's in the or lists */
		if (e->type == e_cmp && e->flag == cmp_or && !is_anti(e)) {
			e->l = exp_merge_range(v, rel, e->l);
			e->r = exp_merge_range(v, rel, e->r);
		/* only look for gt, gte, lte, lt */
		} else if (n->next &&
		    e->type == e_cmp && e->flag < cmp_equal && !e->f &&
		    re->card == CARD_ATOM && !is_anti(e)) {
			for (m=n->next; m; m = m->next) {
				sql_exp *f = m->data;
				sql_exp *lf = f->l;
				sql_exp *rf = f->r;
				int c_le = is_numeric_upcast(le), c_lf = is_numeric_upcast(lf);

				if (f->type == e_cmp && f->flag < cmp_equal && !f->f &&
				    rf->card == CARD_ATOM && !is_anti(f) &&
				    exp_match_exp(c_le?le->l:le, c_lf?lf->l:lf)) {
					sql_exp *ne;
					int swap = 0, lt = 0, gt = 0;
					sql_subtype super;
					/* for now only   c1 <[=] x <[=] c2 */

					swap = lt = (e->flag == cmp_lt || e->flag == cmp_lte);
					gt = !lt;

					if (gt &&
					   (f->flag == cmp_gt ||
					    f->flag == cmp_gte))
						continue;
					if (lt &&
					   (f->flag == cmp_lt ||
					    f->flag == cmp_lte))
						continue;

					supertype(&super, exp_subtype(le), exp_subtype(lf));
					if (!(rf = exp_check_type(v->sql, &super, rel, rf, type_equal)) ||
						!(le = exp_check_type(v->sql, &super, rel, le, type_equal)) ||
						!(re = exp_check_type(v->sql, &super, rel, re, type_equal))) {
							v->sql->session->status = 0;
							v->sql->errstr[0] = 0;
							continue;
						}
					if (!swap)
						ne = exp_compare2(v->sql->sa, le, re, rf, compare2range(e->flag, f->flag), 0);
					else
						ne = exp_compare2(v->sql->sa, le, rf, re, compare2range(f->flag, e->flag), 0);

					list_remove_data(exps, NULL, e);
					list_remove_data(exps, NULL, f);
					list_append(exps, ne);
					v->changes++;
					return exp_merge_range(v, rel, exps);
				}
			}
		} else if (n->next &&
			   e->type == e_cmp && e->flag < cmp_equal && !e->f &&
		    	   re->card > CARD_ATOM && !is_anti(e)) {
			for (m=n->next; m; m = m->next) {
				sql_exp *f = m->data;
				sql_exp *lf = f->l;
				sql_exp *rf = f->r;

				if (f->type == e_cmp && f->flag < cmp_equal && !f->f  &&
				    rf->card > CARD_ATOM && !is_anti(f)) {
					sql_exp *ne, *t;
					int swap = 0, lt = 0, gt = 0;
					comp_type ef = (comp_type) e->flag, ff = (comp_type) f->flag;
					int c_re = is_numeric_upcast(re), c_rf = is_numeric_upcast(rf);
					int c_le = is_numeric_upcast(le), c_lf = is_numeric_upcast(lf), c;
					sql_subtype super;

					/* both swapped ? */
					if (exp_match_exp(c_re?re->l:re, c_rf?rf->l:rf)) {
						t = re;
						re = le;
						le = t;
						c = c_re; c_re = c_le; c_le = c;
						ef = swap_compare(ef);
						t = rf;
						rf = lf;
						lf = t;
						c = c_rf; c_rf = c_lf; c_lf = c;
						ff = swap_compare(ff);
					}

					/* is left swapped ? */
					if (exp_match_exp(c_re?re->l:re, c_lf?lf->l:lf)) {
						t = re;
						re = le;
						le = t;
						c = c_re; c_re = c_le; c_le = c;
						ef = swap_compare(ef);
					}

					/* is right swapped ? */
					if (exp_match_exp(c_le?le->l:le, c_rf?rf->l:rf)) {
						t = rf;
						rf = lf;
						lf = t;
						c = c_rf; c_rf = c_lf; c_lf = c;
						ff = swap_compare(ff);
					}

					if (!exp_match_exp(c_le?le->l:le, c_lf?lf->l:lf))
						continue;

					/* for now only   c1 <[=] x <[=] c2 */
					swap = lt = (ef == cmp_lt || ef == cmp_lte);
					gt = !lt;

					if (gt && (ff == cmp_gt || ff == cmp_gte))
						continue;
					if (lt && (ff == cmp_lt || ff == cmp_lte))
						continue;

					supertype(&super, exp_subtype(le), exp_subtype(lf));
					if (!(rf = exp_check_type(v->sql, &super, rel, rf, type_equal)) ||
						!(le = exp_check_type(v->sql, &super, rel, le, type_equal)) ||
						!(re = exp_check_type(v->sql, &super, rel, re, type_equal))) {
							v->sql->session->status = 0;
							v->sql->errstr[0] = 0;
							continue;
						}
					if (!swap)
						ne = exp_compare2(v->sql->sa, le, re, rf, compare2range(ef, ff), 0);
					else
						ne = exp_compare2(v->sql->sa, le, rf, re, compare2range(ff, ef), 0);

					list_remove_data(exps, NULL, e);
					list_remove_data(exps, NULL, f);
					list_append(exps, ne);
					v->changes++;
					return exp_merge_range(v, rel, exps);
				}
			}
		}
	}
	return exps;
}

/*
 * Casting decimal values on both sides of a compare expression is expensive,
 * both in preformance (cpu cost) and memory requirements (need for large
 * types).
 */

#define reduce_scale_tpe(tpe, uval) \
	do { \
		tpe v = uval; \
		if (v != 0) { \
			while( (v/10)*10 == v ) { \
				i++; \
				v /= 10; \
			} \
			nval = v; \
		} \
	} while (0)

static atom *
reduce_scale(mvc *sql, atom *a)
{
	int i = 0;
	atom *na = a;
#ifdef HAVE_HGE
	hge nval = 0;
#else
	lng nval = 0;
#endif

#ifdef HAVE_HGE
	if (a->data.vtype == TYPE_hge) {
		reduce_scale_tpe(hge, a->data.val.hval);
	} else
#endif
	if (a->data.vtype == TYPE_lng) {
		reduce_scale_tpe(lng, a->data.val.lval);
	} else if (a->data.vtype == TYPE_int) {
		reduce_scale_tpe(int, a->data.val.ival);
	} else if (a->data.vtype == TYPE_sht) {
		reduce_scale_tpe(sht, a->data.val.shval);
	} else if (a->data.vtype == TYPE_bte) {
		reduce_scale_tpe(bte, a->data.val.btval);
	}
	if (i) {
		na = atom_int(sql->sa, &a->tpe, nval);
		if (na->tpe.scale)
			na->tpe.scale -= i;
	}
	return na;
}

static sql_rel *
rel_project_reduce_casts(visitor *v, sql_rel *rel)
{
	if (!rel)
		return NULL;
	if (is_simple_project(rel->op) && list_length(rel->exps)) {
		list *exps = rel->exps;
		node *n;

		for (n=exps->h; n; n = n->next) {
			sql_exp *e = n->data;

			if (e && e->type == e_func) {
				sql_subfunc *f = e->f;
				sql_subtype *res = f->res->h->data;

				if (!f->func->s && !strcmp(f->func->sql_name, "sql_mul") && res->scale > 0) {
					list *args = e->l;
					sql_exp *h = args->h->data;
					sql_exp *t = args->t->data;
					atom *ha = exp_value(v->sql, h), *ta = exp_value(v->sql, t);

					if (ha || ta) {
						atom *a = ha ? ha : ta;
						atom *na = reduce_scale(v->sql, a);

						if (na != a) {
							int rs = a->tpe.scale - na->tpe.scale;
							res->scale -= rs;
							if (ha) {
								h->r = NULL;
								h->l = na;
							} else {
								t->r = NULL;
								t->l = na;
							}
							v->changes++;
						}
					}
				}
			}
		}
	}
	return rel;
}

static inline sql_rel *
rel_reduce_casts(visitor *v, sql_rel *rel)
{
	list *exps = rel->exps;
	assert(!list_empty(rel->exps));

	for (node *n=exps->h; n; n = n->next) {
		sql_exp *e = n->data;
		sql_exp *le = e->l;
		sql_exp *re = e->r;

		/* handle the and's in the or lists */
		if (e->type != e_cmp || !is_theta_exp(e->flag) || e->f)
			continue;
		/* rewrite e if left or right is a cast */
		if (le->type == e_convert || re->type == e_convert) {
			sql_rel *r = rel->r;

			/* if convert on left then find
			 * mul or div on right which increased
			 * scale!
			 */
			if (le->type == e_convert && re->type == e_column && (e->flag == cmp_lt || e->flag == cmp_gt) && r && is_project(r->op)) {
				sql_exp *nre = rel_find_exp(r, re);
				sql_subtype *tt = exp_totype(le);
				sql_subtype *ft = exp_fromtype(le);

				if (nre && nre->type == e_func) {
					sql_subfunc *f = nre->f;

					if (!f->func->s && !strcmp(f->func->sql_name, "sql_mul")) {
						list *args = nre->l;
						sql_exp *ce = args->t->data;
						sql_subtype *fst = exp_subtype(args->h->data);

						if (fst->scale && fst->scale == ft->scale && is_atom(ce->type) && ce->l) {
							atom *a = ce->l;
							int anti = is_anti(e);
							sql_exp *arg1, *arg2;
#ifdef HAVE_HGE
							hge val = 1;
#else
							lng val = 1;
#endif
							/* multiply with smallest value, then scale and (round) */
							int scale = (int) tt->scale - (int) ft->scale, rs = 0;
							atom *na = reduce_scale(v->sql, a);

							if (na != a) {
								rs = a->tpe.scale - na->tpe.scale;
								ce->l = na;
							}
							scale -= rs;

							while(scale > 0) {
								scale--;
								val *= 10;
							}
							arg1 = re;
#ifdef HAVE_HGE
							arg2 = exp_atom_hge(v->sql->sa, val);
#else
							arg2 = exp_atom_lng(v->sql->sa, val);
#endif
							if (!(nre = rel_binop_(v->sql, NULL, arg1, arg2, "sys", "scale_down", card_value))) {
								v->sql->session->status = 0;
								v->sql->errstr[0] = '\0';
								continue;
							}
							e = exp_compare(v->sql->sa, le->l, nre, e->flag);
							if (anti) set_anti(e);
							v->changes++;
						}
					}
				}
			}
		}
		n->data = e;
	}
	return rel;
}

static int
is_identity_of(sql_exp *e, sql_rel *l)
{
	if (e->type != e_cmp)
		return 0;
	if (!is_identity(e->l, l) || !is_identity(e->r, l) || (e->f && !is_identity(e->f, l)))
		return 0;
	return 1;
}

static inline sql_rel *
rel_rewrite_semijoin(visitor *v, sql_rel *rel)
{
	assert(is_semi(rel->op));
	{
		sql_rel *l = rel->l;
		sql_rel *r = rel->r;
		sql_rel *rl = (r->l)?r->l:NULL;
		int on_identity = 1;

		if (!rel->exps || list_length(rel->exps) != 1 || !is_identity_of(rel->exps->h->data, l))
			on_identity = 0;

		/* rewrite {semi,anti}join (A, join(A,B)) into {semi,anti}join (A,B)
		 * and     {semi,anti}join (A, join(B,A)) into {semi,anti}join (A,B)
		 * Where the semi/anti join is done using the identity */
		if (on_identity && l->ref.refcnt == 2 && ((is_join(r->op) && (l == r->l || l == r->r)) ||
		   (is_project(r->op) && rl && is_join(rl->op) && (l == rl->l || l == rl->r)))){
			sql_rel *or = r;

			if (is_project(r->op))
				r = rl;

			if (l == r->r)
				rel->r = rel_dup(r->l);
			else
				rel->r = rel_dup(r->r);

			rel->exps = r->exps;
			r->exps = NULL;
			rel_destroy(or);
			v->changes++;
		}
	}
	{
		sql_rel *l = rel->l, *rl = NULL;
		sql_rel *r = rel->r, *or = r;

		if (r)
			rl = r->l;
		if (r && is_project(r->op)) {
			r = rl;
			if (r)
				rl = r->l;
		}

		/* More general case is (join reduction)
   		   {semi,anti}join (A, join(A,B) [A.c1 == B.c1]) [ A.c1 == B.c1 ]
		   into {semi,anti}join (A,B) [ A.c1 == B.c1 ]

		   for semijoin also A.c1 == B.k1 ] [ A.c1 == B.k2 ] could be rewriten
		 */
		if (l && r && rl &&
		    is_basetable(l->op) && is_basetable(rl->op) &&
		    is_join(r->op) && l->l == rl->l)
		{
			node *n, *m;
			list *exps;

			if (!rel->exps || !r->exps ||
		       	    list_length(rel->exps) != list_length(r->exps))
				return rel;
			exps = new_exp_list(v->sql->sa);

			/* are the join conditions equal */
			for (n = rel->exps->h, m = r->exps->h;
			     n && m; n = n->next, m = m->next)
			{
				sql_exp *le = NULL, *oe = n->data;
				sql_exp *re = NULL, *ne = m->data;
				sql_column *cl;
				int equal = 0;

				if (oe->type != e_cmp || ne->type != e_cmp ||
				    oe->flag != cmp_equal ||
				    ne->flag != cmp_equal || is_anti(oe) || is_anti(ne))
					return rel;

				if ((cl = exp_find_column(rel->l, oe->l, -2)) != NULL) {
					le = oe->l;
					re = oe->r;
				} else if ((cl = exp_find_column(rel->l, oe->r, -2)) != NULL) {
					le = oe->r;
					re = oe->l;
				} else
					return rel;

				if (exp_find_column(rl, ne->l, -2) == cl) {
					sql_exp *e = (or != r)?rel_find_exp(or, re):re;

					equal = exp_match_exp(ne->r, e);
					if (!equal)
						return rel;
					re = ne->r;
				} else if (exp_find_column(rl, ne->r, -2) == cl) {
					sql_exp *e = (or != r)?rel_find_exp(or, re):re;

					equal = exp_match_exp(ne->l, e);
					if (!equal)
						return rel;
					re = ne->l;
				} else
					return rel;

				ne = exp_compare(v->sql->sa, le, re, cmp_equal);
				append(exps, ne);
			}

			rel->r = rel_dup(r->r);
			rel->exps = exps;
			rel_destroy(or);
			v->changes++;
		}
	}
	return rel;
}

/* antijoin(a, union(b,c)) -> antijoin(antijoin(a,b), c) */
static inline sql_rel *
rel_rewrite_antijoin(visitor *v, sql_rel *rel)
{
	sql_rel *l = rel->l;
	sql_rel *r = rel->r;

	assert(rel->op == op_anti);
	if (l && !rel_is_ref(l) && r && !rel_is_ref(r) && is_union(r->op) && !is_single(r)) {
		sql_rel *rl = rel_dup(r->l), *nl;
		sql_rel *rr = rel_dup(r->r);

		if (!is_project(rl->op))
			rl = rel_project(v->sql->sa, rl,
				rel_projections(v->sql, rl, NULL, 1, 1));
		if (!is_project(rr->op))
			rr = rel_project(v->sql->sa, rr,
				rel_projections(v->sql, rr, NULL, 1, 1));
		rel_rename_exps(v->sql, r->exps, rl->exps);
		rel_rename_exps(v->sql, r->exps, rr->exps);

		nl = rel_crossproduct(v->sql->sa, rel->l, rl, op_anti);
		nl->exps = exps_copy(v->sql, rel->exps);
		rel->l = nl;
		rel->r = rr;
		rel_destroy(r);
		v->changes++;
		return rel;
	}
	return rel;
}

static sql_rel *
rel_semijoin_use_fk(visitor *v, sql_rel *rel)
{
	if (is_semi(rel->op) && rel->exps) {
		list *exps = rel->exps;
		list *rels = sa_list(v->sql->sa);

		rel->exps = NULL;
		append(rels, rel->l);
		append(rels, rel->r);
		(void) find_fk( v->sql, rels, exps);

		rel->exps = exps;
	}
	return rel;
}

/* leftouterjoin(a,b)[ a.C op b.D or a.E op2 b.F ]) ->
 * union(
 * 	join(a,b)[ a.C op b.D or a.E op2 b. F ],
 * 	project(
 * 		antijoin(a,b) [a.C op b.D or a.E op2 b.F ])
 *	 	[ a.*, NULL * foreach column of b]
 * )
 */
static int
exps_nr_of_or(list *exps)
{
	int ors = 0;
	node *n;

	if (!exps)
		return ors;
	for(n=exps->h; n; n = n->next) {
		sql_exp *e = n->data;

		if (e->type == e_cmp && e->flag == cmp_or)
			ors++;
	}
	return ors;
}

static void
add_nulls(mvc *sql, sql_rel *rel, sql_rel *r)
{
	list *exps;
	node *n;

	exps = rel_projections(sql, r, NULL, 1, 1);
	for(n = exps->h; n; n = n->next) {
		sql_exp *e = n->data, *ne;

		ne = exp_atom(sql->sa, atom_general(sql->sa, exp_subtype(e), NULL));
		if (exp_name(e))
			exp_prop_alias(sql->sa, ne, e);
		append(rel->exps, ne);
	}
}

static sql_rel *
rel_split_outerjoin(visitor *v, sql_rel *rel)
{
	if ((rel->op == op_left || rel->op == op_right || rel->op == op_full) &&
	    list_length(rel->exps) == 1 && exps_nr_of_or(rel->exps) == list_length(rel->exps)) {
		sql_rel *l = rel->l, *nl, *nll, *nlr;
		sql_rel *r = rel->r, *nr;
		sql_exp *e;
		list *exps;

		nll = rel_crossproduct(v->sql->sa, rel_dup(l), rel_dup(r), op_join);
		nlr = rel_crossproduct(v->sql->sa, rel_dup(l), rel_dup(r), op_join);

		/* TODO find or exp, ie handle rest with extra joins */
		/* expect only a single or expr for now */
		assert(list_length(rel->exps) == 1);
	       	e = rel->exps->h->data;
		nll->exps = exps_copy(v->sql, e->l);
		nlr->exps = exps_copy(v->sql, e->r);
		if (!(nl = rel_or( v->sql, NULL, nll, nlr, NULL, NULL, NULL)))
			return NULL;

		if (rel->op == op_left || rel->op == op_full) {
			/* split in 2 anti joins */
			nr = rel_crossproduct(v->sql->sa, rel_dup(l), rel_dup(r), op_anti);
			nr->exps = exps_copy(v->sql, e->l);
			nr = rel_crossproduct(v->sql->sa, nr, rel_dup(r), op_anti);
			nr->exps = exps_copy(v->sql, e->r);

			/* project left */
			nr = rel_project(v->sql->sa, nr,
				rel_projections(v->sql, l, NULL, 1, 1));
			/* add null's for right */
			add_nulls( v->sql, nr, r);
			exps = rel_projections(v->sql, nl, NULL, 1, 1);
			nl = rel_setop(v->sql->sa, nl, nr, op_union);
			rel_setop_set_exps(v->sql, nl, exps, false);
			set_processed(nl);
		}
		if (rel->op == op_right || rel->op == op_full) {
			/* split in 2 anti joins */
			nr = rel_crossproduct(v->sql->sa, rel_dup(r), rel_dup(l), op_anti);
			nr->exps = exps_copy(v->sql, e->l);
			nr = rel_crossproduct(v->sql->sa, nr, rel_dup(l), op_anti);
			nr->exps = exps_copy(v->sql, e->r);

			nr = rel_project(v->sql->sa, nr, sa_list(v->sql->sa));
			/* add null's for left */
			add_nulls( v->sql, nr, l);
			/* project right */
			nr->exps = list_merge(nr->exps,
				rel_projections(v->sql, r, NULL, 1, 1),
				(fdup)NULL);
			exps = rel_projections(v->sql, nl, NULL, 1, 1);
			nl = rel_setop(v->sql->sa, nl, nr, op_union);
			rel_setop_set_exps(v->sql, nl, exps, false);
			set_processed(nl);
		}

		rel_destroy(rel);
		v->changes++;
		rel = nl;
	}
	return rel;
}

static int
exp_range_overlap(atom *min, atom *max, atom *emin, atom *emax, bool min_exclusive, bool max_exclusive)
{
	if (!min || !max || !emin || !emax || min->isnull || max->isnull || emin->isnull || emax->isnull)
		return 0;

	if ((!min_exclusive && VALcmp(&(emax->data), &(min->data)) < 0) || (min_exclusive && VALcmp(&(emax->data), &(min->data)) <= 0))
		return 0;
	if ((!max_exclusive && VALcmp(&(emin->data), &(max->data)) > 0) || (max_exclusive && VALcmp(&(emin->data), &(max->data)) >= 0))
		return 0;
	return 1;
}

typedef struct {
	atom *lval;
	atom *hval;
	bte anti:1,
		semantics:1;
	int flag;
	list *values;
} range_limit;

typedef struct {
	list *cols;
	list *ranges;
	sql_rel *sel;
} merge_table_prune_info;

static sql_rel *
merge_table_prune_and_unionize(visitor *v, sql_rel *mt_rel, merge_table_prune_info *info)
{
	if (mvc_highwater(v->sql))
		return sql_error(v->sql, 10, SQLSTATE(42000) "Query too complex: running out of stack space");

	sql_rel *nrel = NULL;
	sql_table *mt = (sql_table*) mt_rel->l;
	const char *mtalias = exp_relname(mt_rel->exps->h->data);
	list *tables = sa_list(v->sql->sa);

	for (node *nt = mt->members->h; nt; nt = nt->next) {
		sql_part *pd = nt->data;
		sql_table *pt = find_sql_table_id(v->sql->session->tr, mt->s, pd->member);
		sqlstore *store = v->sql->session->tr->store;
		int skip = 0, allowed = 1;

		/* At the moment we throw an error in the optimizer, but later this rewriter should move out from the optimizers */
		if ((isMergeTable(pt) || isReplicaTable(pt)) && list_empty(pt->members))
			return sql_error(v->sql, 02, SQLSTATE(42000) "The %s '%s.%s' should have at least one table associated",
							 TABLE_TYPE_DESCRIPTION(pt->type, pt->properties), pt->s->base.name, pt->base.name);
		/* Do not include empty partitions */
		if (isTable(pt) && pt->access == TABLE_READONLY && !store->storage_api.count_col(v->sql->session->tr, ol_first_node(pt->columns)->data, 0))
			continue;

		if (!table_privs(v->sql, pt, PRIV_SELECT)) /* Test for privileges */
			allowed = 0;

		for (node *n = mt_rel->exps->h; n && !skip; n = n->next) { /* for each column of the child table */
			sql_exp *e = n->data;
			int i = 0;
			bool first_attempt = true;
			atom *cmin = NULL, *cmax = NULL, *rmin = NULL, *rmax = NULL;
			list *inlist = NULL;
			const char *cname = e->r;
			sql_column *mt_col = NULL, *col = NULL;

			if (cname[0] == '%') /* Ignore TID and indexes here */
				continue;

			mt_col = ol_find_name(mt->columns, exp_name(e))->data;
			col = ol_fetch(pt->columns, mt_col->colnr);
			assert(e && e->type == e_column && col);
			if (!allowed && !column_privs(v->sql, col, PRIV_SELECT))
				return sql_error(v->sql, 02, SQLSTATE(42000) "The user %s SELECT permissions on table '%s.%s' don't match %s '%s.%s'", get_string_global_var(v->sql, "current_user"),
								 pt->s->base.name, pt->base.name, TABLE_TYPE_DESCRIPTION(mt->type, mt->properties), mt->s->base.name, mt->base.name);
			if (isTable(pt) && info && !list_empty(info->cols) && ATOMlinear(exp_subtype(e)->type->localtype)) {
				for (node *nn = info->cols->h ; nn && !skip; nn = nn->next) { /* test if it passes all predicates around it */
					if (nn->data == e) {
						range_limit *next = list_fetch(info->ranges, i);
						atom *lval = next->lval, *hval = next->hval;
						list *values = next->values;

						/* I don't handle cmp_in or cmp_notin cases with anti or null semantics yet */
						if (next->flag == cmp_in && (next->anti || next->semantics))
							continue;

						assert(col && (lval || values));
						if (!skip && pt->access == TABLE_READONLY) {
							/* check if the part falls within the bounds of the select expression else skip this (keep at least on part-table) */
							if (!cmin && !cmax && first_attempt) {
								void *min = NULL, *max = NULL;
								if (sql_trans_ranges(v->sql->session->tr, col, &min, &max) && min && max) {
									cmin = atom_general_ptr(v->sql->sa, &col->type, min);
									cmax = atom_general_ptr(v->sql->sa, &col->type, max);
								}
								first_attempt = false; /* no more attempts to read from storage */
							}

							if (cmin && cmax) {
								if (lval) {
									if (!next->semantics && ((lval && lval->isnull) || (hval && hval->isnull))) {
										skip = 1; /* NULL values don't match, skip them */
									} else if (!next->semantics) {
										if (next->flag == cmp_equal) {
											skip |= next->anti ? exp_range_overlap(cmin, cmax, lval, hval, false, false) != 0 :
																	exp_range_overlap(cmin, cmax, lval, hval, false, false) == 0;
										} else if (hval != lval) { /* range case */
											comp_type lower = range2lcompare(next->flag), higher = range2rcompare(next->flag);
											skip |= next->anti ? exp_range_overlap(cmin, cmax, lval, hval, higher == cmp_lt, lower == cmp_gt) != 0 :
																	exp_range_overlap(cmin, cmax, lval, hval, higher == cmp_lt, lower == cmp_gt) == 0;
										} else {
											switch (next->flag) {
												case cmp_gt:
													skip |= next->anti ? VALcmp(&(lval->data), &(cmax->data)) < 0 : VALcmp(&(lval->data), &(cmax->data)) >= 0;
													break;
												case cmp_gte:
													skip |= next->anti ? VALcmp(&(lval->data), &(cmax->data)) <= 0 : VALcmp(&(lval->data), &(cmax->data)) > 0;
													break;
												case cmp_lt:
													skip |= next->anti ? VALcmp(&(lval->data), &(cmax->data)) < 0 : VALcmp(&(cmin->data), &(lval->data)) >= 0;
													break;
												case cmp_lte:
													skip |= next->anti ? VALcmp(&(lval->data), &(cmax->data)) <= 0 : VALcmp(&(cmin->data), &(lval->data)) > 0;
													break;
												default:
													break;
											}
										}
									}
								} else if (next->flag == cmp_in) {
									int nskip = 1;
									for (node *m = values->h; m && nskip; m = m->next) {
										atom *a = m->data;

										if (a->isnull)
											continue;
										nskip &= exp_range_overlap(cmin, cmax, a, a, false, false) == 0;
									}
									skip |= nskip;
								}
							}
						}
						if (!skip && isPartitionedByColumnTable(mt) && strcmp(mt->part.pcol->base.name, col->base.name) == 0) {
							if (!next->semantics && ((lval && lval->isnull) || (hval && hval->isnull))) {
								skip = 1; /* NULL values don't match, skip them */
							} else if (next->semantics) {
								/* TODO NOT NULL prunning for partitions that just hold NULL values is still missing */
								skip |= next->flag == cmp_equal && !next->anti && lval && lval->isnull ? pd->with_nills == 0 : 0; /* *= NULL case */
							} else {
								if (isRangePartitionTable(mt)) {
									if (!rmin || !rmax) { /* initialize lazily */
										rmin = atom_general_ptr(v->sql->sa, &col->type, pd->part.range.minvalue);
										rmax = atom_general_ptr(v->sql->sa, &col->type, pd->part.range.maxvalue);
									}

									/* Prune range partitioned tables */
									if (rmin->isnull && rmax->isnull) {
										if (pd->with_nills == 1) /* the partition just holds null values, skip it */
											skip = 1;
										/* otherwise it holds all values in the range, cannot be pruned */
									} else if (rmin->isnull) { /* MINVALUE to limit */
										if (lval) {
											if (hval != lval) { /* range case */
												/* There's need to call range2lcompare, because the partition's upper limit is always exclusive */
												skip |= next->anti ? VALcmp(&(lval->data), &(rmax->data)) < 0 : VALcmp(&(lval->data), &(rmax->data)) >= 0;
											} else {
												switch (next->flag) { /* upper limit always exclusive */
													case cmp_equal:
													case cmp_gt:
													case cmp_gte:
														skip |= next->anti ? VALcmp(&(lval->data), &(rmax->data)) < 0 : VALcmp(&(lval->data), &(rmax->data)) >= 0;
														break;
													default:
														break;
												}
											}
										} else if (next->flag == cmp_in) {
											int nskip = 1;
											for (node *m = values->h; m && nskip; m = m->next) {
												atom *a = m->data;

												if (a->isnull)
													continue;
												nskip &= VALcmp(&(a->data), &(rmax->data)) >= 0;
											}
											skip |= nskip;
										}
									} else if (rmax->isnull) { /* limit to MAXVALUE */
										if (lval) {
											if (hval != lval) { /* range case */
												comp_type higher = range2rcompare(next->flag);
												if (higher == cmp_lt) {
													skip |= next->anti ? VALcmp(&(rmin->data), &(hval->data)) < 0 : VALcmp(&(rmin->data), &(hval->data)) >= 0;
												} else if (higher == cmp_lte) {
													skip |= next->anti ? VALcmp(&(rmin->data), &(hval->data)) <= 0 : VALcmp(&(rmin->data), &(hval->data)) > 0;
												} else {
													assert(0);
												}
											} else {
												switch (next->flag) {
													case cmp_lt:
														skip |= next->anti ? VALcmp(&(rmin->data), &(hval->data)) < 0 : VALcmp(&(rmin->data), &(hval->data)) >= 0;
														break;
													case cmp_equal:
													case cmp_lte:
														skip |= next->anti ? VALcmp(&(rmin->data), &(hval->data)) <= 0 : VALcmp(&(rmin->data), &(hval->data)) > 0;
														break;
													default:
														break;
												}
											}
										} else if (next->flag == cmp_in) {
											int nskip = 1;
											for (node *m = values->h; m && nskip; m = m->next) {
												atom *a = m->data;

												if (a->isnull)
													continue;
												nskip &= VALcmp(&(rmin->data), &(a->data)) > 0;
											}
											skip |= nskip;
										}
									} else { /* limit1 to limit2 (general case), limit2 is exclusive */
										bool max_differ_min = ATOMcmp(col->type.type->localtype, &rmin->data.val, &rmax->data.val) != 0;

										if (lval) {
											if (next->flag == cmp_equal) {
												skip |= next->anti ? exp_range_overlap(rmin, rmax, lval, hval, false, max_differ_min) != 0 :
																		exp_range_overlap(rmin, rmax, lval, hval, false, max_differ_min) == 0;
											} else if (hval != lval) { /* For the between case */
												comp_type higher = range2rcompare(next->flag);
												skip |= next->anti ? exp_range_overlap(rmin, rmax, lval, hval, higher == cmp_lt, max_differ_min) != 0 :
																		exp_range_overlap(rmin, rmax, lval, hval, higher == cmp_lt, max_differ_min) == 0;
											} else {
												switch (next->flag) {
													case cmp_gt:
														skip |= next->anti ? VALcmp(&(lval->data), &(rmax->data)) < 0 : VALcmp(&(lval->data), &(rmax->data)) >= 0;
														break;
													case cmp_gte:
														if (max_differ_min)
															skip |= next->anti ? VALcmp(&(lval->data), &(rmax->data)) < 0 : VALcmp(&(lval->data), &(rmax->data)) >= 0;
														else
															skip |= next->anti ? VALcmp(&(lval->data), &(rmax->data)) <= 0 : VALcmp(&(lval->data), &(rmax->data)) > 0;
														break;
													case cmp_lt:
														skip |= next->anti ? VALcmp(&(rmin->data), &(lval->data)) < 0 : VALcmp(&(rmin->data), &(lval->data)) >= 0;
														break;
													case cmp_lte:
														skip |= next->anti ? VALcmp(&(rmin->data), &(lval->data)) <= 0 : VALcmp(&(rmin->data), &(lval->data)) > 0;
														break;
													default:
														break;
												}
											}
										} else if (next->flag == cmp_in) {
											int nskip = 1;
											for (node *m = values->h; m && nskip; m = m->next) {
												atom *a = m->data;

												if (a->isnull)
													continue;
												nskip &= exp_range_overlap(rmin, rmax, a, a, false, max_differ_min) == 0;
											}
											skip |= nskip;
										}
									}
								}

								if (isListPartitionTable(mt) && (next->flag == cmp_equal || next->flag == cmp_in) && !next->anti) {
									/* if we find a value equal to one of the predicates, we don't prune */
									/* if the partition just holds null values, it will be skipped */
									if (!inlist) { /* initialize lazily */
										inlist = sa_list(v->sql->sa);
										for (node *m = pd->part.values->h; m; m = m->next) {
											sql_part_value *spv = (sql_part_value*) m->data;
											atom *pa = atom_general_ptr(v->sql->sa, &col->type, spv->value);

											list_append(inlist, pa);
										}
									}

									if (next->flag == cmp_equal) {
										int nskip = 1;
										for (node *m = inlist->h; m && nskip; m = m->next) {
											atom *pa = m->data;
											assert(!pa->isnull);
											nskip &= VALcmp(&(pa->data), &(lval->data)) != 0;
										}
										skip |= nskip;
									} else if (next->flag == cmp_in) {
										for (node *o = values->h; o && !skip; o = o->next) {
											atom *a = o->data;
											int nskip = 1;

											if (a->isnull)
												continue;
											for (node *m = inlist->h; m && nskip; m = m->next) {
												atom *pa = m->data;
												assert(!pa->isnull);
												nskip &= VALcmp(&(pa->data), &(a->data)) != 0;
											}
											skip |= nskip;
										}
									}
								}
							}
						}
					}
					i++;
				}
			}
		}
		if (!skip)
			append(tables, rel_rename_part(v->sql, rel_basetable(v->sql, pt, pt->base.name), mt_rel, mtalias));
	}
	if (list_empty(tables)) { /* No table passed the predicates, generate dummy relation */
		list *converted = sa_list(v->sql->sa);
		nrel = rel_project(v->sql->sa, NULL, list_append(sa_list(v->sql->sa), exp_atom_bool(v->sql->sa, 1)));
		nrel = rel_select(v->sql->sa, nrel, exp_atom_bool(v->sql->sa, 0));

		for (node *n = mt_rel->exps->h ; n ; n = n->next) {
			sql_exp *e = n->data, *a = exp_atom(v->sql->sa, atom_general(v->sql->sa, exp_subtype(e), NULL));
			exp_prop_alias(v->sql->sa, a, e);
			list_append(converted, a);
		}
		nrel = rel_project(v->sql->sa, nrel, converted);
	} else { /* Unionize children tables */
		for (node *n = tables->h; n ; n = n->next) {
			sql_rel *next = n->data;
			sql_table *subt = (sql_table *) next->l;

			if (isMergeTable(subt)) { /* apply select predicate recursively for nested merge tables */
				if (!(next = merge_table_prune_and_unionize(v, next, info)))
					return NULL;
			} else if (info) { /* propagate select under union */
				next = rel_select(v->sql->sa, next, NULL);
				next->exps = exps_copy(v->sql, info->sel->exps);
			}

			if (nrel) {
				nrel = rel_setop(v->sql->sa, nrel, next, op_union);
				rel_setop_set_exps(v->sql, nrel, rel_projections(v->sql, mt_rel, NULL, 1, 1), true);
				set_processed(nrel);
			} else {
				nrel = next;
			}
		}
	}
	rel_destroy(mt_rel);
	return nrel;
}

/* rewrite merge tables into union of base tables */
static sql_rel *
rel_merge_table_rewrite(visitor *v, sql_rel *rel)
{
	if (is_modify(rel->op)) {
		sql_query *query = query_create(v->sql);
		return rel_propagate(query, rel, &v->changes);
	} else {
		sql_rel *bt = rel, *sel = NULL;

		if (is_select(rel->op)) {
			sel = rel;
			bt = rel->l;
		}
		if (is_basetable(bt->op) && rel_base_table(bt) && isMergeTable((sql_table*)bt->l)) {
			sql_table *mt = rel_base_table(bt);
			merge_table_prune_info *info = NULL;

			if (list_empty(mt->members)) /* in DDL statement cases skip if mergetable is empty */
				return rel;
			if (sel && !list_empty(sel->exps)) { /* prepare prunning information once */
				info = SA_NEW(v->sql->sa, merge_table_prune_info);
				*info = (merge_table_prune_info) {
					.cols = sa_list(v->sql->sa),
					.ranges = sa_list(v->sql->sa),
					.sel = sel
				};
				for (node *n = sel->exps->h; n; n = n->next) {
					sql_exp *e = n->data, *c = e->l;
					int flag = e->flag;

					if (e->type != e_cmp || (!is_theta_exp(flag) && flag != cmp_in) || is_symmetric(e) || !(c = rel_find_exp(rel, c)))
						continue;

					if (flag == cmp_gt || flag == cmp_gte || flag == cmp_lte || flag == cmp_lt || flag == cmp_equal) {
						sql_exp *l = e->r, *h = e->f;
						atom *lval = exp_flatten(v->sql, v->value_based_opt, l);
						atom *hval = h ? exp_flatten(v->sql, v->value_based_opt, h) : lval;

						if (lval && hval) {
							range_limit *next = SA_NEW(v->sql->sa, range_limit);

							*next = (range_limit) {
								.lval = lval,
								.hval = hval,
								.flag = flag,
								.anti = is_anti(e),
								.semantics = is_semantics(e),
							};
							list_append(info->cols, c);
							list_append(info->ranges, next);
						}
					}
					if (flag == cmp_in) { /* handle in lists */
						list *vals = e->r, *vlist = sa_list(v->sql->sa);

						node *m = NULL;
						for (m = vals->h; m; m = m->next) {
							sql_exp *l = m->data;
							atom *lval = exp_flatten(v->sql, v->value_based_opt, l);

							if (!lval)
								break;
							list_append(vlist, lval);
						}
						if (!m) {
							range_limit *next = SA_NEW(v->sql->sa, range_limit);

							*next = (range_limit) {
								.values = vlist, /* mark high as value list */
								.flag = flag,
								.anti = is_anti(e),
								.semantics = is_semantics(e),
							};
							list_append(info->cols, c);
							list_append(info->ranges, next);
						}
					}
				}
			}
			if (!(rel = merge_table_prune_and_unionize(v, bt, info)))
				return NULL;
			if (sel) {
				sel->l = NULL; /* The mt relation has already been destroyed */
				rel_destroy(sel);
			}
			v->changes++;
		}
	}
	return rel;
}

static inline bool
is_non_trivial_select_applied_to_outer_join(sql_rel *rel)
{
	return is_select(rel->op) && rel->exps && is_outerjoin(((sql_rel*) rel->l)->op);
}

extern list *list_append_before(list *l, node *n, void *data);

static void replace_column_references_with_nulls_2(mvc *sql, list* crefs, sql_exp* e);

static void
replace_column_references_with_nulls_1(mvc *sql, list* crefs, list* exps) {
    if (list_empty(exps))
        return;
    for(node* n = exps->h; n; n=n->next) {
        sql_exp* e = n->data;
        replace_column_references_with_nulls_2(sql, crefs, e);
    }
}

static void
replace_column_references_with_nulls_2(mvc *sql, list* crefs, sql_exp* e) {
	if (e == NULL) {
		return;
	}

	switch (e->type) {
	case e_column:
		{
			sql_exp *c = NULL;
			if (e->l) {
				c = exps_bind_column2(crefs, e->l, e->r, NULL);
			} else {
				c = exps_bind_column(crefs, e->r, NULL, NULL, 1);
			}
			if (c) {
				e->type = e_atom;
				e->l = atom_general(sql->sa, &e->tpe, NULL);
				e->r = e->f = NULL;
			}
		}
		break;
	case e_cmp:
		switch (e->flag) {
		case cmp_gt:
		case cmp_gte:
		case cmp_lte:
		case cmp_lt:
		case cmp_equal:
		case cmp_notequal:
		{
			sql_exp* l = e->l;
			sql_exp* r = e->r;
			sql_exp* f = e->f;

			replace_column_references_with_nulls_2(sql, crefs, l);
			replace_column_references_with_nulls_2(sql, crefs, r);
			replace_column_references_with_nulls_2(sql, crefs, f);
			break;
		}
		case cmp_filter:
		case cmp_or:
		{
			list* l = e->l;
			list* r = e->r;
			replace_column_references_with_nulls_1(sql, crefs, l);
			replace_column_references_with_nulls_1(sql, crefs, r);
			break;
		}
		case cmp_in:
		case cmp_notin:
		{
			sql_exp* l = e->l;
			list* r = e->r;
			replace_column_references_with_nulls_2(sql, crefs, l);
			replace_column_references_with_nulls_1(sql, crefs, r);
			break;
		}
		default:
			break;
		}
		break;
	case e_func:
	{
		list* l = e->l;
		replace_column_references_with_nulls_1(sql, crefs, l);
		break;
	}
	case e_convert:
	{
		sql_exp* l = e->l;
		replace_column_references_with_nulls_2(sql, crefs, l);
		break;
	}
	default:
		break;
	}
}

static sql_rel *
out2inner(visitor *v, sql_rel* sel, sql_rel* join, sql_rel* inner_join_side, operator_type new_type) {

	/* handle inner_join relations with a simple select */
	if (is_select(inner_join_side->op) && inner_join_side->l)
		inner_join_side = inner_join_side->l;
    if (!is_base(inner_join_side->op) && !is_simple_project(inner_join_side->op)) {
        // Nothing to do here.
        return sel;
    }

    list* inner_join_column_references = inner_join_side->exps;
    list* select_predicates = exps_copy(v->sql, sel->exps);

    for(node* n = select_predicates->h; n; n=n->next) {
        sql_exp* e = n->data;
        replace_column_references_with_nulls_2(v->sql, inner_join_column_references, e);

        if (exp_is_false(e)) {
            join->op = new_type;
            v->changes++;
            break;
        }
    }

    return sel;
}

static inline sql_rel *
rel_out2inner(visitor *v, sql_rel *rel) {

    if (!is_non_trivial_select_applied_to_outer_join(rel)) {
        // Nothing to do here.
        return rel;
    }

    sql_rel* join = (sql_rel*) rel->l;

    if (rel_is_ref(join)) {
        /* Do not alter a multi-referenced join relation.
         * This is problematic (e.g. in the case of the plan of a merge statement)
		 * basically because there are no guarantees on the other container relations.
		 * In particular there is no guarantee that the other referencing relations are
		 * select relations with null-rejacting predicates on the inner join side.
         */
        return rel;
    }

    sql_rel* inner_join_side;
    if (is_left(join->op)) {
        inner_join_side = join->r;
        return out2inner(v, rel, join, inner_join_side, op_join);
    }
    else if (is_right(join->op)) {
        inner_join_side = join->l;
        return out2inner(v, rel, join, inner_join_side, op_join);
    }
    else /*full outer join*/ {
        // First check if left side can degenerate from full outer join to just right outer join.
        inner_join_side = join->r;
        rel = out2inner(v, rel, join, inner_join_side, op_right);
        /* Now test if the right side can degenerate to
         * a normal inner join or a left outer join
         * depending on the result of previous call to out2inner.
         */

        inner_join_side = join->l;
        return out2inner(v, rel, join, inner_join_side, is_right(join->op)? op_join: op_left);
    }
}

static sql_rel*
exp_skip_output_parts(sql_rel *rel)
{
	while ((is_topn(rel->op) || is_project(rel->op) || is_sample(rel->op)) && rel->l) {
		if (is_union(rel->op) || (is_groupby(rel->op) && list_empty(rel->r)))
			return rel;			/* a group-by with no columns is a plain aggregate and hence always returns one row */
		rel = rel->l;
	}
	return rel;
}

/* return true if the given expression is guaranteed to have no rows */
static int
exp_is_zero_rows(visitor *v, sql_rel *rel, sql_rel *sel)
{
	if (!rel || mvc_highwater(v->sql))
		return 0;
	rel = exp_skip_output_parts(rel);
	if (is_select(rel->op) && rel->l) {
		sel = rel;
		rel = exp_skip_output_parts(rel->l);
	}

	sql_table *t = is_basetable(rel->op) && rel->l ? rel->l : NULL;
	bool table_readonly = t && isTable(t) && t->access == TABLE_READONLY;

	if (sel && !list_empty(sel->exps) && (v->value_based_opt || table_readonly)) {
		for (node *n = sel->exps->h; n; n = n->next) {
			sql_exp *e = n->data;

			/* if the expression is false, then the select is empty */
			if (v->value_based_opt && (exp_is_false(e) || exp_is_null(e)))
				return 1;
			if (table_readonly && e->type == e_cmp && (e->flag == cmp_equal || e->f)) {
				/* half-ranges are theoretically optimizable here, but not implemented */
				sql_exp *c = e->l;
				if (c->type == e_column) {
					sql_exp *l = e->r;
					sql_exp *h = e->f;

					atom *lval = exp_flatten(v->sql, v->value_based_opt, l);
					atom *hval = h ? exp_flatten(v->sql, v->value_based_opt, h) : lval;
					if (lval && hval) {
						sql_rel *bt;
						sql_column *col = name_find_column(sel, exp_relname(c), exp_name(c), -2, &bt);
						void *min = NULL, *max = NULL;
						atom *amin, *amax;
						sql_subtype *ct = exp_subtype(c);

						if (col
							&& col->t == t
							&& sql_trans_ranges(v->sql->session->tr, col, &min, &max)
							&& min && max
							&& (amin = atom_general_ptr(v->sql->sa, ct, min)) && (amax = atom_general_ptr(v->sql->sa, ct, max))
							&& !exp_range_overlap(amin, amax, lval, hval, false, false)) {
							return 1;
						}
					}
				}
			}
		}
	}
	if ((is_innerjoin(rel->op) || is_left(rel->op) || is_right(rel->op) || is_semi(rel->op)) && !list_empty(rel->exps)) {
		sql_exp *je;

		/* check non overlaping pk-fk join */
		if ((je = rel_is_join_on_pkey(rel, true))) {
			int lpnr = rel_part_nr(rel->l, je);

			if (lpnr >= 0 && !rel_uses_part_nr(rel->r, je, lpnr))
				return 1;
		}
		return (((is_innerjoin(rel->op) || is_left(rel->op) || is_semi(rel->op)) && exp_is_zero_rows(v, rel->l, sel)) ||
			((is_innerjoin(rel->op) || is_right(rel->op)) && exp_is_zero_rows(v, rel->r, sel)));
	}
	/* global aggregates always return 1 row */
	if (is_simple_project(rel->op) || (is_groupby(rel->op) && !list_empty(rel->r)) || is_select(rel->op) ||
		is_topn(rel->op) || is_sample(rel->op) || is_inter(rel->op) || is_except(rel->op)) {
		if (rel->l)
			return exp_is_zero_rows(v, rel->l, sel);
	} else if (is_innerjoin(rel->op) && list_empty(rel->exps)) { /* cartesian product */
		return exp_is_zero_rows(v, rel->l, sel) || exp_is_zero_rows(v, rel->r, sel);
	}
	return 0;
}

/* discard sides of UNION or UNION ALL which cannot produce any rows, as per
statistics, similarly to the merge table optimizer, e.g.
	select * from a where x between 1 and 2 union all select * from b where x between 1 and 2
->	select * from b where x between 1 and 2   [assuming a has no rows with 1<=x<=2]
*/
static inline sql_rel *
rel_remove_union_partitions(visitor *v, sql_rel *rel)
{
	if (!is_union(rel->op) || rel_is_ref(rel))
		return rel;
	int left_zero_rows = !rel_is_ref(rel->l) && exp_is_zero_rows(v, rel->l, NULL);
	int right_zero_rows = !rel_is_ref(rel->r) && exp_is_zero_rows(v, rel->r, NULL);

	if (left_zero_rows && right_zero_rows) {
		/* generate dummy relation */
		list *converted = sa_list(v->sql->sa);
		sql_rel *nrel = rel_project(v->sql->sa, NULL, list_append(sa_list(v->sql->sa), exp_atom_bool(v->sql->sa, 1)));
		nrel = rel_select(v->sql->sa, nrel, exp_atom_bool(v->sql->sa, 0));

		for (node *n = rel->exps->h ; n ; n = n->next) {
			sql_exp *e = n->data, *a = exp_atom(v->sql->sa, atom_general(v->sql->sa, exp_subtype(e), NULL));
			exp_prop_alias(v->sql->sa, a, e);
			list_append(converted, a);
		}
		rel_destroy(rel);
		v->changes++;
		return rel_project(v->sql->sa, nrel, converted);
	} else if (left_zero_rows) {
		sql_rel *r = rel->r;
		if (!is_project(r->op))
			r = rel_project(v->sql->sa, r, rel_projections(v->sql, r, NULL, 1, 1));
		rel_rename_exps(v->sql, rel->exps, r->exps);
		rel->r = NULL;
		rel_destroy(rel);
		v->changes++;
		return r;
	} else if (right_zero_rows) {
		sql_rel *l = rel->l;
		if (!is_project(l->op))
			l = rel_project(v->sql->sa, l, rel_projections(v->sql, l, NULL, 1, 1));
		rel_rename_exps(v->sql, rel->exps, l->exps);
		rel->l = NULL;
		rel_destroy(rel);
		v->changes++;
		return l;
	}
	return rel;
}

/* pack optimizers into a single function call to avoid iterations in the AST */
static sql_rel *
rel_optimize_select_and_joins_bottomup(visitor *v, sql_rel *rel)
{
	if (!rel || (!is_join(rel->op) && !is_semi(rel->op) && !is_select(rel->op)) || list_empty(rel->exps))
		return rel;
	int level = *(int*) v->data;

	rel->exps = exp_merge_range(v, rel, rel->exps);
	if (v->value_based_opt)
		rel = rel_reduce_casts(v, rel);
	rel = rel_select_cse(v, rel);
	if (level == 1)
		rel = rel_merge_select_rse(v, rel);
	rel = rewrite_simplify(v, rel);
	return rel;
}

static sql_rel *
rel_optimize_unions_bottomup(visitor *v, sql_rel *rel)
{
	rel = rel_remove_union_partitions(v, rel);
	rel = rel_merge_union(v, rel);
	return rel;
}

static sql_rel *
rel_optimize_unions_topdown(visitor *v, sql_rel *rel)
{
	rel = rel_push_project_down_union(v, rel);
	rel = rel_push_join_down_union(v, rel);
	return rel;
}

static inline sql_rel *
rel_basecount(visitor *v, sql_rel *rel)
{
	if (is_groupby(rel->op) && !rel_is_ref(rel) && rel->l && list_empty(rel->r) &&
		list_length(rel->exps) == 1 && exp_aggr_is_count(rel->exps->h->data)) {
		sql_rel *bt = rel->l;
		sql_exp *e = rel->exps->h->data;
		if (is_basetable(bt->op) && list_empty(e->l)) { /* count(*) */
			/* change into select cnt('schema','table') */
			sql_table *t = bt->l;
			/* I need to get the declared table's frame number to make this work correctly for those */
			if (!isTable(t) || isDeclaredTable(t))
				return rel;
			sql_subfunc *cf = sql_bind_func(v->sql, "sys", "cnt", sql_bind_localtype("str"), sql_bind_localtype("str"), F_FUNC);
			list *exps = sa_list(v->sql->sa);
			append(exps, exp_atom_str(v->sql->sa, t->s->base.name, sql_bind_localtype("str")));
			append(exps, exp_atom_str(v->sql->sa, t->base.name, sql_bind_localtype("str")));
			sql_exp *ne = exp_op(v->sql->sa, exps, cf);

			ne = exp_propagate(v->sql->sa, ne, e);
			exp_setname(v->sql->sa, ne, exp_find_rel_name(e), exp_name(e));
			rel_destroy(rel);
			rel = rel_project(v->sql->sa, NULL, append(sa_list(v->sql->sa), ne));
			v->changes++;
		}
	}
	return rel;
}

static inline sql_rel *
rel_simplify_count(visitor *v, sql_rel *rel)
{
	if (is_groupby(rel->op) && !list_empty(rel->exps)) {
		mvc *sql = v->sql;
		int ncountstar = 0;

		/* Convert count(no null) into count(*) */
		for (node *n = rel->exps->h; n ; n = n->next) {
			sql_exp *e = n->data;

			if (exp_aggr_is_count(e) && !need_distinct(e)) {
				if (list_length(e->l) == 0) {
					ncountstar++;
				} else if (list_length(e->l) == 1 && exp_is_not_null((sql_exp*)((list*)e->l)->h->data)) {
					sql_subfunc *cf = sql_bind_func(sql, "sys", "count", sql_bind_localtype("void"), NULL, F_AGGR);
					sql_exp *ne = exp_aggr(sql->sa, NULL, cf, 0, 0, e->card, 0);
					if (exp_name(e))
						exp_prop_alias(sql->sa, ne, e);
					n->data = ne;
					ncountstar++;
					v->changes++;
				}
			}
		}
		/* With multiple count(*), use exp_ref to reduce the number of calls to this aggregate */
		if (ncountstar > 1) {
			sql_exp *count_star = NULL;
			for (node *n = rel->exps->h; n ; n = n->next) {
				sql_exp *e = n->data;

				if (exp_aggr_is_count(e) && !need_distinct(e) && list_length(e->l) == 0) {
					if (!count_star) {
						count_star = e;
					} else {
						sql_exp *ne = exp_ref(sql, count_star);
						if (exp_name(e))
							exp_prop_alias(sql->sa, ne, e);
						n->data = ne;
						v->changes++;
					}
				}
			}
		}
	}
	return rel;
}

static sql_rel *
rel_optimize_projections(visitor *v, sql_rel *rel)
{
	rel = rel_project_cse(v, rel);

	if (!rel || !is_groupby(rel->op))
		return rel;

	rel = rel_push_aggr_down(v, rel);
	rel = rel_push_groupby_down(v, rel);
	rel = rel_groupby_order(v, rel);
	rel = rel_reduce_groupby_exps(v, rel);
	rel = rel_distinct_aggregate_on_unique_values(v, rel);
	rel = rel_groupby_distinct(v, rel);
	rel = rel_push_count_down(v, rel);
	/* only when value_based_opt is on, ie not for dependency resolution */
	if (v->value_based_opt) {
		rel = rel_simplify_count(v, rel);
		rel = rel_basecount(v, rel);
	}
	return rel;
}

static sql_rel *
rel_optimize_joins(visitor *v, sql_rel *rel)
{
	rel = rel_push_join_exps_down(v, rel);
	rel = rel_out2inner(v, rel);
	rel = rel_join2semijoin(v, rel);
	rel = rel_push_join_down_outer(v, rel);
	return rel;
}

static sql_rel *
rel_optimize_semi_and_anti(visitor *v, sql_rel *rel)
{
	/* rewrite semijoin (A, join(A,B)) into semijoin (A,B) */
	if (rel && is_semi(rel->op))
		rel = rel_rewrite_semijoin(v, rel);
	/* push semijoin through join */
	if (rel && (is_semi(rel->op) || is_innerjoin(rel->op)))
		rel = rel_push_semijoin_down_or_up(v, rel);
	/* antijoin(a, union(b,c)) -> antijoin(antijoin(a,b), c) */
	if (rel && rel->op == op_anti)
		rel = rel_rewrite_antijoin(v, rel);
	return rel;
}

static sql_rel *
rel_optimize_select_and_joins_topdown(visitor *v, sql_rel *rel)
{
	/* push_join_down introduces semijoins */
	int level = *(int*) v->data;
	if (level <= 0) {
		rel = rel_semijoin_use_fk(v, rel);
		rel = rel_push_join_down(v, rel);
	}

	rel = rel_simplify_fk_joins(v, rel);
	rel = rel_push_select_down(v, rel);
	if (rel && rel->l && (is_select(rel->op) || is_join(rel->op)))
		rel = rel_use_index(v, rel);

	rel = rel_select_order(v, rel);
	return rel;
}

static sql_rel *
rel_push_func_and_select_down(visitor *v, sql_rel *rel)
{
	if (rel)
		rel = rel_push_func_down(v, rel);
	if (rel)
		rel = rel_push_select_down(v, rel);
	return rel;
}

static sql_rel *
optimize_rel(visitor *v, sql_rel *rel, global_props *gp)
{
	int level = *(int*)v->data;

	TRC_DEBUG_IF(SQL_REWRITER) {
		int i;
		for (i = 0; i < ddl_maxops; i++) {
			if (gp->cnt[i]> 0)
				TRC_DEBUG_ENDIF(SQL_REWRITER, "%s %d\n", op2string((operator_type)i), gp->cnt[i]);
		}
	}

	if (level <= 0 && gp->cnt[op_select])
		rel = rel_split_select(v, rel, 1);

	/* simple merging of projects */
	if (gp->cnt[op_project] || gp->cnt[op_groupby] || gp->cnt[op_ddl]) {
		rel = rel_visitor_bottomup(v, rel, &rel_push_project_down);
		rel = rel_visitor_bottomup(v, rel, &rel_merge_projects);

		/* push (simple renaming) projections up */
		if (gp->cnt[op_project])
			rel = rel_visitor_bottomup(v, rel, &rel_push_project_up);
		if (level <= 0 && (gp->cnt[op_project] || gp->cnt[op_groupby]))
			rel = rel_split_project(v, rel, 1);
		if (level <= 0) {
			if (gp->cnt[op_left] || gp->cnt[op_right] || gp->cnt[op_full] || gp->cnt[op_join] || gp->cnt[op_semi] || gp->cnt[op_anti])
				rel = rel_visitor_bottomup(v, rel, &rel_remove_redundant_join); /* this optimizer has to run before rel_first_level_optimizations */
			if (v->value_based_opt)
				rel = rel_visitor_bottomup(v, rel, &rel_simplify_math);
		}
	}

	if (level <= 1 && (gp->cnt[op_project] || gp->cnt[op_join] || gp->cnt[op_left] || gp->cnt[op_right] || gp->cnt[op_full] || gp->cnt[op_semi] || gp->cnt[op_anti] || gp->cnt[op_select]))
		rel = rel_exp_visitor_bottomup(v, rel, &rel_optimize_exps, false);

	/* join's/crossproducts between a relation and a constant (row).
	 * could be rewritten
	 *
	 * also joins between a relation and a DICT (which isn't used)
	 * could be removed.
	 * */
	if (gp->cnt[op_join] && gp->cnt[op_project] && /* DISABLES CODE */ (0))
		rel = rel_visitor_bottomup(v, rel, &rel_remove_join);

	if (gp->cnt[op_join] || gp->cnt[op_left] || gp->cnt[op_right] || gp->cnt[op_full] || gp->cnt[op_semi] || gp->cnt[op_anti] || gp->cnt[op_select]) {
		rel = rel_visitor_bottomup(v, rel, &rel_optimize_select_and_joins_bottomup);
		if (level == 1)
			rel = rel_visitor_bottomup(v, rel, &rewrite_reset_used); /* reset used flag, used by rel_merge_select_rse */
	}

	if (v->value_based_opt)
		rel = rel_project_reduce_casts(v, rel);

	if (gp->cnt[op_union])
		rel = rel_visitor_bottomup(v, rel, &rel_optimize_unions_bottomup);

	if ((gp->cnt[op_left] || gp->cnt[op_right] || gp->cnt[op_full]) && /* DISABLES CODE */ (0))
		rel = rel_visitor_topdown(v, rel, &rel_split_outerjoin);

	if (gp->cnt[op_groupby] || gp->cnt[op_project] || gp->cnt[op_union] || gp->cnt[op_inter] || gp->cnt[op_except])
		rel = rel_visitor_topdown(v, rel, &rel_optimize_projections);

	if (gp->cnt[op_join] || gp->cnt[op_left] || gp->cnt[op_right] || gp->cnt[op_full] || gp->cnt[op_semi] || gp->cnt[op_anti]) {
		rel = rel_visitor_topdown(v, rel, &rel_optimize_joins);
		if (!gp->cnt[op_update])
			rel = rel_join_order(v, rel);
		/* Important -> Re-write semijoins after rel_join_order */
		rel = rel_visitor_bottomup(v, rel, &rel_optimize_semi_and_anti);
	}

	/* Important -> Make sure rel_push_select_down gets called after rel_join_order,
	   because pushing down select expressions makes rel_join_order more difficult */
	if (gp->cnt[op_join] || gp->cnt[op_left] || gp->cnt[op_right] || gp->cnt[op_full] || gp->cnt[op_semi] || gp->cnt[op_anti] || gp->cnt[op_select])
		rel = rel_visitor_topdown(v, rel, &rel_optimize_select_and_joins_topdown);

	if (gp->cnt[op_union])
		rel = rel_visitor_topdown(v, rel, &rel_optimize_unions_topdown);

	/* Remove unused expressions */
	if (level <= 0)
		rel = rel_dce(v->sql, rel);

	if (gp->cnt[op_join] || gp->cnt[op_left] || gp->cnt[op_right] || gp->cnt[op_full] || gp->cnt[op_semi] || gp->cnt[op_anti] || gp->cnt[op_select])
		rel = rel_visitor_topdown(v, rel, &rel_push_func_and_select_down);

	if (gp->cnt[op_topn] || gp->cnt[op_sample])
		rel = rel_visitor_topdown(v, rel, &rel_push_topn_and_sample_down);

	if (level == 0 && gp->needs_distinct && gp->cnt[op_project])
		rel = rel_visitor_bottomup(v, rel, &rel_distinct_project2groupby);

	/* Some merge table rewrites require two tree iterations. Later I could improve this to use only one iteration */
	if (gp->needs_mergetable_rewrite)
		rel = rel_visitor_topdown(v, rel, &rel_merge_table_rewrite);

	return rel;
}

/* make sure the outer project (without order by or distinct) has all the aliases */
static sql_rel *
rel_keep_renames(mvc *sql, sql_rel *rel)
{
	if (!rel || !is_simple_project(rel->op) || (!rel->r && !need_distinct(rel)) || list_length(rel->exps) <= 1)
		return rel;

	int needed = 0;
	for(node *n = rel->exps->h; n && !needed; n = n->next) {
		sql_exp *e = n->data;

		if (exp_name(e) && (e->type != e_column || strcmp(exp_name(e), e->r) != 0))
			needed = 1;
	}
	if (!needed)
		return rel;

	list *new_outer_exps = sa_list(sql->sa);
	list *new_inner_exps = sa_list(sql->sa);
	for(node *n = rel->exps->h; n; n = n->next) {
		sql_exp *e = n->data, *ie, *oe;
		const char *rname = exp_relname(e);
		const char *name = exp_name(e);

		exp_label(sql->sa, e, ++sql->label);
		ie = e;
		oe = exp_ref(sql, ie);
		exp_setname(sql->sa, oe, rname, name);
		append(new_inner_exps, ie);
		append(new_outer_exps, oe);
	}
	rel->exps = new_inner_exps;
	rel = rel_project(sql->sa, rel, new_outer_exps);
	return rel;
}

/* if only merge table rewrite is needed return 1, everything return 2, nothing 0 */
static int
need_optimization(mvc *sql, sql_rel *rel, int instantiate)
{
	if (rel && rel->card <= CARD_ATOM) {
		if (is_insert(rel->op)) {
			int opt = 0;
			sql_rel *l = (sql_rel *) rel->l;

			if (is_basetable(l->op) && instantiate) {
				sql_table *t = (sql_table *) l->l;
				sql_part *pt;

				/* I don't expect inserts on remote or replica tables yet */
				assert(!isRemote(t) && !isReplicaTable(t));
				/* If the plan has a merge table or a child of a partitioned one, then optimization cannot be skipped */
				if (isMergeTable(t) || (t->s && t->s->parts && (pt = partition_find_part(sql->session->tr, t, NULL))))
					opt = 1;
			}
			return rel->r ? MAX(need_optimization(sql, rel->r, instantiate), opt) : opt;
		}
		if (is_simple_project(rel->op))
			return rel->l ? need_optimization(sql, rel->l, instantiate) : 0;
	}
	return 2;
}

static sql_rel *
rel_setjoins_2_joingroupby(visitor *v, sql_rel *rel)
{
	if (rel && is_join(rel->op) && (!list_empty(rel->exps) || !list_empty(rel->attr))) {
		sql_exp *me = NULL;
		bool needed = false;

		if (!list_empty(rel->exps)) {
			for (node *n = rel->exps->h; n && !needed; n = n->next) {
				sql_exp *e = n->data;

				if (e->type == e_cmp && (e->flag == mark_in || e->flag == mark_notin)) {
					me = e;
					needed = true;
				}
			}
		}
		if (needed && rel->op == op_join) {
			rel->op = (me->flag == mark_in)?op_semi:op_anti;
			return rel;
		}
		if (needed || !list_empty(rel->attr)) {
			assert(needed || !list_empty(rel->attr));
			sql_exp *nequal = NULL;
			sql_exp *lid = NULL, *rid = NULL;
			sql_rel *l = rel->l, *p = rel;
			sql_rel *pp = NULL; /* maybe one project in between (TODO keep list) */

			if (me && rel->op == op_left) {
				/* find parent of join involving the right hand side of the mark expression */
				sql_rel *c = p->r;
				while (c) {
					if (is_join(c->op) && rel_find_exp(c->r, me->r)) {
						p = c;
						c = p->r;
					} if (!pp && is_project(c->op) && c->l && rel_find_exp(c->l, me->r)) {
						pp = c;
						c = c->l;
					} else {
						c = NULL;
					}
				}
			}
			if (p && p->r == pp)
				pp = NULL;

			rel->l = l = rel_add_identity(v->sql, l, &lid);
			if (rel->op == op_left) {
				p->r = rel_add_identity(v->sql, p->r, &rid);
				if (pp)
					list_append(pp->exps, exp_ref(v->sql, rid));
			}

			list *aexps = sa_list(v->sql->sa);
			if (!list_empty(rel->exps)) {
				for (node *n = rel->exps->h; n;) {
					node *next = n->next;
					sql_exp *e = n->data;

					if (e->type == e_cmp && (e->flag == mark_in || e->flag == mark_notin)) {
						sql_exp *le = e->l;
						sql_exp *re = e->r;
						sql_subfunc *ea = sql_bind_func(v->sql, "sys", e->flag==mark_in?"anyequal":"allnotequal", exp_subtype(re), NULL, F_AGGR);

						sql_exp *ne = exp_aggr1(v->sql->sa, le, ea, 0, 0, CARD_AGGR, has_nil(le));
						append(ne->l, re);
						if (rid)
							list_append(ne->l, exp_ref(v->sql, rid));

						append(aexps, ne);
						nequal = ne;
						list_remove_node(rel->exps, NULL, n);
					}
					n = next;
				}
			}

			if (!list_empty(rel->attr)) {
				sql_exp *a = rel->attr->h->data;

				exp_setname(v->sql->sa, nequal, exp_find_rel_name(a), exp_name(a));
				rel->attr = NULL;
			} else {
				exp_label(v->sql->sa, nequal, ++v->sql->label);
			}
			list *lexps = rel_projections(v->sql, l, NULL, 1, 1);
			aexps = list_merge(aexps, lexps, (fdup)NULL);
			if (rel_is_ref(rel)) {
				sql_rel *l = rel_create(v->sql->sa);
				if (!l)
					return NULL;
				*l = *rel;
				/* properly increment the ref counts */
				rel_dup(rel->l);
				rel_dup(rel->r);
				l->ref.refcnt = 1;
				rel = rel_inplace_groupby(rel, l, list_append(sa_list(v->sql->sa), exp_ref(v->sql, lid)), aexps);
			} else {
				rel = rel_groupby(v->sql, rel, list_append(sa_list(v->sql->sa), exp_ref(v->sql, lid)));
				rel->exps = aexps;
			}
		}
	}
	return rel;
}

/* 'instantiate' means to rewrite logical tables: (merge, remote, replica tables) */
sql_rel *
rel_optimizer(mvc *sql, sql_rel *rel, int instantiate, int value_based_opt, int storage_based_opt)
{
	int level = 0, opt = 0;
	visitor v = { .sql = sql, .value_based_opt = value_based_opt, .storage_based_opt = storage_based_opt, .data = &level, .changes = 1 };
	global_props gp = (global_props) {.cnt = {0}, .instantiate = (uint8_t)instantiate};

	rel = rel_keep_renames(sql, rel);
	if (!rel || !(opt = need_optimization(sql, rel, instantiate)))
		return rel;

	for( ;rel && level < 20 && v.changes; level++) {
		v.changes = 0;
		gp = (global_props) {.cnt = {0}, .instantiate = (uint8_t)instantiate};
		v.data = &gp;
		rel = rel_visitor_topdown(&v, rel, &rel_properties); /* collect relational tree properties */
		v.data = &level;
		if (opt == 2) {
			rel = optimize_rel(&v, rel, &gp);
		} else if (gp.needs_mergetable_rewrite) { /* the merge table rewriter may have to run */
			rel = rel_visitor_topdown(&v, rel, &rel_merge_table_rewrite);
		}
	}
#ifndef NDEBUG
	assert(level < 20);
#endif
	/* Run rel_push_select_up only once at the end to avoid an infinite optimization loop */
	if (opt == 2 && gp.cnt[op_select] && (gp.cnt[op_join] || gp.cnt[op_left] || gp.cnt[op_right] || gp.cnt[op_full] || gp.cnt[op_semi] || gp.cnt[op_anti]))
		rel = rel_visitor_bottomup(&v, rel, &rel_push_select_up);
	if (gp.needs_setjoin_rewrite)
		rel = rel_visitor_bottomup(&v, rel, &rel_setjoins_2_joingroupby);

	/* merge table rewrites may introduce remote or replica tables */
	/* at the moment, make sure the remote table rewriters always run last*/
	if (gp.needs_mergetable_rewrite || gp.needs_remote_replica_rewrite) {
		v.data = NULL;
		rel = rel_visitor_bottomup(&v, rel, &rel_rewrite_remote);
		v.data = NULL;
		rel = rel_visitor_bottomup(&v, rel, &rel_rewrite_replica);
		v.data = &level;
		rel = rel_visitor_bottomup(&v, rel, &rel_remote_func);
	}
	return rel;
}<|MERGE_RESOLUTION|>--- conflicted
+++ resolved
@@ -3754,29 +3754,17 @@
 		sql_subfunc *f = e->f;
 
 		/* is and function */
-<<<<<<< HEAD
 		if (strcmp(f->func->sql_name, "and") == 0 && list_length(fexps) == 2) {
-			sql_exp *l = list_fetch(fexps, 0);
-			sql_exp *r = list_fetch(fexps, 1);
-=======
-		if (!f->func->s && strcmp(f->func->base.name, "and") == 0 && list_length(fexps) == 2) {
 			sql_exp *l = list_fetch(fexps, 0), *r = list_fetch(fexps, 1);
->>>>>>> 24be41e4
 
 			/* check merge into single between */
 			if (is_func(l->type) && is_func(r->type)) {
 				list *lfexps = l->l, *rfexps = r->l;
 				sql_subfunc *lff = l->f, *rff = r->f;
 
-<<<<<<< HEAD
 				if (((strcmp(lff->func->sql_name, ">=") == 0 || strcmp(lff->func->sql_name, ">") == 0) && list_length(lfexps) == 2) &&
 				    ((strcmp(rff->func->sql_name, "<=") == 0 || strcmp(rff->func->sql_name, "<") == 0) && list_length(rfexps) == 2)) {
 					sql_exp *le = list_fetch(lfexps,0), *lf = list_fetch(rfexps,0);
-=======
-				if (((strcmp(lff->func->base.name, ">=") == 0 || strcmp(lff->func->base.name, ">") == 0) && list_length(lfexps) == 2) &&
-					((strcmp(rff->func->base.name, "<=") == 0 || strcmp(rff->func->base.name, "<") == 0) && list_length(rfexps) == 2)) {
-					sql_exp *le = list_fetch(lfexps, 0), *lf = list_fetch(rfexps, 0);
->>>>>>> 24be41e4
 					int c_le = is_numeric_upcast(le), c_lf = is_numeric_upcast(lf);
 
 					if (exp_equal(c_le?le->l:le, c_lf?lf->l:lf) == 0) {
@@ -7487,79 +7475,6 @@
 static inline sql_exp *
 rel_simplify_predicates(visitor *v, sql_rel *rel, sql_exp *e)
 {
-<<<<<<< HEAD
-	if (is_select(rel->op) && !list_empty(rel->exps)) {
-		for (node *n = rel->exps->h; n; n = n->next) {
-			sql_exp *e = n->data;
-			list *l = e->l;
-			list *r = e->r;
-
-			if (e->type == e_cmp && e->flag == cmp_filter && strcmp(((sql_subfunc*)e->f)->func->sql_name, "like") == 0 && list_length(l) == 1 && list_length(r) == 3) {
-				list *r = e->r;
-				sql_exp *fmt = r->h->data;
-				sql_exp *esc = r->h->next->data;
-				sql_exp *isen = r->h->next->next->data;
-				int rewrite = 0, isnull = 0;
-
-				if (fmt->type == e_convert)
-					fmt = fmt->l;
-				/* check for simple like expression */
-				if (exp_is_null(fmt)) {
-					isnull = 1;
-				} else if (is_atom(fmt->type)) {
-					atom *fa = NULL;
-
-					if (fmt->l)
-						fa = fmt->l;
-					if (fa && fa->data.vtype == TYPE_str && !strchr(fa->data.val.sval, '%') && !strchr(fa->data.val.sval, '_'))
-						rewrite = 1;
-				}
-				if (rewrite && !isnull) { /* check escape flag */
-					if (exp_is_null(esc)) {
-						isnull = 1;
-					} else {
-						atom *ea = esc->l;
-
-						if (!is_atom(esc->type) || !ea)
-							rewrite = 0;
-						else if (ea->data.vtype != TYPE_str || strlen(ea->data.val.sval) != 0)
-							rewrite = 0;
-					}
-				}
-				if (rewrite && !isnull) { /* check insensitive flag */
-					if (exp_is_null(isen)) {
-						isnull = 1;
-					} else {
-						atom *ia = isen->l;
-
-						if (!is_atom(isen->type) || !ia)
-							rewrite = 0;
-						else if (ia->data.vtype != TYPE_bit || ia->data.val.btval == 1)
-							rewrite = 0;
-					}
-				}
-				if (isnull) {
-					rel->exps = list_append(sa_list(v->sql->sa), exp_null(v->sql->sa, sql_bind_localtype("bit")));
-					v->changes++;
-					return rel;
-				} else if (rewrite) {	/* rewrite to cmp_equal ! */
-					list *l = e->l;
-					list *r = e->r;
-					n->data = exp_compare(v->sql->sa, l->h->data, r->h->data, is_anti(e) ? cmp_notequal : cmp_equal);
-					v->changes++;
-				}
-			}
-		}
-	}
-	return rel;
-}
-
-static sql_exp *
-rel_simplify_predicates(visitor *v, sql_rel *rel, sql_exp *e, int depth)
-{
-	(void)depth;
-=======
->>>>>>> 24be41e4
 	if (is_func(e->type) && list_length(e->l) == 3 && is_case_func((sql_subfunc*)e->f) /*is_ifthenelse_func((sql_subfunc*)e->f)*/) {
 		list *args = e->l;
 		sql_exp *ie = args->h->data;
@@ -7580,7 +7495,7 @@
 	}
 	if (is_select(rel->op) || is_join(rel->op) || is_semi(rel->op)) {
 		/* simplify like expressions */
-		if (is_compare(e->type) && e->flag == cmp_filter && !((sql_subfunc*)e->f)->func->s && strcmp(((sql_subfunc*)e->f)->func->base.name, "like") == 0 &&
+		if (is_compare(e->type) && e->flag == cmp_filter && !((sql_subfunc*)e->f)->func->s && strcmp(((sql_subfunc*)e->f)->func->sql_name, "like") == 0 &&
 			list_length((list *)e->l) == 1 && list_length((list *)e->r) == 3) {
 			list *r = e->r;
 			sql_exp *fmt = r->h->data;
