--- conflicted
+++ resolved
@@ -8940,16 +8940,9 @@
 
 					for (node *nt = t->members.set->h; nt; nt = nt->next) {
 						sql_part *pd = nt->data;
-<<<<<<< HEAD
-						sql_table *pt = find_sql_table(t->s, pd->base.name);
+						sql_table *pt = find_sql_table_id(t->s, pd->base.id);
 						sql_rel *prel = rel_basetable(v->sql, pt, tname), *bt = NULL;
 						int skip = 0;
-=======
-						sql_table *pt = find_sql_table_id(t->s, pd->base.id);
-						sql_rel *prel = rel_basetable(v->sql, pt, tname);
-						node *n;
-						int skip = 0, j;
->>>>>>> 651cbe52
 						list *exps = NULL;
 
 						/* do not include empty partitions */
