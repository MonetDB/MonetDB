/*
 * This Source Code Form is subject to the terms of the Mozilla Public
 * License, v. 2.0.  If a copy of the MPL was not distributed with this
 * file, You can obtain one at http://mozilla.org/MPL/2.0/.
 *
 * Copyright 2008-2015 MonetDB B.V.
 */

#include "monetdb_config.h"
#include "rel_trans.h"
#include "rel_select.h"
#include "rel_updates.h"
#include "rel_exp.h"
#include "rel_schema.h"
#include "sql_parser.h"
#include "sql_privileges.h"

#include <math.h>

#define qname_index(qname) qname_table(qname)
#define qname_func(qname) qname_table(qname)

static sql_table *
_bind_table(sql_table *t, sql_schema *ss, sql_schema *s, char *name)
{
	sql_table *tt = NULL;

	if (t && strcmp(t->base.name, name) == 0)
		tt = t;
	if (!tt && ss) 
		tt = find_sql_table(ss, name);
	if (!tt && s) 
		tt = find_sql_table(s, name);
	return tt;
}

static sql_rel *
rel_table(mvc *sql, int cat_type, char *sname, sql_table *t, int nr)
{
	sql_rel *rel = rel_create(sql->sa);
	list *exps = new_exp_list(sql->sa);

	append(exps, exp_atom_int(sql->sa, nr));
	append(exps, exp_atom_str(sql->sa, sname, sql_bind_localtype("str") ));
	append(exps, exp_atom_ptr(sql->sa, t));
	rel->l = rel_basetable(sql, t, t->base.name);
	rel->r = NULL;
	rel->op = op_ddl;
	rel->flag = cat_type;
	rel->exps = exps;
	rel->card = CARD_MULTI;
	rel->nrcols = 0;
	return rel;
}

static sql_rel *
rel_alter_table(sql_allocator *sa, int cattype, char *sname, char *tname, char *sname2, char *tname2, int action)
{
	sql_rel *rel = rel_create(sa);
	list *exps = new_exp_list(sa);

	append(exps, exp_atom_clob(sa, sname));
	append(exps, exp_atom_clob(sa, tname));
	assert((sname2 && tname2) || (!sname2 && !tname2));
	if (sname2) {
		append(exps, exp_atom_clob(sa, sname2));
		append(exps, exp_atom_clob(sa, tname2));
	}
	append(exps, exp_atom_int(sa, action));
	rel->l = NULL;
	rel->r = NULL;
	rel->op = op_ddl;
	rel->flag = cattype;
	rel->exps = exps;
	rel->card = CARD_MULTI;
	rel->nrcols = 0;
	return rel;
}

sql_rel *
rel_list(sql_allocator *sa, sql_rel *l, sql_rel *r) 
{
	sql_rel *rel = rel_create(sa);

	if (!l)
		return r;
	rel->l = l;
	rel->r = r;
	rel->op = op_ddl;
	rel->flag = DDL_LIST;
	return rel;
}

static sql_rel *
view_rename_columns( mvc *sql, char *name, sql_rel *sq, dlist *column_spec)
{
	dnode *n = column_spec->h;
	node *m = sq->exps->h;
	list *l = new_exp_list(sql->sa);

	for (; n && m; n = n->next, m = m->next) {
		char *cname = n->data.sval;
		sql_exp *e = m->data;
		sql_exp *n;
	       
		if (!exp_is_atom(e) && !e->name)
			exp_setname(sql->sa, e, NULL, cname);
		n = exp_is_atom(e)?e:exp_column(sql->sa, exp_relname(e), e->name, exp_subtype(e), sq->card, has_nil(e), is_intern(e));

		exp_setname(sql->sa, n, NULL, cname);
		list_append(l, n);
	}
	/* skip any intern columns */
	for (; m; m = m->next) {
		sql_exp *e = m->data;
		if (!is_intern(e))
			break;
	}
	if (n || m) 
		return sql_error(sql, 02, "M0M03!Column lists do not match");
	(void)name;
	sq = rel_project(sql->sa, sq, l);
	set_processed(sq);
	return sq;
}

static int
as_subquery( mvc *sql, sql_table *t, sql_rel *sq, dlist *column_spec, const char *msg )
{
        sql_rel *r = sq;

	if (!r)
		return 0;

        if (is_topn(r->op) || is_sample(r->op))
                r = sq->l;

	if (column_spec) {
		dnode *n = column_spec->h;
		node *m = r->exps->h;

		for (; n && m; n = n->next, m = m->next) {
			char *cname = n->data.sval;
			sql_exp *e = m->data;
			sql_subtype *tp = exp_subtype(e);

			if (mvc_bind_column(sql, t, cname)) {
				sql_error(sql, 01, "42S21!%s: duplicate column name %s", msg, cname);
				return -1;
			}
			mvc_create_column(sql, t, cname, tp);
		}
		if (n || m) {
			sql_error(sql, 01, "21S02!%s: number of columns does not match", msg);
			return -1;
		}
	} else {
		node *m;

		for (m = r->exps->h; m; m = m->next) {
			sql_exp *e = m->data;
			char *cname = exp_name(e);
			sql_subtype *tp = exp_subtype(e);

			if (!cname)
				cname = "v";
			if (mvc_bind_column(sql, t, cname)) {
				sql_error(sql, 01, "42S21!%s: duplicate column name %s", msg, cname);
				return -1;
			}
			mvc_create_column(sql, t, cname, tp);
		}
	}
	return 0;
}

sql_table *
mvc_create_table_as_subquery( mvc *sql, sql_rel *sq, sql_schema *s, char *tname, dlist *column_spec, int temp, int commit_action )
{
	int tt =(temp == SQL_REMOTE)?tt_remote:
		(temp == SQL_STREAM)?tt_stream:
	        (temp == SQL_MERGE_TABLE)?tt_merge_table:
	        (temp == SQL_REPLICA_TABLE)?tt_replica_table:tt_table;

	sql_table *t = mvc_create_table(sql, s, tname, tt, 0, SQL_DECLARED_TABLE, commit_action, -1);
	if (as_subquery( sql, t, sq, column_spec, "CREATE TABLE") != 0)

		return NULL;
	return t;
}

static char *
table_constraint_name(symbol *s, sql_table *t)
{
	/* create a descriptive name like table_col_pkey */
	char *suffix;		/* stores the type of this constraint */
	dnode *nms = NULL;
	char *buf;
	size_t buflen;
	size_t len;
	size_t slen;

	switch (s->token) {
		case SQL_UNIQUE:
			suffix = "_unique";
			nms = s->data.lval->h;	/* list of columns */
			break;
		case SQL_PRIMARY_KEY:
			suffix = "_pkey";
			nms = s->data.lval->h;	/* list of columns */
			break;
		case SQL_FOREIGN_KEY:
			suffix = "_fkey";
			nms = s->data.lval->h->next->data.lval->h;	/* list of colums */
			break;
		default:
			suffix = "_?";
			nms = NULL;
	}

	/* copy table name */
	len = strlen(t->base.name);
	buflen = BUFSIZ;
	slen = strlen(suffix);
	while (len + slen >= buflen)
		buflen += BUFSIZ;
	buf = malloc(buflen);
	strcpy(buf, t->base.name);

	/* add column name(s) */
	for (; nms; nms = nms->next) {
		slen = strlen(nms->data.sval);
		while (len + slen + 1 >= buflen) {
			buflen += BUFSIZ;
			buf = realloc(buf, buflen);
		}
		snprintf(buf + len, buflen - len, "_%s", nms->data.sval);
		len += slen + 1;
	}

	/* add suffix */
	slen = strlen(suffix);
	while (len + slen >= buflen) {
		buflen += BUFSIZ;
		buf = realloc(buf, buflen);
	}
	snprintf(buf + len, buflen - len, "%s", suffix);

	return buf;
}

static char *
column_constraint_name(symbol *s, sql_column *sc, sql_table *t)
{
	/* create a descriptive name like table_col_pkey */
	char *suffix;		/* stores the type of this constraint */
	static char buf[BUFSIZ];

	switch (s->token) {
		case SQL_UNIQUE:
			suffix = "unique";
			break;
		case SQL_PRIMARY_KEY:
			suffix = "pkey";
			break;
		case SQL_FOREIGN_KEY:
			suffix = "fkey";
			break;
		default:
			suffix = "?";
	}

	snprintf(buf, BUFSIZ, "%s_%s_%s", t->base.name, sc->base.name, suffix);

	return buf;
}

static int
column_constraint_type(mvc *sql, char *name, symbol *s, sql_schema *ss, sql_table *t, sql_column *cs)
{
	int res = SQL_ERR;

	if (!ss && (s->token != SQL_NULL && s->token != SQL_NOT_NULL)) {
		(void) sql_error(sql, 02, "42000!CONSTRAINT: constraints on declared tables are not supported\n");
		return res;
	}
	switch (s->token) {
	case SQL_UNIQUE:
	case SQL_PRIMARY_KEY: {
		key_type kt = (s->token == SQL_UNIQUE) ? ukey : pkey;
		sql_key *k;

		if (kt == pkey && t->pkey) {
			(void) sql_error(sql, 02, "42000!CONSTRAINT PRIMARY KEY: a table can have only one PRIMARY KEY\n");
			return res;
		}
		if (name && mvc_bind_key(sql, ss, name)) {
			(void) sql_error(sql, 02, "42000!CONSTRAINT PRIMARY KEY: key %s already exists", name);
			return res;
		}
		k = (sql_key*)mvc_create_ukey(sql, t, name, kt);

		mvc_create_kc(sql, k, cs);
		mvc_create_ukey_done(sql, k);
		res = SQL_OK;
	} 	break;
	case SQL_FOREIGN_KEY: {
		dnode *n = s->data.lval->h;
		char *rtname = qname_table(n->data.lval);
		int ref_actions = n->next->next->next->data.i_val; 
		sql_table *rt;
		sql_fkey *fk;
		list *cols;
		sql_key *rk = NULL;

		assert(n->next->next->next->type == type_int);
/*
		if (isTempTable(t)) {
			(void) sql_error(sql, 02, "42000!CONSTRAINT: constraints on temporary tables are not supported\n");
			return res;
		}
*/
		rt = _bind_table(t, ss, cur_schema(sql), rtname);
		if (!rt) {
			(void) sql_error(sql, 02, "42S02!CONSTRAINT FOREIGN KEY: no such table '%s'\n", rtname);
			return res;
		}
		if (name && mvc_bind_key(sql, ss, name)) {
			(void) sql_error(sql, 02, "42000!CONSTRAINT FOREIGN KEY: key '%s' already exists", name);
			return res;
		}

		/* find unique referenced key */
		if (n->next->data.lval) {	
			char *rcname = n->next->data.lval->h->data.sval;

			cols = list_append(sa_list(sql->sa), rcname);
			rk = mvc_bind_ukey(rt, cols);
		} else if (rt->pkey) {
			/* no columns specified use rt.pkey */
			rk = &rt->pkey->k;
		}
		if (!rk) {
			(void) sql_error(sql, 02, "42000!CONSTRAINT FOREIGN KEY: could not find referenced PRIMARY KEY in table %s\n", rtname);
			return res;
		}
		fk = mvc_create_fkey(sql, t, name, fkey, rk, ref_actions & 255, (ref_actions>>8) & 255);
		mvc_create_fkc(sql, fk, cs);
		res = SQL_OK;
	} 	break;
	case SQL_NOT_NULL:
	case SQL_NULL: {
		int null = (s->token != SQL_NOT_NULL);

		mvc_null(sql, cs, null);
		res = SQL_OK;
	} 	break;
	}
	if (res == SQL_ERR) {
		(void) sql_error(sql, 02, "M0M03!unknown constraint (" PTRFMT ")->token = %s\n", PTRFMTCAST s, token2string(s->token));
	}
	return res;
}

static int
column_option(
		mvc *sql,
		symbol *s,
		sql_schema *ss,
		sql_table *t,
		sql_column *cs)
{
	int res = SQL_ERR;

	assert(cs);
	switch (s->token) {
	case SQL_CONSTRAINT: {
		dlist *l = s->data.lval;
		char *opt_name = l->h->data.sval;
		symbol *sym = l->h->next->data.sym;

		if (!sym) /* For now we only parse CHECK Constraints */
			return SQL_OK;
		if (!opt_name)
			opt_name = column_constraint_name(sym, cs, t);
		res = column_constraint_type(sql, opt_name, sym, ss, t, cs);
	} 	break;
	case SQL_DEFAULT: {
		char *err = NULL, *r = symbol2string(sql, s->data.sym, &err);

		if (!r) {
			(void) sql_error(sql, 02, "42000!incorrect default value '%s'\n", err?err:"");
			if (err) _DELETE(err);
			return SQL_ERR;
		} else {
			mvc_default(sql, cs, r);
			_DELETE(r);
			res = SQL_OK;
		}
	} 	break;
	case SQL_ATOM: {
		AtomNode *an = (AtomNode *) s;

		if (!an || !an->a) {
			mvc_default(sql, cs, NULL);
		} else {
			atom *a = an->a;

			if (a->data.vtype == TYPE_str) {
				mvc_default(sql, cs, a->data.val.sval);
			} else {
				char *r = atom2string(sql->sa, a);

				mvc_default(sql, cs, r);
			}
		}
		res = SQL_OK;
	} 	break;
	case SQL_NOT_NULL:
	case SQL_NULL: {
		int null = (s->token != SQL_NOT_NULL);

		mvc_null(sql, cs, null);
		res = SQL_OK;
	} 	break;
	}
	if (res == SQL_ERR) {
		(void) sql_error(sql, 02, "M0M03!unknown column option (" PTRFMT ")->token = %s\n", PTRFMTCAST s, token2string(s->token));
	}
	return res;
}

static int
column_options(mvc *sql, dlist *opt_list, sql_schema *ss, sql_table *t, sql_column *cs)
{
	assert(cs);

	if (opt_list) {
		dnode *n = NULL;

		for (n = opt_list->h; n; n = n->next) {
			int res = column_option(sql, n->data.sym, ss, t, cs);

			if (res == SQL_ERR)
				return SQL_ERR;
		}
	}
	return SQL_OK;
}

<<<<<<< HEAD
static int dimension_range(mvc *sql, sql_subtype *dtype, symbol *range, sql_dimension* dim) {
	dnode *range_value;
	list *range_lst = sa_list(sql->sa);

	//check the types of the ranges
	for(range_value = range->data.lval->h ; range_value ; range_value = range_value->next) {
		atom *val = NULL;

		assert(range_value->data.sym->token == SQL_COLUMN);
		val = sql_bind_arg(sql, range_value->data.sym->data.lval->h->data.i_val);

		//check whether the type of the value for the range is compatible with the type of the dimension
		//I do not do any casting here, just making sure that the types are compatible
		if(!rel_check_type(sql, dtype, exp_atom(sql->sa, val), type_cast))
			return SQL_ERR;
		list_append(range_lst, val);
	}

	switch(list_length(range_lst)) {
    case 0:
        dim->unbounded_min = 1;
        dim->unbounded_max = 1;

        dim->min = NULL;
        dim->step = NULL;
        dim->max = NULL;
        break;  
    case 1: {
		sql_subtype valuesType = ((atom*)range_lst->h->data)->tpe;
        dim->min = atom_int(sql->sa, &valuesType, 0);
        dim->step = atom_int(sql->sa, &valuesType, 1);
		dim->max = range_lst->h->data; 
        dim->max->data.val.ival--;//the upper limit is one smaller than the total size (0 starting arrays)
        dim->max->d--; //I have no idea what this is
		break;
	}  
    case 2:
		dim->unbounded_max = 1;
        dim->min = range_lst->h->data;
        dim->step = range_lst->h->next->data;
        dim->max = NULL;
        break;  
    case 3:
		dim->min = range_lst->h->data;
        dim->step = range_lst->h->next->data;
        dim->max = range_lst->h->next->next->data;
		break;  
    }

	//make sure that the maximum element is stored
	atom_cast(dim->min, &dim->type);
    atom_cast(dim->step, &dim->type);
    atom_cast(dim->max, &dim->type);


    if(!dim->unbounded_min && !dim->unbounded_max) {
#define maxElement(min, step, elementsNum) \
	({ \
		min+(elementsNum-1)*step; \
    })
       switch(dim->type.type->localtype) {
        case TYPE_bte:
			dim->elementsNum = floor((dim->max->data.val.btval - dim->min->data.val.btval )/ dim->step->data.val.btval)+1;
            dim->max->data.val.btval = maxElement(dim->min->data.val.btval, dim->step->data.val.btval, dim->elementsNum);
            break;
        case TYPE_sht:
            dim->elementsNum = floor((dim->max->data.val.shval - dim->min->data.val.shval )/ dim->step->data.val.shval)+1;
            dim->max->data.val.shval = maxElement(dim->min->data.val.shval, dim->step->data.val.shval, dim->elementsNum);
            break;
        case TYPE_int:
            dim->elementsNum = floor((dim->max->data.val.ival - dim->min->data.val.ival )/ dim->step->data.val.ival)+1;
            dim->max->data.val.ival = maxElement(dim->min->data.val.ival, dim->step->data.val.ival, dim->elementsNum);
            break;
        case TYPE_wrd:
            dim->elementsNum = floor((dim->max->data.val.wval - dim->min->data.val.wval )/ dim->step->data.val.wval)+1;
            dim->max->data.val.wval = maxElement(dim->min->data.val.wval, dim->step->data.val.wval, dim->elementsNum);
            break;
        case TYPE_oid:
            dim->elementsNum = floor((dim->max->data.val.oval - dim->min->data.val.oval )/ dim->step->data.val.oval)+1;
            dim->max->data.val.oval = maxElement(dim->min->data.val.oval, dim->step->data.val.oval, dim->elementsNum);
            break;
        case TYPE_lng:
            dim->elementsNum = floor((dim->max->data.val.lval - dim->min->data.val.lval )/ dim->step->data.val.lval)+1;
            dim->max->data.val.lval = maxElement(dim->min->data.val.lval, dim->step->data.val.lval, dim->elementsNum);
            break;
        case TYPE_dbl:
            dim->elementsNum = floor((dim->max->data.val.dval - dim->min->data.val.dval )/ dim->step->data.val.dval)+1;
            dim->max->data.val.dval = maxElement(dim->min->data.val.dval, dim->step->data.val.dval, dim->elementsNum);
            break;
        case TYPE_flt:
            dim->elementsNum = floor((dim->max->data.val.fval - dim->min->data.val.fval )/ dim->step->data.val.fval)+1;
            dim->max->data.val.fval = maxElement(dim->min->data.val.fval, dim->step->data.val.fval, dim->elementsNum);
            break;
        default:
            fprintf(stderr, "Dimension of unknown type");
            return SQL_ERR;
        }
    }
    else
        dim->elementsNum = 0; //unbounded does not have elements. It should be checked and updated at each insertion

	return SQL_OK;
}


static int 
=======
static int
>>>>>>> 6d0c4700
table_foreign_key(mvc *sql, char *name, symbol *s, sql_schema *ss, sql_table *t)
{
	dnode *n = s->data.lval->h;
	char *rtname = qname_table(n->data.lval);
	sql_table *ft = mvc_bind_table(sql, ss, rtname);

	/* self referenced table */
	if (!ft && t->s == ss && strcmp(t->base.name, rtname) == 0)
		ft = t;
	if (!ft) {
		sql_error(sql, 02, "42S02!CONSTRAINT FOREIGN KEY: no such table '%s'\n", rtname);
		return SQL_ERR;
	} else {
		sql_key *rk = NULL;
		sql_fkey *fk;
		dnode *nms = n->next->data.lval->h;
		node *fnms;
		int ref_actions = n->next->next->next->next->data.i_val;

		assert(n->next->next->next->next->type == type_int);
		if (name && mvc_bind_key(sql, ss, name)) {
			sql_error(sql, 02, "42000!Create Key failed, key '%s' already exists", name);
			return SQL_ERR;
		}
		if (n->next->next->data.lval) {	/* find unique referenced key */
			dnode *rnms = n->next->next->data.lval->h;
			list *cols = sa_list(sql->sa);

			for (; rnms; rnms = rnms->next)
				list_append(cols, rnms->data.sval);

			/* find key in ft->keys */
			rk = mvc_bind_ukey(ft, cols);
		} else if (ft->pkey) {	
			/* no columns specified use ft.pkey */
			rk = &ft->pkey->k;
		}
		if (!rk) {
			sql_error(sql, 02, "42000!CONSTRAINT FOREIGN KEY: could not find referenced PRIMARY KEY in table '%s'\n", ft->base.name);
			return SQL_ERR;
		}
		fk = mvc_create_fkey(sql, t, name, fkey, rk, ref_actions & 255, (ref_actions>>8) & 255);

		for (fnms = rk->columns->h; nms && fnms; nms = nms->next, fnms = fnms->next) {
			char *nm = nms->data.sval;
			sql_column *c = mvc_bind_column(sql, t, nm);

			if (!c) {
				sql_error(sql, 02, "42S22!CONSTRAINT FOREIGN KEY: no such column '%s' in table '%s'\n", nm, t->base.name);
				return SQL_ERR;
			}
			mvc_create_fkc(sql, fk, c);
		}
		if (nms || fnms) {
			sql_error(sql, 02, "42000!CONSTRAINT FOREIGN KEY: not all columns are handled\n");
			return SQL_ERR;
		}
	}
	return SQL_OK;
}

static int
table_constraint_type(mvc *sql, char *name, symbol *s, sql_schema *ss, sql_table *t)
{
	int res = SQL_OK;

	switch (s->token) {
	case SQL_UNIQUE:
	case SQL_PRIMARY_KEY: {
		key_type kt = (s->token == SQL_PRIMARY_KEY ? pkey : ukey);
		dnode *nms = s->data.lval->h;
		sql_key *k;

		if (kt == pkey && t->pkey) {
			sql_error(sql, 02, "42000!CONSTRAINT PRIMARY KEY: a table can have only one PRIMARY KEY\n");
			return SQL_ERR;
		}
		if (name && mvc_bind_key(sql, ss, name)) {
			sql_error(sql, 02, "42000!CONSTRAINT %s: key '%s' already exists",
					kt == pkey ? "PRIMARY KEY" : "UNIQUE", name);
			return SQL_ERR;
		}
			
 		k = (sql_key*)mvc_create_ukey(sql, t, name, kt);
		for (; nms; nms = nms->next) {
			char *nm = nms->data.sval;
			sql_column *c = mvc_bind_column(sql, t, nm);

			if (!c) {
				sql_error(sql, 02, "42S22!CONSTRAINT %s: no such column '%s' for table '%s'",
						kt == pkey ? "PRIMARY KEY" : "UNIQUE",
						nm, t->base.name);
				return SQL_ERR;
			} 
			(void) mvc_create_kc(sql, k, c);
		}
		mvc_create_ukey_done(sql, k);
	} 	break;
	case SQL_FOREIGN_KEY:
		res = table_foreign_key(sql, name, s, ss, t);
		break;
	}
	if (res != SQL_OK) {
		sql_error(sql, 02, "M0M03!table constraint type: wrong token (" PTRFMT ") = %s\n", PTRFMTCAST s, token2string(s->token));
		return SQL_ERR;
	}
	return res;
}

static int
table_constraint(mvc *sql, symbol *s, sql_schema *ss, sql_table *t)
{
	int res = SQL_OK;

	if (s->token == SQL_CONSTRAINT) {
		dlist *l = s->data.lval;
		char *opt_name = l->h->data.sval;
		symbol *sym = l->h->next->data.sym;

		if (!opt_name)
			opt_name = table_constraint_name(sym, t);
		res = table_constraint_type(sql, opt_name, sym, ss, t);
		if (opt_name != l->h->data.sval)
			free(opt_name);
	}

	if (res != SQL_OK) {
		sql_error(sql, 02, "M0M03!table constraint: wrong token (" PTRFMT ") = %s\n", PTRFMTCAST s, token2string(s->token));
		return SQL_ERR;
	}
	return res;
}

static int
create_dimension(mvc *sql, symbol *s, sql_schema *ss, sql_table *t)
{
	dlist *l = s->data.lval;
	char *dname = l->h->data.sval;
	sql_subtype *dtype = &l->h->next->data.typeval;
	symbol *ranges_sym = l->h->next->next->data.sym;

(void)ss;

	assert(ranges_sym->token == SQL_RANGE);

	if (dname && dtype) {
		sql_dimension *dim = NULL;

		dim = find_sql_dimension(t, dname); //check whether the name has already been used
		if (dim) {
			sql_error(sql, 02, "42S21!CREATE ARRAY: a column named '%s' already exists\n", dname);
			return SQL_ERR;
		}

		//if only one value is provided the dimension should be of type integer
		if(dlist_length(ranges_sym->data.lval) == 1) {
			if(dtype->type->localtype != TYPE_int) {
				sql_error(sql, 02, "42S21!CREATE ARRAY: dimension named  '%s' should be of type integer to have a single argument", dname);
				return SQL_ERR;
			}
		}

		dim = mvc_create_dimension(sql, t, dname, dtype);

		dimension_range(sql, dtype, l->h->next->next->data.sym, dim);
	}
	return SQL_OK;
}

static int
create_column(mvc *sql, symbol *s, sql_schema *ss, sql_table *t, int alter)
{
	dlist *l = s->data.lval;
	char *cname = l->h->data.sval;
	sql_subtype *ctype = &l->h->next->data.typeval;
	dlist *opt_list = NULL;
	int res = SQL_OK;

(void)ss;
	if (alter && !(isTable(t) || isArray(t))) {
		sql_error(sql, 02, "42000!ALTER TABLE: cannot add column to VIEW '%s'\n", t->base.name);
		return SQL_ERR;
	}
	if (l->h->next->next)
		opt_list = l->h->next->next->data.lval;

	if (cname && ctype) {
		sql_column *cs = NULL;

		cs = find_sql_column(t, cname);
		if (cs) {
			sql_error(sql, 02, "42S21!%s TABLE: a column named '%s' already exists\n", (alter)?"ALTER":"CREATE", cname);
			return SQL_ERR;
		}
		cs = mvc_create_column(sql, t, cname, ctype);
		if (column_options(sql, opt_list, ss, t, cs) == SQL_ERR)
			return SQL_ERR;
	}
	return res;
}

static int
table_element(mvc *sql, symbol *s, sql_schema *ss, sql_table *t, int alter)
{
	int res = SQL_OK;

	if (alter && (isView(t) || ((isMergeTable(t) || isReplicaTable(t)) && (s->token != SQL_TABLE && s->token != SQL_DROP_TABLE && cs_size(&t->tables)>0)) || (isTable(t) && (s->token == SQL_TABLE || s->token == SQL_DROP_TABLE)) )){
		char *msg = "";

		switch (s->token) {
		case SQL_TABLE: 	
			msg = "add table to"; 
			break;
		case SQL_COLUMN: 	
			msg = "add column to"; 
			break;
		case SQL_CONSTRAINT: 	
			msg = "add constraint to"; 
			break;
		case SQL_COLUMN_OPTIONS:
		case SQL_DEFAULT:
		case SQL_NOT_NULL:
		case SQL_NULL:
			msg = "set column options for"; 
			break;
		case SQL_STORAGE:
			msg = "set column storage for"; 
			break;
		case SQL_DROP_DEFAULT:
			msg = "drop default column option from"; 
			break;
		case SQL_DROP_TABLE:
			msg = "drop table from"; 
			break;
		case SQL_DROP_COLUMN:
			msg = "drop column from"; 
			break;
		case SQL_DROP_CONSTRAINT:
			msg = "drop constraint from"; 
			break;
		}
		sql_error(sql, 02, "42000!ALTER TABLE: cannot %s %s '%s'\n",
				msg, 
				isMergeTable(t)?"MERGE TABLE":
				isReplicaTable(t)?"REPLICA TABLE":"VIEW",
				t->base.name);
		return SQL_ERR;
	}

	switch (s->token) {
	case SQL_DIMENSION:
		res = create_dimension(sql, s, ss, t);
		break;
	case SQL_COLUMN:
		res = create_column(sql, s, ss, t, alter);
		break;
	case SQL_CONSTRAINT:
		res = table_constraint(sql, s, ss, t);
		break;
	case SQL_COLUMN_OPTIONS:
	{
		dnode *n = s->data.lval->h;
		char *cname = n->data.sval;
		sql_column *c = mvc_bind_column(sql, t, cname);
		dlist *olist = n->next->data.lval;

		if (!c) {
			sql_error(sql, 02, "42S22!ALTER TABLE: no such column '%s'\n", cname);
			return SQL_ERR;
		} else {
			return column_options(sql, olist, ss, t, c);
		}
	} 	break;
	case SQL_DEFAULT:
	{
		char *r, *err = NULL;
		dlist *l = s->data.lval;
		char *cname = l->h->data.sval;
		symbol *sym = l->h->next->data.sym;
		sql_column *c = mvc_bind_column(sql, t, cname);

		if (!c) {
			sql_error(sql, 02, "42S22!ALTER TABLE: no such column '%s'\n", cname);
			return SQL_ERR;
		}
		r = symbol2string(sql, sym, &err);
		if (!r) {
			(void) sql_error(sql, 02, "42000!incorrect default value '%s'\n", err?err:"");
			if (err) _DELETE(err);
			return SQL_ERR;
		}
		mvc_default(sql, c, r);
		_DELETE(r);
	}
	break;
	case SQL_STORAGE:
	{
		dlist *l = s->data.lval;
		char *cname = l->h->data.sval;
		char *storage_type = l->h->next->data.sval;
		sql_column *c = mvc_bind_column(sql, t, cname);

		if (!c) {
			sql_error(sql, 02, "42S22!ALTER TABLE: no such column '%s'\n", cname);
			return SQL_ERR;
		}
		mvc_storage(sql, c, storage_type);
	}
	break;
	case SQL_NOT_NULL:
	case SQL_NULL:
	{
		dnode *n = s->data.lval->h;
		char *cname = n->data.sval;
		sql_column *c = mvc_bind_column(sql, t, cname);
		int null = (s->token != SQL_NOT_NULL);

		if (!c) {
			sql_error(sql, 02, "42S22!ALTER TABLE: no such column '%s'\n", cname);
			return SQL_ERR;
		}
		mvc_null(sql, c, null);
	} 	break;
	case SQL_DROP_DEFAULT:
	{
		char *cname = s->data.sval;
		sql_column *c = mvc_bind_column(sql, t, cname);
		if (!c) {
			sql_error(sql, 02, "42S22!ALTER TABLE: no such column '%s'\n", cname);
			return SQL_ERR;
		}
		mvc_drop_default(sql,c);
	} 	break;
	case SQL_LIKE:
	{
		char *sname = qname_schema(s->data.lval);
		char *name = qname_table(s->data.lval);
		sql_schema *os = NULL;
		sql_table *ot = NULL;
		node *n;

		if (sname && !(os = mvc_bind_schema(sql, sname))) {
			sql_error(sql, 02, "3F000!CREATE TABLE: no such schema '%s'", sname);
			return SQL_ERR;
		}
		if (!os)
			os = ss;
	       	ot = mvc_bind_table(sql, os, name);
		if (!ot)
			return SQL_ERR;
		for (n = ot->columns.set->h; n; n = n->next) {
			sql_column *oc = n->data;

			(void)mvc_create_column(sql, t, oc->base.name, &oc->type);
		}
	} 	break;
	case SQL_DROP_COLUMN:
	{
		dlist *l = s->data.lval;
		char *cname = l->h->data.sval;
		int drop_action = l->h->next->data.i_val;
		sql_column *col = mvc_bind_column(sql, t, cname);

		assert(l->h->next->type == type_int);
		if (col == NULL) {
			sql_error(sql, 02, "42S22!ALTER TABLE: no such column '%s'\n", cname);
			return SQL_ERR;
		}
		if (cs_size(&t->columns) <= 1) {
			sql_error(sql, 02, "42000!ALTER TABLE: cannot drop column '%s': table needs at least one column\n", cname);
			return SQL_ERR;
		}
		if (t->system) {
			sql_error(sql, 02, "42000!ALTER TABLE: cannot drop column '%s': table is a system table\n", cname);
			return SQL_ERR;
		}
		if (isView(t)) {
			sql_error(sql, 02, "42000!ALTER TABLE: cannot drop column '%s': '%s' is a view\n", cname, t->base.name);
			return SQL_ERR;
		}
		if (!drop_action && mvc_check_dependency(sql, col->base.id, COLUMN_DEPENDENCY, NULL)) {
			sql_error(sql, 02, "2BM37!ALTER TABLE: cannot drop column '%s': there are database objects which depend on it\n", cname);
			return SQL_ERR;
		}
		if (!drop_action  && t->keys.set) {
			node *n, *m;

			for (n = t->keys.set->h; n; n = n->next) {
				sql_key *k = n->data;
				for (m = k->columns->h; m; m = m->next) {
					sql_kc *kc = m->data;
					if (strcmp(kc->c->base.name, cname) == 0) {
						sql_error(sql, 02, "2BM37!ALTER TABLE: cannot drop column '%s': there are constraints which depend on it\n", cname);
						return SQL_ERR;
					}
				}
			}
		}
		mvc_drop_column(sql, t, col, drop_action);
	} 	break;
	case SQL_DROP_CONSTRAINT:
		assert(0);
	}
	if (res == SQL_ERR) {
		sql_error(sql, 02, "M0M03!unknown table element (" PTRFMT ")->token = %s\n", PTRFMTCAST s, token2string(s->token));
		return SQL_ERR;
	}
	return res;
}

int compute_repeats(mvc *sql, sql_table *t) {
	node *n;
	sql_dimension **dims_array = SA_NEW_ARRAY(sql->sa, sql_dimension*, list_length(t->dimensions.set));
	lng i=0;

	for(n=t->dimensions.set->h ; n->next ; n = n->next) {
		sql_dimension *currentDim = n->data;
		sql_dimension *nextDim = n->next->data;
		
		nextDim->lvl1_repeatsNum = currentDim->lvl1_repeatsNum * currentDim->elementsNum;
	
		dims_array[i] = currentDim; 
		i++;
	}
	dims_array[i] = n->data;

	for(i=i-1; i>=0; i--)
		dims_array[i]->lvl2_repeatsNum = dims_array[i+1]->lvl2_repeatsNum * dims_array[i+1]->elementsNum;

	//number of cells in table
	t->cellsNum = dims_array[0]->elementsNum*dims_array[0]->lvl1_repeatsNum*dims_array[0]->lvl2_repeatsNum;
	return SQL_OK;
}

#if 0
static sql_exp *
insert_value(mvc *sql, sql_column *c, sql_rel **r, symbol *s)
{
    if (s->token == SQL_NULL) {
        return exp_atom(sql->sa, atom_general(sql->sa, &c->type, NULL));
    } else {
        int is_last = 0;
        exp_kind ek = {type_value, card_value, FALSE};
        sql_exp *e = rel_value_exp2(sql, r, s, sql_sel, ek, &is_last);

        if (!e)
            return(NULL);
        return rel_check_type(sql, &c->type, e, type_equal); 
    }
}
#endif

sql_rel* rel_create_array(mvc *sql, sql_schema *ss, int temp, char *sname, char *name, symbol *array_elements, int commit_action) {
	sql_schema *s = NULL;
	int tt = tt_array;

	if (sname && !(s = mvc_bind_schema(sql, sname)))
		return sql_error(sql, 02, "3F000!CREATE ARRAY: no such schema '%s'", sname);

	if (temp != SQL_PERSIST && tt == tt_array && commit_action == CA_COMMIT)
		commit_action = CA_DELETE;
	
	if (temp != SQL_DECLARED_ARRAY) {
		if (temp != SQL_PERSIST && tt == tt_array) {
			s = mvc_bind_schema(sql, "tmp");
			if (temp == SQL_LOCAL_TEMP && sname && strcmp(sname, s->base.name) != 0)
				return sql_error(sql, 02, "3F000!CREATE ARRAY: local tempory arrays should be stored in the '%s' schema", s->base.name);
		} else if (s == NULL) {
			s = ss;
		}
	}

	if (temp != SQL_DECLARED_ARRAY && s)
		sname = s->base.name;

	if (mvc_bind_table(sql, s, name)) {
		char *cd = (temp == SQL_DECLARED_ARRAY)?"DECLARE":"CREATE";
		return sql_error(sql, 02, "42S01!%s ARRAY: name '%s' already in use", cd, name);
	} else if (temp != SQL_DECLARED_ARRAY && (!schema_privs(sql->role_id, s) && !(isTempSchema(s) && temp == SQL_LOCAL_TEMP))){
		return sql_error(sql, 02, "42000!CREATE ARRAY: insufficient privileges for user '%s' in schema '%s'", stack_get_string(sql, "current_user"), s->base.name);
	} else if (array_elements->token == SQL_CREATE_ARRAY) { 
		sql_table *t = mvc_create_array(sql, s, name, tt, 0, SQL_DECLARED_ARRAY, commit_action, -1, 0);
		sql_rel *creation; //, *ins;

		dlist *columns = array_elements->data.lval;
		dnode *n;
//		node *columnNode = NULL;
//		list *exps = new_exp_list(sql->sa);

		for (n = columns->h; n; n = n->next) {
			symbol *sym = n->data.sym;
			int res = table_element(sql, sym, s, t, 0);

			if (res == SQL_ERR) 
				return NULL;
		}

		//compute the repeats of the dimensional columns
		compute_repeats(sql, t);

		temp = (tt == tt_array)?temp:SQL_PERSIST;
		creation = rel_table(sql, DDL_CREATE_TABLE, sname, t, temp); //the array does not differ from a table at least until this point

		return creation;
#if 0	
		//create empty cells for all non-dimensional columns
		for (n = columns->h, columnNode = t->columns.set->h; n && columnNode; n = n->next) {
			if(n->data.sym->token == SQL_COLUMN) {
				//add the default values (NULL values if not provided by the user)
				symbol *defaultSym = n->data.sym->data.lval->h->next->next->data.lval->h->data.sym;
				
				sql_exp *vals = NULL;
				//the list with the values for the column
				list *vals_list = sa_list(sql->sa);

				sql_column *c = columnNode->data;
				sql_rel *r = NULL;

				//create the values as a copy of the default one
				int i;
				for(i=0; i<t->cellsNum; i++) {
					sql_exp *ins = insert_value(sql, c, &r, defaultSym->data.sym);
					if (!ins || r)
                        return NULL;
                    list_append(vals_list, ins);
				}

				vals = exp_values(sql->sa, vals_list);
				
				//add the type of the column
            	vals->tpe = c->type;
            	exp_label(sql->sa, vals, ++sql->label);
				//store the list with the values or the column
				list_append(exps, vals);

				//go to the next column		
				columnNode = columnNode->next;
			}
		}

		ins = rel_project(sql->sa, NULL, exps);

		return rel_insert(sql, creation, ins);
#endif
	} 
#if 0
	else { /* [col name list] as subquery with or without data */
		sql_rel *sq = NULL, *res = NULL;
		dlist *as_sq = table_elements_or_subquery->data.lval;
		dlist *column_spec = as_sq->h->data.lval;
		symbol *subquery = as_sq->h->next->data.sym;
		int with_data = as_sq->h->next->next->data.i_val;
		sql_table *t = NULL; 

		assert(as_sq->h->next->next->type == type_int);
		sq = rel_selects(sql, subquery);
		if (!sq)
			return NULL;

		/* create table */
		if ((t = mvc_create_table_as_subquery( sql, sq, s, name, column_spec, temp, commit_action)) == NULL) { 
			rel_destroy(sq);
			return NULL;
		}

		/* insert query result into this table */
		temp = (tt == tt_table)?temp:SQL_PERSIST;
		res = rel_table(sql, DDL_CREATE_TABLE, sname, t, temp);
		if (with_data) {
			res = rel_insert(sql, res, sq);
		} else {
			rel_destroy(sq);
		}
		return res;
	}
#endif
	/*return NULL;*/ /* never reached as all branches of the above if() end with return ... */
return NULL;
}

sql_rel *
rel_create_table(mvc *sql, sql_schema *ss, int temp, char *sname, char *name, symbol *table_elements_or_subquery, int commit_action, char *loc)
{
	sql_schema *s = NULL;

	int instantiate = (sql->emode == m_instantiate);
	int deps = (sql->emode == m_deps);
	int create = (!instantiate && !deps);
	int tt = (temp == SQL_REMOTE)?tt_remote:
		 (temp == SQL_STREAM)?tt_stream:
	         (temp == SQL_MERGE_TABLE)?tt_merge_table:
	         (temp == SQL_REPLICA_TABLE)?tt_replica_table:tt_table;

	(void)create;
	if (sname && !(s = mvc_bind_schema(sql, sname)))
		return sql_error(sql, 02, "3F000!CREATE TABLE: no such schema '%s'", sname);

	if (temp != SQL_PERSIST && tt == tt_table && 
			commit_action == CA_COMMIT)
		commit_action = CA_DELETE;
	
	if (temp != SQL_DECLARED_TABLE) {
		if (temp != SQL_PERSIST && tt == tt_table) {
			s = mvc_bind_schema(sql, "tmp");
			if (temp == SQL_LOCAL_TEMP && sname && strcmp(sname, s->base.name) != 0)
				return sql_error(sql, 02, "3F000!CREATE TABLE: local tempory tables should be stored in the '%s' schema", s->base.name);
		} else if (s == NULL) {
			s = ss;
		}
	}

	if (temp != SQL_DECLARED_TABLE && s)
		sname = s->base.name;

	if (mvc_bind_table(sql, s, name)) {
		char *cd = (temp == SQL_DECLARED_TABLE)?"DECLARE":"CREATE";
		return sql_error(sql, 02, "42S01!%s TABLE: name '%s' already in use", cd, name);
	} else if (temp != SQL_DECLARED_TABLE && (!schema_privs(sql->role_id, s) && !(isTempSchema(s) && temp == SQL_LOCAL_TEMP))){
		return sql_error(sql, 02, "42000!CREATE TABLE: insufficient privileges for user '%s' in schema '%s'", stack_get_string(sql, "current_user"), s->base.name);
	} else if (table_elements_or_subquery->token == SQL_CREATE_TABLE) { 
		/* table element list */
		sql_table *t = (tt == tt_remote)?
			mvc_create_remote(sql, s, name, SQL_DECLARED_TABLE, loc):
			mvc_create_table(sql, s, name, tt, 0, SQL_DECLARED_TABLE, commit_action, -1);
		dnode *n;
		dlist *columns = table_elements_or_subquery->data.lval;

		for (n = columns->h; n; n = n->next) {
			symbol *sym = n->data.sym;
			int res = table_element(sql, sym, s, t, 0);

			if (res == SQL_ERR) 
				return NULL;
		}
		temp = (tt == tt_table)?temp:SQL_PERSIST;
		return rel_table(sql, DDL_CREATE_TABLE, sname, t, temp);
	} else { /* [col name list] as subquery with or without data */
		sql_rel *sq = NULL, *res = NULL;
		dlist *as_sq = table_elements_or_subquery->data.lval;
		dlist *column_spec = as_sq->h->data.lval;
		symbol *subquery = as_sq->h->next->data.sym;
		int with_data = as_sq->h->next->next->data.i_val;
		sql_table *t = NULL; 

		assert(as_sq->h->next->next->type == type_int);
		sq = rel_selects(sql, subquery);
		if (!sq)
			return NULL;

		/* create table */
		if ((t = mvc_create_table_as_subquery( sql, sq, s, name, column_spec, temp, commit_action)) == NULL) { 
			rel_destroy(sq);
			return NULL;
		}

		/* insert query result into this table */
		temp = (tt == tt_table)?temp:SQL_PERSIST;
		res = rel_table(sql, DDL_CREATE_TABLE, sname, t, temp);
		if (with_data) {
			res = rel_insert(sql, res, sq);
		} else {
			rel_destroy(sq);
		}
		return res;
	}
	/*return NULL;*/ /* never reached as all branches of the above if() end with return ... */
}

static sql_rel *
rel_create_view(mvc *sql, sql_schema *ss, dlist *qname, dlist *column_spec, symbol *query, int check, int persistent)
{
	char *name = qname_table(qname);
	char *sname = qname_schema(qname);
	sql_schema *s = NULL;
	sql_table *t = NULL;
	int instantiate = (sql->emode == m_instantiate || !persistent);
	int deps = (sql->emode == m_deps);
	int create = (!instantiate && !deps);

(void)ss;
	(void) check;		/* Stefan: unused!? */
	if (sname && !(s = mvc_bind_schema(sql, sname))) 
		return sql_error(sql, 02, "3F000!CREATE VIEW: no such schema '%s'", sname);
	if (s == NULL)
		s = cur_schema(sql);

	if (create && mvc_bind_table(sql, s, name) != NULL) {
		return sql_error(sql, 02, "42S01!CREATE VIEW: name '%s' already in use", name);
	} else if (create && (!schema_privs(sql->role_id, s) && !(isTempSchema(s) && persistent == SQL_LOCAL_TEMP))) {
		return sql_error(sql, 02, "42000!CREATE VIEW: access denied for %s to schema ;'%s'", stack_get_string(sql, "current_user"), s->base.name);
	} else if (query) {
		sql_rel *sq = NULL;
		char *q = QUERY(sql->scanner);

		if (query->token == SQL_SELECT) {
			SelectNode *sn = (SelectNode *) query;

			if (sn->limit)
				return sql_error(sql, 01, "0A000!42000!CREATE VIEW: LIMIT not supported");
			if (sn->orderby)
				return sql_error(sql, 01, "42000!CREATE VIEW: ORDER BY not supported");
		}

		sq = rel_selects(sql, query);
		if (!sq)
			return NULL;

		if (!create) {
			if (column_spec) {
				dnode *n = column_spec->h;
				node *m = sq->exps->h;

				for (; n && m; n = n->next, m = m->next)
					;
				if (n || m) {
					sql_error(sql, 01, "21S02!WITH CLAUSE: number of columns does not match");
					rel_destroy(sq);
					return NULL;
				}
			}
			rel_add_intern(sql, sq);
		}

		if (create) {
			t = mvc_create_view(sql, s, name, SQL_DECLARED_TABLE, q, 0);
			if (as_subquery( sql, t, sq, column_spec, "CREATE VIEW") != 0) {
				rel_destroy(sq);
				return NULL;
			}
			return rel_table(sql, DDL_CREATE_VIEW, s->base.name, t, SQL_PERSIST);
		}
		t = mvc_bind_table(sql, s, name);
		if (!persistent && column_spec) 
			sq = view_rename_columns( sql, name, sq, column_spec);
		if (sq && sq->op == op_project && sq->l && sq->exps && sq->card == CARD_AGGR) {
			exps_setcard(sq->exps, CARD_MULTI);
			sq->card = CARD_MULTI;
		}
		return sq;
	}
	return NULL;
}

static char *
dlist_get_schema_name(dlist *name_auth)
{
	assert(name_auth && name_auth->h);
	return name_auth->h->data.sval;
}

static char *
schema_auth(dlist *name_auth)
{
	assert(name_auth && name_auth->h && dlist_length(name_auth) == 2);
	return name_auth->h->next->data.sval;
}

static sql_rel *
rel_schema(sql_allocator *sa, int cat_type, char *sname, char *auth, int nr)
{
	sql_rel *rel = rel_create(sa);
	list *exps = new_exp_list(sa);

	append(exps, exp_atom_int(sa, nr));
	append(exps, exp_atom_clob(sa, sname));
	if (auth)
		append(exps, exp_atom_clob(sa, auth));
	rel->l = NULL;
	rel->r = NULL;
	rel->op = op_ddl;
	rel->flag = cat_type;
	rel->exps = exps;
	rel->card = 0;
	rel->nrcols = 0;
	return rel;
}

static sql_rel *
rel_schema2(sql_allocator *sa, int cat_type, char *sname, char *auth, int nr)
{
	sql_rel *rel = rel_create(sa);
	list *exps = new_exp_list(sa);

	append(exps, exp_atom_clob(sa, sname));
	append(exps, exp_atom_clob(sa, auth));
	append(exps, exp_atom_int(sa, nr));
	rel->l = NULL;
	rel->r = NULL;
	rel->op = op_ddl;
	rel->flag = cat_type;
	rel->exps = exps;
	rel->card = 0;
	rel->nrcols = 0;
	return rel;
}


static sql_rel *
rel_create_schema(mvc *sql, dlist *auth_name, dlist *schema_elements)
{
	char *name = dlist_get_schema_name(auth_name);
	char *auth = schema_auth(auth_name);
	int auth_id = sql->role_id;

	if (auth && (auth_id = sql_find_auth(sql, auth)) < 0) {
		sql_error(sql, 02, "28000!CREATE SCHEMA: no such authorization '%s'", auth);
		return NULL;
	}
	if (sql->user_id != USER_MONETDB && sql->role_id != ROLE_SYSADMIN) {
		sql_error(sql, 02, "42000!CREATE SCHEMA: insufficient privileges for user '%s'", stack_get_string(sql, "current_user"));
		return NULL;
	}
	if (!name) 
		name = auth;
	assert(name);
	if (mvc_bind_schema(sql, name)) {
		sql_error(sql, 02, "3F000!CREATE SCHEMA: name '%s' already in use", name);
		return NULL;
	} else {
		sql_schema *os = sql->session->schema;
		dnode *n;
		sql_schema *ss = SA_ZNEW(sql->sa, sql_schema);
		sql_rel *ret;

		ret = rel_schema(sql->sa, DDL_CREATE_SCHEMA, name, auth, 0);

		ss->base.name = name;
		ss->auth_id = auth_id;
		ss->owner = sql->user_id;

		sql->session->schema = ss;
		n = schema_elements->h;
		while (n) {
			sql_rel *res = rel_semantic(sql, n->data.sym);
			if (!res) {
				rel_destroy(ret);
				return NULL;
			}
			ret = rel_list(sql->sa, ret, res);
			n = n->next;
		}
		sql->session->schema = os;
		return ret;
	}
}

static str
get_schema_name( mvc *sql, char *sname, char *tname)
{
	if (!sname) {
		sql_schema *ss = cur_schema(sql);
		sql_table *t = mvc_bind_table(sql, ss, tname);
		if (!t)
			ss = tmp_schema(sql);
		sname = ss->base.name;
	}
	return sname;
}

static sql_rel *
sql_alter_table(mvc *sql, dlist *qname, symbol *te)
{
	char *sname = qname_schema(qname);
	char *tname = qname_table(qname);
	sql_schema *s = NULL;
	sql_table *t = NULL;
	if (sname && !(s=mvc_bind_schema(sql, sname))) {
		(void) sql_error(sql, 02, "3F000!ALTER TABLE: no such schema '%s'", sname);
		return NULL;
	}
	if (!s)
		s = cur_schema(sql);

	if ((t = mvc_bind_table(sql, s, tname)) == NULL) {
		if (mvc_bind_table(sql, mvc_bind_schema(sql, "tmp"), tname) != NULL) 
			return sql_error(sql, 02, "42S02!ALTER TABLE: not supported on TEMPORARY table '%s'", tname);
		return sql_error(sql, 02, "42S02!ALTER TABLE: no such table '%s' in schema '%s'", tname, s->base.name);
	} else {
		node *n;
		sql_rel *res = NULL, *r;
		sql_table *nt = NULL;
		sql_exp ** updates, *e;

		assert(te);
		if (t && te && te->token == SQL_DROP_CONSTRAINT) {
			dlist *l = te->data.lval;
			char *kname = l->h->data.sval;
			int drop_action = l->h->next->data.i_val;
			
			sname = get_schema_name(sql, sname, tname);
			return rel_schema(sql->sa, DDL_DROP_CONSTRAINT, sname, kname, drop_action);
		}

		if (t->persistence != SQL_DECLARED_TABLE)
			sname = s->base.name;

		if (te && (te->token == SQL_TABLE || te->token == SQL_DROP_TABLE)) {
			char *ntname = te->data.lval->h->data.sval;

			/* TODO partition sname */
			if (te->token == SQL_TABLE) {
				return rel_alter_table(sql->sa, DDL_ALTER_TABLE_ADD_TABLE, sname, tname, sname, ntname, 0);
			} else {
				int drop_action = te->data.lval->h->next->data.i_val;

				return rel_alter_table(sql->sa, DDL_ALTER_TABLE_DEL_TABLE, sname, tname, sname, ntname, drop_action);
			}
		}

		/* read only or read write */
		if (te && te->token == SQL_ALTER_TABLE) {
			int state = te->data.i_val;

			if (state == tr_readonly) 
				state = TABLE_READONLY;
			else if (state == tr_append) 
				state = TABLE_APPENDONLY;
			else
				state = TABLE_WRITABLE;
			return rel_alter_table(sql->sa, DDL_ALTER_TABLE_SET_ACCESS, sname, tname, NULL, NULL, state);
		}

	       	nt = dup_sql_table(sql->sa, t);
		if (!nt || (te && table_element(sql, te, s, nt, 1) == SQL_ERR)) 
			return NULL;

		if (t->s && !nt->s)
			nt->s = t->s;

		res = rel_table(sql, DDL_ALTER_TABLE, sname, nt, 0);

		if (!isTable(nt))
			return res;

		/* new columns need update with default values */
		updates = table_update_array(sql, nt);
		e = exp_column(sql->sa, nt->base.name, "%TID%", sql_bind_localtype("oid"), CARD_MULTI, 0, 1);
		r = rel_project(sql->sa, res, append(new_exp_list(sql->sa),e));
		if (nt->columns.nelm) {
			list *cols = new_exp_list(sql->sa);
			for (n = nt->columns.nelm; n; n = n->next) {
				sql_column *c = n->data;
				if (c->def) {
					char *d = sql_message("select %s;", c->def);
					e = rel_parse_val(sql, d, sql->emode);
					_DELETE(d);
				} else {
					e = exp_atom(sql->sa, atom_general(sql->sa, &c->type, NULL));
				}
				if (!e || (e = rel_check_type(sql, &c->type, e, type_equal)) == NULL) {
					rel_destroy(r);
					return NULL;
				}
				list_append(cols, exp_column(sql->sa, nt->base.name, c->base.name, &c->type, CARD_MULTI, 0, 0));

				assert(!updates[c->colnr]);
				exp_setname(sql->sa, e, c->t->base.name, c->base.name);
				updates[c->colnr] = e;
			}
			res = rel_update(sql, res, r, updates, cols); 
		} else { /* new indices or keys */
			res = rel_update(sql, res, r, updates, NULL); 
		}
		return res;
	}
}

static sql_rel *
rel_role(sql_allocator *sa, char *grantee, char *auth, int type)
{
	sql_rel *rel = rel_create(sa);
	list *exps = new_exp_list(sa);

	assert(type == DDL_GRANT_ROLES || type == DDL_REVOKE_ROLES);
	append(exps, exp_atom_clob(sa, grantee));
	append(exps, exp_atom_clob(sa, auth));
	rel->l = NULL;
	rel->r = NULL;
	rel->op = op_ddl;
	rel->flag = type;
	rel->exps = exps;
	rel->card = 0;
	rel->nrcols = 0;
	return rel;
}

static sql_rel *
rel_grant_roles(mvc *sql, sql_schema *schema, dlist *roles, dlist *grantees, int grant, int grantor)
{
	sql_rel *res = NULL;
	/* grant roles to the grantees */
	dnode *r, *g;

	(void) schema;
	(void) grant;
	(void) grantor;		/* Stefan: unused!? */

	for (r = roles->h; r; r = r->next) {
		char *role = r->data.sval;

		for (g = grantees->h; g; g = g->next) {
			char *grantee = g->data.sval;

			if ((res = rel_list(sql->sa, res, rel_role(sql->sa, grantee, role, DDL_GRANT_ROLES))) == NULL) {
				rel_destroy(res);
				return NULL;
			}
		}
	}
	return res;
}

static sql_rel *
rel_revoke_roles(mvc *sql, sql_schema *schema, dlist *roles, dlist *grantees, int admin, int grantor)
{
	sql_rel *res = NULL;
	/* revoke roles from the grantees */
	dnode *r, *g;

	(void) schema;
	(void) admin;
	(void) grantor;		/* Stefan: unused!? */

	for (r = roles->h; r; r = r->next) {
		char *role = r->data.sval;

		for (g = grantees->h; g; g = g->next) {
			char *grantee = g->data.sval;

			if ((res = rel_list(sql->sa, res, rel_role(sql->sa, grantee, role, DDL_REVOKE_ROLES))) == NULL) {
				rel_destroy(res);
				return NULL;
			}
		}
	}
	return res;
}

static sql_rel *
rel_priv(sql_allocator *sa, char *sname, char *name, char *grantee, int privs, char *cname, int grant, int grantor, int type)
{
	sql_rel *rel = rel_create(sa);
	list *exps = new_exp_list(sa);

	assert(type == DDL_GRANT || type == DDL_REVOKE);
	append(exps, exp_atom_clob(sa, sname));
	append(exps, exp_atom_clob(sa, name));
	append(exps, exp_atom_clob(sa, grantee));
	append(exps, exp_atom_int(sa, privs));
	append(exps, cname?(void*)exp_atom_clob(sa, cname):(void*)cname);
	append(exps, exp_atom_int(sa, grant));
	append(exps, exp_atom_int(sa, grantor));
	rel->l = NULL;
	rel->r = NULL;
	rel->op = op_ddl;
	rel->flag = type;
	rel->exps = exps;
	rel->card = 0;
	rel->nrcols = 0;
	return rel;
}

static sql_rel *
rel_grant_table(mvc *sql, sql_schema *cur, dlist *privs, dlist *qname, dlist *grantees, int grant, int grantor)
{
	sql_rel *res = NULL;
	dnode *gn;
	int all = PRIV_SELECT | PRIV_UPDATE | PRIV_INSERT | PRIV_DELETE;
	char *sname = qname_schema(qname);
	char *tname = qname_table(qname);

	if (!sname)
		sname = cur->base.name;
	for (gn = grantees->h; gn; gn = gn->next) {
		dnode *opn;
		char *grantee = gn->data.sval;

		if (!grantee)
			grantee = "public";

		if (!privs) {
			if ((res = rel_list(sql->sa, res, rel_priv(sql->sa, sname, tname, grantee, all, NULL, grant, grantor, DDL_GRANT))) == NULL) {
				rel_destroy(res);
				return NULL;
			}
			continue;
		}
		for (opn = privs->h; opn; opn = opn->next) {
			symbol *op = opn->data.sym;
			int priv = PRIV_SELECT;
	
			switch (op->token) {
			case SQL_SELECT:
				priv = PRIV_SELECT;
				break;
			case SQL_UPDATE:
				priv = PRIV_UPDATE;
				break;
			case SQL_INSERT:
				priv = PRIV_INSERT;
				break;
			case SQL_DELETE:
				priv = PRIV_DELETE;
				break;
			case SQL_EXECUTE:
			default:
				return sql_error(sql, 02, "42000!Cannot GRANT EXECUTE on table name %s", tname);
			}

			if ((op->token == SQL_SELECT || op->token == SQL_UPDATE) && op->data.lval) {
				dnode *cn;

				for (cn = op->data.lval->h; cn; cn = cn->next) {
					char *cname = cn->data.sval;
					if ((res = rel_list(sql->sa, res, rel_priv(sql->sa, sname, tname, grantee, priv, cname, grant, grantor, DDL_GRANT))) == NULL) {
						rel_destroy(res);
						return NULL;
					}
				}
			} else if ((res = rel_list(sql->sa, res, rel_priv(sql->sa, sname, tname, grantee, priv, NULL, grant, grantor, DDL_GRANT))) == NULL) {
				rel_destroy(res);
				return NULL;
			}
		}
	}
	return res;
}

static sql_rel *
rel_grant_func(mvc *sql, sql_schema *cur, dlist *privs, dlist *qname, dlist *grantees, int grant, int grantor)
{
	char *fname = qname_func(qname);

	/* todo */
	(void) sql;
	(void) cur;
	(void) privs;
	(void) grantees;
	(void) grant;
	(void) grantor;
	return sql_error(sql, 02, "42000!GRANT Table/Function name %s doesn't exist", fname);
}


static sql_rel *
rel_grant_privs(mvc *sql, sql_schema *cur, dlist *privs, dlist *grantees, int grant, int grantor)
{
	dlist *obj_privs = privs->h->data.lval;
	symbol *obj = privs->h->next->data.sym;
	int token = obj->token;

	if (token == SQL_NAME) {
		dlist *qname = obj->data.lval;
		char *sname = qname_schema(qname);
		char *tname = qname_table(qname);
		sql_schema *s = cur;

		if (sname)
			s = mvc_bind_schema(sql, sname);
		if (s && mvc_bind_table(sql, s, tname) != NULL)
			token = SQL_TABLE;
	}

	switch (token) {
	case SQL_TABLE:
		return rel_grant_table(sql, cur, obj_privs, obj->data.lval, grantees, grant, grantor);
	case SQL_NAME:
		return rel_grant_func(sql, cur, obj_privs, obj->data.lval, grantees, grant, grantor);
	default:
		return sql_error(sql, 02, "M0M03!Grant: unknown token %d", token);
	}
}

static sql_rel *
rel_revoke_table(mvc *sql, sql_schema *cur, dlist *privs, dlist *qname, dlist *grantees, int grant, int grantor)
{
	dnode *gn;
	sql_rel *res = NULL;
	int all = PRIV_SELECT | PRIV_UPDATE | PRIV_INSERT | PRIV_DELETE;
	char *sname = qname_schema(qname);
	char *tname = qname_table(qname);

	if (!sname)
		sname = cur->base.name;
	for (gn = grantees->h; gn; gn = gn->next) {
		dnode *opn;
		char *grantee = gn->data.sval;

		if (!grantee)
			grantee = "public";

		if (!privs) {
			if ((res = rel_list(sql->sa, res, rel_priv(sql->sa, sname, tname, grantee, all, NULL, grant, grantor, DDL_REVOKE))) == NULL) {
				rel_destroy(res);
				return NULL;
			}
			continue;
		}
		for (opn = privs->h; opn; opn = opn->next) {
			symbol *op = opn->data.sym;
			int priv = PRIV_SELECT;

			switch (op->token) {
			case SQL_SELECT:
				priv = PRIV_SELECT;
				break;
			case SQL_UPDATE:
				priv = PRIV_UPDATE;
				break;

			case SQL_INSERT:
				priv = PRIV_INSERT;
				break;
			case SQL_DELETE:
				priv = PRIV_DELETE;
				break;

			case SQL_EXECUTE:
			default:
				return sql_error(sql, 02, "42000!Cannot GRANT EXECUTE on table name %s", tname);
			}

			if ((op->token == SQL_SELECT || op->token == SQL_UPDATE) && op->data.lval) {
				dnode *cn;

				for (cn = op->data.lval->h; cn; cn = cn->next) {
					char *cname = cn->data.sval;
					if ((res = rel_list(sql->sa, res, rel_priv(sql->sa, sname, tname, grantee, priv, cname, grant, grantor, DDL_REVOKE))) == NULL) {
						rel_destroy(res);
						return NULL;
					}
				}
			} else if ((res = rel_list(sql->sa, res, rel_priv(sql->sa, sname, tname, grantee, priv, NULL, grant, grantor, DDL_REVOKE))) == NULL) {
				rel_destroy(res);
				return NULL;
			}
		}
	}
	return res;
}

static sql_rel *
rel_revoke_func(mvc *sql, sql_schema *cur, dlist *privs, dlist *qname, dlist *grantees, int grant, int grantor)
{
	char *fname = qname_func(qname);

	/* todo */
	(void) sql;
	(void) cur;
	(void) privs;
	(void) fname;
	(void) grantees;
	(void) grant;
	(void) grantor;
	return NULL;
}

static sql_rel *
rel_revoke_privs(mvc *sql, sql_schema *cur, dlist *privs, dlist *grantees, int grant, int grantor)
{
	dlist *obj_privs = privs->h->data.lval;
	symbol *obj = privs->h->next->data.sym;
	int token = obj->token;

	if (token == SQL_NAME) {
		dlist *qname = obj->data.lval;
		char *sname = qname_schema(qname);
		char *tname = qname_table(qname);
		sql_schema *s = cur;

		if (sname)
			s = mvc_bind_schema(sql, sname);
		if (s && mvc_bind_table(sql, s, tname) != NULL)
			token = SQL_TABLE;
	}

	switch (token) {
	case SQL_TABLE:
		return rel_revoke_table(sql, cur, obj_privs, obj->data.lval, grantees, grant, grantor);
	case SQL_NAME:
		return rel_revoke_func(sql, cur, obj_privs, obj->data.lval, grantees, grant, grantor);
	default:
		return sql_error(sql, 02, "M0M03!Grant: unknown token %d", token);
	}
}

/* iname, itype, sname.tname (col1 .. coln) */
static sql_rel *
rel_create_index(mvc *sql, char *iname, idx_type itype, dlist *qname, dlist *column_list)
{
	sql_schema *s = NULL;
	sql_table *t, *nt;
	sql_rel *r, *res;
	sql_exp ** updates, *e;
	sql_idx *i;
	dnode *n;
	char *sname = qname_schema(qname);
	char *tname = qname_table(qname);
	       
	if (sname && !(s = mvc_bind_schema(sql, sname))) 
		return sql_error(sql, 02, "3F000!CREATE INDEX: no such schema '%s'", sname);
	if (!s) 
		s = cur_schema(sql);
	i = mvc_bind_idx(sql, s, iname);
	if (i) 
		return sql_error(sql, 02, "42S11!CREATE INDEX: name '%s' already in use", iname);
	t = mvc_bind_table(sql, s, tname);
	if (!t) {
		return sql_error(sql, 02, "42S02!CREATE INDEX: no such table '%s'", tname);
	} else if (isView(t)) {
		return sql_error(sql, 02, "42S02!CREATE INDEX: cannot create index on view '%s'", tname);
	}
	sname = get_schema_name( sql, sname, tname);
	nt = dup_sql_table(sql->sa, t);

	if (t->persistence != SQL_DECLARED_TABLE)
		sname = s->base.name;
	if (t->s && !nt->s)
		nt->s = t->s;

	/* add index here */
	i = mvc_create_idx(sql, nt, iname, itype);
	for (n = column_list->h; n; n = n->next) {
		sql_column *c = mvc_bind_column(sql, nt, n->data.sval);

		if (!c) 
			return sql_error(sql, 02, "42S22!CREATE INDEX: no such column '%s'", n->data.sval);
		mvc_create_ic(sql, i, c);
	}

	/* new columns need update with default values */
	updates = table_update_array(sql, nt); 
	e = exp_column(sql->sa, nt->base.name, "%TID%", sql_bind_localtype("oid"), CARD_MULTI, 0, 1);
	res = rel_table(sql, DDL_ALTER_TABLE, sname, nt, 0);
	r = rel_project(sql->sa, res, append(new_exp_list(sql->sa),e));
	res = rel_update(sql, res, r, updates, NULL); 
	return res;
}

static sql_rel *
rel_create_user(sql_allocator *sa, char *user, char *passwd, int enc, char *fullname, char *schema)
{
	sql_rel *rel = rel_create(sa);
	list *exps = new_exp_list(sa);

	append(exps, exp_atom_clob(sa, user));
	append(exps, exp_atom_clob(sa, passwd));
	append(exps, exp_atom_int(sa, enc));
	append(exps, exp_atom_clob(sa, schema));
	append(exps, exp_atom_clob(sa, fullname));
	rel->l = NULL;
	rel->r = NULL;
	rel->op = op_ddl;
	rel->flag = DDL_CREATE_USER;
	rel->exps = exps;
	rel->card = 0;
	rel->nrcols = 0;
	return rel;
}

static sql_rel *
rel_alter_user(sql_allocator *sa, char *user, char *passwd, int enc, char *schema, char *oldpasswd)
{
	sql_rel *rel = rel_create(sa);
	list *exps = new_exp_list(sa);

	append(exps, exp_atom_clob(sa, user));
	append(exps, exp_atom_clob(sa, passwd));
	append(exps, exp_atom_int(sa, enc));
	append(exps, exp_atom_clob(sa, schema));
	append(exps, exp_atom_clob(sa, oldpasswd));
	rel->l = NULL;
	rel->r = NULL;
	rel->op = op_ddl;
	rel->flag = DDL_ALTER_USER;
	rel->exps = exps;
	rel->card = 0;
	rel->nrcols = 0;
	return rel;
}

sql_rel *
rel_schemas(mvc *sql, symbol *s)
{
	sql_rel *ret = NULL;

	if (s->token != SQL_CREATE_TABLE && s->token != SQL_CREATE_VIEW && s->token != SQL_CREATE_ARRAY && STORE_READONLY) 
		return sql_error(sql, 06, "25006!schema statements cannot be executed on a readonly database.");
	switch (s->token) {
	case SQL_CREATE_SCHEMA:
	{
		dlist *l = s->data.lval;

		ret = rel_create_schema(sql, l->h->data.lval,
				l->h->next->next->next->data.lval);
	} 	break;
	case SQL_DROP_SCHEMA:
	{
		dlist *l = s->data.lval;
		dlist *auth_name = l->h->data.lval;

		assert(l->h->next->type == type_int);
		ret = rel_schema(sql->sa, DDL_DROP_SCHEMA, 
			   dlist_get_schema_name(auth_name),
			   NULL,
			   l->h->next->data.i_val);	/* drop_action */
	} 	break;
	case SQL_CREATE_ARRAY:
	{
		dlist *l = s->data.lval;
		dlist *qname = l->h->next->data.lval;
		char *sname = qname_schema(qname); //the name of the schema
		char *name = qname_table(qname); //the name of the array
		int temp = l->h->data.i_val; //SQL_PERSIST

		//if any of the following is not true there is an error in the parse tree
		assert(l->h->type == type_int); 
		assert(l->h->next->next->next->type == type_int);
		ret = rel_create_array(sql, cur_schema(sql), temp, sname, name, l->h->next->next->data.sym, l->h->next->next->next->data.i_val);
	} 	break;
	case SQL_CREATE_TABLE:
	{
		dlist *l = s->data.lval;
		dlist *qname = l->h->next->data.lval;
		char *sname = qname_schema(qname);
		char *name = qname_table(qname);
		int temp = l->h->data.i_val;

		assert(l->h->type == type_int);
		assert(l->h->next->next->next->type == type_int);
		ret = rel_create_table(sql, cur_schema(sql), temp, sname, name, l->h->next->next->data.sym, l->h->next->next->next->data.i_val, l->h->next->next->next->next->data.sval);
	} 	break;
	case SQL_CREATE_VIEW:
	{
		dlist *l = s->data.lval;

		assert(l->h->next->next->next->type == type_int);
		assert(l->h->next->next->next->next->type == type_int);
		ret = rel_create_view(sql, NULL, l->h->data.lval, l->h->next->data.lval, l->h->next->next->data.sym, l->h->next->next->next->data.i_val, l->h->next->next->next->next->data.i_val);
	} 	break;
	case SQL_DROP_TABLE:
	case SQL_DROP_ARRAY: //at the moment there is no difference
	{
		dlist *l = s->data.lval;
		char *sname = qname_schema(l->h->data.lval);
		char *tname = qname_table(l->h->data.lval);

		assert(l->h->next->type == type_int);
		sname = get_schema_name(sql, sname, tname);
		ret = rel_schema(sql->sa, DDL_DROP_TABLE, sname, tname, l->h->next->data.i_val);
	} 	break;
	case SQL_DROP_VIEW:
	{
		dlist *l = s->data.lval;
		char *sname = qname_schema(l->h->data.lval);
		char *tname = qname_table(l->h->data.lval);

		assert(l->h->next->type == type_int);
		sname = get_schema_name(sql, sname, tname);
		ret = rel_schema(sql->sa, DDL_DROP_VIEW, sname, tname, l->h->next->data.i_val);
	} 	break;
	case SQL_ALTER_TABLE:
	{
		dlist *l = s->data.lval;

		ret = sql_alter_table(sql, 
			l->h->data.lval,      /* table name */
		  	l->h->next->data.sym);/* table element */
	} 	break;
	case SQL_GRANT_ROLES:
	{
		dlist *l = s->data.lval;

		assert(l->h->next->next->type == type_int);
		assert(l->h->next->next->next->type == type_int);
		ret = rel_grant_roles(sql, cur_schema(sql), l->h->data.lval,	/* authids */
				  l->h->next->data.lval,	/* grantees */
				  l->h->next->next->data.i_val,	/* admin? */
				  l->h->next->next->next->data.i_val ? sql->user_id : sql->role_id);
		/* grantor ? */
	} 	break;
	case SQL_REVOKE_ROLES:
	{
		dlist *l = s->data.lval;

		assert(l->h->next->next->type == type_int);
		assert(l->h->next->next->next->type == type_int);
		ret = rel_revoke_roles(sql, cur_schema(sql), l->h->data.lval,	/* authids */
				  l->h->next->data.lval,	/* grantees */
				  l->h->next->next->data.i_val,	/* admin? */
				  l->h->next->next->next->data.i_val ? sql->user_id : sql->role_id);
		/* grantor ? */
	} 	break;
	case SQL_GRANT:
	{
		dlist *l = s->data.lval;

		assert(l->h->next->next->type == type_int);
		assert(l->h->next->next->next->type == type_int);
		ret = rel_grant_privs(sql, cur_schema(sql), l->h->data.lval,	/* privileges */
				  l->h->next->data.lval,	/* grantees */
				  l->h->next->next->data.i_val,	/* grant ? */
				  l->h->next->next->next->data.i_val ? sql->user_id : sql->role_id);
		/* grantor ? */
	} 	break;
	case SQL_REVOKE:
	{
		dlist *l = s->data.lval;

		assert(l->h->next->next->type == type_int);
		assert(l->h->next->next->next->type == type_int);
		ret = rel_revoke_privs(sql, cur_schema(sql), l->h->data.lval,	/* privileges */
				   l->h->next->data.lval,	/* grantees */
				   l->h->next->next->data.i_val,	/* grant ? */
				   l->h->next->next->next->data.i_val ? sql->user_id : sql->role_id);
		/* grantor ? */
	} 	break;
	case SQL_CREATE_ROLE:
	{
		dlist *l = s->data.lval;
		char *rname = l->h->data.sval;
		ret = rel_schema2(sql->sa, DDL_CREATE_ROLE, rname, NULL,
				 l->h->next->data.i_val);
	} 	break;
	case SQL_DROP_ROLE:
	{
		char *rname = s->data.sval;
		ret = rel_schema2(sql->sa, DDL_DROP_ROLE, rname, NULL, 0);
	} 	break;
	case SQL_CREATE_INDEX: {
		dlist *l = s->data.lval;

		assert(l->h->next->type == type_int);
		ret = rel_create_index(sql, l->h->data.sval, (idx_type) l->h->next->data.i_val, l->h->next->next->data.lval, l->h->next->next->next->data.lval);
	} 	break;
	case SQL_DROP_INDEX: {
		dlist *l = s->data.lval;
		char *sname = qname_schema(l);

		if (!sname)
			sname = cur_schema(sql)->base.name;
		ret = rel_schema2(sql->sa, DDL_DROP_INDEX, sname, qname_index(l), 0);
	} 	break;
	case SQL_CREATE_USER: {
		dlist *l = s->data.lval;

		ret = rel_create_user(sql->sa, l->h->data.sval,	/* user name */
				  l->h->next->data.sval,	/* password */
				  l->h->next->next->next->next->data.i_val == SQL_PW_ENCRYPTED, /* encrypted */
				  l->h->next->next->data.sval,	/* fullname */
				  l->h->next->next->next->data.sval);	/* dschema */
	} 	break;
	case SQL_DROP_USER:
		ret = rel_schema2(sql->sa, DDL_DROP_USER, s->data.sval, NULL, 0);
		break;
	case SQL_ALTER_USER: {
		dlist *l = s->data.lval;
		dnode *a = l->h->next->data.lval->h;

		ret = rel_alter_user(sql->sa, l->h->data.sval,	/* user */
				     a->data.sval,	/* passwd */
				     a->next->next->data.i_val == SQL_PW_ENCRYPTED, /* encrypted */
				     a->next->data.sval,	/* schema */
				     a->next->next->next->data.sval /* old passwd */
		    );
	} 	break;
	case SQL_RENAME_USER: {
		dlist *l = s->data.lval;

		ret = rel_schema2(sql->sa, DDL_RENAME_USER, l->h->data.sval, l->h->next->data.sval, 0);
	} 	break;
	case SQL_CREATE_TYPE: {
		dlist *l = s->data.lval;

		ret = rel_schema2(sql->sa, DDL_CREATE_TYPE, 
				l->h->data.sval, l->h->next->data.sval, 0);
	} 	break;
	case SQL_DROP_TYPE: {
		ret = rel_schema2(sql->sa, DDL_DROP_TYPE, s->data.sval, NULL, 0);
	} 	break;
	default:
		return sql_error(sql, 01, "M0M03!schema statement unknown symbol(" PTRFMT ")->token = %s", PTRFMTCAST s, token2string(s->token));
	}

	sql->type = Q_SCHEMA;
	return ret;
}<|MERGE_RESOLUTION|>--- conflicted
+++ resolved
@@ -448,7 +448,6 @@
 	return SQL_OK;
 }
 
-<<<<<<< HEAD
 static int dimension_range(mvc *sql, sql_subtype *dtype, symbol *range, sql_dimension* dim) {
 	dnode *range_value;
 	list *range_lst = sa_list(sql->sa);
@@ -554,10 +553,7 @@
 }
 
 
-static int 
-=======
 static int
->>>>>>> 6d0c4700
 table_foreign_key(mvc *sql, char *name, symbol *s, sql_schema *ss, sql_table *t)
 {
 	dnode *n = s->data.lval->h;
