--- conflicted
+++ resolved
@@ -435,11 +435,7 @@
 		char buf[512] = {0};
 
 		if (!opt_name)
-<<<<<<< HEAD
-			opt_name = column_constraint_name(sym, cs, t, buf, 512);
-=======
 			opt_name = column_constraint_name(sym, cs, t, buf, sizeof(buf));
->>>>>>> c697da6d
 		res = column_constraint_type(sql, opt_name, sym, ss, t, cs);
 	} 	break;
 	case SQL_DEFAULT: {
