/*
 * This Source Code Form is subject to the terms of the Mozilla Public
 * License, v. 2.0.  If a copy of the MPL was not distributed with this
 * file, You can obtain one at http://mozilla.org/MPL/2.0/.
 *
 * Copyright 1997 - July 2008 CWI, August 2008 - 2020 MonetDB B.V.
 */

#include "monetdb_config.h"
#include "rel_trans.h"
#include "rel_rel.h"
#include "rel_select.h"
#include "rel_updates.h"
#include "rel_exp.h"
#include "rel_schema.h"
#include "rel_remote.h"
#include "rel_psm.h"
#include "rel_propagate.h"
#include "sql_parser.h"
#include "sql_privileges.h"
#include "sql_partition.h"

#include "mal_authorize.h"

#define qname_index(qname) qname_table(qname)
#define qname_func(qname) qname_table(qname)
#define qname_type(qname) qname_table(qname)

static sql_table *
_bind_table(sql_table *t, sql_schema *ss, sql_schema *s, char *name)
{
	sql_table *tt = NULL;

	if (t && strcmp(t->base.name, name) == 0)
		tt = t;
	if (!tt && ss)
		tt = find_sql_table(ss, name);
	if (!tt && s)
		tt = find_sql_table(s, name);
	return tt;
}

static sql_rel *
rel_table(mvc *sql, int cat_type, const char *sname, sql_table *t, int nr)
{
	sql_rel *rel = rel_create(sql->sa);
	list *exps = new_exp_list(sql->sa);
	if(!rel || !exps)
		return NULL;

	append(exps, exp_atom_int(sql->sa, nr));
	append(exps, exp_atom_str(sql->sa, sname, sql_bind_localtype("str") ));
	append(exps, exp_atom_str(sql->sa, t->base.name, sql_bind_localtype("str") ));
	append(exps, exp_atom_ptr(sql->sa, t));
	rel->l = rel_basetable(sql, t, t->base.name);
	rel->r = NULL;
	rel->op = op_ddl;
	rel->flag = cat_type;
	rel->exps = exps;
	rel->card = CARD_MULTI;
	rel->nrcols = 0;
	return rel;
}

static sql_rel *
rel_alter_table(sql_allocator *sa, int cattype, char *sname, char *tname, char *sname2, char *tname2, int action)
{
	sql_rel *rel = rel_create(sa);
	list *exps = new_exp_list(sa);
	if(!rel || !exps)
		return NULL;

	append(exps, exp_atom_clob(sa, sname));
	append(exps, exp_atom_clob(sa, tname));
	assert((sname2 && tname2) || (!sname2 && !tname2));
	if (sname2) {
		append(exps, exp_atom_clob(sa, sname2));
		append(exps, exp_atom_clob(sa, tname2));
	}
	append(exps, exp_atom_int(sa, action));
	rel->l = NULL;
	rel->r = NULL;
	rel->op = op_ddl;
	rel->flag = cattype;
	rel->exps = exps;
	rel->card = CARD_MULTI;
	rel->nrcols = 0;
	return rel;
}

sql_rel *
rel_list(sql_allocator *sa, sql_rel *l, sql_rel *r)
{
	sql_rel *rel = rel_create(sa);
	if(!rel)
		return NULL;
	if (!l)
		return r;
	rel->l = l;
	rel->r = r;
	rel->op = op_ddl;
	rel->flag = ddl_list;
	return rel;
}

static sql_rel *
view_rename_columns( mvc *sql, char *name, sql_rel *sq, dlist *column_spec)
{
	dnode *n = column_spec->h;
	node *m = sq->exps->h, *p = m;

	assert(is_project(sq->op));
	for (; n && m; n = n->next, p = m, m = m->next) {
		char *cname = n->data.sval;
		sql_exp *e = m->data;
		sql_exp *n = e;

		exp_setname(sql->sa, n, name, cname);
		set_basecol(n);
	}
	/* skip any intern columns */
	for (; m; m = m->next) {
		sql_exp *e = m->data;
		if (!is_intern(e))
			break;
	}
	if (p)
		p->next = 0;
	if (n || m)
		return sql_error(sql, 02, SQLSTATE(M0M03) "Column lists do not match");
	set_processed(sq);
	return sq;
}

static int
as_subquery(mvc *sql, sql_table *t, table_types tt, sql_rel *sq, dlist *column_spec, const char *msg)
{
	sql_rel *r = sq;

	if (!r)
		return 0;

	if (is_topn(r->op) || is_sample(r->op))
		r = sq->l;

	if (column_spec) {
		dnode *n = column_spec->h;
		node *m = r->exps->h;

		for (; n && m; n = n->next, m = m->next) {
			char *cname = n->data.sval;
			sql_exp *e = m->data;
			sql_subtype *tp = exp_subtype(e);

			if (tt != tt_view && cname && cname[0] == '%') {
				sql_error(sql, 01, SQLSTATE(42000) "%s: generated labels not allowed in column names, use an alias instead", msg);
				return -1;
			} else if (mvc_bind_column(sql, t, cname)) {
				sql_error(sql, 01, SQLSTATE(42S21) "%s: duplicate column name %s", msg, cname);
				return -1;
			}
			mvc_create_column(sql, t, cname, tp);
		}
		if (n || m) {
			sql_error(sql, 01, SQLSTATE(21S02) "%s: number of columns does not match", msg);
			return -1;
		}
	} else {
		node *m;

		for (m = r->exps->h; m; m = m->next) {
			sql_exp *e = m->data;
			const char *cname = exp_name(e);
			sql_subtype *tp = exp_subtype(e);

			if (tt != tt_view && cname && cname[0] == '%') {
				sql_error(sql, 01, SQLSTATE(42000) "%s: generated labels not allowed in column names, use an alias instead", msg);
				return -1;
			}
			if (!cname)
				cname = "v";
			if (mvc_bind_column(sql, t, cname)) {
				sql_error(sql, 01, SQLSTATE(42S21) "%s: duplicate column name %s", msg, cname);
				return -1;
			}
			mvc_create_column(sql, t, cname, tp);
		}
	}
	return 0;
}

sql_table *
mvc_create_table_as_subquery( mvc *sql, sql_rel *sq, sql_schema *s, const char *tname, dlist *column_spec, int temp, int commit_action, int window_size, int stride )
{
	sql_table *t;
	table_types tt;

	if (temp == SQL_PERSISTED_STREAM || temp == SQL_TEMP_STREAM) {
		tt =(temp == SQL_PERSISTED_STREAM)?tt_stream_per:tt_stream_temp;
		t = mvc_create_stream_table(sql, s, tname, tt, 0, SQL_DECLARED_TABLE, commit_action, -1, window_size, stride);
	} else {
		tt =(temp == SQL_REMOTE)?tt_remote:
			(temp == SQL_MERGE_TABLE)?tt_merge_table:
			(temp == SQL_REPLICA_TABLE)?tt_replica_table:tt_table;
		t = mvc_create_table(sql, s, tname, tt, 0, SQL_DECLARED_TABLE, commit_action, -1, 0);
	}
	if (as_subquery(sql, t, tt, sq, column_spec, "CREATE TABLE") != 0)
		return NULL;
	return t;
}

static char *
table_constraint_name(mvc *sql, symbol *s, sql_table *t)
{
	/* create a descriptive name like table_col_pkey */
	char *suffix;		/* stores the type of this constraint */
	dnode *nms = NULL;
	char *buf;
	size_t buflen, len, slen;

	switch (s->token) {
		case SQL_UNIQUE:
			suffix = "_unique";
			nms = s->data.lval->h;	/* list of columns */
			break;
		case SQL_PRIMARY_KEY:
			suffix = "_pkey";
			nms = s->data.lval->h;	/* list of columns */
			break;
		case SQL_FOREIGN_KEY:
			suffix = "_fkey";
			nms = s->data.lval->h->next->data.lval->h;	/* list of colums */
			break;
		case SQL_CHECK:
			suffix = "_check";
			nms = s->data.lval->h;	/* list of check constraint conditions */
			break;
		default:
			suffix = "_?";
			nms = NULL;
	}

	/* copy table name */
	len = strlen(t->base.name);
	buflen = BUFSIZ;
	slen = strlen(suffix);
	while (len + slen >= buflen)
		buflen += BUFSIZ;
	buf = GDKmalloc(buflen);
	if (!buf) {
		sql_error(sql, 02, SQLSTATE(HY013) MAL_MALLOC_FAIL);
		return NULL;
	}
	strcpy(buf, t->base.name);

	/* add column name(s) */
	for (; nms; nms = nms->next) {
		slen = strlen(nms->data.sval);
		while (len + slen + 1 >= buflen) {
			char *nbuf;
			buflen += BUFSIZ;
			nbuf = GDKrealloc(buf, buflen);
			if (!nbuf) {
				GDKfree(buf);
				sql_error(sql, 02, SQLSTATE(HY013) MAL_MALLOC_FAIL);
				return NULL;
			}
			buf = nbuf;
		}
		snprintf(buf + len, buflen - len, "_%s", nms->data.sval);
		len += slen + 1;
	}

	/* add suffix */
	slen = strlen(suffix);
	while (len + slen >= buflen) {
		char *nbuf;
		buflen += BUFSIZ;
		nbuf = GDKrealloc(buf, buflen);
		if (!nbuf) {
			GDKfree(buf);
			sql_error(sql, 02, SQLSTATE(HY013) MAL_MALLOC_FAIL);
			return NULL;
		}
		buf = nbuf;
	}
	snprintf(buf + len, buflen - len, "%s", suffix);
	return buf;
}

static char *
column_constraint_name(mvc *sql, symbol *s, sql_column *sc, sql_table *t)
{
	/* create a descriptive name like table_col_pkey */
	char *suffix /* stores the type of this constraint */, *buf;
	size_t buflen;

	switch (s->token) {
		case SQL_UNIQUE:
			suffix = "unique";
			break;
		case SQL_PRIMARY_KEY:
			suffix = "pkey";
			break;
		case SQL_FOREIGN_KEY:
			suffix = "fkey";
			break;
		case SQL_CHECK:
			suffix = "check";
			break;
		default:
			suffix = "?";
	}

	buflen = strlen(t->base.name) + strlen(sc->base.name) + strlen(suffix) + 3;
	buf = GDKmalloc(buflen);
	if (!buf){
		sql_error(sql, 02, SQLSTATE(HY013) MAL_MALLOC_FAIL);
		return NULL;
	}
	snprintf(buf, buflen, "%s_%s_%s", t->base.name, sc->base.name, suffix);
	return buf;
}

#define COL_NULL	0
#define COL_DEFAULT 1

static int
column_constraint_type(mvc *sql, const char *name, symbol *s, sql_schema *ss, sql_table *t, sql_column *cs, int *used)
{
	int res = SQL_ERR;

	if (!ss && (s->token != SQL_NULL && s->token != SQL_NOT_NULL)) {
		(void) sql_error(sql, 02, SQLSTATE(42000) "CONSTRAINT: constraints on declared tables are not supported\n");
		return res;
	}
	switch (s->token) {
	case SQL_UNIQUE:
	case SQL_PRIMARY_KEY: {
		key_type kt = (s->token == SQL_UNIQUE) ? ukey : pkey;
		sql_key *k;

		if (kt == pkey && t->pkey) {
			(void) sql_error(sql, 02, SQLSTATE(42000) "CONSTRAINT PRIMARY KEY: a table can have only one PRIMARY KEY\n");
			return res;
		}
		if (name && mvc_bind_key(sql, ss, name)) {
			(void) sql_error(sql, 02, SQLSTATE(42000) "CONSTRAINT %s: key %s already exists", (kt == pkey) ? "PRIMARY KEY" : "UNIQUE", name);
			return res;
		}
		k = (sql_key*)mvc_create_ukey(sql, t, name, kt);

		mvc_create_kc(sql, k, cs);
		mvc_create_ukey_done(sql, k);
		res = SQL_OK;
	} 	break;
	case SQL_FOREIGN_KEY: {
		dnode *n = s->data.lval->h;
		char *rsname = qname_schema(n->data.lval);
		char *rtname = qname_table(n->data.lval);
		int ref_actions = n->next->next->next->data.i_val;
		sql_schema *rs = cur_schema(sql);
		sql_table *rt;
		sql_fkey *fk;
		list *cols;
		sql_key *rk = NULL;

		assert(n->next->next->next->type == type_int);
/*
		if (isTempTable(t)) {
			(void) sql_error(sql, 02, SQLSTATE(42000) "CONSTRAINT: constraints on temporary tables are not supported\n");
			return res;
		}
*/

		if (rsname && !(rs = mvc_bind_schema(sql, rsname))) {
			(void) sql_error(sql, 02, SQLSTATE(3F000) "CONSTRAINT FOREIGN KEY: no such schema '%s'", rsname);
			return res;
		}
		if (!(rt = _bind_table(t, ss, rs, rtname))) {
			(void) sql_error(sql, 02, SQLSTATE(42S02) "CONSTRAINT FOREIGN KEY: no such table '%s'\n", rtname);
			return res;
		}
		if (name && mvc_bind_key(sql, ss, name)) {
			(void) sql_error(sql, 02, SQLSTATE(42000) "CONSTRAINT FOREIGN KEY: key '%s' already exists", name);
			return res;
		}

		/* find unique referenced key */
		if (n->next->data.lval) {
			char *rcname = n->next->data.lval->h->data.sval;

			cols = list_append(sa_list(sql->sa), rcname);
			rk = mvc_bind_ukey(rt, cols);
		} else if (rt->pkey) {
			/* no columns specified use rt.pkey */
			rk = &rt->pkey->k;
		}
		if (!rk) {
			(void) sql_error(sql, 02, SQLSTATE(42000) "CONSTRAINT FOREIGN KEY: could not find referenced PRIMARY KEY in table %s.%s\n", rsname, rtname);
			return res;
		}
		if (list_length(rk->columns) != 1) {
			(void) sql_error(sql, 02, SQLSTATE(42000) "CONSTRAINT FOREIGN KEY: not all columns are handled\n");
			return res;
		}
		fk = mvc_create_fkey(sql, t, name, fkey, rk, ref_actions & 255, (ref_actions>>8) & 255);
		mvc_create_fkc(sql, fk, cs);
		res = SQL_OK;
	} 	break;
	case SQL_NOT_NULL:
	case SQL_NULL: {
		int null = (s->token != SQL_NOT_NULL);

		if (((*used)&(1<<COL_NULL))) {
			(void) sql_error(sql, 02, SQLSTATE(42000) "The NULL constraint for a column should be passed as most once");
			return SQL_ERR;
		}
		*used |= (1<<COL_NULL);

		mvc_null(sql, cs, null);
		res = SQL_OK;
	} 	break;
	case SQL_CHECK: {
		(void) sql_error(sql, 02, SQLSTATE(42000) "CONSTRAINT CHECK: check constraints not supported\n");
		return SQL_ERR;
	} 	break;
	default:{
		res = SQL_ERR;
	}
	}
	if (res == SQL_ERR) {
		(void) sql_error(sql, 02, SQLSTATE(M0M03) "Unknown constraint (%p)->token = %s\n", s, token2string(s->token));
	}
	return res;
}

static int
column_options(sql_query *query, dlist *opt_list, sql_schema *ss, sql_table *t, sql_column *cs)
{
	mvc *sql = query->sql;
	int res = SQL_OK, used = 0;
	assert(cs);

	if (opt_list) {
		for (dnode *n = opt_list->h; n && res == SQL_OK; n = n->next) {
			symbol *s = n->data.sym;

			switch (s->token) {
				case SQL_CONSTRAINT: {
					dlist *l = s->data.lval;
					char *opt_name = l->h->data.sval, *default_name = NULL;
					symbol *sym = l->h->next->data.sym;

					if (!opt_name && !(default_name = column_constraint_name(sql, sym, cs, t)))
						return SQL_ERR;

					res = column_constraint_type(sql, opt_name ? opt_name : default_name, sym, ss, t, cs, &used);
					GDKfree(default_name);
				} 	break;
				case SQL_DEFAULT: {
					symbol *sym = s->data.sym;
					char *err = NULL, *r;

					if ((used&(1<<COL_DEFAULT))) {
						(void) sql_error(sql, 02, SQLSTATE(42000) "The default value for a column should be passed as most once");
						return SQL_ERR;
					}
					used |= (1<<COL_DEFAULT);

					if (sym->token == SQL_COLUMN || sym->token == SQL_IDENT) {
						exp_kind ek = {type_value, card_value, FALSE};
						sql_exp *e = rel_logical_value_exp(query, NULL, sym, sql_sel, ek);

						if (e && is_atom(e->type)) {
							atom *a = exp_value(sql, e, sql->args, sql->argc);

							if (atom_null(a)) {
								mvc_default(sql, cs, NULL);
								break;
							}
						}
						/* reset error */
						sql->session->status = 0;
						sql->errstr[0] = '\0';
					}
					r = symbol2string(sql, s->data.sym, 0, &err);
					if (!r) {
						(void) sql_error(sql, 02, SQLSTATE(42000) "Incorrect default value '%s'\n", err?err:"");
						if (err) _DELETE(err);
						return SQL_ERR;
					} else {
						mvc_default(sql, cs, r);
						_DELETE(r);
					}
				} 	break;
				case SQL_NOT_NULL:
				case SQL_NULL: {
					int null = (s->token != SQL_NOT_NULL);

					if ((used&(1<<COL_NULL))) {
						(void) sql_error(sql, 02, SQLSTATE(42000) "The NULL constraint for a column should be passed as most once");
						return SQL_ERR;
					}
					used |= (1<<COL_NULL);

					mvc_null(sql, cs, null);
				} 	break;
				default: {
					(void) sql_error(sql, 02, SQLSTATE(M0M03) "Unknown column option (%p)->token = %s\n", s, token2string(s->token));
					return SQL_ERR;
				}
			}
		}
	}
	return res;
}

static int
table_foreign_key(mvc *sql, char *name, symbol *s, sql_schema *ss, sql_table *t)
{
	dnode *n = s->data.lval->h;
	char *rsname = qname_schema(n->data.lval);
	char *rtname = qname_table(n->data.lval);
	sql_schema *fs = ss;
	sql_table *ft;

	if (rsname && !(fs = mvc_bind_schema(sql, rsname))) {
		(void) sql_error(sql, 02, SQLSTATE(3F000) "CONSTRAINT FOREIGN KEY: no such schema '%s'", rsname);
		return SQL_ERR;
	}
	ft = mvc_bind_table(sql, fs, rtname);
	/* self referenced table */
	if (!ft && t->s == fs && strcmp(t->base.name, rtname) == 0)
		ft = t;
	if (!ft) {
		sql_error(sql, 02, SQLSTATE(42S02) "CONSTRAINT FOREIGN KEY: no such table '%s'\n", rtname);
		return SQL_ERR;
	} else if (list_find_name(t->keys.set, name)) {
		sql_error(sql, 02, SQLSTATE(42000) "CONSTRAINT FOREIGN KEY: key '%s' already exists", name);
		return SQL_ERR;
	} else {
		sql_key *rk = NULL;
		sql_fkey *fk;
		dnode *nms = n->next->data.lval->h;
		node *fnms;
		int ref_actions = n->next->next->next->next->data.i_val;

		assert(n->next->next->next->next->type == type_int);
		if (name && mvc_bind_key(sql, ss, name)) {
			sql_error(sql, 02, SQLSTATE(42000) "Create Key failed, key '%s' already exists", name);
			return SQL_ERR;
		}
		if (n->next->next->data.lval) {	/* find unique referenced key */
			dnode *rnms = n->next->next->data.lval->h;
			list *cols = sa_list(sql->sa);

			for (; rnms; rnms = rnms->next)
				list_append(cols, rnms->data.sval);

			/* find key in ft->keys */
			rk = mvc_bind_ukey(ft, cols);
		} else if (ft->pkey) {
			/* no columns specified use ft.pkey */
			rk = &ft->pkey->k;
		}
		if (!rk) {
			sql_error(sql, 02, SQLSTATE(42000) "CONSTRAINT FOREIGN KEY: could not find referenced PRIMARY KEY in table '%s'\n", ft->base.name);
			return SQL_ERR;
		}
		fk = mvc_create_fkey(sql, t, name, fkey, rk, ref_actions & 255, (ref_actions>>8) & 255);

		for (fnms = rk->columns->h; nms && fnms; nms = nms->next, fnms = fnms->next) {
			char *nm = nms->data.sval;
			sql_column *c = mvc_bind_column(sql, t, nm);

			if (!c) {
				sql_error(sql, 02, SQLSTATE(42S22) "CONSTRAINT FOREIGN KEY: no such column '%s' in table '%s'\n", nm, t->base.name);
				return SQL_ERR;
			}
			mvc_create_fkc(sql, fk, c);
		}
		if (nms || fnms) {
			sql_error(sql, 02, SQLSTATE(42000) "CONSTRAINT FOREIGN KEY: not all columns are handled\n");
			return SQL_ERR;
		}
	}
	return SQL_OK;
}

static int
table_constraint_type(mvc *sql, char *name, symbol *s, sql_schema *ss, sql_table *t)
{
	int res = SQL_OK;

	switch (s->token) {
	case SQL_UNIQUE:
	case SQL_PRIMARY_KEY: {
		key_type kt = (s->token == SQL_PRIMARY_KEY ? pkey : ukey);
		dnode *nms = s->data.lval->h;
		sql_key *k;

		if (kt == pkey && t->pkey) {
			sql_error(sql, 02, SQLSTATE(42000) "CONSTRAINT PRIMARY KEY: a table can have only one PRIMARY KEY\n");
			return SQL_ERR;
		}
		if (name && mvc_bind_key(sql, ss, name)) {
			sql_error(sql, 02, SQLSTATE(42000) "CONSTRAINT %s: key '%s' already exists",
					kt == pkey ? "PRIMARY KEY" : "UNIQUE", name);
			return SQL_ERR;
		}

		k = (sql_key*)mvc_create_ukey(sql, t, name, kt);
		for (; nms; nms = nms->next) {
			char *nm = nms->data.sval;
			sql_column *c = mvc_bind_column(sql, t, nm);

			if (!c) {
				sql_error(sql, 02, SQLSTATE(42S22) "CONSTRAINT %s: no such column '%s' for table '%s'",
						kt == pkey ? "PRIMARY KEY" : "UNIQUE",
						nm, t->base.name);
				return SQL_ERR;
			}
			(void) mvc_create_kc(sql, k, c);
		}
		mvc_create_ukey_done(sql, k);
	} 	break;
	case SQL_FOREIGN_KEY:
		res = table_foreign_key(sql, name, s, ss, t);
		break;
	case SQL_CHECK: {
		(void) sql_error(sql, 02, SQLSTATE(42000) "CONSTRAINT CHECK: check constraints not supported\n");
		return SQL_ERR;
	} 	break;
	default:
		res = SQL_ERR;
	}
	if (res != SQL_OK) {
		sql_error(sql, 02, SQLSTATE(M0M03) "Table constraint type: wrong token (%p) = %s\n", s, token2string(s->token));
		return SQL_ERR;
	}
	return res;
}

static int
table_constraint(mvc *sql, symbol *s, sql_schema *ss, sql_table *t)
{
	int res = SQL_OK;

	if (s->token == SQL_CONSTRAINT) {
		dlist *l = s->data.lval;
		char *opt_name = l->h->data.sval;
		symbol *sym = l->h->next->data.sym;

		if (!opt_name)
			opt_name = table_constraint_name(sql, sym, t);
		if (opt_name == NULL)
			return SQL_ERR;
		res = table_constraint_type(sql, opt_name, sym, ss, t);
		if (opt_name != l->h->data.sval)
			GDKfree(opt_name);
	}

	if (res != SQL_OK) {
		sql_error(sql, 02, SQLSTATE(M0M03) "Table constraint: wrong token (%p) = %s\n", s, token2string(s->token));
		return SQL_ERR;
	}
	return res;
}

static int
create_column(sql_query *query, symbol *s, sql_schema *ss, sql_table *t, int alter)
{
	mvc *sql = query->sql;
	dlist *l = s->data.lval;
	char *cname = l->h->data.sval;
	sql_subtype *ctype = &l->h->next->data.typeval;
	dlist *opt_list = NULL;
	int res = SQL_OK;

	(void) ss;
	if (alter && !(isTable(t) || (isMergeTable(t) && cs_size(&t->members) == 0))) {
		sql_error(sql, 02, SQLSTATE(42000) "ALTER TABLE: cannot add column to %s '%s'%s\n",
				  isMergeTable(t)?"MERGE TABLE":
				  isRemote(t)?"REMOTE TABLE":
				  isStream(t)?"STREAM TABLE":
				  isReplicaTable(t)?"REPLICA TABLE":"VIEW",
				  t->base.name, (isMergeTable(t) && cs_size(&t->members)>0) ? " while it has partitions" : "");
		return SQL_ERR;
	} else if (alter && isStream(t)) {
		sql_error(sql, 02, "42000!ALTER TABLE: cannot drop column '%s': table is a stream table\n", cname);
		return SQL_ERR;
	}
	if (l->h->next->next)
		opt_list = l->h->next->next->data.lval;

	if (cname && ctype) {
		sql_column *cs = NULL;

		if (!isView(t) && cname && cname[0] == '%') {
			sql_error(sql, 01, SQLSTATE(42000) "%s TABLE: generated labels not allowed in column names, use an alias instead", (alter)?"ALTER":"CREATE");
			return SQL_ERR;
		} else if ((cs = find_sql_column(t, cname))) {
			sql_error(sql, 02, SQLSTATE(42S21) "%s TABLE: a column named '%s' already exists\n", (alter)?"ALTER":"CREATE", cname);
			return SQL_ERR;
		}
		cs = mvc_create_column(sql, t, cname, ctype);
		if (column_options(query, opt_list, ss, t, cs) == SQL_ERR)
			return SQL_ERR;
	}
	return res;
}

static int
table_element(sql_query *query, symbol *s, sql_schema *ss, sql_table *t, int alter)
{
	mvc *sql = query->sql;
	int res = SQL_OK;

	if (alter &&
		(isView(t) ||
		((isMergeTable(t) || isReplicaTable(t)) && (s->token != SQL_TABLE && s->token != SQL_DROP_TABLE && cs_size(&t->members)>0)) ||
		(isTable(t) && (s->token == SQL_TABLE || s->token == SQL_DROP_TABLE)) ||
		(isPartition(t) && (s->token == SQL_DROP_COLUMN || s->token == SQL_COLUMN || s->token == SQL_CONSTRAINT)) ||
		(isPartition(t) && (isRangePartitionTable(t->p) || isListPartitionTable(t->p)) &&
		(s->token == SQL_DEFAULT || s->token == SQL_DROP_DEFAULT || s->token == SQL_NOT_NULL || s->token == SQL_NULL ||
		 s->token == SQL_DROP_CONSTRAINT)))){
		char *msg = "";

		switch (s->token) {
		case SQL_TABLE:
			msg = "add table to";
			break;
		case SQL_COLUMN:
			msg = "add column to";
			break;
		case SQL_CONSTRAINT:
			msg = "add constraint to";
			break;
		case SQL_COLUMN_OPTIONS:
		case SQL_DEFAULT:
		case SQL_NOT_NULL:
		case SQL_NULL:
			msg = "set column options for";
			break;
		case SQL_STORAGE:
			msg = "set column storage for";
			break;
		case SQL_DROP_DEFAULT:
			msg = "drop default column option from";
			break;
		case SQL_DROP_TABLE:
			msg = "drop table from";
			break;
		case SQL_DROP_COLUMN:
			msg = "drop column from";
			break;
		case SQL_DROP_CONSTRAINT:
			msg = "drop constraint from";
			break;
		default:
			sql_error(sql, 02, SQLSTATE(M0M03) "Unknown table element (%p)->token = %s\n", s, token2string(s->token));
			return SQL_ERR;
		}
		sql_error(sql, 02, SQLSTATE(42000) "ALTER TABLE: cannot %s %s '%s'%s\n",
				msg,
				isPartition(t)?"a PARTITION of a MERGE or REPLICA TABLE":
				isMergeTable(t)?"MERGE TABLE":
				isRemote(t)?"REMOTE TABLE":
				isStream(t)?"STREAM TABLE":
				isReplicaTable(t)?"REPLICA TABLE":"VIEW",
				t->base.name, (isMergeTable(t) && cs_size(&t->members)>0) ? " while it has partitions" : "");
		return SQL_ERR;
	}

	switch (s->token) {
	case SQL_COLUMN:
		res = create_column(query, s, ss, t, alter);
		break;
	case SQL_CONSTRAINT:
		res = table_constraint(sql, s, ss, t);
		break;
	case SQL_COLUMN_OPTIONS:
	{
		dnode *n = s->data.lval->h;
		char *cname = n->data.sval;
		sql_column *c = mvc_bind_column(sql, t, cname);
		dlist *olist = n->next->data.lval;

		if (!c) {
			sql_error(sql, 02, SQLSTATE(42S22) "ALTER TABLE: no such column '%s'\n", cname);
			return SQL_ERR;
		} else {
			return column_options(query, olist, ss, t, c);
		}
	} 	break;
	case SQL_DEFAULT:
	{
		char *r, *err = NULL;
		dlist *l = s->data.lval;
		char *cname = l->h->data.sval;
		symbol *sym = l->h->next->data.sym;
		sql_column *c = mvc_bind_column(sql, t, cname);

		if (!c) {
			sql_error(sql, 02, SQLSTATE(42S22) "ALTER TABLE: no such column '%s'\n", cname);
			return SQL_ERR;
		}
		r = symbol2string(sql, sym, 0, &err);
		if (!r) {
			(void) sql_error(sql, 02, SQLSTATE(42000) "incorrect default value '%s'\n", err?err:"");
			if (err) _DELETE(err);
			return SQL_ERR;
		}
		mvc_default(sql, c, r);
		_DELETE(r);
	}
	break;
	case SQL_STORAGE:
	{
		dlist *l = s->data.lval;
		char *cname = l->h->data.sval;
		char *storage_type = l->h->next->data.sval;
		sql_column *c = mvc_bind_column(sql, t, cname);

		if (!c) {
			sql_error(sql, 02, SQLSTATE(42S22) "ALTER TABLE: no such column '%s'\n", cname);
			return SQL_ERR;
		}
		mvc_storage(sql, c, storage_type);
	}
	break;
	case SQL_NOT_NULL:
	case SQL_NULL:
	{
		dnode *n = s->data.lval->h;
		char *cname = n->data.sval;
		sql_column *c = mvc_bind_column(sql, t, cname);
		int null = (s->token != SQL_NOT_NULL);

		if (!c) {
			sql_error(sql, 02, SQLSTATE(42S22) "ALTER TABLE: no such column '%s'\n", cname);
			return SQL_ERR;
		}
		mvc_null(sql, c, null);
	} 	break;
	case SQL_DROP_DEFAULT:
	{
		char *cname = s->data.sval;
		sql_column *c = mvc_bind_column(sql, t, cname);
		if (!c) {
			sql_error(sql, 02, SQLSTATE(42S22) "ALTER TABLE: no such column '%s'\n", cname);
			return SQL_ERR;
		}
		mvc_drop_default(sql,c);
	} 	break;
	case SQL_LIKE:
	{
		char *sname = qname_schema(s->data.lval);
		char *name = qname_table(s->data.lval);
		sql_schema *os = NULL;
		sql_table *ot = NULL;
		node *n;

		if (sname && !(os = mvc_bind_schema(sql, sname))) {
			sql_error(sql, 02, SQLSTATE(3F000) "CREATE TABLE: no such schema '%s'", sname);
			return SQL_ERR;
		}
		if (!os)
			os = ss;
		ot = mvc_bind_table(sql, os, name);
		if (!ot) {
			sql_error(sql, 02, SQLSTATE(3F000) "CREATE TABLE: no such table '%s'", name);
			return SQL_ERR;
		}
		for (n = ot->columns.set->h; n; n = n->next) {
			sql_column *oc = n->data;

			if (!isView(t) && oc->base.name && oc->base.name[0] == '%') {
				sql_error(sql, 02, SQLSTATE(42000) "CREATE TABLE: generated labels not allowed in column names, use an alias instead");
				return SQL_ERR;
			} else if (mvc_bind_column(sql, t, oc->base.name)) {
				sql_error(sql, 02, SQLSTATE(42S21) "CREATE TABLE: a column named '%s' already exists\n", oc->base.name);
				return SQL_ERR;
			}
			(void)mvc_create_column(sql, t, oc->base.name, &oc->type);
		}
	} 	break;
	case SQL_DROP_COLUMN:
	{
		dlist *l = s->data.lval;
		char *cname = l->h->data.sval;
		int drop_action = l->h->next->data.i_val;
		sql_column *col = mvc_bind_column(sql, t, cname);

		assert(l->h->next->type == type_int);
		if (col == NULL) {
			sql_error(sql, 02, SQLSTATE(42S22) "ALTER TABLE: no such column '%s'\n", cname);
			return SQL_ERR;
		}
		if (cs_size(&t->columns) <= 1) {
			sql_error(sql, 02, SQLSTATE(42000) "ALTER TABLE: cannot drop column '%s': table needs at least one column\n", cname);
			return SQL_ERR;
		}
		if (t->system) {
			sql_error(sql, 02, SQLSTATE(42000) "ALTER TABLE: cannot drop column '%s': table is a system table\n", cname);
			return SQL_ERR;
		}
		if (isStream(t)) {
			sql_error(sql, 02, "42000!ALTER TABLE: cannot drop column '%s': table is a stream table\n", cname);
			return SQL_ERR;
		}
		if (isView(t)) {
			sql_error(sql, 02, SQLSTATE(42000) "ALTER TABLE: cannot drop column '%s': '%s' is a view\n", cname, t->base.name);
			return SQL_ERR;
		}
		if (!drop_action && mvc_check_dependency(sql, col->base.id, COLUMN_DEPENDENCY, NULL)) {
			sql_error(sql, 02, SQLSTATE(2BM37) "ALTER TABLE: cannot drop column '%s': there are database objects which depend on it\n", cname);
			return SQL_ERR;
		}
		if (!drop_action  && t->keys.set) {
			node *n, *m;

			for (n = t->keys.set->h; n; n = n->next) {
				sql_key *k = n->data;
				for (m = k->columns->h; m; m = m->next) {
					sql_kc *kc = m->data;
					if (strcmp(kc->c->base.name, cname) == 0) {
						sql_error(sql, 02, SQLSTATE(2BM37) "ALTER TABLE: cannot drop column '%s': there are constraints which depend on it\n", cname);
						return SQL_ERR;
					}
				}
			}
		}
		if (isPartitionedByColumnTable(t) && t->part.pcol->base.id == col->base.id) {
			sql_error(sql, 02, SQLSTATE(42000) "ALTER TABLE: cannot drop column '%s': is the partitioned column on the table '%s'\n", cname, t->base.name);
			return SQL_ERR;
		}
		if (isPartitionedByExpressionTable(t)) {
			for(node *n = t->part.pexp->cols->h; n; n = n->next) {
				int next = *(int*) n->data;
				if(next == col->colnr) {
					sql_error(sql, 02, SQLSTATE(42000) "ALTER TABLE: cannot drop column '%s': the expression used in '%s' depends on it\n", cname, t->base.name);
					return SQL_ERR;
				}
			}
		}
		if (mvc_drop_column(sql, t, col, drop_action)) {
			sql_error(sql, 02, SQLSTATE(42000) "ALTER TABLE: %s\n", MAL_MALLOC_FAIL);
			return SQL_ERR;
		}
	} 	break;
	case SQL_DROP_CONSTRAINT:
		res = SQL_OK;
		break;
	default:
		res = SQL_ERR;
	}
	if (res == SQL_ERR) {
		sql_error(sql, 02, SQLSTATE(M0M03) "Unknown table element (%p)->token = %s\n", s, token2string(s->token));
		return SQL_ERR;
	}
	return res;
}

static int
create_partition_definition(mvc *sql, sql_table *t, symbol *partition_def)
{
	char *err = NULL;

	if (partition_def) {
		dlist *list = partition_def->data.lval;
		symbol *type = list->h->next->data.sym;
		dlist *list2 = type->data.lval;
		if (isPartitionedByColumnTable(t)) {
			str colname = list2->h->data.sval;
			node *n;
			sql_class sql_ec;
			for (n = t->columns.set->h; n ; n = n->next) {
				sql_column *col = n->data;
				if (!strcmp(col->base.name, colname)) {
					t->part.pcol = col;
					break;
				}
			}
			if (!t->part.pcol) {
				sql_error(sql, 02, SQLSTATE(42000) "CREATE MERGE TABLE: the partition column '%s' is not part of the table", colname);
				return SQL_ERR;
			}
			sql_ec = t->part.pcol->type.type->eclass;
			if (!(sql_ec == EC_BIT || EC_VARCHAR(sql_ec) || EC_TEMP(sql_ec) || sql_ec == EC_POS || sql_ec == EC_NUM ||
				 EC_INTERVAL(sql_ec)|| sql_ec == EC_DEC || sql_ec == EC_BLOB)) {
				err = sql_subtype_string(&(t->part.pcol->type));
				if (!err) {
					sql_error(sql, 02, SQLSTATE(HY013) MAL_MALLOC_FAIL);
				} else {
					sql_error(sql, 02, SQLSTATE(42000) "CREATE MERGE TABLE: column type %s not yet supported for the partition column", err);
					GDKfree(err);
				}
				return SQL_ERR;
			}
		} else if (isPartitionedByExpressionTable(t)) {
			char *query = symbol2string(sql, list2->h->data.sym, 1, &err);
			if (!query) {
				(void) sql_error(sql, 02, SQLSTATE(42000) "CREATE MERGE TABLE: error compiling expression '%s'", err?err:"");
				if (err) _DELETE(err);
				return SQL_ERR;
			}
			t->part.pexp = SA_ZNEW(sql->sa, sql_expression);
			t->part.pexp->exp = sa_strdup(sql->sa, query);
			t->part.pexp->type = *sql_bind_localtype("void");
			_DELETE(query);
		}
	}
	return SQL_OK;
}

sql_rel *
rel_create_table(sql_query *query, sql_schema *ss, int temp, const char *sname, const char *name, symbol *table_elements_or_subquery,
				 int commit_action, const char *loc, const char *username, const char *password, bool pw_encrypted,
				 symbol* partition_def, int if_not_exists, dlist* stream_details)
{
	mvc *sql = query->sql;
	sql_schema *s = NULL;

	int instantiate = (sql->emode == m_instantiate);
	int deps = (sql->emode == m_deps);
	int create = (!instantiate && !deps);
	int tt = (temp == SQL_REMOTE)?tt_remote:
	         (temp == SQL_PERSISTED_STREAM)?tt_stream_per:
	         (temp == SQL_TEMP_STREAM)?tt_stream_temp:
	         (temp == SQL_MERGE_TABLE)?tt_merge_table:
	         (temp == SQL_REPLICA_TABLE)?tt_replica_table:tt_table;
	int window_size = DEFAULT_TABLE_WINDOW, stride = DEFAULT_TABLE_STRIDE;
	bit properties = partition_def ? (bit) partition_def->data.lval->h->next->next->data.i_val : 0;

	(void)create;
	if (sname && !(s = mvc_bind_schema(sql, sname)))
		return sql_error(sql, 02, SQLSTATE(3F000) "CREATE TABLE: no such schema '%s'", sname);

	if (temp != SQL_PERSIST && temp != SQL_PERSISTED_STREAM && (tt == tt_table || tt == tt_stream_temp) &&
			commit_action == CA_COMMIT)
		commit_action = CA_DELETE;

	if (temp != SQL_DECLARED_TABLE) {
		if (temp != SQL_PERSIST && temp != SQL_PERSISTED_STREAM && (tt == tt_table || tt == tt_stream_temp)) {
			if (temp == SQL_LOCAL_TEMP || temp == SQL_TEMP_STREAM || temp == SQL_GLOBAL_TEMP) {
				if (sname && strcmp(sname, "tmp") != 0)
					return sql_error(sql, 02, SQLSTATE(3F000) "CREATE TABLE: %s temporary tables should be stored in the 'tmp' schema",
									 (temp == SQL_LOCAL_TEMP) ? "local" : "global");
				s = mvc_bind_schema(sql, "tmp");
			}
		} else if (s == NULL) {
			s = ss;
		}
	}

	if (s && !strcmp(s->base.name, "cquery"))
		return sql_error(sql, 02, SQLSTATE(42000) "CREATE VIEW: views not allowed in cquery schema");
	if(tt == tt_stream_per || tt == tt_stream_temp) {
		window_size = stream_details->h->data.i_val;
		stride = stream_details->h->next->data.i_val;
		if(window_size < 0)
			return sql_error(sql, 02, SQLSTATE(42000) "CREATE TABLE: window size must be non negative");
		if(stride < -1)
			return sql_error(sql, 02, SQLSTATE(42000) "CREATE TABLE: stride size must be non negative");
		if(stride > window_size)
			return sql_error(sql, 02, SQLSTATE(42000) "CREATE TABLE: stride size is larger than the window size?");
	}

	if (temp != SQL_DECLARED_TABLE && s)
		sname = s->base.name;

	if (mvc_bind_table(sql, s, name)) {
		char *cd = (temp == SQL_DECLARED_TABLE)?"DECLARE":"CREATE";
		if (if_not_exists)
			return rel_psm_block(sql->sa, new_exp_list(sql->sa));
		return sql_error(sql, 02, SQLSTATE(42S01) "%s TABLE: name '%s' already in use", cd, name);
	} else if (temp != SQL_DECLARED_TABLE && (!mvc_schema_privs(sql, s) && !(isTempSchema(s) && temp == SQL_LOCAL_TEMP))){
		return sql_error(sql, 02, SQLSTATE(42000) "CREATE TABLE: insufficient privileges for user '%s' in schema '%s'", stack_get_string(sql, "current_user"), s->base.name);
	} else if (temp == SQL_PERSIST && isTempSchema(s)){
		return sql_error(sql, 02, SQLSTATE(42000) "CREATE TABLE: cannot create persistent table '%s' in the schema '%s'", name, s->base.name);
	} else if (table_elements_or_subquery->token == SQL_CREATE_TABLE) {
		/* table element list */
		dnode *n;
		dlist *columns = table_elements_or_subquery->data.lval;
		sql_table *t;

		if (tt == tt_remote) {
			char *local_user = stack_get_string(sql, "current_user");
			char *local_table = sa_strconcat(sql->sa, sa_strconcat(sql->sa, sname, "."), name);
			if (!local_table) {
				return sql_error(sql, 02, SQLSTATE(HY013) "CREATE TABLE: " MAL_MALLOC_FAIL);
			}
			if (!mapiuri_valid(loc))
				return sql_error(sql, 02, SQLSTATE(42000) "CREATE TABLE: incorrect uri '%s' for remote table '%s'", loc, name);

			const char *remote_uri = mapiuri_uri(loc, sql->sa);
			if (remote_uri == NULL) {
				return sql_error(sql, 02, SQLSTATE(HY013) "CREATE TABLE: " MAL_MALLOC_FAIL);
			}
			char *reg_credentials = AUTHaddRemoteTableCredentials(local_table, local_user, remote_uri, username, password, pw_encrypted);
			if (reg_credentials != 0) {
				return sql_error(sql, 02, SQLSTATE(42000) "CREATE TABLE: cannot register credentials for remote table '%s' in vault: %s", name, reg_credentials);
			}
			t = mvc_create_remote(sql, s, name, SQL_DECLARED_TABLE, loc);
		} else if(tt == tt_stream_per || tt == tt_stream_temp) {
			t = mvc_create_stream_table(sql, s, name, tt, 0, SQL_DECLARED_TABLE, commit_action, -1, window_size, stride);
		} else {
			t = mvc_create_table(sql, s, name, tt, 0, SQL_DECLARED_TABLE, commit_action, -1, properties);
		}
		if (!t)
			return NULL;

		for (n = columns->h; n; n = n->next) {
			symbol *sym = n->data.sym;
			int res = table_element(query, sym, s, t, 0);

			if (res == SQL_ERR)
				return NULL;
		}
<<<<<<< HEAD
		if(create_partition_definition(sql, t, partition_def) != SQL_OK)
=======

		if (create_partition_definition(sql, t, partition_def) != SQL_OK)
>>>>>>> 0b782f68
			return NULL;

		temp = (tt == tt_table || tt == tt_stream_temp)?temp:
			   (tt == tt_stream_per)?SQL_PERSISTED_STREAM:SQL_PERSIST;
		return rel_table(sql, ddl_create_table, sname, t, temp);
	} else { /* [col name list] as subquery with or without data */
		sql_rel *sq = NULL, *res = NULL;
		dlist *as_sq = table_elements_or_subquery->data.lval;
		dlist *column_spec = as_sq->h->data.lval;
		symbol *subquery = as_sq->h->next->data.sym;
		int with_data = as_sq->h->next->next->data.i_val;
		sql_table *t = NULL;

		assert(as_sq->h->next->next->type == type_int);
		sq = rel_selects(query, subquery);
		if (!sq)
			return NULL;

		if ((tt == tt_merge_table || tt == tt_remote || tt == tt_replica_table) && with_data)
			return sql_error(sql, 02, SQLSTATE(42000) "CREATE TABLE: cannot create %s 'with data'",
							 TABLE_TYPE_DESCRIPTION(tt, properties));

		/* create table */
<<<<<<< HEAD
		if ((t = mvc_create_table_as_subquery( sql, sq, s, name, column_spec, temp, commit_action, window_size, stride)) == NULL) {
=======
		if ((t = mvc_create_table_as_subquery( sql, sq, s, name, column_spec, temp, commit_action)) == NULL) {
>>>>>>> 0b782f68
			rel_destroy(sq);
			return NULL;
		}

		/* insert query result into this table */
		temp = (tt == tt_table || tt == tt_stream_temp)?temp:
			   (tt == tt_stream_per)?SQL_PERSISTED_STREAM:SQL_PERSIST;
		res = rel_table(sql, ddl_create_table, sname, t, temp);
		if (with_data) {
			res = rel_insert(query->sql, res, sq);
		} else {
			rel_destroy(sq);
		}
		return res;
	}
	/*return NULL;*/ /* never reached as all branches of the above if() end with return ... */
}

static sql_rel *
rel_create_view(sql_query *query, sql_schema *ss, dlist *qname, dlist *column_spec, symbol *ast, int check, int persistent, int replace)
{
	mvc *sql = query->sql;
	char *name = qname_table(qname);
	char *sname = qname_schema(qname);
	sql_schema *s = cur_schema(sql);
	sql_table *t = NULL;
	int instantiate = (sql->emode == m_instantiate || !persistent);
	int deps = (sql->emode == m_deps);
	int create = (!instantiate && !deps);
	char *base = replace ? "CREATE OR REPLACE" : "CREATE";

	(void) ss;
	(void) check;		/* Stefan: unused!? */
	if (sname && !(s = mvc_bind_schema(sql, sname)))
		return sql_error(sql, 02, SQLSTATE(3F000) "CREATE VIEW: no such schema '%s'", sname);
	if (create && (!mvc_schema_privs(sql, s) && !(isTempSchema(s) && persistent == SQL_LOCAL_TEMP)))
		return sql_error(sql, 02, SQLSTATE(42000) "%s VIEW: access denied for %s to schema '%s'", base, stack_get_string(sql, "current_user"), s->base.name);
	if (!strcmp(s->base.name, "cquery"))
		return sql_error(sql, 02, SQLSTATE(42000) "CREATE VIEW: views not allowed in cquery schema");
	if (create && (t = mvc_bind_table(sql, s, name)) != NULL) {
		if (replace) {
			if (!isView(t)) {
				return sql_error(sql, 02, SQLSTATE(42000) "%s VIEW: unable to drop view '%s': is a table", base, name);
			} else if (t->system) {
				return sql_error(sql, 02, SQLSTATE(42000) "%s VIEW: cannot replace system view '%s'", base, name);
			} else if (mvc_check_dependency(sql, t->base.id, VIEW_DEPENDENCY, NULL)) {
				return sql_error(sql, 02, SQLSTATE(42000) "%s VIEW: cannot replace view '%s', there are database objects which depend on it", base, t->base.name);
			} else {
				str output;
				if ((output = mvc_drop_table(sql, s, t, 0)) != MAL_SUCCEED) {
					sql_error(sql, 02, SQLSTATE(42000) "%s", output);
					freeException(output);
					return NULL;
				}
			}
		} else {
			return sql_error(sql, 02, SQLSTATE(42S01) "%s VIEW: name '%s' already in use", base, name);
		}
	}
	if (ast) {
		sql_rel *sq = NULL;
		char *q = QUERY(sql->scanner);

		if (ast->token == SQL_SELECT) {
			SelectNode *sn = (SelectNode *) ast;

			if (sn->limit || sn->sample)
				return sql_error(sql, 01, SQLSTATE(42000) "%s VIEW: %s not supported", base, sn->limit ? "LIMIT" : "SAMPLE");
		}

		sq = schema_selects(query, s, ast);
		if (!sq)
			return NULL;

		if (!create) {
			if (column_spec) {
				dnode *n = column_spec->h;
				node *m = sq->exps->h;

				for (; n && m; n = n->next, m = m->next)
					;
				if (n || m) {
					sql_error(sql, 01, SQLSTATE(21S02) "WITH CLAUSE: number of columns does not match");
					rel_destroy(sq);
					return NULL;
				}
			}
		}

		if (create) {
			q = query_cleaned(q);
			t = mvc_create_view(sql, s, name, SQL_DECLARED_TABLE, q, 0);
			GDKfree(q);
			if (as_subquery(sql, t, tt_view, sq, column_spec, "CREATE VIEW") != 0) {
				rel_destroy(sq);
				return NULL;
			}
			return rel_table(sql, ddl_create_view, s->base.name, t, SQL_PERSIST);
		}
		t = mvc_bind_table(sql, s, name);
		if (!persistent && column_spec)
			sq = view_rename_columns( sql, name, sq, column_spec);
		if (sq && sq->op == op_project && sq->l && sq->exps && sq->card == CARD_AGGR) {
			exps_setcard(sq->exps, CARD_MULTI);
			sq->card = CARD_MULTI;
		}
		return sq;
	}
	return NULL;
}

static sql_rel *
rel_schema2(sql_allocator *sa, int cat_type, char *sname, char *auth, int nr)
{
	sql_rel *rel = rel_create(sa);
	list *exps = new_exp_list(sa);
	if(!rel || !exps)
		return NULL;

	append(exps, exp_atom_clob(sa, sname));
	append(exps, exp_atom_clob(sa, auth));
	append(exps, exp_atom_int(sa, nr));
	rel->l = NULL;
	rel->r = NULL;
	rel->op = op_ddl;
	rel->flag = cat_type;
	rel->exps = exps;
	rel->card = 0;
	rel->nrcols = 0;
	return rel;
}

static sql_rel *
rel_schema3(sql_allocator *sa, int cat_type, char *sname, char *tname, char *name)
{
	sql_rel *rel = rel_create(sa);
	list *exps = new_exp_list(sa);
	if(!rel || !exps)
		return NULL;

	append(exps, exp_atom_clob(sa, sname));
	append(exps, exp_atom_clob(sa, tname));
	append(exps, exp_atom_clob(sa, name));
	rel->l = NULL;
	rel->r = NULL;
	rel->op = op_ddl;
	rel->flag = cat_type;
	rel->exps = exps;
	rel->card = 0;
	rel->nrcols = 0;
	return rel;
}

static sql_rel *
rel_drop_type(mvc *sql, dlist *qname, int drop_action)
{
	char *name = qname_table(qname);
	char *sname = qname_schema(qname);
	sql_schema *s = cur_schema(sql);

	if (sname && !(s = mvc_bind_schema(sql, sname)))
		return sql_error(sql, 02, SQLSTATE(3F000) "DROP TYPE: no such schema '%s'", sname);

	if (schema_bind_type(sql, s, name) == NULL) {
		return sql_error(sql, 02, SQLSTATE(42S01) "DROP TYPE: type '%s' does not exist", name);
	} else if (!mvc_schema_privs(sql, s)) {
		return sql_error(sql, 02, SQLSTATE(42000) "DROP TYPE: access denied for %s to schema '%s'", stack_get_string(sql, "current_user"), s->base.name);
	}
	return rel_schema2(sql->sa, ddl_drop_type, s->base.name, name, drop_action);
}

static sql_rel *
rel_create_type(mvc *sql, dlist *qname, char *impl)
{
	char *name = qname_table(qname);
	char *sname = qname_schema(qname);
	sql_schema *s = cur_schema(sql);

	if (sname && !(s = mvc_bind_schema(sql, sname)))
		return sql_error(sql, 02, SQLSTATE(3F000) "CREATE TYPE: no such schema '%s'", sname);

	if (schema_bind_type(sql, s, name) != NULL) {
		return sql_error(sql, 02, SQLSTATE(42S01) "CREATE TYPE: name '%s' already in use", name);
	} else if (!mvc_schema_privs(sql, s)) {
		return sql_error(sql, 02, SQLSTATE(42000) "CREATE TYPE: access denied for %s to schema '%s'", stack_get_string(sql, "current_user"), s->base.name);
	}
	return rel_schema3(sql->sa, ddl_create_type, s->base.name, name, impl);
}
static char *
dlist_get_schema_name(dlist *name_auth)
{
	assert(name_auth && name_auth->h);
	return name_auth->h->data.sval;
}

static char *
schema_auth(dlist *name_auth)
{
	assert(name_auth && name_auth->h && dlist_length(name_auth) == 2);
	return name_auth->h->next->data.sval;
}

static sql_rel *
rel_drop(sql_allocator *sa, int cat_type, char *sname, char *auth, int nr, int exists_check)
{
	sql_rel *rel = rel_create(sa);
	list *exps = new_exp_list(sa);

	append(exps, exp_atom_int(sa, nr));
	append(exps, exp_atom_clob(sa, sname));
	append(exps, exp_atom_clob(sa, auth));
	append(exps, exp_atom_int(sa, exists_check));
	rel->l = NULL;
	rel->r = NULL;
	rel->op = op_ddl;
	rel->flag = cat_type;
	rel->exps = exps;
	rel->card = 0;
	rel->nrcols = 0;
	return rel;
}

static sql_rel *
rel_create_schema_dll(sql_allocator *sa, char *sname, char *auth, int nr)
{
	sql_rel *rel = rel_create(sa);
	list *exps = new_exp_list(sa);
	if(!rel || !exps)
		return NULL;

	append(exps, exp_atom_int(sa, nr));
	append(exps, exp_atom_clob(sa, sname));

	if (auth)
		append(exps, exp_atom_clob(sa, auth));
	rel->l = NULL;
	rel->r = NULL;
	rel->op = op_ddl;
	rel->flag = ddl_create_schema;
	rel->exps = exps;
	rel->card = 0;
	rel->nrcols = 0;
	return rel;
}

static sql_rel *
rel_alter_stream_table(sql_allocator *sa, char *sname, char *tname, int operation, int value)
{
	sql_rel *rel = rel_create(sa);
	list *exps = new_exp_list(sa);

	append(exps, exp_atom_clob(sa, sname));
	append(exps, exp_atom_clob(sa, tname));
	append(exps, exp_atom_int(sa, operation));
	append(exps, exp_atom_int(sa, value));
	rel->l = NULL;
	rel->r = NULL;
	rel->op = op_ddl;
	rel->flag = ddl_alter_stream_table;
	rel->exps = exps;
	rel->card = 0;
	rel->nrcols = 0;
	return rel;
}

static sql_rel *
rel_create_schema(sql_query *query, dlist *auth_name, dlist *schema_elements, int if_not_exists)
{
	mvc *sql = query->sql;
	char *name = dlist_get_schema_name(auth_name);
	char *auth = schema_auth(auth_name);
	sqlid auth_id = sql->role_id;

	if (auth && (auth_id = sql_find_auth(sql, auth)) < 0)
		return sql_error(sql, 02, SQLSTATE(28000) "CREATE SCHEMA: no such authorization '%s'", auth);
	if (sql->user_id != USER_MONETDB && sql->role_id != ROLE_SYSADMIN)
		return sql_error(sql, 02, SQLSTATE(42000) "CREATE SCHEMA: insufficient privileges for user '%s'", stack_get_string(sql, "current_user"));
	if (!name)
		name = auth;
	assert(name);
	if (mvc_bind_schema(sql, name)) {
		if (!if_not_exists)
			return sql_error(sql, 02, SQLSTATE(3F000) "CREATE SCHEMA: name '%s' already in use", name);
		return rel_psm_block(sql->sa, new_exp_list(sql->sa));
	} else {
		sql_schema *os = sql->session->schema;
		dnode *n;
		sql_schema *ss = SA_ZNEW(sql->sa, sql_schema);
		sql_rel *ret = rel_create_schema_dll(sql->sa, name, auth, 0);

		ss->base.name = name;
		ss->auth_id = auth_id;
		ss->owner = sql->user_id;

		sql->session->schema = ss;
		n = schema_elements->h;
		while (n) {
			sql_rel *res = rel_semantic(query, n->data.sym);
			if (!res) {
				rel_destroy(ret);
				sql->session->schema = os;
				return NULL;
			}
			ret = rel_list(sql->sa, ret, res);
			n = n->next;
		}
		sql->session->schema = os;
		return ret;
	}
}

static str
get_schema_name( mvc *sql, char *sname, char *tname)
{
	if (!sname) {
		sql_schema *ss = cur_schema(sql);
		sql_table *t = mvc_bind_table(sql, ss, tname);
		if (!t)
			t = mvc_bind_table(sql, mvc_bind_schema(sql, dt_schema), tname);
		if (!t)
			ss = tmp_schema(sql);
		else
			ss = t->s;
		sname = ss->base.name;
	}
	return sname;
}

static sql_rel *
sql_alter_table(sql_query *query, dlist *dl, dlist *qname, symbol *te, int if_exists)
{
	mvc *sql = query->sql;
	char *sname = qname_schema(qname);
	char *tname = qname_table(qname);
	sql_schema *s = cur_schema(sql), *ts = NULL;
	sql_table *t = NULL, *nt = NULL;
	sql_rel *res = NULL, *r;
	sql_exp ** updates, *e;

	if (sname && !(s = mvc_bind_schema(sql, sname))) {
		if (if_exists)
			return rel_psm_block(sql->sa, new_exp_list(sql->sa));
		return sql_error(sql, 02, SQLSTATE(3F000) "ALTER TABLE: no such schema '%s'", sname);
	}
	if (!mvc_schema_privs(sql, s))
		return sql_error(sql, 02, SQLSTATE(42000) "ALTER TABLE: access denied for %s to schema '%s'", stack_get_string(sql, "current_user"), s->base.name);

<<<<<<< HEAD
	if ((t = mvc_bind_table(sql, s, tname)) == NULL) { //trails -> I added permission to change temporary stream tables
		ts = mvc_bind_schema(sql, "tmp");
		t = mvc_bind_table(sql, ts, tname);
		if (!te || (te->token != SQL_STREAM_TABLE_WINDOW && te->token != SQL_STREAM_TABLE_STRIDE)) {
			if (t)
				return sql_error(sql, 02, SQLSTATE(42S02) "ALTER TABLE: not supported on TEMPORARY table '%s'", tname);
			if (if_exists)
				return rel_psm_block(sql->sa, new_exp_list(sql->sa));
			return sql_error(sql, 02, SQLSTATE(42S02) "ALTER TABLE: no such table '%s' in schema '%s'", tname, s->base.name);
		} else {
			s = ts;
		}
	}
=======
	if ((t = mvc_bind_table(sql, s, tname)) == NULL) {
		if (mvc_bind_table(sql, mvc_bind_schema(sql, "tmp"), tname) != NULL)
			return sql_error(sql, 02, SQLSTATE(42S02) "ALTER TABLE: not supported on TEMPORARY table '%s'", tname);
		if (if_exists)
			return rel_psm_block(sql->sa, new_exp_list(sql->sa));
		return sql_error(sql, 02, SQLSTATE(42S02) "ALTER TABLE: no such table '%s' in schema '%s'", tname, s->base.name);
	} else {
		sql_rel *res = NULL, *r;
		sql_table *nt = NULL;
		sql_exp **updates, *e;

		assert(te);
		if (t->persistence != SQL_DECLARED_TABLE)
			sname = s->base.name;

		if (te && (te->token == SQL_TABLE || te->token == SQL_DROP_TABLE)) {
			dlist *nqname = te->data.lval->h->data.lval;
			sql_schema *spt = NULL;
			sql_table *pt = NULL;
			char *nsname = qname_schema(nqname);
			char *ntname = qname_table(nqname);

			/* partition sname */
			if (!nsname)
				nsname = sname;

			if (nsname && !(spt=mvc_bind_schema(sql, nsname))) {
				(void) sql_error(sql, 02, SQLSTATE(3F000) "ALTER TABLE: no such schema '%s'", sname);
				return NULL;
			}
			if ((pt = mvc_bind_table(sql, spt, ntname)) == NULL)
				return sql_error(sql, 02, SQLSTATE(42S02) "ALTER TABLE: no such table '%s' in schema '%s'", ntname, spt->base.name);

			if (te->token == SQL_TABLE) {
				symbol *extra = dl->h->next->next->next->data.sym;

				if (isView(pt))
					return sql_error(sql, 02, SQLSTATE(42000) "ALTER TABLE: can't add a view into a %s",
									 TABLE_TYPE_DESCRIPTION(t->type, t->properties));
				if (isDeclaredTable(pt))
					return sql_error(sql, 02, SQLSTATE(42000) "ALTER TABLE: can't add a declared table into a %s",
									 TABLE_TYPE_DESCRIPTION(t->type, t->properties));
				if (isTempSchema(pt->s))
					return sql_error(sql, 02, SQLSTATE(42000) "ALTER TABLE: can't add a temporary table into a %s",
									 TABLE_TYPE_DESCRIPTION(t->type, t->properties));
				if (strcmp(sname, nsname) != 0)
					return sql_error(sql, 02, SQLSTATE(42000) "ALTER TABLE: all children tables of '%s.%s' must be "
									 "part of schema '%s'", sname, tname, sname);
				if (!extra) {
					if (isRangePartitionTable(t)) {
						return sql_error(sql, 02,SQLSTATE(42000) "ALTER TABLE: a range partition is required while adding under a %s",
										 TABLE_TYPE_DESCRIPTION(t->type, t->properties));
					} else if (isListPartitionTable(t)) {
						return sql_error(sql, 02,SQLSTATE(42000) "ALTER TABLE: a value partition is required while adding under a %s",
										 TABLE_TYPE_DESCRIPTION(t->type, t->properties));
					}
					return rel_alter_table(sql->sa, ddl_alter_table_add_table, sname, tname, nsname, ntname, 0);
				}
				if ((isMergeTable(pt) || isReplicaTable(pt)) && list_empty(pt->members.set))
					return sql_error(sql, 02, SQLSTATE(42000) "The %s %s.%s should have at least one table associated",
									 TABLE_TYPE_DESCRIPTION(pt->type, pt->properties), spt->base.name, pt->base.name);

				if (extra->token == SQL_MERGE_PARTITION) { //partition to hold null values only
					dlist* ll = extra->data.lval;
					int update = ll->h->next->next->next->data.i_val;

					if (isRangePartitionTable(t)) {
						return rel_alter_table_add_partition_range(query, t, pt, sname, tname, nsname, ntname, NULL, NULL, true, update);
					} else if (isListPartitionTable(t)) {
						return rel_alter_table_add_partition_list(query, t, pt, sname, tname, nsname, ntname, NULL, true, update);
					} else {
						return sql_error(sql, 02, SQLSTATE(42000) "ALTER TABLE: cannot add a partition into a %s",
										 TABLE_TYPE_DESCRIPTION(t->type, t->properties));
					}
				} else if (extra->token == SQL_PARTITION_RANGE) {
					dlist* ll = extra->data.lval;
					symbol* min = ll->h->data.sym, *max = ll->h->next->data.sym;
					int nills = ll->h->next->next->data.i_val, update = ll->h->next->next->next->data.i_val;

					if (!isRangePartitionTable(t)) {
						return sql_error(sql, 02,SQLSTATE(42000) "ALTER TABLE: cannot add a range partition into a %s",
										 TABLE_TYPE_DESCRIPTION(t->type, t->properties));
					}

					assert(nills == 0 || nills == 1);
					return rel_alter_table_add_partition_range(query, t, pt, sname, tname, nsname, ntname, min, max, (bit) nills, update);
				} else if (extra->token == SQL_PARTITION_LIST) {
					dlist* ll = extra->data.lval, *values = ll->h->data.lval;
					int nills = ll->h->next->data.i_val, update = ll->h->next->next->data.i_val;
>>>>>>> 0b782f68

	assert(te);
	if (t->persistence != SQL_DECLARED_TABLE)
		sname = s->base.name;

<<<<<<< HEAD
	if (t && te && (te->token == SQL_STREAM_TABLE_WINDOW || te->token == SQL_STREAM_TABLE_STRIDE)) {
		int operation = CHANGE_WINDOW, new_value = te->data.i_val, minimum = 0;
		char* opname = NULL;

		if (!isStream(t))
			return sql_error(sql, 02, SQLSTATE(42S02) "ALTER STREAM TABLE: table '%s' is not a stream table", tname);
		switch (te->token) {
			case SQL_STREAM_TABLE_WINDOW:
				operation = CHANGE_WINDOW;
				opname = "window";
				minimum = 0;
				break;
			case SQL_STREAM_TABLE_STRIDE:
				operation = CHANGE_STRIDE;
				opname = "stride";
				minimum = -1;
				break;
			default:
=======
					assert(nills == 0 || nills == 1);
					return rel_alter_table_add_partition_list(query, t, pt, sname, tname, nsname, ntname, values, (bit) nills, update);
				}
>>>>>>> 0b782f68
				assert(0);
		}
		if (new_value < minimum)
			return sql_error(sql, 02, SQLSTATE(42S02) "ALTER STREAM TABLE: %s size must be non negative", opname);
		return rel_alter_stream_table(sql->sa, sname, tname, operation, new_value);
	}

	if (te && (te->token == SQL_TABLE || te->token == SQL_DROP_TABLE)) {
		dlist *nqname = te->data.lval->h->data.lval;
		sql_schema *spt = NULL;
		sql_table *pt = NULL;
		char *nsname = qname_schema(nqname);
		char *ntname = qname_table(nqname);

<<<<<<< HEAD
		/* partition sname */
		if (!nsname)
			nsname = sname;

		if (nsname && !(spt=mvc_bind_schema(sql, nsname))) {
			(void) sql_error(sql, 02, SQLSTATE(3F000) "ALTER TABLE: no such schema '%s'", sname);
=======
			if (state == tr_readonly)
				state = TABLE_READONLY;
			else if (state == tr_append)
				state = TABLE_APPENDONLY;
			else
				state = TABLE_WRITABLE;
			return rel_alter_table(sql->sa, ddl_alter_table_set_access, sname, tname, NULL, NULL, state);
		}

		nt = dup_sql_table(sql->sa, t);
		if (!nt || (te && table_element(query, te, s, nt, 1) == SQL_ERR))
>>>>>>> 0b782f68
			return NULL;
		}
		if ((pt = mvc_bind_table(sql, spt, ntname)) == NULL)
			return sql_error(sql, 02, SQLSTATE(42S02) "ALTER TABLE: no such table '%s' in schema '%s'", ntname, spt->base.name);

		if (te->token == SQL_TABLE) {
			symbol *extra = dl->h->next->next->next->data.sym;

			if (isView(pt))
				return sql_error(sql, 02, SQLSTATE(42000) "ALTER TABLE: can't add a view into a %s",
									TABLE_TYPE_DESCRIPTION(t->type, t->properties));
			if (strcmp(sname, nsname) != 0)
				return sql_error(sql, 02, SQLSTATE(42000) "ALTER TABLE: all children tables of '%s.%s' must be "
									"part of schema '%s'", sname, tname, sname);
			if (!extra)
				return rel_alter_table(sql->sa, ddl_alter_table_add_table, sname, tname, nsname, ntname, 0);

			if ((isMergeTable(pt) || isReplicaTable(pt)) && list_empty(pt->members.set))
				return sql_error(sql, 02, SQLSTATE(42000) "The %s %s.%s should have at least one table associated",
									TABLE_TYPE_DESCRIPTION(pt->type, pt->properties), spt->base.name, pt->base.name);

			if (extra->token == SQL_MERGE_PARTITION) { //partition to hold null values only
				dlist* ll = extra->data.lval;
				int update = ll->h->next->next->next->data.i_val;

				if (isRangePartitionTable(t)) {
					return rel_alter_table_add_partition_range(query, t, pt, sname, tname, nsname, ntname, NULL, NULL, 1, update);
				} else if (isListPartitionTable(t)) {
					return rel_alter_table_add_partition_list(query, t, pt, sname, tname, nsname, ntname, NULL, 1, update);
				} else {
					return sql_error(sql, 02, SQLSTATE(42000) "ALTER TABLE: cannot add a partition into a %s",
										TABLE_TYPE_DESCRIPTION(t->type, t->properties));
				}
			} else if (extra->token == SQL_PARTITION_RANGE) {
				dlist* ll = extra->data.lval;
				symbol* min = ll->h->data.sym, *max = ll->h->next->data.sym;
				int nills = ll->h->next->next->data.i_val, update = ll->h->next->next->next->data.i_val;

				if (!isRangePartitionTable(t)) {
					return sql_error(sql, 02,SQLSTATE(42000) "ALTER TABLE: cannot add a range partition into a %s",
										TABLE_TYPE_DESCRIPTION(t->type, t->properties));
				}

				return rel_alter_table_add_partition_range(query, t, pt, sname, tname, nsname, ntname, min, max, nills, update);
			} else if (extra->token == SQL_PARTITION_LIST) {
				dlist* ll = extra->data.lval, *values = ll->h->data.lval;
				int nills = ll->h->next->data.i_val, update = ll->h->next->next->data.i_val;

				if (!isListPartitionTable(t)) {
					return sql_error(sql, 02,SQLSTATE(42000) "ALTER TABLE: cannot add a value partition into a %s",
										TABLE_TYPE_DESCRIPTION(t->type, t->properties));
				}

				return rel_alter_table_add_partition_list(query, t, pt, sname, tname, nsname, ntname, values, nills, update);
			}
			assert(0);
		} else {
			int drop_action = te->data.lval->h->next->data.i_val;

			return rel_alter_table(sql->sa, ddl_alter_table_del_table, sname, tname, nsname, ntname, drop_action);
		}
	}

	/* read only or read write */
	if (te && te->token == SQL_ALTER_TABLE) {
		int state = te->data.i_val;

		if (state == tr_readonly) 
			state = TABLE_READONLY;
		else if (state == tr_append) 
			state = TABLE_APPENDONLY;
		else
			state = TABLE_WRITABLE;
		return rel_alter_table(sql->sa, ddl_alter_table_set_access, sname, tname, NULL, NULL, state);
	}

	nt = dup_sql_table(sql->sa, t);
	if (!nt || (te && table_element(query, te, s, nt, 1) == SQL_ERR)) 
		return NULL;

	if (te->token == SQL_DROP_CONSTRAINT) {
		dlist *l = te->data.lval;
		char *kname = l->h->data.sval;
		int drop_action = l->h->next->data.i_val;

		sname = get_schema_name(sql, sname, tname);
		return rel_drop(sql->sa, ddl_drop_constraint, sname, kname, drop_action, 0);
	}

	if (t->s && !nt->s)
		nt->s = t->s;

	res = rel_table(sql, ddl_alter_table, sname, nt, 0);

	if (!isTable(nt))
		return res;

	/* New columns need update with default values. Add one more element for new column */
	updates = SA_ZNEW_ARRAY(sql->sa, sql_exp*, (list_length(nt->columns.set) + 1));
	e = exp_column(sql->sa, nt->base.name, TID, sql_bind_localtype("oid"), CARD_MULTI, 0, 1);
	r = rel_project(sql->sa, res, append(new_exp_list(sql->sa),e));
	if (nt->columns.nelm) {
		list *cols = new_exp_list(sql->sa);
		for (node *n = nt->columns.nelm; n; n = n->next) {
			sql_column *c = n->data;
			if (c->def) {
				char *d, *typestr = subtype2string2(&c->type);
				if (!typestr)
					return sql_error(sql, 02, SQLSTATE(HY013) MAL_MALLOC_FAIL);
				d = sql_message("select cast(%s as %s);", c->def, typestr);
				_DELETE(typestr);
				e = rel_parse_val(sql, d, sql->emode, NULL);
				_DELETE(d);
			} else {
				e = exp_atom(sql->sa, atom_general(sql->sa, &c->type, NULL));
			}
<<<<<<< HEAD
			if (!e || (e = rel_check_type(sql, &c->type, r, e, type_equal)) == NULL) {
				rel_destroy(r);
				return NULL;
			}
			list_append(cols, exp_column(sql->sa, nt->base.name, c->base.name, &c->type, CARD_MULTI, 0, 0));

			assert(!updates[c->colnr]);
			exp_setname(sql->sa, e, c->t->base.name, c->base.name);
			updates[c->colnr] = e;
=======
			res = rel_update(sql, res, r, updates, cols);
		} else { /* new indices or keys */
			res = rel_update(sql, res, r, updates, NULL);
>>>>>>> 0b782f68
		}
		res = rel_update(sql, res, r, updates, cols); 
	} else { /* new indices or keys */
		res = rel_update(sql, res, r, updates, NULL); 
	}
	return res;
}

static sql_rel *
rel_role(sql_allocator *sa, char *grantee, char *auth, int grantor, int admin, int type)
{
	sql_rel *rel = rel_create(sa);
	list *exps = new_exp_list(sa);
	if(!rel || !exps)
		return NULL;

	assert(type == ddl_grant_roles || type == ddl_revoke_roles);
	append(exps, exp_atom_clob(sa, grantee));
	append(exps, exp_atom_clob(sa, auth));
	append(exps, exp_atom_int(sa, grantor));
	append(exps, exp_atom_int(sa, admin));
	rel->l = NULL;
	rel->r = NULL;
	rel->op = op_ddl;
	rel->flag = type;
	rel->exps = exps;
	rel->card = 0;
	rel->nrcols = 0;
	return rel;
}

static sql_rel *
rel_grant_roles(mvc *sql, sql_schema *schema, dlist *roles, dlist *grantees, int grant, int grantor)
{
	sql_rel *res = NULL;
	/* grant roles to the grantees */
	dnode *r, *g;

	(void) schema;
	for (r = roles->h; r; r = r->next) {
		char *role = r->data.sval;

		for (g = grantees->h; g; g = g->next) {
			char *grantee = g->data.sval;

			if ((res = rel_list(sql->sa, res, rel_role(sql->sa, grantee, role, grantor, grant, ddl_grant_roles))) == NULL) {
				rel_destroy(res);
				return NULL;
			}
		}
	}
	return res;
}

static sql_rel *
rel_revoke_roles(mvc *sql, sql_schema *schema, dlist *roles, dlist *grantees, int admin, int grantor)
{
	sql_rel *res = NULL;
	/* revoke roles from the grantees */
	dnode *r, *g;

	(void) schema;
	for (r = roles->h; r; r = r->next) {
		char *role = r->data.sval;

		for (g = grantees->h; g; g = g->next) {
			char *grantee = g->data.sval;

			if ((res = rel_list(sql->sa, res, rel_role(sql->sa, grantee, role, grantor, admin, ddl_revoke_roles))) == NULL) {
				rel_destroy(res);
				return NULL;
			}
		}
	}
	return res;
}

static sql_rel *
rel_priv(sql_allocator *sa, char *sname, char *name, char *grantee, int privs, char *cname, int grant, int grantor, int type)
{
	sql_rel *rel = rel_create(sa);
	list *exps = new_exp_list(sa);
	if(!rel || !exps)
		return NULL;

	assert(type == ddl_grant || type == ddl_revoke);
	append(exps, exp_atom_clob(sa, sname));
	append(exps, exp_atom_clob(sa, name));
	append(exps, exp_atom_clob(sa, grantee));
	append(exps, exp_atom_int(sa, privs));
	append(exps, cname?(void*)exp_atom_clob(sa, cname):(void*)cname);
	append(exps, exp_atom_int(sa, grant));
	append(exps, exp_atom_int(sa, grantor));
	rel->l = NULL;
	rel->r = NULL;
	rel->op = op_ddl;
	rel->flag = type;
	rel->exps = exps;
	rel->card = 0;
	rel->nrcols = 0;
	return rel;
}

static sql_rel *
rel_func_priv(sql_allocator *sa, char *sname, int func, char *grantee, int privs, int grant, int grantor, int type)
{
	sql_rel *rel = rel_create(sa);
	list *exps = new_exp_list(sa);
	if(!rel || !exps)
		return NULL;

	assert(type == ddl_grant_func || type == ddl_revoke_func);
	append(exps, exp_atom_clob(sa, sname));
	append(exps, exp_atom_int(sa, func));
	append(exps, exp_atom_clob(sa, grantee));
	append(exps, exp_atom_int(sa, privs));
	append(exps, exp_atom_int(sa, grant));
	append(exps, exp_atom_int(sa, grantor));
	rel->l = NULL;
	rel->r = NULL;
	rel->op = op_ddl;
	rel->flag = type;
	rel->exps = exps;
	rel->card = 0;
	rel->nrcols = 0;
	return rel;
}

static sql_rel *
rel_grant_global(mvc *sql, sql_schema *cur, dlist *privs, dlist *grantees, int grant, int grantor)
{
	sql_rel *res = NULL;
	char *sname = cur->base.name;
	dnode *gn;

	if (!privs)
		return NULL;
	sname = cur->base.name;
	for (gn = grantees->h; gn; gn = gn->next) {
		dnode *opn;
		char *grantee = gn->data.sval;

		if (!grantee)
			grantee = "public";

		for (opn = privs->h; opn; opn = opn->next) {
			int priv = opn->data.i_val;

			if ((res = rel_list(sql->sa, res, rel_priv(sql->sa, sname, NULL, grantee, priv, NULL, grant, grantor, ddl_grant))) == NULL) {
				rel_destroy(res);
				return NULL;
			}
		}
	}
	return res;
}

static sql_rel *
rel_grant_table(mvc *sql, sql_schema *cur, dlist *privs, dlist *qname, dlist *grantees, int grant, int grantor)
{
	sql_rel *res = NULL;
	dnode *gn;
	int all = PRIV_SELECT | PRIV_UPDATE | PRIV_INSERT | PRIV_DELETE | PRIV_TRUNCATE;
	char *sname = qname_schema(qname);
	char *tname = qname_table(qname);

	if (!sname)
		sname = cur->base.name;
	for (gn = grantees->h; gn; gn = gn->next) {
		dnode *opn;
		char *grantee = gn->data.sval;

		if (!grantee)
			grantee = "public";

		if (!privs) {
			if ((res = rel_list(sql->sa, res, rel_priv(sql->sa, sname, tname, grantee, all, NULL, grant, grantor, ddl_grant))) == NULL) {
				rel_destroy(res);
				return NULL;
			}
			continue;
		}
		for (opn = privs->h; opn; opn = opn->next) {
			symbol *op = opn->data.sym;
			int priv = PRIV_SELECT;

			switch (op->token) {
			case SQL_SELECT:
				priv = PRIV_SELECT;
				break;
			case SQL_UPDATE:
				priv = PRIV_UPDATE;
				break;
			case SQL_INSERT:
				priv = PRIV_INSERT;
				break;
			case SQL_DELETE:
				priv = PRIV_DELETE;
				break;
			case SQL_TRUNCATE:
				priv = PRIV_TRUNCATE;
				break;
			case SQL_EXECUTE:
			default:
				return sql_error(sql, 02, SQLSTATE(42000) "Cannot GRANT EXECUTE on table name %s", tname);
			}

			if ((op->token == SQL_SELECT || op->token == SQL_UPDATE) && op->data.lval) {
				dnode *cn;

				for (cn = op->data.lval->h; cn; cn = cn->next) {
					char *cname = cn->data.sval;
					if ((res = rel_list(sql->sa, res, rel_priv(sql->sa, sname, tname, grantee, priv, cname, grant, grantor, ddl_grant))) == NULL) {
						rel_destroy(res);
						return NULL;
					}
				}
			} else if ((res = rel_list(sql->sa, res, rel_priv(sql->sa, sname, tname, grantee, priv, NULL, grant, grantor, ddl_grant))) == NULL) {
				rel_destroy(res);
				return NULL;
			}
		}
	}
	return res;
}

static sql_rel *
rel_grant_func(mvc *sql, sql_schema *cur, dlist *privs, dlist *qname, dlist *typelist, sql_ftype type, dlist *grantees, int grant, int grantor)
{
	sql_rel *res = NULL;
	dnode *gn;
	char *sname = qname_schema(qname);
	char *fname = qname_func(qname);
	sql_schema *s = cur;
	sql_func *func = NULL;

	if (sname && !(s = mvc_bind_schema(sql, sname)))
		return sql_error(sql, 02, SQLSTATE(3F000) "GRANT: no such schema '%s'", sname);
	func = resolve_func(sql, s, fname, typelist, type, "GRANT", 0);
	if (!func)
		return NULL;
	if (!func->s)
		return sql_error(sql, 02, SQLSTATE(42000) "Cannot GRANT EXECUTE on system function '%s'", fname);

	for (gn = grantees->h; gn; gn = gn->next) {
		dnode *opn;
		char *grantee = gn->data.sval;

		if (!grantee)
			grantee = "public";

		if (!privs) {
			if ((res = rel_list(sql->sa, res, rel_func_priv(sql->sa, s->base.name, func->base.id, grantee, PRIV_EXECUTE, grant, grantor, ddl_grant_func))) == NULL) {
				rel_destroy(res);
				return NULL;
			}
			continue;
		}
		for (opn = privs->h; opn; opn = opn->next) {
			symbol *op = opn->data.sym;

			if (op->token != SQL_EXECUTE)
				return sql_error(sql, 02, SQLSTATE(42000) "Can only GRANT 'EXECUTE' on function '%s'", fname);
			if ((res = rel_list(sql->sa, res, rel_func_priv(sql->sa, s->base.name, func->base.id, grantee, PRIV_EXECUTE, grant, grantor, ddl_grant_func))) == NULL) {
				rel_destroy(res);
				return NULL;
			}
		}
	}
	return res;
}


static sql_rel *
rel_grant_privs(mvc *sql, sql_schema *cur, dlist *privs, dlist *grantees, int grant, int grantor)
{
	dlist *obj_privs = privs->h->data.lval;
	symbol *obj = privs->h->next->data.sym;
	tokens token = obj->token;

	if (token == SQL_NAME) {
		dlist *qname = obj->data.lval;
		char *sname = qname_schema(qname);
		char *tname = qname_table(qname);
		sql_schema *s = cur;

		if (sname && !(s = mvc_bind_schema(sql, sname)))
			return sql_error(sql, 02, SQLSTATE(3F000) "GRANT: no such schema '%s'", sname);
		if (s && mvc_bind_table(sql, s, tname))
			token = SQL_TABLE;
	}

	switch (token) {
	case SQL_GRANT:
		return rel_grant_global(sql, cur, obj_privs, grantees, grant, grantor);
	case SQL_TABLE:
	case SQL_NAME:
		return rel_grant_table(sql, cur, obj_privs, obj->data.lval, grantees, grant, grantor);
	case SQL_FUNC: {
		dlist *r = obj->data.lval;
		dlist *qname = r->h->data.lval;
		dlist *typelist = r->h->next->data.lval;
		sql_ftype type = (sql_ftype) r->h->next->next->data.i_val;

		return rel_grant_func(sql, cur, obj_privs, qname, typelist, type, grantees, grant, grantor);
	}
	default:
		return sql_error(sql, 02, SQLSTATE(M0M03) "Grant: unknown token %d", (int) token);
	}
}

static sql_rel *
rel_revoke_global(mvc *sql, sql_schema *cur, dlist *privs, dlist *grantees, int grant, int grantor)
{
	sql_rel *res = NULL;
	char *sname = cur->base.name;
	dnode *gn;

	if (!privs)
		return NULL;
	for (gn = grantees->h; gn; gn = gn->next) {
		dnode *opn;
		char *grantee = gn->data.sval;

		if (!grantee)
			grantee = "public";

		for (opn = privs->h; opn; opn = opn->next) {
			int priv = opn->data.i_val;

			if ((res = rel_list(sql->sa, res, rel_priv(sql->sa, sname, NULL, grantee, priv, NULL, grant, grantor, ddl_revoke))) == NULL) {
				rel_destroy(res);
				return NULL;
			}
		}
	}
	return res;
}

static sql_rel *
rel_revoke_table(mvc *sql, sql_schema *cur, dlist *privs, dlist *qname, dlist *grantees, int grant, int grantor)
{
	dnode *gn;
	sql_rel *res = NULL;
	int all = PRIV_SELECT | PRIV_UPDATE | PRIV_INSERT | PRIV_DELETE | PRIV_TRUNCATE;
	char *sname = qname_schema(qname);
	char *tname = qname_table(qname);

	if (!sname)
		sname = cur->base.name;
	for (gn = grantees->h; gn; gn = gn->next) {
		dnode *opn;
		char *grantee = gn->data.sval;

		if (!grantee)
			grantee = "public";

		if (!privs) {
			if ((res = rel_list(sql->sa, res, rel_priv(sql->sa, sname, tname, grantee, all, NULL, grant, grantor, ddl_revoke))) == NULL) {
				rel_destroy(res);
				return NULL;
			}
			continue;
		}
		for (opn = privs->h; opn; opn = opn->next) {
			symbol *op = opn->data.sym;
			int priv = PRIV_SELECT;

			switch (op->token) {
			case SQL_SELECT:
				priv = PRIV_SELECT;
				break;
			case SQL_UPDATE:
				priv = PRIV_UPDATE;
				break;
			case SQL_INSERT:
				priv = PRIV_INSERT;
				break;
			case SQL_DELETE:
				priv = PRIV_DELETE;
				break;
			case SQL_TRUNCATE:
				priv = PRIV_TRUNCATE;
				break;
			case SQL_EXECUTE:
			default:
				return sql_error(sql, 02, SQLSTATE(42000) "Cannot GRANT EXECUTE on table name %s", tname);
			}

			if ((op->token == SQL_SELECT || op->token == SQL_UPDATE) && op->data.lval) {
				dnode *cn;

				for (cn = op->data.lval->h; cn; cn = cn->next) {
					char *cname = cn->data.sval;
					if ((res = rel_list(sql->sa, res, rel_priv(sql->sa, sname, tname, grantee, priv, cname, grant, grantor, ddl_revoke))) == NULL) {
						rel_destroy(res);
						return NULL;
					}
				}
			} else if ((res = rel_list(sql->sa, res, rel_priv(sql->sa, sname, tname, grantee, priv, NULL, grant, grantor, ddl_revoke))) == NULL) {
				rel_destroy(res);
				return NULL;
			}
		}
	}
	return res;
}

static sql_rel *
rel_revoke_func(mvc *sql, sql_schema *cur, dlist *privs, dlist *qname, dlist *typelist, sql_ftype type, dlist *grantees, int grant, int grantor)
{
	dnode *gn;
	sql_rel *res = NULL;
	char *sname = qname_schema(qname);
	char *fname = qname_func(qname);
	sql_func *func = NULL;
	sql_schema *s = cur;

	if (sname && !(s = mvc_bind_schema(sql, sname)))
		return sql_error(sql, 02, SQLSTATE(3F000) "REVOKE: no such schema '%s'", sname);
	func = resolve_func(sql, s, fname, typelist, type, "REVOKE", 0);
	if (!func)
		return NULL;
	if (!func->s)
		return sql_error(sql, 02, SQLSTATE(42000) "Cannot REVOKE EXECUTE on system function '%s'", fname);
	for (gn = grantees->h; gn; gn = gn->next) {
		dnode *opn;
		char *grantee = gn->data.sval;

		if (!grantee)
			grantee = "public";

		if (!privs) {
			if ((res = rel_list(sql->sa, res, rel_func_priv(sql->sa, s->base.name, func->base.id, grantee, PRIV_EXECUTE, grant, grantor, ddl_revoke_func))) == NULL) {
				rel_destroy(res);
				return NULL;
			}
			continue;
		}
		for (opn = privs->h; opn; opn = opn->next) {
			symbol *op = opn->data.sym;

			if (op->token != SQL_EXECUTE)
				return sql_error(sql, 02, SQLSTATE(42000) "Can only REVOKE EXECUTE on function name %s", fname);

			if ((res = rel_list(sql->sa, res, rel_func_priv(sql->sa, s->base.name, func->base.id, grantee, PRIV_EXECUTE, grant, grantor, ddl_revoke_func))) == NULL) {
				rel_destroy(res);
				return NULL;
			}
		}
	}
	return res;
}

static sql_rel *
rel_revoke_privs(mvc *sql, sql_schema *cur, dlist *privs, dlist *grantees, int grant, int grantor)
{
	dlist *obj_privs = privs->h->data.lval;
	symbol *obj = privs->h->next->data.sym;
	tokens token = obj->token;

	if (token == SQL_NAME) {
		dlist *qname = obj->data.lval;
		char *sname = qname_schema(qname);
		char *tname = qname_table(qname);
		sql_schema *s = cur;

		if (sname && !(s = mvc_bind_schema(sql, sname)))
			return sql_error(sql, 02, SQLSTATE(3F000) "GRANT: no such schema '%s'", sname);
		if (s && mvc_bind_table(sql, s, tname))
			token = SQL_TABLE;
	}

	switch (token) {
	case SQL_GRANT:
		return rel_revoke_global(sql, cur, obj_privs, grantees, grant, grantor);
	case SQL_TABLE:
		return rel_revoke_table(sql, cur, obj_privs, obj->data.lval, grantees, grant, grantor);
	case SQL_NAME:
		return rel_revoke_table(sql, cur, obj_privs, obj->data.lval, grantees, grant, grantor);
	case SQL_FUNC: {
		dlist *r = obj->data.lval;
		dlist *qname = r->h->data.lval;
		dlist *typelist = r->h->next->data.lval;
		sql_ftype type = (sql_ftype) r->h->next->next->data.i_val;

		return rel_revoke_func(sql, cur, obj_privs, qname, typelist, type, grantees, grant, grantor);
	}
	default:
		return sql_error(sql, 02, SQLSTATE(M0M03) "Grant: unknown token %d", (int) token);
	}
}

/* iname, itype, sname.tname (col1 .. coln) */
static sql_rel *
rel_create_index(mvc *sql, char *iname, idx_type itype, dlist *qname, dlist *column_list)
{
	sql_schema *s = cur_schema(sql);
	sql_table *t, *nt;
	sql_rel *r, *res;
	sql_exp **updates, *e;
	sql_idx *i;
	dnode *n;
	char *sname = qname_schema(qname);
	char *tname = qname_table(qname);

	if (sname && !(s = mvc_bind_schema(sql, sname)))
		return sql_error(sql, 02, SQLSTATE(3F000) "CREATE INDEX: no such schema '%s'", sname);
	if (!mvc_schema_privs(sql, s))
		return sql_error(sql, 02, SQLSTATE(42000) "CREATE INDEX: access denied for %s to schema '%s'", stack_get_string(sql, "current_user"), s->base.name);
	i = mvc_bind_idx(sql, s, iname);
	if (i)
		return sql_error(sql, 02, SQLSTATE(42S11) "CREATE INDEX: name '%s' already in use", iname);
	t = mvc_bind_table(sql, s, tname);
	if (!t) {
		return sql_error(sql, 02, SQLSTATE(42S02) "CREATE INDEX: no such table '%s'", tname);
	} else if (isView(t) || isMergeTable(t) || isRemote(t)) {
		return sql_error(sql, 02, SQLSTATE(42S02) "CREATE INDEX: cannot create index on %s '%s'", isView(t)?"view":
						isMergeTable(t)?"merge table":"remote table", tname);
	}
	sname = get_schema_name( sql, sname, tname);
	nt = dup_sql_table(sql->sa, t);

	if (t->persistence != SQL_DECLARED_TABLE)
		sname = s->base.name;
	if (t->s && !nt->s)
		nt->s = t->s;

	/* add index here */
	i = mvc_create_idx(sql, nt, iname, itype);
	for (n = column_list->h; n; n = n->next) {
		sql_column *c = mvc_bind_column(sql, nt, n->data.sval);

		if (!c)
			return sql_error(sql, 02, SQLSTATE(42S22) "CREATE INDEX: no such column '%s'", n->data.sval);
		mvc_create_ic(sql, i, c);
	}

	/* new columns need update with default values */
	updates = SA_ZNEW_ARRAY(sql->sa, sql_exp*, list_length(nt->columns.set));
	e = exp_column(sql->sa, nt->base.name, TID, sql_bind_localtype("oid"), CARD_MULTI, 0, 1);
	res = rel_table(sql, ddl_alter_table, sname, nt, 0);
	r = rel_project(sql->sa, res, append(new_exp_list(sql->sa),e));
	res = rel_update(sql, res, r, updates, NULL);
	return res;
}

static sql_rel *
rel_create_user(sql_allocator *sa, char *user, char *passwd, int enc, char *fullname, char *schema)
{
	sql_rel *rel = rel_create(sa);
	list *exps = new_exp_list(sa);
	if(!rel || !exps)
		return NULL;

	append(exps, exp_atom_clob(sa, user));
	append(exps, exp_atom_clob(sa, passwd));
	append(exps, exp_atom_int(sa, enc));
	append(exps, exp_atom_clob(sa, schema));
	append(exps, exp_atom_clob(sa, fullname));
	rel->l = NULL;
	rel->r = NULL;
	rel->op = op_ddl;
	rel->flag = ddl_create_user;
	rel->exps = exps;
	rel->card = 0;
	rel->nrcols = 0;
	return rel;
}

static sql_rel *
rel_alter_user(sql_allocator *sa, char *user, char *passwd, int enc, char *schema, char *oldpasswd)
{
	sql_rel *rel = rel_create(sa);
	list *exps = new_exp_list(sa);
	if(!rel || !exps)
		return NULL;

	append(exps, exp_atom_clob(sa, user));
	append(exps, exp_atom_clob(sa, passwd));
	append(exps, exp_atom_int(sa, enc));
	append(exps, exp_atom_clob(sa, schema));
	append(exps, exp_atom_clob(sa, oldpasswd));
	rel->l = NULL;
	rel->r = NULL;
	rel->op = op_ddl;
	rel->flag = ddl_alter_user;
	rel->exps = exps;
	rel->card = 0;
	rel->nrcols = 0;
	return rel;
}

static sql_schema*
current_or_designated_schema(mvc *sql, char *name) {
	sql_schema *s;

	if (!name)
		return cur_schema(sql);

	if (!(s = mvc_bind_schema(sql, name))) {
		sql_error(sql, 02, SQLSTATE(3F000) "COMMENT ON:no such schema: %s", name);
		return NULL;
	}

	if (strcmp(s->base.name, "tmp") == 0) {
		sql_error(sql, 2, SQLSTATE(3F000) "COMMENT ON tmp object not allowed");
		return NULL;
	}

	return s;
}

static sqlid
rel_find_designated_schema(mvc *sql, symbol *sym, sql_schema **schema_out) {
	char *sname;
	sql_schema *s;

	assert(sym->type == type_string);
	sname = sym->data.sval;
	if (!(s = mvc_bind_schema(sql, sname))) {
		sql_error(sql, 02, SQLSTATE(3F000) "COMMENT ON:no such schema: %s", sname);
		return 0;
	}

	*schema_out = s;
	return s->base.id;
}

static sqlid
rel_find_designated_table(mvc *sql, symbol *sym, sql_schema **schema_out) {
	dlist *qname;
	sql_schema *s;
	char *tname;
	sql_table *t;
	int want_table = sym->token == SQL_TABLE;

	assert(sym->type == type_list);
	qname = sym->data.lval;
	if (!(s = current_or_designated_schema(sql, qname_schema(qname))))
		return 0;
	tname = qname_table(qname);
	t = mvc_bind_table(sql, s, tname);
	if (t && !want_table == !isKindOfTable(t)) {	/* comparing booleans can be tricky */
		*schema_out = s;
		return t->base.id;
	}

	sql_error(sql, 02, SQLSTATE(42S02) "COMMENT ON:no such %s: %s.%s",
		want_table ? "table" : "view",
		s->base.name, tname);
	return 0;
}

static sqlid
rel_find_designated_column(mvc *sql, symbol *sym, sql_schema **schema_out) {
	char *sname, *tname, *cname;
	dlist *colname;
	sql_schema *s;
	sql_table *t;
	sql_column *c;

	assert(sym->type == type_list);
	colname = sym->data.lval;
	assert(colname->cnt == 2 || colname->cnt == 3);
	assert(colname->h->type == type_string);
	assert(colname->h->next->type == type_string);
	if (colname->cnt == 2) {
		sname = NULL;
		tname = colname->h->data.sval;
		cname = colname->h->next->data.sval;
	} else {
		// cnt == 3
		sname = colname->h->data.sval;
		tname = colname->h->next->data.sval;
		assert(colname->h->next->next->type == type_string);
		cname = colname->h->next->next->data.sval;
	}
	if (!(s = current_or_designated_schema(sql, sname)))
		return 0;
	if (!(t = mvc_bind_table(sql, s, tname))) {
		sql_error(sql, 02, SQLSTATE(42S02) "COMMENT ON:no such table: %s.%s", s->base.name, tname);
		return 0;
	}
	if (!(c = mvc_bind_column(sql, t, cname))) {
		sql_error(sql, 02, SQLSTATE(42S12) "COMMENT ON:no such column: %s.%s", tname, cname);
		return 0;
	}
	*schema_out = s;
	return c->base.id;
}

static sqlid
rel_find_designated_index(mvc *sql, symbol *sym, sql_schema **schema_out) {
	dlist *qname;
	sql_schema *s;
	char *iname;
	sql_idx *idx;

	assert(sym->type == type_list);
	qname = sym->data.lval;
	if (!(s = current_or_designated_schema(sql, qname_schema(qname))))
		return 0;
	iname = qname_table(qname);
	idx = mvc_bind_idx(sql, s, iname);
	if (idx) {
		*schema_out = s;
		return idx->base.id;
	}

	sql_error(sql, 02, SQLSTATE(42S12) "COMMENT ON:no such index: %s.%s",
		s->base.name, iname);
	return 0;
}

static sqlid
rel_find_designated_sequence(mvc *sql, symbol *sym, sql_schema **schema_out) {
	(void)sql;
	(void)sym;
	dlist *qname;
	sql_schema *s;
	char *seqname;
	sql_sequence *seq;

	assert(sym->type == type_list);
	qname = sym->data.lval;
	if (!(s = current_or_designated_schema(sql, qname_schema(qname))))
		return 0;
	seqname = qname_table(qname);
	seq = find_sql_sequence(s, seqname);
	if (seq) {
		*schema_out = s;
		return seq->base.id;
	}

	sql_error(sql, 02, SQLSTATE(42000) "COMMENT ON:no such sequence: %s.%s",
		s->base.name, seqname);
	return 0;
}

static sqlid
rel_find_designated_routine(mvc *sql, symbol *sym, sql_schema **schema_out) {
	(void)sql;
	(void)sym;
	dlist *designator;
	dlist *qname;
	dlist *typelist;
	sql_ftype func_type;
	sql_schema *s;
	char *fname;
	sql_func *func;

	assert(sym->type == type_list);
	designator = sym->data.lval;
	assert(designator->cnt == 3);
	qname = designator->h->data.lval;
	typelist = designator->h->next->data.lval;
	func_type = (sql_ftype) designator->h->next->next->data.i_val;

	if (!(s = current_or_designated_schema(sql, qname_schema(qname))))
		return 0;

	fname = qname_func(qname);
	func = resolve_func(sql, s, fname, typelist, func_type, "COMMENT", 0);
	if (!func && func_type == F_FUNC) {
		// functions returning a table have a special type
		func = resolve_func(sql, s, fname, typelist, F_UNION, "COMMENT", 0);
	}
	if (func) {
		*schema_out = s;
		return func->base.id;
	}

	if (sql->errstr[0] == '\0')
		sql_error(sql, 02, SQLSTATE(42000) "COMMENT ON:no such routine: %s.%s", s->base.name, fname);
	return 0;
}

static sqlid
rel_find_designated_object(mvc *sql, symbol *sym, sql_schema **schema_out)
{
	sql_schema *dummy;

	if (schema_out == NULL)
		schema_out = &dummy;
	switch (sym->token) {
	case SQL_SCHEMA:
		return rel_find_designated_schema(sql, sym, schema_out);
	case SQL_TABLE:
		return rel_find_designated_table(sql, sym, schema_out);
	case SQL_VIEW:
		return rel_find_designated_table(sql, sym, schema_out);
	case SQL_COLUMN:
		return rel_find_designated_column(sql, sym, schema_out);
	case SQL_INDEX:
		return rel_find_designated_index(sql, sym, schema_out);
	case SQL_SEQUENCE:
		return rel_find_designated_sequence(sql, sym, schema_out);
	case SQL_ROUTINE:
		return rel_find_designated_routine(sql, sym, schema_out);
	default:
		sql_error(sql, 2, SQLSTATE(42000) "COMMENT ON %s is not supported", token2string(sym->token));
		return 0;
	}
}

static sql_rel *
rel_comment_on(sql_allocator *sa, sqlid obj_id, const char *remark)
{
	sql_rel *rel = rel_create(sa);
	list *exps = new_exp_list(sa);

	if (rel == NULL || exps == NULL)
		return NULL;

	append(exps, exp_atom_int(sa, obj_id));
	append(exps, exp_atom_clob(sa, remark));
	rel->l = NULL;
	rel->r = NULL;
	rel->op = op_ddl;
	rel->flag = ddl_comment_on;
	rel->exps = exps;
	rel->card = 0;
	rel->nrcols = 0;
	return rel;
}

static char *
credentials_username(dlist *credentials)
{
	if (credentials == NULL) {
		return NULL;
	}
	assert(credentials->h);

	if (credentials->h->data.sval != NULL) {
		return credentials->h->data.sval;
	}

	// No username specified.
	return NULL;
}

static char *
credentials_password(dlist *credentials)
{
	if (credentials == NULL) {
		return NULL;
	}
	assert(credentials->h);

	char *password = credentials->h->next->next->data.sval;

	return password;
}

static sql_rel *
rel_rename_schema(mvc *sql, char *old_name, char *new_name, int if_exists)
{
	sql_schema *s;
	sql_rel *rel;
	list *exps;

	assert(old_name && new_name);
	if (!(s = mvc_bind_schema(sql, old_name))) {
		if (if_exists)
			return rel_psm_block(sql->sa, new_exp_list(sql->sa));
		return sql_error(sql, 02, SQLSTATE(3F000) "ALTER SCHEMA: no such schema '%s'", old_name);
	}
	if (!mvc_schema_privs(sql, s))
		return sql_error(sql, 02, SQLSTATE(3F000) "ALTER SCHEMA: access denied for %s to schema '%s'", stack_get_string(sql, "current_user"), old_name);
	if (s->system)
		return sql_error(sql, 02, SQLSTATE(3F000) "ALTER SCHEMA: cannot rename a system schema");
	if (!list_empty(s->tables.set) || !list_empty(s->types.set) || !list_empty(s->funcs.set) || !list_empty(s->seqs.set))
		return sql_error(sql, 02, SQLSTATE(2BM37) "ALTER SCHEMA: unable to rename schema '%s' (there are database objects which depend on it)", old_name);
	if (strNil(new_name) || *new_name == '\0')
		return sql_error(sql, 02, SQLSTATE(3F000) "ALTER SCHEMA: invalid new schema name");
	if (mvc_bind_schema(sql, new_name))
		return sql_error(sql, 02, SQLSTATE(3F000) "ALTER SCHEMA: there is a schema named '%s' in the database", new_name);

	rel = rel_create(sql->sa);
	exps = new_exp_list(sql->sa);
	append(exps, exp_atom_clob(sql->sa, old_name));
	append(exps, exp_atom_clob(sql->sa, new_name));
	rel->op = op_ddl;
	rel->flag = ddl_rename_schema;
	rel->exps = exps;
	return rel;
}

static sql_rel *
rel_rename_table(mvc *sql, char* schema_name, char *old_name, char *new_name, int if_exists)
{
	sql_schema *s;
	sql_table *t;
	sql_rel *rel;
	list *exps;

	assert(schema_name && old_name && new_name);

	if (!(s = mvc_bind_schema(sql, schema_name))) {
		if (if_exists)
			return rel_psm_block(sql->sa, new_exp_list(sql->sa));
		return sql_error(sql, 02, SQLSTATE(42S02) "ALTER TABLE: no such schema '%s'", schema_name);
	}
	if (!mvc_schema_privs(sql, s))
		return sql_error(sql, 02, SQLSTATE(42000) "ALTER TABLE: access denied for %s to schema '%s'", stack_get_string(sql, "current_user"), schema_name);
	if (!(t = mvc_bind_table(sql, s, old_name))) {
		if (if_exists)
			return rel_psm_block(sql->sa, new_exp_list(sql->sa));
		return sql_error(sql, 02, SQLSTATE(42S02) "ALTER TABLE: no such table '%s' in schema '%s'", old_name, schema_name);
	}
	if (t->system)
		return sql_error(sql, 02, SQLSTATE(42000) "ALTER TABLE: cannot rename a system table");
	if (isView(t))
		return sql_error(sql, 02, SQLSTATE(42000) "ALTER TABLE: cannot rename a view");
	if (isDeclaredTable(t))
		return sql_error(sql, 02, SQLSTATE(42000) "ALTER TABLE: cannot rename a declared table");
	if (mvc_check_dependency(sql, t->base.id, TABLE_DEPENDENCY, NULL))
		return sql_error(sql, 02, SQLSTATE(2BM37) "ALTER TABLE: unable to rename table '%s' (there are database objects which depend on it)", old_name);
	if (strNil(new_name) || *new_name == '\0')
		return sql_error(sql, 02, SQLSTATE(3F000) "ALTER TABLE: invalid new table name");
	if (mvc_bind_table(sql, s, new_name))
		return sql_error(sql, 02, SQLSTATE(3F000) "ALTER TABLE: there is a table named '%s' in schema '%s'", new_name, schema_name);

	rel = rel_create(sql->sa);
	exps = new_exp_list(sql->sa);
	append(exps, exp_atom_clob(sql->sa, schema_name));
	append(exps, exp_atom_clob(sql->sa, schema_name));
	append(exps, exp_atom_clob(sql->sa, old_name));
	append(exps, exp_atom_clob(sql->sa, new_name));
	rel->op = op_ddl;
	rel->flag = ddl_rename_table;
	rel->exps = exps;
	return rel;
}

static sql_rel *
rel_rename_column(mvc *sql, char* schema_name, char *table_name, char *old_name, char *new_name, int if_exists)
{
	sql_schema *s;
	sql_table *t;
	sql_column *col;
	sql_rel *rel;
	list *exps;

	assert(schema_name && table_name && old_name && new_name);

	if (!(s = mvc_bind_schema(sql, schema_name))) {
		if (if_exists)
			return rel_psm_block(sql->sa, new_exp_list(sql->sa));
		return sql_error(sql, 02, SQLSTATE(42S02) "ALTER TABLE: no such schema '%s'", schema_name);
	}
	if (!mvc_schema_privs(sql, s))
		return sql_error(sql, 02, SQLSTATE(42000) "ALTER TABLE: access denied for %s to schema '%s'", stack_get_string(sql, "current_user"), schema_name);
	if (!(t = mvc_bind_table(sql, s, table_name))) {
		if (if_exists)
			return rel_psm_block(sql->sa, new_exp_list(sql->sa));
		return sql_error(sql, 02, SQLSTATE(42S02) "ALTER TABLE: no such table '%s' in schema '%s'", table_name, schema_name);
	}
	if (t->system)
		return sql_error(sql, 02, SQLSTATE(42000) "ALTER TABLE: cannot rename a column in a system table");
	if (isView(t))
		return sql_error(sql, 02, SQLSTATE(42000) "ALTER TABLE: cannot rename column '%s': '%s' is a view", old_name, table_name);
	if (isDeclaredTable(t))
		return sql_error(sql, 02, SQLSTATE(42000) "ALTER TABLE: cannot rename a column in a declared table");
	if (!(col = mvc_bind_column(sql, t, old_name)))
		return sql_error(sql, 02, SQLSTATE(42S22) "ALTER TABLE: no such column '%s' in table '%s'", old_name, table_name);
	if (mvc_check_dependency(sql, col->base.id, COLUMN_DEPENDENCY, NULL))
		return sql_error(sql, 02, SQLSTATE(2BM37) "ALTER TABLE: cannot rename column '%s' (there are database objects which depend on it)", old_name);
	if (strNil(new_name) || *new_name == '\0')
		return sql_error(sql, 02, SQLSTATE(3F000) "ALTER TABLE: invalid new column name");
	if (mvc_bind_column(sql, t, new_name))
		return sql_error(sql, 02, SQLSTATE(3F000) "ALTER TABLE: there is a column named '%s' in table '%s'", new_name, table_name);

	rel = rel_create(sql->sa);
	exps = new_exp_list(sql->sa);
	append(exps, exp_atom_clob(sql->sa, schema_name));
	append(exps, exp_atom_clob(sql->sa, table_name));
	append(exps, exp_atom_clob(sql->sa, old_name));
	append(exps, exp_atom_clob(sql->sa, new_name));
	rel->op = op_ddl;
	rel->flag = ddl_rename_column;
	rel->exps = exps;
	return rel;
}

static sql_rel *
rel_set_table_schema(sql_query *query, char* old_schema, char *tname, char *new_schema, int if_exists)
{
	mvc *sql = query->sql;
	sql_schema *os, *ns;
	sql_table *ot;
	sql_rel *rel;
	list *exps;

	assert(old_schema && tname && new_schema);

	if (!(os = mvc_bind_schema(sql, old_schema))) {
		if (if_exists)
			return rel_psm_block(sql->sa, new_exp_list(sql->sa));
		return sql_error(sql, 02, SQLSTATE(42S02) "ALTER TABLE: no such schema '%s'", old_schema);
	}
	if (!mvc_schema_privs(sql, os))
		return sql_error(sql, 02, SQLSTATE(42000) "ALTER TABLE: access denied for %s to schema '%s'", stack_get_string(sql, "current_user"), old_schema);
	if (!(ot = mvc_bind_table(sql, os, tname))) {
		if (if_exists)
			return rel_psm_block(sql->sa, new_exp_list(sql->sa));
		return sql_error(sql, 02, SQLSTATE(42S02) "ALTER TABLE: no such table '%s' in schema '%s'", tname, old_schema);
	}
	if (ot->system)
		return sql_error(sql, 02, SQLSTATE(42000) "ALTER TABLE: cannot set schema of a system table");
	if (isTempSchema(os))
		return sql_error(sql, 02, SQLSTATE(42000) "ALTER TABLE: not possible to change a temporary table schema");
	if (isView(ot))
		return sql_error(sql, 02, SQLSTATE(42000) "ALTER TABLE: not possible to change schema of a view");
	if (isDeclaredTable(ot))
		return sql_error(sql, 02, SQLSTATE(42000) "ALTER TABLE: not possible to change schema of a declared table");
	if (mvc_check_dependency(sql, ot->base.id, TABLE_DEPENDENCY, NULL))
		return sql_error(sql, 02, SQLSTATE(2BM37) "ALTER TABLE: unable to set schema of table '%s' (there are database objects which depend on it)", tname);
	if (ot->members.set || ot->triggers.set)
		return sql_error(sql, 02, SQLSTATE(2BM37) "ALTER TABLE: unable to set schema of table '%s' (there are database objects which depend on it)", tname);
	if (!(ns = mvc_bind_schema(sql, new_schema)))
		return sql_error(sql, 02, SQLSTATE(42S02) "ALTER TABLE: no such schema '%s'", new_schema);
	if (!mvc_schema_privs(sql, ns))
		return sql_error(sql, 02, SQLSTATE(42000) "ALTER TABLE: access denied for '%s' to schema '%s'", stack_get_string(sql, "current_user"), new_schema);
	if (isTempSchema(ns))
		return sql_error(sql, 02, SQLSTATE(3F000) "ALTER TABLE: not possible to change table's schema to temporary");
	if (!strcmp(ns->base.name, "cquery"))
		return sql_error(sql, 02, SQLSTATE(42000) "ALTER TABLE: tables not allowed in cquery schema");
	if (mvc_bind_table(sql, ns, tname))
		return sql_error(sql, 02, SQLSTATE(42S02) "ALTER TABLE: table '%s' on schema '%s' already exists", tname, new_schema);

	rel = rel_create(sql->sa);
	exps = new_exp_list(sql->sa);
	append(exps, exp_atom_clob(sql->sa, old_schema));
	append(exps, exp_atom_clob(sql->sa, new_schema));
	append(exps, exp_atom_clob(sql->sa, tname));
	append(exps, exp_atom_clob(sql->sa, tname));
	rel->op = op_ddl;
	rel->flag = ddl_rename_table;
	rel->exps = exps;
	return rel;
}

sql_rel *
rel_schemas(sql_query *query, symbol *s)
{
	mvc *sql = query->sql;
	sql_rel *ret = NULL;

	if (s->token != SQL_CREATE_TABLE && s->token != SQL_CREATE_VIEW && STORE_READONLY)
		return sql_error(sql, 06, SQLSTATE(25006) "Schema statements cannot be executed on a readonly database.");

	switch (s->token) {
	case SQL_CREATE_SCHEMA:
	{
		dlist *l = s->data.lval;

		ret = rel_create_schema(query, l->h->data.lval,
				l->h->next->next->next->data.lval,
				l->h->next->next->next->next->data.i_val); /* if not exists */
	} 	break;
	case SQL_DROP_SCHEMA:
	{
		dlist *l = s->data.lval;
		dlist *auth_name = l->h->data.lval;

		assert(l->h->next->type == type_int);
		ret = rel_drop(sql->sa, ddl_drop_schema,
			   dlist_get_schema_name(auth_name),
			   NULL,
			   l->h->next->data.i_val, 	/* drop_action */
			   l->h->next->next->data.i_val); /* if exists */
	} 	break;
	case SQL_DECLARE_TABLE:
	case SQL_CREATE_TABLE:
	{
		dlist *l = s->data.lval;
		dlist *qname = l->h->next->data.lval;
		char *sname = qname_schema(qname);
		char *name = qname_table(qname);
		int temp = (s->token == SQL_DECLARE_TABLE) ? SQL_DECLARED_TABLE : l->h->data.i_val;
		dlist *credentials = l->h->next->next->next->next->next->data.lval;
		char *username = credentials_username(credentials);
		char *password = credentials_password(credentials);
		bool pw_encrypted = credentials == NULL || credentials->h->next->data.i_val == SQL_PW_ENCRYPTED;
		if (username == NULL) {
			// No username specified, get the current username
			username = stack_get_string(sql, "current_user");
		}

		assert(l->h->type == type_int);
		assert(l->h->next->next->next->type == type_int);
		ret = rel_create_table(query, cur_schema(sql), temp, sname, name,
				       l->h->next->next->data.sym,                   /* elements or subquery */
				       l->h->next->next->next->data.i_val,           /* commit action */
				       l->h->next->next->next->next->data.sval,      /* location */
				       username, password, pw_encrypted,
				       l->h->next->next->next->next->next->next->next->data.sym,
				       l->h->next->next->next->next->next->next->data.i_val, /* if not exists */
				       l->h->next->next->next->next->next->next->next->next->data.lval);
	} 	break;
	case SQL_CREATE_VIEW:
	{
		dlist *l = s->data.lval;

		assert(l->h->next->next->next->type == type_int);
		assert(l->h->next->next->next->next->type == type_int);
		ret = rel_create_view(query, NULL, l->h->data.lval,
							  l->h->next->data.lval,
							  l->h->next->next->data.sym,
							  l->h->next->next->next->data.i_val,
							  l->h->next->next->next->next->data.i_val,
							  l->h->next->next->next->next->next->data.i_val); /* or replace */
	} 	break;
	case SQL_DROP_TABLE:
	{
		dlist *l = s->data.lval;
		char *sname = qname_schema(l->h->data.lval);
		char *tname = qname_table(l->h->data.lval);

		assert(l->h->next->type == type_int);
		sname = get_schema_name(sql, sname, tname);

		ret = rel_drop(sql->sa, ddl_drop_table, sname, tname,
						 l->h->next->data.i_val,
						 l->h->next->next->data.i_val); /* if exists */
	} 	break;
	case SQL_DROP_VIEW:
	{
		dlist *l = s->data.lval;
		char *sname = qname_schema(l->h->data.lval);
		char *tname = qname_table(l->h->data.lval);

		assert(l->h->next->type == type_int);
		sname = get_schema_name(sql, sname, tname);
		ret = rel_drop(sql->sa, ddl_drop_view, sname, tname,
						 l->h->next->data.i_val,
						 l->h->next->next->data.i_val); /* if exists */
	} 	break;
	case SQL_ALTER_TABLE:
	{
		dlist *l = s->data.lval;

		ret = sql_alter_table(query, l,
			l->h->data.lval,      /* table name */
			l->h->next->data.sym, /* table element */
			l->h->next->next->data.i_val); /* if exists */
	} 	break;
	case SQL_GRANT_ROLES:
	{
		dlist *l = s->data.lval;

		assert(l->h->next->next->type == type_int);
		assert(l->h->next->next->next->type == type_int);
		ret = rel_grant_roles(sql, cur_schema(sql), l->h->data.lval,	/* authids */
				  l->h->next->data.lval,	/* grantees */
				  l->h->next->next->data.i_val,	/* admin? */
				  l->h->next->next->next->data.i_val == cur_user ? sql->user_id : sql->role_id);
		/* grantor ? */
	} 	break;
	case SQL_REVOKE_ROLES:
	{
		dlist *l = s->data.lval;

		assert(l->h->next->next->type == type_int);
		assert(l->h->next->next->next->type == type_int);
		ret = rel_revoke_roles(sql, cur_schema(sql), l->h->data.lval,	/* authids */
				  l->h->next->data.lval,	/* grantees */
				  l->h->next->next->data.i_val,	/* admin? */
				  l->h->next->next->next->data.i_val  == cur_user? sql->user_id : sql->role_id);
		/* grantor ? */
	} 	break;
	case SQL_GRANT:
	{
		dlist *l = s->data.lval;

		assert(l->h->next->next->type == type_int);
		assert(l->h->next->next->next->type == type_int);
		ret = rel_grant_privs(sql, cur_schema(sql), l->h->data.lval,	/* privileges */
				  l->h->next->data.lval,	/* grantees */
				  l->h->next->next->data.i_val,	/* grant ? */
				  l->h->next->next->next->data.i_val  == cur_user? sql->user_id : sql->role_id);
		/* grantor ? */
	} 	break;
	case SQL_REVOKE:
	{
		dlist *l = s->data.lval;

		assert(l->h->next->next->type == type_int);
		assert(l->h->next->next->next->type == type_int);
		ret = rel_revoke_privs(sql, cur_schema(sql), l->h->data.lval,	/* privileges */
				   l->h->next->data.lval,	/* grantees */
				   l->h->next->next->data.i_val,	/* grant ? */
				   l->h->next->next->next->data.i_val  == cur_user? sql->user_id : sql->role_id);
		/* grantor ? */
	} 	break;
	case SQL_CREATE_ROLE:
	{
		dlist *l = s->data.lval;
		char *rname = l->h->data.sval;
		ret = rel_schema2(sql->sa, ddl_create_role, rname, NULL,
				 l->h->next->data.i_val  == cur_user? sql->user_id : sql->role_id);
	} 	break;
	case SQL_DROP_ROLE:
	{
		char *rname = s->data.sval;
		ret = rel_schema2(sql->sa, ddl_drop_role, rname, NULL, 0);
	} 	break;
	case SQL_CREATE_INDEX: {
		dlist *l = s->data.lval;

		assert(l->h->next->type == type_int);
		ret = rel_create_index(sql, l->h->data.sval, (idx_type) l->h->next->data.i_val, l->h->next->next->data.lval, l->h->next->next->next->data.lval);
	} 	break;
	case SQL_DROP_INDEX: {
		dlist *l = s->data.lval;
		char *sname = qname_schema(l);

		if (!sname)
			sname = cur_schema(sql)->base.name;
		ret = rel_schema2(sql->sa, ddl_drop_index, sname, qname_index(l), 0);
	} 	break;
	case SQL_CREATE_USER: {
		dlist *l = s->data.lval;

		ret = rel_create_user(sql->sa, l->h->data.sval,	/* user name */
				  l->h->next->data.sval,	/* password */
				  l->h->next->next->next->next->data.i_val == SQL_PW_ENCRYPTED, /* encrypted */
				  l->h->next->next->data.sval,	/* fullname */
				  l->h->next->next->next->data.sval);	/* dschema */
	} 	break;
	case SQL_DROP_USER:
		ret = rel_schema2(sql->sa, ddl_drop_user, s->data.sval, NULL, 0);
		break;
	case SQL_ALTER_USER: {
		dlist *l = s->data.lval;
		dnode *a = l->h->next->data.lval->h;

		ret = rel_alter_user(sql->sa, l->h->data.sval,	/* user */
				     a->data.sval,	/* passwd */
				     a->next->next->data.i_val == SQL_PW_ENCRYPTED, /* encrypted */
				     a->next->data.sval,	/* schema */
				     a->next->next->next->data.sval /* old passwd */
		    );
	} 	break;
	case SQL_RENAME_USER: {
		dlist *l = s->data.lval;

		ret = rel_schema2(sql->sa, ddl_rename_user, l->h->data.sval, l->h->next->data.sval, 0);
	} 	break;
	case SQL_RENAME_SCHEMA: {
		dlist *l = s->data.lval;
		ret = rel_rename_schema(sql, l->h->data.sval, l->h->next->data.sval, l->h->next->next->data.i_val);
	} 	break;
	case SQL_RENAME_TABLE: {
		dlist *l = s->data.lval;
		char *sname = qname_schema(l->h->data.lval);
		char *tname = qname_table(l->h->data.lval);
		if (!sname)
			sname = cur_schema(sql)->base.name;
		ret = rel_rename_table(sql, sname, tname, l->h->next->data.sval, l->h->next->next->data.i_val);
	} 	break;
	case SQL_RENAME_COLUMN: {
		dlist *l = s->data.lval;
		char *sname = qname_schema(l->h->data.lval);
		char *tname = qname_table(l->h->data.lval);
		if (!sname)
			sname = cur_schema(sql)->base.name;
		ret = rel_rename_column(sql, sname, tname, l->h->next->data.sval, l->h->next->next->data.sval, l->h->next->next->next->data.i_val);
	} 	break;
	case SQL_SET_TABLE_SCHEMA: {
		dlist *l = s->data.lval;
		char *sname = qname_schema(l->h->data.lval);
		char *tname = qname_table(l->h->data.lval);
		if (!sname)
			sname = cur_schema(sql)->base.name;
		ret = rel_set_table_schema(query, sname, tname, l->h->next->data.sval, l->h->next->next->data.i_val);
	} 	break;
	case SQL_CREATE_TYPE: {
		dlist *l = s->data.lval;

		ret = rel_create_type(sql, l->h->data.lval, l->h->next->data.sval);
	} 	break;
	case SQL_DROP_TYPE: {
		dlist *l = s->data.lval;
		ret = rel_drop_type(sql, l->h->data.lval, l->h->next->data.i_val);
	} 	break;
	case SQL_COMMENT:
	{
		dlist *l = s->data.lval;
		symbol *catalog_object = l->h->data.sym;
		char *remark;
		sql_schema *s;
		sqlid id;

		assert(l->cnt == 2);
		remark = l->h->next->data.sval;

		id = rel_find_designated_object(sql, catalog_object, &s);
		if (!id) {
			/* rel_find_designated_object has already set the error message so we don't have to */
			return NULL;
		}

		// Check authorization
		if (!mvc_schema_privs(sql, s)) {
			return sql_error(sql, 02, SQLSTATE(42000) "COMMENT ON: insufficient privileges for user '%s' in schema '%s'", stack_get_string(sql, "current_user"), s->base.name);
		}

		return rel_comment_on(sql->sa, id, remark);
	}
	default:
		return sql_error(sql, 01, SQLSTATE(M0M03) "Schema statement unknown symbol(%p)->token = %s", s, token2string(s->token));
	}

	sql->type = Q_SCHEMA;
	return ret;
}<|MERGE_RESOLUTION|>--- conflicted
+++ resolved
@@ -1119,12 +1119,7 @@
 			if (res == SQL_ERR)
 				return NULL;
 		}
-<<<<<<< HEAD
-		if(create_partition_definition(sql, t, partition_def) != SQL_OK)
-=======
-
 		if (create_partition_definition(sql, t, partition_def) != SQL_OK)
->>>>>>> 0b782f68
 			return NULL;
 
 		temp = (tt == tt_table || tt == tt_stream_temp)?temp:
@@ -1148,11 +1143,7 @@
 							 TABLE_TYPE_DESCRIPTION(tt, properties));
 
 		/* create table */
-<<<<<<< HEAD
 		if ((t = mvc_create_table_as_subquery( sql, sq, s, name, column_spec, temp, commit_action, window_size, stride)) == NULL) {
-=======
-		if ((t = mvc_create_table_as_subquery( sql, sq, s, name, column_spec, temp, commit_action)) == NULL) {
->>>>>>> 0b782f68
 			rel_destroy(sq);
 			return NULL;
 		}
@@ -1500,7 +1491,6 @@
 	if (!mvc_schema_privs(sql, s))
 		return sql_error(sql, 02, SQLSTATE(42000) "ALTER TABLE: access denied for %s to schema '%s'", stack_get_string(sql, "current_user"), s->base.name);
 
-<<<<<<< HEAD
 	if ((t = mvc_bind_table(sql, s, tname)) == NULL) { //trails -> I added permission to change temporary stream tables
 		ts = mvc_bind_schema(sql, "tmp");
 		t = mvc_bind_table(sql, ts, tname);
@@ -1514,103 +1504,11 @@
 			s = ts;
 		}
 	}
-=======
-	if ((t = mvc_bind_table(sql, s, tname)) == NULL) {
-		if (mvc_bind_table(sql, mvc_bind_schema(sql, "tmp"), tname) != NULL)
-			return sql_error(sql, 02, SQLSTATE(42S02) "ALTER TABLE: not supported on TEMPORARY table '%s'", tname);
-		if (if_exists)
-			return rel_psm_block(sql->sa, new_exp_list(sql->sa));
-		return sql_error(sql, 02, SQLSTATE(42S02) "ALTER TABLE: no such table '%s' in schema '%s'", tname, s->base.name);
-	} else {
-		sql_rel *res = NULL, *r;
-		sql_table *nt = NULL;
-		sql_exp **updates, *e;
-
-		assert(te);
-		if (t->persistence != SQL_DECLARED_TABLE)
-			sname = s->base.name;
-
-		if (te && (te->token == SQL_TABLE || te->token == SQL_DROP_TABLE)) {
-			dlist *nqname = te->data.lval->h->data.lval;
-			sql_schema *spt = NULL;
-			sql_table *pt = NULL;
-			char *nsname = qname_schema(nqname);
-			char *ntname = qname_table(nqname);
-
-			/* partition sname */
-			if (!nsname)
-				nsname = sname;
-
-			if (nsname && !(spt=mvc_bind_schema(sql, nsname))) {
-				(void) sql_error(sql, 02, SQLSTATE(3F000) "ALTER TABLE: no such schema '%s'", sname);
-				return NULL;
-			}
-			if ((pt = mvc_bind_table(sql, spt, ntname)) == NULL)
-				return sql_error(sql, 02, SQLSTATE(42S02) "ALTER TABLE: no such table '%s' in schema '%s'", ntname, spt->base.name);
-
-			if (te->token == SQL_TABLE) {
-				symbol *extra = dl->h->next->next->next->data.sym;
-
-				if (isView(pt))
-					return sql_error(sql, 02, SQLSTATE(42000) "ALTER TABLE: can't add a view into a %s",
-									 TABLE_TYPE_DESCRIPTION(t->type, t->properties));
-				if (isDeclaredTable(pt))
-					return sql_error(sql, 02, SQLSTATE(42000) "ALTER TABLE: can't add a declared table into a %s",
-									 TABLE_TYPE_DESCRIPTION(t->type, t->properties));
-				if (isTempSchema(pt->s))
-					return sql_error(sql, 02, SQLSTATE(42000) "ALTER TABLE: can't add a temporary table into a %s",
-									 TABLE_TYPE_DESCRIPTION(t->type, t->properties));
-				if (strcmp(sname, nsname) != 0)
-					return sql_error(sql, 02, SQLSTATE(42000) "ALTER TABLE: all children tables of '%s.%s' must be "
-									 "part of schema '%s'", sname, tname, sname);
-				if (!extra) {
-					if (isRangePartitionTable(t)) {
-						return sql_error(sql, 02,SQLSTATE(42000) "ALTER TABLE: a range partition is required while adding under a %s",
-										 TABLE_TYPE_DESCRIPTION(t->type, t->properties));
-					} else if (isListPartitionTable(t)) {
-						return sql_error(sql, 02,SQLSTATE(42000) "ALTER TABLE: a value partition is required while adding under a %s",
-										 TABLE_TYPE_DESCRIPTION(t->type, t->properties));
-					}
-					return rel_alter_table(sql->sa, ddl_alter_table_add_table, sname, tname, nsname, ntname, 0);
-				}
-				if ((isMergeTable(pt) || isReplicaTable(pt)) && list_empty(pt->members.set))
-					return sql_error(sql, 02, SQLSTATE(42000) "The %s %s.%s should have at least one table associated",
-									 TABLE_TYPE_DESCRIPTION(pt->type, pt->properties), spt->base.name, pt->base.name);
-
-				if (extra->token == SQL_MERGE_PARTITION) { //partition to hold null values only
-					dlist* ll = extra->data.lval;
-					int update = ll->h->next->next->next->data.i_val;
-
-					if (isRangePartitionTable(t)) {
-						return rel_alter_table_add_partition_range(query, t, pt, sname, tname, nsname, ntname, NULL, NULL, true, update);
-					} else if (isListPartitionTable(t)) {
-						return rel_alter_table_add_partition_list(query, t, pt, sname, tname, nsname, ntname, NULL, true, update);
-					} else {
-						return sql_error(sql, 02, SQLSTATE(42000) "ALTER TABLE: cannot add a partition into a %s",
-										 TABLE_TYPE_DESCRIPTION(t->type, t->properties));
-					}
-				} else if (extra->token == SQL_PARTITION_RANGE) {
-					dlist* ll = extra->data.lval;
-					symbol* min = ll->h->data.sym, *max = ll->h->next->data.sym;
-					int nills = ll->h->next->next->data.i_val, update = ll->h->next->next->next->data.i_val;
-
-					if (!isRangePartitionTable(t)) {
-						return sql_error(sql, 02,SQLSTATE(42000) "ALTER TABLE: cannot add a range partition into a %s",
-										 TABLE_TYPE_DESCRIPTION(t->type, t->properties));
-					}
-
-					assert(nills == 0 || nills == 1);
-					return rel_alter_table_add_partition_range(query, t, pt, sname, tname, nsname, ntname, min, max, (bit) nills, update);
-				} else if (extra->token == SQL_PARTITION_LIST) {
-					dlist* ll = extra->data.lval, *values = ll->h->data.lval;
-					int nills = ll->h->next->data.i_val, update = ll->h->next->next->data.i_val;
->>>>>>> 0b782f68
 
 	assert(te);
 	if (t->persistence != SQL_DECLARED_TABLE)
 		sname = s->base.name;
 
-<<<<<<< HEAD
 	if (t && te && (te->token == SQL_STREAM_TABLE_WINDOW || te->token == SQL_STREAM_TABLE_STRIDE)) {
 		int operation = CHANGE_WINDOW, new_value = te->data.i_val, minimum = 0;
 		char* opname = NULL;
@@ -1629,11 +1527,6 @@
 				minimum = -1;
 				break;
 			default:
-=======
-					assert(nills == 0 || nills == 1);
-					return rel_alter_table_add_partition_list(query, t, pt, sname, tname, nsname, ntname, values, (bit) nills, update);
-				}
->>>>>>> 0b782f68
 				assert(0);
 		}
 		if (new_value < minimum)
@@ -1648,26 +1541,12 @@
 		char *nsname = qname_schema(nqname);
 		char *ntname = qname_table(nqname);
 
-<<<<<<< HEAD
 		/* partition sname */
 		if (!nsname)
 			nsname = sname;
 
 		if (nsname && !(spt=mvc_bind_schema(sql, nsname))) {
 			(void) sql_error(sql, 02, SQLSTATE(3F000) "ALTER TABLE: no such schema '%s'", sname);
-=======
-			if (state == tr_readonly)
-				state = TABLE_READONLY;
-			else if (state == tr_append)
-				state = TABLE_APPENDONLY;
-			else
-				state = TABLE_WRITABLE;
-			return rel_alter_table(sql->sa, ddl_alter_table_set_access, sname, tname, NULL, NULL, state);
-		}
-
-		nt = dup_sql_table(sql->sa, t);
-		if (!nt || (te && table_element(query, te, s, nt, 1) == SQL_ERR))
->>>>>>> 0b782f68
 			return NULL;
 		}
 		if ((pt = mvc_bind_table(sql, spt, ntname)) == NULL)
@@ -1678,13 +1557,26 @@
 
 			if (isView(pt))
 				return sql_error(sql, 02, SQLSTATE(42000) "ALTER TABLE: can't add a view into a %s",
+									TABLE_TYPE_DESCRIPTION(t->type, t->properties));
+			if (isDeclaredTable(pt))
+				return sql_error(sql, 02, SQLSTATE(42000) "ALTER TABLE: can't add a declared table into a %s",
+									TABLE_TYPE_DESCRIPTION(t->type, t->properties));
+			if (isTempSchema(pt->s))
+				return sql_error(sql, 02, SQLSTATE(42000) "ALTER TABLE: can't add a temporary table into a %s",
 									TABLE_TYPE_DESCRIPTION(t->type, t->properties));
 			if (strcmp(sname, nsname) != 0)
 				return sql_error(sql, 02, SQLSTATE(42000) "ALTER TABLE: all children tables of '%s.%s' must be "
 									"part of schema '%s'", sname, tname, sname);
-			if (!extra)
+			if (!extra) {
+				if (isRangePartitionTable(t)) {
+					return sql_error(sql, 02,SQLSTATE(42000) "ALTER TABLE: a range partition is required while adding under a %s",
+										TABLE_TYPE_DESCRIPTION(t->type, t->properties));
+				} else if (isListPartitionTable(t)) {
+					return sql_error(sql, 02,SQLSTATE(42000) "ALTER TABLE: a value partition is required while adding under a %s",
+										TABLE_TYPE_DESCRIPTION(t->type, t->properties));
+				}
 				return rel_alter_table(sql->sa, ddl_alter_table_add_table, sname, tname, nsname, ntname, 0);
-
+			}
 			if ((isMergeTable(pt) || isReplicaTable(pt)) && list_empty(pt->members.set))
 				return sql_error(sql, 02, SQLSTATE(42000) "The %s %s.%s should have at least one table associated",
 									TABLE_TYPE_DESCRIPTION(pt->type, pt->properties), spt->base.name, pt->base.name);
@@ -1694,9 +1586,9 @@
 				int update = ll->h->next->next->next->data.i_val;
 
 				if (isRangePartitionTable(t)) {
-					return rel_alter_table_add_partition_range(query, t, pt, sname, tname, nsname, ntname, NULL, NULL, 1, update);
+					return rel_alter_table_add_partition_range(query, t, pt, sname, tname, nsname, ntname, NULL, NULL, true, update);
 				} else if (isListPartitionTable(t)) {
-					return rel_alter_table_add_partition_list(query, t, pt, sname, tname, nsname, ntname, NULL, 1, update);
+					return rel_alter_table_add_partition_list(query, t, pt, sname, tname, nsname, ntname, NULL, true, update);
 				} else {
 					return sql_error(sql, 02, SQLSTATE(42000) "ALTER TABLE: cannot add a partition into a %s",
 										TABLE_TYPE_DESCRIPTION(t->type, t->properties));
@@ -1711,7 +1603,8 @@
 										TABLE_TYPE_DESCRIPTION(t->type, t->properties));
 				}
 
-				return rel_alter_table_add_partition_range(query, t, pt, sname, tname, nsname, ntname, min, max, nills, update);
+				assert(nills == 0 || nills == 1);
+				return rel_alter_table_add_partition_range(query, t, pt, sname, tname, nsname, ntname, min, max, (bit) nills, update);
 			} else if (extra->token == SQL_PARTITION_LIST) {
 				dlist* ll = extra->data.lval, *values = ll->h->data.lval;
 				int nills = ll->h->next->data.i_val, update = ll->h->next->next->data.i_val;
@@ -1721,7 +1614,8 @@
 										TABLE_TYPE_DESCRIPTION(t->type, t->properties));
 				}
 
-				return rel_alter_table_add_partition_list(query, t, pt, sname, tname, nsname, ntname, values, nills, update);
+				assert(nills == 0 || nills == 1);
+				return rel_alter_table_add_partition_list(query, t, pt, sname, tname, nsname, ntname, values, (bit) nills, update);
 			}
 			assert(0);
 		} else {
@@ -1735,9 +1629,9 @@
 	if (te && te->token == SQL_ALTER_TABLE) {
 		int state = te->data.i_val;
 
-		if (state == tr_readonly) 
+		if (state == tr_readonly)
 			state = TABLE_READONLY;
-		else if (state == tr_append) 
+		else if (state == tr_append)
 			state = TABLE_APPENDONLY;
 		else
 			state = TABLE_WRITABLE;
@@ -1745,7 +1639,7 @@
 	}
 
 	nt = dup_sql_table(sql->sa, t);
-	if (!nt || (te && table_element(query, te, s, nt, 1) == SQL_ERR)) 
+	if (!nt || (te && table_element(query, te, s, nt, 1) == SQL_ERR))
 		return NULL;
 
 	if (te->token == SQL_DROP_CONSTRAINT) {
@@ -1784,7 +1678,6 @@
 			} else {
 				e = exp_atom(sql->sa, atom_general(sql->sa, &c->type, NULL));
 			}
-<<<<<<< HEAD
 			if (!e || (e = rel_check_type(sql, &c->type, r, e, type_equal)) == NULL) {
 				rel_destroy(r);
 				return NULL;
@@ -1794,15 +1687,10 @@
 			assert(!updates[c->colnr]);
 			exp_setname(sql->sa, e, c->t->base.name, c->base.name);
 			updates[c->colnr] = e;
-=======
-			res = rel_update(sql, res, r, updates, cols);
-		} else { /* new indices or keys */
-			res = rel_update(sql, res, r, updates, NULL);
->>>>>>> 0b782f68
-		}
-		res = rel_update(sql, res, r, updates, cols); 
+		}
+		res = rel_update(sql, res, r, updates, cols);
 	} else { /* new indices or keys */
-		res = rel_update(sql, res, r, updates, NULL); 
+		res = rel_update(sql, res, r, updates, NULL);
 	}
 	return res;
 }
