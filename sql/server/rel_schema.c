/*
 * This Source Code Form is subject to the terms of the Mozilla Public
 * License, v. 2.0.  If a copy of the MPL was not distributed with this
 * file, You can obtain one at http://mozilla.org/MPL/2.0/.
 *
 * Copyright 1997 - July 2008 CWI, August 2008 - 2020 MonetDB B.V.
 */

#include "monetdb_config.h"
#include "rel_trans.h"
#include "rel_rel.h"
#include "rel_select.h"
#include "rel_updates.h"
#include "rel_exp.h"
#include "rel_schema.h"
#include "rel_remote.h"
#include "rel_psm.h"
#include "rel_propagate.h"
#include "sql_parser.h"
#include "sql_privileges.h"
#include "sql_partition.h"

#include "mal_authorize.h"

#define qname_index(qname) qname_table(qname)
#define qname_func(qname) qname_table(qname)
#define qname_type(qname) qname_table(qname)

static sql_table *
_bind_table(sql_table *t, sql_schema *ss, sql_schema *s, char *name)
{
	sql_table *tt = NULL;

	if (t && strcmp(t->base.name, name) == 0)
		tt = t;
	if (!tt && ss) 
		tt = find_sql_table(ss, name);
	if (!tt && s) 
		tt = find_sql_table(s, name);
	return tt;
}

static sql_rel *
rel_table(mvc *sql, int cat_type, const char *sname, sql_table *t, int nr)
{
	sql_rel *rel = rel_create(sql->sa);
	list *exps = new_exp_list(sql->sa);
	if(!rel || !exps)
		return NULL;

	append(exps, exp_atom_int(sql->sa, nr));
	append(exps, exp_atom_str(sql->sa, sname, sql_bind_localtype("str") ));
	append(exps, exp_atom_str(sql->sa, t->base.name, sql_bind_localtype("str") ));
	append(exps, exp_atom_ptr(sql->sa, t));
	rel->l = rel_basetable(sql, t, t->base.name);
	rel->r = NULL;
	rel->op = op_ddl;
	rel->flag = cat_type;
	rel->exps = exps;
	rel->card = CARD_MULTI;
	rel->nrcols = 0;
	return rel;
}

static sql_rel *
rel_alter_table(sql_allocator *sa, int cattype, char *sname, char *tname, char *sname2, char *tname2, int action)
{
	sql_rel *rel = rel_create(sa);
	list *exps = new_exp_list(sa);
	if(!rel || !exps)
		return NULL;

	append(exps, exp_atom_clob(sa, sname));
	append(exps, exp_atom_clob(sa, tname));
	assert((sname2 && tname2) || (!sname2 && !tname2));
	if (sname2) {
		append(exps, exp_atom_clob(sa, sname2));
		append(exps, exp_atom_clob(sa, tname2));
	}
	append(exps, exp_atom_int(sa, action));
	rel->l = NULL;
	rel->r = NULL;
	rel->op = op_ddl;
	rel->flag = cattype;
	rel->exps = exps;
	rel->card = CARD_MULTI;
	rel->nrcols = 0;
	return rel;
}

sql_rel *
rel_list(sql_allocator *sa, sql_rel *l, sql_rel *r) 
{
	sql_rel *rel = rel_create(sa);
	if(!rel)
		return NULL;
	if (!l)
		return r;
	rel->l = l;
	rel->r = r;
	rel->op = op_ddl;
	rel->flag = ddl_list;
	return rel;
}

static sql_rel *
view_rename_columns( mvc *sql, char *name, sql_rel *sq, dlist *column_spec)
{
	dnode *n = column_spec->h;
	node *m = sq->exps->h, *p = m;

	assert(is_project(sq->op));
	for (; n && m; n = n->next, p = m, m = m->next) {
		char *cname = n->data.sval;
		sql_exp *e = m->data;
		sql_exp *n = e;

		exp_setname(sql->sa, n, name, cname);
		set_basecol(n);
	}
	/* skip any intern columns */
	for (; m; m = m->next) {
		sql_exp *e = m->data;
		if (!is_intern(e))
			break;
	}
	if (p)
		p->next = 0;
	if (n || m) 
		return sql_error(sql, 02, SQLSTATE(M0M03) "Column lists do not match");
	set_processed(sq);
	return sq;
}

static int
as_subquery(mvc *sql, sql_table *t, table_types tt, sql_rel *sq, dlist *column_spec, const char *msg)
{
	sql_rel *r = sq;

	if (!r)
		return 0;

	if (is_topn(r->op) || is_sample(r->op))
		r = sq->l;

	if (column_spec) {
		dnode *n = column_spec->h;
		node *m = r->exps->h;

		for (; n && m; n = n->next, m = m->next) {
			char *cname = n->data.sval;
			sql_exp *e = m->data;
			sql_subtype *tp = exp_subtype(e);

			if (tt != tt_view && cname && cname[0] == '%') {
				sql_error(sql, 01, SQLSTATE(42000) "%s: generated labels not allowed in column names, use an alias instead", msg);
				return -1;
			} else if (mvc_bind_column(sql, t, cname)) {
				sql_error(sql, 01, SQLSTATE(42S21) "%s: duplicate column name %s", msg, cname);
				return -1;
			}
			mvc_create_column(sql, t, cname, tp);
		}
		if (n || m) {
			sql_error(sql, 01, SQLSTATE(21S02) "%s: number of columns does not match", msg);
			return -1;
		}
	} else {
		node *m;

		for (m = r->exps->h; m; m = m->next) {
			sql_exp *e = m->data;
			const char *cname = exp_name(e);
			sql_subtype *tp = exp_subtype(e);

			if (tt != tt_view && cname && cname[0] == '%') {
				sql_error(sql, 01, SQLSTATE(42000) "%s: generated labels not allowed in column names, use an alias instead", msg);
				return -1;
			}
			if (!cname)
				cname = "v";
			if (mvc_bind_column(sql, t, cname)) {
				sql_error(sql, 01, SQLSTATE(42S21) "%s: duplicate column name %s", msg, cname);
				return -1;
			}
			mvc_create_column(sql, t, cname, tp);
		}
	}
	return 0;
}

sql_table *
mvc_create_table_as_subquery( mvc *sql, sql_rel *sq, sql_schema *s, const char *tname, dlist *column_spec, int temp, int commit_action )
{
	table_types tt =(temp == SQL_REMOTE)?tt_remote:
		(temp == SQL_STREAM)?tt_stream:
		(temp == SQL_MERGE_TABLE)?tt_merge_table:
		(temp == SQL_REPLICA_TABLE)?tt_replica_table:tt_table;

	sql_table *t = mvc_create_table(sql, s, tname, tt, 0, SQL_DECLARED_TABLE, commit_action, -1, 0);
<<<<<<< HEAD
	if (as_subquery(sql, t, tt, sq, column_spec, "CREATE TABLE") != 0)
=======
	if (as_subquery( sql, t, sq, column_spec, "CREATE TABLE") != 0)
>>>>>>> c2e7eabb
		return NULL;
	return t;
}

static char *
table_constraint_name(symbol *s, sql_table *t)
{
	/* create a descriptive name like table_col_pkey */
	char *suffix;		/* stores the type of this constraint */
	dnode *nms = NULL;
	char *buf;
	size_t buflen;
	size_t len;
	size_t slen;

	switch (s->token) {
		case SQL_UNIQUE:
			suffix = "_unique";
			nms = s->data.lval->h;	/* list of columns */
			break;
		case SQL_PRIMARY_KEY:
			suffix = "_pkey";
			nms = s->data.lval->h;	/* list of columns */
			break;
		case SQL_FOREIGN_KEY:
			suffix = "_fkey";
			nms = s->data.lval->h->next->data.lval->h;	/* list of colums */
			break;
		case SQL_CHECK:
			suffix = "_check";
			nms = s->data.lval->h;	/* list of check constraint conditions */
			break;
		default:
			suffix = "_?";
			nms = NULL;
	}

	/* copy table name */
	len = strlen(t->base.name);
	buflen = BUFSIZ;
	slen = strlen(suffix);
	while (len + slen >= buflen)
		buflen += BUFSIZ;
	buf = GDKmalloc(buflen);
	if (!buf) {
		return NULL;
	}
	strcpy(buf, t->base.name);

	/* add column name(s) */
	for (; nms; nms = nms->next) {
		slen = strlen(nms->data.sval);
		while (len + slen + 1 >= buflen) {
			char *nbuf;
			buflen += BUFSIZ;
			nbuf = GDKrealloc(buf, buflen);
			if (!nbuf) {
				GDKfree(buf);
				return NULL;
			}
			buf = nbuf;
		}
		snprintf(buf + len, buflen - len, "_%s", nms->data.sval);
		len += slen + 1;
	}

	/* add suffix */
	slen = strlen(suffix);
	while (len + slen >= buflen) {
		char *nbuf;
		buflen += BUFSIZ;
		nbuf = GDKrealloc(buf, buflen);
		if (!nbuf) {
			GDKfree(buf);
			return NULL;
		}
		buf = nbuf;
	}
	snprintf(buf + len, buflen - len, "%s", suffix);

	return buf;
}

static char *
column_constraint_name(symbol *s, sql_column *sc, sql_table *t, char *buf, size_t bufsiz)
{
	/* create a descriptive name like table_col_pkey */
	char *suffix;		/* stores the type of this constraint */

	switch (s->token) {
		case SQL_UNIQUE:
			suffix = "unique";
			break;
		case SQL_PRIMARY_KEY:
			suffix = "pkey";
			break;
		case SQL_FOREIGN_KEY:
			suffix = "fkey";
			break;
		case SQL_CHECK:
			suffix = "check";
			break;
		default:
			suffix = "?";
	}

	snprintf(buf, bufsiz, "%s_%s_%s", t->base.name, sc->base.name, suffix);

	return buf;
}

static int
column_constraint_type(mvc *sql, const char *name, symbol *s, sql_schema *ss, sql_table *t, sql_column *cs)
{
	int res = SQL_ERR;

	if (!ss && (s->token != SQL_NULL && s->token != SQL_NOT_NULL)) {
		(void) sql_error(sql, 02, SQLSTATE(42000) "CONSTRAINT: constraints on declared tables are not supported\n");
		return res;
	}
	switch (s->token) {
	case SQL_UNIQUE:
	case SQL_PRIMARY_KEY: {
		key_type kt = (s->token == SQL_UNIQUE) ? ukey : pkey;
		sql_key *k;

		if (kt == pkey && t->pkey) {
			(void) sql_error(sql, 02, SQLSTATE(42000) "CONSTRAINT PRIMARY KEY: a table can have only one PRIMARY KEY\n");
			return res;
		}
		if (name && mvc_bind_key(sql, ss, name)) {
			(void) sql_error(sql, 02, SQLSTATE(42000) "CONSTRAINT PRIMARY KEY: key %s already exists", name);
			return res;
		}
		k = (sql_key*)mvc_create_ukey(sql, t, name, kt);

		mvc_create_kc(sql, k, cs);
		mvc_create_ukey_done(sql, k);
		res = SQL_OK;
	} 	break;
	case SQL_FOREIGN_KEY: {
		dnode *n = s->data.lval->h;
		char *rsname = qname_schema(n->data.lval);
		char *rtname = qname_table(n->data.lval);
		int ref_actions = n->next->next->next->data.i_val; 
		sql_schema *rs;
		sql_table *rt;
		sql_fkey *fk;
		list *cols;
		sql_key *rk = NULL;

		assert(n->next->next->next->type == type_int);
/*
		if (isTempTable(t)) {
			(void) sql_error(sql, 02, SQLSTATE(42000) "CONSTRAINT: constraints on temporary tables are not supported\n");
			return res;
		}
*/

		if (rsname) {
			if (!(rs = mvc_bind_schema(sql, rsname))) {
				(void) sql_error(sql, 02, SQLSTATE(3F000) "CONSTRAINT FOREIGN KEY: no such schema '%s'", rsname);
				return res;
			}
		} else 
			rs = cur_schema(sql);
		rt = _bind_table(t, ss, rs, rtname);
		if (!rt) {
			(void) sql_error(sql, 02, SQLSTATE(42S02) "CONSTRAINT FOREIGN KEY: no such table '%s'\n", rtname);
			return res;
		}
		if (name && mvc_bind_key(sql, ss, name)) {
			(void) sql_error(sql, 02, SQLSTATE(42000) "CONSTRAINT FOREIGN KEY: key '%s' already exists", name);
			return res;
		}

		/* find unique referenced key */
		if (n->next->data.lval) {
			char *rcname = n->next->data.lval->h->data.sval;

			cols = list_append(sa_list(sql->sa), rcname);
			rk = mvc_bind_ukey(rt, cols);
		} else if (rt->pkey) {
			/* no columns specified use rt.pkey */
			rk = &rt->pkey->k;
		}
		if (!rk) {
			(void) sql_error(sql, 02, SQLSTATE(42000) "CONSTRAINT FOREIGN KEY: could not find referenced PRIMARY KEY in table %s.%s\n", rsname, rtname);
			return res;
		}
		if (list_length(rk->columns) != 1) {
			(void) sql_error(sql, 02, SQLSTATE(42000) "CONSTRAINT FOREIGN KEY: not all columns are handled\n");
			return res;
		}
		fk = mvc_create_fkey(sql, t, name, fkey, rk, ref_actions & 255, (ref_actions>>8) & 255);
		mvc_create_fkc(sql, fk, cs);
		res = SQL_OK;
	} 	break;
	case SQL_NOT_NULL:
	case SQL_NULL: {
		int null = (s->token != SQL_NOT_NULL);

		mvc_null(sql, cs, null);
		res = SQL_OK;
	} 	break;
	case SQL_CHECK: {
		(void) sql_error(sql, 02, SQLSTATE(42000) "CONSTRAINT CHECK: check constraints not supported\n");
		return SQL_ERR;
	} 	break;
	default:{
		res = SQL_ERR;
	}
	}
	if (res == SQL_ERR) {
		(void) sql_error(sql, 02, SQLSTATE(M0M03) "Unknown constraint (%p)->token = %s\n", s, token2string(s->token));
	}
	return res;
}

static int
column_option(
		sql_query *query,
		symbol *s,
		sql_schema *ss,
		sql_table *t,
		sql_column *cs)
{
	mvc *sql = query->sql;
	int res = SQL_ERR;

	assert(cs);
	switch (s->token) {
	case SQL_CONSTRAINT: {
		dlist *l = s->data.lval;
		char *opt_name = l->h->data.sval;
		symbol *sym = l->h->next->data.sym;
		char buf[512] = {0};

		if (!opt_name)
			opt_name = column_constraint_name(sym, cs, t, buf, sizeof(buf));
		res = column_constraint_type(sql, opt_name, sym, ss, t, cs);
	} 	break;
	case SQL_DEFAULT: {
		symbol *sym = s->data.sym;
		char *err = NULL, *r;

		if (sym->token == SQL_COLUMN || sym->token == SQL_IDENT) {
			sql_exp *e = rel_logical_value_exp(query, NULL, sym, sql_sel);

			if (e && is_atom(e->type)) {
				atom *a = exp_value(sql, e, sql->args, sql->argc);

				if (atom_null(a)) {
					mvc_default(sql, cs, NULL);
					res = SQL_OK;
					break;
				}
			}
			/* reset error */
			sql->session->status = 0;
			sql->errstr[0] = '\0';
		}
		r = symbol2string(sql, s->data.sym, 0, &err);
		if (!r) {
			(void) sql_error(sql, 02, SQLSTATE(42000) "Incorrect default value '%s'\n", err?err:"");
			if (err) _DELETE(err);
			return SQL_ERR;
		} else {
			mvc_default(sql, cs, r);
			_DELETE(r);
			res = SQL_OK;
		}
	} 	break;
	case SQL_ATOM: {
		AtomNode *an = (AtomNode *) s;

		assert(0);
		if (!an || !an->a) {
			mvc_default(sql, cs, NULL);
		} else {
			atom *a = an->a;

			if (a->data.vtype == TYPE_str) {
				mvc_default(sql, cs, a->data.val.sval);
			} else {
				char *r = atom2string(sql->sa, a);

				mvc_default(sql, cs, r);
			}
		}
		res = SQL_OK;
	} 	break;
	case SQL_NOT_NULL:
	case SQL_NULL: {
		int null = (s->token != SQL_NOT_NULL);

		mvc_null(sql, cs, null);
		res = SQL_OK;
	} 	break;
	default:{
		res = SQL_ERR;
	}
	}
	if (res == SQL_ERR) {
		(void) sql_error(sql, 02, SQLSTATE(M0M03) "Unknown column option (%p)->token = %s\n", s, token2string(s->token));
	}
	return res;
}

static int
column_options(sql_query *query, dlist *opt_list, sql_schema *ss, sql_table *t, sql_column *cs)
{
	assert(cs);

	if (opt_list) {
		dnode *n = NULL;

		for (n = opt_list->h; n; n = n->next) {
			int res = column_option(query, n->data.sym, ss, t, cs);

			if (res == SQL_ERR)
				return SQL_ERR;
		}
	}
	return SQL_OK;
}

static int
table_foreign_key(mvc *sql, char *name, symbol *s, sql_schema *ss, sql_table *t)
{
	dnode *n = s->data.lval->h;
	char *rsname = qname_schema(n->data.lval);
	char *rtname = qname_table(n->data.lval);
	sql_schema *fs;
	sql_table *ft;


	if (rsname) {
		if (!(fs = mvc_bind_schema(sql, rsname))) {
			(void) sql_error(sql, 02, SQLSTATE(3F000) "CONSTRAINT FOREIGN KEY: no such schema '%s'", rsname);
			return SQL_ERR;
		}
	} else 
		fs = ss;
	ft = mvc_bind_table(sql, fs, rtname);
	/* self referenced table */
	if (!ft && t->s == fs && strcmp(t->base.name, rtname) == 0)
		ft = t;
	if (!ft) {
		sql_error(sql, 02, SQLSTATE(42S02) "CONSTRAINT FOREIGN KEY: no such table '%s'\n", rtname);
		return SQL_ERR;
	} else if (list_find_name(t->keys.set, name)) {
		sql_error(sql, 02, SQLSTATE(42000) "CONSTRAINT FOREIGN KEY: key '%s' already exists", name);
		return SQL_ERR;
	} else {
		sql_key *rk = NULL;
		sql_fkey *fk;
		dnode *nms = n->next->data.lval->h;
		node *fnms;
		int ref_actions = n->next->next->next->next->data.i_val;

		assert(n->next->next->next->next->type == type_int);
		if (name && mvc_bind_key(sql, ss, name)) {
			sql_error(sql, 02, SQLSTATE(42000) "Create Key failed, key '%s' already exists", name);
			return SQL_ERR;
		}
		if (n->next->next->data.lval) {	/* find unique referenced key */
			dnode *rnms = n->next->next->data.lval->h;
			list *cols = sa_list(sql->sa);

			for (; rnms; rnms = rnms->next)
				list_append(cols, rnms->data.sval);

			/* find key in ft->keys */
			rk = mvc_bind_ukey(ft, cols);
		} else if (ft->pkey) {
			/* no columns specified use ft.pkey */
			rk = &ft->pkey->k;
		}
		if (!rk) {
			sql_error(sql, 02, SQLSTATE(42000) "CONSTRAINT FOREIGN KEY: could not find referenced PRIMARY KEY in table '%s'\n", ft->base.name);
			return SQL_ERR;
		}
		fk = mvc_create_fkey(sql, t, name, fkey, rk, ref_actions & 255, (ref_actions>>8) & 255);

		for (fnms = rk->columns->h; nms && fnms; nms = nms->next, fnms = fnms->next) {
			char *nm = nms->data.sval;
			sql_column *c = mvc_bind_column(sql, t, nm);

			if (!c) {
				sql_error(sql, 02, SQLSTATE(42S22) "CONSTRAINT FOREIGN KEY: no such column '%s' in table '%s'\n", nm, t->base.name);
				return SQL_ERR;
			}
			mvc_create_fkc(sql, fk, c);
		}
		if (nms || fnms) {
			sql_error(sql, 02, SQLSTATE(42000) "CONSTRAINT FOREIGN KEY: not all columns are handled\n");
			return SQL_ERR;
		}
	}
	return SQL_OK;
}

static int
table_constraint_type(mvc *sql, char *name, symbol *s, sql_schema *ss, sql_table *t)
{
	int res = SQL_OK;

	switch (s->token) {
	case SQL_UNIQUE:
	case SQL_PRIMARY_KEY: {
		key_type kt = (s->token == SQL_PRIMARY_KEY ? pkey : ukey);
		dnode *nms = s->data.lval->h;
		sql_key *k;

		if (kt == pkey && t->pkey) {
			sql_error(sql, 02, SQLSTATE(42000) "CONSTRAINT PRIMARY KEY: a table can have only one PRIMARY KEY\n");
			return SQL_ERR;
		}
		if (name && mvc_bind_key(sql, ss, name)) {
			sql_error(sql, 02, SQLSTATE(42000) "CONSTRAINT %s: key '%s' already exists",
					kt == pkey ? "PRIMARY KEY" : "UNIQUE", name);
			return SQL_ERR;
		}

		k = (sql_key*)mvc_create_ukey(sql, t, name, kt);
		for (; nms; nms = nms->next) {
			char *nm = nms->data.sval;
			sql_column *c = mvc_bind_column(sql, t, nm);

			if (!c) {
				sql_error(sql, 02, SQLSTATE(42S22) "CONSTRAINT %s: no such column '%s' for table '%s'",
						kt == pkey ? "PRIMARY KEY" : "UNIQUE",
						nm, t->base.name);
				return SQL_ERR;
			} 
			(void) mvc_create_kc(sql, k, c);
		}
		mvc_create_ukey_done(sql, k);
	} 	break;
	case SQL_FOREIGN_KEY:
		res = table_foreign_key(sql, name, s, ss, t);
		break;
	case SQL_CHECK: {
		(void) sql_error(sql, 02, SQLSTATE(42000) "CONSTRAINT CHECK: check constraints not supported\n");
		return SQL_ERR;
	} 	break;
	default:
		res = SQL_ERR;
	}
	if (res != SQL_OK) {
		sql_error(sql, 02, SQLSTATE(M0M03) "Table constraint type: wrong token (%p) = %s\n", s, token2string(s->token));
		return SQL_ERR;
	}
	return res;
}

static int
table_constraint(mvc *sql, symbol *s, sql_schema *ss, sql_table *t)
{
	int res = SQL_OK;

	if (s->token == SQL_CONSTRAINT) {
		dlist *l = s->data.lval;
		char *opt_name = l->h->data.sval;
		symbol *sym = l->h->next->data.sym;

		if (!opt_name)
			opt_name = table_constraint_name(sym, t);
		if (opt_name == NULL)
			return SQL_ERR;
		res = table_constraint_type(sql, opt_name, sym, ss, t);
		if (opt_name != l->h->data.sval)
			GDKfree(opt_name);
	}

	if (res != SQL_OK) {
		sql_error(sql, 02, SQLSTATE(M0M03) "Table constraint: wrong token (%p) = %s\n", s, token2string(s->token));
		return SQL_ERR;
	}
	return res;
}

static int
create_column(sql_query *query, symbol *s, sql_schema *ss, sql_table *t, int alter)
{
	mvc *sql = query->sql;
	dlist *l = s->data.lval;
	char *cname = l->h->data.sval;
	sql_subtype *ctype = &l->h->next->data.typeval;
	dlist *opt_list = NULL;
	int res = SQL_OK;

	(void) ss;
	if (alter && !(isTable(t) || (isMergeTable(t) && cs_size(&t->members) == 0))) {
		sql_error(sql, 02, SQLSTATE(42000) "ALTER TABLE: cannot add column to %s '%s'%s\n",
				  isMergeTable(t)?"MERGE TABLE":
				  isRemote(t)?"REMOTE TABLE":
				  isStream(t)?"STREAM TABLE":
				  isReplicaTable(t)?"REPLICA TABLE":"VIEW",
				  t->base.name, (isMergeTable(t) && cs_size(&t->members)>0) ? " while it has partitions" : "");
		return SQL_ERR;
	}
	if (l->h->next->next)
		opt_list = l->h->next->next->data.lval;

	if (cname && ctype) {
		sql_column *cs = NULL;

		if (!isView(t) && cname && cname[0] == '%') {
			sql_error(sql, 01, SQLSTATE(42000) "%s TABLE: generated labels not allowed in column names, use an alias instead", (alter)?"ALTER":"CREATE");
			return SQL_ERR;
		} else if ((cs = find_sql_column(t, cname))) {
			sql_error(sql, 02, SQLSTATE(42S21) "%s TABLE: a column named '%s' already exists\n", (alter)?"ALTER":"CREATE", cname);
			return SQL_ERR;
		}
		cs = mvc_create_column(sql, t, cname, ctype);
		if (column_options(query, opt_list, ss, t, cs) == SQL_ERR)
			return SQL_ERR;
	}
	return res;
}

static int
table_element(sql_query *query, symbol *s, sql_schema *ss, sql_table *t, int alter)
{
	mvc *sql = query->sql;
	int res = SQL_OK;

	if (alter && 
		(isView(t) || 
		((isMergeTable(t) || isReplicaTable(t)) && (s->token != SQL_TABLE && s->token != SQL_DROP_TABLE && cs_size(&t->members)>0)) || 
		(isTable(t) && (s->token == SQL_TABLE || s->token == SQL_DROP_TABLE)) ||
		(isPartition(t) && (s->token == SQL_DROP_COLUMN || s->token == SQL_COLUMN || s->token == SQL_CONSTRAINT)) ||
		(isPartition(t) && (isRangePartitionTable(t->p) || isListPartitionTable(t->p)) &&
		(s->token == SQL_DEFAULT || s->token == SQL_DROP_DEFAULT || s->token == SQL_NOT_NULL || s->token == SQL_NULL ||
		 s->token == SQL_DROP_CONSTRAINT)))){
		char *msg = "";

		switch (s->token) {
		case SQL_TABLE:
			msg = "add table to"; 
			break;
		case SQL_COLUMN:
			msg = "add column to"; 
			break;
		case SQL_CONSTRAINT:
			msg = "add constraint to"; 
			break;
		case SQL_COLUMN_OPTIONS:
		case SQL_DEFAULT:
		case SQL_NOT_NULL:
		case SQL_NULL:
			msg = "set column options for"; 
			break;
		case SQL_STORAGE:
			msg = "set column storage for"; 
			break;
		case SQL_DROP_DEFAULT:
			msg = "drop default column option from"; 
			break;
		case SQL_DROP_TABLE:
			msg = "drop table from"; 
			break;
		case SQL_DROP_COLUMN:
			msg = "drop column from"; 
			break;
		case SQL_DROP_CONSTRAINT:
			msg = "drop constraint from"; 
			break;
		default:
			sql_error(sql, 02, SQLSTATE(M0M03) "Unknown table element (%p)->token = %s\n", s, token2string(s->token));
			return SQL_ERR;
		}
		sql_error(sql, 02, SQLSTATE(42000) "ALTER TABLE: cannot %s %s '%s'%s\n",
				msg, 
				isPartition(t)?"a PARTITION of a MERGE or REPLICA TABLE":
				isMergeTable(t)?"MERGE TABLE":
				isRemote(t)?"REMOTE TABLE":
				isStream(t)?"STREAM TABLE":
				isReplicaTable(t)?"REPLICA TABLE":"VIEW",
				t->base.name, (isMergeTable(t) && cs_size(&t->members)>0) ? " while it has partitions" : "");
		return SQL_ERR;
	}

	switch (s->token) {
	case SQL_COLUMN:
		res = create_column(query, s, ss, t, alter);
		break;
	case SQL_CONSTRAINT:
		res = table_constraint(sql, s, ss, t);
		break;
	case SQL_COLUMN_OPTIONS:
	{
		dnode *n = s->data.lval->h;
		char *cname = n->data.sval;
		sql_column *c = mvc_bind_column(sql, t, cname);
		dlist *olist = n->next->data.lval;

		if (!c) {
			sql_error(sql, 02, SQLSTATE(42S22) "ALTER TABLE: no such column '%s'\n", cname);
			return SQL_ERR;
		} else {
			return column_options(query, olist, ss, t, c);
		}
	} 	break;
	case SQL_DEFAULT:
	{
		char *r, *err = NULL;
		dlist *l = s->data.lval;
		char *cname = l->h->data.sval;
		symbol *sym = l->h->next->data.sym;
		sql_column *c = mvc_bind_column(sql, t, cname);

		if (!c) {
			sql_error(sql, 02, SQLSTATE(42S22) "ALTER TABLE: no such column '%s'\n", cname);
			return SQL_ERR;
		}
		r = symbol2string(sql, sym, 0, &err);
		if (!r) {
			(void) sql_error(sql, 02, SQLSTATE(42000) "incorrect default value '%s'\n", err?err:"");
			if (err) _DELETE(err);
			return SQL_ERR;
		}
		mvc_default(sql, c, r);
		_DELETE(r);
	}
	break;
	case SQL_STORAGE:
	{
		dlist *l = s->data.lval;
		char *cname = l->h->data.sval;
		char *storage_type = l->h->next->data.sval;
		sql_column *c = mvc_bind_column(sql, t, cname);

		if (!c) {
			sql_error(sql, 02, SQLSTATE(42S22) "ALTER TABLE: no such column '%s'\n", cname);
			return SQL_ERR;
		}
		mvc_storage(sql, c, storage_type);
	}
	break;
	case SQL_NOT_NULL:
	case SQL_NULL:
	{
		dnode *n = s->data.lval->h;
		char *cname = n->data.sval;
		sql_column *c = mvc_bind_column(sql, t, cname);
		int null = (s->token != SQL_NOT_NULL);

		if (!c) {
			sql_error(sql, 02, SQLSTATE(42S22) "ALTER TABLE: no such column '%s'\n", cname);
			return SQL_ERR;
		}
		mvc_null(sql, c, null);
	} 	break;
	case SQL_DROP_DEFAULT:
	{
		char *cname = s->data.sval;
		sql_column *c = mvc_bind_column(sql, t, cname);
		if (!c) {
			sql_error(sql, 02, SQLSTATE(42S22) "ALTER TABLE: no such column '%s'\n", cname);
			return SQL_ERR;
		}
		mvc_drop_default(sql,c);
	} 	break;
	case SQL_LIKE:
	{
		char *sname = qname_schema(s->data.lval);
		char *name = qname_table(s->data.lval);
		sql_schema *os = NULL;
		sql_table *ot = NULL;
		node *n;

		if (sname && !(os = mvc_bind_schema(sql, sname))) {
			sql_error(sql, 02, SQLSTATE(3F000) "CREATE TABLE: no such schema '%s'", sname);
			return SQL_ERR;
		}
		if (!os)
			os = ss;
		ot = mvc_bind_table(sql, os, name);
		if (!ot) {
			sql_error(sql, 02, SQLSTATE(3F000) "CREATE TABLE: no such table '%s'", name);
			return SQL_ERR;
		}
		for (n = ot->columns.set->h; n; n = n->next) {
			sql_column *oc = n->data;

			if (!isView(t) && oc->base.name && oc->base.name[0] == '%') {
				sql_error(sql, 02, SQLSTATE(42000) "CREATE TABLE: generated labels not allowed in column names, use an alias instead");
				return SQL_ERR;
			} else if (mvc_bind_column(sql, t, oc->base.name)) {
				sql_error(sql, 02, SQLSTATE(42S21) "CREATE TABLE: a column named '%s' already exists\n", oc->base.name);
				return SQL_ERR;
			}
			(void)mvc_create_column(sql, t, oc->base.name, &oc->type);
		}
	} 	break;
	case SQL_DROP_COLUMN:
	{
		dlist *l = s->data.lval;
		char *cname = l->h->data.sval;
		int drop_action = l->h->next->data.i_val;
		sql_column *col = mvc_bind_column(sql, t, cname);

		assert(l->h->next->type == type_int);
		if (col == NULL) {
			sql_error(sql, 02, SQLSTATE(42S22) "ALTER TABLE: no such column '%s'\n", cname);
			return SQL_ERR;
		}
		if (cs_size(&t->columns) <= 1) {
			sql_error(sql, 02, SQLSTATE(42000) "ALTER TABLE: cannot drop column '%s': table needs at least one column\n", cname);
			return SQL_ERR;
		}
		if (t->system) {
			sql_error(sql, 02, SQLSTATE(42000) "ALTER TABLE: cannot drop column '%s': table is a system table\n", cname);
			return SQL_ERR;
		}
		if (isView(t)) {
			sql_error(sql, 02, SQLSTATE(42000) "ALTER TABLE: cannot drop column '%s': '%s' is a view\n", cname, t->base.name);
			return SQL_ERR;
		}
		if (!drop_action && mvc_check_dependency(sql, col->base.id, COLUMN_DEPENDENCY, NULL)) {
			sql_error(sql, 02, SQLSTATE(2BM37) "ALTER TABLE: cannot drop column '%s': there are database objects which depend on it\n", cname);
			return SQL_ERR;
		}
		if (!drop_action  && t->keys.set) {
			node *n, *m;

			for (n = t->keys.set->h; n; n = n->next) {
				sql_key *k = n->data;
				for (m = k->columns->h; m; m = m->next) {
					sql_kc *kc = m->data;
					if (strcmp(kc->c->base.name, cname) == 0) {
						sql_error(sql, 02, SQLSTATE(2BM37) "ALTER TABLE: cannot drop column '%s': there are constraints which depend on it\n", cname);
						return SQL_ERR;
					}
				}
			}
		}
		if (isPartitionedByColumnTable(t) && t->part.pcol->base.id == col->base.id) {
			sql_error(sql, 02, SQLSTATE(42000) "ALTER TABLE: cannot drop column '%s': is the partitioned column on the table '%s'\n", cname, t->base.name);
			return SQL_ERR;
		}
		if (isPartitionedByExpressionTable(t)) {
			for(node *n = t->part.pexp->cols->h; n; n = n->next) {
				int next = *(int*) n->data;
				if(next == col->colnr) {
					sql_error(sql, 02, SQLSTATE(42000) "ALTER TABLE: cannot drop column '%s': the expression used in '%s' depends on it\n", cname, t->base.name);
					return SQL_ERR;
				}
			}
		}
		if (mvc_drop_column(sql, t, col, drop_action)) {
			sql_error(sql, 02, SQLSTATE(42000) "ALTER TABLE: %s\n", MAL_MALLOC_FAIL);
			return SQL_ERR;
		}
	} 	break;
	case SQL_DROP_CONSTRAINT:
		res = SQL_OK;
		break;
	default:
		res = SQL_ERR;
	}
	if (res == SQL_ERR) {
		sql_error(sql, 02, SQLSTATE(M0M03) "Unknown table element (%p)->token = %s\n", s, token2string(s->token));
		return SQL_ERR;
	}
	return res;
}

static int
create_partition_definition(mvc *sql, sql_table *t, symbol *partition_def)
{
	char *err = NULL;

	if(partition_def) {
		dlist *list = partition_def->data.lval;
		symbol *type = list->h->next->data.sym;
		dlist *list2 = type->data.lval;
		if(isPartitionedByColumnTable(t)) {
			str colname = list2->h->data.sval;
			node *n;
			sql_class sql_ec;
			for (n = t->columns.set->h; n ; n = n->next) {
				sql_column *col = n->data;
				if(!strcmp(col->base.name, colname)) {
					t->part.pcol = col;
					break;
				}
			}
			if(!t->part.pcol) {
				sql_error(sql, 02, SQLSTATE(42000) "CREATE MERGE TABLE: the partition column '%s' is not part of the table", colname);
				return SQL_ERR;
			}
			sql_ec = t->part.pcol->type.type->eclass;
			if(!(sql_ec == EC_BIT || EC_VARCHAR(sql_ec) || EC_TEMP(sql_ec) || sql_ec == EC_POS || sql_ec == EC_NUM ||
				 EC_INTERVAL(sql_ec)|| sql_ec == EC_DEC || sql_ec == EC_BLOB)) {
				err = sql_subtype_string(&(t->part.pcol->type));
				if (!err) {
					sql_error(sql, 02, SQLSTATE(HY013) MAL_MALLOC_FAIL);
				} else {
					sql_error(sql, 02, SQLSTATE(42000) "CREATE MERGE TABLE: column type %s not yet supported for the partition column", err);
					GDKfree(err);
				}
				return SQL_ERR;
			}
		} else if(isPartitionedByExpressionTable(t)) {
			sql_subtype *empty = sql_bind_localtype("void");
			char *query = symbol2string(sql, list2->h->data.sym, 1, &err);
			if (!query) {
				(void) sql_error(sql, 02, SQLSTATE(42000) "CREATE MERGE TABLE: error compiling expression '%s'", err?err:"");
				if (err) _DELETE(err);
				return SQL_ERR;
			}
			t->part.pexp = SA_ZNEW(sql->sa, sql_expression);
			t->part.pexp->exp = sa_strdup(sql->sa, query);
			t->part.pexp->type = *empty;
			_DELETE(query);
		}
	}
	return SQL_OK;
}

sql_rel *
rel_create_table(sql_query *query, sql_schema *ss, int temp, const char *sname, const char *name, symbol *table_elements_or_subquery,
				 int commit_action, const char *loc, const char *username, const char *password, bool pw_encrypted,
				 symbol* partition_def, int if_not_exists)
{
	mvc *sql = query->sql;
	sql_schema *s = NULL;

	int instantiate = (sql->emode == m_instantiate);
	int deps = (sql->emode == m_deps);
	int create = (!instantiate && !deps);
	int tt = (temp == SQL_REMOTE)?tt_remote:
		 (temp == SQL_STREAM)?tt_stream:
		 (temp == SQL_MERGE_TABLE)?tt_merge_table:
		 (temp == SQL_REPLICA_TABLE)?tt_replica_table:tt_table;
	bit properties = partition_def ? (bit) partition_def->data.lval->h->next->next->data.i_val : 0;

	(void)create;
	if (sname && !(s = mvc_bind_schema(sql, sname)))
		return sql_error(sql, 02, SQLSTATE(3F000) "CREATE TABLE: no such schema '%s'", sname);

	if (temp != SQL_PERSIST && tt == tt_table &&
			commit_action == CA_COMMIT)
		commit_action = CA_DELETE;

	if (temp != SQL_DECLARED_TABLE) {
		if (temp != SQL_PERSIST && tt == tt_table) {
			if (temp == SQL_LOCAL_TEMP || temp == SQL_GLOBAL_TEMP) {
				if (sname && strcmp(sname, "tmp") != 0)
					return sql_error(sql, 02, SQLSTATE(3F000) "CREATE TABLE: %s temporary tables should be stored in the 'tmp' schema",
									 (temp == SQL_LOCAL_TEMP) ? "local" : "global");
				s = mvc_bind_schema(sql, "tmp");
			}
		} else if (s == NULL) {
			s = ss;
		}
	}

	if (temp != SQL_DECLARED_TABLE && s)
		sname = s->base.name;

	if (mvc_bind_table(sql, s, name)) {
		if (if_not_exists) {
			return rel_psm_block(sql->sa, new_exp_list(sql->sa));
		} else {
			char *cd = (temp == SQL_DECLARED_TABLE)?"DECLARE":"CREATE";
			return sql_error(sql, 02, SQLSTATE(42S01) "%s TABLE: name '%s' already in use", cd, name);
		}
	} else if (temp != SQL_DECLARED_TABLE && (!mvc_schema_privs(sql, s) && !(isTempSchema(s) && temp == SQL_LOCAL_TEMP))){
		return sql_error(sql, 02, SQLSTATE(42000) "CREATE TABLE: insufficient privileges for user '%s' in schema '%s'", stack_get_string(sql, "current_user"), s->base.name);
	} else if (table_elements_or_subquery->token == SQL_CREATE_TABLE) {
		/* table element list */
		dnode *n;
		dlist *columns = table_elements_or_subquery->data.lval;
		sql_table *t;

		if (tt == tt_remote) {
			char *local_user = stack_get_string(sql, "current_user");
			char *local_table = sa_strconcat(sql->sa, sa_strconcat(sql->sa, sname, "."), name);
			if (!local_table) {
				return sql_error(sql, 02, SQLSTATE(HY013) "CREATE TABLE: " MAL_MALLOC_FAIL);
			}
			if (!mapiuri_valid(loc))
				return sql_error(sql, 02, SQLSTATE(42000) "CREATE TABLE: incorrect uri '%s' for remote table '%s'", loc, name);

			const char *remote_uri = mapiuri_uri(loc, sql->sa);
			if (remote_uri == NULL) {
				return sql_error(sql, 02, SQLSTATE(HY013) "CREATE TABLE: " MAL_MALLOC_FAIL);
			}
			char *reg_credentials = AUTHaddRemoteTableCredentials(local_table, local_user, remote_uri, username, password, pw_encrypted);
			if (reg_credentials != 0) {
				return sql_error(sql, 02, SQLSTATE(42000) "CREATE TABLE: cannot register credentials for remote table '%s' in vault: %s", name, reg_credentials);
			}
			t = mvc_create_remote(sql, s, name, SQL_DECLARED_TABLE, loc);
		} else {
			t = mvc_create_table(sql, s, name, tt, 0, SQL_DECLARED_TABLE, commit_action, -1, properties);
		}
		if (!t)
			return NULL;

		for (n = columns->h; n; n = n->next) {
			symbol *sym = n->data.sym;
			int res = table_element(query, sym, s, t, 0);

			if (res == SQL_ERR)
				return NULL;
		}

		if(create_partition_definition(sql, t, partition_def) != SQL_OK)
			return NULL;

		temp = (tt == tt_table)?temp:SQL_PERSIST;
		return rel_table(sql, ddl_create_table, sname, t, temp);
	} else { /* [col name list] as subquery with or without data */
		sql_rel *sq = NULL, *res = NULL;
		dlist *as_sq = table_elements_or_subquery->data.lval;
		dlist *column_spec = as_sq->h->data.lval;
		symbol *subquery = as_sq->h->next->data.sym;
		int with_data = as_sq->h->next->next->data.i_val;
		sql_table *t = NULL; 

		assert(as_sq->h->next->next->type == type_int);
		sq = rel_selects(query, subquery);
		if (!sq)
			return NULL;

		if ((tt == tt_merge_table || tt == tt_remote || tt == tt_replica_table) && with_data)
			return sql_error(sql, 02, SQLSTATE(42000) "CREATE TABLE: cannot create %s 'with data'",
							 TABLE_TYPE_DESCRIPTION(tt, properties));

		/* create table */
		if ((t = mvc_create_table_as_subquery( sql, sq, s, name, column_spec, temp, commit_action)) == NULL) { 
			rel_destroy(sq);
			return NULL;
		}

		/* insert query result into this table */
		temp = (tt == tt_table)?temp:SQL_PERSIST;
		res = rel_table(sql, ddl_create_table, sname, t, temp);
		if (with_data) {
			res = rel_insert(query->sql, res, sq);
		} else {
			rel_destroy(sq);
		}
		return res;
	}
	/*return NULL;*/ /* never reached as all branches of the above if() end with return ... */
}

static sql_rel *
rel_create_view(sql_query *query, sql_schema *ss, dlist *qname, dlist *column_spec, symbol *ast, int check, int persistent, int replace)
{
	mvc *sql = query->sql;
	char *name = qname_table(qname);
	char *sname = qname_schema(qname);
	sql_schema *s = cur_schema(sql);
	sql_table *t = NULL;
	int instantiate = (sql->emode == m_instantiate || !persistent);
	int deps = (sql->emode == m_deps);
	int create = (!instantiate && !deps);
	char *base = replace ? "CREATE OR REPLACE" : "CREATE";

	(void) ss;
	(void) check;		/* Stefan: unused!? */
	if (sname && !(s = mvc_bind_schema(sql, sname))) 
		return sql_error(sql, 02, SQLSTATE(3F000) "CREATE VIEW: no such schema '%s'", sname);

	if (create && (!mvc_schema_privs(sql, s) && !(isTempSchema(s) && persistent == SQL_LOCAL_TEMP)))
		return sql_error(sql, 02, SQLSTATE(42000) "%s VIEW: access denied for %s to schema '%s'", base, stack_get_string(sql, "current_user"), s->base.name);

	if (create && (t = mvc_bind_table(sql, s, name)) != NULL) {
		if (replace) {
			if (!isView(t)) {
				return sql_error(sql, 02, SQLSTATE(42000) "%s VIEW: unable to drop view '%s': is a table", base, name);
			} else if (t->system) {
				return sql_error(sql, 02, SQLSTATE(42000) "%s VIEW: cannot replace system view '%s'", base, name);
			} else if (mvc_check_dependency(sql, t->base.id, VIEW_DEPENDENCY, NULL)) {
				return sql_error(sql, 02, SQLSTATE(42000) "%s VIEW: cannot replace view '%s', there are database objects which depend on it", base, t->base.name);
			} else {
				str output;
				if ((output = mvc_drop_table(sql, s, t, 0)) != MAL_SUCCEED) {
					sql_error(sql, 02, SQLSTATE(42000) "%s", output);
					freeException(output);
					return NULL;
				}
			}
		} else {
			return sql_error(sql, 02, SQLSTATE(42S01) "%s VIEW: name '%s' already in use", base, name);
		}
	}
	if (ast) {
		sql_rel *sq = NULL;
		char *q = QUERY(sql->scanner);

		if (ast->token == SQL_SELECT) {
			SelectNode *sn = (SelectNode *) ast;

			if (sn->limit)
				return sql_error(sql, 01, SQLSTATE(42000) "%s VIEW: LIMIT not supported", base);
		}

		sq = schema_selects(query, s, ast);
		if (!sq)
			return NULL;

		if (!create) {
			if (column_spec) {
				dnode *n = column_spec->h;
				node *m = sq->exps->h;

				for (; n && m; n = n->next, m = m->next)
					;
				if (n || m) {
					sql_error(sql, 01, SQLSTATE(21S02) "WITH CLAUSE: number of columns does not match");
					rel_destroy(sq);
					return NULL;
				}
			}
		}

		if (create) {
			q = query_cleaned(q);
			t = mvc_create_view(sql, s, name, SQL_DECLARED_TABLE, q, 0);
			GDKfree(q);
			if (as_subquery(sql, t, tt_view, sq, column_spec, "CREATE VIEW") != 0) {
				rel_destroy(sq);
				return NULL;
			}
			return rel_table(sql, ddl_create_view, s->base.name, t, SQL_PERSIST);
		}
		t = mvc_bind_table(sql, s, name);
		if (!persistent && column_spec) 
			sq = view_rename_columns( sql, name, sq, column_spec);
		if (sq && sq->op == op_project && sq->l && sq->exps && sq->card == CARD_AGGR) {
			exps_setcard(sq->exps, CARD_MULTI);
			sq->card = CARD_MULTI;
		}
		return sq;
	}
	return NULL;
}

static sql_rel *
rel_schema2(sql_allocator *sa, int cat_type, char *sname, char *auth, int nr)
{
	sql_rel *rel = rel_create(sa);
	list *exps = new_exp_list(sa);
	if(!rel || !exps)
		return NULL;

	append(exps, exp_atom_clob(sa, sname));
	append(exps, exp_atom_clob(sa, auth));
	append(exps, exp_atom_int(sa, nr));
	rel->l = NULL;
	rel->r = NULL;
	rel->op = op_ddl;
	rel->flag = cat_type;
	rel->exps = exps;
	rel->card = 0;
	rel->nrcols = 0;
	return rel;
}

static sql_rel *
rel_schema3(sql_allocator *sa, int cat_type, char *sname, char *tname, char *name)
{
	sql_rel *rel = rel_create(sa);
	list *exps = new_exp_list(sa);
	if(!rel || !exps)
		return NULL;

	append(exps, exp_atom_clob(sa, sname));
	append(exps, exp_atom_clob(sa, tname));
	append(exps, exp_atom_clob(sa, name));
	rel->l = NULL;
	rel->r = NULL;
	rel->op = op_ddl;
	rel->flag = cat_type;
	rel->exps = exps;
	rel->card = 0;
	rel->nrcols = 0;
	return rel;
}

static sql_rel *
rel_drop_type(mvc *sql, dlist *qname, int drop_action)
{
	char *name = qname_table(qname);
	char *sname = qname_schema(qname);
	sql_schema *s = cur_schema(sql);

	if (sname && !(s = mvc_bind_schema(sql, sname))) 
		return sql_error(sql, 02, SQLSTATE(3F000) "DROP TYPE: no such schema '%s'", sname);

	if (schema_bind_type(sql, s, name) == NULL) {
		return sql_error(sql, 02, SQLSTATE(42S01) "DROP TYPE: type '%s' does not exist", name);
	} else if (!mvc_schema_privs(sql, s)) {
		return sql_error(sql, 02, SQLSTATE(42000) "DROP TYPE: access denied for %s to schema '%s'", stack_get_string(sql, "current_user"), s->base.name);
	}
	return rel_schema2(sql->sa, ddl_drop_type, s->base.name, name, drop_action);
}

static sql_rel *
rel_create_type(mvc *sql, dlist *qname, char *impl)
{
	char *name = qname_table(qname);
	char *sname = qname_schema(qname);
	sql_schema *s = cur_schema(sql);

	if (sname && !(s = mvc_bind_schema(sql, sname))) 
		return sql_error(sql, 02, SQLSTATE(3F000) "CREATE TYPE: no such schema '%s'", sname);

	if (schema_bind_type(sql, s, name) != NULL) {
		return sql_error(sql, 02, SQLSTATE(42S01) "CREATE TYPE: name '%s' already in use", name);
	} else if (!mvc_schema_privs(sql, s)) {
		return sql_error(sql, 02, SQLSTATE(42000) "CREATE TYPE: access denied for %s to schema '%s'", stack_get_string(sql, "current_user"), s->base.name);
	}
	return rel_schema3(sql->sa, ddl_create_type, s->base.name, name, impl);
}
static char *
dlist_get_schema_name(dlist *name_auth)
{
	assert(name_auth && name_auth->h);
	return name_auth->h->data.sval;
}

static char *
schema_auth(dlist *name_auth)
{
	assert(name_auth && name_auth->h && dlist_length(name_auth) == 2);
	return name_auth->h->next->data.sval;
}

static sql_rel *
rel_drop(sql_allocator *sa, int cat_type, char *sname, char *auth, int nr, int exists_check)
{
	sql_rel *rel = rel_create(sa);
	list *exps = new_exp_list(sa);

	append(exps, exp_atom_int(sa, nr));
	append(exps, exp_atom_clob(sa, sname));
	append(exps, exp_atom_clob(sa, auth));
	append(exps, exp_atom_int(sa, exists_check));
	rel->l = NULL;
	rel->r = NULL;
	rel->op = op_ddl;
	rel->flag = cat_type;
	rel->exps = exps;
	rel->card = 0;
	rel->nrcols = 0;
	return rel;
}

static sql_rel *
rel_create_schema_dll(sql_allocator *sa, char *sname, char *auth, int nr)
{
	sql_rel *rel = rel_create(sa);
	list *exps = new_exp_list(sa);
	if(!rel || !exps)
		return NULL;

	append(exps, exp_atom_int(sa, nr));
	append(exps, exp_atom_clob(sa, sname));

	if (auth)
		append(exps, exp_atom_clob(sa, auth));
	rel->l = NULL;
	rel->r = NULL;
	rel->op = op_ddl;
	rel->flag = ddl_create_schema;
	rel->exps = exps;
	rel->card = 0;
	rel->nrcols = 0;
	return rel;
}

static sql_rel *
rel_create_schema(sql_query *query, dlist *auth_name, dlist *schema_elements, int if_not_exists)
{
	mvc *sql = query->sql;
	char *name = dlist_get_schema_name(auth_name);
	char *auth = schema_auth(auth_name);
	sqlid auth_id = sql->role_id;

	if (auth && (auth_id = sql_find_auth(sql, auth)) < 0) {
		sql_error(sql, 02, SQLSTATE(28000) "CREATE SCHEMA: no such authorization '%s'", auth);
		return NULL;
	}
	if (sql->user_id != USER_MONETDB && sql->role_id != ROLE_SYSADMIN) {
		sql_error(sql, 02, SQLSTATE(42000) "CREATE SCHEMA: insufficient privileges for user '%s'", stack_get_string(sql, "current_user"));
		return NULL;
	}
	if (!name) 
		name = auth;
	assert(name);
	if (mvc_bind_schema(sql, name)) {
		if (!if_not_exists) {
			sql_error(sql, 02, SQLSTATE(3F000) "CREATE SCHEMA: name '%s' already in use", name);
			return NULL;
		} else {
			return rel_psm_block(sql->sa, new_exp_list(sql->sa));
		}
	} else {
		sql_schema *os = sql->session->schema;
		dnode *n;
		sql_schema *ss = SA_ZNEW(sql->sa, sql_schema);
		sql_rel *ret;

		ret = rel_create_schema_dll(sql->sa, name, auth, 0);

		ss->base.name = name;
		ss->auth_id = auth_id;
		ss->owner = sql->user_id;

		sql->session->schema = ss;
		n = schema_elements->h;
		while (n) {
			sql_rel *res = rel_semantic(query, n->data.sym);
			if (!res) {
				rel_destroy(ret);
				return NULL;
			}
			ret = rel_list(sql->sa, ret, res);
			n = n->next;
		}
		sql->session->schema = os;
		return ret;
	}
}

static str
get_schema_name( mvc *sql, char *sname, char *tname)
{
	if (!sname) {
		sql_schema *ss = cur_schema(sql);
		sql_table *t = mvc_bind_table(sql, ss, tname);
		if (!t)
			ss = tmp_schema(sql);
		sname = ss->base.name;
	}
	return sname;
}

static sql_rel *
sql_alter_table(sql_query *query, dlist *dl, dlist *qname, symbol *te, int if_exists)
{
	mvc *sql = query->sql;
	char *sname = qname_schema(qname);
	char *tname = qname_table(qname);
	sql_schema *s = cur_schema(sql);
	sql_table *t = NULL;

	if (sname && !(s = mvc_bind_schema(sql, sname))) {
		if (if_exists)
			return rel_psm_block(sql->sa, new_exp_list(sql->sa));
		return sql_error(sql, 02, SQLSTATE(3F000) "ALTER TABLE: no such schema '%s'", sname);
	}

	if ((t = mvc_bind_table(sql, s, tname)) == NULL) {
		if (mvc_bind_table(sql, mvc_bind_schema(sql, "tmp"), tname) != NULL) 
			return sql_error(sql, 02, SQLSTATE(42S02) "ALTER TABLE: not supported on TEMPORARY table '%s'", tname);
		if(if_exists)
			return rel_psm_block(sql->sa, new_exp_list(sql->sa));
		return sql_error(sql, 02, SQLSTATE(42S02) "ALTER TABLE: no such table '%s' in schema '%s'", tname, s->base.name);
	} else {
		sql_rel *res = NULL, *r;
		sql_table *nt = NULL;
		sql_exp **updates, *e;

		assert(te);
		if (t->persistence != SQL_DECLARED_TABLE)
			sname = s->base.name;

		if (te && (te->token == SQL_TABLE || te->token == SQL_DROP_TABLE)) {
			dlist *nqname = te->data.lval->h->data.lval;
			sql_schema *spt = NULL;
			sql_table *pt = NULL;
			char *nsname = qname_schema(nqname);
			char *ntname = qname_table(nqname);

			/* partition sname */
			if (!nsname)
				nsname = sname;

			if (nsname && !(spt=mvc_bind_schema(sql, nsname))) {
				(void) sql_error(sql, 02, SQLSTATE(3F000) "ALTER TABLE: no such schema '%s'", sname);
				return NULL;
			}
			if ((pt = mvc_bind_table(sql, spt, ntname)) == NULL)
				return sql_error(sql, 02, SQLSTATE(42S02) "ALTER TABLE: no such table '%s' in schema '%s'", ntname, spt->base.name);

			if (te->token == SQL_TABLE) {
				symbol *extra = dl->h->next->next->next->data.sym;

				if (isView(pt))
					return sql_error(sql, 02, SQLSTATE(42000) "ALTER TABLE: can't add a view into a %s",
									 TABLE_TYPE_DESCRIPTION(t->type, t->properties));
				if (strcmp(sname, nsname) != 0)
					return sql_error(sql, 02, SQLSTATE(42000) "ALTER TABLE: all children tables of '%s.%s' must be "
									 "part of schema '%s'", sname, tname, sname);
				if (!extra)
					return rel_alter_table(sql->sa, ddl_alter_table_add_table, sname, tname, nsname, ntname, 0);

				if ((isMergeTable(pt) || isReplicaTable(pt)) && list_empty(pt->members.set))
					return sql_error(sql, 02, SQLSTATE(42000) "The %s %s.%s should have at least one table associated",
									 TABLE_TYPE_DESCRIPTION(pt->type, pt->properties), spt->base.name, pt->base.name);

				if (extra->token == SQL_MERGE_PARTITION) { //partition to hold null values only
					dlist* ll = extra->data.lval;
					int update = ll->h->next->next->next->data.i_val;

					if (isRangePartitionTable(t)) {
						return rel_alter_table_add_partition_range(query, t, pt, sname, tname, nsname, ntname, NULL, NULL, 1, update);
					} else if (isListPartitionTable(t)) {
						return rel_alter_table_add_partition_list(query, t, pt, sname, tname, nsname, ntname, NULL, 1, update);
					} else {
						return sql_error(sql, 02, SQLSTATE(42000) "ALTER TABLE: cannot add a partition into a %s",
										 TABLE_TYPE_DESCRIPTION(t->type, t->properties));
					}
				} else if (extra->token == SQL_PARTITION_RANGE) {
					dlist* ll = extra->data.lval;
					symbol* min = ll->h->data.sym, *max = ll->h->next->data.sym;
					int nills = ll->h->next->next->data.i_val, update = ll->h->next->next->next->data.i_val;

					if (!isRangePartitionTable(t)) {
						return sql_error(sql, 02,SQLSTATE(42000) "ALTER TABLE: cannot add a range partition into a %s",
										 TABLE_TYPE_DESCRIPTION(t->type, t->properties));
					}

					return rel_alter_table_add_partition_range(query, t, pt, sname, tname, nsname, ntname, min, max, nills, update);
				} else if (extra->token == SQL_PARTITION_LIST) {
					dlist* ll = extra->data.lval, *values = ll->h->data.lval;
					int nills = ll->h->next->data.i_val, update = ll->h->next->next->data.i_val;

					if (!isListPartitionTable(t)) {
						return sql_error(sql, 02,SQLSTATE(42000) "ALTER TABLE: cannot add a value partition into a %s",
										 TABLE_TYPE_DESCRIPTION(t->type, t->properties));
					}

					return rel_alter_table_add_partition_list(query, t, pt, sname, tname, nsname, ntname, values, nills, update);
				}
				assert(0);
			} else {
				int drop_action = te->data.lval->h->next->data.i_val;

				return rel_alter_table(sql->sa, ddl_alter_table_del_table, sname, tname, nsname, ntname, drop_action);
			}
		}

		/* read only or read write */
		if (te && te->token == SQL_ALTER_TABLE) {
			int state = te->data.i_val;

			if (state == tr_readonly) 
				state = TABLE_READONLY;
			else if (state == tr_append) 
				state = TABLE_APPENDONLY;
			else
				state = TABLE_WRITABLE;
			return rel_alter_table(sql->sa, ddl_alter_table_set_access, sname, tname, NULL, NULL, state);
		}

		nt = dup_sql_table(sql->sa, t);
		if (!nt || (te && table_element(query, te, s, nt, 1) == SQL_ERR)) 
			return NULL;

		if (te->token == SQL_DROP_CONSTRAINT) {
			dlist *l = te->data.lval;
			char *kname = l->h->data.sval;
			int drop_action = l->h->next->data.i_val;

			sname = get_schema_name(sql, sname, tname);
			return rel_drop(sql->sa, ddl_drop_constraint, sname, kname, drop_action, 0);
		}

		if (t->s && !nt->s)
			nt->s = t->s;

		res = rel_table(sql, ddl_alter_table, sname, nt, 0);

		if (!isTable(nt))
			return res;

		/* New columns need update with default values. Add one more element for new column */
		updates = SA_ZNEW_ARRAY(sql->sa, sql_exp*, (list_length(nt->columns.set) + 1));
		e = exp_column(sql->sa, nt->base.name, TID, sql_bind_localtype("oid"), CARD_MULTI, 0, 1);
		r = rel_project(sql->sa, res, append(new_exp_list(sql->sa),e));
		if (nt->columns.nelm) {
			list *cols = new_exp_list(sql->sa);
			for (node *n = nt->columns.nelm; n; n = n->next) {
				sql_column *c = n->data;
				if (c->def) {
					char *d, *typestr = subtype2string2(&c->type);
					if (!typestr)
						return sql_error(sql, 02, SQLSTATE(HY013) MAL_MALLOC_FAIL);
					d = sql_message("select cast(%s as %s);", c->def, typestr);
					_DELETE(typestr);
					e = rel_parse_val(sql, d, sql->emode, NULL);
					_DELETE(d);
				} else {
					e = exp_atom(sql->sa, atom_general(sql->sa, &c->type, NULL));
				}
				if (!e || (e = rel_check_type(sql, &c->type, r, e, type_equal)) == NULL) {
					rel_destroy(r);
					return NULL;
				}
				list_append(cols, exp_column(sql->sa, nt->base.name, c->base.name, &c->type, CARD_MULTI, 0, 0));

				assert(!updates[c->colnr]);
				exp_setname(sql->sa, e, c->t->base.name, c->base.name);
				updates[c->colnr] = e;
			}
			res = rel_update(sql, res, r, updates, cols); 
		} else { /* new indices or keys */
			res = rel_update(sql, res, r, updates, NULL); 
		}
		return res;
	}
}

static sql_rel *
rel_role(sql_allocator *sa, char *grantee, char *auth, int grantor, int admin, int type)
{
	sql_rel *rel = rel_create(sa);
	list *exps = new_exp_list(sa);
	if(!rel || !exps)
		return NULL;

	assert(type == ddl_grant_roles || type == ddl_revoke_roles);
	append(exps, exp_atom_clob(sa, grantee));
	append(exps, exp_atom_clob(sa, auth));
	append(exps, exp_atom_int(sa, grantor));
	append(exps, exp_atom_int(sa, admin));
	rel->l = NULL;
	rel->r = NULL;
	rel->op = op_ddl;
	rel->flag = type;
	rel->exps = exps;
	rel->card = 0;
	rel->nrcols = 0;
	return rel;
}

static sql_rel *
rel_grant_roles(mvc *sql, sql_schema *schema, dlist *roles, dlist *grantees, int grant, int grantor)
{
	sql_rel *res = NULL;
	/* grant roles to the grantees */
	dnode *r, *g;

	(void) schema;
	for (r = roles->h; r; r = r->next) {
		char *role = r->data.sval;

		for (g = grantees->h; g; g = g->next) {
			char *grantee = g->data.sval;

			if ((res = rel_list(sql->sa, res, rel_role(sql->sa, grantee, role, grantor, grant, ddl_grant_roles))) == NULL) {
				rel_destroy(res);
				return NULL;
			}
		}
	}
	return res;
}

static sql_rel *
rel_revoke_roles(mvc *sql, sql_schema *schema, dlist *roles, dlist *grantees, int admin, int grantor)
{
	sql_rel *res = NULL;
	/* revoke roles from the grantees */
	dnode *r, *g;

	(void) schema;
	for (r = roles->h; r; r = r->next) {
		char *role = r->data.sval;

		for (g = grantees->h; g; g = g->next) {
			char *grantee = g->data.sval;

			if ((res = rel_list(sql->sa, res, rel_role(sql->sa, grantee, role, grantor, admin, ddl_revoke_roles))) == NULL) {
				rel_destroy(res);
				return NULL;
			}
		}
	}
	return res;
}

static sql_rel *
rel_priv(sql_allocator *sa, char *sname, char *name, char *grantee, int privs, char *cname, int grant, int grantor, int type)
{
	sql_rel *rel = rel_create(sa);
	list *exps = new_exp_list(sa);
	if(!rel || !exps)
		return NULL;

	assert(type == ddl_grant || type == ddl_revoke);
	append(exps, exp_atom_clob(sa, sname));
	append(exps, exp_atom_clob(sa, name));
	append(exps, exp_atom_clob(sa, grantee));
	append(exps, exp_atom_int(sa, privs));
	append(exps, cname?(void*)exp_atom_clob(sa, cname):(void*)cname);
	append(exps, exp_atom_int(sa, grant));
	append(exps, exp_atom_int(sa, grantor));
	rel->l = NULL;
	rel->r = NULL;
	rel->op = op_ddl;
	rel->flag = type;
	rel->exps = exps;
	rel->card = 0;
	rel->nrcols = 0;
	return rel;
}

static sql_rel *
rel_func_priv(sql_allocator *sa, char *sname, int func, char *grantee, int privs, int grant, int grantor, int type)
{
	sql_rel *rel = rel_create(sa);
	list *exps = new_exp_list(sa);
	if(!rel || !exps)
		return NULL;

	assert(type == ddl_grant_func || type == ddl_revoke_func);
	append(exps, exp_atom_clob(sa, sname));
	append(exps, exp_atom_int(sa, func));
	append(exps, exp_atom_clob(sa, grantee));
	append(exps, exp_atom_int(sa, privs));
	append(exps, exp_atom_int(sa, grant));
	append(exps, exp_atom_int(sa, grantor));
	rel->l = NULL;
	rel->r = NULL;
	rel->op = op_ddl;
	rel->flag = type;
	rel->exps = exps;
	rel->card = 0;
	rel->nrcols = 0;
	return rel;
}

static sql_rel *
rel_grant_global(mvc *sql, sql_schema *cur, dlist *privs, dlist *grantees, int grant, int grantor)
{
	sql_rel *res = NULL;
	char *sname = cur->base.name;
	dnode *gn;

	if (!privs)
		return NULL;
	sname = cur->base.name;
	for (gn = grantees->h; gn; gn = gn->next) {
		dnode *opn;
		char *grantee = gn->data.sval;

		if (!grantee)
			grantee = "public";

		for (opn = privs->h; opn; opn = opn->next) {
			int priv = opn->data.i_val;

			if ((res = rel_list(sql->sa, res, rel_priv(sql->sa, sname, NULL, grantee, priv, NULL, grant, grantor, ddl_grant))) == NULL) {
				rel_destroy(res);
				return NULL;
			}
		}
	}
	return res;
}

static sql_rel *
rel_grant_table(mvc *sql, sql_schema *cur, dlist *privs, dlist *qname, dlist *grantees, int grant, int grantor)
{
	sql_rel *res = NULL;
	dnode *gn;
	int all = PRIV_SELECT | PRIV_UPDATE | PRIV_INSERT | PRIV_DELETE | PRIV_TRUNCATE;
	char *sname = qname_schema(qname);
	char *tname = qname_table(qname);

	if (!sname)
		sname = cur->base.name;
	for (gn = grantees->h; gn; gn = gn->next) {
		dnode *opn;
		char *grantee = gn->data.sval;

		if (!grantee)
			grantee = "public";

		if (!privs) {
			if ((res = rel_list(sql->sa, res, rel_priv(sql->sa, sname, tname, grantee, all, NULL, grant, grantor, ddl_grant))) == NULL) {
				rel_destroy(res);
				return NULL;
			}
			continue;
		}
		for (opn = privs->h; opn; opn = opn->next) {
			symbol *op = opn->data.sym;
			int priv = PRIV_SELECT;

			switch (op->token) {
			case SQL_SELECT:
				priv = PRIV_SELECT;
				break;
			case SQL_UPDATE:
				priv = PRIV_UPDATE;
				break;
			case SQL_INSERT:
				priv = PRIV_INSERT;
				break;
			case SQL_DELETE:
				priv = PRIV_DELETE;
				break;
			case SQL_TRUNCATE:
				priv = PRIV_TRUNCATE;
				break;
			case SQL_EXECUTE:
			default:
				return sql_error(sql, 02, SQLSTATE(42000) "Cannot GRANT EXECUTE on table name %s", tname);
			}

			if ((op->token == SQL_SELECT || op->token == SQL_UPDATE) && op->data.lval) {
				dnode *cn;

				for (cn = op->data.lval->h; cn; cn = cn->next) {
					char *cname = cn->data.sval;
					if ((res = rel_list(sql->sa, res, rel_priv(sql->sa, sname, tname, grantee, priv, cname, grant, grantor, ddl_grant))) == NULL) {
						rel_destroy(res);
						return NULL;
					}
				}
			} else if ((res = rel_list(sql->sa, res, rel_priv(sql->sa, sname, tname, grantee, priv, NULL, grant, grantor, ddl_grant))) == NULL) {
				rel_destroy(res);
				return NULL;
			}
		}
	}
	return res;
}

static sql_rel *
rel_grant_func(mvc *sql, sql_schema *cur, dlist *privs, dlist *qname, dlist *typelist, sql_ftype type, dlist *grantees, int grant, int grantor)
{
	sql_rel *res = NULL;
	dnode *gn;
	char *sname = qname_schema(qname);
	char *fname = qname_func(qname);
	sql_schema *s = NULL;
	sql_func *func = NULL;

	if (sname) {
		if (!(s = mvc_bind_schema(sql, sname)))
			return sql_error(sql, 02, SQLSTATE(3F000) "GRANT: no such schema '%s'", sname);
	} else 
		s = cur;
	func = resolve_func(sql, s, fname, typelist, type, "GRANT", 0);
	if (!func) 
		return NULL;
	if (!func->s) 
		return sql_error(sql, 02, SQLSTATE(42000) "Cannot GRANT EXECUTE on system function '%s'", fname);

	for (gn = grantees->h; gn; gn = gn->next) {
		dnode *opn;
		char *grantee = gn->data.sval;

		if (!grantee)
			grantee = "public";

		if (!privs) {
			if ((res = rel_list(sql->sa, res, rel_func_priv(sql->sa, s->base.name, func->base.id, grantee, PRIV_EXECUTE, grant, grantor, ddl_grant_func))) == NULL) {
				rel_destroy(res);
				return NULL;
			}
			continue;
		}
		for (opn = privs->h; opn; opn = opn->next) {
			symbol *op = opn->data.sym;

			if (op->token != SQL_EXECUTE) 
				return sql_error(sql, 02, SQLSTATE(42000) "Can only GRANT 'EXECUTE' on function '%s'", fname);
			if ((res = rel_list(sql->sa, res, rel_func_priv(sql->sa, s->base.name, func->base.id, grantee, PRIV_EXECUTE, grant, grantor, ddl_grant_func))) == NULL) {
				rel_destroy(res);
				return NULL;
			}
		}
	}
	return res;
}


static sql_rel *
rel_grant_privs(mvc *sql, sql_schema *cur, dlist *privs, dlist *grantees, int grant, int grantor)
{
	dlist *obj_privs = privs->h->data.lval;
	symbol *obj = privs->h->next->data.sym;
	tokens token = obj->token;

	if (token == SQL_NAME) {
		dlist *qname = obj->data.lval;
		char *sname = qname_schema(qname);
		char *tname = qname_table(qname);
		sql_schema *s = cur;

		if (sname && !(s = mvc_bind_schema(sql, sname)))
			return sql_error(sql, 02, SQLSTATE(3F000) "GRANT: no such schema '%s'", sname);
		if (s && mvc_bind_table(sql, s, tname))
			token = SQL_TABLE;
	}

	switch (token) {
	case SQL_GRANT: 
		return rel_grant_global(sql, cur, obj_privs, grantees, grant, grantor);
	case SQL_TABLE:
	case SQL_NAME:
		return rel_grant_table(sql, cur, obj_privs, obj->data.lval, grantees, grant, grantor);
	case SQL_FUNC: {
		dlist *r = obj->data.lval;
		dlist *qname = r->h->data.lval;
		dlist *typelist = r->h->next->data.lval;
		sql_ftype type = (sql_ftype) r->h->next->next->data.i_val;

		return rel_grant_func(sql, cur, obj_privs, qname, typelist, type, grantees, grant, grantor);
	}
	default:
		return sql_error(sql, 02, SQLSTATE(M0M03) "Grant: unknown token %d", token);
	}
}

static sql_rel *
rel_revoke_global(mvc *sql, sql_schema *cur, dlist *privs, dlist *grantees, int grant, int grantor)
{
	sql_rel *res = NULL;
	char *sname = cur->base.name;
	dnode *gn;

	if (!privs)
		return NULL;
	for (gn = grantees->h; gn; gn = gn->next) {
		dnode *opn;
		char *grantee = gn->data.sval;

		if (!grantee)
			grantee = "public";

		for (opn = privs->h; opn; opn = opn->next) {
			int priv = opn->data.i_val;

			if ((res = rel_list(sql->sa, res, rel_priv(sql->sa, sname, NULL, grantee, priv, NULL, grant, grantor, ddl_revoke))) == NULL) {
				rel_destroy(res);
				return NULL;
			}
		}
	}
	return res;
}

static sql_rel *
rel_revoke_table(mvc *sql, sql_schema *cur, dlist *privs, dlist *qname, dlist *grantees, int grant, int grantor)
{
	dnode *gn;
	sql_rel *res = NULL;
	int all = PRIV_SELECT | PRIV_UPDATE | PRIV_INSERT | PRIV_DELETE | PRIV_TRUNCATE;
	char *sname = qname_schema(qname);
	char *tname = qname_table(qname);

	if (!sname)
		sname = cur->base.name;
	for (gn = grantees->h; gn; gn = gn->next) {
		dnode *opn;
		char *grantee = gn->data.sval;

		if (!grantee)
			grantee = "public";

		if (!privs) {
			if ((res = rel_list(sql->sa, res, rel_priv(sql->sa, sname, tname, grantee, all, NULL, grant, grantor, ddl_revoke))) == NULL) {
				rel_destroy(res);
				return NULL;
			}
			continue;
		}
		for (opn = privs->h; opn; opn = opn->next) {
			symbol *op = opn->data.sym;
			int priv = PRIV_SELECT;

			switch (op->token) {
			case SQL_SELECT:
				priv = PRIV_SELECT;
				break;
			case SQL_UPDATE:
				priv = PRIV_UPDATE;
				break;
			case SQL_INSERT:
				priv = PRIV_INSERT;
				break;
			case SQL_DELETE:
				priv = PRIV_DELETE;
				break;
			case SQL_TRUNCATE:
				priv = PRIV_TRUNCATE;
				break;
			case SQL_EXECUTE:
			default:
				return sql_error(sql, 02, SQLSTATE(42000) "Cannot GRANT EXECUTE on table name %s", tname);
			}

			if ((op->token == SQL_SELECT || op->token == SQL_UPDATE) && op->data.lval) {
				dnode *cn;

				for (cn = op->data.lval->h; cn; cn = cn->next) {
					char *cname = cn->data.sval;
					if ((res = rel_list(sql->sa, res, rel_priv(sql->sa, sname, tname, grantee, priv, cname, grant, grantor, ddl_revoke))) == NULL) {
						rel_destroy(res);
						return NULL;
					}
				}
			} else if ((res = rel_list(sql->sa, res, rel_priv(sql->sa, sname, tname, grantee, priv, NULL, grant, grantor, ddl_revoke))) == NULL) {
				rel_destroy(res);
				return NULL;
			}
		}
	}
	return res;
}

static sql_rel *
rel_revoke_func(mvc *sql, sql_schema *cur, dlist *privs, dlist *qname, dlist *typelist, sql_ftype type, dlist *grantees, int grant, int grantor)
{
	dnode *gn;
	sql_rel *res = NULL;
	char *sname = qname_schema(qname);
	char *fname = qname_func(qname);
	sql_func *func = NULL;
	sql_schema *s = NULL;

	if (sname) {
		if (sname && !(s = mvc_bind_schema(sql, sname)))
			return sql_error(sql, 02, SQLSTATE(3F000) "REVOKE: no such schema '%s'", sname);
	} else
		s = cur;
	func = resolve_func(sql, s, fname, typelist, type, "REVOKE", 0);
	if (!func) 
		return NULL;
	if (!func->s)
		return sql_error(sql, 02, SQLSTATE(42000) "Cannot REVOKE EXECUTE on system function '%s'", fname);
	for (gn = grantees->h; gn; gn = gn->next) {
		dnode *opn;
		char *grantee = gn->data.sval;

		if (!grantee)
			grantee = "public";

		if (!privs) {
			if ((res = rel_list(sql->sa, res, rel_func_priv(sql->sa, s->base.name, func->base.id, grantee, PRIV_EXECUTE, grant, grantor, ddl_revoke_func))) == NULL) {
				rel_destroy(res);
				return NULL;
			}
			continue;
		}
		for (opn = privs->h; opn; opn = opn->next) {
			symbol *op = opn->data.sym;

			if (op->token != SQL_EXECUTE) 
				return sql_error(sql, 02, SQLSTATE(42000) "Can only REVOKE EXECUTE on function name %s", fname);

			if ((res = rel_list(sql->sa, res, rel_func_priv(sql->sa, s->base.name, func->base.id, grantee, PRIV_EXECUTE, grant, grantor, ddl_revoke_func))) == NULL) {
				rel_destroy(res);
				return NULL;
			}
		}
	}
	return res;
}

static sql_rel *
rel_revoke_privs(mvc *sql, sql_schema *cur, dlist *privs, dlist *grantees, int grant, int grantor)
{
	dlist *obj_privs = privs->h->data.lval;
	symbol *obj = privs->h->next->data.sym;
	tokens token = obj->token;

	if (token == SQL_NAME) {
		dlist *qname = obj->data.lval;
		char *sname = qname_schema(qname);
		char *tname = qname_table(qname);
		sql_schema *s = cur;

		if (sname && !(s = mvc_bind_schema(sql, sname))) 
			return sql_error(sql, 02, SQLSTATE(3F000) "GRANT: no such schema '%s'", sname);
		if (s && mvc_bind_table(sql, s, tname))
			token = SQL_TABLE;
	}

	switch (token) {
	case SQL_GRANT: 
		return rel_revoke_global(sql, cur, obj_privs, grantees, grant, grantor);
	case SQL_TABLE:
		return rel_revoke_table(sql, cur, obj_privs, obj->data.lval, grantees, grant, grantor);
	case SQL_NAME:
		return rel_revoke_table(sql, cur, obj_privs, obj->data.lval, grantees, grant, grantor);
	case SQL_FUNC: {
		dlist *r = obj->data.lval;
		dlist *qname = r->h->data.lval;
		dlist *typelist = r->h->next->data.lval;
		sql_ftype type = (sql_ftype) r->h->next->next->data.i_val;

		return rel_revoke_func(sql, cur, obj_privs, qname, typelist, type, grantees, grant, grantor);
	}
	default:
		return sql_error(sql, 02, SQLSTATE(M0M03) "Grant: unknown token %d", token);
	}
}

/* iname, itype, sname.tname (col1 .. coln) */
static sql_rel *
rel_create_index(mvc *sql, char *iname, idx_type itype, dlist *qname, dlist *column_list)
{
	sql_schema *s = cur_schema(sql);
	sql_table *t, *nt;
	sql_rel *r, *res;
	sql_exp **updates, *e;
	sql_idx *i;
	dnode *n;
	char *sname = qname_schema(qname);
	char *tname = qname_table(qname);

	if (sname && !(s = mvc_bind_schema(sql, sname))) 
		return sql_error(sql, 02, SQLSTATE(3F000) "CREATE INDEX: no such schema '%s'", sname);
	i = mvc_bind_idx(sql, s, iname);
	if (i) 
		return sql_error(sql, 02, SQLSTATE(42S11) "CREATE INDEX: name '%s' already in use", iname);
	t = mvc_bind_table(sql, s, tname);
	if (!t) {
		return sql_error(sql, 02, SQLSTATE(42S02) "CREATE INDEX: no such table '%s'", tname);
	} else if (isView(t) || isMergeTable(t) || isRemote(t)) {
		return sql_error(sql, 02, SQLSTATE(42S02) "CREATE INDEX: cannot create index on %s '%s'", isView(t)?"view":
						isMergeTable(t)?"merge table":"remote table", tname);
	}
	sname = get_schema_name( sql, sname, tname);
	nt = dup_sql_table(sql->sa, t);

	if (t->persistence != SQL_DECLARED_TABLE)
		sname = s->base.name;
	if (t->s && !nt->s)
		nt->s = t->s;

	/* add index here */
	i = mvc_create_idx(sql, nt, iname, itype);
	for (n = column_list->h; n; n = n->next) {
		sql_column *c = mvc_bind_column(sql, nt, n->data.sval);

		if (!c) 
			return sql_error(sql, 02, SQLSTATE(42S22) "CREATE INDEX: no such column '%s'", n->data.sval);
		mvc_create_ic(sql, i, c);
	}

	/* new columns need update with default values */
	updates = SA_ZNEW_ARRAY(sql->sa, sql_exp*, list_length(nt->columns.set));
	e = exp_column(sql->sa, nt->base.name, TID, sql_bind_localtype("oid"), CARD_MULTI, 0, 1);
	res = rel_table(sql, ddl_alter_table, sname, nt, 0);
	r = rel_project(sql->sa, res, append(new_exp_list(sql->sa),e));
	res = rel_update(sql, res, r, updates, NULL); 
	return res;
}

static sql_rel *
rel_create_user(sql_allocator *sa, char *user, char *passwd, int enc, char *fullname, char *schema)
{
	sql_rel *rel = rel_create(sa);
	list *exps = new_exp_list(sa);
	if(!rel || !exps)
		return NULL;

	append(exps, exp_atom_clob(sa, user));
	append(exps, exp_atom_clob(sa, passwd));
	append(exps, exp_atom_int(sa, enc));
	append(exps, exp_atom_clob(sa, schema));
	append(exps, exp_atom_clob(sa, fullname));
	rel->l = NULL;
	rel->r = NULL;
	rel->op = op_ddl;
	rel->flag = ddl_create_user;
	rel->exps = exps;
	rel->card = 0;
	rel->nrcols = 0;
	return rel;
}

static sql_rel *
rel_alter_user(sql_allocator *sa, char *user, char *passwd, int enc, char *schema, char *oldpasswd)
{
	sql_rel *rel = rel_create(sa);
	list *exps = new_exp_list(sa);
	if(!rel || !exps)
		return NULL;

	append(exps, exp_atom_clob(sa, user));
	append(exps, exp_atom_clob(sa, passwd));
	append(exps, exp_atom_int(sa, enc));
	append(exps, exp_atom_clob(sa, schema));
	append(exps, exp_atom_clob(sa, oldpasswd));
	rel->l = NULL;
	rel->r = NULL;
	rel->op = op_ddl;
	rel->flag = ddl_alter_user;
	rel->exps = exps;
	rel->card = 0;
	rel->nrcols = 0;
	return rel;
}

static sql_schema*
current_or_designated_schema(mvc *sql, char *name) {
	sql_schema *s;

	if (!name)
		return cur_schema(sql);

	if (!(s = mvc_bind_schema(sql, name))) {
		sql_error(sql, 02, SQLSTATE(3F000) "COMMENT ON:no such schema: %s", name);
		return NULL;
	}

	if (strcmp(s->base.name, "tmp") == 0) {
		sql_error(sql, 2, SQLSTATE(3F000) "COMMENT ON tmp object not allowed");
		return NULL;
	}

	return s;
}

static sqlid
rel_find_designated_schema(mvc *sql, symbol *sym, sql_schema **schema_out) {
	char *sname;
	sql_schema *s;

	assert(sym->type == type_string);
	sname = sym->data.sval;
	if (!(s = mvc_bind_schema(sql, sname))) {
		sql_error(sql, 02, SQLSTATE(3F000) "COMMENT ON:no such schema: %s", sname);
		return 0;
	}

	*schema_out = s;
	return s->base.id;
}

static sqlid
rel_find_designated_table(mvc *sql, symbol *sym, sql_schema **schema_out) {
	dlist *qname;
	sql_schema *s;
	char *tname;
	sql_table *t;
	int want_table = sym->token == SQL_TABLE;

	assert(sym->type == type_list);
	qname = sym->data.lval;
	if (!(s = current_or_designated_schema(sql, qname_schema(qname))))
		return 0;
	tname = qname_table(qname);
	t = mvc_bind_table(sql, s, tname);
	if (t && !want_table == !isKindOfTable(t)) {	/* comparing booleans can be tricky */
		*schema_out = s;
		return t->base.id;
	}

	sql_error(sql, 02, SQLSTATE(42S02) "COMMENT ON:no such %s: %s.%s",
		want_table ? "table" : "view",
		s->base.name, tname);
	return 0;
}

static sqlid
rel_find_designated_column(mvc *sql, symbol *sym, sql_schema **schema_out) {
	char *sname, *tname, *cname;
	dlist *colname;
	sql_schema *s;
	sql_table *t;
	sql_column *c;

	assert(sym->type == type_list);
	colname = sym->data.lval;
	assert(colname->cnt == 2 || colname->cnt == 3);
	assert(colname->h->type == type_string);
	assert(colname->h->next->type == type_string);
	if (colname->cnt == 2) {
		sname = NULL;
		tname = colname->h->data.sval;
		cname = colname->h->next->data.sval;
	} else {
		// cnt == 3
		sname = colname->h->data.sval;
		tname = colname->h->next->data.sval;
		assert(colname->h->next->next->type == type_string);
		cname = colname->h->next->next->data.sval;
	}
	if (!(s = current_or_designated_schema(sql, sname)))
		return 0;
	if (!(t = mvc_bind_table(sql, s, tname))) {
		sql_error(sql, 02, SQLSTATE(42S02) "COMMENT ON:no such table: %s.%s", s->base.name, tname);
		return 0;
	}
	if (!(c = mvc_bind_column(sql, t, cname))) {
		sql_error(sql, 02, SQLSTATE(42S12) "COMMENT ON:no such column: %s.%s", tname, cname);
		return 0;
	}
	*schema_out = s;
	return c->base.id;
}

static sqlid
rel_find_designated_index(mvc *sql, symbol *sym, sql_schema **schema_out) {
	dlist *qname;
	sql_schema *s;
	char *iname;
	sql_idx *idx;

	assert(sym->type == type_list);
	qname = sym->data.lval;
	if (!(s = current_or_designated_schema(sql, qname_schema(qname))))
		return 0;
	iname = qname_table(qname);
	idx = mvc_bind_idx(sql, s, iname);
	if (idx) {
		*schema_out = s;
		return idx->base.id;
	}

	sql_error(sql, 02, SQLSTATE(42S12) "COMMENT ON:no such index: %s.%s",
		s->base.name, iname);
	return 0;
}

static sqlid
rel_find_designated_sequence(mvc *sql, symbol *sym, sql_schema **schema_out) {
	(void)sql;
	(void)sym;
	dlist *qname;
	sql_schema *s;
	char *seqname;
	sql_sequence *seq;

	assert(sym->type == type_list);
	qname = sym->data.lval;
	if (!(s = current_or_designated_schema(sql, qname_schema(qname))))
		return 0;
	seqname = qname_table(qname);
	seq = find_sql_sequence(s, seqname);
	if (seq) {
		*schema_out = s;
		return seq->base.id;
	}

	sql_error(sql, 02, SQLSTATE(42000) "COMMENT ON:no such sequence: %s.%s",
		s->base.name, seqname);
	return 0;
}

static sqlid
rel_find_designated_routine(mvc *sql, symbol *sym, sql_schema **schema_out) {
	(void)sql;
	(void)sym;
	dlist *designator;
	dlist *qname;
	dlist *typelist;
	sql_ftype func_type;
	sql_schema *s;
	char *fname;
	sql_func *func;

	assert(sym->type == type_list);
	designator = sym->data.lval;
	assert(designator->cnt == 3);
	qname = designator->h->data.lval;
	typelist = designator->h->next->data.lval;
	func_type = (sql_ftype) designator->h->next->next->data.i_val;

	if (!(s = current_or_designated_schema(sql, qname_schema(qname))))
		return 0;

	fname = qname_func(qname);
	func = resolve_func(sql, s, fname, typelist, func_type, "COMMENT", 0);
	if (!func && func_type == F_FUNC) {
		// functions returning a table have a special type
		func = resolve_func(sql, s, fname, typelist, F_UNION, "COMMENT", 0);
	}
	if (func) {
		*schema_out = s;
		return func->base.id;
	}

	if (sql->errstr[0] == '\0')
		sql_error(sql, 02, SQLSTATE(42000) "COMMENT ON:no such routine: %s.%s", s->base.name, fname);
	return 0;
}

static sqlid
rel_find_designated_object(mvc *sql, symbol *sym, sql_schema **schema_out)
{
	sql_schema *dummy;

	if (schema_out == NULL)
		schema_out = &dummy;
	switch (sym->token) {
	case SQL_SCHEMA:
		return rel_find_designated_schema(sql, sym, schema_out);
	case SQL_TABLE:
		return rel_find_designated_table(sql, sym, schema_out);
	case SQL_VIEW:
		return rel_find_designated_table(sql, sym, schema_out);
	case SQL_COLUMN:
		return rel_find_designated_column(sql, sym, schema_out);
	case SQL_INDEX:
		return rel_find_designated_index(sql, sym, schema_out);
	case SQL_SEQUENCE:
		return rel_find_designated_sequence(sql, sym, schema_out);
	case SQL_ROUTINE:
		return rel_find_designated_routine(sql, sym, schema_out);
	default:
		sql_error(sql, 2, SQLSTATE(42000) "COMMENT ON %s is not supported", token2string(sym->token));
		return 0;
	}
}

static sql_rel *
rel_comment_on(sql_allocator *sa, sqlid obj_id, const char *remark)
{
	sql_rel *rel = rel_create(sa);
	list *exps = new_exp_list(sa);

	if (rel == NULL || exps == NULL)
		return NULL;

	append(exps, exp_atom_int(sa, obj_id));
	append(exps, exp_atom_clob(sa, remark));
	rel->l = NULL;
	rel->r = NULL;
	rel->op = op_ddl;
	rel->flag = ddl_comment_on;
	rel->exps = exps;
	rel->card = 0;
	rel->nrcols = 0;
	return rel;
}

static char *
credentials_username(dlist *credentials)
{
	if (credentials == NULL) {
		return NULL;
	}
	assert(credentials->h);

	if (credentials->h->data.sval != NULL) {
		return credentials->h->data.sval;
	}

	// No username specified.
	return NULL;
}

static char *
credentials_password(dlist *credentials)
{
	if (credentials == NULL) {
		return NULL;
	}
	assert(credentials->h);

	char *password = credentials->h->next->next->data.sval;

	return password;
}

static sql_rel *
rel_rename_schema(mvc *sql, char *old_name, char *new_name, int if_exists)
{
	sql_schema *s;
	sql_rel *rel;
	list *exps;

	assert(old_name && new_name);
	if (!(s = mvc_bind_schema(sql, old_name))) {
		if (if_exists)
			return rel_psm_block(sql->sa, new_exp_list(sql->sa));
		return sql_error(sql, 02, SQLSTATE(3F000) "ALTER SCHEMA: no such schema '%s'", old_name);
	}
	if (!mvc_schema_privs(sql, s))
		return sql_error(sql, 02, SQLSTATE(3F000) "ALTER SCHEMA: access denied for %s to schema '%s'", stack_get_string(sql, "current_user"), old_name);
	if (s->system)
		return sql_error(sql, 02, SQLSTATE(3F000) "ALTER SCHEMA: cannot rename a system schema");
	if (!list_empty(s->tables.set) || !list_empty(s->types.set) || !list_empty(s->funcs.set) || !list_empty(s->seqs.set))
		return sql_error(sql, 02, SQLSTATE(2BM37) "ALTER SCHEMA: unable to rename schema '%s' (there are database objects which depend on it)", old_name);
	if (strNil(new_name) || *new_name == '\0')
		return sql_error(sql, 02, SQLSTATE(3F000) "ALTER SCHEMA: invalid new schema name");
	if (mvc_bind_schema(sql, new_name))
		return sql_error(sql, 02, SQLSTATE(3F000) "ALTER SCHEMA: there is a schema named '%s' in the database", new_name);

	rel = rel_create(sql->sa);
	exps = new_exp_list(sql->sa);
	append(exps, exp_atom_clob(sql->sa, old_name));
	append(exps, exp_atom_clob(sql->sa, new_name));
	rel->op = op_ddl;
	rel->flag = ddl_rename_schema;
	rel->exps = exps;
	return rel;
}

static sql_rel *
rel_rename_table(mvc *sql, char* schema_name, char *old_name, char *new_name, int if_exists)
{
	sql_schema *s;
	sql_table *t;
	sql_rel *rel;
	list *exps;

	assert(schema_name && old_name && new_name);

	if (!(s = mvc_bind_schema(sql, schema_name))) {
		if (if_exists)
			return rel_psm_block(sql->sa, new_exp_list(sql->sa));
		return sql_error(sql, 02, SQLSTATE(42S02) "ALTER TABLE: no such schema '%s'", schema_name);
	}
	if (!mvc_schema_privs(sql, s))
		return sql_error(sql, 02, SQLSTATE(42000) "ALTER TABLE: access denied for %s to schema '%s'", stack_get_string(sql, "current_user"), schema_name);
	if (!(t = mvc_bind_table(sql, s, old_name))) {
		if (if_exists)
			return rel_psm_block(sql->sa, new_exp_list(sql->sa));
		return sql_error(sql, 02, SQLSTATE(42S02) "ALTER TABLE: no such table '%s' in schema '%s'", old_name, schema_name);
	}
	if (t->system)
		return sql_error(sql, 02, SQLSTATE(42000) "ALTER TABLE: cannot rename a system table");
	if (mvc_check_dependency(sql, t->base.id, TABLE_DEPENDENCY, NULL))
		return sql_error(sql, 02, SQLSTATE(2BM37) "ALTER TABLE: unable to rename table '%s' (there are database objects which depend on it)", old_name);
	if (strNil(new_name) || *new_name == '\0')
		return sql_error(sql, 02, SQLSTATE(3F000) "ALTER TABLE: invalid new table name");
	if (mvc_bind_table(sql, s, new_name))
		return sql_error(sql, 02, SQLSTATE(3F000) "ALTER TABLE: there is a table named '%s' in schema '%s'", new_name, schema_name);

	rel = rel_create(sql->sa);
	exps = new_exp_list(sql->sa);
	append(exps, exp_atom_clob(sql->sa, schema_name));
	append(exps, exp_atom_clob(sql->sa, schema_name));
	append(exps, exp_atom_clob(sql->sa, old_name));
	append(exps, exp_atom_clob(sql->sa, new_name));
	rel->op = op_ddl;
	rel->flag = ddl_rename_table;
	rel->exps = exps;
	return rel;
}

static sql_rel *
rel_rename_column(mvc *sql, char* schema_name, char *table_name, char *old_name, char *new_name, int if_exists)
{
	sql_schema *s;
	sql_table *t;
	sql_column *col;
	sql_rel *rel;
	list *exps;

	assert(schema_name && table_name && old_name && new_name);

	if (!(s = mvc_bind_schema(sql, schema_name))) {
		if (if_exists)
			return rel_psm_block(sql->sa, new_exp_list(sql->sa));
		return sql_error(sql, 02, SQLSTATE(42S02) "ALTER TABLE: no such schema '%s'", schema_name);
	}
	if (!mvc_schema_privs(sql, s))
		return sql_error(sql, 02, SQLSTATE(42000) "ALTER TABLE: access denied for %s to schema '%s'", stack_get_string(sql, "current_user"), schema_name);
	if (!(t = mvc_bind_table(sql, s, table_name))) {
		if (if_exists)
			return rel_psm_block(sql->sa, new_exp_list(sql->sa));
		return sql_error(sql, 02, SQLSTATE(42S02) "ALTER TABLE: no such table '%s' in schema '%s'", table_name, schema_name);
	}
	if (t->system)
		return sql_error(sql, 02, SQLSTATE(42000) "ALTER TABLE: cannot rename a column in a system table");
	if (isView(t))
		return sql_error(sql, 02, SQLSTATE(42000) "ALTER TABLE: cannot rename column '%s': '%s' is a view", old_name, table_name);
	if (!(col = mvc_bind_column(sql, t, old_name)))
		return sql_error(sql, 02, SQLSTATE(42S22) "ALTER TABLE: no such column '%s' in table '%s'", old_name, table_name);
	if (mvc_check_dependency(sql, col->base.id, COLUMN_DEPENDENCY, NULL))
		return sql_error(sql, 02, SQLSTATE(2BM37) "ALTER TABLE: cannot rename column '%s' (there are database objects which depend on it)", old_name);
	if (strNil(new_name) || *new_name == '\0')
		return sql_error(sql, 02, SQLSTATE(3F000) "ALTER TABLE: invalid new column name");
	if (mvc_bind_column(sql, t, new_name))
		return sql_error(sql, 02, SQLSTATE(3F000) "ALTER TABLE: there is a column named '%s' in table '%s'", new_name, table_name);

	rel = rel_create(sql->sa);
	exps = new_exp_list(sql->sa);
	append(exps, exp_atom_clob(sql->sa, schema_name));
	append(exps, exp_atom_clob(sql->sa, table_name));
	append(exps, exp_atom_clob(sql->sa, old_name));
	append(exps, exp_atom_clob(sql->sa, new_name));
	rel->op = op_ddl;
	rel->flag = ddl_rename_column;
	rel->exps = exps;
	return rel;
}

static sql_rel *
rel_set_table_schema(sql_query *query, char* old_schema, char *tname, char *new_schema, int if_exists)
{
	mvc *sql = query->sql;
	sql_schema *os, *ns;
	sql_table *ot;
	sql_rel *rel;
	list *exps;

	assert(old_schema && tname && new_schema);

	if (!(os = mvc_bind_schema(sql, old_schema))) {
		if (if_exists)
			return rel_psm_block(sql->sa, new_exp_list(sql->sa));
		return sql_error(sql, 02, SQLSTATE(42S02) "ALTER TABLE: no such schema '%s'", old_schema);
	}
	if (!mvc_schema_privs(sql, os))
		return sql_error(sql, 02, SQLSTATE(42000) "ALTER TABLE: access denied for %s to schema '%s'", stack_get_string(sql, "current_user"), old_schema);
	if (!(ot = mvc_bind_table(sql, os, tname))) {
		if (if_exists)
			return rel_psm_block(sql->sa, new_exp_list(sql->sa));
		return sql_error(sql, 02, SQLSTATE(42S02) "ALTER TABLE: no such table '%s' in schema '%s'", tname, old_schema);
	}
	if (ot->system)
		return sql_error(sql, 02, SQLSTATE(42000) "ALTER TABLE: cannot set schema of a system table");
	if (isTempSchema(os) || isTempTable(ot))
		return sql_error(sql, 02, SQLSTATE(42000) "ALTER TABLE: not possible to change a temporary table schema");
	if (isView(ot))
		return sql_error(sql, 02, SQLSTATE(42000) "ALTER TABLE: not possible to change schema of a view");
	if (mvc_check_dependency(sql, ot->base.id, TABLE_DEPENDENCY, NULL))
		return sql_error(sql, 02, SQLSTATE(2BM37) "ALTER TABLE: unable to set schema of table '%s' (there are database objects which depend on it)", tname);
	if (ot->members.set || ot->triggers.set)
		return sql_error(sql, 02, SQLSTATE(2BM37) "ALTER TABLE: unable to set schema of table '%s' (there are database objects which depend on it)", tname);
	if (!(ns = mvc_bind_schema(sql, new_schema)))
		return sql_error(sql, 02, SQLSTATE(42S02) "ALTER TABLE: no such schema '%s'", new_schema);
	if (!mvc_schema_privs(sql, ns))
		return sql_error(sql, 02, SQLSTATE(42000) "ALTER TABLE: access denied for '%s' to schema '%s'", stack_get_string(sql, "current_user"), new_schema);
	if (isTempSchema(ns))
		return sql_error(sql, 02, SQLSTATE(3F000) "ALTER TABLE: not possible to change table's schema to temporary");
	if (mvc_bind_table(sql, ns, tname))
		return sql_error(sql, 02, SQLSTATE(42S02) "ALTER TABLE: table '%s' on schema '%s' already exists", tname, new_schema);

	rel = rel_create(sql->sa);
	exps = new_exp_list(sql->sa);
	append(exps, exp_atom_clob(sql->sa, old_schema));
	append(exps, exp_atom_clob(sql->sa, new_schema));
	append(exps, exp_atom_clob(sql->sa, tname));
	append(exps, exp_atom_clob(sql->sa, tname));
	rel->op = op_ddl;
	rel->flag = ddl_rename_table;
	rel->exps = exps;
	return rel;
}

sql_rel *
rel_schemas(sql_query *query, symbol *s)
{
	mvc *sql = query->sql;
	sql_rel *ret = NULL;

	if (s->token != SQL_CREATE_TABLE && s->token != SQL_CREATE_VIEW && STORE_READONLY) 
		return sql_error(sql, 06, SQLSTATE(25006) "Schema statements cannot be executed on a readonly database.");

	switch (s->token) {
	case SQL_CREATE_SCHEMA:
	{
		dlist *l = s->data.lval;

		ret = rel_create_schema(query, l->h->data.lval,
				l->h->next->next->next->data.lval,
				l->h->next->next->next->next->data.i_val); /* if not exists */
	} 	break;
	case SQL_DROP_SCHEMA:
	{
		dlist *l = s->data.lval;
		dlist *auth_name = l->h->data.lval;

		assert(l->h->next->type == type_int);
		ret = rel_drop(sql->sa, ddl_drop_schema,
			   dlist_get_schema_name(auth_name),
			   NULL,
			   l->h->next->data.i_val, 	/* drop_action */
			   l->h->next->next->data.i_val); /* if exists */
	} 	break;
	case SQL_DECLARE_TABLE:
	case SQL_CREATE_TABLE:
	{
		dlist *l = s->data.lval;
		dlist *qname = l->h->next->data.lval;
		char *sname = qname_schema(qname);
		char *name = qname_table(qname);
		int temp = l->h->data.i_val;
		dlist *credentials = l->h->next->next->next->next->next->data.lval;
		char *username = credentials_username(credentials);
		char *password = credentials_password(credentials);
		bool pw_encrypted = credentials == NULL || credentials->h->next->data.i_val == SQL_PW_ENCRYPTED;
		if (username == NULL) {
			// No username specified, get the current username
			username = stack_get_string(sql, "current_user");
		}

		assert(l->h->type == type_int);
		assert(l->h->next->next->next->type == type_int);
		ret = rel_create_table(query, cur_schema(sql), temp, sname, name,
				       l->h->next->next->data.sym,                   /* elements or subquery */
				       l->h->next->next->next->data.i_val,           /* commit action */
				       l->h->next->next->next->next->data.sval,      /* location */
				       username, password, pw_encrypted,
				       l->h->next->next->next->next->next->next->next->data.sym,
				       l->h->next->next->next->next->next->next->data.i_val); /* if not exists */
	} 	break;
	case SQL_CREATE_VIEW:
	{
		dlist *l = s->data.lval;

		assert(l->h->next->next->next->type == type_int);
		assert(l->h->next->next->next->next->type == type_int);
		ret = rel_create_view(query, NULL, l->h->data.lval,
							  l->h->next->data.lval,
							  l->h->next->next->data.sym,
							  l->h->next->next->next->data.i_val,
							  l->h->next->next->next->next->data.i_val,
							  l->h->next->next->next->next->next->data.i_val); /* or replace */
	} 	break;
	case SQL_DROP_TABLE:
	{
		dlist *l = s->data.lval;
		char *sname = qname_schema(l->h->data.lval);
		char *tname = qname_table(l->h->data.lval);

		assert(l->h->next->type == type_int);
		sname = get_schema_name(sql, sname, tname);

		ret = rel_drop(sql->sa, ddl_drop_table, sname, tname,
						 l->h->next->data.i_val,
						 l->h->next->next->data.i_val); /* if exists */
	} 	break;
	case SQL_DROP_VIEW:
	{
		dlist *l = s->data.lval;
		char *sname = qname_schema(l->h->data.lval);
		char *tname = qname_table(l->h->data.lval);

		assert(l->h->next->type == type_int);
		sname = get_schema_name(sql, sname, tname);
		ret = rel_drop(sql->sa, ddl_drop_view, sname, tname,
						 l->h->next->data.i_val,
						 l->h->next->next->data.i_val); /* if exists */
	} 	break;
	case SQL_ALTER_TABLE:
	{
		dlist *l = s->data.lval;

		ret = sql_alter_table(query, l,
			l->h->data.lval,      /* table name */
			l->h->next->data.sym, /* table element */
			l->h->next->next->data.i_val); /* if exists */
	} 	break;
	case SQL_GRANT_ROLES:
	{
		dlist *l = s->data.lval;

		assert(l->h->next->next->type == type_int);
		assert(l->h->next->next->next->type == type_int);
		ret = rel_grant_roles(sql, cur_schema(sql), l->h->data.lval,	/* authids */
				  l->h->next->data.lval,	/* grantees */
				  l->h->next->next->data.i_val,	/* admin? */
				  l->h->next->next->next->data.i_val == cur_user ? sql->user_id : sql->role_id);
		/* grantor ? */
	} 	break;
	case SQL_REVOKE_ROLES:
	{
		dlist *l = s->data.lval;

		assert(l->h->next->next->type == type_int);
		assert(l->h->next->next->next->type == type_int);
		ret = rel_revoke_roles(sql, cur_schema(sql), l->h->data.lval,	/* authids */
				  l->h->next->data.lval,	/* grantees */
				  l->h->next->next->data.i_val,	/* admin? */
				  l->h->next->next->next->data.i_val  == cur_user? sql->user_id : sql->role_id);
		/* grantor ? */
	} 	break;
	case SQL_GRANT:
	{
		dlist *l = s->data.lval;

		assert(l->h->next->next->type == type_int);
		assert(l->h->next->next->next->type == type_int);
		ret = rel_grant_privs(sql, cur_schema(sql), l->h->data.lval,	/* privileges */
				  l->h->next->data.lval,	/* grantees */
				  l->h->next->next->data.i_val,	/* grant ? */
				  l->h->next->next->next->data.i_val  == cur_user? sql->user_id : sql->role_id);
		/* grantor ? */
	} 	break;
	case SQL_REVOKE:
	{
		dlist *l = s->data.lval;

		assert(l->h->next->next->type == type_int);
		assert(l->h->next->next->next->type == type_int);
		ret = rel_revoke_privs(sql, cur_schema(sql), l->h->data.lval,	/* privileges */
				   l->h->next->data.lval,	/* grantees */
				   l->h->next->next->data.i_val,	/* grant ? */
				   l->h->next->next->next->data.i_val  == cur_user? sql->user_id : sql->role_id);
		/* grantor ? */
	} 	break;
	case SQL_CREATE_ROLE:
	{
		dlist *l = s->data.lval;
		char *rname = l->h->data.sval;
		ret = rel_schema2(sql->sa, ddl_create_role, rname, NULL,
				 l->h->next->data.i_val  == cur_user? sql->user_id : sql->role_id);
	} 	break;
	case SQL_DROP_ROLE:
	{
		char *rname = s->data.sval;
		ret = rel_schema2(sql->sa, ddl_drop_role, rname, NULL, 0);
	} 	break;
	case SQL_CREATE_INDEX: {
		dlist *l = s->data.lval;

		assert(l->h->next->type == type_int);
		ret = rel_create_index(sql, l->h->data.sval, (idx_type) l->h->next->data.i_val, l->h->next->next->data.lval, l->h->next->next->next->data.lval);
	} 	break;
	case SQL_DROP_INDEX: {
		dlist *l = s->data.lval;
		char *sname = qname_schema(l);

		if (!sname)
			sname = cur_schema(sql)->base.name;
		ret = rel_schema2(sql->sa, ddl_drop_index, sname, qname_index(l), 0);
	} 	break;
	case SQL_CREATE_USER: {
		dlist *l = s->data.lval;

		ret = rel_create_user(sql->sa, l->h->data.sval,	/* user name */
				  l->h->next->data.sval,	/* password */
				  l->h->next->next->next->next->data.i_val == SQL_PW_ENCRYPTED, /* encrypted */
				  l->h->next->next->data.sval,	/* fullname */
				  l->h->next->next->next->data.sval);	/* dschema */
	} 	break;
	case SQL_DROP_USER:
		ret = rel_schema2(sql->sa, ddl_drop_user, s->data.sval, NULL, 0);
		break;
	case SQL_ALTER_USER: {
		dlist *l = s->data.lval;
		dnode *a = l->h->next->data.lval->h;

		ret = rel_alter_user(sql->sa, l->h->data.sval,	/* user */
				     a->data.sval,	/* passwd */
				     a->next->next->data.i_val == SQL_PW_ENCRYPTED, /* encrypted */
				     a->next->data.sval,	/* schema */
				     a->next->next->next->data.sval /* old passwd */
		    );
	} 	break;
	case SQL_RENAME_USER: {
		dlist *l = s->data.lval;

		ret = rel_schema2(sql->sa, ddl_rename_user, l->h->data.sval, l->h->next->data.sval, 0);
	} 	break;
	case SQL_RENAME_SCHEMA: {
		dlist *l = s->data.lval;
		ret = rel_rename_schema(sql, l->h->data.sval, l->h->next->data.sval, l->h->next->next->data.i_val);
	} 	break;
	case SQL_RENAME_TABLE: {
		dlist *l = s->data.lval;
		char *sname = qname_schema(l->h->data.lval);
		char *tname = qname_table(l->h->data.lval);
		if (!sname)
			sname = cur_schema(sql)->base.name;
		ret = rel_rename_table(sql, sname, tname, l->h->next->data.sval, l->h->next->next->data.i_val);
	} 	break;
	case SQL_RENAME_COLUMN: {
		dlist *l = s->data.lval;
		char *sname = qname_schema(l->h->data.lval);
		char *tname = qname_table(l->h->data.lval);
		if (!sname)
			sname = cur_schema(sql)->base.name;
		ret = rel_rename_column(sql, sname, tname, l->h->next->data.sval, l->h->next->next->data.sval, l->h->next->next->next->data.i_val);
	} 	break;
	case SQL_SET_TABLE_SCHEMA: {
		dlist *l = s->data.lval;
		char *sname = qname_schema(l->h->data.lval);
		char *tname = qname_table(l->h->data.lval);
		if (!sname)
			sname = cur_schema(sql)->base.name;
		ret = rel_set_table_schema(query, sname, tname, l->h->next->data.sval, l->h->next->next->data.i_val);
	} 	break;
	case SQL_CREATE_TYPE: {
		dlist *l = s->data.lval;

		ret = rel_create_type(sql, l->h->data.lval, l->h->next->data.sval);
	} 	break;
	case SQL_DROP_TYPE: {
		dlist *l = s->data.lval;
		ret = rel_drop_type(sql, l->h->data.lval, l->h->next->data.i_val);
	} 	break;
	case SQL_COMMENT:
	{
		dlist *l = s->data.lval;
		symbol *catalog_object = l->h->data.sym;
		char *remark;
		sql_schema *s;
		sqlid id;

		assert(l->cnt == 2);
		remark = l->h->next->data.sval;

		id = rel_find_designated_object(sql, catalog_object, &s);
		if (!id) {
			/* rel_find_designated_object has already set the error message so we don't have to */
			return NULL;
		}

		// Check authorization
		if (!mvc_schema_privs(sql, s)) {
			return sql_error(sql, 02, SQLSTATE(42000) "COMMENT ON: insufficient privileges for user '%s' in schema '%s'", stack_get_string(sql, "current_user"), s->base.name);
		}

		return rel_comment_on(sql->sa, id, remark);
	}
	default:
		return sql_error(sql, 01, SQLSTATE(M0M03) "Schema statement unknown symbol(%p)->token = %s", s, token2string(s->token));
	}

	sql->type = Q_SCHEMA;
	return ret;
}<|MERGE_RESOLUTION|>--- conflicted
+++ resolved
@@ -198,11 +198,7 @@
 		(temp == SQL_REPLICA_TABLE)?tt_replica_table:tt_table;
 
 	sql_table *t = mvc_create_table(sql, s, tname, tt, 0, SQL_DECLARED_TABLE, commit_action, -1, 0);
-<<<<<<< HEAD
 	if (as_subquery(sql, t, tt, sq, column_spec, "CREATE TABLE") != 0)
-=======
-	if (as_subquery( sql, t, sq, column_spec, "CREATE TABLE") != 0)
->>>>>>> c2e7eabb
 		return NULL;
 	return t;
 }
