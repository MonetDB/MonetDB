/*
 * This Source Code Form is subject to the terms of the Mozilla Public
 * License, v. 2.0.  If a copy of the MPL was not distributed with this
 * file, You can obtain one at http://mozilla.org/MPL/2.0/.
 *
 * Copyright 1997 - July 2008 CWI, August 2008 - 2020 MonetDB B.V.
 */

#include "monetdb_config.h"
#include "rel_trans.h"
#include "rel_rel.h"
#include "rel_select.h"
#include "rel_updates.h"
#include "rel_exp.h"
#include "rel_schema.h"
#include "rel_remote.h"
#include "rel_psm.h"
#include "rel_propagate.h"
#include "sql_parser.h"
#include "sql_privileges.h"
#include "sql_partition.h"

#include "mal_authorize.h"

#define qname_index(qname) qname_table(qname)
#define qname_func(qname) qname_table(qname)
#define qname_type(qname) qname_table(qname)

static sql_table *
_bind_table(sql_table *t, sql_schema *ss, sql_schema *s, char *name)
{
	sql_table *tt = NULL;

	if (t && strcmp(t->base.name, name) == 0)
		tt = t;
	if (!tt && ss) 
		tt = find_sql_table(ss, name);
	if (!tt && s) 
		tt = find_sql_table(s, name);
	return tt;
}

static sql_rel *
rel_table(mvc *sql, int cat_type, const char *sname, sql_table *t, int nr)
{
	sql_rel *rel = rel_create(sql->sa);
	list *exps = new_exp_list(sql->sa);
	if(!rel || !exps)
		return NULL;

	append(exps, exp_atom_int(sql->sa, nr));
	append(exps, exp_atom_str(sql->sa, sname, sql_bind_localtype("str") ));
	append(exps, exp_atom_str(sql->sa, t->base.name, sql_bind_localtype("str") ));
	append(exps, exp_atom_ptr(sql->sa, t));
	rel->l = rel_basetable(sql, t, t->base.name);
	rel->r = NULL;
	rel->op = op_ddl;
	rel->flag = cat_type;
	rel->exps = exps;
	rel->card = CARD_MULTI;
	rel->nrcols = 0;
	return rel;
}

static sql_rel *
rel_alter_table(sql_allocator *sa, int cattype, char *sname, char *tname, char *sname2, char *tname2, int action)
{
	sql_rel *rel = rel_create(sa);
	list *exps = new_exp_list(sa);
	if(!rel || !exps)
		return NULL;

	append(exps, exp_atom_clob(sa, sname));
	append(exps, exp_atom_clob(sa, tname));
	assert((sname2 && tname2) || (!sname2 && !tname2));
	if (sname2) {
		append(exps, exp_atom_clob(sa, sname2));
		append(exps, exp_atom_clob(sa, tname2));
	}
	append(exps, exp_atom_int(sa, action));
	rel->l = NULL;
	rel->r = NULL;
	rel->op = op_ddl;
	rel->flag = cattype;
	rel->exps = exps;
	rel->card = CARD_MULTI;
	rel->nrcols = 0;
	return rel;
}

sql_rel *
rel_list(sql_allocator *sa, sql_rel *l, sql_rel *r) 
{
	sql_rel *rel = rel_create(sa);
	if(!rel)
		return NULL;
	if (!l)
		return r;
	rel->l = l;
	rel->r = r;
	rel->op = op_ddl;
	rel->flag = ddl_list;
	return rel;
}

static sql_rel *
view_rename_columns( mvc *sql, char *name, sql_rel *sq, dlist *column_spec)
{
	dnode *n = column_spec->h;
	node *m = sq->exps->h, *p = m;

	assert(is_project(sq->op));
	for (; n && m; n = n->next, p = m, m = m->next) {
		char *cname = n->data.sval;
		sql_exp *e = m->data;
		sql_exp *n = e;

		exp_setname(sql->sa, n, name, cname);
		set_basecol(n);
	}
	/* skip any intern columns */
	for (; m; m = m->next) {
		sql_exp *e = m->data;
		if (!is_intern(e))
			break;
	}
	if (p)
		p->next = 0;
	if (n || m) 
		return sql_error(sql, 02, SQLSTATE(M0M03) "Column lists do not match");
	set_processed(sq);
	return sq;
}

static int
as_subquery(mvc *sql, sql_table *t, table_types tt, sql_rel *sq, dlist *column_spec, const char *msg)
{
	sql_rel *r = sq;

	if (!r)
		return 0;

	if (is_topn(r->op) || is_sample(r->op))
		r = sq->l;

	if (column_spec) {
		dnode *n = column_spec->h;
		node *m = r->exps->h;

		for (; n && m; n = n->next, m = m->next) {
			char *cname = n->data.sval;
			sql_exp *e = m->data;
			sql_subtype *tp = exp_subtype(e);

			if (tt != tt_view && cname && cname[0] == '%') {
				sql_error(sql, 01, SQLSTATE(42000) "%s: generated labels not allowed in column names, use an alias instead", msg);
				return -1;
			} else if (mvc_bind_column(sql, t, cname)) {
				sql_error(sql, 01, SQLSTATE(42S21) "%s: duplicate column name %s", msg, cname);
				return -1;
			}
			mvc_create_column(sql, t, cname, tp);
		}
		if (n || m) {
			sql_error(sql, 01, SQLSTATE(21S02) "%s: number of columns does not match", msg);
			return -1;
		}
	} else {
		node *m;

		for (m = r->exps->h; m; m = m->next) {
			sql_exp *e = m->data;
			const char *cname = exp_name(e);
			sql_subtype *tp = exp_subtype(e);

			if (tt != tt_view && cname && cname[0] == '%') {
				sql_error(sql, 01, SQLSTATE(42000) "%s: generated labels not allowed in column names, use an alias instead", msg);
				return -1;
			}
			if (!cname)
				cname = "v";
			if (mvc_bind_column(sql, t, cname)) {
				sql_error(sql, 01, SQLSTATE(42S21) "%s: duplicate column name %s", msg, cname);
				return -1;
			}
			mvc_create_column(sql, t, cname, tp);
		}
	}
	return 0;
}

sql_table *
mvc_create_table_as_subquery( mvc *sql, sql_rel *sq, sql_schema *s, const char *tname, dlist *column_spec, int temp, int commit_action, int window_size, int stride )
{
<<<<<<< HEAD
	sql_table *t;
	int tt;

	if(temp == SQL_PERSISTED_STREAM || temp == SQL_TEMP_STREAM) {
		tt =(temp == SQL_PERSISTED_STREAM)?tt_stream_per:tt_stream_temp;
		t = mvc_create_stream_table(sql, s, tname, tt, 0, SQL_DECLARED_TABLE, commit_action, -1, window_size, stride);
	} else {
		tt =(temp == SQL_REMOTE)?tt_remote:
			(temp == SQL_MERGE_TABLE)?tt_merge_table:
			(temp == SQL_REPLICA_TABLE)?tt_replica_table:tt_table;
		t = mvc_create_table(sql, s, tname, tt, 0, SQL_DECLARED_TABLE, commit_action, -1, 0);
	}

	if (as_subquery( sql, t, sq, column_spec, "CREATE TABLE") != 0)

=======
	table_types tt =(temp == SQL_REMOTE)?tt_remote:
		(temp == SQL_STREAM)?tt_stream:
		(temp == SQL_MERGE_TABLE)?tt_merge_table:
		(temp == SQL_REPLICA_TABLE)?tt_replica_table:tt_table;

	sql_table *t = mvc_create_table(sql, s, tname, tt, 0, SQL_DECLARED_TABLE, commit_action, -1, 0);
	if (as_subquery(sql, t, tt, sq, column_spec, "CREATE TABLE") != 0)
>>>>>>> cd043195
		return NULL;
	return t;
}

static char *
table_constraint_name(symbol *s, sql_table *t)
{
	/* create a descriptive name like table_col_pkey */
	char *suffix;		/* stores the type of this constraint */
	dnode *nms = NULL;
	char *buf;
	size_t buflen;
	size_t len;
	size_t slen;

	switch (s->token) {
		case SQL_UNIQUE:
			suffix = "_unique";
			nms = s->data.lval->h;	/* list of columns */
			break;
		case SQL_PRIMARY_KEY:
			suffix = "_pkey";
			nms = s->data.lval->h;	/* list of columns */
			break;
		case SQL_FOREIGN_KEY:
			suffix = "_fkey";
			nms = s->data.lval->h->next->data.lval->h;	/* list of colums */
			break;
		case SQL_CHECK:
			suffix = "_check";
			nms = s->data.lval->h;	/* list of check constraint conditions */
			break;
		default:
			suffix = "_?";
			nms = NULL;
	}

	/* copy table name */
	len = strlen(t->base.name);
	buflen = BUFSIZ;
	slen = strlen(suffix);
	while (len + slen >= buflen)
		buflen += BUFSIZ;
	buf = GDKmalloc(buflen);
	if (!buf) {
		return NULL;
	}
	strcpy(buf, t->base.name);

	/* add column name(s) */
	for (; nms; nms = nms->next) {
		slen = strlen(nms->data.sval);
		while (len + slen + 1 >= buflen) {
			char *nbuf;
			buflen += BUFSIZ;
			nbuf = GDKrealloc(buf, buflen);
			if (!nbuf) {
				GDKfree(buf);
				return NULL;
			}
			buf = nbuf;
		}
		snprintf(buf + len, buflen - len, "_%s", nms->data.sval);
		len += slen + 1;
	}

	/* add suffix */
	slen = strlen(suffix);
	while (len + slen >= buflen) {
		char *nbuf;
		buflen += BUFSIZ;
		nbuf = GDKrealloc(buf, buflen);
		if (!nbuf) {
			GDKfree(buf);
			return NULL;
		}
		buf = nbuf;
	}
	snprintf(buf + len, buflen - len, "%s", suffix);

	return buf;
}

static char *
column_constraint_name(symbol *s, sql_column *sc, sql_table *t)
{
	/* create a descriptive name like table_col_pkey */
	char *suffix;		/* stores the type of this constraint */
	static char buf[BUFSIZ];

	switch (s->token) {
		case SQL_UNIQUE:
			suffix = "unique";
			break;
		case SQL_PRIMARY_KEY:
			suffix = "pkey";
			break;
		case SQL_FOREIGN_KEY:
			suffix = "fkey";
			break;
		case SQL_CHECK:
			suffix = "check";
			break;
		default:
			suffix = "?";
	}

	snprintf(buf, BUFSIZ, "%s_%s_%s", t->base.name, sc->base.name, suffix);

	return buf;
}

static int
column_constraint_type(mvc *sql, char *name, symbol *s, sql_schema *ss, sql_table *t, sql_column *cs)
{
	int res = SQL_ERR;

	if (!ss && (s->token != SQL_NULL && s->token != SQL_NOT_NULL)) {
		(void) sql_error(sql, 02, SQLSTATE(42000) "CONSTRAINT: constraints on declared tables are not supported\n");
		return res;
	}
	switch (s->token) {
	case SQL_UNIQUE:
	case SQL_PRIMARY_KEY: {
		key_type kt = (s->token == SQL_UNIQUE) ? ukey : pkey;
		sql_key *k;

		if (kt == pkey && t->pkey) {
			(void) sql_error(sql, 02, SQLSTATE(42000) "CONSTRAINT PRIMARY KEY: a table can have only one PRIMARY KEY\n");
			return res;
		}
		if (name && mvc_bind_key(sql, ss, name)) {
			(void) sql_error(sql, 02, SQLSTATE(42000) "CONSTRAINT PRIMARY KEY: key %s already exists", name);
			return res;
		}
		k = (sql_key*)mvc_create_ukey(sql, t, name, kt);

		mvc_create_kc(sql, k, cs);
		mvc_create_ukey_done(sql, k);
		res = SQL_OK;
	} 	break;
	case SQL_FOREIGN_KEY: {
		dnode *n = s->data.lval->h;
		char *rsname = qname_schema(n->data.lval);
		char *rtname = qname_table(n->data.lval);
		int ref_actions = n->next->next->next->data.i_val; 
		sql_schema *rs;
		sql_table *rt;
		sql_fkey *fk;
		list *cols;
		sql_key *rk = NULL;

		assert(n->next->next->next->type == type_int);
/*
		if (isTempTable(t)) {
			(void) sql_error(sql, 02, SQLSTATE(42000) "CONSTRAINT: constraints on temporary tables are not supported\n");
			return res;
		}
*/

		if (rsname) 
			rs = mvc_bind_schema(sql, rsname);
		else 
			rs = cur_schema(sql);
		rt = _bind_table(t, ss, rs, rtname);
		if (!rt) {
			(void) sql_error(sql, 02, SQLSTATE(42S02) "CONSTRAINT FOREIGN KEY: no such table '%s'\n", rtname);
			return res;
		}
		if (name && mvc_bind_key(sql, ss, name)) {
			(void) sql_error(sql, 02, SQLSTATE(42000) "CONSTRAINT FOREIGN KEY: key '%s' already exists", name);
			return res;
		}

		/* find unique referenced key */
		if (n->next->data.lval) {	
			char *rcname = n->next->data.lval->h->data.sval;

			cols = list_append(sa_list(sql->sa), rcname);
			rk = mvc_bind_ukey(rt, cols);
		} else if (rt->pkey) {
			/* no columns specified use rt.pkey */
			rk = &rt->pkey->k;
		}
		if (!rk) {
			(void) sql_error(sql, 02, SQLSTATE(42000) "CONSTRAINT FOREIGN KEY: could not find referenced PRIMARY KEY in table %s.%s\n", rsname, rtname);
			return res;
		}
		if (list_length(rk->columns) != 1) {
			(void) sql_error(sql, 02, SQLSTATE(42000) "CONSTRAINT FOREIGN KEY: not all columns are handled\n");
			return res;
		}
		fk = mvc_create_fkey(sql, t, name, fkey, rk, ref_actions & 255, (ref_actions>>8) & 255);
		mvc_create_fkc(sql, fk, cs);
		res = SQL_OK;
	} 	break;
	case SQL_NOT_NULL:
	case SQL_NULL: {
		int null = (s->token != SQL_NOT_NULL);

		mvc_null(sql, cs, null);
		res = SQL_OK;
	} 	break;
	case SQL_CHECK: {
		(void) sql_error(sql, 02, SQLSTATE(42000) "CONSTRAINT CHECK: check constraints not supported\n");
		return SQL_ERR;
	} 	break;
	default:{
		res = SQL_ERR;
	}
	}
	if (res == SQL_ERR) {
		(void) sql_error(sql, 02, SQLSTATE(M0M03) "Unknown constraint (%p)->token = %s\n", s, token2string(s->token));
	}
	return res;
}

static int
column_option(
		sql_query *query,
		symbol *s,
		sql_schema *ss,
		sql_table *t,
		sql_column *cs)
{
	mvc *sql = query->sql;
	int res = SQL_ERR;

	assert(cs);
	switch (s->token) {
	case SQL_CONSTRAINT: {
		dlist *l = s->data.lval;
		char *opt_name = l->h->data.sval;
		symbol *sym = l->h->next->data.sym;

		if (!opt_name)
			opt_name = column_constraint_name(sym, cs, t);
		res = column_constraint_type(sql, opt_name, sym, ss, t, cs);
	} 	break;
	case SQL_DEFAULT: {
		symbol *sym = s->data.sym;
		char *err = NULL, *r;

		if (sym->token == SQL_COLUMN || sym->token == SQL_IDENT) {
			sql_exp *e = rel_logical_value_exp(query, NULL, sym, sql_sel);
			
			if (e && is_atom(e->type)) {
				atom *a = exp_value(sql, e, sql->args, sql->argc);

				if (atom_null(a)) {
					mvc_default(sql, cs, NULL);
					res = SQL_OK;
					break;
				}
			}
			/* reset error */
			sql->session->status = 0;
			sql->errstr[0] = '\0';
		}
	       	r = symbol2string(sql, s->data.sym, 0, &err);
		if (!r) {
			(void) sql_error(sql, 02, SQLSTATE(42000) "Incorrect default value '%s'\n", err?err:"");
			if (err) _DELETE(err);
			return SQL_ERR;
		} else {
			mvc_default(sql, cs, r);
			_DELETE(r);
			res = SQL_OK;
		}
	} 	break;
	case SQL_ATOM: {
		AtomNode *an = (AtomNode *) s;

		assert(0);
		if (!an || !an->a) {
			mvc_default(sql, cs, NULL);
		} else {
			atom *a = an->a;

			if (a->data.vtype == TYPE_str) {
				mvc_default(sql, cs, a->data.val.sval);
			} else {
				char *r = atom2string(sql->sa, a);

				mvc_default(sql, cs, r);
			}
		}
		res = SQL_OK;
	} 	break;
	case SQL_NOT_NULL:
	case SQL_NULL: {
		int null = (s->token != SQL_NOT_NULL);

		mvc_null(sql, cs, null);
		res = SQL_OK;
	} 	break;
	default:{
		res = SQL_ERR;
	}
	}
	if (res == SQL_ERR) {
		(void) sql_error(sql, 02, SQLSTATE(M0M03) "Unknown column option (%p)->token = %s\n", s, token2string(s->token));
	}
	return res;
}

static int
column_options(sql_query *query, dlist *opt_list, sql_schema *ss, sql_table *t, sql_column *cs)
{
	assert(cs);

	if (opt_list) {
		dnode *n = NULL;

		for (n = opt_list->h; n; n = n->next) {
			int res = column_option(query, n->data.sym, ss, t, cs);

			if (res == SQL_ERR)
				return SQL_ERR;
		}
	}
	return SQL_OK;
}

static int
table_foreign_key(mvc *sql, char *name, symbol *s, sql_schema *ss, sql_table *t)
{
	dnode *n = s->data.lval->h;
	char *rsname = qname_schema(n->data.lval);
	char *rtname = qname_table(n->data.lval);
	sql_schema *fs;
	sql_table *ft;

	if (rsname)
		fs = mvc_bind_schema(sql, rsname);
	else
		fs = ss;
	ft = mvc_bind_table(sql, fs, rtname);
	/* self referenced table */
	if (!ft && t->s == fs && strcmp(t->base.name, rtname) == 0)
		ft = t;
	if (!ft) {
		sql_error(sql, 02, SQLSTATE(42S02) "CONSTRAINT FOREIGN KEY: no such table '%s'\n", rtname);
		return SQL_ERR;
	} else if (list_find_name(t->keys.set, name)) {
		sql_error(sql, 02, SQLSTATE(42000) "CONSTRAINT FOREIGN KEY: key '%s' already exists", name);
		return SQL_ERR;
	} else {
		sql_key *rk = NULL;
		sql_fkey *fk;
		dnode *nms = n->next->data.lval->h;
		node *fnms;
		int ref_actions = n->next->next->next->next->data.i_val;

		assert(n->next->next->next->next->type == type_int);
		if (name && mvc_bind_key(sql, ss, name)) {
			sql_error(sql, 02, SQLSTATE(42000) "Create Key failed, key '%s' already exists", name);
			return SQL_ERR;
		}
		if (n->next->next->data.lval) {	/* find unique referenced key */
			dnode *rnms = n->next->next->data.lval->h;
			list *cols = sa_list(sql->sa);

			for (; rnms; rnms = rnms->next)
				list_append(cols, rnms->data.sval);

			/* find key in ft->keys */
			rk = mvc_bind_ukey(ft, cols);
		} else if (ft->pkey) {	
			/* no columns specified use ft.pkey */
			rk = &ft->pkey->k;
		}
		if (!rk) {
			sql_error(sql, 02, SQLSTATE(42000) "CONSTRAINT FOREIGN KEY: could not find referenced PRIMARY KEY in table '%s'\n", ft->base.name);
			return SQL_ERR;
		}
		fk = mvc_create_fkey(sql, t, name, fkey, rk, ref_actions & 255, (ref_actions>>8) & 255);

		for (fnms = rk->columns->h; nms && fnms; nms = nms->next, fnms = fnms->next) {
			char *nm = nms->data.sval;
			sql_column *c = mvc_bind_column(sql, t, nm);

			if (!c) {
				sql_error(sql, 02, SQLSTATE(42S22) "CONSTRAINT FOREIGN KEY: no such column '%s' in table '%s'\n", nm, t->base.name);
				return SQL_ERR;
			}
			mvc_create_fkc(sql, fk, c);
		}
		if (nms || fnms) {
			sql_error(sql, 02, SQLSTATE(42000) "CONSTRAINT FOREIGN KEY: not all columns are handled\n");
			return SQL_ERR;
		}
	}
	return SQL_OK;
}

static int
table_constraint_type(mvc *sql, char *name, symbol *s, sql_schema *ss, sql_table *t)
{
	int res = SQL_OK;

	switch (s->token) {
	case SQL_UNIQUE:
	case SQL_PRIMARY_KEY: {
		key_type kt = (s->token == SQL_PRIMARY_KEY ? pkey : ukey);
		dnode *nms = s->data.lval->h;
		sql_key *k;

		if (kt == pkey && t->pkey) {
			sql_error(sql, 02, SQLSTATE(42000) "CONSTRAINT PRIMARY KEY: a table can have only one PRIMARY KEY\n");
			return SQL_ERR;
		}
		if (name && mvc_bind_key(sql, ss, name)) {
			sql_error(sql, 02, SQLSTATE(42000) "CONSTRAINT %s: key '%s' already exists",
					kt == pkey ? "PRIMARY KEY" : "UNIQUE", name);
			return SQL_ERR;
		}
			
 		k = (sql_key*)mvc_create_ukey(sql, t, name, kt);
		for (; nms; nms = nms->next) {
			char *nm = nms->data.sval;
			sql_column *c = mvc_bind_column(sql, t, nm);

			if (!c) {
				sql_error(sql, 02, SQLSTATE(42S22) "CONSTRAINT %s: no such column '%s' for table '%s'",
						kt == pkey ? "PRIMARY KEY" : "UNIQUE",
						nm, t->base.name);
				return SQL_ERR;
			} 
			(void) mvc_create_kc(sql, k, c);
		}
		mvc_create_ukey_done(sql, k);
	} 	break;
	case SQL_FOREIGN_KEY:
		res = table_foreign_key(sql, name, s, ss, t);
		break;
	case SQL_CHECK: {
		(void) sql_error(sql, 02, SQLSTATE(42000) "CONSTRAINT CHECK: check constraints not supported\n");
		return SQL_ERR;
	} 	break;
	default:
		res = SQL_ERR;
	}
	if (res != SQL_OK) {
		sql_error(sql, 02, SQLSTATE(M0M03) "Table constraint type: wrong token (%p) = %s\n", s, token2string(s->token));
		return SQL_ERR;
	}
	return res;
}

static int
table_constraint(mvc *sql, symbol *s, sql_schema *ss, sql_table *t)
{
	int res = SQL_OK;

	if (s->token == SQL_CONSTRAINT) {
		dlist *l = s->data.lval;
		char *opt_name = l->h->data.sval;
		symbol *sym = l->h->next->data.sym;

		if (!opt_name)
			opt_name = table_constraint_name(sym, t);
		if (opt_name == NULL)
			return SQL_ERR;
		res = table_constraint_type(sql, opt_name, sym, ss, t);
		if (opt_name != l->h->data.sval)
			GDKfree(opt_name);
	}

	if (res != SQL_OK) {
		sql_error(sql, 02, SQLSTATE(M0M03) "Table constraint: wrong token (%p) = %s\n", s, token2string(s->token));
		return SQL_ERR;
	}
	return res;
}

static int
create_column(sql_query *query, symbol *s, sql_schema *ss, sql_table *t, int alter)
{
	mvc *sql = query->sql;
	dlist *l = s->data.lval;
	char *cname = l->h->data.sval;
	sql_subtype *ctype = &l->h->next->data.typeval;
	dlist *opt_list = NULL;
	int res = SQL_OK;

	(void) ss;
	if (alter && !(isTable(t) || (isMergeTable(t) && cs_size(&t->members) == 0))) {
		sql_error(sql, 02, SQLSTATE(42000) "ALTER TABLE: cannot add column to %s '%s'%s\n",
				  isMergeTable(t)?"MERGE TABLE":
				  isRemote(t)?"REMOTE TABLE":
				  isStream(t)?"STREAM TABLE":
				  isReplicaTable(t)?"REPLICA TABLE":"VIEW",
				  t->base.name, (isMergeTable(t) && cs_size(&t->members)>0) ? " while it has partitions" : "");
		return SQL_ERR;
	} else if (alter && isStream(t)) {
		sql_error(sql, 02, "42000!ALTER TABLE: cannot drop column '%s': table is a stream table\n", cname);
		return SQL_ERR;
	}
	if (l->h->next->next)
		opt_list = l->h->next->next->data.lval;

	if (cname && ctype) {
		sql_column *cs = NULL;

		if (!isView(t) && cname && cname[0] == '%') {
			sql_error(sql, 01, SQLSTATE(42000) "%s TABLE: generated labels not allowed in column names, use an alias instead", (alter)?"ALTER":"CREATE");
			return SQL_ERR;
		} else if ((cs = find_sql_column(t, cname))) {
			sql_error(sql, 02, SQLSTATE(42S21) "%s TABLE: a column named '%s' already exists\n", (alter)?"ALTER":"CREATE", cname);
			return SQL_ERR;
		}
		cs = mvc_create_column(sql, t, cname, ctype);
		if (column_options(query, opt_list, ss, t, cs) == SQL_ERR)
			return SQL_ERR;
	}
	return res;
}

static int
table_element(sql_query *query, symbol *s, sql_schema *ss, sql_table *t, int alter)
{
	mvc *sql = query->sql;
	int res = SQL_OK;

	if (alter && 
		(isView(t) || 
		((isMergeTable(t) || isReplicaTable(t)) && (s->token != SQL_TABLE && s->token != SQL_DROP_TABLE && cs_size(&t->members)>0)) || 
		(isTable(t) && (s->token == SQL_TABLE || s->token == SQL_DROP_TABLE)) ||
		(isPartition(t) && (s->token == SQL_DROP_COLUMN || s->token == SQL_COLUMN || s->token == SQL_CONSTRAINT)) ||
		(isPartition(t) && (isRangePartitionTable(t->p) || isListPartitionTable(t->p)) &&
		(s->token == SQL_DEFAULT || s->token == SQL_DROP_DEFAULT || s->token == SQL_NOT_NULL || s->token == SQL_NULL ||
		 s->token == SQL_DROP_CONSTRAINT)))){
		char *msg = "";

		switch (s->token) {
		case SQL_TABLE: 	
			msg = "add table to"; 
			break;
		case SQL_COLUMN: 	
			msg = "add column to"; 
			break;
		case SQL_CONSTRAINT: 	
			msg = "add constraint to"; 
			break;
		case SQL_COLUMN_OPTIONS:
		case SQL_DEFAULT:
		case SQL_NOT_NULL:
		case SQL_NULL:
			msg = "set column options for"; 
			break;
		case SQL_STORAGE:
			msg = "set column storage for"; 
			break;
		case SQL_DROP_DEFAULT:
			msg = "drop default column option from"; 
			break;
		case SQL_DROP_TABLE:
			msg = "drop table from"; 
			break;
		case SQL_DROP_COLUMN:
			msg = "drop column from"; 
			break;
		case SQL_DROP_CONSTRAINT:
			msg = "drop constraint from"; 
			break;
		default:
			sql_error(sql, 02, SQLSTATE(M0M03) "Unknown table element (%p)->token = %s\n", s, token2string(s->token));
			return SQL_ERR;
		}
		sql_error(sql, 02, SQLSTATE(42000) "ALTER TABLE: cannot %s %s '%s'%s\n",
				msg, 
				isPartition(t)?"a PARTITION of a MERGE or REPLICA TABLE":
				isMergeTable(t)?"MERGE TABLE":
				isRemote(t)?"REMOTE TABLE":
				isStream(t)?"STREAM TABLE":
				isReplicaTable(t)?"REPLICA TABLE":"VIEW",
				t->base.name, (isMergeTable(t) && cs_size(&t->members)>0) ? " while it has partitions" : "");
		return SQL_ERR;
	}

	switch (s->token) {
	case SQL_COLUMN:
		res = create_column(query, s, ss, t, alter);
		break;
	case SQL_CONSTRAINT:
		res = table_constraint(sql, s, ss, t);
		break;
	case SQL_COLUMN_OPTIONS:
	{
		dnode *n = s->data.lval->h;
		char *cname = n->data.sval;
		sql_column *c = mvc_bind_column(sql, t, cname);
		dlist *olist = n->next->data.lval;

		if (!c) {
			sql_error(sql, 02, SQLSTATE(42S22) "ALTER TABLE: no such column '%s'\n", cname);
			return SQL_ERR;
		} else {
			return column_options(query, olist, ss, t, c);
		}
	} 	break;
	case SQL_DEFAULT:
	{
		char *r, *err = NULL;
		dlist *l = s->data.lval;
		char *cname = l->h->data.sval;
		symbol *sym = l->h->next->data.sym;
		sql_column *c = mvc_bind_column(sql, t, cname);

		if (!c) {
			sql_error(sql, 02, SQLSTATE(42S22) "ALTER TABLE: no such column '%s'\n", cname);
			return SQL_ERR;
		}
		r = symbol2string(sql, sym, 0, &err);
		if (!r) {
			(void) sql_error(sql, 02, SQLSTATE(42000) "incorrect default value '%s'\n", err?err:"");
			if (err) _DELETE(err);
			return SQL_ERR;
		}
		mvc_default(sql, c, r);
		_DELETE(r);
	}
	break;
	case SQL_STORAGE:
	{
		dlist *l = s->data.lval;
		char *cname = l->h->data.sval;
		char *storage_type = l->h->next->data.sval;
		sql_column *c = mvc_bind_column(sql, t, cname);

		if (!c) {
			sql_error(sql, 02, SQLSTATE(42S22) "ALTER TABLE: no such column '%s'\n", cname);
			return SQL_ERR;
		}
		mvc_storage(sql, c, storage_type);
	}
	break;
	case SQL_NOT_NULL:
	case SQL_NULL:
	{
		dnode *n = s->data.lval->h;
		char *cname = n->data.sval;
		sql_column *c = mvc_bind_column(sql, t, cname);
		int null = (s->token != SQL_NOT_NULL);

		if (!c) {
			sql_error(sql, 02, SQLSTATE(42S22) "ALTER TABLE: no such column '%s'\n", cname);
			return SQL_ERR;
		}
		mvc_null(sql, c, null);
	} 	break;
	case SQL_DROP_DEFAULT:
	{
		char *cname = s->data.sval;
		sql_column *c = mvc_bind_column(sql, t, cname);
		if (!c) {
			sql_error(sql, 02, SQLSTATE(42S22) "ALTER TABLE: no such column '%s'\n", cname);
			return SQL_ERR;
		}
		mvc_drop_default(sql,c);
	} 	break;
	case SQL_LIKE:
	{
		char *sname = qname_schema(s->data.lval);
		char *name = qname_table(s->data.lval);
		sql_schema *os = NULL;
		sql_table *ot = NULL;
		node *n;

		if (sname && !(os = mvc_bind_schema(sql, sname))) {
			sql_error(sql, 02, SQLSTATE(3F000) "CREATE TABLE: no such schema '%s'", sname);
			return SQL_ERR;
		}
		if (!os)
			os = ss;
		ot = mvc_bind_table(sql, os, name);
		if (!ot) {
			sql_error(sql, 02, SQLSTATE(3F000) "CREATE TABLE: no such table '%s'", name);
			return SQL_ERR;
		}
		for (n = ot->columns.set->h; n; n = n->next) {
			sql_column *oc = n->data;

			if (!isView(t) && oc->base.name && oc->base.name[0] == '%') {
				sql_error(sql, 02, SQLSTATE(42000) "CREATE TABLE: generated labels not allowed in column names, use an alias instead");
				return SQL_ERR;
			} else if (mvc_bind_column(sql, t, oc->base.name)) {
				sql_error(sql, 02, SQLSTATE(42S21) "CREATE TABLE: a column named '%s' already exists\n", oc->base.name);
				return SQL_ERR;
			}
			(void)mvc_create_column(sql, t, oc->base.name, &oc->type);
		}
	} 	break;
	case SQL_DROP_COLUMN:
	{
		dlist *l = s->data.lval;
		char *cname = l->h->data.sval;
		int drop_action = l->h->next->data.i_val;
		sql_column *col = mvc_bind_column(sql, t, cname);

		assert(l->h->next->type == type_int);
		if (col == NULL) {
			sql_error(sql, 02, SQLSTATE(42S22) "ALTER TABLE: no such column '%s'\n", cname);
			return SQL_ERR;
		}
		if (cs_size(&t->columns) <= 1) {
			sql_error(sql, 02, SQLSTATE(42000) "ALTER TABLE: cannot drop column '%s': table needs at least one column\n", cname);
			return SQL_ERR;
		}
		if (t->system) {
			sql_error(sql, 02, SQLSTATE(42000) "ALTER TABLE: cannot drop column '%s': table is a system table\n", cname);
			return SQL_ERR;
		}
		if (isStream(t)) {
			sql_error(sql, 02, "42000!ALTER TABLE: cannot drop column '%s': table is a stream table\n", cname);
			return SQL_ERR;
		}
		if (isView(t)) {
			sql_error(sql, 02, SQLSTATE(42000) "ALTER TABLE: cannot drop column '%s': '%s' is a view\n", cname, t->base.name);
			return SQL_ERR;
		}
		if (!drop_action && mvc_check_dependency(sql, col->base.id, COLUMN_DEPENDENCY, NULL)) {
			sql_error(sql, 02, SQLSTATE(2BM37) "ALTER TABLE: cannot drop column '%s': there are database objects which depend on it\n", cname);
			return SQL_ERR;
		}
		if (!drop_action  && t->keys.set) {
			node *n, *m;

			for (n = t->keys.set->h; n; n = n->next) {
				sql_key *k = n->data;
				for (m = k->columns->h; m; m = m->next) {
					sql_kc *kc = m->data;
					if (strcmp(kc->c->base.name, cname) == 0) {
						sql_error(sql, 02, SQLSTATE(2BM37) "ALTER TABLE: cannot drop column '%s': there are constraints which depend on it\n", cname);
						return SQL_ERR;
					}
				}
			}
		}
		if (isPartitionedByColumnTable(t) && t->part.pcol->base.id == col->base.id) {
			sql_error(sql, 02, SQLSTATE(42000) "ALTER TABLE: cannot drop column '%s': is the partitioned column on the table '%s'\n", cname, t->base.name);
			return SQL_ERR;
		}
		if (isPartitionedByExpressionTable(t)) {
			for(node *n = t->part.pexp->cols->h; n; n = n->next) {
				int next = *(int*) n->data;
				if(next == col->colnr) {
					sql_error(sql, 02, SQLSTATE(42000) "ALTER TABLE: cannot drop column '%s': the expression used in '%s' depends on it\n", cname, t->base.name);
					return SQL_ERR;
				}
			}
		}
		if (mvc_drop_column(sql, t, col, drop_action)) {
			sql_error(sql, 02, SQLSTATE(42000) "ALTER TABLE: %s\n", MAL_MALLOC_FAIL);
			return SQL_ERR;
		}
	} 	break;
	case SQL_DROP_CONSTRAINT:
		res = SQL_OK;
		break;
	default:
		res = SQL_ERR;
	}
	if (res == SQL_ERR) {
		sql_error(sql, 02, SQLSTATE(M0M03) "Unknown table element (%p)->token = %s\n", s, token2string(s->token));
		return SQL_ERR;
	}
	return res;
}

static int
create_partition_definition(mvc *sql, sql_table *t, symbol *partition_def)
{
	char *err = NULL;

	if(partition_def) {
		dlist *list = partition_def->data.lval;
		symbol *type = list->h->next->data.sym;
		dlist *list2 = type->data.lval;
		if(isPartitionedByColumnTable(t)) {
			str colname = list2->h->data.sval;
			node *n;
			sql_class sql_ec;
			for (n = t->columns.set->h; n ; n = n->next) {
				sql_column *col = n->data;
				if(!strcmp(col->base.name, colname)) {
					t->part.pcol = col;
					break;
				}
			}
			if(!t->part.pcol) {
				sql_error(sql, 02, SQLSTATE(42000) "CREATE MERGE TABLE: the partition column '%s' is not part of the table", colname);
				return SQL_ERR;
			}
			sql_ec = t->part.pcol->type.type->eclass;
			if(!(sql_ec == EC_BIT || EC_VARCHAR(sql_ec) || EC_TEMP(sql_ec) || sql_ec == EC_POS || sql_ec == EC_NUM ||
				 EC_INTERVAL(sql_ec)|| sql_ec == EC_DEC || sql_ec == EC_BLOB)) {
				err = sql_subtype_string(&(t->part.pcol->type));
				if (!err) {
					sql_error(sql, 02, SQLSTATE(HY013) MAL_MALLOC_FAIL);
				} else {
					sql_error(sql, 02, SQLSTATE(42000) "CREATE MERGE TABLE: column type %s not yet supported for the partition column", err);
					GDKfree(err);
				}
				return SQL_ERR;
			}
		} else if(isPartitionedByExpressionTable(t)) {
			sql_subtype *empty = sql_bind_localtype("void");
			char *query = symbol2string(sql, list2->h->data.sym, 1, &err);
			if (!query) {
				(void) sql_error(sql, 02, SQLSTATE(42000) "CREATE MERGE TABLE: error compiling expression '%s'", err?err:"");
				if (err) _DELETE(err);
				return SQL_ERR;
			}
			t->part.pexp = SA_ZNEW(sql->sa, sql_expression);
			t->part.pexp->exp = sa_strdup(sql->sa, query);
			t->part.pexp->type = *empty;
			_DELETE(query);
		}
	}
	return SQL_OK;
}

sql_rel *
rel_create_table(sql_query *query, sql_schema *ss, int temp, const char *sname, const char *name, symbol *table_elements_or_subquery,
				 int commit_action, const char *loc, const char *username, const char *password, bool pw_encrypted,
				 symbol* partition_def, int if_not_exists, dlist* stream_details)
{
	mvc *sql = query->sql;
	sql_schema *s = NULL;

	int instantiate = (sql->emode == m_instantiate);
	int deps = (sql->emode == m_deps);
	int create = (!instantiate && !deps);
	int tt = (temp == SQL_REMOTE)?tt_remote:
	         (temp == SQL_PERSISTED_STREAM)?tt_stream_per:
	         (temp == SQL_TEMP_STREAM)?tt_stream_temp:
	         (temp == SQL_MERGE_TABLE)?tt_merge_table:
	         (temp == SQL_REPLICA_TABLE)?tt_replica_table:tt_table;
	int window_size = DEFAULT_TABLE_WINDOW, stride = DEFAULT_TABLE_STRIDE;
	bit properties = partition_def ? (bit) partition_def->data.lval->h->next->next->data.i_val : 0;

	(void)create;
	if (sname && !(s = mvc_bind_schema(sql, sname)))
		return sql_error(sql, 02, SQLSTATE(3F000) "CREATE TABLE: no such schema '%s'", sname);

	if (temp != SQL_PERSIST && temp != SQL_PERSISTED_STREAM && (tt == tt_table || tt == tt_stream_temp) &&
			commit_action == CA_COMMIT)
		commit_action = CA_DELETE;

	if (temp != SQL_DECLARED_TABLE) {
		if (temp != SQL_PERSIST && temp != SQL_PERSISTED_STREAM && (tt == tt_table || tt == tt_stream_temp)) {
			if (temp == SQL_LOCAL_TEMP || temp == SQL_TEMP_STREAM || temp == SQL_GLOBAL_TEMP) {
				if (sname && strcmp(sname, "tmp") != 0)
					return sql_error(sql, 02, SQLSTATE(3F000) "CREATE TABLE: %s temporary tables should be stored in the 'tmp' schema",
									 (temp == SQL_LOCAL_TEMP) ? "local" : "global");
				s = mvc_bind_schema(sql, "tmp");
			}
		} else if (s == NULL) {
			s = ss;
		}
	}

	if(tt == tt_stream_per || tt == tt_stream_temp) {
		window_size = stream_details->h->data.i_val;
		stride = stream_details->h->next->data.i_val;
		if(window_size < 0)
			return sql_error(sql, 02, SQLSTATE(42000) "CREATE TABLE: window size must be non negative");
		if(stride < -1)
			return sql_error(sql, 02, SQLSTATE(42000) "CREATE TABLE: stride size must be non negative");
		if(stride > window_size)
			return sql_error(sql, 02, SQLSTATE(42000) "CREATE TABLE: stride size is larger than the window size?");
	}

	if (temp != SQL_DECLARED_TABLE && s)
		sname = s->base.name;

	if (mvc_bind_table(sql, s, name)) {
		if (if_not_exists) {
			return rel_psm_block(sql->sa, new_exp_list(sql->sa));
		} else {
			char *cd = (temp == SQL_DECLARED_TABLE)?"DECLARE":"CREATE";
			return sql_error(sql, 02, SQLSTATE(42S01) "%s TABLE: name '%s' already in use", cd, name);
		}
	} else if (temp != SQL_DECLARED_TABLE && (!mvc_schema_privs(sql, s) && !(isTempSchema(s) && temp == SQL_LOCAL_TEMP))){
		return sql_error(sql, 02, SQLSTATE(42000) "CREATE TABLE: insufficient privileges for user '%s' in schema '%s'", stack_get_string(sql, "current_user"), s->base.name);
	} else if (table_elements_or_subquery->token == SQL_CREATE_TABLE) {
		/* table element list */
		dnode *n;
		dlist *columns = table_elements_or_subquery->data.lval;
		sql_table *t;

		if (tt == tt_remote) {
			char *local_user = stack_get_string(sql, "current_user");
			char *local_table = sa_strconcat(sql->sa, sa_strconcat(sql->sa, sname, "."), name);
			if (!local_table) {
				return sql_error(sql, 02, SQLSTATE(HY013) "CREATE TABLE: " MAL_MALLOC_FAIL);
			}
			if (!mapiuri_valid(loc))
				return sql_error(sql, 02, SQLSTATE(42000) "CREATE TABLE: incorrect uri '%s' for remote table '%s'", loc, name);

			const char *remote_uri = mapiuri_uri(loc, sql->sa);
			if (remote_uri == NULL) {
				return sql_error(sql, 02, SQLSTATE(HY013) "CREATE TABLE: " MAL_MALLOC_FAIL);
			}
			char *reg_credentials = AUTHaddRemoteTableCredentials(local_table, local_user, remote_uri, username, password, pw_encrypted);
			if (reg_credentials != 0) {
				return sql_error(sql, 02, SQLSTATE(42000) "CREATE TABLE: cannot register credentials for remote table '%s' in vault: %s", name, reg_credentials);
			}
			t = mvc_create_remote(sql, s, name, SQL_DECLARED_TABLE, loc);
		} else if(tt == tt_stream_per || tt == tt_stream_temp) {
			t = mvc_create_stream_table(sql, s, name, tt, 0, SQL_DECLARED_TABLE, commit_action, -1, window_size, stride);
		} else {
			t = mvc_create_table(sql, s, name, tt, 0, SQL_DECLARED_TABLE, commit_action, -1, properties);
		}
		if (!t)
			return NULL;

		for (n = columns->h; n; n = n->next) {
			symbol *sym = n->data.sym;
			int res = table_element(query, sym, s, t, 0);

			if (res == SQL_ERR)
				return NULL;
		}
		if(create_partition_definition(sql, t, partition_def) != SQL_OK)
			return NULL;

<<<<<<< HEAD
		temp = (tt == tt_table || tt == tt_stream_temp)?temp:
			   (tt == tt_stream_per)?SQL_PERSISTED_STREAM:SQL_PERSIST;
		return rel_table(sql, DDL_CREATE_TABLE, sname, t, temp);
=======
		temp = (tt == tt_table)?temp:SQL_PERSIST;
		return rel_table(sql, ddl_create_table, sname, t, temp);
>>>>>>> cd043195
	} else { /* [col name list] as subquery with or without data */
		sql_rel *sq = NULL, *res = NULL;
		dlist *as_sq = table_elements_or_subquery->data.lval;
		dlist *column_spec = as_sq->h->data.lval;
		symbol *subquery = as_sq->h->next->data.sym;
		int with_data = as_sq->h->next->next->data.i_val;
		sql_table *t = NULL; 

		assert(as_sq->h->next->next->type == type_int);
		sq = rel_selects(query, subquery);
		if (!sq)
			return NULL;

		if ((tt == tt_merge_table || tt == tt_remote || tt == tt_replica_table) && with_data)
			return sql_error(sql, 02, SQLSTATE(42000) "CREATE TABLE: cannot create %s 'with data'",
							 TABLE_TYPE_DESCRIPTION(tt, properties));

		/* create table */
		if ((t = mvc_create_table_as_subquery( sql, sq, s, name, column_spec, temp, commit_action, window_size, stride)) == NULL) {
			rel_destroy(sq);
			return NULL;
		}

		/* insert query result into this table */
<<<<<<< HEAD
		temp = (tt == tt_table || tt == tt_stream_temp)?temp:
			   (tt == tt_stream_per)?SQL_PERSISTED_STREAM:SQL_PERSIST;
		res = rel_table(sql, DDL_CREATE_TABLE, sname, t, temp);
=======
		temp = (tt == tt_table)?temp:SQL_PERSIST;
		res = rel_table(sql, ddl_create_table, sname, t, temp);
>>>>>>> cd043195
		if (with_data) {
			res = rel_insert(query->sql, res, sq);
		} else {
			rel_destroy(sq);
		}
		return res;
	}
	/*return NULL;*/ /* never reached as all branches of the above if() end with return ... */
}

static sql_rel *
rel_create_view(sql_query *query, sql_schema *ss, dlist *qname, dlist *column_spec, symbol *ast, int check, int persistent, int replace)
{
	mvc *sql = query->sql;
	char *name = qname_table(qname);
	char *sname = qname_schema(qname);
	sql_schema *s = NULL;
	sql_table *t = NULL;
	int instantiate = (sql->emode == m_instantiate || !persistent);
	int deps = (sql->emode == m_deps);
	int create = (!instantiate && !deps);
	char *base = replace ? "CREATE OR REPLACE" : "CREATE";

	(void) ss;
	(void) check;		/* Stefan: unused!? */
	if (sname && !(s = mvc_bind_schema(sql, sname))) 
		return sql_error(sql, 02, SQLSTATE(3F000) "CREATE VIEW: no such schema '%s'", sname);
	if (s == NULL)
		s = cur_schema(sql);

	if (create && (!mvc_schema_privs(sql, s) && !(isTempSchema(s) && persistent == SQL_LOCAL_TEMP))) {
		return sql_error(sql, 02, SQLSTATE(42000) "%s VIEW: access denied for %s to schema '%s'", base, stack_get_string(sql, "current_user"), s->base.name);
	}

	if (create && (t = mvc_bind_table(sql, s, name)) != NULL) {
		if (replace) {
			if (!isView(t)) {
				return sql_error(sql, 02, SQLSTATE(42000) "%s VIEW: unable to drop view '%s': is a table", base, name);
			} else if (t->system) {
				return sql_error(sql, 02, SQLSTATE(42000) "%s VIEW: cannot replace system view '%s'", base, name);
			} else if (mvc_check_dependency(sql, t->base.id, VIEW_DEPENDENCY, NULL)) {
				return sql_error(sql, 02, SQLSTATE(42000) "%s VIEW: cannot replace view '%s', there are database objects which depend on it", base, t->base.name);
			} else {
				str output;
				if((output = mvc_drop_table(sql, s, t, 0)) != MAL_SUCCEED) {
					sql_error(sql, 02, SQLSTATE(42000) "%s", output);
					freeException(output);
					return NULL;
				}
		 	}
		} else {
			return sql_error(sql, 02, SQLSTATE(42S01) "%s VIEW: name '%s' already in use", base, name);
		}
	}
	if (ast) {
		sql_rel *sq = NULL;
		char *q = QUERY(sql->scanner);

		if (ast->token == SQL_SELECT) {
			SelectNode *sn = (SelectNode *) ast;

			if (sn->limit)
				return sql_error(sql, 01, SQLSTATE(42000) "%s VIEW: LIMIT not supported", base);
		}

		sq = schema_selects(query, s, ast);
		if (!sq)
			return NULL;

		if (!create) {
			if (column_spec) {
				dnode *n = column_spec->h;
				node *m = sq->exps->h;

				for (; n && m; n = n->next, m = m->next)
					;
				if (n || m) {
					sql_error(sql, 01, SQLSTATE(21S02) "WITH CLAUSE: number of columns does not match");
					rel_destroy(sq);
					return NULL;
				}
			}
			//rel_add_intern(sql, sq);
		}

		if (create) {
			q = query_cleaned(q);
			t = mvc_create_view(sql, s, name, SQL_DECLARED_TABLE, q, 0);
			GDKfree(q);
			if (as_subquery(sql, t, tt_view, sq, column_spec, "CREATE VIEW") != 0) {
				rel_destroy(sq);
				return NULL;
			}
			return rel_table(sql, ddl_create_view, s->base.name, t, SQL_PERSIST);
		}
		t = mvc_bind_table(sql, s, name);
		if (!persistent && column_spec) 
			sq = view_rename_columns( sql, name, sq, column_spec);
		if (sq && sq->op == op_project && sq->l && sq->exps && sq->card == CARD_AGGR) {
			exps_setcard(sq->exps, CARD_MULTI);
			sq->card = CARD_MULTI;
		}
		return sq;
	}
	return NULL;
}

static sql_rel *
rel_schema2(sql_allocator *sa, int cat_type, char *sname, char *auth, int nr)
{
	sql_rel *rel = rel_create(sa);
	list *exps = new_exp_list(sa);
	if(!rel || !exps)
		return NULL;

	append(exps, exp_atom_clob(sa, sname));
	append(exps, exp_atom_clob(sa, auth));
	append(exps, exp_atom_int(sa, nr));
	rel->l = NULL;
	rel->r = NULL;
	rel->op = op_ddl;
	rel->flag = cat_type;
	rel->exps = exps;
	rel->card = 0;
	rel->nrcols = 0;
	return rel;
}

static sql_rel *
rel_schema3(sql_allocator *sa, int cat_type, char *sname, char *tname, char *name)
{
	sql_rel *rel = rel_create(sa);
	list *exps = new_exp_list(sa);
	if(!rel || !exps)
		return NULL;

	append(exps, exp_atom_clob(sa, sname));
	append(exps, exp_atom_clob(sa, tname));
	append(exps, exp_atom_clob(sa, name));
	rel->l = NULL;
	rel->r = NULL;
	rel->op = op_ddl;
	rel->flag = cat_type;
	rel->exps = exps;
	rel->card = 0;
	rel->nrcols = 0;
	return rel;
}

static sql_rel *
rel_drop_type(mvc *sql, dlist *qname, int drop_action)
{
	char *name = qname_table(qname);
	char *sname = qname_schema(qname);
	sql_schema *s = NULL;

	if (sname && !(s = mvc_bind_schema(sql, sname))) 
		return sql_error(sql, 02, SQLSTATE(3F000) "DROP TYPE: no such schema '%s'", sname);
	if (s == NULL)
		s = cur_schema(sql);

	if (schema_bind_type(sql, s, name) == NULL) {
		return sql_error(sql, 02, SQLSTATE(42S01) "DROP TYPE: type '%s' does not exist", name);
	} else if (!mvc_schema_privs(sql, s)) {
		return sql_error(sql, 02, SQLSTATE(42000) "DROP TYPE: access denied for %s to schema '%s'", stack_get_string(sql, "current_user"), s->base.name);
	}
	return rel_schema2(sql->sa, ddl_drop_type, s->base.name, name, drop_action);
}

static sql_rel *
rel_create_type(mvc *sql, dlist *qname, char *impl)
{
	char *name = qname_table(qname);
	char *sname = qname_schema(qname);
	sql_schema *s = NULL;

	if (sname && !(s = mvc_bind_schema(sql, sname))) 
		return sql_error(sql, 02, SQLSTATE(3F000) "CREATE TYPE: no such schema '%s'", sname);
	if (s == NULL)
		s = cur_schema(sql);

	if (schema_bind_type(sql, s, name) != NULL) {
		return sql_error(sql, 02, SQLSTATE(42S01) "CREATE TYPE: name '%s' already in use", name);
	} else if (!mvc_schema_privs(sql, s)) {
		return sql_error(sql, 02, SQLSTATE(42000) "CREATE TYPE: access denied for %s to schema '%s'", stack_get_string(sql, "current_user"), s->base.name);
	}
	return rel_schema3(sql->sa, ddl_create_type, s->base.name, name, impl);
}
static char *
dlist_get_schema_name(dlist *name_auth)
{
	assert(name_auth && name_auth->h);
	return name_auth->h->data.sval;
}

static char *
schema_auth(dlist *name_auth)
{
	assert(name_auth && name_auth->h && dlist_length(name_auth) == 2);
	return name_auth->h->next->data.sval;
}

static sql_rel *
rel_drop(sql_allocator *sa, int cat_type, char *sname, char *auth, int nr, int exists_check)
{
	sql_rel *rel = rel_create(sa);
	list *exps = new_exp_list(sa);

	append(exps, exp_atom_int(sa, nr));
	append(exps, exp_atom_clob(sa, sname));
	append(exps, exp_atom_clob(sa, auth));
	append(exps, exp_atom_int(sa, exists_check));
	rel->l = NULL;
	rel->r = NULL;
	rel->op = op_ddl;
	rel->flag = cat_type;
	rel->exps = exps;
	rel->card = 0;
	rel->nrcols = 0;
	return rel;
}

static sql_rel *
rel_create_schema_dll(sql_allocator *sa, char *sname, char *auth, int nr)
{
	sql_rel *rel = rel_create(sa);
	list *exps = new_exp_list(sa);
	if(!rel || !exps)
		return NULL;

	append(exps, exp_atom_int(sa, nr));
	append(exps, exp_atom_clob(sa, sname));

	if (auth)
		append(exps, exp_atom_clob(sa, auth));
	rel->l = NULL;
	rel->r = NULL;
	rel->op = op_ddl;
	rel->flag = ddl_create_schema;
	rel->exps = exps;
	rel->card = 0;
	rel->nrcols = 0;
	return rel;
}

static sql_rel *
<<<<<<< HEAD
rel_alter_stream_table(sql_allocator *sa, char *sname, char *tname, int operation, int value)
{
	sql_rel *rel = rel_create(sa);
	list *exps = new_exp_list(sa);

	append(exps, exp_atom_clob(sa, sname));
	append(exps, exp_atom_clob(sa, tname));
	append(exps, exp_atom_int(sa, operation));
	append(exps, exp_atom_int(sa, value));
	rel->l = NULL;
	rel->r = NULL;
	rel->op = op_ddl;
	rel->flag = DDL_ALTER_STREAM_TABLE;
	rel->exps = exps;
	rel->card = 0;
	rel->nrcols = 0;
	return rel;
}

static sql_rel *
rel_create_schema(mvc *sql, dlist *auth_name, dlist *schema_elements, int if_not_exists)
=======
rel_create_schema(sql_query *query, dlist *auth_name, dlist *schema_elements, int if_not_exists)
>>>>>>> cd043195
{
	mvc *sql = query->sql;
	char *name = dlist_get_schema_name(auth_name);
	char *auth = schema_auth(auth_name);
	sqlid auth_id = sql->role_id;

	if (auth && (auth_id = sql_find_auth(sql, auth)) < 0) {
		sql_error(sql, 02, SQLSTATE(28000) "CREATE SCHEMA: no such authorization '%s'", auth);
		return NULL;
	}
	if (sql->user_id != USER_MONETDB && sql->role_id != ROLE_SYSADMIN) {
		sql_error(sql, 02, SQLSTATE(42000) "CREATE SCHEMA: insufficient privileges for user '%s'", stack_get_string(sql, "current_user"));
		return NULL;
	}
	if (!name) 
		name = auth;
	assert(name);
	if (mvc_bind_schema(sql, name)) {
		if (!if_not_exists) {
			sql_error(sql, 02, SQLSTATE(3F000) "CREATE SCHEMA: name '%s' already in use", name);
			return NULL;
		} else {
			return rel_psm_block(sql->sa, new_exp_list(sql->sa));
		}
	} else {
		sql_schema *os = sql->session->schema;
		dnode *n;
		sql_schema *ss = SA_ZNEW(sql->sa, sql_schema);
		sql_rel *ret;

		ret = rel_create_schema_dll(sql->sa, name, auth, 0);

		ss->base.name = name;
		ss->auth_id = auth_id;
		ss->owner = sql->user_id;

		sql->session->schema = ss;
		n = schema_elements->h;
		while (n) {
			sql_rel *res = rel_semantic(query, n->data.sym);
			if (!res) {
				rel_destroy(ret);
				return NULL;
			}
			ret = rel_list(sql->sa, ret, res);
			n = n->next;
		}
		sql->session->schema = os;
		return ret;
	}
}

static str
get_schema_name( mvc *sql, char *sname, char *tname)
{
	if (!sname) {
		sql_schema *ss = cur_schema(sql);
		sql_table *t = mvc_bind_table(sql, ss, tname);
		if (!t)
			ss = tmp_schema(sql);
		sname = ss->base.name;
	}
	return sname;
}

static sql_rel *
sql_alter_table(sql_query *query, dlist *dl, dlist *qname, symbol *te, int if_exists)
{
	mvc *sql = query->sql;
	char *sname = qname_schema(qname);
	char *tname = qname_table(qname);
	sql_schema *s = NULL, *ts = NULL;
	sql_table *t = NULL, *nt = NULL;
	node *n;
	sql_rel *res = NULL, *r;
	sql_exp ** updates, *e;

	if (sname && !(s=mvc_bind_schema(sql, sname))) {
		if(if_exists)
			return rel_psm_block(sql->sa, new_exp_list(sql->sa));
		return sql_error(sql, 02, SQLSTATE(3F000) "ALTER TABLE: no such schema '%s'", sname);
	}
	if (!s)
		s = cur_schema(sql);

<<<<<<< HEAD
	if ((t = mvc_bind_table(sql, s, tname)) == NULL) { //trails -> I added permission to change temporary stream tables
		ts = mvc_bind_schema(sql, "tmp");
		t = mvc_bind_table(sql, ts, tname);
		if(!te || (te->token != SQL_STREAM_TABLE_WINDOW && te->token != SQL_STREAM_TABLE_STRIDE)) {
			if (t)
				return sql_error(sql, 02, SQLSTATE(42S02) "ALTER TABLE: not supported on TEMPORARY table '%s'", tname);
			return sql_error(sql, 02, SQLSTATE(42S02) "ALTER TABLE: no such table '%s' in schema '%s'", tname, s->base.name);
		} else {
			s = ts;
		}
	}

	assert(te);
	if (t && te && te->token == SQL_DROP_CONSTRAINT) {
		dlist *l = te->data.lval;
		char *kname = l->h->data.sval;
		int drop_action = l->h->next->data.i_val;
=======
	if ((t = mvc_bind_table(sql, s, tname)) == NULL) {
		if (mvc_bind_table(sql, mvc_bind_schema(sql, "tmp"), tname) != NULL) 
			return sql_error(sql, 02, SQLSTATE(42S02) "ALTER TABLE: not supported on TEMPORARY table '%s'", tname);
		if(if_exists)
			return rel_psm_block(sql->sa, new_exp_list(sql->sa));
		return sql_error(sql, 02, SQLSTATE(42S02) "ALTER TABLE: no such table '%s' in schema '%s'", tname, s->base.name);
	} else {
		sql_rel *res = NULL, *r;
		sql_table *nt = NULL;
		sql_exp **updates, *e;

		assert(te);
		if (t->persistence != SQL_DECLARED_TABLE)
			sname = s->base.name;
>>>>>>> cd043195

		sname = get_schema_name(sql, sname, tname);
		return rel_drop(sql->sa, DDL_DROP_CONSTRAINT, sname, kname, drop_action, 0);
	}

	if (t->persistence != SQL_DECLARED_TABLE)
		sname = s->base.name;

	if (t && te && (te->token == SQL_STREAM_TABLE_WINDOW || te->token == SQL_STREAM_TABLE_STRIDE)) {
		int operation = CHANGE_WINDOW, new_value = te->data.i_val, minimum = 0;
		char* opname = NULL;

		if(!isStream(t))
			return sql_error(sql, 02, SQLSTATE(42S02) "ALTER STREAM TABLE: table '%s' is not a stream table", tname);
		switch (te->token) {
			case SQL_STREAM_TABLE_WINDOW:
				operation = CHANGE_WINDOW;
				opname = "window";
				minimum = 0;
				break;
			case SQL_STREAM_TABLE_STRIDE:
				operation = CHANGE_STRIDE;
				opname = "stride";
				minimum = -1;
				break;
			default:
				assert(0);
		}
		if(new_value < minimum)
			return sql_error(sql, 02, SQLSTATE(42S02) "ALTER STREAM TABLE: %s size must be non negative", opname);
		return rel_alter_stream_table(sql->sa, sname, tname, operation, new_value);
	}

	if (te && (te->token == SQL_TABLE || te->token == SQL_DROP_TABLE)) {
		dlist *nqname = te->data.lval->h->data.lval;
		sql_schema *spt = NULL;
		sql_table *pt = NULL;
		char *nsname = qname_schema(nqname);
		char *ntname = qname_table(nqname);

<<<<<<< HEAD
		/* partition sname */
		if (!nsname)
			nsname = sname;

		/* partition sname */
		if (!nsname)
			nsname = sname;

		if (nsname && !(spt=mvc_bind_schema(sql, nsname))) {
			(void) sql_error(sql, 02, SQLSTATE(3F000) "ALTER TABLE: no such schema '%s'", sname);
			return NULL;
		}
		if ((pt = mvc_bind_table(sql, spt, ntname)) == NULL)
			return sql_error(sql, 02, SQLSTATE(42S02) "ALTER TABLE: no such table '%s' in schema '%s'", ntname, spt->base.name);

		if (te->token == SQL_TABLE) {
			symbol *extra = dl->h->next->next->next->data.sym;

			if(!extra)
				return rel_alter_table(sql->sa, DDL_ALTER_TABLE_ADD_TABLE, sname, tname, sname, ntname, 0);

			if ((isMergeTable(pt) || isReplicaTable(pt)) && list_empty(pt->members.set))
				return sql_error(sql, 02, SQLSTATE(42000) "The %s table %s.%s should have at least one table associated",
								 TABLE_TYPE_DESCRIPTION(pt->type, pt->properties), spt->base.name, pt->base.name);

			if(extra->token == SQL_MERGE_PARTITION) { //partition to hold null values only
				dlist* ll = extra->data.lval;
				int update = ll->h->next->next->next->data.i_val;

				if(isRangePartitionTable(t)) {
					return rel_alter_table_add_partition_range(sql, t, pt, sname, tname, sname, ntname, NULL, NULL, 1, update);
				} else if(isListPartitionTable(t)) {
					return rel_alter_table_add_partition_list(sql, t, pt, sname, tname, sname, ntname, NULL, 1, update);
				} else {
					return sql_error(sql, 02,SQLSTATE(42000) "ALTER TABLE: cannot add a partition into a merge table");
				}
			} else if(extra->token == SQL_PARTITION_RANGE) {
				dlist* ll = extra->data.lval;
				symbol* min = ll->h->data.sym, *max = ll->h->next->data.sym;
				int nills = ll->h->next->next->data.i_val, update = ll->h->next->next->next->data.i_val;

				if(!isRangePartitionTable(t)) {
					return sql_error(sql, 02,SQLSTATE(42000) "ALTER TABLE: cannot add a range partition into a %s table",
									 isListPartitionTable(t)?"list partition":"merge");
				}

				return rel_alter_table_add_partition_range(sql, t, pt, sname, tname, sname, ntname, min, max, nills, update);
			} else if(extra->token == SQL_PARTITION_LIST) {
				dlist* ll = extra->data.lval, *values = ll->h->data.lval;
				int nills = ll->h->next->data.i_val, update = ll->h->next->next->data.i_val;

				if(!isListPartitionTable(t)) {
					return sql_error(sql, 02,SQLSTATE(42000) "ALTER TABLE: cannot add a value partition into a %s table",
									 isRangePartitionTable(t)?"range partition":"merge");
=======
				if (isView(pt))
					return sql_error(sql, 02, SQLSTATE(42000) "ALTER TABLE: can't add a view into a %s",
									 TABLE_TYPE_DESCRIPTION(t->type, t->properties));
				if (strcmp(sname, nsname) != 0)
					return sql_error(sql, 02, SQLSTATE(42000) "ALTER TABLE: all children tables of '%s.%s' must be "
									 "part of schema '%s'", sname, tname, sname);
				if (!extra)
					return rel_alter_table(sql->sa, ddl_alter_table_add_table, sname, tname, nsname, ntname, 0);

				if ((isMergeTable(pt) || isReplicaTable(pt)) && list_empty(pt->members.set))
					return sql_error(sql, 02, SQLSTATE(42000) "The %s %s.%s should have at least one table associated",
									 TABLE_TYPE_DESCRIPTION(pt->type, pt->properties), spt->base.name, pt->base.name);

				if (extra->token == SQL_MERGE_PARTITION) { //partition to hold null values only
					dlist* ll = extra->data.lval;
					int update = ll->h->next->next->next->data.i_val;

					if (isRangePartitionTable(t)) {
						return rel_alter_table_add_partition_range(query, t, pt, sname, tname, nsname, ntname, NULL, NULL, 1, update);
					} else if (isListPartitionTable(t)) {
						return rel_alter_table_add_partition_list(query, t, pt, sname, tname, nsname, ntname, NULL, 1, update);
					} else {
						return sql_error(sql, 02, SQLSTATE(42000) "ALTER TABLE: cannot add a partition into a %s",
										 TABLE_TYPE_DESCRIPTION(t->type, t->properties));
					}
				} else if (extra->token == SQL_PARTITION_RANGE) {
					dlist* ll = extra->data.lval;
					symbol* min = ll->h->data.sym, *max = ll->h->next->data.sym;
					int nills = ll->h->next->next->data.i_val, update = ll->h->next->next->next->data.i_val;

					if (!isRangePartitionTable(t)) {
						return sql_error(sql, 02,SQLSTATE(42000) "ALTER TABLE: cannot add a range partition into a %s",
										 TABLE_TYPE_DESCRIPTION(t->type, t->properties));
					}

					return rel_alter_table_add_partition_range(query, t, pt, sname, tname, nsname, ntname, min, max, nills, update);
				} else if (extra->token == SQL_PARTITION_LIST) {
					dlist* ll = extra->data.lval, *values = ll->h->data.lval;
					int nills = ll->h->next->data.i_val, update = ll->h->next->next->data.i_val;

					if (!isListPartitionTable(t)) {
						return sql_error(sql, 02,SQLSTATE(42000) "ALTER TABLE: cannot add a value partition into a %s",
										 TABLE_TYPE_DESCRIPTION(t->type, t->properties));
					}

					return rel_alter_table_add_partition_list(query, t, pt, sname, tname, nsname, ntname, values, nills, update);
>>>>>>> cd043195
				}

<<<<<<< HEAD
				return rel_alter_table_add_partition_list(sql, t, pt, sname, tname, sname, ntname, values, nills, update);
=======
				return rel_alter_table(sql->sa, ddl_alter_table_del_table, sname, tname, nsname, ntname, drop_action);
>>>>>>> cd043195
			}
			assert(0);
		} else {
			int drop_action = te->data.lval->h->next->data.i_val;

			return rel_alter_table(sql->sa, DDL_ALTER_TABLE_DEL_TABLE, sname, tname, nsname, ntname, drop_action);
		}
	}

	if (te && (te->token == SQL_TABLE || te->token == SQL_DROP_TABLE)) {
		dlist *nqname = te->data.lval->h->data.lval;
		char *nsname = qname_schema(nqname);
		char *ntname = qname_table(nqname);

		/* partition sname */
		if (!nsname)
			nsname = sname;
		if (te->token == SQL_TABLE) {
			return rel_alter_table(sql->sa, DDL_ALTER_TABLE_ADD_TABLE, sname, tname, nsname, ntname, 0);
		} else {
			int drop_action = te->data.lval->h->next->data.i_val;

<<<<<<< HEAD
			return rel_alter_table(sql->sa, DDL_ALTER_TABLE_DEL_TABLE, sname, tname, nsname, ntname, drop_action);
=======
			if (state == tr_readonly) 
				state = TABLE_READONLY;
			else if (state == tr_append) 
				state = TABLE_APPENDONLY;
			else
				state = TABLE_WRITABLE;
			return rel_alter_table(sql->sa, ddl_alter_table_set_access, sname, tname, NULL, NULL, state);
>>>>>>> cd043195
		}
	}

<<<<<<< HEAD
	/* read only or read write */
	if (te && te->token == SQL_ALTER_TABLE) {
		int state = te->data.i_val;

		if (state == tr_readonly)
			state = TABLE_READONLY;
		else if (state == tr_append)
			state = TABLE_APPENDONLY;
		else
			state = TABLE_WRITABLE;
		return rel_alter_table(sql->sa, DDL_ALTER_TABLE_SET_ACCESS, sname, tname, NULL, NULL, state);
	}

	nt = dup_sql_table(sql->sa, t);
	if (!nt || (te && table_element(sql, te, s, nt, 1) == SQL_ERR))
		return NULL;
=======
		nt = dup_sql_table(sql->sa, t);
		if (!nt || (te && table_element(query, te, s, nt, 1) == SQL_ERR)) 
			return NULL;

		if (te->token == SQL_DROP_CONSTRAINT) {
			dlist *l = te->data.lval;
			char *kname = l->h->data.sval;
			int drop_action = l->h->next->data.i_val;

			sname = get_schema_name(sql, sname, tname);
			return rel_drop(sql->sa, ddl_drop_constraint, sname, kname, drop_action, 0);
		}

		if (t->s && !nt->s)
			nt->s = t->s;

		res = rel_table(sql, ddl_alter_table, sname, nt, 0);
>>>>>>> cd043195

	if (t->s && !nt->s)
		nt->s = t->s;

<<<<<<< HEAD
	res = rel_table(sql, DDL_ALTER_TABLE, sname, nt, 0);
=======
		/* New columns need update with default values. Add one more element for new column */
		updates = SA_ZNEW_ARRAY(sql->sa, sql_exp*, (list_length(nt->columns.set) + 1));
		e = exp_column(sql->sa, nt->base.name, TID, sql_bind_localtype("oid"), CARD_MULTI, 0, 1);
		r = rel_project(sql->sa, res, append(new_exp_list(sql->sa),e));
		if (nt->columns.nelm) {
			list *cols = new_exp_list(sql->sa);
			for (node *n = nt->columns.nelm; n; n = n->next) {
				sql_column *c = n->data;
				if (c->def) {
					char *d, *typestr = subtype2string2(&c->type);
					if (!typestr)
						return sql_error(sql, 02, SQLSTATE(HY013) MAL_MALLOC_FAIL);
					d = sql_message("select cast(%s as %s);", c->def, typestr);
					_DELETE(typestr);
					e = rel_parse_val(sql, d, sql->emode, NULL);
					_DELETE(d);
				} else {
					e = exp_atom(sql->sa, atom_general(sql->sa, &c->type, NULL));
				}
				if (!e || (e = rel_check_type(sql, &c->type, r, e, type_equal)) == NULL) {
					rel_destroy(r);
					return NULL;
				}
				list_append(cols, exp_column(sql->sa, nt->base.name, c->base.name, &c->type, CARD_MULTI, 0, 0));
>>>>>>> cd043195

	if (!isTable(nt))
		return res;

	/* new columns need update with default values */
	updates = table_update_array(sql, nt);
	e = exp_column(sql->sa, nt->base.name, "%TID%", sql_bind_localtype("oid"), CARD_MULTI, 0, 1);
	r = rel_project(sql->sa, res, append(new_exp_list(sql->sa),e));
	if (nt->columns.nelm) {
		list *cols = new_exp_list(sql->sa);
		for (n = nt->columns.nelm; n; n = n->next) {
			sql_column *c = n->data;
			if (c->def) {
				char *d, *typestr = subtype2string2(&c->type);
				if(!typestr)
					return sql_error(sql, 02, SQLSTATE(HY001) MAL_MALLOC_FAIL);
				d = sql_message("select cast(%s as %s);", c->def, typestr);
				_DELETE(typestr);
				e = rel_parse_val(sql, d, sql->emode, NULL);
				_DELETE(d);
			} else {
				e = exp_atom(sql->sa, atom_general(sql->sa, &c->type, NULL));
			}
			if (!e || (e = rel_check_type(sql, &c->type, e, type_equal)) == NULL) {
				rel_destroy(r);
				return NULL;
			}
			list_append(cols, exp_column(sql->sa, nt->base.name, c->base.name, &c->type, CARD_MULTI, 0, 0));

			assert(!updates[c->colnr]);
			exp_setname(sql->sa, e, c->t->base.name, c->base.name);
			updates[c->colnr] = e;
		}
		res = rel_update(sql, res, r, updates, cols);
	} else { /* new indices or keys */
		res = rel_update(sql, res, r, updates, NULL);
	}
	return res;
}

static sql_rel *
rel_role(sql_allocator *sa, char *grantee, char *auth, int grantor, int admin, int type)
{
	sql_rel *rel = rel_create(sa);
	list *exps = new_exp_list(sa);
	if(!rel || !exps)
		return NULL;

	assert(type == ddl_grant_roles || type == ddl_revoke_roles);
	append(exps, exp_atom_clob(sa, grantee));
	append(exps, exp_atom_clob(sa, auth));
	append(exps, exp_atom_int(sa, grantor));
	append(exps, exp_atom_int(sa, admin));
	rel->l = NULL;
	rel->r = NULL;
	rel->op = op_ddl;
	rel->flag = type;
	rel->exps = exps;
	rel->card = 0;
	rel->nrcols = 0;
	return rel;
}

static sql_rel *
rel_grant_roles(mvc *sql, sql_schema *schema, dlist *roles, dlist *grantees, int grant, int grantor)
{
	sql_rel *res = NULL;
	/* grant roles to the grantees */
	dnode *r, *g;

	(void) schema;
	for (r = roles->h; r; r = r->next) {
		char *role = r->data.sval;

		for (g = grantees->h; g; g = g->next) {
			char *grantee = g->data.sval;

			if ((res = rel_list(sql->sa, res, rel_role(sql->sa, grantee, role, grantor, grant, ddl_grant_roles))) == NULL) {
				rel_destroy(res);
				return NULL;
			}
		}
	}
	return res;
}

static sql_rel *
rel_revoke_roles(mvc *sql, sql_schema *schema, dlist *roles, dlist *grantees, int admin, int grantor)
{
	sql_rel *res = NULL;
	/* revoke roles from the grantees */
	dnode *r, *g;

	(void) schema;
	for (r = roles->h; r; r = r->next) {
		char *role = r->data.sval;

		for (g = grantees->h; g; g = g->next) {
			char *grantee = g->data.sval;

			if ((res = rel_list(sql->sa, res, rel_role(sql->sa, grantee, role, grantor, admin, ddl_revoke_roles))) == NULL) {
				rel_destroy(res);
				return NULL;
			}
		}
	}
	return res;
}

static sql_rel *
rel_priv(sql_allocator *sa, char *sname, char *name, char *grantee, int privs, char *cname, int grant, int grantor, int type)
{
	sql_rel *rel = rel_create(sa);
	list *exps = new_exp_list(sa);
	if(!rel || !exps)
		return NULL;

	assert(type == ddl_grant || type == ddl_revoke);
	append(exps, exp_atom_clob(sa, sname));
	append(exps, exp_atom_clob(sa, name));
	append(exps, exp_atom_clob(sa, grantee));
	append(exps, exp_atom_int(sa, privs));
	append(exps, cname?(void*)exp_atom_clob(sa, cname):(void*)cname);
	append(exps, exp_atom_int(sa, grant));
	append(exps, exp_atom_int(sa, grantor));
	rel->l = NULL;
	rel->r = NULL;
	rel->op = op_ddl;
	rel->flag = type;
	rel->exps = exps;
	rel->card = 0;
	rel->nrcols = 0;
	return rel;
}

static sql_rel *
rel_func_priv(sql_allocator *sa, char *sname, int func, char *grantee, int privs, int grant, int grantor, int type)
{
	sql_rel *rel = rel_create(sa);
	list *exps = new_exp_list(sa);
	if(!rel || !exps)
		return NULL;

	assert(type == ddl_grant_func || type == ddl_revoke_func);
	append(exps, exp_atom_clob(sa, sname));
	append(exps, exp_atom_int(sa, func));
	append(exps, exp_atom_clob(sa, grantee));
	append(exps, exp_atom_int(sa, privs));
	append(exps, exp_atom_int(sa, grant));
	append(exps, exp_atom_int(sa, grantor));
	rel->l = NULL;
	rel->r = NULL;
	rel->op = op_ddl;
	rel->flag = type;
	rel->exps = exps;
	rel->card = 0;
	rel->nrcols = 0;
	return rel;
}

static sql_rel *
rel_grant_global(mvc *sql, sql_schema *cur, dlist *privs, dlist *grantees, int grant, int grantor)
{
	sql_rel *res = NULL;
	char *sname = cur->base.name;
	dnode *gn;

	if (!privs)
		return NULL;
	sname = cur->base.name;
	for (gn = grantees->h; gn; gn = gn->next) {
		dnode *opn;
		char *grantee = gn->data.sval;

		if (!grantee)
			grantee = "public";

		for (opn = privs->h; opn; opn = opn->next) {
			int priv = opn->data.i_val;

			if ((res = rel_list(sql->sa, res, rel_priv(sql->sa, sname, NULL, grantee, priv, NULL, grant, grantor, ddl_grant))) == NULL) {
				rel_destroy(res);
				return NULL;
			}
		}
	}
	return res;
}

static sql_rel *
rel_grant_table(mvc *sql, sql_schema *cur, dlist *privs, dlist *qname, dlist *grantees, int grant, int grantor)
{
	sql_rel *res = NULL;
	dnode *gn;
	int all = PRIV_SELECT | PRIV_UPDATE | PRIV_INSERT | PRIV_DELETE | PRIV_TRUNCATE;
	char *sname = qname_schema(qname);
	char *tname = qname_table(qname);

	if (!sname)
		sname = cur->base.name;
	for (gn = grantees->h; gn; gn = gn->next) {
		dnode *opn;
		char *grantee = gn->data.sval;

		if (!grantee)
			grantee = "public";

		if (!privs) {
			if ((res = rel_list(sql->sa, res, rel_priv(sql->sa, sname, tname, grantee, all, NULL, grant, grantor, ddl_grant))) == NULL) {
				rel_destroy(res);
				return NULL;
			}
			continue;
		}
		for (opn = privs->h; opn; opn = opn->next) {
			symbol *op = opn->data.sym;
			int priv = PRIV_SELECT;
	
			switch (op->token) {
			case SQL_SELECT:
				priv = PRIV_SELECT;
				break;
			case SQL_UPDATE:
				priv = PRIV_UPDATE;
				break;
			case SQL_INSERT:
				priv = PRIV_INSERT;
				break;
			case SQL_DELETE:
				priv = PRIV_DELETE;
				break;
			case SQL_TRUNCATE:
				priv = PRIV_TRUNCATE;
				break;
			case SQL_EXECUTE:
			default:
				return sql_error(sql, 02, SQLSTATE(42000) "Cannot GRANT EXECUTE on table name %s", tname);
			}

			if ((op->token == SQL_SELECT || op->token == SQL_UPDATE) && op->data.lval) {
				dnode *cn;

				for (cn = op->data.lval->h; cn; cn = cn->next) {
					char *cname = cn->data.sval;
					if ((res = rel_list(sql->sa, res, rel_priv(sql->sa, sname, tname, grantee, priv, cname, grant, grantor, ddl_grant))) == NULL) {
						rel_destroy(res);
						return NULL;
					}
				}
			} else if ((res = rel_list(sql->sa, res, rel_priv(sql->sa, sname, tname, grantee, priv, NULL, grant, grantor, ddl_grant))) == NULL) {
				rel_destroy(res);
				return NULL;
			}
		}
	}
	return res;
}

static sql_rel *
rel_grant_func(mvc *sql, sql_schema *cur, dlist *privs, dlist *qname, dlist *typelist, sql_ftype type, dlist *grantees, int grant, int grantor)
{
	sql_rel *res = NULL;
	dnode *gn;
	char *sname = qname_schema(qname);
	char *fname = qname_func(qname);
	sql_schema *s = NULL;
	sql_func *func = NULL;

	if (sname)
		s = mvc_bind_schema(sql, sname);
	else
		s = cur;
	func = resolve_func(sql, s, fname, typelist, type, "GRANT", 0);
	if (!func) 
		return NULL;
	if (!func->s) 
		return sql_error(sql, 02, SQLSTATE(42000) "Cannot GRANT EXECUTE on system function '%s'", fname);

	for (gn = grantees->h; gn; gn = gn->next) {
		dnode *opn;
		char *grantee = gn->data.sval;

		if (!grantee)
			grantee = "public";

		if (!privs) {
			if ((res = rel_list(sql->sa, res, rel_func_priv(sql->sa, s->base.name, func->base.id, grantee, PRIV_EXECUTE, grant, grantor, ddl_grant_func))) == NULL) {
				rel_destroy(res);
				return NULL;
			}
			continue;
		}
		for (opn = privs->h; opn; opn = opn->next) {
			symbol *op = opn->data.sym;
	
			if (op->token != SQL_EXECUTE) 
				return sql_error(sql, 02, SQLSTATE(42000) "Can only GRANT 'EXECUTE' on function '%s'", fname);
			if ((res = rel_list(sql->sa, res, rel_func_priv(sql->sa, s->base.name, func->base.id, grantee, PRIV_EXECUTE, grant, grantor, ddl_grant_func))) == NULL) {
				rel_destroy(res);
				return NULL;
			}
		}
	}
	return res;
}


static sql_rel *
rel_grant_privs(mvc *sql, sql_schema *cur, dlist *privs, dlist *grantees, int grant, int grantor)
{
	dlist *obj_privs = privs->h->data.lval;
	symbol *obj = privs->h->next->data.sym;
	tokens token = obj->token;

	if (token == SQL_NAME) {
		dlist *qname = obj->data.lval;
		char *sname = qname_schema(qname);
		char *tname = qname_table(qname);
		sql_schema *s = cur;

		if (sname)
			s = mvc_bind_schema(sql, sname);
		if (s && mvc_bind_table(sql, s, tname) != NULL)
			token = SQL_TABLE;
	}

	switch (token) {
	case SQL_GRANT: 
		return rel_grant_global(sql, cur, obj_privs, grantees, grant, grantor);
	case SQL_TABLE:
	case SQL_NAME:
		return rel_grant_table(sql, cur, obj_privs, obj->data.lval, grantees, grant, grantor);
	case SQL_FUNC: {
		dlist *r = obj->data.lval;
		dlist *qname = r->h->data.lval;
		dlist *typelist = r->h->next->data.lval;
		sql_ftype type = (sql_ftype) r->h->next->next->data.i_val;

		return rel_grant_func(sql, cur, obj_privs, qname, typelist, type, grantees, grant, grantor);
	}
	default:
		return sql_error(sql, 02, SQLSTATE(M0M03) "Grant: unknown token %d", token);
	}
}

static sql_rel *
rel_revoke_global(mvc *sql, sql_schema *cur, dlist *privs, dlist *grantees, int grant, int grantor)
{
	sql_rel *res = NULL;
	char *sname = cur->base.name;
	dnode *gn;

	if (!privs)
		return NULL;
	for (gn = grantees->h; gn; gn = gn->next) {
		dnode *opn;
		char *grantee = gn->data.sval;

		if (!grantee)
			grantee = "public";

		for (opn = privs->h; opn; opn = opn->next) {
			int priv = opn->data.i_val;

			if ((res = rel_list(sql->sa, res, rel_priv(sql->sa, sname, NULL, grantee, priv, NULL, grant, grantor, ddl_revoke))) == NULL) {
				rel_destroy(res);
				return NULL;
			}
		}
	}
	return res;
}

static sql_rel *
rel_revoke_table(mvc *sql, sql_schema *cur, dlist *privs, dlist *qname, dlist *grantees, int grant, int grantor)
{
	dnode *gn;
	sql_rel *res = NULL;
	int all = PRIV_SELECT | PRIV_UPDATE | PRIV_INSERT | PRIV_DELETE | PRIV_TRUNCATE;
	char *sname = qname_schema(qname);
	char *tname = qname_table(qname);

	if (!sname)
		sname = cur->base.name;
	for (gn = grantees->h; gn; gn = gn->next) {
		dnode *opn;
		char *grantee = gn->data.sval;

		if (!grantee)
			grantee = "public";

		if (!privs) {
			if ((res = rel_list(sql->sa, res, rel_priv(sql->sa, sname, tname, grantee, all, NULL, grant, grantor, ddl_revoke))) == NULL) {
				rel_destroy(res);
				return NULL;
			}
			continue;
		}
		for (opn = privs->h; opn; opn = opn->next) {
			symbol *op = opn->data.sym;
			int priv = PRIV_SELECT;

			switch (op->token) {
			case SQL_SELECT:
				priv = PRIV_SELECT;
				break;
			case SQL_UPDATE:
				priv = PRIV_UPDATE;
				break;
			case SQL_INSERT:
				priv = PRIV_INSERT;
				break;
			case SQL_DELETE:
				priv = PRIV_DELETE;
				break;
			case SQL_TRUNCATE:
				priv = PRIV_TRUNCATE;
				break;
			case SQL_EXECUTE:
			default:
				return sql_error(sql, 02, SQLSTATE(42000) "Cannot GRANT EXECUTE on table name %s", tname);
			}

			if ((op->token == SQL_SELECT || op->token == SQL_UPDATE) && op->data.lval) {
				dnode *cn;

				for (cn = op->data.lval->h; cn; cn = cn->next) {
					char *cname = cn->data.sval;
					if ((res = rel_list(sql->sa, res, rel_priv(sql->sa, sname, tname, grantee, priv, cname, grant, grantor, ddl_revoke))) == NULL) {
						rel_destroy(res);
						return NULL;
					}
				}
			} else if ((res = rel_list(sql->sa, res, rel_priv(sql->sa, sname, tname, grantee, priv, NULL, grant, grantor, ddl_revoke))) == NULL) {
				rel_destroy(res);
				return NULL;
			}
		}
	}
	return res;
}

static sql_rel *
rel_revoke_func(mvc *sql, sql_schema *cur, dlist *privs, dlist *qname, dlist *typelist, sql_ftype type, dlist *grantees, int grant, int grantor)
{
	dnode *gn;
	sql_rel *res = NULL;
	char *sname = qname_schema(qname);
	char *fname = qname_func(qname);
	sql_func *func = NULL;

	sql_schema *s = NULL;

	if (sname)
		s = mvc_bind_schema(sql, sname);
	else
		s = cur;
	func = resolve_func(sql, s, fname, typelist, type, "REVOKE", 0);
	if (!func) 
		return NULL;
	if (!func->s)
		return sql_error(sql, 02, SQLSTATE(42000) "Cannot REVOKE EXECUTE on system function '%s'", fname);
	for (gn = grantees->h; gn; gn = gn->next) {
		dnode *opn;
		char *grantee = gn->data.sval;

		if (!grantee)
			grantee = "public";

		if (!privs) {
			if ((res = rel_list(sql->sa, res, rel_func_priv(sql->sa, s->base.name, func->base.id, grantee, PRIV_EXECUTE, grant, grantor, ddl_revoke_func))) == NULL) {
				rel_destroy(res);
				return NULL;
			}
			continue;
		}
		for (opn = privs->h; opn; opn = opn->next) {
			symbol *op = opn->data.sym;

			if (op->token != SQL_EXECUTE) 
				return sql_error(sql, 02, SQLSTATE(42000) "Can only REVOKE EXECUTE on function name %s", fname);

			if ((res = rel_list(sql->sa, res, rel_func_priv(sql->sa, s->base.name, func->base.id, grantee, PRIV_EXECUTE, grant, grantor, ddl_revoke_func))) == NULL) {
				rel_destroy(res);
				return NULL;
			}
		}
	}
	return res;
}

static sql_rel *
rel_revoke_privs(mvc *sql, sql_schema *cur, dlist *privs, dlist *grantees, int grant, int grantor)
{
	dlist *obj_privs = privs->h->data.lval;
	symbol *obj = privs->h->next->data.sym;
	tokens token = obj->token;

	if (token == SQL_NAME) {
		dlist *qname = obj->data.lval;
		char *sname = qname_schema(qname);
		char *tname = qname_table(qname);
		sql_schema *s = cur;

		if (sname)
			s = mvc_bind_schema(sql, sname);
		if (s && mvc_bind_table(sql, s, tname) != NULL)
			token = SQL_TABLE;
	}

	switch (token) {
	case SQL_GRANT: 
		return rel_revoke_global(sql, cur, obj_privs, grantees, grant, grantor);
	case SQL_TABLE:
		return rel_revoke_table(sql, cur, obj_privs, obj->data.lval, grantees, grant, grantor);
	case SQL_NAME:
		return rel_revoke_table(sql, cur, obj_privs, obj->data.lval, grantees, grant, grantor);
	case SQL_FUNC: {
		dlist *r = obj->data.lval;
		dlist *qname = r->h->data.lval;
		dlist *typelist = r->h->next->data.lval;
		sql_ftype type = (sql_ftype) r->h->next->next->data.i_val;

		return rel_revoke_func(sql, cur, obj_privs, qname, typelist, type, grantees, grant, grantor);
	}
	default:
		return sql_error(sql, 02, SQLSTATE(M0M03) "Grant: unknown token %d", token);
	}
}

/* iname, itype, sname.tname (col1 .. coln) */
static sql_rel *
rel_create_index(mvc *sql, char *iname, idx_type itype, dlist *qname, dlist *column_list)
{
	sql_schema *s = NULL;
	sql_table *t, *nt;
	sql_rel *r, *res;
	sql_exp **updates, *e;
	sql_idx *i;
	dnode *n;
	char *sname = qname_schema(qname);
	char *tname = qname_table(qname);

	if (sname && !(s = mvc_bind_schema(sql, sname))) 
		return sql_error(sql, 02, SQLSTATE(3F000) "CREATE INDEX: no such schema '%s'", sname);
	if (!s) 
		s = cur_schema(sql);
	i = mvc_bind_idx(sql, s, iname);
	if (i) 
		return sql_error(sql, 02, SQLSTATE(42S11) "CREATE INDEX: name '%s' already in use", iname);
	t = mvc_bind_table(sql, s, tname);
	if (!t) {
		return sql_error(sql, 02, SQLSTATE(42S02) "CREATE INDEX: no such table '%s'", tname);
	} else if (isView(t) || isMergeTable(t) || isRemote(t)) {
		return sql_error(sql, 02, SQLSTATE(42S02) "CREATE INDEX: cannot create index on %s '%s'", isView(t)?"view":
						isMergeTable(t)?"merge table":"remote table", tname);
	}
	sname = get_schema_name( sql, sname, tname);
	nt = dup_sql_table(sql->sa, t);

	if (t->persistence != SQL_DECLARED_TABLE)
		sname = s->base.name;
	if (t->s && !nt->s)
		nt->s = t->s;

	/* add index here */
	i = mvc_create_idx(sql, nt, iname, itype);
	for (n = column_list->h; n; n = n->next) {
		sql_column *c = mvc_bind_column(sql, nt, n->data.sval);

		if (!c) 
			return sql_error(sql, 02, SQLSTATE(42S22) "CREATE INDEX: no such column '%s'", n->data.sval);
		mvc_create_ic(sql, i, c);
	}

	/* new columns need update with default values */
	updates = SA_ZNEW_ARRAY(sql->sa, sql_exp*, list_length(nt->columns.set));
	e = exp_column(sql->sa, nt->base.name, TID, sql_bind_localtype("oid"), CARD_MULTI, 0, 1);
	res = rel_table(sql, ddl_alter_table, sname, nt, 0);
	r = rel_project(sql->sa, res, append(new_exp_list(sql->sa),e));
	res = rel_update(sql, res, r, updates, NULL); 
	return res;
}

static sql_rel *
rel_create_user(sql_allocator *sa, char *user, char *passwd, int enc, char *fullname, char *schema)
{
	sql_rel *rel = rel_create(sa);
	list *exps = new_exp_list(sa);
	if(!rel || !exps)
		return NULL;

	append(exps, exp_atom_clob(sa, user));
	append(exps, exp_atom_clob(sa, passwd));
	append(exps, exp_atom_int(sa, enc));
	append(exps, exp_atom_clob(sa, schema));
	append(exps, exp_atom_clob(sa, fullname));
	rel->l = NULL;
	rel->r = NULL;
	rel->op = op_ddl;
	rel->flag = ddl_create_user;
	rel->exps = exps;
	rel->card = 0;
	rel->nrcols = 0;
	return rel;
}

static sql_rel *
rel_alter_user(sql_allocator *sa, char *user, char *passwd, int enc, char *schema, char *oldpasswd)
{
	sql_rel *rel = rel_create(sa);
	list *exps = new_exp_list(sa);
	if(!rel || !exps)
		return NULL;

	append(exps, exp_atom_clob(sa, user));
	append(exps, exp_atom_clob(sa, passwd));
	append(exps, exp_atom_int(sa, enc));
	append(exps, exp_atom_clob(sa, schema));
	append(exps, exp_atom_clob(sa, oldpasswd));
	rel->l = NULL;
	rel->r = NULL;
	rel->op = op_ddl;
	rel->flag = ddl_alter_user;
	rel->exps = exps;
	rel->card = 0;
	rel->nrcols = 0;
	return rel;
}

static sql_schema*
current_or_designated_schema(mvc *sql, char *name) {
	sql_schema *s;

	if (!name)
		return cur_schema(sql);

	s = mvc_bind_schema(sql, name);
	if (!s) {
		sql_error(sql, 02, SQLSTATE(3F000) "COMMENT ON:no such schema: %s", name);
		return NULL;
	}

	if (strcmp(s->base.name, "tmp") == 0) {
		sql_error(sql, 2, SQLSTATE(3F000) "COMMENT ON tmp object not allowed");
		return NULL;
	}

	return s;
}

static sqlid
rel_find_designated_schema(mvc *sql, symbol *sym, sql_schema **schema_out) {
	char *sname;
	sql_schema *s;

	assert(sym->type == type_string);
	sname = sym->data.sval;
	if (!(s = mvc_bind_schema(sql, sname))) {
		sql_error(sql, 02, SQLSTATE(3F000) "COMMENT ON:no such schema: %s", sname);
		return 0;
	}

	*schema_out = s;
	return s->base.id;
}

static sqlid
rel_find_designated_table(mvc *sql, symbol *sym, sql_schema **schema_out) {
	dlist *qname;
	sql_schema *s;
	char *tname;
	sql_table *t;
	int want_table = sym->token == SQL_TABLE;

	assert(sym->type == type_list);
	qname = sym->data.lval;
	if (!(s = current_or_designated_schema(sql, qname_schema(qname))))
		return 0;
	tname = qname_table(qname);
	t = mvc_bind_table(sql, s, tname);
	if (t && !want_table == !isKindOfTable(t)) {	/* comparing booleans can be tricky */
		*schema_out = s;
		return t->base.id;
	}

	sql_error(sql, 02, SQLSTATE(42S02) "COMMENT ON:no such %s: %s.%s",
		want_table ? "table" : "view",
		s->base.name, tname);
	return 0;
}

static sqlid
rel_find_designated_column(mvc *sql, symbol *sym, sql_schema **schema_out) {
	char *sname, *tname, *cname;
	dlist *colname;
	sql_schema *s;
	sql_table *t;
	sql_column *c;

	assert(sym->type == type_list);
	colname = sym->data.lval;
	assert(colname->cnt == 2 || colname->cnt == 3);
	assert(colname->h->type == type_string);
	assert(colname->h->next->type == type_string);
	if (colname->cnt == 2) {
		sname = NULL;
		tname = colname->h->data.sval;
		cname = colname->h->next->data.sval;
	} else {
		// cnt == 3
		sname = colname->h->data.sval;
		tname = colname->h->next->data.sval;
		assert(colname->h->next->next->type == type_string);
		cname = colname->h->next->next->data.sval;
	}
	if (!(s = current_or_designated_schema(sql, sname)))
		return 0;
	if (!(t = mvc_bind_table(sql, s, tname))) {
		sql_error(sql, 02, SQLSTATE(42S02) "COMMENT ON:no such table: %s.%s", s->base.name, tname);
		return 0;
	}
	if (!(c = mvc_bind_column(sql, t, cname))) {
		sql_error(sql, 02, SQLSTATE(42S12) "COMMENT ON:no such column: %s.%s", tname, cname);
		return 0;
	}
	*schema_out = s;
	return c->base.id;
}

static sqlid
rel_find_designated_index(mvc *sql, symbol *sym, sql_schema **schema_out) {
	dlist *qname;
	sql_schema *s;
	char *iname;
	sql_idx *idx;

	assert(sym->type == type_list);
	qname = sym->data.lval;
	if (!(s = current_or_designated_schema(sql, qname_schema(qname))))
		return 0;
	iname = qname_table(qname);
	idx = mvc_bind_idx(sql, s, iname);
	if (idx) {
		*schema_out = s;
		return idx->base.id;
	}

	sql_error(sql, 02, SQLSTATE(42S12) "COMMENT ON:no such index: %s.%s",
		s->base.name, iname);
	return 0;
}

static sqlid
rel_find_designated_sequence(mvc *sql, symbol *sym, sql_schema **schema_out) {
	(void)sql;
	(void)sym;
	dlist *qname;
	sql_schema *s;
	char *seqname;
	sql_sequence *seq;

	assert(sym->type == type_list);
	qname = sym->data.lval;
	if (!(s = current_or_designated_schema(sql, qname_schema(qname))))
		return 0;
	seqname = qname_table(qname);
	seq = find_sql_sequence(s, seqname);
	if (seq) {
		*schema_out = s;
		return seq->base.id;
	}

	sql_error(sql, 02, SQLSTATE(42000) "COMMENT ON:no such sequence: %s.%s",
		s->base.name, seqname);
	return 0;
}

static sqlid
rel_find_designated_routine(mvc *sql, symbol *sym, sql_schema **schema_out) {
	(void)sql;
	(void)sym;
	dlist *designator;
	dlist *qname;
	dlist *typelist;
	sql_ftype func_type;
	sql_schema *s;
	char *fname;
	sql_func *func;

	assert(sym->type == type_list);
	designator = sym->data.lval;
	assert(designator->cnt == 3);
	qname = designator->h->data.lval;
	typelist = designator->h->next->data.lval;
	func_type = (sql_ftype) designator->h->next->next->data.i_val;

	if (!(s = current_or_designated_schema(sql, qname_schema(qname))))
		return 0;

	fname = qname_func(qname);
	func = resolve_func(sql, s, fname, typelist, func_type, "COMMENT", 0);
	if (!func && func_type == F_FUNC) {
		// functions returning a table have a special type
		func = resolve_func(sql, s, fname, typelist, F_UNION, "COMMENT", 0);
	}
	if (func) {
		*schema_out = s;
		return func->base.id;
	}

	if (sql->errstr[0] == '\0')
		sql_error(sql, 02, SQLSTATE(42000) "COMMENT ON:no such routine: %s.%s", s->base.name, fname);
	return 0;
}

static sqlid
rel_find_designated_object(mvc *sql, symbol *sym, sql_schema **schema_out)
{
	sql_schema *dummy;

	if (schema_out == NULL)
		schema_out = &dummy;
	switch (sym->token) {
	case SQL_SCHEMA:
		return rel_find_designated_schema(sql, sym, schema_out);
	case SQL_TABLE:
		return rel_find_designated_table(sql, sym, schema_out);
	case SQL_VIEW:
		return rel_find_designated_table(sql, sym, schema_out);
	case SQL_COLUMN:
		return rel_find_designated_column(sql, sym, schema_out);
	case SQL_INDEX:
		return rel_find_designated_index(sql, sym, schema_out);
	case SQL_SEQUENCE:
		return rel_find_designated_sequence(sql, sym, schema_out);
	case SQL_ROUTINE:
		return rel_find_designated_routine(sql, sym, schema_out);
	default:
		sql_error(sql, 2, SQLSTATE(42000) "COMMENT ON %s is not supported", token2string(sym->token));
		return 0;
	}
}

static sql_rel *
rel_comment_on(sql_allocator *sa, sqlid obj_id, const char *remark)
{
	sql_rel *rel = rel_create(sa);
	list *exps = new_exp_list(sa);

	if (rel == NULL || exps == NULL)
		return NULL;

	append(exps, exp_atom_int(sa, obj_id));
	append(exps, exp_atom_clob(sa, remark));
	rel->l = NULL;
	rel->r = NULL;
	rel->op = op_ddl;
	rel->flag = ddl_comment_on;
	rel->exps = exps;
	rel->card = 0;
	rel->nrcols = 0;
	return rel;
}

static char *
credentials_username(dlist *credentials)
{
	if (credentials == NULL) {
		return NULL;
	}
	assert(credentials->h);

	if (credentials->h->data.sval != NULL) {
		return credentials->h->data.sval;
	}

	// No username specified.
	return NULL;
}

static char *
credentials_password(dlist *credentials)
{
	if (credentials == NULL) {
		return NULL;
	}
	assert(credentials->h);

	char *password = credentials->h->next->next->data.sval;;

	return password;
}

static sql_rel *
rel_rename_schema(mvc *sql, char *old_name, char *new_name, int if_exists)
{
	sql_schema *s;
	sql_rel *rel;
	list *exps;

	assert(old_name && new_name);
	if (!(s = mvc_bind_schema(sql, old_name))) {
		if (if_exists)
			return rel_psm_block(sql->sa, new_exp_list(sql->sa));
		return sql_error(sql, 02, SQLSTATE(3F000) "ALTER SCHEMA: no such schema '%s'", old_name);
	}
	if (!mvc_schema_privs(sql, s))
		return sql_error(sql, 02, SQLSTATE(3F000) "ALTER SCHEMA: access denied for %s to schema '%s'", stack_get_string(sql, "current_user"), old_name);
	if (s->system)
		return sql_error(sql, 02, SQLSTATE(3F000) "ALTER SCHEMA: cannot rename a system schema");
	if (!list_empty(s->tables.set) || !list_empty(s->types.set) || !list_empty(s->funcs.set) || !list_empty(s->seqs.set))
		return sql_error(sql, 02, SQLSTATE(2BM37) "ALTER SCHEMA: unable to rename schema '%s' (there are database objects which depend on it)", old_name);
	if (!new_name || strcmp(new_name, str_nil) == 0 || *new_name == '\0')
		return sql_error(sql, 02, SQLSTATE(3F000) "ALTER SCHEMA: invalid new schema name");
	if (mvc_bind_schema(sql, new_name))
		return sql_error(sql, 02, SQLSTATE(3F000) "ALTER SCHEMA: there is a schema named '%s' in the database", new_name);

	rel = rel_create(sql->sa);
	exps = new_exp_list(sql->sa);
	append(exps, exp_atom_clob(sql->sa, old_name));
	append(exps, exp_atom_clob(sql->sa, new_name));
	rel->op = op_ddl;
	rel->flag = ddl_rename_schema;
	rel->exps = exps;
	return rel;
}

static sql_rel *
rel_rename_table(mvc *sql, char* schema_name, char *old_name, char *new_name, int if_exists)
{
	sql_schema *s;
	sql_table *t;
	sql_rel *rel;
	list *exps;

	assert(schema_name && old_name && new_name);

	if (!(s = mvc_bind_schema(sql, schema_name))) {
		if (if_exists)
			return rel_psm_block(sql->sa, new_exp_list(sql->sa));
		return sql_error(sql, 02, SQLSTATE(42S02) "ALTER TABLE: no such schema '%s'", schema_name);
	}
	if (!mvc_schema_privs(sql, s))
		return sql_error(sql, 02, SQLSTATE(42000) "ALTER TABLE: access denied for %s to schema '%s'", stack_get_string(sql, "current_user"), schema_name);
	if (!(t = mvc_bind_table(sql, s, old_name))) {
		if (if_exists)
			return rel_psm_block(sql->sa, new_exp_list(sql->sa));
		return sql_error(sql, 02, SQLSTATE(42S02) "ALTER TABLE: no such table '%s' in schema '%s'", old_name, schema_name);
	}
	if (t->system)
		return sql_error(sql, 02, SQLSTATE(42000) "ALTER TABLE: cannot rename a system table");
	if (mvc_check_dependency(sql, t->base.id, TABLE_DEPENDENCY, NULL))
		return sql_error(sql, 02, SQLSTATE(2BM37) "ALTER TABLE: unable to rename table '%s' (there are database objects which depend on it)", old_name);
	if (!new_name || strcmp(new_name, str_nil) == 0 || *new_name == '\0')
		return sql_error(sql, 02, SQLSTATE(3F000) "ALTER TABLE: invalid new table name");
	if (mvc_bind_table(sql, s, new_name))
		return sql_error(sql, 02, SQLSTATE(3F000) "ALTER TABLE: there is a table named '%s' in schema '%s'", new_name, schema_name);

	rel = rel_create(sql->sa);
	exps = new_exp_list(sql->sa);
	append(exps, exp_atom_clob(sql->sa, schema_name));
	append(exps, exp_atom_clob(sql->sa, schema_name));
	append(exps, exp_atom_clob(sql->sa, old_name));
	append(exps, exp_atom_clob(sql->sa, new_name));
	rel->op = op_ddl;
	rel->flag = ddl_rename_table;
	rel->exps = exps;
	return rel;
}

static sql_rel *
rel_rename_column(mvc *sql, char* schema_name, char *table_name, char *old_name, char *new_name, int if_exists)
{
	sql_schema *s;
	sql_table *t;
	sql_column *col;
	sql_rel *rel;
	list *exps;

	assert(schema_name && table_name && old_name && new_name);

	if (!(s = mvc_bind_schema(sql, schema_name))) {
		if (if_exists)
			return rel_psm_block(sql->sa, new_exp_list(sql->sa));
		return sql_error(sql, 02, SQLSTATE(42S02) "ALTER TABLE: no such schema '%s'", schema_name);
	}
	if (!mvc_schema_privs(sql, s))
		return sql_error(sql, 02, SQLSTATE(42000) "ALTER TABLE: access denied for %s to schema '%s'", stack_get_string(sql, "current_user"), schema_name);
	if (!(t = mvc_bind_table(sql, s, table_name))) {
		if (if_exists)
			return rel_psm_block(sql->sa, new_exp_list(sql->sa));
		return sql_error(sql, 02, SQLSTATE(42S02) "ALTER TABLE: no such table '%s' in schema '%s'", table_name, schema_name);
	}
	if (t->system)
		return sql_error(sql, 02, SQLSTATE(42000) "ALTER TABLE: cannot rename a column in a system table");
	if (isView(t))
		return sql_error(sql, 02, SQLSTATE(42000) "ALTER TABLE: cannot rename column '%s': '%s' is a view", old_name, table_name);
	if (!(col = mvc_bind_column(sql, t, old_name)))
		return sql_error(sql, 02, SQLSTATE(42S22) "ALTER TABLE: no such column '%s' in table '%s'", old_name, table_name);
	if (mvc_check_dependency(sql, col->base.id, COLUMN_DEPENDENCY, NULL))
		return sql_error(sql, 02, SQLSTATE(2BM37) "ALTER TABLE: cannot rename column '%s' (there are database objects which depend on it)", old_name);
	if (!new_name || strcmp(new_name, str_nil) == 0 || *new_name == '\0')
		return sql_error(sql, 02, SQLSTATE(3F000) "ALTER TABLE: invalid new column name");
	if (mvc_bind_column(sql, t, new_name))
		return sql_error(sql, 02, SQLSTATE(3F000) "ALTER TABLE: there is a column named '%s' in table '%s'", new_name, table_name);

	rel = rel_create(sql->sa);
	exps = new_exp_list(sql->sa);
	append(exps, exp_atom_clob(sql->sa, schema_name));
	append(exps, exp_atom_clob(sql->sa, table_name));
	append(exps, exp_atom_clob(sql->sa, old_name));
	append(exps, exp_atom_clob(sql->sa, new_name));
	rel->op = op_ddl;
	rel->flag = ddl_rename_column;
	rel->exps = exps;
	return rel;
}

static sql_rel *
rel_set_table_schema(sql_query *query, char* old_schema, char *tname, char *new_schema, int if_exists)
{
	mvc *sql = query->sql;
	sql_schema *os, *ns;
	sql_table *ot;
	sql_rel *rel;
	list *exps;

	assert(old_schema && tname && new_schema);

	if (!(os = mvc_bind_schema(sql, old_schema))) {
		if (if_exists)
			return rel_psm_block(sql->sa, new_exp_list(sql->sa));
		return sql_error(sql, 02, SQLSTATE(42S02) "ALTER TABLE: no such schema '%s'", old_schema);
	}
	if (!mvc_schema_privs(sql, os))
		return sql_error(sql, 02, SQLSTATE(42000) "ALTER TABLE: access denied for %s to schema '%s'", stack_get_string(sql, "current_user"), old_schema);
	if (!(ot = mvc_bind_table(sql, os, tname))) {
		if (if_exists)
			return rel_psm_block(sql->sa, new_exp_list(sql->sa));
		return sql_error(sql, 02, SQLSTATE(42S02) "ALTER TABLE: no such table '%s' in schema '%s'", tname, old_schema);
	}
	if (ot->system)
		return sql_error(sql, 02, SQLSTATE(42000) "ALTER TABLE: cannot set schema of a system table");
	if (isTempSchema(os) || isTempTable(ot))
		return sql_error(sql, 02, SQLSTATE(42000) "ALTER TABLE: not possible to change a temporary table schema");
	if (isView(ot))
		return sql_error(sql, 02, SQLSTATE(42000) "ALTER TABLE: not possible to change schema of a view");
	if (mvc_check_dependency(sql, ot->base.id, TABLE_DEPENDENCY, NULL))
		return sql_error(sql, 02, SQLSTATE(2BM37) "ALTER TABLE: unable to set schema of table '%s' (there are database objects which depend on it)", tname);
	if (ot->members.set || ot->triggers.set)
		return sql_error(sql, 02, SQLSTATE(2BM37) "ALTER TABLE: unable to set schema of table '%s' (there are database objects which depend on it)", tname);
	if (!(ns = mvc_bind_schema(sql, new_schema)))
		return sql_error(sql, 02, SQLSTATE(42S02) "ALTER TABLE: no such schema '%s'", new_schema);
	if (!mvc_schema_privs(sql, ns))
		return sql_error(sql, 02, SQLSTATE(42000) "ALTER TABLE: access denied for '%s' to schema '%s'", stack_get_string(sql, "current_user"), new_schema);
	if (isTempSchema(ns))
		return sql_error(sql, 02, SQLSTATE(3F000) "ALTER TABLE: not possible to change table's schema to temporary");
	if (mvc_bind_table(sql, ns, tname))
		return sql_error(sql, 02, SQLSTATE(42S02) "ALTER TABLE: table '%s' on schema '%s' already exists", tname, new_schema);

	rel = rel_create(sql->sa);
	exps = new_exp_list(sql->sa);
	append(exps, exp_atom_clob(sql->sa, old_schema));
	append(exps, exp_atom_clob(sql->sa, new_schema));
	append(exps, exp_atom_clob(sql->sa, tname));
	append(exps, exp_atom_clob(sql->sa, tname));
	rel->op = op_ddl;
	rel->flag = ddl_rename_table;
	rel->exps = exps;
	return rel;
}

sql_rel *
rel_schemas(sql_query *query, symbol *s)
{
	mvc *sql = query->sql;
	sql_rel *ret = NULL;

	if (s->token != SQL_CREATE_TABLE && s->token != SQL_CREATE_VIEW && STORE_READONLY) 
		return sql_error(sql, 06, SQLSTATE(25006) "Schema statements cannot be executed on a readonly database.");

	switch (s->token) {
	case SQL_CREATE_SCHEMA:
	{
		dlist *l = s->data.lval;

		ret = rel_create_schema(query, l->h->data.lval,
				l->h->next->next->next->data.lval,
				l->h->next->next->next->next->data.i_val); /* if not exists */
	} 	break;
	case SQL_DROP_SCHEMA:
	{
		dlist *l = s->data.lval;
		dlist *auth_name = l->h->data.lval;

		assert(l->h->next->type == type_int);
		ret = rel_drop(sql->sa, ddl_drop_schema,
			   dlist_get_schema_name(auth_name),
			   NULL,
			   l->h->next->data.i_val, 	/* drop_action */
			   l->h->next->next->data.i_val); /* if exists */
	} 	break;
	case SQL_DECLARE_TABLE:
	case SQL_CREATE_TABLE:
	{
		dlist *l = s->data.lval;
		dlist *qname = l->h->next->data.lval;
		char *sname = qname_schema(qname);
		char *name = qname_table(qname);
		int temp = l->h->data.i_val;
		dlist *credentials = l->h->next->next->next->next->next->data.lval;
		char *username = credentials_username(credentials);
		char *password = credentials_password(credentials);
		bool pw_encrypted = credentials == NULL || credentials->h->next->data.i_val == SQL_PW_ENCRYPTED;
		if (username == NULL) {
			// No username specified, get the current username
			username = stack_get_string(sql, "current_user");
		}

		assert(l->h->type == type_int);
		assert(l->h->next->next->next->type == type_int);
		ret = rel_create_table(query, cur_schema(sql), temp, sname, name,
				       l->h->next->next->data.sym,                   /* elements or subquery */
				       l->h->next->next->next->data.i_val,           /* commit action */
				       l->h->next->next->next->next->data.sval,      /* location */
				       username, password, pw_encrypted,
				       l->h->next->next->next->next->next->next->next->data.sym,
				       l->h->next->next->next->next->next->next->data.i_val, /* if not exists */
				       l->h->next->next->next->next->next->next->next->next->data.lval);
	} 	break;
	case SQL_CREATE_VIEW:
	{
		dlist *l = s->data.lval;

		assert(l->h->next->next->next->type == type_int);
		assert(l->h->next->next->next->next->type == type_int);
		ret = rel_create_view(query, NULL, l->h->data.lval,
							  l->h->next->data.lval,
							  l->h->next->next->data.sym,
							  l->h->next->next->next->data.i_val,
							  l->h->next->next->next->next->data.i_val,
							  l->h->next->next->next->next->next->data.i_val); /* or replace */
	} 	break;
	case SQL_DROP_TABLE:
	{
		dlist *l = s->data.lval;
		char *sname = qname_schema(l->h->data.lval);
		char *tname = qname_table(l->h->data.lval);

		assert(l->h->next->type == type_int);
		sname = get_schema_name(sql, sname, tname);

		ret = rel_drop(sql->sa, ddl_drop_table, sname, tname,
						 l->h->next->data.i_val,
						 l->h->next->next->data.i_val); /* if exists */
	} 	break;
	case SQL_DROP_VIEW:
	{
		dlist *l = s->data.lval;
		char *sname = qname_schema(l->h->data.lval);
		char *tname = qname_table(l->h->data.lval);

		assert(l->h->next->type == type_int);
		sname = get_schema_name(sql, sname, tname);
		ret = rel_drop(sql->sa, ddl_drop_view, sname, tname,
						 l->h->next->data.i_val,
						 l->h->next->next->data.i_val); /* if exists */
	} 	break;
	case SQL_ALTER_TABLE:
	{
		dlist *l = s->data.lval;

		ret = sql_alter_table(query, l,
			l->h->data.lval,      /* table name */
			l->h->next->data.sym, /* table element */
			l->h->next->next->data.i_val); /* if exists */
	} 	break;
	case SQL_GRANT_ROLES:
	{
		dlist *l = s->data.lval;

		assert(l->h->next->next->type == type_int);
		assert(l->h->next->next->next->type == type_int);
		ret = rel_grant_roles(sql, cur_schema(sql), l->h->data.lval,	/* authids */
				  l->h->next->data.lval,	/* grantees */
				  l->h->next->next->data.i_val,	/* admin? */
				  l->h->next->next->next->data.i_val == cur_user ? sql->user_id : sql->role_id);
		/* grantor ? */
	} 	break;
	case SQL_REVOKE_ROLES:
	{
		dlist *l = s->data.lval;

		assert(l->h->next->next->type == type_int);
		assert(l->h->next->next->next->type == type_int);
		ret = rel_revoke_roles(sql, cur_schema(sql), l->h->data.lval,	/* authids */
				  l->h->next->data.lval,	/* grantees */
				  l->h->next->next->data.i_val,	/* admin? */
				  l->h->next->next->next->data.i_val  == cur_user? sql->user_id : sql->role_id);
		/* grantor ? */
	} 	break;
	case SQL_GRANT:
	{
		dlist *l = s->data.lval;

		assert(l->h->next->next->type == type_int);
		assert(l->h->next->next->next->type == type_int);
		ret = rel_grant_privs(sql, cur_schema(sql), l->h->data.lval,	/* privileges */
				  l->h->next->data.lval,	/* grantees */
				  l->h->next->next->data.i_val,	/* grant ? */
				  l->h->next->next->next->data.i_val  == cur_user? sql->user_id : sql->role_id);
		/* grantor ? */
	} 	break;
	case SQL_REVOKE:
	{
		dlist *l = s->data.lval;

		assert(l->h->next->next->type == type_int);
		assert(l->h->next->next->next->type == type_int);
		ret = rel_revoke_privs(sql, cur_schema(sql), l->h->data.lval,	/* privileges */
				   l->h->next->data.lval,	/* grantees */
				   l->h->next->next->data.i_val,	/* grant ? */
				   l->h->next->next->next->data.i_val  == cur_user? sql->user_id : sql->role_id);
		/* grantor ? */
	} 	break;
	case SQL_CREATE_ROLE:
	{
		dlist *l = s->data.lval;
		char *rname = l->h->data.sval;
		ret = rel_schema2(sql->sa, ddl_create_role, rname, NULL,
				 l->h->next->data.i_val  == cur_user? sql->user_id : sql->role_id);
	} 	break;
	case SQL_DROP_ROLE:
	{
		char *rname = s->data.sval;
		ret = rel_schema2(sql->sa, ddl_drop_role, rname, NULL, 0);
	} 	break;
	case SQL_CREATE_INDEX: {
		dlist *l = s->data.lval;

		assert(l->h->next->type == type_int);
		ret = rel_create_index(sql, l->h->data.sval, (idx_type) l->h->next->data.i_val, l->h->next->next->data.lval, l->h->next->next->next->data.lval);
	} 	break;
	case SQL_DROP_INDEX: {
		dlist *l = s->data.lval;
		char *sname = qname_schema(l);

		if (!sname)
			sname = cur_schema(sql)->base.name;
		ret = rel_schema2(sql->sa, ddl_drop_index, sname, qname_index(l), 0);
	} 	break;
	case SQL_CREATE_USER: {
		dlist *l = s->data.lval;

		ret = rel_create_user(sql->sa, l->h->data.sval,	/* user name */
				  l->h->next->data.sval,	/* password */
				  l->h->next->next->next->next->data.i_val == SQL_PW_ENCRYPTED, /* encrypted */
				  l->h->next->next->data.sval,	/* fullname */
				  l->h->next->next->next->data.sval);	/* dschema */
	} 	break;
	case SQL_DROP_USER:
		ret = rel_schema2(sql->sa, ddl_drop_user, s->data.sval, NULL, 0);
		break;
	case SQL_ALTER_USER: {
		dlist *l = s->data.lval;
		dnode *a = l->h->next->data.lval->h;

		ret = rel_alter_user(sql->sa, l->h->data.sval,	/* user */
				     a->data.sval,	/* passwd */
				     a->next->next->data.i_val == SQL_PW_ENCRYPTED, /* encrypted */
				     a->next->data.sval,	/* schema */
				     a->next->next->next->data.sval /* old passwd */
		    );
	} 	break;
	case SQL_RENAME_USER: {
		dlist *l = s->data.lval;

		ret = rel_schema2(sql->sa, ddl_rename_user, l->h->data.sval, l->h->next->data.sval, 0);
	} 	break;
	case SQL_RENAME_SCHEMA: {
		dlist *l = s->data.lval;
		ret = rel_rename_schema(sql, l->h->data.sval, l->h->next->data.sval, l->h->next->next->data.i_val);
	} 	break;
	case SQL_RENAME_TABLE: {
		dlist *l = s->data.lval;
		char *sname = qname_schema(l->h->data.lval);
		char *tname = qname_table(l->h->data.lval);
		if (!sname)
			sname = cur_schema(sql)->base.name;
		ret = rel_rename_table(sql, sname, tname, l->h->next->data.sval, l->h->next->next->data.i_val);
	} 	break;
	case SQL_RENAME_COLUMN: {
		dlist *l = s->data.lval;
		char *sname = qname_schema(l->h->data.lval);
		char *tname = qname_table(l->h->data.lval);
		if (!sname)
			sname = cur_schema(sql)->base.name;
		ret = rel_rename_column(sql, sname, tname, l->h->next->data.sval, l->h->next->next->data.sval, l->h->next->next->next->data.i_val);
	} 	break;
	case SQL_SET_TABLE_SCHEMA: {
		dlist *l = s->data.lval;
		char *sname = qname_schema(l->h->data.lval);
		char *tname = qname_table(l->h->data.lval);
		if (!sname)
			sname = cur_schema(sql)->base.name;
		ret = rel_set_table_schema(query, sname, tname, l->h->next->data.sval, l->h->next->next->data.i_val);
	} 	break;
	case SQL_CREATE_TYPE: {
		dlist *l = s->data.lval;

		ret = rel_create_type(sql, l->h->data.lval, l->h->next->data.sval);
	} 	break;
	case SQL_DROP_TYPE: {
		dlist *l = s->data.lval;
		ret = rel_drop_type(sql, l->h->data.lval, l->h->next->data.i_val);
	} 	break;
	case SQL_COMMENT:
	{
		dlist *l = s->data.lval;
		symbol *catalog_object = l->h->data.sym;
		char *remark;
		sql_schema *s;
		sqlid id;

		assert(l->cnt == 2);
		remark = l->h->next->data.sval;

		id = rel_find_designated_object(sql, catalog_object, &s);
		if (!id) {
			/* rel_find_designated_object has already set the error message so we don't have to */
			return NULL;
		}

		// Check authorization
		if (!mvc_schema_privs(sql, s)) {
			return sql_error(sql, 02, SQLSTATE(42000) "COMMENT ON: insufficient privileges for user '%s' in schema '%s'", stack_get_string(sql, "current_user"), s->base.name);
		}

		return rel_comment_on(sql->sa, id, remark);
	}
	default:
		return sql_error(sql, 01, SQLSTATE(M0M03) "Schema statement unknown symbol(%p)->token = %s", s, token2string(s->token));
	}

	sql->type = Q_SCHEMA;
	return ret;
}<|MERGE_RESOLUTION|>--- conflicted
+++ resolved
@@ -192,31 +192,22 @@
 sql_table *
 mvc_create_table_as_subquery( mvc *sql, sql_rel *sq, sql_schema *s, const char *tname, dlist *column_spec, int temp, int commit_action, int window_size, int stride )
 {
-<<<<<<< HEAD
 	sql_table *t;
-	int tt;
-
-	if(temp == SQL_PERSISTED_STREAM || temp == SQL_TEMP_STREAM) {
+	table_types tt;
+
+	if (temp == SQL_PERSISTED_STREAM || temp == SQL_TEMP_STREAM) {
 		tt =(temp == SQL_PERSISTED_STREAM)?tt_stream_per:tt_stream_temp;
 		t = mvc_create_stream_table(sql, s, tname, tt, 0, SQL_DECLARED_TABLE, commit_action, -1, window_size, stride);
 	} else {
 		tt =(temp == SQL_REMOTE)?tt_remote:
+		(temp == SQL_MERGE_TABLE)?tt_merge_table:
+		(temp == SQL_REPLICA_TABLE)?tt_replica_table:tt_table;
+		tt =(temp == SQL_REMOTE)?tt_remote:
 			(temp == SQL_MERGE_TABLE)?tt_merge_table:
 			(temp == SQL_REPLICA_TABLE)?tt_replica_table:tt_table;
 		t = mvc_create_table(sql, s, tname, tt, 0, SQL_DECLARED_TABLE, commit_action, -1, 0);
 	}
-
-	if (as_subquery( sql, t, sq, column_spec, "CREATE TABLE") != 0)
-
-=======
-	table_types tt =(temp == SQL_REMOTE)?tt_remote:
-		(temp == SQL_STREAM)?tt_stream:
-		(temp == SQL_MERGE_TABLE)?tt_merge_table:
-		(temp == SQL_REPLICA_TABLE)?tt_replica_table:tt_table;
-
-	sql_table *t = mvc_create_table(sql, s, tname, tt, 0, SQL_DECLARED_TABLE, commit_action, -1, 0);
 	if (as_subquery(sql, t, tt, sq, column_spec, "CREATE TABLE") != 0)
->>>>>>> cd043195
 		return NULL;
 	return t;
 }
@@ -1146,14 +1137,9 @@
 		if(create_partition_definition(sql, t, partition_def) != SQL_OK)
 			return NULL;
 
-<<<<<<< HEAD
 		temp = (tt == tt_table || tt == tt_stream_temp)?temp:
 			   (tt == tt_stream_per)?SQL_PERSISTED_STREAM:SQL_PERSIST;
-		return rel_table(sql, DDL_CREATE_TABLE, sname, t, temp);
-=======
-		temp = (tt == tt_table)?temp:SQL_PERSIST;
 		return rel_table(sql, ddl_create_table, sname, t, temp);
->>>>>>> cd043195
 	} else { /* [col name list] as subquery with or without data */
 		sql_rel *sq = NULL, *res = NULL;
 		dlist *as_sq = table_elements_or_subquery->data.lval;
@@ -1178,14 +1164,9 @@
 		}
 
 		/* insert query result into this table */
-<<<<<<< HEAD
 		temp = (tt == tt_table || tt == tt_stream_temp)?temp:
 			   (tt == tt_stream_per)?SQL_PERSISTED_STREAM:SQL_PERSIST;
-		res = rel_table(sql, DDL_CREATE_TABLE, sname, t, temp);
-=======
-		temp = (tt == tt_table)?temp:SQL_PERSIST;
 		res = rel_table(sql, ddl_create_table, sname, t, temp);
->>>>>>> cd043195
 		if (with_data) {
 			res = rel_insert(query->sql, res, sq);
 		} else {
@@ -1432,7 +1413,6 @@
 }
 
 static sql_rel *
-<<<<<<< HEAD
 rel_alter_stream_table(sql_allocator *sa, char *sname, char *tname, int operation, int value)
 {
 	sql_rel *rel = rel_create(sa);
@@ -1445,7 +1425,7 @@
 	rel->l = NULL;
 	rel->r = NULL;
 	rel->op = op_ddl;
-	rel->flag = DDL_ALTER_STREAM_TABLE;
+	rel->flag = ddl_alter_stream_table;
 	rel->exps = exps;
 	rel->card = 0;
 	rel->nrcols = 0;
@@ -1453,10 +1433,7 @@
 }
 
 static sql_rel *
-rel_create_schema(mvc *sql, dlist *auth_name, dlist *schema_elements, int if_not_exists)
-=======
 rel_create_schema(sql_query *query, dlist *auth_name, dlist *schema_elements, int if_not_exists)
->>>>>>> cd043195
 {
 	mvc *sql = query->sql;
 	char *name = dlist_get_schema_name(auth_name);
@@ -1530,7 +1507,6 @@
 	char *tname = qname_table(qname);
 	sql_schema *s = NULL, *ts = NULL;
 	sql_table *t = NULL, *nt = NULL;
-	node *n;
 	sql_rel *res = NULL, *r;
 	sql_exp ** updates, *e;
 
@@ -1542,11 +1518,10 @@
 	if (!s)
 		s = cur_schema(sql);
 
-<<<<<<< HEAD
 	if ((t = mvc_bind_table(sql, s, tname)) == NULL) { //trails -> I added permission to change temporary stream tables
 		ts = mvc_bind_schema(sql, "tmp");
 		t = mvc_bind_table(sql, ts, tname);
-		if(!te || (te->token != SQL_STREAM_TABLE_WINDOW && te->token != SQL_STREAM_TABLE_STRIDE)) {
+		if (!te || (te->token != SQL_STREAM_TABLE_WINDOW && te->token != SQL_STREAM_TABLE_STRIDE)) {
 			if (t)
 				return sql_error(sql, 02, SQLSTATE(42S02) "ALTER TABLE: not supported on TEMPORARY table '%s'", tname);
 			return sql_error(sql, 02, SQLSTATE(42S02) "ALTER TABLE: no such table '%s' in schema '%s'", tname, s->base.name);
@@ -1556,31 +1531,6 @@
 	}
 
 	assert(te);
-	if (t && te && te->token == SQL_DROP_CONSTRAINT) {
-		dlist *l = te->data.lval;
-		char *kname = l->h->data.sval;
-		int drop_action = l->h->next->data.i_val;
-=======
-	if ((t = mvc_bind_table(sql, s, tname)) == NULL) {
-		if (mvc_bind_table(sql, mvc_bind_schema(sql, "tmp"), tname) != NULL) 
-			return sql_error(sql, 02, SQLSTATE(42S02) "ALTER TABLE: not supported on TEMPORARY table '%s'", tname);
-		if(if_exists)
-			return rel_psm_block(sql->sa, new_exp_list(sql->sa));
-		return sql_error(sql, 02, SQLSTATE(42S02) "ALTER TABLE: no such table '%s' in schema '%s'", tname, s->base.name);
-	} else {
-		sql_rel *res = NULL, *r;
-		sql_table *nt = NULL;
-		sql_exp **updates, *e;
-
-		assert(te);
-		if (t->persistence != SQL_DECLARED_TABLE)
-			sname = s->base.name;
->>>>>>> cd043195
-
-		sname = get_schema_name(sql, sname, tname);
-		return rel_drop(sql->sa, DDL_DROP_CONSTRAINT, sname, kname, drop_action, 0);
-	}
-
 	if (t->persistence != SQL_DECLARED_TABLE)
 		sname = s->base.name;
 
@@ -1588,7 +1538,7 @@
 		int operation = CHANGE_WINDOW, new_value = te->data.i_val, minimum = 0;
 		char* opname = NULL;
 
-		if(!isStream(t))
+		if (!isStream(t))
 			return sql_error(sql, 02, SQLSTATE(42S02) "ALTER STREAM TABLE: table '%s' is not a stream table", tname);
 		switch (te->token) {
 			case SQL_STREAM_TABLE_WINDOW:
@@ -1604,7 +1554,7 @@
 			default:
 				assert(0);
 		}
-		if(new_value < minimum)
+		if (new_value < minimum)
 			return sql_error(sql, 02, SQLSTATE(42S02) "ALTER STREAM TABLE: %s size must be non negative", opname);
 		return rel_alter_stream_table(sql->sa, sname, tname, operation, new_value);
 	}
@@ -1616,15 +1566,10 @@
 		char *nsname = qname_schema(nqname);
 		char *ntname = qname_table(nqname);
 
-<<<<<<< HEAD
 		/* partition sname */
 		if (!nsname)
 			nsname = sname;
 
-		/* partition sname */
-		if (!nsname)
-			nsname = sname;
-
 		if (nsname && !(spt=mvc_bind_schema(sql, nsname))) {
 			(void) sql_error(sql, 02, SQLSTATE(3F000) "ALTER TABLE: no such schema '%s'", sname);
 			return NULL;
@@ -1635,217 +1580,107 @@
 		if (te->token == SQL_TABLE) {
 			symbol *extra = dl->h->next->next->next->data.sym;
 
-			if(!extra)
-				return rel_alter_table(sql->sa, DDL_ALTER_TABLE_ADD_TABLE, sname, tname, sname, ntname, 0);
+			if (isView(pt))
+				return sql_error(sql, 02, SQLSTATE(42000) "ALTER TABLE: can't add a view into a %s",
+									TABLE_TYPE_DESCRIPTION(t->type, t->properties));
+			if (strcmp(sname, nsname) != 0)
+				return sql_error(sql, 02, SQLSTATE(42000) "ALTER TABLE: all children tables of '%s.%s' must be "
+									"part of schema '%s'", sname, tname, sname);
+			if (!extra)
+				return rel_alter_table(sql->sa, ddl_alter_table_add_table, sname, tname, nsname, ntname, 0);
 
 			if ((isMergeTable(pt) || isReplicaTable(pt)) && list_empty(pt->members.set))
-				return sql_error(sql, 02, SQLSTATE(42000) "The %s table %s.%s should have at least one table associated",
-								 TABLE_TYPE_DESCRIPTION(pt->type, pt->properties), spt->base.name, pt->base.name);
-
-			if(extra->token == SQL_MERGE_PARTITION) { //partition to hold null values only
+				return sql_error(sql, 02, SQLSTATE(42000) "The %s %s.%s should have at least one table associated",
+									TABLE_TYPE_DESCRIPTION(pt->type, pt->properties), spt->base.name, pt->base.name);
+
+			if (extra->token == SQL_MERGE_PARTITION) { //partition to hold null values only
 				dlist* ll = extra->data.lval;
 				int update = ll->h->next->next->next->data.i_val;
 
-				if(isRangePartitionTable(t)) {
-					return rel_alter_table_add_partition_range(sql, t, pt, sname, tname, sname, ntname, NULL, NULL, 1, update);
-				} else if(isListPartitionTable(t)) {
-					return rel_alter_table_add_partition_list(sql, t, pt, sname, tname, sname, ntname, NULL, 1, update);
+				if (isRangePartitionTable(t)) {
+					return rel_alter_table_add_partition_range(query, t, pt, sname, tname, nsname, ntname, NULL, NULL, 1, update);
+				} else if (isListPartitionTable(t)) {
+					return rel_alter_table_add_partition_list(query, t, pt, sname, tname, nsname, ntname, NULL, 1, update);
 				} else {
-					return sql_error(sql, 02,SQLSTATE(42000) "ALTER TABLE: cannot add a partition into a merge table");
+					return sql_error(sql, 02, SQLSTATE(42000) "ALTER TABLE: cannot add a partition into a %s",
+										TABLE_TYPE_DESCRIPTION(t->type, t->properties));
 				}
-			} else if(extra->token == SQL_PARTITION_RANGE) {
+			} else if (extra->token == SQL_PARTITION_RANGE) {
 				dlist* ll = extra->data.lval;
 				symbol* min = ll->h->data.sym, *max = ll->h->next->data.sym;
 				int nills = ll->h->next->next->data.i_val, update = ll->h->next->next->next->data.i_val;
 
-				if(!isRangePartitionTable(t)) {
-					return sql_error(sql, 02,SQLSTATE(42000) "ALTER TABLE: cannot add a range partition into a %s table",
-									 isListPartitionTable(t)?"list partition":"merge");
+				if (!isRangePartitionTable(t)) {
+					return sql_error(sql, 02,SQLSTATE(42000) "ALTER TABLE: cannot add a range partition into a %s",
+										TABLE_TYPE_DESCRIPTION(t->type, t->properties));
 				}
 
-				return rel_alter_table_add_partition_range(sql, t, pt, sname, tname, sname, ntname, min, max, nills, update);
-			} else if(extra->token == SQL_PARTITION_LIST) {
+				return rel_alter_table_add_partition_range(query, t, pt, sname, tname, nsname, ntname, min, max, nills, update);
+			} else if (extra->token == SQL_PARTITION_LIST) {
 				dlist* ll = extra->data.lval, *values = ll->h->data.lval;
 				int nills = ll->h->next->data.i_val, update = ll->h->next->next->data.i_val;
 
-				if(!isListPartitionTable(t)) {
-					return sql_error(sql, 02,SQLSTATE(42000) "ALTER TABLE: cannot add a value partition into a %s table",
-									 isRangePartitionTable(t)?"range partition":"merge");
-=======
-				if (isView(pt))
-					return sql_error(sql, 02, SQLSTATE(42000) "ALTER TABLE: can't add a view into a %s",
-									 TABLE_TYPE_DESCRIPTION(t->type, t->properties));
-				if (strcmp(sname, nsname) != 0)
-					return sql_error(sql, 02, SQLSTATE(42000) "ALTER TABLE: all children tables of '%s.%s' must be "
-									 "part of schema '%s'", sname, tname, sname);
-				if (!extra)
-					return rel_alter_table(sql->sa, ddl_alter_table_add_table, sname, tname, nsname, ntname, 0);
-
-				if ((isMergeTable(pt) || isReplicaTable(pt)) && list_empty(pt->members.set))
-					return sql_error(sql, 02, SQLSTATE(42000) "The %s %s.%s should have at least one table associated",
-									 TABLE_TYPE_DESCRIPTION(pt->type, pt->properties), spt->base.name, pt->base.name);
-
-				if (extra->token == SQL_MERGE_PARTITION) { //partition to hold null values only
-					dlist* ll = extra->data.lval;
-					int update = ll->h->next->next->next->data.i_val;
-
-					if (isRangePartitionTable(t)) {
-						return rel_alter_table_add_partition_range(query, t, pt, sname, tname, nsname, ntname, NULL, NULL, 1, update);
-					} else if (isListPartitionTable(t)) {
-						return rel_alter_table_add_partition_list(query, t, pt, sname, tname, nsname, ntname, NULL, 1, update);
-					} else {
-						return sql_error(sql, 02, SQLSTATE(42000) "ALTER TABLE: cannot add a partition into a %s",
-										 TABLE_TYPE_DESCRIPTION(t->type, t->properties));
-					}
-				} else if (extra->token == SQL_PARTITION_RANGE) {
-					dlist* ll = extra->data.lval;
-					symbol* min = ll->h->data.sym, *max = ll->h->next->data.sym;
-					int nills = ll->h->next->next->data.i_val, update = ll->h->next->next->next->data.i_val;
-
-					if (!isRangePartitionTable(t)) {
-						return sql_error(sql, 02,SQLSTATE(42000) "ALTER TABLE: cannot add a range partition into a %s",
-										 TABLE_TYPE_DESCRIPTION(t->type, t->properties));
-					}
-
-					return rel_alter_table_add_partition_range(query, t, pt, sname, tname, nsname, ntname, min, max, nills, update);
-				} else if (extra->token == SQL_PARTITION_LIST) {
-					dlist* ll = extra->data.lval, *values = ll->h->data.lval;
-					int nills = ll->h->next->data.i_val, update = ll->h->next->next->data.i_val;
-
-					if (!isListPartitionTable(t)) {
-						return sql_error(sql, 02,SQLSTATE(42000) "ALTER TABLE: cannot add a value partition into a %s",
-										 TABLE_TYPE_DESCRIPTION(t->type, t->properties));
-					}
-
-					return rel_alter_table_add_partition_list(query, t, pt, sname, tname, nsname, ntname, values, nills, update);
->>>>>>> cd043195
+				if (!isListPartitionTable(t)) {
+					return sql_error(sql, 02,SQLSTATE(42000) "ALTER TABLE: cannot add a value partition into a %s",
+										TABLE_TYPE_DESCRIPTION(t->type, t->properties));
 				}
 
-<<<<<<< HEAD
-				return rel_alter_table_add_partition_list(sql, t, pt, sname, tname, sname, ntname, values, nills, update);
-=======
-				return rel_alter_table(sql->sa, ddl_alter_table_del_table, sname, tname, nsname, ntname, drop_action);
->>>>>>> cd043195
+				return rel_alter_table_add_partition_list(query, t, pt, sname, tname, nsname, ntname, values, nills, update);
 			}
 			assert(0);
 		} else {
 			int drop_action = te->data.lval->h->next->data.i_val;
 
-			return rel_alter_table(sql->sa, DDL_ALTER_TABLE_DEL_TABLE, sname, tname, nsname, ntname, drop_action);
-		}
-	}
-
-	if (te && (te->token == SQL_TABLE || te->token == SQL_DROP_TABLE)) {
-		dlist *nqname = te->data.lval->h->data.lval;
-		char *nsname = qname_schema(nqname);
-		char *ntname = qname_table(nqname);
-
-		/* partition sname */
-		if (!nsname)
-			nsname = sname;
-		if (te->token == SQL_TABLE) {
-			return rel_alter_table(sql->sa, DDL_ALTER_TABLE_ADD_TABLE, sname, tname, nsname, ntname, 0);
-		} else {
-			int drop_action = te->data.lval->h->next->data.i_val;
-
-<<<<<<< HEAD
-			return rel_alter_table(sql->sa, DDL_ALTER_TABLE_DEL_TABLE, sname, tname, nsname, ntname, drop_action);
-=======
-			if (state == tr_readonly) 
-				state = TABLE_READONLY;
-			else if (state == tr_append) 
-				state = TABLE_APPENDONLY;
-			else
-				state = TABLE_WRITABLE;
-			return rel_alter_table(sql->sa, ddl_alter_table_set_access, sname, tname, NULL, NULL, state);
->>>>>>> cd043195
-		}
-	}
-
-<<<<<<< HEAD
+			return rel_alter_table(sql->sa, ddl_alter_table_del_table, sname, tname, nsname, ntname, drop_action);
+		}
+	}
+
 	/* read only or read write */
 	if (te && te->token == SQL_ALTER_TABLE) {
 		int state = te->data.i_val;
 
-		if (state == tr_readonly)
+		if (state == tr_readonly) 
 			state = TABLE_READONLY;
-		else if (state == tr_append)
+		else if (state == tr_append) 
 			state = TABLE_APPENDONLY;
 		else
 			state = TABLE_WRITABLE;
-		return rel_alter_table(sql->sa, DDL_ALTER_TABLE_SET_ACCESS, sname, tname, NULL, NULL, state);
+		return rel_alter_table(sql->sa, ddl_alter_table_set_access, sname, tname, NULL, NULL, state);
 	}
 
 	nt = dup_sql_table(sql->sa, t);
-	if (!nt || (te && table_element(sql, te, s, nt, 1) == SQL_ERR))
+	if (!nt || (te && table_element(query, te, s, nt, 1) == SQL_ERR)) 
 		return NULL;
-=======
-		nt = dup_sql_table(sql->sa, t);
-		if (!nt || (te && table_element(query, te, s, nt, 1) == SQL_ERR)) 
-			return NULL;
-
-		if (te->token == SQL_DROP_CONSTRAINT) {
-			dlist *l = te->data.lval;
-			char *kname = l->h->data.sval;
-			int drop_action = l->h->next->data.i_val;
-
-			sname = get_schema_name(sql, sname, tname);
-			return rel_drop(sql->sa, ddl_drop_constraint, sname, kname, drop_action, 0);
-		}
-
-		if (t->s && !nt->s)
-			nt->s = t->s;
-
-		res = rel_table(sql, ddl_alter_table, sname, nt, 0);
->>>>>>> cd043195
+
+	if (te->token == SQL_DROP_CONSTRAINT) {
+		dlist *l = te->data.lval;
+		char *kname = l->h->data.sval;
+		int drop_action = l->h->next->data.i_val;
+
+		sname = get_schema_name(sql, sname, tname);
+		return rel_drop(sql->sa, ddl_drop_constraint, sname, kname, drop_action, 0);
+	}
 
 	if (t->s && !nt->s)
 		nt->s = t->s;
 
-<<<<<<< HEAD
-	res = rel_table(sql, DDL_ALTER_TABLE, sname, nt, 0);
-=======
-		/* New columns need update with default values. Add one more element for new column */
-		updates = SA_ZNEW_ARRAY(sql->sa, sql_exp*, (list_length(nt->columns.set) + 1));
-		e = exp_column(sql->sa, nt->base.name, TID, sql_bind_localtype("oid"), CARD_MULTI, 0, 1);
-		r = rel_project(sql->sa, res, append(new_exp_list(sql->sa),e));
-		if (nt->columns.nelm) {
-			list *cols = new_exp_list(sql->sa);
-			for (node *n = nt->columns.nelm; n; n = n->next) {
-				sql_column *c = n->data;
-				if (c->def) {
-					char *d, *typestr = subtype2string2(&c->type);
-					if (!typestr)
-						return sql_error(sql, 02, SQLSTATE(HY013) MAL_MALLOC_FAIL);
-					d = sql_message("select cast(%s as %s);", c->def, typestr);
-					_DELETE(typestr);
-					e = rel_parse_val(sql, d, sql->emode, NULL);
-					_DELETE(d);
-				} else {
-					e = exp_atom(sql->sa, atom_general(sql->sa, &c->type, NULL));
-				}
-				if (!e || (e = rel_check_type(sql, &c->type, r, e, type_equal)) == NULL) {
-					rel_destroy(r);
-					return NULL;
-				}
-				list_append(cols, exp_column(sql->sa, nt->base.name, c->base.name, &c->type, CARD_MULTI, 0, 0));
->>>>>>> cd043195
+	res = rel_table(sql, ddl_alter_table, sname, nt, 0);
 
 	if (!isTable(nt))
 		return res;
 
-	/* new columns need update with default values */
-	updates = table_update_array(sql, nt);
-	e = exp_column(sql->sa, nt->base.name, "%TID%", sql_bind_localtype("oid"), CARD_MULTI, 0, 1);
+	/* New columns need update with default values. Add one more element for new column */
+	updates = SA_ZNEW_ARRAY(sql->sa, sql_exp*, (list_length(nt->columns.set) + 1));
+	e = exp_column(sql->sa, nt->base.name, TID, sql_bind_localtype("oid"), CARD_MULTI, 0, 1);
 	r = rel_project(sql->sa, res, append(new_exp_list(sql->sa),e));
 	if (nt->columns.nelm) {
 		list *cols = new_exp_list(sql->sa);
-		for (n = nt->columns.nelm; n; n = n->next) {
+		for (node *n = nt->columns.nelm; n; n = n->next) {
 			sql_column *c = n->data;
 			if (c->def) {
 				char *d, *typestr = subtype2string2(&c->type);
-				if(!typestr)
-					return sql_error(sql, 02, SQLSTATE(HY001) MAL_MALLOC_FAIL);
+				if (!typestr)
+					return sql_error(sql, 02, SQLSTATE(HY013) MAL_MALLOC_FAIL);
 				d = sql_message("select cast(%s as %s);", c->def, typestr);
 				_DELETE(typestr);
 				e = rel_parse_val(sql, d, sql->emode, NULL);
@@ -1853,7 +1688,7 @@
 			} else {
 				e = exp_atom(sql->sa, atom_general(sql->sa, &c->type, NULL));
 			}
-			if (!e || (e = rel_check_type(sql, &c->type, e, type_equal)) == NULL) {
+			if (!e || (e = rel_check_type(sql, &c->type, r, e, type_equal)) == NULL) {
 				rel_destroy(r);
 				return NULL;
 			}
@@ -1863,9 +1698,9 @@
 			exp_setname(sql->sa, e, c->t->base.name, c->base.name);
 			updates[c->colnr] = e;
 		}
-		res = rel_update(sql, res, r, updates, cols);
+		res = rel_update(sql, res, r, updates, cols); 
 	} else { /* new indices or keys */
-		res = rel_update(sql, res, r, updates, NULL);
+		res = rel_update(sql, res, r, updates, NULL); 
 	}
 	return res;
 }
