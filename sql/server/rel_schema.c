--- conflicted
+++ resolved
@@ -11,6 +11,7 @@
  */
 
 #include "monetdb_config.h"
+#include "rel_trans.h"
 #include "rel_rel.h"
 #include "rel_basetable.h"
 #include "rel_select.h"
@@ -21,9 +22,14 @@
 #include "rel_psm.h"
 #include "rel_dump.h"
 #include "rel_propagate.h"
+#include "rel_unnest.h"
 #include "sql_parser.h"
 #include "sql_privileges.h"
+#include "sql_partition.h"
 #include "sql_storage.h"
+
+#include "mal_authorize.h"
+#include "mal_exception.h"
 
 sql_rel *
 rel_table(mvc *sql, int cat_type, const char *sname, sql_table *t, int nr)
@@ -410,13 +416,9 @@
 {
 	mvc *sql = query->sql;
 	exp_kind ek = {type_value, card_value, FALSE};
-<<<<<<< HEAD
 	sql_rel *rel = rel_basetable(sql, t, a_create(sql->sa, t->base.name));
-=======
-	sql_rel *rel = rel_basetable(sql, t, t->base.name);
 	if (!stack_push_frame(sql, NULL))
 		return sql_error(sql, 02, SQLSTATE(HY013) MAL_MALLOC_FAIL);
->>>>>>> e103b10a
 	sql_exp *e = rel_logical_value_exp(query, &rel, s->data.lval->h->data.sym, sql_sel | sql_no_subquery, ek);
 	stack_pop_frame(sql);
 
@@ -1846,7 +1848,6 @@
 }
 
 static sql_rel *
-<<<<<<< HEAD
 rel_type(allocator *sa, int cat_type, const char *sname, const char *name, list *fields)
 {
 	sql_rel *rel = rel_create(sa);
@@ -1868,10 +1869,7 @@
 }
 
 static sql_rel *
-rel_create_type(mvc *sql, dlist *qname, dnode *impl_or_field_list)
-=======
-rel_create_type(mvc *sql, dlist *qname, char *impl, int if_not_exists)
->>>>>>> e103b10a
+rel_create_type(mvc *sql, dlist *qname, dnode *impl_or_field_list, int if_not_exists)
 {
 	char *name = qname_schema_object(qname);
 	char *sname = qname_schema(qname);
@@ -3379,13 +3377,8 @@
 	} 	break;
 	case SQL_CREATE_TYPE: {
 		dlist *l = s->data.lval;
-<<<<<<< HEAD
-
-		ret = rel_create_type(sql, l->h->data.lval, l->h->next);
-=======
-		ret = rel_create_type(sql, l->h->data.lval, l->h->next->data.sval,
+		ret = rel_create_type(sql, l->h->data.lval, l->h->next,
 				l->h->next->next->data.i_val);	/* if not exists */
->>>>>>> e103b10a
 	} 	break;
 	case SQL_DROP_TYPE: {
 		dlist *l = s->data.lval;
