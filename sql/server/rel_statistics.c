/*
 * SPDX-License-Identifier: MPL-2.0
 *
 * This Source Code Form is subject to the terms of the Mozilla Public
 * License, v. 2.0.  If a copy of the MPL was not distributed with this
 * file, You can obtain one at http://mozilla.org/MPL/2.0/.
 *
 * Copyright 2024, 2025 MonetDB Foundation;
 * Copyright August 2008 - 2023 MonetDB B.V.;
 * Copyright 1997 - July 2008 CWI.
 */

#include "monetdb_config.h"
#include "rel_optimizer_private.h"
#include "rel_statistics.h"
#include "rel_basetable.h"
#include "rel_rewriter.h"
#include "sql_storage.h"

static sql_exp *
comparison_find_column(sql_exp *input, sql_exp *e)
{
	switch (input->type) {
	case e_convert: {
		list *types = (list *)input->r;
		sql_class from = ((sql_subtype*)types->h->data)->type->eclass, to = ((sql_subtype*)types->h->next->data)->type->eclass;
		if (from == to)
			return comparison_find_column(input->l, e) ? input : NULL;
		return NULL;
	}
	case e_column:
		return exp_match(e, input) ? input : NULL;
	default:
		return NULL;
	}
}

/* multi lo <= col <= hi, maybe still be false even if lo or hi are NULL, possibly similar for filter on multiple
 * columns */
#define comp_single_column(c) (!c->f)

static sql_exp *
rel_propagate_column_ref_statistics(mvc *sql, sql_rel *rel, sql_exp *e)
{
	assert(e->type == e_column);
	if (rel) {
		switch(rel->op) {
		case op_left:
		case op_right:
		case op_full:
		case op_join:
		case op_select:
		case op_anti:
		case op_semi: {
			bool found_without_semantics = false, found_left = false, found_right = false, still_unique = false;

			if ((is_innerjoin(rel->op) || is_select(rel->op)) && list_length(rel->exps) == 1 && exp_is_false(rel->exps->h->data))
				return NULL; /* nothing will pass, skip */

			/* propagate from the bottom first */
			if (rel_propagate_column_ref_statistics(sql, rel->l, e))
				found_left = true;
			if (!found_left && is_join(rel->op) && rel_propagate_column_ref_statistics(sql, rel->r, e))
				found_right = true;

			if (!found_left && !found_right)
				return NULL;
			if (!list_empty(rel->exps) && rel->op != op_anti) { /* if there's an or, the MIN and MAX get difficult to propagate */
				for (node *n = rel->exps->h ; n ; n = n->next) {
					sql_exp *comp = n->data, *le = comp->l, *lne = NULL, *re = comp->r, *rne = NULL, *fe = comp->f, *fne = NULL;

					if (comp->type == e_cmp) {
						if (is_theta_exp(comp->flag) && ((lne = comparison_find_column(le, e)) || (rne = comparison_find_column(re, e)) || (fe && (fne = comparison_find_column(fe, e))))) {
							atom *lval_min = find_prop_and_get(le->p, PROP_MIN), *lval_max = find_prop_and_get(le->p, PROP_MAX),
								*rval_min = find_prop_and_get(re->p, PROP_MIN), *rval_max = find_prop_and_get(re->p, PROP_MAX);

							/* not semantics found or if explicitly filtering not null values from the column */
							found_without_semantics |= (!is_semantics(comp) && comp_single_column(comp)) || (comp->flag == cmp_equal && lne && is_anti(comp) && exp_is_null(re));
							still_unique |= comp->flag == cmp_equal && is_unique(le) && is_unique(re); /* unique if only equi-joins on unique columns are there */
							if (is_full(rel->op) || (is_left(rel->op) && found_left) || (is_right(rel->op) && found_right)) /* on outer joins, min and max cannot be propagated on some cases */
								continue;
							/* if (end2 >= start1 && start2 <= end1) then the 2 intervals are intersected */
							if (fe && lval_min && lval_max) { /* range case, the middle expression must intersect the other two */
								atom *fval_min = find_prop_and_get(fe->p, PROP_MIN), *fval_max = find_prop_and_get(fe->p, PROP_MAX);
								int int1 = rval_min && rval_max && atom_cmp(rval_max, lval_min) >= 0 && atom_cmp(rval_min, lval_max) <= 0,
									int2 = fval_min && fval_max && atom_cmp(fval_max, lval_min) >= 0 && atom_cmp(fval_min, lval_max) <= 0,
									symmetric = is_symmetric(comp);

								if (is_anti(comp) || (!symmetric && fval_min && rval_max && atom_cmp(fval_min, rval_max) < 0)) /* for asymmetric case the re range must be after the fe range */
									continue;
								if (lne && int1 && int2) {
									if (symmetric) {
										prop *p1 = find_prop(e->p, PROP_MIN), *p2 = find_prop(e->p, PROP_MAX);
										atom *nmin = statistics_atom_min(sql, rval_min, fval_min), *nmax = statistics_atom_max(sql, rval_max, fval_max);
										/* max is min from le and (max from re and fe max) */
										set_minmax_property(sql, e, PROP_MAX, p2 ? statistics_atom_min(sql, nmax, p2->value.pval) : nmax);
										/* min is max from le and (min from re and fe min) */
										set_minmax_property(sql, e, PROP_MIN, p1 ? statistics_atom_max(sql, nmin, p1->value.pval) : nmin);
									} else {
										prop *p1 = find_prop(e->p, PROP_MIN), *p2 = find_prop(e->p, PROP_MAX);
										/* max is min from le and fe max */
										set_minmax_property(sql, e, PROP_MAX, p2 ? statistics_atom_min(sql, fval_max, p2->value.pval) : fval_max);
										/* min is max from le and re min */
										set_minmax_property(sql, e, PROP_MIN, p1 ? statistics_atom_max(sql, rval_min, p1->value.pval) : rval_min);
									}
								} else if (rne) {
									if (symmetric && int1 && int2) { /* min is max from le and (min from re and fe min) */
										prop *p = find_prop(e->p, PROP_MIN);
										atom *nmin = p ? statistics_atom_min(sql, p->value.pval, fval_min) : fval_min;
										set_minmax_property(sql, e, PROP_MIN, statistics_atom_max(sql, nmin, lval_min));
									} else if (int1) { /* min is max from le and re min */
										prop *p = find_prop(e->p, PROP_MIN);
										set_minmax_property(sql, e, PROP_MIN, p ? statistics_atom_max(sql, lval_min, p->value.pval) : lval_min);
									}
								} else if (fne) {
									if (symmetric && int1 && int2) { /* max is min from le and (max from re and fe max) */
										prop *p = find_prop(e->p, PROP_MAX);
										atom *nmax = p ? statistics_atom_max(sql, p->value.pval, rval_max) : rval_max;
										set_minmax_property(sql, e, PROP_MAX, p ? statistics_atom_min(sql, nmax, lval_max) : nmax);
									} else if (int2) { /* max is min from le and fe max */
										prop *p = find_prop(e->p, PROP_MAX);
										set_minmax_property(sql, e, PROP_MAX, p ? statistics_atom_min(sql, lval_max, p->value.pval) : lval_max);
									}
								}
							} else if (lval_min && lval_max && rval_min && rval_max && atom_cmp(rval_max, lval_min) >= 0 && atom_cmp(rval_min, lval_max) <= 0) {
								/* both min and max must be set and the intervals must overlap */
								switch (comp->flag) {
								case cmp_equal: /* for equality reduce */
									set_minmax_property(sql, e, PROP_MAX, is_anti(comp) ? statistics_atom_max(sql, lval_max, rval_max) : statistics_atom_min(sql, lval_max, rval_max));
									set_minmax_property(sql, e, PROP_MIN, is_anti(comp) ? statistics_atom_min(sql, lval_min, rval_min) : statistics_atom_max(sql, lval_min, rval_min));
									break;
								case cmp_notequal: /* for inequality expand */
									set_minmax_property(sql, e, PROP_MAX, is_anti(comp) ? statistics_atom_min(sql, lval_max, rval_max) : statistics_atom_max(sql, lval_max, rval_max));
									set_minmax_property(sql, e, PROP_MIN, is_anti(comp) ? statistics_atom_max(sql, lval_min, rval_min) : statistics_atom_min(sql, lval_min, rval_min));
									break;
								case cmp_gt:
								case cmp_gte:
									if (!is_anti(comp) && lne) { /* min is max from both min */
										prop *p = find_prop(e->p, PROP_MIN);
										set_minmax_property(sql, e, PROP_MIN, p ? statistics_atom_max(sql, rval_min, p->value.pval) : rval_min);
									} else if (!is_anti(comp)) { /* max is min from both max */
										prop *p = find_prop(e->p, PROP_MAX);
										set_minmax_property(sql, e, PROP_MAX, p ? statistics_atom_min(sql, lval_max, p->value.pval) : lval_max);
									}
									break;
								case cmp_lt:
								case cmp_lte:
									if (!is_anti(comp) && lne) { /* max is min from both max */
										prop *p = find_prop(e->p, PROP_MAX);
										set_minmax_property(sql, e, PROP_MAX, p ? statistics_atom_min(sql, rval_max, p->value.pval) : rval_max);
									} else if (!is_anti(comp)) { /* min is max from both min */
										prop *p = find_prop(e->p, PROP_MIN);
										set_minmax_property(sql, e, PROP_MIN, p ? statistics_atom_max(sql, lval_min, p->value.pval) : lval_min);
									}
									break;
								default: /* Maybe later I can do cmp_in and cmp_notin */
									break;
								}
							}
						}
					}
				}
			}
			if (is_full(rel->op) || (is_left(rel->op) && found_right) || (is_right(rel->op) && found_left))
				set_has_nil(e);
			if (!is_outerjoin(rel->op) && found_without_semantics) /* at an outer join, null values pass */
				set_has_no_nil(e);
			if (is_join(rel->op) && is_unique(e) && !still_unique)
				set_not_unique(e);
			return e;
		}
		case op_table:
		case op_basetable:
		case op_except:
		case op_inter:
		case op_munion:
		case op_project:
		case op_groupby: {
			if (is_recursive(rel))
				return NULL;
			sql_exp *found;
			atom *fval;
			prop *est;
			if ((found = rel_find_exp(rel, e))) {
				if (rel->op != op_table) { /* At the moment don't propagate statistics for table relations */
					if ((fval = find_prop_and_get(found->p, PROP_MAX)))
						set_minmax_property(sql, e, PROP_MAX, fval);
					if ((fval = find_prop_and_get(found->p, PROP_MIN)))
						set_minmax_property(sql, e, PROP_MIN, fval);
					if (!has_nil(found))
						set_has_no_nil(e);
					if (is_unique(found) || (need_distinct(rel) && list_length(rel->exps) == 1) ||
						(is_groupby(rel->op) && (list_empty(rel->r) || (list_length(rel->r) == 1 && exps_find_exp(rel->r, e)))))
						set_unique(e);
					/* propagate unique estimation for known cases */
					if (is_groupby(rel->op) && list_empty(rel->r) && !find_prop(e->p, PROP_NUNIQUES)) { /* global aggregate case */
						prop *p = e->p = prop_create(sql->sa, PROP_NUNIQUES, e->p);
						p->value.dval = 1;
					} else if (((is_basetable(rel->op) || is_except(rel->op) || is_inter(rel->op) || is_simple_project(rel->op) ||
								 (is_groupby(rel->op) && exps_find_exp(rel->r, e))) &&
								(est = find_prop(found->p, PROP_NUNIQUES)) && !find_prop(e->p, PROP_NUNIQUES))) {
						prop *p = e->p = prop_create(sql->sa, PROP_NUNIQUES, e->p);
						p->value.dval = est->value.dval;
					}
				}
				return e;
			}
			return NULL;
		}
		case op_topn:
		case op_sample:
			return rel_propagate_column_ref_statistics(sql, rel->l, e);
		default:
			break;
		}
	}
	return NULL;
}

static atom *
atom_from_valptr( allocator *sa, sql_subtype *tpe, ValRecord *v)
{
	atom *a = SA_NEW(sa, atom);

	assert(!VALisnil(v));
	*a = (atom) {.tpe = *tpe,};
	SA_VALcopy(sa, &a->data, v);
	return a;
}

void
sql_column_get_statistics(mvc *sql, sql_column *c, sql_exp *e)
{
	bool nonil = false, unique = false;
	double unique_est = 0.0;
	ValRecord min, max;
	int ok = mvc_col_stats(sql, c, &nonil, &unique, &unique_est, &min, &max);

	if (has_nil(e) && nonil)
		set_has_no_nil(e);
	if (!is_unique(e) && unique)
		set_unique(e);
	if (unique_est != 0.0) {
		prop *p = e->p = prop_create(sql->sa, PROP_NUNIQUES, e->p);
		p->value.dval = unique_est;
	}
	unsigned int digits = 0;
	sql_subtype *et = exp_subtype(e);
	if (et->type->eclass == EC_DEC || et->type->eclass == EC_NUM)
		digits = et->digits;
	if ((ok & 2) == 2) {
		if (!VALisnil(&max)) {
			prop *p = e->p = prop_create(sql->sa, PROP_MAX, e->p);
			p->value.pval = atom_from_valptr(sql->sa, &c->type, &max);
			if (digits) {
				unsigned int nd = atom_digits(p->value.pval);
				if (nd < digits)
					digits = nd;
				if (!digits)
					digits = 1;
			}
		}
		VALclear(&max);
	}
	if ((ok & 1) == 1) {
		if (!VALisnil(&min)) {
			prop *p = e->p = prop_create(sql->sa, PROP_MIN, e->p);
			p->value.pval = atom_from_valptr(sql->sa, &c->type, &min);
			if (digits) {
				unsigned int nd = atom_digits(p->value.pval);
				if (nd > digits) /* possibly set to low by max value */
					digits = nd;
				if (!digits)
					digits = 1;
			}
		}
		VALclear(&min);
	}
	if (digits)
		et->digits = digits;
	if (et->type->eclass == EC_DEC && et->digits <= et->scale)
		et->digits = et->scale + 1;
}

static void
rel_basetable_column_get_statistics(mvc *sql, sql_rel *rel, sql_exp *e)
{
	if (e->p)
		return;
	sql_column *c = NULL;

	if ((c = rel_base_find_column(rel, e->nid))) {
		sql_column_get_statistics(sql, c, e);
	}
}

static bool
rel_setop_get_statistics(mvc *sql, sql_rel *rel, list *lexps, list *rexps, sql_exp *e, int i)
{
	sql_exp *le = list_fetch(lexps, i), *re = list_fetch(rexps, i);
	atom *lval_min = find_prop_and_get(le->p, PROP_MIN), *lval_max = find_prop_and_get(le->p, PROP_MAX),
		*rval_min = find_prop_and_get(re->p, PROP_MIN), *rval_max = find_prop_and_get(re->p, PROP_MAX);
	prop *est;

	/* for the intersection, if both expressions don't overlap, it can be pruned */
	if (is_inter(rel->op) && !has_nil(le) && !has_nil(re) &&
		((rval_max && lval_min && atom_cmp(rval_max, lval_min) < 0) || (rval_min && lval_max && atom_cmp(rval_min, lval_max) > 0)))
		return true;

	if (lval_max && rval_max) {
		if (is_inter(rel->op))
			set_minmax_property(sql, e, PROP_MAX, statistics_atom_min(sql, lval_max, rval_max)); /* for intersect the new max will be the min of the two */
		else /* except */
			set_minmax_property(sql, e, PROP_MAX, lval_max);
	}
	if (lval_min && rval_min) {
		if (is_inter(rel->op))
			set_minmax_property(sql, e, PROP_MIN, statistics_atom_max(sql, lval_min, rval_min)); /* for intersect the new min will be the max of the two */
		else /* except */
			set_minmax_property(sql, e, PROP_MIN, lval_min);
	}

	if (is_munion(rel->op)) {
		if (!has_nil(le) && !has_nil(re))
			set_has_no_nil(e);
		if (need_distinct(rel) && list_length(rel->exps) == 1)
			set_unique(e);
	} else if (is_inter(rel->op)) {
		if (!has_nil(le) || !has_nil(re))
			set_has_no_nil(e);
		if (is_unique(le) || (need_distinct(rel) && list_length(rel->exps) == 1))
			set_unique(e);
	} else {
		assert(is_except(rel->op));
		if (!has_nil(le))
			set_has_no_nil(e);
		if (is_unique(le) || (need_distinct(rel) && list_length(rel->exps) == 1))
			set_unique(e);
	}
	/* propagate unique estimation for known cases */
	if ((est = find_prop(le->p, PROP_NUNIQUES)) && !find_prop(e->p, PROP_NUNIQUES)) {
		prop *p = e->p = prop_create(sql->sa, PROP_NUNIQUES, e->p);
		p->value.dval = est->value.dval;
	}
	return false;
}


static void
rel_munion_get_statistics(mvc *sql, sql_rel *rel, list *rels, sql_exp *e, int i)
{
	if (is_recursive(rel))
		return ;
	assert(is_munion(rel->op));

	sql_rel *l = rels->h->data;
	sql_exp *le = list_fetch(l->exps, i);
	atom *lval_min = find_prop_and_get(le->p, PROP_MIN), *lval_max = find_prop_and_get(le->p, PROP_MAX);
	bool has_nonil = !has_nil(le);

	for(node *n = rels->h->next; n; n = n->next) {
		sql_rel *r = n->data;
		sql_exp *re = list_fetch(r->exps, i);
		atom *rval_min = find_prop_and_get(re->p, PROP_MIN), *rval_max = find_prop_and_get(re->p, PROP_MAX);

		if (lval_max && rval_max) {
			set_minmax_property(sql, e, PROP_MAX, statistics_atom_max(sql, lval_max, rval_max)); /* for union the new max will be the max of the two */
			lval_max = find_prop_and_get(e->p, PROP_MAX);
		}
		if (lval_min && rval_min) {
			set_minmax_property(sql, e, PROP_MIN, statistics_atom_min(sql, lval_min, rval_min)); /* for union the new min will be the min of the two */
			lval_min = find_prop_and_get(e->p, PROP_MIN);
		}
		has_nonil &= !has_nil(re);

	}

	if (has_nonil)
		set_has_no_nil(e);

	if (need_distinct(rel) && list_length(rel->exps) == 1)
		set_unique(e);
}


static sql_exp *
rel_propagate_statistics(visitor *v, sql_rel *rel, sql_exp *e, int depth)
{
	mvc *sql = v->sql;
	atom *lval;

	(void) depth;
	switch(e->type) {
	case e_column:
		switch (rel->op) { /* set relations don't call rel_propagate_statistics */
		case op_join:
		case op_left:
		case op_right:
		case op_full:
		case op_semi:
		case op_anti: {
			sql_exp *found = rel_propagate_column_ref_statistics(sql, rel->l, e);
			if (!found)
				(void) rel_propagate_column_ref_statistics(sql, rel->r, e);
			break;
		}
		case op_select:
		case op_project:
		case op_groupby: {
			sql_exp *found = rel_propagate_column_ref_statistics(sql, rel->l, e); /* labels may be found on the same projection, ugh */
			if (!found && is_simple_project(rel->op))
				(void) rel_propagate_column_ref_statistics(sql, rel, e);
			break;
		}
		case op_insert:
		case op_update:
		case op_delete:
			(void) rel_propagate_column_ref_statistics(sql, rel->r, e);
			break;
		default:
			break;
		}
		break;
	case e_convert: {
		sql_subtype *to = exp_totype(e), *from = exp_fromtype(e);
		sql_exp *l = e->l;
		sql_class fr = from->type->eclass, too = to->type->eclass;
		prop *est;

		if (fr == too) {
			if ((lval = find_prop_and_get(l->p, PROP_MAX))) {
				atom *res = atom_copy(sql->sa, lval);
				if ((res = atom_cast(sql->sa, res, to)))
					set_minmax_property(sql, e, PROP_MAX, res);
			}
			if ((lval = find_prop_and_get(l->p, PROP_MIN))) {
				atom *res = atom_copy(sql->sa, lval);
				if ((res = atom_cast(sql->sa, res, to)))
					set_minmax_property(sql, e, PROP_MIN, res);
			}
		}
		/* propagating nuniques through conversions is tricky. I am adding just the general cases */
		if ((est = find_prop(l->p, PROP_NUNIQUES)) &&
			(((fr == EC_TIME || fr == EC_TIME_TZ || fr == EC_DATE) && (too == EC_TIMESTAMP || too == EC_TIMESTAMP_TZ)) ||
			 ((fr == EC_NUM || fr == EC_BIT) && too == EC_NUM) || (fr == EC_DEC && too == EC_DEC) || (fr != EC_EXTERNAL && too == EC_STRING))) {
			prop *p = e->p = prop_create(sql->sa, PROP_NUNIQUES, e->p);
			p->value.dval = est->value.dval;
		}
		if (!has_nil(l))
			set_has_no_nil(e);
		break;
	}
	case e_aggr:
	case e_func: {
		BUN lv;
		sql_subfunc *f = e->f;

		if (!f->func->s) {
			int key = hash_key(f->func->base.name); /* Using hash lookup */
			sql_hash_e *he = sql_functions_lookup->buckets[key&(sql_functions_lookup->size-1)];
			lookup_function look = NULL;

			for (; he && !look; he = he->chain) {
				struct function_properties* fp = (struct function_properties*) he->value;

				if (!strcmp(f->func->base.name, fp->name))
					look = fp->func;
			}
			if (look)
				look(sql, e);
		}
		/* for global aggregates with no semantics, if the left relation has values, then the output won't be NULL */
		if (!is_semantics(e) && e->l && !have_nil(e->l) &&
			(e->type != e_aggr || (is_groupby(rel->op) && list_length(rel->r)) || ((lv = get_rel_count(rel->l)) != BUN_NONE && lv > 0)))
			set_has_no_nil(e);
		/* set properties for global aggregates */
		if (e->type == e_aggr && is_groupby(rel->op) && list_empty(rel->r)) {
			if (!find_prop(e->p, PROP_NUNIQUES)) {
				prop *p = e->p = prop_create(sql->sa, PROP_NUNIQUES, e->p);
				p->value.dval = 1;
			}
			set_unique(e);
		}
		break;
	}
	case e_atom:
		if (e->l) {
			atom *a = (atom*) e->l;
			if (!a->isnull) {
				set_minmax_property(sql, e, PROP_MAX, a);
				set_minmax_property(sql, e, PROP_MIN, a);
			}
			prop *p = e->p = prop_create(sql->sa, PROP_NUNIQUES, e->p);
			p->value.dval = 1;
		} else if (e->f) {
			list *vals = (list *) e->f;
			sql_exp *first = vals->h ? vals->h->data : NULL;
			atom *max = NULL, *min = NULL; /* all child values must have a valid min/max */
			int has_nil = 0;

			if (first) {
				max = ((lval = find_prop_and_get(first->p, PROP_MAX))) ? lval : NULL;
				min = ((lval = find_prop_and_get(first->p, PROP_MIN))) ? lval : NULL;
				has_nil |= has_nil(first);
			}

			for (node *n = vals->h ? vals->h->next : NULL ; n ; n = n->next) {
				sql_exp *ee = n->data;

				if (min && max) {
					if ((lval = find_prop_and_get(ee->p, PROP_MAX))) {
						max = atom_cmp(lval, max) > 0 ? lval : max;
					} else {
						max = NULL;
					}
					if ((lval = find_prop_and_get(ee->p, PROP_MIN))) {
						min = atom_cmp(min, lval) > 0 ? lval : min;
					} else {
						min = NULL;
					}
				}
				has_nil |= has_nil(ee);
			}

			if (!has_nil)
				set_has_no_nil(e);
			if (min && max) {
				set_minmax_property(sql, e, PROP_MAX, max);
				set_minmax_property(sql, e, PROP_MIN, min);
			}
			prop *p = e->p = prop_create(sql->sa, PROP_NUNIQUES, e->p);
			p->value.dval = (dbl) list_length(vals);
		} else {
			prop *p = e->p = prop_create(sql->sa, PROP_NUNIQUES, e->p);
			p->value.dval = 1;
		}
		break;
	case e_cmp:
		/* TODO? propagating min/max/unique of booleans is not very worth it */
		if (e->flag == cmp_filter) {
			if (!have_nil(e->l) && !have_nil(e->r))
				set_has_no_nil(e);
		} else if (e->flag == cmp_con || e->flag == cmp_dis) {
			if (!have_nil(e->l))
				set_has_no_nil(e);
		} else if (e->flag == cmp_in || e->flag == cmp_notin) {
			sql_exp *le = e->l;
			if (!has_nil(le) && !have_nil(e->r))
				set_has_no_nil(e);
		} else {
			sql_exp *le = e->l, *re = e->r, *fe = e->f;
			if (!has_nil(le) && !has_nil(re) && (!e->f || !has_nil(fe)))
				set_has_no_nil(e);
		}
		break;
	case e_psm:
		break;
	}

#ifndef NDEBUG
	{
		/* min and max cannot be NULL and min must be <= than max, if it happens the inner relation must be empty! */
		atom *min = find_prop_and_get(e->p, PROP_MIN), *max = find_prop_and_get(e->p, PROP_MAX);

		(void) min;
		(void) max;
		assert(!min || !min->isnull);
		assert(!max || !max->isnull);
		assert(!min || !max || (min && max)/* atom_cmp(min, max) <= 0*/);
	}
#endif
	return e;
}

static list * /* Remove predicates always false from min/max values */
rel_prune_predicates(visitor *v, sql_rel *rel)
{
	if (rel->l) {
		sql_rel *l = rel->l;
		if (is_single(l))
			return rel->exps;
	}
	if (!list_empty(rel->attr))
		return rel->exps;
	for (node *n = rel->exps->h ; n ; n = n->next) {
		sql_exp *e = n->data;

		if (e->type == e_cmp && is_theta_exp(e->flag)) {
			sql_exp *le = e->l, *re = e->r, *fe = e->f;
			atom *lval_min = find_prop_and_get(le->p, PROP_MIN), *lval_max = find_prop_and_get(le->p, PROP_MAX),
				*rval_min = find_prop_and_get(re->p, PROP_MIN), *rval_max = find_prop_and_get(re->p, PROP_MAX);
			bool always_false = false, always_true = false;

			if (fe && !is_symmetric(e)) {
				atom *fval_min = find_prop_and_get(fe->p, PROP_MIN), *fval_max = find_prop_and_get(fe->p, PROP_MAX);
				comp_type lower = range2lcompare(e->flag), higher = range2rcompare(e->flag);
				int not_int1 = rval_min && lval_max && /* the middle and left intervals don't overlap */
					(!is_anti(e) && (lower == cmp_gte ? atom_cmp(rval_min, lval_max) > 0 : atom_cmp(rval_min, lval_max) >= 0)),
					not_int2 = lval_min && fval_max && /* the middle and right intervals don't overlap */
					(!is_anti(e) && (higher == cmp_lte ? atom_cmp(lval_min, fval_max) > 0 : atom_cmp(lval_min, fval_max) >= 0)),
					not_int3 = rval_min && fval_max && /* the left interval is after the right one */
					(!is_anti(e) && (atom_cmp(rval_min, fval_max) > 0));

				always_false |= not_int1 || not_int2 || not_int3;
				/* for anti the middle must be before the left or after the right or the right after the left, for the other the middle must be always between the left and right intervals */
				always_true |= !has_nil(le) && !has_nil(re) && !has_nil(fe) &&
					lval_min && lval_max && rval_min && rval_max && fval_min && fval_max &&
					(is_anti(e) ? ((lower == cmp_gte ? atom_cmp(rval_min, lval_max) > 0 : atom_cmp(rval_min, lval_max) >= 0) || (higher == cmp_lte ? atom_cmp(lval_min, fval_max) > 0 : atom_cmp(lval_min, fval_max) >= 0) || atom_cmp(rval_min, fval_max) > 0) :
					 ((lower == cmp_gte ? atom_cmp(lval_min, rval_max) >= 0 : atom_cmp(lval_min, rval_max) > 0) && (higher == cmp_lte ? atom_cmp(fval_min, lval_max) >= 0 : atom_cmp(fval_min, lval_max) > 0)));
			} else if (!fe) {
				if (!is_semantics(e)) /* trivial not null cmp null case */
					always_false |= !is_anti(e) && ((exp_is_not_null(le) && exp_is_null(re)) || (exp_is_null(le) && exp_is_not_null(re)));
				switch (e->flag) {
				case cmp_equal:
					if (lval_min && lval_max && rval_min && rval_max && (!is_semantics(e) || !has_nil(le) || !has_nil(re)))
						always_false |= (is_anti(e) ? (atom_cmp(lval_min, rval_min) == 0 && atom_cmp(lval_max, rval_max) <= 0) : (atom_cmp(rval_max, lval_min) < 0 || atom_cmp(rval_min, lval_max) > 0));
					if (is_semantics(e)) { /* prune *= NULL cases */
						always_false |= (is_anti(e) ? (exp_is_null(le) && exp_is_null(re)) : ((exp_is_not_null(le) && exp_is_null(re)) || (exp_is_null(le) && exp_is_not_null(re))));
						always_true |= (is_anti(e) ? ((exp_is_not_null(le) && exp_is_null(re)) || (exp_is_null(le) && exp_is_not_null(re))) : (exp_is_null(le) && exp_is_null(re)));
					}
					break;
				case cmp_notequal:
					if (lval_min && lval_max && rval_min && rval_max)
						always_true |= !has_nil(le) && !has_nil(re) && (is_anti(e) ? (atom_cmp(lval_min, rval_min) == 0 && atom_cmp(lval_max, rval_max) <= 0) : (atom_cmp(rval_max, lval_min) < 0 || atom_cmp(rval_min, lval_max) > 0));
					if (is_semantics(e)) {
						always_true |= (is_anti(e) ? (exp_is_null(le) && exp_is_null(re)) : ((exp_is_not_null(le) && exp_is_null(re)) || (exp_is_null(le) && exp_is_not_null(re))));
						always_false |= (is_anti(e) ? ((exp_is_not_null(le) && exp_is_null(re)) || (exp_is_null(le) && exp_is_not_null(re))) : (exp_is_null(le) && exp_is_null(re)));
					}
					break;
				case cmp_gt:
					if (lval_max && rval_min)
						always_false |= (is_anti(e) ? atom_cmp(lval_max, rval_min) > 0 : atom_cmp(lval_max, rval_min) <= 0);
					if (lval_min && rval_max)
						always_true |= !has_nil(le) && !has_nil(re) && (is_anti(e) ? atom_cmp(lval_min, rval_max) <= 0 : atom_cmp(lval_min, rval_max) > 0);
					break;
				case cmp_gte:
					if (lval_max && rval_min)
						always_false |= (is_anti(e) ? atom_cmp(lval_max, rval_min) >= 0 : atom_cmp(lval_max, rval_min) < 0);
					if (lval_min && rval_max)
						always_true |= !has_nil(le) && !has_nil(re) && (is_anti(e) ? atom_cmp(lval_min, rval_max) < 0 : atom_cmp(lval_min, rval_max) >= 0);
					break;
				case cmp_lt:
					if (lval_min && rval_max)
						always_false |= (is_anti(e) ? atom_cmp(lval_min, rval_max) < 0 : atom_cmp(lval_min, rval_max) >= 0);
					if (lval_max && rval_min)
						always_true |= !has_nil(le) && !has_nil(re) && (is_anti(e) ? atom_cmp(lval_max, rval_min) >= 0 : atom_cmp(lval_max, rval_min) < 0);
					break;
				case cmp_lte:
					if (lval_min && rval_max)
						always_false |= (is_anti(e) ? atom_cmp(lval_min, rval_max) <= 0 : atom_cmp(lval_min, rval_max) > 0);
					if (lval_max && rval_min)
						always_true |= !has_nil(le) && !has_nil(re) && (is_anti(e) ? atom_cmp(lval_max, rval_min) > 0 : atom_cmp(lval_max, rval_min) <= 0);
					break;
				default: /* Maybe later I can do cmp_in and cmp_notin but don't forget to remove is_theta_exp check up there */
					break;
				}
			}
			assert(!always_false || !always_true);
			if (always_false || always_true) {
				sql_exp *ne = exp_atom_bool(v->sql->sa, always_true /* if always_true set then true else false */);
				if (exp_name(e))
					exp_prop_alias(v->sql->sa, ne, e);
				n->data = ne;
				v->changes++;
			}
		}
	}
	return rel->exps;
}

static sql_rel *
set_setop_side(visitor *v, sql_rel *rel, sql_rel *side)
{
	if (side == rel->r)
		rel->r = NULL;
	else
		rel->l = NULL;
	if (!is_simple_project(side->op) || rel_is_ref(side) || !list_empty(side->r)) {
		side = rel_project(v->sql->sa, side, rel_projections(v->sql, side, NULL, 0, 1));
		set_count_prop(v->sql->sa, side, get_rel_count(side->l));
		side->exps = exps_exp_visitor_bottomup(v, side, side->exps, 0, &rel_propagate_statistics, false);
	}
	for (node *n = rel->exps->h, *m = side->exps->h ; n && m ; n = n->next, m = m->next) {
		sql_exp *e1 = n->data, *e2 = m->data;
		exp_prop_alias(v->sql->sa, e2, e1);
	}
	list_hash_clear(side->exps);

	if (need_distinct(rel))
		set_distinct(side);
	side->p = prop_copy(v->sql->sa, rel->p);
	rel_destroy(rel);
	return side;
}

static BUN
trivial_project_exp_card(sql_exp *e)
{
	if (e->type == e_convert)
		return trivial_project_exp_card(e->l);
	return e->type == e_atom && e->f ? (BUN) list_length(e->f) : 1;
}

static BUN
rel_calc_nuniques(mvc *sql, sql_rel *l, list *exps)
{
	BUN lv = get_rel_count(l);

	if (lv == 0)
		return 0;
	if (!list_empty(exps)) {
		BUN nuniques = 0;
		/* compute the highest number of unique values */
		for (node *n = exps->h ; n && nuniques != BUN_NONE ; n = n->next) {
			sql_exp *e = n->data;
			sql_rel *bt = NULL;
			prop *p = NULL;
			BUN euniques = BUN_NONE;
			atom *min, *max, *sub = NULL;
			sql_subtype *tp = exp_subtype(e);
			sql_class ec = tp ? tp->type->eclass : EC_STRING; /* if 'e' has no type (eg parameter), use a non-number type to fail condition */

			if ((p = find_prop(e->p, PROP_NUNIQUES))) {
				euniques = (BUN) p->value.dval;
			} else if (e->type == e_column && e->nid && rel_find_exp_and_corresponding_rel(l, e, false, &bt, NULL) && bt && (p = find_prop(bt->p, PROP_COUNT))) {
				euniques = (BUN) p->value.lval;
			}
			/* use min to max range to compute number of possible values in the domain for number types */
			if ((EC_TEMP(ec)||ec==EC_NUM||ec==EC_MONTH||ec==EC_POS) &&
				(min = find_prop_and_get(e->p, PROP_MIN)) && (max = find_prop_and_get(e->p, PROP_MAX))) {
				/* the range includes min and max, so the atom_inc call is needed */
				/* if 'euniques' has number of distinct values, compute min between both */
				if ((sub = atom_sub(sql->sa, max, min)) && (sub = atom_inc(sql->sa, sub)) && (sub = atom_cast(sql->sa, sub, sql_fetch_localtype(TYPE_oid))))
					euniques = MIN(euniques, (BUN) sub->data.val.oval);
			}
			if (euniques != BUN_NONE)
				nuniques = MAX(nuniques, euniques); /* the highest cardinality sets the estimation */
			else
				nuniques = BUN_NONE;
		}
		if (nuniques != BUN_NONE)
			return nuniques;
	}
	return lv;
}

static sql_rel *
rel_get_statistics_(visitor *v, sql_rel *rel)
{
	/* Don't prune updates as pruning will possibly result in removing the joins which therefore cannot be used for constraint checking */
	uint8_t has_special_modify = *(uint8_t*) v->data;
	bool can_be_pruned = !has_special_modify && v->storage_based_opt;

	/* Don't look at the same relation twice */
	if (are_statistics_gathered(rel->used))
		return rel;
	rel->used |= statistics_gathered;

	switch (rel->op) {
	case op_basetable: {
		sql_table *t = (sql_table *) rel->l;
		sqlstore *store = v->sql->session->tr->store;

		if (!list_empty(rel->exps)) {
			for (node *n = rel->exps->h ; n ; n = n->next)
				rel_basetable_column_get_statistics(v->sql, rel, n->data);
		}
		/* Set table row count. TODO? look for remote tables. Don't look at storage for declared tables, because it won't be cleaned */
		if (isTable(t) && t->s && !isDeclaredTable(t)) /* count active rows only */
<<<<<<< HEAD
			set_count_prop(v->sql->sa, rel, (BUN)store->storage_api.count_del(v->sql->session->tr, t, CNT_ACTIVE));
=======
			set_count_prop(v->sql->sa, rel, (BUN)store->storage_api.count_col(v->sql->session->tr, ol_first_node(t->columns)->data, CNT_ACTIVE));
>>>>>>> 170ea9ec
		break;
	}
	case op_inter:
	case op_except: {
		bool empty_cross = false;
		int i = 0;
		sql_rel *l = rel->l, *pl = rel->l, *r = rel->r, *pr = rel->r;

		while (is_sample(pl->op) || is_topn(pl->op)) /* skip topN and sample relations in the middle */
			pl = pl->l;
		while (is_sample(pr->op) || is_topn(pr->op))
			pr = pr->l;
		/* if it's not a projection, then project and propagate statistics */
		if (!is_project(pl->op) && !is_base(pl->op)) {
			pl = rel_project(v->sql->sa, pl, rel_projections(v->sql, pl, NULL, 0, 1));
			set_count_prop(v->sql->sa, pl, get_rel_count(pl->l));
			pl->exps = exps_exp_visitor_bottomup(v, pl, pl->exps, 0, &rel_propagate_statistics, false);
		}
		if (!is_project(pr->op) && !is_base(pr->op)) {
			pr = rel_project(v->sql->sa, pr, rel_projections(v->sql, pr, NULL, 0, 1));
			set_count_prop(v->sql->sa, pr, get_rel_count(pr->l));
			pr->exps = exps_exp_visitor_bottomup(v, pr, pr->exps, 0, &rel_propagate_statistics, false);
		}

		for (node *n = rel->exps->h ; n ; n = n->next) {
			empty_cross |= rel_setop_get_statistics(v->sql, rel, pl->exps, pr->exps, n->data, i);
			i++;
		}

		/* propagate row count */
		if (is_inter(rel->op) || is_except(rel->op)) {
			BUN lv = need_distinct(rel) ? rel_calc_nuniques(v->sql, l, l->exps) : get_rel_count(l),
				rv = need_distinct(rel) ? rel_calc_nuniques(v->sql, r, r->exps) : get_rel_count(r);

			if (lv == 0) { /* left side empty */
				if (can_be_pruned)
					empty_cross = true;
				else
					set_count_prop(v->sql->sa, rel, 0);
			} else if (rv == 0) { /* right side empty */
				if (is_inter(rel->op)) {
					if (can_be_pruned)
						empty_cross = true;
					else
						set_count_prop(v->sql->sa, rel, 0);
				} else if (can_be_pruned && !rel_is_ref(rel)) {
					rel = set_setop_side(v, rel, l);
					empty_cross = false; /* don't rewrite again */
				} else {
					set_count_prop(v->sql->sa, rel, lv);
				}
			} else {
				set_count_prop(v->sql->sa, rel, lv);
			}
		}
		if (can_be_pruned && empty_cross) {
			rel_destroy(rel->l);
			rel->l = NULL;
			rel_destroy(rel->r);
			rel->r = NULL;
			for (node *n = rel->exps->h ; n ; n = n->next) {
				sql_exp *e = n->data, *a = exp_atom(v->sql->sa, atom_general(v->sql->sa, exp_subtype(e), NULL, 0));
				exp_prop_alias(v->sql->sa, a, e);
				n->data = a;
			}
			list_hash_clear(rel->exps);
			sql_rel *l = rel_project(v->sql->sa, NULL, rel->exps);
			set_count_prop(v->sql->sa, l, 1);
			l = rel_select(v->sql->sa, l, exp_atom_bool(v->sql->sa, 0));
			set_count_prop(v->sql->sa, l, 0);
			rel->op = op_project;
			rel->l = l;
			rel->exps = rel_projections(v->sql, l, NULL, 1, 1);
			set_count_prop(v->sql->sa, rel, 0);
			set_nodistinct(rel); /* set relations may have distinct flag set */
			v->changes++;
		}
		break;
	}
	case op_munion: {
		list *l = rel->l, *nrels = sa_list(v->sql->sa);
		BUN cnt = 0;
		bool needs_pruning = false;

		if (is_recursive(rel))
			break;
		for (node *n = l->h; n; n = n->next) {
			sql_rel *r = n->data, *pl = r;

			while (is_sample(pl->op) || is_topn(pl->op)) /* skip topN and sample relations in the middle */
					pl = pl->l;
			/* if it's not a projection, then project and propagate statistics */
			if (!is_project(pl->op) && !is_base(pl->op)) {
				pl = rel_project(v->sql->sa, pl, rel_projections(v->sql, pl, NULL, 0, 1));
				set_count_prop(v->sql->sa, pl, get_rel_count(pl->l));
				pl->exps = exps_exp_visitor_bottomup(v, pl, pl->exps, 0, &rel_propagate_statistics, false);
			}
			nrels = append(nrels, pl);
			/* we need new munion statistics */
			/* propagate row count */
			BUN rv = need_distinct(rel) ? rel_calc_nuniques(v->sql, r, r->exps) : get_rel_count(r);
			/* if PROP_COUNT does not exist we assume at least a row (see get_rel_count def) */
			if (rv == BUN_NONE) {
				cnt++;
				continue;
			}
			if (!rv && can_be_pruned)
				needs_pruning = true;
			/* overflow check */
			if (rv > (BUN_MAX - cnt))
				rv = BUN_MAX;
			else
				cnt += rv;
		}
		int i = 0;
		for (node *n = rel->exps->h ; n ; n = n->next, i++)
			rel_munion_get_statistics(v->sql, rel, nrels, n->data, i);

		if (needs_pruning && !rel_is_ref(rel)) {
			v->changes++;
			list *nl = sa_list(l->sa);

			for (node *n = nrels->h; n; n = n->next) {
				sql_rel *r = n->data;
				BUN rv = need_distinct(rel) ? rel_calc_nuniques(v->sql, r, r->exps) : get_rel_count(r);

				if (!rv) { /* keep last for now */
					rel_destroy(r);
					continue;
				}
				nl = append(nl, r);
			}
			rel->l = nl;
			if (list_length(nl) == 1) {
				sql_rel *l = rel->l = nl->h->data; /* ugh */
				rel->r = NULL;
				rel->op = op_project;

				for (node *n = rel->exps->h, *m = l->exps->h ; n && m ; n = n->next, m = m->next) {
					sql_exp *pe = n->data, *ie = m->data;
					sql_exp *ne = exp_ref(v->sql, ie);
					exp_prop_alias(v->sql->sa, ne, pe);
					n->data = ne;
				}
				list_hash_clear(rel->exps);
			} else if (list_empty(nl)) {
				/* empty select (project [ nils ] ) */
				for (node *n = rel->exps->h ; n ; n = n->next) {
					sql_exp *e = n->data, *a = exp_atom(v->sql->sa, atom_general(v->sql->sa, exp_subtype(e), NULL, 0));
					exp_prop_alias(v->sql->sa, a, e);
					n->data = a;
				}
				list_hash_clear(rel->exps);
				sql_rel *l = rel_project(v->sql->sa, NULL, rel->exps);
				set_count_prop(v->sql->sa, l, 1);
				l = rel_select(v->sql->sa, l, exp_atom_bool(v->sql->sa, 0));
				set_count_prop(v->sql->sa, l, 0);
				rel->op = op_project;
				rel->r = NULL;
				rel->l = l;
				rel->exps = rel_projections(v->sql, l, NULL, 1, 1);
				set_count_prop(v->sql->sa, rel, 0);
				set_nodistinct(rel); /* set relations may have distinct flag set */
			}
		} else {
			set_count_prop(v->sql->sa, rel, cnt);
		}
		break;
	}
	case op_join:
	case op_left:
	case op_right:
	case op_full:
	case op_semi:
	case op_anti:
	case op_select:
	case op_project:
	case op_groupby: {
		if (is_groupby(rel->op) && !list_empty(rel->r))
			rel->r = exps_exp_visitor_bottomup(v, rel, rel->r, 0, &rel_propagate_statistics, false);
		rel->exps = exps_exp_visitor_bottomup(v, rel, rel->exps, 0, &rel_propagate_statistics, false);
		if ((is_simple_project(rel->op) || is_groupby(rel->op)) && !list_empty(rel->r))
			rel->r = exps_exp_visitor_bottomup(v, rel, rel->r, 0, &rel_propagate_statistics, false);
		/* The following optimizations can only be applied after propagating the statistics to rel->exps */
		if (can_be_pruned && (is_join(rel->op) || is_select(rel->op)) && !list_empty(rel->exps)) {
			int changes = v->changes;
			rel->exps = rel_prune_predicates(v, rel);
			if (v->changes > changes)
				rel = rewrite_simplify(v, 0, v->value_based_opt, rel);
		}

		/* propagate row count */
		sql_rel *l = rel->l, *r = rel->r;
		switch (rel->op) {
		case op_join:
		case op_left:
		case op_right:
		case op_full: {
			BUN lv = get_rel_count(l), rv = get_rel_count(r), uniques_estimate = BUN_MAX, join_idx_estimate = BUN_MAX;

			if (!list_empty(rel->exps) && !is_single(rel)) {
				for (node *n = rel->exps->h ; n ; n = n->next) {
					sql_exp *e = n->data, *el = e->l, *er = e->r;

					if (find_prop(e->p, PROP_JOINIDX)) {
						join_idx_estimate = lv>rv?lv:rv;
					} else if (e->type == e_cmp && e->flag == cmp_equal) {
						/* if one of the sides is unique, the cardinality will be that exact number, but look for nulls */
						if (!is_semantics(e) || !has_nil(el) || !has_nil(er)) {
							BUN lu = 0, ru = 0;
							prop *p = NULL;
							if ((p = find_prop(el->p, PROP_NUNIQUES)))
								lu = (BUN) p->value.dval;
							if ((p = find_prop(er->p, PROP_NUNIQUES)))
								ru = (BUN) p->value.dval;
							if (is_unique(el) || lu > lv) {
								BUN ncount = (is_right(rel->op) || is_full(rel->op)) ? MAX(lv, rv) : lv;
								uniques_estimate = MIN(uniques_estimate, ncount);
							} else if (is_unique(er) || ru > rv) {
								BUN ncount = (is_left(rel->op) || is_full(rel->op)) ? MAX(lv, rv) : rv;
								uniques_estimate = MIN(uniques_estimate, ncount);
							}
						}
					}
				}
			}
			if (is_single(rel)) {
				set_count_prop(v->sql->sa, rel, lv);
			} else if (join_idx_estimate != BUN_MAX) {
				set_count_prop(v->sql->sa, rel, join_idx_estimate);
			} else if (uniques_estimate != BUN_MAX) {
				set_count_prop(v->sql->sa, rel, uniques_estimate);
			} else if (list_length(rel->exps) == 1 && (exp_is_false(rel->exps->h->data) || exp_is_null(rel->exps->h->data))) {
				/* corner cases for outer joins */
				if (is_left(rel->op)) {
					set_count_prop(v->sql->sa, rel, lv);
				} else if (is_right(rel->op)) {
					set_count_prop(v->sql->sa, rel, rv);
				} else if (is_full(rel->op) && lv != BUN_NONE && rv != BUN_NONE) {
					set_count_prop(v->sql->sa, rel, (rv > (BUN_MAX - lv)) ? BUN_MAX : (lv + rv)); /* overflow check */
				} else if (lv != BUN_NONE && rv != BUN_NONE) {
					set_count_prop(v->sql->sa, rel, 0);
				}
			} else if (lv == 0) {
				set_count_prop(v->sql->sa, rel, (is_right(rel->op) || is_full(rel->op)) ? rv : 0);
			} else if (rv == 0) {
				set_count_prop(v->sql->sa, rel, (is_left(rel->op) || is_full(rel->op)) ? lv : 0);
			} else if (lv != BUN_NONE && rv != BUN_NONE) {
				set_count_prop(v->sql->sa, rel, (rv > (BUN_MAX / lv)) ? BUN_MAX : (lv * rv)); /* overflow check */
			}
			break;
		}
		case op_anti:
			set_count_prop(v->sql->sa, rel, get_rel_count(l));
			break;
		case op_semi:
		case op_select:
			/* TODO calculate cardinalities using selectivities */
			if (list_length(rel->exps) == 1 && (exp_is_false(rel->exps->h->data) || exp_is_null(rel->exps->h->data))) {
				set_count_prop(v->sql->sa, rel, 0);
			} else {
				if (!list_empty(rel->exps) && !is_single(rel)) {
					BUN cnt = get_rel_count(l), u = 1;
					for (node *n = rel->exps->h ; n ; n = n->next) {
						sql_exp *e = n->data, *el = e->l, *er = e->r;

						/* simple expressions first */
						if (e->type == e_cmp && e->flag == cmp_equal && exp_is_atom(er)) {
							/* use selectivity */
							prop *p;
							if ((p = find_prop(el->p, PROP_NUNIQUES))) {
								u = (BUN) p->value.dval;
								break;
							}
						}
					}
					/* u is an *estimate*, so don't set count_prop to 0 unless cnt is 0 */
					set_count_prop(v->sql->sa, rel, cnt == 0 ? 0 : u == 0 || u > cnt ? 1 : cnt/u);
				} else {
					set_count_prop(v->sql->sa, rel, get_rel_count(l));
				}
			}
			break;
		case op_project:
			if (l) {
				if (need_distinct(rel)) {
					set_count_prop(v->sql->sa, rel, rel_calc_nuniques(v->sql, l, rel->exps));
				} else {
					set_count_prop(v->sql->sa, rel, get_rel_count(l));
				}
			} else {
				BUN card = 1;

				if (!list_empty(rel->exps)) {
					for (node *n = rel->exps->h ; n ; n = n->next) {
						sql_exp *e = n->data;
						card = MAX(card, trivial_project_exp_card(e));
					}
				}
				set_count_prop(v->sql->sa, rel, card);
			}
			break;
		case op_groupby:
			if (list_empty(rel->r)) {
				set_count_prop(v->sql->sa, rel, 1);
			} else {
				set_count_prop(v->sql->sa, rel, rel_calc_nuniques(v->sql, l, rel->r));
			}
			break;
		default:
			break;
		}
		break;
	}
	case op_topn: {
		BUN lv = get_rel_count(rel->l);

		if (lv != BUN_NONE) {
			sql_exp *le = rel->exps->h->data, *oe = list_length(rel->exps) > 1 ? rel->exps->h->next->data : NULL;
			if (oe && oe->l && exp_is_not_null(oe)) { /* no parameters */
				BUN offset = (BUN) ((atom*)oe->l)->data.val.lval;
				lv = offset >= lv ? 0 : lv - offset;
			}
			if (le->l && exp_is_not_null(le)) {
				BUN limit = (BUN) ((atom*)le->l)->data.val.lval;
				lv = MIN(lv, limit);
			}
			set_count_prop(v->sql->sa, rel, lv);
		}
		break;
	}
	case op_sample: {
		BUN lv = get_rel_count(rel->l);

		if (lv != BUN_NONE) {
			sql_exp *se = rel->exps->h->data;
			sql_subtype *tp = exp_subtype(se);

			if (se->l && tp->type->eclass == EC_NUM) { /* sample is a number of rows */
				BUN sample = (BUN) ((atom*)se->l)->data.val.lval;
				lv = MIN(lv, sample);
			} else if (se->l) { /* sample is a percentage of rows */
				dbl percent = ((atom*)se->l)->data.val.dval;
				assert(tp->type->eclass == EC_FLT);
				lv = (BUN) ceil((dbl)lv * percent);
			}
			set_count_prop(v->sql->sa, rel, lv);
		}
		break;
	}
	case op_table: {
		sql_exp *op = rel->r;
		if (rel->flag != TRIGGER_WRAPPER && op) {
			sql_subfunc *f = op->f;
			if (f->func->lang == FUNC_LANG_SQL) {
				set_count_prop(v->sql->sa, rel, 1000 /* just some fallback value */);
			} else if (f->func->lang == FUNC_LANG_MAL && strcmp(f->func->base.name, "storage") == 0) {
				set_count_prop(v->sql->sa, rel, 1000 /* TODO get size of catalog */);
			} else if (f->func->lang == FUNC_LANG_MAL && strcmp(f->func->base.name, "db_users") == 0) {
				set_count_prop(v->sql->sa, rel, 1000 /* TODO get size of users */);
			} else if (f->func->lang == FUNC_LANG_MAL && strncmp(f->func->base.name, "querylog", 8) == 0) {
				set_count_prop(v->sql->sa, rel, 1000 /* TODO get size of querylog */);
			} else if (f->func->lang == FUNC_LANG_MAL &&
					   (strcmp(f->func->base.name, "queue") == 0 ||
						strcmp(f->func->base.name, "optimizers") == 0 ||
						strcmp(f->func->base.name, "env") == 0 ||
						strcmp(f->func->base.name, "keywords") == 0 ||
						strcmp(f->func->base.name, "statistics") == 0 ||
						strcmp(f->func->base.name, "rejects") == 0 ||
						strcmp(f->func->base.name, "schemastorage") == 0 ||
						strncmp(f->func->base.name, "storage", 7) == 0 ||
						strcmp(f->func->base.name, "sessions") == 0) ) {
				set_count_prop(v->sql->sa, rel, 1000 /* TODO get size of queue */);
			}
			/* else {
				printf("%%func needs stats : %s\n", f->func->base.name);
			} */
		}
		break;
	}
	/*These relations are less important for now
	  TODO later we can tune it */
	case op_insert:
	case op_update:
	case op_delete:
	case op_truncate:
	case op_ddl:
	default:
		break;
	}

	return rel;
}

static sql_rel *
rel_get_statistics(visitor *v, global_props *gp, sql_rel *rel)
{
	/* Don't prune updates as pruning will possibly result in removing the joins which therefore cannot be used for constraint checking */
	uint8_t has_special_modify = (uint8_t) gp->has_special_modify;
	v->data = &has_special_modify;
	rel = rel_visitor_bottomup(v, rel, &rel_get_statistics_);
	v->data = gp;
	return rel;
}

run_optimizer
bind_get_statistics(visitor *v, global_props *gp)
{
	(void) v;
	return (gp->opt_level == 1 && !gp->cnt[op_insert]) ? rel_get_statistics : NULL;
}


static bool
point_select_on_unique_column(sql_rel *rel)
{
	if (is_select(rel->op) && !list_empty(rel->exps)) {
		for (node *n = rel->exps->h; n ; n = n->next) {
			sql_exp *e = n->data, *el = e->l, *er = e->r, *found = NULL;

			if (is_compare(e->type) && e->flag == cmp_equal) {
				if (is_numeric_upcast(el))
					el = el->l;
				if (is_numeric_upcast(er))
					er = er->l;
				if (is_alias(el->type) && exp_is_atom(er) && (found = rel_find_exp(rel->l, el)) &&
					is_unique(found) && (!is_semantics(e) || !has_nil(found) || !has_nil(er)))
					return true;
				if (is_alias(er->type) && exp_is_atom(el) && (found = rel_find_exp(rel->l, er)) &&
					is_unique(found) && (!is_semantics(e) || !has_nil(el) || !has_nil(found)))
					return true;
			}
		}
	}
	return false;
}

/*
 * A point select on an unique column reduces the number of rows to 1. If the same select is under a
 * join, the opposite side's select can be pushed above the join.
 */
static inline sql_rel *
rel_push_select_up(visitor *v, sql_rel *rel)
{
	if ((is_innerjoin(rel->op) || is_left(rel->op) || is_right(rel->op) || is_semi(rel->op)) && !is_single(rel)) {
		sql_rel *l = rel->l, *r = rel->r;
		bool can_pushup_left = is_select(l->op) && !rel_is_ref(l) && !is_single(l) && (is_innerjoin(rel->op) || is_left(rel->op) || is_semi(rel->op)),
			can_pushup_right = is_select(r->op) && !rel_is_ref(r) && !is_single(r) && (is_innerjoin(rel->op) || is_right(rel->op));

		if (can_pushup_left || can_pushup_right) {
			if (can_pushup_left)
				can_pushup_left = point_select_on_unique_column(r);
			if (can_pushup_right)
				can_pushup_right = point_select_on_unique_column(l);

			/* if both selects retrieve one row each, it's not worth it to push both up */
			if (can_pushup_left && !can_pushup_right) {
				sql_rel *nrel = rel_dup_copy(v->sql->sa, rel);
				nrel->l = l->l;
				rel = rel_inplace_select(rel, nrel, l->exps);
				assert(is_select(rel->op));
				v->changes++;
			} else if (!can_pushup_left && can_pushup_right) {
				sql_rel *nrel = rel_dup_copy(v->sql->sa, rel);
				nrel->r = r->l;
				rel = rel_inplace_select(rel, nrel, r->exps);
				assert(is_select(rel->op));
				v->changes++;
			}
		}
	}
	return rel;
}

static int
sql_class_base_score(visitor *v, sql_column *c, sql_subtype *t, bool equality_based)
{
	int de;

	if (!t)
		return 0;
	switch (ATOMstorage(t->type->localtype)) {
	case TYPE_bte:
		return 150 - 8;
	case TYPE_sht:
		return 150 - 16;
	case TYPE_int:
		return 150 - 32;
	case TYPE_void:
	case TYPE_lng:
		return 150 - 64;
	case TYPE_uuid:
#ifdef HAVE_HGE
	case TYPE_hge:
#endif
		return 150 - 128;
	case TYPE_flt:
		return 75 - 24;
	case TYPE_dbl:
		return 75 - 53;
	default:
		if (equality_based && c && v->storage_based_opt && (de = mvc_is_duplicate_eliminated(v->sql, c)))
			return 150 - de * 8;
		/* strings and blobs not duplicate eliminated don't get any points here */
		return 0;
	}
}

static int
score_se_base(visitor *v, sql_rel *rel, sql_exp *e)
{
	int res = 0;
	sql_subtype *t = exp_subtype(e);
	sql_column *c = NULL;

	if (e->type == e_convert) /* keep unsafes at the end (TODO improve) */
		return -1000;
	/* can we find out if the underlying table is sorted */
	if ((c = exp_find_column(rel, e, -2)) && v->storage_based_opt && mvc_is_sorted(v->sql, c))
		res += 600;

	/* prefer the shorter var types over the longer ones */
	res += sql_class_base_score(v, c, t, is_equality_or_inequality_exp(e->flag)); /* smaller the type, better */
	return res;
}

static int
score_se(visitor *v, sql_rel *rel, sql_exp *e)
{
	int score = 0;
	if (e->type == e_cmp && !is_complex_exp(e->flag)) {
		sql_exp *l = e->l;

		while (l->type == e_cmp) { /* go through nested comparisons */
			sql_exp *ll;

			if (l->flag == cmp_filter)
				ll = ((list*)l->l)->h->data;
			else
				ll = l->l;
			if (ll->type != e_cmp)
				break;
			l = ll;
		}
		score += score_se_base(v, rel, l);
	}
	score += exp_keyvalue(e);
	return score;
}

static inline sql_rel *
rel_select_order(visitor *v, sql_rel *rel)
{
	int *scores = NULL;
	sql_exp **exps = NULL;

	if (is_select(rel->op) && list_length(rel->exps) > 1) {
		node *n;
		int i, nexps = list_length(rel->exps);
		scores = SA_NEW_ARRAY(v->sql->ta, int, nexps);
		exps = SA_NEW_ARRAY(v->sql->ta, sql_exp*, nexps);

		for (i = 0, n = rel->exps->h; n; i++, n = n->next) {
			exps[i] = n->data;
			if (find_prop(exps[i]->p, PROP_HASHCOL))
				return rel;
			scores[i] = score_se(v, rel, n->data);
		}
		GDKqsort(scores, exps, NULL, nexps, sizeof(int), sizeof(void *), TYPE_int, true, true);

		for (i = 0, n = rel->exps->h; n; i++, n = n->next)
			n->data = exps[i];
	}

	return rel;
}

/* Compute the efficiency of using this expression early in a group by list */
static int
score_gbe(visitor *v, sql_rel *rel, sql_exp *e)
{
	int res = 0;
	sql_subtype *t = exp_subtype(e);
	sql_column *c = exp_find_column(rel, e, -2);

	if (e->card == CARD_ATOM) /* constants are trivial to group */
		res += 1000;
	/* can we find out if the underlying table is sorted */
	if (is_unique(e) || find_prop(e->p, PROP_HASHCOL) || (c && v->storage_based_opt && mvc_is_unique(v->sql, c))) /* distinct columns */
		res += 700;
	if (c && v->storage_based_opt && mvc_is_sorted(v->sql, c))
		res += 500;
	if (find_prop(e->p, PROP_HASHIDX)) /* has hash index */
		res += 200;

	/* prefer the shorter var types over the longer ones */
	res += sql_class_base_score(v, c, t, true); /* smaller the type, better */
	return res;
}

/* reorder group by expressions */
static inline sql_rel *
rel_groupby_order(visitor *v, sql_rel *rel)
{
	int *scores = NULL;
	sql_exp **exps = NULL;

	if (is_groupby(rel->op) && list_length(rel->r) > 1) {
		node *n;
		list *gbe = rel->r;
		int i, ngbe = list_length(gbe);
		scores = SA_NEW_ARRAY(v->sql->ta, int, ngbe);
		exps = SA_NEW_ARRAY(v->sql->ta, sql_exp*, ngbe);

		/* first sorting step, give priority for integers and sorted columns */
		for (i = 0, n = gbe->h; n; i++, n = n->next) {
			exps[i] = n->data;
			scores[i] = score_gbe(v, rel, exps[i]);
		}
		GDKqsort(scores, exps, NULL, ngbe, sizeof(int), sizeof(void *), TYPE_int, true, true);

		/* second sorting step, give priority to strings with lower number of digits */
		for (i = ngbe - 1; i && !scores[i]; i--); /* find expressions with no score from the first round */
		if (scores[i])
			i++;
		if (ngbe - i > 1) {
			for (int j = i; j < ngbe; j++) {
				sql_subtype *t = exp_subtype(exps[j]);
				scores[j] = t ? t->digits : 0;
			}
			/* the less number of digits the better, order ascending */
			GDKqsort(scores + i, exps + i, NULL, ngbe - i, sizeof(int), sizeof(void *), TYPE_int, false, true);
		}

		for (i = 0, n = gbe->h; n; i++, n = n->next)
			n->data = exps[i];
	}

	return rel;
}

/* This optimization loop contains optimizations that can potentially use statistics */
static sql_rel *
rel_final_optimization_loop_(visitor *v, sql_rel *rel)
{
	/* Run rel_push_select_up only once at the end to avoid an infinite optimization loop */
	rel = rel_push_select_up(v, rel);
	rel = rel_select_order(v, rel);

	/* TODO? Maybe later add rel_simplify_count, rel_join2semijoin, rel_simplify_fk_joins,
	   rel_distinct_project2groupby, rel_simplify_predicates, rel_simplify_math,
	   rel_distinct_aggregate_on_unique_values */

	rel = rel_groupby_order(v, rel);
	return rel;
}

static sql_rel *
rel_final_optimization_loop(visitor *v, global_props *gp, sql_rel *rel)
{
	(void) gp;
	return rel_visitor_bottomup(v, rel, &rel_final_optimization_loop_);
}

run_optimizer
bind_final_optimization_loop(visitor *v, global_props *gp)
{
	int flag = v->sql->sql_optimizer;
	/* At the moment, this optimizer has dependency on 3 flags */
	return gp->opt_level == 1 && (gp->cnt[op_groupby] || gp->cnt[op_select]) &&
		(flag & push_select_up) && (flag & optimize_select_and_joins_topdown) && (flag & optimize_projections) ? rel_final_optimization_loop : NULL;
}<|MERGE_RESOLUTION|>--- conflicted
+++ resolved
@@ -767,11 +767,7 @@
 		}
 		/* Set table row count. TODO? look for remote tables. Don't look at storage for declared tables, because it won't be cleaned */
 		if (isTable(t) && t->s && !isDeclaredTable(t)) /* count active rows only */
-<<<<<<< HEAD
 			set_count_prop(v->sql->sa, rel, (BUN)store->storage_api.count_del(v->sql->session->tr, t, CNT_ACTIVE));
-=======
-			set_count_prop(v->sql->sa, rel, (BUN)store->storage_api.count_col(v->sql->session->tr, ol_first_node(t->columns)->data, CNT_ACTIVE));
->>>>>>> 170ea9ec
 		break;
 	}
 	case op_inter:
