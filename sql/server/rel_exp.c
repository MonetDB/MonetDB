/*
 * This Source Code Form is subject to the terms of the Mozilla Public
 * License, v. 2.0.  If a copy of the MPL was not distributed with this
 * file, You can obtain one at http://mozilla.org/MPL/2.0/.
 *
 * Copyright 1997 - July 2008 CWI, August 2008 - 2020 MonetDB B.V.
 */

#include "monetdb_config.h"
#include "sql_relation.h"
#include "sql_semantic.h"
#include "rel_exp.h"
#include "rel_rel.h"
#include "rel_prop.h" /* for prop_copy() */
#include "rel_unnest.h"
#include "rel_optimizer.h"
#include "rel_distribute.h"
#ifdef HAVE_HGE
#include "mal.h"		/* for have_hge */
#endif
#include "gdk_time.h"
#include "blob.h"

comp_type
compare_str2type(const char *compare_op)
{
	comp_type type = cmp_filter;

	if (compare_op[0] == '=') {
		type = cmp_equal;
	} else if (compare_op[0] == '<') {
		type = cmp_lt;
		if (compare_op[1] != '\0') {
			if (compare_op[1] == '>')
				type = cmp_notequal;
			else if (compare_op[1] == '=')
				type = cmp_lte;
		}
	} else if (compare_op[0] == '>') {
		type = cmp_gt;
		if (compare_op[1] != '\0')
			if (compare_op[1] == '=')
				type = cmp_gte;
	}
	return type;
}

comp_type
swap_compare( comp_type t )
{
	switch(t) {
	case cmp_equal:
		return cmp_equal;
	case cmp_lt:
		return cmp_gt;
	case cmp_lte:
		return cmp_gte;
	case cmp_gte:
		return cmp_lte;
	case cmp_gt:
		return cmp_lt;
	case cmp_notequal:
		return cmp_notequal;
	default:
		return cmp_equal;
	}
}

comp_type
negate_compare( comp_type t )
{
	switch(t) {
	case cmp_equal:
		return cmp_notequal;
	case cmp_notequal:
		return cmp_equal;
	case cmp_lt:
		return cmp_gte;
	case cmp_lte:
		return cmp_gt;
	case cmp_gte:
		return cmp_lt;
	case cmp_gt:
		return cmp_lte;

	case cmp_in:
		return cmp_notin;
	case cmp_notin:
		return cmp_in;

	case mark_in:
		return mark_notin;
	case mark_notin:
		return mark_in;

	default:
		return t;
	}
}

comp_type
range2lcompare( int r )
{
	if (r&1) {
		return cmp_gte;
	} else {
		return cmp_gt;
	}
}

comp_type
range2rcompare( int r )
{
	if (r&2) {
		return cmp_lte;
	} else {
		return cmp_lt;
	}
}

int
compare2range( int l, int r )
{
	if (l == cmp_gt) {
		if (r == cmp_lt)
			return 0;
		else if (r == cmp_lte)
			return 2;
	} else if (l == cmp_gte) {
		if (r == cmp_lt)
			return 1;
		else if (r == cmp_lte)
			return 3;
	}
	return -1;
}

static sql_exp *
exp_create(sql_allocator *sa, int type)
{
	sql_exp *e = SA_NEW(sa, sql_exp);

	if (!e)
		return NULL;
	*e = (sql_exp) {
		.type = (expression_type) type,
	};
	return e;
}

sql_exp *
exp_compare(sql_allocator *sa, sql_exp *l, sql_exp *r, int cmptype)
{
	sql_exp *e = exp_create(sa, e_cmp);
	if (e == NULL)
		return NULL;
	e->card = MAX(l->card,r->card);
	e->l = l;
	e->r = r;
	e->flag = cmptype;
	return e;
}

sql_exp *
exp_compare2(sql_allocator *sa, sql_exp *l, sql_exp *r, sql_exp *f, int cmptype)
{
	sql_exp *e = exp_create(sa, e_cmp);
	if (e == NULL)
		return NULL;
	assert(f);
	e->card = MAX(MAX(l->card,r->card),f->card);
	e->l = l;
	e->r = r;
	e->f = f;
	e->flag = cmptype;
	return e;
}

sql_exp *
exp_filter(sql_allocator *sa, list *l, list *r, sql_subfunc *f, int anti)
{
	sql_exp *e = exp_create(sa, e_cmp);

	if (e == NULL)
		return NULL;
	e->card = MAX(exps_card(l),exps_card(r));
	e->l = l;
	e->r = r;
	e->f = f;
	e->flag = cmp_filter;
	if (anti)
		set_anti(e);
	return e;
}

sql_exp *
exp_or(sql_allocator *sa, list *l, list *r, int anti)
{
	sql_exp *e = exp_create(sa, e_cmp);

	if (e == NULL)
		return NULL;
	e->card = MAX(exps_card(l),exps_card(r));
	e->l = l;
	e->r = r;
	e->flag = cmp_or;
	if (anti)
		set_anti(e);
	return e;
}

sql_exp *
exp_in(sql_allocator *sa, sql_exp *l, list *r, int cmptype)
{
	sql_exp *e = exp_create(sa, e_cmp);

	if (e == NULL)
		return NULL;
	e->card = l->card;
	e->l = l;
	e->r = r;
	assert( cmptype == cmp_in || cmptype == cmp_notin);
	e->flag = cmptype;
	return e;
}

sql_exp *
exp_in_func(mvc *sql, sql_exp *le, sql_exp *vals, int anyequal, int is_tuple)
{
	sql_subfunc *a_func = NULL;
	sql_exp *e = le;

	if (is_tuple) {
		list *l = exp_get_values(e);
		e = l->h->data;
	}
	if (anyequal)
		a_func = sql_bind_func(sql->sa, sql->session->schema, "sql_anyequal", exp_subtype(e), exp_subtype(e), F_FUNC);
	else
		a_func = sql_bind_func(sql->sa, sql->session->schema, "sql_not_anyequal", exp_subtype(e), exp_subtype(e), F_FUNC);

	if (!a_func)
		return sql_error(sql, 02, SQLSTATE(42000) "(NOT) IN operator on type %s missing", exp_subtype(le)->type->sqlname);
	e = exp_binop(sql->sa, le, vals, a_func);
	if (e)
		e->card = le->card;
	return e;
}

sql_exp *
exp_compare_func(mvc *sql, sql_exp *le, sql_exp *re, const char *compareop, int quantifier)
{
	sql_subfunc *cmp_func = sql_bind_func(sql->sa, NULL, compareop, exp_subtype(le), exp_subtype(le), F_FUNC);
	sql_exp *e;
 
	assert(cmp_func);
	e = exp_binop(sql->sa, le, re, cmp_func);
	if (e) {
		e->flag = quantifier;
		if (quantifier)
			e->card = le->card; /* At ANY and ALL operators, the cardinality on the right side is ignored */
		else
			e->card = MAX(le->card, re->card);
	}
	return e;
}

static sql_subtype*
dup_subtype(sql_allocator *sa, sql_subtype *st)
{
	sql_subtype *res = SA_NEW(sa, sql_subtype);

	if (res == NULL)
		return NULL;
	*res = *st;
	return res;
}

sql_exp *
exp_convert(sql_allocator *sa, sql_exp *exp, sql_subtype *fromtype, sql_subtype *totype )
{
	sql_exp *e = exp_create(sa, e_convert);
	if (e == NULL)
		return NULL;
	e->card = exp->card;
	e->l = exp;
	totype = dup_subtype(sa, totype);
	e->r = append(append(sa_list(sa), dup_subtype(sa, fromtype)),totype);
	e->tpe = *totype;
	e->alias = exp->alias;
	return e;
}

sql_exp *
exp_op( sql_allocator *sa, list *l, sql_subfunc *f )
{
	sql_subtype *fres;
	sql_exp *e = exp_create(sa, e_func);
	if (e == NULL)
		return NULL;
	e->card = exps_card(l);
	e->l = l;
	e->f = f;

	fres = exp_subtype(e);
	 /* corner case if the output of the function is void, set the type to one of the inputs */
	if (!f->func->varres && list_length(l) > 0 && list_length(f->func->res) == 1 && fres && !subtype_cmp(fres, sql_bind_localtype("void"))) {
		sql_subtype *t = exp_subtype(l->t->data);
		f->res->h->data = sql_create_subtype(sa, t->type, t->digits, t->scale);
	}
	return e;
}

sql_exp *
exp_rank_op( sql_allocator *sa, list *l, list *gbe, list *obe, sql_subfunc *f )
{
	sql_exp *e = exp_create(sa, e_func);
	if (e == NULL)
		return NULL;
	e->card = exps_card(l);
	e->l = l;
	e->r = append(append(sa_list(sa), gbe), obe);
	e->f = f;
	return e;
}

sql_exp *
exp_aggr( sql_allocator *sa, list *l, sql_subfunc *a, int distinct, int no_nils, unsigned int card, int has_nils )
{
	sql_exp *e = exp_create(sa, e_aggr);
	if (e == NULL)
		return NULL;
	e->card = card;
	e->l = l;
	e->f = a;
	if (distinct)
		set_distinct(e);
	if (no_nils)
		set_no_nil(e);
	if (!has_nils)
		set_has_no_nil(e);
	return e;
}

sql_exp *
exp_atom(sql_allocator *sa, atom *a)
{
	sql_exp *e = exp_create(sa, e_atom);
	if (e == NULL)
		return NULL;
	e->card = CARD_ATOM;
	e->tpe = a->tpe;
	e->l = a;
	return e;
}

sql_exp *
exp_atom_max(sql_allocator *sa, sql_subtype *tpe)
{

	if (tpe->type->localtype == TYPE_bte) {
		return exp_atom_bte(sa, GDK_bte_max);
	} else if (tpe->type->localtype == TYPE_sht) {
		return exp_atom_sht(sa, GDK_sht_max);
	} else if (tpe->type->localtype == TYPE_int) {
		return exp_atom_int(sa, GDK_int_max);
	} else if (tpe->type->localtype == TYPE_lng) {
		return exp_atom_lng(sa, GDK_lng_max);
#ifdef HAVE_HGE
	} else if (tpe->type->localtype == TYPE_hge) {
		return exp_atom_hge(sa, GDK_hge_max);
#endif
	}
	return NULL;
}

sql_exp *
exp_atom_bool(sql_allocator *sa, int b)
{
	sql_subtype bt;

	sql_find_subtype(&bt, "boolean", 0, 0);
	if (b)
		return exp_atom(sa, atom_bool(sa, &bt, TRUE ));
	else
		return exp_atom(sa, atom_bool(sa, &bt, FALSE ));
}

sql_exp *
exp_atom_bte(sql_allocator *sa, bte i)
{
	sql_subtype it;

	sql_find_subtype(&it, "tinyint", 3, 0);
	return exp_atom(sa, atom_int(sa, &it, i ));
}

sql_exp *
exp_atom_sht(sql_allocator *sa, sht i)
{
	sql_subtype it;

	sql_find_subtype(&it, "smallint", 5, 0);
	return exp_atom(sa, atom_int(sa, &it, i ));
}

sql_exp *
exp_atom_int(sql_allocator *sa, int i)
{
	sql_subtype it;

	sql_find_subtype(&it, "int", 9, 0);
	return exp_atom(sa, atom_int(sa, &it, i ));
}

sql_exp *
exp_atom_lng(sql_allocator *sa, lng i)
{
	sql_subtype it;

#ifdef HAVE_HGE
	sql_find_subtype(&it, "bigint", have_hge ? 18 : 19, 0);
#else
	sql_find_subtype(&it, "bigint", 19, 0);
#endif
	return exp_atom(sa, atom_int(sa, &it, i ));
}

#ifdef HAVE_HGE
sql_exp *
exp_atom_hge(sql_allocator *sa, hge i)
{
	sql_subtype it;

	sql_find_subtype(&it, "hugeint", 39, 0);
	return exp_atom(sa, atom_int(sa, &it, i ));
}
#endif

sql_exp *
exp_atom_flt(sql_allocator *sa, flt f)
{
	sql_subtype it;

	sql_find_subtype(&it, "real", 24, 0);
	return exp_atom(sa, atom_float(sa, &it, (dbl)f ));
}

sql_exp *
exp_atom_dbl(sql_allocator *sa, dbl f)
{
	sql_subtype it;

	sql_find_subtype(&it, "double", 53, 0);
	return exp_atom(sa, atom_float(sa, &it, (dbl)f ));
}

sql_exp *
exp_atom_str(sql_allocator *sa, const char *s, sql_subtype *st)
{
	return exp_atom(sa, atom_string(sa, st, s?sa_strdup(sa, s):NULL));
}

sql_exp *
exp_atom_clob(sql_allocator *sa, const char *s)
{
	sql_subtype clob;

	sql_find_subtype(&clob, "clob", 0, 0);
	return exp_atom(sa, atom_string(sa, &clob, s?sa_strdup(sa, s):NULL));
}

sql_exp *
exp_atom_ptr(sql_allocator *sa, void *s)
{
	sql_subtype *t = sql_bind_localtype("ptr");
	return exp_atom(sa, atom_ptr(sa, t, s));
}

sql_exp *
exp_atom_ref(sql_allocator *sa, int i, sql_subtype *tpe)
{
	sql_exp *e = exp_create(sa, e_atom);
	if (e == NULL)
		return NULL;
	e->card = CARD_ATOM;
	e->flag = i;
	if (tpe)
		e->tpe = *tpe;
	return e;
}

sql_exp *
exp_null(sql_allocator *sa, sql_subtype *tpe)
{
	atom *a = atom_general(sa, tpe, NULL);
	return exp_atom(sa, a);
}

atom *
exp_value(mvc *sql, sql_exp *e, atom **args, int maxarg)
{
	if (!e || e->type != e_atom)
		return NULL;
	if (e->l) {	   /* literal */
		return e->l;
	} else if (e->r) { /* param (ie not set) */
		if (e->flag <= 1) /* global variable */
			return stack_get_var(sql, e->r);
		return NULL;
	} else if (sql->emode == m_normal && e->flag < (unsigned) maxarg) { /* do not get the value in the prepared case */
		return args[e->flag];
	}
	return NULL;
}

sql_exp *
exp_param(sql_allocator *sa, const char *name, sql_subtype *tpe, int frame)
{
	sql_exp *e = exp_create(sa, e_atom);
	if (e == NULL)
		return NULL;
	e->r = (char*)name;
	e->card = CARD_ATOM;
	e->flag = frame;
	if (tpe)
		e->tpe = *tpe;
	return e;
}

sql_exp *
exp_values(sql_allocator *sa, list *exps)
{
	sql_exp *e = exp_create(sa, e_atom);
	if (e == NULL)
		return NULL;
	e->card = exps_card(exps);
	e->f = exps;
	return e;
}

list *
exp_get_values(sql_exp *e)
{
	if (is_atom(e->type) && e->f)
		return e->f;
	return NULL;
}

list *
exp_types(sql_allocator *sa, list *exps)
{
	list *l = sa_list(sa);
	node *n;

	for ( n = exps->h; n; n = n->next)
		append(l, exp_subtype(n->data));
	return l;
}

int
have_nil(list *exps)
{
	int has_nil = 0;
	node *n;

	for ( n = exps->h; n && !has_nil; n = n->next) {
		sql_exp *e = n->data;
		has_nil |= has_nil(e);
	}
	return has_nil;
}

sql_exp *
exp_column(sql_allocator *sa, const char *rname, const char *cname, sql_subtype *t, unsigned int card, int has_nils, int intern)
{
	sql_exp *e = exp_create(sa, e_column);

	if (e == NULL)
		return NULL;
	assert(cname);
	e->card = card;
	e->alias.name = cname;
	e->alias.rname = rname;
	e->r = (char*)e->alias.name;
	e->l = (char*)e->alias.rname;
	if (t)
		e->tpe = *t;
	if (!has_nils)
		set_has_no_nil(e);
	if (intern)
		set_intern(e);
	return e;
}

sql_exp *
exp_propagate(sql_allocator *sa, sql_exp *ne, sql_exp *oe)
{
	if (has_label(oe) &&
	   (oe->alias.rname == ne->alias.rname || (oe->alias.rname && ne->alias.rname && strcmp(oe->alias.rname, ne->alias.rname) == 0)) &&
	   (oe->alias.name == ne->alias.name || (oe->alias.name && ne->alias.name && strcmp(oe->alias.name, ne->alias.name) == 0)))
		ne->alias.label = oe->alias.label;
	if (is_intern(oe))
		set_intern(ne);
	if (is_anti(oe))
		set_anti(ne);
	if (is_semantics(oe))
		set_semantics(ne);
	if (is_ascending(oe))
		set_ascending(ne);
	if (nulls_last(oe))
		set_nulls_last(ne);
	if (need_distinct(oe))
		set_distinct(ne);
	if (zero_if_empty(oe))
		set_zero_if_empty(ne);
	if (need_no_nil(oe))
		set_no_nil(ne);
	if (!has_nil(oe))
		set_has_no_nil(ne);
	if (is_basecol(oe))
		set_basecol(ne);
	ne->p = prop_copy(sa, oe->p);
	return ne;
}

sql_exp *
exp_ref(mvc *sql, sql_exp *e)
{
	if (!exp_name(e))
		exp_label(sql->sa, e, ++sql->label);
	return exp_propagate(sql->sa, exp_column(sql->sa, exp_relname(e), exp_name(e), exp_subtype(e), exp_card(e), has_nil(e), is_intern(e)), e);
}

sql_exp *
exp_ref_save(mvc *sql, sql_exp *e)
{
	if (is_atom(e->type))
		return exp_copy(sql, e);
	if (!exp_name(e) || is_convert(e->type))
		exp_label(sql->sa, e, ++sql->label);
	if (e->type != e_column)
		e->ref = 1;
	sql_exp *ne = exp_ref(sql, e);
	if (ne && is_freevar(e))
		set_freevar(ne, is_freevar(e)-1);
	return ne;
}

sql_exp *
exp_alias(sql_allocator *sa, const char *arname, const char *acname, const char *org_rname, const char *org_cname, sql_subtype *t, unsigned int card, int has_nils, int intern)
{
	sql_exp *e = exp_column(sa, org_rname, org_cname, t, card, has_nils, intern);

	if (e == NULL)
		return NULL;
	assert(acname && org_cname);
	exp_setname(sa, e, (arname)?arname:org_rname, acname);
	return e;
}

sql_exp *
exp_alias_or_copy( mvc *sql, const char *tname, const char *cname, sql_rel *orel, sql_exp *old)
{
	sql_exp *ne = NULL;

	if (!tname)
		tname = exp_relname(old);

	if (!cname && exp_name(old) && has_label(old)) {
		ne = exp_column(sql->sa, exp_relname(old), exp_name(old), exp_subtype(old), orel?orel->card:CARD_ATOM, has_nil(old), is_intern(old));
		return exp_propagate(sql->sa, ne, old);
	} else if (!cname) {
		exp_label(sql->sa, old, ++sql->label);
		ne = exp_column(sql->sa, exp_relname(old), exp_name(old), exp_subtype(old), orel?orel->card:CARD_ATOM, has_nil(old), is_intern(old));
		return exp_propagate(sql->sa, ne, old);
	} else if (cname && !old->alias.name) {
		exp_setname(sql->sa, old, tname, cname);
	}
	ne = exp_column(sql->sa, tname, cname, exp_subtype(old), orel?orel->card:CARD_ATOM, has_nil(old), is_intern(old));
	return exp_propagate(sql->sa, ne, old);
}

sql_exp *
exp_alias_ref(mvc *sql, sql_exp *e)
{
	sql_exp *ne = NULL;
	const char *tname = exp_relname(e);
	const char *cname = exp_name(e);

	if (!has_label(e))
		exp_label(sql->sa, e, ++sql->label);
	ne = exp_ref(sql, e);
	exp_setname(sql->sa, ne, tname, cname);
	return exp_propagate(sql->sa, ne, e);
}

sql_exp *
exp_set(sql_allocator *sa, const char *name, sql_exp *val, int level)
{
	sql_exp *e = exp_create(sa, e_psm);

	if (e == NULL)
		return NULL;
	e->alias.name = name;
	e->l = val;
	e->flag = PSM_SET + SET_PSM_LEVEL(level);
	return e;
}

sql_exp *
exp_var(sql_allocator *sa, const char *name, sql_subtype *type, int level)
{
	sql_exp *e = exp_create(sa, e_psm);

	if (e == NULL)
		return NULL;
	e->alias.name = name;
	e->tpe = *type;
	e->flag = PSM_VAR + SET_PSM_LEVEL(level);
	return e;
}

sql_exp *
exp_table(sql_allocator *sa, const char *name, sql_table *t, int level)
{
	sql_exp *e = exp_create(sa, e_psm);

	if (e == NULL)
		return NULL;
	e->alias.name = name;
	e->f = t;
	e->flag = PSM_VAR + SET_PSM_LEVEL(level);
	return e;
}

sql_exp *
exp_return(sql_allocator *sa, sql_exp *val, int level)
{
	sql_exp *e = exp_create(sa, e_psm);

	if (e == NULL)
		return NULL;
	e->l = val;
	e->flag = PSM_RETURN + SET_PSM_LEVEL(level);
	return e;
}

sql_exp *
<<<<<<< HEAD
exp_yield(sql_allocator *sa, sql_exp *val, int level)
{
	sql_exp *e = exp_create(sa, e_psm);

	if (e == NULL)
		return NULL;
	e->l = val;
	e->flag = PSM_YIELD + SET_PSM_LEVEL(level);
	return e;
}

sql_exp * 
=======
>>>>>>> 0b782f68
exp_while(sql_allocator *sa, sql_exp *cond, list *stmts)
{
	sql_exp *e = exp_create(sa, e_psm);

	if (e == NULL)
		return NULL;
	e->l = cond;
	e->r = stmts;
	e->flag = PSM_WHILE;
	return e;
}

sql_exp *
exp_if(sql_allocator *sa, sql_exp *cond, list *if_stmts, list *else_stmts)
{
	sql_exp *e = exp_create(sa, e_psm);

	if (e == NULL)
		return NULL;
	e->l = cond;
	e->r = if_stmts;
	e->f = else_stmts;
	e->flag = PSM_IF;
	return e;
}

sql_exp *
exp_rel(mvc *sql, sql_rel *rel)
{
	sql_exp *e = exp_create(sql->sa, e_psm);

	if (e == NULL)
		return NULL;
	/*
	rel = sql_processrelation(sql, rel, 0);
	rel = rel_distribute(sql, rel);
	*/
	e->l = rel;
	e->flag = PSM_REL;
	e->card = rel->single?CARD_ATOM:rel->card;
	assert(rel);
	if (is_project(rel->op)) {
		sql_exp *last = rel->exps->t->data;
		sql_subtype *t = exp_subtype(last);
		e->tpe = t ? *t : (sql_subtype) {0};
	}
	return e;
}

sql_exp *
exp_exception(sql_allocator *sa, sql_exp *cond, const char *error_message)
{
	sql_exp *e = exp_create(sa, e_psm);

	if (e == NULL)
		return NULL;
	e->l = cond;
	e->r = sa_strdup(sa, error_message);
	e->flag = PSM_EXCEPTION;
	return e;
}

/* Set a name (alias) for the expression, such that we can refer
   to this expression by this simple name.
 */
void
exp_setname(sql_allocator *sa, sql_exp *e, const char *rname, const char *name )
{
	e->alias.label = 0;
	if (name)
		e->alias.name = sa_strdup(sa, name);
	e->alias.rname = (rname)?sa_strdup(sa, rname):NULL;
}

void
noninternexp_setname(sql_allocator *sa, sql_exp *e, const char *rname, const char *name )
{
	if (!is_intern(e))
		exp_setname(sa, e, rname, name);
}

void
exp_setalias(sql_exp *e, const char *rname, const char *name )
{
	e->alias.label = 0;
	e->alias.name = name;
	e->alias.rname = rname;
}

void
exp_prop_alias(sql_allocator *sa, sql_exp *e, sql_exp *oe )
{
	if (oe->alias.name == NULL && exp_has_rel(oe)) {
		sql_rel *r = exp_rel_get_rel(sa, oe);
		if (!is_project(r->op))
			return ;
		oe = r->exps->t->data;
	}
	e->alias = oe->alias;
}

str
number2name(str s, int len, int i)
{
	s[--len] = 0;
	while(i>0) {
		s[--len] = '0' + (i & 7);
		i >>= 3;
	}
	s[--len] = '%';
	return s + len;
}

void
exp_setrelname(sql_allocator *sa, sql_exp *e, int nr)
{
	char name[16], *nme;

	nme = number2name(name, sizeof(name), nr);
	e->alias.label = 0;
	e->alias.rname = sa_strdup(sa, nme);
}

char *
make_label(sql_allocator *sa, int nr)
{
	char name[16], *nme;

	nme = number2name(name, sizeof(name), nr);
	return sa_strdup(sa, nme);
}

sql_exp*
exp_label(sql_allocator *sa, sql_exp *e, int nr)
{
	assert(nr > 0);
	e->alias.label = nr;
	e->alias.rname = e->alias.name = make_label(sa, nr);
	return e;
}

sql_exp*
exp_label_table(sql_allocator *sa, sql_exp *e, int nr)
{
	e->alias.rname = make_label(sa, nr);
	return e;
}

list*
exps_label(sql_allocator *sa, list *exps, int nr)
{
	node *n;

	if (!exps)
		return NULL;
	for (n = exps->h; n; n = n->next)
		n->data = exp_label(sa, n->data, nr++);
	return exps;
}

void
exp_swap( sql_exp *e )
{
	sql_exp *s = e->l;

	e->l = e->r;
	e->r = s;
	e->flag = swap_compare((comp_type)e->flag);
}

sql_subtype *
exp_subtype( sql_exp *e )
{
	switch(e->type) {
	case e_atom: {
		if (e->l) {
			atom *a = e->l;
			return atom_type(a);
		} else if (e->tpe.type) { /* atom reference */
			return &e->tpe;
		} else if (e->f) {
			list *vals = exp_get_values(e);
			if (!list_empty(vals))
				return exp_subtype(vals->h->data);
		}
		break;
	}
	case e_convert:
	case e_column:
		if (e->tpe.type)
			return &e->tpe;
		break;
	case e_aggr:
	case e_func: {
		if (e->f) {
			sql_subfunc *f = e->f;
			if (f->res && list_length(f->res) == 1)
				return f->res->h->data;
		}
		return NULL;
	}
	case e_cmp:
		return sql_bind_localtype("bit");
	case e_psm:
		if (e->tpe.type)
			return &e->tpe;
		/* fall through */
	default:
		return NULL;
	}
	return NULL;
}

const char *
exp_name( sql_exp *e )
{
	if (e->alias.name)
		return e->alias.name;
	if (e->type == e_convert && e->l)
		return exp_name(e->l);
	if (e->type == e_psm && e->l) { /* subquery return name of last expression */
		sql_rel *r = e->l;
		if (is_project(r->op))
			return exp_name(r->exps->t->data);
	}
	return NULL;
}

const char *
exp_relname( sql_exp *e )
{
	if (e->alias.rname)
		return e->alias.rname;
	if (!e->alias.name && e->type == e_convert && e->l)
		return exp_relname(e->l);
	if (!e->alias.name && e->type == e_psm && e->l) { /* subquery return name of last expression */
		sql_rel *r = e->l;
		if (is_project(r->op))
			return exp_relname(r->exps->t->data);
	}
	return NULL;
}

const char *
exp_find_rel_name(sql_exp *e)
{
	if (e->alias.rname)
		return e->alias.rname;
	switch(e->type) {
	case e_column:
		break;
	case e_convert:
		return exp_find_rel_name(e->l);
	default:
		return NULL;
	}
	return NULL;
}

unsigned int
exp_card( sql_exp *e )
{
	return e->card;
}

const char *
exp_func_name( sql_exp *e )
{
	if (e->type == e_func && e->f) {
		sql_subfunc *f = e->f;
		return f->func->base.name;
	}
	if (e->alias.name)
		return e->alias.name;
	if (e->type == e_convert && e->l)
		return exp_name(e->l);
	return NULL;
}

int
exp_cmp( sql_exp *e1, sql_exp *e2)
{
	return (e1 == e2)?0:-1;
}

int
exp_equal( sql_exp *e1, sql_exp *e2)
{
	if (e1 == e2)
		return 0;
	if (e1->alias.rname && e2->alias.rname && strcmp(e1->alias.rname, e2->alias.rname) == 0)
		return strcmp(e1->alias.name, e2->alias.name);
	if (!e1->alias.rname && !e2->alias.rname && e1->alias.label == e2->alias.label && e1->alias.name && e2->alias.name)
		return strcmp(e1->alias.name, e2->alias.name);
	return -1;
}

int
exp_match( sql_exp *e1, sql_exp *e2)
{
	if (exp_cmp(e1, e2) == 0)
		return 1;
	if (e1->type == e2->type && e1->type == e_column) {
		if (e1->l != e2->l && (!e1->l || !e2->l || strcmp(e1->l, e2->l) != 0))
			return 0;
		if (!e1->r || !e2->r || strcmp(e1->r, e2->r) != 0)
			return 0;
		return 1;
	}
	if (e1->type == e2->type && e1->type == e_func) {
		if (is_identity(e1, NULL) && is_identity(e2, NULL)) {
			list *args1 = e1->l;
			list *args2 = e2->l;

			if (list_length(args1) == list_length(args2) && list_length(args1) == 1) {
				sql_exp *ne1 = args1->h->data;
				sql_exp *ne2 = args2->h->data;

				if (exp_match(ne1,ne2))
					return 1;
			}
		}
	}
	return 0;
}

/* list already contains matching expression */
sql_exp*
exps_find_exp( list *l, sql_exp *e)
{
	node *n;

	if (!l || !l->h)
		return NULL;

	for(n=l->h; n; n = n->next) {
		if (exp_match(n->data, e) || exp_refers(n->data, e))
			return n->data;
	}
	return NULL;
}


/* c refers to the parent p */
int
exp_refers( sql_exp *p, sql_exp *c)
{
	if (c->type == e_column) {
		if (!p->alias.name || !c->r || strcmp(p->alias.name, c->r) != 0)
			return 0;
		if (c->l && ((p->alias.rname && strcmp(p->alias.rname, c->l) != 0) || (!p->alias.rname && strcmp(p->l, c->l) != 0)))
			return 0;
		return 1;
	}
	return 0;
}

int
exp_match_col_exps( sql_exp *e, list *l)
{
	node *n;

	for(n=l->h; n; n = n->next) {
		sql_exp *re = n->data;
		sql_exp *re_r = re->r;

		if (re->type == e_cmp && re->flag == cmp_or)
			return exp_match_col_exps(e, re->l) &&
			       exp_match_col_exps(e, re->r);

		if (re->type != e_cmp || !re_r || re_r->card != 1 || !exp_match_exp(e, re->l))
			return 0;
	}
	return 1;
}

int
exps_match_col_exps( sql_exp *e1, sql_exp *e2)
{
	sql_exp *e1_r = e1->r;
	sql_exp *e2_r = e2->r;

	if (e1->type != e_cmp || e2->type != e_cmp)
		return 0;

	if (!is_complex_exp(e1->flag) && e1_r && e1_r->card == CARD_ATOM &&
	    !is_complex_exp(e2->flag) && e2_r && e2_r->card == CARD_ATOM)
		return exp_match_exp(e1->l, e2->l);

	if (!is_complex_exp(e1->flag) && e1_r && e1_r->card == CARD_ATOM &&
	    (e2->flag == cmp_in || e2->flag == cmp_notin))
 		return exp_match_exp(e1->l, e2->l);
	if ((e1->flag == cmp_in || e1->flag == cmp_notin) &&
	    !is_complex_exp(e2->flag) && e2_r && e2_r->card == CARD_ATOM)
 		return exp_match_exp(e1->l, e2->l);

	if ((e1->flag == cmp_in || e1->flag == cmp_notin) &&
	    (e2->flag == cmp_in || e2->flag == cmp_notin))
 		return exp_match_exp(e1->l, e2->l);

	if (!is_complex_exp(e1->flag) && e1_r && e1_r->card == CARD_ATOM &&
	    e2->flag == cmp_or)
 		return exp_match_col_exps(e1->l, e2->l) &&
 		       exp_match_col_exps(e1->l, e2->r);

	if (e1->flag == cmp_or &&
	    !is_complex_exp(e2->flag) && e2_r && e2_r->card == CARD_ATOM)
 		return exp_match_col_exps(e2->l, e1->l) &&
 		       exp_match_col_exps(e2->l, e1->r);

	if (e1->flag == cmp_or && e2->flag == cmp_or) {
		list *l = e1->l, *r = e1->r;
		sql_exp *el = l->h->data;
		sql_exp *er = r->h->data;

		return list_length(l) == 1 && list_length(r) == 1 &&
		       exps_match_col_exps(el, e2) &&
		       exps_match_col_exps(er, e2);
	}
	return 0;
}

int
exp_match_list( list *l, list *r)
{
	node *n, *m;
	char *lu, *ru;
	int lc = 0, rc = 0, match = 0;

	if (!l || !r)
		return l == r;
	if (list_length(l) != list_length(r) || list_length(l) == 0 || list_length(r) == 0)
		return 0;
	lu = GDKzalloc(list_length(l) * sizeof(char));
	ru = GDKzalloc(list_length(r) * sizeof(char));
	for (n = l->h, lc = 0; n; n = n->next, lc++) {
		sql_exp *le = n->data;

		for ( m = r->h, rc = 0; m; m = m->next, rc++) {
			sql_exp *re = m->data;

			if (!ru[rc] && exp_match_exp(le,re)) {
				lu[lc] = 1;
				ru[rc] = 1;
				match = 1;
			}
		}
	}
	for (n = l->h, lc = 0; n && match; n = n->next, lc++)
		if (!lu[lc])
			match = 0;
	for (n = r->h, rc = 0; n && match; n = n->next, rc++)
		if (!ru[rc])
			match = 0;
	GDKfree(lu);
	GDKfree(ru);
	return match;
}

static int
exps_equal( list *l, list *r)
{
	node *n, *m;

	if (!l || !r)
		return l == r;
	if (list_length(l) != list_length(r))
		return 0;
	for (n = l->h, m = r->h; n && m; n = n->next, m = m->next) {
		sql_exp *le = n->data, *re = m->data;

		if (!exp_match_exp(le,re))
			return 0;
	}
	return 1;
}

int
exp_match_exp( sql_exp *e1, sql_exp *e2)
{
	if (exp_match(e1, e2))
		return 1;
	if (e1->type == e2->type) {
		switch(e1->type) {
		case e_cmp:
			if (e1->flag == e2->flag && !is_complex_exp(e1->flag) &&
		            exp_match_exp(e1->l, e2->l) &&
			    exp_match_exp(e1->r, e2->r) &&
			    ((!e1->f && !e2->f) || exp_match_exp(e1->f, e2->f)))
				return 1;
			else if (e1->flag == e2->flag && e1->flag == cmp_or &&
		            exp_match_list(e1->l, e2->l) &&
			    exp_match_list(e1->r, e2->r))
				return 1;
			else if (e1->flag == e2->flag && is_anti(e1) == is_anti(e2) &&
				(e1->flag == cmp_in || e1->flag == cmp_notin) &&
		            exp_match_exp(e1->l, e2->l) &&
			    exp_match_list(e1->r, e2->r))
				return 1;
			else if (e1->flag == e2->flag && (e1->flag == cmp_equal || e1->flag == cmp_notequal) &&
				exp_match_exp(e1->l, e2->r) && exp_match_exp(e1->r, e2->l))
				return 1; /* = and <> operations are reflective, so exp_match_exp can be called crossed */
			break;
		case e_convert:
			if (!subtype_cmp(exp_totype(e1), exp_totype(e2)) &&
			    !subtype_cmp(exp_fromtype(e1), exp_fromtype(e2)) &&
			    exp_match_exp(e1->l, e2->l))
				return 1;
			break;
		case e_aggr:
			if (!subfunc_cmp(e1->f, e2->f) && /* equal aggregation*/
			    exps_equal(e1->l, e2->l) &&
			    need_distinct(e1) == need_distinct(e2) &&
			    need_no_nil(e1) == need_no_nil(e2))
				return 1;
			break;
		case e_func:
			if (!subfunc_cmp(e1->f, e2->f) && /* equal functions */
			    exps_equal(e1->l, e2->l) &&
			    /* optional order by expressions */
			    exps_equal(e1->r, e2->r)) {
				sql_subfunc *f = e1->f;
				if (!f->func->side_effect)
					return 1;
			}
			break;
		case e_atom:
			if (e1->l && e2->l && !atom_cmp(e1->l, e2->l))
				return 1;
			break;
		default:
			break;
		}
	}
	return 0;
}

sql_exp *
exps_any_match(list *l, sql_exp *e)
{
	if (!l)
		return NULL;
	for (node *n = l->h; n ; n = n->next) {
		sql_exp *ne = (sql_exp *) n->data;
		if (exp_match_exp(ne, e))
			return ne;
	}
	return NULL;
}

static int
exps_are_joins( list *l )
{
	node *n;

	for (n = l->h; n; n = n->next) {
		sql_exp *e = n->data;

		if (exp_is_join_exp(e))
			return -1;
	}
	return 0;
}

int
exp_is_join_exp(sql_exp *e)
{
	if (exp_is_join(e, NULL) == 0)
		return 0;
	if (e->type == e_cmp && e->flag == cmp_or && e->card >= CARD_AGGR)
		if (exps_are_joins(e->l) == 0 && exps_are_joins(e->r) == 0)
			return 0;
	return -1;
}

static int
exp_is_complex_select( sql_exp *e )
{
	switch (e->type) {
	case e_atom:
		return 0;
	case e_convert:
		return exp_is_complex_select(e->l);
	case e_func:
	case e_aggr:
	{
		int r = (e->card == CARD_ATOM);
		node *n;
		list *l = e->l;

		if (r && l)
			for (n = l->h; n && !r; n = n->next)
				r |= exp_is_complex_select(n->data);
		return r;
	}
	case e_column:
	case e_cmp:
	default:
		return 0;
	case e_psm:
		return 1;
	}
}

static int
complex_select(sql_exp *e)
{
	sql_exp *l = e->l, *r = e->r;

	if (exp_is_complex_select(l) || exp_is_complex_select(r))
		return 1;
	return 0;
}

static int
distinct_rel(sql_exp *e, const char **rname)
{
	const char *e_rname = NULL;

	switch(e->type) {
	case e_column:
		e_rname = exp_relname(e);

		if (*rname && e_rname && strcmp(*rname, e_rname) == 0)
			return 1;
		if (!*rname) {
			*rname = e_rname;
			return 1;
		}
		break;
	case e_aggr:
	case e_func:
		if (e->l) {
			int m = 1;
			list *l = e->l;
			node *n;

			for(n=l->h; n && m; n = n->next) {
				sql_exp *ae = n->data;

				m = distinct_rel(ae, rname);
			}
			return m;
		}
		return 0;
	case e_atom:
		return 1;
	case e_convert:
		return distinct_rel(e->l, rname);
	default:
		return 0;
	}
	return 0;
}

int
rel_has_exp(sql_rel *rel, sql_exp *e)
{
	if (rel_find_exp(rel, e) != NULL)
		return 0;
	return -1;
}

int
rel_has_exps(sql_rel *rel, list *exps)
{
	node *n;

	if (!exps)
		return -1;
	for (n = exps->h; n; n = n->next)
		if (rel_has_exp(rel, n->data) >= 0)
			return 0;
	return -1;
}

int
rel_has_all_exps(sql_rel *rel, list *exps)
{
	node *n;

	if (!exps)
		return -1;
	for (n = exps->h; n; n = n->next)
		if (rel_has_exp(rel, n->data) < 0)
			return 0;
	return 1;
}


sql_rel *
find_rel(list *rels, sql_exp *e)
{
	node *n = list_find(rels, e, (fcmp)&rel_has_exp);
	if (n)
		return n->data;
	return NULL;
}

sql_rel *
find_one_rel(list *rels, sql_exp *e)
{
	node *n;
	sql_rel *fnd = NULL;

	for(n = rels->h; n; n = n->next) {
		if (rel_has_exp(n->data, e) == 0) {
			if (fnd)
				return NULL;
			fnd = n->data;
		}
	}
	return fnd;
}

static int
exp_is_rangejoin(sql_exp *e, list *rels)
{
	/* assume e is a e_cmp with 3 args
	 * Need to check e->r and e->f only touch one table.
	 */
	const char *rname = 0;

	if (distinct_rel(e->r, &rname) && distinct_rel(e->f, &rname))
		return 0;
	if (rels) {
		sql_rel *r = find_rel(rels, e->r);
		sql_rel *f = find_rel(rels, e->f);
		if (r && f && r == f)
			return 0;
	}
	return -1;
}

int
exp_is_join(sql_exp *e, list *rels)
{
	/* only simple compare expressions, ie not or lists
		or range expressions (e->f)
	 */
	if (e->type == e_cmp && !is_complex_exp(e->flag) && e->l && e->r && !e->f && e->card >= CARD_AGGR && !complex_select(e))
		return 0;
	if (e->type == e_cmp && e->flag == cmp_filter && e->l && e->r && e->card >= CARD_AGGR)
		return 0;
	/* range expression */
	if (e->type == e_cmp && !is_complex_exp(e->flag) && e->l && e->r && e->f && e->card >= CARD_AGGR && !complex_select(e))
		return exp_is_rangejoin(e, rels);
	return -1;
}

int
exp_is_eqjoin(sql_exp *e)
{
	if (e->flag == cmp_equal) {
		sql_exp *l = e->l;
		sql_exp *r = e->r;

		if (!is_func(l->type) && !is_func(r->type))
			return 0;
	}
	return -1;
}

static sql_exp *
rel_find_exp_and_corresponding_rel_( sql_rel *rel, sql_exp *e, sql_rel **res)
{
	sql_exp *ne = NULL;

	if (!rel)
		return NULL;
	switch(e->type) {
	case e_column:
		if (rel->exps && (is_project(rel->op) || is_base(rel->op))) {
			if (e->l) {
				ne = exps_bind_column2(rel->exps, e->l, e->r);
			} else {
				ne = exps_bind_column(rel->exps, e->r, NULL, 1);
			}
		}
		if (ne && res)
			*res = rel;
		return ne;
	case e_convert:
		return rel_find_exp_and_corresponding_rel_(rel, e->l, res);
	case e_aggr:
	case e_func:
		if (e->l) {
			list *l = e->l;
			node *n = l->h;

			ne = n->data;
			while (ne != NULL && n != NULL) {
				ne = rel_find_exp_and_corresponding_rel_(rel, n->data, res);
				n = n->next;
			}
			return ne;
		}
		break;
		/* fall through */
	case e_cmp:
	case e_psm:
		return NULL;
	case e_atom:
		if (e->f) { /* values */
			list *l = e->f;
			node *n = l->h;

			ne = n->data;
			while (ne != NULL && n != NULL) {
				ne = rel_find_exp_and_corresponding_rel_(rel, n->data, res);
				n = n->next;
			}
			return ne;
		}
		return e;
	}
	return ne;
}

sql_exp *
rel_find_exp_and_corresponding_rel(sql_rel *rel, sql_exp *e, sql_rel **res)
{
	sql_exp *ne = rel_find_exp_and_corresponding_rel_(rel, e, res);

	if (rel && !ne) {
		switch(rel->op) {
		case op_left:
		case op_right:
		case op_full:
		case op_join:
			ne = rel_find_exp_and_corresponding_rel(rel->l, e, res);
			if (!ne)
				ne = rel_find_exp_and_corresponding_rel(rel->r, e, res);
			break;
		case op_table:
			if (rel->exps && e->type == e_column && e->l && exps_bind_column2(rel->exps, e->l, e->r))
				ne = e;
			if (ne && res)
				*res = rel;
			break;
		case op_union:
		case op_except:
		case op_inter:
		{
			if (rel->l)
				ne = rel_find_exp_and_corresponding_rel(rel->l, e, res);
			else if (rel->exps && e->l) {
				ne = exps_bind_column2(rel->exps, e->l, e->r);
				if (ne && res)
					*res = rel;
			} else if (rel->exps) {
				ne = exps_bind_column(rel->exps, e->r, NULL, 1);
				if (ne && res)
					*res = rel;
			}
		}
		break;
		case op_basetable:
			if (rel->exps && e->type == e_column && e->l)
				ne = exps_bind_column2(rel->exps, e->l, e->r);
			if (ne && res)
				*res = rel;
			break;
		default:
			if (!is_project(rel->op) && rel->l)
				ne = rel_find_exp_and_corresponding_rel(rel->l, e, res);
		}
	}
	return ne;
}

sql_exp *
rel_find_exp( sql_rel *rel, sql_exp *e)
{
	return rel_find_exp_and_corresponding_rel(rel, e, NULL);
}

int
exp_is_true(mvc *sql, sql_exp *e)
{
	if (e->type == e_atom) {
		if (e->l) {
			return atom_is_true(e->l);
		} else if(sql->emode == m_normal && (unsigned) sql->argc > e->flag && EC_BOOLEAN(exp_subtype(e)->type->eclass)) {
			return atom_is_true(sql->args[e->flag]);
		}
	}
	if (e->type == e_cmp && e->flag == cmp_equal)
		return (exp_is_true(sql, e->l) && exp_is_true(sql, e->r) && exp_match_exp(e->l, e->r));
	return 0;
}

int
exp_is_false(mvc *sql, sql_exp *e)
{
	if (e->type == e_atom) {
		if (e->l) {
			return atom_is_false(e->l);
		} else if(sql->emode == m_normal && (unsigned) sql->argc > e->flag && EC_BOOLEAN(exp_subtype(e)->type->eclass)) {
			return atom_is_false(sql->args[e->flag]);
		}
	}
	return 0;
}

int
exp_is_zero(mvc *sql, sql_exp *e)
{
	if (e->type == e_atom) {
		if (e->l) {
			return atom_is_zero(e->l);
		} else if(sql->emode == m_normal && (unsigned) sql->argc > e->flag && EC_COMPUTE(exp_subtype(e)->type->eclass)) {
			return atom_is_zero(sql->args[e->flag]);
		}
	}
	return 0;
}

int
exp_is_not_null(mvc *sql, sql_exp *e)
{
	if (e->type == e_atom) {
		if (e->l) {
			return !(atom_null(e->l));
		} else if(sql->emode == m_normal && (unsigned) sql->argc > e->flag && EC_COMPUTE(exp_subtype(e)->type->eclass)) {
			return !atom_null(sql->args[e->flag]);
		}
	}
	return 0;
}

int
exp_is_null(mvc *sql, sql_exp *e )
{
	switch (e->type) {
	case e_atom:
		if (e->f) /* values list */
			return 0;
		if (e->l) {
			return (atom_null(e->l));
		} else if (sql->emode == m_normal && (unsigned) sql->argc > e->flag) {
			return atom_null(sql->args[e->flag]);
		}
		return 0;
	case e_convert:
		return exp_is_null(sql, e->l);
	case e_func:
	case e_aggr:
	case e_column:
	case e_cmp:
	case e_psm:
		return 0;
	}
	return 0;
}

int
exp_is_rel( sql_exp *e )
{
	return (e && e->type == e_psm && e->flag == PSM_REL && e->l);
}

int
exp_is_atom( sql_exp *e )
{
	switch (e->type) {
	case e_atom:
		if (e->f) /* values list */
			return 0;
		return 1;
	case e_convert:
		return exp_is_atom(e->l);
	case e_func:
	case e_aggr:
	{
		int r = (e->card == CARD_ATOM);
		node *n;
		list *l = e->l;

		if (r && l)
			for (n = l->h; n && r; n = n->next)
				r &= exp_is_atom(n->data);
		return r;
	}
	case e_column:
	case e_cmp:
	case e_psm:
		return 0;
	}
	return 0;
}

int
exp_has_rel( sql_exp *e )
{
	if (!e)
		return 0;
	switch(e->type){
	case e_func:
	case e_aggr:
		return exps_have_rel_exp(e->l);
	case e_cmp:
		if (e->flag == cmp_or || e->flag == cmp_filter) {
			return (exps_have_rel_exp(e->l) || exps_have_rel_exp(e->r));
		} else if (e->flag == cmp_in || e->flag == cmp_notin) {
			return (exp_has_rel(e->l) || exps_have_rel_exp(e->r));
		} else {
			return (exp_has_rel(e->l) || exp_has_rel(e->r) || (e->f && exp_has_rel(e->f)));
		}
	case e_convert:
		return exp_has_rel(e->l);
	case e_psm:
		return exp_is_rel(e);
	case e_atom:
		return (e->f && exps_have_rel_exp(e->f));
	case e_column:
		return 0;
	}
	return 0;
}

int
exps_have_rel_exp( list *exps)
{
	if (list_empty(exps))
		return 0;
	for(node *n=exps->h; n; n=n->next) {
		sql_exp *e = n->data;

		if (exp_has_rel(e))
			return 1;
	}
	return 0;
}

static sql_rel *
exps_rel_get_rel(sql_allocator *sa, list *exps )
{
	sql_rel *xp = NULL;

	if (list_empty(exps))
		return NULL;
	for (node *n = exps->h; n; n=n->next){
		sql_exp *e = n->data;

		if (exp_has_rel(e)) {
			sql_rel *r = exp_rel_get_rel(sa, e);

			if (!r)
				return NULL;
			if (xp)
				xp = rel_crossproduct(sa, xp, r, op_join);
			else
				xp = r;
		}
	}
	return xp;
}

sql_rel *
exp_rel_get_rel(sql_allocator *sa, sql_exp *e)
{
	if (!e)
		return NULL;

	switch(e->type){
	case e_func:
	case e_aggr:
		return exps_rel_get_rel(sa, e->l);
	case e_cmp:
		if (e->flag == cmp_or || e->flag == cmp_filter) {
			if (exps_have_rel_exp(e->l))
				return exps_rel_get_rel(sa, e->l);
			if (exps_have_rel_exp(e->r))
				return exps_rel_get_rel(sa, e->r);
		} else if (e->flag == cmp_in || e->flag == cmp_notin) {
			if (exp_has_rel(e->l))
				return exp_rel_get_rel(sa, e->l);
			if (exps_have_rel_exp(e->r))
				return exps_rel_get_rel(sa, e->r);
		} else {
			if (exp_has_rel(e->l))
				return exp_rel_get_rel(sa, e->l);
			if (exp_has_rel(e->r))
				return exp_rel_get_rel(sa, e->r);
			if (e->f && exp_has_rel(e->f))
				return exp_rel_get_rel(sa, e->f);
		}
		return NULL;
	case e_convert:
		return exp_rel_get_rel(sa, e->l);
	case e_psm:
		if (exp_is_rel(e))
			return e->l;
		return NULL;
	case e_atom:
		if (e->f && exps_have_rel_exp(e->f))
			return exps_rel_get_rel(sa, e->f);
		return NULL;
	case e_column:
		return NULL;
	}
	return NULL;
}

static list *
exp_rel_update_exps(mvc *sql, list *exps)
{
	if (list_empty(exps))
		return exps;
	for (node *n = exps->h; n; n=n->next){
		sql_exp *e = n->data;

		if (exp_has_rel(e))
			n->data = exp_rel_update_exp(sql, e);
	}
	list_hash_clear(exps);
	return exps;
}

sql_exp *
exp_rel_update_exp(mvc *sql, sql_exp *e)
{
	if (!e)
		return NULL;

	switch(e->type){
	case e_func:
	case e_aggr:
		e->l = exp_rel_update_exps(sql, e->l);
		return e;
	case e_cmp:
		if (e->flag == cmp_or || e->flag == cmp_filter) {
			if (exps_have_rel_exp(e->l))
				e->l = exp_rel_update_exps(sql, e->l);
			if (exps_have_rel_exp(e->r))
				e->r = exp_rel_update_exps(sql, e->r);
		} else if (e->flag == cmp_in || e->flag == cmp_notin) {
			if (exp_has_rel(e->l))
				e->l = exp_rel_update_exp(sql, e->l);
			if (exps_have_rel_exp(e->r))
				e->r = exp_rel_update_exps(sql, e->r);
		} else {
			if (exp_has_rel(e->l))
				e->l = exp_rel_update_exp(sql, e->l);
			if (exp_has_rel(e->r))
				e->r = exp_rel_update_exp(sql, e->r);
			if (e->f && exp_has_rel(e->f))
				e->f = exp_rel_update_exp(sql, e->f);
		}
		return e;
	case e_convert:
		e->l = exp_rel_update_exp(sql, e->l);
		return e;
	case e_psm:
		if (exp_is_rel(e)) {
			sql_rel *r = exp_rel_get_rel(sql->sa, e);
			e = r->exps->t->data;
			return exp_ref(sql, e);
		}
		return e;
	case e_atom:
		if (e->f && exps_have_rel_exp(e->f))
			e->f = exp_rel_update_exps(sql, e->f);
		return e;
	case e_column:
		return e;
	}
	return e;
}

sql_exp *
exp_rel_label(mvc *sql, sql_exp *e)
{
	if (exp_is_rel(e)) {
		sql_rel *r = e->l;

		e->l = r = rel_label(sql, r, 1);
	}
	return e;
}

int
exps_are_atoms( list *exps)
{
	node *n;
	int atoms = 1;

	for(n=exps->h; n && atoms; n=n->next)
		atoms &= exp_is_atom(n->data);
	return atoms;
}

static int
exps_has_func( list *exps)
{
	node *n;
	int has_func = 0;

	for(n=exps->h; n && !has_func; n=n->next)
		has_func |= exp_has_func(n->data);
	return has_func;
}

int
exp_has_func( sql_exp *e )
{
	if (!e)
		return 0;
	switch (e->type) {
	case e_atom:
		return 0;
	case e_convert:
		return exp_has_func(e->l);
	case e_func:
		return 1;
	case e_aggr:
		if (e->l)
			return exps_has_func(e->l);
		return 0;
	case e_cmp:
		if (e->flag == cmp_or || e->flag == cmp_filter) {
			return (exps_has_func(e->l) || exps_has_func(e->r));
		} else if (e->flag == cmp_in || e->flag == cmp_notin) {
			return (exp_has_func(e->l) || exps_has_func(e->r));
		} else {
			return (exp_has_func(e->l) || exp_has_func(e->r) ||
					(e->f && exp_has_func(e->f)));
		}
	case e_column:
	case e_psm:
		return 0;
	}
	return 0;
}

static int
exps_has_sideeffect( list *exps)
{
	node *n;
	int has_sideeffect = 0;

	for(n=exps->h; n && !has_sideeffect; n=n->next)
		has_sideeffect |= exp_has_sideeffect(n->data);
	return has_sideeffect;
}

int
exp_has_sideeffect( sql_exp *e )
{
	switch (e->type) {
	case e_convert:
		return exp_has_sideeffect(e->l);
	case e_func:
		{
			sql_subfunc *f = e->f;

			if (f->func->side_effect)
				return 1;
			if (e->l)
				return exps_has_sideeffect(e->l);
			return 0;
		}
	case e_atom:
	case e_aggr:
	case e_cmp:
	case e_column:
	case e_psm:
		return 0;
	}
	return 0;
}

int
exp_unsafe( sql_exp *e, int allow_identity)
{
	if (!e)
		return 0;

	if (e->type != e_func && e->type != e_convert)
		return 0;

	if (e->type == e_convert && e->l)
		return exp_unsafe(e->l, allow_identity);
	if ((e->type == e_func || e->type == e_aggr) && e->l) {
		sql_subfunc *f = e->f;
		list *args = e->l;
		node *n;

		if (IS_ANALYTIC(f->func) || (!allow_identity && is_identity(e, NULL)))
			return 1;
		for(n = args->h; n; n = n->next) {
			sql_exp *e = n->data;

			if (exp_unsafe(e, allow_identity))
				return 1;
		}
	}
	return 0;
}

static int
exp_key( sql_exp *e )
{
	if (e->alias.name)
		return hash_key(e->alias.name);
	return 0;
}

sql_exp *
exps_bind_column( list *exps, const char *cname, int *ambiguous, int no_tname)
{
	sql_exp *e = NULL;

	if (exps && cname) {
		node *en;

		if (exps) {
			MT_lock_set(&exps->ht_lock);
			if (!exps->ht && list_length(exps) > HASH_MIN_SIZE) {
				exps->ht = hash_new(exps->sa, list_length(exps), (fkeyvalue)&exp_key);
				if (exps->ht == NULL) {
					MT_lock_unset(&exps->ht_lock);
					return NULL;
				}
				for (en = exps->h; en; en = en->next ) {
					sql_exp *e = en->data;
					if (e->alias.name) {
						int key = exp_key(e);

						if (hash_add(exps->ht, key, e) == NULL) {
							MT_lock_unset(&exps->ht_lock);
							return NULL;
						}
					}
				}
			}
			if (exps->ht) {
				int key = hash_key(cname);
				sql_hash_e *he = exps->ht->buckets[key&(exps->ht->size-1)];

				for (; he; he = he->chain) {
					sql_exp *ce = he->value;

					if (ce->alias.name && strcmp(ce->alias.name, cname) == 0 && (!no_tname || !ce->alias.rname)) {
						if (e && e != ce && ce->alias.rname && e->alias.rname && strcmp(ce->alias.rname, e->alias.rname) != 0 ) {
							if (ambiguous)
								*ambiguous = 1;
							MT_lock_unset(&exps->ht_lock);
							return NULL;
						}
						e = ce;
					}
				}
				MT_lock_unset(&exps->ht_lock);
				return e;
			}
			MT_lock_unset(&exps->ht_lock);
		}
		for (en = exps->h; en; en = en->next ) {
			sql_exp *ce = en->data;
			if (ce->alias.name && strcmp(ce->alias.name, cname) == 0 && (!no_tname || !ce->alias.rname)) {
				if (e && e != ce && ce->alias.rname && e->alias.rname && strcmp(ce->alias.rname, e->alias.rname) != 0 ) {
					if (ambiguous)
						*ambiguous = 1;
					return NULL;
				}
				e = ce;
			}
		}
	}
	return e;
}

sql_exp *
exps_bind_column2( list *exps, const char *rname, const char *cname )
{
	if (exps) {
		node *en;

		if (exps) {
			MT_lock_set(&exps->ht_lock);
			if (!exps->ht && list_length(exps) > HASH_MIN_SIZE) {
				exps->ht = hash_new(exps->sa, list_length(exps), (fkeyvalue)&exp_key);
				if (exps->ht == NULL) {
					MT_lock_unset(&exps->ht_lock);
					return NULL;
				}

				for (en = exps->h; en; en = en->next ) {
					sql_exp *e = en->data;
					if (e->alias.name) {
						int key = exp_key(e);

						if (hash_add(exps->ht, key, e) == NULL) {
							MT_lock_unset(&exps->ht_lock);
							return NULL;
						}
					}
				}
			}
			if (exps->ht) {
				int key = hash_key(cname);
				sql_hash_e *he = exps->ht->buckets[key&(exps->ht->size-1)];

				for (; he; he = he->chain) {
					sql_exp *e = he->value;

					if (e && is_column(e->type) && e->alias.name && e->alias.rname && strcmp(e->alias.name, cname) == 0 && strcmp(e->alias.rname, rname) == 0) {
						MT_lock_unset(&exps->ht_lock);
						return e;
					}
				}
				MT_lock_unset(&exps->ht_lock);
				return NULL;
			}
			MT_lock_unset(&exps->ht_lock);
		}
		for (en = exps->h; en; en = en->next ) {
			sql_exp *e = en->data;

			if (e && is_column(e->type) && e->alias.name && e->alias.rname && strcmp(e->alias.name, cname) == 0 && strcmp(e->alias.rname, rname) == 0)
				return e;
		}
	}
	return NULL;
}

/* find an column based on the original name, not the alias it got */
sql_exp *
exps_bind_alias( list *exps, const char *rname, const char *cname )
{
	if (exps) {
		node *en;

		for (en = exps->h; en; en = en->next ) {
			sql_exp *e = en->data;

			if (e && is_column(e->type) && !rname && e->r && strcmp(e->r, cname) == 0)
				return e;
			if (e && e->type == e_column && rname && e->l && e->r && strcmp(e->r, cname) == 0 && strcmp(e->l, rname) == 0) {
				return e;
			}
		}
	}
	return NULL;
}

unsigned int
exps_card( list *l )
{
	node *n;
	unsigned int card = CARD_ATOM;

	if (l) for(n = l->h; n; n = n->next) {
		sql_exp *e = n->data;

		if (e && card < e->card)
			card = e->card;
	}
	return card;
}

void
exps_fix_card( list *exps, unsigned int card)
{
	node *n;

	for (n = exps->h; n; n = n->next) {
		sql_exp *e = n->data;

		if (e && e->card > card)
			e->card = card;
	}
}

void
exps_setcard( list *exps, unsigned int card)
{
	node *n;

	for (n = exps->h; n; n = n->next) {
		sql_exp *e = n->data;

		if (e && e->card != CARD_ATOM)
			e->card = card;
	}
}

int
exps_intern(list *exps)
{
	node *n;

	for (n=exps->h; n; n = n->next) {
		sql_exp *e = n->data;

		if (is_intern(e))
			return 1;
	}
	return 0;
}

const char *
compare_func( comp_type t, int anti )
{
	switch(t) {
	case mark_in:
	case cmp_equal:
		return anti?"<>":"=";
	case cmp_lt:
		return anti?">":"<";
	case cmp_lte:
		return anti?">=":"<=";
	case cmp_gte:
		return anti?"<=":">=";
	case cmp_gt:
		return anti?"<":">";
	case mark_notin:
	case cmp_notequal:
		return anti?"=":"<>";
	default:
		return NULL;
	}
}

int
is_identity( sql_exp *e, sql_rel *r)
{
	switch(e->type) {
	case e_column:
		if (r && is_project(r->op)) {
			sql_exp *re = NULL;
			if (e->l)
				re = exps_bind_column2(r->exps, e->l, e->r);
			if (!re && has_label(e))
				re = exps_bind_column(r->exps, e->r, NULL, 1);
			if (re)
				return is_identity(re, r->l);
		}
		return 0;
	case e_func: {
		sql_subfunc *f = e->f;
		return (strcmp(f->func->base.name, "identity") == 0);
	}
	default:
		return 0;
	}
}

list *
exps_alias(mvc *sql, list *exps)
{
	node *n;
	list *nl = new_exp_list(sql->sa);

	for (n = exps->h; n; n = n->next) {
		sql_exp *e = n->data, *ne;

		assert(exp_name(e));
		ne = exp_ref(sql, e);
		append(nl, ne);
	}
	return nl;
}

list *
exps_copy(mvc *sql, list *exps)
{
	list *nl;

	if (THRhighwater())
		return sql_error(sql, 10, SQLSTATE(42000) "Query too complex: running out of stack space");

	if (!exps)
		return NULL;
	nl = new_exp_list(sql->sa);
	for (node *n = exps->h; n; n = n->next) {
		sql_exp *arg = n->data;

		arg = exp_copy(sql, arg);
		if (!arg)
			return NULL;
		append(nl, arg);
	}
	return nl;
}

sql_exp *
exp_copy(mvc *sql, sql_exp * e)
{
	sql_exp *l, *r, *r2, *ne = NULL;

	if (THRhighwater())
		return sql_error(sql, 10, SQLSTATE(42000) "Query too complex: running out of stack space");

	if (!e)
		return NULL;
	switch(e->type){
	case e_column:
		ne = exp_column(sql->sa, e->l, e->r, exp_subtype(e), e->card, has_nil(e), is_intern(e));
		ne->flag = e->flag;
		break;
	case e_cmp:
		if (e->flag == cmp_or || e->flag == cmp_filter) {
			list *l = exps_copy(sql, e->l);
			list *r = exps_copy(sql, e->r);

			if (e->flag == cmp_filter)
				ne = exp_filter(sql->sa, l, r, e->f, is_anti(e));
			else
				ne = exp_or(sql->sa, l, r, is_anti(e));
		} else if (e->flag == cmp_in || e->flag == cmp_notin) {
			sql_exp *l = exp_copy(sql, e->l);
			list *r = exps_copy(sql, e->r);

			ne = exp_in(sql->sa, l, r, e->flag);
		} else {
			l = exp_copy(sql, e->l);
			r = exp_copy(sql, e->r);

			if (e->f) {
				r2 = exp_copy(sql, e->f);
				ne = exp_compare2(sql->sa, l, r, r2, e->flag);
			} else {
				ne = exp_compare(sql->sa, l, r, e->flag);
			}
		}
		break;
	case e_convert:
		ne = exp_convert(sql->sa, exp_copy(sql, e->l), exp_fromtype(e), exp_totype(e));
		break;
	case e_aggr:
	case e_func: {
		list *l = exps_copy(sql, e->l);

		if (e->type == e_func)
			ne = exp_op(sql->sa, l, e->f);
		else
			ne = exp_aggr(sql->sa, l, e->f, need_distinct(e), need_no_nil(e), e->card, has_nil(e));
		break;
	}
	case e_atom:
		if (e->l)
			ne = exp_atom(sql->sa, e->l);
		else if (e->r)
			ne = exp_param(sql->sa, e->r, &e->tpe, e->flag);
		else if (e->f)
			ne = exp_values(sql->sa, exps_copy(sql, e->f));
		else
			ne = exp_atom_ref(sql->sa, e->flag, &e->tpe);
		break;
	case e_psm:
		if (e->flag & PSM_SET) {
			ne = exp_set(sql->sa, e->alias.name, exp_copy(sql, e->l), GET_PSM_LEVEL(e->flag));
		} else if (e->flag & PSM_VAR) {
			if (e->f)
				ne = exp_table(sql->sa, e->alias.name, e->f, GET_PSM_LEVEL(e->flag));
			else
				ne = exp_var(sql->sa, e->alias.name, &e->tpe, GET_PSM_LEVEL(e->flag));
		} else if (e->flag & PSM_RETURN) {
			ne = exp_return(sql->sa, exp_copy(sql, e->l), GET_PSM_LEVEL(e->flag));
		} else if (e->flag & PSM_WHILE) {
			ne = exp_while(sql->sa, exp_copy(sql, e->l), exps_copy(sql, e->r));
		} else if (e->flag & PSM_IF) {
			ne = exp_if(sql->sa, exp_copy(sql, e->l), exps_copy(sql, e->r), exps_copy(sql, e->f));
		} else if (e->flag & PSM_REL) {
			return exp_ref(sql, e);
		} else if (e->flag & PSM_EXCEPTION) {
			ne = exp_exception(sql->sa, exp_copy(sql, e->l), sa_strdup(sql->sa, (const char *) e->r));
		}
		break;
	}
	if (!ne)
		return ne;
	if (e->alias.name)
		exp_prop_alias(sql->sa, ne, e);
	ne = exp_propagate(sql->sa, ne, e);
	if (is_freevar(e))
		set_freevar(ne, is_freevar(e)-1);
	return ne;
}

atom *
exp_flatten(mvc *sql, sql_exp *e)
{
	if (e->type == e_atom) {
		atom *v =  exp_value(sql, e, sql->args, sql->argc);

		if (v)
			return atom_dup(sql->sa, v);
	} else if (e->type == e_convert) {
		atom *v = exp_flatten(sql, e->l);

		if (v && atom_cast(sql->sa, v, exp_subtype(e)))
			return v;
		return NULL;
	} else if (e->type == e_func) {
		sql_subfunc *f = e->f;
		list *l = e->l;
		sql_arg *res = (f->func->res)?(f->func->res->h->data):NULL;

		/* TODO handle date + x months */
		if (strcmp(f->func->base.name, "sql_add") == 0 && list_length(l) == 2 && res && EC_NUMBER(res->type.type->eclass)) {
			atom *l1 = exp_flatten(sql, l->h->data);
			atom *l2 = exp_flatten(sql, l->h->next->data);
			if (l1 && l2)
				return atom_add(l1,l2);
		} else if (strcmp(f->func->base.name, "sql_sub") == 0 && list_length(l) == 2 && res && EC_NUMBER(res->type.type->eclass)) {
			atom *l1 = exp_flatten(sql, l->h->data);
			atom *l2 = exp_flatten(sql, l->h->next->data);
			if (l1 && l2)
				return atom_sub(l1,l2);
		}
	}
	return NULL;
}

void
exp_sum_scales(sql_subfunc *f, sql_exp *l, sql_exp *r)
{
	sql_arg *ares = f->func->res->h->data;

	if (strcmp(f->func->imp, "*") == 0 && ares->type.type->scale == SCALE_FIX) {
		sql_subtype t;
		sql_subtype *lt = exp_subtype(l);
		sql_subtype *rt = exp_subtype(r);
		sql_subtype *res = f->res->h->data;

		res->scale = lt->scale + rt->scale;
		res->digits = lt->digits + rt->digits;

		/* HACK alert: digits should be less than max */
#ifdef HAVE_HGE
		if (have_hge) {
			if (ares->type.type->radix == 10 && res->digits > 39)
				res->digits = 39;
			if (ares->type.type->radix == 2 && res->digits > 128)
				res->digits = 128;
		} else
#endif
		{

			if (ares->type.type->radix == 10 && res->digits > 19)
				res->digits = 19;
			if (ares->type.type->radix == 2 && res->digits > 64)
				res->digits = 64;
		}

		/* numeric types are fixed length */
		if (ares->type.type->eclass == EC_NUM) {
#ifdef HAVE_HGE
			if (have_hge && ares->type.type->localtype == TYPE_hge && res->digits == 128)
				t = *sql_bind_localtype("hge");
			else
#endif
			if (ares->type.type->localtype == TYPE_lng && res->digits == 64)
				t = *sql_bind_localtype("lng");
			else
				sql_find_numeric(&t, ares->type.type->localtype, res->digits);
		} else {
			sql_find_subtype(&t, ares->type.type->sqlname, res->digits, res->scale);
		}
		*res = t;
	}
}

sql_exp *
create_table_part_atom_exp(mvc *sql, sql_subtype tpe, ptr value)
{
	str buf = NULL;
	size_t len = 0;
	sql_exp *res = NULL;

	switch (tpe.type->eclass) {
		case EC_BIT: {
			bit bval = *((bit*) value);
			return exp_atom_bool(sql->sa, bval ? 1 : 0);
		}
		case EC_POS:
		case EC_NUM:
		case EC_DEC:
		case EC_SEC:
		case EC_MONTH:
			switch (tpe.type->localtype) {
#ifdef HAVE_HGE
				case TYPE_hge: {
					hge hval = *((hge*) value);
					return exp_atom_hge(sql->sa, hval);
				}
#endif
				case TYPE_lng: {
					lng lval = *((lng*) value);
					return exp_atom_lng(sql->sa, lval);
				}
				case TYPE_int: {
					int ival = *((int*) value);
					return exp_atom_int(sql->sa, ival);
				}
				case TYPE_sht: {
					sht sval = *((sht*) value);
					return exp_atom_sht(sql->sa, sval);
				}
				case TYPE_bte: {
					bte bbval = *((bte *) value);
					return exp_atom_bte(sql->sa, bbval);
				}
				default:
					return NULL;
			}
		case EC_FLT:
			switch (tpe.type->localtype) {
				case TYPE_flt: {
					flt fval = *((flt*) value);
					return exp_atom_flt(sql->sa, fval);
				}
				case TYPE_dbl: {
					dbl dval = *((dbl*) value);
					return exp_atom_dbl(sql->sa, dval);
				}
				default:
					return NULL;
			}
		case EC_DATE: {
			if(date_tostr(&buf, &len, (const date *)value, false) < 0)
				return NULL;
			res = exp_atom(sql->sa, atom_general(sql->sa, &tpe, buf));
			break;
		}
		case EC_TIME: {
			if(daytime_tostr(&buf, &len, (const daytime *)value, false) < 0)
				return NULL;
			res = exp_atom(sql->sa, atom_general(sql->sa, &tpe, buf));
			break;
		}
		case EC_TIMESTAMP: {
			if(timestamp_tostr(&buf, &len, (const timestamp *)value, false) < 0)
				return NULL;
			res = exp_atom(sql->sa, atom_general(sql->sa, &tpe, buf));
			break;
		}
		case EC_BLOB: {
			if(BLOBtostr(&buf, &len, (const blob *)value, false) < 0)
				return NULL;
			res = exp_atom(sql->sa, atom_general(sql->sa, &tpe, buf));
			break;
		}
		case EC_CHAR:
		case EC_STRING:
			return exp_atom_clob(sql->sa, sa_strdup(sql->sa, value));
		default:
			assert(0);
	}
	if(buf)
		GDKfree(buf);
	return res;
}

int
exp_aggr_is_count(sql_exp *e)
{
	if (e->type == e_aggr && strcmp(((sql_subfunc *)e->f)->func->base.name, "count") == 0)
		return 1;
	return 0;
}

void
exps_reset_freevar(list *exps)
{
	node *n;

	for(n=exps->h; n; n=n->next) {
		sql_exp *e = n->data;

		/*later use case per type */
		reset_freevar(e);
	}
}

static int
exp_set_list_recurse(mvc *sql, sql_subtype *type, sql_exp *e, const char **relname, const char** expname)
{
	if (THRhighwater()) {
		(void) sql_error(sql, 10, SQLSTATE(42000) "Query too complex: running out of stack space");
		return -1;
	}
	assert(*relname && *expname);
	if (!e)
		return 0;

	if (e->f) {
		const char *next_rel = exp_relname(e), *next_exp = exp_name(e);
		if (next_rel && next_exp && !strcmp(next_rel, *relname) && !strcmp(next_exp, *expname))
			for (node *n = ((list *) e->f)->h; n; n = n->next)
				exp_set_list_recurse(sql, type, (sql_exp *) n->data, relname, expname);
	}
	if ((e->f || (!e->l && !e->r && !e->f)) && !e->tpe.type) {
		if (set_type_param(sql, type, e->flag) == 0)
			e->tpe = *type;
		else
			return -1;
	}
	return 0;
}

static int
exp_set_type_recurse(mvc *sql, sql_subtype *type, sql_exp *e, const char **relname, const char** expname)
{
	if (THRhighwater()) {
		(void) sql_error(sql, 10, SQLSTATE(42000) "Query too complex: running out of stack space");
		return -1;
	}
	assert(*relname && *expname);
	if (!e)
		return 0;

	switch (e->type) {
		case e_atom: {
			return exp_set_list_recurse(sql, type, e, relname, expname);
		} break;
		case e_convert:
		case e_column: {
			/* if the column pretended is found, set its type */
			const char *next_rel = exp_relname(e), *next_exp = exp_name(e);
			if (next_rel && !strcmp(next_rel, *relname)) {
				*relname = (e->type == e_column && e->l) ? (const char*) e->l : next_rel;
				if (next_exp && !strcmp(next_exp, *expname)) {
					*expname = (e->type == e_column && e->r) ? (const char*) e->r : next_exp;
					if (e->type == e_column && !e->tpe.type) {
						if (set_type_param(sql, type, e->flag) == 0)
							e->tpe = *type;
						else
							return -1;
					}
				}
			}
			if (e->type == e_convert)
				exp_set_type_recurse(sql, type, e->l, relname, expname);
		} break;
		case e_psm: {
			if (e->flag & PSM_RETURN || e->flag & PSM_YIELD) {
				for(node *n = ((list*)e->r)->h ; n ; n = n->next)
					exp_set_type_recurse(sql, type, (sql_exp*) n->data, relname, expname);
			} else if (e->flag & PSM_WHILE) {
				exp_set_type_recurse(sql, type, e->l, relname, expname);
				for(node *n = ((list*)e->r)->h ; n ; n = n->next)
					exp_set_type_recurse(sql, type, (sql_exp*) n->data, relname, expname);
			} else if (e->flag & PSM_IF) {
				exp_set_type_recurse(sql, type, e->l, relname, expname);
				for(node *n = ((list*)e->r)->h ; n ; n = n->next)
					exp_set_type_recurse(sql, type, (sql_exp*) n->data, relname, expname);
				if (e->f)
					for(node *n = ((list*)e->f)->h ; n ; n = n->next)
						exp_set_type_recurse(sql, type, (sql_exp*) n->data, relname, expname);
			} else if (e->flag & PSM_REL) {
				rel_set_type_recurse(sql, type, e->l, relname, expname);
			} else if (e->flag & PSM_EXCEPTION) {
				exp_set_type_recurse(sql, type, e->l, relname, expname);
			}
		} break;
		case e_func: {
			for(node *n = ((list*)e->l)->h ; n ; n = n->next)
				exp_set_type_recurse(sql, type, (sql_exp*) n->data, relname, expname);
			if (e->r)
				for(node *n = ((list*)e->r)->h ; n ; n = n->next)
					exp_set_type_recurse(sql, type, (sql_exp*) n->data, relname, expname);
		} 	break;
		case e_aggr: {
			if (e->l)
				for(node *n = ((list*)e->l)->h ; n ; n = n->next)
					exp_set_type_recurse(sql, type, (sql_exp*) n->data, relname, expname);
		} 	break;
		case e_cmp: {
			if (e->flag == cmp_in || e->flag == cmp_notin) {
				exp_set_type_recurse(sql, type, e->l, relname, expname);
				for(node *n = ((list*)e->r)->h ; n ; n = n->next)
					exp_set_type_recurse(sql, type, (sql_exp*) n->data, relname, expname);
			} else if (e->flag == cmp_or || e->flag == cmp_filter) {
				for(node *n = ((list*)e->l)->h ; n ; n = n->next)
					exp_set_type_recurse(sql, type, (sql_exp*) n->data, relname, expname);
				for(node *n = ((list*)e->r)->h ; n ; n = n->next)
					exp_set_type_recurse(sql, type, (sql_exp*) n->data, relname, expname);
			} else {
				if(e->l)
					exp_set_type_recurse(sql, type, e->l, relname, expname);
				if(e->r)
					exp_set_type_recurse(sql, type, e->r, relname, expname);
				if(e->f)
					exp_set_type_recurse(sql, type, e->f, relname, expname);
			}
		} break;
	}
	return 0;
}

int
rel_set_type_recurse(mvc *sql, sql_subtype *type, sql_rel *rel, const char **relname, const char **expname)
{
	if (THRhighwater()) {
		(void) sql_error(sql, 10, SQLSTATE(42000) "Query too complex: running out of stack space");
		return -1;
	}
	assert(*relname && *expname);
	if (!rel)
		return 0;

	if (rel->exps)
		for (node *n = rel->exps->h; n; n = n->next)
			exp_set_type_recurse(sql, type, (sql_exp*) n->data, relname, expname);

	switch (rel->op) {
		case op_basetable:
		case op_truncate:
			break;
		case op_table:
			if (IS_TABLE_PROD_FUNC(rel->flag) || rel->flag == TABLE_FROM_RELATION)
				if (rel->l)
					rel_set_type_recurse(sql, type, rel->l, relname, expname);
			break;
		case op_join:
		case op_left:
		case op_right:
		case op_full:
		case op_semi:
		case op_anti:
		case op_union:
		case op_inter:
		case op_except:
			if (rel->l)
				rel_set_type_recurse(sql, type, rel->l, relname, expname);
			if (rel->r)
				rel_set_type_recurse(sql, type, rel->r, relname, expname);
			break;
		case op_groupby:
		case op_project:
		case op_select:
		case op_topn:
		case op_sample:
			if (rel->l)
				rel_set_type_recurse(sql, type, rel->l, relname, expname);
			break;
		case op_insert:
		case op_update:
		case op_delete:
			if (rel->r)
				rel_set_type_recurse(sql, type, rel->r, relname, expname);
			break;
		case op_ddl:
			if (rel->flag == ddl_output || rel->flag == ddl_create_seq || rel->flag == ddl_alter_seq || rel->flag == ddl_alter_table || rel->flag == ddl_create_table || rel->flag == ddl_create_view) {
				if (rel->l)
					rel_set_type_recurse(sql, type, rel->l, relname, expname);
			} else if (rel->flag == ddl_list || rel->flag == ddl_exception) {
				if (rel->l)
					rel_set_type_recurse(sql, type, rel->l, relname, expname);
				if (rel->r)
					rel_set_type_recurse(sql, type, rel->r, relname, expname);
			}
			break;
	}
	return 0;
}<|MERGE_RESOLUTION|>--- conflicted
+++ resolved
@@ -747,7 +747,6 @@
 }
 
 sql_exp *
-<<<<<<< HEAD
 exp_yield(sql_allocator *sa, sql_exp *val, int level)
 {
 	sql_exp *e = exp_create(sa, e_psm);
@@ -760,8 +759,6 @@
 }
 
 sql_exp * 
-=======
->>>>>>> 0b782f68
 exp_while(sql_allocator *sa, sql_exp *cond, list *stmts)
 {
 	sql_exp *e = exp_create(sa, e_psm);
@@ -2424,7 +2421,9 @@
 				ne = exp_var(sql->sa, e->alias.name, &e->tpe, GET_PSM_LEVEL(e->flag));
 		} else if (e->flag & PSM_RETURN) {
 			ne = exp_return(sql->sa, exp_copy(sql, e->l), GET_PSM_LEVEL(e->flag));
-		} else if (e->flag & PSM_WHILE) {
+		} else if (e->flag & PSM_YIELD) {
+			ne = exp_yield(sql->sa, exp_copy(sql, e->l), GET_PSM_LEVEL(e->flag));
+		}  else if (e->flag & PSM_WHILE) {
 			ne = exp_while(sql->sa, exp_copy(sql, e->l), exps_copy(sql, e->r));
 		} else if (e->flag & PSM_IF) {
 			ne = exp_if(sql->sa, exp_copy(sql, e->l), exps_copy(sql, e->r), exps_copy(sql, e->f));
