--- conflicted
+++ resolved
@@ -1744,13 +1744,8 @@
 		case op_anti:
 			ne = rel_find_exp_and_corresponding_rel(rel->l, e, subexp, res, under_join);
 			if (!ne && is_join(rel->op))
-<<<<<<< HEAD
-				ne = rel_find_exp_and_corresponding_rel(rel->r, e, res, under_join);
+				ne = rel_find_exp_and_corresponding_rel(rel->r, e, subexp, res, under_join);
 			if (ne && under_join && is_join(rel->op))
-=======
-				ne = rel_find_exp_and_corresponding_rel(rel->r, e, subexp, res, under_join);
-			if (ne && under_join)
->>>>>>> b8d846c0
 				*under_join = true;
 			break;
 		case op_table:
