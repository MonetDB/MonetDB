--- conflicted
+++ resolved
@@ -2336,18 +2336,13 @@
 			ne = exp_param(sql->sa, e->r, &e->tpe, e->flag);
 		break;
 	case e_psm:
-<<<<<<< HEAD
-		if (e->flag == PSM_SET) 
+		if (e->flag & PSM_SET) 
 			ne = exp_set(sql->sa, e->alias.name, exp_copy(sql, e->l), GET_PSM_LEVEL(e->flag));
-		if (e->flag == PSM_REL) {
+		if (e->flag & PSM_REL) {
 			if (!exp_name(e))
 				exp_label(sql->sa, e, ++sql->label);
 			return exp_ref(sql->sa, e);
 		}
-=======
-		if (e->flag & PSM_SET) 
-			ne = exp_set(sa, e->alias.name, exp_copy(sa, e->l), GET_PSM_LEVEL(e->flag));
->>>>>>> 370f901f
 		break;
 	}
 	if (!ne)
