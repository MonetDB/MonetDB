/*
 * This Source Code Form is subject to the terms of the Mozilla Public
 * License, v. 2.0.  If a copy of the MPL was not distributed with this
 * file, You can obtain one at http://mozilla.org/MPL/2.0/.
 *
 * Copyright 1997 - July 2008 CWI, August 2008 - 2020 MonetDB B.V.
 */

#include "monetdb_config.h"
#include "sql_relation.h"
#include "sql_semantic.h"
#include "rel_exp.h"
#include "rel_rel.h"
#include "rel_prop.h" /* for prop_copy() */
#include "rel_unnest.h"
#include "rel_optimizer.h"
#include "rel_distribute.h"
#ifdef HAVE_HGE
#include "mal.h"		/* for have_hge */
#endif
#include "gdk_time.h"
#include "blob.h"

comp_type
compare_str2type(const char *compare_op)
{
	comp_type type = cmp_filter;

	if (compare_op[0] == '=') {
		type = cmp_equal;
	} else if (compare_op[0] == '<') {
		type = cmp_lt;
		if (compare_op[1] != '\0') {
			if (compare_op[1] == '>')
				type = cmp_notequal;
			else if (compare_op[1] == '=')
				type = cmp_lte;
		}
	} else if (compare_op[0] == '>') {
		type = cmp_gt;
		if (compare_op[1] != '\0')
			if (compare_op[1] == '=')
				type = cmp_gte;
	}
	return type;
}

comp_type 
swap_compare( comp_type t )
{
	switch(t) {
	case cmp_equal:
		return cmp_equal;
	case cmp_lt:
		return cmp_gt;
	case cmp_lte:
		return cmp_gte;
	case cmp_gte:
		return cmp_lte;
	case cmp_gt:
		return cmp_lt;
	case cmp_notequal:
		return cmp_notequal;
	default:
		return cmp_equal;
	}
}

comp_type 
range2lcompare( int r )
{
	if (r&1) {
		return cmp_gte;
	} else {
		return cmp_gt;
	}
}

comp_type 
range2rcompare( int r )
{
	if (r&2) {
		return cmp_lte;
	} else {
		return cmp_lt;
	}
}

int 
compare2range( int l, int r )
{
	if (l == cmp_gt) {
		if (r == cmp_lt)
			return 0;
		else if (r == cmp_lte)
			return 2;
	} else if (l == cmp_gte) {
		if (r == cmp_lt)
			return 1;
		else if (r == cmp_lte)
			return 3;
	} 
	return -1;
}

static sql_exp * 
exp_create(sql_allocator *sa, int type) 
{
	sql_exp *e = SA_NEW(sa, sql_exp);

	if (!e)
		return NULL;
	*e = (sql_exp) {
		.type = (expression_type) type,
	};
	return e;
}

sql_exp * 
exp_compare(sql_allocator *sa, sql_exp *l, sql_exp *r, int cmptype) 
{
	sql_exp *e = exp_create(sa, e_cmp);
	if (e == NULL)
		return NULL;
	e->card = MAX(l->card,r->card);
	if (e->card == CARD_ATOM && !exp_is_atom(l))
		e->card = CARD_AGGR;
	e->l = l;
	e->r = r;
	e->flag = cmptype;
	return e;
}

sql_exp * 
exp_compare2(sql_allocator *sa, sql_exp *l, sql_exp *r, sql_exp *h, int cmptype) 
{
	sql_exp *e = exp_create(sa, e_cmp);
	if (e == NULL)
		return NULL;
	e->card = l->card;
	if (e->card == CARD_ATOM && !exp_is_atom(l))
		e->card = CARD_AGGR;
	e->l = l;
	e->r = r;
	if (h)
		e->f = h;
	e->flag = cmptype;
	return e;
}

sql_exp *
exp_filter(sql_allocator *sa, list *l, list *r, sql_subfunc *f, int anti) 
{
	sql_exp *e = exp_create(sa, e_cmp);

	if (e == NULL)
		return NULL;
	e->card = exps_card(l);
	e->l = l;
	e->r = r;
	e->f = f;
	e->flag = cmp_filter;
	if (anti)
		set_anti(e);
	return e;
}

sql_exp *
exp_or(sql_allocator *sa, list *l, list *r, int anti)
{
	sql_exp *f = NULL;
	sql_exp *e = exp_create(sa, e_cmp);

	if (e == NULL)
		return NULL;
	f = l->h?l->h->data:r->h?r->h->data:NULL;
	e->card = l->h?exps_card(l):exps_card(r);
	e->l = l;
	e->r = r;
	assert(f);
	e->f = f;
	e->flag = cmp_or;
	if (anti)
		set_anti(e);
	return e;
}

sql_exp *
exp_in(sql_allocator *sa, sql_exp *l, list *r, int cmptype)
{
	sql_exp *e = exp_create(sa, e_cmp);

	if (e == NULL)
		return NULL;
	e->card = l->card;
	e->l = l;
	e->r = r;
	assert( cmptype == cmp_in || cmptype == cmp_notin);
	e->flag = cmptype;
	return e;
}

sql_exp *
exp_in_func(mvc *sql, sql_exp *le, sql_exp *vals, int anyequal, int is_tuple)
{
	sql_subfunc *a_func = NULL;
	sql_exp *e = le;
			
	if (is_tuple) {
		list *l = exp_get_values(e);
		e = l->h->data;
	}
	if (anyequal)
		a_func = sql_bind_func(sql->sa, sql->session->schema, "sql_anyequal", exp_subtype(e), exp_subtype(e), F_FUNC);
	else
		a_func = sql_bind_func(sql->sa, sql->session->schema, "sql_not_anyequal", exp_subtype(e), exp_subtype(e), F_FUNC);

	if (!a_func) 
		return sql_error(sql, 02, SQLSTATE(42000) "(NOT) IN operator on type %s missing", exp_subtype(le)->type->sqlname);
	e = exp_binop(sql->sa, le, vals, a_func);
	if (e)
		e->card = le->card;
	return e;
}

sql_exp *
exp_compare_func(mvc *sql, sql_exp *le, sql_exp *re, sql_exp *oe, const char *compareop, int quantifier)
{
	sql_subfunc *cmp_func = NULL;
	sql_exp *e;

	if (!oe) {
		cmp_func = sql_bind_func(sql->sa, NULL, compareop, exp_subtype(le), exp_subtype(le), F_FUNC);
		assert(cmp_func);
		e = exp_binop(sql->sa, le, re, cmp_func);
	} else {
		list *types = sa_list(sql->sa), *args = sa_list(sql->sa);
		append(types, exp_subtype(le));
		append(types, exp_subtype(le));
		append(types, exp_subtype(le));
		append(args, le);
		append(args, re);
		append(args, oe);
		cmp_func = sql_bind_func_(sql->sa, NULL, compareop, types, F_FUNC);
		assert(cmp_func);
		e = exp_op(sql->sa, args, cmp_func);
	}
	if (e) {
		e->flag = quantifier;
		e->card = le->card;
	}
	return e;
}

static sql_subtype*
dup_subtype(sql_allocator *sa, sql_subtype *st)
{
	sql_subtype *res = SA_NEW(sa, sql_subtype);

	if (res == NULL)
		return NULL;
	*res = *st;
	return res;
}

sql_exp * 
exp_convert(sql_allocator *sa, sql_exp *exp, sql_subtype *fromtype, sql_subtype *totype )
{
	sql_exp *e = exp_create(sa, e_convert);
	if (e == NULL)
		return NULL;
	e->card = exp->card;
	e->l = exp;
	totype = dup_subtype(sa, totype);
	e->r = append(append(sa_list(sa), dup_subtype(sa, fromtype)),totype);
	e->tpe = *totype; 
	e->alias = exp->alias;
	return e;
}

sql_exp * 
exp_op( sql_allocator *sa, list *l, sql_subfunc *f )
{
	sql_exp *e = exp_create(sa, e_func);
	if (e == NULL)
		return NULL;
	e->card = exps_card(l);
	if (!l || list_length(l) == 0) 
		e->card = CARD_ATOM; /* unop returns a single atom */
	e->l = l;
	e->f = f; 
	return e;
}

sql_exp * 
exp_rank_op( sql_allocator *sa, list *l, list *gbe, list *obe, sql_subfunc *f )
{
	sql_exp *e = exp_create(sa, e_func);
	if (e == NULL)
		return NULL;
	e->card = exps_card(l);
	if (!l || list_length(l) == 0) 
		e->card = CARD_ATOM; /* unop returns a single atom */
	e->l = l;
	e->r = append(append(sa_list(sa), gbe), obe);
	e->f = f; 
	return e;
}

sql_exp * 
exp_aggr( sql_allocator *sa, list *l, sql_subfunc *a, int distinct, int no_nils, unsigned int card, int has_nils )
{
	sql_exp *e = exp_create(sa, e_aggr);
	if (e == NULL)
		return NULL;
	e->card = card;
	e->l = l;
	e->f = a; 
	if (distinct)
		set_distinct(e);
	if (no_nils)
		set_no_nil(e);
	if (!has_nils)
		set_has_no_nil(e);
	return e;
}

sql_exp * 
exp_atom(sql_allocator *sa, atom *a) 
{
	sql_exp *e = exp_create(sa, e_atom);
	if (e == NULL)
		return NULL;
	e->card = CARD_ATOM;
	e->tpe = a->tpe;
	e->l = a;
	return e;
}

sql_exp *
exp_atom_max(sql_allocator *sa, sql_subtype *tpe) 
{

	if (tpe->type->localtype == TYPE_bte) {
		return exp_atom_bte(sa, GDK_bte_max);
	} else if (tpe->type->localtype == TYPE_sht) {
		return exp_atom_sht(sa, GDK_sht_max);
	} else if (tpe->type->localtype == TYPE_int) {
		return exp_atom_int(sa, GDK_int_max);
	} else if (tpe->type->localtype == TYPE_lng) {
		return exp_atom_lng(sa, GDK_lng_max);
#ifdef HAVE_HGE
	} else if (tpe->type->localtype == TYPE_hge) {
		return exp_atom_hge(sa, GDK_hge_max);
#endif
	}
	return NULL;
}

sql_exp *
exp_atom_bool(sql_allocator *sa, int b) 
{
	sql_subtype bt; 

	sql_find_subtype(&bt, "boolean", 0, 0);
	if (b) 
		return exp_atom(sa, atom_bool(sa, &bt, TRUE ));
	else
		return exp_atom(sa, atom_bool(sa, &bt, FALSE ));
}

sql_exp *
exp_atom_bte(sql_allocator *sa, bte i) 
{
	sql_subtype it; 

	sql_find_subtype(&it, "tinyint", 3, 0);
	return exp_atom(sa, atom_int(sa, &it, i ));
}

sql_exp *
exp_atom_sht(sql_allocator *sa, sht i) 
{
	sql_subtype it; 

	sql_find_subtype(&it, "smallint", 5, 0);
	return exp_atom(sa, atom_int(sa, &it, i ));
}

sql_exp *
exp_atom_int(sql_allocator *sa, int i) 
{
	sql_subtype it; 

	sql_find_subtype(&it, "int", 9, 0);
	return exp_atom(sa, atom_int(sa, &it, i ));
}

sql_exp *
exp_atom_lng(sql_allocator *sa, lng i) 
{
	sql_subtype it; 

#ifdef HAVE_HGE
	sql_find_subtype(&it, "bigint", have_hge ? 18 : 19, 0);
#else
	sql_find_subtype(&it, "bigint", 19, 0);
#endif
	return exp_atom(sa, atom_int(sa, &it, i ));
}

#ifdef HAVE_HGE
sql_exp *
exp_atom_hge(sql_allocator *sa, hge i) 
{
	sql_subtype it; 

	sql_find_subtype(&it, "hugeint", 39, 0);
	return exp_atom(sa, atom_int(sa, &it, i ));
}
#endif

sql_exp *
exp_atom_flt(sql_allocator *sa, flt f) 
{
	sql_subtype it; 

	sql_find_subtype(&it, "real", 24, 0);
	return exp_atom(sa, atom_float(sa, &it, (dbl)f ));
}

sql_exp *
exp_atom_dbl(sql_allocator *sa, dbl f) 
{
	sql_subtype it; 

	sql_find_subtype(&it, "double", 53, 0);
	return exp_atom(sa, atom_float(sa, &it, (dbl)f ));
}

sql_exp *
exp_atom_str(sql_allocator *sa, const char *s, sql_subtype *st) 
{
	return exp_atom(sa, atom_string(sa, st, s?sa_strdup(sa, s):NULL));
}

sql_exp *
exp_atom_clob(sql_allocator *sa, const char *s) 
{
	sql_subtype clob;

	sql_find_subtype(&clob, "clob", 0, 0);
	return exp_atom(sa, atom_string(sa, &clob, s?sa_strdup(sa, s):NULL));
}

sql_exp *
exp_atom_ptr(sql_allocator *sa, void *s) 
{
	sql_subtype *t = sql_bind_localtype("ptr");
	return exp_atom(sa, atom_ptr(sa, t, s));
}

sql_exp * 
exp_atom_ref(sql_allocator *sa, int i, sql_subtype *tpe) 
{
	sql_exp *e = exp_create(sa, e_atom);
	if (e == NULL)
		return NULL;
	e->card = CARD_ATOM;
	e->flag = i;
	if (tpe)
		e->tpe = *tpe;
	return e;
}

sql_exp *
exp_null(sql_allocator *sa, sql_subtype *tpe)
{
	atom *a = atom_general(sa, tpe, NULL);
	return exp_atom(sa, a);
}

atom *
exp_value(mvc *sql, sql_exp *e, atom **args, int maxarg)
{
	if (!e || e->type != e_atom)
		return NULL; 
	if (e->l) {	   /* literal */
		return e->l;
	} else if (e->r) { /* param (ie not set) */
		sql_var_name *vname = (sql_var_name*) e->r;
		sql_schema *s = cur_schema(sql);
		sql_var *var;

		if (vname->sname && !(s = mvc_bind_schema(sql, vname->sname)))
			return NULL;
		if (e->flag == 0 && (var = find_global_var(sql, s, vname->name))) /* global variable */
			return &(var->var);
		return NULL;
	} else if (sql->emode == m_normal && e->flag < (unsigned) maxarg) { /* do not get the value in the prepared case */
		return args[e->flag]; 
	}
	return NULL; 
}

sql_exp * 
exp_param_or_declared(sql_allocator *sa, const char *sname, const char *name, sql_subtype *tpe, int frame) 
{
	sql_var_name *vname;
	sql_exp *e = exp_create(sa, e_atom);
	if (e == NULL)
		return NULL;

	e->r = sa_alloc(sa, sizeof(sql_var_name));
	vname = (sql_var_name*) e->r;
	vname->sname = sname;
	vname->name = name;
	e->card = CARD_ATOM;
	e->flag = frame;
	if (tpe)
		e->tpe = *tpe;
	return e;
}

sql_exp * 
exp_values(sql_allocator *sa, list *exps) 
{
	sql_exp *e = exp_create(sa, e_atom);
	if (e == NULL)
		return NULL;
	e->card = exps_card(exps);
	e->f = exps;
	return e;
}

list *
exp_get_values(sql_exp *e)
{
	if (is_atom(e->type) && e->f)
		return e->f;
	return NULL;
}

list * 
exp_types(sql_allocator *sa, list *exps) 
{
	list *l = sa_list(sa);
	node *n;

	for ( n = exps->h; n; n = n->next)
		append(l, exp_subtype(n->data));
	return l;
}

int
have_nil(list *exps)
{
	int has_nil = 0;
	node *n;

	for ( n = exps->h; n && !has_nil; n = n->next) {
		sql_exp *e = n->data;
		has_nil |= has_nil(e);
	}
	return has_nil;
}

sql_exp * 
exp_column(sql_allocator *sa, const char *rname, const char *cname, sql_subtype *t, unsigned int card, int has_nils, int intern) 
{
	sql_exp *e = exp_create(sa, e_column);

	if (e == NULL)
		return NULL;
	assert(cname);
	e->card = card;
	e->alias.name = cname;
	e->alias.rname = rname;
	e->r = (char*)e->alias.name;
	e->l = (char*)e->alias.rname;
	if (t)
		e->tpe = *t;
	if (!has_nils)
		set_has_no_nil(e);
	if (intern)
		set_intern(e);
	return e;
}

sql_exp *
exp_propagate(sql_allocator *sa, sql_exp *ne, sql_exp *oe)
{
	if (has_label(oe) && 
	   (oe->alias.rname == ne->alias.rname || (oe->alias.rname && ne->alias.rname && strcmp(oe->alias.rname, ne->alias.rname) == 0)) &&
	   (oe->alias.name == ne->alias.name || (oe->alias.name && ne->alias.name && strcmp(oe->alias.name, ne->alias.name) == 0)))
		ne->alias.label = oe->alias.label;
	if (is_intern(oe))
		set_intern(ne);
	if (is_anti(oe))
		set_anti(ne);
	if (is_semantics(oe))
		set_semantics(ne);
	if (is_ascending(oe))
		set_ascending(ne);
	if (nulls_last(oe))
		set_nulls_last(ne);
	if (need_distinct(oe))
		set_distinct(ne);
	if (zero_if_empty(oe))
		set_zero_if_empty(ne);
	if (need_no_nil(oe))
		set_no_nil(ne);
	if (!has_nil(oe))
		set_has_no_nil(ne);
	if (is_basecol(oe))
		set_basecol(ne);
	ne->p = prop_copy(sa, oe->p);
	return ne;
}

sql_exp *
exp_ref(mvc *sql, sql_exp *e)
{
	if (!exp_name(e))
		exp_label(sql->sa, e, ++sql->label);
	return exp_propagate(sql->sa, exp_column(sql->sa, exp_relname(e), exp_name(e), exp_subtype(e), exp_card(e), has_nil(e), is_intern(e)), e);
}

sql_exp *
exp_ref_save(mvc *sql, sql_exp *e)
{
	if (is_atom(e->type))
		return exp_copy(sql, e);
	if (!exp_name(e) || is_convert(e->type))
		exp_label(sql->sa, e, ++sql->label);
	if (e->type != e_column)
		e->ref = 1;
	sql_exp *ne = exp_ref(sql, e);
	if (ne && is_freevar(e))
		set_freevar(ne, is_freevar(e)-1);
	return ne;
}

sql_exp * 
exp_alias(sql_allocator *sa, const char *arname, const char *acname, const char *org_rname, const char *org_cname, sql_subtype *t, unsigned int card, int has_nils, int intern) 
{
	sql_exp *e = exp_column(sa, org_rname, org_cname, t, card, has_nils, intern);

	if (e == NULL)
		return NULL;
	assert(acname && org_cname);
	exp_setname(sa, e, (arname)?arname:org_rname, acname);
	return e;
}

sql_exp *
exp_alias_or_copy( mvc *sql, const char *tname, const char *cname, sql_rel *orel, sql_exp *old)
{
	sql_exp *ne = NULL;

	if (!tname)
		tname = exp_relname(old);

	if (!cname && exp_name(old) && has_label(old)) {
		ne = exp_column(sql->sa, exp_relname(old), exp_name(old), exp_subtype(old), orel?orel->card:CARD_ATOM, has_nil(old), is_intern(old));
		return exp_propagate(sql->sa, ne, old);
	} else if (!cname) {
		exp_label(sql->sa, old, ++sql->label);
		ne = exp_column(sql->sa, exp_relname(old), exp_name(old), exp_subtype(old), orel?orel->card:CARD_ATOM, has_nil(old), is_intern(old));
		return exp_propagate(sql->sa, ne, old);
	} else if (cname && !old->alias.name) {
		exp_setname(sql->sa, old, tname, cname);
	}
	ne = exp_column(sql->sa, tname, cname, exp_subtype(old), orel?orel->card:CARD_ATOM, has_nil(old), is_intern(old));
	return exp_propagate(sql->sa, ne, old);
}

sql_exp *
exp_alias_ref(mvc *sql, sql_exp *e)
{
	sql_exp *ne = NULL;
	const char *tname = exp_relname(e);
	const char *cname = exp_name(e);

	if (!has_label(e)) 
		exp_label(sql->sa, e, ++sql->label);
	ne = exp_ref(sql, e);
	exp_setname(sql->sa, ne, tname, cname);
	return exp_propagate(sql->sa, ne, e);
}

sql_exp *
exp_set(sql_allocator *sa, const char *sname, const char *name, sql_exp *val, int level)
{
	sql_exp *e = exp_create(sa, e_psm);

	if (e == NULL)
		return NULL;
	e->alias.rname = sname;
	e->alias.name = name;
	e->l = val;
	e->flag = PSM_SET + SET_PSM_LEVEL(level);
	return e;
}

sql_exp * 
exp_var(sql_allocator *sa, const char *sname, const char *name, sql_subtype *type, int level)
{
	sql_exp *e = exp_create(sa, e_psm);

	if (e == NULL)
		return NULL;
	e->alias.rname = sname;
	e->alias.name = name;
	e->tpe = *type;
	e->flag = PSM_VAR + SET_PSM_LEVEL(level);
	return e;
}

sql_exp * 
exp_table(sql_allocator *sa, const char *name, sql_table *t, int level)
{
	sql_exp *e = exp_create(sa, e_psm);

	if (e == NULL)
		return NULL;
	e->alias.rname = NULL;
	e->alias.name = name;
	e->f = t;
	e->flag = PSM_VAR + SET_PSM_LEVEL(level);
	return e;
}

sql_exp *
exp_return(sql_allocator *sa, sql_exp *val, int level)
{
	sql_exp *e = exp_create(sa, e_psm);

	if (e == NULL)
		return NULL;
	e->l = val;
	e->flag = PSM_RETURN + SET_PSM_LEVEL(level);
	return e;
}

sql_exp * 
exp_while(sql_allocator *sa, sql_exp *cond, list *stmts)
{
	sql_exp *e = exp_create(sa, e_psm);

	if (e == NULL)
		return NULL;
	e->l = cond;
	e->r = stmts;
	e->flag = PSM_WHILE;
	return e;
}

sql_exp * 
exp_if(sql_allocator *sa, sql_exp *cond, list *if_stmts, list *else_stmts)
{
	sql_exp *e = exp_create(sa, e_psm);

	if (e == NULL)
		return NULL;
	e->l = cond;
	e->r = if_stmts;
	e->f = else_stmts;
	e->flag = PSM_IF;
	return e;
}

sql_exp * 
exp_rel(mvc *sql, sql_rel *rel)
{
	sql_exp *e = exp_create(sql->sa, e_psm);

	if (e == NULL)
		return NULL;
	/*
	rel = sql_processrelation(sql, rel, 0);
	rel = rel_distribute(sql, rel);
	*/
	e->l = rel;
	e->flag = PSM_REL;
	e->card = rel->card;
	assert(rel);
	if (is_project(rel->op)) {
		sql_exp *last = rel->exps->t->data;
		sql_subtype *t = exp_subtype(last);
		e->tpe = t ? *t : (sql_subtype) {0};
	}
	return e;
}

sql_exp *
exp_exception(sql_allocator *sa, sql_exp *cond, const char *error_message)
{
	sql_exp *e = exp_create(sa, e_psm);

	if (e == NULL)
		return NULL;
	e->l = cond;
	e->r = sa_strdup(sa, error_message);
	e->flag = PSM_EXCEPTION;
	return e;
}

/* Set a name (alias) for the expression, such that we can refer 
   to this expression by this simple name.
 */
void 
exp_setname(sql_allocator *sa, sql_exp *e, const char *rname, const char *name )
{
	e->alias.label = 0;
	if (name) 
		e->alias.name = sa_strdup(sa, name);
	e->alias.rname = (rname)?sa_strdup(sa, rname):NULL;
}

void 
noninternexp_setname(sql_allocator *sa, sql_exp *e, const char *rname, const char *name )
{
	if (!is_intern(e))
		exp_setname(sa, e, rname, name);
}

void 
exp_setalias(sql_exp *e, const char *rname, const char *name )
{
	e->alias.label = 0;
	e->alias.name = name;
	e->alias.rname = rname;
}

void 
exp_prop_alias(sql_allocator *sa, sql_exp *e, sql_exp *oe )
{
	if (oe->alias.name == NULL && exp_has_rel(oe)) {
		sql_rel *r = exp_rel_get_rel(sa, oe);
		if (!is_project(r->op))
			return ;
		oe = r->exps->t->data;
	}
	e->alias = oe->alias;
}

str
number2name(str s, int len, int i)
{
	s[--len] = 0;
	while(i>0) {
		s[--len] = '0' + (i & 7);
		i >>= 3;
	}
	s[--len] = '%';
	return s + len;
}

void 
exp_setrelname(sql_allocator *sa, sql_exp *e, int nr)
{
	char name[16], *nme;

	nme = number2name(name, sizeof(name), nr);
	e->alias.label = 0;
	e->alias.rname = sa_strdup(sa, nme);
}

char *
make_label(sql_allocator *sa, int nr)
{
	char name[16], *nme;

	nme = number2name(name, sizeof(name), nr);
	return sa_strdup(sa, nme);
}

sql_exp*
exp_label(sql_allocator *sa, sql_exp *e, int nr)
{
	assert(nr > 0);
	e->alias.label = nr;
	e->alias.rname = e->alias.name = make_label(sa, nr);
	return e;
}

sql_exp*
exp_label_table(sql_allocator *sa, sql_exp *e, int nr)
{
	e->alias.rname = make_label(sa, nr);
	return e;
}

list*
exps_label(sql_allocator *sa, list *exps, int nr)
{
	node *n;

	if (!exps)
		return NULL;
	for (n = exps->h; n; n = n->next)
		n->data = exp_label(sa, n->data, nr++);
	return exps;
}

void
exp_swap( sql_exp *e ) 
{
	sql_exp *s = e->l;

	e->l = e->r;
	e->r = s;
	e->flag = swap_compare((comp_type)e->flag);
}

sql_subtype *
exp_subtype( sql_exp *e )
{
	switch(e->type) {
	case e_atom: {
		if (e->l) {
			atom *a = e->l;
			return atom_type(a);
		} else if (e->tpe.type) { /* atom reference */
			return &e->tpe;
		}
		break;
	}
	case e_convert:
	case e_column:
		if (e->tpe.type)
			return &e->tpe;
		break;
	case e_aggr:
	case e_func: {
		if (e->f) {
			sql_subfunc *f = e->f;
			if (f->res && list_length(f->res) == 1) 
				return f->res->h->data;
		}
		return NULL;
	}
	case e_cmp:
		/* return bit */
	case e_psm:
		if (e->tpe.type)
			return &e->tpe;
		/* fall through */
	default:
		return NULL;
	}
	return NULL;
}

const char *
exp_name( sql_exp *e )
{
	if (e->alias.name)
		return e->alias.name;
	if (e->type == e_convert && e->l)
		return exp_name(e->l);
	if (e->type == e_psm && e->l) { /* subquery return name of last expression */
		sql_rel *r = e->l;
		if (is_project(r->op))
			return exp_name(r->exps->t->data);
	}
	return NULL;
}

const char *
exp_relname( sql_exp *e )
{
	if (e->alias.rname)
		return e->alias.rname;
	if (!e->alias.name && e->type == e_convert && e->l)
		return exp_relname(e->l);
	if (!e->alias.name && e->type == e_psm && e->l) { /* subquery return name of last expression */
		sql_rel *r = e->l;
		if (is_project(r->op))
			return exp_relname(r->exps->t->data);
	}
	return NULL;
}

const char *
exp_find_rel_name(sql_exp *e)
{
	if (e->alias.rname)
		return e->alias.rname;
	switch(e->type) {
	case e_column:
		break;
	case e_convert:
		return exp_find_rel_name(e->l);
	default:
		return NULL;
	}
	return NULL;
}

unsigned int
exp_card( sql_exp *e )
{
	return e->card;
}

const char *
exp_func_name( sql_exp *e )
{
	if (e->type == e_func && e->f) {
		sql_subfunc *f = e->f;
		return f->func->base.name;
	}
	if (e->alias.name)
		return e->alias.name;
	if (e->type == e_convert && e->l)
		return exp_name(e->l);
	return NULL;
}

int 
exp_cmp( sql_exp *e1, sql_exp *e2)
{
	return (e1 == e2)?0:-1;
}

int 
exp_equal( sql_exp *e1, sql_exp *e2)
{
	if (e1 == e2)
		return 0;
	if (e1->alias.rname && e2->alias.rname && strcmp(e1->alias.rname, e2->alias.rname) == 0)
		return strcmp(e1->alias.name, e2->alias.name);
	if (!e1->alias.rname && !e2->alias.rname && e1->alias.label == e2->alias.label && e1->alias.name && e2->alias.name)
		return strcmp(e1->alias.name, e2->alias.name);
	return -1;
}

int 
exp_match( sql_exp *e1, sql_exp *e2)
{
	if (exp_cmp(e1, e2) == 0)
		return 1;
	if (e1->type == e2->type && e1->type == e_column) {
		if (e1->l != e2->l && (!e1->l || !e2->l || strcmp(e1->l, e2->l) != 0)) 
			return 0;
		if (!e1->r || !e2->r || strcmp(e1->r, e2->r) != 0)
			return 0;
		return 1;
	}
	if (e1->type == e2->type && e1->type == e_func) {
		if (is_identity(e1, NULL) && is_identity(e2, NULL)) {
			list *args1 = e1->l;
			list *args2 = e2->l;
			
			if (list_length(args1) == list_length(args2) && list_length(args1) == 1) {
				sql_exp *ne1 = args1->h->data;
				sql_exp *ne2 = args2->h->data;

				if (exp_match(ne1,ne2))
					return 1;
			}
		}
	}
	return 0;
}

/* list already contains matching expression */
sql_exp*
exps_find_exp( list *l, sql_exp *e) 
{
	node *n;

	if (!l || !l->h)
		return NULL;

	for(n=l->h; n; n = n->next) {
		if (exp_match(n->data, e) || exp_refers(n->data, e))
			return n->data;
	}
	return NULL;
}


/* c refers to the parent p */
int 
exp_refers( sql_exp *p, sql_exp *c)
{
	if (c->type == e_column) {
		if (!p->alias.name || !c->r || strcmp(p->alias.name, c->r) != 0)
			return 0;
		if (c->l && ((p->alias.rname && strcmp(p->alias.rname, c->l) != 0) || (!p->alias.rname && strcmp(p->l, c->l) != 0)))
			return 0;
		return 1;
	}
	return 0;
}

int
exp_match_col_exps( sql_exp *e, list *l)
{
	node *n;

	for(n=l->h; n; n = n->next) {
		sql_exp *re = n->data;
		sql_exp *re_r = re->r;
	
		if (re->type == e_cmp && re->flag == cmp_or)
			return exp_match_col_exps(e, re->l) &&
			       exp_match_col_exps(e, re->r); 

		if (re->type != e_cmp || !re_r || re_r->card != 1 || !exp_match_exp(e, re->l)) 
			return 0;
	} 
	return 1;
}

int
exps_match_col_exps( sql_exp *e1, sql_exp *e2)
{
	sql_exp *e1_r = e1->r;
	sql_exp *e2_r = e2->r;

	if (e1->type != e_cmp || e2->type != e_cmp)
		return 0;

	if (!is_complex_exp(e1->flag) && e1_r && e1_r->card == CARD_ATOM &&
	    !is_complex_exp(e2->flag) && e2_r && e2_r->card == CARD_ATOM)
		return exp_match_exp(e1->l, e2->l);

	if (!is_complex_exp(e1->flag) && e1_r && e1_r->card == CARD_ATOM &&
	    (e2->flag == cmp_in || e2->flag == cmp_notin))
 		return exp_match_exp(e1->l, e2->l); 
	if ((e1->flag == cmp_in || e1->flag == cmp_notin) &&
	    !is_complex_exp(e2->flag) && e2_r && e2_r->card == CARD_ATOM)
 		return exp_match_exp(e1->l, e2->l); 

	if ((e1->flag == cmp_in || e1->flag == cmp_notin) &&
	    (e2->flag == cmp_in || e2->flag == cmp_notin))
 		return exp_match_exp(e1->l, e2->l); 

	if (!is_complex_exp(e1->flag) && e1_r && e1_r->card == CARD_ATOM &&
	    e2->flag == cmp_or)
 		return exp_match_col_exps(e1->l, e2->l) &&
 		       exp_match_col_exps(e1->l, e2->r); 

	if (e1->flag == cmp_or &&
	    !is_complex_exp(e2->flag) && e2_r && e2_r->card == CARD_ATOM)
 		return exp_match_col_exps(e2->l, e1->l) &&
 		       exp_match_col_exps(e2->l, e1->r); 

	if (e1->flag == cmp_or && e2->flag == cmp_or) {
		list *l = e1->l, *r = e1->r;	
		sql_exp *el = l->h->data;
		sql_exp *er = r->h->data;

		return list_length(l) == 1 && list_length(r) == 1 &&
		       exps_match_col_exps(el, e2) &&
		       exps_match_col_exps(er, e2);
	}
	return 0;
}

int 
exp_match_list( list *l, list *r)
{
	node *n, *m;
	char *lu, *ru;
	int lc = 0, rc = 0, match = 0;

	if (!l || !r)
		return l == r;
	if (list_length(l) != list_length(r) || list_length(l) == 0 || list_length(r) == 0)
		return 0;
	lu = GDKzalloc(list_length(l) * sizeof(char));
	ru = GDKzalloc(list_length(r) * sizeof(char));
	for (n = l->h, lc = 0; n; n = n->next, lc++) {
		sql_exp *le = n->data;

		for ( m = r->h, rc = 0; m; m = m->next, rc++) {
			sql_exp *re = m->data;

			if (!ru[rc] && exp_match_exp(le,re)) {
				lu[lc] = 1;
				ru[rc] = 1;
				match = 1;
			}
		}
	}
	for (n = l->h, lc = 0; n && match; n = n->next, lc++) 
		if (!lu[lc])
			match = 0;
	for (n = r->h, rc = 0; n && match; n = n->next, rc++) 
		if (!ru[rc])
			match = 0;
	GDKfree(lu);
	GDKfree(ru);
	return match;
}

static int 
exps_equal( list *l, list *r)
{
	node *n, *m;

	if (!l || !r)
		return l == r;
	if (list_length(l) != list_length(r))
		return 0;
	for (n = l->h, m = r->h; n && m; n = n->next, m = m->next) {
		sql_exp *le = n->data, *re = m->data;

		if (!exp_match_exp(le,re))
			return 0;
	}
	return 1;
}

int 
exp_match_exp( sql_exp *e1, sql_exp *e2)
{
	if (exp_match(e1, e2))
		return 1;
	if (e1->type == e2->type) { 
		switch(e1->type) {
		case e_cmp:
			if (e1->flag == e2->flag && !is_complex_exp(e1->flag) &&
		            exp_match_exp(e1->l, e2->l) && 
			    exp_match_exp(e1->r, e2->r) && 
			    ((!e1->f && !e2->f) || exp_match_exp(e1->f, e2->f)))
				return 1;
			else if (e1->flag == e2->flag && e1->flag == cmp_or &&
		            exp_match_list(e1->l, e2->l) && 
			    exp_match_list(e1->r, e2->r))
				return 1;
			else if (e1->flag == e2->flag && is_anti(e1) == is_anti(e2) &&
				(e1->flag == cmp_in || e1->flag == cmp_notin) &&
		            exp_match_exp(e1->l, e2->l) && 
			    exp_match_list(e1->r, e2->r))
				return 1;
			else if (e1->flag == e2->flag && (e1->flag == cmp_equal || e1->flag == cmp_notequal) &&
				exp_match_exp(e1->l, e2->r) && exp_match_exp(e1->r, e2->l))
				return 1; /* = and <> operations are reflective, so exp_match_exp can be called crossed */
			break;
		case e_convert:
			if (!subtype_cmp(exp_totype(e1), exp_totype(e2)) &&
			    !subtype_cmp(exp_fromtype(e1), exp_fromtype(e2)) &&
			    exp_match_exp(e1->l, e2->l))
				return 1;
			break;
		case e_aggr:
			if (!subfunc_cmp(e1->f, e2->f) && /* equal aggregation*/
			    exps_equal(e1->l, e2->l) && 
			    need_distinct(e1) == need_distinct(e2) &&
			    need_no_nil(e1) == need_no_nil(e2)) 
				return 1;
			break;
		case e_func:
			if (!subfunc_cmp(e1->f, e2->f) && /* equal functions */
			    exps_equal(e1->l, e2->l) &&
			    /* optional order by expressions */
			    exps_equal(e1->r, e2->r)) {
				sql_subfunc *f = e1->f;
				if (!f->func->side_effect)
					return 1;
			}
			break;
		case e_atom:
			if (e1->l && e2->l && !atom_cmp(e1->l, e2->l))
				return 1;
			break;
		default:
			break;
		}
	}
	return 0;
}

static int
exps_are_joins( list *l )
{
	node *n;

	for (n = l->h; n; n = n->next) {
		sql_exp *e = n->data;

		if (exp_is_join_exp(e))
			return -1;
	}
	return 0;
}

int
exp_is_join_exp(sql_exp *e)
{
	if (exp_is_join(e, NULL) == 0)
		return 0;
	if (e->type == e_cmp && e->flag == cmp_or && e->card >= CARD_AGGR)
		if (exps_are_joins(e->l) == 0 && exps_are_joins(e->r) == 0)
			return 0;
	return -1;
}

static int
exp_is_complex_select( sql_exp *e )
{
	switch (e->type) {
	case e_atom:
		return 0;
	case e_convert:
		return exp_is_complex_select(e->l);
	case e_func:
	case e_aggr:
	{	
		int r = (e->card == CARD_ATOM);
		node *n;
		list *l = e->l;

		if (r && l)
			for (n = l->h; n && !r; n = n->next) 
				r |= exp_is_complex_select(n->data);
		return r;
	}
	case e_column:
	case e_cmp:
	default:
		return 0;
	case e_psm:
		return 1;
	}
}

static int
complex_select(sql_exp *e)
{
	sql_exp *l = e->l, *r = e->r;

	if (exp_is_complex_select(l) || exp_is_complex_select(r))
		return 1;
	return 0;
}

static int
distinct_rel(sql_exp *e, const char **rname)
{
	const char *e_rname = NULL;

	switch(e->type) {
	case e_column:
		e_rname = exp_relname(e);

		if (*rname && e_rname && strcmp(*rname, e_rname) == 0)
			return 1;
		if (!*rname) {
			*rname = e_rname;
			return 1;
		}
		break;
	case e_aggr:
	case e_func: 
		if (e->l) {
			int m = 1;
			list *l = e->l;
			node *n;
	
			for(n=l->h; n && m; n = n->next) {
				sql_exp *ae = n->data; 

				m = distinct_rel(ae, rname);
			}
			return m;
		}
		return 0;
	case e_atom:
		return 1;
	case e_convert:
		return distinct_rel(e->l, rname);
	default:
		return 0;
	}
	return 0;
}

int
rel_has_exp(sql_rel *rel, sql_exp *e) 
{
	if (rel_find_exp(rel, e) != NULL) 
		return 0;
	return -1;
}

int
rel_has_exps(sql_rel *rel, list *exps)
{
	node *n;

	if (!exps)
		return -1;
	for (n = exps->h; n; n = n->next)
		if (rel_has_exp(rel, n->data) >= 0)
			return 0;
	return -1;
}

int
rel_has_all_exps(sql_rel *rel, list *exps)
{
	node *n;

	if (!exps)
		return -1;
	for (n = exps->h; n; n = n->next)
		if (rel_has_exp(rel, n->data) < 0)
			return 0;
	return 1;
}


sql_rel *
find_rel(list *rels, sql_exp *e)
{
	node *n = list_find(rels, e, (fcmp)&rel_has_exp);
	if (n) 
		return n->data;
	return NULL;
}

sql_rel *
find_one_rel(list *rels, sql_exp *e)
{
	node *n;
	sql_rel *fnd = NULL;

	for(n = rels->h; n; n = n->next) {
		if (rel_has_exp(n->data, e) == 0) {
			if (fnd)
				return NULL;
			fnd = n->data;
		}
	}
	return fnd;
}

static int 
exp_is_rangejoin(sql_exp *e, list *rels)
{
	/* assume e is a e_cmp with 3 args 
	 * Need to check e->r and e->f only touch one table.
	 */
	const char *rname = 0;

	if (distinct_rel(e->r, &rname) && distinct_rel(e->f, &rname))
		return 0;
	if (rels) { 
		sql_rel *r = find_rel(rels, e->r);
		sql_rel *f = find_rel(rels, e->f);
		if (r && f && r == f)
			return 0;
	}
	return -1;
}

int
exp_is_join(sql_exp *e, list *rels)
{
	/* only simple compare expressions, ie not or lists
		or range expressions (e->f)
	 */
	if (e->type == e_cmp && !is_complex_exp(e->flag) && e->l && e->r && !e->f && e->card >= CARD_AGGR && !complex_select(e))
		return 0;
	if (e->type == e_cmp && e->flag == cmp_filter && e->l && e->r && e->card >= CARD_AGGR)
		return 0;
	/* range expression */
	if (e->type == e_cmp && !is_complex_exp(e->flag) && e->l && e->r && e->f && e->card >= CARD_AGGR && !complex_select(e)) 
		return exp_is_rangejoin(e, rels);
	return -1;
}

int
exp_is_eqjoin(sql_exp *e)
{
	if (e->flag == cmp_equal) {
		sql_exp *l = e->l;
		sql_exp *r = e->r;

		if (!is_func(l->type) && !is_func(r->type)) 
			return 0;
	}
	return -1; 
}

static sql_exp *
rel_find_exp_( sql_rel *rel, sql_exp *e) 
{
	sql_exp *ne = NULL;

	if (!rel)
		return NULL;
	switch(e->type) {
	case e_column:
		if (rel->exps && (is_project(rel->op) || is_base(rel->op))) {
			if (e->l) {
				ne = exps_bind_column2(rel->exps, e->l, e->r);
			} else {
				ne = exps_bind_column(rel->exps, e->r, NULL, 1);
			}
		}
		return ne;
	case e_convert:
		return rel_find_exp_(rel, e->l);
	case e_aggr:
	case e_func: 
		if (e->l) {
			list *l = e->l;
			node *n = l->h;
	
			ne = n->data;
			while (ne != NULL && n != NULL) {
				ne = rel_find_exp_(rel, n->data);
				n = n->next;
			}
			return ne;
		}
		break;
		/* fall through */
	case e_cmp:	
	case e_psm:	
		return NULL;
	case e_atom:
		if (e->f) { /* values */
			list *l = e->f;
			node *n = l->h;
	
			ne = n->data;
			while (ne != NULL && n != NULL) {
				ne = rel_find_exp_(rel, n->data);
				n = n->next;
			}
			return ne;
		}
		return e;
	}
	return ne;
}

sql_exp *
rel_find_exp( sql_rel *rel, sql_exp *e)
{
	sql_exp *ne = rel_find_exp_(rel, e);

	if (rel && !ne) {
		switch(rel->op) {
		case op_left:
		case op_right:
		case op_full:
		case op_join:
			ne = rel_find_exp(rel->l, e);
			if (!ne) 
				ne = rel_find_exp(rel->r, e);
			break;
		case op_table:
			if (rel->exps && e->type == e_column && e->l && exps_bind_column2(rel->exps, e->l, e->r)) 
				ne = e;
			break;
		case op_union:
		case op_except:
		case op_inter:
		{
			if (rel->l)
				ne = rel_find_exp(rel->l, e);
			else if (rel->exps && e->l)
				ne = exps_bind_column2(rel->exps, e->l, e->r);
			else if (rel->exps)
				ne = exps_bind_column(rel->exps, e->r, NULL, 1);
		}
		break;
		case op_basetable: 
			if (rel->exps && e->type == e_column && e->l) 
				ne = exps_bind_column2(rel->exps, e->l, e->r);
			break;
		default:
			if (!is_project(rel->op) && rel->l)
				ne = rel_find_exp(rel->l, e);
		}
	}
	return ne;
}

int
exp_is_true(mvc *sql, sql_exp *e) 
{
	if (e->type == e_atom) {
		if (e->l) {
			return atom_is_true(e->l);
		} else if(sql->emode == m_normal && (unsigned) sql->argc > e->flag && EC_BOOLEAN(exp_subtype(e)->type->eclass)) {
			return atom_is_true(sql->args[e->flag]);
		}
	}
	if (e->type == e_cmp && e->flag == cmp_equal)
		return (exp_is_true(sql, e->l) && exp_is_true(sql, e->r) && exp_match_exp(e->l, e->r));
	return 0;
}

int
exp_is_false(mvc *sql, sql_exp *e) 
{
	if (e->type == e_atom) {
		if (e->l) {
			return atom_is_false(e->l);
		} else if(sql->emode == m_normal && (unsigned) sql->argc > e->flag && EC_BOOLEAN(exp_subtype(e)->type->eclass)) {
			return atom_is_false(sql->args[e->flag]);
		}
	}
	return 0;
}

int
exp_is_zero(mvc *sql, sql_exp *e) 
{
	if (e->type == e_atom) {
		if (e->l) {
			return atom_is_zero(e->l);
		} else if(sql->emode == m_normal && (unsigned) sql->argc > e->flag && EC_COMPUTE(exp_subtype(e)->type->eclass)) {
			return atom_is_zero(sql->args[e->flag]);
		}
	}
	return 0;
}

int
exp_is_not_null(mvc *sql, sql_exp *e) 
{
	if (e->type == e_atom) {
		if (e->l) {
			return !(atom_null(e->l));
		} else if(sql->emode == m_normal && (unsigned) sql->argc > e->flag && EC_COMPUTE(exp_subtype(e)->type->eclass)) {
			return !atom_null(sql->args[e->flag]);
		}
	}
	return 0;
}

int
exp_is_null(mvc *sql, sql_exp *e )
{
	switch (e->type) {
	case e_atom:
		if (e->f) /* values list */
			return 0;
		if (e->l) {
			return (atom_null(e->l));
		} else if (sql->emode == m_normal && (unsigned) sql->argc > e->flag) {
			return atom_null(sql->args[e->flag]);
		}
		return 0;
	case e_convert:
		return exp_is_null(sql, e->l);
	case e_func:
	case e_aggr:
	{	
		int r = 0;
		node *n;
		list *l = e->l;

		if (!r && l && list_length(l) == 2) {
			for (n = l->h; n && !r; n = n->next) 
				r |= exp_is_null(sql, n->data);
		}
		return r;
	}
	case e_column:
	case e_cmp:
	case e_psm:
		return 0;
	}
	return 0;
}

int
exp_is_rel( sql_exp *e )
{
	return (e && e->type == e_psm && e->flag == PSM_REL && e->l);
}

int
exp_is_atom( sql_exp *e )
{
	switch (e->type) {
	case e_atom:
		if (e->f) /* values list */
			return 0;
		return 1;
	case e_convert:
		return exp_is_atom(e->l);
	case e_func:
	case e_aggr:
	{	
		int r = (e->card == CARD_ATOM);
		node *n;
		list *l = e->l;

		if (r && l)
			for (n = l->h; n && r; n = n->next) 
				r &= exp_is_atom(n->data);
		return r;
	}
	case e_column:
	case e_cmp:
	case e_psm:
		return 0;
	}
	return 0;
}

int
exp_has_rel( sql_exp *e )
{
	if (!e)
		return 0;
	switch(e->type){
	case e_func:
	case e_aggr:
		return exps_have_rel_exp(e->l);
	case e_cmp:
		if (e->flag == cmp_or || e->flag == cmp_filter) {
			return (exps_have_rel_exp(e->l) || exps_have_rel_exp(e->r));
		} else if (e->flag == cmp_in || e->flag == cmp_notin) {
			return (exp_has_rel(e->l) || exps_have_rel_exp(e->r));
		} else {
			return (exp_has_rel(e->l) || exp_has_rel(e->r) || (e->f && exp_has_rel(e->f)));
		}
	case e_convert:
		return exp_has_rel(e->l);
	case e_psm:
		return exp_is_rel(e);
	case e_atom:
		return (e->f && exps_have_rel_exp(e->f));
	case e_column:
		return 0;
	}
	return 0;
}

int
exps_have_rel_exp( list *exps)
{
	if (list_empty(exps))
		return 0;
	for(node *n=exps->h; n; n=n->next) {
		sql_exp *e = n->data;

		if (exp_has_rel(e))
			return 1;
	}
	return 0;
}

static sql_rel *
exps_rel_get_rel(sql_allocator *sa, list *exps )
{
	sql_rel *xp = NULL;

	if (list_empty(exps))
		return NULL;
	for (node *n = exps->h; n; n=n->next){
		sql_exp *e = n->data;

		if (exp_has_rel(e)) {
			sql_rel *r = exp_rel_get_rel(sa, e);

			if (!r)
				return NULL;
			if (xp)
				xp = rel_crossproduct(sa, xp, r, op_join);
			else
				xp = r;
		}
	}
	return xp;
}

sql_rel *
exp_rel_get_rel(sql_allocator *sa, sql_exp *e)
{
	if (!e)
		return NULL;

	switch(e->type){
	case e_func:
	case e_aggr: 
		return exps_rel_get_rel(sa, e->l);
	case e_cmp:
		if (e->flag == cmp_or || e->flag == cmp_filter) {
			if (exps_have_rel_exp(e->l))
				return exps_rel_get_rel(sa, e->l);
			if (exps_have_rel_exp(e->r))
				return exps_rel_get_rel(sa, e->r);
		} else if (e->flag == cmp_in || e->flag == cmp_notin) {
			if (exp_has_rel(e->l))
				return exp_rel_get_rel(sa, e->l);
			if (exps_have_rel_exp(e->r))
				return exps_rel_get_rel(sa, e->r);
		} else {
			if (exp_has_rel(e->l))
				return exp_rel_get_rel(sa, e->l);
			if (exp_has_rel(e->r))
				return exp_rel_get_rel(sa, e->r);
			if (e->f && exp_has_rel(e->f))
				return exp_rel_get_rel(sa, e->f);
		}
		return NULL;
	case e_convert:
		return exp_rel_get_rel(sa, e->l);
	case e_psm:
		if (exp_is_rel(e))
			return e->l;
		return NULL;
	case e_atom:
		if (e->f && exps_have_rel_exp(e->f))
			return exps_rel_get_rel(sa, e->f);
		return NULL;
	case e_column:
		return NULL;
	}
	return NULL;
}

static list *
exp_rel_update_exps(mvc *sql, list *exps)
{
	if (list_empty(exps))
		return exps;
	for (node *n = exps->h; n; n=n->next){
		sql_exp *e = n->data;

		if (exp_has_rel(e))
			n->data = exp_rel_update_exp(sql, e);
	}
	list_hash_clear(exps);
	return exps;
}

sql_exp *
exp_rel_update_exp(mvc *sql, sql_exp *e)
{
	if (!e)
		return NULL;

	switch(e->type){
	case e_func:
	case e_aggr: 
		e->l = exp_rel_update_exps(sql, e->l);
		return e;
	case e_cmp:
		if (e->flag == cmp_or || e->flag == cmp_filter) {
			if (exps_have_rel_exp(e->l))
				e->l = exp_rel_update_exps(sql, e->l);
			if (exps_have_rel_exp(e->r))
				e->r = exp_rel_update_exps(sql, e->r);
		} else if (e->flag == cmp_in || e->flag == cmp_notin) {
			if (exp_has_rel(e->l))
				e->l = exp_rel_update_exp(sql, e->l);
			if (exps_have_rel_exp(e->r))
				e->r = exp_rel_update_exps(sql, e->r);
		} else {
			if (exp_has_rel(e->l))
				e->l = exp_rel_update_exp(sql, e->l);
			if (exp_has_rel(e->r))
				e->r = exp_rel_update_exp(sql, e->r);
			if (e->f && exp_has_rel(e->f))
				e->f = exp_rel_update_exp(sql, e->f);
		}
		return e;
	case e_convert:
		e->l = exp_rel_update_exp(sql, e->l);
		return e;
	case e_psm:
		if (exp_is_rel(e)) {
			sql_rel *r = exp_rel_get_rel(sql->sa, e);
			e = r->exps->t->data;
			return exp_ref(sql, e);
		}
		return e;
	case e_atom:
		if (e->f && exps_have_rel_exp(e->f))
			e->f = exp_rel_update_exps(sql, e->f);
		return e;
	case e_column:
		return e;
	}
	return e;
}

sql_exp *
exp_rel_label(mvc *sql, sql_exp *e)
{
	if (exp_is_rel(e)) {
		sql_rel *r = e->l;

		e->l = r = rel_label(sql, r, 1);
	}
	return e;
}

int
exps_are_atoms( list *exps)
{
	node *n;
	int atoms = 1;

	for(n=exps->h; n && atoms; n=n->next) 
		atoms &= exp_is_atom(n->data);
	return atoms;
}

static int
exps_has_func( list *exps)
{
	node *n;
	int has_func = 0;

	for(n=exps->h; n && !has_func; n=n->next) 
		has_func |= exp_has_func(n->data);
	return has_func;
}

int
exp_has_func( sql_exp *e )
{
	if (!e)
		return 0;
	switch (e->type) {
	case e_atom:
		return 0;
	case e_convert:
		return exp_has_func(e->l);
	case e_func:
		return 1;
	case e_aggr:
		if (e->l)
			return exps_has_func(e->l);
		return 0;
	case e_cmp:
		if (e->flag == cmp_or) {
			return (exps_has_func(e->l) || exps_has_func(e->r));
		} else if (e->flag == cmp_in || e->flag == cmp_notin || e->flag == cmp_filter) {
			return (exp_has_func(e->l) || exps_has_func(e->r));
		} else {
			return (exp_has_func(e->l) || exp_has_func(e->r) || 
					(e->f && exp_has_func(e->f)));
		}
	case e_column:
	case e_psm:
		return 0;
	}
	return 0;
}

static int
exps_has_sideeffect( list *exps)
{
	node *n;
	int has_sideeffect = 0;

	for(n=exps->h; n && !has_sideeffect; n=n->next) 
		has_sideeffect |= exp_has_sideeffect(n->data);
	return has_sideeffect;
}

int
exp_has_sideeffect( sql_exp *e )
{
	switch (e->type) {
	case e_convert:
		return exp_has_sideeffect(e->l);
	case e_func:
		{
			sql_subfunc *f = e->f;

			if (f->func->side_effect) 
				return 1;
			if (e->l)
				return exps_has_sideeffect(e->l);
			return 0;
		}
	case e_atom:
	case e_aggr: 
	case e_cmp:
	case e_column:
	case e_psm:
		return 0;
	}
	return 0;
}

int
exp_unsafe( sql_exp *e, int allow_identity) 
{
	if (!e)
		return 0;

	if (e->type != e_func && e->type != e_convert)
		return 0;

	if (e->type == e_convert && e->l)
		return exp_unsafe(e->l, allow_identity);
	if (e->type == e_func && e->l) {
		sql_subfunc *f = e->f;
		list *args = e->l;
		node *n;

		if (IS_ANALYTIC(f->func) || (!allow_identity && is_identity(e, NULL)))
			return 1;
		for(n = args->h; n; n = n->next) {
			sql_exp *e = n->data;

			if (exp_unsafe(e, allow_identity))
				return 1;			
		}
	}
	return 0;
}

static int
exp_key( sql_exp *e )
{
	if (e->alias.name)
		return hash_key(e->alias.name);
	return 0;
}

sql_exp *
exps_bind_column( list *exps, const char *cname, int *ambiguous, int no_tname) 
{
	sql_exp *e = NULL;

	if (exps && cname) {
		node *en;

		if (exps) {
			MT_lock_set(&exps->ht_lock);
			if (!exps->ht && list_length(exps) > HASH_MIN_SIZE) {
				exps->ht = hash_new(exps->sa, list_length(exps), (fkeyvalue)&exp_key);
				if (exps->ht == NULL) {
					MT_lock_unset(&exps->ht_lock);
					return NULL;
				}
				for (en = exps->h; en; en = en->next ) {
					sql_exp *e = en->data;
					if (e->alias.name) {
						int key = exp_key(e);

						if (hash_add(exps->ht, key, e) == NULL) {
							MT_lock_unset(&exps->ht_lock);
							return NULL;
						}
					}
				}
			}
			if (exps->ht) {
				int key = hash_key(cname);
				sql_hash_e *he = exps->ht->buckets[key&(exps->ht->size-1)]; 

				for (; he; he = he->chain) {
					sql_exp *ce = he->value;

					if (ce->alias.name && strcmp(ce->alias.name, cname) == 0 && (!no_tname || !ce->alias.rname)) {
						if (e && e != ce && ce->alias.rname && e->alias.rname && strcmp(ce->alias.rname, e->alias.rname) != 0 ) {
							if (ambiguous)
								*ambiguous = 1;
							MT_lock_unset(&exps->ht_lock);
							return NULL;
						}
						e = ce;
					}
				}
				MT_lock_unset(&exps->ht_lock);
				return e;
			}
			MT_lock_unset(&exps->ht_lock);
		}
		for (en = exps->h; en; en = en->next ) {
			sql_exp *ce = en->data;
			if (ce->alias.name && strcmp(ce->alias.name, cname) == 0 && (!no_tname || !ce->alias.rname)) {
				if (e && e != ce && ce->alias.rname && e->alias.rname && strcmp(ce->alias.rname, e->alias.rname) != 0 ) {
					if (ambiguous)
						*ambiguous = 1;
					return NULL;
				}
				e = ce;
			}
		}
	}
	return e;
}

sql_exp *
exps_bind_column2( list *exps, const char *rname, const char *cname ) 
{
	if (exps) {
		node *en;

		if (exps) {
			MT_lock_set(&exps->ht_lock);
			if (!exps->ht && list_length(exps) > HASH_MIN_SIZE) {
				exps->ht = hash_new(exps->sa, list_length(exps), (fkeyvalue)&exp_key);
				if (exps->ht == NULL) {
					MT_lock_unset(&exps->ht_lock);
					return NULL;
				}

				for (en = exps->h; en; en = en->next ) {
					sql_exp *e = en->data;
					if (e->alias.name) {
						int key = exp_key(e);

						if (hash_add(exps->ht, key, e) == NULL) {
							MT_lock_unset(&exps->ht_lock);
							return NULL;
						}
					}
				}
			}
			if (exps->ht) {
				int key = hash_key(cname);
				sql_hash_e *he = exps->ht->buckets[key&(exps->ht->size-1)]; 

				for (; he; he = he->chain) {
					sql_exp *e = he->value;

					if (e && is_column(e->type) && e->alias.name && e->alias.rname && strcmp(e->alias.name, cname) == 0 && strcmp(e->alias.rname, rname) == 0) {
						MT_lock_unset(&exps->ht_lock);
						return e;
					}
				}
				MT_lock_unset(&exps->ht_lock);
				return NULL;
			}
			MT_lock_unset(&exps->ht_lock);
		}
		for (en = exps->h; en; en = en->next ) {
			sql_exp *e = en->data;
		
			if (e && is_column(e->type) && e->alias.name && e->alias.rname && strcmp(e->alias.name, cname) == 0 && strcmp(e->alias.rname, rname) == 0)
				return e;
		}
	}
	return NULL;
}

/* find an column based on the original name, not the alias it got */
sql_exp *
exps_bind_alias( list *exps, const char *rname, const char *cname ) 
{
	if (exps) {
		node *en;

		for (en = exps->h; en; en = en->next ) {
			sql_exp *e = en->data;
		
			if (e && is_column(e->type) && !rname && e->r && strcmp(e->r, cname) == 0)
				return e;
			if (e && e->type == e_column && rname && e->l && e->r && strcmp(e->r, cname) == 0 && strcmp(e->l, rname) == 0) {
				return e;
			}
		}
	}
	return NULL;
}

unsigned int
exps_card( list *l ) 
{
	node *n;
	unsigned int card = CARD_ATOM;

	if (l) for(n = l->h; n; n = n->next) {
		sql_exp *e = n->data;

		if (e && card < e->card)
			card = e->card;
	}
	return card;
}
	
void
exps_fix_card( list *exps, unsigned int card)
{
	node *n;

	for (n = exps->h; n; n = n->next) {
		sql_exp *e = n->data;

		if (e && e->card > card)
			e->card = card;
	}
}

void
exps_setcard( list *exps, unsigned int card)
{
	node *n;

	for (n = exps->h; n; n = n->next) {
		sql_exp *e = n->data;

		if (e && e->card != CARD_ATOM)
			e->card = card;
	}
}

int
exps_intern(list *exps)
{
	node *n;
			
	for (n=exps->h; n; n = n->next) {
		sql_exp *e = n->data;		

		if (is_intern(e))
			return 1;
	}
	return 0;
}

const char *
compare_func( comp_type t, int anti )
{
	switch(t) {
	case mark_in:
	case cmp_equal:
		return anti?"<>":"=";
	case cmp_lt:
		return anti?">":"<";
	case cmp_lte:
		return anti?">=":"<=";
	case cmp_gte:
		return anti?"<=":">=";
	case cmp_gt:
		return anti?"<":">";
	case mark_notin:
	case cmp_notequal:
		return anti?"=":"<>";
	default:
		return NULL;
	}
}

int
is_identity( sql_exp *e, sql_rel *r)
{
	switch(e->type) {
	case e_column:
		if (r && is_project(r->op)) {
			sql_exp *re = NULL;
			if (e->l)
				re = exps_bind_column2(r->exps, e->l, e->r);
			if (!re && has_label(e))
				re = exps_bind_column(r->exps, e->r, NULL, 1);
			if (re)
				return is_identity(re, r->l);
		}
		return 0;
	case e_func: {
		sql_subfunc *f = e->f;
		return (strcmp(f->func->base.name, "identity") == 0);
	}
	default:
		return 0;
	}
}

list *
exps_alias(mvc *sql, list *exps)
{
	node *n;
	list *nl = new_exp_list(sql->sa);

	for (n = exps->h; n; n = n->next) {
		sql_exp *e = n->data, *ne;

		assert(exp_name(e));
		ne = exp_ref(sql, e);
		append(nl, ne);
	}
	return nl;
}

list *
exps_copy( mvc *sql, list *exps)
{
	node *n;
	list *nl;

	if (!exps)
		return exps;

	nl = new_exp_list(sql->sa);
	for(n = exps->h; n; n = n->next) {
		sql_exp *arg = n->data;

		arg = exp_copy(sql, arg);
		if (!arg) 
			return NULL;
		append(nl, arg);
	}
	return nl;
}

sql_exp *
exp_copy( mvc *sql, sql_exp * e)
{
	sql_exp *l, *r, *r2, *ne = NULL;

	switch(e->type){
	case e_column:
		ne = exp_column(sql->sa, e->l, e->r, exp_subtype(e), e->card, has_nil(e), is_intern(e));
		ne->flag = e->flag;
		break;
	case e_cmp:
		if (e->flag == cmp_or || e->flag == cmp_filter) {
			list *l = exps_copy(sql, e->l);
			list *r = exps_copy(sql, e->r);
			if (l && r) {
				if (e->flag == cmp_filter)
					ne = exp_filter(sql->sa, l, r, e->f, is_anti(e));
				else
					ne = exp_or(sql->sa, l, r, is_anti(e));
			}
		} else if (e->flag == cmp_in || e->flag == cmp_notin) {
			sql_exp *l = exp_copy(sql, e->l);
			list *r = exps_copy(sql, e->r);

			if (l && r) 
				ne = exp_in(sql->sa, l, r, e->flag);
		} else {
			l = exp_copy(sql, e->l);
			r = exp_copy(sql, e->r);

			if (e->f) {
				r2 = exp_copy(sql, e->f);
				if (l && r && r2)
					ne = exp_compare2(sql->sa, l, r, r2, e->flag);
			} else if (l && r) {
				ne = exp_compare(sql->sa, l, r, e->flag);
			}
		}
		break;
	case e_convert:
		l = exp_copy(sql, e->l);
		if (l)
			ne = exp_convert(sql->sa, l, exp_fromtype(e), exp_totype(e));
		break;
	case e_aggr:
	case e_func: {
		list *l = e->l, *nl = NULL;

		if (!l) {
			return e;
		} else {
			nl = exps_copy(sql, l);
			if (!nl)
				return NULL;
		}
		if (e->type == e_func)
			ne = exp_op(sql->sa, nl, e->f);
		else 
			ne = exp_aggr(sql->sa, nl, e->f, need_distinct(e), need_no_nil(e), e->card, has_nil(e));
		break;
	}	
	case e_atom:
		if (e->l)
			ne = exp_atom(sql->sa, e->l);
<<<<<<< HEAD
		else if (!e->r)
			ne = exp_atom_ref(sql->sa, e->flag, &e->tpe);
		else {
			sql_var_name *vname = (sql_var_name*) e->r;
			ne = exp_param_or_declared(sql->sa, vname->sname, vname->name, &e->tpe, e->flag);
		} break;
	case e_psm:
		if (e->flag & PSM_SET) 
			ne = exp_set(sql->sa, e->alias.rname, e->alias.name, exp_copy(sql, e->l), GET_PSM_LEVEL(e->flag));
		if (e->flag & PSM_REL) {
			if (!exp_name(e))
				exp_label(sql->sa, e, ++sql->label);
			return exp_ref(sql->sa, e);
		}
=======
		else if (e->r)
			ne = exp_param(sql->sa, e->r, &e->tpe, e->flag);
		else if (e->f)
			ne = exp_values(sql->sa, exps_copy(sql, e->f));
		else 
			ne = exp_atom_ref(sql->sa, e->flag, &e->tpe);
		break;
	case e_psm:
		if (e->flag & PSM_SET) 
			ne = exp_set(sql->sa, e->alias.name, exp_copy(sql, e->l), GET_PSM_LEVEL(e->flag));
		if (e->flag & PSM_REL)
			return exp_ref(sql, e);
>>>>>>> b75922ed
		break;
	}
	if (!ne)
		return ne;
	if (e->alias.name)
		exp_prop_alias(sql->sa, ne, e);
	ne = exp_propagate(sql->sa, ne, e);
	if (is_freevar(e))
		set_freevar(ne, is_freevar(e)-1);
	return ne;
}

atom *
exp_flatten(mvc *sql, sql_exp *e) 
{
	if (e->type == e_atom) {
		atom *v =  exp_value(sql, e, sql->args, sql->argc);

		if (v)
			return atom_dup(sql->sa, v);
	} else if (e->type == e_convert) {
		atom *v = exp_flatten(sql, e->l); 

		if (v && atom_cast(sql->sa, v, exp_subtype(e)))
			return v;
		return NULL;
	} else if (e->type == e_func) {
		sql_subfunc *f = e->f;
		list *l = e->l;
		sql_arg *res = (f->func->res)?(f->func->res->h->data):NULL;

		/* TODO handle date + x months */
		if (strcmp(f->func->base.name, "sql_add") == 0 && list_length(l) == 2 && res && EC_NUMBER(res->type.type->eclass)) {
			atom *l1 = exp_flatten(sql, l->h->data);
			atom *l2 = exp_flatten(sql, l->h->next->data);
			if (l1 && l2)
				return atom_add(l1,l2);
		} else if (strcmp(f->func->base.name, "sql_sub") == 0 && list_length(l) == 2 && res && EC_NUMBER(res->type.type->eclass)) {
			atom *l1 = exp_flatten(sql, l->h->data);
			atom *l2 = exp_flatten(sql, l->h->next->data);
			if (l1 && l2)
				return atom_sub(l1,l2);
		}
	}
	return NULL;
}

void
exp_sum_scales(sql_subfunc *f, sql_exp *l, sql_exp *r)
{
	sql_arg *ares = f->func->res->h->data;

	if (strcmp(f->func->imp, "*") == 0 && ares->type.type->scale == SCALE_FIX) {
		sql_subtype t;
		sql_subtype *lt = exp_subtype(l);
		sql_subtype *rt = exp_subtype(r);
		sql_subtype *res = f->res->h->data;

		res->scale = lt->scale + rt->scale;
		res->digits = lt->digits + rt->digits;

		/* HACK alert: digits should be less than max */
#ifdef HAVE_HGE
		if (have_hge) {
			if (ares->type.type->radix == 10 && res->digits > 39)
				res->digits = 39;
			if (ares->type.type->radix == 2 && res->digits > 128)
				res->digits = 128;
		} else
#endif
		{

			if (ares->type.type->radix == 10 && res->digits > 19)
				res->digits = 19;
			if (ares->type.type->radix == 2 && res->digits > 64)
				res->digits = 64;
		}

		/* numeric types are fixed length */
		if (ares->type.type->eclass == EC_NUM) {
#ifdef HAVE_HGE
			if (have_hge && ares->type.type->localtype == TYPE_hge && res->digits == 128)
				t = *sql_bind_localtype("hge");
			else
#endif
			if (ares->type.type->localtype == TYPE_lng && res->digits == 64)
				t = *sql_bind_localtype("lng");
			else
				sql_find_numeric(&t, ares->type.type->localtype, res->digits);
		} else {
			sql_find_subtype(&t, ares->type.type->sqlname, res->digits, res->scale);
		}
		*res = t;
	}
}

sql_exp *
create_table_part_atom_exp(mvc *sql, sql_subtype tpe, ptr value)
{
	str buf = NULL;
	size_t len = 0;
	sql_exp *res = NULL;

	switch (tpe.type->eclass) {
		case EC_BIT: {
			bit bval = *((bit*) value);
			return exp_atom_bool(sql->sa, bval ? 1 : 0);
		}
		case EC_POS:
		case EC_NUM:
		case EC_DEC:
		case EC_SEC:
		case EC_MONTH:
			switch (tpe.type->localtype) {
#ifdef HAVE_HGE
				case TYPE_hge: {
					hge hval = *((hge*) value);
					return exp_atom_hge(sql->sa, hval);
				}
#endif
				case TYPE_lng: {
					lng lval = *((lng*) value);
					return exp_atom_lng(sql->sa, lval);
				}
				case TYPE_int: {
					int ival = *((int*) value);
					return exp_atom_int(sql->sa, ival);
				}
				case TYPE_sht: {
					sht sval = *((sht*) value);
					return exp_atom_sht(sql->sa, sval);
				}
				case TYPE_bte: {
					bte bbval = *((bte *) value);
					return exp_atom_bte(sql->sa, bbval);
				}
				default:
					return NULL;
			}
		case EC_FLT:
			switch (tpe.type->localtype) {
				case TYPE_flt: {
					flt fval = *((flt*) value);
					return exp_atom_flt(sql->sa, fval);
				}
				case TYPE_dbl: {
					dbl dval = *((dbl*) value);
					return exp_atom_dbl(sql->sa, dval);
				}
				default:
					return NULL;
			}
		case EC_DATE: {
			if(date_tostr(&buf, &len, (const date *)value, false) < 0)
				return NULL;
			res = exp_atom(sql->sa, atom_general(sql->sa, &tpe, buf));
			break;
		}
		case EC_TIME: {
			if(daytime_tostr(&buf, &len, (const daytime *)value, false) < 0)
				return NULL;
			res = exp_atom(sql->sa, atom_general(sql->sa, &tpe, buf));
			break;
		}
		case EC_TIMESTAMP: {
			if(timestamp_tostr(&buf, &len, (const timestamp *)value, false) < 0)
				return NULL;
			res = exp_atom(sql->sa, atom_general(sql->sa, &tpe, buf));
			break;
		}
		case EC_BLOB: {
			if(BLOBtostr(&buf, &len, (const blob *)value, false) < 0)
				return NULL;
			res = exp_atom(sql->sa, atom_general(sql->sa, &tpe, buf));
			break;
		}
		case EC_CHAR:
		case EC_STRING:
			return exp_atom_clob(sql->sa, sa_strdup(sql->sa, value));
		default:
			assert(0);
	}
	if(buf)
		GDKfree(buf);
	return res;
}

int 
exp_aggr_is_count(sql_exp *e)
{
	if (e->type == e_aggr && strcmp(((sql_subfunc *)e->f)->func->base.name, "count") == 0)
		return 1;
	return 0;
}

void
exps_reset_freevar(list *exps)
{
	node *n;

	for(n=exps->h; n; n=n->next) {
		sql_exp *e = n->data;

		/*later use case per type */
		reset_freevar(e);
	}
}

static int
exp_set_list_recurse(mvc *sql, sql_subtype *type, sql_exp *e, const char **relname, const char** expname)
{
	if (THRhighwater()) {
		(void) sql_error(sql, 10, SQLSTATE(42000) "Query too complex: running out of stack space");
		return -1;
	}
	assert(*relname && *expname);
	if (!e)
		return 0;

	if (e->f) {
		const char *next_rel = exp_relname(e), *next_exp = exp_name(e);
		if (next_rel && next_exp && !strcmp(next_rel, *relname) && !strcmp(next_exp, *expname))
			for (node *n = ((list *) e->f)->h; n; n = n->next)
				exp_set_list_recurse(sql, type, (sql_exp *) n->data, relname, expname);
	}
	if ((e->f || (!e->l && !e->r && !e->f)) && !e->tpe.type) {
		if (set_type_param(sql, type, e->flag) == 0)
			e->tpe = *type;
		else
			return -1;
	}
	return 0;
}

static int
exp_set_type_recurse(mvc *sql, sql_subtype *type, sql_exp *e, const char **relname, const char** expname)
{
	if (THRhighwater()) {
		(void) sql_error(sql, 10, SQLSTATE(42000) "Query too complex: running out of stack space");
		return -1;
	}
	assert(*relname && *expname);
	if (!e)
		return 0;

	switch (e->type) {
		case e_atom: {
			return exp_set_list_recurse(sql, type, e, relname, expname);
		} break;
		case e_convert:
		case e_column: {
			/* if the column pretended is found, set its type */
			const char *next_rel = exp_relname(e), *next_exp = exp_name(e);
			if (next_rel && !strcmp(next_rel, *relname)) {
				*relname = (e->type == e_column && e->l) ? (const char*) e->l : next_rel;
				if (next_exp && !strcmp(next_exp, *expname)) {
					*expname = (e->type == e_column && e->r) ? (const char*) e->r : next_exp;
					if (e->type == e_column && !e->tpe.type) {
						if (set_type_param(sql, type, e->flag) == 0)
							e->tpe = *type;
						else
							return -1;
					}
				}
			}
			if (e->type == e_convert)
				exp_set_type_recurse(sql, type, e->l, relname, expname);
		} break;
		case e_psm: {
			if (e->flag & PSM_RETURN) {
				for(node *n = ((list*)e->r)->h ; n ; n = n->next)
					exp_set_type_recurse(sql, type, (sql_exp*) n->data, relname, expname);
			} else if (e->flag & PSM_WHILE) {
				exp_set_type_recurse(sql, type, e->l, relname, expname);
				for(node *n = ((list*)e->r)->h ; n ; n = n->next)
					exp_set_type_recurse(sql, type, (sql_exp*) n->data, relname, expname);
			} else if (e->flag & PSM_IF) {
				exp_set_type_recurse(sql, type, e->l, relname, expname);
				for(node *n = ((list*)e->r)->h ; n ; n = n->next)
					exp_set_type_recurse(sql, type, (sql_exp*) n->data, relname, expname);
				if (e->f)
					for(node *n = ((list*)e->f)->h ; n ; n = n->next)
						exp_set_type_recurse(sql, type, (sql_exp*) n->data, relname, expname);
			} else if (e->flag & PSM_REL) {
				rel_set_type_recurse(sql, type, e->l, relname, expname);
			} else if (e->flag & PSM_EXCEPTION) {
				exp_set_type_recurse(sql, type, e->l, relname, expname);
			}
		} break;
		case e_func: {
			for(node *n = ((list*)e->l)->h ; n ; n = n->next)
				exp_set_type_recurse(sql, type, (sql_exp*) n->data, relname, expname);
			if (e->r)
				for(node *n = ((list*)e->r)->h ; n ; n = n->next)
					exp_set_type_recurse(sql, type, (sql_exp*) n->data, relname, expname);
		} 	break;
		case e_aggr: {
			if (e->l)
				for(node *n = ((list*)e->l)->h ; n ; n = n->next)
					exp_set_type_recurse(sql, type, (sql_exp*) n->data, relname, expname);
		} 	break;
		case e_cmp: {
			if (e->flag == cmp_in || e->flag == cmp_notin) {
				exp_set_type_recurse(sql, type, e->l, relname, expname);
				for(node *n = ((list*)e->r)->h ; n ; n = n->next)
					exp_set_type_recurse(sql, type, (sql_exp*) n->data, relname, expname);
			} else if (e->flag == cmp_or || e->flag == cmp_filter) {
				for(node *n = ((list*)e->l)->h ; n ; n = n->next)
					exp_set_type_recurse(sql, type, (sql_exp*) n->data, relname, expname);
				for(node *n = ((list*)e->r)->h ; n ; n = n->next)
					exp_set_type_recurse(sql, type, (sql_exp*) n->data, relname, expname);
			} else {
				if(e->l)
					exp_set_type_recurse(sql, type, e->l, relname, expname);
				if(e->r)
					exp_set_type_recurse(sql, type, e->r, relname, expname);
				if(e->f)
					exp_set_type_recurse(sql, type, e->f, relname, expname);
			}
		} break;
	}
	return 0;
}

int
rel_set_type_recurse(mvc *sql, sql_subtype *type, sql_rel *rel, const char **relname, const char **expname)
{
	if (THRhighwater()) {
		(void) sql_error(sql, 10, SQLSTATE(42000) "Query too complex: running out of stack space");
		return -1;
	}
	assert(*relname && *expname);
	if (!rel)
		return 0;

	if (rel->exps)
		for(node *n = rel->exps->h; n; n = n->next)
			exp_set_type_recurse(sql, type, (sql_exp*) n->data, relname, expname);

	switch (rel->op) {
		case op_basetable:
		case op_table:
		case op_ddl:
			break;
		case op_join:
		case op_left:
		case op_right:
		case op_full:
		case op_semi:
		case op_anti:
		case op_union:
		case op_inter:
		case op_except:
			if (rel->l)
				rel_set_type_recurse(sql, type, rel->l, relname, expname);
			if (rel->r)
				rel_set_type_recurse(sql, type, rel->r, relname, expname);
			break;
		case op_groupby:
		case op_project:
		case op_select:
		case op_topn:
		case op_sample:
			if (rel->l)
				rel_set_type_recurse(sql, type, rel->l, relname, expname);
			break;
		case op_insert:
		case op_update:
		case op_delete:
		case op_truncate:
			if (rel->r)
				rel_set_type_recurse(sql, type, rel->r, relname, expname);
			break;
	}
	return 0;
}<|MERGE_RESOLUTION|>--- conflicted
+++ resolved
@@ -2372,35 +2372,19 @@
 	case e_atom:
 		if (e->l)
 			ne = exp_atom(sql->sa, e->l);
-<<<<<<< HEAD
-		else if (!e->r)
-			ne = exp_atom_ref(sql->sa, e->flag, &e->tpe);
-		else {
+		else if (e->r) {
 			sql_var_name *vname = (sql_var_name*) e->r;
 			ne = exp_param_or_declared(sql->sa, vname->sname, vname->name, &e->tpe, e->flag);
-		} break;
-	case e_psm:
-		if (e->flag & PSM_SET) 
-			ne = exp_set(sql->sa, e->alias.rname, e->alias.name, exp_copy(sql, e->l), GET_PSM_LEVEL(e->flag));
-		if (e->flag & PSM_REL) {
-			if (!exp_name(e))
-				exp_label(sql->sa, e, ++sql->label);
-			return exp_ref(sql->sa, e);
-		}
-=======
-		else if (e->r)
-			ne = exp_param(sql->sa, e->r, &e->tpe, e->flag);
-		else if (e->f)
+		} else if (e->f)
 			ne = exp_values(sql->sa, exps_copy(sql, e->f));
 		else 
 			ne = exp_atom_ref(sql->sa, e->flag, &e->tpe);
 		break;
 	case e_psm:
 		if (e->flag & PSM_SET) 
-			ne = exp_set(sql->sa, e->alias.name, exp_copy(sql, e->l), GET_PSM_LEVEL(e->flag));
+			ne = exp_set(sql->sa, e->alias.rname, e->alias.name, exp_copy(sql, e->l), GET_PSM_LEVEL(e->flag));
 		if (e->flag & PSM_REL)
 			return exp_ref(sql, e);
->>>>>>> b75922ed
 		break;
 	}
 	if (!ne)
