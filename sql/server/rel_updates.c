/*
 * This Source Code Form is subject to the terms of the Mozilla Public
 * License, v. 2.0.  If a copy of the MPL was not distributed with this
 * file, You can obtain one at http://mozilla.org/MPL/2.0/.
 *
 * Copyright 1997 - July 2008 CWI, August 2008 - 2019 MonetDB B.V.
 */

#include "monetdb_config.h"
#include "rel_updates.h"
#include "rel_semantic.h"
#include "rel_select.h"
#include "rel_rel.h"
#include "rel_exp.h"
#include "sql_privileges.h"
#include "rel_unnest.h"
#include "rel_optimizer.h"
#include "rel_dump.h"
#include "rel_psm.h"
#include "sql_symbol.h"
#include "rel_prop.h"

static sql_exp *
insert_value(sql_query *query, sql_column *c, sql_rel **r, symbol *s, const char* action)
{
	mvc *sql = query->sql;
	if (s->token == SQL_NULL) {
		return exp_atom(sql->sa, atom_general(sql->sa, &c->type, NULL));
	} else if (s->token == SQL_DEFAULT) {
		if (c->def) {
			sql_exp *e;
			char *typestr = subtype2string2(&c->type);
			if(!typestr)
				return sql_error(sql, 02, SQLSTATE(HY001) MAL_MALLOC_FAIL);
			e = rel_parse_val(sql, sa_message(sql->sa, "select cast(%s as %s);", c->def, typestr), sql->emode, NULL);
			_DELETE(typestr);
			if (!e || (e = rel_check_type(sql, &c->type, e, type_equal)) == NULL)
				return sql_error(sql, 02, SQLSTATE(HY005) "%s: default expression could not be evaluated", action);
			return e;
		} else {
			return sql_error(sql, 02, SQLSTATE(42000) "%s: column '%s' has no valid default value", action, c->base.name);
		}
	} else {
		int is_last = 0;
		exp_kind ek = {type_value, card_value, FALSE};
		sql_exp *e = rel_value_exp2(query, r, s, sql_sel, ek, &is_last);

		if (!e)
			return(NULL);
		return rel_check_type(sql, &c->type, e, type_equal); 
	}
}

static sql_exp ** 
insert_exp_array(mvc *sql, sql_table *t, int *Len)
{
	sql_exp **inserts;
	int i, len = list_length(t->columns.set);
	node *m;

	*Len = len;
	inserts = SA_NEW_ARRAY(sql->sa, sql_exp *, len);
	for (m = t->columns.set->h, i = 0; m; m = m->next, i++) {
		sql_column *c = m->data;

		c->colnr = i;
		inserts[i] = NULL;
	}
	return inserts;
}

#define get_basetable(rel) rel->l

static sql_table *
get_table( sql_rel *t)
{
	sql_table *tab = NULL;

	assert(is_updateble(t)); 
	if (t->op == op_basetable) { /* existing base table */
		tab = get_basetable(t);
	} else if (t->op == op_ddl &&
			   (t->flag == ddl_alter_table || t->flag == ddl_create_table || t->flag == ddl_create_view)) {
		return rel_ddl_table_get(t);
	}
	return tab;
}

static list *
get_inserts( sql_rel *ins )
{
	sql_rel *r = ins->r;

	assert(is_project(r->op) || r->op == op_table);
	return r->exps;
}

static sql_rel *
<<<<<<< HEAD
rel_insert_hash_idx(sql_query *query, sql_idx *i, sql_rel *inserts)
=======
rel_insert_hash_idx(mvc *sql, const char* alias, sql_idx *i, sql_rel *inserts)
>>>>>>> 0e5734aa
{
	mvc *sql = query->sql;
	char *iname = sa_strconcat( sql->sa, "%", i->base.name);
	node *m;
	sql_subtype *it, *lng;
	int bits = 1 + ((sizeof(lng)*8)-1)/(list_length(i->columns)+1);
	sql_exp *h = NULL;

	if (list_length(i->columns) <= 1 || i->type == no_idx) {
		/* dummy append */
		append(get_inserts(inserts), exp_label(sql->sa, exp_atom_lng(sql->sa, 0), ++sql->label));
		return inserts;
	}

	it = sql_bind_localtype("int");
	lng = sql_bind_localtype("lng");
	for (m = i->columns->h; m; m = m->next) {
		sql_kc *c = m->data;
		sql_exp *e = list_fetch(get_inserts(inserts), c->c->colnr);

		if (h && i->type == hash_idx)  { 
			list *exps = new_exp_list(sql->sa);
			sql_subfunc *xor = sql_bind_func_result3(sql->sa, sql->session->schema, "rotate_xor_hash", lng, it, &c->c->type, lng);

			append(exps, h);
			append(exps, exp_atom_int(sql->sa, bits));
			append(exps, e);
			h = exp_op(sql->sa, exps, xor);
		} else if (h)  { /* order preserving hash */
			sql_exp *h2;
			sql_subfunc *lsh = sql_bind_func_result(sql->sa, sql->session->schema, "left_shift", lng, it, lng);
			sql_subfunc *lor = sql_bind_func_result(sql->sa, sql->session->schema, "bit_or", lng, lng, lng);
			sql_subfunc *hf = sql_bind_func_result(sql->sa, sql->session->schema, "hash", &c->c->type, NULL, lng);

			h = exp_binop(sql->sa, h, exp_atom_int(sql->sa, bits), lsh); 
			h2 = exp_unop(sql->sa, e, hf);
			h = exp_binop(sql->sa, h, h2, lor);
		} else {
			sql_subfunc *hf = sql_bind_func_result(sql->sa, sql->session->schema, "hash", &c->c->type, NULL, lng);
			h = exp_unop(sql->sa, e, hf);
			if (i->type == oph_idx) 
				break;
		}
	}
	/* append inserts to hash */
	append(get_inserts(inserts), h);
	exp_setname(sql->sa, h, alias, iname);
	return inserts;
}

static sql_rel *
<<<<<<< HEAD
rel_insert_join_idx(sql_query *query, sql_idx *i, sql_rel *inserts)
=======
rel_insert_join_idx(mvc *sql, const char* alias, sql_idx *i, sql_rel *inserts)
>>>>>>> 0e5734aa
{
	mvc *sql = query->sql;
	char *iname = sa_strconcat( sql->sa, "%", i->base.name);
	int need_nulls = 0;
	node *m, *o;
	sql_key *rk = &((sql_fkey *) i->key)->rkey->k;
	sql_rel *rt = rel_basetable(sql, rk->t, rk->t->base.name);

	sql_subtype *bt = sql_bind_localtype("bit");
	sql_subfunc *or = sql_bind_func_result(sql->sa, sql->session->schema, "or", bt, bt, bt);

	sql_rel *_nlls = NULL, *nnlls, *ins = inserts->r;
	sql_exp *lnll_exps = NULL, *rnll_exps = NULL, *e;
	list *join_exps = new_exp_list(sql->sa), *pexps;

	for (m = i->columns->h; m; m = m->next) {
		sql_kc *c = m->data;

		if (c->c->null) 
			need_nulls = 1;
	}
	/* NULL and NOT NULL, for 'SIMPLE MATCH' semantics */
	/* AND joins expressions */
	for (m = i->columns->h, o = rk->columns->h; m && o; m = m->next, o = o->next) {
		sql_kc *c = m->data;
		sql_kc *rc = o->data;
		sql_subfunc *isnil = sql_bind_func(sql->sa, sql->session->schema, "isnull", &c->c->type, NULL, F_FUNC);
		sql_exp *_is = list_fetch(ins->exps, c->c->colnr), *lnl, *rnl, *je; 
		sql_exp *rtc = exp_column(sql->sa, rel_name(rt), rc->c->base.name, &rc->c->type, CARD_MULTI, rc->c->null, 0);
		const char *ename = exp_name(_is);

		if (!ename)
			exp_label(sql->sa, _is, ++sql->label);
		ename = exp_name(_is);
		_is = exp_column(sql->sa, exp_relname(_is), ename, exp_subtype(_is), _is->card, has_nil(_is), is_intern(_is));
		lnl = exp_unop(sql->sa, _is, isnil);
		rnl = exp_unop(sql->sa, _is, isnil);
		if (need_nulls) {
			if (lnll_exps) {
				lnll_exps = exp_binop(sql->sa, lnll_exps, lnl, or);
				rnll_exps = exp_binop(sql->sa, rnll_exps, rnl, or);
			} else {
				lnll_exps = lnl;
				rnll_exps = rnl;
		    }
		}

		if (rel_convert_types(sql, &rtc, &_is, 1, type_equal) < 0) 
			return NULL;
		je = exp_compare(sql->sa, rtc, _is, cmp_equal);
		append(join_exps, je);
	}
	if (need_nulls) {
		_nlls = rel_select( sql->sa, rel_dup(ins),
				exp_compare(sql->sa, lnll_exps, exp_atom_bool(sql->sa, 1), cmp_equal ));
		nnlls = rel_select( sql->sa, rel_dup(ins),
				exp_compare(sql->sa, rnll_exps, exp_atom_bool(sql->sa, 0), cmp_equal ));
		_nlls = rel_project(sql->sa, _nlls, rel_projections(sql, _nlls, NULL, 1, 1));
		/* add constant value for NULLS */
		e = exp_atom(sql->sa, atom_general(sql->sa, sql_bind_localtype("oid"), NULL));
		exp_setname(sql->sa, e, alias, iname);
		append(_nlls->exps, e);
	} else {
		nnlls = ins;
	}

	pexps = rel_projections(sql, nnlls, NULL, 1, 1);
	nnlls = rel_crossproduct(sql->sa, nnlls, rt, op_join);
	nnlls->exps = join_exps;
	nnlls = rel_project(sql->sa, nnlls, pexps);
	/* add row numbers */
	e = exp_column(sql->sa, rel_name(rt), TID, sql_bind_localtype("oid"), CARD_MULTI, 0, 1);
	exp_setname(sql->sa, e, alias, iname);
	append(nnlls->exps, e);

	if (need_nulls) {
		rel_destroy(ins);
		rt = inserts->r = rel_setop(sql->sa, _nlls, nnlls, op_union );
		rt->exps = rel_projections(sql, nnlls, NULL, 1, 1);
		set_processed(rt);
	} else {
		inserts->r = nnlls;
	}
	return inserts;
}

static sql_rel *
<<<<<<< HEAD
rel_insert_idxs(sql_query *query, sql_table *t, sql_rel *inserts)
=======
rel_insert_idxs(mvc *sql, sql_table *t, const char* alias, sql_rel *inserts)
>>>>>>> 0e5734aa
{
	mvc *sql = query->sql;
	sql_rel *p = inserts->r;
	node *n;

	if (!t->idxs.set)
		return inserts;

	inserts->r = rel_label(sql, inserts->r, 1); 
	for (n = t->idxs.set->h; n; n = n->next) {
		sql_idx *i = n->data;
		sql_rel *ins = inserts->r;

		if (ins->op == op_union) 
			inserts->r = rel_project(sql->sa, ins, rel_projections(sql, ins, NULL, 0, 1));
		if (hash_index(i->type) || i->type == no_idx) {
<<<<<<< HEAD
			rel_insert_hash_idx(query, i, inserts);
		} else if (i->type == join_idx) {
			rel_insert_join_idx(query, i, inserts);
=======
			rel_insert_hash_idx(sql, alias, i, inserts);
		} else if (i->type == join_idx) {
			rel_insert_join_idx(sql, alias, i, inserts);
>>>>>>> 0e5734aa
		}
	}
	if (inserts->r != p) {
		sql_rel *r = rel_create(sql->sa);
		if(!r)
			return NULL;

		r->op = op_insert;
		r->l = rel_dup(p);
		r->r = inserts;
		r->flag |= UPD_COMP; /* mark as special update */
		return r;
	}
	return inserts;
}

sql_rel *
rel_insert(sql_query *query, sql_rel *t, sql_rel *inserts)
{
	sql_rel * r = rel_create(query->sql->sa);
	sql_table *tab = get_table(t);
	if(!r)
		return NULL;

	r->op = op_insert;
	r->l = t;
	r->r = inserts;
	/* insert indices */
	if (tab) 
<<<<<<< HEAD
		return rel_insert_idxs(query, tab, r);
=======
		return rel_insert_idxs(sql, tab, rel_name(t), r);
>>>>>>> 0e5734aa
	return r;
}

static sql_rel *
rel_insert_table(sql_query *query, sql_table *t, char *name, sql_rel *inserts)
{
	return rel_insert(query, rel_basetable(query->sql, t, name), inserts);
}

static list *
check_table_columns(mvc *sql, sql_table *t, dlist *columns, const char *op, char *tname)
{
	list *collist;

	if (columns) {
		dnode *n;

		collist = sa_list(sql->sa);
		for (n = columns->h; n; n = n->next) {
			sql_column *c = mvc_bind_column(sql, t, n->data.sval);

			if (c) {
				list_append(collist, c);
			} else {
				return sql_error(sql, 02, SQLSTATE(42S22) "%s: no such column '%s.%s'", op, tname, n->data.sval);
			}
		}
	} else {
		collist = t->columns.set;
	}
	return collist;
}

static list *
rel_inserts(mvc *sql, sql_table *t, sql_rel *r, list *collist, size_t rowcount, int copy, const char* action)
{
	int len, i;
	sql_exp **inserts = insert_exp_array(sql, t, &len);
	list *exps = NULL;
	node *n, *m;

	if (r->exps) {
		if (!copy) {
			for (n = r->exps->h, m = collist->h; n && m; n = n->next, m = m->next) {
				sql_column *c = m->data;
				sql_exp *e = n->data;
		
				inserts[c->colnr] = rel_check_type(sql, &c->type, e, type_equal);
			}
		} else {
			for (m = collist->h; m; m = m->next) {
				sql_column *c = m->data;
				sql_exp *e;

				e = exps_bind_column2( r->exps, c->t->base.name, c->base.name);
				if (e)
					inserts[c->colnr] = exp_column(sql->sa, exp_relname(e), exp_name(e), exp_subtype(e), e->card, has_nil(e), is_intern(e));
			}
		}
	}
	for (i = 0; i < len; i++) {
		if (!inserts[i]) {
			for (m = t->columns.set->h; m; m = m->next) {
				sql_column *c = m->data;

				if (c->colnr == i) {
					size_t j = 0;
					sql_exp *exps = NULL;

					for(j = 0; j < rowcount; j++) {
						sql_exp *e = NULL;

						if (c->def) {
							char *q, *typestr = subtype2string2(&c->type);
							if(!typestr)
								return sql_error(sql, 02, SQLSTATE(HY001) MAL_MALLOC_FAIL);
							q = sa_message(sql->sa, "select cast(%s as %s);", c->def, typestr);
							_DELETE(typestr);
							e = rel_parse_val(sql, q, sql->emode, NULL);
							if (!e || (e = rel_check_type(sql, &c->type, e, type_equal)) == NULL)
								return sql_error(sql, 02, SQLSTATE(HY005) "%s: default expression could not be evaluated", action);
						} else {
							atom *a = atom_general(sql->sa, &c->type, NULL);
							e = exp_atom(sql->sa, a);
						}
						if (!e) 
							return sql_error(sql, 02, SQLSTATE(42000) "%s: column '%s' has no valid default value", action, c->base.name);
						if (exps) {
							list *vals_list = exps->f;
			
							list_append(vals_list, e);
						}
						if (!exps && j+1 < rowcount) {
							exps = exp_values(sql->sa, sa_list(sql->sa));
							exps->tpe = c->type;
							exp_label(sql->sa, exps, ++sql->label);
						}
						if (!exps)
							exps = e;
					}
					inserts[i] = exps;
				}
			}
			assert(inserts[i]);
		}
	}
	/* now rewrite project exps in proper table order */
	exps = new_exp_list(sql->sa);
	for (i = 0; i<len; i++) 
		list_append(exps, inserts[i]);
	return exps;
}

sql_table *
insert_allowed(mvc *sql, sql_table *t, char *tname, char *op, char *opname)
{
	if (!t) {
		return sql_error(sql, 02, SQLSTATE(42S02) "%s: no such table '%s'", op, tname);
	} else if (isView(t)) {
		return sql_error(sql, 02, SQLSTATE(42000) "%s: cannot %s view '%s'", op, opname, tname);
	} else if (isNonPartitionedTable(t)) {
		return sql_error(sql, 02, SQLSTATE(42000) "%s: cannot %s merge table '%s'", op, opname, tname);
	} else if ((isRangePartitionTable(t) || isListPartitionTable(t)) && cs_size(&t->members) == 0) {
		return sql_error(sql, 02, SQLSTATE(42000) "%s: %s partitioned table '%s' has no partitions set", op, isListPartitionTable(t)?"list":"range", tname);
	} else if (isRemote(t)) {
		return sql_error(sql, 02, SQLSTATE(42000) "%s: cannot %s remote table '%s' from this server at the moment", op, opname, tname);
	} else if (isReplicaTable(t)) {
		return sql_error(sql, 02, SQLSTATE(42000) "%s: cannot %s replica table '%s'", op, opname, tname);
	} else if (isStream(t)) {
		return sql_error(sql, 02, SQLSTATE(42000) "%s: cannot %s stream '%s'", op, opname, tname);
	} else if (t->access == TABLE_READONLY) {
		return sql_error(sql, 02, SQLSTATE(42000) "%s: cannot %s read only table '%s'", op, opname, tname);
	}
	if (t && !isTempTable(t) && STORE_READONLY)
		return sql_error(sql, 02, SQLSTATE(42000) "%s: %s table '%s' not allowed in readonly mode", op, opname, tname);

	if (!table_privs(sql, t, PRIV_INSERT)) {
		return sql_error(sql, 02, SQLSTATE(42000) "%s: insufficient privileges for user '%s' to %s table '%s'", op, stack_get_string(sql, "current_user"), opname, tname);
	}
	return t;
}

static int 
copy_allowed(mvc *sql, int from)
{
	if (!global_privs(sql, (from)?PRIV_COPYFROMFILE:PRIV_COPYINTOFILE)) 
		return 0;
	return 1;
}

sql_table *
update_allowed(mvc *sql, sql_table *t, char *tname, char *op, char *opname, int is_delete)
{
	if (!t) {
		return sql_error(sql, 02, SQLSTATE(42S02) "%s: no such table '%s'", op, tname);
	} else if (isView(t)) {
		return sql_error(sql, 02, SQLSTATE(42000) "%s: cannot %s view '%s'", op, opname, tname);
	} else if (isNonPartitionedTable(t) && is_delete == 0) {
		return sql_error(sql, 02, SQLSTATE(42000) "%s: cannot %s merge table '%s'", op, opname, tname);
	} else if (isNonPartitionedTable(t) && is_delete != 0 && cs_size(&t->members) == 0) {
		return sql_error(sql, 02, SQLSTATE(42000) "%s: cannot %s merge table '%s' has no partitions set", op, opname, tname);
	} else if ((isRangePartitionTable(t) || isListPartitionTable(t)) && cs_size(&t->members) == 0) {
		return sql_error(sql, 02, SQLSTATE(42000) "%s: %s partitioned table '%s' has no partitions set", op, isListPartitionTable(t)?"list":"range", tname);
	} else if (isRemote(t)) {
		return sql_error(sql, 02, SQLSTATE(42000) "%s: cannot %s remote table '%s' from this server at the moment", op, opname, tname);
	} else if (isReplicaTable(t)) {
		return sql_error(sql, 02, SQLSTATE(42000) "%s: cannot %s replica table '%s'", op, opname, tname);
	} else if (isStream(t)) {
		return sql_error(sql, 02, SQLSTATE(42000) "%s: cannot %s stream '%s'", op, opname, tname);
	} else if (t->access == TABLE_READONLY || t->access == TABLE_APPENDONLY) {
		return sql_error(sql, 02, SQLSTATE(42000) "%s: cannot %s read or append only table '%s'", op, opname, tname);
	}
	if (t && !isTempTable(t) && STORE_READONLY)
		return sql_error(sql, 02, SQLSTATE(42000) "%s: %s table '%s' not allowed in readonly mode", op, opname, tname);
	if ((is_delete == 1 && !table_privs(sql, t, PRIV_DELETE)) || (is_delete == 2 && !table_privs(sql, t, PRIV_TRUNCATE)))
		return sql_error(sql, 02, SQLSTATE(42000) "%s: insufficient privileges for user '%s' to %s table '%s'", op, stack_get_string(sql, "current_user"), opname, tname);
	return t;
}

static sql_rel *
insert_generate_inserts(sql_query *query, sql_table *t, dlist *columns, symbol *val_or_q, const char* action)
{
	mvc *sql = query->sql;
	sql_rel *r = NULL;
	size_t rowcount = 1;
	list *collist = check_table_columns(sql, t, columns, action, t->base.name);
	if (!collist)
		return NULL;

	if (val_or_q->token == SQL_VALUES) {
		dlist *rowlist = val_or_q->data.lval;
		dlist *values;
		dnode *o;
		list *exps = new_exp_list(sql->sa);
		sql_rel *inner = NULL;

		if (!rowlist->h) {
			r = rel_project(sql->sa, NULL, NULL);
			if (!columns)
				collist = NULL;
		}

		for (o = rowlist->h; o; o = o->next, rowcount++) {
			values = o->data.lval;

			if (dlist_length(values) != list_length(collist)) {
				return sql_error(sql, 02, SQLSTATE(21S01) "%s: number of values doesn't match number of columns of table '%s'", action, t->base.name);
			} else {
				dnode *n;
				node *v, *m;

				if (o->next && list_empty(exps)) {
					for (n = values->h, m = collist->h; n && m; n = n->next, m = m->next) {
						sql_exp *vals = exp_values(sql->sa, sa_list(sql->sa));
						sql_column *c = m->data;

						vals->tpe = c->type;
						exp_label(sql->sa, vals, ++sql->label);
						list_append(exps, vals);
					}
				}
				if (!list_empty(exps)) {
					for (n = values->h, m = collist->h, v = exps->h; n && m && v; n = n->next, m = m->next, v = v->next) {
						sql_exp *vals = v->data;
						list *vals_list = vals->f;
						sql_column *c = m->data;
						sql_rel *r = NULL;
						sql_exp *ins = insert_value(query, c, &r, n->data.sym, action);
						if (!ins)
							return NULL;
						if (r && inner)
							inner = rel_crossproduct(sql->sa, inner, r, op_join);
						else if (r)
							inner = r;
						if (inner && !ins->name && !exp_is_atom(ins)) {
							exp_label(sql->sa, ins, ++sql->label);
							ins = exp_column(sql->sa, exp_relname(ins), exp_name(ins), exp_subtype(ins), ins->card, has_nil(ins), is_intern(ins));
						}
						list_append(vals_list, ins);
					}
				} else {
					/* only allow correlation in a single row of values */
					for (n = values->h, m = collist->h; n && m; n = n->next, m = m->next) {
						sql_column *c = m->data;
						sql_rel *r = NULL;
						sql_exp *ins = insert_value(query, c, &r, n->data.sym, action);
						if (!ins)
							return NULL;
						if (r && inner)
							inner = rel_crossproduct(sql->sa, inner, r, op_join);
						else if (r)
							inner = r;
						if (!ins->name)
							exp_label(sql->sa, ins, ++sql->label);
						list_append(exps, ins);
					}
				}
			}
		}
		if (collist)
			r = rel_project(sql->sa, inner, exps);
	} else {
		exp_kind ek = {type_value, card_relation, TRUE};

		r = rel_subquery(query, NULL, val_or_q, ek);
	}
	if (!r)
		return NULL;

	/* In case of missing project, order by or distinct, we need to add
	   and projection */
	if (r->op != op_project || r->r || need_distinct(r))
		r = rel_project(sql->sa, r, rel_projections(sql, r, NULL, 1, 0));
	if ((r->exps && list_length(r->exps) != list_length(collist)) ||
		(!r->exps && collist))
		return sql_error(sql, 02, SQLSTATE(21S01) "%s: query result doesn't match number of columns in table '%s'", action, t->base.name);

	r->exps = rel_inserts(sql, t, r, collist, rowcount, 0, action);
	if(!r->exps)
		return NULL;
	return r;
}

static sql_rel *
merge_generate_inserts(sql_query *query, sql_table *t, sql_rel *r, dlist *columns, symbol *val_or_q)
{
	mvc *sql = query->sql;
	sql_rel *res = NULL;
	list *collist = check_table_columns(sql, t, columns, "MERGE", t->base.name);

	if (!collist)
		return NULL;

	if (val_or_q->token == SQL_VALUES) {
		list *exps = new_exp_list(sql->sa);
		dlist *rowlist = val_or_q->data.lval;

		if (!rowlist->h) {
			res = rel_project(sql->sa, NULL, NULL);
			if (!columns)
				collist = NULL;
		} else {
			node *m;
			dnode *n;
			dlist *inserts = rowlist->h->data.lval;

			if (dlist_length(rowlist) != 1)
				return sql_error(sql, 02, SQLSTATE(42000) "MERGE: number of insert rows must be exactly one in a merge statement");
			if (dlist_length(inserts) != list_length(collist))
				return sql_error(sql, 02, SQLSTATE(21S01) "MERGE: number of values doesn't match number of columns of table '%s'", t->base.name);

			for (n = inserts->h, m = collist->h; n && m; n = n->next, m = m->next) {
				sql_column *c = m->data;
				sql_exp *ins = insert_value(query, c, &r, n->data.sym, "MERGE");
				if (!ins)
					return NULL;
				if (!ins->name)
					exp_label(sql->sa, ins, ++sql->label);
				list_append(exps, ins);
			}
		}
		if (collist)
			res = rel_project(sql->sa, r, exps);
	} else {
		return sql_error(sql, 02, SQLSTATE(42000) "MERGE: sub-queries not yet supported in INSERT clauses inside MERGE statements");
	}
	if (!res)
		return NULL;
	if ((res->exps && list_length(res->exps) != list_length(collist)) || (!res->exps && collist))
		return sql_error(sql, 02, SQLSTATE(21S01) "MERGE: query result doesn't match number of columns in table '%s'", t->base.name);

	res->l = r;
	res->exps = rel_inserts(sql, t, res, collist, 2, 0, "MERGE");
	if(!res->exps)
		return NULL;
	return res;
}

static sql_rel *
insert_into(sql_query *query, dlist *qname, dlist *columns, symbol *val_or_q)
{
	mvc *sql = query->sql;
	char *sname = qname_schema(qname);
	char *tname = qname_table(qname);
	sql_schema *s = NULL;
	sql_table *t = NULL;
	sql_rel *r = NULL;

	if (sname && !(s=mvc_bind_schema(sql, sname))) {
		(void) sql_error(sql, 02, SQLSTATE(3F000) "INSERT INTO: no such schema '%s'", sname);
		return NULL;
	}
	if (!s)
		s = cur_schema(sql);
	t = mvc_bind_table(sql, s, tname);
	if (!t && !sname) {
		s = tmp_schema(sql);
		t = mvc_bind_table(sql, s, tname);
		if (!t) 
			t = mvc_bind_table(sql, NULL, tname);
	}
	if (insert_allowed(sql, t, tname, "INSERT INTO", "insert into") == NULL) 
		return NULL;
	r = insert_generate_inserts(query, t, columns, val_or_q, "INSERT INTO");
	if(!r)
		return NULL;
	return rel_insert_table(query, t, t->base.name, r);
}

static int
is_idx_updated(sql_idx * i, list *exps)
{
	int update = 0;
	node *m, *n;

	for (m = i->columns->h; m; m = m->next) {
		sql_kc *ic = m->data;

		for (n = exps->h; n; n = n->next) {
			sql_exp *ce = n->data;
			sql_column *c = find_sql_column(i->t, ce->name);

			if (c && ic->c->colnr == c->colnr) {
				update = 1;
				break;
			}
		}
	}
	return update;
}

static sql_rel *
rel_update_hash_idx(mvc *sql, const char* alias, sql_idx *i, sql_rel *updates)
{
	char *iname = sa_strconcat( sql->sa, "%", i->base.name);
	node *m;
	sql_subtype *it, *lng = 0; /* is not set in first if below */
	int bits = 1 + ((sizeof(lng)*8)-1)/(list_length(i->columns)+1);
	sql_exp *h = NULL;

	if (list_length(i->columns) <= 1 || i->type == no_idx) {
		h = exp_label(sql->sa, exp_atom_lng(sql->sa, 0), ++sql->label);
	} else {
		it = sql_bind_localtype("int");
		lng = sql_bind_localtype("lng");
		for (m = i->columns->h; m; m = m->next) {
			sql_kc *c = m->data;
			sql_exp *e;

			e = list_fetch(get_inserts(updates), c->c->colnr+1);

			if (h && i->type == hash_idx)  { 
				list *exps = new_exp_list(sql->sa);
				sql_subfunc *xor = sql_bind_func_result3(sql->sa, sql->session->schema, "rotate_xor_hash", lng, it, &c->c->type, lng);

				append(exps, h);
				append(exps, exp_atom_int(sql->sa, bits));
				append(exps, e);
				h = exp_op(sql->sa, exps, xor);
			} else if (h)  { /* order preserving hash */
				sql_exp *h2;
				sql_subfunc *lsh = sql_bind_func_result(sql->sa, sql->session->schema, "left_shift", lng, it, lng);
				sql_subfunc *lor = sql_bind_func_result(sql->sa, sql->session->schema, "bit_or", lng, lng, lng);
				sql_subfunc *hf = sql_bind_func_result(sql->sa, sql->session->schema, "hash", &c->c->type, NULL, lng);

				h = exp_binop(sql->sa, h, exp_atom_int(sql->sa, bits), lsh); 
				h2 = exp_unop(sql->sa, e, hf);
				h = exp_binop(sql->sa, h, h2, lor);
			} else {
				sql_subfunc *hf = sql_bind_func_result(sql->sa, sql->session->schema, "hash", &c->c->type, NULL, lng);
				h = exp_unop(sql->sa, e, hf);
				if (i->type == oph_idx) 
					break;
			}
		}
	}
	/* append hash to updates */
	append(get_inserts(updates), h);
	exp_setname(sql->sa, h, alias, iname);

	if (!updates->exps)
		updates->exps = new_exp_list(sql->sa);
	append(updates->exps, exp_column(sql->sa, alias, iname, lng, CARD_MULTI, 0, 0));
	return updates;
}

/*
         A referential constraint is satisfied if one of the following con-
         ditions is true, depending on the <match option> specified in the
         <referential constraint definition>:

         -  If no <match type> was specified then, for each row R1 of the
            referencing table, either at least one of the values of the
            referencing columns in R1 shall be a null value, or the value of
            each referencing column in R1 shall be equal to the value of the
            corresponding referenced column in some row of the referenced
            table.

         -  If MATCH FULL was specified then, for each row R1 of the refer-
            encing table, either the value of every referencing column in R1
            shall be a null value, or the value of every referencing column
            in R1 shall not be null and there shall be some row R2 of the
            referenced table such that the value of each referencing col-
            umn in R1 is equal to the value of the corresponding referenced
            column in R2.

         -  If MATCH PARTIAL was specified then, for each row R1 of the
            referencing table, there shall be some row R2 of the refer-
            enced table such that the value of each referencing column in
            R1 is either null or is equal to the value of the corresponding
            referenced column in R2.
*/
static sql_rel *
rel_update_join_idx(mvc *sql, const char* alias, sql_idx *i, sql_rel *updates)
{
	int nr = ++sql->label;
	char name[16], *nme = number2name(name, 16, nr);
	char *iname = sa_strconcat( sql->sa, "%", i->base.name);

	int need_nulls = 0;
	node *m, *o;
	sql_key *rk = &((sql_fkey *) i->key)->rkey->k;
	sql_rel *rt = rel_basetable(sql, rk->t, sa_strdup(sql->sa, nme));

	sql_subtype *bt = sql_bind_localtype("bit");
	sql_subfunc *or = sql_bind_func_result(sql->sa, sql->session->schema, "or", bt, bt, bt);

	sql_rel *_nlls = NULL, *nnlls, *ups = updates->r;
	sql_exp *lnll_exps = NULL, *rnll_exps = NULL, *e;
	list *join_exps = new_exp_list(sql->sa), *pexps;

	for (m = i->columns->h; m; m = m->next) {
		sql_kc *c = m->data;

		if (c->c->null) 
			need_nulls = 1;
	}
	for (m = i->columns->h, o = rk->columns->h; m && o; m = m->next, o = o->next) {
		sql_kc *c = m->data;
		sql_kc *rc = o->data;
		sql_subfunc *isnil = sql_bind_func(sql->sa, sql->session->schema, "isnull", &c->c->type, NULL, F_FUNC);
		sql_exp *upd = list_fetch(get_inserts(updates), c->c->colnr + 1), *lnl, *rnl, *je;
		sql_exp *rtc = exp_column(sql->sa, rel_name(rt), rc->c->base.name, &rc->c->type, CARD_MULTI, rc->c->null, 0);

		/* FOR MATCH FULL/SIMPLE/PARTIAL see above */
		/* Currently only the default MATCH SIMPLE is supported */
		upd = exp_column(sql->sa, exp_relname(upd), exp_name(upd), exp_subtype(upd), upd->card, has_nil(upd), is_intern(upd));
		lnl = exp_unop(sql->sa, upd, isnil);
		rnl = exp_unop(sql->sa, upd, isnil);
		if (need_nulls) {
			if (lnll_exps) {
				lnll_exps = exp_binop(sql->sa, lnll_exps, lnl, or);
				rnll_exps = exp_binop(sql->sa, rnll_exps, rnl, or);
			} else {
				lnll_exps = lnl;
				rnll_exps = rnl;
			}
		}
		if (rel_convert_types(sql, &rtc, &upd, 1, type_equal) < 0) {
			list_destroy(join_exps);
			return NULL;
		}
		je = exp_compare(sql->sa, rtc, upd, cmp_equal);
		append(join_exps, je);
	}
	if (need_nulls) {
		_nlls = rel_select( sql->sa, rel_dup(ups),
				exp_compare(sql->sa, lnll_exps, exp_atom_bool(sql->sa, 1), cmp_equal ));
		nnlls = rel_select( sql->sa, rel_dup(ups),
				exp_compare(sql->sa, rnll_exps, exp_atom_bool(sql->sa, 0), cmp_equal ));
		_nlls = rel_project(sql->sa, _nlls, rel_projections(sql, _nlls, NULL, 1, 1));
		/* add constant value for NULLS */
		e = exp_atom(sql->sa, atom_general(sql->sa, sql_bind_localtype("oid"), NULL));
		exp_setname(sql->sa, e, alias, iname);
		append(_nlls->exps, e);
	} else {
		nnlls = ups;
	}

	pexps = rel_projections(sql, nnlls, NULL, 1, 1);
	nnlls = rel_crossproduct(sql->sa, nnlls, rt, op_join);
	nnlls->exps = join_exps;
	nnlls->flag = LEFT_JOIN;
	nnlls = rel_project(sql->sa, nnlls, pexps);
	/* add row numbers */
	e = exp_column(sql->sa, rel_name(rt), TID, sql_bind_localtype("oid"), CARD_MULTI, 0, 1);
	exp_setname(sql->sa, e, alias, iname);
	append(nnlls->exps, e);

	if (need_nulls) {
		rel_destroy(ups);
		rt = updates->r = rel_setop(sql->sa, _nlls, nnlls, op_union );
		rt->exps = rel_projections(sql, nnlls, NULL, 1, 1);
		set_processed(rt);
	} else {
		updates->r = nnlls;
	}
	if (!updates->exps)
		updates->exps = new_exp_list(sql->sa);
	append(updates->exps, exp_column(sql->sa, alias, iname, sql_bind_localtype("oid"), CARD_MULTI, 0, 0));
	return updates;
}

/* for cascade of updates we change the 'relup' relations into
 * a ddl_list of update relations.
 */
static sql_rel *
rel_update_idxs(mvc *sql, const char *alias, sql_table *t, sql_rel *relup)
{
	sql_rel *p = relup->r;
	node *n;

	if (!t->idxs.set)
		return relup;

	for (n = t->idxs.set->h; n; n = n->next) {
		sql_idx *i = n->data;

		/* check if update is needed, 
		 * ie atleast on of the idx columns is updated 
		 */
		if (relup->exps && is_idx_updated(i, relup->exps) == 0) 
			continue;

		/* 
		 * relup->exps isn't set in case of alter statements!
		 * Ie todo check for new indices.
		 */

		if (hash_index(i->type) || i->type == no_idx) {
			rel_update_hash_idx(sql, alias, i, relup);
		} else if (i->type == join_idx) {
			rel_update_join_idx(sql, alias, i, relup);
		}
	}
	if (relup->r != p) {
		sql_rel *r = rel_create(sql->sa);
		if(!r)
			return NULL;
		r->op = op_update;
		r->l = rel_dup(p);
		r->r = relup;
		r->flag |= UPD_COMP; /* mark as special update */
		return r;
	}
	return relup;
}

sql_exp ** 
table_update_array(mvc *sql, sql_table *t)
{
	sql_exp **updates;
	int i, len = list_length(t->columns.set);
	node *m;

	updates = SA_NEW_ARRAY(sql->sa, sql_exp *, len);
	for (m = t->columns.set->h, i = 0; m; m = m->next, i++) {
		sql_column *c = m->data;

		/* update the column number, for correct array access */
		c->colnr = i;
		updates[i] = NULL;
	}
	return updates;
}

sql_rel *
rel_update(mvc *sql, sql_rel *t, sql_rel *uprel, sql_exp **updates, list *exps)
{
	sql_rel *r = rel_create(sql->sa);
	sql_table *tab = get_table(t);
	const char *alias = rel_name(t);
	node *m;

	if (!r)
		return NULL;

	if (tab && updates)
		for (m = tab->columns.set->h; m; m = m->next) {
			sql_column *c = m->data;
			sql_exp *v = updates[c->colnr];

			if (tab->idxs.set && !v)
				v = exp_column(sql->sa, alias, c->base.name, &c->type, CARD_MULTI, c->null, 0);
			if (v)
				v = rel_project_add_exp(sql, uprel, v);
		}

	r->op = op_update;
	r->l = t;
	r->r = uprel;
	r->exps = exps;
	/* update indices */
	if (tab)
		return rel_update_idxs(sql, alias, tab, r);
	return r;
}

static sql_exp *
update_check_column(mvc *sql, sql_table *t, sql_column *c, sql_exp *v, sql_rel *r, char *cname, const char *action)
{
	if (!c) {
		rel_destroy(r);
		return sql_error(sql, 02, SQLSTATE(42S22) "%s: no such column '%s.%s'", action, t->base.name, cname);
	}
	if (!table_privs(sql, t, PRIV_UPDATE) && !sql_privilege(sql, sql->user_id, c->base.id, PRIV_UPDATE, 0)) 
		return sql_error(sql, 02, SQLSTATE(42000) "%s: insufficient privileges for user '%s' to update table '%s' on column '%s'", action, stack_get_string(sql, "current_user"), t->base.name, cname);
	if (!v || (v = rel_check_type(sql, &c->type, v, type_equal)) == NULL) {
		rel_destroy(r);
		return NULL;
	}
	return v;
}

static sql_rel *
update_generate_assignments(sql_query *query, sql_table *t, sql_rel *r, sql_rel *bt, dlist *assignmentlist, const char *action)
{
	mvc *sql = query->sql;
	sql_table *mt = NULL;
	sql_exp *e = NULL, **updates;
	list *exps, *pcols = NULL;
	dnode *n;
	const char *rname = NULL;

	if(isPartitionedByColumnTable(t) || isPartitionedByExpressionTable(t)) {
		mt = t;
	} else if(t->p && (isPartitionedByColumnTable(t->p) || isPartitionedByExpressionTable(t->p))) {
		mt = t->p;
	}
	if(mt && isPartitionedByColumnTable(mt)) {
		pcols = sa_list(sql->sa);
		int *nid = sa_alloc(sql->sa, sizeof(int));
		*nid = mt->part.pcol->colnr;
		list_append(pcols, nid);
	} else if(mt && isPartitionedByExpressionTable(mt)) {
		pcols = mt->part.pexp->cols;
	}
	/* first create the project */
	e = exp_column(sql->sa, rname = rel_name(r), TID, sql_bind_localtype("oid"), CARD_MULTI, 0, 1);
	exps = new_exp_list(sql->sa);
	append(exps, e);
	updates = table_update_array(sql, t);
	for (n = assignmentlist->h; n; n = n->next) {
		symbol *a = NULL;
		sql_exp *v = NULL;
		sql_rel *rel_val = NULL;
		dlist *assignment = n->data.sym->data.lval;
		int single = (assignment->h->next->type == type_string), outer = 0;
		/* Single assignments have a name, multicolumn a list */

		a = assignment->h->data.sym;
		if (a) {
			int status = sql->session->status;
			exp_kind ek = {type_value, (single)?card_column:card_relation, FALSE};

			if(single && a->token == SQL_DEFAULT) {
				char *colname = assignment->h->next->data.sval;
				sql_column *col = mvc_bind_column(sql, t, colname);
				if (col->def) {
					char *typestr = subtype2string2(&col->type);
					if(!typestr)
						return sql_error(sql, 02, SQLSTATE(HY001) MAL_MALLOC_FAIL);
					v = rel_parse_val(sql, sa_message(sql->sa, "select cast(%s as %s);", col->def, typestr), sql->emode, NULL);
					_DELETE(typestr);
				} else {
					return sql_error(sql, 02, SQLSTATE(42000) "%s: column '%s' has no valid default value", action, col->base.name);
				}
			} else if (single) {
				v = rel_value_exp(query, &rel_val, a, sql_sel, ek);
				outer = 1;
			} else {
				rel_val = rel_subquery(query, NULL, a, ek);
			}
			if ((single && !v) || (!single && !rel_val)) {
				sql->errstr[0] = 0;
				sql->session->status = status;
				assert(!rel_val);
				outer = 1;
				if (single) {
					v = rel_value_exp(query, &r, a, sql_sel, ek);
				} else if (!rel_val && r) {
					query_push_outer(query, r);
					rel_val = rel_subquery(query, NULL, a, ek);
					query_pop_outer(query);
					if (/* DISABLES CODE */ (0) && r) {
						list *val_exps = rel_projections(sql, r->r, NULL, 0, 1);

						r = rel_project(sql->sa, r, rel_projections(sql, r, NULL, 1, 1));
						if (r)
							list_merge(r->exps, val_exps, (fdup)NULL);
						reset_processed(r);
					}
				}
			}
			if ((single && !v) || (!single && !rel_val)) {
				rel_destroy(r);
				return NULL;
			}
			if (rel_val && outer) {
				if (single) {
					if (!exp_name(v))
						exp_label(sql->sa, v, ++sql->label);
					if (rel_val->op != op_project || is_processed(rel_val))
						rel_val = rel_project(sql->sa, rel_val, NULL);
					v = rel_project_add_exp(sql, rel_val, v);
					reset_processed(rel_val);
				}
				r = rel_crossproduct(sql->sa, r, rel_val, op_left);
				set_dependent(r);
				if (single) {
					v = exp_column(sql->sa, NULL, exp_name(v), exp_subtype(v), v->card, has_nil(v), is_intern(v));
					rel_val = NULL;
				}
			}
		}
		if (!single) {
			dlist *cols = assignment->h->next->data.lval;
			dnode *m;
			node *n;
			int nr;

			if (!rel_val)
				rel_val = r;
			if (!rel_val || !is_project(rel_val->op) ||
				dlist_length(cols) > list_length(rel_val->exps)) {
				rel_destroy(r);
				return sql_error(sql, 02, SQLSTATE(42000) "%s: too many columns specified", action);
			}
			nr = (list_length(rel_val->exps)-dlist_length(cols));
			for(n=rel_val->exps->h; nr; nr--, n = n->next)
				;
			for(m = cols->h; n && m; n = n->next, m = m->next) {
				char *cname = m->data.sval;
				sql_column *c = mvc_bind_column(sql, t, cname);
				sql_exp *v = n->data;

				if(mt && pcols) {
					for(node *nn = pcols->h; nn; nn = n->next) {
						int next = *(int*) nn->data;
						if(next == c->colnr) {
							if(isPartitionedByColumnTable(mt)) {
								return sql_error(sql, 02, SQLSTATE(42000) "%s: Update on the partitioned column is not possible at the moment", action);
							} else if(isPartitionedByExpressionTable(mt)) {
								return sql_error(sql, 02, SQLSTATE(42000) "%s: Update a column used by the partition's expression is not possible at the moment", action);
							}
						}
					}
				}
				if (!exp_name(v))
					exp_label(sql->sa, v, ++sql->label);
				if (!exp_is_atom(v) || outer)
					v = exp_ref(sql->sa, v);
				if (!v) { /* check for NULL */
					v = exp_atom(sql->sa, atom_general(sql->sa, &c->type, NULL));
				} else if ((v = update_check_column(sql, t, c, v, r, cname, action)) == NULL) {
					return NULL;
				}
				list_append(exps, exp_column(sql->sa, t->base.name, cname, &c->type, CARD_MULTI, 0, 0));
				assert(!updates[c->colnr]);
				exp_setname(sql->sa, v, c->t->base.name, c->base.name);
				updates[c->colnr] = v;
			}
		} else {
			char *cname = assignment->h->next->data.sval;
			sql_column *c = mvc_bind_column(sql, t, cname);

			if(mt && pcols) {
				for(node *nn = pcols->h; nn; nn = nn->next) {
					int next = *(int*) nn->data;
					if(next == c->colnr) {
						if(isPartitionedByColumnTable(mt)) {
							return sql_error(sql, 02, SQLSTATE(42000) "%s: Update on the partitioned column is not possible at the moment", action);
						} else if(isPartitionedByExpressionTable(mt)) {
							return sql_error(sql, 02, SQLSTATE(42000) "%s: Update a column used by the partition's expression is not possible at the moment", action);
						}
					}
				}
			}
			if (!v) {
				v = exp_atom(sql->sa, atom_general(sql->sa, &c->type, NULL));
			} else if ((v = update_check_column(sql, t, c, v, r, cname, action)) == NULL) {
				return NULL;
			}
			list_append(exps, exp_column(sql->sa, t->base.name, cname, &c->type, CARD_MULTI, 0, 0));
			exp_setname(sql->sa, v, c->t->base.name, c->base.name);
			updates[c->colnr] = v;
		}
	}
	e = exp_column(sql->sa, rname, TID, sql_bind_localtype("oid"), CARD_MULTI, 0, 1);
	r = rel_project(sql->sa, r, append(new_exp_list(sql->sa),e));
	r = rel_update(sql, bt, r, updates, exps);
	return r;
}

static sql_rel *
update_table(sql_query *query, dlist *qname, str alias, dlist *assignmentlist, symbol *opt_from, symbol *opt_where)
{
	mvc *sql = query->sql;
	char *sname = qname_schema(qname);
	char *tname = qname_table(qname);
	sql_schema *s = NULL;
	sql_table *t = NULL;

	if (sname && !(s=mvc_bind_schema(sql,sname))) {
		(void) sql_error(sql, 02, SQLSTATE(3F000) "UPDATE: no such schema '%s'", sname);
		return NULL;
	}
	if (!s)
		s = cur_schema(sql);
	t = mvc_bind_table(sql, s, tname);
	if (!t && !sname) {
		s = tmp_schema(sql);
		t = mvc_bind_table(sql, s, tname);
		if (!t) 
			t = mvc_bind_table(sql, NULL, tname);
		if (!t) 
			t = stack_find_table(sql, tname);
	}
	if (update_allowed(sql, t, tname, "UPDATE", "update", 0) != NULL) {
		sql_rel *r = NULL, *bt = rel_basetable(sql, t, t->base.name), *res = bt;

		if (alias) {
			for (node *nn = res->exps->h ; nn ; nn = nn->next)
				exp_setname(sql->sa, (sql_exp*) nn->data, alias, NULL); //the last parameter is optional, hence NULL
		}
#if 0
			dlist *selection = dlist_create(sql->sa);
			dlist *from_list = dlist_create(sql->sa);
			symbol *sym;
			sql_rel *sq;

			dlist_append_list(sql->sa, from_list, qname);
			dlist_append_symbol(sql->sa, from_list, NULL);
			sym = symbol_create_list(sql->sa, SQL_NAME, from_list);
			from_list = dlist_create(sql->sa);
			dlist_append_symbol(sql->sa, from_list, sym);

			{
				dlist *l = dlist_create(sql->sa);


				dlist_append_string(sql->sa, l, tname);
				dlist_append_string(sql->sa, l, TID);
				sym = symbol_create_list(sql->sa, SQL_COLUMN, l);

				l = dlist_create(sql->sa);
				dlist_append_symbol(sql->sa, l, sym);
				dlist_append_string(sql->sa, l, TID);
				dlist_append_symbol(sql->sa, selection, 
				  symbol_create_list(sql->sa, SQL_COLUMN, l));
			}
			for (n = assignmentlist->h; n; n = n->next) {
				dlist *assignment = n->data.sym->data.lval, *l;
				int single = (assignment->h->next->type == type_string);
				symbol *a = assignment->h->data.sym;

				l = dlist_create(sql->sa);
				dlist_append_symbol(sql->sa, l, a);
				dlist_append_string(sql->sa, l, (single)?assignment->h->next->data.sval:NULL);
				a = symbol_create_list(sql->sa, SQL_COLUMN, l);
				dlist_append_symbol(sql->sa, selection, a);
			}
		       
			sym = newSelectNode(sql->sa, 0, selection, NULL, symbol_create_list(sql->sa, SQL_FROM, from_list), opt_where, NULL, NULL, NULL, NULL, NULL, NULL, NULL, NULL);
			sq = rel_selects(sql, sym);
			if (sq)
				sq = rel_unnest(sql, sq);
			if (sq)
				sq = rel_optimizer(sql, sq, 0);
		}
#endif

		if (opt_from) {
			dlist *fl = opt_from->data.lval;
			dnode *n = NULL;
			sql_rel *fnd = NULL;

			for (n = fl->h; n && res; n = n->next) {
				fnd = table_ref(query, NULL, n->data.sym, 0);
				if (fnd) {
					if (alias) {
						for (node *nn = fnd->exps->h ; nn ; nn = nn->next) {
							sql_exp* ee = (sql_exp*) nn->data;
							if (ee->rname && !strcmp(ee->rname, alias))
								return sql_error(sql, 02, SQLSTATE(42000) "UPDATE: multiple references into table '%s'", alias);
						}
					}
					res = rel_crossproduct(sql->sa, res, fnd, op_join);
				} else
					res = fnd;
			}
			if (!res) 
				return NULL;
		}
		if (opt_where) {
			int status = sql->session->status;

			if (!table_privs(sql, t, PRIV_SELECT)) 
				return sql_error(sql, 02, SQLSTATE(42000) "UPDATE: insufficient privileges for user '%s' to update table '%s'", stack_get_string(sql, "current_user"), tname);
			r = rel_logical_exp(query, NULL, opt_where, sql_where);
			if (r) { /* simple predicate which is not using the to 
				    be updated table. We add a select all */
				//r = rel_crossproduct(sql->sa, NULL, r, op_semi);
				//r = res;
				printf("#simple select\n");
			} else {
				sql->errstr[0] = 0;
				sql->session->status = status;
				//query->outer = res;
				//r = rel_logical_exp(query, NULL, opt_where, sql_where);
				//query->outer = NULL;
				r = rel_logical_exp(query, res, opt_where, sql_where);
				if (!r)
					return NULL;
				//r = rel_crossproduct(sql->sa, res, r, op_semi);
				//set_dependent(r);
				/* handle join */
				if (!opt_from && r && is_join(r->op))
					r->op = op_semi;
				else if (r && res && r->nrcols != res->nrcols) {
					list *exps = rel_projections(sql, res, NULL, 1, 1);
					r = rel_project(sql->sa, r, exps);
				}
			}
			if (!r) 
				return NULL;
		} else {	/* update all */
			r = res;
		}
		return update_generate_assignments(query, t, r, bt, assignmentlist, "UPDATE");
	}
	return NULL;
}

sql_rel *
rel_delete(sql_allocator *sa, sql_rel *t, sql_rel *deletes)
{
	sql_rel *r = rel_create(sa);
	if(!r)
		return NULL;

	r->op = op_delete;
	r->l = t;
	r->r = deletes;
	return r;
}

sql_rel *
rel_truncate(sql_allocator *sa, sql_rel *t, int restart_sequences, int drop_action)
{
	sql_rel *r = rel_create(sa);
	list *exps = new_exp_list(sa);

	append(exps, exp_atom_int(sa, restart_sequences));
	append(exps, exp_atom_int(sa, drop_action));
	r->exps = exps;
	r->op = op_truncate;
	r->l = t;
	r->r = NULL;
	return r;
}

static sql_rel *
delete_table(sql_query *query, dlist *qname, str alias, symbol *opt_where)
{
	mvc *sql = query->sql;
	char *sname = qname_schema(qname);
	char *tname = qname_table(qname);
	sql_schema *schema = NULL;
	sql_table *t = NULL;

	if (sname && !(schema=mvc_bind_schema(sql, sname))) {
		(void) sql_error(sql, 02, SQLSTATE(3F000) "DELETE FROM: no such schema '%s'", sname);
		return NULL;
	}
	if (!schema)
		schema = cur_schema(sql);
	t = mvc_bind_table(sql, schema, tname);
	if (!t && !sname) {
		schema = tmp_schema(sql);
		t = mvc_bind_table(sql, schema, tname);
		if (!t) 
			t = mvc_bind_table(sql, NULL, tname);
		if (!t) 
			t = stack_find_table(sql, tname);
	}
	if (update_allowed(sql, t, tname, "DELETE FROM", "delete from", 1) != NULL) {
		sql_rel *r = NULL;
		sql_exp *e;

		if (opt_where) {
			int status = sql->session->status;

			if (!table_privs(sql, t, PRIV_SELECT)) 
				return sql_error(sql, 02, SQLSTATE(42000) "DELETE FROM: insufficient privileges for user '%s' to delete from table '%s'", stack_get_string(sql, "current_user"), tname);

			r = rel_logical_exp(query, NULL, opt_where, sql_where);
			if (r) { /* simple predicate which is not using the to 
					    be updated table. We add a select all */
				sql_rel *l = rel_basetable(sql, t, t->base.name );
				r = rel_crossproduct(sql->sa, l, r, op_join);
			} else {
				sql->errstr[0] = 0;
				sql->session->status = status;
				r = rel_basetable(sql, t, t->base.name );
				if (alias) {
					for (node *nn = r->exps->h ; nn ; nn = nn->next)
						exp_setname(sql->sa, (sql_exp*) nn->data, alias, NULL); //the last parameter is optional, hence NULL
				}
				r = rel_logical_exp(query, r, opt_where, sql_where);
			}
			if (!r)
				return NULL;
			e = exp_column(sql->sa, rel_name(r), TID, sql_bind_localtype("oid"), CARD_MULTI, 0, 1);
			r = rel_project(sql->sa, r, append(new_exp_list(sql->sa), e));
			r = rel_delete(sql->sa, rel_basetable(sql, t, tname), r);
		} else {	/* delete all */
			r = rel_delete(sql->sa, rel_basetable(sql, t, tname), NULL);
		}
		return r;
	}
	return NULL;
}

static sql_rel *
truncate_table(mvc *sql, dlist *qname, int restart_sequences, int drop_action)
{
	char *sname = qname_schema(qname);
	char *tname = qname_table(qname);
	sql_schema *schema = NULL;
	sql_table *t = NULL;

	if (sname && !(schema=mvc_bind_schema(sql, sname))) {
		(void) sql_error(sql, 02, SQLSTATE(3F000) "TRUNCATE: no such schema '%s'", sname);
		return NULL;
	}
	if (!schema)
		schema = cur_schema(sql);
	t = mvc_bind_table(sql, schema, tname);
	if (!t && !sname) {
		schema = tmp_schema(sql);
		t = mvc_bind_table(sql, schema, tname);
		if (!t)
			t = mvc_bind_table(sql, NULL, tname);
		if (!t)
			t = stack_find_table(sql, tname);
	}
	if (update_allowed(sql, t, tname, "TRUNCATE", "truncate", 2) != NULL)
		return rel_truncate(sql->sa, rel_basetable(sql, t, tname), restart_sequences, drop_action);
	return NULL;
}

#define MERGE_UPDATE_DELETE 1
#define MERGE_INSERT        2

extern sql_rel *rel_list(sql_allocator *sa, sql_rel *l, sql_rel *r);

static sql_rel *
validate_merge_update_delete(mvc *sql, sql_table *t, str alias, sql_rel *joined_table, tokens upd_token,
							 sql_rel *upd_del, sql_rel *bt, sql_rel *join_rel)
{
	char buf[BUFSIZ];
	sql_exp *aggr, *bigger, *ex;
	sql_subaggr *cf = sql_bind_aggr(sql->sa, sql->session->schema, "count", NULL);
	sql_subfunc *bf;
	list *exps = new_exp_list(sql->sa);
	sql_rel *groupby, *res;
	const char *join_rel_name = rel_name(joined_table);

	assert(upd_token == SQL_UPDATE || upd_token == SQL_DELETE);

	groupby = rel_groupby(sql, rel_dup(join_rel), NULL); //aggregate by all column and count (distinct values)
	groupby->r = rel_projections(sql, bt, NULL, 1, 0);
	aggr = exp_aggr(sql->sa, NULL, cf, 0, 0, groupby->card, 0);
	(void) rel_groupby_add_aggr(sql, groupby, aggr);
	exp_label(sql->sa, aggr, ++sql->label);

	bf = sql_bind_func(sql->sa, sql->session->schema, ">", exp_subtype(aggr), exp_subtype(aggr), F_FUNC);
	if (!bf)
		return sql_error(sql, 02, SQLSTATE(42000) "MERGE: function '>' not found");
	list_append(exps, exp_column(sql->sa, exp_relname(aggr), exp_name(aggr), exp_subtype(aggr), aggr->card, has_nil(aggr), is_intern(aggr)));
	list_append(exps, exp_atom_lng(sql->sa, 1));
	bigger = exp_op(sql->sa, exps, bf);
	exp_label(sql->sa, bigger, ++sql->label);
	groupby = rel_select(sql->sa, groupby, bigger); //select only columns with more than 1 value

	groupby = rel_groupby(sql, groupby, NULL);
	aggr = exp_aggr(sql->sa, NULL, cf, 0, 0, groupby->card, 0);
	(void) rel_groupby_add_aggr(sql, groupby, aggr);
	exp_label(sql->sa, aggr, ++sql->label); //count all of them, if there is at least one, throw the exception

	ex = exp_column(sql->sa, exp_relname(aggr), exp_name(aggr), exp_subtype(aggr), aggr->card, has_nil(aggr), is_intern(aggr));
	snprintf(buf, BUFSIZ, "MERGE %s: Multiple rows in the input relation%s%s%s match the same row in the target %s '%s%s%s'",
			 (upd_token == SQL_DELETE) ? "DELETE" : "UPDATE",
			 join_rel_name ? " '" : "", join_rel_name ? join_rel_name : "", join_rel_name ? "'" : "",
			 alias ? "relation" : "table",
			 alias ? alias : t->s->base.name, alias ? "" : ".", alias ? "" : t->base.name);
	ex = exp_exception(sql->sa, ex, buf);

	res = rel_exception(sql->sa, groupby, NULL, list_append(new_exp_list(sql->sa), ex));
	return rel_list(sql->sa, res, upd_del);
}

static sql_rel *
merge_into_table(sql_query *query, dlist *qname, str alias, symbol *tref, symbol *search_cond, dlist *merge_list)
{
	mvc *sql = query->sql;
	char *sname = qname_schema(qname), *tname = qname_table(qname), *alias_name;
	sql_schema *s = NULL;
	sql_table *t = NULL;
	sql_rel *bt, *joined, *join_rel = NULL, *extra_project = NULL, *insert = NULL, *upd_del = NULL, *res = NULL;
	int processed = 0;

	assert(tref && search_cond && merge_list);

	if (sname && !(s=mvc_bind_schema(sql, sname)))
		return sql_error(sql, 02, SQLSTATE(3F000) "MERGE: no such schema '%s'", sname);
	if (!s)
		s = cur_schema(sql);
	t = mvc_bind_table(sql, s, tname);
	if (!t && !sname) {
		s = tmp_schema(sql);
		t = mvc_bind_table(sql, s, tname);
		if (!t)
			t = mvc_bind_table(sql, NULL, tname);
		if (!t)
			t = stack_find_table(sql, tname);
	}
	if (!t)
		return sql_error(sql, 02, SQLSTATE(42S02) "MERGE: no such table '%s'", tname);
	if (!table_privs(sql, t, PRIV_SELECT))
		return sql_error(sql, 02, SQLSTATE(42000) "MERGE: access denied for %s to table '%s.%s'", stack_get_string(sql, "current_user"), s->base.name, tname);
	if (isMergeTable(t))
		return sql_error(sql, 02, SQLSTATE(42000) "MERGE: merge statements not available for merge tables yet");

	bt = rel_basetable(sql, t, t->base.name);
	joined = table_ref(query, NULL, tref, 0);
	if (!bt || !joined)
		return NULL;

	if (alias) {
		for (node *nn = bt->exps->h ; nn ; nn = nn->next)
			exp_setname(sql->sa, (sql_exp*) nn->data, alias, NULL); //the last parameter is optional, hence NULL
	}
	alias_name = alias ? alias : t->base.name;
	if (rel_name(bt) && rel_name(joined) && strcmp(rel_name(bt), rel_name(joined)) == 0)
		return sql_error(sql, 02, SQLSTATE(42000) "MERGE: '%s' on both sides of the joining condition", rel_name(bt));

	for(dnode *m = merge_list->h; m; m = m->next) {
		symbol *sym = m->data.sym, *opt_search, *action;
		tokens token = sym->token;
		dlist* dl = sym->data.lval, *sts;
		opt_search = dl->h->data.sym;
		action = dl->h->next->data.sym;
		sts = action->data.lval;

		if(opt_search)
			return sql_error(sql, 02, SQLSTATE(42000) "MERGE: search condition not yet supported");

		if(token == SQL_MERGE_MATCH) {
			tokens uptdel = action->token;
			sql_exp *e;

			if((processed & MERGE_UPDATE_DELETE) == MERGE_UPDATE_DELETE)
				return sql_error(sql, 02, SQLSTATE(42000) "MERGE: only one WHEN MATCHED clause is allowed");
			processed |= MERGE_UPDATE_DELETE;

			if(uptdel == SQL_UPDATE) {
				if(!update_allowed(sql, t, tname, "MERGE", "update", 0))
					return NULL;
				if((processed & MERGE_INSERT) == MERGE_INSERT)
					joined = rel_dup(joined);

				join_rel = rel_crossproduct(sql->sa, bt, joined, op_join);
				join_rel = rel_logical_exp(query, join_rel, search_cond, sql_where);
				if (!join_rel)
					return NULL;
				set_processed(join_rel);

				extra_project = rel_project(sql->sa, join_rel, rel_projections(sql, bt, NULL, 1, 0));
				extra_project->exps = list_merge(extra_project->exps, rel_projections(sql, joined, NULL, 1, 0), (fdup)NULL);
				e = exp_column(sql->sa, alias_name, TID, sql_bind_localtype("oid"), CARD_MULTI, 0, 1);
				append(extra_project->exps, e);

				upd_del = update_generate_assignments(query, t, extra_project, bt, sts->h->data.lval, "MERGE");
			} else if(uptdel == SQL_DELETE) {
				if (!update_allowed(sql, t, tname, "MERGE", "delete", 1))
					return NULL;
				if((processed & MERGE_INSERT) == MERGE_INSERT)
					joined = rel_dup(joined);

				join_rel = rel_crossproduct(sql->sa, bt, joined, op_join);
				join_rel = rel_logical_exp(query, join_rel, search_cond, sql_where);
				if (!join_rel)
					return NULL;
				set_processed(join_rel);

				e = exp_column(sql->sa, alias_name, TID, sql_bind_localtype("oid"), CARD_MULTI, 0, 1);
				extra_project = rel_project(sql->sa, join_rel, append(new_exp_list(sql->sa), e));

				upd_del = rel_delete(sql->sa, bt, extra_project);
			} else {
				assert(0);
			}
			if(!upd_del || !(upd_del = validate_merge_update_delete(sql, t, alias, joined, uptdel, upd_del, bt, join_rel)))
				return NULL;
		} else if(token == SQL_MERGE_NO_MATCH) {
			if((processed & MERGE_INSERT) == MERGE_INSERT)
				return sql_error(sql, 02, SQLSTATE(42000) "MERGE: only one WHEN NOT MATCHED clause is allowed");
			processed |= MERGE_INSERT;

			assert(action->token == SQL_INSERT);
			if (!insert_allowed(sql, t, tname, "MERGE", "insert"))
				return NULL;
			if((processed & MERGE_UPDATE_DELETE) == MERGE_UPDATE_DELETE)
				joined = rel_dup(joined);

			join_rel = rel_crossproduct(sql->sa, joined, bt, op_left);
			join_rel = rel_logical_exp(query, join_rel, search_cond, sql_where);
			if (!join_rel)
				return NULL;
			join_rel->op = op_anti;
			set_processed(join_rel);

			insert = merge_generate_inserts(query, t, join_rel, sts->h->data.lval, sts->h->next->data.sym);
			if(!insert)
				return NULL;
			insert = rel_insert(query, rel_dup(bt), insert);
			if(!insert)
				return NULL;
		} else {
			assert(0);
		}
	}

	if(processed == (MERGE_UPDATE_DELETE | MERGE_INSERT)) {
		res = rel_list(sql->sa, insert, upd_del);
		res->p = prop_create(sql->sa, PROP_DISTRIBUTE, res->p);
	} else if((processed & MERGE_UPDATE_DELETE) == MERGE_UPDATE_DELETE) {
		res = upd_del;
		res->p = prop_create(sql->sa, PROP_DISTRIBUTE, res->p);
	} else if((processed & MERGE_INSERT) == MERGE_INSERT) {
		res = insert;
	} else {
		assert(0);
	}
	return res;
}

static list *
table_column_types(sql_allocator *sa, sql_table *t)
{
	node *n;
	list *types = sa_list(sa);

	if (t->columns.set) for (n = t->columns.set->h; n; n = n->next) {
		sql_column *c = n->data;
		if (c->base.name[0] != '%')
			append(types, &c->type);
	}
	return types;
}

static list *
table_column_names_and_defaults(sql_allocator *sa, sql_table *t)
{
	node *n;
	list *types = sa_list(sa);

	if (t->columns.set) for (n = t->columns.set->h; n; n = n->next) {
		sql_column *c = n->data;
		append(types, &c->base.name);
		append(types, c->def);
	}
	return types;
}

static sql_rel *
rel_import(mvc *sql, sql_table *t, const char *tsep, const char *rsep, const char *ssep, const char *ns, const char *filename, lng nr, lng offset, int locked, int best_effort, dlist *fwf_widths, int onclient)
{
	sql_rel *res;
	list *exps, *args;
	node *n;
	sql_subtype tpe;
	sql_exp *import;
	sql_schema *sys = mvc_bind_schema(sql, "sys");
	sql_subfunc *f = sql_find_func(sql->sa, sys, "copyfrom", 12, F_UNION, NULL);
	char *fwf_string = NULL;
	
	if (!f) /* we do expect copyfrom to be there */
		return NULL;
	f->res = table_column_types(sql->sa, t);
 	sql_find_subtype(&tpe, "varchar", 0, 0);
	args = append( append( append( append( append( new_exp_list(sql->sa), 
		exp_atom_ptr(sql->sa, t)), 
		exp_atom_str(sql->sa, tsep, &tpe)), 
		exp_atom_str(sql->sa, rsep, &tpe)), 
		exp_atom_str(sql->sa, ssep, &tpe)), 
		exp_atom_str(sql->sa, ns, &tpe));

	if (fwf_widths && dlist_length(fwf_widths) > 0) {
		dnode *dn;
		int ncol = 0;
		char *fwf_string_cur = fwf_string = sa_alloc(sql->sa, 20 * dlist_length(fwf_widths) + 1); // a 64 bit int needs 19 characters in decimal representation plus the separator

		if (!fwf_string) 
			return NULL;
		for (dn = fwf_widths->h; dn; dn = dn->next) {
			fwf_string_cur += sprintf(fwf_string_cur, LLFMT"%c", dn->data.l_val, STREAM_FWF_FIELD_SEP);
			ncol++;
		}
		if(list_length(f->res) != ncol) {
			(void) sql_error(sql, 02, SQLSTATE(3F000) "COPY INTO: fixed width import for %d columns but %d widths given.", list_length(f->res), ncol);
			return NULL;
		}
		*fwf_string_cur = '\0';
	}

	append( args, exp_atom_str(sql->sa, filename, &tpe)); 
	import = exp_op(sql->sa,
	append(
		append(
			append(
				append(
					append(
						append( args,
							exp_atom_lng(sql->sa, nr)),
							exp_atom_lng(sql->sa, offset)),
							exp_atom_int(sql->sa, locked)),
							exp_atom_int(sql->sa, best_effort)),
							exp_atom_str(sql->sa, fwf_string, &tpe)),
							exp_atom_int(sql->sa, onclient)), f);

	exps = new_exp_list(sql->sa);
	for (n = t->columns.set->h; n; n = n->next) {
		sql_column *c = n->data;
		if (c->base.name[0] != '%')
			append(exps, exp_column(sql->sa, t->base.name, c->base.name, &c->type, CARD_MULTI, c->null, 0));
	}
	res = rel_table_func(sql->sa, NULL, import, exps, 1);
	return res;
}

static sql_rel *
copyfrom(sql_query *query, dlist *qname, dlist *columns, dlist *files, dlist *headers, dlist *seps, dlist *nr_offset, str null_string, int locked, int best_effort, int constraint, dlist *fwf_widths, int onclient)
{
	mvc *sql = query->sql;
	sql_rel *rel = NULL;
	char *sname = qname_schema(qname);
	char *tname = qname_table(qname);
	sql_schema *s = NULL;
	sql_table *t = NULL, *nt = NULL;
	const char *tsep = seps->h->data.sval;
	const char *rsep = seps->h->next->data.sval;
	const char *ssep = (seps->h->next->next)?seps->h->next->next->data.sval:NULL;
	const char *ns = (null_string)?null_string:"null";
	lng nr = (nr_offset)?nr_offset->h->data.l_val:-1;
	lng offset = (nr_offset)?nr_offset->h->next->data.l_val:0;
	list *collist;
	int reorder = 0;
	assert(!nr_offset || nr_offset->h->type == type_lng);
	assert(!nr_offset || nr_offset->h->next->type == type_lng);
	if (sname && !(s=mvc_bind_schema(sql, sname))) {
		(void) sql_error(sql, 02, SQLSTATE(3F000) "COPY INTO: no such schema '%s'", sname);
		return NULL;
	}
	if (!s)
		s = cur_schema(sql);
	t = mvc_bind_table(sql, s, tname);
	if (!t && !sname) {
		s = tmp_schema(sql);
		t = mvc_bind_table(sql, s, tname);
		if (!t)
			t = stack_find_table(sql, tname);
	}
	if (insert_allowed(sql, t, tname, "COPY INTO", "copy into") == NULL)
		return NULL;
	/* Only the MONETDB user is allowed copy into with
	   a lock and only on tables without idx */
	if (locked && !copy_allowed(sql, 1)) {
		return sql_error(sql, 02, SQLSTATE(42000) "COPY INTO: insufficient privileges: "
		    "COPY INTO from .. LOCKED requires database administrator rights");
	}
	if (locked && (!list_empty(t->idxs.set) || !list_empty(t->keys.set))) {
		return sql_error(sql, 02, SQLSTATE(42000) "COPY INTO: insufficient privileges: "
		    "COPY INTO from .. LOCKED requires tables without indices");
	}
	if (locked && has_snapshots(sql->session->tr)) {
		return sql_error(sql, 02, SQLSTATE(42000) "COPY INTO .. LOCKED: not allowed on snapshots");
	}
	if (locked && !sql->session->auto_commit) {
		return sql_error(sql, 02, SQLSTATE(42000) "COPY INTO .. LOCKED: only allowed in auto commit mode");
	}
	/* lock the store, for single user/transaction */
	if (locked) {
		if (headers)
			return sql_error(sql, 02, SQLSTATE(42000) "COPY INTO .. LOCKED: not allowed with column lists");
		store_lock();
		while (ATOMIC_GET(&store_nr_active) > 1) {
			store_unlock();
			MT_sleep_ms(100);
			store_lock();
		}
		sql->emod |= mod_locked;
		sql->caching = 0; 	/* do not cache this query */
	}

	collist = check_table_columns(sql, t, columns, "COPY INTO", tname);
	if (!collist)
		return NULL;
	/* If we have a header specification use intermediate table, for
	 * column specification other then the default list we need to reorder
	 */
	nt = t;
	if (headers || collist != t->columns.set)
		reorder = 1;
	if (headers) {
		int has_formats = 0;
		dnode *n;

		nt = mvc_create_table(sql, s, tname, tt_table, 0, SQL_DECLARED_TABLE, CA_COMMIT, -1, 0);
		for (n = headers->h; n; n = n->next) {
			dnode *dn = n->data.lval->h;
			char *cname = dn->data.sval;
			char *format = NULL;
			sql_column *cs = NULL;

			if (dn->next)
				format = dn->next->data.sval;
			if (!list_find_name(collist, cname)) {
				char *name;
				size_t len = strlen(cname) + 2;
				sql_subtype *ctype = sql_bind_localtype("oid");

				name = sa_alloc(sql->sa, len);
				snprintf(name, len, "%%cname");
				cs = mvc_create_column(sql, nt, name, ctype);
			} else if (!format) {
				cs = find_sql_column(t, cname);
				cs = mvc_create_column(sql, nt, cname, &cs->type);
			} else { /* load as string, parse later */
				sql_subtype *ctype = sql_bind_localtype("str");
				cs = mvc_create_column(sql, nt, cname, ctype);
				has_formats = 1;
			}
			(void)cs;
		}
		if (!has_formats)
			headers = NULL;
		reorder = 1;
	}
	if (files) {
		dnode *n = files->h;

		if (!onclient && !copy_allowed(sql, 1)) {
			return sql_error(sql, 02, SQLSTATE(42000)
					 "COPY INTO: insufficient privileges: "
					 "COPY INTO from file(s) requires database administrator rights, "
					 "use 'COPY INTO \"%s\" FROM file ON CLIENT' instead", tname);
		}

		for (; n; n = n->next) {
			const char *fname = n->data.sval;
			sql_rel *nrel;

			if (!onclient && fname && !MT_path_absolute(fname)) {
				char *fn = ATOMformat(TYPE_str, fname);
				sql_error(sql, 02, SQLSTATE(42000) "COPY INTO: filename must "
					  "have absolute path: %s", fn);
				GDKfree(fn);
				return NULL;
			}

			nrel = rel_import(sql, nt, tsep, rsep, ssep, ns, fname, nr, offset, locked, best_effort, fwf_widths, onclient);

			if (!rel)
				rel = nrel;
			else {
				rel = rel_setop(sql->sa, rel, nrel, op_union);
				set_processed(rel);
			}
			if (!rel)
				return rel;
		}
	} else {
		assert(onclient == 0);
		rel = rel_import(sql, nt, tsep, rsep, ssep, ns, NULL, nr, offset, locked, best_effort, NULL, onclient);
	}
	if (headers) {
		dnode *n;
		node *m = rel->exps->h;
		list *nexps = sa_list(sql->sa);

		assert(is_project(rel->op) || is_base(rel->op));
		for (n = headers->h; n; n = n->next) {
			dnode *dn = n->data.lval->h;
			char *cname = dn->data.sval;
			sql_exp *e, *ne;

			if (!list_find_name(collist, cname))
				continue;
		       	e = m->data;
			if (dn->next) {
				char *format = dn->next->data.sval;
				sql_column *cs = find_sql_column(t, cname);
				sql_schema *sys = mvc_bind_schema(sql, "sys");
				sql_subtype st;
				sql_subfunc *f;
				list *args = sa_list(sql->sa);
				size_t l = strlen(cs->type.type->sqlname);
				char *fname = sa_alloc(sql->sa, l+8);

				snprintf(fname, l+8, "str_to_%s", cs->type.type->sqlname);
				sql_find_subtype(&st, "clob", 0, 0);
				f = sql_bind_func_result(sql->sa, sys, fname, &st, &st, &cs->type);
				if (!f)
					return sql_error(sql, 02, SQLSTATE(42000) "COPY INTO: '%s' missing for type %s", fname, cs->type.type->sqlname);
				append(args, e);
				append(args, exp_atom_clob(sql->sa, format));
				ne = exp_op(sql->sa, args, f);
				exp_setname(sql->sa, ne, exp_relname(e), exp_name(e));
				append(nexps, ne);
			} else {
				append(nexps, e);
			}
			m = m->next;
		}
		rel = rel_project(sql->sa, rel, nexps);
		reorder = 0;
	}

	if (!rel)
		return rel;
	if (reorder) {
		list *exps = rel_inserts(sql, t, rel, collist, 1, 1, "COPY INTO");
		if(!exps)
			return NULL;
		rel = rel_project(sql->sa, rel, exps);
	} else {
		rel->exps = rel_inserts(sql, t, rel, collist, 1, 0, "COPY INTO");
		if(!rel->exps)
			return NULL;
	}
	rel = rel_insert_table(query, t, tname, rel);
	if (rel && locked) {
		rel->flag |= UPD_LOCKED;
		if (rel->flag & UPD_COMP)
			((sql_rel *) rel->r)->flag |= UPD_LOCKED;
	}
	if (rel && !constraint)
		rel->flag |= UPD_NO_CONSTRAINT;
	return rel;
}

static sql_rel *
bincopyfrom(sql_query *query, dlist *qname, dlist *columns, dlist *files, int constraint, int onclient)
{
	mvc *sql = query->sql;
	char *sname = qname_schema(qname);
	char *tname = qname_table(qname);
	sql_schema *s = NULL;
	sql_table *t = NULL;

	dnode *dn;
	node *n;
	sql_rel *res;
	list *exps, *args;
	sql_subtype strtpe;
	sql_exp *import;
	sql_schema *sys = mvc_bind_schema(sql, "sys");
	sql_subfunc *f = sql_find_func(sql->sa, sys, "copyfrom", 3, F_UNION, NULL); 
	list *collist;
	int i;

	assert(f);
	if (!copy_allowed(sql, 1)) {
		(void) sql_error(sql, 02, SQLSTATE(42000) "COPY INTO: insufficient privileges: "
				"binary COPY INTO requires database administrator rights");
		return NULL;
	}

	if (sname && !(s=mvc_bind_schema(sql, sname))) {
		(void) sql_error(sql, 02, SQLSTATE(3F000) "COPY INTO: no such schema '%s'", sname);
		return NULL;
	}
	if (!s)
		s = cur_schema(sql);
	t = mvc_bind_table(sql, s, tname);
	if (!t && !sname) {
		s = tmp_schema(sql);
		t = mvc_bind_table(sql, s, tname);
		if (!t) 
			t = stack_find_table(sql, tname);
	}
	if (insert_allowed(sql, t, tname, "COPY INTO", "copy into") == NULL) 
		return NULL;
	if (files == NULL)
		return sql_error(sql, 02, SQLSTATE(42000) "COPY INTO: must specify files");

	collist = check_table_columns(sql, t, columns, "COPY BINARY INTO", tname);
	if (!collist)
		return NULL;

	f->res = table_column_types(sql->sa, t);
 	sql_find_subtype(&strtpe, "varchar", 0, 0);
	args = append( append( append( new_exp_list(sql->sa),
		exp_atom_str(sql->sa, t->s?t->s->base.name:NULL, &strtpe)), 
		exp_atom_str(sql->sa, t->base.name, &strtpe)),
		exp_atom_int(sql->sa, onclient));

	// create the list of files that is passed to the function as parameter
	for(i = 0; i < list_length(t->columns.set); i++) {
		// we have one file per column, however, because we have column selection that file might be NULL
		// first, check if this column number is present in the passed in the parameters
		int found = 0;
		dn = files->h;
		for (n = collist->h; n && dn; n = n->next, dn = dn->next) {
			sql_column *c = n->data;
			if (i == c->colnr) {
				// this column number was present in the input arguments; pass in the file name
				append(args, exp_atom_str(sql->sa, dn->data.sval, &strtpe)); 
				found = 1;
				break;
			}
		}
		if (!found) {
			// this column was not present in the input arguments; pass in NULL
			append(args, exp_atom_str(sql->sa, NULL, &strtpe)); 
		}
	}

	import = exp_op(sql->sa,  args, f); 

	exps = new_exp_list(sql->sa);
	for (n = t->columns.set->h; n; n = n->next) {
		sql_column *c = n->data;
		append(exps, exp_column(sql->sa, t->base.name, c->base.name, &c->type, CARD_MULTI, c->null, 0));
	}
	res = rel_table_func(sql->sa, NULL, import, exps, 1);
	res = rel_insert_table(query, t, t->base.name, res);
	if (res && !constraint)
		res->flag |= UPD_NO_CONSTRAINT;
	return res;
}

static sql_rel *
copyfromloader(sql_query *query, dlist *qname, symbol *fcall)
{
	mvc *sql = query->sql;
	sql_schema *s = NULL;
	char *sname = qname_schema(qname);
	char *tname = qname_table(qname);
	sql_subfunc *loader = NULL;
	sql_rel* rel = NULL;
	sql_table* t;

	if (!copy_allowed(sql, 1)) {
		(void) sql_error(sql, 02, SQLSTATE(42000) "COPY INTO: insufficient privileges: "
				"binary COPY INTO requires database administrator rights");
		return NULL;
	}
	if (sname && !(s = mvc_bind_schema(sql, sname))) {
		(void) sql_error(sql, 02, SQLSTATE(3F000) "COPY INTO: no such schema '%s'", sname);
		return NULL;
	}
	if (!s)
		s = cur_schema(sql);
	t = mvc_bind_table(sql, s, tname);
	if (!t && !sname) {
		s = tmp_schema(sql);
		t = mvc_bind_table(sql, s, tname);
		if (!t)
			t = stack_find_table(sql, tname);
	}
	//TODO the COPY LOADER INTO should return an insert relation (instead of ddl) to handle partitioned tables properly
	if (insert_allowed(sql, t, tname, "COPY INTO", "copy into") == NULL) {
		return NULL;
	} else if(isPartitionedByColumnTable(t) || isPartitionedByExpressionTable(t)) {
		(void) sql_error(sql, 02, SQLSTATE(3F000) "COPY LOADER INTO: not possible for partitioned tables at the moment");
		return NULL;
	} else if (t->p && (isPartitionedByColumnTable(t->p) || isPartitionedByExpressionTable(t->p))) {
		(void) sql_error(sql, 02, SQLSTATE(3F000) "COPY LOADER INTO: not possible for tables child of partitioned tables at the moment");
		return NULL;
	}

	rel = rel_loader_function(query, fcall, new_exp_list(sql->sa), &loader);
	if (!rel || !loader) {
		return NULL;
	}

	loader->sname = sname ? sa_zalloc(sql->sa, strlen(sname) + 1) : NULL;
	loader->tname = tname ? sa_zalloc(sql->sa, strlen(tname) + 1) : NULL;
	loader->coltypes = table_column_types(sql->sa, t);
	loader->colnames = table_column_names_and_defaults(sql->sa, t);

	if (sname) strcpy(loader->sname, sname);
	if (tname) strcpy(loader->tname, tname);

	return rel;
}

static sql_rel *
rel_output(mvc *sql, sql_rel *l, sql_exp *sep, sql_exp *rsep, sql_exp *ssep, sql_exp *null_string, sql_exp *file, sql_exp *onclient) 
{
	sql_rel *rel = rel_create(sql->sa);
	list *exps = new_exp_list(sql->sa);
	if(!rel || !exps)
		return NULL;

	append(exps, sep);
	append(exps, rsep);
	append(exps, ssep);
	append(exps, null_string);
	if (file) {
		append(exps, file);
		append(exps, onclient);
	}
	rel->l = l;
	rel->r = NULL;
	rel->op = op_ddl;
	rel->flag = ddl_output;
	rel->exps = exps;
	rel->card = 0;
	rel->nrcols = 0;
	return rel;
}

static sql_rel *
copyto(sql_query *query, symbol *sq, const char *filename, dlist *seps, const char *null_string, int onclient)
{
	mvc *sql = query->sql;
	const char *tsep = seps->h->data.sval;
	const char *rsep = seps->h->next->data.sval;
	const char *ssep = (seps->h->next->next)?seps->h->next->next->data.sval:"\"";
	const char *ns = (null_string)?null_string:"null";
	sql_exp *tsep_e, *rsep_e, *ssep_e, *ns_e, *fname_e, *oncl_e;
	exp_kind ek = {type_value, card_relation, TRUE};
	sql_rel *r = rel_subquery(query, NULL, sq, ek);

	if (!r)
		return NULL;

	tsep_e = exp_atom_clob(sql->sa, tsep);
	rsep_e = exp_atom_clob(sql->sa, rsep);
	ssep_e = exp_atom_clob(sql->sa, ssep);
	ns_e = exp_atom_clob(sql->sa, ns);
	oncl_e = exp_atom_int(sql->sa, onclient);
	fname_e = filename?exp_atom_clob(sql->sa, filename):NULL;

	if (!onclient && filename) {
		struct stat fs;
		if (!copy_allowed(sql, 0))
			return sql_error(sql, 02, SQLSTATE(42000) "COPY INTO: insufficient privileges: "
					 "COPY INTO file requires database administrator rights, "
					 "use 'COPY ... INTO file ON CLIENT' instead");
		if (filename && !MT_path_absolute(filename))
			return sql_error(sql, 02, SQLSTATE(42000) "COPY INTO ON SERVER: filename must "
					 "have absolute path: %s", filename);
		if (lstat(filename, &fs) == 0)
			return sql_error(sql, 02, SQLSTATE(42000) "COPY INTO ON SERVER: file already "
					 "exists: %s", filename);
	}

	return rel_output(sql, r, tsep_e, rsep_e, ssep_e, ns_e, fname_e, oncl_e);
}

sql_exp *
rel_parse_val(mvc *m, char *query, char emode, sql_rel *from)
{
	mvc o = *m;
	sql_exp *e = NULL;
	buffer *b;
	char *n;
	size_t len = _strlen(query);
	exp_kind ek = {type_value, card_value, FALSE};
	stream *s;
	bstream *bs;

	m->qc = NULL;

	m->caching = 0;
	m->emode = emode;
	b = (buffer*)GDKmalloc(sizeof(buffer));
	n = GDKmalloc(len + 1 + 1);
	if(!b || !n) {
		GDKfree(b);
		GDKfree(n);
		return NULL;
	}
	snprintf(n, len + 2, "%s\n", query);
	query = n;
	len++;
	buffer_init(b, query, len);
	s = buffer_rastream(b, "sqlstatement");
	if(!s) {
		buffer_destroy(b);
		return NULL;
	}
	bs = bstream_create(s, b->len);
	if(bs == NULL) {
		buffer_destroy(b);
		return NULL;
	}
	scanner_init(&m->scanner, bs, NULL);
	m->scanner.mode = LINE_1; 
	bstream_next(m->scanner.rs);

	m->params = NULL;
	/*m->args = NULL;*/
	m->argc = 0;
	m->sym = NULL;
	m->errstr[0] = '\0';
	/* via views we give access to protected objects */
	m->user_id = USER_MONETDB;

	(void) sqlparse(m);	
	
	/* get out the single value as we don't want an enclosing projection! */
	if (m->sym && m->sym->token == SQL_SELECT) {
		SelectNode *sn = (SelectNode *)m->sym;
		if (sn->selection->h->data.sym->token == SQL_COLUMN || sn->selection->h->data.sym->token == SQL_IDENT) {
			int is_last = 0;
			sql_rel *r = from;
			symbol* sq = sn->selection->h->data.sym->data.lval->h->data.sym;
			sql_query *query = query_create(m);
			e = rel_value_exp2(query, &r, sq, sql_sel, ek, &is_last);
		}
	}
	GDKfree(query);
	GDKfree(b);
	bstream_destroy(m->scanner.rs);

	m->sym = NULL;
	if (m->session->status || m->errstr[0]) {
		int status = m->session->status;
		char errstr[ERRSIZE];

		strcpy(errstr, m->errstr);
		*m = o;
		m->session->status = status;
		strcpy(m->errstr, errstr);
	} else {
		int label = m->label;
		*m = o;

		m->label = label;
	}
	return e;
}

sql_rel *
rel_updates(sql_query *query, symbol *s)
{
	mvc *sql = query->sql;
	sql_rel *ret = NULL;
	int old = sql->use_views;

	sql->use_views = 1;
	switch (s->token) {
	case SQL_COPYFROM:
	{
		dlist *l = s->data.lval;

		ret = copyfrom(query, 
				l->h->data.lval, 
				l->h->next->data.lval, 
				l->h->next->next->data.lval, 
				l->h->next->next->next->data.lval, 
				l->h->next->next->next->next->data.lval, 
				l->h->next->next->next->next->next->data.lval, 
				l->h->next->next->next->next->next->next->data.sval, 
				l->h->next->next->next->next->next->next->next->data.i_val, 
				l->h->next->next->next->next->next->next->next->next->data.i_val, 
				l->h->next->next->next->next->next->next->next->next->next->data.i_val,
				l->h->next->next->next->next->next->next->next->next->next->next->data.lval, 
				l->h->next->next->next->next->next->next->next->next->next->next->next->data.i_val);
		sql->type = Q_UPDATE;
	}
		break;
	case SQL_BINCOPYFROM:
	{
		dlist *l = s->data.lval;

		ret = bincopyfrom(query, l->h->data.lval, l->h->next->data.lval, l->h->next->next->data.lval, l->h->next->next->next->data.i_val, l->h->next->next->next->next->data.i_val);
		sql->type = Q_UPDATE;
	}
		break;
	case SQL_COPYLOADER:
	{
	    dlist *l = s->data.lval;
	    dlist *qname = l->h->data.lval;
	    symbol *sym = l->h->next->data.sym;

	    ret = rel_psm_stmt(sql->sa, exp_rel(sql, copyfromloader(query, qname, sym)));
	    sql->type = Q_SCHEMA;
	}
		break;
	case SQL_COPYTO:
	{
		dlist *l = s->data.lval;

		ret = copyto(query, l->h->data.sym, l->h->next->data.sval, l->h->next->next->data.lval, l->h->next->next->next->data.sval, l->h->next->next->next->next->data.i_val);
		sql->type = Q_UPDATE;
	}
		break;
	case SQL_INSERT:
	{
		dlist *l = s->data.lval;

		ret = insert_into(query, l->h->data.lval, l->h->next->data.lval, l->h->next->next->data.sym);
		sql->type = Q_UPDATE;
	}
		break;
	case SQL_UPDATE:
	{
		dlist *l = s->data.lval;

		ret = update_table(query, l->h->data.lval, l->h->next->data.sval, l->h->next->next->data.lval,
						   l->h->next->next->next->data.sym, l->h->next->next->next->next->data.sym);
		sql->type = Q_UPDATE;
	}
		break;
	case SQL_DELETE:
	{
		dlist *l = s->data.lval;

		ret = delete_table(query, l->h->data.lval, l->h->next->data.sval, l->h->next->next->data.sym);
		sql->type = Q_UPDATE;
	}
		break;
	case SQL_TRUNCATE:
	{
		dlist *l = s->data.lval;

		int restart_sequences = l->h->next->data.i_val;
		int drop_action = l->h->next->next->data.i_val;
		ret = truncate_table(sql, l->h->data.lval, restart_sequences, drop_action);
		sql->type = Q_UPDATE;
	}
		break;
	case SQL_MERGE:
	{
		dlist *l = s->data.lval;

		ret = merge_into_table(query, l->h->data.lval, l->h->next->data.sval, l->h->next->next->data.sym,
							   l->h->next->next->next->data.sym, l->h->next->next->next->next->data.lval);
		sql->type = Q_UPDATE;
	} break;
	default:
		sql->use_views = old;
		return sql_error(sql, 01, SQLSTATE(42000) "Updates statement unknown Symbol(%p)->token = %s", s, token2string(s->token));
	}
	sql->use_views = old;
	return ret;
}<|MERGE_RESOLUTION|>--- conflicted
+++ resolved
@@ -96,11 +96,7 @@
 }
 
 static sql_rel *
-<<<<<<< HEAD
-rel_insert_hash_idx(sql_query *query, sql_idx *i, sql_rel *inserts)
-=======
-rel_insert_hash_idx(mvc *sql, const char* alias, sql_idx *i, sql_rel *inserts)
->>>>>>> 0e5734aa
+rel_insert_hash_idx(sql_query *query, const char* alias, sql_idx *i, sql_rel *inserts)
 {
 	mvc *sql = query->sql;
 	char *iname = sa_strconcat( sql->sa, "%", i->base.name);
@@ -152,11 +148,7 @@
 }
 
 static sql_rel *
-<<<<<<< HEAD
-rel_insert_join_idx(sql_query *query, sql_idx *i, sql_rel *inserts)
-=======
-rel_insert_join_idx(mvc *sql, const char* alias, sql_idx *i, sql_rel *inserts)
->>>>>>> 0e5734aa
+rel_insert_join_idx(sql_query *query, const char* alias, sql_idx *i, sql_rel *inserts)
 {
 	mvc *sql = query->sql;
 	char *iname = sa_strconcat( sql->sa, "%", i->base.name);
@@ -244,11 +236,7 @@
 }
 
 static sql_rel *
-<<<<<<< HEAD
-rel_insert_idxs(sql_query *query, sql_table *t, sql_rel *inserts)
-=======
-rel_insert_idxs(mvc *sql, sql_table *t, const char* alias, sql_rel *inserts)
->>>>>>> 0e5734aa
+rel_insert_idxs(sql_query *query, sql_table *t, const char* alias, sql_rel *inserts)
 {
 	mvc *sql = query->sql;
 	sql_rel *p = inserts->r;
@@ -265,15 +253,9 @@
 		if (ins->op == op_union) 
 			inserts->r = rel_project(sql->sa, ins, rel_projections(sql, ins, NULL, 0, 1));
 		if (hash_index(i->type) || i->type == no_idx) {
-<<<<<<< HEAD
-			rel_insert_hash_idx(query, i, inserts);
+			rel_insert_hash_idx(query, alias, i, inserts);
 		} else if (i->type == join_idx) {
-			rel_insert_join_idx(query, i, inserts);
-=======
-			rel_insert_hash_idx(sql, alias, i, inserts);
-		} else if (i->type == join_idx) {
-			rel_insert_join_idx(sql, alias, i, inserts);
->>>>>>> 0e5734aa
+			rel_insert_join_idx(query, alias, i, inserts);
 		}
 	}
 	if (inserts->r != p) {
@@ -302,12 +284,8 @@
 	r->l = t;
 	r->r = inserts;
 	/* insert indices */
-	if (tab) 
-<<<<<<< HEAD
-		return rel_insert_idxs(query, tab, r);
-=======
-		return rel_insert_idxs(sql, tab, rel_name(t), r);
->>>>>>> 0e5734aa
+	if (tab)
+		return rel_insert_idxs(query, tab, rel_name(t), r);
 	return r;
 }
 
