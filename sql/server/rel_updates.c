--- conflicted
+++ resolved
@@ -406,17 +406,12 @@
 		return sql_error(sql, 02, SQLSTATE(42000) "%s: cannot %s view '%s'", op, opname, tname);
 	} else if (isNonPartitionedTable(t)) {
 		return sql_error(sql, 02, SQLSTATE(42000) "%s: cannot %s merge table '%s'", op, opname, tname);
-<<<<<<< HEAD
-	//} else if (isStream(t)) {
-		//return sql_error(sql, 02, SQLSTATE(42000) "%s: cannot %s stream '%s'", op, opname, tname);
-=======
 	} else if ((isRangePartitionTable(t) || isListPartitionTable(t)) && cs_size(&t->members) == 0) {
 		return sql_error(sql, 02, SQLSTATE(42000) "%s: %s partitioned table '%s' has no partitions set", op, isListPartitionTable(t)?"list":"range", tname);
 	} else if (isRemote(t)) {
 		return sql_error(sql, 02, SQLSTATE(42000) "%s: cannot %s remote table '%s' from this server at the moment", op, opname, tname);
-	} else if (isStream(t)) {
-		return sql_error(sql, 02, SQLSTATE(42000) "%s: cannot %s stream '%s'", op, opname, tname);
->>>>>>> a0915387
+	//} else if (isStream(t)) {
+		//return sql_error(sql, 02, SQLSTATE(42000) "%s: cannot %s stream '%s'", op, opname, tname);
 	} else if (t->access == TABLE_READONLY) {
 		return sql_error(sql, 02, SQLSTATE(42000) "%s: cannot %s read only table '%s'", op, opname, tname);
 	}
@@ -446,19 +441,14 @@
 		return sql_error(sql, 02, SQLSTATE(42000) "%s: cannot %s view '%s'", op, opname, tname);
 	} else if (isNonPartitionedTable(t) && is_delete == 0) {
 		return sql_error(sql, 02, SQLSTATE(42000) "%s: cannot %s merge table '%s'", op, opname, tname);
-<<<<<<< HEAD
-	//} else if (isStream(t)) {
-		//return sql_error(sql, 02, SQLSTATE(42000) "%s: cannot %s stream '%s'", op, opname, tname);
-=======
 	} else if (isNonPartitionedTable(t) && is_delete != 0 && cs_size(&t->members) == 0) {
 		return sql_error(sql, 02, SQLSTATE(42000) "%s: cannot %s merge table '%s' has no partitions set", op, opname, tname);
 	} else if ((isRangePartitionTable(t) || isListPartitionTable(t)) && cs_size(&t->members) == 0) {
 		return sql_error(sql, 02, SQLSTATE(42000) "%s: %s partitioned table '%s' has no partitions set", op, isListPartitionTable(t)?"list":"range", tname);
 	} else if (isRemote(t)) {
 		return sql_error(sql, 02, SQLSTATE(42000) "%s: cannot %s remote table '%s' from this server at the moment", op, opname, tname);
-	} else if (isStream(t)) {
-		return sql_error(sql, 02, SQLSTATE(42000) "%s: cannot %s stream '%s'", op, opname, tname);
->>>>>>> a0915387
+	//} else if (isStream(t)) {
+		//return sql_error(sql, 02, SQLSTATE(42000) "%s: cannot %s stream '%s'", op, opname, tname);
 	} else if (t->access == TABLE_READONLY || t->access == TABLE_APPENDONLY) {
 		return sql_error(sql, 02, SQLSTATE(42000) "%s: cannot %s read or append only table '%s'", op, opname, tname);
 	}
