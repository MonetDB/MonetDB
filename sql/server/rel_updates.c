--- conflicted
+++ resolved
@@ -1616,16 +1616,11 @@
 					set_processed(join_rel);
 				}
 
-<<<<<<< HEAD
-				extra_project = rel_project(sql->sa, join_rel, rel_projections(sql, join_rel, NULL, 1, 1));
-				upd_del = update_generate_assignments(query, t, extra_project, rel_dup(bt), sts->h->data.lval, "MERGE");
-=======
 				sel_rel = join_rel;
 				if (opt_search && !(sel_rel = rel_logical_exp(query, sel_rel, opt_search, sql_where | sql_merge)))
 					return NULL;
 				extra_project = rel_project(sql->sa, sel_rel, rel_projections(sql, join_rel, NULL, 1, 1));
-				upd_del = update_generate_assignments(query, t, extra_project, rel_dup(bt)/*rel_basetable(sql, t, bt_name)*/, sts->h->data.lval, "MERGE");
->>>>>>> 8034d91e
+				upd_del = update_generate_assignments(query, t, extra_project, rel_dup(bt), sts->h->data.lval, "MERGE");
 			} else if (uptdel == SQL_DELETE) {
 				if (!update_allowed(sql, t, tname, "MERGE", "delete", 1))
 					return NULL;
@@ -1641,16 +1636,11 @@
 				sql_exp *ne = exp_column(sql->sa, bt_name, TID, sql_bind_localtype("oid"), CARD_MULTI, 0, 1, 1);
 				ne->nid = rel_base_nid(bt, NULL);
 				ne->alias.label = ne->nid;
-<<<<<<< HEAD
-				extra_project = rel_project(sql->sa, join_rel, list_append(new_exp_list(sql->sa), ne));
-				upd_del = rel_delete(sql->sa, rel_dup(bt), extra_project);
-=======
 				sel_rel = join_rel;
 				if (opt_search && !(sel_rel = rel_logical_exp(query, sel_rel, opt_search, sql_where | sql_merge)))
 					return NULL;
 				extra_project = rel_project(sql->sa, sel_rel, list_append(new_exp_list(sql->sa), ne));
-				upd_del = rel_delete(sql->sa, rel_dup(bt)/*rel_basetable(sql, t, bt_name)*/, extra_project);
->>>>>>> 8034d91e
+				upd_del = rel_delete(sql->sa, rel_dup(bt), extra_project);
 			} else {
 				assert(0);
 			}
