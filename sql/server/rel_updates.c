--- conflicted
+++ resolved
@@ -407,13 +407,9 @@
 		return sql_error(sql, 02, "INSERT INTO: insufficient privileges for user '%s' to insert into table '%s'", stack_get_string(sql, "current_user"), tname);
 	}
 
-<<<<<<< HEAD
-	/* if the user inserts values */
-=======
 	collist = check_table_columns(sql, t, columns, "INSERT", tname);
 	if (!collist)
 		return NULL;
->>>>>>> e5eabedc
 	if (val_or_q->token == SQL_VALUES) {
 		dlist *rowlist = val_or_q->data.lval;
 		dlist *values;
