/*
 * This Source Code Form is subject to the terms of the Mozilla Public
 * License, v. 2.0.  If a copy of the MPL was not distributed with this
 * file, You can obtain one at http://mozilla.org/MPL/2.0/.
 *
 * Copyright 1997 - July 2008 CWI, August 2008 - 2021 MonetDB B.V.
 */

#include "monetdb_config.h"
#include "rel_updates.h"
#include "rel_semantic.h"
#include "rel_select.h"
#include "rel_rel.h"
#include "rel_exp.h"
#include "rel_schema.h"
#include "sql_privileges.h"
#include "rel_unnest.h"
#include "rel_optimizer.h"
#include "rel_dump.h"
#include "rel_psm.h"
#include "sql_symbol.h"
#include "rel_prop.h"

static sql_exp *
insert_value(sql_query *query, sql_column *c, sql_rel **r, symbol *s, const char* action)
{
	mvc *sql = query->sql;
	if (s->token == SQL_NULL) {
		return exp_atom(sql->sa, atom_general(sql->sa, &c->type, NULL));
	} else if (s->token == SQL_DEFAULT) {
		if (c->def) {
			sql_exp *e = rel_parse_val(sql, c->def, &c->type, sql->emode, NULL);
			if (!e || (e = exp_check_type(sql, &c->type, r ? *r : NULL, e, type_equal)) == NULL)
				return sql_error(sql, 02, SQLSTATE(HY005) "%s: default expression could not be evaluated", action);
			return e;
		} else {
			return sql_error(sql, 02, SQLSTATE(42000) "%s: column '%s' has no valid default value", action, c->base.name);
		}
	} else {
		exp_kind ek = {type_value, card_value, FALSE};
		sql_exp *e = rel_value_exp2(query, r, s, sql_sel | sql_values, ek);

		if (!e)
			return(NULL);
		return exp_check_type(sql, &c->type, r ? *r : NULL, e, type_equal);
	}
}

static sql_exp **
insert_exp_array(mvc *sql, sql_table *t, int *Len)
{
	*Len = list_length(t->columns.set);
	return SA_ZNEW_ARRAY(sql->sa, sql_exp*, *Len);
}

sql_table *
get_table(sql_rel *t)
{
	sql_table *tab = NULL;

	assert(is_updateble(t));
	if (t->op == op_basetable) { /* existing base table */
		tab = t->l;
	} else if (t->op == op_ddl &&
			   (t->flag == ddl_alter_table || t->flag == ddl_create_table || t->flag == ddl_create_view)) {
		return rel_ddl_table_get(t);
	}
	return tab;
}

static sql_rel *
rel_insert_hash_idx(mvc *sql, const char* alias, sql_idx *i, sql_rel *inserts)
{
	char *iname = sa_strconcat( sql->sa, "%", i->base.name);
	node *m;
	sql_subtype *it, *lng;
	int bits = 1 + ((sizeof(lng)*8)-1)/(list_length(i->columns)+1);
	sql_exp *h = NULL;
	sql_rel *ins = inserts->r;

	assert(is_project(ins->op) || ins->op == op_table);
	if (list_length(i->columns) <= 1 || i->type == no_idx) {
		/* dummy append */
		inserts->r = ins = rel_project(sql->sa, ins, rel_projections(sql, ins, NULL, 1, 1));
		list_append(ins->exps, exp_label(sql->sa, exp_atom_lng(sql->sa, 0), ++sql->label));
		return inserts;
	}

	it = sql_bind_localtype("int");
	lng = sql_bind_localtype("lng");
	for (m = i->columns->h; m; m = m->next) {
		sql_kc *c = m->data;
		sql_exp *e = list_fetch(ins->exps, c->c->colnr);
		e = exp_ref(sql, e);

		if (h && i->type == hash_idx)  {
			list *exps = new_exp_list(sql->sa);
			sql_subfunc *xor = sql_bind_func_result(sql, "sys", "rotate_xor_hash", F_FUNC, lng, 3, lng, it, &c->c->type);

			append(exps, h);
			append(exps, exp_atom_int(sql->sa, bits));
			append(exps, e);
			h = exp_op(sql->sa, exps, xor);
		} else if (h)  { /* order preserving hash */
			sql_exp *h2;
			sql_subfunc *lsh = sql_bind_func_result(sql, "sys", "left_shift", F_FUNC, lng, 2, lng, it);
			sql_subfunc *lor = sql_bind_func_result(sql, "sys", "bit_or", F_FUNC, lng, 2, lng, lng);
			sql_subfunc *hf = sql_bind_func_result(sql, "sys", "hash", F_FUNC, lng, 1, &c->c->type);

			h = exp_binop(sql->sa, h, exp_atom_int(sql->sa, bits), lsh);
			h2 = exp_unop(sql->sa, e, hf);
			h = exp_binop(sql->sa, h, h2, lor);
		} else {
			sql_subfunc *hf = sql_bind_func_result(sql, "sys", "hash", F_FUNC, lng, 1, &c->c->type);
			h = exp_unop(sql->sa, e, hf);
			if (i->type == oph_idx)
				break;
		}
	}
	/* append inserts to hash */
	inserts->r = ins = rel_project(sql->sa, ins, rel_projections(sql, ins, NULL, 1, 1));
	list_append(ins->exps, h);
	exp_setname(sql->sa, h, alias, iname);
	return inserts;
}

static sql_rel *
rel_insert_join_idx(mvc *sql, const char* alias, sql_idx *i, sql_rel *inserts)
{
	char *iname = sa_strconcat( sql->sa, "%", i->base.name);
	int need_nulls = 0;
	node *m, *o;
	sql_key *rk = &((sql_fkey *) i->key)->rkey->k;
	sql_rel *rt = rel_basetable(sql, rk->t, rk->t->base.name);

	sql_subtype *bt = sql_bind_localtype("bit");
	sql_subfunc *or = sql_bind_func_result(sql, "sys", "or", F_FUNC, bt, 2, bt, bt);

	sql_rel *_nlls = NULL, *nnlls, *ins = inserts->r;
	sql_exp *lnll_exps = NULL, *rnll_exps = NULL, *e;
	list *join_exps = new_exp_list(sql->sa), *pexps;

	assert(is_project(ins->op) || ins->op == op_table);
	for (m = i->columns->h; m; m = m->next) {
		sql_kc *c = m->data;

		if (c->c->null)
			need_nulls = 1;
	}
	/* NULL and NOT NULL, for 'SIMPLE MATCH' semantics */
	/* AND joins expressions */
	for (m = i->columns->h, o = rk->columns->h; m && o; m = m->next, o = o->next) {
		sql_kc *c = m->data;
		sql_kc *rc = o->data;
		sql_subfunc *isnil = sql_bind_func(sql, "sys", "isnull", &c->c->type, NULL, F_FUNC);
		sql_exp *_is = list_fetch(ins->exps, c->c->colnr), *lnl, *rnl, *je;
		sql_exp *rtc = exp_column(sql->sa, rel_name(rt), rc->c->base.name, &rc->c->type, CARD_MULTI, rc->c->null, 0);

		_is = exp_ref(sql, _is);
		lnl = exp_unop(sql->sa, _is, isnil);
		set_has_no_nil(lnl);
		rnl = exp_unop(sql->sa, _is, isnil);
		set_has_no_nil(rnl);
		if (need_nulls) {
			if (lnll_exps) {
				lnll_exps = exp_binop(sql->sa, lnll_exps, lnl, or);
				rnll_exps = exp_binop(sql->sa, rnll_exps, rnl, or);
			} else {
				lnll_exps = lnl;
				rnll_exps = rnl;
			}
		}

		if (rel_convert_types(sql, rt, ins, &rtc, &_is, 1, type_equal) < 0)
			return NULL;
		je = exp_compare(sql->sa, rtc, _is, cmp_equal);
		append(join_exps, je);
	}
	if (need_nulls) {
		_nlls = rel_select( sql->sa, rel_dup(ins),
				exp_compare(sql->sa, lnll_exps, exp_atom_bool(sql->sa, 1), cmp_equal ));
		nnlls = rel_select( sql->sa, rel_dup(ins),
				exp_compare(sql->sa, rnll_exps, exp_atom_bool(sql->sa, 0), cmp_equal ));
		_nlls = rel_project(sql->sa, _nlls, rel_projections(sql, _nlls, NULL, 1, 1));
		/* add constant value for NULLS */
		e = exp_atom(sql->sa, atom_general(sql->sa, sql_bind_localtype("oid"), NULL));
		exp_setname(sql->sa, e, alias, iname);
		append(_nlls->exps, e);
	} else {
		nnlls = ins;
	}

	pexps = rel_projections(sql, nnlls, NULL, 1, 1);
	nnlls = rel_crossproduct(sql->sa, nnlls, rt, op_join);
	nnlls->exps = join_exps;
	nnlls = rel_project(sql->sa, nnlls, pexps);
	/* add row numbers */
	e = exp_column(sql->sa, rel_name(rt), TID, sql_bind_localtype("oid"), CARD_MULTI, 0, 1);
	exp_setname(sql->sa, e, alias, iname);
	append(nnlls->exps, e);

	if (need_nulls) {
		rel_destroy(ins);
		rt = inserts->r = rel_setop(sql->sa, _nlls, nnlls, op_union );
		rel_setop_set_exps(sql, rt, rel_projections(sql, nnlls, NULL, 1, 1));
		set_processed(rt);
	} else {
		inserts->r = nnlls;
	}
	return inserts;
}

static sql_rel *
rel_insert_idxs(mvc *sql, sql_table *t, const char* alias, sql_rel *inserts)
{
	sql_rel *p = inserts->r;

	if (!t->idxs.set)
		return inserts;

	inserts->r = rel_label(sql, inserts->r, 1);
	for (node *n = t->idxs.set->h; n; n = n->next) {
		sql_idx *i = n->data;

		if (hash_index(i->type) || i->type == no_idx) {
			rel_insert_hash_idx(sql, alias, i, inserts);
		} else if (i->type == join_idx) {
			rel_insert_join_idx(sql, alias, i, inserts);
		}
	}
	if (inserts->r != p) {
		sql_rel *r = rel_create(sql->sa);
		if(!r)
			return NULL;

		r->op = op_insert;
		r->l = rel_dup(p);
		r->r = inserts;
		r->flag |= UPD_COMP; /* mark as special update */
		return r;
	}
	return inserts;
}

sql_rel *
rel_insert(mvc *sql, sql_rel *t, sql_rel *inserts)
{
	sql_rel * r = rel_create(sql->sa);
	sql_table *tab = get_table(t);
	if(!r)
		return NULL;

	r->op = op_insert;
	r->l = t;
	r->r = inserts;
	/* insert indices */
	if (tab)
		return rel_insert_idxs(sql, tab, rel_name(t), r);
	return r;
}

static sql_rel *
rel_insert_table(sql_query *query, sql_table *t, char *name, sql_rel *inserts)
{
	return rel_insert(query->sql, rel_basetable(query->sql, t, name), inserts);
}

static list *
check_table_columns(mvc *sql, sql_table *t, dlist *columns, const char *op, char *tname)
{
	list *collist;

	if (columns) {
		dnode *n;

		collist = sa_list(sql->sa);
		for (n = columns->h; n; n = n->next) {
			sql_column *c = mvc_bind_column(sql, t, n->data.sval);

			if (c) {
				list_append(collist, c);
			} else {
				return sql_error(sql, ERR_NOTFOUND, SQLSTATE(42S22) "%s: no such column '%s.%s'", op, tname, n->data.sval);
			}
		}
	} else {
		collist = t->columns.set;
	}
	return collist;
}

static list *
rel_inserts(mvc *sql, sql_table *t, sql_rel *r, list *collist, size_t rowcount, int copy, const char* action)
{
	int len, i;
	sql_exp **inserts = insert_exp_array(sql, t, &len);
	list *exps = NULL;
	node *n, *m;

	if (r->exps) {
		if (!copy) {
			for (n = r->exps->h, m = collist->h; n && m; n = n->next, m = m->next) {
				sql_column *c = m->data;
				sql_exp *e = n->data;

				if (inserts[c->colnr])
					return sql_error(sql, 02, SQLSTATE(42000) "%s: column '%s' specified more than once", action, c->base.name);
				if (!(inserts[c->colnr] = exp_check_type(sql, &c->type, r, e, type_equal)))
					return NULL;
			}
		} else {
			for (m = collist->h; m; m = m->next) {
				sql_column *c = m->data;
				sql_exp *e;

				e = exps_bind_column2(r->exps, c->t->base.name, c->base.name, NULL);
				if (e) {
					if (inserts[c->colnr])
						return sql_error(sql, 02, SQLSTATE(42000) "%s: column '%s' specified more than once", action, c->base.name);
					inserts[c->colnr] = exp_ref(sql, e);
				}
			}
		}
	}
	for (i = 0; i < len; i++) {
		if (!inserts[i]) {
			for (m = t->columns.set->h; m; m = m->next) {
				sql_column *c = m->data;

				if (c->colnr == i) {
					size_t j = 0;
					sql_exp *exps = NULL;

					for (j = 0; j < rowcount; j++) {
						sql_exp *e = NULL;

						if (c->def) {
							e = rel_parse_val(sql, c->def, &c->type, sql->emode, NULL);
							if (!e || (e = exp_check_type(sql, &c->type, r, e, type_equal)) == NULL)
								return sql_error(sql, 02, SQLSTATE(HY005) "%s: default expression could not be evaluated", action);
						} else {
							atom *a = atom_general(sql->sa, &c->type, NULL);
							e = exp_atom(sql->sa, a);
						}
						if (!e)
							return sql_error(sql, 02, SQLSTATE(42000) "%s: column '%s' has no valid default value", action, c->base.name);
						if (exps) {
							list *vals_list = exps->f;

							list_append(vals_list, e);
						}
						if (!exps && j+1 < rowcount) {
							exps = exp_values(sql->sa, sa_list(sql->sa));
							exps->tpe = c->type;
							exp_label(sql->sa, exps, ++sql->label);
						}
						if (!exps)
							exps = e;
					}
					inserts[i] = exps;
				}
			}
			assert(inserts[i]);
		}
	}
	/* now rewrite project exps in proper table order */
	exps = new_exp_list(sql->sa);
	for (i = 0; i<len; i++)
		list_append(exps, inserts[i]);
	return exps;
}

sql_table *
insert_allowed(mvc *sql, sql_table *t, char *tname, char *op, char *opname)
{
	if (!t) {
		if (sql->session->status) /* if find_table_or_view_on_scope was already called, don't overwrite error message */
			return NULL;
		return sql_error(sql, ERR_NOTFOUND, SQLSTATE(42S02) "%s: no such table '%s'", op, tname);
	} else if (isView(t)) {
		return sql_error(sql, 02, SQLSTATE(42000) "%s: cannot %s view '%s'", op, opname, tname);
	} else if (isNonPartitionedTable(t)) {
		return sql_error(sql, 02, SQLSTATE(42000) "%s: cannot %s merge table '%s'", op, opname, tname);
	} else if ((isRangePartitionTable(t) || isListPartitionTable(t)) && list_empty(t->members)) {
		return sql_error(sql, 02, SQLSTATE(42000) "%s: %s partitioned table '%s' has no partitions set", op, isListPartitionTable(t)?"list":"range", tname);
	} else if (isRemote(t)) {
		return sql_error(sql, 02, SQLSTATE(42000) "%s: cannot %s remote table '%s' from this server at the moment", op, opname, tname);
	} else if (isReplicaTable(t)) {
		return sql_error(sql, 02, SQLSTATE(42000) "%s: cannot %s replica table '%s'", op, opname, tname);
	} else if (t->access == TABLE_READONLY) {
		return sql_error(sql, 02, SQLSTATE(42000) "%s: cannot %s read only table '%s'", op, opname, tname);
	}
	if (t && !isTempTable(t) && STORE_READONLY)
		return sql_error(sql, 02, SQLSTATE(42000) "%s: %s table '%s' not allowed in readonly mode", op, opname, tname);

	if (!table_privs(sql, t, PRIV_INSERT)) {
		return sql_error(sql, 02, SQLSTATE(42000) "%s: insufficient privileges for user '%s' to %s table '%s'", op, get_string_global_var(sql, "current_user"), opname, tname);
	}
	return t;
}

static int
copy_allowed(mvc *sql, int from)
{
	if (!global_privs(sql, (from)?PRIV_COPYFROMFILE:PRIV_COPYINTOFILE))
		return 0;
	return 1;
}

sql_table *
update_allowed(mvc *sql, sql_table *t, char *tname, char *op, char *opname, int is_delete)
{
	if (!t) {
		return sql_error(sql, ERR_NOTFOUND, SQLSTATE(42S02) "%s: no such table '%s'", op, tname);
	} else if (isView(t)) {
		return sql_error(sql, 02, SQLSTATE(42000) "%s: cannot %s view '%s'", op, opname, tname);
	} else if (isNonPartitionedTable(t) && is_delete == 0) {
		return sql_error(sql, 02, SQLSTATE(42000) "%s: cannot %s merge table '%s'", op, opname, tname);
	} else if (isNonPartitionedTable(t) && is_delete != 0 && list_empty(t->members)) {
		return sql_error(sql, 02, SQLSTATE(42000) "%s: cannot %s merge table '%s' has no partitions set", op, opname, tname);
	} else if ((isRangePartitionTable(t) || isListPartitionTable(t)) && list_empty(t->members)) {
		return sql_error(sql, 02, SQLSTATE(42000) "%s: %s partitioned table '%s' has no partitions set", op, isListPartitionTable(t)?"list":"range", tname);
	} else if (isRemote(t)) {
		return sql_error(sql, 02, SQLSTATE(42000) "%s: cannot %s remote table '%s' from this server at the moment", op, opname, tname);
	} else if (isReplicaTable(t)) {
		return sql_error(sql, 02, SQLSTATE(42000) "%s: cannot %s replica table '%s'", op, opname, tname);
	} else if (t->access == TABLE_READONLY || t->access == TABLE_APPENDONLY) {
		return sql_error(sql, 02, SQLSTATE(42000) "%s: cannot %s read or append only table '%s'", op, opname, tname);
	}
	if (t && !isTempTable(t) && STORE_READONLY)
		return sql_error(sql, 02, SQLSTATE(42000) "%s: %s table '%s' not allowed in readonly mode", op, opname, tname);
	if ((is_delete == 1 && !table_privs(sql, t, PRIV_DELETE)) || (is_delete == 2 && !table_privs(sql, t, PRIV_TRUNCATE)))
		return sql_error(sql, 02, SQLSTATE(42000) "%s: insufficient privileges for user '%s' to %s table '%s'", op, get_string_global_var(sql, "current_user"), opname, tname);
	return t;
}

static sql_rel *
insert_generate_inserts(sql_query *query, sql_table *t, dlist *columns, symbol *val_or_q, const char* action)
{
	mvc *sql = query->sql;
	sql_rel *r = NULL;
	size_t rowcount = 1;
	list *collist = check_table_columns(sql, t, columns, action, t->base.name);
	if (!collist)
		return NULL;

	if (val_or_q->token == SQL_VALUES) {
		dlist *rowlist = val_or_q->data.lval;
		list *exps = new_exp_list(sql->sa);

		if (!rowlist->h) {
			r = rel_project(sql->sa, NULL, NULL);
			if (!columns)
				collist = NULL;
		}

		for (dnode *o = rowlist->h; o; o = o->next, rowcount++) {
			dlist *values = o->data.lval;

			if (dlist_length(values) != list_length(collist)) {
				return sql_error(sql, 02, SQLSTATE(21S01) "%s: number of values doesn't match number of columns of table '%s'", action, t->base.name);
			} else {
				dnode *n;
				node *v, *m;

				if (o->next && list_empty(exps)) {
					for (n = values->h, m = collist->h; n && m; n = n->next, m = m->next) {
						sql_exp *vals = exp_values(sql->sa, sa_list(sql->sa));
						sql_column *c = m->data;

						vals->tpe = c->type;
						exp_label(sql->sa, vals, ++sql->label);
						list_append(exps, vals);
					}
				}
				if (!list_empty(exps)) {
					for (n = values->h, m = collist->h, v = exps->h; n && m && v; n = n->next, m = m->next, v = v->next) {
						sql_exp *vals = v->data;
						list *vals_list = vals->f;
						sql_column *c = m->data;
						sql_exp *ins = insert_value(query, c, &r, n->data.sym, action);

						if (!ins)
							return NULL;
						if (!exp_name(ins))
							exp_label(sql->sa, ins, ++sql->label);
						list_append(vals_list, ins);
					}
				} else {
					/* only allow correlation in a single row of values */
					for (n = values->h, m = collist->h; n && m; n = n->next, m = m->next) {
						sql_column *c = m->data;
						sql_exp *ins = insert_value(query, c, &r, n->data.sym, action);

						if (!ins)
							return NULL;
						if (!exp_name(ins))
							exp_label(sql->sa, ins, ++sql->label);
						list_append(exps, ins);
					}
				}
			}
		}
		if (collist)
			r = rel_project(sql->sa, r, exps);
	} else {
		exp_kind ek = {type_value, card_relation, TRUE};

		r = rel_subquery(query, NULL, val_or_q, ek);
	}
	if (!r)
		return NULL;

	/* In case of missing project, order by or distinct, we need to add
	   and projection */
	if (r->op != op_project || r->r || need_distinct(r))
		r = rel_project(sql->sa, r, rel_projections(sql, r, NULL, 1, 0));
	if ((r->exps && list_length(r->exps) != list_length(collist)) ||
		(!r->exps && collist))
		return sql_error(sql, 02, SQLSTATE(21S01) "%s: query result doesn't match number of columns in table '%s'", action, t->base.name);

	r->exps = rel_inserts(sql, t, r, collist, rowcount, 0, action);
	if(!r->exps)
		return NULL;
	return r;
}

static sql_rel *
merge_generate_inserts(sql_query *query, sql_table *t, sql_rel *r, dlist *columns, symbol *val_or_q)
{
	mvc *sql = query->sql;
	sql_rel *res = NULL;
	list *collist = check_table_columns(sql, t, columns, "MERGE", t->base.name);

	if (!collist)
		return NULL;

	if (val_or_q->token == SQL_VALUES) {
		list *exps = new_exp_list(sql->sa);
		dlist *rowlist = val_or_q->data.lval;

		if (!rowlist->h) {
			res = rel_project(sql->sa, NULL, NULL);
			if (!columns)
				collist = NULL;
		} else {
			node *m;
			dnode *n;
			dlist *inserts = rowlist->h->data.lval;

			if (dlist_length(rowlist) != 1)
				return sql_error(sql, 02, SQLSTATE(42000) "MERGE: number of insert rows must be exactly one in a merge statement");
			if (dlist_length(inserts) != list_length(collist))
				return sql_error(sql, 02, SQLSTATE(21S01) "MERGE: number of values doesn't match number of columns of table '%s'", t->base.name);

			for (n = inserts->h, m = collist->h; n && m; n = n->next, m = m->next) {
				sql_column *c = m->data;
				sql_exp *ins = insert_value(query, c, &r, n->data.sym, "MERGE");
				if (!ins)
					return NULL;
				if (!exp_name(ins))
					exp_label(sql->sa, ins, ++sql->label);
				list_append(exps, ins);
			}
		}
		if (collist)
			res = rel_project(sql->sa, r, exps);
	} else {
		return sql_error(sql, 02, SQLSTATE(42000) "MERGE: sub-queries not yet supported in INSERT clauses inside MERGE statements");
	}
	if (!res)
		return NULL;
	if ((res->exps && list_length(res->exps) != list_length(collist)) || (!res->exps && collist))
		return sql_error(sql, 02, SQLSTATE(21S01) "MERGE: query result doesn't match number of columns in table '%s'", t->base.name);

	res->l = r;
	res->exps = rel_inserts(sql, t, res, collist, 2, 0, "MERGE");
	if(!res->exps)
		return NULL;
	return res;
}

static sql_rel *
insert_into(sql_query *query, dlist *qname, dlist *columns, symbol *val_or_q)
{
	mvc *sql = query->sql;
	char *sname = qname_schema(qname);
	char *tname = qname_schema_object(qname);
	sql_table *t = NULL;
	sql_rel *r = NULL;

	t = find_table_or_view_on_scope(sql, NULL, sname, tname, "INSERT INTO", false);
	if (insert_allowed(sql, t, tname, "INSERT INTO", "insert into") == NULL)
		return NULL;
	r = insert_generate_inserts(query, t, columns, val_or_q, "INSERT INTO");
	if(!r)
		return NULL;
	return rel_insert_table(query, t, t->base.name, r);
}

static int
is_idx_updated(sql_idx * i, list *exps)
{
	int update = 0;
	node *m, *n;

	for (m = i->columns->h; m; m = m->next) {
		sql_kc *ic = m->data;

		for (n = exps->h; n; n = n->next) {
			sql_exp *ce = n->data;
			sql_column *c = find_sql_column(i->t, exp_name(ce));

			if (c && ic->c->colnr == c->colnr) {
				update = 1;
				break;
			}
		}
	}
	return update;
}

static sql_rel *
rel_update_hash_idx(mvc *sql, const char* alias, sql_idx *i, sql_rel *updates)
{
	char *iname = sa_strconcat( sql->sa, "%", i->base.name);
	node *m;
	sql_subtype *it, *lng = 0; /* is not set in first if below */
	int bits = 1 + ((sizeof(lng)*8)-1)/(list_length(i->columns)+1);
	sql_exp *h = NULL;
	sql_rel *ups = updates->r;

	assert(is_project(ups->op) || ups->op == op_table);
	if (list_length(i->columns) <= 1 || i->type == no_idx) {
		h = exp_label(sql->sa, exp_atom_lng(sql->sa, 0), ++sql->label);
	} else {
		it = sql_bind_localtype("int");
		lng = sql_bind_localtype("lng");
		for (m = i->columns->h; m; m = m->next) {
			sql_kc *c = m->data;
			sql_exp *e = list_fetch(ups->exps, c->c->colnr+1);
			e = exp_ref(sql, e);

			if (h && i->type == hash_idx)  {
				list *exps = new_exp_list(sql->sa);
				sql_subfunc *xor = sql_bind_func_result(sql, "sys", "rotate_xor_hash", F_FUNC, lng, 3, lng, it, &c->c->type);

				append(exps, h);
				append(exps, exp_atom_int(sql->sa, bits));
				append(exps, e);
				h = exp_op(sql->sa, exps, xor);
			} else if (h)  { /* order preserving hash */
				sql_exp *h2;
				sql_subfunc *lsh = sql_bind_func_result(sql, "sys", "left_shift", F_FUNC, lng, 2, lng, it);
				sql_subfunc *lor = sql_bind_func_result(sql, "sys", "bit_or", F_FUNC, lng, 2, lng, lng);
				sql_subfunc *hf = sql_bind_func_result(sql, "sys", "hash", F_FUNC, lng, 1, &c->c->type);

				h = exp_binop(sql->sa, h, exp_atom_int(sql->sa, bits), lsh);
				h2 = exp_unop(sql->sa, e, hf);
				h = exp_binop(sql->sa, h, h2, lor);
			} else {
				sql_subfunc *hf = sql_bind_func_result(sql, "sys", "hash", F_FUNC, lng, 1, &c->c->type);
				h = exp_unop(sql->sa, e, hf);
				if (i->type == oph_idx)
					break;
			}
		}
	}
	/* append hash to updates */
	updates->r = ups = rel_project(sql->sa, ups, rel_projections(sql, ups, NULL, 1, 1));
	list_append(ups->exps, h);
	exp_setname(sql->sa, h, alias, iname);

	if (!updates->exps)
		updates->exps = new_exp_list(sql->sa);
	append(updates->exps, exp_column(sql->sa, alias, iname, lng, CARD_MULTI, 0, 0));
	return updates;
}

/*
         A referential constraint is satisfied if one of the following con-
         ditions is true, depending on the <match option> specified in the
         <referential constraint definition>:

         -  If no <match type> was specified then, for each row R1 of the
            referencing table, either at least one of the values of the
            referencing columns in R1 shall be a null value, or the value of
            each referencing column in R1 shall be equal to the value of the
            corresponding referenced column in some row of the referenced
            table.

         -  If MATCH FULL was specified then, for each row R1 of the refer-
            encing table, either the value of every referencing column in R1
            shall be a null value, or the value of every referencing column
            in R1 shall not be null and there shall be some row R2 of the
            referenced table such that the value of each referencing col-
            umn in R1 is equal to the value of the corresponding referenced
            column in R2.

         -  If MATCH PARTIAL was specified then, for each row R1 of the
            referencing table, there shall be some row R2 of the refer-
            enced table such that the value of each referencing column in
            R1 is either null or is equal to the value of the corresponding
            referenced column in R2.
*/
static sql_rel *
rel_update_join_idx(mvc *sql, const char* alias, sql_idx *i, sql_rel *updates)
{
	int nr = ++sql->label;
	char name[16], *nme = number2name(name, sizeof(name), nr);
	char *iname = sa_strconcat( sql->sa, "%", i->base.name);

	int need_nulls = 0;
	node *m, *o;
	sql_key *rk = &((sql_fkey *) i->key)->rkey->k;
	sql_rel *rt = rel_basetable(sql, rk->t, sa_strdup(sql->sa, nme));

	sql_subtype *bt = sql_bind_localtype("bit");
	sql_subfunc *or = sql_bind_func_result(sql, "sys", "or", F_FUNC, bt, 2, bt, bt);

	sql_rel *_nlls = NULL, *nnlls, *ups = updates->r;
	sql_exp *lnll_exps = NULL, *rnll_exps = NULL, *e;
	list *join_exps = new_exp_list(sql->sa), *pexps;

	assert(is_project(ups->op) || ups->op == op_table);
	for (m = i->columns->h; m; m = m->next) {
		sql_kc *c = m->data;

		if (c->c->null)
			need_nulls = 1;
	}
	for (m = i->columns->h, o = rk->columns->h; m && o; m = m->next, o = o->next) {
		sql_kc *c = m->data;
		sql_kc *rc = o->data;
<<<<<<< HEAD
		sql_subfunc *isnil = sql_bind_func(sql, "sys", "isnull", &c->c->type, NULL, F_FUNC);
		sql_exp *upd = list_fetch(get_inserts(updates), c->c->colnr + 1), *lnl, *rnl, *je;
=======
		sql_subfunc *isnil = sql_bind_func(sql->sa, sql->session->schema, "isnull", &c->c->type, NULL, F_FUNC);
		sql_exp *upd = list_fetch(ups->exps, c->c->colnr + 1), *lnl, *rnl, *je;
>>>>>>> d3991554
		sql_exp *rtc = exp_column(sql->sa, rel_name(rt), rc->c->base.name, &rc->c->type, CARD_MULTI, rc->c->null, 0);

		/* FOR MATCH FULL/SIMPLE/PARTIAL see above */
		/* Currently only the default MATCH SIMPLE is supported */
		upd = exp_ref(sql, upd);
		lnl = exp_unop(sql->sa, upd, isnil);
		set_has_no_nil(lnl);
		rnl = exp_unop(sql->sa, upd, isnil);
		set_has_no_nil(rnl);
		if (need_nulls) {
			if (lnll_exps) {
				lnll_exps = exp_binop(sql->sa, lnll_exps, lnl, or);
				rnll_exps = exp_binop(sql->sa, rnll_exps, rnl, or);
			} else {
				lnll_exps = lnl;
				rnll_exps = rnl;
			}
		}
		if (rel_convert_types(sql, rt, updates, &rtc, &upd, 1, type_equal) < 0) {
			list_destroy(join_exps);
			return NULL;
		}
		je = exp_compare(sql->sa, rtc, upd, cmp_equal);
		append(join_exps, je);
	}
	if (need_nulls) {
		_nlls = rel_select( sql->sa, rel_dup(ups),
				exp_compare(sql->sa, lnll_exps, exp_atom_bool(sql->sa, 1), cmp_equal ));
		nnlls = rel_select( sql->sa, rel_dup(ups),
				exp_compare(sql->sa, rnll_exps, exp_atom_bool(sql->sa, 0), cmp_equal ));
		_nlls = rel_project(sql->sa, _nlls, rel_projections(sql, _nlls, NULL, 1, 1));
		/* add constant value for NULLS */
		e = exp_atom(sql->sa, atom_general(sql->sa, sql_bind_localtype("oid"), NULL));
		exp_setname(sql->sa, e, alias, iname);
		append(_nlls->exps, e);
	} else {
		nnlls = ups;
	}

	pexps = rel_projections(sql, nnlls, NULL, 1, 1);
	nnlls = rel_crossproduct(sql->sa, nnlls, rt, op_join);
	nnlls->exps = join_exps;
	nnlls->flag = LEFT_JOIN;
	nnlls = rel_project(sql->sa, nnlls, pexps);
	/* add row numbers */
	e = exp_column(sql->sa, rel_name(rt), TID, sql_bind_localtype("oid"), CARD_MULTI, 0, 1);
	exp_setname(sql->sa, e, alias, iname);
	append(nnlls->exps, e);

	if (need_nulls) {
		rel_destroy(ups);
		rt = updates->r = rel_setop(sql->sa, _nlls, nnlls, op_union );
		rel_setop_set_exps(sql, rt, rel_projections(sql, nnlls, NULL, 1, 1));
		set_processed(rt);
	} else {
		updates->r = nnlls;
	}
	if (!updates->exps)
		updates->exps = new_exp_list(sql->sa);
	append(updates->exps, exp_column(sql->sa, alias, iname, sql_bind_localtype("oid"), CARD_MULTI, 0, 0));
	return updates;
}

/* for cascade of updates we change the 'relup' relations into
 * a ddl_list of update relations.
 */
static sql_rel *
rel_update_idxs(mvc *sql, const char *alias, sql_table *t, sql_rel *relup)
{
	sql_rel *p = relup->r;

	if (!t->idxs.set)
		return relup;

	for (node *n = t->idxs.set->h; n; n = n->next) {
		sql_idx *i = n->data;

		/* check if update is needed,
		 * ie atleast on of the idx columns is updated
		 */
		if (relup->exps && is_idx_updated(i, relup->exps) == 0)
			continue;

		/*
		 * relup->exps isn't set in case of alter statements!
		 * Ie todo check for new indices.
		 */

		if (hash_index(i->type) || i->type == no_idx) {
			rel_update_hash_idx(sql, alias, i, relup);
		} else if (i->type == join_idx) {
			rel_update_join_idx(sql, alias, i, relup);
		}
	}
	if (relup->r != p) {
		sql_rel *r = rel_create(sql->sa);
		if(!r)
			return NULL;
		r->op = op_update;
		r->l = rel_dup(p);
		r->r = relup;
		r->flag |= UPD_COMP; /* mark as special update */
		return r;
	}
	return relup;
}

sql_rel *
rel_update(mvc *sql, sql_rel *t, sql_rel *uprel, sql_exp **updates, list *exps)
{
	sql_rel *r = rel_create(sql->sa);
	sql_table *tab = get_table(t);
	const char *alias = rel_name(t);
	node *m;

	if (!r)
		return NULL;

	if (tab && updates)
		for (m = tab->columns.set->h; m; m = m->next) {
			sql_column *c = m->data;
			sql_exp *v = updates[c->colnr];

			if (tab->idxs.set && !v)
				v = exp_column(sql->sa, alias, c->base.name, &c->type, CARD_MULTI, c->null, 0);
			if (v)
				v = rel_project_add_exp(sql, uprel, v);
		}

	r->op = op_update;
	r->l = t;
	r->r = uprel;
	r->exps = exps;
	/* update indices */
	if (tab)
		return rel_update_idxs(sql, alias, tab, r);
	return r;
}

sql_exp *
update_check_column(mvc *sql, sql_table *t, sql_column *c, sql_exp *v, sql_rel *r, char *cname, const char *action)
{
	if (!table_privs(sql, t, PRIV_UPDATE) && sql_privilege(sql, sql->user_id, c->base.id, PRIV_UPDATE) < 0)
		return sql_error(sql, 02, SQLSTATE(42000) "%s: insufficient privileges for user '%s' to update table '%s' on column '%s'", action, get_string_global_var(sql, "current_user"), t->base.name, cname);
	if (!v || (v = exp_check_type(sql, &c->type, r, v, type_equal)) == NULL)
		return NULL;
	return v;
}

static sql_rel *
update_generate_assignments(sql_query *query, sql_table *t, sql_rel *r, sql_rel *bt, dlist *assignmentlist, const char *action)
{
	mvc *sql = query->sql;
	sql_table *mt = NULL;
	sql_exp **updates = SA_ZNEW_ARRAY(sql->sa, sql_exp*, list_length(t->columns.set));
	list *exps, *pcols = NULL;
	dnode *n;
	const char *rname = NULL;

	if (isPartitionedByColumnTable(t) || isPartitionedByExpressionTable(t))
		mt = t;
	else if (isPartition(t))
		mt = partition_find_part(sql->session->tr, t, NULL)->t;

	if (mt && isPartitionedByColumnTable(mt)) {
		pcols = sa_list(sql->sa);
		int *nid = sa_alloc(sql->sa, sizeof(int));
		*nid = mt->part.pcol->colnr;
		list_append(pcols, nid);
	} else if (mt && isPartitionedByExpressionTable(mt)) {
		pcols = mt->part.pexp->cols;
	}
	/* first create the project */
	exps = list_append(new_exp_list(sql->sa), exp_column(sql->sa, rname = rel_name(r), TID, sql_bind_localtype("oid"), CARD_MULTI, 0, 1));

	for (n = assignmentlist->h; n; n = n->next) {
		symbol *a = NULL;
		sql_exp *v = NULL;
		sql_rel *rel_val = NULL;
		dlist *assignment = n->data.sym->data.lval;
		int single = (assignment->h->next->type == type_string), outer = 0;
		/* Single assignments have a name, multicolumn a list */

		a = assignment->h->data.sym;
		if (a) {
			exp_kind ek = { (single)?type_value:type_relation, card_column, FALSE};

			if (single && a->token == SQL_DEFAULT) {
				char *colname = assignment->h->next->data.sval;
				sql_column *c = mvc_bind_column(sql, t, colname);

				if (!c)
					return sql_error(sql, ERR_NOTFOUND, SQLSTATE(42S22) "%s: no such column '%s.%s'", action, t->base.name, colname);
				if (c->def) {
					v = rel_parse_val(sql, c->def, &c->type, sql->emode, NULL);
				} else {
					return sql_error(sql, 02, SQLSTATE(42000) "%s: column '%s' has no valid default value", action, c->base.name);
				}
			} else if (single) {
				v = rel_value_exp(query, &r, a, sql_sel | sql_update_set, ek);
				outer = 1;
			} else {
				if (r)
					query_push_outer(query, r, sql_sel | sql_update_set);
				rel_val = rel_subquery(query, NULL, a, ek);
				if (r)
					r = query_pop_outer(query);
				outer = 1;
			}
			if ((single && !v) || (!single && !rel_val))
				return NULL;
			if (rel_val && outer) {
				if (single) {
					if (!exp_name(v))
						exp_label(sql->sa, v, ++sql->label);
					if (rel_val->op != op_project || is_processed(rel_val))
						rel_val = rel_project(sql->sa, rel_val, NULL);
					v = rel_project_add_exp(sql, rel_val, v);
					reset_processed(rel_val);
				}
				r = rel_crossproduct(sql->sa, r, rel_val, op_left);
				set_dependent(r);
				if (single) {
					v = exp_column(sql->sa, NULL, exp_name(v), exp_subtype(v), v->card, has_nil(v), is_intern(v));
					rel_val = NULL;
				}
			}
		}
		if (!single) {
			dlist *cols = assignment->h->next->data.lval;
			dnode *m;
			node *n;

			if (!rel_val)
				rel_val = r;
			if (!rel_val || !is_project(rel_val->op))
				return sql_error(sql, 02, SQLSTATE(42000) "%s: Invalid right side of the SET clause", action);
			if (dlist_length(cols) != list_length(rel_val->exps))
				return sql_error(sql, 02, SQLSTATE(42000) "%s: The number of specified columns between the SET clause and the right side don't match (%d != %d)", action, dlist_length(cols), list_length(rel_val->exps));
			for (n = rel_val->exps->h, m = cols->h; n && m; n = n->next, m = m->next) {
				char *cname = m->data.sval;
				sql_column *c = mvc_bind_column(sql, t, cname);
				sql_exp *v = n->data;

				if (!c)
					return sql_error(sql, ERR_NOTFOUND, SQLSTATE(42S22) "%s: no such column '%s.%s'", action, t->base.name, cname);
				if (updates[c->colnr])
					return sql_error(sql, 02, SQLSTATE(42000) "%s: Multiple assignments to same column '%s'", action, c->base.name);
				if (mt && pcols) {
					for (node *nn = pcols->h; nn; nn = n->next) {
						int next = *(int*) nn->data;
						if (next == c->colnr) {
							if (isPartitionedByColumnTable(mt)) {
								return sql_error(sql, 02, SQLSTATE(42000) "%s: Update on the partitioned column is not possible at the moment", action);
							} else if (isPartitionedByExpressionTable(mt)) {
								return sql_error(sql, 02, SQLSTATE(42000) "%s: Update a column used by the partition's expression is not possible at the moment", action);
							}
						}
					}
				}
				if (!exp_name(v))
					exp_label(sql->sa, v, ++sql->label);
				if (!exp_is_atom(v) || outer)
					v = exp_ref(sql, v);
				if (!v) /* check for NULL */
					v = exp_atom(sql->sa, atom_general(sql->sa, &c->type, NULL));
				if (!(v = update_check_column(sql, t, c, v, r, cname, action)))
					return NULL;
				list_append(exps, exp_column(sql->sa, t->base.name, cname, &c->type, CARD_MULTI, 0, 0));
				exp_setname(sql->sa, v, c->t->base.name, c->base.name);
				updates[c->colnr] = v;
			}
		} else {
			char *cname = assignment->h->next->data.sval;
			sql_column *c = mvc_bind_column(sql, t, cname);

			if (!c)
				return sql_error(sql, ERR_NOTFOUND, SQLSTATE(42S22) "%s: no such column '%s.%s'", action, t->base.name, cname);
			if (updates[c->colnr])
				return sql_error(sql, 02, SQLSTATE(42000) "%s: Multiple assignments to same column '%s'", action, c->base.name);
			if (mt && pcols) {
				for (node *nn = pcols->h; nn; nn = nn->next) {
					int next = *(int*) nn->data;
					if (next == c->colnr) {
						if (isPartitionedByColumnTable(mt)) {
							return sql_error(sql, 02, SQLSTATE(42000) "%s: Update on the partitioned column is not possible at the moment", action);
						} else if (isPartitionedByExpressionTable(mt)) {
							return sql_error(sql, 02, SQLSTATE(42000) "%s: Update a column used by the partition's expression is not possible at the moment", action);
						}
					}
				}
			}
			if (!v)
				v = exp_atom(sql->sa, atom_general(sql->sa, &c->type, NULL));
			if (!(v = update_check_column(sql, t, c, v, r, cname, action)))
				return NULL;
			list_append(exps, exp_column(sql->sa, t->base.name, cname, &c->type, CARD_MULTI, 0, 0));
			exp_setname(sql->sa, v, c->t->base.name, c->base.name);
			updates[c->colnr] = v;
		}
	}
	r = rel_project(sql->sa, r, list_append(new_exp_list(sql->sa), exp_column(sql->sa, rname, TID, sql_bind_localtype("oid"), CARD_MULTI, 0, 1)));
	r = rel_update(sql, bt, r, updates, exps);
	return r;
}

static sql_rel *
update_table(sql_query *query, dlist *qname, str alias, dlist *assignmentlist, symbol *opt_from, symbol *opt_where)
{
	mvc *sql = query->sql;
	char *sname = qname_schema(qname);
	char *tname = qname_schema_object(qname);
	sql_table *t = NULL;

	t = find_table_or_view_on_scope(sql, NULL, sname, tname, "UPDATE", false);
	if (update_allowed(sql, t, tname, "UPDATE", "update", 0) != NULL) {
		sql_rel *r = NULL, *res = rel_basetable(sql, t, alias ? alias : tname);

		/* We have always to reduce the column visibility because of the SET clause */
		if (!table_privs(sql, t, PRIV_SELECT)) {
			sql_rel *nres = NULL;
			if (!(nres = rel_reduce_on_column_privileges(sql, res, t)) && opt_where) /* on global updates the user may be able to update */
				return sql_error(sql, 02, SQLSTATE(42000) "UPDATE: insufficient privileges for user '%s' to update table '%s'",
								 get_string_global_var(sql, "current_user"), tname);
			if (!nres) {
				res->exps = sa_list(sql->sa); /* hasn't select privilege on any column, add just TID column to the list */
			} else {
				res = nres; /* add TID column to the columns it has permission to */
			}
			list_append(res->exps, exp_column(sql->sa, alias ? alias : tname, TID, sql_bind_localtype("oid"), CARD_MULTI, 0, 1));
		}
		if (opt_from) {
			dlist *fl = opt_from->data.lval;
			list *refs = list_append(new_exp_list(sql->sa), (char*) rel_name(res));

			for (dnode *n = fl->h; n && res; n = n->next) {
				sql_rel *fnd = table_ref(query, NULL, n->data.sym, 0, refs);

				if (fnd)
					res = rel_crossproduct(sql->sa, res, fnd, op_join);
				else
					res = fnd;
			}
			if (!res)
				return NULL;
		}
		if (opt_where) {
			if (!(r = rel_logical_exp(query, res, opt_where, sql_where)))
				return NULL;
			/* handle join */
			if (!opt_from && r && is_join(r->op))
				r->op = op_semi;
			else if (r && res && r->nrcols != res->nrcols)
				r = rel_project(sql->sa, r, rel_projections(sql, res, NULL, 1, 1));
			if (!r)
				return NULL;
		} else {	/* update all */
			r = res;
		}
		return update_generate_assignments(query, t, r, rel_basetable(sql, t, alias ? alias : tname), assignmentlist, "UPDATE");
	}
	return NULL;
}

sql_rel *
rel_delete(sql_allocator *sa, sql_rel *t, sql_rel *deletes)
{
	sql_rel *r = rel_create(sa);
	if(!r)
		return NULL;

	r->op = op_delete;
	r->l = t;
	r->r = deletes;
	return r;
}

sql_rel *
rel_truncate(sql_allocator *sa, sql_rel *t, int restart_sequences, int drop_action)
{
	sql_rel *r = rel_create(sa);
	list *exps = new_exp_list(sa);

	append(exps, exp_atom_int(sa, restart_sequences));
	append(exps, exp_atom_int(sa, drop_action));
	r->exps = exps;
	r->op = op_truncate;
	r->l = t;
	r->r = NULL;
	return r;
}

static sql_rel *
delete_table(sql_query *query, dlist *qname, str alias, symbol *opt_where)
{
	mvc *sql = query->sql;
	char *sname = qname_schema(qname);
	char *tname = qname_schema_object(qname);
	sql_table *t = NULL;

	t = find_table_or_view_on_scope(sql, NULL, sname, tname, "DELETE FROM", false);
	if (update_allowed(sql, t, tname, "DELETE FROM", "delete from", 1) != NULL) {
		sql_rel *r = rel_basetable(sql, t, alias ? alias : tname);

		if (opt_where) {
			sql_exp *e;

			if (!table_privs(sql, t, PRIV_SELECT)) {
				if (!(r = rel_reduce_on_column_privileges(sql, r, t)))
					return sql_error(sql, 02, SQLSTATE(42000) "DELETE FROM: insufficient privileges for user '%s' to delete from table '%s'",
									 get_string_global_var(sql, "current_user"), tname);
				list_append(r->exps, exp_column(sql->sa, alias ? alias : tname, TID, sql_bind_localtype("oid"), CARD_MULTI, 0, 1));
			}
			if (!(r = rel_logical_exp(query, r, opt_where, sql_where)))
				return NULL;
			e = exp_column(sql->sa, rel_name(r), TID, sql_bind_localtype("oid"), CARD_MULTI, 0, 1);
			r = rel_project(sql->sa, r, list_append(new_exp_list(sql->sa), e));
			r = rel_delete(sql->sa, rel_basetable(sql, t, alias ? alias : tname), r);
		} else {	/* delete all */
			r = rel_delete(sql->sa, r, NULL);
		}
		return r;
	}
	return NULL;
}

static sql_rel *
truncate_table(mvc *sql, dlist *qname, int restart_sequences, int drop_action)
{
	char *sname = qname_schema(qname);
	char *tname = qname_schema_object(qname);
	sql_table *t = NULL;

	t = find_table_or_view_on_scope(sql, NULL, sname, tname, "TRUNCATE", false);
	if (update_allowed(sql, t, tname, "TRUNCATE", "truncate", 2) != NULL)
		return rel_truncate(sql->sa, rel_basetable(sql, t, tname), restart_sequences, drop_action);
	return NULL;
}

#define MERGE_UPDATE_DELETE 1
#define MERGE_INSERT        2

static sql_rel *
validate_merge_update_delete(mvc *sql, sql_table *t, str alias, sql_rel *joined_table, tokens upd_token,
							 sql_rel *upd_del, sql_rel *bt, sql_rel *extra_projection)
{
	char buf[BUFSIZ];
	sql_exp *aggr, *bigger, *ex;
	sql_subfunc *cf = sql_bind_func(sql, "sys", "count", sql_bind_localtype("void"), NULL, F_AGGR);
	sql_subfunc *bf;
	list *exps = new_exp_list(sql->sa);
	sql_rel *groupby, *res;
	const char *join_rel_name = rel_name(joined_table);

	assert(upd_token == SQL_UPDATE || upd_token == SQL_DELETE);

	groupby = rel_groupby(sql, rel_dup(extra_projection), NULL); //aggregate by all column and count (distinct values)
	groupby->r = rel_projections(sql, bt, NULL, 1, 0);
	aggr = exp_aggr(sql->sa, NULL, cf, 0, 0, groupby->card, 0);
	(void) rel_groupby_add_aggr(sql, groupby, aggr);
	exp_label(sql->sa, aggr, ++sql->label);

	if (!(bf = sql_bind_func(sql, "sys", ">", exp_subtype(aggr), exp_subtype(aggr), F_FUNC)))
		return sql_error(sql, 02, SQLSTATE(42000) "MERGE: function '>' not found");
	list_append(exps, exp_ref(sql, aggr));
	list_append(exps, exp_atom_lng(sql->sa, 1));
	bigger = exp_op(sql->sa, exps, bf);
	exp_label(sql->sa, bigger, ++sql->label);
	groupby = rel_select(sql->sa, groupby, bigger); //select only columns with more than 1 value

	groupby = rel_groupby(sql, groupby, NULL);
	aggr = exp_aggr(sql->sa, NULL, cf, 0, 0, groupby->card, 0);
	(void) rel_groupby_add_aggr(sql, groupby, aggr);
	exp_label(sql->sa, aggr, ++sql->label); //count all of them, if there is at least one, throw the exception

	ex = exp_ref(sql, aggr);
	snprintf(buf, BUFSIZ, "MERGE %s: Multiple rows in the input relation%s%s%s match the same row in the target %s '%s%s%s'",
			 (upd_token == SQL_DELETE) ? "DELETE" : "UPDATE",
			 join_rel_name ? " '" : "", join_rel_name ? join_rel_name : "", join_rel_name ? "'" : "",
			 alias ? "relation" : "table",
			 alias ? alias : t->s ? t->s->base.name : "", alias ? "" : ".", alias ? "" : t->base.name);
	ex = exp_exception(sql->sa, ex, buf);

	res = rel_exception(sql->sa, groupby, NULL, list_append(new_exp_list(sql->sa), ex));
	return rel_list(sql->sa, res, upd_del);
}

static sql_rel *
merge_into_table(sql_query *query, dlist *qname, str alias, symbol *tref, symbol *search_cond, dlist *merge_list)
{
	mvc *sql = query->sql;
	char *sname = qname_schema(qname), *tname = qname_schema_object(qname);
	sql_table *t = NULL;
	sql_rel *bt, *joined, *join_rel = NULL, *extra_project, *insert = NULL, *upd_del = NULL, *res = NULL, *no_tid = NULL;
	int processed = 0;
	const char *bt_name;

	assert(tref && search_cond && merge_list);

	if (!(t = find_table_or_view_on_scope(sql, NULL, sname, tname, "MERGE", false)))
		return NULL;
	if (isMergeTable(t))
		return sql_error(sql, 02, SQLSTATE(42000) "MERGE: merge statements not available for merge tables yet");

	bt = rel_basetable(sql, t, alias ? alias : tname);
	if (!table_privs(sql, t, PRIV_SELECT)) {
		if (!(bt = rel_reduce_on_column_privileges(sql, bt, t)))
			return sql_error(sql, 02, SQLSTATE(42000) "MERGE: access denied for %s to table %s%s%s'%s'",
							 get_string_global_var(sql, "current_user"), t->s ? "'":"", t->s ? t->s->base.name : "", t->s ? "'.":"", tname);
		list_append(bt->exps, exp_column(sql->sa, alias ? alias : tname, TID, sql_bind_localtype("oid"), CARD_MULTI, 0, 1));
	}
	joined = table_ref(query, NULL, tref, 0, NULL);
	if (!bt || !joined)
		return NULL;

	bt_name = rel_name(bt);
	if (rel_name(joined) && strcmp(bt_name, rel_name(joined)) == 0)
		return sql_error(sql, 02, SQLSTATE(42000) "MERGE: '%s' on both sides of the joining condition", bt_name);

	for (dnode *m = merge_list->h; m; m = m->next) {
		symbol *sym = m->data.sym, *opt_search, *action;
		tokens token = sym->token;
		dlist* dl = sym->data.lval, *sts;
		opt_search = dl->h->data.sym;
		action = dl->h->next->data.sym;
		sts = action->data.lval;

		if (opt_search)
			return sql_error(sql, 02, SQLSTATE(42000) "MERGE: search condition not yet supported");

		if (token == SQL_MERGE_MATCH) {
			tokens uptdel = action->token;

			if ((processed & MERGE_UPDATE_DELETE) == MERGE_UPDATE_DELETE)
				return sql_error(sql, 02, SQLSTATE(42000) "MERGE: only one WHEN MATCHED clause is allowed");
			processed |= MERGE_UPDATE_DELETE;

			if (uptdel == SQL_UPDATE) {
				if (!update_allowed(sql, t, tname, "MERGE", "update", 0))
					return NULL;
				if ((processed & MERGE_INSERT) == MERGE_INSERT) {
					join_rel = rel_dup(join_rel);
				} else {
					join_rel = rel_crossproduct(sql->sa, joined, bt, op_join);
					if (!(join_rel = rel_logical_exp(query, join_rel, search_cond, sql_where | sql_join)))
						return NULL;
					set_processed(join_rel);
				}

				//project columns of both bt and joined + oid to be used on update
				extra_project = rel_project(sql->sa, join_rel, rel_projections(sql, bt, NULL, 1, 0));
				extra_project->exps = list_merge(extra_project->exps, rel_projections(sql, joined, NULL, 1, 0), (fdup)NULL);
				list_prepend(extra_project->exps, exp_column(sql->sa, bt_name, TID, sql_bind_localtype("oid"), CARD_MULTI, 0, 1));

				upd_del = update_generate_assignments(query, t, extra_project, rel_basetable(sql, t, bt_name), sts->h->data.lval, "MERGE");
			} else if (uptdel == SQL_DELETE) {
				if (!update_allowed(sql, t, tname, "MERGE", "delete", 1))
					return NULL;
				if ((processed & MERGE_INSERT) == MERGE_INSERT) {
					join_rel = rel_dup(join_rel);
				} else {
					join_rel = rel_crossproduct(sql->sa, joined, bt, op_join);
					if (!(join_rel = rel_logical_exp(query, join_rel, search_cond, sql_where | sql_join)))
						return NULL;
					set_processed(join_rel);
				}

				//project columns of bt + oid to be used on delete
				extra_project = rel_project(sql->sa, join_rel, rel_projections(sql, bt, NULL, 1, 0));
				list_prepend(extra_project->exps, exp_column(sql->sa, bt_name, TID, sql_bind_localtype("oid"), CARD_MULTI, 0, 1));

				upd_del = rel_delete(sql->sa, rel_basetable(sql, t, bt_name), extra_project);
			} else {
				assert(0);
			}
			if (!upd_del || !(upd_del = validate_merge_update_delete(sql, t, alias, joined, uptdel, upd_del, bt, extra_project)))
				return NULL;
		} else if (token == SQL_MERGE_NO_MATCH) {
			if ((processed & MERGE_INSERT) == MERGE_INSERT)
				return sql_error(sql, 02, SQLSTATE(42000) "MERGE: only one WHEN NOT MATCHED clause is allowed");
			processed |= MERGE_INSERT;

			assert(action->token == SQL_INSERT);
			if (!insert_allowed(sql, t, tname, "MERGE", "insert"))
				return NULL;
			if ((processed & MERGE_UPDATE_DELETE) == MERGE_UPDATE_DELETE) {
				join_rel = rel_dup(join_rel);
			} else {
				join_rel = rel_crossproduct(sql->sa, joined, bt, op_join);
				if (!(join_rel = rel_logical_exp(query, join_rel, search_cond, sql_where | sql_join)))
					return NULL;
				set_processed(join_rel);
			}

			//project joined values which didn't match on the join and insert them
			extra_project = rel_project(sql->sa, join_rel, rel_projections(sql, joined, NULL, 1, 0));
			no_tid = rel_project(sql->sa, rel_dup(joined), rel_projections(sql, joined, NULL, 1, 0));
			extra_project = rel_setop(sql->sa, no_tid, extra_project, op_except);
			rel_setop_set_exps(sql, extra_project, rel_projections(sql, extra_project, NULL, 1, 0));
			set_processed(extra_project);

			if (!(insert = merge_generate_inserts(query, t, extra_project, sts->h->data.lval, sts->h->next->data.sym)))
				return NULL;
			if (!(insert = rel_insert(query->sql, rel_basetable(sql, t, bt_name), insert)))
				return NULL;
		} else {
			assert(0);
		}
	}

	if (processed == (MERGE_UPDATE_DELETE | MERGE_INSERT)) {
		res = rel_list(sql->sa, insert, upd_del);
		res->p = prop_create(sql->sa, PROP_DISTRIBUTE, res->p);
	} else if ((processed & MERGE_UPDATE_DELETE) == MERGE_UPDATE_DELETE) {
		res = upd_del;
		res->p = prop_create(sql->sa, PROP_DISTRIBUTE, res->p);
	} else if ((processed & MERGE_INSERT) == MERGE_INSERT) {
		res = insert;
	} else {
		assert(0);
	}
	return res;
}

static list *
table_column_types(sql_allocator *sa, sql_table *t)
{
	node *n;
	list *types = sa_list(sa);

	if (t->columns.set) for (n = t->columns.set->h; n; n = n->next) {
		sql_column *c = n->data;
		if (c->base.name[0] != '%')
			append(types, &c->type);
	}
	return types;
}

static list *
table_column_names_and_defaults(sql_allocator *sa, sql_table *t)
{
	node *n;
	list *types = sa_list(sa);

	if (t->columns.set) for (n = t->columns.set->h; n; n = n->next) {
		sql_column *c = n->data;
		append(types, &c->base.name);
		append(types, c->def);
	}
	return types;
}

static sql_rel *
rel_import(mvc *sql, sql_table *t, const char *tsep, const char *rsep, const char *ssep, const char *ns, const char *filename, lng nr, lng offset, int locked, int best_effort, dlist *fwf_widths, int onclient, int escape)
{
	sql_rel *res;
	list *exps, *args;
	node *n;
	sql_subtype tpe;
	sql_exp *import;
	sql_subfunc *f = sql_find_func(sql, "sys", "copyfrom", 13, F_UNION, NULL);
	char *fwf_string = NULL;

	assert(f); /* we do expect copyfrom to be there */
	f->res = table_column_types(sql->sa, t);
 	sql_find_subtype(&tpe, "varchar", 0, 0);
	args = append( append( append( append( append( new_exp_list(sql->sa),
		exp_atom_ptr(sql->sa, t)),
		exp_atom_str(sql->sa, tsep, &tpe)),
		exp_atom_str(sql->sa, rsep, &tpe)),
		exp_atom_str(sql->sa, ssep, &tpe)),
		exp_atom_str(sql->sa, ns, &tpe));

	if (fwf_widths && dlist_length(fwf_widths) > 0) {
		dnode *dn;
		int ncol = 0;
		char *fwf_string_cur = fwf_string = sa_alloc(sql->sa, 20 * dlist_length(fwf_widths) + 1); // a 64 bit int needs 19 characters in decimal representation plus the separator

		if (!fwf_string)
			return NULL;
		for (dn = fwf_widths->h; dn; dn = dn->next) {
			fwf_string_cur += sprintf(fwf_string_cur, LLFMT"%c", dn->data.l_val, STREAM_FWF_FIELD_SEP);
			ncol++;
		}
		if (list_length(f->res) != ncol)
			return sql_error(sql, 02, SQLSTATE(3F000) "COPY INTO: fixed width import for %d columns but %d widths given.", list_length(f->res), ncol);
		*fwf_string_cur = '\0';
	}

	append( args, exp_atom_str(sql->sa, filename, &tpe));
	import = exp_op(sql->sa,
					append(
						append(
							append(
								append(
									append(
										append(
											append(args,
												   exp_atom_lng(sql->sa, nr)),
											exp_atom_lng(sql->sa, offset)),
										exp_atom_int(sql->sa, locked)),
									exp_atom_int(sql->sa, best_effort)),
								exp_atom_str(sql->sa, fwf_string, &tpe)),
							exp_atom_int(sql->sa, onclient)),
						exp_atom_int(sql->sa, escape)), f);

	exps = new_exp_list(sql->sa);
	for (n = t->columns.set->h; n; n = n->next) {
		sql_column *c = n->data;
		if (c->base.name[0] != '%')
			append(exps, exp_column(sql->sa, t->base.name, c->base.name, &c->type, CARD_MULTI, c->null, 0));
	}
	res = rel_table_func(sql->sa, NULL, import, exps, TABLE_PROD_FUNC);
	return res;
}

static sql_rel *
copyfrom(sql_query *query, dlist *qname, dlist *columns, dlist *files, dlist *headers, dlist *seps, dlist *nr_offset, str null_string, int locked, int best_effort, int constraint, dlist *fwf_widths, int onclient, int escape)
{
	mvc *sql = query->sql;
	sql_rel *rel = NULL;
	char *sname = qname_schema(qname);
	char *tname = qname_schema_object(qname);
	sql_table *t = NULL, *nt = NULL;
	const char *tsep = seps->h->data.sval;
	const char *rsep = seps->h->next->data.sval;
	const char *ssep = (seps->h->next->next)?seps->h->next->next->data.sval:NULL;
	const char *ns = (null_string)?null_string:"null";
	lng nr = (nr_offset)?nr_offset->h->data.l_val:-1;
	lng offset = (nr_offset)?nr_offset->h->next->data.l_val:0;
	list *collist;
	int reorder = 0;
	assert(!nr_offset || nr_offset->h->type == type_lng);
	assert(!nr_offset || nr_offset->h->next->type == type_lng);

	if (strstr(rsep, "\r\n") != NULL)
		return sql_error(sql, 02, SQLSTATE(42000)
				"COPY INTO: record separator contains '\\r\\n' but "
				"in the input stream, '\\r\\n' is being normalized into '\\n'");

	t = find_table_or_view_on_scope(sql, NULL, sname, tname, "COPY INTO", false);
	if (insert_allowed(sql, t, tname, "COPY INTO", "copy into") == NULL)
		return NULL;
	/* Only the MONETDB user is allowed copy into with
	   a lock and only on tables without idx */
	if (locked && !copy_allowed(sql, 1)) {
		return sql_error(sql, 02, SQLSTATE(42000) "COPY INTO: insufficient privileges: "
		    "COPY INTO from .. LOCKED requires database administrator rights");
	}
	if (locked && (!list_empty(t->idxs.set) || !list_empty(t->keys.set))) {
		return sql_error(sql, 02, SQLSTATE(42000) "COPY INTO: insufficient privileges: "
		    "COPY INTO from .. LOCKED requires tables without indices");
	}
	if (locked && has_snapshots(sql->session->tr)) {
		return sql_error(sql, 02, SQLSTATE(42000) "COPY INTO .. LOCKED: not allowed on snapshots");
	}
	if (locked && !sql->session->auto_commit) {
		return sql_error(sql, 02, SQLSTATE(42000) "COPY INTO .. LOCKED: only allowed in auto commit mode");
	}
	/* lock the store, for single user/transaction */
	if (locked) {
		if (headers)
			return sql_error(sql, 02, SQLSTATE(42000) "COPY INTO .. LOCKED: not allowed with column lists");
		store_lock();
		while (ATOMIC_GET(&store_nr_active) > 1) {
			store_unlock();
			MT_sleep_ms(100);
			store_lock();
		}
		sql->emod |= mod_locked;
	}

	collist = check_table_columns(sql, t, columns, "COPY INTO", tname);
	if (!collist)
		return NULL;
	/* If we have a header specification use intermediate table, for
	 * column specification other then the default list we need to reorder
	 */
	nt = t;
	if (headers || collist != t->columns.set)
		reorder = 1;
	if (headers) {
		int has_formats = 0;
		dnode *n;

		nt = mvc_create_table(sql, t->s, tname, tt_table, 0, SQL_DECLARED_TABLE, CA_COMMIT, -1, 0);
		for (n = headers->h; n; n = n->next) {
			dnode *dn = n->data.lval->h;
			char *cname = dn->data.sval;
			char *format = NULL;
			sql_column *cs = NULL;

			if (dn->next)
				format = dn->next->data.sval;
			if (!list_find_name(collist, cname)) {
				char *name;
				size_t len = strlen(cname) + 2;
				sql_subtype *ctype = sql_bind_localtype("oid");

				name = sa_alloc(sql->sa, len);
				snprintf(name, len, "%%cname");
				cs = mvc_create_column(sql, nt, name, ctype);
			} else if (!format) {
				cs = find_sql_column(t, cname);
				cs = mvc_create_column(sql, nt, cname, &cs->type);
			} else { /* load as string, parse later */
				sql_subtype *ctype = sql_bind_localtype("str");
				cs = mvc_create_column(sql, nt, cname, ctype);
				has_formats = 1;
			}
			(void)cs;
		}
		if (!has_formats)
			headers = NULL;
		reorder = 1;
	}
	if (files) {
		dnode *n = files->h;

		if (!onclient && !copy_allowed(sql, 1)) {
			return sql_error(sql, 02, SQLSTATE(42000)
					 "COPY INTO: insufficient privileges: "
					 "COPY INTO from file(s) requires database administrator rights, "
					 "use 'COPY INTO \"%s\" FROM file ON CLIENT' instead", tname);
		}

		for (; n; n = n->next) {
			const char *fname = n->data.sval;
			sql_rel *nrel;

			if (!onclient && fname && !MT_path_absolute(fname)) {
				char *fn = ATOMformat(TYPE_str, fname);
				sql_error(sql, 02, SQLSTATE(42000) "COPY INTO: filename must "
					  "have absolute path: %s", fn);
				GDKfree(fn);
				return NULL;
			}

			nrel = rel_import(sql, nt, tsep, rsep, ssep, ns, fname, nr, offset, locked, best_effort, fwf_widths, onclient, escape);

			if (!rel)
				rel = nrel;
			else {
				rel = rel_setop(sql->sa, rel, nrel, op_union);
				set_processed(rel);
			}
			if (!rel)
				return rel;
		}
	} else {
		assert(onclient == 0);
		rel = rel_import(sql, nt, tsep, rsep, ssep, ns, NULL, nr, offset, locked, best_effort, NULL, onclient, escape);
	}
	if (headers) {
		dnode *n;
		node *m = rel->exps->h;
		list *nexps = sa_list(sql->sa);

		assert(is_project(rel->op) || is_base(rel->op));
		for (n = headers->h; n; n = n->next) {
			dnode *dn = n->data.lval->h;
			char *cname = dn->data.sval;
			sql_exp *e, *ne;

			if (!list_find_name(collist, cname))
				continue;
		       	e = m->data;
			if (dn->next) {
				char *format = dn->next->data.sval;
				sql_column *cs = find_sql_column(t, cname);
				sql_subtype st;
				sql_subfunc *f;
				list *args = sa_list(sql->sa);
				size_t l = strlen(cs->type.type->sqlname);
				char *fname = sa_alloc(sql->sa, l+8);

				snprintf(fname, l+8, "str_to_%s", strcmp(cs->type.type->sqlname, "timestamptz") == 0 ? "timestamp" : cs->type.type->sqlname);
				sql_find_subtype(&st, "clob", 0, 0);
				if (!(f = sql_bind_func_result(sql, "sys", fname, F_FUNC, &cs->type, 2, &st, &st)))
					return sql_error(sql, 02, SQLSTATE(42000) "COPY INTO: '%s' missing for type %s", fname, cs->type.type->sqlname);
				append(args, e);
				append(args, exp_atom_clob(sql->sa, format));
				ne = exp_op(sql->sa, args, f);
				if (exp_name(e))
					exp_prop_alias(sql->sa, ne, e);
			} else {
				ne = exp_ref(sql, e);
			}
			append(nexps, ne);
			m = m->next;
		}
		rel = rel_project(sql->sa, rel, nexps);
		reorder = 0;
	}

	if (!rel)
		return rel;
	if (reorder) {
		list *exps = rel_inserts(sql, t, rel, collist, 1, 1, "COPY INTO");
		if(!exps)
			return NULL;
		rel = rel_project(sql->sa, rel, exps);
	} else {
		rel->exps = rel_inserts(sql, t, rel, collist, 1, 0, "COPY INTO");
		if(!rel->exps)
			return NULL;
	}
	rel = rel_insert_table(query, t, tname, rel);
	if (rel && locked) {
		rel->flag |= UPD_LOCKED;
		if (rel->flag & UPD_COMP)
			((sql_rel *) rel->r)->flag |= UPD_LOCKED;
	}
	if (rel && !constraint)
		rel->flag |= UPD_NO_CONSTRAINT;
	return rel;
}

static sql_rel *
bincopyfrom(sql_query *query, dlist *qname, dlist *columns, dlist *files, int constraint, int onclient, endianness endian)
{
	mvc *sql = query->sql;
	char *sname = qname_schema(qname);
	char *tname = qname_schema_object(qname);
	sql_table *t = NULL;
	dnode *dn;
	node *n;
	sql_rel *res;
	list *exps, *args;
	sql_subtype strtpe;
	sql_exp *import;
	sql_subfunc *f = sql_find_func(sql, "sys", "copyfrom", 3, F_UNION, NULL);
	list *collist;
	int i;

	assert(f);
	if (!copy_allowed(sql, 1))
		return sql_error(sql, 02, SQLSTATE(42000) "COPY INTO: insufficient privileges: "
				"binary COPY INTO requires database administrator rights");

	t = find_table_or_view_on_scope(sql, NULL, sname, tname, "COPY INTO", false);
	if (insert_allowed(sql, t, tname, "COPY INTO", "copy into") == NULL)
		return NULL;
	if (files == NULL)
		return sql_error(sql, 02, SQLSTATE(42000) "COPY INTO: must specify files");

	collist = check_table_columns(sql, t, columns, "COPY BINARY INTO", tname);
	if (!collist)
		return NULL;

	bool do_byteswap =
		#ifdef WORDS_BIGENDIAN
			endian == endian_little;
		#else
			endian == endian_big;
		#endif

	f->res = table_column_types(sql->sa, t);
 	sql_find_subtype(&strtpe, "varchar", 0, 0);
	args = append( append( append( append( new_exp_list(sql->sa),
		exp_atom_str(sql->sa, t->s?t->s->base.name:NULL, &strtpe)),
		exp_atom_str(sql->sa, t->base.name, &strtpe)),
		exp_atom_int(sql->sa, onclient)),
		exp_atom_bool(sql->sa, do_byteswap));

	// create the list of files that is passed to the function as parameter
	for (i = 0; i < list_length(t->columns.set); i++) {
		// we have one file per column, however, because we have column selection that file might be NULL
		// first, check if this column number is present in the passed in the parameters
		int found = 0;
		dn = files->h;
		for (n = collist->h; n && dn; n = n->next, dn = dn->next) {
			sql_column *c = n->data;
			if (i == c->colnr) {
				// this column number was present in the input arguments; pass in the file name
				append(args, exp_atom_str(sql->sa, dn->data.sval, &strtpe));
				found = 1;
				break;
			}
		}
		if (!found) {
			// this column was not present in the input arguments; pass in NULL
			append(args, exp_atom_str(sql->sa, NULL, &strtpe));
		}
	}

	import = exp_op(sql->sa,  args, f);

	exps = new_exp_list(sql->sa);
	for (n = t->columns.set->h; n; n = n->next) {
		sql_column *c = n->data;
		append(exps, exp_column(sql->sa, t->base.name, c->base.name, &c->type, CARD_MULTI, c->null, 0));
	}
	res = rel_table_func(sql->sa, NULL, import, exps, TABLE_PROD_FUNC);
	res = rel_insert_table(query, t, t->base.name, res);
	if (res && !constraint)
		res->flag |= UPD_NO_CONSTRAINT;
	return res;
}

static sql_rel *
copyfromloader(sql_query *query, dlist *qname, symbol *fcall)
{
	mvc *sql = query->sql;
	char *sname = qname_schema(qname);
	char *tname = qname_schema_object(qname);
	sql_subfunc *loader = NULL;
	sql_rel *rel = NULL;
	sql_table* t;

	if (!copy_allowed(sql, 1))
		return sql_error(sql, 02, SQLSTATE(42000) "COPY INTO: insufficient privileges: "
				"binary COPY INTO requires database administrator rights");
	t = find_table_or_view_on_scope(sql, NULL, sname, tname, "COPY INTO", false);
	//TODO the COPY LOADER INTO should return an insert relation (instead of ddl) to handle partitioned tables properly
	if (insert_allowed(sql, t, tname, "COPY INTO", "copy into") == NULL)
		return NULL;
	else if (isPartitionedByColumnTable(t) || isPartitionedByExpressionTable(t))
		return sql_error(sql, 02, SQLSTATE(42000) "COPY LOADER INTO: not possible for partitioned tables at the moment");
	else if (isPartition(t)) {
		sql_part *mt = partition_find_part(sql->session->tr, t, NULL);
		if (mt && (isPartitionedByColumnTable(mt->t) || isPartitionedByExpressionTable(mt->t)))
			return sql_error(sql, 02, SQLSTATE(42000) "COPY LOADER INTO: not possible for tables child of partitioned tables at the moment");
	}

	rel = rel_loader_function(query, fcall, new_exp_list(sql->sa), &loader);
	if (!rel || !loader)
		return NULL;

	loader->sname = t->s ? sa_strdup(sql->sa, t->s->base.name) : NULL;
	loader->tname = tname ? sa_strdup(sql->sa, tname) : NULL;
	loader->coltypes = table_column_types(sql->sa, t);
	loader->colnames = table_column_names_and_defaults(sql->sa, t);

	return rel;
}

static sql_rel *
rel_output(mvc *sql, sql_rel *l, sql_exp *sep, sql_exp *rsep, sql_exp *ssep, sql_exp *null_string, sql_exp *file, sql_exp *onclient)
{
	sql_rel *rel = rel_create(sql->sa);
	list *exps = new_exp_list(sql->sa);
	if(!rel || !exps)
		return NULL;

	append(exps, sep);
	append(exps, rsep);
	append(exps, ssep);
	append(exps, null_string);
	if (file) {
		append(exps, file);
		append(exps, onclient);
	}
	rel->l = l;
	rel->r = NULL;
	rel->op = op_ddl;
	rel->flag = ddl_output;
	rel->exps = exps;
	rel->card = 0;
	rel->nrcols = 0;
	return rel;
}

static sql_rel *
copyto(sql_query *query, symbol *sq, const char *filename, dlist *seps, const char *null_string, int onclient)
{
	mvc *sql = query->sql;
	const char *tsep = seps->h->data.sval;
	const char *rsep = seps->h->next->data.sval;
	const char *ssep = (seps->h->next->next)?seps->h->next->next->data.sval:"\"";
	const char *ns = (null_string)?null_string:"null";
	sql_exp *tsep_e, *rsep_e, *ssep_e, *ns_e, *fname_e, *oncl_e;
	exp_kind ek = {type_value, card_relation, TRUE};
	sql_rel *r = rel_subquery(query, NULL, sq, ek);

	if (!r)
		return NULL;

	tsep_e = exp_atom_clob(sql->sa, tsep);
	rsep_e = exp_atom_clob(sql->sa, rsep);
	ssep_e = exp_atom_clob(sql->sa, ssep);
	ns_e = exp_atom_clob(sql->sa, ns);
	oncl_e = exp_atom_int(sql->sa, onclient);
	fname_e = filename?exp_atom_clob(sql->sa, filename):NULL;

	if (!onclient && filename) {
		struct stat fs;
		if (!copy_allowed(sql, 0))
			return sql_error(sql, 02, SQLSTATE(42000) "COPY INTO: insufficient privileges: "
					 "COPY INTO file requires database administrator rights, "
					 "use 'COPY ... INTO file ON CLIENT' instead");
		if (filename && !MT_path_absolute(filename))
			return sql_error(sql, 02, SQLSTATE(42000) "COPY INTO ON SERVER: filename must "
					 "have absolute path: %s", filename);
		if (lstat(filename, &fs) == 0)
			return sql_error(sql, 02, SQLSTATE(42000) "COPY INTO ON SERVER: file already "
					 "exists: %s", filename);
	}

	return rel_output(sql, r, tsep_e, rsep_e, ssep_e, ns_e, fname_e, oncl_e);
}

sql_exp *
rel_parse_val(mvc *m, char *query, sql_subtype *tpe, char emode, sql_rel *from)
{
	mvc o = *m;
	sql_exp *e = NULL;
	buffer *b;
	char *n;
	size_t len = _strlen(query);
	exp_kind ek = {type_value, card_value, FALSE};
	stream *s;
	bstream *bs;

	m->qc = NULL;

	m->emode = emode;
	b = malloc(sizeof(buffer));
	len += 8; /* add 'select ;' */
	n = malloc(len + 1 + 1);
	if(!b || !n) {
		free(b);
		free(n);
		return NULL;
	}
	snprintf(n, len + 2, "select %s;\n", query);
	len++;
	buffer_init(b, n, len);
	s = buffer_rastream(b, "sqlstatement");
	if(!s) {
		buffer_destroy(b);
		return NULL;
	}
	bs = bstream_create(s, b->len);
	if(bs == NULL) {
		buffer_destroy(b);
		return NULL;
	}
	scanner_init(&m->scanner, bs, NULL);
	m->scanner.mode = LINE_1;
	bstream_next(m->scanner.rs);

	m->params = NULL;
	m->sym = NULL;
	m->errstr[0] = '\0';
	/* via views we give access to protected objects */
	m->user_id = USER_MONETDB;

	(void) sqlparse(m);

	/* get out the single value as we don't want an enclosing projection! */
	if (m->sym && m->sym->token == SQL_SELECT) {
		SelectNode *sn = (SelectNode *)m->sym;
		if (sn->selection->h->data.sym->token == SQL_COLUMN || sn->selection->h->data.sym->token == SQL_IDENT) {
			sql_rel *r = from;
			symbol* sq = sn->selection->h->data.sym->data.lval->h->data.sym;
			sql_query *query = query_create(m);
			e = rel_value_exp2(query, &r, sq, sql_sel | sql_values, ek);
			if (e && tpe)
				e = exp_check_type(m, tpe, from, e, type_cast);
		}
	}
	buffer_destroy(b);
	bstream_destroy(m->scanner.rs);

	m->sym = NULL;
	o.frames = m->frames;	/* may have been realloc'ed */
	o.sizeframes = m->sizeframes;
	if (m->session->status || m->errstr[0]) {
		int status = m->session->status;

		strcpy(o.errstr, m->errstr);
		*m = o;
		m->session->status = status;
	} else {
		unsigned int label = m->label;

		while (m->topframes > o.topframes)
			clear_frame(m, m->frames[--m->topframes]);
		*m = o;
		m->label = label;
	}
	return e;
}

sql_rel *
rel_updates(sql_query *query, symbol *s)
{
	mvc *sql = query->sql;
	sql_rel *ret = NULL;
	uint8_t old = sql->use_views;

	sql->use_views = 1;
	switch (s->token) {
	case SQL_COPYFROM:
	{
		dlist *l = s->data.lval;

		ret = copyfrom(query,
				l->h->data.lval,
				l->h->next->data.lval,
				l->h->next->next->data.lval,
				l->h->next->next->next->data.lval,
				l->h->next->next->next->next->data.lval,
				l->h->next->next->next->next->next->data.lval,
				l->h->next->next->next->next->next->next->data.sval,
				l->h->next->next->next->next->next->next->next->data.i_val,
				l->h->next->next->next->next->next->next->next->next->data.i_val,
				l->h->next->next->next->next->next->next->next->next->next->data.i_val,
				l->h->next->next->next->next->next->next->next->next->next->next->data.lval,
				l->h->next->next->next->next->next->next->next->next->next->next->next->data.i_val,
				l->h->next->next->next->next->next->next->next->next->next->next->next->next->data.i_val);
		sql->type = Q_UPDATE;
	}
		break;
	case SQL_BINCOPYFROM:
	{
		dlist *l = s->data.lval;

		ret = bincopyfrom(query, l->h->data.lval, l->h->next->data.lval, l->h->next->next->data.lval, l->h->next->next->next->data.i_val, l->h->next->next->next->next->data.i_val, (endianness) l->h->next->next->next->next->next->data.i_val);
		sql->type = Q_UPDATE;
	}
		break;
	case SQL_COPYLOADER:
	{
		dlist *l = s->data.lval;
		dlist *qname = l->h->data.lval;
		symbol *sym = l->h->next->data.sym;
		sql_rel *rel = copyfromloader(query, qname, sym);

		if (rel)
			ret = rel_psm_stmt(sql->sa, exp_rel(sql, rel));
		sql->type = Q_SCHEMA;
	}
		break;
	case SQL_COPYTO:
	{
		dlist *l = s->data.lval;

		ret = copyto(query, l->h->data.sym, l->h->next->data.sval, l->h->next->next->data.lval, l->h->next->next->next->data.sval, l->h->next->next->next->next->data.i_val);
		sql->type = Q_UPDATE;
	}
		break;
	case SQL_INSERT:
	{
		dlist *l = s->data.lval;

		ret = insert_into(query, l->h->data.lval, l->h->next->data.lval, l->h->next->next->data.sym);
		sql->type = Q_UPDATE;
	}
		break;
	case SQL_UPDATE:
	{
		dlist *l = s->data.lval;

		ret = update_table(query, l->h->data.lval, l->h->next->data.sval, l->h->next->next->data.lval,
						   l->h->next->next->next->data.sym, l->h->next->next->next->next->data.sym);
		sql->type = Q_UPDATE;
	}
		break;
	case SQL_DELETE:
	{
		dlist *l = s->data.lval;

		ret = delete_table(query, l->h->data.lval, l->h->next->data.sval, l->h->next->next->data.sym);
		sql->type = Q_UPDATE;
	}
		break;
	case SQL_TRUNCATE:
	{
		dlist *l = s->data.lval;

		int restart_sequences = l->h->next->data.i_val;
		int drop_action = l->h->next->next->data.i_val;
		ret = truncate_table(sql, l->h->data.lval, restart_sequences, drop_action);
		sql->type = Q_UPDATE;
	}
		break;
	case SQL_MERGE:
	{
		dlist *l = s->data.lval;

		ret = merge_into_table(query, l->h->data.lval, l->h->next->data.sval, l->h->next->next->data.sym,
							   l->h->next->next->next->data.sym, l->h->next->next->next->next->data.lval);
		sql->type = Q_UPDATE;
	} break;
	default:
		sql->use_views = old;
		return sql_error(sql, 01, SQLSTATE(42000) "Updates statement unknown Symbol(%p)->token = %s", s, token2string(s->token));
	}
	sql->use_views = old;
	return ret;
}<|MERGE_RESOLUTION|>--- conflicted
+++ resolved
@@ -732,13 +732,8 @@
 	for (m = i->columns->h, o = rk->columns->h; m && o; m = m->next, o = o->next) {
 		sql_kc *c = m->data;
 		sql_kc *rc = o->data;
-<<<<<<< HEAD
 		sql_subfunc *isnil = sql_bind_func(sql, "sys", "isnull", &c->c->type, NULL, F_FUNC);
-		sql_exp *upd = list_fetch(get_inserts(updates), c->c->colnr + 1), *lnl, *rnl, *je;
-=======
-		sql_subfunc *isnil = sql_bind_func(sql->sa, sql->session->schema, "isnull", &c->c->type, NULL, F_FUNC);
 		sql_exp *upd = list_fetch(ups->exps, c->c->colnr + 1), *lnl, *rnl, *je;
->>>>>>> d3991554
 		sql_exp *rtc = exp_column(sql->sa, rel_name(rt), rc->c->base.name, &rc->c->type, CARD_MULTI, rc->c->null, 0);
 
 		/* FOR MATCH FULL/SIMPLE/PARTIAL see above */
