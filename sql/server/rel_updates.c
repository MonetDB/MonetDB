--- conflicted
+++ resolved
@@ -1493,7 +1493,7 @@
 	if (rel_name(bt) && rel_name(joined) && strcmp(rel_name(bt), rel_name(joined)) == 0)
 		return sql_error(sql, 02, SQLSTATE(42000) "MERGE: '%s' on both sides of the joining condition", rel_name(bt));
 
-	for (dnode *m = merge_list->h; m; m = m->next) {
+	for(dnode *m = merge_list->h; m; m = m->next) {
 		symbol *sym = m->data.sym, *opt_search, *action;
 		tokens token = sym->token;
 		dlist* dl = sym->data.lval, *sts;
@@ -1511,26 +1511,14 @@
 				return sql_error(sql, 02, SQLSTATE(42000) "MERGE: only one WHEN MATCHED clause is allowed");
 			processed |= MERGE_UPDATE_DELETE;
 
-<<<<<<< HEAD
-			if(uptdel == SQL_UPDATE) {
-				if(!update_allowed(sql, t, tname, "MERGE", "update", 0))
-					return NULL;
-				if((processed & MERGE_INSERT) == MERGE_INSERT)
-					joined = rel_dup(joined);
-
-				join_rel = rel_crossproduct(sql->sa, bt, joined, op_join);
-				join_rel = rel_logical_exp(query, join_rel, search_cond, sql_where);
-				if (!join_rel)
-=======
 			if (uptdel == SQL_UPDATE) {
 				if (!update_allowed(sql, t, tname, "MERGE", "update", 0))
->>>>>>> 593aba81
 					return NULL;
 				if ((processed & MERGE_INSERT) == MERGE_INSERT) {
 					join_rel = rel_dup(join_rel);
 				} else {
 					join_rel = rel_crossproduct(sql->sa, joined, bt, op_left);
-					if (!(join_rel = rel_logical_exp(sql, join_rel, search_cond, sql_where)))
+					if (!(join_rel = rel_logical_exp(query, join_rel, search_cond, sql_where)))
 						return NULL;
 					set_processed(join_rel);
 				}
@@ -1540,22 +1528,10 @@
 				extra_project->exps = list_merge(extra_project->exps, rel_projections(sql, joined, NULL, 1, 0), (fdup)NULL);
 				list_append(extra_project->exps, exp_column(sql->sa, alias_name, TID, sql_bind_localtype("oid"), CARD_MULTI, 0, 1));
 
-<<<<<<< HEAD
-				upd_del = update_generate_assignments(query, t, extra_project, bt, sts->h->data.lval, "MERGE");
-			} else if(uptdel == SQL_DELETE) {
-				if (!update_allowed(sql, t, tname, "MERGE", "delete", 1))
-					return NULL;
-				if((processed & MERGE_INSERT) == MERGE_INSERT)
-					joined = rel_dup(joined);
-
-				join_rel = rel_crossproduct(sql->sa, bt, joined, op_join);
-				join_rel = rel_logical_exp(query, join_rel, search_cond, sql_where);
-				if (!join_rel)
-=======
 				//select bt values which are not null (they had a match in the join)
 				project_first = extra_project->exps->h->next->data; // this expression must come from bt!!
-				project_first = exp_column(sql->sa, exp_relname(project_first), exp_name(project_first), exp_subtype(project_first), project_first->card, has_nil(project_first), is_intern(project_first));
-				nils = rel_unop_(sql, extra_project, project_first, NULL, "isnull", card_value);
+				project_first = exp_ref(sql->sa, project_first);
+				nils = rel_unop_(query, extra_project, project_first, NULL, "isnull", card_value);
 				extra_select = rel_select(sql->sa, extra_project, exp_compare(sql->sa, nils, exp_atom_bool(sql->sa, 1), cmp_notequal));
 
 				//the update statement requires a projection on the right side
@@ -1563,16 +1539,15 @@
 				extra_project->exps = list_merge(extra_project->exps, rel_projections(sql, joined, NULL, 1, 0), (fdup)NULL);
 				list_append(extra_project->exps,
 					exp_column(sql->sa, alias_name, TID, sql_bind_localtype("oid"), CARD_MULTI, 0, 1));
-				upd_del = update_generate_assignments(sql, t, extra_project, rel_dup(bt), sts->h->data.lval, "MERGE");
+				upd_del = update_generate_assignments(query, t, extra_project, rel_dup(bt), sts->h->data.lval, "MERGE");
 			} else if (uptdel == SQL_DELETE) {
 				if (!update_allowed(sql, t, tname, "MERGE", "delete", 1))
->>>>>>> 593aba81
 					return NULL;
 				if ((processed & MERGE_INSERT) == MERGE_INSERT) {
 					join_rel = rel_dup(join_rel);
 				} else {
 					join_rel = rel_crossproduct(sql->sa, joined, bt, op_left);
-					if (!(join_rel = rel_logical_exp(sql, join_rel, search_cond, sql_where)))
+					if (!(join_rel = rel_logical_exp(query, join_rel, search_cond, sql_where)))
 						return NULL;
 					set_processed(join_rel);
 				}
@@ -1583,8 +1558,8 @@
 
 				//select bt values which are not null (they had a match in the join)
 				project_first = extra_project->exps->h->next->data; // this expression must come from bt!!
-				project_first = exp_column(sql->sa, exp_relname(project_first), exp_name(project_first), exp_subtype(project_first), project_first->card, has_nil(project_first), is_intern(project_first));
-				nils = rel_unop_(sql, extra_project, project_first, NULL, "isnull", card_value);
+				project_first = exp_ref(sql->sa, project_first);
+				nils = rel_unop_(query, extra_project, project_first, NULL, "isnull", card_value);
 				extra_select = rel_select(sql->sa, extra_project, exp_compare(sql->sa, nils, exp_atom_bool(sql->sa, 1), cmp_notequal));
 
 				//the delete statement requires a projection on the right side, which will be the oid values
@@ -1608,41 +1583,26 @@
 				join_rel = rel_dup(join_rel);
 			} else {
 				join_rel = rel_crossproduct(sql->sa, joined, bt, op_left);
-				if (!(join_rel = rel_logical_exp(sql, join_rel, search_cond, sql_where)))
+				if (!(join_rel = rel_logical_exp(query, join_rel, search_cond, sql_where)))
 					return NULL;
 				set_processed(join_rel);
 			}
 
-<<<<<<< HEAD
-			join_rel = rel_crossproduct(sql->sa, joined, bt, op_left);
-			join_rel = rel_logical_exp(query, join_rel, search_cond, sql_where);
-			if (!join_rel)
-				return NULL;
-			join_rel->op = op_anti;
-			set_processed(join_rel);
-
-			insert = merge_generate_inserts(query, t, join_rel, sts->h->data.lval, sts->h->next->data.sym);
-			if(!insert)
-				return NULL;
-			insert = rel_insert(query, rel_dup(bt), insert);
-			if(!insert)
-=======
 			//project columns of both
 			extra_project = rel_project(sql->sa, join_rel, rel_projections(sql, bt, NULL, 1, 0));
 			extra_project->exps = list_merge(extra_project->exps, rel_projections(sql, joined, NULL, 1, 0), (fdup)NULL);
 
 			//select bt values which are null (they didn't have match in the join)
 			project_first = extra_project->exps->h->next->data; // this expression must come from bt!!
-			project_first = exp_column(sql->sa, exp_relname(project_first), exp_name(project_first), exp_subtype(project_first), project_first->card, has_nil(project_first), is_intern(project_first));
-			nils = rel_unop_(sql, extra_project, project_first, NULL, "isnull", card_value);
+			project_first = exp_ref(sql->sa, project_first);
+			nils = rel_unop_(query, extra_project, project_first, NULL, "isnull", card_value);
 			extra_select = rel_select(sql->sa, extra_project, exp_compare(sql->sa, nils, exp_atom_bool(sql->sa, 1), cmp_equal));
 
 			//project only values from the joined relation
 			extra_project = rel_project(sql->sa, extra_select, rel_projections(sql, joined, NULL, 1, 0));
-			if (!(insert = merge_generate_inserts(sql, t, extra_project, sts->h->data.lval, sts->h->next->data.sym)))
+			if (!(insert = merge_generate_inserts(query, t, extra_project, sts->h->data.lval, sts->h->next->data.sym)))
 				return NULL;
-			if (!(insert = rel_insert(sql, rel_dup(bt), insert)))
->>>>>>> 593aba81
+			if (!(insert = rel_insert(query, rel_dup(bt), insert)))
 				return NULL;
 		} else {
 			assert(0);
@@ -2277,7 +2237,7 @@
 	{
 		dlist *l = s->data.lval;
 
-		ret = copyfrom(query, 
+		ret = copyfrom(query,
 				l->h->data.lval, 
 				l->h->next->data.lval, 
 				l->h->next->next->data.lval, 
