--- conflicted
+++ resolved
@@ -156,15 +156,9 @@
 	for (m = i->columns->h, o = rk->columns->h; m && o; m = m->next, o = o->next) {
 		sql_kc *c = m->data;
 		sql_kc *rc = o->data;
-<<<<<<< HEAD
-		sql_subfunc *isnil = sql_bind_func(sql->sa, sql->session->schema, "isnull", &c->c->type, NULL, F_FUNC);
+		sql_subfunc *isnil = sql_bind_func(sql, "sys", "isnull", &c->c->type, NULL, F_FUNC);
 		sql_exp *_is = list_fetch(ins->exps, c->c->colnr), *lnl, *rnl, *je, *rtc;
 		bool has_nils = rc->c->null;
-=======
-		sql_subfunc *isnil = sql_bind_func(sql, "sys", "isnull", &c->c->type, NULL, F_FUNC);
-		sql_exp *_is = list_fetch(ins->exps, c->c->colnr), *lnl, *rnl, *je;
-		sql_exp *rtc = exp_column(sql->sa, rel_name(rt), rc->c->base.name, &rc->c->type, CARD_MULTI, rc->c->null, 0);
->>>>>>> f6e675e5
 
 		rtc = exp_column(sql->sa, rel_name(rt), rc->c->base.name, &rc->c->type, CARD_MULTI, has_nils, 0);
 		_is = exp_ref(sql, _is);
@@ -749,15 +743,9 @@
 	for (m = i->columns->h, o = rk->columns->h; m && o; m = m->next, o = o->next) {
 		sql_kc *c = m->data;
 		sql_kc *rc = o->data;
-<<<<<<< HEAD
-		sql_subfunc *isnil = sql_bind_func(sql->sa, sql->session->schema, "isnull", &c->c->type, NULL, F_FUNC);
+		sql_subfunc *isnil = sql_bind_func(sql, "sys", "isnull", &c->c->type, NULL, F_FUNC);
 		sql_exp *upd = list_fetch(get_inserts(updates), c->c->colnr + 1), *lnl, *rnl, *je, *rtc;
 		bool has_nils = rc->c->null;
-=======
-		sql_subfunc *isnil = sql_bind_func(sql, "sys", "isnull", &c->c->type, NULL, F_FUNC);
-		sql_exp *upd = list_fetch(get_inserts(updates), c->c->colnr + 1), *lnl, *rnl, *je;
-		sql_exp *rtc = exp_column(sql->sa, rel_name(rt), rc->c->base.name, &rc->c->type, CARD_MULTI, rc->c->null, 0);
->>>>>>> f6e675e5
 
 		rtc = exp_column(sql->sa, rel_name(rt), rc->c->base.name, &rc->c->type, CARD_MULTI, has_nils, 0);
 		/* FOR MATCH FULL/SIMPLE/PARTIAL see above */
