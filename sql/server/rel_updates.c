/*
 * This Source Code Form is subject to the terms of the Mozilla Public
 * License, v. 2.0.  If a copy of the MPL was not distributed with this
 * file, You can obtain one at http://mozilla.org/MPL/2.0/.
 *
 * Copyright 1997 - July 2008 CWI, August 2008 - 2019 MonetDB B.V.
 */

#include "monetdb_config.h"
#include "rel_updates.h"
#include "rel_semantic.h"
#include "rel_select.h"
#include "rel_rel.h"
#include "rel_exp.h"
#include "sql_privileges.h"
#include "rel_unnest.h"
#include "rel_optimizer.h"
#include "rel_dump.h"
#include "rel_psm.h"
#include "sql_symbol.h"
#include "rel_prop.h"

static sql_exp *
insert_value(sql_query *query, sql_column *c, sql_rel **r, symbol *s, const char* action)
{
	mvc *sql = query->sql;
	if (s->token == SQL_NULL) {
		return exp_atom(sql->sa, atom_general(sql->sa, &c->type, NULL));
	} else if (s->token == SQL_DEFAULT) {
		if (c->def) {
			sql_exp *e;
			char *typestr = subtype2string2(&c->type);
			if(!typestr)
				return sql_error(sql, 02, SQLSTATE(HY001) MAL_MALLOC_FAIL);
			e = rel_parse_val(sql, sa_message(sql->sa, "select cast(%s as %s);", c->def, typestr), sql->emode, NULL);
			_DELETE(typestr);
			if (!e || (e = rel_check_type(sql, &c->type, r ? *r : NULL, e, type_equal)) == NULL)
				return sql_error(sql, 02, SQLSTATE(HY005) "%s: default expression could not be evaluated", action);
			return e;
		} else {
			return sql_error(sql, 02, SQLSTATE(42000) "%s: column '%s' has no valid default value", action, c->base.name);
		}
	} else {
		int is_last = 0;
		exp_kind ek = {type_value, card_value, FALSE};
		sql_exp *e = rel_value_exp2(query, r, s, sql_sel, ek, &is_last);

		if (!e)
			return(NULL);
		return rel_check_type(sql, &c->type, r ? *r : NULL, e, type_equal);
	}
}

static sql_exp **
insert_exp_array(mvc *sql, sql_table *t, int *Len)
{
	*Len = list_length(t->columns.set);
	return SA_ZNEW_ARRAY(sql->sa, sql_exp*, *Len);
}

#define get_basetable(rel) rel->l

static sql_table *
get_table( sql_rel *t)
{
	sql_table *tab = NULL;

	assert(is_updateble(t)); 
	if (t->op == op_basetable) { /* existing base table */
		tab = get_basetable(t);
	} else if (t->op == op_ddl &&
			   (t->flag == ddl_alter_table || t->flag == ddl_create_table || t->flag == ddl_create_view)) {
		return rel_ddl_table_get(t);
	}
	return tab;
}

static list *
get_inserts( sql_rel *ins )
{
	sql_rel *r = ins->r;

	assert(is_project(r->op) || r->op == op_table);
	return r->exps;
}

static sql_rel *
rel_insert_hash_idx(mvc *sql, const char* alias, sql_idx *i, sql_rel *inserts)
{
	char *iname = sa_strconcat( sql->sa, "%", i->base.name);
	node *m;
	sql_subtype *it, *lng;
	int bits = 1 + ((sizeof(lng)*8)-1)/(list_length(i->columns)+1);
	sql_exp *h = NULL;

	if (list_length(i->columns) <= 1 || i->type == no_idx) {
		/* dummy append */
		append(get_inserts(inserts), exp_label(sql->sa, exp_atom_lng(sql->sa, 0), ++sql->label));
		return inserts;
	}

	it = sql_bind_localtype("int");
	lng = sql_bind_localtype("lng");
	for (m = i->columns->h; m; m = m->next) {
		sql_kc *c = m->data;
		sql_exp *e = list_fetch(get_inserts(inserts), c->c->colnr);

		if (h && i->type == hash_idx)  { 
			list *exps = new_exp_list(sql->sa);
			sql_subfunc *xor = sql_bind_func_result3(sql->sa, sql->session->schema, "rotate_xor_hash", lng, it, &c->c->type, lng);

			append(exps, h);
			append(exps, exp_atom_int(sql->sa, bits));
			append(exps, e);
			h = exp_op(sql->sa, exps, xor);
		} else if (h)  { /* order preserving hash */
			sql_exp *h2;
			sql_subfunc *lsh = sql_bind_func_result(sql->sa, sql->session->schema, "left_shift", lng, it, lng);
			sql_subfunc *lor = sql_bind_func_result(sql->sa, sql->session->schema, "bit_or", lng, lng, lng);
			sql_subfunc *hf = sql_bind_func_result(sql->sa, sql->session->schema, "hash", &c->c->type, NULL, lng);

			h = exp_binop(sql->sa, h, exp_atom_int(sql->sa, bits), lsh); 
			h2 = exp_unop(sql->sa, e, hf);
			h = exp_binop(sql->sa, h, h2, lor);
		} else {
			sql_subfunc *hf = sql_bind_func_result(sql->sa, sql->session->schema, "hash", &c->c->type, NULL, lng);
			h = exp_unop(sql->sa, e, hf);
			if (i->type == oph_idx) 
				break;
		}
	}
	/* append inserts to hash */
	append(get_inserts(inserts), h);
	exp_setname(sql->sa, h, alias, iname);
	return inserts;
}

static sql_rel *
rel_insert_join_idx(mvc *sql, const char* alias, sql_idx *i, sql_rel *inserts)
{
	char *iname = sa_strconcat( sql->sa, "%", i->base.name);
	int need_nulls = 0;
	node *m, *o;
	sql_key *rk = &((sql_fkey *) i->key)->rkey->k;
	sql_rel *rt = rel_basetable(sql, rk->t, rk->t->base.name);

	sql_subtype *bt = sql_bind_localtype("bit");
	sql_subfunc *or = sql_bind_func_result(sql->sa, sql->session->schema, "or", bt, bt, bt);

	sql_rel *_nlls = NULL, *nnlls, *ins = inserts->r;
	sql_exp *lnll_exps = NULL, *rnll_exps = NULL, *e;
	list *join_exps = new_exp_list(sql->sa), *pexps;

	for (m = i->columns->h; m; m = m->next) {
		sql_kc *c = m->data;

		if (c->c->null) 
			need_nulls = 1;
	}
	/* NULL and NOT NULL, for 'SIMPLE MATCH' semantics */
	/* AND joins expressions */
	for (m = i->columns->h, o = rk->columns->h; m && o; m = m->next, o = o->next) {
		sql_kc *c = m->data;
		sql_kc *rc = o->data;
		sql_subfunc *isnil = sql_bind_func(sql->sa, sql->session->schema, "isnull", &c->c->type, NULL, F_FUNC);
		sql_exp *_is = list_fetch(ins->exps, c->c->colnr), *lnl, *rnl, *je; 
		sql_exp *rtc = exp_column(sql->sa, rel_name(rt), rc->c->base.name, &rc->c->type, CARD_MULTI, rc->c->null, 0);

		if (!exp_name(_is))
			exp_label(sql->sa, _is, ++sql->label);
		_is = exp_ref(sql->sa, _is);
		lnl = exp_unop(sql->sa, _is, isnil);
		set_has_no_nil(lnl);
		rnl = exp_unop(sql->sa, _is, isnil);
		set_has_no_nil(rnl);
		if (need_nulls) {
			if (lnll_exps) {
				lnll_exps = exp_binop(sql->sa, lnll_exps, lnl, or);
				rnll_exps = exp_binop(sql->sa, rnll_exps, rnl, or);
			} else {
				lnll_exps = lnl;
				rnll_exps = rnl;
			}
		}

		if (rel_convert_types(sql, rt, ins, &rtc, &_is, 1, type_equal) < 0)
			return NULL;
		je = exp_compare(sql->sa, rtc, _is, cmp_equal);
		append(join_exps, je);
	}
	if (need_nulls) {
		_nlls = rel_select( sql->sa, rel_dup(ins),
				exp_compare(sql->sa, lnll_exps, exp_atom_bool(sql->sa, 1), cmp_equal ));
		nnlls = rel_select( sql->sa, rel_dup(ins),
				exp_compare(sql->sa, rnll_exps, exp_atom_bool(sql->sa, 0), cmp_equal ));
		_nlls = rel_project(sql->sa, _nlls, rel_projections(sql, _nlls, NULL, 1, 1));
		/* add constant value for NULLS */
		e = exp_atom(sql->sa, atom_general(sql->sa, sql_bind_localtype("oid"), NULL));
		exp_setname(sql->sa, e, alias, iname);
		append(_nlls->exps, e);
	} else {
		nnlls = ins;
	}

	pexps = rel_projections(sql, nnlls, NULL, 1, 1);
	nnlls = rel_crossproduct(sql->sa, nnlls, rt, op_join);
	nnlls->exps = join_exps;
	nnlls = rel_project(sql->sa, nnlls, pexps);
	/* add row numbers */
	e = exp_column(sql->sa, rel_name(rt), TID, sql_bind_localtype("oid"), CARD_MULTI, 0, 1);
	exp_setname(sql->sa, e, alias, iname);
	append(nnlls->exps, e);

	if (need_nulls) {
		rel_destroy(ins);
		rt = inserts->r = rel_setop(sql->sa, _nlls, nnlls, op_union );
		rt->exps = rel_projections(sql, nnlls, NULL, 1, 1);
		set_processed(rt);
	} else {
		inserts->r = nnlls;
	}
	return inserts;
}

static sql_rel *
rel_insert_idxs(mvc *sql, sql_table *t, const char* alias, sql_rel *inserts)
{
	sql_rel *p = inserts->r;
	node *n;

	if (!t->idxs.set)
		return inserts;

	inserts->r = rel_label(sql, inserts->r, 1); 
	for (n = t->idxs.set->h; n; n = n->next) {
		sql_idx *i = n->data;
		sql_rel *ins = inserts->r;

		if (ins->op == op_union) 
			inserts->r = rel_project(sql->sa, ins, rel_projections(sql, ins, NULL, 0, 1));
		if (hash_index(i->type) || i->type == no_idx) {
			rel_insert_hash_idx(sql, alias, i, inserts);
		} else if (i->type == join_idx) {
			rel_insert_join_idx(sql, alias, i, inserts);
		}
	}
	if (inserts->r != p) {
		sql_rel *r = rel_create(sql->sa);
		if(!r)
			return NULL;

		r->op = op_insert;
		r->l = rel_dup(p);
		r->r = inserts;
		r->flag |= UPD_COMP; /* mark as special update */
		return r;
	}
	return inserts;
}

sql_rel *
rel_insert(mvc *sql, sql_rel *t, sql_rel *inserts)
{
	sql_rel * r = rel_create(sql->sa);
	sql_table *tab = get_table(t);
	if(!r)
		return NULL;

	r->op = op_insert;
	r->l = t;
	r->r = inserts;
	/* insert indices */
	if (tab)
		return rel_insert_idxs(sql, tab, rel_name(t), r);
	return r;
}

static sql_rel *
rel_insert_table(sql_query *query, sql_table *t, char *name, sql_rel *inserts)
{
	return rel_insert(query->sql, rel_basetable(query->sql, t, name), inserts);
}

static list *
check_table_columns(mvc *sql, sql_table *t, dlist *columns, const char *op, char *tname)
{
	list *collist;

	if (columns) {
		dnode *n;

		collist = sa_list(sql->sa);
		for (n = columns->h; n; n = n->next) {
			sql_column *c = mvc_bind_column(sql, t, n->data.sval);

			if (c) {
				list_append(collist, c);
			} else {
				return sql_error(sql, 02, SQLSTATE(42S22) "%s: no such column '%s.%s'", op, tname, n->data.sval);
			}
		}
	} else {
		collist = t->columns.set;
	}
	return collist;
}

static list *
rel_inserts(mvc *sql, sql_table *t, sql_rel *r, list *collist, size_t rowcount, int copy, const char* action)
{
	int len, i;
	sql_exp **inserts = insert_exp_array(sql, t, &len);
	list *exps = NULL;
	node *n, *m;

	if (r->exps) {
		if (!copy) {
			for (n = r->exps->h, m = collist->h; n && m; n = n->next, m = m->next) {
				sql_column *c = m->data;
				sql_exp *e = n->data;
		
				inserts[c->colnr] = rel_check_type(sql, &c->type, r, e, type_equal);
			}
		} else {
			for (m = collist->h; m; m = m->next) {
				sql_column *c = m->data;
				sql_exp *e;

				e = exps_bind_column2( r->exps, c->t->base.name, c->base.name);
				if (e)
					inserts[c->colnr] = exp_ref(sql->sa, e);
			}
		}
	}
	for (i = 0; i < len; i++) {
		if (!inserts[i]) {
			for (m = t->columns.set->h; m; m = m->next) {
				sql_column *c = m->data;

				if (c->colnr == i) {
					size_t j = 0;
					sql_exp *exps = NULL;

					for (j = 0; j < rowcount; j++) {
						sql_exp *e = NULL;

						if (c->def) {
							char *q, *typestr = subtype2string2(&c->type);
							if(!typestr)
								return sql_error(sql, 02, SQLSTATE(HY001) MAL_MALLOC_FAIL);
							q = sa_message(sql->sa, "select cast(%s as %s);", c->def, typestr);
							_DELETE(typestr);
							e = rel_parse_val(sql, q, sql->emode, NULL);
							if (!e || (e = rel_check_type(sql, &c->type, r, e, type_equal)) == NULL)
								return sql_error(sql, 02, SQLSTATE(HY005) "%s: default expression could not be evaluated", action);
						} else {
							atom *a = atom_general(sql->sa, &c->type, NULL);
							e = exp_atom(sql->sa, a);
						}
						if (!e) 
							return sql_error(sql, 02, SQLSTATE(42000) "%s: column '%s' has no valid default value", action, c->base.name);
						if (exps) {
							list *vals_list = exps->f;
			
							list_append(vals_list, e);
						}
						if (!exps && j+1 < rowcount) {
							exps = exp_values(sql->sa, sa_list(sql->sa));
							exps->tpe = c->type;
							exp_label(sql->sa, exps, ++sql->label);
						}
						if (!exps)
							exps = e;
					}
					inserts[i] = exps;
				}
			}
			assert(inserts[i]);
		}
	}
	/* now rewrite project exps in proper table order */
	exps = new_exp_list(sql->sa);
	for (i = 0; i<len; i++) 
		list_append(exps, inserts[i]);
	return exps;
}

sql_table *
insert_allowed(mvc *sql, sql_table *t, char *tname, char *op, char *opname)
{
	if (!t) {
		return sql_error(sql, 02, SQLSTATE(42S02) "%s: no such table '%s'", op, tname);
	} else if (isView(t)) {
		return sql_error(sql, 02, SQLSTATE(42000) "%s: cannot %s view '%s'", op, opname, tname);
	} else if (isNonPartitionedTable(t)) {
		return sql_error(sql, 02, SQLSTATE(42000) "%s: cannot %s merge table '%s'", op, opname, tname);
	} else if ((isRangePartitionTable(t) || isListPartitionTable(t)) && cs_size(&t->members) == 0) {
		return sql_error(sql, 02, SQLSTATE(42000) "%s: %s partitioned table '%s' has no partitions set", op, isListPartitionTable(t)?"list":"range", tname);
	} else if (isRemote(t)) {
		return sql_error(sql, 02, SQLSTATE(42000) "%s: cannot %s remote table '%s' from this server at the moment", op, opname, tname);
	} else if (isReplicaTable(t)) {
		return sql_error(sql, 02, SQLSTATE(42000) "%s: cannot %s replica table '%s'", op, opname, tname);
	} else if (isStream(t)) {
		return sql_error(sql, 02, SQLSTATE(42000) "%s: cannot %s stream '%s'", op, opname, tname);
	} else if (t->access == TABLE_READONLY) {
		return sql_error(sql, 02, SQLSTATE(42000) "%s: cannot %s read only table '%s'", op, opname, tname);
	}
	if (t && !isTempTable(t) && STORE_READONLY)
		return sql_error(sql, 02, SQLSTATE(42000) "%s: %s table '%s' not allowed in readonly mode", op, opname, tname);

	if (!table_privs(sql, t, PRIV_INSERT)) {
		return sql_error(sql, 02, SQLSTATE(42000) "%s: insufficient privileges for user '%s' to %s table '%s'", op, stack_get_string(sql, "current_user"), opname, tname);
	}
	return t;
}

static int 
copy_allowed(mvc *sql, int from)
{
	if (!global_privs(sql, (from)?PRIV_COPYFROMFILE:PRIV_COPYINTOFILE)) 
		return 0;
	return 1;
}

sql_table *
update_allowed(mvc *sql, sql_table *t, char *tname, char *op, char *opname, int is_delete)
{
	if (!t) {
		return sql_error(sql, 02, SQLSTATE(42S02) "%s: no such table '%s'", op, tname);
	} else if (isView(t)) {
		return sql_error(sql, 02, SQLSTATE(42000) "%s: cannot %s view '%s'", op, opname, tname);
	} else if (isNonPartitionedTable(t) && is_delete == 0) {
		return sql_error(sql, 02, SQLSTATE(42000) "%s: cannot %s merge table '%s'", op, opname, tname);
	} else if (isNonPartitionedTable(t) && is_delete != 0 && cs_size(&t->members) == 0) {
		return sql_error(sql, 02, SQLSTATE(42000) "%s: cannot %s merge table '%s' has no partitions set", op, opname, tname);
	} else if ((isRangePartitionTable(t) || isListPartitionTable(t)) && cs_size(&t->members) == 0) {
		return sql_error(sql, 02, SQLSTATE(42000) "%s: %s partitioned table '%s' has no partitions set", op, isListPartitionTable(t)?"list":"range", tname);
	} else if (isRemote(t)) {
		return sql_error(sql, 02, SQLSTATE(42000) "%s: cannot %s remote table '%s' from this server at the moment", op, opname, tname);
	} else if (isReplicaTable(t)) {
		return sql_error(sql, 02, SQLSTATE(42000) "%s: cannot %s replica table '%s'", op, opname, tname);
	} else if (isStream(t)) {
		return sql_error(sql, 02, SQLSTATE(42000) "%s: cannot %s stream '%s'", op, opname, tname);
	} else if (t->access == TABLE_READONLY || t->access == TABLE_APPENDONLY) {
		return sql_error(sql, 02, SQLSTATE(42000) "%s: cannot %s read or append only table '%s'", op, opname, tname);
	}
	if (t && !isTempTable(t) && STORE_READONLY)
		return sql_error(sql, 02, SQLSTATE(42000) "%s: %s table '%s' not allowed in readonly mode", op, opname, tname);
	if ((is_delete == 1 && !table_privs(sql, t, PRIV_DELETE)) || (is_delete == 2 && !table_privs(sql, t, PRIV_TRUNCATE)))
		return sql_error(sql, 02, SQLSTATE(42000) "%s: insufficient privileges for user '%s' to %s table '%s'", op, stack_get_string(sql, "current_user"), opname, tname);
	return t;
}

static sql_rel *
insert_generate_inserts(sql_query *query, sql_table *t, dlist *columns, symbol *val_or_q, const char* action)
{
	mvc *sql = query->sql;
	sql_rel *r = NULL;
	size_t rowcount = 1;
	list *collist = check_table_columns(sql, t, columns, action, t->base.name);
	if (!collist)
		return NULL;

	if (val_or_q->token == SQL_VALUES) {
		dlist *rowlist = val_or_q->data.lval;
		dlist *values;
		dnode *o;
		list *exps = new_exp_list(sql->sa);
		sql_rel *inner = NULL;

		if (!rowlist->h) {
			r = rel_project(sql->sa, NULL, NULL);
			if (!columns)
				collist = NULL;
		}

		for (o = rowlist->h; o; o = o->next, rowcount++) {
			values = o->data.lval;

			if (dlist_length(values) != list_length(collist)) {
				return sql_error(sql, 02, SQLSTATE(21S01) "%s: number of values doesn't match number of columns of table '%s'", action, t->base.name);
			} else {
				dnode *n;
				node *v, *m;

				if (o->next && list_empty(exps)) {
					for (n = values->h, m = collist->h; n && m; n = n->next, m = m->next) {
						sql_exp *vals = exp_values(sql->sa, sa_list(sql->sa));
						sql_column *c = m->data;

						vals->tpe = c->type;
						exp_label(sql->sa, vals, ++sql->label);
						list_append(exps, vals);
					}
				}
				if (!list_empty(exps)) {
					for (n = values->h, m = collist->h, v = exps->h; n && m && v; n = n->next, m = m->next, v = v->next) {
						sql_exp *vals = v->data;
						list *vals_list = vals->f;
						sql_column *c = m->data;
						sql_rel *r = NULL;
						sql_exp *ins = insert_value(query, c, &r, n->data.sym, action);
						if (!ins)
							return NULL;
						if (r && inner)
							inner = rel_crossproduct(sql->sa, inner, r, op_join);
						else if (r)
							inner = r;
						if (inner && !exp_name(ins) && !exp_is_atom(ins)) {
							exp_label(sql->sa, ins, ++sql->label);
							ins = exp_ref(sql->sa, ins);
						}
						list_append(vals_list, ins);
					}
				} else {
					/* only allow correlation in a single row of values */
					for (n = values->h, m = collist->h; n && m; n = n->next, m = m->next) {
						sql_column *c = m->data;
						sql_rel *r = NULL;
						sql_exp *ins = insert_value(query, c, &r, n->data.sym, action);
						if (!ins)
							return NULL;
						if (r && inner)
							inner = rel_crossproduct(sql->sa, inner, r, op_join);
						else if (r)
							inner = r;
						if (!exp_name(ins))
							exp_label(sql->sa, ins, ++sql->label);
						list_append(exps, ins);
					}
				}
			}
		}
		if (collist)
			r = rel_project(sql->sa, inner, exps);
	} else {
		exp_kind ek = {type_value, card_relation, TRUE};

		r = rel_subquery(query, NULL, val_or_q, ek);
	}
	if (!r)
		return NULL;

	/* In case of missing project, order by or distinct, we need to add
	   and projection */
	if (r->op != op_project || r->r || need_distinct(r))
		r = rel_project(sql->sa, r, rel_projections(sql, r, NULL, 1, 0));
	if ((r->exps && list_length(r->exps) != list_length(collist)) ||
		(!r->exps && collist))
		return sql_error(sql, 02, SQLSTATE(21S01) "%s: query result doesn't match number of columns in table '%s'", action, t->base.name);

	r->exps = rel_inserts(sql, t, r, collist, rowcount, 0, action);
	if(!r->exps)
		return NULL;
	return r;
}

static sql_rel *
merge_generate_inserts(sql_query *query, sql_table *t, sql_rel *r, dlist *columns, symbol *val_or_q)
{
	mvc *sql = query->sql;
	sql_rel *res = NULL;
	list *collist = check_table_columns(sql, t, columns, "MERGE", t->base.name);

	if (!collist)
		return NULL;

	if (val_or_q->token == SQL_VALUES) {
		list *exps = new_exp_list(sql->sa);
		dlist *rowlist = val_or_q->data.lval;

		if (!rowlist->h) {
			res = rel_project(sql->sa, NULL, NULL);
			if (!columns)
				collist = NULL;
		} else {
			node *m;
			dnode *n;
			dlist *inserts = rowlist->h->data.lval;

			if (dlist_length(rowlist) != 1)
				return sql_error(sql, 02, SQLSTATE(42000) "MERGE: number of insert rows must be exactly one in a merge statement");
			if (dlist_length(inserts) != list_length(collist))
				return sql_error(sql, 02, SQLSTATE(21S01) "MERGE: number of values doesn't match number of columns of table '%s'", t->base.name);

			for (n = inserts->h, m = collist->h; n && m; n = n->next, m = m->next) {
				sql_column *c = m->data;
				sql_exp *ins = insert_value(query, c, &r, n->data.sym, "MERGE");
				if (!ins)
					return NULL;
				if (!exp_name(ins))
					exp_label(sql->sa, ins, ++sql->label);
				list_append(exps, ins);
			}
		}
		if (collist)
			res = rel_project(sql->sa, r, exps);
	} else {
		return sql_error(sql, 02, SQLSTATE(42000) "MERGE: sub-queries not yet supported in INSERT clauses inside MERGE statements");
	}
	if (!res)
		return NULL;
	if ((res->exps && list_length(res->exps) != list_length(collist)) || (!res->exps && collist))
		return sql_error(sql, 02, SQLSTATE(21S01) "MERGE: query result doesn't match number of columns in table '%s'", t->base.name);

	res->l = r;
	res->exps = rel_inserts(sql, t, res, collist, 2, 0, "MERGE");
	if(!res->exps)
		return NULL;
	return res;
}

static sql_rel *
insert_into(sql_query *query, dlist *qname, dlist *columns, symbol *val_or_q)
{
	mvc *sql = query->sql;
	char *sname = qname_schema(qname);
	char *tname = qname_table(qname);
	sql_schema *s = NULL;
	sql_table *t = NULL;
	sql_rel *r = NULL;

	if (sname && !(s=mvc_bind_schema(sql, sname))) {
		(void) sql_error(sql, 02, SQLSTATE(3F000) "INSERT INTO: no such schema '%s'", sname);
		return NULL;
	}
	if (!s)
		s = cur_schema(sql);
	t = mvc_bind_table(sql, s, tname);
	if (!t && !sname) {
		s = tmp_schema(sql);
		t = mvc_bind_table(sql, s, tname);
		if (!t) 
			t = mvc_bind_table(sql, NULL, tname);
	}
	if (insert_allowed(sql, t, tname, "INSERT INTO", "insert into") == NULL) 
		return NULL;
	r = insert_generate_inserts(query, t, columns, val_or_q, "INSERT INTO");
	if(!r)
		return NULL;
	return rel_insert_table(query, t, t->base.name, r);
}

static int
is_idx_updated(sql_idx * i, list *exps)
{
	int update = 0;
	node *m, *n;

	for (m = i->columns->h; m; m = m->next) {
		sql_kc *ic = m->data;

		for (n = exps->h; n; n = n->next) {
			sql_exp *ce = n->data;
			sql_column *c = find_sql_column(i->t, exp_name(ce));

			if (c && ic->c->colnr == c->colnr) {
				update = 1;
				break;
			}
		}
	}
	return update;
}

static sql_rel *
rel_update_hash_idx(mvc *sql, const char* alias, sql_idx *i, sql_rel *updates)
{
	char *iname = sa_strconcat( sql->sa, "%", i->base.name);
	node *m;
	sql_subtype *it, *lng = 0; /* is not set in first if below */
	int bits = 1 + ((sizeof(lng)*8)-1)/(list_length(i->columns)+1);
	sql_exp *h = NULL;

	if (list_length(i->columns) <= 1 || i->type == no_idx) {
		h = exp_label(sql->sa, exp_atom_lng(sql->sa, 0), ++sql->label);
	} else {
		it = sql_bind_localtype("int");
		lng = sql_bind_localtype("lng");
		for (m = i->columns->h; m; m = m->next) {
			sql_kc *c = m->data;
			sql_exp *e;

			e = list_fetch(get_inserts(updates), c->c->colnr+1);

			if (h && i->type == hash_idx)  { 
				list *exps = new_exp_list(sql->sa);
				sql_subfunc *xor = sql_bind_func_result3(sql->sa, sql->session->schema, "rotate_xor_hash", lng, it, &c->c->type, lng);

				append(exps, h);
				append(exps, exp_atom_int(sql->sa, bits));
				append(exps, e);
				h = exp_op(sql->sa, exps, xor);
			} else if (h)  { /* order preserving hash */
				sql_exp *h2;
				sql_subfunc *lsh = sql_bind_func_result(sql->sa, sql->session->schema, "left_shift", lng, it, lng);
				sql_subfunc *lor = sql_bind_func_result(sql->sa, sql->session->schema, "bit_or", lng, lng, lng);
				sql_subfunc *hf = sql_bind_func_result(sql->sa, sql->session->schema, "hash", &c->c->type, NULL, lng);

				h = exp_binop(sql->sa, h, exp_atom_int(sql->sa, bits), lsh); 
				h2 = exp_unop(sql->sa, e, hf);
				h = exp_binop(sql->sa, h, h2, lor);
			} else {
				sql_subfunc *hf = sql_bind_func_result(sql->sa, sql->session->schema, "hash", &c->c->type, NULL, lng);
				h = exp_unop(sql->sa, e, hf);
				if (i->type == oph_idx) 
					break;
			}
		}
	}
	/* append hash to updates */
	append(get_inserts(updates), h);
	exp_setname(sql->sa, h, alias, iname);

	if (!updates->exps)
		updates->exps = new_exp_list(sql->sa);
	append(updates->exps, exp_column(sql->sa, alias, iname, lng, CARD_MULTI, 0, 0));
	return updates;
}

/*
         A referential constraint is satisfied if one of the following con-
         ditions is true, depending on the <match option> specified in the
         <referential constraint definition>:

         -  If no <match type> was specified then, for each row R1 of the
            referencing table, either at least one of the values of the
            referencing columns in R1 shall be a null value, or the value of
            each referencing column in R1 shall be equal to the value of the
            corresponding referenced column in some row of the referenced
            table.

         -  If MATCH FULL was specified then, for each row R1 of the refer-
            encing table, either the value of every referencing column in R1
            shall be a null value, or the value of every referencing column
            in R1 shall not be null and there shall be some row R2 of the
            referenced table such that the value of each referencing col-
            umn in R1 is equal to the value of the corresponding referenced
            column in R2.

         -  If MATCH PARTIAL was specified then, for each row R1 of the
            referencing table, there shall be some row R2 of the refer-
            enced table such that the value of each referencing column in
            R1 is either null or is equal to the value of the corresponding
            referenced column in R2.
*/
static sql_rel *
rel_update_join_idx(mvc *sql, const char* alias, sql_idx *i, sql_rel *updates)
{
	int nr = ++sql->label;
	char name[16], *nme = number2name(name, sizeof(name), nr);
	char *iname = sa_strconcat( sql->sa, "%", i->base.name);

	int need_nulls = 0;
	node *m, *o;
	sql_key *rk = &((sql_fkey *) i->key)->rkey->k;
	sql_rel *rt = rel_basetable(sql, rk->t, sa_strdup(sql->sa, nme));

	sql_subtype *bt = sql_bind_localtype("bit");
	sql_subfunc *or = sql_bind_func_result(sql->sa, sql->session->schema, "or", bt, bt, bt);

	sql_rel *_nlls = NULL, *nnlls, *ups = updates->r;
	sql_exp *lnll_exps = NULL, *rnll_exps = NULL, *e;
	list *join_exps = new_exp_list(sql->sa), *pexps;

	for (m = i->columns->h; m; m = m->next) {
		sql_kc *c = m->data;

		if (c->c->null) 
			need_nulls = 1;
	}
	for (m = i->columns->h, o = rk->columns->h; m && o; m = m->next, o = o->next) {
		sql_kc *c = m->data;
		sql_kc *rc = o->data;
		sql_subfunc *isnil = sql_bind_func(sql->sa, sql->session->schema, "isnull", &c->c->type, NULL, F_FUNC);
		sql_exp *upd = list_fetch(get_inserts(updates), c->c->colnr + 1), *lnl, *rnl, *je;
		sql_exp *rtc = exp_column(sql->sa, rel_name(rt), rc->c->base.name, &rc->c->type, CARD_MULTI, rc->c->null, 0);

		/* FOR MATCH FULL/SIMPLE/PARTIAL see above */
		/* Currently only the default MATCH SIMPLE is supported */
		upd = exp_ref(sql->sa, upd);
		lnl = exp_unop(sql->sa, upd, isnil);
		set_has_no_nil(lnl);
		rnl = exp_unop(sql->sa, upd, isnil);
		set_has_no_nil(rnl);
		if (need_nulls) {
			if (lnll_exps) {
				lnll_exps = exp_binop(sql->sa, lnll_exps, lnl, or);
				rnll_exps = exp_binop(sql->sa, rnll_exps, rnl, or);
			} else {
				lnll_exps = lnl;
				rnll_exps = rnl;
			}
		}
		if (rel_convert_types(sql, rt, updates, &rtc, &upd, 1, type_equal) < 0) {
			list_destroy(join_exps);
			return NULL;
		}
		je = exp_compare(sql->sa, rtc, upd, cmp_equal);
		append(join_exps, je);
	}
	if (need_nulls) {
		_nlls = rel_select( sql->sa, rel_dup(ups),
				exp_compare(sql->sa, lnll_exps, exp_atom_bool(sql->sa, 1), cmp_equal ));
		nnlls = rel_select( sql->sa, rel_dup(ups),
				exp_compare(sql->sa, rnll_exps, exp_atom_bool(sql->sa, 0), cmp_equal ));
		_nlls = rel_project(sql->sa, _nlls, rel_projections(sql, _nlls, NULL, 1, 1));
		/* add constant value for NULLS */
		e = exp_atom(sql->sa, atom_general(sql->sa, sql_bind_localtype("oid"), NULL));
		exp_setname(sql->sa, e, alias, iname);
		append(_nlls->exps, e);
	} else {
		nnlls = ups;
	}

	pexps = rel_projections(sql, nnlls, NULL, 1, 1);
	nnlls = rel_crossproduct(sql->sa, nnlls, rt, op_join);
	nnlls->exps = join_exps;
	nnlls->flag = LEFT_JOIN;
	nnlls = rel_project(sql->sa, nnlls, pexps);
	/* add row numbers */
	e = exp_column(sql->sa, rel_name(rt), TID, sql_bind_localtype("oid"), CARD_MULTI, 0, 1);
	exp_setname(sql->sa, e, alias, iname);
	append(nnlls->exps, e);

	if (need_nulls) {
		rel_destroy(ups);
		rt = updates->r = rel_setop(sql->sa, _nlls, nnlls, op_union );
		rt->exps = rel_projections(sql, nnlls, NULL, 1, 1);
		set_processed(rt);
	} else {
		updates->r = nnlls;
	}
	if (!updates->exps)
		updates->exps = new_exp_list(sql->sa);
	append(updates->exps, exp_column(sql->sa, alias, iname, sql_bind_localtype("oid"), CARD_MULTI, 0, 0));
	return updates;
}

/* for cascade of updates we change the 'relup' relations into
 * a ddl_list of update relations.
 */
static sql_rel *
rel_update_idxs(mvc *sql, const char *alias, sql_table *t, sql_rel *relup)
{
	sql_rel *p = relup->r;
	node *n;

	if (!t->idxs.set)
		return relup;

	for (n = t->idxs.set->h; n; n = n->next) {
		sql_idx *i = n->data;

		/* check if update is needed, 
		 * ie atleast on of the idx columns is updated 
		 */
		if (relup->exps && is_idx_updated(i, relup->exps) == 0) 
			continue;

		/* 
		 * relup->exps isn't set in case of alter statements!
		 * Ie todo check for new indices.
		 */

		if (hash_index(i->type) || i->type == no_idx) {
			rel_update_hash_idx(sql, alias, i, relup);
		} else if (i->type == join_idx) {
			rel_update_join_idx(sql, alias, i, relup);
		}
	}
	if (relup->r != p) {
		sql_rel *r = rel_create(sql->sa);
		if(!r)
			return NULL;
		r->op = op_update;
		r->l = rel_dup(p);
		r->r = relup;
		r->flag |= UPD_COMP; /* mark as special update */
		return r;
	}
	return relup;
}

sql_rel *
rel_update(mvc *sql, sql_rel *t, sql_rel *uprel, sql_exp **updates, list *exps)
{
	sql_rel *r = rel_create(sql->sa);
	sql_table *tab = get_table(t);
	const char *alias = rel_name(t);
	node *m;

	if (!r)
		return NULL;

	if (tab && updates)
		for (m = tab->columns.set->h; m; m = m->next) {
			sql_column *c = m->data;
			sql_exp *v = updates[c->colnr];

			if (tab->idxs.set && !v)
				v = exp_column(sql->sa, alias, c->base.name, &c->type, CARD_MULTI, c->null, 0);
			if (v)
				v = rel_project_add_exp(sql, uprel, v);
		}

	r->op = op_update;
	r->l = t;
	r->r = uprel;
	r->exps = exps;
	/* update indices */
	if (tab)
		return rel_update_idxs(sql, alias, tab, r);
	return r;
}

static sql_exp *
update_check_column(mvc *sql, sql_table *t, sql_column *c, sql_exp *v, sql_rel *r, char *cname, const char *action)
{
	if (!c) {
		rel_destroy(r);
		return sql_error(sql, 02, SQLSTATE(42S22) "%s: no such column '%s.%s'", action, t->base.name, cname);
	}
	if (!table_privs(sql, t, PRIV_UPDATE) && !sql_privilege(sql, sql->user_id, c->base.id, PRIV_UPDATE, 0)) 
		return sql_error(sql, 02, SQLSTATE(42000) "%s: insufficient privileges for user '%s' to update table '%s' on column '%s'", action, stack_get_string(sql, "current_user"), t->base.name, cname);
	if (!v || (v = rel_check_type(sql, &c->type, r, v, type_equal)) == NULL) {
		rel_destroy(r);
		return NULL;
	}
	return v;
}

static sql_rel *
update_generate_assignments(sql_query *query, sql_table *t, sql_rel *r, sql_rel *bt, dlist *assignmentlist, const char *action)
{
	mvc *sql = query->sql;
	sql_table *mt = NULL;
	sql_exp *e = NULL, **updates = SA_ZNEW_ARRAY(sql->sa, sql_exp*, list_length(t->columns.set));
	list *exps, *pcols = NULL;
	dnode *n;
	const char *rname = NULL;

	if (isPartitionedByColumnTable(t) || isPartitionedByExpressionTable(t))
		mt = t;
	else if (t->p && (isPartitionedByColumnTable(t->p) || isPartitionedByExpressionTable(t->p)))
		mt = t->p;

	if (mt && isPartitionedByColumnTable(mt)) {
		pcols = sa_list(sql->sa);
		int *nid = sa_alloc(sql->sa, sizeof(int));
		*nid = mt->part.pcol->colnr;
		list_append(pcols, nid);
	} else if (mt && isPartitionedByExpressionTable(mt)) {
		pcols = mt->part.pexp->cols;
	}
	/* first create the project */
	e = exp_column(sql->sa, rname = rel_name(r), TID, sql_bind_localtype("oid"), CARD_MULTI, 0, 1);
	exps = new_exp_list(sql->sa);
	append(exps, e);

	for (n = assignmentlist->h; n; n = n->next) {
		symbol *a = NULL;
		sql_exp *v = NULL;
		sql_rel *rel_val = NULL;
		dlist *assignment = n->data.sym->data.lval;
		int single = (assignment->h->next->type == type_string), outer = 0;
		/* Single assignments have a name, multicolumn a list */

		a = assignment->h->data.sym;
		if (a) {
			int status = sql->session->status;
			exp_kind ek = {type_value, (single)?card_column:card_relation, FALSE};

			if(single && a->token == SQL_DEFAULT) {
				char *colname = assignment->h->next->data.sval;
				sql_column *col = mvc_bind_column(sql, t, colname);
				if (col->def) {
					char *typestr = subtype2string2(&col->type);
					if(!typestr)
						return sql_error(sql, 02, SQLSTATE(HY001) MAL_MALLOC_FAIL);
					v = rel_parse_val(sql, sa_message(sql->sa, "select cast(%s as %s);", col->def, typestr), sql->emode, NULL);
					_DELETE(typestr);
				} else {
					return sql_error(sql, 02, SQLSTATE(42000) "%s: column '%s' has no valid default value", action, col->base.name);
				}
			} else if (single) {
				v = rel_value_exp(query, &rel_val, a, sql_sel, ek);
				outer = 1;
			} else {
				rel_val = rel_subquery(query, NULL, a, ek);
			}
			if ((single && !v) || (!single && !rel_val)) {
				sql->errstr[0] = 0;
				sql->session->status = status;
				assert(!rel_val);
				outer = 1;
				if (single) {
					v = rel_value_exp(query, &r, a, sql_sel, ek);
				} else if (!rel_val && r) {
					query_push_outer(query, r, sql_sel);
					rel_val = rel_subquery(query, NULL, a, ek);
					r = query_pop_outer(query);
					if (/* DISABLES CODE */ (0) && r) {
						list *val_exps = rel_projections(sql, r->r, NULL, 0, 1);

						r = rel_project(sql->sa, r, rel_projections(sql, r, NULL, 1, 1));
						if (r)
							list_merge(r->exps, val_exps, (fdup)NULL);
						reset_processed(r);
					}
				}
			}
			if ((single && !v) || (!single && !rel_val)) {
				rel_destroy(r);
				return NULL;
			}
			if (rel_val && outer) {
				if (single) {
					if (!exp_name(v))
						exp_label(sql->sa, v, ++sql->label);
					if (rel_val->op != op_project || is_processed(rel_val))
						rel_val = rel_project(sql->sa, rel_val, NULL);
					v = rel_project_add_exp(sql, rel_val, v);
					reset_processed(rel_val);
				}
				r = rel_crossproduct(sql->sa, r, rel_val, op_left);
				set_dependent(r);
				if (single) {
					v = exp_column(sql->sa, NULL, exp_name(v), exp_subtype(v), v->card, has_nil(v), is_intern(v));
					rel_val = NULL;
				}
			}
		}
		if (!single) {
			dlist *cols = assignment->h->next->data.lval;
			dnode *m;
			node *n;
			int nr;

			if (!rel_val)
				rel_val = r;
			if (!rel_val || !is_project(rel_val->op) ||
				dlist_length(cols) > list_length(rel_val->exps)) {
				rel_destroy(r);
				return sql_error(sql, 02, SQLSTATE(42000) "%s: too many columns specified", action);
			}
			nr = (list_length(rel_val->exps)-dlist_length(cols));
			for (n=rel_val->exps->h; nr; nr--, n = n->next)
				;
			for (m = cols->h; n && m; n = n->next, m = m->next) {
				char *cname = m->data.sval;
				sql_column *c = mvc_bind_column(sql, t, cname);
				sql_exp *v = n->data;

				if (mt && pcols) {
					for (node *nn = pcols->h; nn; nn = n->next) {
						int next = *(int*) nn->data;
						if (next == c->colnr) {
							if (isPartitionedByColumnTable(mt)) {
								return sql_error(sql, 02, SQLSTATE(42000) "%s: Update on the partitioned column is not possible at the moment", action);
							} else if (isPartitionedByExpressionTable(mt)) {
								return sql_error(sql, 02, SQLSTATE(42000) "%s: Update a column used by the partition's expression is not possible at the moment", action);
							}
						}
					}
				}
				if (!exp_name(v))
					exp_label(sql->sa, v, ++sql->label);
				if (!exp_is_atom(v) || outer)
					v = exp_ref(sql->sa, v);
				if (!v) { /* check for NULL */
					v = exp_atom(sql->sa, atom_general(sql->sa, &c->type, NULL));
				} else if ((v = update_check_column(sql, t, c, v, r, cname, action)) == NULL) {
					return NULL;
				}
				list_append(exps, exp_column(sql->sa, t->base.name, cname, &c->type, CARD_MULTI, 0, 0));
				assert(!updates[c->colnr]);
				exp_setname(sql->sa, v, c->t->base.name, c->base.name);
				updates[c->colnr] = v;
			}
		} else {
			char *cname = assignment->h->next->data.sval;
			sql_column *c = mvc_bind_column(sql, t, cname);

			if (mt && pcols) {
				for (node *nn = pcols->h; nn; nn = nn->next) {
					int next = *(int*) nn->data;
					if (next == c->colnr) {
						if (isPartitionedByColumnTable(mt)) {
							return sql_error(sql, 02, SQLSTATE(42000) "%s: Update on the partitioned column is not possible at the moment", action);
						} else if (isPartitionedByExpressionTable(mt)) {
							return sql_error(sql, 02, SQLSTATE(42000) "%s: Update a column used by the partition's expression is not possible at the moment", action);
						}
					}
				}
			}
			if (!v) {
				v = exp_atom(sql->sa, atom_general(sql->sa, &c->type, NULL));
			} else if ((v = update_check_column(sql, t, c, v, r, cname, action)) == NULL) {
				return NULL;
			}
			list_append(exps, exp_column(sql->sa, t->base.name, cname, &c->type, CARD_MULTI, 0, 0));
			exp_setname(sql->sa, v, c->t->base.name, c->base.name);
			updates[c->colnr] = v;
		}
	}
	e = exp_column(sql->sa, rname, TID, sql_bind_localtype("oid"), CARD_MULTI, 0, 1);
	r = rel_project(sql->sa, r, append(new_exp_list(sql->sa),e));
	r = rel_update(sql, bt, r, updates, exps);
	return r;
}

static sql_rel *
update_table(sql_query *query, dlist *qname, str alias, dlist *assignmentlist, symbol *opt_from, symbol *opt_where)
{
	mvc *sql = query->sql;
	char *sname = qname_schema(qname);
	char *tname = qname_table(qname);
	sql_schema *s = NULL;
	sql_table *t = NULL;

	if (sname && !(s=mvc_bind_schema(sql,sname))) {
		(void) sql_error(sql, 02, SQLSTATE(3F000) "UPDATE: no such schema '%s'", sname);
		return NULL;
	}
	if (!s)
		s = cur_schema(sql);
	t = mvc_bind_table(sql, s, tname);
	if (!t && !sname) {
		s = tmp_schema(sql);
		t = mvc_bind_table(sql, s, tname);
		if (!t) 
			t = mvc_bind_table(sql, NULL, tname);
		if (!t) 
			t = stack_find_table(sql, tname);
	}
	if (update_allowed(sql, t, tname, "UPDATE", "update", 0) != NULL) {
		sql_rel *r = NULL, *bt = rel_basetable(sql, t, t->base.name), *res = bt;

		if (alias) {
			for (node *nn = res->exps->h ; nn ; nn = nn->next)
				exp_setname(sql->sa, (sql_exp*) nn->data, alias, NULL); //the last parameter is optional, hence NULL
		}
<<<<<<< HEAD
#if 0
			dlist *selection = dlist_create(sql->sa);
			dlist *from_list = dlist_create(sql->sa);
			symbol *sym;
			sql_rel *sq;

			dlist_append_list(sql->sa, from_list, qname);
			dlist_append_symbol(sql->sa, from_list, NULL);
			sym = symbol_create_list(sql->sa, SQL_NAME, from_list);
			from_list = dlist_create(sql->sa);
			dlist_append_symbol(sql->sa, from_list, sym);

			{
				dlist *l = dlist_create(sql->sa);


				dlist_append_string(sql->sa, l, tname);
				dlist_append_string(sql->sa, l, TID);
				sym = symbol_create_list(sql->sa, SQL_COLUMN, l);

				l = dlist_create(sql->sa);
				dlist_append_symbol(sql->sa, l, sym);
				dlist_append_string(sql->sa, l, TID);
				dlist_append_symbol(sql->sa, selection, 
				  symbol_create_list(sql->sa, SQL_COLUMN, l));
			}
			for (n = assignmentlist->h; n; n = n->next) {
				dlist *assignment = n->data.sym->data.lval, *l;
				int single = (assignment->h->next->type == type_string);
				symbol *a = assignment->h->data.sym;

				l = dlist_create(sql->sa);
				dlist_append_symbol(sql->sa, l, a);
				dlist_append_string(sql->sa, l, (single)?assignment->h->next->data.sval:NULL);
				a = symbol_create_list(sql->sa, SQL_COLUMN, l);
				dlist_append_symbol(sql->sa, selection, a);
			}
		       
			sym = newSelectNode(sql->sa, 0, selection, NULL, symbol_create_list(sql->sa, SQL_FROM, from_list), opt_where, NULL, NULL, NULL, NULL, NULL, NULL, NULL, NULL);
			sq = rel_selects(sql, sym);
			if (sq)
				sq = sql_processrelation(sql, sq, 0);
		}
#endif
=======
>>>>>>> aa40444e

		if (opt_from) {
			dlist *fl = opt_from->data.lval;
			dnode *n = NULL;
			sql_rel *fnd = NULL;

			for (n = fl->h; n && res; n = n->next) {
				fnd = table_ref(query, NULL, n->data.sym, 0);
				if (fnd) {
					if (alias) {
						for (node *nn = fnd->exps->h ; nn ; nn = nn->next) {
							sql_exp* ee = (sql_exp*) nn->data;
							if (exp_relname(ee) && !strcmp(exp_relname(ee), alias))
								return sql_error(sql, 02, SQLSTATE(42000) "UPDATE: multiple references into table '%s'", alias);
						}
					}
					res = rel_crossproduct(sql->sa, res, fnd, op_join);
				} else
					res = fnd;
			}
			if (!res) 
				return NULL;
		}
		if (opt_where) {
			int status = sql->session->status;

			if (!table_privs(sql, t, PRIV_SELECT)) 
				return sql_error(sql, 02, SQLSTATE(42000) "UPDATE: insufficient privileges for user '%s' to update table '%s'", stack_get_string(sql, "current_user"), tname);
			r = rel_logical_exp(query, NULL, opt_where, sql_where);
			if (!r) { 
				sql->errstr[0] = 0;
				sql->session->status = status;
				r = rel_logical_exp(query, res, opt_where, sql_where);
				if (!r)
					return NULL;
				/* handle join */
				if (!opt_from && r && is_join(r->op))
					r->op = op_semi;
				else if (r && res && r->nrcols != res->nrcols) {
					list *exps = rel_projections(sql, res, NULL, 1, 1);
					r = rel_project(sql->sa, r, exps);
				}
			}
			if (!r) 
				return NULL;
		} else {	/* update all */
			r = res;
		}
		return update_generate_assignments(query, t, r, bt, assignmentlist, "UPDATE");
	}
	return NULL;
}

sql_rel *
rel_delete(sql_allocator *sa, sql_rel *t, sql_rel *deletes)
{
	sql_rel *r = rel_create(sa);
	if(!r)
		return NULL;

	r->op = op_delete;
	r->l = t;
	r->r = deletes;
	return r;
}

sql_rel *
rel_truncate(sql_allocator *sa, sql_rel *t, int restart_sequences, int drop_action)
{
	sql_rel *r = rel_create(sa);
	list *exps = new_exp_list(sa);

	append(exps, exp_atom_int(sa, restart_sequences));
	append(exps, exp_atom_int(sa, drop_action));
	r->exps = exps;
	r->op = op_truncate;
	r->l = t;
	r->r = NULL;
	return r;
}

static sql_rel *
delete_table(sql_query *query, dlist *qname, str alias, symbol *opt_where)
{
	mvc *sql = query->sql;
	char *sname = qname_schema(qname);
	char *tname = qname_table(qname);
	sql_schema *schema = NULL;
	sql_table *t = NULL;

	if (sname && !(schema=mvc_bind_schema(sql, sname))) {
		(void) sql_error(sql, 02, SQLSTATE(3F000) "DELETE FROM: no such schema '%s'", sname);
		return NULL;
	}
	if (!schema)
		schema = cur_schema(sql);
	t = mvc_bind_table(sql, schema, tname);
	if (!t && !sname) {
		schema = tmp_schema(sql);
		t = mvc_bind_table(sql, schema, tname);
		if (!t) 
			t = mvc_bind_table(sql, NULL, tname);
		if (!t) 
			t = stack_find_table(sql, tname);
	}
	if (update_allowed(sql, t, tname, "DELETE FROM", "delete from", 1) != NULL) {
		sql_rel *r = NULL;
		sql_exp *e;

		if (opt_where) {
			int status = sql->session->status;

			if (!table_privs(sql, t, PRIV_SELECT)) 
				return sql_error(sql, 02, SQLSTATE(42000) "DELETE FROM: insufficient privileges for user '%s' to delete from table '%s'", stack_get_string(sql, "current_user"), tname);

			r = rel_logical_exp(query, NULL, opt_where, sql_where);
			if (r) { /* simple predicate which is not using the to 
					    be updated table. We add a select all */
				sql_rel *l = rel_basetable(sql, t, t->base.name );
				r = rel_crossproduct(sql->sa, l, r, op_join);
			} else {
				sql->errstr[0] = 0;
				sql->session->status = status;
				r = rel_basetable(sql, t, t->base.name );
				if (alias) {
					for (node *nn = r->exps->h ; nn ; nn = nn->next)
						exp_setname(sql->sa, (sql_exp*) nn->data, alias, NULL); //the last parameter is optional, hence NULL
				}
				r = rel_logical_exp(query, r, opt_where, sql_where);
			}
			if (!r)
				return NULL;
			e = exp_column(sql->sa, rel_name(r), TID, sql_bind_localtype("oid"), CARD_MULTI, 0, 1);
			r = rel_project(sql->sa, r, append(new_exp_list(sql->sa), e));
			r = rel_delete(sql->sa, rel_basetable(sql, t, tname), r);
		} else {	/* delete all */
			r = rel_delete(sql->sa, rel_basetable(sql, t, tname), NULL);
		}
		return r;
	}
	return NULL;
}

static sql_rel *
truncate_table(mvc *sql, dlist *qname, int restart_sequences, int drop_action)
{
	char *sname = qname_schema(qname);
	char *tname = qname_table(qname);
	sql_schema *schema = NULL;
	sql_table *t = NULL;

	if (sname && !(schema=mvc_bind_schema(sql, sname))) {
		(void) sql_error(sql, 02, SQLSTATE(3F000) "TRUNCATE: no such schema '%s'", sname);
		return NULL;
	}
	if (!schema)
		schema = cur_schema(sql);
	t = mvc_bind_table(sql, schema, tname);
	if (!t && !sname) {
		schema = tmp_schema(sql);
		t = mvc_bind_table(sql, schema, tname);
		if (!t)
			t = mvc_bind_table(sql, NULL, tname);
		if (!t)
			t = stack_find_table(sql, tname);
	}
	if (update_allowed(sql, t, tname, "TRUNCATE", "truncate", 2) != NULL)
		return rel_truncate(sql->sa, rel_basetable(sql, t, tname), restart_sequences, drop_action);
	return NULL;
}

#define MERGE_UPDATE_DELETE 1
#define MERGE_INSERT        2

extern sql_rel *rel_list(sql_allocator *sa, sql_rel *l, sql_rel *r);

static sql_rel *
validate_merge_update_delete(mvc *sql, sql_table *t, str alias, sql_rel *joined_table, tokens upd_token,
							 sql_rel *upd_del, sql_rel *bt, sql_rel *extra_selection)
{
	char buf[BUFSIZ];
	sql_exp *aggr, *bigger, *ex;
	sql_subaggr *cf = sql_bind_aggr(sql->sa, sql->session->schema, "count", NULL);
	sql_subfunc *bf;
	list *exps = new_exp_list(sql->sa);
	sql_rel *groupby, *res;
	const char *join_rel_name = rel_name(joined_table);

	assert(upd_token == SQL_UPDATE || upd_token == SQL_DELETE);

	groupby = rel_groupby(sql, rel_dup(extra_selection), NULL); //aggregate by all column and count (distinct values)
	groupby->r = rel_projections(sql, bt, NULL, 1, 0);
	aggr = exp_aggr(sql->sa, NULL, cf, 0, 0, groupby->card, 0);
	(void) rel_groupby_add_aggr(sql, groupby, aggr);
	exp_label(sql->sa, aggr, ++sql->label);

	bf = sql_bind_func(sql->sa, sql->session->schema, ">", exp_subtype(aggr), exp_subtype(aggr), F_FUNC);
	if (!bf)
		return sql_error(sql, 02, SQLSTATE(42000) "MERGE: function '>' not found");
	list_append(exps, exp_ref(sql->sa, aggr));
	list_append(exps, exp_atom_lng(sql->sa, 1));
	bigger = exp_op(sql->sa, exps, bf);
	exp_label(sql->sa, bigger, ++sql->label);
	groupby = rel_select(sql->sa, groupby, bigger); //select only columns with more than 1 value

	groupby = rel_groupby(sql, groupby, NULL);
	aggr = exp_aggr(sql->sa, NULL, cf, 0, 0, groupby->card, 0);
	(void) rel_groupby_add_aggr(sql, groupby, aggr);
	exp_label(sql->sa, aggr, ++sql->label); //count all of them, if there is at least one, throw the exception

	ex = exp_ref(sql->sa, aggr);
	snprintf(buf, BUFSIZ, "MERGE %s: Multiple rows in the input relation%s%s%s match the same row in the target %s '%s%s%s'",
			 (upd_token == SQL_DELETE) ? "DELETE" : "UPDATE",
			 join_rel_name ? " '" : "", join_rel_name ? join_rel_name : "", join_rel_name ? "'" : "",
			 alias ? "relation" : "table",
			 alias ? alias : t->s->base.name, alias ? "" : ".", alias ? "" : t->base.name);
	ex = exp_exception(sql->sa, ex, buf);

	res = rel_exception(sql->sa, groupby, NULL, list_append(new_exp_list(sql->sa), ex));
	return rel_list(sql->sa, res, upd_del);
}

static sql_rel *
merge_into_table(sql_query *query, dlist *qname, str alias, symbol *tref, symbol *search_cond, dlist *merge_list)
{
	mvc *sql = query->sql;
	char *sname = qname_schema(qname), *tname = qname_table(qname), *alias_name;
	sql_schema *s = NULL;
	sql_table *t = NULL;
	sql_rel *bt, *joined, *join_rel = NULL, *extra_project, *insert = NULL, *upd_del = NULL, *res = NULL, *extra_select;
	sql_exp *nils, *project_first;
	int processed = 0;

	assert(tref && search_cond && merge_list);

	if (sname && !(s=mvc_bind_schema(sql, sname)))
		return sql_error(sql, 02, SQLSTATE(3F000) "MERGE: no such schema '%s'", sname);
	if (!s)
		s = cur_schema(sql);
	t = mvc_bind_table(sql, s, tname);
	if (!t && !sname) {
		s = tmp_schema(sql);
		t = mvc_bind_table(sql, s, tname);
		if (!t)
			t = mvc_bind_table(sql, NULL, tname);
		if (!t)
			t = stack_find_table(sql, tname);
	}
	if (!t)
		return sql_error(sql, 02, SQLSTATE(42S02) "MERGE: no such table '%s'", tname);
	if (!table_privs(sql, t, PRIV_SELECT))
		return sql_error(sql, 02, SQLSTATE(42000) "MERGE: access denied for %s to table '%s.%s'", stack_get_string(sql, "current_user"), s->base.name, tname);
	if (isMergeTable(t))
		return sql_error(sql, 02, SQLSTATE(42000) "MERGE: merge statements not available for merge tables yet");

	bt = rel_basetable(sql, t, t->base.name);
	joined = table_ref(query, NULL, tref, 0);
	if (!bt || !joined)
		return NULL;

	if (alias) {
		for (node *nn = bt->exps->h ; nn ; nn = nn->next)
			exp_setname(sql->sa, (sql_exp*) nn->data, alias, NULL); //the last parameter is optional, hence NULL
	}
	alias_name = alias ? alias : t->base.name;
	if (rel_name(bt) && rel_name(joined) && strcmp(rel_name(bt), rel_name(joined)) == 0)
		return sql_error(sql, 02, SQLSTATE(42000) "MERGE: '%s' on both sides of the joining condition", rel_name(bt));

	for (dnode *m = merge_list->h; m; m = m->next) {
		symbol *sym = m->data.sym, *opt_search, *action;
		tokens token = sym->token;
		dlist* dl = sym->data.lval, *sts;
		opt_search = dl->h->data.sym;
		action = dl->h->next->data.sym;
		sts = action->data.lval;

		if (opt_search)
			return sql_error(sql, 02, SQLSTATE(42000) "MERGE: search condition not yet supported");

		if (token == SQL_MERGE_MATCH) {
			tokens uptdel = action->token;

			if ((processed & MERGE_UPDATE_DELETE) == MERGE_UPDATE_DELETE)
				return sql_error(sql, 02, SQLSTATE(42000) "MERGE: only one WHEN MATCHED clause is allowed");
			processed |= MERGE_UPDATE_DELETE;

			if (uptdel == SQL_UPDATE) {
				if (!update_allowed(sql, t, tname, "MERGE", "update", 0))
					return NULL;
				if ((processed & MERGE_INSERT) == MERGE_INSERT) {
					join_rel = rel_dup(join_rel);
				} else {
					join_rel = rel_crossproduct(sql->sa, joined, bt, op_left);
					if (!(join_rel = rel_logical_exp(query, join_rel, search_cond, sql_where)))
						return NULL;
					set_processed(join_rel);
				}

				//project columns of both bt and joined + oid
				extra_project = rel_project(sql->sa, join_rel, rel_projections(sql, bt, NULL, 1, 0));
				extra_project->exps = list_merge(extra_project->exps, rel_projections(sql, joined, NULL, 1, 0), (fdup)NULL);
				list_append(extra_project->exps, exp_column(sql->sa, alias_name, TID, sql_bind_localtype("oid"), CARD_MULTI, 0, 1));

				//select bt values which are not null (they had a match in the join)
				project_first = extra_project->exps->h->next->data; // this expression must come from bt!!
				project_first = exp_ref(sql->sa, project_first);
				nils = rel_unop_(sql, extra_project, project_first, NULL, "isnull", card_value);
				set_has_no_nil(nils);
				extra_select = rel_select(sql->sa, extra_project, exp_compare(sql->sa, nils, exp_atom_bool(sql->sa, 1), cmp_notequal));

				//the update statement requires a projection on the right side
				extra_project = rel_project(sql->sa, extra_select, rel_projections(sql, bt, NULL, 1, 0));
				extra_project->exps = list_merge(extra_project->exps, rel_projections(sql, joined, NULL, 1, 0), (fdup)NULL);
				list_append(extra_project->exps,
					exp_column(sql->sa, alias_name, TID, sql_bind_localtype("oid"), CARD_MULTI, 0, 1));
				upd_del = update_generate_assignments(query, t, extra_project, rel_dup(bt), sts->h->data.lval, "MERGE");
			} else if (uptdel == SQL_DELETE) {
				if (!update_allowed(sql, t, tname, "MERGE", "delete", 1))
					return NULL;
				if ((processed & MERGE_INSERT) == MERGE_INSERT) {
					join_rel = rel_dup(join_rel);
				} else {
					join_rel = rel_crossproduct(sql->sa, joined, bt, op_left);
					if (!(join_rel = rel_logical_exp(query, join_rel, search_cond, sql_where)))
						return NULL;
					set_processed(join_rel);
				}

				//project columns of bt + oid
				extra_project = rel_project(sql->sa, join_rel, rel_projections(sql, bt, NULL, 1, 0));
				list_append(extra_project->exps, exp_column(sql->sa, alias_name, TID, sql_bind_localtype("oid"), CARD_MULTI, 0, 1));

				//select bt values which are not null (they had a match in the join)
				project_first = extra_project->exps->h->next->data; // this expression must come from bt!!
				project_first = exp_ref(sql->sa, project_first);
				nils = rel_unop_(sql, extra_project, project_first, NULL, "isnull", card_value);
				set_has_no_nil(nils);
				extra_select = rel_select(sql->sa, extra_project, exp_compare(sql->sa, nils, exp_atom_bool(sql->sa, 1), cmp_notequal));

				//the delete statement requires a projection on the right side, which will be the oid values
				extra_project = rel_project(sql->sa, extra_select, list_append(new_exp_list(sql->sa),
					exp_column(sql->sa, alias_name, TID, sql_bind_localtype("oid"), CARD_MULTI, 0, 1)));
				upd_del = rel_delete(sql->sa, rel_dup(bt), extra_project);
			} else {
				assert(0);
			}
			if (!upd_del || !(upd_del = validate_merge_update_delete(sql, t, alias, joined, uptdel, upd_del, bt, extra_select)))
				return NULL;
		} else if (token == SQL_MERGE_NO_MATCH) {
			if ((processed & MERGE_INSERT) == MERGE_INSERT)
				return sql_error(sql, 02, SQLSTATE(42000) "MERGE: only one WHEN NOT MATCHED clause is allowed");
			processed |= MERGE_INSERT;

			assert(action->token == SQL_INSERT);
			if (!insert_allowed(sql, t, tname, "MERGE", "insert"))
				return NULL;
			if ((processed & MERGE_UPDATE_DELETE) == MERGE_UPDATE_DELETE) {
				join_rel = rel_dup(join_rel);
			} else {
				join_rel = rel_crossproduct(sql->sa, joined, bt, op_left);
				if (!(join_rel = rel_logical_exp(query, join_rel, search_cond, sql_where)))
					return NULL;
				set_processed(join_rel);
			}

			//project columns of both
			extra_project = rel_project(sql->sa, join_rel, rel_projections(sql, bt, NULL, 1, 0));
			extra_project->exps = list_merge(extra_project->exps, rel_projections(sql, joined, NULL, 1, 0), (fdup)NULL);

			//select bt values which are null (they didn't have match in the join)
			project_first = extra_project->exps->h->next->data; // this expression must come from bt!!
			project_first = exp_ref(sql->sa, project_first);
			nils = rel_unop_(sql, extra_project, project_first, NULL, "isnull", card_value);
			set_has_no_nil(nils);
			extra_select = rel_select(sql->sa, extra_project, exp_compare(sql->sa, nils, exp_atom_bool(sql->sa, 1), cmp_equal));

			//project only values from the joined relation
			extra_project = rel_project(sql->sa, extra_select, rel_projections(sql, joined, NULL, 1, 0));
			if (!(insert = merge_generate_inserts(query, t, extra_project, sts->h->data.lval, sts->h->next->data.sym)))
				return NULL;
			if (!(insert = rel_insert(query->sql, rel_dup(bt), insert)))
				return NULL;
		} else {
			assert(0);
		}
	}

	if (processed == (MERGE_UPDATE_DELETE | MERGE_INSERT)) {
		res = rel_list(sql->sa, insert, upd_del);
		res->p = prop_create(sql->sa, PROP_DISTRIBUTE, res->p);
	} else if ((processed & MERGE_UPDATE_DELETE) == MERGE_UPDATE_DELETE) {
		res = upd_del;
		res->p = prop_create(sql->sa, PROP_DISTRIBUTE, res->p);
	} else if ((processed & MERGE_INSERT) == MERGE_INSERT) {
		res = insert;
	} else {
		assert(0);
	}
	return res;
}

static list *
table_column_types(sql_allocator *sa, sql_table *t)
{
	node *n;
	list *types = sa_list(sa);

	if (t->columns.set) for (n = t->columns.set->h; n; n = n->next) {
		sql_column *c = n->data;
		if (c->base.name[0] != '%')
			append(types, &c->type);
	}
	return types;
}

static list *
table_column_names_and_defaults(sql_allocator *sa, sql_table *t)
{
	node *n;
	list *types = sa_list(sa);

	if (t->columns.set) for (n = t->columns.set->h; n; n = n->next) {
		sql_column *c = n->data;
		append(types, &c->base.name);
		append(types, c->def);
	}
	return types;
}

static sql_rel *
rel_import(mvc *sql, sql_table *t, const char *tsep, const char *rsep, const char *ssep, const char *ns, const char *filename, lng nr, lng offset, int locked, int best_effort, dlist *fwf_widths, int onclient)
{
	sql_rel *res;
	list *exps, *args;
	node *n;
	sql_subtype tpe;
	sql_exp *import;
	sql_schema *sys = mvc_bind_schema(sql, "sys");
	sql_subfunc *f = sql_find_func(sql->sa, sys, "copyfrom", 12, F_UNION, NULL);
	char *fwf_string = NULL;
	
	if (!f) /* we do expect copyfrom to be there */
		return NULL;
	f->res = table_column_types(sql->sa, t);
 	sql_find_subtype(&tpe, "varchar", 0, 0);
	args = append( append( append( append( append( new_exp_list(sql->sa), 
		exp_atom_ptr(sql->sa, t)), 
		exp_atom_str(sql->sa, tsep, &tpe)), 
		exp_atom_str(sql->sa, rsep, &tpe)), 
		exp_atom_str(sql->sa, ssep, &tpe)), 
		exp_atom_str(sql->sa, ns, &tpe));

	if (fwf_widths && dlist_length(fwf_widths) > 0) {
		dnode *dn;
		int ncol = 0;
		char *fwf_string_cur = fwf_string = sa_alloc(sql->sa, 20 * dlist_length(fwf_widths) + 1); // a 64 bit int needs 19 characters in decimal representation plus the separator

		if (!fwf_string) 
			return NULL;
		for (dn = fwf_widths->h; dn; dn = dn->next) {
			fwf_string_cur += sprintf(fwf_string_cur, LLFMT"%c", dn->data.l_val, STREAM_FWF_FIELD_SEP);
			ncol++;
		}
		if(list_length(f->res) != ncol) {
			(void) sql_error(sql, 02, SQLSTATE(3F000) "COPY INTO: fixed width import for %d columns but %d widths given.", list_length(f->res), ncol);
			return NULL;
		}
		*fwf_string_cur = '\0';
	}

	append( args, exp_atom_str(sql->sa, filename, &tpe)); 
	import = exp_op(sql->sa,
	append(
		append(
			append(
				append(
					append(
						append( args,
							exp_atom_lng(sql->sa, nr)),
							exp_atom_lng(sql->sa, offset)),
							exp_atom_int(sql->sa, locked)),
							exp_atom_int(sql->sa, best_effort)),
							exp_atom_str(sql->sa, fwf_string, &tpe)),
							exp_atom_int(sql->sa, onclient)), f);

	exps = new_exp_list(sql->sa);
	for (n = t->columns.set->h; n; n = n->next) {
		sql_column *c = n->data;
		if (c->base.name[0] != '%')
			append(exps, exp_column(sql->sa, t->base.name, c->base.name, &c->type, CARD_MULTI, c->null, 0));
	}
	res = rel_table_func(sql->sa, NULL, import, exps, 1);
	return res;
}

static sql_rel *
copyfrom(sql_query *query, dlist *qname, dlist *columns, dlist *files, dlist *headers, dlist *seps, dlist *nr_offset, str null_string, int locked, int best_effort, int constraint, dlist *fwf_widths, int onclient)
{
	mvc *sql = query->sql;
	sql_rel *rel = NULL;
	char *sname = qname_schema(qname);
	char *tname = qname_table(qname);
	sql_schema *s = NULL;
	sql_table *t = NULL, *nt = NULL;
	const char *tsep = seps->h->data.sval;
	const char *rsep = seps->h->next->data.sval;
	const char *ssep = (seps->h->next->next)?seps->h->next->next->data.sval:NULL;
	const char *ns = (null_string)?null_string:"null";
	lng nr = (nr_offset)?nr_offset->h->data.l_val:-1;
	lng offset = (nr_offset)?nr_offset->h->next->data.l_val:0;
	list *collist;
	int reorder = 0;
	assert(!nr_offset || nr_offset->h->type == type_lng);
	assert(!nr_offset || nr_offset->h->next->type == type_lng);
	if (sname && !(s=mvc_bind_schema(sql, sname))) {
		(void) sql_error(sql, 02, SQLSTATE(3F000) "COPY INTO: no such schema '%s'", sname);
		return NULL;
	}
	if (!s)
		s = cur_schema(sql);
	t = mvc_bind_table(sql, s, tname);
	if (!t && !sname) {
		s = tmp_schema(sql);
		t = mvc_bind_table(sql, s, tname);
		if (!t)
			t = stack_find_table(sql, tname);
	}
	if (insert_allowed(sql, t, tname, "COPY INTO", "copy into") == NULL)
		return NULL;
	/* Only the MONETDB user is allowed copy into with
	   a lock and only on tables without idx */
	if (locked && !copy_allowed(sql, 1)) {
		return sql_error(sql, 02, SQLSTATE(42000) "COPY INTO: insufficient privileges: "
		    "COPY INTO from .. LOCKED requires database administrator rights");
	}
	if (locked && (!list_empty(t->idxs.set) || !list_empty(t->keys.set))) {
		return sql_error(sql, 02, SQLSTATE(42000) "COPY INTO: insufficient privileges: "
		    "COPY INTO from .. LOCKED requires tables without indices");
	}
	if (locked && has_snapshots(sql->session->tr)) {
		return sql_error(sql, 02, SQLSTATE(42000) "COPY INTO .. LOCKED: not allowed on snapshots");
	}
	if (locked && !sql->session->auto_commit) {
		return sql_error(sql, 02, SQLSTATE(42000) "COPY INTO .. LOCKED: only allowed in auto commit mode");
	}
	/* lock the store, for single user/transaction */
	if (locked) {
		if (headers)
			return sql_error(sql, 02, SQLSTATE(42000) "COPY INTO .. LOCKED: not allowed with column lists");
		store_lock();
		while (ATOMIC_GET(&store_nr_active) > 1) {
			store_unlock();
			MT_sleep_ms(100);
			store_lock();
		}
		sql->emod |= mod_locked;
		sql->caching = 0; 	/* do not cache this query */
	}

	collist = check_table_columns(sql, t, columns, "COPY INTO", tname);
	if (!collist)
		return NULL;
	/* If we have a header specification use intermediate table, for
	 * column specification other then the default list we need to reorder
	 */
	nt = t;
	if (headers || collist != t->columns.set)
		reorder = 1;
	if (headers) {
		int has_formats = 0;
		dnode *n;

		nt = mvc_create_table(sql, s, tname, tt_table, 0, SQL_DECLARED_TABLE, CA_COMMIT, -1, 0);
		for (n = headers->h; n; n = n->next) {
			dnode *dn = n->data.lval->h;
			char *cname = dn->data.sval;
			char *format = NULL;
			sql_column *cs = NULL;

			if (dn->next)
				format = dn->next->data.sval;
			if (!list_find_name(collist, cname)) {
				char *name;
				size_t len = strlen(cname) + 2;
				sql_subtype *ctype = sql_bind_localtype("oid");

				name = sa_alloc(sql->sa, len);
				snprintf(name, len, "%%cname");
				cs = mvc_create_column(sql, nt, name, ctype);
			} else if (!format) {
				cs = find_sql_column(t, cname);
				cs = mvc_create_column(sql, nt, cname, &cs->type);
			} else { /* load as string, parse later */
				sql_subtype *ctype = sql_bind_localtype("str");
				cs = mvc_create_column(sql, nt, cname, ctype);
				has_formats = 1;
			}
			(void)cs;
		}
		if (!has_formats)
			headers = NULL;
		reorder = 1;
	}
	if (files) {
		dnode *n = files->h;

		if (!onclient && !copy_allowed(sql, 1)) {
			return sql_error(sql, 02, SQLSTATE(42000)
					 "COPY INTO: insufficient privileges: "
					 "COPY INTO from file(s) requires database administrator rights, "
					 "use 'COPY INTO \"%s\" FROM file ON CLIENT' instead", tname);
		}

		for (; n; n = n->next) {
			const char *fname = n->data.sval;
			sql_rel *nrel;

			if (!onclient && fname && !MT_path_absolute(fname)) {
				char *fn = ATOMformat(TYPE_str, fname);
				sql_error(sql, 02, SQLSTATE(42000) "COPY INTO: filename must "
					  "have absolute path: %s", fn);
				GDKfree(fn);
				return NULL;
			}

			nrel = rel_import(sql, nt, tsep, rsep, ssep, ns, fname, nr, offset, locked, best_effort, fwf_widths, onclient);

			if (!rel)
				rel = nrel;
			else {
				rel = rel_setop(sql->sa, rel, nrel, op_union);
				set_processed(rel);
			}
			if (!rel)
				return rel;
		}
	} else {
		assert(onclient == 0);
		rel = rel_import(sql, nt, tsep, rsep, ssep, ns, NULL, nr, offset, locked, best_effort, NULL, onclient);
	}
	if (headers) {
		dnode *n;
		node *m = rel->exps->h;
		list *nexps = sa_list(sql->sa);

		assert(is_project(rel->op) || is_base(rel->op));
		for (n = headers->h; n; n = n->next) {
			dnode *dn = n->data.lval->h;
			char *cname = dn->data.sval;
			sql_exp *e, *ne;

			if (!list_find_name(collist, cname))
				continue;
		       	e = m->data;
			if (dn->next) {
				char *format = dn->next->data.sval;
				sql_column *cs = find_sql_column(t, cname);
				sql_schema *sys = mvc_bind_schema(sql, "sys");
				sql_subtype st;
				sql_subfunc *f;
				list *args = sa_list(sql->sa);
				size_t l = strlen(cs->type.type->sqlname);
				char *fname = sa_alloc(sql->sa, l+8);

				snprintf(fname, l+8, "str_to_%s", cs->type.type->sqlname);
				sql_find_subtype(&st, "clob", 0, 0);
				f = sql_bind_func_result(sql->sa, sys, fname, &st, &st, &cs->type);
				if (!f)
					return sql_error(sql, 02, SQLSTATE(42000) "COPY INTO: '%s' missing for type %s", fname, cs->type.type->sqlname);
				append(args, e);
				append(args, exp_atom_clob(sql->sa, format));
				ne = exp_op(sql->sa, args, f);
				exp_setname(sql->sa, ne, exp_relname(e), exp_name(e));
			} else {
				ne = exp_ref(sql->sa, e); 
			}
			append(nexps, ne);
			m = m->next;
		}
		rel = rel_project(sql->sa, rel, nexps);
		reorder = 0;
	}

	if (!rel)
		return rel;
	if (reorder) {
		list *exps = rel_inserts(sql, t, rel, collist, 1, 1, "COPY INTO");
		if(!exps)
			return NULL;
		rel = rel_project(sql->sa, rel, exps);
	} else {
		rel->exps = rel_inserts(sql, t, rel, collist, 1, 0, "COPY INTO");
		if(!rel->exps)
			return NULL;
	}
	rel = rel_insert_table(query, t, tname, rel);
	if (rel && locked) {
		rel->flag |= UPD_LOCKED;
		if (rel->flag & UPD_COMP)
			((sql_rel *) rel->r)->flag |= UPD_LOCKED;
	}
	if (rel && !constraint)
		rel->flag |= UPD_NO_CONSTRAINT;
	return rel;
}

static sql_rel *
bincopyfrom(sql_query *query, dlist *qname, dlist *columns, dlist *files, int constraint, int onclient)
{
	mvc *sql = query->sql;
	char *sname = qname_schema(qname);
	char *tname = qname_table(qname);
	sql_schema *s = NULL;
	sql_table *t = NULL;

	dnode *dn;
	node *n;
	sql_rel *res;
	list *exps, *args;
	sql_subtype strtpe;
	sql_exp *import;
	sql_schema *sys = mvc_bind_schema(sql, "sys");
	sql_subfunc *f = sql_find_func(sql->sa, sys, "copyfrom", 3, F_UNION, NULL); 
	list *collist;
	int i;

	assert(f);
	if (!copy_allowed(sql, 1)) {
		(void) sql_error(sql, 02, SQLSTATE(42000) "COPY INTO: insufficient privileges: "
				"binary COPY INTO requires database administrator rights");
		return NULL;
	}

	if (sname && !(s=mvc_bind_schema(sql, sname))) {
		(void) sql_error(sql, 02, SQLSTATE(3F000) "COPY INTO: no such schema '%s'", sname);
		return NULL;
	}
	if (!s)
		s = cur_schema(sql);
	t = mvc_bind_table(sql, s, tname);
	if (!t && !sname) {
		s = tmp_schema(sql);
		t = mvc_bind_table(sql, s, tname);
		if (!t) 
			t = stack_find_table(sql, tname);
	}
	if (insert_allowed(sql, t, tname, "COPY INTO", "copy into") == NULL) 
		return NULL;
	if (files == NULL)
		return sql_error(sql, 02, SQLSTATE(42000) "COPY INTO: must specify files");

	collist = check_table_columns(sql, t, columns, "COPY BINARY INTO", tname);
	if (!collist)
		return NULL;

	f->res = table_column_types(sql->sa, t);
 	sql_find_subtype(&strtpe, "varchar", 0, 0);
	args = append( append( append( new_exp_list(sql->sa),
		exp_atom_str(sql->sa, t->s?t->s->base.name:NULL, &strtpe)), 
		exp_atom_str(sql->sa, t->base.name, &strtpe)),
		exp_atom_int(sql->sa, onclient));

	// create the list of files that is passed to the function as parameter
	for (i = 0; i < list_length(t->columns.set); i++) {
		// we have one file per column, however, because we have column selection that file might be NULL
		// first, check if this column number is present in the passed in the parameters
		int found = 0;
		dn = files->h;
		for (n = collist->h; n && dn; n = n->next, dn = dn->next) {
			sql_column *c = n->data;
			if (i == c->colnr) {
				// this column number was present in the input arguments; pass in the file name
				append(args, exp_atom_str(sql->sa, dn->data.sval, &strtpe)); 
				found = 1;
				break;
			}
		}
		if (!found) {
			// this column was not present in the input arguments; pass in NULL
			append(args, exp_atom_str(sql->sa, NULL, &strtpe)); 
		}
	}

	import = exp_op(sql->sa,  args, f); 

	exps = new_exp_list(sql->sa);
	for (n = t->columns.set->h; n; n = n->next) {
		sql_column *c = n->data;
		append(exps, exp_column(sql->sa, t->base.name, c->base.name, &c->type, CARD_MULTI, c->null, 0));
	}
	res = rel_table_func(sql->sa, NULL, import, exps, 1);
	res = rel_insert_table(query, t, t->base.name, res);
	if (res && !constraint)
		res->flag |= UPD_NO_CONSTRAINT;
	return res;
}

static sql_rel *
copyfromloader(sql_query *query, dlist *qname, symbol *fcall)
{
	mvc *sql = query->sql;
	sql_schema *s = NULL;
	char *sname = qname_schema(qname);
	char *tname = qname_table(qname);
	sql_subfunc *loader = NULL;
	sql_rel* rel = NULL;
	sql_table* t;

	if (!copy_allowed(sql, 1)) {
		(void) sql_error(sql, 02, SQLSTATE(42000) "COPY INTO: insufficient privileges: "
				"binary COPY INTO requires database administrator rights");
		return NULL;
	}
	if (sname && !(s = mvc_bind_schema(sql, sname))) {
		(void) sql_error(sql, 02, SQLSTATE(3F000) "COPY INTO: no such schema '%s'", sname);
		return NULL;
	}
	if (!s)
		s = cur_schema(sql);
	t = mvc_bind_table(sql, s, tname);
	if (!t && !sname) {
		s = tmp_schema(sql);
		t = mvc_bind_table(sql, s, tname);
		if (!t)
			t = stack_find_table(sql, tname);
	}
	//TODO the COPY LOADER INTO should return an insert relation (instead of ddl) to handle partitioned tables properly
	if (insert_allowed(sql, t, tname, "COPY INTO", "copy into") == NULL) {
		return NULL;
	} else if (isPartitionedByColumnTable(t) || isPartitionedByExpressionTable(t)) {
		(void) sql_error(sql, 02, SQLSTATE(3F000) "COPY LOADER INTO: not possible for partitioned tables at the moment");
		return NULL;
	} else if (t->p && (isPartitionedByColumnTable(t->p) || isPartitionedByExpressionTable(t->p))) {
		(void) sql_error(sql, 02, SQLSTATE(3F000) "COPY LOADER INTO: not possible for tables child of partitioned tables at the moment");
		return NULL;
	}

	rel = rel_loader_function(query, fcall, new_exp_list(sql->sa), &loader);
	if (!rel || !loader) {
		return NULL;
	}

	loader->sname = sname ? sa_zalloc(sql->sa, strlen(sname) + 1) : NULL;
	loader->tname = tname ? sa_zalloc(sql->sa, strlen(tname) + 1) : NULL;
	loader->coltypes = table_column_types(sql->sa, t);
	loader->colnames = table_column_names_and_defaults(sql->sa, t);

	if (sname) strcpy(loader->sname, sname);
	if (tname) strcpy(loader->tname, tname);

	return rel;
}

static sql_rel *
rel_output(mvc *sql, sql_rel *l, sql_exp *sep, sql_exp *rsep, sql_exp *ssep, sql_exp *null_string, sql_exp *file, sql_exp *onclient) 
{
	sql_rel *rel = rel_create(sql->sa);
	list *exps = new_exp_list(sql->sa);
	if(!rel || !exps)
		return NULL;

	append(exps, sep);
	append(exps, rsep);
	append(exps, ssep);
	append(exps, null_string);
	if (file) {
		append(exps, file);
		append(exps, onclient);
	}
	rel->l = l;
	rel->r = NULL;
	rel->op = op_ddl;
	rel->flag = ddl_output;
	rel->exps = exps;
	rel->card = 0;
	rel->nrcols = 0;
	return rel;
}

static sql_rel *
copyto(sql_query *query, symbol *sq, const char *filename, dlist *seps, const char *null_string, int onclient)
{
	mvc *sql = query->sql;
	const char *tsep = seps->h->data.sval;
	const char *rsep = seps->h->next->data.sval;
	const char *ssep = (seps->h->next->next)?seps->h->next->next->data.sval:"\"";
	const char *ns = (null_string)?null_string:"null";
	sql_exp *tsep_e, *rsep_e, *ssep_e, *ns_e, *fname_e, *oncl_e;
	exp_kind ek = {type_value, card_relation, TRUE};
	sql_rel *r = rel_subquery(query, NULL, sq, ek);

	if (!r)
		return NULL;

	tsep_e = exp_atom_clob(sql->sa, tsep);
	rsep_e = exp_atom_clob(sql->sa, rsep);
	ssep_e = exp_atom_clob(sql->sa, ssep);
	ns_e = exp_atom_clob(sql->sa, ns);
	oncl_e = exp_atom_int(sql->sa, onclient);
	fname_e = filename?exp_atom_clob(sql->sa, filename):NULL;

	if (!onclient && filename) {
		struct stat fs;
		if (!copy_allowed(sql, 0))
			return sql_error(sql, 02, SQLSTATE(42000) "COPY INTO: insufficient privileges: "
					 "COPY INTO file requires database administrator rights, "
					 "use 'COPY ... INTO file ON CLIENT' instead");
		if (filename && !MT_path_absolute(filename))
			return sql_error(sql, 02, SQLSTATE(42000) "COPY INTO ON SERVER: filename must "
					 "have absolute path: %s", filename);
		if (lstat(filename, &fs) == 0)
			return sql_error(sql, 02, SQLSTATE(42000) "COPY INTO ON SERVER: file already "
					 "exists: %s", filename);
	}

	return rel_output(sql, r, tsep_e, rsep_e, ssep_e, ns_e, fname_e, oncl_e);
}

sql_exp *
rel_parse_val(mvc *m, char *query, char emode, sql_rel *from)
{
	mvc o = *m;
	sql_exp *e = NULL;
	buffer *b;
	char *n;
	size_t len = _strlen(query);
	exp_kind ek = {type_value, card_value, FALSE};
	stream *s;
	bstream *bs;

	m->qc = NULL;

	m->caching = 0;
	m->emode = emode;
	b = (buffer*)GDKmalloc(sizeof(buffer));
	n = GDKmalloc(len + 1 + 1);
	if(!b || !n) {
		GDKfree(b);
		GDKfree(n);
		return NULL;
	}
	snprintf(n, len + 2, "%s\n", query);
	query = n;
	len++;
	buffer_init(b, query, len);
	s = buffer_rastream(b, "sqlstatement");
	if(!s) {
		buffer_destroy(b);
		return NULL;
	}
	bs = bstream_create(s, b->len);
	if(bs == NULL) {
		buffer_destroy(b);
		return NULL;
	}
	scanner_init(&m->scanner, bs, NULL);
	m->scanner.mode = LINE_1; 
	bstream_next(m->scanner.rs);

	m->params = NULL;
	/*m->args = NULL;*/
	m->argc = 0;
	m->sym = NULL;
	m->errstr[0] = '\0';
	/* via views we give access to protected objects */
	m->user_id = USER_MONETDB;

	(void) sqlparse(m);	
	
	/* get out the single value as we don't want an enclosing projection! */
	if (m->sym && m->sym->token == SQL_SELECT) {
		SelectNode *sn = (SelectNode *)m->sym;
		if (sn->selection->h->data.sym->token == SQL_COLUMN || sn->selection->h->data.sym->token == SQL_IDENT) {
			int is_last = 0;
			sql_rel *r = from;
			symbol* sq = sn->selection->h->data.sym->data.lval->h->data.sym;
			sql_query *query = query_create(m);
			e = rel_value_exp2(query, &r, sq, sql_sel, ek, &is_last);
		}
	}
	GDKfree(query);
	GDKfree(b);
	bstream_destroy(m->scanner.rs);

	m->sym = NULL;
	o.vars = m->vars;	/* may have been realloc'ed */
	o.sizevars = m->sizevars;
	if (m->session->status || m->errstr[0]) {
		int status = m->session->status;
		char errstr[ERRSIZE];

		strcpy(errstr, m->errstr);
		*m = o;
		m->session->status = status;
		strcpy(m->errstr, errstr);
	} else {
		int label = m->label;
		*m = o;

		m->label = label;
	}
	return e;
}

sql_rel *
rel_updates(sql_query *query, symbol *s)
{
	mvc *sql = query->sql;
	sql_rel *ret = NULL;
	int old = sql->use_views;

	sql->use_views = 1;
	switch (s->token) {
	case SQL_COPYFROM:
	{
		dlist *l = s->data.lval;

		ret = copyfrom(query,
				l->h->data.lval, 
				l->h->next->data.lval, 
				l->h->next->next->data.lval, 
				l->h->next->next->next->data.lval, 
				l->h->next->next->next->next->data.lval, 
				l->h->next->next->next->next->next->data.lval, 
				l->h->next->next->next->next->next->next->data.sval, 
				l->h->next->next->next->next->next->next->next->data.i_val, 
				l->h->next->next->next->next->next->next->next->next->data.i_val, 
				l->h->next->next->next->next->next->next->next->next->next->data.i_val,
				l->h->next->next->next->next->next->next->next->next->next->next->data.lval, 
				l->h->next->next->next->next->next->next->next->next->next->next->next->data.i_val);
		sql->type = Q_UPDATE;
	}
		break;
	case SQL_BINCOPYFROM:
	{
		dlist *l = s->data.lval;

		ret = bincopyfrom(query, l->h->data.lval, l->h->next->data.lval, l->h->next->next->data.lval, l->h->next->next->next->data.i_val, l->h->next->next->next->next->data.i_val);
		sql->type = Q_UPDATE;
	}
		break;
	case SQL_COPYLOADER:
	{
	    dlist *l = s->data.lval;
	    dlist *qname = l->h->data.lval;
	    symbol *sym = l->h->next->data.sym;
	    sql_rel *rel = copyfromloader(query, qname, sym);

	    if (rel)
	    	ret = rel_psm_stmt(sql->sa, exp_rel(sql, rel));
	    sql->type = Q_SCHEMA;
	}
		break;
	case SQL_COPYTO:
	{
		dlist *l = s->data.lval;

		ret = copyto(query, l->h->data.sym, l->h->next->data.sval, l->h->next->next->data.lval, l->h->next->next->next->data.sval, l->h->next->next->next->next->data.i_val);
		sql->type = Q_UPDATE;
	}
		break;
	case SQL_INSERT:
	{
		dlist *l = s->data.lval;

		ret = insert_into(query, l->h->data.lval, l->h->next->data.lval, l->h->next->next->data.sym);
		sql->type = Q_UPDATE;
	}
		break;
	case SQL_UPDATE:
	{
		dlist *l = s->data.lval;

		ret = update_table(query, l->h->data.lval, l->h->next->data.sval, l->h->next->next->data.lval,
						   l->h->next->next->next->data.sym, l->h->next->next->next->next->data.sym);
		sql->type = Q_UPDATE;
	}
		break;
	case SQL_DELETE:
	{
		dlist *l = s->data.lval;

		ret = delete_table(query, l->h->data.lval, l->h->next->data.sval, l->h->next->next->data.sym);
		sql->type = Q_UPDATE;
	}
		break;
	case SQL_TRUNCATE:
	{
		dlist *l = s->data.lval;

		int restart_sequences = l->h->next->data.i_val;
		int drop_action = l->h->next->next->data.i_val;
		ret = truncate_table(sql, l->h->data.lval, restart_sequences, drop_action);
		sql->type = Q_UPDATE;
	}
		break;
	case SQL_MERGE:
	{
		dlist *l = s->data.lval;

		ret = merge_into_table(query, l->h->data.lval, l->h->next->data.sval, l->h->next->next->data.sym,
							   l->h->next->next->next->data.sym, l->h->next->next->next->next->data.lval);
		sql->type = Q_UPDATE;
	} break;
	default:
		sql->use_views = old;
		return sql_error(sql, 01, SQLSTATE(42000) "Updates statement unknown Symbol(%p)->token = %s", s, token2string(s->token));
	}
	sql->use_views = old;
	return ret;
}<|MERGE_RESOLUTION|>--- conflicted
+++ resolved
@@ -1141,54 +1141,6 @@
 			for (node *nn = res->exps->h ; nn ; nn = nn->next)
 				exp_setname(sql->sa, (sql_exp*) nn->data, alias, NULL); //the last parameter is optional, hence NULL
 		}
-<<<<<<< HEAD
-#if 0
-			dlist *selection = dlist_create(sql->sa);
-			dlist *from_list = dlist_create(sql->sa);
-			symbol *sym;
-			sql_rel *sq;
-
-			dlist_append_list(sql->sa, from_list, qname);
-			dlist_append_symbol(sql->sa, from_list, NULL);
-			sym = symbol_create_list(sql->sa, SQL_NAME, from_list);
-			from_list = dlist_create(sql->sa);
-			dlist_append_symbol(sql->sa, from_list, sym);
-
-			{
-				dlist *l = dlist_create(sql->sa);
-
-
-				dlist_append_string(sql->sa, l, tname);
-				dlist_append_string(sql->sa, l, TID);
-				sym = symbol_create_list(sql->sa, SQL_COLUMN, l);
-
-				l = dlist_create(sql->sa);
-				dlist_append_symbol(sql->sa, l, sym);
-				dlist_append_string(sql->sa, l, TID);
-				dlist_append_symbol(sql->sa, selection, 
-				  symbol_create_list(sql->sa, SQL_COLUMN, l));
-			}
-			for (n = assignmentlist->h; n; n = n->next) {
-				dlist *assignment = n->data.sym->data.lval, *l;
-				int single = (assignment->h->next->type == type_string);
-				symbol *a = assignment->h->data.sym;
-
-				l = dlist_create(sql->sa);
-				dlist_append_symbol(sql->sa, l, a);
-				dlist_append_string(sql->sa, l, (single)?assignment->h->next->data.sval:NULL);
-				a = symbol_create_list(sql->sa, SQL_COLUMN, l);
-				dlist_append_symbol(sql->sa, selection, a);
-			}
-		       
-			sym = newSelectNode(sql->sa, 0, selection, NULL, symbol_create_list(sql->sa, SQL_FROM, from_list), opt_where, NULL, NULL, NULL, NULL, NULL, NULL, NULL, NULL);
-			sq = rel_selects(sql, sym);
-			if (sq)
-				sq = sql_processrelation(sql, sq, 0);
-		}
-#endif
-=======
->>>>>>> aa40444e
-
 		if (opt_from) {
 			dlist *fl = opt_from->data.lval;
 			dnode *n = NULL;
@@ -2231,14 +2183,14 @@
 		break;
 	case SQL_COPYLOADER:
 	{
-	    dlist *l = s->data.lval;
-	    dlist *qname = l->h->data.lval;
-	    symbol *sym = l->h->next->data.sym;
-	    sql_rel *rel = copyfromloader(query, qname, sym);
-
-	    if (rel)
-	    	ret = rel_psm_stmt(sql->sa, exp_rel(sql, rel));
-	    sql->type = Q_SCHEMA;
+		dlist *l = s->data.lval;
+		dlist *qname = l->h->data.lval;
+		symbol *sym = l->h->next->data.sym;
+		sql_rel *rel = copyfromloader(query, qname, sym);
+
+		if (rel)
+			ret = rel_psm_stmt(sql->sa, exp_rel(sql, rel));
+		sql->type = Q_SCHEMA;
 	}
 		break;
 	case SQL_COPYTO:
