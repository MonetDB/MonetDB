/*
 * SPDX-License-Identifier: MPL-2.0
 *
 * This Source Code Form is subject to the terms of the Mozilla Public
 * License, v. 2.0.  If a copy of the MPL was not distributed with this
 * file, You can obtain one at http://mozilla.org/MPL/2.0/.
 *
 * Copyright 2024, 2025 MonetDB Foundation;
 * Copyright August 2008 - 2023 MonetDB B.V.;
 * Copyright 1997 - July 2008 CWI.
 */

#include "monetdb_config.h"
<<<<<<< HEAD
#include "sql_relation.h"
#include "rel_exp.h"
=======
#include "sql_catalog.h"
#include "sql_relation.h"
>>>>>>> 6a729844
#include "rel_prop.h"
#include "sql_string.h"
#include "sql_atom.h"

prop *
prop_create( allocator *sa, rel_prop kind, prop *pre )
{
	prop *p = SA_NEW(sa, prop);

	*p = (prop) {
		.kind = kind,
		.p = pre,
	};
	if (kind == PROP_NUNIQUES)
		p->value.dval = 0.0; /* floating point compatibility */
	return p;
}

prop *
prop_copy( allocator *sa, prop *p )
{
	prop *np = NULL;

	for(; p; p = p->p) {
		np = prop_create(sa, p->kind, np);
		np->id = p->id;
		switch (p->kind) {
		case PROP_COUNT:
			np->value.lval = p->value.lval;
			break;
		case PROP_NUNIQUES:
			np->value.dval = p->value.dval;
			break;
		default:
			np->value.pval = p->value.pval;
		}
	}
	return np;
}

prop *
prop_remove(allocator *sa, prop *plist, prop *p)
{
	prop *op = plist;
	(void) sa;

	if (plist == p) {
		plist = p->p;
		// ma_free(sa, p);
		return plist;
	}
	for(; op; op = op->p) {
		if (op->p == p) {
			op->p = p->p;
			// ma_free(sa, p);
			break;
		}
	}
	return plist;
}

prop *
find_prop(prop *p, rel_prop kind)
{
	while(p) {
		if (p->kind == kind)
			return p;
		p = p->p;
	}
	return p;
}

void *
find_prop_and_get(prop *p, rel_prop kind)
{
	prop *found = find_prop(p, kind);

	/* this doesn't work with numbers yet */
	assert(kind != PROP_COUNT && kind != PROP_NUNIQUES);
	return found ? found->value.pval : NULL;
}

#ifdef MIN
#undef MIN
#endif

#ifdef MAX
#undef MAX
#endif

const char *
propkind2string( prop *p)
{
	switch(p->kind) {
#define PT(TYPE) case PROP_##TYPE : return #TYPE
		PT(COUNT);
		PT(NUNIQUES);
		PT(UKEY);
		PT(JOINIDX);
		PT(HASHIDX);
		PT(HASHCOL);
		PT(REMOTE);
		PT(USED);
		PT(GROUPINGS);
		PT(MIN);
		PT(MAX);
		PT(NESTED);
		PT(UNNEST);
	}
	return "UNKNOWN";
}

char *
propvalue2string(allocator *sa, prop *p)
{
	char buf [BUFSIZ];

	switch(p->kind) {
	case PROP_COUNT: {
		snprintf(buf, sizeof(buf), BUNFMT, p->value.lval);
		return ma_strdup(sa, buf);
	}
	case PROP_NUNIQUES: {
		snprintf(buf, sizeof(buf), "%f", p->value.dval);
		return ma_strdup(sa, buf);
	}
	case PROP_UKEY: {
		list *exps = p->value.pval;
		size_t offset = 0;

		offset += snprintf(buf + offset, BUFSIZ, "[ ");
		for(node *n = exps->h; n; n = n->next) {
			sql_exp *e = n->data;
			offset += snprintf(buf + offset, BUFSIZ, "%s.%s ", e->alias.rname, e->alias.name);
		}
		offset += snprintf(buf + offset, BUFSIZ, "]");
		return ma_strdup(sa, buf);
	} break;
	case PROP_JOINIDX: {
		sql_idx *i = p->value.pval;

		if (i) {
			snprintf(buf, sizeof(buf), "\"%s\".\"%s\".\"%s\"", sql_escape_ident(sa, i->t->s->base.name),
					 sql_escape_ident(sa, i->t->base.name), sql_escape_ident(sa, i->base.name));
			return ma_strdup(sa, buf);
		}
	} break;
	case PROP_REMOTE: {
		list *tids_uris = p->value.pval;
		if (!list_empty(tids_uris)) {
			size_t offset = 0;
			for (node *n = ((list*)p->value.pval)->h; n; n = n->next) {
				tid_uri *tu = n->data;
				if (tu->uri)
					offset += snprintf(buf + offset, BUFSIZ, "%s%s",
					                   sql_escape_ident(sa, offset?" ":""),
					                   sql_escape_ident(sa, tu->uri));
			}
			return ma_strdup(sa, buf);
		}
	} break;
	case PROP_MIN:
	case PROP_MAX: {
		atom *a = p->value.pval;
		char *res = NULL;

		if (a->isnull) {
			res = ma_strdup(sa, "\"NULL\"");
		} else {
			char *s = ATOMformat(sa, a->data.vtype, VALptr(&a->data));
			if (s && *s == '"') {
				res = ma_strdup(sa, s);
			} else if (s) {
				res = ma_alloc(sa, strlen(s) + 3);
				stpcpy(stpcpy(stpcpy(res, "\""), s), "\"");
			}
			// GDKfree(s);
		}
		return res;
	}
	case PROP_UNNEST:
		return ma_strdup(sa, exp_name((sql_exp*)p->value.pval));
	case PROP_NESTED: {
		sql_column *c = p->value.pval;
		return ma_strdup(sa, c->storage_type);
	}
	default:
		break;
	}
	return ma_strdup(sa, "");
}


void
free_props( allocator *sa, prop *p )
{
	while(p) {
		prop* tmp = p;
		p = p->p;
		ma_free(sa, tmp);
	}
}<|MERGE_RESOLUTION|>--- conflicted
+++ resolved
@@ -11,13 +11,9 @@
  */
 
 #include "monetdb_config.h"
-<<<<<<< HEAD
+#include "sql_catalog.h"
 #include "sql_relation.h"
 #include "rel_exp.h"
-=======
-#include "sql_catalog.h"
-#include "sql_relation.h"
->>>>>>> 6a729844
 #include "rel_prop.h"
 #include "sql_string.h"
 #include "sql_atom.h"
@@ -151,7 +147,7 @@
 		offset += snprintf(buf + offset, BUFSIZ, "[ ");
 		for(node *n = exps->h; n; n = n->next) {
 			sql_exp *e = n->data;
-			offset += snprintf(buf + offset, BUFSIZ, "%s.%s ", e->alias.rname, e->alias.name);
+			offset += snprintf(buf + offset, BUFSIZ, "%s.%s ", e->alias.parent->name, e->alias.name);
 		}
 		offset += snprintf(buf + offset, BUFSIZ, "]");
 		return ma_strdup(sa, buf);
