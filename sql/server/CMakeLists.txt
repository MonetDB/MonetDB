#[[
# SPDX-License-Identifier: MPL-2.0
#
# This Source Code Form is subject to the terms of the Mozilla Public
# License, v. 2.0.  If a copy of the MPL was not distributed with this
# file, You can obtain one at http://mozilla.org/MPL/2.0/.
#
# Copyright 2024, 2025 MonetDB Foundation;
# Copyright August 2008 - 2023 MonetDB B.V.;
# Copyright 1997 - July 2008 CWI.
#]]

BISON_TARGET(sqlparser
  sql_parser.y
  ${CMAKE_CURRENT_BINARY_DIR}/sql_parser.tab.c
  #COMPILE_FLAGS "-t -rstates,itemsets,lookaheads -ffixit,caret -d -p sql -Wno-conflicts-sr -Wno-conflicts-rr -o sql_parser.output"
  COMPILE_FLAGS "-p sql -Werror"
  DEFINES_FILE ${CMAKE_CURRENT_BINARY_DIR}/sql_parser.tab.h)

add_library(sqlserver STATIC)

set(sqlserver_public_headers
  ${CMAKE_CURRENT_SOURCE_DIR}/sql_parser.h
  ${CMAKE_CURRENT_SOURCE_DIR}/rel_file_loader.h
  ${CMAKE_CURRENT_SOURCE_DIR}/rel_proto_loader.h
  ${CMAKE_CURRENT_SOURCE_DIR}/sql_mvc.h)

target_sources(sqlserver
  PRIVATE
  sql_semantic.c
  sql_qc.c
  sql_partition.c
  sql_mvc.c
  sql_env.c
  sql_privileges.c
  sql_query.c
  sql_var.c
  rel_semantic.c
  rel_select.c
  rel_updates.c
  rel_trans.c
  rel_schema.c
  rel_sequence.c
  rel_prop.c
  rel_exp.c
  rel_rel.c
  rel_basetable.c
  rel_rewriter.c
  rel_unnest.c
  rel_optimizer.c
  rel_statistics.c rel_statistics_functions.c
  rel_optimize_exps.c
  rel_optimize_others.c
  rel_optimize_proj.c
  rel_optimize_sel.c
  rel_partition.c
  rel_distribute.c
  rel_remote.c rel_remote.h
  rel_propagate.c rel_propagate.h
  rel_psm.c
  rel_xml.c
  rel_dump.c
  rel_file_loader.c
<<<<<<< HEAD
  rel_multiset.c
=======
  rel_proto_loader.c
>>>>>>> 4a4bfebf
  rel_dump.h rel_exp.h rel_rel.h
  rel_basetable.h
  rel_rewriter.h
  rel_unnest.h
  rel_optimizer.h
  rel_statistics.h
  rel_optimizer_private.h
  rel_partition.h
  rel_prop.h
  rel_schema.h
  rel_select.h
  rel_semantic.h
  rel_sequence.h
  rel_trans.h
  rel_updates.h
  rel_psm.h
  rel_xml.h
  sql_env.h
  sql_privileges.h
  sql_query.h
  sql_qc.h
  sql_semantic.h
  sql_tokens.h
  sql_partition.h
  rel_file_loader.h
<<<<<<< HEAD
  rel_multiset.h
=======
  rel_proto_loader.h
>>>>>>> 4a4bfebf
  ${BISON_sqlparser_OUTPUT_HEADER}
  ${BISON_sqlparser_OUTPUT_SOURCE}
  PUBLIC
  ${sqlserver_public_headers})

target_include_directories(sqlserver
  PRIVATE
  $<BUILD_INTERFACE:${CMAKE_CURRENT_BINARY_DIR}>
  $<TARGET_PROPERTY:atoms,INTERFACE_INCLUDE_DIRECTORIES>
  $<TARGET_PROPERTY:mal,INTERFACE_INCLUDE_DIRECTORIES>
  $<TARGET_PROPERTY:malmodules,INTERFACE_INCLUDE_DIRECTORIES>
  PUBLIC
  $<BUILD_INTERFACE:${CMAKE_CURRENT_SOURCE_DIR}>
  $<INSTALL_INTERFACE:${INCLUDEDIR}/monetdb>)

target_link_libraries(sqlserver
  PRIVATE
  monetdb_config_header
  bat
  sqlparserlib
  sqlcommon
  sqlinclude
  sqlstorage)

target_compile_definitions(sqlserver
  PRIVATE
  LIBSQL)

if(NOT MONETDB_STATIC)
  set_target_properties(sqlserver
    PROPERTIES
    POSITION_INDEPENDENT_CODE ON
    PUBLIC_HEADER "${sqlserver_public_headers}")
endif()

add_library(sqlparserlib STATIC)

target_sources(sqlparserlib
  PRIVATE
  sql_atom.c
  sql_atom.h
  sql_datetime.c
  sql_datetime.h
  sql_decimal.c
  sql_decimal.h
  sql_scan.c
  sql_scan.h
  sql_symbol.c
  sql_symbol.h
  ${BISON_sqlparser_OUTPUT_HEADER}
  ${BISON_sqlparser_OUTPUT_SOURCE}
  ${sqlserver_public_headers})

target_include_directories(sqlparserlib
  PRIVATE
  $<BUILD_INTERFACE:${CMAKE_CURRENT_BINARY_DIR}>
  $<TARGET_PROPERTY:atoms,INTERFACE_INCLUDE_DIRECTORIES>
  $<TARGET_PROPERTY:mal,INTERFACE_INCLUDE_DIRECTORIES>
  $<TARGET_PROPERTY:malmodules,INTERFACE_INCLUDE_DIRECTORIES>
  PUBLIC
  $<BUILD_INTERFACE:${CMAKE_CURRENT_SOURCE_DIR}>
  $<INSTALL_INTERFACE:${INCLUDEDIR}/monetdb>)

target_link_libraries(sqlparserlib
  PRIVATE
  monetdb_config_header
  bat
  sqlcommon
  sqlinclude
  sqlstorage)

target_compile_definitions(sqlparserlib
  PRIVATE
  LIBSQL)

if(NOT MONETDB_STATIC)
  set_target_properties(sqlparserlib
    PROPERTIES
    POSITION_INDEPENDENT_CODE ON
    PUBLIC_HEADER "${sqlserver_public_headers}")
endif()

if(WITH_SQLPARSE)
add_executable(sqlparse)

target_sources(sqlparse
  PRIVATE
  sqlparse.c)

target_include_directories(sqlparse
  PRIVATE
  $<$<PLATFORM_ID:Windows>:${HAVE_GETOPT_H}>
  $<BUILD_INTERFACE:${CMAKE_CURRENT_BINARY_DIR}>
  PUBLIC
  $<BUILD_INTERFACE:${CMAKE_CURRENT_SOURCE_DIR}>
  $<INSTALL_INTERFACE:${INCLUDEDIR}/monetdb>)

target_link_libraries(sqlparse
  PRIVATE
  monetdb_config_header
  sqlparserlib
  stream
  bat
  sqlinclude
  sqlcommon
  $<$<NOT:$<PLATFORM_ID:Windows>>:m>
  $<$<PLATFORM_ID:Windows>:${GETOPT_LIB}>
  $<$<BOOL:${MALLOC_FOUND}>:Malloc::Malloc>
  Threads::Threads)

set_target_properties(sqlparse
  PROPERTIES
  VERSION ${MONETDB_VERSION})
install(TARGETS
  sqlparse
  RUNTIME
  DESTINATION ${CMAKE_INSTALL_BINDIR}
  COMPONENT server)
endif()

if(MONETDB_STATIC)
install(TARGETS
  sqlserver
  RUNTIME
  DESTINATION ${CMAKE_INSTALL_BINDIR}
  COMPONENT server
  LIBRARY
  DESTINATION ${CMAKE_INSTALL_LIBDIR}
  ARCHIVE
  DESTINATION ${CMAKE_INSTALL_LIBDIR}
  PUBLIC_HEADER
  DESTINATION ${CMAKE_INSTALL_INCLUDEDIR}/monetdb
  INCLUDES DESTINATION ${CMAKE_INSTALL_INCLUDEDIR})
endif()<|MERGE_RESOLUTION|>--- conflicted
+++ resolved
@@ -61,11 +61,8 @@
   rel_xml.c
   rel_dump.c
   rel_file_loader.c
-<<<<<<< HEAD
+  rel_proto_loader.c
   rel_multiset.c
-=======
-  rel_proto_loader.c
->>>>>>> 4a4bfebf
   rel_dump.h rel_exp.h rel_rel.h
   rel_basetable.h
   rel_rewriter.h
@@ -91,11 +88,8 @@
   sql_tokens.h
   sql_partition.h
   rel_file_loader.h
-<<<<<<< HEAD
+  rel_proto_loader.h
   rel_multiset.h
-=======
-  rel_proto_loader.h
->>>>>>> 4a4bfebf
   ${BISON_sqlparser_OUTPUT_HEADER}
   ${BISON_sqlparser_OUTPUT_SOURCE}
   PUBLIC
