--- conflicted
+++ resolved
@@ -123,11 +123,12 @@
   PRIVATE
   LIBSQL)
 
-<<<<<<< HEAD
-set_target_properties(sqlserver
-  PROPERTIES
-  POSITION_INDEPENDENT_CODE ON
+if(NOT MONETDB_STATIC)
+  set_target_properties(sqlserver
+    PROPERTIES
+    POSITION_INDEPENDENT_CODE ON
   PUBLIC_HEADER "${sqlserver_public_headers}")
+endif()
 
 add_executable(sqlparse)
 
@@ -174,6 +175,21 @@
   PROPERTIES
   VERSION ${MONETDB_VERSION})
 
+if(MONETDB_STATIC)
+install(TARGETS
+  sqlserver
+  sqlparse
+  RUNTIME
+  DESTINATION ${CMAKE_INSTALL_BINDIR}
+  COMPONENT server
+  LIBRARY
+  DESTINATION ${CMAKE_INSTALL_LIBDIR}
+  ARCHIVE
+  DESTINATION ${CMAKE_INSTALL_LIBDIR}
+  PUBLIC_HEADER
+  DESTINATION ${CMAKE_INSTALL_INCLUDEDIR}/monetdb
+  INCLUDES DESTINATION ${CMAKE_INSTALL_INCLUDEDIR})
+else()
 install(TARGETS
   sqlparse
   RUNTIME
@@ -186,25 +202,4 @@
   PUBLIC_HEADER
   DESTINATION ${CMAKE_INSTALL_INCLUDEDIR}/monetdb
   INCLUDES DESTINATION ${CMAKE_INSTALL_INCLUDEDIR})
-=======
-if(NOT MONETDB_STATIC)
-  set_target_properties(sqlserver
-    PROPERTIES
-    POSITION_INDEPENDENT_CODE ON
-    PUBLIC_HEADER "${sqlserver_public_headers}")
-endif()
-
-if(MONETDB_STATIC)
-  install(TARGETS
-    sqlserver
-    RUNTIME
-    DESTINATION ${CMAKE_INSTALL_BINDIR}
-    LIBRARY
-    DESTINATION ${CMAKE_INSTALL_LIBDIR}
-    ARCHIVE
-    DESTINATION ${CMAKE_INSTALL_LIBDIR}
-    PUBLIC_HEADER
-    DESTINATION ${CMAKE_INSTALL_INCLUDEDIR}/monetdb
-    INCLUDES DESTINATION ${CMAKE_INSTALL_INCLUDEDIR})
-endif()
->>>>>>> b2785600
+endif()