#[[
# SPDX-License-Identifier: MPL-2.0
#
# This Source Code Form is subject to the terms of the Mozilla Public
# License, v. 2.0.  If a copy of the MPL was not distributed with this
# file, You can obtain one at http://mozilla.org/MPL/2.0/.
#
# Copyright 2024, 2025 MonetDB Foundation;
# Copyright August 2008 - 2023 MonetDB B.V.;
# Copyright 1997 - July 2008 CWI.
#]]

BISON_TARGET(sqlparser
  sql_parser.y
  ${CMAKE_CURRENT_BINARY_DIR}/sql_parser.tab.c
  #COMPILE_FLAGS "-t -rstates,itemsets,lookaheads -ffixit,caret -d -p sql -Wno-conflicts-sr -Wno-conflicts-rr -o sql_parser.output"
  COMPILE_FLAGS "-p sql -Werror"
  DEFINES_FILE ${CMAKE_CURRENT_BINARY_DIR}/sql_parser.tab.h)

add_library(sqlserver STATIC)

set(sqlserver_public_headers
  ${CMAKE_CURRENT_SOURCE_DIR}/sql_parser.h
  ${CMAKE_CURRENT_SOURCE_DIR}/rel_file_loader.h
  ${CMAKE_CURRENT_SOURCE_DIR}/rel_proto_loader.h
  ${CMAKE_CURRENT_SOURCE_DIR}/sql_mvc.h)

target_sources(sqlserver
  PRIVATE
  sql_semantic.c
  sql_qc.c
  sql_partition.c
  sql_mvc.c
  sql_env.c
  sql_privileges.c
  sql_query.c
  sql_var.c
  rel_semantic.c
  rel_select.c
  rel_updates.c
  rel_trans.c
  rel_schema.c
  rel_sequence.c
  rel_prop.c
  rel_exp.c
  rel_rel.c
  rel_basetable.c
  rel_rewriter.c
  rel_unnest.c
  rel_optimizer.c
  rel_statistics.c rel_statistics_functions.c
  rel_optimize_exps.c
  rel_optimize_others.c
  rel_optimize_proj.c
  rel_optimize_sel.c
<<<<<<< HEAD
  rel_partition.c
=======
  rel_planner.c rel_planner.h
>>>>>>> 8034d91e
  rel_distribute.c
  rel_remote.c rel_remote.h
  rel_propagate.c rel_propagate.h
  rel_psm.c
  rel_xml.c
  rel_dump.c
  rel_file_loader.c
  rel_proto_loader.c
  rel_multiset.c
  rel_dump.h rel_exp.h rel_rel.h
  rel_basetable.h
  rel_rewriter.h
  rel_unnest.h
  rel_optimizer.h
  rel_statistics.h
  rel_optimizer_private.h
  rel_prop.h
  rel_schema.h
  rel_select.h
  rel_semantic.h
  rel_sequence.h
  rel_trans.h
  rel_updates.h
  rel_psm.h
  rel_xml.h
  sql_env.h
  sql_privileges.h
  sql_query.h
  sql_qc.h
  sql_semantic.h
  sql_tokens.h
  sql_partition.h
  rel_file_loader.h
  rel_proto_loader.h
  rel_multiset.h
  ${BISON_sqlparser_OUTPUT_HEADER}
  ${BISON_sqlparser_OUTPUT_SOURCE}
  PUBLIC
  ${sqlserver_public_headers})

target_include_directories(sqlserver
  PRIVATE
  $<BUILD_INTERFACE:${CMAKE_CURRENT_BINARY_DIR}>
  $<TARGET_PROPERTY:atoms,INTERFACE_INCLUDE_DIRECTORIES>
  $<TARGET_PROPERTY:mal,INTERFACE_INCLUDE_DIRECTORIES>
  $<TARGET_PROPERTY:malmodules,INTERFACE_INCLUDE_DIRECTORIES>
  PUBLIC
  $<BUILD_INTERFACE:${CMAKE_CURRENT_SOURCE_DIR}>
  $<INSTALL_INTERFACE:${INCLUDEDIR}/monetdb>)

target_link_libraries(sqlserver
  PRIVATE
  monetdb_config_header
  bat
  sqlparserlib
  sqlcommon
  sqlinclude
  sqlstorage)

target_compile_definitions(sqlserver
  PRIVATE
  LIBSQL)

if(NOT MONETDB_STATIC)
  set_target_properties(sqlserver
    PROPERTIES
    POSITION_INDEPENDENT_CODE ON
    PUBLIC_HEADER "${sqlserver_public_headers}")
endif()

add_library(sqlparserlib STATIC)

target_sources(sqlparserlib
  PRIVATE
  sql_atom.c
  sql_atom.h
  sql_datetime.c
  sql_datetime.h
  sql_decimal.c
  sql_decimal.h
  sql_scan.c
  sql_scan.h
  sql_symbol.c
  sql_symbol.h
  ${BISON_sqlparser_OUTPUT_HEADER}
  ${BISON_sqlparser_OUTPUT_SOURCE}
  ${sqlserver_public_headers})

target_include_directories(sqlparserlib
  PRIVATE
  $<BUILD_INTERFACE:${CMAKE_CURRENT_BINARY_DIR}>
  $<TARGET_PROPERTY:atoms,INTERFACE_INCLUDE_DIRECTORIES>
  $<TARGET_PROPERTY:mal,INTERFACE_INCLUDE_DIRECTORIES>
  $<TARGET_PROPERTY:malmodules,INTERFACE_INCLUDE_DIRECTORIES>
  PUBLIC
  $<BUILD_INTERFACE:${CMAKE_CURRENT_SOURCE_DIR}>
  $<INSTALL_INTERFACE:${INCLUDEDIR}/monetdb>)

target_link_libraries(sqlparserlib
  PRIVATE
  monetdb_config_header
  bat
  sqlcommon
  sqlinclude
  sqlstorage)

target_compile_definitions(sqlparserlib
  PRIVATE
  LIBSQL)

if(NOT MONETDB_STATIC)
  set_target_properties(sqlparserlib
    PROPERTIES
    POSITION_INDEPENDENT_CODE ON
    PUBLIC_HEADER "${sqlserver_public_headers}")
endif()

if(WITH_SQLPARSE)
add_executable(sqlparse)

target_sources(sqlparse
  PRIVATE
  sqlparse.c)

target_include_directories(sqlparse
  PRIVATE
  $<$<PLATFORM_ID:Windows>:${HAVE_GETOPT_H}>
  $<BUILD_INTERFACE:${CMAKE_CURRENT_BINARY_DIR}>
  PUBLIC
  $<BUILD_INTERFACE:${CMAKE_CURRENT_SOURCE_DIR}>
  $<INSTALL_INTERFACE:${INCLUDEDIR}/monetdb>)

target_link_libraries(sqlparse
  PRIVATE
  monetdb_config_header
  sqlparserlib
  stream
  bat
  sqlinclude
  sqlcommon
  mutils
  $<$<NOT:$<PLATFORM_ID:Windows>>:m>
  $<$<PLATFORM_ID:Windows>:${GETOPT_LIB}>
  $<$<BOOL:${MALLOC_FOUND}>:Malloc::Malloc>
  Threads::Threads)

set_target_properties(sqlparse
  PROPERTIES
  VERSION ${MONETDB_VERSION})
install(TARGETS
  sqlparse
  RUNTIME
  DESTINATION ${CMAKE_INSTALL_BINDIR}
  COMPONENT server)
endif()

if(MONETDB_STATIC)
install(TARGETS
  sqlserver
  RUNTIME
  DESTINATION ${CMAKE_INSTALL_BINDIR}
  COMPONENT server
  LIBRARY
  DESTINATION ${CMAKE_INSTALL_LIBDIR}
  ARCHIVE
  DESTINATION ${CMAKE_INSTALL_LIBDIR}
  PUBLIC_HEADER
  DESTINATION ${CMAKE_INSTALL_INCLUDEDIR}/monetdb
  INCLUDES DESTINATION ${CMAKE_INSTALL_INCLUDEDIR})
endif()<|MERGE_RESOLUTION|>--- conflicted
+++ resolved
@@ -53,11 +53,6 @@
   rel_optimize_others.c
   rel_optimize_proj.c
   rel_optimize_sel.c
-<<<<<<< HEAD
-  rel_partition.c
-=======
-  rel_planner.c rel_planner.h
->>>>>>> 8034d91e
   rel_distribute.c
   rel_remote.c rel_remote.h
   rel_propagate.c rel_propagate.h
