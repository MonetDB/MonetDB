--- conflicted
+++ resolved
@@ -1428,15 +1428,6 @@
 		} else {
 			lc->yynext = next;
 		}
-<<<<<<< HEAD
-	} else if (token == UNION) {
-		int next = sqllex(yylval, parm);
-
-		if (next == JOIN) {
-			token = UNIONJOIN;
-		} else {
-			lc->yynext = next;
-		}
 	} else if (token == NO) {
 		int next = sqllex(yylval, parm);
 
@@ -1461,8 +1452,6 @@
 				lc->yynext = next;
 			break;
 		}
-=======
->>>>>>> 0b782f68
 	} else if (token == SCOLON) {
 		/* ignore semi-colon(s) following a semi-colon */
 		if (lc->yylast == SCOLON) {
