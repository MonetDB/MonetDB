/*
 * This Source Code Form is subject to the terms of the Mozilla Public
 * License, v. 2.0.  If a copy of the MPL was not distributed with this
 * file, You can obtain one at http://mozilla.org/MPL/2.0/.
 *
 * Copyright 1997 - July 2008 CWI, August 2008 - 2021 MonetDB B.V.
 */

#include "monetdb_config.h"
#include <wctype.h>
#include "sql_mem.h"
#include "sql_scan.h"
#include "sql_types.h"
#include "sql_symbol.h"
#include "sql_mvc.h"
#include "sql_parser.tab.h"
#include "sql_semantic.h"
#include "sql_parser.h"		/* for sql_error() */

#include "stream.h"
#include "mapi_prompt.h"
#include <unistd.h>
#include <string.h>
#include <ctype.h>
#include "sql_keyword.h"

/**
 * Removes all comments before the query. In query comments are kept.
 */
char *
query_cleaned(sql_allocator *sa, const char *query)
{
	char *q, *r, *c;
	int lines = 0;
	int quote = 0;		/* inside quotes ('..', "..", {..}) */
	bool bs = false;		/* seen a backslash in a quoted string */
	bool incomment1 = false;	/* inside traditional C style comment */
	bool incomment2 = false;	/* inside comment starting with --  */
<<<<<<< HEAD
	r = SA_NEW_ARRAY(sa, char, strlen(query) + 1);
=======
	bool inline_comment = false;

	r = GDKmalloc(strlen(query) + 1);
>>>>>>> 59a06298
	if(!r)
		return NULL;

	(void) c;

	for (q = r; *query; query++) {
		if (incomment1) {
			if (*query == '/' && query[-1] == '*') {
				incomment1 = false;
				if (c == r && lines > 0) {
					q = r; // reset to beginning
					lines = 0;
					continue;
				}
			}
			if (*query == '\n') lines++;
			*q++ = *query;
		} else if (incomment2) {
			if (*query == '\n') {
				incomment2 = false;
				inline_comment = false;
				/* add newline only if comment doesn't
				 * occupy whole line */
				if (q > r && q[-1] != '\n'){
					*q++ = '\n';
					lines++;
				}
			} else if (inline_comment){
				*q++ = *query; // preserve in line query comments
			}
		} else if (quote) {
			if (bs) {
				bs = false;
			} else if (*query == '\\') {
				bs = true;
			} else if (*query == quote) {
				quote = 0;
			}
			*q++ = *query;
		} else if (*query == '"' || *query == '\'') {
			quote = *query;
			*q++ = *query;
		} else if (*query == '{') {
			quote = '}';
			*q++ = *query;
		} else if (*query == '-' && query[1] == '-') {
			if (q > r && q[-1] != '\n') {
				inline_comment = true;
				*q++ = *query; // preserve in line query comments
			}
			incomment2 = true;
		} else if (*query == '/' && query[1] == '*') {
			incomment1 = true;
			c = q;
			*q++ = *query;
		} else if (*query == '\n') {
			/* collapse newlines */
			if (q > r && q[-1] != '\n') {
				*q++ = '\n';
				lines++;
			}
		} else if (*query == ' ' || *query == '\t') {
			/* collapse white space */
			if (q > r && q[-1] != ' ')
				*q++ = ' ';
		} else {
			*q++ = *query;
		}
	}
	*q = 0;
	return r;
}

int
scanner_init_keywords(void)
{
	int failed = 0;

	failed += keywords_insert("false", BOOL_FALSE);
	failed += keywords_insert("true", BOOL_TRUE);

	failed += keywords_insert("ALTER", ALTER);
	failed += keywords_insert("ADD", ADD);
	failed += keywords_insert("AND", AND);

	failed += keywords_insert("RANK", RANK);
	failed += keywords_insert("DENSE_RANK", RANK);
	failed += keywords_insert("PERCENT_RANK", RANK);
	failed += keywords_insert("CUME_DIST", RANK);
	failed += keywords_insert("ROW_NUMBER", RANK);
	failed += keywords_insert("NTILE", RANK);
	failed += keywords_insert("LAG", RANK);
	failed += keywords_insert("LEAD", RANK);
	failed += keywords_insert("FIRST_VALUE", RANK);
	failed += keywords_insert("LAST_VALUE", RANK);
	failed += keywords_insert("NTH_VALUE", RANK);

	failed += keywords_insert("BEST", BEST);
	failed += keywords_insert("EFFORT", EFFORT);

	failed += keywords_insert("AS", AS);
	failed += keywords_insert("ASC", ASC);
	failed += keywords_insert("AUTHORIZATION", AUTHORIZATION);
	failed += keywords_insert("BETWEEN", BETWEEN);
	failed += keywords_insert("SYMMETRIC", SYMMETRIC);
	failed += keywords_insert("ASYMMETRIC", ASYMMETRIC);
	failed += keywords_insert("BY", BY);
	failed += keywords_insert("CAST", CAST);
	failed += keywords_insert("CONVERT", CONVERT);
	failed += keywords_insert("CHARACTER", CHARACTER);
	failed += keywords_insert("CHAR", CHARACTER);
	failed += keywords_insert("VARYING", VARYING);
	failed += keywords_insert("VARCHAR", VARCHAR);
	failed += keywords_insert("BINARY", BINARY);
	failed += keywords_insert("LARGE", LARGE);
	failed += keywords_insert("OBJECT", OBJECT);
	failed += keywords_insert("CLOB", CLOB);
	failed += keywords_insert("BLOB", sqlBLOB);
	failed += keywords_insert("TEXT", sqlTEXT);
	failed += keywords_insert("TINYTEXT", sqlTEXT);
	failed += keywords_insert("STRING", CLOB);	/* ? */
	failed += keywords_insert("CHECK", CHECK);
	failed += keywords_insert("CLIENT", CLIENT);
	failed += keywords_insert("SERVER", SERVER);
	failed += keywords_insert("COMMENT", COMMENT);
	failed += keywords_insert("CONSTRAINT", CONSTRAINT);
	failed += keywords_insert("CREATE", CREATE);
	failed += keywords_insert("CROSS", CROSS);
	failed += keywords_insert("COPY", COPY);
	failed += keywords_insert("RECORDS", RECORDS);
	failed += keywords_insert("DELIMITERS", DELIMITERS);
	failed += keywords_insert("STDIN", STDIN);
	failed += keywords_insert("STDOUT", STDOUT);

	failed += keywords_insert("TINYINT", TINYINT);
	failed += keywords_insert("SMALLINT", SMALLINT);
	failed += keywords_insert("INTEGER", sqlINTEGER);
	failed += keywords_insert("INT", sqlINTEGER);
	failed += keywords_insert("MEDIUMINT", sqlINTEGER);
	failed += keywords_insert("BIGINT", BIGINT);
#ifdef HAVE_HGE
	failed += keywords_insert("HUGEINT", HUGEINT);
#endif
	failed += keywords_insert("DEC", sqlDECIMAL);
	failed += keywords_insert("DECIMAL", sqlDECIMAL);
	failed += keywords_insert("NUMERIC", sqlDECIMAL);
	failed += keywords_insert("DECLARE", DECLARE);
	failed += keywords_insert("DEFAULT", DEFAULT);
	failed += keywords_insert("DESC", DESC);
	failed += keywords_insert("DISTINCT", DISTINCT);
	failed += keywords_insert("DOUBLE", sqlDOUBLE);
	failed += keywords_insert("REAL", sqlREAL);
	failed += keywords_insert("DROP", DROP);
	failed += keywords_insert("ESCAPE", ESCAPE);
	failed += keywords_insert("EXISTS", EXISTS);
	failed += keywords_insert("UESCAPE", UESCAPE);
	failed += keywords_insert("EXTRACT", EXTRACT);
	failed += keywords_insert("FLOAT", sqlFLOAT);
	failed += keywords_insert("FOR", FOR);
	failed += keywords_insert("FOREIGN", FOREIGN);
	failed += keywords_insert("FROM", FROM);
	failed += keywords_insert("FWF", FWF);

	failed += keywords_insert("REFERENCES", REFERENCES);

	failed += keywords_insert("MATCH", MATCH);
	failed += keywords_insert("FULL", FULL);
	failed += keywords_insert("PARTIAL", PARTIAL);
	failed += keywords_insert("SIMPLE", SIMPLE);

	failed += keywords_insert("INSERT", INSERT);
	failed += keywords_insert("UPDATE", UPDATE);
	failed += keywords_insert("DELETE", sqlDELETE);
	failed += keywords_insert("TRUNCATE", TRUNCATE);
	failed += keywords_insert("MATCHED", MATCHED);

	failed += keywords_insert("ACTION", ACTION);
	failed += keywords_insert("CASCADE", CASCADE);
	failed += keywords_insert("RESTRICT", RESTRICT);
	failed += keywords_insert("FIRST", FIRST);
	failed += keywords_insert("GLOBAL", GLOBAL);
	failed += keywords_insert("GROUP", sqlGROUP);
	failed += keywords_insert("GROUPING", GROUPING);
	failed += keywords_insert("ROLLUP", ROLLUP);
	failed += keywords_insert("CUBE", CUBE);
	failed += keywords_insert("HAVING", HAVING);
	failed += keywords_insert("ILIKE", ILIKE);
	failed += keywords_insert("IMPRINTS", IMPRINTS);
	failed += keywords_insert("IN", sqlIN);
	failed += keywords_insert("INNER", INNER);
	failed += keywords_insert("INTO", INTO);
	failed += keywords_insert("IS", IS);
	failed += keywords_insert("JOIN", JOIN);
	failed += keywords_insert("KEY", KEY);
	failed += keywords_insert("LATERAL", LATERAL);
	failed += keywords_insert("LEFT", LEFT);
	failed += keywords_insert("LIKE", LIKE);
	failed += keywords_insert("LIMIT", LIMIT);
	failed += keywords_insert("SAMPLE", SAMPLE);
	failed += keywords_insert("SEED", SEED);
	failed += keywords_insert("LAST", LAST);
	failed += keywords_insert("LOCAL", LOCAL);
	failed += keywords_insert("LOCKED", LOCKED);
	failed += keywords_insert("NATURAL", NATURAL);
	failed += keywords_insert("NOT", NOT);
	failed += keywords_insert("NULL", sqlNULL);
	failed += keywords_insert("NULLS", NULLS);
	failed += keywords_insert("OFFSET", OFFSET);
	failed += keywords_insert("ON", ON);
	failed += keywords_insert("OPTIONS", OPTIONS);
	failed += keywords_insert("OPTION", OPTION);
	failed += keywords_insert("OR", OR);
	failed += keywords_insert("ORDER", ORDER);
	failed += keywords_insert("ORDERED", ORDERED);
	failed += keywords_insert("OUTER", OUTER);
	failed += keywords_insert("OVER", OVER);
	failed += keywords_insert("PARTITION", PARTITION);
	failed += keywords_insert("PATH", PATH);
	failed += keywords_insert("PRECISION", PRECISION);
	failed += keywords_insert("PRIMARY", PRIMARY);

	failed += keywords_insert("USER", USER);
	failed += keywords_insert("RENAME", RENAME);
	failed += keywords_insert("UNENCRYPTED", UNENCRYPTED);
	failed += keywords_insert("ENCRYPTED", ENCRYPTED);
	failed += keywords_insert("PASSWORD", PASSWORD);
	failed += keywords_insert("GRANT", GRANT);
	failed += keywords_insert("REVOKE", REVOKE);
	failed += keywords_insert("ROLE", ROLE);
	failed += keywords_insert("ADMIN", ADMIN);
	failed += keywords_insert("PRIVILEGES", PRIVILEGES);
	failed += keywords_insert("PUBLIC", PUBLIC);
	failed += keywords_insert("CURRENT_USER", CURRENT_USER);
	failed += keywords_insert("CURRENT_ROLE", CURRENT_ROLE);
	failed += keywords_insert("SESSION_USER", SESSION_USER);
	failed += keywords_insert("CURRENT_SCHEMA", CURRENT_SCHEMA);
	failed += keywords_insert("SESSION", sqlSESSION);

	failed += keywords_insert("RIGHT", RIGHT);
	failed += keywords_insert("SCHEMA", SCHEMA);
	failed += keywords_insert("SELECT", SELECT);
	failed += keywords_insert("SET", SET);
	failed += keywords_insert("SETS", SETS);
	failed += keywords_insert("AUTO_COMMIT", AUTO_COMMIT);

	failed += keywords_insert("ALL", ALL);
	failed += keywords_insert("ANY", ANY);
	failed += keywords_insert("SOME", SOME);
	failed += keywords_insert("EVERY", ANY);
	/*
	   failed += keywords_insert("SQLCODE", SQLCODE );
	 */
	failed += keywords_insert("COLUMN", COLUMN);
	failed += keywords_insert("TABLE", TABLE);
	failed += keywords_insert("TEMPORARY", TEMPORARY);
	failed += keywords_insert("TEMP", TEMP);
	failed += keywords_insert("STREAM", STREAM);
	failed += keywords_insert("REMOTE", REMOTE);
	failed += keywords_insert("MERGE", MERGE);
	failed += keywords_insert("REPLICA", REPLICA);
	failed += keywords_insert("TO", TO);
	failed += keywords_insert("UNION", UNION);
	failed += keywords_insert("EXCEPT", EXCEPT);
	failed += keywords_insert("INTERSECT", INTERSECT);
	failed += keywords_insert("CORRESPONDING", CORRESPONDING);
	failed += keywords_insert("UNIQUE", UNIQUE);
	failed += keywords_insert("USING", USING);
	failed += keywords_insert("VALUES", VALUES);
	failed += keywords_insert("VIEW", VIEW);
	failed += keywords_insert("WHERE", WHERE);
	failed += keywords_insert("WITH", WITH);
	failed += keywords_insert("DATA", DATA);

	failed += keywords_insert("DATE", sqlDATE);
	failed += keywords_insert("TIME", TIME);
	failed += keywords_insert("TIMESTAMP", TIMESTAMP);
	failed += keywords_insert("INTERVAL", INTERVAL);
	failed += keywords_insert("CURRENT_DATE", CURRENT_DATE);
	failed += keywords_insert("CURRENT_TIME", CURRENT_TIME);
	failed += keywords_insert("CURRENT_TIMESTAMP", CURRENT_TIMESTAMP);
	failed += keywords_insert("CURRENT_TIMEZONE", CURRENT_TIMEZONE);
	failed += keywords_insert("NOW", CURRENT_TIMESTAMP);
	failed += keywords_insert("LOCALTIME", LOCALTIME);
	failed += keywords_insert("LOCALTIMESTAMP", LOCALTIMESTAMP);
	failed += keywords_insert("ZONE", ZONE);

	failed += keywords_insert("CENTURY", CENTURY);
	failed += keywords_insert("DECADE", DECADE);
	failed += keywords_insert("YEAR", YEAR);
	failed += keywords_insert("QUARTER", QUARTER);
	failed += keywords_insert("MONTH", MONTH);
	failed += keywords_insert("WEEK", WEEK);
	failed += keywords_insert("DOW", DOW);
	failed += keywords_insert("DOY", DOY);
	failed += keywords_insert("DAY", DAY);
	failed += keywords_insert("HOUR", HOUR);
	failed += keywords_insert("MINUTE", MINUTE);
	failed += keywords_insert("SECOND", SECOND);
	failed += keywords_insert("EPOCH", EPOCH);

	failed += keywords_insert("POSITION", POSITION);
	failed += keywords_insert("SUBSTRING", SUBSTRING);
	failed += keywords_insert("SPLIT_PART", SPLIT_PART);

	failed += keywords_insert("CASE", CASE);
	failed += keywords_insert("WHEN", WHEN);
	failed += keywords_insert("THEN", THEN);
	failed += keywords_insert("ELSE", ELSE);
	failed += keywords_insert("END", END);
	failed += keywords_insert("NULLIF", NULLIF);
	failed += keywords_insert("COALESCE", COALESCE);
	failed += keywords_insert("ELSEIF", ELSEIF);
	failed += keywords_insert("IF", IF);
	failed += keywords_insert("WHILE", WHILE);
	failed += keywords_insert("DO", DO);

	failed += keywords_insert("COMMIT", COMMIT);
	failed += keywords_insert("ROLLBACK", ROLLBACK);
	failed += keywords_insert("SAVEPOINT", SAVEPOINT);
	failed += keywords_insert("RELEASE", RELEASE);
	failed += keywords_insert("WORK", WORK);
	failed += keywords_insert("CHAIN", CHAIN);
	failed += keywords_insert("PRESERVE", PRESERVE);
	failed += keywords_insert("ROWS", ROWS);
	failed += keywords_insert("NO", NO);
	failed += keywords_insert("START", START);
	failed += keywords_insert("TRANSACTION", TRANSACTION);
	failed += keywords_insert("READ", READ);
	failed += keywords_insert("WRITE", WRITE);
	failed += keywords_insert("ONLY", ONLY);
	failed += keywords_insert("ISOLATION", ISOLATION);
	failed += keywords_insert("LEVEL", LEVEL);
	failed += keywords_insert("UNCOMMITTED", UNCOMMITTED);
	failed += keywords_insert("COMMITTED", COMMITTED);
	failed += keywords_insert("REPEATABLE", sqlREPEATABLE);
	failed += keywords_insert("SERIALIZABLE", SERIALIZABLE);
	failed += keywords_insert("DIAGNOSTICS", DIAGNOSTICS);
	failed += keywords_insert("SIZE", sqlSIZE);
	failed += keywords_insert("STORAGE", STORAGE);

	failed += keywords_insert("TYPE", TYPE);
	failed += keywords_insert("PROCEDURE", PROCEDURE);
	failed += keywords_insert("FUNCTION", FUNCTION);
	failed += keywords_insert("LOADER", sqlLOADER);
	failed += keywords_insert("REPLACE", REPLACE);

	failed += keywords_insert("FILTER", FILTER);
	failed += keywords_insert("AGGREGATE", AGGREGATE);
	failed += keywords_insert("RETURNS", RETURNS);
	failed += keywords_insert("EXTERNAL", EXTERNAL);
	failed += keywords_insert("NAME", sqlNAME);
	failed += keywords_insert("RETURN", RETURN);
	failed += keywords_insert("CALL", CALL);
	failed += keywords_insert("LANGUAGE", LANGUAGE);

	failed += keywords_insert("ANALYZE", ANALYZE);
	failed += keywords_insert("MINMAX", MINMAX);
	failed += keywords_insert("EXPLAIN", SQL_EXPLAIN);
	failed += keywords_insert("PLAN", SQL_PLAN);
	failed += keywords_insert("DEBUG", SQL_DEBUG);
	failed += keywords_insert("TRACE", SQL_TRACE);
	failed += keywords_insert("PREPARE", PREPARE);
	failed += keywords_insert("PREP", PREP);
	failed += keywords_insert("EXECUTE", EXECUTE);
	failed += keywords_insert("EXEC", EXEC);
	failed += keywords_insert("DEALLOCATE", DEALLOCATE);

	failed += keywords_insert("INDEX", INDEX);

	failed += keywords_insert("SEQUENCE", SEQUENCE);
	failed += keywords_insert("RESTART", RESTART);
	failed += keywords_insert("INCREMENT", INCREMENT);
	failed += keywords_insert("MAXVALUE", MAXVALUE);
	failed += keywords_insert("MINVALUE", MINVALUE);
	failed += keywords_insert("CYCLE", CYCLE);
	failed += keywords_insert("CACHE", CACHE);
	failed += keywords_insert("NEXT", NEXT);
	failed += keywords_insert("VALUE", VALUE);
	failed += keywords_insert("GENERATED", GENERATED);
	failed += keywords_insert("ALWAYS", ALWAYS);
	failed += keywords_insert("IDENTITY", IDENTITY);
	failed += keywords_insert("SERIAL", SERIAL);
	failed += keywords_insert("BIGSERIAL", BIGSERIAL);
	failed += keywords_insert("AUTO_INCREMENT", AUTO_INCREMENT);
	failed += keywords_insert("CONTINUE", CONTINUE);

	failed += keywords_insert("TRIGGER", TRIGGER);
	failed += keywords_insert("ATOMIC", ATOMIC);
	failed += keywords_insert("BEGIN", BEGIN);
	failed += keywords_insert("OF", OF);
	failed += keywords_insert("BEFORE", BEFORE);
	failed += keywords_insert("AFTER", AFTER);
	failed += keywords_insert("ROW", ROW);
	failed += keywords_insert("STATEMENT", STATEMENT);
	failed += keywords_insert("NEW", sqlNEW);
	failed += keywords_insert("OLD", OLD);
	failed += keywords_insert("EACH", EACH);
	failed += keywords_insert("REFERENCING", REFERENCING);

	failed += keywords_insert("RANGE", RANGE);
	failed += keywords_insert("UNBOUNDED", UNBOUNDED);
	failed += keywords_insert("PRECEDING", PRECEDING);
	failed += keywords_insert("FOLLOWING", FOLLOWING);
	failed += keywords_insert("CURRENT", CURRENT);
	failed += keywords_insert("EXCLUDE", EXCLUDE);
	failed += keywords_insert("OTHERS", OTHERS);
	failed += keywords_insert("TIES", TIES);
	failed += keywords_insert("GROUPS", GROUPS);
	failed += keywords_insert("WINDOW", WINDOW);

	/* special SQL/XML keywords */
	failed += keywords_insert("XMLCOMMENT", XMLCOMMENT);
	failed += keywords_insert("XMLCONCAT", XMLCONCAT);
	failed += keywords_insert("XMLDOCUMENT", XMLDOCUMENT);
	failed += keywords_insert("XMLELEMENT", XMLELEMENT);
	failed += keywords_insert("XMLATTRIBUTES", XMLATTRIBUTES);
	failed += keywords_insert("XMLFOREST", XMLFOREST);
	failed += keywords_insert("XMLPARSE", XMLPARSE);
	failed += keywords_insert("STRIP", STRIP);
	failed += keywords_insert("WHITESPACE", WHITESPACE);
	failed += keywords_insert("XMLPI", XMLPI);
	failed += keywords_insert("XMLQUERY", XMLQUERY);
	failed += keywords_insert("PASSING", PASSING);
	failed += keywords_insert("XMLTEXT", XMLTEXT);
	failed += keywords_insert("NIL", NIL);
	failed += keywords_insert("REF", REF);
	failed += keywords_insert("ABSENT", ABSENT);
	failed += keywords_insert("DOCUMENT", DOCUMENT);
	failed += keywords_insert("ELEMENT", ELEMENT);
	failed += keywords_insert("CONTENT", CONTENT);
	failed += keywords_insert("XMLNAMESPACES", XMLNAMESPACES);
	failed += keywords_insert("NAMESPACE", NAMESPACE);
	failed += keywords_insert("XMLVALIDATE", XMLVALIDATE);
	failed += keywords_insert("RETURNING", RETURNING);
	failed += keywords_insert("LOCATION", LOCATION);
	failed += keywords_insert("ID", ID);
	failed += keywords_insert("ACCORDING", ACCORDING);
	failed += keywords_insert("XMLSCHEMA", XMLSCHEMA);
	failed += keywords_insert("URI", URI);
	failed += keywords_insert("XMLAGG", XMLAGG);

	/* keywords for opengis */
	failed += keywords_insert("GEOMETRY", GEOMETRY);

	failed += keywords_insert("POINT", GEOMETRYSUBTYPE);
	failed += keywords_insert("LINESTRING", GEOMETRYSUBTYPE);
	failed += keywords_insert("POLYGON", GEOMETRYSUBTYPE);
	failed += keywords_insert("MULTIPOINT", GEOMETRYSUBTYPE);
	failed += keywords_insert("MULTILINESTRING", GEOMETRYSUBTYPE);
	failed += keywords_insert("MULTIPOLYGON", GEOMETRYSUBTYPE);
	failed += keywords_insert("GEOMETRYCOLLECTION", GEOMETRYSUBTYPE);

	failed += keywords_insert("POINTZ", GEOMETRYSUBTYPE);
	failed += keywords_insert("LINESTRINGZ", GEOMETRYSUBTYPE);
	failed += keywords_insert("POLYGONZ", GEOMETRYSUBTYPE);
	failed += keywords_insert("MULTIPOINTZ", GEOMETRYSUBTYPE);
	failed += keywords_insert("MULTILINESTRINGZ", GEOMETRYSUBTYPE);
	failed += keywords_insert("MULTIPOLYGONZ", GEOMETRYSUBTYPE);
	failed += keywords_insert("GEOMETRYCOLLECTIONZ", GEOMETRYSUBTYPE);

	failed += keywords_insert("POINTM", GEOMETRYSUBTYPE);
	failed += keywords_insert("LINESTRINGM", GEOMETRYSUBTYPE);
	failed += keywords_insert("POLYGONM", GEOMETRYSUBTYPE);
	failed += keywords_insert("MULTIPOINTM", GEOMETRYSUBTYPE);
	failed += keywords_insert("MULTILINESTRINGM", GEOMETRYSUBTYPE);
	failed += keywords_insert("MULTIPOLYGONM", GEOMETRYSUBTYPE);
	failed += keywords_insert("GEOMETRYCOLLECTIONM", GEOMETRYSUBTYPE);

	failed += keywords_insert("POINTZM", GEOMETRYSUBTYPE);
	failed += keywords_insert("LINESTRINGZM", GEOMETRYSUBTYPE);
	failed += keywords_insert("POLYGONZM", GEOMETRYSUBTYPE);
	failed += keywords_insert("MULTIPOINTZM", GEOMETRYSUBTYPE);
	failed += keywords_insert("MULTILINESTRINGZM", GEOMETRYSUBTYPE);
	failed += keywords_insert("MULTIPOLYGONZM", GEOMETRYSUBTYPE);
	failed += keywords_insert("GEOMETRYCOLLECTIONZM", GEOMETRYSUBTYPE);

	return failed;
}

#define find_keyword_bs(lc, s) find_keyword(lc->rs->buf+lc->rs->pos+s)

void
scanner_init(struct scanner *s, bstream *rs, stream *ws)
{
	*s = (struct scanner) {
		.rs = rs,
		.ws = ws,
		.mode = LINE_N,
	};
}

void
scanner_query_processed(struct scanner *s)
{
	int cur;

	if (s->yybak) {
		s->rs->buf[s->rs->pos + s->yycur] = s->yybak;
		s->yybak = 0;
	}
	if (s->rs) {
		s->rs->pos += s->yycur;
		/* completely eat the query including white space after the ; */
		while (s->rs->pos < s->rs->len &&
			   (cur = s->rs->buf[s->rs->pos], iswspace(cur))) {
			s->rs->pos++;
		}
	}
	/*assert(s->rs->pos <= s->rs->len);*/
	s->yycur = 0;
	s->started = 0;
	s->as = 0;
	s->schema = NULL;
}

static int
scanner_error(mvc *lc, int cur)
{
	switch (cur) {
	case EOF:
		(void) sql_error(lc, 1, SQLSTATE(42000) "Unexpected end of input");
		return -1;	/* EOF needs -1 result */
	default:
		/* on Windows at least, iswcntrl returns TRUE for
		 * U+FEFF, but we just want consistent error
		 * messages */
		(void) sql_error(lc, 1, SQLSTATE(42000) "Unexpected%s character (U+%04X)", iswcntrl(cur) && cur != 0xFEFF ? " control" : "", (unsigned) cur);
	}
	return LEX_ERROR;
}


/*
   UTF-8 encoding is as follows:
U-00000000 - U-0000007F: 0xxxxxxx
U-00000080 - U-000007FF: 110xxxxx 10xxxxxx
U-00000800 - U-0000FFFF: 1110xxxx 10xxxxxx 10xxxxxx
U-00010000 - U-001FFFFF: 11110xxx 10xxxxxx 10xxxxxx 10xxxxxx
U-00200000 - U-03FFFFFF: 111110xx 10xxxxxx 10xxxxxx 10xxxxxx 10xxxxxx
U-04000000 - U-7FFFFFFF: 1111110x 10xxxxxx 10xxxxxx 10xxxxxx 10xxxxxx 10xxxxxx
*/
/* To be correctly coded UTF-8, the sequence should be the shortest
   possible encoding of the value being encoded.  This means that for
   an encoding of length n+1 (1 <= n <= 5), at least one of the bits in
   utf8chkmsk[n] should be non-zero (else the encoding could be
   shorter).
*/
static int utf8chkmsk[] = {
	0x0000007f,
	0x00000780,
	0x0000f800,
	0x001f0000,
	0x03e00000,
	0x7c000000
};

static void
utf8_putchar(struct scanner *lc, int ch)
{
	if ((ch) < 0x80) {
		lc->yycur--;
	} else if ((ch) < 0x800) {
		lc->yycur -= 2;
	} else if ((ch) < 0x10000) {
		lc->yycur -= 3;
	} else {
		lc->yycur -= 4;
	}
}

static inline int
scanner_read_more(struct scanner *lc, size_t n)
{
	bstream *b = lc->rs;
	bool more = false;


	while (b->len < b->pos + lc->yycur + n) {

		if (lc->mode == LINE_1 || !lc->started)
			return EOF;

		/* query is not finished ask for more */
		if (b->eof || !isa_block_stream(b->s)) {
			if (mnstr_write(lc->ws, PROMPT2, sizeof(PROMPT2) - 1, 1) == 1)
				mnstr_flush(lc->ws, MNSTR_FLUSH_DATA);
			b->eof = false;
			more = true;
		}
		/* we need more query text */
		if (bstream_next(b) < 0 ||
		    /* we asked for more data but didn't get any */
		    (more && b->eof && b->len < b->pos + lc->yycur + n))
			return EOF;
	}
	return 1;
}

static inline int
scanner_getc(struct scanner *lc)
{
	bstream *b = lc->rs;
	unsigned char *s = NULL;
	int c, m, n, mask;

	if (scanner_read_more(lc, 1) == EOF) {
		//lc->errstr = SQLSTATE(42000) "end of input stream";
		return EOF;
	}
	lc->errstr = NULL;

	s = (unsigned char *) b->buf + b->pos + lc->yycur++;
	if (((c = *s) & 0x80) == 0) {
		/* 7-bit char */
		return c;
	}
	for (n = 0, m = 0x40; c & m; n++, m >>= 1)
		;
	/* n now is number of 10xxxxxx bytes that should follow */
	if (n == 0 || n >= 6 || (b->pos + n) > b->len) {
		/* incorrect UTF-8 sequence */
		/* n==0: c == 10xxxxxx */
		/* n>=6: c == 1111111x */
		lc->errstr = SQLSTATE(42000) "invalid start of UTF-8 sequence";
		goto error;
	}

	if (scanner_read_more(lc, (size_t) n) == EOF)
		return EOF;
	s = (unsigned char *) b->buf + b->pos + lc->yycur;

	mask = utf8chkmsk[n];
	c &= ~(0xFFC0 >> n);	/* remove non-x bits */
	while (--n >= 0) {
		c <<= 6;
		lc->yycur++;
		if (((m = *s++) & 0xC0) != 0x80) {
			/* incorrect UTF-8 sequence: byte is not 10xxxxxx */
			/* this includes end-of-string (m == 0) */
			lc->errstr = SQLSTATE(42000) "invalid continuation in UTF-8 sequence";
			goto error;
		}
		c |= m & 0x3F;
	}
	if ((c & mask) == 0) {
		/* incorrect UTF-8 sequence: not shortest possible */
		lc->errstr = SQLSTATE(42000) "not shortest possible UTF-8 sequence";
		goto error;
	}

	return c;

error:
	if (b->pos + lc->yycur < b->len)	/* skip bogus char */
		lc->yycur++;
	return EOF;
}

static int
scanner_token(struct scanner *lc, int token)
{
	lc->yybak = lc->rs->buf[lc->rs->pos + lc->yycur];
	lc->rs->buf[lc->rs->pos + lc->yycur] = 0;
	lc->yyval = token;
	return lc->yyval;
}

static int
scanner_string(mvc *c, int quote, bool escapes)
{
	struct scanner *lc = &c->scanner;
	bstream *rs = lc->rs;
	int cur = quote;
	bool escape = false;
	const size_t limit = quote == '"' ? 1 << 11 : 1 << 30;

	lc->started = 1;
	while (cur != EOF) {
		size_t pos = 0;
		const size_t yycur = rs->pos + lc->yycur;

		while (cur != EOF && (quote != '"' || cur != 0xFEFF) && pos < limit &&
		       (((cur = rs->buf[yycur + pos++]) & 0x80) == 0) &&
		       cur && (cur != quote || escape)) {
			if (escapes && cur == '\\')
				escape = !escape;
			else
				escape = false;
		}
		if (pos == limit) {
			(void) sql_error(c, 2, SQLSTATE(42000) "string too long");
			return LEX_ERROR;
		}
		/* BOM character not allowed as an identifier */
		if (cur == EOF || (quote == '"' && cur == 0xFEFF))
			return scanner_error(c, cur);
		lc->yycur += pos;
		/* check for quote escaped quote: Obscure SQL Rule */
		if (cur == quote && rs->buf[yycur + pos] == quote) {
			if (escapes)
				rs->buf[yycur + pos - 1] = '\\';
			lc->yycur++;
			continue;
		}
		assert(yycur + pos <= rs->len + 1);
		if (cur == quote && !escape) {
			return scanner_token(lc, STRING);
		}
		lc->yycur--;	/* go back to current (possibly invalid) char */
		/* long utf8, if correct isn't the quote */
		if (!cur) {
			if (lc->rs->len >= lc->rs->pos + lc->yycur + 1) {
				(void) sql_error(c, 2, SQLSTATE(42000) "NULL byte in string");
				return LEX_ERROR;
			}
			cur = scanner_read_more(lc, 1);
		} else {
			cur = scanner_getc(lc);
		}
	}
	(void) sql_error(c, 2, "%s", lc->errstr ? lc->errstr : SQLSTATE(42000) "unexpected end of input");
	return LEX_ERROR;
}

/* scan a structure {blah} into a string. We only count the matching {}
 * unless escaped. We do not consider embeddings in string literals yet
 */

static int
scanner_body(mvc *c)
{
	struct scanner *lc = &c->scanner;
	bstream *rs = lc->rs;
	int cur = (int) 'x';
	int blk = 1;
	bool escape = false;

	lc->started = 1;
	assert(rs->buf[rs->pos + lc->yycur-1] == '{');
	while (cur != EOF) {
		size_t pos = rs->pos + lc->yycur;

		while ((((cur = rs->buf[pos++]) & 0x80) == 0) && cur && (blk || escape)) {
			if (cur != '\\')
				escape = false;
			else
				escape = !escape;
			blk += cur =='{';
			blk -= cur =='}';
		}
		lc->yycur = pos - rs->pos;
		assert(pos <= rs->len + 1);
		if (blk == 0 && !escape){
			lc->yycur--;	/* go back to current (possibly invalid) char */
			return scanner_token(lc, X_BODY);
		}
		lc->yycur--;	/* go back to current (possibly invalid) char */
		if (!cur) {
			if (lc->rs->len >= lc->rs->pos + lc->yycur + 1) {
				(void) sql_error(c, 2, SQLSTATE(42000) "NULL byte in string");
				return LEX_ERROR;
			}
			cur = scanner_read_more(lc, 1);
		} else {
			cur = scanner_getc(lc);
		}
	}
	(void) sql_error(c, 2, SQLSTATE(42000) "Unexpected end of input");
	return LEX_ERROR;
}

static int
keyword_or_ident(mvc * c, int cur)
{
	struct scanner *lc = &c->scanner;
	keyword *k = NULL;
	size_t s;

	lc->started = 1;
	utf8_putchar(lc, cur);
	s = lc->yycur;
	lc->yyval = IDENT;
	while ((cur = scanner_getc(lc)) != EOF) {
		if (!iswalnum(cur) && cur != '_') {
			utf8_putchar(lc, cur);
			(void)scanner_token(lc, IDENT);
			k = find_keyword_bs(lc,s);
			if (k)
				lc->yyval = k->token;
			/* find keyword in SELECT/JOIN/UNION FUNCTIONS */
			else if (sql_find_func(c->sa, cur_schema(c), lc->rs->buf+lc->rs->pos+s, -1, F_FILT, NULL))
				lc->yyval = FILTER_FUNC;
			return lc->yyval;
		}
	}
	(void)scanner_token(lc, IDENT);
	k = find_keyword_bs(lc,s);
	if (k)
		lc->yyval = k->token;
	/* find keyword in SELECT/JOIN/UNION FUNCTIONS */
	else if (sql_find_func(c->sa, cur_schema(c), lc->rs->buf+lc->rs->pos+s, -1, F_FILT, NULL))
		lc->yyval = FILTER_FUNC;
	return lc->yyval;
}

static int
skip_white_space(struct scanner * lc)
{
	int cur;

	do {
		lc->yysval = lc->yycur;
	} while ((cur = scanner_getc(lc)) != EOF && iswspace(cur));
	return cur;
}

static int
skip_c_comment(struct scanner * lc)
{
	int cur;
	int prev = 0;
	int started = lc->started;
	int depth = 1;

	lc->started = 1;
	while (depth > 0 && (cur = scanner_getc(lc)) != EOF) {
		if (prev == '*' && cur == '/')
			depth--;
		else if (prev == '/' && cur == '*') {
			/* block comments can nest */
			cur = 0; /* prevent slash-star-slash from matching */
			depth++;
		}
		prev = cur;
	}
	lc->yysval = lc->yycur;
	lc->started = started;
	/* a comment is equivalent to a newline */
	return cur == EOF ? cur : '\n';
}

static int
skip_sql_comment(struct scanner * lc)
{
	int cur;
	int started = lc->started;

	lc->started = 1;
	while ((cur = scanner_getc(lc)) != EOF && (cur != '\n'))
		;
	lc->yysval = lc->yycur;
	lc->started = started;
	/* a comment is equivalent to a newline */
	return cur;
}

static int tokenize(mvc * lc, int cur);

static int
number(mvc * c, int cur)
{
	struct scanner *lc = &c->scanner;
	int token = sqlINT;
	int before_cur = EOF;

	lc->started = 1;
	if (cur == '0' && (cur = scanner_getc(lc)) == 'x') {
		while ((cur = scanner_getc(lc)) != EOF &&
		       (iswdigit(cur) ||
				 (cur >= 'A' && cur <= 'F') ||
				 (cur >= 'a' && cur <= 'f')))
			token = HEXADECIMAL;
		if (token == sqlINT)
			before_cur = 'x';
	} else {
		if (iswdigit(cur))
			while ((cur = scanner_getc(lc)) != EOF && iswdigit(cur))
				;
		if (cur == '@') {
			token = OIDNUM;
			cur = scanner_getc(lc);
			if (cur == '0')
				cur = scanner_getc(lc);
		}

		if (cur == '.') {
			token = INTNUM;

			while ((cur = scanner_getc(lc)) != EOF && iswdigit(cur))
				;
		}
		if (cur == 'e' || cur == 'E') {
			token = APPROXNUM;
			cur = scanner_getc(lc);
			if (cur == '-' || cur == '+')
				token = 0;
			while ((cur = scanner_getc(lc)) != EOF && iswdigit(cur))
				token = APPROXNUM;
		}
	}

	if (cur == EOF && lc->rs->buf == NULL) /* malloc failure */
		return EOF;

	if (token) {
		if (cur != EOF)
			utf8_putchar(lc, cur);
		if (before_cur != EOF)
			utf8_putchar(lc, before_cur);
		return scanner_token(lc, token);
	} else {
		(void)sql_error( c, 2, SQLSTATE(42000) "Unexpected symbol %lc", (wint_t) cur);
		return LEX_ERROR;
	}
}

static
int scanner_symbol(mvc * c, int cur)
{
	struct scanner *lc = &c->scanner;
	int next = 0;
	int started = lc->started;

	switch (cur) {
	case '/':
		lc->started = 1;
		next = scanner_getc(lc);
		if (next == '*') {
			lc->started = started;
			cur = skip_c_comment(lc);
			if (cur < 0)
				return EOF;
			return tokenize(c, cur);
		} else {
			utf8_putchar(lc, next);
			return scanner_token(lc, cur);
		}
	case '0':
	case '1':
	case '2':
	case '3':
	case '4':
	case '5':
	case '6':
	case '7':
	case '8':
	case '9':
		return number(c, cur);
	case '#':
		if ((cur = skip_sql_comment(lc)) == EOF)
			return cur;
		return tokenize(c, cur);
	case '\'':
#ifdef SQL_STRINGS_USE_ESCAPES
		if (lc->next_string_is_raw || GDKgetenv_istrue("raw_strings"))
			return scanner_string(c, cur, false);
		return scanner_string(c, cur, true);
#endif
	case '"':
		return scanner_string(c, cur, false);
	case '{':
		return scanner_body(c);
	case '-':
		lc->started = 1;
		next = scanner_getc(lc);
		if (next == '-') {
			lc->started = started;
			if ((cur = skip_sql_comment(lc)) == EOF)
				return cur;
			return tokenize(c, cur);
		}
		lc->started = 1;
		utf8_putchar(lc, next);
		return scanner_token(lc, cur);
	case '~': /* binary not */
		lc->started = 1;
		next = scanner_getc(lc);
		if (next == '=')
			return scanner_token(lc, GEOM_MBR_EQUAL);
		utf8_putchar(lc, next);
		return scanner_token(lc, cur);
	case '^': /* binary xor */
	case '*':
	case '?':
	case '%':
	case '+':
	case '(':
	case ')':
	case ',':
	case '=':
	case '[':
	case ']':
		lc->started = 1;
		return scanner_token(lc, cur);
	case '&':
		lc->started = 1;
		cur = scanner_getc(lc);
		if(cur == '<') {
			next = scanner_getc(lc);
			if(next == '|') {
				return scanner_token(lc, GEOM_OVERLAP_OR_BELOW);
			} else {
				utf8_putchar(lc, next); //put the char back
				return scanner_token(lc, GEOM_OVERLAP_OR_LEFT);
			}
		} else if(cur == '>')
			return scanner_token(lc, GEOM_OVERLAP_OR_RIGHT);
		else if(cur == '&')
			return scanner_token(lc, GEOM_OVERLAP);
		else {/* binary and */
			utf8_putchar(lc, cur); //put the char back
			return scanner_token(lc, '&');
		}
	case '@':
		lc->started = 1;
		return scanner_token(lc, AT);
	case ';':
		lc->started = 0;
		return scanner_token(lc, SCOLON);
	case '<':
		lc->started = 1;
		cur = scanner_getc(lc);
		if (cur == '=') {
			return scanner_token( lc, COMPARISON);
		} else if (cur == '>') {
			return scanner_token( lc, COMPARISON);
		} else if (cur == '<') {
			next = scanner_getc(lc);
			if (next == '=') {
				return scanner_token( lc, LEFT_SHIFT_ASSIGN);
			} else if (next == '|') {
				return scanner_token(lc, GEOM_BELOW);
			} else {
				utf8_putchar(lc, next); //put the char back
				return scanner_token( lc, LEFT_SHIFT);
			}
		} else if(cur == '-') {
			next = scanner_getc(lc);
			if(next == '>') {
				return scanner_token(lc, GEOM_DIST);
			} else {
				//put the characters back and fall in the next possible case
				utf8_putchar(lc, next);
				utf8_putchar(lc, cur);
				return scanner_token( lc, COMPARISON);
			}
		} else {
			utf8_putchar(lc, cur);
			return scanner_token( lc, COMPARISON);
		}
	case '>':
		lc->started = 1;
		cur = scanner_getc(lc);
		if (cur == '>') {
			cur = scanner_getc(lc);
			if (cur == '=')
				return scanner_token( lc, RIGHT_SHIFT_ASSIGN);
			utf8_putchar(lc, cur);
			return scanner_token( lc, RIGHT_SHIFT);
		} else if (cur != '=') {
			utf8_putchar(lc, cur);
			return scanner_token( lc, COMPARISON);
		} else {
			return scanner_token( lc, COMPARISON);
		}
	case '.':
		lc->started = 1;
		cur = scanner_getc(lc);
		if (!iswdigit(cur)) {
			utf8_putchar(lc, cur);
			return scanner_token( lc, '.');
		} else {
			utf8_putchar(lc, cur);
			cur = '.';
			return number(c, cur);
		}
	case '|': /* binary or or string concat */
		lc->started = 1;
		cur = scanner_getc(lc);
		if (cur == '|') {
			return scanner_token(lc, CONCATSTRING);
		} else if (cur == '&') {
			next = scanner_getc(lc);
			if(next == '>') {
				return scanner_token(lc, GEOM_OVERLAP_OR_ABOVE);
			} else {
				utf8_putchar(lc, next); //put the char back
				utf8_putchar(lc, cur); //put the char back
				return scanner_token(lc, '|');
			}
		} else if (cur == '>') {
			next = scanner_getc(lc);
			if(next == '>') {
				return scanner_token(lc, GEOM_ABOVE);
			} else {
				utf8_putchar(lc, next); //put the char back
				utf8_putchar(lc, cur); //put the char back
				return scanner_token(lc, '|');
			}
		} else {
			utf8_putchar(lc, cur);
			return scanner_token(lc, '|');
		}
	}
	(void)sql_error( c, 3, SQLSTATE(42000) "Unexpected symbol (%lc)", (wint_t) cur);
	return LEX_ERROR;
}

static int
tokenize(mvc * c, int cur)
{
	struct scanner *lc = &c->scanner;
	while (1) {
		if (cur == 0xFEFF) {
			/* on Linux at least, iswpunct returns TRUE
			 * for U+FEFF, but we don't want that, we just
			 * want to go to the scanner_error case
			 * below */
			;
		} else if (iswspace(cur)) {
			if ((cur = skip_white_space(lc)) == EOF)
				return cur;
			continue;  /* try again */
		} else if (iswdigit(cur)) {
			return number(c, cur);
		} else if (iswalpha(cur) || cur == '_') {
			switch (cur) {
			case 'e': /* string with escapes */
			case 'E':
				if (scanner_read_more(lc, 1) != EOF &&
				    lc->rs->buf[lc->rs->pos + lc->yycur] == '\'') {
					return scanner_string(c, scanner_getc(lc), true);
				}
				break;
			case 'x': /* blob */
			case 'X':
			case 'r': /* raw string */
			case 'R':
				if (scanner_read_more(lc, 1) != EOF &&
				    lc->rs->buf[lc->rs->pos + lc->yycur] == '\'') {
					return scanner_string(c, scanner_getc(lc), false);
				}
				break;
			case 'u': /* unicode string */
			case 'U':
				if (scanner_read_more(lc, 1) != EOF &&
				    lc->rs->buf[lc->rs->pos + lc->yycur] == '&' &&
				    scanner_read_more(lc, 2) != EOF &&
				    (lc->rs->buf[lc->rs->pos + lc->yycur + 1] == '\'' ||
				     lc->rs->buf[lc->rs->pos + lc->yycur + 1] == '"')) {
					cur = scanner_getc(lc); /* '&' */
					return scanner_string(c, scanner_getc(lc), false);
				}
				break;
			default:
				break;
			}
			return keyword_or_ident(c, cur);
		} else if (iswpunct(cur)) {
			return scanner_symbol(c, cur);
		}
		if (cur == EOF) {
			if (lc->mode == LINE_1 || !lc->started )
				return cur;
			return scanner_error(c, cur);
		}
		/* none of the above: error */
		return scanner_error(c, cur);
	}
}

/* SQL 'quoted' idents consist of a set of any character of
 * the source language character set other than a 'quote'
 *
 * MonetDB has 2 restrictions:
 * 	1 we disallow '%' as the first character.
 * 	2 the length is limited to 1024 characters
 */
static bool
valid_ident(const char *restrict s, char *restrict dst)
{
	int p = 0;

	if (*s == '%')
		return false;

	while (*s) {
		if ((dst[p++] = *s++) == '"' && *s == '"')
			s++;
		if (p >= 1024)
			return false;
	}
	dst[p] = '\0';
	return true;
}

static inline int
sql_get_next_token(YYSTYPE *yylval, void *parm)
{
	mvc *c = (mvc*)parm;
	struct scanner *lc = &c->scanner;
	int token = 0, cur = 0;

	if (lc->rs->buf == NULL) /* malloc failure */
		return EOF;

	if (lc->yynext) {
		int next = lc->yynext;

		lc->yynext = 0;
		return(next);
	}

	if (lc->yybak) {
		lc->rs->buf[lc->rs->pos + lc->yycur] = lc->yybak;
		lc->yybak = 0;
	}

	lc->yysval = lc->yycur;
	lc->yylast = lc->yyval;
	cur = scanner_getc(lc);
	if (cur < 0)
		return EOF;
	token = tokenize(c, cur);

	yylval->sval = (lc->rs->buf + lc->rs->pos + lc->yysval);

	/* This is needed as ALIAS and aTYPE get defined too late, see
	   sql_keyword.h */
	if (token == KW_ALIAS)
		token = ALIAS;

	if (token == KW_TYPE)
		token = aTYPE;

	if (token == IDENT || token == COMPARISON || token == FILTER_FUNC ||
	    token == RANK || token == aTYPE || token == ALIAS) {
		yylval->sval = sa_strndup(c->sa, yylval->sval, lc->yycur-lc->yysval);
#ifdef SQL_STRINGS_USE_ESCAPES
		lc->next_string_is_raw = false;
#endif
	} else if (token == STRING) {
		char quote = *yylval->sval;
		char *str = sa_alloc( c->sa, (lc->yycur-lc->yysval-2)*2 + 1 );
		char *dst;

		assert(quote == '"' || quote == '\'' || quote == 'E' || quote == 'e' || quote == 'U' || quote == 'u' || quote == 'X' || quote == 'x' || quote == 'R' || quote == 'r');

		lc->rs->buf[lc->rs->pos + lc->yycur - 1] = 0;
		switch (quote) {
		case '"':
			if (valid_ident(yylval->sval+1,str)) {
				token = IDENT;
			} else {
				sql_error(c, 1, SQLSTATE(42000) "Invalid identifier '%s'", yylval->sval+1);
				return LEX_ERROR;
			}
			break;
		case 'e':
		case 'E':
			assert(yylval->sval[1] == '\'');
			GDKstrFromStr((unsigned char *) str,
				      (unsigned char *) yylval->sval + 2,
				      lc->yycur-lc->yysval - 2);
			quote = '\'';
			break;
		case 'u':
		case 'U':
			assert(yylval->sval[1] == '&');
			assert(yylval->sval[2] == '\'' || yylval->sval[2] == '"');
			strcpy(str, yylval->sval + 3);
			token = yylval->sval[2] == '\'' ? USTRING : UIDENT;
			quote = yylval->sval[2];
#ifdef SQL_STRINGS_USE_ESCAPES
			lc->next_string_is_raw = true;
#endif
			break;
		case 'x':
		case 'X':
			assert(yylval->sval[1] == '\'');
			dst = str;
			for (char *src = yylval->sval + 2; *src; dst++)
				if ((*dst = *src++) == '\'' && *src == '\'')
					src++;
			*dst = 0;
			quote = '\'';
			token = XSTRING;
#ifdef SQL_STRINGS_USE_ESCAPES
			lc->next_string_is_raw = true;
#endif
			break;
		case 'r':
		case 'R':
			assert(yylval->sval[1] == '\'');
			dst = str;
			for (char *src = yylval->sval + 2; *src; dst++)
				if ((*dst = *src++) == '\'' && *src == '\'')
					src++;
			quote = '\'';
			*dst = 0;
			break;
		default:
#ifdef SQL_STRINGS_USE_ESCAPES
			if (GDKgetenv_istrue("raw_strings") ||
			    lc->next_string_is_raw) {
				dst = str;
				for (char *src = yylval->sval + 1; *src; dst++)
					if ((*dst = *src++) == '\'' && *src == '\'')
						src++;
				*dst = 0;
			} else {
				GDKstrFromStr((unsigned char *)str,
					      (unsigned char *)yylval->sval + 1,
					      lc->yycur - lc->yysval - 1);
			}
#else
			dst = str;
			for (char *src = yylval->sval + 1; *src; dst++)
				if ((*dst = *src++) == '\'' && *src == '\'')
					src++;
			*dst = 0;
#endif
			break;
		}
		yylval->sval = str;

		/* reset original */
		lc->rs->buf[lc->rs->pos+lc->yycur- 1] = quote;
#ifdef SQL_STRINGS_USE_ESCAPES
	} else {
		lc->next_string_is_raw = false;
#endif
	}

	return(token);
}

/* also see sql_parser.y */
extern int sqllex( YYSTYPE *yylval, void *m );

int
sqllex(YYSTYPE * yylval, void *parm)
{
	int token;
	mvc *c = (mvc *) parm;
	struct scanner *lc = &c->scanner;
	size_t pos;

	/* store position for when view's query ends */
	pos = lc->rs->pos + lc->yycur;

	token = sql_get_next_token(yylval, parm);

	if (token == NOT) {
		int next = sqllex(yylval, parm);

		if (next == NOT) {
			return sqllex(yylval, parm);
		} else if (next == BETWEEN) {
			token = NOT_BETWEEN;
		} else if (next == sqlIN) {
			token = NOT_IN;
		} else if (next == LIKE) {
			token = NOT_LIKE;
		} else if (next == ILIKE) {
			token = NOT_ILIKE;
		} else {
			lc->yynext = next;
		}
	} else if (token == SCOLON) {
		/* ignore semi-colon(s) following a semi-colon */
		if (lc->yylast == SCOLON) {
			size_t prev = lc->yycur;
			while ((token = sql_get_next_token(yylval, parm)) == SCOLON)
				prev = lc->yycur;

			/* skip the skipped stuff also in the buffer */
			lc->rs->pos += prev;
			lc->yycur -= prev;
		}
	}

	if (lc->log)
		mnstr_write(lc->log, lc->rs->buf+pos, lc->rs->pos + lc->yycur - pos, 1);

	lc->started += (token != EOF);
	return token;
}<|MERGE_RESOLUTION|>--- conflicted
+++ resolved
@@ -36,13 +36,9 @@
 	bool bs = false;		/* seen a backslash in a quoted string */
 	bool incomment1 = false;	/* inside traditional C style comment */
 	bool incomment2 = false;	/* inside comment starting with --  */
-<<<<<<< HEAD
+	bool inline_comment = false;
+
 	r = SA_NEW_ARRAY(sa, char, strlen(query) + 1);
-=======
-	bool inline_comment = false;
-
-	r = GDKmalloc(strlen(query) + 1);
->>>>>>> 59a06298
 	if(!r)
 		return NULL;
 
