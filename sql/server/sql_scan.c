/*
 * SPDX-License-Identifier: MPL-2.0
 *
 * This Source Code Form is subject to the terms of the Mozilla Public
 * License, v. 2.0.  If a copy of the MPL was not distributed with this
 * file, You can obtain one at http://mozilla.org/MPL/2.0/.
 *
 * Copyright 2024, 2025 MonetDB Foundation;
 * Copyright August 2008 - 2023 MonetDB B.V.;
 * Copyright 1997 - July 2008 CWI.
 */

#include "monetdb_config.h"
#include <wctype.h>
#include "sql_mem.h"
#include "sql_scan.h"
#include "sql_types.h"
#include "sql_symbol.h"
#include "sql_mvc.h"
#include "sql_parser.tab.h"
#include "sql_semantic.h"
#include "sql_parser.h"		/* for sql_error() */

#include "stream.h"
#include "mapi_prompt.h"
#include <unistd.h>
#include <string.h>
#include <ctype.h>
#include "sql_keyword.h"

static char *
uescape_xform(char *restrict s, const char *restrict esc)
{
	size_t i, j;

	for (i = j = 0; s[i]; i++) {
		if (s[i] == *esc) {
			if (s[i + 1] == *esc) {
				s[j++] = *esc;
				i++;
			} else {
				int c = 0;
				int n;
				if (s[i + 1] == '+') {
					n = 6;
					i++;
				} else {
					n = 4;
				}
				do {
					i++;
					c <<= 4;
					if ('0' <= s[i] && s[i] <= '9')
						c |= s[i] - '0';
					else if ('a' <= s[i] && s[i] <= 'f')
						c |= s[i] - 'a' + 10;
					else if ('A' <= s[i] && s[i] <= 'F')
						c |= s[i] - 'A' + 10;
					else
						return NULL;
				} while (--n > 0);
				if (c == 0 || c > 0x10FFFF || (c & 0xFFF800) == 0xD800)
					return NULL;
				if (c < 0x80) {
					s[j++] = c;
				} else {
					if (c < 0x800) {
						s[j++] = 0xC0 | (c >> 6);
					} else {
						if (c < 0x10000) {
							s[j++] = 0xE0 | (c >> 12);
						} else {
							s[j++] = 0xF0 | (c >> 18);
							s[j++] = 0x80 | ((c >> 12) & 0x3F);
						}
						s[j++] = 0x80 | ((c >> 6) & 0x3F);
					}
					s[j++] = 0x80 | (c & 0x3F);
				}
			}
		} else {
			s[j++] = s[i];
		}
	}
	s[j] = 0;
	return s;
}

/**
 * Removes all comments before the query. In query comments are kept.
 */
char *
query_cleaned(allocator *sa, const char *query)
{
	char *q, *r, *c = NULL;
	int lines = 0;
	int quote = 0;		/* inside quotes ('..', "..", {..}) */
	bool bs = false;		/* seen a backslash in a quoted string */
	bool incomment1 = false;	/* inside traditional C style comment */
	bool incomment2 = false;	/* inside comment starting with --  */
	bool inline_comment = false;

	r = SA_NEW_ARRAY(sa, char, strlen(query) + 1);
	if(!r)
		return NULL;

	for (q = r; *query; query++) {
		if (incomment1) {
			if (*query == '/' && query[-1] == '*') {
				incomment1 = false;
				if (c == r && lines > 0) {
					q = r; // reset to beginning
					lines = 0;
					continue;
				}
			}
			if (*query == '\n') lines++;
			*q++ = *query;
		} else if (incomment2) {
			if (*query == '\n') {
				incomment2 = false;
				inline_comment = false;
				/* add newline only if comment doesn't
				 * occupy whole line */
				if (q > r && q[-1] != '\n'){
					*q++ = '\n';
					lines++;
				}
			} else if (inline_comment){
				*q++ = *query; // preserve in line query comments
			}
		} else if (quote) {
			if (bs) {
				bs = false;
			} else if (*query == '\\') {
				bs = true;
			} else if (*query == quote) {
				quote = 0;
			}
			*q++ = *query;
		} else if (*query == '"' || *query == '\'') {
			quote = *query;
			*q++ = *query;
		} else if (*query == '{') {
			quote = '}';
			*q++ = *query;
		} else if (*query == '-' && query[1] == '-') {
			if (q > r && q[-1] != '\n') {
				inline_comment = true;
				*q++ = *query; // preserve in line query comments
			}
			incomment2 = true;
		} else if (*query == '/' && query[1] == '*') {
			incomment1 = true;
			c = q;
			*q++ = *query;
		} else if (*query == '\n') {
			/* collapse newlines */
			if (q > r && q[-1] != '\n') {
				*q++ = '\n';
				lines++;
			}
		} else if (*query == ' ' || *query == '\t') {
			/* collapse white space */
			if (q > r && q[-1] != ' ')
				*q++ = ' ';
		} else {
			*q++ = *query;
		}
	}
	*q = 0;
	return r;
}

int
scanner_init_keywords(void)
{
	int failed = 0;

	failed += keywords_insert("false", BOOL_FALSE);
	failed += keywords_insert("true", BOOL_TRUE);
	failed += keywords_insert("bool", sqlBOOL);

	failed += keywords_insert("ALTER", ALTER);
	failed += keywords_insert("ADD", ADD);
	failed += keywords_insert("AND", AND);

	failed += keywords_insert("RANK", RANK);
	failed += keywords_insert("DENSE_RANK", RANK);
	failed += keywords_insert("PERCENT_RANK", RANK);
	failed += keywords_insert("CUME_DIST", RANK);
	failed += keywords_insert("ROW_NUMBER", RANK);
	failed += keywords_insert("NTILE", RANK);
	failed += keywords_insert("LAG", RANK);
	failed += keywords_insert("LEAD", RANK);
	failed += keywords_insert("FETCH", FETCH);
	failed += keywords_insert("FIRST_VALUE", RANK);
	failed += keywords_insert("LAST_VALUE", RANK);
	failed += keywords_insert("NTH_VALUE", RANK);

	failed += keywords_insert("BEST", BEST);
	failed += keywords_insert("EFFORT", EFFORT);

	failed += keywords_insert("AS", AS);
	failed += keywords_insert("ASC", ASC);
	failed += keywords_insert("AUTHORIZATION", AUTHORIZATION);
	failed += keywords_insert("BETWEEN", BETWEEN);
	failed += keywords_insert("SYMMETRIC", SYMMETRIC);
	failed += keywords_insert("ASYMMETRIC", ASYMMETRIC);
	failed += keywords_insert("BY", BY);
	failed += keywords_insert("CAST", CAST);
	failed += keywords_insert("CONVERT", CONVERT);
	failed += keywords_insert("CHARACTER", CHARACTER);
	failed += keywords_insert("CHAR", CHARACTER);
	failed += keywords_insert("VARYING", VARYING);
	failed += keywords_insert("VARCHAR", VARCHAR);
	failed += keywords_insert("BINARY", BINARY);
	failed += keywords_insert("LARGE", LARGE);
	failed += keywords_insert("OBJECT", OBJECT);
	failed += keywords_insert("CLOB", CLOB);
	failed += keywords_insert("BLOB", sqlBLOB);
	failed += keywords_insert("TEXT", sqlTEXT);
	failed += keywords_insert("TINYTEXT", sqlTEXT);
	failed += keywords_insert("STRING", CLOB);	/* ? */
	failed += keywords_insert("CHECK", CHECK);
	failed += keywords_insert("CLIENT", CLIENT);
	failed += keywords_insert("SERVER", SERVER);
	failed += keywords_insert("COMMENT", COMMENT);
	failed += keywords_insert("CONSTRAINT", CONSTRAINT);
	failed += keywords_insert("CREATE", CREATE);
	failed += keywords_insert("CROSS", CROSS);
	failed += keywords_insert("COPY", COPY);
	failed += keywords_insert("RECORDS", RECORDS);
	failed += keywords_insert("DELIMITERS", DELIMITERS);
	failed += keywords_insert("STDIN", STDIN);
	failed += keywords_insert("STDOUT", STDOUT);

	failed += keywords_insert("TINYINT", TINYINT);
	failed += keywords_insert("SMALLINT", SMALLINT);
	failed += keywords_insert("INTEGER", sqlINTEGER);
	failed += keywords_insert("INT", sqlINTEGER);
	failed += keywords_insert("MEDIUMINT", sqlINTEGER);
	failed += keywords_insert("BIGINT", BIGINT);
#ifdef HAVE_HGE
	failed += keywords_insert("HUGEINT", HUGEINT);
#endif
	failed += keywords_insert("DEC", sqlDECIMAL);
	failed += keywords_insert("DECIMAL", sqlDECIMAL);
	failed += keywords_insert("NUMERIC", sqlDECIMAL);
	failed += keywords_insert("DECLARE", DECLARE);
	failed += keywords_insert("DEFAULT", DEFAULT);
	failed += keywords_insert("DESC", DESC);
	failed += keywords_insert("DISTINCT", DISTINCT);
	failed += keywords_insert("DOUBLE", sqlDOUBLE);
	failed += keywords_insert("REAL", sqlREAL);
	failed += keywords_insert("DROP", DROP);
	failed += keywords_insert("ESCAPE", ESCAPE);
	failed += keywords_insert("EXISTS", EXISTS);
	failed += keywords_insert("UESCAPE", UESCAPE);
	failed += keywords_insert("EXTRACT", EXTRACT);
	failed += keywords_insert("FLOAT", sqlFLOAT);
	failed += keywords_insert("FOR", FOR);
	failed += keywords_insert("FOREIGN", FOREIGN);
	failed += keywords_insert("FROM", FROM);
	failed += keywords_insert("FWF", FWF);

	failed += keywords_insert("BIG", BIG);
	failed += keywords_insert("LITTLE", LITTLE);
	failed += keywords_insert("NATIVE", NATIVE);
	failed += keywords_insert("ENDIAN", ENDIAN);

	failed += keywords_insert("REFERENCES", REFERENCES);

	failed += keywords_insert("MATCH", MATCH);
	failed += keywords_insert("FULL", FULL);
	failed += keywords_insert("PARTIAL", PARTIAL);
	failed += keywords_insert("SIMPLE", SIMPLE);

	failed += keywords_insert("INSERT", INSERT);
	failed += keywords_insert("UPDATE", UPDATE);
	failed += keywords_insert("DELETE", sqlDELETE);
	failed += keywords_insert("TRUNCATE", TRUNCATE);
	failed += keywords_insert("MATCHED", MATCHED);

	failed += keywords_insert("ACTION", ACTION);
	failed += keywords_insert("CASCADE", CASCADE);
	failed += keywords_insert("RESTRICT", RESTRICT);
	failed += keywords_insert("FIRST", FIRST);
	failed += keywords_insert("GLOBAL", GLOBAL);
	failed += keywords_insert("GROUP", sqlGROUP);
	failed += keywords_insert("GROUPING", GROUPING);
	failed += keywords_insert("ROLLUP", ROLLUP);
	failed += keywords_insert("CUBE", CUBE);
	failed += keywords_insert("HAVING", HAVING);
	failed += keywords_insert("ILIKE", ILIKE);
	failed += keywords_insert("IMPRINTS", IMPRINTS);
	failed += keywords_insert("IN", sqlIN);
	failed += keywords_insert("INNER", INNER);
	failed += keywords_insert("INTO", INTO);
	failed += keywords_insert("IS", IS);
	failed += keywords_insert("JOIN", JOIN);
	failed += keywords_insert("KEY", KEY);
	failed += keywords_insert("LATERAL", LATERAL);
	failed += keywords_insert("LEFT", LEFT);
	failed += keywords_insert("LIKE", LIKE);
	failed += keywords_insert("LIMIT", LIMIT);
	failed += keywords_insert("SAMPLE", SAMPLE);
	failed += keywords_insert("SEED", SEED);
	failed += keywords_insert("LAST", LAST);
	failed += keywords_insert("LOCAL", LOCAL);
	failed += keywords_insert("NATURAL", NATURAL);
	failed += keywords_insert("NOT", NOT);
	failed += keywords_insert("NULL", sqlNULL);
	failed += keywords_insert("NULLS", NULLS);
	failed += keywords_insert("OFFSET", OFFSET);
	failed += keywords_insert("ON", ON);
	failed += keywords_insert("OPTIONS", OPTIONS);
	failed += keywords_insert("OPTION", OPTION);
	failed += keywords_insert("OR", OR);
	failed += keywords_insert("ORDER", ORDER);
	failed += keywords_insert("ORDERED", ORDERED);
	failed += keywords_insert("OUTER", OUTER);
	failed += keywords_insert("OVER", OVER);
	failed += keywords_insert("PARTITION", PARTITION);
	failed += keywords_insert("PATH", PATH);
	failed += keywords_insert("PRECISION", PRECISION);
	failed += keywords_insert("PRIMARY", PRIMARY);

	failed += keywords_insert("USER", USER);
	failed += keywords_insert("RENAME", RENAME);
	failed += keywords_insert("UNENCRYPTED", UNENCRYPTED);
	failed += keywords_insert("ENCRYPTED", ENCRYPTED);
	failed += keywords_insert("PASSWORD", PASSWORD);
	failed += keywords_insert("GRANT", GRANT);
	failed += keywords_insert("REVOKE", REVOKE);
	failed += keywords_insert("ROLE", ROLE);
	failed += keywords_insert("ADMIN", ADMIN);
	failed += keywords_insert("PRIVILEGES", PRIVILEGES);
	failed += keywords_insert("PUBLIC", PUBLIC);
	failed += keywords_insert("CURRENT_USER", CURRENT_USER);
	failed += keywords_insert("CURRENT_ROLE", CURRENT_ROLE);
	failed += keywords_insert("SESSION_USER", SESSION_USER);
	failed += keywords_insert("CURRENT_SCHEMA", CURRENT_SCHEMA);
	failed += keywords_insert("SESSION", sqlSESSION);
	failed += keywords_insert("MAX_MEMORY", MAX_MEMORY);
	failed += keywords_insert("MAX_WORKERS", MAX_WORKERS);
	failed += keywords_insert("OPTIMIZER", OPTIMIZER);

	failed += keywords_insert("RIGHT", RIGHT);
	failed += keywords_insert("SCHEMA", SCHEMA);
	failed += keywords_insert("SELECT", SELECT);
	failed += keywords_insert("SET", SET);
	failed += keywords_insert("SETS", SETS);
	failed += keywords_insert("AUTO_COMMIT", AUTO_COMMIT);

	failed += keywords_insert("ALL", ALL);
	failed += keywords_insert("ANY", ANY);
	failed += keywords_insert("SOME", SOME);
	failed += keywords_insert("EVERY", ANY);
	/*
	   failed += keywords_insert("SQLCODE", SQLCODE );
	 */
	failed += keywords_insert("COLUMN", COLUMN);
	failed += keywords_insert("TABLE", TABLE);
	failed += keywords_insert("TEMPORARY", TEMPORARY);
	failed += keywords_insert("TEMP", TEMP);
	failed += keywords_insert("REMOTE", REMOTE);
	failed += keywords_insert("MERGE", MERGE);
	failed += keywords_insert("REPLICA", REPLICA);
	failed += keywords_insert("UNLOGGED", UNLOGGED);
	failed += keywords_insert("TO", TO);
	failed += keywords_insert("UNION", UNION);
	failed += keywords_insert("EXCEPT", EXCEPT);
	failed += keywords_insert("INTERSECT", INTERSECT);
	failed += keywords_insert("CORRESPONDING", CORRESPONDING);
	failed += keywords_insert("UNIQUE", UNIQUE);
	failed += keywords_insert("USING", USING);
	failed += keywords_insert("VALUES", VALUES);
	failed += keywords_insert("VIEW", VIEW);
	failed += keywords_insert("WHERE", WHERE);
	failed += keywords_insert("WITH", WITH);
	failed += keywords_insert("WITHIN", WITHIN);
	failed += keywords_insert("WITHOUT", WITHOUT);
	failed += keywords_insert("DATA", DATA);

	failed += keywords_insert("DATE", sqlDATE);
	failed += keywords_insert("TIME", TIME);
	failed += keywords_insert("TIMESTAMP", TIMESTAMP);
	failed += keywords_insert("INTERVAL", INTERVAL);
	failed += keywords_insert("CURRENT_DATE", CURRENT_DATE);
	failed += keywords_insert("CURRENT_TIME", CURRENT_TIME);
	failed += keywords_insert("CURRENT_TIMESTAMP", CURRENT_TIMESTAMP);
	failed += keywords_insert("CURRENT_TIMEZONE", CURRENT_TIMEZONE);
	failed += keywords_insert("NOW", CURRENT_TIMESTAMP);
	failed += keywords_insert("LOCALTIME", LOCALTIME);
	failed += keywords_insert("LOCALTIMESTAMP", LOCALTIMESTAMP);
	failed += keywords_insert("ZONE", ZONE);

	failed += keywords_insert("CENTURY", CENTURY);
	failed += keywords_insert("DECADE", DECADE);
	failed += keywords_insert("YEAR", YEAR);
	failed += keywords_insert("QUARTER", QUARTER);
	failed += keywords_insert("MONTH", MONTH);
	failed += keywords_insert("WEEK", WEEK);
	failed += keywords_insert("DOW", DOW);
	failed += keywords_insert("DOY", DOY);
	failed += keywords_insert("DAY", DAY);
	failed += keywords_insert("HOUR", HOUR);
	failed += keywords_insert("MINUTE", MINUTE);
	failed += keywords_insert("SECOND", SECOND);
	failed += keywords_insert("EPOCH", EPOCH);

	failed += keywords_insert("POSITION", POSITION);
	failed += keywords_insert("SUBSTRING", SUBSTRING);
	failed += keywords_insert("SPLIT_PART", SPLIT_PART);
	failed += keywords_insert("TRIM", TRIM);
	failed += keywords_insert("LEADING", LEADING);
	failed += keywords_insert("TRAILING", TRAILING);
	failed += keywords_insert("BOTH", BOTH);

	failed += keywords_insert("CASE", CASE);
	failed += keywords_insert("WHEN", WHEN);
	failed += keywords_insert("THEN", THEN);
	failed += keywords_insert("ELSE", ELSE);
	failed += keywords_insert("END", END);
	failed += keywords_insert("NULLIF", NULLIF);
	failed += keywords_insert("COALESCE", COALESCE);
	failed += keywords_insert("ELSEIF", ELSEIF);
	failed += keywords_insert("IF", IF);
	failed += keywords_insert("WHILE", WHILE);
	failed += keywords_insert("DO", DO);

	failed += keywords_insert("COMMIT", COMMIT);
	failed += keywords_insert("ROLLBACK", ROLLBACK);
	failed += keywords_insert("SAVEPOINT", SAVEPOINT);
	failed += keywords_insert("RELEASE", RELEASE);
	failed += keywords_insert("WORK", WORK);
	failed += keywords_insert("CHAIN", CHAIN);
	failed += keywords_insert("PRESERVE", PRESERVE);
	failed += keywords_insert("ROWS", ROWS);
	failed += keywords_insert("NO", NO);
	failed += keywords_insert("START", START);
	failed += keywords_insert("TRANSACTION", TRANSACTION);
	failed += keywords_insert("READ", READ);
	failed += keywords_insert("WRITE", WRITE);
	failed += keywords_insert("ONLY", ONLY);
	failed += keywords_insert("ISOLATION", ISOLATION);
	failed += keywords_insert("LEVEL", LEVEL);
	failed += keywords_insert("UNCOMMITTED", UNCOMMITTED);
	failed += keywords_insert("COMMITTED", COMMITTED);
	failed += keywords_insert("REPEATABLE", sqlREPEATABLE);
	failed += keywords_insert("SNAPSHOT", SNAPSHOT);
	failed += keywords_insert("SERIALIZABLE", SERIALIZABLE);
	failed += keywords_insert("DIAGNOSTICS", DIAGNOSTICS);
	failed += keywords_insert("SIZE", sqlSIZE);
	failed += keywords_insert("STORAGE", STORAGE);

	failed += keywords_insert("TYPE", TYPE);
	failed += keywords_insert("PROCEDURE", PROCEDURE);
	failed += keywords_insert("FUNCTION", FUNCTION);
	failed += keywords_insert("LOADER", sqlLOADER);
	failed += keywords_insert("REPLACE", REPLACE);

	//failed += keywords_insert("FIELD", FIELD);
	failed += keywords_insert("FILTER", FILTER);
	failed += keywords_insert("AGGREGATE", AGGREGATE);
	failed += keywords_insert("RETURNS", RETURNS);
	failed += keywords_insert("EXTERNAL", EXTERNAL);
	failed += keywords_insert("NAME", sqlNAME);
	failed += keywords_insert("RETURN", RETURN);
	failed += keywords_insert("CALL", CALL);
	failed += keywords_insert("LANGUAGE", LANGUAGE);

	failed += keywords_insert("ANALYZE", ANALYZE);
	failed += keywords_insert("EXPLAIN", SQL_EXPLAIN);
	failed += keywords_insert("REL_UNNEST", REL_UNNEST);
	failed += keywords_insert("REL_REWRITE", REL_REWRITE);
	failed += keywords_insert("PHYSICAL", PHYSICAL);
	failed += keywords_insert("SHOW", SHOW);
	failed += keywords_insert("DETAILS", DETAILS);
	failed += keywords_insert("TRACE", SQL_TRACE);
	failed += keywords_insert("PREPARE", PREPARE);
	failed += keywords_insert("PREP", PREP);
	failed += keywords_insert("EXECUTE", EXECUTE);
	failed += keywords_insert("EXEC", EXEC);
	failed += keywords_insert("DEALLOCATE", DEALLOCATE);

	failed += keywords_insert("INDEX", INDEX);

	failed += keywords_insert("SEQUENCE", SEQUENCE);
	failed += keywords_insert("RESTART", RESTART);
	failed += keywords_insert("INCREMENT", INCREMENT);
	failed += keywords_insert("MAXVALUE", MAXVALUE);
	failed += keywords_insert("MINVALUE", MINVALUE);
	failed += keywords_insert("CYCLE", CYCLE);
	failed += keywords_insert("CACHE", CACHE);
	failed += keywords_insert("NEXT", NEXT);
	failed += keywords_insert("VALUE", VALUE);
	failed += keywords_insert("GENERATED", GENERATED);
	failed += keywords_insert("ALWAYS", ALWAYS);
	failed += keywords_insert("IDENTITY", IDENTITY);
	failed += keywords_insert("SERIAL", SERIAL);
	failed += keywords_insert("BIGSERIAL", BIGSERIAL);
	failed += keywords_insert("AUTO_INCREMENT", AUTO_INCREMENT);
	failed += keywords_insert("CONTINUE", CONTINUE);

	failed += keywords_insert("TRIGGER", TRIGGER);
	failed += keywords_insert("ATOMIC", ATOMIC);
	failed += keywords_insert("BEGIN", BEGIN);
	failed += keywords_insert("OF", OF);
	failed += keywords_insert("BEFORE", BEFORE);
	failed += keywords_insert("AFTER", AFTER);
	failed += keywords_insert("ROW", ROW);
	failed += keywords_insert("STATEMENT", STATEMENT);
	failed += keywords_insert("NEW", sqlNEW);
	failed += keywords_insert("OLD", OLD);
	failed += keywords_insert("EACH", EACH);
	failed += keywords_insert("REFERENCING", REFERENCING);

	failed += keywords_insert("RANGE", RANGE);
	failed += keywords_insert("UNBOUNDED", UNBOUNDED);
	failed += keywords_insert("PRECEDING", PRECEDING);
	failed += keywords_insert("FOLLOWING", FOLLOWING);
	failed += keywords_insert("CURRENT", CURRENT);
	failed += keywords_insert("EXCLUDE", EXCLUDE);
	failed += keywords_insert("OTHERS", OTHERS);
	failed += keywords_insert("TIES", TIES);
	failed += keywords_insert("GROUPS", GROUPS);
	failed += keywords_insert("WINDOW", WINDOW);
	failed += keywords_insert("QUALIFY", QUALIFY);

	/* special SQL/XML keywords */
	failed += keywords_insert("XMLCOMMENT", XMLCOMMENT);
	failed += keywords_insert("XMLCONCAT", XMLCONCAT);
	failed += keywords_insert("XMLDOCUMENT", XMLDOCUMENT);
	failed += keywords_insert("XMLELEMENT", XMLELEMENT);
	failed += keywords_insert("XMLATTRIBUTES", XMLATTRIBUTES);
	failed += keywords_insert("XMLFOREST", XMLFOREST);
	failed += keywords_insert("XMLPARSE", XMLPARSE);
	failed += keywords_insert("STRIP", STRIP);
	failed += keywords_insert("WHITESPACE", WHITESPACE);
	failed += keywords_insert("XMLPI", XMLPI);
	failed += keywords_insert("XMLQUERY", XMLQUERY);
	failed += keywords_insert("PASSING", PASSING);
	failed += keywords_insert("XMLTEXT", XMLTEXT);
	failed += keywords_insert("NIL", NIL);
	failed += keywords_insert("REF", REF);
	failed += keywords_insert("ABSENT", ABSENT);
	failed += keywords_insert("DOCUMENT", DOCUMENT);
	failed += keywords_insert("ELEMENT", ELEMENT);
	failed += keywords_insert("CONTENT", CONTENT);
	failed += keywords_insert("XMLNAMESPACES", XMLNAMESPACES);
	failed += keywords_insert("NAMESPACE", NAMESPACE);
	failed += keywords_insert("XMLVALIDATE", XMLVALIDATE);
	failed += keywords_insert("RETURNING", RETURNING);
	failed += keywords_insert("RECURSIVE", RECURSIVE);
	failed += keywords_insert("LOCATION", LOCATION);
	failed += keywords_insert("ID", ID);
	failed += keywords_insert("ACCORDING", ACCORDING);
	failed += keywords_insert("XMLSCHEMA", XMLSCHEMA);
	failed += keywords_insert("URI", URI);
	failed += keywords_insert("XMLAGG", XMLAGG);

	/* keywords for opengis */
	failed += keywords_insert("GEOMETRY", GEOMETRY);

	failed += keywords_insert("POINT", GEOMETRYSUBTYPE);
	failed += keywords_insert("LINESTRING", GEOMETRYSUBTYPE);
	failed += keywords_insert("POLYGON", GEOMETRYSUBTYPE);
	failed += keywords_insert("MULTIPOINT", GEOMETRYSUBTYPE);
	failed += keywords_insert("MULTILINESTRING", GEOMETRYSUBTYPE);
	failed += keywords_insert("MULTIPOLYGON", GEOMETRYSUBTYPE);
	failed += keywords_insert("GEOMETRYCOLLECTION", GEOMETRYSUBTYPE);

	failed += keywords_insert("POINTZ", GEOMETRYSUBTYPE);
	failed += keywords_insert("LINESTRINGZ", GEOMETRYSUBTYPE);
	failed += keywords_insert("POLYGONZ", GEOMETRYSUBTYPE);
	failed += keywords_insert("MULTIPOINTZ", GEOMETRYSUBTYPE);
	failed += keywords_insert("MULTILINESTRINGZ", GEOMETRYSUBTYPE);
	failed += keywords_insert("MULTIPOLYGONZ", GEOMETRYSUBTYPE);
	failed += keywords_insert("GEOMETRYCOLLECTIONZ", GEOMETRYSUBTYPE);

	failed += keywords_insert("POINTM", GEOMETRYSUBTYPE);
	failed += keywords_insert("LINESTRINGM", GEOMETRYSUBTYPE);
	failed += keywords_insert("POLYGONM", GEOMETRYSUBTYPE);
	failed += keywords_insert("MULTIPOINTM", GEOMETRYSUBTYPE);
	failed += keywords_insert("MULTILINESTRINGM", GEOMETRYSUBTYPE);
	failed += keywords_insert("MULTIPOLYGONM", GEOMETRYSUBTYPE);
	failed += keywords_insert("GEOMETRYCOLLECTIONM", GEOMETRYSUBTYPE);

	failed += keywords_insert("POINTZM", GEOMETRYSUBTYPE);
	failed += keywords_insert("LINESTRINGZM", GEOMETRYSUBTYPE);
	failed += keywords_insert("POLYGONZM", GEOMETRYSUBTYPE);
	failed += keywords_insert("MULTIPOINTZM", GEOMETRYSUBTYPE);
	failed += keywords_insert("MULTILINESTRINGZM", GEOMETRYSUBTYPE);
	failed += keywords_insert("MULTIPOLYGONZM", GEOMETRYSUBTYPE);
	failed += keywords_insert("GEOMETRYCOLLECTIONZM", GEOMETRYSUBTYPE);
	failed += keywords_insert("LOGIN", LOGIN);
	// odbc keywords
	failed += keywords_insert("d", ODBC_DATE_ESCAPE_PREFIX);
	failed += keywords_insert("t", ODBC_TIME_ESCAPE_PREFIX);
	failed += keywords_insert("ts", ODBC_TIMESTAMP_ESCAPE_PREFIX);
	failed += keywords_insert("guid", ODBC_GUID_ESCAPE_PREFIX);
	failed += keywords_insert("fn", ODBC_FUNC_ESCAPE_PREFIX);
	failed += keywords_insert("oj", ODBC_OJ_ESCAPE_PREFIX);
	failed += keywords_insert("DAYNAME", DAYNAME);
	failed += keywords_insert("IFNULL", IFNULL);
	failed += keywords_insert("MONTHNAME", MONTHNAME);
	failed += keywords_insert("TIMESTAMPADD", TIMESTAMPADD);
	failed += keywords_insert("TIMESTAMPDIFF", TIMESTAMPDIFF);
	failed += keywords_insert("SQL_BIGINT", SQL_BIGINT);
	failed += keywords_insert("SQL_BINARY", SQL_BINARY);
	failed += keywords_insert("SQL_BIT", SQL_BIT);
	failed += keywords_insert("SQL_CHAR", SQL_CHAR);
	failed += keywords_insert("SQL_DATE", SQL_DATE);
	failed += keywords_insert("SQL_DECIMAL", SQL_DECIMAL);
	failed += keywords_insert("SQL_DOUBLE", SQL_DOUBLE);
	failed += keywords_insert("SQL_FLOAT", SQL_FLOAT);
	failed += keywords_insert("SQL_GUID", SQL_GUID);
	failed += keywords_insert("SQL_HUGEINT", SQL_HUGEINT);
	failed += keywords_insert("SQL_INTEGER", SQL_INTEGER);
	failed += keywords_insert("SQL_INTERVAL_DAY", SQL_INTERVAL_DAY);
	failed += keywords_insert("SQL_INTERVAL_DAY_TO_HOUR", SQL_INTERVAL_DAY_TO_HOUR);
	failed += keywords_insert("SQL_INTERVAL_DAY_TO_MINUTE", SQL_INTERVAL_DAY_TO_MINUTE);
	failed += keywords_insert("SQL_INTERVAL_DAY_TO_SECOND", SQL_INTERVAL_DAY_TO_SECOND);
	failed += keywords_insert("SQL_INTERVAL_HOUR", SQL_INTERVAL_HOUR);
	failed += keywords_insert("SQL_INTERVAL_HOUR_TO_MINUTE", SQL_INTERVAL_HOUR_TO_MINUTE);
	failed += keywords_insert("SQL_INTERVAL_HOUR_TO_SECOND", SQL_INTERVAL_HOUR_TO_SECOND);
	failed += keywords_insert("SQL_INTERVAL_MINUTE", SQL_INTERVAL_MINUTE);
	failed += keywords_insert("SQL_INTERVAL_MINUTE_TO_SECOND", SQL_INTERVAL_MINUTE_TO_SECOND);
	failed += keywords_insert("SQL_INTERVAL_MONTH", SQL_INTERVAL_MONTH);
	failed += keywords_insert("SQL_INTERVAL_SECOND", SQL_INTERVAL_SECOND);
	failed += keywords_insert("SQL_INTERVAL_YEAR", SQL_INTERVAL_YEAR);
	failed += keywords_insert("SQL_INTERVAL_YEAR_TO_MONTH", SQL_INTERVAL_YEAR_TO_MONTH);
	failed += keywords_insert("SQL_LONGVARBINARY", SQL_LONGVARBINARY);
	failed += keywords_insert("SQL_LONGVARCHAR", SQL_LONGVARCHAR);
	failed += keywords_insert("SQL_NUMERIC", SQL_NUMERIC);
	failed += keywords_insert("SQL_REAL", SQL_REAL);
	failed += keywords_insert("SQL_SMALLINT", SQL_SMALLINT);
	failed += keywords_insert("SQL_TIME", SQL_TIME);
	failed += keywords_insert("SQL_TIMESTAMP", SQL_TIMESTAMP);
	failed += keywords_insert("SQL_TINYINT", SQL_TINYINT);
	failed += keywords_insert("SQL_VARBINARY", SQL_VARBINARY);
	failed += keywords_insert("SQL_VARCHAR", SQL_VARCHAR);
	failed += keywords_insert("SQL_WCHAR", SQL_WCHAR);
	failed += keywords_insert("SQL_WLONGVARCHAR", SQL_WLONGVARCHAR);
	failed += keywords_insert("SQL_WVARCHAR", SQL_WVARCHAR);
	failed += keywords_insert("SQL_TSI_FRAC_SECOND", SQL_TSI_FRAC_SECOND);
	failed += keywords_insert("SQL_TSI_SECOND", SQL_TSI_SECOND);
	failed += keywords_insert("SQL_TSI_MINUTE", SQL_TSI_MINUTE);
	failed += keywords_insert("SQL_TSI_HOUR", SQL_TSI_HOUR);
	failed += keywords_insert("SQL_TSI_DAY", SQL_TSI_DAY);
	failed += keywords_insert("SQL_TSI_WEEK", SQL_TSI_WEEK);
	failed += keywords_insert("SQL_TSI_MONTH", SQL_TSI_MONTH);
	failed += keywords_insert("SQL_TSI_QUARTER", SQL_TSI_QUARTER);
	failed += keywords_insert("SQL_TSI_YEAR", SQL_TSI_YEAR);

	failed += keywords_insert("LEAST", MARGFUNC);
	failed += keywords_insert("GREATEST", MARGFUNC);

	failed += keywords_insert("SETOF", SETOF);
	failed += keywords_insert("ARRAY", ARRAY);
	return failed;
}

#define find_keyword_bs(lc, s) find_keyword(lc->rs->buf+lc->rs->pos+s)

void
scanner_init(struct scanner *s, bstream *rs, stream *ws)
{
	*s = (struct scanner) {
		.rs = rs,
		.ws = ws,
		.mode = LINE_N,
		.raw_string_mode = GDKgetenv_istrue("raw_strings"),
		.aborted = false,
	};
}

void
scanner_query_processed(struct scanner *s)
{
	int cur;

	if (s->yybak) {
		s->rs->buf[s->rs->pos + s->yycur] = s->yybak;
		s->yybak = 0;
	}
	if (s->rs) {
		s->rs->pos += s->yycur;
		/* completely eat the query including white space after the ; */
		while (s->rs->pos < s->rs->len &&
			   (cur = s->rs->buf[s->rs->pos], iswspace(cur))) {
			s->rs->pos++;
		}
	}
	/*assert(s->rs->pos <= s->rs->len);*/
	s->yycur = 0;
	s->started = 0;
	s->as = 0;
	s->schema = NULL;
	s->brackets = 0;
}

static int
scanner_error(mvc *lc, int cur)
{
	switch (cur) {
	case EOF:
		(void) sql_error(lc, 1, SQLSTATE(42000) "Unexpected end of input");
		return EOF;
	default:
		/* on Windows at least, iswcntrl returns TRUE for
		 * U+FEFF, but we just want consistent error
		 * messages */
		(void) sql_error(lc, 1, SQLSTATE(42000) "Unexpected%s character (U+%04X)", iswcntrl(cur) && cur != 0xFEFF ? " control" : "", (unsigned) cur);
	}
	return LEX_ERROR;
}


/*
   UTF-8 encoding is as follows:
U-00000000 - U-0000007F: 0xxxxxxx
U-00000080 - U-000007FF: 110xxxxx 10xxxxxx
U-00000800 - U-0000FFFF: 1110xxxx 10xxxxxx 10xxxxxx
U-00010000 - U-001FFFFF: 11110xxx 10xxxxxx 10xxxxxx 10xxxxxx
U-00200000 - U-03FFFFFF: 111110xx 10xxxxxx 10xxxxxx 10xxxxxx 10xxxxxx
U-04000000 - U-7FFFFFFF: 1111110x 10xxxxxx 10xxxxxx 10xxxxxx 10xxxxxx 10xxxxxx
*/
/* To be correctly coded UTF-8, the sequence should be the shortest
   possible encoding of the value being encoded.  This means that for
   an encoding of length n+1 (1 <= n <= 5), at least one of the bits in
   utf8chkmsk[n] should be non-zero (else the encoding could be
   shorter).
*/
static const int utf8chkmsk[] = {
	0x0000007f,
	0x00000780,
	0x0000f800,
	0x001f0000,
	0x03e00000,
	0x7c000000
};

static void
utf8_putchar(struct scanner *lc, int ch)
{
	if ((ch) < 0x80) {
		lc->yycur--;
	} else if ((ch) < 0x800) {
		lc->yycur -= 2;
	} else if ((ch) < 0x10000) {
		lc->yycur -= 3;
	} else {
		lc->yycur -= 4;
	}
}

static inline int
scanner_read_more(mvc *c, size_t n)
{
	struct scanner *lc = &c->scanner;
	bstream *b = lc->rs;
	bool more = false;


	if (lc->aborted)
		return EOF;
	while (b->len < b->pos + lc->yycur + n) {

		if (lc->mode == LINE_1 || !lc->started)
			return EOF;

		/* query is not finished ask for more */
		if (b->eof || !isa_block_stream(b->s)) {
			if (bstream_getoob(b)) {
				lc->aborted = true;
				return EOF;
			}
			backend_set_idle(c->clientid, time(NULL));
			if (mnstr_write(lc->ws, PROMPT2, sizeof(PROMPT2) - 1, 1) == 1)
				mnstr_flush(lc->ws, MNSTR_FLUSH_DATA);
			b->eof = false;
			more = true;
		}
		/* we need more query text */
		ssize_t s = bstream_next(b);
		backend_set_idle(c->clientid, 0);
		if (s < 0) {
			if (mnstr_errnr(b->s) == MNSTR_INTERRUPT) {
				// now what?
				lc->errstr = "Query aborted";
				lc->aborted = true;
				mnstr_clearerr(b->s);
			}
			return EOF;
		} else if (/* we asked for more data but didn't get any */
		    	   (more && b->eof && b->len < b->pos + lc->yycur + n))
			return EOF;
		if (more && b->pos + lc->yycur + 2 == b->len && b->buf[b->pos + lc->yycur] == '\200' && b->buf[b->pos + lc->yycur + 1] == '\n') {
			lc->errstr = "Query aborted";
			b->len -= 2;
			b->buf[b->len] = 0;
			return EOF;
		}
	}
	return 1;
}

static inline int
scanner_getc(mvc *sql)
{
	struct scanner *lc = &sql->scanner;
	bstream *b = lc->rs;
	unsigned char *s = NULL;
	int c, m, n, mask;

	if (scanner_read_more(sql, 1) == EOF) {
		//lc->errstr = SQLSTATE(42000) "end of input stream";
		return EOF;
	}
	lc->errstr = NULL;

	s = (unsigned char *) b->buf + b->pos + lc->yycur++;
	if (((c = *s) & 0x80) == 0) {
		/* 7-bit char */
		return c;
	}
	for (n = 0, m = 0x40; c & m; n++, m >>= 1)
		;
	/* n now is number of 10xxxxxx bytes that should follow */
	if (n == 0 || n >= 6 || (b->pos + n) > b->len) {
		/* incorrect UTF-8 sequence */
		/* n==0: c == 10xxxxxx */
		/* n>=6: c == 1111111x */
		lc->errstr = SQLSTATE(42000) "invalid start of UTF-8 sequence";
		goto error;
	}

	if (scanner_read_more(sql, (size_t) n) == EOF)
		return EOF;
	s = (unsigned char *) b->buf + b->pos + lc->yycur;

	mask = utf8chkmsk[n];
	c &= ~(0xFFC0 >> n);	/* remove non-x bits */
	while (--n >= 0) {
		c <<= 6;
		lc->yycur++;
		if (((m = *s++) & 0xC0) != 0x80) {
			/* incorrect UTF-8 sequence: byte is not 10xxxxxx */
			/* this includes end-of-string (m == 0) */
			lc->errstr = SQLSTATE(42000) "invalid continuation in UTF-8 sequence";
			goto error;
		}
		c |= m & 0x3F;
	}
	if ((c & mask) == 0) {
		/* incorrect UTF-8 sequence: not shortest possible */
		lc->errstr = SQLSTATE(42000) "not shortest possible UTF-8 sequence";
		goto error;
	}

	return c;

error:
	if (b->pos + lc->yycur < b->len)	/* skip bogus char */
		lc->yycur++;
	return EOF;
}

static int
scanner_token(struct scanner *lc, int token)
{
	lc->yybak = lc->rs->buf[lc->rs->pos + lc->yycur];
	lc->rs->buf[lc->rs->pos + lc->yycur] = 0;
	lc->yyval = token;
	return lc->yyval;
}

static int
scanner_string(mvc *c, int quote, bool escapes)
{
	struct scanner *lc = &c->scanner;
	bstream *rs = lc->rs;
	int cur = quote;
	bool escape = false;
	const size_t limit = quote == '"' ? 1 << 11 : 1 << 30;

	lc->started = 1;
	while (cur != EOF) {
		size_t pos = 0;
		const size_t yycur = rs->pos + lc->yycur;

		while (cur != EOF && (quote != '"' || cur != 0xFEFF) && pos < limit &&
		       (((cur = rs->buf[yycur + pos++]) & 0x80) == 0) &&
		       cur && (cur != quote || escape)) {
			if (escapes && cur == '\\')
				escape = !escape;
			else
				escape = false;
		}
		if (pos == limit) {
			(void) sql_error(c, 2, SQLSTATE(42000) "string too long");
			return LEX_ERROR;
		}
		/* BOM character not allowed as an identifier */
		if (cur == EOF || (quote == '"' && cur == 0xFEFF))
			return scanner_error(c, cur);
		lc->yycur += pos;
		/* check for quote escaped quote: Obscure SQL Rule */
		if (cur == quote && rs->buf[yycur + pos] == quote) {
			lc->yycur++;
			continue;
		}
		assert(yycur + pos <= rs->len + 1);
		if (cur == quote && !escape) {
			return scanner_token(lc, STRING);
		}
		lc->yycur--;	/* go back to current (possibly invalid) char */
		/* long utf8, if correct isn't the quote */
		if (!cur) {
			if (lc->rs->len >= lc->rs->pos + lc->yycur + 1) {
				(void) sql_error(c, 2, SQLSTATE(42000) "NULL byte in string");
				return LEX_ERROR;
			}
			cur = scanner_read_more(c, 1);
		} else {
			cur = scanner_getc(c);
		}
	}
	(void) sql_error(c, 2, "%s", lc->errstr ? lc->errstr : SQLSTATE(42000) "Unexpected end of input");
	return EOF;
}

/* scan a structure {blah} into a string. We only count the matching {}
 * unless escaped. We do not consider embeddings in string literals yet
 */

static int
scanner_body(mvc *c)
{
	struct scanner *lc = &c->scanner;
	bstream *rs = lc->rs;
	int cur = (int) 'x';
	int blk = 1;
	bool escape = false;

	lc->started = 1;
	assert(rs->buf[rs->pos + lc->yycur-1] == '{');
	while (cur != EOF) {
		size_t pos = rs->pos + lc->yycur;

		while ((((cur = rs->buf[pos++]) & 0x80) == 0) && cur && (blk || escape)) {
			if (cur != '\\')
				escape = false;
			else
				escape = !escape;
			blk += cur =='{';
			blk -= cur =='}';
		}
		lc->yycur = pos - rs->pos;
		assert(pos <= rs->len + 1);
		if (blk == 0 && !escape){
			lc->yycur--;	/* go back to current (possibly invalid) char */
			return scanner_token(lc, X_BODY);
		}
		lc->yycur--;	/* go back to current (possibly invalid) char */
		if (!cur) {
			if (lc->rs->len >= lc->rs->pos + lc->yycur + 1) {
				(void) sql_error(c, 2, SQLSTATE(42000) "NULL byte in string");
				return LEX_ERROR;
			}
			cur = scanner_read_more(c, 1);
		} else {
			cur = scanner_getc(c);
		}
	}
	(void) sql_error(c, 2, SQLSTATE(42000) "Unexpected end of input");
	return EOF;
}

static int
keyword_or_ident(mvc * c, int cur)
{
	struct scanner *lc = &c->scanner;
	keyword *k = NULL;
	size_t s;

	lc->started = 1;
	utf8_putchar(lc, cur);
	s = lc->yycur;
	lc->yyval = IDENT;
	while ((cur = scanner_getc(c)) != EOF) {
		if (!iswalnum(cur) && cur != '_') {
			utf8_putchar(lc, cur);
			(void)scanner_token(lc, IDENT);
			if ((k = find_keyword_bs(lc,s)))
				lc->yyval = k->token;
			return lc->yyval;
		}
	}
	if (cur < 0)
		return cur;
	(void)scanner_token(lc, IDENT);
	if ((k = find_keyword_bs(lc,s)))
		lc->yyval = k->token;
	return lc->yyval;
}

static int
skip_white_space(mvc * c)
{
	struct scanner *lc = &c->scanner;
	int cur;

	do {
		lc->yysval = lc->yycur;
	} while ((cur = scanner_getc(c)) != EOF && iswspace(cur));
	return cur;
}

static int
skip_c_comment(mvc *c)
{
	struct scanner *lc = &c->scanner;
	int cur;
	int prev = 0;
	int started = lc->started;
	int depth = 1;

	lc->started = 1;
	while (depth > 0 && (cur = scanner_getc(c)) != EOF) {
		if (prev == '*' && cur == '/')
			depth--;
		else if (prev == '/' && cur == '*') {
			/* block comments can nest */
			cur = 0; /* prevent slash-star-slash from matching */
			depth++;
		}
		prev = cur;
	}
	lc->yysval = lc->yycur;
	lc->started = started;
	/* a comment is equivalent to a newline */
	return cur == EOF ? cur : '\n';
}

static int
skip_sql_comment(mvc *c)
{
	struct scanner *lc = &c->scanner;
	int cur;
	int started = lc->started;

	lc->started = 1;
	while ((cur = scanner_getc(c)) != EOF && (cur != '\n'))
		;
	lc->yysval = lc->yycur;
	lc->started = started;
	/* a comment is equivalent to a newline */
	return cur;
}

static int tokenize(mvc * lc, int cur);

static inline bool is_valid_decimal_digit(int cur) { return (iswdigit(cur)); }
static inline bool is_valid_binary_digit(int cur) { return (iswdigit(cur) && cur < '2'); }
static inline bool is_valid_octal_digit(int cur) { return (iswdigit(cur) && cur < '8'); }
static inline bool is_valid_hexadecimal_digit(int cur) { return iswxdigit(cur); }

static inline int check_validity_number(mvc* c, int pcur, bool initial_underscore_allowed, int *token, int type) {
	bool (*is_valid_n_ary_digit)(int);

	if (pcur == '_' && !initial_underscore_allowed)  /* ERROR: initial underscore not allowed */  {
		*token = 0;
		return '_';
	}

	switch (type) {
	case BINARYNUM:
		is_valid_n_ary_digit = &is_valid_binary_digit;
		break;
	case OCTALNUM:
		is_valid_n_ary_digit = &is_valid_octal_digit;
		break;
	case HEXADECIMALNUM:
		is_valid_n_ary_digit = &is_valid_hexadecimal_digit;
		break;
	default:
		is_valid_n_ary_digit = &is_valid_decimal_digit;
		break;
	}

	if ( !(pcur == '_' || is_valid_n_ary_digit(pcur)) ) /* ERROR: first digit is not valid */ {
		*token = 0;
		return pcur;
	}

	int cur = scanner_getc(c);
	*token = type;
	while (cur != EOF) {
		if (cur == '_') {
			if (pcur == '_') /* ERROR: multiple consecutive underscores */ {
				*token = 0;
				return '_';
			}
		}
		else if (!is_valid_n_ary_digit(cur))
			break;
		pcur = cur;
		cur = scanner_getc(c);
	}

	if (pcur == '_')  {
		*token = 0;
		if (iswalnum(cur))	 /* ERROR: not a valid digit */
			return cur;
		else				/* ERROR: number ends with underscore */
			return '_';
	}

	return cur;
}

static int
number(mvc * c, int cur)
{
	struct scanner *lc = &c->scanner;
	int token = sqlINT;

	/* a number has one of these forms (expressed in regular expressions):
	 * 0x[0-9A-Fa-f]+                   -- (hexadecimal) INTEGER
	 * \.[0-9]+                         -- DECIMAL
	 * [0-9]+\.[0-9]*                   -- DECIMAL
	 * [0-9]+@0                         -- OID
	 * [0-9]*\.[0-9]+[eE][-+]?[0-9]+    -- REAL
	 * [0-9]+(\.[0-9]*)?[eE][-+]?[0-9]+ -- REAL
	 * [0-9]+                           -- (decimal) INTEGER
	 */
	lc->started = 1;
	if (cur == '0') {
		switch ((cur = scanner_getc(c))) {
		case 'b':
			cur = scanner_getc(c);
			if ((cur = check_validity_number(c, cur, true, &token, BINARYNUM)) == EOF) return cur;
			break;
		case 'o':
			cur = scanner_getc(c);
			if ((cur = check_validity_number(c,  cur, true, &token, OCTALNUM)) == EOF) return cur;
			break;
		case 'x':
			cur = scanner_getc(c);
			if ((cur = check_validity_number(c,  cur, true, &token, HEXADECIMALNUM)) == EOF) return cur;
			break;
		default:
			utf8_putchar(lc, cur);
			cur = '0';
		}
	}
	if (token == sqlINT) {
		if ((cur = check_validity_number(c, cur, false, &token, sqlINT)) == EOF) return cur;
		if (cur == '@') {
			if (token == sqlINT) {
				cur = scanner_getc(c);
				if (cur == EOF)
					return cur;
				if (cur == '0') {
					cur = scanner_getc(c);
					if (cur == EOF)
						return cur;
					token = OIDNUM;
				} else {
					/* number + '@' not followed by 0: show '@' as erroneous */
					utf8_putchar(lc, cur);
					cur = '@';
					token = 0;
				}
			}
		} else {
			if (cur == '.') {
				cur = scanner_getc(c);
				if (iswalnum(cur)) /* early exit for numerical forms with final . e.g. 10. */
				if ((cur = check_validity_number(c, cur, false, &token, INTNUM)) == EOF) return cur;
			}
			if (token != 0)
			if (cur == 'e' || cur == 'E') {
				cur = scanner_getc(c);
				if (cur == '+' || cur == '-')
					cur = scanner_getc(c);
				if ((cur = check_validity_number(c, cur, false, &token, APPROXNUM)) == EOF) return cur;
			}
		}
	}

	assert(cur != EOF);

	if (iswalnum(cur)) /* ERROR: not a valid digit */
		token = 0;

	utf8_putchar(lc, cur);

	if (token) {
		return scanner_token(lc, token);
	} else {
		(void)sql_error( c, 2, SQLSTATE(42000) "Unexpected symbol %lc", (wint_t) cur);
		return LEX_ERROR;
	}
}

static
int scanner_symbol(mvc * c, int cur)
{
	struct scanner *lc = &c->scanner;
	int next = 0;
	int started = lc->started;

	switch (cur) {
	case '/':
		lc->started = 1;
		next = scanner_getc(c);
		if (next < 0)
			return EOF;
		if (next == '*') {
			lc->started = started;
			cur = skip_c_comment(c);
			if (cur < 0)
				return EOF;
			return ' ';
		} else {
			utf8_putchar(lc, next);
			return scanner_token(lc, cur);
		}
	case '0':
	case '1':
	case '2':
	case '3':
	case '4':
	case '5':
	case '6':
	case '7':
	case '8':
	case '9':
		return number(c, cur);
	case '#':
		if ((cur = skip_sql_comment(c)) == EOF)
			return cur;
		return ' ';
	case '\'':
		if (lc->raw_string_mode || lc->next_string_is_raw)
			return scanner_string(c, cur, false);
		return scanner_string(c, cur, true);
	case '"':
		return scanner_string(c, cur, false);
	case '{':
		// if previous tokens like LANGUAGE IDENT
		// TODO checking on IDENT only may not be enough
		if (lc->yylast == IDENT)
			return scanner_body(c);
		lc->started = 1;
		return scanner_token(lc, cur);
	case '}':
		lc->started = 1;
		return scanner_token(lc, cur);
	case '-':
		lc->started = 1;
		next = scanner_getc(c);
		if (next < 0)
			return EOF;
		if (next == '-') {
			lc->started = started;
			if ((cur = skip_sql_comment(c)) == EOF)
				return cur;
			return ' ';
		}
		lc->started = 1;
		utf8_putchar(lc, next);
		return scanner_token(lc, cur);
	case '~': /* binary not */
		lc->started = 1;
		next = scanner_getc(c);
		if (next < 0)
			return EOF;
		if (next == '=')
			return scanner_token(lc, GEOM_MBR_EQUAL);
		utf8_putchar(lc, next);
		return scanner_token(lc, cur);
	case '^': /* binary xor */
	case '*':
	case ':':
	case '%':
	case '+':
	case '(':
	case ')':
	case ',':
	case '=':
	case '[':
	case ']':
		lc->started = 1;
		return scanner_token(lc, cur);
	case '?':
		lc->started = 1;
		return scanner_token(lc, PARAM);
	case '&':
		lc->started = 1;
		cur = scanner_getc(c);
		if (cur < 0)
			return EOF;
		if (cur < 0)
			return EOF;
		if(cur == '<') {
			next = scanner_getc(c);
			if (next < 0)
				return EOF;
			if(next == '|') {
				return scanner_token(lc, GEOM_OVERLAP_OR_BELOW);
			} else {
				utf8_putchar(lc, next); //put the char back
				return scanner_token(lc, GEOM_OVERLAP_OR_LEFT);
			}
		} else if(cur == '>')
			return scanner_token(lc, GEOM_OVERLAP_OR_RIGHT);
		else if(cur == '&')
			return scanner_token(lc, GEOM_OVERLAP);
		else {/* binary and */
			utf8_putchar(lc, cur); //put the char back
			return scanner_token(lc, '&');
		}
	case '@':
		lc->started = 1;
		return scanner_token(lc, AT);
	case ';':
		lc->started = 0;
		return scanner_token(lc, SCOLON);
	case '!':
		lc->started = 1;
		cur = scanner_getc(c);
		if (cur < 0)
			return EOF;
		else if (cur == '=') {
			lc->rs->buf[lc->rs->pos + lc->yycur - 2] = '<';
			lc->rs->buf[lc->rs->pos + lc->yycur - 1] = '>';
			return scanner_token( lc, COMPARISON);
		} else {
			utf8_putchar(lc, cur); //put the char back
		}
		return scanner_token(lc, '!');
	case '<':
		lc->started = 1;
		cur = scanner_getc(c);
		if (cur < 0)
			return EOF;
		if (cur == '=') {
			return scanner_token( lc, COMPARISON);
		} else if (cur == '>') {
			return scanner_token( lc, COMPARISON);
		} else if (cur == '<') {
			next = scanner_getc(c);
			if (next < 0)
				return EOF;
			if (next == '=') {
				return scanner_token( lc, LEFT_SHIFT_ASSIGN);
			} else if (next == '|') {
				return scanner_token(lc, GEOM_BELOW);
			} else {
				utf8_putchar(lc, next); //put the char back
				return scanner_token( lc, LEFT_SHIFT);
			}
		} else if(cur == '-') {
			next = scanner_getc(c);
			if (next < 0)
				return EOF;
			if(next == '>') {
				return scanner_token(lc, GEOM_DIST);
			} else {
				//put the characters back and fall in the next possible case
				utf8_putchar(lc, next);
				utf8_putchar(lc, cur);
				return scanner_token( lc, COMPARISON);
			}
		} else {
			utf8_putchar(lc, cur);
			return scanner_token( lc, COMPARISON);
		}
	case '>':
		lc->started = 1;
		cur = scanner_getc(c);
		if (cur < 0)
			return EOF;
		if (cur == '>') {
			cur = scanner_getc(c);
			if (cur < 0)
				return EOF;
			if (cur == '=')
				return scanner_token( lc, RIGHT_SHIFT_ASSIGN);
			utf8_putchar(lc, cur);
			return scanner_token( lc, RIGHT_SHIFT);
		} else if (cur != '=') {
			utf8_putchar(lc, cur);
			return scanner_token( lc, COMPARISON);
		} else {
			return scanner_token( lc, COMPARISON);
		}
	case '.':
		lc->started = 1;
		cur = scanner_getc(c);
		if (cur < 0)
			return EOF;
		if (!iswdigit(cur)) {
			utf8_putchar(lc, cur);
			return scanner_token( lc, '.');
		} else {
			utf8_putchar(lc, cur);
			cur = '.';
			return number(c, cur);
		}
	case '|': /* binary or or string concat */
		lc->started = 1;
		cur = scanner_getc(c);
		if (cur < 0)
			return EOF;
		if (cur == '|') {
			return scanner_token(lc, CONCATSTRING);
		} else if (cur == '&') {
			next = scanner_getc(c);
			if (next < 0)
				return EOF;
			if(next == '>') {
				return scanner_token(lc, GEOM_OVERLAP_OR_ABOVE);
			} else {
				utf8_putchar(lc, next); //put the char back
				utf8_putchar(lc, cur); //put the char back
				return scanner_token(lc, '|');
			}
		} else if (cur == '>') {
			next = scanner_getc(c);
			if (next < 0)
				return EOF;
			if(next == '>') {
				return scanner_token(lc, GEOM_ABOVE);
			} else {
				utf8_putchar(lc, next); //put the char back
				utf8_putchar(lc, cur); //put the char back
				return scanner_token(lc, '|');
			}
		} else {
			utf8_putchar(lc, cur);
			return scanner_token(lc, '|');
		}
	}
	(void)sql_error( c, 3, SQLSTATE(42000) "Unexpected symbol (%lc)", (wint_t) cur);
	return LEX_ERROR;
}

static int
tokenize(mvc * c, int cur)
{
	struct scanner *lc = &c->scanner;
	while (1) {
		if (cur == 0xFEFF) {
			/* on Linux at least, iswpunct returns TRUE
			 * for U+FEFF, but we don't want that, we just
			 * want to go to the scanner_error case
			 * below */
			;
		} else if (iswspace(cur)) {
			if ((cur = skip_white_space(c)) == EOF)
				return cur;
			continue;  /* try again */
		} else if (iswdigit(cur)) {
			return number(c, cur);
		} else if (iswalpha(cur) || cur == '_') {
			switch (cur) {
			case 'e': /* string with escapes */
			case 'E':
				if (scanner_read_more(c, 1) != EOF &&
				    lc->rs->buf[lc->rs->pos + lc->yycur] == '\'') {
					return scanner_string(c, scanner_getc(c), true);
				}
				break;
			case 'x': /* blob */
			case 'X':
			case 'r': /* raw string */
			case 'R':
				if (scanner_read_more(c, 1) != EOF &&
				    lc->rs->buf[lc->rs->pos + lc->yycur] == '\'') {
					return scanner_string(c, scanner_getc(c), false);
				}
				break;
			case 'u': /* unicode string */
			case 'U':
				if (scanner_read_more(c, 1) != EOF &&
				    lc->rs->buf[lc->rs->pos + lc->yycur] == '&' &&
				    scanner_read_more(c, 2) != EOF &&
				    (lc->rs->buf[lc->rs->pos + lc->yycur + 1] == '\'' ||
				     lc->rs->buf[lc->rs->pos + lc->yycur + 1] == '"')) {
					cur = scanner_getc(c); /* '&' */
					return scanner_string(c, scanner_getc(c), false);
				}
				break;
			default:
				break;
			}
			return keyword_or_ident(c, cur);
		} else if (iswpunct(cur)) {
			cur = scanner_symbol(c, cur);
			if (iswspace(cur))
				continue;
			return cur;
		}
		if (cur == EOF) {
			if (lc->mode == LINE_1 || !lc->started )
				return cur;
			return scanner_error(c, cur);
		}
		/* none of the above: error */
		return scanner_error(c, cur);
	}
}

/* SQL 'quoted' idents consist of a set of any character of
 * the source language character set other than a 'quote'
 *
 * MonetDB has 3 restrictions:
 * 	1 we disallow '%' as the first character.
 * 	2 the length is limited to 1024 characters
 * 	3 the identifier 'TID%' is not allowed
 */
static bool
valid_ident(bool admin, const char *restrict s, char *restrict dst)
{
	int p = 0;

	if (!admin && *s == '%')
		return false;

	while (*s) {
		if ((dst[p++] = *s++) == '"' && *s == '"')
			s++;
		if (p >= 1024)
			return false;
	}
	dst[p] = '\0';
	if (strcmp(dst, TID + 1) == 0) /* an index named 'TID%' could interfere with '%TID%' */
		return false;
	return true;
}

static inline int
sql_get_next_token(YYSTYPE *yylval, void *parm)
{
	mvc *c = (mvc*)parm;
	struct scanner *lc = &c->scanner;
	int token = 0, cur = 0;

	if (lc->rs->buf == NULL) /* malloc failure */
		return EOF;

	if (lc->yynext) {
		int next = lc->yynext;

		lc->yynext = 0;
		return(next);
	}

	if (lc->yybak) {
		lc->rs->buf[lc->rs->pos + lc->yycur] = lc->yybak;
		lc->yybak = 0;
	}

	lc->yysval = lc->yycur;
	lc->yylast = lc->yyval;
	cur = scanner_getc(c);
	if (cur < 0)
		return EOF;
	token = tokenize(c, cur);

	yylval->sval = (lc->rs->buf + lc->rs->pos + lc->yysval);

	if (token == KW_TYPE)
		token = aTYPE;
	if (token == KW_OPERATORS)
		token = OPERATORS;

	if (token == IDENT || token == COMPARISON ||
<<<<<<< HEAD
	    token == RANK || token == aTYPE || token == MARGFUNC || token == OPERATORS) {
		yylval->sval = sa_strndup(c->sa, yylval->sval, lc->yycur-lc->yysval);
=======
	    token == RANK || token == aTYPE || token == MARGFUNC) {
		yylval->sval = ma_strndup(c->sa, yylval->sval, lc->yycur-lc->yysval);
>>>>>>> be8b89d6
		lc->next_string_is_raw = false;
	} else if (token == STRING) {
		char quote = *yylval->sval;
		char *str = ma_alloc( c->sa, (lc->yycur-lc->yysval-2)*2 + 1 );
		char *dst;

		assert(quote == '"' || quote == '\'' || quote == 'E' || quote == 'e' || quote == 'U' || quote == 'u' || quote == 'X' || quote == 'x' || quote == 'R' || quote == 'r');

		lc->rs->buf[lc->rs->pos + lc->yycur - 1] = 0;
		switch (quote) {
		case '"':
			if (valid_ident(c->user_id == USER_MONETDB || c->user_id == ROLE_SYSADMIN, yylval->sval+1,str)) {
				token = IDENT;
			} else {
				sql_error(c, 1, SQLSTATE(42000) "Invalid identifier '%s'", yylval->sval+1);
				return LEX_ERROR;
			}
			break;
		case 'e':
		case 'E':
			assert(yylval->sval[1] == '\'');
			if (GDKstrFromStr((unsigned char *) str,
							  (unsigned char *) yylval->sval + 2,
							  lc->yycur-lc->yysval - 2, '\'') < 0) {
				char *err = GDKerrbuf;
				if (strncmp(err, GDKERROR, strlen(GDKERROR)) == 0)
					err += strlen(GDKERROR);
				else if (*err == '!')
					err++;
				sql_error(c, 1, SQLSTATE(42000) "%s", err);
				return LEX_ERROR;
			}
			quote = '\'';
			break;
		case 'u':
		case 'U':
			assert(yylval->sval[1] == '&');
			assert(yylval->sval[2] == '\'' || yylval->sval[2] == '"');
			strcpy(str, yylval->sval + 3);
			token = yylval->sval[2] == '\'' ? -STRING : -IDENT; /* Passing unicode string/ident as - numbers, handled
																   later in scanner */
			quote = yylval->sval[2];
			lc->next_string_is_raw = true;
			break;
		case 'x':
		case 'X':
			assert(yylval->sval[1] == '\'');
			dst = str;
			for (char *src = yylval->sval + 2; *src; dst++)
				if ((*dst = *src++) == '\'' && *src == '\'')
					src++;
			*dst = 0;
			quote = '\'';
			token = XSTRING;
			lc->next_string_is_raw = true;
			break;
		case 'r':
		case 'R':
			assert(yylval->sval[1] == '\'');
			dst = str;
			for (char *src = yylval->sval + 2; *src; dst++)
				if ((*dst = *src++) == '\'' && *src == '\'')
					src++;
			quote = '\'';
			*dst = 0;
			break;
		default:
			if (lc->raw_string_mode || lc->next_string_is_raw) {
				dst = str;
				for (char *src = yylval->sval + 1; *src; dst++)
					if ((*dst = *src++) == '\'' && *src == '\'')
						src++;
				*dst = 0;
			} else {
				if (GDKstrFromStr((unsigned char *)str,
								  (unsigned char *)yylval->sval + 1,
								  lc->yycur - lc->yysval - 1,
								  '\'') < 0) {
					sql_error(c, 1, SQLSTATE(42000) "%s", GDKerrbuf);
					return LEX_ERROR;
				}
			}
			break;
		}
		yylval->sval = str;

		/* reset original */
		lc->rs->buf[lc->rs->pos+lc->yycur- 1] = quote;
	} else {
		lc->next_string_is_raw = false;
	}

	return(token);
}

static int scanner( YYSTYPE *yylval, void *m, bool log);

static int
scanner(YYSTYPE * yylval, void *parm, bool log)
{
	int token;
	mvc *c = (mvc *) parm;
	struct scanner *lc = &c->scanner;
	size_t pos;
	int last = lc->yyval;

	/* store position for when view's query ends */
	pos = lc->rs->pos + lc->yycur;

	token = sql_get_next_token(yylval, parm);
	if (token == '[')
		lc->brackets++;
	if (token == ']')
		lc->brackets--;

	/* TODO make hash out of the possible complex tokens and add with current tokens hash */
	if (token == -IDENT || token == -STRING) {
		char *sval = yylval->sval;
		int next = sql_get_next_token(yylval, parm);

		if (token == -STRING && next == STRING) {
			sval = ma_strconcat(c->sa, sval, yylval->sval);
			while((next = sql_get_next_token(yylval, parm)) == STRING)
				sval = ma_strconcat(c->sa, sval, yylval->sval);
		}

		char *uescape = "\\";
		if (next == UESCAPE) {
			int nxt = sql_get_next_token(yylval, parm);
			if (nxt == STRING) {
				next = 0;
				uescape = yylval->sval;
                if (strlen(uescape) != 1 || strchr("\"'0123456789abcdefABCDEF+ \t\n\r\f", *uescape) != NULL) {
                    sqlformaterror(c, SQLSTATE(22019) "%s", "UESCAPE must be one character");
					return LEX_ERROR;
                }
			} else {
                sqlformaterror(c, SQLSTATE(22019) "%s", "UESCAPE character missing");
				return LEX_ERROR;
			}
		}
		yylval->sval = uescape_xform(sval, uescape);
		if (yylval->sval == NULL && token == -STRING) {
			sqlformaterror(c, SQLSTATE(22019) "%s", "Bad Unicode string");
			return LEX_ERROR;
		}

		if (next)
			lc->yynext = next;
		return (token == -IDENT)?IDENT:STRING;
	} else if (token == WITH) { /* check for TIME WITH ... */
		int next = sql_get_next_token(yylval, parm);
		if (next == TIME)
			token = WITH_LA;
		lc->yynext = next;
	} else if (token == INTO) { /* check for INTO followed by STRING / (BIG/LITTLE/NATIVE) for copy into file vs copy select into var */
		int next = sql_get_next_token(yylval, parm);
		if (next == STRING || next == BIG || next == LITTLE || next == NATIVE ||
			next == BINARY || next == STDOUT)
			token = INTO_LA;
		lc->yynext = next;
	} else if (last == ODBC_FUNC_ESCAPE_PREFIX && token == TIMESTAMPADD) {
		token = ODBC_TIMESTAMPADD;
	} else if (last == ODBC_FUNC_ESCAPE_PREFIX && token == TIMESTAMPDIFF) {
		token = ODBC_TIMESTAMPDIFF;
	} else if (last == INTERVAL && (token == '-' || token == '+')) { /* backward compatibility: INTERVAL +- 'string' -> interval '+-string'*/
		int next = sql_get_next_token(yylval, parm);
		if (next == STRING) {
			if (token != '+') {
				char *sval = yylval->sval;
				if (sval[0] == '+')
					sval[0] = '-';
				else if (sval[0] == '-')
						yylval->sval++;
				else
					yylval->sval = ma_strconcat(c->sa, token=='-'?"-":"+", sval);
			}
			token = next;
			next = 0;
		}
		lc->yynext = next;
	} else if (token == OUTER) { /* check for OUTER UNION */
		int next = sql_get_next_token(yylval, parm);
		if (next == UNION)
			token = OUTER_UNION;
		else
			lc->yynext = next;
	} else if (token == TO) { /* check for end_field (of interval spec) TO (MONTH etc) */
		int next = sql_get_next_token(yylval, parm);
		if (next == YEAR || next == MONTH || next == DAY || next == HOUR || next == MINUTE || next == SECOND)
			token = TO_LA;
		lc->yynext = next;
	} else if (token == NOT) {
		int next = sql_get_next_token(yylval, parm);

		if (next == NOT) {
			return scanner(yylval, parm, false);
		} else if (next == EXISTS) {
			token = NOT_EXISTS;
		} else if (next == BETWEEN) {
			token = NOT_BETWEEN;
		} else if (next == sqlIN) {
			token = NOT_IN;
		} else if (next == LIKE) {
			token = NOT_LIKE;
		} else if (next == ILIKE) {
			token = NOT_ILIKE;
		} else {
			lc->yynext = next;
		}
	} else if (token == ':' && !lc->brackets) {
		int next = sql_get_next_token(yylval, parm);
		if (next == IDENT)
			token = PARAM;
		else
			lc->yynext = next;
	} else if (token == SCOLON) {
		/* ignore semi-colon(s) following a semi-colon */
		if (lc->yylast == SCOLON) {
			size_t prev = lc->yycur;
			while ((token = sql_get_next_token(yylval, parm)) == SCOLON)
				prev = lc->yycur;

			/* skip the skipped stuff also in the buffer */
			lc->rs->pos += prev;
			lc->yycur -= prev;
		}
	}

	if (lc->log && log)
		mnstr_write(lc->log, lc->rs->buf+pos, lc->rs->pos + lc->yycur - pos, 1);

	lc->started += (token != EOF);
	return token;
}

/* also see sql_parser.y */
extern int sqllex(YYSTYPE * yylval, void *parm);

int
sqllex(YYSTYPE * yylval, void *parm)
{
	return scanner(yylval, parm, true);
}<|MERGE_RESOLUTION|>--- conflicted
+++ resolved
@@ -1583,13 +1583,8 @@
 		token = OPERATORS;
 
 	if (token == IDENT || token == COMPARISON ||
-<<<<<<< HEAD
 	    token == RANK || token == aTYPE || token == MARGFUNC || token == OPERATORS) {
-		yylval->sval = sa_strndup(c->sa, yylval->sval, lc->yycur-lc->yysval);
-=======
-	    token == RANK || token == aTYPE || token == MARGFUNC) {
 		yylval->sval = ma_strndup(c->sa, yylval->sval, lc->yycur-lc->yysval);
->>>>>>> be8b89d6
 		lc->next_string_is_raw = false;
 	} else if (token == STRING) {
 		char quote = *yylval->sval;
