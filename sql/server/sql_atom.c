--- conflicted
+++ resolved
@@ -1171,12 +1171,9 @@
 atom_neg(atom *a)
 {
 	ValRecord dst;
-<<<<<<< HEAD
-	VALempty(&dst);
-=======
 	if (a->isnull)
 		return 0;
->>>>>>> 1ce5c4d3
+	VALempty(&dst);
 	dst.vtype = a->data.vtype;
 	if (VARcalcnegate(&dst, &a->data) != GDK_SUCCEED)
 		return -1;
