--- conflicted
+++ resolved
@@ -263,17 +263,10 @@
 		a->isnull = 0;
 		if (ATOMstorage(type) == TYPE_str) {
 			a->isnull = 0;
-<<<<<<< HEAD
-			a->data.val.sval = (char*)sql2str(sa_strdup(sa, val));
+			a->data.val.sval = sql2str(sa_strdup(sa, val));
 			a->data.len = strlen(a->data.val.sval);
 		} else {
 			ssize_t res = ATOMfromstr(type, &p, &a->data.len, val);
-=======
-			a->data.val.sval = sql2str(sa_strdup(sa, val));
-			a->data.len = (int)strlen(a->data.val.sval);
-		} else { 
-			int res = ATOMfromstr(type, &p, &a->data.len, val);
->>>>>>> 739787ce
 
 			/* no result or nil means error (SQL has NULL not nil) */
 			if (res < 0 || !p || ATOMcmp(type, p, ATOMnilptr(type)) == 0) {
