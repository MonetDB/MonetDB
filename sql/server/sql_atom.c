/*
 * SPDX-License-Identifier: MPL-2.0
 *
 * This Source Code Form is subject to the terms of the Mozilla Public
 * License, v. 2.0.  If a copy of the MPL was not distributed with this
 * file, You can obtain one at http://mozilla.org/MPL/2.0/.
 *
 * Copyright 2024 MonetDB Foundation;
 * Copyright August 2008 - 2023 MonetDB B.V.;
 * Copyright 1997 - July 2008 CWI.
 */

#include "monetdb_config.h"
#include "sql_atom.h"
#include "sql_string.h"
#include "sql_decimal.h"
#include "gdk_time.h"

void
atom_init( atom *a )
{
	a->isnull = 1;
	a->data.vtype = 0;
	a->data.bat = false;
	a->tpe.type = NULL;
}

static atom *
atom_create( allocator *sa )
{
	atom *a = SA_NEW(sa, atom);

	if (!a)
		return NULL;
	*a = (atom) {
		.data = (ValRecord) {.vtype = TYPE_void,},
	};
	return a;
}

atom *
atom_bool( allocator *sa, sql_subtype *tpe, bit val)
{
	atom *a = atom_create(sa);
	if(!a)
		return NULL;

	a->isnull = val == bit_nil?true:false;
	a->tpe = *tpe;
	a->data.vtype = tpe->type->localtype;
	a->data.val.btval = val;
	a->data.len = 0;
	return a;
}

atom *
atom_int( allocator *sa, sql_subtype *tpe,
#ifdef HAVE_HGE
	hge val
#else
	lng val
#endif
)
{
	if (tpe->type->eclass == EC_FLT) {
		return atom_float(sa, tpe, (dbl) val);
	} else {
		atom *a = atom_create(sa);
		if(!a)
			return NULL;
		a->isnull = 0;
		a->tpe = *tpe;
		a->data.len = 0;
		a->data.vtype = tpe->type->localtype;
		switch (ATOMstorage(a->data.vtype)) {
		case TYPE_bte:
			a->data.val.btval = (bte) val;
			break;
		case TYPE_sht:
			a->data.val.shval = (sht) val;
			break;
		case TYPE_int:
			a->data.val.ival = (int) val;
			break;
		case TYPE_oid:
			a->data.val.oval = (oid) val;
			break;
		case TYPE_lng:
			a->data.val.lval = (lng) val;
			break;
#ifdef HAVE_HGE
		case TYPE_hge:
			a->data.val.hval = val;
			break;
#endif
		default:
			assert(0);
		}
		int bits = number_bits(val);
		if (a->tpe.type->eclass == EC_NUM)
			a->tpe.digits = bits;
<<<<<<< HEAD
=======
		a->data.len = 0;
>>>>>>> 035ea387
		return a;
	}
}

#ifdef HAVE_HGE
hge
#else
lng
#endif
atom_get_int(atom *a)
{
#ifdef HAVE_HGE
	hge r = 0;
#else
	lng r = 0;
#endif

	if (a && !a->isnull) {
		switch (ATOMstorage(a->data.vtype)) {
		case TYPE_bte:
			r = a->data.val.btval;
			break;
		case TYPE_sht:
			r = a->data.val.shval;
			break;
		case TYPE_int:
			r = a->data.val.ival;
			break;
		case TYPE_oid:
			r = a->data.val.oval;
			break;
		case TYPE_lng:
			r = a->data.val.lval;
			break;
#ifdef HAVE_HGE
		case TYPE_hge:
			r = a->data.val.hval;
			break;
#endif
		}
	}
	return r;
}

atom *
atom_dec(allocator *sa, sql_subtype *tpe,
#ifdef HAVE_HGE
	hge val)
#else
	lng val)
#endif
{
	return atom_int(sa, tpe, val);
}

atom *
atom_string(allocator *sa, sql_subtype *tpe, const char *val)
{
	atom *a = atom_create(sa);
	if(!a)
		return NULL;

	a->isnull = 1;
	a->tpe = *tpe;
	a->data.val.sval = NULL;
	a->data.vtype = TYPE_str;
	a->data.len = 0;
	if (val) {
		a->isnull = 0;
		a->data.val.sval = (char*)val;
		a->data.len = strlen(a->data.val.sval);
	}
	return a;
}

atom *
atom_float(allocator *sa, sql_subtype *tpe, dbl val)
{
	atom *a = atom_create(sa);
	if(!a)
		return NULL;

	a->isnull = 0;
	a->tpe = *tpe;
	if (tpe->type->localtype == TYPE_dbl)
		a->data.val.dval = val;
	else {
		assert((dbl) GDK_flt_min <= val && val <= (dbl) GDK_flt_max);
		a->data.val.fval = (flt) val;
	}
	a->data.vtype = tpe->type->localtype;
	a->data.len = 0;
	return a;
}

#ifdef HAVE_HGE
const hge scales[39] = {
	(hge) LL_CONSTANT(1),
	(hge) LL_CONSTANT(10),
	(hge) LL_CONSTANT(100),
	(hge) LL_CONSTANT(1000),
	(hge) LL_CONSTANT(10000),
	(hge) LL_CONSTANT(100000),
	(hge) LL_CONSTANT(1000000),
	(hge) LL_CONSTANT(10000000),
	(hge) LL_CONSTANT(100000000),
	(hge) LL_CONSTANT(1000000000),
	(hge) LL_CONSTANT(10000000000),
	(hge) LL_CONSTANT(100000000000),
	(hge) LL_CONSTANT(1000000000000),
	(hge) LL_CONSTANT(10000000000000),
	(hge) LL_CONSTANT(100000000000000),
	(hge) LL_CONSTANT(1000000000000000),
	(hge) LL_CONSTANT(10000000000000000),
	(hge) LL_CONSTANT(100000000000000000),
	(hge) LL_CONSTANT(1000000000000000000),
	(hge) LL_CONSTANT(10000000000000000000U) * LL_CONSTANT(1),
	(hge) LL_CONSTANT(10000000000000000000U) * LL_CONSTANT(10),
	(hge) LL_CONSTANT(10000000000000000000U) * LL_CONSTANT(100),
	(hge) LL_CONSTANT(10000000000000000000U) * LL_CONSTANT(1000),
	(hge) LL_CONSTANT(10000000000000000000U) * LL_CONSTANT(10000),
	(hge) LL_CONSTANT(10000000000000000000U) * LL_CONSTANT(100000),
	(hge) LL_CONSTANT(10000000000000000000U) * LL_CONSTANT(1000000),
	(hge) LL_CONSTANT(10000000000000000000U) * LL_CONSTANT(10000000),
	(hge) LL_CONSTANT(10000000000000000000U) * LL_CONSTANT(100000000),
	(hge) LL_CONSTANT(10000000000000000000U) * LL_CONSTANT(1000000000),
	(hge) LL_CONSTANT(10000000000000000000U) * LL_CONSTANT(10000000000),
	(hge) LL_CONSTANT(10000000000000000000U) * LL_CONSTANT(100000000000),
	(hge) LL_CONSTANT(10000000000000000000U) * LL_CONSTANT(1000000000000),
	(hge) LL_CONSTANT(10000000000000000000U) * LL_CONSTANT(10000000000000),
	(hge) LL_CONSTANT(10000000000000000000U) * LL_CONSTANT(100000000000000),
	(hge) LL_CONSTANT(10000000000000000000U) * LL_CONSTANT(1000000000000000),
	(hge) LL_CONSTANT(10000000000000000000U) * LL_CONSTANT(10000000000000000),
	(hge) LL_CONSTANT(10000000000000000000U) * LL_CONSTANT(100000000000000000),
	(hge) LL_CONSTANT(10000000000000000000U) * LL_CONSTANT(1000000000000000000),
	(hge) LL_CONSTANT(10000000000000000000U) * LL_CONSTANT(10000000000000000000U)
};
#else
const lng scales[19] = {
	LL_CONSTANT(1),
	LL_CONSTANT(10),
	LL_CONSTANT(100),
	LL_CONSTANT(1000),
	LL_CONSTANT(10000),
	LL_CONSTANT(100000),
	LL_CONSTANT(1000000),
	LL_CONSTANT(10000000),
	LL_CONSTANT(100000000),
	LL_CONSTANT(1000000000),
	LL_CONSTANT(10000000000),
	LL_CONSTANT(100000000000),
	LL_CONSTANT(1000000000000),
	LL_CONSTANT(10000000000000),
	LL_CONSTANT(100000000000000),
	LL_CONSTANT(1000000000000000),
	LL_CONSTANT(10000000000000000),
	LL_CONSTANT(100000000000000000),
	LL_CONSTANT(1000000000000000000)
};
#endif

atom *
atom_general(allocator *sa, sql_subtype *tpe, const char *val, long tz_offset)
{
	atom *a = atom_create(sa);

	if(!a)
		return NULL;
	a->tpe = *tpe;
	a->data.vtype = tpe->type->localtype;
	assert(a->data.vtype >= 0);

	if (!strNil(val)) {
		int type = a->data.vtype;

		if (type == TYPE_str) {
			a->data.len = strLen(val);
			a->data.val.sval = sa_alloc(sa, a->data.len);
			memcpy(a->data.val.sval, val, a->data.len);
		} else if (type == TYPE_timestamp) {
			if (sql_timestamp_fromstr(val, &a->data.val.lval, tz_offset/1000, tpe->type->eclass == EC_TIMESTAMP) < 0 ||
					(timestamp)a->data.val.lval == timestamp_nil)
					return NULL;
		} else if (type == TYPE_daytime) {
			if (sql_daytime_fromstr(val, &a->data.val.lval, tz_offset/1000, tpe->type->eclass == EC_TIME) < 0 ||
					(daytime)a->data.val.lval == daytime_nil)
					return NULL;
		} else {
			ptr p = NULL;
			ssize_t res = ATOMfromstr(type, &p, &a->data.len, val, false);

			/* no result or nil means error (SQL has NULL not nil) */
			if (res < 0 || !p || ATOMcmp(type, p, ATOMnilptr(type)) == 0) {
				GDKfree(p);
				GDKclrerr();
				return NULL;
			}
			VALset(&a->data, a->data.vtype, p);
			SA_VALcopy(sa, &a->data, &a->data);
			if (tpe->type->eclass == EC_TIME && tpe->digits <= 7) {
				unsigned int diff = 6-(tpe->digits-1);

				assert(diff < MAX_SCALE);
#ifdef HAVE_HGE
				hge d = scales[diff];
#else
				lng d = scales[diff];
#endif

				a->data.val.lval /= d;
				a->data.val.lval *= d;
			}
			GDKfree(p);
		}
	} else {
		VALset(&a->data, a->data.vtype, (ptr) ATOMnilptr(a->data.vtype));
		a->isnull = 1;
	}
	return a;
}

atom *
atom_ptr( allocator *sa, sql_subtype *tpe, void *v)
{
	atom *a = atom_create(sa);
	if(!a)
		return NULL;
	a->tpe = *tpe;
	a->isnull = 0;
	a->data.vtype = TYPE_ptr;
	VALset(&a->data, a->data.vtype, &v);
	a->data.len = 0;
	return a;
}

atom *
atom_general_ptr( allocator *sa, sql_subtype *tpe, void *v)
{
	atom *a = atom_create(sa);
	if(!a)
		return NULL;
	a->tpe = *tpe;
	a->data.vtype = tpe->type->localtype;
	if (!ATOMextern(a->data.vtype)) {
		VALset(&a->data, a->data.vtype, v);
	} else if (a->data.vtype == TYPE_str) {
		const char *p = (const char*) v;
		a->data.len = strLen(p);
		a->data.val.sval = sa_alloc(sa, a->data.len);
		memcpy(a->data.val.sval, p, a->data.len);
	} else {
		a->data.len = ATOMlen(a->data.vtype, v);
		a->data.val.pval = sa_alloc(sa, a->data.len);
		memcpy(a->data.val.pval, v, a->data.len);
	}
	a->isnull = VALisnil(&a->data);
	return a;
}

char *
atom2string(allocator *sa, atom *a)
{
	char buf[BUFSIZ], *p = NULL;

	if (a->isnull)
		return sa_strdup(sa, "NULL");
	switch (a->data.vtype) {
#ifdef HAVE_HGE
	case TYPE_hge:
	{	char *_buf = buf;
		size_t _bufsiz = BUFSIZ;
		hgeToStr(&_buf, &_bufsiz, &a->data.val.hval, true);
		break;
	}
#endif
	case TYPE_lng:
		sprintf(buf, LLFMT, a->data.val.lval);
		break;
	case TYPE_oid:
		sprintf(buf, OIDFMT "@0", a->data.val.oval);
		break;
	case TYPE_int:
		sprintf(buf, "%d", a->data.val.ival);
		break;
	case TYPE_sht:
		sprintf(buf, "%d", a->data.val.shval);
		break;
	case TYPE_bte:
		sprintf(buf, "%d", a->data.val.btval);
		break;
	case TYPE_bit:
		if (a->data.val.btval)
			return sa_strdup(sa, "true");
		return sa_strdup(sa, "false");
	case TYPE_flt:
		sprintf(buf, "%f", a->data.val.fval);
		break;
	case TYPE_dbl:
		sprintf(buf, "%f", a->data.val.dval);
		break;
	case TYPE_str:
		assert(a->data.val.sval);
		return sa_strdup(sa, a->data.val.sval);
	default:
		if ((p = ATOMformat(a->data.vtype, VALget(&a->data))) == NULL) {
			snprintf(buf, BUFSIZ, "atom2string(TYPE_%d) not implemented", a->data.vtype);
		} else {
			 char *r = sa_strdup(sa, p);
			 GDKfree(p);
			 return r;
		}
	}
	return sa_strdup(sa, buf);
}

static inline char *
sql_escape_str(allocator *sa, const char *s)
{
	size_t l = strlen(s);
	char *res, *r = SA_NEW_ARRAY(sa, char, (l * 2) + 4);

	res = r;
	if (res) {
		if (strchr(s, '\\') != NULL)
			*r++ = 'R';
		*r++ = '\'';
		while (*s) {
			if (*s == '\'') {
				*r++ = *s;
			}
			*r++ = *s++;
		}
		*r++ = '\'';
		*r = '\0';
	}
	return res;
}

char *
atom2sql(allocator *sa, atom *a, int timezone)
{
	sql_class ec = a->tpe.type->eclass;
	char buf[BUFSIZ];

	if (a->data.vtype == TYPE_str && EC_INTERVAL(ec))
		ec = EC_STRING;
	if (a->isnull)
		return "NULL";
	switch (ec) {
	case EC_BIT:
		assert( a->data.vtype == TYPE_bit);
		if (a->data.val.btval)
			return "true";
		return "false";
	case EC_CHAR:
	case EC_STRING:
		assert(a->data.vtype == TYPE_str && a->data.val.sval);
		return sql_escape_str(sa, a->data.val.sval);
	case EC_BLOB: {
		char *res;
		blob *b = (blob*)a->data.val.pval;
		size_t blobstr_size = b->nitems * 2 + 1;

		if ((res = SA_NEW_ARRAY(sa, char, blobstr_size + 8))) {
			char *tail = stpcpy(res, "blob '");
			ssize_t blobstr_offset = BATatoms[TYPE_blob].atomToStr(&tail, &blobstr_size, b, true);
			strcpy(res + blobstr_offset + 6, "'");
		}
		return res;
	} break;
	case EC_MONTH:
	case EC_SEC: {
		lng v;
		switch (a->data.vtype) {
		case TYPE_lng:
			v = a->data.val.lval;
			break;
		case TYPE_int:
			v = a->data.val.ival;
			break;
		case TYPE_sht:
			v = a->data.val.shval;
			break;
		case TYPE_bte:
			v = a->data.val.btval;
			break;
		default:
			v = 0;
			break;
		}
		switch (a->tpe.digits) {
		case 1:		/* year */
			v /= 12;
			break;
		case 2:		/* year to month */
		case 3:		/* month */
			break;
		case 4:		/* day */
			v /= 60 * 60 * 24;
			break;
		case 5:		/* day to hour */
		case 8:		/* hour */
			v /= 60 * 60;
			break;
		case 6:		/* day to minute */
		case 9:		/* hour to minute */
		case 11:	/* minute */
			v /= 60;
			break;
		case 7:		/* day to second */
		case 10:	/* hour to second */
		case 12:	/* minute to second */
		case 13:	/* second */
			break;
		}
		sprintf(buf, "interval '" LLFMT "' %s", ec == EC_MONTH ? v : v/1000, ec == EC_MONTH ? "month" : "second");
		break;
	}
	case EC_NUM:
		switch (a->data.vtype) {
#ifdef HAVE_HGE
		case TYPE_hge:
		{	char *_buf = buf;
			size_t _bufsiz = BUFSIZ;
			hgeToStr(&_buf, &_bufsiz, &a->data.val.hval, true);
			break;
		}
#endif
		case TYPE_lng:
			sprintf(buf, LLFMT, a->data.val.lval);
			break;
		case TYPE_int:
			sprintf(buf, "%d", a->data.val.ival);
			break;
		case TYPE_sht:
			sprintf(buf, "%d", a->data.val.shval);
			break;
		case TYPE_bte:
			sprintf(buf, "%d", a->data.val.btval);
			break;
		default:
			break;
		}
		break;
	case EC_DEC: {
#ifdef HAVE_HGE
		hge v = 0;
#else
		lng v = 0;
#endif
		switch (a->data.vtype) {
#ifdef HAVE_HGE
		case TYPE_hge: v = a->data.val.hval; break;
#endif
		case TYPE_lng: v = a->data.val.lval; break;
		case TYPE_int: v = a->data.val.ival; break;
		case TYPE_sht: v = a->data.val.shval; break;
		case TYPE_bte: v = a->data.val.btval; break;
		default: break;
		}
		return decimal_to_str(sa, v, &a->tpe);
	}
	case EC_FLT:
		if (a->data.vtype == TYPE_dbl)
			sprintf(buf, "%f", a->data.val.dval);
		else
			sprintf(buf, "%f", a->data.val.fval);
		break;
	case EC_TIME:
	case EC_TIME_TZ:
	case EC_DATE:
	case EC_TIMESTAMP:
	case EC_TIMESTAMP_TZ: {
		char val1[64], sbuf[64], *val2 = sbuf, *res;
		size_t len = sizeof(sbuf);

		switch (ec) {
		case EC_TIME:
		case EC_TIME_TZ:
		case EC_TIMESTAMP:
		case EC_TIMESTAMP_TZ: {
			char *n = stpcpy(val1, (ec == EC_TIME || ec == EC_TIME_TZ) ? "TIME" : "TIMESTAMP");
			if (a->tpe.digits) {
				char str[16];
				sprintf(str, "%u", a->tpe.digits);
				n = stpcpy(stpcpy(stpcpy(n, " ("), str), ")");
			}
			if (ec == EC_TIME_TZ || ec == EC_TIMESTAMP_TZ)
				stpcpy(n, " WITH TIME ZONE");
		} break;
		case EC_DATE:
			strcpy(val1, "DATE");
		break;
		default:
			assert(0);
		}

		switch (ec) {
		case EC_TIME:
		case EC_TIME_TZ: {
			daytime dt = a->data.val.lval;
			unsigned int digits = a->tpe.digits ? a->tpe.digits - 1 : 0;
			char *s = val2;
			ssize_t lens;

			if (ec == EC_TIME_TZ)
				dt = daytime_add_usec_modulo(dt, timezone * 1000);
			if ((lens = daytime_precision_tostr(&s, &len, dt, (int) digits, true)) < 0)
				assert(0);

			if (ec == EC_TIME_TZ) {
				lng timezone_hours = llabs(timezone / 60000);
				char *end = sbuf + sizeof(sbuf) - 1;

				s += lens;
				snprintf(s, end - s, "%c%02d:%02d", (timezone >= 0) ? '+' : '-', (int) (timezone_hours / 60), (int) (timezone_hours % 60));
			}
		} break;
		case EC_DATE: {
			date dt = a->data.val.ival;
			if (date_tostr(&val2, &len, &dt, false) < 0)
				assert(0);
		} break;
		case EC_TIMESTAMP:
		case EC_TIMESTAMP_TZ: {
			timestamp ts = a->data.val.lval;
			unsigned int digits = a->tpe.digits ? a->tpe.digits - 1 : 0;
			char *s = val2;
			size_t nlen;
			ssize_t lens;
			date days;
			daytime usecs;

			if (ec == EC_TIMESTAMP_TZ)
				ts = timestamp_add_usec(ts, timezone * 1000);
			days = timestamp_date(ts);
			if ((lens = date_tostr(&s, &len, &days, true)) < 0)
				assert(0);

			s += lens;
			*s++ = ' ';
			nlen = len - lens - 1;
			assert(nlen < len);

			usecs = timestamp_daytime(ts);
			if ((lens = daytime_precision_tostr(&s, &nlen, usecs, (int) digits, true)) < 0)
				assert(0);

			if (ec == EC_TIMESTAMP_TZ) {
				lng timezone_hours = llabs(timezone / 60000);
				char *end = sbuf + sizeof(sbuf) - 1;

				s += lens;
				snprintf(s, end - s, "%c%02d:%02d", (timezone >= 0) ? '+' : '-', (int) (timezone_hours / 60), (int) (timezone_hours % 60));
			}
		} break;
		default:
			assert(0);
		}

		if ((res = SA_NEW_ARRAY(sa, char, strlen(val1) + strlen(val2) + 4)))
			stpcpy(stpcpy(stpcpy(stpcpy(res, val1)," '"), val2), "'");
		return res;
	} break;
	default:
		snprintf(buf, BUFSIZ, "atom2sql(TYPE_%d) not implemented", a->data.vtype);
	}
	return sa_strdup(sa, buf);
}

sql_subtype *
atom_type(atom *a)
{
	return &a->tpe;
}

atom *
atom_set_type(allocator *sa, atom *a, sql_subtype *t)
{
	atom *na = atom_copy(sa, a);
	na->tpe = *t;
	return na;
}

unsigned int
atom_num_digits( atom *a )
{
#ifdef HAVE_HGE
	hge v = 0;
#else
	lng v = 0;
#endif
	unsigned int inlen = 1;

	switch (a->tpe.type->localtype) {
	case TYPE_bte:
		v = a->data.val.btval;
		break;
	case TYPE_sht:
		v = a->data.val.shval;
		break;
	case TYPE_int:
		v = a->data.val.ival;
		break;
	case TYPE_lng:
		v = a->data.val.lval;
		break;
#ifdef HAVE_HGE
	case TYPE_hge:
		v = a->data.val.hval;
		break;
#endif
	default:
		return 64;
	}
	/* count the number of digits in the input */
	while (v /= 10)
		inlen++;
	return inlen;
}

/* cast atom a to type tp (success returns not NULL, fail returns NULL) */
atom *
atom_cast(allocator *sa, atom *a, sql_subtype *tp)
{
	atom *na = NULL;
	sql_subtype *at = &a->tpe;

	if (subtype_cmp(at, tp) == 0) {
		/* it may be a subtype, but still a different one */
		if (at->type->base.id != tp->type->base.id ||
			at->digits != tp->digits || at->scale != tp->scale) {
			na = atom_create(sa);
			SA_VALcopy(sa, &na->data, &a->data);
			na->data.vtype = tp->type->localtype;
			na->tpe = *tp;
			na->isnull = a->isnull;
			return na;
		}
		return a;
	}
	if (!a->isnull) {
		/* need to do a cast, start simple is atom type a subtype of tp */
		if ((at->type->eclass == tp->type->eclass ||
		    (EC_VARCHAR(at->type->eclass) && EC_VARCHAR(tp->type->eclass))) &&
		    at->type->localtype == tp->type->localtype &&
		   (EC_TEMP(tp->type->eclass) || !tp->digits|| at->digits <= tp->digits) &&
		   (!tp->type->scale || at->scale == tp->scale)) {
			na = atom_create(sa);
			SA_VALcopy(sa, &na->data, &a->data);
			na->tpe = *tp;
			na->data.vtype = tp->type->localtype;
			return na;
		}
		if (((at->type->eclass == EC_DEC ||
			  at->type->eclass == EC_NUM) &&
			 (tp->type->eclass == EC_DEC ||
			  tp->type->eclass == EC_NUM ||
			  tp->type->eclass == EC_FLT)) ||
			(EC_VARCHAR(at->type->eclass) &&
			 (tp->type->eclass == EC_DATE ||
			  EC_TEMP_NOFRAC(tp->type->eclass)))) {
			ValRecord v = { .vtype = tp->type->localtype };
			if (VARconvert(&v, &a->data, at->scale, tp->scale, tp->type->eclass == EC_DEC ? tp->digits : 0) != GDK_SUCCEED) {
				GDKclrerr();
				return NULL;
			}
			na = atom_create(sa);
			na->tpe = *tp;
			na->isnull = 0;
			SA_VALcopy(sa, &na->data, &v);
			if (!v.bat && ATOMextern(v.vtype))
				GDKfree(v.val.pval);
			return na;
		}
	} else {
		na = atom_create(sa);
		na->tpe = *tp;
		na->isnull = 1;
		na->data.vtype = tp->type->localtype;
		if (!VALset(&na->data, na->data.vtype, (ptr) ATOMnilptr(na->data.vtype)))
			return NULL;
		return na;
	}
	return NULL;
}

atom *
atom_neg(allocator *sa, atom *a)
{

	if (a->isnull)
		return a;
	ValRecord dst = { .vtype = a->data.vtype };
	if (VARcalcnegate(&dst, &a->data) != GDK_SUCCEED) {
		GDKclrerr();
		return NULL;
	}
	atom *res = atom_create(sa);
	if (!res)
		return NULL;
	res->tpe = a->tpe;
	res->data = dst;
	return res;
}

atom *
atom_absolute(allocator *sa, atom *a)
{

	if (a->isnull)
		return a;
	ValRecord dst = { .vtype = a->data.vtype };
	if (VARcalcabsolute(&dst, &a->data) != GDK_SUCCEED) {
		GDKclrerr();
		return NULL;
	}
	atom *res = atom_create(sa);
	if (!res)
		return NULL;
	res->tpe = a->tpe;
	res->data = dst;
	return res;
}

int
atom_cmp(atom *a1, atom *a2)
{
	if (a1->isnull != a2->isnull)
		return -1;
	if ( a1->isnull)
		return !(a1->tpe.type->localtype == a2->tpe.type->localtype);
	if ( a1->tpe.type->localtype != a2->tpe.type->localtype) {
		switch (ATOMstorage(a1->tpe.type->localtype)) {
		case TYPE_bte:
			switch (ATOMstorage(a2->tpe.type->localtype)) {
			case TYPE_sht:
				return (a1->data.val.btval < a2->data.val.shval)?-1:
				       (a1->data.val.btval > a2->data.val.shval)?1:0;
			case TYPE_int:
				return (a1->data.val.btval < a2->data.val.ival)?-1:
				       (a1->data.val.btval > a2->data.val.ival)?1:0;
			case TYPE_lng:
				return (a1->data.val.btval < a2->data.val.lval)?-1:
				       (a1->data.val.btval > a2->data.val.lval)?1:0;
	#ifdef HAVE_HGE
			case TYPE_hge:
				return (a1->data.val.btval < a2->data.val.hval)?-1:
				       (a1->data.val.btval > a2->data.val.hval)?1:0;
	#endif
			}
			return -1;
		case TYPE_sht:
			switch (ATOMstorage(a2->tpe.type->localtype)) {
			case TYPE_bte:
				return (a1->data.val.shval < a2->data.val.btval)?-1:
				       (a1->data.val.shval > a2->data.val.btval)?1:0;
			case TYPE_int:
				return (a1->data.val.shval < a2->data.val.ival)?-1:
				       (a1->data.val.shval > a2->data.val.ival)?1:0;
			case TYPE_lng:
				return (a1->data.val.shval < a2->data.val.lval)?-1:
				       (a1->data.val.shval > a2->data.val.lval)?1:0;
	#ifdef HAVE_HGE
			case TYPE_hge:
				return (a1->data.val.shval < a2->data.val.hval)?-1:
				       (a1->data.val.shval > a2->data.val.hval)?1:0;
	#endif
			}
			return -1;
		case TYPE_int:
			switch (ATOMstorage(a2->tpe.type->localtype)) {
			case TYPE_bte:
				return (a1->data.val.ival < a2->data.val.btval)?-1:
				       (a1->data.val.ival > a2->data.val.btval)?1:0;
			case TYPE_sht:
				return (a1->data.val.ival < a2->data.val.shval)?-1:
				       (a1->data.val.ival > a2->data.val.shval)?1:0;
			case TYPE_lng:
				return (a1->data.val.ival < a2->data.val.lval)?-1:
				       (a1->data.val.ival > a2->data.val.lval)?1:0;
	#ifdef HAVE_HGE
			case TYPE_hge:
				return (a1->data.val.ival < a2->data.val.hval)?-1:
				       (a1->data.val.ival > a2->data.val.hval)?1:0;
	#endif
			}
			return -1;
		case TYPE_lng:
			switch (ATOMstorage(a2->tpe.type->localtype)) {
			case TYPE_bte:
				return (a1->data.val.lval < a2->data.val.btval)?-1:
				       (a1->data.val.lval > a2->data.val.btval)?1:0;
			case TYPE_sht:
				return (a1->data.val.lval < a2->data.val.shval)?-1:
				       (a1->data.val.lval > a2->data.val.shval)?1:0;
			case TYPE_int:
				return (a1->data.val.lval < a2->data.val.ival)?-1:
				       (a1->data.val.lval > a2->data.val.ival)?1:0;
	#ifdef HAVE_HGE
			case TYPE_hge:
				return (a1->data.val.lval < a2->data.val.hval)?-1:
				       (a1->data.val.lval > a2->data.val.hval)?1:0;
	#endif
			}
			return -1;
#ifdef HAVE_HGE
		case TYPE_hge:
			switch (ATOMstorage(a2->tpe.type->localtype)) {
			case TYPE_bte:
				return (a1->data.val.hval < a2->data.val.btval)?-1:
				       (a1->data.val.hval > a2->data.val.btval)?1:0;
			case TYPE_sht:
				return (a1->data.val.hval < a2->data.val.shval)?-1:
				       (a1->data.val.hval > a2->data.val.shval)?1:0;
			case TYPE_int:
				return (a1->data.val.hval < a2->data.val.ival)?-1:
				       (a1->data.val.hval > a2->data.val.ival)?1:0;
			case TYPE_lng:
				return (a1->data.val.hval < a2->data.val.lval)?-1:
				       (a1->data.val.hval > a2->data.val.lval)?1:0;
		}
			return -1;
#endif
		}
	}
	return VALcmp(&a1->data, &a2->data);
}

atom *
atom_add(allocator *sa, atom *a1, atom *a2)
{
	if ((!EC_COMPUTE(a1->tpe.type->eclass) && (a1->tpe.type->eclass != EC_DEC || a1->tpe.digits != a2->tpe.digits || a1->tpe.scale != a2->tpe.scale)) || a1->tpe.digits < a2->tpe.digits || a1->tpe.type->localtype != a2->tpe.type->localtype)
		return NULL;
	if (a1->tpe.type->localtype < a2->tpe.type->localtype ||
	    (a1->tpe.type->localtype == a2->tpe.type->localtype &&
	     a1->tpe.digits < a2->tpe.digits)) {
		atom *t = a1;
		a1 = a2;
		a2 = t;
	}
	if (a1->isnull || a2->isnull)
		return atom_general(sa, &a1->tpe, NULL, 0);
	ValRecord dst = { .vtype = a1->tpe.type->localtype };
	if (VARcalcadd(&dst, &a1->data, &a2->data) != GDK_SUCCEED) {
		GDKclrerr();
		return NULL;
	}
	atom *res = atom_create(sa);
	if (!res)
		return NULL;
	res->tpe = a1->tpe;
	res->data = dst;
	return res;
}

atom *
atom_sub(allocator *sa, atom *a1, atom *a2)
{
	if (!EC_NUMBER(a1->tpe.type->eclass))
		return NULL;
	if (a1->tpe.type->localtype < a2->tpe.type->localtype ||
		(a1->tpe.type->localtype == a2->tpe.type->localtype && a1->tpe.digits < a2->tpe.digits)) {
		atom *na1 = atom_cast(sa, a1, &a2->tpe);
		/*
		atom *t = a1;
		a1 = a2;
		a2 = t;
		*/
		if (!na1)
			return NULL;
		a1 = na1;
	}
	if (a1->isnull || a2->isnull)
		return atom_general(sa, &a1->tpe, NULL, 0);
	ValRecord dst = { .vtype = a1->tpe.type->localtype };
	if (VARcalcsub(&dst, &a1->data, &a2->data) != GDK_SUCCEED) {
		GDKclrerr();
		return NULL;
	}
	atom *res = atom_create(sa);
	if (!res)
		return NULL;
	res->tpe = a1->tpe;
	res->data = dst;
	return res;
}

atom *
atom_mul(allocator *sa, atom *a1, atom *a2)
{
	if (!EC_NUMBER(a1->tpe.type->eclass))
		return NULL;
	if (!EC_INTERVAL(a1->tpe.type->eclass) && (a1->tpe.type->localtype < a2->tpe.type->localtype ||
		(a1->tpe.type->localtype == a2->tpe.type->localtype && a1->tpe.digits < a2->tpe.digits))) {
		atom *t = a1;
		a1 = a2;
		a2 = t;
	}
	if (a1->isnull || a2->isnull)
		return atom_general(sa, &a1->tpe, NULL, 0);
	ValRecord dst = { .vtype = a1->tpe.type->localtype };
	if (VARcalcmul(&dst, &a1->data, &a2->data) != GDK_SUCCEED) {
		GDKclrerr();
		return NULL;
	}
	atom *res = atom_create(sa);
	if (!res)
		return NULL;
	res->tpe = a1->tpe;
	res->tpe.digits += a2->tpe.digits;
	res->data = dst;
	return res;
}

atom *
atom_div(allocator *sa, atom *a1, atom *a2)
{
	if (!EC_NUMBER(a1->tpe.type->eclass))
		return NULL;
	if (a1->isnull || a2->isnull)
		return atom_general(sa, &a1->tpe, NULL, 0);
	ValRecord dst = { .vtype = a1->tpe.type->localtype };
	if (VARcalcdiv(&dst, &a1->data, &a2->data) != GDK_SUCCEED) {
		GDKclrerr();
		return NULL;
	}
	atom *res = atom_create(sa);
	if (!res)
		return NULL;
	res->tpe = a1->tpe;
	res->data = dst;
	return res;
}

atom *
atom_inc(allocator *sa, atom *a)
{
	if (a->isnull)
		return a;
	ValRecord dst = { .vtype = a->data.vtype };
	if (VARcalcincr(&dst, &a->data) != GDK_SUCCEED) {
		GDKclrerr();
		return NULL;
	}
	atom *res = atom_create(sa);
	if (!res)
		return NULL;
	res->tpe = a->tpe;
	res->data = dst;
	return res;
}

int
atom_is_zero(atom *a)
{
	if (a->isnull || !ATOMlinear(a->tpe.type->localtype))
		return 0;
	switch (ATOMstorage(a->tpe.type->localtype)) {
	case TYPE_bte:
		return a->data.val.btval == 0;
	case TYPE_sht:
		return a->data.val.shval == 0;
	case TYPE_int:
		return a->data.val.ival == 0;
	case TYPE_lng:
		return a->data.val.lval == 0;
#ifdef HAVE_HGE
	case TYPE_hge:
		return a->data.val.hval == 0;
#endif
	case TYPE_flt:
		return a->data.val.fval == 0;
	case TYPE_dbl:
		return a->data.val.dval == 0;
	default:
		return 0;
	}
}

int
atom_is_true(atom *a)
{
	if (a->isnull)
		return 0;
	switch (ATOMstorage(a->tpe.type->localtype)) {
	case TYPE_bte:
		return a->data.val.btval != 0;
	case TYPE_sht:
		return a->data.val.shval != 0;
	case TYPE_int:
		return a->data.val.ival != 0;
	case TYPE_lng:
		return a->data.val.lval != 0;
#ifdef HAVE_HGE
	case TYPE_hge:
		return a->data.val.hval != 0;
#endif
	case TYPE_flt:
		return a->data.val.fval != 0;
	case TYPE_dbl:
		return a->data.val.dval != 0;
	default:
		return 0;
	}
}

int
atom_is_false(atom *a)
{
	if (a->isnull)
		return 0;
	switch (ATOMstorage(a->tpe.type->localtype)) {
	case TYPE_bte:
		return a->data.val.btval == 0;
	case TYPE_sht:
		return a->data.val.shval == 0;
	case TYPE_int:
		return a->data.val.ival == 0;
	case TYPE_lng:
		return a->data.val.lval == 0;
#ifdef HAVE_HGE
	case TYPE_hge:
		return a->data.val.hval == 0;
#endif
	case TYPE_flt:
		return a->data.val.fval == 0;
	case TYPE_dbl:
		return a->data.val.dval == 0;
	default:
		return 0;
	}
}

unsigned int
atom_digits(atom *a)
{
	if (a->isnull || !ATOMlinear(a->tpe.type->localtype) ||
			(a->tpe.type->eclass != EC_DEC && a->tpe.type->eclass != EC_NUM))
		return 0;
	if (a->tpe.type->eclass == EC_DEC) {
		switch (ATOMstorage(a->tpe.type->localtype)) {
			case TYPE_bte:
				return decimal_digits(a->data.val.btval);
			case TYPE_sht:
				return decimal_digits(a->data.val.shval);
			case TYPE_int:
				return decimal_digits(a->data.val.ival);
			case TYPE_lng:
				return decimal_digits(a->data.val.lval);
#ifdef HAVE_HGE
			case TYPE_hge:
				return decimal_digits(a->data.val.hval);
#endif
			default:
				return 0;
		}
	} else {
		switch (ATOMstorage(a->tpe.type->localtype)) {
			case TYPE_bte:
				return number_bits(a->data.val.btval);
			case TYPE_sht:
				return number_bits(a->data.val.shval);
			case TYPE_int:
				return number_bits(a->data.val.ival);
			case TYPE_lng:
				return number_bits(a->data.val.lval);
#ifdef HAVE_HGE
			case TYPE_hge:
				return number_bits(a->data.val.hval);
#endif
			default:
				return 0;
		}
	}
}

atom *
atom_zero_value(allocator *sa, sql_subtype* tpe)
{
	void *ret = NULL;
	atom *res = NULL;
	int localtype = tpe->type->localtype;

	bte bval = 0;
	sht sval = 0;
	int ival = 0;
	lng lval = 0;
#ifdef HAVE_HGE
	hge hval = 0;
#endif
	flt fval = 0;
	dbl dval = 0;

	if (ATOMlinear(localtype)) {
		switch (ATOMstorage(localtype)) {
		case TYPE_bte:
			ret = &bval;
			break;
		case TYPE_sht:
			ret = &sval;
			break;
		case TYPE_int:
			ret = &ival;
			break;
		case TYPE_lng:
			ret = &lval;
			break;
#ifdef HAVE_HGE
		case TYPE_hge:
			ret = &hval;
			break;
#endif
		case TYPE_flt:
			ret = &fval;
			break;
		case TYPE_dbl:
			ret = &dval;
			break;
		default: /* no support for strings and blobs zero value */
			break;
		}
	}

	if (ret != NULL) {
		res = atom_create(sa);
		res->tpe = *tpe;
		res->isnull = 0;
		res->data.vtype = localtype;
		VALset(&res->data, res->data.vtype, ret);
	}

	return res;
}

atom *
atom_max_value(allocator *sa, sql_subtype *tpe)
{
	void *ret = NULL;
	atom *res = NULL;
	int localtype = tpe->type->localtype;

	bte bval = GDK_bte_max;
	sht sval = GDK_sht_max;
	int ival = GDK_int_max;
	lng lval = GDK_lng_max;
#ifdef HAVE_HGE
	hge hval = GDK_hge_max;
#endif
	flt fval = GDK_flt_max;
	dbl dval = GDK_dbl_max;

	if (ATOMlinear(localtype)) {
		switch (ATOMstorage(localtype)) {
		case TYPE_bte:
			ret = &bval;
			break;
		case TYPE_sht:
			ret = &sval;
			break;
		case TYPE_int:
			ret = &ival;
			break;
		case TYPE_lng:
			ret = &lval;
			break;
#ifdef HAVE_HGE
		case TYPE_hge:
			ret = &hval;
			break;
#endif
		case TYPE_flt:
			ret = &fval;
			break;
		case TYPE_dbl:
			ret = &dval;
			break;
		default: /* no support for strings and blobs zero value */
			break;
		}
	}

	if (ret != NULL) {
		res = atom_create(sa);
		res->tpe = *tpe;
		res->isnull = 0;
		res->data.vtype = localtype;
		VALset(&res->data, res->data.vtype, ret);
	}

	return res;
}<|MERGE_RESOLUTION|>--- conflicted
+++ resolved
@@ -99,10 +99,7 @@
 		int bits = number_bits(val);
 		if (a->tpe.type->eclass == EC_NUM)
 			a->tpe.digits = bits;
-<<<<<<< HEAD
-=======
 		a->data.len = 0;
->>>>>>> 035ea387
 		return a;
 	}
 }
