--- conflicted
+++ resolved
@@ -448,11 +448,7 @@
 		blob *b = (blob*)a->data.val.pval;
 		size_t blobstr_size = b->nitems * 2 + 1;
 
-<<<<<<< HEAD
-		if ((res = SA_NEW_ARRAY(sa, char, blob_size + 8))) {
-=======
-		if ((res = NEW_ARRAY(char, blobstr_size + 8))) {
->>>>>>> 4316ef95
+		if ((res = SA_NEW_ARRAY(sa, char, blobstr_size + 8))) {
 			char *tail = stpcpy(res, "blob '");
 			ssize_t blobstr_offset = BLOBtostr(&tail, &blobstr_size, b, true);
 			strcpy(res + blobstr_offset + 6, "'");
