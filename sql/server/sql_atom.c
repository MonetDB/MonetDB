/*
 * This Source Code Form is subject to the terms of the Mozilla Public
 * License, v. 2.0.  If a copy of the MPL was not distributed with this
 * file, You can obtain one at http://mozilla.org/MPL/2.0/.
 *
 * Copyright 1997 - July 2008 CWI, August 2008 - 2020 MonetDB B.V.
 */

#include "monetdb_config.h"
#include "sql_atom.h"
#include "sql_string.h"
#include "sql_decimal.h"
#include "blob.h"
#include "gdk_time.h"

void
atom_init( atom *a )
{
	a->isnull = 1;
	a->data.vtype = 0;
	a->tpe.type = NULL;
}

static atom *
atom_create( sql_allocator *sa )
{
	atom *a = SA_NEW(sa, atom);

	if (!a)
		return NULL;
	*a = (atom) {
		.data = (ValRecord) {.vtype = TYPE_void,},
	};
	return a;
}

static ValPtr
SA_VALcopy(sql_allocator *sa, ValPtr d, const ValRecord *s)
{
	if (sa == NULL)
		return VALcopy(d, s);
	if (!ATOMextern(s->vtype)) {
		*d = *s;
	} else if (s->val.pval == 0) {
		d->val.pval = ATOMnil(s->vtype);
		if (d->val.pval == NULL)
			return NULL;
		d->vtype = s->vtype;
	} else if (s->vtype == TYPE_str) {
		d->vtype = TYPE_str;
		d->val.sval = sa_strdup(sa, s->val.sval);
		if (d->val.sval == NULL)
			return NULL;
		d->len = strLen(d->val.sval);
	} else {
		ptr p = s->val.pval;

		d->vtype = s->vtype;
		d->len = ATOMlen(d->vtype, p);
		d->val.pval = sa_alloc(sa, d->len);
		if (d->val.pval == NULL)
			return NULL;
		memcpy(d->val.pval, p, d->len);
	}
	return d;
}

atom *
atom_bool( sql_allocator *sa, sql_subtype *tpe, bit val)
{
	atom *a = atom_create(sa);
	if(!a)
		return NULL;

	a->isnull = 0;
	a->tpe = *tpe;
	a->data.vtype = tpe->type->localtype;
	a->data.val.btval = val;
	a->data.len = 0;
	return a;
}

atom *
atom_int( sql_allocator *sa, sql_subtype *tpe,
#ifdef HAVE_HGE
	hge val
#else
	lng val
#endif
)
{
	if (tpe->type->eclass == EC_FLT) {
		return atom_float(sa, tpe, (dbl) val);
	} else {
		atom *a = atom_create(sa);
		if(!a)
			return NULL;

		a->isnull = 0;
		a->tpe = *tpe;
		a->data.vtype = tpe->type->localtype;
		switch (ATOMstorage(a->data.vtype)) {
		case TYPE_bte:
			a->data.val.btval = (bte) val;
			break;
		case TYPE_sht:
			a->data.val.shval = (sht) val;
			break;
		case TYPE_int:
			a->data.val.ival = (int) val;
			break;
		case TYPE_oid:
			a->data.val.oval = (oid) val;
			break;
		case TYPE_lng:
			a->data.val.lval = (lng) val;
			break;
#ifdef HAVE_HGE
		case TYPE_hge:
			a->data.val.hval = val;
			break;
#endif
		default:
			assert(0);
		}
		a->data.len = 0;
		return a;
	}
}

#ifdef HAVE_HGE
hge
#else
lng
#endif
atom_get_int(atom *a)
{
#ifdef HAVE_HGE
	hge r = 0;
#else
	lng r = 0;
#endif

	if (!a->isnull) {
		switch (ATOMstorage(a->data.vtype)) {
		case TYPE_bte:
			r = a->data.val.btval;
			break;
		case TYPE_sht:
			r = a->data.val.shval;
			break;
		case TYPE_int:
			r = a->data.val.ival;
			break;
		case TYPE_oid:
			r = a->data.val.oval;
			break;
		case TYPE_lng:
			r = a->data.val.lval;
			break;
#ifdef HAVE_HGE
		case TYPE_hge:
			r = a->data.val.hval;
			break;
#endif
		}
	}
	return r;
}

atom *
atom_dec(sql_allocator *sa, sql_subtype *tpe,
#ifdef HAVE_HGE
	hge val)
#else
	lng val)
#endif
{
	return atom_int(sa, tpe, val);
}

atom *
atom_string(sql_allocator *sa, sql_subtype *tpe, const char *val)
{
	atom *a = atom_create(sa);
	if(!a)
		return NULL;

	a->isnull = 1;
	a->tpe = *tpe;
	a->data.val.sval = NULL;
	a->data.vtype = TYPE_str;
	a->data.len = 0;
	if (val) {
		a->isnull = 0;
		a->data.val.sval = (char*)val;
		a->data.len = strlen(a->data.val.sval);
	}
	return a;
}

atom *
atom_float(sql_allocator *sa, sql_subtype *tpe, dbl val)
{
	atom *a = atom_create(sa);
	if(!a)
		return NULL;

	a->isnull = 0;
	a->tpe = *tpe;
	if (tpe->type->localtype == TYPE_dbl)
		a->data.val.dval = val;
	else {
		assert((dbl) GDK_flt_min <= val && val <= (dbl) GDK_flt_max);
		a->data.val.fval = (flt) val;
	}
	a->data.vtype = tpe->type->localtype;
	a->data.len = 0;
	return a;
}

#ifdef HAVE_HGE
hge scales[39] = {
	(hge) LL_CONSTANT(1),
	(hge) LL_CONSTANT(10),
	(hge) LL_CONSTANT(100),
	(hge) LL_CONSTANT(1000),
	(hge) LL_CONSTANT(10000),
	(hge) LL_CONSTANT(100000),
	(hge) LL_CONSTANT(1000000),
	(hge) LL_CONSTANT(10000000),
	(hge) LL_CONSTANT(100000000),
	(hge) LL_CONSTANT(1000000000),
	(hge) LL_CONSTANT(10000000000),
	(hge) LL_CONSTANT(100000000000),
	(hge) LL_CONSTANT(1000000000000),
	(hge) LL_CONSTANT(10000000000000),
	(hge) LL_CONSTANT(100000000000000),
	(hge) LL_CONSTANT(1000000000000000),
	(hge) LL_CONSTANT(10000000000000000),
	(hge) LL_CONSTANT(100000000000000000),
	(hge) LL_CONSTANT(1000000000000000000),
	(hge) LL_CONSTANT(10000000000000000000U) * LL_CONSTANT(1),
	(hge) LL_CONSTANT(10000000000000000000U) * LL_CONSTANT(10),
	(hge) LL_CONSTANT(10000000000000000000U) * LL_CONSTANT(100),
	(hge) LL_CONSTANT(10000000000000000000U) * LL_CONSTANT(1000),
	(hge) LL_CONSTANT(10000000000000000000U) * LL_CONSTANT(10000),
	(hge) LL_CONSTANT(10000000000000000000U) * LL_CONSTANT(100000),
	(hge) LL_CONSTANT(10000000000000000000U) * LL_CONSTANT(1000000),
	(hge) LL_CONSTANT(10000000000000000000U) * LL_CONSTANT(10000000),
	(hge) LL_CONSTANT(10000000000000000000U) * LL_CONSTANT(100000000),
	(hge) LL_CONSTANT(10000000000000000000U) * LL_CONSTANT(1000000000),
	(hge) LL_CONSTANT(10000000000000000000U) * LL_CONSTANT(10000000000),
	(hge) LL_CONSTANT(10000000000000000000U) * LL_CONSTANT(100000000000),
	(hge) LL_CONSTANT(10000000000000000000U) * LL_CONSTANT(1000000000000),
	(hge) LL_CONSTANT(10000000000000000000U) * LL_CONSTANT(10000000000000),
	(hge) LL_CONSTANT(10000000000000000000U) * LL_CONSTANT(100000000000000),
	(hge) LL_CONSTANT(10000000000000000000U) * LL_CONSTANT(1000000000000000),
	(hge) LL_CONSTANT(10000000000000000000U) * LL_CONSTANT(10000000000000000),
	(hge) LL_CONSTANT(10000000000000000000U) * LL_CONSTANT(100000000000000000),
	(hge) LL_CONSTANT(10000000000000000000U) * LL_CONSTANT(1000000000000000000),
	(hge) LL_CONSTANT(10000000000000000000U) * LL_CONSTANT(10000000000000000000U)
};
#else
lng scales[19] = {
	LL_CONSTANT(1),
	LL_CONSTANT(10),
	LL_CONSTANT(100),
	LL_CONSTANT(1000),
	LL_CONSTANT(10000),
	LL_CONSTANT(100000),
	LL_CONSTANT(1000000),
	LL_CONSTANT(10000000),
	LL_CONSTANT(100000000),
	LL_CONSTANT(1000000000),
	LL_CONSTANT(10000000000),
	LL_CONSTANT(100000000000),
	LL_CONSTANT(1000000000000),
	LL_CONSTANT(10000000000000),
	LL_CONSTANT(100000000000000),
	LL_CONSTANT(1000000000000000),
	LL_CONSTANT(10000000000000000),
	LL_CONSTANT(100000000000000000),
	LL_CONSTANT(1000000000000000000)
};
#endif

atom *
atom_general(sql_allocator *sa, sql_subtype *tpe, const char *val)
{
	atom *a;
	ptr p = NULL;

	if (tpe->type->localtype == TYPE_str)
		return atom_string(sa, tpe, val);
	a = atom_create(sa);
	if(!a)
		return NULL;
	a->tpe = *tpe;
	a->data.val.pval = NULL;
	a->data.vtype = tpe->type->localtype;
	a->data.len = 0;

	assert(a->data.vtype >= 0);

	if (!strNil(val)) {
		int type = a->data.vtype;

		a->isnull = 0;
		if (ATOMstorage(type) == TYPE_str) {
			a->isnull = 0;
			a->data.val.sval = sa_strdup(sa, val);
			a->data.len = strlen(a->data.val.sval);
		} else {
			ssize_t res = ATOMfromstr(type, &p, &a->data.len, val, false);

			/* no result or nil means error (SQL has NULL not nil) */
			if (res < 0 || !p || ATOMcmp(type, p, ATOMnilptr(type)) == 0) {
				if (p)
					GDKfree(p);
				GDKclrerr();
				return NULL;
			}
			VALset(&a->data, a->data.vtype, p);
			SA_VALcopy(sa, &a->data, &a->data);
			if (tpe->type->eclass == EC_TIME && tpe->digits <= 7) {
				int diff = 6-(tpe->digits-1);
#ifdef HAVE_HGE
				hge d = scales[diff];
#else
				lng d = scales[diff];
#endif

				a->data.val.lval /= d;
				a->data.val.lval *= d;
			}
			GDKfree(p);
		}
	} else {
		VALset(&a->data, a->data.vtype, (ptr) ATOMnilptr(a->data.vtype));
		a->isnull = 1;
	}
	return a;
}

atom *
atom_ptr( sql_allocator *sa, sql_subtype *tpe, void *v)
{
	atom *a = atom_create(sa);
	if(!a)
		return NULL;
	a->tpe = *tpe;
	a->isnull = 0;
	a->data.vtype = TYPE_ptr;
	VALset(&a->data, a->data.vtype, &v);
	a->data.len = 0;
	return a;
}

atom *
atom_general_ptr( sql_allocator *sa, sql_subtype *tpe, void *v)
{
	atom *a = SA_ZNEW(sa, atom);

	a->tpe = *tpe;
	a->data.vtype = tpe->type->localtype;
	if (ATOMstorage(a->data.vtype) == TYPE_str) {
		if (strNil((char*)v)) {
			VALset(&a->data, a->data.vtype, (ptr) ATOMnilptr(a->data.vtype));
		} else {
			a->data.val.sval = sa_strdup(sa, v);
			a->data.len = strlen(a->data.val.sval);
		}
	} else {
		VALset(&a->data, a->data.vtype, v);
	}
	a->isnull = VALisnil(&a->data);
	return a;
}

char *
atom2string(sql_allocator *sa, atom *a)
{
	char buf[BUFSIZ], *p = NULL;
	void *v;

	if (a->isnull)
		return sa_strdup(sa, "NULL");
	switch (a->data.vtype) {
#ifdef HAVE_HGE
	case TYPE_hge:
	{	char *_buf = buf;
		size_t _bufsiz = BUFSIZ;
		hgeToStr(&_buf, &_bufsiz, &a->data.val.hval, true);
		break;
	}
#endif
	case TYPE_lng:
		sprintf(buf, LLFMT, a->data.val.lval);
		break;
	case TYPE_oid:
		sprintf(buf, OIDFMT "@0", a->data.val.oval);
		break;
	case TYPE_int:
		sprintf(buf, "%d", a->data.val.ival);
		break;
	case TYPE_sht:
		sprintf(buf, "%d", a->data.val.shval);
		break;
	case TYPE_bte:
		sprintf(buf, "%d", a->data.val.btval);
		break;
	case TYPE_bit:
		if (a->data.val.btval)
			return sa_strdup(sa, "true");
		return sa_strdup(sa, "false");
	case TYPE_flt:
		sprintf(buf, "%f", a->data.val.fval);
		break;
	case TYPE_dbl:
		sprintf(buf, "%f", a->data.val.dval);
		break;
	case TYPE_str:
		assert(a->data.val.sval);
		return sa_strdup(sa, a->data.val.sval);
	default:
		v = &a->data.val.ival;
		if (ATOMvarsized(a->data.vtype))
			v = a->data.val.pval;
		if ((p = ATOMformat(a->data.vtype, v)) == NULL) {
			snprintf(buf, BUFSIZ, "atom2string(TYPE_%d) not implemented", a->data.vtype);
		} else {
			 char *r = sa_strdup(sa, p);
			 GDKfree(p);
			 return r;
		}
	}
	return sa_strdup(sa, buf);
}

char *
atom2sql(sql_allocator *sa, atom *a, int timezone)
{
	sql_class ec = a->tpe.type->eclass;
	char buf[BUFSIZ];

	if (a->data.vtype == TYPE_str && EC_INTERVAL(ec))
		ec = EC_STRING;
	if (a->isnull)
		return "NULL";
	switch (ec) {
	case EC_BIT:
		assert( a->data.vtype == TYPE_bit);
		if (a->data.val.btval)
			return "true";
		return "false";
	case EC_CHAR:
	case EC_STRING: {
		char *val, *res;
		assert(a->data.vtype == TYPE_str && a->data.val.sval);

		if (!(val = sql_escape_str(sa, a->data.val.sval)))
			return NULL;
		if ((res = SA_NEW_ARRAY(sa, char, strlen(val) + 3)))
			stpcpy(stpcpy(stpcpy(res, "'"), val), "'");
		return res;
	} break;
	case EC_BLOB: {
		char *res;
		blob *b = (blob*)a->data.val.pval;
		size_t blobstr_size = b->nitems * 2 + 1;

		if ((res = SA_NEW_ARRAY(sa, char, blobstr_size + 8))) {
			char *tail = stpcpy(res, "blob '");
			ssize_t blobstr_offset = BLOBtostr(&tail, &blobstr_size, b, true);
			strcpy(res + blobstr_offset + 6, "'");
		}
		return res;
	} break;
	case EC_MONTH:
	case EC_SEC: {
		lng v;
		switch (a->data.vtype) {
		case TYPE_lng:
			v = a->data.val.lval;
			break;
		case TYPE_int:
			v = a->data.val.ival;
			break;
		case TYPE_sht:
			v = a->data.val.shval;
			break;
		case TYPE_bte:
			v = a->data.val.btval;
			break;
		default:
			v = 0;
			break;
		}
		switch (a->tpe.digits) {
		case 1:		/* year */
			v /= 12;
			break;
		case 2:		/* year to month */
		case 3:		/* month */
			break;
		case 4:		/* day */
			v /= 60 * 60 * 24;
			break;
		case 5:		/* day to hour */
		case 8:		/* hour */
			v /= 60 * 60;
			break;
		case 6:		/* day to minute */
		case 9:		/* hour to minute */
		case 11:	/* minute */
			v /= 60;
			break;
		case 7:		/* day to second */
		case 10:	/* hour to second */
		case 12:	/* minute to second */
		case 13:	/* second */
			break;
		}
		sprintf(buf, "interval '" LLFMT "' %s", ec == EC_MONTH ? v : v/1000, ec == EC_MONTH ? "month" : "second");
		break;
	}
	case EC_NUM:
		switch (a->data.vtype) {
#ifdef HAVE_HGE
		case TYPE_hge:
		{	char *_buf = buf;
			size_t _bufsiz = BUFSIZ;
			hgeToStr(&_buf, &_bufsiz, &a->data.val.hval, true);
			break;
		}
#endif
		case TYPE_lng:
			sprintf(buf, LLFMT, a->data.val.lval);
			break;
		case TYPE_int:
			sprintf(buf, "%d", a->data.val.ival);
			break;
		case TYPE_sht:
			sprintf(buf, "%d", a->data.val.shval);
			break;
		case TYPE_bte:
			sprintf(buf, "%d", a->data.val.btval);
			break;
		default:
			break;
		}
		break;
	case EC_DEC: {
#ifdef HAVE_HGE
		hge v = 0;
#else
		lng v = 0;
#endif
		switch (a->data.vtype) {
#ifdef HAVE_HGE
		case TYPE_hge: v = a->data.val.hval; break;
#endif
		case TYPE_lng: v = a->data.val.lval; break;
		case TYPE_int: v = a->data.val.ival; break;
		case TYPE_sht: v = a->data.val.shval; break;
		case TYPE_bte: v = a->data.val.btval; break;
		default: break;
		}
		return decimal_to_str(sa, v, &a->tpe);
	}
	case EC_FLT:
		if (a->data.vtype == TYPE_dbl)
			sprintf(buf, "%f", a->data.val.dval);
		else
			sprintf(buf, "%f", a->data.val.fval);
		break;
	case EC_TIME:
	case EC_TIME_TZ:
	case EC_DATE:
	case EC_TIMESTAMP:
	case EC_TIMESTAMP_TZ: {
		char val1[64], sbuf[64], *val2 = sbuf, *res;
		size_t len = sizeof(sbuf);

		switch (ec) {
		case EC_TIME:
		case EC_TIME_TZ:
		case EC_TIMESTAMP:
		case EC_TIMESTAMP_TZ: {
			char *n = stpcpy(val1, (ec == EC_TIME || ec == EC_TIME_TZ) ? "TIME" : "TIMESTAMP");
			if (a->tpe.digits) {
				char str[16];
				sprintf(str, "%u", a->tpe.digits);
				n = stpcpy(stpcpy(stpcpy(n, " ("), str), ")");
			}
			if (ec == EC_TIME_TZ || ec == EC_TIMESTAMP_TZ)
				stpcpy(n, " WITH TIME ZONE");
		} break;
		case EC_DATE:
			strcpy(val1, "DATE");
		break;
		default:
			assert(0);
		}

		switch (ec) {
		case EC_TIME:
		case EC_TIME_TZ: {
			daytime dt = a->data.val.lval;
			int digits = a->tpe.digits ? a->tpe.digits - 1 : 0;
			char *s = val2;
			ssize_t lens;

			if (ec == EC_TIME_TZ)
				dt = daytime_add_usec_modulo(dt, timezone * 1000);
			if ((lens = daytime_precision_tostr(&s, &len, dt, digits, true)) < 0)
				assert(0);

			if (ec == EC_TIME_TZ) {
				lng timezone_hours = llabs(timezone / 60000);
				char *end = sbuf + sizeof(sbuf) - 1;

				s += lens;
				snprintf(s, end - s, "%c%02d:%02d", (timezone >= 0) ? '+' : '-', (int) (timezone_hours / 60), (int) (timezone_hours % 60));
			}
		} break;
		case EC_DATE: {
			date dt = a->data.val.ival;
			if (date_tostr(&val2, &len, &dt, false) < 0)
				assert(0);
		} break;
		case EC_TIMESTAMP:
		case EC_TIMESTAMP_TZ: {
			timestamp ts = a->data.val.lval;
			int digits = a->tpe.digits ? a->tpe.digits - 1 : 0;
			char *s = val2;
			size_t nlen;
			ssize_t lens;
			date days;
			daytime usecs;

			if (ec == EC_TIMESTAMP_TZ)
				ts = timestamp_add_usec(ts, timezone * 1000);
			days = timestamp_date(ts);
			if ((lens = date_tostr(&s, &len, &days, true)) < 0)
				assert(0);

			s += lens;
			*s++ = ' ';
			nlen = len - lens - 1;
			assert(nlen < len);

			usecs = timestamp_daytime(ts);
			if ((lens = daytime_precision_tostr(&s, &nlen, usecs, digits, true)) < 0)
				assert(0);

			if (ec == EC_TIMESTAMP_TZ) {
				lng timezone_hours = llabs(timezone / 60000);
				char *end = sbuf + sizeof(sbuf) - 1;

				s += lens;
				snprintf(s, end - s, "%c%02d:%02d", (timezone >= 0) ? '+' : '-', (int) (timezone_hours / 60), (int) (timezone_hours % 60));
			}
		} break;
		default:
			assert(0);
		}

		if ((res = SA_NEW_ARRAY(sa, char, strlen(val1) + strlen(val2) + 4)))
			stpcpy(stpcpy(stpcpy(stpcpy(res, val1)," '"), val2), "'");
		return res;
	} break;
	default:
		snprintf(buf, BUFSIZ, "atom2sql(TYPE_%d) not implemented", a->data.vtype);
	}
	return sa_strdup(sa, buf);
}

sql_subtype *
atom_type(atom *a)
{
	return &a->tpe;
}

void
atom_set_type(atom *a, sql_subtype *t)
{
	a->tpe = *t;
}

atom *
atom_dup(sql_allocator *sa, atom *a)
{
	atom *r = atom_create(sa);
	if(!r)
		return NULL;

	*r = *a;
	r->tpe = a->tpe;
	if (!a->isnull)
		SA_VALcopy(sa, &r->data, &a->data);
	return r;
}

unsigned int
atom_num_digits( atom *a )
{
#ifdef HAVE_HGE
	hge v = 0;
#else
	lng v = 0;
#endif
	unsigned int inlen = 1;

	switch (a->tpe.type->localtype) {
	case TYPE_bte:
		v = a->data.val.btval;
		break;
	case TYPE_sht:
		v = a->data.val.shval;
		break;
	case TYPE_int:
		v = a->data.val.ival;
		break;
	case TYPE_lng:
		v = a->data.val.lval;
		break;
#ifdef HAVE_HGE
	case TYPE_hge:
		v = a->data.val.hval;
		break;
#endif
	default:
		return 64;
	}
	/* count the number of digits in the input */
	while (v /= 10)
		inlen++;
	return inlen;
}

/* cast atom a to type tp (success == 1, fail == 0) */
int
atom_cast(sql_allocator *sa, atom *a, sql_subtype *tp)
{
	sql_subtype *at = &a->tpe;

	if (!a->isnull) {
		if (subtype_cmp(at, tp) == 0)
			return 1;
		/* need to do a cast, start simple is atom type a subtype of tp */
		if ((at->type->eclass == tp->type->eclass ||
		    (EC_VARCHAR(at->type->eclass) && EC_VARCHAR(tp->type->eclass))) &&
		    at->type->localtype == tp->type->localtype &&
		   (EC_TEMP(tp->type->eclass) || !tp->digits|| at->digits <= tp->digits) &&
		   (!tp->type->scale || at->scale == tp->scale)) {
			*at = *tp;
			return 1;
		}
		if (at->type->eclass == EC_NUM && tp->type->eclass == EC_NUM &&
	    	    at->type->localtype <= tp->type->localtype) {
			/* cast numerics */
			switch ( tp->type->localtype) {
			case TYPE_bte:
				if (at->type->localtype != TYPE_bte)
					return 0;
				break;
			case TYPE_sht:
				if (at->type->localtype == TYPE_bte)
					a->data.val.shval = a->data.val.btval;
				else if (at->type->localtype != TYPE_sht)
					return 0;
				break;
			case TYPE_int:
#if SIZEOF_OID == SIZEOF_INT
			case TYPE_oid:
#endif
				if (at->type->localtype == TYPE_bte)
					a->data.val.ival = a->data.val.btval;
				else if (at->type->localtype == TYPE_sht)
					a->data.val.ival = a->data.val.shval;
				else if (at->type->localtype != TYPE_int)
					return 0;
				break;
			case TYPE_lng:
#if SIZEOF_OID == SIZEOF_LNG
			case TYPE_oid:
#endif
				if (at->type->localtype == TYPE_bte)
					a->data.val.lval = a->data.val.btval;
				else if (at->type->localtype == TYPE_sht)
					a->data.val.lval = a->data.val.shval;
				else if (at->type->localtype == TYPE_int)
					a->data.val.lval = a->data.val.ival;
				else if (at->type->localtype != TYPE_lng)
					return 0;
				break;
#ifdef HAVE_HGE
			case TYPE_hge:
				if (at->type->localtype == TYPE_bte)
					a->data.val.hval = a->data.val.btval;
				else if (at->type->localtype == TYPE_sht)
					a->data.val.hval = a->data.val.shval;
				else if (at->type->localtype == TYPE_int)
					a->data.val.hval = a->data.val.ival;
				else if (at->type->localtype == TYPE_lng)
					a->data.val.hval = a->data.val.lval;
				else if (at->type->localtype != TYPE_hge)
					return 0;
				break;
#endif
			default:
				return 0;
			}
			a->tpe = *tp;
			a->data.vtype = tp->type->localtype;
			return 1;
		}
		if (at->type->eclass == EC_DEC && tp->type->eclass == EC_DEC &&
		    at->type->localtype <= tp->type->localtype &&
		    at->digits <= tp->digits /* &&
		    at->scale <= tp->scale*/) {
#ifdef HAVE_HGE
			hge mul = 1, div = 0, rnd = 0;
#else
			lng mul = 1, div = 0, rnd = 0;
#endif
			/* cast numerics */
			switch (tp->type->localtype) {
			case TYPE_bte:
				if (at->type->localtype != TYPE_bte)
					return 0;
				break;
			case TYPE_sht:
				if (at->type->localtype == TYPE_bte)
					a->data.val.shval = a->data.val.btval;
				else if (at->type->localtype != TYPE_sht)
					return 0;
				break;
			case TYPE_int:
#if SIZEOF_OID == SIZEOF_INT
			case TYPE_oid:
#endif
				if (at->type->localtype == TYPE_bte)
					a->data.val.ival = a->data.val.btval;
				else if (at->type->localtype == TYPE_sht)
					a->data.val.ival = a->data.val.shval;
				else if (at->type->localtype != TYPE_int)
					return 0;
				break;
			case TYPE_lng:
#if SIZEOF_OID == SIZEOF_LNG
			case TYPE_oid:
#endif
				if (at->type->localtype == TYPE_bte)
					a->data.val.lval = a->data.val.btval;
				else if (at->type->localtype == TYPE_sht)
					a->data.val.lval = a->data.val.shval;
				else if (at->type->localtype == TYPE_int)
					a->data.val.lval = a->data.val.ival;
				else if (at->type->localtype != TYPE_lng)
					return 0;
				break;
#ifdef HAVE_HGE
			case TYPE_hge:
				if (at->type->localtype == TYPE_bte)
					a->data.val.hval = a->data.val.btval;
				else if (at->type->localtype == TYPE_sht)
					a->data.val.hval = a->data.val.shval;
				else if (at->type->localtype == TYPE_int)
					a->data.val.hval = a->data.val.ival;
				else if (at->type->localtype == TYPE_lng)
					a->data.val.hval = a->data.val.lval;
				else if (at->type->localtype != TYPE_hge)
					return 0;
				break;
#endif
			default:
				return 0;
			}
			/* fix scale */
			if (tp->scale >= at->scale) {
				mul = scales[tp->scale-at->scale];
			} else {
				/* only round when going to a lower scale */
				mul = scales[at->scale-tp->scale];
#ifndef TRUNCATE_NUMBERS
				rnd = mul>>1;
#endif
				div = 1;
			}
			a->tpe = *tp;
			a->data.vtype = tp->type->localtype;
#ifdef HAVE_HGE
			if (a->data.vtype == TYPE_hge) {
				if (div) {
					if (a->data.val.hval < 0)
						a->data.val.hval -= rnd;
					else
						a->data.val.hval += rnd;
					a->data.val.hval /= mul;
				} else
					a->data.val.hval *= mul;
			} else if (a->data.vtype == TYPE_lng) {
				if (!div && ((hge) GDK_lng_min > (hge) a->data.val.lval * mul || (hge) a->data.val.lval * mul > (hge) GDK_lng_max))
					return 0;
				if (div) {
					if (a->data.val.lval < 0)
						a->data.val.lval -= (lng)rnd;
					else
						a->data.val.lval += (lng)rnd;
					a->data.val.lval /= (lng) mul;
				} else
					a->data.val.lval *= (lng) mul;
			} else if (a->data.vtype == TYPE_int) {
				if (!div && ((hge) GDK_int_min > (hge) a->data.val.ival * mul || (hge) a->data.val.ival * mul > (hge) GDK_int_max))
					return 0;
				if (div) {
					if (a->data.val.ival < 0)
						a->data.val.ival -= (int)rnd;
					else
						a->data.val.ival += (int)rnd;
					a->data.val.ival /= (int) mul;
				} else
					a->data.val.ival *= (int) mul;
			} else if (a->data.vtype == TYPE_sht) {
				if (!div && ((hge) GDK_sht_min > (hge) a->data.val.shval * mul || (hge) a->data.val.shval * mul > (hge) GDK_sht_max))
					return 0;
				if (div) {
					if (a->data.val.shval < 0)
						a->data.val.shval -= (sht)rnd;
					else
						a->data.val.shval += (sht)rnd;
					a->data.val.shval /= (sht) mul;
				} else
					a->data.val.shval *= (sht) mul;
			} else if (a->data.vtype == TYPE_bte) {
				if (!div && ((hge) GDK_bte_min > (hge) a->data.val.btval * mul || (hge) a->data.val.btval * mul > (hge) GDK_bte_max))
					return 0;
				if (div) {
					if (a->data.val.btval < 0)
						a->data.val.btval -= (bte)rnd;
					else
						a->data.val.btval += (bte)rnd;
					a->data.val.btval /= (bte) mul;
				} else
					a->data.val.btval *= (bte) mul;
			}
#else
			if (a->data.vtype == TYPE_lng) {
				if (div) {
					if (a->data.val.lval < 0)
						a->data.val.lval -= rnd;
					else
						a->data.val.lval += rnd;
					a->data.val.lval /= mul;
				} else
					a->data.val.lval *= mul;
			} else if (a->data.vtype == TYPE_int) {
				if (!div && ((lng) GDK_int_min > (lng) a->data.val.ival * mul || (lng) a->data.val.ival * mul > (lng) GDK_int_max))
					return 0;
				if (div) {
					if (a->data.val.ival < 0)
						a->data.val.ival -= (int)rnd;
					else
						a->data.val.ival += (int)rnd;
					a->data.val.ival /= (int) mul;
				} else
					a->data.val.ival *= (int) mul;
			} else if (a->data.vtype == TYPE_sht) {
				if (!div && ((lng) GDK_sht_min > (lng) a->data.val.shval * mul || (lng) a->data.val.shval * mul > (lng) GDK_sht_max))
					return 0;
				if (div) {
					if (a->data.val.shval < 0)
						a->data.val.shval -= (sht)rnd;
					else
						a->data.val.shval += (sht)rnd;
					a->data.val.shval /= (sht) mul;
				} else
					a->data.val.shval *= (sht) mul;
			} else if (a->data.vtype == TYPE_bte) {
				if (!div && ((lng) GDK_bte_min > (lng) a->data.val.btval * mul || (lng) a->data.val.btval * mul > (lng) GDK_bte_max))
					return 0;
				if (div) {
					if (a->data.val.btval < 0)
						a->data.val.btval -= (bte)rnd;
					else
						a->data.val.btval += (bte)rnd;
					a->data.val.btval /= (bte) mul;
				} else
					a->data.val.btval *= (bte) mul;
			}
#endif
			return 1;
		}
		/* truncating decimals */
		if (at->type->eclass == EC_DEC && tp->type->eclass == EC_DEC &&
		    at->type->localtype >= tp->type->localtype &&
		    at->digits >= tp->digits &&
			(at->digits - tp->digits) == (at->scale - tp->scale)) {
#ifdef HAVE_HGE
			hge mul = 1, rnd = 0, val = 0;
#else
			lng mul = 1, rnd = 0, val = 0;
#endif

			/* fix scale */

			/* only round when going to a lower scale */
			mul = scales[at->scale-tp->scale];
#ifndef TRUNCATE_NUMBERS
			rnd = mul>>1;
#endif

#ifdef HAVE_HGE
			if (a->data.vtype == TYPE_hge) {
				val = a->data.val.hval;
			} else
#endif
			if (a->data.vtype == TYPE_lng) {
				val = a->data.val.lval;
			} else if (a->data.vtype == TYPE_int) {
				val = a->data.val.ival;
			} else if (a->data.vtype == TYPE_sht) {
				val = a->data.val.shval;
			} else if (a->data.vtype == TYPE_bte) {
				val = a->data.val.btval;
			}

			if (val < 0)
				val -= rnd;
			else
				val += rnd;
			val /= mul;

			a->tpe = *tp;
			a->data.vtype = tp->type->localtype;
#ifdef HAVE_HGE
			if (a->data.vtype == TYPE_hge) {
				a->data.val.hval = val;
			} else if (a->data.vtype == TYPE_lng) {
				if ( ((hge) GDK_lng_min > val || val > (hge) GDK_lng_max))
					return 0;
				a->data.val.lval = (lng) val;
			} else if (a->data.vtype == TYPE_int) {
				if ( ((hge) GDK_int_min > val || val > (hge) GDK_int_max))
					return 0;
				a->data.val.ival = (int) val;
			} else if (a->data.vtype == TYPE_sht) {
				if ( ((hge) GDK_sht_min > val || val > (hge) GDK_sht_max))
					return 0;
				a->data.val.shval = (sht) val;
			} else if (a->data.vtype == TYPE_bte) {
				if ( ((hge) GDK_bte_min > val || val > (hge) GDK_bte_max))
					return 0;
				a->data.val.btval = (bte) val;
			}
#else
			if (a->data.vtype == TYPE_lng) {
				a->data.val.lval = (lng) val;
			} else if (a->data.vtype == TYPE_int) {
				if ( ((lng) GDK_int_min > val || val > (lng) GDK_int_max))
					return 0;
				a->data.val.ival = (int) val;
			} else if (a->data.vtype == TYPE_sht) {
				if ( ((lng) GDK_sht_min > val || val > (lng) GDK_sht_max))
					return 0;
				a->data.val.shval = (sht) val;
			} else if (a->data.vtype == TYPE_bte) {
				if ( ((lng) GDK_bte_min > val || val > (lng) GDK_bte_max))
					return 0;
				a->data.val.btval = (bte) val;
			}
#endif
			return 1;
		}
		if (at->type->eclass == EC_NUM && tp->type->eclass == EC_DEC &&
		    at->type->localtype <= tp->type->localtype &&
		    (at->digits <= tp->digits || atom_num_digits(a) <= tp->digits) &&
		    at->scale <= tp->scale) {
#ifdef HAVE_HGE
			hge mul = 1;
#else
			lng mul = 1;
#endif
			/* cast numerics */
			switch (tp->type->localtype) {
			case TYPE_bte:
				if (at->type->localtype != TYPE_bte)
					return 0;
				break;
			case TYPE_sht:
				if (at->type->localtype == TYPE_bte)
					a->data.val.shval = a->data.val.btval;
				else if (at->type->localtype != TYPE_sht)
					return 0;
				break;
			case TYPE_int:
#if SIZEOF_OID == SIZEOF_INT
			case TYPE_oid:
#endif
				if (at->type->localtype == TYPE_bte)
					a->data.val.ival = a->data.val.btval;
				else if (at->type->localtype == TYPE_sht)
					a->data.val.ival = a->data.val.shval;
				else if (at->type->localtype != TYPE_int)
					return 0;
				break;
			case TYPE_lng:
#if SIZEOF_OID == SIZEOF_LNG
			case TYPE_oid:
#endif
				if (at->type->localtype == TYPE_bte)
					a->data.val.lval = a->data.val.btval;
				else if (at->type->localtype == TYPE_sht)
					a->data.val.lval = a->data.val.shval;
				else if (at->type->localtype == TYPE_int)
					a->data.val.lval = a->data.val.ival;
				else if (at->type->localtype != TYPE_lng)
					return 0;
				break;
#ifdef HAVE_HGE
			case TYPE_hge:
				if (at->type->localtype == TYPE_bte)
					a->data.val.hval = a->data.val.btval;
				else if (at->type->localtype == TYPE_sht)
					a->data.val.hval = a->data.val.shval;
				else if (at->type->localtype == TYPE_int)
					a->data.val.hval = a->data.val.ival;
				else if (at->type->localtype == TYPE_lng)
					a->data.val.hval = a->data.val.lval;
				else if (at->type->localtype != TYPE_hge)
					return 0;
				break;
#endif
			default:
				return 0;
			}
			/* fix scale */
			mul = scales[tp->scale-at->scale];
			a->tpe = *tp;
			a->data.vtype = tp->type->localtype;
#ifdef HAVE_HGE
			if (a->data.vtype == TYPE_hge) {
				a->data.val.hval *= mul;
			}
			else if (a->data.vtype == TYPE_lng) {
				if ((hge) GDK_lng_min > (hge) a->data.val.lval * mul || (hge) a->data.val.lval * mul > (hge) GDK_lng_max)
					return 0;
				a->data.val.ival *= (int) mul;
			}
			else if (a->data.vtype == TYPE_int) {
				if ((hge) GDK_int_min > (hge) a->data.val.ival * mul || (hge) a->data.val.ival * mul > (hge) GDK_int_max)
					return 0;
				a->data.val.ival *= (int) mul;
			}
			else if (a->data.vtype == TYPE_sht) {
				if ((hge) GDK_sht_min > (hge) a->data.val.shval * mul || (hge) a->data.val.shval * mul > (hge) GDK_sht_max)
					return 0;
				a->data.val.shval *= (sht) mul;
			}
			else if (a->data.vtype == TYPE_bte) {
				if ((hge) GDK_bte_min > (hge) a->data.val.btval * mul || (hge) a->data.val.btval * mul > (hge) GDK_bte_max)
					return 0;
				a->data.val.btval *= (bte) mul;
			}
#else
			if (a->data.vtype == TYPE_lng) {
				a->data.val.lval *= mul;
			}
			else if (a->data.vtype == TYPE_int) {
				if ((lng) GDK_int_min > (lng) a->data.val.ival * mul || (lng) a->data.val.ival * mul > (lng) GDK_int_max)
					return 0;
				a->data.val.ival *= (int) mul;
			}
			else if (a->data.vtype == TYPE_sht) {
				if ((lng) GDK_sht_min > (lng) a->data.val.shval * mul || (lng) a->data.val.shval * mul > (lng) GDK_sht_max)
					return 0;
				a->data.val.shval *= (sht) mul;
			}
			else if (a->data.vtype == TYPE_bte) {
				if ((lng) GDK_bte_min > (lng) a->data.val.btval * mul || (lng) a->data.val.btval * mul > (lng) GDK_bte_max)
					return 0;
				a->data.val.btval *= (bte) mul;
			}
#endif
			return 1;
		}
		if ((at->type->eclass == EC_DEC ||
		     at->type->eclass == EC_NUM) &&
		    tp->type->eclass == EC_FLT) {
			if (!VALisnil(&a->data)) {
				char *s;
#ifdef HAVE_HGE
				hge dec = 0;
#else
				lng dec = 0;
#endif
				/* cast decimals to doubles */
				switch (at->type->localtype) {
				case TYPE_bte:
					dec = a->data.val.btval;
					break;
				case TYPE_sht:
					dec = a->data.val.shval;
					break;
				case TYPE_int:
					dec = a->data.val.ival;
					break;
				case TYPE_lng:
					dec = a->data.val.lval;
					break;
#ifdef HAVE_HGE
				case TYPE_hge:
					dec = a->data.val.hval;
					break;
#endif
				default:
					return 0;
				}
<<<<<<< HEAD
				s = decimal_to_str(sa, dec, at);
				if (s) {
					int tpe = tp->type->localtype;
					size_t len = (tpe == TYPE_dbl) ? sizeof(dbl) : sizeof(flt);
					ssize_t res;
					ptr p;

					if (tpe == TYPE_dbl)
						p = &(a->data.val.dval);
					else
						p = &(a->data.val.fval);
					if ((res = ATOMfromstr(tpe, &p, &len, s, false)) < 0)
						return 0;
				} else {
=======
				s = decimal_to_str(dec, at);
				len = sizeof(double);
				res = ATOMfromstr(TYPE_dbl, &p, &len, s, false);
				GDKfree(s);
				if (res < 0) {
					GDKclrerr();
					return 0;
				}
			}
			if (tp->type->localtype == TYPE_dbl)
				a->data.val.dval = a->d;
			else {
				if ((dbl) GDK_flt_min > a->d || a->d > (dbl) GDK_flt_max)
>>>>>>> edbc301a
					return 0;
				}
			}
			a->tpe = *tp;
			a->data.vtype = tp->type->localtype;
			return 1;
		}
		if (EC_VARCHAR(at->type->eclass) && (tp->type->eclass == EC_DATE || EC_TEMP_NOFRAC(tp->type->eclass))){
			int type = tp->type->localtype;
			ssize_t res = 0;
			ptr p = NULL;

			a->data.len = 0;
			res = ATOMfromstr(type, &p, &a->data.len, a->data.val.sval, false);
			/* no result or nil means error (SQL has NULL not nil) */
			if (res < (ssize_t) strlen(a->data.val.sval) || !p ||
			    ATOMcmp(type, p, ATOMnilptr(type)) == 0) {
				GDKfree(p);
				a->data.len = strlen(a->data.val.sval);
				GDKclrerr();
				return 0;
			}
			a->tpe = *tp;
			a->data.vtype = type;
			VALset(&a->data, a->data.vtype, p);
			SA_VALcopy(sa, &a->data, &a->data);
			GDKfree(p);
			return 1;
		}
	} else {
		a->tpe = *tp;
		a->data.vtype = tp->type->localtype;
		return VALset(&a->data, a->data.vtype, (ptr) ATOMnilptr(a->data.vtype)) != NULL;
	}
	return 0;
}

int
atom_neg(atom *a)
{
	ValRecord dst;
	if (a->isnull)
		return 0;
	VALempty(&dst);
	dst.vtype = a->data.vtype;
	if (VARcalcnegate(&dst, &a->data) != GDK_SUCCEED)
		return -1;
	a->data = dst;
	return 0;
}

int
atom_cmp(atom *a1, atom *a2)
{
	if ( a1->tpe.type->localtype != a2->tpe.type->localtype)
		return -1;
	if ( a1->isnull != a2->isnull)
		return -1;
	if ( a1->isnull)
		return 0;
	return VALcmp(&a1->data, &a2->data);
}

atom *
atom_add(atom *a1, atom *a2)
{
	ValRecord dst;

	if ((!EC_COMPUTE(a1->tpe.type->eclass) && (a1->tpe.type->eclass != EC_DEC || a1->tpe.digits != a2->tpe.digits || a1->tpe.scale != a2->tpe.scale)) || a1->tpe.digits < a2->tpe.digits || a1->tpe.type->localtype != a2->tpe.type->localtype)
		return NULL;
	if (a1->tpe.type->localtype < a2->tpe.type->localtype ||
	    (a1->tpe.type->localtype == a2->tpe.type->localtype &&
	     a1->tpe.digits < a2->tpe.digits)) {
		atom *t = a1;
		a1 = a2;
		a2 = t;
	}
	dst.vtype = a1->tpe.type->localtype;
	if (VARcalcadd(&dst, &a1->data, &a2->data, 1) != GDK_SUCCEED)
		return NULL;
	a1->data = dst;
	if (a1->isnull || a2->isnull)
		a1->isnull = 1;
	return a1;
}

atom *
atom_sub(atom *a1, atom *a2)
{
	ValRecord dst;

	if ((!EC_COMPUTE(a1->tpe.type->eclass) && (a1->tpe.type->eclass != EC_DEC || a1->tpe.digits != a2->tpe.digits || a1->tpe.scale != a2->tpe.scale)) || a1->tpe.digits < a2->tpe.digits || a1->tpe.type->localtype != a2->tpe.type->localtype)
		return NULL;
	if (a1->tpe.type->localtype < a2->tpe.type->localtype ||
	    (a1->tpe.type->localtype == a2->tpe.type->localtype &&
	     a1->tpe.digits < a2->tpe.digits))
		dst.vtype = a2->tpe.type->localtype;
	else
		dst.vtype = a1->tpe.type->localtype;
	if (VARcalcsub(&dst, &a1->data, &a2->data, 1) != GDK_SUCCEED)
		return NULL;
	if (a1->tpe.type->localtype < a2->tpe.type->localtype ||
	    (a1->tpe.type->localtype == a2->tpe.type->localtype &&
	     a1->tpe.digits < a2->tpe.digits))
		a1 = a2;
	a1->data = dst;
	if (a1->isnull || a2->isnull)
		a1->isnull = 1;
	return a1;
}

atom *
atom_mul(atom *a1, atom *a2)
{
	ValRecord dst;

	if (!EC_COMPUTE(a1->tpe.type->eclass))
		return NULL;
	if (a1->tpe.type->localtype < a2->tpe.type->localtype ||
	    (a1->tpe.type->localtype == a2->tpe.type->localtype &&
	     a1->tpe.digits < a2->tpe.digits)) {
		atom *t = a1;
		a1 = a2;
		a2 = t;
	}
	if (a1->isnull || a2->isnull) {
		a1->isnull = 1;
		return a1;
	}
	dst.vtype = a1->tpe.type->localtype;
	if (VARcalcmul(&dst, &a1->data, &a2->data, 1) != GDK_SUCCEED)
		return NULL;
	a1->data = dst;
	a1->tpe.digits += a2->tpe.digits;
	return a1;
}

int
atom_inc(atom *a)
{
	ValRecord dst;

	if (a->isnull)
		return -1;
	dst.vtype = a->data.vtype;
	if (VARcalcincr(&dst, &a->data, 1) != GDK_SUCCEED)
		return -1;
	a->data = dst;
	return 0;
}

int
atom_is_zero(atom *a)
{
	if (a->isnull || !ATOMlinear(a->tpe.type->localtype))
		return 0;
	switch (ATOMstorage(a->tpe.type->localtype)) {
	case TYPE_bte:
		return a->data.val.btval == 0;
	case TYPE_sht:
		return a->data.val.shval == 0;
	case TYPE_int:
		return a->data.val.ival == 0;
	case TYPE_lng:
		return a->data.val.lval == 0;
#ifdef HAVE_HGE
	case TYPE_hge:
		return a->data.val.hval == 0;
#endif
	case TYPE_flt:
		return a->data.val.fval == 0;
	case TYPE_dbl:
		return a->data.val.dval == 0;
	default:
		return 0;
	}
}

int
atom_is_true(atom *a)
{
	if (a->isnull)
		return 0;
	switch (ATOMstorage(a->tpe.type->localtype)) {
	case TYPE_bte:
		return a->data.val.btval != 0;
	case TYPE_sht:
		return a->data.val.shval != 0;
	case TYPE_int:
		return a->data.val.ival != 0;
	case TYPE_lng:
		return a->data.val.lval != 0;
#ifdef HAVE_HGE
	case TYPE_hge:
		return a->data.val.hval != 0;
#endif
	case TYPE_flt:
		return a->data.val.fval != 0;
	case TYPE_dbl:
		return a->data.val.dval != 0;
	case TYPE_str:
		return strcmp(a->data.val.sval, "") != 0;
	default:
		return 0;
	}
}

int
atom_is_false(atom *a)
{
	if (a->isnull)
		return 0;
	switch (ATOMstorage(a->tpe.type->localtype)) {
	case TYPE_bte:
		return a->data.val.btval == 0;
	case TYPE_sht:
		return a->data.val.shval == 0;
	case TYPE_int:
		return a->data.val.ival == 0;
	case TYPE_lng:
		return a->data.val.lval == 0;
#ifdef HAVE_HGE
	case TYPE_hge:
		return a->data.val.hval == 0;
#endif
	case TYPE_flt:
		return a->data.val.fval == 0;
	case TYPE_dbl:
		return a->data.val.dval == 0;
	case TYPE_str:
		return strcmp(a->data.val.sval, "") == 0;
	default:
		return 0;
	}
}

atom *
atom_zero_value(sql_allocator *sa, sql_subtype* tpe)
{
	void *ret = NULL;
	atom *res = NULL;
	int localtype = tpe->type->localtype;

	bte bval = 0;
	sht sval = 0;
	int ival = 0;
	lng lval = 0;
#ifdef HAVE_HGE
	hge hval = 0;
#endif
	flt fval = 0;
	dbl dval = 0;

	if (ATOMlinear(localtype)) {
		switch (ATOMstorage(localtype)) {
		case TYPE_bte:
			ret = &bval;
			break;
		case TYPE_sht:
			ret = &sval;
			break;
		case TYPE_int:
			ret = &ival;
			break;
		case TYPE_lng:
			ret = &lval;
			break;
#ifdef HAVE_HGE
		case TYPE_hge:
			ret = &hval;
			break;
#endif
		case TYPE_flt:
			ret = &fval;
			break;
		case TYPE_dbl:
			ret = &dval;
			break;
		default: /* no support for strings and blobs zero value */
			break;
		}
	}

	if (ret != NULL) {
		res = atom_create(sa);
		res->tpe = *tpe;
		res->isnull = 0;
		res->data.vtype = localtype;
		VALset(&res->data, res->data.vtype, ret);
	}

	return res;
}<|MERGE_RESOLUTION|>--- conflicted
+++ resolved
@@ -1219,7 +1219,6 @@
 				default:
 					return 0;
 				}
-<<<<<<< HEAD
 				s = decimal_to_str(sa, dec, at);
 				if (s) {
 					int tpe = tp->type->localtype;
@@ -1231,24 +1230,11 @@
 						p = &(a->data.val.dval);
 					else
 						p = &(a->data.val.fval);
-					if ((res = ATOMfromstr(tpe, &p, &len, s, false)) < 0)
+					if ((res = ATOMfromstr(tpe, &p, &len, s, false)) < 0) {
+						GDKclrerr();
 						return 0;
+					}
 				} else {
-=======
-				s = decimal_to_str(dec, at);
-				len = sizeof(double);
-				res = ATOMfromstr(TYPE_dbl, &p, &len, s, false);
-				GDKfree(s);
-				if (res < 0) {
-					GDKclrerr();
-					return 0;
-				}
-			}
-			if (tp->type->localtype == TYPE_dbl)
-				a->data.val.dval = a->d;
-			else {
-				if ((dbl) GDK_flt_min > a->d || a->d > (dbl) GDK_flt_max)
->>>>>>> edbc301a
 					return 0;
 				}
 			}
