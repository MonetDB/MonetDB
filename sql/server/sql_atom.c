/*
 * SPDX-License-Identifier: MPL-2.0
 *
 * This Source Code Form is subject to the terms of the Mozilla Public
 * License, v. 2.0.  If a copy of the MPL was not distributed with this
 * file, You can obtain one at http://mozilla.org/MPL/2.0/.
 *
 * Copyright 2024, 2025 MonetDB Foundation;
 * Copyright August 2008 - 2023 MonetDB B.V.;
 * Copyright 1997 - July 2008 CWI.
 */

#include "monetdb_config.h"
#include "sql_atom.h"
#include "sql_string.h"
#include "sql_decimal.h"
#include "gdk_time.h"

void
atom_init( atom *a )
{
	a->isnull = 1;
	a->data.vtype = 0;
	a->data.bat = false;
	a->tpe.type = NULL;
}

static atom *
atom_create( allocator *sa )
{
	atom *a = SA_NEW(sa, atom);

	if (!a)
		return NULL;
	*a = (atom) {
		.data = (ValRecord) {.vtype = TYPE_void,},
	};
	return a;
}

atom *
atom_bool( allocator *sa, sql_subtype *tpe, bit val)
{
	atom *a = atom_create(sa);
	if(!a)
		return NULL;

	a->isnull = val == bit_nil?true:false;
	a->tpe = *tpe;
	a->data.vtype = tpe->type->localtype;
	a->data.val.btval = val;
	a->data.len = 0;
	return a;
}

atom *
atom_int( allocator *sa, sql_subtype *tpe,
#ifdef HAVE_HGE
	hge val
#else
	lng val
#endif
)
{
	if (tpe->type->eclass == EC_FLT) {
		return atom_float(sa, tpe, (dbl) val);
	} else {
		atom *a = atom_create(sa);
		if(!a)
			return NULL;
		a->isnull = 0;
		a->tpe = *tpe;
		a->data.len = 0;
		a->data.vtype = tpe->type->localtype;
		switch (ATOMstorage(a->data.vtype)) {
		case TYPE_bte:
			a->data.val.btval = (bte) val;
			break;
		case TYPE_sht:
			a->data.val.shval = (sht) val;
			break;
		case TYPE_int:
			a->data.val.ival = (int) val;
			break;
		case TYPE_oid:
			a->data.val.oval = (oid) val;
			break;
		case TYPE_lng:
			a->data.val.lval = (lng) val;
			break;
#ifdef HAVE_HGE
		case TYPE_hge:
			a->data.val.hval = val;
			break;
#endif
		default:
			assert(0);
		}
		int bits = number_bits(val);
		if (a->tpe.type->eclass == EC_NUM)
			a->tpe.digits = bits;
		return a;
	}
}

#ifdef HAVE_HGE
hge
#else
lng
#endif
atom_get_int(atom *a)
{
#ifdef HAVE_HGE
	hge r = 0;
#else
	lng r = 0;
#endif

	if (a && !a->isnull) {
		switch (ATOMstorage(a->data.vtype)) {
		case TYPE_bte:
			r = a->data.val.btval;
			break;
		case TYPE_sht:
			r = a->data.val.shval;
			break;
		case TYPE_int:
			r = a->data.val.ival;
			break;
		case TYPE_oid:
			r = a->data.val.oval;
			break;
		case TYPE_lng:
			r = a->data.val.lval;
			break;
#ifdef HAVE_HGE
		case TYPE_hge:
			r = a->data.val.hval;
			break;
#endif
		}
	}
	return r;
}

atom *
atom_dec(allocator *sa, sql_subtype *tpe,
#ifdef HAVE_HGE
	hge val)
#else
	lng val)
#endif
{
	return atom_int(sa, tpe, val);
}

atom *
atom_string(allocator *sa, sql_subtype *tpe, const char *val)
{
	atom *a = atom_create(sa);
	if(!a)
		return NULL;

	a->isnull = 1;
	a->tpe = *tpe;
	a->data.val.sval = NULL;
	a->data.vtype = TYPE_str;
	a->data.len = 0;
	if (val) {
		a->isnull = 0;
		a->data.val.sval = (char*)val;
		a->data.len = strlen(a->data.val.sval);
	}
	return a;
}

atom *
atom_float(allocator *sa, sql_subtype *tpe, dbl val)
{
	atom *a = atom_create(sa);
	if(!a)
		return NULL;

	a->isnull = 0;
	a->tpe = *tpe;
	if (tpe->type->localtype == TYPE_dbl)
		a->data.val.dval = val;
	else {
		assert((dbl) GDK_flt_min <= val && val <= (dbl) GDK_flt_max);
		a->data.val.fval = (flt) val;
	}
	a->data.vtype = tpe->type->localtype;
	a->data.len = 0;
	return a;
}

#ifdef HAVE_HGE
const hge scales[39] = {
	(hge) LL_CONSTANT(1),
	(hge) LL_CONSTANT(10),
	(hge) LL_CONSTANT(100),
	(hge) LL_CONSTANT(1000),
	(hge) LL_CONSTANT(10000),
	(hge) LL_CONSTANT(100000),
	(hge) LL_CONSTANT(1000000),
	(hge) LL_CONSTANT(10000000),
	(hge) LL_CONSTANT(100000000),
	(hge) LL_CONSTANT(1000000000),
	(hge) LL_CONSTANT(10000000000),
	(hge) LL_CONSTANT(100000000000),
	(hge) LL_CONSTANT(1000000000000),
	(hge) LL_CONSTANT(10000000000000),
	(hge) LL_CONSTANT(100000000000000),
	(hge) LL_CONSTANT(1000000000000000),
	(hge) LL_CONSTANT(10000000000000000),
	(hge) LL_CONSTANT(100000000000000000),
	(hge) LL_CONSTANT(1000000000000000000),
	(hge) LL_CONSTANT(10000000000000000000U) * LL_CONSTANT(1),
	(hge) LL_CONSTANT(10000000000000000000U) * LL_CONSTANT(10),
	(hge) LL_CONSTANT(10000000000000000000U) * LL_CONSTANT(100),
	(hge) LL_CONSTANT(10000000000000000000U) * LL_CONSTANT(1000),
	(hge) LL_CONSTANT(10000000000000000000U) * LL_CONSTANT(10000),
	(hge) LL_CONSTANT(10000000000000000000U) * LL_CONSTANT(100000),
	(hge) LL_CONSTANT(10000000000000000000U) * LL_CONSTANT(1000000),
	(hge) LL_CONSTANT(10000000000000000000U) * LL_CONSTANT(10000000),
	(hge) LL_CONSTANT(10000000000000000000U) * LL_CONSTANT(100000000),
	(hge) LL_CONSTANT(10000000000000000000U) * LL_CONSTANT(1000000000),
	(hge) LL_CONSTANT(10000000000000000000U) * LL_CONSTANT(10000000000),
	(hge) LL_CONSTANT(10000000000000000000U) * LL_CONSTANT(100000000000),
	(hge) LL_CONSTANT(10000000000000000000U) * LL_CONSTANT(1000000000000),
	(hge) LL_CONSTANT(10000000000000000000U) * LL_CONSTANT(10000000000000),
	(hge) LL_CONSTANT(10000000000000000000U) * LL_CONSTANT(100000000000000),
	(hge) LL_CONSTANT(10000000000000000000U) * LL_CONSTANT(1000000000000000),
	(hge) LL_CONSTANT(10000000000000000000U) * LL_CONSTANT(10000000000000000),
	(hge) LL_CONSTANT(10000000000000000000U) * LL_CONSTANT(100000000000000000),
	(hge) LL_CONSTANT(10000000000000000000U) * LL_CONSTANT(1000000000000000000),
	(hge) LL_CONSTANT(10000000000000000000U) * LL_CONSTANT(10000000000000000000U)
};
#else
const lng scales[19] = {
	LL_CONSTANT(1),
	LL_CONSTANT(10),
	LL_CONSTANT(100),
	LL_CONSTANT(1000),
	LL_CONSTANT(10000),
	LL_CONSTANT(100000),
	LL_CONSTANT(1000000),
	LL_CONSTANT(10000000),
	LL_CONSTANT(100000000),
	LL_CONSTANT(1000000000),
	LL_CONSTANT(10000000000),
	LL_CONSTANT(100000000000),
	LL_CONSTANT(1000000000000),
	LL_CONSTANT(10000000000000),
	LL_CONSTANT(100000000000000),
	LL_CONSTANT(1000000000000000),
	LL_CONSTANT(10000000000000000),
	LL_CONSTANT(100000000000000000),
	LL_CONSTANT(1000000000000000000)
};
#endif

atom *
atom_general(allocator *sa, sql_subtype *tpe, const char *val, long tz_offset)
{
	atom *a = atom_create(sa);

	if(!a)
		return NULL;
	a->tpe = *tpe;
	a->data.vtype = tpe->type->localtype;
	assert(a->data.vtype >= 0);

	if (!strNil(val)) {
		int type = a->data.vtype;

		if (type == TYPE_str) {
			a->data.len = strLen(val);
			a->data.val.sval = sa_alloc(sa, a->data.len);
			memcpy(a->data.val.sval, val, a->data.len);
			a->data.allocated = false;
		} else if (type == TYPE_timestamp) {
			if (sql_timestamp_fromstr(sa, val, &a->data.val.lval, tz_offset/1000, tpe->type->eclass == EC_TIMESTAMP) < 0 ||
					(timestamp)a->data.val.lval == timestamp_nil)
					return NULL;
		} else if (type == TYPE_daytime) {
			if (sql_daytime_fromstr(sa, val, &a->data.val.lval, tz_offset/1000, tpe->type->eclass == EC_TIME) < 0 ||
					(daytime)a->data.val.lval == daytime_nil)
					return NULL;
		} else {
			ptr p = NULL;
			ssize_t res = ATOMfromstr(sa, type, &p, &a->data.len, val, false);

			/* no result or nil means error (SQL has NULL not nil) */
<<<<<<< HEAD
			if (res < 0 || !p || ATOMcmp(type, p, ATOMnilptr(type)) == 0) {
				// GDKfree(p);
=======
			if (res < 0 || !p || ATOMeq(type, p, ATOMnilptr(type))) {
				GDKfree(p);
>>>>>>> b8396e1e
				GDKclrerr();
				return NULL;
			}
			VALset(&a->data, a->data.vtype, p);
			atom *na = atom_create(sa);
			*na = *a;
			SA_VALcopy(sa, &na->data, &a->data);
			a = na;
			if (tpe->type->eclass == EC_TIME && tpe->digits <= 7) {
				unsigned int diff = 6-(tpe->digits-1);

				assert(diff < MAX_SCALE);
#ifdef HAVE_HGE
				hge d = scales[diff];
#else
				lng d = scales[diff];
#endif

				a->data.val.lval /= d;
				a->data.val.lval *= d;
			}
			// GDKfree(p);
		}
	} else {
		VALset(&a->data, a->data.vtype, (ptr) ATOMnilptr(a->data.vtype));
		a->isnull = 1;
	}
	return a;
}

atom *
atom_ptr( allocator *sa, sql_subtype *tpe, void *v)
{
	atom *a = atom_create(sa);
	if(!a)
		return NULL;
	a->tpe = *tpe;
	a->isnull = 0;
	a->data.vtype = TYPE_ptr;
	VALset(&a->data, a->data.vtype, &v);
	a->data.len = 0;
	return a;
}

atom *
atom_general_ptr( allocator *sa, sql_subtype *tpe, void *v)
{
	atom *a = atom_create(sa);
	if(!a)
		return NULL;
	a->tpe = *tpe;
	a->data.vtype = tpe->type->localtype;
	if (!ATOMextern(a->data.vtype)) {
		VALset(&a->data, a->data.vtype, v);
	} else if (a->data.vtype == TYPE_str) {
		const char *p = (const char*) v;
		a->data.len = strLen(p);
		a->data.val.sval = sa_alloc(sa, a->data.len);
		memcpy(a->data.val.sval, p, a->data.len);
		a->data.allocated = false;
	} else {
		a->data.len = ATOMlen(a->data.vtype, v);
		a->data.val.pval = sa_alloc(sa, a->data.len);
		memcpy(a->data.val.pval, v, a->data.len);
	}
	a->isnull = VALisnil(&a->data);
	return a;
}

char *
atom2string(allocator *sa, atom *a)
{
	char buf[BUFSIZ], *p = NULL;

	if (a->isnull)
		return sa_strdup(sa, "NULL");
	switch (a->data.vtype) {
#ifdef HAVE_HGE
	case TYPE_hge: {
		char *_buf = buf;
		size_t _bufsiz = sizeof(buf);
		hgeToStr(sa, &_buf, &_bufsiz, &a->data.val.hval, true);
		break;
	}
#endif
	case TYPE_lng:
		snprintf(buf, sizeof(buf), LLFMT, a->data.val.lval);
		break;
	case TYPE_oid:
		snprintf(buf, sizeof(buf), OIDFMT "@0", a->data.val.oval);
		break;
	case TYPE_int:
		snprintf(buf, sizeof(buf), "%d", a->data.val.ival);
		break;
	case TYPE_sht:
		snprintf(buf, sizeof(buf), "%d", a->data.val.shval);
		break;
	case TYPE_bte:
		snprintf(buf, sizeof(buf), "%d", a->data.val.btval);
		break;
	case TYPE_bit:
		if (a->data.val.btval)
			return sa_strdup(sa, "true");
		return sa_strdup(sa, "false");
	case TYPE_flt:
		snprintf(buf, sizeof(buf), "%f", a->data.val.fval);
		break;
	case TYPE_dbl:
		snprintf(buf, sizeof(buf), "%f", a->data.val.dval);
		break;
	case TYPE_str:
		assert(a->data.val.sval);
		return sa_strdup(sa, a->data.val.sval);
	default:
		if ((p = ATOMformat(sa, a->data.vtype, VALget(&a->data))) == NULL) {
			snprintf(buf, sizeof(buf), "atom2string(TYPE_%d) not implemented", a->data.vtype);
		} else {
			 //char *r = sa_strdup(sa, p);
			 // GDKfree(p);
			 return p;
		}
	}
	return sa_strdup(sa, buf);
}

static inline char *
sql_escape_str(allocator *sa, const char *s)
{
	size_t l = strlen(s);
	char *res, *r = SA_NEW_ARRAY(sa, char, (l * 2) + 4);

	res = r;
	if (res) {
		if (strchr(s, '\\') != NULL)
			*r++ = 'R';
		*r++ = '\'';
		while (*s) {
			if (*s == '\'') {
				*r++ = *s;
			}
			*r++ = *s++;
		}
		*r++ = '\'';
		*r = '\0';
	}
	return res;
}

char *
atom2sql(allocator *sa, atom *a, int timezone)
{
	sql_class ec = a->tpe.type->eclass;
	char buf[512];

	if (a->data.vtype == TYPE_str && EC_INTERVAL(ec))
		ec = EC_STRING;
	if (a->isnull)
		return "NULL";
	switch (ec) {
	case EC_BIT:
		assert( a->data.vtype == TYPE_bit);
		if (a->data.val.btval)
			return "true";
		return "false";
	case EC_CHAR:
	case EC_STRING:
		assert(a->data.vtype == TYPE_str && a->data.val.sval);
		return sql_escape_str(sa, a->data.val.sval);
	case EC_BLOB: {
		char *res;
		blob *b = (blob*)a->data.val.pval;
		size_t blobstr_size = b->nitems * 2 + 1;

		if ((res = SA_NEW_ARRAY(sa, char, blobstr_size + 8))) {
			char *tail = stpcpy(res, "blob '");
			ssize_t blobstr_offset = BATatoms[TYPE_blob].atomToStr(sa, &tail, &blobstr_size, b, true);
			strcpy(res + blobstr_offset + 6, "'");
		}
		return res;
	} break;
	case EC_MONTH:
	case EC_SEC: {
		lng v;
		switch (a->data.vtype) {
		case TYPE_lng:
			v = a->data.val.lval;
			break;
		case TYPE_int:
			v = a->data.val.ival;
			break;
		case TYPE_sht:
			v = a->data.val.shval;
			break;
		case TYPE_bte:
			v = a->data.val.btval;
			break;
		default:
			v = 0;
			break;
		}
		switch (a->tpe.digits) {
		case 1:		/* year */
			v /= 12;
			break;
		case 2:		/* year to month */
		case 3:		/* month */
			break;
		case 4:		/* day */
			v /= 60 * 60 * 24;
			break;
		case 5:		/* day to hour */
		case 8:		/* hour */
			v /= 60 * 60;
			break;
		case 6:		/* day to minute */
		case 9:		/* hour to minute */
		case 11:	/* minute */
			v /= 60;
			break;
		case 7:		/* day to second */
		case 10:	/* hour to second */
		case 12:	/* minute to second */
		case 13:	/* second */
			break;
		}
		snprintf(buf, sizeof(buf), "interval '" LLFMT "' %s", ec == EC_MONTH ? v : v/1000, ec == EC_MONTH ? "month" : "second");
		break;
	}
	case EC_NUM:
		switch (a->data.vtype) {
#ifdef HAVE_HGE
		case TYPE_hge: {
			char *_buf = buf;
			size_t _bufsiz = sizeof(buf);
			hgeToStr(sa, &_buf, &_bufsiz, &a->data.val.hval, true);
			break;
		}
#endif
		case TYPE_lng:
			snprintf(buf, sizeof(buf), LLFMT, a->data.val.lval);
			break;
		case TYPE_int:
			snprintf(buf, sizeof(buf), "%d", a->data.val.ival);
			break;
		case TYPE_sht:
			snprintf(buf, sizeof(buf), "%d", a->data.val.shval);
			break;
		case TYPE_bte:
			snprintf(buf, sizeof(buf), "%d", a->data.val.btval);
			break;
		default:
			break;
		}
		break;
	case EC_DEC: {
#ifdef HAVE_HGE
		hge v = 0;
#else
		lng v = 0;
#endif
		switch (a->data.vtype) {
#ifdef HAVE_HGE
		case TYPE_hge: v = a->data.val.hval; break;
#endif
		case TYPE_lng: v = a->data.val.lval; break;
		case TYPE_int: v = a->data.val.ival; break;
		case TYPE_sht: v = a->data.val.shval; break;
		case TYPE_bte: v = a->data.val.btval; break;
		default: break;
		}
		return decimal_to_str(sa, v, &a->tpe);
	}
	case EC_FLT:
		if (a->data.vtype == TYPE_dbl)
			snprintf(buf, sizeof(buf), "%f", a->data.val.dval);
		else
			snprintf(buf, sizeof(buf), "%f", a->data.val.fval);
		break;
	case EC_TIME:
	case EC_TIME_TZ:
	case EC_DATE:
	case EC_TIMESTAMP:
	case EC_TIMESTAMP_TZ: {
		char val1[64], sbuf[64], *val2 = sbuf, *res;
		size_t len = sizeof(sbuf);

		switch (ec) {
		case EC_TIME:
		case EC_TIME_TZ:
		case EC_TIMESTAMP:
		case EC_TIMESTAMP_TZ: {
			char *n = stpcpy(val1, (ec == EC_TIME || ec == EC_TIME_TZ) ? "TIME" : "TIMESTAMP");
			if (a->tpe.digits) {
				char str[16];
				snprintf(str, sizeof(str), "%u", a->tpe.digits);
				n = stpcpy(stpcpy(stpcpy(n, " ("), str), ")");
			}
			if (ec == EC_TIME_TZ || ec == EC_TIMESTAMP_TZ)
				stpcpy(n, " WITH TIME ZONE");
		} break;
		case EC_DATE:
			strcpy(val1, "DATE");
		break;
		default:
			assert(0);
		}

		switch (ec) {
		case EC_TIME:
		case EC_TIME_TZ: {
			daytime dt = a->data.val.lval;
			unsigned int digits = a->tpe.digits ? a->tpe.digits - 1 : 0;
			char *s = val2;
			ssize_t lens;

			if (ec == EC_TIME_TZ)
				dt = daytime_add_usec_modulo(dt, timezone * 1000);
			if ((lens = daytime_precision_tostr(sa, &s, &len, dt, (int) digits, true)) < 0)
				assert(0);

			if (ec == EC_TIME_TZ) {
				lng timezone_hours = llabs(timezone / 60000);
				char *end = sbuf + sizeof(sbuf) - 1;

				s += lens;
				snprintf(s, end - s, "%c%02d:%02d", (timezone >= 0) ? '+' : '-', (int) (timezone_hours / 60), (int) (timezone_hours % 60));
			}
		} break;
		case EC_DATE: {
			date dt = a->data.val.ival;
			if (date_tostr(sa, &val2, &len, &dt, false) < 0)
				assert(0);
		} break;
		case EC_TIMESTAMP:
		case EC_TIMESTAMP_TZ: {
			timestamp ts = a->data.val.lval;
			unsigned int digits = a->tpe.digits ? a->tpe.digits - 1 : 0;
			char *s = val2;
			size_t nlen;
			ssize_t lens;
			date days;
			daytime usecs;

			if (ec == EC_TIMESTAMP_TZ)
				ts = timestamp_add_usec(ts, timezone * 1000);
			days = timestamp_date(ts);
			if ((lens = date_tostr(sa, &s, &len, &days, true)) < 0)
				assert(0);

			s += lens;
			*s++ = ' ';
			nlen = len - lens - 1;
			assert(nlen < len);

			usecs = timestamp_daytime(ts);
			if ((lens = daytime_precision_tostr(sa, &s, &nlen, usecs, (int) digits, true)) < 0)
				assert(0);

			if (ec == EC_TIMESTAMP_TZ) {
				lng timezone_hours = llabs(timezone / 60000);
				char *end = sbuf + sizeof(sbuf) - 1;

				s += lens;
				snprintf(s, end - s, "%c%02d:%02d", (timezone >= 0) ? '+' : '-', (int) (timezone_hours / 60), (int) (timezone_hours % 60));
			}
		} break;
		default:
			assert(0);
		}

		if ((res = SA_NEW_ARRAY(sa, char, strlen(val1) + strlen(val2) + 4)))
			stpcpy(stpcpy(stpcpy(stpcpy(res, val1)," '"), val2), "'");
		return res;
	} break;
	default:
		snprintf(buf, sizeof(buf), "atom2sql(TYPE_%d) not implemented", a->data.vtype);
	}
	return sa_strdup(sa, buf);
}

sql_subtype *
atom_type(atom *a)
{
	return &a->tpe;
}

atom *
atom_set_type(allocator *sa, atom *a, sql_subtype *t)
{
	atom *na = atom_copy(sa, a);
	na->tpe = *t;
	return na;
}

unsigned int
atom_num_digits( atom *a )
{
#ifdef HAVE_HGE
	hge v = 0;
#else
	lng v = 0;
#endif
	unsigned int inlen = 1;

	switch (a->tpe.type->localtype) {
	case TYPE_bte:
		v = a->data.val.btval;
		break;
	case TYPE_sht:
		v = a->data.val.shval;
		break;
	case TYPE_int:
		v = a->data.val.ival;
		break;
	case TYPE_lng:
		v = a->data.val.lval;
		break;
#ifdef HAVE_HGE
	case TYPE_hge:
		v = a->data.val.hval;
		break;
#endif
	default:
		return 64;
	}
	/* count the number of digits in the input */
	while (v /= 10)
		inlen++;
	return inlen;
}

/* cast atom a to type tp (success returns not NULL, fail returns NULL) */
atom *
atom_cast(allocator *sa, atom *a, sql_subtype *tp)
{
	atom *na = NULL;
	sql_subtype *at = &a->tpe;

	if (subtype_cmp(at, tp) == 0) {
		/* it may be a subtype, but still a different one */
		if (at->type->base.id != tp->type->base.id ||
			at->digits != tp->digits || at->scale != tp->scale) {
			na = atom_create(sa);
			SA_VALcopy(sa, &na->data, &a->data);
			na->data.vtype = tp->type->localtype;
			na->tpe = *tp;
			na->isnull = a->isnull;
			return na;
		}
		return a;
	}
	if (!a->isnull) {
		/* need to do a cast, start simple is atom type a subtype of tp */
		if ((at->type->eclass == tp->type->eclass ||
		    (EC_VARCHAR(at->type->eclass) && EC_VARCHAR(tp->type->eclass))) &&
		    at->type->localtype == tp->type->localtype &&
		   (EC_TEMP(tp->type->eclass) || !tp->digits|| at->digits <= tp->digits) &&
		   (!tp->type->scale || at->scale == tp->scale)) {
			na = atom_create(sa);
			SA_VALcopy(sa, &na->data, &a->data);
			na->tpe = *tp;
			na->data.vtype = tp->type->localtype;
			return na;
		}
		if (((at->type->eclass == EC_DEC ||
			  at->type->eclass == EC_NUM) &&
			 (tp->type->eclass == EC_DEC ||
			  tp->type->eclass == EC_NUM ||
			  tp->type->eclass == EC_FLT)) ||
			(EC_VARCHAR(at->type->eclass) &&
			 (tp->type->eclass == EC_DATE ||
			  EC_TEMP_NOFRAC(tp->type->eclass)))) {
			ValRecord v = { .vtype = tp->type->localtype };
			if (VARconvert(sa, &v, &a->data, at->scale, tp->scale, tp->type->eclass == EC_DEC ? tp->digits : 0) != GDK_SUCCEED) {
				GDKclrerr();
				return NULL;
			}
			na = atom_create(sa);
			na->tpe = *tp;
			na->isnull = 0;
			SA_VALcopy(sa, &na->data, &v);
			if (!v.bat && ATOMextern(v.vtype))
				GDKfree(v.val.pval);
			return na;
		}
	} else {
		na = atom_create(sa);
		na->tpe = *tp;
		na->isnull = 1;
		na->data.vtype = tp->type->localtype;
		if (!VALset(&na->data, na->data.vtype, (ptr) ATOMnilptr(na->data.vtype)))
			return NULL;
		return na;
	}
	return NULL;
}

atom *
atom_cast_inplace(allocator *sa, atom *a, sql_subtype *tp)
{
	sql_subtype *at = &a->tpe;

	if (subtype_cmp(at, tp) == 0) {
		/* it may be a subtype, but still a different one */
		if (at->type->base.id != tp->type->base.id ||
			at->digits != tp->digits || at->scale != tp->scale) {
			a->data.vtype = tp->type->localtype;
			a->tpe = *tp;
		}
		return a;
	}
	if (!a->isnull) {
		/* need to do a cast, start simple is atom type a subtype of tp */
		if ((at->type->eclass == tp->type->eclass ||
		    (EC_VARCHAR(at->type->eclass) && EC_VARCHAR(tp->type->eclass))) &&
		    at->type->localtype == tp->type->localtype &&
		   (EC_TEMP(tp->type->eclass) || !tp->digits|| at->digits <= tp->digits) &&
		   (!tp->type->scale || at->scale == tp->scale)) {
			a->tpe = *tp;
			a->data.vtype = tp->type->localtype;
			return a;
		}
		if (((at->type->eclass == EC_DEC ||
			  at->type->eclass == EC_NUM) &&
			 (tp->type->eclass == EC_DEC ||
			  tp->type->eclass == EC_NUM ||
			  tp->type->eclass == EC_FLT)) ||
			(EC_VARCHAR(at->type->eclass) &&
			 (tp->type->eclass == EC_DATE ||
			  EC_TEMP_NOFRAC(tp->type->eclass)))) {
			ValRecord v = { .vtype = tp->type->localtype };
			if (VARconvert(sa, &v, &a->data, at->scale, tp->scale, tp->type->eclass == EC_DEC ? tp->digits : 0) != GDK_SUCCEED) {
				GDKclrerr();
				return NULL;
			}
			a->tpe = *tp;
			a->isnull = 0;
			VALcopy(sa, &a->data, &v);
			if (!v.bat && ATOMextern(v.vtype))
				assert(0);
			return a;
		}
	} else {
		a->tpe = *tp;
		a->isnull = 1;
		if (a->data.vtype != tp->type->localtype &&
			!VALset(&a->data, a->data.vtype, (ptr) ATOMnilptr(a->data.vtype)))
			return NULL;
		a->data.vtype = tp->type->localtype;
		return a;
	}
	return NULL;
}

atom *
atom_neg(allocator *sa, atom *a)
{

	if (a->isnull)
		return a;
	ValRecord dst = { .vtype = a->data.vtype };
	if (VARcalcnegate(&dst, &a->data) != GDK_SUCCEED) {
		GDKclrerr();
		return NULL;
	}
	atom *res = atom_create(sa);
	if (!res)
		return NULL;
	res->tpe = a->tpe;
	res->data = dst;
	return res;
}

atom *
atom_absolute(allocator *sa, atom *a)
{

	if (a->isnull)
		return a;
	ValRecord dst = { .vtype = a->data.vtype };
	if (VARcalcabsolute(&dst, &a->data) != GDK_SUCCEED) {
		GDKclrerr();
		return NULL;
	}
	atom *res = atom_create(sa);
	if (!res)
		return NULL;
	res->tpe = a->tpe;
	res->data = dst;
	return res;
}

int
atom_cmp(atom *a1, atom *a2)
{
	if (a1->isnull != a2->isnull)
		return -1;
	if ( a1->isnull)
		return !(a1->tpe.type->localtype == a2->tpe.type->localtype);
	if ( a1->tpe.type->localtype != a2->tpe.type->localtype) {
		switch (ATOMstorage(a1->tpe.type->localtype)) {
		case TYPE_bte:
			switch (ATOMstorage(a2->tpe.type->localtype)) {
			case TYPE_sht:
				return (a1->data.val.btval < a2->data.val.shval)?-1:
				       (a1->data.val.btval > a2->data.val.shval)?1:0;
			case TYPE_int:
				return (a1->data.val.btval < a2->data.val.ival)?-1:
				       (a1->data.val.btval > a2->data.val.ival)?1:0;
			case TYPE_lng:
				return (a1->data.val.btval < a2->data.val.lval)?-1:
				       (a1->data.val.btval > a2->data.val.lval)?1:0;
	#ifdef HAVE_HGE
			case TYPE_hge:
				return (a1->data.val.btval < a2->data.val.hval)?-1:
				       (a1->data.val.btval > a2->data.val.hval)?1:0;
	#endif
			}
			return -1;
		case TYPE_sht:
			switch (ATOMstorage(a2->tpe.type->localtype)) {
			case TYPE_bte:
				return (a1->data.val.shval < a2->data.val.btval)?-1:
				       (a1->data.val.shval > a2->data.val.btval)?1:0;
			case TYPE_int:
				return (a1->data.val.shval < a2->data.val.ival)?-1:
				       (a1->data.val.shval > a2->data.val.ival)?1:0;
			case TYPE_lng:
				return (a1->data.val.shval < a2->data.val.lval)?-1:
				       (a1->data.val.shval > a2->data.val.lval)?1:0;
	#ifdef HAVE_HGE
			case TYPE_hge:
				return (a1->data.val.shval < a2->data.val.hval)?-1:
				       (a1->data.val.shval > a2->data.val.hval)?1:0;
	#endif
			}
			return -1;
		case TYPE_int:
			switch (ATOMstorage(a2->tpe.type->localtype)) {
			case TYPE_bte:
				return (a1->data.val.ival < a2->data.val.btval)?-1:
				       (a1->data.val.ival > a2->data.val.btval)?1:0;
			case TYPE_sht:
				return (a1->data.val.ival < a2->data.val.shval)?-1:
				       (a1->data.val.ival > a2->data.val.shval)?1:0;
			case TYPE_lng:
				return (a1->data.val.ival < a2->data.val.lval)?-1:
				       (a1->data.val.ival > a2->data.val.lval)?1:0;
	#ifdef HAVE_HGE
			case TYPE_hge:
				return (a1->data.val.ival < a2->data.val.hval)?-1:
				       (a1->data.val.ival > a2->data.val.hval)?1:0;
	#endif
			}
			return -1;
		case TYPE_lng:
			switch (ATOMstorage(a2->tpe.type->localtype)) {
			case TYPE_bte:
				return (a1->data.val.lval < a2->data.val.btval)?-1:
				       (a1->data.val.lval > a2->data.val.btval)?1:0;
			case TYPE_sht:
				return (a1->data.val.lval < a2->data.val.shval)?-1:
				       (a1->data.val.lval > a2->data.val.shval)?1:0;
			case TYPE_int:
				return (a1->data.val.lval < a2->data.val.ival)?-1:
				       (a1->data.val.lval > a2->data.val.ival)?1:0;
	#ifdef HAVE_HGE
			case TYPE_hge:
				return (a1->data.val.lval < a2->data.val.hval)?-1:
				       (a1->data.val.lval > a2->data.val.hval)?1:0;
	#endif
			}
			return -1;
#ifdef HAVE_HGE
		case TYPE_hge:
			switch (ATOMstorage(a2->tpe.type->localtype)) {
			case TYPE_bte:
				return (a1->data.val.hval < a2->data.val.btval)?-1:
				       (a1->data.val.hval > a2->data.val.btval)?1:0;
			case TYPE_sht:
				return (a1->data.val.hval < a2->data.val.shval)?-1:
				       (a1->data.val.hval > a2->data.val.shval)?1:0;
			case TYPE_int:
				return (a1->data.val.hval < a2->data.val.ival)?-1:
				       (a1->data.val.hval > a2->data.val.ival)?1:0;
			case TYPE_lng:
				return (a1->data.val.hval < a2->data.val.lval)?-1:
				       (a1->data.val.hval > a2->data.val.lval)?1:0;
		}
			return -1;
#endif
		}
	}
	return VALcmp(&a1->data, &a2->data);
}

atom *
atom_add(allocator *sa, atom *a1, atom *a2)
{
	if ((!EC_COMPUTE(a1->tpe.type->eclass) && (a1->tpe.type->eclass != EC_DEC || a1->tpe.digits != a2->tpe.digits || a1->tpe.scale != a2->tpe.scale)) || a1->tpe.digits < a2->tpe.digits || a1->tpe.type->localtype != a2->tpe.type->localtype)
		return NULL;
	if (a1->tpe.type->localtype < a2->tpe.type->localtype ||
	    (a1->tpe.type->localtype == a2->tpe.type->localtype &&
	     a1->tpe.digits < a2->tpe.digits)) {
		atom *t = a1;
		a1 = a2;
		a2 = t;
	}
	if (a1->isnull || a2->isnull)
		return atom_general(sa, &a1->tpe, NULL, 0);
	ValRecord dst = { .vtype = a1->tpe.type->localtype };
	if (VARcalcadd(&dst, &a1->data, &a2->data) != GDK_SUCCEED) {
		GDKclrerr();
		return NULL;
	}
	atom *res = atom_create(sa);
	if (!res)
		return NULL;
	res->tpe = a1->tpe;
	res->data = dst;
	return res;
}

atom *
atom_sub(allocator *sa, atom *a1, atom *a2)
{
	if (!EC_NUMBER(a1->tpe.type->eclass))
		return NULL;
	if (a1->tpe.type->localtype < a2->tpe.type->localtype ||
		(a1->tpe.type->localtype == a2->tpe.type->localtype && a1->tpe.digits < a2->tpe.digits)) {
		atom *na1 = atom_cast(sa, a1, &a2->tpe);
		/*
		atom *t = a1;
		a1 = a2;
		a2 = t;
		*/
		if (!na1)
			return NULL;
		a1 = na1;
	}
	if (a1->isnull || a2->isnull)
		return atom_general(sa, &a1->tpe, NULL, 0);
	ValRecord dst = { .vtype = a1->tpe.type->localtype };
	if (VARcalcsub(&dst, &a1->data, &a2->data) != GDK_SUCCEED) {
		GDKclrerr();
		return NULL;
	}
	atom *res = atom_create(sa);
	if (!res)
		return NULL;
	res->tpe = a1->tpe;
	res->data = dst;
	return res;
}

atom *
atom_mul(allocator *sa, atom *a1, atom *a2)
{
	if (!EC_NUMBER(a1->tpe.type->eclass))
		return NULL;
	if (!EC_INTERVAL(a1->tpe.type->eclass) && (a1->tpe.type->localtype < a2->tpe.type->localtype ||
		(a1->tpe.type->localtype == a2->tpe.type->localtype && a1->tpe.digits < a2->tpe.digits))) {
		atom *t = a1;
		a1 = a2;
		a2 = t;
	}
	if (a1->isnull || a2->isnull)
		return atom_general(sa, &a1->tpe, NULL, 0);
	ValRecord dst = { .vtype = a1->tpe.type->localtype };
	if (VARcalcmul(&dst, &a1->data, &a2->data) != GDK_SUCCEED) {
		GDKclrerr();
		return NULL;
	}
	atom *res = atom_create(sa);
	if (!res)
		return NULL;
	res->tpe = a1->tpe;
	res->tpe.digits += a2->tpe.digits;
	res->data = dst;
	return res;
}

atom *
atom_div(allocator *sa, atom *a1, atom *a2)
{
	if (!EC_NUMBER(a1->tpe.type->eclass))
		return NULL;
	if (a1->isnull || a2->isnull)
		return atom_general(sa, &a1->tpe, NULL, 0);
	ValRecord dst = { .vtype = a1->tpe.type->localtype };
	if (VARcalcdiv(&dst, &a1->data, &a2->data) != GDK_SUCCEED) {
		GDKclrerr();
		return NULL;
	}
	atom *res = atom_create(sa);
	if (!res)
		return NULL;
	res->tpe = a1->tpe;
	res->data = dst;
	return res;
}

atom *
atom_inc(allocator *sa, atom *a)
{
	if (a->isnull)
		return a;
	ValRecord dst = { .vtype = a->data.vtype };
	if (VARcalcincr(&dst, &a->data) != GDK_SUCCEED) {
		GDKclrerr();
		return NULL;
	}
	atom *res = atom_create(sa);
	if (!res)
		return NULL;
	res->tpe = a->tpe;
	res->data = dst;
	return res;
}

int
atom_is_zero(atom *a)
{
	if (a->isnull || !ATOMlinear(a->tpe.type->localtype))
		return 0;
	switch (ATOMstorage(a->tpe.type->localtype)) {
	case TYPE_bte:
		return a->data.val.btval == 0;
	case TYPE_sht:
		return a->data.val.shval == 0;
	case TYPE_int:
		return a->data.val.ival == 0;
	case TYPE_lng:
		return a->data.val.lval == 0;
#ifdef HAVE_HGE
	case TYPE_hge:
		return a->data.val.hval == 0;
#endif
	case TYPE_flt:
		return a->data.val.fval == 0;
	case TYPE_dbl:
		return a->data.val.dval == 0;
	default:
		return 0;
	}
}

int
atom_is_one(atom *a)
{
	if (a->isnull || !ATOMlinear(a->tpe.type->localtype))
		return 0;
	switch (ATOMstorage(a->tpe.type->localtype)) {
	case TYPE_bte:
		return a->data.val.btval == 1;
	case TYPE_sht:
		return a->data.val.shval == 1;
	case TYPE_int:
		return a->data.val.ival == 1;
	case TYPE_lng:
		return a->data.val.lval == 1;
#ifdef HAVE_HGE
	case TYPE_hge:
		return a->data.val.hval == 1;
#endif
	case TYPE_flt:
		return a->data.val.fval == 1;
	case TYPE_dbl:
		return a->data.val.dval == 1;
	default:
		return 0;
	}
}

int
atom_is_true(atom *a)
{
	if (a->isnull)
		return 0;
	switch (ATOMstorage(a->tpe.type->localtype)) {
	case TYPE_bte:
		return a->data.val.btval != 0;
	case TYPE_sht:
		return a->data.val.shval != 0;
	case TYPE_int:
		return a->data.val.ival != 0;
	case TYPE_lng:
		return a->data.val.lval != 0;
#ifdef HAVE_HGE
	case TYPE_hge:
		return a->data.val.hval != 0;
#endif
	case TYPE_flt:
		return a->data.val.fval != 0;
	case TYPE_dbl:
		return a->data.val.dval != 0;
	default:
		return 0;
	}
}

int
atom_is_false(atom *a)
{
	if (a->isnull)
		return 0;
	switch (ATOMstorage(a->tpe.type->localtype)) {
	case TYPE_bte:
		return a->data.val.btval == 0;
	case TYPE_sht:
		return a->data.val.shval == 0;
	case TYPE_int:
		return a->data.val.ival == 0;
	case TYPE_lng:
		return a->data.val.lval == 0;
#ifdef HAVE_HGE
	case TYPE_hge:
		return a->data.val.hval == 0;
#endif
	case TYPE_flt:
		return a->data.val.fval == 0;
	case TYPE_dbl:
		return a->data.val.dval == 0;
	default:
		return 0;
	}
}

unsigned int
atom_digits(atom *a)
{
	if (a->isnull || !ATOMlinear(a->tpe.type->localtype) ||
			(a->tpe.type->eclass != EC_DEC && a->tpe.type->eclass != EC_NUM))
		return 0;
	if (a->tpe.type->eclass == EC_DEC) {
		switch (ATOMstorage(a->tpe.type->localtype)) {
			case TYPE_bte:
				return decimal_digits(a->data.val.btval);
			case TYPE_sht:
				return decimal_digits(a->data.val.shval);
			case TYPE_int:
				return decimal_digits(a->data.val.ival);
			case TYPE_lng:
				return decimal_digits(a->data.val.lval);
#ifdef HAVE_HGE
			case TYPE_hge:
				return decimal_digits(a->data.val.hval);
#endif
			default:
				return 0;
		}
	} else {
		switch (ATOMstorage(a->tpe.type->localtype)) {
			case TYPE_bte:
				return number_bits(a->data.val.btval);
			case TYPE_sht:
				return number_bits(a->data.val.shval);
			case TYPE_int:
				return number_bits(a->data.val.ival);
			case TYPE_lng:
				return number_bits(a->data.val.lval);
#ifdef HAVE_HGE
			case TYPE_hge:
				return number_bits(a->data.val.hval);
#endif
			default:
				return 0;
		}
	}
}

atom *
atom_zero_value(allocator *sa, sql_subtype* tpe)
{
	void *ret = NULL;
	atom *res = NULL;
	int localtype = tpe->type->localtype;

	bte bval = 0;
	sht sval = 0;
	int ival = 0;
	lng lval = 0;
#ifdef HAVE_HGE
	hge hval = 0;
#endif
	flt fval = 0;
	dbl dval = 0;

	if (ATOMlinear(localtype)) {
		switch (ATOMstorage(localtype)) {
		case TYPE_bte:
			ret = &bval;
			break;
		case TYPE_sht:
			ret = &sval;
			break;
		case TYPE_int:
			ret = &ival;
			break;
		case TYPE_lng:
			ret = &lval;
			break;
#ifdef HAVE_HGE
		case TYPE_hge:
			ret = &hval;
			break;
#endif
		case TYPE_flt:
			ret = &fval;
			break;
		case TYPE_dbl:
			ret = &dval;
			break;
		default: /* no support for strings and blobs zero value */
			break;
		}
	}

	if (ret != NULL) {
		res = atom_create(sa);
		res->tpe = *tpe;
		res->isnull = 0;
		res->data.vtype = localtype;
		VALset(&res->data, res->data.vtype, ret);
	}

	return res;
}

atom *
atom_max_value(allocator *sa, sql_subtype *tpe)
{
	void *ret = NULL;
	atom *res = NULL;
	int localtype = tpe->type->localtype;

	bte bval = GDK_bte_max;
	sht sval = GDK_sht_max;
	int ival = GDK_int_max;
	lng lval = GDK_lng_max;
#ifdef HAVE_HGE
	hge hval = GDK_hge_max;
#endif
	flt fval = GDK_flt_max;
	dbl dval = GDK_dbl_max;

	if (ATOMlinear(localtype)) {
		switch (ATOMstorage(localtype)) {
		case TYPE_bte:
			ret = &bval;
			break;
		case TYPE_sht:
			ret = &sval;
			break;
		case TYPE_int:
			ret = &ival;
			break;
		case TYPE_lng:
			ret = &lval;
			break;
#ifdef HAVE_HGE
		case TYPE_hge:
			ret = &hval;
			break;
#endif
		case TYPE_flt:
			ret = &fval;
			break;
		case TYPE_dbl:
			ret = &dval;
			break;
		default: /* no support for strings and blobs zero value */
			break;
		}
	}

	if (ret != NULL) {
		res = atom_create(sa);
		res->tpe = *tpe;
		res->isnull = 0;
		res->data.vtype = localtype;
		VALset(&res->data, res->data.vtype, ret);
	}

	return res;
}

void
free_atom(allocator *sa, atom *a)
{
	if (!a) return;
	if (a->tpe.type) {
		// FIX free sql_type
		a->tpe.type = NULL;
	}
	sa_free(sa, a);
}<|MERGE_RESOLUTION|>--- conflicted
+++ resolved
@@ -292,13 +292,8 @@
 			ssize_t res = ATOMfromstr(sa, type, &p, &a->data.len, val, false);
 
 			/* no result or nil means error (SQL has NULL not nil) */
-<<<<<<< HEAD
-			if (res < 0 || !p || ATOMcmp(type, p, ATOMnilptr(type)) == 0) {
+			if (res < 0 || !p || ATOMeq(type, p, ATOMnilptr(type))) {
 				// GDKfree(p);
-=======
-			if (res < 0 || !p || ATOMeq(type, p, ATOMnilptr(type))) {
-				GDKfree(p);
->>>>>>> b8396e1e
 				GDKclrerr();
 				return NULL;
 			}
