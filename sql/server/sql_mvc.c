--- conflicted
+++ resolved
@@ -725,13 +725,7 @@
 	TRC_INFO(SQL_TRANS,
 		"Commit%s%s rolled back%s\n",
 		name ? " " : "", name ? name : "",
-<<<<<<< HEAD
-		(tr->wtime == 0 || tr->atime) ? " (no changes)" : "",
-		m->query ? ", query: " : "",
-		m->query ? m->query : "");
-=======
-		tr->wtime == 0 ? " (no changes)" : "");
->>>>>>> 17ab9b68
+		(tr->wtime == 0 || tr->atime) ? " (no changes)" : "");
 	return msg;
 }
 
