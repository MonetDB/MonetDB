--- conflicted
+++ resolved
@@ -186,8 +186,13 @@
 			table_funcs.rids_destroy(rs);
 		}
 
-<<<<<<< HEAD
-		t = mvc_create_view(m, s, "streams", SQL_PERSIST, "SELECT \"id\", \"table_id\", \"window\", \"stride\" FROM \"sys\".\"_streams\" UNION ALL SELECT \"id\", \"table_id\", \"window\", \"stride\" FROM \"tmp\".\"_streams\";", 1);
+		t = mvc_init_create_view(m, s, "streams", "SELECT \"id\", \"table_id\", \"window\", \"stride\" FROM \"sys\".\"_streams\" UNION ALL SELECT \"id\", \"table_id\", \"window\", \"stride\" FROM \"tmp\".\"_streams\";");
+		if (!t) {
+			mvc_destroy(m);
+			TRC_CRITICAL(SQL_MVC, "Failed to create 'streams' view\n");
+			return -1;
+		}
+
 		stid = t->base.id;
 		mvc_create_column_(m, t, "id", "int", 32);
 		mvc_create_column_(m, t, "table_id", "int", 32);
@@ -209,15 +214,12 @@
 			}
 		}
 
-		t = mvc_create_view(m, s, "columns", SQL_PERSIST, "SELECT * FROM (SELECT p.* FROM \"sys\".\"_columns\" AS p UNION ALL SELECT t.* FROM \"tmp\".\"_columns\" AS t) AS columns;", 1);
-=======
 		t = mvc_init_create_view(m, s, "columns", "SELECT * FROM (SELECT p.* FROM \"sys\".\"_columns\" AS p UNION ALL SELECT t.* FROM \"tmp\".\"_columns\" AS t) AS columns;");
 		if (!t) {
 			mvc_destroy(m);
 			TRC_CRITICAL(SQL_MVC, "Failed to create 'columns' view\n");
 			return -1;
 		}
->>>>>>> cd043195
 		ncid = t->base.id;
 		mvc_create_column_(m, t, "id", "int", 32);
 		mvc_create_column_(m, t, "name", "varchar", 1024);
@@ -979,8 +981,7 @@
 	(void) sql;
 	if (!tables_list)
 		return NULL;
-	if (mvc_debug)
-		fprintf(stderr, "#schema_bind_tables\n");
+	TRC_DEBUG(SQL_MVC, "Bind tables from schame: %s\n", s->base.name);
 	return tables_list;
 }
 
@@ -1351,8 +1352,7 @@
 {
 	sql_table *t = NULL;
 
-	if (mvc_debug)
-		fprintf(stderr, "#mvc_create_stream_table %s %s %d %d %d %d %d %d\n", s->base.name, name, tt, system,
+	TRC_DEBUG(SQL_MVC, "Create streame: %s %s %d %d %d %d %d %d\n", s->base.name, name, tt, system,
 				persistence, commit_action, window, stride);
 
 	if (persistence == SQL_DECLARED_TABLE && (!s || strcmp(s->base.name, dt_schema))) {
@@ -1398,8 +1398,7 @@
 int
 mvc_drop_all_tables(mvc *m, sql_schema *s, list *list_table, int drop_action)
 {
-	if (mvc_debug)
-		fprintf(stderr, "#mvc_drop_all_tables %s\n", s->base.name);
+	TRC_DEBUG(SQL_MVC, "Drop all tables: %s\n", s->base.name);
 
 	return sql_trans_drop_all_tables(m->session->tr, s, list_table, drop_action);
 }
@@ -1565,8 +1564,7 @@
 sql_table *
 mvc_alter_stream_table(mvc *m, sql_table *t, int operation, int value)
 {
-	if (mvc_debug)
-		fprintf(stderr, "#mvc_alter_stream_table %s %d %d\n", t->base.name, operation, value);
+	TRC_DEBUG(SQL_MVC, "Alter stream table: %s %d %d\n", t->base.name, operation, value);
 
 	if (t->persistence == SQL_DECLARED_TABLE) {
 		assert(t->stream);
