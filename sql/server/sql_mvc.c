--- conflicted
+++ resolved
@@ -73,9 +73,7 @@
 
 		r = rel_parse(m, s, buf, m_deps);
 		if (r)
-			r = rel_unnest(m, r);
-		if (r)
-			r = rel_optimizer(m, r, 0);
+			r = sql_processrelation(m, r, 0);
 		if (r) {
 			list *id_l = rel_dependencies(m, r);
 			mvc_create_dependencies(m, id_l, t->base.id, VIEW_DEPENDENCY);
@@ -1386,46 +1384,6 @@
 }
 
 sql_table *
-<<<<<<< HEAD
-mvc_bootstrap_create_view(mvc *m, sql_schema *s, const char *name, const char *query)
-{
-	sql_allocator *old_sa = m->sa;
-	sql_table *t = mvc_create_view(m, s, name, SQL_PERSIST, query, 1);
-
-	if (t) {
-		char *buf;
-		sql_rel *r = NULL;
-
-		if (!(m->sa = sa_create())) {
-			t = NULL;
-			(void) sql_error(m, 02, SQLSTATE(HY001) MAL_MALLOC_FAIL);
-			goto bailout;
-		}
-
-		if (!(buf = sa_strdup(m->sa, t->query))) {
-			t = NULL;
-			(void) sql_error(m, 02, SQLSTATE(HY001) MAL_MALLOC_FAIL);
-			goto bailout;
-		}
-
-		r = rel_parse(m, s, buf, m_deps);
-		if (r)
-			r = sql_processrelation(m, r, 0);
-		if (r) {
-			list *id_l = rel_dependencies(m, r);
-			mvc_create_dependencies(m, id_l, t->base.id, VIEW_DEPENDENCY);
-		}
-	}
-bailout:
-	if (m->sa)
-		sa_destroy(m->sa);
-	m->sa = old_sa;
-	return t;
-}
-
-sql_table *
-=======
->>>>>>> 30aea9a3
 mvc_create_remote(mvc *m, sql_schema *s, const char *name, int persistence, const char *loc)
 {
 	sql_table *t = NULL;
