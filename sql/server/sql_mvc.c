--- conflicted
+++ resolved
@@ -401,13 +401,11 @@
 	store_manager(store);
 }
 
-/*
 void
 mvc_idlemanager(sql_store store)
 {
 	idle_manager(store);
 }
-*/
 
 int
 mvc_status(mvc *m)
@@ -559,11 +557,7 @@
 
 	store_lock(m->store);
 	/* if there is nothing to commit reuse the current transaction */
-<<<<<<< HEAD
-	if (tr->wtime == 0 && tr->atime == 0) {
-=======
 	if (tr->changes == NULL) {
->>>>>>> e025c6e8
 		if (!chain)
 			(void)sql_trans_end(m->session, 1);
 		m->type = Q_TRANS;
@@ -582,23 +576,8 @@
 		return msg;
 	}
 
-<<<<<<< HEAD
-	/* validation phase */
-	bool valid = sql_trans_validate(tr);
-	if (valid) {
-		if ((ok = sql_trans_commit(tr)) != SQL_OK) {
-			GDKfatal("%s transaction commit failed (perhaps your disk is full?) exiting (kernel error: %s)", operation, GDKerrbuf);
-		}
-	} else {
-		store_unlock();
-		msg = createException(SQL, "sql.commit", SQLSTATE(40000) "%s transaction is aborted because of concurrency conflicts, will ROLLBACK instead", operation);
-		if ((other = mvc_rollback(m, chain, name, false)) != MAL_SUCCEED)
-			freeException(other);
-		return msg;
-=======
 	if ((ok = sql_trans_commit(tr)) != SQL_OK) {
 		GDKfatal("%s transaction commit failed (perhaps your disk is full?) exiting (kernel error: %s)", operation, GDKerrbuf);
->>>>>>> e025c6e8
 	}
 	/*
 	msg = WLCcommit(m->clientid);
@@ -642,11 +621,7 @@
 		tr = m->session->tr;
 		while (!tr->name || strcmp(tr->name, name) != 0) {
 			/* make sure we do not reuse changed data */
-<<<<<<< HEAD
-			if (tr->wtime || tr->atime)
-=======
 			if (tr->changes)
->>>>>>> e025c6e8
 				tr->status = 1;
 			tr = sql_trans_destroy(tr);
 		}
@@ -663,11 +638,7 @@
 			tr = sql_trans_destroy(tr);
 		m->session-> tr = tr;
 		/* make sure we do not reuse changed data */
-<<<<<<< HEAD
-		if (tr->wtime || tr->atime)
-=======
 		if (tr->changes)
->>>>>>> e025c6e8
 			tr->status = 1;
 		(void)sql_trans_end(m->session, 0);
 		if (chain)
@@ -683,11 +654,7 @@
 	TRC_INFO(SQL_TRANS,
 		"Commit%s%s rolled back%s\n",
 		name ? " " : "", name ? name : "",
-<<<<<<< HEAD
-		(tr->wtime == 0 || tr->atime) ? " (no changes)" : "");
-=======
 		!tr->changes ? " (no changes)" : "");
->>>>>>> e025c6e8
 	return msg;
 }
 
