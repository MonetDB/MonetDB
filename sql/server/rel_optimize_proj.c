/*
 * SPDX-License-Identifier: MPL-2.0
 *
 * This Source Code Form is subject to the terms of the Mozilla Public
 * License, v. 2.0.  If a copy of the MPL was not distributed with this
 * file, You can obtain one at http://mozilla.org/MPL/2.0/.
 *
 * Copyright 2024, 2025 MonetDB Foundation;
 * Copyright August 2008 - 2023 MonetDB B.V.;
 * Copyright 1997 - July 2008 CWI.
 */

#include "monetdb_config.h"
#include "rel_optimizer_private.h"
#include "rel_basetable.h"
#include "rel_exp.h"
#include "rel_select.h"
#include "rel_rewriter.h"

static int
exp_is_rename(sql_exp *e)
{
	return (e->type == e_column);
}

static int
exp_is_useless_rename(sql_exp *e)
{
	return (e->type == e_column && e->alias.label == e->nid);
}

static list *
rel_used_projections(mvc *sql, list *exps, list *users)
{
	list *nexps = sa_list(sql->sa);
	sa_open(sql->ta);
	bool *used = SA_ZNEW_ARRAY(sql->ta, bool, list_length(exps));
	int i = 0;

	for(node *n = users->h; n; n = n->next) {
		sql_exp *e = n->data, *ne = NULL;
		assert(e->nid && exps_bind_nid(exps, e->nid));
		if (e->nid && (ne = exps_bind_nid(exps, e->nid))) {
			used[list_position(exps, ne)] = 1;
		}
	}
	for(node *n = exps->h; n; n = n->next, i++) {
		sql_exp *e = n->data;
		if (is_intern(e) || used[i])
			append(nexps, e);
	}
	sa_close(sql->ta);
	return nexps;
}

/* move projects down with the goal of removing them completely (ie push renames/reduced lists into basetable)
 * for some cases we can directly remove if renames rename into same alias
 * */
static sql_rel *
rel_push_project_down_(visitor *v, sql_rel *rel)
{
	/* for now only push down renames */
	if (v->depth > 1 && is_simple_project(rel->op) && !need_distinct(rel) && !rel_is_ref(rel) && rel->l && !rel->r &&
			v->parent &&
			!is_modify(v->parent->op) && !is_topn(v->parent->op) && !is_sample(v->parent->op) &&
			!is_ddl(v->parent->op) && !is_set(v->parent->op) && !is_munion(v->parent->op) &&
			list_check_prop_all(rel->exps, (prop_check_func)&exp_is_rename)) {
		sql_rel *l = rel->l;

		if (rel_is_ref(l))
			return rel;
		if (is_basetable(l->op)) {
			if (list_check_prop_all(rel->exps, (prop_check_func)&exp_is_useless_rename)) {
				/* TODO reduce list (those in the project + internal) */
				rel->l = NULL;
				l->exps = rel_used_projections(v->sql, l->exps, rel->exps);
				rel_destroy(v->sql, rel);
				v->changes++;
				return l;
			}
			return rel;
		} else if (list_check_prop_all(rel->exps, (prop_check_func)&exp_is_useless_rename)) {
			if ((is_project(l->op) && list_length(l->exps) == list_length(rel->exps)) ||
				((v->parent && is_project(v->parent->op)) &&
				 (is_mset(l->op) || is_set(l->op) || is_select(l->op) || is_join(l->op) || is_semi(l->op) || is_topn(l->op) || is_sample(l->op)))) {
				rel->l = NULL;
				rel_destroy(v->sql, rel);
				v->changes++;
				return l;
			}
		}
	}
	/* ToDo handle useful renames, ie new relation name and unique set of attribute names (could reduce set of * attributes) */
	/* handle both useless and useful with project [ group by ] */
	return rel;
}

static sql_rel *
rel_push_project_down(visitor *v, global_props *gp, sql_rel *rel)
{
	(void) gp;
	return rel_visitor_bottomup(v, rel, &rel_push_project_down_);
}

run_optimizer
bind_push_project_down(visitor *v, global_props *gp)
{
	int flag = v->sql->sql_optimizer;
	return gp->opt_level == 1 && (flag & push_project_down) &&
		   (gp->cnt[op_project] || gp->cnt[op_groupby]) ? rel_push_project_down : NULL;
}


static bool exp_shares_exps(sql_exp *e, list *shared, uint64_t *uses);

static bool
exps_shares_exps(list *exps, list *shared, uint64_t *uses)
{
	if (!exps || !shared)
		return false;
	for (node *n = exps->h; n; n = n->next) {
		sql_exp *e = n->data;

		if (exp_shares_exps(e, shared, uses))
			return true;
	}
	return false;
}

static bool
exp_shares_exps(sql_exp *e, list *shared, uint64_t *uses)
{
	switch(e->type) {
	case e_cmp:
		if (e->flag == cmp_filter)
			return exps_shares_exps(e->l, shared, uses) || exps_shares_exps(e->r, shared, uses);
		else if (e->flag == cmp_con || e->flag == cmp_dis)
			return exps_shares_exps(e->l, shared, uses);
		else if (e->flag == cmp_in || e->flag == cmp_notin)
			return exp_shares_exps(e->l, shared, uses) || exps_shares_exps(e->r, shared, uses);
		else
			return exp_shares_exps(e->l, shared, uses) || exp_shares_exps(e->r, shared, uses) || (e->f && exp_shares_exps(e->f, shared, uses));
	case e_atom:
		if (e->f)
			return exps_shares_exps(e->f, shared, uses);
		return false;
	case e_column:
		{
			sql_exp *ne = NULL;
			assert(e->nid);
			if (e->nid)
				ne = exps_bind_nid(shared, e->nid);
			if (!ne)
				return false;
			if (ne->type != e_column) {
				int i = list_position(shared, ne);
				if (i < 0)
					return false;
				uint64_t used = (uint64_t) 1 << i;
				if (used & *uses)
					return true;
				*uses |= used;
				return false;
			}
			/* todo better check nested */
			if (ne != e && !ne->nid)
				return true;
			if (ne != e && (list_position(shared, e) < 0 || list_position(shared, e) > list_position(shared, ne)))
				/* maybe ne refers to a local complex exp */
				return exp_shares_exps(ne, shared, uses);
			return false;
		}
	case e_convert:
		return exp_shares_exps(e->l, shared, uses);
	case e_aggr:
	case e_func:
		return exps_shares_exps(e->l, shared, uses);
	case e_psm:
		assert(0);  /* not in projection list */
	}
	return false;
}

static bool
exps_share_expensive_exp(list *exps, list *shared )
{
	uint64_t uses = 0;

	if (list_empty(exps) || list_empty(shared))
		return false;
	if (list_length(shared) > 64)
		return true;
	for (node *n = exps->h; n; n = n->next) {
		sql_exp *e = n->data;

		if (exp_shares_exps(e, shared, &uses))
			return true;
	}
	return false;
}

static bool ambigious_ref( list *exps, sql_exp *e);
static bool
ambigious_refs( list *exps, list *refs)
{
	if (list_empty(refs))
		return false;
	for(node *n=refs->h; n; n = n->next) {
		if (ambigious_ref(exps, n->data))
			return true;
	}
	return false;
}

static bool
ambigious_ref( list *exps, sql_exp *e)
{
	sql_exp *ne = NULL;

	if (e->type == e_column) {
		assert(e->nid);
		if (e->nid)
			ne = exps_bind_nid(exps, e->nid);
		if (ne && e != ne)
			return true;
	}
	if (e->type == e_func)
		return ambigious_refs(exps, e->l);
	return false;
}

/* merge 2 projects into the lower one */
static sql_rel *
rel_merge_projects_(visitor *v, sql_rel *rel)
{
	list *exps = rel->exps;
	sql_rel *prj = rel->l;
	node *n;

	if (rel->op == op_project &&
	    prj && prj->op == op_project && !(rel_is_ref(prj)) && list_empty(prj->r)) {
		int all = 1;

		if (project_unsafe(rel, false) || project_unsafe(prj, false) || exps_share_expensive_exp(rel->exps, prj->exps))
			return rel;

		/* here we try to fix aliases */
		list *nexps = NULL;
		/* for each exp check if we can rename it */
		for (n = exps->h; n && all; n = n->next) {
			sql_exp *e = n->data, *ne = NULL;

			/* We do not handle expressions pointing back in the list */
			/*
			if (ambigious_ref(exps, e)) {
				all = 0;
				break;
			}
			*/
			ne = exp_push_down_prj(v->sql, e, prj, prj->l);
			/* check if the referred alias name isn't used twice */
			/*
			if (ne && ambigious_ref(nexps, ne)) {
				all = 0;
				break;
			}
			*/
			if (ne) {
				if (exp_name(e))
					exp_prop_alias(v->sql->sa, ne, e);
				if (!nexps)
					nexps = new_exp_list(v->sql->sa);
				list_append(nexps, ne);
			} else {
				all = 0;
			}
		}
		if (all) {
			rel->exps = nexps;
			/* we can now remove the intermediate project */
			/* push order by expressions */
			if (!list_empty(rel->r)) {
				list *nr = new_exp_list(v->sql->sa), *res = rel->r;
				for (n = res->h; n; n = n->next) {
					sql_exp *e = n->data, *ne = NULL;

					ne = exp_push_down_prj(v->sql, e, prj, prj->l);
					if (ne) {
						if (exp_name(e))
							exp_prop_alias(v->sql->sa, ne, e);
						list_append(nr, ne);
					} else {
						all = 0;
					}
				}
				if (all) {
					rel->r = nr;
				} else {
					/* leave as is */
					rel->exps = exps;
					return rel;
				}
			}
			rel->l = prj->l;
			prj->l = NULL;
			rel_destroy(v->sql, prj);
			v->changes++;
			return rel_merge_projects_(v, rel);
		} else {
			/* leave as is */
			rel->exps = exps;
		}
		return rel;
	}
	return rel;
}

static sql_rel *
rel_merge_projects(visitor *v, global_props *gp, sql_rel *rel)
{
	(void) gp;
	return rel_visitor_bottomup(v, rel, &rel_merge_projects_);
}

run_optimizer
bind_merge_projects(visitor *v, global_props *gp)
{
	int flag = v->sql->sql_optimizer;
	return gp->opt_level == 1 && (flag & merge_projects) &&
		   (gp->cnt[op_project] || gp->cnt[op_groupby]) ? rel_merge_projects : NULL;
}


static sql_exp *split_aggr_and_project(mvc *sql, list *aexps, sql_exp *e);

static void
list_split_aggr_and_project(mvc *sql, list *aexps, list *exps)
{
	if (list_empty(exps))
		return ;
	for(node *n = exps->h; n; n = n->next)
		n->data = split_aggr_and_project(sql, aexps, n->data);
}

static sql_exp *
split_aggr_and_project(mvc *sql, list *aexps, sql_exp *e)
{
	switch(e->type) {
	case e_aggr:
		/* add to the aggrs */
		if (!exp_name(e))
			exp_label(sql->sa, e, ++sql->label);
		list_append(aexps, e);
		return exp_ref(sql, e);
	case e_cmp:
		/* e_cmp's shouldn't exist in an aggr expression list */
		assert(0);
	case e_convert:
		e->l = split_aggr_and_project(sql, aexps, e->l);
		return e;
	case e_func:
		list_split_aggr_and_project(sql, aexps, e->l);
		return e;
	case e_atom:
	case e_column: /* constants and columns shouldn't be rewritten */
	case e_psm:
		return e;
	}
	return NULL;
}

/* exp_rename */
static sql_exp * exp_rename(mvc *sql, sql_exp *e, sql_rel *f, sql_rel *t);

static list *
exps_rename(mvc *sql, list *l, sql_rel *f, sql_rel *t)
{
	if (list_empty(l))
		return l;
	for (node *n=l->h; n; n=n->next)
		n->data = exp_rename(sql, n->data, f, t);
	return l;
}

/* exp_rename */
static sql_exp *
exp_rename(mvc *sql, sql_exp *e, sql_rel *f, sql_rel *t)
{
	sql_exp *ne = NULL;

	assert(is_project(f->op));

	switch(e->type) {
	case e_column:
		assert(e->nid);
		ne = exps_bind_nid(f->exps, e->nid);
		if (!ne)
			return e;
		sql_exp *oe = e;
		e = NULL;
		if (ne && ne->nid)
			e = rel_find_exp(t, ne);
		if (!e) {
			sql->session->status = 0;
			sql->errstr[0] = 0;
			if (exp_is_atom(ne))
				return exp_copy(sql, ne);
			return oe;
		}
		ne = exp_ref(sql, e);
		if (oe)
			exp_propagate(sql->sa, ne, oe);
		return ne;
	case e_cmp:
		if (e->flag == cmp_filter) {
			e->l = exps_rename(sql, e->l, f, t);
			e->r = exps_rename(sql, e->r, f, t);
		} else if (e->flag == cmp_con || e->flag == cmp_dis) {
			e->l = exps_rename(sql, e->l, f, t);
		} else if (e->flag == cmp_in || e->flag == cmp_notin) {
			e->l = exp_rename(sql, e->l, f, t);
			e->r = exps_rename(sql, e->r, f, t);
		} else {
			e->l = exp_rename(sql, e->l, f, t);
			e->r = exp_rename(sql, e->r, f, t);
			if (e->f)
				e->f = exp_rename(sql, e->f, f, t);
		}
		break;
	case e_convert:
		e->l = exp_rename(sql, e->l, f, t);
		break;
	case e_aggr:
	case e_func:
		e->l = exps_rename(sql, e->l, f, t);
		break;
	case e_atom:
		e->f = exps_rename(sql, e->f, f, t);
		break;
	case e_psm:
		break;
	}
	return e;
}

static int
exp_match_exp_cmp( sql_exp *e1, sql_exp *e2)
{
	if (exp_match_exp(e1,e2))
		return 0;
	return -1;
}

/* Pushing projects up the tree. Done very early in the optimizer.
 * Makes later steps easier.
 */
extern void _rel_print(mvc *sql, sql_rel *rel);
static sql_rel *
rel_push_project_up_(visitor *v, sql_rel *rel)
{
	if (is_simple_project(rel->op) && rel->l && !rel_is_ref(rel)) {
		sql_rel *l = rel->l;
		if (is_simple_project(l->op))
			return rel_merge_projects_(v, rel);
		/* find equal column references, later cases are rewritten into references back to the first
		 * project () [ i.i L1, i.i L2 ] -> project() [ i.i L1, L1 L2 ] */
		if (list_length(rel->exps) > 1) {
			list *exps = rel->exps;
			node *n = exps->h;
			bool needed = false;
			for(n = n->next; n && !needed; n = n->next) {
				sql_exp *e = n->data;
				if (e->type == e_column && !is_selfref(e)) {
					for(node *m = exps->h; m && m != n && !needed; m = m->next) {
						sql_exp *h = m->data;
						if (exp_match_exp(h,e))
							needed = true;
					}
				}
			}
			if (needed) {
				rel->exps = sa_list(v->sql->sa);
				node *n = exps->h;
				sql_exp *e_copy = exp_copy(v->sql, n->data);
				list_append(rel->exps, e_copy);
				for(n = n->next; n; n = n->next) {
					sql_exp *e = n->data;
					if (e->type == e_column && !is_selfref(e)) {
						node *m = list_find(rel->exps, e, (fcmp)&exp_match_exp_cmp);
						if (m) {
							sql_exp *me = m->data;
							if (me->alias.label != me->nid) {
								sql_exp *ne = exp_ref(v->sql, m->data);
								exp_setalias(ne, e->alias.label, exp_relname(e), exp_name(e));
								exp_propagate(v->sql->sa, ne, e);
								set_selfref(ne);
								e = ne;
							}
						}
					}
					list_append(rel->exps, e);
				}
			}
		}
	}

	/* project/project cleanup is done later */
	if (is_join(rel->op) || is_select(rel->op)) {
		node *n;
		list *exps = NULL, *l_exps, *r_exps;
		sql_rel *l = rel->l;
		sql_rel *r = rel->r;
		sql_rel *t;
		int nlexps = 0, i = 0;

		/* Don't rewrite refs, non projections or constant or
		   order by projections  */
		if (!l || rel_is_ref(l) || is_topn(l->op) || is_sample(l->op) ||
		   (is_join(rel->op) && !list_empty(rel->attr)) ||
		   (is_join(rel->op) && (!r || rel_is_ref(r))) ||
		   (is_select(rel->op) && l->op != op_project) ||
		   (is_join(rel->op) && ((l->op != op_project && r->op != op_project) || is_topn(r->op) || is_sample(r->op))) ||
		  ((l->op == op_project && (!l->l || l->r || project_unsafe(l, is_select(rel->op)))) ||
		   (is_join(rel->op) && (r->op == op_project && (!r->l || r->r || project_unsafe(r, false))))))
			return rel;

		if (l->op == op_project && l->l) {
			for (n = l->exps->h; n; n = n->next) {
				sql_exp *e = n->data;
				if (!(is_column(e->type) && exp_is_atom(e) && !(is_right(rel->op) || is_full(rel->op))) &&
					!(e->type == e_column && !has_label(e)))
						return rel;
			}
		}
		if (is_join(rel->op) && r->op == op_project && r->l) {
			for (n = r->exps->h; n; n = n->next) {
				sql_exp *e = n->data;
				if (!(is_column(e->type) && exp_is_atom(e) && !(is_right(rel->op) || is_full(rel->op))) &&
					!(e->type == e_column && !has_label(e)))
						return rel;
			}
		}

		if (l->op == op_project && l->l) {
			/* Go through the list of project expressions.
			   Check if they can be pushed up, ie are they not
			   changing or introducing any columns used
			   by the upper operator. */

			exps = new_exp_list(v->sql->sa);
			for (n = l->exps->h; n; n = n->next) {
				sql_exp *e = n->data;

				/* we cannot rewrite projection with atomic values from outer joins */
				if (is_column(e->type) && exp_is_atom(e) && !(is_right(rel->op) || is_full(rel->op))) {
					sql_exp *e_copy = exp_copy(v->sql, e);
					list_append(exps, e_copy);
				} else if (e->type == e_column) {
					if (has_label(e))
						return rel;
					sql_exp *e_copy = exp_copy(v->sql, e);
					list_append(exps, e_copy);
				} else {
					return rel;
				}
			}
		} else {
			exps = rel_projections(v->sql, l, NULL, 1, 1);
		}
		nlexps = list_length(exps);
		/* also handle right hand of join */
		if (is_join(rel->op) && r->op == op_project && r->l && list_empty(rel->attr)) {
			/* Here we also check all expressions of r like above
			   but also we need to check for ambiguous names. */

			for (n = r->exps->h; n; n = n->next) {
				sql_exp *e = n->data;

				/* we cannot rewrite projection with atomic values from outer joins */
				if (is_column(e->type) && exp_is_atom(e) && !(is_left(rel->op) || is_full(rel->op))) {
					sql_exp *e_copy = exp_copy(v->sql, e);
					list_append(exps, e_copy);
				} else if (e->type == e_column) {
					if (has_label(e))
						return rel;
					sql_exp *e_copy = exp_copy(v->sql, e);
					list_append(exps, e_copy);
				} else {
					return rel;
				}
			}
		} else if (is_join(rel->op) && list_empty(rel->attr)) {
			list *r_exps = rel_projections(v->sql, r, NULL, 1, 1);
			list_join(exps, r_exps);
		}
		if (!list_empty(rel->attr))
			append(exps, exp_ref(v->sql, rel->attr->h->data));
		/* Here we should check for ambiguous names ? */
		if (is_join(rel->op) && r && list_empty(rel->attr)) {
			t = (l->op == op_project && l->l)?l->l:l;
			l_exps = rel_projections(v->sql, t, NULL, 1, 1);
			/* conflict with old right expressions */
			t = (r->op == op_project && r->l)?r->l:r;
			r_exps = rel_projections(v->sql, t, NULL, 1, 1);
			/* conflict with new right expressions */
			for(n = l_exps->h; n; n = n->next) {
				sql_exp *e = n->data;

				if (exp_is_atom(e))
					continue;
				if (e->nid && exps_bind_nid(r_exps, e->nid))
					return rel;
				if (e->alias.label && exps_bind_nid(r_exps, e->alias.label))
					return rel;
			}
			/* conflict with new left expressions */
			for(n = r_exps->h; n; n = n->next) {
				sql_exp *e = n->data;

				if (exp_is_atom(e))
					continue;
				if (e->nid && exps_bind_nid(l_exps, e->nid))
					return rel;
				if (e->alias.label && exps_bind_nid(l_exps, e->alias.label))
					return rel;
			}
		}

		/* rename operator expressions */
		if (l->op == op_project) {
			/* rewrite rel from rel->l into rel->l->l */
			if (rel->exps) {
				for (n = rel->exps->h; n; n = n->next) {
					sql_exp *e = n->data, *ne;

					ne = exp_rename(v->sql, e, l, l->l);
					assert(ne);
					if (ne != e && exp_name(e))
						exp_propagate(v->sql->sa, ne, e);
					n->data = ne;
				}
			}
			rel->l = l->l;
			l->l = NULL;
			rel_destroy(v->sql, l);
			l = NULL;
		}
		if (is_join(rel->op) && r->op == op_project && list_empty(rel->attr)) {
			/* rewrite rel from rel->r into rel->r->l */
			if (rel->exps) {
				for (n = rel->exps->h; n; n = n->next) {
					sql_exp *e = n->data, *ne;

					ne = exp_rename(v->sql, e, r, r->l);
					assert(ne);
					if (ne != e && exp_name(e))
						exp_propagate(v->sql->sa, ne, e);
					n->data = ne;
				}
			}
			rel->r = r->l;
			r->l = NULL;
			rel_destroy(v->sql, r);
			r = NULL;
		}
		/* Done, ie introduce new project */
		exps_fix_card(exps, rel->card);
		/* Fix nil flag */
		if (!list_empty(exps)) {
			for (n = exps->h ; n && i < nlexps ; n = n->next, i++) {
				sql_exp *e = n->data;

				if (is_right(rel->op) || is_full(rel->op))
					set_has_nil(e);
				set_not_unique(e);
			}
			for (; n ; n = n->next) {
				sql_exp *e = n->data;

				if (is_left(rel->op) || is_full(rel->op))
					set_has_nil(e);
				set_not_unique(e);
			}
		}
		v->changes++;
		return rel_inplace_project(v->sql->sa, rel, NULL, exps);
	}
	if (is_groupby(rel->op) && !rel_is_ref(rel) && rel->exps && list_length(rel->exps) > 1) {
		node *n;
		int fnd = 0;
		list *aexps, *pexps;

		/* check if some are expressions aren't e_aggr */
		for (n = rel->exps->h; n && !fnd; n = n->next) {
			sql_exp *e = n->data;

			if (e->type != e_aggr && e->type != e_column && e->type != e_atom && e->card > CARD_ATOM) {
				fnd = 1;
			}
		}
		/* only aggr, no rewrite needed */
		if (!fnd)
			return rel;

		aexps = sa_list(v->sql->sa);
		pexps = sa_list(v->sql->sa);
		for (n = rel->exps->h; n; n = n->next) {
			sql_exp *e = n->data, *ne = NULL;

			switch (e->type) {
			case e_atom: /* move over to the projection */
				list_append(pexps, e);
				break;
			case e_func:
				list_append(pexps, e);
				list_split_aggr_and_project(v->sql, aexps, e->l);
				break;
			case e_convert:
				list_append(pexps, e);
				e->l = split_aggr_and_project(v->sql, aexps, e->l);
				break;
			default: /* simple alias */
				list_append(aexps, e);
				ne = exp_ref(v->sql, e);
				list_append(pexps, ne);
				break;
			}
		}
		v->changes++;
		rel->exps = aexps;
		return rel_inplace_project( v->sql->sa, rel, NULL, pexps);
	}
	return rel;
}

static sql_rel *
rel_push_project_up(visitor *v, global_props *gp, sql_rel *rel)
{
	(void) gp;
	return rel_visitor_bottomup(v, rel, &rel_push_project_up_);
}

run_optimizer
bind_push_project_up(visitor *v, global_props *gp)
{
	int flag = v->sql->sql_optimizer;
	return gp->opt_level == 1 && (flag & push_project_up) &&
		   gp->cnt[op_project] ? rel_push_project_up : NULL;
}


static void split_exps(mvc *sql, list *exps, sql_rel *rel);

static int
exp_refers_cmp( sql_exp *e1, sql_exp *e2)
{
	if (exp_refers(e1,e2))
		return 0;
	return -1;
}

sql_exp *
add_exp_too_project(mvc *sql, sql_exp *e, sql_rel *rel)
{
	node *n = list_find(rel->exps, e, (fcmp)&exp_match_exp_cmp);

	/* if not matching we may refer to an older expression */
	if (!n)
		n = list_find(rel->exps, e, (fcmp)&exp_refers_cmp);
	if (!n) {
		exp_label(sql->sa, e, ++sql->label);
		append(rel->exps, e);
	} else {
		sql_exp *ne = n->data;

		if (rel && rel->l) {
			if (ne && ne->alias.label && rel_find_nid(rel->l, ne->alias.label)) {
				exp_label(sql->sa, e, ++sql->label);
				append(rel->exps, e);
				ne = e;
			}
		}
		e = ne;
	}
	e = exp_ref(sql, e);
	return e;
}

static void
add_exps_too_project(mvc *sql, list *exps, sql_rel *rel)
{
	node *n;

	if (!exps)
		return;
	for(n=exps->h; n; n = n->next) {
		sql_exp *e = n->data;

		if (e->type != e_column && !exp_is_atom(e))
			n->data = add_exp_too_project(sql, e, rel);
	}
}

static sql_exp *
split_exp(mvc *sql, sql_exp *e, sql_rel *rel)
{
	if (exp_is_atom(e))
		return e;
	switch(e->type) {
	case e_column:
		return e;
	case e_convert:
		e->l = split_exp(sql, e->l, rel);
		return e;
	case e_aggr:
	case e_func:
		if (!is_analytic(e) && !exp_has_sideeffect(e)) {
			sql_subfunc *f = e->f;
			if (e->type == e_func && !f->func->s && is_caselike_func(f) /*is_ifthenelse_func(f)*/) {
				return e;
			} else {
				split_exps(sql, e->l, rel);
				add_exps_too_project(sql, e->l, rel);
			}
		}
		return e;
	case e_cmp:
		if (e->flag == cmp_filter) {
			split_exps(sql, e->l, rel);
			split_exps(sql, e->r, rel);
		} else if (e->flag == cmp_con || e->flag == cmp_dis) {
			split_exps(sql, e->l, rel);
		} else if (e->flag == cmp_in || e->flag == cmp_notin) {
			e->l = split_exp(sql, e->l, rel);
			split_exps(sql, e->r, rel);
		} else {
			e->l = split_exp(sql, e->l, rel);
			e->r = split_exp(sql, e->r, rel);
			if (e->f)
				e->f = split_exp(sql, e->f, rel);
		}
		return e;
	case e_atom:
	case e_psm:
		return e;
	}
	return e;
}

static void
split_exps(mvc *sql, list *exps, sql_rel *rel)
{
	if (list_empty(exps))
		return;
	for(node *n=exps->h; n; n = n->next){
		sql_exp *e = n->data;

		e = split_exp(sql, e, rel);
		n->data = e;
	}
}

sql_rel *
rel_split_project_(visitor *v, sql_rel *rel, int top)
{
	if (mvc_highwater(v->sql))
		return rel;

	if (!rel)
		return NULL;
	if (is_project(rel->op) && list_length(rel->exps) && (is_groupby(rel->op) || rel->l) && !need_distinct(rel) && !is_single(rel)) {
		list *exps = rel->exps;
		node *n;
		int funcs = 0;
		sql_rel *nrel;

		/* are there functions */
		for (n=exps->h; n && !funcs; n = n->next) {
			sql_exp *e = n->data;

			funcs = exp_has_func(e);
		}
		/* introduce extra project */
		if (funcs && rel->op != op_project) {
			nrel = rel_project(v->sql->sa, rel->l,
				rel_projections(v->sql, rel->l, NULL, 1, 1));
			rel->l = nrel;
			/* recursively split all functions and add those to the projection list */
			split_exps(v->sql, rel->exps, nrel);
			if (nrel->l && !(nrel->l = rel_split_project_(v, nrel->l, (is_topn(rel->op)||is_sample(rel->op))?top:0)))
				return NULL;
			return rel;
		} else if (funcs && !top && list_empty(rel->r)) {
			/* projects can have columns point back into the expression list, ie
			 * create a new list including the split expressions */
			node *n;
			list *exps = rel->exps;

			rel->exps = sa_list(v->sql->sa);
			for (n=exps->h; n; n = n->next)
				append(rel->exps, split_exp(v->sql, n->data, rel));
		} else if (funcs && top && rel_is_ref(rel) && list_empty(rel->r)) {
			/* inplace */
			list *exps = rel_projections(v->sql, rel, NULL, 1, 1);
			sql_rel *l = rel_project(v->sql->sa, rel->l, NULL);
			rel->l = l;
			l->exps = rel->exps;
			set_processed(l);
			rel->exps = exps;
		}
	}
	if (is_mset(rel->op) || is_set(rel->op) || is_basetable(rel->op))
		return rel;
	if (rel->l && (rel->op != op_table || rel->flag != TRIGGER_WRAPPER)) {
		rel->l = rel_split_project_(v, rel->l, (is_topn(rel->op)||is_sample(rel->op)||is_ddl(rel->op)||is_modify(rel->op))?top:0);
		if (!rel->l)
			return NULL;
	}
	if ((is_join(rel->op) || is_semi(rel->op)) && rel->r) {
		rel->r = rel_split_project_(v, rel->r, (is_topn(rel->op)||is_sample(rel->op)||is_ddl(rel->op)||is_modify(rel->op))?top:0);
		if (!rel->r)
			return NULL;
	}
	return rel;
}

static sql_rel *
rel_split_project(visitor *v, global_props *gp, sql_rel *rel)
{
	(void) gp;
	return rel_split_project_(v, rel, 1);
}

run_optimizer
bind_split_project(visitor *v, global_props *gp)
{
	int flag = v->sql->sql_optimizer;
	return gp->opt_cycle == 0 && gp->opt_level == 1 && (flag & split_project) &&
		   (gp->cnt[op_project] || gp->cnt[op_groupby]) ? rel_split_project : NULL;
}


static sql_rel *
rel_project_reduce_casts(visitor *v, global_props *gp, sql_rel *rel)
{
	if (!rel)
		return NULL;
	(void) gp;
	if (gp->opt_level == 1 && v->value_based_opt && is_simple_project(rel->op) && list_length(rel->exps)) {
		list *exps = rel->exps;
		node *n;

		for (n=exps->h; n; n = n->next) {
			sql_exp *e = n->data;

			if (e && e->type == e_func) {
				sql_subfunc *f = e->f;
				sql_subtype *res = f->res->h->data;

				if (!f->func->s && !strcmp(f->func->base.name, "sql_mul") && res->scale > 0) {
					list *args = e->l;
					sql_exp *h = args->h->data;
					sql_exp *t = args->t->data;
					atom *ha = exp_value(v->sql, h), *ta = exp_value(v->sql, t);

					if (ha || ta) {
						atom *a = ha ? ha : ta;
						atom *na = reduce_scale(v->sql, a);

						if (na && na != a) {
							int rs = a->tpe.scale - na->tpe.scale;
							res->scale -= rs;
							if (ha) {
								h->r = NULL;
								h->l = na;
							} else {
								t->r = NULL;
								t->l = na;
							}
							v->changes++;
						}
					}
				}
			}
		}
	}
	return rel;
}

run_optimizer
bind_project_reduce_casts(visitor *v, global_props *gp)
{
	int flag = v->sql->sql_optimizer;
	return gp->cnt[op_project] && (flag & project_reduce_casts) ? rel_project_reduce_casts : NULL;
}

static sql_column *
exp_find_column_( sql_rel *rel, sql_exp *exp, int pnr, sql_rel **bt )
{
	if (exp->type == e_column)
		return name_find_column(rel, exp->l, exp->r, pnr, bt);
	return NULL;
}

static int
rel_part_nr( sql_rel *rel, sql_exp *e )
{
	sql_column *c = NULL;
	sql_rel *bt = NULL;
	assert(e->type == e_cmp);

	c = exp_find_column_(rel, e->l, -1, &bt);
	if (!c)
		c = exp_find_column_(rel, e->r, -1, &bt);
	if (!c && e->f)
		c = exp_find_column_(rel, e->f, -1, &bt);
	if (!c || !bt || !rel_base_get_mergetable(bt))
		return -1;
	sql_table *pp = c->t;
	sql_table *mt = rel_base_get_mergetable(bt);
	return find_member_pos(mt->members, pp);
}

static int
rel_uses_part_nr( sql_rel *rel, sql_exp *e, int pnr )
{
	sql_column *c = NULL;
	sql_rel *bt = NULL;
	assert(e->type == e_cmp);

	/*
	 * following case fails.
	 *
	 * semijoin( A1, union [A1, A2] )
	 * The union will never return proper column (from A2).
	 * ie need different solution (probably pass pnr).
	 */
	c = exp_find_column_(rel, e->l, pnr, &bt);
	if (!c)
		c = exp_find_column_(rel, e->r, pnr, &bt);
	if (c && bt && rel_base_get_mergetable(bt)) {
		sql_table *pp = c->t;
		sql_table *mt = rel_base_get_mergetable(bt);
		if (find_member_pos(mt->members, pp) == pnr)
			return 1;
	}
	/* for projects we may need to do a rename! */
	if (is_project(rel->op) || is_topn(rel->op) || is_sample(rel->op))
		return rel_uses_part_nr( rel->l, e, pnr);

	if (is_munion(rel->op)) {
		list *l = rel->l;
		if (rel_uses_part_nr( l->h->data, e, pnr))
			return 1;
	} else if (is_join(rel->op) || is_semi(rel->op)) {
		if (rel_uses_part_nr( rel->l, e, pnr))
			return 1;
		if (!is_semi(rel->op) && rel_uses_part_nr( rel->r, e, pnr))
			return 1;
	}
	return 0;
}

static sql_column *
exp_is_pkey(sql_rel *rel, sql_exp *e)
{
	if (find_prop(e->p, PROP_HASHCOL)) { /* aligned PKEY JOIN */
		fcmp cmp = (fcmp)&kc_column_cmp;
		sql_column *c = exp_find_column(rel, e, -2);

		if (c && c->t->pkey && list_find(c->t->pkey->k.columns, c, cmp) != NULL)
			return c;
	}
	return NULL;
}

static sql_exp *
rel_is_join_on_pkey(sql_rel *rel, bool pk_fk) /* pk_fk is used to verify is a join on pk-fk */
{
	if (!rel || !rel->exps)
		return NULL;
	for (node *n = rel->exps->h; n; n = n->next) {
		sql_exp *je = n->data;

		if (je->type == e_cmp && je->flag == cmp_equal &&
			(exp_is_pkey(rel, je->l) || exp_is_pkey(rel, je->r)) &&
			(!pk_fk || find_prop(je->p, PROP_JOINIDX)))
			return je;
	}
	return NULL;
}

static int
exps_has_predicate( list *l )
{
	node *n;

	for( n = l->h; n; n = n->next){
		sql_exp *e = n->data;

		if (e->card <= CARD_ATOM)
			return 1;
	}
	return 0;
}

static sql_rel *
rel_find_select( sql_rel *r)
{
	while (!is_select(r->op) && r->l && is_project(r->op))
		r = r->l;
	if (is_select(r->op))
		return r;
	return NULL;
}

static bool
rels_share_rel(list *l)
{
	sql_rel *ref = NULL;
	for (node *n = l->h; n; n = n->next) {
		sql_rel *r = n->data;
		if(!ref) {
			if ((ref = rel_find_ref(r)) == NULL)
				return false;
		} else if (ref != rel_find_ref(r)) {
				return false;
		}
	}
	return true;
}

static inline sql_rel *
rel_merge_munion(visitor *v, sql_rel *rel)
{
	if (is_munion(rel->op) && rels_share_rel(rel->l)) {
		list *rels = rel->l, *nrels = NULL;
		sql_rel *cur = NULL, *curs = NULL;

		/* Find selects and try to merge */
		for(node *n = rels->h; n; n = n->next) {
			sql_rel *r = n->data;
			sql_rel *s = rel_find_select(r);

			if (!s)
				return rel;
			if (cur) {
				if (s != r->l || curs->l != s->l || !rel_is_ref(s->l) ||
					/* for now only union(project*(select(R),project*(select(R))) */
				   !s->exps || !curs->exps || exps_has_predicate(s->exps) || exps_has_predicate(curs->exps)) {
					if (nrels)
						append(nrels, r);
					else
						return rel;
				}

				/* merge, ie. add 'or exp' */
				curs->exps = append(new_exp_list(v->sql->sa), exp_disjunctive(v->sql->sa, list_merge(cur->exps, s->exps, (fdup)NULL)));
				if (!nrels) {
					nrels = sa_list(v->sql->sa);
					append(nrels, cur);
				}
			} else {
				if (s != r->l || !rel_is_ref(s->l)) {
					if (nrels) {
						append(nrels, r);
					} else {
						return rel;
					}
				}
				cur = r;
				curs = s;
			}
		}
		if (nrels) {
			v->changes++;
			rel->l = nrels;
		}
		return rel;
	}
	return rel;
}

static sql_rel *
rel_optimize_munions_bottomup_(visitor *v, sql_rel *rel)
{
	rel = rel_merge_munion(v, rel);
	return rel;
}

static sql_rel *
rel_optimize_munions_bottomup(visitor *v, global_props *gp, sql_rel *rel)
{
	(void) gp;
	return rel_visitor_bottomup(v, rel, &rel_optimize_munions_bottomup_);
}

run_optimizer
bind_optimize_unions_bottomup(visitor *v, global_props *gp)
{
	int flag = v->sql->sql_optimizer;
	return gp->opt_level == 1 && gp->cnt[op_munion] && (flag & optimize_unions_bottomup)
		   ? rel_optimize_munions_bottomup : NULL;
}


static inline sql_rel *
rel_project_cse(visitor *v, sql_rel *rel)
{
	if (is_project(rel->op) && rel->exps) {
		node *n, *m;
		list *nexps;
		int needed = 0;

		for (n=rel->exps->h; n && !needed; n = n->next) {
			sql_exp *e1 = n->data;

			if (e1->type != e_column && !exp_is_atom(e1) && exp_name(e1)) {
				for (m=n->next; m && !needed; m = m->next){
					sql_exp *e2 = m->data;

					if (exp_name(e2) && exp_match_exp(e1, e2))
						needed = 1;
				}
			}
		}

		if (!needed)
			return rel;

		nexps = new_exp_list(v->sql->sa);
		for (n=rel->exps->h; n; n = n->next) {
			sql_exp *e1 = n->data;

			if (e1->type != e_column && !exp_is_atom(e1) && exp_name(e1)) {
				for (m=nexps->h; m; m = m->next){
					sql_exp *e2 = m->data;

					if (exp_name(e2) && exp_match_exp(e1, e2)) {
						assert(e2->alias.label);
						sql_exp *ne = exp_ref(v->sql, e2);

						ne = exp_propagate(v->sql->sa, ne, e1);
						assert(!e1->ref);
						exp_setalias(ne, e1->alias.label, exp_relname(e1), exp_name(e1));
						set_selfref(ne);
						assert(ne->nid);
						e1 = ne;
						break;
					}
				}
			}
			append(nexps, e1);
		}
		rel->exps = nexps;
	}
	return rel;
}

static int exp_is_const_op(sql_exp *exp, sql_exp *tope, sql_rel *expr);

static int
exps_are_const_op(list *exps, sql_exp *tope, sql_rel *expr)
{
	int ok = 1;

	if (list_empty(exps))
		return 1;
	for (node *n = exps->h; n && ok; n = n->next)
		ok &= exp_is_const_op(n->data, tope, expr);
	return ok;
}

static int
exp_is_const_op(sql_exp *exp, sql_exp *tope, sql_rel *expr)
{
	switch (exp->type) {
	case e_atom:
		return exp->f ? 0 : 1;
	case e_convert:
		return exp_is_const_op(exp->l, tope, expr);
	case e_func:
	case e_aggr: {
		sql_subfunc *f = exp->f;
		if (f->func->side_effect || IS_ANALYTIC(f->func))
			return 0;
		return exps_are_const_op(exp->l, tope, expr);
	}
	case e_cmp:
		if (exp->flag == cmp_filter)
			return exps_are_const_op(exp->l, tope, expr) && exps_are_const_op(exp->r, tope, expr);
		if (exp->flag == cmp_con || exp->flag == cmp_dis)
			return exps_are_const_op(exp->l, tope, expr);
		if (exp->flag == cmp_in || exp->flag == cmp_notin)
			return exp_is_const_op(exp->l, tope, expr) && exps_are_const_op(exp->r, tope, expr);
		return exp_is_const_op(exp->l, tope, expr) && exp_is_const_op(exp->r, tope, expr) && (!exp->f || exp_is_const_op(exp->f, tope, expr));
	case e_column: {
		if (is_simple_project(expr->op) || is_groupby(expr->op)) {
			/* in a simple projection, self-references may occur */
			sql_exp *nexp = exps_bind_nid(expr->exps, exp->nid);
			if (nexp && list_position(expr->exps, nexp) < list_position(expr->exps, tope))
				return exp_is_const_op(nexp, exp, expr);
		}
		return 0;
	}
	default:
		return 0;
	}
}

static sql_exp *
rel_groupby_add_count_star(mvc *sql, sql_rel *rel, sql_exp *count_star_exp, bool *count_added)
{
	if (count_star_exp)
		return count_star_exp;
	if (!list_empty(rel->exps)) {
		for (node *n=rel->exps->h; n ; n = n->next) {
			sql_exp *e = n->data;

			if (exp_aggr_is_count(e) && !need_distinct(e) && list_length(e->l) == 0)
				return e;
		}
	}
	sql_subfunc *cf = sql_bind_func(sql, "sys", "count", sql_fetch_localtype(TYPE_void), NULL, F_AGGR, true, true);
	*count_added = true;
	return rel_groupby_add_aggr(sql, rel, exp_aggr(sql->sa, NULL, cf, 0, 0, rel->card, 0));
}

/* optimize sum(x + 12) into sum(x) + 12*count(*) */
static inline sql_rel *
rel_simplify_sum(visitor *v, sql_rel *rel)
{
	if (is_groupby(rel->op) && !list_empty(rel->exps)) {
		sql_rel *upper = NULL, *groupby = rel, *l = groupby->l;
		sql_exp *count_star_exp = NULL;
		bool count_added = false;

		for (node *n=groupby->exps->h; n ; n = n->next) {
			sql_exp *e = n->data;
			list *el = e->l;
			sql_subfunc *sf = e->f;

			if (e->type == e_aggr && !need_distinct(e) && sf->func->type == F_AGGR && !sf->func->s && !strcmp(sf->func->base.name, "sum")) {
				sql_rel *expr = groupby;
				sql_exp *exp = (sql_exp*) el->h->data, *oexp = exp;

				while (is_numeric_upcast(exp))
					exp = exp->l;
				/* we want to find a +/- call, so expect them to appear only on simple projections */
				while (exp && exp->type == e_column && (is_simple_project(expr->op) || is_groupby(expr->op)) && expr->l) {
					sql_rel *nexpr = NULL;
					sql_exp *nexp = rel_find_exp_and_corresponding_rel(l, exp, false, &nexpr, NULL);

					/* break when it loops on the same relation */
					if (nexpr == expr && list_position(expr->exps, nexp) >= list_position(expr->exps, exp))
						break;
					expr = nexpr;
					exp = oexp = nexp;
					while (exp && is_numeric_upcast(exp))
						exp = exp->l;
				}

				list *expl = exp ? exp->l : NULL;
				sql_subfunc *expf = exp ? exp->f : NULL;
				/* found a candidate function */
				if (exp && exp->type == e_func && expf->func->type == F_FUNC && !expf->func->s &&
					(!strcmp(expf->func->base.name, "sql_sub") || !strcmp(expf->func->base.name, "sql_add"))) {
					sql_exp *e1 = (sql_exp*) expl->h->data, *e2 = (sql_exp*) expl->h->next->data;
					int e1ok = exp_is_const_op(e1, oexp, expr), e2ok = exp_is_const_op(e2, oexp, expr);

					if ((!e1ok && e2ok) || (e1ok && !e2ok)) {
						sql_exp *ocol = e1ok ? e2 : e1, *constant = e1ok ? e1 : e2, *mul, *colref, *naggr, *newop, *col = ocol, *match;
						bool add_col = true, prepend = false;

						/* if 'col' is a projection from the under relation, then use it */
						while (is_numeric_upcast(col))
							col = col->l;
						if (col->type == e_column) {
							sql_exp *colf = exps_find_exp(l->exps, col);

							/* col is already found in the inner relation. Also look for a new reference for col, eg sql_add(col, 1), 1 as col */
							if (colf && list_position(l->exps, colf) < list_position(l->exps, oexp)) {
								add_col = false;
							} else if (!colf && is_simple_project(l->op) && list_empty(l->r) && !rel_is_ref(l) && !need_distinct(l)) {
								prepend = true;
								add_col = false;
							} else if (!colf && (is_simple_project(l->op) || is_groupby(l->op)))  {
								/* on these scenarios the new column expression will be ordered/(grouped for distinct) or create potential ambiguity (multiple ref), so skip */
								continue;
							}
						} else if ((is_simple_project(l->op) && (!list_empty(l->r) || rel_is_ref(l) || need_distinct(l))) || is_groupby(l->op)) {
							continue;
						}

						/* add count star */
						count_star_exp = rel_groupby_add_count_star(v->sql, groupby, count_star_exp, &count_added);
						/* multiply constant by count star */
						if (!(mul = rel_binop_(v->sql, NULL, constant, exp_ref(v->sql, count_star_exp), "sys", "sql_mul", card_value, true))) {
							v->sql->session->status = 0;
							v->sql->errstr[0] = '\0';
							continue;
						}
						if (!has_label(mul))
							exp_label(v->sql->sa, mul, ++v->sql->label);

						colref = exp_ref(v->sql, ocol);
						if (add_col) /* if 'col' will be added, then make sure it has an unique label */
							exp_label(v->sql->sa, colref, ++v->sql->label);

						/* 'oexp' contains the type for the input for the 'sum' aggregate */
						if (!(colref = exp_check_type(v->sql, exp_subtype(oexp), groupby, colref, type_equal))) {
							v->sql->session->status = 0;
							v->sql->errstr[0] = '\0';
							continue;
						}
						/* update sum to use the column side only */
						sql_subfunc *a = sql_bind_func(v->sql, "sys", "sum", exp_subtype(colref), NULL, F_AGGR, true, true);
						if (!a)
							continue;
						naggr = exp_aggr(v->sql->sa, list_append(sa_list(v->sql->sa), colref), a, need_distinct(e), need_no_nil(e), groupby->card, has_nil(e));
						if ((match = exps_any_match(groupby->exps, naggr)) && list_position(groupby->exps, match) < list_position(groupby->exps, e)) { /* found a matching aggregate, use it */
							naggr = exp_ref(v->sql, match);
							exp_label(v->sql->sa, naggr, ++v->sql->label);
						} else if (!has_label(naggr)) { /* otherwise use the new one */
							exp_label(v->sql->sa, naggr, ++v->sql->label);
						}

						/* generate addition/subtraction. subtraction is not commutative, so keep original order! */
						if (!(newop = rel_binop_(v->sql, NULL, e1 == constant ? mul : exp_ref(v->sql, naggr), e1 == constant ? exp_ref(v->sql, naggr) : mul, "sys", expf->func->base.name, card_value, true))) {
							v->sql->session->status = 0;
							v->sql->errstr[0] = '\0';
							continue;
						}
						if (!(newop = exp_check_type(v->sql, exp_subtype(e), groupby, newop, type_equal))) {
							v->sql->session->status = 0;
							v->sql->errstr[0] = '\0';
							continue;
						}

						/* a column reference can be prepended to the inner relation, add it after all the check type calls succeed */
						if (prepend)
							list_prepend(l->exps, col);

						/* the new generate function calls are valid, update relations */
						/* we need a new relation for the multiplication and addition/subtraction */
						if (!upper) {
							/* be careful with relations with more than 1 reference, so do in-place replacement */
							list *projs = rel_projections(v->sql, rel, NULL, 1, 1);
							sql_rel *nrel = rel_groupby(v->sql, rel->l, NULL);
							nrel->exps = rel->exps;
							nrel->r = rel->r;
							nrel->card = rel->card;
							nrel->nrcols = list_length(rel->exps);
							set_processed(nrel);
							rel_dup(rel->l);
							upper = rel = rel_inplace_project(v->sql->sa, rel, nrel, projs);
							rel->card = exps_card(projs);
							groupby = nrel; /* update pointers :) */
							l = groupby->l;
						}
						for (node *n = upper->exps->h ; n ; ) {
							node *next = n->next;
							sql_exp *re = n->data;

							/* remove the old reference to the aggregate because we will use the addition/subtraction instead,
							   as well as the count star if count_added */
							if (exp_refers(e, re) || (count_added && exp_refers(count_star_exp, re)))
								list_remove_node(upper->exps, NULL, n);
							n = next;
						}

						/* update sum aggregate with new aggregate or reference to an existing one */
						n->data = naggr;
						list_hash_clear(groupby->exps);

						/* add column reference with new label, if 'col' was not found */
						if (add_col) {
							if (!is_simple_project(l->op) || !list_empty(l->r) || rel_is_ref(l) || need_distinct(l))
								groupby->l = l = rel_project(v->sql->sa, l, rel_projections(v->sql, l, NULL, 1, 1));
							list_append(l->exps, ocol);
						}

						/* propagate alias and add new expression */
						exp_prop_alias(v->sql->sa, newop, e);
						list_append(upper->exps, newop);
						v->changes++;
					}
				}
			}
		}
	}
	return rel;
}

/* optimize group by x+1,(y-2)*3,2-z into group by x,y,z */
static inline sql_rel *
rel_simplify_groupby_columns(visitor *v, sql_rel *rel)
{
	if (is_groupby(rel->op) && !list_empty(rel->r)) {
		sql_rel *l = rel->l;

		for (node *n=((list*)rel->r)->h; n ; n = n->next) {
			sql_exp *e = n->data;
			e->used = 0; /* we need to use this flag, clean it first */
		}
		for (node *n=((list*)rel->r)->h; n ; n = n->next) {
			sql_exp *e = n->data;

			if (e->type == e_column) {
				bool searching = true;
				sql_rel *efrel = NULL;
				sql_exp *exp = rel_find_exp_and_corresponding_rel(l, e, false, &efrel, NULL), *col = NULL, *tope = exp;

				while (searching && !col) {
					sql_exp *exp_col = exp;

					if (exp && is_numeric_upcast(exp))
						exp = exp->l;
					if (exp && exp->type == e_func) {
						list *el = exp->l;
						sql_subfunc *sf = exp->f;
						/* At the moment look only at injective math functions */
						if (sf->func->type == F_FUNC && !sf->func->s &&
							(!strcmp(sf->func->base.name, "sql_sub") || !strcmp(sf->func->base.name, "sql_add") || !strcmp(sf->func->base.name, "sql_mul"))) {
							sql_exp *e1 = (sql_exp*) el->h->data, *e2 = (sql_exp*) el->h->next->data;
							/* the optimization cannot be done if side-effect calls (e.g. rand()) are present */
							int e1ok = exp_is_atom(e1) && !exp_unsafe(e1, true, false) && !exp_has_sideeffect(e1), e2ok = exp_is_atom(e2) && !exp_unsafe(e2, true, false) && !exp_has_sideeffect(e2);

							if ((!e1ok && e2ok) || (e1ok && !e2ok)) {
								sql_exp *c = e1ok ? e2 : e1;
								bool done = false;
								exp_col = exps_find_exp(efrel->exps, c);
								if (exp_col)
									c = exp_col;

								while (!done) {
									if (is_numeric_upcast(c))
										c = c->l;
									if (c->type == e_column) {
										if (is_simple_project(efrel->op) || is_groupby(efrel->op)) {
											/* in a simple projection, self-references may occur */
											sql_exp *nc = exps_find_exp(efrel->exps, c);
											if (nc && list_position(efrel->exps, nc) < list_position(efrel->exps, exp_col)) {
												exp_col = c;
												c = nc;
												continue;
											}
										}
										col = c; /* 'c' is a column reference from the left relation */
										done = true;
									} else {
										exp = c; /* maybe a nested function call, let's continue searching */
										done = true;
									}
								}
							} else {
								searching = false;
							}
						} else {
							searching = false;
						}
					} else {
						searching = false;
					}
				}
				if (col) { /* a column reference was found */
					const char *rname = exp_relname(e), *name = exp_name(e);

					/* the grouping column has an alias, we have to keep it */
					if ((rname && name && (strcmp(rname, e->l) != 0 || strcmp(name, e->r) != 0)) || (!rname && name && strcmp(name, e->r) != 0)) {
						if (!has_label(e)) /* dangerous to merge, skip it */
							continue;
						if (!is_simple_project(l->op) || !list_empty(l->r) || rel_is_ref(l) || need_distinct(l))
							rel->l = l = rel_project(v->sql->sa, l, rel_projections(v->sql, l, NULL, 1, 1));
						list_append(l->exps, e);
						n->data = e = exp_ref(v->sql, e);
						list_hash_clear(rel->r);
					}

					sql_exp *f = exps_find_exp(rel->r, col);

					if (f && list_position(rel->r, f) < list_position(rel->r, e)) { /* if already present, remove it */
						e->used = 1;
					} else {
						/* Use an unique reference to the column found. If there's another grouping column label pointing into it,
						   rel_groupby_cse will hopefully remove it */
						sql_exp *colf = exps_find_exp(l->exps, col);

						/* col is already found in the inner relation. Also look for a new reference for col, eg sql_add(col, 1), 1 as col */
						if (colf && list_position(l->exps, colf) < list_position(l->exps, tope)) {
							n->data = exp_ref(v->sql, col);
						} else if (!colf && is_simple_project(l->op) && list_empty(l->r) && !rel_is_ref(l) && !need_distinct(l)) { /* trivial case, it can be added */
							sql_exp *ne = col;
							list_prepend(l->exps, ne);
							n->data = exp_ref(v->sql, ne);
						} else if (!colf && (is_simple_project(l->op) || is_groupby(l->op)))  {
							/* on these scenarios the new column expression will be ordered/(grouped for distinct) or create potential ambiguity (multiple ref), so skip */
							continue;
						} else {
							sql_exp *ne = exp_ref(v->sql, col);

							if (colf) /* a col reference is already there, add a new label */
								exp_label(v->sql->sa, ne, ++v->sql->label);
							if (!is_simple_project(l->op) || !list_empty(l->r) || rel_is_ref(l) || need_distinct(l))
								rel->l = l = rel_project(v->sql->sa, l, rel_projections(v->sql, l, NULL, 1, 1));
							list_append(l->exps, ne);
							n->data = exp_ref(v->sql, ne);
						}
						list_hash_clear(rel->r);
					}
					v->changes++;
				}
			}
		}
		for (node *n=((list*)rel->r)->h; n ; ) {
			node *next = n->next;
			sql_exp *e = n->data;

			if (e->used) /* remove unnecessary grouping columns */
				list_remove_node(rel->r, NULL, n);
			n = next;
		}
	}
	return rel;
}

/* remove identical grouping columns */
static inline sql_rel *
rel_groupby_cse(visitor *v, sql_rel *rel)
{
	if (is_groupby(rel->op) && !list_empty(rel->r)) {
		sql_rel *l = rel->l;

		/* for every group expression e1 */
		for (node *n=((list*)rel->r)->h; n ; n = n->next) {
			sql_exp *e1 = n->data;
			/* it's good to examine the same expression in the subrelation e.g. in case it's an alias */
			/* TODO maybe cover more cases? Here I only look at the left relation */
			sql_exp *e1_sub = e1->type == e_column ?
					    e1->nid ? exps_bind_nid(l->exps, e1->nid) : exps_find_exp(l->exps, e1) : NULL;

			/* for every other group expression */
			for (node *m=n->next; m; m = m->next) {
				sql_exp *e2 = m->data;
				sql_exp *e2_sub = e2->type == e_column ?
						e2->nid ? exps_bind_nid(l->exps, e2->nid) : exps_find_exp(l->exps, e2) : NULL;

				/* check if the expression are the same */
				if (exp_match_exp(e1, e2) || exp_refers(e1, e2) || (e1_sub && e2_sub && (exp_match_exp(e1_sub, e2_sub) || exp_refers(e1_sub, e2_sub)))) {

					/* use e2 from rel->exps instead of e2 from the rel->r as it can have an alias from the higher rel */
					sql_exp *e2_in_exps = exps_uses_nid(rel->exps, e2->alias.label);
					assert(e2_in_exps);

					/* same as e2 */
					sql_exp *e1_in_exps = exps_uses_nid(rel->exps, e1->alias.label);
					if (!e1_in_exps)
						continue;

					/* write e2 as an e1 alias since the expressions are the same */
					sql_exp* e2_as_e1_alias = exp_copy(v->sql, e1_in_exps);
					/* NOTE: it is important to get the rname (exp->l) and name (exp->r) from e2 IN the exps
					 * (e2_in_exps), and not from e2, since it could carry an alias from the higher rel */
					exp_setalias(e2_as_e1_alias, e2_as_e1_alias->alias.label, e2_in_exps->l, e2_in_exps->r);
					e2_as_e1_alias->alias.label = e2->alias.label;

					/* replace e2 with e2_as_e1_alias in expressions list */
					node *e2_exps_node = list_find(rel->exps, e2_in_exps, NULL);
					list_append_before(rel->exps, e2_exps_node, e2_as_e1_alias);
					list_remove_node(rel->exps, NULL, e2_exps_node);

					/* finally remove e2 from the groups' list (->r) since it's redundant */
					node *e2_r_node = list_find(rel->r, e2, NULL);
					list_remove_node(rel->r, NULL, e2_r_node);

					v->changes++;
				}
			}
		}
	}
	return rel;
}

sql_exp *list_exps_uses_exp(list *exps, const char *rname, const char *name);

static sql_exp*
exp_uses_exp(sql_exp *e, const char *rname, const char *name)
{
	sql_exp *res = NULL;

	switch (e->type) {
		case e_psm:
			break;
		case e_atom: {
			if (e->f)
				return list_exps_uses_exp(e->f, rname, name);
		} break;
		case e_convert:
			return exp_uses_exp(e->l, rname, name);
		case e_column: {
			if (e->l && rname && strcmp(e->l, rname) == 0 &&
				e->r && name && strcmp(e->r, name) == 0)
				return e;
			if (!e->l && !rname &&
				e->r && name && strcmp(e->r, name) == 0)
				return e;
		} break;
		case e_func:
		case e_aggr: {
			if (e->l)
				return list_exps_uses_exp(e->l, rname, name);
		} 	break;
		case e_cmp: {
			if (e->flag == cmp_con || e->flag == cmp_dis) {
				return list_exps_uses_exp(e->l, rname, name);
			} else if (e->flag == cmp_in || e->flag == cmp_notin) {
				if ((res = exp_uses_exp(e->l, rname, name)))
					return res;
				return list_exps_uses_exp(e->r, rname, name);
			} else if (e->flag == cmp_filter) {
				if ((res = list_exps_uses_exp(e->l, rname, name)))
					return res;
				return list_exps_uses_exp(e->r, rname, name);
			} else {
				if ((res = exp_uses_exp(e->l, rname, name)))
					return res;
				if ((res = exp_uses_exp(e->r, rname, name)))
					return res;
				if (e->f)
					return exp_uses_exp(e->f, rname, name);
			}
		} break;
	}
	return NULL;
}

sql_exp *
list_exps_uses_exp(list *exps, const char *rname, const char *name)
{
	sql_exp *res = NULL;

	if (!exps)
		return NULL;
	for (node *n = exps->h; n && !res; n = n->next) {
		sql_exp *e = n->data;
		res = exp_uses_exp(e, rname, name);
	}
	return res;
}

/* find in the list of expression an expression which uses e */
sql_exp *
exps_uses_exp(list *exps, sql_exp *e)
{
	return list_exps_uses_exp(exps, exp_relname(e), exp_name(e));
}
/*
 * Rewrite aggregations over munion all.
 *	groupby ([ union all (a, b, c) ], [gbe], [ count, sum ] )
 *
 * into
 * 	groupby ([ union all( groupby( a, [gbe], [ count, sum] ),
 * 	                      groupby( b, [gbe], [ count, sum] ),
 * 	                      groupby( c, [gbe], [ count, sum] ) ],
 * 			 [gbe], [sum, sum] )
 */
static inline bool
rel_has_groupby(sql_rel *r)
{
	if (r) {
		if (is_groupby(r->op))
			return true;
		if (is_simple_project(r->op))
			return rel_has_groupby(r->l);
	}
	return false;
}

static inline sql_rel *
rel_push_aggr_down_n_arry(visitor *v, sql_rel *rel)
{
	sql_rel *g = rel;
	sql_rel *u = rel->l, *ou = u;
	sql_rel *r = NULL;
	list *rgbe = NULL, *gbe = NULL, *exps = NULL;
	node *n, *m;

	// TODO why?
	if (u->op == op_project && !need_distinct(u))
		u = u->l;

	if (is_recursive(u))
		return rel;

	/* make sure we don't create group by on group by's */
	for (node *n = ((list*)u->l)->h; n; n = n->next) {
		r = n->data;
		if (rel_has_groupby(r))
			return rel;
	}

	/* distinct should be done over the full result */
	for (n = g->exps->h; n; n = n->next) {
		sql_exp *e = n->data;
		sql_subfunc *af = e->f;

		if (e->type == e_atom ||
			e->type == e_func ||
		   (e->type == e_aggr &&
		   ((strcmp(af->func->base.name, "sum") &&
			 strcmp(af->func->base.name, "count") &&
			 strcmp(af->func->base.name, "min") &&
			 strcmp(af->func->base.name, "max")) ||
		   need_distinct(e))))
			return rel;
	}

	list *nl = sa_list(v->sql->sa);
	for (node *n = ((list*)u->l)->h; n; n = n->next) {
		r = rel_dup(n->data);
		//n->data = NULL; /* clean list as we steal the relation r, stealing is needed else (with multiple references) double project cleanup fails */
		if (!is_project(r->op))
			r = rel_project(v->sql->sa, r,
				            rel_projections(v->sql, r, NULL, 1, 1));
		rel_rename_exps(v->sql, u->exps, r->exps);
		if (u != ou) {
			bool isproject = is_project(r->op);
			r = rel_project(v->sql->sa, r, NULL);
			r->exps = exps_copy(v->sql, ou->exps);
			rel_rename_exps(v->sql, ou->exps, r->exps);
			set_processed(r);
			if (isproject)
				r = rel_push_project_down_(v, r); /* cleanup any double projects */
		}
		if (g->r && list_length(g->r) > 0) {
			list *gbe = g->r;
			rgbe = exps_copy(v->sql, gbe);
		}
		r = rel_groupby(v->sql, r, NULL);
		r->r = rgbe;
		r->nrcols = g->nrcols;
		r->card = g->card;
		r->exps = exps_copy(v->sql, g->exps);
		r->nrcols = list_length(r->exps);
		set_processed(r);

		assert(r);
		append(nl, r);
	}

	/* group by on primary keys which define the partitioning scheme
	 * don't need a finalizing group by */
	/* how to check if a partition is based on some primary key ?
	 * */
	if (!list_empty(rel->r)) {
		for (node *n = ((list*)rel->r)->h; n; n = n->next) {
			sql_exp *e = n->data;
			sql_column *c = NULL;

			if ((c = exp_is_pkey(rel, e)) && partition_find_part(v->sql->session->tr, c->t, NULL)) {
				/* check if key is partition key */
				v->changes++;
				return rel_inplace_setop_n_ary(v->sql, rel, nl, op_munion,
											   rel_projections(v->sql, rel, NULL, 1, 1));
			}
		}
	}

	if (!list_empty(rel->r)) {
		list *ogbe = rel->r;

		gbe = new_exp_list(v->sql->sa);
		for (n = ogbe->h; n; n = n->next) {
			sql_exp *e = n->data, *ne;

			/* group by in aggregation list */
			ne = exps_uses_exp( rel->exps, e);
			if (ne) {
				sql_rel *first_munion_rel = nl->h->data;
				ne = list_find_exp(first_munion_rel->exps, ne);
			}
			if (!ne) {
				/* e only in the u1,u2,...un->r (group by list) */
				for (node *n = nl->h; n; n = n->next) {
					ne = exp_ref(v->sql, e);
					list_append(((sql_rel*)n->data)->exps, ne);
				}
			}
			assert(ne);
			ne = exp_ref(v->sql, ne);
			append(gbe, ne);
		}
	}

	u = rel_setop_n_ary(v->sql->sa, nl, op_munion);
	rel_setop_n_ary_set_exps(v->sql, u,
			                 rel_projections(v->sql, nl->h->data, NULL, 1, 1), false);
	set_processed(u);

	exps = new_exp_list(v->sql->sa);
	for (n = u->exps->h, m = rel->exps->h; n && m; n = n->next, m = m->next) {
		sql_exp *ne, *e = n->data, *oa = m->data;

		if (oa->type == e_aggr) {
			sql_subfunc *f = oa->f;
			int cnt = exp_aggr_is_count(oa);
			sql_subfunc *a = sql_bind_func(v->sql, "sys", (cnt)?"sum":f->func->base.name, exp_subtype(e), NULL, F_AGGR, true, true);

			assert(a);
			/* munion of aggr result may have nils
			 * because sum/count of empty set */
			set_has_nil(e);
			e = exp_ref(v->sql, e);
			ne = exp_aggr1(v->sql->sa, e, a, need_distinct(e), 1, e->card, 1);
		} else {
			ne = exp_copy(v->sql, oa);
		}
		exp_setalias(ne, oa->alias.label, exp_find_rel_name(oa), exp_name(oa));
		append(exps, ne);
	}
	v->changes++;
	return rel_inplace_groupby(rel, u, gbe, exps);
}

/*
 * Rewrite aggregations over union all.
 *	groupby ([ union all (a, b) ], [gbe], [ count, sum ] )
 *
 * into
 * 	groupby ( [ union all( groupby( a, [gbe], [ count, sum] ), [ groupby( b, [gbe], [ count, sum] )) , [gbe], [sum, sum] )
 */
static inline sql_rel *
rel_push_aggr_down(visitor *v, sql_rel *rel)
{
	if (rel->op == op_groupby && rel->l) {
		sql_rel *u = rel->l, *ou = u;
		sql_rel *g = rel;
		sql_rel *ul = u->l;
		sql_rel *ur = u->r;
		node *n, *m;
		list *lgbe = NULL, *rgbe = NULL, *gbe = NULL, *exps = NULL;

		if (u->op == op_project && !need_distinct(u))
			u = u->l;

		if (!u || !(is_munion(u->op)) || need_distinct(u) || is_single(u) || !u->exps || rel_is_ref(u))
			return rel;

		if (is_munion(u->op))
			return rel_push_aggr_down_n_arry(v, rel);

		ul = u->l;
		ur = u->r;

		/* make sure we don't create group by on group by's */
		if (ul->op == op_groupby || ur->op == op_groupby)
			return rel;

		/* distinct should be done over the full result */
		for (n = g->exps->h; n; n = n->next) {
			sql_exp *e = n->data;
			sql_subfunc *af = e->f;

			if (e->type == e_atom ||
			    e->type == e_func ||
			   (e->type == e_aggr &&
			   ((strcmp(af->func->base.name, "sum") &&
			     strcmp(af->func->base.name, "count") &&
			     strcmp(af->func->base.name, "min") &&
			     strcmp(af->func->base.name, "max")) ||
			   need_distinct(e))))
				return rel;
		}

		ul = rel_dup(ul);
		ur = rel_dup(ur);
		if (!is_project(ul->op))
			ul = rel_project(v->sql->sa, ul,
				rel_projections(v->sql, ul, NULL, 1, 1));
		if (!is_project(ur->op))
			ur = rel_project(v->sql->sa, ur,
				rel_projections(v->sql, ur, NULL, 1, 1));
		rel_rename_exps(v->sql, u->exps, ul->exps);
		rel_rename_exps(v->sql, u->exps, ur->exps);
		if (u != ou) {
			ul = rel_project(v->sql->sa, ul, NULL);
			ul->exps = exps_copy(v->sql, ou->exps);
			rel_rename_exps(v->sql, ou->exps, ul->exps);
			set_processed(ul);
			ur = rel_project(v->sql->sa, ur, NULL);
			ur->exps = exps_copy(v->sql, ou->exps);
			rel_rename_exps(v->sql, ou->exps, ur->exps);
			set_processed(ur);
		}

		if (g->r && list_length(g->r) > 0) {
			list *gbe = g->r;

			lgbe = exps_copy(v->sql, gbe);
			rgbe = exps_copy(v->sql, gbe);
		}
		ul = rel_groupby(v->sql, ul, NULL);
		ul->r = lgbe;
		ul->nrcols = g->nrcols;
		ul->card = g->card;
		ul->exps = exps_copy(v->sql, g->exps);
		ul->nrcols = list_length(ul->exps);
		set_processed(ul);

		ur = rel_groupby(v->sql, ur, NULL);
		ur->r = rgbe;
		ur->nrcols = g->nrcols;
		ur->card = g->card;
		ur->exps = exps_copy(v->sql, g->exps);
		ur->nrcols = list_length(ur->exps);
		set_processed(ur);

		/* group by on primary keys which define the partitioning scheme
		 * don't need a finalizing group by */
		/* how to check if a partition is based on some primary key ?
		 * */
		if (!list_empty(rel->r)) {
			for (node *n = ((list*)rel->r)->h; n; n = n->next) {
				sql_exp *e = n->data;
				sql_column *c = NULL;

				if ((c = exp_is_pkey(rel, e)) && partition_find_part(v->sql->session->tr, c->t, NULL)) {
					/* check if key is partition key */
					v->changes++;
					return rel_inplace_setop_n_ary(v->sql, rel,
							append(append(sa_list(v->sql->sa), ul), ur), op_munion,
											 rel_projections(v->sql, rel, NULL, 1, 1));
				}
			}
		}

		if (!list_empty(rel->r)) {
			list *ogbe = rel->r;

			gbe = new_exp_list(v->sql->sa);
			for (n = ogbe->h; n; n = n->next) {
				sql_exp *e = n->data, *ne;

				/* group by in aggregation list */
				ne = exps_uses_exp( rel->exps, e);
				if (ne)
					ne = list_find_exp( ul->exps, ne);
				if (!ne) {
					/* e only in the ul/ur->r (group by list) */
					ne = exp_ref(v->sql, e);
					list_append(ul->exps, ne);
					ne = exp_ref(v->sql, e);
					list_append(ur->exps, ne);
				}
				assert(ne);
				ne = exp_ref(v->sql, ne);
				append(gbe, ne);
			}
		}

		u = rel_setop_n_ary(v->sql->sa, append(append(sa_list(v->sql->sa), ul), ur), op_munion);
		rel_setop_n_ary_set_exps(v->sql, u, rel_projections(v->sql, ul, NULL, 1, 1), false);
		set_processed(u);

		exps = new_exp_list(v->sql->sa);
		for (n = u->exps->h, m = rel->exps->h; n && m; n = n->next, m = m->next) {
			sql_exp *ne, *e = n->data, *oa = m->data;

			if (oa->type == e_aggr) {
				sql_subfunc *f = oa->f;
				int cnt = exp_aggr_is_count(oa);
				sql_subfunc *a = sql_bind_func(v->sql, "sys", (cnt)?"sum":f->func->base.name, exp_subtype(e), NULL, F_AGGR, true, true);

				assert(a);
				/* union of aggr result may have nils
			   	 * because sum/count of empty set */
				set_has_nil(e);
				e = exp_ref(v->sql, e);
				ne = exp_aggr1(v->sql->sa, e, a, need_distinct(e), 1, e->card, 1);
			} else {
				ne = exp_copy(v->sql, oa);
			}
			exp_setalias(ne, oa->alias.label, exp_find_rel_name(oa), exp_name(oa));
			append(exps, ne);
		}
		v->changes++;
		return rel_inplace_groupby( rel, u, gbe, exps);
	}
	return rel;
}

/*
 * More general
 * 	groupby(
 * 	 [ outer ] join(
 * 	    project(
 * 	      table(A) [ c1, c2, .. ]
 * 	    ) [ c1, c2, identity(c2) as I, .. ],
 * 	    table(B) [ c1, c2, .. ]
 * 	  ) [ A.c1 = B.c1 ]
 * 	) [ I ] [ a1, a2, .. ]
 *
 * ->
 *
 * 	[ outer ] join(
 * 	  project(
 * 	    table(A) [ c1, c2, .. ]
 * 	  ) [ c1, c2, .. ],
 * 	  groupby (
 * 	    table(B) [ c1, c2, .. ]
 * 	  ) [ B.c1 ] [ a1, a2, .. ]
 * 	) [ A.c1 = B.c1 ]
 */
static sql_rel *
gen_push_groupby_down(mvc *sql, sql_rel *rel, int *changes)
{
	sql_rel *j = rel->l;
	list *gbe = rel->r;

	if (rel->op == op_groupby && list_length(gbe) == 1 && j->op == op_join){
		sql_rel *jl = j->l, *jr = j->r, *cr, *cl;
		sql_exp *gb = gbe->h->data, *e;
		node *n;
		int left = 1;
		list *aggrs, *aliases, *gbe;

		if (!is_identity(gb, jl) && !is_identity(gb, jr))
			return rel;
		if (jl->op == op_project &&
		    (e = list_find_exp( jl->exps, gb)) != NULL &&
		     find_prop(e->p, PROP_HASHCOL) != NULL) {
			left = 0;
			cr = jr;
			cl = jl;
		} else if (jr->op == op_project &&
		    (e = list_find_exp( jr->exps, gb)) != NULL &&
		     find_prop(e->p, PROP_HASHCOL) != NULL) {
			left = 1;
			cr = jl;
			cl = jr;
		} else {
			return rel;
		}

		if ((left && is_base(jl->op)) || (!left && is_base(jr->op))||
		    (left && is_select(jl->op)) || (!left && is_select(jr->op))
		    || rel_is_join_on_pkey(j, false))
			return rel;

		/* only add aggr (based on left/right), and repeat the group by column */
		aggrs = sa_list(sql->sa);
		aliases = sa_list(sql->sa);
		if (rel->exps) for (n = rel->exps->h; n; n = n->next) {
			sql_exp *ce = n->data;

			if (exp_is_atom(ce))
				list_append(aliases, ce);
			else if (ce->type == e_column) {
				if (rel_has_exp(cl, ce, false) == 0) /* collect aliases outside groupby */
					list_append(aliases, ce);
				else
					list_append(aggrs, ce);
			} else if (ce->type == e_aggr) {
				list *args = ce->l;

				/* check args are part of left/right */
				if (!list_empty(args) && rel_has_exps(cl, args, false) == 0)
					return rel;
				if (rel->op != op_join && exp_aggr_is_count(ce))
					ce->p = prop_create(sql->sa, PROP_COUNT, ce->p);
				list_append(aggrs, ce);
			}
		}
		/* TODO move any column expressions (aliases) into the project list */

		/* find gb in left or right and should be unique */
		gbe = sa_list(sql->sa);
		/* push groupby to right, group on join exps */
		if (j->exps) for (n = j->exps->h; n; n = n->next) {
			sql_exp *ce = n->data, *l = ce->l, *r = ce->r, *e;

			/* get left/right hand of e_cmp */
			assert(ce->type == e_cmp);
			if (ce->flag == cmp_equal && is_alias(l->type) && is_alias(r->type) &&
				(((e = rel_find_exp(cr, l)) && rel_find_exp(cl, r)) ||
				 ((e = rel_find_exp(cr, r)) && rel_find_exp(cl, l)))) {
				e = exp_ref(sql, e);
				list_append(gbe, e);
			} else {
				return rel;
			}
		}
		if (!left)
			cr = j->r = rel_groupby(sql, cr, gbe);
		else
			cr = j->l = rel_groupby(sql, cr, gbe);
		cr->exps = list_join(cr->exps, aggrs);
		set_processed(cr);
		if (!is_project(cl->op))
			cl = rel_project(sql->sa, cl,
				rel_projections(sql, cl, NULL, 1, 1));
		cl->exps = list_join(cl->exps, aliases);
		set_processed(cl);
		if (!left)
			j->l = cl;
		else
			j->r = cl;
		rel -> l = NULL;
		rel_destroy(sql, rel);
		rel = NULL;

		if (list_empty(cr->exps) && list_empty(j->exps)) { /* remove crossproduct */
			sql_rel *r = cl;
			if (!left)
				j->l = NULL;
			else
				j->r = NULL;
			rel_destroy(sql, j);
			j = r;
		}
		(*changes)++;
		return j;
	}
	return rel;
}

/*
 * Rewrite group(project(join(A,Dict)[a.i==dict.i])[...dict.n])[dict.n][ ... dict.n ]
 * into
 * 	project(join(groupby (A)[a.i],[a.i]), Dict)[a.i==dict.i])[dict.n]
 *
 */
static inline sql_rel *
rel_push_groupby_down(visitor *v, sql_rel *rel)
{
	sql_rel *p = rel->l;
	list *gbe = rel->r;

	if (rel->op == op_groupby && gbe && p && is_join(p->op))
		return gen_push_groupby_down(v->sql, rel, &v->changes);
	if (rel->op == op_groupby && gbe && p && p->op == op_project) {
		sql_rel *j = p->l;
		sql_rel *jl, *jr;
		node *n;

		if (!j || j->op != op_join || list_length(j->exps) != 1)
			return gen_push_groupby_down(v->sql, rel, &v->changes);
		jl = j->l;
		jr = j->r;

		/* check if jr is a dict with index and var still used */
		if (jr->op != op_basetable || jr->l || !jr->r || list_length(jr->exps) != 2)
			return gen_push_groupby_down(v->sql, rel, &v->changes);

		/* check if group by is done on dict column */
		for(n = gbe->h; n; n = n->next) {
			sql_exp *ge = n->data, *pe = NULL, *e = NULL;

			/* find group by exp in project, then in dict */
			pe = rel_find_exp(p, ge);
			if (pe) /* find project exp in right hand of join, ie dict */
				e = rel_find_exp(jr, pe);
			if (pe && e) {  /* Rewrite: join with dict after the group by */
				list *pexps = rel_projections(v->sql, rel, NULL, 1, 1), *npexps;
				node *m;
				sql_exp *ne = j->exps->h->data; /* join exp */
				p->l = jl;	/* Project now only on the left side of the join */

				ne = ne->l; 	/* The left side of the compare is the index of the left */

				/* find ge reference in new projection list */
				npexps = sa_list(v->sql->sa);
				for (m = pexps->h; m; m = m->next) {
					sql_exp *a = m->data;

					if (exp_refers(ge, a)) {
						sql_exp *sc = jr->exps->t->data;
						sql_exp *e = exp_ref(v->sql, sc);
						if (exp_name(a))
							exp_prop_alias(v->sql->sa, e, a);
						a = e;
					}
					append(npexps, a);
				}

				/* find ge in aggr list */
				for (m = rel->exps->h; m; m = m->next) {
					sql_exp *a = m->data;

					if (exp_match_exp(a, ge) || exp_refers(ge, a)) {
						a = exp_ref(v->sql, ne);
						if (exp_name(ne))
							exp_prop_alias(v->sql->sa, a, ne);
						m->data = a;
					}
				}

				/* change alias pe, ie project out the index  */
				pe->l = (void*)exp_relname(ne);
				pe->r = (void*)exp_name(ne);
				if (exp_name(ne))
					exp_prop_alias(v->sql->sa, pe, ne);

				/* change alias ge */
				ge->l = (void*)exp_relname(pe);
				ge->r = (void*)exp_name(pe);
				if (exp_name(pe))
					exp_prop_alias(v->sql->sa, ge, pe);

				/* zap both project and groupby name hash tables (as we changed names above) */
				list_hash_clear(rel->exps);
				list_hash_clear((list*)rel->r);
				list_hash_clear(p->exps);

				/* add join */
				j->l = rel;
				rel = rel_project(v->sql->sa, j, npexps);
				v->changes++;
			}
		}
	}
	return rel;
}

/* reduce group by expressions based on pkey info
 *
 * The reduced group by and (derived) aggr expressions are restored via
 * extra (new) aggregate columns.
 */
static inline sql_rel *
rel_reduce_groupby_exps(visitor *v, sql_rel *rel)
{
	list *gbe = rel->r;
	global_props *gp = v->data;

	if (gp->has_pkey && is_groupby(rel->op) && rel->r && !rel_is_ref(rel) && list_length(gbe)) {
		sa_open(v->sql->ta);
		node *n, *m;
		int k, j, i, ngbe = list_length(gbe);
		sql_column *c;
		sql_table **tbls = SA_NEW_ARRAY(v->sql->ta, sql_table*, ngbe);
		sql_rel **bts = SA_NEW_ARRAY(v->sql->ta, sql_rel*, ngbe), *bt = NULL;

		gbe = rel->r;
		for (k = 0, i = 0, n = gbe->h; n; n = n->next, k++) {
			sql_exp *e = n->data;

			c = exp_find_column_(rel, e, -2, &bt);
			if (c) {
				for(j = 0; j < i; j++)
					if (c->t == tbls[j] && bts[j] == bt)
						break;
				tbls[j] = c->t;
				bts[j] = bt;
				i += (j == i);
			}
		}
		if (i) { /* forall tables find pkey and
				remove useless other columns */
			/* TODO also remove group by columns which are related to
			 * the other columns using a foreign-key join (n->1), ie 1
			 * on the to be removed side.
			 */
			int8_t *scores = SA_NEW_ARRAY(v->sql->ta, int8_t, ngbe);
			for(j = 0; j < i; j++) {
				int l, nr = 0, cnr = 0;

				k = list_length(gbe);
				memset(scores, 0, list_length(gbe));
				if (tbls[j]->pkey) {
					for (l = 0, n = gbe->h; l < k && n; l++, n = n->next) {
						fcmp cmp = (fcmp)&kc_column_cmp;
						sql_exp *e = n->data;

						c = exp_find_column_(rel, e, -2, &bt);
						if (c && c->t == tbls[j] && bts[j] == bt &&
						    list_find(tbls[j]->pkey->k.columns, c, cmp) != NULL) {
							scores[l] = 1;
							nr ++;
						} else if (c && c->t == tbls[j] && bts[j] == bt) {
							/* Okay we can cleanup a group by column */
							scores[l] = -1;
							cnr ++;
						}
					}
				}
				if (nr) {
					int all = (list_length(tbls[j]->pkey->k.columns) == nr);
					sql_kc *kc = tbls[j]->pkey->k.columns->h->data;

					c = kc->c;
					for (l = 0, n = gbe->h; l < k && n; l++, n = n->next) {
						sql_exp *e = n->data;

						/* pkey based group by */
						if (scores[l] == 1 && ((all ||
						   /* first of key */
						   (c == exp_find_column(rel, e, -2))) && !find_prop(e->p, PROP_HASHCOL)))
							e->p = prop_create(v->sql->sa, PROP_HASHCOL, e->p);
					}
					for (m = rel->exps->h; m; m = m->next ){
						sql_exp *e = m->data;

						for (l = 0, n = gbe->h; l < k && n; l++, n = n->next) {
							sql_exp *gb = n->data;

							/* pkey based group by */
							if (scores[l] == 1 && exp_match_exp(e,gb) && find_prop(gb->p, PROP_HASHCOL) && !find_prop(e->p, PROP_HASHCOL)) {
								e->p = prop_create(v->sql->sa, PROP_HASHCOL, e->p);
								break;
							}

						}
					}
				}
				if (cnr && nr && list_length(tbls[j]->pkey->k.columns) == nr) {
					list *ngbe = new_exp_list(v->sql->sa);

					for (l = 0, n = gbe->h; l < k && n; l++, n = n->next) {
						sql_exp *e = n->data;

						/* keep the group by columns which form a primary key
						 * of this table. And those unrelated to this table. */
						if (scores[l] != -1)
							append(ngbe, e);
					}
					rel->r = ngbe;
					/* rewrite gbe and aggr, in the aggr list */
					if (0)
					for (m = rel->exps->h; m; m = m->next ){
						sql_exp *e = m->data;
						int fnd = 0;

						for (l = 0, n = gbe->h; l < k && n && !fnd; l++, n = n->next) {
							sql_exp *gb = n->data;

							if (scores[l] == -1 && exp_refers(gb, e)) {
								/*
								sql_exp *rs = exp_column(v->sql->sa, gb->l?gb->l:exp_relname(gb), gb->r?gb->r:exp_name(gb), exp_subtype(gb), rel->card, has_nil(gb), is_unique(gb), is_intern(gb));
								exp_setalias(rs, e->alias.label, exp_find_rel_name(e), exp_name(e));
								e = rs;
								*/
								assert(e->alias.label == e->nid);
								fnd = 1;
							}
						}
						m->data = e;
					}
					/* new reduced aggr expression list */
					assert(list_length(rel->exps)>0);
					/* only one reduction at a time */
					list_hash_clear(rel->exps);
					v->changes++;
					sa_close(v->sql->ta);
					return rel;
				}
				gbe = rel->r;
			}
		}
		sa_close(v->sql->ta);
	}
	/* remove constants from group by list */
	if (is_groupby(rel->op) && rel->r && !rel_is_ref(rel)) {
		int i;
		node *n;

		for (i = 0, n = gbe->h; n; n = n->next) {
			sql_exp *e = n->data;

			if (exp_is_atom(e))
				i++;
		}
		if (i) {
			list *ngbe = new_exp_list(v->sql->sa);
			list *dgbe = new_exp_list(v->sql->sa);

			for (n = gbe->h; n; n = n->next) {
				sql_exp *e = n->data;

				if (!exp_is_atom(e))
					append(ngbe, e);
				/* we need at least one gbe */
				else if (!n->next && list_empty(ngbe))
					append(ngbe, e);
				else
					append(dgbe, e);
			}
			rel->r = ngbe;
			if (!list_empty(dgbe)) {
				/* use atom's directly in the aggr expr list */

				for (n = rel->exps->h; n; n = n->next) {
					sql_exp *e = n->data, *ne = NULL;

					if (e->type == e_column) {
						if (e->nid)
							ne = exps_bind_nid(dgbe, e->nid);
						if (ne) {
							ne = exp_copy(v->sql, ne);
							exp_prop_alias(v->sql->sa, ne, e);
							e = ne;
						}
					}
					n->data = e;
				}
				list_hash_clear(rel->exps);
				v->changes++;
			}
		}
	}
	return rel;
}

/* if all arguments to a distinct aggregate are unique, remove 'distinct' property */
static inline sql_rel *
rel_distinct_aggregate_on_unique_values(visitor *v, sql_rel *rel)
{
	if (is_groupby(rel->op) && !list_empty(rel->exps)) {
		for (node *n = rel->exps->h; n; n = n->next) {
			sql_exp *exp = (sql_exp*) n->data;

			if (exp->type == e_aggr && need_distinct(exp)) {
				bool all_unique = true;
				list *l = exp->l;

				for (node *m = l->h; m && all_unique; m = m->next) {
					sql_exp *arg = (sql_exp*) m->data;

					all_unique &= arg->type == e_column && is_unique(arg) && (!is_semantics(exp) || !has_nil(arg));
				}
				if (!all_unique && exps_card(l) > CARD_ATOM)
					all_unique = exps_unique(v->sql, rel, l) && (!is_semantics(exp) || !have_nil(l));
				if (all_unique) {
					set_nodistinct(exp);
					v->changes++;
				}
			}
		}
	}
	return rel;
}

static inline sql_rel *
rel_remove_const_aggr(visitor *v, sql_rel *rel)
{
	if(!rel) {
		return rel;
	}

	list *exps = rel->exps;

	if(rel->op != op_groupby || list_empty(exps)) {
		return rel;
	}

	if(!list_empty(rel->r)) {
		/* in the general case in an expression of an aggregate over
		 * a constant can be rewritten as just the const e.g.
		 *   aggr(const) -> const
		 */

		for(node *n = exps->h; n; n = n->next) {
			sql_exp *e = n->data;

			if(e->type != e_aggr) {
				continue;
			}

			sql_func *j = ((sql_subfunc *)e->f)->func;

			/* some aggregates with const values can only be eliminated
			 * under certain circumstances e.g.
			 *   sum(NULL)   -> NULL, sum(0)  -> 0
			 *   prod(NULL)  -> NULL, prod(1) -> 1
			 *   count(NULL) -> 0
			 */
			int sum = strcmp(j->base.name, "sum") == 0,
				prd = strcmp(j->base.name, "prod") == 0,
				cnt = strcmp(j->base.name, "count") == 0;

			if(!j->s && j->system == 1) {
				list *se = e->l;

				if(se == NULL) {
					continue;
				}

				for(node *m = se->h; m; m = m->next) {
					sql_exp *w = m->data;

					if(w->type == e_atom && w->card == CARD_ATOM) {
						atom *wa = w->l;

						if(sum && !(wa->isnull || atom_is_zero(wa))) {
							continue;
						}

						if(prd && !(wa->isnull || atom_is_one(wa))) {
							continue;
						}

						if(cnt) {
							if(wa->isnull) {
								list_remove_node(se, NULL, m);

								w=exp_atom_lng(v->sql->sa, 0);
								list_append(se, w);
							}
							else {
								continue;
							}
						}

						exp_setalias(w,e->alias.label,e->alias.rname,e->alias.name);

						n->data = w;
						v->changes++;
					} else {
						break;
					}
				}
			}
		}
	}

	/*
	 * Below code replaces GROUP BY with PROJECT in some cases;
	 * Triggers on...
	 * select 1 having true; select 42 from foo group by x; select n from foo group by rollup(n);
	*/

	if (!rel_is_ref(rel)) {
		int needed = 0;
		for (node *n = rel->exps->h; n; n = n->next) {
			sql_exp *exp = (sql_exp*) n->data;

			if (exp_is_atom(exp) && exp->type != e_aggr)
				needed++;
		}
		if (needed) {
			if (!list_empty(rel->r)) {
				int atoms = 0;
				/* corner case, all grouping columns are atoms */
				for (node *n = ((list*)rel->r)->h; n; n = n->next) {
					sql_exp *exp = (sql_exp*) n->data;

					if (exp_is_atom(exp))
						atoms++;
				}
				/* possible edge case, never triggers in coverage tests */
				if (atoms == list_length(rel->r)) {
					list *nexps = sa_list(v->sql->sa);
					for (node *n = rel->exps->h; n; ) {
						node *next = n->next;
						sql_exp *e = (sql_exp*) n->data;

						/* remove references to constant group by columns */
						if (e->type == e_column) {
							sql_exp *found = NULL;
							found = exps_bind_nid(rel->r, e->nid);
							if (found) {
								list_append(nexps, found);
								list_remove_node(rel->exps, NULL, n);
							}
						}
						n = next;
					}
					rel->r = NULL; /* transform it into a global aggregate */
					rel->exps = list_join(nexps, rel->exps); /* add grouping columns back as projections */
					/* global aggregates may return 1 row, so filter it based on the count */
					sql_subfunc *cf = sql_bind_func(v->sql, "sys", "count", sql_fetch_localtype(TYPE_void), NULL, F_AGGR, true, true);
					sql_exp *count = exp_aggr(v->sql->sa, NULL, cf, 0, 1, CARD_ATOM, 0);
					count = rel_groupby_add_aggr(v->sql, rel, count);
					sql_exp *cp = exp_compare(v->sql->sa, exp_ref(v->sql, count), exp_atom(v->sql->sa, atom_int(v->sql->sa, exp_subtype(count), 0)), cmp_notequal);
					rel = rel_select(v->sql->sa, rel, cp);
					set_processed(rel);
					return rel;
				}
			} else if (list_length(rel->exps) == needed) { /* all are const */
				sql_rel *ll = rel->l;
				rel->op = op_project;
				/* TODO check if l->l == const, else change that */
				if (ll && ll->l) {
					rel_destroy(v->sql, ll);
					ll = NULL;
					rel->l = rel_project_exp(v->sql, exp_atom_bool(v->sql->sa, 1));
				}
				return rel;
			}
			sql_rel *nrel = rel_project(v->sql->sa, rel, rel_projections(v->sql, rel, NULL, 1, 1));
			for (node *n = nrel->exps->h; n; n = n->next) {
				sql_exp *exp = (sql_exp*) n->data;
				if (exp->type == e_column) {
					sql_exp *e = rel_find_exp(rel, exp);

					if (e && exp_is_atom(e) && e->type == e_atom) {
						sql_exp *ne = exp_copy(v->sql, e);
						assert(ne->alias.label);
						exp_setalias(ne, ne->alias.label, exp_find_rel_name(exp), exp_name(exp));
						n->data = ne;
						v->changes++;
					}
				}
			}
			list *nl = sa_list(v->sql->sa);
			for (node *n = rel->exps->h; n; n = n->next) {
				sql_exp *exp = (sql_exp*) n->data;

				if (!exp_is_atom(exp) || exp->type != e_atom)
					append(nl, exp);
			}
			rel->exps = nl;
			return nrel;
		}
	}

	return rel;
}

#if 0
static sql_rel *
rel_groupby_distinct2(visitor *v, sql_rel *rel)
{
	list *ngbes = sa_list(v->sql->sa), *gbes, *naggrs = sa_list(v->sql->sa), *aggrs = sa_list(v->sql->sa);
	sql_rel *l;
	node *n;

	gbes = rel->r;
	if (!gbes)
		return rel;

	/* check if each aggr is, rewritable (max,min,sum,count)
	 *  			  and only has one argument */
	for (n = rel->exps->h; n; n = n->next) {
		sql_exp *e = n->data;
		sql_subfunc *af = e->f;

		if (e->type == e_aggr &&
		   (strcmp(af->func->base.name, "sum") &&
		     strcmp(af->func->base.name, "count") &&
		     strcmp(af->func->base.name, "min") &&
		     strcmp(af->func->base.name, "max")))
			return rel;
	}

	for (n = gbes->h; n; n = n->next) {
		sql_exp *e = n->data;

		e = exp_column(v->sql->sa, exp_find_rel_name(e), exp_name(e), exp_subtype(e), e->card, has_nil(e), is_unique(e), is_intern(e));
		append(ngbes, e);
	}

	/* 1 for each aggr(distinct v) add the attribute expression v to gbes and aggrs list
	 * 2 for each aggr(z) add aggr_phase2('z') to the naggrs list
	 * 3 for each group by col, add also to the naggrs list
	 * */
	for (n = rel->exps->h; n; n = n->next) {
		sql_exp *e = n->data;

		if (e->type == e_aggr && need_distinct(e)) { /* 1 */
			/* need column expression */
			list *args = e->l;
			sql_exp *v = args->h->data;
			append(gbes, v);
			if (!exp_name(v))
				exp_label(v->sql->sa, v, ++v->sql->label);
			v = exp_column(v->sql->sa, exp_find_rel_name(v), exp_name(v), exp_subtype(v), v->card, has_nil(v), is_unique(v), is_intern(v));
			append(aggrs, v);
			v = exp_aggr1(v->sql->sa, v, e->f, need_distinct(e), 1, e->card, 1);
			exp_setalias(v, e->alias.label, exp_find_rel_name(e), exp_name(e));
			append(naggrs, v);
		} else if (e->type == e_aggr && !need_distinct(e)) {
			sql_exp *v;
			sql_subfunc *f = e->f;
			int cnt = exp_aggr_is_count(e);
			sql_subfunc *a = sql_bind_func(v->sql, "sys", (cnt)?"sum":f->func->base.name, exp_subtype(e), NULL, F_AGGR, true, true);

			append(aggrs, e);
			if (!exp_name(e))
				exp_label(v->sql->sa, e, ++v->sql->label);
			set_has_nil(e);
			v = exp_column(v->sql->sa, exp_find_rel_name(e), exp_name(e), exp_subtype(e), e->card, has_nil(e), is_unique(e), is_intern(e));
			v = exp_aggr1(v->sql->sa, v, a, 0, 1, e->card, 1);
			if (cnt)
				set_zero_if_empty(v);
			exp_setalias(v, e->alias.label, exp_find_rel_name(e), exp_name(e));
			append(naggrs, v);
		} else { /* group by col */
			if (list_find_exp(gbes, e) || !list_find_exp(naggrs, e)) {
				append(aggrs, e);

				e = exp_column(v->sql->sa, exp_find_rel_name(e), exp_name(e), exp_subtype(e), e->card, has_nil(e), is_unique(e), is_intern(e));
			}
			append(naggrs, e);
		}
	}

	l = rel->l = rel_groupby(v->sql, rel->l, gbes);
	l->exps = aggrs;
	rel->r = ngbes;
	rel->exps = naggrs;
	v->changes++;
	return rel;
}
#endif

/* Rewrite group by expressions with distinct
 *
 * ie select a, count(distinct b) from c where ... groupby a;
 * No other aggregations should be present
 *
 * Rewrite the more general case, good for parallel execution
 *
 * groupby(R) [e,f] [ aggr1 a distinct, aggr2 b distinct, aggr3 c, aggr4 d]
 *
 * into
 *
 * groupby(
 * 	groupby(R) [e,f,a,b] [ a, b, aggr3 c, aggr4 d]
 * ) [e,f]( aggr1 a distinct, aggr2 b distinct, aggr3_phase2 c, aggr4_phase2 d)
 */
static inline sql_rel *
rel_groupby_distinct(visitor *v, sql_rel *rel)
{
	node *n;

	if (is_groupby(rel->op)) {
		sql_rel *l = rel->l;
		if (!l || is_groupby(l->op))
			return rel;
	}
	if (is_groupby(rel->op) && rel->r && !rel_is_ref(rel)) {
		int nr = 0, anr = 0;
		list *gbe, *ngbe, *arg, *exps, *nexps;
		sql_exp *distinct = NULL, *darg, *found;
		sql_rel *l = NULL;

		for (n=rel->exps->h; n && nr <= 2; n = n->next) {
			sql_exp *e = n->data;
			if (need_distinct(e)) {
				distinct = n->data;
				nr++;
				if (e->r) /* distinct and order by */
					nr++;
			}
			anr += is_aggr(e->type);
		}
		if (nr < 1 || distinct->type != e_aggr)
			return rel;
		if (nr > 1 || anr > nr)
			return rel;//rel_groupby_distinct2(v, rel);
		arg = distinct->l;
		if (list_length(arg) != 1 || list_length(rel->r) + nr != list_length(rel->exps))
			return rel;

		gbe = rel->r;
		ngbe = sa_list(v->sql->sa);
		exps = sa_list(v->sql->sa);
		nexps = sa_list(v->sql->sa);
		for (n=rel->exps->h; n; n = n->next) {
			sql_exp *e = n->data;
			if (e != distinct) {
				if (e->type == e_aggr) { /* copy the arguments to the aggregate */
					list *args = e->l;
					if (args) {
						for (node *n = args->h ; n ; n = n->next) {
							sql_exp *e = n->data;
							list_append(ngbe, exp_copy(v->sql, e));
							list_append(exps, exp_copy(v->sql, e));
						}
					}
				} else {
					e = exp_ref(v->sql, e);
					append(ngbe, e);
					append(exps, e);
				}
				if (e->type == e_aggr) /* aggregates must be copied */
					e = exp_copy(v->sql, e);
				else
					e = exp_ref(v->sql, e);
				append(nexps, e);
			}
		}

		darg = arg->h->data;
		if ((found = exps_find_exp(exps, darg)) == NULL) { /* not already in the groups projection list */
			if ((found = exps_find_exp(gbe, darg))) { /* first find if the aggregate argument already exists in the grouping list */
				darg = exp_ref(v->sql, found);
			} else {
				list_append(gbe, darg = exp_copy(v->sql, darg));
				exp_label(v->sql->sa, darg, ++v->sql->label);
				darg = exp_ref(v->sql, darg);
			}
			list_append(exps, darg);
			darg = exp_ref(v->sql, darg);
		} else {
			darg = exp_ref(v->sql, found);
		}
		arg->h->data = darg;
		l = rel->l = rel_groupby(v->sql, rel->l, gbe);
		l->exps = exps;
		set_processed(l);
		rel->r = ngbe;
		rel->exps = nexps;
		set_nodistinct(distinct);
		append(nexps, distinct);
		v->changes++;
	}
	return rel;
}

/*
 * Push Count inside crossjoin down, and multiply the results
 *
 *     project (                                project(
 *          group by (                               crossproduct (
 *		crossproduct(                             project (
 *		     L,			 =>                    group by (
 *		     R                                              L
 *		) [ ] [ count NOT NULL ]                       ) [ ] [ count NOT NULL ]
 *          )                                             ),
 *     ) [ NOT NULL ]                                     project (
 *                                                              group by (
 *                                                                  R
 *                                                              ) [ ] [ count NOT NULL ]
 *                                                        )
 *                                                   ) [ sql_mul(.., .. NOT NULL) ]
 *                                              )
 */
static inline sql_rel *
rel_push_count_down(visitor *v, sql_rel *rel)
{
	sql_rel *r = rel->l;

	if (is_groupby(rel->op) && !rel_is_ref(rel) && list_empty(rel->r) &&
		r && !r->exps && r->op == op_join && !(rel_is_ref(r)) &&
		/* currently only single count aggregation is handled, no other projects or aggregation */
		list_length(rel->exps) == 1 && exp_aggr_is_count(rel->exps->h->data)) {
		sql_exp *nce, *oce, *cnt1 = NULL, *cnt2 = NULL;
		sql_rel *gbl = NULL, *gbr = NULL;	/* Group By */
		sql_rel *cp = NULL;					/* Cross Product */
		sql_rel *srel;

		oce = rel->exps->h->data;
		if (oce->l) /* we only handle COUNT(*) */
			return rel;

		srel = r->l;
		{
			sql_subfunc *cf = sql_bind_func(v->sql, "sys", "count", sql_fetch_localtype(TYPE_void), NULL, F_AGGR, true, true);
			sql_exp *e = exp_aggr(v->sql->sa, NULL, cf, need_distinct(oce), need_no_nil(oce), oce->card, 0);

			exp_label(v->sql->sa, e, ++v->sql->label);
			cnt1 = exp_ref(v->sql, e);
			gbl = rel_groupby(v->sql, rel_dup(srel), NULL);
			set_processed(gbl);
			rel_groupby_add_aggr(v->sql, gbl, e);
		}

		srel = r->r;
		{
			sql_subfunc *cf = sql_bind_func(v->sql, "sys", "count", sql_fetch_localtype(TYPE_void), NULL, F_AGGR, true, true);
			sql_exp *e = exp_aggr(v->sql->sa, NULL, cf, need_distinct(oce), need_no_nil(oce), oce->card, 0);

			exp_label(v->sql->sa, e, ++v->sql->label);
			cnt2 = exp_ref(v->sql, e);
			gbr = rel_groupby(v->sql, rel_dup(srel), NULL);
			set_processed(gbr);
			rel_groupby_add_aggr(v->sql, gbr, e);
		}

		cp = rel_crossproduct(v->sql->sa, gbl, gbr, op_join);
		set_processed(cp);

		if (!(nce = rel_binop_(v->sql, NULL, cnt1, cnt2, "sys", "sql_mul", card_value, true))) {
			v->sql->session->status = 0;
			v->sql->errstr[0] = '\0';
			return rel; /* error, fallback to original expression */
		}
		/* because of remote plans, make sure "sql_mul" returns bigint. The cardinality is atomic, so no major performance penalty */
		if (subtype_cmp(exp_subtype(oce), exp_subtype(nce)) != 0)
			nce = exp_convert(v->sql, nce, exp_subtype(nce), exp_subtype(oce));
		if (exp_name(oce))
			exp_prop_alias(v->sql->sa, nce, oce);

		rel_destroy(v->sql, rel);
		rel = rel_project(v->sql->sa, cp, append(new_exp_list(v->sql->sa), nce));
		set_processed(rel);

		v->changes++;
	}

	return rel;
}

static inline sql_rel *
rel_basecount(visitor *v, sql_rel *rel)
{
	if (is_groupby(rel->op) && !rel_is_ref(rel) && rel->l && list_empty(rel->r) &&
		list_length(rel->exps) == 1 && exp_aggr_is_count(rel->exps->h->data)) {
		sql_rel *bt = rel->l;
		sql_exp *e = rel->exps->h->data;
		if (is_basetable(bt->op) && list_empty(e->l)) { /* count(*) */
			/* change into select cnt('schema','table') */
			sql_table *t = bt->l;
			/* I need to get the declared table's frame number to make this work correctly for those */
			if (!isTable(t) || isDeclaredTable(t))
				return rel;
			sql_subfunc *cf = sql_bind_func(v->sql, "sys", "cnt", sql_fetch_localtype(TYPE_str), sql_fetch_localtype(TYPE_str), F_FUNC, true, true);
			list *exps = sa_list(v->sql->sa);
			append(exps, exp_atom_str(v->sql->sa, t->s->base.name, sql_fetch_localtype(TYPE_str)));
			append(exps, exp_atom_str(v->sql->sa, t->base.name, sql_fetch_localtype(TYPE_str)));
			sql_exp *ne = exp_op(v->sql->sa, exps, cf);

			ne = exp_propagate(v->sql->sa, ne, e);
			exp_setalias(ne, e->alias.label, exp_find_rel_name(e), exp_name(e));
			rel_destroy(v->sql, rel);
			rel = rel_project(v->sql->sa, NULL, append(sa_list(v->sql->sa), ne));
			v->changes++;
		}
	}
	return rel;
}

static inline sql_rel *
rel_simplify_count(visitor *v, sql_rel *rel)
{
	if (is_groupby(rel->op) && !list_empty(rel->exps)) {
		mvc *sql = v->sql;
		int ncountstar = 0;

		/* Convert count(no null) into count(*) */
		for (node *n = rel->exps->h; n ; n = n->next) {
			sql_exp *e = n->data;

			if (exp_aggr_is_count(e) && !need_distinct(e)) {
				if (list_length(e->l) == 0) {
					ncountstar++;
				} else if (list_length(e->l) == 1 && !has_nil((sql_exp*)((list*)e->l)->h->data)) {
					sql_subfunc *cf = sql_bind_func(sql, "sys", "count", sql_fetch_localtype(TYPE_void), NULL, F_AGGR, true, true);
					sql_exp *ne = exp_aggr(sql->sa, NULL, cf, 0, 0, e->card, 0);
					if (exp_name(e))
						exp_prop_alias(sql->sa, ne, e);
					n->data = ne;
					ncountstar++;
					v->changes++;
				}
			}
		}
		/* With multiple count(*), use exp_ref to reduce the number of calls to this aggregate */
		if (ncountstar > 1) {
			sql_exp *count_star = NULL;
			sql_rel *nrel = rel_project(v->sql->sa, rel, NULL);
			list *aexps = sa_list(v->sql->sa), *nexps = sa_list(v->sql->sa);
			nrel->exps = nexps;
			for (node *n = rel->exps->h; n ; n = n->next) {
				sql_exp *e = n->data;

				if (exp_aggr_is_count(e) && !need_distinct(e) && list_length(e->l) == 0) {
					if (!count_star) {
						count_star = e;
						append(aexps, e);
						append(nexps, exp_ref(sql, e));
					} else {
						sql_exp *ne = exp_ref(sql, count_star);

						if (exp_name(e))
							exp_prop_alias(sql->sa, ne, e);
						v->changes++;
						append(nexps, ne);
					}
				} else {
					append(aexps, e);
					append(nexps, exp_ref(sql, e));
				}
			}
			rel->exps = aexps;
			return nrel;
		}
	}
	return rel;
}

static sql_rel *
rel_gengroupjoin(visitor *v, sql_rel *rel)
{
	sql_rel *j = rel->l;
	list *gbes = rel->r;

	int nr = 0;
	for(node *n = gbes->h; n; n = n->next) {
		sql_exp *gbe = n->data;
		for(node *m = j->exps->h; m; m = m->next) {
			sql_exp *je = m->data;
			if (je->type != e_cmp || je->flag != cmp_equal)
				return rel;
			/* check if its a join exp (ie not a selection) */
			if (!( (!rel_has_exp(j->l, je->l, false) && !rel_has_exp(j->r, je->r, false)) ||
				   (!rel_has_exp(j->l, je->r, false) && !rel_has_exp(j->r, je->l, false))))
				return rel;
			if (exp_match(je->l, gbe)) {
				nr++;
			} else if (exp_match(je->r, gbe)) {
				nr++;
			}
		}
	}
	if (nr == list_length(gbes)) {
		printf("#group by converted\n");
		j = rel_dup(j);
		j->attr = rel->exps;
		v->changes++;
		rel_destroy(v->sql, rel);
		return j;
	}
	return rel;
}

static sql_rel *
rel_groupjoin(visitor *v, sql_rel *rel)
{
	if (!rel || rel_is_ref(rel) || !is_groupby(rel->op) || list_empty(rel->r))
		return rel;

	sql_rel *j = rel->l;
	//if (!j || rel_is_ref(j) || (j->op != op_join && j->op != op_left))
	if (!j || rel_is_ref(j) || j->op != op_join || list_length(rel->exps) > 1 /* only join because left joins aren't optimized yet (TODO), only length 1 as implementation of groupjoins is missing */ || !list_empty(rel->attr))
		return rel;
	/* check group by exps == equi join exps */
	list *gbes = rel->r;
	if (list_length(gbes) != list_length(j->exps))
		return rel;

	if (is_left(j->op))
		/* left joins aren't optmized jet */
		return rel;

	if (0 && (list_length(rel->exps) > 1 || list_empty(rel->attr)))
		return rel_gengroupjoin(v, rel);;

	int nr = 0;
	for(node *n = gbes->h; n; n = n->next) {
		sql_exp *gbe = n->data;
		for(node *m = j->exps->h; m; m = m->next) {
			sql_exp *je = m->data;
			if (je->type != e_cmp || je->flag != cmp_equal)
				return rel;
			/* check if its a join exp (ie not a selection) */
			if (!( (!rel_has_exp(j->l, je->l, false) && !rel_has_exp(j->r, je->r, false)) ||
				   (!rel_has_exp(j->l, je->r, false) && !rel_has_exp(j->r, je->l, false))))
				return rel;
			if (exp_match(je->l, gbe)) {
				nr++;
			} else if (exp_match(je->r, gbe)) {
				nr++;
			}
		}
	}
	if (nr == list_length(gbes)) {
		// printf("#group by converted\n");
		j = rel_dup(j);
		j->attr = rel->exps;
		v->changes++;
		rel_destroy(v->sql, rel);
		return j;
	}
	return rel;
}

/* select k1 from bla where k1 = const -> select const from bla where k1 = const */
static sql_rel *
rel_project_select_exp(visitor *v, sql_rel *rel)
{
	if (is_simple_project(rel->op) && rel->exps && rel->l) {
		sql_rel *l = rel->l;
		if (is_select(l->op) && l->exps) {
			for(node *n = rel->exps->h; n; n = n->next) {
				sql_exp *col = n->data;
				if (col->type == e_column) {
					for(node *m = l->exps->h; m; m = m->next) {
						sql_exp *cmp = m->data;
						if (cmp->type == e_cmp && cmp->flag == cmp_equal && !is_anti(cmp) && !is_semantics(cmp) && exp_is_atom(cmp->r)) {
							sql_exp *l = cmp->l;
							if(l->type == e_column && col->nid == l->nid) {
								/* replace column with the constant */
								sql_exp *e = n->data = exp_copy(v->sql, cmp->r);
								exp_setalias(e, col->alias.label, exp_relname(col), exp_name(col));
								exp_propagate(v->sql->sa, e, col);
								list_hash_clear(rel->exps);
							}
						}
					}
				}
			}
		}
	}
	return rel;
}

static sql_rel *
rel_optimize_projections_(visitor *v, sql_rel *rel)
{
	rel = rel_project_cse(v, rel);
	rel = rel_project_select_exp(v, rel);

	if (!rel || !is_groupby(rel->op))
		return rel;

	rel = rel_remove_const_aggr(v, rel);

	if (v->value_based_opt) {
		rel = rel_simplify_sum(v, rel);
		rel = rel_simplify_groupby_columns(v, rel);
	}
	rel = rel_groupby_cse(v, rel);
	rel = rel_push_aggr_down(v, rel);
	rel = rel_push_groupby_down(v, rel);
	rel = rel_reduce_groupby_exps(v, rel);
	rel = rel_distinct_aggregate_on_unique_values(v, rel);
	rel = rel_groupby_distinct(v, rel);
	rel = rel_push_count_down(v, rel);

	/* only when value_based_opt is on, ie not for dependency resolution */
	if (v->value_based_opt) {
		rel = rel_simplify_count(v, rel);
		rel = rel_basecount(v, rel);

		rel = rel_groupjoin(v, rel);
	}
	return rel;
}

static sql_rel *
rel_optimize_projections(visitor *v, global_props *gp, sql_rel *rel)
{
	v->data = gp;
	return rel_visitor_topdown(v, rel, &rel_optimize_projections_);
}

run_optimizer
bind_optimize_projections(visitor *v, global_props *gp)
{
	int flag = v->sql->sql_optimizer;
	return gp->opt_level == 1 && (gp->cnt[op_groupby] || gp->cnt[op_project] || gp->cnt[op_munion]
		   || gp->cnt[op_inter] || gp->cnt[op_except]) && (flag & optimize_projections) ? rel_optimize_projections : NULL;
}


static bool
exps_have_selfref(list *exps)
{
	bool selfref = false;
	if (list_empty(exps))
		return false;
	for(node *n = exps->h; n && !selfref; n = n->next) {
		sql_exp *e = n->data;
		selfref |= is_selfref(e);
	}
	return selfref;
}

static inline sql_rel *
rel_push_project_down_union(visitor *v, sql_rel *rel)
{
	/* first remove distinct if already unique */
	if (rel->op == op_project && need_distinct(rel) && rel->exps && exps_unique(v->sql, rel, rel->exps) && !have_nil(rel->exps)) {
		set_nodistinct(rel);
		if (exps_card(rel->exps) <= CARD_ATOM && rel->card > CARD_ATOM) { /* if the projection just contains constants, then no topN is needed */
			sql_rel *nl = rel->l = rel_topn(v->sql->sa, rel->l, append(sa_list(v->sql->sa), exp_atom_lng(v->sql->sa, 1)));
			set_processed(nl);
		}
		v->changes++;
	}

	if (rel->op == op_project && rel->l && rel->exps && list_empty(rel->r)) {
		int need_distinct = need_distinct(rel);
		sql_rel *u = rel->l;
		sql_rel *p = rel;

		if (!u || !(is_munion(u->op)) || need_distinct(u) || is_recursive(u) || !u->exps || rel_is_ref(u) || project_unsafe(rel, false))
			return rel;

		sql_rel *r;

		if (is_recursive(u))
			return rel;

		/* don't push project down union of single values */
		for (node *n = ((list*)u->l)->h; n; n = n->next) {
			r = n->data;
			// TODO: does this check make sense?
			if (is_project(r->op) && !r->l)
				return rel;
		}

		for (node *n = ((list*)u->l)->h; n; n = n->next) {
			r = rel_dup(n->data);

			/* introduce projection around each operand if needed */
			if (!is_project(r->op) || exps_have_selfref(r->exps))
				r = rel_project(v->sql->sa, r,
						rel_projections(v->sql, r, NULL, 1, 1));
			/* check if we need distinct */
			need_distinct &=
				(!exps_unique(v->sql, r, r->exps) || have_nil(r->exps));
			rel_rename_exps(v->sql, u->exps, r->exps);

			rel_destroy(v->sql, n->data);
			n->data = r;
		}

		/* once we have checked for need_distinct in every rel we can
		 * introduce the projects under the munion which are gonna be
		 * copies of the single project above munion */
		for (node *n = ((list*)u->l)->h; n; n = n->next) {
			r = rel_dup(n->data);

			r = rel_project(v->sql->sa, r, NULL);
			if (need_distinct)
				set_distinct(r);
			r->exps = exps_copy(v->sql, p->exps);
			set_processed(r);

			rel_destroy(v->sql, n->data);
			n->data = r;
		}

		/* turn the project-munion on top into munion. incr operand
		 * rels count to make sure that they are not deleted by the
		 * subsequent rel_inplace_setop_n_ary */
		for (node *n = ((list*)u->l)->h; n; n = n->next)
			rel_dup(n->data);
		rel = rel_inplace_setop_n_ary(v->sql, rel, u->l, op_munion,
				rel_projections(v->sql, rel, NULL, 1, 1));
		if (need_distinct)
			set_distinct(rel);
		if (is_single(u))
			set_single(rel);

		v->changes++;

		/* if any operand has two project above then squash them */
		for (node *n = ((list*)u->l)->h; n; n = n->next) {
			r = rel_dup(n->data);
			r = rel_merge_projects_(v, r);
			rel_destroy(v->sql, n->data);
			n->data = r;
		}

		return rel;
	}
	return rel;
}

static inline sql_rel *
rel_merge_unions(visitor *v, sql_rel *rel)
{
	/* stacked munion flattening e.g.
	 * munion( munion(a, b, c), munion(d, e)) => munion(a,b,c,d,e)
	 */
	if (rel && is_munion(rel->op) && !is_recursive(rel)) {
		list *l = rel->l;
		for(node *n = l->h; n; ) {
			node *next = n->next;
			sql_rel *c = n->data;
			if (is_munion(c->op)) {
				c = rel_dup(c);
				list_remove_node(l, NULL, n);
				l = list_join(l, c->l);
				c->l = NULL;
<<<<<<< HEAD
				rel_destroy(v->sql, oc);
=======
				rel_destroy(c);
>>>>>>> 0a946052
				if (!next)
					next = l->h;
				v->changes++;
			}
			n = next;
		}
		rel->l = l;
	}
	return rel;
}


/*
 * Push (semi)joins down unions, this is basically for merge tables, where
 * we know that the fk-indices are split over two clustered merge tables.
 */
static inline sql_rel *
rel_push_join_down_munion(visitor *v, sql_rel *rel)
{
	if ((is_join(rel->op) && !is_outerjoin(rel->op) && !is_single(rel)) || is_semi(rel->op)) {
		sql_rel *l = rel->l, *r = rel->r, *ol = l, *or = r;
		list *exps = rel->exps, *attr = rel->attr;
		sql_exp *je = NULL;

		if (is_recursive(l) || is_recursive(r))
			return rel;
		/* we would like to optimize in place reference rels which point
		 * to replica tables and let the replica optimizer handle those
		 * later. otherwise we miss the push join down optimization due
		 * to the rel_is_ref bailout
		 */
		if (rel_is_ref(l) && is_basetable(l->op) && l->l && isReplicaTable((sql_table*)l->l)) {
			rel->l = rel_copy(v->sql, l, true);
			rel_destroy(v->sql, l);
			l = NULL;
		}
		if (rel_is_ref(r) && is_basetable(r->op) && r->l && isReplicaTable((sql_table*)r->l)) {
			rel->r = rel_copy(v->sql, r, true);
			rel_destroy(v->sql, r);
			r = NULL;
		}

		// TODO: do we need to check if it's l/r are refs?
		if (!l || !r || need_distinct(l) || need_distinct(r) || rel_is_ref(l) || rel_is_ref(r))
			return rel;
		if (l->op == op_project)
			l = l->l;
		if (r->op == op_project)
			r = r->l;

		/* both sides only if we have a join index ASSUMING pkey-fkey are aligned */
		// TODO: we could also check if the join cols are (not) unique
		bool aligned_pk_fk = true;
		if (!l || !r || (is_munion(l->op) && is_munion(r->op) &&
			!(je = rel_is_join_on_pkey(rel, aligned_pk_fk))))
			return rel;

		// TODO: why? bailout for union semijoin without pkey joins expressions
		if (is_semi(rel->op) && is_munion(l->op) && !je)
			return rel;

		/* if both sides are munions we assume that they will have the same number of children */
		if (is_munion(l->op) && is_munion(r->op) && list_length(l->l) != list_length(r->l))
			return rel;

		if (is_munion(l->op) && !need_distinct(l) && !is_single(l) && !is_recursive(l) &&
		   !is_munion(r->op)){
			/* join(munion(a,b,c), d) -> munion(join(a,d), join(b,d), join(c,d)) */
			list *js = sa_list(v->sql->sa);
			for (node *n = ((list*)l->l)->h; n; n = n->next) {
				sql_rel *pc = rel_dup(n->data);
				if (!is_project(pc->op))
					pc = rel_project(v->sql->sa, pc, rel_projections(v->sql, pc, NULL, 1, 1));
				rel_rename_exps(v->sql, l->exps, pc->exps);
				if (l != ol) {
					pc = rel_project(v->sql->sa, pc, NULL);
					pc->exps = exps_copy(v->sql, ol->exps);
					set_processed(pc);
				}
				pc = rel_crossproduct(v->sql->sa, pc, rel_dup(or), rel->op);
				pc->exps = exps_copy(v->sql, exps);
				pc->attr = exps_copy(v->sql, attr);
				set_processed(pc);
				pc = rel_project(v->sql->sa, pc, rel_projections(v->sql, pc, NULL, 1, 1));
				js = append(js, pc);
			}
			v->changes++;
			return rel_inplace_setop_n_ary(v->sql, rel, js, op_munion,
					                       rel_projections(v->sql, rel, NULL, 1, 1));
		} else if (is_munion(l->op) && !need_distinct(l) && !is_single(l) && !is_recursive(l) &&
			       is_munion(r->op) && !need_distinct(r) && !is_single(r) && !is_recursive(r) &&
			       je) {
			/* join(munion(a,b,c), munion(d,e,f)) -> munion(join(a,d), join(b,e), join(c,f)) */
			list *cps = sa_list(v->sql->sa);
			/* create pairwise joins between left and right parts. assume eq num of parts (see earlier bailout) */
			for (node *n = ((list*)l->l)->h, *m=((list*)r->l)->h; n && m; n = n->next, m = m->next) {
				/* left part */
				sql_rel *lp = rel_dup(n->data);
				if (!is_project(lp->op))
					lp = rel_project(v->sql->sa, lp, rel_projections(v->sql, lp, NULL, 1, 1));
				rel_rename_exps(v->sql, l->exps, lp->exps);
				if (l != ol) {
					lp = rel_project(v->sql->sa, lp, NULL);
					lp->exps = exps_copy(v->sql, ol->exps);
					set_processed(lp);
				}
				/* right part */
				sql_rel *rp = rel_dup(m->data);
				if (!is_project(rp->op))
					rp = rel_project(v->sql->sa, rp, rel_projections(v->sql, rp, NULL, 1, 1));
				rel_rename_exps(v->sql, r->exps, rp->exps);
				if (r != or) {
					rp = rel_project(v->sql->sa, rp, NULL);
					rp->exps = exps_copy(v->sql, or->exps);
					set_processed(rp);
				}
				/* combine them */
				sql_rel *cp = rel_crossproduct(v->sql->sa, lp, rp, rel->op);
				cp->exps = exps_copy(v->sql, exps);
				cp->attr = exps_copy(v->sql, attr);
				set_processed(cp);
				cp = rel_project(v->sql->sa, cp, rel_projections(v->sql, cp, NULL, 1, 1));
				cps = append(cps, cp);
			}
			v->changes++;
			return rel_inplace_setop_n_ary(v->sql, rel, cps, op_munion,
										   rel_projections(v->sql, rel, NULL, 1, 1));
		} else if (!is_munion(l->op) &&
			        is_munion(r->op) && !need_distinct(r) && !is_single(r) && !is_recursive(r) &&
			       !is_semi(rel->op)) {
			/* join(a, munion(b,c,d)) -> munion(join(a,b), join(a,c), join(a,d)) */
			list *js = sa_list(v->sql->sa);
			for (node *n = ((list*)r->l)->h; n; n = n->next) {
				sql_rel *pc = rel_dup(n->data);
				if (!is_project(pc->op))
					pc = rel_project(v->sql->sa, pc, rel_projections(v->sql, pc, NULL, 1, 1));
				rel_rename_exps(v->sql, r->exps, pc->exps);
				if (r != or) {
					pc = rel_project(v->sql->sa, pc, NULL);
					pc->exps = exps_copy(v->sql, or->exps);
					set_processed(pc);
				}
				pc = rel_crossproduct(v->sql->sa, rel_dup(ol), pc, rel->op);
				pc->exps = exps_copy(v->sql, exps);
				pc->attr = exps_copy(v->sql, attr);
				set_processed(pc);
				pc = rel_project(v->sql->sa, pc, rel_projections(v->sql, pc, NULL, 1, 1));
				js = append(js, pc);
			}
			v->changes++;
			return rel_inplace_setop_n_ary(v->sql, rel, js, op_munion,
					                       rel_projections(v->sql, rel, NULL, 1, 1));
		} else if (!is_munion(l->op) &&
			        is_munion(r->op) && !need_distinct(r) && !is_single(r) && !is_recursive(r) &&
			        is_semi(rel->op) && je) {
			/* {semi}join ( A1, munion (B, A2a, C, A2b)) [A1.partkey = A2.partkey] ->
			 * {semi}join ( A1, munion (A2a, A2b))
			 * (ie some parts of an n-th munion operand)
			 *
			 * How to detect that a relation isn't matching?
			 * 		partitioning is currently done only on pkey/fkey's
			 * 		ie only matching per part if join is on pkey/fkey (parts)
			 * 		and part numbers should match.
			 * */
			int lpnr = rel_part_nr(l, je);
			if (lpnr < 0)
				return rel;

			list *ups = sa_list(v->sql->sa);
			for (node *n = ((list*)r->l)->h; n; n = n->next) {
				if (rel_uses_part_nr(n->data, je, lpnr)) {
					sql_rel *pc = rel_dup(n->data);
					ups = append(ups, pc);
				}
			}
			v->changes++;
			return rel_inplace_setop_n_ary(v->sql, r, ups, op_munion,
					                              rel_projections(v->sql, rel, NULL, 1, 1));
		}
	}
	return rel;
}

static sql_rel *
rel_optimize_unions_topdown_(visitor *v, sql_rel *rel)
{
	rel = rel_push_project_down_union(v, rel);
	rel = rel_merge_unions(v, rel);
	rel = rel_push_join_down_munion(v, rel);
	return rel;
}

static sql_rel *
rel_optimize_unions_topdown(visitor *v, global_props *gp, sql_rel *rel)
{
	(void) gp;
	return rel_visitor_topdown(v, rel, &rel_optimize_unions_topdown_);
}

run_optimizer
bind_optimize_unions_topdown(visitor *v, global_props *gp)
{
	(void) v;
	return gp->opt_level == 1 && gp->cnt[op_munion] ? rel_optimize_unions_topdown : NULL;
}


static sql_column *
is_fk_column_of_pk(mvc *sql, sql_rel *rel, sql_column *pkc, sql_exp *e) /* test if e is a foreign key column for the pk on pkc */
{
	sql_trans *tr = sql->session->tr;
	sql_column *c = exp_find_column(rel, e, -2);

	if (c) {
		sql_table *t = c->t;

		for (node *n = ol_first_node(t->idxs); n; n = n->next) {
			sql_idx *li = n->data;

			if (li->type == join_idx) {
				for (node *m = li->columns->h ; m ; m = m->next) {
					sql_kc *fkc = m->data;

					if (strcmp(fkc->c->base.name, c->base.name) == 0) { /* same fkey column */
						sql_key *fkey = (sql_key*)os_find_id(tr->cat->objects, tr, ((sql_fkey*)li->key)->rkey);

						if (strcmp(fkey->t->base.name, pkc->t->base.name) == 0) { /* to same pk table */
							for (node *o = fkey->columns->h ; o ; o = n->next) {
								sql_kc *kc = m->data;

								if (strcmp(kc->c->base.name, pkc->base.name) == 0) /* to same pk table column */
									return c;
							}
						}
					}
				}
			}
		}
	}
	return NULL;
}

static bool
has_no_selectivity(mvc *sql, sql_rel *rel)
{
	if (!rel)
		return true;

	switch(rel->op){
	case op_basetable:
	case op_truncate:
	case op_table:
		return true;
	case op_topn:
	case op_sample:
	case op_project:
	case op_groupby:
		return has_no_selectivity(sql, rel->l);
	case op_ddl:
	case op_insert:
	case op_update:
	case op_delete:
	case op_join:
	case op_left:
	case op_right:
	case op_full:
	case op_semi:
	case op_anti:
	case op_inter:
	case op_except:
	case op_munion:
	case op_select:
		return false;
	}
	return true;
}

static sql_rel *
rel_distinct_project2groupby_(visitor *v, sql_rel *rel)
{
	sql_rel *l = rel->l;

	/* rewrite distinct project (table) [ constant ] -> project [ constant ] */
	if (rel->op == op_project && rel->l && !rel->r /* no order by */ && need_distinct(rel) &&
	    exps_card(rel->exps) <= CARD_ATOM) {
		set_nodistinct(rel);
		if (rel->card > CARD_ATOM) { /* if the projection just contains constants, then no topN is needed */
			sql_rel *nl = rel->l = rel_topn(v->sql->sa, rel->l, append(sa_list(v->sql->sa), exp_atom_lng(v->sql->sa, 1)));
			set_processed(nl);
		}
		v->changes++;
	}

	/* rewrite distinct project [ pk ] ( select ( table ) [ e op val ])
	 * into project [ pk ] ( select/semijoin ( table )  */
	if (rel->op == op_project && rel->l && !rel->r /* no order by */ && need_distinct(rel) &&
	    (l->op == op_select || l->op == op_semi) && exps_unique(v->sql, rel, rel->exps) &&
		(!have_semantics(l->exps) || !have_nil(rel->exps))) {
		set_nodistinct(rel);
		v->changes++;
	}

	/* rewrite distinct project ( join(p,f) [ p.pk = f.fk ] ) [ p.pk ]
	 * 	into project( (semi)join(p,f) [ p.pk = f.fk ] ) [ p.pk ] */
	if (rel->op == op_project && rel->l && !rel->r /* no order by */ && need_distinct(rel) &&
	    l && (is_select(l->op) || l->op == op_join) && rel_is_join_on_pkey(l, true) /* [ pk == fk ] */) {
		sql_exp *found = NULL, *pk = NULL, *fk = NULL;
		bool all_exps_atoms = true;
		sql_column *pkc = NULL;

		for (node *m = l->exps->h ; m ; m = m->next) { /* find a primary key join */
			sql_exp *je = (sql_exp *) m->data;
			sql_exp *le = je->l, *re = je->r;

			if (!find_prop(je->p, PROP_JOINIDX)) /* must be a pk-fk join expression */
				continue;

			if ((pkc = exp_is_pkey(l, le))) { /* le is the primary key */
				all_exps_atoms = true;

				for (node *n = rel->exps->h; n && all_exps_atoms; n = n->next) {
					sql_exp *e = (sql_exp *) n->data;

					if (exp_match(e, le) || exp_refers(e, le))
						found = e;
					else if (e->card > CARD_ATOM)
						all_exps_atoms = false;
				}
				pk = le;
				fk = re;
			}
			if (!found && (pkc = exp_is_pkey(l, re))) { /* re is the primary key */
				all_exps_atoms = true;

				for (node *n = rel->exps->h; n && all_exps_atoms; n = n->next) {
					sql_exp *e = (sql_exp *) n->data;

					if (exp_match(e, re) || exp_refers(e, re))
						found = e;
					else if (e->card > CARD_ATOM)
						all_exps_atoms = false;
				}
				pk = re;
				fk = le;
			}
		}

		if (all_exps_atoms && found) { /* rel must have the same primary key on the projection list */
			/* if the foreign key has no selectivity, the join can be removed */
			if (!(rel_is_ref(l)) && ((rel_find_exp(l->l, fk) && is_fk_column_of_pk(v->sql, l->l, pkc, fk) && has_no_selectivity(v->sql, l->l)) ||
				(l->r && rel_find_exp(l->r, fk) && is_fk_column_of_pk(v->sql, l->r, pkc, fk) && has_no_selectivity(v->sql, l->r)))) {
				sql_rel *side = (rel_find_exp(l->l, pk) != NULL)?l->l:l->r;

				rel->l = rel_dup(side);
				rel_destroy(v->sql, l);
				v->changes++;
				set_nodistinct(rel);
				return rel;
			}
			/* if the join has no multiple references it can be re-written into a semijoin */
			if (l->op == op_join && !(rel_is_ref(l)) && list_length(rel->exps) == 1) { /* other expressions may come from the other side */
				if (l->r && rel_find_exp(l->r, pk)) {
					sql_rel *temp = l->l;
					l->l = l->r;
					l->r = temp;

					l->op = op_semi;
				} else if (rel_find_exp(l->l, pk)) {
					l->op = op_semi;
				}
			}
			v->changes++;
			set_nodistinct(rel);
			return rel;
		}
	}
	/* rewrite distinct project [ gbe ] ( select ( groupby [ gbe ] [ gbe, e ] )[ e op val ])
	 * into project [ gbe ] ( select ( group etc ) */
	if (rel->op == op_project && rel->l && !rel->r /* no order by */ &&
	    need_distinct(rel) && l->op == op_select){
		sql_rel *g = l->l;
		if (is_groupby(g->op)) {
			list *used = sa_list(v->sql->sa);
			list *gbe = g->r;
			node *n;
			int fnd = 1;

			for (n = rel->exps->h; n && fnd; n = n->next) {
				sql_exp *e = n->data;

				if (e->card > CARD_ATOM) {
					/* find e in gbe */
					sql_exp *ne = list_find_exp(g->exps, e);

					if (ne)
						ne = list_find_exp( gbe, ne);
					if (ne && !list_find_exp(used, ne)) {
						fnd++;
						list_append(used, ne);
					}
					if (!ne)
						fnd = 0;
				}
			}
			if (fnd == (list_length(gbe)+1)) {
				v->changes++;
				set_nodistinct(rel);
			}
		}
	}
	if (rel->op == op_project && rel->l &&
	    need_distinct(rel) && exps_card(rel->exps) > CARD_ATOM) {
		node *n;
		list *exps = new_exp_list(v->sql->sa), *gbe = new_exp_list(v->sql->sa);
		list *obe = rel->r; /* we need to read the ordering later */

		if (obe) {
			int fnd = 0;

			for(n = obe->h; n && !fnd; n = n->next) {
				sql_exp *e = n->data;

				if (e->type != e_column)
					fnd = 1;
				else if (exps_bind_nid(rel->exps, e->nid) == NULL)
					fnd = 1;
			}
			if (fnd)
				return rel;
		}
		rel->l = rel_project(v->sql->sa, rel->l, rel->exps);

		for (n = rel->exps->h; n; n = n->next) {
			sql_exp *e = n->data, *ne;

			set_nodistinct(e);
			ne = exp_ref(v->sql, e);
			if (e->card > CARD_ATOM && !list_find_exp(gbe, ne)) { /* no need to group by on constants, or the same column multiple times */
				append(gbe, ne);
				ne = exp_ref(v->sql, ne);
			}
			append(exps, ne);
		}
		rel->op = op_groupby;
		rel->exps = exps;
		rel->r = gbe;
		set_nodistinct(rel);
		if (obe) {
			/* add order again */
			rel = rel_project(v->sql->sa, rel, rel_projections(v->sql, rel, NULL, 1, 1));
			rel->r = obe;
		}
		v->changes++;
	}
	return rel;
}

static sql_rel *
rel_distinct_project2groupby(visitor *v, global_props *gp, sql_rel *rel)
{
	(void) gp;
	return rel_visitor_bottomup(v, rel, &rel_distinct_project2groupby_);
}

run_optimizer
bind_distinct_project2groupby(visitor *v, global_props *gp)
{
	int flag = v->sql->sql_optimizer;
	return gp->opt_cycle == 0 && gp->opt_level == 1 && gp->needs_distinct && gp->cnt[op_project] &&
		   (flag & distinct_project2groupby)? rel_distinct_project2groupby : NULL;
}<|MERGE_RESOLUTION|>--- conflicted
+++ resolved
@@ -3368,11 +3368,7 @@
 				list_remove_node(l, NULL, n);
 				l = list_join(l, c->l);
 				c->l = NULL;
-<<<<<<< HEAD
-				rel_destroy(v->sql, oc);
-=======
-				rel_destroy(c);
->>>>>>> 0a946052
+				rel_destroy(v->sql, c);
 				if (!next)
 					next = l->h;
 				v->changes++;
