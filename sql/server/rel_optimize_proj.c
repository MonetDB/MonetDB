/*
 * SPDX-License-Identifier: MPL-2.0
 *
 * This Source Code Form is subject to the terms of the Mozilla Public
 * License, v. 2.0.  If a copy of the MPL was not distributed with this
 * file, You can obtain one at http://mozilla.org/MPL/2.0/.
 *
 * Copyright 2024, 2025 MonetDB Foundation;
 * Copyright August 2008 - 2023 MonetDB B.V.;
 * Copyright 1997 - July 2008 CWI.
 */

#include "monetdb_config.h"
#include "rel_optimizer_private.h"
#include "rel_basetable.h"
#include "rel_exp.h"
#include "rel_select.h"
#include "rel_rewriter.h"

static int
exp_is_rename(sql_exp *e)
{
	return (e->type == e_column);
}

static int
exp_is_useless_rename(sql_exp *e)
{
	return (e->type == e_column && e->alias.label == e->nid);
}

static list *
rel_used_projections(mvc *sql, list *exps, list *users)
{
	list *nexps = sa_list(sql->sa);
	bool *used = SA_ZNEW_ARRAY(sql->ta, bool, list_length(exps));
	int i = 0;

	for(node *n = users->h; n; n = n->next) {
		sql_exp *e = n->data, *ne = NULL;
		assert(e->nid && exps_bind_nid(exps, e->nid));
		if (e->nid && (ne = exps_bind_nid(exps, e->nid))) {
			used[list_position(exps, ne)] = 1;
		}
	}
	for(node *n = exps->h; n; n = n->next, i++) {
		sql_exp *e = n->data;
		if (is_intern(e) || used[i])
			append(nexps, e);
	}
	return nexps;
}

/* move projects down with the goal op removing them completely (ie push renames/reduced lists into basetable)
 * for some cases we can directly remove iff renames rename into same alias
 * */
static sql_rel *
rel_push_project_down_(visitor *v, sql_rel *rel)
{
	/* for now only push down renames */
	if (v->depth > 1 && is_simple_project(rel->op) && !need_distinct(rel) && !rel_is_ref(rel) && rel->l && !rel->r &&
			v->parent &&
			!is_modify(v->parent->op) && !is_topn(v->parent->op) && !is_sample(v->parent->op) &&
			!is_ddl(v->parent->op) && !is_set(v->parent->op) && !is_munion(v->parent->op) &&
			list_check_prop_all(rel->exps, (prop_check_func)&exp_is_rename)) {
		sql_rel *l = rel->l;

		if (rel_is_ref(l))
			return rel;
		if (is_basetable(l->op)) {
			if (list_check_prop_all(rel->exps, (prop_check_func)&exp_is_useless_rename)) {
				/* TODO reduce list (those in the project + internal) */
				rel->l = NULL;
				l->exps = rel_used_projections(v->sql, l->exps, rel->exps);
				rel_destroy(rel);
				v->changes++;
				return l;
			}
			return rel;
		} else if (list_check_prop_all(rel->exps, (prop_check_func)&exp_is_useless_rename)) {
			if ((is_project(l->op) && list_length(l->exps) == list_length(rel->exps)) ||
				((v->parent && is_project(v->parent->op)) &&
				 (is_mset(l->op) || is_set(l->op) || is_select(l->op) || is_join(l->op) || is_semi(l->op) || is_topn(l->op) || is_sample(l->op)))) {
				rel->l = NULL;
				rel_destroy(rel);
				v->changes++;
				return l;
			}
		}
	}
	/* ToDo handle useful renames, ie new relation name and unique set of attribute names (could reduce set of * attributes) */
	/* handle both useless and useful with project [ group by ] */
	return rel;
}

static sql_rel *
rel_push_project_down(visitor *v, global_props *gp, sql_rel *rel)
{
	(void) gp;
	return rel_visitor_bottomup(v, rel, &rel_push_project_down_);
}

run_optimizer
bind_push_project_down(visitor *v, global_props *gp)
{
	int flag = v->sql->sql_optimizer;
	return gp->opt_level == 1 && (flag & push_project_down) &&
		   (gp->cnt[op_project] || gp->cnt[op_groupby]) ? rel_push_project_down : NULL;
}


static bool exp_shares_exps(sql_exp *e, list *shared, uint64_t *uses);

static bool
exps_shares_exps(list *exps, list *shared, uint64_t *uses)
{
	if (!exps || !shared)
		return false;
	for (node *n = exps->h; n; n = n->next) {
		sql_exp *e = n->data;

		if (exp_shares_exps(e, shared, uses))
			return true;
	}
	return false;
}

static bool
exp_shares_exps(sql_exp *e, list *shared, uint64_t *uses)
{
	switch(e->type) {
	case e_cmp:
		if (e->flag == cmp_or || e->flag == cmp_filter)
			return exps_shares_exps(e->l, shared, uses) || exps_shares_exps(e->r, shared, uses);
		else if (e->flag == cmp_in || e->flag == cmp_notin)
			return exp_shares_exps(e->l, shared, uses) || exps_shares_exps(e->r, shared, uses);
		else
			return exp_shares_exps(e->l, shared, uses) || exp_shares_exps(e->r, shared, uses) || (e->f && exp_shares_exps(e->f, shared, uses));
	case e_atom:
		if (e->f)
			return exps_shares_exps(e->f, shared, uses);
		return false;
	case e_column:
		{
			sql_exp *ne = NULL;
			assert(e->nid);
			if (e->nid)
				ne = exps_bind_nid(shared, e->nid);
			if (!ne)
				return false;
			if (ne->type != e_column) {
				int i = list_position(shared, ne);
				if (i < 0)
					return false;
				uint64_t used = (uint64_t) 1 << i;
				if (used & *uses)
					return true;
				*uses |= used;
				return false;
			}
			/* todo better check nested */
			if (ne != e && !ne->nid)
				return true;
			if (ne != e && (list_position(shared, e) < 0 || list_position(shared, e) > list_position(shared, ne)))
				/* maybe ne refers to a local complex exp */
				return exp_shares_exps(ne, shared, uses);
			return false;
		}
	case e_convert:
		return exp_shares_exps(e->l, shared, uses);
	case e_aggr:
	case e_func:
		return exps_shares_exps(e->l, shared, uses);
	case e_psm:
		assert(0);  /* not in projection list */
	}
	return false;
}

static bool
exps_share_expensive_exp(list *exps, list *shared )
{
	uint64_t uses = 0;

	if (list_empty(exps) || list_empty(shared))
		return false;
	if (list_length(shared) > 64)
		return true;
	for (node *n = exps->h; n; n = n->next) {
		sql_exp *e = n->data;

		if (exp_shares_exps(e, shared, &uses))
			return true;
	}
	return false;
}

/* merge 2 projects into the lower one */
static sql_rel *
rel_merge_projects_(visitor *v, sql_rel *rel)
{
	list *exps = rel->exps;
	sql_rel *prj = rel->l;
	node *n;

	if (rel->op == op_project &&
	    prj && prj->op == op_project && !(rel_is_ref(prj)) && list_empty(prj->r)) {
		int all = 1;

		if (project_unsafe(rel, false) || project_unsafe(prj, false) || exps_share_expensive_exp(rel->exps, prj->exps))
			return rel;

		/* here we try to fix aliases */
		list *nexps = NULL;
		/* for each exp check if we can rename it */
		for (n = exps->h; n && all; n = n->next) {
			sql_exp *e = n->data, *ne = NULL;

<<<<<<< HEAD
			ne = exp_push_down_prj(v->sql, e, prj, prj->l);
=======
			/* We do not handle expressions pointing back in the list */
			/*
			if (ambigious_ref(exps, e)) {
				all = 0;
				break;
			}
			*/
			ne = exp_push_down_prj(v->sql, e, prj, prj->l);
			/* check if the referred alias name isn't used twice */
			/*
			if (ne && ambigious_ref(nexps, ne)) {
				all = 0;
				break;
			}
			*/
>>>>>>> 66287b80
			if (ne) {
				if (exp_name(e))
					exp_prop_alias(v->sql->sa, ne, e);
				if (!nexps)
					nexps = new_exp_list(v->sql->sa);
				list_append(nexps, ne);
			} else {
				all = 0;
			}
		}
		if (all) {
			rel->exps = nexps;
			/* we can now remove the intermediate project */
			/* push order by expressions */
			if (!list_empty(rel->r)) {
				list *nr = new_exp_list(v->sql->sa), *res = rel->r;
				for (n = res->h; n; n = n->next) {
					sql_exp *e = n->data, *ne = NULL;

					ne = exp_push_down_prj(v->sql, e, prj, prj->l);
					if (ne) {
						if (exp_name(e))
							exp_prop_alias(v->sql->sa, ne, e);
						list_append(nr, ne);
					} else {
						all = 0;
					}
				}
				if (all) {
					rel->r = nr;
				} else {
					/* leave as is */
					rel->exps = exps;
					return rel;
				}
			}
			rel->l = prj->l;
			prj->l = NULL;
			rel_destroy(prj);
			v->changes++;
			return rel_merge_projects_(v, rel);
		} else {
			/* leave as is */
			rel->exps = exps;
		}
		return rel;
	}
	return rel;
}

static sql_rel *
rel_merge_projects(visitor *v, global_props *gp, sql_rel *rel)
{
	(void) gp;
	return rel_visitor_bottomup(v, rel, &rel_merge_projects_);
}

run_optimizer
bind_merge_projects(visitor *v, global_props *gp)
{
	int flag = v->sql->sql_optimizer;
	return gp->opt_level == 1 && (flag & merge_projects) &&
		   (gp->cnt[op_project] || gp->cnt[op_groupby]) ? rel_merge_projects : NULL;
}


static sql_exp *split_aggr_and_project(mvc *sql, list *aexps, sql_exp *e);

static void
list_split_aggr_and_project(mvc *sql, list *aexps, list *exps)
{
	if (list_empty(exps))
		return ;
	for(node *n = exps->h; n; n = n->next)
		n->data = split_aggr_and_project(sql, aexps, n->data);
}

static sql_exp *
split_aggr_and_project(mvc *sql, list *aexps, sql_exp *e)
{
	switch(e->type) {
	case e_aggr:
		/* add to the aggrs */
		if (!exp_name(e))
			exp_label(sql->sa, e, ++sql->label);
		list_append(aexps, e);
		return exp_ref(sql, e);
	case e_cmp:
		/* e_cmp's shouldn't exist in an aggr expression list */
		assert(0);
	case e_convert:
		e->l = split_aggr_and_project(sql, aexps, e->l);
		return e;
	case e_func:
		list_split_aggr_and_project(sql, aexps, e->l);
		return e;
	case e_atom:
	case e_column: /* constants and columns shouldn't be rewritten */
	case e_psm:
		return e;
	}
	return NULL;
}

/* exp_rename */
static sql_exp * exp_rename(mvc *sql, sql_exp *e, sql_rel *f, sql_rel *t);

static list *
exps_rename(mvc *sql, list *l, sql_rel *f, sql_rel *t)
{
	if (list_empty(l))
		return l;
	for (node *n=l->h; n; n=n->next)
		n->data = exp_rename(sql, n->data, f, t);
	return l;
}

/* exp_rename */
static sql_exp *
exp_rename(mvc *sql, sql_exp *e, sql_rel *f, sql_rel *t)
{
	sql_exp *ne = NULL;

	assert(is_project(f->op));

	switch(e->type) {
	case e_column:
		assert(e->nid);
		ne = exps_bind_nid(f->exps, e->nid);
		if (!ne)
			return e;
		sql_exp *oe = e;
		e = NULL;
		if (ne && ne->nid)
			e = rel_find_exp(t, ne);
		if (!e) {
			sql->session->status = 0;
			sql->errstr[0] = 0;
			if (exp_is_atom(ne))
				return ne;
			return oe;
		}
		ne = exp_ref(sql, e);
		if (oe)
			exp_propagate(sql->sa, ne, oe);
		return ne;
	case e_cmp:
		if (e->flag == cmp_or || e->flag == cmp_filter) {
			e->l = exps_rename(sql, e->l, f, t);
			e->r = exps_rename(sql, e->r, f, t);
		} else if (e->flag == cmp_in || e->flag == cmp_notin) {
			e->l = exp_rename(sql, e->l, f, t);
			e->r = exps_rename(sql, e->r, f, t);
		} else {
			e->l = exp_rename(sql, e->l, f, t);
			e->r = exp_rename(sql, e->r, f, t);
			if (e->f)
				e->f = exp_rename(sql, e->f, f, t);
		}
		break;
	case e_convert:
		e->l = exp_rename(sql, e->l, f, t);
		break;
	case e_aggr:
	case e_func:
		e->l = exps_rename(sql, e->l, f, t);
		break;
	case e_atom:
		e->f = exps_rename(sql, e->f, f, t);
		break;
	case e_psm:
		break;
	}
	return e;
}

static int
exp_match_exp_cmp( sql_exp *e1, sql_exp *e2)
{
	if (exp_match_exp(e1,e2))
		return 0;
	return -1;
}

/* Pushing projects up the tree. Done very early in the optimizer.
 * Makes later steps easier.
 */
extern void _rel_print(mvc *sql, sql_rel *rel);
static sql_rel *
rel_push_project_up_(visitor *v, sql_rel *rel)
{
	if (is_simple_project(rel->op) && rel->l && !rel_is_ref(rel)) {
		sql_rel *l = rel->l;
		if (is_simple_project(l->op))
			return rel_merge_projects_(v, rel);
		/* find equal column references, later cases are rewritten into references back to the first
		 * project () [ i.i L1, i.i L2 ] -> project() [ i.i L1, L1 L2 ] */
		if (list_length(rel->exps) > 1) {
			list *exps = rel->exps;
			node *n = exps->h;
			bool needed = false;
			for(n = n->next; n && !needed; n = n->next) {
				sql_exp *e = n->data;
				if (e->type == e_column && !is_selfref(e)) {
					for(node *m = exps->h; m && m != n && !needed; m = m->next) {
						sql_exp *h = m->data;
						if (exp_match_exp(h,e))
							needed = true;
					}
				}
			}
			if (needed) {
				rel->exps = sa_list(v->sql->sa);
				node *n = exps->h;
				list_append(rel->exps, n->data);
				for(n = n->next; n; n = n->next) {
					sql_exp *e = n->data;
					if (e->type == e_column && !is_selfref(e)) {
						node *m = list_find(rel->exps, e, (fcmp)&exp_match_exp_cmp);
						if (m) {
							sql_exp *me = m->data;
							if (me->alias.label != me->nid) {
								sql_exp *ne = exp_ref(v->sql, m->data);
								exp_setalias(ne, e->alias.label, exp_relname(e), exp_name(e));
								exp_propagate(v->sql->sa, ne, e);
								set_selfref(ne);
								e = ne;
							}
						}
					}
					list_append(rel->exps, e);
				}
			}
		}
	}

	/* project/project cleanup is done later */
	if (is_join(rel->op) || is_select(rel->op)) {
		node *n;
		list *exps = NULL, *l_exps, *r_exps;
		sql_rel *l = rel->l;
		sql_rel *r = rel->r;
		sql_rel *t;
		int nlexps = 0, i = 0;

		/* Don't rewrite refs, non projections or constant or
		   order by projections  */
		if (!l || rel_is_ref(l) || is_topn(l->op) || is_sample(l->op) ||
		   (is_join(rel->op) && !list_empty(rel->attr)) ||
		   (is_join(rel->op) && (!r || rel_is_ref(r))) ||
		   (is_left(rel->op) && (rel->flag&MERGE_LEFT) /* can't push projections above merge statements left joins */) ||
		   (is_select(rel->op) && l->op != op_project) ||
		   (is_join(rel->op) && ((l->op != op_project && r->op != op_project) || is_topn(r->op) || is_sample(r->op))) ||
		  ((l->op == op_project && (!l->l || l->r || project_unsafe(l, is_select(rel->op)))) ||
		   (is_join(rel->op) && (r->op == op_project && (!r->l || r->r || project_unsafe(r, false))))))
			return rel;

		if (l->op == op_project && l->l) {
			for (n = l->exps->h; n; n = n->next) {
				sql_exp *e = n->data;
				if (!(is_column(e->type) && exp_is_atom(e) && !(is_right(rel->op) || is_full(rel->op))) &&
					!(e->type == e_column && !has_label(e)))
						return rel;
			}
		}
		if (is_join(rel->op) && r->op == op_project && r->l) {
			for (n = r->exps->h; n; n = n->next) {
				sql_exp *e = n->data;
				if (!(is_column(e->type) && exp_is_atom(e) && !(is_right(rel->op) || is_full(rel->op))) &&
					!(e->type == e_column && !has_label(e)))
						return rel;
			}
		}

		if (l->op == op_project && l->l) {
			/* Go through the list of project expressions.
			   Check if they can be pushed up, ie are they not
			   changing or introducing any columns used
			   by the upper operator. */

			exps = new_exp_list(v->sql->sa);
			for (n = l->exps->h; n; n = n->next) {
				sql_exp *e = n->data;

				/* we cannot rewrite projection with atomic values from outer joins */
				if (is_column(e->type) && exp_is_atom(e) && !(is_right(rel->op) || is_full(rel->op))) {
					list_append(exps, e);
				} else if (e->type == e_column) {
					if (has_label(e))
						return rel;
					list_append(exps, e);
				} else {
					return rel;
				}
			}
		} else {
			exps = rel_projections(v->sql, l, NULL, 1, 1);
		}
		nlexps = list_length(exps);
		/* also handle right hand of join */
		if (is_join(rel->op) && r->op == op_project && r->l && list_empty(rel->attr)) {
			/* Here we also check all expressions of r like above
			   but also we need to check for ambiguous names. */

			for (n = r->exps->h; n; n = n->next) {
				sql_exp *e = n->data;

				/* we cannot rewrite projection with atomic values from outer joins */
				if (is_column(e->type) && exp_is_atom(e) && !(is_left(rel->op) || is_full(rel->op))) {
					list_append(exps, e);
				} else if (e->type == e_column) {
					if (has_label(e))
						return rel;
					list_append(exps, e);
				} else {
					return rel;
				}
			}
		} else if (is_join(rel->op) && list_empty(rel->attr)) {
			list *r_exps = rel_projections(v->sql, r, NULL, 1, 1);
			list_merge(exps, r_exps, (fdup)NULL);
		}
		if (!list_empty(rel->attr))
			append(exps, exp_ref(v->sql, rel->attr->h->data));
		/* Here we should check for ambiguous names ? */
		if (is_join(rel->op) && r && list_empty(rel->attr)) {
			t = (l->op == op_project && l->l)?l->l:l;
			l_exps = rel_projections(v->sql, t, NULL, 1, 1);
			/* conflict with old right expressions */
			t = (r->op == op_project && r->l)?r->l:r;
			r_exps = rel_projections(v->sql, t, NULL, 1, 1);
			/* conflict with new right expressions */
			for(n = l_exps->h; n; n = n->next) {
				sql_exp *e = n->data;

				if (exp_is_atom(e))
					continue;
				if (e->nid && exps_bind_nid(r_exps, e->nid))
					return rel;
				if (e->alias.label && exps_bind_nid(r_exps, e->alias.label))
					return rel;
			}
			/* conflict with new left expressions */
			for(n = r_exps->h; n; n = n->next) {
				sql_exp *e = n->data;

				if (exp_is_atom(e))
					continue;
				if (e->nid && exps_bind_nid(l_exps, e->nid))
					return rel;
				if (e->alias.label && exps_bind_nid(l_exps, e->alias.label))
					return rel;
			}
		}

		/* rename operator expressions */
		if (l->op == op_project) {
			/* rewrite rel from rel->l into rel->l->l */
			if (rel->exps) {
				for (n = rel->exps->h; n; n = n->next) {
					sql_exp *e = n->data, *ne;

					ne = exp_rename(v->sql, e, l, l->l);
					assert(ne);
					if (ne != e && exp_name(e))
						exp_propagate(v->sql->sa, ne, e);
					n->data = ne;
				}
			}
			rel->l = l->l;
			l->l = NULL;
			rel_destroy(l);
		}
		if (is_join(rel->op) && r->op == op_project && list_empty(rel->attr)) {
			/* rewrite rel from rel->r into rel->r->l */
			if (rel->exps) {
				for (n = rel->exps->h; n; n = n->next) {
					sql_exp *e = n->data, *ne;

					ne = exp_rename(v->sql, e, r, r->l);
					assert(ne);
					if (ne != e && exp_name(e))
						exp_propagate(v->sql->sa, ne, e);
					n->data = ne;
				}
			}
			rel->r = r->l;
			r->l = NULL;
			rel_destroy(r);
		}
		/* Done, ie introduce new project */
		exps_fix_card(exps, rel->card);
		/* Fix nil flag */
		if (!list_empty(exps)) {
			for (n = exps->h ; n && i < nlexps ; n = n->next, i++) {
				sql_exp *e = n->data;

				if (is_right(rel->op) || is_full(rel->op))
					set_has_nil(e);
				set_not_unique(e);
			}
			for (; n ; n = n->next) {
				sql_exp *e = n->data;

				if (is_left(rel->op) || is_full(rel->op))
					set_has_nil(e);
				set_not_unique(e);
			}
		}
		v->changes++;
		return rel_inplace_project(v->sql->sa, rel, NULL, exps);
	}
	if (is_groupby(rel->op) && !rel_is_ref(rel) && rel->exps && list_length(rel->exps) > 1) {
		node *n;
		int fnd = 0;
		list *aexps, *pexps;

		/* check if some are expressions aren't e_aggr */
		for (n = rel->exps->h; n && !fnd; n = n->next) {
			sql_exp *e = n->data;

			if (e->type != e_aggr && e->type != e_column && e->type != e_atom && e->card > CARD_ATOM) {
				fnd = 1;
			}
		}
		/* only aggr, no rewrite needed */
		if (!fnd)
			return rel;

		aexps = sa_list(v->sql->sa);
		pexps = sa_list(v->sql->sa);
		for (n = rel->exps->h; n; n = n->next) {
			sql_exp *e = n->data, *ne = NULL;

			switch (e->type) {
			case e_atom: /* move over to the projection */
				list_append(pexps, e);
				break;
			case e_func:
				list_append(pexps, e);
				list_split_aggr_and_project(v->sql, aexps, e->l);
				break;
			case e_convert:
				list_append(pexps, e);
				e->l = split_aggr_and_project(v->sql, aexps, e->l);
				break;
			default: /* simple alias */
				list_append(aexps, e);
				ne = exp_ref(v->sql, e);
				list_append(pexps, ne);
				break;
			}
		}
		v->changes++;
		rel->exps = aexps;
		return rel_inplace_project( v->sql->sa, rel, NULL, pexps);
	}
	return rel;
}

static sql_rel *
rel_push_project_up(visitor *v, global_props *gp, sql_rel *rel)
{
	(void) gp;
	return rel_visitor_bottomup(v, rel, &rel_push_project_up_);
}

run_optimizer
bind_push_project_up(visitor *v, global_props *gp)
{
	int flag = v->sql->sql_optimizer;
	return gp->opt_level == 1 && (flag & push_project_up) &&
		   gp->cnt[op_project] ? rel_push_project_up : NULL;
}


static void split_exps(mvc *sql, list *exps, sql_rel *rel);

static int
exp_refers_cmp( sql_exp *e1, sql_exp *e2)
{
	if (exp_refers(e1,e2))
		return 0;
	return -1;
}

sql_exp *
add_exp_too_project(mvc *sql, sql_exp *e, sql_rel *rel)
{
	node *n = list_find(rel->exps, e, (fcmp)&exp_match_exp_cmp);

	/* if not matching we may refer to an older expression */
	if (!n)
		n = list_find(rel->exps, e, (fcmp)&exp_refers_cmp);
	if (!n) {
		exp_label(sql->sa, e, ++sql->label);
		append(rel->exps, e);
	} else {
		sql_exp *ne = n->data;

		if (rel && rel->l) {
			if (ne && ne->alias.label && rel_find_nid(rel->l, ne->alias.label)) {
				exp_label(sql->sa, e, ++sql->label);
				append(rel->exps, e);
				ne = e;
			}
		}
		e = ne;
	}
	e = exp_ref(sql, e);
	return e;
}

static void
add_exps_too_project(mvc *sql, list *exps, sql_rel *rel)
{
	node *n;

	if (!exps)
		return;
	for(n=exps->h; n; n = n->next) {
		sql_exp *e = n->data;

		if (e->type != e_column && !exp_is_atom(e))
			n->data = add_exp_too_project(sql, e, rel);
	}
}

static sql_exp *
split_exp(mvc *sql, sql_exp *e, sql_rel *rel)
{
	if (exp_is_atom(e))
		return e;
	switch(e->type) {
	case e_column:
		return e;
	case e_convert:
		e->l = split_exp(sql, e->l, rel);
		return e;
	case e_aggr:
	case e_func:
		if (!is_analytic(e) && !exp_has_sideeffect(e)) {
			sql_subfunc *f = e->f;
			if (e->type == e_func && !f->func->s && is_caselike_func(f) /*is_ifthenelse_func(f)*/) {
				return e;
			} else {
				split_exps(sql, e->l, rel);
				add_exps_too_project(sql, e->l, rel);
			}
		}
		return e;
	case e_cmp:
		if (e->flag == cmp_or || e->flag == cmp_filter) {
			split_exps(sql, e->l, rel);
			split_exps(sql, e->r, rel);
		} else if (e->flag == cmp_in || e->flag == cmp_notin) {
			e->l = split_exp(sql, e->l, rel);
			split_exps(sql, e->r, rel);
		} else {
			e->l = split_exp(sql, e->l, rel);
			e->r = split_exp(sql, e->r, rel);
			if (e->f)
				e->f = split_exp(sql, e->f, rel);
		}
		return e;
	case e_atom:
	case e_psm:
		return e;
	}
	return e;
}

static void
split_exps(mvc *sql, list *exps, sql_rel *rel)
{
	if (list_empty(exps))
		return;
	for(node *n=exps->h; n; n = n->next){
		sql_exp *e = n->data;

		e = split_exp(sql, e, rel);
		n->data = e;
	}
}

sql_rel *
rel_split_project_(visitor *v, sql_rel *rel, int top)
{
	if (mvc_highwater(v->sql))
		return rel;

	if (!rel)
		return NULL;
	if (is_project(rel->op) && list_length(rel->exps) && (is_groupby(rel->op) || rel->l) && !need_distinct(rel) && !is_single(rel)) {
		list *exps = rel->exps;
		node *n;
		int funcs = 0;
		sql_rel *nrel;

		/* are there functions */
		for (n=exps->h; n && !funcs; n = n->next) {
			sql_exp *e = n->data;

			funcs = exp_has_func(e);
		}
		/* introduce extra project */
		if (funcs && rel->op != op_project) {
			nrel = rel_project(v->sql->sa, rel->l,
				rel_projections(v->sql, rel->l, NULL, 1, 1));
			rel->l = nrel;
			/* recursively split all functions and add those to the projection list */
			split_exps(v->sql, rel->exps, nrel);
			if (nrel->l && !(nrel->l = rel_split_project_(v, nrel->l, (is_topn(rel->op)||is_sample(rel->op))?top:0)))
				return NULL;
			return rel;
		} else if (funcs && !top && list_empty(rel->r)) {
			/* projects can have columns point back into the expression list, ie
			 * create a new list including the split expressions */
			node *n;
			list *exps = rel->exps;

			rel->exps = sa_list(v->sql->sa);
			for (n=exps->h; n; n = n->next)
				append(rel->exps, split_exp(v->sql, n->data, rel));
		} else if (funcs && top && rel_is_ref(rel) && list_empty(rel->r)) {
			/* inplace */
			list *exps = rel_projections(v->sql, rel, NULL, 1, 1);
			sql_rel *l = rel_project(v->sql->sa, rel->l, NULL);
			rel->l = l;
			l->exps = rel->exps;
			set_processed(l);
			rel->exps = exps;
		}
	}
	if (is_mset(rel->op) || is_set(rel->op) || is_basetable(rel->op))
		return rel;
	if (rel->l && (rel->op != op_table || rel->flag != TRIGGER_WRAPPER)) {
		rel->l = rel_split_project_(v, rel->l, (is_topn(rel->op)||is_sample(rel->op)||is_ddl(rel->op)||is_modify(rel->op))?top:0);
		if (!rel->l)
			return NULL;
	}
	if ((is_join(rel->op) || is_semi(rel->op)) && rel->r) {
		rel->r = rel_split_project_(v, rel->r, (is_topn(rel->op)||is_sample(rel->op)||is_ddl(rel->op)||is_modify(rel->op))?top:0);
		if (!rel->r)
			return NULL;
	}
	return rel;
}

static sql_rel *
rel_split_project(visitor *v, global_props *gp, sql_rel *rel)
{
	(void) gp;
	return rel_split_project_(v, rel, 1);
}

run_optimizer
bind_split_project(visitor *v, global_props *gp)
{
	int flag = v->sql->sql_optimizer;
	return gp->opt_cycle == 0 && gp->opt_level == 1 && (flag & split_project) &&
		   (gp->cnt[op_project] || gp->cnt[op_groupby]) ? rel_split_project : NULL;
}


static sql_rel *
rel_project_reduce_casts(visitor *v, global_props *gp, sql_rel *rel)
{
	if (!rel)
		return NULL;
	(void) gp;
	if (gp->opt_level == 1 && v->value_based_opt && is_simple_project(rel->op) && list_length(rel->exps)) {
		list *exps = rel->exps;
		node *n;

		for (n=exps->h; n; n = n->next) {
			sql_exp *e = n->data;

			if (e && e->type == e_func) {
				sql_subfunc *f = e->f;
				sql_subtype *res = f->res->h->data;

				if (!f->func->s && !strcmp(f->func->base.name, "sql_mul") && res->scale > 0) {
					list *args = e->l;
					sql_exp *h = args->h->data;
					sql_exp *t = args->t->data;
					atom *ha = exp_value(v->sql, h), *ta = exp_value(v->sql, t);

					if (ha || ta) {
						atom *a = ha ? ha : ta;
						atom *na = reduce_scale(v->sql, a);

						if (na && na != a) {
							int rs = a->tpe.scale - na->tpe.scale;
							res->scale -= rs;
							if (ha) {
								h->r = NULL;
								h->l = na;
							} else {
								t->r = NULL;
								t->l = na;
							}
							v->changes++;
						}
					}
				}
			}
		}
	}
	return rel;
}

run_optimizer
bind_project_reduce_casts(visitor *v, global_props *gp)
{
	int flag = v->sql->sql_optimizer;
	return gp->cnt[op_project] && (flag & project_reduce_casts) ? rel_project_reduce_casts : NULL;
}

static sql_column *
exp_find_column_( sql_rel *rel, sql_exp *exp, int pnr, sql_rel **bt )
{
	if (exp->type == e_column)
		return name_find_column(rel, exp->l, exp->r, pnr, bt);
	return NULL;
}

static int
rel_part_nr( sql_rel *rel, sql_exp *e )
{
	sql_column *c = NULL;
	sql_rel *bt = NULL;
	assert(e->type == e_cmp);

	c = exp_find_column_(rel, e->l, -1, &bt);
	if (!c)
		c = exp_find_column_(rel, e->r, -1, &bt);
	if (!c && e->f)
		c = exp_find_column_(rel, e->f, -1, &bt);
	if (!c || !bt || !rel_base_get_mergetable(bt))
		return -1;
	sql_table *pp = c->t;
	sql_table *mt = rel_base_get_mergetable(bt);
	return find_member_pos(mt->members, pp);
}

static int
rel_uses_part_nr( sql_rel *rel, sql_exp *e, int pnr )
{
	sql_column *c = NULL;
	sql_rel *bt = NULL;
	assert(e->type == e_cmp);

	/*
	 * following case fails.
	 *
	 * semijoin( A1, union [A1, A2] )
	 * The union will never return proper column (from A2).
	 * ie need different solution (probably pass pnr).
	 */
	c = exp_find_column_(rel, e->l, pnr, &bt);
	if (!c)
		c = exp_find_column_(rel, e->r, pnr, &bt);
	if (c && bt && rel_base_get_mergetable(bt)) {
		sql_table *pp = c->t;
		sql_table *mt = rel_base_get_mergetable(bt);
		if (find_member_pos(mt->members, pp) == pnr)
			return 1;
	}
	/* for projects we may need to do a rename! */
	if (is_project(rel->op) || is_topn(rel->op) || is_sample(rel->op))
		return rel_uses_part_nr( rel->l, e, pnr);

	if (is_munion(rel->op)) {
		list *l = rel->l;
		if (rel_uses_part_nr( l->h->data, e, pnr))
			return 1;
	} else if (is_join(rel->op) || is_semi(rel->op)) {
		if (rel_uses_part_nr( rel->l, e, pnr))
			return 1;
		if (!is_semi(rel->op) && rel_uses_part_nr( rel->r, e, pnr))
			return 1;
	}
	return 0;
}

static sql_column *
exp_is_pkey(sql_rel *rel, sql_exp *e)
{
	if (find_prop(e->p, PROP_HASHCOL)) { /* aligned PKEY JOIN */
		fcmp cmp = (fcmp)&kc_column_cmp;
		sql_column *c = exp_find_column(rel, e, -2);

		if (c && c->t->pkey && list_find(c->t->pkey->k.columns, c, cmp) != NULL)
			return c;
	}
	return NULL;
}

static sql_exp *
rel_is_join_on_pkey(sql_rel *rel, bool pk_fk) /* pk_fk is used to verify is a join on pk-fk */
{
	if (!rel || !rel->exps)
		return NULL;
	for (node *n = rel->exps->h; n; n = n->next) {
		sql_exp *je = n->data;

		if (je->type == e_cmp && je->flag == cmp_equal &&
			(exp_is_pkey(rel, je->l) || exp_is_pkey(rel, je->r)) &&
			(!pk_fk || find_prop(je->p, PROP_JOINIDX)))
			return je;
	}
	return NULL;
}

static int
exps_has_predicate( list *l )
{
	node *n;

	for( n = l->h; n; n = n->next){
		sql_exp *e = n->data;

		if (e->card <= CARD_ATOM)
			return 1;
	}
	return 0;
}

static sql_rel *
rel_find_select( sql_rel *r)
{
	while (!is_select(r->op) && r->l && is_project(r->op))
		r = r->l;
	if (is_select(r->op))
		return r;
	return NULL;
}

static bool
rels_share_rel(list *l)
{
	sql_rel *ref = NULL;
	for (node *n = l->h; n; n = n->next) {
		sql_rel *r = n->data;
		if(!ref) {
			if ((ref = rel_find_ref(r)) == NULL)
				return false;
		} else if (ref != rel_find_ref(r)) {
				return false;
		}
	}
	return true;
}

static inline sql_rel *
rel_merge_munion(visitor *v, sql_rel *rel)
{
	if (is_munion(rel->op) && rels_share_rel(rel->l)) {
		list *rels = rel->l, *nrels = NULL;
		sql_rel *cur = NULL, *curs = NULL;

		/* Find selects and try to merge */
		for(node *n = rels->h; n; n = n->next) {
			sql_rel *r = n->data;
			sql_rel *s = rel_find_select(r);

			if (!s)
				return rel;
			if (cur) {
				if (s != r->l || curs->l != s->l || !rel_is_ref(s->l) ||
					/* for now only union(project*(select(R),project*(select(R))) */
				   !s->exps || !curs->exps || exps_has_predicate(s->exps) || exps_has_predicate(curs->exps)) {
					if (nrels)
						append(nrels, r);
					else
						return rel;
				}

				/* merge, ie. add 'or exp' */
				curs->exps = append(new_exp_list(v->sql->sa), exp_or(v->sql->sa, cur->exps, s->exps, 0));
				if (!nrels) {
					nrels = sa_list(v->sql->sa);
					append(nrels, cur);
				}
			} else {
				if (s != r->l || !rel_is_ref(s->l)) {
					if (nrels) {
						append(nrels, r);
					} else {
						return rel;
					}
				}
				cur = r;
				curs = s;
			}
		}
		if (nrels) {
			v->changes++;
			rel->l = nrels;
		}
		return rel;
	}
	return rel;
}

static sql_rel *
rel_optimize_munions_bottomup_(visitor *v, sql_rel *rel)
{
	rel = rel_merge_munion(v, rel);
	return rel;
}

static sql_rel *
rel_optimize_munions_bottomup(visitor *v, global_props *gp, sql_rel *rel)
{
	(void) gp;
	return rel_visitor_bottomup(v, rel, &rel_optimize_munions_bottomup_);
}

run_optimizer
bind_optimize_unions_bottomup(visitor *v, global_props *gp)
{
	int flag = v->sql->sql_optimizer;
	return gp->opt_level == 1 && gp->cnt[op_munion] && (flag & optimize_unions_bottomup)
		   ? rel_optimize_munions_bottomup : NULL;
}


static inline sql_rel *
rel_project_cse(visitor *v, sql_rel *rel)
{
	if (is_project(rel->op) && rel->exps) {
		node *n, *m;
		list *nexps;
		int needed = 0;

		for (n=rel->exps->h; n && !needed; n = n->next) {
			sql_exp *e1 = n->data;

			if (e1->type != e_column && !exp_is_atom(e1) && exp_name(e1)) {
				for (m=n->next; m && !needed; m = m->next){
					sql_exp *e2 = m->data;

					if (exp_name(e2) && exp_match_exp(e1, e2))
						needed = 1;
				}
			}
		}

		if (!needed)
			return rel;

		nexps = new_exp_list(v->sql->sa);
		for (n=rel->exps->h; n; n = n->next) {
			sql_exp *e1 = n->data;

			if (e1->type != e_column && !exp_is_atom(e1) && exp_name(e1)) {
				for (m=nexps->h; m; m = m->next){
					sql_exp *e2 = m->data;

					if (exp_name(e2) && exp_match_exp(e1, e2)) {
						assert(e2->alias.label);
						sql_exp *ne = exp_ref(v->sql, e2);

						ne = exp_propagate(v->sql->sa, ne, e1);
						assert(!e1->ref);
						exp_setalias(ne, e1->alias.label, exp_relname(e1), exp_name(e1));
						set_selfref(ne);
						assert(ne->nid);
						e1 = ne;
						break;
					}
				}
			}
			append(nexps, e1);
		}
		rel->exps = nexps;
	}
	return rel;
}

static int exp_is_const_op(sql_exp *exp, sql_exp *tope, sql_rel *expr);

static int
exps_are_const_op(list *exps, sql_exp *tope, sql_rel *expr)
{
	int ok = 1;

	if (list_empty(exps))
		return 1;
	for (node *n = exps->h; n && ok; n = n->next)
		ok &= exp_is_const_op(n->data, tope, expr);
	return ok;
}

static int
exp_is_const_op(sql_exp *exp, sql_exp *tope, sql_rel *expr)
{
	switch (exp->type) {
	case e_atom:
		return exp->f ? 0 : 1;
	case e_convert:
		return exp_is_const_op(exp->l, tope, expr);
	case e_func:
	case e_aggr: {
		sql_subfunc *f = exp->f;
		if (f->func->side_effect || IS_ANALYTIC(f->func))
			return 0;
		return exps_are_const_op(exp->l, tope, expr);
	}
	case e_cmp:
		if (exp->flag == cmp_or || exp->flag == cmp_filter)
			return exps_are_const_op(exp->l, tope, expr) && exps_are_const_op(exp->r, tope, expr);
		if (exp->flag == cmp_in || exp->flag == cmp_notin)
			return exp_is_const_op(exp->l, tope, expr) && exps_are_const_op(exp->r, tope, expr);
		return exp_is_const_op(exp->l, tope, expr) && exp_is_const_op(exp->r, tope, expr) && (!exp->f || exp_is_const_op(exp->f, tope, expr));
	case e_column: {
		if (is_simple_project(expr->op) || is_groupby(expr->op)) {
			/* in a simple projection, self-references may occur */
			sql_exp *nexp = exps_bind_nid(expr->exps, exp->nid);
			if (nexp && list_position(expr->exps, nexp) < list_position(expr->exps, tope))
				return exp_is_const_op(nexp, exp, expr);
		}
		return 0;
	}
	default:
		return 0;
	}
}

static sql_exp *
rel_groupby_add_count_star(mvc *sql, sql_rel *rel, sql_exp *count_star_exp, bool *count_added)
{
	if (count_star_exp)
		return count_star_exp;
	if (!list_empty(rel->exps)) {
		for (node *n=rel->exps->h; n ; n = n->next) {
			sql_exp *e = n->data;

			if (exp_aggr_is_count(e) && !need_distinct(e) && list_length(e->l) == 0)
				return e;
		}
	}
	sql_subfunc *cf = sql_bind_func(sql, "sys", "count", sql_bind_localtype("void"), NULL, F_AGGR, true, true);
	*count_added = true;
	return rel_groupby_add_aggr(sql, rel, exp_aggr(sql->sa, NULL, cf, 0, 0, rel->card, 0));
}

/* optimize sum(x + 12) into sum(x) + 12*count(*) */
static inline sql_rel *
rel_simplify_sum(visitor *v, sql_rel *rel)
{
	if (is_groupby(rel->op) && !list_empty(rel->exps)) {
		sql_rel *upper = NULL, *groupby = rel, *l = groupby->l;
		sql_exp *count_star_exp = NULL;
		bool count_added = false;

		for (node *n=groupby->exps->h; n ; n = n->next) {
			sql_exp *e = n->data;
			list *el = e->l;
			sql_subfunc *sf = e->f;

			if (e->type == e_aggr && !need_distinct(e) && sf->func->type == F_AGGR && !sf->func->s && !strcmp(sf->func->base.name, "sum")) {
				sql_rel *expr = groupby;
				sql_exp *exp = (sql_exp*) el->h->data, *oexp = exp;

				while (is_numeric_upcast(exp))
					exp = exp->l;
				/* we want to find a +/- call, so expect them to appear only on simple projections */
				while (exp && exp->type == e_column && (is_simple_project(expr->op) || is_groupby(expr->op)) && expr->l) {
					sql_rel *nexpr = NULL;
					sql_exp *nexp = rel_find_exp_and_corresponding_rel(l, exp, false, &nexpr, NULL);

					/* break when it loops on the same relation */
					if (nexpr == expr && list_position(expr->exps, nexp) >= list_position(expr->exps, exp))
						break;
					expr = nexpr;
					exp = oexp = nexp;
					while (exp && is_numeric_upcast(exp))
						exp = exp->l;
				}

				list *expl = exp ? exp->l : NULL;
				sql_subfunc *expf = exp ? exp->f : NULL;
				/* found a candidate function */
				if (exp && exp->type == e_func && expf->func->type == F_FUNC && !expf->func->s &&
					(!strcmp(expf->func->base.name, "sql_sub") || !strcmp(expf->func->base.name, "sql_add"))) {
					sql_exp *e1 = (sql_exp*) expl->h->data, *e2 = (sql_exp*) expl->h->next->data;
					int e1ok = exp_is_const_op(e1, oexp, expr), e2ok = exp_is_const_op(e2, oexp, expr);

					if ((!e1ok && e2ok) || (e1ok && !e2ok)) {
						sql_exp *ocol = e1ok ? e2 : e1, *constant = e1ok ? e1 : e2, *mul, *colref, *naggr, *newop, *col = ocol, *match;
						bool add_col = true, prepend = false;

						/* if 'col' is a projection from the under relation, then use it */
						while (is_numeric_upcast(col))
							col = col->l;
						if (col->type == e_column) {
							sql_exp *colf = exps_find_exp(l->exps, col);

							/* col is already found in the inner relation. Also look for a new reference for col, eg sql_add(col, 1), 1 as col */
							if (colf && list_position(l->exps, colf) < list_position(l->exps, oexp)) {
								add_col = false;
							} else if (!colf && is_simple_project(l->op) && list_empty(l->r) && !rel_is_ref(l) && !need_distinct(l)) {
								prepend = true;
								add_col = false;
							} else if (!colf && (is_simple_project(l->op) || is_groupby(l->op)))  {
								/* on these scenarios the new column expression will be ordered/(grouped for distinct) or create potential ambiguity (multiple ref), so skip */
								continue;
							}
						} else if ((is_simple_project(l->op) && (!list_empty(l->r) || rel_is_ref(l) || need_distinct(l))) || is_groupby(l->op)) {
							continue;
						}

						/* add count star */
						count_star_exp = rel_groupby_add_count_star(v->sql, groupby, count_star_exp, &count_added);
						/* multiply constant by count star */
						if (!(mul = rel_binop_(v->sql, NULL, constant, exp_ref(v->sql, count_star_exp), "sys", "sql_mul", card_value, true))) {
							v->sql->session->status = 0;
							v->sql->errstr[0] = '\0';
							continue;
						}
						if (!has_label(mul))
							exp_label(v->sql->sa, mul, ++v->sql->label);

						colref = exp_ref(v->sql, ocol);
						if (add_col) /* if 'col' will be added, then make sure it has an unique label */
							exp_label(v->sql->sa, colref, ++v->sql->label);

						/* 'oexp' contains the type for the input for the 'sum' aggregate */
						if (!(colref = exp_check_type(v->sql, exp_subtype(oexp), groupby, colref, type_equal))) {
							v->sql->session->status = 0;
							v->sql->errstr[0] = '\0';
							continue;
						}
						/* update sum to use the column side only */
						sql_subfunc *a = sql_bind_func(v->sql, "sys", "sum", exp_subtype(colref), NULL, F_AGGR, true, true);
						if (!a)
							continue;
						naggr = exp_aggr(v->sql->sa, list_append(sa_list(v->sql->sa), colref), a, need_distinct(e), need_no_nil(e), groupby->card, has_nil(e));
						if ((match = exps_any_match(groupby->exps, naggr)) && list_position(groupby->exps, match) < list_position(groupby->exps, e)) { /* found a matching aggregate, use it */
							naggr = exp_ref(v->sql, match);
							exp_label(v->sql->sa, naggr, ++v->sql->label);
						} else if (!has_label(naggr)) { /* otherwise use the new one */
							exp_label(v->sql->sa, naggr, ++v->sql->label);
						}

						/* generate addition/subtraction. subtraction is not commutative, so keep original order! */
						if (!(newop = rel_binop_(v->sql, NULL, e1 == constant ? mul : exp_ref(v->sql, naggr), e1 == constant ? exp_ref(v->sql, naggr) : mul, "sys", expf->func->base.name, card_value, true))) {
							v->sql->session->status = 0;
							v->sql->errstr[0] = '\0';
							continue;
						}
						if (!(newop = exp_check_type(v->sql, exp_subtype(e), groupby, newop, type_equal))) {
							v->sql->session->status = 0;
							v->sql->errstr[0] = '\0';
							continue;
						}

						/* a column reference can be prepended to the inner relation, add it after all the check type calls succeed */
						if (prepend)
							list_prepend(l->exps, col);

						/* the new generate function calls are valid, update relations */
						/* we need a new relation for the multiplication and addition/subtraction */
						if (!upper) {
							/* be careful with relations with more than 1 reference, so do in-place replacement */
							list *projs = rel_projections(v->sql, rel, NULL, 1, 1);
							sql_rel *nrel = rel_groupby(v->sql, rel->l, NULL);
							nrel->exps = rel->exps;
							nrel->r = rel->r;
							nrel->card = rel->card;
							nrel->nrcols = list_length(rel->exps);
							set_processed(nrel);
							rel_dup(rel->l);
							upper = rel = rel_inplace_project(v->sql->sa, rel, nrel, projs);
							rel->card = exps_card(projs);
							groupby = nrel; /* update pointers :) */
							l = groupby->l;
						}
						for (node *n = upper->exps->h ; n ; ) {
							node *next = n->next;
							sql_exp *re = n->data;

							/* remove the old reference to the aggregate because we will use the addition/subtraction instead,
							   as well as the count star if count_added */
							if (exp_refers(e, re) || (count_added && exp_refers(count_star_exp, re)))
								list_remove_node(upper->exps, NULL, n);
							n = next;
						}

						/* update sum aggregate with new aggregate or reference to an existing one */
						n->data = naggr;
						list_hash_clear(groupby->exps);

						/* add column reference with new label, if 'col' was not found */
						if (add_col) {
							if (!is_simple_project(l->op) || !list_empty(l->r) || rel_is_ref(l) || need_distinct(l))
								groupby->l = l = rel_project(v->sql->sa, l, rel_projections(v->sql, l, NULL, 1, 1));
							list_append(l->exps, ocol);
						}

						/* propagate alias and add new expression */
						exp_prop_alias(v->sql->sa, newop, e);
						list_append(upper->exps, newop);
						v->changes++;
					}
				}
			}
		}
	}
	return rel;
}

/* optimize group by x+1,(y-2)*3,2-z into group by x,y,z */
static inline sql_rel *
rel_simplify_groupby_columns(visitor *v, sql_rel *rel)
{
	if (is_groupby(rel->op) && !list_empty(rel->r)) {
		sql_rel *l = rel->l;

		for (node *n=((list*)rel->r)->h; n ; n = n->next) {
			sql_exp *e = n->data;
			e->used = 0; /* we need to use this flag, clean it first */
		}
		for (node *n=((list*)rel->r)->h; n ; n = n->next) {
			sql_exp *e = n->data;

			if (e->type == e_column) {
				bool searching = true;
				sql_rel *efrel = NULL;
				sql_exp *exp = rel_find_exp_and_corresponding_rel(l, e, false, &efrel, NULL), *col = NULL, *tope = exp;

				while (searching && !col) {
					sql_exp *exp_col = exp;

					if (exp && is_numeric_upcast(exp))
						exp = exp->l;
					if (exp && exp->type == e_func) {
						list *el = exp->l;
						sql_subfunc *sf = exp->f;
						/* At the moment look only at injective math functions */
						if (sf->func->type == F_FUNC && !sf->func->s &&
							(!strcmp(sf->func->base.name, "sql_sub") || !strcmp(sf->func->base.name, "sql_add") || !strcmp(sf->func->base.name, "sql_mul"))) {
							sql_exp *e1 = (sql_exp*) el->h->data, *e2 = (sql_exp*) el->h->next->data;
							/* the optimization cannot be done if side-effect calls (e.g. rand()) are present */
							int e1ok = exp_is_atom(e1) && !exp_unsafe(e1, true, false) && !exp_has_sideeffect(e1), e2ok = exp_is_atom(e2) && !exp_unsafe(e2, true, false) && !exp_has_sideeffect(e2);

							if ((!e1ok && e2ok) || (e1ok && !e2ok)) {
								sql_exp *c = e1ok ? e2 : e1;
								bool done = false;
								exp_col = exps_find_exp(efrel->exps, c);
								if (exp_col)
									c = exp_col;

								while (!done) {
									if (is_numeric_upcast(c))
										c = c->l;
									if (c->type == e_column) {
										if (is_simple_project(efrel->op) || is_groupby(efrel->op)) {
											/* in a simple projection, self-references may occur */
											sql_exp *nc = exps_find_exp(efrel->exps, c);
											if (nc && list_position(efrel->exps, nc) < list_position(efrel->exps, exp_col)) {
												exp_col = c;
												c = nc;
												continue;
											}
										}
										col = c; /* 'c' is a column reference from the left relation */
										done = true;
									} else {
										exp = c; /* maybe a nested function call, let's continue searching */
										done = true;
									}
								}
							} else {
								searching = false;
							}
						} else {
							searching = false;
						}
					} else {
						searching = false;
					}
				}
				if (col) { /* a column reference was found */
					sql_alias *rname = exp_relname(e);
				    const char *name = exp_name(e);

					/* the grouping column has an alias, we have to keep it */
					if ((rname && name && (!a_match(rname, e->l) || strcmp(name, e->r) != 0)) || (!rname && name && strcmp(name, e->r) != 0)) {
						if (!has_label(e)) /* dangerous to merge, skip it */
							continue;
						if (!is_simple_project(l->op) || !list_empty(l->r) || rel_is_ref(l) || need_distinct(l))
							rel->l = l = rel_project(v->sql->sa, l, rel_projections(v->sql, l, NULL, 1, 1));
						list_append(l->exps, e);
						n->data = e = exp_ref(v->sql, e);
						list_hash_clear(rel->r);
					}

					sql_exp *f = exps_find_exp(rel->r, col);

					if (f && list_position(rel->r, f) < list_position(rel->r, e)) { /* if already present, remove it */
						e->used = 1;
					} else {
						/* Use an unique reference to the column found. If there's another grouping column label pointing into it,
						   rel_groupby_cse will hopefully remove it */
						sql_exp *colf = exps_find_exp(l->exps, col);

						/* col is already found in the inner relation. Also look for a new reference for col, eg sql_add(col, 1), 1 as col */
						if (colf && list_position(l->exps, colf) < list_position(l->exps, tope)) {
							n->data = exp_ref(v->sql, col);
						} else if (!colf && is_simple_project(l->op) && list_empty(l->r) && !rel_is_ref(l) && !need_distinct(l)) { /* trivial case, it can be added */
							sql_exp *ne = col;
							list_prepend(l->exps, ne);
							n->data = exp_ref(v->sql, ne);
						} else if (!colf && (is_simple_project(l->op) || is_groupby(l->op)))  {
							/* on these scenarios the new column expression will be ordered/(grouped for distinct) or create potential ambiguity (multiple ref), so skip */
							continue;
						} else {
							sql_exp *ne = exp_ref(v->sql, col);

							if (colf) /* a col reference is already there, add a new label */
								exp_label(v->sql->sa, ne, ++v->sql->label);
							if (!is_simple_project(l->op) || !list_empty(l->r) || rel_is_ref(l) || need_distinct(l))
								rel->l = l = rel_project(v->sql->sa, l, rel_projections(v->sql, l, NULL, 1, 1));
							list_append(l->exps, ne);
							n->data = exp_ref(v->sql, ne);
						}
						list_hash_clear(rel->r);
					}
					v->changes++;
				}
			}
		}
		for (node *n=((list*)rel->r)->h; n ; ) {
			node *next = n->next;
			sql_exp *e = n->data;

			if (e->used) /* remove unnecessary grouping columns */
				list_remove_node(rel->r, NULL, n);
			n = next;
		}
	}
	return rel;
}

/* remove identical grouping columns */
static inline sql_rel *
rel_groupby_cse(visitor *v, sql_rel *rel)
{
	if (is_groupby(rel->op) && !list_empty(rel->r)) {
		sql_rel *l = rel->l;

		/* for every group expression e1 */
		for (node *n=((list*)rel->r)->h; n ; n = n->next) {
			sql_exp *e1 = n->data;
			/* it's good to examine the same expression in the subrelation e.g. in case it's an alias */
			/* TODO maybe cover more cases? Here I only look at the left relation */
			sql_exp *e1_sub = e1->type == e_column ?
					    e1->nid ? exps_bind_nid(l->exps, e1->nid) : exps_find_exp(l->exps, e1) : NULL;

			/* for every other group expression */
			for (node *m=n->next; m; m = m->next) {
				sql_exp *e2 = m->data;
				sql_exp *e2_sub = e2->type == e_column ?
						e2->nid ? exps_bind_nid(l->exps, e2->nid) : exps_find_exp(l->exps, e2) : NULL;

				/* check if the expression are the same */
				if (exp_match_exp(e1, e2) || exp_refers(e1, e2) || (e1_sub && e2_sub && (exp_match_exp(e1_sub, e2_sub) || exp_refers(e1_sub, e2_sub)))) {

					/* use e2 from rel->exps instead of e2 from the rel->r as it can have an alias from the higher rel */
					sql_exp *e2_in_exps = exps_uses_nid(rel->exps, e2->alias.label);
					assert(e2_in_exps);

					/* same as e2 */
					sql_exp *e1_in_exps = exps_uses_nid(rel->exps, e1->alias.label);
					if (!e1_in_exps)
						continue;

					/* write e2 as an e1 alias since the expressions are the same */
					sql_exp* e2_as_e1_alias = exp_copy(v->sql, e1_in_exps);
					/* NOTE: it is important to get the rname (exp->l) and name (exp->r) from e2 IN the exps
					 * (e2_in_exps), and not from e2, since it could carry an alias from the higher rel */
					exp_setalias(e2_as_e1_alias, e2_as_e1_alias->alias.label, e2_in_exps->l, e2_in_exps->r);
					e2_as_e1_alias->alias.label = e2->alias.label;

					/* replace e2 with e2_as_e1_alias in expressions list */
					node *e2_exps_node = list_find(rel->exps, e2_in_exps, NULL);
					list_append_before(rel->exps, e2_exps_node, e2_as_e1_alias);
					list_remove_node(rel->exps, NULL, e2_exps_node);

					/* finally remove e2 from the groups' list (->r) since it's redundant */
					node *e2_r_node = list_find(rel->r, e2, NULL);
					list_remove_node(rel->r, NULL, e2_r_node);

					v->changes++;
				}
			}
		}
	}
	return rel;
}

sql_exp *list_exps_uses_exp(list *exps, sql_alias *rname, const char *name);

static sql_exp*
exp_uses_exp(sql_exp *e, sql_alias *rname, const char *name)
{
	sql_exp *res = NULL;

	switch (e->type) {
		case e_psm:
			break;
		case e_atom: {
			if (e->f)
				return list_exps_uses_exp(e->f, rname, name);
		} break;
		case e_convert:
			return exp_uses_exp(e->l, rname, name);
		case e_column: {
			if (e->l && rname && a_match(e->l, rname) &&
				e->r && name && strcmp(e->r, name) == 0)
				return e;
			if (!e->l && !rname &&
				e->r && name && strcmp(e->r, name) == 0)
				return e;
		} break;
		case e_func:
		case e_aggr: {
			if (e->l)
				return list_exps_uses_exp(e->l, rname, name);
		} 	break;
		case e_cmp: {
			if (e->flag == cmp_in || e->flag == cmp_notin) {
				if ((res = exp_uses_exp(e->l, rname, name)))
					return res;
				return list_exps_uses_exp(e->r, rname, name);
			} else if (e->flag == cmp_or || e->flag == cmp_filter) {
				if ((res = list_exps_uses_exp(e->l, rname, name)))
					return res;
				return list_exps_uses_exp(e->r, rname, name);
			} else {
				if ((res = exp_uses_exp(e->l, rname, name)))
					return res;
				if ((res = exp_uses_exp(e->r, rname, name)))
					return res;
				if (e->f)
					return exp_uses_exp(e->f, rname, name);
			}
		} break;
	}
	return NULL;
}

sql_exp *
list_exps_uses_exp(list *exps, sql_alias *rname, const char *name)
{
	sql_exp *res = NULL;

	if (!exps)
		return NULL;
	for (node *n = exps->h; n && !res; n = n->next) {
		sql_exp *e = n->data;
		res = exp_uses_exp(e, rname, name);
	}
	return res;
}

/* find in the list of expression an expression which uses e */
sql_exp *
exps_uses_exp(list *exps, sql_exp *e)
{
	return list_exps_uses_exp(exps, exp_relname(e), exp_name(e));
}
/*
 * Rewrite aggregations over munion all.
 *	groupby ([ union all (a, b, c) ], [gbe], [ count, sum ] )
 *
 * into
 * 	groupby ([ union all( groupby( a, [gbe], [ count, sum] ),
 * 	                      groupby( b, [gbe], [ count, sum] ),
 * 	                      groupby( c, [gbe], [ count, sum] ) ],
 * 			 [gbe], [sum, sum] )
 */
static inline bool
rel_has_groupby(sql_rel *r)
{
	if (r) {
		if (is_groupby(r->op))
			return true;
		if (is_simple_project(r->op))
			return rel_has_groupby(r->l);
	}
	return false;
}

static inline sql_rel *
rel_push_aggr_down_n_arry(visitor *v, sql_rel *rel)
{
	sql_rel *g = rel;
	sql_rel *u = rel->l, *ou = u;
	sql_rel *r = NULL;
	list *rgbe = NULL, *gbe = NULL, *exps = NULL;
	node *n, *m;

	// TODO why?
	if (u->op == op_project && !need_distinct(u))
		u = u->l;

	if (is_recursive(u))
		return rel;

	/* make sure we don't create group by on group by's */
	for (node *n = ((list*)u->l)->h; n; n = n->next) {
		r = n->data;
		if (rel_has_groupby(r))
			return rel;
	}

	/* distinct should be done over the full result */
	for (n = g->exps->h; n; n = n->next) {
		sql_exp *e = n->data;
		sql_subfunc *af = e->f;

		if (e->type == e_atom ||
			e->type == e_func ||
		   (e->type == e_aggr &&
		   ((strcmp(af->func->base.name, "sum") &&
			 strcmp(af->func->base.name, "count") &&
			 strcmp(af->func->base.name, "min") &&
			 strcmp(af->func->base.name, "max")) ||
		   need_distinct(e))))
			return rel;
	}

	list *nl = sa_list(v->sql->sa);
	for (node *n = ((list*)u->l)->h; n; n = n->next) {
		r = rel_dup(n->data);
		//n->data = NULL; /* clean list as we steal the relation r, stealing is needed else (with multiple references) double project cleanup fails */
		if (!is_project(r->op))
			r = rel_project(v->sql->sa, r,
				            rel_projections(v->sql, r, NULL, 1, 1));
		rel_rename_exps(v->sql, u->exps, r->exps);
		if (u != ou) {
			bool isproject = is_project(r->op);
			r = rel_project(v->sql->sa, r, NULL);
			r->exps = exps_copy(v->sql, ou->exps);
			rel_rename_exps(v->sql, ou->exps, r->exps);
			set_processed(r);
			if (isproject)
				r = rel_push_project_down_(v, r); /* cleanup any double projects */
		}
		if (g->r && list_length(g->r) > 0) {
			list *gbe = g->r;
			rgbe = exps_copy(v->sql, gbe);
		}
		r = rel_groupby(v->sql, r, NULL);
		r->r = rgbe;
		r->nrcols = g->nrcols;
		r->card = g->card;
		r->exps = exps_copy(v->sql, g->exps);
		r->nrcols = list_length(r->exps);
		set_processed(r);

		assert(r);
		append(nl, r);
	}

	/* group by on primary keys which define the partitioning scheme
	 * don't need a finalizing group by */
	/* how to check if a partition is based on some primary key ?
	 * */
	if (!list_empty(rel->r)) {
		for (node *n = ((list*)rel->r)->h; n; n = n->next) {
			sql_exp *e = n->data;
			sql_column *c = NULL;

			if ((c = exp_is_pkey(rel, e)) && partition_find_part(v->sql->session->tr, c->t, NULL)) {
				/* check if key is partition key */
				v->changes++;
				return rel_inplace_setop_n_ary(v->sql, rel, nl, op_munion,
											   rel_projections(v->sql, rel, NULL, 1, 1));
			}
		}
	}

	if (!list_empty(rel->r)) {
		list *ogbe = rel->r;

		gbe = new_exp_list(v->sql->sa);
		for (n = ogbe->h; n; n = n->next) {
			sql_exp *e = n->data, *ne;

			/* group by in aggregation list */
			ne = exps_uses_exp( rel->exps, e);
			if (ne) {
				sql_rel *first_munion_rel = nl->h->data;
				ne = list_find_exp(first_munion_rel->exps, ne);
			}
			if (!ne) {
				/* e only in the u1,u2,...un->r (group by list) */
				for (node *n = nl->h; n; n = n->next) {
					ne = exp_ref(v->sql, e);
					list_append(((sql_rel*)n->data)->exps, ne);
				}
			}
			assert(ne);
			ne = exp_ref(v->sql, ne);
			append(gbe, ne);
		}
	}

	u = rel_setop_n_ary(v->sql->sa, nl, op_munion);
	rel_setop_n_ary_set_exps(v->sql, u,
			                 rel_projections(v->sql, nl->h->data, NULL, 1, 1), false);
	set_processed(u);

	exps = new_exp_list(v->sql->sa);
	for (n = u->exps->h, m = rel->exps->h; n && m; n = n->next, m = m->next) {
		sql_exp *ne, *e = n->data, *oa = m->data;

		if (oa->type == e_aggr) {
			sql_subfunc *f = oa->f;
			int cnt = exp_aggr_is_count(oa);
			sql_subfunc *a = sql_bind_func(v->sql, "sys", (cnt)?"sum":f->func->base.name, exp_subtype(e), NULL, F_AGGR, true, true);

			assert(a);
			/* munion of aggr result may have nils
			 * because sum/count of empty set */
			set_has_nil(e);
			e = exp_ref(v->sql, e);
			ne = exp_aggr1(v->sql->sa, e, a, need_distinct(e), 1, e->card, 1);
		} else {
			ne = exp_copy(v->sql, oa);
		}
		exp_setalias(ne, oa->alias.label, exp_find_rel_name(oa), exp_name(oa));
		append(exps, ne);
	}
	v->changes++;
	return rel_inplace_groupby(rel, u, gbe, exps);
}

/*
 * Rewrite aggregations over union all.
 *	groupby ([ union all (a, b) ], [gbe], [ count, sum ] )
 *
 * into
 * 	groupby ( [ union all( groupby( a, [gbe], [ count, sum] ), [ groupby( b, [gbe], [ count, sum] )) , [gbe], [sum, sum] )
 */
static inline sql_rel *
rel_push_aggr_down(visitor *v, sql_rel *rel)
{
	if (rel->op == op_groupby && rel->l) {
		sql_rel *u = rel->l, *ou = u;
		sql_rel *g = rel;
		sql_rel *ul = u->l;
		sql_rel *ur = u->r;
		node *n, *m;
		list *lgbe = NULL, *rgbe = NULL, *gbe = NULL, *exps = NULL;

		if (u->op == op_project && !need_distinct(u))
			u = u->l;

		if (!u || !(is_munion(u->op)) || need_distinct(u) || is_single(u) || !u->exps || rel_is_ref(u))
			return rel;

		if (is_munion(u->op))
			return rel_push_aggr_down_n_arry(v, rel);

		ul = u->l;
		ur = u->r;

		/* make sure we don't create group by on group by's */
		if (ul->op == op_groupby || ur->op == op_groupby)
			return rel;

		/* distinct should be done over the full result */
		for (n = g->exps->h; n; n = n->next) {
			sql_exp *e = n->data;
			sql_subfunc *af = e->f;

			if (e->type == e_atom ||
			    e->type == e_func ||
			   (e->type == e_aggr &&
			   ((strcmp(af->func->base.name, "sum") &&
			     strcmp(af->func->base.name, "count") &&
			     strcmp(af->func->base.name, "min") &&
			     strcmp(af->func->base.name, "max")) ||
			   need_distinct(e))))
				return rel;
		}

		ul = rel_dup(ul);
		ur = rel_dup(ur);
		if (!is_project(ul->op))
			ul = rel_project(v->sql->sa, ul,
				rel_projections(v->sql, ul, NULL, 1, 1));
		if (!is_project(ur->op))
			ur = rel_project(v->sql->sa, ur,
				rel_projections(v->sql, ur, NULL, 1, 1));
		rel_rename_exps(v->sql, u->exps, ul->exps);
		rel_rename_exps(v->sql, u->exps, ur->exps);
		if (u != ou) {
			ul = rel_project(v->sql->sa, ul, NULL);
			ul->exps = exps_copy(v->sql, ou->exps);
			rel_rename_exps(v->sql, ou->exps, ul->exps);
			set_processed(ul);
			ur = rel_project(v->sql->sa, ur, NULL);
			ur->exps = exps_copy(v->sql, ou->exps);
			rel_rename_exps(v->sql, ou->exps, ur->exps);
			set_processed(ur);
		}

		if (g->r && list_length(g->r) > 0) {
			list *gbe = g->r;

			lgbe = exps_copy(v->sql, gbe);
			rgbe = exps_copy(v->sql, gbe);
		}
		ul = rel_groupby(v->sql, ul, NULL);
		ul->r = lgbe;
		ul->nrcols = g->nrcols;
		ul->card = g->card;
		ul->exps = exps_copy(v->sql, g->exps);
		ul->nrcols = list_length(ul->exps);
		set_processed(ul);

		ur = rel_groupby(v->sql, ur, NULL);
		ur->r = rgbe;
		ur->nrcols = g->nrcols;
		ur->card = g->card;
		ur->exps = exps_copy(v->sql, g->exps);
		ur->nrcols = list_length(ur->exps);
		set_processed(ur);

		/* group by on primary keys which define the partitioning scheme
		 * don't need a finalizing group by */
		/* how to check if a partition is based on some primary key ?
		 * */
		if (!list_empty(rel->r)) {
			for (node *n = ((list*)rel->r)->h; n; n = n->next) {
				sql_exp *e = n->data;
				sql_column *c = NULL;

				if ((c = exp_is_pkey(rel, e)) && partition_find_part(v->sql->session->tr, c->t, NULL)) {
					/* check if key is partition key */
					v->changes++;
					return rel_inplace_setop_n_ary(v->sql, rel,
							append(append(sa_list(v->sql->sa), ul), ur), op_munion,
											 rel_projections(v->sql, rel, NULL, 1, 1));
				}
			}
		}

		if (!list_empty(rel->r)) {
			list *ogbe = rel->r;

			gbe = new_exp_list(v->sql->sa);
			for (n = ogbe->h; n; n = n->next) {
				sql_exp *e = n->data, *ne;

				/* group by in aggregation list */
				ne = exps_uses_exp( rel->exps, e);
				if (ne)
					ne = list_find_exp( ul->exps, ne);
				if (!ne) {
					/* e only in the ul/ur->r (group by list) */
					ne = exp_ref(v->sql, e);
					list_append(ul->exps, ne);
					ne = exp_ref(v->sql, e);
					list_append(ur->exps, ne);
				}
				assert(ne);
				ne = exp_ref(v->sql, ne);
				append(gbe, ne);
			}
		}

		u = rel_setop_n_ary(v->sql->sa, append(append(sa_list(v->sql->sa), ul), ur), op_munion);
		rel_setop_n_ary_set_exps(v->sql, u, rel_projections(v->sql, ul, NULL, 1, 1), false);
		set_processed(u);

		exps = new_exp_list(v->sql->sa);
		for (n = u->exps->h, m = rel->exps->h; n && m; n = n->next, m = m->next) {
			sql_exp *ne, *e = n->data, *oa = m->data;

			if (oa->type == e_aggr) {
				sql_subfunc *f = oa->f;
				int cnt = exp_aggr_is_count(oa);
				sql_subfunc *a = sql_bind_func(v->sql, "sys", (cnt)?"sum":f->func->base.name, exp_subtype(e), NULL, F_AGGR, true, true);

				assert(a);
				/* union of aggr result may have nils
			   	 * because sum/count of empty set */
				set_has_nil(e);
				e = exp_ref(v->sql, e);
				ne = exp_aggr1(v->sql->sa, e, a, need_distinct(e), 1, e->card, 1);
			} else {
				ne = exp_copy(v->sql, oa);
			}
			exp_setalias(ne, oa->alias.label, exp_find_rel_name(oa), exp_name(oa));
			append(exps, ne);
		}
		v->changes++;
		return rel_inplace_groupby( rel, u, gbe, exps);
	}
	return rel;
}

/*
 * More general
 * 	groupby(
 * 	 [ outer ] join(
 * 	    project(
 * 	      table(A) [ c1, c2, .. ]
 * 	    ) [ c1, c2, identity(c2) as I, .. ],
 * 	    table(B) [ c1, c2, .. ]
 * 	  ) [ A.c1 = B.c1 ]
 * 	) [ I ] [ a1, a2, .. ]
 *
 * ->
 *
 * 	[ outer ] join(
 * 	  project(
 * 	    table(A) [ c1, c2, .. ]
 * 	  ) [ c1, c2, .. ],
 * 	  groupby (
 * 	    table(B) [ c1, c2, .. ]
 * 	  ) [ B.c1 ] [ a1, a2, .. ]
 * 	) [ A.c1 = B.c1 ]
 */
static sql_rel *
gen_push_groupby_down(mvc *sql, sql_rel *rel, int *changes)
{
	sql_rel *j = rel->l;
	list *gbe = rel->r;

	if (rel->op == op_groupby && list_length(gbe) == 1 && j->op == op_join){
		sql_rel *jl = j->l, *jr = j->r, *cr, *cl;
		sql_exp *gb = gbe->h->data, *e;
		node *n;
		int left = 1;
		list *aggrs, *aliases, *gbe;

		if (!is_identity(gb, jl) && !is_identity(gb, jr))
			return rel;
		if (jl->op == op_project &&
		    (e = list_find_exp( jl->exps, gb)) != NULL &&
		     find_prop(e->p, PROP_HASHCOL) != NULL) {
			left = 0;
			cr = jr;
			cl = jl;
		} else if (jr->op == op_project &&
		    (e = list_find_exp( jr->exps, gb)) != NULL &&
		     find_prop(e->p, PROP_HASHCOL) != NULL) {
			left = 1;
			cr = jl;
			cl = jr;
		} else {
			return rel;
		}

		if ((left && is_base(jl->op)) || (!left && is_base(jr->op))||
		    (left && is_select(jl->op)) || (!left && is_select(jr->op))
		    || rel_is_join_on_pkey(j, false))
			return rel;

		/* only add aggr (based on left/right), and repeat the group by column */
		aggrs = sa_list(sql->sa);
		aliases = sa_list(sql->sa);
		if (rel->exps) for (n = rel->exps->h; n; n = n->next) {
			sql_exp *ce = n->data;

			if (exp_is_atom(ce))
				list_append(aliases, ce);
			else if (ce->type == e_column) {
				if (rel_has_exp(cl, ce, false) == 0) /* collect aliases outside groupby */
					list_append(aliases, ce);
				else
					list_append(aggrs, ce);
			} else if (ce->type == e_aggr) {
				list *args = ce->l;

				/* check args are part of left/right */
				if (!list_empty(args) && rel_has_exps(cl, args, false) == 0)
					return rel;
				if (rel->op != op_join && exp_aggr_is_count(ce))
					ce->p = prop_create(sql->sa, PROP_COUNT, ce->p);
				list_append(aggrs, ce);
			}
		}
		/* TODO move any column expressions (aliases) into the project list */

		/* find gb in left or right and should be unique */
		gbe = sa_list(sql->sa);
		/* push groupby to right, group on join exps */
		if (j->exps) for (n = j->exps->h; n; n = n->next) {
			sql_exp *ce = n->data, *l = ce->l, *r = ce->r, *e;

			/* get left/right hand of e_cmp */
			assert(ce->type == e_cmp);
			if (ce->flag == cmp_equal && is_alias(l->type) && is_alias(r->type) &&
				(((e = rel_find_exp(cr, l)) && rel_find_exp(cl, r)) ||
				 ((e = rel_find_exp(cr, r)) && rel_find_exp(cl, l)))) {
				e = exp_ref(sql, e);
				list_append(gbe, e);
			} else {
				return rel;
			}
		}
		if (!left)
			cr = j->r = rel_groupby(sql, cr, gbe);
		else
			cr = j->l = rel_groupby(sql, cr, gbe);
		cr->exps = list_merge(cr->exps, aggrs, (fdup)NULL);
		set_processed(cr);
		if (!is_project(cl->op))
			cl = rel_project(sql->sa, cl,
				rel_projections(sql, cl, NULL, 1, 1));
		cl->exps = list_merge(cl->exps, aliases, (fdup)NULL);
		set_processed(cl);
		if (!left)
			j->l = cl;
		else
			j->r = cl;
		rel -> l = NULL;
		rel_destroy(rel);

		if (list_empty(cr->exps) && list_empty(j->exps)) { /* remove crossproduct */
			sql_rel *r = cl;
			if (!left)
				j->l = NULL;
			else
				j->r = NULL;
			rel_destroy(j);
			j = r;
		}
		(*changes)++;
		return j;
	}
	return rel;
}

/*
 * Rewrite group(project(join(A,Dict)[a.i==dict.i])[...dict.n])[dict.n][ ... dict.n ]
 * into
 * 	project(join(groupby (A)[a.i],[a.i]), Dict)[a.i==dict.i])[dict.n]
 *
 */
static inline sql_rel *
rel_push_groupby_down(visitor *v, sql_rel *rel)
{
	sql_rel *p = rel->l;
	list *gbe = rel->r;

	if (rel->op == op_groupby && gbe && p && is_join(p->op))
		return gen_push_groupby_down(v->sql, rel, &v->changes);
	if (rel->op == op_groupby && gbe && p && p->op == op_project) {
		sql_rel *j = p->l;
		sql_rel *jl, *jr;
		node *n;

		if (!j || j->op != op_join || list_length(j->exps) != 1)
			return gen_push_groupby_down(v->sql, rel, &v->changes);
		jl = j->l;
		jr = j->r;

		/* check if jr is a dict with index and var still used */
		if (jr->op != op_basetable || jr->l || !jr->r || list_length(jr->exps) != 2)
			return gen_push_groupby_down(v->sql, rel, &v->changes);

		/* check if group by is done on dict column */
		for(n = gbe->h; n; n = n->next) {
			sql_exp *ge = n->data, *pe = NULL, *e = NULL;

			/* find group by exp in project, then in dict */
			pe = rel_find_exp(p, ge);
			if (pe) /* find project exp in right hand of join, ie dict */
				e = rel_find_exp(jr, pe);
			if (pe && e) {  /* Rewrite: join with dict after the group by */
				list *pexps = rel_projections(v->sql, rel, NULL, 1, 1), *npexps;
				node *m;
				sql_exp *ne = j->exps->h->data; /* join exp */
				p->l = jl;	/* Project now only on the left side of the join */

				ne = ne->l; 	/* The left side of the compare is the index of the left */

				/* find ge reference in new projection list */
				npexps = sa_list(v->sql->sa);
				for (m = pexps->h; m; m = m->next) {
					sql_exp *a = m->data;

					if (exp_refers(ge, a)) {
						sql_exp *sc = jr->exps->t->data;
						sql_exp *e = exp_ref(v->sql, sc);
						if (exp_name(a))
							exp_prop_alias(v->sql->sa, e, a);
						a = e;
					}
					append(npexps, a);
				}

				/* find ge in aggr list */
				for (m = rel->exps->h; m; m = m->next) {
					sql_exp *a = m->data;

					if (exp_match_exp(a, ge) || exp_refers(ge, a)) {
						a = exp_ref(v->sql, ne);
						if (exp_name(ne))
							exp_prop_alias(v->sql->sa, a, ne);
						m->data = a;
					}
				}

				/* change alias pe, ie project out the index  */
				pe->l = (void*)exp_relname(ne);
				pe->r = (void*)exp_name(ne);
				if (exp_name(ne))
					exp_prop_alias(v->sql->sa, pe, ne);

				/* change alias ge */
				ge->l = (void*)exp_relname(pe);
				ge->r = (void*)exp_name(pe);
				if (exp_name(pe))
					exp_prop_alias(v->sql->sa, ge, pe);

				/* zap both project and groupby name hash tables (as we changed names above) */
				list_hash_clear(rel->exps);
				list_hash_clear((list*)rel->r);
				list_hash_clear(p->exps);

				/* add join */
				j->l = rel;
				rel = rel_project(v->sql->sa, j, npexps);
				v->changes++;
			}
		}
	}
	return rel;
}

/* reduce group by expressions based on pkey info
 *
 * The reduced group by and (derived) aggr expressions are restored via
 * extra (new) aggregate columns.
 */
static inline sql_rel *
rel_reduce_groupby_exps(visitor *v, sql_rel *rel)
{
	list *gbe = rel->r;

	if (is_groupby(rel->op) && rel->r && !rel_is_ref(rel) && list_length(gbe)) {
		node *n, *m;
		int k, j, i, ngbe = list_length(gbe);
		int8_t *scores = SA_NEW_ARRAY(v->sql->ta, int8_t, ngbe);
		sql_column *c;
		sql_table **tbls = SA_NEW_ARRAY(v->sql->ta, sql_table*, ngbe);
		sql_rel **bts = SA_NEW_ARRAY(v->sql->ta, sql_rel*, ngbe), *bt = NULL;

		gbe = rel->r;
		for (k = 0, i = 0, n = gbe->h; n; n = n->next, k++) {
			sql_exp *e = n->data;

			c = exp_find_column_(rel, e, -2, &bt);
			if (c) {
				for(j = 0; j < i; j++)
					if (c->t == tbls[j] && bts[j] == bt)
						break;
				tbls[j] = c->t;
				bts[j] = bt;
				i += (j == i);
			}
		}
		if (i) { /* forall tables find pkey and
				remove useless other columns */
			/* TODO also remove group by columns which are related to
			 * the other columns using a foreign-key join (n->1), ie 1
			 * on the to be removed side.
			 */
			for(j = 0; j < i; j++) {
				int l, nr = 0, cnr = 0;

				k = list_length(gbe);
				memset(scores, 0, list_length(gbe));
				if (tbls[j]->pkey) {
					for (l = 0, n = gbe->h; l < k && n; l++, n = n->next) {
						fcmp cmp = (fcmp)&kc_column_cmp;
						sql_exp *e = n->data;

						c = exp_find_column_(rel, e, -2, &bt);
						if (c && c->t == tbls[j] && bts[j] == bt &&
						    list_find(tbls[j]->pkey->k.columns, c, cmp) != NULL) {
							scores[l] = 1;
							nr ++;
						} else if (c && c->t == tbls[j] && bts[j] == bt) {
							/* Okay we can cleanup a group by column */
							scores[l] = -1;
							cnr ++;
						}
					}
				}
				if (nr) {
					int all = (list_length(tbls[j]->pkey->k.columns) == nr);
					sql_kc *kc = tbls[j]->pkey->k.columns->h->data;

					c = kc->c;
					for (l = 0, n = gbe->h; l < k && n; l++, n = n->next) {
						sql_exp *e = n->data;

						/* pkey based group by */
						if (scores[l] == 1 && ((all ||
						   /* first of key */
						   (c == exp_find_column(rel, e, -2))) && !find_prop(e->p, PROP_HASHCOL)))
							e->p = prop_create(v->sql->sa, PROP_HASHCOL, e->p);
					}
					for (m = rel->exps->h; m; m = m->next ){
						sql_exp *e = m->data;

						for (l = 0, n = gbe->h; l < k && n; l++, n = n->next) {
							sql_exp *gb = n->data;

							/* pkey based group by */
							if (scores[l] == 1 && exp_match_exp(e,gb) && find_prop(gb->p, PROP_HASHCOL) && !find_prop(e->p, PROP_HASHCOL)) {
								e->p = prop_create(v->sql->sa, PROP_HASHCOL, e->p);
								break;
							}

						}
					}
				}
				if (cnr && nr && list_length(tbls[j]->pkey->k.columns) == nr) {
					list *ngbe = new_exp_list(v->sql->sa);

					for (l = 0, n = gbe->h; l < k && n; l++, n = n->next) {
						sql_exp *e = n->data;

						/* keep the group by columns which form a primary key
						 * of this table. And those unrelated to this table. */
						if (scores[l] != -1)
							append(ngbe, e);
					}
					rel->r = ngbe;
					/* rewrite gbe and aggr, in the aggr list */
					if (0)
					for (m = rel->exps->h; m; m = m->next ){
						sql_exp *e = m->data;
						int fnd = 0;

						for (l = 0, n = gbe->h; l < k && n && !fnd; l++, n = n->next) {
							sql_exp *gb = n->data;

							if (scores[l] == -1 && exp_refers(gb, e)) {
								/*
								sql_exp *rs = exp_column(v->sql->sa, gb->l?gb->l:exp_relname(gb), gb->r?gb->r:exp_name(gb), exp_subtype(gb), rel->card, has_nil(gb), is_unique(gb), is_intern(gb));
								exp_setalias(rs, e->alias.label, exp_find_rel_name(e), exp_name(e));
								e = rs;
								*/
								assert(e->alias.label == e->nid);
								fnd = 1;
							}
						}
						m->data = e;
					}
					/* new reduced aggr expression list */
					assert(list_length(rel->exps)>0);
					/* only one reduction at a time */
					list_hash_clear(rel->exps);
					v->changes++;
					return rel;
				}
				gbe = rel->r;
			}
		}
	}
	/* remove constants from group by list */
	if (is_groupby(rel->op) && rel->r && !rel_is_ref(rel)) {
		int i;
		node *n;

		for (i = 0, n = gbe->h; n; n = n->next) {
			sql_exp *e = n->data;

			if (exp_is_atom(e))
				i++;
		}
		if (i) {
			list *ngbe = new_exp_list(v->sql->sa);
			list *dgbe = new_exp_list(v->sql->sa);

			for (n = gbe->h; n; n = n->next) {
				sql_exp *e = n->data;

				if (!exp_is_atom(e))
					append(ngbe, e);
				/* we need at least one gbe */
				else if (!n->next && list_empty(ngbe))
					append(ngbe, e);
				else
					append(dgbe, e);
			}
			rel->r = ngbe;
			if (!list_empty(dgbe)) {
				/* use atom's directly in the aggr expr list */

				for (n = rel->exps->h; n; n = n->next) {
					sql_exp *e = n->data, *ne = NULL;

					if (e->type == e_column) {
						if (e->nid)
							ne = exps_bind_nid(dgbe, e->nid);
						if (ne) {
							ne = exp_copy(v->sql, ne);
							exp_prop_alias(v->sql->sa, ne, e);
							e = ne;
						}
					}
					n->data = e;
				}
				list_hash_clear(rel->exps);
				v->changes++;
			}
		}
	}
	return rel;
}

/* if all arguments to a distinct aggregate are unique, remove 'distinct' property */
static inline sql_rel *
rel_distinct_aggregate_on_unique_values(visitor *v, sql_rel *rel)
{
	if (is_groupby(rel->op) && !list_empty(rel->exps)) {
		for (node *n = rel->exps->h; n; n = n->next) {
			sql_exp *exp = (sql_exp*) n->data;

			if (exp->type == e_aggr && need_distinct(exp)) {
				bool all_unique = true;
				list *l = exp->l;

				for (node *m = l->h; m && all_unique; m = m->next) {
					sql_exp *arg = (sql_exp*) m->data;

					all_unique &= arg->type == e_column && is_unique(arg) && (!is_semantics(exp) || !has_nil(arg));
				}
				if (!all_unique && exps_card(l) > CARD_ATOM)
					all_unique = exps_unique(v->sql, rel, l) && (!is_semantics(exp) || !have_nil(l));
				if (all_unique) {
					set_nodistinct(exp);
					v->changes++;
				}
			}
		}
	}
	return rel;
}

static inline sql_rel *
rel_remove_const_aggr(visitor *v, sql_rel *rel)
{
	if(!rel) {
		return rel;
	}

	list *exps = rel->exps;

	if(rel->op != op_groupby || list_empty(exps)) {
		return rel;
	}

	if(!list_empty(rel->r)) {
		/* in the general case in an expression of an aggregate over
		 * a constant can be rewritten as just the const e.g.
		 *   aggr(const) -> const
		 */

		for(node *n = exps->h; n; n = n->next) {
			sql_exp *e = n->data;

			if(e->type != e_aggr) {
				continue;
			}

			sql_func *j = ((sql_subfunc *)e->f)->func;

			/* some aggregates with const values can only be eliminated
			 * under certain circumstances e.g.
			 *   sum(NULL)   -> NULL, sum(0)  -> 0
			 *   prod(NULL)  -> NULL, prod(1) -> 1
			 *   count(NULL) -> 0
			 */
			int sum = strcmp(j->base.name, "sum") == 0,
				prd = strcmp(j->base.name, "prod") == 0,
				cnt = strcmp(j->base.name, "count") == 0;

			if(!j->s && j->system == 1) {
				list *se = e->l;

				if(se == NULL) {
					continue;
				}

				for(node *m = se->h; m; m = m->next) {
					sql_exp *w = m->data;

					if(w->type == e_atom && w->card == CARD_ATOM) {
						atom *wa = w->l;

						if(sum && !(wa->isnull || atom_is_zero(wa))) {
							continue;
						}

						if(prd && !(wa->isnull || atom_is_one(wa))) {
							continue;
						}

						if(cnt) {
							if(wa->isnull) {
								list_remove_node(se, NULL, m);

								w=exp_atom_lng(v->sql->sa, 0);
								list_append(se, w);
							}
							else {
								continue;
							}
						}

						exp_setalias(w, e->alias.label, exp_relname(e) , exp_name(e));
						n->data = w;
						v->changes++;
					}
				}
			}
		}
	}

	/*
	 * Below code replaces GROUP BY with PROJECT in some cases;
	 * Triggers on...
	 * select 1 having true; select 42 from foo group by x; select n from foo group by rollup(n);
	*/

	if (!rel_is_ref(rel)) {
		int needed = 0;
		for (node *n = rel->exps->h; n; n = n->next) {
			sql_exp *exp = (sql_exp*) n->data;

			if (exp_is_atom(exp) && exp->type != e_aggr)
				needed++;
		}
		if (needed) {
			if (!list_empty(rel->r)) {
				int atoms = 0;
				/* corner case, all grouping columns are atoms */
				for (node *n = ((list*)rel->r)->h; n; n = n->next) {
					sql_exp *exp = (sql_exp*) n->data;

					if (exp_is_atom(exp))
						atoms++;
				}
				/* possible edge case, never triggers in coverage tests */
				if (atoms == list_length(rel->r)) {
					list *nexps = sa_list(v->sql->sa);
					for (node *n = rel->exps->h; n; ) {
						node *next = n->next;
						sql_exp *e = (sql_exp*) n->data;

						/* remove references to constant group by columns */
						if (e->type == e_column) {
							sql_exp *found = NULL;
							found = exps_bind_nid(rel->r, e->nid);
							if (found) {
								list_append(nexps, found);
								list_remove_node(rel->exps, NULL, n);
							}
						}
						n = next;
					}
					rel->r = NULL; /* transform it into a global aggregate */
					rel->exps = list_merge(nexps, rel->exps, (fdup) NULL); /* add grouping columns back as projections */
					/* global aggregates may return 1 row, so filter it based on the count */
					sql_subfunc *cf = sql_bind_func(v->sql, "sys", "count", sql_bind_localtype("void"), NULL, F_AGGR, true, true);
					sql_exp *count = exp_aggr(v->sql->sa, NULL, cf, 0, 1, CARD_ATOM, 0);
					count = rel_groupby_add_aggr(v->sql, rel, count);
					sql_exp *cp = exp_compare(v->sql->sa, exp_ref(v->sql, count), exp_atom(v->sql->sa, atom_int(v->sql->sa, exp_subtype(count), 0)), cmp_notequal);
					rel = rel_select(v->sql->sa, rel, cp);
					set_processed(rel);
					return rel;
				}
			} else if (list_length(rel->exps) == needed) { /* all are const */
				sql_rel *ll = rel->l;
				rel->op = op_project;
				/* TODO check if l->l == const, else change that */
				if (ll && ll->l) {
					rel_destroy(ll);
					rel->l = rel_project_exp(v->sql, exp_atom_bool(v->sql->sa, 1));
				}
				return rel;
			}
			sql_rel *nrel = rel_project(v->sql->sa, rel, rel_projections(v->sql, rel, NULL, 1, 1));
			for (node *n = nrel->exps->h; n; n = n->next) {
				sql_exp *exp = (sql_exp*) n->data;
				if (exp->type == e_column) {
					sql_exp *e = rel_find_exp(rel, exp);

					if (e && exp_is_atom(e) && e->type == e_atom) {
						sql_exp *ne = exp_copy(v->sql, e);
						assert(ne->alias.label);
						exp_setalias(ne, ne->alias.label, exp_find_rel_name(exp), exp_name(exp));
						n->data = ne;
						v->changes++;
					}
				}
			}
			list *nl = sa_list(v->sql->sa);
			for (node *n = rel->exps->h; n; n = n->next) {
				sql_exp *exp = (sql_exp*) n->data;

				if (!exp_is_atom(exp) || exp->type != e_atom)
					append(nl, exp);
			}
			rel->exps = nl;
			return nrel;
		}
	}

	return rel;
}

#if 0
static sql_rel *
rel_groupby_distinct2(visitor *v, sql_rel *rel)
{
	list *ngbes = sa_list(v->sql->sa), *gbes, *naggrs = sa_list(v->sql->sa), *aggrs = sa_list(v->sql->sa);
	sql_rel *l;
	node *n;

	gbes = rel->r;
	if (!gbes)
		return rel;

	/* check if each aggr is, rewritable (max,min,sum,count)
	 *  			  and only has one argument */
	for (n = rel->exps->h; n; n = n->next) {
		sql_exp *e = n->data;
		sql_subfunc *af = e->f;

		if (e->type == e_aggr &&
		   (strcmp(af->func->base.name, "sum") &&
		     strcmp(af->func->base.name, "count") &&
		     strcmp(af->func->base.name, "min") &&
		     strcmp(af->func->base.name, "max")))
			return rel;
	}

	for (n = gbes->h; n; n = n->next) {
		sql_exp *e = n->data;

		e = exp_column(v->sql->sa, exp_find_rel_name(e), exp_name(e), exp_subtype(e), e->card, has_nil(e), is_unique(e), is_intern(e));
		append(ngbes, e);
	}

	/* 1 for each aggr(distinct v) add the attribute expression v to gbes and aggrs list
	 * 2 for each aggr(z) add aggr_phase2('z') to the naggrs list
	 * 3 for each group by col, add also to the naggrs list
	 * */
	for (n = rel->exps->h; n; n = n->next) {
		sql_exp *e = n->data;

		if (e->type == e_aggr && need_distinct(e)) { /* 1 */
			/* need column expression */
			list *args = e->l;
			sql_exp *v = args->h->data;
			append(gbes, v);
			if (!exp_name(v))
				exp_label(v->sql->sa, v, ++v->sql->label);
			v = exp_column(v->sql->sa, exp_find_rel_name(v), exp_name(v), exp_subtype(v), v->card, has_nil(v), is_unique(v), is_intern(v));
			append(aggrs, v);
			v = exp_aggr1(v->sql->sa, v, e->f, need_distinct(e), 1, e->card, 1);
			exp_setalias(v, e->alias.label, exp_find_rel_name(e), exp_name(e));
			append(naggrs, v);
		} else if (e->type == e_aggr && !need_distinct(e)) {
			sql_exp *v;
			sql_subfunc *f = e->f;
			int cnt = exp_aggr_is_count(e);
			sql_subfunc *a = sql_bind_func(v->sql, "sys", (cnt)?"sum":f->func->base.name, exp_subtype(e), NULL, F_AGGR, true, true);

			append(aggrs, e);
			if (!exp_name(e))
				exp_label(v->sql->sa, e, ++v->sql->label);
			set_has_nil(e);
			v = exp_column(v->sql->sa, exp_find_rel_name(e), exp_name(e), exp_subtype(e), e->card, has_nil(e), is_unique(e), is_intern(e));
			v = exp_aggr1(v->sql->sa, v, a, 0, 1, e->card, 1);
			if (cnt)
				set_zero_if_empty(v);
			exp_setalias(v, e->alias.label, exp_find_rel_name(e), exp_name(e));
			append(naggrs, v);
		} else { /* group by col */
			if (list_find_exp(gbes, e) || !list_find_exp(naggrs, e)) {
				append(aggrs, e);

				e = exp_column(v->sql->sa, exp_find_rel_name(e), exp_name(e), exp_subtype(e), e->card, has_nil(e), is_unique(e), is_intern(e));
			}
			append(naggrs, e);
		}
	}

	l = rel->l = rel_groupby(v->sql, rel->l, gbes);
	l->exps = aggrs;
	rel->r = ngbes;
	rel->exps = naggrs;
	v->changes++;
	return rel;
}
#endif

/* Rewrite group by expressions with distinct
 *
 * ie select a, count(distinct b) from c where ... groupby a;
 * No other aggregations should be present
 *
 * Rewrite the more general case, good for parallel execution
 *
 * groupby(R) [e,f] [ aggr1 a distinct, aggr2 b distinct, aggr3 c, aggr4 d]
 *
 * into
 *
 * groupby(
 * 	groupby(R) [e,f,a,b] [ a, b, aggr3 c, aggr4 d]
 * ) [e,f]( aggr1 a distinct, aggr2 b distinct, aggr3_phase2 c, aggr4_phase2 d)
 */
static inline sql_rel *
rel_groupby_distinct(visitor *v, sql_rel *rel)
{
	node *n;

	if (is_groupby(rel->op)) {
		sql_rel *l = rel->l;
		if (!l || is_groupby(l->op))
			return rel;
	}
	if (is_groupby(rel->op) && rel->r && !rel_is_ref(rel)) {
		int nr = 0, anr = 0;
		list *gbe, *ngbe, *arg, *exps, *nexps;
		sql_exp *distinct = NULL, *darg, *found;
		sql_rel *l = NULL;

		for (n=rel->exps->h; n && nr <= 2; n = n->next) {
			sql_exp *e = n->data;
			if (need_distinct(e)) {
				distinct = n->data;
				nr++;
			}
			anr += is_aggr(e->type);
		}
		if (nr < 1 || distinct->type != e_aggr)
			return rel;
		if (nr > 1 || anr > nr)
			return rel;//rel_groupby_distinct2(v, rel);
		arg = distinct->l;
		if (list_length(arg) != 1 || list_length(rel->r) + nr != list_length(rel->exps))
			return rel;

		gbe = rel->r;
		ngbe = sa_list(v->sql->sa);
		exps = sa_list(v->sql->sa);
		nexps = sa_list(v->sql->sa);
		for (n=rel->exps->h; n; n = n->next) {
			sql_exp *e = n->data;
			if (e != distinct) {
				if (e->type == e_aggr) { /* copy the arguments to the aggregate */
					list *args = e->l;
					if (args) {
						for (node *n = args->h ; n ; n = n->next) {
							sql_exp *e = n->data;
							list_append(ngbe, exp_copy(v->sql, e));
							list_append(exps, exp_copy(v->sql, e));
						}
					}
				} else {
					e = exp_ref(v->sql, e);
					append(ngbe, e);
					append(exps, e);
				}
				if (e->type == e_aggr) /* aggregates must be copied */
					e = exp_copy(v->sql, e);
				else
					e = exp_ref(v->sql, e);
				append(nexps, e);
			}
		}

		darg = arg->h->data;
		if ((found = exps_find_exp(exps, darg)) == NULL) { /* not already in the groups projection list */
			if ((found = exps_find_exp(gbe, darg))) { /* first find if the aggregate argument already exists in the grouping list */
				darg = exp_ref(v->sql, found);
			} else {
				list_append(gbe, darg = exp_copy(v->sql, darg));
				exp_label(v->sql->sa, darg, ++v->sql->label);
				darg = exp_ref(v->sql, darg);
			}
			list_append(exps, darg);
			darg = exp_ref(v->sql, darg);
		} else {
			darg = exp_ref(v->sql, found);
		}
		arg->h->data = darg;
		l = rel->l = rel_groupby(v->sql, rel->l, gbe);
		l->exps = exps;
		set_processed(l);
		rel->r = ngbe;
		rel->exps = nexps;
		set_nodistinct(distinct);
		append(nexps, distinct);
		v->changes++;
	}
	return rel;
}

/*
 * Push Count inside crossjoin down, and multiply the results
 *
 *     project (                                project(
 *          group by (                               crossproduct (
 *		crossproduct(                             project (
 *		     L,			 =>                    group by (
 *		     R                                              L
 *		) [ ] [ count NOT NULL ]                       ) [ ] [ count NOT NULL ]
 *          )                                             ),
 *     ) [ NOT NULL ]                                     project (
 *                                                              group by (
 *                                                                  R
 *                                                              ) [ ] [ count NOT NULL ]
 *                                                        )
 *                                                   ) [ sql_mul(.., .. NOT NULL) ]
 *                                              )
 */
static inline sql_rel *
rel_push_count_down(visitor *v, sql_rel *rel)
{
	sql_rel *r = rel->l;

	if (is_groupby(rel->op) && !rel_is_ref(rel) && list_empty(rel->r) &&
		r && !r->exps && r->op == op_join && !(rel_is_ref(r)) &&
		/* currently only single count aggregation is handled, no other projects or aggregation */
		list_length(rel->exps) == 1 && exp_aggr_is_count(rel->exps->h->data)) {
		sql_exp *nce, *oce, *cnt1 = NULL, *cnt2 = NULL;
		sql_rel *gbl = NULL, *gbr = NULL;	/* Group By */
		sql_rel *cp = NULL;					/* Cross Product */
		sql_rel *srel;

		oce = rel->exps->h->data;
		if (oce->l) /* we only handle COUNT(*) */
			return rel;

		srel = r->l;
		{
			sql_subfunc *cf = sql_bind_func(v->sql, "sys", "count", sql_bind_localtype("void"), NULL, F_AGGR, true, true);
			sql_exp *e = exp_aggr(v->sql->sa, NULL, cf, need_distinct(oce), need_no_nil(oce), oce->card, 0);

			exp_label(v->sql->sa, e, ++v->sql->label);
			cnt1 = exp_ref(v->sql, e);
			gbl = rel_groupby(v->sql, rel_dup(srel), NULL);
			set_processed(gbl);
			rel_groupby_add_aggr(v->sql, gbl, e);
		}

		srel = r->r;
		{
			sql_subfunc *cf = sql_bind_func(v->sql, "sys", "count", sql_bind_localtype("void"), NULL, F_AGGR, true, true);
			sql_exp *e = exp_aggr(v->sql->sa, NULL, cf, need_distinct(oce), need_no_nil(oce), oce->card, 0);

			exp_label(v->sql->sa, e, ++v->sql->label);
			cnt2 = exp_ref(v->sql, e);
			gbr = rel_groupby(v->sql, rel_dup(srel), NULL);
			set_processed(gbr);
			rel_groupby_add_aggr(v->sql, gbr, e);
		}

		cp = rel_crossproduct(v->sql->sa, gbl, gbr, op_join);
		set_processed(cp);

		if (!(nce = rel_binop_(v->sql, NULL, cnt1, cnt2, "sys", "sql_mul", card_value, true))) {
			v->sql->session->status = 0;
			v->sql->errstr[0] = '\0';
			return rel; /* error, fallback to original expression */
		}
		/* because of remote plans, make sure "sql_mul" returns bigint. The cardinality is atomic, so no major performance penalty */
		if (subtype_cmp(exp_subtype(oce), exp_subtype(nce)) != 0)
			nce = exp_convert(v->sql, nce, exp_subtype(nce), exp_subtype(oce));
		if (exp_name(oce))
			exp_prop_alias(v->sql->sa, nce, oce);

		rel_destroy(rel);
		rel = rel_project(v->sql->sa, cp, append(new_exp_list(v->sql->sa), nce));
		set_processed(rel);

		v->changes++;
	}

	return rel;
}

static inline sql_rel *
rel_basecount(visitor *v, sql_rel *rel)
{
	if (is_groupby(rel->op) && !rel_is_ref(rel) && rel->l && list_empty(rel->r) &&
		list_length(rel->exps) == 1 && exp_aggr_is_count(rel->exps->h->data)) {
		sql_rel *bt = rel->l;
		sql_exp *e = rel->exps->h->data;
		if (is_basetable(bt->op) && list_empty(e->l)) { /* count(*) */
			/* change into select cnt('schema','table') */
			sql_table *t = bt->l;
			/* I need to get the declared table's frame number to make this work correctly for those */
			if (!isTable(t) || isDeclaredTable(t))
				return rel;
			sql_subfunc *cf = sql_bind_func(v->sql, "sys", "cnt", sql_bind_localtype("str"), sql_bind_localtype("str"), F_FUNC, true, true);
			list *exps = sa_list(v->sql->sa);
			append(exps, exp_atom_str(v->sql->sa, t->s->base.name, sql_bind_localtype("str")));
			append(exps, exp_atom_str(v->sql->sa, t->base.name, sql_bind_localtype("str")));
			sql_exp *ne = exp_op(v->sql->sa, exps, cf);

			ne = exp_propagate(v->sql->sa, ne, e);
			exp_setalias(ne, e->alias.label, exp_find_rel_name(e), exp_name(e));
			rel_destroy(rel);
			rel = rel_project(v->sql->sa, NULL, append(sa_list(v->sql->sa), ne));
			v->changes++;
		}
	}
	return rel;
}

static inline sql_rel *
rel_simplify_count(visitor *v, sql_rel *rel)
{
	if (is_groupby(rel->op) && !list_empty(rel->exps)) {
		mvc *sql = v->sql;
		int ncountstar = 0;

		/* Convert count(no null) into count(*) */
		for (node *n = rel->exps->h; n ; n = n->next) {
			sql_exp *e = n->data;

			if (exp_aggr_is_count(e) && !need_distinct(e)) {
				if (list_length(e->l) == 0) {
					ncountstar++;
				} else if (list_length(e->l) == 1 && !has_nil((sql_exp*)((list*)e->l)->h->data)) {
					sql_subfunc *cf = sql_bind_func(sql, "sys", "count", sql_bind_localtype("void"), NULL, F_AGGR, true, true);
					sql_exp *ne = exp_aggr(sql->sa, NULL, cf, 0, 0, e->card, 0);
					if (exp_name(e))
						exp_prop_alias(sql->sa, ne, e);
					n->data = ne;
					ncountstar++;
					v->changes++;
				}
			}
		}
		/* With multiple count(*), use exp_ref to reduce the number of calls to this aggregate */
		if (ncountstar > 1) {
			sql_exp *count_star = NULL;
			sql_rel *nrel = rel_project(v->sql->sa, rel, NULL);
			list *aexps = sa_list(v->sql->sa), *nexps = sa_list(v->sql->sa);
			nrel->exps = nexps;
			for (node *n = rel->exps->h; n ; n = n->next) {
				sql_exp *e = n->data;

				if (exp_aggr_is_count(e) && !need_distinct(e) && list_length(e->l) == 0) {
					if (!count_star) {
						count_star = e;
						append(aexps, e);
						append(nexps, exp_ref(sql, e));
					} else {
						sql_exp *ne = exp_ref(sql, count_star);

						if (exp_name(e))
							exp_prop_alias(sql->sa, ne, e);
						v->changes++;
						append(nexps, ne);
					}
				} else {
					append(aexps, e);
					append(nexps, exp_ref(sql, e));
				}
			}
			rel->exps = aexps;
			return nrel;
		}
	}
	return rel;
}

static sql_rel *
rel_gengroupjoin(visitor *v, sql_rel *rel)
{
	sql_rel *j = rel->l;
	list *gbes = rel->r;

	int nr = 0;
	for(node *n = gbes->h; n; n = n->next) {
		sql_exp *gbe = n->data;
		for(node *m = j->exps->h; m; m = m->next) {
			sql_exp *je = m->data;
			if (je->type != e_cmp || je->flag != cmp_equal)
				return rel;
			/* check if its a join exp (ie not a selection) */
			if (!( (!rel_has_exp(j->l, je->l, false) && !rel_has_exp(j->r, je->r, false)) ||
				   (!rel_has_exp(j->l, je->r, false) && !rel_has_exp(j->r, je->l, false))))
				return rel;
			if (exp_match(je->l, gbe)) {
				nr++;
			} else if (exp_match(je->r, gbe)) {
				nr++;
			}
		}
	}
	if (nr == list_length(gbes)) {
		printf("#group by converted\n");
		j = rel_dup(j);
		j->attr = rel->exps;
		v->changes++;
		rel_destroy(rel);
		return j;
	}
	return rel;
}

static sql_rel *
rel_groupjoin(visitor *v, sql_rel *rel)
{
	if (!rel || rel_is_ref(rel) || !is_groupby(rel->op) || list_empty(rel->r))
		return rel;

	sql_rel *j = rel->l;
	//if (!j || rel_is_ref(j) || (j->op != op_join && j->op != op_left))
	if (!j || rel_is_ref(j) || j->op != op_join || list_length(rel->exps) > 1 /* only join because left joins aren't optimized yet (TODO), only length 1 as implementation of groupjoins is missing */ || !list_empty(rel->attr))
		return rel;
	/* check group by exps == equi join exps */
	list *gbes = rel->r;
	if (list_length(gbes) != list_length(j->exps))
		return rel;

	if (is_left(j->op))
		/* left joins aren't optmized jet */
		return rel;

	if (0 && (list_length(rel->exps) > 1 || list_empty(rel->attr)))
		return rel_gengroupjoin(v, rel);;

	int nr = 0;
	for(node *n = gbes->h; n; n = n->next) {
		sql_exp *gbe = n->data;
		for(node *m = j->exps->h; m; m = m->next) {
			sql_exp *je = m->data;
			if (je->type != e_cmp || je->flag != cmp_equal)
				return rel;
			/* check if its a join exp (ie not a selection) */
			if (!( (!rel_has_exp(j->l, je->l, false) && !rel_has_exp(j->r, je->r, false)) ||
				   (!rel_has_exp(j->l, je->r, false) && !rel_has_exp(j->r, je->l, false))))
				return rel;
			if (exp_match(je->l, gbe)) {
				nr++;
			} else if (exp_match(je->r, gbe)) {
				nr++;
			}
		}
	}
	if (nr == list_length(gbes)) {
		// printf("#group by converted\n");
		j = rel_dup(j);
		j->attr = rel->exps;
		v->changes++;
		rel_destroy(rel);
		return j;
	}
	return rel;
}

/* select k1 from bla where k1 = const -> select const from bla where k1 = const */
static sql_rel *
rel_project_select_exp(visitor *v, sql_rel *rel)
{
	if (is_simple_project(rel->op) && rel->exps && rel->l) {
		sql_rel *l = rel->l;
		if (is_select(l->op) && l->exps) {
			for(node *n = rel->exps->h; n; n = n->next) {
				sql_exp *col = n->data;
				if (col->type == e_column) {
					for(node *m = l->exps->h; m; m = m->next) {
						sql_exp *cmp = m->data;
						if (cmp->type == e_cmp && cmp->flag == cmp_equal && !is_anti(cmp) && !is_semantics(cmp) && exp_is_atom(cmp->r)) {
							sql_exp *l = cmp->l;
							if(l->type == e_column && col->nid == l->nid) {
								/* replace column with the constant */
								sql_exp *e = n->data = exp_copy(v->sql, cmp->r);
								exp_setalias(e, col->alias.label, exp_relname(col), exp_name(col));
								exp_propagate(v->sql->sa, e, col);
								list_hash_clear(rel->exps);
							}
						}
					}
				}
			}
		}
	}
	return rel;
}

static sql_rel *
rel_optimize_projections_(visitor *v, sql_rel *rel)
{
	rel = rel_project_cse(v, rel);
	rel = rel_project_select_exp(v, rel);

	if (!rel || !is_groupby(rel->op))
		return rel;

	rel = rel_remove_const_aggr(v, rel);

	if (v->value_based_opt) {
		rel = rel_simplify_sum(v, rel);
		rel = rel_simplify_groupby_columns(v, rel);
	}
	rel = rel_groupby_cse(v, rel);
	rel = rel_push_aggr_down(v, rel);
	rel = rel_push_groupby_down(v, rel);
	rel = rel_reduce_groupby_exps(v, rel);
	rel = rel_distinct_aggregate_on_unique_values(v, rel);
	rel = rel_groupby_distinct(v, rel);
	rel = rel_push_count_down(v, rel);

	/* only when value_based_opt is on, ie not for dependency resolution */
	if (v->value_based_opt) {
		rel = rel_simplify_count(v, rel);
		rel = rel_basecount(v, rel);

		rel = rel_groupjoin(v, rel);
	}
	return rel;
}

static sql_rel *
rel_optimize_projections(visitor *v, global_props *gp, sql_rel *rel)
{
	(void) gp;
	return rel_visitor_topdown(v, rel, &rel_optimize_projections_);
}

run_optimizer
bind_optimize_projections(visitor *v, global_props *gp)
{
	int flag = v->sql->sql_optimizer;
	return gp->opt_level == 1 && (gp->cnt[op_groupby] || gp->cnt[op_project] || gp->cnt[op_munion]
		   || gp->cnt[op_inter] || gp->cnt[op_except]) && (flag & optimize_projections) ? rel_optimize_projections : NULL;
}


static bool
exps_have_selfref(list *exps)
{
	bool selfref = false;
	if (list_empty(exps))
		return false;
	for(node *n = exps->h; n && !selfref; n = n->next) {
		sql_exp *e = n->data;
		selfref |= is_selfref(e);
	}
	return selfref;
}

static inline sql_rel *
rel_push_project_down_union(visitor *v, sql_rel *rel)
{
	/* first remove distinct if already unique */
	if (rel->op == op_project && need_distinct(rel) && rel->exps && exps_unique(v->sql, rel, rel->exps) && !have_nil(rel->exps)) {
		set_nodistinct(rel);
		if (exps_card(rel->exps) <= CARD_ATOM && rel->card > CARD_ATOM) { /* if the projection just contains constants, then no topN is needed */
			sql_rel *nl = rel->l = rel_topn(v->sql->sa, rel->l, append(sa_list(v->sql->sa), exp_atom_lng(v->sql->sa, 1)));
			set_processed(nl);
		}
		v->changes++;
	}

	if (rel->op == op_project && rel->l && rel->exps && list_empty(rel->r)) {
		int need_distinct = need_distinct(rel);
		sql_rel *u = rel->l;
		sql_rel *p = rel;

		if (!u || !(is_munion(u->op)) || need_distinct(u) || is_recursive(u) || !u->exps || rel_is_ref(u) || project_unsafe(rel, false))
			return rel;

		sql_rel *r;

		if (is_recursive(u))
			return rel;

		/* don't push project down union of single values */
		for (node *n = ((list*)u->l)->h; n; n = n->next) {
			r = n->data;
			// TODO: does this check make sense?
			if (is_project(r->op) && !r->l)
				return rel;
		}

		for (node *n = ((list*)u->l)->h; n; n = n->next) {
			r = rel_dup(n->data);

			/* introduce projection around each operand if needed */
			if (!is_project(r->op) || exps_have_selfref(r->exps))
				r = rel_project(v->sql->sa, r,
						rel_projections(v->sql, r, NULL, 1, 1));
			/* check if we need distinct */
			need_distinct &=
				(!exps_unique(v->sql, r, r->exps) || have_nil(r->exps));
			rel_rename_exps(v->sql, u->exps, r->exps);

			rel_destroy(n->data);
			n->data = r;
		}

		/* once we have checked for need_distinct in every rel we can
		 * introduce the projects under the munion which are gonna be
		 * copies of the single project above munion */
		for (node *n = ((list*)u->l)->h; n; n = n->next) {
			r = rel_dup(n->data);

			r = rel_project(v->sql->sa, r, NULL);
			if (need_distinct)
				set_distinct(r);
			r->exps = exps_copy(v->sql, p->exps);
			set_processed(r);

			rel_destroy(n->data);
			n->data = r;
		}

		/* turn the project-munion on top into munion. incr operand
		 * rels count to make sure that they are not deleted by the
		 * subsequent rel_inplace_setop_n_ary */
		for (node *n = ((list*)u->l)->h; n; n = n->next)
			rel_dup(n->data);
		rel = rel_inplace_setop_n_ary(v->sql, rel, u->l, op_munion,
				rel_projections(v->sql, rel, NULL, 1, 1));
		if (need_distinct)
			set_distinct(rel);
		if (is_single(u))
			set_single(rel);

		v->changes++;

		/* if any operand has two project above then squash them */
		for (node *n = ((list*)u->l)->h; n; n = n->next) {
			r = rel_dup(n->data);
			r = rel_merge_projects_(v, r);
			rel_destroy(n->data);
			n->data = r;
		}

		return rel;
	}
	return rel;
}

static inline sql_rel *
rel_merge_unions(visitor *v, sql_rel *rel)
{
	/* stacked munion flattening e.g.
	 * munion( munion(a, b, c), munion(d, e)) => munion(a,b,c,d,e)
	 */
	if (rel && is_munion(rel->op) && !is_recursive(rel)) {
		list *l = rel->l;
		for(node *n = l->h; n; ) {
			node *next = n->next;
			sql_rel *oc = n->data;
			sql_rel *c = oc;

			/* account for any group-bys pushed down between stacked munions */
			if (oc->op == op_groupby)
				c = oc->l;

			if (is_munion(c->op)) {
				c = rel_dup(c);
				list_remove_node(l, NULL, n);
				l = list_merge(l, c->l, (fdup)NULL);
				c->l = NULL;
				rel_destroy(oc);
				if (!next)
					next = l->h;
				v->changes++;
			}
			n = next;
		}
		rel->l = l;
	}
	return rel;
}


/*
 * Push (semi)joins down unions, this is basically for merge tables, where
 * we know that the fk-indices are split over two clustered merge tables.
 */
static inline sql_rel *
rel_push_join_down_munion(visitor *v, sql_rel *rel)
{
	if ((is_join(rel->op) && !is_outerjoin(rel->op) && !is_single(rel)) || is_semi(rel->op)) {
		sql_rel *l = rel->l, *r = rel->r, *ol = l, *or = r;
		list *exps = rel->exps, *attr = rel->attr;
		sql_exp *je = NULL;

		if (is_recursive(l) || is_recursive(r))
			return rel;
		/* we would like to optimize in place reference rels which point
		 * to replica tables and let the replica optimizer handle those
		 * later. otherwise we miss the push join down optimization due
		 * to the rel_is_ref bailout
		 */
		if (rel_is_ref(l) && is_basetable(l->op) && l->l && isReplicaTable((sql_table*)l->l)) {
			rel->l = rel_copy(v->sql, l, true);
			rel_destroy(l);
		}
		if (rel_is_ref(r) && is_basetable(r->op) && r->l && isReplicaTable((sql_table*)r->l)) {
			rel->r = rel_copy(v->sql, r, true);
			rel_destroy(r);
		}

		// TODO: do we need to check if it's l/r are refs?
		if (!l || !r || need_distinct(l) || need_distinct(r) || rel_is_ref(l) || rel_is_ref(r))
			return rel;
		if (l->op == op_project)
			l = l->l;
		if (r->op == op_project)
			r = r->l;

		/* both sides only if we have a join index ASSUMING pkey-fkey are aligned */
		// TODO: we could also check if the join cols are (not) unique
		bool aligned_pk_fk = true;
		if (!l || !r || (is_munion(l->op) && is_munion(r->op) &&
			!(je = rel_is_join_on_pkey(rel, aligned_pk_fk))))
			return rel;

		// TODO: why? bailout for union semijoin without pkey joins expressions
		if (is_semi(rel->op) && is_munion(l->op) && !je)
			return rel;

		/* if both sides are munions we assume that they will have the same number of children */
		if (is_munion(l->op) && is_munion(r->op) && list_length(l->l) != list_length(r->l))
			return rel;

		if (is_munion(l->op) && !need_distinct(l) && !is_single(l) && !is_recursive(l) &&
		   !is_munion(r->op)){
			/* join(munion(a,b,c), d) -> munion(join(a,d), join(b,d), join(c,d)) */
			list *js = sa_list(v->sql->sa);
			for (node *n = ((list*)l->l)->h; n; n = n->next) {
				sql_rel *pc = rel_dup(n->data);
				if (!is_project(pc->op))
					pc = rel_project(v->sql->sa, pc, rel_projections(v->sql, pc, NULL, 1, 1));
				rel_rename_exps(v->sql, l->exps, pc->exps);
				if (l != ol) {
					pc = rel_project(v->sql->sa, pc, NULL);
					pc->exps = exps_copy(v->sql, ol->exps);
					set_processed(pc);
				}
				pc = rel_crossproduct(v->sql->sa, pc, rel_dup(or), rel->op);
				pc->exps = exps_copy(v->sql, exps);
				pc->attr = exps_copy(v->sql, attr);
				set_processed(pc);
				pc = rel_project(v->sql->sa, pc, rel_projections(v->sql, pc, NULL, 1, 1));
				js = append(js, pc);
			}
			v->changes++;
			return rel_inplace_setop_n_ary(v->sql, rel, js, op_munion,
					                       rel_projections(v->sql, rel, NULL, 1, 1));
		} else if (is_munion(l->op) && !need_distinct(l) && !is_single(l) && !is_recursive(l) &&
			       is_munion(r->op) && !need_distinct(r) && !is_single(r) && !is_recursive(r) &&
			       je) {
			/* join(munion(a,b,c), munion(d,e,f)) -> munion(join(a,d), join(b,e), join(c,f)) */
			list *cps = sa_list(v->sql->sa);
			/* create pairwise joins between left and right parts. assume eq num of parts (see earlier bailout) */
			for (node *n = ((list*)l->l)->h, *m=((list*)r->l)->h; n && m; n = n->next, m = m->next) {
				/* left part */
				sql_rel *lp = rel_dup(n->data);
				if (!is_project(lp->op))
					lp = rel_project(v->sql->sa, lp, rel_projections(v->sql, lp, NULL, 1, 1));
				rel_rename_exps(v->sql, l->exps, lp->exps);
				if (l != ol) {
					lp = rel_project(v->sql->sa, lp, NULL);
					lp->exps = exps_copy(v->sql, ol->exps);
					set_processed(lp);
				}
				/* right part */
				sql_rel *rp = rel_dup(m->data);
				if (!is_project(rp->op))
					rp = rel_project(v->sql->sa, rp, rel_projections(v->sql, rp, NULL, 1, 1));
				rel_rename_exps(v->sql, r->exps, rp->exps);
				if (r != or) {
					rp = rel_project(v->sql->sa, rp, NULL);
					rp->exps = exps_copy(v->sql, or->exps);
					set_processed(rp);
				}
				/* combine them */
				sql_rel *cp = rel_crossproduct(v->sql->sa, lp, rp, rel->op);
				cp->exps = exps_copy(v->sql, exps);
				cp->attr = exps_copy(v->sql, attr);
				set_processed(cp);
				cp = rel_project(v->sql->sa, cp, rel_projections(v->sql, cp, NULL, 1, 1));
				cps = append(cps, cp);
			}
			v->changes++;
			return rel_inplace_setop_n_ary(v->sql, rel, cps, op_munion,
										   rel_projections(v->sql, rel, NULL, 1, 1));
		} else if (!is_munion(l->op) &&
			        is_munion(r->op) && !need_distinct(r) && !is_single(r) && !is_recursive(r) &&
			       !is_semi(rel->op)) {
			/* join(a, munion(b,c,d)) -> munion(join(a,b), join(a,c), join(a,d)) */
			list *js = sa_list(v->sql->sa);
			for (node *n = ((list*)r->l)->h; n; n = n->next) {
				sql_rel *pc = rel_dup(n->data);
				if (!is_project(pc->op))
					pc = rel_project(v->sql->sa, pc, rel_projections(v->sql, pc, NULL, 1, 1));
				rel_rename_exps(v->sql, r->exps, pc->exps);
				if (r != or) {
					pc = rel_project(v->sql->sa, pc, NULL);
					pc->exps = exps_copy(v->sql, or->exps);
					set_processed(pc);
				}
				pc = rel_crossproduct(v->sql->sa, rel_dup(ol), pc, rel->op);
				pc->exps = exps_copy(v->sql, exps);
				pc->attr = exps_copy(v->sql, attr);
				set_processed(pc);
				pc = rel_project(v->sql->sa, pc, rel_projections(v->sql, pc, NULL, 1, 1));
				js = append(js, pc);
			}
			v->changes++;
			return rel_inplace_setop_n_ary(v->sql, rel, js, op_munion,
					                       rel_projections(v->sql, rel, NULL, 1, 1));
		} else if (!is_munion(l->op) &&
			        is_munion(r->op) && !need_distinct(r) && !is_single(r) && !is_recursive(r) &&
			        is_semi(rel->op) && je) {
			/* {semi}join ( A1, munion (B, A2a, C, A2b)) [A1.partkey = A2.partkey] ->
			 * {semi}join ( A1, munion (A2a, A2b))
			 * (ie some parts of an n-th munion operand)
			 *
			 * How to detect that a relation isn't matching?
			 * 		partitioning is currently done only on pkey/fkey's
			 * 		ie only matching per part if join is on pkey/fkey (parts)
			 * 		and part numbers should match.
			 * */
			int lpnr = rel_part_nr(l, je);
			if (lpnr < 0)
				return rel;

			list *ups = sa_list(v->sql->sa);
			for (node *n = ((list*)r->l)->h; n; n = n->next) {
				if (rel_uses_part_nr(n->data, je, lpnr)) {
					sql_rel *pc = rel_dup(n->data);
					ups = append(ups, pc);
				}
			}
			v->changes++;
			return rel_inplace_setop_n_ary(v->sql, r, ups, op_munion,
					                              rel_projections(v->sql, rel, NULL, 1, 1));
		}
	}
	return rel;
}

static sql_rel *
rel_optimize_unions_topdown_(visitor *v, sql_rel *rel)
{
	rel = rel_push_project_down_union(v, rel);
	rel = rel_merge_unions(v, rel);
	rel = rel_push_join_down_munion(v, rel);
	return rel;
}

static sql_rel *
rel_optimize_unions_topdown(visitor *v, global_props *gp, sql_rel *rel)
{
	(void) gp;
	return rel_visitor_topdown(v, rel, &rel_optimize_unions_topdown_);
}

run_optimizer
bind_optimize_unions_topdown(visitor *v, global_props *gp)
{
	(void) v;
	return gp->opt_level == 1 && gp->cnt[op_munion] ? rel_optimize_unions_topdown : NULL;
}


static sql_column *
is_fk_column_of_pk(mvc *sql, sql_rel *rel, sql_column *pkc, sql_exp *e) /* test if e is a foreign key column for the pk on pkc */
{
	sql_trans *tr = sql->session->tr;
	sql_column *c = exp_find_column(rel, e, -2);

	if (c) {
		sql_table *t = c->t;

		for (node *n = ol_first_node(t->idxs); n; n = n->next) {
			sql_idx *li = n->data;

			if (li->type == join_idx) {
				for (node *m = li->columns->h ; m ; m = m->next) {
					sql_kc *fkc = m->data;

					if (strcmp(fkc->c->base.name, c->base.name) == 0) { /* same fkey column */
						sql_key *fkey = (sql_key*)os_find_id(tr->cat->objects, tr, ((sql_fkey*)li->key)->rkey);

						if (strcmp(fkey->t->base.name, pkc->t->base.name) == 0) { /* to same pk table */
							for (node *o = fkey->columns->h ; o ; o = n->next) {
								sql_kc *kc = m->data;

								if (strcmp(kc->c->base.name, pkc->base.name) == 0) /* to same pk table column */
									return c;
							}
						}
					}
				}
			}
		}
	}
	return NULL;
}

static bool
has_no_selectivity(mvc *sql, sql_rel *rel)
{
	if (!rel)
		return true;

	switch(rel->op){
	case op_basetable:
	case op_truncate:
	case op_table:
		return true;
	case op_topn:
	case op_sample:
	case op_project:
	case op_groupby:
		return has_no_selectivity(sql, rel->l);
	case op_ddl:
	case op_insert:
	case op_update:
	case op_delete:
	case op_merge:
	case op_join:
	case op_left:
	case op_right:
	case op_full:
	case op_semi:
	case op_anti:
	case op_inter:
	case op_except:
	case op_munion:
	case op_select:
		return false;
	}
	return true;
}

static sql_rel *
rel_distinct_project2groupby_(visitor *v, sql_rel *rel)
{
	sql_rel *l = rel->l;

	/* rewrite distinct project (table) [ constant ] -> project [ constant ] */
	if (rel->op == op_project && rel->l && !rel->r /* no order by */ && need_distinct(rel) &&
	    exps_card(rel->exps) <= CARD_ATOM) {
		set_nodistinct(rel);
		if (rel->card > CARD_ATOM) { /* if the projection just contains constants, then no topN is needed */
			sql_rel *nl = rel->l = rel_topn(v->sql->sa, rel->l, append(sa_list(v->sql->sa), exp_atom_lng(v->sql->sa, 1)));
			set_processed(nl);
		}
		v->changes++;
	}

	/* rewrite distinct project [ pk ] ( select ( table ) [ e op val ])
	 * into project [ pk ] ( select/semijoin ( table )  */
	if (rel->op == op_project && rel->l && !rel->r /* no order by */ && need_distinct(rel) &&
	    (l->op == op_select || l->op == op_semi) && exps_unique(v->sql, rel, rel->exps) &&
		(!have_semantics(l->exps) || !have_nil(rel->exps))) {
		set_nodistinct(rel);
		v->changes++;
	}

	/* rewrite distinct project ( join(p,f) [ p.pk = f.fk ] ) [ p.pk ]
	 * 	into project( (semi)join(p,f) [ p.pk = f.fk ] ) [ p.pk ] */
	if (rel->op == op_project && rel->l && !rel->r /* no order by */ && need_distinct(rel) &&
	    l && (is_select(l->op) || l->op == op_join) && rel_is_join_on_pkey(l, true) /* [ pk == fk ] */) {
		sql_exp *found = NULL, *pk = NULL, *fk = NULL;
		bool all_exps_atoms = true;
		sql_column *pkc = NULL;

		for (node *m = l->exps->h ; m ; m = m->next) { /* find a primary key join */
			sql_exp *je = (sql_exp *) m->data;
			sql_exp *le = je->l, *re = je->r;

			if (!find_prop(je->p, PROP_JOINIDX)) /* must be a pk-fk join expression */
				continue;

			if ((pkc = exp_is_pkey(l, le))) { /* le is the primary key */
				all_exps_atoms = true;

				for (node *n = rel->exps->h; n && all_exps_atoms; n = n->next) {
					sql_exp *e = (sql_exp *) n->data;

					if (exp_match(e, le) || exp_refers(e, le))
						found = e;
					else if (e->card > CARD_ATOM)
						all_exps_atoms = false;
				}
				pk = le;
				fk = re;
			}
			if (!found && (pkc = exp_is_pkey(l, re))) { /* re is the primary key */
				all_exps_atoms = true;

				for (node *n = rel->exps->h; n && all_exps_atoms; n = n->next) {
					sql_exp *e = (sql_exp *) n->data;

					if (exp_match(e, re) || exp_refers(e, re))
						found = e;
					else if (e->card > CARD_ATOM)
						all_exps_atoms = false;
				}
				pk = re;
				fk = le;
			}
		}

		if (all_exps_atoms && found) { /* rel must have the same primary key on the projection list */
			/* if the foreign key has no selectivity, the join can be removed */
			if (!(rel_is_ref(l)) && ((rel_find_exp(l->l, fk) && is_fk_column_of_pk(v->sql, l->l, pkc, fk) && has_no_selectivity(v->sql, l->l)) ||
				(l->r && rel_find_exp(l->r, fk) && is_fk_column_of_pk(v->sql, l->r, pkc, fk) && has_no_selectivity(v->sql, l->r)))) {
				sql_rel *side = (rel_find_exp(l->l, pk) != NULL)?l->l:l->r;

				rel->l = rel_dup(side);
				rel_destroy(l);
				v->changes++;
				set_nodistinct(rel);
				return rel;
			}
			/* if the join has no multiple references it can be re-written into a semijoin */
			if (l->op == op_join && !(rel_is_ref(l)) && list_length(rel->exps) == 1) { /* other expressions may come from the other side */
				if (l->r && rel_find_exp(l->r, pk)) {
					sql_rel *temp = l->l;
					l->l = l->r;
					l->r = temp;

					l->op = op_semi;
				} else if (rel_find_exp(l->l, pk)) {
					l->op = op_semi;
				}
			}
			v->changes++;
			set_nodistinct(rel);
			return rel;
		}
	}
	/* rewrite distinct project [ gbe ] ( select ( groupby [ gbe ] [ gbe, e ] )[ e op val ])
	 * into project [ gbe ] ( select ( group etc ) */
	if (rel->op == op_project && rel->l && !rel->r /* no order by */ &&
	    need_distinct(rel) && l->op == op_select){
		sql_rel *g = l->l;
		if (is_groupby(g->op)) {
			list *used = sa_list(v->sql->sa);
			list *gbe = g->r;
			node *n;
			int fnd = 1;

			for (n = rel->exps->h; n && fnd; n = n->next) {
				sql_exp *e = n->data;

				if (e->card > CARD_ATOM) {
					/* find e in gbe */
					sql_exp *ne = list_find_exp(g->exps, e);

					if (ne)
						ne = list_find_exp( gbe, ne);
					if (ne && !list_find_exp(used, ne)) {
						fnd++;
						list_append(used, ne);
					}
					if (!ne)
						fnd = 0;
				}
			}
			if (fnd == (list_length(gbe)+1)) {
				v->changes++;
				set_nodistinct(rel);
			}
		}
	}
	if (rel->op == op_project && rel->l &&
	    need_distinct(rel) && exps_card(rel->exps) > CARD_ATOM) {
		node *n;
		list *exps = new_exp_list(v->sql->sa), *gbe = new_exp_list(v->sql->sa);
		list *obe = rel->r; /* we need to read the ordering later */

		if (obe) {
			int fnd = 0;

			for(n = obe->h; n && !fnd; n = n->next) {
				sql_exp *e = n->data;

				if (e->type != e_column)
					fnd = 1;
				else if (exps_bind_nid(rel->exps, e->nid) == NULL)
					fnd = 1;
			}
			if (fnd)
				return rel;
		}
		rel->l = rel_project(v->sql->sa, rel->l, rel->exps);

		for (n = rel->exps->h; n; n = n->next) {
			sql_exp *e = n->data, *ne;

			set_nodistinct(e);
			ne = exp_ref(v->sql, e);
			if (e->card > CARD_ATOM && !list_find_exp(gbe, ne)) { /* no need to group by on constants, or the same column multiple times */
				append(gbe, ne);
				ne = exp_ref(v->sql, ne);
			}
			append(exps, ne);
		}
		rel->op = op_groupby;
		rel->exps = exps;
		rel->r = gbe;
		set_nodistinct(rel);
		if (obe) {
			/* add order again */
			rel = rel_project(v->sql->sa, rel, rel_projections(v->sql, rel, NULL, 1, 1));
			rel->r = obe;
		}
		v->changes++;
	}
	return rel;
}

static sql_rel *
rel_distinct_project2groupby(visitor *v, global_props *gp, sql_rel *rel)
{
	(void) gp;
	return rel_visitor_bottomup(v, rel, &rel_distinct_project2groupby_);
}

run_optimizer
bind_distinct_project2groupby(visitor *v, global_props *gp)
{
	int flag = v->sql->sql_optimizer;
	return gp->opt_cycle == 0 && gp->opt_level == 1 && gp->needs_distinct && gp->cnt[op_project] &&
		   (flag & distinct_project2groupby)? rel_distinct_project2groupby : NULL;
}<|MERGE_RESOLUTION|>--- conflicted
+++ resolved
@@ -216,25 +216,7 @@
 		for (n = exps->h; n && all; n = n->next) {
 			sql_exp *e = n->data, *ne = NULL;
 
-<<<<<<< HEAD
 			ne = exp_push_down_prj(v->sql, e, prj, prj->l);
-=======
-			/* We do not handle expressions pointing back in the list */
-			/*
-			if (ambigious_ref(exps, e)) {
-				all = 0;
-				break;
-			}
-			*/
-			ne = exp_push_down_prj(v->sql, e, prj, prj->l);
-			/* check if the referred alias name isn't used twice */
-			/*
-			if (ne && ambigious_ref(nexps, ne)) {
-				all = 0;
-				break;
-			}
-			*/
->>>>>>> 66287b80
 			if (ne) {
 				if (exp_name(e))
 					exp_prop_alias(v->sql->sa, ne, e);
@@ -2564,6 +2546,7 @@
 						}
 
 						exp_setalias(w, e->alias.label, exp_relname(e) , exp_name(e));
+
 						n->data = w;
 						v->changes++;
 					}
