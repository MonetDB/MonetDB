--- conflicted
+++ resolved
@@ -803,7 +803,7 @@
 
 	if (isRemote(t))
 		tname = mapiuri_table(t->query, sql->sa, tname);
-	sql_base_loop(t->columns.set, cn) {
+	for (cn = t->columns.set->h; cn; cn = cn->next) {
 		sql_column *c = cn->data;
 		sql_exp *e = exp_alias(sa, atname, c->base.name, tname, c->base.name, &c->type, CARD_MULTI, c->null, 0);
 
@@ -824,7 +824,7 @@
 	append(rel->exps, exp_alias(sa, atname, TID, tname, TID, sql_bind_localtype("oid"), CARD_MULTI, 0, 1));
 
 	if (t->idxs.set) {
-		sql_base_loop(t->idxs.set, cn) {
+		for (cn = t->idxs.set->h; cn; cn = cn->next) {
 			sql_exp *e;
 			sql_idx *i = cn->data;
 			sql_subtype *t = sql_bind_localtype("lng"); /* hash "lng" */
@@ -1750,18 +1750,11 @@
 
 			if (sch_name && seq_name) {
 				sql_schema *sche = mvc_bind_schema(sql, sch_name);
-<<<<<<< HEAD
-				sql_sequence *seq = find_sql_sequence(sql->session->tr, sche, seq_name);
-				assert(sche && seq);
-
-				cond_append(l, &seq->base.id);
-=======
 				if (sche) {
-					sql_sequence *seq = find_sql_sequence(sche, seq_name);
+					sql_sequence *seq = find_sql_sequence(sql->session->tr, sche, seq_name);
 					if (seq)
 						cond_append(l, &seq->base.id);
 				}
->>>>>>> d3a14cf0
 			}
 		}
 	} break;
