--- conflicted
+++ resolved
@@ -35,11 +35,7 @@
 #           END) AS sales_after
 #FROM catalog_sales
 #LEFT OUTER JOIN catalog_returns ON (cs_order_number = cr_order_number
-<<<<<<< HEAD
-% sys.warehouse,	sys.item,	.,	. # table_name
-=======
-% sys.warehouse,	.item,	sys.,	sys. # table_name
->>>>>>> 517663c5
+% sys.warehouse,	.item,	.,	. # table_name
 % w_state,	i_item_id,	sales_before,	sales_after # name
 % char,	char,	decimal,	decimal # type
 % 2,	16,	40,	40 # length
