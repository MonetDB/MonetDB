--- conflicted
+++ resolved
@@ -60,7 +60,6 @@
 | | | | join (
 | | | | | join (
 | | | | | | join (
-<<<<<<< HEAD
 | | | | | | | join (
 | | | | | | | | select (
 | | | | | | | | | table(sys.orders) [ orders.o_orderdate NOT NULL, orders.%TID% NOT NULL, orders.%orders_o_custkey_fkey NOT NULL JOINIDX sys.orders.orders_o_custkey_fkey ] COUNT 
@@ -77,28 +76,9 @@
 | | | | | table(sys.region) [ region.r_name NOT NULL, region.%TID% NOT NULL ] COUNT 
 | | | | ) [ region.r_name NOT NULL = char(25) "ASIA" ]
 | | | ) [ nation.%nation_n_regionkey_fkey NOT NULL = region.%TID% NOT NULL JOINIDX sys.nation.nation_n_regionkey_fkey ]
-| | ) [ lineitem.l_extendedprice NOT NULL, lineitem.l_discount NOT NULL, nation.n_name NOT NULL, decimal(33,2)[lineitem.l_extendedprice NOT NULL] as L2.L2, sys.sql_sub(decimal(15,2)[tinyint "1"], lineitem.l_discount NOT NULL) as L3.L3, sys.sql_mul(L2.L2, L3.L3) as L4.L4 ]
-| ) [ nation.n_name NOT NULL ] [ nation.n_name NOT NULL, sys.sum no nil (L4.L4) as L1.L1 ]
-) [ nation.n_name NOT NULL, L1 as L1.revenue ] [ L1.revenue ]
-=======
-| | | | | | | select (
-| | | | | | | | table(sys.orders) [ orders.o_orderdate NOT NULL, orders.%TID% NOT NULL, orders.%orders_o_custkey_fkey NOT NULL JOINIDX sys.orders.orders_o_custkey_fkey ] COUNT 
-| | | | | | | ) [ date "1994-01-01" <= orders.o_orderdate NOT NULL < sys.sql_add(date "1994-01-01", month_interval "12") ],
-| | | | | | | table(sys.customer) [ customer.c_nationkey NOT NULL, customer.%TID% NOT NULL ] COUNT 
-| | | | | | ) [ orders.%orders_o_custkey_fkey NOT NULL = customer.%TID% NOT NULL JOINIDX sys.orders.orders_o_custkey_fkey ],
-| | | | | | table(sys.lineitem) [ lineitem.l_suppkey NOT NULL, lineitem.l_extendedprice NOT NULL, lineitem.l_discount NOT NULL, lineitem.%lineitem_l_orderkey_fkey NOT NULL JOINIDX sys.lineitem.lineitem_l_orderkey_fkey ] COUNT 
-| | | | | ) [ lineitem.%lineitem_l_orderkey_fkey NOT NULL = orders.%TID% NOT NULL JOINIDX sys.lineitem.lineitem_l_orderkey_fkey ],
-| | | | | table(sys.supplier) [ supplier.s_suppkey NOT NULL HASHCOL , supplier.s_nationkey NOT NULL, supplier.%supplier_s_nationkey_fkey NOT NULL JOINIDX sys.supplier.supplier_s_nationkey_fkey ] COUNT 
-| | | | ) [ lineitem.l_suppkey NOT NULL = supplier.s_suppkey NOT NULL HASHCOL , customer.c_nationkey NOT NULL = supplier.s_nationkey NOT NULL ],
-| | | | table(sys.nation) [ nation.n_name NOT NULL, nation.%TID% NOT NULL, nation.%nation_n_regionkey_fkey NOT NULL JOINIDX sys.nation.nation_n_regionkey_fkey ] COUNT 
-| | | ) [ supplier.%supplier_s_nationkey_fkey NOT NULL = nation.%TID% NOT NULL JOINIDX sys.supplier.supplier_s_nationkey_fkey ],
-| | | select (
-| | | | table(sys.region) [ region.r_name NOT NULL, region.%TID% NOT NULL ] COUNT 
-| | | ) [ region.r_name NOT NULL = char(25) "ASIA" ]
-| | ) [ nation.%nation_n_regionkey_fkey NOT NULL = region.%TID% NOT NULL JOINIDX sys.nation.nation_n_regionkey_fkey ]
-| ) [ nation.n_name NOT NULL ] [ nation.n_name NOT NULL, sys.sum no nil (sys.sql_mul(decimal(33,2)[lineitem.l_extendedprice NOT NULL] as lineitem.l_extendedprice, sys.sql_sub(decimal(15,2)[tinyint "1"], lineitem.l_discount NOT NULL))) as L1.L1 ]
+| | ) [ lineitem.l_extendedprice NOT NULL, lineitem.l_discount NOT NULL, nation.n_name NOT NULL, decimal(33,2)[lineitem.l_extendedprice NOT NULL] as L3.L3, sys.sql_sub(decimal(15,2)[tinyint "1"], lineitem.l_discount NOT NULL) as L4.L4, sys.sql_mul(L3.L3, L4.L4) as L5.L5 ]
+| ) [ nation.n_name NOT NULL ] [ nation.n_name NOT NULL, sys.sum no nil (L5.L5) as L1.L1 ]
 ) [ nation.n_name NOT NULL, L1 as L2.revenue ] [ L2.revenue ]
->>>>>>> 9c458830
 
 # 22:46:29 >  
 # 22:46:29 >  "Done."
