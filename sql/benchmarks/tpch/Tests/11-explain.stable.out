--- conflicted
+++ resolved
@@ -135,21 +135,10 @@
     (X_103,r1_160) := algebra.subthetajoin(X_82,X_102,nil:BAT,nil:BAT,1,true,nil:lng);
     X_108 := algebra.tinter(X_62,X_103);
     X_109 := algebra.leftfetchjoin(X_108,X_82);
-<<<<<<< HEAD
     (X_110,r1_169,r2_169) := algebra.subsort(X_109,true,false);
     X_114:bat[:oid,:int]  := algebra.leftfetchjoinPath(r1_169,X_108,X_61);
     X_115 := algebra.leftfetchjoin(r1_169,X_109);
     sql.resultSet(X_135,X_137,X_139,X_141,X_143,X_114,X_115);
-=======
-    (X_110,r1_167,r2_167) := algebra.subsort(X_109,true,false);
-    X_114:bat[:oid,:int] := algebra.leftfetchjoinPath(r1_167,X_108,X_61);
-    X_115 := algebra.leftfetchjoin(r1_167,X_109);
-    X_116 := sql.resultSet(2,1,X_114);
-    sql.rsColumn(X_116,"sys.partsupp","ps_partkey","int",32,0,X_114);
-    sql.rsColumn(X_116,"sys.L1","value","decimal",19,2,X_115);
-    X_130 := io.stdout();
-    sql.exportResult(X_130,X_116);
->>>>>>> 024de9cb
 end user.s2_1;
 
 # 22:53:28 >  
