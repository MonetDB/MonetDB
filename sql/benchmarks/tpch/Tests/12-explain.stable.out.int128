--- conflicted
+++ resolved
@@ -54,127 +54,7 @@
 % mal # name
 % clob # type
 % 684 # length
-<<<<<<< HEAD
 function user.s4_1():void;
-    X_128:void := querylog.define("explain select\n l_shipmode,\n sum(case\n when o_orderpriority = \\'1-URGENT\\'\n or o_orderpriority = \\'2-HIGH\\'\n then 1\n else 0\n end) as high_line_count,\n sum(case\n when o_orderpriority <> \\'1-URGENT\\'\n and o_orderpriority <> \\'2-HIGH\\'\n then 1\n else 0\n end) as low_line_count\nfrom\n orders,\n lineitem\nwhere\n o_orderkey = l_orderkey\n and l_shipmode in (\\'MAIL\\', \\'SHIP\\')\n and l_commitdate < l_receiptdate\n and l_shipdate < l_commitdate\n and l_receiptdate >= date \\'1994-01-01\\'\n and l_receiptdate < date \\'1994-01-01\\' + interval \\'1\\' year\ngroup by\n l_shipmode\norder by\n l_shipmode;","sequential_pipe",93);
-    X_97 := bat.new(nil:str);
-    X_104 := bat.append(X_97,"sys.lineitem");
-    X_112 := bat.append(X_104,"sys.L1");
-    X_121 := bat.append(X_112,"sys.L2");
-    X_99 := bat.new(nil:str);
-    X_106 := bat.append(X_99,"l_shipmode");
-    X_114 := bat.append(X_106,"high_line_count");
-    X_123 := bat.append(X_114,"low_line_count");
-    X_100 := bat.new(nil:str);
-    X_107 := bat.append(X_100,"char");
-    X_116 := bat.append(X_107,"hugeint");
-    X_125 := bat.append(X_116,"hugeint");
-    X_101 := bat.new(nil:int);
-    X_109 := bat.append(X_101,10);
-    X_118 := bat.append(X_109,128);
-    X_126 := bat.append(X_118,128);
-    X_103 := bat.new(nil:int);
-    X_111 := bat.append(X_103,0);
-    X_120 := bat.append(X_111,0);
-    X_127 := bat.append(X_120,0);
-    X_9 := sql.mvc();
-    X_13:bat[:str] := sql.bind(X_9,"sys","lineitem","l_shipmode",0);
-    X_21:bat[:date] := sql.bind(X_9,"sys","lineitem","l_receiptdate",0);
-    X_28:bat[:date] := sql.bind(X_9,"sys","lineitem","l_commitdate",0);
-    (C_30,r1_42) := sql.bind(X_9,"sys","lineitem","l_commitdate",2);
-    X_32:bat[:date] := sql.bind(X_9,"sys","lineitem","l_commitdate",1);
-    X_33 := sql.delta(X_28,C_30,r1_42,X_32);
-    X_34:bat[:date] := sql.bind(X_9,"sys","lineitem","l_shipdate",0);
-    (C_36,r1_49) := sql.bind(X_9,"sys","lineitem","l_shipdate",2);
-    X_38:bat[:date] := sql.bind(X_9,"sys","lineitem","l_shipdate",1);
-    X_39 := sql.delta(X_34,C_36,r1_49,X_38);
-    X_44:bat[:bit] := batcalc.>(X_33,X_39);
-    (C_23,r1_31) := sql.bind(X_9,"sys","lineitem","l_receiptdate",2);
-    X_25:bat[:date] := sql.bind(X_9,"sys","lineitem","l_receiptdate",1);
-    X_26 := sql.delta(X_21,C_23,r1_31,X_25);
-    X_40:bat[:bit] := batcalc.<(X_33,X_26);
-    C_10:bat[:oid] := sql.tid(X_9,"sys","lineitem");
-    C_41 := algebra.subselect(X_40,C_10,true,true,true,true,false);
-    C_45 := algebra.subselect(X_44,C_41,true,true,true,true,false);
-    X_27:date := mtime.addmonths("1994-01-01",12);
-    C_144 := algebra.subselect(X_21,C_45,"1994-01-01",X_27,true,false,false);
-    C_145 := algebra.subselect(r1_31,nil:bat[:oid],"1994-01-01",X_27,true,false,false);
-    C_147 := algebra.subselect(X_25,C_45,"1994-01-01",X_27,true,false,false);
-    C_46 := sql.subdelta(C_144,C_45,C_23,C_145,C_147);
-    C_148 := algebra.subselect(X_13,C_46,"MAIL","MAIL",true,false,false);
-    (C_16,r1_21) := sql.bind(X_9,"sys","lineitem","l_shipmode",2);
-    C_149 := algebra.subselect(r1_21,nil:bat[:oid],"MAIL","MAIL",true,false,false);
-    X_19:bat[:str] := sql.bind(X_9,"sys","lineitem","l_shipmode",1);
-    C_150 := algebra.subselect(X_19,C_46,"MAIL","MAIL",true,false,false);
-    C_47 := sql.subdelta(C_148,C_46,C_16,C_149,C_150);
-    C_151 := algebra.subselect(X_13,C_46,"SHIP","SHIP",true,false,false);
-    C_152 := algebra.subselect(r1_21,nil:bat[:oid],"SHIP","SHIP",true,false,false);
-    C_153 := algebra.subselect(X_19,C_46,"SHIP","SHIP",true,false,false);
-    C_48 := sql.subdelta(C_151,C_46,C_16,C_152,C_153);
-    X_49 := bat.mergecand(C_47,C_48);
-    X_50:bat[:oid] := sql.bind_idxbat(X_9,"sys","lineitem","lineitem_l_orderkey_fkey",0);
-    (X_52,r1_71) := sql.bind_idxbat(X_9,"sys","lineitem","lineitem_l_orderkey_fkey",2);
-    X_54:bat[:oid] := sql.bind_idxbat(X_9,"sys","lineitem","lineitem_l_orderkey_fkey",1);
-    X_55 := sql.projectdelta(X_49,X_50,X_52,r1_71,X_54);
-    C_56:bat[:oid] := sql.tid(X_9,"sys","orders");
-    (X_58,r1_79) := algebra.subjoin(X_55,C_56,nil:BAT,nil:BAT,false,nil:lng);
-    X_62 := sql.projectdelta(X_49,X_13,C_16,r1_21,X_19);
-    X_63 := algebra.projection(X_58,X_62);
-    (X_64,r1_86,r2_86) := group.subgroupdone(X_63);
-    X_67 := algebra.projection(r1_86,X_63);
-    X_73:bat[:str] := sql.bind(X_9,"sys","orders","o_orderpriority",0);
-    (C_75,r1_99) := sql.bind(X_9,"sys","orders","o_orderpriority",2);
-    X_77:bat[:str] := sql.bind(X_9,"sys","orders","o_orderpriority",1);
-    X_78 := sql.projectdelta(C_56,X_73,C_75,r1_99,X_77);
-    X_79 := algebra.projection(r1_79,X_78);
-    X_80:bat[:bit] := batcalc.==(X_79,"1-URGENT");
-    X_81:bat[:bit] := batcalc.==(X_79,"2-HIGH");
-    X_82:bat[:bit] := batcalc.or(X_80,X_81);
-    X_83:bat[:bit] := batcalc.isnil(X_82);
-    X_84:bat[:bit] := batcalc.ifthenelse(X_83,false,X_82);
-    X_85:bat[:bte] := batcalc.ifthenelse(X_84,1,0);
-    X_86:bat[:hge] := aggr.subsum(X_85,X_64,r1_86,true,true);
-    X_88:bat[:bit] := batcalc.!=(X_79,"1-URGENT");
-    X_89:bat[:bit] := batcalc.!=(X_79,"2-HIGH");
-    X_90:bat[:bit] := batcalc.and(X_88,X_89);
-    X_91:bat[:bit] := batcalc.isnil(X_90);
-    X_92:bat[:bit] := batcalc.ifthenelse(X_91,false,X_90);
-    X_93:bat[:bte] := batcalc.ifthenelse(X_92,1,0);
-    X_94:bat[:hge] := aggr.subsum(X_93,X_64,r1_86,true,true);
-    X_68 := bat.setKey(X_67,true);
-    (X_69,r1_91,r2_91) := algebra.subsort(X_68,false,false);
-    X_72 := algebra.projection(r1_91,X_68);
-    X_87 := algebra.projection(r1_91,X_86);
-    X_95 := algebra.projection(r1_91,X_94);
-    sql.resultSet(X_121,X_123,X_125,X_126,X_127,X_72,X_87,X_95);
-end user.s4_1;
-#inline               actions= 0 time=6 usec 
-#candidates           actions= 1 time=52 usec 
-#remap                actions=20 time=871 usec 
-#costModel            actions= 1 time=190 usec 
-#coercions            actions= 2 time=190 usec 
-#evaluate             actions=17 time=230 usec 
-#emptybind            actions= 0 time=5 usec 
-#pushselect           actions= 7 time=211 usec 
-#aliases              actions=27 time=200 usec 
-#mergetable           actions= 0 time=198 usec 
-#deadcode             actions=11 time=186 usec 
-#aliases              actions= 0 time=12 usec 
-#constants            actions=27 time=207 usec 
-#commonTerms          actions= 6 time=142 usec 
-#projectionpath       actions= 2 time=164 usec 
-#reorder              actions= 1 time=166 usec 
-#deadcode             actions= 8 time=138 usec 
-#reduce               actions=112 time=173 usec 
-#matpack              actions= 0 time=5 usec 
-#querylog             actions= 0 time=1 usec 
-#multiplex            actions= 0 time=4 usec 
-#generator            actions= 0 time=2 usec 
-#profiler             actions= 1 time=131 usec 
-#garbageCollector     actions= 1 time=141 usec 
-#total                actions= 1 time=3702 usec 
-=======
-function user.s2_1(A0:str,A1:str,A2:bte,A3:bte,A4:str,A5:str,A6:bte,A7:bte,A8:str,A9:str,A10:date,A11:date,A12:int):void;
     X_172:void := querylog.define("explain select\n l_shipmode,\n sum(case\n when o_orderpriority = \\'1-URGENT\\'\n or o_orderpriority = \\'2-HIGH\\'\n then 1\n else 0\n end) as high_line_count,\n sum(case\n when o_orderpriority <> \\'1-URGENT\\'\n and o_orderpriority <> \\'2-HIGH\\'\n then 1\n else 0\n end) as low_line_count\nfrom\n orders,\n lineitem\nwhere\n o_orderkey = l_orderkey\n and l_shipmode in (\\'MAIL\\', \\'SHIP\\')\n and l_commitdate < l_receiptdate\n and l_shipdate < l_commitdate\n and l_receiptdate >= date \\'1994-01-01\\'\n and l_receiptdate < date \\'1994-01-01\\' + interval \\'1\\' year\ngroup by\n l_shipmode\norder by\n l_shipmode;","sequential_pipe",93);
     X_139 := bat.new(nil:str);
     X_146 := bat.append(X_139,"sys.lineitem");
@@ -215,21 +95,21 @@
     X_1:bat[:oid] := sql.tid(X_0,"sys","lineitem");
     X_43 := algebra.subselect(X_40,X_1,true,true,true,true,false);
     X_49 := algebra.subselect(X_47,X_43,true,true,true,true,false);
-    X_25:date := mtime.addmonths(A11,A12);
-    X_186 := algebra.subselect(X_15,X_49,A10,X_25,true,false,false);
-    X_187 := algebra.subselect(r1_31,nil:bat[:oid],A10,X_25,true,false,false);
-    X_189 := algebra.subselect(X_19,X_49,A10,X_25,true,false,false);
-    X_50 := sql.subdelta(X_186,X_49,X_17,X_187,X_189);
-    X_190 := algebra.subselect(X_4,X_50,A8,A8,true,false,false);
+    X_25:date := mtime.addmonths("1994-01-01",12);
+    X_197 := algebra.subselect(X_15,X_49,"1994-01-01",X_25,true,false,false);
+    X_198 := algebra.subselect(r1_31,nil:bat[:oid],"1994-01-01",X_25,true,false,false);
+    X_200 := algebra.subselect(X_19,X_49,"1994-01-01",X_25,true,false,false);
+    X_50 := sql.subdelta(X_197,X_49,X_17,X_198,X_200);
+    X_201 := algebra.subselect(X_4,X_50,"MAIL","MAIL",true,false,false);
     (X_7,r1_21) := sql.bind(X_0,"sys","lineitem","l_shipmode",2);
-    X_191 := algebra.subselect(r1_21,nil:bat[:oid],A8,A8,true,false,false);
+    X_202 := algebra.subselect(r1_21,nil:bat[:oid],"MAIL","MAIL",true,false,false);
     X_10:bat[:str] := sql.bind(X_0,"sys","lineitem","l_shipmode",1);
-    X_193 := algebra.subselect(X_10,X_50,A8,A8,true,false,false);
-    X_51 := sql.subdelta(X_190,X_50,X_7,X_191,X_193);
-    X_194 := algebra.subselect(X_4,X_50,A9,A9,true,false,false);
-    X_195 := algebra.subselect(r1_21,nil:bat[:oid],A9,A9,true,false,false);
-    X_197 := algebra.subselect(X_10,X_50,A9,A9,true,false,false);
-    X_53 := sql.subdelta(X_194,X_50,X_7,X_195,X_197);
+    X_204 := algebra.subselect(X_10,X_50,"MAIL","MAIL",true,false,false);
+    X_51 := sql.subdelta(X_201,X_50,X_7,X_202,X_204);
+    X_205 := algebra.subselect(X_4,X_50,"SHIP","SHIP",true,false,false);
+    X_206 := algebra.subselect(r1_21,nil:bat[:oid],"SHIP","SHIP",true,false,false);
+    X_208 := algebra.subselect(X_10,X_50,"SHIP","SHIP",true,false,false);
+    X_53 := sql.subdelta(X_205,X_50,X_7,X_206,X_208);
     X_54 := bat.mergecand(X_51,X_53);
     X_55:bat[:oid] := sql.bind_idxbat(X_0,"sys","lineitem","lineitem_l_orderkey_fkey",0);
     (X_57,r1_71) := sql.bind_idxbat(X_0,"sys","lineitem","lineitem_l_orderkey_fkey",2);
@@ -246,19 +126,19 @@
     X_87:bat[:str] := sql.bind(X_0,"sys","orders","o_orderpriority",1);
     X_89 := sql.projectdelta(X_63,X_83,X_85,r1_99,X_87);
     X_90 := algebra.projection(r1_79,X_89);
-    X_92:bat[:bit] := batcalc.==(X_90,A0);
-    X_96:bat[:bit] := batcalc.==(X_90,A1);
+    X_92:bat[:bit] := batcalc.==(X_90,"1-URGENT");
+    X_96:bat[:bit] := batcalc.==(X_90,"2-HIGH");
     X_97:bat[:bit] := batcalc.or(X_92,X_96);
     X_99:bat[:bit] := batcalc.isnil(X_97);
     X_107:bat[:bit] := batcalc.ifthenelse(X_99,false,X_97);
-    X_111:bat[:bte] := batcalc.ifthenelse(X_107,A2,A3);
+    X_111:bat[:bte] := batcalc.ifthenelse(X_107,1,0);
     X_112:bat[:hge] := aggr.subsum(X_111,X_72,r1_86,true,true);
-    X_117:bat[:bit] := batcalc.!=(X_90,A4);
-    X_120:bat[:bit] := batcalc.!=(X_90,A5);
+    X_117:bat[:bit] := batcalc.!=(X_90,"1-URGENT");
+    X_120:bat[:bit] := batcalc.!=(X_90,"2-HIGH");
     X_121:bat[:bit] := batcalc.and(X_117,X_120);
     X_123:bat[:bit] := batcalc.isnil(X_121);
     X_132:bat[:bit] := batcalc.ifthenelse(X_123,false,X_121);
-    X_135:bat[:bte] := batcalc.ifthenelse(X_132,A6,A7);
+    X_135:bat[:bte] := batcalc.ifthenelse(X_132,1,0);
     X_136:bat[:hge] := aggr.subsum(X_135,X_72,r1_86,true,true);
     X_76 := bat.setKey(X_75,true);
     (X_77,r1_91,r2_91) := algebra.subsort(X_76,false,false);
@@ -266,8 +146,32 @@
     X_115 := algebra.projection(r1_91,X_112);
     X_137 := algebra.projection(r1_91,X_136);
     sql.resultSet(X_165,X_167,X_169,X_170,X_171,X_82,X_115,X_137);
-end user.s2_1;
->>>>>>> eecc409f
+end user.s4_1;
+#inline               actions= 0 time=6 usec 
+#candidates           actions= 1 time=52 usec 
+#remap                actions=20 time=871 usec 
+#costModel            actions= 1 time=190 usec 
+#coercions            actions= 2 time=190 usec 
+#evaluate             actions=17 time=230 usec 
+#emptybind            actions= 0 time=5 usec 
+#pushselect           actions= 7 time=211 usec 
+#aliases              actions=27 time=200 usec 
+#mergetable           actions= 0 time=198 usec 
+#deadcode             actions=11 time=186 usec 
+#aliases              actions= 0 time=12 usec 
+#constants            actions=27 time=207 usec 
+#commonTerms          actions= 6 time=142 usec 
+#projectionpath       actions= 2 time=164 usec 
+#reorder              actions= 1 time=166 usec 
+#deadcode             actions= 8 time=138 usec 
+#reduce               actions=112 time=173 usec 
+#matpack              actions= 0 time=5 usec 
+#querylog             actions= 0 time=1 usec 
+#multiplex            actions= 0 time=4 usec 
+#generator            actions= 0 time=2 usec 
+#profiler             actions= 1 time=131 usec 
+#garbageCollector     actions= 1 time=141 usec 
+#total                actions= 1 time=3702 usec 
 
 # 22:53:28 >  
 # 22:53:28 >  "Done."
