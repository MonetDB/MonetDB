stdout of test '12-explain` in directory 'sql/benchmarks/tpch` itself:


# 22:53:28 >  
# 22:53:28 >  "mserver5" "--debug=10" "--set" "gdk_nr_threads=0" "--set" "mapi_open=true" "--set" "mapi_port=34581" "--set" "mapi_usock=/var/tmp/mtest-9096/.s.monetdb.34581" "--set" "monet_prompt=" "--forcemito" "--set" "mal_listing=2" "--dbpath=/ufs/manegold/_/Monet/HG/Feb2013/prefix/--disable-debug_--enable-assert_--enable-optimize/var/MonetDB/mTests_sql_benchmarks_tpch" "--set" "mal_listing=0"
# 22:53:28 >  

# MonetDB 5 server v11.15.12
# This is an unreleased version
# Serving database 'mTests_sql_benchmarks_tpch', using 8 threads
# Compiled for x86_64-unknown-linux-gnu/64bit with 64bit OIDs dynamically linked
# Found 15.591 GiB available main-memory.
# Copyright (c) 1993-July 2008 CWI.
# Copyright (c) August 2008-2015 MonetDB B.V., all rights reserved
# Visit http://www.monetdb.org/ for further information
# Listening for connection requests on mapi:monetdb://rome.ins.cwi.nl:34581/
# Listening for UNIX domain connection requests on mapi:monetdb:///var/tmp/mtest-9096/.s.monetdb.34581
# MonetDB/GIS module loaded
# MonetDB/JAQL module loaded
# MonetDB/SQL module loaded

Ready.

# 22:53:28 >  
# 22:53:28 >  "/usr/bin/python2" "12-explain.SQL.py" "12-explain"
# 22:53:28 >  

#set optimizer = 'sequential_pipe';
#explain select
#	l_shipmode,
#	sum(case
#		when o_orderpriority = '1-URGENT'
#			or o_orderpriority = '2-HIGH'
#			then 1
#		else 0
#	end) as high_line_count,
#	sum(case
#		when o_orderpriority <> '1-URGENT'
#			and o_orderpriority <> '2-HIGH'
#			then 1
#		else 0
#	end) as low_line_count
#from
#	orders,
#	lineitem
#where
#	o_orderkey = l_orderkey
#	and l_shipmode in ('MAIL', 'SHIP')
#	and l_commitdate < l_receiptdate
#	and l_shipdate < l_commitdate
#	and l_receiptdate >= date '1994-01-01'
#	and l_receiptdate < date '1994-01-01' + interval '1' year
% .explain # table_name
% mal # name
% clob # type
% 731 # length
function user.s2_1{autoCommit=true}(A0:str,A1:str,A2:bte,A3:bte,A4:str,A5:str,A6:bte,A7:bte,A8:str,A9:str,A10:date,A11:date,A12:int):void;
<<<<<<< HEAD
    X_132:void := querylog.define("explain select\n\tl_shipmode,\n\tsum(case\n\t\twhen o_orderpriority = \\'1-URGENT\\'\n\t\t\tor o_orderpriority = \\'2-HIGH\\'\n\t\t\tthen 1\n\t\telse 0\n\tend) as high_line_count,\n\tsum(case\n\t\twhen o_orderpriority <> \\'1-URGENT\\'\n\t\t\tand o_orderpriority <> \\'2-HIGH\\'\n\t\t\tthen 1\n\t\telse 0\n\tend) as low_line_count\nfrom\n\torders,\n\tlineitem\nwhere\n\to_orderkey = l_orderkey\n\tand l_shipmode in (\\'MAIL\\', \\'SHIP\\')\n\tand l_commitdate < l_receiptdate\n\tand l_shipdate < l_commitdate\n\tand l_receiptdate >= date \\'1994-01-01\\'\n\tand l_receiptdate < date \\'1994-01-01\\' + interval \\'1\\' year\ngroup by\n\tl_shipmode\norder by\n\tl_shipmode;","sequential_pipe",81);
    X_15 := sql.mvc();
    X_19:bat[:oid,:str]  := sql.bind(X_15,"sys","lineitem","l_shipmode",0);
    X_27:bat[:oid,:date]  := sql.bind(X_15,"sys","lineitem","l_receiptdate",0);
    X_35:bat[:oid,:date]  := sql.bind(X_15,"sys","lineitem","l_commitdate",0);
    (X_37,r1_43) := sql.bind(X_15,"sys","lineitem","l_commitdate",2);
    X_39:bat[:oid,:date]  := sql.bind(X_15,"sys","lineitem","l_commitdate",1);
    X_40 := sql.delta(X_35,X_37,r1_43,X_39);
    X_41 := X_40;
    X_166:bat[:oid,:date]  := sql.bind(X_15,"sys","lineitem","l_shipdate",0);
    X_42:bat[:oid,:date]  := mosaic.decompress(X_166);
    (X_44,r1_50) := sql.bind(X_15,"sys","lineitem","l_shipdate",2);
    X_48:bat[:oid,:date]  := sql.bind(X_15,"sys","lineitem","l_shipdate",1);
    X_49 := sql.delta(X_42,X_44,r1_50,X_48);
    X_50 := X_49;
    X_55:bat[:oid,:bit]  := batcalc.>(X_41,X_50);
=======
    X_133:void := querylog.define("explain select\n\tl_shipmode,\n\tsum(case\n\t\twhen o_orderpriority = \\'1-URGENT\\'\n\t\t\tor o_orderpriority = \\'2-HIGH\\'\n\t\t\tthen 1\n\t\telse 0\n\tend) as high_line_count,\n\tsum(case\n\t\twhen o_orderpriority <> \\'1-URGENT\\'\n\t\t\tand o_orderpriority <> \\'2-HIGH\\'\n\t\t\tthen 1\n\t\telse 0\n\tend) as low_line_count\nfrom\n\torders,\n\tlineitem\nwhere\n\to_orderkey = l_orderkey\n\tand l_shipmode in (\\'MAIL\\', \\'SHIP\\')\n\tand l_commitdate < l_receiptdate\n\tand l_shipdate < l_commitdate\n\tand l_receiptdate >= date \\'1994-01-01\\'\n\tand l_receiptdate < date \\'1994-01-01\\' + interval \\'1\\' year\ngroup by\n\tl_shipmode\norder by\n\tl_shipmode;","sequential_pipe",92);
    X_101 := bat.new(nil:oid,nil:str);
    X_109 := bat.append(X_101,"sys.lineitem");
    X_117 := bat.append(X_109,"sys.L1");
    X_126 := bat.append(X_117,"sys.L2");
    X_104 := bat.new(nil:oid,nil:str);
    X_111 := bat.append(X_104,"l_shipmode");
    X_119 := bat.append(X_111,"high_line_count");
    X_128 := bat.append(X_119,"low_line_count");
    X_105 := bat.new(nil:oid,nil:str);
    X_112 := bat.append(X_105,"char");
    X_121 := bat.append(X_112,"hugeint");
    X_130 := bat.append(X_121,"hugeint");
    X_106 := bat.new(nil:oid,nil:int);
    X_114 := bat.append(X_106,10);
    X_123 := bat.append(X_114,128);
    X_131 := bat.append(X_123,128);
    X_108 := bat.new(nil:oid,nil:int);
    X_116 := bat.append(X_108,0);
    X_125 := bat.append(X_116,0);
    X_132 := bat.append(X_125,0);
    X_15 := sql.mvc();
    X_19:bat[:oid,:str]  := sql.bind(X_15,"sys","lineitem","l_shipmode",0);
    X_27:bat[:oid,:date]  := sql.bind(X_15,"sys","lineitem","l_receiptdate",0);
    X_34:bat[:oid,:date] := sql.bind(X_15,"sys","lineitem","l_commitdate",0);
    (X_36,r1_43) := sql.bind(X_15,"sys","lineitem","l_commitdate",2);
    X_38:bat[:oid,:date] := sql.bind(X_15,"sys","lineitem","l_commitdate",1);
    X_39 := sql.delta(X_34,X_36,r1_43,X_38);
    X_40:bat[:oid,:date] := sql.bind(X_15,"sys","lineitem","l_shipdate",0);
    (X_42,r1_50) := sql.bind(X_15,"sys","lineitem","l_shipdate",2);
    X_44:bat[:oid,:date] := sql.bind(X_15,"sys","lineitem","l_shipdate",1);
    X_45 := sql.delta(X_40,X_42,r1_50,X_44);
    X_49:bat[:oid,:bit] := batcalc.>(X_39,X_45);
>>>>>>> cc4def06
    (X_29,r1_32) := sql.bind(X_15,"sys","lineitem","l_receiptdate",2);
    X_31:bat[:oid,:date]  := sql.bind(X_15,"sys","lineitem","l_receiptdate",1);
    X_32 := sql.delta(X_27,X_29,r1_32,X_31);
    X_46:bat[:oid,:bit] := batcalc.<(X_39,X_32);
    X_16:bat[:oid,:oid]  := sql.tid(X_15,"sys","lineitem");
<<<<<<< HEAD
    X_52 := algebra.subselect(X_51,X_16,true,true,true,true,false);
    X_56 := algebra.subselect(X_55,X_52,true,true,true,true,false);
    X_34 := mtime.addmonths(A11,A12);
    X_154 := algebra.subselect(X_27,X_56,A10,X_34,true,false,false);
    X_155 := algebra.subselect(r1_32,nil:bat[:oid,:oid],A10,X_34,true,false,false);
    X_157 := algebra.subselect(X_31,X_56,A10,X_34,true,false,false);
    X_57 := sql.subdelta(X_154,X_56,X_29,X_155,X_157);
    X_158 := algebra.subselect(X_19,X_57,A8,A8,true,true,false);
    (X_22,r1_22) := sql.bind(X_15,"sys","lineitem","l_shipmode",2);
    X_159 := algebra.subselect(r1_22,nil:bat[:oid,:oid],A8,A8,true,true,false);
    X_25:bat[:oid,:str]  := sql.bind(X_15,"sys","lineitem","l_shipmode",1);
    X_161 := algebra.subselect(X_25,X_57,A8,A8,true,true,false);
    X_58 := sql.subdelta(X_158,X_57,X_22,X_159,X_161);
    X_162 := algebra.subselect(X_19,X_57,A9,A9,true,true,false);
    X_163 := algebra.subselect(r1_22,nil:bat[:oid,:oid],A9,A9,true,true,false);
    X_165 := algebra.subselect(X_25,X_57,A9,A9,true,true,false);
    X_59 := sql.subdelta(X_162,X_57,X_22,X_163,X_165);
    X_60 := bat.mergecand(X_58,X_59);
    X_61:bat[:oid,:oid]  := sql.bind_idxbat(X_15,"sys","lineitem","lineitem_l_orderkey_fkey",0);
    (X_64,r1_74) := sql.bind_idxbat(X_15,"sys","lineitem","lineitem_l_orderkey_fkey",2);
    X_67:bat[:oid,:oid]  := sql.bind_idxbat(X_15,"sys","lineitem","lineitem_l_orderkey_fkey",1);
    X_69 := sql.projectdelta(X_60,X_61,X_64,r1_74,X_67);
    X_70:bat[:oid,:oid]  := sql.tid(X_15,"sys","orders");
    (X_72,r1_84) := algebra.subjoin(X_69,X_70,nil:BAT,nil:BAT,false,nil:lng);
    X_76 := sql.projectdelta(X_60,X_19,X_22,r1_22,X_25);
    X_77 := algebra.leftfetchjoin(X_72,X_76);
    (X_78,r1_90,r2_90) := group.subgroupdone(X_77);
    X_81 := algebra.leftfetchjoin(r1_90,X_77);
    X_87:bat[:oid,:str]  := sql.bind(X_15,"sys","orders","o_orderpriority",0);
    (X_90,r1_102) := sql.bind(X_15,"sys","orders","o_orderpriority",2);
    X_92:bat[:oid,:str]  := sql.bind(X_15,"sys","orders","o_orderpriority",1);
    X_93 := sql.projectdelta(X_70,X_87,X_90,r1_102,X_92);
    X_94 := algebra.leftfetchjoin(r1_84,X_93);
    X_95:bat[:oid,:bit]  := batcalc.==(X_94,A0);
    X_96:bat[:oid,:bit]  := batcalc.==(X_94,A1);
    X_97:bat[:oid,:bit] := batcalc.or(X_95,X_96);
    X_98:bat[:oid,:bit] := batcalc.isnil(X_97);
    X_99:bat[:oid,:bit] := batcalc.ifthenelse(X_98,false,X_97);
    X_100:bat[:oid,:bte] := batcalc.ifthenelse(X_99,A2,A3);
    X_101:bat[:oid,:hge] := aggr.subsum(X_100,X_78,r1_90,true,true);
    X_104:bat[:oid,:bit]  := batcalc.!=(X_94,A4);
    X_105:bat[:oid,:bit]  := batcalc.!=(X_94,A5);
    X_106:bat[:oid,:bit] := batcalc.and(X_104,X_105);
    X_107:bat[:oid,:bit] := batcalc.isnil(X_106);
    X_109:bat[:oid,:bit] := batcalc.ifthenelse(X_107,false,X_106);
    X_110:bat[:oid,:bte] := batcalc.ifthenelse(X_109,A6,A7);
    X_111:bat[:oid,:hge] := aggr.subsum(X_110,X_78,r1_90,true,true);
    (X_82,r1_94,r2_94) := algebra.subsort(X_81,false,false);
    X_86 := algebra.leftfetchjoin(r1_94,X_81);
    X_112 := algebra.leftfetchjoin(r1_94,X_111);
    X_103 := algebra.leftfetchjoin(r1_94,X_101);
    X_113 := sql.resultSet(3,1,X_86);
    sql.rsColumn(X_113,"sys.lineitem","l_shipmode","char",10,0,X_86);
    sql.rsColumn(X_113,"sys.L1","high_line_count","hugeint",128,0,X_103);
    sql.rsColumn(X_113,"sys.L2","low_line_count","hugeint",128,0,X_112);
    X_130 := io.stdout();
    sql.exportResult(X_130,X_113);
=======
    X_47 := algebra.subselect(X_46,X_16,true,true,true,true,false);
    X_50 := algebra.subselect(X_49,X_47,true,true,true,true,false);
    X_33 := mtime.addmonths(A11,A12);
    X_160 := algebra.subselect(X_27,X_50,A10,X_33,true,false,false);
    X_161 := algebra.subselect(r1_32,nil:bat[:oid,:oid],A10,X_33,true,false,false);
    X_163 := algebra.subselect(X_31,X_50,A10,X_33,true,false,false);
    X_51 := sql.subdelta(X_160,X_50,X_29,X_161,X_163);
    X_164 := algebra.subselect(X_19,X_51,A8,A8,true,false,false);
    (X_22,r1_22) := sql.bind(X_15,"sys","lineitem","l_shipmode",2);
    X_165 := algebra.subselect(r1_22,nil:bat[:oid,:oid],A8,A8,true,false,false);
    X_25:bat[:oid,:str]  := sql.bind(X_15,"sys","lineitem","l_shipmode",1);
    X_166 := algebra.subselect(X_25,X_51,A8,A8,true,false,false);
    X_52 := sql.subdelta(X_164,X_51,X_22,X_165,X_166);
    X_167 := algebra.subselect(X_19,X_51,A9,A9,true,false,false);
    X_168 := algebra.subselect(r1_22,nil:bat[:oid,:oid],A9,A9,true,false,false);
    X_169 := algebra.subselect(X_25,X_51,A9,A9,true,false,false);
    X_53 := sql.subdelta(X_167,X_51,X_22,X_168,X_169);
    X_54 := bat.mergecand(X_52,X_53);
    X_55:bat[:oid,:oid] := sql.bind_idxbat(X_15,"sys","lineitem","lineitem_l_orderkey_fkey",0);
    (X_57,r1_72) := sql.bind_idxbat(X_15,"sys","lineitem","lineitem_l_orderkey_fkey",2);
    X_59:bat[:oid,:oid] := sql.bind_idxbat(X_15,"sys","lineitem","lineitem_l_orderkey_fkey",1);
    X_60 := sql.projectdelta(X_54,X_55,X_57,r1_72,X_59);
    X_61:bat[:oid,:oid] := sql.tid(X_15,"sys","orders");
    (X_63,r1_80) := algebra.subjoin(X_60,X_61,nil:BAT,nil:BAT,false,nil:lng);
    X_67 := sql.projectdelta(X_54,X_19,X_22,r1_22,X_25);
    X_68 := algebra.leftfetchjoin(X_63,X_67);
    (X_69,r1_87,r2_87) := group.subgroupdone(X_68);
    X_72 := algebra.leftfetchjoin(r1_87,X_68);
    X_77:bat[:oid,:str] := sql.bind(X_15,"sys","orders","o_orderpriority",0);
    (X_79,r1_99) := sql.bind(X_15,"sys","orders","o_orderpriority",2);
    X_81:bat[:oid,:str] := sql.bind(X_15,"sys","orders","o_orderpriority",1);
    X_82 := sql.projectdelta(X_61,X_77,X_79,r1_99,X_81);
    X_83 := algebra.leftfetchjoin(r1_80,X_82);
    X_84:bat[:oid,:bit] := batcalc.==(X_83,A0);
    X_85:bat[:oid,:bit] := batcalc.==(X_83,A1);
    X_86:bat[:oid,:bit] := batcalc.or(X_84,X_85);
    X_87:bat[:oid,:bit] := batcalc.isnil(X_86);
    X_88:bat[:oid,:bit] := batcalc.ifthenelse(X_87,false,X_86);
    X_89:bat[:oid,:bte] := batcalc.ifthenelse(X_88,A2,A3);
    X_90:bat[:oid,:hge] := aggr.subsum(X_89,X_69,r1_87,true,true);
    X_92:bat[:oid,:bit] := batcalc.!=(X_83,A4);
    X_93:bat[:oid,:bit] := batcalc.!=(X_83,A5);
    X_94:bat[:oid,:bit] := batcalc.and(X_92,X_93);
    X_95:bat[:oid,:bit] := batcalc.isnil(X_94);
    X_96:bat[:oid,:bit] := batcalc.ifthenelse(X_95,false,X_94);
    X_97:bat[:oid,:bte] := batcalc.ifthenelse(X_96,A6,A7);
    X_98:bat[:oid,:hge] := aggr.subsum(X_97,X_69,r1_87,true,true);
    (X_73,r1_91,r2_91) := algebra.subsort(X_72,false,false);
    X_76 := algebra.leftfetchjoin(r1_91,X_72);
    X_91 := algebra.leftfetchjoin(r1_91,X_90);
    X_99 := algebra.leftfetchjoin(r1_91,X_98);
    sql.resultSet(X_126,X_128,X_130,X_131,X_132,X_76,X_91,X_99);
>>>>>>> cc4def06
end user.s2_1;

# 22:53:28 >  
# 22:53:28 >  "Done."
# 22:53:28 >  
<|MERGE_RESOLUTION|>--- conflicted
+++ resolved
@@ -55,24 +55,6 @@
 % clob # type
 % 731 # length
 function user.s2_1{autoCommit=true}(A0:str,A1:str,A2:bte,A3:bte,A4:str,A5:str,A6:bte,A7:bte,A8:str,A9:str,A10:date,A11:date,A12:int):void;
-<<<<<<< HEAD
-    X_132:void := querylog.define("explain select\n\tl_shipmode,\n\tsum(case\n\t\twhen o_orderpriority = \\'1-URGENT\\'\n\t\t\tor o_orderpriority = \\'2-HIGH\\'\n\t\t\tthen 1\n\t\telse 0\n\tend) as high_line_count,\n\tsum(case\n\t\twhen o_orderpriority <> \\'1-URGENT\\'\n\t\t\tand o_orderpriority <> \\'2-HIGH\\'\n\t\t\tthen 1\n\t\telse 0\n\tend) as low_line_count\nfrom\n\torders,\n\tlineitem\nwhere\n\to_orderkey = l_orderkey\n\tand l_shipmode in (\\'MAIL\\', \\'SHIP\\')\n\tand l_commitdate < l_receiptdate\n\tand l_shipdate < l_commitdate\n\tand l_receiptdate >= date \\'1994-01-01\\'\n\tand l_receiptdate < date \\'1994-01-01\\' + interval \\'1\\' year\ngroup by\n\tl_shipmode\norder by\n\tl_shipmode;","sequential_pipe",81);
-    X_15 := sql.mvc();
-    X_19:bat[:oid,:str]  := sql.bind(X_15,"sys","lineitem","l_shipmode",0);
-    X_27:bat[:oid,:date]  := sql.bind(X_15,"sys","lineitem","l_receiptdate",0);
-    X_35:bat[:oid,:date]  := sql.bind(X_15,"sys","lineitem","l_commitdate",0);
-    (X_37,r1_43) := sql.bind(X_15,"sys","lineitem","l_commitdate",2);
-    X_39:bat[:oid,:date]  := sql.bind(X_15,"sys","lineitem","l_commitdate",1);
-    X_40 := sql.delta(X_35,X_37,r1_43,X_39);
-    X_41 := X_40;
-    X_166:bat[:oid,:date]  := sql.bind(X_15,"sys","lineitem","l_shipdate",0);
-    X_42:bat[:oid,:date]  := mosaic.decompress(X_166);
-    (X_44,r1_50) := sql.bind(X_15,"sys","lineitem","l_shipdate",2);
-    X_48:bat[:oid,:date]  := sql.bind(X_15,"sys","lineitem","l_shipdate",1);
-    X_49 := sql.delta(X_42,X_44,r1_50,X_48);
-    X_50 := X_49;
-    X_55:bat[:oid,:bit]  := batcalc.>(X_41,X_50);
-=======
     X_133:void := querylog.define("explain select\n\tl_shipmode,\n\tsum(case\n\t\twhen o_orderpriority = \\'1-URGENT\\'\n\t\t\tor o_orderpriority = \\'2-HIGH\\'\n\t\t\tthen 1\n\t\telse 0\n\tend) as high_line_count,\n\tsum(case\n\t\twhen o_orderpriority <> \\'1-URGENT\\'\n\t\t\tand o_orderpriority <> \\'2-HIGH\\'\n\t\t\tthen 1\n\t\telse 0\n\tend) as low_line_count\nfrom\n\torders,\n\tlineitem\nwhere\n\to_orderkey = l_orderkey\n\tand l_shipmode in (\\'MAIL\\', \\'SHIP\\')\n\tand l_commitdate < l_receiptdate\n\tand l_shipdate < l_commitdate\n\tand l_receiptdate >= date \\'1994-01-01\\'\n\tand l_receiptdate < date \\'1994-01-01\\' + interval \\'1\\' year\ngroup by\n\tl_shipmode\norder by\n\tl_shipmode;","sequential_pipe",92);
     X_101 := bat.new(nil:oid,nil:str);
     X_109 := bat.append(X_101,"sys.lineitem");
@@ -106,88 +88,28 @@
     X_44:bat[:oid,:date] := sql.bind(X_15,"sys","lineitem","l_shipdate",1);
     X_45 := sql.delta(X_40,X_42,r1_50,X_44);
     X_49:bat[:oid,:bit] := batcalc.>(X_39,X_45);
->>>>>>> cc4def06
     (X_29,r1_32) := sql.bind(X_15,"sys","lineitem","l_receiptdate",2);
     X_31:bat[:oid,:date]  := sql.bind(X_15,"sys","lineitem","l_receiptdate",1);
     X_32 := sql.delta(X_27,X_29,r1_32,X_31);
     X_46:bat[:oid,:bit] := batcalc.<(X_39,X_32);
     X_16:bat[:oid,:oid]  := sql.tid(X_15,"sys","lineitem");
-<<<<<<< HEAD
-    X_52 := algebra.subselect(X_51,X_16,true,true,true,true,false);
-    X_56 := algebra.subselect(X_55,X_52,true,true,true,true,false);
-    X_34 := mtime.addmonths(A11,A12);
-    X_154 := algebra.subselect(X_27,X_56,A10,X_34,true,false,false);
-    X_155 := algebra.subselect(r1_32,nil:bat[:oid,:oid],A10,X_34,true,false,false);
-    X_157 := algebra.subselect(X_31,X_56,A10,X_34,true,false,false);
-    X_57 := sql.subdelta(X_154,X_56,X_29,X_155,X_157);
-    X_158 := algebra.subselect(X_19,X_57,A8,A8,true,true,false);
-    (X_22,r1_22) := sql.bind(X_15,"sys","lineitem","l_shipmode",2);
-    X_159 := algebra.subselect(r1_22,nil:bat[:oid,:oid],A8,A8,true,true,false);
-    X_25:bat[:oid,:str]  := sql.bind(X_15,"sys","lineitem","l_shipmode",1);
-    X_161 := algebra.subselect(X_25,X_57,A8,A8,true,true,false);
-    X_58 := sql.subdelta(X_158,X_57,X_22,X_159,X_161);
-    X_162 := algebra.subselect(X_19,X_57,A9,A9,true,true,false);
-    X_163 := algebra.subselect(r1_22,nil:bat[:oid,:oid],A9,A9,true,true,false);
-    X_165 := algebra.subselect(X_25,X_57,A9,A9,true,true,false);
-    X_59 := sql.subdelta(X_162,X_57,X_22,X_163,X_165);
-    X_60 := bat.mergecand(X_58,X_59);
-    X_61:bat[:oid,:oid]  := sql.bind_idxbat(X_15,"sys","lineitem","lineitem_l_orderkey_fkey",0);
-    (X_64,r1_74) := sql.bind_idxbat(X_15,"sys","lineitem","lineitem_l_orderkey_fkey",2);
-    X_67:bat[:oid,:oid]  := sql.bind_idxbat(X_15,"sys","lineitem","lineitem_l_orderkey_fkey",1);
-    X_69 := sql.projectdelta(X_60,X_61,X_64,r1_74,X_67);
-    X_70:bat[:oid,:oid]  := sql.tid(X_15,"sys","orders");
-    (X_72,r1_84) := algebra.subjoin(X_69,X_70,nil:BAT,nil:BAT,false,nil:lng);
-    X_76 := sql.projectdelta(X_60,X_19,X_22,r1_22,X_25);
-    X_77 := algebra.leftfetchjoin(X_72,X_76);
-    (X_78,r1_90,r2_90) := group.subgroupdone(X_77);
-    X_81 := algebra.leftfetchjoin(r1_90,X_77);
-    X_87:bat[:oid,:str]  := sql.bind(X_15,"sys","orders","o_orderpriority",0);
-    (X_90,r1_102) := sql.bind(X_15,"sys","orders","o_orderpriority",2);
-    X_92:bat[:oid,:str]  := sql.bind(X_15,"sys","orders","o_orderpriority",1);
-    X_93 := sql.projectdelta(X_70,X_87,X_90,r1_102,X_92);
-    X_94 := algebra.leftfetchjoin(r1_84,X_93);
-    X_95:bat[:oid,:bit]  := batcalc.==(X_94,A0);
-    X_96:bat[:oid,:bit]  := batcalc.==(X_94,A1);
-    X_97:bat[:oid,:bit] := batcalc.or(X_95,X_96);
-    X_98:bat[:oid,:bit] := batcalc.isnil(X_97);
-    X_99:bat[:oid,:bit] := batcalc.ifthenelse(X_98,false,X_97);
-    X_100:bat[:oid,:bte] := batcalc.ifthenelse(X_99,A2,A3);
-    X_101:bat[:oid,:hge] := aggr.subsum(X_100,X_78,r1_90,true,true);
-    X_104:bat[:oid,:bit]  := batcalc.!=(X_94,A4);
-    X_105:bat[:oid,:bit]  := batcalc.!=(X_94,A5);
-    X_106:bat[:oid,:bit] := batcalc.and(X_104,X_105);
-    X_107:bat[:oid,:bit] := batcalc.isnil(X_106);
-    X_109:bat[:oid,:bit] := batcalc.ifthenelse(X_107,false,X_106);
-    X_110:bat[:oid,:bte] := batcalc.ifthenelse(X_109,A6,A7);
-    X_111:bat[:oid,:hge] := aggr.subsum(X_110,X_78,r1_90,true,true);
-    (X_82,r1_94,r2_94) := algebra.subsort(X_81,false,false);
-    X_86 := algebra.leftfetchjoin(r1_94,X_81);
-    X_112 := algebra.leftfetchjoin(r1_94,X_111);
-    X_103 := algebra.leftfetchjoin(r1_94,X_101);
-    X_113 := sql.resultSet(3,1,X_86);
-    sql.rsColumn(X_113,"sys.lineitem","l_shipmode","char",10,0,X_86);
-    sql.rsColumn(X_113,"sys.L1","high_line_count","hugeint",128,0,X_103);
-    sql.rsColumn(X_113,"sys.L2","low_line_count","hugeint",128,0,X_112);
-    X_130 := io.stdout();
-    sql.exportResult(X_130,X_113);
-=======
     X_47 := algebra.subselect(X_46,X_16,true,true,true,true,false);
     X_50 := algebra.subselect(X_49,X_47,true,true,true,true,false);
     X_33 := mtime.addmonths(A11,A12);
-    X_160 := algebra.subselect(X_27,X_50,A10,X_33,true,false,false);
-    X_161 := algebra.subselect(r1_32,nil:bat[:oid,:oid],A10,X_33,true,false,false);
-    X_163 := algebra.subselect(X_31,X_50,A10,X_33,true,false,false);
-    X_51 := sql.subdelta(X_160,X_50,X_29,X_161,X_163);
-    X_164 := algebra.subselect(X_19,X_51,A8,A8,true,false,false);
+    X_161 := algebra.subselect(X_27,X_50,A10,X_33,true,false,false);
+    X_162 := algebra.subselect(r1_32,nil:bat[:oid,:oid],A10,X_33,true,false,false);
+    X_164 := algebra.subselect(X_31,X_50,A10,X_33,true,false,false);
+    X_51 := sql.subdelta(X_161,X_50,X_29,X_162,X_164);
+    X_165 := algebra.subselect(X_19,X_51,A8,A8,true,false,false);
     (X_22,r1_22) := sql.bind(X_15,"sys","lineitem","l_shipmode",2);
-    X_165 := algebra.subselect(r1_22,nil:bat[:oid,:oid],A8,A8,true,false,false);
+    X_166 := algebra.subselect(r1_22,nil:bat[:oid,:oid],A8,A8,true,false,false);
     X_25:bat[:oid,:str]  := sql.bind(X_15,"sys","lineitem","l_shipmode",1);
-    X_166 := algebra.subselect(X_25,X_51,A8,A8,true,false,false);
-    X_52 := sql.subdelta(X_164,X_51,X_22,X_165,X_166);
-    X_167 := algebra.subselect(X_19,X_51,A9,A9,true,false,false);
-    X_168 := algebra.subselect(r1_22,nil:bat[:oid,:oid],A9,A9,true,false,false);
-    X_169 := algebra.subselect(X_25,X_51,A9,A9,true,false,false);
-    X_53 := sql.subdelta(X_167,X_51,X_22,X_168,X_169);
+    X_167 := algebra.subselect(X_25,X_51,A8,A8,true,false,false);
+    X_52 := sql.subdelta(X_165,X_51,X_22,X_166,X_167);
+    X_168 := algebra.subselect(X_19,X_51,A9,A9,true,false,false);
+    X_169 := algebra.subselect(r1_22,nil:bat[:oid,:oid],A9,A9,true,false,false);
+    X_170 := algebra.subselect(X_25,X_51,A9,A9,true,false,false);
+    X_53 := sql.subdelta(X_168,X_51,X_22,X_169,X_170);
     X_54 := bat.mergecand(X_52,X_53);
     X_55:bat[:oid,:oid] := sql.bind_idxbat(X_15,"sys","lineitem","lineitem_l_orderkey_fkey",0);
     (X_57,r1_72) := sql.bind_idxbat(X_15,"sys","lineitem","lineitem_l_orderkey_fkey",2);
@@ -223,7 +145,6 @@
     X_91 := algebra.leftfetchjoin(r1_91,X_90);
     X_99 := algebra.leftfetchjoin(r1_91,X_98);
     sql.resultSet(X_126,X_128,X_130,X_131,X_132,X_76,X_91,X_99);
->>>>>>> cc4def06
 end user.s2_1;
 
 # 22:53:28 >  
