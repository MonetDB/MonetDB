stdout of test '12-explain` in directory 'sql/benchmarks/tpch` itself:


# 22:53:28 >  
# 22:53:28 >  "mserver5" "--debug=10" "--set" "gdk_nr_threads=0" "--set" "mapi_open=true" "--set" "mapi_port=34581" "--set" "mapi_usock=/var/tmp/mtest-9096/.s.monetdb.34581" "--set" "monet_prompt=" "--forcemito" "--set" "mal_listing=2" "--dbpath=/ufs/manegold/_/Monet/HG/Feb2013/prefix/--disable-debug_--enable-assert_--enable-optimize/var/MonetDB/mTests_sql_benchmarks_tpch" "--set" "mal_listing=0"
# 22:53:28 >  

# MonetDB 5 server v11.15.12
# This is an unreleased version
# Serving database 'mTests_sql_benchmarks_tpch', using 8 threads
# Compiled for x86_64-unknown-linux-gnu/64bit with 64bit OIDs dynamically linked
# Found 15.591 GiB available main-memory.
# Copyright (c) 1993-July 2008 CWI.
# Copyright (c) August 2008-2015 MonetDB B.V., all rights reserved
# Visit http://www.monetdb.org/ for further information
# Listening for connection requests on mapi:monetdb://rome.ins.cwi.nl:34581/
# Listening for UNIX domain connection requests on mapi:monetdb:///var/tmp/mtest-9096/.s.monetdb.34581
# MonetDB/GIS module loaded
# MonetDB/JAQL module loaded
# MonetDB/SQL module loaded

Ready.

# 22:53:28 >  
# 22:53:28 >  "/usr/bin/python2" "12-explain.SQL.py" "12-explain"
# 22:53:28 >  

#set optimizer = 'sequential_pipe';
#explain select
#	l_shipmode,
#	sum(case
#		when o_orderpriority = '1-URGENT'
#			or o_orderpriority = '2-HIGH'
#			then 1
#		else 0
#	end) as high_line_count,
#	sum(case
#		when o_orderpriority <> '1-URGENT'
#			and o_orderpriority <> '2-HIGH'
#			then 1
#		else 0
#	end) as low_line_count
#from
#	orders,
#	lineitem
#where
#	o_orderkey = l_orderkey
#	and l_shipmode in ('MAIL', 'SHIP')
#	and l_commitdate < l_receiptdate
#	and l_shipdate < l_commitdate
#	and l_receiptdate >= date '1994-01-01'
#	and l_receiptdate < date '1994-01-01' + interval '1' year
% .explain # table_name
% mal # name
% clob # type
<<<<<<< HEAD
% 684 # length
function user.s2_1(A0:str,A1:str,A2:bte,A3:bte,A4:str,A5:str,A6:bte,A7:bte,A8:str,A9:str,A10:date,A11:date,A12:int):void;
    X_133:void := querylog.define("explain select\n l_shipmode,\n sum(case\n when o_orderpriority = \\'1-URGENT\\'\n or o_orderpriority = \\'2-HIGH\\'\n then 1\n else 0\n end) as high_line_count,\n sum(case\n when o_orderpriority <> \\'1-URGENT\\'\n and o_orderpriority <> \\'2-HIGH\\'\n then 1\n else 0\n end) as low_line_count\nfrom\n orders,\n lineitem\nwhere\n o_orderkey = l_orderkey\n and l_shipmode in (\\'MAIL\\', \\'SHIP\\')\n and l_commitdate < l_receiptdate\n and l_shipdate < l_commitdate\n and l_receiptdate >= date \\'1994-01-01\\'\n and l_receiptdate < date \\'1994-01-01\\' + interval \\'1\\' year\ngroup by\n l_shipmode\norder by\n l_shipmode;","sequential_pipe",92);
    X_101 := bat.new(nil:oid,nil:str);
    X_109 := bat.append(X_101,"sys.lineitem");
    X_117 := bat.append(X_109,"sys.L1");
    X_126 := bat.append(X_117,"sys.L2");
    X_104 := bat.new(nil:oid,nil:str);
    X_111 := bat.append(X_104,"l_shipmode");
    X_119 := bat.append(X_111,"high_line_count");
    X_128 := bat.append(X_119,"low_line_count");
    X_105 := bat.new(nil:oid,nil:str);
    X_112 := bat.append(X_105,"char");
    X_121 := bat.append(X_112,"hugeint");
    X_130 := bat.append(X_121,"hugeint");
    X_106 := bat.new(nil:oid,nil:int);
    X_114 := bat.append(X_106,10);
    X_123 := bat.append(X_114,128);
    X_131 := bat.append(X_123,128);
    X_108 := bat.new(nil:oid,nil:int);
    X_116 := bat.append(X_108,0);
    X_125 := bat.append(X_116,0);
    X_132 := bat.append(X_125,0);
    X_14 := sql.mvc();
    X_18:bat[:str] := sql.bind(X_14,"sys","lineitem","l_shipmode",0);
    X_26:bat[:date] := sql.bind(X_14,"sys","lineitem","l_receiptdate",0);
    X_33:bat[:date] := sql.bind(X_14,"sys","lineitem","l_commitdate",0);
    (C_35,r1_42) := sql.bind(X_14,"sys","lineitem","l_commitdate",2);
    X_37:bat[:date] := sql.bind(X_14,"sys","lineitem","l_commitdate",1);
    X_38 := sql.delta(X_33,C_35,r1_42,X_37);
    X_39:bat[:date] := sql.bind(X_14,"sys","lineitem","l_shipdate",0);
    (C_41,r1_49) := sql.bind(X_14,"sys","lineitem","l_shipdate",2);
    X_43:bat[:date] := sql.bind(X_14,"sys","lineitem","l_shipdate",1);
    X_44 := sql.delta(X_39,C_41,r1_49,X_43);
    X_49:bat[:bit] := batcalc.>(X_38,X_44);
    (C_28,r1_31) := sql.bind(X_14,"sys","lineitem","l_receiptdate",2);
    X_30:bat[:date] := sql.bind(X_14,"sys","lineitem","l_receiptdate",1);
    X_31 := sql.delta(X_26,C_28,r1_31,X_30);
    X_45:bat[:bit] := batcalc.<(X_38,X_31);
    C_15:bat[:oid] := sql.tid(X_14,"sys","lineitem");
    C_46 := algebra.subselect(X_45,C_15,true,true,true,true,false);
    C_50 := algebra.subselect(X_49,C_46,true,true,true,true,false);
    X_32:date := mtime.addmonths(A11,A12);
    C_142 := algebra.subselect(X_26,C_50,A10,X_32,true,false,false);
    C_143 := algebra.subselect(r1_31,nil:bat[:oid],A10,X_32,true,false,false);
    C_145 := algebra.subselect(X_30,C_50,A10,X_32,true,false,false);
    C_51 := sql.subdelta(C_142,C_50,C_28,C_143,C_145);
    C_146 := algebra.subselect(X_18,C_51,A8,A8,true,false,false);
    (C_21,r1_21) := sql.bind(X_14,"sys","lineitem","l_shipmode",2);
    C_147 := algebra.subselect(r1_21,nil:bat[:oid],A8,A8,true,false,false);
    X_24:bat[:str] := sql.bind(X_14,"sys","lineitem","l_shipmode",1);
    C_148 := algebra.subselect(X_24,C_51,A8,A8,true,false,false);
    C_52 := sql.subdelta(C_146,C_51,C_21,C_147,C_148);
    C_149 := algebra.subselect(X_18,C_51,A9,A9,true,false,false);
    C_150 := algebra.subselect(r1_21,nil:bat[:oid],A9,A9,true,false,false);
    C_151 := algebra.subselect(X_24,C_51,A9,A9,true,false,false);
    C_53 := sql.subdelta(C_149,C_51,C_21,C_150,C_151);
    X_54 := bat.mergecand(C_52,C_53);
    X_55:bat[:oid] := sql.bind_idxbat(X_14,"sys","lineitem","lineitem_l_orderkey_fkey",0);
    (X_57,r1_71) := sql.bind_idxbat(X_14,"sys","lineitem","lineitem_l_orderkey_fkey",2);
    X_59:bat[:oid] := sql.bind_idxbat(X_14,"sys","lineitem","lineitem_l_orderkey_fkey",1);
    X_60 := sql.projectdelta(X_54,X_55,X_57,r1_71,X_59);
    C_61:bat[:oid] := sql.tid(X_14,"sys","orders");
    (X_63,r1_79) := algebra.subjoin(X_60,C_61,nil:BAT,nil:BAT,false,nil:lng);
    X_67 := sql.projectdelta(X_54,X_18,C_21,r1_21,X_24);
    X_68 := algebra.projection(X_63,X_67);
    (X_69,r1_86,r2_86) := group.subgroupdone(X_68);
    X_72 := algebra.projection(r1_86,X_68);
    X_77:bat[:str] := sql.bind(X_14,"sys","orders","o_orderpriority",0);
    (C_79,r1_98) := sql.bind(X_14,"sys","orders","o_orderpriority",2);
    X_81:bat[:str] := sql.bind(X_14,"sys","orders","o_orderpriority",1);
    X_82 := sql.projectdelta(C_61,X_77,C_79,r1_98,X_81);
    X_83 := algebra.projection(r1_79,X_82);
    X_84:bat[:bit] := batcalc.==(X_83,A0);
    X_85:bat[:bit] := batcalc.==(X_83,A1);
    X_86:bat[:bit] := batcalc.or(X_84,X_85);
    X_87:bat[:bit] := batcalc.isnil(X_86);
    X_88:bat[:bit] := batcalc.ifthenelse(X_87,false,X_86);
    X_89:bat[:bte] := batcalc.ifthenelse(X_88,A2,A3);
    X_90:bat[:hge] := aggr.subsum(X_89,X_69,r1_86,true,true);
    X_92:bat[:bit] := batcalc.!=(X_83,A4);
    X_93:bat[:bit] := batcalc.!=(X_83,A5);
    X_94:bat[:bit] := batcalc.and(X_92,X_93);
    X_95:bat[:bit] := batcalc.isnil(X_94);
    X_96:bat[:bit] := batcalc.ifthenelse(X_95,false,X_94);
    X_97:bat[:bte] := batcalc.ifthenelse(X_96,A6,A7);
    X_98:bat[:hge] := aggr.subsum(X_97,X_69,r1_86,true,true);
    (X_73,r1_90,r2_90) := algebra.subsort(X_72,false,false);
    X_76 := algebra.projection(r1_90,X_72);
    X_91 := algebra.projection(r1_90,X_90);
    X_99 := algebra.projection(r1_90,X_98);
    sql.resultSet(X_126,X_128,X_130,X_131,X_132,X_76,X_91,X_99);
=======
% 731 # length
function user.s2_1{autoCommit=true}(A0:str,A1:str,A2:bte,A3:bte,A4:str,A5:str,A6:bte,A7:bte,A8:str,A9:str,A10:date,A11:date,A12:int):void;
    X_150:void := querylog.define("explain select\n\tl_shipmode,\n\tsum(case\n\t\twhen o_orderpriority = \\'1-URGENT\\'\n\t\t\tor o_orderpriority = \\'2-HIGH\\'\n\t\t\tthen 1\n\t\telse 0\n\tend) as high_line_count,\n\tsum(case\n\t\twhen o_orderpriority <> \\'1-URGENT\\'\n\t\t\tand o_orderpriority <> \\'2-HIGH\\'\n\t\t\tthen 1\n\t\telse 0\n\tend) as low_line_count\nfrom\n\torders,\n\tlineitem\nwhere\n\to_orderkey = l_orderkey\n\tand l_shipmode in (\\'MAIL\\', \\'SHIP\\')\n\tand l_commitdate < l_receiptdate\n\tand l_shipdate < l_commitdate\n\tand l_receiptdate >= date \\'1994-01-01\\'\n\tand l_receiptdate < date \\'1994-01-01\\' + interval \\'1\\' year\ngroup by\n\tl_shipmode\norder by\n\tl_shipmode;","sequential_pipe",96);
    X_116 := bat.new(nil:oid,nil:str);
    X_124 := bat.append(X_116,"sys.lineitem");
    X_134 := bat.append(X_124,"sys.L1");
    X_143 := bat.append(X_134,"sys.L2");
    X_119 := bat.new(nil:oid,nil:str);
    X_126 := bat.append(X_119,"l_shipmode");
    X_136 := bat.append(X_126,"high_line_count");
    X_145 := bat.append(X_136,"low_line_count");
    X_120 := bat.new(nil:oid,nil:str);
    X_128 := bat.append(X_120,"char");
    X_138 := bat.append(X_128,"hugeint");
    X_147 := bat.append(X_138,"hugeint");
    X_121 := bat.new(nil:oid,nil:int);
    X_130 := bat.append(X_121,10);
    X_140 := bat.append(X_130,128);
    X_148 := bat.append(X_140,128);
    X_123 := bat.new(nil:oid,nil:int);
    X_132 := bat.append(X_123,0);
    X_142 := bat.append(X_132,0);
    X_149 := bat.append(X_142,0);
    X_15 := sql.mvc();
    X_19:bat[:oid,:str]  := sql.bind(X_15,"sys","lineitem","l_shipmode",0);
    X_27:bat[:oid,:date]  := sql.bind(X_15,"sys","lineitem","l_receiptdate",0);
    X_35:bat[:oid,:date]  := sql.bind(X_15,"sys","lineitem","l_commitdate",0);
    (X_37,r1_43) := sql.bind(X_15,"sys","lineitem","l_commitdate",2);
    X_39:bat[:oid,:date]  := sql.bind(X_15,"sys","lineitem","l_commitdate",1);
    X_40 := sql.delta(X_35,X_37,r1_43,X_39);
    X_41 := X_40;
    X_42:bat[:oid,:date]  := sql.bind(X_15,"sys","lineitem","l_shipdate",0);
    (X_44,r1_50) := sql.bind(X_15,"sys","lineitem","l_shipdate",2);
    X_48:bat[:oid,:date]  := sql.bind(X_15,"sys","lineitem","l_shipdate",1);
    X_49 := sql.delta(X_42,X_44,r1_50,X_48);
    X_50 := X_49;
    X_55:bat[:oid,:bit]  := batcalc.>(X_41,X_50);
    (X_29,r1_32) := sql.bind(X_15,"sys","lineitem","l_receiptdate",2);
    X_31:bat[:oid,:date]  := sql.bind(X_15,"sys","lineitem","l_receiptdate",1);
    X_32 := sql.delta(X_27,X_29,r1_32,X_31);
    X_33 := X_32;
    X_51:bat[:oid,:bit]  := batcalc.<(X_41,X_33);
    X_16:bat[:oid,:oid]  := sql.tid(X_15,"sys","lineitem");
    X_52 := algebra.subselect(X_51,X_16,true,true,true,true,false);
    X_56 := algebra.subselect(X_55,X_52,true,true,true,true,false);
    X_34:date := mtime.addmonths(A11,A12);
    X_171 := algebra.subselect(X_27,X_56,A10,X_34,true,false,false);
    X_172 := algebra.subselect(r1_32,nil:bat[:oid,:oid],A10,X_34,true,false,false);
    X_174 := algebra.subselect(X_31,X_56,A10,X_34,true,false,false);
    X_57 := sql.subdelta(X_171,X_56,X_29,X_172,X_174);
    X_175 := algebra.subselect(X_19,X_57,A8,A8,true,false,false);
    (X_22,r1_22) := sql.bind(X_15,"sys","lineitem","l_shipmode",2);
    X_176 := algebra.subselect(r1_22,nil:bat[:oid,:oid],A8,A8,true,false,false);
    X_25:bat[:oid,:str]  := sql.bind(X_15,"sys","lineitem","l_shipmode",1);
    X_178 := algebra.subselect(X_25,X_57,A8,A8,true,false,false);
    X_58 := sql.subdelta(X_175,X_57,X_22,X_176,X_178);
    X_179 := algebra.subselect(X_19,X_57,A9,A9,true,false,false);
    X_180 := algebra.subselect(r1_22,nil:bat[:oid,:oid],A9,A9,true,false,false);
    X_182 := algebra.subselect(X_25,X_57,A9,A9,true,false,false);
    X_59 := sql.subdelta(X_179,X_57,X_22,X_180,X_182);
    X_60 := bat.mergecand(X_58,X_59);
    X_61:bat[:oid,:oid]  := sql.bind_idxbat(X_15,"sys","lineitem","lineitem_l_orderkey_fkey",0);
    (X_64,r1_74) := sql.bind_idxbat(X_15,"sys","lineitem","lineitem_l_orderkey_fkey",2);
    X_67:bat[:oid,:oid]  := sql.bind_idxbat(X_15,"sys","lineitem","lineitem_l_orderkey_fkey",1);
    X_69 := sql.projectdelta(X_60,X_61,X_64,r1_74,X_67);
    X_70:bat[:oid,:oid]  := sql.tid(X_15,"sys","orders");
    (X_72,r1_84) := algebra.subjoin(X_69,X_70,nil:BAT,nil:BAT,false,nil:lng);
    X_76 := sql.projectdelta(X_60,X_19,X_22,r1_22,X_25);
    X_77 := algebra.leftfetchjoin(X_72,X_76);
    (X_78,r1_90,r2_90) := group.subgroupdone(X_77);
    X_81 := algebra.leftfetchjoin(r1_90,X_77);
    X_89:bat[:oid,:str] := sql.bind(X_15,"sys","orders","o_orderpriority",0);
    (X_92,r1_104) := sql.bind(X_15,"sys","orders","o_orderpriority",2);
    X_94:bat[:oid,:str] := sql.bind(X_15,"sys","orders","o_orderpriority",1);
    X_95 := sql.projectdelta(X_70,X_89,X_92,r1_104,X_94);
    X_96 := algebra.leftfetchjoin(r1_84,X_95);
    X_97:bat[:oid,:bit] := batcalc.==(X_96,A0);
    X_98:bat[:oid,:bit] := batcalc.==(X_96,A1);
    X_99:bat[:oid,:bit] := batcalc.or(X_97,X_98);
    X_100:bat[:oid,:bit] := batcalc.isnil(X_99);
    X_101:bat[:oid,:bit] := batcalc.ifthenelse(X_100,false,X_99);
    X_102:bat[:oid,:bte] := batcalc.ifthenelse(X_101,A2,A3);
    X_103:bat[:oid,:hge] := aggr.subsum(X_102,X_78,r1_90,true,true);
    X_106:bat[:oid,:bit] := batcalc.!=(X_96,A4);
    X_107:bat[:oid,:bit] := batcalc.!=(X_96,A5);
    X_108:bat[:oid,:bit] := batcalc.and(X_106,X_107);
    X_109:bat[:oid,:bit] := batcalc.isnil(X_108);
    X_111:bat[:oid,:bit] := batcalc.ifthenelse(X_109,false,X_108);
    X_112:bat[:oid,:bte] := batcalc.ifthenelse(X_111,A6,A7);
    X_113:bat[:oid,:hge] := aggr.subsum(X_112,X_78,r1_90,true,true);
    X_82 := bat.setKey(X_81,true);
    (X_84,r1_96,r2_96) := algebra.subsort(X_82,false,false);
    X_88 := algebra.leftfetchjoin(r1_96,X_82);
    X_105 := algebra.leftfetchjoin(r1_96,X_103);
    X_114 := algebra.leftfetchjoin(r1_96,X_113);
    sql.resultSet(X_143,X_145,X_147,X_148,X_149,X_88,X_105,X_114);
>>>>>>> 6794fbd5
end user.s2_1;

# 22:53:28 >  
# 22:53:28 >  "Done."
# 22:53:28 >  
<|MERGE_RESOLUTION|>--- conflicted
+++ resolved
@@ -53,30 +53,29 @@
 % .explain # table_name
 % mal # name
 % clob # type
-<<<<<<< HEAD
 % 684 # length
 function user.s2_1(A0:str,A1:str,A2:bte,A3:bte,A4:str,A5:str,A6:bte,A7:bte,A8:str,A9:str,A10:date,A11:date,A12:int):void;
-    X_133:void := querylog.define("explain select\n l_shipmode,\n sum(case\n when o_orderpriority = \\'1-URGENT\\'\n or o_orderpriority = \\'2-HIGH\\'\n then 1\n else 0\n end) as high_line_count,\n sum(case\n when o_orderpriority <> \\'1-URGENT\\'\n and o_orderpriority <> \\'2-HIGH\\'\n then 1\n else 0\n end) as low_line_count\nfrom\n orders,\n lineitem\nwhere\n o_orderkey = l_orderkey\n and l_shipmode in (\\'MAIL\\', \\'SHIP\\')\n and l_commitdate < l_receiptdate\n and l_shipdate < l_commitdate\n and l_receiptdate >= date \\'1994-01-01\\'\n and l_receiptdate < date \\'1994-01-01\\' + interval \\'1\\' year\ngroup by\n l_shipmode\norder by\n l_shipmode;","sequential_pipe",92);
-    X_101 := bat.new(nil:oid,nil:str);
-    X_109 := bat.append(X_101,"sys.lineitem");
-    X_117 := bat.append(X_109,"sys.L1");
-    X_126 := bat.append(X_117,"sys.L2");
-    X_104 := bat.new(nil:oid,nil:str);
-    X_111 := bat.append(X_104,"l_shipmode");
-    X_119 := bat.append(X_111,"high_line_count");
-    X_128 := bat.append(X_119,"low_line_count");
+    X_134:void := querylog.define("explain select\n l_shipmode,\n sum(case\n when o_orderpriority = \\'1-URGENT\\'\n or o_orderpriority = \\'2-HIGH\\'\n then 1\n else 0\n end) as high_line_count,\n sum(case\n when o_orderpriority <> \\'1-URGENT\\'\n and o_orderpriority <> \\'2-HIGH\\'\n then 1\n else 0\n end) as low_line_count\nfrom\n orders,\n lineitem\nwhere\n o_orderkey = l_orderkey\n and l_shipmode in (\\'MAIL\\', \\'SHIP\\')\n and l_commitdate < l_receiptdate\n and l_shipdate < l_commitdate\n and l_receiptdate >= date \\'1994-01-01\\'\n and l_receiptdate < date \\'1994-01-01\\' + interval \\'1\\' year\ngroup by\n l_shipmode\norder by\n l_shipmode;","sequential_pipe",93);
+    X_102 := bat.new(nil:oid,nil:str);
+    X_110 := bat.append(X_102,"sys.lineitem");
+    X_118 := bat.append(X_110,"sys.L1");
+    X_127 := bat.append(X_118,"sys.L2");
     X_105 := bat.new(nil:oid,nil:str);
-    X_112 := bat.append(X_105,"char");
-    X_121 := bat.append(X_112,"hugeint");
-    X_130 := bat.append(X_121,"hugeint");
-    X_106 := bat.new(nil:oid,nil:int);
-    X_114 := bat.append(X_106,10);
-    X_123 := bat.append(X_114,128);
-    X_131 := bat.append(X_123,128);
-    X_108 := bat.new(nil:oid,nil:int);
-    X_116 := bat.append(X_108,0);
-    X_125 := bat.append(X_116,0);
-    X_132 := bat.append(X_125,0);
+    X_112 := bat.append(X_105,"l_shipmode");
+    X_120 := bat.append(X_112,"high_line_count");
+    X_129 := bat.append(X_120,"low_line_count");
+    X_106 := bat.new(nil:oid,nil:str);
+    X_113 := bat.append(X_106,"char");
+    X_122 := bat.append(X_113,"hugeint");
+    X_131 := bat.append(X_122,"hugeint");
+    X_107 := bat.new(nil:oid,nil:int);
+    X_115 := bat.append(X_107,10);
+    X_124 := bat.append(X_115,128);
+    X_132 := bat.append(X_124,128);
+    X_109 := bat.new(nil:oid,nil:int);
+    X_117 := bat.append(X_109,0);
+    X_126 := bat.append(X_117,0);
+    X_133 := bat.append(X_126,0);
     X_14 := sql.mvc();
     X_18:bat[:str] := sql.bind(X_14,"sys","lineitem","l_shipmode",0);
     X_26:bat[:date] := sql.bind(X_14,"sys","lineitem","l_receiptdate",0);
@@ -97,20 +96,20 @@
     C_46 := algebra.subselect(X_45,C_15,true,true,true,true,false);
     C_50 := algebra.subselect(X_49,C_46,true,true,true,true,false);
     X_32:date := mtime.addmonths(A11,A12);
-    C_142 := algebra.subselect(X_26,C_50,A10,X_32,true,false,false);
-    C_143 := algebra.subselect(r1_31,nil:bat[:oid],A10,X_32,true,false,false);
-    C_145 := algebra.subselect(X_30,C_50,A10,X_32,true,false,false);
-    C_51 := sql.subdelta(C_142,C_50,C_28,C_143,C_145);
-    C_146 := algebra.subselect(X_18,C_51,A8,A8,true,false,false);
+    C_143 := algebra.subselect(X_26,C_50,A10,X_32,true,false,false);
+    C_144 := algebra.subselect(r1_31,nil:bat[:oid],A10,X_32,true,false,false);
+    C_146 := algebra.subselect(X_30,C_50,A10,X_32,true,false,false);
+    C_51 := sql.subdelta(C_143,C_50,C_28,C_144,C_146);
+    C_147 := algebra.subselect(X_18,C_51,A8,A8,true,false,false);
     (C_21,r1_21) := sql.bind(X_14,"sys","lineitem","l_shipmode",2);
-    C_147 := algebra.subselect(r1_21,nil:bat[:oid],A8,A8,true,false,false);
+    C_148 := algebra.subselect(r1_21,nil:bat[:oid],A8,A8,true,false,false);
     X_24:bat[:str] := sql.bind(X_14,"sys","lineitem","l_shipmode",1);
-    C_148 := algebra.subselect(X_24,C_51,A8,A8,true,false,false);
-    C_52 := sql.subdelta(C_146,C_51,C_21,C_147,C_148);
-    C_149 := algebra.subselect(X_18,C_51,A9,A9,true,false,false);
-    C_150 := algebra.subselect(r1_21,nil:bat[:oid],A9,A9,true,false,false);
-    C_151 := algebra.subselect(X_24,C_51,A9,A9,true,false,false);
-    C_53 := sql.subdelta(C_149,C_51,C_21,C_150,C_151);
+    C_149 := algebra.subselect(X_24,C_51,A8,A8,true,false,false);
+    C_52 := sql.subdelta(C_147,C_51,C_21,C_148,C_149);
+    C_150 := algebra.subselect(X_18,C_51,A9,A9,true,false,false);
+    C_151 := algebra.subselect(r1_21,nil:bat[:oid],A9,A9,true,false,false);
+    C_152 := algebra.subselect(X_24,C_51,A9,A9,true,false,false);
+    C_53 := sql.subdelta(C_150,C_51,C_21,C_151,C_152);
     X_54 := bat.mergecand(C_52,C_53);
     X_55:bat[:oid] := sql.bind_idxbat(X_14,"sys","lineitem","lineitem_l_orderkey_fkey",0);
     (X_57,r1_71) := sql.bind_idxbat(X_14,"sys","lineitem","lineitem_l_orderkey_fkey",2);
@@ -122,128 +121,31 @@
     X_68 := algebra.projection(X_63,X_67);
     (X_69,r1_86,r2_86) := group.subgroupdone(X_68);
     X_72 := algebra.projection(r1_86,X_68);
-    X_77:bat[:str] := sql.bind(X_14,"sys","orders","o_orderpriority",0);
-    (C_79,r1_98) := sql.bind(X_14,"sys","orders","o_orderpriority",2);
-    X_81:bat[:str] := sql.bind(X_14,"sys","orders","o_orderpriority",1);
-    X_82 := sql.projectdelta(C_61,X_77,C_79,r1_98,X_81);
-    X_83 := algebra.projection(r1_79,X_82);
-    X_84:bat[:bit] := batcalc.==(X_83,A0);
-    X_85:bat[:bit] := batcalc.==(X_83,A1);
-    X_86:bat[:bit] := batcalc.or(X_84,X_85);
-    X_87:bat[:bit] := batcalc.isnil(X_86);
-    X_88:bat[:bit] := batcalc.ifthenelse(X_87,false,X_86);
-    X_89:bat[:bte] := batcalc.ifthenelse(X_88,A2,A3);
-    X_90:bat[:hge] := aggr.subsum(X_89,X_69,r1_86,true,true);
-    X_92:bat[:bit] := batcalc.!=(X_83,A4);
-    X_93:bat[:bit] := batcalc.!=(X_83,A5);
-    X_94:bat[:bit] := batcalc.and(X_92,X_93);
-    X_95:bat[:bit] := batcalc.isnil(X_94);
-    X_96:bat[:bit] := batcalc.ifthenelse(X_95,false,X_94);
-    X_97:bat[:bte] := batcalc.ifthenelse(X_96,A6,A7);
-    X_98:bat[:hge] := aggr.subsum(X_97,X_69,r1_86,true,true);
-    (X_73,r1_90,r2_90) := algebra.subsort(X_72,false,false);
-    X_76 := algebra.projection(r1_90,X_72);
-    X_91 := algebra.projection(r1_90,X_90);
-    X_99 := algebra.projection(r1_90,X_98);
-    sql.resultSet(X_126,X_128,X_130,X_131,X_132,X_76,X_91,X_99);
-=======
-% 731 # length
-function user.s2_1{autoCommit=true}(A0:str,A1:str,A2:bte,A3:bte,A4:str,A5:str,A6:bte,A7:bte,A8:str,A9:str,A10:date,A11:date,A12:int):void;
-    X_150:void := querylog.define("explain select\n\tl_shipmode,\n\tsum(case\n\t\twhen o_orderpriority = \\'1-URGENT\\'\n\t\t\tor o_orderpriority = \\'2-HIGH\\'\n\t\t\tthen 1\n\t\telse 0\n\tend) as high_line_count,\n\tsum(case\n\t\twhen o_orderpriority <> \\'1-URGENT\\'\n\t\t\tand o_orderpriority <> \\'2-HIGH\\'\n\t\t\tthen 1\n\t\telse 0\n\tend) as low_line_count\nfrom\n\torders,\n\tlineitem\nwhere\n\to_orderkey = l_orderkey\n\tand l_shipmode in (\\'MAIL\\', \\'SHIP\\')\n\tand l_commitdate < l_receiptdate\n\tand l_shipdate < l_commitdate\n\tand l_receiptdate >= date \\'1994-01-01\\'\n\tand l_receiptdate < date \\'1994-01-01\\' + interval \\'1\\' year\ngroup by\n\tl_shipmode\norder by\n\tl_shipmode;","sequential_pipe",96);
-    X_116 := bat.new(nil:oid,nil:str);
-    X_124 := bat.append(X_116,"sys.lineitem");
-    X_134 := bat.append(X_124,"sys.L1");
-    X_143 := bat.append(X_134,"sys.L2");
-    X_119 := bat.new(nil:oid,nil:str);
-    X_126 := bat.append(X_119,"l_shipmode");
-    X_136 := bat.append(X_126,"high_line_count");
-    X_145 := bat.append(X_136,"low_line_count");
-    X_120 := bat.new(nil:oid,nil:str);
-    X_128 := bat.append(X_120,"char");
-    X_138 := bat.append(X_128,"hugeint");
-    X_147 := bat.append(X_138,"hugeint");
-    X_121 := bat.new(nil:oid,nil:int);
-    X_130 := bat.append(X_121,10);
-    X_140 := bat.append(X_130,128);
-    X_148 := bat.append(X_140,128);
-    X_123 := bat.new(nil:oid,nil:int);
-    X_132 := bat.append(X_123,0);
-    X_142 := bat.append(X_132,0);
-    X_149 := bat.append(X_142,0);
-    X_15 := sql.mvc();
-    X_19:bat[:oid,:str]  := sql.bind(X_15,"sys","lineitem","l_shipmode",0);
-    X_27:bat[:oid,:date]  := sql.bind(X_15,"sys","lineitem","l_receiptdate",0);
-    X_35:bat[:oid,:date]  := sql.bind(X_15,"sys","lineitem","l_commitdate",0);
-    (X_37,r1_43) := sql.bind(X_15,"sys","lineitem","l_commitdate",2);
-    X_39:bat[:oid,:date]  := sql.bind(X_15,"sys","lineitem","l_commitdate",1);
-    X_40 := sql.delta(X_35,X_37,r1_43,X_39);
-    X_41 := X_40;
-    X_42:bat[:oid,:date]  := sql.bind(X_15,"sys","lineitem","l_shipdate",0);
-    (X_44,r1_50) := sql.bind(X_15,"sys","lineitem","l_shipdate",2);
-    X_48:bat[:oid,:date]  := sql.bind(X_15,"sys","lineitem","l_shipdate",1);
-    X_49 := sql.delta(X_42,X_44,r1_50,X_48);
-    X_50 := X_49;
-    X_55:bat[:oid,:bit]  := batcalc.>(X_41,X_50);
-    (X_29,r1_32) := sql.bind(X_15,"sys","lineitem","l_receiptdate",2);
-    X_31:bat[:oid,:date]  := sql.bind(X_15,"sys","lineitem","l_receiptdate",1);
-    X_32 := sql.delta(X_27,X_29,r1_32,X_31);
-    X_33 := X_32;
-    X_51:bat[:oid,:bit]  := batcalc.<(X_41,X_33);
-    X_16:bat[:oid,:oid]  := sql.tid(X_15,"sys","lineitem");
-    X_52 := algebra.subselect(X_51,X_16,true,true,true,true,false);
-    X_56 := algebra.subselect(X_55,X_52,true,true,true,true,false);
-    X_34:date := mtime.addmonths(A11,A12);
-    X_171 := algebra.subselect(X_27,X_56,A10,X_34,true,false,false);
-    X_172 := algebra.subselect(r1_32,nil:bat[:oid,:oid],A10,X_34,true,false,false);
-    X_174 := algebra.subselect(X_31,X_56,A10,X_34,true,false,false);
-    X_57 := sql.subdelta(X_171,X_56,X_29,X_172,X_174);
-    X_175 := algebra.subselect(X_19,X_57,A8,A8,true,false,false);
-    (X_22,r1_22) := sql.bind(X_15,"sys","lineitem","l_shipmode",2);
-    X_176 := algebra.subselect(r1_22,nil:bat[:oid,:oid],A8,A8,true,false,false);
-    X_25:bat[:oid,:str]  := sql.bind(X_15,"sys","lineitem","l_shipmode",1);
-    X_178 := algebra.subselect(X_25,X_57,A8,A8,true,false,false);
-    X_58 := sql.subdelta(X_175,X_57,X_22,X_176,X_178);
-    X_179 := algebra.subselect(X_19,X_57,A9,A9,true,false,false);
-    X_180 := algebra.subselect(r1_22,nil:bat[:oid,:oid],A9,A9,true,false,false);
-    X_182 := algebra.subselect(X_25,X_57,A9,A9,true,false,false);
-    X_59 := sql.subdelta(X_179,X_57,X_22,X_180,X_182);
-    X_60 := bat.mergecand(X_58,X_59);
-    X_61:bat[:oid,:oid]  := sql.bind_idxbat(X_15,"sys","lineitem","lineitem_l_orderkey_fkey",0);
-    (X_64,r1_74) := sql.bind_idxbat(X_15,"sys","lineitem","lineitem_l_orderkey_fkey",2);
-    X_67:bat[:oid,:oid]  := sql.bind_idxbat(X_15,"sys","lineitem","lineitem_l_orderkey_fkey",1);
-    X_69 := sql.projectdelta(X_60,X_61,X_64,r1_74,X_67);
-    X_70:bat[:oid,:oid]  := sql.tid(X_15,"sys","orders");
-    (X_72,r1_84) := algebra.subjoin(X_69,X_70,nil:BAT,nil:BAT,false,nil:lng);
-    X_76 := sql.projectdelta(X_60,X_19,X_22,r1_22,X_25);
-    X_77 := algebra.leftfetchjoin(X_72,X_76);
-    (X_78,r1_90,r2_90) := group.subgroupdone(X_77);
-    X_81 := algebra.leftfetchjoin(r1_90,X_77);
-    X_89:bat[:oid,:str] := sql.bind(X_15,"sys","orders","o_orderpriority",0);
-    (X_92,r1_104) := sql.bind(X_15,"sys","orders","o_orderpriority",2);
-    X_94:bat[:oid,:str] := sql.bind(X_15,"sys","orders","o_orderpriority",1);
-    X_95 := sql.projectdelta(X_70,X_89,X_92,r1_104,X_94);
-    X_96 := algebra.leftfetchjoin(r1_84,X_95);
-    X_97:bat[:oid,:bit] := batcalc.==(X_96,A0);
-    X_98:bat[:oid,:bit] := batcalc.==(X_96,A1);
-    X_99:bat[:oid,:bit] := batcalc.or(X_97,X_98);
-    X_100:bat[:oid,:bit] := batcalc.isnil(X_99);
-    X_101:bat[:oid,:bit] := batcalc.ifthenelse(X_100,false,X_99);
-    X_102:bat[:oid,:bte] := batcalc.ifthenelse(X_101,A2,A3);
-    X_103:bat[:oid,:hge] := aggr.subsum(X_102,X_78,r1_90,true,true);
-    X_106:bat[:oid,:bit] := batcalc.!=(X_96,A4);
-    X_107:bat[:oid,:bit] := batcalc.!=(X_96,A5);
-    X_108:bat[:oid,:bit] := batcalc.and(X_106,X_107);
-    X_109:bat[:oid,:bit] := batcalc.isnil(X_108);
-    X_111:bat[:oid,:bit] := batcalc.ifthenelse(X_109,false,X_108);
-    X_112:bat[:oid,:bte] := batcalc.ifthenelse(X_111,A6,A7);
-    X_113:bat[:oid,:hge] := aggr.subsum(X_112,X_78,r1_90,true,true);
-    X_82 := bat.setKey(X_81,true);
-    (X_84,r1_96,r2_96) := algebra.subsort(X_82,false,false);
-    X_88 := algebra.leftfetchjoin(r1_96,X_82);
-    X_105 := algebra.leftfetchjoin(r1_96,X_103);
-    X_114 := algebra.leftfetchjoin(r1_96,X_113);
-    sql.resultSet(X_143,X_145,X_147,X_148,X_149,X_88,X_105,X_114);
->>>>>>> 6794fbd5
+    X_78:bat[:str] := sql.bind(X_14,"sys","orders","o_orderpriority",0);
+    (C_80,r1_99) := sql.bind(X_14,"sys","orders","o_orderpriority",2);
+    X_82:bat[:str] := sql.bind(X_14,"sys","orders","o_orderpriority",1);
+    X_83 := sql.projectdelta(C_61,X_78,C_80,r1_99,X_82);
+    X_84 := algebra.projection(r1_79,X_83);
+    X_85:bat[:bit] := batcalc.==(X_84,A0);
+    X_86:bat[:bit] := batcalc.==(X_84,A1);
+    X_87:bat[:bit] := batcalc.or(X_85,X_86);
+    X_88:bat[:bit] := batcalc.isnil(X_87);
+    X_89:bat[:bit] := batcalc.ifthenelse(X_88,false,X_87);
+    X_90:bat[:bte] := batcalc.ifthenelse(X_89,A2,A3);
+    X_91:bat[:hge] := aggr.subsum(X_90,X_69,r1_86,true,true);
+    X_93:bat[:bit] := batcalc.!=(X_84,A4);
+    X_94:bat[:bit] := batcalc.!=(X_84,A5);
+    X_95:bat[:bit] := batcalc.and(X_93,X_94);
+    X_96:bat[:bit] := batcalc.isnil(X_95);
+    X_97:bat[:bit] := batcalc.ifthenelse(X_96,false,X_95);
+    X_98:bat[:bte] := batcalc.ifthenelse(X_97,A6,A7);
+    X_99:bat[:hge] := aggr.subsum(X_98,X_69,r1_86,true,true);
+    X_73 := bat.setKey(X_72,true);
+    (X_74,r1_91,r2_91) := algebra.subsort(X_73,false,false);
+    X_77 := algebra.projection(r1_91,X_73);
+    X_92 := algebra.projection(r1_91,X_91);
+    X_100 := algebra.projection(r1_91,X_99);
+    sql.resultSet(X_127,X_129,X_131,X_132,X_133,X_77,X_92,X_100);
 end user.s2_1;
 
 # 22:53:28 >  
