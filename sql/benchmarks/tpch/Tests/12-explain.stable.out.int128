--- conflicted
+++ resolved
@@ -93,7 +93,6 @@
     X_32 := sql.delta(X_27,X_29,r1_32,X_31);
     X_46:bat[:oid,:bit] := batcalc.<(X_39,X_32);
     X_16:bat[:oid,:oid]  := sql.tid(X_15,"sys","lineitem");
-<<<<<<< HEAD
     X_47 := algebra.subselect(X_46,X_16,true,true,true,true,false);
     X_52 := algebra.subselect(X_51,X_47,true,true,true,true,false);
     X_33 := mtime.addmonths(A11,A12);
@@ -101,15 +100,15 @@
     X_171 := algebra.subselect(r1_32,nil:bat[:oid,:oid],A10,X_33,true,false,false);
     X_173 := algebra.subselect(X_31,X_52,A10,X_33,true,false,false);
     X_53 := sql.subdelta(X_170,X_52,X_29,X_171,X_173);
-    X_174 := algebra.subselect(X_19,X_53,A8,A8,true,true,false);
+    X_174 := algebra.subselect(X_19,X_53,A8,A8,true,false,false);
     (X_22,r1_22) := sql.bind(X_15,"sys","lineitem","l_shipmode",2);
-    X_175 := algebra.subselect(r1_22,nil:bat[:oid,:oid],A8,A8,true,true,false);
+    X_175 := algebra.subselect(r1_22,nil:bat[:oid,:oid],A8,A8,true,false,false);
     X_25:bat[:oid,:str]  := sql.bind(X_15,"sys","lineitem","l_shipmode",1);
-    X_177 := algebra.subselect(X_25,X_53,A8,A8,true,true,false);
+    X_177 := algebra.subselect(X_25,X_53,A8,A8,true,false,false);
     X_54 := sql.subdelta(X_174,X_53,X_22,X_175,X_177);
-    X_178 := algebra.subselect(X_19,X_53,A9,A9,true,true,false);
-    X_179 := algebra.subselect(r1_22,nil:bat[:oid,:oid],A9,A9,true,true,false);
-    X_181 := algebra.subselect(X_25,X_53,A9,A9,true,true,false);
+    X_178 := algebra.subselect(X_19,X_53,A9,A9,true,false,false);
+    X_179 := algebra.subselect(r1_22,nil:bat[:oid,:oid],A9,A9,true,false,false);
+    X_181 := algebra.subselect(X_25,X_53,A9,A9,true,false,false);
     X_55 := sql.subdelta(X_178,X_53,X_22,X_179,X_181);
     X_56 := bat.mergecand(X_54,X_55);
     X_57:bat[:oid,:oid] := sql.bind_idxbat(X_15,"sys","lineitem","lineitem_l_orderkey_fkey",0);
@@ -146,60 +145,6 @@
     X_98 := algebra.leftfetchjoin(r1_91,X_95);
     X_107 := algebra.leftfetchjoin(r1_91,X_106);
     sql.resultSet(X_136,X_138,X_140,X_141,X_142,X_81,X_98,X_107);
-=======
-    X_52 := algebra.subselect(X_51,X_16,true,true,true,true,false);
-    X_56 := algebra.subselect(X_55,X_52,true,true,true,true,false);
-    X_34 := mtime.addmonths(A11,A12);
-    X_169 := algebra.subselect(X_27,X_56,A10,X_34,true,false,false);
-    X_170 := algebra.subselect(r1_32,nil:bat[:oid,:oid],A10,X_34,true,false,false);
-    X_172 := algebra.subselect(X_31,X_56,A10,X_34,true,false,false);
-    X_57 := sql.subdelta(X_169,X_56,X_29,X_170,X_172);
-    X_173 := algebra.subselect(X_19,X_57,A8,A8,true,false,false);
-    (X_22,r1_22) := sql.bind(X_15,"sys","lineitem","l_shipmode",2);
-    X_174 := algebra.subselect(r1_22,nil:bat[:oid,:oid],A8,A8,true,false,false);
-    X_25:bat[:oid,:str]  := sql.bind(X_15,"sys","lineitem","l_shipmode",1);
-    X_176 := algebra.subselect(X_25,X_57,A8,A8,true,false,false);
-    X_58 := sql.subdelta(X_173,X_57,X_22,X_174,X_176);
-    X_177 := algebra.subselect(X_19,X_57,A9,A9,true,false,false);
-    X_178 := algebra.subselect(r1_22,nil:bat[:oid,:oid],A9,A9,true,false,false);
-    X_180 := algebra.subselect(X_25,X_57,A9,A9,true,false,false);
-    X_59 := sql.subdelta(X_177,X_57,X_22,X_178,X_180);
-    X_60 := bat.mergecand(X_58,X_59);
-    X_61:bat[:oid,:oid]  := sql.bind_idxbat(X_15,"sys","lineitem","lineitem_l_orderkey_fkey",0);
-    (X_64,r1_74) := sql.bind_idxbat(X_15,"sys","lineitem","lineitem_l_orderkey_fkey",2);
-    X_67:bat[:oid,:oid]  := sql.bind_idxbat(X_15,"sys","lineitem","lineitem_l_orderkey_fkey",1);
-    X_69 := sql.projectdelta(X_60,X_61,X_64,r1_74,X_67);
-    X_70:bat[:oid,:oid]  := sql.tid(X_15,"sys","orders");
-    (X_72,r1_84) := algebra.subjoin(X_69,X_70,nil:BAT,nil:BAT,false,nil:lng);
-    X_76 := sql.projectdelta(X_60,X_19,X_22,r1_22,X_25);
-    X_77 := algebra.leftfetchjoin(X_72,X_76);
-    (X_78,r1_90,r2_90) := group.subgroupdone(X_77);
-    X_81 := algebra.leftfetchjoin(r1_90,X_77);
-    X_87:bat[:oid,:str]  := sql.bind(X_15,"sys","orders","o_orderpriority",0);
-    (X_90,r1_102) := sql.bind(X_15,"sys","orders","o_orderpriority",2);
-    X_92:bat[:oid,:str]  := sql.bind(X_15,"sys","orders","o_orderpriority",1);
-    X_93 := sql.projectdelta(X_70,X_87,X_90,r1_102,X_92);
-    X_94 := algebra.leftfetchjoin(r1_84,X_93);
-    X_95:bat[:oid,:bit]  := batcalc.==(X_94,A0);
-    X_96:bat[:oid,:bit]  := batcalc.==(X_94,A1);
-    X_97:bat[:oid,:bit]  := batcalc.or(X_95,X_96);
-    X_98:bat[:oid,:bit]  := batcalc.isnil(X_97);
-    X_99:bat[:oid,:bit]  := batcalc.ifthenelse(X_98,false,X_97);
-    X_100:bat[:oid,:bte]  := batcalc.ifthenelse(X_99,A2,A3);
-    X_101:bat[:oid,:hge]  := aggr.subsum(X_100,X_78,r1_90,true,true);
-    X_104:bat[:oid,:bit]  := batcalc.!=(X_94,A4);
-    X_105:bat[:oid,:bit]  := batcalc.!=(X_94,A5);
-    X_106:bat[:oid,:bit]  := batcalc.and(X_104,X_105);
-    X_107:bat[:oid,:bit]  := batcalc.isnil(X_106);
-    X_109:bat[:oid,:bit]  := batcalc.ifthenelse(X_107,false,X_106);
-    X_110:bat[:oid,:bte]  := batcalc.ifthenelse(X_109,A6,A7);
-    X_111:bat[:oid,:hge]  := aggr.subsum(X_110,X_78,r1_90,true,true);
-    (X_82,r1_94,r2_94) := algebra.subsort(X_81,false,false);
-    X_86 := algebra.leftfetchjoin(r1_94,X_81);
-    X_103 := algebra.leftfetchjoin(r1_94,X_101);
-    X_112 := algebra.leftfetchjoin(r1_94,X_111);
-    sql.resultSet(X_141,X_143,X_145,X_146,X_147,X_86,X_103,X_112);
->>>>>>> c55dabde
 end user.s2_1;
 
 # 22:53:28 >  
