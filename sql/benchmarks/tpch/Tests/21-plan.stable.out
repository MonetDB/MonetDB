--- conflicted
+++ resolved
@@ -83,29 +83,17 @@
 | | | | | | | | | table(sys.nation) [ nation.n_name NOT NULL, nation.%TID% NOT NULL ] COUNT 
 | | | | | | | | ) [ nation.n_name NOT NULL = char(25) "SAUDI ARABIA" ]
 | | | | | | | ) [ supplier.%supplier_s_nationkey_fkey NOT NULL = nation.%TID% NOT NULL JOINIDX sys.supplier.supplier_s_nationkey_fkey ]
-<<<<<<< HEAD
-| | | | | | ) [ supplier.s_suppkey NOT NULL HASHCOL , supplier.s_name NOT NULL, l1.l_orderkey NOT NULL HASHCOL , l1.l_suppkey NOT NULL, sys.identity(supplier.s_suppkey NOT NULL) HASHCOL  as L3.L3 ],
+| | | | | | ) [ supplier.s_suppkey NOT NULL HASHCOL , supplier.s_name NOT NULL, l1.l_orderkey NOT NULL HASHCOL , l1.l_suppkey NOT NULL, sys.identity(supplier.s_suppkey NOT NULL) HASHCOL  as L4.L4 ],
 | | | | | | table(sys.lineitem) [ lineitem.l_orderkey NOT NULL HASHCOL  as l2.l_orderkey, lineitem.l_suppkey NOT NULL as l2.l_suppkey ] COUNT 
 | | | | | ) [ l2.l_orderkey NOT NULL HASHCOL  = l1.l_orderkey NOT NULL, l2.l_suppkey NOT NULL != l1.l_suppkey NOT NULL ]
-| | | | ) [ supplier.s_suppkey NOT NULL HASHCOL , supplier.s_name NOT NULL, l1.l_orderkey NOT NULL HASHCOL , l1.l_suppkey NOT NULL, sys.identity(supplier.s_suppkey NOT NULL) HASHCOL  as L5.L5 ],
-=======
-| | | | | | ) [ supplier.s_suppkey NOT NULL HASHCOL , supplier.s_name NOT NULL, supplier.s_address NOT NULL, supplier.s_nationkey NOT NULL, supplier.s_phone NOT NULL, supplier.s_acctbal NOT NULL, supplier.s_comment NOT NULL, supplier.%TID% NOT NULL, supplier.%supplier_s_suppkey_pkey NOT NULL HASHIDX , supplier.%supplier_s_nationkey_fkey NOT NULL JOINIDX sys.supplier.supplier_s_nationkey_fkey, l1.l_orderkey NOT NULL HASHCOL , l1.l_partkey NOT NULL, l1.l_suppkey NOT NULL, l1.l_linenumber NOT NULL, l1.l_quantity NOT NULL, l1.l_extendedprice NOT NULL, l1.l_discount NOT NULL, l1.l_tax NOT NULL, l1.l_returnflag NOT NULL, l1.l_linestatus NOT NULL, l1.l_shipdate NOT NULL, l1.l_commitdate NOT NULL, l1.l_receiptdate NOT NULL, l1.l_shipinstruct NOT NULL, l1.l_shipmode NOT NULL, l1.l_comment NOT NULL, l1.%TID% NOT NULL, l1.%lineitem_l_orderkey_l_linenumber_pkey NOT NULL HASHIDX , l1.%lineitem_l_orderkey_fkey NOT NULL JOINIDX sys.lineitem.lineitem_l_orderkey_fkey, l1.%lineitem_l_partkey_l_suppkey_fkey NOT NULL JOINIDX sys.lineitem.lineitem_l_partkey_l_suppkey_fkey, orders.o_orderkey NOT NULL HASHCOL , orders.o_custkey NOT NULL, orders.o_orderstatus NOT NULL, orders.o_totalprice NOT NULL, orders.o_orderdate NOT NULL, orders.o_orderpriority NOT NULL, orders.o_clerk NOT NULL, orders.o_shippriority NOT NULL, orders.o_comment NOT NULL, orders.%TID% NOT NULL, orders.%orders_o_orderkey_pkey NOT NULL HASHIDX , orders.%orders_o_custkey_fkey NOT NULL JOINIDX sys.orders.orders_o_custkey_fkey, nation.n_nationkey NOT NULL HASHCOL , nation.n_name NOT NULL, nation.n_regionkey NOT NULL, nation.n_comment, nation.%TID% NOT NULL, nation.%nation_n_nationkey_pkey NOT NULL HASHIDX , nation.%nation_n_regionkey_fkey NOT NULL JOINIDX sys.nation.nation_n_regionkey_fkey, sys.identity(supplier.s_suppkey NOT NULL) HASHCOL  as L4.L4 ],
-| | | | | | table(sys.lineitem) [ lineitem.l_orderkey NOT NULL HASHCOL  as l2.l_orderkey, lineitem.l_suppkey NOT NULL as l2.l_suppkey ] COUNT 
-| | | | | ) [ l2.l_orderkey NOT NULL HASHCOL  = l1.l_orderkey NOT NULL, l2.l_suppkey NOT NULL != l1.l_suppkey NOT NULL ]
-| | | | ) [ supplier.s_suppkey NOT NULL HASHCOL , supplier.s_name NOT NULL, supplier.s_address NOT NULL, supplier.s_nationkey NOT NULL, supplier.s_phone NOT NULL, supplier.s_acctbal NOT NULL, supplier.s_comment NOT NULL, supplier.%TID% NOT NULL, supplier.%supplier_s_suppkey_pkey NOT NULL HASHIDX , supplier.%supplier_s_nationkey_fkey NOT NULL JOINIDX sys.supplier.supplier_s_nationkey_fkey, l1.l_orderkey NOT NULL HASHCOL , l1.l_partkey NOT NULL, l1.l_suppkey NOT NULL, l1.l_linenumber NOT NULL, l1.l_quantity NOT NULL, l1.l_extendedprice NOT NULL, l1.l_discount NOT NULL, l1.l_tax NOT NULL, l1.l_returnflag NOT NULL, l1.l_linestatus NOT NULL, l1.l_shipdate NOT NULL, l1.l_commitdate NOT NULL, l1.l_receiptdate NOT NULL, l1.l_shipinstruct NOT NULL, l1.l_shipmode NOT NULL, l1.l_comment NOT NULL, l1.%TID% NOT NULL, l1.%lineitem_l_orderkey_l_linenumber_pkey NOT NULL HASHIDX , l1.%lineitem_l_orderkey_fkey NOT NULL JOINIDX sys.lineitem.lineitem_l_orderkey_fkey, l1.%lineitem_l_partkey_l_suppkey_fkey NOT NULL JOINIDX sys.lineitem.lineitem_l_partkey_l_suppkey_fkey, orders.o_orderkey NOT NULL HASHCOL , orders.o_custkey NOT NULL, orders.o_orderstatus NOT NULL, orders.o_totalprice NOT NULL, orders.o_orderdate NOT NULL, orders.o_orderpriority NOT NULL, orders.o_clerk NOT NULL, orders.o_shippriority NOT NULL, orders.o_comment NOT NULL, orders.%TID% NOT NULL, orders.%orders_o_orderkey_pkey NOT NULL HASHIDX , orders.%orders_o_custkey_fkey NOT NULL JOINIDX sys.orders.orders_o_custkey_fkey, nation.n_nationkey NOT NULL HASHCOL , nation.n_name NOT NULL, nation.n_regionkey NOT NULL, nation.n_comment, nation.%TID% NOT NULL, nation.%nation_n_nationkey_pkey NOT NULL HASHIDX , nation.%nation_n_regionkey_fkey NOT NULL JOINIDX sys.nation.nation_n_regionkey_fkey, L4.L4 HASHCOL , sys.identity(supplier.s_suppkey NOT NULL) HASHCOL  as L6.L6 ],
->>>>>>> 9c458830
+| | | | ) [ supplier.s_suppkey NOT NULL HASHCOL , supplier.s_name NOT NULL, l1.l_orderkey NOT NULL HASHCOL , l1.l_suppkey NOT NULL, sys.identity(supplier.s_suppkey NOT NULL) HASHCOL  as L6.L6 ],
 | | | | select (
 | | | | | table(sys.lineitem) [ lineitem.l_orderkey NOT NULL as L3.l_orderkey, lineitem.l_suppkey NOT NULL as L3.l_suppkey, lineitem.l_commitdate NOT NULL as L3.l_commitdate, lineitem.l_receiptdate NOT NULL as L3.l_receiptdate ] COUNT 
 | | | | ) [ L3.l_receiptdate NOT NULL > L3.l_commitdate NOT NULL ]
 | | | ) [ L3.l_orderkey NOT NULL HASHCOL  = l1.l_orderkey NOT NULL, L3.l_suppkey NOT NULL != l1.l_suppkey NOT NULL ]
 | | ) [ supplier.s_name NOT NULL ] [ supplier.s_name NOT NULL, sys.count() NOT NULL as L1.L1 ]
-<<<<<<< HEAD
-| ) [ supplier.s_name NOT NULL, L1 NOT NULL as L1.numwait ] [ L1.numwait NOT NULL, supplier.s_name ASC NOT NULL ]
+| ) [ supplier.s_name NOT NULL, L1 NOT NULL as L2.numwait ] [ L2.numwait NOT NULL, supplier.s_name ASC NOT NULL ]
 ) [ bigint "100" ]
-=======
-| ) [ supplier.s_name NOT NULL, L1 NOT NULL as L2.numwait ] [ L2.numwait NOT NULL, supplier.s_name ASC NOT NULL ]
-) [ wrd "100" ]
->>>>>>> 9c458830
 
 # 22:46:34 >  
 # 22:46:34 >  "Done."
