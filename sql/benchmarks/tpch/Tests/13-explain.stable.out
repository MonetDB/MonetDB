--- conflicted
+++ resolved
@@ -50,100 +50,7 @@
 % mal # name
 % clob # type
 % 400 # length
-<<<<<<< HEAD
 function user.s4_1():void;
-    X_101:void := querylog.define("explain select\n c_count,\n count(*) as custdist\nfrom\n (\n select\n c_custkey,\n count(o_orderkey)\n from\n customer left outer join orders on\n c_custkey = o_custkey\n and o_comment not like \\'%special%requests%\\'\n group by\n c_custkey\n ) as c_orders (c_custkey, c_count)\ngroup by\n c_count\norder by\n custdist desc,\n c_count desc;","sequential_pipe",66);
-    X_79 := bat.new(nil:str);
-    X_85 := bat.append(X_79,".c_orders");
-    X_94 := bat.append(X_85,".L2");
-    X_81 := bat.new(nil:str);
-    X_87 := bat.append(X_81,"c_count");
-    X_96 := bat.append(X_87,"custdist");
-    X_82 := bat.new(nil:str);
-    X_89 := bat.append(X_82,"bigint");
-    X_98 := bat.append(X_89,"bigint");
-    X_83 := bat.new(nil:int);
-    X_91 := bat.append(X_83,64);
-    X_99 := bat.append(X_91,64);
-    X_84 := bat.new(nil:int);
-    X_93 := bat.append(X_84,0);
-    X_100 := bat.append(X_93,0);
-    X_3:bat[:int] := bat.new(nil:int);
-    X_2 := sql.mvc();
-    C_5:bat[:oid] := sql.tid(X_2,"sys","customer");
-    C_8:bat[:oid] := sql.tid(X_2,"sys","orders");
-    X_10:bat[:oid] := sql.bind_idxbat(X_2,"sys","orders","orders_o_custkey_fkey",0);
-    (X_13,r1_13) := sql.bind_idxbat(X_2,"sys","orders","orders_o_custkey_fkey",2);
-    X_16:bat[:oid] := sql.bind_idxbat(X_2,"sys","orders","orders_o_custkey_fkey",1);
-    X_18 := sql.delta(X_10,X_13,r1_13,X_16);
-    X_19 := algebra.projection(C_8,X_18);
-    (X_20,r1_20) := algebra.subjoin(C_5,X_19,nil:BAT,nil:BAT,false,nil:lng);
-    X_25:bat[:str] := sql.bind(X_2,"sys","orders","o_comment",0);
-    (C_27,r1_28) := sql.bind(X_2,"sys","orders","o_comment",2);
-    X_29:bat[:str] := sql.bind(X_2,"sys","orders","o_comment",1);
-    X_30 := sql.delta(X_25,C_27,r1_28,X_29);
-    X_31:bat[:str] := algebra.projectionpath(r1_20,C_8,X_30);
-    C_33 := algebra.likesubselect(X_31,nil:BAT,"%special%requests%","",true);
-    X_35:bat[:int] := sql.bind(X_2,"sys","orders","o_orderkey",0);
-    (C_37,r1_42) := sql.bind(X_2,"sys","orders","o_orderkey",2);
-    X_39:bat[:int] := sql.bind(X_2,"sys","orders","o_orderkey",1);
-    X_40 := sql.delta(X_35,C_37,r1_42,X_39);
-    X_41:bat[:int] := algebra.projectionpath(C_33,r1_20,C_8,X_40);
-    X_42 := bat.append(X_3,X_41,true);
-    X_43:bat[:int] := sql.bind(X_2,"sys","customer","c_custkey",0);
-    (C_45,r1_51) := sql.bind(X_2,"sys","customer","c_custkey",2);
-    X_47:bat[:int] := sql.bind(X_2,"sys","customer","c_custkey",1);
-    X_48 := sql.delta(X_43,C_45,r1_51,X_47);
-    X_49 := algebra.projection(C_5,X_48);
-    X_50 := bat.mirror(X_49);
-    X_51 := algebra.projection(C_33,X_20);
-    X_52 := algebra.subdiff(X_50,X_51,nil:BAT,nil:BAT,false,nil:lng);
-    X_53 := algebra.project(X_52,nil:int);
-    X_54 := bat.append(X_42,X_53,true);
-    X_55:bat[:int] := bat.new(nil:int);
-    X_56 := algebra.projection(X_51,X_49);
-    X_57 := bat.append(X_55,X_56,true);
-    X_58 := algebra.projection(X_52,X_49);
-    X_59 := bat.append(X_57,X_58,true);
-    (X_60,r1_73,r2_73) := group.subgroupdone(X_59);
-    X_63:bat[:lng] := aggr.subcount(X_54,X_60,r1_73,true);
-    (X_64,r1_77,r2_77) := group.subgroupdone(X_63);
-    X_67 := algebra.projection(r1_77,X_63);
-    X_69:bat[:lng] := aggr.subcount(X_64,X_64,r1_77,false);
-    X_68 := bat.setKey(X_67,true);
-    (X_70,r1_83,r2_83) := algebra.subsort(X_69,true,false);
-    (X_73,r1_86,r2_86) := algebra.subsort(X_68,r1_83,r2_83,true,false);
-    X_76 := algebra.projection(r1_86,X_68);
-    X_77 := algebra.projection(r1_86,X_69);
-    sql.resultSet(X_94,X_96,X_98,X_99,X_100,X_76,X_77);
-end user.s4_1;
-#inline               actions= 0 time=4 usec 
-#candidates           actions= 1 time=57 usec 
-#remap                actions= 0 time=6 usec 
-#costModel            actions= 1 time=48 usec 
-#coercions            actions= 2 time=47 usec 
-#evaluate             actions= 1 time=67 usec 
-#emptybind            actions= 0 time=6 usec 
-#pushselect           actions= 0 time=6 usec 
-#aliases              actions= 4 time=50 usec 
-#mergetable           actions= 0 time=60 usec 
-#deadcode             actions= 6 time=47 usec 
-#aliases              actions= 0 time=12 usec 
-#constants            actions=11 time=50 usec 
-#commonTerms          actions= 0 time=14 usec 
-#projectionpath       actions= 2 time=45 usec 
-#reorder              actions= 1 time=77 usec 
-#deadcode             actions= 3 time=43 usec 
-#reduce               actions=47 time=74 usec 
-#matpack              actions= 0 time=6 usec 
-#querylog             actions= 0 time=1 usec 
-#multiplex            actions= 0 time=5 usec 
-#generator            actions= 0 time=3 usec 
-#profiler             actions= 1 time=44 usec 
-#garbageCollector     actions= 1 time=47 usec 
-#total                actions= 1 time=909 usec 
-=======
-function user.s2_1(A0:str):void;
     X_114:void := querylog.define("explain select\n c_count,\n count(*) as custdist\nfrom\n (\n select\n c_custkey,\n count(o_orderkey)\n from\n customer left outer join orders on\n c_custkey = o_custkey\n and o_comment not like \\'%special%requests%\\'\n group by\n c_custkey\n ) as c_orders (c_custkey, c_count)\ngroup by\n c_count\norder by\n custdist desc,\n c_count desc;","sequential_pipe",66);
     X_90 := bat.new(nil:str);
     X_97 := bat.append(X_90,".c_orders");
@@ -175,7 +82,7 @@
     X_28:bat[:str] := sql.bind(X_0,"sys","orders","o_comment",1);
     X_29 := sql.delta(X_24,X_26,r1_28,X_28);
     X_31:bat[:str] := algebra.projectionpath(r1_20,X_6,X_29);
-    X_35 := algebra.likesubselect(X_31,nil:BAT,A0,"",true);
+    X_35 := algebra.likesubselect(X_31,nil:BAT,"%special%requests%","",true);
     X_38:bat[:int] := sql.bind(X_0,"sys","orders","o_orderkey",0);
     (X_40,r1_42) := sql.bind(X_0,"sys","orders","o_orderkey",2);
     X_42:bat[:int] := sql.bind(X_0,"sys","orders","o_orderkey",1);
@@ -208,8 +115,32 @@
     X_87 := algebra.projection(r1_86,X_79);
     X_88 := algebra.projection(r1_86,X_80);
     sql.resultSet(X_107,X_109,X_111,X_112,X_113,X_87,X_88);
-end user.s2_1;
->>>>>>> eecc409f
+end user.s4_1;
+#inline               actions= 0 time=4 usec 
+#candidates           actions= 1 time=57 usec 
+#remap                actions= 0 time=6 usec 
+#costModel            actions= 1 time=48 usec 
+#coercions            actions= 2 time=47 usec 
+#evaluate             actions= 1 time=67 usec 
+#emptybind            actions= 0 time=6 usec 
+#pushselect           actions= 0 time=6 usec 
+#aliases              actions= 4 time=50 usec 
+#mergetable           actions= 0 time=60 usec 
+#deadcode             actions= 6 time=47 usec 
+#aliases              actions= 0 time=12 usec 
+#constants            actions=11 time=50 usec 
+#commonTerms          actions= 0 time=14 usec 
+#projectionpath       actions= 2 time=45 usec 
+#reorder              actions= 1 time=77 usec 
+#deadcode             actions= 3 time=43 usec 
+#reduce               actions=47 time=74 usec 
+#matpack              actions= 0 time=6 usec 
+#querylog             actions= 0 time=1 usec 
+#multiplex            actions= 0 time=5 usec 
+#generator            actions= 0 time=3 usec 
+#profiler             actions= 1 time=44 usec 
+#garbageCollector     actions= 1 time=47 usec 
+#total                actions= 1 time=909 usec 
 
 # 22:53:28 >  
 # 22:53:28 >  "Done."
