--- conflicted
+++ resolved
@@ -54,7 +54,7 @@
 % clob # type
 % 516 # length
 function user.s2_1{autoCommit=true}(A0:bte,A1:str,A2:date,A3:date):void;
-    X_165:void  := querylog.define("explain select\n\tl_orderkey,\n\tsum(l_extendedprice * (1 - l_discount)) as revenue,\n\to_orderdate,\n\to_shippriority\nfrom\n\tcustomer,\n\torders,\n\tlineitem\nwhere\n\tc_mktsegment = \\'BUILDING\\'\n\tand c_custkey = o_custkey\n\tand l_orderkey = o_orderkey\n\tand o_orderdate < date \\'1995-03-15\\'\n\tand l_shipdate > date \\'1995-03-15\\'\ngroup by\n\tl_orderkey,\n\to_orderdate,\n\to_shippriority\norder by\n\trevenue desc,\n\to_orderdate\nlimit 10;","sequential_pipe",94);
+    X_165:void := querylog.define("explain select\n\tl_orderkey,\n\tsum(l_extendedprice * (1 - l_discount)) as revenue,\n\to_orderdate,\n\to_shippriority\nfrom\n\tcustomer,\n\torders,\n\tlineitem\nwhere\n\tc_mktsegment = \\'BUILDING\\'\n\tand c_custkey = o_custkey\n\tand l_orderkey = o_orderkey\n\tand o_orderdate < date \\'1995-03-15\\'\n\tand l_shipdate > date \\'1995-03-15\\'\ngroup by\n\tl_orderkey,\n\to_orderdate,\n\to_shippriority\norder by\n\trevenue desc,\n\to_orderdate\nlimit 10;","sequential_pipe",96);
     X_6 := sql.mvc();
     X_10:bat[:oid,:date]  := sql.bind(X_6,"sys","orders","o_orderdate",0);
     X_7:bat[:oid,:oid]  := sql.tid(X_6,"sys","orders");
@@ -125,27 +125,19 @@
     X_118 := sql.projectdelta(X_54,X_110,X_114,r1_138,X_116);
     X_119 := algebra.leftfetchjoin(r1_75,X_118);
     X_120:bat[:oid,:lng]  := batcalc.-(X_107,X_119);
-    X_121:bat[:oid,:hge] := batcalc.*(X_105,X_120);
-    X_122:bat[:oid,:hge] := aggr.subsum(X_121,X_93,r1_112,true,true);
+    X_121:bat[:oid,:hge]  := batcalc.*(X_105,X_120);
+    X_122:bat[:oid,:hge]  := aggr.subsum(X_121,X_93,r1_112,true,true);
     (X_125,r1_157) := algebra.firstn(X_122,10:wrd,false,false);
     X_128 := algebra.firstn(X_96,X_125,r1_157,10:wrd,true,false);
     X_129 := algebra.leftfetchjoin(X_128,X_96);
     X_130 := algebra.leftfetchjoin(X_128,X_122);
     (X_131,r1_165,r2_165) := algebra.subsort(X_130,true,false);
     (X_134,r1_168,r2_168) := algebra.subsort(X_129,r1_165,r2_165,false,false);
-<<<<<<< HEAD
     X_208 := algebra.leftfetchjoin(r1_168,X_128);
     X_137:bat[:oid,:int]  := algebra.leftfetchjoinPath(X_208,r1_112,X_86);
-    X_139 := algebra.subslice(X_137,0:wrd,9:wrd);
+    X_139 := algebra.subslice(X_137,0,9:wrd);
     X_209 := algebra.leftfetchjoin(X_139,r1_168);
     X_143:bat[:oid,:int]  := algebra.leftfetchjoinPath(X_209,X_128,r1_112,X_75);
-=======
-    X_207 := algebra.leftfetchjoin(r1_168,X_128);
-    X_137:bat[:oid,:int]  := algebra.leftfetchjoinPath(X_207,r1_112,X_86);
-    X_139 := algebra.subslice(X_137,0,9:wrd);
-    X_208 := algebra.leftfetchjoin(X_139,r1_168);
-    X_143:bat[:oid,:int] := algebra.leftfetchjoinPath(X_208,X_128,r1_112,X_75);
->>>>>>> f419f2cc
     X_140 := algebra.leftfetchjoin(X_139,X_137);
     X_142:bat[:oid,:date]  := algebra.leftfetchjoin(X_209,X_129);
     X_141:bat[:oid,:hge]  := algebra.leftfetchjoin(X_209,X_130);
