--- conflicted
+++ resolved
@@ -95,12 +95,11 @@
     X_25 := sql.projectdelta(X_18,X_20,X_22,r1_25,X_24);
     X_28:bat[:oid,:str]  := sql.bind(X_6,"sys","customer","c_mktsegment",0);
     X_26:bat[:oid,:oid]  := sql.tid(X_6,"sys","customer");
-<<<<<<< HEAD
-    X_214 := algebra.subselect(X_28,X_26,A1,A1,true,true,false);
+    X_214 := algebra.subselect(X_28,X_26,A1,A1,true,false,false);
     (X_30,r1_35) := sql.bind(X_6,"sys","customer","c_mktsegment",2);
-    X_215 := algebra.subselect(r1_35,nil:bat[:oid,:oid],A1,A1,true,true,false);
+    X_215 := algebra.subselect(r1_35,nil:bat[:oid,:oid],A1,A1,true,false,false);
     X_32:bat[:oid,:str]  := sql.bind(X_6,"sys","customer","c_mktsegment",1);
-    X_217 := algebra.subselect(X_32,X_26,A1,A1,true,true,false);
+    X_217 := algebra.subselect(X_32,X_26,A1,A1,true,false,false);
     X_33 := sql.subdelta(X_214,X_26,X_30,X_215,X_217);
     (X_37,r1_46) := algebra.subjoin(X_25,X_33,nil:BAT,nil:BAT,false,nil:lng);
     X_42 := algebra.leftfetchjoin(X_37,X_18);
@@ -160,74 +159,6 @@
     X_125:bat[:oid,:hge] := algebra.leftfetchjoinPath(X_123,r1_157,X_115);
     X_126:bat[:oid,:date] := algebra.leftfetchjoinPath(X_123,r1_157,X_114);
     sql.resultSet(X_165,X_166,X_168,X_169,X_170,X_124,X_125,X_126,X_127);
-=======
-    X_217 := algebra.subselect(X_28,X_26,A1,A1,true,false,false);
-    (X_30,r1_35) := sql.bind(X_6,"sys","customer","c_mktsegment",2);
-    X_218 := algebra.subselect(r1_35,nil:bat[:oid,:oid],A1,A1,true,false,false);
-    X_32:bat[:oid,:str]  := sql.bind(X_6,"sys","customer","c_mktsegment",1);
-    X_220 := algebra.subselect(X_32,X_26,A1,A1,true,false,false);
-    X_33 := sql.subdelta(X_217,X_26,X_30,X_218,X_220);
-    X_36 := X_33;
-    (X_37,r1_45) := algebra.subjoin(X_25,X_36,nil:BAT,nil:BAT,false,nil:lng);
-    X_41 := X_18;
-    X_42 := algebra.leftfetchjoin(X_37,X_41);
-    X_46:bat[:oid,:date]  := sql.bind(X_6,"sys","lineitem","l_shipdate",0);
-    X_43:bat[:oid,:oid]  := sql.tid(X_6,"sys","lineitem");
-    X_221 := algebra.thetasubselect(X_46,X_43,A3,">");
-    (X_49,r1_57) := sql.bind(X_6,"sys","lineitem","l_shipdate",2);
-    X_222 := algebra.thetasubselect(r1_57,nil:bat[:oid,:oid],A3,">");
-    X_52:bat[:oid,:date]  := sql.bind(X_6,"sys","lineitem","l_shipdate",1);
-    X_224 := algebra.thetasubselect(X_52,X_43,A3,">");
-    X_54 := sql.subdelta(X_221,X_43,X_49,X_222,X_224);
-    X_56:bat[:oid,:oid]  := sql.bind_idxbat(X_6,"sys","lineitem","lineitem_l_orderkey_fkey",0);
-    (X_58,r1_69) := sql.bind_idxbat(X_6,"sys","lineitem","lineitem_l_orderkey_fkey",2);
-    X_60:bat[:oid,:oid]  := sql.bind_idxbat(X_6,"sys","lineitem","lineitem_l_orderkey_fkey",1);
-    X_61 := sql.projectdelta(X_54,X_56,X_58,r1_69,X_60);
-    (X_62,r1_75) := algebra.subjoin(X_42,X_61,nil:BAT,nil:BAT,false,nil:lng);
-    X_65 := sql.projectdelta(X_18,X_10,X_13,r1_13,X_16);
-    X_66:bat[:oid,:date] := algebra.leftfetchjoinPath(X_62,X_37,X_65);
-    X_67:bat[:oid,:int]  := sql.bind(X_6,"sys","orders","o_shippriority",0);
-    (X_70,r1_84) := sql.bind(X_6,"sys","orders","o_shippriority",2);
-    X_73:bat[:oid,:int]  := sql.bind(X_6,"sys","orders","o_shippriority",1);
-    X_74 := sql.projectdelta(X_18,X_67,X_70,r1_84,X_73);
-    X_75:bat[:oid,:int] := algebra.leftfetchjoinPath(X_62,X_37,X_74);
-    X_76:bat[:oid,:int]  := sql.bind(X_6,"sys","lineitem","l_orderkey",0);
-    (X_80,r1_97) := sql.bind(X_6,"sys","lineitem","l_orderkey",2);
-    X_83:bat[:oid,:int]  := sql.bind(X_6,"sys","lineitem","l_orderkey",1);
-    X_85 := sql.projectdelta(X_54,X_76,X_80,r1_97,X_83);
-    X_86 := algebra.leftfetchjoin(r1_75,X_85);
-    (X_87,r1_106,r2_106) := group.subgroup(X_86);
-    (X_90,r1_109,r2_109) := group.subgroup(X_75,X_87);
-    (X_93,r1_112,r2_112) := group.subgroupdone(X_66,X_90);
-    X_96 := algebra.leftfetchjoin(r1_112,X_66);
-    X_97:bat[:oid,:lng]  := sql.bind(X_6,"sys","lineitem","l_extendedprice",0);
-    (X_99,r1_118) := sql.bind(X_6,"sys","lineitem","l_extendedprice",2);
-    X_102:bat[:oid,:lng]  := sql.bind(X_6,"sys","lineitem","l_extendedprice",1);
-    X_103 := sql.projectdelta(X_54,X_97,X_99,r1_118,X_102);
-    X_104 := algebra.leftfetchjoin(r1_75,X_103);
-    X_105 := calc.lng(A0,15,2);
-    X_108:bat[:oid,:lng] := sql.bind(X_6,"sys","lineitem","l_discount",0);
-    (X_112,r1_138) := sql.bind(X_6,"sys","lineitem","l_discount",2);
-    X_114:bat[:oid,:lng] := sql.bind(X_6,"sys","lineitem","l_discount",1);
-    X_116 := sql.projectdelta(X_54,X_108,X_112,r1_138,X_114);
-    X_117 := algebra.leftfetchjoin(r1_75,X_116);
-    X_118:bat[:oid,:lng] := batcalc.-(X_105,X_117);
-    X_119:bat[:oid,:hge] := batcalc.*(X_104,X_118);
-    X_120:bat[:oid,:hge] := aggr.subsum(X_119,X_93,r1_112,true,true);
-    (X_123,r1_157) := algebra.firstn(X_120,10:wrd,false,false);
-    X_126 := algebra.firstn(X_96,X_123,r1_157,10:wrd,true,false);
-    X_127 := algebra.leftfetchjoin(X_126,X_96);
-    X_128 := algebra.leftfetchjoin(X_126,X_120);
-    (X_129,r1_165,r2_165) := algebra.subsort(X_128,true,false);
-    (X_132,r1_168,r2_168) := algebra.subsort(X_127,r1_165,r2_165,false,false);
-    X_135:bat[:oid,:int] := algebra.leftfetchjoinPath(r1_168,X_126,r1_112,X_86);
-    X_136 := algebra.subslice(X_135,0,9:wrd);
-    X_140:bat[:oid,:int] := algebra.leftfetchjoinPath(X_136,r1_168,X_126,r1_112,X_75);
-    X_137 := algebra.leftfetchjoin(X_136,X_135);
-    X_138:bat[:oid,:hge] := algebra.leftfetchjoinPath(X_136,r1_168,X_128);
-    X_139:bat[:oid,:date] := algebra.leftfetchjoinPath(X_136,r1_168,X_127);
-    sql.resultSet(X_178,X_179,X_181,X_182,X_183,X_137,X_138,X_139,X_140);
->>>>>>> c55dabde
 end user.s2_1;
 
 # 22:53:25 >  
