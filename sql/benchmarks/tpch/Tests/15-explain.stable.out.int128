stdout of test '15-explain` in directory 'sql/benchmarks/tpch` itself:


# 22:53:29 >  
# 22:53:29 >  "mserver5" "--debug=10" "--set" "gdk_nr_threads=0" "--set" "mapi_open=true" "--set" "mapi_port=34581" "--set" "mapi_usock=/var/tmp/mtest-9096/.s.monetdb.34581" "--set" "monet_prompt=" "--forcemito" "--set" "mal_listing=2" "--dbpath=/ufs/manegold/_/Monet/HG/Feb2013/prefix/--disable-debug_--enable-assert_--enable-optimize/var/MonetDB/mTests_sql_benchmarks_tpch" "--set" "mal_listing=0"
# 22:53:29 >  

# MonetDB 5 server v11.15.12
# This is an unreleased version
# Serving database 'mTests_sql_benchmarks_tpch', using 8 threads
# Compiled for x86_64-unknown-linux-gnu/64bit with 64bit OIDs dynamically linked
# Found 15.591 GiB available main-memory.
# Copyright (c) 1993-July 2008 CWI.
# Copyright (c) August 2008-2015 MonetDB B.V., all rights reserved
# Visit http://www.monetdb.org/ for further information
# Listening for connection requests on mapi:monetdb://rome.ins.cwi.nl:34581/
# Listening for UNIX domain connection requests on mapi:monetdb:///var/tmp/mtest-9096/.s.monetdb.34581
# MonetDB/GIS module loaded
# MonetDB/JAQL module loaded
# MonetDB/SQL module loaded

Ready.

# 22:53:29 >  
# 22:53:29 >  "/usr/bin/python2" "15-explain.SQL.py" "15-explain"
# 22:53:29 >  

#set optimizer = 'sequential_pipe';
#create view revenue0 (supplier_no, total_revenue) as
#	select
#		l_suppkey,
#		sum(l_extendedprice * (1 - l_discount))
#	from
#		lineitem
#	where
#		l_shipdate >= date '1996-01-01'
#		and l_shipdate < date '1996-01-01' + interval '3' month
#	group by
#		l_suppkey;
#explain select
#	s_suppkey,
#	s_name,
#	s_address,
#	s_phone,
#	total_revenue
#from
#	supplier,
#	revenue0
#where
#	s_suppkey = supplier_no
#	and total_revenue = (
#		select
#			max(total_revenue)
#		from
#			revenue0
#	)
#order by
#	s_suppkey;
% .explain # table_name
% mal # name
% clob # type
% 324 # length
function user.s3_1{autoCommit=true}():void;
<<<<<<< HEAD
    X_143:void := querylog.define("explain select\n\ts_suppkey,\n\ts_name,\n\ts_address,\n\ts_phone,\n\ttotal_revenue\nfrom\n\tsupplier,\n\trevenue0\nwhere\n\ts_suppkey = supplier_no\n\tand total_revenue = (\n\t\tselect\n\t\t\tmax(total_revenue)\n\t\tfrom\n\t\t\trevenue0\n\t)\norder by\n\ts_suppkey;","sequential_pipe",80);
=======
    X_142:void := querylog.define("explain select\n\ts_suppkey,\n\ts_name,\n\ts_address,\n\ts_phone,\n\ttotal_revenue\nfrom\n\tsupplier,\n\trevenue0\nwhere\n\ts_suppkey = supplier_no\n\tand total_revenue = (\n\t\tselect\n\t\t\tmax(total_revenue)\n\t\tfrom\n\t\t\trevenue0\n\t)\norder by\n\ts_suppkey;","sequential_pipe",76);
>>>>>>> d21aec44
    X_2 := sql.mvc();
    X_3:bat[:oid,:oid]  := sql.tid(X_2,"sys","supplier");
    X_6:bat[:oid,:int]  := sql.bind(X_2,"sys","supplier","s_suppkey",0);
    (X_9,r1_9) := sql.bind(X_2,"sys","supplier","s_suppkey",2);
    X_12:bat[:oid,:int]  := sql.bind(X_2,"sys","supplier","s_suppkey",1);
    X_14 := sql.delta(X_6,X_9,r1_9,X_12);
    X_15 := algebra.leftfetchjoin(X_3,X_14);
    X_16:bat[:oid,:oid]  := sql.tid(X_2,"sys","lineitem");
    X_18:bat[:oid,:date]  := sql.bind(X_2,"sys","lineitem","l_shipdate",0);
    (X_20,r1_20) := sql.bind(X_2,"sys","lineitem","l_shipdate",2);
    X_22:bat[:oid,:date]  := sql.bind(X_2,"sys","lineitem","l_shipdate",1);
    X_23 := sql.delta(X_18,X_20,r1_20,X_22);
    X_24 := algebra.leftfetchjoin(X_16,X_23);
    X_27 := mtime.addmonths("1996-01-01":date,3);
    X_28 := algebra.subselect(X_24,"1996-01-01":date,X_27,true,false,false);
    X_169:bat[:oid,:int]  := sql.bind(X_2,"sys","lineitem","l_suppkey",0);
    X_30:bat[:oid,:int]  := mosaic.decompress(X_169);
    (X_32,r1_35) := sql.bind(X_2,"sys","lineitem","l_suppkey",2);
    X_35:bat[:oid,:int]  := sql.bind(X_2,"sys","lineitem","l_suppkey",1);
    X_36 := sql.delta(X_30,X_32,r1_35,X_35);
    X_37 := algebra.leftfetchjoin(X_16,X_36);
    X_38 := algebra.leftfetchjoin(X_28,X_37);
    (X_39,r1_42,r2_42) := group.subgroupdone(X_38);
    X_42 := algebra.leftfetchjoin(r1_42,X_38);
    X_49:bat[:oid,:lng]  := sql.bind(X_2,"sys","lineitem","l_extendedprice",0);
    (X_53,r1_56) := sql.bind(X_2,"sys","lineitem","l_extendedprice",2);
    X_56:bat[:oid,:lng]  := sql.bind(X_2,"sys","lineitem","l_extendedprice",1);
    X_58 := sql.delta(X_49,X_53,r1_56,X_56);
    X_59 := algebra.leftfetchjoin(X_16,X_58);
    X_60 := algebra.leftfetchjoin(X_28,X_59);
    X_61:bat[:oid,:hge]  := batcalc.hge(2,X_60,33,2);
    X_63:bat[:oid,:lng]  := sql.bind(X_2,"sys","lineitem","l_discount",0);
    (X_66,r1_75) := sql.bind(X_2,"sys","lineitem","l_discount",2);
    X_68:bat[:oid,:lng]  := sql.bind(X_2,"sys","lineitem","l_discount",1);
    X_69 := sql.delta(X_63,X_66,r1_75,X_68);
    X_70 := algebra.leftfetchjoin(X_16,X_69);
    X_71 := algebra.leftfetchjoin(X_28,X_70);
    X_72:bat[:oid,:lng]  := batcalc.-(100:lng,X_71);
    X_73:bat[:oid,:hge]  := batcalc.*(X_61,X_72);
    X_74:bat[:oid,:hge]  := aggr.subsum(X_73,X_39,r1_42,true,true);
    (X_43,r1_46) := algebra.subjoin(X_15,X_42,nil:BAT,nil:BAT,false,nil:lng);
    X_47 := algebra.leftfetchjoin(X_43,X_15);
    X_48 := bat.mirror(X_47);
<<<<<<< HEAD
    X_76 := algebra.leftfetchjoin(r1_46,X_74);
    X_78 := aggr.max(X_74);
    X_79 := sql.single(X_78);
    (X_80,r1_157) := algebra.subjoin(X_76,X_79,nil:BAT,nil:BAT,false,nil:lng);
    X_85 := algebra.tinter(X_48,X_80);
    X_86 := algebra.leftfetchjoin(X_85,X_47);
    (X_87,r1_164,r2_164) := algebra.subsort(X_86,false,false);
    X_90 := algebra.leftfetchjoin(r1_164,X_86);
    X_168 := algebra.leftfetchjoin(r1_164,X_85);
    X_117:bat[:oid,:hge]  := algebra.leftfetchjoin(X_168,X_76);
    X_110:bat[:oid,:str]  := sql.bind(X_2,"sys","supplier","s_phone",0);
    (X_112,r1_195) := sql.bind(X_2,"sys","supplier","s_phone",2);
    X_114:bat[:oid,:str]  := sql.bind(X_2,"sys","supplier","s_phone",1);
    X_115 := sql.delta(X_110,X_112,r1_195,X_114);
    X_116:bat[:oid,:str]  := algebra.leftfetchjoinPath(X_168,X_43,X_3,X_115);
    X_103:bat[:oid,:str]  := sql.bind(X_2,"sys","supplier","s_address",0);
    (X_105,r1_185) := sql.bind(X_2,"sys","supplier","s_address",2);
    X_107:bat[:oid,:str]  := sql.bind(X_2,"sys","supplier","s_address",1);
    X_108 := sql.delta(X_103,X_105,r1_185,X_107);
    X_109:bat[:oid,:str]  := algebra.leftfetchjoinPath(X_168,X_43,X_3,X_108);
    X_170:bat[:oid,:str]  := sql.bind(X_2,"sys","supplier","s_name",0);
    X_91:bat[:oid,:str]  := mosaic.decompress(X_170);
    (X_95,r1_172) := sql.bind(X_2,"sys","supplier","s_name",2);
    X_98:bat[:oid,:str]  := sql.bind(X_2,"sys","supplier","s_name",1);
    X_101 := sql.delta(X_91,X_95,r1_172,X_98);
    X_102:bat[:oid,:str]  := algebra.leftfetchjoinPath(X_168,X_43,X_3,X_101);
    X_118 := sql.resultSet(5,1,X_90);
    sql.rsColumn(X_118,"sys.supplier","s_suppkey","int",32,0,X_90);
    sql.rsColumn(X_118,"sys.supplier","s_name","varchar",25,0,X_102);
    sql.rsColumn(X_118,"sys.supplier","s_address","varchar",40,0,X_109);
    sql.rsColumn(X_118,"sys.supplier","s_phone","varchar",15,0,X_116);
    sql.rsColumn(X_118,"sys.revenue0","total_revenue","decimal",33,4,X_117);
    X_141 := io.stdout();
    sql.exportResult(X_141,X_118);
=======
    X_74 := algebra.leftfetchjoin(r1_46,X_72);
    X_76 := aggr.max(X_72);
    X_77 := sql.single(X_76);
    (X_78,r1_157) := algebra.subjoin(X_74,X_77,nil:BAT,nil:BAT,false,nil:lng);
    X_83 := algebra.tinter(X_48,X_78);
    X_84 := algebra.leftfetchjoin(X_83,X_47);
    (X_85,r1_164,r2_164) := algebra.subsort(X_84,false,false);
    X_88 := algebra.leftfetchjoin(r1_164,X_84);
    X_115:bat[:oid,:hge] := algebra.leftfetchjoinPath(r1_164,X_83,X_74);
    X_108:bat[:oid,:str] := sql.bind(X_2,"sys","supplier","s_phone",0);
    (X_110,r1_195) := sql.bind(X_2,"sys","supplier","s_phone",2);
    X_112:bat[:oid,:str] := sql.bind(X_2,"sys","supplier","s_phone",1);
    X_113 := sql.delta(X_108,X_110,r1_195,X_112);
    X_114:bat[:oid,:str] := algebra.leftfetchjoinPath(r1_164,X_83,X_43,X_3,X_113);
    X_101:bat[:oid,:str] := sql.bind(X_2,"sys","supplier","s_address",0);
    (X_103,r1_185) := sql.bind(X_2,"sys","supplier","s_address",2);
    X_105:bat[:oid,:str] := sql.bind(X_2,"sys","supplier","s_address",1);
    X_106 := sql.delta(X_101,X_103,r1_185,X_105);
    X_107:bat[:oid,:str] := algebra.leftfetchjoinPath(r1_164,X_83,X_43,X_3,X_106);
    X_89:bat[:oid,:str] := sql.bind(X_2,"sys","supplier","s_name",0);
    (X_93,r1_172) := sql.bind(X_2,"sys","supplier","s_name",2);
    X_96:bat[:oid,:str] := sql.bind(X_2,"sys","supplier","s_name",1);
    X_99 := sql.delta(X_89,X_93,r1_172,X_96);
    X_100:bat[:oid,:str] := algebra.leftfetchjoinPath(r1_164,X_83,X_43,X_3,X_99);
    X_116 := sql.resultSet(5,1,X_88);
    sql.rsColumn(X_116,"sys.supplier","s_suppkey","int",32,0,X_88);
    sql.rsColumn(X_116,"sys.supplier","s_name","char",25,0,X_100);
    sql.rsColumn(X_116,"sys.supplier","s_address","varchar",40,0,X_107);
    sql.rsColumn(X_116,"sys.supplier","s_phone","char",15,0,X_114);
    sql.rsColumn(X_116,"sys.revenue0","total_revenue","decimal",39,4,X_115);
    X_140 := io.stdout();
    sql.exportResult(X_140,X_116);
>>>>>>> d21aec44
end user.s3_1;
#drop view revenue0;

# 22:53:29 >  
# 22:53:29 >  "Done."
# 22:53:29 >  
<|MERGE_RESOLUTION|>--- conflicted
+++ resolved
@@ -61,11 +61,7 @@
 % clob # type
 % 324 # length
 function user.s3_1{autoCommit=true}():void;
-<<<<<<< HEAD
-    X_143:void := querylog.define("explain select\n\ts_suppkey,\n\ts_name,\n\ts_address,\n\ts_phone,\n\ttotal_revenue\nfrom\n\tsupplier,\n\trevenue0\nwhere\n\ts_suppkey = supplier_no\n\tand total_revenue = (\n\t\tselect\n\t\t\tmax(total_revenue)\n\t\tfrom\n\t\t\trevenue0\n\t)\norder by\n\ts_suppkey;","sequential_pipe",80);
-=======
-    X_142:void := querylog.define("explain select\n\ts_suppkey,\n\ts_name,\n\ts_address,\n\ts_phone,\n\ttotal_revenue\nfrom\n\tsupplier,\n\trevenue0\nwhere\n\ts_suppkey = supplier_no\n\tand total_revenue = (\n\t\tselect\n\t\t\tmax(total_revenue)\n\t\tfrom\n\t\t\trevenue0\n\t)\norder by\n\ts_suppkey;","sequential_pipe",76);
->>>>>>> d21aec44
+    X_142:void := querylog.define("explain select\n\ts_suppkey,\n\ts_name,\n\ts_address,\n\ts_phone,\n\ttotal_revenue\nfrom\n\tsupplier,\n\trevenue0\nwhere\n\ts_suppkey = supplier_no\n\tand total_revenue = (\n\t\tselect\n\t\t\tmax(total_revenue)\n\t\tfrom\n\t\t\trevenue0\n\t)\norder by\n\ts_suppkey;","sequential_pipe",78);
     X_2 := sql.mvc();
     X_3:bat[:oid,:oid]  := sql.tid(X_2,"sys","supplier");
     X_6:bat[:oid,:int]  := sql.bind(X_2,"sys","supplier","s_suppkey",0);
@@ -79,10 +75,10 @@
     X_22:bat[:oid,:date]  := sql.bind(X_2,"sys","lineitem","l_shipdate",1);
     X_23 := sql.delta(X_18,X_20,r1_20,X_22);
     X_24 := algebra.leftfetchjoin(X_16,X_23);
-    X_27 := mtime.addmonths("1996-01-01":date,3);
-    X_28 := algebra.subselect(X_24,"1996-01-01":date,X_27,true,false,false);
-    X_169:bat[:oid,:int]  := sql.bind(X_2,"sys","lineitem","l_suppkey",0);
-    X_30:bat[:oid,:int]  := mosaic.decompress(X_169);
+    X_27 := mtime.addmonths("1996-01-01",3);
+    X_28 := algebra.subselect(X_24,"1996-01-01",X_27,true,false,false);
+    X_167:bat[:oid,:int] := sql.bind(X_2,"sys","lineitem","l_suppkey",0);
+    X_30:bat[:oid,:int] := mosaic.decompress(X_167);
     (X_32,r1_35) := sql.bind(X_2,"sys","lineitem","l_suppkey",2);
     X_35:bat[:oid,:int]  := sql.bind(X_2,"sys","lineitem","l_suppkey",1);
     X_36 := sql.delta(X_30,X_32,r1_35,X_35);
@@ -96,55 +92,18 @@
     X_58 := sql.delta(X_49,X_53,r1_56,X_56);
     X_59 := algebra.leftfetchjoin(X_16,X_58);
     X_60 := algebra.leftfetchjoin(X_28,X_59);
-    X_61:bat[:oid,:hge]  := batcalc.hge(2,X_60,33,2);
-    X_63:bat[:oid,:lng]  := sql.bind(X_2,"sys","lineitem","l_discount",0);
-    (X_66,r1_75) := sql.bind(X_2,"sys","lineitem","l_discount",2);
-    X_68:bat[:oid,:lng]  := sql.bind(X_2,"sys","lineitem","l_discount",1);
-    X_69 := sql.delta(X_63,X_66,r1_75,X_68);
-    X_70 := algebra.leftfetchjoin(X_16,X_69);
-    X_71 := algebra.leftfetchjoin(X_28,X_70);
-    X_72:bat[:oid,:lng]  := batcalc.-(100:lng,X_71);
-    X_73:bat[:oid,:hge]  := batcalc.*(X_61,X_72);
-    X_74:bat[:oid,:hge]  := aggr.subsum(X_73,X_39,r1_42,true,true);
+    X_61:bat[:oid,:lng] := sql.bind(X_2,"sys","lineitem","l_discount",0);
+    (X_64,r1_75) := sql.bind(X_2,"sys","lineitem","l_discount",2);
+    X_66:bat[:oid,:lng] := sql.bind(X_2,"sys","lineitem","l_discount",1);
+    X_67 := sql.delta(X_61,X_64,r1_75,X_66);
+    X_68 := algebra.leftfetchjoin(X_16,X_67);
+    X_69 := algebra.leftfetchjoin(X_28,X_68);
+    X_70:bat[:oid,:lng] := batcalc.-(100:lng,X_69);
+    X_71:bat[:oid,:hge] := batcalc.*(X_60,X_70);
+    X_72:bat[:oid,:hge] := aggr.subsum(X_71,X_39,r1_42,true,true);
     (X_43,r1_46) := algebra.subjoin(X_15,X_42,nil:BAT,nil:BAT,false,nil:lng);
     X_47 := algebra.leftfetchjoin(X_43,X_15);
     X_48 := bat.mirror(X_47);
-<<<<<<< HEAD
-    X_76 := algebra.leftfetchjoin(r1_46,X_74);
-    X_78 := aggr.max(X_74);
-    X_79 := sql.single(X_78);
-    (X_80,r1_157) := algebra.subjoin(X_76,X_79,nil:BAT,nil:BAT,false,nil:lng);
-    X_85 := algebra.tinter(X_48,X_80);
-    X_86 := algebra.leftfetchjoin(X_85,X_47);
-    (X_87,r1_164,r2_164) := algebra.subsort(X_86,false,false);
-    X_90 := algebra.leftfetchjoin(r1_164,X_86);
-    X_168 := algebra.leftfetchjoin(r1_164,X_85);
-    X_117:bat[:oid,:hge]  := algebra.leftfetchjoin(X_168,X_76);
-    X_110:bat[:oid,:str]  := sql.bind(X_2,"sys","supplier","s_phone",0);
-    (X_112,r1_195) := sql.bind(X_2,"sys","supplier","s_phone",2);
-    X_114:bat[:oid,:str]  := sql.bind(X_2,"sys","supplier","s_phone",1);
-    X_115 := sql.delta(X_110,X_112,r1_195,X_114);
-    X_116:bat[:oid,:str]  := algebra.leftfetchjoinPath(X_168,X_43,X_3,X_115);
-    X_103:bat[:oid,:str]  := sql.bind(X_2,"sys","supplier","s_address",0);
-    (X_105,r1_185) := sql.bind(X_2,"sys","supplier","s_address",2);
-    X_107:bat[:oid,:str]  := sql.bind(X_2,"sys","supplier","s_address",1);
-    X_108 := sql.delta(X_103,X_105,r1_185,X_107);
-    X_109:bat[:oid,:str]  := algebra.leftfetchjoinPath(X_168,X_43,X_3,X_108);
-    X_170:bat[:oid,:str]  := sql.bind(X_2,"sys","supplier","s_name",0);
-    X_91:bat[:oid,:str]  := mosaic.decompress(X_170);
-    (X_95,r1_172) := sql.bind(X_2,"sys","supplier","s_name",2);
-    X_98:bat[:oid,:str]  := sql.bind(X_2,"sys","supplier","s_name",1);
-    X_101 := sql.delta(X_91,X_95,r1_172,X_98);
-    X_102:bat[:oid,:str]  := algebra.leftfetchjoinPath(X_168,X_43,X_3,X_101);
-    X_118 := sql.resultSet(5,1,X_90);
-    sql.rsColumn(X_118,"sys.supplier","s_suppkey","int",32,0,X_90);
-    sql.rsColumn(X_118,"sys.supplier","s_name","varchar",25,0,X_102);
-    sql.rsColumn(X_118,"sys.supplier","s_address","varchar",40,0,X_109);
-    sql.rsColumn(X_118,"sys.supplier","s_phone","varchar",15,0,X_116);
-    sql.rsColumn(X_118,"sys.revenue0","total_revenue","decimal",33,4,X_117);
-    X_141 := io.stdout();
-    sql.exportResult(X_141,X_118);
-=======
     X_74 := algebra.leftfetchjoin(r1_46,X_72);
     X_76 := aggr.max(X_72);
     X_77 := sql.single(X_76);
@@ -164,7 +123,8 @@
     X_105:bat[:oid,:str] := sql.bind(X_2,"sys","supplier","s_address",1);
     X_106 := sql.delta(X_101,X_103,r1_185,X_105);
     X_107:bat[:oid,:str] := algebra.leftfetchjoinPath(r1_164,X_83,X_43,X_3,X_106);
-    X_89:bat[:oid,:str] := sql.bind(X_2,"sys","supplier","s_name",0);
+    X_168:bat[:oid,:str] := sql.bind(X_2,"sys","supplier","s_name",0);
+    X_89:bat[:oid,:str] := mosaic.decompress(X_168);
     (X_93,r1_172) := sql.bind(X_2,"sys","supplier","s_name",2);
     X_96:bat[:oid,:str] := sql.bind(X_2,"sys","supplier","s_name",1);
     X_99 := sql.delta(X_89,X_93,r1_172,X_96);
@@ -177,7 +137,6 @@
     sql.rsColumn(X_116,"sys.revenue0","total_revenue","decimal",39,4,X_115);
     X_140 := io.stdout();
     sql.exportResult(X_140,X_116);
->>>>>>> d21aec44
 end user.s3_1;
 #drop view revenue0;
 
