--- conflicted
+++ resolved
@@ -59,43 +59,39 @@
 % .explain # table_name
 % mal # name
 % clob # type
-% 325 # length
+% 324 # length
 function user.s3_1{autoCommit=true}():void;
-<<<<<<< HEAD
-    X_167:void := querylog.define("explain select\n\ts_suppkey,\n\ts_name,\n\ts_address,\n\ts_phone,\n\ttotal_revenue\nfrom\n\tsupplier,\n\trevenue0\nwhere\n\ts_suppkey = supplier_no\n\tand total_revenue = (\n\t\tselect\n\t\t\tmax(total_revenue)\n\t\tfrom\n\t\t\trevenue0\n\t)\norder by\n\ts_suppkey;","sequential_pipe",100);
+    X_168:void := querylog.define("explain select\n\ts_suppkey,\n\ts_name,\n\ts_address,\n\ts_phone,\n\ttotal_revenue\nfrom\n\tsupplier,\n\trevenue0\nwhere\n\ts_suppkey = supplier_no\n\tand total_revenue = (\n\t\tselect\n\t\t\tmax(total_revenue)\n\t\tfrom\n\t\t\trevenue0\n\t)\norder by\n\ts_suppkey;","sequential_pipe",99);
     X_117 := bat.new(nil:oid,nil:str);
     X_125 := bat.append(X_117,"sys.supplier");
     X_135 := bat.append(X_125,"sys.supplier");
     X_143 := bat.append(X_135,"sys.supplier");
-    X_150 := bat.append(X_143,"sys.supplier");
-    X_157 := bat.append(X_150,"sys.revenue0");
+    X_151 := bat.append(X_143,"sys.supplier");
+    X_158 := bat.append(X_151,"sys.revenue0");
     X_120 := bat.new(nil:oid,nil:str);
     X_127 := bat.append(X_120,"s_suppkey");
     X_136 := bat.append(X_127,"s_name");
     X_144 := bat.append(X_136,"s_address");
-    X_151 := bat.append(X_144,"s_phone");
-    X_159 := bat.append(X_151,"total_revenue");
+    X_152 := bat.append(X_144,"s_phone");
+    X_160 := bat.append(X_152,"total_revenue");
     X_121 := bat.new(nil:oid,nil:str);
     X_129 := bat.append(X_121,"int");
-    X_138 := bat.append(X_129,"varchar");
+    X_138 := bat.append(X_129,"char");
     X_146 := bat.append(X_138,"varchar");
-    X_153 := bat.append(X_146,"varchar");
-    X_161 := bat.append(X_153,"decimal");
+    X_154 := bat.append(X_146,"char");
+    X_162 := bat.append(X_154,"decimal");
     X_122 := bat.new(nil:oid,nil:int);
     X_131 := bat.append(X_122,32);
     X_140 := bat.append(X_131,25);
-    X_147 := bat.append(X_140,40);
-    X_154 := bat.append(X_147,15);
-    X_163 := bat.append(X_154,33);
+    X_148 := bat.append(X_140,40);
+    X_155 := bat.append(X_148,15);
+    X_164 := bat.append(X_155,39);
     X_124 := bat.new(nil:oid,nil:int);
     X_133 := bat.append(X_124,0);
     X_142 := bat.append(X_133,0);
-    X_149 := bat.append(X_142,0);
-    X_156 := bat.append(X_149,0);
-    X_165 := bat.append(X_156,4);
-=======
-    X_142:void := querylog.define("explain select\n\ts_suppkey,\n\ts_name,\n\ts_address,\n\ts_phone,\n\ttotal_revenue\nfrom\n\tsupplier,\n\trevenue0\nwhere\n\ts_suppkey = supplier_no\n\tand total_revenue = (\n\t\tselect\n\t\t\tmax(total_revenue)\n\t\tfrom\n\t\t\trevenue0\n\t)\norder by\n\ts_suppkey;","sequential_pipe",76);
->>>>>>> a7741ca6
+    X_150 := bat.append(X_142,0);
+    X_157 := bat.append(X_150,0);
+    X_166 := bat.append(X_157,4);
     X_2 := sql.mvc();
     X_3:bat[:oid,:oid]  := sql.tid(X_2,"sys","supplier");
     X_6:bat[:oid,:int]  := sql.bind(X_2,"sys","supplier","s_suppkey",0);
@@ -145,50 +141,23 @@
     X_84 := algebra.leftfetchjoin(X_83,X_47);
     (X_85,r1_164,r2_164) := algebra.subsort(X_84,false,false);
     X_88 := algebra.leftfetchjoin(r1_164,X_84);
-<<<<<<< HEAD
-    X_191 := algebra.leftfetchjoin(r1_164,X_83);
-=======
-    X_115:bat[:oid,:hge] := algebra.leftfetchjoinPath(r1_164,X_83,X_74);
+    X_89:bat[:oid,:str] := sql.bind(X_2,"sys","supplier","s_name",0);
+    (X_93,r1_172) := sql.bind(X_2,"sys","supplier","s_name",2);
+    X_96:bat[:oid,:str] := sql.bind(X_2,"sys","supplier","s_name",1);
+    X_99 := sql.delta(X_89,X_93,r1_172,X_96);
+    X_100:bat[:oid,:str] := algebra.leftfetchjoinPath(r1_164,X_83,X_43,X_3,X_99);
+    X_101:bat[:oid,:str] := sql.bind(X_2,"sys","supplier","s_address",0);
+    (X_103,r1_185) := sql.bind(X_2,"sys","supplier","s_address",2);
+    X_105:bat[:oid,:str] := sql.bind(X_2,"sys","supplier","s_address",1);
+    X_106 := sql.delta(X_101,X_103,r1_185,X_105);
+    X_107:bat[:oid,:str] := algebra.leftfetchjoinPath(r1_164,X_83,X_43,X_3,X_106);
     X_108:bat[:oid,:str] := sql.bind(X_2,"sys","supplier","s_phone",0);
     (X_110,r1_195) := sql.bind(X_2,"sys","supplier","s_phone",2);
     X_112:bat[:oid,:str] := sql.bind(X_2,"sys","supplier","s_phone",1);
     X_113 := sql.delta(X_108,X_110,r1_195,X_112);
     X_114:bat[:oid,:str] := algebra.leftfetchjoinPath(r1_164,X_83,X_43,X_3,X_113);
-    X_101:bat[:oid,:str] := sql.bind(X_2,"sys","supplier","s_address",0);
-    (X_103,r1_185) := sql.bind(X_2,"sys","supplier","s_address",2);
-    X_105:bat[:oid,:str] := sql.bind(X_2,"sys","supplier","s_address",1);
-    X_106 := sql.delta(X_101,X_103,r1_185,X_105);
-    X_107:bat[:oid,:str] := algebra.leftfetchjoinPath(r1_164,X_83,X_43,X_3,X_106);
->>>>>>> a7741ca6
-    X_89:bat[:oid,:str] := sql.bind(X_2,"sys","supplier","s_name",0);
-    (X_93,r1_172) := sql.bind(X_2,"sys","supplier","s_name",2);
-    X_96:bat[:oid,:str] := sql.bind(X_2,"sys","supplier","s_name",1);
-    X_99 := sql.delta(X_89,X_93,r1_172,X_96);
-<<<<<<< HEAD
-    X_100:bat[:oid,:str] := algebra.leftfetchjoinPath(X_191,X_43,X_3,X_99);
-    X_101:bat[:oid,:str] := sql.bind(X_2,"sys","supplier","s_address",0);
-    (X_103,r1_185) := sql.bind(X_2,"sys","supplier","s_address",2);
-    X_105:bat[:oid,:str] := sql.bind(X_2,"sys","supplier","s_address",1);
-    X_106 := sql.delta(X_101,X_103,r1_185,X_105);
-    X_107:bat[:oid,:str] := algebra.leftfetchjoinPath(X_191,X_43,X_3,X_106);
-    X_108:bat[:oid,:str] := sql.bind(X_2,"sys","supplier","s_phone",0);
-    (X_110,r1_195) := sql.bind(X_2,"sys","supplier","s_phone",2);
-    X_112:bat[:oid,:str] := sql.bind(X_2,"sys","supplier","s_phone",1);
-    X_113 := sql.delta(X_108,X_110,r1_195,X_112);
-    X_114:bat[:oid,:str] := algebra.leftfetchjoinPath(X_191,X_43,X_3,X_113);
-    X_115:bat[:oid,:hge] := algebra.leftfetchjoin(X_191,X_74);
-    sql.resultSet(X_157,X_159,X_161,X_163,X_165,X_88,X_100,X_107,X_114,X_115);
-=======
-    X_100:bat[:oid,:str] := algebra.leftfetchjoinPath(r1_164,X_83,X_43,X_3,X_99);
-    X_116 := sql.resultSet(5,1,X_88);
-    sql.rsColumn(X_116,"sys.supplier","s_suppkey","int",32,0,X_88);
-    sql.rsColumn(X_116,"sys.supplier","s_name","char",25,0,X_100);
-    sql.rsColumn(X_116,"sys.supplier","s_address","varchar",40,0,X_107);
-    sql.rsColumn(X_116,"sys.supplier","s_phone","char",15,0,X_114);
-    sql.rsColumn(X_116,"sys.revenue0","total_revenue","decimal",39,4,X_115);
-    X_140 := io.stdout();
-    sql.exportResult(X_140,X_116);
->>>>>>> a7741ca6
+    X_115:bat[:oid,:hge] := algebra.leftfetchjoinPath(r1_164,X_83,X_74);
+    sql.resultSet(X_158,X_160,X_162,X_164,X_166,X_88,X_100,X_107,X_114,X_115);
 end user.s3_1;
 #drop view revenue0;
 
