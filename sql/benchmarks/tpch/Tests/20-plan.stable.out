--- conflicted
+++ resolved
@@ -73,7 +73,6 @@
 project (
 | project (
 | | semijoin (
-<<<<<<< HEAD
 | | | & REF 1 ,
 | | | group by (
 | | | | semijoin (
@@ -97,41 +96,10 @@
 | | | | | | | | ) [ partsupp.ps_partkey NOT NULL = L16.l_partkey NOT NULL HASHCOL , partsupp.ps_suppkey NOT NULL = L16.l_suppkey NOT NULL HASHCOL  ]
 | | | | | | | ) [ L17.L17 ] [ partsupp.ps_suppkey NOT NULL, partsupp.ps_availqty NOT NULL, L17.L17, sys.sum no nil (L16.l_quantity NOT NULL as lineitem.l_quantity) NOT NULL as L12.L12 ]
 | | | | | | ) [ partsupp.ps_suppkey NOT NULL, partsupp.ps_availqty NOT NULL, sys.sql_mul(decimal(11,1)[decimal(2,1) "5"], decimal(11,1)[L12 NOT NULL] as L12) as L13.L13 ]
-| | | | | ) [ decimal(18,2)[partsupp.ps_availqty NOT NULL] > L13.L13 ],
+| | | | | ) [ decimal(19,2)[partsupp.ps_availqty NOT NULL] > L13.L13 ],
 | | | | | & REF 1  
 | | | | ) [ supplier.s_suppkey NOT NULL HASHCOL  = partsupp.ps_suppkey NOT NULL ]
 | | | ) [ partsupp.ps_suppkey NOT NULL as L15.L14 ] [ L15.L14 NOT NULL ]
-=======
-| | | join (
-| | | | table(sys.supplier) [ supplier.s_suppkey NOT NULL HASHCOL , supplier.s_name NOT NULL, supplier.s_address NOT NULL, supplier.s_nationkey NOT NULL, supplier.%TID% NOT NULL, supplier.%supplier_s_suppkey_pkey NOT NULL HASHIDX , supplier.%supplier_s_nationkey_fkey NOT NULL JOINIDX sys.supplier.supplier_s_nationkey_fkey ] COUNT ,
-| | | | select (
-| | | | | table(sys.nation) [ nation.n_nationkey NOT NULL HASHCOL , nation.n_name NOT NULL, nation.%TID% NOT NULL, nation.%nation_n_nationkey_pkey NOT NULL HASHIDX , nation.%nation_n_regionkey_fkey NOT NULL JOINIDX sys.nation.nation_n_regionkey_fkey ] COUNT 
-| | | | ) [ nation.n_name NOT NULL = varchar(25)[char(6) "CANADA"] ]
-| | | ) [ supplier.s_nationkey NOT NULL = nation.n_nationkey NOT NULL HASHCOL  JOINIDX sys.supplier.supplier_s_nationkey_fkey ],
-| | | distinct project (
-| | | | select (
-| | | | | project (
-| | | | | | group by (
-| | | | | | | join (
-| | | | | | | | project (
-| | | | | | | | | semijoin (
-| | | | | | | | | | table(sys.partsupp) [ partsupp.ps_partkey NOT NULL HASHCOL , partsupp.ps_suppkey NOT NULL, partsupp.ps_availqty NOT NULL, partsupp.%TID% NOT NULL, partsupp.%partsupp_ps_partkey_ps_suppkey_pkey NOT NULL HASHIDX , partsupp.%partsupp_ps_partkey_fkey NOT NULL JOINIDX sys.partsupp.partsupp_ps_partkey_fkey, partsupp.%partsupp_ps_suppkey_fkey NOT NULL JOINIDX sys.partsupp.partsupp_ps_suppkey_fkey ] COUNT ,
-| | | | | | | | | | project (
-| | | | | | | | | | | select (
-| | | | | | | | | | | | table(sys.part) [ part.p_partkey NOT NULL HASHCOL , part.p_name NOT NULL, part.%TID% NOT NULL, part.%part_p_partkey_pkey NOT NULL HASHIDX  ] COUNT 
-| | | | | | | | | | | ) [ char[part.p_name NOT NULL] FILTER like (char[char(7) "forest%"], char "") ]
-| | | | | | | | | | ) [ part.p_partkey NOT NULL HASHCOL  as L11.L10 ]
-| | | | | | | | | ) [ partsupp.ps_partkey NOT NULL HASHCOL  = L11.L10 NOT NULL HASHCOL  ]
-| | | | | | | | ) [ partsupp.ps_partkey NOT NULL, partsupp.ps_suppkey NOT NULL, partsupp.ps_availqty NOT NULL, partsupp.%TID% NOT NULL, partsupp.%partsupp_ps_partkey_ps_suppkey_pkey NOT NULL, partsupp.%partsupp_ps_partkey_fkey NOT NULL, partsupp.%partsupp_ps_suppkey_fkey NOT NULL, sys.identity(partsupp.ps_partkey NOT NULL HASHCOL ) as L17.L17 ],
-| | | | | | | | select (
-| | | | | | | | | table(sys.lineitem) [ lineitem.l_partkey NOT NULL as L16.l_partkey, lineitem.l_suppkey NOT NULL as L16.l_suppkey, lineitem.l_quantity NOT NULL as L16.l_quantity, lineitem.l_shipdate NOT NULL as L16.l_shipdate, lineitem.%TID% NOT NULL as L16.%TID%, lineitem.%lineitem_l_orderkey_l_linenumber_pkey NOT NULL as L16.%lineitem_l_orderkey_l_linenumber_pkey, lineitem.%lineitem_l_orderkey_fkey NOT NULL as L16.%lineitem_l_orderkey_fkey, lineitem.%lineitem_l_partkey_fkey NOT NULL as L16.%lineitem_l_partkey_fkey, lineitem.%lineitem_l_suppkey_fkey NOT NULL as L16.%lineitem_l_suppkey_fkey, lineitem.%lineitem_l_partkey_l_suppkey_fkey NOT NULL as L16.%lineitem_l_partkey_l_suppkey_fkey ] COUNT 
-| | | | | | | | ) [ date "1994-01-01" <= L16.l_shipdate NOT NULL < sys.sql_add(date "1994-01-01", month_interval "12") ]
-| | | | | | | ) [ partsupp.ps_partkey NOT NULL = L16.l_partkey NOT NULL HASHCOL , partsupp.ps_suppkey NOT NULL = L16.l_suppkey NOT NULL HASHCOL  ]
-| | | | | | ) [ L17.L17 ] [ partsupp.ps_suppkey NOT NULL, partsupp.ps_availqty NOT NULL, partsupp.%TID% NOT NULL, partsupp.%partsupp_ps_partkey_ps_suppkey_pkey NOT NULL HASHIDX , partsupp.%partsupp_ps_partkey_fkey NOT NULL JOINIDX sys.partsupp.partsupp_ps_partkey_fkey, partsupp.%partsupp_ps_suppkey_fkey NOT NULL JOINIDX sys.partsupp.partsupp_ps_suppkey_fkey, L17.L17, sys.sum no nil (L16.l_quantity NOT NULL as lineitem.l_quantity) NOT NULL as L12.L12 ]
-| | | | | ) [ partsupp.ps_suppkey NOT NULL, partsupp.ps_availqty NOT NULL, partsupp.%TID% NOT NULL, partsupp.%partsupp_ps_partkey_ps_suppkey_pkey NOT NULL HASHIDX , partsupp.%partsupp_ps_partkey_fkey NOT NULL JOINIDX sys.partsupp.partsupp_ps_partkey_fkey, partsupp.%partsupp_ps_suppkey_fkey NOT NULL JOINIDX sys.partsupp.partsupp_ps_suppkey_fkey, sys.sql_mul(decimal(11,1)[decimal(2,1) "5"], decimal(11,1)[L12 NOT NULL] as L12) as L13.L13 ]
-| | | | ) [ decimal(19,2)[partsupp.ps_availqty NOT NULL] > L13.L13 ]
-| | | ) [ partsupp.ps_suppkey NOT NULL as L15.L14 ]
->>>>>>> 68f760d0
 | | ) [ supplier.s_suppkey NOT NULL HASHCOL  = L15.L14 NOT NULL ]
 | ) [ supplier.s_name NOT NULL, supplier.s_address NOT NULL ]
 ) [ supplier.s_name NOT NULL, supplier.s_address NOT NULL ] [ supplier.s_name ASC NOT NULL ]
