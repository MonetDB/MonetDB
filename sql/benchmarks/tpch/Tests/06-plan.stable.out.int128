stdout of test '06-plan` in directory 'sql/benchmarks/tpch` itself:


# 22:46:30 >  
# 22:46:30 >  "mserver5" "--debug=10" "--set" "gdk_nr_threads=0" "--set" "mapi_open=true" "--set" "mapi_port=31690" "--set" "mapi_usock=/var/tmp/mtest-6004/.s.monetdb.31690" "--set" "monet_prompt=" "--forcemito" "--set" "mal_listing=2" "--dbpath=/ufs/manegold/_/Monet/HG/Feb2013/prefix/--disable-debug_--enable-assert_--enable-optimize/var/MonetDB/mTests_sql_benchmarks_tpch" "--set" "mal_listing=0"
# 22:46:30 >  

# MonetDB 5 server v11.15.12
# This is an unreleased version
# Serving database 'mTests_sql_benchmarks_tpch', using 8 threads
# Compiled for x86_64-unknown-linux-gnu/64bit with 64bit OIDs dynamically linked
# Found 15.591 GiB available main-memory.
# Copyright (c) 1993-July 2008 CWI.
# Copyright (c) August 2008-2015 MonetDB B.V., all rights reserved
# Visit http://www.monetdb.org/ for further information
# Listening for connection requests on mapi:monetdb://rome.ins.cwi.nl:31690/
# Listening for UNIX domain connection requests on mapi:monetdb:///var/tmp/mtest-6004/.s.monetdb.31690
# MonetDB/GIS module loaded
# MonetDB/JAQL module loaded
# MonetDB/SQL module loaded

Ready.

# 22:46:30 >  
# 22:46:30 >  "/usr/bin/python2" "06-plan.SQL.py" "06-plan"
# 22:46:30 >  

#plan select
#	sum(l_extendedprice * l_discount) as revenue
#from
#	lineitem
#where
#	l_shipdate >= date '1994-01-01'
#	and l_shipdate < date '1994-01-01' + interval '1' year
#	and l_discount between 0.06 - 0.01 and 0.06 + 0.01
#	and l_quantity < 24;
% .plan # table_name
% rel # name
% clob # type
% 365 # length
project (
| group by (
<<<<<<< HEAD
| | project (
| | | select (
| | | | table(sys.lineitem) [ lineitem.l_quantity NOT NULL, lineitem.l_extendedprice NOT NULL, lineitem.l_discount NOT NULL, lineitem.l_shipdate NOT NULL ] COUNT 
| | | ) [ date "1994-01-01" <= lineitem.l_shipdate NOT NULL < sys.sql_add(date "1994-01-01", month_interval "12"), decimal(15,2)[sys.sql_sub(decimal(3,2)[decimal(2,2) "6"], decimal(3,2) "1")] <= lineitem.l_discount NOT NULL <= decimal(15,2)[sys.sql_add(decimal(3,2)[decimal(2,2) "6"], decimal(3,2) "1")], lineitem.l_quantity NOT NULL < decimal(15,2)[tinyint "24"] ]
| | ) [ lineitem.l_extendedprice NOT NULL, lineitem.l_discount NOT NULL, decimal(30,2)[lineitem.l_extendedprice NOT NULL] as L2.L2, sys.sql_mul(L2.L2, lineitem.l_discount NOT NULL) as L3.L3 ]
| ) [  ] [ sys.sum no nil (L3.L3) as L1.L1 ]
) [ L1 as L1.revenue ]
=======
| | select (
| | | table(sys.lineitem) [ lineitem.l_quantity NOT NULL, lineitem.l_extendedprice NOT NULL, lineitem.l_discount NOT NULL, lineitem.l_shipdate NOT NULL ] COUNT 
| | ) [ date "1994-01-01" <= lineitem.l_shipdate NOT NULL < sys.sql_add(date "1994-01-01", month_interval "12"), decimal(15,2)[sys.sql_sub(decimal(3,2)[decimal(2,2) "6"], decimal(3,2) "1")] <= lineitem.l_discount NOT NULL <= decimal(15,2)[sys.sql_add(decimal(3,2)[decimal(2,2) "6"], decimal(3,2) "1")], lineitem.l_quantity NOT NULL < decimal(15,2)[tinyint "24"] ]
| ) [  ] [ sys.sum no nil (sys.sql_mul(decimal(30,2)[lineitem.l_extendedprice NOT NULL] as lineitem.l_extendedprice, lineitem.l_discount NOT NULL)) as L1.L1 ]
) [ L1 as L2.revenue ]
>>>>>>> 9c458830

# 22:46:30 >  
# 22:46:30 >  "Done."
# 22:46:30 >  
<|MERGE_RESOLUTION|>--- conflicted
+++ resolved
@@ -40,21 +40,13 @@
 % 365 # length
 project (
 | group by (
-<<<<<<< HEAD
 | | project (
 | | | select (
 | | | | table(sys.lineitem) [ lineitem.l_quantity NOT NULL, lineitem.l_extendedprice NOT NULL, lineitem.l_discount NOT NULL, lineitem.l_shipdate NOT NULL ] COUNT 
 | | | ) [ date "1994-01-01" <= lineitem.l_shipdate NOT NULL < sys.sql_add(date "1994-01-01", month_interval "12"), decimal(15,2)[sys.sql_sub(decimal(3,2)[decimal(2,2) "6"], decimal(3,2) "1")] <= lineitem.l_discount NOT NULL <= decimal(15,2)[sys.sql_add(decimal(3,2)[decimal(2,2) "6"], decimal(3,2) "1")], lineitem.l_quantity NOT NULL < decimal(15,2)[tinyint "24"] ]
-| | ) [ lineitem.l_extendedprice NOT NULL, lineitem.l_discount NOT NULL, decimal(30,2)[lineitem.l_extendedprice NOT NULL] as L2.L2, sys.sql_mul(L2.L2, lineitem.l_discount NOT NULL) as L3.L3 ]
-| ) [  ] [ sys.sum no nil (L3.L3) as L1.L1 ]
-) [ L1 as L1.revenue ]
-=======
-| | select (
-| | | table(sys.lineitem) [ lineitem.l_quantity NOT NULL, lineitem.l_extendedprice NOT NULL, lineitem.l_discount NOT NULL, lineitem.l_shipdate NOT NULL ] COUNT 
-| | ) [ date "1994-01-01" <= lineitem.l_shipdate NOT NULL < sys.sql_add(date "1994-01-01", month_interval "12"), decimal(15,2)[sys.sql_sub(decimal(3,2)[decimal(2,2) "6"], decimal(3,2) "1")] <= lineitem.l_discount NOT NULL <= decimal(15,2)[sys.sql_add(decimal(3,2)[decimal(2,2) "6"], decimal(3,2) "1")], lineitem.l_quantity NOT NULL < decimal(15,2)[tinyint "24"] ]
-| ) [  ] [ sys.sum no nil (sys.sql_mul(decimal(30,2)[lineitem.l_extendedprice NOT NULL] as lineitem.l_extendedprice, lineitem.l_discount NOT NULL)) as L1.L1 ]
+| | ) [ lineitem.l_extendedprice NOT NULL, lineitem.l_discount NOT NULL, decimal(30,2)[lineitem.l_extendedprice NOT NULL] as L3.L3, sys.sql_mul(L3.L3, lineitem.l_discount NOT NULL) as L4.L4 ]
+| ) [  ] [ sys.sum no nil (L4.L4) as L1.L1 ]
 ) [ L1 as L2.revenue ]
->>>>>>> 9c458830
 
 # 22:46:30 >  
 # 22:46:30 >  "Done."
