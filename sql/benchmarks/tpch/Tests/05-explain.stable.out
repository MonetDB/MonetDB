--- conflicted
+++ resolved
@@ -142,21 +142,12 @@
     X_107 := algebra.leftfetchjoin(r1_130,X_106);
     X_110:bat[:oid,:str] := sql.bind(X_7,"sys","region","r_name",0);
     C_108:bat[:oid,:oid] := sql.tid(X_7,"sys","region");
-<<<<<<< HEAD
     C_225 := algebra.subselect(X_110,C_108,A1,A1,true,false,false);
     (C_112,r1_144) := sql.bind(X_7,"sys","region","r_name",2);
     C_226 := algebra.subselect(r1_144,nil:bat[:oid,:oid],A1,A1,true,false,false);
     X_114:bat[:oid,:str] := sql.bind(X_7,"sys","region","r_name",1);
     C_227 := algebra.subselect(X_114,C_108,A1,A1,true,false,false);
     C_115 := sql.subdelta(C_225,C_108,C_112,C_226,C_227);
-=======
-    C_192 := algebra.subselect(X_110,C_108,A1,A1,true,false,false);
-    (C_112,r1_144) := sql.bind(X_7,"sys","region","r_name",2);
-    C_193 := algebra.subselect(r1_144,nil:bat[:oid,:oid],A1,A1,true,false,false);
-    X_114:bat[:oid,:str] := sql.bind(X_7,"sys","region","r_name",1);
-    C_194 := algebra.subselect(X_114,C_108,A1,A1,true,false,false);
-    C_115 := sql.subdelta(C_192,C_108,C_112,C_193,C_194);
->>>>>>> 15a35558
     (X_116,r1_155) := algebra.subjoin(X_107,C_115,nil:BAT,nil:BAT,false,nil:lng);
     X_118 := algebra.leftfetchjoin(C_89,X_84);
     X_119:bat[:oid,:lng] := sql.bind(X_7,"sys","lineitem","l_extendedprice",0);
