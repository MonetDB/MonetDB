--- conflicted
+++ resolved
@@ -58,11 +58,7 @@
 % clob # type
 % 988 # length
 function user.s2_1{autoCommit=true}(A0:bte,A1:str,A2:str,A3:str,A4:str,A5:date,A6:date):void;
-<<<<<<< HEAD
-    X_199:void := querylog.define("explain select\n\tsupp_nation,\n\tcust_nation,\n\tl_year,\n\tsum(volume) as revenue\nfrom\n\t(\n\t\tselect\n\t\t\tn1.n_name as supp_nation,\n\t\t\tn2.n_name as cust_nation,\n\t\t\textract(year from l_shipdate) as l_year,\n\t\t\tl_extendedprice * (1 - l_discount) as volume\n\t\tfrom\n\t\t\tsupplier,\n\t\t\tlineitem,\n\t\t\torders,\n\t\t\tcustomer,\n\t\t\tnation n1,\n\t\t\tnation n2\n\t\twhere\n\t\t\ts_suppkey = l_suppkey\n\t\t\tand o_orderkey = l_orderkey\n\t\t\tand c_custkey = o_custkey\n\t\t\tand s_nationkey = n1.n_nationkey\n\t\t\tand c_nationkey = n2.n_nationkey\n\t\t\tand (\n\t\t\t\t(n1.n_name = \\'FRANCE\\' and n2.n_name = \\'GERMANY\\')\n\t\t\t\tor (n1.n_name = \\'GERMANY\\' and n2.n_name = \\'FRANCE\\')\n\t\t\t)\n\t\t\tand l_shipdate between date \\'1995-01-01\\' and date \\'1996-12-31\\'\n\t) as shipping\ngroup by\n\tsupp_nation,\n\tcust_nation,\n\tl_year\norder by\n\tsupp_nation,\n\tcust_nation,\n\tl_year;","sequential_pipe",110);
-=======
-    X_205:void := querylog.define("explain select\n\tsupp_nation,\n\tcust_nation,\n\tl_year,\n\tsum(volume) as revenue\nfrom\n\t(\n\t\tselect\n\t\t\tn1.n_name as supp_nation,\n\t\t\tn2.n_name as cust_nation,\n\t\t\textract(year from l_shipdate) as l_year,\n\t\t\tl_extendedprice * (1 - l_discount) as volume\n\t\tfrom\n\t\t\tsupplier,\n\t\t\tlineitem,\n\t\t\torders,\n\t\t\tcustomer,\n\t\t\tnation n1,\n\t\t\tnation n2\n\t\twhere\n\t\t\ts_suppkey = l_suppkey\n\t\t\tand o_orderkey = l_orderkey\n\t\t\tand c_custkey = o_custkey\n\t\t\tand s_nationkey = n1.n_nationkey\n\t\t\tand c_nationkey = n2.n_nationkey\n\t\t\tand (\n\t\t\t\t(n1.n_name = \\'FRANCE\\' and n2.n_name = \\'GERMANY\\')\n\t\t\t\tor (n1.n_name = \\'GERMANY\\' and n2.n_name = \\'FRANCE\\')\n\t\t\t)\n\t\t\tand l_shipdate between date \\'1995-01-01\\' and date \\'1996-12-31\\'\n\t) as shipping\ngroup by\n\tsupp_nation,\n\tcust_nation,\n\tl_year\norder by\n\tsupp_nation,\n\tcust_nation,\n\tl_year;","sequential_pipe",108);
->>>>>>> d21aec44
+    X_205:void := querylog.define("explain select\n\tsupp_nation,\n\tcust_nation,\n\tl_year,\n\tsum(volume) as revenue\nfrom\n\t(\n\t\tselect\n\t\t\tn1.n_name as supp_nation,\n\t\t\tn2.n_name as cust_nation,\n\t\t\textract(year from l_shipdate) as l_year,\n\t\t\tl_extendedprice * (1 - l_discount) as volume\n\t\tfrom\n\t\t\tsupplier,\n\t\t\tlineitem,\n\t\t\torders,\n\t\t\tcustomer,\n\t\t\tnation n1,\n\t\t\tnation n2\n\t\twhere\n\t\t\ts_suppkey = l_suppkey\n\t\t\tand o_orderkey = l_orderkey\n\t\t\tand c_custkey = o_custkey\n\t\t\tand s_nationkey = n1.n_nationkey\n\t\t\tand c_nationkey = n2.n_nationkey\n\t\t\tand (\n\t\t\t\t(n1.n_name = \\'FRANCE\\' and n2.n_name = \\'GERMANY\\')\n\t\t\t\tor (n1.n_name = \\'GERMANY\\' and n2.n_name = \\'FRANCE\\')\n\t\t\t)\n\t\t\tand l_shipdate between date \\'1995-01-01\\' and date \\'1996-12-31\\'\n\t) as shipping\ngroup by\n\tsupp_nation,\n\tcust_nation,\n\tl_year\norder by\n\tsupp_nation,\n\tcust_nation,\n\tl_year;","sequential_pipe",109);
     X_9 := sql.mvc();
     X_10:bat[:oid,:oid] := sql.tid(X_9,"sys","supplier");
     X_13:bat[:oid,:int] := sql.bind(X_9,"sys","supplier","s_suppkey",0);
@@ -70,108 +66,6 @@
     X_19:bat[:oid,:int] := sql.bind(X_9,"sys","supplier","s_suppkey",1);
     X_21 := sql.delta(X_13,X_16,r1_16,X_19);
     X_22 := algebra.leftfetchjoin(X_10,X_21);
-<<<<<<< HEAD
-    X_23 := algebra.subselect(X_22,A5,A6,true,true,false);
-    X_233 := algebra.leftfetchjoin(X_23,X_10);
-    X_25:bat[:oid,:oid]  := sql.bind_idxbat(X_9,"sys","lineitem","lineitem_l_suppkey_fkey",0);
-    (X_27,r1_29) := sql.bind_idxbat(X_9,"sys","lineitem","lineitem_l_suppkey_fkey",2);
-    X_29:bat[:oid,:oid]  := sql.bind_idxbat(X_9,"sys","lineitem","lineitem_l_suppkey_fkey",1);
-    X_30 := sql.delta(X_25,X_27,r1_29,X_29);
-    X_31:bat[:oid,:oid]  := algebra.leftfetchjoin(X_233,X_30);
-    X_32:bat[:oid,:oid]  := sql.tid(X_9,"sys","supplier");
-    (X_34,r1_37) := algebra.subjoin(X_31,X_32,nil:BAT,nil:BAT,false,nil:lng);
-    X_234 := algebra.leftfetchjoin(X_34,X_23);
-    X_38:bat[:oid,:oid]  := sql.bind_idxbat(X_9,"sys","lineitem","lineitem_l_orderkey_fkey",0);
-    (X_40,r1_43) := sql.bind_idxbat(X_9,"sys","lineitem","lineitem_l_orderkey_fkey",2);
-    X_44:bat[:oid,:oid]  := sql.bind_idxbat(X_9,"sys","lineitem","lineitem_l_orderkey_fkey",1);
-    X_45 := sql.delta(X_38,X_40,r1_43,X_44);
-    X_46:bat[:oid,:oid]  := algebra.leftfetchjoinPath(X_234,X_10,X_45);
-    X_47:bat[:oid,:oid]  := sql.tid(X_9,"sys","orders");
-    (X_49,r1_54) := algebra.subjoin(X_46,X_47,nil:BAT,nil:BAT,false,nil:lng);
-    X_235 := algebra.leftfetchjoin(r1_37,X_32);
-    X_51:bat[:oid,:oid]  := sql.bind_idxbat(X_9,"sys","supplier","supplier_s_nationkey_fkey",0);
-    (X_54,r1_59) := sql.bind_idxbat(X_9,"sys","supplier","supplier_s_nationkey_fkey",2);
-    X_57:bat[:oid,:oid]  := sql.bind_idxbat(X_9,"sys","supplier","supplier_s_nationkey_fkey",1);
-    X_59 := sql.delta(X_51,X_54,r1_59,X_57);
-    X_60:bat[:oid,:oid]  := algebra.leftfetchjoinPath(X_49,X_235,X_59);
-    X_61:bat[:oid,:oid]  := sql.tid(X_9,"sys","nation");
-    X_63:bat[:oid,:str]  := sql.bind(X_9,"sys","nation","n_name",0);
-    (X_65,r1_72) := sql.bind(X_9,"sys","nation","n_name",2);
-    X_67:bat[:oid,:str]  := sql.bind(X_9,"sys","nation","n_name",1);
-    X_68 := sql.delta(X_63,X_65,r1_72,X_67);
-    X_69 := algebra.leftfetchjoin(X_61,X_68);
-    X_70 := algebra.subselect(X_69,A1,A1,true,true,false);
-    X_73 := algebra.subselect(X_69,A3,A3,true,true,false);
-    X_74 := bat.mergecand(X_70,X_73);
-    X_75 := algebra.leftfetchjoin(X_74,X_61);
-    (X_76,r1_85) := algebra.subjoin(X_60,X_75,nil:BAT,nil:BAT,false,nil:lng);
-    X_236 := algebra.leftfetchjoin(r1_54,X_47);
-    X_80:bat[:oid,:oid]  := sql.bind_idxbat(X_9,"sys","orders","orders_o_custkey_fkey",0);
-    (X_85,r1_94) := sql.bind_idxbat(X_9,"sys","orders","orders_o_custkey_fkey",2);
-    X_88:bat[:oid,:oid]  := sql.bind_idxbat(X_9,"sys","orders","orders_o_custkey_fkey",1);
-    X_90 := sql.delta(X_80,X_85,r1_94,X_88);
-    X_91:bat[:oid,:oid]  := algebra.leftfetchjoinPath(X_76,X_236,X_90);
-    X_92:bat[:oid,:oid]  := sql.tid(X_9,"sys","customer");
-    (X_94,r1_105) := algebra.subjoin(X_91,X_92,nil:BAT,nil:BAT,false,nil:lng);
-    X_96:bat[:oid,:oid]  := sql.bind_idxbat(X_9,"sys","customer","customer_c_nationkey_fkey",0);
-    (X_98,r1_109) := sql.bind_idxbat(X_9,"sys","customer","customer_c_nationkey_fkey",2);
-    X_100:bat[:oid,:oid]  := sql.bind_idxbat(X_9,"sys","customer","customer_c_nationkey_fkey",1);
-    X_101 := sql.delta(X_96,X_98,r1_109,X_100);
-    X_102:bat[:oid,:oid]  := algebra.leftfetchjoinPath(r1_105,X_92,X_101);
-    X_103 := algebra.subselect(X_69,A2,A2,true,true,false);
-    X_106 := algebra.subselect(X_69,A4,A4,true,true,false);
-    X_107 := bat.mergecand(X_103,X_106);
-    X_108 := algebra.leftfetchjoin(X_107,X_61);
-    (X_109,r1_132) := algebra.subjoin(X_102,X_108,nil:BAT,nil:BAT,false,nil:lng);
-    X_113:bat[:oid,:str]  := algebra.leftfetchjoinPath(r1_132,X_107,X_69);
-    X_237 := algebra.leftfetchjoin(X_109,X_94);
-    X_114:bat[:oid,:str]  := algebra.leftfetchjoinPath(X_237,r1_85,X_74,X_69);
-    X_115 := algebra.subselect(X_114,A1,A1,true,true,false);
-    X_116 := algebra.subselect(X_113,X_115,A2,A2,true,true,false);
-    X_117 := algebra.subselect(X_114,A3,A3,true,true,false);
-    X_118 := algebra.subselect(X_113,X_117,A4,A4,true,true,false);
-    X_119 := bat.mergecand(X_116,X_118);
-    X_120 := algebra.leftfetchjoin(X_119,X_113);
-    X_121 := algebra.leftfetchjoin(X_119,X_114);
-    X_238 := algebra.leftfetchjoin(X_119,X_109);
-    X_122:bat[:oid,:date]  := algebra.leftfetchjoinPath(X_238,X_94,X_76,X_49,X_34,X_23,X_22);
-    X_123:bat[:oid,:int]  := batmtime.year(X_122);
-    (X_124,r1_163,r2_163) := group.subgroup(X_123);
-    (X_127,r1_166,r2_166) := group.subgroup(X_121,X_124);
-    (X_130,r1_169,r2_169) := group.subgroupdone(X_120,X_127);
-    X_133 := algebra.leftfetchjoin(r1_169,X_123);
-    X_134 := algebra.leftfetchjoin(r1_169,X_120);
-    X_135 := algebra.leftfetchjoin(r1_169,X_121);
-    X_149:bat[:oid,:lng]  := sql.bind(X_9,"sys","lineitem","l_extendedprice",0);
-    (X_154,r1_193) := sql.bind(X_9,"sys","lineitem","l_extendedprice",2);
-    X_157:bat[:oid,:lng]  := sql.bind(X_9,"sys","lineitem","l_extendedprice",1);
-    X_159 := sql.delta(X_149,X_154,r1_193,X_157);
-    X_160:bat[:oid,:lng]  := algebra.leftfetchjoinPath(X_238,X_94,X_76,X_49,X_34,X_23,X_10,X_159);
-    X_161:bat[:oid,:hge]  := batcalc.hge(2,X_160,33,2);
-    X_163 := calc.lng(A0,15,2);
-    X_165:bat[:oid,:lng]  := sql.bind(X_9,"sys","lineitem","l_discount",0);
-    (X_167,r1_216) := sql.bind(X_9,"sys","lineitem","l_discount",2);
-    X_169:bat[:oid,:lng]  := sql.bind(X_9,"sys","lineitem","l_discount",1);
-    X_170 := sql.delta(X_165,X_167,r1_216,X_169);
-    X_171:bat[:oid,:lng]  := algebra.leftfetchjoinPath(X_238,X_94,X_76,X_49,X_34,X_23,X_10,X_170);
-    X_172:bat[:oid,:lng]  := batcalc.-(X_163,X_171);
-    X_173:bat[:oid,:hge]  := batcalc.*(X_161,X_172);
-    X_174:bat[:oid,:hge]  := aggr.subsum(X_173,X_130,r1_169,true,true);
-    (X_136,r1_175,r2_175) := algebra.subsort(X_135,false,false);
-    (X_140,r1_179,r2_179) := algebra.subsort(X_134,r1_175,r2_175,false,false);
-    (X_143,r1_182,r2_182) := algebra.subsort(X_133,r1_179,r2_179,false,false);
-    X_146 := algebra.leftfetchjoin(r1_182,X_135);
-    X_176 := algebra.leftfetchjoin(r1_182,X_174);
-    X_148 := algebra.leftfetchjoin(r1_182,X_133);
-    X_147 := algebra.leftfetchjoin(r1_182,X_134);
-    X_177 := sql.resultSet(4,1,X_146);
-    sql.rsColumn(X_177,"sys.shipping","supp_nation","varchar",25,0,X_146);
-    sql.rsColumn(X_177,"sys.shipping","cust_nation","varchar",25,0,X_147);
-    sql.rsColumn(X_177,"sys.shipping","l_year","int",32,0,X_148);
-    sql.rsColumn(X_177,"sys.L1","revenue","decimal",33,4,X_176);
-    X_197 := io.stdout();
-    sql.exportResult(X_197,X_177);
-=======
     X_23:bat[:oid,:oid] := sql.tid(X_9,"sys","lineitem");
     X_25:bat[:oid,:date] := sql.bind(X_9,"sys","lineitem","l_shipdate",0);
     (X_27,r1_27) := sql.bind(X_9,"sys","lineitem","l_shipdate",2);
@@ -198,7 +92,8 @@
     X_66 := sql.delta(X_60,X_63,r1_68,X_65);
     X_67:bat[:oid,:oid] := algebra.leftfetchjoinPath(X_58,X_41,X_10,X_66);
     X_68:bat[:oid,:oid] := sql.tid(X_9,"sys","nation");
-    X_70:bat[:oid,:str] := sql.bind(X_9,"sys","nation","n_name",0);
+    X_240:bat[:oid,:str] := sql.bind(X_9,"sys","nation","n_name",0);
+    X_70:bat[:oid,:str] := mosaic.decompress(X_240);
     (X_72,r1_79) := sql.bind(X_9,"sys","nation","n_name",2);
     X_74:bat[:oid,:str] := sql.bind(X_9,"sys","nation","n_name",1);
     X_76 := sql.delta(X_70,X_72,r1_79,X_74);
@@ -270,7 +165,6 @@
     sql.rsColumn(X_183,"sys.L1","revenue","decimal",39,4,X_182);
     X_203 := io.stdout();
     sql.exportResult(X_203,X_183);
->>>>>>> d21aec44
 end user.s2_1;
 
 # 22:53:27 >  
