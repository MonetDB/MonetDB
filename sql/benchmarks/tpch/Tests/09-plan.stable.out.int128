--- conflicted
+++ resolved
@@ -54,7 +54,7 @@
 % .plan # table_name
 % rel # name
 % clob # type
-% 440 # length
+% 452 # length
 project (
 | group by (
 | | project (
@@ -76,15 +76,9 @@
 | | | | ) [ lineitem.%lineitem_l_orderkey_fkey NOT NULL = orders.%TID% NOT NULL JOINIDX sys.lineitem.lineitem_l_orderkey_fkey ],
 | | | | table(sys.nation) [ nation.n_name NOT NULL, nation.%TID% NOT NULL ] COUNT 
 | | | ) [ supplier.%supplier_s_nationkey_fkey NOT NULL = nation.%TID% NOT NULL JOINIDX sys.supplier.supplier_s_nationkey_fkey ]
-<<<<<<< HEAD
-| | ) [ nation.n_name NOT NULL as profit.nation, sys.year(orders.o_orderdate NOT NULL) as profit.o_year, decimal(33,2)[lineitem.l_extendedprice NOT NULL] as L2.L2, sys.sql_sub(decimal(15,2)[tinyint "1"], lineitem.l_discount NOT NULL) as L3.L3, decimal(30,2)[partsupp.ps_supplycost NOT NULL] as L4.L4, sys.sql_mul(L2.L2, L3.L3) as L5.L5, sys.sql_mul(L4.L4, lineitem.l_quantity NOT NULL) as L6.L6, sys.sql_sub(L5.L5, L6.L6) as profit.amount ]
-| ) [ profit.nation NOT NULL, profit.o_year ] [ profit.nation NOT NULL, profit.o_year, sys.sum no nil (profit.amount) as L1.L1 ]
-) [ profit.nation NOT NULL, profit.o_year, L1 as L1.sum_profit ] [ profit.nation ASC NOT NULL, profit.o_year ]
-=======
-| | ) [ nation.n_name NOT NULL as profit.nation, sys.year(orders.o_orderdate NOT NULL) as profit.o_year, sys.sql_sub(sys.sql_mul(decimal(33,2)[lineitem.l_extendedprice NOT NULL] as lineitem.l_extendedprice, sys.sql_sub(decimal(15,2)[tinyint "1"], lineitem.l_discount NOT NULL)), sys.sql_mul(decimal(30,2)[partsupp.ps_supplycost NOT NULL] as partsupp.ps_supplycost, lineitem.l_quantity NOT NULL)) as profit.amount ]
+| | ) [ nation.n_name NOT NULL as profit.nation, sys.year(orders.o_orderdate NOT NULL) as profit.o_year, decimal(33,2)[lineitem.l_extendedprice NOT NULL] as L6.L6, sys.sql_sub(decimal(15,2)[tinyint "1"], lineitem.l_discount NOT NULL) as L7.L7, decimal(30,2)[partsupp.ps_supplycost NOT NULL] as L10.L10, sys.sql_mul(L6.L6, L7.L7) as L11.L11, sys.sql_mul(L10.L10, lineitem.l_quantity NOT NULL) as L12.L12, sys.sql_sub(L11.L11, L12.L12) as profit.amount ]
 | ) [ profit.nation NOT NULL, profit.o_year ] [ profit.nation NOT NULL, profit.o_year, sys.sum no nil (profit.amount) as L4.L4 ]
 ) [ profit.nation NOT NULL, profit.o_year, L4 as L5.sum_profit ] [ profit.nation ASC NOT NULL, profit.o_year ]
->>>>>>> 9c458830
 
 # 22:46:31 >  
 # 22:46:31 >  "Done."
