--- conflicted
+++ resolved
@@ -45,49 +45,14 @@
     X_4:bat[:lng] := sql.bind(X_0,"sys","lineitem","l_quantity",0);
     X_17:bat[:lng] := sql.bind(X_0,"sys","lineitem","l_discount",0);
     X_35:bat[:date] := sql.bind(X_0,"sys","lineitem","l_shipdate",0);
-<<<<<<< HEAD
-    X_1:bat[:oid] := sql.tid(X_0,"sys","lineitem");
+    C_1:bat[:oid] := sql.tid(X_0,"sys","lineitem");
     X_45:date := mtime.addmonths("1994-01-01",12);
-    X_46 := algebra.subselect(X_35,X_1,"1994-01-01",X_45,true,false,false);
-    X_50 := algebra.subselect(X_17,X_46,5:lng,7:lng,true,true,false);
-    X_51 := algebra.thetasubselect(X_4,X_50,2400:lng,"<");
+    C_46 := algebra.subselect(X_35,C_1,"1994-01-01",X_45,true,false,false);
+    C_50 := algebra.subselect(X_17,C_46,5:lng,7:lng,true,true,false);
+    C_51 := algebra.thetasubselect(X_4,C_50,2400:lng,"<");
     X_53:bat[:lng] := sql.bind(X_0,"sys","lineitem","l_extendedprice",0);
-    X_60 := algebra.projection(X_51,X_53);
-    X_66 := algebra.projection(X_51,X_17);
-=======
-    C_1:bat[:oid] := sql.tid(X_0,"sys","lineitem");
-    X_45:date := mtime.addmonths(A1,A2);
-    C_90 := algebra.subselect(X_35,C_1,A0,X_45,true,false,false);
-    (C_37,r1_46) := sql.bind(X_0,"sys","lineitem","l_shipdate",2);
-    C_91 := algebra.subselect(r1_46,nil:bat[:oid],A0,X_45,true,false,false);
-    X_39:bat[:date] := sql.bind(X_0,"sys","lineitem","l_shipdate",1);
-    C_93 := algebra.subselect(X_39,C_1,A0,X_45,true,false,false);
-    C_46 := sql.subdelta(C_90,C_1,C_37,C_91,C_93);
-    X_25 := calc.sht(2,A3,3,2);
-    X_28:sht := calc.-(X_25,A4);
-    X_29 := calc.lng(2,X_28,15,2);
-    X_31 := calc.sht(2,A5,3,2);
-    X_33:sht := calc.+(X_31,A6);
-    X_34 := calc.lng(2,X_33,15,2);
-    C_94 := algebra.subselect(X_17,C_46,X_29,X_34,true,true,false);
-    (C_19,r1_28) := sql.bind(X_0,"sys","lineitem","l_discount",2);
-    C_95 := algebra.subselect(r1_28,nil:bat[:oid],X_29,X_34,true,true,false);
-    X_21:bat[:lng] := sql.bind(X_0,"sys","lineitem","l_discount",1);
-    C_97 := algebra.subselect(X_21,C_46,X_29,X_34,true,true,false);
-    C_50 := sql.subdelta(C_94,C_46,C_19,C_95,C_97);
-    X_15 := calc.lng(A7,15,2);
-    C_98 := algebra.thetasubselect(X_4,C_50,X_15,"<");
-    (C_7,r1_16) := sql.bind(X_0,"sys","lineitem","l_quantity",2);
-    C_99 := algebra.thetasubselect(r1_16,nil:bat[:oid],X_15,"<");
-    X_10:bat[:lng] := sql.bind(X_0,"sys","lineitem","l_quantity",1);
-    C_101 := algebra.thetasubselect(X_10,C_50,X_15,"<");
-    C_51 := sql.subdelta(C_98,C_50,C_7,C_99,C_101);
-    X_53:bat[:lng] := sql.bind(X_0,"sys","lineitem","l_extendedprice",0);
-    (C_55,r1_64) := sql.bind(X_0,"sys","lineitem","l_extendedprice",2);
-    X_57:bat[:lng] := sql.bind(X_0,"sys","lineitem","l_extendedprice",1);
-    X_60 := sql.projectdelta(C_51,X_53,C_55,r1_64,X_57);
-    X_66 := sql.projectdelta(C_51,X_17,C_19,r1_28,X_21);
->>>>>>> a81b6a76
+    X_60 := algebra.projection(C_51,X_53);
+    X_66 := algebra.projection(C_51,X_17);
     X_67:bat[:hge] := batcalc.*(X_60,X_66);
     X_69:hge := aggr.sum(X_67);
     sql.resultSet("sys.L1","revenue","decimal",39,4,10,X_69);
