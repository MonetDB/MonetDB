stdout of test '10-explain` in directory 'sql/benchmarks/tpch` itself:


# 22:53:27 >  
# 22:53:27 >  "mserver5" "--debug=10" "--set" "gdk_nr_threads=0" "--set" "mapi_open=true" "--set" "mapi_port=34581" "--set" "mapi_usock=/var/tmp/mtest-9096/.s.monetdb.34581" "--set" "monet_prompt=" "--forcemito" "--set" "mal_listing=2" "--dbpath=/ufs/manegold/_/Monet/HG/Feb2013/prefix/--disable-debug_--enable-assert_--enable-optimize/var/MonetDB/mTests_sql_benchmarks_tpch" "--set" "mal_listing=0"
# 22:53:27 >  

# MonetDB 5 server v11.15.12
# This is an unreleased version
# Serving database 'mTests_sql_benchmarks_tpch', using 8 threads
# Compiled for x86_64-unknown-linux-gnu/64bit with 64bit OIDs dynamically linked
# Found 15.591 GiB available main-memory.
# Copyright (c) 1993-July 2008 CWI.
# Copyright (c) August 2008-2015 MonetDB B.V., all rights reserved
# Visit http://www.monetdb.org/ for further information
# Listening for connection requests on mapi:monetdb://rome.ins.cwi.nl:34581/
# Listening for UNIX domain connection requests on mapi:monetdb:///var/tmp/mtest-9096/.s.monetdb.34581
# MonetDB/GIS module loaded
# MonetDB/JAQL module loaded
# MonetDB/SQL module loaded

Ready.

# 22:53:27 >  
# 22:53:27 >  "/usr/bin/python2" "10-explain.SQL.py" "10-explain"
# 22:53:27 >  

#set optimizer = 'sequential_pipe';
#explain select
#	c_custkey,
#	c_name,
#	sum(l_extendedprice * (1 - l_discount)) as revenue,
#	c_acctbal,
#	n_name,
#	c_address,
#	c_phone,
#	c_comment
#from
#	customer,
#	orders,
#	lineitem,
#	nation
#where
#	c_custkey = o_custkey
#	and l_orderkey = o_orderkey
#	and o_orderdate >= date '1993-10-01'
#	and o_orderdate < date '1993-10-01' + interval '3' month
#	and l_returnflag = 'R'
#	and c_nationkey = n_nationkey
#group by
#	c_custkey,
#	c_name,
#	c_acctbal,
#	c_phone,
#	n_name,
#	c_address,
#	c_comment
#order by
#	revenue desc
#limit 20;
% .explain # table_name
% mal # name
% clob # type
% 619 # length
function user.s2_1(A0:bte,A1:date,A2:date,A3:int,A4:str):void;
<<<<<<< HEAD
    X_210:void := querylog.define("explain select\n c_custkey,\n c_name,\n sum(l_extendedprice * (1 - l_discount)) as revenue,\n c_acctbal,\n n_name,\n c_address,\n c_phone,\n c_comment\nfrom\n customer,\n orders,\n lineitem,\n nation\nwhere\n c_custkey = o_custkey\n and l_orderkey = o_orderkey\n and o_orderdate >= date \\'1993-10-01\\'\n and o_orderdate < date \\'1993-10-01\\' + interval \\'3\\' month\n and l_returnflag = \\'R\\'\n and c_nationkey = n_nationkey\ngroup by\n c_custkey,\n c_name,\n c_acctbal,\n c_phone,\n n_name,\n c_address,\n c_comment\norder by\n revenue desc\nlimit 20;","sequential_pipe",145);
    X_149 := bat.new(nil:str);
    X_156 := bat.append(X_149,"sys.customer");
    X_164 := bat.append(X_156,"sys.customer");
    X_171 := bat.append(X_164,"sys.L1");
    X_181 := bat.append(X_171,"sys.customer");
    X_186 := bat.append(X_181,"sys.nation");
    X_193 := bat.append(X_186,"sys.customer");
    X_199 := bat.append(X_193,"sys.customer");
    X_204 := bat.append(X_199,"sys.customer");
    X_151 := bat.new(nil:str);
    X_158 := bat.append(X_151,"c_custkey");
    X_165 := bat.append(X_158,"c_name");
    X_173 := bat.append(X_165,"revenue");
    X_182 := bat.append(X_173,"c_acctbal");
    X_188 := bat.append(X_182,"n_name");
    X_194 := bat.append(X_188,"c_address");
    X_200 := bat.append(X_194,"c_phone");
    X_205 := bat.append(X_200,"c_comment");
    X_152 := bat.new(nil:str);
    X_159 := bat.append(X_152,"int");
    X_166 := bat.append(X_159,"varchar");
    X_175 := bat.append(X_166,"decimal");
    X_183 := bat.append(X_175,"decimal");
    X_189 := bat.append(X_183,"char");
    X_195 := bat.append(X_189,"varchar");
    X_201 := bat.append(X_195,"char");
    X_206 := bat.append(X_201,"varchar");
    X_153 := bat.new(nil:int);
    X_161 := bat.append(X_153,32);
    X_168 := bat.append(X_161,25);
    X_177 := bat.append(X_168,39);
    X_184 := bat.append(X_177,15);
    X_191 := bat.append(X_184,25);
    X_196 := bat.append(X_191,40);
    X_202 := bat.append(X_196,15);
    X_207 := bat.append(X_202,117);
    X_155 := bat.new(nil:int);
    X_163 := bat.append(X_155,0);
    X_170 := bat.append(X_163,0);
    X_179 := bat.append(X_170,4);
    X_185 := bat.append(X_179,2);
    X_192 := bat.append(X_185,0);
    X_198 := bat.append(X_192,0);
    X_203 := bat.append(X_198,0);
    X_209 := bat.append(X_203,0);
    X_6 := sql.mvc();
    X_10:bat[:str] := sql.bind(X_6,"sys","lineitem","l_returnflag",0);
    C_7:bat[:oid] := sql.tid(X_6,"sys","lineitem");
    C_228 := algebra.subselect(X_10,C_7,A4,A4,true,false,false);
    (C_13,r1_13) := sql.bind(X_6,"sys","lineitem","l_returnflag",2);
    C_229 := algebra.subselect(r1_13,nil:bat[:oid],A4,A4,true,false,false);
    X_16:bat[:str] := sql.bind(X_6,"sys","lineitem","l_returnflag",1);
    C_231 := algebra.subselect(X_16,C_7,A4,A4,true,false,false);
    C_18 := sql.subdelta(C_228,C_7,C_13,C_229,C_231);
    X_21:bat[:oid] := sql.bind_idxbat(X_6,"sys","lineitem","lineitem_l_orderkey_fkey",0);
    (X_23,r1_27) := sql.bind_idxbat(X_6,"sys","lineitem","lineitem_l_orderkey_fkey",2);
    X_25:bat[:oid] := sql.bind_idxbat(X_6,"sys","lineitem","lineitem_l_orderkey_fkey",1);
    X_26 := sql.projectdelta(C_18,X_21,X_23,r1_27,X_25);
    X_29:bat[:date] := sql.bind(X_6,"sys","orders","o_orderdate",0);
    C_27:bat[:oid] := sql.tid(X_6,"sys","orders");
    X_34:date := mtime.addmonths(A2,A3);
    C_232 := algebra.subselect(X_29,C_27,A1,X_34,true,false,false);
    (C_31,r1_37) := sql.bind(X_6,"sys","orders","o_orderdate",2);
    C_233 := algebra.subselect(r1_37,nil:bat[:oid],A1,X_34,true,false,false);
    X_33:bat[:date] := sql.bind(X_6,"sys","orders","o_orderdate",1);
    C_234 := algebra.subselect(X_33,C_27,A1,X_34,true,false,false);
    C_35 := sql.subdelta(C_232,C_27,C_31,C_233,C_234);
    (X_36,r1_48) := algebra.subjoin(X_26,C_35,nil:BAT,nil:BAT,false,nil:lng);
    X_40:bat[:oid] := sql.bind_idxbat(X_6,"sys","orders","orders_o_custkey_fkey",0);
    (X_42,r1_55) := sql.bind_idxbat(X_6,"sys","orders","orders_o_custkey_fkey",2);
    X_44:bat[:oid] := sql.bind_idxbat(X_6,"sys","orders","orders_o_custkey_fkey",1);
    X_45 := sql.projectdelta(C_35,X_40,X_42,r1_55,X_44);
    X_46 := algebra.projection(r1_48,X_45);
    C_47:bat[:oid] := sql.tid(X_6,"sys","customer");
    (X_49,r1_64) := algebra.subjoin(X_46,C_47,nil:BAT,nil:BAT,false,nil:lng);
    X_51:bat[:oid] := sql.bind_idxbat(X_6,"sys","customer","customer_c_nationkey_fkey",0);
    (X_53,r1_69) := sql.bind_idxbat(X_6,"sys","customer","customer_c_nationkey_fkey",2);
    X_55:bat[:oid] := sql.bind_idxbat(X_6,"sys","customer","customer_c_nationkey_fkey",1);
    X_56 := sql.projectdelta(C_47,X_51,X_53,r1_69,X_55);
    X_57 := algebra.projection(r1_64,X_56);
    C_58:bat[:oid] := sql.tid(X_6,"sys","nation");
    (X_60,r1_77) := algebra.subjoin(X_57,C_58,nil:BAT,nil:BAT,false,nil:lng);
    X_62:bat[:lng] := sql.bind(X_6,"sys","lineitem","l_extendedprice",0);
    (C_64,r1_81) := sql.bind(X_6,"sys","lineitem","l_extendedprice",2);
    X_66:bat[:lng] := sql.bind(X_6,"sys","lineitem","l_extendedprice",1);
    X_67 := sql.projectdelta(C_18,X_62,C_64,r1_81,X_66);
    X_68:bat[:lng] := algebra.projectionpath(X_60,X_49,X_36,X_67);
    X_69 := calc.lng(A0,15,2);
    X_71:bat[:lng] := sql.bind(X_6,"sys","lineitem","l_discount",0);
    (C_73,r1_100) := sql.bind(X_6,"sys","lineitem","l_discount",2);
    X_75:bat[:lng] := sql.bind(X_6,"sys","lineitem","l_discount",1);
    X_76 := sql.projectdelta(C_18,X_71,C_73,r1_100,X_75);
    X_77:bat[:lng] := algebra.projectionpath(X_60,X_49,X_36,X_76);
    X_78:bat[:lng] := batcalc.-(X_69,X_77);
    X_79:bat[:hge] := batcalc.*(X_68,X_78);
    X_80:bat[:str] := sql.bind(X_6,"sys","nation","n_name",0);
    (C_82,r1_115) := sql.bind(X_6,"sys","nation","n_name",2);
    X_84:bat[:str] := sql.bind(X_6,"sys","nation","n_name",1);
    X_85 := sql.projectdelta(C_58,X_80,C_82,r1_115,X_84);
    X_86 := algebra.projection(r1_77,X_85);
    X_87:bat[:int] := sql.bind(X_6,"sys","customer","c_custkey",0);
    (C_89,r1_123) := sql.bind(X_6,"sys","customer","c_custkey",2);
    X_91:bat[:int] := sql.bind(X_6,"sys","customer","c_custkey",1);
    X_92 := sql.projectdelta(C_47,X_87,C_89,r1_123,X_91);
    X_93:bat[:int] := algebra.projectionpath(X_60,r1_64,X_92);
    (X_94,r1_130,r2_130) := group.subgroup(X_93);
    (X_97,r1_133,r2_133) := group.subgroupdone(X_86,X_94);
    X_100:bat[:hge] := aggr.subsum(X_79,X_97,r1_133,true,true);
    C_103 := algebra.firstn(X_100,20,false,false);
    X_104 := algebra.projection(C_103,X_100);
    (X_105,r1_148,r2_148) := algebra.subsort(X_104,true,false);
    X_108:bat[:int] := algebra.projectionpath(r1_148,C_103,r1_133,X_93);
    X_111:bat[:str] := sql.bind(X_6,"sys","customer","c_name",0);
    (C_113,r1_163) := sql.bind(X_6,"sys","customer","c_name",2);
    X_115:bat[:str] := sql.bind(X_6,"sys","customer","c_name",1);
    X_116 := sql.projectdelta(C_47,X_111,C_113,r1_163,X_115);
    X_109 := algebra.subslice(X_108,0,19:lng);
    X_117:bat[:str] := algebra.projectionpath(X_109,r1_148,C_103,r1_133,X_60,r1_64,X_116);
    X_119:bat[:lng] := sql.bind(X_6,"sys","customer","c_acctbal",0);
    (C_121,r1_178) := sql.bind(X_6,"sys","customer","c_acctbal",2);
    X_123:bat[:lng] := sql.bind(X_6,"sys","customer","c_acctbal",1);
    X_124 := sql.projectdelta(C_47,X_119,C_121,r1_178,X_123);
    X_125:bat[:lng] := algebra.projectionpath(X_109,r1_148,C_103,r1_133,X_60,r1_64,X_124);
    X_126:bat[:str] := algebra.projectionpath(X_109,r1_148,C_103,r1_133,X_86);
    X_127:bat[:str] := sql.bind(X_6,"sys","customer","c_address",0);
    (C_129,r1_195) := sql.bind(X_6,"sys","customer","c_address",2);
    X_131:bat[:str] := sql.bind(X_6,"sys","customer","c_address",1);
    X_132 := sql.projectdelta(C_47,X_127,C_129,r1_195,X_131);
    X_133:bat[:str] := algebra.projectionpath(X_109,r1_148,C_103,r1_133,X_60,r1_64,X_132);
    X_134:bat[:str] := sql.bind(X_6,"sys","customer","c_phone",0);
    (C_136,r1_208) := sql.bind(X_6,"sys","customer","c_phone",2);
    X_138:bat[:str] := sql.bind(X_6,"sys","customer","c_phone",1);
    X_139 := sql.projectdelta(C_47,X_134,C_136,r1_208,X_138);
    X_140:bat[:str] := algebra.projectionpath(X_109,r1_148,C_103,r1_133,X_60,r1_64,X_139);
    X_141:bat[:str] := sql.bind(X_6,"sys","customer","c_comment",0);
    (C_143,r1_221) := sql.bind(X_6,"sys","customer","c_comment",2);
    X_145:bat[:str] := sql.bind(X_6,"sys","customer","c_comment",1);
    X_146 := sql.projectdelta(C_47,X_141,C_143,r1_221,X_145);
    X_147:bat[:str] := algebra.projectionpath(X_109,r1_148,C_103,r1_133,X_60,r1_64,X_146);
    X_110 := algebra.projection(X_109,X_108);
    X_118:bat[:hge] := algebra.projectionpath(X_109,r1_148,X_104);
    sql.resultSet(X_204,X_205,X_206,X_207,X_209,X_110,X_117,X_118,X_125,X_126,X_133,X_140,X_147);
=======
    X_301:void := querylog.define("explain select\n c_custkey,\n c_name,\n sum(l_extendedprice * (1 - l_discount)) as revenue,\n c_acctbal,\n n_name,\n c_address,\n c_phone,\n c_comment\nfrom\n customer,\n orders,\n lineitem,\n nation\nwhere\n c_custkey = o_custkey\n and l_orderkey = o_orderkey\n and o_orderdate >= date \\'1993-10-01\\'\n and o_orderdate < date \\'1993-10-01\\' + interval \\'3\\' month\n and l_returnflag = \\'R\\'\n and c_nationkey = n_nationkey\ngroup by\n c_custkey,\n c_name,\n c_acctbal,\n c_phone,\n n_name,\n c_address,\n c_comment\norder by\n revenue desc\nlimit 20;","sequential_pipe",145);
    X_227 := bat.new(nil:str);
    X_234 := bat.append(X_227,"sys.customer");
    X_244 := bat.append(X_234,"sys.customer");
    X_252 := bat.append(X_244,"sys.L1");
    X_262 := bat.append(X_252,"sys.customer");
    X_270 := bat.append(X_262,"sys.nation");
    X_279 := bat.append(X_270,"sys.customer");
    X_288 := bat.append(X_279,"sys.customer");
    X_294 := bat.append(X_288,"sys.customer");
    X_229 := bat.new(nil:str);
    X_236 := bat.append(X_229,"c_custkey");
    X_245 := bat.append(X_236,"c_name");
    X_254 := bat.append(X_245,"revenue");
    X_263 := bat.append(X_254,"c_acctbal");
    X_272 := bat.append(X_263,"n_name");
    X_281 := bat.append(X_272,"c_address");
    X_289 := bat.append(X_281,"c_phone");
    X_295 := bat.append(X_289,"c_comment");
    X_230 := bat.new(nil:str);
    X_238 := bat.append(X_230,"int");
    X_247 := bat.append(X_238,"varchar");
    X_256 := bat.append(X_247,"decimal");
    X_265 := bat.append(X_256,"decimal");
    X_274 := bat.append(X_265,"char");
    X_283 := bat.append(X_274,"varchar");
    X_291 := bat.append(X_283,"char");
    X_297 := bat.append(X_291,"varchar");
    X_231 := bat.new(nil:int);
    X_240 := bat.append(X_231,32);
    X_249 := bat.append(X_240,25);
    X_258 := bat.append(X_249,39);
    X_266 := bat.append(X_258,15);
    X_276 := bat.append(X_266,25);
    X_285 := bat.append(X_276,40);
    X_292 := bat.append(X_285,15);
    X_298 := bat.append(X_292,117);
    X_233 := bat.new(nil:int);
    X_242 := bat.append(X_233,0);
    X_251 := bat.append(X_242,0);
    X_260 := bat.append(X_251,4);
    X_268 := bat.append(X_260,2);
    X_277 := bat.append(X_268,0);
    X_287 := bat.append(X_277,0);
    X_293 := bat.append(X_287,0);
    X_300 := bat.append(X_293,0);
    X_0 := sql.mvc();
    X_4:bat[:str] := sql.bind(X_0,"sys","lineitem","l_returnflag",0);
    X_1:bat[:oid] := sql.tid(X_0,"sys","lineitem");
    X_320 := algebra.subselect(X_4,X_1,A4,A4,true,false,false);
    (X_7,r1_13) := sql.bind(X_0,"sys","lineitem","l_returnflag",2);
    X_321 := algebra.subselect(r1_13,nil:bat[:oid],A4,A4,true,false,false);
    X_10:bat[:str] := sql.bind(X_0,"sys","lineitem","l_returnflag",1);
    X_323 := algebra.subselect(X_10,X_1,A4,A4,true,false,false);
    X_15 := sql.subdelta(X_320,X_1,X_7,X_321,X_323);
    X_19:bat[:oid] := sql.bind_idxbat(X_0,"sys","lineitem","lineitem_l_orderkey_fkey",0);
    (X_21,r1_27) := sql.bind_idxbat(X_0,"sys","lineitem","lineitem_l_orderkey_fkey",2);
    X_23:bat[:oid] := sql.bind_idxbat(X_0,"sys","lineitem","lineitem_l_orderkey_fkey",1);
    X_26 := sql.projectdelta(X_15,X_19,X_21,r1_27,X_23);
    X_29:bat[:date] := sql.bind(X_0,"sys","orders","o_orderdate",0);
    X_27:bat[:oid] := sql.tid(X_0,"sys","orders");
    X_39:date := mtime.addmonths(A2,A3);
    X_324 := algebra.subselect(X_29,X_27,A1,X_39,true,false,false);
    (X_31,r1_37) := sql.bind(X_0,"sys","orders","o_orderdate",2);
    X_325 := algebra.subselect(r1_37,nil:bat[:oid],A1,X_39,true,false,false);
    X_33:bat[:date] := sql.bind(X_0,"sys","orders","o_orderdate",1);
    X_327 := algebra.subselect(X_33,X_27,A1,X_39,true,false,false);
    X_40 := sql.subdelta(X_324,X_27,X_31,X_325,X_327);
    (X_42,r1_48) := algebra.subjoin(X_26,X_40,nil:BAT,nil:BAT,false,nil:lng);
    X_47:bat[:oid] := sql.bind_idxbat(X_0,"sys","orders","orders_o_custkey_fkey",0);
    (X_49,r1_55) := sql.bind_idxbat(X_0,"sys","orders","orders_o_custkey_fkey",2);
    X_51:bat[:oid] := sql.bind_idxbat(X_0,"sys","orders","orders_o_custkey_fkey",1);
    X_54 := sql.projectdelta(X_40,X_47,X_49,r1_55,X_51);
    X_55 := algebra.projection(r1_48,X_54);
    X_56:bat[:oid] := sql.tid(X_0,"sys","customer");
    (X_58,r1_64) := algebra.subjoin(X_55,X_56,nil:BAT,nil:BAT,false,nil:lng);
    X_61:bat[:oid] := sql.bind_idxbat(X_0,"sys","customer","customer_c_nationkey_fkey",0);
    (X_63,r1_69) := sql.bind_idxbat(X_0,"sys","customer","customer_c_nationkey_fkey",2);
    X_65:bat[:oid] := sql.bind_idxbat(X_0,"sys","customer","customer_c_nationkey_fkey",1);
    X_67 := sql.projectdelta(X_56,X_61,X_63,r1_69,X_65);
    X_68 := algebra.projection(r1_64,X_67);
    X_69:bat[:oid] := sql.tid(X_0,"sys","nation");
    (X_71,r1_77) := algebra.subjoin(X_68,X_69,nil:BAT,nil:BAT,false,nil:lng);
    X_73:bat[:lng] := sql.bind(X_0,"sys","lineitem","l_extendedprice",0);
    (X_75,r1_81) := sql.bind(X_0,"sys","lineitem","l_extendedprice",2);
    X_77:bat[:lng] := sql.bind(X_0,"sys","lineitem","l_extendedprice",1);
    X_80 := sql.projectdelta(X_15,X_73,X_75,r1_81,X_77);
    X_83:bat[:lng] := algebra.projectionpath(X_71,X_58,X_42,X_80);
    X_90 := calc.lng(A0,15,2);
    X_92:bat[:lng] := sql.bind(X_0,"sys","lineitem","l_discount",0);
    (X_94,r1_100) := sql.bind(X_0,"sys","lineitem","l_discount",2);
    X_96:bat[:lng] := sql.bind(X_0,"sys","lineitem","l_discount",1);
    X_99 := sql.projectdelta(X_15,X_92,X_94,r1_100,X_96);
    X_102:bat[:lng] := algebra.projectionpath(X_71,X_58,X_42,X_99);
    X_103:bat[:lng] := batcalc.-(X_90,X_102);
    X_105:bat[:hge] := batcalc.*(X_83,X_103);
    X_107:bat[:str] := sql.bind(X_0,"sys","nation","n_name",0);
    (X_109,r1_115) := sql.bind(X_0,"sys","nation","n_name",2);
    X_111:bat[:str] := sql.bind(X_0,"sys","nation","n_name",1);
    X_113 := sql.projectdelta(X_69,X_107,X_109,r1_115,X_111);
    X_114 := algebra.projection(r1_77,X_113);
    X_115:bat[:int] := sql.bind(X_0,"sys","customer","c_custkey",0);
    (X_117,r1_123) := sql.bind(X_0,"sys","customer","c_custkey",2);
    X_119:bat[:int] := sql.bind(X_0,"sys","customer","c_custkey",1);
    X_121 := sql.projectdelta(X_56,X_115,X_117,r1_123,X_119);
    X_123:bat[:int] := algebra.projectionpath(X_71,r1_64,X_121);
    (X_124,r1_130,r2_130) := group.subgroup(X_123);
    (X_127,r1_133,r2_133) := group.subgroupdone(X_114,X_124);
    X_130:bat[:hge] := aggr.subsum(X_105,X_127,r1_133,true,true);
    X_138 := algebra.firstn(X_130,20,false,false);
    X_141 := algebra.projection(X_138,X_130);
    (X_142,r1_148,r2_148) := algebra.subsort(X_141,true,false);
    X_147:bat[:int] := algebra.projectionpath(r1_148,X_138,r1_133,X_123);
    X_155:bat[:str] := sql.bind(X_0,"sys","customer","c_name",0);
    (X_157,r1_163) := sql.bind(X_0,"sys","customer","c_name",2);
    X_159:bat[:str] := sql.bind(X_0,"sys","customer","c_name",1);
    X_161 := sql.projectdelta(X_56,X_155,X_157,r1_163,X_159);
    X_153 := algebra.subslice(X_147,0,19:lng);
    X_167:bat[:str] := algebra.projectionpath(X_153,r1_148,X_138,r1_133,X_71,r1_64,X_161);
    X_170:bat[:lng] := sql.bind(X_0,"sys","customer","c_acctbal",0);
    (X_172,r1_178) := sql.bind(X_0,"sys","customer","c_acctbal",2);
    X_174:bat[:lng] := sql.bind(X_0,"sys","customer","c_acctbal",1);
    X_176 := sql.projectdelta(X_56,X_170,X_172,r1_178,X_174);
    X_182:bat[:lng] := algebra.projectionpath(X_153,r1_148,X_138,r1_133,X_71,r1_64,X_176);
    X_186:bat[:str] := algebra.projectionpath(X_153,r1_148,X_138,r1_133,X_114);
    X_187:bat[:str] := sql.bind(X_0,"sys","customer","c_address",0);
    (X_189,r1_195) := sql.bind(X_0,"sys","customer","c_address",2);
    X_191:bat[:str] := sql.bind(X_0,"sys","customer","c_address",1);
    X_193 := sql.projectdelta(X_56,X_187,X_189,r1_195,X_191);
    X_199:bat[:str] := algebra.projectionpath(X_153,r1_148,X_138,r1_133,X_71,r1_64,X_193);
    X_200:bat[:str] := sql.bind(X_0,"sys","customer","c_phone",0);
    (X_202,r1_208) := sql.bind(X_0,"sys","customer","c_phone",2);
    X_204:bat[:str] := sql.bind(X_0,"sys","customer","c_phone",1);
    X_206 := sql.projectdelta(X_56,X_200,X_202,r1_208,X_204);
    X_212:bat[:str] := algebra.projectionpath(X_153,r1_148,X_138,r1_133,X_71,r1_64,X_206);
    X_213:bat[:str] := sql.bind(X_0,"sys","customer","c_comment",0);
    (X_215,r1_221) := sql.bind(X_0,"sys","customer","c_comment",2);
    X_217:bat[:str] := sql.bind(X_0,"sys","customer","c_comment",1);
    X_219 := sql.projectdelta(X_56,X_213,X_215,r1_221,X_217);
    X_225:bat[:str] := algebra.projectionpath(X_153,r1_148,X_138,r1_133,X_71,r1_64,X_219);
    X_154 := algebra.projection(X_153,X_147);
    X_169:bat[:hge] := algebra.projectionpath(X_153,r1_148,X_141);
    sql.resultSet(X_294,X_295,X_297,X_298,X_300,X_154,X_167,X_169,X_182,X_186,X_199,X_212,X_225);
>>>>>>> eecc409f
end user.s2_1;

# 22:53:27 >  
# 22:53:27 >  "Done."
# 22:53:27 >  
<|MERGE_RESOLUTION|>--- conflicted
+++ resolved
@@ -63,151 +63,6 @@
 % clob # type
 % 619 # length
 function user.s2_1(A0:bte,A1:date,A2:date,A3:int,A4:str):void;
-<<<<<<< HEAD
-    X_210:void := querylog.define("explain select\n c_custkey,\n c_name,\n sum(l_extendedprice * (1 - l_discount)) as revenue,\n c_acctbal,\n n_name,\n c_address,\n c_phone,\n c_comment\nfrom\n customer,\n orders,\n lineitem,\n nation\nwhere\n c_custkey = o_custkey\n and l_orderkey = o_orderkey\n and o_orderdate >= date \\'1993-10-01\\'\n and o_orderdate < date \\'1993-10-01\\' + interval \\'3\\' month\n and l_returnflag = \\'R\\'\n and c_nationkey = n_nationkey\ngroup by\n c_custkey,\n c_name,\n c_acctbal,\n c_phone,\n n_name,\n c_address,\n c_comment\norder by\n revenue desc\nlimit 20;","sequential_pipe",145);
-    X_149 := bat.new(nil:str);
-    X_156 := bat.append(X_149,"sys.customer");
-    X_164 := bat.append(X_156,"sys.customer");
-    X_171 := bat.append(X_164,"sys.L1");
-    X_181 := bat.append(X_171,"sys.customer");
-    X_186 := bat.append(X_181,"sys.nation");
-    X_193 := bat.append(X_186,"sys.customer");
-    X_199 := bat.append(X_193,"sys.customer");
-    X_204 := bat.append(X_199,"sys.customer");
-    X_151 := bat.new(nil:str);
-    X_158 := bat.append(X_151,"c_custkey");
-    X_165 := bat.append(X_158,"c_name");
-    X_173 := bat.append(X_165,"revenue");
-    X_182 := bat.append(X_173,"c_acctbal");
-    X_188 := bat.append(X_182,"n_name");
-    X_194 := bat.append(X_188,"c_address");
-    X_200 := bat.append(X_194,"c_phone");
-    X_205 := bat.append(X_200,"c_comment");
-    X_152 := bat.new(nil:str);
-    X_159 := bat.append(X_152,"int");
-    X_166 := bat.append(X_159,"varchar");
-    X_175 := bat.append(X_166,"decimal");
-    X_183 := bat.append(X_175,"decimal");
-    X_189 := bat.append(X_183,"char");
-    X_195 := bat.append(X_189,"varchar");
-    X_201 := bat.append(X_195,"char");
-    X_206 := bat.append(X_201,"varchar");
-    X_153 := bat.new(nil:int);
-    X_161 := bat.append(X_153,32);
-    X_168 := bat.append(X_161,25);
-    X_177 := bat.append(X_168,39);
-    X_184 := bat.append(X_177,15);
-    X_191 := bat.append(X_184,25);
-    X_196 := bat.append(X_191,40);
-    X_202 := bat.append(X_196,15);
-    X_207 := bat.append(X_202,117);
-    X_155 := bat.new(nil:int);
-    X_163 := bat.append(X_155,0);
-    X_170 := bat.append(X_163,0);
-    X_179 := bat.append(X_170,4);
-    X_185 := bat.append(X_179,2);
-    X_192 := bat.append(X_185,0);
-    X_198 := bat.append(X_192,0);
-    X_203 := bat.append(X_198,0);
-    X_209 := bat.append(X_203,0);
-    X_6 := sql.mvc();
-    X_10:bat[:str] := sql.bind(X_6,"sys","lineitem","l_returnflag",0);
-    C_7:bat[:oid] := sql.tid(X_6,"sys","lineitem");
-    C_228 := algebra.subselect(X_10,C_7,A4,A4,true,false,false);
-    (C_13,r1_13) := sql.bind(X_6,"sys","lineitem","l_returnflag",2);
-    C_229 := algebra.subselect(r1_13,nil:bat[:oid],A4,A4,true,false,false);
-    X_16:bat[:str] := sql.bind(X_6,"sys","lineitem","l_returnflag",1);
-    C_231 := algebra.subselect(X_16,C_7,A4,A4,true,false,false);
-    C_18 := sql.subdelta(C_228,C_7,C_13,C_229,C_231);
-    X_21:bat[:oid] := sql.bind_idxbat(X_6,"sys","lineitem","lineitem_l_orderkey_fkey",0);
-    (X_23,r1_27) := sql.bind_idxbat(X_6,"sys","lineitem","lineitem_l_orderkey_fkey",2);
-    X_25:bat[:oid] := sql.bind_idxbat(X_6,"sys","lineitem","lineitem_l_orderkey_fkey",1);
-    X_26 := sql.projectdelta(C_18,X_21,X_23,r1_27,X_25);
-    X_29:bat[:date] := sql.bind(X_6,"sys","orders","o_orderdate",0);
-    C_27:bat[:oid] := sql.tid(X_6,"sys","orders");
-    X_34:date := mtime.addmonths(A2,A3);
-    C_232 := algebra.subselect(X_29,C_27,A1,X_34,true,false,false);
-    (C_31,r1_37) := sql.bind(X_6,"sys","orders","o_orderdate",2);
-    C_233 := algebra.subselect(r1_37,nil:bat[:oid],A1,X_34,true,false,false);
-    X_33:bat[:date] := sql.bind(X_6,"sys","orders","o_orderdate",1);
-    C_234 := algebra.subselect(X_33,C_27,A1,X_34,true,false,false);
-    C_35 := sql.subdelta(C_232,C_27,C_31,C_233,C_234);
-    (X_36,r1_48) := algebra.subjoin(X_26,C_35,nil:BAT,nil:BAT,false,nil:lng);
-    X_40:bat[:oid] := sql.bind_idxbat(X_6,"sys","orders","orders_o_custkey_fkey",0);
-    (X_42,r1_55) := sql.bind_idxbat(X_6,"sys","orders","orders_o_custkey_fkey",2);
-    X_44:bat[:oid] := sql.bind_idxbat(X_6,"sys","orders","orders_o_custkey_fkey",1);
-    X_45 := sql.projectdelta(C_35,X_40,X_42,r1_55,X_44);
-    X_46 := algebra.projection(r1_48,X_45);
-    C_47:bat[:oid] := sql.tid(X_6,"sys","customer");
-    (X_49,r1_64) := algebra.subjoin(X_46,C_47,nil:BAT,nil:BAT,false,nil:lng);
-    X_51:bat[:oid] := sql.bind_idxbat(X_6,"sys","customer","customer_c_nationkey_fkey",0);
-    (X_53,r1_69) := sql.bind_idxbat(X_6,"sys","customer","customer_c_nationkey_fkey",2);
-    X_55:bat[:oid] := sql.bind_idxbat(X_6,"sys","customer","customer_c_nationkey_fkey",1);
-    X_56 := sql.projectdelta(C_47,X_51,X_53,r1_69,X_55);
-    X_57 := algebra.projection(r1_64,X_56);
-    C_58:bat[:oid] := sql.tid(X_6,"sys","nation");
-    (X_60,r1_77) := algebra.subjoin(X_57,C_58,nil:BAT,nil:BAT,false,nil:lng);
-    X_62:bat[:lng] := sql.bind(X_6,"sys","lineitem","l_extendedprice",0);
-    (C_64,r1_81) := sql.bind(X_6,"sys","lineitem","l_extendedprice",2);
-    X_66:bat[:lng] := sql.bind(X_6,"sys","lineitem","l_extendedprice",1);
-    X_67 := sql.projectdelta(C_18,X_62,C_64,r1_81,X_66);
-    X_68:bat[:lng] := algebra.projectionpath(X_60,X_49,X_36,X_67);
-    X_69 := calc.lng(A0,15,2);
-    X_71:bat[:lng] := sql.bind(X_6,"sys","lineitem","l_discount",0);
-    (C_73,r1_100) := sql.bind(X_6,"sys","lineitem","l_discount",2);
-    X_75:bat[:lng] := sql.bind(X_6,"sys","lineitem","l_discount",1);
-    X_76 := sql.projectdelta(C_18,X_71,C_73,r1_100,X_75);
-    X_77:bat[:lng] := algebra.projectionpath(X_60,X_49,X_36,X_76);
-    X_78:bat[:lng] := batcalc.-(X_69,X_77);
-    X_79:bat[:hge] := batcalc.*(X_68,X_78);
-    X_80:bat[:str] := sql.bind(X_6,"sys","nation","n_name",0);
-    (C_82,r1_115) := sql.bind(X_6,"sys","nation","n_name",2);
-    X_84:bat[:str] := sql.bind(X_6,"sys","nation","n_name",1);
-    X_85 := sql.projectdelta(C_58,X_80,C_82,r1_115,X_84);
-    X_86 := algebra.projection(r1_77,X_85);
-    X_87:bat[:int] := sql.bind(X_6,"sys","customer","c_custkey",0);
-    (C_89,r1_123) := sql.bind(X_6,"sys","customer","c_custkey",2);
-    X_91:bat[:int] := sql.bind(X_6,"sys","customer","c_custkey",1);
-    X_92 := sql.projectdelta(C_47,X_87,C_89,r1_123,X_91);
-    X_93:bat[:int] := algebra.projectionpath(X_60,r1_64,X_92);
-    (X_94,r1_130,r2_130) := group.subgroup(X_93);
-    (X_97,r1_133,r2_133) := group.subgroupdone(X_86,X_94);
-    X_100:bat[:hge] := aggr.subsum(X_79,X_97,r1_133,true,true);
-    C_103 := algebra.firstn(X_100,20,false,false);
-    X_104 := algebra.projection(C_103,X_100);
-    (X_105,r1_148,r2_148) := algebra.subsort(X_104,true,false);
-    X_108:bat[:int] := algebra.projectionpath(r1_148,C_103,r1_133,X_93);
-    X_111:bat[:str] := sql.bind(X_6,"sys","customer","c_name",0);
-    (C_113,r1_163) := sql.bind(X_6,"sys","customer","c_name",2);
-    X_115:bat[:str] := sql.bind(X_6,"sys","customer","c_name",1);
-    X_116 := sql.projectdelta(C_47,X_111,C_113,r1_163,X_115);
-    X_109 := algebra.subslice(X_108,0,19:lng);
-    X_117:bat[:str] := algebra.projectionpath(X_109,r1_148,C_103,r1_133,X_60,r1_64,X_116);
-    X_119:bat[:lng] := sql.bind(X_6,"sys","customer","c_acctbal",0);
-    (C_121,r1_178) := sql.bind(X_6,"sys","customer","c_acctbal",2);
-    X_123:bat[:lng] := sql.bind(X_6,"sys","customer","c_acctbal",1);
-    X_124 := sql.projectdelta(C_47,X_119,C_121,r1_178,X_123);
-    X_125:bat[:lng] := algebra.projectionpath(X_109,r1_148,C_103,r1_133,X_60,r1_64,X_124);
-    X_126:bat[:str] := algebra.projectionpath(X_109,r1_148,C_103,r1_133,X_86);
-    X_127:bat[:str] := sql.bind(X_6,"sys","customer","c_address",0);
-    (C_129,r1_195) := sql.bind(X_6,"sys","customer","c_address",2);
-    X_131:bat[:str] := sql.bind(X_6,"sys","customer","c_address",1);
-    X_132 := sql.projectdelta(C_47,X_127,C_129,r1_195,X_131);
-    X_133:bat[:str] := algebra.projectionpath(X_109,r1_148,C_103,r1_133,X_60,r1_64,X_132);
-    X_134:bat[:str] := sql.bind(X_6,"sys","customer","c_phone",0);
-    (C_136,r1_208) := sql.bind(X_6,"sys","customer","c_phone",2);
-    X_138:bat[:str] := sql.bind(X_6,"sys","customer","c_phone",1);
-    X_139 := sql.projectdelta(C_47,X_134,C_136,r1_208,X_138);
-    X_140:bat[:str] := algebra.projectionpath(X_109,r1_148,C_103,r1_133,X_60,r1_64,X_139);
-    X_141:bat[:str] := sql.bind(X_6,"sys","customer","c_comment",0);
-    (C_143,r1_221) := sql.bind(X_6,"sys","customer","c_comment",2);
-    X_145:bat[:str] := sql.bind(X_6,"sys","customer","c_comment",1);
-    X_146 := sql.projectdelta(C_47,X_141,C_143,r1_221,X_145);
-    X_147:bat[:str] := algebra.projectionpath(X_109,r1_148,C_103,r1_133,X_60,r1_64,X_146);
-    X_110 := algebra.projection(X_109,X_108);
-    X_118:bat[:hge] := algebra.projectionpath(X_109,r1_148,X_104);
-    sql.resultSet(X_204,X_205,X_206,X_207,X_209,X_110,X_117,X_118,X_125,X_126,X_133,X_140,X_147);
-=======
     X_301:void := querylog.define("explain select\n c_custkey,\n c_name,\n sum(l_extendedprice * (1 - l_discount)) as revenue,\n c_acctbal,\n n_name,\n c_address,\n c_phone,\n c_comment\nfrom\n customer,\n orders,\n lineitem,\n nation\nwhere\n c_custkey = o_custkey\n and l_orderkey = o_orderkey\n and o_orderdate >= date \\'1993-10-01\\'\n and o_orderdate < date \\'1993-10-01\\' + interval \\'3\\' month\n and l_returnflag = \\'R\\'\n and c_nationkey = n_nationkey\ngroup by\n c_custkey,\n c_name,\n c_acctbal,\n c_phone,\n n_name,\n c_address,\n c_comment\norder by\n revenue desc\nlimit 20;","sequential_pipe",145);
     X_227 := bat.new(nil:str);
     X_234 := bat.append(X_227,"sys.customer");
@@ -351,7 +206,6 @@
     X_154 := algebra.projection(X_153,X_147);
     X_169:bat[:hge] := algebra.projectionpath(X_153,r1_148,X_141);
     sql.resultSet(X_294,X_295,X_297,X_298,X_300,X_154,X_167,X_169,X_182,X_186,X_199,X_212,X_225);
->>>>>>> eecc409f
 end user.s2_1;
 
 # 22:53:27 >  
