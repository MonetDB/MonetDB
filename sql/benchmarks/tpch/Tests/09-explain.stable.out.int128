stdout of test '09-explain` in directory 'sql/benchmarks/tpch` itself:


# 22:53:27 >  
# 22:53:27 >  "mserver5" "--debug=10" "--set" "gdk_nr_threads=0" "--set" "mapi_open=true" "--set" "mapi_port=34581" "--set" "mapi_usock=/var/tmp/mtest-9096/.s.monetdb.34581" "--set" "monet_prompt=" "--forcemito" "--set" "mal_listing=2" "--dbpath=/ufs/manegold/_/Monet/HG/Feb2013/prefix/--disable-debug_--enable-assert_--enable-optimize/var/MonetDB/mTests_sql_benchmarks_tpch" "--set" "mal_listing=0"
# 22:53:27 >  

# MonetDB 5 server v11.15.12
# This is an unreleased version
# Serving database 'mTests_sql_benchmarks_tpch', using 8 threads
# Compiled for x86_64-unknown-linux-gnu/64bit with 64bit OIDs dynamically linked
# Found 15.591 GiB available main-memory.
# Copyright (c) 1993-July 2008 CWI.
# Copyright (c) August 2008-2015 MonetDB B.V., all rights reserved
# Visit http://www.monetdb.org/ for further information
# Listening for connection requests on mapi:monetdb://rome.ins.cwi.nl:34581/
# Listening for UNIX domain connection requests on mapi:monetdb:///var/tmp/mtest-9096/.s.monetdb.34581
# MonetDB/GIS module loaded
# MonetDB/JAQL module loaded
# MonetDB/SQL module loaded

Ready.

# 22:53:27 >  
# 22:53:27 >  "/usr/bin/python2" "09-explain.SQL.py" "09-explain"
# 22:53:27 >  

#set optimizer = 'sequential_pipe';
#explain select
#	nation,
#	o_year,
#	sum(amount) as sum_profit
#from
#	(
#		select
#			n_name as nation,
#			extract(year from o_orderdate) as o_year,
#			l_extendedprice * (1 - l_discount) - ps_supplycost * l_quantity as amount
#		from
#			part,
#			supplier,
#			lineitem,
#			partsupp,
#			orders,
#			nation
#		where
#			s_suppkey = l_suppkey
#			and ps_suppkey = l_suppkey
#			and ps_partkey = l_partkey
#			and p_partkey = l_partkey
#			and o_orderkey = l_orderkey
#			and s_nationkey = n_nationkey
#			and p_name like '%green%'
#	) as profit
% .explain # table_name
% mal # name
% clob # type
% 641 # length
function user.s2_1(A0:bte,A1:str):void;
<<<<<<< HEAD
    X_188:void := querylog.define("explain select\n nation,\n o_year,\n sum(amount) as sum_profit\nfrom\n (\n select\n n_name as nation,\n extract(year from o_orderdate) as o_year,\n l_extendedprice * (1 - l_discount) - ps_supplycost * l_quantity as amount\n from\n part,\n supplier,\n lineitem,\n partsupp,\n orders,\n nation\n where\n s_suppkey = l_suppkey\n and ps_suppkey = l_suppkey\n and ps_partkey = l_partkey\n and p_partkey = l_partkey\n and o_orderkey = l_orderkey\n and s_nationkey = n_nationkey\n and p_name like \\'%green%\\'\n ) as profit\ngroup by\n nation,\n o_year\norder by\n nation,\n o_year desc;","sequential_pipe",121);
    X_155 := bat.new(nil:str);
    X_162 := bat.append(X_155,"sys.profit");
    X_170 := bat.append(X_162,"sys.profit");
    X_178 := bat.append(X_170,"sys.L1");
    X_157 := bat.new(nil:str);
    X_164 := bat.append(X_157,"nation");
    X_171 := bat.append(X_164,"o_year");
    X_180 := bat.append(X_171,"sum_profit");
    X_158 := bat.new(nil:str);
    X_165 := bat.append(X_158,"char");
    X_173 := bat.append(X_165,"int");
    X_182 := bat.append(X_173,"decimal");
    X_159 := bat.new(nil:int);
    X_167 := bat.append(X_159,25);
    X_175 := bat.append(X_167,32);
    X_184 := bat.append(X_175,39);
    X_161 := bat.new(nil:int);
    X_169 := bat.append(X_161,0);
    X_177 := bat.append(X_169,0);
    X_186 := bat.append(X_177,4);
    X_3 := sql.mvc();
    X_7:bat[:str] := sql.bind(X_3,"sys","part","p_name",0);
    C_4:bat[:oid] := sql.tid(X_3,"sys","part");
    C_205 := algebra.likesubselect(X_7,C_4,A1,"",false);
    (C_10,r1_10) := sql.bind(X_3,"sys","part","p_name",2);
    C_206 := algebra.likesubselect(r1_10,nil:bat[:oid],A1,"",false);
    X_13:bat[:str] := sql.bind(X_3,"sys","part","p_name",1);
    C_208 := algebra.likesubselect(X_13,C_4,A1,"",false);
    C_16 := sql.subdelta(C_205,C_4,C_10,C_206,C_208);
    X_19:bat[:int] := sql.bind(X_3,"sys","part","p_partkey",0);
    (C_21,r1_25) := sql.bind(X_3,"sys","part","p_partkey",2);
    X_23:bat[:int] := sql.bind(X_3,"sys","part","p_partkey",1);
    X_24 := sql.projectdelta(C_16,X_19,C_21,r1_25,X_23);
    C_25:bat[:oid] := sql.tid(X_3,"sys","lineitem");
    X_27:bat[:int] := sql.bind(X_3,"sys","lineitem","l_partkey",0);
    (C_29,r1_35) := sql.bind(X_3,"sys","lineitem","l_partkey",2);
    X_31:bat[:int] := sql.bind(X_3,"sys","lineitem","l_partkey",1);
    X_32 := sql.projectdelta(C_25,X_27,C_29,r1_35,X_31);
    (X_33,r1_40) := algebra.subjoin(X_24,X_32,nil:BAT,nil:BAT,false,nil:lng);
    X_36:bat[:int] := sql.bind(X_3,"sys","lineitem","l_suppkey",0);
    (C_38,r1_45) := sql.bind(X_3,"sys","lineitem","l_suppkey",2);
    X_40:bat[:int] := sql.bind(X_3,"sys","lineitem","l_suppkey",1);
    X_41 := sql.projectdelta(C_25,X_36,C_38,r1_45,X_40);
    X_42 := algebra.projection(r1_40,X_41);
    C_43:bat[:oid] := sql.tid(X_3,"sys","supplier");
    X_45:bat[:int] := sql.bind(X_3,"sys","supplier","s_suppkey",0);
    (C_47,r1_55) := sql.bind(X_3,"sys","supplier","s_suppkey",2);
    X_49:bat[:int] := sql.bind(X_3,"sys","supplier","s_suppkey",1);
    X_50 := sql.projectdelta(C_43,X_45,C_47,r1_55,X_49);
    (X_51,r1_60) := algebra.subjoin(X_42,X_50,nil:BAT,nil:BAT,false,nil:lng);
    X_53:bat[:oid] := sql.bind_idxbat(X_3,"sys","lineitem","lineitem_l_partkey_l_suppkey_fkey",0);
    (X_55,r1_67) := sql.bind_idxbat(X_3,"sys","lineitem","lineitem_l_partkey_l_suppkey_fkey",2);
    X_57:bat[:oid] := sql.bind_idxbat(X_3,"sys","lineitem","lineitem_l_partkey_l_suppkey_fkey",1);
    X_58 := sql.projectdelta(C_25,X_53,X_55,r1_67,X_57);
    X_59:bat[:oid] := algebra.projectionpath(X_51,r1_40,X_58);
    C_60:bat[:oid] := sql.tid(X_3,"sys","partsupp");
    (X_62,r1_76) := algebra.subjoin(X_59,C_60,nil:BAT,nil:BAT,false,nil:lng);
    X_64:bat[:oid] := sql.bind_idxbat(X_3,"sys","lineitem","lineitem_l_orderkey_fkey",0);
    (X_66,r1_81) := sql.bind_idxbat(X_3,"sys","lineitem","lineitem_l_orderkey_fkey",2);
    X_68:bat[:oid] := sql.bind_idxbat(X_3,"sys","lineitem","lineitem_l_orderkey_fkey",1);
    X_69 := sql.projectdelta(C_25,X_64,X_66,r1_81,X_68);
    X_70:bat[:oid] := algebra.projectionpath(X_62,X_51,r1_40,X_69);
    C_71:bat[:oid] := sql.tid(X_3,"sys","orders");
    (X_73,r1_91) := algebra.subjoin(X_70,C_71,nil:BAT,nil:BAT,false,nil:lng);
    X_75:bat[:oid] := sql.bind_idxbat(X_3,"sys","supplier","supplier_s_nationkey_fkey",0);
    (X_77,r1_95) := sql.bind_idxbat(X_3,"sys","supplier","supplier_s_nationkey_fkey",2);
    X_79:bat[:oid] := sql.bind_idxbat(X_3,"sys","supplier","supplier_s_nationkey_fkey",1);
    X_80 := sql.projectdelta(C_43,X_75,X_77,r1_95,X_79);
    X_81:bat[:oid] := algebra.projectionpath(X_73,X_62,r1_60,X_80);
    C_82:bat[:oid] := sql.tid(X_3,"sys","nation");
    (X_84,r1_105) := algebra.subjoin(X_81,C_82,nil:BAT,nil:BAT,false,nil:lng);
    X_86:bat[:date] := sql.bind(X_3,"sys","orders","o_orderdate",0);
    (C_88,r1_112) := sql.bind(X_3,"sys","orders","o_orderdate",2);
    X_90:bat[:date] := sql.bind(X_3,"sys","orders","o_orderdate",1);
    X_91 := sql.projectdelta(C_71,X_86,C_88,r1_112,X_90);
    X_92:bat[:date] := algebra.projectionpath(X_84,r1_91,X_91);
    X_93:bat[:int] := batmtime.year(X_92);
    X_94:bat[:str] := sql.bind(X_3,"sys","nation","n_name",0);
    (C_96,r1_124) := sql.bind(X_3,"sys","nation","n_name",2);
    X_98:bat[:str] := sql.bind(X_3,"sys","nation","n_name",1);
    X_99 := sql.projectdelta(C_82,X_94,C_96,r1_124,X_98);
    X_100 := algebra.projection(r1_105,X_99);
    (X_101,r1_130,r2_130) := group.subgroup(X_100);
    (X_104,r1_133,r2_133) := group.subgroupdone(X_93,X_101);
    X_107 := algebra.projection(r1_133,X_93);
    X_108 := algebra.projection(r1_133,X_100);
    X_118:bat[:lng] := sql.bind(X_3,"sys","lineitem","l_extendedprice",0);
    (C_120,r1_150) := sql.bind(X_3,"sys","lineitem","l_extendedprice",2);
    X_122:bat[:lng] := sql.bind(X_3,"sys","lineitem","l_extendedprice",1);
    X_123 := sql.projectdelta(C_25,X_118,C_120,r1_150,X_122);
    X_124:bat[:lng] := algebra.projectionpath(X_84,X_73,X_62,X_51,r1_40,X_123);
    X_125 := calc.lng(A0,15,2);
    X_127:bat[:lng] := sql.bind(X_3,"sys","lineitem","l_discount",0);
    (C_129,r1_170) := sql.bind(X_3,"sys","lineitem","l_discount",2);
    X_131:bat[:lng] := sql.bind(X_3,"sys","lineitem","l_discount",1);
    X_132 := sql.projectdelta(C_25,X_127,C_129,r1_170,X_131);
    X_133:bat[:lng] := algebra.projectionpath(X_84,X_73,X_62,X_51,r1_40,X_132);
    X_134:bat[:lng] := batcalc.-(X_125,X_133);
    X_135:bat[:hge] := batcalc.*(X_124,X_134);
    X_136:bat[:lng] := sql.bind(X_3,"sys","partsupp","ps_supplycost",0);
    (C_138,r1_186) := sql.bind(X_3,"sys","partsupp","ps_supplycost",2);
    X_140:bat[:lng] := sql.bind(X_3,"sys","partsupp","ps_supplycost",1);
    X_141 := sql.projectdelta(C_60,X_136,C_138,r1_186,X_140);
    X_142:bat[:lng] := algebra.projectionpath(X_84,X_73,r1_76,X_141);
    X_143:bat[:lng] := sql.bind(X_3,"sys","lineitem","l_quantity",0);
    (C_145,r1_201) := sql.bind(X_3,"sys","lineitem","l_quantity",2);
    X_147:bat[:lng] := sql.bind(X_3,"sys","lineitem","l_quantity",1);
    X_148 := sql.projectdelta(C_25,X_143,C_145,r1_201,X_147);
    X_149:bat[:lng] := algebra.projectionpath(X_84,X_73,X_62,X_51,r1_40,X_148);
    X_150:bat[:hge] := batcalc.*(X_142,X_149);
    X_151:bat[:hge] := batcalc.-(X_135,X_150);
    X_152:bat[:hge] := aggr.subsum(X_151,X_104,r1_133,true,true);
    (X_109,r1_138,r2_138) := algebra.subsort(X_108,false,false);
    (X_112,r1_141,r2_141) := algebra.subsort(X_107,r1_138,r2_138,true,false);
    X_116 := algebra.projection(r1_141,X_108);
    X_117 := algebra.projection(r1_141,X_107);
    X_153 := algebra.projection(r1_141,X_152);
    sql.resultSet(X_178,X_180,X_182,X_184,X_186,X_116,X_117,X_153);
=======
    X_250:void := querylog.define("explain select\n nation,\n o_year,\n sum(amount) as sum_profit\nfrom\n (\n select\n n_name as nation,\n extract(year from o_orderdate) as o_year,\n l_extendedprice * (1 - l_discount) - ps_supplycost * l_quantity as amount\n from\n part,\n supplier,\n lineitem,\n partsupp,\n orders,\n nation\n where\n s_suppkey = l_suppkey\n and ps_suppkey = l_suppkey\n and ps_partkey = l_partkey\n and p_partkey = l_partkey\n and o_orderkey = l_orderkey\n and s_nationkey = n_nationkey\n and p_name like \\'%green%\\'\n ) as profit\ngroup by\n nation,\n o_year\norder by\n nation,\n o_year desc;","sequential_pipe",121);
    X_215 := bat.new(nil:str);
    X_222 := bat.append(X_215,"sys.profit");
    X_232 := bat.append(X_222,"sys.profit");
    X_240 := bat.append(X_232,"sys.L1");
    X_217 := bat.new(nil:str);
    X_224 := bat.append(X_217,"nation");
    X_233 := bat.append(X_224,"o_year");
    X_242 := bat.append(X_233,"sum_profit");
    X_218 := bat.new(nil:str);
    X_226 := bat.append(X_218,"char");
    X_235 := bat.append(X_226,"int");
    X_244 := bat.append(X_235,"decimal");
    X_219 := bat.new(nil:int);
    X_228 := bat.append(X_219,25);
    X_237 := bat.append(X_228,32);
    X_246 := bat.append(X_237,39);
    X_221 := bat.new(nil:int);
    X_230 := bat.append(X_221,0);
    X_239 := bat.append(X_230,0);
    X_248 := bat.append(X_239,4);
    X_0 := sql.mvc();
    X_4:bat[:str] := sql.bind(X_0,"sys","part","p_name",0);
    X_1:bat[:oid] := sql.tid(X_0,"sys","part");
    X_261 := algebra.likesubselect(X_4,X_1,A1,"",false);
    (X_7,r1_10) := sql.bind(X_0,"sys","part","p_name",2);
    X_262 := algebra.likesubselect(r1_10,nil:bat[:oid],A1,"",false);
    X_10:bat[:str] := sql.bind(X_0,"sys","part","p_name",1);
    X_264 := algebra.likesubselect(X_10,X_1,A1,"",false);
    X_17 := sql.subdelta(X_261,X_1,X_7,X_262,X_264);
    X_20:bat[:int] := sql.bind(X_0,"sys","part","p_partkey",0);
    (X_22,r1_25) := sql.bind(X_0,"sys","part","p_partkey",2);
    X_24:bat[:int] := sql.bind(X_0,"sys","part","p_partkey",1);
    X_27 := sql.projectdelta(X_17,X_20,X_22,r1_25,X_24);
    X_28:bat[:oid] := sql.tid(X_0,"sys","lineitem");
    X_30:bat[:int] := sql.bind(X_0,"sys","lineitem","l_partkey",0);
    (X_32,r1_35) := sql.bind(X_0,"sys","lineitem","l_partkey",2);
    X_34:bat[:int] := sql.bind(X_0,"sys","lineitem","l_partkey",1);
    X_36 := sql.projectdelta(X_28,X_30,X_32,r1_35,X_34);
    (X_37,r1_40) := algebra.subjoin(X_27,X_36,nil:BAT,nil:BAT,false,nil:lng);
    X_40:bat[:int] := sql.bind(X_0,"sys","lineitem","l_suppkey",0);
    (X_42,r1_45) := sql.bind(X_0,"sys","lineitem","l_suppkey",2);
    X_44:bat[:int] := sql.bind(X_0,"sys","lineitem","l_suppkey",1);
    X_46 := sql.projectdelta(X_28,X_40,X_42,r1_45,X_44);
    X_47 := algebra.projection(r1_40,X_46);
    X_48:bat[:oid] := sql.tid(X_0,"sys","supplier");
    X_50:bat[:int] := sql.bind(X_0,"sys","supplier","s_suppkey",0);
    (X_52,r1_55) := sql.bind(X_0,"sys","supplier","s_suppkey",2);
    X_54:bat[:int] := sql.bind(X_0,"sys","supplier","s_suppkey",1);
    X_56 := sql.projectdelta(X_48,X_50,X_52,r1_55,X_54);
    (X_57,r1_60) := algebra.subjoin(X_47,X_56,nil:BAT,nil:BAT,false,nil:lng);
    X_62:bat[:oid] := sql.bind_idxbat(X_0,"sys","lineitem","lineitem_l_partkey_l_suppkey_fkey",0);
    (X_64,r1_67) := sql.bind_idxbat(X_0,"sys","lineitem","lineitem_l_partkey_l_suppkey_fkey",2);
    X_66:bat[:oid] := sql.bind_idxbat(X_0,"sys","lineitem","lineitem_l_partkey_l_suppkey_fkey",1);
    X_68 := sql.projectdelta(X_28,X_62,X_64,r1_67,X_66);
    X_70:bat[:oid] := algebra.projectionpath(X_57,r1_40,X_68);
    X_71:bat[:oid] := sql.tid(X_0,"sys","partsupp");
    (X_73,r1_76) := algebra.subjoin(X_70,X_71,nil:BAT,nil:BAT,false,nil:lng);
    X_76:bat[:oid] := sql.bind_idxbat(X_0,"sys","lineitem","lineitem_l_orderkey_fkey",0);
    (X_78,r1_81) := sql.bind_idxbat(X_0,"sys","lineitem","lineitem_l_orderkey_fkey",2);
    X_80:bat[:oid] := sql.bind_idxbat(X_0,"sys","lineitem","lineitem_l_orderkey_fkey",1);
    X_82 := sql.projectdelta(X_28,X_76,X_78,r1_81,X_80);
    X_85:bat[:oid] := algebra.projectionpath(X_73,X_57,r1_40,X_82);
    X_86:bat[:oid] := sql.tid(X_0,"sys","orders");
    (X_88,r1_91) := algebra.subjoin(X_85,X_86,nil:BAT,nil:BAT,false,nil:lng);
    X_90:bat[:oid] := sql.bind_idxbat(X_0,"sys","supplier","supplier_s_nationkey_fkey",0);
    (X_92,r1_95) := sql.bind_idxbat(X_0,"sys","supplier","supplier_s_nationkey_fkey",2);
    X_94:bat[:oid] := sql.bind_idxbat(X_0,"sys","supplier","supplier_s_nationkey_fkey",1);
    X_96 := sql.projectdelta(X_48,X_90,X_92,r1_95,X_94);
    X_99:bat[:oid] := algebra.projectionpath(X_88,X_73,r1_60,X_96);
    X_100:bat[:oid] := sql.tid(X_0,"sys","nation");
    (X_102,r1_105) := algebra.subjoin(X_99,X_100,nil:BAT,nil:BAT,false,nil:lng);
    X_107:bat[:date] := sql.bind(X_0,"sys","orders","o_orderdate",0);
    (X_109,r1_112) := sql.bind(X_0,"sys","orders","o_orderdate",2);
    X_111:bat[:date] := sql.bind(X_0,"sys","orders","o_orderdate",1);
    X_113 := sql.projectdelta(X_86,X_107,X_109,r1_112,X_111);
    X_115:bat[:date] := algebra.projectionpath(X_102,r1_91,X_113);
    X_116:bat[:int] := batmtime.year(X_115);
    X_119:bat[:str] := sql.bind(X_0,"sys","nation","n_name",0);
    (X_121,r1_124) := sql.bind(X_0,"sys","nation","n_name",2);
    X_123:bat[:str] := sql.bind(X_0,"sys","nation","n_name",1);
    X_125 := sql.projectdelta(X_100,X_119,X_121,r1_124,X_123);
    X_126 := algebra.projection(r1_105,X_125);
    (X_127,r1_130,r2_130) := group.subgroup(X_126);
    (X_130,r1_133,r2_133) := group.subgroupdone(X_116,X_127);
    X_133 := algebra.projection(r1_133,X_116);
    X_134 := algebra.projection(r1_133,X_126);
    X_145:bat[:lng] := sql.bind(X_0,"sys","lineitem","l_extendedprice",0);
    (X_147,r1_150) := sql.bind(X_0,"sys","lineitem","l_extendedprice",2);
    X_149:bat[:lng] := sql.bind(X_0,"sys","lineitem","l_extendedprice",1);
    X_151 := sql.projectdelta(X_28,X_145,X_147,r1_150,X_149);
    X_156:bat[:lng] := algebra.projectionpath(X_102,X_88,X_73,X_57,r1_40,X_151);
    X_163 := calc.lng(A0,15,2);
    X_165:bat[:lng] := sql.bind(X_0,"sys","lineitem","l_discount",0);
    (X_167,r1_170) := sql.bind(X_0,"sys","lineitem","l_discount",2);
    X_169:bat[:lng] := sql.bind(X_0,"sys","lineitem","l_discount",1);
    X_171 := sql.projectdelta(X_28,X_165,X_167,r1_170,X_169);
    X_176:bat[:lng] := algebra.projectionpath(X_102,X_88,X_73,X_57,r1_40,X_171);
    X_177:bat[:lng] := batcalc.-(X_163,X_176);
    X_179:bat[:hge] := batcalc.*(X_156,X_177);
    X_181:bat[:lng] := sql.bind(X_0,"sys","partsupp","ps_supplycost",0);
    (X_183,r1_186) := sql.bind(X_0,"sys","partsupp","ps_supplycost",2);
    X_185:bat[:lng] := sql.bind(X_0,"sys","partsupp","ps_supplycost",1);
    X_187 := sql.projectdelta(X_71,X_181,X_183,r1_186,X_185);
    X_190:bat[:lng] := algebra.projectionpath(X_102,X_88,r1_76,X_187);
    X_196:bat[:lng] := sql.bind(X_0,"sys","lineitem","l_quantity",0);
    (X_198,r1_201) := sql.bind(X_0,"sys","lineitem","l_quantity",2);
    X_200:bat[:lng] := sql.bind(X_0,"sys","lineitem","l_quantity",1);
    X_202 := sql.projectdelta(X_28,X_196,X_198,r1_201,X_200);
    X_207:bat[:lng] := algebra.projectionpath(X_102,X_88,X_73,X_57,r1_40,X_202);
    X_208:bat[:hge] := batcalc.*(X_190,X_207);
    X_209:bat[:hge] := batcalc.-(X_179,X_208);
    X_210:bat[:hge] := aggr.subsum(X_209,X_130,r1_133,true,true);
    (X_135,r1_138,r2_138) := algebra.subsort(X_134,false,false);
    (X_138,r1_141,r2_141) := algebra.subsort(X_133,r1_138,r2_138,true,false);
    X_143 := algebra.projection(r1_141,X_134);
    X_144 := algebra.projection(r1_141,X_133);
    X_213 := algebra.projection(r1_141,X_210);
    sql.resultSet(X_240,X_242,X_244,X_246,X_248,X_143,X_144,X_213);
>>>>>>> eecc409f
end user.s2_1;

# 22:53:27 >  
# 22:53:27 >  "Done."
# 22:53:27 >  
<|MERGE_RESOLUTION|>--- conflicted
+++ resolved
@@ -57,127 +57,6 @@
 % clob # type
 % 641 # length
 function user.s2_1(A0:bte,A1:str):void;
-<<<<<<< HEAD
-    X_188:void := querylog.define("explain select\n nation,\n o_year,\n sum(amount) as sum_profit\nfrom\n (\n select\n n_name as nation,\n extract(year from o_orderdate) as o_year,\n l_extendedprice * (1 - l_discount) - ps_supplycost * l_quantity as amount\n from\n part,\n supplier,\n lineitem,\n partsupp,\n orders,\n nation\n where\n s_suppkey = l_suppkey\n and ps_suppkey = l_suppkey\n and ps_partkey = l_partkey\n and p_partkey = l_partkey\n and o_orderkey = l_orderkey\n and s_nationkey = n_nationkey\n and p_name like \\'%green%\\'\n ) as profit\ngroup by\n nation,\n o_year\norder by\n nation,\n o_year desc;","sequential_pipe",121);
-    X_155 := bat.new(nil:str);
-    X_162 := bat.append(X_155,"sys.profit");
-    X_170 := bat.append(X_162,"sys.profit");
-    X_178 := bat.append(X_170,"sys.L1");
-    X_157 := bat.new(nil:str);
-    X_164 := bat.append(X_157,"nation");
-    X_171 := bat.append(X_164,"o_year");
-    X_180 := bat.append(X_171,"sum_profit");
-    X_158 := bat.new(nil:str);
-    X_165 := bat.append(X_158,"char");
-    X_173 := bat.append(X_165,"int");
-    X_182 := bat.append(X_173,"decimal");
-    X_159 := bat.new(nil:int);
-    X_167 := bat.append(X_159,25);
-    X_175 := bat.append(X_167,32);
-    X_184 := bat.append(X_175,39);
-    X_161 := bat.new(nil:int);
-    X_169 := bat.append(X_161,0);
-    X_177 := bat.append(X_169,0);
-    X_186 := bat.append(X_177,4);
-    X_3 := sql.mvc();
-    X_7:bat[:str] := sql.bind(X_3,"sys","part","p_name",0);
-    C_4:bat[:oid] := sql.tid(X_3,"sys","part");
-    C_205 := algebra.likesubselect(X_7,C_4,A1,"",false);
-    (C_10,r1_10) := sql.bind(X_3,"sys","part","p_name",2);
-    C_206 := algebra.likesubselect(r1_10,nil:bat[:oid],A1,"",false);
-    X_13:bat[:str] := sql.bind(X_3,"sys","part","p_name",1);
-    C_208 := algebra.likesubselect(X_13,C_4,A1,"",false);
-    C_16 := sql.subdelta(C_205,C_4,C_10,C_206,C_208);
-    X_19:bat[:int] := sql.bind(X_3,"sys","part","p_partkey",0);
-    (C_21,r1_25) := sql.bind(X_3,"sys","part","p_partkey",2);
-    X_23:bat[:int] := sql.bind(X_3,"sys","part","p_partkey",1);
-    X_24 := sql.projectdelta(C_16,X_19,C_21,r1_25,X_23);
-    C_25:bat[:oid] := sql.tid(X_3,"sys","lineitem");
-    X_27:bat[:int] := sql.bind(X_3,"sys","lineitem","l_partkey",0);
-    (C_29,r1_35) := sql.bind(X_3,"sys","lineitem","l_partkey",2);
-    X_31:bat[:int] := sql.bind(X_3,"sys","lineitem","l_partkey",1);
-    X_32 := sql.projectdelta(C_25,X_27,C_29,r1_35,X_31);
-    (X_33,r1_40) := algebra.subjoin(X_24,X_32,nil:BAT,nil:BAT,false,nil:lng);
-    X_36:bat[:int] := sql.bind(X_3,"sys","lineitem","l_suppkey",0);
-    (C_38,r1_45) := sql.bind(X_3,"sys","lineitem","l_suppkey",2);
-    X_40:bat[:int] := sql.bind(X_3,"sys","lineitem","l_suppkey",1);
-    X_41 := sql.projectdelta(C_25,X_36,C_38,r1_45,X_40);
-    X_42 := algebra.projection(r1_40,X_41);
-    C_43:bat[:oid] := sql.tid(X_3,"sys","supplier");
-    X_45:bat[:int] := sql.bind(X_3,"sys","supplier","s_suppkey",0);
-    (C_47,r1_55) := sql.bind(X_3,"sys","supplier","s_suppkey",2);
-    X_49:bat[:int] := sql.bind(X_3,"sys","supplier","s_suppkey",1);
-    X_50 := sql.projectdelta(C_43,X_45,C_47,r1_55,X_49);
-    (X_51,r1_60) := algebra.subjoin(X_42,X_50,nil:BAT,nil:BAT,false,nil:lng);
-    X_53:bat[:oid] := sql.bind_idxbat(X_3,"sys","lineitem","lineitem_l_partkey_l_suppkey_fkey",0);
-    (X_55,r1_67) := sql.bind_idxbat(X_3,"sys","lineitem","lineitem_l_partkey_l_suppkey_fkey",2);
-    X_57:bat[:oid] := sql.bind_idxbat(X_3,"sys","lineitem","lineitem_l_partkey_l_suppkey_fkey",1);
-    X_58 := sql.projectdelta(C_25,X_53,X_55,r1_67,X_57);
-    X_59:bat[:oid] := algebra.projectionpath(X_51,r1_40,X_58);
-    C_60:bat[:oid] := sql.tid(X_3,"sys","partsupp");
-    (X_62,r1_76) := algebra.subjoin(X_59,C_60,nil:BAT,nil:BAT,false,nil:lng);
-    X_64:bat[:oid] := sql.bind_idxbat(X_3,"sys","lineitem","lineitem_l_orderkey_fkey",0);
-    (X_66,r1_81) := sql.bind_idxbat(X_3,"sys","lineitem","lineitem_l_orderkey_fkey",2);
-    X_68:bat[:oid] := sql.bind_idxbat(X_3,"sys","lineitem","lineitem_l_orderkey_fkey",1);
-    X_69 := sql.projectdelta(C_25,X_64,X_66,r1_81,X_68);
-    X_70:bat[:oid] := algebra.projectionpath(X_62,X_51,r1_40,X_69);
-    C_71:bat[:oid] := sql.tid(X_3,"sys","orders");
-    (X_73,r1_91) := algebra.subjoin(X_70,C_71,nil:BAT,nil:BAT,false,nil:lng);
-    X_75:bat[:oid] := sql.bind_idxbat(X_3,"sys","supplier","supplier_s_nationkey_fkey",0);
-    (X_77,r1_95) := sql.bind_idxbat(X_3,"sys","supplier","supplier_s_nationkey_fkey",2);
-    X_79:bat[:oid] := sql.bind_idxbat(X_3,"sys","supplier","supplier_s_nationkey_fkey",1);
-    X_80 := sql.projectdelta(C_43,X_75,X_77,r1_95,X_79);
-    X_81:bat[:oid] := algebra.projectionpath(X_73,X_62,r1_60,X_80);
-    C_82:bat[:oid] := sql.tid(X_3,"sys","nation");
-    (X_84,r1_105) := algebra.subjoin(X_81,C_82,nil:BAT,nil:BAT,false,nil:lng);
-    X_86:bat[:date] := sql.bind(X_3,"sys","orders","o_orderdate",0);
-    (C_88,r1_112) := sql.bind(X_3,"sys","orders","o_orderdate",2);
-    X_90:bat[:date] := sql.bind(X_3,"sys","orders","o_orderdate",1);
-    X_91 := sql.projectdelta(C_71,X_86,C_88,r1_112,X_90);
-    X_92:bat[:date] := algebra.projectionpath(X_84,r1_91,X_91);
-    X_93:bat[:int] := batmtime.year(X_92);
-    X_94:bat[:str] := sql.bind(X_3,"sys","nation","n_name",0);
-    (C_96,r1_124) := sql.bind(X_3,"sys","nation","n_name",2);
-    X_98:bat[:str] := sql.bind(X_3,"sys","nation","n_name",1);
-    X_99 := sql.projectdelta(C_82,X_94,C_96,r1_124,X_98);
-    X_100 := algebra.projection(r1_105,X_99);
-    (X_101,r1_130,r2_130) := group.subgroup(X_100);
-    (X_104,r1_133,r2_133) := group.subgroupdone(X_93,X_101);
-    X_107 := algebra.projection(r1_133,X_93);
-    X_108 := algebra.projection(r1_133,X_100);
-    X_118:bat[:lng] := sql.bind(X_3,"sys","lineitem","l_extendedprice",0);
-    (C_120,r1_150) := sql.bind(X_3,"sys","lineitem","l_extendedprice",2);
-    X_122:bat[:lng] := sql.bind(X_3,"sys","lineitem","l_extendedprice",1);
-    X_123 := sql.projectdelta(C_25,X_118,C_120,r1_150,X_122);
-    X_124:bat[:lng] := algebra.projectionpath(X_84,X_73,X_62,X_51,r1_40,X_123);
-    X_125 := calc.lng(A0,15,2);
-    X_127:bat[:lng] := sql.bind(X_3,"sys","lineitem","l_discount",0);
-    (C_129,r1_170) := sql.bind(X_3,"sys","lineitem","l_discount",2);
-    X_131:bat[:lng] := sql.bind(X_3,"sys","lineitem","l_discount",1);
-    X_132 := sql.projectdelta(C_25,X_127,C_129,r1_170,X_131);
-    X_133:bat[:lng] := algebra.projectionpath(X_84,X_73,X_62,X_51,r1_40,X_132);
-    X_134:bat[:lng] := batcalc.-(X_125,X_133);
-    X_135:bat[:hge] := batcalc.*(X_124,X_134);
-    X_136:bat[:lng] := sql.bind(X_3,"sys","partsupp","ps_supplycost",0);
-    (C_138,r1_186) := sql.bind(X_3,"sys","partsupp","ps_supplycost",2);
-    X_140:bat[:lng] := sql.bind(X_3,"sys","partsupp","ps_supplycost",1);
-    X_141 := sql.projectdelta(C_60,X_136,C_138,r1_186,X_140);
-    X_142:bat[:lng] := algebra.projectionpath(X_84,X_73,r1_76,X_141);
-    X_143:bat[:lng] := sql.bind(X_3,"sys","lineitem","l_quantity",0);
-    (C_145,r1_201) := sql.bind(X_3,"sys","lineitem","l_quantity",2);
-    X_147:bat[:lng] := sql.bind(X_3,"sys","lineitem","l_quantity",1);
-    X_148 := sql.projectdelta(C_25,X_143,C_145,r1_201,X_147);
-    X_149:bat[:lng] := algebra.projectionpath(X_84,X_73,X_62,X_51,r1_40,X_148);
-    X_150:bat[:hge] := batcalc.*(X_142,X_149);
-    X_151:bat[:hge] := batcalc.-(X_135,X_150);
-    X_152:bat[:hge] := aggr.subsum(X_151,X_104,r1_133,true,true);
-    (X_109,r1_138,r2_138) := algebra.subsort(X_108,false,false);
-    (X_112,r1_141,r2_141) := algebra.subsort(X_107,r1_138,r2_138,true,false);
-    X_116 := algebra.projection(r1_141,X_108);
-    X_117 := algebra.projection(r1_141,X_107);
-    X_153 := algebra.projection(r1_141,X_152);
-    sql.resultSet(X_178,X_180,X_182,X_184,X_186,X_116,X_117,X_153);
-=======
     X_250:void := querylog.define("explain select\n nation,\n o_year,\n sum(amount) as sum_profit\nfrom\n (\n select\n n_name as nation,\n extract(year from o_orderdate) as o_year,\n l_extendedprice * (1 - l_discount) - ps_supplycost * l_quantity as amount\n from\n part,\n supplier,\n lineitem,\n partsupp,\n orders,\n nation\n where\n s_suppkey = l_suppkey\n and ps_suppkey = l_suppkey\n and ps_partkey = l_partkey\n and p_partkey = l_partkey\n and o_orderkey = l_orderkey\n and s_nationkey = n_nationkey\n and p_name like \\'%green%\\'\n ) as profit\ngroup by\n nation,\n o_year\norder by\n nation,\n o_year desc;","sequential_pipe",121);
     X_215 := bat.new(nil:str);
     X_222 := bat.append(X_215,"sys.profit");
@@ -297,7 +176,6 @@
     X_144 := algebra.projection(r1_141,X_133);
     X_213 := algebra.projection(r1_141,X_210);
     sql.resultSet(X_240,X_242,X_244,X_246,X_248,X_143,X_144,X_213);
->>>>>>> eecc409f
 end user.s2_1;
 
 # 22:53:27 >  
