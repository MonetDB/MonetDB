--- conflicted
+++ resolved
@@ -147,7 +147,6 @@
     X_153 := algebra.leftfetchjoin(r1_148,X_152);
     X_154:bat[:oid,:bit]  := batcalc.==(X_153,A0);
     X_155:bat[:oid,:bit]  := batcalc.isnil(X_154);
-<<<<<<< HEAD
     X_156:bat[:oid,:bit]  := batcalc.ifthenelse(X_155,false,X_154);
     X_157 := sql.bind(X_9,"sys","lineitem","l_extendedprice",0);
     (X_160,r1_194) := sql.bind(X_9,"sys","lineitem","l_extendedprice",2);
@@ -162,53 +161,22 @@
     X_177:bat[:oid,:lng]  := algebra.leftfetchjoinPath(X_257,X_102,r1_91,X_176);
     X_178:bat[:oid,:lng]  := batcalc.-(X_165,X_177);
     X_179:bat[:oid,:lng]  := batcalc.*(X_164,X_178);
-    X_180 := calc.lng(A1,18,4);
+    X_180 := calc.lng(A1,19,4);
     X_183:bat[:oid,:lng]  := batcalc.ifthenelse(X_156,X_179,X_180);
     X_184:bat[:oid,:lng]  := aggr.subsum(X_183,X_134,r1_159,true,true);
     X_188:bat[:oid,:lng]  := aggr.subsum(X_179,X_134,r1_159,true,true);
     (X_138,r1_163,r2_163) := algebra.subsort(X_137,false,false);
     X_142 := algebra.leftfetchjoin(r1_163,X_137);
-    X_186:bat[:oid,:lng]  := batcalc.lng(4,X_184,18,8);
+    X_186:bat[:oid,:lng]  := batcalc.lng(4,X_184,19,8);
     X_189:bat[:oid,:lng]  := batcalc./(X_186,X_188);
     X_190 := algebra.leftfetchjoin(r1_163,X_189);
     X_191 := sql.resultSet(2,1,X_142);
     sql.rsColumn(X_191,"sys.all_nations","o_year","int",32,0,X_142);
-    sql.rsColumn(X_191,"sys.L3","mkt_share","decimal",18,4,X_190);
+    sql.rsColumn(X_191,"sys.L3","mkt_share","decimal",19,4,X_190);
     X_202 := io.stdout();
     sql.exportResult(X_202,X_191);
 end s2_1;
 # querylog.define("explain select\n\to_year,\n\tsum(case\n\t\twhen nation = \\'BRAZIL\\' then volume\n\t\telse 0\n\tend) / sum(volume) as mkt_share\nfrom\n\t(\n\t\tselect\n\t\t\textract(year from o_orderdate) as o_year,\n\t\t\tl_extendedprice * (1 - l_discount) as volume,\n\t\t\tn2.n_name as nation\n\t\tfrom\n\t\t\tpart,\n\t\t\tsupplier,\n\t\t\tlineitem,\n\t\t\torders,\n\t\t\tcustomer,\n\t\t\tnation n1,\n\t\t\tnation n2,\n\t\t\tregion\n\t\twhere\n\t\t\tp_partkey = l_partkey\n\t\t\tand s_suppkey = l_suppkey\n\t\t\tand l_orderkey = o_orderkey\n\t\t\tand o_custkey = c_custkey\n\t\t\tand c_nationkey = n1.n_nationkey\n\t\t\tand n1.n_regionkey = r_regionkey\n\t\t\tand r_name = \\'AMERICA\\'\n\t\t\tand s_nationkey = n2.n_nationkey\n\t\t\tand o_orderdate between date \\'1995-01-01\\' and date \\'1996-12-31\\'\n\t\t\tand p_type = \\'ECONOMY ANODIZED STEEL\\'\n\t) as all_nations\ngroup by\n\to_year\norder by\n\to_year;","sequential_pipe")
-=======
-    X_157:bat[:oid,:bit]  := batcalc.ifthenelse(X_155,false,X_154);
-    X_158 := sql.bind(X_9,"sys","lineitem","l_extendedprice",0);
-    (X_161,r1_204) := sql.bind(X_9,"sys","lineitem","l_extendedprice",2);
-    X_163 := sql.bind(X_9,"sys","lineitem","l_extendedprice",1);
-    X_164 := sql.projectdelta(X_10,X_158,X_161,r1_204,X_163);
-    X_165:bat[:oid,:lng]  := algebra.leftfetchjoinPath(X_261,X_95,X_84,X_69,X_56,X_32,X_164);
-    X_166 := calc.lng(A2,15,2);
-    X_169 := sql.bind(X_9,"sys","lineitem","l_discount",0);
-    (X_173,r1_224) := sql.bind(X_9,"sys","lineitem","l_discount",2);
-    X_175 := sql.bind(X_9,"sys","lineitem","l_discount",1);
-    X_177 := sql.projectdelta(X_10,X_169,X_173,r1_224,X_175);
-    X_178:bat[:oid,:lng]  := algebra.leftfetchjoinPath(X_261,X_95,X_84,X_69,X_56,X_32,X_177);
-    X_179:bat[:oid,:lng]  := batcalc.-(X_166,X_178);
-    X_180:bat[:oid,:lng]  := batcalc.*(X_165,X_179);
-    X_181 := calc.lng(A1,19,4);
-    X_184:bat[:oid,:lng]  := batcalc.ifthenelse(X_157,X_180,X_181);
-    X_185:bat[:oid,:lng]  := aggr.subsum(X_184,X_134,r1_166,true,true);
-    X_189:bat[:oid,:lng]  := aggr.subsum(X_180,X_134,r1_166,true,true);
-    (X_138,r1_170,r2_170) := algebra.subsort(X_137,false,false);
-    X_141 := algebra.leftfetchjoin(r1_170,X_137);
-    X_187:bat[:oid,:lng]  := batcalc.lng(4,X_185,19,8);
-    X_190:bat[:oid,:lng]  := batcalc./(X_187,X_189);
-    X_191 := algebra.leftfetchjoin(r1_170,X_190);
-    X_192 := sql.resultSet(2,1,X_141);
-    sql.rsColumn(X_192,"sys.all_nations","o_year","int",32,0,X_141);
-    sql.rsColumn(X_192,"sys.L3","mkt_share","decimal",19,4,X_191);
-    X_204 := io.stdout();
-    sql.exportResult(X_204,X_192);
-end s0_1;
->>>>>>> 68f760d0
 
 # 22:53:27 >  
 # 22:53:27 >  "Done."
