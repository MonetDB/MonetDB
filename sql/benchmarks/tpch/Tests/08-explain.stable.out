--- conflicted
+++ resolved
@@ -57,29 +57,22 @@
 % .explain # table_name
 % mal # name
 % clob # type
-<<<<<<< HEAD
 % 942 # length
 function user.s2_1{autoCommit=true}(A0:str,A1:bte,A2:bte,A3:str,A4:date,A5:date,A6:str):void;
-barrier X_283 := language.dataflow();
-=======
-% 95 # length
-function user.s0_1{autoCommit=true}(A0:str,A1:bte,A2:bte,A3:str,A4:date,A5:date,A6:str):void;
->>>>>>> 2347aa9a
     X_9 := sql.mvc();
     X_10:bat[:oid,:oid]  := sql.tid(X_9,"sys","nation");
     X_13 := sql.bind_idxbat(X_9,"sys","nation","nation_n_regionkey_fkey",0);
     (X_16,r1_16) := sql.bind_idxbat(X_9,"sys","nation","nation_n_regionkey_fkey",2);
     X_19 := sql.bind_idxbat(X_9,"sys","nation","nation_n_regionkey_fkey",1);
     X_21 := sql.projectdelta(X_10,X_13,X_16,r1_16,X_19);
-<<<<<<< HEAD
     X_24 := sql.bind(X_9,"sys","region","r_name",0);
     X_22:bat[:oid,:oid]  := sql.tid(X_9,"sys","region");
-    X_248 := algebra.subselect(X_24,X_22,A3,A3,true,true,false);
+    X_247 := algebra.subselect(X_24,X_22,A3,A3,true,true,false);
     (X_26,r1_27) := sql.bind(X_9,"sys","region","r_name",2);
-    X_249 := algebra.subselect(r1_27,A3,A3,true,true,false);
+    X_248 := algebra.subselect(r1_27,A3,A3,true,true,false);
     X_28 := sql.bind(X_9,"sys","region","r_name",1);
-    X_250 := algebra.subselect(X_28,X_22,A3,A3,true,true,false);
-    X_29 := sql.subdelta(X_248,X_22,X_26,X_249,X_250);
+    X_249 := algebra.subselect(X_28,X_22,A3,A3,true,true,false);
+    X_29 := sql.subdelta(X_247,X_22,X_26,X_248,X_249);
     X_31 := X_29;
     (X_32,r1_36) := algebra.join(X_21,X_31);
     X_34 := algebra.leftfetchjoin(X_32,X_10);
@@ -92,12 +85,12 @@
     X_46 := algebra.leftfetchjoin(r1_49,X_35);
     X_49 := sql.bind(X_9,"sys","orders","o_orderdate",0);
     X_47:bat[:oid,:oid]  := sql.tid(X_9,"sys","orders");
-    X_251 := algebra.subselect(X_49,X_47,A4,A5,true,true,false);
+    X_250 := algebra.subselect(X_49,X_47,A4,A5,true,true,false);
     (X_52,r1_57) := sql.bind(X_9,"sys","orders","o_orderdate",2);
-    X_252 := algebra.subselect(r1_57,A4,A5,true,true,false);
+    X_251 := algebra.subselect(r1_57,A4,A5,true,true,false);
     X_55 := sql.bind(X_9,"sys","orders","o_orderdate",1);
-    X_253 := algebra.subselect(X_55,X_47,A4,A5,true,true,false);
-    X_57 := sql.subdelta(X_251,X_47,X_52,X_252,X_253);
+    X_252 := algebra.subselect(X_55,X_47,A4,A5,true,true,false);
+    X_57 := sql.subdelta(X_250,X_47,X_52,X_251,X_252);
     X_60 := sql.bind_idxbat(X_9,"sys","orders","orders_o_custkey_fkey",0);
     (X_62,r1_71) := sql.bind_idxbat(X_9,"sys","orders","orders_o_custkey_fkey",2);
     X_64 := sql.bind_idxbat(X_9,"sys","orders","orders_o_custkey_fkey",1);
@@ -118,20 +111,20 @@
     X_90 := algebra.leftfetchjoin(r1_91,X_89);
     X_93 := sql.bind(X_9,"sys","part","p_type",0);
     X_91:bat[:oid,:oid]  := sql.tid(X_9,"sys","part");
-    X_254 := algebra.subselect(X_93,X_91,A6,A6,true,true,false);
+    X_253 := algebra.subselect(X_93,X_91,A6,A6,true,true,false);
     (X_95,r1_108) := sql.bind(X_9,"sys","part","p_type",2);
-    X_255 := algebra.subselect(r1_108,A6,A6,true,true,false);
+    X_254 := algebra.subselect(r1_108,A6,A6,true,true,false);
     X_97 := sql.bind(X_9,"sys","part","p_type",1);
-    X_256 := algebra.subselect(X_97,X_91,A6,A6,true,true,false);
-    X_98 := sql.subdelta(X_254,X_91,X_95,X_255,X_256);
+    X_255 := algebra.subselect(X_97,X_91,A6,A6,true,true,false);
+    X_98 := sql.subdelta(X_253,X_91,X_95,X_254,X_255);
     X_101 := X_98;
     (X_102,r1_118) := algebra.join(X_90,X_101);
-    X_257 := algebra.leftfetchjoin(X_102,r1_91);
+    X_256 := algebra.leftfetchjoin(X_102,r1_91);
     X_104 := sql.bind_idxbat(X_9,"sys","lineitem","lineitem_l_suppkey_fkey",0);
     (X_108,r1_124) := sql.bind_idxbat(X_9,"sys","lineitem","lineitem_l_suppkey_fkey",2);
     X_110 := sql.bind_idxbat(X_9,"sys","lineitem","lineitem_l_suppkey_fkey",1);
     X_111 := sql.projectdelta(X_70,X_104,X_108,r1_124,X_110);
-    X_112:bat[:oid,:oid]  := algebra.leftfetchjoin(X_257,X_111);
+    X_112:bat[:oid,:oid]  := algebra.leftfetchjoin(X_256,X_111);
     X_113:bat[:oid,:oid]  := sql.tid(X_9,"sys","supplier");
     (X_115,r1_133) := algebra.join(X_112,X_113);
     X_117 := sql.bind_idxbat(X_9,"sys","supplier","supplier_s_nationkey_fkey",0);
@@ -141,91 +134,15 @@
     X_126 := algebra.leftfetchjoin(r1_133,X_125);
     X_127:bat[:oid,:oid]  := sql.tid(X_9,"sys","nation");
     (X_129,r1_148) := algebra.join(X_126,X_127);
-    X_258 := algebra.leftfetchjoin(X_129,X_115);
+    X_257 := algebra.leftfetchjoin(X_129,X_115);
     X_131 := sql.projectdelta(X_57,X_49,X_52,r1_57,X_55);
-    X_132:bat[:oid,:date]  := algebra.leftfetchjoinPath(X_258,X_102,X_79,r1_77,X_131);
-=======
-    X_24 := sql.bind(X_9,"sys","orders","o_orderdate",0);
-    X_22:bat[:oid,:oid]  := sql.tid(X_9,"sys","orders");
-    X_249 := algebra.subselect(X_24,X_22,A4,A5,true,true,false);
-    (X_26,r1_27) := sql.bind(X_9,"sys","orders","o_orderdate",2);
-    X_250 := algebra.subselect(r1_27,A4,A5,true,true,false);
-    X_28 := sql.bind(X_9,"sys","orders","o_orderdate",1);
-    X_251 := algebra.subselect(X_28,X_22,A4,A5,true,true,false);
-    X_29 := sql.subdelta(X_249,X_22,X_26,X_250,X_251);
-    X_31 := X_29;
-    (X_32,r1_37) := algebra.join(X_21,X_31);
-    X_34 := sql.bind_idxbat(X_9,"sys","lineitem","lineitem_l_partkey_fkey",0);
-    (X_36,r1_41) := sql.bind_idxbat(X_9,"sys","lineitem","lineitem_l_partkey_fkey",2);
-    X_38 := sql.bind_idxbat(X_9,"sys","lineitem","lineitem_l_partkey_fkey",1);
-    X_41 := sql.projectdelta(X_10,X_34,X_36,r1_41,X_38);
-    X_42 := algebra.leftfetchjoin(X_32,X_41);
-    X_45 := sql.bind(X_9,"sys","part","p_type",0);
-    X_43:bat[:oid,:oid]  := sql.tid(X_9,"sys","part");
-    X_252 := algebra.subselect(X_45,X_43,A6,A6,true,true,false);
-    (X_48,r1_54) := sql.bind(X_9,"sys","part","p_type",2);
-    X_253 := algebra.subselect(r1_54,A6,A6,true,true,false);
-    X_51 := sql.bind(X_9,"sys","part","p_type",1);
-    X_254 := algebra.subselect(X_51,X_43,A6,A6,true,true,false);
-    X_53 := sql.subdelta(X_252,X_43,X_48,X_253,X_254);
-    X_55 := X_53;
-    (X_56,r1_65) := algebra.join(X_42,X_55);
-    X_258 := algebra.leftfetchjoin(X_56,r1_37);
-    X_58 := sql.bind_idxbat(X_9,"sys","orders","orders_o_custkey_fkey",0);
-    (X_61,r1_70) := sql.bind_idxbat(X_9,"sys","orders","orders_o_custkey_fkey",2);
-    X_63 := sql.bind_idxbat(X_9,"sys","orders","orders_o_custkey_fkey",1);
-    X_64 := sql.projectdelta(X_29,X_58,X_61,r1_70,X_63);
-    X_65:bat[:oid,:oid]  := algebra.leftfetchjoin(X_258,X_64);
-    X_66:bat[:oid,:oid]  := sql.tid(X_9,"sys","customer");
-    (X_69,r1_81) := algebra.join(X_65,X_66);
-    X_259 := algebra.leftfetchjoin(X_69,X_56);
-    X_71 := sql.bind_idxbat(X_9,"sys","lineitem","lineitem_l_suppkey_fkey",0);
-    (X_75,r1_87) := sql.bind_idxbat(X_9,"sys","lineitem","lineitem_l_suppkey_fkey",2);
-    X_78 := sql.bind_idxbat(X_9,"sys","lineitem","lineitem_l_suppkey_fkey",1);
-    X_80 := sql.projectdelta(X_10,X_71,X_75,r1_87,X_78);
-    X_81:bat[:oid,:oid]  := algebra.leftfetchjoinPath(X_259,X_32,X_80);
-    X_82:bat[:oid,:oid]  := sql.tid(X_9,"sys","supplier");
-    (X_84,r1_99) := algebra.join(X_81,X_82);
-    X_86 := sql.bind_idxbat(X_9,"sys","supplier","supplier_s_nationkey_fkey",0);
-    (X_88,r1_103) := sql.bind_idxbat(X_9,"sys","supplier","supplier_s_nationkey_fkey",2);
-    X_90 := sql.bind_idxbat(X_9,"sys","supplier","supplier_s_nationkey_fkey",1);
-    X_91 := sql.projectdelta(X_82,X_86,X_88,r1_103,X_90);
-    X_92 := algebra.leftfetchjoin(r1_99,X_91);
-    X_93:bat[:oid,:oid]  := sql.tid(X_9,"sys","nation");
-    (X_95,r1_111) := algebra.join(X_92,X_93);
-    X_260 := algebra.leftfetchjoin(X_95,X_84);
-    X_97 := sql.bind_idxbat(X_9,"sys","customer","customer_c_nationkey_fkey",0);
-    (X_101,r1_117) := sql.bind_idxbat(X_9,"sys","customer","customer_c_nationkey_fkey",2);
-    X_103 := sql.bind_idxbat(X_9,"sys","customer","customer_c_nationkey_fkey",1);
-    X_104 := sql.projectdelta(X_66,X_97,X_101,r1_117,X_103);
-    X_105:bat[:oid,:oid]  := algebra.leftfetchjoinPath(X_260,r1_81,X_104);
-    (X_106,r1_126) := algebra.join(X_105,X_93);
-    X_108 := sql.bind_idxbat(X_9,"sys","nation","nation_n_regionkey_fkey",0);
-    (X_111,r1_131) := sql.bind_idxbat(X_9,"sys","nation","nation_n_regionkey_fkey",2);
-    X_114 := sql.bind_idxbat(X_9,"sys","nation","nation_n_regionkey_fkey",1);
-    X_116 := sql.projectdelta(X_93,X_108,X_111,r1_131,X_114);
-    X_117 := algebra.leftfetchjoin(r1_126,X_116);
-    X_120 := sql.bind(X_9,"sys","region","r_name",0);
-    X_118:bat[:oid,:oid]  := sql.tid(X_9,"sys","region");
-    X_255 := algebra.subselect(X_120,X_118,A3,A3,true,true,false);
-    (X_122,r1_143) := sql.bind(X_9,"sys","region","r_name",2);
-    X_256 := algebra.subselect(r1_143,A3,A3,true,true,false);
-    X_124 := sql.bind(X_9,"sys","region","r_name",1);
-    X_257 := algebra.subselect(X_124,X_118,A3,A3,true,true,false);
-    X_125 := sql.subdelta(X_255,X_118,X_122,X_256,X_257);
-    X_128 := X_125;
-    (X_129,r1_153) := algebra.join(X_117,X_128);
-    X_261 := algebra.leftfetchjoin(X_129,X_106);
-    X_131 := sql.projectdelta(X_29,X_24,X_26,r1_27,X_28);
-    X_132:bat[:oid,:date]  := algebra.leftfetchjoinPath(X_261,X_95,X_84,X_69,X_56,r1_37,X_131);
->>>>>>> 2347aa9a
+    X_132:bat[:oid,:date]  := algebra.leftfetchjoinPath(X_257,X_102,X_79,r1_77,X_131);
     X_133:bat[:oid,:int]  := batmtime.year(X_132);
     (X_134,r1_159,r2_159) := group.subgroupdone(X_133);
     X_137 := algebra.leftfetchjoin(r1_159,X_133);
     X_143 := sql.bind(X_9,"sys","nation","n_name",0);
     (X_147,r1_172) := sql.bind(X_9,"sys","nation","n_name",2);
     X_150 := sql.bind(X_9,"sys","nation","n_name",1);
-<<<<<<< HEAD
     X_152 := sql.projectdelta(X_127,X_143,X_147,r1_172,X_150);
     X_153 := algebra.leftfetchjoin(r1_148,X_152);
     X_154:bat[:oid,:bit]  := batcalc.==(X_153,A0);
@@ -235,13 +152,13 @@
     (X_160,r1_194) := sql.bind(X_9,"sys","lineitem","l_extendedprice",2);
     X_162 := sql.bind(X_9,"sys","lineitem","l_extendedprice",1);
     X_163 := sql.projectdelta(X_70,X_157,X_160,r1_194,X_162);
-    X_164:bat[:oid,:lng]  := algebra.leftfetchjoinPath(X_258,X_102,r1_91,X_163);
+    X_164:bat[:oid,:lng]  := algebra.leftfetchjoinPath(X_257,X_102,r1_91,X_163);
     X_165 := calc.lng(A2,15,2);
     X_167 := sql.bind(X_9,"sys","lineitem","l_discount",0);
     (X_171,r1_210) := sql.bind(X_9,"sys","lineitem","l_discount",2);
     X_174 := sql.bind(X_9,"sys","lineitem","l_discount",1);
     X_176 := sql.projectdelta(X_70,X_167,X_171,r1_210,X_174);
-    X_177:bat[:oid,:lng]  := algebra.leftfetchjoinPath(X_258,X_102,r1_91,X_176);
+    X_177:bat[:oid,:lng]  := algebra.leftfetchjoinPath(X_257,X_102,r1_91,X_176);
     X_178:bat[:oid,:lng]  := batcalc.-(X_165,X_177);
     X_179:bat[:oid,:lng]  := batcalc.*(X_164,X_178);
     X_180 := calc.lng(A1,18,4);
@@ -253,73 +170,13 @@
     X_186:bat[:oid,:lng]  := batcalc.lng(4,X_184,18,8);
     X_189:bat[:oid,:lng]  := batcalc./(X_186,X_188);
     X_190 := algebra.leftfetchjoin(r1_163,X_189);
-    language.pass(X_22);
-    language.pass(X_10);
-    language.pass(X_35);
-    language.pass(X_47);
-    language.pass(X_91);
-    language.pass(X_113);
-    language.pass(X_57);
-    language.pass(X_49);
-    language.pass(X_52);
-    language.pass(r1_57);
-    language.pass(X_55);
-    language.pass(r1_77);
-    language.pass(X_133);
-    language.pass(X_127);
-    language.pass(X_154);
-    language.pass(X_70);
-    language.pass(X_258);
-    language.pass(X_102);
-    language.pass(r1_91);
-    language.pass(X_179);
-    language.pass(X_134);
-    language.pass(r1_159);
-    language.pass(X_137);
-    language.pass(r1_163);
-exit X_283;
     X_191 := sql.resultSet(2,1,X_142);
     sql.rsColumn(X_191,"sys.all_nations","o_year","int",32,0,X_142);
     sql.rsColumn(X_191,"sys.L3","mkt_share","decimal",18,4,X_190);
     X_202 := io.stdout();
     sql.exportResult(X_202,X_191);
 end s2_1;
-# querylog.define("explain select\n\to_year,\n\tsum(case\n\t\twhen nation = \\'BRAZIL\\' then volume\n\t\telse 0\n\tend) / sum(volume) as mkt_share\nfrom\n\t(\n\t\tselect\n\t\t\textract(year from o_orderdate) as o_year,\n\t\t\tl_extendedprice * (1 - l_discount) as volume,\n\t\t\tn2.n_name as nation\n\t\tfrom\n\t\t\tpart,\n\t\t\tsupplier,\n\t\t\tlineitem,\n\t\t\torders,\n\t\t\tcustomer,\n\t\t\tnation n1,\n\t\t\tnation n2,\n\t\t\tregion\n\t\twhere\n\t\t\tp_partkey = l_partkey\n\t\t\tand s_suppkey = l_suppkey\n\t\t\tand l_orderkey = o_orderkey\n\t\t\tand o_custkey = c_custkey\n\t\t\tand c_nationkey = n1.n_nationkey\n\t\t\tand n1.n_regionkey = r_regionkey\n\t\t\tand r_name = \\'AMERICA\\'\n\t\t\tand s_nationkey = n2.n_nationkey\n\t\t\tand o_orderdate between date \\'1995-01-01\\' and date \\'1996-12-31\\'\n\t\t\tand p_type = \\'ECONOMY ANODIZED STEEL\\'\n\t) as all_nations\ngroup by\n\to_year\norder by\n\to_year;","no_mitosis_pipe")
-=======
-    X_152 := sql.projectdelta(X_93,X_142,X_147,r1_179,X_150);
-    X_153:bat[:oid,:str]  := algebra.leftfetchjoinPath(X_261,r1_111,X_152);
-    X_154:bat[:oid,:bit]  := batcalc.==(X_153,A0);
-    X_155:bat[:oid,:bit]  := batcalc.isnil(X_154);
-    X_157:bat[:oid,:bit]  := batcalc.ifthenelse(X_155,false,X_154);
-    X_158 := sql.bind(X_9,"sys","lineitem","l_extendedprice",0);
-    (X_161,r1_204) := sql.bind(X_9,"sys","lineitem","l_extendedprice",2);
-    X_163 := sql.bind(X_9,"sys","lineitem","l_extendedprice",1);
-    X_164 := sql.projectdelta(X_10,X_158,X_161,r1_204,X_163);
-    X_165:bat[:oid,:lng]  := algebra.leftfetchjoinPath(X_261,X_95,X_84,X_69,X_56,X_32,X_164);
-    X_166 := calc.lng(A2,15,2);
-    X_169 := sql.bind(X_9,"sys","lineitem","l_discount",0);
-    (X_173,r1_224) := sql.bind(X_9,"sys","lineitem","l_discount",2);
-    X_175 := sql.bind(X_9,"sys","lineitem","l_discount",1);
-    X_177 := sql.projectdelta(X_10,X_169,X_173,r1_224,X_175);
-    X_178:bat[:oid,:lng]  := algebra.leftfetchjoinPath(X_261,X_95,X_84,X_69,X_56,X_32,X_177);
-    X_179:bat[:oid,:lng]  := batcalc.-(X_166,X_178);
-    X_180:bat[:oid,:lng]  := batcalc.*(X_165,X_179);
-    X_181 := calc.lng(A1,18,4);
-    X_184:bat[:oid,:lng]  := batcalc.ifthenelse(X_157,X_180,X_181);
-    X_185:bat[:oid,:lng]  := aggr.subsum(X_184,X_134,r1_166,true,true);
-    X_189:bat[:oid,:lng]  := aggr.subsum(X_180,X_134,r1_166,true,true);
-    (X_138,r1_170,r2_170) := algebra.subsort(X_137,false,false);
-    X_141 := algebra.leftfetchjoin(r1_170,X_137);
-    X_187:bat[:oid,:lng]  := batcalc.lng(4,X_185,18,8);
-    X_190:bat[:oid,:lng]  := batcalc./(X_187,X_189);
-    X_191 := algebra.leftfetchjoin(r1_170,X_190);
-    X_192 := sql.resultSet(2,1,X_141);
-    sql.rsColumn(X_192,"sys.all_nations","o_year","int",32,0,X_141);
-    sql.rsColumn(X_192,"sys.L3","mkt_share","decimal",18,4,X_191);
-    X_204 := io.stdout();
-    sql.exportResult(X_204,X_192);
-end s0_1;
->>>>>>> 2347aa9a
+# querylog.define("explain select\n\to_year,\n\tsum(case\n\t\twhen nation = \\'BRAZIL\\' then volume\n\t\telse 0\n\tend) / sum(volume) as mkt_share\nfrom\n\t(\n\t\tselect\n\t\t\textract(year from o_orderdate) as o_year,\n\t\t\tl_extendedprice * (1 - l_discount) as volume,\n\t\t\tn2.n_name as nation\n\t\tfrom\n\t\t\tpart,\n\t\t\tsupplier,\n\t\t\tlineitem,\n\t\t\torders,\n\t\t\tcustomer,\n\t\t\tnation n1,\n\t\t\tnation n2,\n\t\t\tregion\n\t\twhere\n\t\t\tp_partkey = l_partkey\n\t\t\tand s_suppkey = l_suppkey\n\t\t\tand l_orderkey = o_orderkey\n\t\t\tand o_custkey = c_custkey\n\t\t\tand c_nationkey = n1.n_nationkey\n\t\t\tand n1.n_regionkey = r_regionkey\n\t\t\tand r_name = \\'AMERICA\\'\n\t\t\tand s_nationkey = n2.n_nationkey\n\t\t\tand o_orderdate between date \\'1995-01-01\\' and date \\'1996-12-31\\'\n\t\t\tand p_type = \\'ECONOMY ANODIZED STEEL\\'\n\t) as all_nations\ngroup by\n\to_year\norder by\n\to_year;","sequential_pipe")
 
 # 22:53:27 >  
 # 22:53:27 >  "Done."
