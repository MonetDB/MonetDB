--- conflicted
+++ resolved
@@ -137,52 +137,6 @@
     X_60:bat[:oid] := algebra.projectionpath(X_52,C_50,C_3,X_59);
     C_61:bat[:oid] := sql.tid(X_2,"sys","customer");
     (X_63,r1_76) := algebra.subjoin(X_60,C_61,nil:BAT,nil:BAT,false,nil:lng);
-<<<<<<< HEAD
-    X_65:bat[:int] := sql.bind(X_2,"sys","customer","c_custkey",0);
-    (C_67,r1_80) := sql.bind(X_2,"sys","customer","c_custkey",2);
-    X_69:bat[:int] := sql.bind(X_2,"sys","customer","c_custkey",1);
-    X_70 := sql.delta(X_65,C_67,r1_80,X_69);
-    X_71 := algebra.projection(C_61,X_70);
-    X_72 := algebra.projection(r1_76,X_71);
-    X_73:bat[:int] := algebra.projectionpath(X_63,X_52,X_51);
-    (X_74,r1_88,r2_88) := group.subgroup(X_73);
-    (X_77,r1_91,r2_91) := group.subgroupdone(X_72,X_74);
-    X_80 := algebra.projection(r1_91,X_72);
-    (X_81,r1_102) := algebra.subjoin(X_80,X_71,nil:BAT,nil:BAT,false,nil:lng);
-    X_83:bat[:int] := algebra.projectionpath(X_81,r1_91,X_73);
-    X_126:bat[:lng] := algebra.projectionpath(X_63,r1_63,X_25);
-    X_127:bat[:hge] := aggr.subsum(X_126,X_77,r1_91,true,true);
-    (X_84,r1_118) := algebra.subjoin(X_83,X_15,nil:BAT,nil:BAT,false,nil:lng);
-    X_86:bat[:date] := sql.bind(X_2,"sys","orders","o_orderdate",0);
-    (C_88,r1_122) := sql.bind(X_2,"sys","orders","o_orderdate",2);
-    X_90:bat[:date] := sql.bind(X_2,"sys","orders","o_orderdate",1);
-    X_91 := sql.delta(X_86,C_88,r1_122,X_90);
-    X_92:bat[:date] := algebra.projectionpath(r1_118,C_3,X_91);
-    X_93:bat[:lng] := sql.bind(X_2,"sys","orders","o_totalprice",0);
-    (C_95,r1_130) := sql.bind(X_2,"sys","orders","o_totalprice",2);
-    X_97:bat[:lng] := sql.bind(X_2,"sys","orders","o_totalprice",1);
-    X_98 := sql.delta(X_93,C_95,r1_130,X_97);
-    X_99:bat[:lng] := algebra.projectionpath(r1_118,C_3,X_98);
-    (C_102,r1_141) := algebra.firstn(X_99,100,false,false);
-    C_104 := algebra.firstn(X_92,C_102,r1_141,100,true,false);
-    X_105 := algebra.projection(C_104,X_92);
-    X_106 := algebra.projection(C_104,X_99);
-    (X_107,r1_151,r2_151) := algebra.subsort(X_106,true,false);
-    (X_110,r1_154,r2_154) := algebra.subsort(X_105,r1_151,r2_151,false,false);
-    X_113:bat[:str] := sql.bind(X_2,"sys","customer","c_name",0);
-    (C_115,r1_159) := sql.bind(X_2,"sys","customer","c_name",2);
-    X_117:bat[:str] := sql.bind(X_2,"sys","customer","c_name",1);
-    X_118 := sql.delta(X_113,C_115,r1_159,X_117);
-    X_119:bat[:str] := algebra.projectionpath(r1_154,C_104,X_84,r1_102,C_61,X_118);
-    X_120 := algebra.subslice(X_119,0,99:lng);
-    X_121 := algebra.projection(X_120,X_119);
-    X_122:bat[:int] := algebra.projectionpath(X_120,r1_154,C_104,X_84,X_81,X_80);
-    X_123:bat[:int] := algebra.projectionpath(X_120,r1_154,C_104,X_84,X_83);
-    X_124:bat[:date] := algebra.projectionpath(X_120,r1_154,X_105);
-    X_125:bat[:lng] := algebra.projectionpath(X_120,r1_154,X_106);
-    X_128:bat[:hge] := algebra.projectionpath(X_120,r1_154,C_104,X_84,X_81,X_127);
-    sql.resultSet(X_172,X_174,X_176,X_177,X_178,X_121,X_122,X_123,X_124,X_125,X_128);
-=======
     X_65:bat[:int] := algebra.projectionpath(X_63,X_52,X_51);
     X_66:bat[:int] := sql.bind(X_2,"sys","customer","c_custkey",0);
     (C_68,r1_82) := sql.bind(X_2,"sys","customer","c_custkey",2);
@@ -212,7 +166,7 @@
     (X_100,r1_131,r2_131) := algebra.subsort(X_99,true,false);
     (X_103,r1_134,r2_134) := algebra.subsort(X_98,r1_131,r2_131,false,false);
     X_112:bat[:str] := algebra.projectionpath(r1_134,C_97,r1_91,r1_76,C_61,X_111);
-    X_113 := algebra.subslice(X_112,0,99:wrd);
+    X_113 := algebra.subslice(X_112,0,99:lng);
     X_115:bat[:int] := algebra.projectionpath(X_113,r1_134,C_97,r1_91,X_72);
     X_116:bat[:int] := algebra.projectionpath(X_113,r1_134,C_97,r1_91,X_65);
     X_119:bat[:lng] := algebra.projectionpath(X_63,r1_63,X_25);
@@ -222,7 +176,6 @@
     X_118:bat[:lng] := algebra.projectionpath(X_113,r1_134,X_99);
     X_121:bat[:hge] := algebra.projectionpath(X_113,r1_134,C_97,X_120);
     sql.resultSet(X_165,X_167,X_169,X_170,X_171,X_114,X_115,X_116,X_117,X_118,X_121);
->>>>>>> 3b4e2701
 end user.s2_1;
 
 # 22:53:30 >  
