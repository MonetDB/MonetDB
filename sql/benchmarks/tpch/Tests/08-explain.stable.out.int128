stdout of test '08-explain` in directory 'sql/benchmarks/tpch` itself:


# 22:53:27 >  
# 22:53:27 >  "mserver5" "--debug=10" "--set" "gdk_nr_threads=0" "--set" "mapi_open=true" "--set" "mapi_port=34581" "--set" "mapi_usock=/var/tmp/mtest-9096/.s.monetdb.34581" "--set" "monet_prompt=" "--forcemito" "--set" "mal_listing=2" "--dbpath=/ufs/manegold/_/Monet/HG/Feb2013/prefix/--disable-debug_--enable-assert_--enable-optimize/var/MonetDB/mTests_sql_benchmarks_tpch" "--set" "mal_listing=0"
# 22:53:27 >  

# MonetDB 5 server v11.15.12
# This is an unreleased version
# Serving database 'mTests_sql_benchmarks_tpch', using 8 threads
# Compiled for x86_64-unknown-linux-gnu/64bit with 64bit OIDs dynamically linked
# Found 15.591 GiB available main-memory.
# Copyright (c) 1993-July 2008 CWI.
# Copyright (c) August 2008-2015 MonetDB B.V., all rights reserved
# Visit http://www.monetdb.org/ for further information
# Listening for connection requests on mapi:monetdb://rome.ins.cwi.nl:34581/
# Listening for UNIX domain connection requests on mapi:monetdb:///var/tmp/mtest-9096/.s.monetdb.34581
# MonetDB/GIS module loaded
# MonetDB/JAQL module loaded
# MonetDB/SQL module loaded

Ready.

# 22:53:27 >  
# 22:53:27 >  "/usr/bin/python2" "08-explain.SQL.py" "08-explain"
# 22:53:27 >  

#set optimizer = 'sequential_pipe';
#explain select
#	o_year,
#	sum(case
#		when nation = 'BRAZIL' then volume
#		else 0
#	end) / sum(volume) as mkt_share
#from
#	(
#		select
#			extract(year from o_orderdate) as o_year,
#			l_extendedprice * (1 - l_discount) as volume,
#			n2.n_name as nation
#		from
#			part,
#			supplier,
#			lineitem,
#			orders,
#			customer,
#			nation n1,
#			nation n2,
#			region
#		where
#			p_partkey = l_partkey
#			and s_suppkey = l_suppkey
#			and l_orderkey = o_orderkey
#			and o_custkey = c_custkey
#			and c_nationkey = n1.n_nationkey
#			and n1.n_regionkey = r_regionkey
% .explain # table_name
% mal # name
% clob # type
% 963 # length
function user.s2_1{autoCommit=true}(A0:str,A1:bte,A2:bte,A3:str,A4:date,A5:date,A6:str):void;
<<<<<<< HEAD
    X_228:void := querylog.define("explain select\n\to_year,\n\tsum(case\n\t\twhen nation = \\'BRAZIL\\' then volume\n\t\telse 0\n\tend) / sum(volume) as mkt_share\nfrom\n\t(\n\t\tselect\n\t\t\textract(year from o_orderdate) as o_year,\n\t\t\tl_extendedprice * (1 - l_discount) as volume,\n\t\t\tn2.n_name as nation\n\t\tfrom\n\t\t\tpart,\n\t\t\tsupplier,\n\t\t\tlineitem,\n\t\t\torders,\n\t\t\tcustomer,\n\t\t\tnation n1,\n\t\t\tnation n2,\n\t\t\tregion\n\t\twhere\n\t\t\tp_partkey = l_partkey\n\t\t\tand s_suppkey = l_suppkey\n\t\t\tand l_orderkey = o_orderkey\n\t\t\tand o_custkey = c_custkey\n\t\t\tand c_nationkey = n1.n_nationkey\n\t\t\tand n1.n_regionkey = r_regionkey\n\t\t\tand r_name = \\'AMERICA\\'\n\t\t\tand s_nationkey = n2.n_nationkey\n\t\t\tand o_orderdate between date \\'1995-01-01\\' and date \\'1996-12-31\\'\n\t\t\tand p_type = \\'ECONOMY ANODIZED STEEL\\'\n\t) as all_nations\ngroup by\n\to_year\norder by\n\to_year;","sequential_pipe",124);
=======
    X_199:void := querylog.define("explain select\n\to_year,\n\tsum(case\n\t\twhen nation = \\'BRAZIL\\' then volume\n\t\telse 0\n\tend) / sum(volume) as mkt_share\nfrom\n\t(\n\t\tselect\n\t\t\textract(year from o_orderdate) as o_year,\n\t\t\tl_extendedprice * (1 - l_discount) as volume,\n\t\t\tn2.n_name as nation\n\t\tfrom\n\t\t\tpart,\n\t\t\tsupplier,\n\t\t\tlineitem,\n\t\t\torders,\n\t\t\tcustomer,\n\t\t\tnation n1,\n\t\t\tnation n2,\n\t\t\tregion\n\t\twhere\n\t\t\tp_partkey = l_partkey\n\t\t\tand s_suppkey = l_suppkey\n\t\t\tand l_orderkey = o_orderkey\n\t\t\tand o_custkey = c_custkey\n\t\t\tand c_nationkey = n1.n_nationkey\n\t\t\tand n1.n_regionkey = r_regionkey\n\t\t\tand r_name = \\'AMERICA\\'\n\t\t\tand s_nationkey = n2.n_nationkey\n\t\t\tand o_orderdate between date \\'1995-01-01\\' and date \\'1996-12-31\\'\n\t\t\tand p_type = \\'ECONOMY ANODIZED STEEL\\'\n\t) as all_nations\ngroup by\n\to_year\norder by\n\to_year;","sequential_pipe",132);
    X_174 := bat.new(nil:oid,nil:str);
    X_182 := bat.append(X_174,"sys.all_nations");
    X_191 := bat.append(X_182,"sys.L3");
    X_177 := bat.new(nil:oid,nil:str);
    X_184 := bat.append(X_177,"o_year");
    X_193 := bat.append(X_184,"mkt_share");
    X_178 := bat.new(nil:oid,nil:str);
    X_186 := bat.append(X_178,"int");
    X_195 := bat.append(X_186,"decimal");
    X_179 := bat.new(nil:oid,nil:int);
    X_188 := bat.append(X_179,32);
    X_197 := bat.append(X_188,39);
    X_181 := bat.new(nil:oid,nil:int);
    X_190 := bat.append(X_181,0);
    X_198 := bat.append(X_190,4);
>>>>>>> cc4def06
    X_9 := sql.mvc();
    X_10:bat[:oid,:oid]  := sql.tid(X_9,"sys","lineitem");
    X_13:bat[:oid,:oid]  := sql.bind_idxbat(X_9,"sys","lineitem","lineitem_l_orderkey_fkey",0);
    (X_16,r1_16) := sql.bind_idxbat(X_9,"sys","lineitem","lineitem_l_orderkey_fkey",2);
    X_19:bat[:oid,:oid]  := sql.bind_idxbat(X_9,"sys","lineitem","lineitem_l_orderkey_fkey",1);
    X_21 := sql.projectdelta(X_10,X_13,X_16,r1_16,X_19);
    X_24:bat[:oid,:date]  := sql.bind(X_9,"sys","orders","o_orderdate",0);
    X_22:bat[:oid,:oid]  := sql.tid(X_9,"sys","orders");
<<<<<<< HEAD
    X_278 := algebra.subselect(X_24,X_22,A4,A5,true,true,false);
    (X_26,r1_27) := sql.bind(X_9,"sys","orders","o_orderdate",2);
    X_279 := algebra.subselect(r1_27,nil:bat[:oid,:oid],A4,A5,true,true,false);
    X_28:bat[:oid,:date]  := sql.bind(X_9,"sys","orders","o_orderdate",1);
    X_281 := algebra.subselect(X_28,X_22,A4,A5,true,true,false);
    X_29 := sql.subdelta(X_278,X_22,X_26,X_279,X_281);
    X_31 := X_29;
    (X_32,r1_37) := algebra.subjoin(X_21,X_31,nil:BAT,nil:BAT,false,nil:lng);
    X_290:bat[:oid,:int] := sql.bind(X_9,"sys","lineitem","l_partkey",0);
    X_36:bat[:oid,:int] := mosaic.decompress(X_290);
    (X_38,r1_43) := sql.bind(X_9,"sys","lineitem","l_partkey",2);
    X_42:bat[:oid,:int] := sql.bind(X_9,"sys","lineitem","l_partkey",1);
    X_43 := sql.projectdelta(X_10,X_36,X_38,r1_43,X_42);
    X_44 := algebra.leftfetchjoin(X_32,X_43);
    X_47:bat[:oid,:str]  := sql.bind(X_9,"sys","part","p_type",0);
    X_45:bat[:oid,:oid]  := sql.tid(X_9,"sys","part");
    X_282 := algebra.subselect(X_47,X_45,A6,A6,true,true,false);
    (X_50,r1_56) := sql.bind(X_9,"sys","part","p_type",2);
    X_283 := algebra.subselect(r1_56,nil:bat[:oid,:oid],A6,A6,true,true,false);
    X_53:bat[:oid,:str]  := sql.bind(X_9,"sys","part","p_type",1);
    X_285 := algebra.subselect(X_53,X_45,A6,A6,true,true,false);
    X_55 := sql.subdelta(X_282,X_45,X_50,X_283,X_285);
    X_57:bat[:oid,:int] := sql.bind(X_9,"sys","part","p_partkey",0);
    (X_59,r1_68) := sql.bind(X_9,"sys","part","p_partkey",2);
    X_61:bat[:oid,:int] := sql.bind(X_9,"sys","part","p_partkey",1);
    X_62 := sql.projectdelta(X_55,X_57,X_59,r1_68,X_61);
    (X_63,r1_74) := algebra.subjoin(X_44,X_62,nil:BAT,nil:BAT,false,nil:lng);
    X_68:bat[:oid,:oid] := sql.bind_idxbat(X_9,"sys","orders","orders_o_custkey_fkey",0);
    (X_72,r1_83) := sql.bind_idxbat(X_9,"sys","orders","orders_o_custkey_fkey",2);
    X_74:bat[:oid,:oid] := sql.bind_idxbat(X_9,"sys","orders","orders_o_custkey_fkey",1);
    X_75 := sql.projectdelta(X_29,X_68,X_72,r1_83,X_74);
    X_76:bat[:oid,:oid] := algebra.leftfetchjoinPath(X_63,r1_37,X_75);
    X_77:bat[:oid,:oid] := sql.tid(X_9,"sys","customer");
    (X_79,r1_93) := algebra.subjoin(X_76,X_77,nil:BAT,nil:BAT,false,nil:lng);
    X_81:bat[:oid,:oid] := sql.bind_idxbat(X_9,"sys","customer","customer_c_nationkey_fkey",0);
    (X_84,r1_98) := sql.bind_idxbat(X_9,"sys","customer","customer_c_nationkey_fkey",2);
    X_87:bat[:oid,:oid] := sql.bind_idxbat(X_9,"sys","customer","customer_c_nationkey_fkey",1);
    X_89 := sql.projectdelta(X_77,X_81,X_84,r1_98,X_87);
    X_90 := algebra.leftfetchjoin(r1_93,X_89);
    X_91:bat[:oid,:oid] := sql.tid(X_9,"sys","nation");
    (X_93,r1_108) := algebra.subjoin(X_90,X_91,nil:BAT,nil:BAT,false,nil:lng);
    X_98:bat[:oid,:oid] := sql.bind_idxbat(X_9,"sys","nation","nation_n_regionkey_fkey",0);
    (X_101,r1_116) := sql.bind_idxbat(X_9,"sys","nation","nation_n_regionkey_fkey",2);
    X_103:bat[:oid,:oid] := sql.bind_idxbat(X_9,"sys","nation","nation_n_regionkey_fkey",1);
    X_104 := sql.projectdelta(X_91,X_98,X_101,r1_116,X_103);
    X_105 := algebra.leftfetchjoin(r1_108,X_104);
    X_108:bat[:oid,:str] := sql.bind(X_9,"sys","region","r_name",0);
    X_106:bat[:oid,:oid] := sql.tid(X_9,"sys","region");
    X_286 := algebra.subselect(X_108,X_106,A3,A3,true,true,false);
    (X_110,r1_126) := sql.bind(X_9,"sys","region","r_name",2);
    X_287 := algebra.subselect(r1_126,nil:bat[:oid,:oid],A3,A3,true,true,false);
    X_112:bat[:oid,:str] := sql.bind(X_9,"sys","region","r_name",1);
    X_289 := algebra.subselect(X_112,X_106,A3,A3,true,true,false);
    X_113 := sql.subdelta(X_286,X_106,X_110,X_287,X_289);
    X_115 := X_113;
    (X_116,r1_135) := algebra.subjoin(X_105,X_115,nil:BAT,nil:BAT,false,nil:lng);
    X_118:bat[:oid,:int] := sql.bind(X_9,"sys","lineitem","l_suppkey",0);
    (X_122,r1_141) := sql.bind(X_9,"sys","lineitem","l_suppkey",2);
    X_125:bat[:oid,:int] := sql.bind(X_9,"sys","lineitem","l_suppkey",1);
    X_127 := sql.projectdelta(X_10,X_118,X_122,r1_141,X_125);
    X_128:bat[:oid,:int] := algebra.leftfetchjoinPath(X_116,X_93,X_79,X_63,X_32,X_127);
    X_129:bat[:oid,:oid] := sql.tid(X_9,"sys","supplier");
    X_132:bat[:oid,:int] := sql.bind(X_9,"sys","supplier","s_suppkey",0);
    (X_134,r1_158) := sql.bind(X_9,"sys","supplier","s_suppkey",2);
    X_136:bat[:oid,:int] := sql.bind(X_9,"sys","supplier","s_suppkey",1);
    X_137 := sql.projectdelta(X_129,X_132,X_134,r1_158,X_136);
    (X_138,r1_163) := algebra.subjoin(X_128,X_137,nil:BAT,nil:BAT,false,nil:lng);
    X_143:bat[:oid,:oid] := sql.bind_idxbat(X_9,"sys","supplier","supplier_s_nationkey_fkey",0);
    (X_145,r1_170) := sql.bind_idxbat(X_9,"sys","supplier","supplier_s_nationkey_fkey",2);
    X_147:bat[:oid,:oid] := sql.bind_idxbat(X_9,"sys","supplier","supplier_s_nationkey_fkey",1);
    X_148 := sql.projectdelta(X_129,X_143,X_145,r1_170,X_147);
    X_149 := algebra.leftfetchjoin(r1_163,X_148);
    (X_151,r1_178) := algebra.subjoin(X_149,X_91,nil:BAT,nil:BAT,false,nil:lng);
    X_153 := sql.projectdelta(X_29,X_24,X_26,r1_27,X_28);
    X_154:bat[:oid,:date] := algebra.leftfetchjoinPath(X_151,X_138,X_116,X_93,X_79,X_63,r1_37,X_153);
    X_155:bat[:oid,:int] := batmtime.year(X_154);
    (X_156,r1_191,r2_191) := group.subgroupdone(X_155);
    X_159 := algebra.leftfetchjoin(r1_191,X_155);
    X_164:bat[:oid,:str] := sql.bind(X_9,"sys","nation","n_name",0);
    (X_168,r1_203) := sql.bind(X_9,"sys","nation","n_name",2);
    X_171:bat[:oid,:str] := sql.bind(X_9,"sys","nation","n_name",1);
    X_173 := sql.projectdelta(X_91,X_164,X_168,r1_203,X_171);
    X_174 := algebra.leftfetchjoin(r1_178,X_173);
    X_175:bat[:oid,:bit] := batcalc.==(X_174,A0);
    X_176:bat[:oid,:bit] := batcalc.isnil(X_175);
    X_178:bat[:oid,:bit] := batcalc.ifthenelse(X_176,false,X_175);
    X_179:bat[:oid,:lng] := sql.bind(X_9,"sys","lineitem","l_extendedprice",0);
    (X_182,r1_226) := sql.bind(X_9,"sys","lineitem","l_extendedprice",2);
    X_184:bat[:oid,:lng] := sql.bind(X_9,"sys","lineitem","l_extendedprice",1);
    X_185 := sql.projectdelta(X_10,X_179,X_182,r1_226,X_184);
    X_186:bat[:oid,:lng] := algebra.leftfetchjoinPath(X_151,X_138,X_116,X_93,X_79,X_63,X_32,X_185);
    X_189 := calc.lng(A2,15,2);
    X_191:bat[:oid,:lng] := sql.bind(X_9,"sys","lineitem","l_discount",0);
    (X_195,r1_249) := sql.bind(X_9,"sys","lineitem","l_discount",2);
    X_197:bat[:oid,:lng] := sql.bind(X_9,"sys","lineitem","l_discount",1);
    X_199 := sql.projectdelta(X_10,X_191,X_195,r1_249,X_197);
    X_200:bat[:oid,:lng] := algebra.leftfetchjoinPath(X_151,X_138,X_116,X_93,X_79,X_63,X_32,X_199);
    X_201:bat[:oid,:lng] := batcalc.-(X_189,X_200);
    X_202:bat[:oid,:hge] := batcalc.*(X_186,X_201);
    X_203 := calc.hge(A1,33,4);
    X_205:bat[:oid,:hge] := batcalc.ifthenelse(X_178,X_202,X_203);
    X_206:bat[:oid,:hge] := aggr.subsum(X_205,X_156,r1_191,true,true);
    X_211:bat[:oid,:hge] := aggr.subsum(X_202,X_156,r1_191,true,true);
    (X_160,r1_195,r2_195) := algebra.subsort(X_159,false,false);
    X_163 := algebra.leftfetchjoin(r1_195,X_159);
    X_208:bat[:oid,:hge] := batcalc.hge(4,X_206,39,8);
    X_212:bat[:oid,:hge] := batcalc./(X_208,X_211);
    X_213 := algebra.leftfetchjoin(r1_195,X_212);
    X_214 := sql.resultSet(2,1,X_163);
    sql.rsColumn(X_214,"sys.all_nations","o_year","int",32,0,X_163);
    sql.rsColumn(X_214,"sys.L3","mkt_share","decimal",39,4,X_213);
    X_226 := io.stdout();
    sql.exportResult(X_226,X_214);
=======
    X_262 := algebra.subselect(X_24,X_22,A4,A5,true,true,false);
    (X_26,r1_27) := sql.bind(X_9,"sys","orders","o_orderdate",2);
    X_263 := algebra.subselect(r1_27,nil:bat[:oid,:oid],A4,A5,true,true,false);
    X_28:bat[:oid,:date]  := sql.bind(X_9,"sys","orders","o_orderdate",1);
    X_265 := algebra.subselect(X_28,X_22,A4,A5,true,true,false);
    X_29 := sql.subdelta(X_262,X_22,X_26,X_263,X_265);
    (X_31,r1_37) := algebra.subjoin(X_21,X_29,nil:BAT,nil:BAT,false,nil:lng);
    X_35:bat[:oid,:int] := sql.bind(X_9,"sys","lineitem","l_partkey",0);
    (X_37,r1_44) := sql.bind(X_9,"sys","lineitem","l_partkey",2);
    X_39:bat[:oid,:int] := sql.bind(X_9,"sys","lineitem","l_partkey",1);
    X_40 := sql.projectdelta(X_10,X_35,X_37,r1_44,X_39);
    X_41 := algebra.leftfetchjoin(X_31,X_40);
    X_44:bat[:oid,:str] := sql.bind(X_9,"sys","part","p_type",0);
    X_42:bat[:oid,:oid] := sql.tid(X_9,"sys","part");
    X_266 := algebra.subselect(X_44,X_42,A6,A6,true,false,false);
    (X_46,r1_54) := sql.bind(X_9,"sys","part","p_type",2);
    X_267 := algebra.subselect(r1_54,nil:bat[:oid,:oid],A6,A6,true,false,false);
    X_48:bat[:oid,:str] := sql.bind(X_9,"sys","part","p_type",1);
    X_268 := algebra.subselect(X_48,X_42,A6,A6,true,false,false);
    X_49 := sql.subdelta(X_266,X_42,X_46,X_267,X_268);
    X_50:bat[:oid,:int] := sql.bind(X_9,"sys","part","p_partkey",0);
    (X_52,r1_64) := sql.bind(X_9,"sys","part","p_partkey",2);
    X_54:bat[:oid,:int] := sql.bind(X_9,"sys","part","p_partkey",1);
    X_55 := sql.projectdelta(X_49,X_50,X_52,r1_64,X_54);
    (X_56,r1_70) := algebra.subjoin(X_41,X_55,nil:BAT,nil:BAT,false,nil:lng);
    X_58:bat[:oid,:oid] := sql.bind_idxbat(X_9,"sys","orders","orders_o_custkey_fkey",0);
    (X_60,r1_75) := sql.bind_idxbat(X_9,"sys","orders","orders_o_custkey_fkey",2);
    X_62:bat[:oid,:oid] := sql.bind_idxbat(X_9,"sys","orders","orders_o_custkey_fkey",1);
    X_63 := sql.projectdelta(X_29,X_58,X_60,r1_75,X_62);
    X_64:bat[:oid,:oid] := algebra.leftfetchjoinPath(X_56,r1_37,X_63);
    X_65:bat[:oid,:oid] := sql.tid(X_9,"sys","customer");
    (X_67,r1_85) := algebra.subjoin(X_64,X_65,nil:BAT,nil:BAT,false,nil:lng);
    X_69:bat[:oid,:oid] := sql.bind_idxbat(X_9,"sys","customer","customer_c_nationkey_fkey",0);
    (X_71,r1_92) := sql.bind_idxbat(X_9,"sys","customer","customer_c_nationkey_fkey",2);
    X_73:bat[:oid,:oid] := sql.bind_idxbat(X_9,"sys","customer","customer_c_nationkey_fkey",1);
    X_74 := sql.projectdelta(X_65,X_69,X_71,r1_92,X_73);
    X_75 := algebra.leftfetchjoin(r1_85,X_74);
    X_76:bat[:oid,:oid] := sql.tid(X_9,"sys","nation");
    (X_78,r1_100) := algebra.subjoin(X_75,X_76,nil:BAT,nil:BAT,false,nil:lng);
    X_80:bat[:oid,:oid] := sql.bind_idxbat(X_9,"sys","nation","nation_n_regionkey_fkey",0);
    (X_82,r1_104) := sql.bind_idxbat(X_9,"sys","nation","nation_n_regionkey_fkey",2);
    X_84:bat[:oid,:oid] := sql.bind_idxbat(X_9,"sys","nation","nation_n_regionkey_fkey",1);
    X_85 := sql.projectdelta(X_76,X_80,X_82,r1_104,X_84);
    X_86 := algebra.leftfetchjoin(r1_100,X_85);
    X_89:bat[:oid,:str] := sql.bind(X_9,"sys","region","r_name",0);
    X_87:bat[:oid,:oid] := sql.tid(X_9,"sys","region");
    X_269 := algebra.subselect(X_89,X_87,A3,A3,true,false,false);
    (X_91,r1_114) := sql.bind(X_9,"sys","region","r_name",2);
    X_270 := algebra.subselect(r1_114,nil:bat[:oid,:oid],A3,A3,true,false,false);
    X_93:bat[:oid,:str] := sql.bind(X_9,"sys","region","r_name",1);
    X_271 := algebra.subselect(X_93,X_87,A3,A3,true,false,false);
    X_94 := sql.subdelta(X_269,X_87,X_91,X_270,X_271);
    (X_95,r1_125) := algebra.subjoin(X_86,X_94,nil:BAT,nil:BAT,false,nil:lng);
    X_97:bat[:oid,:int] := sql.bind(X_9,"sys","lineitem","l_suppkey",0);
    (X_99,r1_132) := sql.bind(X_9,"sys","lineitem","l_suppkey",2);
    X_101:bat[:oid,:int] := sql.bind(X_9,"sys","lineitem","l_suppkey",1);
    X_102 := sql.projectdelta(X_10,X_97,X_99,r1_132,X_101);
    X_103:bat[:oid,:int] := algebra.leftfetchjoinPath(X_95,X_78,X_67,X_56,X_31,X_102);
    X_104:bat[:oid,:oid] := sql.tid(X_9,"sys","supplier");
    X_106:bat[:oid,:int] := sql.bind(X_9,"sys","supplier","s_suppkey",0);
    (X_108,r1_146) := sql.bind(X_9,"sys","supplier","s_suppkey",2);
    X_110:bat[:oid,:int] := sql.bind(X_9,"sys","supplier","s_suppkey",1);
    X_111 := sql.projectdelta(X_104,X_106,X_108,r1_146,X_110);
    (X_112,r1_151) := algebra.subjoin(X_103,X_111,nil:BAT,nil:BAT,false,nil:lng);
    X_114:bat[:oid,:oid] := sql.bind_idxbat(X_9,"sys","supplier","supplier_s_nationkey_fkey",0);
    (X_116,r1_155) := sql.bind_idxbat(X_9,"sys","supplier","supplier_s_nationkey_fkey",2);
    X_118:bat[:oid,:oid] := sql.bind_idxbat(X_9,"sys","supplier","supplier_s_nationkey_fkey",1);
    X_119 := sql.projectdelta(X_104,X_114,X_116,r1_155,X_118);
    X_120 := algebra.leftfetchjoin(r1_151,X_119);
    (X_121,r1_163) := algebra.subjoin(X_120,X_76,nil:BAT,nil:BAT,false,nil:lng);
    X_123 := sql.projectdelta(X_29,X_24,X_26,r1_27,X_28);
    X_124:bat[:oid,:date] := algebra.leftfetchjoinPath(X_121,X_112,X_95,X_78,X_67,X_56,r1_37,X_123);
    X_125:bat[:oid,:int] := batmtime.year(X_124);
    (X_126,r1_180,r2_180) := group.subgroupdone(X_125);
    X_129 := algebra.leftfetchjoin(r1_180,X_125);
    X_134:bat[:oid,:str] := sql.bind(X_9,"sys","nation","n_name",0);
    (X_136,r1_190) := sql.bind(X_9,"sys","nation","n_name",2);
    X_138:bat[:oid,:str] := sql.bind(X_9,"sys","nation","n_name",1);
    X_139 := sql.projectdelta(X_76,X_134,X_136,r1_190,X_138);
    X_140 := algebra.leftfetchjoin(r1_163,X_139);
    X_141:bat[:oid,:bit] := batcalc.==(X_140,A0);
    X_142:bat[:oid,:bit] := batcalc.isnil(X_141);
    X_143:bat[:oid,:bit] := batcalc.ifthenelse(X_142,false,X_141);
    X_144:bat[:oid,:lng] := sql.bind(X_9,"sys","lineitem","l_extendedprice",0);
    (X_146,r1_210) := sql.bind(X_9,"sys","lineitem","l_extendedprice",2);
    X_148:bat[:oid,:lng] := sql.bind(X_9,"sys","lineitem","l_extendedprice",1);
    X_149 := sql.projectdelta(X_10,X_144,X_146,r1_210,X_148);
    X_150:bat[:oid,:lng] := algebra.leftfetchjoinPath(X_121,X_112,X_95,X_78,X_67,X_56,X_31,X_149);
    X_152 := calc.lng(A2,15,2);
    X_154:bat[:oid,:lng] := sql.bind(X_9,"sys","lineitem","l_discount",0);
    (X_156,r1_231) := sql.bind(X_9,"sys","lineitem","l_discount",2);
    X_158:bat[:oid,:lng] := sql.bind(X_9,"sys","lineitem","l_discount",1);
    X_159 := sql.projectdelta(X_10,X_154,X_156,r1_231,X_158);
    X_160:bat[:oid,:lng] := algebra.leftfetchjoinPath(X_121,X_112,X_95,X_78,X_67,X_56,X_31,X_159);
    X_161:bat[:oid,:lng] := batcalc.-(X_152,X_160);
    X_162:bat[:oid,:hge] := batcalc.*(X_150,X_161);
    X_163 := calc.hge(A1,33,4);
    X_165:bat[:oid,:hge] := batcalc.ifthenelse(X_143,X_162,X_163);
    X_166:bat[:oid,:hge] := aggr.subsum(X_165,X_126,r1_180,true,true);
    X_170:bat[:oid,:hge] := aggr.subsum(X_162,X_126,r1_180,true,true);
    (X_130,r1_184,r2_184) := algebra.subsort(X_129,false,false);
    X_133 := algebra.leftfetchjoin(r1_184,X_129);
    X_167:bat[:oid,:hge] := batcalc.hge(4,X_166,39,8);
    X_171:bat[:oid,:hge] := batcalc./(X_167,X_170);
    X_172 := algebra.leftfetchjoin(r1_184,X_171);
    sql.resultSet(X_191,X_193,X_195,X_197,X_198,X_133,X_172);
>>>>>>> cc4def06
end user.s2_1;

# 22:53:27 >  
# 22:53:27 >  "Done."
# 22:53:27 >  
<|MERGE_RESOLUTION|>--- conflicted
+++ resolved
@@ -59,9 +59,6 @@
 % clob # type
 % 963 # length
 function user.s2_1{autoCommit=true}(A0:str,A1:bte,A2:bte,A3:str,A4:date,A5:date,A6:str):void;
-<<<<<<< HEAD
-    X_228:void := querylog.define("explain select\n\to_year,\n\tsum(case\n\t\twhen nation = \\'BRAZIL\\' then volume\n\t\telse 0\n\tend) / sum(volume) as mkt_share\nfrom\n\t(\n\t\tselect\n\t\t\textract(year from o_orderdate) as o_year,\n\t\t\tl_extendedprice * (1 - l_discount) as volume,\n\t\t\tn2.n_name as nation\n\t\tfrom\n\t\t\tpart,\n\t\t\tsupplier,\n\t\t\tlineitem,\n\t\t\torders,\n\t\t\tcustomer,\n\t\t\tnation n1,\n\t\t\tnation n2,\n\t\t\tregion\n\t\twhere\n\t\t\tp_partkey = l_partkey\n\t\t\tand s_suppkey = l_suppkey\n\t\t\tand l_orderkey = o_orderkey\n\t\t\tand o_custkey = c_custkey\n\t\t\tand c_nationkey = n1.n_nationkey\n\t\t\tand n1.n_regionkey = r_regionkey\n\t\t\tand r_name = \\'AMERICA\\'\n\t\t\tand s_nationkey = n2.n_nationkey\n\t\t\tand o_orderdate between date \\'1995-01-01\\' and date \\'1996-12-31\\'\n\t\t\tand p_type = \\'ECONOMY ANODIZED STEEL\\'\n\t) as all_nations\ngroup by\n\to_year\norder by\n\to_year;","sequential_pipe",124);
-=======
     X_199:void := querylog.define("explain select\n\to_year,\n\tsum(case\n\t\twhen nation = \\'BRAZIL\\' then volume\n\t\telse 0\n\tend) / sum(volume) as mkt_share\nfrom\n\t(\n\t\tselect\n\t\t\textract(year from o_orderdate) as o_year,\n\t\t\tl_extendedprice * (1 - l_discount) as volume,\n\t\t\tn2.n_name as nation\n\t\tfrom\n\t\t\tpart,\n\t\t\tsupplier,\n\t\t\tlineitem,\n\t\t\torders,\n\t\t\tcustomer,\n\t\t\tnation n1,\n\t\t\tnation n2,\n\t\t\tregion\n\t\twhere\n\t\t\tp_partkey = l_partkey\n\t\t\tand s_suppkey = l_suppkey\n\t\t\tand l_orderkey = o_orderkey\n\t\t\tand o_custkey = c_custkey\n\t\t\tand c_nationkey = n1.n_nationkey\n\t\t\tand n1.n_regionkey = r_regionkey\n\t\t\tand r_name = \\'AMERICA\\'\n\t\t\tand s_nationkey = n2.n_nationkey\n\t\t\tand o_orderdate between date \\'1995-01-01\\' and date \\'1996-12-31\\'\n\t\t\tand p_type = \\'ECONOMY ANODIZED STEEL\\'\n\t) as all_nations\ngroup by\n\to_year\norder by\n\to_year;","sequential_pipe",132);
     X_174 := bat.new(nil:oid,nil:str);
     X_182 := bat.append(X_174,"sys.all_nations");
@@ -78,7 +75,6 @@
     X_181 := bat.new(nil:oid,nil:int);
     X_190 := bat.append(X_181,0);
     X_198 := bat.append(X_190,4);
->>>>>>> cc4def06
     X_9 := sql.mvc();
     X_10:bat[:oid,:oid]  := sql.tid(X_9,"sys","lineitem");
     X_13:bat[:oid,:oid]  := sql.bind_idxbat(X_9,"sys","lineitem","lineitem_l_orderkey_fkey",0);
@@ -87,127 +83,12 @@
     X_21 := sql.projectdelta(X_10,X_13,X_16,r1_16,X_19);
     X_24:bat[:oid,:date]  := sql.bind(X_9,"sys","orders","o_orderdate",0);
     X_22:bat[:oid,:oid]  := sql.tid(X_9,"sys","orders");
-<<<<<<< HEAD
-    X_278 := algebra.subselect(X_24,X_22,A4,A5,true,true,false);
+    X_263 := algebra.subselect(X_24,X_22,A4,A5,true,true,false);
     (X_26,r1_27) := sql.bind(X_9,"sys","orders","o_orderdate",2);
-    X_279 := algebra.subselect(r1_27,nil:bat[:oid,:oid],A4,A5,true,true,false);
+    X_264 := algebra.subselect(r1_27,nil:bat[:oid,:oid],A4,A5,true,true,false);
     X_28:bat[:oid,:date]  := sql.bind(X_9,"sys","orders","o_orderdate",1);
-    X_281 := algebra.subselect(X_28,X_22,A4,A5,true,true,false);
-    X_29 := sql.subdelta(X_278,X_22,X_26,X_279,X_281);
-    X_31 := X_29;
-    (X_32,r1_37) := algebra.subjoin(X_21,X_31,nil:BAT,nil:BAT,false,nil:lng);
-    X_290:bat[:oid,:int] := sql.bind(X_9,"sys","lineitem","l_partkey",0);
-    X_36:bat[:oid,:int] := mosaic.decompress(X_290);
-    (X_38,r1_43) := sql.bind(X_9,"sys","lineitem","l_partkey",2);
-    X_42:bat[:oid,:int] := sql.bind(X_9,"sys","lineitem","l_partkey",1);
-    X_43 := sql.projectdelta(X_10,X_36,X_38,r1_43,X_42);
-    X_44 := algebra.leftfetchjoin(X_32,X_43);
-    X_47:bat[:oid,:str]  := sql.bind(X_9,"sys","part","p_type",0);
-    X_45:bat[:oid,:oid]  := sql.tid(X_9,"sys","part");
-    X_282 := algebra.subselect(X_47,X_45,A6,A6,true,true,false);
-    (X_50,r1_56) := sql.bind(X_9,"sys","part","p_type",2);
-    X_283 := algebra.subselect(r1_56,nil:bat[:oid,:oid],A6,A6,true,true,false);
-    X_53:bat[:oid,:str]  := sql.bind(X_9,"sys","part","p_type",1);
-    X_285 := algebra.subselect(X_53,X_45,A6,A6,true,true,false);
-    X_55 := sql.subdelta(X_282,X_45,X_50,X_283,X_285);
-    X_57:bat[:oid,:int] := sql.bind(X_9,"sys","part","p_partkey",0);
-    (X_59,r1_68) := sql.bind(X_9,"sys","part","p_partkey",2);
-    X_61:bat[:oid,:int] := sql.bind(X_9,"sys","part","p_partkey",1);
-    X_62 := sql.projectdelta(X_55,X_57,X_59,r1_68,X_61);
-    (X_63,r1_74) := algebra.subjoin(X_44,X_62,nil:BAT,nil:BAT,false,nil:lng);
-    X_68:bat[:oid,:oid] := sql.bind_idxbat(X_9,"sys","orders","orders_o_custkey_fkey",0);
-    (X_72,r1_83) := sql.bind_idxbat(X_9,"sys","orders","orders_o_custkey_fkey",2);
-    X_74:bat[:oid,:oid] := sql.bind_idxbat(X_9,"sys","orders","orders_o_custkey_fkey",1);
-    X_75 := sql.projectdelta(X_29,X_68,X_72,r1_83,X_74);
-    X_76:bat[:oid,:oid] := algebra.leftfetchjoinPath(X_63,r1_37,X_75);
-    X_77:bat[:oid,:oid] := sql.tid(X_9,"sys","customer");
-    (X_79,r1_93) := algebra.subjoin(X_76,X_77,nil:BAT,nil:BAT,false,nil:lng);
-    X_81:bat[:oid,:oid] := sql.bind_idxbat(X_9,"sys","customer","customer_c_nationkey_fkey",0);
-    (X_84,r1_98) := sql.bind_idxbat(X_9,"sys","customer","customer_c_nationkey_fkey",2);
-    X_87:bat[:oid,:oid] := sql.bind_idxbat(X_9,"sys","customer","customer_c_nationkey_fkey",1);
-    X_89 := sql.projectdelta(X_77,X_81,X_84,r1_98,X_87);
-    X_90 := algebra.leftfetchjoin(r1_93,X_89);
-    X_91:bat[:oid,:oid] := sql.tid(X_9,"sys","nation");
-    (X_93,r1_108) := algebra.subjoin(X_90,X_91,nil:BAT,nil:BAT,false,nil:lng);
-    X_98:bat[:oid,:oid] := sql.bind_idxbat(X_9,"sys","nation","nation_n_regionkey_fkey",0);
-    (X_101,r1_116) := sql.bind_idxbat(X_9,"sys","nation","nation_n_regionkey_fkey",2);
-    X_103:bat[:oid,:oid] := sql.bind_idxbat(X_9,"sys","nation","nation_n_regionkey_fkey",1);
-    X_104 := sql.projectdelta(X_91,X_98,X_101,r1_116,X_103);
-    X_105 := algebra.leftfetchjoin(r1_108,X_104);
-    X_108:bat[:oid,:str] := sql.bind(X_9,"sys","region","r_name",0);
-    X_106:bat[:oid,:oid] := sql.tid(X_9,"sys","region");
-    X_286 := algebra.subselect(X_108,X_106,A3,A3,true,true,false);
-    (X_110,r1_126) := sql.bind(X_9,"sys","region","r_name",2);
-    X_287 := algebra.subselect(r1_126,nil:bat[:oid,:oid],A3,A3,true,true,false);
-    X_112:bat[:oid,:str] := sql.bind(X_9,"sys","region","r_name",1);
-    X_289 := algebra.subselect(X_112,X_106,A3,A3,true,true,false);
-    X_113 := sql.subdelta(X_286,X_106,X_110,X_287,X_289);
-    X_115 := X_113;
-    (X_116,r1_135) := algebra.subjoin(X_105,X_115,nil:BAT,nil:BAT,false,nil:lng);
-    X_118:bat[:oid,:int] := sql.bind(X_9,"sys","lineitem","l_suppkey",0);
-    (X_122,r1_141) := sql.bind(X_9,"sys","lineitem","l_suppkey",2);
-    X_125:bat[:oid,:int] := sql.bind(X_9,"sys","lineitem","l_suppkey",1);
-    X_127 := sql.projectdelta(X_10,X_118,X_122,r1_141,X_125);
-    X_128:bat[:oid,:int] := algebra.leftfetchjoinPath(X_116,X_93,X_79,X_63,X_32,X_127);
-    X_129:bat[:oid,:oid] := sql.tid(X_9,"sys","supplier");
-    X_132:bat[:oid,:int] := sql.bind(X_9,"sys","supplier","s_suppkey",0);
-    (X_134,r1_158) := sql.bind(X_9,"sys","supplier","s_suppkey",2);
-    X_136:bat[:oid,:int] := sql.bind(X_9,"sys","supplier","s_suppkey",1);
-    X_137 := sql.projectdelta(X_129,X_132,X_134,r1_158,X_136);
-    (X_138,r1_163) := algebra.subjoin(X_128,X_137,nil:BAT,nil:BAT,false,nil:lng);
-    X_143:bat[:oid,:oid] := sql.bind_idxbat(X_9,"sys","supplier","supplier_s_nationkey_fkey",0);
-    (X_145,r1_170) := sql.bind_idxbat(X_9,"sys","supplier","supplier_s_nationkey_fkey",2);
-    X_147:bat[:oid,:oid] := sql.bind_idxbat(X_9,"sys","supplier","supplier_s_nationkey_fkey",1);
-    X_148 := sql.projectdelta(X_129,X_143,X_145,r1_170,X_147);
-    X_149 := algebra.leftfetchjoin(r1_163,X_148);
-    (X_151,r1_178) := algebra.subjoin(X_149,X_91,nil:BAT,nil:BAT,false,nil:lng);
-    X_153 := sql.projectdelta(X_29,X_24,X_26,r1_27,X_28);
-    X_154:bat[:oid,:date] := algebra.leftfetchjoinPath(X_151,X_138,X_116,X_93,X_79,X_63,r1_37,X_153);
-    X_155:bat[:oid,:int] := batmtime.year(X_154);
-    (X_156,r1_191,r2_191) := group.subgroupdone(X_155);
-    X_159 := algebra.leftfetchjoin(r1_191,X_155);
-    X_164:bat[:oid,:str] := sql.bind(X_9,"sys","nation","n_name",0);
-    (X_168,r1_203) := sql.bind(X_9,"sys","nation","n_name",2);
-    X_171:bat[:oid,:str] := sql.bind(X_9,"sys","nation","n_name",1);
-    X_173 := sql.projectdelta(X_91,X_164,X_168,r1_203,X_171);
-    X_174 := algebra.leftfetchjoin(r1_178,X_173);
-    X_175:bat[:oid,:bit] := batcalc.==(X_174,A0);
-    X_176:bat[:oid,:bit] := batcalc.isnil(X_175);
-    X_178:bat[:oid,:bit] := batcalc.ifthenelse(X_176,false,X_175);
-    X_179:bat[:oid,:lng] := sql.bind(X_9,"sys","lineitem","l_extendedprice",0);
-    (X_182,r1_226) := sql.bind(X_9,"sys","lineitem","l_extendedprice",2);
-    X_184:bat[:oid,:lng] := sql.bind(X_9,"sys","lineitem","l_extendedprice",1);
-    X_185 := sql.projectdelta(X_10,X_179,X_182,r1_226,X_184);
-    X_186:bat[:oid,:lng] := algebra.leftfetchjoinPath(X_151,X_138,X_116,X_93,X_79,X_63,X_32,X_185);
-    X_189 := calc.lng(A2,15,2);
-    X_191:bat[:oid,:lng] := sql.bind(X_9,"sys","lineitem","l_discount",0);
-    (X_195,r1_249) := sql.bind(X_9,"sys","lineitem","l_discount",2);
-    X_197:bat[:oid,:lng] := sql.bind(X_9,"sys","lineitem","l_discount",1);
-    X_199 := sql.projectdelta(X_10,X_191,X_195,r1_249,X_197);
-    X_200:bat[:oid,:lng] := algebra.leftfetchjoinPath(X_151,X_138,X_116,X_93,X_79,X_63,X_32,X_199);
-    X_201:bat[:oid,:lng] := batcalc.-(X_189,X_200);
-    X_202:bat[:oid,:hge] := batcalc.*(X_186,X_201);
-    X_203 := calc.hge(A1,33,4);
-    X_205:bat[:oid,:hge] := batcalc.ifthenelse(X_178,X_202,X_203);
-    X_206:bat[:oid,:hge] := aggr.subsum(X_205,X_156,r1_191,true,true);
-    X_211:bat[:oid,:hge] := aggr.subsum(X_202,X_156,r1_191,true,true);
-    (X_160,r1_195,r2_195) := algebra.subsort(X_159,false,false);
-    X_163 := algebra.leftfetchjoin(r1_195,X_159);
-    X_208:bat[:oid,:hge] := batcalc.hge(4,X_206,39,8);
-    X_212:bat[:oid,:hge] := batcalc./(X_208,X_211);
-    X_213 := algebra.leftfetchjoin(r1_195,X_212);
-    X_214 := sql.resultSet(2,1,X_163);
-    sql.rsColumn(X_214,"sys.all_nations","o_year","int",32,0,X_163);
-    sql.rsColumn(X_214,"sys.L3","mkt_share","decimal",39,4,X_213);
-    X_226 := io.stdout();
-    sql.exportResult(X_226,X_214);
-=======
-    X_262 := algebra.subselect(X_24,X_22,A4,A5,true,true,false);
-    (X_26,r1_27) := sql.bind(X_9,"sys","orders","o_orderdate",2);
-    X_263 := algebra.subselect(r1_27,nil:bat[:oid,:oid],A4,A5,true,true,false);
-    X_28:bat[:oid,:date]  := sql.bind(X_9,"sys","orders","o_orderdate",1);
-    X_265 := algebra.subselect(X_28,X_22,A4,A5,true,true,false);
-    X_29 := sql.subdelta(X_262,X_22,X_26,X_263,X_265);
+    X_266 := algebra.subselect(X_28,X_22,A4,A5,true,true,false);
+    X_29 := sql.subdelta(X_263,X_22,X_26,X_264,X_266);
     (X_31,r1_37) := algebra.subjoin(X_21,X_29,nil:BAT,nil:BAT,false,nil:lng);
     X_35:bat[:oid,:int] := sql.bind(X_9,"sys","lineitem","l_partkey",0);
     (X_37,r1_44) := sql.bind(X_9,"sys","lineitem","l_partkey",2);
@@ -216,12 +97,12 @@
     X_41 := algebra.leftfetchjoin(X_31,X_40);
     X_44:bat[:oid,:str] := sql.bind(X_9,"sys","part","p_type",0);
     X_42:bat[:oid,:oid] := sql.tid(X_9,"sys","part");
-    X_266 := algebra.subselect(X_44,X_42,A6,A6,true,false,false);
+    X_267 := algebra.subselect(X_44,X_42,A6,A6,true,false,false);
     (X_46,r1_54) := sql.bind(X_9,"sys","part","p_type",2);
-    X_267 := algebra.subselect(r1_54,nil:bat[:oid,:oid],A6,A6,true,false,false);
+    X_268 := algebra.subselect(r1_54,nil:bat[:oid,:oid],A6,A6,true,false,false);
     X_48:bat[:oid,:str] := sql.bind(X_9,"sys","part","p_type",1);
-    X_268 := algebra.subselect(X_48,X_42,A6,A6,true,false,false);
-    X_49 := sql.subdelta(X_266,X_42,X_46,X_267,X_268);
+    X_269 := algebra.subselect(X_48,X_42,A6,A6,true,false,false);
+    X_49 := sql.subdelta(X_267,X_42,X_46,X_268,X_269);
     X_50:bat[:oid,:int] := sql.bind(X_9,"sys","part","p_partkey",0);
     (X_52,r1_64) := sql.bind(X_9,"sys","part","p_partkey",2);
     X_54:bat[:oid,:int] := sql.bind(X_9,"sys","part","p_partkey",1);
@@ -248,12 +129,12 @@
     X_86 := algebra.leftfetchjoin(r1_100,X_85);
     X_89:bat[:oid,:str] := sql.bind(X_9,"sys","region","r_name",0);
     X_87:bat[:oid,:oid] := sql.tid(X_9,"sys","region");
-    X_269 := algebra.subselect(X_89,X_87,A3,A3,true,false,false);
+    X_270 := algebra.subselect(X_89,X_87,A3,A3,true,false,false);
     (X_91,r1_114) := sql.bind(X_9,"sys","region","r_name",2);
-    X_270 := algebra.subselect(r1_114,nil:bat[:oid,:oid],A3,A3,true,false,false);
+    X_271 := algebra.subselect(r1_114,nil:bat[:oid,:oid],A3,A3,true,false,false);
     X_93:bat[:oid,:str] := sql.bind(X_9,"sys","region","r_name",1);
-    X_271 := algebra.subselect(X_93,X_87,A3,A3,true,false,false);
-    X_94 := sql.subdelta(X_269,X_87,X_91,X_270,X_271);
+    X_272 := algebra.subselect(X_93,X_87,A3,A3,true,false,false);
+    X_94 := sql.subdelta(X_270,X_87,X_91,X_271,X_272);
     (X_95,r1_125) := algebra.subjoin(X_86,X_94,nil:BAT,nil:BAT,false,nil:lng);
     X_97:bat[:oid,:int] := sql.bind(X_9,"sys","lineitem","l_suppkey",0);
     (X_99,r1_132) := sql.bind(X_9,"sys","lineitem","l_suppkey",2);
@@ -308,7 +189,6 @@
     X_171:bat[:oid,:hge] := batcalc./(X_167,X_170);
     X_172 := algebra.leftfetchjoin(r1_184,X_171);
     sql.resultSet(X_191,X_193,X_195,X_197,X_198,X_133,X_172);
->>>>>>> cc4def06
 end user.s2_1;
 
 # 22:53:27 >  
