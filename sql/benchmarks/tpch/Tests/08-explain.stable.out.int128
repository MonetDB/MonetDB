stdout of test '08-explain` in directory 'sql/benchmarks/tpch` itself:


# 22:53:27 >  
# 22:53:27 >  "mserver5" "--debug=10" "--set" "gdk_nr_threads=0" "--set" "mapi_open=true" "--set" "mapi_port=34581" "--set" "mapi_usock=/var/tmp/mtest-9096/.s.monetdb.34581" "--set" "monet_prompt=" "--forcemito" "--set" "mal_listing=2" "--dbpath=/ufs/manegold/_/Monet/HG/Feb2013/prefix/--disable-debug_--enable-assert_--enable-optimize/var/MonetDB/mTests_sql_benchmarks_tpch" "--set" "mal_listing=0"
# 22:53:27 >  

# MonetDB 5 server v11.15.12
# This is an unreleased version
# Serving database 'mTests_sql_benchmarks_tpch', using 8 threads
# Compiled for x86_64-unknown-linux-gnu/64bit with 64bit OIDs dynamically linked
# Found 15.591 GiB available main-memory.
# Copyright (c) 1993-July 2008 CWI.
# Copyright (c) August 2008-2015 MonetDB B.V., all rights reserved
# Visit http://www.monetdb.org/ for further information
# Listening for connection requests on mapi:monetdb://rome.ins.cwi.nl:34581/
# Listening for UNIX domain connection requests on mapi:monetdb:///var/tmp/mtest-9096/.s.monetdb.34581
# MonetDB/GIS module loaded
# MonetDB/JAQL module loaded
# MonetDB/SQL module loaded

Ready.

# 22:53:27 >  
# 22:53:27 >  "/usr/bin/python2" "08-explain.SQL.py" "08-explain"
# 22:53:27 >  

#set optimizer = 'sequential_pipe';
#explain select
#	o_year,
#	sum(case
#		when nation = 'BRAZIL' then volume
#		else 0
#	end) / sum(volume) as mkt_share
#from
#	(
#		select
#			extract(year from o_orderdate) as o_year,
#			l_extendedprice * (1 - l_discount) as volume,
#			n2.n_name as nation
#		from
#			part,
#			supplier,
#			lineitem,
#			orders,
#			customer,
#			nation n1,
#			nation n2,
#			region
#		where
#			p_partkey = l_partkey
#			and s_suppkey = l_suppkey
#			and l_orderkey = o_orderkey
#			and o_custkey = c_custkey
#			and c_nationkey = n1.n_nationkey
#			and n1.n_regionkey = r_regionkey
% .explain # table_name
% mal # name
% clob # type
% 963 # length
function user.s2_1{autoCommit=true}(A0:str,A1:bte,A2:bte,A3:str,A4:date,A5:date,A6:str):void;
<<<<<<< HEAD
    X_219:void := querylog.define("explain select\n\to_year,\n\tsum(case\n\t\twhen nation = \\'BRAZIL\\' then volume\n\t\telse 0\n\tend) / sum(volume) as mkt_share\nfrom\n\t(\n\t\tselect\n\t\t\textract(year from o_orderdate) as o_year,\n\t\t\tl_extendedprice * (1 - l_discount) as volume,\n\t\t\tn2.n_name as nation\n\t\tfrom\n\t\t\tpart,\n\t\t\tsupplier,\n\t\t\tlineitem,\n\t\t\torders,\n\t\t\tcustomer,\n\t\t\tnation n1,\n\t\t\tnation n2,\n\t\t\tregion\n\t\twhere\n\t\t\tp_partkey = l_partkey\n\t\t\tand s_suppkey = l_suppkey\n\t\t\tand l_orderkey = o_orderkey\n\t\t\tand o_custkey = c_custkey\n\t\t\tand c_nationkey = n1.n_nationkey\n\t\t\tand n1.n_regionkey = r_regionkey\n\t\t\tand r_name = \\'AMERICA\\'\n\t\t\tand s_nationkey = n2.n_nationkey\n\t\t\tand o_orderdate between date \\'1995-01-01\\' and date \\'1996-12-31\\'\n\t\t\tand p_type = \\'ECONOMY ANODIZED STEEL\\'\n\t) as all_nations\ngroup by\n\to_year\norder by\n\to_year;","sequential_pipe",121);
=======
    X_228:void := querylog.define("explain select\n\to_year,\n\tsum(case\n\t\twhen nation = \\'BRAZIL\\' then volume\n\t\telse 0\n\tend) / sum(volume) as mkt_share\nfrom\n\t(\n\t\tselect\n\t\t\textract(year from o_orderdate) as o_year,\n\t\t\tl_extendedprice * (1 - l_discount) as volume,\n\t\t\tn2.n_name as nation\n\t\tfrom\n\t\t\tpart,\n\t\t\tsupplier,\n\t\t\tlineitem,\n\t\t\torders,\n\t\t\tcustomer,\n\t\t\tnation n1,\n\t\t\tnation n2,\n\t\t\tregion\n\t\twhere\n\t\t\tp_partkey = l_partkey\n\t\t\tand s_suppkey = l_suppkey\n\t\t\tand l_orderkey = o_orderkey\n\t\t\tand o_custkey = c_custkey\n\t\t\tand c_nationkey = n1.n_nationkey\n\t\t\tand n1.n_regionkey = r_regionkey\n\t\t\tand r_name = \\'AMERICA\\'\n\t\t\tand s_nationkey = n2.n_nationkey\n\t\t\tand o_orderdate between date \\'1995-01-01\\' and date \\'1996-12-31\\'\n\t\t\tand p_type = \\'ECONOMY ANODIZED STEEL\\'\n\t) as all_nations\ngroup by\n\to_year\norder by\n\to_year;","sequential_pipe",123);
>>>>>>> d21aec44
    X_9 := sql.mvc();
    X_10:bat[:oid,:oid]  := sql.tid(X_9,"sys","lineitem");
    X_13:bat[:oid,:oid]  := sql.bind_idxbat(X_9,"sys","lineitem","lineitem_l_orderkey_fkey",0);
    (X_16,r1_16) := sql.bind_idxbat(X_9,"sys","lineitem","lineitem_l_orderkey_fkey",2);
    X_19:bat[:oid,:oid]  := sql.bind_idxbat(X_9,"sys","lineitem","lineitem_l_orderkey_fkey",1);
    X_21 := sql.projectdelta(X_10,X_13,X_16,r1_16,X_19);
    X_24:bat[:oid,:date]  := sql.bind(X_9,"sys","orders","o_orderdate",0);
    X_22:bat[:oid,:oid]  := sql.tid(X_9,"sys","orders");
<<<<<<< HEAD
    X_267 := algebra.subselect(X_24,X_22,A4,A5,true,true,false);
    (X_26,r1_27) := sql.bind(X_9,"sys","orders","o_orderdate",2);
    X_268 := algebra.subselect(r1_27,nil:bat[:oid,:oid],A4,A5,true,true,false);
    X_28:bat[:oid,:date]  := sql.bind(X_9,"sys","orders","o_orderdate",1);
    X_270 := algebra.subselect(X_28,X_22,A4,A5,true,true,false);
    X_29 := sql.subdelta(X_267,X_22,X_26,X_268,X_270);
=======
    X_277 := algebra.subselect(X_24,X_22,A4,A5,true,true,false);
    (X_26,r1_27) := sql.bind(X_9,"sys","orders","o_orderdate",2);
    X_278 := algebra.subselect(r1_27,nil:bat[:oid,:oid],A4,A5,true,true,false);
    X_28:bat[:oid,:date]  := sql.bind(X_9,"sys","orders","o_orderdate",1);
    X_280 := algebra.subselect(X_28,X_22,A4,A5,true,true,false);
    X_29 := sql.subdelta(X_277,X_22,X_26,X_278,X_280);
>>>>>>> d21aec44
    X_31 := X_29;
    (X_32,r1_37) := algebra.subjoin(X_21,X_31,nil:BAT,nil:BAT,false,nil:lng);
    X_36:bat[:oid,:int] := sql.bind(X_9,"sys","lineitem","l_partkey",0);
    (X_38,r1_43) := sql.bind(X_9,"sys","lineitem","l_partkey",2);
    X_42:bat[:oid,:int] := sql.bind(X_9,"sys","lineitem","l_partkey",1);
    X_43 := sql.projectdelta(X_10,X_36,X_38,r1_43,X_42);
    X_44 := algebra.leftfetchjoin(X_32,X_43);
    X_47:bat[:oid,:str]  := sql.bind(X_9,"sys","part","p_type",0);
    X_45:bat[:oid,:oid]  := sql.tid(X_9,"sys","part");
<<<<<<< HEAD
    X_271 := algebra.subselect(X_47,X_45,A6,A6,true,true,false);
    (X_50,r1_56) := sql.bind(X_9,"sys","part","p_type",2);
    X_272 := algebra.subselect(r1_56,nil:bat[:oid,:oid],A6,A6,true,true,false);
    X_53:bat[:oid,:str]  := sql.bind(X_9,"sys","part","p_type",1);
    X_274 := algebra.subselect(X_53,X_45,A6,A6,true,true,false);
    X_55 := sql.subdelta(X_271,X_45,X_50,X_272,X_274);
    X_57 := X_55;
    (X_58,r1_67) := algebra.subjoin(X_44,X_57,nil:BAT,nil:BAT,false,nil:lng);
    X_279 := algebra.leftfetchjoin(X_58,r1_37);
    X_61:bat[:oid,:oid]  := sql.bind_idxbat(X_9,"sys","orders","orders_o_custkey_fkey",0);
    (X_64,r1_73) := sql.bind_idxbat(X_9,"sys","orders","orders_o_custkey_fkey",2);
    X_66:bat[:oid,:oid]  := sql.bind_idxbat(X_9,"sys","orders","orders_o_custkey_fkey",1);
    X_67 := sql.projectdelta(X_29,X_61,X_64,r1_73,X_66);
    X_68:bat[:oid,:oid]  := algebra.leftfetchjoin(X_279,X_67);
    X_69:bat[:oid,:oid]  := sql.tid(X_9,"sys","customer");
    (X_72,r1_84) := algebra.subjoin(X_68,X_69,nil:BAT,nil:BAT,false,nil:lng);
    X_76:bat[:oid,:oid]  := sql.bind_idxbat(X_9,"sys","customer","customer_c_nationkey_fkey",0);
    (X_79,r1_91) := sql.bind_idxbat(X_9,"sys","customer","customer_c_nationkey_fkey",2);
    X_82:bat[:oid,:oid]  := sql.bind_idxbat(X_9,"sys","customer","customer_c_nationkey_fkey",1);
    X_84 := sql.projectdelta(X_69,X_76,X_79,r1_91,X_82);
    X_85 := algebra.leftfetchjoin(r1_84,X_84);
    X_86:bat[:oid,:oid]  := sql.tid(X_9,"sys","nation");
    (X_88,r1_101) := algebra.subjoin(X_85,X_86,nil:BAT,nil:BAT,false,nil:lng);
    X_91:bat[:oid,:oid]  := sql.bind_idxbat(X_9,"sys","nation","nation_n_regionkey_fkey",0);
    (X_93,r1_106) := sql.bind_idxbat(X_9,"sys","nation","nation_n_regionkey_fkey",2);
    X_95:bat[:oid,:oid]  := sql.bind_idxbat(X_9,"sys","nation","nation_n_regionkey_fkey",1);
    X_96 := sql.projectdelta(X_86,X_91,X_93,r1_106,X_95);
    X_97 := algebra.leftfetchjoin(r1_101,X_96);
    X_100:bat[:oid,:str]  := sql.bind(X_9,"sys","region","r_name",0);
    X_98:bat[:oid,:oid]  := sql.tid(X_9,"sys","region");
    X_275 := algebra.subselect(X_100,X_98,A3,A3,true,true,false);
    (X_103,r1_117) := sql.bind(X_9,"sys","region","r_name",2);
    X_276 := algebra.subselect(r1_117,nil:bat[:oid,:oid],A3,A3,true,true,false);
    X_105:bat[:oid,:str]  := sql.bind(X_9,"sys","region","r_name",1);
    X_278 := algebra.subselect(X_105,X_98,A3,A3,true,true,false);
    X_106 := sql.subdelta(X_275,X_98,X_103,X_276,X_278);
    X_108 := X_106;
    (X_109,r1_126) := algebra.subjoin(X_97,X_108,nil:BAT,nil:BAT,false,nil:lng);
    X_280 := algebra.leftfetchjoin(X_109,X_88);
    X_113:bat[:oid,:oid]  := sql.bind_idxbat(X_9,"sys","lineitem","lineitem_l_suppkey_fkey",0);
    (X_117,r1_134) := sql.bind_idxbat(X_9,"sys","lineitem","lineitem_l_suppkey_fkey",2);
    X_120:bat[:oid,:oid]  := sql.bind_idxbat(X_9,"sys","lineitem","lineitem_l_suppkey_fkey",1);
    X_122 := sql.projectdelta(X_10,X_113,X_117,r1_134,X_120);
    X_123:bat[:oid,:oid]  := algebra.leftfetchjoinPath(X_280,X_72,X_58,X_32,X_122);
    X_124:bat[:oid,:oid]  := sql.tid(X_9,"sys","supplier");
    (X_126,r1_148) := algebra.subjoin(X_123,X_124,nil:BAT,nil:BAT,false,nil:lng);
    X_129:bat[:oid,:oid]  := sql.bind_idxbat(X_9,"sys","supplier","supplier_s_nationkey_fkey",0);
    (X_132,r1_154) := sql.bind_idxbat(X_9,"sys","supplier","supplier_s_nationkey_fkey",2);
    X_134:bat[:oid,:oid]  := sql.bind_idxbat(X_9,"sys","supplier","supplier_s_nationkey_fkey",1);
    X_135 := sql.projectdelta(X_124,X_129,X_132,r1_154,X_134);
    X_136 := algebra.leftfetchjoin(r1_148,X_135);
    (X_138,r1_162) := algebra.subjoin(X_136,X_86,nil:BAT,nil:BAT,false,nil:lng);
    X_281 := algebra.leftfetchjoin(X_138,X_126);
    X_142 := sql.projectdelta(X_29,X_24,X_26,r1_27,X_28);
    X_143:bat[:oid,:date]  := algebra.leftfetchjoinPath(X_281,X_109,X_88,X_72,X_58,r1_37,X_142);
    X_144:bat[:oid,:int]  := batmtime.year(X_143);
    (X_145,r1_177,r2_177) := group.subgroupdone(X_144);
    X_148 := algebra.leftfetchjoin(r1_177,X_144);
    X_282:bat[:oid,:str]  := sql.bind(X_9,"sys","nation","n_name",0);
    X_154:bat[:oid,:str]  := mosaic.decompress(X_282);
    (X_158,r1_190) := sql.bind(X_9,"sys","nation","n_name",2);
    X_161:bat[:oid,:str]  := sql.bind(X_9,"sys","nation","n_name",1);
    X_164 := sql.projectdelta(X_86,X_154,X_158,r1_190,X_161);
    X_165 := algebra.leftfetchjoin(r1_162,X_164);
    X_166:bat[:oid,:bit]  := batcalc.==(X_165,A0);
    X_167:bat[:oid,:bit]  := batcalc.isnil(X_166);
    X_168:bat[:oid,:bit]  := batcalc.ifthenelse(X_167,false,X_166);
    X_169:bat[:oid,:lng]  := sql.bind(X_9,"sys","lineitem","l_extendedprice",0);
    (X_172,r1_213) := sql.bind(X_9,"sys","lineitem","l_extendedprice",2);
    X_174:bat[:oid,:lng]  := sql.bind(X_9,"sys","lineitem","l_extendedprice",1);
    X_175 := sql.projectdelta(X_10,X_169,X_172,r1_213,X_174);
    X_176:bat[:oid,:lng]  := algebra.leftfetchjoinPath(X_281,X_109,X_88,X_72,X_58,X_32,X_175);
    X_177:bat[:oid,:hge]  := batcalc.hge(2,X_176,33,2);
    X_180 := calc.lng(A2,15,2);
    X_182:bat[:oid,:lng]  := sql.bind(X_9,"sys","lineitem","l_discount",0);
    (X_186,r1_236) := sql.bind(X_9,"sys","lineitem","l_discount",2);
    X_188:bat[:oid,:lng]  := sql.bind(X_9,"sys","lineitem","l_discount",1);
    X_190 := sql.projectdelta(X_10,X_182,X_186,r1_236,X_188);
    X_191:bat[:oid,:lng]  := algebra.leftfetchjoinPath(X_281,X_109,X_88,X_72,X_58,X_32,X_190);
    X_192:bat[:oid,:lng]  := batcalc.-(X_180,X_191);
    X_193:bat[:oid,:hge]  := batcalc.*(X_177,X_192);
    X_194 := calc.hge(A1,33,4);
    X_196:bat[:oid,:hge]  := batcalc.ifthenelse(X_168,X_193,X_194);
    X_197:bat[:oid,:hge]  := aggr.subsum(X_196,X_145,r1_177,true,true);
    X_202:bat[:oid,:hge]  := aggr.subsum(X_193,X_145,r1_177,true,true);
    (X_149,r1_181,r2_181) := algebra.subsort(X_148,false,false);
    X_153 := algebra.leftfetchjoin(r1_181,X_148);
    X_199:bat[:oid,:hge]  := batcalc.hge(4,X_197,37,8);
    X_203:bat[:oid,:hge]  := batcalc./(X_199,X_202);
    X_204 := algebra.leftfetchjoin(r1_181,X_203);
    X_205 := sql.resultSet(2,1,X_153);
    sql.rsColumn(X_205,"sys.all_nations","o_year","int",32,0,X_153);
    sql.rsColumn(X_205,"sys.L3","mkt_share","decimal",37,4,X_204);
    X_217 := io.stdout();
    sql.exportResult(X_217,X_205);
=======
    X_281 := algebra.subselect(X_47,X_45,A6,A6,true,true,false);
    (X_50,r1_56) := sql.bind(X_9,"sys","part","p_type",2);
    X_282 := algebra.subselect(r1_56,nil:bat[:oid,:oid],A6,A6,true,true,false);
    X_53:bat[:oid,:str]  := sql.bind(X_9,"sys","part","p_type",1);
    X_284 := algebra.subselect(X_53,X_45,A6,A6,true,true,false);
    X_55 := sql.subdelta(X_281,X_45,X_50,X_282,X_284);
    X_57:bat[:oid,:int] := sql.bind(X_9,"sys","part","p_partkey",0);
    (X_59,r1_68) := sql.bind(X_9,"sys","part","p_partkey",2);
    X_61:bat[:oid,:int] := sql.bind(X_9,"sys","part","p_partkey",1);
    X_62 := sql.projectdelta(X_55,X_57,X_59,r1_68,X_61);
    (X_63,r1_74) := algebra.subjoin(X_44,X_62,nil:BAT,nil:BAT,false,nil:lng);
    X_68:bat[:oid,:oid] := sql.bind_idxbat(X_9,"sys","orders","orders_o_custkey_fkey",0);
    (X_72,r1_83) := sql.bind_idxbat(X_9,"sys","orders","orders_o_custkey_fkey",2);
    X_74:bat[:oid,:oid] := sql.bind_idxbat(X_9,"sys","orders","orders_o_custkey_fkey",1);
    X_75 := sql.projectdelta(X_29,X_68,X_72,r1_83,X_74);
    X_76:bat[:oid,:oid] := algebra.leftfetchjoinPath(X_63,r1_37,X_75);
    X_77:bat[:oid,:oid] := sql.tid(X_9,"sys","customer");
    (X_79,r1_93) := algebra.subjoin(X_76,X_77,nil:BAT,nil:BAT,false,nil:lng);
    X_81:bat[:oid,:oid] := sql.bind_idxbat(X_9,"sys","customer","customer_c_nationkey_fkey",0);
    (X_84,r1_98) := sql.bind_idxbat(X_9,"sys","customer","customer_c_nationkey_fkey",2);
    X_87:bat[:oid,:oid] := sql.bind_idxbat(X_9,"sys","customer","customer_c_nationkey_fkey",1);
    X_89 := sql.projectdelta(X_77,X_81,X_84,r1_98,X_87);
    X_90 := algebra.leftfetchjoin(r1_93,X_89);
    X_91:bat[:oid,:oid] := sql.tid(X_9,"sys","nation");
    (X_93,r1_108) := algebra.subjoin(X_90,X_91,nil:BAT,nil:BAT,false,nil:lng);
    X_98:bat[:oid,:oid] := sql.bind_idxbat(X_9,"sys","nation","nation_n_regionkey_fkey",0);
    (X_101,r1_116) := sql.bind_idxbat(X_9,"sys","nation","nation_n_regionkey_fkey",2);
    X_103:bat[:oid,:oid] := sql.bind_idxbat(X_9,"sys","nation","nation_n_regionkey_fkey",1);
    X_104 := sql.projectdelta(X_91,X_98,X_101,r1_116,X_103);
    X_105 := algebra.leftfetchjoin(r1_108,X_104);
    X_108:bat[:oid,:str] := sql.bind(X_9,"sys","region","r_name",0);
    X_106:bat[:oid,:oid] := sql.tid(X_9,"sys","region");
    X_285 := algebra.subselect(X_108,X_106,A3,A3,true,true,false);
    (X_110,r1_126) := sql.bind(X_9,"sys","region","r_name",2);
    X_286 := algebra.subselect(r1_126,nil:bat[:oid,:oid],A3,A3,true,true,false);
    X_112:bat[:oid,:str] := sql.bind(X_9,"sys","region","r_name",1);
    X_288 := algebra.subselect(X_112,X_106,A3,A3,true,true,false);
    X_113 := sql.subdelta(X_285,X_106,X_110,X_286,X_288);
    X_115 := X_113;
    (X_116,r1_135) := algebra.subjoin(X_105,X_115,nil:BAT,nil:BAT,false,nil:lng);
    X_118:bat[:oid,:int] := sql.bind(X_9,"sys","lineitem","l_suppkey",0);
    (X_122,r1_141) := sql.bind(X_9,"sys","lineitem","l_suppkey",2);
    X_125:bat[:oid,:int] := sql.bind(X_9,"sys","lineitem","l_suppkey",1);
    X_127 := sql.projectdelta(X_10,X_118,X_122,r1_141,X_125);
    X_128:bat[:oid,:int] := algebra.leftfetchjoinPath(X_116,X_93,X_79,X_63,X_32,X_127);
    X_129:bat[:oid,:oid] := sql.tid(X_9,"sys","supplier");
    X_132:bat[:oid,:int] := sql.bind(X_9,"sys","supplier","s_suppkey",0);
    (X_134,r1_158) := sql.bind(X_9,"sys","supplier","s_suppkey",2);
    X_136:bat[:oid,:int] := sql.bind(X_9,"sys","supplier","s_suppkey",1);
    X_137 := sql.projectdelta(X_129,X_132,X_134,r1_158,X_136);
    (X_138,r1_163) := algebra.subjoin(X_128,X_137,nil:BAT,nil:BAT,false,nil:lng);
    X_143:bat[:oid,:oid] := sql.bind_idxbat(X_9,"sys","supplier","supplier_s_nationkey_fkey",0);
    (X_145,r1_170) := sql.bind_idxbat(X_9,"sys","supplier","supplier_s_nationkey_fkey",2);
    X_147:bat[:oid,:oid] := sql.bind_idxbat(X_9,"sys","supplier","supplier_s_nationkey_fkey",1);
    X_148 := sql.projectdelta(X_129,X_143,X_145,r1_170,X_147);
    X_149 := algebra.leftfetchjoin(r1_163,X_148);
    (X_151,r1_178) := algebra.subjoin(X_149,X_91,nil:BAT,nil:BAT,false,nil:lng);
    X_153 := sql.projectdelta(X_29,X_24,X_26,r1_27,X_28);
    X_154:bat[:oid,:date] := algebra.leftfetchjoinPath(X_151,X_138,X_116,X_93,X_79,X_63,r1_37,X_153);
    X_155:bat[:oid,:int] := batmtime.year(X_154);
    (X_156,r1_191,r2_191) := group.subgroupdone(X_155);
    X_159 := algebra.leftfetchjoin(r1_191,X_155);
    X_164:bat[:oid,:str] := sql.bind(X_9,"sys","nation","n_name",0);
    (X_168,r1_203) := sql.bind(X_9,"sys","nation","n_name",2);
    X_171:bat[:oid,:str] := sql.bind(X_9,"sys","nation","n_name",1);
    X_173 := sql.projectdelta(X_91,X_164,X_168,r1_203,X_171);
    X_174 := algebra.leftfetchjoin(r1_178,X_173);
    X_175:bat[:oid,:bit] := batcalc.==(X_174,A0);
    X_176:bat[:oid,:bit] := batcalc.isnil(X_175);
    X_178:bat[:oid,:bit] := batcalc.ifthenelse(X_176,false,X_175);
    X_179:bat[:oid,:lng] := sql.bind(X_9,"sys","lineitem","l_extendedprice",0);
    (X_182,r1_226) := sql.bind(X_9,"sys","lineitem","l_extendedprice",2);
    X_184:bat[:oid,:lng] := sql.bind(X_9,"sys","lineitem","l_extendedprice",1);
    X_185 := sql.projectdelta(X_10,X_179,X_182,r1_226,X_184);
    X_186:bat[:oid,:lng] := algebra.leftfetchjoinPath(X_151,X_138,X_116,X_93,X_79,X_63,X_32,X_185);
    X_189 := calc.lng(A2,15,2);
    X_191:bat[:oid,:lng] := sql.bind(X_9,"sys","lineitem","l_discount",0);
    (X_195,r1_249) := sql.bind(X_9,"sys","lineitem","l_discount",2);
    X_197:bat[:oid,:lng] := sql.bind(X_9,"sys","lineitem","l_discount",1);
    X_199 := sql.projectdelta(X_10,X_191,X_195,r1_249,X_197);
    X_200:bat[:oid,:lng] := algebra.leftfetchjoinPath(X_151,X_138,X_116,X_93,X_79,X_63,X_32,X_199);
    X_201:bat[:oid,:lng] := batcalc.-(X_189,X_200);
    X_202:bat[:oid,:hge] := batcalc.*(X_186,X_201);
    X_203 := calc.hge(A1,33,4);
    X_205:bat[:oid,:hge] := batcalc.ifthenelse(X_178,X_202,X_203);
    X_206:bat[:oid,:hge] := aggr.subsum(X_205,X_156,r1_191,true,true);
    X_211:bat[:oid,:hge] := aggr.subsum(X_202,X_156,r1_191,true,true);
    (X_160,r1_195,r2_195) := algebra.subsort(X_159,false,false);
    X_163 := algebra.leftfetchjoin(r1_195,X_159);
    X_208:bat[:oid,:hge] := batcalc.hge(4,X_206,39,8);
    X_212:bat[:oid,:hge] := batcalc./(X_208,X_211);
    X_213 := algebra.leftfetchjoin(r1_195,X_212);
    X_214 := sql.resultSet(2,1,X_163);
    sql.rsColumn(X_214,"sys.all_nations","o_year","int",32,0,X_163);
    sql.rsColumn(X_214,"sys.L3","mkt_share","decimal",39,4,X_213);
    X_226 := io.stdout();
    sql.exportResult(X_226,X_214);
>>>>>>> d21aec44
end user.s2_1;

# 22:53:27 >  
# 22:53:27 >  "Done."
# 22:53:27 >  
<|MERGE_RESOLUTION|>--- conflicted
+++ resolved
@@ -59,11 +59,7 @@
 % clob # type
 % 963 # length
 function user.s2_1{autoCommit=true}(A0:str,A1:bte,A2:bte,A3:str,A4:date,A5:date,A6:str):void;
-<<<<<<< HEAD
-    X_219:void := querylog.define("explain select\n\to_year,\n\tsum(case\n\t\twhen nation = \\'BRAZIL\\' then volume\n\t\telse 0\n\tend) / sum(volume) as mkt_share\nfrom\n\t(\n\t\tselect\n\t\t\textract(year from o_orderdate) as o_year,\n\t\t\tl_extendedprice * (1 - l_discount) as volume,\n\t\t\tn2.n_name as nation\n\t\tfrom\n\t\t\tpart,\n\t\t\tsupplier,\n\t\t\tlineitem,\n\t\t\torders,\n\t\t\tcustomer,\n\t\t\tnation n1,\n\t\t\tnation n2,\n\t\t\tregion\n\t\twhere\n\t\t\tp_partkey = l_partkey\n\t\t\tand s_suppkey = l_suppkey\n\t\t\tand l_orderkey = o_orderkey\n\t\t\tand o_custkey = c_custkey\n\t\t\tand c_nationkey = n1.n_nationkey\n\t\t\tand n1.n_regionkey = r_regionkey\n\t\t\tand r_name = \\'AMERICA\\'\n\t\t\tand s_nationkey = n2.n_nationkey\n\t\t\tand o_orderdate between date \\'1995-01-01\\' and date \\'1996-12-31\\'\n\t\t\tand p_type = \\'ECONOMY ANODIZED STEEL\\'\n\t) as all_nations\ngroup by\n\to_year\norder by\n\to_year;","sequential_pipe",121);
-=======
-    X_228:void := querylog.define("explain select\n\to_year,\n\tsum(case\n\t\twhen nation = \\'BRAZIL\\' then volume\n\t\telse 0\n\tend) / sum(volume) as mkt_share\nfrom\n\t(\n\t\tselect\n\t\t\textract(year from o_orderdate) as o_year,\n\t\t\tl_extendedprice * (1 - l_discount) as volume,\n\t\t\tn2.n_name as nation\n\t\tfrom\n\t\t\tpart,\n\t\t\tsupplier,\n\t\t\tlineitem,\n\t\t\torders,\n\t\t\tcustomer,\n\t\t\tnation n1,\n\t\t\tnation n2,\n\t\t\tregion\n\t\twhere\n\t\t\tp_partkey = l_partkey\n\t\t\tand s_suppkey = l_suppkey\n\t\t\tand l_orderkey = o_orderkey\n\t\t\tand o_custkey = c_custkey\n\t\t\tand c_nationkey = n1.n_nationkey\n\t\t\tand n1.n_regionkey = r_regionkey\n\t\t\tand r_name = \\'AMERICA\\'\n\t\t\tand s_nationkey = n2.n_nationkey\n\t\t\tand o_orderdate between date \\'1995-01-01\\' and date \\'1996-12-31\\'\n\t\t\tand p_type = \\'ECONOMY ANODIZED STEEL\\'\n\t) as all_nations\ngroup by\n\to_year\norder by\n\to_year;","sequential_pipe",123);
->>>>>>> d21aec44
+    X_228:void := querylog.define("explain select\n\to_year,\n\tsum(case\n\t\twhen nation = \\'BRAZIL\\' then volume\n\t\telse 0\n\tend) / sum(volume) as mkt_share\nfrom\n\t(\n\t\tselect\n\t\t\textract(year from o_orderdate) as o_year,\n\t\t\tl_extendedprice * (1 - l_discount) as volume,\n\t\t\tn2.n_name as nation\n\t\tfrom\n\t\t\tpart,\n\t\t\tsupplier,\n\t\t\tlineitem,\n\t\t\torders,\n\t\t\tcustomer,\n\t\t\tnation n1,\n\t\t\tnation n2,\n\t\t\tregion\n\t\twhere\n\t\t\tp_partkey = l_partkey\n\t\t\tand s_suppkey = l_suppkey\n\t\t\tand l_orderkey = o_orderkey\n\t\t\tand o_custkey = c_custkey\n\t\t\tand c_nationkey = n1.n_nationkey\n\t\t\tand n1.n_regionkey = r_regionkey\n\t\t\tand r_name = \\'AMERICA\\'\n\t\t\tand s_nationkey = n2.n_nationkey\n\t\t\tand o_orderdate between date \\'1995-01-01\\' and date \\'1996-12-31\\'\n\t\t\tand p_type = \\'ECONOMY ANODIZED STEEL\\'\n\t) as all_nations\ngroup by\n\to_year\norder by\n\to_year;","sequential_pipe",124);
     X_9 := sql.mvc();
     X_10:bat[:oid,:oid]  := sql.tid(X_9,"sys","lineitem");
     X_13:bat[:oid,:oid]  := sql.bind_idxbat(X_9,"sys","lineitem","lineitem_l_orderkey_fkey",0);
@@ -72,133 +68,28 @@
     X_21 := sql.projectdelta(X_10,X_13,X_16,r1_16,X_19);
     X_24:bat[:oid,:date]  := sql.bind(X_9,"sys","orders","o_orderdate",0);
     X_22:bat[:oid,:oid]  := sql.tid(X_9,"sys","orders");
-<<<<<<< HEAD
-    X_267 := algebra.subselect(X_24,X_22,A4,A5,true,true,false);
+    X_278 := algebra.subselect(X_24,X_22,A4,A5,true,true,false);
     (X_26,r1_27) := sql.bind(X_9,"sys","orders","o_orderdate",2);
-    X_268 := algebra.subselect(r1_27,nil:bat[:oid,:oid],A4,A5,true,true,false);
+    X_279 := algebra.subselect(r1_27,nil:bat[:oid,:oid],A4,A5,true,true,false);
     X_28:bat[:oid,:date]  := sql.bind(X_9,"sys","orders","o_orderdate",1);
-    X_270 := algebra.subselect(X_28,X_22,A4,A5,true,true,false);
-    X_29 := sql.subdelta(X_267,X_22,X_26,X_268,X_270);
-=======
-    X_277 := algebra.subselect(X_24,X_22,A4,A5,true,true,false);
-    (X_26,r1_27) := sql.bind(X_9,"sys","orders","o_orderdate",2);
-    X_278 := algebra.subselect(r1_27,nil:bat[:oid,:oid],A4,A5,true,true,false);
-    X_28:bat[:oid,:date]  := sql.bind(X_9,"sys","orders","o_orderdate",1);
-    X_280 := algebra.subselect(X_28,X_22,A4,A5,true,true,false);
-    X_29 := sql.subdelta(X_277,X_22,X_26,X_278,X_280);
->>>>>>> d21aec44
+    X_281 := algebra.subselect(X_28,X_22,A4,A5,true,true,false);
+    X_29 := sql.subdelta(X_278,X_22,X_26,X_279,X_281);
     X_31 := X_29;
     (X_32,r1_37) := algebra.subjoin(X_21,X_31,nil:BAT,nil:BAT,false,nil:lng);
-    X_36:bat[:oid,:int] := sql.bind(X_9,"sys","lineitem","l_partkey",0);
+    X_290:bat[:oid,:int] := sql.bind(X_9,"sys","lineitem","l_partkey",0);
+    X_36:bat[:oid,:int] := mosaic.decompress(X_290);
     (X_38,r1_43) := sql.bind(X_9,"sys","lineitem","l_partkey",2);
     X_42:bat[:oid,:int] := sql.bind(X_9,"sys","lineitem","l_partkey",1);
     X_43 := sql.projectdelta(X_10,X_36,X_38,r1_43,X_42);
     X_44 := algebra.leftfetchjoin(X_32,X_43);
     X_47:bat[:oid,:str]  := sql.bind(X_9,"sys","part","p_type",0);
     X_45:bat[:oid,:oid]  := sql.tid(X_9,"sys","part");
-<<<<<<< HEAD
-    X_271 := algebra.subselect(X_47,X_45,A6,A6,true,true,false);
+    X_282 := algebra.subselect(X_47,X_45,A6,A6,true,true,false);
     (X_50,r1_56) := sql.bind(X_9,"sys","part","p_type",2);
-    X_272 := algebra.subselect(r1_56,nil:bat[:oid,:oid],A6,A6,true,true,false);
+    X_283 := algebra.subselect(r1_56,nil:bat[:oid,:oid],A6,A6,true,true,false);
     X_53:bat[:oid,:str]  := sql.bind(X_9,"sys","part","p_type",1);
-    X_274 := algebra.subselect(X_53,X_45,A6,A6,true,true,false);
-    X_55 := sql.subdelta(X_271,X_45,X_50,X_272,X_274);
-    X_57 := X_55;
-    (X_58,r1_67) := algebra.subjoin(X_44,X_57,nil:BAT,nil:BAT,false,nil:lng);
-    X_279 := algebra.leftfetchjoin(X_58,r1_37);
-    X_61:bat[:oid,:oid]  := sql.bind_idxbat(X_9,"sys","orders","orders_o_custkey_fkey",0);
-    (X_64,r1_73) := sql.bind_idxbat(X_9,"sys","orders","orders_o_custkey_fkey",2);
-    X_66:bat[:oid,:oid]  := sql.bind_idxbat(X_9,"sys","orders","orders_o_custkey_fkey",1);
-    X_67 := sql.projectdelta(X_29,X_61,X_64,r1_73,X_66);
-    X_68:bat[:oid,:oid]  := algebra.leftfetchjoin(X_279,X_67);
-    X_69:bat[:oid,:oid]  := sql.tid(X_9,"sys","customer");
-    (X_72,r1_84) := algebra.subjoin(X_68,X_69,nil:BAT,nil:BAT,false,nil:lng);
-    X_76:bat[:oid,:oid]  := sql.bind_idxbat(X_9,"sys","customer","customer_c_nationkey_fkey",0);
-    (X_79,r1_91) := sql.bind_idxbat(X_9,"sys","customer","customer_c_nationkey_fkey",2);
-    X_82:bat[:oid,:oid]  := sql.bind_idxbat(X_9,"sys","customer","customer_c_nationkey_fkey",1);
-    X_84 := sql.projectdelta(X_69,X_76,X_79,r1_91,X_82);
-    X_85 := algebra.leftfetchjoin(r1_84,X_84);
-    X_86:bat[:oid,:oid]  := sql.tid(X_9,"sys","nation");
-    (X_88,r1_101) := algebra.subjoin(X_85,X_86,nil:BAT,nil:BAT,false,nil:lng);
-    X_91:bat[:oid,:oid]  := sql.bind_idxbat(X_9,"sys","nation","nation_n_regionkey_fkey",0);
-    (X_93,r1_106) := sql.bind_idxbat(X_9,"sys","nation","nation_n_regionkey_fkey",2);
-    X_95:bat[:oid,:oid]  := sql.bind_idxbat(X_9,"sys","nation","nation_n_regionkey_fkey",1);
-    X_96 := sql.projectdelta(X_86,X_91,X_93,r1_106,X_95);
-    X_97 := algebra.leftfetchjoin(r1_101,X_96);
-    X_100:bat[:oid,:str]  := sql.bind(X_9,"sys","region","r_name",0);
-    X_98:bat[:oid,:oid]  := sql.tid(X_9,"sys","region");
-    X_275 := algebra.subselect(X_100,X_98,A3,A3,true,true,false);
-    (X_103,r1_117) := sql.bind(X_9,"sys","region","r_name",2);
-    X_276 := algebra.subselect(r1_117,nil:bat[:oid,:oid],A3,A3,true,true,false);
-    X_105:bat[:oid,:str]  := sql.bind(X_9,"sys","region","r_name",1);
-    X_278 := algebra.subselect(X_105,X_98,A3,A3,true,true,false);
-    X_106 := sql.subdelta(X_275,X_98,X_103,X_276,X_278);
-    X_108 := X_106;
-    (X_109,r1_126) := algebra.subjoin(X_97,X_108,nil:BAT,nil:BAT,false,nil:lng);
-    X_280 := algebra.leftfetchjoin(X_109,X_88);
-    X_113:bat[:oid,:oid]  := sql.bind_idxbat(X_9,"sys","lineitem","lineitem_l_suppkey_fkey",0);
-    (X_117,r1_134) := sql.bind_idxbat(X_9,"sys","lineitem","lineitem_l_suppkey_fkey",2);
-    X_120:bat[:oid,:oid]  := sql.bind_idxbat(X_9,"sys","lineitem","lineitem_l_suppkey_fkey",1);
-    X_122 := sql.projectdelta(X_10,X_113,X_117,r1_134,X_120);
-    X_123:bat[:oid,:oid]  := algebra.leftfetchjoinPath(X_280,X_72,X_58,X_32,X_122);
-    X_124:bat[:oid,:oid]  := sql.tid(X_9,"sys","supplier");
-    (X_126,r1_148) := algebra.subjoin(X_123,X_124,nil:BAT,nil:BAT,false,nil:lng);
-    X_129:bat[:oid,:oid]  := sql.bind_idxbat(X_9,"sys","supplier","supplier_s_nationkey_fkey",0);
-    (X_132,r1_154) := sql.bind_idxbat(X_9,"sys","supplier","supplier_s_nationkey_fkey",2);
-    X_134:bat[:oid,:oid]  := sql.bind_idxbat(X_9,"sys","supplier","supplier_s_nationkey_fkey",1);
-    X_135 := sql.projectdelta(X_124,X_129,X_132,r1_154,X_134);
-    X_136 := algebra.leftfetchjoin(r1_148,X_135);
-    (X_138,r1_162) := algebra.subjoin(X_136,X_86,nil:BAT,nil:BAT,false,nil:lng);
-    X_281 := algebra.leftfetchjoin(X_138,X_126);
-    X_142 := sql.projectdelta(X_29,X_24,X_26,r1_27,X_28);
-    X_143:bat[:oid,:date]  := algebra.leftfetchjoinPath(X_281,X_109,X_88,X_72,X_58,r1_37,X_142);
-    X_144:bat[:oid,:int]  := batmtime.year(X_143);
-    (X_145,r1_177,r2_177) := group.subgroupdone(X_144);
-    X_148 := algebra.leftfetchjoin(r1_177,X_144);
-    X_282:bat[:oid,:str]  := sql.bind(X_9,"sys","nation","n_name",0);
-    X_154:bat[:oid,:str]  := mosaic.decompress(X_282);
-    (X_158,r1_190) := sql.bind(X_9,"sys","nation","n_name",2);
-    X_161:bat[:oid,:str]  := sql.bind(X_9,"sys","nation","n_name",1);
-    X_164 := sql.projectdelta(X_86,X_154,X_158,r1_190,X_161);
-    X_165 := algebra.leftfetchjoin(r1_162,X_164);
-    X_166:bat[:oid,:bit]  := batcalc.==(X_165,A0);
-    X_167:bat[:oid,:bit]  := batcalc.isnil(X_166);
-    X_168:bat[:oid,:bit]  := batcalc.ifthenelse(X_167,false,X_166);
-    X_169:bat[:oid,:lng]  := sql.bind(X_9,"sys","lineitem","l_extendedprice",0);
-    (X_172,r1_213) := sql.bind(X_9,"sys","lineitem","l_extendedprice",2);
-    X_174:bat[:oid,:lng]  := sql.bind(X_9,"sys","lineitem","l_extendedprice",1);
-    X_175 := sql.projectdelta(X_10,X_169,X_172,r1_213,X_174);
-    X_176:bat[:oid,:lng]  := algebra.leftfetchjoinPath(X_281,X_109,X_88,X_72,X_58,X_32,X_175);
-    X_177:bat[:oid,:hge]  := batcalc.hge(2,X_176,33,2);
-    X_180 := calc.lng(A2,15,2);
-    X_182:bat[:oid,:lng]  := sql.bind(X_9,"sys","lineitem","l_discount",0);
-    (X_186,r1_236) := sql.bind(X_9,"sys","lineitem","l_discount",2);
-    X_188:bat[:oid,:lng]  := sql.bind(X_9,"sys","lineitem","l_discount",1);
-    X_190 := sql.projectdelta(X_10,X_182,X_186,r1_236,X_188);
-    X_191:bat[:oid,:lng]  := algebra.leftfetchjoinPath(X_281,X_109,X_88,X_72,X_58,X_32,X_190);
-    X_192:bat[:oid,:lng]  := batcalc.-(X_180,X_191);
-    X_193:bat[:oid,:hge]  := batcalc.*(X_177,X_192);
-    X_194 := calc.hge(A1,33,4);
-    X_196:bat[:oid,:hge]  := batcalc.ifthenelse(X_168,X_193,X_194);
-    X_197:bat[:oid,:hge]  := aggr.subsum(X_196,X_145,r1_177,true,true);
-    X_202:bat[:oid,:hge]  := aggr.subsum(X_193,X_145,r1_177,true,true);
-    (X_149,r1_181,r2_181) := algebra.subsort(X_148,false,false);
-    X_153 := algebra.leftfetchjoin(r1_181,X_148);
-    X_199:bat[:oid,:hge]  := batcalc.hge(4,X_197,37,8);
-    X_203:bat[:oid,:hge]  := batcalc./(X_199,X_202);
-    X_204 := algebra.leftfetchjoin(r1_181,X_203);
-    X_205 := sql.resultSet(2,1,X_153);
-    sql.rsColumn(X_205,"sys.all_nations","o_year","int",32,0,X_153);
-    sql.rsColumn(X_205,"sys.L3","mkt_share","decimal",37,4,X_204);
-    X_217 := io.stdout();
-    sql.exportResult(X_217,X_205);
-=======
-    X_281 := algebra.subselect(X_47,X_45,A6,A6,true,true,false);
-    (X_50,r1_56) := sql.bind(X_9,"sys","part","p_type",2);
-    X_282 := algebra.subselect(r1_56,nil:bat[:oid,:oid],A6,A6,true,true,false);
-    X_53:bat[:oid,:str]  := sql.bind(X_9,"sys","part","p_type",1);
-    X_284 := algebra.subselect(X_53,X_45,A6,A6,true,true,false);
-    X_55 := sql.subdelta(X_281,X_45,X_50,X_282,X_284);
+    X_285 := algebra.subselect(X_53,X_45,A6,A6,true,true,false);
+    X_55 := sql.subdelta(X_282,X_45,X_50,X_283,X_285);
     X_57:bat[:oid,:int] := sql.bind(X_9,"sys","part","p_partkey",0);
     (X_59,r1_68) := sql.bind(X_9,"sys","part","p_partkey",2);
     X_61:bat[:oid,:int] := sql.bind(X_9,"sys","part","p_partkey",1);
@@ -225,12 +116,12 @@
     X_105 := algebra.leftfetchjoin(r1_108,X_104);
     X_108:bat[:oid,:str] := sql.bind(X_9,"sys","region","r_name",0);
     X_106:bat[:oid,:oid] := sql.tid(X_9,"sys","region");
-    X_285 := algebra.subselect(X_108,X_106,A3,A3,true,true,false);
+    X_286 := algebra.subselect(X_108,X_106,A3,A3,true,true,false);
     (X_110,r1_126) := sql.bind(X_9,"sys","region","r_name",2);
-    X_286 := algebra.subselect(r1_126,nil:bat[:oid,:oid],A3,A3,true,true,false);
+    X_287 := algebra.subselect(r1_126,nil:bat[:oid,:oid],A3,A3,true,true,false);
     X_112:bat[:oid,:str] := sql.bind(X_9,"sys","region","r_name",1);
-    X_288 := algebra.subselect(X_112,X_106,A3,A3,true,true,false);
-    X_113 := sql.subdelta(X_285,X_106,X_110,X_286,X_288);
+    X_289 := algebra.subselect(X_112,X_106,A3,A3,true,true,false);
+    X_113 := sql.subdelta(X_286,X_106,X_110,X_287,X_289);
     X_115 := X_113;
     (X_116,r1_135) := algebra.subjoin(X_105,X_115,nil:BAT,nil:BAT,false,nil:lng);
     X_118:bat[:oid,:int] := sql.bind(X_9,"sys","lineitem","l_suppkey",0);
@@ -290,7 +181,6 @@
     sql.rsColumn(X_214,"sys.L3","mkt_share","decimal",39,4,X_213);
     X_226 := io.stdout();
     sql.exportResult(X_226,X_214);
->>>>>>> d21aec44
 end user.s2_1;
 
 # 22:53:27 >  
