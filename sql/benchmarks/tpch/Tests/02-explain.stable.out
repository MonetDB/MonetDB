--- conflicted
+++ resolved
@@ -65,54 +65,53 @@
 % mal # name
 % clob # type
 % 759 # length
-<<<<<<< HEAD
 function user.s4_1():void;
-    X_258:void := querylog.define("explain select\n s_acctbal,\n s_name,\n n_name,\n p_partkey,\n p_mfgr,\n s_address,\n s_phone,\n s_comment\nfrom\n part,\n supplier,\n partsupp,\n nation,\n region\nwhere\n p_partkey = ps_partkey\n and s_suppkey = ps_suppkey\n and p_size = 15\n and p_type like \\'%BRASS\\'\n and s_nationkey = n_nationkey\n and n_regionkey = r_regionkey\n and r_name = \\'EUROPE\\'\n and ps_supplycost = (\n select\n min(ps_supplycost)\n from\n partsupp,\n supplier,\n nation,\n region\n where\n p_partkey = ps_partkey\n and s_suppkey = ps_suppkey\n and s_nationkey = n_nationkey\n and n_regionkey = r_regionkey\n and r_name = \\'EUROPE\\'\n )\norder by\n s_acctbal desc,\n n_name,\n s_name,\n p_partkey\nlimit 100;","sequential_pipe",181);
-    X_199 := bat.new(nil:oid,nil:str);
-    X_207 := bat.append(X_199,"sys.supplier");
-    X_214 := bat.append(X_207,"sys.supplier");
-    X_221 := bat.append(X_214,"sys.nation");
-    X_227 := bat.append(X_221,"sys.part");
-    X_235 := bat.append(X_227,"sys.part");
-    X_240 := bat.append(X_235,"sys.supplier");
-    X_247 := bat.append(X_240,"sys.supplier");
-    X_252 := bat.append(X_247,"sys.supplier");
-    X_202 := bat.new(nil:oid,nil:str);
-    X_209 := bat.append(X_202,"s_acctbal");
-    X_215 := bat.append(X_209,"s_name");
-    X_223 := bat.append(X_215,"n_name");
-    X_229 := bat.append(X_223,"p_partkey");
-    X_236 := bat.append(X_229,"p_mfgr");
-    X_241 := bat.append(X_236,"s_address");
-    X_248 := bat.append(X_241,"s_phone");
-    X_253 := bat.append(X_248,"s_comment");
-    X_203 := bat.new(nil:oid,nil:str);
-    X_210 := bat.append(X_203,"decimal");
-    X_216 := bat.append(X_210,"char");
-    X_224 := bat.append(X_216,"char");
-    X_230 := bat.append(X_224,"int");
-    X_237 := bat.append(X_230,"char");
-    X_242 := bat.append(X_237,"varchar");
-    X_249 := bat.append(X_242,"char");
-    X_254 := bat.append(X_249,"varchar");
-    X_204 := bat.new(nil:oid,nil:int);
-    X_212 := bat.append(X_204,15);
-    X_218 := bat.append(X_212,25);
-    X_225 := bat.append(X_218,25);
-    X_232 := bat.append(X_225,32);
-    X_238 := bat.append(X_232,25);
-    X_244 := bat.append(X_238,40);
-    X_250 := bat.append(X_244,15);
-    X_255 := bat.append(X_250,101);
-    X_206 := bat.new(nil:oid,nil:int);
-    X_213 := bat.append(X_206,2);
-    X_220 := bat.append(X_213,0);
-    X_226 := bat.append(X_220,0);
-    X_234 := bat.append(X_226,0);
-    X_239 := bat.append(X_234,0);
-    X_246 := bat.append(X_239,0);
-    X_251 := bat.append(X_246,0);
-    X_257 := bat.append(X_251,0);
+    X_257:void := querylog.define("explain select\n s_acctbal,\n s_name,\n n_name,\n p_partkey,\n p_mfgr,\n s_address,\n s_phone,\n s_comment\nfrom\n part,\n supplier,\n partsupp,\n nation,\n region\nwhere\n p_partkey = ps_partkey\n and s_suppkey = ps_suppkey\n and p_size = 15\n and p_type like \\'%BRASS\\'\n and s_nationkey = n_nationkey\n and n_regionkey = r_regionkey\n and r_name = \\'EUROPE\\'\n and ps_supplycost = (\n select\n min(ps_supplycost)\n from\n partsupp,\n supplier,\n nation,\n region\n where\n p_partkey = ps_partkey\n and s_suppkey = ps_suppkey\n and s_nationkey = n_nationkey\n and n_regionkey = r_regionkey\n and r_name = \\'EUROPE\\'\n )\norder by\n s_acctbal desc,\n n_name,\n s_name,\n p_partkey\nlimit 100;","sequential_pipe",181);
+    X_199 := bat.new(nil:str);
+    X_206 := bat.append(X_199,"sys.supplier");
+    X_213 := bat.append(X_206,"sys.supplier");
+    X_220 := bat.append(X_213,"sys.nation");
+    X_226 := bat.append(X_220,"sys.part");
+    X_234 := bat.append(X_226,"sys.part");
+    X_239 := bat.append(X_234,"sys.supplier");
+    X_246 := bat.append(X_239,"sys.supplier");
+    X_251 := bat.append(X_246,"sys.supplier");
+    X_201 := bat.new(nil:str);
+    X_208 := bat.append(X_201,"s_acctbal");
+    X_214 := bat.append(X_208,"s_name");
+    X_222 := bat.append(X_214,"n_name");
+    X_228 := bat.append(X_222,"p_partkey");
+    X_235 := bat.append(X_228,"p_mfgr");
+    X_240 := bat.append(X_235,"s_address");
+    X_247 := bat.append(X_240,"s_phone");
+    X_252 := bat.append(X_247,"s_comment");
+    X_202 := bat.new(nil:str);
+    X_209 := bat.append(X_202,"decimal");
+    X_215 := bat.append(X_209,"char");
+    X_223 := bat.append(X_215,"char");
+    X_229 := bat.append(X_223,"int");
+    X_236 := bat.append(X_229,"char");
+    X_241 := bat.append(X_236,"varchar");
+    X_248 := bat.append(X_241,"char");
+    X_253 := bat.append(X_248,"varchar");
+    X_203 := bat.new(nil:int);
+    X_211 := bat.append(X_203,15);
+    X_217 := bat.append(X_211,25);
+    X_224 := bat.append(X_217,25);
+    X_231 := bat.append(X_224,32);
+    X_237 := bat.append(X_231,25);
+    X_243 := bat.append(X_237,40);
+    X_249 := bat.append(X_243,15);
+    X_254 := bat.append(X_249,101);
+    X_205 := bat.new(nil:int);
+    X_212 := bat.append(X_205,2);
+    X_219 := bat.append(X_212,0);
+    X_225 := bat.append(X_219,0);
+    X_233 := bat.append(X_225,0);
+    X_238 := bat.append(X_233,0);
+    X_245 := bat.append(X_238,0);
+    X_250 := bat.append(X_245,0);
+    X_256 := bat.append(X_250,0);
     X_4 := sql.mvc();
     C_5:bat[:oid] := sql.tid(X_4,"sys","nation");
     X_8:bat[:oid] := sql.bind_idxbat(X_4,"sys","nation","nation_n_regionkey_fkey",0);
@@ -121,12 +120,12 @@
     X_16 := sql.projectdelta(C_5,X_8,X_11,r1_12,X_14);
     X_19:bat[:str] := sql.bind(X_4,"sys","region","r_name",0);
     C_17:bat[:oid] := sql.tid(X_4,"sys","region");
-    C_275 := algebra.subselect(X_19,C_17,"EUROPE","EUROPE",true,false,false);
+    C_274 := algebra.subselect(X_19,C_17,"EUROPE","EUROPE",true,false,false);
     (C_21,r1_23) := sql.bind(X_4,"sys","region","r_name",2);
-    C_276 := algebra.subselect(r1_23,nil:bat[:oid],"EUROPE","EUROPE",true,false,false);
+    C_275 := algebra.subselect(r1_23,nil:bat[:oid],"EUROPE","EUROPE",true,false,false);
     X_23:bat[:str] := sql.bind(X_4,"sys","region","r_name",1);
-    C_278 := algebra.subselect(X_23,C_17,"EUROPE","EUROPE",true,false,false);
-    C_24 := sql.subdelta(C_275,C_17,C_21,C_276,C_278);
+    C_277 := algebra.subselect(X_23,C_17,"EUROPE","EUROPE",true,false,false);
+    C_24 := sql.subdelta(C_274,C_17,C_21,C_275,C_277);
     (X_27,r1_34) := algebra.subjoin(X_16,C_24,nil:BAT,nil:BAT,false,nil:lng);
     X_31 := algebra.projection(X_27,C_5);
     C_32:bat[:oid] := sql.tid(X_4,"sys","supplier");
@@ -154,18 +153,18 @@
     X_68:bat[:str] := sql.bind(X_4,"sys","part","p_type",0);
     X_74:bat[:int] := sql.bind(X_4,"sys","part","p_size",0);
     C_66:bat[:oid] := sql.tid(X_4,"sys","part");
-    C_279 := algebra.subselect(X_74,C_66,15,15,true,false,false);
+    C_278 := algebra.subselect(X_74,C_66,15,15,true,false,false);
     (C_76,r1_93) := sql.bind(X_4,"sys","part","p_size",2);
-    C_280 := algebra.subselect(r1_93,nil:bat[:oid],15,15,true,false,false);
+    C_279 := algebra.subselect(r1_93,nil:bat[:oid],15,15,true,false,false);
     X_78:bat[:int] := sql.bind(X_4,"sys","part","p_size",1);
-    C_281 := algebra.subselect(X_78,C_66,15,15,true,false,false);
-    C_79 := sql.subdelta(C_279,C_66,C_76,C_280,C_281);
-    C_282 := algebra.likesubselect(X_68,C_79,"%BRASS","",false);
+    C_280 := algebra.subselect(X_78,C_66,15,15,true,false,false);
+    C_79 := sql.subdelta(C_278,C_66,C_76,C_279,C_280);
+    C_281 := algebra.likesubselect(X_68,C_79,"%BRASS","",false);
     (C_70,r1_83) := sql.bind(X_4,"sys","part","p_type",2);
-    C_283 := algebra.likesubselect(r1_83,nil:bat[:oid],"%BRASS","",false);
+    C_282 := algebra.likesubselect(r1_83,nil:bat[:oid],"%BRASS","",false);
     X_72:bat[:str] := sql.bind(X_4,"sys","part","p_type",1);
-    C_284 := algebra.likesubselect(X_72,C_79,"%BRASS","",false);
-    C_80 := sql.subdelta(C_282,C_79,C_70,C_283,C_284);
+    C_283 := algebra.likesubselect(X_72,C_79,"%BRASS","",false);
+    C_80 := sql.subdelta(C_281,C_79,C_70,C_282,C_283);
     (X_81,r1_105) := algebra.subjoin(X_65,C_80,nil:BAT,nil:BAT,false,nil:lng);
     X_83 := algebra.projection(X_81,X_50);
     (X_84,r1_119) := algebra.subjoin(X_83,C_32,nil:BAT,nil:BAT,false,nil:lng);
@@ -245,7 +244,7 @@
     X_167:bat[:str] := algebra.projectionpath(X_165,r1_281,X_149);
     X_168:bat[:str] := algebra.projectionpath(X_165,r1_281,X_150);
     X_169:bat[:int] := algebra.projectionpath(X_165,r1_281,X_148);
-    sql.resultSet(X_252,X_253,X_254,X_255,X_257,X_166,X_167,X_168,X_169,X_176,X_183,X_190,X_197);
+    sql.resultSet(X_251,X_252,X_253,X_254,X_256,X_166,X_167,X_168,X_169,X_176,X_183,X_190,X_197);
 end user.s4_1;
 #inline               actions= 0 time=10 usec 
 #candidates           actions= 1 time=191 usec 
@@ -272,193 +271,6 @@
 #profiler             actions= 1 time=105 usec 
 #garbageCollector     actions= 1 time=122 usec 
 #total                actions= 1 time=3696 usec 
-=======
-function user.s2_1(A0:int,A1:str,A2:str,A3:str):void;
-    X_260:void := querylog.define("explain select\n s_acctbal,\n s_name,\n n_name,\n p_partkey,\n p_mfgr,\n s_address,\n s_phone,\n s_comment\nfrom\n part,\n supplier,\n partsupp,\n nation,\n region\nwhere\n p_partkey = ps_partkey\n and s_suppkey = ps_suppkey\n and p_size = 15\n and p_type like \\'%BRASS\\'\n and s_nationkey = n_nationkey\n and n_regionkey = r_regionkey\n and r_name = \\'EUROPE\\'\n and ps_supplycost = (\n select\n min(ps_supplycost)\n from\n partsupp,\n supplier,\n nation,\n region\n where\n p_partkey = ps_partkey\n and s_suppkey = ps_suppkey\n and s_nationkey = n_nationkey\n and n_regionkey = r_regionkey\n and r_name = \\'EUROPE\\'\n )\norder by\n s_acctbal desc,\n n_name,\n s_name,\n p_partkey\nlimit 100;","sequential_pipe",185);
-    X_201 := bat.new(nil:str);
-    X_208 := bat.append(X_201,"sys.supplier");
-    X_216 := bat.append(X_208,"sys.supplier");
-    X_223 := bat.append(X_216,"sys.nation");
-    X_229 := bat.append(X_223,"sys.part");
-    X_237 := bat.append(X_229,"sys.part");
-    X_242 := bat.append(X_237,"sys.supplier");
-    X_249 := bat.append(X_242,"sys.supplier");
-    X_254 := bat.append(X_249,"sys.supplier");
-    X_203 := bat.new(nil:str);
-    X_210 := bat.append(X_203,"s_acctbal");
-    X_217 := bat.append(X_210,"s_name");
-    X_225 := bat.append(X_217,"n_name");
-    X_231 := bat.append(X_225,"p_partkey");
-    X_238 := bat.append(X_231,"p_mfgr");
-    X_243 := bat.append(X_238,"s_address");
-    X_250 := bat.append(X_243,"s_phone");
-    X_255 := bat.append(X_250,"s_comment");
-    X_204 := bat.new(nil:str);
-    X_211 := bat.append(X_204,"decimal");
-    X_218 := bat.append(X_211,"char");
-    X_226 := bat.append(X_218,"char");
-    X_232 := bat.append(X_226,"int");
-    X_239 := bat.append(X_232,"char");
-    X_244 := bat.append(X_239,"varchar");
-    X_251 := bat.append(X_244,"char");
-    X_256 := bat.append(X_251,"varchar");
-    X_205 := bat.new(nil:int);
-    X_213 := bat.append(X_205,15);
-    X_220 := bat.append(X_213,25);
-    X_227 := bat.append(X_220,25);
-    X_234 := bat.append(X_227,32);
-    X_240 := bat.append(X_234,25);
-    X_246 := bat.append(X_240,40);
-    X_252 := bat.append(X_246,15);
-    X_257 := bat.append(X_252,101);
-    X_207 := bat.new(nil:int);
-    X_215 := bat.append(X_207,2);
-    X_222 := bat.append(X_215,0);
-    X_228 := bat.append(X_222,0);
-    X_236 := bat.append(X_228,0);
-    X_241 := bat.append(X_236,0);
-    X_248 := bat.append(X_241,0);
-    X_253 := bat.append(X_248,0);
-    X_259 := bat.append(X_253,0);
-    X_5 := sql.mvc();
-    C_6:bat[:oid] := sql.tid(X_5,"sys","nation");
-    X_9:bat[:oid] := sql.bind_idxbat(X_5,"sys","nation","nation_n_regionkey_fkey",0);
-    (X_12,r1_12) := sql.bind_idxbat(X_5,"sys","nation","nation_n_regionkey_fkey",2);
-    X_15:bat[:oid] := sql.bind_idxbat(X_5,"sys","nation","nation_n_regionkey_fkey",1);
-    X_17 := sql.projectdelta(C_6,X_9,X_12,r1_12,X_15);
-    X_20:bat[:str] := sql.bind(X_5,"sys","region","r_name",0);
-    C_18:bat[:oid] := sql.tid(X_5,"sys","region");
-    C_277 := algebra.subselect(X_20,C_18,A3,A3,true,false,false);
-    (C_22,r1_23) := sql.bind(X_5,"sys","region","r_name",2);
-    C_278 := algebra.subselect(r1_23,nil:bat[:oid],A3,A3,true,false,false);
-    X_24:bat[:str] := sql.bind(X_5,"sys","region","r_name",1);
-    C_280 := algebra.subselect(X_24,C_18,A3,A3,true,false,false);
-    C_25 := sql.subdelta(C_277,C_18,C_22,C_278,C_280);
-    (X_28,r1_34) := algebra.subjoin(X_17,C_25,nil:BAT,nil:BAT,false,nil:lng);
-    X_32 := algebra.projection(X_28,C_6);
-    C_33:bat[:oid] := sql.tid(X_5,"sys","supplier");
-    X_35:bat[:oid] := sql.bind_idxbat(X_5,"sys","supplier","supplier_s_nationkey_fkey",0);
-    (X_37,r1_44) := sql.bind_idxbat(X_5,"sys","supplier","supplier_s_nationkey_fkey",2);
-    X_39:bat[:oid] := sql.bind_idxbat(X_5,"sys","supplier","supplier_s_nationkey_fkey",1);
-    X_40 := sql.projectdelta(C_33,X_35,X_37,r1_44,X_39);
-    (X_41,r1_49) := algebra.subjoin(X_32,X_40,nil:BAT,nil:BAT,false,nil:lng);
-    X_43 := algebra.projection(r1_49,C_33);
-    C_44:bat[:oid] := sql.tid(X_5,"sys","partsupp");
-    X_46:bat[:oid] := sql.bind_idxbat(X_5,"sys","partsupp","partsupp_ps_suppkey_fkey",0);
-    (X_48,r1_56) := sql.bind_idxbat(X_5,"sys","partsupp","partsupp_ps_suppkey_fkey",2);
-    X_50:bat[:oid] := sql.bind_idxbat(X_5,"sys","partsupp","partsupp_ps_suppkey_fkey",1);
-    X_51 := sql.projectdelta(C_44,X_46,X_48,r1_56,X_50);
-    (X_52,r1_61) := algebra.subjoin(X_43,X_51,nil:BAT,nil:BAT,false,nil:lng);
-    X_54:bat[:int] := sql.bind(X_5,"sys","partsupp","ps_partkey",0);
-    (C_56,r1_65) := sql.bind(X_5,"sys","partsupp","ps_partkey",2);
-    X_58:bat[:int] := sql.bind(X_5,"sys","partsupp","ps_partkey",1);
-    X_59 := sql.projectdelta(C_44,X_54,C_56,r1_65,X_58);
-    X_60 := algebra.projection(r1_61,X_59);
-    X_61:bat[:oid] := sql.bind_idxbat(X_5,"sys","partsupp","partsupp_ps_partkey_fkey",0);
-    (X_63,r1_74) := sql.bind_idxbat(X_5,"sys","partsupp","partsupp_ps_partkey_fkey",2);
-    X_65:bat[:oid] := sql.bind_idxbat(X_5,"sys","partsupp","partsupp_ps_partkey_fkey",1);
-    X_66 := sql.projectdelta(C_44,X_61,X_63,r1_74,X_65);
-    X_69:bat[:str] := sql.bind(X_5,"sys","part","p_type",0);
-    X_75:bat[:int] := sql.bind(X_5,"sys","part","p_size",0);
-    C_67:bat[:oid] := sql.tid(X_5,"sys","part");
-    C_281 := algebra.subselect(X_75,C_67,A0,A0,true,false,false);
-    (C_77,r1_93) := sql.bind(X_5,"sys","part","p_size",2);
-    C_282 := algebra.subselect(r1_93,nil:bat[:oid],A0,A0,true,false,false);
-    X_79:bat[:int] := sql.bind(X_5,"sys","part","p_size",1);
-    C_283 := algebra.subselect(X_79,C_67,A0,A0,true,false,false);
-    C_80 := sql.subdelta(C_281,C_67,C_77,C_282,C_283);
-    C_284 := algebra.likesubselect(X_69,C_80,A1,"",false);
-    (C_71,r1_83) := sql.bind(X_5,"sys","part","p_type",2);
-    C_285 := algebra.likesubselect(r1_83,nil:bat[:oid],A1,"",false);
-    X_73:bat[:str] := sql.bind(X_5,"sys","part","p_type",1);
-    C_286 := algebra.likesubselect(X_73,C_80,A1,"",false);
-    C_81 := sql.subdelta(C_284,C_80,C_71,C_285,C_286);
-    (X_82,r1_105) := algebra.subjoin(X_66,C_81,nil:BAT,nil:BAT,false,nil:lng);
-    X_84 := algebra.projection(X_82,X_51);
-    (X_85,r1_119) := algebra.subjoin(X_84,C_33,nil:BAT,nil:BAT,false,nil:lng);
-    X_87 := algebra.projection(r1_119,X_40);
-    (X_88,r1_130) := algebra.subjoin(X_87,C_6,nil:BAT,nil:BAT,false,nil:lng);
-    X_90 := algebra.projection(r1_130,X_17);
-    C_287 := algebra.subselect(X_20,C_18,A2,A2,true,false,false);
-    C_288 := algebra.subselect(r1_23,nil:bat[:oid],A2,A2,true,false,false);
-    C_289 := algebra.subselect(X_24,C_18,A2,A2,true,false,false);
-    C_91 := sql.subdelta(C_287,C_18,C_22,C_288,C_289);
-    (X_92,r1_153) := algebra.subjoin(X_90,C_91,nil:BAT,nil:BAT,false,nil:lng);
-    X_94:bat[:int] := sql.bind(X_5,"sys","part","p_partkey",0);
-    (C_96,r1_160) := sql.bind(X_5,"sys","part","p_partkey",2);
-    X_98:bat[:int] := sql.bind(X_5,"sys","part","p_partkey",1);
-    X_99 := sql.projectdelta(C_81,X_94,C_96,r1_160,X_98);
-    X_100:bat[:int] := algebra.projectionpath(X_92,X_88,X_85,r1_105,X_99);
-    (X_101,r1_170) := algebra.subjoin(X_60,X_100,nil:BAT,nil:BAT,false,nil:lng);
-    X_103:bat[:oid] := batcalc.identity(X_100);
-    X_104 := algebra.projection(r1_170,X_103);
-    (X_105,r1_176,r2_176) := group.subgroupdone(X_104);
-    X_108:bat[:lng] := sql.bind(X_5,"sys","partsupp","ps_supplycost",0);
-    (C_110,r1_181) := sql.bind(X_5,"sys","partsupp","ps_supplycost",2);
-    X_112:bat[:lng] := sql.bind(X_5,"sys","partsupp","ps_supplycost",1);
-    X_113 := sql.projectdelta(C_44,X_108,C_110,r1_181,X_112);
-    X_114:bat[:lng] := algebra.projectionpath(r1_176,r1_170,X_92,X_88,X_85,X_82,X_113);
-    X_115:bat[:lng] := algebra.projectionpath(X_101,r1_61,X_113);
-    X_116:bat[:lng] := aggr.submin(X_115,X_105,r1_176,true);
-    X_117:bat[:bit] := batcalc.==(X_114,X_116);
-    C_118 := algebra.subselect(X_117,true,true,true,true,false);
-    X_119:bat[:int] := algebra.projectionpath(C_118,r1_176,r1_170,X_100);
-    X_120:bat[:str] := sql.bind(X_5,"sys","supplier","s_name",0);
-    (C_122,r1_211) := sql.bind(X_5,"sys","supplier","s_name",2);
-    X_124:bat[:str] := sql.bind(X_5,"sys","supplier","s_name",1);
-    X_125 := sql.projectdelta(C_33,X_120,C_122,r1_211,X_124);
-    X_126:bat[:str] := algebra.projectionpath(C_118,r1_176,r1_170,X_92,X_88,r1_119,X_125);
-    X_127:bat[:str] := sql.bind(X_5,"sys","nation","n_name",0);
-    (C_129,r1_224) := sql.bind(X_5,"sys","nation","n_name",2);
-    X_131:bat[:str] := sql.bind(X_5,"sys","nation","n_name",1);
-    X_132 := sql.projectdelta(C_6,X_127,C_129,r1_224,X_131);
-    X_133:bat[:str] := algebra.projectionpath(C_118,r1_176,r1_170,X_92,r1_130,X_132);
-    X_134:bat[:lng] := sql.bind(X_5,"sys","supplier","s_acctbal",0);
-    (C_136,r1_236) := sql.bind(X_5,"sys","supplier","s_acctbal",2);
-    X_138:bat[:lng] := sql.bind(X_5,"sys","supplier","s_acctbal",1);
-    X_139 := sql.projectdelta(C_33,X_134,C_136,r1_236,X_138);
-    X_140:bat[:lng] := algebra.projectionpath(C_118,r1_176,r1_170,X_92,X_88,r1_119,X_139);
-    X_172:bat[:str] := sql.bind(X_5,"sys","part","p_mfgr",0);
-    (C_174,r1_302) := sql.bind(X_5,"sys","part","p_mfgr",2);
-    X_176:bat[:str] := sql.bind(X_5,"sys","part","p_mfgr",1);
-    X_177 := sql.projectdelta(C_81,X_172,C_174,r1_302,X_176);
-    (C_143,r1_252) := algebra.firstn(X_140,100,false,false);
-    (C_145,r1_258) := algebra.firstn(X_133,C_143,r1_252,100,true,false);
-    (C_147,r1_263) := algebra.firstn(X_126,C_145,r1_258,100,true,false);
-    C_149 := algebra.firstn(X_119,C_147,r1_263,100,true,false);
-    X_150 := algebra.projection(C_149,X_119);
-    X_151 := algebra.projection(C_149,X_126);
-    X_152 := algebra.projection(C_149,X_133);
-    X_153 := algebra.projection(C_149,X_140);
-    (X_154,r1_272,r2_272) := algebra.subsort(X_153,true,false);
-    (X_157,r1_275,r2_275) := algebra.subsort(X_152,r1_272,r2_272,false,false);
-    (X_160,r1_278,r2_278) := algebra.subsort(X_151,r1_275,r2_275,false,false);
-    (X_163,r1_281,r2_281) := algebra.subsort(X_150,r1_278,r2_278,false,false);
-    X_166 := algebra.projection(r1_281,X_153);
-    X_167 := algebra.subslice(X_166,0,99:lng);
-    X_178:bat[:str] := algebra.projectionpath(X_167,r1_281,C_149,C_118,r1_176,r1_170,X_92,X_88,X_85,r1_105,X_177);
-    X_179:bat[:str] := sql.bind(X_5,"sys","supplier","s_address",0);
-    (C_181,r1_320) := sql.bind(X_5,"sys","supplier","s_address",2);
-    X_183:bat[:str] := sql.bind(X_5,"sys","supplier","s_address",1);
-    X_184 := sql.projectdelta(C_33,X_179,C_181,r1_320,X_183);
-    X_185:bat[:str] := algebra.projectionpath(X_167,r1_281,C_149,C_118,r1_176,r1_170,X_92,X_88,r1_119,X_184);
-    X_186:bat[:str] := sql.bind(X_5,"sys","supplier","s_phone",0);
-    (C_188,r1_336) := sql.bind(X_5,"sys","supplier","s_phone",2);
-    X_190:bat[:str] := sql.bind(X_5,"sys","supplier","s_phone",1);
-    X_191 := sql.projectdelta(C_33,X_186,C_188,r1_336,X_190);
-    X_192:bat[:str] := algebra.projectionpath(X_167,r1_281,C_149,C_118,r1_176,r1_170,X_92,X_88,r1_119,X_191);
-    X_193:bat[:str] := sql.bind(X_5,"sys","supplier","s_comment",0);
-    (C_195,r1_352) := sql.bind(X_5,"sys","supplier","s_comment",2);
-    X_197:bat[:str] := sql.bind(X_5,"sys","supplier","s_comment",1);
-    X_198 := sql.projectdelta(C_33,X_193,C_195,r1_352,X_197);
-    X_199:bat[:str] := algebra.projectionpath(X_167,r1_281,C_149,C_118,r1_176,r1_170,X_92,X_88,r1_119,X_198);
-    X_168 := algebra.projection(X_167,X_166);
-    X_169:bat[:str] := algebra.projectionpath(X_167,r1_281,X_151);
-    X_170:bat[:str] := algebra.projectionpath(X_167,r1_281,X_152);
-    X_171:bat[:int] := algebra.projectionpath(X_167,r1_281,X_150);
-    sql.resultSet(X_254,X_255,X_256,X_257,X_259,X_168,X_169,X_170,X_171,X_178,X_185,X_192,X_199);
-end user.s2_1;
->>>>>>> b1b2f895
 
 # 22:53:25 >  
 # 22:53:25 >  "Done."
