--- conflicted
+++ resolved
@@ -65,216 +65,8 @@
 % mal # name
 % clob # type
 % 759 # length
-<<<<<<< HEAD
 function user.s4_1():void;
-    X_257:void := querylog.define("explain select\n s_acctbal,\n s_name,\n n_name,\n p_partkey,\n p_mfgr,\n s_address,\n s_phone,\n s_comment\nfrom\n part,\n supplier,\n partsupp,\n nation,\n region\nwhere\n p_partkey = ps_partkey\n and s_suppkey = ps_suppkey\n and p_size = 15\n and p_type like \\'%BRASS\\'\n and s_nationkey = n_nationkey\n and n_regionkey = r_regionkey\n and r_name = \\'EUROPE\\'\n and ps_supplycost = (\n select\n min(ps_supplycost)\n from\n partsupp,\n supplier,\n nation,\n region\n where\n p_partkey = ps_partkey\n and s_suppkey = ps_suppkey\n and s_nationkey = n_nationkey\n and n_regionkey = r_regionkey\n and r_name = \\'EUROPE\\'\n )\norder by\n s_acctbal desc,\n n_name,\n s_name,\n p_partkey\nlimit 100;","sequential_pipe",181);
-    X_199 := bat.new(nil:str);
-    X_206 := bat.append(X_199,"sys.supplier");
-    X_213 := bat.append(X_206,"sys.supplier");
-    X_220 := bat.append(X_213,"sys.nation");
-    X_226 := bat.append(X_220,"sys.part");
-    X_234 := bat.append(X_226,"sys.part");
-    X_239 := bat.append(X_234,"sys.supplier");
-    X_246 := bat.append(X_239,"sys.supplier");
-    X_251 := bat.append(X_246,"sys.supplier");
-    X_201 := bat.new(nil:str);
-    X_208 := bat.append(X_201,"s_acctbal");
-    X_214 := bat.append(X_208,"s_name");
-    X_222 := bat.append(X_214,"n_name");
-    X_228 := bat.append(X_222,"p_partkey");
-    X_235 := bat.append(X_228,"p_mfgr");
-    X_240 := bat.append(X_235,"s_address");
-    X_247 := bat.append(X_240,"s_phone");
-    X_252 := bat.append(X_247,"s_comment");
-    X_202 := bat.new(nil:str);
-    X_209 := bat.append(X_202,"decimal");
-    X_215 := bat.append(X_209,"char");
-    X_223 := bat.append(X_215,"char");
-    X_229 := bat.append(X_223,"int");
-    X_236 := bat.append(X_229,"char");
-    X_241 := bat.append(X_236,"varchar");
-    X_248 := bat.append(X_241,"char");
-    X_253 := bat.append(X_248,"varchar");
-    X_203 := bat.new(nil:int);
-    X_211 := bat.append(X_203,15);
-    X_217 := bat.append(X_211,25);
-    X_224 := bat.append(X_217,25);
-    X_231 := bat.append(X_224,32);
-    X_237 := bat.append(X_231,25);
-    X_243 := bat.append(X_237,40);
-    X_249 := bat.append(X_243,15);
-    X_254 := bat.append(X_249,101);
-    X_205 := bat.new(nil:int);
-    X_212 := bat.append(X_205,2);
-    X_219 := bat.append(X_212,0);
-    X_225 := bat.append(X_219,0);
-    X_233 := bat.append(X_225,0);
-    X_238 := bat.append(X_233,0);
-    X_245 := bat.append(X_238,0);
-    X_250 := bat.append(X_245,0);
-    X_256 := bat.append(X_250,0);
-    X_4 := sql.mvc();
-    C_5:bat[:oid] := sql.tid(X_4,"sys","nation");
-    X_8:bat[:oid] := sql.bind_idxbat(X_4,"sys","nation","nation_n_regionkey_fkey",0);
-    (X_11,r1_12) := sql.bind_idxbat(X_4,"sys","nation","nation_n_regionkey_fkey",2);
-    X_14:bat[:oid] := sql.bind_idxbat(X_4,"sys","nation","nation_n_regionkey_fkey",1);
-    X_16 := sql.projectdelta(C_5,X_8,X_11,r1_12,X_14);
-    X_19:bat[:str] := sql.bind(X_4,"sys","region","r_name",0);
-    C_17:bat[:oid] := sql.tid(X_4,"sys","region");
-    C_274 := algebra.subselect(X_19,C_17,"EUROPE","EUROPE",true,false,false);
-    (C_21,r1_23) := sql.bind(X_4,"sys","region","r_name",2);
-    C_275 := algebra.subselect(r1_23,nil:bat[:oid],"EUROPE","EUROPE",true,false,false);
-    X_23:bat[:str] := sql.bind(X_4,"sys","region","r_name",1);
-    C_277 := algebra.subselect(X_23,C_17,"EUROPE","EUROPE",true,false,false);
-    C_24 := sql.subdelta(C_274,C_17,C_21,C_275,C_277);
-    (X_27,r1_34) := algebra.subjoin(X_16,C_24,nil:BAT,nil:BAT,false,nil:lng);
-    X_31 := algebra.projection(X_27,C_5);
-    C_32:bat[:oid] := sql.tid(X_4,"sys","supplier");
-    X_34:bat[:oid] := sql.bind_idxbat(X_4,"sys","supplier","supplier_s_nationkey_fkey",0);
-    (X_36,r1_44) := sql.bind_idxbat(X_4,"sys","supplier","supplier_s_nationkey_fkey",2);
-    X_38:bat[:oid] := sql.bind_idxbat(X_4,"sys","supplier","supplier_s_nationkey_fkey",1);
-    X_39 := sql.projectdelta(C_32,X_34,X_36,r1_44,X_38);
-    (X_40,r1_49) := algebra.subjoin(X_31,X_39,nil:BAT,nil:BAT,false,nil:lng);
-    X_42 := algebra.projection(r1_49,C_32);
-    C_43:bat[:oid] := sql.tid(X_4,"sys","partsupp");
-    X_45:bat[:oid] := sql.bind_idxbat(X_4,"sys","partsupp","partsupp_ps_suppkey_fkey",0);
-    (X_47,r1_56) := sql.bind_idxbat(X_4,"sys","partsupp","partsupp_ps_suppkey_fkey",2);
-    X_49:bat[:oid] := sql.bind_idxbat(X_4,"sys","partsupp","partsupp_ps_suppkey_fkey",1);
-    X_50 := sql.projectdelta(C_43,X_45,X_47,r1_56,X_49);
-    (X_51,r1_61) := algebra.subjoin(X_42,X_50,nil:BAT,nil:BAT,false,nil:lng);
-    X_53:bat[:int] := sql.bind(X_4,"sys","partsupp","ps_partkey",0);
-    (C_55,r1_65) := sql.bind(X_4,"sys","partsupp","ps_partkey",2);
-    X_57:bat[:int] := sql.bind(X_4,"sys","partsupp","ps_partkey",1);
-    X_58 := sql.projectdelta(C_43,X_53,C_55,r1_65,X_57);
-    X_59 := algebra.projection(r1_61,X_58);
-    X_60:bat[:oid] := sql.bind_idxbat(X_4,"sys","partsupp","partsupp_ps_partkey_fkey",0);
-    (X_62,r1_74) := sql.bind_idxbat(X_4,"sys","partsupp","partsupp_ps_partkey_fkey",2);
-    X_64:bat[:oid] := sql.bind_idxbat(X_4,"sys","partsupp","partsupp_ps_partkey_fkey",1);
-    X_65 := sql.projectdelta(C_43,X_60,X_62,r1_74,X_64);
-    X_68:bat[:str] := sql.bind(X_4,"sys","part","p_type",0);
-    X_74:bat[:int] := sql.bind(X_4,"sys","part","p_size",0);
-    C_66:bat[:oid] := sql.tid(X_4,"sys","part");
-    C_278 := algebra.subselect(X_74,C_66,15,15,true,false,false);
-    (C_76,r1_93) := sql.bind(X_4,"sys","part","p_size",2);
-    C_279 := algebra.subselect(r1_93,nil:bat[:oid],15,15,true,false,false);
-    X_78:bat[:int] := sql.bind(X_4,"sys","part","p_size",1);
-    C_280 := algebra.subselect(X_78,C_66,15,15,true,false,false);
-    C_79 := sql.subdelta(C_278,C_66,C_76,C_279,C_280);
-    C_281 := algebra.likesubselect(X_68,C_79,"%BRASS","",false);
-    (C_70,r1_83) := sql.bind(X_4,"sys","part","p_type",2);
-    C_282 := algebra.likesubselect(r1_83,nil:bat[:oid],"%BRASS","",false);
-    X_72:bat[:str] := sql.bind(X_4,"sys","part","p_type",1);
-    C_283 := algebra.likesubselect(X_72,C_79,"%BRASS","",false);
-    C_80 := sql.subdelta(C_281,C_79,C_70,C_282,C_283);
-    (X_81,r1_105) := algebra.subjoin(X_65,C_80,nil:BAT,nil:BAT,false,nil:lng);
-    X_83 := algebra.projection(X_81,X_50);
-    (X_84,r1_119) := algebra.subjoin(X_83,C_32,nil:BAT,nil:BAT,false,nil:lng);
-    X_86 := algebra.projection(r1_119,X_39);
-    (X_87,r1_130) := algebra.subjoin(X_86,C_5,nil:BAT,nil:BAT,false,nil:lng);
-    X_89 := algebra.projection(r1_130,X_16);
-    (X_90,r1_153) := algebra.subjoin(X_89,C_24,nil:BAT,nil:BAT,false,nil:lng);
-    X_92:bat[:int] := sql.bind(X_4,"sys","part","p_partkey",0);
-    (C_94,r1_160) := sql.bind(X_4,"sys","part","p_partkey",2);
-    X_96:bat[:int] := sql.bind(X_4,"sys","part","p_partkey",1);
-    X_97 := sql.projectdelta(C_80,X_92,C_94,r1_160,X_96);
-    X_98:bat[:int] := algebra.projectionpath(X_90,X_87,X_84,r1_105,X_97);
-    (X_99,r1_170) := algebra.subjoin(X_59,X_98,nil:BAT,nil:BAT,false,nil:lng);
-    X_101:bat[:oid] := batcalc.identity(X_98);
-    X_102 := algebra.projection(r1_170,X_101);
-    (X_103,r1_176,r2_176) := group.subgroupdone(X_102);
-    X_106:bat[:lng] := sql.bind(X_4,"sys","partsupp","ps_supplycost",0);
-    (C_108,r1_181) := sql.bind(X_4,"sys","partsupp","ps_supplycost",2);
-    X_110:bat[:lng] := sql.bind(X_4,"sys","partsupp","ps_supplycost",1);
-    X_111 := sql.projectdelta(C_43,X_106,C_108,r1_181,X_110);
-    X_112:bat[:lng] := algebra.projectionpath(r1_176,r1_170,X_90,X_87,X_84,X_81,X_111);
-    X_113:bat[:lng] := algebra.projectionpath(X_99,r1_61,X_111);
-    X_114:bat[:lng] := aggr.submin(X_113,X_103,r1_176,true);
-    X_115:bat[:bit] := batcalc.==(X_112,X_114);
-    C_116 := algebra.subselect(X_115,true,true,true,true,false);
-    X_117:bat[:int] := algebra.projectionpath(C_116,r1_176,r1_170,X_98);
-    X_118:bat[:str] := sql.bind(X_4,"sys","supplier","s_name",0);
-    (C_120,r1_211) := sql.bind(X_4,"sys","supplier","s_name",2);
-    X_122:bat[:str] := sql.bind(X_4,"sys","supplier","s_name",1);
-    X_123 := sql.projectdelta(C_32,X_118,C_120,r1_211,X_122);
-    X_124:bat[:str] := algebra.projectionpath(C_116,r1_176,r1_170,X_90,X_87,r1_119,X_123);
-    X_125:bat[:str] := sql.bind(X_4,"sys","nation","n_name",0);
-    (C_127,r1_224) := sql.bind(X_4,"sys","nation","n_name",2);
-    X_129:bat[:str] := sql.bind(X_4,"sys","nation","n_name",1);
-    X_130 := sql.projectdelta(C_5,X_125,C_127,r1_224,X_129);
-    X_131:bat[:str] := algebra.projectionpath(C_116,r1_176,r1_170,X_90,r1_130,X_130);
-    X_132:bat[:lng] := sql.bind(X_4,"sys","supplier","s_acctbal",0);
-    (C_134,r1_236) := sql.bind(X_4,"sys","supplier","s_acctbal",2);
-    X_136:bat[:lng] := sql.bind(X_4,"sys","supplier","s_acctbal",1);
-    X_137 := sql.projectdelta(C_32,X_132,C_134,r1_236,X_136);
-    X_138:bat[:lng] := algebra.projectionpath(C_116,r1_176,r1_170,X_90,X_87,r1_119,X_137);
-    X_170:bat[:str] := sql.bind(X_4,"sys","part","p_mfgr",0);
-    (C_172,r1_302) := sql.bind(X_4,"sys","part","p_mfgr",2);
-    X_174:bat[:str] := sql.bind(X_4,"sys","part","p_mfgr",1);
-    X_175 := sql.projectdelta(C_80,X_170,C_172,r1_302,X_174);
-    (C_141,r1_252) := algebra.firstn(X_138,100,false,false);
-    (C_143,r1_258) := algebra.firstn(X_131,C_141,r1_252,100,true,false);
-    (C_145,r1_263) := algebra.firstn(X_124,C_143,r1_258,100,true,false);
-    C_147 := algebra.firstn(X_117,C_145,r1_263,100,true,false);
-    X_148 := algebra.projection(C_147,X_117);
-    X_149 := algebra.projection(C_147,X_124);
-    X_150 := algebra.projection(C_147,X_131);
-    X_151 := algebra.projection(C_147,X_138);
-    (X_152,r1_272,r2_272) := algebra.subsort(X_151,true,false);
-    (X_155,r1_275,r2_275) := algebra.subsort(X_150,r1_272,r2_272,false,false);
-    (X_158,r1_278,r2_278) := algebra.subsort(X_149,r1_275,r2_275,false,false);
-    (X_161,r1_281,r2_281) := algebra.subsort(X_148,r1_278,r2_278,false,false);
-    X_164 := algebra.projection(r1_281,X_151);
-    X_165 := algebra.subslice(X_164,0,99:lng);
-    X_176:bat[:str] := algebra.projectionpath(X_165,r1_281,C_147,C_116,r1_176,r1_170,X_90,X_87,X_84,r1_105,X_175);
-    X_177:bat[:str] := sql.bind(X_4,"sys","supplier","s_address",0);
-    (C_179,r1_320) := sql.bind(X_4,"sys","supplier","s_address",2);
-    X_181:bat[:str] := sql.bind(X_4,"sys","supplier","s_address",1);
-    X_182 := sql.projectdelta(C_32,X_177,C_179,r1_320,X_181);
-    X_183:bat[:str] := algebra.projectionpath(X_165,r1_281,C_147,C_116,r1_176,r1_170,X_90,X_87,r1_119,X_182);
-    X_184:bat[:str] := sql.bind(X_4,"sys","supplier","s_phone",0);
-    (C_186,r1_336) := sql.bind(X_4,"sys","supplier","s_phone",2);
-    X_188:bat[:str] := sql.bind(X_4,"sys","supplier","s_phone",1);
-    X_189 := sql.projectdelta(C_32,X_184,C_186,r1_336,X_188);
-    X_190:bat[:str] := algebra.projectionpath(X_165,r1_281,C_147,C_116,r1_176,r1_170,X_90,X_87,r1_119,X_189);
-    X_191:bat[:str] := sql.bind(X_4,"sys","supplier","s_comment",0);
-    (C_193,r1_352) := sql.bind(X_4,"sys","supplier","s_comment",2);
-    X_195:bat[:str] := sql.bind(X_4,"sys","supplier","s_comment",1);
-    X_196 := sql.projectdelta(C_32,X_191,C_193,r1_352,X_195);
-    X_197:bat[:str] := algebra.projectionpath(X_165,r1_281,C_147,C_116,r1_176,r1_170,X_90,X_87,r1_119,X_196);
-    X_166 := algebra.projection(X_165,X_164);
-    X_167:bat[:str] := algebra.projectionpath(X_165,r1_281,X_149);
-    X_168:bat[:str] := algebra.projectionpath(X_165,r1_281,X_150);
-    X_169:bat[:int] := algebra.projectionpath(X_165,r1_281,X_148);
-    sql.resultSet(X_251,X_252,X_253,X_254,X_256,X_166,X_167,X_168,X_169,X_176,X_183,X_190,X_197);
-end user.s4_1;
-#inline               actions= 0 time=10 usec 
-#candidates           actions= 1 time=191 usec 
-#remap                actions= 2 time=359 usec 
-#costModel            actions= 1 time=180 usec 
-#coercions            actions= 8 time=205 usec 
-#evaluate             actions=10 time=265 usec 
-#emptybind            actions= 0 time=13 usec 
-#pushselect           actions=19 time=231 usec 
-#aliases              actions=34 time=190 usec 
-#mergetable           actions= 0 time=217 usec 
-#deadcode             actions=37 time=162 usec 
-#aliases              actions= 0 time=38 usec 
-#constants            actions=46 time=202 usec 
-#commonTerms          actions=20 time=166 usec 
-#projectionpath       actions=70 time=218 usec 
-#reorder              actions= 1 time=287 usec 
-#deadcode             actions=90 time=136 usec 
-#reduce               actions=263 time=230 usec 
-#matpack              actions= 0 time=14 usec 
-#querylog             actions= 0 time=2 usec 
-#multiplex            actions= 0 time=8 usec 
-#generator            actions= 0 time=4 usec 
-#profiler             actions= 1 time=105 usec 
-#garbageCollector     actions= 1 time=122 usec 
-#total                actions= 1 time=3696 usec 
-=======
-function user.s2_1(A0:int,A1:str,A2:str,A3:str):void;
-    X_435:void := querylog.define("explain select\n s_acctbal,\n s_name,\n n_name,\n p_partkey,\n p_mfgr,\n s_address,\n s_phone,\n s_comment\nfrom\n part,\n supplier,\n partsupp,\n nation,\n region\nwhere\n p_partkey = ps_partkey\n and s_suppkey = ps_suppkey\n and p_size = 15\n and p_type like \\'%BRASS\\'\n and s_nationkey = n_nationkey\n and n_regionkey = r_regionkey\n and r_name = \\'EUROPE\\'\n and ps_supplycost = (\n select\n min(ps_supplycost)\n from\n partsupp,\n supplier,\n nation,\n region\n where\n p_partkey = ps_partkey\n and s_suppkey = ps_suppkey\n and s_nationkey = n_nationkey\n and n_regionkey = r_regionkey\n and r_name = \\'EUROPE\\'\n )\norder by\n s_acctbal desc,\n n_name,\n s_name,\n p_partkey\nlimit 100;","sequential_pipe",185);
+    X_435:void := querylog.define("explain select\n s_acctbal,\n s_name,\n n_name,\n p_partkey,\n p_mfgr,\n s_address,\n s_phone,\n s_comment\nfrom\n part,\n supplier,\n partsupp,\n nation,\n region\nwhere\n p_partkey = ps_partkey\n and s_suppkey = ps_suppkey\n and p_size = 15\n and p_type like \\'%BRASS\\'\n and s_nationkey = n_nationkey\n and n_regionkey = r_regionkey\n and r_name = \\'EUROPE\\'\n and ps_supplycost = (\n select\n min(ps_supplycost)\n from\n partsupp,\n supplier,\n nation,\n region\n where\n p_partkey = ps_partkey\n and s_suppkey = ps_suppkey\n and s_nationkey = n_nationkey\n and n_regionkey = r_regionkey\n and r_name = \\'EUROPE\\'\n )\norder by\n s_acctbal desc,\n n_name,\n s_name,\n p_partkey\nlimit 100;","sequential_pipe",181);
     X_362 := bat.new(nil:str);
     X_369 := bat.append(X_362,"sys.supplier");
     X_379 := bat.append(X_369,"sys.supplier");
@@ -328,12 +120,12 @@
     X_13 := sql.projectdelta(X_1,X_4,X_7,r1_12,X_10);
     X_16:bat[:str] := sql.bind(X_0,"sys","region","r_name",0);
     X_14:bat[:oid] := sql.tid(X_0,"sys","region");
-    X_456 := algebra.subselect(X_16,X_14,A3,A3,true,false,false);
+    X_459 := algebra.subselect(X_16,X_14,"EUROPE","EUROPE",true,false,false);
     (X_18,r1_23) := sql.bind(X_0,"sys","region","r_name",2);
-    X_457 := algebra.subselect(r1_23,nil:bat[:oid],A3,A3,true,false,false);
+    X_460 := algebra.subselect(r1_23,nil:bat[:oid],"EUROPE","EUROPE",true,false,false);
     X_20:bat[:str] := sql.bind(X_0,"sys","region","r_name",1);
-    X_459 := algebra.subselect(X_20,X_14,A3,A3,true,false,false);
-    X_24 := sql.subdelta(X_456,X_14,X_18,X_457,X_459);
+    X_462 := algebra.subselect(X_20,X_14,"EUROPE","EUROPE",true,false,false);
+    X_24 := sql.subdelta(X_459,X_14,X_18,X_460,X_462);
     (X_29,r1_34) := algebra.subjoin(X_13,X_24,nil:BAT,nil:BAT,false,nil:lng);
     X_34 := algebra.projection(X_29,X_1);
     X_35:bat[:oid] := sql.tid(X_0,"sys","supplier");
@@ -361,29 +153,25 @@
     X_76:bat[:str] := sql.bind(X_0,"sys","part","p_type",0);
     X_86:bat[:int] := sql.bind(X_0,"sys","part","p_size",0);
     X_74:bat[:oid] := sql.tid(X_0,"sys","part");
-    X_460 := algebra.subselect(X_86,X_74,A0,A0,true,false,false);
+    X_463 := algebra.subselect(X_86,X_74,15,15,true,false,false);
     (X_88,r1_93) := sql.bind(X_0,"sys","part","p_size",2);
-    X_461 := algebra.subselect(r1_93,nil:bat[:oid],A0,A0,true,false,false);
+    X_464 := algebra.subselect(r1_93,nil:bat[:oid],15,15,true,false,false);
     X_90:bat[:int] := sql.bind(X_0,"sys","part","p_size",1);
-    X_463 := algebra.subselect(X_90,X_74,A0,A0,true,false,false);
-    X_94 := sql.subdelta(X_460,X_74,X_88,X_461,X_463);
-    X_464 := algebra.likesubselect(X_76,X_94,A1,"",false);
+    X_466 := algebra.subselect(X_90,X_74,15,15,true,false,false);
+    X_94 := sql.subdelta(X_463,X_74,X_88,X_464,X_466);
+    X_467 := algebra.likesubselect(X_76,X_94,"%BRASS","",false);
     (X_78,r1_83) := sql.bind(X_0,"sys","part","p_type",2);
-    X_465 := algebra.likesubselect(r1_83,nil:bat[:oid],A1,"",false);
+    X_468 := algebra.likesubselect(r1_83,nil:bat[:oid],"%BRASS","",false);
     X_80:bat[:str] := sql.bind(X_0,"sys","part","p_type",1);
-    X_467 := algebra.likesubselect(X_80,X_94,A1,"",false);
-    X_98 := sql.subdelta(X_464,X_94,X_78,X_465,X_467);
+    X_470 := algebra.likesubselect(X_80,X_94,"%BRASS","",false);
+    X_98 := sql.subdelta(X_467,X_94,X_78,X_468,X_470);
     (X_100,r1_105) := algebra.subjoin(X_73,X_98,nil:BAT,nil:BAT,false,nil:lng);
     X_111 := algebra.projection(X_100,X_55);
     (X_114,r1_119) := algebra.subjoin(X_111,X_35,nil:BAT,nil:BAT,false,nil:lng);
     X_122 := algebra.projection(r1_119,X_43);
     (X_125,r1_130) := algebra.subjoin(X_122,X_1,nil:BAT,nil:BAT,false,nil:lng);
     X_133 := algebra.projection(r1_130,X_13);
-    X_468 := algebra.subselect(X_16,X_14,A2,A2,true,false,false);
-    X_469 := algebra.subselect(r1_23,nil:bat[:oid],A2,A2,true,false,false);
-    X_471 := algebra.subselect(X_20,X_14,A2,A2,true,false,false);
-    X_143 := sql.subdelta(X_468,X_14,X_18,X_469,X_471);
-    (X_148,r1_153) := algebra.subjoin(X_133,X_143,nil:BAT,nil:BAT,false,nil:lng);
+    (X_148,r1_153) := algebra.subjoin(X_133,X_24,nil:BAT,nil:BAT,false,nil:lng);
     X_153:bat[:int] := sql.bind(X_0,"sys","part","p_partkey",0);
     (X_155,r1_160) := sql.bind(X_0,"sys","part","p_partkey",2);
     X_157:bat[:int] := sql.bind(X_0,"sys","part","p_partkey",1);
@@ -457,8 +245,32 @@
     X_292:bat[:str] := algebra.projectionpath(X_287,r1_281,X_265);
     X_294:bat[:int] := algebra.projectionpath(X_287,r1_281,X_263);
     sql.resultSet(X_428,X_429,X_431,X_432,X_434,X_288,X_290,X_292,X_294,X_312,X_328,X_344,X_360);
-end user.s2_1;
->>>>>>> eecc409f
+end user.s4_1;
+#inline               actions= 0 time=10 usec 
+#candidates           actions= 1 time=191 usec 
+#remap                actions= 2 time=359 usec 
+#costModel            actions= 1 time=180 usec 
+#coercions            actions= 8 time=205 usec 
+#evaluate             actions=10 time=265 usec 
+#emptybind            actions= 0 time=13 usec 
+#pushselect           actions=19 time=231 usec 
+#aliases              actions=34 time=190 usec 
+#mergetable           actions= 0 time=217 usec 
+#deadcode             actions=37 time=162 usec 
+#aliases              actions= 0 time=38 usec 
+#constants            actions=46 time=202 usec 
+#commonTerms          actions=20 time=166 usec 
+#projectionpath       actions=70 time=218 usec 
+#reorder              actions= 1 time=287 usec 
+#deadcode             actions=90 time=136 usec 
+#reduce               actions=263 time=230 usec 
+#matpack              actions= 0 time=14 usec 
+#querylog             actions= 0 time=2 usec 
+#multiplex            actions= 0 time=8 usec 
+#generator            actions= 0 time=4 usec 
+#profiler             actions= 1 time=105 usec 
+#garbageCollector     actions= 1 time=122 usec 
+#total                actions= 1 time=3696 usec 
 
 # 22:53:25 >  
 # 22:53:25 >  "Done."
