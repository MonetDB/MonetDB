stdout of test '10-explain` in directory 'sql/benchmarks/tpch` itself:


# 22:53:27 >  
# 22:53:27 >  "mserver5" "--debug=10" "--set" "gdk_nr_threads=0" "--set" "mapi_open=true" "--set" "mapi_port=34581" "--set" "mapi_usock=/var/tmp/mtest-9096/.s.monetdb.34581" "--set" "monet_prompt=" "--forcemito" "--set" "mal_listing=2" "--dbpath=/ufs/manegold/_/Monet/HG/Feb2013/prefix/--disable-debug_--enable-assert_--enable-optimize/var/MonetDB/mTests_sql_benchmarks_tpch" "--set" "mal_listing=0"
# 22:53:27 >  

# MonetDB 5 server v11.15.12
# This is an unreleased version
# Serving database 'mTests_sql_benchmarks_tpch', using 8 threads
# Compiled for x86_64-unknown-linux-gnu/64bit with 64bit OIDs dynamically linked
# Found 15.591 GiB available main-memory.
# Copyright (c) 1993-July 2008 CWI.
# Copyright (c) August 2008-2013 MonetDB B.V., all rights reserved
# Visit http://www.monetdb.org/ for further information
# Listening for connection requests on mapi:monetdb://rome.ins.cwi.nl:34581/
# Listening for UNIX domain connection requests on mapi:monetdb:///var/tmp/mtest-9096/.s.monetdb.34581
# MonetDB/GIS module loaded
# MonetDB/JAQL module loaded
# MonetDB/SQL module loaded

Ready.

# 22:53:27 >  
# 22:53:27 >  "/usr/bin/python2" "10-explain.SQL.py" "10-explain"
# 22:53:27 >  

#set optimizer = 'sequential_pipe';
#explain select
#	c_custkey,
#	c_name,
#	sum(l_extendedprice * (1 - l_discount)) as revenue,
#	c_acctbal,
#	n_name,
#	c_address,
#	c_phone,
#	c_comment
#from
#	customer,
#	orders,
#	lineitem,
#	nation
#where
#	c_custkey = o_custkey
#	and l_orderkey = o_orderkey
#	and o_orderdate >= date '1993-10-01'
#	and o_orderdate < date '1993-10-01' + interval '3' month
#	and l_returnflag = 'R'
#	and c_nationkey = n_nationkey
#group by
#	c_custkey,
#	c_name,
#	c_acctbal,
#	c_phone,
#	n_name,
#	c_address,
#	c_comment
#order by
#	revenue desc
#limit 20;
% .explain # table_name
% mal # name
% clob # type
% 624 # length
function user.s2_1{autoCommit=true}(A0:bte,A1:date,A2:date,A3:int,A4:str):void;
    X_7 := sql.mvc();
    X_11 := sql.bind(X_7,"sys","lineitem","l_returnflag",0);
    X_8:bat[:oid,:oid]  := sql.tid(X_7,"sys","lineitem");
    X_245 := algebra.subselect(X_11,X_8,A4,A4,true,true,false);
    (X_14,r1_14) := sql.bind(X_7,"sys","lineitem","l_returnflag",2);
    X_246 := algebra.subselect(r1_14,A4,A4,true,true,false);
    X_17 := sql.bind(X_7,"sys","lineitem","l_returnflag",1);
    X_247 := algebra.subselect(X_17,X_8,A4,A4,true,true,false);
    X_19 := sql.subdelta(X_245,X_8,X_14,X_246,X_247);
    X_21 := sql.bind_idxbat(X_7,"sys","lineitem","lineitem_l_orderkey_fkey",0);
    (X_23,r1_26) := sql.bind_idxbat(X_7,"sys","lineitem","lineitem_l_orderkey_fkey",2);
    X_25 := sql.bind_idxbat(X_7,"sys","lineitem","lineitem_l_orderkey_fkey",1);
    X_26 := sql.projectdelta(X_19,X_21,X_23,r1_26,X_25);
    X_29 := sql.bind(X_7,"sys","orders","o_orderdate",0);
    X_27:bat[:oid,:oid]  := sql.tid(X_7,"sys","orders");
    X_34 := mtime.addmonths(A2,A3);
    X_248 := algebra.subselect(X_29,X_27,A1,X_34,true,false,false);
    (X_31,r1_36) := sql.bind(X_7,"sys","orders","o_orderdate",2);
    X_249 := algebra.subselect(r1_36,A1,X_34,true,false,false);
    X_33 := sql.bind(X_7,"sys","orders","o_orderdate",1);
    X_250 := algebra.subselect(X_33,X_27,A1,X_34,true,false,false);
    X_35 := sql.subdelta(X_248,X_27,X_31,X_249,X_250);
    X_37 := X_35;
    (X_38,r1_48) := algebra.join(X_26,X_37);
    X_40 := sql.bind_idxbat(X_7,"sys","orders","orders_o_custkey_fkey",0);
    (X_44,r1_54) := sql.bind_idxbat(X_7,"sys","orders","orders_o_custkey_fkey",2);
    X_47 := sql.bind_idxbat(X_7,"sys","orders","orders_o_custkey_fkey",1);
    X_49 := sql.projectdelta(X_35,X_40,X_44,r1_54,X_47);
    X_50 := algebra.leftfetchjoin(r1_48,X_49);
    X_51:bat[:oid,:oid]  := sql.tid(X_7,"sys","customer");
    (X_53,r1_65) := algebra.join(X_50,X_51);
    X_55 := sql.bind_idxbat(X_7,"sys","customer","customer_c_nationkey_fkey",0);
    (X_57,r1_69) := sql.bind_idxbat(X_7,"sys","customer","customer_c_nationkey_fkey",2);
    X_59 := sql.bind_idxbat(X_7,"sys","customer","customer_c_nationkey_fkey",1);
    X_60 := sql.projectdelta(X_51,X_55,X_57,r1_69,X_59);
    X_61 := algebra.leftfetchjoin(r1_65,X_60);
    X_62:bat[:oid,:oid]  := sql.tid(X_7,"sys","nation");
    (X_64,r1_77) := algebra.join(X_61,X_62);
    X_66 := sql.bind(X_7,"sys","nation","n_name",0);
    (X_68,r1_81) := sql.bind(X_7,"sys","nation","n_name",2);
    X_70 := sql.bind(X_7,"sys","nation","n_name",1);
    X_72 := sql.projectdelta(X_62,X_66,X_68,r1_81,X_70);
    X_73 := algebra.leftfetchjoin(r1_77,X_72);
    X_74 := sql.bind(X_7,"sys","customer","c_custkey",0);
    (X_77,r1_91) := sql.bind(X_7,"sys","customer","c_custkey",2);
    X_80 := sql.bind(X_7,"sys","customer","c_custkey",1);
    X_82 := sql.projectdelta(X_51,X_74,X_77,r1_91,X_80);
    X_83:bat[:oid,:int]  := algebra.leftfetchjoinPath(X_64,r1_65,X_82);
    (X_84,r1_100,r2_100) := group.subgroup(X_83);
    (X_87,r1_103,r2_103) := group.subgroupdone(X_73,X_84);
    X_90 := algebra.leftfetchjoin(r1_103,X_83);
    X_251 := algebra.leftfetchjoin(X_64,X_53);
    X_93 := sql.bind(X_7,"sys","lineitem","l_extendedprice",0);
    (X_97,r1_121) := sql.bind(X_7,"sys","lineitem","l_extendedprice",2);
    X_99 := sql.bind(X_7,"sys","lineitem","l_extendedprice",1);
    X_100 := sql.projectdelta(X_19,X_93,X_97,r1_121,X_99);
    X_101:bat[:oid,:lng]  := algebra.leftfetchjoinPath(X_251,X_38,X_100);
<<<<<<< HEAD
    X_102:bat[:oid,:hge]  := batcalc.hge(2,X_101,33,2);
    X_105 := calc.lng(A0,15,2);
    X_107 := sql.bind(X_7,"sys","lineitem","l_discount",0);
    (X_110,r1_141) := sql.bind(X_7,"sys","lineitem","l_discount",2);
    X_112 := sql.bind(X_7,"sys","lineitem","l_discount",1);
    X_114 := sql.projectdelta(X_19,X_107,X_110,r1_141,X_112);
    X_115:bat[:oid,:lng]  := algebra.leftfetchjoinPath(X_251,X_38,X_114);
    X_116:bat[:oid,:lng]  := batcalc.-(X_105,X_115);
    X_117:bat[:oid,:hge]  := batcalc.*(X_102,X_116);
    X_118:bat[:oid,:hge]  := aggr.subsum(X_117,X_87,r1_103,true,true);
    (X_91,r1_115) := algebra.join(X_90,X_82);
    X_120 := algebra.leftfetchjoin(X_91,X_118);
    X_122 := pqueue.topn_min(X_120,20:wrd);
    X_123 := algebra.subslice(X_122,0:wrd,19:wrd);
=======
    X_102 := calc.lng(A0,15,2);
    X_105 := sql.bind(X_7,"sys","lineitem","l_discount",0);
    (X_108,r1_137) := sql.bind(X_7,"sys","lineitem","l_discount",2);
    X_110 := sql.bind(X_7,"sys","lineitem","l_discount",1);
    X_112 := sql.projectdelta(X_19,X_105,X_108,r1_137,X_110);
    X_113:bat[:oid,:lng]  := algebra.leftfetchjoinPath(X_251,X_38,X_112);
    X_114:bat[:oid,:lng]  := batcalc.-(X_102,X_113);
    X_115:bat[:oid,:lng]  := batcalc.*(X_101,X_114);
    X_116:bat[:oid,:lng]  := aggr.subsum(X_115,X_87,r1_103,true,true);
    (X_91,r1_115) := algebra.join(X_90,X_82);
    X_118 := algebra.leftfetchjoin(X_91,X_116);
    X_120 := pqueue.topn_min(X_118,20:wrd);
    X_122 := algebra.markT(X_120,0@0);
    X_123 := bat.reverse(X_122);
>>>>>>> 41933159
    X_252 := algebra.leftfetchjoin(X_123,X_91);
    X_124:bat[:oid,:int]  := algebra.leftfetchjoin(X_252,X_90);
    X_125 := algebra.subslice(X_124,0:wrd,19:wrd);
    X_253 := algebra.leftfetchjoin(X_125,X_123);
    X_147:bat[:oid,:str]  := algebra.leftfetchjoinPath(X_253,X_91,r1_103,X_73);
    X_126 := algebra.leftfetchjoin(X_125,X_124);
    X_167 := sql.bind(X_7,"sys","customer","c_comment",0);
<<<<<<< HEAD
    (X_169,r1_234) := sql.bind(X_7,"sys","customer","c_comment",2);
    X_171 := sql.bind(X_7,"sys","customer","c_comment",1);
    X_172 := sql.projectdelta(X_51,X_167,X_169,r1_234,X_171);
    X_173:bat[:oid,:str]  := algebra.leftfetchjoinPath(X_253,r1_115,X_172);
    X_157 := sql.bind(X_7,"sys","customer","c_phone",0);
    (X_160,r1_222) := sql.bind(X_7,"sys","customer","c_phone",2);
    X_163 := sql.bind(X_7,"sys","customer","c_phone",1);
    X_165 := sql.projectdelta(X_51,X_157,X_160,r1_222,X_163);
    X_166:bat[:oid,:str]  := algebra.leftfetchjoinPath(X_253,r1_115,X_165);
    X_148 := sql.bind(X_7,"sys","customer","c_address",0);
    (X_150,r1_209) := sql.bind(X_7,"sys","customer","c_address",2);
    X_154 := sql.bind(X_7,"sys","customer","c_address",1);
    X_155 := sql.projectdelta(X_51,X_148,X_150,r1_209,X_154);
    X_156:bat[:oid,:str]  := algebra.leftfetchjoinPath(X_253,r1_115,X_155);
    X_140 := sql.bind(X_7,"sys","customer","c_acctbal",0);
    (X_142,r1_195) := sql.bind(X_7,"sys","customer","c_acctbal",2);
    X_144 := sql.bind(X_7,"sys","customer","c_acctbal",1);
    X_145 := sql.projectdelta(X_51,X_140,X_142,r1_195,X_144);
    X_146:bat[:oid,:lng]  := algebra.leftfetchjoinPath(X_253,r1_115,X_145);
    X_139:bat[:oid,:hge]  := algebra.leftfetchjoin(X_253,X_120);
    X_127 := sql.bind(X_7,"sys","customer","c_name",0);
    (X_132,r1_181) := sql.bind(X_7,"sys","customer","c_name",2);
    X_135 := sql.bind(X_7,"sys","customer","c_name",1);
    X_137 := sql.projectdelta(X_51,X_127,X_132,r1_181,X_135);
=======
    (X_169,r1_231) := sql.bind(X_7,"sys","customer","c_comment",2);
    X_171 := sql.bind(X_7,"sys","customer","c_comment",1);
    X_172 := sql.projectdelta(X_51,X_167,X_169,r1_231,X_171);
    X_173:bat[:oid,:str]  := algebra.leftfetchjoinPath(X_253,r1_115,X_172);
    X_157 := sql.bind(X_7,"sys","customer","c_phone",0);
    (X_160,r1_219) := sql.bind(X_7,"sys","customer","c_phone",2);
    X_163 := sql.bind(X_7,"sys","customer","c_phone",1);
    X_165 := sql.projectdelta(X_51,X_157,X_160,r1_219,X_163);
    X_166:bat[:oid,:str]  := algebra.leftfetchjoinPath(X_253,r1_115,X_165);
    X_148 := sql.bind(X_7,"sys","customer","c_address",0);
    (X_150,r1_206) := sql.bind(X_7,"sys","customer","c_address",2);
    X_154 := sql.bind(X_7,"sys","customer","c_address",1);
    X_155 := sql.projectdelta(X_51,X_148,X_150,r1_206,X_154);
    X_156:bat[:oid,:str]  := algebra.leftfetchjoinPath(X_253,r1_115,X_155);
    X_140 := sql.bind(X_7,"sys","customer","c_acctbal",0);
    (X_142,r1_192) := sql.bind(X_7,"sys","customer","c_acctbal",2);
    X_144 := sql.bind(X_7,"sys","customer","c_acctbal",1);
    X_145 := sql.projectdelta(X_51,X_140,X_142,r1_192,X_144);
    X_146:bat[:oid,:lng]  := algebra.leftfetchjoinPath(X_253,r1_115,X_145);
    X_139:bat[:oid,:lng]  := algebra.leftfetchjoin(X_253,X_118);
    X_127 := sql.bind(X_7,"sys","customer","c_name",0);
    (X_132,r1_178) := sql.bind(X_7,"sys","customer","c_name",2);
    X_135 := sql.bind(X_7,"sys","customer","c_name",1);
    X_137 := sql.projectdelta(X_51,X_127,X_132,r1_178,X_135);
>>>>>>> 41933159
    X_138:bat[:oid,:str]  := algebra.leftfetchjoinPath(X_253,r1_115,X_137);
    X_174 := sql.resultSet(8,1,X_126);
    sql.rsColumn(X_174,"sys.customer","c_custkey","int",32,0,X_126);
    sql.rsColumn(X_174,"sys.customer","c_name","varchar",25,0,X_138);
<<<<<<< HEAD
    sql.rsColumn(X_174,"sys.L1","revenue","decimal",33,4,X_139);
=======
    sql.rsColumn(X_174,"sys.L1","revenue","decimal",18,4,X_139);
>>>>>>> 41933159
    sql.rsColumn(X_174,"sys.customer","c_acctbal","decimal",15,2,X_146);
    sql.rsColumn(X_174,"sys.nation","n_name","varchar",25,0,X_147);
    sql.rsColumn(X_174,"sys.customer","c_address","varchar",40,0,X_156);
    sql.rsColumn(X_174,"sys.customer","c_phone","varchar",15,0,X_166);
    sql.rsColumn(X_174,"sys.customer","c_comment","varchar",117,0,X_173);
    X_207 := io.stdout();
    sql.exportResult(X_207,X_174);
end s2_1;
# querylog.define("explain select\n\tc_custkey,\n\tc_name,\n\tsum(l_extendedprice * (1 - l_discount)) as revenue,\n\tc_acctbal,\n\tn_name,\n\tc_address,\n\tc_phone,\n\tc_comment\nfrom\n\tcustomer,\n\torders,\n\tlineitem,\n\tnation\nwhere\n\tc_custkey = o_custkey\n\tand l_orderkey = o_orderkey\n\tand o_orderdate >= date \\'1993-10-01\\'\n\tand o_orderdate < date \\'1993-10-01\\' + interval \\'3\\' month\n\tand l_returnflag = \\'R\\'\n\tand c_nationkey = n_nationkey\ngroup by\n\tc_custkey,\n\tc_name,\n\tc_acctbal,\n\tc_phone,\n\tn_name,\n\tc_address,\n\tc_comment\norder by\n\trevenue desc\nlimit 20;","sequential_pipe")

# 22:53:27 >  
# 22:53:27 >  "Done."
# 22:53:27 >  
<|MERGE_RESOLUTION|>--- conflicted
+++ resolved
@@ -66,12 +66,12 @@
     X_7 := sql.mvc();
     X_11 := sql.bind(X_7,"sys","lineitem","l_returnflag",0);
     X_8:bat[:oid,:oid]  := sql.tid(X_7,"sys","lineitem");
-    X_245 := algebra.subselect(X_11,X_8,A4,A4,true,true,false);
+    X_247 := algebra.subselect(X_11,X_8,A4,A4,true,true,false);
     (X_14,r1_14) := sql.bind(X_7,"sys","lineitem","l_returnflag",2);
-    X_246 := algebra.subselect(r1_14,A4,A4,true,true,false);
+    X_248 := algebra.subselect(r1_14,A4,A4,true,true,false);
     X_17 := sql.bind(X_7,"sys","lineitem","l_returnflag",1);
-    X_247 := algebra.subselect(X_17,X_8,A4,A4,true,true,false);
-    X_19 := sql.subdelta(X_245,X_8,X_14,X_246,X_247);
+    X_249 := algebra.subselect(X_17,X_8,A4,A4,true,true,false);
+    X_19 := sql.subdelta(X_247,X_8,X_14,X_248,X_249);
     X_21 := sql.bind_idxbat(X_7,"sys","lineitem","lineitem_l_orderkey_fkey",0);
     (X_23,r1_26) := sql.bind_idxbat(X_7,"sys","lineitem","lineitem_l_orderkey_fkey",2);
     X_25 := sql.bind_idxbat(X_7,"sys","lineitem","lineitem_l_orderkey_fkey",1);
@@ -79,12 +79,12 @@
     X_29 := sql.bind(X_7,"sys","orders","o_orderdate",0);
     X_27:bat[:oid,:oid]  := sql.tid(X_7,"sys","orders");
     X_34 := mtime.addmonths(A2,A3);
-    X_248 := algebra.subselect(X_29,X_27,A1,X_34,true,false,false);
+    X_250 := algebra.subselect(X_29,X_27,A1,X_34,true,false,false);
     (X_31,r1_36) := sql.bind(X_7,"sys","orders","o_orderdate",2);
-    X_249 := algebra.subselect(r1_36,A1,X_34,true,false,false);
+    X_251 := algebra.subselect(r1_36,A1,X_34,true,false,false);
     X_33 := sql.bind(X_7,"sys","orders","o_orderdate",1);
-    X_250 := algebra.subselect(X_33,X_27,A1,X_34,true,false,false);
-    X_35 := sql.subdelta(X_248,X_27,X_31,X_249,X_250);
+    X_252 := algebra.subselect(X_33,X_27,A1,X_34,true,false,false);
+    X_35 := sql.subdelta(X_250,X_27,X_31,X_251,X_252);
     X_37 := X_35;
     (X_38,r1_48) := algebra.join(X_26,X_37);
     X_40 := sql.bind_idxbat(X_7,"sys","orders","orders_o_custkey_fkey",0);
@@ -114,117 +114,70 @@
     (X_84,r1_100,r2_100) := group.subgroup(X_83);
     (X_87,r1_103,r2_103) := group.subgroupdone(X_73,X_84);
     X_90 := algebra.leftfetchjoin(r1_103,X_83);
-    X_251 := algebra.leftfetchjoin(X_64,X_53);
+    X_253 := algebra.leftfetchjoin(X_64,X_53);
     X_93 := sql.bind(X_7,"sys","lineitem","l_extendedprice",0);
     (X_97,r1_121) := sql.bind(X_7,"sys","lineitem","l_extendedprice",2);
     X_99 := sql.bind(X_7,"sys","lineitem","l_extendedprice",1);
     X_100 := sql.projectdelta(X_19,X_93,X_97,r1_121,X_99);
-    X_101:bat[:oid,:lng]  := algebra.leftfetchjoinPath(X_251,X_38,X_100);
-<<<<<<< HEAD
+    X_101:bat[:oid,:lng]  := algebra.leftfetchjoinPath(X_253,X_38,X_100);
     X_102:bat[:oid,:hge]  := batcalc.hge(2,X_101,33,2);
     X_105 := calc.lng(A0,15,2);
     X_107 := sql.bind(X_7,"sys","lineitem","l_discount",0);
     (X_110,r1_141) := sql.bind(X_7,"sys","lineitem","l_discount",2);
     X_112 := sql.bind(X_7,"sys","lineitem","l_discount",1);
     X_114 := sql.projectdelta(X_19,X_107,X_110,r1_141,X_112);
-    X_115:bat[:oid,:lng]  := algebra.leftfetchjoinPath(X_251,X_38,X_114);
+    X_115:bat[:oid,:lng]  := algebra.leftfetchjoinPath(X_253,X_38,X_114);
     X_116:bat[:oid,:lng]  := batcalc.-(X_105,X_115);
     X_117:bat[:oid,:hge]  := batcalc.*(X_102,X_116);
     X_118:bat[:oid,:hge]  := aggr.subsum(X_117,X_87,r1_103,true,true);
     (X_91,r1_115) := algebra.join(X_90,X_82);
     X_120 := algebra.leftfetchjoin(X_91,X_118);
     X_122 := pqueue.topn_min(X_120,20:wrd);
-    X_123 := algebra.subslice(X_122,0:wrd,19:wrd);
-=======
-    X_102 := calc.lng(A0,15,2);
-    X_105 := sql.bind(X_7,"sys","lineitem","l_discount",0);
-    (X_108,r1_137) := sql.bind(X_7,"sys","lineitem","l_discount",2);
-    X_110 := sql.bind(X_7,"sys","lineitem","l_discount",1);
-    X_112 := sql.projectdelta(X_19,X_105,X_108,r1_137,X_110);
-    X_113:bat[:oid,:lng]  := algebra.leftfetchjoinPath(X_251,X_38,X_112);
-    X_114:bat[:oid,:lng]  := batcalc.-(X_102,X_113);
-    X_115:bat[:oid,:lng]  := batcalc.*(X_101,X_114);
-    X_116:bat[:oid,:lng]  := aggr.subsum(X_115,X_87,r1_103,true,true);
-    (X_91,r1_115) := algebra.join(X_90,X_82);
-    X_118 := algebra.leftfetchjoin(X_91,X_116);
-    X_120 := pqueue.topn_min(X_118,20:wrd);
-    X_122 := algebra.markT(X_120,0@0);
-    X_123 := bat.reverse(X_122);
->>>>>>> 41933159
-    X_252 := algebra.leftfetchjoin(X_123,X_91);
-    X_124:bat[:oid,:int]  := algebra.leftfetchjoin(X_252,X_90);
-    X_125 := algebra.subslice(X_124,0:wrd,19:wrd);
-    X_253 := algebra.leftfetchjoin(X_125,X_123);
-    X_147:bat[:oid,:str]  := algebra.leftfetchjoinPath(X_253,X_91,r1_103,X_73);
-    X_126 := algebra.leftfetchjoin(X_125,X_124);
-    X_167 := sql.bind(X_7,"sys","customer","c_comment",0);
-<<<<<<< HEAD
-    (X_169,r1_234) := sql.bind(X_7,"sys","customer","c_comment",2);
-    X_171 := sql.bind(X_7,"sys","customer","c_comment",1);
-    X_172 := sql.projectdelta(X_51,X_167,X_169,r1_234,X_171);
-    X_173:bat[:oid,:str]  := algebra.leftfetchjoinPath(X_253,r1_115,X_172);
-    X_157 := sql.bind(X_7,"sys","customer","c_phone",0);
-    (X_160,r1_222) := sql.bind(X_7,"sys","customer","c_phone",2);
-    X_163 := sql.bind(X_7,"sys","customer","c_phone",1);
-    X_165 := sql.projectdelta(X_51,X_157,X_160,r1_222,X_163);
-    X_166:bat[:oid,:str]  := algebra.leftfetchjoinPath(X_253,r1_115,X_165);
-    X_148 := sql.bind(X_7,"sys","customer","c_address",0);
-    (X_150,r1_209) := sql.bind(X_7,"sys","customer","c_address",2);
-    X_154 := sql.bind(X_7,"sys","customer","c_address",1);
-    X_155 := sql.projectdelta(X_51,X_148,X_150,r1_209,X_154);
-    X_156:bat[:oid,:str]  := algebra.leftfetchjoinPath(X_253,r1_115,X_155);
-    X_140 := sql.bind(X_7,"sys","customer","c_acctbal",0);
-    (X_142,r1_195) := sql.bind(X_7,"sys","customer","c_acctbal",2);
-    X_144 := sql.bind(X_7,"sys","customer","c_acctbal",1);
-    X_145 := sql.projectdelta(X_51,X_140,X_142,r1_195,X_144);
-    X_146:bat[:oid,:lng]  := algebra.leftfetchjoinPath(X_253,r1_115,X_145);
-    X_139:bat[:oid,:hge]  := algebra.leftfetchjoin(X_253,X_120);
-    X_127 := sql.bind(X_7,"sys","customer","c_name",0);
-    (X_132,r1_181) := sql.bind(X_7,"sys","customer","c_name",2);
-    X_135 := sql.bind(X_7,"sys","customer","c_name",1);
-    X_137 := sql.projectdelta(X_51,X_127,X_132,r1_181,X_135);
-=======
-    (X_169,r1_231) := sql.bind(X_7,"sys","customer","c_comment",2);
-    X_171 := sql.bind(X_7,"sys","customer","c_comment",1);
-    X_172 := sql.projectdelta(X_51,X_167,X_169,r1_231,X_171);
-    X_173:bat[:oid,:str]  := algebra.leftfetchjoinPath(X_253,r1_115,X_172);
-    X_157 := sql.bind(X_7,"sys","customer","c_phone",0);
-    (X_160,r1_219) := sql.bind(X_7,"sys","customer","c_phone",2);
-    X_163 := sql.bind(X_7,"sys","customer","c_phone",1);
-    X_165 := sql.projectdelta(X_51,X_157,X_160,r1_219,X_163);
-    X_166:bat[:oid,:str]  := algebra.leftfetchjoinPath(X_253,r1_115,X_165);
-    X_148 := sql.bind(X_7,"sys","customer","c_address",0);
-    (X_150,r1_206) := sql.bind(X_7,"sys","customer","c_address",2);
-    X_154 := sql.bind(X_7,"sys","customer","c_address",1);
-    X_155 := sql.projectdelta(X_51,X_148,X_150,r1_206,X_154);
-    X_156:bat[:oid,:str]  := algebra.leftfetchjoinPath(X_253,r1_115,X_155);
-    X_140 := sql.bind(X_7,"sys","customer","c_acctbal",0);
-    (X_142,r1_192) := sql.bind(X_7,"sys","customer","c_acctbal",2);
-    X_144 := sql.bind(X_7,"sys","customer","c_acctbal",1);
-    X_145 := sql.projectdelta(X_51,X_140,X_142,r1_192,X_144);
-    X_146:bat[:oid,:lng]  := algebra.leftfetchjoinPath(X_253,r1_115,X_145);
-    X_139:bat[:oid,:lng]  := algebra.leftfetchjoin(X_253,X_118);
-    X_127 := sql.bind(X_7,"sys","customer","c_name",0);
-    (X_132,r1_178) := sql.bind(X_7,"sys","customer","c_name",2);
-    X_135 := sql.bind(X_7,"sys","customer","c_name",1);
-    X_137 := sql.projectdelta(X_51,X_127,X_132,r1_178,X_135);
->>>>>>> 41933159
-    X_138:bat[:oid,:str]  := algebra.leftfetchjoinPath(X_253,r1_115,X_137);
-    X_174 := sql.resultSet(8,1,X_126);
-    sql.rsColumn(X_174,"sys.customer","c_custkey","int",32,0,X_126);
-    sql.rsColumn(X_174,"sys.customer","c_name","varchar",25,0,X_138);
-<<<<<<< HEAD
-    sql.rsColumn(X_174,"sys.L1","revenue","decimal",33,4,X_139);
-=======
-    sql.rsColumn(X_174,"sys.L1","revenue","decimal",18,4,X_139);
->>>>>>> 41933159
-    sql.rsColumn(X_174,"sys.customer","c_acctbal","decimal",15,2,X_146);
-    sql.rsColumn(X_174,"sys.nation","n_name","varchar",25,0,X_147);
-    sql.rsColumn(X_174,"sys.customer","c_address","varchar",40,0,X_156);
-    sql.rsColumn(X_174,"sys.customer","c_phone","varchar",15,0,X_166);
-    sql.rsColumn(X_174,"sys.customer","c_comment","varchar",117,0,X_173);
-    X_207 := io.stdout();
-    sql.exportResult(X_207,X_174);
+    X_124 := algebra.markT(X_122,0@0);
+    X_125 := bat.reverse(X_124);
+    X_254 := algebra.leftfetchjoin(X_125,X_91);
+    X_126:bat[:oid,:int]  := algebra.leftfetchjoin(X_254,X_90);
+    X_127 := algebra.subslice(X_126,0:wrd,19:wrd);
+    X_255 := algebra.leftfetchjoin(X_127,X_125);
+    X_149:bat[:oid,:str]  := algebra.leftfetchjoinPath(X_255,X_91,r1_103,X_73);
+    X_128 := algebra.leftfetchjoin(X_127,X_126);
+    X_169 := sql.bind(X_7,"sys","customer","c_comment",0);
+    (X_171,r1_234) := sql.bind(X_7,"sys","customer","c_comment",2);
+    X_173 := sql.bind(X_7,"sys","customer","c_comment",1);
+    X_174 := sql.projectdelta(X_51,X_169,X_171,r1_234,X_173);
+    X_175:bat[:oid,:str]  := algebra.leftfetchjoinPath(X_255,r1_115,X_174);
+    X_159 := sql.bind(X_7,"sys","customer","c_phone",0);
+    (X_162,r1_222) := sql.bind(X_7,"sys","customer","c_phone",2);
+    X_165 := sql.bind(X_7,"sys","customer","c_phone",1);
+    X_167 := sql.projectdelta(X_51,X_159,X_162,r1_222,X_165);
+    X_168:bat[:oid,:str]  := algebra.leftfetchjoinPath(X_255,r1_115,X_167);
+    X_150 := sql.bind(X_7,"sys","customer","c_address",0);
+    (X_152,r1_209) := sql.bind(X_7,"sys","customer","c_address",2);
+    X_156 := sql.bind(X_7,"sys","customer","c_address",1);
+    X_157 := sql.projectdelta(X_51,X_150,X_152,r1_209,X_156);
+    X_158:bat[:oid,:str]  := algebra.leftfetchjoinPath(X_255,r1_115,X_157);
+    X_142 := sql.bind(X_7,"sys","customer","c_acctbal",0);
+    (X_144,r1_195) := sql.bind(X_7,"sys","customer","c_acctbal",2);
+    X_146 := sql.bind(X_7,"sys","customer","c_acctbal",1);
+    X_147 := sql.projectdelta(X_51,X_142,X_144,r1_195,X_146);
+    X_148:bat[:oid,:lng]  := algebra.leftfetchjoinPath(X_255,r1_115,X_147);
+    X_141:bat[:oid,:hge]  := algebra.leftfetchjoin(X_255,X_120);
+    X_129 := sql.bind(X_7,"sys","customer","c_name",0);
+    (X_134,r1_181) := sql.bind(X_7,"sys","customer","c_name",2);
+    X_137 := sql.bind(X_7,"sys","customer","c_name",1);
+    X_139 := sql.projectdelta(X_51,X_129,X_134,r1_181,X_137);
+    X_140:bat[:oid,:str]  := algebra.leftfetchjoinPath(X_255,r1_115,X_139);
+    X_176 := sql.resultSet(8,1,X_128);
+    sql.rsColumn(X_176,"sys.customer","c_custkey","int",32,0,X_128);
+    sql.rsColumn(X_176,"sys.customer","c_name","varchar",25,0,X_140);
+    sql.rsColumn(X_176,"sys.L1","revenue","decimal",33,4,X_141);
+    sql.rsColumn(X_176,"sys.customer","c_acctbal","decimal",15,2,X_148);
+    sql.rsColumn(X_176,"sys.nation","n_name","varchar",25,0,X_149);
+    sql.rsColumn(X_176,"sys.customer","c_address","varchar",40,0,X_158);
+    sql.rsColumn(X_176,"sys.customer","c_phone","varchar",15,0,X_168);
+    sql.rsColumn(X_176,"sys.customer","c_comment","varchar",117,0,X_175);
+    X_209 := io.stdout();
+    sql.exportResult(X_209,X_176);
 end s2_1;
 # querylog.define("explain select\n\tc_custkey,\n\tc_name,\n\tsum(l_extendedprice * (1 - l_discount)) as revenue,\n\tc_acctbal,\n\tn_name,\n\tc_address,\n\tc_phone,\n\tc_comment\nfrom\n\tcustomer,\n\torders,\n\tlineitem,\n\tnation\nwhere\n\tc_custkey = o_custkey\n\tand l_orderkey = o_orderkey\n\tand o_orderdate >= date \\'1993-10-01\\'\n\tand o_orderdate < date \\'1993-10-01\\' + interval \\'3\\' month\n\tand l_returnflag = \\'R\\'\n\tand c_nationkey = n_nationkey\ngroup by\n\tc_custkey,\n\tc_name,\n\tc_acctbal,\n\tc_phone,\n\tn_name,\n\tc_address,\n\tc_comment\norder by\n\trevenue desc\nlimit 20;","sequential_pipe")
 
