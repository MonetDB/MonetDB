--- conflicted
+++ resolved
@@ -120,48 +120,6 @@
     X_103 := bat.mergecand(X_101,X_102);
     X_104 := algebra.subselect(X_72,X_91,A8,A8,true,true,false);
     X_105 := bat.mergecand(X_103,X_104);
-<<<<<<< HEAD
-    X_106 := algebra.subselect(X_72,X_91,A9,A9,true,true,false);
-    X_107 := bat.mergecand(X_105,X_106);
-    X_108 := algebra.leftfetchjoin(X_107,X_64);
-    (X_109,r1_124) := algebra.subjoin(X_63,X_108,nil:BAT,nil:BAT,false,nil:lng);
-    X_211 := algebra.leftfetchjoin(r1_124,X_107);
-    X_113:bat[:oid,:str] := algebra.leftfetchjoin(X_211,X_80);
-    X_114:bat[:oid,:str] := algebra.leftfetchjoin(X_211,X_88);
-    X_115:bat[:oid,:int]  := algebra.leftfetchjoin(X_211,X_72);
-    X_116:bat[:oid,:int] := algebra.leftfetchjoinPath(X_109,X_52,X_26);
-    (X_117,r1_136,r2_136) := group.subgroup(X_116);
-    (X_120,r1_139,r2_139) := group.subgroup(X_115,X_117);
-    (X_123,r1_142,r2_142) := group.subgroup(X_114,X_120);
-    (X_126,r1_145,r2_145) := group.subgroupdone(X_113,X_123);
-    X_129 := algebra.leftfetchjoin(r1_145,X_113);
-    X_130 := algebra.leftfetchjoin(r1_145,X_114);
-    X_131 := algebra.leftfetchjoin(r1_145,X_115);
-    X_144 := algebra.leftfetchjoin(r1_145,X_116);
-    (X_132,r1_151,r2_151) := group.subgroup(X_131);
-    (X_135,r1_154,r2_154) := group.subgroup(X_130,X_132);
-    (X_138,r1_157,r2_157) := group.subgroupdone(X_129,X_135);
-    X_141 := algebra.leftfetchjoin(r1_157,X_131);
-    X_142 := algebra.leftfetchjoin(r1_157,X_129);
-    X_143 := algebra.leftfetchjoin(r1_157,X_130);
-    X_145:bat[:oid,:wrd]  := aggr.subcount(X_144,X_138,r1_157,true);
-    (X_147,r1_166,r2_166) := algebra.subsort(X_145,true,false);
-    (X_151,r1_170,r2_170) := algebra.subsort(X_143,r1_166,r2_166,false,false);
-    (X_154,r1_173,r2_173) := algebra.subsort(X_142,r1_170,r2_170,false,false);
-    (X_157,r1_176,r2_176) := algebra.subsort(X_141,r1_173,r2_173,false,false);
-    X_160 := algebra.leftfetchjoin(r1_176,X_143);
-    X_163 := algebra.leftfetchjoin(r1_176,X_145);
-    X_162 := algebra.leftfetchjoin(r1_176,X_141);
-    X_161 := algebra.leftfetchjoin(r1_176,X_142);
-    X_164 := sql.resultSet(4,1,X_160);
-    sql.rsColumn(X_164,"sys.part","p_brand","varchar",10,0,X_160);
-    sql.rsColumn(X_164,"sys.part","p_type","varchar",25,0,X_161);
-    sql.rsColumn(X_164,"sys.part","p_size","int",32,0,X_162);
-    sql.rsColumn(X_164,"sys.L4","supplier_cnt","wrd",32,0,X_163);
-    X_184 := io.stdout();
-    sql.exportResult(X_184,X_164);
-end user.s2_1;
-=======
     X_106 := algebra.leftfetchjoin(X_105,X_62);
     (X_107,r1_122) := algebra.join(X_61,X_106);
     X_208 := algebra.leftfetchjoin(r1_122,X_105);
@@ -201,7 +159,6 @@
     sql.exportResult(X_181,X_160);
 end s2_1;
 # querylog.define("explain select\n\tp_brand,\n\tp_type,\n\tp_size,\n\tcount(distinct ps_suppkey) as supplier_cnt\nfrom\n\tpartsupp,\n\tpart\nwhere\n\tp_partkey = ps_partkey\n\tand p_brand <> \\'Brand#45\\'\n\tand p_type not like \\'MEDIUM POLISHED%\\'\n\tand p_size in (49, 14, 23, 45, 19, 3, 36, 9)\n\tand ps_suppkey not in (\n\t\tselect\n\t\t\ts_suppkey\n\t\tfrom\n\t\t\tsupplier\n\t\twhere\n\t\t\ts_comment like \\'%Customer%Complaints%\\'\n\t)\ngroup by\n\tp_brand,\n\tp_type,\n\tp_size\norder by\n\tsupplier_cnt desc,\n\tp_brand,\n\tp_type,\n\tp_size;","sequential_pipe")
->>>>>>> f5477d80
 
 # 22:53:29 >  
 # 22:53:29 >  "Done."
