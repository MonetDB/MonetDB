--- conflicted
+++ resolved
@@ -51,13 +51,8 @@
 #	l_linestatus;
 % sys.lineitem,	sys.lineitem,	sys.L1,	sys.L2,	sys.L3,	sys.L4,	sys.L5,	sys.L6,	sys.L7,	sys.L10 # table_name
 % l_returnflag,	l_linestatus,	sum_qty,	sum_base_price,	sum_disc_price,	sum_charge,	avg_qty,	avg_price,	avg_disc,	count_order # name
-<<<<<<< HEAD
 % varchar,	varchar,	hugeint,	decimal,	decimal,	decimal,	double,	double,	double,	wrd # type
-% 1,	1,	6,	17,	35,	40,	24,	24,	24,	5 # length
-=======
-% varchar,	varchar,	bigint,	decimal,	decimal,	decimal,	double,	double,	double,	wrd # type
-% 1,	1,	6,	17,	21,	21,	24,	24,	24,	5 # length
->>>>>>> 04517a10
+% 1,	1,	6,	17,	35,	41,	24,	24,	24,	5 # length
 [ "A",	"F",	380456,	532348211.65,	505822441.4861,	526165934.000839,	25.57515461,	35785.70931,	0.05008133907,	14876	]
 [ "N",	"F",	8971,	12384801.37,	11798257.2080,	12282485.056933,	25.77873563,	35588.50968,	0.04775862069,	348	]
 [ "N",	"O",	742802,	1041502841.45,	989737518.6346,	1029418531.523350,	25.45498783,	35691.12921,	0.04993111956,	29181	]
@@ -116,11 +111,7 @@
 % sys.lineitem,	sys.L1,	sys.orders,	sys.orders # table_name
 % l_orderkey,	revenue,	o_orderdate,	o_shippriority # name
 % int,	decimal,	date,	int # type
-<<<<<<< HEAD
 % 5,	35,	10,	1 # length
-=======
-% 5,	21,	10,	1 # length
->>>>>>> 04517a10
 [ 47714,	267010.5894,	1995-03-11,	0	]
 [ 22276,	266351.5562,	1995-01-29,	0	]
 [ 32965,	263768.3414,	1995-02-25,	0	]
@@ -208,11 +199,7 @@
 % sys.nation,	sys.L1 # table_name
 % n_name,	revenue # name
 % varchar,	decimal # type
-<<<<<<< HEAD
 % 9,	35 # length
-=======
-% 9,	21 # length
->>>>>>> 04517a10
 [ "VIETNAM",	1000926.6999	]
 [ "CHINA",	740210.7570	]
 [ "JAPAN",	660651.2425	]
@@ -240,11 +227,7 @@
 % sys.L1 # table_name
 % revenue # name
 % decimal # type
-<<<<<<< HEAD
 % 32 # length
-=======
-% 21 # length
->>>>>>> 04517a10
 [ 1193053.2253	]
 % .stats,	.stats # table_name
 % rewrite,	count # name
@@ -286,11 +269,7 @@
 % sys.shipping,	sys.shipping,	sys.shipping,	sys.L1 # table_name
 % supp_nation,	cust_nation,	l_year,	revenue # name
 % varchar,	varchar,	int,	decimal # type
-<<<<<<< HEAD
 % 7,	7,	4,	35 # length
-=======
-% 7,	7,	4,	21 # length
->>>>>>> 04517a10
 [ "FRANCE",	"GERMANY",	1995,	268068.5774	]
 [ "FRANCE",	"GERMANY",	1996,	303862.2980	]
 [ "GERMANY",	"FRANCE",	1995,	621159.4882	]
@@ -336,11 +315,7 @@
 % sys.all_nations,	sys.L3 # table_name
 % o_year,	mkt_share # name
 % int,	decimal # type
-<<<<<<< HEAD
 % 4,	39 # length
-=======
-% 4,	21 # length
->>>>>>> 04517a10
 [ 1995,	0.0000	]
 [ 1996,	0.0000	]
 % .stats,	.stats # table_name
@@ -382,11 +357,7 @@
 % sys.profit,	sys.profit,	sys.L1 # table_name
 % nation,	o_year,	sum_profit # name
 % varchar,	int,	decimal # type
-<<<<<<< HEAD
-% 14,	4,	40 # length
-=======
-% 14,	4,	21 # length
->>>>>>> 04517a10
+% 14,	4,	41 # length
 [ "ALGERIA",	1998,	386617.8283	]
 [ "ALGERIA",	1997,	401601.1258	]
 [ "ALGERIA",	1996,	156938.7971	]
@@ -606,11 +577,7 @@
 % sys.customer,	sys.customer,	sys.L1,	sys.customer,	sys.nation,	sys.customer,	sys.customer,	sys.customer # table_name
 % c_custkey,	c_name,	revenue,	c_acctbal,	n_name,	c_address,	c_phone,	c_comment # name
 % int,	varchar,	decimal,	decimal,	varchar,	varchar,	varchar,	varchar # type
-<<<<<<< HEAD
 % 4,	18,	35,	17,	14,	40,	15,	104 # length
-=======
-% 4,	18,	21,	17,	14,	40,	15,	104 # length
->>>>>>> 04517a10
 [ 679,	"Customer#000000679",	378211.3252,	1394.44,	"IRAN",	"IJf1FlZL9I9m,rvofcoKy5pRUOjUQV",	"20-146-696-9508",	"regular ideas promise against the furiously final deposits. f"	]
 [ 1201,	"Customer#000001201",	374331.5340,	5165.39,	"IRAN",	"LfCSVKWozyWOGDW02g9UX,XgH5YU2o5ql1zBrN",	"20-825-400-1187",	"fluffily final grouches doubt. bold dependencies dazzle caref"	]
 [ 422,	"Customer#000000422",	366451.0126,	-272.14,	"INDONESIA",	"AyNzZBvmIDo42JtjP9xzaK3pnvkh Qc0o08ssnvq",	"19-299-247-2444",	"furiously ironic asymptotes are slyly ironic, ironic requests. bold,"	]
@@ -671,11 +638,7 @@
 % sys.partsupp,	sys.L1 # table_name
 % ps_partkey,	value # name
 % int,	decimal # type
-<<<<<<< HEAD
-% 4,	40 # length
-=======
-% 4,	21 # length
->>>>>>> 04517a10
+% 4,	41 # length
 [ 1376,	13271249.89	]
 #select * from optimizer_stats() stats;
 % .stats,	.stats # table_name
@@ -810,11 +773,7 @@
 % .L2 # table_name
 % promo_revenue # name
 % decimal # type
-<<<<<<< HEAD
-% 40 # length
-=======
-% 21 # length
->>>>>>> 04517a10
+% 41 # length
 [ 15.48	]
 #select * from optimizer_stats() stats;
 % .stats,	.stats # table_name
@@ -830,11 +789,7 @@
 % sys.supplier,	sys.supplier,	sys.supplier,	sys.supplier,	sys.revenue0 # table_name
 % s_suppkey,	s_name,	s_address,	s_phone,	total_revenue # name
 % int,	varchar,	varchar,	varchar,	decimal # type
-<<<<<<< HEAD
 % 2,	18,	36,	15,	35 # length
-=======
-% 2,	18,	36,	15,	21 # length
->>>>>>> 04517a10
 [ 21,	"Supplier#000000021",	"81CavellcrJ0PQ3CPBID0Z0JwyJm0ka5igEs",	"12-253-590-5816",	1161099.4636	]
 % .stats,	.stats # table_name
 % rewrite,	count # name
@@ -1291,11 +1246,7 @@
 % sys.L1 # table_name
 % revenue # name
 % decimal # type
-<<<<<<< HEAD
 % 35 # length
-=======
-% 21 # length
->>>>>>> 04517a10
 [ 22923.0280	]
 % .stats,	.stats # table_name
 % rewrite,	count # name
