stdout of test '16-explain` in directory 'sql/benchmarks/tpch` itself:


# 22:53:29 >  
# 22:53:29 >  "mserver5" "--debug=10" "--set" "gdk_nr_threads=0" "--set" "mapi_open=true" "--set" "mapi_port=34581" "--set" "mapi_usock=/var/tmp/mtest-9096/.s.monetdb.34581" "--set" "monet_prompt=" "--forcemito" "--set" "mal_listing=2" "--dbpath=/ufs/manegold/_/Monet/HG/Feb2013/prefix/--disable-debug_--enable-assert_--enable-optimize/var/MonetDB/mTests_sql_benchmarks_tpch" "--set" "mal_listing=0"
# 22:53:29 >  

# MonetDB 5 server v11.15.12
# This is an unreleased version
# Serving database 'mTests_sql_benchmarks_tpch', using 8 threads
# Compiled for x86_64-unknown-linux-gnu/64bit with 64bit OIDs dynamically linked
# Found 15.591 GiB available main-memory.
# Copyright (c) 1993-July 2008 CWI.
# Copyright (c) August 2008-2015 MonetDB B.V., all rights reserved
# Visit http://www.monetdb.org/ for further information
# Listening for connection requests on mapi:monetdb://rome.ins.cwi.nl:34581/
# Listening for UNIX domain connection requests on mapi:monetdb:///var/tmp/mtest-9096/.s.monetdb.34581
# MonetDB/GIS module loaded
# MonetDB/JAQL module loaded
# MonetDB/SQL module loaded

Ready.

# 22:53:29 >  
# 22:53:29 >  "/usr/bin/python2" "16-explain.SQL.py" "16-explain"
# 22:53:29 >  

#set optimizer = 'sequential_pipe';
#explain select
#	p_brand,
#	p_type,
#	p_size,
#	count(distinct ps_suppkey) as supplier_cnt
#from
#	partsupp,
#	part
#where
#	p_partkey = ps_partkey
#	and p_brand <> 'Brand#45'
#	and p_type not like 'MEDIUM POLISHED%'
#	and p_size in (49, 14, 23, 45, 19, 3, 36, 9)
#	and ps_suppkey not in (
#		select
#			s_suppkey
#		from
#			supplier
#		where
#			s_comment like '%Customer%Complaints%'
#	)
#group by
#	p_brand,
#	p_type,
#	p_size
#order by
#	supplier_cnt desc,
#	p_brand,
#	p_type,
#	p_size;
% .explain # table_name
% mal # name
% clob # type
% 598 # length
function user.s2_1{autoCommit=true}(A0:str,A1:str,A2:int,A3:int,A4:int,A5:int,A6:int,A7:int,A8:int,A9:int,A10:str):void;
<<<<<<< HEAD
    X_188:void := querylog.define("explain select\n\tp_brand,\n\tp_type,\n\tp_size,\n\tcount(distinct ps_suppkey) as supplier_cnt\nfrom\n\tpartsupp,\n\tpart\nwhere\n\tp_partkey = ps_partkey\n\tand p_brand <> \\'Brand#45\\'\n\tand p_type not like \\'MEDIUM POLISHED%\\'\n\tand p_size in (49, 14, 23, 45, 19, 3, 36, 9)\n\tand ps_suppkey not in (\n\t\tselect\n\t\t\ts_suppkey\n\t\tfrom\n\t\t\tsupplier\n\t\twhere\n\t\t\ts_comment like \\'%Customer%Complaints%\\'\n\t)\ngroup by\n\tp_brand,\n\tp_type,\n\tp_size\norder by\n\tsupplier_cnt desc,\n\tp_brand,\n\tp_type,\n\tp_size;","sequential_pipe",101);
=======
    X_191:void := querylog.define("explain select\n\tp_brand,\n\tp_type,\n\tp_size,\n\tcount(distinct ps_suppkey) as supplier_cnt\nfrom\n\tpartsupp,\n\tpart\nwhere\n\tp_partkey = ps_partkey\n\tand p_brand <> \\'Brand#45\\'\n\tand p_type not like \\'MEDIUM POLISHED%\\'\n\tand p_size in (49, 14, 23, 45, 19, 3, 36, 9)\n\tand ps_suppkey not in (\n\t\tselect\n\t\t\ts_suppkey\n\t\tfrom\n\t\t\tsupplier\n\t\twhere\n\t\t\ts_comment like \\'%Customer%Complaints%\\'\n\t)\ngroup by\n\tp_brand,\n\tp_type,\n\tp_size\norder by\n\tsupplier_cnt desc,\n\tp_brand,\n\tp_type,\n\tp_size;","sequential_pipe",118);
    X_152 := bat.new(nil:oid,nil:str);
    X_160 := bat.append(X_152,"sys.part");
    X_168 := bat.append(X_160,"sys.part");
    X_175 := bat.append(X_168,"sys.part");
    X_182 := bat.append(X_175,"sys.L4");
    X_155 := bat.new(nil:oid,nil:str);
    X_162 := bat.append(X_155,"p_brand");
    X_169 := bat.append(X_162,"p_type");
    X_176 := bat.append(X_169,"p_size");
    X_184 := bat.append(X_176,"supplier_cnt");
    X_156 := bat.new(nil:oid,nil:str);
    X_163 := bat.append(X_156,"char");
    X_170 := bat.append(X_163,"varchar");
    X_177 := bat.append(X_170,"int");
    X_186 := bat.append(X_177,"wrd");
    X_157 := bat.new(nil:oid,nil:int);
    X_165 := bat.append(X_157,10);
    X_172 := bat.append(X_165,25);
    X_179 := bat.append(X_172,32);
    X_188 := bat.append(X_179,64);
    X_159 := bat.new(nil:oid,nil:int);
    X_167 := bat.append(X_159,0);
    X_174 := bat.append(X_167,0);
    X_181 := bat.append(X_174,0);
    X_190 := bat.append(X_181,0);
>>>>>>> cc4def06
    X_13 := sql.mvc();
    X_14:bat[:oid,:oid]  := sql.tid(X_13,"sys","partsupp");
    X_17:bat[:oid,:int]  := sql.bind(X_13,"sys","partsupp","ps_suppkey",0);
    (X_20,r1_20) := sql.bind(X_13,"sys","partsupp","ps_suppkey",2);
    X_23:bat[:oid,:int]  := sql.bind(X_13,"sys","partsupp","ps_suppkey",1);
    X_25 := sql.delta(X_17,X_20,r1_20,X_23);
    X_26 := algebra.leftfetchjoin(X_14,X_25);
    X_27 := bat.mirror(X_26);
    X_28:bat[:oid,:oid]  := sql.tid(X_13,"sys","supplier");
    X_30:bat[:oid,:str]  := sql.bind(X_13,"sys","supplier","s_comment",0);
    (X_32,r1_32) := sql.bind(X_13,"sys","supplier","s_comment",2);
    X_34:bat[:oid,:str]  := sql.bind(X_13,"sys","supplier","s_comment",1);
    X_35 := sql.delta(X_30,X_32,r1_32,X_34);
    X_36 := algebra.leftfetchjoin(X_28,X_35);
    X_38 := algebra.likesubselect(X_36,nil:BAT,A10,"",false);
    X_214:bat[:oid,:int]  := sql.bind(X_13,"sys","supplier","s_suppkey",0);
    X_41:bat[:oid,:int]  := mosaic.decompress(X_214);
    (X_43,r1_45) := sql.bind(X_13,"sys","supplier","s_suppkey",2);
    X_45:bat[:oid,:int]  := sql.bind(X_13,"sys","supplier","s_suppkey",1);
<<<<<<< HEAD
    X_47 := sql.delta(X_41,X_43,r1_45,X_45);
    X_48:bat[:oid,:int] := algebra.leftfetchjoinPath(X_38,X_28,X_47);
    (X_49,r1_52) := algebra.subjoin(X_26,X_48,nil:BAT,nil:BAT,false,nil:lng);
    X_52 := algebra.tdiff(X_27,X_49);
    X_53:bat[:oid,:oid]  := sql.bind_idxbat(X_13,"sys","partsupp","partsupp_ps_partkey_fkey",0);
    (X_57,r1_60) := sql.bind_idxbat(X_13,"sys","partsupp","partsupp_ps_partkey_fkey",2);
    X_60:bat[:oid,:oid]  := sql.bind_idxbat(X_13,"sys","partsupp","partsupp_ps_partkey_fkey",1);
    X_62 := sql.delta(X_53,X_57,r1_60,X_60);
    X_63:bat[:oid,:oid] := algebra.leftfetchjoinPath(X_52,X_14,X_62);
    X_64:bat[:oid,:oid]  := sql.tid(X_13,"sys","part");
    X_66:bat[:oid,:int]  := sql.bind(X_13,"sys","part","p_size",0);
    (X_68,r1_72) := sql.bind(X_13,"sys","part","p_size",2);
    X_70:bat[:oid,:int]  := sql.bind(X_13,"sys","part","p_size",1);
    X_71 := sql.delta(X_66,X_68,r1_72,X_70);
    X_72 := algebra.leftfetchjoin(X_64,X_71);
    X_215:bat[:oid,:str]  := sql.bind(X_13,"sys","part","p_type",0);
    X_73:bat[:oid,:str]  := mosaic.decompress(X_215);
    (X_75,r1_80) := sql.bind(X_13,"sys","part","p_type",2);
    X_78:bat[:oid,:str]  := sql.bind(X_13,"sys","part","p_type",1);
    X_79 := sql.delta(X_73,X_75,r1_80,X_78);
    X_80 := algebra.leftfetchjoin(X_64,X_79);
    X_82:bat[:oid,:str]  := sql.bind(X_13,"sys","part","p_brand",0);
    (X_84,r1_91) := sql.bind(X_13,"sys","part","p_brand",2);
    X_86:bat[:oid,:str]  := sql.bind(X_13,"sys","part","p_brand",1);
    X_87 := sql.delta(X_82,X_84,r1_91,X_86);
    X_88 := algebra.leftfetchjoin(X_64,X_87);
    X_89 := algebra.subselect(X_88,A0,A0,true,true,true);
    X_91 := algebra.likesubselect(X_80,X_89,A1,"",true);
    X_92 := algebra.subselect(X_72,X_91,A2,A2,true,true,false);
    X_94 := algebra.subselect(X_72,X_91,A3,A3,true,true,false);
    X_95 := bat.mergecand(X_92,X_94);
    X_96 := algebra.subselect(X_72,X_91,A4,A4,true,true,false);
    X_97 := bat.mergecand(X_95,X_96);
    X_98 := algebra.subselect(X_72,X_91,A5,A5,true,true,false);
    X_99 := bat.mergecand(X_97,X_98);
    X_100 := algebra.subselect(X_72,X_91,A6,A6,true,true,false);
    X_101 := bat.mergecand(X_99,X_100);
    X_102 := algebra.subselect(X_72,X_91,A7,A7,true,true,false);
    X_103 := bat.mergecand(X_101,X_102);
    X_104 := algebra.subselect(X_72,X_91,A8,A8,true,true,false);
    X_105 := bat.mergecand(X_103,X_104);
    X_106 := algebra.subselect(X_72,X_91,A9,A9,true,true,false);
    X_107 := bat.mergecand(X_105,X_106);
    X_108 := algebra.leftfetchjoin(X_107,X_64);
    (X_109,r1_124) := algebra.subjoin(X_63,X_108,nil:BAT,nil:BAT,false,nil:lng);
    X_113:bat[:oid,:str] := algebra.leftfetchjoinPath(r1_124,X_107,X_80);
    X_114:bat[:oid,:int] := algebra.leftfetchjoinPath(r1_124,X_107,X_72);
    X_115:bat[:oid,:int] := algebra.leftfetchjoinPath(X_109,X_52,X_26);
    X_116:bat[:oid,:str] := algebra.leftfetchjoinPath(r1_124,X_107,X_88);
    (X_117,r1_136,r2_136) := group.subgroup(X_116);
    (X_120,r1_139,r2_139) := group.subgroup(X_115,X_117);
    (X_123,r1_142,r2_142) := group.subgroup(X_114,X_120);
    (X_126,r1_145,r2_145) := group.subgroupdone(X_113,X_123);
    X_129 := algebra.leftfetchjoin(r1_145,X_113);
    X_130 := algebra.leftfetchjoin(r1_145,X_114);
    X_131 := algebra.leftfetchjoin(r1_145,X_116);
    X_144 := algebra.leftfetchjoin(r1_145,X_115);
    (X_132,r1_151,r2_151) := group.subgroup(X_131);
    (X_135,r1_154,r2_154) := group.subgroup(X_130,X_132);
    (X_138,r1_157,r2_157) := group.subgroupdone(X_129,X_135);
    X_141 := algebra.leftfetchjoin(r1_157,X_130);
    X_142 := algebra.leftfetchjoin(r1_157,X_129);
    X_143 := algebra.leftfetchjoin(r1_157,X_131);
    X_145:bat[:oid,:wrd]  := aggr.subcount(X_144,X_138,r1_157,true);
    (X_147,r1_166,r2_166) := algebra.subsort(X_145,true,false);
    (X_151,r1_170,r2_170) := algebra.subsort(X_143,r1_166,r2_166,false,false);
    (X_154,r1_173,r2_173) := algebra.subsort(X_142,r1_170,r2_170,false,false);
    (X_157,r1_176,r2_176) := algebra.subsort(X_141,r1_173,r2_173,false,false);
    X_160 := algebra.leftfetchjoin(r1_176,X_143);
    X_163 := algebra.leftfetchjoin(r1_176,X_145);
    X_162 := algebra.leftfetchjoin(r1_176,X_141);
    X_161 := algebra.leftfetchjoin(r1_176,X_142);
    X_164 := sql.resultSet(4,1,X_160);
    sql.rsColumn(X_164,"sys.part","p_brand","char",10,0,X_160);
    sql.rsColumn(X_164,"sys.part","p_type","varchar",25,0,X_161);
    sql.rsColumn(X_164,"sys.part","p_size","int",32,0,X_162);
    sql.rsColumn(X_164,"sys.L4","supplier_cnt","wrd",64,0,X_163);
    X_186 := io.stdout();
    sql.exportResult(X_186,X_164);
=======
    X_46 := sql.delta(X_41,X_43,r1_45,X_45);
    X_47:bat[:oid,:int] := algebra.leftfetchjoinPath(X_38,X_28,X_46);
    (X_48,r1_51) := algebra.subjoin(X_26,X_47,nil:BAT,nil:BAT,false,nil:lng);
    X_51 := algebra.tdiff(X_27,X_48);
    X_52:bat[:oid,:oid] := sql.bind_idxbat(X_13,"sys","partsupp","partsupp_ps_partkey_fkey",0);
    (X_54,r1_57) := sql.bind_idxbat(X_13,"sys","partsupp","partsupp_ps_partkey_fkey",2);
    X_56:bat[:oid,:oid] := sql.bind_idxbat(X_13,"sys","partsupp","partsupp_ps_partkey_fkey",1);
    X_57 := sql.delta(X_52,X_54,r1_57,X_56);
    X_58:bat[:oid,:oid] := algebra.leftfetchjoinPath(X_51,X_14,X_57);
    X_59:bat[:oid,:oid] := sql.tid(X_13,"sys","part");
    X_61:bat[:oid,:int] := sql.bind(X_13,"sys","part","p_size",0);
    (X_63,r1_67) := sql.bind(X_13,"sys","part","p_size",2);
    X_65:bat[:oid,:int] := sql.bind(X_13,"sys","part","p_size",1);
    X_66 := sql.delta(X_61,X_63,r1_67,X_65);
    X_67 := algebra.leftfetchjoin(X_59,X_66);
    X_68:bat[:oid,:str] := sql.bind(X_13,"sys","part","p_type",0);
    (X_70,r1_75) := sql.bind(X_13,"sys","part","p_type",2);
    X_72:bat[:oid,:str] := sql.bind(X_13,"sys","part","p_type",1);
    X_73 := sql.delta(X_68,X_70,r1_75,X_72);
    X_74 := algebra.leftfetchjoin(X_59,X_73);
    X_75:bat[:oid,:str] := sql.bind(X_13,"sys","part","p_brand",0);
    (X_77,r1_85) := sql.bind(X_13,"sys","part","p_brand",2);
    X_79:bat[:oid,:str] := sql.bind(X_13,"sys","part","p_brand",1);
    X_80 := sql.delta(X_75,X_77,r1_85,X_79);
    X_81 := algebra.leftfetchjoin(X_59,X_80);
    X_82 := algebra.subselect(X_81,A0,A0,true,true,true);
    X_83 := algebra.likesubselect(X_74,X_82,A1,"",true);
    X_84 := algebra.subselect(X_67,X_83,A2,A2,true,false,false);
    X_85 := algebra.subselect(X_67,X_83,A3,A3,true,false,false);
    X_86 := bat.mergecand(X_84,X_85);
    X_87 := algebra.subselect(X_67,X_83,A4,A4,true,false,false);
    X_88 := bat.mergecand(X_86,X_87);
    X_89 := algebra.subselect(X_67,X_83,A5,A5,true,false,false);
    X_90 := bat.mergecand(X_88,X_89);
    X_91 := algebra.subselect(X_67,X_83,A6,A6,true,false,false);
    X_92 := bat.mergecand(X_90,X_91);
    X_93 := algebra.subselect(X_67,X_83,A7,A7,true,false,false);
    X_94 := bat.mergecand(X_92,X_93);
    X_95 := algebra.subselect(X_67,X_83,A8,A8,true,false,false);
    X_96 := bat.mergecand(X_94,X_95);
    X_97 := algebra.subselect(X_67,X_83,A9,A9,true,false,false);
    X_98 := bat.mergecand(X_96,X_97);
    X_99 := algebra.leftfetchjoin(X_98,X_59);
    (X_100,r1_120) := algebra.subjoin(X_58,X_99,nil:BAT,nil:BAT,false,nil:lng);
    X_102:bat[:oid,:str] := algebra.leftfetchjoinPath(r1_120,X_98,X_74);
    X_103:bat[:oid,:int] := algebra.leftfetchjoinPath(r1_120,X_98,X_67);
    X_104:bat[:oid,:int] := algebra.leftfetchjoinPath(X_100,X_51,X_26);
    X_105:bat[:oid,:str] := algebra.leftfetchjoinPath(r1_120,X_98,X_81);
    (X_106,r1_133,r2_133) := group.subgroup(X_105);
    (X_109,r1_136,r2_136) := group.subgroup(X_104,X_106);
    (X_112,r1_139,r2_139) := group.subgroup(X_103,X_109);
    (X_115,r1_142,r2_142) := group.subgroupdone(X_102,X_112);
    X_118 := algebra.leftfetchjoin(r1_142,X_102);
    X_119 := algebra.leftfetchjoin(r1_142,X_103);
    X_120 := algebra.leftfetchjoin(r1_142,X_105);
    X_133 := algebra.leftfetchjoin(r1_142,X_104);
    (X_121,r1_148,r2_148) := group.subgroup(X_120);
    (X_124,r1_151,r2_151) := group.subgroup(X_119,X_121);
    (X_127,r1_154,r2_154) := group.subgroupdone(X_118,X_124);
    X_130 := algebra.leftfetchjoin(r1_154,X_119);
    X_131 := algebra.leftfetchjoin(r1_154,X_118);
    X_132 := algebra.leftfetchjoin(r1_154,X_120);
    X_134:bat[:oid,:wrd] := aggr.subcount(X_133,X_127,r1_154,true);
    (X_135,r1_163,r2_163) := algebra.subsort(X_134,true,false);
    (X_138,r1_167,r2_167) := algebra.subsort(X_132,r1_163,r2_163,false,false);
    (X_141,r1_170,r2_170) := algebra.subsort(X_131,r1_167,r2_167,false,false);
    (X_144,r1_173,r2_173) := algebra.subsort(X_130,r1_170,r2_170,false,false);
    X_147 := algebra.leftfetchjoin(r1_173,X_132);
    X_148 := algebra.leftfetchjoin(r1_173,X_131);
    X_149 := algebra.leftfetchjoin(r1_173,X_130);
    X_150 := algebra.leftfetchjoin(r1_173,X_134);
    sql.resultSet(X_182,X_184,X_186,X_188,X_190,X_147,X_148,X_149,X_150);
>>>>>>> cc4def06
end user.s2_1;

# 22:53:29 >  
# 22:53:29 >  "Done."
# 22:53:29 >  
<|MERGE_RESOLUTION|>--- conflicted
+++ resolved
@@ -61,9 +61,6 @@
 % clob # type
 % 598 # length
 function user.s2_1{autoCommit=true}(A0:str,A1:str,A2:int,A3:int,A4:int,A5:int,A6:int,A7:int,A8:int,A9:int,A10:str):void;
-<<<<<<< HEAD
-    X_188:void := querylog.define("explain select\n\tp_brand,\n\tp_type,\n\tp_size,\n\tcount(distinct ps_suppkey) as supplier_cnt\nfrom\n\tpartsupp,\n\tpart\nwhere\n\tp_partkey = ps_partkey\n\tand p_brand <> \\'Brand#45\\'\n\tand p_type not like \\'MEDIUM POLISHED%\\'\n\tand p_size in (49, 14, 23, 45, 19, 3, 36, 9)\n\tand ps_suppkey not in (\n\t\tselect\n\t\t\ts_suppkey\n\t\tfrom\n\t\t\tsupplier\n\t\twhere\n\t\t\ts_comment like \\'%Customer%Complaints%\\'\n\t)\ngroup by\n\tp_brand,\n\tp_type,\n\tp_size\norder by\n\tsupplier_cnt desc,\n\tp_brand,\n\tp_type,\n\tp_size;","sequential_pipe",101);
-=======
     X_191:void := querylog.define("explain select\n\tp_brand,\n\tp_type,\n\tp_size,\n\tcount(distinct ps_suppkey) as supplier_cnt\nfrom\n\tpartsupp,\n\tpart\nwhere\n\tp_partkey = ps_partkey\n\tand p_brand <> \\'Brand#45\\'\n\tand p_type not like \\'MEDIUM POLISHED%\\'\n\tand p_size in (49, 14, 23, 45, 19, 3, 36, 9)\n\tand ps_suppkey not in (\n\t\tselect\n\t\t\ts_suppkey\n\t\tfrom\n\t\t\tsupplier\n\t\twhere\n\t\t\ts_comment like \\'%Customer%Complaints%\\'\n\t)\ngroup by\n\tp_brand,\n\tp_type,\n\tp_size\norder by\n\tsupplier_cnt desc,\n\tp_brand,\n\tp_type,\n\tp_size;","sequential_pipe",118);
     X_152 := bat.new(nil:oid,nil:str);
     X_160 := bat.append(X_152,"sys.part");
@@ -90,7 +87,6 @@
     X_174 := bat.append(X_167,0);
     X_181 := bat.append(X_174,0);
     X_190 := bat.append(X_181,0);
->>>>>>> cc4def06
     X_13 := sql.mvc();
     X_14:bat[:oid,:oid]  := sql.tid(X_13,"sys","partsupp");
     X_17:bat[:oid,:int]  := sql.bind(X_13,"sys","partsupp","ps_suppkey",0);
@@ -106,91 +102,9 @@
     X_35 := sql.delta(X_30,X_32,r1_32,X_34);
     X_36 := algebra.leftfetchjoin(X_28,X_35);
     X_38 := algebra.likesubselect(X_36,nil:BAT,A10,"",false);
-    X_214:bat[:oid,:int]  := sql.bind(X_13,"sys","supplier","s_suppkey",0);
-    X_41:bat[:oid,:int]  := mosaic.decompress(X_214);
+    X_41:bat[:oid,:int] := sql.bind(X_13,"sys","supplier","s_suppkey",0);
     (X_43,r1_45) := sql.bind(X_13,"sys","supplier","s_suppkey",2);
     X_45:bat[:oid,:int]  := sql.bind(X_13,"sys","supplier","s_suppkey",1);
-<<<<<<< HEAD
-    X_47 := sql.delta(X_41,X_43,r1_45,X_45);
-    X_48:bat[:oid,:int] := algebra.leftfetchjoinPath(X_38,X_28,X_47);
-    (X_49,r1_52) := algebra.subjoin(X_26,X_48,nil:BAT,nil:BAT,false,nil:lng);
-    X_52 := algebra.tdiff(X_27,X_49);
-    X_53:bat[:oid,:oid]  := sql.bind_idxbat(X_13,"sys","partsupp","partsupp_ps_partkey_fkey",0);
-    (X_57,r1_60) := sql.bind_idxbat(X_13,"sys","partsupp","partsupp_ps_partkey_fkey",2);
-    X_60:bat[:oid,:oid]  := sql.bind_idxbat(X_13,"sys","partsupp","partsupp_ps_partkey_fkey",1);
-    X_62 := sql.delta(X_53,X_57,r1_60,X_60);
-    X_63:bat[:oid,:oid] := algebra.leftfetchjoinPath(X_52,X_14,X_62);
-    X_64:bat[:oid,:oid]  := sql.tid(X_13,"sys","part");
-    X_66:bat[:oid,:int]  := sql.bind(X_13,"sys","part","p_size",0);
-    (X_68,r1_72) := sql.bind(X_13,"sys","part","p_size",2);
-    X_70:bat[:oid,:int]  := sql.bind(X_13,"sys","part","p_size",1);
-    X_71 := sql.delta(X_66,X_68,r1_72,X_70);
-    X_72 := algebra.leftfetchjoin(X_64,X_71);
-    X_215:bat[:oid,:str]  := sql.bind(X_13,"sys","part","p_type",0);
-    X_73:bat[:oid,:str]  := mosaic.decompress(X_215);
-    (X_75,r1_80) := sql.bind(X_13,"sys","part","p_type",2);
-    X_78:bat[:oid,:str]  := sql.bind(X_13,"sys","part","p_type",1);
-    X_79 := sql.delta(X_73,X_75,r1_80,X_78);
-    X_80 := algebra.leftfetchjoin(X_64,X_79);
-    X_82:bat[:oid,:str]  := sql.bind(X_13,"sys","part","p_brand",0);
-    (X_84,r1_91) := sql.bind(X_13,"sys","part","p_brand",2);
-    X_86:bat[:oid,:str]  := sql.bind(X_13,"sys","part","p_brand",1);
-    X_87 := sql.delta(X_82,X_84,r1_91,X_86);
-    X_88 := algebra.leftfetchjoin(X_64,X_87);
-    X_89 := algebra.subselect(X_88,A0,A0,true,true,true);
-    X_91 := algebra.likesubselect(X_80,X_89,A1,"",true);
-    X_92 := algebra.subselect(X_72,X_91,A2,A2,true,true,false);
-    X_94 := algebra.subselect(X_72,X_91,A3,A3,true,true,false);
-    X_95 := bat.mergecand(X_92,X_94);
-    X_96 := algebra.subselect(X_72,X_91,A4,A4,true,true,false);
-    X_97 := bat.mergecand(X_95,X_96);
-    X_98 := algebra.subselect(X_72,X_91,A5,A5,true,true,false);
-    X_99 := bat.mergecand(X_97,X_98);
-    X_100 := algebra.subselect(X_72,X_91,A6,A6,true,true,false);
-    X_101 := bat.mergecand(X_99,X_100);
-    X_102 := algebra.subselect(X_72,X_91,A7,A7,true,true,false);
-    X_103 := bat.mergecand(X_101,X_102);
-    X_104 := algebra.subselect(X_72,X_91,A8,A8,true,true,false);
-    X_105 := bat.mergecand(X_103,X_104);
-    X_106 := algebra.subselect(X_72,X_91,A9,A9,true,true,false);
-    X_107 := bat.mergecand(X_105,X_106);
-    X_108 := algebra.leftfetchjoin(X_107,X_64);
-    (X_109,r1_124) := algebra.subjoin(X_63,X_108,nil:BAT,nil:BAT,false,nil:lng);
-    X_113:bat[:oid,:str] := algebra.leftfetchjoinPath(r1_124,X_107,X_80);
-    X_114:bat[:oid,:int] := algebra.leftfetchjoinPath(r1_124,X_107,X_72);
-    X_115:bat[:oid,:int] := algebra.leftfetchjoinPath(X_109,X_52,X_26);
-    X_116:bat[:oid,:str] := algebra.leftfetchjoinPath(r1_124,X_107,X_88);
-    (X_117,r1_136,r2_136) := group.subgroup(X_116);
-    (X_120,r1_139,r2_139) := group.subgroup(X_115,X_117);
-    (X_123,r1_142,r2_142) := group.subgroup(X_114,X_120);
-    (X_126,r1_145,r2_145) := group.subgroupdone(X_113,X_123);
-    X_129 := algebra.leftfetchjoin(r1_145,X_113);
-    X_130 := algebra.leftfetchjoin(r1_145,X_114);
-    X_131 := algebra.leftfetchjoin(r1_145,X_116);
-    X_144 := algebra.leftfetchjoin(r1_145,X_115);
-    (X_132,r1_151,r2_151) := group.subgroup(X_131);
-    (X_135,r1_154,r2_154) := group.subgroup(X_130,X_132);
-    (X_138,r1_157,r2_157) := group.subgroupdone(X_129,X_135);
-    X_141 := algebra.leftfetchjoin(r1_157,X_130);
-    X_142 := algebra.leftfetchjoin(r1_157,X_129);
-    X_143 := algebra.leftfetchjoin(r1_157,X_131);
-    X_145:bat[:oid,:wrd]  := aggr.subcount(X_144,X_138,r1_157,true);
-    (X_147,r1_166,r2_166) := algebra.subsort(X_145,true,false);
-    (X_151,r1_170,r2_170) := algebra.subsort(X_143,r1_166,r2_166,false,false);
-    (X_154,r1_173,r2_173) := algebra.subsort(X_142,r1_170,r2_170,false,false);
-    (X_157,r1_176,r2_176) := algebra.subsort(X_141,r1_173,r2_173,false,false);
-    X_160 := algebra.leftfetchjoin(r1_176,X_143);
-    X_163 := algebra.leftfetchjoin(r1_176,X_145);
-    X_162 := algebra.leftfetchjoin(r1_176,X_141);
-    X_161 := algebra.leftfetchjoin(r1_176,X_142);
-    X_164 := sql.resultSet(4,1,X_160);
-    sql.rsColumn(X_164,"sys.part","p_brand","char",10,0,X_160);
-    sql.rsColumn(X_164,"sys.part","p_type","varchar",25,0,X_161);
-    sql.rsColumn(X_164,"sys.part","p_size","int",32,0,X_162);
-    sql.rsColumn(X_164,"sys.L4","supplier_cnt","wrd",64,0,X_163);
-    X_186 := io.stdout();
-    sql.exportResult(X_186,X_164);
-=======
     X_46 := sql.delta(X_41,X_43,r1_45,X_45);
     X_47:bat[:oid,:int] := algebra.leftfetchjoinPath(X_38,X_28,X_46);
     (X_48,r1_51) := algebra.subjoin(X_26,X_47,nil:BAT,nil:BAT,false,nil:lng);
@@ -263,7 +177,6 @@
     X_149 := algebra.leftfetchjoin(r1_173,X_130);
     X_150 := algebra.leftfetchjoin(r1_173,X_134);
     sql.resultSet(X_182,X_184,X_186,X_188,X_190,X_147,X_148,X_149,X_150);
->>>>>>> cc4def06
 end user.s2_1;
 
 # 22:53:29 >  
