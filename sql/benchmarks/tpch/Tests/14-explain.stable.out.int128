--- conflicted
+++ resolved
@@ -42,79 +42,26 @@
 % .explain # table_name
 % mal # name
 % clob # type
-<<<<<<< HEAD
-% 424 # length
+% 425 # length
 function user.s2_1{autoCommit=true}(A0:sht,A1:str,A2:bte,A3:bte,A4:bte,A5:date,A6:date,A7:int):void;
-    X_95:void  := querylog.define("explain select\n\t100.00 * sum(case\n\t\twhen p_type like \\'PROMO%\\'\n\t\t\tthen l_extendedprice * (1 - l_discount)\n\t\telse 0\n\tend) / sum(l_extendedprice * (1 - l_discount)) as promo_revenue\nfrom\n\tlineitem,\n\tpart\nwhere\n\tl_partkey = p_partkey\n\tand l_shipdate >= date \\'1995-09-01\\'\n\tand l_shipdate < date \\'1995-09-01\\' + interval \\'1\\' month;","sequential_pipe",52);
+    X_102:void := querylog.define("explain select\n\t100.00 * sum(case\n\t\twhen p_type like \\'PROMO%\\'\n\t\t\tthen l_extendedprice * (1 - l_discount)\n\t\telse 0\n\tend) / sum(l_extendedprice * (1 - l_discount)) as promo_revenue\nfrom\n\tlineitem,\n\tpart\nwhere\n\tl_partkey = p_partkey\n\tand l_shipdate >= date \\'1995-09-01\\'\n\tand l_shipdate < date \\'1995-09-01\\' + interval \\'1\\' month;","sequential_pipe",57);
     X_10 := sql.mvc();
     X_14:bat[:oid,:date]  := sql.bind(X_10,"sys","lineitem","l_shipdate",0);
     X_11:bat[:oid,:oid]  := sql.tid(X_10,"sys","lineitem");
     X_22 := mtime.addmonths(A6,A7);
-    X_116 := algebra.subselect(X_14,X_11,A5,X_22,true,false,false);
+    X_124 := algebra.subselect(X_14,X_11,A5,X_22,true,false,false);
     (X_17,r1_18) := sql.bind(X_10,"sys","lineitem","l_shipdate",2);
-    X_117 := algebra.subselect(r1_18,nil:bat[:oid,:oid],A5,X_22,true,false,false);
+    X_125 := algebra.subselect(r1_18,nil:bat[:oid,:oid],A5,X_22,true,false,false);
     X_20:bat[:oid,:date]  := sql.bind(X_10,"sys","lineitem","l_shipdate",1);
-    X_119 := algebra.subselect(X_20,X_11,A5,X_22,true,false,false);
-    X_23 := sql.subdelta(X_116,X_11,X_17,X_117,X_119);
-    X_25:bat[:oid,:oid]  := sql.bind_idxbat(X_10,"sys","lineitem","lineitem_l_partkey_fkey",0);
-    (X_27,r1_33) := sql.bind_idxbat(X_10,"sys","lineitem","lineitem_l_partkey_fkey",2);
-    X_29:bat[:oid,:oid]  := sql.bind_idxbat(X_10,"sys","lineitem","lineitem_l_partkey_fkey",1);
-    X_30 := sql.projectdelta(X_23,X_25,X_27,r1_33,X_29);
-    X_31:bat[:oid,:oid]  := sql.tid(X_10,"sys","part");
-    (X_33,r1_41) := algebra.subjoin(X_30,X_31,nil:BAT,nil:BAT,false,nil:lng);
-    X_37:bat[:oid,:str]  := sql.bind(X_10,"sys","part","p_type",0);
-    (X_40,r1_48) := sql.bind(X_10,"sys","part","p_type",2);
-    X_42:bat[:oid,:str]  := sql.bind(X_10,"sys","part","p_type",1);
-    X_43 := sql.projectdelta(X_31,X_37,X_40,r1_48,X_42);
-    X_44 := algebra.leftfetchjoin(r1_41,X_43);
-    X_45:bat[:oid,:bit]  := batalgebra.like(X_44,A1);
-    X_46:bat[:oid,:bit] := batcalc.isnil(X_45);
-    X_47:bat[:oid,:bit] := batcalc.ifthenelse(X_46,false,X_45);
-    X_48:bat[:oid,:lng]  := sql.bind(X_10,"sys","lineitem","l_extendedprice",0);
-    (X_52,r1_70) := sql.bind(X_10,"sys","lineitem","l_extendedprice",2);
-    X_55:bat[:oid,:lng]  := sql.bind(X_10,"sys","lineitem","l_extendedprice",1);
-    X_57 := sql.projectdelta(X_23,X_48,X_52,r1_70,X_55);
-    X_58 := algebra.leftfetchjoin(X_33,X_57);
-    X_59:bat[:oid,:hge]  := batcalc.hge(2,X_58,33,2);
-    X_61 := calc.lng(A2,15,2);
-    X_63:bat[:oid,:lng]  := sql.bind(X_10,"sys","lineitem","l_discount",0);
-    (X_66,r1_88) := sql.bind(X_10,"sys","lineitem","l_discount",2);
-    X_68:bat[:oid,:lng]  := sql.bind(X_10,"sys","lineitem","l_discount",1);
-    X_69 := sql.projectdelta(X_23,X_63,X_66,r1_88,X_68);
-    X_70 := algebra.leftfetchjoin(X_33,X_69);
-    X_71:bat[:oid,:lng]  := batcalc.-(X_61,X_70);
-    X_72:bat[:oid,:hge] := batcalc.*(X_59,X_71);
-    X_73 := calc.hge(A3,33,4);
-    X_75:bat[:oid,:hge] := batcalc.ifthenelse(X_47,X_72,X_73);
-    X_76:hge := aggr.sum(X_75);
-    X_77 := calc.hge(4,X_76,37,8);
-    X_81 := calc.lng(A4,15,2);
-    X_82:bat[:oid,:lng]  := batcalc.-(X_81,X_70);
-    X_83:bat[:oid,:hge] := batcalc.*(X_59,X_82);
-    X_84:hge := aggr.sum(X_83);
-    X_85 := calc./(X_77,X_84);
-    X_86 := calc.*(A0,X_85);
-    sql.exportValue(1,".L2","promo_revenue","decimal",39,2,10,X_86,"");
-=======
-% 425 # length
-function user.s2_1{autoCommit=true}(A0:sht,A1:str,A2:bte,A3:bte,A4:bte,A5:date,A6:date,A7:int):void;
-    X_102:void := querylog.define("explain select\n\t100.00 * sum(case\n\t\twhen p_type like \\'PROMO%\\'\n\t\t\tthen l_extendedprice * (1 - l_discount)\n\t\telse 0\n\tend) / sum(l_extendedprice * (1 - l_discount)) as promo_revenue\nfrom\n\tlineitem,\n\tpart\nwhere\n\tl_partkey = p_partkey\n\tand l_shipdate >= date \\'1995-09-01\\'\n\tand l_shipdate < date \\'1995-09-01\\' + interval \\'1\\' month;","sequential_pipe",55);
-    X_10 := sql.mvc();
-    X_14:bat[:oid,:date] := sql.bind(X_10,"sys","lineitem","l_shipdate",0);
-    X_11:bat[:oid,:oid] := sql.tid(X_10,"sys","lineitem");
-    X_22 := mtime.addmonths(A6,A7);
-    X_123 := algebra.subselect(X_14,X_11,A5,X_22,true,false,false);
-    (X_17,r1_18) := sql.bind(X_10,"sys","lineitem","l_shipdate",2);
-    X_124 := algebra.subselect(r1_18,nil:bat[:oid,:oid],A5,X_22,true,false,false);
-    X_20:bat[:oid,:date] := sql.bind(X_10,"sys","lineitem","l_shipdate",1);
-    X_126 := algebra.subselect(X_20,X_11,A5,X_22,true,false,false);
-    X_23 := sql.subdelta(X_123,X_11,X_17,X_124,X_126);
+    X_127 := algebra.subselect(X_20,X_11,A5,X_22,true,false,false);
+    X_23 := sql.subdelta(X_124,X_11,X_17,X_125,X_127);
     X_25:bat[:oid,:int] := sql.bind(X_10,"sys","lineitem","l_partkey",0);
     (X_27,r1_33) := sql.bind(X_10,"sys","lineitem","l_partkey",2);
     X_29:bat[:oid,:int] := sql.bind(X_10,"sys","lineitem","l_partkey",1);
     X_30 := sql.projectdelta(X_23,X_25,X_27,r1_33,X_29);
-    X_31:bat[:oid,:oid] := sql.tid(X_10,"sys","part");
-    X_33:bat[:oid,:int] := sql.bind(X_10,"sys","part","p_partkey",0);
+    X_31:bat[:oid,:oid]  := sql.tid(X_10,"sys","part");
+    X_128:bat[:oid,:int] := sql.bind(X_10,"sys","part","p_partkey",0);
+    X_33:bat[:oid,:int] := mosaic.decompress(X_128);
     (X_35,r1_43) := sql.bind(X_10,"sys","part","p_partkey",2);
     X_37:bat[:oid,:int] := sql.bind(X_10,"sys","part","p_partkey",1);
     X_39 := sql.projectdelta(X_31,X_33,X_35,r1_43,X_37);
@@ -127,7 +74,8 @@
     X_54:bat[:oid,:bit] := batalgebra.like(X_53,A1);
     X_55:bat[:oid,:bit] := batcalc.isnil(X_54);
     X_57:bat[:oid,:bit] := batcalc.ifthenelse(X_55,false,X_54);
-    X_58:bat[:oid,:lng] := sql.bind(X_10,"sys","lineitem","l_extendedprice",0);
+    X_129:bat[:oid,:lng] := sql.bind(X_10,"sys","lineitem","l_extendedprice",0);
+    X_58:bat[:oid,:lng] := mosaic.decompress(X_129);
     (X_61,r1_80) := sql.bind(X_10,"sys","lineitem","l_extendedprice",2);
     X_64:bat[:oid,:lng] := sql.bind(X_10,"sys","lineitem","l_extendedprice",1);
     X_65 := sql.projectdelta(X_23,X_58,X_61,r1_80,X_64);
@@ -151,7 +99,6 @@
     X_93 := calc./(X_86,X_92);
     X_94 := calc.*(A0,X_93);
     sql.exportValue(1,".L2","promo_revenue","decimal",39,2,10,X_94,"");
->>>>>>> d21aec44
 end user.s2_1;
 
 # 22:53:29 >  
