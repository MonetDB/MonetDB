stdout of test '14-explain` in directory 'sql/benchmarks/tpch` itself:


# 22:53:28 >  
# 22:53:28 >  "mserver5" "--debug=10" "--set" "gdk_nr_threads=0" "--set" "mapi_open=true" "--set" "mapi_port=34581" "--set" "mapi_usock=/var/tmp/mtest-9096/.s.monetdb.34581" "--set" "monet_prompt=" "--forcemito" "--set" "mal_listing=2" "--dbpath=/ufs/manegold/_/Monet/HG/Feb2013/prefix/--disable-debug_--enable-assert_--enable-optimize/var/MonetDB/mTests_sql_benchmarks_tpch" "--set" "mal_listing=0"
# 22:53:28 >  

# MonetDB 5 server v11.15.12
# This is an unreleased version
# Serving database 'mTests_sql_benchmarks_tpch', using 8 threads
# Compiled for x86_64-unknown-linux-gnu/64bit with 64bit OIDs dynamically linked
# Found 15.591 GiB available main-memory.
# Copyright (c) 1993-July 2008 CWI.
# Copyright (c) August 2008-2015 MonetDB B.V., all rights reserved
# Visit http://www.monetdb.org/ for further information
# Listening for connection requests on mapi:monetdb://rome.ins.cwi.nl:34581/
# Listening for UNIX domain connection requests on mapi:monetdb:///var/tmp/mtest-9096/.s.monetdb.34581
# MonetDB/GIS module loaded
# MonetDB/JAQL module loaded
# MonetDB/SQL module loaded

Ready.

# 22:53:28 >  
# 22:53:28 >  "/usr/bin/python2" "14-explain.SQL.py" "14-explain"
# 22:53:28 >  

#set optimizer = 'sequential_pipe';
#explain select
#	100.00 * sum(case
#		when p_type like 'PROMO%'
#			then l_extendedprice * (1 - l_discount)
#		else 0
#	end) / sum(l_extendedprice * (1 - l_discount)) as promo_revenue
#from
#	lineitem,
#	part
#where
#	l_partkey = p_partkey
#	and l_shipdate >= date '1995-09-01'
#	and l_shipdate < date '1995-09-01' + interval '1' month;
% .explain # table_name
% mal # name
% clob # type
% 424 # length
function user.s2_1(A0:sht,A1:str,A2:bte,A3:bte,A4:bte,A5:date,A6:date,A7:int):void;
    X_91:void := querylog.define("explain select\n\t100.00 * sum(case\n\t\twhen p_type like \\'PROMO%\\'\n\t\t\tthen l_extendedprice * (1 - l_discount)\n\t\telse 0\n\tend) / sum(l_extendedprice * (1 - l_discount)) as promo_revenue\nfrom\n\tlineitem,\n\tpart\nwhere\n\tl_partkey = p_partkey\n\tand l_shipdate >= date \\'1995-09-01\\'\n\tand l_shipdate < date \\'1995-09-01\\' + interval \\'1\\' month;","sequential_pipe",55);
    X_9 := sql.mvc();
    X_13:bat[:date] := sql.bind(X_9,"sys","lineitem","l_shipdate",0);
    C_10:bat[:oid] := sql.tid(X_9,"sys","lineitem");
    X_21:date := mtime.addmonths(A6,A7);
    C_100 := algebra.subselect(X_13,C_10,A5,X_21,true,false,false);
    (C_16,r1_17) := sql.bind(X_9,"sys","lineitem","l_shipdate",2);
<<<<<<< HEAD
    C_101 := algebra.subselect(r1_17,nil:bat[:oid,:oid],A5,X_21,true,false,false);
    X_19:bat[:oid,:date] := sql.bind(X_9,"sys","lineitem","l_shipdate",1);
    C_103 := algebra.subselect(X_19,C_10,A5,X_21,true,false,false);
    C_22 := sql.subdelta(C_100,C_10,C_16,C_101,C_103);
    X_25:bat[:oid,:int] := sql.bind(X_9,"sys","lineitem","l_partkey",0);
=======
    C_101 := algebra.subselect(r1_17,nil:bat[:oid],A5,X_21,true,false,false);
    X_19:bat[:date] := sql.bind(X_9,"sys","lineitem","l_shipdate",1);
    C_103 := algebra.subselect(X_19,C_10,A5,X_21,true,false,false);
    C_22 := sql.subdelta(C_100,C_10,C_16,C_101,C_103);
    X_25:bat[:int] := sql.bind(X_9,"sys","lineitem","l_partkey",0);
>>>>>>> 3f642494
    (C_27,r1_34) := sql.bind(X_9,"sys","lineitem","l_partkey",2);
    X_29:bat[:int] := sql.bind(X_9,"sys","lineitem","l_partkey",1);
    X_30 := sql.projectdelta(C_22,X_25,C_27,r1_34,X_29);
    C_31:bat[:oid] := sql.tid(X_9,"sys","part");
    X_33:bat[:int] := sql.bind(X_9,"sys","part","p_partkey",0);
    (C_35,r1_44) := sql.bind(X_9,"sys","part","p_partkey",2);
    X_37:bat[:int] := sql.bind(X_9,"sys","part","p_partkey",1);
    X_38 := sql.projectdelta(C_31,X_33,C_35,r1_44,X_37);
    (X_39,r1_49) := algebra.subjoin(X_30,X_38,nil:BAT,nil:BAT,false,nil:lng);
    X_43:bat[:str] := sql.bind(X_9,"sys","part","p_type",0);
    (C_45,r1_56) := sql.bind(X_9,"sys","part","p_type",2);
    X_47:bat[:str] := sql.bind(X_9,"sys","part","p_type",1);
    X_48 := sql.projectdelta(C_31,X_43,C_45,r1_56,X_47);
    X_49 := algebra.projection(r1_49,X_48);
    X_50:bat[:bit] := batalgebra.like(X_49,A1);
    X_51:bat[:bit] := batcalc.isnil(X_50);
    X_52:bat[:bit] := batcalc.ifthenelse(X_51,false,X_50);
    X_53:bat[:lng] := sql.bind(X_9,"sys","lineitem","l_extendedprice",0);
    (C_55,r1_77) := sql.bind(X_9,"sys","lineitem","l_extendedprice",2);
    X_57:bat[:lng] := sql.bind(X_9,"sys","lineitem","l_extendedprice",1);
    X_58 := sql.projectdelta(C_22,X_53,C_55,r1_77,X_57);
    X_59 := algebra.projection(X_39,X_58);
    X_61 := calc.lng(A2,15,2);
    X_63:bat[:lng] := sql.bind(X_9,"sys","lineitem","l_discount",0);
    (C_65,r1_93) := sql.bind(X_9,"sys","lineitem","l_discount",2);
    X_67:bat[:lng] := sql.bind(X_9,"sys","lineitem","l_discount",1);
    X_68 := sql.projectdelta(C_22,X_63,C_65,r1_93,X_67);
    X_69 := algebra.projection(X_39,X_68);
    X_70:bat[:lng] := batcalc.-(X_61,X_69);
    X_71:bat[:hge] := batcalc.*(X_59,X_70);
    X_72 := calc.hge(A3,33,4);
    X_74:bat[:hge] := batcalc.ifthenelse(X_52,X_71,X_72);
    X_75:hge := aggr.sum(X_74);
    X_76:hge := calc.*(A0,X_75);
    X_77 := calc.hge(5,X_76,39,9);
    X_81 := calc.lng(A4,15,2);
    X_82:bat[:lng] := batcalc.-(X_81,X_69);
    X_83:bat[:hge] := batcalc.*(X_59,X_82);
    X_84:hge := aggr.sum(X_83);
    X_85:hge := calc./(X_77,X_84);
    sql.resultSet(".L2","promo_revenue","decimal",39,5,10,X_85);
end user.s2_1;

# 22:53:29 >  
# 22:53:29 >  "Done."
# 22:53:29 >  
<|MERGE_RESOLUTION|>--- conflicted
+++ resolved
@@ -51,19 +51,11 @@
     X_21:date := mtime.addmonths(A6,A7);
     C_100 := algebra.subselect(X_13,C_10,A5,X_21,true,false,false);
     (C_16,r1_17) := sql.bind(X_9,"sys","lineitem","l_shipdate",2);
-<<<<<<< HEAD
-    C_101 := algebra.subselect(r1_17,nil:bat[:oid,:oid],A5,X_21,true,false,false);
-    X_19:bat[:oid,:date] := sql.bind(X_9,"sys","lineitem","l_shipdate",1);
-    C_103 := algebra.subselect(X_19,C_10,A5,X_21,true,false,false);
-    C_22 := sql.subdelta(C_100,C_10,C_16,C_101,C_103);
-    X_25:bat[:oid,:int] := sql.bind(X_9,"sys","lineitem","l_partkey",0);
-=======
     C_101 := algebra.subselect(r1_17,nil:bat[:oid],A5,X_21,true,false,false);
     X_19:bat[:date] := sql.bind(X_9,"sys","lineitem","l_shipdate",1);
     C_103 := algebra.subselect(X_19,C_10,A5,X_21,true,false,false);
     C_22 := sql.subdelta(C_100,C_10,C_16,C_101,C_103);
     X_25:bat[:int] := sql.bind(X_9,"sys","lineitem","l_partkey",0);
->>>>>>> 3f642494
     (C_27,r1_34) := sql.bind(X_9,"sys","lineitem","l_partkey",2);
     X_29:bat[:int] := sql.bind(X_9,"sys","lineitem","l_partkey",1);
     X_30 := sql.projectdelta(C_22,X_25,C_27,r1_34,X_29);
