--- conflicted
+++ resolved
@@ -52,11 +52,7 @@
 % clob # type
 % 460 # length
 function user.s2_1{autoCommit=true}(A0:date,A1:date,A2:int):void;
-<<<<<<< HEAD
-    X_101:void := querylog.define("explain select\n\to_orderpriority,\n\tcount(*) as order_count\nfrom\n\torders\nwhere\n\to_orderdate >= date \\'1993-07-01\\'\n\tand o_orderdate < date \\'1993-07-01\\' + interval \\'3\\' month\n\tand exists (\n\t\tselect\n\t\t\t*\n\t\tfrom\n\t\t\tlineitem\n\t\twhere\n\t\t\tl_orderkey = o_orderkey\n\t\t\tand l_commitdate < l_receiptdate\n\t)\ngroup by\n\to_orderpriority\norder by\n\to_orderpriority;","sequential_pipe",56);
-=======
-    X_101:void := querylog.define("explain select\n\to_orderpriority,\n\tcount(*) as order_count\nfrom\n\torders\nwhere\n\to_orderdate >= date \\'1993-07-01\\'\n\tand o_orderdate < date \\'1993-07-01\\' + interval \\'3\\' month\n\tand exists (\n\t\tselect\n\t\t\t*\n\t\tfrom\n\t\t\tlineitem\n\t\twhere\n\t\t\tl_orderkey = o_orderkey\n\t\t\tand l_commitdate < l_receiptdate\n\t)\ngroup by\n\to_orderpriority\norder by\n\to_orderpriority;","sequential_pipe",54);
->>>>>>> d21aec44
+    X_101:void := querylog.define("explain select\n\to_orderpriority,\n\tcount(*) as order_count\nfrom\n\torders\nwhere\n\to_orderdate >= date \\'1993-07-01\\'\n\tand o_orderdate < date \\'1993-07-01\\' + interval \\'3\\' month\n\tand exists (\n\t\tselect\n\t\t\t*\n\t\tfrom\n\t\t\tlineitem\n\t\twhere\n\t\t\tl_orderkey = o_orderkey\n\t\t\tand l_commitdate < l_receiptdate\n\t)\ngroup by\n\to_orderpriority\norder by\n\to_orderpriority;","sequential_pipe",55);
     X_5 := sql.mvc();
     X_6:bat[:oid,:oid]  := sql.tid(X_5,"sys","orders");
     X_9:bat[:oid,:date]  := sql.bind(X_5,"sys","orders","o_orderdate",0);
@@ -66,23 +62,15 @@
     X_18 := algebra.leftfetchjoin(X_6,X_17);
     X_19 := mtime.addmonths(A1,A2);
     X_20 := algebra.subselect(X_18,A0,X_19,true,false,false);
-<<<<<<< HEAD
-    X_123 := algebra.leftfetchjoin(X_20,X_6);
-=======
->>>>>>> d21aec44
     X_22:bat[:oid,:int]  := sql.bind(X_5,"sys","orders","o_orderkey",0);
     (X_24,r1_27) := sql.bind(X_5,"sys","orders","o_orderkey",2);
     X_26:bat[:oid,:int]  := sql.bind(X_5,"sys","orders","o_orderkey",1);
     X_27 := sql.delta(X_22,X_24,r1_27,X_26);
-<<<<<<< HEAD
-    X_28:bat[:oid,:int]  := algebra.leftfetchjoin(X_123,X_27);
-=======
     X_28:bat[:oid,:int] := algebra.leftfetchjoinPath(X_20,X_6,X_27);
->>>>>>> d21aec44
     X_29 := bat.mirror(X_28);
     X_30:bat[:oid,:oid]  := sql.tid(X_5,"sys","lineitem");
-    X_124:bat[:oid,:date]  := sql.bind(X_5,"sys","lineitem","l_commitdate",0);
-    X_32:bat[:oid,:date]  := mosaic.decompress(X_124);
+    X_123:bat[:oid,:date] := sql.bind(X_5,"sys","lineitem","l_commitdate",0);
+    X_32:bat[:oid,:date] := mosaic.decompress(X_123);
     (X_34,r1_38) := sql.bind(X_5,"sys","lineitem","l_commitdate",2);
     X_37:bat[:oid,:date]  := sql.bind(X_5,"sys","lineitem","l_commitdate",1);
     X_38 := sql.delta(X_32,X_34,r1_38,X_37);
@@ -98,21 +86,17 @@
     (X_56,r1_62) := sql.bind(X_5,"sys","lineitem","l_orderkey",2);
     X_58:bat[:oid,:int]  := sql.bind(X_5,"sys","lineitem","l_orderkey",1);
     X_59 := sql.delta(X_54,X_56,r1_62,X_58);
-    X_60:bat[:oid,:int]  := algebra.leftfetchjoinPath(X_51,X_30,X_59);
+    X_60:bat[:oid,:int] := algebra.leftfetchjoinPath(X_51,X_30,X_59);
     (X_61,r1_68) := algebra.subjoin(X_28,X_60,nil:BAT,nil:BAT,false,nil:lng);
     X_65 := algebra.tinter(X_29,X_61);
-    X_66:bat[:oid,:str] := sql.bind(X_5,"sys","orders","o_orderpriority",0);
+    X_66:bat[:oid,:str]  := sql.bind(X_5,"sys","orders","o_orderpriority",0);
     (X_70,r1_77) := sql.bind(X_5,"sys","orders","o_orderpriority",2);
-    X_72:bat[:oid,:str] := sql.bind(X_5,"sys","orders","o_orderpriority",1);
+    X_72:bat[:oid,:str]  := sql.bind(X_5,"sys","orders","o_orderpriority",1);
     X_73 := sql.delta(X_66,X_70,r1_77,X_72);
-<<<<<<< HEAD
-    X_74:bat[:oid,:str]  := algebra.leftfetchjoinPath(X_65,X_123,X_73);
-=======
     X_74:bat[:oid,:str] := algebra.leftfetchjoinPath(X_65,X_20,X_6,X_73);
->>>>>>> d21aec44
     (X_75,r1_84,r2_84) := group.subgroupdone(X_74);
     X_78 := algebra.leftfetchjoin(r1_84,X_74);
-    X_83:bat[:oid,:wrd] := aggr.subcount(X_75,X_75,r1_84,false);
+    X_83:bat[:oid,:wrd]  := aggr.subcount(X_75,X_75,r1_84,false);
     (X_79,r1_88,r2_88) := algebra.subsort(X_78,false,false);
     X_82 := algebra.leftfetchjoin(r1_88,X_78);
     X_85 := algebra.leftfetchjoin(r1_88,X_83);
