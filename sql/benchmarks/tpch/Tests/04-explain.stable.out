--- conflicted
+++ resolved
@@ -51,100 +51,7 @@
 % mal # name
 % clob # type
 % 422 # length
-<<<<<<< HEAD
 function user.s4_1():void;
-    X_102:void := querylog.define("explain select\n o_orderpriority,\n count(*) as order_count\nfrom\n orders\nwhere\n o_orderdate >= date \\'1993-07-01\\'\n and o_orderdate < date \\'1993-07-01\\' + interval \\'3\\' month\n and exists (\n select\n *\n from\n lineitem\n where\n l_orderkey = o_orderkey\n and l_commitdate < l_receiptdate\n )\ngroup by\n o_orderpriority\norder by\n o_orderpriority;","sequential_pipe",66);
-    X_78 := bat.new(nil:str);
-    X_85 := bat.append(X_78,"sys.orders");
-    X_93 := bat.append(X_85,"sys.L1");
-    X_80 := bat.new(nil:str);
-    X_87 := bat.append(X_80,"o_orderpriority");
-    X_95 := bat.append(X_87,"order_count");
-    X_81 := bat.new(nil:str);
-    X_88 := bat.append(X_81,"char");
-    X_97 := bat.append(X_88,"bigint");
-    X_82 := bat.new(nil:int);
-    X_90 := bat.append(X_82,15);
-    X_99 := bat.append(X_90,64);
-    X_84 := bat.new(nil:int);
-    X_92 := bat.append(X_84,0);
-    X_101 := bat.append(X_92,0);
-    X_3 := sql.mvc();
-    C_4:bat[:oid] := sql.tid(X_3,"sys","orders");
-    X_7:bat[:date] := sql.bind(X_3,"sys","orders","o_orderdate",0);
-    (C_10,r1_11) := sql.bind(X_3,"sys","orders","o_orderdate",2);
-    X_13:bat[:date] := sql.bind(X_3,"sys","orders","o_orderdate",1);
-    X_15 := sql.delta(X_7,C_10,r1_11,X_13);
-    X_16 := algebra.projection(C_4,X_15);
-    X_17:date := mtime.addmonths("1993-07-01",3);
-    C_18 := algebra.subselect(X_16,"1993-07-01",X_17,true,false,false);
-    X_21:bat[:int] := sql.bind(X_3,"sys","orders","o_orderkey",0);
-    (C_23,r1_28) := sql.bind(X_3,"sys","orders","o_orderkey",2);
-    X_25:bat[:int] := sql.bind(X_3,"sys","orders","o_orderkey",1);
-    X_26 := sql.delta(X_21,C_23,r1_28,X_25);
-    X_27:bat[:int] := algebra.projectionpath(C_18,C_4,X_26);
-    X_28 := bat.mirror(X_27);
-    C_29:bat[:oid] := sql.tid(X_3,"sys","lineitem");
-    X_31:bat[:date] := sql.bind(X_3,"sys","lineitem","l_commitdate",0);
-    (C_33,r1_39) := sql.bind(X_3,"sys","lineitem","l_commitdate",2);
-    X_35:bat[:date] := sql.bind(X_3,"sys","lineitem","l_commitdate",1);
-    X_36 := sql.delta(X_31,C_33,r1_39,X_35);
-    X_37 := algebra.projection(C_29,X_36);
-    X_38:bat[:date] := sql.bind(X_3,"sys","lineitem","l_receiptdate",0);
-    (C_40,r1_46) := sql.bind(X_3,"sys","lineitem","l_receiptdate",2);
-    X_42:bat[:date] := sql.bind(X_3,"sys","lineitem","l_receiptdate",1);
-    X_43 := sql.delta(X_38,C_40,r1_46,X_42);
-    X_44 := algebra.projection(C_29,X_43);
-    X_45:bat[:bit] := batcalc.<(X_37,X_44);
-    C_46 := algebra.subselect(X_45,true,true,true,true,false);
-    X_47:bat[:int] := sql.bind(X_3,"sys","lineitem","l_orderkey",0);
-    (C_49,r1_57) := sql.bind(X_3,"sys","lineitem","l_orderkey",2);
-    X_51:bat[:int] := sql.bind(X_3,"sys","lineitem","l_orderkey",1);
-    X_52 := sql.delta(X_47,C_49,r1_57,X_51);
-    X_53:bat[:int] := algebra.projectionpath(C_46,C_29,X_52);
-    (X_54,r1_63) := algebra.subjoin(X_27,X_53,nil:BAT,nil:BAT,false,nil:lng);
-    C_58 := algebra.subinter(X_28,X_54,nil:BAT,nil:BAT,false,nil:lng);
-    X_59:bat[:str] := sql.bind(X_3,"sys","orders","o_orderpriority",0);
-    (C_61,r1_72) := sql.bind(X_3,"sys","orders","o_orderpriority",2);
-    X_63:bat[:str] := sql.bind(X_3,"sys","orders","o_orderpriority",1);
-    X_64 := sql.delta(X_59,C_61,r1_72,X_63);
-    X_65:bat[:str] := algebra.projectionpath(C_58,C_18,C_4,X_64);
-    (X_66,r1_79,r2_79) := group.subgroupdone(X_65);
-    X_69 := algebra.projection(r1_79,X_65);
-    X_75:bat[:lng] := aggr.subcount(X_66,X_66,r1_79,false);
-    X_70 := bat.setKey(X_69,true);
-    (X_71,r1_85,r2_85) := algebra.subsort(X_70,false,false);
-    X_74 := algebra.projection(r1_85,X_70);
-    X_76 := algebra.projection(r1_85,X_75);
-    sql.resultSet(X_93,X_95,X_97,X_99,X_101,X_74,X_76);
-end user.s4_1;
-#inline               actions= 0 time=7 usec 
-#candidates           actions= 1 time=61 usec 
-#remap                actions= 1 time=283 usec 
-#costModel            actions= 1 time=86 usec 
-#coercions            actions= 0 time=5 usec 
-#evaluate             actions= 3 time=115 usec 
-#emptybind            actions= 0 time=7 usec 
-#pushselect           actions= 0 time=7 usec 
-#aliases              actions= 9 time=94 usec 
-#mergetable           actions= 0 time=101 usec 
-#deadcode             actions=12 time=86 usec 
-#aliases              actions= 0 time=12 usec 
-#constants            actions= 9 time=97 usec 
-#commonTerms          actions= 0 time=15 usec 
-#projectionpath       actions= 4 time=84 usec 
-#reorder              actions= 1 time=115 usec 
-#deadcode             actions= 4 time=78 usec 
-#reduce               actions=62 time=121 usec 
-#matpack              actions= 0 time=8 usec 
-#querylog             actions= 0 time=2 usec 
-#multiplex            actions= 0 time=5 usec 
-#generator            actions= 0 time=3 usec 
-#profiler             actions= 1 time=72 usec 
-#garbageCollector     actions= 1 time=81 usec 
-#total                actions= 1 time=1655 usec 
-=======
-function user.s2_1(A0:date,A1:date,A2:int):void;
     X_113:void := querylog.define("explain select\n o_orderpriority,\n count(*) as order_count\nfrom\n orders\nwhere\n o_orderdate >= date \\'1993-07-01\\'\n and o_orderdate < date \\'1993-07-01\\' + interval \\'3\\' month\n and exists (\n select\n *\n from\n lineitem\n where\n l_orderkey = o_orderkey\n and l_commitdate < l_receiptdate\n )\ngroup by\n o_orderpriority\norder by\n o_orderpriority;","sequential_pipe",66);
     X_88 := bat.new(nil:str);
     X_95 := bat.append(X_88,"sys.orders");
@@ -168,8 +75,8 @@
     X_10:bat[:date] := sql.bind(X_0,"sys","orders","o_orderdate",1);
     X_12 := sql.delta(X_4,X_7,r1_11,X_10);
     X_13 := algebra.projection(X_1,X_12);
-    X_17:date := mtime.addmonths(A1,A2);
-    X_18 := algebra.subselect(X_13,A0,X_17,true,false,false);
+    X_17:date := mtime.addmonths("1993-07-01",3);
+    X_18 := algebra.subselect(X_13,"1993-07-01",X_17,true,false,false);
     X_22:bat[:int] := sql.bind(X_0,"sys","orders","o_orderkey",0);
     (X_24,r1_28) := sql.bind(X_0,"sys","orders","o_orderkey",2);
     X_26:bat[:int] := sql.bind(X_0,"sys","orders","o_orderkey",1);
@@ -209,8 +116,32 @@
     X_84 := algebra.projection(r1_85,X_79);
     X_86 := algebra.projection(r1_85,X_85);
     sql.resultSet(X_104,X_106,X_108,X_110,X_112,X_84,X_86);
-end user.s2_1;
->>>>>>> eecc409f
+end user.s4_1;
+#inline               actions= 0 time=7 usec 
+#candidates           actions= 1 time=61 usec 
+#remap                actions= 1 time=283 usec 
+#costModel            actions= 1 time=86 usec 
+#coercions            actions= 0 time=5 usec 
+#evaluate             actions= 3 time=115 usec 
+#emptybind            actions= 0 time=7 usec 
+#pushselect           actions= 0 time=7 usec 
+#aliases              actions= 9 time=94 usec 
+#mergetable           actions= 0 time=101 usec 
+#deadcode             actions=12 time=86 usec 
+#aliases              actions= 0 time=12 usec 
+#constants            actions= 9 time=97 usec 
+#commonTerms          actions= 0 time=15 usec 
+#projectionpath       actions= 4 time=84 usec 
+#reorder              actions= 1 time=115 usec 
+#deadcode             actions= 4 time=78 usec 
+#reduce               actions=62 time=121 usec 
+#matpack              actions= 0 time=8 usec 
+#querylog             actions= 0 time=2 usec 
+#multiplex            actions= 0 time=5 usec 
+#generator            actions= 0 time=3 usec 
+#profiler             actions= 1 time=72 usec 
+#garbageCollector     actions= 1 time=81 usec 
+#total                actions= 1 time=1655 usec 
 
 # 22:53:26 >  
 # 22:53:26 >  "Done."
