stdout of test '04-explain` in directory 'sql/benchmarks/tpch` itself:


# 22:53:25 >  
# 22:53:25 >  "mserver5" "--debug=10" "--set" "gdk_nr_threads=0" "--set" "mapi_open=true" "--set" "mapi_port=34581" "--set" "mapi_usock=/var/tmp/mtest-9096/.s.monetdb.34581" "--set" "monet_prompt=" "--forcemito" "--set" "mal_listing=2" "--dbpath=/ufs/manegold/_/Monet/HG/Feb2013/prefix/--disable-debug_--enable-assert_--enable-optimize/var/MonetDB/mTests_sql_benchmarks_tpch" "--set" "mal_listing=0"
# 22:53:25 >  

# MonetDB 5 server v11.15.12
# This is an unreleased version
# Serving database 'mTests_sql_benchmarks_tpch', using 8 threads
# Compiled for x86_64-unknown-linux-gnu/64bit with 64bit OIDs dynamically linked
# Found 15.591 GiB available main-memory.
# Copyright (c) 1993-July 2008 CWI.
# Copyright (c) August 2008-2015 MonetDB B.V., all rights reserved
# Visit http://www.monetdb.org/ for further information
# Listening for connection requests on mapi:monetdb://rome.ins.cwi.nl:34581/
# Listening for UNIX domain connection requests on mapi:monetdb:///var/tmp/mtest-9096/.s.monetdb.34581
# MonetDB/GIS module loaded
# MonetDB/JAQL module loaded
# MonetDB/SQL module loaded

Ready.

# 22:53:26 >  
# 22:53:26 >  "/usr/bin/python2" "04-explain.SQL.py" "04-explain"
# 22:53:26 >  

#set optimizer = 'sequential_pipe';
#explain select
#	o_orderpriority,
#	count(*) as order_count
#from
#	orders
#where
#	o_orderdate >= date '1993-07-01'
#	and o_orderdate < date '1993-07-01' + interval '3' month
#	and exists (
#		select
#			*
#		from
#			lineitem
#		where
#			l_orderkey = o_orderkey
#			and l_commitdate < l_receiptdate
#	)
#group by
#	o_orderpriority
#order by
#	o_orderpriority;
% .explain # table_name
% mal # name
% clob # type
% 460 # length
function user.s2_1(A0:date,A1:date,A2:int):void;
    X_103:void := querylog.define("explain select\n\to_orderpriority,\n\tcount(*) as order_count\nfrom\n\torders\nwhere\n\to_orderdate >= date \\'1993-07-01\\'\n\tand o_orderdate < date \\'1993-07-01\\' + interval \\'3\\' month\n\tand exists (\n\t\tselect\n\t\t\t*\n\t\tfrom\n\t\t\tlineitem\n\t\twhere\n\t\t\tl_orderkey = o_orderkey\n\t\t\tand l_commitdate < l_receiptdate\n\t)\ngroup by\n\to_orderpriority\norder by\n\to_orderpriority;","sequential_pipe",65);
    X_78 := bat.new(nil:oid,nil:str);
    X_86 := bat.append(X_78,"sys.orders");
    X_94 := bat.append(X_86,"sys.L1");
    X_81 := bat.new(nil:oid,nil:str);
    X_88 := bat.append(X_81,"o_orderpriority");
    X_96 := bat.append(X_88,"order_count");
    X_82 := bat.new(nil:oid,nil:str);
    X_89 := bat.append(X_82,"char");
    X_98 := bat.append(X_89,"wrd");
    X_83 := bat.new(nil:oid,nil:int);
    X_91 := bat.append(X_83,15);
    X_100 := bat.append(X_91,64);
    X_85 := bat.new(nil:oid,nil:int);
    X_93 := bat.append(X_85,0);
    X_102 := bat.append(X_93,0);
    X_4 := sql.mvc();
<<<<<<< HEAD
    C_5:bat[:oid,:oid] := sql.tid(X_4,"sys","orders");
    X_8:bat[:oid,:date] := sql.bind(X_4,"sys","orders","o_orderdate",0);
    (C_11,r1_11) := sql.bind(X_4,"sys","orders","o_orderdate",2);
    X_14:bat[:oid,:date] := sql.bind(X_4,"sys","orders","o_orderdate",1);
=======
    C_5:bat[:oid] := sql.tid(X_4,"sys","orders");
    X_8:bat[:date] := sql.bind(X_4,"sys","orders","o_orderdate",0);
    (C_11,r1_11) := sql.bind(X_4,"sys","orders","o_orderdate",2);
    X_14:bat[:date] := sql.bind(X_4,"sys","orders","o_orderdate",1);
>>>>>>> 242cceaf
    X_16 := sql.delta(X_8,C_11,r1_11,X_14);
    X_17 := algebra.projection(C_5,X_16);
    X_18:date := mtime.addmonths(A1,A2);
    C_19 := algebra.subselect(X_17,A0,X_18,true,false,false);
<<<<<<< HEAD
    X_22:bat[:oid,:int] := sql.bind(X_4,"sys","orders","o_orderkey",0);
    (C_24,r1_28) := sql.bind(X_4,"sys","orders","o_orderkey",2);
    X_26:bat[:oid,:int] := sql.bind(X_4,"sys","orders","o_orderkey",1);
    X_27 := sql.delta(X_22,C_24,r1_28,X_26);
    X_28:bat[:oid,:int] := algebra.projectionPath(C_19,C_5,X_27);
    X_29 := bat.mirror(X_28);
    C_30:bat[:oid,:oid] := sql.tid(X_4,"sys","lineitem");
    X_32:bat[:oid,:date] := sql.bind(X_4,"sys","lineitem","l_commitdate",0);
    (C_34,r1_39) := sql.bind(X_4,"sys","lineitem","l_commitdate",2);
    X_36:bat[:oid,:date] := sql.bind(X_4,"sys","lineitem","l_commitdate",1);
    X_37 := sql.delta(X_32,C_34,r1_39,X_36);
    X_38 := algebra.projection(C_30,X_37);
    X_39:bat[:oid,:date] := sql.bind(X_4,"sys","lineitem","l_receiptdate",0);
    (C_41,r1_46) := sql.bind(X_4,"sys","lineitem","l_receiptdate",2);
    X_43:bat[:oid,:date] := sql.bind(X_4,"sys","lineitem","l_receiptdate",1);
    X_44 := sql.delta(X_39,C_41,r1_46,X_43);
    X_45 := algebra.projection(C_30,X_44);
    X_46:bat[:oid,:bit] := batcalc.<(X_38,X_45);
    C_47 := algebra.subselect(X_46,true,true,true,true,false);
    X_48:bat[:oid,:int] := sql.bind(X_4,"sys","lineitem","l_orderkey",0);
    (C_50,r1_57) := sql.bind(X_4,"sys","lineitem","l_orderkey",2);
    X_52:bat[:oid,:int] := sql.bind(X_4,"sys","lineitem","l_orderkey",1);
    X_53 := sql.delta(X_48,C_50,r1_57,X_52);
    X_54:bat[:oid,:int] := algebra.projectionPath(C_47,C_30,X_53);
    (X_55,r1_63) := algebra.subjoin(X_28,X_54,nil:BAT,nil:BAT,false,nil:lng);
    C_59 := algebra.subinter(X_29,X_55,nil:BAT,nil:BAT,false,nil:lng);
    X_60:bat[:oid,:str] := sql.bind(X_4,"sys","orders","o_orderpriority",0);
    (C_62,r1_72) := sql.bind(X_4,"sys","orders","o_orderpriority",2);
    X_64:bat[:oid,:str] := sql.bind(X_4,"sys","orders","o_orderpriority",1);
    X_65 := sql.delta(X_60,C_62,r1_72,X_64);
    X_66:bat[:oid,:str] := algebra.projectionPath(C_59,C_19,C_5,X_65);
    (X_67,r1_79,r2_79) := group.subgroupdone(X_66);
    X_70 := algebra.projection(r1_79,X_66);
    X_75:bat[:oid,:wrd] := aggr.subcount(X_67,X_67,r1_79,false);
=======
    X_22:bat[:int] := sql.bind(X_4,"sys","orders","o_orderkey",0);
    (C_24,r1_28) := sql.bind(X_4,"sys","orders","o_orderkey",2);
    X_26:bat[:int] := sql.bind(X_4,"sys","orders","o_orderkey",1);
    X_27 := sql.delta(X_22,C_24,r1_28,X_26);
    X_28:bat[:int] := algebra.projectionPath(C_19,C_5,X_27);
    X_29 := bat.mirror(X_28);
    C_30:bat[:oid] := sql.tid(X_4,"sys","lineitem");
    X_32:bat[:date] := sql.bind(X_4,"sys","lineitem","l_commitdate",0);
    (C_34,r1_39) := sql.bind(X_4,"sys","lineitem","l_commitdate",2);
    X_36:bat[:date] := sql.bind(X_4,"sys","lineitem","l_commitdate",1);
    X_37 := sql.delta(X_32,C_34,r1_39,X_36);
    X_38 := algebra.projection(C_30,X_37);
    X_39:bat[:date] := sql.bind(X_4,"sys","lineitem","l_receiptdate",0);
    (C_41,r1_46) := sql.bind(X_4,"sys","lineitem","l_receiptdate",2);
    X_43:bat[:date] := sql.bind(X_4,"sys","lineitem","l_receiptdate",1);
    X_44 := sql.delta(X_39,C_41,r1_46,X_43);
    X_45 := algebra.projection(C_30,X_44);
    X_46:bat[:bit] := batcalc.<(X_38,X_45);
    C_47 := algebra.subselect(X_46,true,true,true,true,false);
    X_48:bat[:int] := sql.bind(X_4,"sys","lineitem","l_orderkey",0);
    (C_50,r1_57) := sql.bind(X_4,"sys","lineitem","l_orderkey",2);
    X_52:bat[:int] := sql.bind(X_4,"sys","lineitem","l_orderkey",1);
    X_53 := sql.delta(X_48,C_50,r1_57,X_52);
    X_54:bat[:int] := algebra.projectionPath(C_47,C_30,X_53);
    (X_55,r1_63) := algebra.subjoin(X_28,X_54,nil:BAT,nil:BAT,false,nil:lng);
    C_59 := algebra.subinter(X_29,X_55,nil:BAT,nil:BAT,false,nil:lng);
    X_60:bat[:str] := sql.bind(X_4,"sys","orders","o_orderpriority",0);
    (C_62,r1_72) := sql.bind(X_4,"sys","orders","o_orderpriority",2);
    X_64:bat[:str] := sql.bind(X_4,"sys","orders","o_orderpriority",1);
    X_65 := sql.delta(X_60,C_62,r1_72,X_64);
    X_66:bat[:str] := algebra.projectionPath(C_59,C_19,C_5,X_65);
    (X_67,r1_79,r2_79) := group.subgroupdone(X_66);
    X_70 := algebra.projection(r1_79,X_66);
    X_75:bat[:wrd] := aggr.subcount(X_67,X_67,r1_79,false);
>>>>>>> 242cceaf
    (X_71,r1_83,r2_83) := algebra.subsort(X_70,false,false);
    X_74 := algebra.projection(r1_83,X_70);
    X_76 := algebra.projection(r1_83,X_75);
    sql.resultSet(X_94,X_96,X_98,X_100,X_102,X_74,X_76);
end user.s2_1;

# 22:53:26 >  
# 22:53:26 >  "Done."
# 22:53:26 >  
<|MERGE_RESOLUTION|>--- conflicted
+++ resolved
@@ -69,57 +69,14 @@
     X_93 := bat.append(X_85,0);
     X_102 := bat.append(X_93,0);
     X_4 := sql.mvc();
-<<<<<<< HEAD
-    C_5:bat[:oid,:oid] := sql.tid(X_4,"sys","orders");
-    X_8:bat[:oid,:date] := sql.bind(X_4,"sys","orders","o_orderdate",0);
-    (C_11,r1_11) := sql.bind(X_4,"sys","orders","o_orderdate",2);
-    X_14:bat[:oid,:date] := sql.bind(X_4,"sys","orders","o_orderdate",1);
-=======
     C_5:bat[:oid] := sql.tid(X_4,"sys","orders");
     X_8:bat[:date] := sql.bind(X_4,"sys","orders","o_orderdate",0);
     (C_11,r1_11) := sql.bind(X_4,"sys","orders","o_orderdate",2);
     X_14:bat[:date] := sql.bind(X_4,"sys","orders","o_orderdate",1);
->>>>>>> 242cceaf
     X_16 := sql.delta(X_8,C_11,r1_11,X_14);
     X_17 := algebra.projection(C_5,X_16);
     X_18:date := mtime.addmonths(A1,A2);
     C_19 := algebra.subselect(X_17,A0,X_18,true,false,false);
-<<<<<<< HEAD
-    X_22:bat[:oid,:int] := sql.bind(X_4,"sys","orders","o_orderkey",0);
-    (C_24,r1_28) := sql.bind(X_4,"sys","orders","o_orderkey",2);
-    X_26:bat[:oid,:int] := sql.bind(X_4,"sys","orders","o_orderkey",1);
-    X_27 := sql.delta(X_22,C_24,r1_28,X_26);
-    X_28:bat[:oid,:int] := algebra.projectionPath(C_19,C_5,X_27);
-    X_29 := bat.mirror(X_28);
-    C_30:bat[:oid,:oid] := sql.tid(X_4,"sys","lineitem");
-    X_32:bat[:oid,:date] := sql.bind(X_4,"sys","lineitem","l_commitdate",0);
-    (C_34,r1_39) := sql.bind(X_4,"sys","lineitem","l_commitdate",2);
-    X_36:bat[:oid,:date] := sql.bind(X_4,"sys","lineitem","l_commitdate",1);
-    X_37 := sql.delta(X_32,C_34,r1_39,X_36);
-    X_38 := algebra.projection(C_30,X_37);
-    X_39:bat[:oid,:date] := sql.bind(X_4,"sys","lineitem","l_receiptdate",0);
-    (C_41,r1_46) := sql.bind(X_4,"sys","lineitem","l_receiptdate",2);
-    X_43:bat[:oid,:date] := sql.bind(X_4,"sys","lineitem","l_receiptdate",1);
-    X_44 := sql.delta(X_39,C_41,r1_46,X_43);
-    X_45 := algebra.projection(C_30,X_44);
-    X_46:bat[:oid,:bit] := batcalc.<(X_38,X_45);
-    C_47 := algebra.subselect(X_46,true,true,true,true,false);
-    X_48:bat[:oid,:int] := sql.bind(X_4,"sys","lineitem","l_orderkey",0);
-    (C_50,r1_57) := sql.bind(X_4,"sys","lineitem","l_orderkey",2);
-    X_52:bat[:oid,:int] := sql.bind(X_4,"sys","lineitem","l_orderkey",1);
-    X_53 := sql.delta(X_48,C_50,r1_57,X_52);
-    X_54:bat[:oid,:int] := algebra.projectionPath(C_47,C_30,X_53);
-    (X_55,r1_63) := algebra.subjoin(X_28,X_54,nil:BAT,nil:BAT,false,nil:lng);
-    C_59 := algebra.subinter(X_29,X_55,nil:BAT,nil:BAT,false,nil:lng);
-    X_60:bat[:oid,:str] := sql.bind(X_4,"sys","orders","o_orderpriority",0);
-    (C_62,r1_72) := sql.bind(X_4,"sys","orders","o_orderpriority",2);
-    X_64:bat[:oid,:str] := sql.bind(X_4,"sys","orders","o_orderpriority",1);
-    X_65 := sql.delta(X_60,C_62,r1_72,X_64);
-    X_66:bat[:oid,:str] := algebra.projectionPath(C_59,C_19,C_5,X_65);
-    (X_67,r1_79,r2_79) := group.subgroupdone(X_66);
-    X_70 := algebra.projection(r1_79,X_66);
-    X_75:bat[:oid,:wrd] := aggr.subcount(X_67,X_67,r1_79,false);
-=======
     X_22:bat[:int] := sql.bind(X_4,"sys","orders","o_orderkey",0);
     (C_24,r1_28) := sql.bind(X_4,"sys","orders","o_orderkey",2);
     X_26:bat[:int] := sql.bind(X_4,"sys","orders","o_orderkey",1);
@@ -154,7 +111,6 @@
     (X_67,r1_79,r2_79) := group.subgroupdone(X_66);
     X_70 := algebra.projection(r1_79,X_66);
     X_75:bat[:wrd] := aggr.subcount(X_67,X_67,r1_79,false);
->>>>>>> 242cceaf
     (X_71,r1_83,r2_83) := algebra.subsort(X_70,false,false);
     X_74 := algebra.projection(r1_83,X_70);
     X_76 := algebra.projection(r1_83,X_75);
