stdout of test 'alter` in directory 'sql/benchmarks/tpch/LOCKED` itself:


# 10:53:23 >  
# 10:53:23 >   mserver5 "--config=/home/manegold/MonetDB/HG/tst/default/prefix.--enable-strict_--disable-optimize_--enable-debug_--enable-assert/etc/monetdb5.conf" --debug=10 --set gdk_nr_threads=0 --set "monet_mod_path=/home/manegold/MonetDB/HG/tst/default/prefix.--enable-strict_--disable-optimize_--enable-debug_--enable-assert/lib64/MonetDB5:/home/manegold/MonetDB/HG/tst/default/prefix.--enable-strict_--disable-optimize_--enable-debug_--enable-assert/lib64/MonetDB5/lib:/home/manegold/MonetDB/HG/tst/default/prefix.--enable-strict_--disable-optimize_--enable-debug_--enable-assert/lib64/MonetDB5/bin" --set "gdk_dbfarm=/home/manegold/MonetDB/HG/tst/default/prefix.--enable-strict_--disable-optimize_--enable-debug_--enable-assert/var/MonetDB5/dbfarm"  --set mapi_open=true --set xrpc_open=true --set mapi_port=33497 --set xrpc_port=47655 --set monet_prompt= --trace --forcemito --set mal_listing=2  "--dbname=mTests_src_benchmarks_tpch" --set mal_listing=0 ; echo ; echo Over..
# 10:53:23 >  

# MonetDB server v5.23.0, based on kernel v1.41.0
# Not released
# Serving database 'mTests_src_benchmarks_tpch', using 2 threads
# Compiled for x86_64-unknown-linux-gnu/64bit with 64bit OIDs dynamically linked
# Found 5.777 GiB available main-memory.
# Copyright (c) 1993-July 2008 CWI.
# Copyright (c) August 2008-2015 MonetDB B.V., all rights reserved
# Visit http://monetdb.cwi.nl/ for further information
# Listening for connection requests on mapi:monetdb://mane-3:33497/
# MonetDB/SQL module v2.41.0 loaded

Ready.


# 10:53:23 >  
# 10:53:23 >  mclient -lsql -ftest -i -e --host=mane-3 --port=33497 
# 10:53:23 >  

#START TRANSACTION;
#ALTER TABLE REGION
#ADD PRIMARY KEY (R_REGIONKEY);
#ALTER TABLE NATION
#ADD PRIMARY KEY (N_NATIONKEY);
#ALTER TABLE NATION
#ADD CONSTRAINT NATION_FK1 FOREIGN KEY (N_REGIONKEY) references REGION;
#ALTER TABLE PART
#ADD PRIMARY KEY (P_PARTKEY);
#ALTER TABLE SUPPLIER
#ADD PRIMARY KEY (S_SUPPKEY);
#ALTER TABLE SUPPLIER
#ADD CONSTRAINT SUPPLIER_FK1 FOREIGN KEY (S_NATIONKEY) references NATION;
#ALTER TABLE PARTSUPP
#ADD PRIMARY KEY (PS_PARTKEY,PS_SUPPKEY);
#ALTER TABLE CUSTOMER
#ADD PRIMARY KEY (C_CUSTKEY);
#ALTER TABLE CUSTOMER
#ADD CONSTRAINT CUSTOMER_FK1 FOREIGN KEY (C_NATIONKEY) references NATION;
#ALTER TABLE LINEITEM
#ADD PRIMARY KEY (L_ORDERKEY,L_LINENUMBER);
#ALTER TABLE ORDERS
#ADD PRIMARY KEY (O_ORDERKEY);
#ALTER TABLE PARTSUPP
#ADD CONSTRAINT PARTSUPP_FK1 FOREIGN KEY (PS_SUPPKEY) references SUPPLIER;
#ALTER TABLE PARTSUPP
#ADD CONSTRAINT PARTSUPP_FK2 FOREIGN KEY (PS_PARTKEY) references PART;
#ALTER TABLE ORDERS
#ADD CONSTRAINT ORDERS_FK1 FOREIGN KEY (O_CUSTKEY) references CUSTOMER;
#ALTER TABLE LINEITEM
#ADD CONSTRAINT LINEITEM_FK1 FOREIGN KEY (L_ORDERKEY) references ORDERS;
#plan ALTER TABLE LINEITEM
#ADD CONSTRAINT LINEITEM_FK2 FOREIGN KEY (L_PARTKEY,L_SUPPKEY) references
#        PARTSUPP;
<<<<<<< HEAD
% .plan # table_name
% rel # name
% clob # type
% 619 # length
 REF 1 (2)
project (
| ddl
| | table(sys.lineitem) [ lineitem.l_orderkey NOT NULL, lineitem.l_partkey NOT NULL, lineitem.l_suppkey NOT NULL, lineitem.l_linenumber NOT NULL, lineitem.l_quantity NOT NULL, lineitem.l_extendedprice NOT NULL, lineitem.l_discount NOT NULL, lineitem.l_tax NOT NULL, lineitem.l_returnflag NOT NULL, lineitem.l_linestatus NOT NULL, lineitem.l_shipdate NOT NULL, lineitem.l_commitdate NOT NULL, lineitem.l_receiptdate NOT NULL, lineitem.l_shipinstruct NOT NULL, lineitem.l_shipmode NOT NULL, lineitem.l_comment NOT NULL, lineitem.%TID% NOT NULL, lineitem.%lineitem_fk2 NOT NULL JOINIDX sys.lineitem.lineitem_fk2 ] COUNT 
) [ lineitem.%TID% NOT NULL, lineitem.l_orderkey NOT NULL, lineitem.l_partkey NOT NULL, lineitem.l_suppkey NOT NULL, lineitem.l_linenumber NOT NULL, lineitem.l_quantity NOT NULL, lineitem.l_extendedprice NOT NULL, lineitem.l_discount NOT NULL, lineitem.l_tax NOT NULL, lineitem.l_returnflag NOT NULL, lineitem.l_linestatus NOT NULL, lineitem.l_shipdate NOT NULL, lineitem.l_commitdate NOT NULL, lineitem.l_receiptdate NOT NULL, lineitem.l_shipinstruct NOT NULL, lineitem.l_shipmode NOT NULL, lineitem.l_comment NOT NULL ]
update(
| & REF 1 
| update(
| | ddl
| | | table(sys.lineitem) [ lineitem.l_orderkey NOT NULL, lineitem.l_partkey NOT NULL, lineitem.l_suppkey NOT NULL, lineitem.l_linenumber NOT NULL, lineitem.l_quantity NOT NULL, lineitem.l_extendedprice NOT NULL, lineitem.l_discount NOT NULL, lineitem.l_tax NOT NULL, lineitem.l_returnflag NOT NULL, lineitem.l_linestatus NOT NULL, lineitem.l_shipdate NOT NULL, lineitem.l_commitdate NOT NULL, lineitem.l_receiptdate NOT NULL, lineitem.l_shipinstruct NOT NULL, lineitem.l_shipmode NOT NULL, lineitem.l_comment NOT NULL, lineitem.%TID% NOT NULL, lineitem.%lineitem_fk2 NOT NULL JOINIDX sys.lineitem.lineitem_fk2 ] COUNT 
| | project (
| | | join (
| | | | & REF 1 ,
| | | | table(sys.partsupp) [ partsupp.ps_partkey NOT NULL HASHCOL  as L1.ps_partkey, partsupp.ps_suppkey NOT NULL as L1.ps_suppkey, partsupp.%TID% NOT NULL as L1.%TID%, partsupp.%partsupp_ps_partkey_ps_suppkey_pkey NOT NULL HASHIDX  as L1.%partsupp_ps_partkey_ps_suppkey_pkey ] COUNT 
| | | ) [ L1.ps_partkey NOT NULL = lineitem.l_partkey NOT NULL HASHCOL , L1.ps_suppkey NOT NULL = lineitem.l_suppkey NOT NULL HASHCOL  ]
| | ) [ lineitem.%TID% NOT NULL, L1.%TID% NOT NULL as lineitem.%lineitem_fk2 ]
| ) [ lineitem.%lineitem_fk2 NOT NULL ]
)
=======
>>>>>>> cc4def06
#COMMIT;

# 10:53:23 >  
# 10:53:23 >  Done.
# 10:53:23 >  
<|MERGE_RESOLUTION|>--- conflicted
+++ resolved
@@ -57,31 +57,6 @@
 #plan ALTER TABLE LINEITEM
 #ADD CONSTRAINT LINEITEM_FK2 FOREIGN KEY (L_PARTKEY,L_SUPPKEY) references
 #        PARTSUPP;
-<<<<<<< HEAD
-% .plan # table_name
-% rel # name
-% clob # type
-% 619 # length
- REF 1 (2)
-project (
-| ddl
-| | table(sys.lineitem) [ lineitem.l_orderkey NOT NULL, lineitem.l_partkey NOT NULL, lineitem.l_suppkey NOT NULL, lineitem.l_linenumber NOT NULL, lineitem.l_quantity NOT NULL, lineitem.l_extendedprice NOT NULL, lineitem.l_discount NOT NULL, lineitem.l_tax NOT NULL, lineitem.l_returnflag NOT NULL, lineitem.l_linestatus NOT NULL, lineitem.l_shipdate NOT NULL, lineitem.l_commitdate NOT NULL, lineitem.l_receiptdate NOT NULL, lineitem.l_shipinstruct NOT NULL, lineitem.l_shipmode NOT NULL, lineitem.l_comment NOT NULL, lineitem.%TID% NOT NULL, lineitem.%lineitem_fk2 NOT NULL JOINIDX sys.lineitem.lineitem_fk2 ] COUNT 
-) [ lineitem.%TID% NOT NULL, lineitem.l_orderkey NOT NULL, lineitem.l_partkey NOT NULL, lineitem.l_suppkey NOT NULL, lineitem.l_linenumber NOT NULL, lineitem.l_quantity NOT NULL, lineitem.l_extendedprice NOT NULL, lineitem.l_discount NOT NULL, lineitem.l_tax NOT NULL, lineitem.l_returnflag NOT NULL, lineitem.l_linestatus NOT NULL, lineitem.l_shipdate NOT NULL, lineitem.l_commitdate NOT NULL, lineitem.l_receiptdate NOT NULL, lineitem.l_shipinstruct NOT NULL, lineitem.l_shipmode NOT NULL, lineitem.l_comment NOT NULL ]
-update(
-| & REF 1 
-| update(
-| | ddl
-| | | table(sys.lineitem) [ lineitem.l_orderkey NOT NULL, lineitem.l_partkey NOT NULL, lineitem.l_suppkey NOT NULL, lineitem.l_linenumber NOT NULL, lineitem.l_quantity NOT NULL, lineitem.l_extendedprice NOT NULL, lineitem.l_discount NOT NULL, lineitem.l_tax NOT NULL, lineitem.l_returnflag NOT NULL, lineitem.l_linestatus NOT NULL, lineitem.l_shipdate NOT NULL, lineitem.l_commitdate NOT NULL, lineitem.l_receiptdate NOT NULL, lineitem.l_shipinstruct NOT NULL, lineitem.l_shipmode NOT NULL, lineitem.l_comment NOT NULL, lineitem.%TID% NOT NULL, lineitem.%lineitem_fk2 NOT NULL JOINIDX sys.lineitem.lineitem_fk2 ] COUNT 
-| | project (
-| | | join (
-| | | | & REF 1 ,
-| | | | table(sys.partsupp) [ partsupp.ps_partkey NOT NULL HASHCOL  as L1.ps_partkey, partsupp.ps_suppkey NOT NULL as L1.ps_suppkey, partsupp.%TID% NOT NULL as L1.%TID%, partsupp.%partsupp_ps_partkey_ps_suppkey_pkey NOT NULL HASHIDX  as L1.%partsupp_ps_partkey_ps_suppkey_pkey ] COUNT 
-| | | ) [ L1.ps_partkey NOT NULL = lineitem.l_partkey NOT NULL HASHCOL , L1.ps_suppkey NOT NULL = lineitem.l_suppkey NOT NULL HASHCOL  ]
-| | ) [ lineitem.%TID% NOT NULL, L1.%TID% NOT NULL as lineitem.%lineitem_fk2 ]
-| ) [ lineitem.%lineitem_fk2 NOT NULL ]
-)
-=======
->>>>>>> cc4def06
 #COMMIT;
 
 # 10:53:23 >  
