stdout of test '11-explain` in directory 'sql/benchmarks/ssbm` itself:


# 23:10:48 >  
# 23:10:48 >  "mserver5" "--debug=10" "--set" "gdk_nr_threads=0" "--set" "mapi_open=true" "--set" "mapi_port=35257" "--set" "mapi_usock=/var/tmp/mtest-17595/.s.monetdb.35257" "--set" "monet_prompt=" "--forcemito" "--set" "mal_listing=2" "--dbpath=/ufs/manegold/_/Monet/HG/Feb2013/prefix/--disable-debug_--enable-assert_--enable-optimize/var/MonetDB/mTests_sql_benchmarks_ssbm" "--set" "mal_listing=0"
# 23:10:48 >  

# MonetDB 5 server v11.15.12
# This is an unreleased version
# Serving database 'mTests_sql_benchmarks_ssbm', using 8 threads
# Compiled for x86_64-unknown-linux-gnu/64bit with 64bit OIDs dynamically linked
# Found 15.591 GiB available main-memory.
# Copyright (c) 1993-July 2008 CWI.
# Copyright (c) August 2008-2015 MonetDB B.V., all rights reserved
# Visit http://www.monetdb.org/ for further information
# Listening for connection requests on mapi:monetdb://rome.ins.cwi.nl:35257/
# Listening for UNIX domain connection requests on mapi:monetdb:///var/tmp/mtest-17595/.s.monetdb.35257
# MonetDB/GIS module loaded
# MonetDB/JAQL module loaded
# MonetDB/SQL module loaded

Ready.

# 23:10:48 >  
# 23:10:48 >  "/usr/bin/python2" "11-explain.SQL.py" "11-explain"
# 23:10:48 >  

#set optimizer = 'sequential_pipe';
#explain
#select d_year, c_nation, sum(lo_revenue-lo_supplycost) as profit1
#	from dwdate, customer, supplier, part, lineorder
#	where lo_custkey = c_custkey
#		and lo_suppkey = s_suppkey
#		and lo_partkey = p_partkey
#		and lo_orderdate = d_datekey
#		and c_region = 'AMERICA'
#		and s_region = 'AMERICA'
#		and (p_mfgr = 'MFGR#1' or p_mfgr = 'MFGR#2')
#	group by d_year, c_nation
#	order by d_year, c_nation;
% .explain # table_name
% mal # name
% clob # type
% 501 # length
function user.s2_1{autoCommit=true}(A0:str,A1:str,A2:str,A3:str):void;
    X_186:void := querylog.define("explain\nselect d_year, c_nation, sum(lo_revenue-lo_supplycost) as profit1\n\tfrom dwdate, customer, supplier, part, lineorder\n\twhere lo_custkey = c_custkey\n\t\tand lo_suppkey = s_suppkey\n\t\tand lo_partkey = p_partkey\n\t\tand lo_orderdate = d_datekey\n\t\tand c_region = \\'AMERICA\\'\n\t\tand s_region = \\'AMERICA\\'\n\t\tand (p_mfgr = \\'MFGR#1\\' or p_mfgr = \\'MFGR#2\\')\n\tgroup by d_year, c_nation\n\torder by d_year, c_nation;","sequential_pipe",110);
    X_151 := bat.new(nil:oid,nil:str);
    X_159 := bat.append(X_151,"sys.dwdate");
    X_169 := bat.append(X_159,"sys.customer");
    X_177 := bat.append(X_169,"sys.L1");
    X_154 := bat.new(nil:oid,nil:str);
    X_161 := bat.append(X_154,"d_year");
    X_171 := bat.append(X_161,"c_nation");
    X_179 := bat.append(X_171,"profit1");
    X_155 := bat.new(nil:oid,nil:str);
    X_163 := bat.append(X_155,"int");
    X_173 := bat.append(X_163,"clob");
    X_181 := bat.append(X_173,"hugeint");
    X_156 := bat.new(nil:oid,nil:int);
    X_165 := bat.append(X_156,32);
    X_175 := bat.append(X_165,0);
    X_183 := bat.append(X_175,128);
    X_158 := bat.new(nil:oid,nil:int);
    X_167 := bat.append(X_158,0);
    X_176 := bat.append(X_167,0);
    X_185 := bat.append(X_176,0);
    X_6 := sql.mvc();
    X_7:bat[:oid,:oid]  := sql.tid(X_6,"sys","lineorder");
    X_10:bat[:oid,:oid]  := sql.bind_idxbat(X_6,"sys","lineorder","lineorder_lo_partkey_fkey",0);
    (X_13,r1_13) := sql.bind_idxbat(X_6,"sys","lineorder","lineorder_lo_partkey_fkey",2);
    X_16:bat[:oid,:oid]  := sql.bind_idxbat(X_6,"sys","lineorder","lineorder_lo_partkey_fkey",1);
    X_18 := sql.delta(X_10,X_13,r1_13,X_16);
    X_19 := algebra.leftfetchjoin(X_7,X_18);
    X_20:bat[:oid,:oid]  := sql.tid(X_6,"sys","part");
    X_22:bat[:oid,:str]  := sql.bind(X_6,"sys","part","p_mfgr",0);
    (X_24,r1_24) := sql.bind(X_6,"sys","part","p_mfgr",2);
    X_26:bat[:oid,:str]  := sql.bind(X_6,"sys","part","p_mfgr",1);
    X_27 := sql.delta(X_22,X_24,r1_24,X_26);
    X_28 := algebra.leftfetchjoin(X_20,X_27);
    X_29 := algebra.subselect(X_28,A2,A2,true,false,false);
    X_31 := algebra.subselect(X_28,A3,A3,true,false,false);
    X_32 := bat.mergecand(X_29,X_31);
    X_33 := algebra.leftfetchjoin(X_32,X_20);
    (X_34,r1_36) := algebra.subjoin(X_19,X_33,nil:BAT,nil:BAT,false,nil:lng);
<<<<<<< HEAD
    X_39:bat[:oid,:oid] := sql.bind_idxbat(X_6,"sys","lineorder","lineorder_lo_suppkey_fkey",0);
    (X_41,r1_43) := sql.bind_idxbat(X_6,"sys","lineorder","lineorder_lo_suppkey_fkey",2);
    X_43:bat[:oid,:oid] := sql.bind_idxbat(X_6,"sys","lineorder","lineorder_lo_suppkey_fkey",1);
    X_44 := sql.delta(X_39,X_41,r1_43,X_43);
    X_45:bat[:oid,:oid] := algebra.leftfetchjoinPath(X_34,X_7,X_44);
    X_46:bat[:oid,:oid] := sql.tid(X_6,"sys","supplier");
    X_48:bat[:oid,:str] := sql.bind(X_6,"sys","supplier","s_region",0);
    (X_50,r1_53) := sql.bind(X_6,"sys","supplier","s_region",2);
    X_52:bat[:oid,:str] := sql.bind(X_6,"sys","supplier","s_region",1);
    X_53 := sql.delta(X_48,X_50,r1_53,X_52);
    X_54 := algebra.leftfetchjoin(X_46,X_53);
    X_55 := algebra.subselect(X_54,A1,A1,true,true,false);
    X_58 := algebra.leftfetchjoin(X_55,X_46);
    (X_59,r1_63) := algebra.subjoin(X_45,X_58,nil:BAT,nil:BAT,false,nil:lng);
    X_62:bat[:oid,:oid] := sql.bind_idxbat(X_6,"sys","lineorder","lineorder_lo_custkey_fkey",0);
    (X_64,r1_68) := sql.bind_idxbat(X_6,"sys","lineorder","lineorder_lo_custkey_fkey",2);
    X_66:bat[:oid,:oid] := sql.bind_idxbat(X_6,"sys","lineorder","lineorder_lo_custkey_fkey",1);
    X_67 := sql.delta(X_62,X_64,r1_68,X_66);
    X_68:bat[:oid,:oid] := algebra.leftfetchjoinPath(X_59,X_34,X_7,X_67);
    X_69:bat[:oid,:oid] := sql.tid(X_6,"sys","customer");
    X_71:bat[:oid,:str] := sql.bind(X_6,"sys","customer","c_region",0);
    (X_73,r1_79) := sql.bind(X_6,"sys","customer","c_region",2);
    X_75:bat[:oid,:str] := sql.bind(X_6,"sys","customer","c_region",1);
    X_76 := sql.delta(X_71,X_73,r1_79,X_75);
    X_77 := algebra.leftfetchjoin(X_69,X_76);
    X_78 := algebra.subselect(X_77,A0,A0,true,true,false);
    X_79 := algebra.leftfetchjoin(X_78,X_69);
    (X_80,r1_87) := algebra.subjoin(X_68,X_79,nil:BAT,nil:BAT,false,nil:lng);
    X_85:bat[:oid,:oid] := sql.bind_idxbat(X_6,"sys","lineorder","lineorder_lo_orderdate_fkey",0);
    (X_87,r1_94) := sql.bind_idxbat(X_6,"sys","lineorder","lineorder_lo_orderdate_fkey",2);
    X_89:bat[:oid,:oid] := sql.bind_idxbat(X_6,"sys","lineorder","lineorder_lo_orderdate_fkey",1);
    X_90 := sql.delta(X_85,X_87,r1_94,X_89);
    X_91:bat[:oid,:oid] := algebra.leftfetchjoinPath(X_80,X_59,X_34,X_7,X_90);
    X_92:bat[:oid,:oid] := sql.tid(X_6,"sys","dwdate");
    (X_94,r1_104) := algebra.subjoin(X_91,X_92,nil:BAT,nil:BAT,false,nil:lng);
    X_97:bat[:oid,:str] := sql.bind(X_6,"sys","customer","c_nation",0);
    (X_99,r1_109) := sql.bind(X_6,"sys","customer","c_nation",2);
    X_101:bat[:oid,:str] := sql.bind(X_6,"sys","customer","c_nation",1);
    X_102 := sql.delta(X_97,X_99,r1_109,X_101);
    X_103:bat[:oid,:str] := algebra.leftfetchjoinPath(X_94,r1_87,X_78,X_69,X_102);
    X_104:bat[:oid,:int] := sql.bind(X_6,"sys","dwdate","d_year",0);
    (X_106,r1_119) := sql.bind(X_6,"sys","dwdate","d_year",2);
    X_108:bat[:oid,:int] := sql.bind(X_6,"sys","dwdate","d_year",1);
    X_109 := sql.delta(X_104,X_106,r1_119,X_108);
    X_110:bat[:oid,:int] := algebra.leftfetchjoinPath(r1_104,X_92,X_109);
    (X_111,r1_125,r2_125) := group.subgroup(X_110);
    (X_114,r1_128,r2_128) := group.subgroupdone(X_103,X_111);
    X_117 := algebra.leftfetchjoin(r1_128,X_103);
    X_118 := algebra.leftfetchjoin(r1_128,X_110);
    X_129:bat[:oid,:int] := sql.bind(X_6,"sys","lineorder","lo_revenue",0);
    (X_131,r1_145) := sql.bind(X_6,"sys","lineorder","lo_revenue",2);
    X_133:bat[:oid,:int] := sql.bind(X_6,"sys","lineorder","lo_revenue",1);
    X_134 := sql.delta(X_129,X_131,r1_145,X_133);
    X_135:bat[:oid,:int] := algebra.leftfetchjoinPath(X_94,X_80,X_59,X_34,X_7,X_134);
    X_136 := batcalc.lng(X_135);
    X_137:bat[:oid,:int] := sql.bind(X_6,"sys","lineorder","lo_supplycost",0);
    (X_139,r1_157) := sql.bind(X_6,"sys","lineorder","lo_supplycost",2);
    X_141:bat[:oid,:int] := sql.bind(X_6,"sys","lineorder","lo_supplycost",1);
    X_142 := sql.delta(X_137,X_139,r1_157,X_141);
    X_143:bat[:oid,:int] := algebra.leftfetchjoinPath(X_94,X_80,X_59,X_34,X_7,X_142);
    X_144 := batcalc.lng(X_143);
    X_145:bat[:oid,:lng] := batcalc.-(X_136,X_144);
    X_146:bat[:oid,:hge] := aggr.subsum(X_145,X_114,r1_128,true,true);
    (X_119,r1_133,r2_133) := algebra.subsort(X_118,false,false);
    (X_122,r1_136,r2_136) := algebra.subsort(X_117,r1_133,r2_133,false,false);
    X_127 := algebra.leftfetchjoin(r1_136,X_118);
    X_128 := algebra.leftfetchjoin(r1_136,X_117);
    X_149 := algebra.leftfetchjoin(r1_136,X_146);
    sql.resultSet(X_177,X_179,X_181,X_183,X_185,X_127,X_128,X_149);
=======
    X_38:bat[:oid,:oid]  := sql.bind_idxbat(X_6,"sys","lineorder","lineorder_lo_suppkey_fkey",0);
    (X_42,r1_44) := sql.bind_idxbat(X_6,"sys","lineorder","lineorder_lo_suppkey_fkey",2);
    X_44:bat[:oid,:oid]  := sql.bind_idxbat(X_6,"sys","lineorder","lineorder_lo_suppkey_fkey",1);
    X_45 := sql.delta(X_38,X_42,r1_44,X_44);
    X_46:bat[:oid,:oid] := algebra.leftfetchjoinPath(X_34,X_7,X_45);
    X_47:bat[:oid,:oid]  := sql.tid(X_6,"sys","supplier");
    X_49:bat[:oid,:str]  := sql.bind(X_6,"sys","supplier","s_region",0);
    (X_52,r1_55) := sql.bind(X_6,"sys","supplier","s_region",2);
    X_55:bat[:oid,:str]  := sql.bind(X_6,"sys","supplier","s_region",1);
    X_57 := sql.delta(X_49,X_52,r1_55,X_55);
    X_58 := algebra.leftfetchjoin(X_47,X_57);
    X_59 := algebra.subselect(X_58,A1,A1,true,false,false);
    X_62 := algebra.leftfetchjoin(X_59,X_47);
    (X_63,r1_67) := algebra.subjoin(X_46,X_62,nil:BAT,nil:BAT,false,nil:lng);
    X_65:bat[:oid,:oid]  := sql.bind_idxbat(X_6,"sys","lineorder","lineorder_lo_custkey_fkey",0);
    (X_67,r1_71) := sql.bind_idxbat(X_6,"sys","lineorder","lineorder_lo_custkey_fkey",2);
    X_69:bat[:oid,:oid]  := sql.bind_idxbat(X_6,"sys","lineorder","lineorder_lo_custkey_fkey",1);
    X_72 := sql.delta(X_65,X_67,r1_71,X_69);
    X_73:bat[:oid,:oid] := algebra.leftfetchjoinPath(X_63,X_34,X_7,X_72);
    X_74:bat[:oid,:oid]  := sql.tid(X_6,"sys","customer");
    X_76:bat[:oid,:str]  := sql.bind(X_6,"sys","customer","c_region",0);
    (X_78,r1_84) := sql.bind(X_6,"sys","customer","c_region",2);
    X_80:bat[:oid,:str]  := sql.bind(X_6,"sys","customer","c_region",1);
    X_81 := sql.delta(X_76,X_78,r1_84,X_80);
    X_82 := algebra.leftfetchjoin(X_74,X_81);
    X_83 := algebra.subselect(X_82,A0,A0,true,false,false);
    X_84 := algebra.leftfetchjoin(X_83,X_74);
    (X_85,r1_92) := algebra.subjoin(X_73,X_84,nil:BAT,nil:BAT,false,nil:lng);
    X_89:bat[:oid,:oid]  := sql.bind_idxbat(X_6,"sys","lineorder","lineorder_lo_orderdate_fkey",0);
    (X_92,r1_99) := sql.bind_idxbat(X_6,"sys","lineorder","lineorder_lo_orderdate_fkey",2);
    X_95:bat[:oid,:oid]  := sql.bind_idxbat(X_6,"sys","lineorder","lineorder_lo_orderdate_fkey",1);
    X_97 := sql.delta(X_89,X_92,r1_99,X_95);
    X_98:bat[:oid,:oid] := algebra.leftfetchjoinPath(X_85,X_63,X_34,X_7,X_97);
    X_99:bat[:oid,:oid]  := sql.tid(X_6,"sys","dwdate");
    (X_102,r1_112) := algebra.subjoin(X_98,X_99,nil:BAT,nil:BAT,false,nil:lng);
    X_105:bat[:oid,:str]  := sql.bind(X_6,"sys","customer","c_nation",0);
    (X_108,r1_118) := sql.bind(X_6,"sys","customer","c_nation",2);
    X_110:bat[:oid,:str]  := sql.bind(X_6,"sys","customer","c_nation",1);
    X_111 := sql.delta(X_105,X_108,r1_118,X_110);
    X_112:bat[:oid,:str] := algebra.leftfetchjoinPath(X_102,r1_92,X_83,X_74,X_111);
    X_113:bat[:oid,:int]  := sql.bind(X_6,"sys","dwdate","d_year",0);
    (X_115,r1_128) := sql.bind(X_6,"sys","dwdate","d_year",2);
    X_117:bat[:oid,:int]  := sql.bind(X_6,"sys","dwdate","d_year",1);
    X_118 := sql.delta(X_113,X_115,r1_128,X_117);
    X_119:bat[:oid,:int]  := algebra.leftfetchjoinPath(r1_112,X_99,X_118);
    (X_120,r1_134,r2_134) := group.subgroup(X_119);
    (X_123,r1_137,r2_137) := group.subgroupdone(X_112,X_120);
    X_126 := algebra.leftfetchjoin(r1_137,X_112);
    X_127 := algebra.leftfetchjoin(r1_137,X_119);
    X_137:bat[:oid,:int]  := sql.bind(X_6,"sys","lineorder","lo_revenue",0);
    (X_142,r1_156) := sql.bind(X_6,"sys","lineorder","lo_revenue",2);
    X_145:bat[:oid,:int]  := sql.bind(X_6,"sys","lineorder","lo_revenue",1);
    X_147 := sql.delta(X_137,X_142,r1_156,X_145);
    X_148:bat[:oid,:int] := algebra.leftfetchjoinPath(X_102,X_85,X_63,X_34,X_7,X_147);
    X_149 := batcalc.lng(X_148);
    X_150:bat[:oid,:int]  := sql.bind(X_6,"sys","lineorder","lo_supplycost",0);
    (X_152,r1_170) := sql.bind(X_6,"sys","lineorder","lo_supplycost",2);
    X_154:bat[:oid,:int]  := sql.bind(X_6,"sys","lineorder","lo_supplycost",1);
    X_155 := sql.delta(X_150,X_152,r1_170,X_154);
    X_156:bat[:oid,:int] := algebra.leftfetchjoinPath(X_102,X_85,X_63,X_34,X_7,X_155);
    X_157 := batcalc.lng(X_156);
    X_158:bat[:oid,:lng]  := batcalc.-(X_149,X_157);
    X_159:bat[:oid,:hge]  := aggr.subsum(X_158,X_123,r1_137,true,true);
    (X_128,r1_142,r2_142) := algebra.subsort(X_127,false,false);
    (X_131,r1_145,r2_145) := algebra.subsort(X_126,r1_142,r2_142,false,false);
    X_135 := algebra.leftfetchjoin(r1_145,X_127);
    X_136 := algebra.leftfetchjoin(r1_145,X_126);
    X_161 := algebra.leftfetchjoin(r1_145,X_159);
    sql.resultSet(X_189,X_191,X_193,X_195,X_197,X_135,X_136,X_161);
>>>>>>> c55dabde
end user.s2_1;

# 23:10:48 >  
# 23:10:48 >  "Done."
# 23:10:48 >  
<|MERGE_RESOLUTION|>--- conflicted
+++ resolved
@@ -78,44 +78,43 @@
     X_27 := sql.delta(X_22,X_24,r1_24,X_26);
     X_28 := algebra.leftfetchjoin(X_20,X_27);
     X_29 := algebra.subselect(X_28,A2,A2,true,false,false);
-    X_31 := algebra.subselect(X_28,A3,A3,true,false,false);
-    X_32 := bat.mergecand(X_29,X_31);
-    X_33 := algebra.leftfetchjoin(X_32,X_20);
-    (X_34,r1_36) := algebra.subjoin(X_19,X_33,nil:BAT,nil:BAT,false,nil:lng);
-<<<<<<< HEAD
-    X_39:bat[:oid,:oid] := sql.bind_idxbat(X_6,"sys","lineorder","lineorder_lo_suppkey_fkey",0);
-    (X_41,r1_43) := sql.bind_idxbat(X_6,"sys","lineorder","lineorder_lo_suppkey_fkey",2);
-    X_43:bat[:oid,:oid] := sql.bind_idxbat(X_6,"sys","lineorder","lineorder_lo_suppkey_fkey",1);
-    X_44 := sql.delta(X_39,X_41,r1_43,X_43);
-    X_45:bat[:oid,:oid] := algebra.leftfetchjoinPath(X_34,X_7,X_44);
-    X_46:bat[:oid,:oid] := sql.tid(X_6,"sys","supplier");
-    X_48:bat[:oid,:str] := sql.bind(X_6,"sys","supplier","s_region",0);
-    (X_50,r1_53) := sql.bind(X_6,"sys","supplier","s_region",2);
-    X_52:bat[:oid,:str] := sql.bind(X_6,"sys","supplier","s_region",1);
-    X_53 := sql.delta(X_48,X_50,r1_53,X_52);
-    X_54 := algebra.leftfetchjoin(X_46,X_53);
-    X_55 := algebra.subselect(X_54,A1,A1,true,true,false);
-    X_58 := algebra.leftfetchjoin(X_55,X_46);
-    (X_59,r1_63) := algebra.subjoin(X_45,X_58,nil:BAT,nil:BAT,false,nil:lng);
+    X_32 := algebra.subselect(X_28,A3,A3,true,false,false);
+    X_33 := bat.mergecand(X_29,X_32);
+    X_34 := algebra.leftfetchjoin(X_33,X_20);
+    (X_35,r1_37) := algebra.subjoin(X_19,X_34,nil:BAT,nil:BAT,false,nil:lng);
+    X_40:bat[:oid,:oid] := sql.bind_idxbat(X_6,"sys","lineorder","lineorder_lo_suppkey_fkey",0);
+    (X_42,r1_44) := sql.bind_idxbat(X_6,"sys","lineorder","lineorder_lo_suppkey_fkey",2);
+    X_44:bat[:oid,:oid] := sql.bind_idxbat(X_6,"sys","lineorder","lineorder_lo_suppkey_fkey",1);
+    X_45 := sql.delta(X_40,X_42,r1_44,X_44);
+    X_46:bat[:oid,:oid] := algebra.leftfetchjoinPath(X_35,X_7,X_45);
+    X_47:bat[:oid,:oid] := sql.tid(X_6,"sys","supplier");
+    X_49:bat[:oid,:str] := sql.bind(X_6,"sys","supplier","s_region",0);
+    (X_51,r1_54) := sql.bind(X_6,"sys","supplier","s_region",2);
+    X_53:bat[:oid,:str] := sql.bind(X_6,"sys","supplier","s_region",1);
+    X_54 := sql.delta(X_49,X_51,r1_54,X_53);
+    X_55 := algebra.leftfetchjoin(X_47,X_54);
+    X_56 := algebra.subselect(X_55,A1,A1,true,false,false);
+    X_58 := algebra.leftfetchjoin(X_56,X_47);
+    (X_59,r1_63) := algebra.subjoin(X_46,X_58,nil:BAT,nil:BAT,false,nil:lng);
     X_62:bat[:oid,:oid] := sql.bind_idxbat(X_6,"sys","lineorder","lineorder_lo_custkey_fkey",0);
     (X_64,r1_68) := sql.bind_idxbat(X_6,"sys","lineorder","lineorder_lo_custkey_fkey",2);
     X_66:bat[:oid,:oid] := sql.bind_idxbat(X_6,"sys","lineorder","lineorder_lo_custkey_fkey",1);
     X_67 := sql.delta(X_62,X_64,r1_68,X_66);
-    X_68:bat[:oid,:oid] := algebra.leftfetchjoinPath(X_59,X_34,X_7,X_67);
+    X_68:bat[:oid,:oid] := algebra.leftfetchjoinPath(X_59,X_35,X_7,X_67);
     X_69:bat[:oid,:oid] := sql.tid(X_6,"sys","customer");
     X_71:bat[:oid,:str] := sql.bind(X_6,"sys","customer","c_region",0);
     (X_73,r1_79) := sql.bind(X_6,"sys","customer","c_region",2);
     X_75:bat[:oid,:str] := sql.bind(X_6,"sys","customer","c_region",1);
     X_76 := sql.delta(X_71,X_73,r1_79,X_75);
     X_77 := algebra.leftfetchjoin(X_69,X_76);
-    X_78 := algebra.subselect(X_77,A0,A0,true,true,false);
+    X_78 := algebra.subselect(X_77,A0,A0,true,false,false);
     X_79 := algebra.leftfetchjoin(X_78,X_69);
     (X_80,r1_87) := algebra.subjoin(X_68,X_79,nil:BAT,nil:BAT,false,nil:lng);
     X_85:bat[:oid,:oid] := sql.bind_idxbat(X_6,"sys","lineorder","lineorder_lo_orderdate_fkey",0);
     (X_87,r1_94) := sql.bind_idxbat(X_6,"sys","lineorder","lineorder_lo_orderdate_fkey",2);
     X_89:bat[:oid,:oid] := sql.bind_idxbat(X_6,"sys","lineorder","lineorder_lo_orderdate_fkey",1);
     X_90 := sql.delta(X_85,X_87,r1_94,X_89);
-    X_91:bat[:oid,:oid] := algebra.leftfetchjoinPath(X_80,X_59,X_34,X_7,X_90);
+    X_91:bat[:oid,:oid] := algebra.leftfetchjoinPath(X_80,X_59,X_35,X_7,X_90);
     X_92:bat[:oid,:oid] := sql.tid(X_6,"sys","dwdate");
     (X_94,r1_104) := algebra.subjoin(X_91,X_92,nil:BAT,nil:BAT,false,nil:lng);
     X_97:bat[:oid,:str] := sql.bind(X_6,"sys","customer","c_nation",0);
@@ -136,13 +135,13 @@
     (X_131,r1_145) := sql.bind(X_6,"sys","lineorder","lo_revenue",2);
     X_133:bat[:oid,:int] := sql.bind(X_6,"sys","lineorder","lo_revenue",1);
     X_134 := sql.delta(X_129,X_131,r1_145,X_133);
-    X_135:bat[:oid,:int] := algebra.leftfetchjoinPath(X_94,X_80,X_59,X_34,X_7,X_134);
+    X_135:bat[:oid,:int] := algebra.leftfetchjoinPath(X_94,X_80,X_59,X_35,X_7,X_134);
     X_136 := batcalc.lng(X_135);
     X_137:bat[:oid,:int] := sql.bind(X_6,"sys","lineorder","lo_supplycost",0);
     (X_139,r1_157) := sql.bind(X_6,"sys","lineorder","lo_supplycost",2);
     X_141:bat[:oid,:int] := sql.bind(X_6,"sys","lineorder","lo_supplycost",1);
     X_142 := sql.delta(X_137,X_139,r1_157,X_141);
-    X_143:bat[:oid,:int] := algebra.leftfetchjoinPath(X_94,X_80,X_59,X_34,X_7,X_142);
+    X_143:bat[:oid,:int] := algebra.leftfetchjoinPath(X_94,X_80,X_59,X_35,X_7,X_142);
     X_144 := batcalc.lng(X_143);
     X_145:bat[:oid,:lng] := batcalc.-(X_136,X_144);
     X_146:bat[:oid,:hge] := aggr.subsum(X_145,X_114,r1_128,true,true);
@@ -152,77 +151,6 @@
     X_128 := algebra.leftfetchjoin(r1_136,X_117);
     X_149 := algebra.leftfetchjoin(r1_136,X_146);
     sql.resultSet(X_177,X_179,X_181,X_183,X_185,X_127,X_128,X_149);
-=======
-    X_38:bat[:oid,:oid]  := sql.bind_idxbat(X_6,"sys","lineorder","lineorder_lo_suppkey_fkey",0);
-    (X_42,r1_44) := sql.bind_idxbat(X_6,"sys","lineorder","lineorder_lo_suppkey_fkey",2);
-    X_44:bat[:oid,:oid]  := sql.bind_idxbat(X_6,"sys","lineorder","lineorder_lo_suppkey_fkey",1);
-    X_45 := sql.delta(X_38,X_42,r1_44,X_44);
-    X_46:bat[:oid,:oid] := algebra.leftfetchjoinPath(X_34,X_7,X_45);
-    X_47:bat[:oid,:oid]  := sql.tid(X_6,"sys","supplier");
-    X_49:bat[:oid,:str]  := sql.bind(X_6,"sys","supplier","s_region",0);
-    (X_52,r1_55) := sql.bind(X_6,"sys","supplier","s_region",2);
-    X_55:bat[:oid,:str]  := sql.bind(X_6,"sys","supplier","s_region",1);
-    X_57 := sql.delta(X_49,X_52,r1_55,X_55);
-    X_58 := algebra.leftfetchjoin(X_47,X_57);
-    X_59 := algebra.subselect(X_58,A1,A1,true,false,false);
-    X_62 := algebra.leftfetchjoin(X_59,X_47);
-    (X_63,r1_67) := algebra.subjoin(X_46,X_62,nil:BAT,nil:BAT,false,nil:lng);
-    X_65:bat[:oid,:oid]  := sql.bind_idxbat(X_6,"sys","lineorder","lineorder_lo_custkey_fkey",0);
-    (X_67,r1_71) := sql.bind_idxbat(X_6,"sys","lineorder","lineorder_lo_custkey_fkey",2);
-    X_69:bat[:oid,:oid]  := sql.bind_idxbat(X_6,"sys","lineorder","lineorder_lo_custkey_fkey",1);
-    X_72 := sql.delta(X_65,X_67,r1_71,X_69);
-    X_73:bat[:oid,:oid] := algebra.leftfetchjoinPath(X_63,X_34,X_7,X_72);
-    X_74:bat[:oid,:oid]  := sql.tid(X_6,"sys","customer");
-    X_76:bat[:oid,:str]  := sql.bind(X_6,"sys","customer","c_region",0);
-    (X_78,r1_84) := sql.bind(X_6,"sys","customer","c_region",2);
-    X_80:bat[:oid,:str]  := sql.bind(X_6,"sys","customer","c_region",1);
-    X_81 := sql.delta(X_76,X_78,r1_84,X_80);
-    X_82 := algebra.leftfetchjoin(X_74,X_81);
-    X_83 := algebra.subselect(X_82,A0,A0,true,false,false);
-    X_84 := algebra.leftfetchjoin(X_83,X_74);
-    (X_85,r1_92) := algebra.subjoin(X_73,X_84,nil:BAT,nil:BAT,false,nil:lng);
-    X_89:bat[:oid,:oid]  := sql.bind_idxbat(X_6,"sys","lineorder","lineorder_lo_orderdate_fkey",0);
-    (X_92,r1_99) := sql.bind_idxbat(X_6,"sys","lineorder","lineorder_lo_orderdate_fkey",2);
-    X_95:bat[:oid,:oid]  := sql.bind_idxbat(X_6,"sys","lineorder","lineorder_lo_orderdate_fkey",1);
-    X_97 := sql.delta(X_89,X_92,r1_99,X_95);
-    X_98:bat[:oid,:oid] := algebra.leftfetchjoinPath(X_85,X_63,X_34,X_7,X_97);
-    X_99:bat[:oid,:oid]  := sql.tid(X_6,"sys","dwdate");
-    (X_102,r1_112) := algebra.subjoin(X_98,X_99,nil:BAT,nil:BAT,false,nil:lng);
-    X_105:bat[:oid,:str]  := sql.bind(X_6,"sys","customer","c_nation",0);
-    (X_108,r1_118) := sql.bind(X_6,"sys","customer","c_nation",2);
-    X_110:bat[:oid,:str]  := sql.bind(X_6,"sys","customer","c_nation",1);
-    X_111 := sql.delta(X_105,X_108,r1_118,X_110);
-    X_112:bat[:oid,:str] := algebra.leftfetchjoinPath(X_102,r1_92,X_83,X_74,X_111);
-    X_113:bat[:oid,:int]  := sql.bind(X_6,"sys","dwdate","d_year",0);
-    (X_115,r1_128) := sql.bind(X_6,"sys","dwdate","d_year",2);
-    X_117:bat[:oid,:int]  := sql.bind(X_6,"sys","dwdate","d_year",1);
-    X_118 := sql.delta(X_113,X_115,r1_128,X_117);
-    X_119:bat[:oid,:int]  := algebra.leftfetchjoinPath(r1_112,X_99,X_118);
-    (X_120,r1_134,r2_134) := group.subgroup(X_119);
-    (X_123,r1_137,r2_137) := group.subgroupdone(X_112,X_120);
-    X_126 := algebra.leftfetchjoin(r1_137,X_112);
-    X_127 := algebra.leftfetchjoin(r1_137,X_119);
-    X_137:bat[:oid,:int]  := sql.bind(X_6,"sys","lineorder","lo_revenue",0);
-    (X_142,r1_156) := sql.bind(X_6,"sys","lineorder","lo_revenue",2);
-    X_145:bat[:oid,:int]  := sql.bind(X_6,"sys","lineorder","lo_revenue",1);
-    X_147 := sql.delta(X_137,X_142,r1_156,X_145);
-    X_148:bat[:oid,:int] := algebra.leftfetchjoinPath(X_102,X_85,X_63,X_34,X_7,X_147);
-    X_149 := batcalc.lng(X_148);
-    X_150:bat[:oid,:int]  := sql.bind(X_6,"sys","lineorder","lo_supplycost",0);
-    (X_152,r1_170) := sql.bind(X_6,"sys","lineorder","lo_supplycost",2);
-    X_154:bat[:oid,:int]  := sql.bind(X_6,"sys","lineorder","lo_supplycost",1);
-    X_155 := sql.delta(X_150,X_152,r1_170,X_154);
-    X_156:bat[:oid,:int] := algebra.leftfetchjoinPath(X_102,X_85,X_63,X_34,X_7,X_155);
-    X_157 := batcalc.lng(X_156);
-    X_158:bat[:oid,:lng]  := batcalc.-(X_149,X_157);
-    X_159:bat[:oid,:hge]  := aggr.subsum(X_158,X_123,r1_137,true,true);
-    (X_128,r1_142,r2_142) := algebra.subsort(X_127,false,false);
-    (X_131,r1_145,r2_145) := algebra.subsort(X_126,r1_142,r2_142,false,false);
-    X_135 := algebra.leftfetchjoin(r1_145,X_127);
-    X_136 := algebra.leftfetchjoin(r1_145,X_126);
-    X_161 := algebra.leftfetchjoin(r1_145,X_159);
-    sql.resultSet(X_189,X_191,X_193,X_195,X_197,X_135,X_136,X_161);
->>>>>>> c55dabde
 end user.s2_1;
 
 # 23:10:48 >  
