--- conflicted
+++ resolved
@@ -73,22 +73,11 @@
     X_13 := algebra.projection(C_1,X_12);
     C_14:bat[:oid] := sql.tid(X_0,"sys","part");
     X_16:bat[:str] := sql.bind(X_0,"sys","part","p_mfgr",0);
-<<<<<<< HEAD
-    X_22 := algebra.projection(X_14,X_16);
-    X_24 := algebra.subselect(X_22,"MFGR#1","MFGR#1",true,false,false);
-    X_29 := algebra.subselect(X_22,"MFGR#2","MFGR#2",true,false,false);
-    X_30 := bat.mergecand(X_24,X_29);
-    X_31 := algebra.projection(X_30,X_14);
-=======
-    (C_18,r1_23) := sql.bind(X_0,"sys","part","p_mfgr",2);
-    X_20:bat[:str] := sql.bind(X_0,"sys","part","p_mfgr",1);
-    X_21 := sql.delta(X_16,C_18,r1_23,X_20);
-    X_22 := algebra.projection(C_14,X_21);
-    C_24 := algebra.subselect(X_22,A2,A2,true,false,false);
-    C_29 := algebra.subselect(X_22,A3,A3,true,false,false);
+    X_22 := algebra.projection(C_14,X_16);
+    C_24 := algebra.subselect(X_22,"MFGR#1","MFGR#1",true,false,false);
+    C_29 := algebra.subselect(X_22,"MFGR#2","MFGR#2",true,false,false);
     X_30 := bat.mergecand(C_24,C_29);
     X_31 := algebra.projection(X_30,C_14);
->>>>>>> a81b6a76
     (X_32,r1_37) := algebra.subjoin(X_13,X_31,nil:BAT,nil:BAT,false,nil:lng);
     X_37:bat[:oid] := sql.bind_idxbat(X_0,"sys","lineorder","lineorder_lo_suppkey_fkey",0);
     (X_39,r1_44) := sql.bind_idxbat(X_0,"sys","lineorder","lineorder_lo_suppkey_fkey",2);
@@ -97,18 +86,9 @@
     X_44:bat[:oid] := algebra.projectionpath(X_32,C_1,X_42);
     C_45:bat[:oid] := sql.tid(X_0,"sys","supplier");
     X_47:bat[:str] := sql.bind(X_0,"sys","supplier","s_region",0);
-<<<<<<< HEAD
-    X_53 := algebra.projection(X_45,X_47);
-    X_55 := algebra.subselect(X_53,"AMERICA","AMERICA",true,false,false);
-    X_56 := algebra.projection(X_55,X_45);
-=======
-    (C_49,r1_54) := sql.bind(X_0,"sys","supplier","s_region",2);
-    X_51:bat[:str] := sql.bind(X_0,"sys","supplier","s_region",1);
-    X_52 := sql.delta(X_47,C_49,r1_54,X_51);
-    X_53 := algebra.projection(C_45,X_52);
-    C_55 := algebra.subselect(X_53,A1,A1,true,false,false);
+    X_53 := algebra.projection(C_45,X_47);
+    C_55 := algebra.subselect(X_53,"AMERICA","AMERICA",true,false,false);
     X_56 := algebra.projection(C_55,C_45);
->>>>>>> a81b6a76
     (X_57,r1_62) := algebra.subjoin(X_44,X_56,nil:BAT,nil:BAT,false,nil:lng);
     X_59:bat[:oid] := sql.bind_idxbat(X_0,"sys","lineorder","lineorder_lo_custkey_fkey",0);
     (X_61,r1_66) := sql.bind_idxbat(X_0,"sys","lineorder","lineorder_lo_custkey_fkey",2);
@@ -117,18 +97,9 @@
     X_67:bat[:oid] := algebra.projectionpath(X_57,X_32,C_1,X_64);
     C_68:bat[:oid] := sql.tid(X_0,"sys","customer");
     X_70:bat[:str] := sql.bind(X_0,"sys","customer","c_region",0);
-<<<<<<< HEAD
-    X_76 := algebra.projection(X_68,X_70);
-    X_78 := algebra.subselect(X_76,"AMERICA","AMERICA",true,false,false);
-    X_82 := algebra.projection(X_78,X_68);
-=======
-    (C_72,r1_77) := sql.bind(X_0,"sys","customer","c_region",2);
-    X_74:bat[:str] := sql.bind(X_0,"sys","customer","c_region",1);
-    X_75 := sql.delta(X_70,C_72,r1_77,X_74);
-    X_76 := algebra.projection(C_68,X_75);
-    C_78 := algebra.subselect(X_76,A0,A0,true,false,false);
+    X_76 := algebra.projection(C_68,X_70);
+    C_78 := algebra.subselect(X_76,"AMERICA","AMERICA",true,false,false);
     X_82 := algebra.projection(C_78,C_68);
->>>>>>> a81b6a76
     (X_83,r1_88) := algebra.subjoin(X_67,X_82,nil:BAT,nil:BAT,false,nil:lng);
     X_88:bat[:oid] := sql.bind_idxbat(X_0,"sys","lineorder","lineorder_lo_orderdate_fkey",0);
     (X_90,r1_95) := sql.bind_idxbat(X_0,"sys","lineorder","lineorder_lo_orderdate_fkey",2);
@@ -138,43 +109,18 @@
     C_98:bat[:oid] := sql.tid(X_0,"sys","dwdate");
     (X_100,r1_105) := algebra.subjoin(X_97,C_98,nil:BAT,nil:BAT,false,nil:lng);
     X_102:bat[:str] := sql.bind(X_0,"sys","customer","c_nation",0);
-<<<<<<< HEAD
-    X_111:bat[:str] := algebra.projectionpath(X_100,r1_88,X_78,X_68,X_102);
+    X_111:bat[:str] := algebra.projectionpath(X_100,r1_88,C_78,C_68,X_102);
     X_112:bat[:int] := sql.bind(X_0,"sys","dwdate","d_year",0);
-    X_119:bat[:int] := algebra.projectionpath(r1_105,X_98,X_112);
-=======
-    (C_104,r1_109) := sql.bind(X_0,"sys","customer","c_nation",2);
-    X_106:bat[:str] := sql.bind(X_0,"sys","customer","c_nation",1);
-    X_107 := sql.delta(X_102,C_104,r1_109,X_106);
-    X_111:bat[:str] := algebra.projectionpath(X_100,r1_88,C_78,C_68,X_107);
-    X_112:bat[:int] := sql.bind(X_0,"sys","dwdate","d_year",0);
-    (C_114,r1_119) := sql.bind(X_0,"sys","dwdate","d_year",2);
-    X_116:bat[:int] := sql.bind(X_0,"sys","dwdate","d_year",1);
-    X_117 := sql.delta(X_112,C_114,r1_119,X_116);
-    X_119:bat[:int] := algebra.projectionpath(r1_105,C_98,X_117);
->>>>>>> a81b6a76
+    X_119:bat[:int] := algebra.projectionpath(r1_105,C_98,X_112);
     (X_120,r1_125,r2_125) := group.subgroup(X_119);
     (X_123,r1_128,r2_128) := group.subgroupdone(X_111,X_120);
     X_126 := algebra.projection(r1_128,X_111);
     X_127 := algebra.projection(r1_128,X_119);
     X_138:bat[:int] := sql.bind(X_0,"sys","lineorder","lo_revenue",0);
-<<<<<<< HEAD
-    X_148:bat[:int] := algebra.projectionpath(X_100,X_83,X_57,X_32,X_1,X_138);
+    X_148:bat[:int] := algebra.projectionpath(X_100,X_83,X_57,X_32,C_1,X_138);
     X_149 := batcalc.lng(X_148);
     X_150:bat[:int] := sql.bind(X_0,"sys","lineorder","lo_supplycost",0);
-    X_160:bat[:int] := algebra.projectionpath(X_100,X_83,X_57,X_32,X_1,X_150);
-=======
-    (C_140,r1_145) := sql.bind(X_0,"sys","lineorder","lo_revenue",2);
-    X_142:bat[:int] := sql.bind(X_0,"sys","lineorder","lo_revenue",1);
-    X_143 := sql.delta(X_138,C_140,r1_145,X_142);
-    X_148:bat[:int] := algebra.projectionpath(X_100,X_83,X_57,X_32,C_1,X_143);
-    X_149 := batcalc.lng(X_148);
-    X_150:bat[:int] := sql.bind(X_0,"sys","lineorder","lo_supplycost",0);
-    (C_152,r1_157) := sql.bind(X_0,"sys","lineorder","lo_supplycost",2);
-    X_154:bat[:int] := sql.bind(X_0,"sys","lineorder","lo_supplycost",1);
-    X_155 := sql.delta(X_150,C_152,r1_157,X_154);
-    X_160:bat[:int] := algebra.projectionpath(X_100,X_83,X_57,X_32,C_1,X_155);
->>>>>>> a81b6a76
+    X_160:bat[:int] := algebra.projectionpath(X_100,X_83,X_57,X_32,C_1,X_150);
     X_161 := batcalc.lng(X_160);
     X_162:bat[:lng] := batcalc.-(X_149,X_161);
     X_165:bat[:lng] := aggr.subsum(X_162,X_123,r1_128,true,true);
