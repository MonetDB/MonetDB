--- conflicted
+++ resolved
@@ -44,32 +44,32 @@
 % clob # type
 % 586 # length
 function user.s2_1{autoCommit=true}(A0:str,A1:str,A2:str,A3:str,A4:str,A5:str,A6:str):void;
-    X_181:void := querylog.define("explain\nselect c_city, s_city, d_year, sum(lo_revenue) as revenue\n\tfrom customer, lineorder, supplier, dwdate\n\twhere lo_custkey = c_custkey\n\t\tand lo_suppkey = s_suppkey\n\t\tand lo_orderdate = d_datekey\n\t\tand c_nation = \\'UNITED KINGDOM\\'\n\t\tand (c_city=\\'UNITED KI1\\' or c_city=\\'UNITED KI5\\')\n\t\tand (s_city=\\'UNITED KI1\\' or s_city=\\'UNITED KI5\\')\n\t\tand s_nation = \\'UNITED KINGDOM\\'\n\t\tand d_yearmonth = \\'Dec1997\\'\n\tgroup by c_city, s_city, d_year\n\torder by d_year asc, revenue desc;","sequential_pipe",121);
-    X_139 := bat.new(nil:oid,nil:str);
-    X_147 := bat.append(X_139,"sys.customer");
-    X_156 := bat.append(X_147,"sys.supplier");
-    X_163 := bat.append(X_156,"sys.dwdate");
-    X_172 := bat.append(X_163,"sys.L1");
-    X_142 := bat.new(nil:oid,nil:str);
-    X_149 := bat.append(X_142,"c_city");
-    X_158 := bat.append(X_149,"s_city");
-    X_165 := bat.append(X_158,"d_year");
-    X_174 := bat.append(X_165,"revenue");
+    X_182:void := querylog.define("explain\nselect c_city, s_city, d_year, sum(lo_revenue) as revenue\n\tfrom customer, lineorder, supplier, dwdate\n\twhere lo_custkey = c_custkey\n\t\tand lo_suppkey = s_suppkey\n\t\tand lo_orderdate = d_datekey\n\t\tand c_nation = \\'UNITED KINGDOM\\'\n\t\tand (c_city=\\'UNITED KI1\\' or c_city=\\'UNITED KI5\\')\n\t\tand (s_city=\\'UNITED KI1\\' or s_city=\\'UNITED KI5\\')\n\t\tand s_nation = \\'UNITED KINGDOM\\'\n\t\tand d_yearmonth = \\'Dec1997\\'\n\tgroup by c_city, s_city, d_year\n\torder by d_year asc, revenue desc;","sequential_pipe",121);
+    X_140 := bat.new(nil:oid,nil:str);
+    X_148 := bat.append(X_140,"sys.customer");
+    X_157 := bat.append(X_148,"sys.supplier");
+    X_164 := bat.append(X_157,"sys.dwdate");
+    X_173 := bat.append(X_164,"sys.L1");
     X_143 := bat.new(nil:oid,nil:str);
-    X_151 := bat.append(X_143,"clob");
-    X_160 := bat.append(X_151,"clob");
-    X_167 := bat.append(X_160,"int");
-    X_176 := bat.append(X_167,"hugeint");
-    X_144 := bat.new(nil:oid,nil:int);
-    X_153 := bat.append(X_144,0);
-    X_161 := bat.append(X_153,0);
-    X_169 := bat.append(X_161,32);
-    X_178 := bat.append(X_169,128);
-    X_146 := bat.new(nil:oid,nil:int);
-    X_155 := bat.append(X_146,0);
-    X_162 := bat.append(X_155,0);
-    X_171 := bat.append(X_162,0);
-    X_180 := bat.append(X_171,0);
+    X_150 := bat.append(X_143,"c_city");
+    X_159 := bat.append(X_150,"s_city");
+    X_166 := bat.append(X_159,"d_year");
+    X_175 := bat.append(X_166,"revenue");
+    X_144 := bat.new(nil:oid,nil:str);
+    X_152 := bat.append(X_144,"clob");
+    X_161 := bat.append(X_152,"clob");
+    X_168 := bat.append(X_161,"int");
+    X_177 := bat.append(X_168,"hugeint");
+    X_145 := bat.new(nil:oid,nil:int);
+    X_154 := bat.append(X_145,0);
+    X_162 := bat.append(X_154,0);
+    X_170 := bat.append(X_162,32);
+    X_179 := bat.append(X_170,128);
+    X_147 := bat.new(nil:oid,nil:int);
+    X_156 := bat.append(X_147,0);
+    X_163 := bat.append(X_156,0);
+    X_172 := bat.append(X_163,0);
+    X_181 := bat.append(X_172,0);
     X_9 := sql.mvc();
     X_10:bat[:oid,:oid]  := sql.tid(X_9,"sys","lineorder");
     X_13:bat[:oid,:oid]  := sql.bind_idxbat(X_9,"sys","lineorder","lineorder_lo_custkey_fkey",0);
@@ -79,23 +79,22 @@
     X_24:bat[:oid,:str]  := sql.bind(X_9,"sys","customer","c_city",0);
     X_29:bat[:oid,:str]  := sql.bind(X_9,"sys","customer","c_nation",0);
     X_22:bat[:oid,:oid]  := sql.tid(X_9,"sys","customer");
-<<<<<<< HEAD
-    X_222 := algebra.subselect(X_29,X_22,A0,A0,true,true,false);
+    X_223 := algebra.subselect(X_29,X_22,A0,A0,true,false,false);
     (X_31,r1_35) := sql.bind(X_9,"sys","customer","c_nation",2);
-    X_223 := algebra.subselect(r1_35,nil:bat[:oid,:oid],A0,A0,true,true,false);
+    X_224 := algebra.subselect(r1_35,nil:bat[:oid,:oid],A0,A0,true,false,false);
     X_33:bat[:oid,:str]  := sql.bind(X_9,"sys","customer","c_nation",1);
-    X_225 := algebra.subselect(X_33,X_22,A0,A0,true,true,false);
-    X_34 := sql.subdelta(X_222,X_22,X_31,X_223,X_225);
-    X_226 := algebra.subselect(X_24,X_34,A1,A1,true,true,false);
+    X_226 := algebra.subselect(X_33,X_22,A0,A0,true,false,false);
+    X_34 := sql.subdelta(X_223,X_22,X_31,X_224,X_226);
+    X_227 := algebra.subselect(X_24,X_34,A1,A1,true,false,false);
     (X_26,r1_27) := sql.bind(X_9,"sys","customer","c_city",2);
-    X_227 := algebra.subselect(r1_27,nil:bat[:oid,:oid],A1,A1,true,true,false);
+    X_228 := algebra.subselect(r1_27,nil:bat[:oid,:oid],A1,A1,true,false,false);
     X_28:bat[:oid,:str]  := sql.bind(X_9,"sys","customer","c_city",1);
-    X_229 := algebra.subselect(X_28,X_34,A1,A1,true,true,false);
-    X_38 := sql.subdelta(X_226,X_34,X_26,X_227,X_229);
-    X_230 := algebra.subselect(X_24,X_34,A2,A2,true,true,false);
-    X_231 := algebra.subselect(r1_27,nil:bat[:oid,:oid],A2,A2,true,true,false);
-    X_233 := algebra.subselect(X_28,X_34,A2,A2,true,true,false);
-    X_39 := sql.subdelta(X_230,X_34,X_26,X_231,X_233);
+    X_230 := algebra.subselect(X_28,X_34,A1,A1,true,false,false);
+    X_38 := sql.subdelta(X_227,X_34,X_26,X_228,X_230);
+    X_231 := algebra.subselect(X_24,X_34,A2,A2,true,false,false);
+    X_232 := algebra.subselect(r1_27,nil:bat[:oid,:oid],A2,A2,true,false,false);
+    X_234 := algebra.subselect(X_28,X_34,A2,A2,true,false,false);
+    X_39 := sql.subdelta(X_231,X_34,X_26,X_232,X_234);
     X_40 := bat.mergecand(X_38,X_39);
     (X_41,r1_50) := algebra.subjoin(X_21,X_40,nil:BAT,nil:BAT,false,nil:lng);
     X_46:bat[:oid,:oid] := sql.bind_idxbat(X_9,"sys","lineorder","lineorder_lo_suppkey_fkey",0);
@@ -106,22 +105,22 @@
     X_55:bat[:oid,:str] := sql.bind(X_9,"sys","supplier","s_city",0);
     X_60:bat[:oid,:str] := sql.bind(X_9,"sys","supplier","s_nation",0);
     X_53:bat[:oid,:oid] := sql.tid(X_9,"sys","supplier");
-    X_234 := algebra.subselect(X_60,X_53,A5,A5,true,true,false);
+    X_235 := algebra.subselect(X_60,X_53,A5,A5,true,false,false);
     (X_62,r1_75) := sql.bind(X_9,"sys","supplier","s_nation",2);
-    X_235 := algebra.subselect(r1_75,nil:bat[:oid,:oid],A5,A5,true,true,false);
+    X_236 := algebra.subselect(r1_75,nil:bat[:oid,:oid],A5,A5,true,false,false);
     X_64:bat[:oid,:str] := sql.bind(X_9,"sys","supplier","s_nation",1);
-    X_237 := algebra.subselect(X_64,X_53,A5,A5,true,true,false);
-    X_65 := sql.subdelta(X_234,X_53,X_62,X_235,X_237);
-    X_238 := algebra.subselect(X_55,X_65,A3,A3,true,true,false);
+    X_238 := algebra.subselect(X_64,X_53,A5,A5,true,false,false);
+    X_65 := sql.subdelta(X_235,X_53,X_62,X_236,X_238);
+    X_239 := algebra.subselect(X_55,X_65,A3,A3,true,false,false);
     (X_57,r1_67) := sql.bind(X_9,"sys","supplier","s_city",2);
-    X_239 := algebra.subselect(r1_67,nil:bat[:oid,:oid],A3,A3,true,true,false);
+    X_240 := algebra.subselect(r1_67,nil:bat[:oid,:oid],A3,A3,true,false,false);
     X_59:bat[:oid,:str] := sql.bind(X_9,"sys","supplier","s_city",1);
-    X_241 := algebra.subselect(X_59,X_65,A3,A3,true,true,false);
-    X_69 := sql.subdelta(X_238,X_65,X_57,X_239,X_241);
-    X_242 := algebra.subselect(X_55,X_65,A4,A4,true,true,false);
-    X_243 := algebra.subselect(r1_67,nil:bat[:oid,:oid],A4,A4,true,true,false);
-    X_245 := algebra.subselect(X_59,X_65,A4,A4,true,true,false);
-    X_70 := sql.subdelta(X_242,X_65,X_57,X_243,X_245);
+    X_242 := algebra.subselect(X_59,X_65,A3,A3,true,false,false);
+    X_69 := sql.subdelta(X_239,X_65,X_57,X_240,X_242);
+    X_243 := algebra.subselect(X_55,X_65,A4,A4,true,false,false);
+    X_244 := algebra.subselect(r1_67,nil:bat[:oid,:oid],A4,A4,true,false,false);
+    X_246 := algebra.subselect(X_59,X_65,A4,A4,true,false,false);
+    X_70 := sql.subdelta(X_243,X_65,X_57,X_244,X_246);
     X_71 := bat.mergecand(X_69,X_70);
     (X_72,r1_90) := algebra.subjoin(X_52,X_71,nil:BAT,nil:BAT,false,nil:lng);
     X_77:bat[:oid,:oid] := sql.bind_idxbat(X_9,"sys","lineorder","lineorder_lo_orderdate_fkey",0);
@@ -131,128 +130,39 @@
     X_83:bat[:oid,:oid] := algebra.leftfetchjoinPath(X_72,X_41,X_82);
     X_86:bat[:oid,:str] := sql.bind(X_9,"sys","dwdate","d_yearmonth",0);
     X_84:bat[:oid,:oid] := sql.tid(X_9,"sys","dwdate");
-    X_246 := algebra.subselect(X_86,X_84,A6,A6,true,true,false);
+    X_247 := algebra.subselect(X_86,X_84,A6,A6,true,false,false);
     (X_88,r1_108) := sql.bind(X_9,"sys","dwdate","d_yearmonth",2);
-    X_247 := algebra.subselect(r1_108,nil:bat[:oid,:oid],A6,A6,true,true,false);
+    X_248 := algebra.subselect(r1_108,nil:bat[:oid,:oid],A6,A6,true,false,false);
     X_90:bat[:oid,:str] := sql.bind(X_9,"sys","dwdate","d_yearmonth",1);
-    X_249 := algebra.subselect(X_90,X_84,A6,A6,true,true,false);
-    X_91 := sql.subdelta(X_246,X_84,X_88,X_247,X_249);
-    (X_92,r1_116) := algebra.subjoin(X_83,X_91,nil:BAT,nil:BAT,false,nil:lng);
-    X_95:bat[:oid,:int] := sql.bind(X_9,"sys","lineorder","lo_revenue",0);
-    (X_97,r1_121) := sql.bind(X_9,"sys","lineorder","lo_revenue",2);
-    X_99:bat[:oid,:int] := sql.bind(X_9,"sys","lineorder","lo_revenue",1);
-    X_100 := sql.projectdelta(X_10,X_95,X_97,r1_121,X_99);
-    X_101:bat[:oid,:int] := algebra.leftfetchjoinPath(X_92,X_72,X_41,X_100);
-    X_102 := sql.projectdelta(X_71,X_55,X_57,r1_67,X_59);
-    X_103:bat[:oid,:str] := algebra.leftfetchjoinPath(X_92,r1_90,X_102);
-    X_104 := sql.projectdelta(X_40,X_24,X_26,r1_27,X_28);
-    X_105:bat[:oid,:str] := algebra.leftfetchjoinPath(X_92,X_72,r1_50,X_104);
-    X_106:bat[:oid,:int] := sql.bind(X_9,"sys","dwdate","d_year",0);
-    (X_108,r1_138) := sql.bind(X_9,"sys","dwdate","d_year",2);
-    X_110:bat[:oid,:int] := sql.bind(X_9,"sys","dwdate","d_year",1);
-    X_111 := sql.projectdelta(X_91,X_106,X_108,r1_138,X_110);
-    X_112 := algebra.leftfetchjoin(r1_116,X_111);
-    (X_113,r1_145,r2_145) := group.subgroup(X_112);
-    (X_116,r1_148,r2_148) := group.subgroup(X_105,X_113);
-    (X_119,r1_151,r2_151) := group.subgroupdone(X_103,X_116);
-    X_122:bat[:oid,:hge] := aggr.subsum(X_101,X_119,r1_151,true,true);
-    X_125 := algebra.leftfetchjoin(r1_151,X_112);
-    (X_126,r1_158,r2_158) := algebra.subsort(X_125,false,false);
-    (X_131,r1_163,r2_163) := algebra.subsort(X_122,r1_158,r2_158,true,false);
-    X_134:bat[:oid,:str] := algebra.leftfetchjoinPath(r1_163,r1_151,X_105);
-    X_135:bat[:oid,:str] := algebra.leftfetchjoinPath(r1_163,r1_151,X_103);
-    X_136 := algebra.leftfetchjoin(r1_163,X_125);
-    X_137 := algebra.leftfetchjoin(r1_163,X_122);
-    sql.resultSet(X_172,X_174,X_176,X_178,X_180,X_134,X_135,X_136,X_137);
-=======
-    X_226 := algebra.subselect(X_29,X_22,A0,A0,true,false,false);
-    (X_31,r1_35) := sql.bind(X_9,"sys","customer","c_nation",2);
-    X_227 := algebra.subselect(r1_35,nil:bat[:oid,:oid],A0,A0,true,false,false);
-    X_33:bat[:oid,:str]  := sql.bind(X_9,"sys","customer","c_nation",1);
-    X_229 := algebra.subselect(X_33,X_22,A0,A0,true,false,false);
-    X_34 := sql.subdelta(X_226,X_22,X_31,X_227,X_229);
-    X_230 := algebra.subselect(X_24,X_34,A1,A1,true,false,false);
-    (X_26,r1_27) := sql.bind(X_9,"sys","customer","c_city",2);
-    X_231 := algebra.subselect(r1_27,nil:bat[:oid,:oid],A1,A1,true,false,false);
-    X_28:bat[:oid,:str]  := sql.bind(X_9,"sys","customer","c_city",1);
-    X_233 := algebra.subselect(X_28,X_34,A1,A1,true,false,false);
-    X_37 := sql.subdelta(X_230,X_34,X_26,X_231,X_233);
-    X_234 := algebra.subselect(X_24,X_34,A2,A2,true,false,false);
-    X_235 := algebra.subselect(r1_27,nil:bat[:oid,:oid],A2,A2,true,false,false);
-    X_237 := algebra.subselect(X_28,X_34,A2,A2,true,false,false);
-    X_38 := sql.subdelta(X_234,X_34,X_26,X_235,X_237);
-    X_39 := bat.mergecand(X_37,X_38);
-    X_40 := X_39;
-    (X_41,r1_49) := algebra.subjoin(X_21,X_40,nil:BAT,nil:BAT,false,nil:lng);
-    X_45:bat[:oid,:oid]  := sql.bind_idxbat(X_9,"sys","lineorder","lineorder_lo_suppkey_fkey",0);
-    (X_50,r1_58) := sql.bind_idxbat(X_9,"sys","lineorder","lineorder_lo_suppkey_fkey",2);
-    X_53:bat[:oid,:oid]  := sql.bind_idxbat(X_9,"sys","lineorder","lineorder_lo_suppkey_fkey",1);
-    X_55 := sql.projectdelta(X_10,X_45,X_50,r1_58,X_53);
-    X_56 := algebra.leftfetchjoin(X_41,X_55);
-    X_59:bat[:oid,:str]  := sql.bind(X_9,"sys","supplier","s_city",0);
-    X_64:bat[:oid,:str]  := sql.bind(X_9,"sys","supplier","s_nation",0);
-    X_57:bat[:oid,:oid]  := sql.tid(X_9,"sys","supplier");
-    X_238 := algebra.subselect(X_64,X_57,A5,A5,true,false,false);
-    (X_66,r1_78) := sql.bind(X_9,"sys","supplier","s_nation",2);
-    X_239 := algebra.subselect(r1_78,nil:bat[:oid,:oid],A5,A5,true,false,false);
-    X_68:bat[:oid,:str]  := sql.bind(X_9,"sys","supplier","s_nation",1);
-    X_241 := algebra.subselect(X_68,X_57,A5,A5,true,false,false);
-    X_69 := sql.subdelta(X_238,X_57,X_66,X_239,X_241);
-    X_242 := algebra.subselect(X_59,X_69,A3,A3,true,false,false);
-    (X_61,r1_70) := sql.bind(X_9,"sys","supplier","s_city",2);
-    X_243 := algebra.subselect(r1_70,nil:bat[:oid,:oid],A3,A3,true,false,false);
-    X_63:bat[:oid,:str]  := sql.bind(X_9,"sys","supplier","s_city",1);
-    X_245 := algebra.subselect(X_63,X_69,A3,A3,true,false,false);
-    X_72 := sql.subdelta(X_242,X_69,X_61,X_243,X_245);
-    X_246 := algebra.subselect(X_59,X_69,A4,A4,true,false,false);
-    X_247 := algebra.subselect(r1_70,nil:bat[:oid,:oid],A4,A4,true,false,false);
-    X_249 := algebra.subselect(X_63,X_69,A4,A4,true,false,false);
-    X_73 := sql.subdelta(X_246,X_69,X_61,X_247,X_249);
-    X_74 := bat.mergecand(X_72,X_73);
-    X_75 := X_74;
-    (X_76,r1_92) := algebra.subjoin(X_56,X_75,nil:BAT,nil:BAT,false,nil:lng);
-    X_80:bat[:oid,:oid]  := sql.bind_idxbat(X_9,"sys","lineorder","lineorder_lo_orderdate_fkey",0);
-    (X_85,r1_101) := sql.bind_idxbat(X_9,"sys","lineorder","lineorder_lo_orderdate_fkey",2);
-    X_88:bat[:oid,:oid]  := sql.bind_idxbat(X_9,"sys","lineorder","lineorder_lo_orderdate_fkey",1);
-    X_90 := sql.projectdelta(X_10,X_80,X_85,r1_101,X_88);
-    X_91:bat[:oid,:oid] := algebra.leftfetchjoinPath(X_76,X_41,X_90);
-    X_94:bat[:oid,:str]  := sql.bind(X_9,"sys","dwdate","d_yearmonth",0);
-    X_92:bat[:oid,:oid]  := sql.tid(X_9,"sys","dwdate");
-    X_250 := algebra.subselect(X_94,X_92,A6,A6,true,false,false);
-    (X_96,r1_114) := sql.bind(X_9,"sys","dwdate","d_yearmonth",2);
-    X_251 := algebra.subselect(r1_114,nil:bat[:oid,:oid],A6,A6,true,false,false);
-    X_98:bat[:oid,:str]  := sql.bind(X_9,"sys","dwdate","d_yearmonth",1);
-    X_253 := algebra.subselect(X_98,X_92,A6,A6,true,false,false);
-    X_99 := sql.subdelta(X_250,X_92,X_96,X_251,X_253);
-    X_102 := X_99;
-    (X_103,r1_124) := algebra.subjoin(X_91,X_102,nil:BAT,nil:BAT,false,nil:lng);
-    X_105:bat[:oid,:int]  := sql.bind(X_9,"sys","lineorder","lo_revenue",0);
-    (X_107,r1_128) := sql.bind(X_9,"sys","lineorder","lo_revenue",2);
-    X_111:bat[:oid,:int]  := sql.bind(X_9,"sys","lineorder","lo_revenue",1);
-    X_112 := sql.projectdelta(X_10,X_105,X_107,r1_128,X_111);
-    X_113:bat[:oid,:int] := algebra.leftfetchjoinPath(X_103,X_76,X_41,X_112);
-    X_114 := sql.projectdelta(X_74,X_59,X_61,r1_70,X_63);
-    X_115:bat[:oid,:str]  := algebra.leftfetchjoinPath(X_103,r1_92,X_114);
-    X_116 := sql.projectdelta(X_39,X_24,X_26,r1_27,X_28);
-    X_117:bat[:oid,:str] := algebra.leftfetchjoinPath(X_103,X_76,r1_49,X_116);
-    X_118:bat[:oid,:int]  := sql.bind(X_9,"sys","dwdate","d_year",0);
-    (X_122,r1_149) := sql.bind(X_9,"sys","dwdate","d_year",2);
-    X_125:bat[:oid,:int]  := sql.bind(X_9,"sys","dwdate","d_year",1);
-    X_127 := sql.projectdelta(X_99,X_118,X_122,r1_149,X_125);
-    X_128 := algebra.leftfetchjoin(r1_124,X_127);
-    (X_129,r1_158,r2_158) := group.subgroup(X_128);
-    (X_132,r1_161,r2_161) := group.subgroup(X_117,X_129);
-    (X_135,r1_164,r2_164) := group.subgroupdone(X_115,X_132);
-    X_138:bat[:oid,:hge]  := aggr.subsum(X_113,X_135,r1_164,true,true);
-    X_140 := algebra.leftfetchjoin(r1_164,X_128);
-    (X_141,r1_170,r2_170) := algebra.subsort(X_140,false,false);
-    (X_145,r1_174,r2_174) := algebra.subsort(X_138,r1_170,r2_170,true,false);
-    X_148:bat[:oid,:str] := algebra.leftfetchjoinPath(r1_174,r1_164,X_117);
-    X_149:bat[:oid,:str] := algebra.leftfetchjoinPath(r1_174,r1_164,X_115);
-    X_150 := algebra.leftfetchjoin(r1_174,X_140);
-    X_151 := algebra.leftfetchjoin(r1_174,X_138);
-    sql.resultSet(X_186,X_188,X_190,X_192,X_194,X_148,X_149,X_150,X_151);
->>>>>>> c55dabde
+    X_250 := algebra.subselect(X_90,X_84,A6,A6,true,false,false);
+    X_91 := sql.subdelta(X_247,X_84,X_88,X_248,X_250);
+    (X_93,r1_117) := algebra.subjoin(X_83,X_91,nil:BAT,nil:BAT,false,nil:lng);
+    X_96:bat[:oid,:int] := sql.bind(X_9,"sys","lineorder","lo_revenue",0);
+    (X_98,r1_122) := sql.bind(X_9,"sys","lineorder","lo_revenue",2);
+    X_100:bat[:oid,:int] := sql.bind(X_9,"sys","lineorder","lo_revenue",1);
+    X_101 := sql.projectdelta(X_10,X_96,X_98,r1_122,X_100);
+    X_102:bat[:oid,:int] := algebra.leftfetchjoinPath(X_93,X_72,X_41,X_101);
+    X_103 := sql.projectdelta(X_71,X_55,X_57,r1_67,X_59);
+    X_104:bat[:oid,:str] := algebra.leftfetchjoinPath(X_93,r1_90,X_103);
+    X_105 := sql.projectdelta(X_40,X_24,X_26,r1_27,X_28);
+    X_106:bat[:oid,:str] := algebra.leftfetchjoinPath(X_93,X_72,r1_50,X_105);
+    X_107:bat[:oid,:int] := sql.bind(X_9,"sys","dwdate","d_year",0);
+    (X_109,r1_139) := sql.bind(X_9,"sys","dwdate","d_year",2);
+    X_111:bat[:oid,:int] := sql.bind(X_9,"sys","dwdate","d_year",1);
+    X_112 := sql.projectdelta(X_91,X_107,X_109,r1_139,X_111);
+    X_113 := algebra.leftfetchjoin(r1_117,X_112);
+    (X_114,r1_146,r2_146) := group.subgroup(X_113);
+    (X_117,r1_149,r2_149) := group.subgroup(X_106,X_114);
+    (X_120,r1_152,r2_152) := group.subgroupdone(X_104,X_117);
+    X_123:bat[:oid,:hge] := aggr.subsum(X_102,X_120,r1_152,true,true);
+    X_126 := algebra.leftfetchjoin(r1_152,X_113);
+    (X_127,r1_159,r2_159) := algebra.subsort(X_126,false,false);
+    (X_132,r1_164,r2_164) := algebra.subsort(X_123,r1_159,r2_159,true,false);
+    X_135:bat[:oid,:str] := algebra.leftfetchjoinPath(r1_164,r1_152,X_106);
+    X_136:bat[:oid,:str] := algebra.leftfetchjoinPath(r1_164,r1_152,X_104);
+    X_137 := algebra.leftfetchjoin(r1_164,X_126);
+    X_138 := algebra.leftfetchjoin(r1_164,X_123);
+    sql.resultSet(X_173,X_175,X_177,X_179,X_181,X_135,X_136,X_137,X_138);
 end user.s2_1;
 
 # 23:10:47 >  
