stdout of test '10-explain` in directory 'sql/benchmarks/ssbm` itself:


# 23:10:47 >  
# 23:10:47 >  "mserver5" "--debug=10" "--set" "gdk_nr_threads=0" "--set" "mapi_open=true" "--set" "mapi_port=35257" "--set" "mapi_usock=/var/tmp/mtest-17595/.s.monetdb.35257" "--set" "monet_prompt=" "--forcemito" "--set" "mal_listing=2" "--dbpath=/ufs/manegold/_/Monet/HG/Feb2013/prefix/--disable-debug_--enable-assert_--enable-optimize/var/MonetDB/mTests_sql_benchmarks_ssbm" "--set" "mal_listing=0"
# 23:10:47 >  

# MonetDB 5 server v11.15.12
# This is an unreleased version
# Serving database 'mTests_sql_benchmarks_ssbm', using 8 threads
# Compiled for x86_64-unknown-linux-gnu/64bit with 64bit OIDs dynamically linked
# Found 15.591 GiB available main-memory.
# Copyright (c) 1993-July 2008 CWI.
# Copyright (c) August 2008-2015 MonetDB B.V., all rights reserved
# Visit http://www.monetdb.org/ for further information
# Listening for connection requests on mapi:monetdb://rome.ins.cwi.nl:35257/
# Listening for UNIX domain connection requests on mapi:monetdb:///var/tmp/mtest-17595/.s.monetdb.35257
# MonetDB/GIS module loaded
# MonetDB/JAQL module loaded
# MonetDB/SQL module loaded

Ready.

# 23:10:47 >  
# 23:10:47 >  "/usr/bin/python2" "10-explain.SQL.py" "10-explain"
# 23:10:47 >  

#set optimizer = 'sequential_pipe';
#explain
#select c_city, s_city, d_year, sum(lo_revenue) as revenue
#	from customer, lineorder, supplier, dwdate
#	where lo_custkey = c_custkey
#		and lo_suppkey = s_suppkey
#		and lo_orderdate = d_datekey
#		and c_nation = 'UNITED KINGDOM'
#		and (c_city='UNITED KI1' or c_city='UNITED KI5')
#		and (s_city='UNITED KI1' or s_city='UNITED KI5')
#		and s_nation = 'UNITED KINGDOM'
#		and d_yearmonth = 'Dec1997'
#	group by c_city, s_city, d_year
#	order by d_year asc, revenue desc;
% .explain # table_name
% mal # name
% clob # type
% 561 # length
<<<<<<< HEAD
function user.s4_1():void;
    X_159:void := querylog.define("explain\nselect c_city, s_city, d_year, sum(lo_revenue) as revenue\n from customer, lineorder, supplier, dwdate\n where lo_custkey = c_custkey\n and lo_suppkey = s_suppkey\n and lo_orderdate = d_datekey\n and c_nation = \\'UNITED KINGDOM\\'\n and (c_city=\\'UNITED KI1\\' or c_city=\\'UNITED KI5\\')\n and (s_city=\\'UNITED KI1\\' or s_city=\\'UNITED KI5\\')\n and s_nation = \\'UNITED KINGDOM\\'\n and d_yearmonth = \\'Dec1997\\'\n group by c_city, s_city, d_year\n order by d_year asc, revenue desc;","sequential_pipe",121);
    X_122 := bat.new(nil:str);
    X_129 := bat.append(X_122,"sys.customer");
    X_136 := bat.append(X_129,"sys.supplier");
    X_142 := bat.append(X_136,"sys.dwdate");
    X_150 := bat.append(X_142,"sys.L1");
    X_124 := bat.new(nil:str);
    X_131 := bat.append(X_124,"c_city");
    X_138 := bat.append(X_131,"s_city");
    X_144 := bat.append(X_138,"d_year");
    X_152 := bat.append(X_144,"revenue");
    X_125 := bat.new(nil:str);
    X_132 := bat.append(X_125,"clob");
    X_139 := bat.append(X_132,"clob");
    X_145 := bat.append(X_139,"int");
    X_154 := bat.append(X_145,"hugeint");
    X_126 := bat.new(nil:int);
    X_134 := bat.append(X_126,0);
    X_140 := bat.append(X_134,0);
    X_147 := bat.append(X_140,32);
    X_156 := bat.append(X_147,128);
    X_128 := bat.new(nil:int);
    X_135 := bat.append(X_128,0);
    X_141 := bat.append(X_135,0);
    X_149 := bat.append(X_141,0);
    X_158 := bat.append(X_149,0);
    X_5 := sql.mvc();
    C_6:bat[:oid] := sql.tid(X_5,"sys","lineorder");
    X_9:bat[:oid] := sql.bind_idxbat(X_5,"sys","lineorder","lineorder_lo_custkey_fkey",0);
    (X_12,r1_15) := sql.bind_idxbat(X_5,"sys","lineorder","lineorder_lo_custkey_fkey",2);
    X_15:bat[:oid] := sql.bind_idxbat(X_5,"sys","lineorder","lineorder_lo_custkey_fkey",1);
    X_17 := sql.projectdelta(C_6,X_9,X_12,r1_15,X_15);
    X_20:bat[:str] := sql.bind(X_5,"sys","customer","c_city",0);
    X_25:bat[:str] := sql.bind(X_5,"sys","customer","c_nation",0);
    C_18:bat[:oid] := sql.tid(X_5,"sys","customer");
    C_175 := algebra.subselect(X_25,C_18,"UNITED KINGDOM","UNITED KINGDOM",true,false,false);
    (C_27,r1_34) := sql.bind(X_5,"sys","customer","c_nation",2);
    C_176 := algebra.subselect(r1_34,nil:bat[:oid],"UNITED KINGDOM","UNITED KINGDOM",true,false,false);
    X_29:bat[:str] := sql.bind(X_5,"sys","customer","c_nation",1);
    C_178 := algebra.subselect(X_29,C_18,"UNITED KINGDOM","UNITED KINGDOM",true,false,false);
    C_30 := sql.subdelta(C_175,C_18,C_27,C_176,C_178);
    C_179 := algebra.subselect(X_20,C_30,"UNITED KI1","UNITED KI1",true,false,false);
    (C_22,r1_26) := sql.bind(X_5,"sys","customer","c_city",2);
    C_180 := algebra.subselect(r1_26,nil:bat[:oid],"UNITED KI1","UNITED KI1",true,false,false);
    X_24:bat[:str] := sql.bind(X_5,"sys","customer","c_city",1);
    C_181 := algebra.subselect(X_24,C_30,"UNITED KI1","UNITED KI1",true,false,false);
    C_33 := sql.subdelta(C_179,C_30,C_22,C_180,C_181);
    C_182 := algebra.subselect(X_20,C_30,"UNITED KI5","UNITED KI5",true,false,false);
    C_183 := algebra.subselect(r1_26,nil:bat[:oid],"UNITED KI5","UNITED KI5",true,false,false);
    C_184 := algebra.subselect(X_24,C_30,"UNITED KI5","UNITED KI5",true,false,false);
    C_34 := sql.subdelta(C_182,C_30,C_22,C_183,C_184);
    X_35 := bat.mergecand(C_33,C_34);
    (X_36,r1_49) := algebra.subjoin(X_17,X_35,nil:BAT,nil:BAT,false,nil:lng);
    X_40:bat[:oid] := sql.bind_idxbat(X_5,"sys","lineorder","lineorder_lo_suppkey_fkey",0);
    (X_42,r1_56) := sql.bind_idxbat(X_5,"sys","lineorder","lineorder_lo_suppkey_fkey",2);
    X_44:bat[:oid] := sql.bind_idxbat(X_5,"sys","lineorder","lineorder_lo_suppkey_fkey",1);
    X_45 := sql.projectdelta(C_6,X_40,X_42,r1_56,X_44);
    X_46 := algebra.projection(X_36,X_45);
    X_49:bat[:str] := sql.bind(X_5,"sys","supplier","s_city",0);
    X_54:bat[:str] := sql.bind(X_5,"sys","supplier","s_nation",0);
    C_47:bat[:oid] := sql.tid(X_5,"sys","supplier");
    C_185 := algebra.subselect(X_54,C_47,"UNITED KINGDOM","UNITED KINGDOM",true,false,false);
    (C_56,r1_74) := sql.bind(X_5,"sys","supplier","s_nation",2);
    C_186 := algebra.subselect(r1_74,nil:bat[:oid],"UNITED KINGDOM","UNITED KINGDOM",true,false,false);
    X_58:bat[:str] := sql.bind(X_5,"sys","supplier","s_nation",1);
    C_187 := algebra.subselect(X_58,C_47,"UNITED KINGDOM","UNITED KINGDOM",true,false,false);
    C_59 := sql.subdelta(C_185,C_47,C_56,C_186,C_187);
    C_188 := algebra.subselect(X_49,C_59,"UNITED KI1","UNITED KI1",true,false,false);
    (C_51,r1_66) := sql.bind(X_5,"sys","supplier","s_city",2);
    C_189 := algebra.subselect(r1_66,nil:bat[:oid],"UNITED KI1","UNITED KI1",true,false,false);
    X_53:bat[:str] := sql.bind(X_5,"sys","supplier","s_city",1);
    C_190 := algebra.subselect(X_53,C_59,"UNITED KI1","UNITED KI1",true,false,false);
    C_60 := sql.subdelta(C_188,C_59,C_51,C_189,C_190);
    C_191 := algebra.subselect(X_49,C_59,"UNITED KI5","UNITED KI5",true,false,false);
    C_192 := algebra.subselect(r1_66,nil:bat[:oid],"UNITED KI5","UNITED KI5",true,false,false);
    C_193 := algebra.subselect(X_53,C_59,"UNITED KI5","UNITED KI5",true,false,false);
    C_61 := sql.subdelta(C_191,C_59,C_51,C_192,C_193);
    X_62 := bat.mergecand(C_60,C_61);
    (X_63,r1_89) := algebra.subjoin(X_46,X_62,nil:BAT,nil:BAT,false,nil:lng);
    X_65:bat[:oid] := sql.bind_idxbat(X_5,"sys","lineorder","lineorder_lo_orderdate_fkey",0);
    (X_67,r1_96) := sql.bind_idxbat(X_5,"sys","lineorder","lineorder_lo_orderdate_fkey",2);
    X_69:bat[:oid] := sql.bind_idxbat(X_5,"sys","lineorder","lineorder_lo_orderdate_fkey",1);
    X_70 := sql.projectdelta(C_6,X_65,X_67,r1_96,X_69);
    X_71:bat[:oid] := algebra.projectionpath(X_63,X_36,X_70);
    X_74:bat[:str] := sql.bind(X_5,"sys","dwdate","d_yearmonth",0);
    C_72:bat[:oid] := sql.tid(X_5,"sys","dwdate");
    C_194 := algebra.subselect(X_74,C_72,"Dec1997","Dec1997",true,false,false);
    (C_76,r1_107) := sql.bind(X_5,"sys","dwdate","d_yearmonth",2);
    C_195 := algebra.subselect(r1_107,nil:bat[:oid],"Dec1997","Dec1997",true,false,false);
    X_78:bat[:str] := sql.bind(X_5,"sys","dwdate","d_yearmonth",1);
    C_196 := algebra.subselect(X_78,C_72,"Dec1997","Dec1997",true,false,false);
    C_79 := sql.subdelta(C_194,C_72,C_76,C_195,C_196);
    (X_80,r1_116) := algebra.subjoin(X_71,C_79,nil:BAT,nil:BAT,false,nil:lng);
    X_82:bat[:int] := sql.bind(X_5,"sys","lineorder","lo_revenue",0);
    (C_84,r1_121) := sql.bind(X_5,"sys","lineorder","lo_revenue",2);
    X_86:bat[:int] := sql.bind(X_5,"sys","lineorder","lo_revenue",1);
    X_87 := sql.projectdelta(C_6,X_82,C_84,r1_121,X_86);
    X_88:bat[:int] := algebra.projectionpath(X_80,X_63,X_36,X_87);
    X_89 := sql.projectdelta(X_62,X_49,C_51,r1_66,X_53);
    X_90:bat[:str] := algebra.projectionpath(X_80,r1_89,X_89);
    X_91 := sql.projectdelta(X_35,X_20,C_22,r1_26,X_24);
    X_92:bat[:str] := algebra.projectionpath(X_80,X_63,r1_49,X_91);
    X_93:bat[:int] := sql.bind(X_5,"sys","dwdate","d_year",0);
    (C_95,r1_138) := sql.bind(X_5,"sys","dwdate","d_year",2);
    X_97:bat[:int] := sql.bind(X_5,"sys","dwdate","d_year",1);
    X_98 := sql.projectdelta(C_79,X_93,C_95,r1_138,X_97);
    X_99 := algebra.projection(r1_116,X_98);
    (X_100,r1_145,r2_145) := group.subgroup(X_99);
    (X_103,r1_148,r2_148) := group.subgroup(X_92,X_100);
    (X_106,r1_151,r2_151) := group.subgroupdone(X_90,X_103);
    X_109:bat[:hge] := aggr.subsum(X_88,X_106,r1_151,true,true);
    X_110 := algebra.projection(r1_151,X_99);
    (X_111,r1_158,r2_158) := algebra.subsort(X_110,false,false);
    (X_114,r1_163,r2_163) := algebra.subsort(X_109,r1_158,r2_158,true,false);
    X_117:bat[:str] := algebra.projectionpath(r1_163,r1_151,X_92);
    X_118:bat[:str] := algebra.projectionpath(r1_163,r1_151,X_90);
    X_119 := algebra.projection(r1_163,X_110);
    X_120 := algebra.projection(r1_163,X_109);
    sql.resultSet(X_150,X_152,X_154,X_156,X_158,X_117,X_118,X_119,X_120);
end user.s4_1;
#inline               actions= 0 time=3 usec 
#candidates           actions= 1 time=57 usec 
#remap                actions= 0 time=4 usec 
#costModel            actions= 1 time=57 usec 
#coercions            actions= 0 time=4 usec 
#evaluate             actions= 7 time=83 usec 
#emptybind            actions= 0 time=6 usec 
#pushselect           actions=15 time=79 usec 
#aliases              actions=23 time=58 usec 
#mergetable           actions= 0 time=61 usec 
#deadcode             actions=17 time=48 usec 
#aliases              actions= 0 time=13 usec 
#constants            actions=26 time=64 usec 
#commonTerms          actions= 0 time=16 usec 
#projectionpath       actions=12 time=50 usec 
#reorder              actions= 1 time=79 usec 
#deadcode             actions=12 time=44 usec 
#reduce               actions=112 time=84 usec 
#matpack              actions= 0 time=5 usec 
#querylog             actions= 0 time=1 usec 
#multiplex            actions= 0 time=3 usec 
#generator            actions= 0 time=1 usec 
#profiler             actions= 1 time=38 usec 
#garbageCollector     actions= 1 time=47 usec 
#total                actions= 1 time=976 usec 
=======
function user.s2_1(A0:str,A1:str,A2:str,A3:str,A4:str,A5:str,A6:str):void;
    X_206:void := querylog.define("explain\nselect c_city, s_city, d_year, sum(lo_revenue) as revenue\n from customer, lineorder, supplier, dwdate\n where lo_custkey = c_custkey\n and lo_suppkey = s_suppkey\n and lo_orderdate = d_datekey\n and c_nation = \\'UNITED KINGDOM\\'\n and (c_city=\\'UNITED KI1\\' or c_city=\\'UNITED KI5\\')\n and (s_city=\\'UNITED KI1\\' or s_city=\\'UNITED KI5\\')\n and s_nation = \\'UNITED KINGDOM\\'\n and d_yearmonth = \\'Dec1997\\'\n group by c_city, s_city, d_year\n order by d_year asc, revenue desc;","sequential_pipe",121);
    X_165 := bat.new(nil:str);
    X_172 := bat.append(X_165,"sys.customer");
    X_181 := bat.append(X_172,"sys.supplier");
    X_188 := bat.append(X_181,"sys.dwdate");
    X_197 := bat.append(X_188,"sys.L1");
    X_167 := bat.new(nil:str);
    X_174 := bat.append(X_167,"c_city");
    X_183 := bat.append(X_174,"s_city");
    X_190 := bat.append(X_183,"d_year");
    X_199 := bat.append(X_190,"revenue");
    X_168 := bat.new(nil:str);
    X_176 := bat.append(X_168,"clob");
    X_185 := bat.append(X_176,"clob");
    X_192 := bat.append(X_185,"int");
    X_201 := bat.append(X_192,"hugeint");
    X_169 := bat.new(nil:int);
    X_178 := bat.append(X_169,0);
    X_186 := bat.append(X_178,0);
    X_194 := bat.append(X_186,32);
    X_203 := bat.append(X_194,128);
    X_171 := bat.new(nil:int);
    X_180 := bat.append(X_171,0);
    X_187 := bat.append(X_180,0);
    X_196 := bat.append(X_187,0);
    X_205 := bat.append(X_196,0);
    X_0 := sql.mvc();
    X_1:bat[:oid] := sql.tid(X_0,"sys","lineorder");
    X_4:bat[:oid] := sql.bind_idxbat(X_0,"sys","lineorder","lineorder_lo_custkey_fkey",0);
    (X_7,r1_15) := sql.bind_idxbat(X_0,"sys","lineorder","lineorder_lo_custkey_fkey",2);
    X_10:bat[:oid] := sql.bind_idxbat(X_0,"sys","lineorder","lineorder_lo_custkey_fkey",1);
    X_13 := sql.projectdelta(X_1,X_4,X_7,r1_15,X_10);
    X_16:bat[:str] := sql.bind(X_0,"sys","customer","c_city",0);
    X_24:bat[:str] := sql.bind(X_0,"sys","customer","c_nation",0);
    X_14:bat[:oid] := sql.tid(X_0,"sys","customer");
    X_224 := algebra.subselect(X_24,X_14,A0,A0,true,false,false);
    (X_26,r1_34) := sql.bind(X_0,"sys","customer","c_nation",2);
    X_225 := algebra.subselect(r1_34,nil:bat[:oid],A0,A0,true,false,false);
    X_28:bat[:str] := sql.bind(X_0,"sys","customer","c_nation",1);
    X_227 := algebra.subselect(X_28,X_14,A0,A0,true,false,false);
    X_32 := sql.subdelta(X_224,X_14,X_26,X_225,X_227);
    X_228 := algebra.subselect(X_16,X_32,A1,A1,true,false,false);
    (X_18,r1_26) := sql.bind(X_0,"sys","customer","c_city",2);
    X_229 := algebra.subselect(r1_26,nil:bat[:oid],A1,A1,true,false,false);
    X_20:bat[:str] := sql.bind(X_0,"sys","customer","c_city",1);
    X_231 := algebra.subselect(X_20,X_32,A1,A1,true,false,false);
    X_36 := sql.subdelta(X_228,X_32,X_18,X_229,X_231);
    X_232 := algebra.subselect(X_16,X_32,A2,A2,true,false,false);
    X_233 := algebra.subselect(r1_26,nil:bat[:oid],A2,A2,true,false,false);
    X_235 := algebra.subselect(X_20,X_32,A2,A2,true,false,false);
    X_38 := sql.subdelta(X_232,X_32,X_18,X_233,X_235);
    X_39 := bat.mergecand(X_36,X_38);
    (X_41,r1_49) := algebra.subjoin(X_13,X_39,nil:BAT,nil:BAT,false,nil:lng);
    X_46:bat[:oid] := sql.bind_idxbat(X_0,"sys","lineorder","lineorder_lo_suppkey_fkey",0);
    (X_48,r1_56) := sql.bind_idxbat(X_0,"sys","lineorder","lineorder_lo_suppkey_fkey",2);
    X_50:bat[:oid] := sql.bind_idxbat(X_0,"sys","lineorder","lineorder_lo_suppkey_fkey",1);
    X_52 := sql.projectdelta(X_1,X_46,X_48,r1_56,X_50);
    X_53 := algebra.projection(X_41,X_52);
    X_56:bat[:str] := sql.bind(X_0,"sys","supplier","s_city",0);
    X_64:bat[:str] := sql.bind(X_0,"sys","supplier","s_nation",0);
    X_54:bat[:oid] := sql.tid(X_0,"sys","supplier");
    X_236 := algebra.subselect(X_64,X_54,A5,A5,true,false,false);
    (X_66,r1_74) := sql.bind(X_0,"sys","supplier","s_nation",2);
    X_237 := algebra.subselect(r1_74,nil:bat[:oid],A5,A5,true,false,false);
    X_68:bat[:str] := sql.bind(X_0,"sys","supplier","s_nation",1);
    X_239 := algebra.subselect(X_68,X_54,A5,A5,true,false,false);
    X_72 := sql.subdelta(X_236,X_54,X_66,X_237,X_239);
    X_240 := algebra.subselect(X_56,X_72,A3,A3,true,false,false);
    (X_58,r1_66) := sql.bind(X_0,"sys","supplier","s_city",2);
    X_241 := algebra.subselect(r1_66,nil:bat[:oid],A3,A3,true,false,false);
    X_60:bat[:str] := sql.bind(X_0,"sys","supplier","s_city",1);
    X_243 := algebra.subselect(X_60,X_72,A3,A3,true,false,false);
    X_76 := sql.subdelta(X_240,X_72,X_58,X_241,X_243);
    X_244 := algebra.subselect(X_56,X_72,A4,A4,true,false,false);
    X_245 := algebra.subselect(r1_66,nil:bat[:oid],A4,A4,true,false,false);
    X_247 := algebra.subselect(X_60,X_72,A4,A4,true,false,false);
    X_78 := sql.subdelta(X_244,X_72,X_58,X_245,X_247);
    X_79 := bat.mergecand(X_76,X_78);
    (X_81,r1_89) := algebra.subjoin(X_53,X_79,nil:BAT,nil:BAT,false,nil:lng);
    X_86:bat[:oid] := sql.bind_idxbat(X_0,"sys","lineorder","lineorder_lo_orderdate_fkey",0);
    (X_88,r1_96) := sql.bind_idxbat(X_0,"sys","lineorder","lineorder_lo_orderdate_fkey",2);
    X_90:bat[:oid] := sql.bind_idxbat(X_0,"sys","lineorder","lineorder_lo_orderdate_fkey",1);
    X_92 := sql.projectdelta(X_1,X_86,X_88,r1_96,X_90);
    X_94:bat[:oid] := algebra.projectionpath(X_81,X_41,X_92);
    X_97:bat[:str] := sql.bind(X_0,"sys","dwdate","d_yearmonth",0);
    X_95:bat[:oid] := sql.tid(X_0,"sys","dwdate");
    X_248 := algebra.subselect(X_97,X_95,A6,A6,true,false,false);
    (X_99,r1_107) := sql.bind(X_0,"sys","dwdate","d_yearmonth",2);
    X_249 := algebra.subselect(r1_107,nil:bat[:oid],A6,A6,true,false,false);
    X_101:bat[:str] := sql.bind(X_0,"sys","dwdate","d_yearmonth",1);
    X_251 := algebra.subselect(X_101,X_95,A6,A6,true,false,false);
    X_105 := sql.subdelta(X_248,X_95,X_99,X_249,X_251);
    (X_108,r1_116) := algebra.subjoin(X_94,X_105,nil:BAT,nil:BAT,false,nil:lng);
    X_111:bat[:int] := sql.bind(X_0,"sys","lineorder","lo_revenue",0);
    (X_113,r1_121) := sql.bind(X_0,"sys","lineorder","lo_revenue",2);
    X_115:bat[:int] := sql.bind(X_0,"sys","lineorder","lo_revenue",1);
    X_117 := sql.projectdelta(X_1,X_111,X_113,r1_121,X_115);
    X_120:bat[:int] := algebra.projectionpath(X_108,X_81,X_41,X_117);
    X_121 := sql.projectdelta(X_79,X_56,X_58,r1_66,X_60);
    X_123:bat[:str] := algebra.projectionpath(X_108,r1_89,X_121);
    X_124 := sql.projectdelta(X_39,X_16,X_18,r1_26,X_20);
    X_127:bat[:str] := algebra.projectionpath(X_108,X_81,r1_49,X_124);
    X_128:bat[:int] := sql.bind(X_0,"sys","dwdate","d_year",0);
    (X_130,r1_138) := sql.bind(X_0,"sys","dwdate","d_year",2);
    X_132:bat[:int] := sql.bind(X_0,"sys","dwdate","d_year",1);
    X_135 := sql.projectdelta(X_105,X_128,X_130,r1_138,X_132);
    X_136 := algebra.projection(r1_116,X_135);
    (X_137,r1_145,r2_145) := group.subgroup(X_136);
    (X_140,r1_148,r2_148) := group.subgroup(X_127,X_137);
    (X_143,r1_151,r2_151) := group.subgroupdone(X_123,X_140);
    X_146:bat[:hge] := aggr.subsum(X_120,X_143,r1_151,true,true);
    X_149 := algebra.projection(r1_151,X_136);
    (X_150,r1_158,r2_158) := algebra.subsort(X_149,false,false);
    (X_155,r1_163,r2_163) := algebra.subsort(X_146,r1_158,r2_158,true,false);
    X_159:bat[:str] := algebra.projectionpath(r1_163,r1_151,X_127);
    X_161:bat[:str] := algebra.projectionpath(r1_163,r1_151,X_123);
    X_162 := algebra.projection(r1_163,X_149);
    X_163 := algebra.projection(r1_163,X_146);
    sql.resultSet(X_197,X_199,X_201,X_203,X_205,X_159,X_161,X_162,X_163);
end user.s2_1;
>>>>>>> eecc409f

# 23:10:47 >  
# 23:10:47 >  "Done."
# 23:10:47 >  
<|MERGE_RESOLUTION|>--- conflicted
+++ resolved
@@ -43,155 +43,7 @@
 % mal # name
 % clob # type
 % 561 # length
-<<<<<<< HEAD
 function user.s4_1():void;
-    X_159:void := querylog.define("explain\nselect c_city, s_city, d_year, sum(lo_revenue) as revenue\n from customer, lineorder, supplier, dwdate\n where lo_custkey = c_custkey\n and lo_suppkey = s_suppkey\n and lo_orderdate = d_datekey\n and c_nation = \\'UNITED KINGDOM\\'\n and (c_city=\\'UNITED KI1\\' or c_city=\\'UNITED KI5\\')\n and (s_city=\\'UNITED KI1\\' or s_city=\\'UNITED KI5\\')\n and s_nation = \\'UNITED KINGDOM\\'\n and d_yearmonth = \\'Dec1997\\'\n group by c_city, s_city, d_year\n order by d_year asc, revenue desc;","sequential_pipe",121);
-    X_122 := bat.new(nil:str);
-    X_129 := bat.append(X_122,"sys.customer");
-    X_136 := bat.append(X_129,"sys.supplier");
-    X_142 := bat.append(X_136,"sys.dwdate");
-    X_150 := bat.append(X_142,"sys.L1");
-    X_124 := bat.new(nil:str);
-    X_131 := bat.append(X_124,"c_city");
-    X_138 := bat.append(X_131,"s_city");
-    X_144 := bat.append(X_138,"d_year");
-    X_152 := bat.append(X_144,"revenue");
-    X_125 := bat.new(nil:str);
-    X_132 := bat.append(X_125,"clob");
-    X_139 := bat.append(X_132,"clob");
-    X_145 := bat.append(X_139,"int");
-    X_154 := bat.append(X_145,"hugeint");
-    X_126 := bat.new(nil:int);
-    X_134 := bat.append(X_126,0);
-    X_140 := bat.append(X_134,0);
-    X_147 := bat.append(X_140,32);
-    X_156 := bat.append(X_147,128);
-    X_128 := bat.new(nil:int);
-    X_135 := bat.append(X_128,0);
-    X_141 := bat.append(X_135,0);
-    X_149 := bat.append(X_141,0);
-    X_158 := bat.append(X_149,0);
-    X_5 := sql.mvc();
-    C_6:bat[:oid] := sql.tid(X_5,"sys","lineorder");
-    X_9:bat[:oid] := sql.bind_idxbat(X_5,"sys","lineorder","lineorder_lo_custkey_fkey",0);
-    (X_12,r1_15) := sql.bind_idxbat(X_5,"sys","lineorder","lineorder_lo_custkey_fkey",2);
-    X_15:bat[:oid] := sql.bind_idxbat(X_5,"sys","lineorder","lineorder_lo_custkey_fkey",1);
-    X_17 := sql.projectdelta(C_6,X_9,X_12,r1_15,X_15);
-    X_20:bat[:str] := sql.bind(X_5,"sys","customer","c_city",0);
-    X_25:bat[:str] := sql.bind(X_5,"sys","customer","c_nation",0);
-    C_18:bat[:oid] := sql.tid(X_5,"sys","customer");
-    C_175 := algebra.subselect(X_25,C_18,"UNITED KINGDOM","UNITED KINGDOM",true,false,false);
-    (C_27,r1_34) := sql.bind(X_5,"sys","customer","c_nation",2);
-    C_176 := algebra.subselect(r1_34,nil:bat[:oid],"UNITED KINGDOM","UNITED KINGDOM",true,false,false);
-    X_29:bat[:str] := sql.bind(X_5,"sys","customer","c_nation",1);
-    C_178 := algebra.subselect(X_29,C_18,"UNITED KINGDOM","UNITED KINGDOM",true,false,false);
-    C_30 := sql.subdelta(C_175,C_18,C_27,C_176,C_178);
-    C_179 := algebra.subselect(X_20,C_30,"UNITED KI1","UNITED KI1",true,false,false);
-    (C_22,r1_26) := sql.bind(X_5,"sys","customer","c_city",2);
-    C_180 := algebra.subselect(r1_26,nil:bat[:oid],"UNITED KI1","UNITED KI1",true,false,false);
-    X_24:bat[:str] := sql.bind(X_5,"sys","customer","c_city",1);
-    C_181 := algebra.subselect(X_24,C_30,"UNITED KI1","UNITED KI1",true,false,false);
-    C_33 := sql.subdelta(C_179,C_30,C_22,C_180,C_181);
-    C_182 := algebra.subselect(X_20,C_30,"UNITED KI5","UNITED KI5",true,false,false);
-    C_183 := algebra.subselect(r1_26,nil:bat[:oid],"UNITED KI5","UNITED KI5",true,false,false);
-    C_184 := algebra.subselect(X_24,C_30,"UNITED KI5","UNITED KI5",true,false,false);
-    C_34 := sql.subdelta(C_182,C_30,C_22,C_183,C_184);
-    X_35 := bat.mergecand(C_33,C_34);
-    (X_36,r1_49) := algebra.subjoin(X_17,X_35,nil:BAT,nil:BAT,false,nil:lng);
-    X_40:bat[:oid] := sql.bind_idxbat(X_5,"sys","lineorder","lineorder_lo_suppkey_fkey",0);
-    (X_42,r1_56) := sql.bind_idxbat(X_5,"sys","lineorder","lineorder_lo_suppkey_fkey",2);
-    X_44:bat[:oid] := sql.bind_idxbat(X_5,"sys","lineorder","lineorder_lo_suppkey_fkey",1);
-    X_45 := sql.projectdelta(C_6,X_40,X_42,r1_56,X_44);
-    X_46 := algebra.projection(X_36,X_45);
-    X_49:bat[:str] := sql.bind(X_5,"sys","supplier","s_city",0);
-    X_54:bat[:str] := sql.bind(X_5,"sys","supplier","s_nation",0);
-    C_47:bat[:oid] := sql.tid(X_5,"sys","supplier");
-    C_185 := algebra.subselect(X_54,C_47,"UNITED KINGDOM","UNITED KINGDOM",true,false,false);
-    (C_56,r1_74) := sql.bind(X_5,"sys","supplier","s_nation",2);
-    C_186 := algebra.subselect(r1_74,nil:bat[:oid],"UNITED KINGDOM","UNITED KINGDOM",true,false,false);
-    X_58:bat[:str] := sql.bind(X_5,"sys","supplier","s_nation",1);
-    C_187 := algebra.subselect(X_58,C_47,"UNITED KINGDOM","UNITED KINGDOM",true,false,false);
-    C_59 := sql.subdelta(C_185,C_47,C_56,C_186,C_187);
-    C_188 := algebra.subselect(X_49,C_59,"UNITED KI1","UNITED KI1",true,false,false);
-    (C_51,r1_66) := sql.bind(X_5,"sys","supplier","s_city",2);
-    C_189 := algebra.subselect(r1_66,nil:bat[:oid],"UNITED KI1","UNITED KI1",true,false,false);
-    X_53:bat[:str] := sql.bind(X_5,"sys","supplier","s_city",1);
-    C_190 := algebra.subselect(X_53,C_59,"UNITED KI1","UNITED KI1",true,false,false);
-    C_60 := sql.subdelta(C_188,C_59,C_51,C_189,C_190);
-    C_191 := algebra.subselect(X_49,C_59,"UNITED KI5","UNITED KI5",true,false,false);
-    C_192 := algebra.subselect(r1_66,nil:bat[:oid],"UNITED KI5","UNITED KI5",true,false,false);
-    C_193 := algebra.subselect(X_53,C_59,"UNITED KI5","UNITED KI5",true,false,false);
-    C_61 := sql.subdelta(C_191,C_59,C_51,C_192,C_193);
-    X_62 := bat.mergecand(C_60,C_61);
-    (X_63,r1_89) := algebra.subjoin(X_46,X_62,nil:BAT,nil:BAT,false,nil:lng);
-    X_65:bat[:oid] := sql.bind_idxbat(X_5,"sys","lineorder","lineorder_lo_orderdate_fkey",0);
-    (X_67,r1_96) := sql.bind_idxbat(X_5,"sys","lineorder","lineorder_lo_orderdate_fkey",2);
-    X_69:bat[:oid] := sql.bind_idxbat(X_5,"sys","lineorder","lineorder_lo_orderdate_fkey",1);
-    X_70 := sql.projectdelta(C_6,X_65,X_67,r1_96,X_69);
-    X_71:bat[:oid] := algebra.projectionpath(X_63,X_36,X_70);
-    X_74:bat[:str] := sql.bind(X_5,"sys","dwdate","d_yearmonth",0);
-    C_72:bat[:oid] := sql.tid(X_5,"sys","dwdate");
-    C_194 := algebra.subselect(X_74,C_72,"Dec1997","Dec1997",true,false,false);
-    (C_76,r1_107) := sql.bind(X_5,"sys","dwdate","d_yearmonth",2);
-    C_195 := algebra.subselect(r1_107,nil:bat[:oid],"Dec1997","Dec1997",true,false,false);
-    X_78:bat[:str] := sql.bind(X_5,"sys","dwdate","d_yearmonth",1);
-    C_196 := algebra.subselect(X_78,C_72,"Dec1997","Dec1997",true,false,false);
-    C_79 := sql.subdelta(C_194,C_72,C_76,C_195,C_196);
-    (X_80,r1_116) := algebra.subjoin(X_71,C_79,nil:BAT,nil:BAT,false,nil:lng);
-    X_82:bat[:int] := sql.bind(X_5,"sys","lineorder","lo_revenue",0);
-    (C_84,r1_121) := sql.bind(X_5,"sys","lineorder","lo_revenue",2);
-    X_86:bat[:int] := sql.bind(X_5,"sys","lineorder","lo_revenue",1);
-    X_87 := sql.projectdelta(C_6,X_82,C_84,r1_121,X_86);
-    X_88:bat[:int] := algebra.projectionpath(X_80,X_63,X_36,X_87);
-    X_89 := sql.projectdelta(X_62,X_49,C_51,r1_66,X_53);
-    X_90:bat[:str] := algebra.projectionpath(X_80,r1_89,X_89);
-    X_91 := sql.projectdelta(X_35,X_20,C_22,r1_26,X_24);
-    X_92:bat[:str] := algebra.projectionpath(X_80,X_63,r1_49,X_91);
-    X_93:bat[:int] := sql.bind(X_5,"sys","dwdate","d_year",0);
-    (C_95,r1_138) := sql.bind(X_5,"sys","dwdate","d_year",2);
-    X_97:bat[:int] := sql.bind(X_5,"sys","dwdate","d_year",1);
-    X_98 := sql.projectdelta(C_79,X_93,C_95,r1_138,X_97);
-    X_99 := algebra.projection(r1_116,X_98);
-    (X_100,r1_145,r2_145) := group.subgroup(X_99);
-    (X_103,r1_148,r2_148) := group.subgroup(X_92,X_100);
-    (X_106,r1_151,r2_151) := group.subgroupdone(X_90,X_103);
-    X_109:bat[:hge] := aggr.subsum(X_88,X_106,r1_151,true,true);
-    X_110 := algebra.projection(r1_151,X_99);
-    (X_111,r1_158,r2_158) := algebra.subsort(X_110,false,false);
-    (X_114,r1_163,r2_163) := algebra.subsort(X_109,r1_158,r2_158,true,false);
-    X_117:bat[:str] := algebra.projectionpath(r1_163,r1_151,X_92);
-    X_118:bat[:str] := algebra.projectionpath(r1_163,r1_151,X_90);
-    X_119 := algebra.projection(r1_163,X_110);
-    X_120 := algebra.projection(r1_163,X_109);
-    sql.resultSet(X_150,X_152,X_154,X_156,X_158,X_117,X_118,X_119,X_120);
-end user.s4_1;
-#inline               actions= 0 time=3 usec 
-#candidates           actions= 1 time=57 usec 
-#remap                actions= 0 time=4 usec 
-#costModel            actions= 1 time=57 usec 
-#coercions            actions= 0 time=4 usec 
-#evaluate             actions= 7 time=83 usec 
-#emptybind            actions= 0 time=6 usec 
-#pushselect           actions=15 time=79 usec 
-#aliases              actions=23 time=58 usec 
-#mergetable           actions= 0 time=61 usec 
-#deadcode             actions=17 time=48 usec 
-#aliases              actions= 0 time=13 usec 
-#constants            actions=26 time=64 usec 
-#commonTerms          actions= 0 time=16 usec 
-#projectionpath       actions=12 time=50 usec 
-#reorder              actions= 1 time=79 usec 
-#deadcode             actions=12 time=44 usec 
-#reduce               actions=112 time=84 usec 
-#matpack              actions= 0 time=5 usec 
-#querylog             actions= 0 time=1 usec 
-#multiplex            actions= 0 time=3 usec 
-#generator            actions= 0 time=1 usec 
-#profiler             actions= 1 time=38 usec 
-#garbageCollector     actions= 1 time=47 usec 
-#total                actions= 1 time=976 usec 
-=======
-function user.s2_1(A0:str,A1:str,A2:str,A3:str,A4:str,A5:str,A6:str):void;
     X_206:void := querylog.define("explain\nselect c_city, s_city, d_year, sum(lo_revenue) as revenue\n from customer, lineorder, supplier, dwdate\n where lo_custkey = c_custkey\n and lo_suppkey = s_suppkey\n and lo_orderdate = d_datekey\n and c_nation = \\'UNITED KINGDOM\\'\n and (c_city=\\'UNITED KI1\\' or c_city=\\'UNITED KI5\\')\n and (s_city=\\'UNITED KI1\\' or s_city=\\'UNITED KI5\\')\n and s_nation = \\'UNITED KINGDOM\\'\n and d_yearmonth = \\'Dec1997\\'\n group by c_city, s_city, d_year\n order by d_year asc, revenue desc;","sequential_pipe",121);
     X_165 := bat.new(nil:str);
     X_172 := bat.append(X_165,"sys.customer");
@@ -227,22 +79,22 @@
     X_16:bat[:str] := sql.bind(X_0,"sys","customer","c_city",0);
     X_24:bat[:str] := sql.bind(X_0,"sys","customer","c_nation",0);
     X_14:bat[:oid] := sql.tid(X_0,"sys","customer");
-    X_224 := algebra.subselect(X_24,X_14,A0,A0,true,false,false);
+    X_229 := algebra.subselect(X_24,X_14,"UNITED KINGDOM","UNITED KINGDOM",true,false,false);
     (X_26,r1_34) := sql.bind(X_0,"sys","customer","c_nation",2);
-    X_225 := algebra.subselect(r1_34,nil:bat[:oid],A0,A0,true,false,false);
+    X_230 := algebra.subselect(r1_34,nil:bat[:oid],"UNITED KINGDOM","UNITED KINGDOM",true,false,false);
     X_28:bat[:str] := sql.bind(X_0,"sys","customer","c_nation",1);
-    X_227 := algebra.subselect(X_28,X_14,A0,A0,true,false,false);
-    X_32 := sql.subdelta(X_224,X_14,X_26,X_225,X_227);
-    X_228 := algebra.subselect(X_16,X_32,A1,A1,true,false,false);
+    X_232 := algebra.subselect(X_28,X_14,"UNITED KINGDOM","UNITED KINGDOM",true,false,false);
+    X_32 := sql.subdelta(X_229,X_14,X_26,X_230,X_232);
+    X_233 := algebra.subselect(X_16,X_32,"UNITED KI1","UNITED KI1",true,false,false);
     (X_18,r1_26) := sql.bind(X_0,"sys","customer","c_city",2);
-    X_229 := algebra.subselect(r1_26,nil:bat[:oid],A1,A1,true,false,false);
+    X_234 := algebra.subselect(r1_26,nil:bat[:oid],"UNITED KI1","UNITED KI1",true,false,false);
     X_20:bat[:str] := sql.bind(X_0,"sys","customer","c_city",1);
-    X_231 := algebra.subselect(X_20,X_32,A1,A1,true,false,false);
-    X_36 := sql.subdelta(X_228,X_32,X_18,X_229,X_231);
-    X_232 := algebra.subselect(X_16,X_32,A2,A2,true,false,false);
-    X_233 := algebra.subselect(r1_26,nil:bat[:oid],A2,A2,true,false,false);
-    X_235 := algebra.subselect(X_20,X_32,A2,A2,true,false,false);
-    X_38 := sql.subdelta(X_232,X_32,X_18,X_233,X_235);
+    X_236 := algebra.subselect(X_20,X_32,"UNITED KI1","UNITED KI1",true,false,false);
+    X_36 := sql.subdelta(X_233,X_32,X_18,X_234,X_236);
+    X_237 := algebra.subselect(X_16,X_32,"UNITED KI5","UNITED KI5",true,false,false);
+    X_238 := algebra.subselect(r1_26,nil:bat[:oid],"UNITED KI5","UNITED KI5",true,false,false);
+    X_240 := algebra.subselect(X_20,X_32,"UNITED KI5","UNITED KI5",true,false,false);
+    X_38 := sql.subdelta(X_237,X_32,X_18,X_238,X_240);
     X_39 := bat.mergecand(X_36,X_38);
     (X_41,r1_49) := algebra.subjoin(X_13,X_39,nil:BAT,nil:BAT,false,nil:lng);
     X_46:bat[:oid] := sql.bind_idxbat(X_0,"sys","lineorder","lineorder_lo_suppkey_fkey",0);
@@ -253,22 +105,22 @@
     X_56:bat[:str] := sql.bind(X_0,"sys","supplier","s_city",0);
     X_64:bat[:str] := sql.bind(X_0,"sys","supplier","s_nation",0);
     X_54:bat[:oid] := sql.tid(X_0,"sys","supplier");
-    X_236 := algebra.subselect(X_64,X_54,A5,A5,true,false,false);
+    X_241 := algebra.subselect(X_64,X_54,"UNITED KINGDOM","UNITED KINGDOM",true,false,false);
     (X_66,r1_74) := sql.bind(X_0,"sys","supplier","s_nation",2);
-    X_237 := algebra.subselect(r1_74,nil:bat[:oid],A5,A5,true,false,false);
+    X_242 := algebra.subselect(r1_74,nil:bat[:oid],"UNITED KINGDOM","UNITED KINGDOM",true,false,false);
     X_68:bat[:str] := sql.bind(X_0,"sys","supplier","s_nation",1);
-    X_239 := algebra.subselect(X_68,X_54,A5,A5,true,false,false);
-    X_72 := sql.subdelta(X_236,X_54,X_66,X_237,X_239);
-    X_240 := algebra.subselect(X_56,X_72,A3,A3,true,false,false);
+    X_244 := algebra.subselect(X_68,X_54,"UNITED KINGDOM","UNITED KINGDOM",true,false,false);
+    X_72 := sql.subdelta(X_241,X_54,X_66,X_242,X_244);
+    X_245 := algebra.subselect(X_56,X_72,"UNITED KI1","UNITED KI1",true,false,false);
     (X_58,r1_66) := sql.bind(X_0,"sys","supplier","s_city",2);
-    X_241 := algebra.subselect(r1_66,nil:bat[:oid],A3,A3,true,false,false);
+    X_246 := algebra.subselect(r1_66,nil:bat[:oid],"UNITED KI1","UNITED KI1",true,false,false);
     X_60:bat[:str] := sql.bind(X_0,"sys","supplier","s_city",1);
-    X_243 := algebra.subselect(X_60,X_72,A3,A3,true,false,false);
-    X_76 := sql.subdelta(X_240,X_72,X_58,X_241,X_243);
-    X_244 := algebra.subselect(X_56,X_72,A4,A4,true,false,false);
-    X_245 := algebra.subselect(r1_66,nil:bat[:oid],A4,A4,true,false,false);
-    X_247 := algebra.subselect(X_60,X_72,A4,A4,true,false,false);
-    X_78 := sql.subdelta(X_244,X_72,X_58,X_245,X_247);
+    X_248 := algebra.subselect(X_60,X_72,"UNITED KI1","UNITED KI1",true,false,false);
+    X_76 := sql.subdelta(X_245,X_72,X_58,X_246,X_248);
+    X_249 := algebra.subselect(X_56,X_72,"UNITED KI5","UNITED KI5",true,false,false);
+    X_250 := algebra.subselect(r1_66,nil:bat[:oid],"UNITED KI5","UNITED KI5",true,false,false);
+    X_252 := algebra.subselect(X_60,X_72,"UNITED KI5","UNITED KI5",true,false,false);
+    X_78 := sql.subdelta(X_249,X_72,X_58,X_250,X_252);
     X_79 := bat.mergecand(X_76,X_78);
     (X_81,r1_89) := algebra.subjoin(X_53,X_79,nil:BAT,nil:BAT,false,nil:lng);
     X_86:bat[:oid] := sql.bind_idxbat(X_0,"sys","lineorder","lineorder_lo_orderdate_fkey",0);
@@ -278,12 +130,12 @@
     X_94:bat[:oid] := algebra.projectionpath(X_81,X_41,X_92);
     X_97:bat[:str] := sql.bind(X_0,"sys","dwdate","d_yearmonth",0);
     X_95:bat[:oid] := sql.tid(X_0,"sys","dwdate");
-    X_248 := algebra.subselect(X_97,X_95,A6,A6,true,false,false);
+    X_253 := algebra.subselect(X_97,X_95,"Dec1997","Dec1997",true,false,false);
     (X_99,r1_107) := sql.bind(X_0,"sys","dwdate","d_yearmonth",2);
-    X_249 := algebra.subselect(r1_107,nil:bat[:oid],A6,A6,true,false,false);
+    X_254 := algebra.subselect(r1_107,nil:bat[:oid],"Dec1997","Dec1997",true,false,false);
     X_101:bat[:str] := sql.bind(X_0,"sys","dwdate","d_yearmonth",1);
-    X_251 := algebra.subselect(X_101,X_95,A6,A6,true,false,false);
-    X_105 := sql.subdelta(X_248,X_95,X_99,X_249,X_251);
+    X_256 := algebra.subselect(X_101,X_95,"Dec1997","Dec1997",true,false,false);
+    X_105 := sql.subdelta(X_253,X_95,X_99,X_254,X_256);
     (X_108,r1_116) := algebra.subjoin(X_94,X_105,nil:BAT,nil:BAT,false,nil:lng);
     X_111:bat[:int] := sql.bind(X_0,"sys","lineorder","lo_revenue",0);
     (X_113,r1_121) := sql.bind(X_0,"sys","lineorder","lo_revenue",2);
@@ -311,8 +163,32 @@
     X_162 := algebra.projection(r1_163,X_149);
     X_163 := algebra.projection(r1_163,X_146);
     sql.resultSet(X_197,X_199,X_201,X_203,X_205,X_159,X_161,X_162,X_163);
-end user.s2_1;
->>>>>>> eecc409f
+end user.s4_1;
+#inline               actions= 0 time=3 usec 
+#candidates           actions= 1 time=57 usec 
+#remap                actions= 0 time=4 usec 
+#costModel            actions= 1 time=57 usec 
+#coercions            actions= 0 time=4 usec 
+#evaluate             actions= 7 time=83 usec 
+#emptybind            actions= 0 time=6 usec 
+#pushselect           actions=15 time=79 usec 
+#aliases              actions=23 time=58 usec 
+#mergetable           actions= 0 time=61 usec 
+#deadcode             actions=17 time=48 usec 
+#aliases              actions= 0 time=13 usec 
+#constants            actions=26 time=64 usec 
+#commonTerms          actions= 0 time=16 usec 
+#projectionpath       actions=12 time=50 usec 
+#reorder              actions= 1 time=79 usec 
+#deadcode             actions=12 time=44 usec 
+#reduce               actions=112 time=84 usec 
+#matpack              actions= 0 time=5 usec 
+#querylog             actions= 0 time=1 usec 
+#multiplex            actions= 0 time=3 usec 
+#generator            actions= 0 time=1 usec 
+#profiler             actions= 1 time=38 usec 
+#garbageCollector     actions= 1 time=47 usec 
+#total                actions= 1 time=976 usec 
 
 # 23:10:47 >  
 # 23:10:47 >  "Done."
