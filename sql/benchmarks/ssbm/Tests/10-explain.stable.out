stdout of test '10-explain` in directory 'sql/benchmarks/ssbm` itself:


# 23:10:47 >  
# 23:10:47 >  "mserver5" "--debug=10" "--set" "gdk_nr_threads=0" "--set" "mapi_open=true" "--set" "mapi_port=35257" "--set" "mapi_usock=/var/tmp/mtest-17595/.s.monetdb.35257" "--set" "monet_prompt=" "--forcemito" "--set" "mal_listing=2" "--dbpath=/ufs/manegold/_/Monet/HG/Feb2013/prefix/--disable-debug_--enable-assert_--enable-optimize/var/MonetDB/mTests_sql_benchmarks_ssbm" "--set" "mal_listing=0"
# 23:10:47 >  

# MonetDB 5 server v11.15.12
# This is an unreleased version
# Serving database 'mTests_sql_benchmarks_ssbm', using 8 threads
# Compiled for x86_64-unknown-linux-gnu/64bit with 64bit OIDs dynamically linked
# Found 15.591 GiB available main-memory.
# Copyright (c) 1993-July 2008 CWI.
# Copyright (c) August 2008-2015 MonetDB B.V., all rights reserved
# Visit http://www.monetdb.org/ for further information
# Listening for connection requests on mapi:monetdb://rome.ins.cwi.nl:35257/
# Listening for UNIX domain connection requests on mapi:monetdb:///var/tmp/mtest-17595/.s.monetdb.35257
# MonetDB/GIS module loaded
# MonetDB/JAQL module loaded
# MonetDB/SQL module loaded

Ready.

# 23:10:47 >  
# 23:10:47 >  "/usr/bin/python2" "10-explain.SQL.py" "10-explain"
# 23:10:47 >  

#set optimizer = 'sequential_pipe';
#explain
#select c_city, s_city, d_year, sum(lo_revenue) as revenue
#	from customer, lineorder, supplier, dwdate
#	where lo_custkey = c_custkey
#		and lo_suppkey = s_suppkey
#		and lo_orderdate = d_datekey
#		and c_nation = 'UNITED KINGDOM'
#		and (c_city='UNITED KI1' or c_city='UNITED KI5')
#		and (s_city='UNITED KI1' or s_city='UNITED KI5')
#		and s_nation = 'UNITED KINGDOM'
#		and d_yearmonth = 'Dec1997'
#	group by c_city, s_city, d_year
#	order by d_year asc, revenue desc;
% .explain # table_name
% mal # name
% clob # type
% 586 # length
function user.s2_1{autoCommit=true}(A0:str,A1:str,A2:str,A3:str,A4:str,A5:str,A6:str):void;
<<<<<<< HEAD
    X_174:void := querylog.define("explain\nselect c_city, s_city, d_year, sum(lo_revenue) as revenue\n\tfrom customer, lineorder, supplier, dwdate\n\twhere lo_custkey = c_custkey\n\t\tand lo_suppkey = s_suppkey\n\t\tand lo_orderdate = d_datekey\n\t\tand c_nation = \\'UNITED KINGDOM\\'\n\t\tand (c_city=\\'UNITED KI1\\' or c_city=\\'UNITED KI5\\')\n\t\tand (s_city=\\'UNITED KI1\\' or s_city=\\'UNITED KI5\\')\n\t\tand s_nation = \\'UNITED KINGDOM\\'\n\t\tand d_yearmonth = \\'Dec1997\\'\n\tgroup by c_city, s_city, d_year\n\torder by d_year asc, revenue desc;","sequential_pipe",106);
=======
    X_195:void := querylog.define("explain\nselect c_city, s_city, d_year, sum(lo_revenue) as revenue\n\tfrom customer, lineorder, supplier, dwdate\n\twhere lo_custkey = c_custkey\n\t\tand lo_suppkey = s_suppkey\n\t\tand lo_orderdate = d_datekey\n\t\tand c_nation = \\'UNITED KINGDOM\\'\n\t\tand (c_city=\\'UNITED KI1\\' or c_city=\\'UNITED KI5\\')\n\t\tand (s_city=\\'UNITED KI1\\' or s_city=\\'UNITED KI5\\')\n\t\tand s_nation = \\'UNITED KINGDOM\\'\n\t\tand d_yearmonth = \\'Dec1997\\'\n\tgroup by c_city, s_city, d_year\n\torder by d_year asc, revenue desc;","sequential_pipe",124);
    X_153 := bat.new(nil:oid,nil:str);
    X_161 := bat.append(X_153,"sys.customer");
    X_170 := bat.append(X_161,"sys.supplier");
    X_177 := bat.append(X_170,"sys.dwdate");
    X_186 := bat.append(X_177,"sys.L1");
    X_156 := bat.new(nil:oid,nil:str);
    X_163 := bat.append(X_156,"c_city");
    X_172 := bat.append(X_163,"s_city");
    X_179 := bat.append(X_172,"d_year");
    X_188 := bat.append(X_179,"revenue");
    X_157 := bat.new(nil:oid,nil:str);
    X_165 := bat.append(X_157,"clob");
    X_174 := bat.append(X_165,"clob");
    X_181 := bat.append(X_174,"int");
    X_190 := bat.append(X_181,"bigint");
    X_158 := bat.new(nil:oid,nil:int);
    X_167 := bat.append(X_158,0);
    X_175 := bat.append(X_167,0);
    X_183 := bat.append(X_175,32);
    X_192 := bat.append(X_183,64);
    X_160 := bat.new(nil:oid,nil:int);
    X_169 := bat.append(X_160,0);
    X_176 := bat.append(X_169,0);
    X_185 := bat.append(X_176,0);
    X_194 := bat.append(X_185,0);
>>>>>>> cc4def06
    X_9 := sql.mvc();
    X_10:bat[:oid,:oid]  := sql.tid(X_9,"sys","lineorder");
    X_13:bat[:oid,:oid]  := sql.bind_idxbat(X_9,"sys","lineorder","lineorder_lo_custkey_fkey",0);
    (X_16,r1_16) := sql.bind_idxbat(X_9,"sys","lineorder","lineorder_lo_custkey_fkey",2);
    X_19:bat[:oid,:oid]  := sql.bind_idxbat(X_9,"sys","lineorder","lineorder_lo_custkey_fkey",1);
    X_21 := sql.projectdelta(X_10,X_13,X_16,r1_16,X_19);
    X_24:bat[:oid,:str]  := sql.bind(X_9,"sys","customer","c_city",0);
    X_29:bat[:oid,:str]  := sql.bind(X_9,"sys","customer","c_nation",0);
    X_22:bat[:oid,:oid]  := sql.tid(X_9,"sys","customer");
<<<<<<< HEAD
    X_204 := algebra.subselect(X_29,X_22,A0,A0,true,true,false);
    (X_31,r1_35) := sql.bind(X_9,"sys","customer","c_nation",2);
    X_205 := algebra.subselect(r1_35,nil:bat[:oid,:oid],A0,A0,true,true,false);
    X_33:bat[:oid,:str]  := sql.bind(X_9,"sys","customer","c_nation",1);
    X_207 := algebra.subselect(X_33,X_22,A0,A0,true,true,false);
    X_34 := sql.subdelta(X_204,X_22,X_31,X_205,X_207);
    X_208 := algebra.subselect(X_24,X_34,A1,A1,true,true,false);
    (X_26,r1_27) := sql.bind(X_9,"sys","customer","c_city",2);
    X_209 := algebra.subselect(r1_27,nil:bat[:oid,:oid],A1,A1,true,true,false);
    X_28:bat[:oid,:str]  := sql.bind(X_9,"sys","customer","c_city",1);
    X_211 := algebra.subselect(X_28,X_34,A1,A1,true,true,false);
    X_37 := sql.subdelta(X_208,X_34,X_26,X_209,X_211);
    X_212 := algebra.subselect(X_24,X_34,A2,A2,true,true,false);
    X_213 := algebra.subselect(r1_27,nil:bat[:oid,:oid],A2,A2,true,true,false);
    X_215 := algebra.subselect(X_28,X_34,A2,A2,true,true,false);
    X_38 := sql.subdelta(X_212,X_34,X_26,X_213,X_215);
=======
    X_226 := algebra.subselect(X_29,X_22,A0,A0,true,false,false);
    (X_31,r1_35) := sql.bind(X_9,"sys","customer","c_nation",2);
    X_227 := algebra.subselect(r1_35,nil:bat[:oid,:oid],A0,A0,true,false,false);
    X_33:bat[:oid,:str]  := sql.bind(X_9,"sys","customer","c_nation",1);
    X_229 := algebra.subselect(X_33,X_22,A0,A0,true,false,false);
    X_34 := sql.subdelta(X_226,X_22,X_31,X_227,X_229);
    X_230 := algebra.subselect(X_24,X_34,A1,A1,true,false,false);
    (X_26,r1_27) := sql.bind(X_9,"sys","customer","c_city",2);
    X_231 := algebra.subselect(r1_27,nil:bat[:oid,:oid],A1,A1,true,false,false);
    X_28:bat[:oid,:str]  := sql.bind(X_9,"sys","customer","c_city",1);
    X_233 := algebra.subselect(X_28,X_34,A1,A1,true,false,false);
    X_37 := sql.subdelta(X_230,X_34,X_26,X_231,X_233);
    X_234 := algebra.subselect(X_24,X_34,A2,A2,true,false,false);
    X_235 := algebra.subselect(r1_27,nil:bat[:oid,:oid],A2,A2,true,false,false);
    X_237 := algebra.subselect(X_28,X_34,A2,A2,true,false,false);
    X_38 := sql.subdelta(X_234,X_34,X_26,X_235,X_237);
>>>>>>> cc4def06
    X_39 := bat.mergecand(X_37,X_38);
    X_40 := X_39;
    (X_41,r1_49) := algebra.subjoin(X_21,X_40,nil:BAT,nil:BAT,false,nil:lng);
    X_45:bat[:oid,:oid]  := sql.bind_idxbat(X_9,"sys","lineorder","lineorder_lo_suppkey_fkey",0);
    (X_50,r1_58) := sql.bind_idxbat(X_9,"sys","lineorder","lineorder_lo_suppkey_fkey",2);
    X_53:bat[:oid,:oid]  := sql.bind_idxbat(X_9,"sys","lineorder","lineorder_lo_suppkey_fkey",1);
    X_55 := sql.projectdelta(X_10,X_45,X_50,r1_58,X_53);
    X_56 := algebra.leftfetchjoin(X_41,X_55);
    X_59:bat[:oid,:str]  := sql.bind(X_9,"sys","supplier","s_city",0);
    X_64:bat[:oid,:str]  := sql.bind(X_9,"sys","supplier","s_nation",0);
    X_57:bat[:oid,:oid]  := sql.tid(X_9,"sys","supplier");
<<<<<<< HEAD
    X_216 := algebra.subselect(X_64,X_57,A5,A5,true,true,false);
    (X_66,r1_78) := sql.bind(X_9,"sys","supplier","s_nation",2);
    X_217 := algebra.subselect(r1_78,nil:bat[:oid,:oid],A5,A5,true,true,false);
    X_68:bat[:oid,:str]  := sql.bind(X_9,"sys","supplier","s_nation",1);
    X_219 := algebra.subselect(X_68,X_57,A5,A5,true,true,false);
    X_69 := sql.subdelta(X_216,X_57,X_66,X_217,X_219);
    X_220 := algebra.subselect(X_59,X_69,A3,A3,true,true,false);
    (X_61,r1_70) := sql.bind(X_9,"sys","supplier","s_city",2);
    X_221 := algebra.subselect(r1_70,nil:bat[:oid,:oid],A3,A3,true,true,false);
    X_63:bat[:oid,:str]  := sql.bind(X_9,"sys","supplier","s_city",1);
    X_223 := algebra.subselect(X_63,X_69,A3,A3,true,true,false);
    X_72 := sql.subdelta(X_220,X_69,X_61,X_221,X_223);
    X_224 := algebra.subselect(X_59,X_69,A4,A4,true,true,false);
    X_225 := algebra.subselect(r1_70,nil:bat[:oid,:oid],A4,A4,true,true,false);
    X_227 := algebra.subselect(X_63,X_69,A4,A4,true,true,false);
    X_73 := sql.subdelta(X_224,X_69,X_61,X_225,X_227);
=======
    X_238 := algebra.subselect(X_64,X_57,A5,A5,true,false,false);
    (X_66,r1_78) := sql.bind(X_9,"sys","supplier","s_nation",2);
    X_239 := algebra.subselect(r1_78,nil:bat[:oid,:oid],A5,A5,true,false,false);
    X_68:bat[:oid,:str]  := sql.bind(X_9,"sys","supplier","s_nation",1);
    X_241 := algebra.subselect(X_68,X_57,A5,A5,true,false,false);
    X_69 := sql.subdelta(X_238,X_57,X_66,X_239,X_241);
    X_242 := algebra.subselect(X_59,X_69,A3,A3,true,false,false);
    (X_61,r1_70) := sql.bind(X_9,"sys","supplier","s_city",2);
    X_243 := algebra.subselect(r1_70,nil:bat[:oid,:oid],A3,A3,true,false,false);
    X_63:bat[:oid,:str]  := sql.bind(X_9,"sys","supplier","s_city",1);
    X_245 := algebra.subselect(X_63,X_69,A3,A3,true,false,false);
    X_72 := sql.subdelta(X_242,X_69,X_61,X_243,X_245);
    X_246 := algebra.subselect(X_59,X_69,A4,A4,true,false,false);
    X_247 := algebra.subselect(r1_70,nil:bat[:oid,:oid],A4,A4,true,false,false);
    X_249 := algebra.subselect(X_63,X_69,A4,A4,true,false,false);
    X_73 := sql.subdelta(X_246,X_69,X_61,X_247,X_249);
>>>>>>> cc4def06
    X_74 := bat.mergecand(X_72,X_73);
    X_75 := X_74;
    (X_76,r1_92) := algebra.subjoin(X_56,X_75,nil:BAT,nil:BAT,false,nil:lng);
    X_232 := algebra.leftfetchjoin(X_76,X_41);
    X_80:bat[:oid,:oid]  := sql.bind_idxbat(X_9,"sys","lineorder","lineorder_lo_orderdate_fkey",0);
    (X_85,r1_101) := sql.bind_idxbat(X_9,"sys","lineorder","lineorder_lo_orderdate_fkey",2);
    X_88:bat[:oid,:oid]  := sql.bind_idxbat(X_9,"sys","lineorder","lineorder_lo_orderdate_fkey",1);
    X_90 := sql.projectdelta(X_10,X_80,X_85,r1_101,X_88);
    X_91:bat[:oid,:oid]  := algebra.leftfetchjoin(X_232,X_90);
    X_94:bat[:oid,:str]  := sql.bind(X_9,"sys","dwdate","d_yearmonth",0);
    X_92:bat[:oid,:oid]  := sql.tid(X_9,"sys","dwdate");
<<<<<<< HEAD
    X_228 := algebra.subselect(X_94,X_92,A6,A6,true,true,false);
    (X_96,r1_114) := sql.bind(X_9,"sys","dwdate","d_yearmonth",2);
    X_229 := algebra.subselect(r1_114,nil:bat[:oid,:oid],A6,A6,true,true,false);
    X_98:bat[:oid,:str]  := sql.bind(X_9,"sys","dwdate","d_yearmonth",1);
    X_231 := algebra.subselect(X_98,X_92,A6,A6,true,true,false);
    X_99 := sql.subdelta(X_228,X_92,X_96,X_229,X_231);
=======
    X_250 := algebra.subselect(X_94,X_92,A6,A6,true,false,false);
    (X_96,r1_114) := sql.bind(X_9,"sys","dwdate","d_yearmonth",2);
    X_251 := algebra.subselect(r1_114,nil:bat[:oid,:oid],A6,A6,true,false,false);
    X_98:bat[:oid,:str]  := sql.bind(X_9,"sys","dwdate","d_yearmonth",1);
    X_253 := algebra.subselect(X_98,X_92,A6,A6,true,false,false);
    X_99 := sql.subdelta(X_250,X_92,X_96,X_251,X_253);
>>>>>>> cc4def06
    X_102 := X_99;
    (X_103,r1_124) := algebra.subjoin(X_91,X_102,nil:BAT,nil:BAT,false,nil:lng);
    X_233 := algebra.leftfetchjoin(X_103,X_76);
    X_105:bat[:oid,:int]  := sql.bind(X_9,"sys","lineorder","lo_revenue",0);
    (X_107,r1_128) := sql.bind(X_9,"sys","lineorder","lo_revenue",2);
    X_111:bat[:oid,:int]  := sql.bind(X_9,"sys","lineorder","lo_revenue",1);
    X_112 := sql.projectdelta(X_10,X_105,X_107,r1_128,X_111);
    X_113:bat[:oid,:int]  := algebra.leftfetchjoinPath(X_233,X_41,X_112);
    X_114 := sql.projectdelta(X_74,X_59,X_61,r1_70,X_63);
    X_115:bat[:oid,:str]  := algebra.leftfetchjoinPath(X_103,r1_92,X_114);
    X_116 := sql.projectdelta(X_39,X_24,X_26,r1_27,X_28);
    X_117:bat[:oid,:str]  := algebra.leftfetchjoinPath(X_233,r1_49,X_116);
    X_118:bat[:oid,:int]  := sql.bind(X_9,"sys","dwdate","d_year",0);
    (X_122,r1_149) := sql.bind(X_9,"sys","dwdate","d_year",2);
    X_125:bat[:oid,:int]  := sql.bind(X_9,"sys","dwdate","d_year",1);
    X_127 := sql.projectdelta(X_99,X_118,X_122,r1_149,X_125);
    X_128 := algebra.leftfetchjoin(r1_124,X_127);
    (X_129,r1_158,r2_158) := group.subgroup(X_128);
    (X_132,r1_161,r2_161) := group.subgroup(X_117,X_129);
    (X_135,r1_164,r2_164) := group.subgroupdone(X_115,X_132);
    X_138:bat[:oid,:lng]  := aggr.subsum(X_113,X_135,r1_164,true,true);
    X_140 := algebra.leftfetchjoin(r1_164,X_128);
    (X_141,r1_170,r2_170) := algebra.subsort(X_140,false,false);
    (X_145,r1_174,r2_174) := algebra.subsort(X_138,r1_170,r2_170,true,false);
<<<<<<< HEAD
    X_234 := algebra.leftfetchjoin(r1_174,r1_164);
    X_148:bat[:oid,:str]  := algebra.leftfetchjoin(X_234,X_117);
    X_151 := algebra.leftfetchjoin(r1_174,X_138);
    X_150 := algebra.leftfetchjoin(r1_174,X_140);
    X_149:bat[:oid,:str]  := algebra.leftfetchjoin(X_234,X_115);
    X_152 := sql.resultSet(4,1,X_148);
    sql.rsColumn(X_152,"sys.customer","c_city","clob",0,0,X_148);
    sql.rsColumn(X_152,"sys.supplier","s_city","clob",0,0,X_149);
    sql.rsColumn(X_152,"sys.dwdate","d_year","int",32,0,X_150);
    sql.rsColumn(X_152,"sys.L1","revenue","bigint",32,0,X_151);
    X_171 := io.stdout();
    sql.exportResult(X_171,X_152);
=======
    X_148:bat[:oid,:str] := algebra.leftfetchjoinPath(r1_174,r1_164,X_117);
    X_149:bat[:oid,:str] := algebra.leftfetchjoinPath(r1_174,r1_164,X_115);
    X_150 := algebra.leftfetchjoin(r1_174,X_140);
    X_151 := algebra.leftfetchjoin(r1_174,X_138);
    sql.resultSet(X_186,X_188,X_190,X_192,X_194,X_148,X_149,X_150,X_151);
>>>>>>> cc4def06
end user.s2_1;

# 23:10:47 >  
# 23:10:47 >  "Done."
# 23:10:47 >  
<|MERGE_RESOLUTION|>--- conflicted
+++ resolved
@@ -44,36 +44,32 @@
 % clob # type
 % 586 # length
 function user.s2_1{autoCommit=true}(A0:str,A1:str,A2:str,A3:str,A4:str,A5:str,A6:str):void;
-<<<<<<< HEAD
-    X_174:void := querylog.define("explain\nselect c_city, s_city, d_year, sum(lo_revenue) as revenue\n\tfrom customer, lineorder, supplier, dwdate\n\twhere lo_custkey = c_custkey\n\t\tand lo_suppkey = s_suppkey\n\t\tand lo_orderdate = d_datekey\n\t\tand c_nation = \\'UNITED KINGDOM\\'\n\t\tand (c_city=\\'UNITED KI1\\' or c_city=\\'UNITED KI5\\')\n\t\tand (s_city=\\'UNITED KI1\\' or s_city=\\'UNITED KI5\\')\n\t\tand s_nation = \\'UNITED KINGDOM\\'\n\t\tand d_yearmonth = \\'Dec1997\\'\n\tgroup by c_city, s_city, d_year\n\torder by d_year asc, revenue desc;","sequential_pipe",106);
-=======
-    X_195:void := querylog.define("explain\nselect c_city, s_city, d_year, sum(lo_revenue) as revenue\n\tfrom customer, lineorder, supplier, dwdate\n\twhere lo_custkey = c_custkey\n\t\tand lo_suppkey = s_suppkey\n\t\tand lo_orderdate = d_datekey\n\t\tand c_nation = \\'UNITED KINGDOM\\'\n\t\tand (c_city=\\'UNITED KI1\\' or c_city=\\'UNITED KI5\\')\n\t\tand (s_city=\\'UNITED KI1\\' or s_city=\\'UNITED KI5\\')\n\t\tand s_nation = \\'UNITED KINGDOM\\'\n\t\tand d_yearmonth = \\'Dec1997\\'\n\tgroup by c_city, s_city, d_year\n\torder by d_year asc, revenue desc;","sequential_pipe",124);
-    X_153 := bat.new(nil:oid,nil:str);
-    X_161 := bat.append(X_153,"sys.customer");
-    X_170 := bat.append(X_161,"sys.supplier");
-    X_177 := bat.append(X_170,"sys.dwdate");
-    X_186 := bat.append(X_177,"sys.L1");
-    X_156 := bat.new(nil:oid,nil:str);
-    X_163 := bat.append(X_156,"c_city");
-    X_172 := bat.append(X_163,"s_city");
-    X_179 := bat.append(X_172,"d_year");
-    X_188 := bat.append(X_179,"revenue");
-    X_157 := bat.new(nil:oid,nil:str);
-    X_165 := bat.append(X_157,"clob");
-    X_174 := bat.append(X_165,"clob");
-    X_181 := bat.append(X_174,"int");
-    X_190 := bat.append(X_181,"bigint");
-    X_158 := bat.new(nil:oid,nil:int);
-    X_167 := bat.append(X_158,0);
-    X_175 := bat.append(X_167,0);
-    X_183 := bat.append(X_175,32);
-    X_192 := bat.append(X_183,64);
-    X_160 := bat.new(nil:oid,nil:int);
-    X_169 := bat.append(X_160,0);
-    X_176 := bat.append(X_169,0);
-    X_185 := bat.append(X_176,0);
-    X_194 := bat.append(X_185,0);
->>>>>>> cc4def06
+    X_163:void := querylog.define("explain\nselect c_city, s_city, d_year, sum(lo_revenue) as revenue\n\tfrom customer, lineorder, supplier, dwdate\n\twhere lo_custkey = c_custkey\n\t\tand lo_suppkey = s_suppkey\n\t\tand lo_orderdate = d_datekey\n\t\tand c_nation = \\'UNITED KINGDOM\\'\n\t\tand (c_city=\\'UNITED KI1\\' or c_city=\\'UNITED KI5\\')\n\t\tand (s_city=\\'UNITED KI1\\' or s_city=\\'UNITED KI5\\')\n\t\tand s_nation = \\'UNITED KINGDOM\\'\n\t\tand d_yearmonth = \\'Dec1997\\'\n\tgroup by c_city, s_city, d_year\n\torder by d_year asc, revenue desc;","sequential_pipe",121);
+    X_125 := bat.new(nil:oid,nil:str);
+    X_133 := bat.append(X_125,"sys.customer");
+    X_140 := bat.append(X_133,"sys.supplier");
+    X_146 := bat.append(X_140,"sys.dwdate");
+    X_154 := bat.append(X_146,"sys.L1");
+    X_128 := bat.new(nil:oid,nil:str);
+    X_135 := bat.append(X_128,"c_city");
+    X_142 := bat.append(X_135,"s_city");
+    X_148 := bat.append(X_142,"d_year");
+    X_156 := bat.append(X_148,"revenue");
+    X_129 := bat.new(nil:oid,nil:str);
+    X_136 := bat.append(X_129,"clob");
+    X_143 := bat.append(X_136,"clob");
+    X_149 := bat.append(X_143,"int");
+    X_158 := bat.append(X_149,"hugeint");
+    X_130 := bat.new(nil:oid,nil:int);
+    X_138 := bat.append(X_130,0);
+    X_144 := bat.append(X_138,0);
+    X_151 := bat.append(X_144,32);
+    X_160 := bat.append(X_151,128);
+    X_132 := bat.new(nil:oid,nil:int);
+    X_139 := bat.append(X_132,0);
+    X_145 := bat.append(X_139,0);
+    X_153 := bat.append(X_145,0);
+    X_162 := bat.append(X_153,0);
     X_9 := sql.mvc();
     X_10:bat[:oid,:oid]  := sql.tid(X_9,"sys","lineorder");
     X_13:bat[:oid,:oid]  := sql.bind_idxbat(X_9,"sys","lineorder","lineorder_lo_custkey_fkey",0);
@@ -83,7 +79,6 @@
     X_24:bat[:oid,:str]  := sql.bind(X_9,"sys","customer","c_city",0);
     X_29:bat[:oid,:str]  := sql.bind(X_9,"sys","customer","c_nation",0);
     X_22:bat[:oid,:oid]  := sql.tid(X_9,"sys","customer");
-<<<<<<< HEAD
     X_204 := algebra.subselect(X_29,X_22,A0,A0,true,true,false);
     (X_31,r1_35) := sql.bind(X_9,"sys","customer","c_nation",2);
     X_205 := algebra.subselect(r1_35,nil:bat[:oid,:oid],A0,A0,true,true,false);
@@ -100,24 +95,6 @@
     X_213 := algebra.subselect(r1_27,nil:bat[:oid,:oid],A2,A2,true,true,false);
     X_215 := algebra.subselect(X_28,X_34,A2,A2,true,true,false);
     X_38 := sql.subdelta(X_212,X_34,X_26,X_213,X_215);
-=======
-    X_226 := algebra.subselect(X_29,X_22,A0,A0,true,false,false);
-    (X_31,r1_35) := sql.bind(X_9,"sys","customer","c_nation",2);
-    X_227 := algebra.subselect(r1_35,nil:bat[:oid,:oid],A0,A0,true,false,false);
-    X_33:bat[:oid,:str]  := sql.bind(X_9,"sys","customer","c_nation",1);
-    X_229 := algebra.subselect(X_33,X_22,A0,A0,true,false,false);
-    X_34 := sql.subdelta(X_226,X_22,X_31,X_227,X_229);
-    X_230 := algebra.subselect(X_24,X_34,A1,A1,true,false,false);
-    (X_26,r1_27) := sql.bind(X_9,"sys","customer","c_city",2);
-    X_231 := algebra.subselect(r1_27,nil:bat[:oid,:oid],A1,A1,true,false,false);
-    X_28:bat[:oid,:str]  := sql.bind(X_9,"sys","customer","c_city",1);
-    X_233 := algebra.subselect(X_28,X_34,A1,A1,true,false,false);
-    X_37 := sql.subdelta(X_230,X_34,X_26,X_231,X_233);
-    X_234 := algebra.subselect(X_24,X_34,A2,A2,true,false,false);
-    X_235 := algebra.subselect(r1_27,nil:bat[:oid,:oid],A2,A2,true,false,false);
-    X_237 := algebra.subselect(X_28,X_34,A2,A2,true,false,false);
-    X_38 := sql.subdelta(X_234,X_34,X_26,X_235,X_237);
->>>>>>> cc4def06
     X_39 := bat.mergecand(X_37,X_38);
     X_40 := X_39;
     (X_41,r1_49) := algebra.subjoin(X_21,X_40,nil:BAT,nil:BAT,false,nil:lng);
@@ -129,7 +106,6 @@
     X_59:bat[:oid,:str]  := sql.bind(X_9,"sys","supplier","s_city",0);
     X_64:bat[:oid,:str]  := sql.bind(X_9,"sys","supplier","s_nation",0);
     X_57:bat[:oid,:oid]  := sql.tid(X_9,"sys","supplier");
-<<<<<<< HEAD
     X_216 := algebra.subselect(X_64,X_57,A5,A5,true,true,false);
     (X_66,r1_78) := sql.bind(X_9,"sys","supplier","s_nation",2);
     X_217 := algebra.subselect(r1_78,nil:bat[:oid,:oid],A5,A5,true,true,false);
@@ -146,24 +122,6 @@
     X_225 := algebra.subselect(r1_70,nil:bat[:oid,:oid],A4,A4,true,true,false);
     X_227 := algebra.subselect(X_63,X_69,A4,A4,true,true,false);
     X_73 := sql.subdelta(X_224,X_69,X_61,X_225,X_227);
-=======
-    X_238 := algebra.subselect(X_64,X_57,A5,A5,true,false,false);
-    (X_66,r1_78) := sql.bind(X_9,"sys","supplier","s_nation",2);
-    X_239 := algebra.subselect(r1_78,nil:bat[:oid,:oid],A5,A5,true,false,false);
-    X_68:bat[:oid,:str]  := sql.bind(X_9,"sys","supplier","s_nation",1);
-    X_241 := algebra.subselect(X_68,X_57,A5,A5,true,false,false);
-    X_69 := sql.subdelta(X_238,X_57,X_66,X_239,X_241);
-    X_242 := algebra.subselect(X_59,X_69,A3,A3,true,false,false);
-    (X_61,r1_70) := sql.bind(X_9,"sys","supplier","s_city",2);
-    X_243 := algebra.subselect(r1_70,nil:bat[:oid,:oid],A3,A3,true,false,false);
-    X_63:bat[:oid,:str]  := sql.bind(X_9,"sys","supplier","s_city",1);
-    X_245 := algebra.subselect(X_63,X_69,A3,A3,true,false,false);
-    X_72 := sql.subdelta(X_242,X_69,X_61,X_243,X_245);
-    X_246 := algebra.subselect(X_59,X_69,A4,A4,true,false,false);
-    X_247 := algebra.subselect(r1_70,nil:bat[:oid,:oid],A4,A4,true,false,false);
-    X_249 := algebra.subselect(X_63,X_69,A4,A4,true,false,false);
-    X_73 := sql.subdelta(X_246,X_69,X_61,X_247,X_249);
->>>>>>> cc4def06
     X_74 := bat.mergecand(X_72,X_73);
     X_75 := X_74;
     (X_76,r1_92) := algebra.subjoin(X_56,X_75,nil:BAT,nil:BAT,false,nil:lng);
@@ -175,21 +133,12 @@
     X_91:bat[:oid,:oid]  := algebra.leftfetchjoin(X_232,X_90);
     X_94:bat[:oid,:str]  := sql.bind(X_9,"sys","dwdate","d_yearmonth",0);
     X_92:bat[:oid,:oid]  := sql.tid(X_9,"sys","dwdate");
-<<<<<<< HEAD
     X_228 := algebra.subselect(X_94,X_92,A6,A6,true,true,false);
     (X_96,r1_114) := sql.bind(X_9,"sys","dwdate","d_yearmonth",2);
     X_229 := algebra.subselect(r1_114,nil:bat[:oid,:oid],A6,A6,true,true,false);
     X_98:bat[:oid,:str]  := sql.bind(X_9,"sys","dwdate","d_yearmonth",1);
     X_231 := algebra.subselect(X_98,X_92,A6,A6,true,true,false);
     X_99 := sql.subdelta(X_228,X_92,X_96,X_229,X_231);
-=======
-    X_250 := algebra.subselect(X_94,X_92,A6,A6,true,false,false);
-    (X_96,r1_114) := sql.bind(X_9,"sys","dwdate","d_yearmonth",2);
-    X_251 := algebra.subselect(r1_114,nil:bat[:oid,:oid],A6,A6,true,false,false);
-    X_98:bat[:oid,:str]  := sql.bind(X_9,"sys","dwdate","d_yearmonth",1);
-    X_253 := algebra.subselect(X_98,X_92,A6,A6,true,false,false);
-    X_99 := sql.subdelta(X_250,X_92,X_96,X_251,X_253);
->>>>>>> cc4def06
     X_102 := X_99;
     (X_103,r1_124) := algebra.subjoin(X_91,X_102,nil:BAT,nil:BAT,false,nil:lng);
     X_233 := algebra.leftfetchjoin(X_103,X_76);
@@ -214,7 +163,6 @@
     X_140 := algebra.leftfetchjoin(r1_164,X_128);
     (X_141,r1_170,r2_170) := algebra.subsort(X_140,false,false);
     (X_145,r1_174,r2_174) := algebra.subsort(X_138,r1_170,r2_170,true,false);
-<<<<<<< HEAD
     X_234 := algebra.leftfetchjoin(r1_174,r1_164);
     X_148:bat[:oid,:str]  := algebra.leftfetchjoin(X_234,X_117);
     X_151 := algebra.leftfetchjoin(r1_174,X_138);
@@ -227,13 +175,6 @@
     sql.rsColumn(X_152,"sys.L1","revenue","bigint",32,0,X_151);
     X_171 := io.stdout();
     sql.exportResult(X_171,X_152);
-=======
-    X_148:bat[:oid,:str] := algebra.leftfetchjoinPath(r1_174,r1_164,X_117);
-    X_149:bat[:oid,:str] := algebra.leftfetchjoinPath(r1_174,r1_164,X_115);
-    X_150 := algebra.leftfetchjoin(r1_174,X_140);
-    X_151 := algebra.leftfetchjoin(r1_174,X_138);
-    sql.resultSet(X_186,X_188,X_190,X_192,X_194,X_148,X_149,X_150,X_151);
->>>>>>> cc4def06
 end user.s2_1;
 
 # 23:10:47 >  
