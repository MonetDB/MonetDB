--- conflicted
+++ resolved
@@ -42,9 +42,6 @@
 % clob # type
 % 466 # length
 function user.s2_1{autoCommit=true}(A0:str,A1:str,A2:int,A3:int):void;
-<<<<<<< HEAD
-    X_155:void := querylog.define("explain\nselect c_city, s_city, d_year, sum(lo_revenue) as revenue\n\tfrom customer, lineorder, supplier, dwdate\n\twhere lo_custkey = c_custkey\n\t\tand lo_suppkey = s_suppkey\n\t\tand lo_orderdate = d_datekey\n\t\tand c_nation = \\'UNITED STATES\\'\n\t\tand s_nation = \\'UNITED STATES\\'\n\t\tand d_year >= 1992 and d_year <= 1997\n\tgroup by c_city, s_city, d_year\n\torder by d_year asc, revenue desc;","sequential_pipe",85);
-=======
     X_149:void := querylog.define("explain\nselect c_city, s_city, d_year, sum(lo_revenue) as revenue\n\tfrom customer, lineorder, supplier, dwdate\n\twhere lo_custkey = c_custkey\n\t\tand lo_suppkey = s_suppkey\n\t\tand lo_orderdate = d_datekey\n\t\tand c_nation = \\'UNITED STATES\\'\n\t\tand s_nation = \\'UNITED STATES\\'\n\t\tand d_year >= 1992 and d_year <= 1997\n\tgroup by c_city, s_city, d_year\n\torder by d_year asc, revenue desc;","sequential_pipe",100);
     X_111 := bat.new(nil:oid,nil:str);
     X_119 := bat.append(X_111,"sys.customer");
@@ -71,7 +68,6 @@
     X_131 := bat.append(X_125,0);
     X_139 := bat.append(X_131,0);
     X_148 := bat.append(X_139,0);
->>>>>>> cc4def06
     X_6 := sql.mvc();
     X_7:bat[:oid,:oid]  := sql.tid(X_6,"sys","lineorder");
     X_10:bat[:oid,:oid]  := sql.bind_idxbat(X_6,"sys","lineorder","lineorder_lo_custkey_fkey",0);
@@ -80,88 +76,12 @@
     X_18 := sql.projectdelta(X_7,X_10,X_13,r1_13,X_16);
     X_21:bat[:oid,:str]  := sql.bind(X_6,"sys","customer","c_nation",0);
     X_19:bat[:oid,:oid]  := sql.tid(X_6,"sys","customer");
-<<<<<<< HEAD
-    X_186 := algebra.subselect(X_21,X_19,A0,A0,true,true,false);
+    X_189 := algebra.subselect(X_21,X_19,A0,A0,true,false,false);
     (X_23,r1_24) := sql.bind(X_6,"sys","customer","c_nation",2);
-    X_187 := algebra.subselect(r1_24,nil:bat[:oid,:oid],A0,A0,true,true,false);
+    X_190 := algebra.subselect(r1_24,nil:bat[:oid,:oid],A0,A0,true,false,false);
     X_25:bat[:oid,:str]  := sql.bind(X_6,"sys","customer","c_nation",1);
-    X_189 := algebra.subselect(X_25,X_19,A0,A0,true,true,false);
-    X_26 := sql.subdelta(X_186,X_19,X_23,X_187,X_189);
-    X_28 := X_26;
-    (X_29,r1_33) := algebra.subjoin(X_18,X_28,nil:BAT,nil:BAT,false,nil:lng);
-    X_33:bat[:oid,:oid]  := sql.bind_idxbat(X_6,"sys","lineorder","lineorder_lo_suppkey_fkey",0);
-    (X_35,r1_39) := sql.bind_idxbat(X_6,"sys","lineorder","lineorder_lo_suppkey_fkey",2);
-    X_39:bat[:oid,:oid]  := sql.bind_idxbat(X_6,"sys","lineorder","lineorder_lo_suppkey_fkey",1);
-    X_40 := sql.projectdelta(X_7,X_33,X_35,r1_39,X_39);
-    X_41 := algebra.leftfetchjoin(X_29,X_40);
-    X_44:bat[:oid,:str]  := sql.bind(X_6,"sys","supplier","s_nation",0);
-    X_42:bat[:oid,:oid]  := sql.tid(X_6,"sys","supplier");
-    X_190 := algebra.subselect(X_44,X_42,A1,A1,true,true,false);
-    (X_47,r1_52) := sql.bind(X_6,"sys","supplier","s_nation",2);
-    X_191 := algebra.subselect(r1_52,nil:bat[:oid,:oid],A1,A1,true,true,false);
-    X_50:bat[:oid,:str]  := sql.bind(X_6,"sys","supplier","s_nation",1);
-    X_193 := algebra.subselect(X_50,X_42,A1,A1,true,true,false);
-    X_52 := sql.subdelta(X_190,X_42,X_47,X_191,X_193);
-    X_54 := X_52;
-    (X_55,r1_63) := algebra.subjoin(X_41,X_54,nil:BAT,nil:BAT,false,nil:lng);
-    X_58:bat[:oid,:oid]  := sql.bind_idxbat(X_6,"sys","lineorder","lineorder_lo_orderdate_fkey",0);
-    (X_60,r1_68) := sql.bind_idxbat(X_6,"sys","lineorder","lineorder_lo_orderdate_fkey",2);
-    X_62:bat[:oid,:oid]  := sql.bind_idxbat(X_6,"sys","lineorder","lineorder_lo_orderdate_fkey",1);
-    X_63 := sql.projectdelta(X_7,X_58,X_60,r1_68,X_62);
-    X_64:bat[:oid,:oid] := algebra.leftfetchjoinPath(X_55,X_29,X_63);
-    X_68:bat[:oid,:int]  := sql.bind(X_6,"sys","dwdate","d_year",0);
-    X_65:bat[:oid,:oid]  := sql.tid(X_6,"sys","dwdate");
-    X_194 := algebra.subselect(X_68,X_65,A2,A3,true,true,false);
-    (X_70,r1_80) := sql.bind(X_6,"sys","dwdate","d_year",2);
-    X_195 := algebra.subselect(r1_80,nil:bat[:oid,:oid],A2,A3,true,true,false);
-    X_72:bat[:oid,:int]  := sql.bind(X_6,"sys","dwdate","d_year",1);
-    X_197 := algebra.subselect(X_72,X_65,A2,A3,true,true,false);
-    X_73 := sql.subdelta(X_194,X_65,X_70,X_195,X_197);
-    X_74 := X_73;
-    (X_75,r1_89) := algebra.subjoin(X_64,X_74,nil:BAT,nil:BAT,false,nil:lng);
-    X_79:bat[:oid,:int]  := sql.bind(X_6,"sys","lineorder","lo_revenue",0);
-    (X_83,r1_97) := sql.bind(X_6,"sys","lineorder","lo_revenue",2);
-    X_86:bat[:oid,:int]  := sql.bind(X_6,"sys","lineorder","lo_revenue",1);
-    X_88 := sql.projectdelta(X_7,X_79,X_83,r1_97,X_86);
-    X_89:bat[:oid,:int] := algebra.leftfetchjoinPath(X_75,X_55,X_29,X_88);
-    X_198:bat[:oid,:str] := sql.bind(X_6,"sys","supplier","s_city",0);
-    X_90:bat[:oid,:str] := mosaic.decompress(X_198);
-    (X_93,r1_110) := sql.bind(X_6,"sys","supplier","s_city",2);
-    X_96:bat[:oid,:str]  := sql.bind(X_6,"sys","supplier","s_city",1);
-    X_97 := sql.projectdelta(X_52,X_90,X_93,r1_110,X_96);
-    X_98:bat[:oid,:str]  := algebra.leftfetchjoinPath(X_75,r1_63,X_97);
-    X_99:bat[:oid,:str]  := sql.bind(X_6,"sys","customer","c_city",0);
-    (X_102,r1_122) := sql.bind(X_6,"sys","customer","c_city",2);
-    X_104:bat[:oid,:str]  := sql.bind(X_6,"sys","customer","c_city",1);
-    X_105 := sql.projectdelta(X_26,X_99,X_102,r1_122,X_104);
-    X_106:bat[:oid,:str] := algebra.leftfetchjoinPath(X_75,X_55,r1_33,X_105);
-    X_107 := sql.projectdelta(X_73,X_68,X_70,r1_80,X_72);
-    X_108 := algebra.leftfetchjoin(r1_89,X_107);
-    (X_109,r1_133,r2_133) := group.subgroup(X_108);
-    (X_112,r1_136,r2_136) := group.subgroup(X_106,X_109);
-    (X_115,r1_139,r2_139) := group.subgroupdone(X_98,X_112);
-    X_118:bat[:oid,:hge]  := aggr.subsum(X_89,X_115,r1_139,true,true);
-    X_120 := algebra.leftfetchjoin(r1_139,X_108);
-    (X_121,r1_145,r2_145) := algebra.subsort(X_120,false,false);
-    (X_125,r1_149,r2_149) := algebra.subsort(X_118,r1_145,r2_145,true,false);
-    X_128:bat[:oid,:str] := algebra.leftfetchjoinPath(r1_149,r1_139,X_106);
-    X_129:bat[:oid,:str] := algebra.leftfetchjoinPath(r1_149,r1_139,X_98);
-    X_131 := algebra.leftfetchjoin(r1_149,X_118);
-    X_130 := algebra.leftfetchjoin(r1_149,X_120);
-    X_132 := sql.resultSet(4,1,X_128);
-    sql.rsColumn(X_132,"sys.customer","c_city","clob",0,0,X_128);
-    sql.rsColumn(X_132,"sys.supplier","s_city","clob",0,0,X_129);
-    sql.rsColumn(X_132,"sys.dwdate","d_year","int",32,0,X_130);
-    sql.rsColumn(X_132,"sys.L1","revenue","hugeint",128,0,X_131);
-    X_153 := io.stdout();
-    sql.exportResult(X_153,X_132);
-=======
-    X_188 := algebra.subselect(X_21,X_19,A0,A0,true,false,false);
-    (X_23,r1_24) := sql.bind(X_6,"sys","customer","c_nation",2);
-    X_189 := algebra.subselect(r1_24,nil:bat[:oid,:oid],A0,A0,true,false,false);
-    X_25:bat[:oid,:str]  := sql.bind(X_6,"sys","customer","c_nation",1);
-    X_191 := algebra.subselect(X_25,X_19,A0,A0,true,false,false);
-    X_26 := sql.subdelta(X_188,X_19,X_23,X_189,X_191);
+    X_192 := algebra.subselect(X_25,X_19,A0,A0,true,false,false);
+    X_26 := sql.subdelta(X_189,X_19,X_23,X_190,X_192);
     (X_28,r1_34) := algebra.subjoin(X_18,X_26,nil:BAT,nil:BAT,false,nil:lng);
     X_32:bat[:oid,:oid] := sql.bind_idxbat(X_6,"sys","lineorder","lineorder_lo_suppkey_fkey",0);
     (X_34,r1_41) := sql.bind_idxbat(X_6,"sys","lineorder","lineorder_lo_suppkey_fkey",2);
@@ -170,12 +90,12 @@
     X_38 := algebra.leftfetchjoin(X_28,X_37);
     X_41:bat[:oid,:str] := sql.bind(X_6,"sys","supplier","s_nation",0);
     X_39:bat[:oid,:oid] := sql.tid(X_6,"sys","supplier");
-    X_192 := algebra.subselect(X_41,X_39,A1,A1,true,false,false);
+    X_193 := algebra.subselect(X_41,X_39,A1,A1,true,false,false);
     (X_43,r1_51) := sql.bind(X_6,"sys","supplier","s_nation",2);
-    X_193 := algebra.subselect(r1_51,nil:bat[:oid,:oid],A1,A1,true,false,false);
+    X_194 := algebra.subselect(r1_51,nil:bat[:oid,:oid],A1,A1,true,false,false);
     X_45:bat[:oid,:str] := sql.bind(X_6,"sys","supplier","s_nation",1);
-    X_194 := algebra.subselect(X_45,X_39,A1,A1,true,false,false);
-    X_46 := sql.subdelta(X_192,X_39,X_43,X_193,X_194);
+    X_195 := algebra.subselect(X_45,X_39,A1,A1,true,false,false);
+    X_46 := sql.subdelta(X_193,X_39,X_43,X_194,X_195);
     (X_47,r1_60) := algebra.subjoin(X_38,X_46,nil:BAT,nil:BAT,false,nil:lng);
     X_49:bat[:oid,:oid] := sql.bind_idxbat(X_6,"sys","lineorder","lineorder_lo_orderdate_fkey",0);
     (X_51,r1_64) := sql.bind_idxbat(X_6,"sys","lineorder","lineorder_lo_orderdate_fkey",2);
@@ -184,12 +104,12 @@
     X_55:bat[:oid,:oid] := algebra.leftfetchjoinPath(X_47,X_28,X_54);
     X_58:bat[:oid,:int] := sql.bind(X_6,"sys","dwdate","d_year",0);
     X_56:bat[:oid,:oid] := sql.tid(X_6,"sys","dwdate");
-    X_195 := algebra.subselect(X_58,X_56,A2,A3,true,true,false);
+    X_196 := algebra.subselect(X_58,X_56,A2,A3,true,true,false);
     (X_60,r1_75) := sql.bind(X_6,"sys","dwdate","d_year",2);
-    X_196 := algebra.subselect(r1_75,nil:bat[:oid,:oid],A2,A3,true,true,false);
+    X_197 := algebra.subselect(r1_75,nil:bat[:oid,:oid],A2,A3,true,true,false);
     X_62:bat[:oid,:int] := sql.bind(X_6,"sys","dwdate","d_year",1);
-    X_197 := algebra.subselect(X_62,X_56,A2,A3,true,true,false);
-    X_63 := sql.subdelta(X_195,X_56,X_60,X_196,X_197);
+    X_198 := algebra.subselect(X_62,X_56,A2,A3,true,true,false);
+    X_63 := sql.subdelta(X_196,X_56,X_60,X_197,X_198);
     (X_64,r1_85) := algebra.subjoin(X_55,X_63,nil:BAT,nil:BAT,false,nil:lng);
     X_66:bat[:oid,:int] := sql.bind(X_6,"sys","lineorder","lo_revenue",0);
     (X_68,r1_92) := sql.bind(X_6,"sys","lineorder","lo_revenue",2);
@@ -220,7 +140,6 @@
     X_108 := algebra.leftfetchjoin(r1_141,X_99);
     X_109 := algebra.leftfetchjoin(r1_141,X_98);
     sql.resultSet(X_140,X_142,X_144,X_146,X_148,X_106,X_107,X_108,X_109);
->>>>>>> cc4def06
 end user.s2_1;
 
 # 23:10:47 >  
