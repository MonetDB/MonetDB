stdout of test '01-explain` in directory 'sql/benchmarks/ssbm` itself:


# 23:10:45 >  
# 23:10:45 >  "mserver5" "--debug=10" "--set" "gdk_nr_threads=0" "--set" "mapi_open=true" "--set" "mapi_port=35257" "--set" "mapi_usock=/var/tmp/mtest-17595/.s.monetdb.35257" "--set" "monet_prompt=" "--forcemito" "--set" "mal_listing=2" "--dbpath=/ufs/manegold/_/Monet/HG/Feb2013/prefix/--disable-debug_--enable-assert_--enable-optimize/var/MonetDB/mTests_sql_benchmarks_ssbm" "--set" "mal_listing=0"
# 23:10:45 >  

# MonetDB 5 server v11.15.12
# This is an unreleased version
# Serving database 'mTests_sql_benchmarks_ssbm', using 8 threads
# Compiled for x86_64-unknown-linux-gnu/64bit with 64bit OIDs dynamically linked
# Found 15.591 GiB available main-memory.
# Copyright (c) 1993-July 2008 CWI.
# Copyright (c) August 2008-2015 MonetDB B.V., all rights reserved
# Visit http://www.monetdb.org/ for further information
# Listening for connection requests on mapi:monetdb://rome.ins.cwi.nl:35257/
# Listening for UNIX domain connection requests on mapi:monetdb:///var/tmp/mtest-17595/.s.monetdb.35257
# MonetDB/GIS module loaded
# MonetDB/JAQL module loaded
# MonetDB/SQL module loaded

Ready.

# 23:10:45 >  
# 23:10:45 >  "/usr/bin/python2" "01-explain.SQL.py" "01-explain"
# 23:10:45 >  

#set optimizer = 'sequential_pipe';
#explain
#select sum(lo_extendedprice*lo_discount) as revenue
#	from lineorder, dwdate
#	where lo_orderdate = d_datekey
#		and d_year = 1993
#		and lo_discount between 1 and 3
#		and lo_quantity < 25;
% .explain # table_name
% mal # name
% clob # type
% 254 # length
<<<<<<< HEAD
function user.s4_1():void;
    X_62:void := querylog.define("explain\nselect sum(lo_extendedprice*lo_discount) as revenue\n from lineorder, dwdate\n where lo_orderdate = d_datekey\n and d_year = 1993\n and lo_discount between 1 and 3\n and lo_quantity < 25;","sequential_pipe",43);
    X_5 := sql.mvc();
    X_9:bat[:int] := sql.bind(X_5,"sys","lineorder","lo_quantity",0);
    X_16:bat[:int] := sql.bind(X_5,"sys","lineorder","lo_discount",0);
    C_6:bat[:oid] := sql.tid(X_5,"sys","lineorder");
    C_78 := algebra.subselect(X_16,C_6,1,3,true,true,false);
    (C_18,r1_22) := sql.bind(X_5,"sys","lineorder","lo_discount",2);
    C_79 := algebra.subselect(r1_22,nil:bat[:oid],1,3,true,true,false);
    X_20:bat[:int] := sql.bind(X_5,"sys","lineorder","lo_discount",1);
    C_81 := algebra.subselect(X_20,C_6,1,3,true,true,false);
    C_21 := sql.subdelta(C_78,C_6,C_18,C_79,C_81);
    C_82 := algebra.thetasubselect(X_9,C_21,25,"<");
    (C_12,r1_12) := sql.bind(X_5,"sys","lineorder","lo_quantity",2);
    C_83 := algebra.thetasubselect(r1_12,nil:bat[:oid],25,"<");
    X_15:bat[:int] := sql.bind(X_5,"sys","lineorder","lo_quantity",1);
    C_84 := algebra.thetasubselect(X_15,C_21,25,"<");
    C_24 := sql.subdelta(C_82,C_21,C_12,C_83,C_84);
    X_26:bat[:oid] := sql.bind_idxbat(X_5,"sys","lineorder","lineorder_lo_orderdate_fkey",0);
    (X_28,r1_37) := sql.bind_idxbat(X_5,"sys","lineorder","lineorder_lo_orderdate_fkey",2);
    X_30:bat[:oid] := sql.bind_idxbat(X_5,"sys","lineorder","lineorder_lo_orderdate_fkey",1);
    X_31 := sql.projectdelta(C_24,X_26,X_28,r1_37,X_30);
    X_34:bat[:int] := sql.bind(X_5,"sys","dwdate","d_year",0);
    C_32:bat[:oid] := sql.tid(X_5,"sys","dwdate");
    C_85 := algebra.subselect(X_34,C_32,1993,1993,true,false,false);
    (C_36,r1_47) := sql.bind(X_5,"sys","dwdate","d_year",2);
    C_86 := algebra.subselect(r1_47,nil:bat[:oid],1993,1993,true,false,false);
    X_38:bat[:int] := sql.bind(X_5,"sys","dwdate","d_year",1);
    C_87 := algebra.subselect(X_38,C_32,1993,1993,true,false,false);
    C_39 := sql.subdelta(C_85,C_32,C_36,C_86,C_87);
    (X_40,r1_55) := algebra.subjoin(X_31,C_39,nil:BAT,nil:BAT,false,nil:lng);
    X_44:bat[:int] := sql.bind(X_5,"sys","lineorder","lo_extendedprice",0);
    (C_46,r1_62) := sql.bind(X_5,"sys","lineorder","lo_extendedprice",2);
    X_48:bat[:int] := sql.bind(X_5,"sys","lineorder","lo_extendedprice",1);
    X_49 := sql.projectdelta(C_24,X_44,C_46,r1_62,X_48);
    X_50 := algebra.projection(X_40,X_49);
    X_51 := batcalc.lng(X_50);
    X_52 := sql.projectdelta(C_24,X_16,C_18,r1_22,X_20);
    X_53 := algebra.projection(X_40,X_52);
    X_54:bat[:lng] := batcalc.*(X_51,X_53);
    X_55:lng := aggr.sum(X_54);
    sql.resultSet("sys.L1","revenue","bigint",64,0,7,X_55);
end user.s4_1;
#inline               actions= 0 time=8 usec 
#remap                actions= 1 time=137 usec 
#costModel            actions= 1 time=53 usec 
#coercions            actions= 0 time=5 usec 
#evaluate             actions= 4 time=90 usec 
#emptycolumn          actions= 0 time=46 usec 
#pushselect           actions=11 time=106 usec 
#aliases              actions=10 time=72 usec 
#mergetable           actions= 0 time=78 usec 
#deadcode             actions= 5 time=72 usec 
#aliases              actions= 0 time=16 usec 
#constants            actions=10 time=70 usec 
#commonTerms          actions= 0 time=19 usec 
#projectionpath       actions= 0 time=10 usec 
#reorder              actions= 1 time=96 usec 
#deadcode             actions= 0 time=13 usec 
#reduce               actions=50 time=103 usec 
#matpack              actions= 0 time=7 usec 
#querylog             actions= 0 time=1 usec 
#multiplex            actions= 0 time=6 usec 
#generator            actions= 0 time=3 usec 
#profiler             actions= 1 time=60 usec 
#candidates           actions= 1 time=46 usec 
#garbageCollector     actions= 1 time=66 usec 
#total                actions= 1 time=1301 usec 
=======
function user.s2_1(A0:int,A1:int,A2:int,A3:int):void;
    X_78:void := querylog.define("explain\nselect sum(lo_extendedprice*lo_discount) as revenue\n from lineorder, dwdate\n where lo_orderdate = d_datekey\n and d_year = 1993\n and lo_discount between 1 and 3\n and lo_quantity < 25;","sequential_pipe",43);
    X_0 := sql.mvc();
    X_4:bat[:int] := sql.bind(X_0,"sys","lineorder","lo_quantity",0);
    X_15:bat[:int] := sql.bind(X_0,"sys","lineorder","lo_discount",0);
    X_1:bat[:oid] := sql.tid(X_0,"sys","lineorder");
    X_93 := algebra.subselect(X_15,X_1,A1,A2,true,true,false);
    (X_17,r1_22) := sql.bind(X_0,"sys","lineorder","lo_discount",2);
    X_94 := algebra.subselect(r1_22,nil:bat[:oid],A1,A2,true,true,false);
    X_19:bat[:int] := sql.bind(X_0,"sys","lineorder","lo_discount",1);
    X_96 := algebra.subselect(X_19,X_1,A1,A2,true,true,false);
    X_24 := sql.subdelta(X_93,X_1,X_17,X_94,X_96);
    X_97 := algebra.thetasubselect(X_4,X_24,A3,"<");
    (X_7,r1_12) := sql.bind(X_0,"sys","lineorder","lo_quantity",2);
    X_98 := algebra.thetasubselect(r1_12,nil:bat[:oid],A3,"<");
    X_10:bat[:int] := sql.bind(X_0,"sys","lineorder","lo_quantity",1);
    X_100 := algebra.thetasubselect(X_10,X_24,A3,"<");
    X_28 := sql.subdelta(X_97,X_24,X_7,X_98,X_100);
    X_30:bat[:oid] := sql.bind_idxbat(X_0,"sys","lineorder","lineorder_lo_orderdate_fkey",0);
    (X_32,r1_37) := sql.bind_idxbat(X_0,"sys","lineorder","lineorder_lo_orderdate_fkey",2);
    X_34:bat[:oid] := sql.bind_idxbat(X_0,"sys","lineorder","lineorder_lo_orderdate_fkey",1);
    X_37 := sql.projectdelta(X_28,X_30,X_32,r1_37,X_34);
    X_40:bat[:int] := sql.bind(X_0,"sys","dwdate","d_year",0);
    X_38:bat[:oid] := sql.tid(X_0,"sys","dwdate");
    X_101 := algebra.subselect(X_40,X_38,A0,A0,true,false,false);
    (X_42,r1_47) := sql.bind(X_0,"sys","dwdate","d_year",2);
    X_102 := algebra.subselect(r1_47,nil:bat[:oid],A0,A0,true,false,false);
    X_44:bat[:int] := sql.bind(X_0,"sys","dwdate","d_year",1);
    X_104 := algebra.subselect(X_44,X_38,A0,A0,true,false,false);
    X_48 := sql.subdelta(X_101,X_38,X_42,X_102,X_104);
    (X_50,r1_55) := algebra.subjoin(X_37,X_48,nil:BAT,nil:BAT,false,nil:lng);
    X_55:bat[:int] := sql.bind(X_0,"sys","lineorder","lo_extendedprice",0);
    (X_57,r1_62) := sql.bind(X_0,"sys","lineorder","lo_extendedprice",2);
    X_59:bat[:int] := sql.bind(X_0,"sys","lineorder","lo_extendedprice",1);
    X_62 := sql.projectdelta(X_28,X_55,X_57,r1_62,X_59);
    X_63 := algebra.projection(X_50,X_62);
    X_64 := batcalc.lng(X_63);
    X_65 := sql.projectdelta(X_28,X_15,X_17,r1_22,X_19);
    X_66 := algebra.projection(X_50,X_65);
    X_67:bat[:lng] := batcalc.*(X_64,X_66);
    X_70:lng := aggr.sum(X_67);
    sql.resultSet("sys.L1","revenue","bigint",64,0,7,X_70);
end user.s2_1;
>>>>>>> eecc409f

# 23:10:45 >  
# 23:10:45 >  "Done."
# 23:10:45 >  
<|MERGE_RESOLUTION|>--- conflicted
+++ resolved
@@ -37,49 +37,48 @@
 % mal # name
 % clob # type
 % 254 # length
-<<<<<<< HEAD
 function user.s4_1():void;
-    X_62:void := querylog.define("explain\nselect sum(lo_extendedprice*lo_discount) as revenue\n from lineorder, dwdate\n where lo_orderdate = d_datekey\n and d_year = 1993\n and lo_discount between 1 and 3\n and lo_quantity < 25;","sequential_pipe",43);
-    X_5 := sql.mvc();
-    X_9:bat[:int] := sql.bind(X_5,"sys","lineorder","lo_quantity",0);
-    X_16:bat[:int] := sql.bind(X_5,"sys","lineorder","lo_discount",0);
-    C_6:bat[:oid] := sql.tid(X_5,"sys","lineorder");
-    C_78 := algebra.subselect(X_16,C_6,1,3,true,true,false);
-    (C_18,r1_22) := sql.bind(X_5,"sys","lineorder","lo_discount",2);
-    C_79 := algebra.subselect(r1_22,nil:bat[:oid],1,3,true,true,false);
-    X_20:bat[:int] := sql.bind(X_5,"sys","lineorder","lo_discount",1);
-    C_81 := algebra.subselect(X_20,C_6,1,3,true,true,false);
-    C_21 := sql.subdelta(C_78,C_6,C_18,C_79,C_81);
-    C_82 := algebra.thetasubselect(X_9,C_21,25,"<");
-    (C_12,r1_12) := sql.bind(X_5,"sys","lineorder","lo_quantity",2);
-    C_83 := algebra.thetasubselect(r1_12,nil:bat[:oid],25,"<");
-    X_15:bat[:int] := sql.bind(X_5,"sys","lineorder","lo_quantity",1);
-    C_84 := algebra.thetasubselect(X_15,C_21,25,"<");
-    C_24 := sql.subdelta(C_82,C_21,C_12,C_83,C_84);
-    X_26:bat[:oid] := sql.bind_idxbat(X_5,"sys","lineorder","lineorder_lo_orderdate_fkey",0);
-    (X_28,r1_37) := sql.bind_idxbat(X_5,"sys","lineorder","lineorder_lo_orderdate_fkey",2);
-    X_30:bat[:oid] := sql.bind_idxbat(X_5,"sys","lineorder","lineorder_lo_orderdate_fkey",1);
-    X_31 := sql.projectdelta(C_24,X_26,X_28,r1_37,X_30);
-    X_34:bat[:int] := sql.bind(X_5,"sys","dwdate","d_year",0);
-    C_32:bat[:oid] := sql.tid(X_5,"sys","dwdate");
-    C_85 := algebra.subselect(X_34,C_32,1993,1993,true,false,false);
-    (C_36,r1_47) := sql.bind(X_5,"sys","dwdate","d_year",2);
-    C_86 := algebra.subselect(r1_47,nil:bat[:oid],1993,1993,true,false,false);
-    X_38:bat[:int] := sql.bind(X_5,"sys","dwdate","d_year",1);
-    C_87 := algebra.subselect(X_38,C_32,1993,1993,true,false,false);
-    C_39 := sql.subdelta(C_85,C_32,C_36,C_86,C_87);
-    (X_40,r1_55) := algebra.subjoin(X_31,C_39,nil:BAT,nil:BAT,false,nil:lng);
-    X_44:bat[:int] := sql.bind(X_5,"sys","lineorder","lo_extendedprice",0);
-    (C_46,r1_62) := sql.bind(X_5,"sys","lineorder","lo_extendedprice",2);
-    X_48:bat[:int] := sql.bind(X_5,"sys","lineorder","lo_extendedprice",1);
-    X_49 := sql.projectdelta(C_24,X_44,C_46,r1_62,X_48);
-    X_50 := algebra.projection(X_40,X_49);
-    X_51 := batcalc.lng(X_50);
-    X_52 := sql.projectdelta(C_24,X_16,C_18,r1_22,X_20);
-    X_53 := algebra.projection(X_40,X_52);
-    X_54:bat[:lng] := batcalc.*(X_51,X_53);
-    X_55:lng := aggr.sum(X_54);
-    sql.resultSet("sys.L1","revenue","bigint",64,0,7,X_55);
+    X_78:void := querylog.define("explain\nselect sum(lo_extendedprice*lo_discount) as revenue\n from lineorder, dwdate\n where lo_orderdate = d_datekey\n and d_year = 1993\n and lo_discount between 1 and 3\n and lo_quantity < 25;","sequential_pipe",43);
+    X_0 := sql.mvc();
+    X_4:bat[:int] := sql.bind(X_0,"sys","lineorder","lo_quantity",0);
+    X_15:bat[:int] := sql.bind(X_0,"sys","lineorder","lo_discount",0);
+    X_1:bat[:oid] := sql.tid(X_0,"sys","lineorder");
+    X_97 := algebra.subselect(X_15,X_1,1,3,true,true,false);
+    (X_17,r1_22) := sql.bind(X_0,"sys","lineorder","lo_discount",2);
+    X_98 := algebra.subselect(r1_22,nil:bat[:oid],1,3,true,true,false);
+    X_19:bat[:int] := sql.bind(X_0,"sys","lineorder","lo_discount",1);
+    X_100 := algebra.subselect(X_19,X_1,1,3,true,true,false);
+    X_24 := sql.subdelta(X_97,X_1,X_17,X_98,X_100);
+    X_101 := algebra.thetasubselect(X_4,X_24,25,"<");
+    (X_7,r1_12) := sql.bind(X_0,"sys","lineorder","lo_quantity",2);
+    X_102 := algebra.thetasubselect(r1_12,nil:bat[:oid],25,"<");
+    X_10:bat[:int] := sql.bind(X_0,"sys","lineorder","lo_quantity",1);
+    X_104 := algebra.thetasubselect(X_10,X_24,25,"<");
+    X_28 := sql.subdelta(X_101,X_24,X_7,X_102,X_104);
+    X_30:bat[:oid] := sql.bind_idxbat(X_0,"sys","lineorder","lineorder_lo_orderdate_fkey",0);
+    (X_32,r1_37) := sql.bind_idxbat(X_0,"sys","lineorder","lineorder_lo_orderdate_fkey",2);
+    X_34:bat[:oid] := sql.bind_idxbat(X_0,"sys","lineorder","lineorder_lo_orderdate_fkey",1);
+    X_37 := sql.projectdelta(X_28,X_30,X_32,r1_37,X_34);
+    X_40:bat[:int] := sql.bind(X_0,"sys","dwdate","d_year",0);
+    X_38:bat[:oid] := sql.tid(X_0,"sys","dwdate");
+    X_105 := algebra.subselect(X_40,X_38,1993,1993,true,false,false);
+    (X_42,r1_47) := sql.bind(X_0,"sys","dwdate","d_year",2);
+    X_106 := algebra.subselect(r1_47,nil:bat[:oid],1993,1993,true,false,false);
+    X_44:bat[:int] := sql.bind(X_0,"sys","dwdate","d_year",1);
+    X_108 := algebra.subselect(X_44,X_38,1993,1993,true,false,false);
+    X_48 := sql.subdelta(X_105,X_38,X_42,X_106,X_108);
+    (X_50,r1_55) := algebra.subjoin(X_37,X_48,nil:BAT,nil:BAT,false,nil:lng);
+    X_55:bat[:int] := sql.bind(X_0,"sys","lineorder","lo_extendedprice",0);
+    (X_57,r1_62) := sql.bind(X_0,"sys","lineorder","lo_extendedprice",2);
+    X_59:bat[:int] := sql.bind(X_0,"sys","lineorder","lo_extendedprice",1);
+    X_62 := sql.projectdelta(X_28,X_55,X_57,r1_62,X_59);
+    X_63 := algebra.projection(X_50,X_62);
+    X_64 := batcalc.lng(X_63);
+    X_65 := sql.projectdelta(X_28,X_15,X_17,r1_22,X_19);
+    X_66 := algebra.projection(X_50,X_65);
+    X_67:bat[:lng] := batcalc.*(X_64,X_66);
+    X_70:lng := aggr.sum(X_67);
+    sql.resultSet("sys.L1","revenue","bigint",64,0,7,X_70);
 end user.s4_1;
 #inline               actions= 0 time=8 usec 
 #remap                actions= 1 time=137 usec 
@@ -106,51 +105,6 @@
 #candidates           actions= 1 time=46 usec 
 #garbageCollector     actions= 1 time=66 usec 
 #total                actions= 1 time=1301 usec 
-=======
-function user.s2_1(A0:int,A1:int,A2:int,A3:int):void;
-    X_78:void := querylog.define("explain\nselect sum(lo_extendedprice*lo_discount) as revenue\n from lineorder, dwdate\n where lo_orderdate = d_datekey\n and d_year = 1993\n and lo_discount between 1 and 3\n and lo_quantity < 25;","sequential_pipe",43);
-    X_0 := sql.mvc();
-    X_4:bat[:int] := sql.bind(X_0,"sys","lineorder","lo_quantity",0);
-    X_15:bat[:int] := sql.bind(X_0,"sys","lineorder","lo_discount",0);
-    X_1:bat[:oid] := sql.tid(X_0,"sys","lineorder");
-    X_93 := algebra.subselect(X_15,X_1,A1,A2,true,true,false);
-    (X_17,r1_22) := sql.bind(X_0,"sys","lineorder","lo_discount",2);
-    X_94 := algebra.subselect(r1_22,nil:bat[:oid],A1,A2,true,true,false);
-    X_19:bat[:int] := sql.bind(X_0,"sys","lineorder","lo_discount",1);
-    X_96 := algebra.subselect(X_19,X_1,A1,A2,true,true,false);
-    X_24 := sql.subdelta(X_93,X_1,X_17,X_94,X_96);
-    X_97 := algebra.thetasubselect(X_4,X_24,A3,"<");
-    (X_7,r1_12) := sql.bind(X_0,"sys","lineorder","lo_quantity",2);
-    X_98 := algebra.thetasubselect(r1_12,nil:bat[:oid],A3,"<");
-    X_10:bat[:int] := sql.bind(X_0,"sys","lineorder","lo_quantity",1);
-    X_100 := algebra.thetasubselect(X_10,X_24,A3,"<");
-    X_28 := sql.subdelta(X_97,X_24,X_7,X_98,X_100);
-    X_30:bat[:oid] := sql.bind_idxbat(X_0,"sys","lineorder","lineorder_lo_orderdate_fkey",0);
-    (X_32,r1_37) := sql.bind_idxbat(X_0,"sys","lineorder","lineorder_lo_orderdate_fkey",2);
-    X_34:bat[:oid] := sql.bind_idxbat(X_0,"sys","lineorder","lineorder_lo_orderdate_fkey",1);
-    X_37 := sql.projectdelta(X_28,X_30,X_32,r1_37,X_34);
-    X_40:bat[:int] := sql.bind(X_0,"sys","dwdate","d_year",0);
-    X_38:bat[:oid] := sql.tid(X_0,"sys","dwdate");
-    X_101 := algebra.subselect(X_40,X_38,A0,A0,true,false,false);
-    (X_42,r1_47) := sql.bind(X_0,"sys","dwdate","d_year",2);
-    X_102 := algebra.subselect(r1_47,nil:bat[:oid],A0,A0,true,false,false);
-    X_44:bat[:int] := sql.bind(X_0,"sys","dwdate","d_year",1);
-    X_104 := algebra.subselect(X_44,X_38,A0,A0,true,false,false);
-    X_48 := sql.subdelta(X_101,X_38,X_42,X_102,X_104);
-    (X_50,r1_55) := algebra.subjoin(X_37,X_48,nil:BAT,nil:BAT,false,nil:lng);
-    X_55:bat[:int] := sql.bind(X_0,"sys","lineorder","lo_extendedprice",0);
-    (X_57,r1_62) := sql.bind(X_0,"sys","lineorder","lo_extendedprice",2);
-    X_59:bat[:int] := sql.bind(X_0,"sys","lineorder","lo_extendedprice",1);
-    X_62 := sql.projectdelta(X_28,X_55,X_57,r1_62,X_59);
-    X_63 := algebra.projection(X_50,X_62);
-    X_64 := batcalc.lng(X_63);
-    X_65 := sql.projectdelta(X_28,X_15,X_17,r1_22,X_19);
-    X_66 := algebra.projection(X_50,X_65);
-    X_67:bat[:lng] := batcalc.*(X_64,X_66);
-    X_70:lng := aggr.sum(X_67);
-    sql.resultSet("sys.L1","revenue","bigint",64,0,7,X_70);
-end user.s2_1;
->>>>>>> eecc409f
 
 # 23:10:45 >  
 # 23:10:45 >  "Done."
