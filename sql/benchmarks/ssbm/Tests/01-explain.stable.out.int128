stdout of test '01-explain` in directory 'sql/benchmarks/ssbm` itself:


# 23:10:45 >  
# 23:10:45 >  "mserver5" "--debug=10" "--set" "gdk_nr_threads=0" "--set" "mapi_open=true" "--set" "mapi_port=35257" "--set" "mapi_usock=/var/tmp/mtest-17595/.s.monetdb.35257" "--set" "monet_prompt=" "--forcemito" "--set" "mal_listing=2" "--dbpath=/ufs/manegold/_/Monet/HG/Feb2013/prefix/--disable-debug_--enable-assert_--enable-optimize/var/MonetDB/mTests_sql_benchmarks_ssbm" "--set" "mal_listing=0"
# 23:10:45 >  

# MonetDB 5 server v11.15.12
# This is an unreleased version
# Serving database 'mTests_sql_benchmarks_ssbm', using 8 threads
# Compiled for x86_64-unknown-linux-gnu/64bit with 64bit OIDs dynamically linked
# Found 15.591 GiB available main-memory.
# Copyright (c) 1993-July 2008 CWI.
# Copyright (c) August 2008-2015 MonetDB B.V., all rights reserved
# Visit http://www.monetdb.org/ for further information
# Listening for connection requests on mapi:monetdb://rome.ins.cwi.nl:35257/
# Listening for UNIX domain connection requests on mapi:monetdb:///var/tmp/mtest-17595/.s.monetdb.35257
# MonetDB/GIS module loaded
# MonetDB/JAQL module loaded
# MonetDB/SQL module loaded

Ready.

# 23:10:45 >  
# 23:10:45 >  "/usr/bin/python2" "01-explain.SQL.py" "01-explain"
# 23:10:45 >  

#set optimizer = 'sequential_pipe';
#explain
#select sum(lo_extendedprice*lo_discount) as revenue
#	from lineorder, dwdate
#	where lo_orderdate = d_datekey
#		and d_year = 1993
#		and lo_discount between 1 and 3
#		and lo_quantity < 25;
% .explain # table_name
% mal # name
% clob # type
% 254 # length
function user.s4_1():void;
    X_78:void := querylog.define("explain\nselect sum(lo_extendedprice*lo_discount) as revenue\n from lineorder, dwdate\n where lo_orderdate = d_datekey\n and d_year = 1993\n and lo_discount between 1 and 3\n and lo_quantity < 25;","sequential_pipe",24);
    X_0 := sql.mvc();
    X_4:bat[:int] := sql.bind(X_0,"sys","lineorder","lo_quantity",0);
    X_15:bat[:int] := sql.bind(X_0,"sys","lineorder","lo_discount",0);
<<<<<<< HEAD
    X_1:bat[:oid] := sql.tid(X_0,"sys","lineorder");
    X_24 := algebra.subselect(X_15,X_1,1,3,true,true,false);
    X_28 := algebra.thetasubselect(X_4,X_24,25,"<");
=======
    C_1:bat[:oid] := sql.tid(X_0,"sys","lineorder");
    C_93 := algebra.subselect(X_15,C_1,A1,A2,true,true,false);
    (C_17,r1_22) := sql.bind(X_0,"sys","lineorder","lo_discount",2);
    C_94 := algebra.subselect(r1_22,nil:bat[:oid],A1,A2,true,true,false);
    X_19:bat[:int] := sql.bind(X_0,"sys","lineorder","lo_discount",1);
    C_96 := algebra.subselect(X_19,C_1,A1,A2,true,true,false);
    C_24 := sql.subdelta(C_93,C_1,C_17,C_94,C_96);
    C_97 := algebra.thetasubselect(X_4,C_24,A3,"<");
    (C_7,r1_12) := sql.bind(X_0,"sys","lineorder","lo_quantity",2);
    C_98 := algebra.thetasubselect(r1_12,nil:bat[:oid],A3,"<");
    X_10:bat[:int] := sql.bind(X_0,"sys","lineorder","lo_quantity",1);
    C_100 := algebra.thetasubselect(X_10,C_24,A3,"<");
    C_28 := sql.subdelta(C_97,C_24,C_7,C_98,C_100);
>>>>>>> a81b6a76
    X_30:bat[:oid] := sql.bind_idxbat(X_0,"sys","lineorder","lineorder_lo_orderdate_fkey",0);
    (X_32,r1_37) := sql.bind_idxbat(X_0,"sys","lineorder","lineorder_lo_orderdate_fkey",2);
    X_34:bat[:oid] := sql.bind_idxbat(X_0,"sys","lineorder","lineorder_lo_orderdate_fkey",1);
    X_37 := sql.projectdelta(C_28,X_30,X_32,r1_37,X_34);
    X_40:bat[:int] := sql.bind(X_0,"sys","dwdate","d_year",0);
<<<<<<< HEAD
    X_38:bat[:oid] := sql.tid(X_0,"sys","dwdate");
    X_48 := algebra.subselect(X_40,X_38,1993,1993,true,false,false);
    (X_50,r1_55) := algebra.subjoin(X_37,X_48,nil:BAT,nil:BAT,false,nil:lng);
    X_55:bat[:int] := sql.bind(X_0,"sys","lineorder","lo_extendedprice",0);
    X_63:bat[:int] := algebra.projectionpath(X_50,X_28,X_55);
    X_64 := batcalc.lng(X_63);
    X_66:bat[:int] := algebra.projectionpath(X_50,X_28,X_15);
=======
    C_38:bat[:oid] := sql.tid(X_0,"sys","dwdate");
    C_101 := algebra.subselect(X_40,C_38,A0,A0,true,false,false);
    (C_42,r1_47) := sql.bind(X_0,"sys","dwdate","d_year",2);
    C_102 := algebra.subselect(r1_47,nil:bat[:oid],A0,A0,true,false,false);
    X_44:bat[:int] := sql.bind(X_0,"sys","dwdate","d_year",1);
    C_104 := algebra.subselect(X_44,C_38,A0,A0,true,false,false);
    C_48 := sql.subdelta(C_101,C_38,C_42,C_102,C_104);
    (X_50,r1_55) := algebra.subjoin(X_37,C_48,nil:BAT,nil:BAT,false,nil:lng);
    X_55:bat[:int] := sql.bind(X_0,"sys","lineorder","lo_extendedprice",0);
    (C_57,r1_62) := sql.bind(X_0,"sys","lineorder","lo_extendedprice",2);
    X_59:bat[:int] := sql.bind(X_0,"sys","lineorder","lo_extendedprice",1);
    X_62 := sql.projectdelta(C_28,X_55,C_57,r1_62,X_59);
    X_63 := algebra.projection(X_50,X_62);
    X_64 := batcalc.lng(X_63);
    X_65 := sql.projectdelta(C_28,X_15,C_17,r1_22,X_19);
    X_66 := algebra.projection(X_50,X_65);
>>>>>>> a81b6a76
    X_67:bat[:lng] := batcalc.*(X_64,X_66);
    X_70:lng := aggr.sum(X_67);
    sql.resultSet("sys.L1","revenue","bigint",64,0,7,X_70);
end user.s4_1;
#inline               actions= 0 time=8 usec 
#remap                actions= 1 time=137 usec 
#costModel            actions= 1 time=53 usec 
#coercions            actions= 0 time=5 usec 
#evaluate             actions= 4 time=90 usec 
#emptycolumn          actions= 0 time=46 usec 
#pushselect           actions=11 time=106 usec 
#aliases              actions=10 time=72 usec 
#mergetable           actions= 0 time=78 usec 
#deadcode             actions= 5 time=72 usec 
#aliases              actions= 0 time=16 usec 
#constants            actions=10 time=70 usec 
#commonTerms          actions= 0 time=19 usec 
#projectionpath       actions= 0 time=10 usec 
#reorder              actions= 1 time=96 usec 
#deadcode             actions= 0 time=13 usec 
#reduce               actions=50 time=103 usec 
#matpack              actions= 0 time=7 usec 
#querylog             actions= 0 time=1 usec 
#multiplex            actions= 0 time=6 usec 
#generator            actions= 0 time=3 usec 
#profiler             actions= 1 time=60 usec 
#candidates           actions= 1 time=46 usec 
#garbageCollector     actions= 1 time=66 usec 
#total                actions= 1 time=1301 usec 

# 23:10:45 >  
# 23:10:45 >  "Done."
# 23:10:45 >  
<|MERGE_RESOLUTION|>--- conflicted
+++ resolved
@@ -42,56 +42,21 @@
     X_0 := sql.mvc();
     X_4:bat[:int] := sql.bind(X_0,"sys","lineorder","lo_quantity",0);
     X_15:bat[:int] := sql.bind(X_0,"sys","lineorder","lo_discount",0);
-<<<<<<< HEAD
-    X_1:bat[:oid] := sql.tid(X_0,"sys","lineorder");
-    X_24 := algebra.subselect(X_15,X_1,1,3,true,true,false);
-    X_28 := algebra.thetasubselect(X_4,X_24,25,"<");
-=======
     C_1:bat[:oid] := sql.tid(X_0,"sys","lineorder");
-    C_93 := algebra.subselect(X_15,C_1,A1,A2,true,true,false);
-    (C_17,r1_22) := sql.bind(X_0,"sys","lineorder","lo_discount",2);
-    C_94 := algebra.subselect(r1_22,nil:bat[:oid],A1,A2,true,true,false);
-    X_19:bat[:int] := sql.bind(X_0,"sys","lineorder","lo_discount",1);
-    C_96 := algebra.subselect(X_19,C_1,A1,A2,true,true,false);
-    C_24 := sql.subdelta(C_93,C_1,C_17,C_94,C_96);
-    C_97 := algebra.thetasubselect(X_4,C_24,A3,"<");
-    (C_7,r1_12) := sql.bind(X_0,"sys","lineorder","lo_quantity",2);
-    C_98 := algebra.thetasubselect(r1_12,nil:bat[:oid],A3,"<");
-    X_10:bat[:int] := sql.bind(X_0,"sys","lineorder","lo_quantity",1);
-    C_100 := algebra.thetasubselect(X_10,C_24,A3,"<");
-    C_28 := sql.subdelta(C_97,C_24,C_7,C_98,C_100);
->>>>>>> a81b6a76
+    C_24 := algebra.subselect(X_15,C_1,1,3,true,true,false);
+    C_28 := algebra.thetasubselect(X_4,C_24,25,"<");
     X_30:bat[:oid] := sql.bind_idxbat(X_0,"sys","lineorder","lineorder_lo_orderdate_fkey",0);
     (X_32,r1_37) := sql.bind_idxbat(X_0,"sys","lineorder","lineorder_lo_orderdate_fkey",2);
     X_34:bat[:oid] := sql.bind_idxbat(X_0,"sys","lineorder","lineorder_lo_orderdate_fkey",1);
     X_37 := sql.projectdelta(C_28,X_30,X_32,r1_37,X_34);
     X_40:bat[:int] := sql.bind(X_0,"sys","dwdate","d_year",0);
-<<<<<<< HEAD
-    X_38:bat[:oid] := sql.tid(X_0,"sys","dwdate");
-    X_48 := algebra.subselect(X_40,X_38,1993,1993,true,false,false);
-    (X_50,r1_55) := algebra.subjoin(X_37,X_48,nil:BAT,nil:BAT,false,nil:lng);
-    X_55:bat[:int] := sql.bind(X_0,"sys","lineorder","lo_extendedprice",0);
-    X_63:bat[:int] := algebra.projectionpath(X_50,X_28,X_55);
-    X_64 := batcalc.lng(X_63);
-    X_66:bat[:int] := algebra.projectionpath(X_50,X_28,X_15);
-=======
     C_38:bat[:oid] := sql.tid(X_0,"sys","dwdate");
-    C_101 := algebra.subselect(X_40,C_38,A0,A0,true,false,false);
-    (C_42,r1_47) := sql.bind(X_0,"sys","dwdate","d_year",2);
-    C_102 := algebra.subselect(r1_47,nil:bat[:oid],A0,A0,true,false,false);
-    X_44:bat[:int] := sql.bind(X_0,"sys","dwdate","d_year",1);
-    C_104 := algebra.subselect(X_44,C_38,A0,A0,true,false,false);
-    C_48 := sql.subdelta(C_101,C_38,C_42,C_102,C_104);
+    C_48 := algebra.subselect(X_40,C_38,1993,1993,true,false,false);
     (X_50,r1_55) := algebra.subjoin(X_37,C_48,nil:BAT,nil:BAT,false,nil:lng);
     X_55:bat[:int] := sql.bind(X_0,"sys","lineorder","lo_extendedprice",0);
-    (C_57,r1_62) := sql.bind(X_0,"sys","lineorder","lo_extendedprice",2);
-    X_59:bat[:int] := sql.bind(X_0,"sys","lineorder","lo_extendedprice",1);
-    X_62 := sql.projectdelta(C_28,X_55,C_57,r1_62,X_59);
-    X_63 := algebra.projection(X_50,X_62);
+    X_63:bat[:int] := algebra.projectionpath(X_50,C_28,X_55);
     X_64 := batcalc.lng(X_63);
-    X_65 := sql.projectdelta(C_28,X_15,C_17,r1_22,X_19);
-    X_66 := algebra.projection(X_50,X_65);
->>>>>>> a81b6a76
+    X_66:bat[:int] := algebra.projectionpath(X_50,C_28,X_15);
     X_67:bat[:lng] := batcalc.*(X_64,X_66);
     X_70:lng := aggr.sum(X_67);
     sql.resultSet("sys.L1","revenue","bigint",64,0,7,X_70);
