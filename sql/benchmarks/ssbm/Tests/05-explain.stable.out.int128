--- conflicted
+++ resolved
@@ -65,48 +65,6 @@
     X_118 := bat.append(X_110,0);
     X_125 := bat.append(X_118,0);
     X_4 := sql.mvc();
-<<<<<<< HEAD
-    C_5:bat[:oid,:oid] := sql.tid(X_4,"sys","lineorder");
-    X_8:bat[:oid,:oid] := sql.bind_idxbat(X_4,"sys","lineorder","lineorder_lo_partkey_fkey",0);
-    (X_11,r1_11) := sql.bind_idxbat(X_4,"sys","lineorder","lineorder_lo_partkey_fkey",2);
-    X_14:bat[:oid,:oid] := sql.bind_idxbat(X_4,"sys","lineorder","lineorder_lo_partkey_fkey",1);
-    X_16 := sql.projectdelta(C_5,X_8,X_11,r1_11,X_14);
-    X_19:bat[:oid,:str] := sql.bind(X_4,"sys","part","p_brand1",0);
-    C_17:bat[:oid,:oid] := sql.tid(X_4,"sys","part");
-    C_135 := algebra.subselect(X_19,C_17,A0,A1,true,true,false);
-    (C_21,r1_22) := sql.bind(X_4,"sys","part","p_brand1",2);
-    C_136 := algebra.subselect(r1_22,nil:bat[:oid,:oid],A0,A1,true,true,false);
-    X_23:bat[:oid,:str] := sql.bind(X_4,"sys","part","p_brand1",1);
-    C_138 := algebra.subselect(X_23,C_17,A0,A1,true,true,false);
-    C_24 := sql.subdelta(C_135,C_17,C_21,C_136,C_138);
-    (X_27,r1_34) := algebra.subjoin(X_16,C_24,nil:BAT,nil:BAT,false,nil:lng);
-    X_31:bat[:oid,:oid] := sql.bind_idxbat(X_4,"sys","lineorder","lineorder_lo_suppkey_fkey",0);
-    (X_33,r1_41) := sql.bind_idxbat(X_4,"sys","lineorder","lineorder_lo_suppkey_fkey",2);
-    X_35:bat[:oid,:oid] := sql.bind_idxbat(X_4,"sys","lineorder","lineorder_lo_suppkey_fkey",1);
-    X_36 := sql.projectdelta(C_5,X_31,X_33,r1_41,X_35);
-    X_37 := algebra.projection(X_27,X_36);
-    X_40:bat[:oid,:str] := sql.bind(X_4,"sys","supplier","s_region",0);
-    C_38:bat[:oid,:oid] := sql.tid(X_4,"sys","supplier");
-    C_139 := algebra.subselect(X_40,C_38,A2,A2,true,false,false);
-    (C_42,r1_51) := sql.bind(X_4,"sys","supplier","s_region",2);
-    C_140 := algebra.subselect(r1_51,nil:bat[:oid,:oid],A2,A2,true,false,false);
-    X_44:bat[:oid,:str] := sql.bind(X_4,"sys","supplier","s_region",1);
-    C_141 := algebra.subselect(X_44,C_38,A2,A2,true,false,false);
-    C_45 := sql.subdelta(C_139,C_38,C_42,C_140,C_141);
-    (X_46,r1_59) := algebra.subjoin(X_37,C_45,nil:BAT,nil:BAT,false,nil:lng);
-    X_48:bat[:oid,:oid] := sql.bind_idxbat(X_4,"sys","lineorder","lineorder_lo_orderdate_fkey",0);
-    (X_50,r1_63) := sql.bind_idxbat(X_4,"sys","lineorder","lineorder_lo_orderdate_fkey",2);
-    X_52:bat[:oid,:oid] := sql.bind_idxbat(X_4,"sys","lineorder","lineorder_lo_orderdate_fkey",1);
-    X_53 := sql.projectdelta(C_5,X_48,X_50,r1_63,X_52);
-    X_54:bat[:oid,:oid] := algebra.projectionPath(X_46,X_27,X_53);
-    C_55:bat[:oid,:oid] := sql.tid(X_4,"sys","dwdate");
-    (X_57,r1_72) := algebra.subjoin(X_54,C_55,nil:BAT,nil:BAT,false,nil:lng);
-    X_59 := sql.projectdelta(C_24,X_19,C_21,r1_22,X_23);
-    X_60:bat[:oid,:str] := algebra.projectionPath(X_57,X_46,r1_34,X_59);
-    X_61:bat[:oid,:int] := sql.bind(X_4,"sys","dwdate","d_year",0);
-    (C_63,r1_84) := sql.bind(X_4,"sys","dwdate","d_year",2);
-    X_65:bat[:oid,:int] := sql.bind(X_4,"sys","dwdate","d_year",1);
-=======
     C_5:bat[:oid] := sql.tid(X_4,"sys","lineorder");
     X_8:bat[:oid] := sql.bind_idxbat(X_4,"sys","lineorder","lineorder_lo_partkey_fkey",0);
     (X_11,r1_11) := sql.bind_idxbat(X_4,"sys","lineorder","lineorder_lo_partkey_fkey",2);
@@ -147,28 +105,18 @@
     X_61:bat[:int] := sql.bind(X_4,"sys","dwdate","d_year",0);
     (C_63,r1_84) := sql.bind(X_4,"sys","dwdate","d_year",2);
     X_65:bat[:int] := sql.bind(X_4,"sys","dwdate","d_year",1);
->>>>>>> 242cceaf
     X_66 := sql.projectdelta(C_55,X_61,C_63,r1_84,X_65);
     X_67 := algebra.projection(r1_72,X_66);
     (X_68,r1_90,r2_90) := group.subgroup(X_67);
     (X_71,r1_93,r2_93) := group.subgroupdone(X_60,X_68);
     X_74 := algebra.projection(r1_93,X_60);
     X_75 := algebra.projection(r1_93,X_67);
-<<<<<<< HEAD
-    X_82:bat[:oid,:int] := sql.bind(X_4,"sys","lineorder","lo_revenue",0);
-    (C_84,r1_106) := sql.bind(X_4,"sys","lineorder","lo_revenue",2);
-    X_86:bat[:oid,:int] := sql.bind(X_4,"sys","lineorder","lo_revenue",1);
-    X_87 := sql.projectdelta(C_5,X_82,C_84,r1_106,X_86);
-    X_88:bat[:oid,:int] := algebra.projectionPath(X_57,X_46,X_27,X_87);
-    X_89:bat[:oid,:hge] := aggr.subsum(X_88,X_71,r1_93,true,true);
-=======
     X_82:bat[:int] := sql.bind(X_4,"sys","lineorder","lo_revenue",0);
     (C_84,r1_106) := sql.bind(X_4,"sys","lineorder","lo_revenue",2);
     X_86:bat[:int] := sql.bind(X_4,"sys","lineorder","lo_revenue",1);
     X_87 := sql.projectdelta(C_5,X_82,C_84,r1_106,X_86);
     X_88:bat[:int] := algebra.projectionPath(X_57,X_46,X_27,X_87);
     X_89:bat[:hge] := aggr.subsum(X_88,X_71,r1_93,true,true);
->>>>>>> 242cceaf
     (X_76,r1_98,r2_98) := algebra.subsort(X_75,false,false);
     (X_79,r1_101,r2_101) := algebra.subsort(X_74,r1_98,r2_98,false,false);
     X_90 := algebra.projection(r1_101,X_89);
