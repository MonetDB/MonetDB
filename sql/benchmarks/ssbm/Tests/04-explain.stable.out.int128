--- conflicted
+++ resolved
@@ -68,21 +68,12 @@
     (X_10,r1_10) := sql.bind_idxbat(X_3,"sys","lineorder","lineorder_lo_partkey_fkey",2);
     X_13:bat[:oid] := sql.bind_idxbat(X_3,"sys","lineorder","lineorder_lo_partkey_fkey",1);
     X_15 := sql.projectdelta(C_4,X_7,X_10,r1_10,X_13);
-<<<<<<< HEAD
-    X_18:bat[:oid,:str] := sql.bind(X_3,"sys","part","p_category",0);
-    C_16:bat[:oid,:oid] := sql.tid(X_3,"sys","part");
-    C_139 := algebra.subselect(X_18,C_16,A0,A0,true,false,false);
-    (C_20,r1_21) := sql.bind(X_3,"sys","part","p_category",2);
-    C_140 := algebra.subselect(r1_21,nil:bat[:oid,:oid],A0,A0,true,false,false);
-    X_22:bat[:oid,:str] := sql.bind(X_3,"sys","part","p_category",1);
-=======
     X_18:bat[:str] := sql.bind(X_3,"sys","part","p_category",0);
     C_16:bat[:oid] := sql.tid(X_3,"sys","part");
     C_139 := algebra.subselect(X_18,C_16,A0,A0,true,false,false);
     (C_20,r1_21) := sql.bind(X_3,"sys","part","p_category",2);
     C_140 := algebra.subselect(r1_21,nil:bat[:oid],A0,A0,true,false,false);
     X_22:bat[:str] := sql.bind(X_3,"sys","part","p_category",1);
->>>>>>> 3f642494
     C_142 := algebra.subselect(X_22,C_16,A0,A0,true,false,false);
     C_23 := sql.subdelta(C_139,C_16,C_20,C_140,C_142);
     (X_26,r1_32) := algebra.subjoin(X_15,C_23,nil:BAT,nil:BAT,false,nil:lng);
@@ -91,21 +82,12 @@
     X_34:bat[:oid] := sql.bind_idxbat(X_3,"sys","lineorder","lineorder_lo_suppkey_fkey",1);
     X_35 := sql.projectdelta(C_4,X_30,X_32,r1_39,X_34);
     X_36 := algebra.projection(X_26,X_35);
-<<<<<<< HEAD
-    X_39:bat[:oid,:str] := sql.bind(X_3,"sys","supplier","s_region",0);
-    C_37:bat[:oid,:oid] := sql.tid(X_3,"sys","supplier");
-    C_143 := algebra.subselect(X_39,C_37,A1,A1,true,false,false);
-    (C_41,r1_49) := sql.bind(X_3,"sys","supplier","s_region",2);
-    C_144 := algebra.subselect(r1_49,nil:bat[:oid,:oid],A1,A1,true,false,false);
-    X_43:bat[:oid,:str] := sql.bind(X_3,"sys","supplier","s_region",1);
-=======
     X_39:bat[:str] := sql.bind(X_3,"sys","supplier","s_region",0);
     C_37:bat[:oid] := sql.tid(X_3,"sys","supplier");
     C_143 := algebra.subselect(X_39,C_37,A1,A1,true,false,false);
     (C_41,r1_49) := sql.bind(X_3,"sys","supplier","s_region",2);
     C_144 := algebra.subselect(r1_49,nil:bat[:oid],A1,A1,true,false,false);
     X_43:bat[:str] := sql.bind(X_3,"sys","supplier","s_region",1);
->>>>>>> 3f642494
     C_145 := algebra.subselect(X_43,C_37,A1,A1,true,false,false);
     C_44 := sql.subdelta(C_143,C_37,C_41,C_144,C_145);
     (X_45,r1_57) := algebra.subjoin(X_36,C_44,nil:BAT,nil:BAT,false,nil:lng);
