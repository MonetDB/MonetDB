--- conflicted
+++ resolved
@@ -70,40 +70,39 @@
     X_16 := sql.projectdelta(X_5,X_8,X_11,r1_11,X_14);
     X_19:bat[:oid,:str]  := sql.bind(X_4,"sys","part","p_category",0);
     X_17:bat[:oid,:oid]  := sql.tid(X_4,"sys","part");
-<<<<<<< HEAD
-    X_181 := algebra.subselect(X_19,X_17,A0,A0,true,true,false);
+    X_181 := algebra.subselect(X_19,X_17,A0,A0,true,false,false);
     (X_21,r1_22) := sql.bind(X_4,"sys","part","p_category",2);
-    X_182 := algebra.subselect(r1_22,nil:bat[:oid,:oid],A0,A0,true,true,false);
+    X_182 := algebra.subselect(r1_22,nil:bat[:oid,:oid],A0,A0,true,false,false);
     X_23:bat[:oid,:str]  := sql.bind(X_4,"sys","part","p_category",1);
-    X_184 := algebra.subselect(X_23,X_17,A0,A0,true,true,false);
+    X_184 := algebra.subselect(X_23,X_17,A0,A0,true,false,false);
     X_24 := sql.subdelta(X_181,X_17,X_21,X_182,X_184);
-    (X_26,r1_31) := algebra.subjoin(X_16,X_24,nil:BAT,nil:BAT,false,nil:lng);
-    X_31:bat[:oid,:oid] := sql.bind_idxbat(X_4,"sys","lineorder","lineorder_lo_suppkey_fkey",0);
-    (X_33,r1_38) := sql.bind_idxbat(X_4,"sys","lineorder","lineorder_lo_suppkey_fkey",2);
-    X_35:bat[:oid,:oid] := sql.bind_idxbat(X_4,"sys","lineorder","lineorder_lo_suppkey_fkey",1);
-    X_36 := sql.projectdelta(X_5,X_31,X_33,r1_38,X_35);
-    X_37 := algebra.leftfetchjoin(X_26,X_36);
-    X_40:bat[:oid,:str] := sql.bind(X_4,"sys","supplier","s_region",0);
-    X_38:bat[:oid,:oid] := sql.tid(X_4,"sys","supplier");
-    X_185 := algebra.subselect(X_40,X_38,A1,A1,true,true,false);
-    (X_42,r1_48) := sql.bind(X_4,"sys","supplier","s_region",2);
-    X_186 := algebra.subselect(r1_48,nil:bat[:oid,:oid],A1,A1,true,true,false);
-    X_44:bat[:oid,:str] := sql.bind(X_4,"sys","supplier","s_region",1);
-    X_188 := algebra.subselect(X_44,X_38,A1,A1,true,true,false);
-    X_45 := sql.subdelta(X_185,X_38,X_42,X_186,X_188);
-    (X_48,r1_58) := algebra.subjoin(X_37,X_45,nil:BAT,nil:BAT,false,nil:lng);
+    (X_27,r1_32) := algebra.subjoin(X_16,X_24,nil:BAT,nil:BAT,false,nil:lng);
+    X_32:bat[:oid,:oid] := sql.bind_idxbat(X_4,"sys","lineorder","lineorder_lo_suppkey_fkey",0);
+    (X_34,r1_39) := sql.bind_idxbat(X_4,"sys","lineorder","lineorder_lo_suppkey_fkey",2);
+    X_36:bat[:oid,:oid] := sql.bind_idxbat(X_4,"sys","lineorder","lineorder_lo_suppkey_fkey",1);
+    X_37 := sql.projectdelta(X_5,X_32,X_34,r1_39,X_36);
+    X_38 := algebra.leftfetchjoin(X_27,X_37);
+    X_41:bat[:oid,:str] := sql.bind(X_4,"sys","supplier","s_region",0);
+    X_39:bat[:oid,:oid] := sql.tid(X_4,"sys","supplier");
+    X_185 := algebra.subselect(X_41,X_39,A1,A1,true,false,false);
+    (X_43,r1_49) := sql.bind(X_4,"sys","supplier","s_region",2);
+    X_186 := algebra.subselect(r1_49,nil:bat[:oid,:oid],A1,A1,true,false,false);
+    X_45:bat[:oid,:str] := sql.bind(X_4,"sys","supplier","s_region",1);
+    X_188 := algebra.subselect(X_45,X_39,A1,A1,true,false,false);
+    X_46 := sql.subdelta(X_185,X_39,X_43,X_186,X_188);
+    (X_48,r1_58) := algebra.subjoin(X_38,X_46,nil:BAT,nil:BAT,false,nil:lng);
     X_50:bat[:oid,:oid] := sql.bind_idxbat(X_4,"sys","lineorder","lineorder_lo_orderdate_fkey",0);
     (X_52,r1_62) := sql.bind_idxbat(X_4,"sys","lineorder","lineorder_lo_orderdate_fkey",2);
     X_54:bat[:oid,:oid] := sql.bind_idxbat(X_4,"sys","lineorder","lineorder_lo_orderdate_fkey",1);
     X_55 := sql.projectdelta(X_5,X_50,X_52,r1_62,X_54);
-    X_56:bat[:oid,:oid] := algebra.leftfetchjoinPath(X_48,X_26,X_55);
+    X_56:bat[:oid,:oid] := algebra.leftfetchjoinPath(X_48,X_27,X_55);
     X_57:bat[:oid,:oid] := sql.tid(X_4,"sys","dwdate");
     (X_59,r1_71) := algebra.subjoin(X_56,X_57,nil:BAT,nil:BAT,false,nil:lng);
     X_65:bat[:oid,:str] := sql.bind(X_4,"sys","part","p_brand1",0);
     (X_67,r1_79) := sql.bind(X_4,"sys","part","p_brand1",2);
     X_69:bat[:oid,:str] := sql.bind(X_4,"sys","part","p_brand1",1);
     X_70 := sql.projectdelta(X_24,X_65,X_67,r1_79,X_69);
-    X_71:bat[:oid,:str] := algebra.leftfetchjoinPath(X_59,X_48,r1_31,X_70);
+    X_71:bat[:oid,:str] := algebra.leftfetchjoinPath(X_59,X_48,r1_32,X_70);
     X_72:bat[:oid,:int] := sql.bind(X_4,"sys","dwdate","d_year",0);
     (X_74,r1_90) := sql.bind(X_4,"sys","dwdate","d_year",2);
     X_76:bat[:oid,:int] := sql.bind(X_4,"sys","dwdate","d_year",1);
@@ -117,7 +116,7 @@
     (X_97,r1_114) := sql.bind(X_4,"sys","lineorder","lo_revenue",2);
     X_99:bat[:oid,:int] := sql.bind(X_4,"sys","lineorder","lo_revenue",1);
     X_100 := sql.projectdelta(X_5,X_95,X_97,r1_114,X_99);
-    X_101:bat[:oid,:int] := algebra.leftfetchjoinPath(X_59,X_48,X_26,X_100);
+    X_101:bat[:oid,:int] := algebra.leftfetchjoinPath(X_59,X_48,X_27,X_100);
     X_102:bat[:oid,:hge] := aggr.subsum(X_101,X_82,r1_99,true,true);
     (X_87,r1_104,r2_104) := algebra.subsort(X_86,false,false);
     (X_90,r1_107,r2_107) := algebra.subsort(X_85,r1_104,r2_104,false,false);
@@ -125,64 +124,6 @@
     X_106 := algebra.leftfetchjoin(r1_107,X_86);
     X_107 := algebra.leftfetchjoin(r1_107,X_85);
     sql.resultSet(X_136,X_138,X_140,X_142,X_143,X_105,X_106,X_107);
-=======
-    X_185 := algebra.subselect(X_19,X_17,A0,A0,true,false,false);
-    (X_21,r1_22) := sql.bind(X_4,"sys","part","p_category",2);
-    X_186 := algebra.subselect(r1_22,nil:bat[:oid,:oid],A0,A0,true,false,false);
-    X_23:bat[:oid,:str]  := sql.bind(X_4,"sys","part","p_category",1);
-    X_188 := algebra.subselect(X_23,X_17,A0,A0,true,false,false);
-    X_24 := sql.subdelta(X_185,X_17,X_21,X_186,X_188);
-    X_26 := X_24;
-    (X_27,r1_31) := algebra.subjoin(X_16,X_26,nil:BAT,nil:BAT,false,nil:lng);
-    X_31:bat[:oid,:oid]  := sql.bind_idxbat(X_4,"sys","lineorder","lineorder_lo_suppkey_fkey",0);
-    (X_33,r1_37) := sql.bind_idxbat(X_4,"sys","lineorder","lineorder_lo_suppkey_fkey",2);
-    X_37:bat[:oid,:oid]  := sql.bind_idxbat(X_4,"sys","lineorder","lineorder_lo_suppkey_fkey",1);
-    X_38 := sql.projectdelta(X_5,X_31,X_33,r1_37,X_37);
-    X_39 := algebra.leftfetchjoin(X_27,X_38);
-    X_42:bat[:oid,:str]  := sql.bind(X_4,"sys","supplier","s_region",0);
-    X_40:bat[:oid,:oid]  := sql.tid(X_4,"sys","supplier");
-    X_189 := algebra.subselect(X_42,X_40,A1,A1,true,false,false);
-    (X_45,r1_50) := sql.bind(X_4,"sys","supplier","s_region",2);
-    X_190 := algebra.subselect(r1_50,nil:bat[:oid,:oid],A1,A1,true,false,false);
-    X_48:bat[:oid,:str]  := sql.bind(X_4,"sys","supplier","s_region",1);
-    X_192 := algebra.subselect(X_48,X_40,A1,A1,true,false,false);
-    X_50 := sql.subdelta(X_189,X_40,X_45,X_190,X_192);
-    X_52 := X_50;
-    (X_53,r1_61) := algebra.subjoin(X_39,X_52,nil:BAT,nil:BAT,false,nil:lng);
-    X_56:bat[:oid,:oid]  := sql.bind_idxbat(X_4,"sys","lineorder","lineorder_lo_orderdate_fkey",0);
-    (X_58,r1_66) := sql.bind_idxbat(X_4,"sys","lineorder","lineorder_lo_orderdate_fkey",2);
-    X_60:bat[:oid,:oid]  := sql.bind_idxbat(X_4,"sys","lineorder","lineorder_lo_orderdate_fkey",1);
-    X_61 := sql.projectdelta(X_5,X_56,X_58,r1_66,X_60);
-    X_62:bat[:oid,:oid] := algebra.leftfetchjoinPath(X_53,X_27,X_61);
-    X_63:bat[:oid,:oid]  := sql.tid(X_4,"sys","dwdate");
-    (X_66,r1_76) := algebra.subjoin(X_62,X_63,nil:BAT,nil:BAT,false,nil:lng);
-    X_70:bat[:oid,:str]  := sql.bind(X_4,"sys","part","p_brand1",0);
-    (X_74,r1_84) := sql.bind(X_4,"sys","part","p_brand1",2);
-    X_77:bat[:oid,:str]  := sql.bind(X_4,"sys","part","p_brand1",1);
-    X_79 := sql.projectdelta(X_24,X_70,X_74,r1_84,X_77);
-    X_80:bat[:oid,:str] := algebra.leftfetchjoinPath(X_66,X_53,r1_31,X_79);
-    X_81:bat[:oid,:int]  := sql.bind(X_4,"sys","dwdate","d_year",0);
-    (X_83,r1_97) := sql.bind(X_4,"sys","dwdate","d_year",2);
-    X_85:bat[:oid,:int]  := sql.bind(X_4,"sys","dwdate","d_year",1);
-    X_86 := sql.projectdelta(X_63,X_81,X_83,r1_97,X_85);
-    X_87 := algebra.leftfetchjoin(r1_76,X_86);
-    (X_88,r1_103,r2_103) := group.subgroup(X_87);
-    (X_91,r1_106,r2_106) := group.subgroupdone(X_80,X_88);
-    X_94 := algebra.leftfetchjoin(r1_106,X_80);
-    X_95 := algebra.leftfetchjoin(r1_106,X_87);
-    X_103:bat[:oid,:int]  := sql.bind(X_4,"sys","lineorder","lo_revenue",0);
-    (X_108,r1_123) := sql.bind(X_4,"sys","lineorder","lo_revenue",2);
-    X_111:bat[:oid,:int]  := sql.bind(X_4,"sys","lineorder","lo_revenue",1);
-    X_113 := sql.projectdelta(X_5,X_103,X_108,r1_123,X_111);
-    X_114:bat[:oid,:int] := algebra.leftfetchjoinPath(X_66,X_53,X_27,X_113);
-    X_115:bat[:oid,:hge]  := aggr.subsum(X_114,X_91,r1_106,true,true);
-    (X_96,r1_111,r2_111) := algebra.subsort(X_95,false,false);
-    (X_100,r1_115,r2_115) := algebra.subsort(X_94,r1_111,r2_111,false,false);
-    X_117 := algebra.leftfetchjoin(r1_115,X_115);
-    X_118 := algebra.leftfetchjoin(r1_115,X_95);
-    X_119 := algebra.leftfetchjoin(r1_115,X_94);
-    sql.resultSet(X_148,X_150,X_152,X_154,X_155,X_117,X_118,X_119);
->>>>>>> c55dabde
 end user.s2_1;
 
 # 23:10:46 >  
