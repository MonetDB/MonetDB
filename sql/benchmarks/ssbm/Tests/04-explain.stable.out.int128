--- conflicted
+++ resolved
@@ -62,41 +62,6 @@
     X_114 := bat.append(X_105,0);
     X_122 := bat.append(X_114,0);
     X_129 := bat.append(X_122,0);
-<<<<<<< HEAD
-    X_4 := sql.mvc();
-    C_5:bat[:oid,:oid] := sql.tid(X_4,"sys","lineorder");
-    X_8:bat[:oid,:oid]  := sql.bind_idxbat(X_4,"sys","lineorder","lineorder_lo_partkey_fkey",0);
-    (X_11,r1_11) := sql.bind_idxbat(X_4,"sys","lineorder","lineorder_lo_partkey_fkey",2);
-    X_14:bat[:oid,:oid]  := sql.bind_idxbat(X_4,"sys","lineorder","lineorder_lo_partkey_fkey",1);
-    X_16 := sql.projectdelta(C_5,X_8,X_11,r1_11,X_14);
-    X_19:bat[:oid,:str]  := sql.bind(X_4,"sys","part","p_category",0);
-    C_17:bat[:oid,:oid] := sql.tid(X_4,"sys","part");
-    C_159 := algebra.subselect(X_19,C_17,A0,A0,true,false,false);
-    (C_21,r1_22) := sql.bind(X_4,"sys","part","p_category",2);
-    C_160 := algebra.subselect(r1_22,nil:bat[:oid,:oid],A0,A0,true,false,false);
-    X_23:bat[:oid,:str]  := sql.bind(X_4,"sys","part","p_category",1);
-    C_162 := algebra.subselect(X_23,C_17,A0,A0,true,false,false);
-    C_24 := sql.subdelta(C_159,C_17,C_21,C_160,C_162);
-    (X_26,r1_32) := algebra.subjoin(X_16,C_24,nil:BAT,nil:BAT,false,nil:lng);
-    X_30:bat[:oid,:oid] := sql.bind_idxbat(X_4,"sys","lineorder","lineorder_lo_suppkey_fkey",0);
-    (X_32,r1_39) := sql.bind_idxbat(X_4,"sys","lineorder","lineorder_lo_suppkey_fkey",2);
-    X_34:bat[:oid,:oid] := sql.bind_idxbat(X_4,"sys","lineorder","lineorder_lo_suppkey_fkey",1);
-    X_35 := sql.projectdelta(C_5,X_30,X_32,r1_39,X_34);
-    X_36 := algebra.leftfetchjoin(X_26,X_35);
-    X_39:bat[:oid,:str] := sql.bind(X_4,"sys","supplier","s_region",0);
-    C_37:bat[:oid,:oid] := sql.tid(X_4,"sys","supplier");
-    C_163 := algebra.subselect(X_39,C_37,A1,A1,true,false,false);
-    (C_41,r1_49) := sql.bind(X_4,"sys","supplier","s_region",2);
-    C_164 := algebra.subselect(r1_49,nil:bat[:oid,:oid],A1,A1,true,false,false);
-    X_43:bat[:oid,:str] := sql.bind(X_4,"sys","supplier","s_region",1);
-    C_165 := algebra.subselect(X_43,C_37,A1,A1,true,false,false);
-    C_44 := sql.subdelta(C_163,C_37,C_41,C_164,C_165);
-    (X_45,r1_58) := algebra.subjoin(X_36,C_44,nil:BAT,nil:BAT,false,nil:lng);
-    X_47:bat[:oid,:oid] := sql.bind_idxbat(X_4,"sys","lineorder","lineorder_lo_orderdate_fkey",0);
-    (X_49,r1_62) := sql.bind_idxbat(X_4,"sys","lineorder","lineorder_lo_orderdate_fkey",2);
-    X_51:bat[:oid,:oid] := sql.bind_idxbat(X_4,"sys","lineorder","lineorder_lo_orderdate_fkey",1);
-    X_52 := sql.projectdelta(C_5,X_47,X_49,r1_62,X_51);
-=======
     X_3 := sql.mvc();
     C_4:bat[:oid,:oid] := sql.tid(X_3,"sys","lineorder");
     X_7:bat[:oid,:oid] := sql.bind_idxbat(X_3,"sys","lineorder","lineorder_lo_partkey_fkey",0);
@@ -105,12 +70,12 @@
     X_15 := sql.projectdelta(C_4,X_7,X_10,r1_10,X_13);
     X_18:bat[:oid,:str] := sql.bind(X_3,"sys","part","p_category",0);
     C_16:bat[:oid,:oid] := sql.tid(X_3,"sys","part");
-    C_138 := algebra.subselect(X_18,C_16,A0,A0,true,false,false);
+    C_139 := algebra.subselect(X_18,C_16,A0,A0,true,false,false);
     (C_20,r1_21) := sql.bind(X_3,"sys","part","p_category",2);
-    C_139 := algebra.subselect(r1_21,nil:bat[:oid,:oid],A0,A0,true,false,false);
+    C_140 := algebra.subselect(r1_21,nil:bat[:oid,:oid],A0,A0,true,false,false);
     X_22:bat[:oid,:str] := sql.bind(X_3,"sys","part","p_category",1);
-    C_141 := algebra.subselect(X_22,C_16,A0,A0,true,false,false);
-    C_23 := sql.subdelta(C_138,C_16,C_20,C_139,C_141);
+    C_142 := algebra.subselect(X_22,C_16,A0,A0,true,false,false);
+    C_23 := sql.subdelta(C_139,C_16,C_20,C_140,C_142);
     (X_26,r1_32) := algebra.subjoin(X_15,C_23,nil:BAT,nil:BAT,false,nil:lng);
     X_30:bat[:oid,:oid] := sql.bind_idxbat(X_3,"sys","lineorder","lineorder_lo_suppkey_fkey",0);
     (X_32,r1_39) := sql.bind_idxbat(X_3,"sys","lineorder","lineorder_lo_suppkey_fkey",2);
@@ -119,18 +84,17 @@
     X_36 := algebra.leftfetchjoin(X_26,X_35);
     X_39:bat[:oid,:str] := sql.bind(X_3,"sys","supplier","s_region",0);
     C_37:bat[:oid,:oid] := sql.tid(X_3,"sys","supplier");
-    C_142 := algebra.subselect(X_39,C_37,A1,A1,true,false,false);
+    C_143 := algebra.subselect(X_39,C_37,A1,A1,true,false,false);
     (C_41,r1_49) := sql.bind(X_3,"sys","supplier","s_region",2);
-    C_143 := algebra.subselect(r1_49,nil:bat[:oid,:oid],A1,A1,true,false,false);
+    C_144 := algebra.subselect(r1_49,nil:bat[:oid,:oid],A1,A1,true,false,false);
     X_43:bat[:oid,:str] := sql.bind(X_3,"sys","supplier","s_region",1);
-    C_144 := algebra.subselect(X_43,C_37,A1,A1,true,false,false);
-    C_44 := sql.subdelta(C_142,C_37,C_41,C_143,C_144);
+    C_145 := algebra.subselect(X_43,C_37,A1,A1,true,false,false);
+    C_44 := sql.subdelta(C_143,C_37,C_41,C_144,C_145);
     (X_45,r1_57) := algebra.subjoin(X_36,C_44,nil:BAT,nil:BAT,false,nil:lng);
     X_47:bat[:oid,:oid] := sql.bind_idxbat(X_3,"sys","lineorder","lineorder_lo_orderdate_fkey",0);
     (X_49,r1_61) := sql.bind_idxbat(X_3,"sys","lineorder","lineorder_lo_orderdate_fkey",2);
     X_51:bat[:oid,:oid] := sql.bind_idxbat(X_3,"sys","lineorder","lineorder_lo_orderdate_fkey",1);
     X_52 := sql.projectdelta(C_4,X_47,X_49,r1_61,X_51);
->>>>>>> 15a35558
     X_53:bat[:oid,:oid] := algebra.leftfetchjoinPath(X_45,X_26,X_52);
     C_54:bat[:oid,:oid] := sql.tid(X_3,"sys","dwdate");
     (X_56,r1_70) := algebra.subjoin(X_53,C_54,nil:BAT,nil:BAT,false,nil:lng);
