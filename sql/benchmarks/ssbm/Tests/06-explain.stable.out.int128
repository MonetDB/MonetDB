--- conflicted
+++ resolved
@@ -71,75 +71,34 @@
     X_10:bat[:oid] := sql.bind_idxbat(X_0,"sys","lineorder","lineorder_lo_partkey_fkey",1);
     X_13 := sql.projectdelta(C_1,X_4,X_7,r1_10,X_10);
     X_16:bat[:str] := sql.bind(X_0,"sys","part","p_brand1",0);
-<<<<<<< HEAD
-    X_14:bat[:oid] := sql.tid(X_0,"sys","part");
-    X_24 := algebra.subselect(X_16,X_14,"MFGR#2221","MFGR#2221",true,false,false);
-    (X_29,r1_32) := algebra.subjoin(X_13,X_24,nil:BAT,nil:BAT,false,nil:lng);
-=======
     C_14:bat[:oid] := sql.tid(X_0,"sys","part");
-    C_163 := algebra.subselect(X_16,C_14,A0,A0,true,false,false);
-    (C_18,r1_21) := sql.bind(X_0,"sys","part","p_brand1",2);
-    C_164 := algebra.subselect(r1_21,nil:bat[:oid],A0,A0,true,false,false);
-    X_20:bat[:str] := sql.bind(X_0,"sys","part","p_brand1",1);
-    C_166 := algebra.subselect(X_20,C_14,A0,A0,true,false,false);
-    C_24 := sql.subdelta(C_163,C_14,C_18,C_164,C_166);
+    C_24 := algebra.subselect(X_16,C_14,"MFGR#2221","MFGR#2221",true,false,false);
     (X_29,r1_32) := algebra.subjoin(X_13,C_24,nil:BAT,nil:BAT,false,nil:lng);
->>>>>>> a81b6a76
     X_34:bat[:oid] := sql.bind_idxbat(X_0,"sys","lineorder","lineorder_lo_suppkey_fkey",0);
     (X_36,r1_39) := sql.bind_idxbat(X_0,"sys","lineorder","lineorder_lo_suppkey_fkey",2);
     X_38:bat[:oid] := sql.bind_idxbat(X_0,"sys","lineorder","lineorder_lo_suppkey_fkey",1);
     X_40 := sql.projectdelta(C_1,X_34,X_36,r1_39,X_38);
     X_41 := algebra.projection(X_29,X_40);
     X_44:bat[:str] := sql.bind(X_0,"sys","supplier","s_region",0);
-<<<<<<< HEAD
-    X_42:bat[:oid] := sql.tid(X_0,"sys","supplier");
-    X_52 := algebra.subselect(X_44,X_42,"EUROPE","EUROPE",true,false,false);
-    (X_54,r1_57) := algebra.subjoin(X_41,X_52,nil:BAT,nil:BAT,false,nil:lng);
-=======
     C_42:bat[:oid] := sql.tid(X_0,"sys","supplier");
-    C_167 := algebra.subselect(X_44,C_42,A1,A1,true,false,false);
-    (C_46,r1_49) := sql.bind(X_0,"sys","supplier","s_region",2);
-    C_168 := algebra.subselect(r1_49,nil:bat[:oid],A1,A1,true,false,false);
-    X_48:bat[:str] := sql.bind(X_0,"sys","supplier","s_region",1);
-    C_170 := algebra.subselect(X_48,C_42,A1,A1,true,false,false);
-    C_52 := sql.subdelta(C_167,C_42,C_46,C_168,C_170);
+    C_52 := algebra.subselect(X_44,C_42,"EUROPE","EUROPE",true,false,false);
     (X_54,r1_57) := algebra.subjoin(X_41,C_52,nil:BAT,nil:BAT,false,nil:lng);
->>>>>>> a81b6a76
     X_56:bat[:oid] := sql.bind_idxbat(X_0,"sys","lineorder","lineorder_lo_orderdate_fkey",0);
     (X_58,r1_61) := sql.bind_idxbat(X_0,"sys","lineorder","lineorder_lo_orderdate_fkey",2);
     X_60:bat[:oid] := sql.bind_idxbat(X_0,"sys","lineorder","lineorder_lo_orderdate_fkey",1);
     X_62 := sql.projectdelta(C_1,X_56,X_58,r1_61,X_60);
     X_64:bat[:oid] := algebra.projectionpath(X_54,X_29,X_62);
-<<<<<<< HEAD
-    X_65:bat[:oid] := sql.tid(X_0,"sys","dwdate");
-    (X_67,r1_70) := algebra.subjoin(X_64,X_65,nil:BAT,nil:BAT,false,nil:lng);
-    X_76:bat[:str] := algebra.projectionpath(X_67,X_54,r1_32,X_24,X_16);
-    X_77:bat[:int] := sql.bind(X_0,"sys","dwdate","d_year",0);
-    X_84:bat[:int] := algebra.projectionpath(r1_70,X_65,X_77);
-=======
     C_65:bat[:oid] := sql.tid(X_0,"sys","dwdate");
     (X_67,r1_70) := algebra.subjoin(X_64,C_65,nil:BAT,nil:BAT,false,nil:lng);
-    X_73 := sql.projectdelta(C_24,X_16,C_18,r1_21,X_20);
-    X_76:bat[:str] := algebra.projectionpath(X_67,X_54,r1_32,X_73);
+    X_76:bat[:str] := algebra.projectionpath(X_67,X_54,r1_32,C_24,X_16);
     X_77:bat[:int] := sql.bind(X_0,"sys","dwdate","d_year",0);
-    (C_79,r1_82) := sql.bind(X_0,"sys","dwdate","d_year",2);
-    X_81:bat[:int] := sql.bind(X_0,"sys","dwdate","d_year",1);
-    X_83 := sql.projectdelta(C_65,X_77,C_79,r1_82,X_81);
-    X_84 := algebra.projection(r1_70,X_83);
->>>>>>> a81b6a76
+    X_84:bat[:int] := algebra.projectionpath(r1_70,C_65,X_77);
     (X_85,r1_88,r2_88) := group.subgroup(X_84);
     (X_88,r1_91,r2_91) := group.subgroupdone(X_76,X_85);
     X_91 := algebra.projection(r1_91,X_76);
     X_92 := algebra.projection(r1_91,X_84);
     X_99:bat[:int] := sql.bind(X_0,"sys","lineorder","lo_revenue",0);
-<<<<<<< HEAD
-    X_108:bat[:int] := algebra.projectionpath(X_67,X_54,X_29,X_1,X_99);
-=======
-    (C_101,r1_104) := sql.bind(X_0,"sys","lineorder","lo_revenue",2);
-    X_103:bat[:int] := sql.bind(X_0,"sys","lineorder","lo_revenue",1);
-    X_105 := sql.projectdelta(C_1,X_99,C_101,r1_104,X_103);
-    X_108:bat[:int] := algebra.projectionpath(X_67,X_54,X_29,X_105);
->>>>>>> a81b6a76
+    X_108:bat[:int] := algebra.projectionpath(X_67,X_54,X_29,C_1,X_99);
     X_109:bat[:hge] := aggr.subsum(X_108,X_88,r1_91,true,true);
     (X_93,r1_96,r2_96) := algebra.subsort(X_92,false,false);
     (X_96,r1_99,r2_99) := algebra.subsort(X_91,r1_96,r2_96,false,false);
