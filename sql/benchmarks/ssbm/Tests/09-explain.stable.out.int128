--- conflicted
+++ resolved
@@ -79,114 +79,22 @@
     X_25:bat[:oid,:str]  := sql.bind(X_10,"sys","customer","c_city",0);
     X_30:bat[:oid,:str]  := sql.bind(X_10,"sys","customer","c_nation",0);
     X_23:bat[:oid,:oid]  := sql.tid(X_10,"sys","customer");
-<<<<<<< HEAD
-    X_203 := algebra.subselect(X_30,X_23,A0,A0,true,true,false);
+    X_199 := algebra.subselect(X_30,X_23,A0,A0,true,false,false);
     (X_32,r1_36) := sql.bind(X_10,"sys","customer","c_nation",2);
-    X_204 := algebra.subselect(r1_36,nil:bat[:oid,:oid],A0,A0,true,true,false);
+    X_200 := algebra.subselect(r1_36,nil:bat[:oid,:oid],A0,A0,true,false,false);
     X_34:bat[:oid,:str]  := sql.bind(X_10,"sys","customer","c_nation",1);
-    X_206 := algebra.subselect(X_34,X_23,A0,A0,true,true,false);
-    X_35 := sql.subdelta(X_203,X_23,X_32,X_204,X_206);
-    X_207 := algebra.subselect(X_25,X_35,A1,A1,true,true,false);
+    X_202 := algebra.subselect(X_34,X_23,A0,A0,true,false,false);
+    X_35 := sql.subdelta(X_199,X_23,X_32,X_200,X_202);
+    X_203 := algebra.subselect(X_25,X_35,A1,A1,true,false,false);
     (X_27,r1_28) := sql.bind(X_10,"sys","customer","c_city",2);
-    X_208 := algebra.subselect(r1_28,nil:bat[:oid,:oid],A1,A1,true,true,false);
+    X_204 := algebra.subselect(r1_28,nil:bat[:oid,:oid],A1,A1,true,false,false);
     X_29:bat[:oid,:str]  := sql.bind(X_10,"sys","customer","c_city",1);
-    X_210 := algebra.subselect(X_29,X_35,A1,A1,true,true,false);
-    X_38 := sql.subdelta(X_207,X_35,X_27,X_208,X_210);
-    X_211 := algebra.subselect(X_25,X_35,A2,A2,true,true,false);
-    X_212 := algebra.subselect(r1_28,nil:bat[:oid,:oid],A2,A2,true,true,false);
-    X_214 := algebra.subselect(X_29,X_35,A2,A2,true,true,false);
-    X_39 := sql.subdelta(X_211,X_35,X_27,X_212,X_214);
-    X_40 := bat.mergecand(X_38,X_39);
-    X_41 := X_40;
-    (X_42,r1_50) := algebra.subjoin(X_22,X_41,nil:BAT,nil:BAT,false,nil:lng);
-    X_46:bat[:oid,:oid]  := sql.bind_idxbat(X_10,"sys","lineorder","lineorder_lo_suppkey_fkey",0);
-    (X_51,r1_59) := sql.bind_idxbat(X_10,"sys","lineorder","lineorder_lo_suppkey_fkey",2);
-    X_54:bat[:oid,:oid]  := sql.bind_idxbat(X_10,"sys","lineorder","lineorder_lo_suppkey_fkey",1);
-    X_56 := sql.projectdelta(X_11,X_46,X_51,r1_59,X_54);
-    X_57 := algebra.leftfetchjoin(X_42,X_56);
-    X_60:bat[:oid,:str]  := sql.bind(X_10,"sys","supplier","s_city",0);
-    X_65:bat[:oid,:str]  := sql.bind(X_10,"sys","supplier","s_nation",0);
-    X_58:bat[:oid,:oid]  := sql.tid(X_10,"sys","supplier");
-    X_215 := algebra.subselect(X_65,X_58,A5,A5,true,true,false);
-    (X_67,r1_79) := sql.bind(X_10,"sys","supplier","s_nation",2);
-    X_216 := algebra.subselect(r1_79,nil:bat[:oid,:oid],A5,A5,true,true,false);
-    X_69:bat[:oid,:str]  := sql.bind(X_10,"sys","supplier","s_nation",1);
-    X_218 := algebra.subselect(X_69,X_58,A5,A5,true,true,false);
-    X_70 := sql.subdelta(X_215,X_58,X_67,X_216,X_218);
-    X_219 := algebra.subselect(X_60,X_70,A3,A3,true,true,false);
-    (X_62,r1_71) := sql.bind(X_10,"sys","supplier","s_city",2);
-    X_220 := algebra.subselect(r1_71,nil:bat[:oid,:oid],A3,A3,true,true,false);
-    X_64:bat[:oid,:str]  := sql.bind(X_10,"sys","supplier","s_city",1);
-    X_222 := algebra.subselect(X_64,X_70,A3,A3,true,true,false);
-    X_73 := sql.subdelta(X_219,X_70,X_62,X_220,X_222);
-    X_223 := algebra.subselect(X_60,X_70,A4,A4,true,true,false);
-    X_224 := algebra.subselect(r1_71,nil:bat[:oid,:oid],A4,A4,true,true,false);
-    X_226 := algebra.subselect(X_64,X_70,A4,A4,true,true,false);
-    X_74 := sql.subdelta(X_223,X_70,X_62,X_224,X_226);
-    X_75 := bat.mergecand(X_73,X_74);
-    X_76 := X_75;
-    (X_77,r1_93) := algebra.subjoin(X_57,X_76,nil:BAT,nil:BAT,false,nil:lng);
-    X_81:bat[:oid,:oid]  := sql.bind_idxbat(X_10,"sys","lineorder","lineorder_lo_orderdate_fkey",0);
-    (X_86,r1_102) := sql.bind_idxbat(X_10,"sys","lineorder","lineorder_lo_orderdate_fkey",2);
-    X_89:bat[:oid,:oid]  := sql.bind_idxbat(X_10,"sys","lineorder","lineorder_lo_orderdate_fkey",1);
-    X_91 := sql.projectdelta(X_11,X_81,X_86,r1_102,X_89);
-    X_92:bat[:oid,:oid] := algebra.leftfetchjoinPath(X_77,X_42,X_91);
-    X_95:bat[:oid,:int]  := sql.bind(X_10,"sys","dwdate","d_year",0);
-    X_93:bat[:oid,:oid]  := sql.tid(X_10,"sys","dwdate");
-    X_227 := algebra.subselect(X_95,X_93,A6,A7,true,true,false);
-    (X_97,r1_115) := sql.bind(X_10,"sys","dwdate","d_year",2);
-    X_228 := algebra.subselect(r1_115,nil:bat[:oid,:oid],A6,A7,true,true,false);
-    X_99:bat[:oid,:int]  := sql.bind(X_10,"sys","dwdate","d_year",1);
-    X_230 := algebra.subselect(X_99,X_93,A6,A7,true,true,false);
-    X_100 := sql.subdelta(X_227,X_93,X_97,X_228,X_230);
-    X_103 := X_100;
-    (X_104,r1_126) := algebra.subjoin(X_92,X_103,nil:BAT,nil:BAT,false,nil:lng);
-    X_108:bat[:oid,:int]  := sql.bind(X_10,"sys","lineorder","lo_revenue",0);
-    (X_113,r1_135) := sql.bind(X_10,"sys","lineorder","lo_revenue",2);
-    X_116:bat[:oid,:int]  := sql.bind(X_10,"sys","lineorder","lo_revenue",1);
-    X_118 := sql.projectdelta(X_11,X_108,X_113,r1_135,X_116);
-    X_119:bat[:oid,:int] := algebra.leftfetchjoinPath(X_104,X_77,X_42,X_118);
-    X_120 := sql.projectdelta(X_75,X_60,X_62,r1_71,X_64);
-    X_121:bat[:oid,:str]  := algebra.leftfetchjoinPath(X_104,r1_93,X_120);
-    X_122 := sql.projectdelta(X_40,X_25,X_27,r1_28,X_29);
-    X_123:bat[:oid,:str] := algebra.leftfetchjoinPath(X_104,X_77,r1_50,X_122);
-    X_124 := sql.projectdelta(X_100,X_95,X_97,r1_115,X_99);
-    X_125 := algebra.leftfetchjoin(r1_126,X_124);
-    (X_126,r1_154,r2_154) := group.subgroup(X_125);
-    (X_129,r1_157,r2_157) := group.subgroup(X_123,X_126);
-    (X_132,r1_160,r2_160) := group.subgroupdone(X_121,X_129);
-    X_135:bat[:oid,:hge]  := aggr.subsum(X_119,X_132,r1_160,true,true);
-    X_137 := algebra.leftfetchjoin(r1_160,X_125);
-    (X_138,r1_166,r2_166) := algebra.subsort(X_137,false,false);
-    (X_142,r1_170,r2_170) := algebra.subsort(X_135,r1_166,r2_166,true,false);
-    X_145:bat[:oid,:str] := algebra.leftfetchjoinPath(r1_170,r1_160,X_123);
-    X_146:bat[:oid,:str] := algebra.leftfetchjoinPath(r1_170,r1_160,X_121);
-    X_148 := algebra.leftfetchjoin(r1_170,X_135);
-    X_147 := algebra.leftfetchjoin(r1_170,X_137);
-    X_149 := sql.resultSet(4,1,X_145);
-    sql.rsColumn(X_149,"sys.customer","c_city","clob",0,0,X_145);
-    sql.rsColumn(X_149,"sys.supplier","s_city","clob",0,0,X_146);
-    sql.rsColumn(X_149,"sys.dwdate","d_year","int",32,0,X_147);
-    sql.rsColumn(X_149,"sys.L1","revenue","hugeint",128,0,X_148);
-    X_170 := io.stdout();
-    sql.exportResult(X_170,X_149);
-=======
-    X_198 := algebra.subselect(X_30,X_23,A0,A0,true,false,false);
-    (X_32,r1_36) := sql.bind(X_10,"sys","customer","c_nation",2);
-    X_199 := algebra.subselect(r1_36,nil:bat[:oid,:oid],A0,A0,true,false,false);
-    X_34:bat[:oid,:str]  := sql.bind(X_10,"sys","customer","c_nation",1);
-    X_201 := algebra.subselect(X_34,X_23,A0,A0,true,false,false);
-    X_35 := sql.subdelta(X_198,X_23,X_32,X_199,X_201);
-    X_202 := algebra.subselect(X_25,X_35,A1,A1,true,false,false);
-    (X_27,r1_28) := sql.bind(X_10,"sys","customer","c_city",2);
-    X_203 := algebra.subselect(r1_28,nil:bat[:oid,:oid],A1,A1,true,false,false);
-    X_29:bat[:oid,:str]  := sql.bind(X_10,"sys","customer","c_city",1);
-    X_204 := algebra.subselect(X_29,X_35,A1,A1,true,false,false);
-    X_37 := sql.subdelta(X_202,X_35,X_27,X_203,X_204);
-    X_205 := algebra.subselect(X_25,X_35,A2,A2,true,false,false);
-    X_206 := algebra.subselect(r1_28,nil:bat[:oid,:oid],A2,A2,true,false,false);
-    X_207 := algebra.subselect(X_29,X_35,A2,A2,true,false,false);
-    X_38 := sql.subdelta(X_205,X_35,X_27,X_206,X_207);
+    X_205 := algebra.subselect(X_29,X_35,A1,A1,true,false,false);
+    X_37 := sql.subdelta(X_203,X_35,X_27,X_204,X_205);
+    X_206 := algebra.subselect(X_25,X_35,A2,A2,true,false,false);
+    X_207 := algebra.subselect(r1_28,nil:bat[:oid,:oid],A2,A2,true,false,false);
+    X_208 := algebra.subselect(X_29,X_35,A2,A2,true,false,false);
+    X_38 := sql.subdelta(X_206,X_35,X_27,X_207,X_208);
     X_39 := bat.mergecand(X_37,X_38);
     (X_40,r1_51) := algebra.subjoin(X_22,X_39,nil:BAT,nil:BAT,false,nil:lng);
     X_44:bat[:oid,:oid] := sql.bind_idxbat(X_10,"sys","lineorder","lineorder_lo_suppkey_fkey",0);
@@ -197,22 +105,22 @@
     X_53:bat[:oid,:str] := sql.bind(X_10,"sys","supplier","s_city",0);
     X_58:bat[:oid,:str] := sql.bind(X_10,"sys","supplier","s_nation",0);
     X_51:bat[:oid,:oid] := sql.tid(X_10,"sys","supplier");
-    X_208 := algebra.subselect(X_58,X_51,A5,A5,true,false,false);
+    X_209 := algebra.subselect(X_58,X_51,A5,A5,true,false,false);
     (X_60,r1_76) := sql.bind(X_10,"sys","supplier","s_nation",2);
-    X_209 := algebra.subselect(r1_76,nil:bat[:oid,:oid],A5,A5,true,false,false);
+    X_210 := algebra.subselect(r1_76,nil:bat[:oid,:oid],A5,A5,true,false,false);
     X_62:bat[:oid,:str] := sql.bind(X_10,"sys","supplier","s_nation",1);
-    X_210 := algebra.subselect(X_62,X_51,A5,A5,true,false,false);
-    X_63 := sql.subdelta(X_208,X_51,X_60,X_209,X_210);
-    X_211 := algebra.subselect(X_53,X_63,A3,A3,true,false,false);
+    X_211 := algebra.subselect(X_62,X_51,A5,A5,true,false,false);
+    X_63 := sql.subdelta(X_209,X_51,X_60,X_210,X_211);
+    X_212 := algebra.subselect(X_53,X_63,A3,A3,true,false,false);
     (X_55,r1_68) := sql.bind(X_10,"sys","supplier","s_city",2);
-    X_212 := algebra.subselect(r1_68,nil:bat[:oid,:oid],A3,A3,true,false,false);
+    X_213 := algebra.subselect(r1_68,nil:bat[:oid,:oid],A3,A3,true,false,false);
     X_57:bat[:oid,:str] := sql.bind(X_10,"sys","supplier","s_city",1);
-    X_213 := algebra.subselect(X_57,X_63,A3,A3,true,false,false);
-    X_64 := sql.subdelta(X_211,X_63,X_55,X_212,X_213);
-    X_214 := algebra.subselect(X_53,X_63,A4,A4,true,false,false);
-    X_215 := algebra.subselect(r1_68,nil:bat[:oid,:oid],A4,A4,true,false,false);
-    X_216 := algebra.subselect(X_57,X_63,A4,A4,true,false,false);
-    X_65 := sql.subdelta(X_214,X_63,X_55,X_215,X_216);
+    X_214 := algebra.subselect(X_57,X_63,A3,A3,true,false,false);
+    X_64 := sql.subdelta(X_212,X_63,X_55,X_213,X_214);
+    X_215 := algebra.subselect(X_53,X_63,A4,A4,true,false,false);
+    X_216 := algebra.subselect(r1_68,nil:bat[:oid,:oid],A4,A4,true,false,false);
+    X_217 := algebra.subselect(X_57,X_63,A4,A4,true,false,false);
+    X_65 := sql.subdelta(X_215,X_63,X_55,X_216,X_217);
     X_66 := bat.mergecand(X_64,X_65);
     (X_67,r1_91) := algebra.subjoin(X_50,X_66,nil:BAT,nil:BAT,false,nil:lng);
     X_69:bat[:oid,:oid] := sql.bind_idxbat(X_10,"sys","lineorder","lineorder_lo_orderdate_fkey",0);
@@ -222,12 +130,12 @@
     X_75:bat[:oid,:oid] := algebra.leftfetchjoinPath(X_67,X_40,X_74);
     X_78:bat[:oid,:int] := sql.bind(X_10,"sys","dwdate","d_year",0);
     X_76:bat[:oid,:oid] := sql.tid(X_10,"sys","dwdate");
-    X_217 := algebra.subselect(X_78,X_76,A6,A7,true,true,false);
+    X_218 := algebra.subselect(X_78,X_76,A6,A7,true,true,false);
     (X_80,r1_109) := sql.bind(X_10,"sys","dwdate","d_year",2);
-    X_218 := algebra.subselect(r1_109,nil:bat[:oid,:oid],A6,A7,true,true,false);
+    X_219 := algebra.subselect(r1_109,nil:bat[:oid,:oid],A6,A7,true,true,false);
     X_82:bat[:oid,:int] := sql.bind(X_10,"sys","dwdate","d_year",1);
-    X_219 := algebra.subselect(X_82,X_76,A6,A7,true,true,false);
-    X_83 := sql.subdelta(X_217,X_76,X_80,X_218,X_219);
+    X_220 := algebra.subselect(X_82,X_76,A6,A7,true,true,false);
+    X_83 := sql.subdelta(X_218,X_76,X_80,X_219,X_220);
     (X_84,r1_121) := algebra.subjoin(X_75,X_83,nil:BAT,nil:BAT,false,nil:lng);
     X_86:bat[:oid,:int] := sql.bind(X_10,"sys","lineorder","lo_revenue",0);
     (X_88,r1_125) := sql.bind(X_10,"sys","lineorder","lo_revenue",2);
@@ -252,7 +160,6 @@
     X_118 := algebra.leftfetchjoin(r1_160,X_109);
     X_119 := algebra.leftfetchjoin(r1_160,X_108);
     sql.resultSet(X_150,X_152,X_154,X_156,X_158,X_116,X_117,X_118,X_119);
->>>>>>> cc4def06
 end user.s2_1;
 
 # 23:10:47 >  
