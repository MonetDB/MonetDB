--- conflicted
+++ resolved
@@ -38,69 +38,47 @@
 % clob # type
 % 288 # length
 function user.s2_1{autoCommit=true}(A0:int,A1:int,A2:int,A3:int,A4:int):void;
-    X_67:void := querylog.define("explain\nselect sum(lo_extendedprice*lo_discount) as revenue\n\tfrom lineorder, dwdate\n\twhere lo_orderdate = d_datekey\n\t\tand d_yearmonthnum = 199401\n\t\tand lo_discount between 4 and 6\n\t\tand lo_quantity between 26 and 35;","sequential_pipe",43);
+    X_66:void := querylog.define("explain\nselect sum(lo_extendedprice*lo_discount) as revenue\n\tfrom lineorder, dwdate\n\twhere lo_orderdate = d_datekey\n\t\tand d_yearmonthnum = 199401\n\t\tand lo_discount between 4 and 6\n\t\tand lo_quantity between 26 and 35;","sequential_pipe",43);
     X_7 := sql.mvc();
     X_11:bat[:oid,:int]  := sql.bind(X_7,"sys","lineorder","lo_quantity",0);
     X_19:bat[:oid,:int]  := sql.bind(X_7,"sys","lineorder","lo_discount",0);
     X_8:bat[:oid,:oid]  := sql.tid(X_7,"sys","lineorder");
-    X_92 := algebra.subselect(X_19,X_8,A1,A2,true,true,false);
+    X_91 := algebra.subselect(X_19,X_8,A1,A2,true,true,false);
     (X_21,r1_25) := sql.bind(X_7,"sys","lineorder","lo_discount",2);
-    X_93 := algebra.subselect(r1_25,nil:bat[:oid,:oid],A1,A2,true,true,false);
+    X_92 := algebra.subselect(r1_25,nil:bat[:oid,:oid],A1,A2,true,true,false);
     X_23:bat[:oid,:int]  := sql.bind(X_7,"sys","lineorder","lo_discount",1);
-    X_95 := algebra.subselect(X_23,X_8,A1,A2,true,true,false);
-    X_24 := sql.subdelta(X_92,X_8,X_21,X_93,X_95);
-    X_96 := algebra.subselect(X_11,X_24,A3,A4,true,true,false);
+    X_94 := algebra.subselect(X_23,X_8,A1,A2,true,true,false);
+    X_24 := sql.subdelta(X_91,X_8,X_21,X_92,X_94);
+    X_95 := algebra.subselect(X_11,X_24,A3,A4,true,true,false);
     (X_14,r1_14) := sql.bind(X_7,"sys","lineorder","lo_quantity",2);
-    X_97 := algebra.subselect(r1_14,nil:bat[:oid,:oid],A3,A4,true,true,false);
+    X_96 := algebra.subselect(r1_14,nil:bat[:oid,:oid],A3,A4,true,true,false);
     X_17:bat[:oid,:int]  := sql.bind(X_7,"sys","lineorder","lo_quantity",1);
-    X_99 := algebra.subselect(X_17,X_24,A3,A4,true,true,false);
-    X_26 := sql.subdelta(X_96,X_24,X_14,X_97,X_99);
+    X_98 := algebra.subselect(X_17,X_24,A3,A4,true,true,false);
+    X_26 := sql.subdelta(X_95,X_24,X_14,X_96,X_98);
     X_27:bat[:oid,:oid]  := sql.bind_idxbat(X_7,"sys","lineorder","lineorder_lo_orderdate_fkey",0);
     (X_29,r1_37) := sql.bind_idxbat(X_7,"sys","lineorder","lineorder_lo_orderdate_fkey",2);
     X_31:bat[:oid,:oid]  := sql.bind_idxbat(X_7,"sys","lineorder","lineorder_lo_orderdate_fkey",1);
     X_32 := sql.projectdelta(X_26,X_27,X_29,r1_37,X_31);
     X_35:bat[:oid,:int] := sql.bind(X_7,"sys","dwdate","d_yearmonthnum",0);
     X_33:bat[:oid,:oid]  := sql.tid(X_7,"sys","dwdate");
-<<<<<<< HEAD
-    X_100 := algebra.subselect(X_35,X_33,A0,A0,true,true,false);
+    X_99 := algebra.subselect(X_35,X_33,A0,A0,true,false,false);
     (X_37,r1_47) := sql.bind(X_7,"sys","dwdate","d_yearmonthnum",2);
-    X_101 := algebra.subselect(r1_47,nil:bat[:oid,:oid],A0,A0,true,true,false);
+    X_100 := algebra.subselect(r1_47,nil:bat[:oid,:oid],A0,A0,true,false,false);
     X_39:bat[:oid,:int] := sql.bind(X_7,"sys","dwdate","d_yearmonthnum",1);
-    X_103 := algebra.subselect(X_39,X_33,A0,A0,true,true,false);
-    X_40 := sql.subdelta(X_100,X_33,X_37,X_101,X_103);
-    (X_43,r1_57) := algebra.subjoin(X_32,X_40,nil:BAT,nil:BAT,false,nil:lng);
-    X_48:bat[:oid,:int] := sql.bind(X_7,"sys","lineorder","lo_extendedprice",0);
-    (X_50,r1_64) := sql.bind(X_7,"sys","lineorder","lo_extendedprice",2);
-    X_52:bat[:oid,:int] := sql.bind(X_7,"sys","lineorder","lo_extendedprice",1);
-    X_53 := sql.projectdelta(X_26,X_48,X_50,r1_64,X_52);
-    X_54 := algebra.leftfetchjoin(X_43,X_53);
-    X_55 := batcalc.lng(X_54);
-    X_56 := sql.projectdelta(X_26,X_19,X_21,r1_25,X_23);
-    X_57 := algebra.leftfetchjoin(X_43,X_56);
-    X_58:bat[:oid,:lng] := batcalc.*(X_55,X_57);
-    X_59:hge := aggr.sum(X_58);
-    sql.resultSet("sys.L1","revenue","hugeint",128,0,7,X_59);
-=======
-    X_99 := algebra.subselect(X_36,X_33,A0,A0,true,false,false);
-    (X_39,r1_49) := sql.bind(X_7,"sys","dwdate","d_yearmonthnum",2);
-    X_100 := algebra.subselect(r1_49,nil:bat[:oid,:oid],A0,A0,true,false,false);
-    X_42:bat[:oid,:int]  := sql.bind(X_7,"sys","dwdate","d_yearmonthnum",1);
-    X_102 := algebra.subselect(X_42,X_33,A0,A0,true,false,false);
-    X_44 := sql.subdelta(X_99,X_33,X_39,X_100,X_102);
-    X_46 := X_44;
-    (X_47,r1_60) := algebra.subjoin(X_32,X_46,nil:BAT,nil:BAT,false,nil:lng);
-    X_51:bat[:oid,:int]  := sql.bind(X_7,"sys","lineorder","lo_extendedprice",0);
-    (X_54,r1_67) := sql.bind(X_7,"sys","lineorder","lo_extendedprice",2);
-    X_56:bat[:oid,:int]  := sql.bind(X_7,"sys","lineorder","lo_extendedprice",1);
-    X_57 := sql.projectdelta(X_26,X_51,X_54,r1_67,X_56);
-    X_58 := algebra.leftfetchjoin(X_47,X_57);
-    X_59 := batcalc.lng(X_58);
-    X_60 := sql.projectdelta(X_26,X_19,X_21,r1_25,X_23);
-    X_61 := algebra.leftfetchjoin(X_47,X_60);
-    X_62:bat[:oid,:lng]  := batcalc.*(X_59,X_61);
-    X_63:hge  := aggr.sum(X_62);
-    sql.resultSet("sys.L1","revenue","hugeint",128,0,7,X_63);
->>>>>>> c55dabde
+    X_102 := algebra.subselect(X_39,X_33,A0,A0,true,false,false);
+    X_40 := sql.subdelta(X_99,X_33,X_37,X_100,X_102);
+    (X_42,r1_56) := algebra.subjoin(X_32,X_40,nil:BAT,nil:BAT,false,nil:lng);
+    X_47:bat[:oid,:int] := sql.bind(X_7,"sys","lineorder","lo_extendedprice",0);
+    (X_49,r1_63) := sql.bind(X_7,"sys","lineorder","lo_extendedprice",2);
+    X_51:bat[:oid,:int] := sql.bind(X_7,"sys","lineorder","lo_extendedprice",1);
+    X_52 := sql.projectdelta(X_26,X_47,X_49,r1_63,X_51);
+    X_53 := algebra.leftfetchjoin(X_42,X_52);
+    X_54 := batcalc.lng(X_53);
+    X_55 := sql.projectdelta(X_26,X_19,X_21,r1_25,X_23);
+    X_56 := algebra.leftfetchjoin(X_42,X_55);
+    X_57:bat[:oid,:lng] := batcalc.*(X_54,X_56);
+    X_58:hge := aggr.sum(X_57);
+    sql.resultSet("sys.L1","revenue","hugeint",128,0,7,X_58);
 end user.s2_1;
 
 # 23:10:45 >  
