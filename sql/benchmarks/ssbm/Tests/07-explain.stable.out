stdout of test '07-explain` in directory 'sql/benchmarks/ssbm` itself:


# 23:10:46 >  
# 23:10:46 >  "mserver5" "--debug=10" "--set" "gdk_nr_threads=0" "--set" "mapi_open=true" "--set" "mapi_port=35257" "--set" "mapi_usock=/var/tmp/mtest-17595/.s.monetdb.35257" "--set" "monet_prompt=" "--forcemito" "--set" "mal_listing=2" "--dbpath=/ufs/manegold/_/Monet/HG/Feb2013/prefix/--disable-debug_--enable-assert_--enable-optimize/var/MonetDB/mTests_sql_benchmarks_ssbm" "--set" "mal_listing=0"
# 23:10:46 >  

# MonetDB 5 server v11.15.12
# This is an unreleased version
# Serving database 'mTests_sql_benchmarks_ssbm', using 8 threads
# Compiled for x86_64-unknown-linux-gnu/64bit with 64bit OIDs dynamically linked
# Found 15.591 GiB available main-memory.
# Copyright (c) 1993-July 2008 CWI.
# Copyright (c) August 2008-2015 MonetDB B.V., all rights reserved
# Visit http://www.monetdb.org/ for further information
# Listening for connection requests on mapi:monetdb://rome.ins.cwi.nl:35257/
# Listening for UNIX domain connection requests on mapi:monetdb:///var/tmp/mtest-17595/.s.monetdb.35257
# MonetDB/GIS module loaded
# MonetDB/JAQL module loaded
# MonetDB/SQL module loaded

Ready.

# 23:10:46 >  
# 23:10:46 >  "/usr/bin/python2" "07-explain.SQL.py" "07-explain"
# 23:10:46 >  

#set optimizer = 'sequential_pipe';
#explain
#select c_nation, s_nation, d_year, sum(lo_revenue) as revenue
#	from customer, lineorder, supplier, dwdate
#	where lo_custkey = c_custkey
#		and lo_suppkey = s_suppkey
#		and lo_orderdate = d_datekey
#		and c_region = 'ASIA'
#		and s_region = 'ASIA'
#		and d_year >= 1992 and d_year <= 1997
#	group by c_nation, s_nation, d_year
#	order by d_year asc, revenue desc;
% .explain # table_name
% mal # name
% clob # type
% 455 # length
function user.s2_1{autoCommit=true}(A0:str,A1:str,A2:int,A3:int):void;
    X_154:void  := querylog.define("explain\nselect c_nation, s_nation, d_year, sum(lo_revenue) as revenue\n\tfrom customer, lineorder, supplier, dwdate\n\twhere lo_custkey = c_custkey\n\t\tand lo_suppkey = s_suppkey\n\t\tand lo_orderdate = d_datekey\n\t\tand c_region = \\'ASIA\\'\n\t\tand s_region = \\'ASIA\\'\n\t\tand d_year >= 1992 and d_year <= 1997\n\tgroup by c_nation, s_nation, d_year\n\torder by d_year asc, revenue desc;","sequential_pipe",87);
    X_6 := sql.mvc();
    X_7:bat[:oid,:oid]  := sql.tid(X_6,"sys","lineorder");
    X_10:bat[:oid,:oid]  := sql.bind_idxbat(X_6,"sys","lineorder","lineorder_lo_custkey_fkey",0);
    (X_13,r1_13) := sql.bind_idxbat(X_6,"sys","lineorder","lineorder_lo_custkey_fkey",2);
    X_16:bat[:oid,:oid]  := sql.bind_idxbat(X_6,"sys","lineorder","lineorder_lo_custkey_fkey",1);
    X_18 := sql.projectdelta(X_7,X_10,X_13,r1_13,X_16);
    X_21:bat[:oid,:str]  := sql.bind(X_6,"sys","customer","c_region",0);
    X_19:bat[:oid,:oid]  := sql.tid(X_6,"sys","customer");
<<<<<<< HEAD
    X_184 := algebra.subselect(X_21,X_19,A0,A0,true,true,false);
    (X_23,r1_24) := sql.bind(X_6,"sys","customer","c_region",2);
    X_185 := algebra.subselect(r1_24,nil:bat[:oid,:oid],A0,A0,true,true,false);
    X_25:bat[:oid,:str]  := sql.bind(X_6,"sys","customer","c_region",1);
    X_187 := algebra.subselect(X_25,X_19,A0,A0,true,true,false);
    X_26 := sql.subdelta(X_184,X_19,X_23,X_185,X_187);
    X_28 := X_26;
    (X_29,r1_33) := algebra.subjoin(X_18,X_28,nil:BAT,nil:BAT,false,nil:lng);
    X_33:bat[:oid,:oid]  := sql.bind_idxbat(X_6,"sys","lineorder","lineorder_lo_suppkey_fkey",0);
    (X_35,r1_39) := sql.bind_idxbat(X_6,"sys","lineorder","lineorder_lo_suppkey_fkey",2);
    X_39:bat[:oid,:oid]  := sql.bind_idxbat(X_6,"sys","lineorder","lineorder_lo_suppkey_fkey",1);
    X_40 := sql.projectdelta(X_7,X_33,X_35,r1_39,X_39);
    X_41 := algebra.leftfetchjoin(X_29,X_40);
    X_44:bat[:oid,:str]  := sql.bind(X_6,"sys","supplier","s_region",0);
    X_42:bat[:oid,:oid]  := sql.tid(X_6,"sys","supplier");
    X_188 := algebra.subselect(X_44,X_42,A1,A1,true,true,false);
    (X_47,r1_52) := sql.bind(X_6,"sys","supplier","s_region",2);
    X_189 := algebra.subselect(r1_52,nil:bat[:oid,:oid],A1,A1,true,true,false);
    X_50:bat[:oid,:str]  := sql.bind(X_6,"sys","supplier","s_region",1);
    X_191 := algebra.subselect(X_50,X_42,A1,A1,true,true,false);
    X_52 := sql.subdelta(X_188,X_42,X_47,X_189,X_191);
    X_54 := X_52;
    (X_55,r1_63) := algebra.subjoin(X_41,X_54,nil:BAT,nil:BAT,false,nil:lng);
    X_196 := algebra.leftfetchjoin(X_55,X_29);
    X_58:bat[:oid,:oid]  := sql.bind_idxbat(X_6,"sys","lineorder","lineorder_lo_orderdate_fkey",0);
    (X_60,r1_68) := sql.bind_idxbat(X_6,"sys","lineorder","lineorder_lo_orderdate_fkey",2);
    X_62:bat[:oid,:oid]  := sql.bind_idxbat(X_6,"sys","lineorder","lineorder_lo_orderdate_fkey",1);
    X_63 := sql.projectdelta(X_7,X_58,X_60,r1_68,X_62);
    X_64:bat[:oid,:oid]  := algebra.leftfetchjoin(X_196,X_63);
    X_68:bat[:oid,:int]  := sql.bind(X_6,"sys","dwdate","d_year",0);
    X_65:bat[:oid,:oid]  := sql.tid(X_6,"sys","dwdate");
    X_192 := algebra.subselect(X_68,X_65,A2,A3,true,true,false);
    (X_70,r1_80) := sql.bind(X_6,"sys","dwdate","d_year",2);
    X_193 := algebra.subselect(r1_80,nil:bat[:oid,:oid],A2,A3,true,true,false);
    X_72:bat[:oid,:int]  := sql.bind(X_6,"sys","dwdate","d_year",1);
    X_195 := algebra.subselect(X_72,X_65,A2,A3,true,true,false);
    X_73 := sql.subdelta(X_192,X_65,X_70,X_193,X_195);
    X_74 := X_73;
    (X_75,r1_89) := algebra.subjoin(X_64,X_74,nil:BAT,nil:BAT,false,nil:lng);
    X_197 := algebra.leftfetchjoin(X_75,X_55);
    X_79:bat[:oid,:int]  := sql.bind(X_6,"sys","lineorder","lo_revenue",0);
    (X_83,r1_97) := sql.bind(X_6,"sys","lineorder","lo_revenue",2);
    X_86:bat[:oid,:int]  := sql.bind(X_6,"sys","lineorder","lo_revenue",1);
    X_88 := sql.projectdelta(X_7,X_79,X_83,r1_97,X_86);
    X_89:bat[:oid,:int]  := algebra.leftfetchjoinPath(X_197,X_29,X_88);
    X_90:bat[:oid,:str]  := sql.bind(X_6,"sys","supplier","s_nation",0);
    (X_93,r1_110) := sql.bind(X_6,"sys","supplier","s_nation",2);
    X_96:bat[:oid,:str]  := sql.bind(X_6,"sys","supplier","s_nation",1);
    X_97 := sql.projectdelta(X_52,X_90,X_93,r1_110,X_96);
    X_98:bat[:oid,:str]  := algebra.leftfetchjoinPath(X_75,r1_63,X_97);
    X_99:bat[:oid,:str]  := sql.bind(X_6,"sys","customer","c_nation",0);
    (X_102,r1_122) := sql.bind(X_6,"sys","customer","c_nation",2);
    X_104:bat[:oid,:str]  := sql.bind(X_6,"sys","customer","c_nation",1);
    X_105 := sql.projectdelta(X_26,X_99,X_102,r1_122,X_104);
    X_106:bat[:oid,:str]  := algebra.leftfetchjoinPath(X_197,r1_33,X_105);
    X_107 := sql.projectdelta(X_73,X_68,X_70,r1_80,X_72);
    X_108 := algebra.leftfetchjoin(r1_89,X_107);
    (X_109,r1_133,r2_133) := group.subgroup(X_108);
    (X_112,r1_136,r2_136) := group.subgroup(X_106,X_109);
    (X_115,r1_139,r2_139) := group.subgroupdone(X_98,X_112);
    X_118:bat[:oid,:lng]  := aggr.subsum(X_89,X_115,r1_139,true,true);
    X_120 := algebra.leftfetchjoin(r1_139,X_108);
    (X_121,r1_145,r2_145) := algebra.subsort(X_120,false,false);
    (X_125,r1_149,r2_149) := algebra.subsort(X_118,r1_145,r2_145,true,false);
    X_198 := algebra.leftfetchjoin(r1_149,r1_139);
    X_128:bat[:oid,:str]  := algebra.leftfetchjoin(X_198,X_106);
    X_131 := algebra.leftfetchjoin(r1_149,X_118);
    X_130 := algebra.leftfetchjoin(r1_149,X_120);
    X_129:bat[:oid,:str]  := algebra.leftfetchjoin(X_198,X_98);
    X_132 := sql.resultSet(4,1,X_128);
    sql.rsColumn(X_132,"sys.customer","c_nation","clob",0,0,X_128);
    sql.rsColumn(X_132,"sys.supplier","s_nation","clob",0,0,X_129);
    sql.rsColumn(X_132,"sys.dwdate","d_year","int",32,0,X_130);
    sql.rsColumn(X_132,"sys.L1","revenue","bigint",32,0,X_131);
    X_152 := io.stdout();
    sql.exportResult(X_152,X_132);
end user.s2_1;
=======
    X_181 := algebra.subselect(X_21,X_19,A0,A0,true,true,false);
    (X_23,r1_24) := sql.bind(X_6,"sys","customer","c_region",2);
    X_182 := algebra.subselect(r1_24,A0,A0,true,true,false);
    X_25:bat[:oid,:str]  := sql.bind(X_6,"sys","customer","c_region",1);
    X_183 := algebra.subselect(X_25,X_19,A0,A0,true,true,false);
    X_26 := sql.subdelta(X_181,X_19,X_23,X_182,X_183);
    X_28 := X_26;
    (X_29,r1_33) := algebra.join(X_18,X_28);
    X_31:bat[:oid,:oid]  := sql.bind_idxbat(X_6,"sys","lineorder","lineorder_lo_suppkey_fkey",0);
    (X_33,r1_37) := sql.bind_idxbat(X_6,"sys","lineorder","lineorder_lo_suppkey_fkey",2);
    X_35:bat[:oid,:oid]  := sql.bind_idxbat(X_6,"sys","lineorder","lineorder_lo_suppkey_fkey",1);
    X_36 := sql.projectdelta(X_7,X_31,X_33,r1_37,X_35);
    X_37 := algebra.leftfetchjoin(X_29,X_36);
    X_41:bat[:oid,:str]  := sql.bind(X_6,"sys","supplier","s_region",0);
    X_38:bat[:oid,:oid]  := sql.tid(X_6,"sys","supplier");
    X_184 := algebra.subselect(X_41,X_38,A1,A1,true,true,false);
    (X_44,r1_49) := sql.bind(X_6,"sys","supplier","s_region",2);
    X_185 := algebra.subselect(r1_49,A1,A1,true,true,false);
    X_47:bat[:oid,:str]  := sql.bind(X_6,"sys","supplier","s_region",1);
    X_186 := algebra.subselect(X_47,X_38,A1,A1,true,true,false);
    X_49 := sql.subdelta(X_184,X_38,X_44,X_185,X_186);
    X_51 := X_49;
    (X_52,r1_60) := algebra.join(X_37,X_51);
    X_190 := algebra.leftfetchjoin(X_52,X_29);
    X_54:bat[:oid,:oid]  := sql.bind_idxbat(X_6,"sys","lineorder","lineorder_lo_orderdate_fkey",0);
    (X_57,r1_65) := sql.bind_idxbat(X_6,"sys","lineorder","lineorder_lo_orderdate_fkey",2);
    X_59:bat[:oid,:oid]  := sql.bind_idxbat(X_6,"sys","lineorder","lineorder_lo_orderdate_fkey",1);
    X_60 := sql.projectdelta(X_7,X_54,X_57,r1_65,X_59);
    X_61:bat[:oid,:oid]  := algebra.leftfetchjoin(X_190,X_60);
    X_64:bat[:oid,:int]  := sql.bind(X_6,"sys","dwdate","d_year",0);
    X_62:bat[:oid,:oid]  := sql.tid(X_6,"sys","dwdate");
    X_187 := algebra.subselect(X_64,X_62,A2,A3,true,true,false);
    (X_66,r1_76) := sql.bind(X_6,"sys","dwdate","d_year",2);
    X_188 := algebra.subselect(r1_76,A2,A3,true,true,false);
    X_69:bat[:oid,:int]  := sql.bind(X_6,"sys","dwdate","d_year",1);
    X_189 := algebra.subselect(X_69,X_62,A2,A3,true,true,false);
    X_70 := sql.subdelta(X_187,X_62,X_66,X_188,X_189);
    X_72 := X_70;
    (X_73,r1_87) := algebra.join(X_61,X_72);
    X_191 := algebra.leftfetchjoin(X_73,X_52);
    X_75:bat[:oid,:int]  := sql.bind(X_6,"sys","lineorder","lo_revenue",0);
    (X_78,r1_92) := sql.bind(X_6,"sys","lineorder","lo_revenue",2);
    X_81:bat[:oid,:int]  := sql.bind(X_6,"sys","lineorder","lo_revenue",1);
    X_84 := sql.projectdelta(X_7,X_75,X_78,r1_92,X_81);
    X_85:bat[:oid,:int]  := algebra.leftfetchjoinPath(X_191,X_29,X_84);
    X_86:bat[:oid,:str]  := sql.bind(X_6,"sys","supplier","s_nation",0);
    (X_89,r1_106) := sql.bind(X_6,"sys","supplier","s_nation",2);
    X_91:bat[:oid,:str]  := sql.bind(X_6,"sys","supplier","s_nation",1);
    X_92 := sql.projectdelta(X_49,X_86,X_89,r1_106,X_91);
    X_93:bat[:oid,:str]  := algebra.leftfetchjoinPath(X_73,r1_60,X_92);
    X_94:bat[:oid,:str]  := sql.bind(X_6,"sys","customer","c_nation",0);
    (X_98,r1_118) := sql.bind(X_6,"sys","customer","c_nation",2);
    X_100:bat[:oid,:str]  := sql.bind(X_6,"sys","customer","c_nation",1);
    X_101 := sql.projectdelta(X_26,X_94,X_98,r1_118,X_100);
    X_102:bat[:oid,:str]  := algebra.leftfetchjoinPath(X_191,r1_33,X_101);
    X_103 := sql.projectdelta(X_70,X_64,X_66,r1_76,X_69);
    X_104 := algebra.leftfetchjoin(r1_87,X_103);
    (X_105,r1_129,r2_129) := group.subgroup(X_104);
    (X_108,r1_132,r2_132) := group.subgroup(X_102,X_105);
    (X_111,r1_135,r2_135) := group.subgroupdone(X_93,X_108);
    X_114:bat[:oid,:lng]  := aggr.subsum(X_85,X_111,r1_135,true,true);
    X_116 := algebra.leftfetchjoin(r1_135,X_104);
    (X_117,r1_141,r2_141) := algebra.subsort(X_116,false,false);
    (X_121,r1_145,r2_145) := algebra.subsort(X_114,r1_141,r2_141,true,false);
    X_192 := algebra.leftfetchjoin(r1_145,r1_135);
    X_124:bat[:oid,:str]  := algebra.leftfetchjoin(X_192,X_102);
    X_127 := algebra.leftfetchjoin(r1_145,X_114);
    X_126 := algebra.leftfetchjoin(r1_145,X_116);
    X_125:bat[:oid,:str]  := algebra.leftfetchjoin(X_192,X_93);
    X_128 := sql.resultSet(4,1,X_124);
    sql.rsColumn(X_128,"sys.customer","c_nation","clob",0,0,X_124);
    sql.rsColumn(X_128,"sys.supplier","s_nation","clob",0,0,X_125);
    sql.rsColumn(X_128,"sys.dwdate","d_year","int",32,0,X_126);
    sql.rsColumn(X_128,"sys.L1","revenue","bigint",64,0,X_127);
    X_149 := io.stdout();
    sql.exportResult(X_149,X_128);
end s2_1;
# querylog.define("explain\nselect c_nation, s_nation, d_year, sum(lo_revenue) as revenue\n\tfrom customer, lineorder, supplier, dwdate\n\twhere lo_custkey = c_custkey\n\t\tand lo_suppkey = s_suppkey\n\t\tand lo_orderdate = d_datekey\n\t\tand c_region = \\'ASIA\\'\n\t\tand s_region = \\'ASIA\\'\n\t\tand d_year >= 1992 and d_year <= 1997\n\tgroup by c_nation, s_nation, d_year\n\torder by d_year asc, revenue desc;","sequential_pipe")
>>>>>>> 670a81dc

# 23:10:47 >  
# 23:10:47 >  "Done."
# 23:10:47 >  
<|MERGE_RESOLUTION|>--- conflicted
+++ resolved
@@ -42,7 +42,7 @@
 % clob # type
 % 455 # length
 function user.s2_1{autoCommit=true}(A0:str,A1:str,A2:int,A3:int):void;
-    X_154:void  := querylog.define("explain\nselect c_nation, s_nation, d_year, sum(lo_revenue) as revenue\n\tfrom customer, lineorder, supplier, dwdate\n\twhere lo_custkey = c_custkey\n\t\tand lo_suppkey = s_suppkey\n\t\tand lo_orderdate = d_datekey\n\t\tand c_region = \\'ASIA\\'\n\t\tand s_region = \\'ASIA\\'\n\t\tand d_year >= 1992 and d_year <= 1997\n\tgroup by c_nation, s_nation, d_year\n\torder by d_year asc, revenue desc;","sequential_pipe",87);
+    X_155:void := querylog.define("explain\nselect c_nation, s_nation, d_year, sum(lo_revenue) as revenue\n\tfrom customer, lineorder, supplier, dwdate\n\twhere lo_custkey = c_custkey\n\t\tand lo_suppkey = s_suppkey\n\t\tand lo_orderdate = d_datekey\n\t\tand c_region = \\'ASIA\\'\n\t\tand s_region = \\'ASIA\\'\n\t\tand d_year >= 1992 and d_year <= 1997\n\tgroup by c_nation, s_nation, d_year\n\torder by d_year asc, revenue desc;","sequential_pipe",87);
     X_6 := sql.mvc();
     X_7:bat[:oid,:oid]  := sql.tid(X_6,"sys","lineorder");
     X_10:bat[:oid,:oid]  := sql.bind_idxbat(X_6,"sys","lineorder","lineorder_lo_custkey_fkey",0);
@@ -51,13 +51,12 @@
     X_18 := sql.projectdelta(X_7,X_10,X_13,r1_13,X_16);
     X_21:bat[:oid,:str]  := sql.bind(X_6,"sys","customer","c_region",0);
     X_19:bat[:oid,:oid]  := sql.tid(X_6,"sys","customer");
-<<<<<<< HEAD
-    X_184 := algebra.subselect(X_21,X_19,A0,A0,true,true,false);
+    X_185 := algebra.subselect(X_21,X_19,A0,A0,true,true,false);
     (X_23,r1_24) := sql.bind(X_6,"sys","customer","c_region",2);
-    X_185 := algebra.subselect(r1_24,nil:bat[:oid,:oid],A0,A0,true,true,false);
+    X_186 := algebra.subselect(r1_24,nil:bat[:oid,:oid],A0,A0,true,true,false);
     X_25:bat[:oid,:str]  := sql.bind(X_6,"sys","customer","c_region",1);
-    X_187 := algebra.subselect(X_25,X_19,A0,A0,true,true,false);
-    X_26 := sql.subdelta(X_184,X_19,X_23,X_185,X_187);
+    X_188 := algebra.subselect(X_25,X_19,A0,A0,true,true,false);
+    X_26 := sql.subdelta(X_185,X_19,X_23,X_186,X_188);
     X_28 := X_26;
     (X_29,r1_33) := algebra.subjoin(X_18,X_28,nil:BAT,nil:BAT,false,nil:lng);
     X_33:bat[:oid,:oid]  := sql.bind_idxbat(X_6,"sys","lineorder","lineorder_lo_suppkey_fkey",0);
@@ -67,36 +66,36 @@
     X_41 := algebra.leftfetchjoin(X_29,X_40);
     X_44:bat[:oid,:str]  := sql.bind(X_6,"sys","supplier","s_region",0);
     X_42:bat[:oid,:oid]  := sql.tid(X_6,"sys","supplier");
-    X_188 := algebra.subselect(X_44,X_42,A1,A1,true,true,false);
+    X_189 := algebra.subselect(X_44,X_42,A1,A1,true,true,false);
     (X_47,r1_52) := sql.bind(X_6,"sys","supplier","s_region",2);
-    X_189 := algebra.subselect(r1_52,nil:bat[:oid,:oid],A1,A1,true,true,false);
+    X_190 := algebra.subselect(r1_52,nil:bat[:oid,:oid],A1,A1,true,true,false);
     X_50:bat[:oid,:str]  := sql.bind(X_6,"sys","supplier","s_region",1);
-    X_191 := algebra.subselect(X_50,X_42,A1,A1,true,true,false);
-    X_52 := sql.subdelta(X_188,X_42,X_47,X_189,X_191);
+    X_192 := algebra.subselect(X_50,X_42,A1,A1,true,true,false);
+    X_52 := sql.subdelta(X_189,X_42,X_47,X_190,X_192);
     X_54 := X_52;
     (X_55,r1_63) := algebra.subjoin(X_41,X_54,nil:BAT,nil:BAT,false,nil:lng);
-    X_196 := algebra.leftfetchjoin(X_55,X_29);
+    X_197 := algebra.leftfetchjoin(X_55,X_29);
     X_58:bat[:oid,:oid]  := sql.bind_idxbat(X_6,"sys","lineorder","lineorder_lo_orderdate_fkey",0);
     (X_60,r1_68) := sql.bind_idxbat(X_6,"sys","lineorder","lineorder_lo_orderdate_fkey",2);
     X_62:bat[:oid,:oid]  := sql.bind_idxbat(X_6,"sys","lineorder","lineorder_lo_orderdate_fkey",1);
     X_63 := sql.projectdelta(X_7,X_58,X_60,r1_68,X_62);
-    X_64:bat[:oid,:oid]  := algebra.leftfetchjoin(X_196,X_63);
+    X_64:bat[:oid,:oid] := algebra.leftfetchjoin(X_197,X_63);
     X_68:bat[:oid,:int]  := sql.bind(X_6,"sys","dwdate","d_year",0);
     X_65:bat[:oid,:oid]  := sql.tid(X_6,"sys","dwdate");
-    X_192 := algebra.subselect(X_68,X_65,A2,A3,true,true,false);
+    X_193 := algebra.subselect(X_68,X_65,A2,A3,true,true,false);
     (X_70,r1_80) := sql.bind(X_6,"sys","dwdate","d_year",2);
-    X_193 := algebra.subselect(r1_80,nil:bat[:oid,:oid],A2,A3,true,true,false);
+    X_194 := algebra.subselect(r1_80,nil:bat[:oid,:oid],A2,A3,true,true,false);
     X_72:bat[:oid,:int]  := sql.bind(X_6,"sys","dwdate","d_year",1);
-    X_195 := algebra.subselect(X_72,X_65,A2,A3,true,true,false);
-    X_73 := sql.subdelta(X_192,X_65,X_70,X_193,X_195);
+    X_196 := algebra.subselect(X_72,X_65,A2,A3,true,true,false);
+    X_73 := sql.subdelta(X_193,X_65,X_70,X_194,X_196);
     X_74 := X_73;
     (X_75,r1_89) := algebra.subjoin(X_64,X_74,nil:BAT,nil:BAT,false,nil:lng);
-    X_197 := algebra.leftfetchjoin(X_75,X_55);
+    X_198 := algebra.leftfetchjoin(X_75,X_55);
     X_79:bat[:oid,:int]  := sql.bind(X_6,"sys","lineorder","lo_revenue",0);
     (X_83,r1_97) := sql.bind(X_6,"sys","lineorder","lo_revenue",2);
     X_86:bat[:oid,:int]  := sql.bind(X_6,"sys","lineorder","lo_revenue",1);
     X_88 := sql.projectdelta(X_7,X_79,X_83,r1_97,X_86);
-    X_89:bat[:oid,:int]  := algebra.leftfetchjoinPath(X_197,X_29,X_88);
+    X_89:bat[:oid,:int] := algebra.leftfetchjoinPath(X_198,X_29,X_88);
     X_90:bat[:oid,:str]  := sql.bind(X_6,"sys","supplier","s_nation",0);
     (X_93,r1_110) := sql.bind(X_6,"sys","supplier","s_nation",2);
     X_96:bat[:oid,:str]  := sql.bind(X_6,"sys","supplier","s_nation",1);
@@ -106,7 +105,7 @@
     (X_102,r1_122) := sql.bind(X_6,"sys","customer","c_nation",2);
     X_104:bat[:oid,:str]  := sql.bind(X_6,"sys","customer","c_nation",1);
     X_105 := sql.projectdelta(X_26,X_99,X_102,r1_122,X_104);
-    X_106:bat[:oid,:str]  := algebra.leftfetchjoinPath(X_197,r1_33,X_105);
+    X_106:bat[:oid,:str] := algebra.leftfetchjoinPath(X_198,r1_33,X_105);
     X_107 := sql.projectdelta(X_73,X_68,X_70,r1_80,X_72);
     X_108 := algebra.leftfetchjoin(r1_89,X_107);
     (X_109,r1_133,r2_133) := group.subgroup(X_108);
@@ -129,86 +128,6 @@
     X_152 := io.stdout();
     sql.exportResult(X_152,X_132);
 end user.s2_1;
-=======
-    X_181 := algebra.subselect(X_21,X_19,A0,A0,true,true,false);
-    (X_23,r1_24) := sql.bind(X_6,"sys","customer","c_region",2);
-    X_182 := algebra.subselect(r1_24,A0,A0,true,true,false);
-    X_25:bat[:oid,:str]  := sql.bind(X_6,"sys","customer","c_region",1);
-    X_183 := algebra.subselect(X_25,X_19,A0,A0,true,true,false);
-    X_26 := sql.subdelta(X_181,X_19,X_23,X_182,X_183);
-    X_28 := X_26;
-    (X_29,r1_33) := algebra.join(X_18,X_28);
-    X_31:bat[:oid,:oid]  := sql.bind_idxbat(X_6,"sys","lineorder","lineorder_lo_suppkey_fkey",0);
-    (X_33,r1_37) := sql.bind_idxbat(X_6,"sys","lineorder","lineorder_lo_suppkey_fkey",2);
-    X_35:bat[:oid,:oid]  := sql.bind_idxbat(X_6,"sys","lineorder","lineorder_lo_suppkey_fkey",1);
-    X_36 := sql.projectdelta(X_7,X_31,X_33,r1_37,X_35);
-    X_37 := algebra.leftfetchjoin(X_29,X_36);
-    X_41:bat[:oid,:str]  := sql.bind(X_6,"sys","supplier","s_region",0);
-    X_38:bat[:oid,:oid]  := sql.tid(X_6,"sys","supplier");
-    X_184 := algebra.subselect(X_41,X_38,A1,A1,true,true,false);
-    (X_44,r1_49) := sql.bind(X_6,"sys","supplier","s_region",2);
-    X_185 := algebra.subselect(r1_49,A1,A1,true,true,false);
-    X_47:bat[:oid,:str]  := sql.bind(X_6,"sys","supplier","s_region",1);
-    X_186 := algebra.subselect(X_47,X_38,A1,A1,true,true,false);
-    X_49 := sql.subdelta(X_184,X_38,X_44,X_185,X_186);
-    X_51 := X_49;
-    (X_52,r1_60) := algebra.join(X_37,X_51);
-    X_190 := algebra.leftfetchjoin(X_52,X_29);
-    X_54:bat[:oid,:oid]  := sql.bind_idxbat(X_6,"sys","lineorder","lineorder_lo_orderdate_fkey",0);
-    (X_57,r1_65) := sql.bind_idxbat(X_6,"sys","lineorder","lineorder_lo_orderdate_fkey",2);
-    X_59:bat[:oid,:oid]  := sql.bind_idxbat(X_6,"sys","lineorder","lineorder_lo_orderdate_fkey",1);
-    X_60 := sql.projectdelta(X_7,X_54,X_57,r1_65,X_59);
-    X_61:bat[:oid,:oid]  := algebra.leftfetchjoin(X_190,X_60);
-    X_64:bat[:oid,:int]  := sql.bind(X_6,"sys","dwdate","d_year",0);
-    X_62:bat[:oid,:oid]  := sql.tid(X_6,"sys","dwdate");
-    X_187 := algebra.subselect(X_64,X_62,A2,A3,true,true,false);
-    (X_66,r1_76) := sql.bind(X_6,"sys","dwdate","d_year",2);
-    X_188 := algebra.subselect(r1_76,A2,A3,true,true,false);
-    X_69:bat[:oid,:int]  := sql.bind(X_6,"sys","dwdate","d_year",1);
-    X_189 := algebra.subselect(X_69,X_62,A2,A3,true,true,false);
-    X_70 := sql.subdelta(X_187,X_62,X_66,X_188,X_189);
-    X_72 := X_70;
-    (X_73,r1_87) := algebra.join(X_61,X_72);
-    X_191 := algebra.leftfetchjoin(X_73,X_52);
-    X_75:bat[:oid,:int]  := sql.bind(X_6,"sys","lineorder","lo_revenue",0);
-    (X_78,r1_92) := sql.bind(X_6,"sys","lineorder","lo_revenue",2);
-    X_81:bat[:oid,:int]  := sql.bind(X_6,"sys","lineorder","lo_revenue",1);
-    X_84 := sql.projectdelta(X_7,X_75,X_78,r1_92,X_81);
-    X_85:bat[:oid,:int]  := algebra.leftfetchjoinPath(X_191,X_29,X_84);
-    X_86:bat[:oid,:str]  := sql.bind(X_6,"sys","supplier","s_nation",0);
-    (X_89,r1_106) := sql.bind(X_6,"sys","supplier","s_nation",2);
-    X_91:bat[:oid,:str]  := sql.bind(X_6,"sys","supplier","s_nation",1);
-    X_92 := sql.projectdelta(X_49,X_86,X_89,r1_106,X_91);
-    X_93:bat[:oid,:str]  := algebra.leftfetchjoinPath(X_73,r1_60,X_92);
-    X_94:bat[:oid,:str]  := sql.bind(X_6,"sys","customer","c_nation",0);
-    (X_98,r1_118) := sql.bind(X_6,"sys","customer","c_nation",2);
-    X_100:bat[:oid,:str]  := sql.bind(X_6,"sys","customer","c_nation",1);
-    X_101 := sql.projectdelta(X_26,X_94,X_98,r1_118,X_100);
-    X_102:bat[:oid,:str]  := algebra.leftfetchjoinPath(X_191,r1_33,X_101);
-    X_103 := sql.projectdelta(X_70,X_64,X_66,r1_76,X_69);
-    X_104 := algebra.leftfetchjoin(r1_87,X_103);
-    (X_105,r1_129,r2_129) := group.subgroup(X_104);
-    (X_108,r1_132,r2_132) := group.subgroup(X_102,X_105);
-    (X_111,r1_135,r2_135) := group.subgroupdone(X_93,X_108);
-    X_114:bat[:oid,:lng]  := aggr.subsum(X_85,X_111,r1_135,true,true);
-    X_116 := algebra.leftfetchjoin(r1_135,X_104);
-    (X_117,r1_141,r2_141) := algebra.subsort(X_116,false,false);
-    (X_121,r1_145,r2_145) := algebra.subsort(X_114,r1_141,r2_141,true,false);
-    X_192 := algebra.leftfetchjoin(r1_145,r1_135);
-    X_124:bat[:oid,:str]  := algebra.leftfetchjoin(X_192,X_102);
-    X_127 := algebra.leftfetchjoin(r1_145,X_114);
-    X_126 := algebra.leftfetchjoin(r1_145,X_116);
-    X_125:bat[:oid,:str]  := algebra.leftfetchjoin(X_192,X_93);
-    X_128 := sql.resultSet(4,1,X_124);
-    sql.rsColumn(X_128,"sys.customer","c_nation","clob",0,0,X_124);
-    sql.rsColumn(X_128,"sys.supplier","s_nation","clob",0,0,X_125);
-    sql.rsColumn(X_128,"sys.dwdate","d_year","int",32,0,X_126);
-    sql.rsColumn(X_128,"sys.L1","revenue","bigint",64,0,X_127);
-    X_149 := io.stdout();
-    sql.exportResult(X_149,X_128);
-end s2_1;
-# querylog.define("explain\nselect c_nation, s_nation, d_year, sum(lo_revenue) as revenue\n\tfrom customer, lineorder, supplier, dwdate\n\twhere lo_custkey = c_custkey\n\t\tand lo_suppkey = s_suppkey\n\t\tand lo_orderdate = d_datekey\n\t\tand c_region = \\'ASIA\\'\n\t\tand s_region = \\'ASIA\\'\n\t\tand d_year >= 1992 and d_year <= 1997\n\tgroup by c_nation, s_nation, d_year\n\torder by d_year asc, revenue desc;","sequential_pipe")
->>>>>>> 670a81dc
 
 # 23:10:47 >  
 # 23:10:47 >  "Done."
