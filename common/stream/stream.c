/*
 * The contents of this file are subject to the MonetDB Public License
 * Version 1.1 (the "License"); you may not use this file except in
 * compliance with the License. You may obtain a copy of the License at
 * http://www.monetdb.org/Legal/MonetDBLicense
 *
 * Software distributed under the License is distributed on an "AS IS"
 * basis, WITHOUT WARRANTY OF ANY KIND, either express or implied. See the
 * License for the specific language governing rights and limitations
 * under the License.
 *
 * The Original Code is the MonetDB Database System.
 *
 * The Initial Developer of the Original Code is CWI.
 * Portions created by CWI are Copyright (C) 1997-July 2008 CWI.
 * Copyright August 2008-2014 MonetDB B.V.
 * All Rights Reserved.
 */

/* stream
 * ======
 * Niels Nes
 * An simple interface to streams
 *
 * Processing files, streams, and sockets is quite different on Linux
 * and Windows platforms. To improve portability between both, we advise
 * to replace the stdio actions with the stream functionality provided
 * here.
 *
 * This interface can also be used to open 'non compressed, gzipped,
 * bz2zipped' data files and sockets. Using this interface one could
 * easily switch between the various underlying storage types.
 *
 * buffered streams
 * ----------------
 *
 * The bstream (or buffered_stream) can be used for efficient reading of
 * a stream. Reading can be done in large chunks and access can be done
 * in smaller bits, by directly accessing the underlying buffer.
 *
 * Beware that a flush on a buffered stream emits an empty block to
 * synchronize with the other side, telling it has reached the end of
 * the sequence and can close its descriptors.
 *
 * bstream functions
 * -----------------
 *
 * The bstream_create gets a read stream (rs) as input and the initial
 * chunk size and creates a buffered stream from this. A spare byte is
 * kept at the end of the buffer.  The bstream_read will at least read
 * the next 'size' bytes. If the not read data (aka pos < len) together
 * with the new data will not fit in the current buffer it is resized.
 * The spare byte is kept.
 *
 * tee streams
 * -----------
 *
 * A tee stream is a write stream that duplicates all output to two
 * write streams of the same type (asc/bin).
 */


#include "monetdb_config.h"
#include "stream.h"
#include "stream_socket.h"

#include <string.h>
#include <stdio.h>		/* NULL, printf etc. */
#include <stdlib.h>
#include <errno.h>
#include <stdarg.h>		/* va_alist.. */
#include <assert.h>

#ifdef HAVE_NETDB_H
# include <sys/types.h>
# include <netinet/in_systm.h>
# include <netinet/in.h>
# include <netinet/ip.h>
# include <netinet/tcp.h>
# include <netdb.h>
#endif

#ifdef NATIVE_WIN32
#include <io.h>
#endif
#ifdef HAVE_FCNTL_H
#include <fcntl.h>
#endif
#ifdef HAVE_LIBZ
#include <zlib.h>
#endif
#ifdef HAVE_LIBBZ2
#include <bzlib.h>
#endif

#ifndef SHUT_RD
#define SHUT_RD		0
#define SHUT_WR		1
#define SHUT_RDWR	2
#endif

#ifndef EWOULDBLOCK
#define EWOULDBLOCK EAGAIN
#endif

#ifndef EINTR
#define EINTR 	EAGAIN
#endif

#ifndef INVALID_SOCKET
#define INVALID_SOCKET (-1)
#endif

#ifdef NATIVE_WIN32
#define pclose _pclose
#endif

#define UTF8BOM		"\xEF\xBB\xBF" /* UTF-8 encoding of Unicode BOM */
#define UTF8BOMLENGTH	3	       /* length of above */

#ifdef _MSC_VER
/* use intrinsic functions on Windows */
#define short_int_SWAP(s)	((short) _byteswap_ushort((unsigned short) (s)))
/* on Windows, long is the same size as int */
#define normal_int_SWAP(s)	((int) _byteswap_ulong((unsigned long) (s)))
#define long_long_SWAP(l)	((lng) _byteswap_uint64((unsigned __int64) (s)))
#else
#define short_int_SWAP(s) ((short)(((0x00ff&(s))<<8) | ((0xff00&(s))>>8)))

#define normal_int_SWAP(i) (((0x000000ff&(i))<<24) | ((0x0000ff00&(i))<<8) | \
			    ((0x00ff0000&(i))>>8)  | ((0xff000000&(i))>>24))
#define long_long_SWAP(l) \
		((((lng)normal_int_SWAP(l))<<32) |\
		 (0xffffffff&normal_int_SWAP(l>>32)))
#endif


struct stream {
	short byteorder;
	char access;		/* read/write */
	char isutf8;		/* known to be UTF-8 due to BOM */
	short type;		/* ascii/binary */
	char *name;
	unsigned int timeout;	   /* timeout in ms */
	int (*timeout_func)(void); /* callback function: NULL/true -> return */
	union {
		void *p;
		int i;
		SOCKET s;
	} stream_data;
	int errnr;
	ssize_t (*read) (stream *s, void *buf, size_t elmsize, size_t cnt);
	ssize_t (*write) (stream *s, const void *buf, size_t elmsize, size_t cnt);
	void (*close) (stream *s);
	void (*clrerr) (stream *s);
	char *(*error) (stream *s);
	void (*destroy) (stream *s);
	int (*flush) (stream *s);
	int (*fsync) (stream *s);
	int (*fgetpos) (stream *s, lng *p);
	int (*fsetpos) (stream *s, lng p);
	void (*update_timeout) (stream *s);
};

int
mnstr_init(void)
{
	static int inited = 0;

	if (inited)
		return 0;

#ifdef NATIVE_WIN32
	{
		WSADATA w;

		if (WSAStartup(0x0101, &w) != 0)
			return -1;
	}
#endif
	inited = 1;
	return 0;
}

/* #define STREAM_DEBUG 1  */
/* #define BSTREAM_DEBUG 1 */

/* Read at most cnt elements of size elmsize from the stream.  Returns
 * the number of elements actually read or < 0 on failure. */
ssize_t
mnstr_read(stream *s, void *buf, size_t elmsize, size_t cnt)
{
	if (s == NULL)
		return -1;
#ifdef STREAM_DEBUG
	printf("read %s " SZFMT " " SZFMT "\n", s->name ? s->name : "<unnamed>", elmsize, cnt);
#endif
	assert(s->access == ST_READ);
	if (s->errnr)
		return -1;
	return (*s->read) (s, buf, elmsize, cnt);
}

/* Read one line (seperated by \n) of at most maxcnt-1 characters from
 * the stream.  Returns the number of characters actually read,
 * includes the trailing \n; terminated by a NULL byte. */
ssize_t
mnstr_readline(stream *s, void *buf, size_t maxcnt)
{
	char *b = buf, *start = buf;

	if (s == NULL)
		return -1;
#ifdef STREAM_DEBUG
	printf("readline %s " SZFMT "\n", s->name ? s->name : "<unnamed>", maxcnt);
#endif
	assert(s->access == ST_READ);
	if (s->errnr)
		return -1;
	if (maxcnt == 0)
		return 0;
	if (maxcnt == 1) {
		*start = 0;
		return 0;
	}
	for (;;) {
		switch ((*s->read)(s, start, 1, 1)) {
		case 1:
			/* successfully read a character,
			 * check whether it is the line
			 * separator and whether we have space
			 * left for more */
			if (*start++ == '\n' || --maxcnt == 1) {
				*start = 0;
#if 0
				if (s->type == ST_ASCII &&
				    start[-1] == '\n' &&
				    start > b + 1 &&
				    start[-2] == '\r') {
					/* convert CR-LF to just LF */
					start[-2] = start[-1];
					start--;
				}
#endif
				return (ssize_t) (start - b);
			}
			break;
		case -1:
			/* error: if we didn't read anything yet,
			 * return the error, otherwise return what we
			 * have */
			if (start == b)
				return -1;
			/* fall through */
		case 0:
			/* end of file: return what we have */
			*start = 0;
			return (ssize_t) (start - b);
		}
	}
}

/* Write cnt elements of size elmsize to the stream.  Returns the
 * number of elements actually written.  If elmsize or cnt equals zero,
 * returns cnt. */
ssize_t
mnstr_write(stream *s, const void *buf, size_t elmsize, size_t cnt)
{
	if (s == NULL || buf == NULL)
		return -1;
#ifdef STREAM_DEBUG
	printf("write %s " SZFMT " " SZFMT "\n", s->name ? s->name : "<unnamed>", elmsize, cnt);
#endif
	assert(s->access == ST_WRITE);
	if (s->errnr)
		return -1;
	return (*s->write) (s, buf, elmsize, cnt);
}

void
mnstr_settimeout(stream *s, unsigned int ms, int (*func)(void))
{
<<<<<<< HEAD
	s->timeout = ms;
	s->timeout_func = func;
	if (s->update_timeout)
		(*s->update_timeout)(s);
=======
	if (s) {
		s->timeout = secs;
		if (s->update_timeout)
			(*s->update_timeout)(s);
	}
>>>>>>> 1a0c90fb
}

void
mnstr_close(stream *s)
{
	if (s) {
#ifdef STREAM_DEBUG
		printf("close %s\n", s->name ? s->name : "<unnamed>");
#endif
		(*s->close) (s);
	}
}

void
mnstr_destroy(stream *s)
{
	if (s) {
#ifdef STREAM_DEBUG
		printf("destroy %s\n", s->name ? s->name : "<unnamed>");
#endif
		(*s->destroy) (s);
	}
}

char *
mnstr_error(stream *s)
{
	if (s == NULL)
		return "Connection terminated";
	return (*s->error) (s);
}

/* flush buffer, return 0 on success, non-zero on failure */
int
mnstr_flush(stream *s)
{
	if (s == NULL)
		return -1;
#ifdef STREAM_DEBUG
	printf("flush %s\n", s->name ? s->name : "<unnamed>");
#endif
	assert(s->access == ST_WRITE);
	if (s->errnr)
		return -1;
	if (s->flush)
		return (*s->flush) (s);
	return 0;
}

/* sync file to disk, return 0 on success, non-zero on failure */
int
mnstr_fsync(stream *s)
{
	if (s == NULL)
		return -1;
#ifdef STREAM_DEBUG
	printf("fsync %s (%d)\n", s->name ? s->name : "<unnamed>", s->errnr);
#endif
	assert(s->access == ST_WRITE);
	if (s->errnr)
		return -1;
	if (s->fsync)
		return (*s->fsync) (s);
	return 0;
}

int
mnstr_fgetpos(stream *s, lng *p)
{
	if (s == NULL)
		return -1;
#ifdef STREAM_DEBUG
	printf("fgetpos %s\n", s->name ? s->name : "<unnamed>");
#endif
	if (s->errnr)
		return -1;
	if (s->fgetpos)
		return (*s->fgetpos) (s, p);
	return 0;
}

int
mnstr_fsetpos(stream *s, lng p)
{
	if (s == NULL)
		return -1;
#ifdef STREAM_DEBUG
	printf("fsetpos %s\n", s->name ? s->name : "<unnamed>");
#endif
	if (s->errnr)
		return -1;
	if (s->fsetpos)
		return (*s->fsetpos) (s, p);
	return 0;
}


char *
mnstr_name(stream *s)
{
	if (s == NULL)
		return "connection terminated";
	return s->name;
}

int
mnstr_errnr(stream *s)
{
	if (s == NULL)
		return MNSTR_READ_ERROR;
	return s->errnr;
}

void
mnstr_clearerr(stream *s)
{
	if (s != NULL) {
		s->errnr = MNSTR_NO__ERROR;
		if (s->clrerr)
			(*s->clrerr) (s);
	}
}

int
mnstr_type(stream *s)
{
	if (s == NULL)
		return 0;
	return s->type;
}

int
mnstr_byteorder(stream *s)
{
	if (s == NULL)
		return 0;
	return s->byteorder;
}

void
mnstr_set_byteorder(stream *s, char bigendian)
{
	if (s == NULL)
		return;
#ifdef STREAM_DEBUG
	printf("mnstr_set_byteorder %s\n", s->name ? s->name : "<unnamed>");
#endif
	assert(s->access == ST_READ);
	s->type = ST_BIN;
#ifdef WORDS_BIGENDIAN
	s->byteorder = bigendian ? 1234 : 3412;
#else
	s->byteorder = bigendian ? 3412 : 1234;
#endif
}


void
close_stream(stream *s)
{
	if (s) {
		s->close(s);
		s->destroy(s);
	}
}

stream *
mnstr_rstream(stream *s)
{
	if (s == NULL)
		return NULL;
#ifdef STREAM_DEBUG
	printf("mnstr_rstream %s\n", s->name ? s->name : "<unnamed>");
#endif
	assert(s->access == ST_READ);
	s->type = ST_BIN;
	if (s->errnr == MNSTR_NO__ERROR)
		s->read(s, (void *) &s->byteorder, sizeof(s->byteorder), 1);
	return s;
}

stream *
mnstr_wstream(stream *s)
{
	if (s == NULL)
		return NULL;
#ifdef STREAM_DEBUG
	printf("mnstr_wstream %s\n", s->name ? s->name : "<unnamed>");
#endif
	assert(s->access == ST_WRITE);
	s->type = ST_BIN;
	if (s->errnr == MNSTR_NO__ERROR)
		s->write(s, (void *) &s->byteorder, sizeof(s->byteorder), 1);
	return s;
}

#define EXT_LEN 4
static const char *
get_extention(const char *file)
{
	char *ext_start;

	return (ext_start = strrchr(file, '.')) != NULL ? ext_start + 1 : "";
}

static void
destroy(stream *s)
{
	free(s->name);
	free(s);
}

static char *
error(stream *s)
{
	char buf[BUFSIZ];

	switch (s->errnr) {
	case MNSTR_OPEN_ERROR:
		snprintf(buf, BUFSIZ, "error could not open file %s\n", s->name);
		return strdup(buf);
	case MNSTR_READ_ERROR:
		snprintf(buf, BUFSIZ, "error reading file %s\n", s->name);
		return strdup(buf);
	case MNSTR_WRITE_ERROR:
		snprintf(buf, BUFSIZ, "error writing file %s\n", s->name);
		return strdup(buf);
	case MNSTR_TIMEOUT:
		snprintf(buf, BUFSIZ, "timeout on %s\n", s->name);
		return strdup(buf);
	}
	return strdup("Unknown error");
}

static stream *
create_stream(const char *name)
{
	stream *s;

	if (name == NULL)
		return NULL;
	if ((s = (stream *) malloc(sizeof(*s))) == NULL)
		return NULL;
	s->byteorder = 1234;
	s->access = ST_READ;
	s->isutf8 = 0;		/* not known for sure */
	s->type = ST_ASCII;
	s->name = strdup(name);
	s->stream_data.p = NULL;
	s->errnr = MNSTR_NO__ERROR;
	s->stream_data.p = NULL;
	s->read = NULL;
	s->write = NULL;
	s->close = NULL;
	s->clrerr = NULL;
	s->error = error;
	s->destroy = destroy;
	s->flush = NULL;
	s->fsync = NULL;
	s->fgetpos = NULL;
	s->fsetpos = NULL;
	s->timeout = 0;
	s->timeout_func = NULL;
	s->update_timeout = NULL;
#ifdef STREAM_DEBUG
	printf("create_stream %s -> " PTRFMT "\n", name ? name : "<unnamed>", PTRFMTCAST s);
#endif
	return s;
}

/* ------------------------------------------------------------------ */
/* streams working on a disk file */

static ssize_t
file_read(stream *s, void *buf, size_t elmsize, size_t cnt)
{
	FILE *fp = (FILE *) s->stream_data.p;
	size_t rc = 0;

	if (!feof(fp)) {
		if (ferror(fp) ||
		    ((rc = fread(buf, elmsize, cnt, fp)) == 0 &&
		     ferror(fp))) {
			s->errnr = MNSTR_READ_ERROR;
			return -1;
		}
	}
	return (ssize_t) rc;
}

static ssize_t
file_write(stream *s, const void *buf, size_t elmsize, size_t cnt)
{
	if (elmsize && cnt) {
		size_t rc = fwrite(buf, elmsize, cnt, (FILE *) s->stream_data.p);

		if (ferror((FILE *) s->stream_data.p)) {
			s->errnr = MNSTR_WRITE_ERROR;
			return -1;
		}
		return (ssize_t) rc;
	}
	return (ssize_t) cnt;
}

static void
file_close(stream *s)
{
	FILE *fp = (FILE *) s->stream_data.p;

	if (fp == NULL)
		return;
	if (fp != stdin && fp != stdout && fp != stderr) {
		if (s->name && *s->name == '|')
			pclose(fp);
		else
			fclose(fp);
	} else if (s->access == ST_WRITE)
		fflush(fp);
	s->stream_data.p = NULL;
}

static void
file_clrerr(stream *s)
{
	FILE *fp = (FILE *) s->stream_data.p;

	clearerr(fp);
}

static int
file_flush(stream *s)
{
	FILE *fp = (FILE *) s->stream_data.p;

	if (s->access == ST_WRITE && fflush(fp) < 0) {
		s->errnr = MNSTR_WRITE_ERROR;
		return -1;
	}
	return 0;
}

static int
file_fsync(stream *s)
{

	FILE *fp = (FILE *) s->stream_data.p;

	if (s->access == ST_WRITE
#ifdef NATIVE_WIN32
	    && _commit(_fileno(fp)) < 0
#else
#ifdef HAVE_FDATASYNC
	    && fdatasync(fileno(fp)) < 0
#else
#ifdef HAVE_FSYNC
	    && fsync(fileno(fp)) < 0
#endif
#endif
#endif
	    ) {
		s->errnr = MNSTR_WRITE_ERROR;
		return -1;
	}
	return 0;
}

static int
file_fgetpos(stream *s, lng *p)
{
	FILE *fp = (FILE *) s->stream_data.p;

#if defined(NATIVE_WIN32) && _MSC_VER >= 1400	/* Visual Studio 2005 */
	*p = (lng) _ftelli64(fp);	/* returns __int64 */
#else
#ifdef HAVE_FSEEKO
	*p = (lng) ftello(fp);	/* returns off_t */
#else
	*p = (lng) ftell(fp);	/* returns long */
#endif
#endif
	return *p < 0 ? -1 : 0;
}

static int
file_fsetpos(stream *s, lng p)
{
	int res = 0;
	FILE *fp = (FILE *) s->stream_data.p;

#if defined(NATIVE_WIN32) && _MSC_VER >= 1400	/* Visual Studio 2005 */
	res = _fseeki64(fp, (__int64) p, SEEK_SET);
#else
#ifdef HAVE_FSEEKO
	res = fseeko(fp, (off_t) p, SEEK_SET);
#else
	res = fseek(fp, (long) p, SEEK_SET);
#endif
#endif
	return res;
}

/* Front-ends may wish to have more control over the designated file
 * activity. For this they need access to the file descriptor or even
 * duplicate it. (e.g. tablet loader) */
FILE *
getFile(stream *s)
{
	if (s->read != file_read)
		return NULL;
	return (FILE *) s->stream_data.p;
}

static stream *
open_stream(const char *filename, const char *flags)
{
	stream *s;
	FILE *fp;
	lng pos;
	char buf[4];

	if ((s = create_stream(filename)) == NULL)
		return NULL;
	if ((fp = fopen(filename, flags)) == NULL) {
		destroy(s);
		return NULL;
	}
	s->read = file_read;
	s->write = file_write;
	s->close = file_close;
	s->clrerr = file_clrerr;
	s->flush = file_flush;
	s->fsync = file_fsync;
	s->fgetpos = file_fgetpos;
	s->fsetpos = file_fsetpos;
	s->stream_data.p = (void *) fp;
	/* if file is opened for reading, and it starts with the UTF-8
	 * encoding of the Unicode Byte Order Mark, skip the mark, and
	 * mark the stream as being a UTF-8 stream */
	if (flags[0] == 'r' &&
	    file_fgetpos(s, &pos) == 0) {
		if (file_read(s, buf, 1, UTF8BOMLENGTH) == 3 &&
		    strncmp(buf, UTF8BOM, UTF8BOMLENGTH) == 0)
			s->isutf8 = 1;
		else
			file_fsetpos(s, pos);
	}
	return s;
}

/* ------------------------------------------------------------------ */
/* streams working on a gzip-compressed disk file */

#ifdef HAVE_LIBZ
static ssize_t
stream_gzread(stream *s, void *buf, size_t elmsize, size_t cnt)
{
	gzFile fp = (gzFile) s->stream_data.p;
	int size = (int) (elmsize * cnt);
	int err = 0;

	if (!gzeof(fp)) {
		size = gzread(fp, buf, size);
		if (gzerror(fp, &err) != NULL && err < 0) {
			s->errnr = MNSTR_READ_ERROR;
			return -1;
		}
		return (ssize_t) (size / elmsize);
	}
	return 0;
}

static ssize_t
stream_gzwrite(stream *s, const void *buf, size_t elmsize, size_t cnt)
{
	gzFile fp = (gzFile) s->stream_data.p;
	int size = (int) (elmsize * cnt);
	int err = 0;

	if (size) {
		size = gzwrite(fp, buf, size);
		if (gzerror(fp, &err) != NULL && err < 0) {
			s->errnr = MNSTR_WRITE_ERROR;
			return -1;
		}
		return (ssize_t) (size / elmsize);
	}
	return (ssize_t) cnt;
}

static void
stream_gzclose(stream *s)
{
	if (s->stream_data.p)
		gzclose((gzFile) s->stream_data.p);
	s->stream_data.p = NULL;
}

static int
stream_gzflush(stream *s)
{
	if (s->access == ST_WRITE &&
	    gzflush((gzFile) s->stream_data.p, Z_SYNC_FLUSH) != Z_OK)
		return -1;
	return 0;
}

static stream *
open_gzstream(const char *filename, const char *flags)
{
	stream *s;
	gzFile fp;

	if ((s = create_stream(filename)) == NULL)
		return NULL;
	if ((fp = gzopen(filename, flags)) == NULL) {
		destroy(s);
		return NULL;
	}
	s->read = stream_gzread;
	s->write = stream_gzwrite;
	s->close = stream_gzclose;
	s->flush = stream_gzflush;
	s->stream_data.p = (void *) fp;
	return s;
}

stream *
open_gzrstream(const char *filename)
{
	stream *s;

	if ((s = open_gzstream(filename, "rb")) == NULL)
		return NULL;
	s->type = ST_BIN;
	if (s->errnr == MNSTR_NO__ERROR &&
	    gzread((gzFile) s->stream_data.p, (void *) &s->byteorder, sizeof(s->byteorder)) < (int) sizeof(s->byteorder)) {
		stream_gzclose(s);
		destroy(s);
		return NULL;
	}
	return s;
}

static stream *
open_gzwstream_(const char *filename, const char *mode)
{
	stream *s;

	if ((s = open_gzstream(filename, mode)) == NULL)
		return NULL;
	s->access = ST_WRITE;
	s->type = ST_BIN;
	if (s->errnr == MNSTR_NO__ERROR &&
	    gzwrite((gzFile) s->stream_data.p, (void *) &s->byteorder, sizeof(s->byteorder)) < (int) sizeof(s->byteorder)) {
		stream_gzclose(s);
		destroy(s);
		return NULL;
	}
	return s;
}

stream *
open_gzwstream(const char *filename)
{
	return open_gzwstream_(filename, "wb");
}

stream *
open_gzrastream(const char *filename)
{
	stream *s;

	if ((s = open_gzstream(filename, "rb")) == NULL)
		return NULL;
	s->type = ST_ASCII;
	return s;
}

static stream *
open_gzwastream_(const char *filename, const char *mode)
{
	stream *s;

	if ((s = open_gzstream(filename, mode)) == NULL)
		return NULL;
	s->access = ST_WRITE;
	s->type = ST_ASCII;
	return s;
}

stream *
open_gzwastream(const char *filename)
{
	return open_gzwastream_(filename, "wb");
}
#else
stream *open_gzrstream(const char *filename) {
	(void) filename;
	return NULL;
}
stream *open_gzwstream(const char *filename) {
	(void) filename;
	return NULL;
}
stream *open_gzrastream(const char *filename) {
	(void) filename;
	return NULL;
}
stream *open_gzwastream(const char *filename) {
	(void) filename;
	return NULL;
}
#endif

/* ------------------------------------------------------------------ */
/* streams working on a bzip2-compressed disk file */

#ifdef HAVE_LIBBZ2
struct bz {
	BZFILE *b;
	FILE *f;
};

static void
stream_bzclose(stream *s)
{
	int err = BZ_OK;

	if (s->stream_data.p) {
		if (s->access == ST_READ)
			BZ2_bzReadClose(&err, ((struct bz *) s->stream_data.p)->b);
		else
			BZ2_bzWriteClose(&err, ((struct bz *) s->stream_data.p)->b, 0, NULL, NULL);
		fclose(((struct bz *) s->stream_data.p)->f);
		free(s->stream_data.p);
	}
	s->stream_data.p = NULL;
}

static ssize_t
stream_bzread(stream *s, void *buf, size_t elmsize, size_t cnt)
{
	int size = (int) (elmsize * cnt);
	int err;
	void *punused;
	int nunused;
	char unused[BZ_MAX_UNUSED];

	if (s->stream_data.p) {
		size = BZ2_bzRead(&err, ((struct bz *) s->stream_data.p)->b, buf, size);
		if (err == BZ_STREAM_END) {
			/* end of stream, but not necessarily end of
			 * file: get unused bits, close stream, and
			 * open again with the saved unused bits */
			BZ2_bzReadGetUnused(&err, ((struct bz *) s->stream_data.p)->b, &punused, &nunused);
			if (err == BZ_OK &&
			    (nunused > 0 ||
			     !feof(((struct bz *) s->stream_data.p)->f))) {
				if (nunused > 0)
					memcpy(unused, punused, nunused);
				BZ2_bzReadClose(&err, ((struct bz *) s->stream_data.p)->b);
				((struct bz *) s->stream_data.p)->b = BZ2_bzReadOpen(&err, ((struct bz *) s->stream_data.p)->f, 0, 0, unused, nunused);
			} else {
				stream_bzclose(s);
			}
		}
		if (err != BZ_OK) {
			s->errnr = MNSTR_READ_ERROR;
			return -1;
		}
		return size / elmsize;
	}
	return 0;
}

static ssize_t
stream_bzwrite(stream *s, const void *buf, size_t elmsize, size_t cnt)
{
	int size = (int) (elmsize * cnt);
	int err;

	if (size) {
		BZ2_bzWrite(&err, ((struct bz *) s->stream_data.p)->b, (void *) buf, size);
		if (err != BZ_OK) {
			s->errnr = MNSTR_WRITE_ERROR;
			return -1;
		}
		return cnt;
	}
	return 0;
}

static stream *
open_bzstream(const char *filename, const char *flags)
{
	stream *s;
	int err;
	struct bz *bzp;

	if ((bzp = malloc(sizeof(struct bz))) == NULL)
		return NULL;
	if ((s = create_stream(filename)) == NULL) {
		free(bzp);
		return NULL;
	}
	if ((bzp->f = fopen(filename, flags)) == NULL) {
		destroy(s);
		free(bzp);
		return NULL;
	}
	if (strchr(flags, 'r') != NULL) {
		bzp->b = BZ2_bzReadOpen(&err, bzp->f, 0, 0, NULL, 0);
		s->access = ST_READ;
		if (err == BZ_STREAM_END) {
			BZ2_bzReadClose(&err, bzp->b);
			bzp->b = NULL;
		}
	} else {
		bzp->b = BZ2_bzWriteOpen(&err, bzp->f, 9, 0, 30);
		s->access = ST_WRITE;
	}
	if (err != BZ_OK) {
		stream_bzclose(s);
		destroy(s);
		return NULL;
	}
	s->read = stream_bzread;
	s->write = stream_bzwrite;
	s->close = stream_bzclose;
	s->flush = NULL;
	s->stream_data.p = (void *) bzp;
	return s;
}

stream *
open_bzrstream(const char *filename)
{
	stream *s;

	if ((s = open_bzstream(filename, "rb")) == NULL)
		return NULL;
	s->type = ST_BIN;
	if (s->errnr == MNSTR_NO__ERROR &&
	    stream_bzread(s, (void *) &s->byteorder, sizeof(s->byteorder), 1) != 1) {
		stream_bzclose(s);
		destroy(s);
		return NULL;
	}
	return s;
}

static stream *
open_bzwstream_(const char *filename, const char *mode)
{
	stream *s;

	if ((s = open_bzstream(filename, mode)) == NULL)
		return NULL;
	s->access = ST_WRITE;
	s->type = ST_BIN;
	if (s->errnr == MNSTR_NO__ERROR &&
	    stream_bzwrite(s, (void *) &s->byteorder, sizeof(s->byteorder), 1) != 1) {
		stream_bzclose(s);
		destroy(s);
		return NULL;
	}
	return s;
}

stream *
open_bzwstream(const char *filename)
{
	return open_bzwstream_(filename, "wb");
}

stream *
open_bzrastream(const char *filename)
{
	stream *s;

	if ((s = open_bzstream(filename, "rb")) == NULL)
		return NULL;
	s->type = ST_ASCII;
	return s;
}

static stream *
open_bzwastream_(const char *filename, const char *mode)
{
	stream *s;

	if ((s = open_bzstream(filename, mode)) == NULL)
		return NULL;
	s->access = ST_WRITE;
	s->type = ST_ASCII;
	return s;
}

stream *
open_bzwastream(const char *filename)
{
	return open_bzwastream_(filename, "wb");
}
#else
stream *open_bzrstream(const char *filename) {
	(void) filename;
	return NULL;
}
stream *open_bzwstream(const char *filename) {
	(void) filename;
	return NULL;
}
stream *open_bzrastream(const char *filename) {
	(void) filename;
	return NULL;
}
stream *open_bzwastream(const char *filename) {
	(void) filename;
	return NULL;
}
#endif

/* ------------------------------------------------------------------ */
/* streams working on a disk file, compressed or not */

stream *
open_rstream(const char *filename)
{
	stream *s;
	const char *ext;

	if (filename == NULL)
		return NULL;
#ifdef STREAM_DEBUG
	printf("open_rstream %s\n", filename);
#endif
	ext = get_extention(filename);

	if (strcmp(ext, "gz") == 0) {
#ifdef HAVE_LIBZ
		return open_gzrstream(filename);
#else
		return NULL;	/* not supported */
#endif
	}
	if (strcmp(ext, "bz2") == 0) {
#ifdef HAVE_LIBBZ2
		return open_bzrstream(filename);
#else
		return NULL;	/* not supported */
#endif
	}
	if ((s = open_stream(filename, "rb")) == NULL)
		return NULL;
	s->type = ST_BIN;
	if (s->errnr == MNSTR_NO__ERROR) {
		if (fread((void *) &s->byteorder, sizeof(s->byteorder), 1,
			  (FILE *) s->stream_data.p) < 1 ||
		    ferror((FILE *) s->stream_data.p)) {
			fclose((FILE *) s->stream_data.p);
			destroy(s);
			return NULL;
		}
	}
	return s;
}

static stream *
open_wstream_(const char *filename, char *mode)
{
	stream *s;
	const char *ext;

	if (filename == NULL)
		return NULL;
#ifdef STREAM_DEBUG
	printf("open_wstream %s\n", filename);
#endif
	ext = get_extention(filename);

	if (strcmp(ext, "gz") == 0) {
#ifdef HAVE_LIBZ
		return open_gzwstream_(filename, mode);
#else
		return NULL;	/* not supported */
#endif
	}
	if (strcmp(ext, "bz2") == 0) {
#ifdef HAVE_LIBBZ2
		return open_bzwstream_(filename, mode);
#else
		return NULL;	/* not supported */
#endif
	}
	if ((s = open_stream(filename, mode)) == NULL)
		return NULL;
	s->access = ST_WRITE;
	s->type = ST_BIN;
	if (s->errnr == MNSTR_NO__ERROR &&
	    fwrite((void *) &s->byteorder, sizeof(s->byteorder), 1,
		   (FILE *) s->stream_data.p) < 1) {
		fclose((FILE *) s->stream_data.p);
		destroy(s);
		return NULL;
	}
	return s;
}

stream *
open_wstream(const char *filename)
{
	return open_wstream_(filename, "wb");
}

stream *
append_wstream(const char *filename)
{
	return open_wstream_(filename, "ab");
}

stream *
open_rastream(const char *filename)
{
	stream *s;
	const char *ext;

	if (filename == NULL)
		return NULL;
#ifdef STREAM_DEBUG
	printf("open_rastream %s\n", filename);
#endif
	ext = get_extention(filename);

	if (strcmp(ext, "gz") == 0) {
#ifdef HAVE_LIBZ
		return open_gzrastream(filename);
#else
		return NULL;	/* not supported */
#endif
	}
	if (strcmp(ext, "bz2") == 0) {
#ifdef HAVE_LIBBZ2
		return open_bzrastream(filename);
#else
		return NULL;	/* not supported */
#endif
	}
	if ((s = open_stream(filename, "r")) == NULL)
		return NULL;
	s->type = ST_ASCII;
	return s;
}

static stream *
open_wastream_(const char *filename, char *mode)
{
	stream *s;
	const char *ext;

	if (filename == NULL)
		return NULL;
#ifdef STREAM_DEBUG
	printf("open_wastream %s\n", filename);
#endif
	ext = get_extention(filename);

	if (strcmp(ext, "gz") == 0) {
#ifdef HAVE_LIBZ
		return open_gzwastream_(filename, mode);
#else
		return NULL;	/* not supported */
#endif
	}
	if (strcmp(ext, "bz2") == 0) {
#ifdef HAVE_LIBBZ2
		return open_bzwastream_(filename, mode);
#else
		return NULL;	/* not supported */
#endif
	}
	if ((s = open_stream(filename, mode)) == NULL)
		return NULL;
	s->access = ST_WRITE;
	s->type = ST_ASCII;
	return s;
}

stream *
open_wastream(const char *filename)
{
	return open_wastream_(filename, "w");
}

stream *
append_wastream(const char *filename)
{
	return open_wastream_(filename, "a");
}

/* ------------------------------------------------------------------ */
/* streams working on a remote file using cURL */

#ifdef HAVE_CURL
#include <curl/curl.h>

#ifdef USE_CURL_MULTI
static CURLM *multi_handle;
#endif

struct curl_data {
	CURL *handle;
	char *buffer;		/* buffer to store incoming data */
	size_t maxsize;		/* size of allocated buffer */
	size_t usesize;		/* end of used data */
	size_t offset;		/* start of unread data */
	int running;		/* whether still transferring */
#ifdef USE_CURL_MULTI
	CURLMcode result;	/* result of transfer (if !running) */
	struct curl_data *next;	/* linked list (curl_handles) */
#endif
};
#ifdef USE_CURL_MULTI
static struct curl_data *curl_handles;
#endif

#define BLOCK_CURL	(1 << 16)

/* this function is called by libcurl when there is data for us */
static size_t
write_callback(char *buffer, size_t size, size_t nitems, void *userp)
{
	stream *s = (stream *) userp;
	struct curl_data *c = (struct curl_data *) s->stream_data.p;

	size *= nitems;
	if (size == 0)		/* unlikely */
		return 0;
	/* allocate a buffer if we don't have one yet */
	if (c->buffer == NULL) {
		/* BLOCK_CURL had better be a power of 2! */
		c->maxsize = (size + BLOCK_CURL - 1) & ~(BLOCK_CURL - 1);
		if ((c->buffer = malloc(c->maxsize)) == NULL)
			return 0;
		c->usesize = 0;
		c->offset = 0;
	}
#ifndef USE_CURL_MULTI
	/* move data if we don't have enough space */
	if (c->maxsize - c->usesize < size && c->offset > 0) {
		memmove(c->buffer, c->buffer + c->offset, c->usesize - c->offset);
		c->usesize -= c->offset;
		c->offset = 0;
	}
#endif
	/* allocate more buffer space if we still don't have enough space */
	if (c->maxsize - c->usesize < size) {
		char *b;
		c->maxsize = (c->usesize + size + BLOCK_CURL - 1) & ~(BLOCK_CURL - 1);
		b = realloc(c->buffer, c->maxsize);
		if (b == NULL)
			return 0; /* indicate failure to library */
		c->buffer = b;
	}
	/* finally, store the data we received */
	memcpy(c->buffer + c->usesize, buffer, size);
	c->usesize += size;
	return size;
}

static void
curl_destroy(stream *s)
{
	struct curl_data *c;
#ifdef USE_CURL_MULTI
	struct curl_data **cp;
#endif

	if ((c = (struct curl_data *) s->stream_data.p) != NULL) {
		s->stream_data.p = NULL;
#ifdef USE_CURL_MULTI
		/* lock access to curl_handles */
		cp = &curl_handles;
		while (*cp && *cp != c)
			cp = &(*cp)->next;
		if (*cp)
			*cp = c->next;
		/* unlock access to curl_handles */
#endif
		if (c->handle) {
#ifdef USE_CURL_MULTI
			curl_multi_remove_handle(mult_handle, c->handle);
#endif
			curl_easy_cleanup(c->handle);
		}
		if (c->buffer)
			free(c->buffer);
		free(c);
	}
	destroy(s);
}

static ssize_t
curl_read(stream *s, void *buf, size_t elmsize, size_t cnt)
{
	struct curl_data *c = (struct curl_data *) s->stream_data.p;
	size_t size;

	if (c->usesize - c->offset >= elmsize || !c->running) {
		/* there is at least one element's worth of data
		 * available, or we have reached the end: return as
		 * much as we have, but no more than requested */
		if (cnt * elmsize > c->usesize - c->offset)
			cnt = (c->usesize - c->offset) / elmsize;
		size = cnt * elmsize;
		memcpy(buf, c->buffer + c->offset, size);
		c->offset += size;
		if (c->offset == c->usesize)
			c->usesize = c->offset = 0;
		return (ssize_t) cnt;
	}
	/* not enough data, we must wait until we get some */
#ifndef USE_CURL_MULTI
	return 0;
#endif
}

static ssize_t
curl_write(stream *s, const void *buf, size_t elmsize, size_t cnt)
{
	(void) s;
	(void) buf;
	(void) elmsize;
	(void) cnt;
	assert(0);
	return -1;
}

static void
curl_close(stream *s)
{
	(void) s;
}

stream *
open_urlstream(const char *url)
{
	stream *s;
	struct curl_data *c;
#ifdef USE_CURL_MULTI
	CURLMsg *msg;
#endif

	if ((c = malloc(sizeof(*c))) == NULL)
		return NULL;
	c->handle = NULL;
	c->buffer = NULL;
	c->maxsize = c->usesize = c->offset = 0;
	c->running = 1;
	if ((s = create_stream(url)) == NULL) {
		free(c);
		return NULL;
	}
#ifdef USE_CURL_MULTI
	/* lock access to curl_handles */
	c->next = curl_handles;
	curl_handles = c;
	/* unlock access to curl_handles */
#endif
	s->read = curl_read;
	s->write = curl_write;
	s->close = curl_close;
	s->destroy = curl_destroy;
	if ((c->handle = curl_easy_init()) == NULL) {
		free(c);
		destroy(s);
		return NULL;
	}
	s->stream_data.p = (void *) c;
	curl_easy_setopt(c->handle, CURLOPT_URL, s->name);
	curl_easy_setopt(c->handle, CURLOPT_WRITEDATA, s);
	curl_easy_setopt(c->handle, CURLOPT_VERBOSE, 0);
	curl_easy_setopt(c->handle, CURLOPT_NOSIGNAL, 1);
	curl_easy_setopt(c->handle, CURLOPT_WRITEFUNCTION, write_callback);
#ifdef USE_CURL_MULTI
	if (multi_handle == NULL)
		multi_handle = curl_multi_init();
	curl_multi_add_handle(multi_handle, c->handle);
	while (curl_multi_perform(multi_handle, NULL) == CURLM_CALL_MULTI_PERFORM)
		;
	while ((msg = curl_multi_info_read(multi_handle, NULL)) != NULL) {
		struct curl_data *p;
		/* lock access to curl_handles */
		for (p = curl_handles; p; p = p->next) {
			if (p->handle == msg->easy_handle) {
				switch (msg->msg) {
				case CURLMSG_DONE:
					p->running = 0;
					p->result = msg->data.result;
					curl_multi_remove_handle(multi_handle, p->handle);
					curl_easy_cleanup(p->handle);
					p->handle = NULL;
					break;
				default:
					break;
				}
				break;
			}
		}
		/* unlock access to curl_handles */
	}
#else
	if (curl_easy_perform(c->handle) != CURLE_OK) {
		curl_destroy(s);
		return NULL;
	}
	curl_easy_cleanup(c->handle);
	c->handle = NULL;
	c->running = 0;
#endif
	return s;
}

#else
stream *
open_urlstream(const char *url)
{
	if (url != NULL && strncmp(url, "file://", sizeof("file://") - 1) == 0) {
		url += sizeof("file://") - 1;
#ifdef _MSC_VER
		/* file:///C:/... -- remove third / as well */
		if (url[0] == '/' && url[2] == ':')
			url++;
#endif
		return open_rastream(url);
	}
	return NULL;
}
#endif /* HAVE_CURL */

/* ------------------------------------------------------------------ */
/* streams working on a socket */

static ssize_t
socket_write(stream *s, const void *buf, size_t elmsize, size_t cnt)
{
	ssize_t nr = 0, res = 0, size = (ssize_t) (elmsize * cnt);

	if (s->errnr)
		return -1;

	if (size == 0 || elmsize == 0)
		return (ssize_t) cnt;

	errno = 0;
	while (res < size &&
	       (
#ifdef NATIVE_WIN32
		/* send works on int, make sure the argument fits */
		((nr = send(s->stream_data.s, (void *) ((char *) buf + res),
			    (int) min(size - res, 1 << 16), 0)) > 0)
#else
		((nr = write(s->stream_data.s, ((const char *) buf + res),
			     size - res)) > 0)
#endif
		|| (nr < 0 &&	/* syscall failed */
		    s->timeout > 0 && /* potentially timeout */
		    (errno == EAGAIN || errno == EWOULDBLOCK) && /* it was! */
		    s->timeout_func != NULL && /* callback function exists */
		    !(*s->timeout_func)())     /* callback says don't stop */
		|| (nr < 0 && errno == EINTR)) /* interrupted */
		) {
		errno = 0;
		if (nr > 0)
			res += nr;
	}
	if ((size_t) res >= elmsize)
		return (ssize_t) (res / elmsize);
	if (nr < 0) {
		if (s->timeout > 0 && (errno == EAGAIN || errno == EWOULDBLOCK))
			s->errnr = MNSTR_TIMEOUT;
		else
			s->errnr = MNSTR_WRITE_ERROR;
		return -1;
	}
	return 0;
}

static ssize_t
socket_read(stream *s, void *buf, size_t elmsize, size_t cnt)
{
	ssize_t nr = 0, size = (ssize_t) (elmsize * cnt);

	if (s->errnr || size == 0)
		return -1;

	do {
		errno = 0;
#ifdef NATIVE_WIN32
		if (size > INT_MAX)
			size = elmsize * (INT_MAX / elmsize);
		nr = recv(s->stream_data.s, buf, (int) size, 0);
#else
		nr = read(s->stream_data.s, buf, size);
#endif
	} while (nr == -1 && s->timeout > 0 &&
		 (errno == EAGAIN || errno == EWOULDBLOCK) &&
		 s->timeout_func && !(*s->timeout_func)());
	if (nr < 0) {
		if (s->timeout > 0 && (errno == EAGAIN || errno == EWOULDBLOCK))
			s->errnr = MNSTR_TIMEOUT;
		else
			s->errnr = MNSTR_READ_ERROR;
		return -1;
	}
	if (nr == 0)
		return 0;	/* end of file */
	while (elmsize > 1 && nr % elmsize != 0) {
		/* if elmsize > 1, we really expect that "the other
		 * side" wrote complete items in a single system call,
		 * so we expect to at least receive complete items,
		 * and hence we continue reading until we did in fact
		 * receive an integral number of complete items,
		 * ignoring any timeouts (but not real errors)
		 * (note that recursion is limited since we don't
		 * propagate the element size to the recursive
		 * call) */
		ssize_t n;
		n = socket_read(s, (char *) buf + nr, 1, (size_t) (size - nr));
		if (n < 0) {
			if (s->errnr == MNSTR_TIMEOUT) {
				/* ignore timeout */
				s->errnr = MNSTR_NO__ERROR;
				continue;
			}
			/* some other read error is serious */
			return -1;
		}
		if (n == 0)	/* unexpected end of file */
			break;
		nr += n;
	}
	return (ssize_t) (nr / elmsize);
}

static void
socket_close(stream *s)
{
	SOCKET fd = s->stream_data.s;

	if (fd != INVALID_SOCKET) {
		/* Related read/write (in/out, from/to) streams
		 * share a single socket which is not dup'ed (anymore)
		 * as Windows' dup doesn't work on sockets;
		 * hence, only one of the streams must/may close that
		 * socket; we choose to let the read socket do the
		 * job, since in mapi.mx it may happen that the read
		 * stream is closed before the write stream was even
		 * created.
		 */
		if (s->access == ST_READ) {
#ifdef HAVE_SHUTDOWN
			shutdown(fd, SHUT_RDWR);
#endif
			closesocket(fd);
		}
	}
	s->stream_data.s = INVALID_SOCKET;
}

static void
socket_update_timeout(stream *s)
{
	SOCKET fd = s->stream_data.s;
	struct timeval tv;

	tv.tv_sec = s->timeout / 1000;
	tv.tv_usec = (s->timeout % 1000) * 1000;
	/* cast to char * for Windows, no harm on "normal" systems */
	if (s->access == ST_READ)
		setsockopt(fd, SOL_SOCKET, SO_RCVTIMEO, (char *) &tv, (socklen_t) sizeof(tv));
	if (s->access == ST_WRITE)
		setsockopt(fd, SOL_SOCKET, SO_SNDTIMEO, (char *) &tv, (socklen_t) sizeof(tv));
}

static stream *
socket_open(SOCKET sock, const char *name)
{
	stream *s;
	int domain = 0;

	if (sock == INVALID_SOCKET)
		return NULL;
	if ((s = create_stream(name)) == NULL)
		return NULL;
	s->read = socket_read;
	s->write = socket_write;
	s->close = socket_close;
	s->stream_data.s = sock;
	s->update_timeout = socket_update_timeout;

	errno = 0;
#if defined(SO_DOMAIN)
	{
		socklen_t len = (socklen_t) sizeof(domain);
		getsockopt(sock, SOL_SOCKET, SO_DOMAIN, (void *) &domain, &len);
	}
#endif
#if defined(SO_KEEPALIVE) && !defined(WIN32)
	if (domain != PF_UNIX) {	/* not on UNIX sockets */
		int opt = 1;
		setsockopt(sock, SOL_SOCKET, SO_KEEPALIVE, (void *) &opt, sizeof(opt));
	}
#endif
#if defined(IPTOS_THROUGHPUT) && !defined(WIN32)
	if (domain != PF_UNIX) {	/* not on UNIX sockets */
		int tos = IPTOS_THROUGHPUT;

		setsockopt(sock, IPPROTO_IP, IP_TOS, (void *) &tos, sizeof(tos));
	}
#endif
#ifdef TCP_NODELAY
	if (domain != PF_UNIX) {	/* not on UNIX sockets */
		int nodelay = 1;

		setsockopt(sock, IPPROTO_TCP, TCP_NODELAY, (void *) &nodelay, sizeof(nodelay));
	}
#endif
#ifdef HAVE_FCNTL
	{
		int fl = fcntl(sock, F_GETFL);

		fl &= ~O_NONBLOCK;
		if (fcntl(sock, F_SETFL, fl) < 0) {
			s->errnr = MNSTR_OPEN_ERROR;
			return s;
		}
	}
#endif

	return s;
}

stream *
socket_rstream(SOCKET sock, const char *name)
{
	stream *s;

#ifdef STREAM_DEBUG
	printf("socket_rstream " SSZFMT " %s\n", (ssize_t) sock, name);
#endif
	if ((s = socket_open(sock, name)) == NULL)
		return NULL;
	s->type = ST_BIN;
	if (s->errnr == MNSTR_NO__ERROR &&
	    socket_read(s, (void *) &s->byteorder, sizeof(s->byteorder), 1) < 1) {
		socket_close(s);
		s->errnr = MNSTR_OPEN_ERROR;
	}
	return s;
}

stream *
socket_wstream(SOCKET sock, const char *name)
{
	stream *s;

#ifdef STREAM_DEBUG
	printf("socket_wstream " SSZFMT " %s\n", (ssize_t) sock, name);
#endif
	if ((s = socket_open(sock, name)) == NULL)
		return NULL;
	s->access = ST_WRITE;
	s->type = ST_BIN;
	if (s->errnr == MNSTR_NO__ERROR &&
	    socket_write(s, (void *) &s->byteorder, sizeof(s->byteorder), 1) < 1) {
		socket_close(s);
		s->errnr = MNSTR_OPEN_ERROR;
	}
	return s;
}

stream *
socket_rastream(SOCKET sock, const char *name)
{
	stream *s = NULL;

#ifdef STREAM_DEBUG
	printf("socket_rastream " SSZFMT " %s\n", (ssize_t) sock, name);
#endif
	if ((s = socket_open(sock, name)) != NULL)
		s->type = ST_ASCII;
	return s;
}

stream *
socket_wastream(SOCKET sock, const char *name)
{
	stream *s;

#ifdef STREAM_DEBUG
	printf("socket_wastream " SSZFMT " %s\n", (ssize_t) sock, name);
#endif
	if ((s = socket_open(sock, name)) == NULL)
		return NULL;
	s->access = ST_WRITE;
	s->type = ST_ASCII;
	return s;
}

/* ------------------------------------------------------------------ */
/* streams working on a UDP socket */

typedef struct udp_stream {
	SOCKET s;
	struct sockaddr_in addr;
} udp_stream;

static ssize_t
udp_write(stream *s, const void *buf, size_t elmsize, size_t cnt)
{
	ssize_t res = 0, size = (ssize_t) (elmsize * cnt);
	udp_stream *udp;
	int addrlen;

	if (s->errnr)
		return -1;

	if (size == 0 || elmsize == 0)
		return (ssize_t) cnt;
	udp = s->stream_data.p;
	addrlen = sizeof(udp->addr);
	errno = 0;
	if ((res = sendto(udp->s, buf,
#ifdef NATIVE_WIN32
			  (int)	/* on Windows, the length is an int... */
#endif
			  size, 0, (struct sockaddr *) &udp->addr, addrlen)) < 0) {
		s->errnr = MNSTR_WRITE_ERROR;
		return res;
	}
	if (res > 0)
		return (ssize_t) (res / elmsize);
	return 0;
}

static ssize_t
udp_read(stream *s, void *buf, size_t elmsize, size_t cnt)
{
	ssize_t res = 0, size = (ssize_t) (elmsize * cnt);
	struct sockaddr_in from;
	socklen_t fromlen = sizeof(struct sockaddr_in);
	udp_stream *udp;

	if (s->errnr)
		return -1;

	udp = s->stream_data.p;
	errno = 0;
	if ((res = recvfrom(udp->s, buf,
#ifdef NATIVE_WIN32
			    (int)	/* on Windows, the length is an int... */
#endif
			    size, 0, (struct sockaddr *) &from, &fromlen)) < 0) {
		s->errnr = MNSTR_READ_ERROR;
		return res;
	}
	if (res > 0)
		return (ssize_t) (res / elmsize);
	return 0;
}

static void
udp_close(stream *s)
{
	udp_stream *udp = s->stream_data.p;

	if (udp) {
#ifdef HAVE_SHUTDOWN
		shutdown(udp->s, SHUT_RDWR);
#endif
		closesocket(udp->s);
	}
}

static void
udp_destroy(stream *udp)
{
	if (udp->stream_data.p)
		free(udp->stream_data.p);
	free(udp);
}

static stream *
udp_create(const char *name)
{
	stream *s;
	udp_stream *udp = NULL;

	if ((s = create_stream(name)) == NULL)
		return NULL;
	if ((udp = (udp_stream *) malloc(sizeof(udp_stream))) == NULL) {
		free(s);
		return NULL;
	}
	s->read = udp_read;
	s->write = udp_write;
	s->close = udp_close;
	s->destroy = udp_destroy;
	s->stream_data.p = udp;

	errno = 0;
	return s;
}

static int
udp_socket(udp_stream * udp, char *hostname, int port, int write)
{
	struct sockaddr *serv;
	socklen_t servsize;
	struct hostent *hp;

	hp = gethostbyname(hostname);
	if (hp == NULL)
		return -1;

	memset(&udp->addr, 0, sizeof(udp->addr));
	if (write)
		memcpy(&udp->addr.sin_addr, hp->h_addr_list[0], hp->h_length);
	else
		udp->addr.sin_addr.s_addr = INADDR_ANY;
	udp->addr.sin_family = hp->h_addrtype;
	udp->addr.sin_port = htons((unsigned short) (port & 0xFFFF));
	serv = (struct sockaddr *) &udp->addr;
	servsize = (socklen_t) sizeof(udp->addr);
	udp->s = socket(serv->sa_family, SOCK_DGRAM, IPPROTO_UDP);
	if (udp->s == INVALID_SOCKET)
		return -1;
	if (!write && bind(udp->s, serv, servsize) < 0)
		return -1;
	return 0;
}

stream *
udp_rastream(char *hostname, int port, const char *name)
{
	stream *s;

	if (hostname == NULL || name == NULL)
		return NULL;
#ifdef STREAM_DEBUG
	printf("udp_rawastream %s %s\n", hostname, name);
#endif
	s = udp_create(name);
	if (s == NULL)
		return NULL;
	if (udp_socket(s->stream_data.p, hostname, port, 0) < 0) {
		udp_destroy(s);
		return NULL;
	}
	s->type = ST_ASCII;
	return s;
}

stream *
udp_wastream(char *hostname, int port, const char *name)
{
	stream *s;

	if (hostname == NULL || name == NULL)
		return NULL;
#ifdef STREAM_DEBUG
	printf("udp_wastream %s %s\n", hostname, name);
#endif
	s = udp_create(name);
	if (s == NULL)
		return NULL;
	if (udp_socket(s->stream_data.p, hostname, port, 1) < 0) {
		udp_destroy(s);
		return NULL;
	}
	s->access = ST_WRITE;
	s->type = ST_ASCII;
	return s;
}

/* ------------------------------------------------------------------ */
/* streams working on an open file pointer */

static stream *
file_stream(const char *name)
{
	stream *s;

	if ((s = create_stream(name)) == NULL)
		return NULL;
	s->read = file_read;
	s->write = file_write;
	s->close = file_close;
	s->flush = file_flush;
	s->fsync = file_fsync;
	s->fgetpos = file_fgetpos;
	s->fsetpos = file_fsetpos;
	return s;
}

stream *
file_rstream(FILE *fp, const char *name)
{
	stream *s;

	if (fp == NULL)
		return NULL;
#ifdef STREAM_DEBUG
	printf("file_rstream %s\n", name);
#endif
	if ((s = file_stream(name)) == NULL)
		return NULL;
	s->type = ST_BIN;

	if (s->errnr == MNSTR_NO__ERROR &&
	    (fread((void *) &s->byteorder, sizeof(s->byteorder), 1, fp) < 1 ||
	     ferror(fp))) {
		fclose(fp);
		destroy(s);
		return NULL;
	}
	s->stream_data.p = (void *) fp;
	return s;
}

stream *
file_wstream(FILE *fp, const char *name)
{
	stream *s;

	if (fp == NULL)
		return NULL;
#ifdef STREAM_DEBUG
	printf("file_wstream %s\n", name);
#endif
	if ((s = file_stream(name)) == NULL)
		return NULL;
	s->access = ST_WRITE;
	s->type = ST_BIN;

	if (s->errnr == MNSTR_NO__ERROR &&
	    (fwrite((void *) &s->byteorder, sizeof(s->byteorder), 1, fp) < 1 ||
	     ferror(fp))) {
		fclose(fp);
		destroy(s);
		return NULL;
	}
	s->stream_data.p = (void *) fp;
	return s;
}

stream *
file_rastream(FILE *fp, const char *name)
{
	stream *s;

	if (fp == NULL)
		return NULL;
#ifdef STREAM_DEBUG
	printf("file_rastream %s\n", name);
#endif
	if ((s = file_stream(name)) == NULL)
		return NULL;
	s->type = ST_ASCII;
	s->stream_data.p = (void *) fp;
	return s;
}

stream *
file_wastream(FILE *fp, const char *name)
{
	stream *s;

	if (fp == NULL)
		return NULL;
#ifdef STREAM_DEBUG
	printf("file_wastream %s\n", name);
#endif
	if ((s = file_stream(name)) == NULL)
		return NULL;
	s->access = ST_WRITE;
	s->type = ST_ASCII;
	if (fp == NULL)
		s->errnr = MNSTR_OPEN_ERROR;
	s->stream_data.p = (void *) fp;
	return s;
}

/* ------------------------------------------------------------------ */
/* streams working on a substream, converting character sets using iconv */

#ifdef HAVE_ICONV

#ifdef HAVE_ICONV_H
#include <iconv.h>
#endif

struct icstream {
	iconv_t cd;
	stream *s;
	char buffer[BUFSIZ];
	size_t buflen;
	int eof;
};

static ssize_t
ic_write(stream *s, const void *buf, size_t elmsize, size_t cnt)
{
	struct icstream *ic = (struct icstream *) s->stream_data.p;
	ICONV_CONST char *inbuf = (ICONV_CONST char *) buf;
	size_t inbytesleft = elmsize * cnt;
	char *bf = NULL;

	/* if unconverted data from a previous call remains, add it to
	 * the start of the new data, using temporary space */
	if (ic->buflen > 0) {
		bf = malloc(ic->buflen + inbytesleft);
		if (bf == NULL) {
			/* cannot allocate memory */
			goto bailout;
		}
		memcpy(bf, ic->buffer, ic->buflen);
		memcpy(bf + ic->buflen, buf, inbytesleft);
		buf = bf;
		inbytesleft += ic->buflen;
		ic->buflen = 0;
	}
	while (inbytesleft > 0) {
		char *outbuf = ic->buffer;
		size_t outbytesleft = sizeof(ic->buffer);

		if (iconv(ic->cd, &inbuf, &inbytesleft, &outbuf, &outbytesleft) == (size_t) -1) {
			switch (errno) {
			case EILSEQ:
				/* invalid multibyte sequence encountered */
				goto bailout;
			case EINVAL:
				/* incomplete multibyte sequence
				 * encountered flush what has been
				 * converted */
				if (outbytesleft < sizeof(ic->buffer) &&
				    mnstr_write(ic->s, ic->buffer, 1, sizeof(ic->buffer) - outbytesleft) < 0) {
					goto bailout;
				}
				/* remember what hasn't been converted */
				if (inbytesleft > sizeof(ic->buffer)) {
					/* ridiculously long multibyte
					 * sequence, so return
					 * error */
					goto bailout;
				}
				memcpy(ic->buffer, inbuf, inbytesleft);
				ic->buflen = inbytesleft;
				if (bf)
					free(bf);
				return (ssize_t) cnt;
			case E2BIG:
				/* not enough space in output buffer */
				break;
			default:
				/* cannot happen (according to manual) */
				goto bailout;
			}
		}
		if (mnstr_write(ic->s, ic->buffer, 1, sizeof(ic->buffer) - outbytesleft) < 0) {
			goto bailout;
		}
	}
	if (bf)
		free(bf);
	return (ssize_t) cnt;

  bailout:
	s->errnr = MNSTR_WRITE_ERROR;
	if (bf)
		free(bf);
	return -1;
}

static ssize_t
ic_read(stream *s, void *buf, size_t elmsize, size_t cnt)
{
	struct icstream *ic = (struct icstream *) s->stream_data.p;
	ICONV_CONST char *inbuf = ic->buffer;
	size_t inbytesleft = ic->buflen;
	char *outbuf = (char *) buf;
	size_t outbytesleft = elmsize * cnt;

	while (outbytesleft > 0 && !ic->eof) {
		if (ic->buflen == sizeof(ic->buffer)) {
			/* ridiculously long multibyte sequence, return error */
			s->errnr = MNSTR_READ_ERROR;
			return -1;
		}

		switch (mnstr_read(ic->s, ic->buffer +ic->buflen, 1, 1)) {
		case 1:
			/* expected: read one byte */
			ic->buflen++;
			inbytesleft++;
			break;
		case 0:
			/* end of file */
			ic->eof = 1;
			if (ic->buflen > 0) {
				/* incomplete input */
				s->errnr = MNSTR_READ_ERROR;
				return -1;
			}
			if (iconv(ic->cd, NULL, NULL, &outbuf, &outbytesleft) == (size_t) -1) {
				/* some error occurred */
				s->errnr = MNSTR_READ_ERROR;
				return -1;
			}
			goto exit_func; /* double break */
		default:
			/* error */
			s->errnr = ic->s->errnr;
			return -1;
		}
		if (iconv(ic->cd, &inbuf, &inbytesleft, &outbuf, &outbytesleft) == (size_t) -1) {
			switch (errno) {
			case EILSEQ:
				/* invalid multibyte sequence encountered */
				s->errnr = MNSTR_READ_ERROR;
				return -1;
			case EINVAL:
				/* incomplete multibyte sequence encountered */
				break;
			case E2BIG:
				/* not enough space in output buffer,
				 * return what we have, saving what's in
				 * the buffer */
				goto exit_func;
			default:
				/* cannot happen (according to manual) */
				s->errnr = MNSTR_READ_ERROR;
				return -1;
			}
		}
		if (inbytesleft == 0) {
			/* converted complete buffer */
			inbuf = ic->buffer;
			ic->buflen = 0;
		}
	}
      exit_func:
	if (inbuf > ic->buffer)
		memmove(ic->buffer, inbuf, inbytesleft);
	ic->buflen = inbytesleft;
	if (outbytesleft == elmsize * cnt) {
		/* if we're returning data, we must pass on EOF on the
		 * next call (i.e. keep ic->eof set), otherwise we
		 * must clear it so that the next call will cause the
		 * underlying stream to be read again */
		ic->eof = 0;
	}
	return (ssize_t) ((elmsize * cnt - outbytesleft) / elmsize);
}

static int
ic_flush(stream *s)
{
	struct icstream *ic = (struct icstream *) s->stream_data.p;
	char *outbuf = ic->buffer;
	size_t outbytesleft = sizeof(ic->buffer);

	/* if unconverted data from a previous call remains, it was an
	 * incomplete multibyte sequence, so an error */
	if (ic->buflen > 0 ||
	    iconv(ic->cd, NULL, NULL, &outbuf, &outbytesleft) == (size_t) -1 ||
	    (outbytesleft < sizeof(ic->buffer) &&
	     mnstr_write(ic->s, ic->buffer, 1, sizeof(ic->buffer) - outbytesleft) < 0)) {
		s->errnr = MNSTR_WRITE_ERROR;
		return -1;
	}
	return mnstr_flush(ic->s);
}

static void
ic_close(stream *s)
{
	struct icstream *ic = (struct icstream *) s->stream_data.p;

	ic_flush(s);
	iconv_close(ic->cd);
	mnstr_close(ic->s);
	free(s->stream_data.p);
	s->stream_data.p = NULL;
}

static void
ic_update_timeout(stream *s)
{
	struct icstream *ic = (struct icstream *) s->stream_data.p;

	if (ic->s) {
		ic->s->timeout = s->timeout;
		ic->s->timeout_func = s->timeout_func;
		if (ic->s->update_timeout)
			(*ic->s->update_timeout)(ic->s);
	}
}

static void
ic_clrerr(stream *s)
{
	if (s->stream_data.p)
		mnstr_clearerr(((struct icstream *) s->stream_data.p)->s);
}

static stream *
ic_open(iconv_t cd, stream *ss, const char *name)
{
	stream *s;
	struct icstream *ic;

	if (ss->isutf8)
		return ss;
	if ((s = create_stream(name)) == NULL)
		return NULL;
	s->read = ic_read;
	s->write = ic_write;
	s->close = ic_close;
	s->clrerr = ic_clrerr;
	s->flush = ic_flush;
	s->update_timeout = ic_update_timeout;
	s->stream_data.p = malloc(sizeof(struct icstream));
	if (s->stream_data.p == NULL) {
		mnstr_destroy(s);
		return NULL;
	}
	ic = (struct icstream *) s->stream_data.p;
	ic->cd = cd;
	ic->s = ss;
	ic->buflen = 0;
	ic->eof = 0;
	return s;
}

stream *
iconv_rstream(stream *ss, const char *charset, const char *name)
{
	stream *s;
	iconv_t cd;

	if (ss == NULL || name == NULL)
		return NULL;
#ifdef STREAM_DEBUG
	printf("iconv_rstream %s %s\n", charset, name);
#endif
	cd = iconv_open("utf-8", charset);
	if (cd == (iconv_t) - 1)
		return NULL;
	s = ic_open(cd, ss, name);
	if (s == NULL) {
		iconv_close(cd);
		return NULL;
	}
	s->access = ST_READ;
	s->isutf8 = 1;
	return s;
}

stream *
iconv_wstream(stream *ss, const char *charset, const char *name)
{
	stream *s;
	iconv_t cd;

	if (ss == NULL || name == NULL)
		return NULL;
#ifdef STREAM_DEBUG
	printf("iconv_wstream %s %s\n", charset, name);
#endif
	cd = iconv_open(charset, "utf-8");
	if (cd == (iconv_t) - 1)
		return NULL;
	s = ic_open(cd, ss, name);
	if (s == NULL) {
		iconv_close(cd);
		return NULL;
	}
	s->access = ST_WRITE;
	return s;
}

#else
stream *
iconv_rstream(stream *ss, const char *charset, const char *name)
{
	(void) name;

	if (strcmp(charset, "utf-8") == 0 ||
	    strcmp(charset, "UTF-8") == 0 ||
	    strcmp(charset, "UTF8") == 0)
		return ss;

	return NULL;
}

stream *
iconv_wstream(stream *ss, const char *charset, const char *name)
{
	(void) name;

	if (strcmp(charset, "utf-8") == 0 ||
	    strcmp(charset, "UTF-8") == 0 ||
	    strcmp(charset, "UTF8") == 0)
		return ss;

	return NULL;
}
#endif /* HAVE_ICONV */

/* ------------------------------------------------------------------ */

void
buffer_init(buffer *b, char *buf, size_t size)
{
	if (b == NULL)
		return;
	b->pos = 0;
	b->buf = buf;
	b->len = size;
}

buffer *
buffer_create(size_t size)
{
	buffer *b;

	if ((b = malloc(sizeof(*b))) == NULL)
		return NULL;
	b->pos = 0;
	b->buf = malloc(size);
	if (b->buf == NULL) {
		free(b);
		return NULL;
	}
	b->len = size;
	return b;
}

char *
buffer_get_buf(buffer *b)
{
	char *r;

	if (b == NULL)
		return NULL;
	if (b->pos == b->len && (b->buf = realloc(b->buf, b->len + 1)) == NULL)
		return NULL;
	r = b->buf;
	r[b->pos] = '\0';
	b->buf = malloc(b->len);
	b->len = b->buf ? b->len : 0;
	b->pos = 0;
	return r;
}

void
buffer_destroy(buffer *b)
{
	if (b == NULL)
		return;
	if (b->buf)
		free(b->buf);
	free(b);
}

buffer *
mnstr_get_buffer(stream *s)
{
	if (s == NULL)
		return NULL;
	return (buffer *) s->stream_data.p;
}

static ssize_t
buffer_read(stream *s, void *buf, size_t elmsize, size_t cnt)
{
	size_t size = elmsize * cnt;
	buffer *b;

	b = (buffer *) s->stream_data.p;
	assert(b);
	if (b && b->pos + size <= b->len) {
		memcpy(buf, b->buf + b->pos, size);
		b->pos += size;
		return (ssize_t) (size / elmsize);
	}
	return 0;
}

static ssize_t
buffer_write(stream *s, const void *buf, size_t elmsize, size_t cnt)
{
	size_t size = elmsize * cnt;
	buffer *b;

	b = (buffer *) s->stream_data.p;
	assert(b);
	if (b == NULL) {
		s->errnr = MNSTR_WRITE_ERROR;
		return -1;
	}
	if (b->pos + size > b->len) {
		size_t ns = b->len;

		while (b->pos + size > ns)
			ns *= 2;
		if ((b->buf = realloc(b->buf, ns)) == NULL) {
			s->errnr = MNSTR_WRITE_ERROR;
			return -1;
		}
		b->len = ns;
	}
	memcpy(b->buf + b->pos, buf, size);
	b->pos += size;
	return (ssize_t) cnt;
}

static void
buffer_close(stream *s)
{
	(void) s;
}

static int
buffer_flush(stream *s)
{
	buffer *b;

	b = (buffer *) s->stream_data.p;
	assert(b);
	if (b == NULL)
		return -1;
	b->pos = 0;
	return 0;
}

stream *
buffer_rastream(buffer *b, const char *name)
{
	stream *s;

	if (b == NULL)
		return NULL;
#ifdef STREAM_DEBUG
	printf("buffer_rastream %s\n", name);
#endif
	if ((s = create_stream(name)) == NULL)
		return NULL;
	s->type = ST_ASCII;
	s->read = buffer_read;
	s->write = buffer_write;
	s->close = buffer_close;
	s->flush = buffer_flush;
	s->stream_data.p = (void *) b;
	return s;
}

stream *
buffer_wastream(buffer *b, const char *name)
{
	stream *s;

	if (b == NULL)
		return NULL;
#ifdef STREAM_DEBUG
	printf("buffer_wastream %s\n", name);
#endif
	if ((s = create_stream(name)) == NULL)
		return NULL;
	s->access = ST_WRITE;
	s->type = ST_ASCII;
	s->read = buffer_read;
	s->write = buffer_write;
	s->close = buffer_close;
	s->flush = buffer_flush;
	s->stream_data.p = (void *) b;
	return s;
}

/* ------------------------------------------------------------------ */

/* A buffered stream consists of a sequence of blocks.  Each block
 * consists of a count followed by the data in the block.  A flush is
 * indicated by an empty block (i.e. just a count of 0).
 */
typedef struct bs {
	stream *s;		/* underlying stream */
	unsigned nr;		/* how far we got in buf */
	unsigned itotal;	/* amount available in current read block */
	size_t blks;		/* read/writen blocks (possibly partial) */
	size_t bytes;		/* read/writen bytes */
	char buf[BLOCK];	/* the buffered data (minus the size of
				 * size-short */
} bs;

static bs *
bs_create(stream *s)
{
	/* should be a binary stream */
	bs *ns;

	if ((ns = malloc(sizeof(*ns))) == NULL)
		return NULL;
	ns->s = s;
	ns->nr = 0;
	ns->itotal = 0;
	ns->blks = 0;
	ns->bytes = 0;
	return ns;
}

/* Collect data until the internal buffer is filled, then write the
 * filled buffer to the underlying stream.
 * Struct field usage:
 * s - the underlying stream;
 * buf - the buffer in which data is collected;
 * nr - how much of buf is already filled (if nr == sizeof(buf) the
 *      data is written to the underlying stream, so upon entry nr <
 *      sizeof(buf));
 * itotal - unused.
 */
static ssize_t
bs_write(stream *ss, const void *buf, size_t elmsize, size_t cnt)
{
	bs *s;
	size_t todo = cnt * elmsize;
	short blksize;

	s = (bs *) ss->stream_data.p;
	if (s == NULL)
		return -1;
	assert(ss->access == ST_WRITE);
	assert(s->nr < sizeof(s->buf));
	while (todo > 0) {
		size_t n = sizeof(s->buf) - s->nr;

		if (todo < n)
			n = todo;
		memcpy(s->buf + s->nr, buf, n);
		s->nr += (unsigned) n;
		todo -= n;
		buf = ((const char *) buf + n);
		if (s->nr == sizeof(s->buf)) {
			/* block is full, write it to the stream */
#ifdef BSTREAM_DEBUG
			{
				unsigned i;

				printf("W %s %u \"", ss->name, s->nr);
				for (i = 0; i < s->nr; i++)
					if (' ' <= s->buf[i] && s->buf[i] < 127)
						putchar(s->buf[i]);
					else
						printf("\\%03o", s->buf[i]);
				printf("\"\n");
			}
#endif
			/* since the block is at max BLOCK (8K) - 2 size we can
			 * store it in a two byte integer */
			blksize = (short) s->nr;
			s->bytes += s->nr;
			/* the last bit tells whether a flush is in there, it's not
			 * at this moment, so shift it to the left */
			blksize <<= 1;
#ifdef WORDS_BIGENDIAN
			blksize = short_int_SWAP(blksize);
#endif
			if (!mnstr_writeSht(s->s, blksize) || s->s->write(s->s, s->buf, 1, s->nr) != (ssize_t) s->nr) {
				ss->errnr = MNSTR_WRITE_ERROR;
				return -1;
			}
			s->blks++;
			s->nr = 0;
		}
	}
	return (ssize_t) cnt;
}

/* If the internal buffer is partially filled, write it to the
 * underlying stream.  Then in any case write an empty buffer to the
 * underlying stream to indicate to the receiver that the data was
 * flushed.
 */
static int
bs_flush(stream *ss)
{
	short blksize;
	bs *s;

	s = (bs *) ss->stream_data.p;
	if (s == NULL)
		return -1;
	assert(ss->access == ST_WRITE);
	assert(s->nr < sizeof(s->buf));
	if (ss->access == ST_WRITE) {
		/* flush the rest of buffer (if s->nr > 0), then set the
		 * last bit to 1 to to indicate user-instigated flush */
#ifdef BSTREAM_DEBUG
		if (s->nr > 0) {
			unsigned i;

			printf("W %s %u \"", ss->name, s->nr);
			for (i = 0; i < s->nr; i++)
				if (' ' <= s->buf[i] && s->buf[i] < 127)
					putchar(s->buf[i]);
				else
					printf("\\%03o", s->buf[i]);
			printf("\"\n");
			printf("W %s 0\n", ss->name);
		}
#endif
		blksize = (short) (s->nr << 1);
		s->bytes += s->nr;
		/* indicate that this is the last buffer of a block by
		 * setting the low-order bit */
		blksize |= (short) 1;
		/* allways flush (even empty blocks) needed for the protocol) */
#ifdef WORDS_BIGENDIAN
		blksize = short_int_SWAP(blksize);
#endif
		if ((!mnstr_writeSht(s->s, blksize) ||
		     (s->nr > 0 &&
		      s->s->write(s->s, s->buf, 1, s->nr) != (ssize_t) s->nr))) {
			ss->errnr = MNSTR_WRITE_ERROR;
			return -1;
		}
		s->blks++;
		s->nr = 0;
	}
	return 0;
}

/* Read buffered data and return the number of items read.  At the
 * flush boundary we will return 0 to indicate the end of a block.
 *
 * Structure field usage:
 * s - the underlying stream;
 * buf - not used;
 * itotal - the amount of data in the current block that hasn't yet
 *          been read;
 * nr - indicates whether the flush marker has to be returned.
 */
static ssize_t
bs_read(stream *ss, void *buf, size_t elmsize, size_t cnt)
{
	bs *s;
	size_t todo = cnt * elmsize;
	size_t n;

	s = (bs *) ss->stream_data.p;
	if (s == NULL)
		return -1;
	assert(ss->access == ST_READ);
	assert(s->nr <= 1);

	if (s->itotal == 0) {
		short blksize = 0;

		if (s->nr) {
			/* We read the closing block but hadn't
			 * returned that yet. Return it now, and note
			 * that we did by setting s->nr to 0. */
			assert(s->nr == 1);
			s->nr = 0;
			return 0;
		}

		assert(s->nr == 0);

		/* There is nothing more to read in the current block,
		 * so read the count for the next block */
		switch (mnstr_readSht(s->s, &blksize)) {
		case -1:
			ss->errnr = s->s->errnr;
			return -1;
		case 0:
			return 0;
		case 1:
			break;
		}
		if (blksize < 0) {
			ss->errnr = MNSTR_READ_ERROR;
			return -1;
		}
#ifdef BSTREAM_DEBUG
		printf("RC size: %d, final: %s\n", blksize >> 1, blksize & 1 ? "true" : "false");
		printf("RC %s %d\n", ss->name, blksize);
#endif
		s->itotal = (unsigned) (blksize >> 1);	/* amount readable */
		/* store whether this was the last block or not */
		s->nr = blksize & 1;
		s->bytes += s->itotal;
		s->blks++;
	}

	/* Fill the caller's buffer. */
	cnt = 0;		/* count how much we put into the buffer */
	while (todo > 0) {
		/* there is more data waiting in the current block, so
		 * read it */
		n = todo < s->itotal ? todo : s->itotal;
		while (n > 0) {
			ssize_t m = s->s->read(s->s, buf, 1, n);

			if (m <= 0) {
				ss->errnr = s->s->errnr;
				return -1;
			}
#ifdef BSTREAM_DEBUG
			{
				ssize_t i;

				printf("RD %s %zd \"", ss->name, m);
				for (i = 0; i < m; i++)
					if (' ' <= ((char *) buf)[i] && ((char *) buf)[i] < 127)
						putchar(((char *) buf)[i]);
					else
						printf("\\%03o", ((char *) buf)[i]);
				printf("\"\n");
			}
#endif
			buf = (void *) ((char *) buf + m);
			cnt += m;
			n -= m;
			s->itotal -= (int) m;
			todo -= m;
		}

		if (s->itotal == 0) {
			short blksize = 0;

			/* The current block has been completely read,
			 * so read the count for the next block, only
			 * if the previous was not the last one */
			if (s->nr)
				break;
			switch (mnstr_readSht(s->s, &blksize)) {
			case -1:
				ss->errnr = s->s->errnr;
				return -1;
			case 0:
				return 0;
			case 1:
				break;
			}
			if (blksize < 0) {
				ss->errnr = MNSTR_READ_ERROR;
				return -1;
			}
#ifdef BSTREAM_DEBUG
			printf("RC size: %d, final: %s\n", blksize >> 1, blksize & 1 ? "true" : "false");
			printf("RC %s %d\n", ss->name, s->nr);
			printf("RC %s %d\n", ss->name, blksize);
#endif
			s->itotal = (unsigned) (blksize >> 1);	/* amount readable */
			/* store whether this was the last block or not */
			s->nr = blksize & 1;
			s->bytes += s->itotal;
			s->blks++;
		}
	}
	/* if we got an empty block with the end-of-sequence marker
	 * set (low-order bit) we must only return an empty read once,
	 * so we must squash the flag that we still have to return an
	 * empty read */
	if (todo > 0 && cnt == 0)
		s->nr = 0;
	return (ssize_t) (cnt / elmsize);
}

static void
bs_update_timeout(stream *ss)
{
	bs *s;

	if ((s = ss->stream_data.p) != NULL && s->s) {
		s->s->timeout = ss->timeout;
		s->s->timeout_func = ss->timeout_func;
		if (s->s->update_timeout)
			(*s->s->update_timeout)(s->s);
	}
}

static void
bs_close(stream *ss)
{
	bs *s;

	s = (bs *) ss->stream_data.p;
	assert(s);
	if (s == NULL)
		return;
	assert(s->s);
	if (s->s)
		s->s->close(s->s);
}

static void
bs_destroy(stream *ss)
{
	bs *s;

	s = (bs *) ss->stream_data.p;
	assert(s);
	if (s) {
		assert(s->s);
		if (s->s)
			s->s->destroy(s->s);
		free(s);
	}
	destroy(ss);
}

static void
bs_clrerr(stream *s)
{
	if (s->stream_data.p)
		mnstr_clearerr(((bs *) s->stream_data.p)->s);
}

stream *
block_stream(stream *s)
{
	stream *ns;
	bs *b;

	if (s == NULL)
		return NULL;
#ifdef STREAM_DEBUG
	printf("block_stream %s\n", s->name ? s->name : "<unnamed>");
#endif
	if ((ns = create_stream(s->name)) == NULL)
		return NULL;
	if ((b = bs_create(s)) == NULL) {
		destroy(ns);
		return NULL;
	}
	/* blocksizes have a fixed little endian byteorder */
#ifdef WORDS_BIGENDIAN
	s->byteorder = 3412;	/* simply != 1234 */
#endif
	ns->type = s->type;
	ns->access = s->access;
	ns->close = bs_close;
	ns->clrerr = bs_clrerr;
	ns->destroy = bs_destroy;
	ns->flush = bs_flush;
	ns->read = bs_read;
	ns->write = bs_write;
	ns->update_timeout = bs_update_timeout;
	ns->stream_data.p = (void *) b;

	return ns;
}

int
isa_block_stream(stream *s)
{
	assert(s != NULL);
	return s && (s->read == bs_read || s->write == bs_write);
}

/* ------------------------------------------------------------------ */

ssize_t
mnstr_read_block(stream *s, void *buf, size_t elmsize, size_t cnt)
{
	ssize_t len = 0;
	char x = 0;

	if (s == NULL || buf == NULL)
		return -1;
	assert(s->read == bs_read || s->write == bs_write);
	if ((len = mnstr_read(s, buf, elmsize, cnt)) < 0 ||
	    mnstr_read(s, &x, 0, 0) < 0	/* read prompt */ ||
	    x > 0)
		return -1;
	return len;
}

int
mnstr_readBte(stream *s, signed char *val)
{
<<<<<<< HEAD
	return (int) s->read(s, (void *) val, sizeof(*val), 1);
=======
	if (s == NULL || val == NULL)
		return 0;
	switch (s->read(s, (void *) val, sizeof(*val), 1)) {
	case 1:
		return 1;
	case 0:
		/* consider EOF an error */
		s->errnr = MNSTR_READ_ERROR;
		/* fall through */
	default:
		/* read failed */
		return 0;
	}
>>>>>>> 1a0c90fb
}

int
mnstr_writeBte(stream *s, signed char val)
{
	if (s == NULL || s->errnr)
		return 0;
	return s->write(s, (void *) &val, sizeof(val), 1) == 1;
}

int
mnstr_readSht(stream *s, short *val)
{
	if (s == NULL || val == NULL)
		return 0;
	switch (s->read(s, (void *) val, sizeof(*val), 1)) {
	case 1:
		if (s->byteorder != 1234)
			*val = short_int_SWAP(*val);
		return 1;
	case 0:
		return 0;
	default:		/* -1 */
		return -1;
	}
}

int
mnstr_writeSht(stream *s, short val)
{
	if (s == NULL || s->errnr)
		return 0;
	return s->write(s, (void *) &val, sizeof(val), 1) == 1;
}

int
mnstr_readInt(stream *s, int *val)
{
	if (s == NULL || val == NULL)
		return 0;

	switch (s->read(s, (void *) val, sizeof(*val), 1)) {
	case 1:
		if (s->byteorder != 1234)
			*val = normal_int_SWAP(*val);
		return 1;
	case 0:
		return 0;
	default:		/* -1 */
		return -1;
	}
}

int
mnstr_writeInt(stream *s, int val)
{
	if (s == NULL || s->errnr)
		return 0;
	return s->write(s, (void *) &val, sizeof(val), (size_t) 1) == 1;
}

int
mnstr_readLng(stream *s, lng *val)
{
	if (s == NULL || val == NULL)
		return 0;

	switch (s->read(s, (void *) val, sizeof(*val), 1)) {
	case 1:
		if (s->byteorder != 1234)
			*val = long_long_SWAP(*val);
		return 1;
	case 0:
		return 0;
	default:		/* -1 */
		return -1;
	}
}

int
mnstr_writeLng(stream *s, lng val)
{
	if (s == NULL || s->errnr)
		return 0;
	return s->write(s, (void *) &val, sizeof(val), (size_t) 1) == 1;
}


int
mnstr_readBteArray(stream *s, signed char *val, size_t cnt)
{
	if (s == NULL || val == NULL)
		return 0;

	if (s->read(s, (void *) val, sizeof(*val), cnt) < (ssize_t) cnt) {
		if (s->errnr == MNSTR_NO__ERROR)
			s->errnr = MNSTR_READ_ERROR;
		return 0;
	}

	return 1;
}

int
mnstr_writeBteArray(stream *s, const signed char *val, size_t cnt)
{
	if (s == NULL || s->errnr || val == NULL)
		return 0;
	return s->write(s, val, sizeof(*val), cnt) == (ssize_t) cnt;
}

int
mnstr_readShtArray(stream *s, short *val, size_t cnt)
{
	if (s == NULL || val == NULL)
		return 0;

	if (s->read(s, (void *) val, sizeof(*val), cnt) < (ssize_t) cnt) {
		if (s->errnr == MNSTR_NO__ERROR)
			s->errnr = MNSTR_READ_ERROR;
		return 0;
	}

	if (s->byteorder != 1234) {
		size_t i;
		for (i = 0; i < cnt; i++, val++)
			*val = short_int_SWAP(*val);
	}
	return 1;
}

int
mnstr_writeShtArray(stream *s, const short *val, size_t cnt)
{
	if (s == NULL || s->errnr || val == NULL)
		return 0;
	return s->write(s, val, sizeof(*val), cnt) == (ssize_t) cnt;
}

int
mnstr_readIntArray(stream *s, int *val, size_t cnt)
{
	if (s == NULL || val == NULL)
		return 0;

	if (s->read(s, (void *) val, sizeof(*val), cnt) < (ssize_t) cnt) {
		if (s->errnr == MNSTR_NO__ERROR)
			s->errnr = MNSTR_READ_ERROR;
		return 0;
	}

	if (s->byteorder != 1234) {
		size_t i;
		for (i = 0; i < cnt; i++, val++)
			*val = normal_int_SWAP(*val);
	}
	return 1;
}

int
mnstr_writeIntArray(stream *s, const int *val, size_t cnt)
{
	if (s == NULL || s->errnr || val == NULL)
		return 0;
	return s->write(s, val, sizeof(*val), cnt) == (ssize_t) cnt;
}

int
mnstr_readLngArray(stream *s, lng *val, size_t cnt)
{
	if (s == NULL || val == NULL)
		return 0;

	if (s->read(s, (void *) val, sizeof(*val), cnt) < (ssize_t) cnt) {
		if (s->errnr == MNSTR_NO__ERROR)
			s->errnr = MNSTR_READ_ERROR;
		return 0;
	}

	if (s->byteorder != 1234) {
		size_t i;
		for (i = 0; i < cnt; i++, val++)
			*val = long_long_SWAP(*val);
	}
	return 1;
}

int
mnstr_writeLngArray(stream *s, const lng *val, size_t cnt)
{
	if (s == NULL || s->errnr || val == NULL)
		return 0;
	return s->write(s, val, sizeof(*val), cnt) == (ssize_t) cnt;
}

int
mnstr_printf(stream *s, const char *format, ...)
{
	char buf[BUFSIZ], *bf = buf;
	int i = 0;
	size_t bfsz = BUFSIZ;
	va_list ap;

	if (s == NULL || s->errnr)
		return -1;

	va_start(ap, format);
	i = vsnprintf(bf, bfsz, format, ap);
	va_end (ap);
	while (i < 0 || (size_t) i >= bfsz) {
		if (i >= 0)	/* glibc 2.1 */
			bfsz = (size_t) i + 1;	/* precisely what is needed */
		else		/* glibc 2.0 */
			bfsz *= 2;	/* twice the old size */
		if (bf != buf)
			free(bf);
		bf = malloc(bfsz);
		if (bf == NULL) {
			s->errnr = MNSTR_WRITE_ERROR;
			return -1;
		}
		va_start(ap, format);
		i = vsnprintf(bf, bfsz, format, ap);
		va_end (ap);
	}
	s->write(s, (void *) bf, (size_t) i, (size_t) 1);
	if (bf != buf)
		free(bf);
	return s->errnr ? -1 : i;
}


/* ------------------------------------------------------------------ */

bstream *
bstream_create(stream *s, size_t size)
{
	bstream *b;

	if (s == NULL || size >= (1 << 30))
		return NULL;
	if ((b = malloc(sizeof(*b))) == NULL)
		return NULL;
	b->mode = (int) size;
	if (size == 0)
		size = BUFSIZ;
	b->s = s;
	b->buf = malloc(size + 1 + 1);
	if (b->buf == NULL) {
		free(b);
		return NULL;
	}
	b->size = size;
	b->pos = 0;
	b->len = 0;
	b->eof = 0;
	return b;
}

ssize_t
bstream_read(bstream *s, size_t size)
{
	ssize_t rd;

	if (s == NULL)
		return -1;

	if (s->eof)
		return 0;

	if (s->pos > 0) {
		if (s->pos < s->len) {
			/* move all data and end of string marker */
			memmove(s->buf, s->buf + s->pos, s->len - s->pos + 1);
			s->len -= s->pos;
		} else
			s->len = 0;
		s->pos = 0;
	}

	assert(s->buf != NULL);
	if (s->len == s->size && (s->buf = realloc(s->buf, (s->size <<= 1) + 1)) == NULL) {
		s->size = 0;
		s->len = 0;
		s->pos = 0;
		return -1;
	}

	if (size > s->size - s->len)
		size = s->size - s->len;

	rd = s->s->read(s->s, s->buf + s->len, 1, size);

	if (rd < 0)
		return rd;

	if (rd == 0) {
		s->eof = 1;
		return 0;
	}
	s->len += rd;
	s->buf[s->len] = 0;	/* fill in the spare with EOS */
	return rd;
}

#ifdef _POSIX2_LINE_MAX
#define STREAM_LINE_MAX _POSIX2_LINE_MAX
#else
#define STREAM_LINE_MAX 2048
#endif

static ssize_t
bstream_readline(bstream *s)
{
	size_t size = STREAM_LINE_MAX;
	size_t rd;

	if (s->eof)
		return 0;

	if (s->pos > 0 && s->len + size >= s->size) {
		if (s->pos < s->len) {
			/* move all data and end of string marker */
			memmove(s->buf, s->buf + s->pos, s->len - s->pos + 1);
			s->len -= s->pos;
		} else
			s->len = 0;
		s->pos = 0;
	}

	assert(s->buf != NULL);
	if (s->len == s->size && (s->buf = realloc(s->buf, (s->size <<= 1) + 1)) == NULL) {
		s->size = 0;
		s->len = 0;
		s->pos = 0;
		return -1;
	}

	if (size > s->size - s->len)
		size = s->size - s->len;

	if (fgets(s->buf + s->len, (int) size, s->s->stream_data.p) == NULL)
		return -1;

	rd = strlen(s->buf + s->len);

	if (rd == 0) {
		s->eof = 1;
		return 0;
	}
	s->len += rd;
	s->buf[s->len] = 0;	/* fill in the spare with EOS */
	return (ssize_t) rd;
}


ssize_t
bstream_next(bstream *s)
{
	if (s == NULL)
		return -1;
	if (s->mode) {
		return bstream_read(s, s->mode);
	} else if (s->s->read == file_read) {
		return bstream_readline(s);
	} else {
		ssize_t sz = 0, rd;

		while ((rd = bstream_read(s, 1)) == 1 &&
		       s->buf[s->pos + sz] != '\n') {
			sz += rd;
		}
		if (rd < 0)
			return rd;
		return sz;
	}
}

void
bstream_destroy(bstream *s)
{
	if (s) {
		if (s->s) {
			s->s->close(s->s);
			s->s->destroy(s->s);
		}
		if (s->buf)
			free(s->buf);
		free(s);
	}
}

/* ------------------------------------------------------------------ */

/*
 * Buffered write stream batches subsequent write requests in order to
 * optimize write bandwidth
 */
typedef struct {
	stream *s;
	size_t len, pos;
	char buf[1];		/* NOTE: buf extends beyond array for wbs->len bytes */
} wbs_stream;

static int
wbs_flush(stream *s)
{
	wbs_stream *wbs;
	size_t len;

	wbs = (wbs_stream *) s->stream_data.p;
	if (wbs == NULL)
		return -1;
	len = wbs->pos;
	wbs->pos = 0;
	if (wbs->s == NULL ||
	    (*wbs->s->write) (wbs->s, wbs->buf, 1, len) != (ssize_t) len)
		return -1;
	if (wbs->s->flush)
		return (*wbs->s->flush) (wbs->s);
	return 0;
}

static ssize_t
wbs_write(stream *s, const void *buf, size_t elmsize, size_t cnt)
{
	wbs_stream *wbs;
	size_t nbytes, reqsize = cnt * elmsize, todo = reqsize;

	wbs = (wbs_stream *) s->stream_data.p;
	if (wbs == NULL || wbs->buf == NULL)
		return -1;
	while (todo > 0) {
		int flush = 1;
		nbytes = wbs->len - wbs->pos;
		if (nbytes > todo) {
			nbytes = todo;
			flush = 0;
		}
		memcpy(wbs->buf + wbs->pos, buf, nbytes);
		todo -= nbytes;
		buf = (((const char *) buf) + nbytes);
		wbs->pos += nbytes;
		if (flush && wbs_flush(s) < 0)
			return -1;
	}
	return (ssize_t) cnt;
}

static void
wbs_close(stream *s)
{
	wbs_stream *wbs = (wbs_stream *) s->stream_data.p;

	wbs_flush(s);
	if (wbs && wbs->s)
		(*wbs->s->close) (wbs->s);
}

static void
wbs_destroy(stream *s)
{
	wbs_stream *wbs = (wbs_stream *) s->stream_data.p;

	if (wbs) {
		if (wbs->s)
			(*wbs->s->destroy) (wbs->s);
		free(wbs);
	}
	destroy(s);
}

static void
wbs_update_timeout(stream *s)
{
	wbs_stream *wbs = (wbs_stream *) s->stream_data.p;

	if (wbs && wbs->s) {
		wbs->s->timeout = s->timeout;
		wbs->s->timeout_func = s->timeout_func;
		if (wbs->s->update_timeout)
			(*wbs->s->update_timeout)(wbs->s);
	}
}

static void
wbs_clrerr(stream *s)
{
	if (s && s->stream_data.p)
		mnstr_clearerr(((wbs_stream *) s->stream_data.p)->s);
}

stream *
wbstream(stream *s, size_t buflen)
{
	stream *ns;
	wbs_stream *wbs;

	if (s == NULL)
		return NULL;
	ns = create_stream(s->name);
	if (ns == NULL)
		return NULL;
	wbs = (wbs_stream *) malloc(sizeof(wbs_stream) + buflen - 1);
	if (wbs == NULL) {
		destroy(ns);
		return NULL;
	}
	ns->type = s->type;
	ns->access = s->access;
	ns->close = wbs_close;
	ns->clrerr = wbs_clrerr;
	ns->destroy = wbs_destroy;
	ns->flush = wbs_flush;
	ns->update_timeout = wbs_update_timeout;
	ns->write = wbs_write;
	ns->stream_data.p = (void *) wbs;
	wbs->s = s;
	wbs->pos = 0;
	wbs->len = buflen;
	return ns;
}<|MERGE_RESOLUTION|>--- conflicted
+++ resolved
@@ -280,18 +280,12 @@
 void
 mnstr_settimeout(stream *s, unsigned int ms, int (*func)(void))
 {
-<<<<<<< HEAD
-	s->timeout = ms;
-	s->timeout_func = func;
-	if (s->update_timeout)
-		(*s->update_timeout)(s);
-=======
 	if (s) {
-		s->timeout = secs;
+		s->timeout = ms;
+		s->timeout_func = func;
 		if (s->update_timeout)
 			(*s->update_timeout)(s);
 	}
->>>>>>> 1a0c90fb
 }
 
 void
@@ -2987,23 +2981,9 @@
 int
 mnstr_readBte(stream *s, signed char *val)
 {
-<<<<<<< HEAD
+	if (s == NULL || val == NULL)
+		return -1;
 	return (int) s->read(s, (void *) val, sizeof(*val), 1);
-=======
-	if (s == NULL || val == NULL)
-		return 0;
-	switch (s->read(s, (void *) val, sizeof(*val), 1)) {
-	case 1:
-		return 1;
-	case 0:
-		/* consider EOF an error */
-		s->errnr = MNSTR_READ_ERROR;
-		/* fall through */
-	default:
-		/* read failed */
-		return 0;
-	}
->>>>>>> 1a0c90fb
 }
 
 int
