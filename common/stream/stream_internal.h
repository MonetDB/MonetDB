/*
 * SPDX-License-Identifier: MPL-2.0
 *
 * This Source Code Form is subject to the terms of the Mozilla Public
 * License, v. 2.0.  If a copy of the MPL was not distributed with this
 * file, You can obtain one at http://mozilla.org/MPL/2.0/.
 *
 * Copyright 2024, 2025 MonetDB Foundation;
 * Copyright August 2008 - 2023 MonetDB B.V.;
 * Copyright 1997 - July 2008 CWI.
 */

// All this used to be at the top of stream.c. Much of it is probably
// only used in a single file, we'll prune it down later on.


/* #define STREAM_DEBUG 1  */
/* #define BSTREAM_DEBUG 1 */

#include "stream_socket.h"
#include "matomic.h"

#include <string.h>
#include <stddef.h>

#ifdef HAVE_SYS_TYPES_H
# include <sys/types.h>
#endif
#ifdef HAVE_SYS_STAT_H
# include <sys/stat.h>
#endif
#ifdef HAVE_UNISTD_H
# include <unistd.h>
#endif
#ifdef HAVE_NETDB_H
# include <netinet/in_systm.h>
# include <netinet/in.h>
# include <netinet/ip.h>
# include <netinet/tcp.h>
# include <netdb.h>
#endif
#ifdef HAVE_POLL_H
#include <poll.h>
#endif

#ifdef NATIVE_WIN32
#include <io.h>
#endif
#ifdef HAVE_FCNTL_H
#include <fcntl.h>
#endif
#ifdef HAVE_LIBZ
#include <zlib.h>
#endif
#ifdef HAVE_LIBBZ2
#include <bzlib.h>
#endif
#ifdef HAVE_LIBLZMA
#include <lzma.h>
#endif
#ifdef HAVE_LIBLZ4
#include <lz4.h>
#include <lz4frame.h>
#endif
#ifdef HAVE_PTHREAD_H
#include <pthread.h>
#endif

#ifndef SHUT_RD
#define SHUT_RD		0
#define SHUT_WR		1
#define SHUT_RDWR	2
#endif

#ifndef EWOULDBLOCK
#define EWOULDBLOCK	EAGAIN
#endif

#ifndef EINTR
#define EINTR		EAGAIN
#endif

#ifndef INVALID_SOCKET
#define INVALID_SOCKET	(-1)
#endif

#ifdef NATIVE_WIN32
#define pclose _pclose
#define fileno(fd) _fileno(fd)
#endif

#define UTF8BOM		"\xEF\xBB\xBF"	/* UTF-8 encoding of Unicode BOM */
#define UTF8BOMLENGTH	3		/* length of above */

#ifdef _MSC_VER
/* use intrinsic functions on Windows */
#define short_int_SWAP(s)	((int16_t) _byteswap_ushort((uint16_t) (s)))
/* on Windows, long is the same size as int */
#define normal_int_SWAP(i)	((int) _byteswap_ulong((unsigned long) (i)))
#define long_int_SWAP(l)	((int64_t) _byteswap_uint64((unsigned __int64) (l)))
#else
#define short_int_SWAP(s)				\
	((int16_t) (((0x00ff & (uint16_t) (s)) << 8) |	\
		  ((0xff00 & (uint16_t) (s)) >> 8)))

#define normal_int_SWAP(i)						\
	((int) (((((unsigned) 0xff <<  0) & (unsigned) (i)) << 24) |	\
		((((unsigned) 0xff <<  8) & (unsigned) (i)) <<  8) |	\
		((((unsigned) 0xff << 16) & (unsigned) (i)) >>  8) |	\
		((((unsigned) 0xff << 24) & (unsigned) (i)) >> 24)))

#define long_int_SWAP(l)						\
	((int64_t) (((((uint64_t) 0xff <<  0) & (uint64_t) (l)) << 56) | \
		((((uint64_t) 0xff <<  8) & (uint64_t) (l)) << 40) |	\
		((((uint64_t) 0xff << 16) & (uint64_t) (l)) << 24) |	\
		((((uint64_t) 0xff << 24) & (uint64_t) (l)) <<  8) |	\
		((((uint64_t) 0xff << 32) & (uint64_t) (l)) >>  8) |	\
		((((uint64_t) 0xff << 40) & (uint64_t) (l)) >> 24) |	\
		((((uint64_t) 0xff << 48) & (uint64_t) (l)) >> 40) |	\
		((((uint64_t) 0xff << 56) & (uint64_t) (l)) >> 56)))
#endif

#ifdef HAVE_HGE
#define huge_int_SWAP(h)					\
	((hge) (((((uhge) 0xff <<   0) & (uhge) (h)) << 120) |	\
		((((uhge) 0xff <<   8) & (uhge) (h)) << 104) |	\
		((((uhge) 0xff <<  16) & (uhge) (h)) <<  88) |	\
		((((uhge) 0xff <<  24) & (uhge) (h)) <<  72) |	\
		((((uhge) 0xff <<  32) & (uhge) (h)) <<  56) |	\
		((((uhge) 0xff <<  40) & (uhge) (h)) <<  40) |	\
		((((uhge) 0xff <<  48) & (uhge) (h)) <<  24) |	\
		((((uhge) 0xff <<  56) & (uhge) (h)) <<   8) |	\
		((((uhge) 0xff <<  64) & (uhge) (h)) >>   8) |	\
		((((uhge) 0xff <<  72) & (uhge) (h)) >>  24) |	\
		((((uhge) 0xff <<  80) & (uhge) (h)) >>  40) |	\
		((((uhge) 0xff <<  88) & (uhge) (h)) >>  56) |	\
		((((uhge) 0xff <<  96) & (uhge) (h)) >>  72) |	\
		((((uhge) 0xff << 104) & (uhge) (h)) >>  88) |	\
		((((uhge) 0xff << 112) & (uhge) (h)) >> 104) |	\
		((((uhge) 0xff << 120) & (uhge) (h)) >> 120)))
#endif


struct stream {
	char *name;		/* name of the stream */
	struct stream *inner; /* if this stream is a wrapper around another one */
	bool swapbytes;		/* whether to swap bytes */
	bool readonly;		/* only reading or only writing */
	bool isutf8;		/* known to be UTF-8 due to BOM */
	bool binary;		/* text/binary */
	bool eof;			/* we've seen end-of-file (i.e. not block end) */
	unsigned int timeout;	/* timeout in ms */
	bool (*timeout_func)(void *); /* callback function: NULL/true -> return */
	void *timeout_data;	/* data for the above */
	union {
		void *p;
		int i;
		SOCKET s;
	} stream_data;
	ssize_t (*read)(stream *restrict s, void *restrict buf, size_t elmsize, size_t cnt);
	ssize_t (*write)(stream *restrict s, const void *restrict buf, size_t elmsize, size_t cnt);
	void (*close)(stream *s);
	void (*clrerr)(stream *s);
	void (*destroy)(stream *s);
	int (*flush)(stream *s, mnstr_flush_level flush_level);
	int (*fsync)(stream *s);
	int (*fgetpos)(stream *restrict s, fpos_t *restrict p);
	int (*fsetpos)(stream *restrict s, fpos_t *restrict p);
	void (*update_timeout)(stream *s);
	int (*isalive)(const stream *s);
	int (*getoob)(stream *s);
	int (*putoob)(stream *s, char val);
	mnstr_error_kind errkind;
	char errmsg[1024]; // avoid allocation on error. We don't have THAT many streams..
};

#ifdef __CYGWIN__
#define __visibility__(a)
#endif

void mnstr_va_set_error(stream *s, mnstr_error_kind kind, const char *fmt, va_list ap)
	__attribute__((__visibility__("hidden")));

void mnstr_set_error_errno(stream *s, mnstr_error_kind kind, const char *fmt, ...)
	__attribute__((__format__(__printf__, 3, 4)))
	__attribute__((__visibility__("hidden")));

void mnstr_copy_error(stream *dst, stream *src)
	__attribute__((__visibility__("hidden")));

void mnstr_set_open_error(const char *name, int errnr, const char *fmt, ...)
	__attribute__((__format__(__printf__, 3, 4)))
	__attribute__((__visibility__("hidden")));


/* used to be static: */

stream *create_stream(const char *name)
	__attribute__((__visibility__("hidden")));

stream *create_wrapper_stream(const char *name, stream *inner)
	__attribute__((__visibility__("hidden")));
void destroy_stream(stream *s)
	__attribute__((__visibility__("hidden")));
stream *open_stream(const char *restrict filename, const char *restrict flags)
	__attribute__((__visibility__("hidden")));

stream *file_stream(const char *name)
	__attribute__((__visibility__("hidden")));

int file_remove(const char *filename)
	__attribute__((__visibility__("hidden")));

/* implementation detail of stdio_stream.c which must be public because
 * for example bstream() special cases on it to provide a fast path for file
 * i/o.
 */
ssize_t file_read(stream *restrict s, void *restrict buf, size_t elmsize, size_t cnt)
	__attribute__((__visibility__("hidden")));


stream *open_gzrstream(const char *filename)
	__attribute__((__visibility__("hidden")));
stream *open_gzwstream(const char *restrict filename, const char *restrict mode)
	__attribute__((__visibility__("hidden")));
stream *open_gzrastream(const char *filename)
	__attribute__((__visibility__("hidden")));
stream *open_gzwastream(const char *restrict filename, const char *restrict mode)
	__attribute__((__visibility__("hidden")));


stream *open_bzrstream(const char *filename)
	__attribute__((__visibility__("hidden")));
stream *open_bzwstream(const char *restrict filename, const char *restrict mode)
	__attribute__((__visibility__("hidden")));
stream *open_bzrastream(const char *filename)
	__attribute__((__visibility__("hidden")));
stream *open_bzwastream(const char *restrict filename, const char *restrict mode)
	__attribute__((__visibility__("hidden")));

stream *open_xzrstream(const char *filename)
	__attribute__((__visibility__("hidden")));
stream *open_xzwstream(const char *restrict filename, const char *restrict mode)
	__attribute__((__visibility__("hidden")));
stream *open_xzrastream(const char *filename)
	__attribute__((__visibility__("hidden")));
stream *open_xzwastream(const char *restrict filename, const char *restrict mode)
	__attribute__((__visibility__("hidden")));

stream *open_lz4rstream(const char *filename)
	__attribute__((__visibility__("hidden")));
stream *open_lz4wstream(const char *restrict filename, const char *restrict mode)
	__attribute__((__visibility__("hidden")));
stream *open_lz4rastream(const char *filename)
	__attribute__((__visibility__("hidden")));
stream *open_lz4wastream(const char *restrict filename, const char *restrict mode)
	__attribute__((__visibility__("hidden")));


/* Shared between bs2.c, bs.c and stream.c.
 * Have to look into this but I think it should all be in bs.c only, and
 * bs2.c should be dropped.*/
typedef struct bs bs;
struct bs {
<<<<<<< HEAD
=======
#if !defined(HAVE_PTHREAD_H) && defined(WIN32)
	CRITICAL_SECTION lock;
#else
	pthread_mutex_t lock;
#endif
>>>>>>> 68a2f429
	uint16_t nr;		/* how far we got in buf */
	uint16_t itotal;	/* amount available in current read block */
	bool seenflush;
	bool seenoob;
<<<<<<< HEAD
	char oobval;
=======
	unsigned char oobval;
>>>>>>> 68a2f429
	int64_t blks;		/* read/written blocks (possibly partial) */
	int64_t bytes;		/* read/written bytes */
	char buf[BLOCK];	/* the buffered data (minus the size of
						 * size-short */
};
ssize_t bs_read(stream *restrict ss, void *restrict buf, size_t elmsize, size_t cnt)
	__attribute__((__visibility__("hidden")));
ssize_t bs_write(stream *restrict ss, const void *restrict buf, size_t elmsize, size_t cnt)
	__attribute__((__visibility__("hidden")));
void bs_clrerr(stream *s)
	__attribute__((__visibility__("hidden")));
void bs_destroy(stream *ss)
	__attribute__((__visibility__("hidden")));

ssize_t bs2_read(stream *restrict ss, void *restrict buf, size_t elmsize, size_t cnt)
	__attribute__((__visibility__("hidden")));
ssize_t bs2_write(stream *restrict ss, const void *restrict buf, size_t elmsize, size_t cnt)
	__attribute__((__visibility__("hidden")));


#ifdef _MSC_VER
/* windows specific */
ssize_t console_write(stream *restrict s, const void *restrict buf, size_t elmsize, size_t cnt);
ssize_t console_read(stream *restrict s, void *restrict buf, size_t elmsize, size_t cnt);
stream *win_console_in_stream(const char *name);
stream *win_console_out_stream(const char *name);
#endif<|MERGE_RESOLUTION|>--- conflicted
+++ resolved
@@ -262,23 +262,16 @@
  * bs2.c should be dropped.*/
 typedef struct bs bs;
 struct bs {
-<<<<<<< HEAD
-=======
 #if !defined(HAVE_PTHREAD_H) && defined(WIN32)
 	CRITICAL_SECTION lock;
 #else
 	pthread_mutex_t lock;
 #endif
->>>>>>> 68a2f429
 	uint16_t nr;		/* how far we got in buf */
 	uint16_t itotal;	/* amount available in current read block */
 	bool seenflush;
 	bool seenoob;
-<<<<<<< HEAD
-	char oobval;
-=======
 	unsigned char oobval;
->>>>>>> 68a2f429
 	int64_t blks;		/* read/written blocks (possibly partial) */
 	int64_t bytes;		/* read/written bytes */
 	char buf[BLOCK];	/* the buffered data (minus the size of
