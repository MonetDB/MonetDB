/*
 * This Source Code Form is subject to the terms of the Mozilla Public
 * License, v. 2.0.  If a copy of the MPL was not distributed with this
 * file, You can obtain one at http://mozilla.org/MPL/2.0/.
 *
 * Copyright 1997 - July 2008 CWI, August 2008 - 2019 MonetDB B.V.
 */

/*
 * @f monet_options
 * @a N.J. Nes
 * @* A simple option handling library
 * @T
 * The monet server and clients make use of command line options and a (possibly)
 * shared config file. With this library a set (represented by set,setlen) of
 * options is created. An option is stored as name and value strings with a
 * special flag indicating the origin of the options, (builtin, system config
 * file, special config file or command line option).
 *
 */
#include "monetdb_config.h"
#include "monet_options.h"
#ifndef HAVE_GETOPT_LONG
#  include "monet_getopt.h"
#else
# ifdef HAVE_GETOPT_H
#  include "getopt.h"
# endif
#endif
#include <string.h>
#include <ctype.h>

#ifdef HAVE_UNISTD_H
#include <unistd.h>
#endif

#ifndef HAVE_GETOPT_LONG
#  include "getopt.c"
#  include "getopt1.c"
#endif

#ifdef NATIVE_WIN32
#define getpid _getpid
#endif

/* these two are used of the set parameter passed into functions is NULL */
static int default_setlen = 0;
static opt *default_set = NULL;

static int
mo_default_set(opt **Set, int setlen)
{
	if (*Set == NULL) {
		if (default_set == NULL) {
			default_setlen = mo_builtin_settings(&default_set);
			default_setlen = mo_system_config(&default_set, default_setlen);
		}
		*Set = default_set;
		setlen = default_setlen;
	}
	return setlen;
}

void
mo_print_options(opt *set, int setlen)
{
	int i = 0;

	setlen = mo_default_set(&set, setlen);
	for (i = 0; i < setlen; i++) {
		if (set[i].kind == opt_builtin) {
			fprintf(stderr, "# builtin opt \t%s = %s\n", set[i].name, set[i].value);
		}
	}
	for (i = 0; i < setlen; i++) {
		if (set[i].kind == opt_config) {
			fprintf(stderr, "# config opt \t%s = %s\n", set[i].name, set[i].value);
		}
	}
	for (i = 0; i < setlen; i++) {
		if (set[i].kind == opt_cmdline) {
			fprintf(stderr, "# cmdline opt \t%s = %s\n", set[i].name, set[i].value);
		}
	}
}


char *
mo_find_option(opt *set, int setlen, const char *name)
{
	opt *o = NULL;
	int i;

	setlen = mo_default_set(&set, setlen);
	for (i = 0; i < setlen; i++) {
		if (strcmp(set[i].name, name) == 0)
			if (!o || o->kind < set[i].kind)
				o = set + i;
	}
	if (o)
		return o->value;
	return NULL;
}

static int
mo_config_file(opt **Set, int setlen, char *file)
{
	char buf[BUFSIZ];
	FILE *fd = NULL;
	opt *set;

	if (Set == NULL) {
		if (default_set == NULL) {
			set = NULL;
			setlen = mo_default_set(&set, 0);
		} else
			setlen = default_setlen;
		Set = &default_set;
	}
	set = *Set;
	fd = fopen(file, "r");
	if (fd == NULL) {
		fprintf(stderr, "Could not open file %s\n", file);
		return setlen;
	}
	while (fgets(buf, BUFSIZ, fd) != NULL) {
		char *s, *t, *val;
		int quote;

		for (s = buf; *s && isspace((unsigned char) *s); s++)
			;
		if (*s == '#')
			continue;	/* commentary */
		if (*s == 0)
			continue;	/* empty line */

		val = strchr(s, '=');
		if (val == NULL) {
			fprintf(stderr, "mo_config_file: syntax error in %s at %s\n", file, s);
			fclose(fd);
			exit(1);
		}
		*val = 0;

		for (t = s; *t && !isspace((unsigned char) *t); t++)
			;
		*t = 0;

		/* skip any leading blanks in the value part */
		for (val++; *val && isspace((unsigned char) *val); val++)
			;

		/* search to unquoted # */
		quote = 0;
		for (t = val; *t; t++) {
			if (*t == '"')
				quote = !quote;
			else if (!quote && *t == '#')
				break;
		}
		if (quote) {
			fprintf(stderr, "mo_config_file: wrong number of quotes in %s at %s\n", file, val);
			fclose(fd);
			exit(1);
		}
		/* remove trailing white space */
		while (isspace((unsigned char) t[-1]))
			t--;
		*t++ = 0;

		/* treat value as empty if it consists only of white space */
		if (t <= val)
			val = t - 1;

		set = (opt *) realloc(set, (setlen + 1) * sizeof(opt));
		set[setlen].kind = opt_config;
		set[setlen].name = strdup(s);
		set[setlen].value = malloc((size_t) (t - val));
		for (t = val, s = set[setlen].value; *t; t++)
			if (*t != '"')
				*s++ = *t;
		*s = 0;
		setlen++;
	}
	(void) fclose(fd);
	*Set = set;
	return setlen;
}

int
mo_system_config(opt **Set, int setlen)
{
	char *cfg;

	if (Set == NULL) {
		if (default_set == NULL) {
			opt *set = NULL;

			setlen = mo_default_set(&set, 0);
		} else
			setlen = default_setlen;
		Set = &default_set;
	}
	cfg = mo_find_option(*Set, setlen, "config");
	if (!cfg)
		return setlen;
	setlen = mo_config_file(Set, setlen, cfg);
	free(cfg);
	return setlen;
}


int
mo_builtin_settings(opt **Set)
{
	int i = 0;
	opt *set;

	if (Set == NULL)
		return 0;

<<<<<<< HEAD
#define N_OPTIONS	11	/*MUST MATCH # OPTIONS BELOW */
=======
#define N_OPTIONS	8	/*MUST MATCH # OPTIONS BELOW */
>>>>>>> e05faeaf
	set = malloc(sizeof(opt) * N_OPTIONS);
	if (set == NULL)
		return 0;

	set[i].kind = opt_builtin;
	set[i].name = strdup("gdk_dbpath");
	set[i].value = strdup(LOCALSTATEDIR DIR_SEP_STR "monetdb5" DIR_SEP_STR
			      "dbfarm" DIR_SEP_STR "demo");
	i++;
	set[i].kind = opt_builtin;
	set[i].name = strdup("monet_prompt");
	set[i].value = strdup(">");
	i++;
	set[i].kind = opt_builtin;
	set[i].name = strdup("monet_daemon");
	set[i].value = strdup("no");
	i++;
	set[i].kind = opt_builtin;
	set[i].name = strdup("mapi_port");
	set[i].value = strdup("50000");
	i++;
	set[i].kind = opt_builtin;
	set[i].name = strdup("mapi_open");
	set[i].value = strdup("false");
	i++;
	set[i].kind = opt_builtin;
	set[i].name = strdup("mapi_ipv6");
	set[i].value = strdup("false");
	i++;
	set[i].kind = opt_builtin;
	set[i].name = strdup("mapi_autosense");
	set[i].value = strdup("false");
	i++;
	set[i].kind = opt_builtin;
	set[i].name = strdup("sql_optimizer");
	set[i].value = strdup("default_pipe");
	i++;
	set[i].kind = opt_builtin;
	set[i].name = strdup("sql_debug");
	set[i].value = strdup("0");
	i++;

	assert(i == N_OPTIONS);
	*Set = set;
	return i;
}

int
mo_add_option(opt **Set, int setlen, opt_kind kind, const char *name, const char *value)
{
	opt *set;

	if (Set == NULL) {
		if (default_set == NULL) {
			set = NULL;
			setlen = mo_default_set(&set, 0);
		} else
			setlen = default_setlen;
		Set = &default_set;
	}
	set = (opt *) realloc(*Set, (setlen + 1) * sizeof(opt));
	set[setlen].kind = kind;
	set[setlen].name = strdup(name);
	set[setlen].value = strdup(value);
	*Set = set;
	return setlen + 1;
}

void
mo_free_options(opt *set, int setlen)
{
	int i;

	if (set == NULL) {
		set = default_set;
		setlen = default_setlen;
		default_set = NULL;
		default_setlen = 0;
	}
	for (i = 0; i < setlen; i++) {
		if (set[i].name)
			free(set[i].name);
		if (set[i].value)
			free(set[i].value);
	}
	free(set);
}<|MERGE_RESOLUTION|>--- conflicted
+++ resolved
@@ -219,11 +219,7 @@
 	if (Set == NULL)
 		return 0;
 
-<<<<<<< HEAD
-#define N_OPTIONS	11	/*MUST MATCH # OPTIONS BELOW */
-=======
-#define N_OPTIONS	8	/*MUST MATCH # OPTIONS BELOW */
->>>>>>> e05faeaf
+#define N_OPTIONS	9	/*MUST MATCH # OPTIONS BELOW */
 	set = malloc(sizeof(opt) * N_OPTIONS);
 	if (set == NULL)
 		return 0;
