/*
 * The contents of this file are subject to the MonetDB Public License
 * Version 1.1 (the "License"); you may not use this file except in
 * compliance with the License. You may obtain a copy of the License at
 * http://monetdb.cwi.nl/Legal/MonetDBLicense-1.1.html
 *
 * Software distributed under the License is distributed on an "AS IS"
 * basis, WITHOUT WARRANTY OF ANY KIND, either express or implied. See the
 * License for the specific language governing rights and limitations
 * under the License.
 *
 * The Original Code is the MonetDB Database System.
 *
 * The Initial Developer of the Original Code is CWI.
 * Portions created by CWI are Copyright (C) 1997-July 2008 CWI.
 * Copyright August 2008-2011 MonetDB B.V.
 * All Rights Reserved.
 */

#include "monetdb_config.h"
#include <sys/types.h>
#include <sys/stat.h>
#include <fcntl.h>
#include <unistd.h>
#ifdef HAVE_EXECINFO_H
#include <execinfo.h>
#endif

#include "mutils.h"

#ifdef NATIVE_WIN32

#include <stdio.h>

DIR *
opendir(const char *dirname)
{
	DIR *result = NULL;
	char *mask;
	size_t k;

	if (dirname == NULL)
		return NULL;

	result = (DIR *) malloc(sizeof(DIR));
	result->find_file_data = malloc(sizeof(WIN32_FIND_DATA));
	result->dir_name = strdup(dirname);

	k = strlen(result->dir_name);
	if (k && result->dir_name[k - 1] == '\\') {
		result->dir_name[k - 1] = '\0';
		k--;
	}
	mask = malloc(strlen(result->dir_name) + 3);
	sprintf(mask, "%s\\*", result->dir_name);

	result->find_file_handle = FindFirstFile(mask, (LPWIN32_FIND_DATA) result->find_file_data);
	free(mask);

	if (result->find_file_handle == INVALID_HANDLE_VALUE) {
		free(result->dir_name);
		free(result->find_file_data);
		free(result);
		SetLastError(ERROR_OPEN_FAILED);	/* enforce EIO */
		return NULL;
	}
	result->just_opened = TRUE;

	return result;
}

static char *
basename(const char *file_name)
{
	register char *base;

	if (file_name == NULL)
		return NULL;

	base = strrchr(file_name, '\\');
	if (base)
		return base + 1;

	if (isalpha((int) (unsigned char) file_name[0]) && file_name[1] == ':')
		return (char *) file_name + 2;

	return (char *) file_name;
}

struct dirent *
readdir(DIR *dir)
{
	static struct dirent result;

	if (dir == NULL)
		return NULL;

	if (dir->just_opened)
		dir->just_opened = FALSE;
	else {
		if (!FindNextFile(dir->find_file_handle, (LPWIN32_FIND_DATA) dir->find_file_data)) {
			int error = GetLastError();

			if (error) {
				if (error != ERROR_NO_MORE_FILES)
					SetLastError(ERROR_OPEN_FAILED);	/* enforce EIO */
				return NULL;
			}
		}
	}
	strncpy(result.d_name, basename(((LPWIN32_FIND_DATA) dir->find_file_data)->cFileName), sizeof(result.d_name));
	result.d_name[sizeof(result.d_name) - 1] = '\0';
	result.d_namelen = (int) strlen(result.d_name);

	return &result;
}

void
rewinddir(DIR *dir)
{
	char *mask;

	if (dir == NULL)
		return;

	if (!FindClose(dir->find_file_handle))
		fprintf(stderr, "#rewinddir(): FindClose() failed\n");

	mask = malloc(strlen(dir->dir_name) + 3);
	sprintf(mask, "%s\\*", dir->dir_name);
	dir->find_file_handle = FindFirstFile(mask, (LPWIN32_FIND_DATA) dir->find_file_data);
	free(mask);

	if (dir->find_file_handle == INVALID_HANDLE_VALUE) {
		SetLastError(ERROR_OPEN_FAILED);	/* enforce EIO */
		return;
	}
	dir->just_opened = TRUE;
}

int
closedir(DIR *dir)
{
	if (dir == NULL)
		return -1;

	if (!FindClose(dir->find_file_handle)) {
		SetLastError(ERROR_OPEN_FAILED);	/* enforce EIO */
		return -1;
	}

	free(dir->dir_name);
	free(dir->find_file_data);
	free(dir);

	return 0;
}

char *
dirname(char *path)
{
	char *p, *q;

	for (p = path, q = NULL; *p; p++)
		if (*p == '/' || *p == '\\')
			q = p;
	if (q == NULL)
		return ".";
	*q = '\0';
	return path;
}

/* see contract of unix MT_lockf */
int
MT_lockf(char *filename, int mode, off_t off, off_t len)
{
	int ret = 1, illegalmode = 0, fd = -1;
	OVERLAPPED ov;
	OSVERSIONINFO os;
	HANDLE fh = CreateFile(filename,
			       GENERIC_READ | GENERIC_WRITE, 0,
			       NULL, OPEN_ALWAYS, FILE_ATTRIBUTE_NORMAL, NULL);

	os.dwOSVersionInfoSize = sizeof(OSVERSIONINFO);
	GetVersionEx(&os);
	memset(&ov, 0, sizeof(ov));
#if defined(DUMMYSTRUCTNAME) && (defined(NONAMELESSUNION) || !defined(_MSC_EXTENSIONS))	/* Windows SDK v7.0 */
	ov.u.s.Offset = (unsigned int) off;
#if 0
	ov.u.s.OffsetHigh = off >> 32;
#else
	ov.u.s.OffsetHigh = 0;	/* sizeof(off) == 4, i.e. off >> 32 is not possible */
#endif
#else
	ov.Offset = (unsigned int) off;
#if 0
	ov.OffsetHigh = off >> 32;
#else
	ov.OffsetHigh = 0;	/* sizeof(off) == 4, i.e. off >> 32 is not possible */
#endif
#endif

	if (fh == NULL) {
		return -2;
	}
	if (mode == F_ULOCK) {
		if (os.dwPlatformId != VER_PLATFORM_WIN32_WINDOWS)
			ret = UnlockFileEx(fh, 0, 0, len, &ov);
	} else if (mode == F_TLOCK) {
		if (os.dwPlatformId != VER_PLATFORM_WIN32_WINDOWS)
			ret = LockFileEx(fh, LOCKFILE_FAIL_IMMEDIATELY | LOCKFILE_EXCLUSIVE_LOCK, 0, 0, len, &ov);
	} else if (mode == F_LOCK) {
		if (os.dwPlatformId != VER_PLATFORM_WIN32_WINDOWS)
			ret = LockFileEx(fh, LOCKFILE_EXCLUSIVE_LOCK, 0, 0, len, &ov);
	} else {
		illegalmode = 1;
	}
	CloseHandle(fh);
	if (illegalmode) {
		SetLastError(ERROR_INVALID_DATA);
	}
	if (ret != 0) {
		fd = open(filename, O_CREAT | O_RDWR, MONETDB_MODE);
		if (fd < 0) {
			/* this is nasty, but I "trust" windows that it in this case
			 * also cannot open the file into a filehandle any more, so
			 * unlocking is in vain. */
			return -2;
		} else {
			return fd;
		}
	} else {
		return -1;
	}
}

#else

#if defined(HAVE_LOCKF) && defined(__MACH__)
/* lockf() seems to be there, but I didn't find any header file that
   declares the prototype ... */
extern int lockf(int fd, int cmd, off_t len);
#endif

#ifndef HAVE_LOCKF
/* Cygwin implementation: struct flock is there, but lockf() is
   missing.
 */
static int
lockf(int fd, int cmd, off_t len)
{
	struct flock l;

	if (cmd == F_LOCK || cmd == F_TLOCK)
		l.l_type = F_WRLCK;
	else if (cmd == F_ULOCK)
		l.l_type = F_UNLCK;
	l.l_whence = SEEK_CUR;
	l.l_start = 0;
	l.l_len = len;
	return fcntl(fd, cmd == F_TLOCK ? F_SETLKW : F_SETLK, &l);
}
#endif

/* returns -1 when locking failed,
 * returns -2 when the lock file could not be opened/created
 * returns the (open) file descriptor to the file otherwise */
int
MT_lockf(char *filename, int mode, off_t off, off_t len)
{
	int fd = open(filename, O_CREAT | O_RDWR, MONETDB_MODE);

	if (fd < 0)
		return -2;

	if (lseek(fd, off, SEEK_SET) == off && lockf(fd, mode, len) == 0) {
		/* do not close else we lose the lock we want */
		return fd;
	}
	close(fd);
	return -1;
}

#endif

<<<<<<< HEAD
#ifdef HAVE_EXECINFO_H

/* Obtain a backtrace and print it to stdout. */
void
print_trace (void)
{
	void *array[10];
	size_t size;
	char **strings;
	size_t i;

	size = backtrace (array, 10);
	strings = backtrace_symbols (array, size);

	printf ("Obtained %zd stack frames.\n", size);

	for (i = 0; i < size; i++)
		printf ("%s\n", strings[i]);

	free (strings);
}
#else
void
print_trace(void)
{
	printf("back traces are not supported on this platform\n");
}
#endif
=======
static char _bin_path[1024];
char *
get_bin_path(void)
{
	/* getting the path to the executable's binary, isn't all that
	 * simple, unfortunately */
#if defined(_MSC_VER)		/* Windows */
	if (GetModuleFileName(NULL, _bin_path,
			      (DWORD) sizeof(_bin_path)) != 0)
		return _bin_path;
#elif defined(HAVE__NSGETEXECUTABLEPATH)  /* Darwin/OSX */
	uint32_t size = sizeof(_bin_path);
	if (_NSGetExecutablePath(_bin_path, &size) == 0)
		return _bin_path;
#elif defined(HAVE_SYS_SYSCTL_H) && defined(KERN_PROC_PATHNAME)  /* BSD */
	int mib[4];
	size_t cb = sizeof(_bin_path);
	mib[0] = CTL_KERN;
	mib[1] = KERN_PROC;
	mib[2] = KERN_PROC_PATHNAME;
	mib[3] = -1;
	if (sysctl(mib, 4, _bin_path, &cb, NULL, 0) == 0)
		return _bin_path;
#elif defined(HAVE_GETEXECNAME)  /* Solaris */
	const char *execn = getexecname();
	/* copy, such that the caller can actually modify this string */
	snprintf(_bin_path, sizeof(_bin_path), "%s", execn);
#else  /* try Linux approach */
	if (readlink("/proc/self/exe",
				_bin_path, sizeof(_bin_path)) != -1)
			return _bin_path;
#endif
	/* could use argv[0] (passed) to deduce location based on PATH */
	return NULL;
}
>>>>>>> 1359d8c7
<|MERGE_RESOLUTION|>--- conflicted
+++ resolved
@@ -283,7 +283,6 @@
 
 #endif
 
-<<<<<<< HEAD
 #ifdef HAVE_EXECINFO_H
 
 /* Obtain a backtrace and print it to stdout. */
@@ -312,7 +311,7 @@
 	printf("back traces are not supported on this platform\n");
 }
 #endif
-=======
+
 static char _bin_path[1024];
 char *
 get_bin_path(void)
@@ -347,5 +346,4 @@
 #endif
 	/* could use argv[0] (passed) to deduce location based on PATH */
 	return NULL;
-}
->>>>>>> 1359d8c7
+}