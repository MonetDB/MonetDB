--- conflicted
+++ resolved
@@ -150,11 +150,8 @@
   set(RHOME "${LIBR_HOME}")
   set(HAVE_GEOM ${GEOS_FOUND})
   set(HAVE_SHP ${GDAL_FOUND})
-<<<<<<< HEAD
+  set(SANITIZER ${SANITIZER})
   set(HAVE_RTREE ${RTREE_FOUND})
-=======
-  set(SANITIZER ${SANITIZER})
->>>>>>> 52bd8b5c
 
   if(PY3INTEGRATION)
     set(HAVE_LIBPY3 "${Python3_NumPy_FOUND}")
