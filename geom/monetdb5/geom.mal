# This Source Code Form is subject to the terms of the Mozilla Public
# License, v. 2.0.  If a copy of the MPL was not distributed with this
# file, You can obtain one at http://mozilla.org/MPL/2.0/.
#
# Copyright 1997 - July 2008 CWI, August 2008 - 2016 MonetDB B.V.

# @' overwrite lng needed for fixed size! Sizes are fixed in geom.prelude
atom mbr:lng;

command tostr()			address mbrTOSTR;
command fromstr()		address mbrFROMSTR;
command hash()			address mbrHASH;
command null()			address mbrNULL;
command cmp()			address mbrCOMP;
command read()			address mbrREAD;
command write()			address mbrWRITE;

#command mbr(v:str) :mbr address mbrFromString;

atom wkb;

command tostr()			address wkbTOSTR;
command fromstr()		address wkbFROMSTR;
command hash()			address wkbHASH;
command null()			address wkbNULL;
command cmp()			address wkbCOMP; #used in selections
command read()			address wkbREAD; #read from log
command write()			address wkbWRITE; #write on log
command put()			address wkbPUT; #put in heap
command del()			address wkbDEL; #delete from heap
command length()		address wkbLENGTH; 
command heap()			address wkbHEAP; #create heap

#command wkb(v:str) :wkb address wkbFromString;

atom wkba;
command tostr() address wkbaTOSTR;
command fromstr() address wkbaFROMSTR;
command null() address wkbaNULL;
command hash() address wkbaHASH;
command cmp() address wkbaCOMP; #used in selections
command read() address wkbaREAD; #read from log
command write() address wkbaWRITE; #write on log
command put() address wkbaPUT; #put in heap
command del() address wkbaDEL; #delete from heap
command length() address wkbaLENGTH; 
command heap() address wkbaHEAP; #create heap

module geom;

command hasZ(flags:int) :int address geoHasZ
comment "returns 1 if the geometry has z coordinate";
command hasM(flags:int) :int address geoHasM
comment "returns 1 if the geometry has m coordinate";
command getType(flags:int, format:int) :str address geoGetType
comment "returns the str representation of the geometry type";


command MLineStringToPolygon(wkt:str, srid:int, flag:int) :wkb address wkbMLineStringToPolygon
comment "Creates polygons using the MultiLineString provided as WKT. Depending on the flag creates one (flag=0) or multiple (flag=1) polygons"; 


#Geometry Constructors
command AsBinary(w:wkb) :str address wkbAsBinary
comment "Returns the wkb representation into HEX format";
command FromBinary(w:str) :wkb address wkbFromBinary
comment "Creates a wkb using the HEX representation";

#command AsText(w:wkb) :str address wkbAsText
#comment "Creates the text representation of the Geometry.";
#command AsEWKT(w:wkb) :str address wkbAsEWKT
#comment "Returns the text representation of the geometry including the srid";

command ToText(w:wkb, withSRID:int) :str address wkbAsText;
function AsText(w:wkb) :str;
	x := ToText(w,0);
	return x;
end AsText;
function AsEWKT(w:wkb) :str;
	x := ToText(w,1);
	return x;
end AsEWKT;

command FromText(wkt:str, srid:int, type:int) :wkb	address wkbFromText;
function GeomFromText(wkt:str, srid:int) :wkb; 
	x := FromText(wkt,srid,0);
	return x;
end GeomFromText;
function PointFromText(wkt:str, srid:int) :wkb; 
	x := FromText(wkt,srid,1);
	return x;
end PointFromText;
function LineFromText(wkt:str, srid:int) :wkb;
	x := FromText(wkt,srid,2);
	return x;
end LineFromText;
function PolygonFromText(wkt:str, srid:int) :wkb;
	x := FromText(wkt,srid,4);
	return x;
end PolygonFromText;
function MPointFromText(wkt:str, srid:int) :wkb;
	x := FromText(wkt,srid,5);
	return x;
end MPointFromText;
function MLineFromText(wkt:str, srid:int) :wkb;
	x := FromText(wkt,srid,6);
	return x;
end MLineFromText;
function MPolyFromText(wkt:str, srid:int) :wkb;
	x := FromText(wkt,srid,7);
	return x;
end MPolyFromText;
function GeomCollFromText(wkt:str, srid:int) :wkb;
	x := FromText(wkt,srid,8);
	return x;
end GeomCollFromText;

function GeomFromText(wkt:str) :wkb; 
	x := FromText(wkt,0,0);
	return x;
end GeomFromText;
function PointFromText(wkt:str) :wkb; 
	x := FromText(wkt,0,1);
	return x;
end PointFromText;
function LineFromText(wkt:str) :wkb;
	x := FromText(wkt,0,2);
	return x;
end LineFromText;
function PolygonFromText(wkt:str) :wkb;
	x := FromText(wkt,0,4);
	return x;
end PolygonFromText;
function MPointFromText(wkt:str) :wkb;
	x := FromText(wkt,0,5);
	return x;
end MPointFromText;
function MLineFromText(wkt:str) :wkb;
	x := FromText(wkt,0,6);
	return x;
end MLineFromText;
function MPolyFromText(wkt:str) :wkb;
	x := FromText(wkt,0,7);
	return x;
end MPolyFromText;
function GeomCollFromText(wkt:str) :wkb;
	x := FromText(wkt,0,8);
	return x;
end GeomCollFromText;

#function GeomFromWKB(wkb_raw:????, srid:int) : wkb;
#	x := wkb.FromWKB(wkb_raw, srid, 0);
#	return x;
#end GeomFromWKB;

command NumRings(w:wkb, exterior:int) :int address wkbNumRings
comment "Returns the number of interior rings+exterior on the first polygon of the geometry";
function NumInteriorRings(w:wkb) :int;
	x := NumRings(w, 0);
	return x;
end NumInteriorRings
function NRings(w:wkb) :int;
	x := NumRings(w, 1);
	return x;
end NRings;

function BdPolyFromText(wkt:str, srid:int) :wkb;
	x := MLineStringToPolygon(wkt,srid,0);
	return x;
end BdPolyFromText;
function BdMPolyFromText(wkt:str, srid:int) :wkb;
	x := MLineStringToPolygon(wkt,srid,1);
	return x;
end BdMPolyFromText;


command MakePointXYZM(x:dbl, y:dbl, z:dbl, m:dbl, zmFlag:int) :wkb address wkbMakePoint
comment "creates a point using the coordinates";
function MakePoint(x:dbl, y:dbl) :wkb;
	p := MakePointXYZM(x, y, 0:dbl, 0:dbl, 0);
	return p;
end MakePoint;
function MakePoint(x:dbl, y:dbl, z:dbl) :wkb;
	p := MakePointXYZM(x, y, z, 0:dbl, 10);
	return p;
end MakePoint;
function MakePointM(x:dbl, y:dbl, m:dbl) :wkb;
	p := MakePointXYZM(x, y, 0:dbl, m, 1);
	return p;
end MakePointM;
function MakePoint(x:dbl, y:dbl, z:dbl, m:dbl) :wkb;
	p := MakePointXYZM(x, y, z, m, 11);
	return p;
end MakePoint;

#command MakePoint(x:dbl, y:dbl) :wkb address geomMakePoint2D
#comment "creates a point using the coordinates";
#command MakePoint(x:dbl, y:dbl, z:dbl) :wkb address geomMakePoint3D
#comment "creates a point using the coordinates";
##Gives error. I do not know how to create 4d point
#command MakePoint(x:dbl, y:dbl, z:dbl, m:dbl) :wkb address geomMakePoint4D
#comment "creates a point using the coordinates";
#command MakePointM(x:dbl, y:dbl, m:dbl) :wkb address geomMakePointM
#comment "creates a point using the coordinates";

#Geometry Accessors
command GeometryType(w:wkb, flag:int) :str address wkbGeometryType;
function GeometryType1(w:wkb) :str;
	x := GeometryType(w, 0);
	return x;
end GeometryType1;
function GeometryType2(w:wkb) :str;
	x := GeometryType(w, 1);
	return x;
end GeometryType2;

command GetCoordinate(w:wkb, idx:int) :dbl address wkbGetCoordinate
comment "Returns the coordinate at position idx of a point, or NULL if not available. idx=0 -> X, idx=1 -> Y, idx=2 -> Z. Input must be point";
function X(w:wkb) :dbl;
	c := GetCoordinate(w, 0);
	return c;
end X;
function Y(w:wkb) :dbl;
	c := GetCoordinate(w, 1);
	return c;
end Y;
function Z(w:wkb) :dbl;
	c := GetCoordinate(w, 2);
	return c;
end Z;


command Boundary(w:wkb) :wkb address wkbBoundary
comment "Returns the closure of the combinatorial boundary of the Geometry.";
command CoordDim(w:wkb) :int address wkbCoordDim
comment " Return the coordinate dimension of the geometry";
command Dimension(w:wkb) :int address wkbDimension
comment "The inherent dimension of this Geometry object, which must be less than or equal to the coordinate dimension.";
command getSRID(w:wkb) :int address wkbGetSRID
comment "Returns the Spatial Reference System ID for this Geometry.";
command setSRID(w:wkb, srid:int) :wkb address wkbSetSRID
comment "Sets the Reference System ID for this Geometry.";
command StartPoint(w:wkb) :wkb address wkbStartPoint
comment "Returns the first point of a LINESTRING geometry as a POINT or NULL if the input parameter is not a LINESTRING";
command EndPoint(w:wkb) :wkb address wkbEndPoint
comment "Returns the last point of a LINESTRING geometry as a POINT or NULL if the input parameter is not a LINESTRING.";
command PointN(w:wkb, n:int) :wkb address wkbPointN
comment "Returns the n-th point of the Geometry. Argument w should be Linestring.";
command Envelope(w:wkb) :wkb address wkbEnvelope
comment "The minimum bounding box for this Geometry, returned as a Geometry. The polygon is defined by the corner points of the bounding box ((MINX,MINY),(MAXX,MINY),(MAXX,MAXY),(MINX,MAXY)).";
command EnvelopeFromCoordinates(:dbl, :dbl, :dbl, :dbl, :int) :wkb address wkbEnvelopeFromCoordinates
comment "A polygon created by the provided coordinates";
<<<<<<< HEAD
command Polygon(:wkb, :int) :wkb address wkbMakePolygon
=======
command Polygon(:wkb, :bat[:wkb], :int) :wkb address wkbMakePolygon
>>>>>>> eec056f7
comment "Returns a Polygon created from the provided LineStrings";
command ExteriorRing(w:wkb) :wkb address wkbExteriorRing
comment "Returns a line string representing the exterior ring of the POLYGON geometry. Return NULL if the geometry is not a polygon.";
command InteriorRingN(w:wkb, n:int) :wkb address wkbInteriorRingN
comment "Return the Nth interior linestring ring of the polygon geometry. Return NULL if the geometry is not a polygon or the given N is out of range.";
command InteriorRings(w:wkb) :wkba address wkbInteriorRings
comment "Returns an 'array' with all the interior rings of the polygon";
command IsClosed(w:wkb) :bit address wkbIsClosed
comment "Returns TRUE if the LINESTRING's start and end points are coincident.";
command IsEmpty(w:wkb) :bit address wkbIsEmpty
comment "Returns true if this Geometry is an empty geometry.";
command IsRing(w:wkb) :bit address wkbIsRing
comment "Returns TRUE if this LINESTRING is both closed and simple.";
command IsSimple(w:wkb) :bit address wkbIsSimple
comment "Returns (TRUE) if this Geometry has no anomalous geometric points, such as self intersection or self tangency.";
command IsValid(w:wkb) :bit address wkbIsValid
comment "Returns true if the ST_Geometry is well formed.";
command IsValidReason(w:wkb) :str address wkbIsValidReason
comment "Returns text stating if a geometry is valid or not and if not valid, a reason why.";
command IsValidDetail(w:wkb) :str address wkbIsValidDetail
comment "Returns a valid_detail (valid,reason,location) row stating if a geometry is valid or not and if not valid, a reason why and a location where.";
command Area(w:wkb) :dbl address wkbArea
comment "Returns the area of the surface if it is a polygon or multi-polygon";
command Centroid(w:wkb) :wkb address wkbCentroid
comment "Computes the geometric center of a geometry, or equivalently, the center of mass of the geometry as a POINT.";
command Distance(a:wkb, b:wkb) :dbl address wkbDistance
comment "Returns the 2-dimensional minimum cartesian distance between the two geometries in projected units (spatial ref units.";
command Length(w:wkb) :dbl address wkbLength
comment "Returns the cartesian 2D length of the geometry if it is a linestrin or multilinestring";
command ConvexHull(w:wkb) :wkb address wkbConvexHull
comment "Returns a geometry that represents the convex hull of this geometry. The convex hull of a geometry represents the minimum convex geometry that encloses all geometries within the set.";
command Intersection(a:wkb, b:wkb) :wkb address wkbIntersection
comment "Returns a geometry that represents the point set intersection of the Geometries a, b";

command Union(a:wkb, b:wkb) :wkb address wkbUnion
comment "Returns a geometry that represents the point set union of the Geometries a, b";
<<<<<<< HEAD
command Union(a:bat[:oid,:wkb]) :wkb address wkbUnionCascade
comment "Gets a BAT with geometries and returns their union"; 
command subUnion(b:bat[:wkb], g:bat[:oid], e:bat[:oid], :bit) :bat[:wkb] address wkbsubUnion
comment "Gets a BAT with geometries, candidate group list and returns the union of each group element."; 

command Collect(a:wkb, b:wkb) :wkb address wkbCollect
comment "Returns a geometry that represents the point set union of the Geometries a, b";
command Collect(a:bat[:oid,:wkb]) :wkb address wkbCollectCascade
=======
command Union(a:bat[:wkb]) :wkb address wkbUnionAggr
>>>>>>> eec056f7
comment "Gets a BAT with geometries and returns their union"; 
command subCollect(a:bat[:oid,:wkb], g:bat[:oid], e:bat[:oid], :bit) :bat[:wkb] address wkbsubCollect
comment "Gets a BAT with geometries, candidate group list and returns a collection per each group element."; 


command Difference(a:wkb, b:wkb) :wkb address wkbDifference
comment "Returns a geometry that represents that part of geometry A that does not intersect with geometry B";
command SymDifference(a:wkb, b:wkb) :wkb address wkbSymDifference
comment "Returns a geometry that represents the portions of A and B that do not intersect";
command Buffer(a:wkb, distance:dbl) :wkb address wkbBuffer
comment "Returns a geometry that represents all points whose distance from this geometry is less than or equal to distance. Calculations are in the Spatial Reference System of this Geometry.";
command Contains(a:wkb, b:wkb) :bit address wkbContains
comment "Returns true if and only if no points of B lie in the exterior of A, and at least one point of the interior of B lies in the interior of A.";
command Crosses(a:wkb, b:wkb) :bit address wkbCrosses
comment "Returns TRUE if the supplied geometries have some, but not all, interior points in common.";
command Disjoint(a:wkb, b:wkb) :bit address wkbDisjoint
comment "Returns true if these Geometries are 'spatially disjoint'";
command Equals(a:wkb, b:wkb) :bit address wkbEquals
comment "Returns true if the given geometries represent the same geometry. Directionality is ignored.";
command Intersects(a:wkb, b:wkb) :bit address wkbIntersects
comment "Returns true if these Geometries 'spatially intersect in 2D'";
command IntersectsXYZ(a:wkb, x:dbl, y:dbl, z:dbl, srid:int) :bit address wkbIntersectsXYZ
comment "Returns true if these Geometries 'spatially intersect in 2D'";
command Overlaps(a:wkb, b:wkb) :bit address wkbOverlaps
comment " Returns TRUE if the Geometries intersect but are not completely contained by each other.";
command Relate(a:wkb, b:wkb, intersection_matrix_pattern:str) :bit address wkbRelate
comment "Returns true if the Geometry a 'spatially related' to Geometry b, by testing for intersection between the Interior, Boundary and Exterior of the two geometries as specified by the values in the intersectionPatternMatrix.";
command Touches(a:wkb, b:wkb) :bit address wkbTouches
comment "Returns TRUE if the geometries have at least one point in common, but their interiors do not intersect.";
command Within(a:wkb, b:wkb) :bit address wkbWithin
comment "Returns TRUE if the geometry A is completely inside geometry B";
command Covers(a:wkb, b:wkb) :bit address wkbCovers
comment "Returns TRUE if no point of geometry B is outside geometry A";
command CoveredBy(a:wkb, b:wkb) :bit address wkbCoveredBy
comment "Returns TRUE if no point of geometry A is outside geometry B";
command DWithin(a:wkb, b:wkb, dst:dbl) :bit address wkbDWithin
comment "Returns true if the two geometries are within the specifies distance from each other";
command GeometryN(g:wkb, n:int) :wkb address wkbGeometryN
comment "Returns the 1-based Nth geometry if the geometry is a GEOMETRYCOLLECTION, (MULTI)POINT, (MULTI)LINESTRING, MULTICURVE or (MULTI)POLYGON. Otherwise, return NULL";
command NumGeometries(g:wkb) :int address wkbNumGeometries
comment "Returns the number of geometries";
command AddPoint(w:wkb, p:wkb) :wkb address wkbAddPoint
comment "Adds a new point to position 0 of a Linestring.";
command AddPointIdx(w:wkb, p:wkb, idx:int) :wkb address wkbAddPointIdx
comment "Adds a new point to position idx of a Linestring.";

command Transform(g:wkb, srid_src:int, srid_dst:int, proj_src:str, proj_dest:str) :wkb address wkbTransform
comment "Transforms a geometry from one srid to another";
#postGIS has also flag=2 and then it returns a TIN
command DelaunayTriangles(a:wkb, tolerance:dbl, flag:int) :wkb address wkbDelaunayTriangles
comment "Returns a Delaunay triangulation, flag=0 => collection of polygons, flag=1 => multilinestring";
command Dump(a:wkb) (id:bat[ :str], geom:bat[ :wkb]) address wkbDump
comment "Gets a MultiPolygon and returns the Polygons in it";
<<<<<<< HEAD
command DumpP(a:wkb, p:int) (parent:bat[:oid, :int], id:bat[:oid, :str], geom:bat[:oid, :wkb]) address wkbDumpP
comment "Gets a MultiPolygon and returns the Polygons in it";
command DumpPoints(a:wkb) (id:bat[:oid, :str], geom:bat[:oid, :wkb]) address wkbDumpPoints
=======
command DumpPoints(a:wkb) (id:bat[ :str], geom:bat[ :wkb]) address wkbDumpPoints
>>>>>>> eec056f7
comment "Gets a Geometry and returns the Points in it";
command DumpPointsP(a:wkb, p:int) (parent:bat[:oid, :int], id:bat[:oid, :str], geom:bat[:oid, :wkb]) address wkbDumpPointsP
comment "Gets a Geometry and returns the Points in it";

command Polygonize(a:wkb) :wkb address wkbPolygonize
comment "Creates a GeometryCollection containing possible polygons formed from the constituent linework of a set of geometries.";
command subPolygonize(a:bat[:wkb], g:bat[:oid], e:bat[:oid], :bit) :bat[:wkb] address wkbsubPolygonize
comment "Creates a GeometryCollection containing possible polygons formed from the constituent linework of a set of geometries.";

command Simplify(a:wkb, t:flt) :wkb address wkbSimplify
comment "Returns a \"simplified\" version of the given geometry using the Douglas-Peucker algorithm.";
command SimplifyPreserveTopology(a:wkb, t:flt) :wkb address wkbSimplifyPreserveTopology
comment "Returns a \"simplified\" version of the given geometry using the Douglas-Peucker algorithm.";

command Segmentize(g:wkb, sz:dbl) :wkb address wkbSegmentize
comment "It creates a new geometry with all segments on it smaller or equal to sz";
command ForceDimensions(g:wkb, d:int) :wkb address wkbForceDim
comment "Removes or Adds additional coordinates in the geometry to make it d dimensions";

function Force2D(g:wkb) :wkb;
	x := ForceDimensions(g, 2);
	return x;
end Force2D;

function Force3D(g:wkb) :wkb;
	x := ForceDimensions(g, 3);
	return x;
end Force3D;

command Contains(a:wkb, x:dbl, y:dbl) :bit
address wkbContains_point
comment "Returns true if the Geometry a 'spatially contains' Geometry b";

command Contains(a:wkb, px:bat[:oid,:dbl], py:bat[:oid,:dbl]) :bat[:oid,:bit]
address wkbContains_point_bat
comment "Returns true if the Geometry-BAT a 'spatially contains' Geometry-B b";


command Translate3D(g:wkb, dx:dbl, dy:dbl, dz:dbl) :wkb address wkbTranslate
comment "Moves all points of the geometry by dx, dy, dz";

function Translate(g:wkb, dx:dbl, dy:dbl) :wkb;
	x := Translate3D(g,dx,dy,0:dbl);
	return x;
end Translate;

function Translate(g:wkb, dx:dbl, dy:dbl, dz:dbl) :wkb;
	x := Translate3D(g,dx,dy,dz);
	return x;
end Translate;

<<<<<<< HEAD
=======
command Contains(a:wkb, px:bat[:dbl], py:bat[:dbl]) :bat[:bit]
address wkbContains_point_bat
comment "Returns true if the Geometry-BAT a 'spatially contains' Geometry-B b";


>>>>>>> eec056f7
command PointsNum(w:wkb, check:int) :int address wkbNumPoints
comment "The number of points in the Geometry. If check=1, the geometry should be a linestring";
function NumPoints(w:wkb) :int;
	x := PointsNum(w, 1);
	return x;
end NumPoints;
function NPoints(w:wkb) :int;
	x := PointsNum(w, 0);
	return x;
end NPoints;


function MakeEnvelope(xmin:dbl, ymin:dbl, xmax:dbl, ymax:dbl, srid:int) :wkb;
	x := EnvelopeFromCoordinates(xmin, ymin, xmax, ymax, srid);
	return x;
end MakeEnvelope;

function MakeEnvelope(xmin:dbl, ymin:dbl, xmax:dbl, ymax:dbl) :wkb;
	x := EnvelopeFromCoordinates(xmin, ymin, xmax, ymax, 0);
	return x;
end MakeEnvelope;

function MakePolygon(external:wkb) :wkb;
<<<<<<< HEAD
	x := Polygon(external, 0);
	return x;
end MakePolygon;
function MakePolygon(external:wkb, srid:int) :wkb;
	x := Polygon(external, srid);
=======
	x := Polygon(external, nil:bat[:wkb], 0);
	return x;
end MakePolygon;
function MakePolygon(external:wkb, srid:int) :wkb;
	x := Polygon(external, nil:bat[:wkb], srid);
>>>>>>> eec056f7
	return x;
end MakePolygon;
#function MakePolygon(external:wkb, internal:bat[:wkb]) :wkb;
#	x := Polygon(external, internal, 0);
#	return x;
#end MakePolygon;
command subMakePolygon(a:bat[:oid,:wkb], g:bat[:oid], e:bat[:oid], :bit) :bat[:wkb] address wkbsubMakePolygon
comment "Gets a BAT with linestring geometries, a candidate group list and returns a single polygon geometry per group."; 

command MakeLine(a:wkb, b:wkb) :wkb address wkbMakeLine
comment "Gets two point or linestring geometries and returns a linestring geometry"; 
command MakeLine(a:bat[:wkb]) :wkb address wkbMakeLineAggr
comment "Gets a BAT with point or linestring geometries and returns a single linestring geometry"; 
command subMakeLine(a:bat[:wkb], g:bat[:oid], e:bat[:oid], :bit) :bat[:wkb] address wkbsubMakeLine
comment "Gets a BAT with point or linestring geometries, a candidate group list and returns a single linestring geometry per group."; 

command PointOnSurface(w:wkb) :wkb address wkbPointOnSurface
comment "Returns a point guaranteed to lie on the surface. Similar to postGIS it works for points and lines in addition to surfaces and for 3d geometries.";

command mbr(:wkb) :mbr address wkbMBR
comment "Creates the mbr for the given wkb.";
command MakeBox2D(:wkb,:wkb) :mbr address wkbBox2D
comment "Creates an mbr from the two 2D points";

command mbrOverlaps(geom1:wkb, geom2:wkb) :bit address mbrOverlaps_wkb
comment "Returns true if the mbr of geom1 overlaps the mbr of geom2";
command mbrOverlaps(box1:mbr, box2:mbr) :bit address mbrOverlaps
comment "Returns true if box1 overlaps box2";
command mbrOverlapOrLeft(geom1:wkb, geom2:wkb) :bit address mbrOverlapOrLeft_wkb
comment "Returns true if the mbr of geom1 overlaps or is to the left of thr mbr of geom2";
command mbrOverlapOrLeft(box1:mbr, box2:mbr) :bit address mbrOverlapOrLeft
comment "Returns true if box1 overlaps or is to the left of box2";
command mbrOverlapOrBelow(geom1:wkb, geom2:wkb) :bit address mbrOverlapOrBelow_wkb
comment "Returns true if the mbr of geom1 overlaps or is below the mbr of geom2";
command mbrOverlapOrBelow(box1:mbr, box2:mbr) :bit address mbrOverlapOrBelow
comment "Returns true if box1 overlaps or is below box2";
command mbrOverlapOrRight(geom1:wkb, geom2:wkb) :bit address mbrOverlapOrRight_wkb
comment "Returns true if the mbr of geom1 overlalps or is right of the mbr of geom2";
command mbrOverlapOrRight(box1:mbr, box2:mbr) :bit address mbrOverlapOrRight
comment "Returns true if box1 overlalps or is right of box2";
command mbrLeft(geom1:wkb, geom2:wkb) :bit address mbrLeft_wkb
comment "Returns true if the mbr of geom1 is left of the mbr of geom2";
command mbrLeft(box1:mbr, box2:mbr) :bit address mbrLeft
comment "Returns true if box1 is left of box2";
command mbrBelow(geom1:wkb, geom2:wkb) :bit address mbrBelow_wkb
comment "Returns true if the mbr of geom1 is below the mbr of geom2";
command mbrBelow(box1:mbr, box2:mbr) :bit address mbrBelow
comment "Returns true if box1 is below box2";
command mbrEqual(geom1:wkb, geom2:wkb) :bit address mbrEqual_wkb
comment "Returns true if the mbr of geom1 is the same as the mbr of geom2";
command mbrEqual(box1:mbr, box2:mbr) :bit address mbrEqual
comment "Returns true if box1 is the same as box2";
command mbrRight(geom1:wkb, geom2:wkb) :bit address mbrRight_wkb
comment "Returns true if the mbr of geom1 is right of the mbr of geom2";
command mbrRight(box1:mbr, box2:mbr) :bit address mbrRight
comment "Returns true if box1 is right of box2";
command mbrContained(geom1:wkb, geom2:wkb) :bit address mbrContained_wkb
comment "Returns true if the mbr of geom1 is contained by the mbr of geom2";
command mbrContained(box1:mbr, box2:mbr) :bit address mbrContained
comment "Returns true if box1 is contained by box2";
command mbrOverlapOrAbove(geom1:wkb, geom2:wkb) :bit address mbrOverlapOrAbove_wkb
comment "Returns true if the mbr of geom1 overlaps or is above the mbr of geom2";
command mbrOverlapOrAbove(box1:mbr, box2:mbr) :bit address mbrOverlapOrAbove
comment "Returns true if box1 overlaps or is above box2";
command mbrAbove(geom1:wkb, geom2:wkb) :bit address mbrAbove_wkb
comment "Returns true if the mbr of geom1 is above the mbr of geom2";
command mbrAbove(box1:mbr, box2:mbr) :bit address mbrAbove
comment "Returns true if box1 is above box2";
command mbrContains(geom1:wkb, geom2:wkb) :bit address mbrContains_wkb
comment "Returns true if the mbr of geom1 contains the mbr of geom2";
command mbrContains(box1:mbr, box2:mbr) :bit address mbrContains
comment "Returns true if box1 contains box2";
command mbrDistance(geom1:wkb, geom2:wkb) :dbl address mbrDistance_wkb
comment "Returns the distance of the centroids of the mbrs of the two geometries";
command mbrDistance(box1:mbr, box2:mbr) :dbl address mbrDistance
comment "Returns the distance of the centroids of the two boxes";

command coordinateFromWKB(:wkb, :int) :dbl address wkbCoordinateFromWKB
comment "returns xmin (=1), ymin (=2), xmax (=3) or ymax(=4) of the provided geometry";
function XMinFromWKB(g:wkb) :dbl;
	x := coordinateFromWKB(g, 1);
	return x;
end XMinFromWKB;
function YMinFromWKB(g:wkb) :dbl;
	x := coordinateFromWKB(g, 2);
	return x;
end YMinFromWKB;
function XMaxFromWKB(g:wkb) :dbl;
	x := coordinateFromWKB(g, 3);
	return x;
end XMaxFromWKB;
function YMaxFromWKB(g:wkb) :dbl;
	x := coordinateFromWKB(g, 4);
	return x;
end YMaxFromWKB;

command coordinateFromMBR(:mbr, :int) :dbl address wkbCoordinateFromMBR
comment "returns xmin (=1), ymin (=2), xmax (=3) or ymax(=4) of the provided mbr";
function XMinFromMBR(b:mbr) :dbl;
	x := coordinateFromMBR(b, 1);
	return x;
end XMinFromMBR;
function YMinFromMBR(b:mbr) :dbl;
	x := coordinateFromMBR(b, 2);
	return x;
end YMinFromMBR;
function XMaxFromMBR(b:mbr) :dbl;
	x := coordinateFromMBR(b, 3);
	return x;
end XMaxFromMBR;
function YMaxFromMBR(b:mbr) :dbl;
	x := coordinateFromMBR(b, 4);
	return x;
end YMaxFromMBR;


#command mbr(:flt,:flt,:flt,:flt) :mbr
#address ordinatesMBR
#comment "Creates the mbr for the given (xmin,ymin) and (xmax,ymax).";

command prelude():void	address geom_prelude;
command epilogue():void address geom_epilogue;

geom.prelude();

module batgeom;

command FromText(wkt:bat[:str], srid:int, type:int) :bat[ :wkb]	address wkbFromText_bat;
function GeomFromText(wkt:bat[:str], srid:int) :bat[:wkb]; 
	x := FromText(wkt,srid,0);
	return x;
end GeomFromText;
function PointFromText(wkt:bat[:str], srid:int) :bat[ :wkb];
	x := FromText(wkt,srid,1);
	return x;
end PointFromText;
function LineFromText(wkt:bat[:str], srid:int) :bat[ :wkb];
	x := FromText(wkt,srid,2);
	return x;
end LineFromText;
function PolygonFromText(wkt:bat[:str], srid:int) :bat[ :wkb];
	x := FromText(wkt,srid,4);
	return x;
end PolygonFromText;
function MPointFromText(wkt:bat[:str], srid:int) :bat[ :wkb];
	x := FromText(wkt,srid,5);
	return x;
end MPointFromText;
function MLineFromText(wkt:bat[:str], srid:int) :bat[ :wkb];
	x := FromText(wkt,srid,6);
	return x;
end MLineFromText;
function MPolyFromText(wkt:bat[:str], srid:int) :bat[ :wkb];
	x := FromText(wkt,srid,7);
	return x;
end MPolyFromText;
function GeomCollFromText(wkt:bat[:str], srid:int) :bat[ :wkb];
	x := FromText(wkt,srid,8);
	return x;
end GeomCollFromText;

function GeomFromText(wkt:bat[:str]) :bat[:wkb]; 
	x := FromText(wkt,0,0);
	return x;
end GeomFromText;
function PointFromText(wkt:bat[:str]) :bat[ :wkb];
	x := FromText(wkt,0,1);
	return x;
end PointFromText;
function LineFromText(wkt:bat[:str]) :bat[ :wkb];
	x := FromText(wkt,0,2);
	return x;
end LineFromText;
function PolygonFromText(wkt:bat[:str]) :bat[ :wkb];
	x := FromText(wkt,0,4);
	return x;
end PolygonFromText;
function MPointFromText(wkt:bat[:str]) :bat[ :wkb];
	x := FromText(wkt,0,5);
	return x;
end MPointFromText;
function MLineFromText(wkt:bat[:str]) :bat[ :wkb];
	x := FromText(wkt,0,6);
	return x;
end MLineFromText;
function MPolyFromText(wkt:bat[:str]) :bat[ :wkb];
	x := FromText(wkt,0,7);
	return x;
end MPolyFromText;
function GeomCollFromText(wkt:bat[:str]) :bat[ :wkb];
	x := FromText(wkt,0,8);
	return x;
end GeomCollFromText;

command ToText(w:bat[:wkb], withSRID:int) :bat[:str] address wkbAsText_bat;
function AsText(w:bat[:wkb]) :bat[:str];
	x := ToText(w,0);
	return x;
end AsText;
function AsEWKT(w:bat[:wkb]) :bat[:str];
	x := ToText(w,1);
	return x;
end AsEWKT;

command GeometryType(w:bat[:wkb], flag:int) :bat[:str] address wkbGeometryType_bat;
function GeometryType1(w:bat[:wkb]) :bat[:str];
	x := GeometryType(w, 0);
	return x;
end GeometryType1;
function GeometryType2(w:bat[:wkb]) :bat[:str];
	x := GeometryType(w, 1);
	return x;
end GeometryType2;

command MakePointXYZM(x:bat[:dbl], y:bat[:dbl], z:bat[:dbl], m:bat[:dbl], zmFlag:int) :bat[:wkb] address wkbMakePoint_bat
comment "creates a point using the coordinates";
<<<<<<< HEAD

function MakePoint(x:bat[:oid,:dbl], y:bat[:oid,:dbl]) :bat[:oid,:wkb];
	p := MakePointXYZM(x, y, nil:bat, nil:bat, 0);
=======
function MakePoint(x:bat[:dbl], y:bat[:dbl]) :bat[:wkb];
	p := MakePointXYZM(x, y, nil:bat[:dbl], nil:bat, 0);
>>>>>>> eec056f7
	return p;
end MakePoint;
function MakePoint(x:bat[:dbl], y:bat[:dbl], z:bat[:dbl]) :bat[:wkb];
	p := MakePointXYZM(x, y, z, nil:bat[:dbl], 10);
	return p;
end MakePoint;
function MakePointM(x:bat[:dbl], y:bat[:dbl], m:bat[:dbl]) :bat[:wkb];
	p := MakePointXYZM(x, y, nil:bat[:dbl], m, 1);
	return p;
end MakePointM;
function MakePoint(x:bat[:dbl], y:bat[:dbl], z:bat[:dbl], m:bat[:dbl]) :bat[:wkb];
	p := MakePointXYZM(x, y, z, m, 11);
	return p;
end MakePoint;

command PointsNum(w:bat[:wkb], check:int) :bat[:int] address wkbNumPoints_bat
comment "The number of points in the Geometry. If check=1, the geometry should be a linestring";
function NumPoints(w:bat[:wkb]) :bat[:int];
	x := PointsNum(w, 1);
	return x;
end NumPoints;
function NPoints(w:bat[:wkb]) :bat[:int];
	x := PointsNum(w, 0);
	return x;
end NPoints;

command GetCoordinate(w:bat[:wkb], idx:int) :bat[:dbl] address wkbGetCoordinate_bat
comment "Returns the coordinate at position idx of a point, or NULL if not available. idx=0 -> X, idx=1 -> Y, idx=2 -> Z. Input must be point";
function X(w:bat[:wkb]) :bat[:dbl];
	c := GetCoordinate(w, 0);
	return c;
end X;
function Y(w:bat[:wkb]) :bat[:dbl];
	c := GetCoordinate(w, 1);
	return c;
end Y;
function Z(w:bat[:wkb]) :bat[:dbl];
	c := GetCoordinate(w, 2);
	return c;
end Z;

command ForceDimensions(g:bat[:oid,:wkb], d:int) :bat[:oid,:wkb] address wkbForceDim_bat
comment "Removes or Adds additional coordinates in the geometry to make it d dimensions";

function Force2D(g:bat[:oid,:wkb]) :bat[:oid,:wkb];
	x := ForceDimensions(g, 2);
	return x;
end Force2D;

function Force3D(g:bat[:oid,:wkb]) :bat[:oid,:wkb];
	x := ForceDimensions(g, 3);
	return x;
end Force3D;

command Translate3D(g:bat[:oid,:wkb], dxBAT:bat[:oid,:dbl], dx:dbl, dyBAT:bat[:oid,:dbl], dy:dbl, dzBAT:bat[:oid,:dbl], dz:dbl) :bat[:oid,:wkb] address wkbTranslate_bat
comment "Moves all points of the geometry by dx, dy, dz";

function Translate(g:bat[:oid,:wkb], dxBAT:bat[:oid,:dbl], dyBAT:bat[:oid,:dbl]) :bat[:oid,:wkb];
	x := Translate3D(g,dxBAT,0,dyBAT,0,nil:bat,0);
	return x;
end Translate;

function Translate(g:bat[:oid,:wkb], dxBAT:bat[:oid,:dbl], dyBAT:bat[:oid,:dbl], dzBAT:bat[:oid,:dbl]) :bat[:oid,:wkb];
	x := Translate3D(g,dxBAT,0,dyBAT,0,dzBAT,0);
	return x;
end Translate;

function Translate(g:bat[:oid,:wkb], dx:dbl, dy:dbl, dzBAT:bat[:oid,:dbl]) :bat[:oid,:wkb];
	x := Translate3D(g, nil:bat, dx, nil:bat, dy, dzBAT, 0:dbl);
	return x;
end Translate;

function Translate(g:bat[:oid,:wkb], dxBAT:bat[:oid,:dbl], dy:dbl, dzBAT:bat[:oid,:dbl]) :bat[:oid,:wkb];
	x := Translate3D(g, dxBAT, 0, nil:bat, dy, dzBAT, 0:dbl);
	return x;
end Translate;

function Translate(g:bat[:oid,:wkb], dx:dbl, dyBAT:bat[:oid,:dbl], dzBAT:bat[:oid,:dbl]) :bat[:oid,:wkb];
	x := Translate3D(g, nil:bat, dx, dyBAT, 0, dzBAT, 0:dbl);
	return x;
end Translate;

function Translate(g:bat[:oid,:wkb], dxBAT:bat[:oid,:dbl], dyBAT:bat[:oid,:dbl], dz:dbl) :bat[:oid,:wkb];
	x := Translate3D(g, dxBAT, 0, dyBAT, 0, nil:bat, dz);
	return x;
end Translate;

function Translate(g:bat[:oid,:wkb], dx:dbl, dyBAT:bat[:oid,:dbl], dz:dbl) :bat[:oid,:wkb];
	x := Translate3D(g, nil:bat, dx, dyBAT, 0, nil:bat, dz);
	return x;
end Translate;

function Translate(g:bat[:oid,:wkb], dxBAT:bat[:oid,:dbl], dy:dbl, dz:dbl) :bat[:oid,:wkb];
	x := Translate3D(g, dxBAT, 0, nil:bat, dy, nil:bat, dz);
	return x;
end Translate;

command GeometryN(w:bat[:wkb], n:int) :bat[:wkb] address wkbGeometryN_bat
comment "Returns the 1-based Nth geometry if the geometry is a GEOMETRYCOLLECTION, (MULTI)POINT, (MULTI)LINESTRING, MULTICURVE or (MULTI)POLYGON. Otherwise, return NULL";
command NumGeometries(w:bat[:wkb]) :bat[:int] address wkbNumGeometries_bat
comment "Returns the number of geometries";

command NumRings(w:bat[:wkb], exterior:int) :bat[:int] address wkbNumRings_bat
comment "Returns the number of interior rings+exterior on the first polygon of the geometry";
function NumInteriorRings(w:bat[:wkb]) :bat[:int];
	x := NumRings(w, 0);
	return x;
end NumInteriorRings
function NRings(w:bat[:wkb]) :bat[:int];
	x := NumRings(w, 1);
	return x;
end NRings;


command Boundary(w:bat[:wkb]) :bat[:wkb] address wkbBoundary_bat;

command IsClosed(w:bat[:wkb]) :bat[:bit] address wkbIsClosed_bat;
command IsEmpty(w:bat[:wkb]) :bat[:bit] address wkbIsEmpty_bat;
command IsSimple(w:bat[:wkb]) :bat[:bit] address wkbIsSimple_bat;
command IsRing(w:bat[:wkb]) :bat[:bit] address wkbIsRing_bat;
command IsValid(w:bat[:wkb]) :bat[:bit] address wkbIsValid_bat;

command MakeBox2D(p1:bat[:wkb],p2:bat[:wkb]) :bat[:mbr] address wkbBox2D_bat;

command Dimension(w:bat[:wkb]) :bat[:int] address wkbDimension_bat;



#the 1 version of the functions use geos the 2 versions have custom implementations

command Distance(a:bat[:wkb], b:bat[:wkb]) :bat[:dbl] address wkbDistance_bat;
command Distance(a:wkb, b:bat[:wkb]) :bat[:dbl] address wkbDistance_geom_bat;
command Distance(a:bat[:wkb], b:wkb) :bat[:dbl] address wkbDistance_bat_geom;

<<<<<<< HEAD
command Centroid(w:bat[:oid,:wkb]) :bat[:oid,:wkb] address wkbCentroid_bat
comment "Computes the geometric center of a geometry, or equivalently, the center of mass of the geometry as a POINT.";

command Contains(a:bat[:oid,:wkb], b:bat[:oid,:wkb]) :bat[:oid,:bit] address wkbContains_bat;
command Contains(a:wkb, b:bat[:oid,:wkb]) :bat[:oid,:bit] address wkbContains_geom_bat;
command Contains(a:bat[:oid,:wkb], b:wkb) :bat[:oid,:bit] address wkbContains_bat_geom;
=======
command Contains(a:bat[:wkb], b:bat[:wkb]) :bat[:bit] address wkbContains_bat;
command Contains(a:wkb, b:bat[:wkb]) :bat[:bit] address wkbContains_geom_bat;
command Contains(a:bat[:wkb], b:wkb) :bat[:bit] address wkbContains_bat_geom;
>>>>>>> eec056f7

#only one argument should be BAT
#command Filter(a:bat[:wkb], b:bat[:wkb]) (aFiltered:bat[:wkb], bFiltered:bat[:wkb]) address wkbFilter_bat
#comment "Filters the points in the bats according to the MBR of the other bat.";
command Filter(a:wkb, b:bat[:wkb]) :bat[:wkb] address wkbFilter_geom_bat
comment "Filters the points in the bats according to the MBR of the other bat.";
command Filter(a:bat[:wkb], b:wkb) :bat[:wkb] address wkbFilter_bat_geom;

#command point(x:bat[:dbl],y:bat[:dbl]) :bat[:wkb]
#address wkbcreatepoint_bat
#comment "Construct a point-BAT from two geometry-BATs";

command setSRID(w:bat[:wkb], srid:int) :bat[:wkb] address wkbSetSRID_bat
comment "Sets the Reference System ID for this Geometry.";

command MakeLine(a:bat[:wkb], b:bat[:wkb]) :bat[:wkb] address wkbMakeLine_bat
comment "Gets two BATS of point or linestring geometries and returns a bat with linestring geometries"; 
<<<<<<< HEAD

command Union(a:bat[:oid,:wkb], b:bat[:oid,:wkb]) :bat[:oid,:wkb] address wkbUnion_bat
=======
command Union(a:bat[:wkb], b:bat[:wkb]) :bat[:wkb] address wkbUnion_bat
>>>>>>> eec056f7
comment "Gets two BATS of geometries and returns the pairwise unions"; 
command Collect(a:bat[:oid,:wkb], b:bat[:oid,:wkb]) :bat[:oid,:wkb] address wkbCollect_bat
comment "Gets two BATS of geometries and returns the pairwise collection"; 


command mbr(:bat[:wkb]) :bat[:mbr] address wkbMBR_bat
comment "Creates the mbr for the given wkb.";

command coordinateFromWKB(:bat[:wkb], :int) :bat[:dbl] address wkbCoordinateFromWKB_bat
comment "returns xmin (=1), ymin (=2), xmax (=3) or ymax(=4) of the provided geometry";
function XMinFromWKB(g:bat[:wkb]) :bat[:dbl];
	x := coordinateFromWKB(g, 1);
	return x;
end XMinFromWKB;
function YMinFromWKB(g:bat[:wkb]) :bat[:dbl];
	x := coordinateFromWKB(g, 2);
	return x;
end YMinFromWKB;
function XMaxFromWKB(g:bat[:wkb]) :bat[:dbl];
	x := coordinateFromWKB(g, 3);
	return x;
end XMaxFromWKB;
function YMaxFromWKB(g:bat[:wkb]) :bat[:dbl];
	x := coordinateFromWKB(g, 4);
	return x;
end YMaxFromWKB;

command coordinateFromMBR(:bat[:mbr], :int) :bat[:dbl] address wkbCoordinateFromMBR_bat
comment "returns xmin (=1), ymin (=2), xmax (=3) or ymax(=4) of the provided mbr";
function XMinFromMBR(b:bat[:mbr]) :bat[:dbl];
	x := coordinateFromMBR(b, 1);
	return x;
end XMinFromMBR;
function YMinFromMBR(b:bat[:mbr]) :bat[:dbl];
	x := coordinateFromMBR(b, 2);
	return x;
end YMinFromMBR;
function XMaxFromMBR(b:bat[:mbr]) :bat[:dbl];
	x := coordinateFromMBR(b, 3);
	return x;
end XMaxFromMBR;
function YMaxFromMBR(b:bat[:mbr]) :bat[:dbl];
	x := coordinateFromMBR(b, 4);
	return x;
end YMaxFromMBR;

command Area(:bat[:oid,:wkb]) :bat[:oid,:dbl] address wkbArea_bat
comment "Returns the area of the surface if it is a polygon or multi-polygon";

command Intersects(a:bat[:oid,:wkb], b:bat[:oid,:wkb]) :bat[:oid,:bit] address wkbIntersects_bat
comment "Returns true if these Geometries 'spatially intersect in 2D'";

command Intersects3D(g:bat[:oid,:wkb], dxBAT:bat[:oid,:dbl], dx:dbl, dyBAT:bat[:oid,:dbl], dy:dbl, dzBAT:bat[:oid,:dbl], dz:dbl, srid:int) :bat[:oid,:bit] address wkbIntersectsXYZ_bat
comment "Returns true if these Geometries 'spatially intersect in 2D'";

function IntersectsXYZ(g:bat[:oid,:wkb], dxBAT:bat[:oid,:dbl], dyBAT:bat[:oid,:dbl], dzBAT:bat[:oid,:dbl], srid:int) :bat[:oid,:bit];
	x := Intersects3D(g, dxBAT, 0:dbl, dyBAT, 0:dbl, dzBAT, 0:dbl, srid);
	return x;
end IntersectsXYZ;

function IntersectsXYZ(g:bat[:oid,:wkb], dx:dbl, dy:dbl, dzBAT:bat[:oid,:dbl], srid:int) :bat[:oid,:bit];
	x := Intersects3D(g, nil:bat, dx, nil:bat, dy, dzBAT, 0:dbl, srid);
	return x;
end IntersectsXYZ;

function IntersectsXYZ(g:bat[:oid,:wkb], dxBAT:bat[:oid,:dbl], dy:dbl, dzBAT:bat[:oid,:dbl], srid:int) :bat[:oid,:bit];
	x := Intersects3D(g, dxBAT, 0:dbl, nil:bat, dy, dzBAT, 0:dbl, srid);
	return x;
end IntersectsXYZ;

function IntersectsXYZ(g:bat[:oid,:wkb], dx:dbl, dyBAT:bat[:oid,:dbl], dzBAT:bat[:oid,:dbl], srid:int) :bat[:oid,:bit];
	x := Intersects3D(g, nil:bat, dx, dyBAT, 0:dbl, dzBAT, 0:dbl, srid);
	return x;
end IntersectsXYZ;

function IntersectsXYZ(g:bat[:oid,:wkb], dxBAT:bat[:oid,:dbl], dyBAT:bat[:oid,:dbl], dz:dbl, srid:int) :bat[:oid,:bit];
	x := Intersects3D(g, dxBAT, 0:dbl, dyBAT, 0:dbl, nil:bat, dz, srid);
	return x;
end IntersectsXYZ;

function IntersectsXYZ(g:bat[:oid,:wkb], dx:dbl, dyBAT:bat[:oid,:dbl], dz:dbl, srid:int) :bat[:oid,:bit];
	x := Intersects3D(g, nil:bat, dx, dyBAT, 0:dbl, nil:bat, dz, srid);
	return x;
end IntersectsXYZ;

function IntersectsXYZ(g:bat[:oid,:wkb], dxBAT:bat[:oid,:dbl], dy:dbl, dz:dbl, srid:int) :bat[:oid,:bit];
	x := Intersects3D(g, dxBAT, 0:dbl, nil:bat, dy, nil:bat, dz, srid);
	return x;
end IntersectsXYZ;

module calc;

command mbr(v:str) :mbr address mbrFromString;
#It is needed to add a new mbr colum to an existing table
command mbr(v:mbr) :mbr address mbrFromMBR;
#command wkb(v:str) :wkb address wkbFromString;
command wkb(v:wkb) :wkb address wkbFromWKB
comment "It is called when adding a new geometry column to an existing table";
command wkb(geo:wkb, columnType:int, columnSRID:int) :wkb address geom_2_geom
comment "Called when inserting values to a table in order to check if the inserted geometries are of the same type and srid required by the column definition";

#module batcalc;

command batcalc.wkb(geo:bat[:wkb], columnType:int, columnSRID:int) :bat[:wkb] address geom_2_geom_bat
comment "Called when inserting values to a table in order to check if the inserted geometries are of the same type and srid required by the column definition";
#Is it needed ??? --> yes for bulk loading without extra functions
#command wkb(v:bat[:wkb]) :bat[:wkb] address wkbFromWKB_bat;
#comment "It is called when adding a new geometry column to an existing table";



module geom;
#loading string without the need to use st_wkbtosql OR st_wkttosql
function calc.wkb( wkt:str, srid:int, type:int ) :wkb;
        x := geom.FromText(wkt,0,0);
        return x;
end wkb;

#Exported from PostGis
command asX3D(geom:wkb, maxDecDigits:int, options:int) :str address wkbAsX3D
comment "Returns a Geometry in X3D xml node element format: ISO-IEC-19776-1.2-X3DEncodings-XML";

command asGeoJson(geom:wkb, maxDecDigits:int, options:int) :str address wkbAsGeoJson
comment "Return the geometry as a GeoJSON element.";

#Miscellaneous functions
command PatchToGeom(geom:wkb, x:dbl, y:dbl, z:dbl) :wkb
address wkbPachToGeom
comment "Return the geometry with the z values rounded to the closest value at the vertexes.";

command PatchToGeom(geom:wkb, x:bat[:oid,:dbl], y:bat[:oid,:dbl], z:bat[:oid,:dbl]) :wkb
address wkbPachToGeom_bat
comment "Return the geometry with the z values rounded to the closest value at the vertexes.";

module batgeom;
command asX3D(geom:bat[:oid,:wkb], maxDecDigits:int, options:int) :bat[:oid,:str] address wkbAsX3D_bat
comment "Returns a Geometry in X3D xml node element format: ISO-IEC-19776-1.2-X3DEncodings-XML";

#Bulk functions
module batgeom;

command Intersection(a:bat[:oid,:wkb], b:bat[:oid,:wkb]) :bat[:oid,:wkb] address wkbIntersection_bat
comment "Returns a geometry that represents the point set intersection of the Geometries a, b";

command Intersection(a:bat[:oid,:wkb], b:bat[:oid,:wkb], sa:bat[:oid], sb:bat[:oid]) :bat[:oid,:wkb] address wkbIntersection_bat_s
comment "Returns a geometry that represents the point set intersection of the Geometries a, b";


#Filter functions and joins

command geom.Intersectssubjoin(l:bat[:oid,:wkb], r:bat[:oid,:wkb], sl:bat[:oid], sr:bat[:oid], nil_matches:bit, estimate:lng) (lr:bat[:oid],rr:bat[:oid])
address Intersectssubjoin
comment "Return the geometry pairs that intersect";<|MERGE_RESOLUTION|>--- conflicted
+++ resolved
@@ -250,11 +250,7 @@
 comment "The minimum bounding box for this Geometry, returned as a Geometry. The polygon is defined by the corner points of the bounding box ((MINX,MINY),(MAXX,MINY),(MAXX,MAXY),(MINX,MAXY)).";
 command EnvelopeFromCoordinates(:dbl, :dbl, :dbl, :dbl, :int) :wkb address wkbEnvelopeFromCoordinates
 comment "A polygon created by the provided coordinates";
-<<<<<<< HEAD
 command Polygon(:wkb, :int) :wkb address wkbMakePolygon
-=======
-command Polygon(:wkb, :bat[:wkb], :int) :wkb address wkbMakePolygon
->>>>>>> eec056f7
 comment "Returns a Polygon created from the provided LineStrings";
 command ExteriorRing(w:wkb) :wkb address wkbExteriorRing
 comment "Returns a line string representing the exterior ring of the POLYGON geometry. Return NULL if the geometry is not a polygon.";
@@ -291,7 +287,6 @@
 
 command Union(a:wkb, b:wkb) :wkb address wkbUnion
 comment "Returns a geometry that represents the point set union of the Geometries a, b";
-<<<<<<< HEAD
 command Union(a:bat[:oid,:wkb]) :wkb address wkbUnionCascade
 comment "Gets a BAT with geometries and returns their union"; 
 command subUnion(b:bat[:wkb], g:bat[:oid], e:bat[:oid], :bit) :bat[:wkb] address wkbsubUnion
@@ -300,9 +295,6 @@
 command Collect(a:wkb, b:wkb) :wkb address wkbCollect
 comment "Returns a geometry that represents the point set union of the Geometries a, b";
 command Collect(a:bat[:oid,:wkb]) :wkb address wkbCollectCascade
-=======
-command Union(a:bat[:wkb]) :wkb address wkbUnionAggr
->>>>>>> eec056f7
 comment "Gets a BAT with geometries and returns their union"; 
 command subCollect(a:bat[:oid,:wkb], g:bat[:oid], e:bat[:oid], :bit) :bat[:wkb] address wkbsubCollect
 comment "Gets a BAT with geometries, candidate group list and returns a collection per each group element."; 
@@ -356,13 +348,9 @@
 comment "Returns a Delaunay triangulation, flag=0 => collection of polygons, flag=1 => multilinestring";
 command Dump(a:wkb) (id:bat[ :str], geom:bat[ :wkb]) address wkbDump
 comment "Gets a MultiPolygon and returns the Polygons in it";
-<<<<<<< HEAD
 command DumpP(a:wkb, p:int) (parent:bat[:oid, :int], id:bat[:oid, :str], geom:bat[:oid, :wkb]) address wkbDumpP
 comment "Gets a MultiPolygon and returns the Polygons in it";
 command DumpPoints(a:wkb) (id:bat[:oid, :str], geom:bat[:oid, :wkb]) address wkbDumpPoints
-=======
-command DumpPoints(a:wkb) (id:bat[ :str], geom:bat[ :wkb]) address wkbDumpPoints
->>>>>>> eec056f7
 comment "Gets a Geometry and returns the Points in it";
 command DumpPointsP(a:wkb, p:int) (parent:bat[:oid, :int], id:bat[:oid, :str], geom:bat[:oid, :wkb]) address wkbDumpPointsP
 comment "Gets a Geometry and returns the Points in it";
@@ -414,14 +402,11 @@
 	return x;
 end Translate;
 
-<<<<<<< HEAD
-=======
 command Contains(a:wkb, px:bat[:dbl], py:bat[:dbl]) :bat[:bit]
 address wkbContains_point_bat
 comment "Returns true if the Geometry-BAT a 'spatially contains' Geometry-B b";
 
 
->>>>>>> eec056f7
 command PointsNum(w:wkb, check:int) :int address wkbNumPoints
 comment "The number of points in the Geometry. If check=1, the geometry should be a linestring";
 function NumPoints(w:wkb) :int;
@@ -445,19 +430,11 @@
 end MakeEnvelope;
 
 function MakePolygon(external:wkb) :wkb;
-<<<<<<< HEAD
 	x := Polygon(external, 0);
 	return x;
 end MakePolygon;
 function MakePolygon(external:wkb, srid:int) :wkb;
 	x := Polygon(external, srid);
-=======
-	x := Polygon(external, nil:bat[:wkb], 0);
-	return x;
-end MakePolygon;
-function MakePolygon(external:wkb, srid:int) :wkb;
-	x := Polygon(external, nil:bat[:wkb], srid);
->>>>>>> eec056f7
 	return x;
 end MakePolygon;
 #function MakePolygon(external:wkb, internal:bat[:wkb]) :wkb;
@@ -674,14 +651,9 @@
 
 command MakePointXYZM(x:bat[:dbl], y:bat[:dbl], z:bat[:dbl], m:bat[:dbl], zmFlag:int) :bat[:wkb] address wkbMakePoint_bat
 comment "creates a point using the coordinates";
-<<<<<<< HEAD
 
 function MakePoint(x:bat[:oid,:dbl], y:bat[:oid,:dbl]) :bat[:oid,:wkb];
 	p := MakePointXYZM(x, y, nil:bat, nil:bat, 0);
-=======
-function MakePoint(x:bat[:dbl], y:bat[:dbl]) :bat[:wkb];
-	p := MakePointXYZM(x, y, nil:bat[:dbl], nil:bat, 0);
->>>>>>> eec056f7
 	return p;
 end MakePoint;
 function MakePoint(x:bat[:dbl], y:bat[:dbl], z:bat[:dbl]) :bat[:wkb];
@@ -816,18 +788,12 @@
 command Distance(a:wkb, b:bat[:wkb]) :bat[:dbl] address wkbDistance_geom_bat;
 command Distance(a:bat[:wkb], b:wkb) :bat[:dbl] address wkbDistance_bat_geom;
 
-<<<<<<< HEAD
 command Centroid(w:bat[:oid,:wkb]) :bat[:oid,:wkb] address wkbCentroid_bat
 comment "Computes the geometric center of a geometry, or equivalently, the center of mass of the geometry as a POINT.";
 
 command Contains(a:bat[:oid,:wkb], b:bat[:oid,:wkb]) :bat[:oid,:bit] address wkbContains_bat;
 command Contains(a:wkb, b:bat[:oid,:wkb]) :bat[:oid,:bit] address wkbContains_geom_bat;
 command Contains(a:bat[:oid,:wkb], b:wkb) :bat[:oid,:bit] address wkbContains_bat_geom;
-=======
-command Contains(a:bat[:wkb], b:bat[:wkb]) :bat[:bit] address wkbContains_bat;
-command Contains(a:wkb, b:bat[:wkb]) :bat[:bit] address wkbContains_geom_bat;
-command Contains(a:bat[:wkb], b:wkb) :bat[:bit] address wkbContains_bat_geom;
->>>>>>> eec056f7
 
 #only one argument should be BAT
 #command Filter(a:bat[:wkb], b:bat[:wkb]) (aFiltered:bat[:wkb], bFiltered:bat[:wkb]) address wkbFilter_bat
@@ -845,12 +811,8 @@
 
 command MakeLine(a:bat[:wkb], b:bat[:wkb]) :bat[:wkb] address wkbMakeLine_bat
 comment "Gets two BATS of point or linestring geometries and returns a bat with linestring geometries"; 
-<<<<<<< HEAD
 
 command Union(a:bat[:oid,:wkb], b:bat[:oid,:wkb]) :bat[:oid,:wkb] address wkbUnion_bat
-=======
-command Union(a:bat[:wkb], b:bat[:wkb]) :bat[:wkb] address wkbUnion_bat
->>>>>>> eec056f7
 comment "Gets two BATS of geometries and returns the pairwise unions"; 
 command Collect(a:bat[:oid,:wkb], b:bat[:oid,:wkb]) :bat[:oid,:wkb] address wkbCollect_bat
 comment "Gets two BATS of geometries and returns the pairwise collection"; 
