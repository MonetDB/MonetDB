#include "geod.h"

/**
*  Convertions
*
**/

const double earth_radius = 6371.009;
const double earth_radius_meters = 6371009;
#ifndef M_PI
#define M_PI	((double) 3.14159265358979323846)	/* pi */
#endif
#ifndef M_PI_2
<<<<<<< HEAD
#define M_PI_2	((double) 3.14159265358979323846)	/* pi */
=======
#define M_PI_2      1.57079632679489661923132169163975144   /* pi/2           */
>>>>>>> 24f4769b
#endif

/* Converts a longitude value in degrees to radians */
static double
deg2RadLongitude(double lon_degrees)
{
	//Convert
	double lon = M_PI * lon_degrees / 180.0;
	//Normalize
	if (lon == -1.0 * M_PI)
		return M_PI;
	if (lon == -2.0 * M_PI)
		return 0.0;
	if (lon > 2.0 * M_PI)
		lon = remainder(lon, 2.0 * M_PI);

	if (lon < -2.0 * M_PI)
		lon = remainder(lon, -2.0 * M_PI);

	if (lon > M_PI)
		lon = -2.0 * M_PI + lon;

	if (lon < -1.0 * M_PI)
		lon = 2.0 * M_PI + lon;

	if (lon == -2.0 * M_PI)
		lon *= -1.0;

	return lon;
}

/* Converts a latitude value in degrees to radians */
static double
deg2RadLatitude(double lat_degrees)
{
	//Convert
	double lat = M_PI * lat_degrees / 180.0;
	//Normalize
	if (lat > 2.0 * M_PI)
		lat = remainder(lat, 2.0 * M_PI);

	if (lat < -2.0 * M_PI)
		lat = remainder(lat, -2.0 * M_PI);

	if (lat > M_PI)
		lat = M_PI - lat;

	if (lat < -1.0 * M_PI)
		lat = -1.0 * M_PI - lat;

	if (lat > M_PI_2)
		lat = M_PI - lat;

	if (lat < -1.0 * M_PI_2)
		lat = -1.0 * M_PI - lat;

	return lat;
}

/* Converts the GeoPoint from degrees to radians latitude and longitude*/
static GeoPoint
deg2RadPoint(GeoPoint geo)
{
	geo.lon = deg2RadLongitude(geo.lon);
	geo.lat = deg2RadLatitude(geo.lat);
	return geo;
}

/**
 *  Converts a longitude value in radians to degrees
 */
static double
rad2DegLongitude(double lon_radians)
{
	//Convert
	double lon = lon_radians * 180.0 / M_PI;
	//Normalize
	if (lon > 360.0)
		lon = remainder(lon, 360.0);

	if (lon < -360.0)
		lon = remainder(lon, -360.0);

	if (lon > 180.0)
		lon = -360.0 + lon;

	if (lon < -180.0)
		lon = 360 + lon;

	if (lon == -180.0)
		return 180.0;

	if (lon == -360.0)
		return 0.0;

	return lon;
}

/**
 *  Converts a latitude value in radians to degrees
 */
static double
rad2DegLatitude(double lat_radians)
{
	//Convert
	double lat = lat_radians * 180.0 / M_PI;
	//Normalize
	if (lat > 360.0)
		lat = remainder(lat, 360.0);

	if (lat < -360.0)
		lat = remainder(lat, -360.0);

	if (lat > 180.0)
		lat = 180.0 - lat;

	if (lat < -180.0)
		lat = -180.0 - lat;

	if (lat > 90.0)
		lat = 180.0 - lat;

	if (lat < -90.0)
		lat = -180.0 - lat;

	return lat;
}

/* Converts the GeoPoint from degrees to radians latitude and longitude*/
static GeoPoint
rad2DegPoint(GeoPoint geo)
{
	geo.lon = rad2DegLongitude(geo.lon);
	geo.lat = rad2DegLatitude(geo.lat);
	return geo;
}

/* Converts the a GEOSGeom Point into a GeoPoint */
static GeoPoint
geoPointFromGeom(GEOSGeom geom)
{
	GeoPoint geo;
	GEOSGeomGetX(geom, &(geo.lon));
	GEOSGeomGetY(geom, &(geo.lat));
	return geo;
}

/* Converts the a GEOSGeom Line into GeoLines
   Argument must be a Line geometry. */
static GeoLines
geoLinesFromGeom(GEOSGeom geom)
{
	const GEOSCoordSequence *gcs = GEOSGeom_getCoordSeq(geom);
	GeoLines geo;
	geo.pointCount = GEOSGeomGetNumPoints(geom);
	geo.points = GDKmalloc(sizeof(GeoPoint) * geo.pointCount);
	for (int i = 0; i < geo.pointCount; i++)
		GEOSCoordSeq_getXY(gcs, i, &geo.points[i].lon, &geo.points[i].lat);
	geo.bbox = NULL;
	return geo;
}

static BoundingBox * boundingBoxLines(GeoLines lines);

/* Converts the a GEOSGeom Line into GeoPolygon (with exterior ring and zero-to-multiple interior rings)
   Argument must be a Polygon geometry. */
static GeoPolygon
geoPolygonFromGeom(GEOSGeom geom)
{
	GeoPolygon geo;
	//Get exterior ring GeoLines
	geo.exteriorRing = geoLinesFromGeom((GEOSGeom)GEOSGetExteriorRing(geom));
	geo.interiorRingsCount = GEOSGetNumInteriorRings(geom);
	//If there are interior rings, allocate space to their GeoLines representation
	if (geo.interiorRingsCount > 0)
		//TODO Malloc fail exception?
		geo.interiorRings = GDKmalloc(sizeof(GeoLines) * geo.interiorRingsCount);
	else
		geo.interiorRings = NULL;
	//Get interior rings GeoLines
	for (int i = 0; i < geo.interiorRingsCount; i++)
		geo.interiorRings[i] = geoLinesFromGeom((GEOSGeom)GEOSGetInteriorRingN(geom, i));
	// If the geometry doesn't have BoundingBoxe, calculate it
	geo.bbox = boundingBoxLines(geo.exteriorRing);
	return geo;
}

static GeoPoint
geoPointFromLatLon(double lon, double lat)
{
	GeoPoint geo;
	geo.lon = lon;
	geo.lat = lat;
	return geo;
}

static str
freeGeoLines(GeoLines lines) {
	str msg = MAL_SUCCEED;
	GDKfree(lines.points);
	if (lines.bbox)
		GDKfree(lines.bbox);
	return msg;
}

static str
freeGeoPolygon(GeoPolygon polygon) {
	str msg = MAL_SUCCEED;
	msg = freeGeoLines(polygon.exteriorRing);
	if (polygon.bbox)
		GDKfree(polygon.bbox);
	for (int i = 0; i < polygon.interiorRingsCount; i++)
		msg = freeGeoLines(polygon.interiorRings[i]);
	if (polygon.interiorRings)
		GDKfree(polygon.interiorRings);
	return msg;
}

static CartPoint3D
cartPointFromXYZ(double x, double y, double z)
{
	CartPoint3D cart;
	cart.x = x;
	cart.y = y;
	cart.z = z;
	return cart;
}

/* Converts Well-Known Bytes into Geos Geometries, if they are not NULL and have the same SRID (used for geographic functions) */
static str
wkbGetComplatibleGeometries(wkb **a, wkb **b, GEOSGeom *ga, GEOSGeom *gb)
{
	str err = MAL_SUCCEED;

	if (is_wkb_nil(*a) || is_wkb_nil(*b)) {
		(*ga) = NULL;
		(*gb) = NULL;
		return MAL_SUCCEED;
	}
	(*ga) = wkb2geos(*a);
	(*gb) = wkb2geos(*b);
	if ((*ga) == NULL || (*gb) == NULL)
		err = createException(MAL, "geom.wkbGetComplatibleGeometries", SQLSTATE(38000) "Geos operation wkb2geos failed");
	else if (GEOSGetSRID((*ga)) != GEOSGetSRID(*gb)) {
		GEOSGeom_destroy(*ga);
		GEOSGeom_destroy(*gb);
		err = createException(MAL, "geom.wkbGetComplatibleGeometries", SQLSTATE(38000) "Geometries of different SRID");
	}
	return err;
}

/**
* Convert spherical coordinates to cartesian coordinates on unit sphere.
* The inputs have to be in radians.
*/
static CartPoint3D
geo2cart(GeoPoint geo)
{
	CartPoint3D cart;
	cart.x = cos(geo.lat) * cos(geo.lon);
	cart.y = cos(geo.lat) * sin(geo.lon);
	cart.z = sin(geo.lat);
	return cart;
}

/**
* Convert spherical coordinates to cartesian coordinates on unit sphere.
* The inputs have to be in degrees.
*/
static CartPoint3D
geo2cartFromDegrees(GeoPoint geo)
{
	return geo2cart(deg2RadPoint(geo));
}

/* Convert cartesian coordinates to spherical coordinates on unit sphere */
static GeoPoint
cart2geo(CartPoint3D cart)
{
	GeoPoint geo;
	geo.lon = atan2(cart.y, cart.x);
	geo.lat = asin(cart.z);
	return geo;
}

/* Converts two lat/lon points into cartesian coordinates and creates a Line geometry */
static GEOSGeom
cartesianLineFromGeoPoints(GeoPoint p1, GeoPoint p2)
{
	CartPoint3D p1_cart, p2_cart;
	p1_cart = geo2cartFromDegrees(p1);
	p2_cart = geo2cartFromDegrees(p2);
	GEOSCoordSequence *lineSeq = GEOSCoordSeq_create(2, 3);
	GEOSCoordSeq_setXYZ(lineSeq, 0, p1_cart.x, p1_cart.y, p1_cart.z);
	GEOSCoordSeq_setXYZ(lineSeq, 1, p2_cart.x, p2_cart.y, p2_cart.z);
	return GEOSGeom_createLineString(lineSeq);
}

/**
*  Bounding Box functions
*
**/
/* Adds a Cartesian Point to the BoundingBox */
static void
boundingBoxAddPoint(BoundingBox *bb, CartPoint3D p)
{
	if (bb->xmin > p.x)
		bb->xmin = p.x;
	if (bb->xmax < p.x)
		bb->xmax = p.x;
	if (bb->ymin > p.y)
		bb->ymin = p.y;
	if (bb->ymax < p.y)
		bb->ymax = p.y;
	if (bb->zmin > p.z)
		bb->zmin = p.z;
	if (bb->zmax < p.z)
		bb->zmax = p.z;
}

/* Builds the BoundingBox for a GeoLines geometry */
static BoundingBox *
boundingBoxLines(GeoLines lines)
{
	CartPoint3D c;
	BoundingBox *bb = GDKzalloc(sizeof(BoundingBox));

	//If there are no segments, return NULL
	if (lines.pointCount == 0)
		return NULL;

	c = geo2cartFromDegrees(lines.points[0]);

	//Initialize the bounding box with the first point
	bb->xmin = bb->xmax = c.x;
	bb->ymin = bb->ymax = c.y;
	bb->zmin = bb->zmax = c.z;

	for (int i = 1; i < lines.pointCount; i++) {
		c = geo2cartFromDegrees(lines.points[i]);
		boundingBoxAddPoint(bb, c);
	}
	return bb;
}

static int
boundingBoxContainsPoint(BoundingBox bb, CartPoint3D pt)
{
	return bb.xmin <= pt.x && bb.xmax >= pt.x && bb.ymin <= pt.y && bb.ymax >= pt.y && bb.zmin <= pt.z && bb.zmax >= pt.z;
}

static BoundingBox*
boundingBoxCopy(BoundingBox bb)
{
	//TODO Malloc fail?
	BoundingBox *copy = GDKmalloc(sizeof(BoundingBox));
	copy->xmin = bb.xmin;
	copy->xmax = bb.xmax;
	copy->ymin = bb.ymin;
	copy->ymax = bb.ymax;
	copy->zmin = bb.zmin;
	copy->zmax = bb.zmax;
	return copy;
}

/* Returns a point outside of the polygon's bounding box, for Point-In-Polygon calculation */
static GeoPoint
pointOutsidePolygon(GeoPolygon polygon)
{
	BoundingBox bb = *(polygon.bbox);
	BoundingBox *bb2 = boundingBoxCopy(*(polygon.bbox));

	//TODO: From POSTGIS -> CHANGE
	double grow = M_PI / 180.0 / 60.0;
	CartPoint3D corners[8];
	while (grow < M_PI) {
		if (bb.xmin > -1)
			bb.xmin -= grow;
		if (bb.ymin > -1)
			bb.ymin -= grow;
		if (bb.zmin > -1)
			bb.zmin -= grow;
		if (bb.xmax < 1)
			bb.xmax += grow;
		if (bb.ymax < 1)
			bb.ymax += grow;
		if (bb.zmax < 1)
			bb.zmax += grow;

		corners[0].x = bb.xmin;
		corners[0].y = bb.ymin;
		corners[0].z = bb.zmin;

		corners[1].x = bb.xmin;
		corners[1].y = bb.ymax;
		corners[1].z = bb.zmin;

		corners[2].x = bb.xmin;
		corners[2].y = bb.ymin;
		corners[2].z = bb.zmax;

		corners[3].x = bb.xmax;
		corners[3].y = bb.ymin;
		corners[3].z = bb.zmin;

		corners[4].x = bb.xmax;
		corners[4].y = bb.ymax;
		corners[4].z = bb.zmin;

		corners[5].x = bb.xmax;
		corners[5].y = bb.ymin;
		corners[5].z = bb.zmax;

		corners[6].x = bb.xmin;
		corners[6].y = bb.ymax;
		corners[6].z = bb.zmax;

		corners[7].x = bb.xmax;
		corners[7].y = bb.ymax;
		corners[7].z = bb.zmax;

		for (int i = 0; i < 8; i++)
			if (!boundingBoxContainsPoint(*bb2, corners[i])) {
				CartPoint3D pt_cart = corners[i];
				GDKfree(bb2);
				return rad2DegPoint(cart2geo(pt_cart));
			}
		grow *= 2.0;
	}
	//TODO: Should this be the return value in case no point is found?
	return geoPointFromLatLon(0, 0);
}

/**
* Distance functions
*
**/
/**
* The haversine formula calculate the distance in meters between two lat/lon points
* The points must be measured in radians.
* This formula assumes a spherical model of the earth, which can lead to an error of about 0.3% compared to a ellipsoidal model.
*/
static double
haversine(GeoPoint a, GeoPoint b)
{
	double d_lon = b.lon - a.lon;
	double d_lat = b.lat - a.lat;
	double d = sin(d_lat / 2) * sin(d_lat / 2) + sin(d_lon / 2) * sin(d_lon / 2) * cos(b.lat) * cos(a.lat);
	double c = 2 * atan2(sqrt(d), sqrt(1 - d));
	//TODO: Same as the previous line (which one is best?) -> 2 * asin(sqrt(d));
	return earth_radius_meters * c;
}

/* Distance between two Points */
static double
geoDistancePointPoint(GeoPoint a, GeoPoint b)
{
	return haversine(deg2RadPoint(a), deg2RadPoint(b));
}

/* Calculates the distance between the perpendicular projection of a point in the Line */
static double
calculatePerpendicularDistance(GeoPoint p_geo, GeoPoint l1_geo, GeoPoint l2_geo)
{
	CartPoint3D l1, l2, p, projection;
	GeoPoint projection_geo;

	//First, convert the points to 3D cartesian coordinates
	l1 = geo2cartFromDegrees(l1_geo);
	l2 = geo2cartFromDegrees(l2_geo);
	p = geo2cartFromDegrees(p_geo);

	//Calculate the projection of point into the line
	double d_ab = (l2.z - l1.z) * (l2.z - l1.z) + (l2.y - l1.y) * (l2.y - l1.y) + (l2.x - l1.x) * (l2.x - l1.x);
	double t = (((p.x - l1.x) * (l2.x - l1.x)) + ((p.y - l1.y) * (l2.y - l1.y)) + ((p.z - l1.z) * (l2.z - l1.z))) / d_ab;

	//If t is not between 0 and 1, the projected point is not in the line, so there is no perpendicular, return huge number
	if (t < 0 || t > 1)
		return INT_MAX;

	//If the projection is in the line segment, build the point -> projection = l1 + t * (l2-l1)
	projection = cartPointFromXYZ(l1.x + t * (l2.x - l1.x), l1.y + t * (l2.y - l1.y), l1.z + t * (l2.z - l1.z));

	//Convert into geographic coordinates (radians)
	projection_geo = cart2geo(projection);

	//Calculate distance from original point to the projection
	return haversine(deg2RadPoint(p_geo), projection_geo);
}

/* Distance between Point and Line
   The returned distance is the minimum distance between the point and the line vertices
   and the perpendicular projection of the point in each line segment.  */
static double
geoDistancePointLine(GeoPoint point, GeoLines lines, double distance_min_limit)
{
	double distancePoint, distancePerpendicular, min_distance = INT_MAX;
	for (int i = 0; i < lines.pointCount-1; i++) {
		distancePoint = geoDistancePointPoint(point, lines.points[i]);
		distancePerpendicular = calculatePerpendicularDistance(point,lines.points[i],lines.points[i+1]);
		if (distancePoint < min_distance)
			min_distance = distancePoint;
		if (distancePerpendicular < min_distance)
			min_distance = distancePerpendicular;
		//Shortcut, if the geometries are already at their minimum distance
		if (min_distance <= distance_min_limit)
			return min_distance;
	}
	distancePoint = geoDistancePointPoint(point, lines.points[lines.pointCount-1]);
	return distancePoint < min_distance ? distancePoint : min_distance;
}

/* Distance between two Lines. */
static double
geoDistanceLineLine(GeoLines line1, GeoLines line2, double distance_min_limit)
{
	double distance, min_distance = INT_MAX;
	for (int i = 0; i < line1.pointCount; i++) {
		distance = geoDistancePointLine(line1.points[i], line2, distance_min_limit);
		if (distance < min_distance)
			min_distance = distance;
		//Shortcut, if the geometries are already at their minimum distance
		if (min_distance <= distance_min_limit)
			return min_distance;
	}
	for (int i = 0; i < line2.pointCount; i++) {
		for (int j = 0; j < line1.pointCount - 1; j++) {
			distance = calculatePerpendicularDistance(line2.points[i],line1.points[j],line1.points[j+1]);
			if (distance < min_distance)
				min_distance = distance;
			//Shortcut, if the geometries are already at their minimum distance
			if (min_distance <= distance_min_limit)
				return min_distance;
		}
	}
	return min_distance;
}

/* Checks if a Point is within a Polygon */
static bool
pointWithinPolygon(GeoPolygon polygon, GeoPoint point)
{
	int intersectionNum = 0;
	GEOSGeometry *segmentPolygon, *intersectionPoints;
	GeoLines polygonRing;

	//Get an point that's outside the polygon
	GeoPoint outsidePoint = pointOutsidePolygon(polygon);

	//No outside point was found, return false
	if (outsidePoint.lat == 0 && outsidePoint.lon == 0)
		return false;

	/*printf("Outside point: (%f %f)\n",outsidePoint.lon, outsidePoint.lat);
	fflush(stdout);*/

	//Construct a line between the outside point and the input point
	GEOSGeometry *outInLine = cartesianLineFromGeoPoints(point, outsidePoint);

	//TODO This is producing wrong results, review the intersection conditional
	//Count the number of intersections between the polygon exterior ring and the constructed line
	polygonRing = polygon.exteriorRing;
	for (int i = 0; i < polygonRing.pointCount-1; i++) {
		segmentPolygon = cartesianLineFromGeoPoints(polygonRing.points[i], polygonRing.points[i+1]);
		intersectionPoints = GEOSIntersection(segmentPolygon, outInLine);

		//If there is an intersection, a point will be returned (line when there is none)
		if (GEOSGeomTypeId(intersectionPoints) == GEOS_POINT)
			intersectionNum++;

		if (intersectionPoints != NULL)
			GEOSGeom_destroy(intersectionPoints);
		if (segmentPolygon != NULL)
			GEOSGeom_destroy(segmentPolygon);
	}

	//Count the number of intersections between the polygon interior rings and the constructed line
	for (int j = 0; j < polygon.interiorRingsCount; j++) {
		polygonRing = polygon.interiorRings[j];
		for (int i = 0; i < polygonRing.pointCount-1; i++) {
			segmentPolygon = cartesianLineFromGeoPoints(polygonRing.points[i], polygonRing.points[i+1]);
			intersectionPoints = GEOSIntersection(segmentPolygon, outInLine);

			//If there is an intersection, a point will be returned (line when there is none)
			if (GEOSGeomTypeId(intersectionPoints) == GEOS_POINT)
				intersectionNum++;

			if (intersectionPoints != NULL)
				GEOSGeom_destroy(intersectionPoints);
			if (segmentPolygon != NULL)
				GEOSGeom_destroy(segmentPolygon);
		}
	}

	if (outInLine != NULL)
		GEOSGeom_destroy(outInLine);

	//If even, the point is not within the polygon. If odd, it is within
	return intersectionNum % 2 == 1;
}

/* Distance between Point and Polygon.*/
static double
geoDistancePointPolygon(GeoPoint point, GeoPolygon polygon, double distance_min_limit)
{
	//Check if point is in polygon
	if (pointWithinPolygon(polygon, point))
		return 0;

	//Calculate distance from Point to the exterior and interior rings of the polygon
	double distance, min_distance = INT_MAX;
	//First, calculate distance to the exterior ring
	min_distance = geoDistancePointLine(point, polygon.exteriorRing, distance_min_limit);
	//Then, calculate distance to the interior rings
	for (int i = 0; i < polygon.interiorRingsCount; i++) {
		//Shortcut, if the geometries are already at their minimum distance
		if (min_distance <= distance_min_limit)
			return min_distance;
		distance = geoDistancePointLine(point, polygon.interiorRings[i], distance_min_limit);
		if (distance < min_distance)
			min_distance = distance;
	}
	return min_distance;
}

/* Distance between Line and Polygon. */
static double
geoDistanceLinePolygon(GeoLines line, GeoPolygon polygon, double distance_min_limit)
{
	double distance, min_distance = INT_MAX;
	//Calculate distance to all start vertices of the line
	for (int i = 0; i < line.pointCount; i++) {
		distance = geoDistancePointPolygon(line.points[i], polygon, distance_min_limit);

		//Short-cut in case the point is within the polygon
		if (distance <= distance_min_limit)
			return distance;

		if (distance < min_distance)
			min_distance = distance;
	}
	return min_distance;
}

/* Distance between two Polygons. */
static double
geoDistancePolygonPolygon(GeoPolygon polygon1, GeoPolygon polygon2, double distance_min_limit)
{
	double distance1, distance2;
	//Calculate the distance between the exterior ring of polygon1 and all segments of polygon2 (including the interior rings)
	distance1 = geoDistanceLinePolygon(polygon1.exteriorRing, polygon2, distance_min_limit);
	//Shortcut, if the geometries are already at their minimum distance
	if (distance1 <= distance_min_limit)
		return distance1;
	distance2 = geoDistanceLinePolygon(polygon2.exteriorRing, polygon1, distance_min_limit);
	return distance1 < distance2 ? distance1 : distance2;
}

/* Distance between two (non-collection) geometries. */
static double
geoDistanceSingle(GEOSGeom aGeom, GEOSGeom bGeom, double distance_min_limit)
{
	int dimA, dimB;
	double distance = INT_MAX;
	dimA = GEOSGeom_getDimensions(aGeom);
	dimB = GEOSGeom_getDimensions(bGeom);
	if (dimA == 0 && dimB == 0) {
		/* Point and Point */
		GeoPoint a = geoPointFromGeom(aGeom);
		GeoPoint b = geoPointFromGeom(bGeom);
		distance = geoDistancePointPoint(a, b);
	} else if (dimA == 0 && dimB == 1) {
		/* Point and Line/LinearRing */
		GeoPoint a = geoPointFromGeom(aGeom);
		GeoLines b = geoLinesFromGeom(bGeom);
		distance = geoDistancePointLine(a, b, distance_min_limit);
		freeGeoLines(b);
	} else if (dimA == 1 && dimB == 0) {
		/* Line/LinearRing and Point */
		GeoLines a = geoLinesFromGeom(aGeom);
		GeoPoint b = geoPointFromGeom(bGeom);
		distance = geoDistancePointLine(b, a, distance_min_limit);
		freeGeoLines(a);
	} else if (dimA == 1 && dimB == 1) {
		/* Line/LinearRing and Line/LinearRing */
		GeoLines a = geoLinesFromGeom(aGeom);
		GeoLines b = geoLinesFromGeom(bGeom);
		distance = geoDistanceLineLine(a, b, distance_min_limit);
		freeGeoLines(a);
		freeGeoLines(b);
	} else if (dimA == 0 && dimB == 2) {
		/* Point and Polygon */
		GeoPoint a = geoPointFromGeom(aGeom);
		GeoPolygon b = geoPolygonFromGeom(bGeom);
		distance = geoDistancePointPolygon(a, b, distance_min_limit);
		freeGeoPolygon(b);
	} else if (dimA == 2 && dimB == 0) {
		/* Polygon and Point */
		GeoPolygon a = geoPolygonFromGeom(aGeom);
		GeoPoint b = geoPointFromGeom(bGeom);
		distance = geoDistancePointPolygon(b, a, distance_min_limit);
		freeGeoPolygon(a);
	} else if (dimA == 1 && dimB == 2) {
		/* Line/LinearRing and Polygon */
		GeoLines a = geoLinesFromGeom(aGeom);
		GeoPolygon b = geoPolygonFromGeom(bGeom);
		distance = geoDistanceLinePolygon(a, b, distance_min_limit);
		freeGeoLines(a);
		freeGeoPolygon(b);
	} else if (dimA == 2 && dimB == 1) {
		/* Polygon and Line/LinearRing */
		GeoPolygon a = geoPolygonFromGeom(aGeom);
		GeoLines b = geoLinesFromGeom(bGeom);
		distance = geoDistanceLinePolygon(b, a, distance_min_limit);
		freeGeoPolygon(a);
		freeGeoLines(b);
	} else if (dimA == 2 && dimB == 2) {
		/* Polygon and Polygon */
		GeoPolygon a = geoPolygonFromGeom(aGeom);
		GeoPolygon b = geoPolygonFromGeom(bGeom);
		distance = geoDistancePolygonPolygon(a, b, distance_min_limit);
		freeGeoPolygon(a);
		freeGeoPolygon(b);
	}
	return distance;
}

//The distance_min_limit argument is used for DWithin and Intersects.
//If we get to the minimum distance for the predicate, return immediatly
//It is equal to 0 if the operation is Distance
static double
geoDistanceInternal(GEOSGeom a, GEOSGeom b, double distance_min_limit)
{
	int numGeomsA = GEOSGetNumGeometries(a), numGeomsB = GEOSGetNumGeometries(b);
	double distance, min_distance = INT_MAX;
	GEOSGeometry *geo1, *geo2;
	for (int i = 0; i < numGeomsA; i++) {
		geo1 = (GEOSGeometry *)GEOSGetGeometryN((const GEOSGeometry *)a, i);
		for (int j = 0; j < numGeomsB; j++) {
			geo2 = (GEOSGeometry *)GEOSGetGeometryN((const GEOSGeometry *)b, j);
			distance = geoDistanceSingle(geo1, geo2, distance_min_limit);
			//Shortcut, if the geometries are already at their minimum distance (0 in the case of normal Distance)
			if (distance <= distance_min_limit)
				return distance;
			if (distance < min_distance)
				min_distance = distance;
		}
	}
	return min_distance;
}

/**
* Distance
*
**/
/* Calculates the distance, in meters, between two geographic geometries with latitude/longitude coordinates */
str
wkbDistanceGeographic(dbl *out, wkb **a, wkb **b)
{
	str err = MAL_SUCCEED;
	GEOSGeom ga, gb;
	err = wkbGetComplatibleGeometries(a, b, &ga, &gb);
	if (ga && gb) {
		(*out) = geoDistanceInternal(ga, gb, 0);
	}
	GEOSGeom_destroy(ga);
	GEOSGeom_destroy(gb);
	return err;
}

/**
* Distance Within
*
**/
/* Checks if two geographic geometries are within d meters of one another */
str
wkbDWithinGeographic(bit *out, wkb **a, wkb **b, dbl *d)
{
	str err = MAL_SUCCEED;
	GEOSGeom ga, gb;
	double distance;
	err = wkbGetComplatibleGeometries(a, b, &ga, &gb);
	if (ga && gb) {
		distance = geoDistanceInternal(ga, gb, *d);
		(*out) = (distance <= (*d));
	}
	GEOSGeom_destroy(ga);
	GEOSGeom_destroy(gb);
	return err;
}

/**
* Intersects
*
**/
/* Checks if two geographic geometries intersect at any point */
str
wkbIntersectsGeographic(bit *out, wkb **a, wkb **b)
{
	str err = MAL_SUCCEED;
	GEOSGeom ga, gb;
	double distance;
	err = wkbGetComplatibleGeometries(a, b, &ga, &gb);
	if (ga && gb) {
		distance = geoDistanceInternal(ga, gb, 0);
		(*out) = (distance == 0);
	}
	GEOSGeom_destroy(ga);
	GEOSGeom_destroy(gb);
	return err;
}

/* Checks if a Polygon covers a Line geometry */
static bool
geoPolygonCoversLine(GeoPolygon polygon, GeoLines lines)
{
	for (int i = 0; i < lines.pointCount; i++) {
		if (pointWithinPolygon(polygon, lines.points[i]) == false)
			return false;
	}
	return true;
}

/* Compares two GeoPoints, returns true if they're equal */
static bool
geoPointEquals(GeoPoint pointA, GeoPoint pointB)
{
	return (pointA.lat == pointB.lat) && (pointA.lon = pointB.lon);
}

//TODO Check if this works correctly
static bool
geoCoversSingle(GEOSGeom a, GEOSGeom b)
{
	int dimA = GEOSGeom_getDimensions(a), dimB = GEOSGeom_getDimensions(b);
	if (dimA < dimB)
		//If the dimension of A is smaller than B, then it must not cover it
		return false;

	if (dimA == 0){
		//A and B are Points
		GeoPoint pointA = geoPointFromGeom(a);
		GeoPoint pointB = geoPointFromGeom(b);
		return geoPointEquals(pointA, pointB);
	} else if (dimA == 1) {
		//A is Line
		//GeoLines lineA = geoLinesFromGeom(a);
		if (dimB == 0) {
			//B is Point
			//GeoPoint pointB = geoPointFromGeom(b);
			//return geoLineCoversPoint(lineA,pointB);
			return false;
		} else {
			//B is Line
			//GeoLines lineB = geoLinesFromGeom(b);
			//return geoLineCoversLine(lineA, lineB);
			return false;
		}
	} else if (dimA == 2) {
		//A is Polygon
		GeoPolygon polygonA = geoPolygonFromGeom(a);
		if (dimB == 0){
			//B is Point
			GeoPoint pointB = geoPointFromGeom(b);
			return pointWithinPolygon(polygonA, pointB);
		} else if (dimB == 1) {
			//B is Line
			GeoLines lineB = geoLinesFromGeom(b);
			return geoPolygonCoversLine(polygonA, lineB);
		} else {
			//B is Polygon
			GeoPolygon polygonB = geoPolygonFromGeom(b);
			//If every point in the exterior ring of B is covered, polygon B is covered by polygon A
			return geoPolygonCoversLine(polygonA, polygonB.exteriorRing);
		}
	} else
		return false;
}

static bool
geoCoversInternal(GEOSGeom a, GEOSGeom b)
{
	int numGeomsA = GEOSGetNumGeometries(a), numGeomsB = GEOSGetNumGeometries(b);
	GEOSGeometry *geo1, *geo2;
	for (int i = 0; i < numGeomsA; i++) {
		geo1 = (GEOSGeometry *)GEOSGetGeometryN((const GEOSGeometry *)a, i);
		for (int j = 0; j < numGeomsB; j++) {
			geo2 = (GEOSGeometry *)GEOSGetGeometryN((const GEOSGeometry *)b, j);
			if (geoCoversSingle(geo1, geo2) == 0)
				return 0;
		}
	}
	return 1;
}

/**
* Covers
*
**/
/* Checks if no point of Geometry B is outside Geometry A */
str
wkbCoversGeographic(bit *out, wkb **a, wkb **b)
{
	str err = MAL_SUCCEED;
	GEOSGeom ga, gb;
	err = wkbGetComplatibleGeometries(a, b, &ga, &gb);
	if (ga && gb)
		(*out) = geoCoversInternal(ga, gb);

	GEOSGeom_destroy(ga);
	GEOSGeom_destroy(gb);

	return err;
}

/**
 * FILTER FUNCTIONS
 **/

static inline bit
geosDistanceWithin (GEOSGeom geom1, GEOSGeom geom2, dbl distance_within) {
	dbl distance = geoDistanceInternal(geom1, geom2, distance_within);
	return distance <= distance_within;
}

//TODO Change BUNappend with manual insertion into the result BAT
static str
filterSelectGeomGeomDoubleToBit(bat* outid, const bat *bid , const bat *sid, wkb *wkb_const, dbl double_flag, bit anti, bit (*func) (GEOSGeom, GEOSGeom, dbl), const char *name)
{
	BAT *out = NULL, *b = NULL, *s = NULL;
	BATiter b_iter;
	struct canditer ci;
	GEOSGeom col_geom, const_geom;

	//Check if the geometry is null and convert to GEOS
	if ((const_geom = wkb2geos(wkb_const)) == NULL) {
		if ((out = BATdense(0, 0, 0)) == NULL)
			throw(MAL, name, GDK_EXCEPTION);
		*outid = out->batCacheid;
		BBPkeepref(out);
		return MAL_SUCCEED;
	}
	//get the BATs
	if ((b = BATdescriptor(*bid)) == NULL)
		throw(MAL, name, SQLSTATE(HY002) RUNTIME_OBJECT_MISSING);
	//get the candidate lists
	if (sid && !is_bat_nil(*sid) && !(s = BATdescriptor(*sid))) {
		BBPunfix(b->batCacheid);
		throw(MAL, name, SQLSTATE(HY002) RUNTIME_OBJECT_MISSING);
	}
	canditer_init(&ci, b, s);
	//create a new BAT for the output
	if ((out = COLnew(0, ATOMindex("oid"), ci.ncand, TRANSIENT)) == NULL) {
		BBPunfix(b->batCacheid);
		if (s)
			BBPunfix(s->batCacheid);
		throw(MAL, name, SQLSTATE(HY013) MAL_MALLOC_FAIL);
	}
	b_iter = bat_iterator(b);
	//Loop through column and compare with constant
	for (BUN i = 0; i < ci.ncand; i++) {
		oid c_oid = canditer_next(&ci);
		const wkb *col_wkb = BUNtvar(b_iter, c_oid - b->hseqbase);
		if ((col_geom = wkb2geos(col_wkb)) == NULL)
			continue;
		if (GEOSGetSRID(col_geom) != GEOSGetSRID(const_geom)) {
			GEOSGeom_destroy(col_geom);
			GEOSGeom_destroy(const_geom);
			bat_iterator_end(&b_iter);
			BBPunfix(b->batCacheid);
			if (s)
				BBPunfix(s->batCacheid);
			BBPreclaim(out);
			throw(MAL, name, SQLSTATE(38000) "Geometries of different SRID");
		}
		//Apply the (Geom, Geom, double) -> bit function
		bit cond = (*func)(col_geom, const_geom, double_flag);
		if (cond != anti) {
			if (BUNappend(out, &c_oid, false) != GDK_SUCCEED) {
				if (col_geom)
					GEOSGeom_destroy(col_geom);
				if (const_geom)
					GEOSGeom_destroy(const_geom);
				bat_iterator_end(&b_iter);
				BBPunfix(b->batCacheid);
				if (s)
					BBPunfix(s->batCacheid);
				BBPreclaim(out);
				throw(MAL, name, SQLSTATE(HY013) MAL_MALLOC_FAIL);
			}
		}
		GEOSGeom_destroy(col_geom);
	}
	GEOSGeom_destroy(const_geom);
	bat_iterator_end(&b_iter);
	BBPunfix(b->batCacheid);
	if (s)
		BBPunfix(s->batCacheid);
	*outid = out->batCacheid;
	BBPkeepref(out);
	return MAL_SUCCEED;
}

static str
filterJoinGeomGeomDoubleToBit(bat *lres_id, bat *rres_id, const bat *l_id, const bat *r_id, double double_flag, const bat *ls_id, const bat *rs_id, bit nil_matches, lng *estimate, bit anti, bit (*func) (GEOSGeom, GEOSGeom, dbl), const char *name)
{
	BAT *lres = NULL, *rres = NULL, *l = NULL, *r = NULL, *ls = NULL, *rs = NULL;
	BATiter l_iter, r_iter;
	str msg = MAL_SUCCEED;
	struct canditer l_ci, r_ci;
	GEOSGeom l_geom, r_geom;
	GEOSGeom *l_geoms = NULL, *r_geoms = NULL;

	//get the input BATs
	if ((l = BATdescriptor(*l_id)) == NULL || (r = BATdescriptor(*r_id)) == NULL) {
		if (l)
			BBPunfix(l->batCacheid);
		if (r)
			BBPunfix(r->batCacheid);
		throw(MAL, name, SQLSTATE(HY002) RUNTIME_OBJECT_MISSING);
	}
	//get the candidate lists
	if (ls_id && !is_bat_nil(*ls_id) && !(ls = BATdescriptor(*ls_id)) && rs_id && !is_bat_nil(*rs_id) && !(rs = BATdescriptor(*rs_id))) {
		msg = createException(MAL, name, SQLSTATE(HY002) RUNTIME_OBJECT_MISSING);
		goto free;
	}
	canditer_init(&l_ci, l, ls);
	canditer_init(&r_ci, r, rs);
	//create new BATs for the output
	if (is_lng_nil(*estimate) || *estimate == 0)
		*estimate = l_ci.ncand;
	if ((lres = COLnew(0, ATOMindex("oid"), *estimate, TRANSIENT)) == NULL) {
		msg = createException(MAL, name, SQLSTATE(HY013) MAL_MALLOC_FAIL);
		goto free;
	}
	if ((rres = COLnew(0, ATOMindex("oid"), *estimate, TRANSIENT)) == NULL) {
		msg = createException(MAL, name, SQLSTATE(HY013) MAL_MALLOC_FAIL);
		goto free;
	}

	//Allocate arrays for reutilizing GEOS type conversion
	if ((l_geoms = GDKmalloc(l_ci.ncand * sizeof(GEOSGeometry *))) == NULL || (r_geoms = GDKmalloc(r_ci.ncand * sizeof(GEOSGeometry *))) == NULL) {
		msg = createException(MAL, name, SQLSTATE(HY013) MAL_MALLOC_FAIL);
		goto free;
	}

	l_iter = bat_iterator(l);
	r_iter = bat_iterator(r);

	//Convert wkb to GEOS only once
	for (BUN i = 0; i < l_ci.ncand; i++) {
		oid l_oid = canditer_next(&l_ci);
		l_geoms[i] = wkb2geos((const wkb*) BUNtvar(l_iter, l_oid - l->hseqbase));
	}
	for (BUN j = 0; j < r_ci.ncand; j++) {
		oid r_oid = canditer_next(&r_ci);
		r_geoms[j] = wkb2geos((const wkb*)BUNtvar(r_iter, r_oid - r->hseqbase));
	}

	canditer_reset(&l_ci);
	for (BUN i = 0; i < l_ci.ncand; i++) {
		oid l_oid = canditer_next(&l_ci);
		l_geom = l_geoms[i];
		if (!nil_matches && l_geom == NULL)
			continue;
		canditer_reset(&r_ci);
		for (BUN j = 0; j < r_ci.ncand; j++) {
			oid r_oid = canditer_next(&r_ci);
			r_geom = r_geoms[j];
			//Null handling
			if (r_geom == NULL) {
				if (nil_matches && l_geom == NULL) {
					if (BUNappend(lres, &l_oid, false) != GDK_SUCCEED || BUNappend(rres, &r_oid, false) != GDK_SUCCEED) {
						msg = createException(MAL, name, SQLSTATE(HY013) MAL_MALLOC_FAIL);
						bat_iterator_end(&l_iter);
						bat_iterator_end(&r_iter);
						goto free;
					}
				}
				else
					continue;
			}
			//TODO Do we need to do this check for every element?
			if (GEOSGetSRID(l_geom) != GEOSGetSRID(r_geom)) {
				msg = createException(MAL, name, SQLSTATE(38000) "Geometries of different SRID");
				bat_iterator_end(&l_iter);
				bat_iterator_end(&r_iter);
				goto free;
			}
			//Apply the (Geom, Geom) -> bit function
			bit cond = (*func)(l_geom, r_geom, double_flag);
			if (cond != anti) {
				if (BUNappend(lres, &l_oid, false) != GDK_SUCCEED || BUNappend(rres, &r_oid, false) != GDK_SUCCEED) {
					msg = createException(MAL, name, SQLSTATE(HY013) MAL_MALLOC_FAIL);
					bat_iterator_end(&l_iter);
					bat_iterator_end(&r_iter);
					goto free;
				}
			}
		}
	}
	if (l_geoms) {
		for (BUN i = 0; i < l_ci.ncand; i++) {
			GEOSGeom_destroy(l_geoms[i]);
		}
		GDKfree(l_geoms);
	}
	if (r_geoms) {
		for (BUN i = 0; i < r_ci.ncand; i++) {
			GEOSGeom_destroy(r_geoms[i]);
		}
		GDKfree(r_geoms);
	}
	bat_iterator_end(&l_iter);
	bat_iterator_end(&r_iter);
	BBPunfix(l->batCacheid);
	BBPunfix(r->batCacheid);
	if (ls)
		BBPunfix(ls->batCacheid);
	if (rs)
		BBPunfix(rs->batCacheid);
	*lres_id = lres->batCacheid;
	BBPkeepref(lres);
	*rres_id = rres->batCacheid;
	BBPkeepref(rres);
	return MAL_SUCCEED;
free:
	if (l_geoms) {
		for (BUN i = 0; i < l_ci.ncand; i++) {
			GEOSGeom_destroy(l_geoms[i]);
		}
		GDKfree(l_geoms);
	}
	if (r_geoms) {
		for (BUN i = 0; i < r_ci.ncand; i++) {
			GEOSGeom_destroy(r_geoms[i]);
		}
		GDKfree(r_geoms);
	}
	BBPunfix(l->batCacheid);
	BBPunfix(r->batCacheid);
	if (ls)
		BBPunfix(ls->batCacheid);
	if (rs)
		BBPunfix(rs->batCacheid);
	if (lres)
		BBPreclaim(lres);
	if (rres)
		BBPreclaim(rres);
	return msg;
}

str
wkbDWithinGeographicJoin(bat *lres_id, bat *rres_id, const bat *l_id, const bat *r_id, const bat *d_id, const bat *ls_id, const bat *rs_id, bit *nil_matches, lng *estimate, bit *anti) {
	double distance_within = 0;
	BAT *d = NULL;
	//Get the distance BAT and get the double value
	if ((d = BATdescriptor(*d_id)) == NULL) {
		if (d)
			BBPunfix(d->batCacheid);
		throw(MAL, "geom.wkbDWithinGeographicJoin", SQLSTATE(HY002) RUNTIME_OBJECT_MISSING);
	}
	if (BATcount(d) == 1) {
		distance_within = *((double*) Tloc(d, 0));
	}
	BBPunfix(d->batCacheid);
	return filterJoinGeomGeomDoubleToBit(lres_id,rres_id,l_id,r_id,distance_within,ls_id,rs_id,*nil_matches,estimate,*anti,geosDistanceWithin,"geom.wkbDWithinGeographicJoin");
}

str
wkbDWithinGeographicSelect(bat* outid, const bat *bid , const bat *sid, wkb **wkb_const, dbl *distance_within, bit *anti) {
	return filterSelectGeomGeomDoubleToBit(outid,bid,sid,*wkb_const,*distance_within,*anti,geosDistanceWithin,"geom.wkbDWithinGeographicSelect");
}

str
wkbIntersectsGeographicJoin(bat *lres_id, bat *rres_id, const bat *l_id, const bat *r_id, const bat *ls_id, const bat *rs_id, bit *nil_matches, lng *estimate, bit *anti) {
	return filterJoinGeomGeomDoubleToBit(lres_id,rres_id,l_id,r_id,0,ls_id,rs_id,*nil_matches,estimate,*anti,geosDistanceWithin,"geom.wkbIntersectsGeographicJoin");
}

str
wkbIntersectsGeographicSelect(bat* outid, const bat *bid , const bat *sid, wkb **wkb_const, bit *anti) {
	return filterSelectGeomGeomDoubleToBit(outid,bid,sid,*wkb_const,0,*anti,geosDistanceWithin,"geom.wkbIntersectsGeographicSelect");
}

static inline CartPoint3D
crossProduct (const CartPoint3D *p1, const CartPoint3D *p2)
{
	CartPoint3D p3;
	p3.x = p1->y * p2->z - p1->z * p2->y;
	p3.y = p1->z * p2->x - p1->x * p2->z;
	p3.z = p1->x * p2->y - p1->y * p2->x;
	return p3;
}

static inline double
dotProduct (const CartPoint3D *p1, const CartPoint3D *p2)
{
	return (p1->x * p2->x) + (p1->y * p2->y) + (p1->z * p2->z);
}

//
static inline int
angleRotation (const CartPoint2D p1, const CartPoint2D p2, const CartPoint2D p3)
{
	// vector P = P1P2
	// vector Q = P1P3
	// side = || Q x P ||
	// Q and P are 2D vectors, so z component is 0
	double side = ((p3.x - p1.x) * (p2.y - p1.y) - (p2.x - p1.x) * (p3.y - p1.y));
	//
	if (side < 0)
		return -1;
	else if (side > 0)
		return 1;
	else
		return 0;
}

static void
normalize2D (CartPoint2D *p) {
	double c = sqrt(p->x * p->x + p->y * p->y);
	if (c == 0) {
		p->x = p->y = 0;
		return;
	}
	p->x = p->x / c;
	p->y = p->y / c;
}

static void
normalize3D (CartPoint3D *p) {
	double c = sqrt(p->x * p->x + p->y * p->y + p->z * p->z);
	if (c == 0) {
		p->x = p->y = p->z = 0;
		return;
	}
	p->x = p->x / c;
	p->y = p->y / c;
	p->z = p->z / c;
}

static inline bool
FP_EQUALS (double x, double y)
{
	return fabs(x-y) < 1e-12;
}

str
geodeticEdgeBoundingBox(const CartPoint3D* p1, const CartPoint3D* p2, BoundingBox* mbox)
{
	CartPoint3D p3, pn, ep3d;
	CartPoint3D e[6];
	CartPoint2D s1, s2, ep, o;
	int rotation_to_origin, rotation_to_ep;

    // check coinciding points
	if (FP_EQUALS(p1->x,p2->x) && FP_EQUALS(p1->y,p2->y) && FP_EQUALS(p1->z,p2->z))
		return MAL_SUCCEED;
    // check antipodal points
	if (FP_EQUALS(p1->x,-p2->x) && FP_EQUALS(p1->y,-p2->y) && FP_EQUALS(p1->z,-p2->z))
		throw(MAL, "geom.geodeticEdgeBoundingBox", SQLSTATE(38000) "Antipodal edge");

    // create the great circle plane coord system (p1, p3)
    // pn = p1 x p2
    // p3 = pn x p1
	// TODO handle the narrow and wide angle cases
	pn = crossProduct(p1,p2);
	normalize3D(&pn);
	p3 = crossProduct(&pn,p1);
	normalize3D(&p3);

    // represent p1, p2 with (s1, s2) 2-D space
    // s1.x = 1, s1.y = 0
    // s2.x = p2 * p1, s2.y = p2 * p3
	s1.x = 1;
	s1.y = 0;
	s2.x = dotProduct(p2, p1);
	s2.y = dotProduct(p2, &p3);
    // 2-D space origin
    // O.x = 0, O.y = 0
	o.x = 0;
	o.y = 0;

    // create 3D endpoints E.x, E.-x, ...
    // E.x = (1, 0, 0), E.-x = (-1, 0, 0) ...
	memset(e, 0, sizeof(CartPoint2D) * 6);
	e[0].x = e[1].y = e[2].z = 1;
	e[3].x = e[4].y = e[5].z = -1;

    // find the rotation between s1->s2 and s1->O
    // rot = norm( vec(s1,s2) x vec(s1,0))
	rotation_to_origin = angleRotation(s1,s2,o);

    // for every endpoint E
	for (int i = 0; i < 6; i++) {
		// project the endpoint in the 2-D space
		ep.x = dotProduct(&e[i],p1);
		ep.y = dotProduct(&e[i],&p3);
        // re-normalize it e.g. EP (for endpoint_projection)
		normalize2D(&ep);
        // ep_rot = norm( vec(s1,s2) x vec(s1,EP_end) )
		rotation_to_ep = angleRotation(s1,s2,ep);
		if (rotation_to_origin != rotation_to_ep) {
			// convert the 2-D EP into 3-D space
			ep3d.x = ep.x * p1->x + ep.y * p3.x;
			ep3d.y = ep.x * p1->y + ep.y * p3.y;
			ep3d.z = ep.x * p1->z + ep.y * p3.z;
            // expand the mbox in order to include 3-D representation of EP
			boundingBoxAddPoint(mbox,ep3d);
		}
	}
	return MAL_SUCCEED;
}<|MERGE_RESOLUTION|>--- conflicted
+++ resolved
@@ -11,11 +11,7 @@
 #define M_PI	((double) 3.14159265358979323846)	/* pi */
 #endif
 #ifndef M_PI_2
-<<<<<<< HEAD
-#define M_PI_2	((double) 3.14159265358979323846)	/* pi */
-=======
 #define M_PI_2      1.57079632679489661923132169163975144   /* pi/2           */
->>>>>>> 24f4769b
 #endif
 
 /* Converts a longitude value in degrees to radians */
