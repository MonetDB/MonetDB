--- conflicted
+++ resolved
@@ -5171,11 +5171,7 @@
 	for (i = 0; i < (w->len - 1); i += 2) {
 		BUN a = ((unsigned char *) w->data)[i];
 		BUN b = ((unsigned char *) w->data)[i + 1];
-<<<<<<< HEAD
-#if '\377' < 0
-=======
 #if '\377' < 0					/* char is signed? */
->>>>>>> 50ef81f7
 		/* maybe sign extend */
 		if (a & 0x80)
 			a |= ~(BUN)0x7f;
