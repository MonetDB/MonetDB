/*
 * This Source Code Form is subject to the terms of the Mozilla Public
 * License, v. 2.0.  If a copy of the MPL was not distributed with this
 * file, You can obtain one at http://mozilla.org/MPL/2.0/.
 *
 * Copyright 1997 - July 2008 CWI, August 2008 - 2016 MonetDB B.V.
 */

/*
 * @a Wouter Scherphof, Niels Nes, Foteini Alvanaki
 * @* The simple geom module
 */

#include "geom.h"

int TYPE_mbr;

static inline int
geometryHasZ(int info)
{
	return (info & 0x02);
}

static inline int
geometryHasM(int info)
{
	return (info & 0x01);
}
static wkb wkb_nil = { ~0, 0 };

static wkb *
wkbNULLcopy(void)
{
	wkb *n = GDKmalloc(sizeof(wkb_nil));
	if (n)
		*n = wkb_nil;
	return n;
}

/* the first argument in the functions is the return variable */

#ifdef HAVE_PROJ

/** convert degrees to radians */
static void
degrees2radians(double *x, double *y, double *z)
{
	*x *= M_PI / 180.0;
	*y *= M_PI / 180.0;
	*z *= M_PI / 180.0;
}

/** convert radians to degrees */
static void
radians2degrees(double *x, double *y, double *z)
{
	*x *= 180.0 / M_PI;
	*y *= 180.0 / M_PI;
	*z *= 180.0 / M_PI;
}

static str
transformCoordSeq(int idx, int coordinatesNum, projPJ proj4_src, projPJ proj4_dst, const GEOSCoordSequence *gcs_old, GEOSCoordSeq gcs_new)
{
	double x = 0, y = 0, z = 0;
	int *errorNum = 0;

	if (!GEOSCoordSeq_getX(gcs_old, idx, &x) ||
	    !GEOSCoordSeq_getY(gcs_old, idx, &y) ||
	    (coordinatesNum > 2 && !GEOSCoordSeq_getZ(gcs_old, idx, &z)))
		throw(MAL, "geom.Transform", "Couldn't get coordinates");

	/* check if the passed reference system is geographic (proj=latlong)
	 * and change the degrees to radians because pj_transform works with radians*/
	if (pj_is_latlong(proj4_src))
		degrees2radians(&x, &y, &z);

	pj_transform(proj4_src, proj4_dst, 1, 0, &x, &y, &z);

	errorNum = pj_get_errno_ref();
	if (*errorNum != 0) {
		if (coordinatesNum > 2)
			throw(MAL, "geom.Transform", "Couldn't transform point (%f %f %f): %s\n", x, y, z, pj_strerrno(*errorNum));
		else
			throw(MAL, "geom.Transform", "Couldn't transform point (%f %f): %s\n", x, y, pj_strerrno(*errorNum));
	}

	/* check if the destination reference system is geographic and change
	 * the destination coordinates from radians to degrees */
	if (pj_is_latlong(proj4_dst))
		radians2degrees(&x, &y, &z);

	if (!GEOSCoordSeq_setX(gcs_new, idx, x) ||
	    !GEOSCoordSeq_setY(gcs_new, idx, y) ||
	    (coordinatesNum > 2 && !GEOSCoordSeq_setZ(gcs_new, idx, z)))
		throw(MAL, "geom.Transform", "Couldn't set coordinates");

	return MAL_SUCCEED;
}

static str
transformPoint(GEOSGeometry **transformedGeometry, const GEOSGeometry *geosGeometry, projPJ proj4_src, projPJ proj4_dst)
{
	int coordinatesNum = 0;
	const GEOSCoordSequence *gcs_old;
	GEOSCoordSeq gcs_new;
	str ret = MAL_SUCCEED;

	*transformedGeometry = NULL;

	/* get the number of coordinates the geometry has */
	coordinatesNum = GEOSGeom_getCoordinateDimension(geosGeometry);
	/* get the coordinates of the points comprising the geometry */
	gcs_old = GEOSGeom_getCoordSeq(geosGeometry);

	if (gcs_old == NULL)
		throw(MAL, "geom.Transform", "GEOSGeom_getCoordSeq failed");

	/* create the coordinates sequence for the transformed geometry */
	gcs_new = GEOSCoordSeq_create(1, coordinatesNum);
	if (gcs_new == NULL)
		throw(MAL, "geom.Transform", "GEOSGeom_getCoordSeq failed");

	/* create the transformed coordinates */
	ret = transformCoordSeq(0, coordinatesNum, proj4_src, proj4_dst, gcs_old, gcs_new);
	if (ret != MAL_SUCCEED) {
		GEOSCoordSeq_destroy(gcs_new);
		return ret;
	}

	/* create the geometry from the coordinates sequence */
	*transformedGeometry = GEOSGeom_createPoint(gcs_new);
	if (*transformedGeometry == NULL) {
		GEOSCoordSeq_destroy(gcs_new);
		throw(MAL, "geom.Transform", "GEOSGeom_getCoordSeq failed");
	}

	return MAL_SUCCEED;
}

static str
transformLine(GEOSCoordSeq *gcs_new, const GEOSGeometry *geosGeometry, projPJ proj4_src, projPJ proj4_dst)
{
	int coordinatesNum = 0;
	const GEOSCoordSequence *gcs_old;
	unsigned int pointsNum = 0, i = 0;
	str ret = MAL_SUCCEED;

	/* get the number of coordinates the geometry has */
	coordinatesNum = GEOSGeom_getCoordinateDimension(geosGeometry);
	/* get the coordinates of the points comprising the geometry */
	gcs_old = GEOSGeom_getCoordSeq(geosGeometry);

	if (gcs_old == NULL)
		throw(MAL, "geom.Transform", "GEOSGeom_getCoordSeq failed");

	/* get the number of points in the geometry */
	if (!GEOSCoordSeq_getSize(gcs_old, &pointsNum))
		throw(MAL, "geom.Transform", "GEOSCoordSeq_getSize failed");

	/* create the coordinates sequence for the transformed geometry */
	*gcs_new = GEOSCoordSeq_create(pointsNum, coordinatesNum);
	if (*gcs_new == NULL)
		throw(MAL, "geom.Transform", "GEOSCoordSeq_create failed");

	/* create the transformed coordinates */
	for (i = 0; i < pointsNum; i++) {
		ret = transformCoordSeq(i, coordinatesNum, proj4_src, proj4_dst, gcs_old, *gcs_new);
		if (ret != MAL_SUCCEED) {
			GEOSCoordSeq_destroy(*gcs_new);
			*gcs_new = NULL;
			return ret;
		}
	}

	return MAL_SUCCEED;
}

static str
transformLineString(GEOSGeometry **transformedGeometry, const GEOSGeometry *geosGeometry, projPJ proj4_src, projPJ proj4_dst)
{
	GEOSCoordSeq coordSeq;
	str ret = MAL_SUCCEED;

	ret = transformLine(&coordSeq, geosGeometry, proj4_src, proj4_dst);
	if (ret != MAL_SUCCEED) {
		*transformedGeometry = NULL;
		return ret;
	}

	/* create the geometry from the coordinates sequence */
	*transformedGeometry = GEOSGeom_createLineString(coordSeq);
	if (*transformedGeometry == NULL) {
		GEOSCoordSeq_destroy(coordSeq);
		throw(MAL, "geom.Transform", "GEOSGeom_createLineString failed");
	}

	return ret;
}

static str
transformLinearRing(GEOSGeometry **transformedGeometry, const GEOSGeometry *geosGeometry, projPJ proj4_src, projPJ proj4_dst)
{
	GEOSCoordSeq coordSeq = NULL;
	str ret = MAL_SUCCEED;

	ret = transformLine(&coordSeq, geosGeometry, proj4_src, proj4_dst);
	if (ret != MAL_SUCCEED) {
		*transformedGeometry = NULL;
		return ret;
	}

	/* create the geometry from the coordinates sequence */
	*transformedGeometry = GEOSGeom_createLinearRing(coordSeq);
	if (*transformedGeometry == NULL) {
		GEOSCoordSeq_destroy(coordSeq);
		throw(MAL, "geom.Transform", "GEOSGeom_createLineString failed");
	}

	return ret;
}

static str
transformPolygon(GEOSGeometry **transformedGeometry, const GEOSGeometry *geosGeometry, projPJ proj4_src, projPJ proj4_dst, int srid)
{
	const GEOSGeometry *exteriorRingGeometry;
	GEOSGeometry *transformedExteriorRingGeometry = NULL;
	GEOSGeometry **transformedInteriorRingGeometries = NULL;
	int numInteriorRings = 0, i = 0;
	str ret = MAL_SUCCEED;

	/* get the exterior ring of the polygon */
	exteriorRingGeometry = GEOSGetExteriorRing(geosGeometry);
	if (exteriorRingGeometry == NULL) {
		*transformedGeometry = NULL;
		throw(MAL, "geom.Transform", "GEOSGetExteriorRing failed");
	}

	ret = transformLinearRing(&transformedExteriorRingGeometry, exteriorRingGeometry, proj4_src, proj4_dst);
	if (ret != MAL_SUCCEED) {
		*transformedGeometry = NULL;
		return ret;
	}
	GEOSSetSRID(transformedExteriorRingGeometry, srid);

	numInteriorRings = GEOSGetNumInteriorRings(geosGeometry);
	if (numInteriorRings == -1) {
		*transformedGeometry = NULL;
		GEOSGeom_destroy(transformedExteriorRingGeometry);
		throw(MAL, "geom.Transform", "GEOSGetInteriorRingN failed.");
	}

	/* iterate over the interiorRing and transform each one of them */
    if (numInteriorRings) {
        transformedInteriorRingGeometries = GDKmalloc(numInteriorRings * sizeof(GEOSGeometry *));
        if (transformedInteriorRingGeometries == NULL) {
            *transformedGeometry = NULL;
            GEOSGeom_destroy(transformedExteriorRingGeometry);
            throw(MAL, "geom.wkbTransform", MAL_MALLOC_FAIL);
        }
        for (i = 0; i < numInteriorRings; i++) {
            ret = transformLinearRing(&transformedInteriorRingGeometries[i], GEOSGetInteriorRingN(geosGeometry, i), proj4_src, proj4_dst);
            if (ret != MAL_SUCCEED) {
                while (--i >= 0)
                    GEOSGeom_destroy(transformedInteriorRingGeometries[i]);
                GDKfree(transformedInteriorRingGeometries);
                GEOSGeom_destroy(transformedExteriorRingGeometry);
                *transformedGeometry = NULL;
                return ret;
            }
            GEOSSetSRID(transformedInteriorRingGeometries[i], srid);
        }
    }

    *transformedGeometry = GEOSGeom_createPolygon(transformedExteriorRingGeometry, transformedInteriorRingGeometries, numInteriorRings);
    if (*transformedGeometry == NULL) {
	    GEOSGeom_destroy(transformedExteriorRingGeometry);
        for (i = 0; i < numInteriorRings; i++)
            GEOSGeom_destroy(transformedInteriorRingGeometries[i]);
        ret = createException(MAL, "geom.wkbTransform", "GEOSGeom_createPolygon failed");
    }

    if(transformedInteriorRingGeometries)
        GDKfree(transformedInteriorRingGeometries);
	GEOSGeom_destroy(transformedExteriorRingGeometry);

	return ret;
}

static str
transformMultiGeometry(GEOSGeometry **transformedGeometry, const GEOSGeometry *geosGeometry, projPJ proj4_src, projPJ proj4_dst, int srid, int geometryType)
{
	int geometriesNum, subGeometryType, i;
	GEOSGeometry **transformedMultiGeometries = NULL;
	const GEOSGeometry *multiGeometry = NULL;
	str ret = MAL_SUCCEED;

	geometriesNum = GEOSGetNumGeometries(geosGeometry);
	if (geometriesNum == -1)
		throw(MAL, "geom.Transform", "GEOSGetNumGeometries failed");
	transformedMultiGeometries = GDKmalloc(geometriesNum * sizeof(GEOSGeometry *));
	if (transformedMultiGeometries == NULL)
		throw(MAL, "geom.Transform", MAL_MALLOC_FAIL);

	for (i = 0; i < geometriesNum; i++) {
		if ((multiGeometry = GEOSGetGeometryN(geosGeometry, i)) == NULL)
			ret = createException(MAL, "geom.Transform", "GEOSGetGeometryN failed");
		else if ((subGeometryType = GEOSGeomTypeId(multiGeometry) + 1) == 0)
			ret = createException(MAL, "geom.Transform", "GEOSGeomTypeId failed");
		else {
			switch (subGeometryType) {
			case wkbPoint_mdb:
				ret = transformPoint(&transformedMultiGeometries[i], multiGeometry, proj4_src, proj4_dst);
				break;
			case wkbLineString_mdb:
				ret = transformLineString(&transformedMultiGeometries[i], multiGeometry, proj4_src, proj4_dst);
				break;
			case wkbLinearRing_mdb:
				ret = transformLinearRing(&transformedMultiGeometries[i], multiGeometry, proj4_src, proj4_dst);
				break;
			case wkbPolygon_mdb:
				ret = transformPolygon(&transformedMultiGeometries[i], multiGeometry, proj4_src, proj4_dst, srid);
				break;
			default:
				ret = createException(MAL, "geom.Transform", "Unknown geometry type");
				break;
			}
		}

		if (ret != MAL_SUCCEED) {
			while (--i >= 0)
				GEOSGeom_destroy(transformedMultiGeometries[i]);
			GDKfree(transformedMultiGeometries);
			*transformedGeometry = NULL;
			return ret;
		}

		GEOSSetSRID(transformedMultiGeometries[i], srid);
	}

	*transformedGeometry = GEOSGeom_createCollection(geometryType - 1, transformedMultiGeometries, geometriesNum);
	if (*transformedGeometry == NULL) {
		for (i = 0; i < geometriesNum; i++)
			GEOSGeom_destroy(transformedMultiGeometries[i]);
		ret = createException(MAL, "geom.Transform", "GEOSGeom_createCollection failed");
	}
	GDKfree(transformedMultiGeometries);

	return ret;
}

/* the following function is used in postgis to get projPJ from str.
 * it is necessary to do it in a detailed way like that because pj_init_plus
 * does not set all parameters correctly and I cannot test whether the
 * coordinate reference systems are geographic or not */
static projPJ
projFromStr(const char *projStr)
{
	int t;
	char *params[1024];	// one for each parameter
	char *loc;
	char *str;
	projPJ result;

	if (projStr == NULL)
		return NULL;

	str = GDKstrdup(projStr);
	if (str == NULL)
		return NULL;

	// first we split the string into a bunch of smaller strings,
	// based on the " " separator

	params[0] = str;	// 1st param, we'll null terminate at the " " soon

	t = 1;
	for (loc = strchr(str, ' '); loc != NULL; loc = strchr(loc, ' ')) {
		if (t == (int) (sizeof(params) / sizeof(params[0]))) {
			/* too many parameters */
			GDKfree(str);
			return NULL;
		}
		*loc++ = 0;	// null terminate and advance
		params[t++] = loc;
	}

	result = pj_init(t, params);
	GDKfree(str);

	return result;
}
#endif

/* It gets a geometry and transforms its coordinates to the provided srid */
str
wkbTransform(wkb **transformedWKB, wkb **geomWKB, int *srid_src, int *srid_dst, char **proj4_src_str, char **proj4_dst_str)
{
#ifndef HAVE_PROJ
	*transformedWKB = NULL;
	(void) geomWKB;
	(void) srid_src;
	(void) srid_dst;
	(void) proj4_src_str;
	(void) proj4_dst_str;
	throw(MAL, "geom.Transform", "Function Not Implemented");
#else
	projPJ proj4_src, proj4_dst;
	GEOSGeom geosGeometry, transformedGeosGeometry;
	int geometryType = -1;

	str ret = MAL_SUCCEED;

	if (*geomWKB == NULL)
		throw(MAL, "geom.Transform", "wkb is null");

	if (wkb_isnil(*geomWKB) ||
	    *srid_src == int_nil ||
	    *srid_dst == int_nil ||
	    strcmp(*proj4_src_str, str_nil) == 0 ||
	    strcmp(*proj4_dst_str, str_nil) == 0) {
		if ((*transformedWKB = wkbNULLcopy()) == NULL)
			throw(MAL, "geom.Transform", MAL_MALLOC_FAIL);
		return MAL_SUCCEED;
	}

	if (strcmp(*proj4_src_str, "null") == 0)
		throw(MAL, "geom.Transform", "Could not find in spatial_ref_sys srid %d\n", *srid_src);
	if (strcmp(*proj4_dst_str, "null") == 0)
		throw(MAL, "geom.Transform", "Could not find in spatial_ref_sys srid %d\n", *srid_dst);

	proj4_src = /*pj_init_plus */ projFromStr(*proj4_src_str);
	proj4_dst = /*pj_init_plus */ projFromStr(*proj4_dst_str);
	if (proj4_src == NULL || proj4_dst == NULL) {
		if (proj4_src)
			pj_free(proj4_src);
		if (proj4_dst)
			pj_free(proj4_dst);
		throw(MAL, "geom.Transform", "pj_init failed");
	}

	/* get the geosGeometry from the wkb */
	geosGeometry = wkb2geos(*geomWKB);
	/* get the type of the geometry */
	geometryType = GEOSGeomTypeId(geosGeometry) + 1;

	switch (geometryType) {
	case wkbPoint_mdb:
		ret = transformPoint(&transformedGeosGeometry, geosGeometry, proj4_src, proj4_dst);
		break;
	case wkbLineString_mdb:
		ret = transformLineString(&transformedGeosGeometry, geosGeometry, proj4_src, proj4_dst);
		break;
	case wkbLinearRing_mdb:
		ret = transformLinearRing(&transformedGeosGeometry, geosGeometry, proj4_src, proj4_dst);
		break;
	case wkbPolygon_mdb:
		ret = transformPolygon(&transformedGeosGeometry, geosGeometry, proj4_src, proj4_dst, *srid_dst);
		break;
	case wkbMultiPoint_mdb:
	case wkbMultiLineString_mdb:
	case wkbMultiPolygon_mdb:
		ret = transformMultiGeometry(&transformedGeosGeometry, geosGeometry, proj4_src, proj4_dst, *srid_dst, geometryType);
		break;
	default:
		transformedGeosGeometry = NULL;
		ret = createException(MAL, "geom.Transform", "Unknown geometry type");
	}

	if (transformedGeosGeometry) {
		/* set the new srid */
		GEOSSetSRID(transformedGeosGeometry, *srid_dst);
		/* get the wkb */
		if ((*transformedWKB = geos2wkb(transformedGeosGeometry)) == NULL)
			ret = createException(MAL, "geom.Transform", "geos2wkb failed");
		/* destroy the geos geometries */
		GEOSGeom_destroy(transformedGeosGeometry);
	}

	pj_free(proj4_src);
	pj_free(proj4_dst);
	GEOSGeom_destroy(geosGeometry);

	return ret;
#endif
}

//gets a coord seq and forces it to have dim dimensions adding or removing extra dimensions
static str
forceDimCoordSeq(int idx, int coordinatesNum, int dim, const GEOSCoordSequence *gcs_old, GEOSCoordSeq gcs_new)
{
	double x = 0, y = 0, z = 0;

	//get the coordinates
	if (!GEOSCoordSeq_getX(gcs_old, idx, &x))
		throw(MAL, "geom.ForceDim", "GEOSCoordSeq_getX failed");
	if (!GEOSCoordSeq_getY(gcs_old, idx, &y))
		throw(MAL, "geom.ForceDim", "GEOSCoordSeq_getY failed");
	if (coordinatesNum > 2 && dim > 2 &&	//read it only if needed (dim >2)
	    !GEOSCoordSeq_getZ(gcs_old, idx, &z))
		throw(MAL, "geom.ForceDim", "GEOSCoordSeq_getZ failed");

	//create the new coordinates
	if (!GEOSCoordSeq_setX(gcs_new, idx, x))
		throw(MAL, "geom.ForceDim", "GEOSCoordSeq_setX failed");
	if (!GEOSCoordSeq_setY(gcs_new, idx, y))
		throw(MAL, "geom.ForceDim", "GEOSCoordSeq_setY failed");
	if (dim > 2)
		if (!GEOSCoordSeq_setZ(gcs_new, idx, z))
			throw(MAL, "geom.ForceDim", "GEOSCoordSeq_setZ failed");
	return MAL_SUCCEED;
}

static str
forceDimPoint(GEOSGeometry **outGeometry, const GEOSGeometry *geosGeometry, int dim)
{
	int coordinatesNum = 0;
	const GEOSCoordSequence *gcs_old;
	GEOSCoordSeq gcs_new;
	str ret = MAL_SUCCEED;

	/* get the number of coordinates the geometry has */
	coordinatesNum = GEOSGeom_getCoordinateDimension(geosGeometry);
	/* get the coordinates of the points comprising the geometry */
	gcs_old = GEOSGeom_getCoordSeq(geosGeometry);

	if (gcs_old == NULL) {
		*outGeometry = NULL;
		throw(MAL, "geom.ForceDim", "GEOSGeom_getCoordSeq failed");
	}

	/* create the coordinates sequence for the translated geometry */
	if ((gcs_new = GEOSCoordSeq_create(1, dim)) == NULL) {
		*outGeometry = NULL;
		throw(MAL, "geom.ForceDim", "GEOSCoordSeq_create failed");
	}

	/* create the translated coordinates */
	ret = forceDimCoordSeq(0, coordinatesNum, dim, gcs_old, gcs_new);
	if (ret != MAL_SUCCEED) {
		*outGeometry = NULL;
		GEOSCoordSeq_destroy(gcs_new);
		return ret;
	}

	/* create the geometry from the coordinates sequence */
	*outGeometry = GEOSGeom_createPoint(gcs_new);
	if (*outGeometry == NULL) {
		GEOSCoordSeq_destroy(gcs_new);
		throw(MAL, "geom.ForceDim", "GEOSGeom_createPoint failed");
	}

	return MAL_SUCCEED;
}

static str
forceDimLineString(GEOSGeometry **outGeometry, const GEOSGeometry *geosGeometry, int dim)
{
	int coordinatesNum = 0;
	const GEOSCoordSequence *gcs_old;
	GEOSCoordSeq gcs_new;
	unsigned int pointsNum = 0, i = 0;
	str ret = MAL_SUCCEED;

	/* get the number of coordinates the geometry has */
	coordinatesNum = GEOSGeom_getCoordinateDimension(geosGeometry);
	/* get the coordinates of the points comprising the geometry */
	gcs_old = GEOSGeom_getCoordSeq(geosGeometry);

	if (gcs_old == NULL)
		throw(MAL, "geom.ForceDim", "GEOSGeom_getCoordSeq failed");

	/* get the number of points in the geometry */
	if (!GEOSCoordSeq_getSize(gcs_old, &pointsNum))
		throw(MAL, "geom.ForceDim", "GEOSCoordSeq_getSize failed");

	/* create the coordinates sequence for the translated geometry */
	gcs_new = GEOSCoordSeq_create(pointsNum, dim);
	if (gcs_new == NULL)
		throw(MAL, "geom.ForceDim", "GEOSCoordSeq_create failed");

	/* create the translated coordinates */
	for (i = 0; i < pointsNum; i++) {
		ret = forceDimCoordSeq(i, coordinatesNum, dim, gcs_old, gcs_new);
		if (ret != MAL_SUCCEED) {
			GEOSCoordSeq_destroy(gcs_new);
			return ret;
		}
	}

	//create the geometry from the translated coordinates sequence
	*outGeometry = GEOSGeom_createLineString(gcs_new);
	if (*outGeometry == NULL) {
		GEOSCoordSeq_destroy(gcs_new);
		throw(MAL, "geom.ForceDim", "GEOSGeom_createLineString failed");
	}

	return MAL_SUCCEED;

}

//Although linestring and linearRing are essentially the same we need to distinguish that when creating polygon from the rings
static str
forceDimLinearRing(GEOSGeometry **outGeometry, const GEOSGeometry *geosGeometry, int dim)
{
	int coordinatesNum = 0;
	const GEOSCoordSequence *gcs_old;
	GEOSCoordSeq gcs_new;
	unsigned int pointsNum = 0, i = 0;
	str ret = MAL_SUCCEED;

	/* get the number of coordinates the geometry has */
	coordinatesNum = GEOSGeom_getCoordinateDimension(geosGeometry);
	/* get the coordinates of the points comprising the geometry */
	gcs_old = GEOSGeom_getCoordSeq(geosGeometry);

	if (gcs_old == NULL)
		throw(MAL, "geom.ForceDim", "GEOSGeom_getCoordSeq failed");

	/* get the number of points in the geometry */
	if (!GEOSCoordSeq_getSize(gcs_old, &pointsNum))
		throw(MAL, "geom.ForceDim", "GEOSCoordSeq_getSize failed");

	/* create the coordinates sequence for the translated geometry */
	gcs_new = GEOSCoordSeq_create(pointsNum, dim);
	if (gcs_new == NULL)
		throw(MAL, "geom.ForceDim", "GEOSCoordSeq_create failed");

	/* create the translated coordinates */
	for (i = 0; i < pointsNum; i++) {
		ret = forceDimCoordSeq(i, coordinatesNum, dim, gcs_old, gcs_new);
		if (ret != MAL_SUCCEED) {
			GEOSCoordSeq_destroy(gcs_new);
			return ret;
		}
	}

	//create the geometry from the translated coordinates sequence
	*outGeometry = GEOSGeom_createLinearRing(gcs_new);
	if (*outGeometry == NULL) {
		GEOSCoordSeq_destroy(gcs_new);
		throw(MAL, "geom.ForceDim", "GEOSGeom_createLinearRing failed");
	}

	return MAL_SUCCEED;
}

static str
forceDimPolygon(GEOSGeometry **outGeometry, const GEOSGeometry *geosGeometry, int dim)
{
	const GEOSGeometry *exteriorRingGeometry;
	GEOSGeometry *transformedExteriorRingGeometry = NULL;
	GEOSGeometry **transformedInteriorRingGeometries = NULL;
	int numInteriorRings = 0, i = 0;
	str ret = MAL_SUCCEED;

	/* get the exterior ring of the polygon */
	exteriorRingGeometry = GEOSGetExteriorRing(geosGeometry);
	if (!exteriorRingGeometry) {
		*outGeometry = NULL;
		throw(MAL, "geom.ForceDim", "GEOSGetExteriorRing failed");
	}

	if ((ret = forceDimLinearRing(&transformedExteriorRingGeometry, exteriorRingGeometry, dim)) != MAL_SUCCEED) {
		*outGeometry = NULL;
		return ret;
	}

	numInteriorRings = GEOSGetNumInteriorRings(geosGeometry);
	if (numInteriorRings == -1) {
		*outGeometry = NULL;
		GEOSGeom_destroy(transformedExteriorRingGeometry);
		throw(MAL, "geom.ForceDim", "GEOSGetInteriorRingN failed.");
	}

	/* iterate over the interiorRing and translate each one of them */
    if (numInteriorRings) {
        transformedInteriorRingGeometries = GDKmalloc(numInteriorRings * sizeof(GEOSGeometry *));
        if (transformedInteriorRingGeometries == NULL) {
            *outGeometry = NULL;
            GEOSGeom_destroy(transformedExteriorRingGeometry);
            throw(MAL, "geom.ForceDim", MAL_MALLOC_FAIL);
        }
        for (i = 0; i < numInteriorRings; i++) {
            if ((ret = forceDimLinearRing(&transformedInteriorRingGeometries[i], GEOSGetInteriorRingN(geosGeometry, i), dim)) != MAL_SUCCEED) {
                while (--i >= 0)
                    GEOSGeom_destroy(transformedInteriorRingGeometries[i]);
                GDKfree(transformedInteriorRingGeometries);
                GEOSGeom_destroy(transformedExteriorRingGeometry);
                *outGeometry = NULL;
                return ret;
            }
        }
    }

    *outGeometry = GEOSGeom_createPolygon(transformedExteriorRingGeometry, transformedInteriorRingGeometries, numInteriorRings);
    if (*outGeometry == NULL) {
	    GEOSGeom_destroy(transformedExteriorRingGeometry);
        for (i = 0; i < numInteriorRings; i++)
            GEOSGeom_destroy(transformedInteriorRingGeometries[i]);
        ret = createException(MAL, "geom.ForceDim", "GEOSGeom_createPolygon failed");
    }

    if (transformedInteriorRingGeometries)
        GDKfree(transformedInteriorRingGeometries);

	return ret;
}

static str forceDimGeometry(GEOSGeometry **outGeometry, const GEOSGeometry *geosGeometry, int dim);
static str
forceDimMultiGeometry(GEOSGeometry **outGeometry, const GEOSGeometry *geosGeometry, int dim)
{
	int geometriesNum, i;
	GEOSGeometry **transformedMultiGeometries = NULL;
	str err = MAL_SUCCEED;

	geometriesNum = GEOSGetNumGeometries(geosGeometry);
	transformedMultiGeometries = GDKmalloc(geometriesNum * sizeof(GEOSGeometry *));
	if (transformedMultiGeometries == NULL)
		throw(MAL, "geom.ForceDim", MAL_MALLOC_FAIL);

	//In order to have the geometries in the output in the same order as in the input
	//we should read them and put them in the area in reverse order
	for (i = geometriesNum - 1; i >= 0; i--) {
		const GEOSGeometry *multiGeometry = GEOSGetGeometryN(geosGeometry, i);

		if ((err = forceDimGeometry(&transformedMultiGeometries[i], multiGeometry, dim)) != MAL_SUCCEED) {
			while (++i < geometriesNum)
				GEOSGeom_destroy(transformedMultiGeometries[i]);
			GDKfree(transformedMultiGeometries);
			*outGeometry = NULL;
			return err;
		}
	}

	*outGeometry = GEOSGeom_createCollection(GEOSGeomTypeId(geosGeometry), transformedMultiGeometries, geometriesNum);
	if (*outGeometry == NULL) {
		for (i = 0; i < geometriesNum; i++)
			GEOSGeom_destroy(transformedMultiGeometries[i]);
		err = createException(MAL, "geom.ForceDim", "GEOSGeom_createCollection failed");
	}
	GDKfree(transformedMultiGeometries);

	return err;
}

static str
forceDimGeometry(GEOSGeometry **outGeometry, const GEOSGeometry *geosGeometry, int dim)
{
	int geometryType = GEOSGeomTypeId(geosGeometry) + 1;

	//check the type of the geometry
	switch (geometryType) {
	case wkbPoint_mdb:
		return forceDimPoint(outGeometry, geosGeometry, dim);
	case wkbLineString_mdb:
	case wkbLinearRing_mdb:
		return forceDimLineString(outGeometry, geosGeometry, dim);
	case wkbPolygon_mdb:
		return forceDimPolygon(outGeometry, geosGeometry, dim);
	case wkbMultiPoint_mdb:
	case wkbMultiLineString_mdb:
	case wkbMultiPolygon_mdb:
	case wkbGeometryCollection_mdb:
		return forceDimMultiGeometry(outGeometry, geosGeometry, dim);
	default:
		throw(MAL, "geom.ForceDim", "%s Unknown geometry type", geom_type2str(geometryType, 0));
	}
}

str
wkbForceDim(wkb **outWKB, wkb **geomWKB, int *dim)
{
	GEOSGeometry *outGeometry;
	GEOSGeom geosGeometry;
	str err;

	if (wkb_isnil(*geomWKB) || *dim == int_nil) {
		if ((*outWKB = wkbNULLcopy()) == NULL)
			throw(MAL, "geom.ForceDim", MAL_MALLOC_FAIL);
		return MAL_SUCCEED;
	}

	geosGeometry = wkb2geos(*geomWKB);
	if (geosGeometry == NULL) {
		*outWKB = NULL;
		throw(MAL, "geom.ForceDim", "wkb2geos failed");
	}

	if ((err = forceDimGeometry(&outGeometry, geosGeometry, *dim)) != MAL_SUCCEED) {
		GEOSGeom_destroy(geosGeometry);
		*outWKB = NULL;
		return err;
	}

	GEOSSetSRID(outGeometry, GEOSGetSRID(geosGeometry));

	*outWKB = geos2wkb(outGeometry);

	GEOSGeom_destroy(geosGeometry);
	GEOSGeom_destroy(outGeometry);

	if (*outWKB == NULL)
		throw(MAL, "geom.ForceDim", "geos2wkb failed");

	return MAL_SUCCEED;
}

static str
segmentizePoint(GEOSGeometry **outGeometry, const GEOSGeometry *geosGeometry)
{
	const GEOSCoordSequence *gcs_old;
	GEOSCoordSeq gcs_new;

	//nothing much to do. Just create a copy of the point
	//get the coordinates
	if ((gcs_old = GEOSGeom_getCoordSeq(geosGeometry)) == NULL) {
		*outGeometry = NULL;
		throw(MAL, "geom.Segmentize", "GEOSGeom_getCoordSeq failed");
	}
	//create a copy of it
	if ((gcs_new = GEOSCoordSeq_clone(gcs_old)) == NULL) {
		*outGeometry = NULL;
		throw(MAL, "geom.Segmentize", "GEOSCoordSeq_clone failed");
	}
	//create the geometry from the coordinates sequence
	*outGeometry = GEOSGeom_createPoint(gcs_new);
	if (*outGeometry == NULL) {
		GEOSCoordSeq_destroy(gcs_new);
		throw(MAL, "geom.Segmentize", "GEOSGeom_createPoint failed");
	}

	return MAL_SUCCEED;
}

static str
segmentizeLineString(GEOSGeometry **outGeometry, const GEOSGeometry *geosGeometry, double sz, int isRing)
{
	int coordinatesNum = 0;
	const GEOSCoordSequence *gcs_old;
	GEOSCoordSeq gcs_new;
	unsigned int pointsNum = 0, additionalPoints = 0, i = 0, j = 0;
	double xl = 0.0, yl = 0.0, zl = 0.0;
	double *xCoords_org, *yCoords_org, *zCoords_org;
	str err = MAL_SUCCEED;

	//get the number of coordinates the geometry has
	coordinatesNum = GEOSGeom_getCoordinateDimension(geosGeometry);
	//get the coordinates of the points comprising the geometry
	if ((gcs_old = GEOSGeom_getCoordSeq(geosGeometry)) == NULL) {
		*outGeometry = NULL;
		throw(MAL, "geom.Segmentize", "GEOSGeom_getCoordSeq failed");
	}
	//get the number of points in the geometry
	if (!GEOSCoordSeq_getSize(gcs_old, &pointsNum)) {
		*outGeometry = NULL;
		throw(MAL, "geom.Segmentize", "GEOSCoordSeq_getSize failed");
	}
	//store the points so that I do not have to read them multiple times using geos
	if ((xCoords_org = GDKmalloc(pointsNum * sizeof(double))) == NULL) {
		*outGeometry = NULL;
		throw(MAL, "geom.Segmentize", "Could not allocate memory for %d double values", pointsNum);
	}
	if ((yCoords_org = GDKmalloc(pointsNum * sizeof(double))) == NULL) {
		GDKfree(xCoords_org);
		*outGeometry = NULL;
		throw(MAL, "geom.Segmentize", "Could not allocate memory for %d double values", pointsNum);
	}
	if ((zCoords_org = GDKmalloc(pointsNum * sizeof(double))) == NULL) {
		GDKfree(xCoords_org);
		GDKfree(yCoords_org);
		*outGeometry = NULL;
		throw(MAL, "geom.Segmentize", "Could not allocate memory for %d double values", pointsNum);
	}

	if (!GEOSCoordSeq_getX(gcs_old, 0, &xCoords_org[0])) {
		err = createException(MAL, "geom.Segmentize", "GEOSCoordSeq_getX failed");
		goto bailout;
	}
	if (!GEOSCoordSeq_getY(gcs_old, 0, &yCoords_org[0])) {
		err = createException(MAL, "geom.Segmentize", "GEOSCoordSeq_getY failed");
		goto bailout;
	}
	if (coordinatesNum > 2 && !GEOSCoordSeq_getZ(gcs_old, 0, &zCoords_org[0])) {
		err = createException(MAL, "geom.Segmentize", "GEOSCoordSeq_getZ failed");
		goto bailout;
	}

	xl = xCoords_org[0];
	yl = yCoords_org[0];
	zl = zCoords_org[0];

	//check how many new points should be added
	for (i = 1; i < pointsNum; i++) {
		double dist;

		if (!GEOSCoordSeq_getX(gcs_old, i, &xCoords_org[i])) {
			err = createException(MAL, "geom.Segmentize", "GEOSCoordSeq_getX failed");
			goto bailout;
		}
		if (!GEOSCoordSeq_getY(gcs_old, i, &yCoords_org[i])) {
			err = createException(MAL, "geom.Segmentize", "GEOSCoordSeq_getY failed");
			goto bailout;
		}
		if (coordinatesNum > 2 && !GEOSCoordSeq_getZ(gcs_old, i, &zCoords_org[i])) {
			err = createException(MAL, "geom.Segmentize", "GEOSCoordSeq_getZ failed");
			goto bailout;
		}

		//compute the distance of the current point to the last added one
		while ((dist = sqrt(pow(xl - xCoords_org[i], 2) + pow(yl - yCoords_org[i], 2) + pow(zl - zCoords_org[i], 2))) > sz) {
//fprintf(stderr, "OLD : (%f, %f, %f) vs (%f, %f, %f) = %f\n", xl, yl, zl, xCoords_org[i], yCoords_org[i], zCoords_org[i], dist);
			additionalPoints++;
			//compute the point
			xl = xl + (xCoords_org[i] - xl) * sz / dist;
			yl = yl + (yCoords_org[i] - yl) * sz / dist;
			zl = zl + (zCoords_org[i] - zl) * sz / dist;
		}

		xl = xCoords_org[i];
		yl = yCoords_org[i];
		zl = zCoords_org[i];

	}
//fprintf(stderr, "Adding %d\n", additionalPoints);
	//create the coordinates sequence for the translated geometry
	if ((gcs_new = GEOSCoordSeq_create(pointsNum + additionalPoints, coordinatesNum)) == NULL) {
		*outGeometry = NULL;
		err = createException(MAL, "geom.Segmentize", "GEOSCoordSeq_create failed");
		goto bailout;
	}
	//add the first point
	if (!GEOSCoordSeq_setX(gcs_new, 0, xCoords_org[0])) {
		err = createException(MAL, "geom.Segmentize", "GEOSCoordSeq_setX failed");
		GEOSCoordSeq_destroy(gcs_new);
		goto bailout;
	}
	if (!GEOSCoordSeq_setY(gcs_new, 0, yCoords_org[0])) {
		err = createException(MAL, "geom.Segmentize", "GEOSCoordSeq_setY failed");
		GEOSCoordSeq_destroy(gcs_new);
		goto bailout;
	}
	if (coordinatesNum > 2 && !GEOSCoordSeq_setZ(gcs_new, 0, zCoords_org[0])) {
		err = createException(MAL, "geom.Segmentize", "GEOSCoordSeq_setZ failed");
		GEOSCoordSeq_destroy(gcs_new);
		goto bailout;
	}

	xl = xCoords_org[0];
	yl = yCoords_org[0];
	zl = zCoords_org[0];

	//check and add the rest of the points
	for (i = 1; i < pointsNum; i++) {
		//compute the distance of the current point to the last added one
		double dist;
		while ((dist = sqrt(pow(xl - xCoords_org[i], 2) + pow(yl - yCoords_org[i], 2) + pow(zl - zCoords_org[i], 2))) > sz) {
//fprintf(stderr, "OLD : (%f, %f, %f) vs (%f, %f, %f) = %f\n", xl, yl, zl, xCoords_org[i], yCoords_org[i], zCoords_org[i], dist);
			assert(j < additionalPoints);

			//compute intermediate point
			xl = xl + (xCoords_org[i] - xl) * sz / dist;
			yl = yl + (yCoords_org[i] - yl) * sz / dist;
			zl = zl + (zCoords_org[i] - zl) * sz / dist;

			//add the intermediate point
			if (!GEOSCoordSeq_setX(gcs_new, i + j, xl)) {
				err = createException(MAL, "geom.Segmentize", "GEOSCoordSeq_setX failed");
				GEOSCoordSeq_destroy(gcs_new);
				goto bailout;
			}
			if (!GEOSCoordSeq_setY(gcs_new, i + j, yl)) {
				err = createException(MAL, "geom.Segmentize", "GEOSCoordSeq_setY failed");
				GEOSCoordSeq_destroy(gcs_new);
				goto bailout;
			}
			if (coordinatesNum > 2 && !GEOSCoordSeq_setZ(gcs_new, i + j, zl)) {
				err = createException(MAL, "geom.Segmentize", "GEOSCoordSeq_setZ failed");
				GEOSCoordSeq_destroy(gcs_new);
				goto bailout;
			}

			j++;
		}

		//add the original point
		if (!GEOSCoordSeq_setX(gcs_new, i + j, xCoords_org[i])) {
			err = createException(MAL, "geom.Segmentize", "GEOSCoordSeq_setX failed");
			GEOSCoordSeq_destroy(gcs_new);
			goto bailout;
		}
		if (!GEOSCoordSeq_setY(gcs_new, i + j, yCoords_org[i])) {
			err = createException(MAL, "geom.Segmentize", "GEOSCoordSeq_setY failed");
			GEOSCoordSeq_destroy(gcs_new);
			goto bailout;
		}
		if (coordinatesNum > 2 && !GEOSCoordSeq_setZ(gcs_new, i + j, zCoords_org[i])) {
			err = createException(MAL, "geom.Segmentize", "GEOSCoordSeq_setZ failed");
			GEOSCoordSeq_destroy(gcs_new);
			goto bailout;
		}

		xl = xCoords_org[i];
		yl = yCoords_org[i];
		zl = zCoords_org[i];

	}

	//create the geometry from the translated coordinates sequence
	if (isRing)
		*outGeometry = GEOSGeom_createLinearRing(gcs_new);
	else
		*outGeometry = GEOSGeom_createLineString(gcs_new);

	if (*outGeometry == NULL) {
		err = createException(MAL, "geom.Segmentize", "GEOSGeom_%s failed", isRing ? "LinearRing" : "LineString");
		GEOSCoordSeq_destroy(gcs_new);
	}

  bailout:
	GDKfree(xCoords_org);
	GDKfree(yCoords_org);
	GDKfree(zCoords_org);

	return err;
}

static str
segmentizePolygon(GEOSGeometry **outGeometry, const GEOSGeometry *geosGeometry, double sz)
{
	const GEOSGeometry *exteriorRingGeometry;
	GEOSGeometry *transformedExteriorRingGeometry = NULL;
	GEOSGeometry **transformedInteriorRingGeometries = NULL;
	int numInteriorRings = 0, i = 0;
	str err;

	/* get the exterior ring of the polygon */
	exteriorRingGeometry = GEOSGetExteriorRing(geosGeometry);
	if (exteriorRingGeometry == NULL) {
		*outGeometry = NULL;
		throw(MAL, "geom.Segmentize", "GEOSGetExteriorRing failed");
	}

	if ((err = segmentizeLineString(&transformedExteriorRingGeometry, exteriorRingGeometry, sz, 1)) != MAL_SUCCEED) {
		*outGeometry = NULL;
		return err;
	}

	numInteriorRings = GEOSGetNumInteriorRings(geosGeometry);
	if (numInteriorRings == -1) {
		*outGeometry = NULL;
		GEOSGeom_destroy(transformedExteriorRingGeometry);
		throw(MAL, "geom.Segmentize", "GEOSGetInteriorRingN failed.");
	}
	//iterate over the interiorRing and segmentize each one of them
    if (numInteriorRings) {
        transformedInteriorRingGeometries = GDKmalloc(numInteriorRings * sizeof(GEOSGeometry *));
        if (transformedInteriorRingGeometries == NULL) {
            *outGeometry = NULL;
            GEOSGeom_destroy(transformedExteriorRingGeometry);
            throw(MAL, "geom.Segmentize", MAL_MALLOC_FAIL);
        }
        for (i = 0; i < numInteriorRings; i++) {
            if ((err = segmentizeLineString(&transformedInteriorRingGeometries[i], GEOSGetInteriorRingN(geosGeometry, i), sz, 1)) != MAL_SUCCEED) {
                while (--i >= 0)
                    GEOSGeom_destroy(transformedInteriorRingGeometries[i]);
                GDKfree(transformedInteriorRingGeometries);
                GEOSGeom_destroy(transformedExteriorRingGeometry);
                *outGeometry = NULL;
                return err;
            }
        }
    }

    *outGeometry = GEOSGeom_createPolygon(transformedExteriorRingGeometry, transformedInteriorRingGeometries, numInteriorRings);
    if (*outGeometry == NULL) {
	    GEOSGeom_destroy(transformedExteriorRingGeometry);
        for (i = 0; i < numInteriorRings; i++)
            GEOSGeom_destroy(transformedInteriorRingGeometries[i]);
        err = createException(MAL, "geom.Segmentize", "GEOSGeom_createPolygon failed");
    }
    if (transformedInteriorRingGeometries)
        GDKfree(transformedInteriorRingGeometries);

	return err;
}

static str segmentizeGeometry(GEOSGeometry **outGeometry, const GEOSGeometry *geosGeometry, double sz);
static str
segmentizeMultiGeometry(GEOSGeometry **outGeometry, const GEOSGeometry *geosGeometry, double sz)
{
	int geometriesNum, i;
	GEOSGeometry **transformedMultiGeometries = NULL;
	str err = MAL_SUCCEED;

	geometriesNum = GEOSGetNumGeometries(geosGeometry);
	transformedMultiGeometries = GDKmalloc(geometriesNum * sizeof(GEOSGeometry *));
	if (transformedMultiGeometries == NULL)
		throw(MAL, "geom.Segmentize", MAL_MALLOC_FAIL);

	//In order to have the geometries in the output in the same order as in the input
	//we should read them and put them in the area in reverse order
	for (i = geometriesNum - 1; i >= 0; i--) {
		const GEOSGeometry *multiGeometry = GEOSGetGeometryN(geosGeometry, i);

		if ((err = segmentizeGeometry(&transformedMultiGeometries[i], multiGeometry, sz)) != MAL_SUCCEED) {
			while (++i < geometriesNum)
				GEOSGeom_destroy(transformedMultiGeometries[i]);
			GDKfree(transformedMultiGeometries);
			*outGeometry = NULL;
			return err;
		}
	}

	*outGeometry = GEOSGeom_createCollection(GEOSGeomTypeId(geosGeometry), transformedMultiGeometries, geometriesNum);
	if (*outGeometry == NULL) {
		for (i = 0; i < geometriesNum; i++)
			GEOSGeom_destroy(transformedMultiGeometries[i]);
		err = createException(MAL, "geom.Segmentize", "GEOSGeom_createCollection failed");
	}
	GDKfree(transformedMultiGeometries);

	return err;
}

static str
segmentizeGeometry(GEOSGeometry **outGeometry, const GEOSGeometry *geosGeometry, double sz)
{
	int geometryType = GEOSGeomTypeId(geosGeometry) + 1;

	//check the type of the geometry
	switch (geometryType) {
	case wkbPoint_mdb:
		return segmentizePoint(outGeometry, geosGeometry);
	case wkbLineString_mdb:
	case wkbLinearRing_mdb:
		return segmentizeLineString(outGeometry, geosGeometry, sz, 0);
	case wkbPolygon_mdb:
		return segmentizePolygon(outGeometry, geosGeometry, sz);
	case wkbMultiPoint_mdb:
	case wkbMultiLineString_mdb:
	case wkbMultiPolygon_mdb:
	case wkbGeometryCollection_mdb:
		return segmentizeMultiGeometry(outGeometry, geosGeometry, sz);
	default:
		throw(MAL, "geom.Segmentize", "%s Unknown geometry type", geom_type2str(geometryType, 0));
	}
}

str
wkbSegmentize(wkb **outWKB, wkb **geomWKB, dbl *sz)
{
	GEOSGeometry *outGeometry;
	GEOSGeom geosGeometry;
	str err;

	if (wkb_isnil(*geomWKB) || *sz == dbl_nil) {
		if ((*outWKB = wkbNULLcopy()) == NULL)
			throw(MAL, "geom.Segmentize", MAL_MALLOC_FAIL);
		return MAL_SUCCEED;
	}

	geosGeometry = wkb2geos(*geomWKB);
	if (geosGeometry == NULL) {
		*outWKB = NULL;
		throw(MAL, "geom.Segmentize", "wkb2geos failed");
	}

	if ((err = segmentizeGeometry(&outGeometry, geosGeometry, *sz)) != MAL_SUCCEED) {
		GEOSGeom_destroy(geosGeometry);
		*outWKB = NULL;
		return err;
	}

	GEOSSetSRID(outGeometry, GEOSGetSRID(geosGeometry));

	*outWKB = geos2wkb(outGeometry);

	GEOSGeom_destroy(geosGeometry);
	GEOSGeom_destroy(outGeometry);

	if (*outWKB == NULL)
		throw(MAL, "geom.Segmentize", "geos2wkb failed");

	return MAL_SUCCEED;
}

//gets a coord seq and moves it dx, dy, dz
static str
translateCoordSeq(int idx, int coordinatesNum, double dx, double dy, double dz, const GEOSCoordSequence *gcs_old, GEOSCoordSeq gcs_new)
{
	double x = 0, y = 0, z = 0;

	//get the coordinates
	if (!GEOSCoordSeq_getX(gcs_old, idx, &x))
		throw(MAL, "geom.Translate", "GEOSCoordSeq_getX failed");
	if (!GEOSCoordSeq_getY(gcs_old, idx, &y))
		throw(MAL, "geom.Translate", "GEOSCoordSeq_getY failed");
	if (coordinatesNum > 2)
		if (!GEOSCoordSeq_getZ(gcs_old, idx, &z))
			throw(MAL, "geom.Translate", "GEOSCoordSeq_getZ failed");

	//create new coordinates moved by dx, dy, dz
	if (!GEOSCoordSeq_setX(gcs_new, idx, (x + dx)))
		throw(MAL, "geom.Translate", "GEOSCoordSeq_setX failed");
	if (!GEOSCoordSeq_setY(gcs_new, idx, (y + dy)))
		throw(MAL, "geom.Translate", "GEOSCoordSeq_setY failed");
	if (coordinatesNum > 2)
		if (!GEOSCoordSeq_setZ(gcs_new, idx, (z + dz)))
			throw(MAL, "geom.Translate", "GEOSCoordSeq_setZ failed");

	return MAL_SUCCEED;
}

static str
translatePoint(GEOSGeometry **outGeometry, const GEOSGeometry *geosGeometry, double dx, double dy, double dz)
{
	int coordinatesNum = 0;
	const GEOSCoordSequence *gcs_old;
	GEOSCoordSeq gcs_new;
	str err;

	/* get the number of coordinates the geometry has */
	coordinatesNum = GEOSGeom_getCoordinateDimension(geosGeometry);
	/* get the coordinates of the points comprising the geometry */
	gcs_old = GEOSGeom_getCoordSeq(geosGeometry);

	if (gcs_old == NULL) {
		*outGeometry = NULL;
		throw(MAL, "geom.Translate", "GEOSGeom_getCoordSeq failed");
	}

	/* create the coordinates sequence for the translated geometry */
	gcs_new = GEOSCoordSeq_create(1, coordinatesNum);
	if (gcs_new == NULL) {
		*outGeometry = NULL;
		throw(MAL, "geom.Translate", "GEOSCoordSeq_create failed");
	}

	/* create the translated coordinates */
	if ((err = translateCoordSeq(0, coordinatesNum, dx, dy, dz, gcs_old, gcs_new)) != MAL_SUCCEED) {
		GEOSCoordSeq_destroy(gcs_new);
		*outGeometry = NULL;
		return err;
	}

	/* create the geometry from the coordinates sequence */
	*outGeometry = GEOSGeom_createPoint(gcs_new);
	if (*outGeometry == NULL) {
		err = createException(MAL, "geom.Translate", "GEOSGeom_createPoint failed");
		GEOSCoordSeq_destroy(gcs_new);
	}

	return err;
}

static str
translateLineString(GEOSGeometry **outGeometry, const GEOSGeometry *geosGeometry, double dx, double dy, double dz)
{
	int coordinatesNum = 0;
	const GEOSCoordSequence *gcs_old;
	GEOSCoordSeq gcs_new;
	unsigned int pointsNum = 0, i = 0;
	str err;

	/* get the number of coordinates the geometry has */
	coordinatesNum = GEOSGeom_getCoordinateDimension(geosGeometry);
	/* get the coordinates of the points comprising the geometry */
	gcs_old = GEOSGeom_getCoordSeq(geosGeometry);

	if (gcs_old == NULL)
		throw(MAL, "geom.Translate", "GEOSGeom_getCoordSeq failed");

	/* get the number of points in the geometry */
	GEOSCoordSeq_getSize(gcs_old, &pointsNum);

	/* create the coordinates sequence for the translated geometry */
	gcs_new = GEOSCoordSeq_create(pointsNum, coordinatesNum);
	if (gcs_new == NULL) {
		*outGeometry = NULL;
		throw(MAL, "geom.Translate", "GEOSCoordSeq_create failed");
	}

	/* create the translated coordinates */
	for (i = 0; i < pointsNum; i++) {
		if ((err = translateCoordSeq(i, coordinatesNum, dx, dy, dz, gcs_old, gcs_new)) != MAL_SUCCEED) {
			GEOSCoordSeq_destroy(gcs_new);
			return err;
		}
	}

	//create the geometry from the translated coordinates sequence
	*outGeometry = GEOSGeom_createLineString(gcs_new);
	if (*outGeometry == NULL) {
		err = createException(MAL, "geom.Translate", "GEOSGeom_createLineString failed");
		GEOSCoordSeq_destroy(gcs_new);
	}

	return err;
}

//Necessary for composing a polygon from rings
static str
translateLinearRing(GEOSGeometry **outGeometry, const GEOSGeometry *geosGeometry, double dx, double dy, double dz)
{
	int coordinatesNum = 0;
	const GEOSCoordSequence *gcs_old;
	GEOSCoordSeq gcs_new;
	unsigned int pointsNum = 0, i = 0;
	str err;

	/* get the number of coordinates the geometry has */
	coordinatesNum = GEOSGeom_getCoordinateDimension(geosGeometry);
	/* get the coordinates of the points comprising the geometry */
	gcs_old = GEOSGeom_getCoordSeq(geosGeometry);

	if (gcs_old == NULL)
		throw(MAL, "geom.Translate", "GEOSGeom_getCoordSeq failed");

	/* get the number of points in the geometry */
	GEOSCoordSeq_getSize(gcs_old, &pointsNum);

	/* create the coordinates sequence for the translated geometry */
	gcs_new = GEOSCoordSeq_create(pointsNum, coordinatesNum);
	if (gcs_new == NULL) {
		*outGeometry = NULL;
		throw(MAL, "geom.Translate", "GEOSCoordSeq_create failed");
	}

	/* create the translated coordinates */
	for (i = 0; i < pointsNum; i++) {
		if ((err = translateCoordSeq(i, coordinatesNum, dx, dy, dz, gcs_old, gcs_new)) != MAL_SUCCEED) {
			GEOSCoordSeq_destroy(gcs_new);
			return err;
		}
	}

	//create the geometry from the translated coordinates sequence
	*outGeometry = GEOSGeom_createLinearRing(gcs_new);
	if (*outGeometry == NULL) {
		err = createException(MAL, "geom.Translate", "GEOSGeom_createLinearRing failed");
		GEOSCoordSeq_destroy(gcs_new);
	}

	return err;
}

static str
translatePolygon(GEOSGeometry **outGeometry, const GEOSGeometry *geosGeometry, double dx, double dy, double dz)
{
	const GEOSGeometry *exteriorRingGeometry;
	GEOSGeometry *transformedExteriorRingGeometry = NULL;
	GEOSGeometry **transformedInteriorRingGeometries = NULL;
	int numInteriorRings = 0, i = 0;
	str err = MAL_SUCCEED;

	/* get the exterior ring of the polygon */
	exteriorRingGeometry = GEOSGetExteriorRing(geosGeometry);
	if (exteriorRingGeometry == NULL) {
		*outGeometry = NULL;
		throw(MAL, "geom.Translate", "GEOSGetExteriorRing failed");
	}

	if ((err = translateLinearRing(&transformedExteriorRingGeometry, exteriorRingGeometry, dx, dy, dz)) != MAL_SUCCEED) {
		*outGeometry = NULL;
		return err;
	}

	numInteriorRings = GEOSGetNumInteriorRings(geosGeometry);
	if (numInteriorRings == -1) {
		*outGeometry = NULL;
		GEOSGeom_destroy(transformedExteriorRingGeometry);
		throw(MAL, "geom.Translate", "GEOSGetInteriorRingN failed.");
	}

    /* iterate over the interiorRing and translate each one of them */
    if (numInteriorRings) {
        transformedInteriorRingGeometries = GDKmalloc(numInteriorRings * sizeof(GEOSGeometry *));
        if (transformedInteriorRingGeometries == NULL) {
            *outGeometry = NULL;
            GEOSGeom_destroy(transformedExteriorRingGeometry);
            throw(MAL, "geom.Translate", MAL_MALLOC_FAIL);
        }
        for (i = 0; i < numInteriorRings; i++) {
            if ((err = translateLinearRing(&transformedInteriorRingGeometries[i], GEOSGetInteriorRingN(geosGeometry, i), dx, dy, dz)) != MAL_SUCCEED) {
                while (--i >= 0)
                    GEOSGeom_destroy(transformedInteriorRingGeometries[i]);
                GDKfree(transformedInteriorRingGeometries);
                GEOSGeom_destroy(transformedExteriorRingGeometry);
                *outGeometry = NULL;
                return err;
            }
        }
    }

    *outGeometry = GEOSGeom_createPolygon(transformedExteriorRingGeometry, transformedInteriorRingGeometries, numInteriorRings);
    if (*outGeometry == NULL) {
        GEOSGeom_destroy(transformedExteriorRingGeometry);
        for (i = 0; i < numInteriorRings; i++)
            GEOSGeom_destroy(transformedInteriorRingGeometries[i]);
        err = createException(MAL, "geom.Translate", "GEOSGeom_createPolygon failed");
    }

    if (transformedInteriorRingGeometries)
        GDKfree(transformedInteriorRingGeometries);

	return err;
}

static str translateGeometry(GEOSGeometry **outGeometry, const GEOSGeometry *geosGeometry, double dx, double dy, double dz);
static str
translateMultiGeometry(GEOSGeometry **outGeometry, const GEOSGeometry *geosGeometry, double dx, double dy, double dz)
{
	int geometriesNum, i;
	GEOSGeometry **transformedMultiGeometries = NULL;
	str err = MAL_SUCCEED;

	geometriesNum = GEOSGetNumGeometries(geosGeometry);
	transformedMultiGeometries = GDKmalloc(geometriesNum * sizeof(GEOSGeometry *));
	if (transformedMultiGeometries == NULL)
		throw(MAL, "geom.Translate", MAL_MALLOC_FAIL);

	//In order to have the geometries in the output in the same order as in the input
	//we should read them and put them in the area in reverse order
	for (i = geometriesNum - 1; i >= 0; i--) {
		const GEOSGeometry *multiGeometry = GEOSGetGeometryN(geosGeometry, i);

		if ((err = translateGeometry(&transformedMultiGeometries[i], multiGeometry, dx, dy, dz)) != MAL_SUCCEED) {
			while (i++ < geometriesNum)
				GEOSGeom_destroy(transformedMultiGeometries[i]);
			GDKfree(transformedMultiGeometries);
			*outGeometry = NULL;
			return err;
		}
	}

	*outGeometry = GEOSGeom_createCollection(GEOSGeomTypeId(geosGeometry), transformedMultiGeometries, geometriesNum);
	if (*outGeometry == NULL) {
		for (i = 0; i < geometriesNum; i++)
			GEOSGeom_destroy(transformedMultiGeometries[i]);
		err = createException(MAL, "geom.Translate", "GEOSGeom_createCollection failed");
	}
	GDKfree(transformedMultiGeometries);

	return err;
}

static str
translateGeometry(GEOSGeometry **outGeometry, const GEOSGeometry *geosGeometry, double dx, double dy, double dz)
{
	int geometryType = GEOSGeomTypeId(geosGeometry) + 1;

	//check the type of the geometry
	switch (geometryType) {
	case wkbPoint_mdb:
		return translatePoint(outGeometry, geosGeometry, dx, dy, dz);
	case wkbLineString_mdb:
	case wkbLinearRing_mdb:
		return translateLineString(outGeometry, geosGeometry, dx, dy, dz);
	case wkbPolygon_mdb:
		return translatePolygon(outGeometry, geosGeometry, dx, dy, dz);
	case wkbMultiPoint_mdb:
	case wkbMultiLineString_mdb:
	case wkbMultiPolygon_mdb:
	case wkbGeometryCollection_mdb:
		return translateMultiGeometry(outGeometry, geosGeometry, dx, dy, dz);
	default:
		throw(MAL, "geom.Translate", "%s Unknown geometry type", geom_type2str(geometryType, 0));
	}
}

str
wkbTranslate(wkb **outWKB, wkb **geomWKB, dbl *dx, dbl *dy, dbl *dz)
{
	GEOSGeometry *outGeometry;
	GEOSGeom geosGeometry;
	str err;

	if (wkb_isnil(*geomWKB) || *dx == dbl_nil || *dy == dbl_nil || *dz == dbl_nil) {
		if ((*outWKB = wkbNULLcopy()) == NULL)
			throw(MAL, "geom.Translate", MAL_MALLOC_FAIL);
		return MAL_SUCCEED;
	}

	geosGeometry = wkb2geos(*geomWKB);
	if (geosGeometry == NULL) {
		*outWKB = NULL;
		throw(MAL, "geom.Translate", "wkb2geos failed");
	}

	if ((err = translateGeometry(&outGeometry, geosGeometry, *dx, *dy, *dz)) != MAL_SUCCEED) {
		GEOSGeom_destroy(geosGeometry);
		*outWKB = NULL;
		return err;
	}

	GEOSSetSRID(outGeometry, GEOSGetSRID(geosGeometry));

	*outWKB = geos2wkb(outGeometry);

	GEOSGeom_destroy(geosGeometry);
	GEOSGeom_destroy(outGeometry);

	if (*outWKB == NULL)
		throw(MAL, "geom.Translate", "geos2wkb failed");

	return MAL_SUCCEED;
}

//It creates a Delaunay triangulation
//flag = 0 => returns a collection of polygons
//flag = 1 => returns a multilinestring
str
wkbDelaunayTriangles(wkb **outWKB, wkb **geomWKB, dbl *tolerance, int *flag)
{
	GEOSGeom outGeometry;
	GEOSGeom geosGeometry;

	if (wkb_isnil(*geomWKB) || *tolerance == dbl_nil || *flag == int_nil) {
		if ((*outWKB = wkbNULLcopy()) == NULL)
			throw(MAL, "geom.DelaunayTriangles", MAL_MALLOC_FAIL);
		return MAL_SUCCEED;
	}

	geosGeometry = wkb2geos(*geomWKB);
	outGeometry = GEOSDelaunayTriangulation(geosGeometry, *tolerance, *flag);
	GEOSGeom_destroy(geosGeometry);
	if (outGeometry == NULL) {
		*outWKB = NULL;
		throw(MAL, "geom.DelaunayTriangles", "GEOSDelaunayTriangulation failed");
	}

	*outWKB = geos2wkb(outGeometry);
	GEOSGeom_destroy(outGeometry);

	if (*outWKB == NULL)
		throw(MAL, "geom.DelaunayTriangles", "geos2wkb failed");

	return MAL_SUCCEED;
}

str
wkbPointOnSurface(wkb **resWKB, wkb **geomWKB)
{
	GEOSGeom geosGeometry, resGeosGeometry;

	if (wkb_isnil(*geomWKB)) {
		if ((*resWKB = wkbNULLcopy()) == NULL)
			throw(MAL, "geom.PointOnSurface", MAL_MALLOC_FAIL);
		return MAL_SUCCEED;
	}

	geosGeometry = wkb2geos(*geomWKB);
	if (geosGeometry == NULL) {
		*resWKB = NULL;
		throw(MAL, "geom.PointOnSurface", "wkb2geos failed");
	}

	resGeosGeometry = GEOSPointOnSurface(geosGeometry);
	if (resGeosGeometry == NULL) {
		*resWKB = NULL;
		GEOSGeom_destroy(geosGeometry);
		throw(MAL, "geom.PointOnSurface", "GEOSPointOnSurface failed");
	}
	//set the srid of the point the same as the srid of the input geometry
	GEOSSetSRID(resGeosGeometry, GEOSGetSRID(geosGeometry));

	*resWKB = geos2wkb(resGeosGeometry);

	GEOSGeom_destroy(geosGeometry);
	GEOSGeom_destroy(resGeosGeometry);

	if (*resWKB == NULL)
		throw(MAL, "geom.PointOnSurface", "geos2wkb failed");

	return MAL_SUCCEED;
}

static str
dumpGeometriesSingle(BAT *idBAT, BAT *geomBAT, const GEOSGeometry *geosGeometry, unsigned int *lvl, const char *path)
{
	char *newPath = NULL;
	size_t pathLength = strlen(path);
	wkb *singleWKB = geos2wkb(geosGeometry);
	str err = MAL_SUCCEED;

	if (singleWKB == NULL)
		throw(MAL, "geom.Dump", "geos2wkb failed");

	//change the path only if it is empty
	if (pathLength == 0) {
		int lvlDigitsNum = 10;	//MAX_UNIT = 4,294,967,295

		(*lvl)++;

		newPath = GDKmalloc(lvlDigitsNum + 1);
		if (newPath == NULL) {
			GDKfree(singleWKB);
			throw(MAL, "geom.Dump", MAL_MALLOC_FAIL);
		}
		snprintf(newPath, lvlDigitsNum + 1, "%u", *lvl);
	} else {
		//remove the comma at the end of the path
		pathLength--;
		newPath = GDKmalloc(pathLength + 1);
		if (newPath == NULL) {
			GDKfree(singleWKB);
			throw(MAL, "geom.Dump", MAL_MALLOC_FAIL);
		}
		strncpy(newPath, path, pathLength);
		newPath[pathLength] = '\0';
	}
	if (BUNappend(idBAT, newPath, TRUE) != GDK_SUCCEED ||
	    BUNappend(geomBAT, singleWKB, TRUE) != GDK_SUCCEED)
		err = createException(MAL, "geom.Dump", "BUNappend failed");

	GDKfree(newPath);
	GDKfree(singleWKB);

	return err;
}

static str dumpGeometriesGeometry(BAT *idBAT, BAT *geomBAT, const GEOSGeometry *geosGeometry, const char *path);
static str
dumpGeometriesMulti(BAT *idBAT, BAT *geomBAT, const GEOSGeometry *geosGeometry, const char *path)
{
	int i;
	const GEOSGeometry *multiGeometry = NULL;
	unsigned int lvl = 0;
	size_t pathLength = strlen(path);
	char *newPath;
	str err = MAL_SUCCEED;

	int geometriesNum = GEOSGetNumGeometries(geosGeometry);

	pathLength += 10 + 1 + 1; /* 10 for lvl, 1 for ",", 1 for NULL byte */
	newPath = GDKmalloc(pathLength);
	if (newPath == NULL)
		throw(MAL, "geom.Dump", MAL_MALLOC_FAIL);

	for (i = 0; i < geometriesNum; i++) {
		multiGeometry = GEOSGetGeometryN(geosGeometry, i);
		if (multiGeometry == NULL) {
			err = createException(MAL, "geom.Dump", "GEOSGetGeometryN failed");
			break;
		}
		lvl++;

		snprintf(newPath, pathLength, "%s%u,", path, lvl);

		//*secondLevel = 0;
		err = dumpGeometriesGeometry(idBAT, geomBAT, multiGeometry, newPath);
		if (err != MAL_SUCCEED)
			break;
	}
	GDKfree(newPath);
	return err;
}

static str
dumpGeometriesGeometry(BAT *idBAT, BAT *geomBAT, const GEOSGeometry *geosGeometry, const char *path)
{
	int geometryType = GEOSGeomTypeId(geosGeometry) + 1;
	unsigned int lvl = 0;

	//check the type of the geometry
	switch (geometryType) {
	case wkbPoint_mdb:
	case wkbLineString_mdb:
	case wkbLinearRing_mdb:
	case wkbPolygon_mdb:
		//Single Geometry
		return dumpGeometriesSingle(idBAT, geomBAT, geosGeometry, &lvl, path);
	case wkbMultiPoint_mdb:
	case wkbMultiLineString_mdb:
	case wkbMultiPolygon_mdb:
	case wkbGeometryCollection_mdb:
		//Multi Geometry
		//check if the geometry was empty
		if (GEOSisEmpty(geosGeometry) == 1) {
			str err;
			//handle it as single
			if ((err = dumpGeometriesSingle(idBAT, geomBAT, geosGeometry, &lvl, path)) != MAL_SUCCEED)
				return err;
		}

		return dumpGeometriesMulti(idBAT, geomBAT, geosGeometry, path);
	default:
		throw(MAL, "geom.Dump", "%s Unknown geometry type", geom_type2str(geometryType, 0));
	}
}

static str
wkbDump_(bat *parentBAT_id, bat *idBAT_id, bat *geomBAT_id, wkb **geomWKB, int *parent)
{
	BAT *idBAT = NULL, *geomBAT = NULL, *parentBAT = NULL;
	GEOSGeom geosGeometry;
	unsigned int geometriesNum, i;
	str err;

	if (wkb_isnil(*geomWKB)) {

		//create new empty BAT for the output
		if ((idBAT = COLnew(0, TYPE_str, 0, TRANSIENT)) == NULL) {
			*idBAT_id = bat_nil;
			throw(MAL, "geom.Dump", "Error creating new BAT");
		}

		if ((geomBAT = COLnew(0, ATOMindex("wkb"), 0, TRANSIENT)) == NULL) {
			BBPunfix(idBAT->batCacheid);
			*geomBAT_id = bat_nil;
			throw(MAL, "geom.Dump", "Error creating new BAT");
		}

        if (parent) {
            if ((parentBAT = COLnew(0, ATOMindex("int"), 0, TRANSIENT)) == NULL) {
                BBPunfix(idBAT->batCacheid);
                BBPunfix(geomBAT->batCacheid);
                *parentBAT_id = bat_nil;
                throw(MAL, "geom.Dump", "Error creating new BAT");
            }
        }

		BBPkeepref(*idBAT_id = idBAT->batCacheid);

		BBPkeepref(*geomBAT_id = geomBAT->batCacheid);

        if (parent) {
    		BBPkeepref(*parentBAT_id = parentBAT->batCacheid);
        }

		return MAL_SUCCEED;
	}

	geosGeometry = wkb2geos(*geomWKB);

	//count the number of geometries
	geometriesNum = GEOSGetNumGeometries(geosGeometry);

	if ((idBAT = COLnew(0, TYPE_str, geometriesNum, TRANSIENT)) == NULL) {
		GEOSGeom_destroy(geosGeometry);
		throw(MAL, "geom.Dump", "Error creating new BAT");
	}

	if ((geomBAT = COLnew(0, ATOMindex("wkb"), geometriesNum, TRANSIENT)) == NULL) {
		BBPunfix(idBAT->batCacheid);
		GEOSGeom_destroy(geosGeometry);
		throw(MAL, "geom.Dump", "Error creating new BAT");
	}

    if (parent) {
        if ((parentBAT = COLnew(0, ATOMindex("int"), geometriesNum, TRANSIENT)) == NULL) {
            BBPunfix(idBAT->batCacheid);
            BBPunfix(geomBAT->batCacheid);
            throw(MAL, "geom.Dump", "Error creating new BAT");
        }
        /*Get the tail and add parentID geometriesNum types*/
        for (i = 0; i < geometriesNum; i++) {
            if (BUNappend(parentBAT, parent, TRUE) != GDK_SUCCEED) {
                err = createException(MAL, "geom.Dump", "BUNappend failed");
                BBPunfix(idBAT->batCacheid);
                BBPunfix(geomBAT->batCacheid);
                if (parent)
                    BBPunfix(parentBAT->batCacheid);
                return err;
            }
        }
    }

	if ((err = dumpGeometriesGeometry(idBAT, geomBAT, geosGeometry, "")) != MAL_SUCCEED) {
		BBPunfix(idBAT->batCacheid);
		BBPunfix(geomBAT->batCacheid);
        if (parent)
		    BBPunfix(parentBAT->batCacheid);
		return err;
	}

	BBPkeepref(*idBAT_id = idBAT->batCacheid);
	BBPkeepref(*geomBAT_id = geomBAT->batCacheid);
    if (parent)
	    BBPkeepref(*parentBAT_id = parentBAT->batCacheid);

	return MAL_SUCCEED;
}

str
wkbDump(bat *idBAT_id, bat *geomBAT_id, wkb **geomWKB) {
    return wkbDump_(NULL, idBAT_id, geomBAT_id, geomWKB, NULL);
}

str
wkbDumpP(bat *parentBAT_id, bat *idBAT_id, bat *geomBAT_id, wkb **geomWKB, int *parent) {
    return wkbDump_(parentBAT_id, idBAT_id, geomBAT_id, geomWKB, parent);
}

static str
dumpPointsPoint(BAT *idBAT, BAT *geomBAT, const GEOSGeometry *geosGeometry, unsigned int *lvl, const char *path)
{
	char *newPath = NULL;
	size_t pathLength = strlen(path);
	wkb *pointWKB = geos2wkb(geosGeometry);
	int lvlDigitsNum = 10;	//MAX_UNIT = 4,294,967,295
	str err = MAL_SUCCEED;

	(*lvl)++;

	newPath = GDKmalloc(pathLength + lvlDigitsNum + 1);
	sprintf(newPath, "%s%u", path, *lvl);

	if (BUNappend(idBAT, newPath, TRUE) != GDK_SUCCEED ||
	    BUNappend(geomBAT, pointWKB, TRUE) != GDK_SUCCEED)
		err = createException(MAL, "geom.Dump", "BUNappend failed");

	GDKfree(newPath);
	GDKfree(pointWKB);

	return err;
}

static str
dumpPointsLineString(BAT *idBAT, BAT *geomBAT, const GEOSGeometry *geosGeometry, const char *path)
{
	int pointsNum = 0;
	str err;
	int i = 0;
	int check = 0;
	unsigned int lvl = 0;
	wkb *geomWKB = geos2wkb(geosGeometry);

	err = wkbNumPoints(&pointsNum, &geomWKB, &check);
	GDKfree(geomWKB);
	if (err != MAL_SUCCEED)
		return err;

	for (i = 0; i < pointsNum; i++) {
		GEOSGeometry *pointGeometry = GEOSGeomGetPointN(geosGeometry, i);

		if (pointGeometry == NULL)
			throw(MAL, "geom.DumpPoints", "GEOSGeomGetPointN failed");

		err = dumpPointsPoint(idBAT, geomBAT, pointGeometry, &lvl, path);
		GEOSGeom_destroy(pointGeometry);
	}

	return err;
}

static str
dumpPointsPolygon(BAT *idBAT, BAT *geomBAT, const GEOSGeometry *geosGeometry, unsigned int *lvl, const char *path)
{
	const GEOSGeometry *exteriorRingGeometry;
	int numInteriorRings = 0, i = 0;
	str err;
	int lvlDigitsNum = 10;	//MAX_UNIT = 4,294,967,295
	size_t pathLength = strlen(path);
	char *newPath;
	char *extraStr = ",";
	int extraLength = 1;

	//get the exterior ring of the polygon
	exteriorRingGeometry = GEOSGetExteriorRing(geosGeometry);
	if (!exteriorRingGeometry)
		throw(MAL, "geom.DumpPoints", "GEOSGetExteriorRing failed");

	(*lvl)++;

	newPath = GDKmalloc(pathLength + lvlDigitsNum + extraLength + 1);
	sprintf(newPath, "%s%u%s", path, *lvl, extraStr);

	//get the points in the exterior ring
	err = dumpPointsLineString(idBAT, geomBAT, exteriorRingGeometry, newPath);
	GDKfree(newPath);
	if (err != MAL_SUCCEED)
		return err;

	//check the interior rings
	numInteriorRings = GEOSGetNumInteriorRings(geosGeometry);
	if (numInteriorRings == -1)
		throw(MAL, "geom.NumPoints", "GEOSGetNumInteriorRings failed");

	// iterate over the interiorRing and transform each one of them
	for (i = 0; i < numInteriorRings; i++) {
		(*lvl)++;
		lvlDigitsNum = 10;	//MAX_UNIT = 4,294,967,295

		newPath = GDKmalloc(pathLength + lvlDigitsNum + extraLength + 1);
		sprintf(newPath, "%s%u%s", path, *lvl, extraStr);

		err = dumpPointsLineString(idBAT, geomBAT, GEOSGetInteriorRingN(geosGeometry, i), newPath);
		GDKfree(newPath);
		if (err != MAL_SUCCEED)
			return err;
	}

	return MAL_SUCCEED;
}

static str dumpPointsGeometry(BAT *idBAT, BAT *geomBAT, const GEOSGeometry *geosGeometry, const char *path);
static str
dumpPointsMultiGeometry(BAT *idBAT, BAT *geomBAT, const GEOSGeometry *geosGeometry, const char *path)
{
	int geometriesNum, i;
	const GEOSGeometry *multiGeometry = NULL;
	str err;
	unsigned int lvl = 0;
	size_t pathLength = strlen(path);
	char *newPath = NULL;
	char *extraStr = ",";
	int extraLength = 1;

	geometriesNum = GEOSGetNumGeometries(geosGeometry);

	for (i = 0; i < geometriesNum; i++) {
		int lvlDigitsNum = 10;	//MAX_UNIT = 4,294,967,295

		multiGeometry = GEOSGetGeometryN(geosGeometry, i);
		lvl++;

		newPath = GDKmalloc(pathLength + lvlDigitsNum + extraLength + 1);
		sprintf(newPath, "%s%u%s", path, lvl, extraStr);

		//*secondLevel = 0;
		err = dumpPointsGeometry(idBAT, geomBAT, multiGeometry, newPath);
		GDKfree(newPath);
		if (err != MAL_SUCCEED)
			return err;
	}

	return MAL_SUCCEED;
}

static str
dumpPointsGeometry(BAT *idBAT, BAT *geomBAT, const GEOSGeometry *geosGeometry, const char *path)
{
	int geometryType = GEOSGeomTypeId(geosGeometry) + 1;
	unsigned int lvl = 0;

	//check the type of the geometry
	switch (geometryType) {
	case wkbPoint_mdb:
		return dumpPointsPoint(idBAT, geomBAT, geosGeometry, &lvl, path);
	case wkbLineString_mdb:
	case wkbLinearRing_mdb:
		return dumpPointsLineString(idBAT, geomBAT, geosGeometry, path);
	case wkbPolygon_mdb:
		return dumpPointsPolygon(idBAT, geomBAT, geosGeometry, &lvl, path);
	case wkbMultiPoint_mdb:
	case wkbMultiLineString_mdb:
	case wkbMultiPolygon_mdb:
	case wkbGeometryCollection_mdb:
		return dumpPointsMultiGeometry(idBAT, geomBAT, geosGeometry, path);
	default:
		throw(MAL, "geom.DumpPoints", "%s Unknown geometry type", geom_type2str(geometryType, 0));
	}
}

str
wkbDumpPoints(bat *idBAT_id, bat *geomBAT_id, wkb **geomWKB)
{
	BAT *idBAT = NULL, *geomBAT = NULL;
	GEOSGeom geosGeometry;
	int check = 0;
	int pointsNum;
	str err;

	if (wkb_isnil(*geomWKB)) {

		//create new empty BAT for the output
		if ((idBAT = COLnew(0, TYPE_str, 0, TRANSIENT)) == NULL) {
			*idBAT_id = int_nil;
			throw(MAL, "geom.DumpPoints", "Error creating new BAT");
		}

		if ((geomBAT = COLnew(0, ATOMindex("wkb"), 0, TRANSIENT)) == NULL) {
			BBPunfix(idBAT->batCacheid);
			*geomBAT_id = int_nil;
			throw(MAL, "geom.DumpPoints", "Error creating new BAT");
		}

		BBPkeepref(*idBAT_id = idBAT->batCacheid);

		BBPkeepref(*geomBAT_id = geomBAT->batCacheid);

		return MAL_SUCCEED;
	}

	geosGeometry = wkb2geos(*geomWKB);

	if ((err = wkbNumPoints(&pointsNum, geomWKB, &check)) != MAL_SUCCEED) {
		GEOSGeom_destroy(geosGeometry);
		return err;
	}

	if ((idBAT = COLnew(0, TYPE_str, pointsNum, TRANSIENT)) == NULL) {
		GEOSGeom_destroy(geosGeometry);
		throw(MAL, "geom.Dump", "Error creating new BAT");
	}

	if ((geomBAT = COLnew(0, ATOMindex("wkb"), pointsNum, TRANSIENT)) == NULL) {
		BBPunfix(idBAT->batCacheid);
		GEOSGeom_destroy(geosGeometry);
		throw(MAL, "geom.Dump", "Error creating new BAT");
	}

	err = dumpPointsGeometry(idBAT, geomBAT, geosGeometry, "");
	GEOSGeom_destroy(geosGeometry);
	if (err != MAL_SUCCEED) {
		BBPunfix(idBAT->batCacheid);
		BBPunfix(geomBAT->batCacheid);
		return err;
	}

	BBPkeepref(*idBAT_id = idBAT->batCacheid);
	BBPkeepref(*geomBAT_id = geomBAT->batCacheid);
	return MAL_SUCCEED;
}

str wkbPolygonize(wkb** outWKB, wkb** geom){
	GEOSGeom geosGeometry = wkb2geos(*geom);
	int i = 0, geometriesNum = GEOSGetNumGeometries(geosGeometry);
	GEOSGeometry* outGeometry;
	const GEOSGeometry **multiGeometry;

	multiGeometry = malloc(sizeof(GEOSGeometry*) * geometriesNum);
	for(i=0; i<geometriesNum; i++) {
		multiGeometry[i] = GEOSGetGeometryN(geosGeometry, i);
	}

	if(!(outGeometry = GEOSPolygonize(multiGeometry, geometriesNum))) {
		*outWKB = NULL;
		for (i = 0; i < geometriesNum; i++) {
			GEOSGeom_destroy((GEOSGeometry *)multiGeometry[i]);
		}
		return createException(MAL, "geom.Polygonize", "GEOSPolygonize failed");
	}

	for (i = 0; i < geometriesNum; i++) {
		GEOSGeom_destroy((GEOSGeometry *)multiGeometry[i]);
	}

	*outWKB = geos2wkb(outGeometry);
	GEOSGeom_destroy(outGeometry);

	return MAL_SUCCEED;
}

str wkbSimplifyPreserveTopology(wkb** outWKB, wkb** geom, float* tolerance){
	GEOSGeom geosGeometry = wkb2geos(*geom);
	GEOSGeometry* outGeometry;

	if(!(outGeometry = GEOSTopologyPreserveSimplify(geosGeometry, *tolerance))) {
		*outWKB = NULL;
		GEOSGeom_destroy(geosGeometry);
		return createException(MAL, "geom.SimplifyPreserveTopology", "GEOSSimplifyPreserveTopology failed");
	}

	GEOSGeom_destroy(geosGeometry);

	*outWKB = geos2wkb(outGeometry);
	GEOSGeom_destroy(outGeometry);

	return MAL_SUCCEED;
}

str
geom_2_geom(wkb **resWKB, wkb **valueWKB, int *columnType, int *columnSRID)
{
	GEOSGeom geosGeometry;
	int geoCoordinatesNum = 2;
	int valueType = 0;

	int valueSRID = (*valueWKB)->srid;

	if (wkb_isnil(*valueWKB) || *columnType == int_nil || *columnSRID == int_nil) {
		*resWKB = wkbNULLcopy();
		if (*resWKB == NULL)
			throw(MAL, "calc.wkb", MAL_MALLOC_FAIL);
		return MAL_SUCCEED;
	}

	/* get the geosGeometry from the wkb */
	geosGeometry = wkb2geos(*valueWKB);
	if (geosGeometry == NULL)
		throw(MAL, "calc.wkb", "wkb2geos failed");

	/* get the number of coordinates the geometry has */
	geoCoordinatesNum = GEOSGeom_getCoordinateDimension(geosGeometry);
	/* get the type of the geometry */
	valueType = (GEOSGeomTypeId(geosGeometry) + 1) << 2;

	if (geoCoordinatesNum > 2)
		valueType += (1 << 1);
	if (geoCoordinatesNum > 3)
		valueType += 1;

	if (valueSRID != *columnSRID || valueType != *columnType) {
		GEOSGeom_destroy(geosGeometry);
		throw(MAL, "calc.wkb", "column needs geometry(%d, %d) and value is geometry(%d, %d)\n", *columnType, *columnSRID, valueType, valueSRID);
	}

	/* get the wkb from the geosGeometry */
	*resWKB = geos2wkb(geosGeometry);
	GEOSGeom_destroy(geosGeometry);

	if (*resWKB == NULL)
		throw(MAL, "calc.wkb", "geos2wkb failed");

	return MAL_SUCCEED;
}

/*check if the geometry has z coordinate*/
str
geoHasZ(int *res, int *info)
{
	if (*info == int_nil)
		*res = int_nil;
	else if (geometryHasZ(*info))
		*res = 1;
	else
		*res = 0;
	return MAL_SUCCEED;

}

/*check if the geometry has m coordinate*/
str
geoHasM(int *res, int *info)
{
	if (*info == int_nil)
		*res = int_nil;
	else if (geometryHasM(*info))
		*res = 1;
	else
		*res = 0;
	return MAL_SUCCEED;
}

/*check the geometry subtype*/
/*returns the length of the resulting string*/
str
geoGetType(char **res, int *info, int *flag)
{
	if (*info == int_nil || *flag == int_nil) {
		if ((*res = GDKstrdup(str_nil)) == NULL)
			throw(MAL, "geom.getType", MAL_MALLOC_FAIL);
		return MAL_SUCCEED;
	}
	if ((*res = GDKstrdup(geom_type2str(*info >> 2, *flag))) == NULL)
		throw(MAL, "geom.getType", MAL_MALLOC_FAIL);
	return MAL_SUCCEED;
}

str GEOSGeomGetZ(const GEOSGeometry *geom, double *z) {
    const GEOSCoordSequence* gcs_new;
    int type;
    
    if (!geom) {
		*z = dbl_nil;
		return createException(MAL, "geom.GEOSGeomGetZ", "Geometry is NULL");
    }

    type = GEOSGeomTypeId(geom)+1;
    
    if (type != wkbPoint_mdb) {
		*z = dbl_nil;
		return createException(MAL, "geom.GEOSGeomGetZ", "Geometry type should be POINT not %s", geom_type2str(type,0));
    }

    gcs_new = GEOSGeom_getCoordSeq(geom);	

	if(gcs_new == NULL) {
		*z = dbl_nil;
		return createException(MAL, "geom.GEOSGeomGetZ", "GEOSGeom_getCoordSeq failed");
	}

    if(!GEOSCoordSeq_getZ(gcs_new, 0, z)) {
		*z = dbl_nil;
        return createException(MAL, "geom.GEOSGeomGetZ", "GEOSCoordSeq_getZ failed");
    }

    return MAL_SUCCEED;
}

/* initialize geos */
str
geom_prelude(void *ret)
{
	(void) ret;
	libgeom_init();
	TYPE_mbr = malAtomSize(sizeof(mbr), sizeof(oid), "mbr");
	geomcatalogfix_set(geom_catalog_upgrade);
	geomsqlfix_set(geom_sql_upgrade);

	return MAL_SUCCEED;
}

/* clean geos */
str
geom_epilogue(void *ret)
{
	(void) ret;
	libgeom_exit();
	return MAL_SUCCEED;
}

/* Check if fixed-sized atom mbr is null */
static int
mbr_isnil(mbr *m)
{
	if (m == NULL || m->xmin == flt_nil || m->ymin == flt_nil || m->xmax == flt_nil || m->ymax == flt_nil)
		return 1;
	return 0;
}

/* returns the size of variable-sized atom wkb */
static var_t
wkb_size(size_t len)
{
	if (len == ~(size_t) 0)
		len = 0;
	assert(offsetof(wkb, data) + len <= VAR_MAX);
	return (var_t) (offsetof(wkb, data) + len);
}

/* returns the size of variable-sized atom wkba */
static var_t
wkba_size(int items)
{
	var_t size;

	if (items == ~0)
		items = 0;
	size = (var_t) (offsetof(wkba, data) + items * sizeof(wkb *));
	assert(size <= VAR_MAX);

	return size;
}

#ifndef HAVE_STRNCASECMP
static int
strncasecmp(const char *s1, const char *s2, size_t n)
{
	int c1, c2;

	while (n > 0) {
		c1 = (unsigned char) *s1++;
		c2 = (unsigned char) *s2++;
		if (c1 == 0)
			return -c2;
		if (c2 == 0)
			return c1;
		if (c1 != c2 && tolower(c1) != tolower(c2))
			return tolower(c1) - tolower(c2);
		n--;
	}
	return 0;
}
#endif

/* Creates WKB representation (including srid) from WKT representation */
/* return number of parsed characters. */
static str
wkbFROMSTR_withSRID(char *geomWKT, int *len, wkb **geomWKB, int srid, size_t *nread)
{
	GEOSGeom geosGeometry = NULL;	/* The geometry object that is parsed from the src string. */
	GEOSWKTReader *WKT_reader;
	const char *polyhedralSurface = "POLYHEDRALSURFACE";
	const char *multiPolygon = "MULTIPOLYGON";
	char *geomWKT_original = NULL;
	size_t parsedCharacters = 0;

	*nread = 0;
	if (*len > 0) {
		/* we always allocate new memory */
		GDKfree(*geomWKB);
	}
	*len = 0;
	*geomWKB = NULL;
	if (strcmp(geomWKT, str_nil) == 0) {
		*geomWKB = wkbNULLcopy();
		if (*geomWKB == NULL)
			throw(MAL, "wkb.FromText", MAL_MALLOC_FAIL);
		*len = (int) sizeof(wkb_nil);
		return MAL_SUCCEED;
	}
	//check whether the representation is binary (hex)
	if (geomWKT[0] == '0') {
		str ret = wkbFromBinary(geomWKB, &geomWKT);

		if (ret != MAL_SUCCEED)
			return ret;
		*nread = strlen(geomWKT);
		*len = (int) wkb_size((*geomWKB)->len);
		return MAL_SUCCEED;
	}
	//check whether the geometry type is polyhedral surface
	//geos cannot handle this type of geometry but since it is
	//a special type of multipolygon I just change the type before
	//continuing. Of course this means that isValid for example does
	//not work correctly.
	if (strncasecmp(geomWKT, polyhedralSurface, strlen(polyhedralSurface)) == 0) {
		size_t sizeOfInfo = strlen(geomWKT) - strlen(polyhedralSurface);
		geomWKT_original = geomWKT;
		geomWKT = GDKmalloc(sizeOfInfo + strlen(multiPolygon) + 1);
		strcpy(geomWKT, multiPolygon);
		memcpy(geomWKT + strlen(multiPolygon), &geomWKT_original[strlen(polyhedralSurface)], sizeOfInfo);
		geomWKT[sizeOfInfo + strlen(multiPolygon)] = '\0';
	}
	////////////////////////// UP TO HERE ///////////////////////////

	WKT_reader = GEOSWKTReader_create();
	geosGeometry = GEOSWKTReader_read(WKT_reader, geomWKT);
	GEOSWKTReader_destroy(WKT_reader);

	if (geosGeometry == NULL)
		throw(MAL, "wkb.FromText", "GEOSWKTReader_read failed");

	if (GEOSGeomTypeId(geosGeometry) == -1) {
		GEOSGeom_destroy(geosGeometry);
		throw(MAL, "wkb.FromText", "GEOSGeomTypeId failed");
	}

	GEOSSetSRID(geosGeometry, srid);
	/* the srid was lost with the transformation of the GEOSGeom to wkb
	 * so we decided to store it in the wkb */

	/* we have a GEOSGeometry with number of coordinates and SRID and we
	 * want to get the wkb out of it */
	*geomWKB = geos2wkb(geosGeometry);
	GEOSGeom_destroy(geosGeometry);
	if (*geomWKB == NULL)
		throw(MAL, "wkb.FromText", "geos2wkb failed");

	*len = (int) wkb_size((*geomWKB)->len);

	if (geomWKT_original) {
		GDKfree(geomWKT);
		geomWKT = geomWKT_original;
	}

	parsedCharacters = strlen(geomWKT);
	assert(parsedCharacters <= GDK_int_max);
	*nread = parsedCharacters;
	return MAL_SUCCEED;
}

static int
wkbaFROMSTR_withSRID(char *fromStr, int *len, wkba **toArray, int srid)
{
	int items, i;
	size_t skipBytes = 0;

//IS THERE SPACE OR SOME OTHER CHARACTER?

	//read the number of items from the beginning of the string
	memcpy(&items, fromStr, sizeof(int));
	skipBytes += sizeof(int);

	*toArray = GDKmalloc(wkba_size(items));

	for (i = 0; i < items; i++) {
		size_t parsedBytes;
		str err = wkbFROMSTR_withSRID(fromStr + skipBytes, len, &(*toArray)->data[i], srid, &parsedBytes);
		if (err != MAL_SUCCEED) {
			GDKfree(err);
			return 0;
		}
		skipBytes += parsedBytes;
	}

	assert(skipBytes <= GDK_int_max);
	return (int) skipBytes;
}

/* create the WKB out of the GEOSGeometry
 * It makes sure to make all checks before returning
 * the input geosGeometry should not be altered by this function
 * return NULL on error */
wkb *
geos2wkb(const GEOSGeometry *geosGeometry)
{
	size_t wkbLen = 0;
	unsigned char *w = NULL;
	wkb *geomWKB;

	// if the geosGeometry is NULL create a NULL WKB
	if (geosGeometry == NULL) {
		return wkbNULLcopy();
	}

	GEOS_setWKBOutputDims(GEOSGeom_getCoordinateDimension(geosGeometry));
	w = GEOSGeomToWKB_buf(geosGeometry, &wkbLen);

	if (w == NULL)
		return NULL;

	assert(wkbLen <= GDK_int_max);

	geomWKB = GDKmalloc(wkb_size(wkbLen));
	//If malloc failed create a NULL wkb
	if (geomWKB == NULL) {
		GEOSFree(w);
		return NULL;
	}

	geomWKB->len = (int) wkbLen;
	geomWKB->srid = GEOSGetSRID(geosGeometry);
	memcpy(&geomWKB->data, w, wkbLen);
	GEOSFree(w);

	return geomWKB;
}

/* gets the mbr from the geometry */
mbr *
mbrFromGeos(const GEOSGeom geosGeometry)
{
	GEOSGeom envelope;
	mbr *geomMBR;
	double xmin = 0, ymin = 0, xmax = 0, ymax = 0;

	geomMBR = GDKmalloc(sizeof(mbr));
	if (geomMBR == NULL)	//problem in reserving space
		return NULL;

	/* if input is null or GEOSEnvelope created exception then create a nill mbr */
	if (!geosGeometry || (envelope = GEOSEnvelope(geosGeometry)) == NULL) {
		*geomMBR = *mbrNULL();
		return geomMBR;
	}

	if ((GEOSGeomTypeId(envelope) + 1) == wkbPoint_mdb) {
#if GEOS_CAPI_VERSION_MAJOR >= 1 && GEOS_CAPI_VERSION_MINOR >= 3
		const GEOSCoordSequence *coords = GEOSGeom_getCoordSeq(envelope);
#else
		const GEOSCoordSeq coords = GEOSGeom_getCoordSeq(envelope);
#endif
		GEOSCoordSeq_getX(coords, 0, &xmin);
		GEOSCoordSeq_getY(coords, 0, &ymin);
		assert(GDK_flt_min <= xmin && xmin <= GDK_flt_max);
		assert(GDK_flt_min <= ymin && ymin <= GDK_flt_max);
		geomMBR->xmin = (float) xmin;
		geomMBR->ymin = (float) ymin;
		geomMBR->xmax = (float) xmin;
		geomMBR->ymax = (float) ymin;
	} else {		// GEOSGeomTypeId(envelope) == GEOS_POLYGON
#if GEOS_CAPI_VERSION_MAJOR >= 1 && GEOS_CAPI_VERSION_MINOR >= 3
		const GEOSGeometry *ring = GEOSGetExteriorRing(envelope);
#else
		const GEOSGeom ring = GEOSGetExteriorRing(envelope);
#endif
		if (ring) {
#if GEOS_CAPI_VERSION_MAJOR >= 1 && GEOS_CAPI_VERSION_MINOR >= 3
			const GEOSCoordSequence *coords = GEOSGeom_getCoordSeq(ring);
#else
			const GEOSCoordSeq coords = GEOSGeom_getCoordSeq(ring);
#endif
			GEOSCoordSeq_getX(coords, 0, &xmin);	//left-lower corner
			GEOSCoordSeq_getY(coords, 0, &ymin);
			GEOSCoordSeq_getX(coords, 2, &xmax);	//right-upper corner
			GEOSCoordSeq_getY(coords, 2, &ymax);
			assert(GDK_flt_min <= xmin && xmin <= GDK_flt_max);
			assert(GDK_flt_min <= ymin && ymin <= GDK_flt_max);
			assert(GDK_flt_min <= xmax && xmax <= GDK_flt_max);
			assert(GDK_flt_min <= ymax && ymax <= GDK_flt_max);
			geomMBR->xmin = (float) xmin;
			geomMBR->ymin = (float) ymin;
			geomMBR->xmax = (float) xmax;
			geomMBR->ymax = (float) ymax;
		}
	}
	GEOSGeom_destroy(envelope);
	return geomMBR;
}

/* gets the bbox3D from the geometry */

static str
minMaxZLineString(double *zmin, double *zmax, const GEOSGeometry* geosGeometry) {
	/* get the coordinates of the points comprising the geometry */
	const GEOSCoordSequence* coordSeq = GEOSGeom_getCoordSeq(geosGeometry);
    uint32_t i, npoints = 0;
    double zval;
    str err;

	if(coordSeq == NULL)
		return createException(MAL, "geom.MinMaxZ", "GEOSGeom_getCoordSeq failed");

	/* get the number of points in the geometry */
    if (!GEOSCoordSeq_getSize(coordSeq, &npoints)) {
        *zmin = dbl_nil;
        *zmax = dbl_nil;
		return createException(MAL, "geom.MinMaxZ", "GEOSGeomGetNumPoints failed");
    }

    for (i = 0; i < npoints; i++) {
        GEOSGeom point = (GEOSGeom) GEOSGetGeometryN(geosGeometry, i);
        if((err = GEOSGeomGetZ(point, &zval)) != MAL_SUCCEED) {
            str msg = createException(MAL, "geom.MinMaxZ", "%s", err);
		    GDKfree(err);
    		return msg;
        }
        if (zval <= *zmin)
            *zmin = zval;
        if (zval > *zmax)
            *zmax = zval;
    }

	return MAL_SUCCEED;
}

static str minMaxZPolygon(double *zmin, double *zmax, const GEOSGeometry* geosGeometry) {
	const GEOSGeometry* exteriorRingGeometry;
	int numInteriorRings=0, i=0;
	str err;

	/* get the exterior ring of the polygon */
	exteriorRingGeometry = GEOSGetExteriorRing(geosGeometry);
	if(!exteriorRingGeometry) {
		*zmin = dbl_nil;
		*zmax = dbl_nil;
		return createException(MAL, "geom.MinMaxZ","GEOSGetExteriorRing failed");
	}
	//get the zmin and zmax in the exterior ring
	if((err = minMaxZLineString(zmin, zmax, exteriorRingGeometry)) != MAL_SUCCEED) {
		str msg = createException(MAL, "geom.MinMaxZ", "%s", err);
		*zmin = dbl_nil;
		*zmax = dbl_nil;
		GDKfree(err);
		return msg;
	}

	//check the interior rings
	numInteriorRings = GEOSGetNumInteriorRings(geosGeometry);
	if (numInteriorRings == -1 ) {
		*zmin = dbl_nil;
		*zmax = dbl_nil;
		return createException(MAL, "geom.MinMaxZ", "GEOSGetNumInteriorRings failed");
	}
	// iterate over the interiorRing and transform each one of them
	for(i=0; i<numInteriorRings; i++) {
		if((err = minMaxZLineString(zmin, zmax, GEOSGetInteriorRingN(geosGeometry, i))) != MAL_SUCCEED) {
			str msg = createException(MAL, "geom.MinMaxZ", "%s", err);
		    *zmin = dbl_nil;
    		*zmax = dbl_nil;
			GDKfree(err);
			return msg;
		}
	}

	return MAL_SUCCEED;
}

static str minMaxZGeometry(double * zmin, double *zmax, const GEOSGeometry *geosGeometry);
static str minMaxZMultiGeometry(double *zmin, double *zmax, const GEOSGeometry *geosGeometry) {
	int geometriesNum, i;
	const GEOSGeometry *multiGeometry = NULL;
	str err;

	geometriesNum = GEOSGetNumGeometries(geosGeometry);

	for(i=0; i<geometriesNum; i++) {
		multiGeometry = GEOSGetGeometryN(geosGeometry, i);
		if((err = minMaxZGeometry(zmin, zmax, multiGeometry)) != MAL_SUCCEED) {
			str msg = createException(MAL, "geom.MinMaxZ", "%s", err);
			GDKfree(err);
		    *zmin = dbl_nil;
    		*zmax = dbl_nil;
			return msg;
		}
	}

	return MAL_SUCCEED;
}

static
str minMaxZGeometry(double * zmin, double *zmax, const GEOSGeometry *geosGeometry) {
    int geometryType = GEOSGeomTypeId(geosGeometry)+1;
    str err;

    //check the type of the geometry
    switch(geometryType) {
        case wkbPoint_mdb:
        case wkbLineString_mdb:
        case wkbLinearRing_mdb:
            if((err = minMaxZLineString(zmin, zmax, geosGeometry)) != MAL_SUCCEED){
                str msg = createException(MAL, "geom.minMaxZ", "%s",err);
                GDKfree(err);
                return msg;
            }
            break;
        case wkbPolygon_mdb:
            if((err = minMaxZPolygon(zmin, zmax, geosGeometry)) != MAL_SUCCEED){
                str msg = createException(MAL, "geom.minMaxZ", "%s",err);
                GDKfree(err);
                return msg;
            }
            break;
        case wkbMultiPoint_mdb:
        case wkbMultiLineString_mdb:
        case wkbMultiPolygon_mdb:
        case  wkbGeometryCollection_mdb:
            if((err = minMaxZMultiGeometry(zmin, zmax, geosGeometry)) != MAL_SUCCEED){
                str msg = createException(MAL, "geom.minMaxZ", "%s",err);
                GDKfree(err);
                return msg;
            }
            break;
        default:
            return createException(MAL, "geom.minMaxZ", "%s Unknown geometry type", geom_type2str(geometryType,0));
    }

    return MAL_SUCCEED;
}

str bbox3DFromGeos(bbox3D **out, const GEOSGeom geosGeometry) {
    mbr* geomMBR;
    double zmin=0, zmax=0;
    bbox3D *bbox;
    str err;

    bbox = (bbox3D*) GDKmalloc(sizeof(bbox3D));

    geomMBR = mbrFromGeos(geosGeometry);
	if (mbr_isnil(geomMBR)){
        str msg = createException(MAL, "geom.MinMaxZ", "Failed to create mbr");
        return msg;
    }
    if((err = minMaxZGeometry(&zmin, &zmax, geosGeometry)) != MAL_SUCCEED) {
        str msg = createException(MAL, "geom.MinMaxZ", "%s", err);
        GDKfree(err);
        zmin = dbl_nil;
        zmax = dbl_nil;
        return msg;
    }

    bbox->xmin = geomMBR->xmin;
    bbox->ymin = geomMBR->ymin;
    bbox->zmin = zmin;
    bbox->xmax = geomMBR->xmax;
    bbox->ymax = geomMBR->ymax;
    bbox->zmax = zmax;

    *out = bbox;
    return MAL_SUCCEED;
}
 
//Returns the wkb in a hex representation */
static char hexit[] = "0123456789ABCDEF";

str
wkbAsBinary(char **toStr, wkb **geomWKB)
{
	char *s;
	int i;

	if (wkb_isnil(*geomWKB)) {
		if ((*toStr = GDKstrdup(str_nil)) == NULL)
			throw(MAL, "geom.AsBinary", MAL_MALLOC_FAIL);
		return MAL_SUCCEED;
	}
	if ((*toStr = GDKmalloc(1 + (*geomWKB)->len * 2)) == NULL)
		throw(MAL, "geom.AsBinary", MAL_MALLOC_FAIL);

	s = *toStr;
	for (i = 0; i < (*geomWKB)->len; i++) {
		int val = ((*geomWKB)->data[i] >> 4) & 0xf;
		*s++ = hexit[val];
		val = (*geomWKB)->data[i] & 0xf;
		*s++ = hexit[val];
//fprintf(stderr, "%d First: %c - Second: %c ==> Original %c (%d)\n", i, *(s-2), *(s-1), (*geomWKB)->data[i], (int)((*geomWKB)->data[i]));
	}
	*s = '\0';
	return MAL_SUCCEED;
}

static int
decit(char hex)
{
	switch (hex) {
	case '0':
		return 0;
	case '1':
		return 1;
	case '2':
		return 2;
	case '3':
		return 3;
	case '4':
		return 4;
	case '5':
		return 5;
	case '6':
		return 6;
	case '7':
		return 7;
	case '8':
		return 8;
	case '9':
		return 9;
	case 'A':
	case 'a':
		return 10;
	case 'B':
	case 'b':
		return 11;
	case 'C':
	case 'c':
		return 12;
	case 'D':
	case 'd':
		return 13;
	case 'E':
	case 'e':
		return 14;
	case 'F':
	case 'f':
		return 15;
	default:
		return -1;
	}
}

str
wkbFromBinary(wkb **geomWKB, char **inStr)
{
	size_t strLength, wkbLength, i;
	wkb *w;

	if (strcmp(*inStr, str_nil) == 0) {
		if ((*geomWKB = wkbNULLcopy()) == NULL)
			throw(MAL, "geom.FromBinary", MAL_MALLOC_FAIL);
		return MAL_SUCCEED;
	}

	strLength = strlen(*inStr);
	if (strLength & 1)
		throw(MAL, "geom.FromBinary", "odd length input string");

	wkbLength = strLength / 2;
	assert(wkbLength <= GDK_int_max);

	w = GDKmalloc(wkb_size(wkbLength));
	if (w == NULL)
		throw(MAL, "geom.FromBinary", MAL_MALLOC_FAIL);

	//compute the value for s
	for (i = 0; i < strLength; i += 2) {
		int firstHalf = decit((*inStr)[i]);
		int secondHalf = decit((*inStr)[i + 1]);
		if (firstHalf == -1 || secondHalf == -1) {
			GDKfree(w);
			throw(MAL, "geom.FromBinary", "incorrectly formatted input string");
		}
		w->data[i / 2] = (firstHalf << 4) | secondHalf;
	}

	w->len = (int) wkbLength;
	w->srid = 0;
	*geomWKB = w;

	return MAL_SUCCEED;
}

str
mbrFromMBR(mbr **w, mbr **src)
{
	*w = GDKmalloc(sizeof(mbr));
	if (*w == NULL)
		throw(MAL, "calc.mbr", MAL_MALLOC_FAIL);

	**w = **src;
	return MAL_SUCCEED;
}

str
wkbFromWKB(wkb **w, wkb **src)
{
	*w = GDKmalloc(wkb_size((*src)->len));
	if (*w == NULL)
		throw(MAL, "calc.wkb", MAL_MALLOC_FAIL);

	if (wkb_isnil(*src)) {
		**w = *wkbNULL();
	} else {
		(*w)->len = (*src)->len;
		(*w)->srid = (*src)->srid;
		memcpy((*w)->data, (*src)->data, (*src)->len);
	}
	return MAL_SUCCEED;
}

/* creates a wkb from the given textual representation */
/* int* tpe is needed to verify that the type of the FromText function used is the
 * same with the type of the geometry created from the wkt representation */
str
wkbFromText(wkb **geomWKB, str *geomWKT, int *srid, int *tpe)
{
	int len = 0;
	int te = 0;
	str err;
	size_t parsedBytes;

	*geomWKB = NULL;
	if (strcmp(*geomWKT, str_nil) == 0 || *srid == int_nil || *tpe == int_nil) {
		if ((*geomWKB = wkbNULLcopy()) == NULL)
			throw(MAL, "wkb.FromText", MAL_MALLOC_FAIL);
		return MAL_SUCCEED;
	}
	err = wkbFROMSTR_withSRID(*geomWKT, &len, geomWKB, *srid, &parsedBytes);
	if (err != MAL_SUCCEED)
		return err;

	if (wkb_isnil(*geomWKB) || *tpe == 0 ||
	    *tpe == wkbGeometryCollection_mdb ||
	    ((te = *((*geomWKB)->data + 1) & 0x0f) + (*tpe > 2)) == *tpe) {
		return MAL_SUCCEED;
	}

	GDKfree(*geomWKB);
	*geomWKB = NULL;

	te += (te > 2);
	if (*tpe > 0 && te != *tpe)
		throw(SQL, "wkb.FromText", "Geometry not type '%d: %s' but '%d: %s' instead", *tpe, geom_type2str(*tpe, 0), te, geom_type2str(te, 0));
	throw(MAL, "wkb.FromText", "%s", "cannot parse string");
}

/* create textual representation of the wkb */
str
wkbAsText(char **txt, wkb **geomWKB, int *withSRID)
{
	int len = 0;
	char *wkt = NULL;
	const char *sridTxt = "SRID:";
	size_t len2 = 0;

	if (wkb_isnil(*geomWKB) || (withSRID && *withSRID == int_nil)) {
		if ((*txt = GDKstrdup(str_nil)) == NULL)
			throw(MAL, "geom.AsText", MAL_MALLOC_FAIL);
		return MAL_SUCCEED;
	}

	if ((*geomWKB)->srid < 0)
		throw(MAL, "geom.AsText", "Negative SRID");

	if (wkbTOSTR(&wkt, &len, *geomWKB) == 0)
		throw(MAL, "geom.AsText", "Failed to create Text from Well Known Format");

	if (withSRID == NULL || *withSRID == 0) {	//accepting NULL withSRID to make internal use of it easier
		*txt = wkt;
		return MAL_SUCCEED;
	}

	/* 10 for maximum number of digits to represent an INT */
	len2 = strlen(wkt) + 10 + strlen(sridTxt) + 2;
	*txt = GDKmalloc(len2);
	if (*txt == NULL) {
		GDKfree(wkt);
		throw(MAL, "geom.AsText", MAL_MALLOC_FAIL);
	}

	snprintf(*txt, len2, "%s%d;%s", sridTxt, (*geomWKB)->srid, wkt);

	GDKfree(wkt);
	return MAL_SUCCEED;
}

str
wkbMLineStringToPolygon(wkb **geomWKB, str *geomWKT, int *srid, int *flag)
{
	int itemsNum = 0, i, type = wkbMultiLineString_mdb;
	str ret = MAL_SUCCEED;
	wkb *inputWKB = NULL;

	wkb **linestringsWKB;
	double *linestringsArea;
	bit ordered = 0;

	if (strcmp(*geomWKT, str_nil) == 0 || *srid == int_nil || *flag == int_nil) {
		if ((*geomWKB = wkbNULLcopy()) == NULL)
			throw(MAL, "geom.MLineStringToPolygon", MAL_MALLOC_FAIL);
		return MAL_SUCCEED;
	}

	*geomWKB = NULL;

	//make wkb from wkt
	ret = wkbFromText(&inputWKB, geomWKT, srid, &type);
	if (ret != MAL_SUCCEED)
		return ret;

	//read the number of linestrings in the input
	ret = wkbNumGeometries(&itemsNum, &inputWKB);
	if (ret != MAL_SUCCEED) {
		GDKfree(inputWKB);
		return ret;
	}

	linestringsWKB = GDKmalloc(itemsNum * sizeof(wkb *));
	linestringsArea = GDKmalloc(itemsNum * sizeof(double));
	if (linestringsWKB == NULL || linestringsArea == NULL) {
		itemsNum = 0;
		ret = createException(MAL, "geom.MLineStringToPolygon", MAL_MALLOC_FAIL);
		goto bailout;
	}

	//create one polygon for each lineString and compute the area of each of them
	for (i = 1; i <= itemsNum; i++) {
		wkb *polygonWKB;

		ret = wkbGeometryN(&linestringsWKB[i - 1], &inputWKB, &i);
		if (ret != MAL_SUCCEED || linestringsWKB[i - 1] == NULL) {
			itemsNum = i - 1;
			goto bailout;
		}

		ret = wkbMakePolygon(&polygonWKB, &linestringsWKB[i - 1], NULL, srid);
		if (ret != MAL_SUCCEED) {
			itemsNum = i;
			goto bailout;
		}

		ret = wkbArea(&linestringsArea[i - 1], &polygonWKB);
		GDKfree(polygonWKB);
		if (ret != MAL_SUCCEED) {
			itemsNum = i;
			goto bailout;
		}
	}

	GDKfree(inputWKB);
	inputWKB = NULL;

	//order the linestrings with decreasing (polygons) area
	while (!ordered) {
		ordered = 1;

		for (i = 0; i < itemsNum - 1; i++) {
			if (linestringsArea[i + 1] > linestringsArea[i]) {
				//switch
				wkb *linestringWKB = linestringsWKB[i];
				double linestringArea = linestringsArea[i];

				linestringsWKB[i] = linestringsWKB[i + 1];
				linestringsArea[i] = linestringsArea[i + 1];

				linestringsWKB[i + 1] = linestringWKB;
				linestringsArea[i + 1] = linestringArea;

				ordered = 0;
			}
		}
	}

	//print areas
	for (i = 0; i < itemsNum; i++) {
		char *toStr = NULL;
		int len = 0;
		wkbTOSTR(&toStr, &len, linestringsWKB[i]);
		GDKfree(toStr);
	}

	if (*flag == 0) {
		//the biggest polygon is the external shell
		GEOSCoordSeq coordSeq_external;
		GEOSGeom externalGeometry, linearRingExternalGeometry, *internalGeometries, finalGeometry;

		externalGeometry = wkb2geos(linestringsWKB[0]);
		if (externalGeometry == NULL) {
			ret = createException(MAL, "geom.MLineStringToPolygon", "Error in wkb2geos");
			goto bailout;
		}

		coordSeq_external = GEOSCoordSeq_clone(GEOSGeom_getCoordSeq(externalGeometry));
		GEOSGeom_destroy(externalGeometry);
		if (coordSeq_external == NULL) {
			ret = createException(MAL, "geom.MLineStringToPolygon", "GEOSCoordSeq_clone failed");
			goto bailout;
		}
		linearRingExternalGeometry = GEOSGeom_createLinearRing(coordSeq_external);
		if (linearRingExternalGeometry == NULL) {
			GEOSCoordSeq_destroy(coordSeq_external);
			ret = createException(MAL, "geom.MLineStringToPolygon", "GEOSGeom_createLinearRing failed");
			goto bailout;
		}

		//all remaining should be internal
		internalGeometries = GDKmalloc((itemsNum - 1) * sizeof(GEOSGeom *));
		if (internalGeometries == NULL) {
			GEOSGeom_destroy(linearRingExternalGeometry);
			ret = createException(MAL, "geom.MLineStringToPolygon", MAL_MALLOC_FAIL);
			goto bailout;
		}
		for (i = 1; i < itemsNum; i++) {
			GEOSCoordSeq coordSeq_internal;
			GEOSGeom internalGeometry;

			internalGeometry = wkb2geos(linestringsWKB[i]);
			if (internalGeometry == NULL) {
				GEOSGeom_destroy(linearRingExternalGeometry);
				while (--i >= 1)
					GEOSGeom_destroy(internalGeometries[i - 1]);
				GDKfree(internalGeometries);
				ret = createException(MAL, "geom.MLineStringToPolygon", "Error in wkb2geos");
				goto bailout;
			}

			coordSeq_internal = GEOSCoordSeq_clone(GEOSGeom_getCoordSeq(internalGeometry));
			GEOSGeom_destroy(internalGeometry);
			if (coordSeq_internal == NULL) {
				GEOSGeom_destroy(linearRingExternalGeometry);
				while (--i >= 1)
					GEOSGeom_destroy(internalGeometries[i - 1]);
				GDKfree(internalGeometries);
				ret = createException(MAL, "geom.MLineStringToPolygon", "Error in wkb2geos");
				goto bailout;
			}
			internalGeometries[i - 1] = GEOSGeom_createLinearRing(coordSeq_internal);
			if (internalGeometries[i - 1] == NULL) {
				GEOSGeom_destroy(linearRingExternalGeometry);
				GEOSCoordSeq_destroy(coordSeq_internal);
				while (--i >= 1)
					GEOSGeom_destroy(internalGeometries[i - 1]);
				GDKfree(internalGeometries);
				ret = createException(MAL, "geom.MLineStringToPolygon", "GEOSGeom_createLinearRing failed");
				goto bailout;
			}
		}

		finalGeometry = GEOSGeom_createPolygon(linearRingExternalGeometry, internalGeometries, itemsNum - 1);
		GEOSGeom_destroy(linearRingExternalGeometry);
		if (finalGeometry == NULL) {
			for (i = 0; i < itemsNum - 1; i++)
				GEOSGeom_destroy(internalGeometries[i]);
			GDKfree(internalGeometries);
			ret = createException(MAL, "geom.MLineStringToPolygon", "Error creating Polygon from LinearRing");
			goto bailout;
		}
		GDKfree(internalGeometries);
		//check of the created polygon is valid
		if (GEOSisValid(finalGeometry) != 1) {
			//suppress the GEOS message
			if (GDKerrbuf)
				GDKerrbuf[0] = '\0';

			GEOSGeom_destroy(finalGeometry);

			throw(MAL, "geom.MLineStringToPolygon", "The provided MultiLineString does not create a valid Polygon");

		}

		GEOSSetSRID(finalGeometry, *srid);
		*geomWKB = geos2wkb(finalGeometry);
		GEOSGeom_destroy(finalGeometry);
		if (*geomWKB == NULL)
			ret = createException(MAL, "geom.MLineStringToPolygon", "geos2wkb failed");
	} else if (*flag == 1) {
		ret = createException(MAL, "geom.MLineStringToPolygon", "Multipolygon from string has not been defined");
	} else {
		ret = createException(MAL, "geom.MLineStringToPolygon", "Unknown flag");
	}

  bailout:
	GDKfree(inputWKB);
	for (i = 0; i < itemsNum; i++)
		GDKfree(linestringsWKB[i]);
	GDKfree(linestringsWKB);
	GDKfree(linestringsArea);
	return ret;
}

str
wkbMakePoint(wkb **out, dbl *x, dbl *y, dbl *z, dbl *m, int *zmFlag, int *srid)
{
	GEOSGeom geosGeometry;
	GEOSCoordSeq seq;

	if (*x == dbl_nil || *y == dbl_nil || *z == dbl_nil || *m == dbl_nil || *zmFlag == int_nil) {
		if ((*out = wkbNULLcopy()) == NULL)
			throw(MAL, "geom.MakePoint", MAL_MALLOC_FAIL);
		return MAL_SUCCEED;
	}

	//create the point from the coordinates
	switch (*zmFlag) {
	case 0:			/* x, y */
		seq = GEOSCoordSeq_create(1, 2);
		break;
	case 1:			/* x, y, m */
	case 10:		/* x, y, z */
		seq = GEOSCoordSeq_create(1, 3);
		break;
	case 11:		/* x, y, z, m */
		throw(MAL, "geom.MakePoint", "POINTZM is not supported");
	default:
		throw(MAL, "geom.MakePoint", ILLEGAL_ARGUMENT);
	}

	if (seq == NULL)
		throw(MAL, "geom.MakePoint", "GEOSCoordSeq_create failed");

	if (!GEOSCoordSeq_setOrdinate(seq, 0, 0, *x) ||
	    !GEOSCoordSeq_setOrdinate(seq, 0, 1, *y) ||
	    (*zmFlag == 1 && !GEOSCoordSeq_setOrdinate(seq, 0, 2, *m)) ||
	    (*zmFlag == 10 && !GEOSCoordSeq_setOrdinate(seq, 0, 2, *z))) {
		GEOSCoordSeq_destroy(seq);
		throw(MAL, "geom.MakePoint", "GEOSCoordSeq_setOrdinate failed");
	}

	if ((geosGeometry = GEOSGeom_createPoint(seq)) == NULL) {
		GEOSCoordSeq_destroy(seq);
		throw(MAL, "geom.MakePoint", "Failed to create GEOSGeometry from the coordinates");
	}

    if (*srid)
    	GEOSSetSRID(geosGeometry, *srid);

	*out = geos2wkb(geosGeometry);
	GEOSGeom_destroy(geosGeometry);

	if (wkb_isnil(*out)) {
		GDKfree(*out);
		*out = NULL;
		throw(MAL, "geom.MakePoint", "Failed to create WKB from GEOSGeometry");
	}

	return MAL_SUCCEED;
}

/* common code for functions that return integer */
static str
wkbBasicInt(int *out, wkb *geom, int (*func) (const GEOSGeometry *), const char *name)
{
	GEOSGeom geosGeometry;
	str ret = MAL_SUCCEED;

	if (wkb_isnil(geom)) {
		*out = int_nil;
		return MAL_SUCCEED;
	}

	if ((geosGeometry = wkb2geos(geom)) == NULL)
		throw(MAL, name, "wkb2geos failed");

	*out = (*func) (geosGeometry);

	GEOSGeom_destroy(geosGeometry);

	//if there was an error returned by geos
	if (GDKerrbuf && GDKerrbuf[0]) {
		//create an exception with this name
		ret = createException(MAL, name, "%s", GDKerrbuf);

		//clear the error buffer
		GDKerrbuf[0] = '\0';
	}

	return ret;
}

/* returns the type of the geometry as a string*/
str
wkbGeometryType(char **out, wkb **geomWKB, int *flag)
{
	int typeId = 0;
	str ret = MAL_SUCCEED;

	ret = wkbBasicInt(&typeId, *geomWKB, GEOSGeomTypeId, "geom.GeometryType");
	if (ret != MAL_SUCCEED)
		return ret;
	if (typeId != int_nil)	/* geoGetType deals with nil */
		typeId = (typeId + 1) << 2;
	return geoGetType(out, &typeId, flag);
}

/* returns the number of dimensions of the geometry */
str
wkbCoordDim(int *out, wkb **geom)
{
	return wkbBasicInt(out, *geom, GEOSGeom_getCoordinateDimension, "geom.CoordDim");
}

/* returns the inherent dimension of the geometry, e.g 0 for point */
str
wkbDimension(int *dimension, wkb **geomWKB)
{
	return wkbBasicInt(dimension, *geomWKB, GEOSGeom_getDimensions, "geom.Dimension");
}

/* returns the srid of the geometry */
str
wkbGetSRID(int *out, wkb **geomWKB)
{
	return wkbBasicInt(out, *geomWKB, GEOSGetSRID, "geom.GetSRID");
}

/* sets the srid of the geometry */
str
wkbSetSRID(wkb **resultGeomWKB, wkb **geomWKB, int *srid)
{
	GEOSGeom geosGeometry;

	if (wkb_isnil(*geomWKB) || *srid == int_nil) {
		if ((*resultGeomWKB = wkbNULLcopy()) == NULL)
			throw(MAL, "geom.setSRID", MAL_MALLOC_FAIL);
		return MAL_SUCCEED;
	}
	if ((geosGeometry = wkb2geos(*geomWKB)) == NULL)
		throw(MAL, "geom.setSRID", "wkb2geos failed");

	GEOSSetSRID(geosGeometry, *srid);
	*resultGeomWKB = geos2wkb(geosGeometry);
	GEOSGeom_destroy(geosGeometry);

	if (*resultGeomWKB == NULL)
		throw(MAL, "geom.setSRID", "geos2wkb failed");

	return MAL_SUCCEED;
}

/* depending on the specific function it returns the X,Y or Z coordinate of a point */
str
wkbGetCoordinate(dbl *out, wkb **geom, int *dimNum)
{
	GEOSGeom geosGeometry;
	const GEOSCoordSequence *gcs;
	str err = MAL_SUCCEED;

	if (wkb_isnil(*geom) || *dimNum == int_nil) {
		*out = dbl_nil;
		return MAL_SUCCEED;
	}

	geosGeometry = wkb2geos(*geom);
	if (geosGeometry == NULL) {
		*out = dbl_nil;
		throw(MAL, "geom.GetCoordinate", "wkb2geos failed");
	}

	if ((GEOSGeomTypeId(geosGeometry) + 1) != wkbPoint_mdb) {
		char *geomSTR;

		GEOSGeom_destroy(geosGeometry);
		if ((err = wkbAsText(&geomSTR, geom, NULL)) != MAL_SUCCEED)
			return err;
		err = createException(MAL, "geom.GetCoordinate", "Geometry %s not a Point", geomSTR);
		GDKfree(geomSTR);
		return err;
	}

	gcs = GEOSGeom_getCoordSeq(geosGeometry);
	/* gcs shouldn't be freed, it's internal to the GEOSGeom */

	if (gcs == NULL) {
		err = createException(MAL, "geom.GetCoordinate", "GEOSGeom_getCoordSeq failed");
	} else if (!GEOSCoordSeq_getOrdinate(gcs, 0, *dimNum, out))
		err = createException(MAL, "geom.GetCoordinate", "GEOSCoordSeq_getOrdinate failed");
	GEOSGeom_destroy(geosGeometry);

	return err;
}

/*common code for functions that return geometry */
static str
wkbBasic(wkb **out, wkb **geom, GEOSGeometry *(*func) (const GEOSGeometry *), const char *name)
{
	GEOSGeom geosGeometry, outGeometry;
	str err = MAL_SUCCEED;

	if (wkb_isnil(*geom)) {
		if ((*out = wkbNULLcopy()) == NULL)
			throw(MAL, name, MAL_MALLOC_FAIL);
		return MAL_SUCCEED;
	}
	if ((geosGeometry = wkb2geos(*geom)) == NULL) {
		*out = NULL;
		throw(MAL, name, "wkb2geos failed");
	}

	if ((outGeometry = (*func) (geosGeometry)) == NULL) {
		err = createException(MAL, name, "GEOS%s failed", name + 5);
	} else {
		//set the srid equal to the srid of the initial geometry
		if ((*geom)->srid)	//GEOSSetSRID has assertion for srid != 0
			GEOSSetSRID(outGeometry, (*geom)->srid);

		if ((*out = geos2wkb(outGeometry)) == NULL)
			err = createException(MAL, name, MAL_MALLOC_FAIL);

		GEOSGeom_destroy(outGeometry);
	}
	GEOSGeom_destroy(geosGeometry);

	return err;
}

str
wkbBoundary(wkb **boundaryWKB, wkb **geomWKB)
{
	return wkbBasic(boundaryWKB, geomWKB, GEOSBoundary, "geom.Boundary");
}

str
wkbEnvelope(wkb **out, wkb **geom)
{
	return wkbBasic(out, geom, GEOSEnvelope, "geom.Envelope");
}

str
wkbEnvelopeFromCoordinates(wkb **out, dbl *xmin, dbl *ymin, dbl *xmax, dbl *ymax, int *srid)
{
	GEOSGeom geosGeometry, linearRingGeometry;
	GEOSCoordSeq coordSeq;

	if (*xmin == dbl_nil || *ymin == dbl_nil || *xmax == dbl_nil || *ymax == dbl_nil || *srid == int_nil) {
		if ((*out = wkbNULLcopy()) == NULL)
			throw(MAL, "geom.MakeEnvelope", MAL_MALLOC_FAIL);
		return MAL_SUCCEED;
	}

	//create the coordinates sequence
	if ((coordSeq = GEOSCoordSeq_create(5, 2)) == NULL)
		throw(MAL, "geom.MakeEnvelope", "GEOSCoordSeq_create failed");

	//set the values
	if (!GEOSCoordSeq_setX(coordSeq, 0, *xmin) ||
	    !GEOSCoordSeq_setY(coordSeq, 0, *ymin) ||
	    !GEOSCoordSeq_setX(coordSeq, 1, *xmin) ||
	    !GEOSCoordSeq_setY(coordSeq, 1, *ymax) ||
	    !GEOSCoordSeq_setX(coordSeq, 2, *xmax) ||
	    !GEOSCoordSeq_setY(coordSeq, 2, *ymax) ||
	    !GEOSCoordSeq_setX(coordSeq, 3, *xmax) ||
	    !GEOSCoordSeq_setY(coordSeq, 3, *ymin) ||
	    !GEOSCoordSeq_setX(coordSeq, 4, *xmin) ||
	    !GEOSCoordSeq_setY(coordSeq, 4, *ymin)) {
		GEOSCoordSeq_destroy(coordSeq);
		throw(MAL, "geom.MakeEnvelope", "GEOSCoordSeq_setX/Y failed");
	}

	linearRingGeometry = GEOSGeom_createLinearRing(coordSeq);
	if (linearRingGeometry == NULL) {
		//Gives segmentation fault GEOSCoordSeq_destroy(coordSeq);
		GEOSCoordSeq_destroy(coordSeq);
		throw(MAL, "geom.MakeEnvelope", "Error creating LinearRing from coordinates");
	}

	geosGeometry = GEOSGeom_createPolygon(linearRingGeometry, NULL, 0);
	if (geosGeometry == NULL) {
		GEOSGeom_destroy(linearRingGeometry);
		throw(MAL, "geom.MakeEnvelope", "Error creating Polygon from LinearRing");
	}

	GEOSSetSRID(geosGeometry, *srid);

	*out = geos2wkb(geosGeometry);

	GEOSGeom_destroy(geosGeometry);

	return MAL_SUCCEED;
}

str
wkbMakePolygon(wkb **out, wkb **external, bat *internalBAT_id, int *srid)
{
	GEOSGeom geosGeometry, externalGeometry, linearRingGeometry;
	bit closed = 0;
	GEOSCoordSeq coordSeq_copy;

	if (wkb_isnil(*external) || *srid == int_nil) {
		if ((*out = wkbNULLcopy()) == NULL)
			throw(MAL, "geom.Polygon", MAL_MALLOC_FAIL);
		return MAL_SUCCEED;
	}

	externalGeometry = wkb2geos(*external);
	if (externalGeometry == NULL)
		throw(MAL, "geom.Polygon", MAL_MALLOC_FAIL);

	//check the type of the external geometry
	if ((GEOSGeomTypeId(externalGeometry) + 1) != wkbLineString_mdb) {
		*out = NULL;
		GEOSGeom_destroy(externalGeometry);
		throw(MAL, "geom.Polygon", "Geometries should be LineString");
	}
	//check whether the linestring is closed
	wkbIsClosed(&closed, external);
	if (!closed) {
		*out = NULL;
		GEOSGeom_destroy(externalGeometry);
		throw(MAL, "geom.Polygon", "LineString should be closed");
	}
	//create a copy of the coordinates
	coordSeq_copy = GEOSCoordSeq_clone(GEOSGeom_getCoordSeq(externalGeometry));
	GEOSGeom_destroy(externalGeometry);
	if (coordSeq_copy == NULL)
		throw(MAL, "geom.Polygon", "GEOSCoordSeq_clone failed");

	//create a linearRing using the copy of the coordinates
	linearRingGeometry = GEOSGeom_createLinearRing(coordSeq_copy);
	if (linearRingGeometry == NULL) {
		GEOSCoordSeq_destroy(coordSeq_copy);
		throw(MAL, "geom.Polygon", "GEOSGeom_createLinearRing failed");
	}

	//create a polygon using the linearRing
	if (internalBAT_id == NULL) {
		geosGeometry = GEOSGeom_createPolygon(linearRingGeometry, NULL, 0);
		if (geosGeometry == NULL) {
			*out = NULL;
			GEOSGeom_destroy(linearRingGeometry);
			throw(MAL, "geom.Polygon", "Error creating Polygon from LinearRing");
		}
	} else {
		/* TODO: Looks like incomplete code: what should be
		 * done with internalBAT_id? --sjoerd */
		geosGeometry = NULL;
	}

	GEOSSetSRID(geosGeometry, *srid);

	*out = geos2wkb(geosGeometry);
	GEOSGeom_destroy(geosGeometry);

	return MAL_SUCCEED;
}

//Gets two Point or LineString geometries and returns a line
str
wkbMakeLine(wkb **out, wkb **geom1WKB, wkb **geom2WKB)
{
	GEOSGeom outGeometry, geom1Geometry, geom2Geometry;
	GEOSCoordSeq outCoordSeq;
	const GEOSCoordSequence *geom1CoordSeq = NULL, *geom2CoordSeq = NULL;
	unsigned int i = 0, geom1Size = 0, geom2Size = 0;
	unsigned geom1Dimension = 0, geom2Dimension = 0;
	double x, y, z;
	str err = MAL_SUCCEED;

	if (wkb_isnil(*geom1WKB) || wkb_isnil(*geom2WKB)) {
		if ((*out = wkbNULLcopy()) == NULL)
			throw(MAL, "geom.MakeLine", MAL_MALLOC_FAIL);
		return MAL_SUCCEED;
	}

	geom1Geometry = wkb2geos(*geom1WKB);
	if (!geom1Geometry) {
		*out = NULL;
		throw(MAL, "geom.MakeLine", "wkb2geos failed");
	}

	geom2Geometry = wkb2geos(*geom2WKB);
	if (!geom2Geometry) {
		*out = NULL;
		GEOSGeom_destroy(geom1Geometry);
		throw(MAL, "geom.MakeLine", "wkb2geos failed");
	}
	//make sure the geometries are of the same srid
	if (GEOSGetSRID(geom1Geometry) != GEOSGetSRID(geom2Geometry)) {
		err = createException(MAL, "geom.MakeLine", "Geometries of different SRID");
	}
	//check the types of the geometries
	else if (GEOSGeomTypeId(geom1Geometry) + 1 != wkbPoint_mdb &&
		 GEOSGeomTypeId(geom1Geometry) + 1 != wkbLineString_mdb &&
		 GEOSGeomTypeId(geom2Geometry) + 1 != wkbPoint_mdb &&
		 GEOSGeomTypeId(geom2Geometry) + 1 != wkbLineString_mdb) {
		err = createException(MAL, "geom.MakeLine", "Geometries should be Point or LineString");
	}
	//get the coordinate sequences of the geometries
	else if ((geom1CoordSeq = GEOSGeom_getCoordSeq(geom1Geometry)) == NULL ||
		 (geom2CoordSeq = GEOSGeom_getCoordSeq(geom2Geometry)) == NULL) {
		err = createException(MAL, "geom.MakeLine", "GEOSGeom_getCoordSeq failed");
	}
	//make sure that the dimensions of the geometries are the same
	else if (!GEOSCoordSeq_getDimensions(geom1CoordSeq, &geom1Dimension) ||
		 !GEOSCoordSeq_getDimensions(geom2CoordSeq, &geom2Dimension)) {
		err = createException(MAL, "geom.MakeLine", "GEOSGeom_getDimensions failed");
	}
	else if (geom1Dimension != geom2Dimension) {
		err = createException(MAL, "geom.MakeLine", "Geometries should be of the same dimension");
	}
	//get the number of coordinates in the two geometries
	else if (!GEOSCoordSeq_getSize(geom1CoordSeq, &geom1Size) ||
		 !GEOSCoordSeq_getSize(geom2CoordSeq, &geom2Size)) {
		err = createException(MAL, "geom.MakeLine", "GEOSGeom_getSize failed");
	}
	//create the coordSeq for the new geometry
	else if ((outCoordSeq = GEOSCoordSeq_create(geom1Size + geom2Size, geom1Dimension)) == NULL) {
		err = createException(MAL, "geom.MakeLine", "GEOSCoordSeq_create failed");
	}
	if (err != MAL_SUCCEED) {
		*out = NULL;
		GEOSGeom_destroy(geom1Geometry);
		GEOSGeom_destroy(geom2Geometry);
		return err;
	}
	for (i = 0; i < geom1Size; i++) {
		GEOSCoordSeq_getX(geom1CoordSeq, i, &x);
		GEOSCoordSeq_setX(outCoordSeq, i, x);
		GEOSCoordSeq_getY(geom1CoordSeq, i, &y);
		GEOSCoordSeq_setY(outCoordSeq, i, y);
		if (geom1Dimension > 2) {
			GEOSCoordSeq_getZ(geom1CoordSeq, i, &z);
			GEOSCoordSeq_setZ(outCoordSeq, i, z);
		}
	}
	for (i = 0; i < geom2Size; i++) {
		GEOSCoordSeq_getX(geom2CoordSeq, i, &x);
		GEOSCoordSeq_setX(outCoordSeq, i + geom1Size, x);
		GEOSCoordSeq_getY(geom2CoordSeq, i, &y);
		GEOSCoordSeq_setY(outCoordSeq, i + geom1Size, y);
		if (geom2Dimension > 2) {
			GEOSCoordSeq_getZ(geom2CoordSeq, i, &z);
			GEOSCoordSeq_setZ(outCoordSeq, i + geom1Size, z);
		}
	}

	if ((outGeometry = GEOSGeom_createLineString(outCoordSeq)) == NULL) {
		*out = NULL;
		GEOSCoordSeq_destroy(outCoordSeq);
		GEOSGeom_destroy(geom1Geometry);
		GEOSGeom_destroy(geom2Geometry);
		throw(MAL, "geom.MakeLine", "GEOSGeom_createLineString failed");
	}

	GEOSSetSRID(outGeometry, GEOSGetSRID(geom1Geometry));
	*out = geos2wkb(outGeometry);
	GEOSGeom_destroy(outGeometry);
	GEOSGeom_destroy(geom1Geometry);
	GEOSGeom_destroy(geom2Geometry);

	return MAL_SUCCEED;
}

//Gets a BAT with geometries and returns a single LineString
str
wkbMakeLineAggr(wkb **outWKB, bat *inBAT_id)
{
	BAT *inBAT = NULL;
	BATiter inBAT_iter;
	BUN i;
	wkb *aWKB, *bWKB;
	str err;

	//get the BATs
	if ((inBAT = BATdescriptor(*inBAT_id)) == NULL) {
		throw(MAL, "geom.MakeLine", RUNTIME_OBJECT_MISSING);
	}
	//iterator over the BATs
	inBAT_iter = bat_iterator(inBAT);

	/* TODO: what should be returned if the input BAT is less than
	 * two rows? --sjoerd */
	if (BATcount(inBAT) == 0) {
		BBPunfix(inBAT->batCacheid);
		if ((*outWKB = wkbNULLcopy()) == NULL)
			throw(MAL, "geom.MakeLine", MAL_MALLOC_FAIL);
		return MAL_SUCCEED;
	}
	aWKB = (wkb *) BUNtail(inBAT_iter, BUNfirst(inBAT));
	if (BATcount(inBAT) == 1) {
		err = wkbFromWKB(outWKB, &aWKB);
		BBPunfix(inBAT->batCacheid);
		if (err) {
			GDKfree(err);
			throw(MAL, "geom.MakeLine", MAL_MALLOC_FAIL);
		}
		return MAL_SUCCEED;
	}
	bWKB = (wkb *) BUNtail(inBAT_iter, BUNfirst(inBAT) + 1);
	//create the first line using the first two geometries
	err = wkbMakeLine(outWKB, &aWKB, &bWKB);

	// add one more segment for each following row
	for (i = 2; err == MAL_SUCCEED && i < BATcount(inBAT); i++) {
		aWKB = *outWKB;
		bWKB = (wkb *) BUNtail(inBAT_iter, i + BUNfirst(inBAT));
		*outWKB = NULL;

		err = wkbMakeLine(outWKB, &aWKB, &bWKB);
		GDKfree(aWKB);
	}

	BBPunfix(inBAT->batCacheid);

	return err;
}

/* Returns the first or last point of a linestring */
static str
wkbBorderPoint(wkb **out, wkb **geom, GEOSGeometry *(*func) (const GEOSGeometry *), const char *name)
{
	GEOSGeom geosGeometry;
	GEOSGeom new;
	str err = MAL_SUCCEED;

	if (wkb_isnil(*geom)) {
		if ((*out = wkbNULLcopy()) == NULL)
			throw(MAL, name, MAL_MALLOC_FAIL);
		return MAL_SUCCEED;
	}

	*out = NULL;
	geosGeometry = wkb2geos(*geom);
	if (geosGeometry == NULL) {
		throw(MAL, name, "wkb2geos failed");
	}

	if (GEOSGeomTypeId(geosGeometry) != GEOS_LINESTRING) {
		err = createException(MAL, name, "Geometry not a LineString");
	} else {
		new = (*func) (geosGeometry);
		if (new == NULL) {
			err = createException(MAL, name, "GEOSGeomGet%s failed", name + 5);
		} else {
			*out = geos2wkb(new);
			GEOSGeom_destroy(new);
		}
	}
	GEOSGeom_destroy(geosGeometry);

	return err;
}

/* Returns the first point in a linestring */
str
wkbStartPoint(wkb **out, wkb **geom)
{
	return wkbBorderPoint(out, geom, GEOSGeomGetStartPoint, "geom.StartPoint");
}

/* Returns the last point in a linestring */
str
wkbEndPoint(wkb **out, wkb **geom)
{
	return wkbBorderPoint(out, geom, GEOSGeomGetEndPoint, "geom.EndPoint");
}

static str
numPointsLineString(unsigned int *out, const GEOSGeometry *geosGeometry)
{
	/* get the coordinates of the points comprising the geometry */
	const GEOSCoordSequence *coordSeq = GEOSGeom_getCoordSeq(geosGeometry);

	if (coordSeq == NULL)
		throw(MAL, "geom.NumPoints", "GEOSGeom_getCoordSeq failed");

	/* get the number of points in the geometry */
	if (!GEOSCoordSeq_getSize(coordSeq, out)) {
		*out = int_nil;
		throw(MAL, "geom.NumPoints", "GEOSGeomGetNumPoints failed");
	}

	return MAL_SUCCEED;
}

static str
numPointsPolygon(unsigned int *out, const GEOSGeometry *geosGeometry)
{
	const GEOSGeometry *exteriorRingGeometry;
	int numInteriorRings = 0, i = 0;
	str err;
	unsigned int pointsN = 0;

	/* get the exterior ring of the polygon */
	exteriorRingGeometry = GEOSGetExteriorRing(geosGeometry);
	if (!exteriorRingGeometry) {
		*out = int_nil;
		throw(MAL, "geom.NumPoints", "GEOSGetExteriorRing failed");
	}
	//get the points in the exterior ring
	if ((err = numPointsLineString(out, exteriorRingGeometry)) != MAL_SUCCEED) {
		*out = int_nil;
		return err;
	}
	pointsN = *out;

	//check the interior rings
	numInteriorRings = GEOSGetNumInteriorRings(geosGeometry);
	if (numInteriorRings == -1) {
		*out = int_nil;
		throw(MAL, "geom.NumPoints", "GEOSGetNumInteriorRings failed");
	}
	// iterate over the interiorRing and transform each one of them
	for (i = 0; i < numInteriorRings; i++) {
		if ((err = numPointsLineString(out, GEOSGetInteriorRingN(geosGeometry, i))) != MAL_SUCCEED) {
			*out = int_nil;
			return err;
		}
		pointsN += *out;
	}

	*out = pointsN;
	return MAL_SUCCEED;
}

static str
numPointsMultiGeometry(unsigned int *out, const GEOSGeometry *geosGeometry)
{
	int geometriesNum, i;
	const GEOSGeometry *multiGeometry = NULL;
	str err;
	unsigned int pointsN = 0;

	geometriesNum = GEOSGetNumGeometries(geosGeometry);

	for (i = 0; i < geometriesNum; i++) {
		multiGeometry = GEOSGetGeometryN(geosGeometry, i);
		if ((err = numPointsGeometry(out, multiGeometry)) != MAL_SUCCEED) {
			*out = int_nil;
			return err;
		}
		pointsN += *out;
	}

	*out = pointsN;
	return MAL_SUCCEED;
}

str
numPointsGeometry(unsigned int *out, const GEOSGeometry *geosGeometry)
{
	int geometryType = GEOSGeomTypeId(geosGeometry) + 1;

	//check the type of the geometry
	switch (geometryType) {
	case wkbPoint_mdb:
	case wkbLineString_mdb:
	case wkbLinearRing_mdb:
		return numPointsLineString(out, geosGeometry);
	case wkbPolygon_mdb:
		return numPointsPolygon(out, geosGeometry);
	case wkbMultiPoint_mdb:
	case wkbMultiLineString_mdb:
	case wkbMultiPolygon_mdb:
	case wkbGeometryCollection_mdb:
		return numPointsMultiGeometry(out, geosGeometry);
	default:
		throw(MAL, "geom.NumPoints", "%s Unknown geometry type", geom_type2str(geometryType, 0));
	}
}

/* Returns the number of points in a geometry */
str
wkbNumPoints(int *out, wkb **geom, int *check)
{
	GEOSGeom geosGeometry;
	int geometryType = 0;
	str err = MAL_SUCCEED;
	char *geomSTR = NULL;
	unsigned int pointsNum;

	if (wkb_isnil(*geom) || *check == int_nil) {
		*out = int_nil;
		return MAL_SUCCEED;
	}

	geosGeometry = wkb2geos(*geom);
	if (geosGeometry == NULL) {
		*out = int_nil;
		throw(MAL, "geom.NumPoints", "wkb2geos failed");
	}

	geometryType = GEOSGeomTypeId(geosGeometry) + 1;

	if (*check && geometryType != wkbLineString_mdb) {
		*out = int_nil;
		GEOSGeom_destroy(geosGeometry);

		if ((err = wkbAsText(&geomSTR, geom, NULL)) == MAL_SUCCEED) {
			err = createException(MAL, "geom.NumPoints", "Geometry %s not a LineString", geomSTR);
			GDKfree(geomSTR);
		}
		return err;
	}

	if ((err = numPointsGeometry(&pointsNum, geosGeometry)) != MAL_SUCCEED) {
		*out = int_nil;
		GEOSGeom_destroy(geosGeometry);
		return err;
	}

	if (pointsNum > INT_MAX) {
		GEOSGeom_destroy(geosGeometry);
		*out = int_nil;
		throw(MAL, "geom.NumPoints", "Overflow");
	}

	*out = pointsNum;
	GEOSGeom_destroy(geosGeometry);

	return MAL_SUCCEED;
}

/* Returns the n-th point of the geometry */
str
wkbPointN(wkb **out, wkb **geom, int *n)
{
	int rN = -1;
	GEOSGeom geosGeometry;
	GEOSGeom new;
	str err = MAL_SUCCEED;

	if (wkb_isnil(*geom) || *n == int_nil) {
		if ((*out = wkbNULLcopy()) == NULL)
			throw(MAL, "geom.PointN", MAL_MALLOC_FAIL);
		return MAL_SUCCEED;
	}

	geosGeometry = wkb2geos(*geom);
	if (geosGeometry == NULL) {
		*out = NULL;
		throw(MAL, "geom.PointN", "wkb2geos failed");
	}

	if (GEOSGeomTypeId(geosGeometry) != GEOS_LINESTRING) {
		*out = NULL;
		GEOSGeom_destroy(geosGeometry);
		throw(MAL, "geom.PointN", "Geometry not a LineString");
	}
	//check number of points
	rN = GEOSGeomGetNumPoints(geosGeometry);
	if (rN == -1) {
		*out = NULL;
		GEOSGeom_destroy(geosGeometry);
		throw(MAL, "geom.PointN", "GEOSGeomGetNumPoints failed");
	}

	if (rN <= *n || *n < 0) {
		*out = NULL;
		GEOSGeom_destroy(geosGeometry);
		throw(MAL, "geom.PointN", "Unable to retrieve point %d (not enough points)", *n);
	}

	if ((new = GEOSGeomGetPointN(geosGeometry, *n)) == NULL) {
		err = createException(MAL, "geom.PointN", "GEOSGeomGetPointN failed");
	} else {
		if ((*out = geos2wkb(new)) == NULL)
			err = createException(MAL, "geom.PointN", "GEOSGeomGetPointN failed");
		GEOSGeom_destroy(new);
	}
	GEOSGeom_destroy(geosGeometry);

	return err;
}

/* Returns the exterior ring of the polygon*/
str
wkbExteriorRing(wkb **exteriorRingWKB, wkb **geom)
{
	GEOSGeom geosGeometry;
	const GEOSGeometry *exteriorRingGeometry;
	str err = MAL_SUCCEED;

	if (wkb_isnil(*geom)) {
		if ((*exteriorRingWKB = wkbNULLcopy()) == NULL)
			throw(MAL, "geom.ExteriorRing", MAL_MALLOC_FAIL);
		return MAL_SUCCEED;
	}

	geosGeometry = wkb2geos(*geom);
	if (geosGeometry == NULL) {
		*exteriorRingWKB = NULL;
		throw(MAL, "geom.ExteriorRing", "wkb2geos failed");
	}

	if (GEOSGeomTypeId(geosGeometry) != GEOS_POLYGON) {
		*exteriorRingWKB = NULL;
		GEOSGeom_destroy(geosGeometry);
		throw(MAL, "geom.ExteriorRing", "Geometry not a Polygon");

	}
	/* get the exterior ring of the geometry */
	if ((exteriorRingGeometry = GEOSGetExteriorRing(geosGeometry)) == NULL)
		err = createException(MAL, "geom.ExteriorRing", "GEOSGetExteriorRing failed");
	else {
		/* get the wkb representation of it */
		if ((*exteriorRingWKB = geos2wkb(exteriorRingGeometry)) == NULL)
			err = createException(MAL, "geom.ExteriorRing", MAL_MALLOC_FAIL);
	}
	GEOSGeom_destroy(geosGeometry);

	return err;
}

/* Returns the n-th interior ring of a polygon */
str
wkbInteriorRingN(wkb **interiorRingWKB, wkb **geom, int *ringNum)
{
	GEOSGeom geosGeometry = NULL;
	const GEOSGeometry *interiorRingGeometry;
	int rN = -1;
	str err = MAL_SUCCEED;

	//initialize to NULL
	*interiorRingWKB = NULL;

	if (wkb_isnil(*geom) || *ringNum == int_nil) {
		if ((*interiorRingWKB = wkbNULLcopy()) == NULL)
			throw(MAL, "geom.InteriorRingN", MAL_MALLOC_FAIL);
		return MAL_SUCCEED;
	}

	geosGeometry = wkb2geos(*geom);
	if (geosGeometry == NULL) {
		*interiorRingWKB = NULL;
		throw(MAL, "geom.InteriorRingN", "wkb2geos failed");
	}

	if ((GEOSGeomTypeId(geosGeometry) + 1) != wkbPolygon_mdb) {
		*interiorRingWKB = NULL;
		GEOSGeom_destroy(geosGeometry);
		throw(MAL, "geom.InteriorRingN", "Geometry not a Polygon");

	}
	//check number of internal rings
	rN = GEOSGetNumInteriorRings(geosGeometry);
	if (rN == -1) {
		*interiorRingWKB = NULL;
		GEOSGeom_destroy(geosGeometry);
		throw(MAL, "geom.InteriorRingN", "GEOSGetInteriorRingN failed.");
	}

	if (rN < *ringNum || *ringNum <= 0) {
		GEOSGeom_destroy(geosGeometry);
		//NOT AN ERROR throw(MAL, "geom.interiorRingN", "GEOSGetInteriorRingN failed. Not enough interior rings");
		if ((*interiorRingWKB = wkbNULLcopy()) == NULL)
			throw(MAL, "geom.InteriorRingN", MAL_MALLOC_FAIL);
		return MAL_SUCCEED;
	}

	/* get the interior ring of the geometry */
	if ((interiorRingGeometry = GEOSGetInteriorRingN(geosGeometry, *ringNum - 1)) == NULL) {
		err = createException(MAL, "geom.InteriorRingN", "GEOSGetInteriorRingN failed");
	} else {
		/* get the wkb representation of it */
		if ((*interiorRingWKB = geos2wkb(interiorRingGeometry)) == NULL)
			err = createException(MAL, "geom.InteriorRingN", MAL_MALLOC_FAIL);
	}
	GEOSGeom_destroy(geosGeometry);

	return err;
}

str
wkbInteriorRings(wkba **geomArray, wkb **geomWKB)
{
	int interiorRingsNum = 0, i = 0;
	GEOSGeom geosGeometry;
	str ret = MAL_SUCCEED;

	if (wkb_isnil(*geomWKB)) {
		if ((*geomArray = GDKmalloc(wkba_size(~0))) == NULL)
			throw(MAL, "geom.InteriorRings", MAL_MALLOC_FAIL);
		**geomArray = *wkbaNULL();
		return MAL_SUCCEED;
	}

	geosGeometry = wkb2geos(*geomWKB);
	if (geosGeometry == NULL) {
		throw(MAL, "geom.InteriorRings", "Error in wkb2geos");
	}

	if ((GEOSGeomTypeId(geosGeometry) + 1) != wkbPolygon_mdb) {
		GEOSGeom_destroy(geosGeometry);
		throw(MAL, "geom.interiorRings", "Geometry not a Polygon");

	}

	ret = wkbNumRings(&interiorRingsNum, geomWKB, &i);

	if (ret != MAL_SUCCEED) {
		GEOSGeom_destroy(geosGeometry);
		throw(MAL, "geom.InteriorRings", "Error in wkbNumRings");
	}

	*geomArray = GDKmalloc(wkba_size(interiorRingsNum));
	if (*geomArray == NULL) {
		GEOSGeom_destroy(geosGeometry);
		throw(MAL, "geom.InteriorRings", MAL_MALLOC_FAIL);
	}
	(*geomArray)->itemsNum = interiorRingsNum;

	for (i = 0; i < interiorRingsNum; i++) {
		const GEOSGeometry *interiorRingGeometry;
		wkb *interiorRingWKB;

		// get the interior ring of the geometry
		interiorRingGeometry = GEOSGetInteriorRingN(geosGeometry, i);
		if (interiorRingGeometry == NULL) {
			while (--i >= 0)
				GDKfree((*geomArray)->data[i]);
			GDKfree(*geomArray);
			GEOSGeom_destroy(geosGeometry);
			*geomArray = NULL;
			throw(MAL, "geom.InteriorRings", "GEOSGetInteriorRingN failed");
		}
		// get the wkb representation of it
		interiorRingWKB = geos2wkb(interiorRingGeometry);
		if (interiorRingWKB == NULL) {
			while (--i >= 0)
				GDKfree((*geomArray)->data[i]);
			GDKfree(*geomArray);
			GEOSGeom_destroy(geosGeometry);
			*geomArray = NULL;
			throw(MAL, "geom.InteriorRings", "Error in wkb2geos");
		}

		(*geomArray)->data[i] = interiorRingWKB;
	}
	GEOSGeom_destroy(geosGeometry);

	return MAL_SUCCEED;
}

/* Returns the number of interior rings in the first polygon of the provided geometry
 * plus the exterior ring depending on the value of exteriorRing*/
str
wkbNumRings(int *out, wkb **geom, int *exteriorRing)
{
	str ret = MAL_SUCCEED;
	bit empty;
	GEOSGeom geosGeometry;

	if (wkb_isnil(*geom) || *exteriorRing == int_nil) {
		*out = int_nil;
		return MAL_SUCCEED;
	}

	//check if the geometry is empty
	if ((ret = wkbIsEmpty(&empty, geom)) != MAL_SUCCEED) {
        return ret;
	}
	if (empty) {
		//the geometry is empty
		*out = 0;
		return MAL_SUCCEED;
	}
	//check the type of the geometry
	geosGeometry = wkb2geos(*geom);

	if (geosGeometry == NULL)
		throw(MAL, "geom.NumRings", "Problem converting WKB to GEOS");

	if (GEOSGeomTypeId(geosGeometry) + 1 == wkbMultiPolygon_mdb) {
		//use the first polygon as done by PostGIS
		wkb *new = geos2wkb(GEOSGetGeometryN(geosGeometry, 0));
		if (new == NULL) {
			ret = createException(MAL, "geom.NumRings", MAL_MALLOC_FAIL);
		} else {
			ret = wkbBasicInt(out, new, GEOSGetNumInteriorRings, "geom.NumRings");
			GDKfree(new);
		}
	} else if (GEOSGeomTypeId(geosGeometry) + 1 == wkbPolygon_mdb) {
		ret = wkbBasicInt(out, *geom, GEOSGetNumInteriorRings, "geom.NumRings");
	} else {
		//It is not a polygon so the number of rings is 0
		*out = -*exteriorRing; /* compensate for += later */
	}

	GEOSGeom_destroy(geosGeometry);

	if (ret != MAL_SUCCEED)
		return ret;

	*out += *exteriorRing;

	return MAL_SUCCEED;
}

/* it handles functions that take as input a single geometry and return Boolean */
static str
wkbBasicBoolean(bit *out, wkb **geom, char (*func) (const GEOSGeometry *), const char *name)
{
	int ret;
	GEOSGeom geosGeometry;

	if (wkb_isnil(*geom)) {
		*out = bit_nil;
		return MAL_SUCCEED;
	}

	geosGeometry = wkb2geos(*geom);
	if (geosGeometry == NULL)
		throw(MAL, name, "wkb2geom failed");

	ret = (*func) (geosGeometry);	//it is supposed to return char but treating it as such gives wrong results
	GEOSGeom_destroy(geosGeometry);

	if (ret == 2)
		throw(MAL, name, "GEOSis%s failed", name + 7);

	*out = ret;

	return MAL_SUCCEED;
}

/* the function checks whether the geometry is closed. GEOS works only with
 * linestring geometries but PostGIS returns true in any geometry that is not
 * a linestring. I made it to be like PostGIS */
static str
geosIsClosed(bit *out, const GEOSGeometry *geosGeometry)
{
	int geometryType = GEOSGeomTypeId(geosGeometry) + 1;
	int i = 0;
	str err;
	int geometriesNum;

	*out = bit_nil;

	switch (geometryType) {
	case -1:
		throw(MAL, "geom.IsClosed", "GEOSGeomTypeId failed");
	case wkbPoint_mdb:
	case wkbPolygon_mdb:
	case wkbMultiPoint_mdb:
	case wkbMultiPolygon_mdb:
		//In all these case it is always true
		*out = 1;
		break;
	case wkbLineString_mdb:
		//check
		if ((i = GEOSisClosed(geosGeometry)) == 2)
			throw(MAL, "geom.IsClosed", "GEOSisClosed failed");
		*out = i;
		break;
	case wkbMultiLineString_mdb:
	case wkbGeometryCollection_mdb:
		//check each one separately
		geometriesNum = GEOSGetNumGeometries(geosGeometry);
		if (geometriesNum < 0)
			throw(MAL, "geom.IsClosed", "GEOSGetNumGeometries failed");

		for (i = 0; i < geometriesNum; i++) {
			const GEOSGeometry *gN = GEOSGetGeometryN(geosGeometry, i);
			if (!gN)
				throw(MAL, "geom.IsClosed", "GEOSGetGeometryN failed");

			if ((err = geosIsClosed(out, gN)) != MAL_SUCCEED) {
				return err;
			}

			if (!*out)	//no reason to check further logical AND will always be 0
				return MAL_SUCCEED;
		}

		break;
	default:
		throw(MAL, "geom.IsClosed", "Unknown geometry type");
	}

	return MAL_SUCCEED;
}

str
wkbIsClosed(bit *out, wkb **geomWKB)
{
	str err;
	GEOSGeom geosGeometry;

	if (wkb_isnil(*geomWKB)) {
		*out = bit_nil;
		return MAL_SUCCEED;
	}

	//if empty geometry return false
	if ((err = wkbIsEmpty(out, geomWKB)) != MAL_SUCCEED) {
		return err;
	}
	if (*out) {
		*out = 0;
		return MAL_SUCCEED;
	}

	geosGeometry = wkb2geos(*geomWKB);
	if (geosGeometry == NULL)
		throw(MAL, "geom.IsClosed", "wkb2geos failed");

	err = geosIsClosed(out, geosGeometry);
	GEOSGeom_destroy(geosGeometry);

	return err;
}

str
wkbIsEmpty(bit *out, wkb **geomWKB)
{
	return wkbBasicBoolean(out, geomWKB, GEOSisEmpty, "geom.IsEmpty");
}

str
wkbIsRing(bit *out, wkb **geomWKB)
{
	return wkbBasicBoolean(out, geomWKB, GEOSisRing, "geom.IsRing");
}

str
wkbIsSimple(bit *out, wkb **geomWKB)
{
	return wkbBasicBoolean(out, geomWKB, GEOSisSimple, "geom.IsSimple");
}

/*geom prints a message saying the reason why the geometry is not valid but
 * since there is also isValidReason I skip this here */
str
wkbIsValid(bit *out, wkb **geomWKB)
{
	str err = wkbBasicBoolean(out, geomWKB, GEOSisValid, "geom.IsValid");
	/* GOESisValid may cause GDKerror to be called: ignore it */
	if (err == MAL_SUCCEED && GDKerrbuf)
		*GDKerrbuf = 0;
	return err;
}

str
wkbIsValidReason(char **reason, wkb **geomWKB)
{
	GEOSGeom geosGeometry;
	char *GEOSReason = NULL;

	if (wkb_isnil(*geomWKB)) {
		if ((*reason = GDKstrdup(str_nil)) == NULL)
			throw(MAL, "geom.IsValidReason", MAL_MALLOC_FAIL);
		return MAL_SUCCEED;
	}

	geosGeometry = wkb2geos(*geomWKB);
	if (geosGeometry == NULL)
		throw(MAL, "geom.IsValidReason", "wkb2geom failed");

	GEOSReason = GEOSisValidReason(geosGeometry);

	GEOSGeom_destroy(geosGeometry);

	if (GEOSReason == NULL)
		throw(MAL, "geom.IsValidReason", "GEOSisValidReason failed");

	*reason = GDKstrdup(GEOSReason);
	GEOSFree(GEOSReason);
	if (*reason == NULL)
		throw(MAL, "geom.IsValidReason", MAL_MALLOC_FAIL);

	return MAL_SUCCEED;
}

/* I should check it since it does not work */
str
wkbIsValidDetail(char **out, wkb **geom)
{
	int res = -1;
	char *GEOSreason = NULL;
	GEOSGeom GEOSlocation = NULL;
	GEOSGeom geosGeometry;

	if (wkb_isnil(*geom)) {
		if ((*out = GDKstrdup(str_nil)) == NULL)
			throw(MAL, "geom.IsValidReason", MAL_MALLOC_FAIL);
		return MAL_SUCCEED;
	}

	if ((geosGeometry = wkb2geos(*geom)) == NULL) {
		*out = NULL;
		throw(MAL, "geom.IsValidDetail", "wkb2geos failed");
	}

	res = GEOSisValidDetail(geosGeometry, 1, &GEOSreason, &GEOSlocation);

	GEOSGeom_destroy(geosGeometry);

	if (res == 2) {
		throw(MAL, "geom.IsValidDetail", "GEOSisValidDetail failed");
	}

	*out = GDKstrdup(GEOSreason);

	GEOSFree(GEOSreason);
	GEOSGeom_destroy(GEOSlocation);

	if (*out == NULL)
		throw(MAL, "geom.IsValidReason", MAL_MALLOC_FAIL);

	return MAL_SUCCEED;
}

/* returns the area of the geometry */
str
wkbArea(dbl *out, wkb **geomWKB)
{
	GEOSGeom geosGeometry;

	if (wkb_isnil(*geomWKB)) {
		*out = dbl_nil;
		return MAL_SUCCEED;
	}

	geosGeometry = wkb2geos(*geomWKB);
	if (geosGeometry == NULL) {
		*out = dbl_nil;
		throw(MAL, "geom.Area", "wkb2geos failed");
	}

	if (!GEOSArea(geosGeometry, out)) {
		GEOSGeom_destroy(geosGeometry);
		*out = dbl_nil;
		throw(MAL, "geom.Area", "GEOSArea failed");
	}

	GEOSGeom_destroy(geosGeometry);

	return MAL_SUCCEED;
}

/* returns the centroid of the geometry */
str
wkbCentroid(wkb **out, wkb **geom)
{
	GEOSGeom geosGeometry;
	GEOSGeom outGeometry;

	if (wkb_isnil(*geom)) {
		if ((*out = wkbNULLcopy()) == NULL)
			throw(MAL, "geom.Centroid", MAL_MALLOC_FAIL);
		return MAL_SUCCEED;
	}
	geosGeometry = wkb2geos(*geom);
	if (geosGeometry == NULL)
		throw(MAL, "geom.Centroid", MAL_MALLOC_FAIL);

	outGeometry = GEOSGetCentroid(geosGeometry);
	GEOSSetSRID(outGeometry, GEOSGetSRID(geosGeometry));	//the centroid has the same SRID with the the input geometry
	*out = geos2wkb(outGeometry);

	GEOSGeom_destroy(geosGeometry);
	GEOSGeom_destroy(outGeometry);

	return MAL_SUCCEED;

}

/*  Returns the 2-dimensional Cartesian minimum distance (based on spatial ref) between two geometries in projected units */
str
wkbDistance(dbl *out, wkb **a, wkb **b)
{
	GEOSGeom ga, gb;
	str err = MAL_SUCCEED;

	if (wkb_isnil(*a) || wkb_isnil(*b)) {
		*out = dbl_nil;
		return MAL_SUCCEED;
	}

	ga = wkb2geos(*a);
	gb = wkb2geos(*b);
	if (ga == NULL || gb == NULL) {
		if (ga)
			GEOSGeom_destroy(ga);
		if (gb)
			GEOSGeom_destroy(gb);
		*out = dbl_nil;
		throw(MAL, "geom.Distance", "wkb2geos failed");
	}

	if (GEOSGetSRID(ga) != GEOSGetSRID(gb)) {
		err = createException(MAL, "geom.Distance", "Geometries of different SRID");
	} else if (!GEOSDistance(ga, gb, out)) {
		err = createException(MAL, "geom.Distance", "GEOSDistance failed");
	}

	GEOSGeom_destroy(ga);
	GEOSGeom_destroy(gb);

	return err;
}

/* Returns the 2d length of the geometry if it is a linestring or multilinestring */
str
wkbLength(dbl *out, wkb **a)
{
	GEOSGeom geosGeometry;
	str err = MAL_SUCCEED;

	if (wkb_isnil(*a)) {
		*out = dbl_nil;
		return MAL_SUCCEED;
	}

	geosGeometry = wkb2geos(*a);
	if (geosGeometry == NULL) {
		throw(MAL, "geom.Length", "wkb2geos failed");
	}

	if (!GEOSLength(geosGeometry, out))
		err = createException(MAL, "geom.Length", "GEOSLength failed");

	GEOSGeom_destroy(geosGeometry);

	return err;
}

/* Returns a geometry that represents the convex hull of this geometry.
 * The convex hull of a geometry represents the minimum convex geometry
 * that encloses all geometries within the set. */
str
wkbConvexHull(wkb **out, wkb **geom)
{
	str ret = MAL_SUCCEED;
	GEOSGeom geosGeometry;
	GEOSGeom convexHullGeometry = NULL;

	if (wkb_isnil(*geom)) {
		if ((*out = wkbNULLcopy()) == NULL)
			throw(MAL, "geom.ConvexHull", MAL_MALLOC_FAIL);
		return MAL_SUCCEED;
	}
	if ((geosGeometry = wkb2geos(*geom)) == NULL)
		throw(MAL, "geom.ConvexHull", MAL_MALLOC_FAIL);

	if ((convexHullGeometry = GEOSConvexHull(geosGeometry)) == NULL) {
		ret = createException(MAL, "geom.ConvexHull", "GEOSConvexHull failed");
	} else {
		GEOSSetSRID(convexHullGeometry, (*geom)->srid);
		*out = geos2wkb(convexHullGeometry);
		GEOSGeom_destroy(convexHullGeometry);
		if (*out == NULL)
			ret = createException(MAL, "geom.ConvexHull", "geos2wkb failed");
	}
	GEOSGeom_destroy(geosGeometry);

	return ret;

}

/* Gets two geometries and returns a new geometry */
static str
wkbanalysis(wkb **out, wkb **geom1WKB, wkb **geom2WKB, GEOSGeometry *(*func) (const GEOSGeometry *, const GEOSGeometry *), const char *name)
{
	GEOSGeom outGeometry, geom1Geometry, geom2Geometry;
	str err = MAL_SUCCEED;

	if (wkb_isnil(*geom1WKB) || wkb_isnil(*geom2WKB)) {
		if ((*out = wkbNULLcopy()) == NULL)
			throw(MAL, name, MAL_MALLOC_FAIL);
		return MAL_SUCCEED;
	}

	geom1Geometry = wkb2geos(*geom1WKB);
	geom2Geometry = wkb2geos(*geom2WKB);
	if (geom1Geometry == NULL || geom2Geometry == NULL) {
		*out = NULL;
		if (geom1Geometry)
			GEOSGeom_destroy(geom1Geometry);
		if (geom2Geometry)
			GEOSGeom_destroy(geom2Geometry);
		throw(MAL, name, "wkb2geos failed");
	}

	//make sure the geometries are of the same srid
	if (GEOSGetSRID(geom1Geometry) != GEOSGetSRID(geom2Geometry)) {
		err = createException(MAL, name, "Geometries of different SRID");
	} else if ((outGeometry = (*func) (geom1Geometry, geom2Geometry)) == NULL) {
		err = createException(MAL, name, "GEOS%s failed", name + 5);
	} else {
		GEOSSetSRID(outGeometry, GEOSGetSRID(geom1Geometry));
		*out = geos2wkb(outGeometry);
		GEOSGeom_destroy(outGeometry);
	}
	GEOSGeom_destroy(geom1Geometry);
	GEOSGeom_destroy(geom2Geometry);

	return err;
}

str
wkbIntersection(wkb **out, wkb **a, wkb **b)
{
	return wkbanalysis(out, a, b, GEOSIntersection, "geom.Intersection");
}

str
wkbUnion(wkb **out, wkb **a, wkb **b)
{
	return wkbanalysis(out, a, b, GEOSUnion, "geom.Union");
}

//Gets a BAT with geometries and returns a single LineString
str
wkbUnionAggr(wkb **outWKB, bat *inBAT_id)
{
	BAT *inBAT = NULL;
	BATiter inBAT_iter;
	BUN i;
    wkb *geomWKB = wkbNULL();
	str err;
	wkb *aWKB, *bWKB;

	//get the BATs
	if (!(inBAT = BATdescriptor(*inBAT_id))) {
		throw(MAL, "geom.Union", "Problem retrieving BATs");
	}
<<<<<<< HEAD

    /*TODO: We need a better way to handle the cases where the BAT was created, but it has zero elements*/
    if (!BATcount(inBAT)) {
		BBPunfix(inBAT->batCacheid);
		if ((err = wkbUnion(outWKB,&geomWKB, &geomWKB)) != MAL_SUCCEED) {
			BBPunfix(inBAT->batCacheid);
			return err;
		}
        return MAL_SUCCEED;
    }
	//check if the BATs are dense and aligned
	if (!BAThdense(inBAT)) {
		BBPunfix(inBAT->batCacheid);
		throw(MAL, "geom.Union", "BATs must have dense heads");
	}
=======
>>>>>>> 5235cf88

	if (BATcount(inBAT) == 0) {
		BBPunfix(inBAT->batCacheid);
		if ((*outWKB = wkbNULLcopy()) == NULL)
			throw(MAL, "geom.Union", MAL_MALLOC_FAIL);
		return MAL_SUCCEED;
	}

	//iterator over the BATs
	inBAT_iter = bat_iterator(inBAT);

	aWKB = (wkb *) BUNtail(inBAT_iter, BUNfirst(inBAT));
	if (BATcount(inBAT) == 1) {
		err = wkbFromWKB(outWKB, &aWKB);
		BBPunfix(inBAT->batCacheid);
		if (err) {
			GDKfree(err);
			throw(MAL, "geom.Union", MAL_MALLOC_FAIL);
		}
		return MAL_SUCCEED;
	}
	bWKB = (wkb *) BUNtail(inBAT_iter, BUNfirst(inBAT) + 1);
	//create the first union using the first two geometries
	err = wkbUnion(outWKB, &aWKB, &bWKB);
	for (i = 2; err == MAL_SUCCEED && i < BATcount(inBAT); i++) {
		aWKB = *outWKB;
		bWKB = (wkb *) BUNtail(inBAT_iter, i + BUNfirst(inBAT));
		*outWKB = NULL;

		err = wkbUnion(outWKB, &aWKB, &bWKB);
		GDKfree(aWKB);
	}

	BBPunfix(inBAT->batCacheid);

	return err;

}

static str
wkbUnaryUnion(wkb **out, wkb **geoms, int num_geoms)
{
    int i = 0, j = 0;
	GEOSGeom outGeometry, *geomGeometries = NULL, geomCollection;

    if ( (geomGeometries = (GEOSGeom*) GDKmalloc(sizeof(GEOSGeom)*num_geoms)) == NULL) {
		*out = NULL;
        throw(MAL, "GEOSUnaryUnion", "GDKmalloc failed");
    }

    for (i = 0; i < num_geoms; i++) {
        if (wkb_isnil(geoms[i])) {
            if ((*out = wkbNULLcopy()) == NULL)
                throw(MAL, "GEOSUnaryUnion", MAL_MALLOC_FAIL);
            return MAL_SUCCEED;
        }

        geomGeometries[i] = wkb2geos(geoms[i]);
        if (!geomGeometries[i]) {
            for (j = 0; j < i; j++)
		        GEOSGeom_destroy(geomGeometries[j]);
            GDKfree(geomGeometries);
            *out = NULL;
            throw(MAL, "GEOSUnaryUnion", "wkb2geos failed");
        }
    }

	if ( (geomCollection = GEOSGeom_createCollection(wkbMultiPoint_mdb - 1, geomGeometries, num_geoms)) == NULL ) {
		*out = NULL;
        for (i = 0; i < num_geoms; i++)
            GEOSGeom_destroy(geomGeometries[i]);
        GDKfree(geomGeometries);
		throw(MAL, "GEOSUnaryUnion", "GEOSGeom_createCollection failed");
    }

	if (!(outGeometry = GEOSUnaryUnion(geomCollection))) {
		*out = NULL;
        GDKfree(geomGeometries);
		throw(MAL, "GEOSUnaryUnion", "GEOSUnaryUnion failed");
	}

	GEOSSetSRID(outGeometry, GEOSGetSRID(geomGeometries[0]));
	*out = geos2wkb(outGeometry);
    GDKfree(geomGeometries);

	return MAL_SUCCEED;
}

//Gets a BAT with geometries and returns a single LineString
str
wkbUnionCascade(wkb **outWKB, bat *inBAT_id)
{
	BAT *inBAT = NULL;
	BATiter inBAT_iter;
	BUN i;
    int j = 0;
    wkb *geomWKB = wkbNULL(), **geoms = NULL;
	str err;

	//get the BATs
	if (!(inBAT = BATdescriptor(*inBAT_id))) {
		throw(MAL, "geom.Collect", "Problem retrieving BATs");
	}

    /*TODO: We need a better way to handle the cases where the BAT was created, but it has zero elements*/
    if (!BATcount(inBAT)) {
		BBPunfix(inBAT->batCacheid);
		if ((err = wkbUnion(outWKB,&geomWKB, &geomWKB)) != MAL_SUCCEED) {
			BBPunfix(inBAT->batCacheid);
			return err;
		}
        return MAL_SUCCEED;
    }
	//check if the BATs are dense and aligned
	if (!BAThdense(inBAT)) {
		BBPunfix(inBAT->batCacheid);
		throw(MAL, "geom.Collect", "BATs must have dense heads");
	}
	//iterator over the BATs
	inBAT_iter = bat_iterator(inBAT);

    /*Collect all geoms*/
    if ( (geoms = (wkb**) GDKmalloc(sizeof(wkb*)*BATcount(inBAT))) == NULL) {
        BBPunfix(inBAT->batCacheid);
		throw(MAL, "geom.Collect", "GDKmalloc failed");
    }

	for (j = 0, i = BUNfirst(inBAT); i < BATcount(inBAT); i++, j++) {
        geoms[j] = (wkb *) BUNtail(inBAT_iter, i + BUNfirst(inBAT));
    }

    if ((err = wkbUnaryUnion(outWKB, geoms, j)) != MAL_SUCCEED) {
        BBPunfix(inBAT->batCacheid);
        if (geoms)
            GDKfree(geoms);
        return err;
    }

	BBPunfix(inBAT->batCacheid);
    if (geoms)
        GDKfree(geoms);

	return MAL_SUCCEED;
}

str
wkbDifference(wkb **out, wkb **a, wkb **b)
{
	return wkbanalysis(out, a, b, GEOSDifference, "geom.Difference");
}

str
wkbSymDifference(wkb **out, wkb **a, wkb **b)
{
	return wkbanalysis(out, a, b, GEOSSymDifference, "geom.SymDifference");
}

/* Returns a geometry that represents all points whose distance from this Geometry is less than or equal to distance. */
str
wkbBuffer(wkb **out, wkb **geom, dbl *distance)
{
	GEOSGeom geosGeometry;
	GEOSGeom new;

	if (wkb_isnil(*geom) || *distance == dbl_nil) {
		if ((*out = wkbNULLcopy()) == NULL)
			throw(MAL, "geom.Buffer", MAL_MALLOC_FAIL);
		return MAL_SUCCEED;
	}

	geosGeometry = wkb2geos(*geom);
	if (geosGeometry == NULL) {
		throw(MAL, "geom.Buffer", "wkb2geos failed");
	}

	if ((new = GEOSBuffer(geosGeometry, *distance, 18)) == NULL) {
		GEOSGeom_destroy(geosGeometry);
		throw(MAL, "geom.Buffer", "GEOSBuffer failed");
	}
	*out = geos2wkb(new);
	GEOSGeom_destroy(new);
	GEOSGeom_destroy(geosGeometry);

	if (*out == NULL)
		throw(MAL, "geom.Buffer", MAL_MALLOC_FAIL);

	(*out)->srid = (*geom)->srid;

	return MAL_SUCCEED;
}

/* Gets two geometries and returns a Boolean by comparing them */
static str
wkbspatial(bit *out, wkb **geomWKB_a, wkb **geomWKB_b, char (*func) (const GEOSGeometry *, const GEOSGeometry *), const char *name)
{
	int res;
	GEOSGeom geosGeometry_a, geosGeometry_b;

	if (wkb_isnil(*geomWKB_a) || wkb_isnil(*geomWKB_b)) {
		*out = bit_nil;
		return MAL_SUCCEED;
	}

	geosGeometry_a = wkb2geos(*geomWKB_a);
	geosGeometry_b = wkb2geos(*geomWKB_b);
	if (geosGeometry_a == NULL || geosGeometry_b == NULL) {
		if (geosGeometry_a)
			GEOSGeom_destroy(geosGeometry_a);
		if (geosGeometry_b)
			GEOSGeom_destroy(geosGeometry_b);
		throw(MAL, name, "wkb2geos failed");
	}

	if (GEOSGetSRID(geosGeometry_a) != GEOSGetSRID(geosGeometry_b)) {
		GEOSGeom_destroy(geosGeometry_a);
		GEOSGeom_destroy(geosGeometry_b);
		throw(MAL, name, "Geometries of different SRID");
	}

	res = (*func) (geosGeometry_a, geosGeometry_b);

	GEOSGeom_destroy(geosGeometry_a);
	GEOSGeom_destroy(geosGeometry_b);

	if (res == 2)
		throw(MAL, name, "GEOS%s failed", name + 5);

	*out = res;

	return MAL_SUCCEED;
}

str
wkbContains(bit *out, wkb **geomWKB_a, wkb **geomWKB_b)
{
	return wkbspatial(out, geomWKB_a, geomWKB_b, GEOSContains, "geom.Contains");
}

str
wkbCrosses(bit *out, wkb **geomWKB_a, wkb **geomWKB_b)
{
	return wkbspatial(out, geomWKB_a, geomWKB_b, GEOSCrosses, "geom.Crosses");
}

str
wkbDisjoint(bit *out, wkb **geomWKB_a, wkb **geomWKB_b)
{
	return wkbspatial(out, geomWKB_a, geomWKB_b, GEOSDisjoint, "geom.Disjoint");
}

str
wkbEquals(bit *out, wkb **geomWKB_a, wkb **geomWKB_b)
{
	return wkbspatial(out, geomWKB_a, geomWKB_b, GEOSEquals, "geom.Equals");
}

str
wkbIntersects(bit *out, wkb **geomWKB_a, wkb **geomWKB_b)
{
	return wkbspatial(out, geomWKB_a, geomWKB_b, GEOSIntersects, "geom.Intersects");
}

str
wkbOverlaps(bit *out, wkb **geomWKB_a, wkb **geomWKB_b)
{
	return wkbspatial(out, geomWKB_a, geomWKB_b, GEOSOverlaps, "geom.Overlaps");
}

str
wkbRelate(bit *out, wkb **geomWKB_a, wkb **geomWKB_b, str *pattern)
{
	int res;
	GEOSGeom geosGeometry_a, geosGeometry_b;

	if (wkb_isnil(*geomWKB_a) || wkb_isnil(*geomWKB_b) || strcmp(*pattern, str_nil) == 0) {
		*out = bit_nil;
		return MAL_SUCCEED;
	}

	geosGeometry_a = wkb2geos(*geomWKB_a);
	geosGeometry_b = wkb2geos(*geomWKB_b);
	if (geosGeometry_a == NULL || geosGeometry_b == NULL) {
		if (geosGeometry_a)
			GEOSGeom_destroy(geosGeometry_a);
		if (geosGeometry_b)
			GEOSGeom_destroy(geosGeometry_b);
		throw(MAL, "geom.RelatePattern", "wkb2geos failed");
	}

	if (GEOSGetSRID(geosGeometry_a) != GEOSGetSRID(geosGeometry_b)) {
		GEOSGeom_destroy(geosGeometry_a);
		GEOSGeom_destroy(geosGeometry_b);
		throw(MAL, "geom.RelatePattern", "Geometries of different SRID");
	}

	res = GEOSRelatePattern(geosGeometry_a, geosGeometry_b, *pattern);

	GEOSGeom_destroy(geosGeometry_a);
	GEOSGeom_destroy(geosGeometry_b);

	if (res == 2)
		throw(MAL, "geom.RelatePattern", "GEOSRelatePattern failed");

	*out = res;

	return MAL_SUCCEED;
}

str
wkbTouches(bit *out, wkb **geomWKB_a, wkb **geomWKB_b)
{
	return wkbspatial(out, geomWKB_a, geomWKB_b, GEOSTouches, "geom.Touches");
}

str
wkbWithin(bit *out, wkb **geomWKB_a, wkb **geomWKB_b)
{
	return wkbspatial(out, geomWKB_a, geomWKB_b, GEOSWithin, "geom.Within");
}

str
wkbCovers(bit *out, wkb **geomWKB_a, wkb **geomWKB_b)
{
	return wkbspatial(out, geomWKB_a, geomWKB_b, GEOSCovers, "geom.Covers");
}

str
wkbCoveredBy(bit *out, wkb **geomWKB_a, wkb **geomWKB_b)
{
	return wkbspatial(out, geomWKB_a, geomWKB_b, GEOSCoveredBy, "geom.CoveredBy");
}

str
wkbDWithin(bit *out, wkb **geomWKB_a, wkb **geomWKB_b, dbl *distance)
{
	double distanceComputed;
	str err;

	if (wkb_isnil(*geomWKB_a) || wkb_isnil(*geomWKB_b) || *distance == dbl_nil) {
		*out = bit_nil;
		return MAL_SUCCEED;
	}
	if ((err = wkbDistance(&distanceComputed, geomWKB_a, geomWKB_b)) != MAL_SUCCEED) {
		return err;
	}

	*out = (distanceComputed <= *distance);

	return MAL_SUCCEED;
}

/*returns the n-th geometry in a multi-geometry */
str
wkbGeometryN(wkb **out, wkb **geom, const int *geometryNum)
{
	int geometriesNum = -1;
	GEOSGeom geosGeometry = NULL;

	//no geometry at this position
	if (wkb_isnil(*geom) || *geometryNum == int_nil || *geometryNum <= 0) {
		if ((*out = wkbNULLcopy()) == NULL)
			throw(MAL, "geom.GeometryN", MAL_MALLOC_FAIL);
		return MAL_SUCCEED;
	}

	geosGeometry = wkb2geos(*geom);

	if (geosGeometry == NULL) {
		*out = NULL;
		throw(MAL, "geom.GeometryN", "wkb2geos failed");
	}

	geometriesNum = GEOSGetNumGeometries(geosGeometry);
	if (geometriesNum < 0) {
		*out = NULL;
		GEOSGeom_destroy(geosGeometry);
		throw(MAL, "geom.GeometryN", "GEOSGetNumGeometries failed");
	}
	if (geometriesNum == 1 || //geometry is not a multi geometry
	    geometriesNum < *geometryNum) { //no geometry at this position
		GEOSGeom_destroy(geosGeometry);
		if ((*out = wkbNULLcopy()) == NULL)
			throw(MAL, "geom.GeometryN", MAL_MALLOC_FAIL);
		return MAL_SUCCEED;
	}

	*out = geos2wkb(GEOSGetGeometryN(geosGeometry, *geometryNum - 1));
	GEOSGeom_destroy(geosGeometry);
	if (*out == NULL)
		throw(MAL, "geom.GeometryN", MAL_MALLOC_FAIL);

	return MAL_SUCCEED;
}

/* returns the number of geometries */
str
wkbNumGeometries(int *out, wkb **geom)
{
	GEOSGeom geosGeometry;

	if (wkb_isnil(*geom)) {
		*out = int_nil;
		return MAL_SUCCEED;
	}

	geosGeometry = wkb2geos(*geom);
	if (geosGeometry == NULL) {
		*out = int_nil;
		throw(MAL, "geom.NumGeometries", "wkb2geos failed");
	}

	*out = GEOSGetNumGeometries(geosGeometry);
	GEOSGeom_destroy(geosGeometry);
	if (*out < 0) {
		*out = int_nil;
		throw(MAL, "geom.GeometryN", "GEOSGetNumGeometries failed");
	}

	return MAL_SUCCEED;
}

/* Add point to LineString */
str
wkbAddPointIdx(wkb** out, wkb** lineWKB, wkb** pointWKB, int *idxPoint) {
    str ret = MAL_SUCCEED;
    const GEOSCoordSequence *gcs_old = NULL;
    GEOSCoordSeq gcs_new = NULL;
    double px, py, pz, x, y, z;
    uint32_t lineDim, numGeom, i, idx = 0, jump = 0;
    const GEOSGeometry *line;
    GEOSGeom point, outGeometry;
    line = wkb2geos(*lineWKB);
    point = wkb2geos(*pointWKB);

    if (idxPoint)
        idx = *idxPoint;

	if ( ((GEOSGeomTypeId(line) + 1) != wkbLineString_mdb) && ((GEOSGeomTypeId(point) + 1) != wkbPoint_mdb)) {
        *out = NULL;
        throw(MAL, "geom.AddPoint", "It should a LineString and Point");
    }

	//get the coordinate sequences of the LineString
	if (!(gcs_old = GEOSGeom_getCoordSeq(line))) {
		*out = NULL;
		throw(MAL, "geom.AddPoint", "GEOSGeom_getCoordSeq failed");
	}

    //Get dimension of the LineString
	if (GEOSCoordSeq_getDimensions(gcs_old, &lineDim) == 0) {
		*out = NULL;
		throw(MAL, "geom.AddPoint", "GEOSGeom_getDimensions failed");
	}

    //Get dimension of the Point.
    if ( lineDim == 3 && (GEOSHasZ(point) != 1)) {
		*out = NULL;
		throw(MAL, "geom.AddPoint", "LineString and Point have different dimensions");
    }

    //Get Coordinates from Point
	if (GEOSGeomGetX(point, &px) == -1 || GEOSGeomGetY(point, &py) == -1 || (lineDim == 3 && GEOSGeomGetZ(point, &pz) != MAL_SUCCEED)) {
		*out = NULL;
		throw(MAL, "geom.AddPoint", "Error in reading the points' coordinates");
    }

	/* get the number of points in the geometry */
	GEOSCoordSeq_getSize(gcs_old, &numGeom);

	if ((gcs_new = GEOSCoordSeq_create(numGeom+1, lineDim)) == NULL) {
		*out = NULL;
		throw(MAL, "geom.AddPoint", "GEOSCoordSeq_create failed");
	}

    /* Add the rest of the points */        
    for (i = 0; i < numGeom+1; i++) {
        if (i == idx) {
            //Add Point's coordinates
            if (!GEOSCoordSeq_setX(gcs_new, i, px))
                throw(MAL, "geom.AddPoint", "GEOSCoordSeq_setX failed");
            if (!GEOSCoordSeq_setY(gcs_new, i, py))
                throw(MAL, "geom.AddPoint", "GEOSCoordSeq_setY failed");
            if (lineDim > 2)
                if (!GEOSCoordSeq_setZ(gcs_new, i, pz))
                    throw(MAL, "geom.AddPoint", "GEOSCoordSeq_setZ failed");
            /*You are doing a jump of one unit in the array indice*/
            jump = 1;
        } else {
            if (!GEOSCoordSeq_getX(gcs_old, i-jump, &x))
                throw(MAL, "geom.AddPoint", "GEOSCoordSeq_getX failed");

            if (!GEOSCoordSeq_getY(gcs_old, i-jump, &y))
                throw(MAL, "geom.AddPoint", "GEOSCoordSeq_getY failed");

            if (!GEOSCoordSeq_setX(gcs_new, i, x))
                throw(MAL, "geom.AddPoint", "GEOSCoordSeq_setX failed");

            if (!GEOSCoordSeq_setY(gcs_new, i, y))
                throw(MAL, "geom.AddPoint", "GEOSCoordSeq_setY failed");

            if (lineDim > 2) {
                GEOSCoordSeq_getZ(gcs_old, i-jump, &z);
                if (!GEOSCoordSeq_setZ(gcs_new, i, z))
                    throw(MAL, "geom.AddPoint", "GEOSCoordSeq_setZ failed");
            }
        }
    }

    //Create new LineString
	if (!(outGeometry = GEOSGeom_createLineString(gcs_new))) {
		*out = NULL;
		throw(MAL, "geom.AddPoint", "GEOSGeom_createLineString failed");
	}

	GEOSSetSRID(outGeometry, GEOSGetSRID(line));
	*out = geos2wkb(outGeometry);
    
    return ret;
}

str
wkbAddPoint(wkb** out, wkb** lineWKB, wkb** pointWKB) {
    return wkbAddPointIdx(out, lineWKB, pointWKB, 0);
}

/* MBR */

/* Creates the mbr for the given geom_geometry. */
str
wkbMBR(mbr **geomMBR, wkb **geomWKB)
{
	GEOSGeom geosGeometry;
	str ret = MAL_SUCCEED;
	bit empty;

	//check if the geometry is nil
	if (wkb_isnil(*geomWKB)) {
		if ((*geomMBR = GDKmalloc(sizeof(mbr))) == NULL)
			throw(MAL, "geom.MBR", MAL_MALLOC_FAIL);
		**geomMBR = *mbrNULL();
		return MAL_SUCCEED;
	}
	//check if the geometry is empty
	if ((ret = wkbIsEmpty(&empty, geomWKB)) != MAL_SUCCEED) {
		return ret;
	}
	if (empty) {
		if ((*geomMBR = GDKmalloc(sizeof(mbr))) == NULL)
			throw(MAL, "geom.MBR", MAL_MALLOC_FAIL);
		**geomMBR = *mbrNULL();
		return MAL_SUCCEED;
	}

	geosGeometry = wkb2geos(*geomWKB);
	if (geosGeometry == NULL) {
		*geomMBR = NULL;
		throw(MAL, "geom.MBR", "Problem converting GEOS to WKB");
	}

	*geomMBR = mbrFromGeos(geosGeometry);

	GEOSGeom_destroy(geosGeometry);

	if (*geomMBR == NULL || mbr_isnil(*geomMBR)) {
		GDKfree(*geomMBR);
		*geomMBR = NULL;
		throw(MAL, "wkb.mbr", "Failed to create mbr");
	}

	return MAL_SUCCEED;
}

str
wkbBox2D(mbr **box, wkb **point1, wkb **point2)
{
	GEOSGeom point1_geom, point2_geom;
	double xmin = 0.0, ymin = 0.0, xmax = 0.0, ymax = 0.0;
	str err = MAL_SUCCEED;

	//check null input
	if (wkb_isnil(*point1) || wkb_isnil(*point2)) {
		if ((*box = GDKmalloc(sizeof(mbr))) == NULL)
			throw(MAL, "geom.MakeBox2D", MAL_MALLOC_FAIL);
		**box = *mbrNULL();
		return MAL_SUCCEED;
	}
	//check input not point geometries
	point1_geom = wkb2geos(*point1);
	point2_geom = wkb2geos(*point2);
	if (point1_geom == NULL || point2_geom == NULL) {
		if (point1_geom)
			GEOSGeom_destroy(point1_geom);
		if (point2_geom)
			GEOSGeom_destroy(point2_geom);
		throw(MAL, "geom.MakeBox2D", MAL_MALLOC_FAIL);
	}
	if (GEOSGeomTypeId(point1_geom) + 1 != wkbPoint_mdb ||
	    GEOSGeomTypeId(point2_geom) + 1 != wkbPoint_mdb) {
		err = createException(MAL, "geom.MakeBox2D", "Geometries should be points");
	} else if (GEOSGeomGetX(point1_geom, &xmin) == -1 ||
		   GEOSGeomGetY(point1_geom, &ymin) == -1 ||
		   GEOSGeomGetX(point2_geom, &xmax) == -1 ||
		   GEOSGeomGetY(point2_geom, &ymax) == -1) {

		err = createException(MAL, "geom.MakeBox2D", "Error in reading the points' coordinates");
	} else {
		//Assign the coordinates. Ensure that they are in correct order
		*box = GDKmalloc(sizeof(mbr));
		(*box)->xmin = (float) (xmin < xmax ? xmin : xmax);
		(*box)->ymin = (float) (ymin < ymax ? ymin : ymax);
		(*box)->xmax = (float) (xmax > xmin ? xmax : xmin);
		(*box)->ymax = (float) (ymax > ymin ? ymax : ymin);
	}
	GEOSGeom_destroy(point1_geom);
	GEOSGeom_destroy(point2_geom);

	return err;
}

static str
mbrrelation_wkb(bit *out, wkb **geom1WKB, wkb **geom2WKB, str (*func)(bit *, mbr **, mbr **))
{
	mbr *geom1MBR = NULL, *geom2MBR = NULL;
	str ret = MAL_SUCCEED;

	if (wkb_isnil(*geom1WKB) || wkb_isnil(*geom2WKB)) {
		*out = bit_nil;
		return MAL_SUCCEED;
	}

	ret = wkbMBR(&geom1MBR, geom1WKB);
	if (ret != MAL_SUCCEED) {
		return ret;
	}

	ret = wkbMBR(&geom2MBR, geom2WKB);
	if (ret != MAL_SUCCEED) {
		GDKfree(geom1MBR);
		return ret;
	}

	ret = (*func) (out, &geom1MBR, &geom2MBR);

	GDKfree(geom1MBR);
	GDKfree(geom2MBR);

	return ret;
}

#if 0
str wkbBox3D(mbr** box, wkb** point1, wkb** point2) {
    GEOSGeom point1_geom, point2_geom;
    double xmin=0.0, ymin=0.0, zmin=0.0, xmax=0.0, ymax=0.0, zmax=0.0;

    if(wkb_isnil(*point1) || wkb_isnil(*point2)) {
        *box=mbr_nil;
        return MAL_SUCCEED;
    }

    point1_geom = wkb2geos(*point1);
    if((GEOSGeomTypeId(point1_geom)+1) != wkbPoint_mdb) {
        GEOSGeom_destroy(point1_geom);
        *box = mbr_nil;
        throw(MAL, "geom.MakeBox3D", "Geometries should be points");
    }

    point2_geom = wkb2geos(*point2);
    if((GEOSGeomTypeId(point2_geom)+1) != wkbPoint_mdb) {
        GEOSGeom_destroy(point1_geom);
        GEOSGeom_destroy(point2_geom);
        *box = mbr_nil;
        throw(MAL, "geom.MakeBox3D", "Geometries should be points");
    }

    if(GEOSGeomGetX(point1_geom, &xmin) == -1 ||
       GEOSGeomGetY(point1_geom, &ymin) == -1 ||
       GEOSGeomGetY(point1_geom, &zmin) == -1 ||
       GEOSGeomGetX(point2_geom, &xmax) == -1 ||
       GEOSGeomGetY(point2_geom, &ymax) == -1 ||
       GEOSGeomGetY(point2_geom, &zmax) == -1) {

        GEOSGeom_destroy(point1_geom);
        GEOSGeom_destroy(point2_geom);
        *box = mbr_nil;
        throw(MAL, "geom.MakeBox3D", "Error in reading the points' coordinates");

    }

    *box = (mbr*) GDKmalloc(sizeof(mbr));
    (*box)->xmin = (float) (xmin < xmax ? xmin : xmax);
    (*box)->ymin = (float) (ymin < ymax ? ymin : ymax);
    (*box)->zmin = (float) (zmin < zmax ? zmin : zmax);
    (*box)->xmax = (float) (xmax > xmin ? xmax : xmin);
    (*box)->ymax = (float) (ymax > ymin ? ymax : ymin);
    (*box)->zmax = (float) (zmax > zmin ? zmax : zmin);

    return MAL_SUCCEED;
}
#endif

/*returns true if the two
 * 	mbrs overlap */
str
mbrOverlaps(bit *out, mbr **b1, mbr **b2)
{
	if (mbr_isnil(*b1) || mbr_isnil(*b2))
		*out = bit_nil;
	else			//they cannot overlap if b2 is left, right, above or below b1
		*out = !((*b2)->ymax < (*b1)->ymin ||
			 (*b2)->ymin > (*b1)->ymax ||
			 (*b2)->xmax < (*b1)->xmin ||
			 (*b2)->xmin > (*b1)->xmax);
	return MAL_SUCCEED;
}

/*returns true if the mbrs of the two geometries overlap */
str
mbrOverlaps_wkb(bit *out, wkb **geom1WKB, wkb **geom2WKB)
{
	return mbrrelation_wkb(out, geom1WKB, geom2WKB, mbrOverlaps);
}

/* returns true if b1 is above b2 */
str
mbrAbove(bit *out, mbr **b1, mbr **b2)
{
	if (mbr_isnil(*b1) || mbr_isnil(*b2))
		*out = bit_nil;
	else
		*out = ((*b1)->ymin > (*b2)->ymax);
	return MAL_SUCCEED;
}

/*returns true if the mbrs of geom1 is above the mbr of geom2 */
str
mbrAbove_wkb(bit *out, wkb **geom1WKB, wkb **geom2WKB)
{
	return mbrrelation_wkb(out, geom1WKB, geom2WKB, mbrAbove);
}

/* returns true if b1 is below b2 */
str
mbrBelow(bit *out, mbr **b1, mbr **b2)
{
	if (mbr_isnil(*b1) || mbr_isnil(*b2))
		*out = bit_nil;
	else
		*out = ((*b1)->ymax < (*b2)->ymin);
	return MAL_SUCCEED;
}

/*returns true if the mbrs of geom1 is below the mbr of geom2 */
str
mbrBelow_wkb(bit *out, wkb **geom1WKB, wkb **geom2WKB)
{
	return mbrrelation_wkb(out, geom1WKB, geom2WKB, mbrBelow);
}

/* returns true if box1 is left of box2 */
str
mbrLeft(bit *out, mbr **b1, mbr **b2)
{
	if (mbr_isnil(*b1) || mbr_isnil(*b2))
		*out = bit_nil;
	else
		*out = ((*b1)->xmax < (*b2)->xmin);
	return MAL_SUCCEED;
}

/*returns true if the mbrs of geom1 is on the left of the mbr of geom2 */
str
mbrLeft_wkb(bit *out, wkb **geom1WKB, wkb **geom2WKB)
{
	return mbrrelation_wkb(out, geom1WKB, geom2WKB, mbrLeft);
}

/* returns true if box1 is right of box2 */
str
mbrRight(bit *out, mbr **b1, mbr **b2)
{
	if (mbr_isnil(*b1) || mbr_isnil(*b2))
		*out = bit_nil;
	else
		*out = ((*b1)->xmin > (*b2)->xmax);
	return MAL_SUCCEED;
}

/*returns true if the mbrs of geom1 is on the right of the mbr of geom2 */
str
mbrRight_wkb(bit *out, wkb **geom1WKB, wkb **geom2WKB)
{
	return mbrrelation_wkb(out, geom1WKB, geom2WKB, mbrRight);
}

/* returns true if box1 overlaps or is above box2 when only the Y coordinate is considered*/
str
mbrOverlapOrAbove(bit *out, mbr **b1, mbr **b2)
{
	if (mbr_isnil(*b1) || mbr_isnil(*b2))
		*out = bit_nil;
	else
		*out = ((*b1)->ymin >= (*b2)->ymin);
	return MAL_SUCCEED;
}

/*returns true if the mbrs of geom1 overlaps or is above the mbr of geom2 */
str
mbrOverlapOrAbove_wkb(bit *out, wkb **geom1WKB, wkb **geom2WKB)
{
	return mbrrelation_wkb(out, geom1WKB, geom2WKB, mbrOverlapOrAbove);
}

/* returns true if box1 overlaps or is below box2 when only the Y coordinate is considered*/
str
mbrOverlapOrBelow(bit *out, mbr **b1, mbr **b2)
{
	if (mbr_isnil(*b1) || mbr_isnil(*b2))
		*out = bit_nil;
	else
		*out = ((*b1)->ymax <= (*b2)->ymax);
	return MAL_SUCCEED;
}

/*returns true if the mbrs of geom1 overlaps or is below the mbr of geom2 */
str
mbrOverlapOrBelow_wkb(bit *out, wkb **geom1WKB, wkb **geom2WKB)
{
	return mbrrelation_wkb(out, geom1WKB, geom2WKB, mbrOverlapOrBelow);
}

/* returns true if box1 overlaps or is left of box2 when only the X coordinate is considered*/
str
mbrOverlapOrLeft(bit *out, mbr **b1, mbr **b2)
{
	if (mbr_isnil(*b1) || mbr_isnil(*b2))
		*out = bit_nil;
	else
		*out = ((*b1)->xmax <= (*b2)->xmax);
	return MAL_SUCCEED;
}

/*returns true if the mbrs of geom1 overlaps or is on the left of the mbr of geom2 */
str
mbrOverlapOrLeft_wkb(bit *out, wkb **geom1WKB, wkb **geom2WKB)
{
	return mbrrelation_wkb(out, geom1WKB, geom2WKB, mbrOverlapOrLeft);
}

/* returns true if box1 overlaps or is right of box2 when only the X coordinate is considered*/
str
mbrOverlapOrRight(bit *out, mbr **b1, mbr **b2)
{
	if (mbr_isnil(*b1) || mbr_isnil(*b2))
		*out = bit_nil;
	else
		*out = ((*b1)->xmin >= (*b2)->xmin);
	return MAL_SUCCEED;
}

/*returns true if the mbrs of geom1 overlaps or is on the right of the mbr of geom2 */
str
mbrOverlapOrRight_wkb(bit *out, wkb **geom1WKB, wkb **geom2WKB)
{
	return mbrrelation_wkb(out, geom1WKB, geom2WKB, mbrOverlapOrRight);
}

/* returns true if b1 is contained in b2 */
str
mbrContained(bit *out, mbr **b1, mbr **b2)
{
	if (mbr_isnil(*b1) || mbr_isnil(*b2))
		*out = bit_nil;
	else
		*out = (((*b1)->xmin >= (*b2)->xmin) && ((*b1)->xmax <= (*b2)->xmax) && ((*b1)->ymin >= (*b2)->ymin) && ((*b1)->ymax <= (*b2)->ymax));
	return MAL_SUCCEED;
}

/*returns true if the mbrs of geom1 is contained in the mbr of geom2 */
str
mbrContained_wkb(bit *out, wkb **geom1WKB, wkb **geom2WKB)
{
	return mbrrelation_wkb(out, geom1WKB, geom2WKB, mbrContained);
}

/*returns true if b1 contains b2 */
str
mbrContains(bit *out, mbr **b1, mbr **b2)
{
	return mbrContained(out, b2, b1);
}

/*returns true if the mbrs of geom1 contains the mbr of geom2 */
str
mbrContains_wkb(bit *out, wkb **geom1WKB, wkb **geom2WKB)
{
	return mbrrelation_wkb(out, geom1WKB, geom2WKB, mbrContains);
}

/* returns true if the boxes are the same */
str
mbrEqual(bit *out, mbr **b1, mbr **b2)
{
	if (mbr_isnil(*b1) && mbr_isnil(*b2))
		*out = 1;
	else if (mbr_isnil(*b1) || mbr_isnil(*b2))
		*out = 0;
	else
		*out = (((*b1)->xmin == (*b2)->xmin) && ((*b1)->xmax == (*b2)->xmax) && ((*b1)->ymin == (*b2)->ymin) && ((*b1)->ymax == (*b2)->ymax));
	return MAL_SUCCEED;
}

/*returns true if the mbrs of geom1 and the mbr of geom2 are the same */
str
mbrEqual_wkb(bit *out, wkb **geom1WKB, wkb **geom2WKB)
{
	return mbrrelation_wkb(out, geom1WKB, geom2WKB, mbrEqual);
}

/* returns the Euclidean distance of the centroids of the boxes */
str
mbrDistance(dbl *out, mbr **b1, mbr **b2)
{
	double b1_Cx = 0.0, b1_Cy = 0.0, b2_Cx = 0.0, b2_Cy = 0.0;

	if (mbr_isnil(*b1) || mbr_isnil(*b2)) {
		*out = dbl_nil;
		return MAL_SUCCEED;
	}
	//compute the centroids of the two polygons
	b1_Cx = ((*b1)->xmin + (*b1)->xmax) / 2.0;
	b1_Cy = ((*b1)->ymin + (*b1)->ymax) / 2.0;
	b2_Cx = ((*b2)->xmin + (*b2)->xmax) / 2.0;
	b2_Cy = ((*b2)->ymin + (*b2)->ymax) / 2.0;

	//compute the euclidean distance
	*out = sqrt(pow(b2_Cx - b1_Cx, 2.0) + pow(b2_Cy - b1_Cy, 2.0));

	return MAL_SUCCEED;
}

/*returns the Euclidean distance of the centroids of the mbrs of the two geometries */
str
mbrDistance_wkb(dbl *out, wkb **geom1WKB, wkb **geom2WKB)
{
	mbr *geom1MBR = NULL, *geom2MBR = NULL;
	str ret = MAL_SUCCEED;

	if (wkb_isnil(*geom1WKB) || wkb_isnil(*geom2WKB)) {
		*out = dbl_nil;
		return MAL_SUCCEED;
	}

	ret = wkbMBR(&geom1MBR, geom1WKB);
	if (ret != MAL_SUCCEED) {
		return ret;
	}

	ret = wkbMBR(&geom2MBR, geom2WKB);
	if (ret != MAL_SUCCEED) {
		GDKfree(geom1MBR);
		return ret;
	}

	ret = mbrDistance(out, &geom1MBR, &geom2MBR);

	GDKfree(geom1MBR);
	GDKfree(geom2MBR);

	return ret;
}

/* get Xmin, Ymin, Xmax, Ymax coordinates of mbr */
str
wkbCoordinateFromMBR(dbl *coordinateValue, mbr **geomMBR, int *coordinateIdx)
{
	//check if the MBR is null
	if (mbr_isnil(*geomMBR) || *coordinateIdx == int_nil) {
		*coordinateValue = dbl_nil;
		return MAL_SUCCEED;
	}

	switch (*coordinateIdx) {
	case 1:
		*coordinateValue = (*geomMBR)->xmin;
		break;
	case 2:
		*coordinateValue = (*geomMBR)->ymin;
		break;
	case 3:
		*coordinateValue = (*geomMBR)->xmax;
		break;
	case 4:
		*coordinateValue = (*geomMBR)->ymax;
		break;
	default:
		throw(MAL, "geom.coordinateFromMBR", "Unrecognized coordinateIdx: %d\n", *coordinateIdx);
	}

	return MAL_SUCCEED;
}

str
wkbCoordinateFromWKB(dbl *coordinateValue, wkb **geomWKB, int *coordinateIdx)
{
	mbr *geomMBR;
	str ret = MAL_SUCCEED;
	bit empty;

	if (wkb_isnil(*geomWKB) || *coordinateIdx == int_nil) {
		*coordinateValue = dbl_nil;
		return MAL_SUCCEED;
	}

	//check if the geometry is empty
	if ((ret = wkbIsEmpty(&empty, geomWKB)) != MAL_SUCCEED) {
		return ret;
	}

	if (empty) {
		*coordinateValue = dbl_nil;
		return MAL_SUCCEED;
	}

	if ((ret = wkbMBR(&geomMBR, geomWKB)) != MAL_SUCCEED)
		return ret;

	ret = wkbCoordinateFromMBR(coordinateValue, &geomMBR, coordinateIdx);

	GDKfree(geomMBR);

	return ret;
}

str
mbrFromString(mbr **w, str *src)
{
	int len = *w ? (int) sizeof(mbr) : 0;
	char *errbuf;
	str ex;

	if (mbrFROMSTR(*src, &len, w))
		return MAL_SUCCEED;
	errbuf = GDKerrbuf;
	if (errbuf) {
		if (strncmp(errbuf, "!ERROR: ", 8) == 0)
			errbuf += 8;
	} else {
		errbuf = "cannot parse string";
	}

	ex = createException(MAL, "mbr.FromString", "%s", errbuf);

	if (GDKerrbuf)
		GDKerrbuf[0] = '\0';

	return ex;
}

str
wkbIsnil(bit *r, wkb **v)
{
	*r = wkb_isnil(*v);
	return MAL_SUCCEED;
}

/* COMMAND mbr
 * Creates the mbr for the given geom_geometry.
 */

str
ordinatesMBR(mbr **res, flt *minX, flt *minY, flt *maxX, flt *maxY)
{
	if ((*res = GDKmalloc(sizeof(mbr))) == NULL)
		throw(MAL, "geom.mbr", MAL_MALLOC_FAIL);
	if (*minX == flt_nil || *minY == flt_nil || *maxX == flt_nil || *maxY == flt_nil)
		**res = *mbrNULL();
	else {
		(*res)->xmin = *minX;
		(*res)->ymin = *minY;
		(*res)->xmax = *maxX;
		(*res)->ymax = *maxY;
	}
	return MAL_SUCCEED;
}

/***********************************************/
/************* wkb type functions **************/
/***********************************************/

/* Creates the string representation (WKT) of a WKB */
/* return length of resulting string. */
int
wkbTOSTR(char **geomWKT, int *len, wkb *geomWKB)
{
	char *wkt = NULL;
	size_t dstStrLen = 5;	/* "nil" */

	/* from WKB to GEOSGeometry */
	GEOSGeom geosGeometry = wkb2geos(geomWKB);

	if (geosGeometry) {
		size_t l;
		GEOSWKTWriter *WKT_wr = GEOSWKTWriter_create();
		//set the number of dimensions in the writer so that it can
		//read correctly the geometry coordinates
		GEOSWKTWriter_setOutputDimension(WKT_wr, GEOSGeom_getCoordinateDimension(geosGeometry));
		GEOSWKTWriter_setTrim(WKT_wr, 1);
		wkt = GEOSWKTWriter_write(WKT_wr, geosGeometry);
		l = strlen(wkt);
		assert(l < GDK_int_max);
		dstStrLen = l + 2;	/* add quotes */
		GEOSWKTWriter_destroy(WKT_wr);
		GEOSGeom_destroy(geosGeometry);
	}

	if (wkt) {
		if (*len < (int) dstStrLen + 1) {
			*len = (int) dstStrLen + 1;
			GDKfree(*geomWKT);
			*geomWKT = GDKmalloc(*len);
		}
		snprintf(*geomWKT, *len, "\"%s\"", wkt);
		GEOSFree(wkt);
	} else {
		if (*len < 4) {
			GDKfree(*geomWKT);
			*geomWKT = GDKmalloc(*len = 4);
		}
		strcpy(*geomWKT, "nil");
	}

	assert(dstStrLen <= GDK_int_max);
	return (int) dstStrLen;
}

int
wkbFROMSTR(char *geomWKT, int *len, wkb **geomWKB)
{
	size_t parsedBytes;
	str err;

	err = wkbFROMSTR_withSRID(geomWKT, len, geomWKB, 0, &parsedBytes);
	if (err != MAL_SUCCEED) {
		GDKfree(err);
		return 0;
	}
	return (int) parsedBytes;
}

BUN
wkbHASH(wkb *w)
{
	int i;
	BUN h = 0;

	for (i = 0; i < (w->len - 1); i += 2) {
		int a = *(w->data + i), b = *(w->data + i + 1);
		h = (h << 3) ^ (h >> 11) ^ (h >> 17) ^ (b << 8) ^ a;
	}
	return h;
}

/* returns a pointer to a null wkb */
wkb *
wkbNULL(void)
{
	return (&wkb_nil);
}

int
wkbCOMP(wkb *l, wkb *r)
{
	int len = l->len;

	if (len != r->len)
		return len - r->len;

	if (len == ~(int) 0)
		return (0);

	return memcmp(l->data, r->data, len);
}

/* read wkb from log */
wkb *
wkbREAD(wkb *a, stream *s, size_t cnt)
{
	int len;
	int srid;

	(void) cnt;
	assert(cnt == 1);
	if (mnstr_readInt(s, &len) != 1)
		return NULL;
	if (geomversion_get())
		srid = 0;
	else if (mnstr_readInt(s, &srid) != 1)
		return NULL;
	if ((a = GDKmalloc(wkb_size(len))) == NULL)
		return NULL;
	a->len = len;
	a->srid = srid;
	if (len > 0 && mnstr_read(s, (char *) a->data, len, 1) != 1) {
		GDKfree(a);
		return NULL;
	}
	return a;
}

/* write wkb to log */
gdk_return
wkbWRITE(wkb *a, stream *s, size_t cnt)
{
	int len = a->len;
	int srid = a->srid;

	(void) cnt;
	assert(cnt == 1);
	if (!mnstr_writeInt(s, len))	/* 64bit: check for overflow */
		return GDK_FAIL;
	if (!mnstr_writeInt(s, srid))	/* 64bit: check for overflow */
		return GDK_FAIL;
	if (len > 0 &&		/* 64bit: check for overflow */
	    mnstr_write(s, (char *) a->data, len, 1) < 0)
		return GDK_FAIL;
	return GDK_SUCCEED;
}

var_t
wkbPUT(Heap *h, var_t *bun, wkb *val)
{
	char *base;

	*bun = HEAP_malloc(h, wkb_size(val->len));
	base = h->base;
	if (*bun) {
		memcpy(&base[*bun << GDK_VARSHIFT], (char *) val, wkb_size(val->len));
		h->dirty = 1;
	}
	return *bun;
}

void
wkbDEL(Heap *h, var_t *index)
{
	HEAP_free(h, *index);
}

int
wkbLENGTH(wkb *p)
{
	var_t len = wkb_size(p->len);
	assert(len <= GDK_int_max);
	return (int) len;
}

void
wkbHEAP(Heap *heap, size_t capacity)
{
	HEAP_initialize(heap, capacity, 0, (int) sizeof(var_t));
}

/***********************************************/
/************* mbr type functions **************/
/***********************************************/

#define MBR_WKTLEN 256

/* TOSTR: print atom in a string. */
/* return length of resulting string. */
int
mbrTOSTR(char **dst, int *len, mbr *atom)
{
	static char tempWkt[MBR_WKTLEN];
	size_t dstStrLen = 3;

	if (!mbr_isnil(atom)) {
		snprintf(tempWkt, MBR_WKTLEN, "BOX (%f %f, %f %f)", atom->xmin, atom->ymin, atom->xmax, atom->ymax);
		dstStrLen = strlen(tempWkt) + 2;
		assert(dstStrLen < GDK_int_max);
	}

	if (*len < (int) dstStrLen + 1 || *dst == NULL) {
		GDKfree(*dst);
		*dst = GDKmalloc(*len = (int) dstStrLen + 1);
	}

	if (dstStrLen > 3)
		snprintf(*dst, *len, "\"%s\"", tempWkt);
	else
		strcpy(*dst, "nil");
	return (int) dstStrLen;
}

/* FROMSTR: parse string to mbr. */
/* return number of parsed characters. */
int
mbrFROMSTR(char *src, int *len, mbr **atom)
{
	int nil = 0;
	size_t nchars = 0;	/* The number of characters parsed; the return value. */
	GEOSGeom geosMbr = NULL;	/* The geometry object that is parsed from the src string. */
	double xmin = 0, ymin = 0, xmax = 0, ymax = 0;
	char *c;

	if (strcmp(src, str_nil) == 0)
		nil = 1;

	if (!nil && (strstr(src, "mbr") == src || strstr(src, "MBR") == src) && (c = strstr(src, "(")) != NULL) {
		/* Parse the mbr */
		if ((c - src) != 3 && (c - src) != 4) {
			GDKerror("ParseException: Expected a string like 'MBR(0 0,1 1)' or 'MBR (0 0,1 1)'\n");
			return 0;
		}

		if (sscanf(c, "(%lf %lf,%lf %lf)", &xmin, &ymin, &xmax, &ymax) != 4) {
			GDKerror("ParseException: Not enough coordinates.\n");
			return 0;
		}
	} else if (!nil && (geosMbr = GEOSGeomFromWKT(src)) == NULL)
		return 0;

	if (*len < (int) sizeof(mbr)) {
		if (*atom)
			GDKfree(*atom);
		*atom = GDKmalloc(*len = sizeof(mbr));
	}
	if (nil) {
		nchars = 3;
		**atom = *mbrNULL();
	} else if (geosMbr == NULL) {
		assert(GDK_flt_min <= xmin && xmin <= GDK_flt_max);
		assert(GDK_flt_min <= xmax && xmax <= GDK_flt_max);
		assert(GDK_flt_min <= ymin && ymin <= GDK_flt_max);
		assert(GDK_flt_min <= ymax && ymax <= GDK_flt_max);
		(*atom)->xmin = (float) xmin;
		(*atom)->ymin = (float) ymin;
		(*atom)->xmax = (float) xmax;
		(*atom)->ymax = (float) ymax;
		nchars = strlen(src);
	}
	if (geosMbr)
		GEOSGeom_destroy(geosMbr);
	assert(nchars <= GDK_int_max);
	return (int) nchars;
}

/* HASH: compute a hash value. */
/* returns a positive integer hash value */
BUN
mbrHASH(mbr *atom)
{
	return (BUN) (((int) atom->xmin * (int)atom->ymin) *((int) atom->xmax * (int)atom->ymax));
}

/* NULL: generic nil mbr. */
/* returns a pointer to a nil-mbr. */
static mbr mbrNIL = {
	GDK_flt_min,		/* flt_nil */
	GDK_flt_min,
	GDK_flt_min,
	GDK_flt_min
};

mbr *
mbrNULL(void)
{
	return &mbrNIL;
}

/* COMP: compare two mbrs. */
/* returns int <0 if l<r, 0 if l==r, >0 else */
int
mbrCOMP(mbr *l, mbr *r)
{
	/* simple lexicographical ordering on (x,y) */
	int res;
	if (l->xmin == r->xmin)
		res = (l->ymin < r->ymin) ? -1 : (l->ymin != r->ymin);
	else
		res = (l->xmin < r->xmin) ? -1 : 1;
	if (res == 0) {
		if (l->xmax == r->xmax)
			res = (l->ymax < r->ymax) ? -1 : (l->ymax != r->ymax);
		else
			res = (l->xmax < r->xmax) ? -1 : 1;
	}
	return res;
}

/* read mbr from log */
mbr *
mbrREAD(mbr *a, stream *s, size_t cnt)
{
	mbr *c;
	size_t i;
	int v[4];
	flt vals[4];

	for (i = 0, c = a; i < cnt; i++, c++) {
		if (!mnstr_readIntArray(s, v, 4))
			return NULL;
		memcpy(vals, v, 4 * sizeof(int));
		c->xmin = vals[0];
		c->ymin = vals[1];
		c->xmax = vals[2];
		c->ymax = vals[3];
	}
	return a;
}

/* write mbr to log */
gdk_return
mbrWRITE(mbr *c, stream *s, size_t cnt)
{
	size_t i;
	flt vals[4];
	int v[4];

	for (i = 0; i < cnt; i++, c++) {
		vals[0] = c->xmin;
		vals[1] = c->ymin;
		vals[2] = c->xmax;
		vals[3] = c->ymax;
		memcpy(v, vals, 4 * sizeof(int));
		if (!mnstr_writeIntArray(s, v, 4))
			return GDK_FAIL;
	}
	return GDK_SUCCEED;
}

/************************************************/
/************* wkba type functions **************/
/************************************************/

/* Creates the string representation of a wkb_array */
/* return length of resulting string. */

/* StM: Open question / ToDo:
 * why is len of type int,
 * while the returned length (correctly!) is of type size_t ?
 * (not only here, but also elsewhere in this file / the geom code)
 */
int
wkbaTOSTR(char **toStr, int *len, wkba *fromArray)
{
	int items = fromArray->itemsNum, i;
	int itemsNumDigits = (int) ceil(log10(items));
	size_t dataSize;	//, skipBytes=0;
	char **partialStrs;
	char *nilStr = "nil";
	char *toStrPtr = NULL, *itemsNumStr = GDKmalloc((itemsNumDigits + 1) * sizeof(char));

	sprintf(itemsNumStr, "%d", items);
	dataSize = strlen(itemsNumStr);

	//reserve space for an array with pointers to the partial strings, i.e. for each wkbTOSTR
	partialStrs = GDKzalloc(items * sizeof(char **));
	//create the string version of each wkb
	for (i = 0; i < items; i++) {
		int llen = 0;
		dataSize += wkbTOSTR(&partialStrs[i], &llen, fromArray->data[i]) - 2;	//remove quotes

		if (strcmp(partialStrs[i], nilStr) == 0) {
			if (*len < 4 || *toStr == NULL) {
				GDKfree(*toStr);
				*toStr = GDKmalloc(*len = 4);
			}
			strcpy(*toStr, "nil");
			return 3;
		}
	}

	//add [] around itemsNum
	dataSize += 2;
	//add ", " before each item
	dataSize += 2 * sizeof(char) * items;

	//copy all partial strings to a single one
	if (*len < (int) dataSize + 3 || *toStr == NULL) {
		GDKfree(*toStr);
		*toStr = GDKmalloc(*len = (int) dataSize + 3);	/* plus quotes + termination character */
	}
	toStrPtr = *toStr;
	*toStrPtr++ = '\"';
	*toStrPtr++ = '[';
	strcpy(toStrPtr, itemsNumStr);
	toStrPtr += strlen(itemsNumStr);
	*toStrPtr++ = ']';
	for (i = 0; i < items; i++) {
		if (i == 0)
			*toStrPtr++ = ':';
		else
			*toStrPtr++ = ',';
		*toStrPtr++ = ' ';

		//strcpy(toStrPtr, partialStrs[i]);
		memcpy(toStrPtr, &partialStrs[i][1], strlen(partialStrs[i]) - 2);
		toStrPtr += strlen(partialStrs[i]) - 2;
		GDKfree(partialStrs[i]);
	}

	*toStrPtr++ = '\"';
	*toStrPtr = '\0';

	GDKfree(partialStrs);
	GDKfree(itemsNumStr);

	assert(strlen(*toStr) + 1 < (size_t) GDK_int_max);
	*len = (int) strlen(*toStr) + 1;
	return (int) (toStrPtr - *toStr);
}

/* return number of parsed characters. */
int
wkbaFROMSTR(char *fromStr, int *len, wkba **toArray)
{
	return wkbaFROMSTR_withSRID(fromStr, len, toArray, 0);
}

/* returns a pointer to a null wkba */
wkba *
wkbaNULL(void)
{
	static wkba nullval = {~0};

	return &nullval;
}

BUN
wkbaHASH(wkba *wArray)
{
	int j, i;
	BUN h = 0;

	for (j = 0; j < wArray->itemsNum; j++) {
		wkb *w = wArray->data[j];
		for (i = 0; i < (w->len - 1); i += 2) {
			int a = *(w->data + i), b = *(w->data + i + 1);
			h = (h << 3) ^ (h >> 11) ^ (h >> 17) ^ (b << 8) ^ a;
		}
	}
	return h;
}

int
wkbaCOMP(wkba *l, wkba *r)
{
	int i, res = 0;;

	//compare the number of items
	if (l->itemsNum != r->itemsNum)
		return l->itemsNum - r->itemsNum;

	if (l->itemsNum == ~(int) 0)
		return (0);

	//compare each wkb separately
	for (i = 0; i < l->itemsNum; i++)
		res += wkbCOMP(l->data[i], r->data[i]);

	return res;
}

/* read wkb from log */
wkba *
wkbaREAD(wkba *a, stream *s, size_t cnt)
{
	int items, i;

	(void) cnt;
	assert(cnt == 1);

	if (mnstr_readInt(s, &items) != 1)
		return NULL;

	if ((a = GDKmalloc(wkba_size(items))) == NULL)
		return NULL;

	a->itemsNum = items;

	for (i = 0; i < items; i++)
		wkbREAD(a->data[i], s, cnt);

	return a;
}

/* write wkb to log */
gdk_return
wkbaWRITE(wkba *a, stream *s, size_t cnt)
{
	int i, items = a->itemsNum;
	gdk_return ret = GDK_SUCCEED;

	(void) cnt;
	assert(cnt == 1);

	if (!mnstr_writeInt(s, items))
		return GDK_FAIL;
	for (i = 0; i < items; i++) {
		ret = wkbWRITE(a->data[i], s, cnt);

		if (ret != GDK_SUCCEED)
			return ret;
	}
	return GDK_SUCCEED;
}

var_t
wkbaPUT(Heap *h, var_t *bun, wkba *val)
{
	char *base;

	*bun = HEAP_malloc(h, wkba_size(val->itemsNum));
	base = h->base;
	if (*bun) {
		memcpy(&base[*bun << GDK_VARSHIFT], (char *) val, wkba_size(val->itemsNum));
		h->dirty = 1;
	}
	return *bun;
}

void
wkbaDEL(Heap *h, var_t *index)
{
	HEAP_free(h, *index);
}

int
wkbaLENGTH(wkba *p)
{
	var_t len = wkba_size(p->itemsNum);
	assert(len <= GDK_int_max);
	return (int) len;
}

void
wkbaHEAP(Heap *heap, size_t capacity)
{
	HEAP_initialize(heap, capacity, 0, (int) sizeof(var_t));
}

geom_export str wkbContains_point_bat(bat *out, wkb **a, bat *point_x, bat *point_y);
geom_export str wkbContains_point(bit *out, wkb **a, dbl *point_x, dbl *point_y);

static inline double
isLeft(double P0x, double P0y, double P1x, double P1y, double P2x, double P2y)
{
	return ((P1x - P0x) * (P2y - P0y)
		- (P2x - P0x) * (P1y - P0y));
}

static str
pnpoly(int *out, int nvert, dbl *vx, dbl *vy, bat *point_x, bat *point_y)
{
	BAT *bo = NULL, *bpx = NULL, *bpy;
	dbl *px = NULL, *py = NULL;
	BUN i = 0, cnt;
	int j = 0, nv;
	bit *cs = NULL;

	/*Get the BATs */
	if ((bpx = BATdescriptor(*point_x)) == NULL) {
		throw(MAL, "geom.point", RUNTIME_OBJECT_MISSING);
	}

	if ((bpy = BATdescriptor(*point_y)) == NULL) {
		BBPunfix(bpx->batCacheid);
		throw(MAL, "geom.point", RUNTIME_OBJECT_MISSING);
	}

	/*Check BATs alignment */
	if (bpx->hseqbase != bpy->hseqbase || BATcount(bpx) != BATcount(bpy)) {
		BBPunfix(bpx->batCacheid);
		BBPunfix(bpy->batCacheid);
		throw(MAL, "geom.point", "both point bats must have dense and aligned heads");
	}

	/*Create output BAT */
	if ((bo = COLnew(bpx->hseqbase, TYPE_bit, BATcount(bpx), TRANSIENT)) == NULL) {
		BBPunfix(bpx->batCacheid);
		BBPunfix(bpy->batCacheid);
		throw(MAL, "geom.point", MAL_MALLOC_FAIL);
	}

	/*Iterate over the Point BATs and determine if they are in Polygon represented by vertex BATs */
	px = (dbl *) Tloc(bpx, BUNfirst(bpx));
	py = (dbl *) Tloc(bpy, BUNfirst(bpx));

	nv = nvert - 1;
	cnt = BATcount(bpx);
	cs = (bit *) Tloc(bo, BUNfirst(bo));
	for (i = 0; i < cnt; i++) {
		int wn = 0;
		for (j = 0; j < nv; j++) {
			if (vy[j] <= py[i]) {
				if (vy[j + 1] > py[i])
					if (isLeft(vx[j], vy[j], vx[j + 1], vy[j + 1], px[i], py[i]) > 0)
						++wn;
			} else {
				if (vy[j + 1] <= py[i])
					if (isLeft(vx[j], vy[j], vx[j + 1], vy[j + 1], px[i], py[i]) < 0)
						--wn;
			}
		}
		*cs++ = wn & 1;
	}

	BATsetcount(bo, cnt);
	BATderiveProps(bo, FALSE);
	BBPunfix(bpx->batCacheid);
	BBPunfix(bpy->batCacheid);
	BBPkeepref(*out = bo->batCacheid);
	return MAL_SUCCEED;
}

static str
pnpolyWithHoles(bat *out, int nvert, dbl *vx, dbl *vy, int nholes, dbl **hx, dbl **hy, int *hn, bat *point_x, bat *point_y)
{
	BAT *bo = NULL, *bpx = NULL, *bpy;
	dbl *px = NULL, *py = NULL;
	BUN i = 0, cnt = 0;
	int j = 0, h = 0;
	bit *cs = NULL;

	/*Get the BATs */
	if ((bpx = BATdescriptor(*point_x)) == NULL) {
		throw(MAL, "geom.point", RUNTIME_OBJECT_MISSING);
	}
	if ((bpy = BATdescriptor(*point_y)) == NULL) {
		BBPunfix(bpx->batCacheid);
		throw(MAL, "geom.point", RUNTIME_OBJECT_MISSING);
	}

	/*Check BATs alignment */
	if (bpx->hseqbase != bpy->hseqbase || BATcount(bpx) != BATcount(bpy)) {
		BBPunfix(bpx->batCacheid);
		BBPunfix(bpy->batCacheid);
		throw(MAL, "geom.point", "both point bats must have dense and aligned heads");
	}

	/*Create output BAT */
	if ((bo = COLnew(bpx->hseqbase, TYPE_bit, BATcount(bpx), TRANSIENT)) == NULL) {
		BBPunfix(bpx->batCacheid);
		BBPunfix(bpy->batCacheid);
		throw(MAL, "geom.point", MAL_MALLOC_FAIL);
	}

	/*Iterate over the Point BATs and determine if they are in Polygon represented by vertex BATs */
	px = (dbl *) Tloc(bpx, BUNfirst(bpx));
	py = (dbl *) Tloc(bpy, BUNfirst(bpx));
	cnt = BATcount(bpx);
	cs = (bit *) Tloc(bo, BUNfirst(bo));
	for (i = 0; i < cnt; i++) {
		int wn = 0;

		/*First check the holes */
		for (h = 0; h < nholes; h++) {
			int nv = hn[h] - 1;
			wn = 0;
			for (j = 0; j < nv; j++) {
				if (hy[h][j] <= py[i]) {
					if (hy[h][j + 1] > py[i])
						if (isLeft(hx[h][j], hy[h][j], hx[h][j + 1], hy[h][j + 1], px[i], py[i]) > 0)
							++wn;
				} else {
					if (hy[h][j + 1] <= py[i])
						if (isLeft(hx[h][j], hy[h][j], hx[h][j + 1], hy[h][j + 1], px[i], py[i]) < 0)
							--wn;
				}
			}

			/*It is in one of the holes */
			if (wn) {
				break;
			}
		}

		if (wn)
			continue;

		/*If not in any of the holes, check inside the Polygon */
		for (j = 0; j < nvert - 1; j++) {
			if (vy[j] <= py[i]) {
				if (vy[j + 1] > py[i])
					if (isLeft(vx[j], vy[j], vx[j + 1], vy[j + 1], px[i], py[i]) > 0)
						++wn;
			} else {
				if (vy[j + 1] <= py[i])
					if (isLeft(vx[j], vy[j], vx[j + 1], vy[j + 1], px[i], py[i]) < 0)
						--wn;
			}
		}
		*cs++ = wn & 1;
	}
	BATsetcount(bo, cnt);
	BATderiveProps(bo, FALSE);
	BBPunfix(bpx->batCacheid);
	BBPunfix(bpy->batCacheid);
	BBPkeepref(*out = bo->batCacheid);
	return MAL_SUCCEED;
}

#define POLY_NUM_VERT 120
#define POLY_NUM_HOLE 10

str
wkbContains_point_bat(bat *out, wkb **a, bat *point_x, bat *point_y)
{
	double *vert_x, *vert_y, **holes_x = NULL, **holes_y = NULL;
	int *holes_n = NULL, j;
	wkb *geom = NULL;
	str msg = NULL;

	str err = NULL;
	str geom_str = NULL;
	char *str2, *token, *subtoken;
	char *saveptr1 = NULL, *saveptr2 = NULL;
	int nvert = 0, nholes = 0;

	geom = (wkb *) *a;

	if ((err = wkbAsText(&geom_str, &geom, NULL)) != MAL_SUCCEED) {
		return err;
	}
	geom_str = strchr(geom_str, '(');
	geom_str += 2;

	/*Lets get the polygon */
	token = strtok_r(geom_str, ")", &saveptr1);
	vert_x = GDKmalloc(POLY_NUM_VERT * sizeof(double));
	vert_y = GDKmalloc(POLY_NUM_VERT * sizeof(double));

	for (str2 = token;; str2 = NULL) {
		subtoken = strtok_r(str2, ",", &saveptr2);
		if (subtoken == NULL)
			break;
		sscanf(subtoken, "%lf %lf", &vert_x[nvert], &vert_y[nvert]);
		nvert++;
		if ((nvert % POLY_NUM_VERT) == 0) {
			vert_x = GDKrealloc(vert_x, nvert * 2 * sizeof(double));
			vert_y = GDKrealloc(vert_y, nvert * 2 * sizeof(double));
		}
	}

	token = strtok_r(NULL, ")", &saveptr1);
	if (token) {
		holes_x = GDKzalloc(POLY_NUM_HOLE * sizeof(double *));
		holes_y = GDKzalloc(POLY_NUM_HOLE * sizeof(double *));
		holes_n = GDKzalloc(POLY_NUM_HOLE * sizeof(double *));
	}
	/*Lets get all the holes */
	while (token) {
		int nhole = 0;
		token = strchr(token, '(');
		if (!token)
			break;
		token++;

		if (!holes_x[nholes])
			holes_x[nholes] = GDKzalloc(POLY_NUM_VERT * sizeof(double));
		if (!holes_y[nholes])
			holes_y[nholes] = GDKzalloc(POLY_NUM_VERT * sizeof(double));

		for (str2 = token;; str2 = NULL) {
			subtoken = strtok_r(str2, ",", &saveptr2);
			if (subtoken == NULL)
				break;
			sscanf(subtoken, "%lf %lf", &holes_x[nholes][nhole], &holes_y[nholes][nhole]);
			nhole++;
			if ((nhole % POLY_NUM_VERT) == 0) {
				holes_x[nholes] = GDKrealloc(holes_x[nholes], nhole * 2 * sizeof(double));
				holes_y[nholes] = GDKrealloc(holes_y[nholes], nhole * 2 * sizeof(double));
			}
		}

		holes_n[nholes] = nhole;
		nholes++;
		if ((nholes % POLY_NUM_HOLE) == 0) {
			holes_x = GDKrealloc(holes_x, nholes * 2 * sizeof(double *));
			holes_y = GDKrealloc(holes_y, nholes * 2 * sizeof(double *));
			holes_n = GDKrealloc(holes_n, nholes * 2 * sizeof(int));
		}
		token = strtok_r(NULL, ")", &saveptr1);
	}

	if (nholes)
		msg = pnpolyWithHoles(out, (int) nvert, vert_x, vert_y, nholes, holes_x, holes_y, holes_n, point_x, point_y);
	else {
		msg = pnpoly(out, (int) nvert, vert_x, vert_y, point_x, point_y);
	}

	GDKfree(vert_x);
	GDKfree(vert_y);
	if (holes_x && holes_y && holes_n) {
		for (j = 0; j < nholes; j++) {
			GDKfree(holes_x[j]);
			GDKfree(holes_y[j]);
		}
		GDKfree(holes_x);
		GDKfree(holes_y);
		GDKfree(holes_n);
	}

	return msg;
}

str
wkbContains_point(bit *out, wkb **a, dbl *point_x, dbl *point_y)
{
	(void) a;
	(void) point_x;
	(void) point_y;
	*out = TRUE;
	return MAL_SUCCEED;
}

/* Exported from PostGIS */
str
wkbAsX3D(str *res, wkb **geomWKB, int *maxDecDigits, int *option)
{
	str ret = MAL_SUCCEED;
    static const char* default_defid = ""; /* default defid */
    const char* defid = default_defid;
	GEOSGeom geom = wkb2geos(*geomWKB);
    int srid = (*geomWKB)->srid;
	bit empty;
    
    //check if the geometry is empty
	if ((ret = wkbIsEmpty(&empty, geomWKB)) != MAL_SUCCEED) {
		return ret;
	}
	if (empty) {
		//the geometry is empty
		(*res) = NULL;
		return MAL_SUCCEED;
	}

    if (*option & GEOM_X3D_USE_GEOCOORDS) {
        if (srid != 4326) {
		    throw(MAL, "geom.wkbAsX3D", "Only SRID 4326 is supported for geocoordinates.");
        }
    }

	if ( (*res = geom_to_x3d_3(geom, *maxDecDigits, *option, defid)) == NULL )
		throw(MAL, "geom.wkbAsX3D", "Failed, XML returned is NULL!!!");
	return MAL_SUCCEED;
}

str
wkbAsGeoJson(str *res, wkb **geomWBK, int *maxDecDigits, int *option)
{
	GEOSGeom geom = wkb2geos(*geomWBK);
    int has_bbox = 0;
	char *srs = NULL;
    int precision = DBL_DIG;
    int srid = (*geomWBK)->srid;

    if ( *maxDecDigits > DBL_DIG )
        precision = DBL_DIG;
    else if ( *maxDecDigits < 0 )
        precision = 0;

    if (*option) {
        if (*option & 1)  
            has_bbox = 1; 
    }

    if ( srid != 0 ) 
    { 
        if ( *option & 2 ) {
			char* sridTxt = "SRID:";
			char* sridIntToString = NULL;
			size_t len2 = 0;
			int digitsNum = 10; //MAX_INT = 2,147,483,647


			//count the number of digits in srid
			if(srid < 0)
				throw(MAL, "geom.wkbAsGeoJson", "Negative SRID");

			sridIntToString = GDKmalloc(digitsNum+1);
			if(sridIntToString == NULL) {
				throw(MAL, "geom.wkbAsGeoJson", MAL_MALLOC_FAIL);
			}
			digitsNum = sprintf(sridIntToString, "%d", srid);

			len2 = strlen(sridIntToString)+strlen(sridTxt)+2;
			srs = GDKmalloc(len2);
			if(srs == NULL) {
				GDKfree(sridIntToString);
				throw(MAL, "geom.wkbAsGeoJson", MAL_MALLOC_FAIL);
			}

			memcpy(srs, sridTxt, strlen(sridTxt));
			memcpy(srs+strlen(sridTxt), sridIntToString, strlen(sridIntToString));
			(srs)[strlen(sridTxt)+strlen(sridIntToString)] = ';';
			(srs)[len2-1] = '\0';

			GDKfree(sridIntToString);
        }
        if ( *option & 4 ) 
		    throw(MAL, "geom.wkbAsGeoJson", "Failed, SRID long version not supported!!!");
    }

	if ( (*res = geom_to_geojson(geom, srs, precision, has_bbox)) == NULL )
		throw(MAL, "geom.wkbAsGeoJson", "Failed, GeoJson returned is NULL!!!");
	return MAL_SUCCEED;
}

str
wkbPatchToGeom(wkb **res, wkb **geom, dbl* px, dbl*py, dbl*pz) {
    (void) res;
    (void) geom;
    (void) px;
    (void) py;
    (void) pz;
	return MAL_SUCCEED;
}

str
wkbPatchToGeom_bat(wkb **res, wkb **geom, bat* px, bat* py, bat* pz) {
    (void) res;
    (void) geom;
    (void) px;
    (void) py;
    (void) pz;
	return MAL_SUCCEED;
}

static str
Intersectssubjoin_intern(bat *lres, bat *rres, bat *lid, bat *rid)
{
	BAT *xl, *xr, *bl, *br;
	oid lo, ro;
	BATiter lBAT_iter, rBAT_iter;
    uint32_t j = 0;
    BUN pr = 0, pl = 0, qr = 0, ql = 0;
	GEOSGeom *rGeometries = NULL;

	if( (bl= BATdescriptor(*lid)) == NULL )
		throw(MAL, "algebra.instersects", RUNTIME_OBJECT_MISSING);

	if( (br= BATdescriptor(*rid)) == NULL ){
		BBPunfix(*lid);
		throw(MAL, "algebra.instersects", RUNTIME_OBJECT_MISSING);
	}

	xl = COLnew(0, TYPE_oid, 0, TRANSIENT);
	if ( xl == NULL){
		BBPunfix(*lid);
		BBPunfix(*rid);
		throw(MAL, "algebra.instersects", MAL_MALLOC_FAIL);
	}

	xr = COLnew(0, TYPE_oid, 0, TRANSIENT);
	if ( xr == NULL){
		BBPunfix(*lid);
		BBPunfix(*rid);
		BBPunfix(xl->batCacheid);
		throw(MAL, "algebra.instersects", MAL_MALLOC_FAIL);
	}

	/*iterator over the BATs*/
	lBAT_iter = bat_iterator(bl);
	rBAT_iter = bat_iterator(br);

    /*Get the Geometry for the inner BAT*/
    rGeometries = (GEOSGeom*) GDKmalloc(sizeof(GEOSGeom) * BATcount(br));
    BATloop(br, pr, qr) {
        wkb *rWKB = (wkb *) BUNtail(rBAT_iter, pr);
        rGeometries[j] = wkb2geos(rWKB);
    }

    lo = bl->hseqbase;
    BATloop(bl, pl, ql) {
		str err = NULL;
		wkb *lWKB = NULL;
	    mbr *lMBR = NULL;
	    GEOSGeom lGeometry = NULL;
        ro = br->hseqbase;

        lWKB = (wkb *) BUNtail(lBAT_iter, pl);
        lGeometry = wkb2geos(lWKB);

	    lMBR = mbrFromGeos(lGeometry);
	    if (lMBR == NULL || mbr_isnil(lMBR)) {
            BBPunfix(*lid);
            BBPunfix(*rid);
            BBPunfix(xl->batCacheid);
            BBPunfix(xr->batCacheid);
            return err;
        }

        for (j = 0; j < BATcount(br); j++, ro++) {
            bit out = 0;
            mbr *rMBR = NULL;
	        GEOSGeom rGeometry = rGeometries[j];
            if (!lGeometry ||!rGeometry) {
                if (lGeometry)
                    GEOSGeom_destroy(lGeometry);
                if (rGeometry)
                    GEOSGeom_destroy(rGeometry);
                BBPunfix(*lid);
                BBPunfix(*rid);
                BBPunfix(xl->batCacheid);
                BBPunfix(xr->batCacheid);
                throw(MAL, "geom.Intersects", "wkb2geos failed");
            }

            if (GEOSGetSRID(lGeometry) != GEOSGetSRID(rGeometry)) {
                GEOSGeom_destroy(lGeometry);
                GEOSGeom_destroy(rGeometry);
                throw(MAL, "geom.Intersects", "Geometries of different SRID");
            }

            rMBR = mbrFromGeos(rGeometry);
            if (rMBR == NULL || mbr_isnil(rMBR)) {
                BBPunfix(*lid);
                BBPunfix(*rid);
                BBPunfix(xl->batCacheid);
                BBPunfix(xr->batCacheid);
                return err;
            }

	        err = mbrOverlaps(&out, &lMBR, &rMBR);
	        if (err != MAL_SUCCEED) {
                BBPunfix(*lid);
                BBPunfix(*rid);
                BBPunfix(xl->batCacheid);
                BBPunfix(xr->batCacheid);
                return err;
            } else if (out) {
                out = 0;
                if ((out = GEOSIntersects(lGeometry, rGeometry)) == 2){
                    GEOSGeom_destroy(lGeometry);
                    GEOSGeom_destroy(rGeometry);
		            throw(MAL, "geom.Contains", "GEOSIntersects failed");
                }
                if (out) {
                    BUNappend(xl, &lo, FALSE);
                    BUNappend(xr, &ro, FALSE);
                }
            }
	        GDKfree(rMBR);
        }
        if (lGeometry)
            GEOSGeom_destroy(lGeometry);
        GDKfree(lMBR);
        lo++;
	}
    if (rGeometries) {
        for (j = 0; j < BATcount(br);j++) {
            GEOSGeom_destroy(rGeometries[j]);
        }
        GDKfree(rGeometries);
    }
    BATderiveProps(xl, FALSE);
    BATderiveProps(xr, FALSE);
	BBPunfix(*lid);
	BBPunfix(*rid);
	BBPkeepref(*lres = xl->batCacheid);
	BBPkeepref(*rres = xr->batCacheid);
	return MAL_SUCCEED;
}

str
Intersectssubjoin(bat *lres, bat *rres, bat *lid, bat *rid, bat *sl, bat *sr, bit *nil_matches, lng *estimate)
{
    (void)sl;
    (void)sr;
    (void)nil_matches;
    (void)estimate;
    return Intersectssubjoin_intern(lres, rres, lid, rid);
}
<|MERGE_RESOLUTION|>--- conflicted
+++ resolved
@@ -4498,8 +4498,6 @@
 	if (!(inBAT = BATdescriptor(*inBAT_id))) {
 		throw(MAL, "geom.Union", "Problem retrieving BATs");
 	}
-<<<<<<< HEAD
-
     /*TODO: We need a better way to handle the cases where the BAT was created, but it has zero elements*/
     if (!BATcount(inBAT)) {
 		BBPunfix(inBAT->batCacheid);
@@ -4514,8 +4512,6 @@
 		BBPunfix(inBAT->batCacheid);
 		throw(MAL, "geom.Union", "BATs must have dense heads");
 	}
-=======
->>>>>>> 5235cf88
 
 	if (BATcount(inBAT) == 0) {
 		BBPunfix(inBAT->batCacheid);
