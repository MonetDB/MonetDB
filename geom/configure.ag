# The contents of this file are subject to the MonetDB Public License
# Version 1.1 (the "License"); you may not use this file except in
# compliance with the License. You may obtain a copy of the License at
# http://monetdb.cwi.nl/Legal/MonetDBLicense-1.1.html
#
# Software distributed under the License is distributed on an "AS IS"
# basis, WITHOUT WARRANTY OF ANY KIND, either express or implied. See the
# License for the specific language governing rights and limitations
# under the License.
#
# The Original Code is the MonetDB Database System.
#
# The Initial Developer of the Original Code is CWI.
# Portions created by CWI are Copyright (C) 1997-July 2008 CWI.
# Copyright August 2008-2010 MonetDB B.V.
# All Rights Reserved.

dnl Process this file with autoconf to produce a configure script.
AC_PREREQ(2.60)
<<<<<<< HEAD
AC_INIT([MonetDB geometry module], [0.19.0], [monet@cwi.nl], [MonetDB-geom])
=======
AC_INIT([MonetDB geometry module], [0.18.3], [info@monetdb.org], [MonetDB-geom])
>>>>>>> f813ca12
#                                   ^^^^^
# Maintained via vertoo. Please don't modify by hand!
# Contact MonetDB-developers@lists.sourceforge.net for details and/or assistance.
AC_CONFIG_AUX_DIR(conf)
AC_CANONICAL_HOST
AC_CANONICAL_TARGET
AH_TOP([#include "sysdefs.h"])
AH_BOTTOM([#include "stddef.h"])

dnl ----------------------
AM_INIT_AUTOMAKE
AC_CONFIG_SRCDIR([src/lib/libgeom.mx])
AM_CONFIG_HEADER(geom_config.h:conf/config.h.in)
CONFIG_H=geom_config.h
AC_SUBST(CONFIG_H)

# GEOM_BUILD and GEOM_SOURCE are *only* used for monetdb-geom-config and RunMserver
# GEOM_SOURCE is the absolute path name of the source directory
# (srcdir can be relative)

# The Q versions of various variables are used in places where \'s
# need to be escapes with an extra \.  Configure does not support \'s
# in path names, so there is no need to do anything special here
# except set the variables.  The command to set them in case we do
# need to escape the \'s is Qvar=`echo "$var" | sed 's/\\\\/\\\\\\\\/g'`
GEOM_BUILD=[`pwd`]
AC_SUBST(GEOM_BUILD)

GEOM_SOURCE=[`(cd $srcdir && pwd)`]
AC_SUBST(GEOM_SOURCE)

AM_MONETDB_XQ_VARS_1()


dnl Check for Monet
req_monetdb_ver='1.38.0'
#                ^^^^^^
# Maintained via vertoo. Please don't modify by hand!
# Contact MonetDB-developers@lists.sourceforge.net for details and/or assistance.
AM_MONETDB_COMMON($req_monetdb_ver)
if test "x$have_monetdb" != xyes; then
	AC_MSG_ERROR([MonetDB geometry requires at least version $req_monetdb_ver of MonetDB, but only version $MONETDB_VERSION was found.])
fi
AM_MONETDB_DEFAULTS()
AM_MONETDB_COMPILER()
AM_MONETDB_TOOLS()
AM_MONETDB_OPTIONS()
AM_MONETDB_LIBS()
AM_MONETDB_UTILS()
req_monetdb4_ver='4.38.0'
#                 ^^^^^^
# Maintained via vertoo. Please don't modify by hand!
# Contact MonetDB-developers@lists.sourceforge.net for details and/or assistance.
AM_MONETDB4($req_monetdb4_ver)
req_monetdb5_ver='5.20.0'
#                 ^^^^^
# Maintained via vertoo. Please don't modify by hand!
# Contact MonetDB-developers@lists.sourceforge.net for details and/or assistance.
AM_MONETDB5($req_monetdb5_ver)

if test "x$have_monetdb4" != xyes -a "x$have_monetdb5" != xyes; then
	if test "x$MONETDB4_VERSION" = "x" -a "x$MONETDB5_VERSION" = "x"; then
		AC_MSG_ERROR([Neither MonetDB4 nor MonetDB5 was not found. MonetDB/Geom requires at least version $req_monetdb4_ver of MonetDB4 or version $req_monetdb5_ver of MonetDB5.])
	else
		if test "x$MONETDB4_VERSION" = "x"; then
			MONETDB4_VERSION='none'
		fi
		if test "x$MONETDB5_VERSION" = "x"; then
			MONETDB5_VERSION='none'
		fi
		AC_MSG_ERROR([MonetDB/Geom requires at least version $req_monetdb4_ver of MonetDB4 (found $MONETDB4_VERSION) or version $req_monetdb5_ver of MonetDB5 (found $MONETDB5_VERSION).])
	fi
fi

dnl geos
GEOS_VERSION_REQUIRED_MIN=2.2.0
dnl GEOS_VERSION_REQUIRED_MAX=3.0.0
have_geos=auto
GEOS_CONFIG=''
GEOS_INCS=''
GEOS_LIBS=''
AC_ARG_WITH(geos,
	AS_HELP_STRING([--with-geos=DIR],
		[geos library is installed in DIR]),
	have_geos="$withval")
if test "x$have_geos" != xno; then
	case "$have_geos" in
	yes|auto)
		XPATH="$PATH"
		;;
	*)
		XPATH="$have_geos/bin"
		;;
	esac
	AC_PATH_PROG(GEOS_CONFIG,geos-config,,$XPATH)
	if test "x$GEOS_CONFIG" = x; then
		AC_MSG_ERROR([geos-config not found in $XPATH])
		have_geos=no
	fi
fi
if test "x$have_geos" != xno; then
dnl	AC_MSG_CHECKING([for Geos >= $GEOS_VERSION_REQUIRED_MIN, but < $GEOS_VERSION_REQUIRED_MAX])
	AC_MSG_CHECKING([for Geos >= $GEOS_VERSION_REQUIRED_MIN])
	GEOS_VERSION="`$GEOS_CONFIG --version`"
	AC_MSG_RESULT(found $GEOS_VERSION)
	wrong=''
	if test MONETDB_VERSION_TO_NUMBER(echo $GEOS_VERSION) -lt MONETDB_VERSION_TO_NUMBER(echo $GEOS_VERSION_REQUIRED_MIN); then
		wrong="too old"
	fi
dnl	if test MONETDB_VERSION_TO_NUMBER(echo $GEOS_VERSION) -ge MONETDB_VERSION_TO_NUMBER(echo $GEOS_VERSION_REQUIRED_MAX); then
dnl		wrong="not yet supported"
dnl	fi
	if test "x$wrong" != x; then
		AC_MSG_ERROR([Geos version $GEOS_VERSION is $wrong])
		have_geos=no
	fi
fi
if test "x$have_geos" != xno; then
	case "$GCC-$CC-`$GEOS_CONFIG --prefix`-`$GEOS_CONFIG --includes`" in
	-*icc*-/usr-/usr/include)
		dnl  icc complains about Goes' header file, at least if Geos
		dnl  is found in the default place and we set GEOS_INCS & GEOS_LIBS.
		dnl  Since setting GEOS_INCS & GEOS_LIBS is not strictly required
		dnl  in this case, we omit setting them in this case.
		;;
	*)
		dnl GEOS_INCS="-I`$GEOS_CONFIG --includes`"
		dnl GEOS_LIBS="`$GEOS_CONFIG --libs`"
		GEOS_INCS="`$GEOS_CONFIG --cflags`"
		GEOS_LIBS="`$GEOS_CONFIG --ldflags`"
		;;
	esac
	save_CPPFLAGS="$CPPFLAGS"
	CPPFLAGS="$CPPFLAGS $GEOS_INCS"
	AC_CHECK_HEADER(geos_c.h, AC_DEFINE(HAVE_GEOS_C_H, 1, [Define to 1 if you have the <geos_c.h> header file.]), [AC_MSG_ERROR([geos_c.h not found]); have_geos=no])
	CPPFLAGS="$save_CPPFLAGS"
fi
if test "x$have_geos" != xno; then
	save_LIBS="$LIBS"
    	LIBS="$LIBS $GEOS_LIBS"
    	AC_CHECK_LIB(geos_c, GEOSEnvelope, :, [AC_MSG_ERROR([-lgeos_c not found]); have_geos=no])
    	LIBS="$save_LIBS"
fi
if test "x$have_geos" != xno; then
	GEOS_LIBS="$GEOS_LIBS -lgeos_c"
	AC_DEFINE(HAVE_SQLGETPRIVATEPROFILESTRING, 1, [Define if you have the SQLGetPrivateProfileString function])
fi
AC_SUBST(GEOS_INCS)
AC_SUBST(GEOS_LIBS)


dnl provide different versions of the paths derived above
AM_MONETDB_XQ_VARS_2()
AC_DEFINE_UNQUOTED(GEOM_PREFIX,"$QXprefix",[architecture-independent files])
AC_DEFINE_UNQUOTED(GEOM_EXEC_PREFIX,"$QXexec_prefix",[architecture-dependent files])
QGEOM_BUILD="$GEOM_BUILD"
XGEOM_BUILD="`$translatepath "$GEOM_BUILD"`"
QXGEOM_BUILD="`echo "$XGEOM_BUILD" | sed 's/\\\\/\\\\\\\\/g'`"
AC_SUBST(QGEOM_BUILD)
AC_SUBST(XGEOM_BUILD)
AC_SUBST(QXGEOM_BUILD)
QGEOM_SOURCE="$GEOM_SOURCE"
XGEOM_SOURCE="`$translatepath "$GEOM_SOURCE"`"
QXGEOM_SOURCE="`echo "$XGEOM_SOURCE" | sed 's/\\\\/\\\\\\\\/g'`"
AC_SUBST(QGEOM_SOURCE)
AC_SUBST(XGEOM_SOURCE)
AC_SUBST(QXGEOM_SOURCE)
AC_DEFINE_UNQUOTED(GEOM_LOCALSTATEDIR,"$QXlocalstatedir",[modifiable single-machine data])
AC_DEFINE_UNQUOTED(GEOM_LIBDIR,"$QXlibdir",[object code libraries])
AC_DEFINE_UNQUOTED(GEOM_SYSCONFDIR,"$QXsysconfdir",[read-only single-machine data])


dnl  CFLAGS for our code are stricter than what autoconf can cope with.
CFLAGS="$CFLAGS \$(X_CFLAGS)"<|MERGE_RESOLUTION|>--- conflicted
+++ resolved
@@ -17,11 +17,7 @@
 
 dnl Process this file with autoconf to produce a configure script.
 AC_PREREQ(2.60)
-<<<<<<< HEAD
-AC_INIT([MonetDB geometry module], [0.19.0], [monet@cwi.nl], [MonetDB-geom])
-=======
-AC_INIT([MonetDB geometry module], [0.18.3], [info@monetdb.org], [MonetDB-geom])
->>>>>>> f813ca12
+AC_INIT([MonetDB geometry module], [0.19.0], [info@monetdb.org], [MonetDB-geom])
 #                                   ^^^^^
 # Maintained via vertoo. Please don't modify by hand!
 # Contact MonetDB-developers@lists.sourceforge.net for details and/or assistance.
