--- conflicted
+++ resolved
@@ -100,10 +100,5 @@
 check_column_##TPE ( \
     result, \
     column_index, \
-<<<<<<< HEAD
     sizeof((TEST_TPE_ID(TPE)[]) COLUMN(__VA_ARGS__)) /sizeof(((TEST_TPE_ID(TPE)[]) COLUMN(__VA_ARGS__))[0]), \
-    (TEST_TPE_ID(TPE)[]) COLUMN(__VA_ARGS__))
-=======
-    sizeof((TEST_TPE_ID(TPE)[]) __VA_ARGS__) /sizeof(((TEST_TPE_ID(TPE)[]) __VA_ARGS__)[0]), \
-    (TEST_TPE_ID(TPE)[]) __VA_ARGS__)
->>>>>>> 1e0a1666
+    (TEST_TPE_ID(TPE)[]) COLUMN(__VA_ARGS__))