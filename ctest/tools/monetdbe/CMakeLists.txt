--- conflicted
+++ resolved
@@ -101,11 +101,8 @@
 if (TESTING)
   install(TARGETS
     example_proxy
-<<<<<<< HEAD
     DESTINATION ${CMAKE_INSTALL_BINDIR}
     COMPONENT mbeddedtest)
-=======
-    DESTINATION ${CMAKE_INSTALL_BINDIR})
 
   if(WIN32)
     install(FILES
@@ -113,5 +110,4 @@
       DESTINATION ${CMAKE_INSTALL_BINDIR}
       OPTIONAL)
   endif()
->>>>>>> 717db235
 endif()