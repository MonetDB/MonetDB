--- conflicted
+++ resolved
@@ -64,7 +64,6 @@
 esac
 
 case $SUITE in
-<<<<<<< HEAD
 jessie | trusty)
     # The Python 3 version is too old for py3integration.
     sed -i '/^Package: monetdb-python3/,/^$/d' debian/control
@@ -74,7 +73,9 @@
     sed -i -e 's/py3integration=yes/py3integration=no/' \
 	-e 's/python3=yes/python3=no/' debian/rules
 ;;
-=======
+esac
+
+case $SUITE in
 cosmic)
     # libbam is not available as a shared object (also true for older
     # version) and this means that on 18.10 the libmonetdb5-server-bam
@@ -84,5 +85,4 @@
     sed -i '/samtools=yes/s/yes/no/' debian/rules
     rm debian/libmonetdb5-server-bam.install
     ;;
->>>>>>> ef3b66d4
 esac