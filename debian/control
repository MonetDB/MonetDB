Source: monetdb
Section: misc
Priority: extra
Maintainer: MonetDB BV <info@monetdb.org>
Homepage: https://www.monetdb.org/
Vcs-Browser: https://dev.monetdb.org/hg/MonetDB/
Vcs-Hg: https://dev.monetdb.org/hg/MonetDB/
Build-Depends: debhelper (>= 9), autotools-dev, bison,
 libbam-dev, libbz2-dev, libcurl4-gnutls-dev, libgeos-dev (>= 3.4.0),
 libpcre3-dev, libreadline-dev, liblzma-dev,
 libssl-dev, libxml2-dev, pkg-config,
 python, python-dev, python-numpy,
 python3, python3-dev, python3-numpy,
 unixodbc-dev, uuid-dev, zlib1g-dev, liblas-c-dev (>= 1.8.0), r-base,
 libcfitsio-dev
Standards-Version: 3.8.0
X-Python-Version: >= 2.6

Package: libmonetdb18
Architecture: any
Depends: ${shlibs:Depends}, ${misc:Depends}
Conflicts: libmonetdb5-server-geom (<< ${source:Version})
Description: MonetDB core library
 MonetDB is a database management system that is developed from a
 main-memory perspective with use of a fully decomposed storage model,
 automatic index management, extensibility of data types and search
 accelerators.  It also has an SQL frontend.
 .
 This package contains the core components of MonetDB in the form of a
 single shared library.  If you want to use MonetDB, you will certainly
 need this package, but you will also need at least the monetdb5-server
 package, and most likely also monetdb5-sql, as well as one or
 more client packages.

Package: libmonetdb-dev
Architecture: any
<<<<<<< HEAD
Depends: ${shlibs:Depends}, ${misc:Depends},
 libmonetdb17, libmonetdb-stream-dev
=======
Depends: ${shlibs:Depends}, ${misc:Depends}, libatomic-ops-dev,
 libmonetdb18, libmonetdb-stream-dev
>>>>>>> 0b63e1b7
Description: MonetDB development files
 MonetDB is a database management system that is developed from a
 main-memory perspective with use of a fully decomposed storage model,
 automatic index management, extensibility of data types and search
 accelerators.  It also has an SQL frontend.
 .
 This package contains files needed to develop extensions to the core
 functionality of MonetDB.

Package: libmonetdb-stream13
Architecture: any
Depends: ${shlibs:Depends}, ${misc:Depends}
Description: MonetDB stream library
 MonetDB is a database management system that is developed from a
 main-memory perspective with use of a fully decomposed storage model,
 automatic index management, extensibility of data types and search
 accelerators.  It also has an SQL frontend.
 .
 This package contains a shared library (libstream) which is needed by
 various other components.

Package: libmonetdb-stream-dev
Architecture: any
Depends: ${shlibs:Depends}, ${misc:Depends},
 libmonetdb-stream13 (= ${source:Version})
Description: MonetDB stream library development files
 MonetDB is a database management system that is developed from a
 main-memory perspective with use of a fully decomposed storage model,
 automatic index management, extensibility of data types and search
 accelerators.  It also has an SQL frontend.
 .
 This package contains the files to develop with the
 libmonetdb-stream13 library.

Package: libmonetdb-client12
Architecture: any
Depends: ${shlibs:Depends}, ${misc:Depends}
Description: MonetDB client/server interface library
 MonetDB is a database management system that is developed from a
 main-memory perspective with use of a fully decomposed storage model,
 automatic index management, extensibility of data types and search
 accelerators.  It also has an SQL frontend.
 .
 This package contains a shared library (libmapi) which is needed by
 various other components.

Package: libmonetdb-client-dev
Architecture: any
Depends: ${shlibs:Depends}, ${misc:Depends},
 libmonetdb-client12 (= ${source:Version})
Description: MonetDB client/server interface library development files
 MonetDB is a database management system that is developed from a
 main-memory perspective with use of a fully decomposed storage model,
 automatic index management, extensibility of data types and search
 accelerators.  It also has an SQL frontend.
 .
 This package contains the files to develop with the libmonetdb-client12
 library.

Package: monetdb-client
Architecture: any
Depends: ${shlibs:Depends}, ${misc:Depends}
Recommends: monetdb5-sql (= ${source:Version})
Description: MonetDB database client
 MonetDB is a database management system that is developed from a
 main-memory perspective with use of a fully decomposed storage model,
 automatic index management, extensibility of data types and search
 accelerators.  It also has an SQL frontend.
 .
 This package contains mclient, the main client program to communicate
 with the MonetDB database server, and msqldump, a program to dump the
 SQL database so that it can be loaded back later.  If you want to use
 MonetDB, you will very likely need this package.

Package: monetdb-client-tools
Architecture: any
Depends: ${shlibs:Depends}, ${misc:Depends},
 monetdb-client (= ${source:Version})
Description: MonetDB database client
 MonetDB is a database management system that is developed from a
 main-memory perspective with use of a fully decomposed storage model,
 automatic index management, extensibility of data types and search
 accelerators.  It also has an SQL frontend.
 .
 This package contains stethoscope, tomograph, and tachograph.  These
 tools can be used to monitor the MonetDB database server.

Package: libmonetdb-client-odbc
Architecture: any
Depends: ${shlibs:Depends}, ${misc:Depends}
Description: MonetDB ODBC driver
 MonetDB is a database management system that is developed from a
 main-memory perspective with use of a fully decomposed storage model,
 automatic index management, extensibility of data types and search
 accelerators.  It also has an SQL frontend.
 .
 This package contains the MonetDB ODBC driver.

Package: monetdb-client-testing
Architecture: any
Depends: ${shlibs:Depends}, libmonetdb-client-odbc (= ${source:Version}),
 monetdb5-server (= ${source:Version}),
 libdbd-monetdb-perl (>= 1.0),
 php-monetdb (>= 1.0),
 python-pymonetdb (>= 1.0.6),
 monetdb5-sql (= ${source:Version})
Description: MonetDB client testing tools
 MonetDB is a database management system that is developed from a
 main-memory perspective with use of a fully decomposed storage model,
 automatic index management, extensibility of data types and search
 accelerators.  It also has an SQL frontend.
 .
 This package contains the sample MAPI programs used for testing other
 MonetDB packages.  You probably don't need this, unless you are a
 developer.

Package: libmonetdb5-server-geom
Section: libs
Architecture: any
Depends: ${shlibs:Depends}, ${misc:Depends},
 monetdb5-sql (= ${source:Version})
Description: MonetDB5 SQL GIS support module
 MonetDB is a database management system that is developed from a
 main-memory perspective with use of a fully decomposed storage model,
 automatic index management, extensibility of data types and search
 accelerators.  It also has an SQL frontend.
 .
 This package contains the GIS (Geographic Information System)
 extensions for MonetDB-SQL-server5.

Package: libmonetdb5-server-lidar
Section: libs
Architecture: any
Depends: ${shlibs:Depends}, ${misc:Depends},
 monetdb5-sql (= ${source:Version})
Description: MonetDB5 SQL GIS support module
 MonetDB is a database management system that is developed from a
 main-memory perspective with use of a fully decomposed storage model,
 automatic index management, extensibility of data types and search
 accelerators.  It also has an SQL frontend.
 .
 This package contains support for reading and writing LiDAR data.

Package: libmonetdb5-server-cfitsio
Section: libs
Architecture: any
Depends: ${shlibs:Depends}, ${misc:Depends},
 monetdb5-sql (= ${source:Version})
Description: MonetDB5 SQL GIS support module
 MonetDB is a database management system that is developed from a
 main-memory perspective with use of a fully decomposed storage model,
 automatic index management, extensibility of data types and search
 accelerators.  It also has an SQL frontend.
 .
 This package contains a module for accessing data in the FITS file
 format.

Package: libmonetdb5-server-bam
Section: libs
Architecture: any
Depends: ${shlibs:Depends}, ${misc:Depends},
 monetdb5-sql (= ${source:Version})
Description: MonetDB5 SQL interface to the bam library
 MonetDB is a database management system that is developed from a
 main-memory perspective with use of a fully decomposed storage model,
 automatic index management, extensibility of data types and search
 accelerators.  It also has an SQL frontend.
 .
 This package contains the interface to load and query BAM (binary
 version of Sequence Alignment/Map) data.

Package: monetdb5-server
Architecture: any
Depends: ${shlibs:Depends}, ${misc:Depends}, adduser
Recommends: monetdb5-server-hugeint (= ${source:Version}) [amd64],
 monetdb5-sql (= ${source:Version})
Suggests: monetdb-client (= ${source:Version})
Conflicts: python-pymonetdb (<< 1.0.6)
Description: MonetDB database server version 5
 MonetDB is a database management system that is developed from a
 main-memory perspective with use of a fully decomposed storage model,
 automatic index management, extensibility of data types and search
 accelerators.  It also has an SQL frontend.
 .
 This package contains the MonetDB server component.  You need this
 package if you want to use the MonetDB database system.  If you want
 to use the SQL frontend, you also need monetdb5-sql.

Package: monetdb5-server-hugeint
Architecture: amd64
Depends: monetdb5-server (= ${source:Version})
Description: MonetDB - 128-bit integer support for MonetDB5-server
 MonetDB is a database management system that is developed from a
 main-memory perspective with use of a fully decomposed storage model,
 automatic index management, extensibility of data types and search
 accelerators.  It also has an SQL frontend.
 .
 This package provides HUGEINT (128-bit integer) support for the
 MonetDB5-server component.

Package: monetdb5-server-dev
Architecture: any
Depends: ${shlibs:Depends}, ${misc:Depends},
 monetdb5-server (= ${source:Version}), libmonetdb-dev (= ${source:Version})
Description: MonetDB database server version 5
 MonetDB is a database management system that is developed from a
 main-memory perspective with use of a fully decomposed storage model,
 automatic index management, extensibility of data types and search
 accelerators.  It also has an SQL frontend.
 .
 This package contains files needed to develop extensions that can be
 used from the MAL level.

Package: monetdb5-sql
Architecture: any
Depends: ${shlibs:Depends}, ${misc:Depends},
 monetdb5-server (= ${source:Version})
Recommends: monetdb5-sql-hugeint (= ${source:Version}) [amd64]
Suggests: monetdb-client (= ${source:Version})
Description: MonetDB SQL support for monetdb5
 MonetDB is a database management system that is developed from a
 main-memory perspective with use of a fully decomposed storage model,
 automatic index management, extensibility of data types and search
 accelerators.  It also has an SQL frontend.
 .
 This package contains the SQL frontend for MonetDB.

Package: monetdb5-sql-hugeint
Architecture: amd64
Depends: monetdb5-sql (= ${source:Version}),
 monetdb5-server-hugeint (= ${source:Version})
Description: MonetDB5 128 bit integer (hugeint) support for SQL
 MonetDB is a database management system that is developed from a
 main-memory perspective with use of a fully decomposed storage model,
 automatic index management, extensibility of data types and search
 accelerators.  It also has an SQL frontend.
 .
 This package provides HUGEINT (128-bit integer) support for the SQL
 frontend of MonetDB.

Package: monetdb-python2
Architecture: any
Depends: ${shlibs:Depends}, ${misc:Depends},
 monetdb5-sql (= ${source:Version})
Description: Integration of MonetDB and Python, allowing use of Python from within SQL
 MonetDB is a database management system that is developed from a
 main-memory perspective with use of a fully decomposed storage model,
 automatic index management, extensibility of data types and search
 accelerators.  It also has an SQL frontend.
 .
 This package contains the interface to use the Python language from
 within SQL queries.  This package is for Python 2.
 .
 NOTE: INSTALLING THIS PACKAGE OPENS UP SECURITY ISSUES.  If you don't
 know how this package affects the security of your system, do not
 install it.

Package: monetdb-python3
Architecture: any
Depends: ${shlibs:Depends}, ${misc:Depends},
 monetdb5-sql (= ${source:Version})
Description: Integration of MonetDB and Python, allowing use of Python from within SQL
 MonetDB is a database management system that is developed from a
 main-memory perspective with use of a fully decomposed storage model,
 automatic index management, extensibility of data types and search
 accelerators.  It also has an SQL frontend.
 .
 This package contains the interface to use the Python language from
 within SQL queries.  This package is for Python 3.
 .
 NOTE: INSTALLING THIS PACKAGE OPENS UP SECURITY ISSUES.  If you don't
 know how this package affects the security of your system, do not
 install it.

Package: monetdb-r
Architecture: any
Depends: ${shlibs:Depends}, ${misc:Depends},
 monetdb5-sql (= ${source:Version})
Description: Integration of MonetDB and R, allowing use of R from within SQL
 MonetDB is a database management system that is developed from a
 main-memory perspective with use of a fully decomposed storage model,
 automatic index management, extensibility of data types and search
 accelerators.  It also has an SQL frontend.
 .
 This package contains the interface to use the R language from within
 SQL queries.
 .
 NOTE: INSTALLING THIS PACKAGE OPENS UP SECURITY ISSUES.  If you don't
 know how this package affects the security of your system, do not
 install it.

Package: monetdb-testing
Architecture: any
Depends: ${shlibs:Depends}, ${misc:Depends}
Description: MonetDB testing programs
 MonetDB is a database management system that is developed from a
 main-memory perspective with use of a fully decomposed storage model,
 automatic index management, extensibility of data types and search
 accelerators.  It also has an SQL frontend.
 .
 This package contains the programs and files needed for testing the
 MonetDB packages.  You probably don't need this, unless you are a
 developer.  If you do want to test, install monetdb-testing-python.

Package: monetdb-testing-python
Architecture: any
Depends: ${shlibs:Depends}, ${misc:Depends}, python,
 monetdb-testing (= ${source:Version}),
 monetdb-client-testing (= ${source:Version})
Description: MonetDB testing Python programs
 MonetDB is a database management system that is developed from a
 main-memory perspective with use of a fully decomposed storage model,
 automatic index management, extensibility of data types and search
 accelerators.  It also has an SQL frontend.
 .
 This package contains the Python programs and files needed for
 testing the MonetDB packages.  You probably don't need this, unless
 you are a developer, but if you do want to test, this is the package
 you need.

Package: monetdb-dbg
Architecture: any
Section: debug
Priority: extra
Depends: ${misc:Depends}
Description: Debugging symbols for monetdb packages
 MonetDB is a database management system that is developed from a
 main-memory perspective with use of a fully decomposed storage model,
 automatic index management, extensibility of data types and search
 accelerators.  It also has an SQL frontend.
 .
 This package contains the debugging symbols for all monetdb binary
 packages.<|MERGE_RESOLUTION|>--- conflicted
+++ resolved
@@ -34,13 +34,8 @@
 
 Package: libmonetdb-dev
 Architecture: any
-<<<<<<< HEAD
-Depends: ${shlibs:Depends}, ${misc:Depends},
- libmonetdb17, libmonetdb-stream-dev
-=======
-Depends: ${shlibs:Depends}, ${misc:Depends}, libatomic-ops-dev,
+Depends: ${shlibs:Depends}, ${misc:Depends},
  libmonetdb18, libmonetdb-stream-dev
->>>>>>> 0b63e1b7
 Description: MonetDB development files
  MonetDB is a database management system that is developed from a
  main-memory perspective with use of a fully decomposed storage model,
