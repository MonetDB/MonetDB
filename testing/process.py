--- conflicted
+++ resolved
@@ -320,11 +320,7 @@
     if stderr == PIPE:
         p.stderr = _BufferedPipe(p.stderr)
     if input is not None:
-<<<<<<< HEAD
-        p.stdout,write(input)
-=======
         p.stdin.write(input)
->>>>>>> a0c0c6c6
     if communicate:
         out, err = p.communicate()
         sys.stdout.write(out)
