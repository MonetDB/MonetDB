--- conflicted
+++ resolved
@@ -1352,16 +1352,6 @@
                 for TST,COND in testlist:
                     if oneserver and (pSrvr is None or pSrvr.poll() is not None):
                         # restart server
-<<<<<<< HEAD
-                        cmd = splitcommand(env['exe']['mserver5'][1]) + ['--dbpath=%s' % LogDBdir] + options
-                        if env.get('MULTIFARM'):
-                            cmd.append('--dbextra=%s' % os.path.join(env['GDK_DBFARM'], TSTPREF + '_transient'))
-                            shutil.rmtree(os.path.join(env['GDK_DBFARM'], TSTPREF + '_transient'),
-                                          ignore_errors = True)
-                            os.makedirs(os.path.join(env['GDK_DBFARM'], TSTPREF + '_transient'))
-                        elif env.get('TRANS_INMEM'):
-                            cmd.append('--dbextra=:memory:')
-=======
                         inmem = single_in_memory
                         for o in options:
                             if o.startswith('embedded'):
@@ -1373,7 +1363,13 @@
                         else:
                             cmd = splitcommand(env['exe']['mserver5'][1]) + ['--dbpath=%s' % LogDBdir] + options
                             pollfile = os.path.join(LogDBdir, '.started')
->>>>>>> 186ebfe5
+                        if env.get('MULTIFARM'):
+                            cmd.append('--dbextra=%s' % os.path.join(env['GDK_DBFARM'], TSTPREF + '_transient'))
+                            shutil.rmtree(os.path.join(env['GDK_DBFARM'], TSTPREF + '_transient'),
+                                          ignore_errors = True)
+                            os.makedirs(os.path.join(env['GDK_DBFARM'], TSTPREF + '_transient'))
+                        elif env.get('TRANS_INMEM'):
+                            cmd.append('--dbextra=:memory:')
                         pSrvr = ServerClass(cmd,
                                             open(os.path.join(TSTTRGDIR, 'SingleServer.out'), 'a'),
                                             open(os.path.join(TSTTRGDIR, 'SingleServer.err'), 'a'),
