--- conflicted
+++ resolved
@@ -1443,7 +1443,6 @@
                         o.write(f'{"<p>(nothing to see here)</p>" if empty else "</pre>"}\n</body>\n</html>\n')
                         o.close()
                 else:
-<<<<<<< HEAD
                     for ext in ['out', 'err']:
                         sigusr1 = False
                         for line in openutf8(os.path.join(TSTTRGDIR, f'SingleServer.{ext}')):
@@ -1460,18 +1459,7 @@
                                     sserr = F_ERROR
                                 break
 
-        TIMES.append((TSTDIR, '', "%7.3f" % td, td, FdOut, FdErr, None))
-=======
-                    for line in openutf8(os.path.join(TSTTRGDIR, 'SingleServer.out')):
-                        if line != '\n' and not line.startswith('#'):
-                            ssout = F_ERROR
-                            break
-                    for line in openutf8(os.path.join(TSTTRGDIR, 'SingleServer.err')):
-                        if line != '\n' and not line.startswith('#'):
-                            sserr = F_ERROR
-                            break
         TIMES.append((TSTDIR, '', '%7.3f' % td, td, FdOut, FdErr, None))
->>>>>>> dc29428d
         if testweb:
             os.chdir(TSTTRGDIR)
             for f in alllinks:
@@ -1752,11 +1740,10 @@
     env['TST_THREADS'] = ''
     env['TST_ARCH'] = ''
     if qOut:
-<<<<<<< HEAD
-        tbos = re.compile("^# Compiled for (?P<arch>[^-]+).*/(?P<bits>[63][42]bit)(?P<int128> with 128bit integers|)", re.MULTILINE)
-        tt = re.compile("^# Serving database .*, using ([0-9]+) threads?", re.MULTILINE)
-        vm1 = re.compile("^# Found ([0-9.]+) ([kMGTPE])iB available main-memory of which we use ([0-9.]+) ([kMGTPE])iB")
-        vm2 = re.compile("^# Virtual memory usage limited to ([0-9.]+) ([kMGTPE])iB")
+        tbos = re.compile('^# Compiled for (?P<arch>[^-]+).*/(?P<bits>[63][42]bit)(?P<int128> with 128bit integers|)', re.MULTILINE)
+        tt = re.compile('^# Serving database .*, using ([0-9]+) threads?', re.MULTILINE)
+        vm1 = re.compile('^# Found ([0-9.]+) ([kMGTPE])iB available main-memory of which we use ([0-9.]+) ([kMGTPE])iB')
+        vm2 = re.compile('^# Virtual memory usage limited to ([0-9.]+) ([kMGTPE])iB')
         sizes = {'k': 1024,
                  'M': 1024*1024,
                  'G': 1024*1024*1024,
@@ -1764,10 +1751,6 @@
                  'P': 1024*1024*1024*1024*1024,
                  'E': 1024*1024*1024*1024*1024*1024}
         vmsize = 0
-=======
-        tbos = re.compile('^# Compiled for (?P<arch>[^-]+).*/(?P<bits>[63][42]bit)(?P<int128> with 128bit integers|)', re.MULTILINE)
-        tt = re.compile('^# Serving database .*, using ([0-9]+) threads?', re.MULTILINE)
->>>>>>> dc29428d
         for l in qOut.split('\n'):
             obs = tbos.match(l)
             if obs is not None:
@@ -2024,12 +2007,12 @@
                     break
             elif cond.startswith('VMSIZE>='):
                 if (int(env['TST_VMSIZE']) >= int(cond[8:])) == negate:
-                    reason = "as virtual memory size is wrong"
+                    reason = 'as virtual memory size is wrong'
                     elem = SkipTest(env, TST, EXT, reason, length)
                     break
             elif cond.startswith('VMSIZE<='):
                 if (int(env['TST_VMSIZE']) <= int(cond[8:])) == negate:
-                    reason = "as virtual memory size is wrong"
+                    reason = 'as virtual memory size is wrong'
                     elem = SkipTest(env, TST, EXT, reason, length)
                     break
             elif cond.startswith('USER='):
@@ -2086,23 +2069,23 @@
                         if int(sys.version_info[i]) > int(req_vers[i]):
                             break
                         if int(sys.version_info[i]) < int(req_vers[i]):
-                            reason = "Python version too low"
+                            reason = 'Python version too low'
                             elem = SkipTest(env, TST, EXT, reason, length)
                             break
                 else:
                     for i in range(3):
                         if i >= len(req_vers):
-                            reason = "Python version too high"
+                            reason = 'Python version too high'
                             elem = SkipTest(env, TST, EXT, reason, length)
                             break
                         if int(sys.version_info[i]) < int(req_vers[i]):
                             break
                         if int(sys.version_info[i]) > int(req_vers[i]):
-                            reason = "Python version too high"
+                            reason = 'Python version too high'
                             elem = SkipTest(env, TST, EXT, reason, length)
                             break
                     else:
-                        reason = "Python version too high"
+                        reason = 'Python version too high'
                         elem = SkipTest(env, TST, EXT, reason, length)
                 if reason is not None:
                     break
