--- conflicted
+++ resolved
@@ -2746,7 +2746,6 @@
             ClntOut = openutf8(ClntOutFile,"w")
             ClntErr = openutf8(ClntErrFile,"w")
 
-<<<<<<< HEAD
             if PSRVR is None:
                 Srvr = splitcommand(exe['mserver5'][1])
                 if nomito:
@@ -2771,69 +2770,6 @@
                 if os.path.isfile(TST + '.options5'):
                     Srvr.extend(openutf8(TST + '.options5').read().split())
 
-                # enable r integration in server
-                if (not all_tests or (COND != None and "HAVE_LIBR" in COND)) and CONDITIONALS['HAVE_LIBR'] and CONDITIONALS['NOT_WIN32']:
-                    Srvr.extend(['--set', 'embedded_r=yes'])
-
-                savepath = None
-                savepypath = os.environ.get('PYTHONPATH')
-                savepyhome = os.environ.get('PYTHONHOME')
-                if (COND != None and "HAVE_LIBPY3" in COND) and CONDITIONALS['HAVE_LIBPY3']:
-                    # enable Python 3 integration in server
-                    if winreg is not None:
-                        if env['TST_BITS'] == '32bit':
-                            if sys.maxsize > 2**32:
-                                regkey = r'SOFTWARE\Wow6432Node\Python\PythonCore\3.@PY3VER@-32\InstallPath'
-                            else:
-                                regkey = r'SOFTWARE\Python\PythonCore\3.@PY3VER@-32\InstallPath'
-                        else:
-                            regkey = r'SOFTWARE\Python\PythonCore\3.@PY3VER@\InstallPath'
-                        try:
-                            with winreg.OpenKey(winreg.HKEY_LOCAL_MACHINE, regkey) as key:
-                                instpath = winreg.QueryValue(key, None)
-                                os.environ['PYTHONHOME'] = instpath
-                                os.environ['PYTHONPATH'] = instpath + 'Lib'
-                                savepath = os.environ['PATH']
-                                os.environ['PATH'] = instpath.rstrip('\\') + os.pathsep + savepath
-                        except WindowsError:
-                            pass
-                    Srvr.extend(['--set', 'embedded_py=3'])
-
-                # enable C integration in server
-                Srvr.extend(['--set', 'embedded_c=true'])
-
-=======
-            Srvr = splitcommand(exe['mserver5'][1])
-            if nomito:
-                try:
-                    Srvr.remove('--forcemito')
-                except ValueError:
-                    pass
-            if threads is not None:
-                for i in range(len(Srvr)):
-                    if Srvr[i].startswith('gdk_nr_threads='):
-                        Srvr[i] = 'gdk_nr_threads=%s' % threads
-                        break
-            dbpath = os.path.join(env['GDK_DBFARM'], TSTDB)
-            Srvr.append('--dbpath=%s' % dbpath)
-            if env.get('MULTIFARM'):
-                Srvr.append('--dbextra=%s' % os.path.join(env['GDK_DBFARM'], TSTDB + '_transient'))
-                shutil.rmtree(os.path.join(env['GDK_DBFARM'], TSTDB + '_transient'),
-                              ignore_errors = True)
-                os.makedirs(os.path.join(env['GDK_DBFARM'], TSTDB + '_transient'))
-            elif env.get('TRANS_INMEM'):
-                Srvr.append('--dbextra=in-memory')
-            if os.path.isfile(TST + '.options5'):
-                Srvr.extend(openutf8(TST + '.options5').read().split())
-            lang=""
-
-            if SERVER == "MAL":
-                lang="mal"
-            if SERVER == "SQL":
-                lang="sql"
-
-            if PSRVR is None:
->>>>>>> fe5481c2
                 if env.get('MULTIFARM'):
                     Srvr.append('--dbextra=%s' % os.path.join(env['GDK_DBFARM'], TSTPREF + '_transient'))
                     shutil.rmtree(os.path.join(env['GDK_DBFARM'], TSTPREF + '_transient'),
@@ -2849,16 +2785,6 @@
                     return 'serverfail'
                 os.environ['MAPIPORT'] = env['MAPIPORT'] = pSrvr.port
                 SetExecEnv(exe,pSrvr.port,verbose)
-                if savepath is not None:
-                    os.environ['PATH'] = savepath
-                    if savepypath:
-                        os.environ['PYTHONPATH'] = savepypath
-                    else:
-                        del os.environ['PYTHONPATH']
-                    if savepyhome:
-                        os.environ['PYTHONHOME'] = savepyhome
-                    else:
-                        del os.environ['PYTHONHOME']
             else:
                 PSRVR.timer.settimeout(TIMEOUT)
                 PSRVR.timer.start()
