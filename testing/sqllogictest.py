#!/usr/bin/env python3

# This Source Code Form is subject to the terms of the Mozilla Public
# License, v. 2.0.  If a copy of the MPL was not distributed with this
# file, You can obtain one at http://mozilla.org/MPL/2.0/.
#
# Copyright 1997 - July 2008 CWI, August 2008 - 2021 MonetDB B.V.

# skipif <system>
# onlyif <system>

# statement (ok|ok rowcount|error) [arg]
# query (I|T|R)+ (nosort|rowsort|valuesort|python)? [arg]
#       I: integer; T: text (string); R: real (decimal)
#       nosort: do not sort
#       rowsort: sort rows
#       valuesort: sort individual values
#       python some.python.function: run data through function (MonetDB extension)
# hash-threshold number
# halt

# The python function that can be used instead of the various sort
# options should be a simple function that gets a list of lists as
# input and should produce a list of lists as output.  If the name
# contains a period, the last part is the name of the function and
# everything up to the last period is the module.  If the module
# starts with a period, it is searched in the MonetDBtesting module
# (where this file is also).

import pymonetdb
from MonetDBtesting.mapicursor import MapiCursor
import MonetDBtesting.malmapi as malmapi
import hashlib
import re
import sys
import importlib
import MonetDBtesting.utils as utils

skipidx = re.compile(r'create index .* \b(asc|desc)\b', re.I)

class SQLLogicSyntaxError(Exception):
    pass

class SQLLogicConnection(object):
    def __init__(self, conn_id, dbh, crs=None, language='sql'):
        self.conn_id = conn_id
        self.dbh = dbh
        self.crs = crs
        self.language = language

    def cursor(self):
        if self.crs:
            return self.crs
        if self.language == 'sql':
            return self.dbh.cursor()
        return MapiCursor(self.dbh)


def is_copyfrom_stmt(stmt:[str]=[]):
    try:
        index = stmt.index('<COPY_INTO_DATA>')
        return True
    except ValueError:
        pass
    return False

def prepare_copyfrom_stmt(stmt:[str]=[]):
    index = stmt.index('<COPY_INTO_DATA>')
    head = stmt[:index]
    # check for escape character (single period)
    tail = []
    for l in stmt[index+1:]:
        if l.strip() == '.':
            tail.append('')
        else:
            tail.append(l)
    head = '\n'.join(head) + ';'
    tail='\n'.join(tail)
    return head + '\n' + tail, head

def parse_connection_string(s: str) -> dict:
    '''parse strings like @connection(id=con1, ...)
    '''
    res = dict()
    if not (s.startswith('@connection(') and s.endswith(')')):
        raise SQLLogicSyntaxError('invalid connection string!')
    params = s[12:-1].split(',')
    for p in params:
        p = p.strip()
        try:
            k, v = p.split('=')
            if k == 'id':
                k = 'conn_id'
            assert k in ['conn_id', 'username', 'password']
            assert res.get(k) is None
            res[k] = v
        except (ValueError, AssertionError) as e:
            raise SQLLogicSyntaxError('invalid connection paramaters definition!')
    if len(res.keys()) > 1:
        try:
            assert res.get('username')
            assert res.get('password')
        except AssertionError as e:
            raise SQLLogicSyntaxError('invalid connection paramaters definition, username or password missing!')
    return res

class SQLLogic:
    def __init__(self, report=None, out=sys.stdout):
        self.dbh = None
        self.crs = None
        self.out = out
        self.res = None
        self.rpt = report
        self.language = 'sql'
        self.conn_map = dict()
        self.database = None
        self.hostname = None
        self.port = None
        self.approve = None
        self.threshold = 100
        self.seenerr = False

    def __enter__(self):
        return self

    def __exit__(self, exc_type, exc_value, traceback):
        self.close()

    def connect(self, username='monetdb', password='monetdb',
                hostname='localhost', port=None, database='demo', language='sql'):
        self.language = language
        self.hostname = hostname
        self.port = port
        self.database = database
        if language == 'sql':
            self.dbh = pymonetdb.connect(username=username,
                                     password=password,
                                     hostname=hostname,
                                     port=port,
                                     database=database,
                                     autocommit=True)
            self.crs = self.dbh.cursor()
        else:
            dbh = malmapi.Connection()
            dbh.connect(
                                     database=database,
                                     username=username,
                                     password=password,
                                     language=language,
                                     hostname=hostname,
                                     port=port)
            self.crs = MapiCursor(dbh)

    def add_connection(self, conn_id, username='monetdb', password='monetdb'):
        if self.conn_map.get(conn_id, None) is None:
            hostname = self.hostname
            port = self.port
            database = self.database
            language = self.language
            if language == 'sql':
                dbh  = pymonetdb.connect(username=username,
                                     password=password,
                                     hostname=hostname,
                                     port=port,
                                     database=database,
                                     autocommit=True)
                crs = dbh.cursor()
            else:
                dbh = malmapi.Connection()
                dbh.connect(database=database,
                         username=username,
                         password=password,
                         language=language,
                         hostname=hostname,
                         port=port)
                crs = MapiCursor(dbh)
            conn = SQLLogicConnection(conn_id, dbh=dbh, crs=crs, language=language)
            self.conn_map[conn_id] = conn
            return conn

    def get_connection(self, conn_id):
        return self.conn_map.get(conn_id)

    def close(self):
        for k in self.conn_map:
            conn = self.conn_map[k]
            conn.dbh.close()
        self.conn_map.clear()
        if self.crs:
            self.crs.close()
            self.crs = None
        if self.dbh:
            self.dbh.close()
            self.dbh = None


    def drop(self):
        if self.language != 'sql':
            return
        self.crs.execute('select s.name, t.name, tt.table_type_name from sys.tables t, sys.schemas s, sys.table_types tt where not t.system and t.schema_id = s.id and t.type = tt.table_type_id')
        for row in self.crs.fetchall():
            try:
<<<<<<< HEAD
                self.crs.execute('drop {} "{}"."{}" cascade'.format(row[2], row[0], row[1]))
            except pymonetdb.Error:
                # perhaps already dropped because of the cascade
                pass
        self.crs.execute('select s.name, f.name, ft.function_type_keyword from functions f, schemas s, function_types ft where not f.system and f.schema_id = s.id and f.type = ft.function_type_id')
        for row in self.crs.fetchall():
            try:
                self.crs.execute('drop all {} "{}"."{}"'.format(row[2], row[0], row[1]))
            except pymonetdb.Error:
                # perhaps already dropped
                pass
        self.crs.execute('select s.name, q.name from sys.sequences q, schemas s where q.schema_id = s.id')
        for row in self.crs.fetchall():
            try:
                self.crs.execute('drop sequence "{}"."{}"'.format(row[0], row[1]))
            except pymonetdb.Error:
                # perhaps already dropped
                pass
        self.crs.execute("select name from sys.users where name not in ('monetdb', '.snapshot')")
        for row in self.crs.fetchall():
            try:
                self.crs.execute('alter user "{}" SET SCHEMA "sys"'.format(row[0]))
            except pymonetdb.Error:
                pass
        self.crs.execute('select name from sys.schemas where not system')
        for row in self.crs.fetchall():
            try:
                self.crs.execute('drop schema "{}" cascade'.format(row[0]))
            except pymonetdb.Error:
                pass
        self.crs.execute("select name from sys.users where name not in ('monetdb', '.snapshot')")
        for row in self.crs.fetchall():
            try:
                self.crs.execute('drop user "{}"'.format(row[0]))
            except pymonetdb.Error:
=======
                self.crs.execute('drop table "%s" cascade' % row[0].replace('"', '""'))
            except KeyboardInterrupt:
                raise
            except:
>>>>>>> 6edf8dca
                pass

    def exec_statement(self, statement, expectok,
                       err_stmt=None,
                       expected_err_code=None,
                       expected_err_msg=None,
                       expected_rowcount=None,
                       conn=None):
        crs = conn.cursor() if conn else self.crs
        if skipidx.search(statement) is not None:
            # skip creation of ascending or descending index
            return ['statement', 'ok']
        try:
            affected_rowcount = crs.execute(statement)
        except (pymonetdb.Error, ValueError) as e:
            msg = e.args[0]
            if not expectok:
<<<<<<< HEAD
                result = ['statement', 'error']
                if expected_err_code or expected_err_msg:
                    # check whether failed as expected
                    err_code_received, err_msg_received = utils.parse_mapi_err_msg(msg)
                    if expected_err_code and expected_err_msg:
                        result.append(err_code_received + '!' + err_msg_received)
                        if expected_err_code == err_code_received and expected_err_msg.lower() == err_msg_received.lower():
                            return result
                    else:
                        if expected_err_code:
                            result.append(err_code_received + '!')
                            if expected_err_code == err_code_received:
                                return result
                        if expected_err_msg:
                            result.append(err_msg_received)
                            if expected_err_msg.lower() == err_msg_received.lower():
                                return result
                    msg = "statement was expected to fail with" \
                            + (" error code {}".format(expected_err_code) if expected_err_code else '')\
                            + (", error message {}".format(str(expected_err_msg)) if expected_err_msg else '')
                    self.query_error(err_stmt or statement, str(msg), str(e))
                return result
        except ConnectionError as e:
            self.query_error(err_stmt or statement, 'Server may have crashed', str(e))
            return ['statenent', 'crash'] # should never be approved
=======
                return
        except KeyboardInterrupt:
            raise
        except:
            type, value, traceback = sys.exc_info()
            self.query_error(statement, 'unexpected error from pymonetdb', str(value))
            return
>>>>>>> 6edf8dca
        else:
            result = ['statement', 'ok']
            if expectok:
                if expected_rowcount:
                    result.append('rowcount')
                    result.append('{}'.format(affected_rowcount))
                    if expected_rowcount != affected_rowcount:
                        self.query_error(err_stmt or statement, "statement was expecting to succeed with {} rows but received {} rows!".format(expected_rowcount, affected_rowcount))
                return result
            msg = None
        self.query_error(err_stmt or statement, expectok and "statement was expected to succeed but didn't" or "statement was expected to fail but didn't", msg)
        return ['statement', 'error']

    def convertresult(self, query, columns, data):
        ndata = []
        for row in data:
            if len(row) != len(columns):
                self.query_error(query, 'wrong number of columns received')
                return None
            nrow = []
            for i in range(len(columns)):
                if row[i] is None:
                    nrow.append('NULL')
                elif self.language == 'sql' and row[i] == 'NULL':
                    nrow.append('NULL')
                elif self.language == 'mal' and row[i] == 'nil':
                    nrow.append('NULL')
                elif columns[i] == 'I':
                    if row[i] in ('true', 'True'):
                        nrow.append('1')
                    elif row[i] in ('false', 'False'):
                        nrow.append('0')
                    else:
                        nrow.append('%d' % row[i])
                elif columns[i] == 'T':
                    if row[i] == '' or row[i] == b'':
                        nrow.append('(empty)')
                    else:
                        nval = []
                        if isinstance(row[i], bytes):
                            for c in row[i]:
                                c = '%02X' % c
                                nval.append(c)
                        else:
                            for c in str(row[i]):
                                if ' ' <= c <= '~':
                                    nval.append(c)
                                else:
                                    nval.append('@')
                        nrow.append(''.join(nval))
                elif columns[i] == 'R':
                    nrow.append('%.3f' % row[i])
                else:
                    raise SQLLogicSyntaxError('incorrect column type indicator')
            ndata.append(tuple(nrow))
        return ndata

    def query_error(self, query, message, exception=None, data=None):
        self.seenerr = True
        if self.rpt:
            print(self.rpt, file=self.out)
        print(message, file=self.out)
        if exception:
            print(exception.rstrip('\n'), file=self.out)
        print("query started on line %d of file %s" % (self.qline, self.name),
              file=self.out)
        print("query text:", file=self.out)
        print(query, file=self.out)
        print('', file=self.out)
        if data is not None:
            if len(data) < 100:
                print('query result:', file=self.out)
            else:
                print('truncated query result:', file=self.out)
            for row in data[:100]:
                sep=''
                for col in row:
                    if col is None:
                        print(sep, 'NULL', sep='', end='', file=self.out)
                    else:
                        print(sep, col, sep='', end='', file=self.out)
                    sep = '|'
                print('', file=self.out)

    def exec_query(self, query, columns, sorting, pyscript, hashlabel, nresult, hash, expected, conn=None) -> bool:
        err = False
        crs = conn.cursor() if conn else self.crs
        try:
            crs.execute(query)
        except (pymonetdb.Error, ValueError) as e:
            self.query_error(query, 'query failed', e.args[0])
<<<<<<< HEAD
            return ['statement', 'error'], []
        data = crs.fetchall()
        if crs.description:
            rescols = []
            for desc in crs.description:
                if desc.type_code in ('boolean', 'tinyint', 'smallint', 'int', 'bigint', 'hugeint', 'bit', 'sht', 'lng', 'hge', 'oid', 'void'):
                    rescols.append('I')
                elif desc.type_code in ('decimal', 'double', 'real', 'flt', 'dbl'):
                    rescols.append('R')
                else:
                    rescols.append('T')
            rescols = ''.join(rescols)
            if len(crs.description) != len(columns):
                self.query_error(query, 'received {} columns, expected {} columns'.format(len(crs.description), len(columns)), data=data)
                columns = rescols
                err = True
        else:
            # how can this be?
            #self.query_error(query, 'no crs.description')
            rescols = 'T'
        if sorting != 'python' and crs.rowcount * len(columns) != nresult:
            if not err:
                self.query_error(query, 'received {} rows, expected {} rows'.format(crs.rowcount, nresult // len(columns)), data=data)
                err = True
=======
            return
        except KeyboardInterrupt:
            raise
        except:
            type, value, traceback = sys.exc_info()
            self.query_error(query, 'unexpected error from pymonetdb', str(value))
            return
        if len(self.crs.description) != len(columns):
            self.query_error(query, 'received {} columns, expected {} columns'.format(len(self.crs.description), len(columns)))
            return
        if self.crs.rowcount * len(columns) != nresult:
            self.query_error(query, 'received {} rows, expected {} rows'.format(self.crs.rowcount, nresult // len(columns)))
            return
        try:
            data = self.crs.fetchall()
        except KeyboardInterrupt:
            raise
        except:
            type, value, traceback = sys.exc_info()
            self.query_error(query, 'unexpected error from pymonetdb', str(value))
            return
>>>>>>> 6edf8dca
        if self.res is not None:
            for row in data:
                sep=''
                for col in row:
                    if col is None:
                        print(sep, 'NULL', sep='', end='', file=self.res)
                    else:
                        print(sep, col, sep='', end='', file=self.res)
                    sep = '|'
                print('', file=self.res)
        if columns != rescols and self.approve:
            resdata = self.convertresult(query, rescols, data)
        else:
            resdata = None
        data = self.convertresult(query, columns, data)
        if data is None:
            return ['statement', 'error'], []
        m = hashlib.md5()
        resm = hashlib.md5()
        i = 0
        result = []
        if sorting == 'valuesort':
            ndata = []
            for row in data:
                for col in row:
                    ndata.append(col)
            ndata.sort()
            for col in ndata:
                if expected is not None:
                    if i < len(expected) and col != expected[i]:
                        self.query_error(query, 'unexpected value; received "%s", expected "%s"' % (col, expected[i]), data=data)
                        err = True
                    i += 1
                m.update(bytes(col, encoding='ascii'))
                m.update(b'\n')
                result.append(col)
            if resdata is not None:
                result = []
                ndata = []
                for row in resdata:
                    for col in row:
                        ndata.append(col)
                ndata.sort()
                for col in ndata:
                    resm.update(bytes(col, encoding='ascii'))
                    resm.update(b'\n')
                    result.append(col)
        elif sorting == 'python':
            if '.' in pyscript:
                [mod, fnc] = pyscript.rsplit('.', 1)
                try:
                    if mod.startswith('.'):
                        pymod = importlib.import_module(mod, 'MonetDBtesting')
                    else:
                        pymod = importlib.import_module(mod)
                except ModuleNotFoundError:
                    self.query_error(query, 'cannot import filter function module')
                    err = True
                else:
                    try:
                        pyfnc = getattr(pymod, fnc)
                    except AttributeError:
                        self.query_error(query, 'cannot find filter function')
                        err = True
            elif re.match(r'[_a-zA-Z][_a-zA-Z0-9]*$', pyscript) is None:
                self.query_error(query, 'filter function is not an identifier')
                err = True
            else:
                try:
                    pyfnc = eval(pyscript)
                except NameError:
                    self.query_error(query, 'cannot find filter function')
                    err = True
            if not err:
                try:
                    data = pyfnc(data)
                except:
                    self.query_error(query, 'filter function failed')
                    err = True
                if resdata is not None:
                    try:
                        resdata = pyfnc(resdata)
                    except:
                        resdata = None
            ncols = 1
            if (len(data)):
                ncols = len(data[0])
            if len(data)*ncols != nresult:
                self.query_error(query, 'received {} rows, expected {} rows'.format(len(data)*ncols, nresult), data=data)
                err = True
            for row in data:
                for col in row:
                    if expected is not None:
                        if i < len(expected) and col != expected[i]:
                            self.query_error(query, 'unexpected value; received "%s", expected "%s"' % (col, expected[i]), data=data)
                            err = True
                        i += 1
                    m.update(bytes(col, encoding='ascii'))
                    m.update(b'\n')
                    result.append(col)
            if resdata is not None:
                result = []
                for row in resdata:
                    for col in row:
                        resm.update(bytes(col, encoding='ascii'))
                        resm.update(b'\n')
                        result.append(col)
        else:
            if sorting == 'rowsort':
                data.sort()
            err_msg_buff = []
            for row in data:
                for col in row:
                    if expected is not None:
                        if i < len(expected) and col != expected[i]:
                            err_msg_buff.append('unexpected value;\nreceived "%s"\nexpected "%s"' % (col, expected[i]))
                            #self.query_error(query, 'unexpected value; received "%s", expected "%s"' % (col, expected[i]), data=data)
                            err = True
                        i += 1
                    m.update(bytes(col, encoding='ascii'))
                    m.update(b'\n')
                    result.append(col)
            if err:
                self.query_error(query, '\n'.join(err_msg_buff), data=data)
            if resdata is not None:
                if sorting == 'rowsort':
                    resdata.sort()
                result = []
                for row in resdata:
                    for col in row:
                        resm.update(bytes(col, encoding='ascii'))
                        resm.update(b'\n')
                        result.append(col)
        h = m.hexdigest()
        if resdata is not None:
            resh = resm.hexdigest()
        if not err:
            if hashlabel is not None and hashlabel in self.hashes and self.hashes[hashlabel][0] != h:
                self.query_error(query, 'query hash differs from previous query at line %d' % self.hashes[hashlabel][1], data=data)
                err = True
            elif hash is not None and h != hash:
                self.query_error(query, 'hash mismatch; received: "%s", expected: "%s"' % (h, hash), data=data)
                err = True
        if hashlabel is not None and hashlabel not in self.hashes:
            if hash is not None:
                self.hashes[hashlabel] = (hash, self.qline)
            elif not err:
                self.hashes[hashlabel] = (h, self.qline)
        result1 = ['query', rescols, sorting]
        if sorting == 'python':
            result1.append(pyscript)
        if hashlabel:
            result1.append(hashlabel)
        if len(result) > self.threshold:
            result2 = ['{} values hashing to {}'.format(len(result), h if resdata is None else resh)]
        else:
            result2 = result
        return result1, result2

    def initfile(self, f):
        self.name = f
        self.file = open(f, 'r', encoding='utf-8', errors='replace')
        self.line = 0
        self.hashes = {}

    def readline(self):
        self.line += 1
        return self.file.readline()

    def writeline(self, line=''):
        if self.approve:
            self.approve.write(line)
            if not line.endswith('\n'):
                self.approve.write('\n')

    def parse(self, f, approve=None):
        self.approve = approve
        self.initfile(f)
        while True:
            skipping = False
            line = self.readline()
            if not line:
                break
            if line[0] == '#': # skip mal comments
                break
            conn = None
            # look for connection string
            if line.startswith('@connection'):
                conn_params = parse_connection_string(line)
                conn = self.get_connection(conn_params.get('conn_id')) or self.add_connection(**conn_params)
                self.writeline(line)
                line = self.readline()
            words = line.split()
            if not words:
                continue
            while words[0] == 'skipif' or words[0] == 'onlyif':
                if words[0] == 'skipif' and words[1] == 'MonetDB':
                    skipping = True
                elif words[0] == 'onlyif' and words[1] != 'MonetDB':
                    skipping = True
                self.writeline(line)
                line = self.readline()
                words = line.split()
            hashlabel = None
            if words[0] == 'hash-threshold':
                self.threshold = int(words[1])
                self.writeline(line)
            elif words[0] == 'statement':
                expected_err_code = None
                expected_err_msg = None
                expected_rowcount = None
                expectok = words[1] == 'ok'
                if len(words) > 2:
                    if expectok:
                        if words[2] == 'rowcount':
                            expected_rowcount = int(words[3])
                    else:
                        err_str = " ".join(words[2:])
                        expected_err_code, expected_err_msg = utils.parse_mapi_err_msg(err_str)
                statement = []
                self.qline = self.line + 1
                stline = line
                while True:
                    line = self.readline()
                    if not line or line == '\n':
                        break
                    statement.append(line.rstrip('\n'))
                if not skipping:
                    if is_copyfrom_stmt(statement):
                        stmt, stmt_less_data = prepare_copyfrom_stmt(statement)
                        result = self.exec_statement(stmt, expectok, err_stmt=stmt_less_data, expected_err_code=expected_err_code, expected_err_msg=expected_err_msg, expected_rowcount=expected_rowcount, conn=conn)
                    else:
                        result = self.exec_statement('\n'.join(statement), expectok, expected_err_code=expected_err_code, expected_err_msg=expected_err_msg, expected_rowcount=expected_rowcount, conn=conn)
                    self.writeline(' '.join(result))
                else:
                    self.writeline(stline)
                for line in statement:
                    self.writeline(line)
                self.writeline()
            elif words[0] == 'query':
                columns = words[1]
                pyscript = None
                if len(words) > 2:
                    sorting = words[2]  # nosort,rowsort,valuesort
                    if sorting == 'python':
                        pyscript = words[3]
                        if len(words) > 4:
                            hashlabel = words[4]
                    elif len(words) > 3:
                        hashlabel = words[3]
                else:
                    sorting = 'nosort'
                query = []
                self.qline = self.line + 1
                qrline = line
                while True:
                    line = self.readline()
                    if not line or line == '\n' or line.startswith('----'):
                        break
                    query.append(line.rstrip('\n'))
                if not line.startswith('----'):
                    raise SQLLogicSyntaxError('---- expected')
                line = self.readline()
                if not line:
                    line = '\n'
                if 'values hashing to' in line:
                    words = line.split()
                    hash = words[4]
                    expected = None
                    nresult = int(words[0])
                else:
                    hash = None
                    expected = []
                    while line and line != '\n':
                        expected.append(line.rstrip('\n'))
                        line = self.readline()
                    nresult = len(expected)
                if not skipping:
                    result1, result2 = self.exec_query('\n'.join(query), columns, sorting, pyscript, hashlabel, nresult, hash, expected, conn=conn)
                    self.writeline(' '.join(result1))
                    for line in query:
                        self.writeline(line)
                    self.writeline('----')
                    for line in result2:
                        self.writeline(line)
                else:
                    self.writeline(qrline)
                    for line in query:
                        self.writeline(line)
                    self.writeline('----')
                    if hash:
                        self.writeline('{} values hashing to {}'.format(
                            nresult, hash))
                    else:
                        for line in expected:
                            self.writeline(line)
                self.writeline()

if __name__ == '__main__':
    import argparse
    parser = argparse.ArgumentParser(description='Run a Sqllogictest')
    parser.add_argument('--host', action='store', default='localhost',
                        help='hostname where the server runs')
    parser.add_argument('--port', action='store', type=int, default=50000,
                        help='port the server listens on')
    parser.add_argument('--database', action='store', default='demo',
                        help='name of the database')
    parser.add_argument('--nodrop', action='store_true',
                        help='do not drop tables at start of test')
    parser.add_argument('--verbose', action='store_true',
                        help='be a bit more verbose')
    parser.add_argument('--results', action='store',
                        type=argparse.FileType('w'),
                        help='file to store results of queries')
    parser.add_argument('--report', action='store', default='',
                        help='information to add to any error messages')
    parser.add_argument('--approve', action='store',
                        type=argparse.FileType('w'),
                        help='file in which to produce a new .test file with updated results')
    parser.add_argument('tests', nargs='*', help='tests to be run')
    opts = parser.parse_args()
    args = opts.tests
    sql = SQLLogic(report=opts.report)
    sql.res = opts.results
    sql.connect(hostname=opts.host, port=opts.port, database=opts.database)
    for test in args:
        try:
            if not opts.nodrop:
                sql.drop()
            if opts.verbose:
                print('now testing {}'. format(test))
            try:
                sql.parse(test, approve=opts.approve)
            except SQLLogicSyntaxError:
                pass
        except BrokenPipeError:
            break
    sql.close()<|MERGE_RESOLUTION|>--- conflicted
+++ resolved
@@ -200,48 +200,41 @@
         self.crs.execute('select s.name, t.name, tt.table_type_name from sys.tables t, sys.schemas s, sys.table_types tt where not t.system and t.schema_id = s.id and t.type = tt.table_type_id')
         for row in self.crs.fetchall():
             try:
-<<<<<<< HEAD
-                self.crs.execute('drop {} "{}"."{}" cascade'.format(row[2], row[0], row[1]))
+                self.crs.execute('drop {} "{}"."{}" cascade'.format(row[2], row[0].replace('"', '""'), row[1].replace('"', '""')))
             except pymonetdb.Error:
                 # perhaps already dropped because of the cascade
                 pass
         self.crs.execute('select s.name, f.name, ft.function_type_keyword from functions f, schemas s, function_types ft where not f.system and f.schema_id = s.id and f.type = ft.function_type_id')
         for row in self.crs.fetchall():
             try:
-                self.crs.execute('drop all {} "{}"."{}"'.format(row[2], row[0], row[1]))
+                self.crs.execute('drop all {} "{}"."{}"'.format(row[2], row[0].replace('"', '""'), row[1].replace('"', '""')))
             except pymonetdb.Error:
                 # perhaps already dropped
                 pass
         self.crs.execute('select s.name, q.name from sys.sequences q, schemas s where q.schema_id = s.id')
         for row in self.crs.fetchall():
             try:
-                self.crs.execute('drop sequence "{}"."{}"'.format(row[0], row[1]))
+                self.crs.execute('drop sequence "{}"."{}"'.format(row[0].replace('"', '""'), row[1].replace('"', '""')))
             except pymonetdb.Error:
                 # perhaps already dropped
                 pass
         self.crs.execute("select name from sys.users where name not in ('monetdb', '.snapshot')")
         for row in self.crs.fetchall():
             try:
-                self.crs.execute('alter user "{}" SET SCHEMA "sys"'.format(row[0]))
+                self.crs.execute('alter user "{}" SET SCHEMA "sys"'.format(row[0].replace('"', '""')))
             except pymonetdb.Error:
                 pass
         self.crs.execute('select name from sys.schemas where not system')
         for row in self.crs.fetchall():
             try:
-                self.crs.execute('drop schema "{}" cascade'.format(row[0]))
+                self.crs.execute('drop schema "{}" cascade'.format(row[0].replace('"', '""')))
             except pymonetdb.Error:
                 pass
         self.crs.execute("select name from sys.users where name not in ('monetdb', '.snapshot')")
         for row in self.crs.fetchall():
             try:
-                self.crs.execute('drop user "{}"'.format(row[0]))
+                self.crs.execute('drop user "{}"'.format(row[0].replace('"', '""')))
             except pymonetdb.Error:
-=======
-                self.crs.execute('drop table "%s" cascade' % row[0].replace('"', '""'))
-            except KeyboardInterrupt:
-                raise
-            except:
->>>>>>> 6edf8dca
                 pass
 
     def exec_statement(self, statement, expectok,
@@ -259,7 +252,6 @@
         except (pymonetdb.Error, ValueError) as e:
             msg = e.args[0]
             if not expectok:
-<<<<<<< HEAD
                 result = ['statement', 'error']
                 if expected_err_code or expected_err_msg:
                     # check whether failed as expected
@@ -285,15 +277,12 @@
         except ConnectionError as e:
             self.query_error(err_stmt or statement, 'Server may have crashed', str(e))
             return ['statenent', 'crash'] # should never be approved
-=======
-                return
         except KeyboardInterrupt:
             raise
         except:
             type, value, traceback = sys.exc_info()
             self.query_error(statement, 'unexpected error from pymonetdb', str(value))
             return
->>>>>>> 6edf8dca
         else:
             result = ['statement', 'ok']
             if expectok:
@@ -385,9 +374,21 @@
             crs.execute(query)
         except (pymonetdb.Error, ValueError) as e:
             self.query_error(query, 'query failed', e.args[0])
-<<<<<<< HEAD
             return ['statement', 'error'], []
-        data = crs.fetchall()
+        except KeyboardInterrupt:
+            raise
+        except:
+            type, value, traceback = sys.exc_info()
+            self.query_error(statement, 'unexpected error from pymonetdb', str(value))
+            return
+        try:
+            data = crs.fetchall()
+        except KeyboardInterrupt:
+            raise
+        except:
+            type, value, traceback = sys.exc_info()
+            self.query_error(statement, 'unexpected error from pymonetdb', str(value))
+            return
         if crs.description:
             rescols = []
             for desc in crs.description:
@@ -410,29 +411,6 @@
             if not err:
                 self.query_error(query, 'received {} rows, expected {} rows'.format(crs.rowcount, nresult // len(columns)), data=data)
                 err = True
-=======
-            return
-        except KeyboardInterrupt:
-            raise
-        except:
-            type, value, traceback = sys.exc_info()
-            self.query_error(query, 'unexpected error from pymonetdb', str(value))
-            return
-        if len(self.crs.description) != len(columns):
-            self.query_error(query, 'received {} columns, expected {} columns'.format(len(self.crs.description), len(columns)))
-            return
-        if self.crs.rowcount * len(columns) != nresult:
-            self.query_error(query, 'received {} rows, expected {} rows'.format(self.crs.rowcount, nresult // len(columns)))
-            return
-        try:
-            data = self.crs.fetchall()
-        except KeyboardInterrupt:
-            raise
-        except:
-            type, value, traceback = sys.exc_info()
-            self.query_error(query, 'unexpected error from pymonetdb', str(value))
-            return
->>>>>>> 6edf8dca
         if self.res is not None:
             for row in data:
                 sep=''
