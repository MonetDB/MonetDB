--- conflicted
+++ resolved
@@ -306,14 +306,9 @@
                             if expected_err_msg.lower() == err_msg_received.lower():
                                 return result
                     msg = "statement was expected to fail with" \
-<<<<<<< HEAD
                             + (f" error code {expected_err_code}" if expected_err_code else '') \
                             + (f", error message {repr(expected_err_msg)}" if expected_err_msg else '') \
                             + f", received code {err_code_received}, message {repr(err_msg_received)}"
-=======
-                            + (f" error code {expected_err_code}" if expected_err_code else '')\
-                            + (f", error message {str(expected_err_msg)}" if expected_err_msg else '')
->>>>>>> 64b1f7f4
                     self.query_error(err_stmt or statement, str(msg), str(e))
                 return result
         except ConnectionError as e:
