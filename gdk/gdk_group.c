--- conflicted
+++ resolved
@@ -680,15 +680,6 @@
 		GDKerror("b must exist\n");
 		return GDK_FAIL;
 	}
-<<<<<<< HEAD
-	//assert(s == NULL || BATttype(s) == TYPE_oid);
-	cnt = canditer_init(&ci, b, s);
-
-	/* g is NULL or [oid(dense),oid] and same size as b or s */
-	assert(g == NULL || BATttype(g) == TYPE_oid || BATcount(g) == 0);
-	assert(g == NULL || BATcount(g) == cnt);
-	//assert(g == NULL || BATcount(b) == 0 || (s ? g->hseqbase == s->hseqbase : g->hseqbase == b->hseqbase));
-=======
 	assert(s == NULL || BATttype(s) == TYPE_oid);
 	canditer_init(&ci, b, s);
 
@@ -696,7 +687,6 @@
 	assert(g == NULL || BATttype(g) == TYPE_oid || BATcount(g) == 0);
 	assert(g == NULL || BATcount(g) == ci.ncand);
 	assert(g == NULL || BATcount(b) == 0 || (s ? g->hseqbase == s->hseqbase : g->hseqbase == b->hseqbase));
->>>>>>> acd7e9c8
 	/* e is NULL or [oid(dense),oid] */
 	assert(e == NULL || BATttype(e) == TYPE_oid);
 	/* h is NULL or [oid(dense),lng] */
@@ -714,16 +704,12 @@
 	}
 	if (b->tkey || ci.ncand <= 1 || (g && (g->tkey || BATtdense(g)))) {
 		/* grouping is trivial: 1 element per group */
-		gn = BATdense(hseqb, 0, cnt);
+		gn = BATdense(hseqb, 0, ci.ncand);
 		if (gn == NULL)
 			goto error;
 		*groups = gn;
 		if (extents) {
-<<<<<<< HEAD
-			en = BATdense(0, ci.hseq, cnt);
-=======
-			en = canditer_slice(&ci, 0, ci.ncand);
->>>>>>> acd7e9c8
+			en = BATdense(0, ci.hseq, ci.ncand);
 			if (en == NULL)
 				goto error;
 			*extents = en;
