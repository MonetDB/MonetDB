/*
 * This Source Code Form is subject to the terms of the Mozilla Public
 * License, v. 2.0.  If a copy of the MPL was not distributed with this
 * file, You can obtain one at http://mozilla.org/MPL/2.0/.
 *
 * Copyright 1997 - July 2008 CWI, August 2008 - 2021 MonetDB B.V.
 */

#include "monetdb_config.h"
#include "gdk.h"
#include "gdk_private.h"
#include "gdk_cand.h"

/* how much to extend the extent and histo bats when we run out of space */
#define GROUPBATINCR	8192

/* BATgroup returns three bats that indicate the grouping of the input
 * bat.
 *
 * Grouping means that all equal values are in the same group, and
 * differing values are in different groups.  If specified, the input
 * bat g gives a pre-existing grouping which is then subdivided.  If a
 * candidate list s is specified, groups (both the pre-existing
 * grouping in g and the output grouping) are aligned with the
 * candidate list, else they are aligned with b.
 *
 * The outputs are as follows.
 *
 * The groups bat is aligned with the candidate list s, or the input
 * bat b if there is no candidate list, and the tail has group id's
 * (type oid).
 *
 * The extents and histo bats are indexed by group id.  The tail of
 * extents is the head oid from the candidate list s of a representative
 * of the group.  The tail of histo is of type lng and contains the
 * number of elements from b that are member of the group.  The extents
 * BAT can be used as a candidate list (sorted and unique).
 *
 * The extents and histo bats are optionally created.  The groups bat
 * is always created.  In other words, the groups argument may not be
 * NULL, but the extents and histo arguments may be NULL.
 *
 * There are six different implementations of the grouping code.
 *
 * If it can be trivially determined that all groups are singletons,
 * we can produce the outputs trivially.
 *
 * If all values in b are known to be equal (both sorted and reverse
 * sorted), we produce a single group or copy the input group.
 *
 * If the input bats b and g are sorted (either direction) or g is not
 * specified and b is sorted, or if the subsorted flag is set (only
 * used by BATsort), we only need to compare consecutive values.
 *
 * If the input bat b is sorted, but g is not, we can compare
 * consecutive values in b and need to scan sections of g for equal
 * groups.
 *
 * If a hash table already exists on b, we can make use of it.
 *
 * Otherwise we build a partial hash table on the fly.
 *
 * A decision should be made on the order in which grouping occurs.
 * Let |b| have << different values than |g| then the linked lists
 * gets extremely long, leading to a n^2 algorithm.
 * At the MAL level, the multigroup function would perform the dynamic
 * optimization.
 */

#define GRPnotfound()							\
	do {								\
		/* no equal found: start new group */			\
		if (ngrp == maxgrps) {					\
			/* we need to extend extents and histo bats, */	\
			/* do it at most once */			\
			maxgrps = bi.count;				\
			if (extents) {					\
				BATsetcount(en, ngrp);			\
				if (BATextend(en, maxgrps) != GDK_SUCCEED) \
					goto error;			\
				exts = (oid *) Tloc(en, 0);		\
			}						\
			if (histo) {					\
				BATsetcount(hn, ngrp);			\
				if (BATextend(hn, maxgrps) != GDK_SUCCEED) \
					goto error;			\
				cnts = (lng *) Tloc(hn, 0);		\
			}						\
		}							\
		if (extents)						\
			exts[ngrp] = ci.hseq + r;			\
		if (histo)						\
			cnts[ngrp] = 1;					\
		ngrps[r] = ngrp++;					\
		maxgrppos = r;						\
	} while (0)


#define GRP_compare_consecutive_values(INIT_0,INIT_1,DIFFER,KEEP)	\
	do {								\
		INIT_0;							\
		if (ci.tpe == cand_dense) {				\
			if (grps) {					\
				MT_thread_setalgorithm("GRP_compare_consecutive_values, dense, groups"); \
				TIMEOUT_LOOP_IDX(r, cnt, timeoffset) {	\
					p = canditer_next_dense(&ci) - hseqb; \
					INIT_1;				\
					if (ngrp == 0 || grps[r] != prev || DIFFER) { \
						GRPnotfound();		\
					} else {			\
						ngrps[r] = ngrp - 1;	\
						if (histo)		\
							cnts[ngrp - 1]++; \
					}				\
					KEEP;				\
					prev = grps[r];			\
				}					\
				TIMEOUT_CHECK(timeoffset,		\
					      GOTO_LABEL_TIMEOUT_HANDLER(error)); \
			} else {					\
				MT_thread_setalgorithm("GRP_compare_consecutive_values, dense, !groups"); \
				TIMEOUT_LOOP_IDX(r, cnt, timeoffset) {	\
					p = canditer_next_dense(&ci) - hseqb; \
					INIT_1;				\
					if (ngrp == 0 || DIFFER) {	\
						GRPnotfound();		\
					} else {			\
						ngrps[r] = ngrp - 1;	\
						if (histo)		\
							cnts[ngrp - 1]++; \
					}				\
					KEEP;				\
				}					\
				TIMEOUT_CHECK(timeoffset,		\
					      GOTO_LABEL_TIMEOUT_HANDLER(error)); \
			}						\
		} else {						\
			if (grps) {					\
				MT_thread_setalgorithm("GRP_compare_consecutive_values, !dense, groups"); \
				TIMEOUT_LOOP_IDX(r, cnt, timeoffset) {	\
					p = canditer_next(&ci) - hseqb;	\
					INIT_1;				\
					if (ngrp == 0 || grps[r] != prev || DIFFER) { \
						GRPnotfound();		\
					} else {			\
						ngrps[r] = ngrp - 1;	\
						if (histo)		\
							cnts[ngrp - 1]++; \
					}				\
					KEEP;				\
					prev = grps[r];			\
				}					\
				TIMEOUT_CHECK(timeoffset,		\
					      GOTO_LABEL_TIMEOUT_HANDLER(error)); \
			} else {					\
				MT_thread_setalgorithm("GRP_compare_consecutive_values, !dense, !groups"); \
				TIMEOUT_LOOP_IDX(r, cnt, timeoffset) {	\
					p = canditer_next(&ci) - hseqb;	\
					INIT_1;				\
					if (ngrp == 0 || DIFFER) {	\
						GRPnotfound();		\
					} else {			\
						ngrps[r] = ngrp - 1;	\
						if (histo)		\
							cnts[ngrp - 1]++; \
					}				\
					KEEP;				\
				}					\
				TIMEOUT_CHECK(timeoffset,		\
					      GOTO_LABEL_TIMEOUT_HANDLER(error)); \
			}						\
		}							\
	} while(0)

#define flt_neq(a, b)	(is_flt_nil(a) ? !is_flt_nil(b) : is_flt_nil(b) || (a) != (b))
#define dbl_neq(a, b)	(is_dbl_nil(a) ? !is_dbl_nil(b) : is_dbl_nil(b) || (a) != (b))
#define bte_neq(a, b)	((a) != (b))
#define sht_neq(a, b)	((a) != (b))
#define int_neq(a, b)	((a) != (b))
#define lng_neq(a, b)	((a) != (b))
#define hge_neq(a, b)	((a) != (b))

#define GRP_compare_consecutive_values_tpe(TYPE)		\
	GRP_compare_consecutive_values(				\
	/* INIT_0 */	const TYPE *w = (TYPE *) bi.base;	\
			TYPE pw = 0			,	\
	/* INIT_1 */					,	\
	/* DIFFER */	TYPE##_neq(w[p], pw)		,	\
	/* KEEP   */	pw = w[p]				\
	)

#define GRP_compare_consecutive_values_any()			\
	GRP_compare_consecutive_values(				\
	/* INIT_0 */	pv = NULL			,	\
	/* INIT_1 */	v = BUNtail(bi, p)		,	\
	/* DIFFER */	cmp(v, pv) != 0			,	\
	/* KEEP   */	pv = v					\
	)


#define GRP_subscan_old_groups(INIT_0,INIT_1,EQUAL,KEEP)		\
	do {								\
		INIT_0;							\
		pgrp[grps[0]] = 0;					\
		j = 0;							\
		if (ci.tpe == cand_dense) {				\
			MT_thread_setalgorithm("GRP_subscan_old_groups, dense"); \
			TIMEOUT_LOOP_IDX(r, cnt, timeoffset) {		\
				p = canditer_next_dense(&ci) - hseqb;	\
				INIT_1;					\
				if (ngrp != 0 && EQUAL) {		\
					/* range [j, r) is all same value */ \
					/* i is position where we saw r's */ \
					/* old group last */		\
					i = pgrp[grps[r]];		\
					/* p is new position where we saw this \
					 * group */			\
					pgrp[grps[r]] = r;		\
					if (j <= i && i < r)	{	\
						/* i is position of equal */ \
						/* value in same old group */ \
						/* as r, so r gets same new */ \
						/* group as i */	\
						oid grp = ngrps[i];	\
						ngrps[r] = grp;		\
						if (histo)		\
							cnts[grp]++;	\
						if (gn->tsorted &&	\
						    grp != ngrp - 1)	\
							gn->tsorted = false; \
						/* we found the value/group */ \
						/* combination, go to next */ \
						/* value */		\
						continue;		\
					}				\
				} else {				\
					/* value differs from previous value */	\
					/* (or is the first) */		\
					j = r;				\
					KEEP;				\
					pgrp[grps[r]] = r;		\
				}					\
				/* start a new group */			\
				GRPnotfound();				\
			}						\
			TIMEOUT_CHECK(timeoffset,			\
				      GOTO_LABEL_TIMEOUT_HANDLER(error)); \
		} else {						\
			MT_thread_setalgorithm("GRP_subscan_old_groups, !dense"); \
			TIMEOUT_LOOP_IDX(r, cnt, timeoffset) {		\
				p = canditer_next(&ci) - hseqb;		\
				INIT_1;					\
				if (ngrp != 0 && EQUAL) {		\
					/* range [j, r) is all same value */ \
					/* i is position where we saw r's */ \
					/* old group last */		\
					i = pgrp[grps[r]];		\
					/* p is new position where we saw this \
					 * group */			\
					pgrp[grps[r]] = r;		\
					if (j <= i && i < r)	{	\
						/* i is position of equal */ \
						/* value in same old group */ \
						/* as r, so r gets same new */ \
						/* group as i */	\
						oid grp = ngrps[i];	\
						ngrps[r] = grp;		\
						if (histo)		\
							cnts[grp]++;	\
						if (gn->tsorted &&	\
						    grp != ngrp - 1)	\
							gn->tsorted = false; \
						/* we found the value/group */ \
						/* combination, go to next */ \
						/* value */		\
						continue;		\
					}				\
				} else {				\
					/* value differs from previous value */	\
					/* (or is the first) */		\
					j = r;				\
					KEEP;				\
					pgrp[grps[r]] = r;		\
				}					\
				/* start a new group */			\
				GRPnotfound();				\
			}						\
			TIMEOUT_CHECK(timeoffset,			\
				      GOTO_LABEL_TIMEOUT_HANDLER(error)); \
		}							\
	} while(0)

#define flt_equ(a, b)	(is_flt_nil(a) ? is_flt_nil(b) : !is_flt_nil(b) && (a) == (b))
#define dbl_equ(a, b)	(is_dbl_nil(a) ? is_dbl_nil(b) : !is_dbl_nil(b) && (a) == (b))
#define bte_equ(a, b)	((a) == (b))
#define sht_equ(a, b)	((a) == (b))
#define int_equ(a, b)	((a) == (b))
#define lng_equ(a, b)	((a) == (b))
#define hge_equ(a, b)	((a) == (b))
#ifdef HAVE_HGE
#define uuid_equ(a, b)	((a).h == (b).h)
#else
#ifdef HAVE_UUID
#define uuid_equ(a, b)	(uuid_compare((a).u, (b).u) == 0)
#else
#define uuid_equ(a, b)	(memcmp((a).u, (b).u, UUID_SIZE) == 0)
#endif
#endif

#define GRP_subscan_old_groups_tpe(TYPE)			\
	GRP_subscan_old_groups(					\
	/* INIT_0 */	const TYPE *w = (TYPE *) bi.base;	\
		    	TYPE pw = 0			,	\
	/* INIT_1 */					,	\
	/* EQUAL  */	TYPE##_equ(w[p], pw)		,	\
	/* KEEP   */	pw = w[p]				\
	)

#define GRP_subscan_old_groups_any()				\
	GRP_subscan_old_groups(					\
	/* INIT_0 */	pv = NULL			,	\
	/* INIT_1 */	v = BUNtail(bi, p)		,	\
	/* EQUAL  */	cmp(v, pv) == 0			,	\
	/* KEEP   */	pv = v					\
	)

/* If a hash table exists on b we use it.
 *
 * The algorithm is simple.  We go through b and for each value we
 * follow the hash chain starting at the next element after that value
 * to find one that is equal to the value we're currently looking at.
 * If we found such a value, we add the value to the same group.  If
 * we reach the end of the chain, we create a new group.
 *
 * If b (the original, that is) is a view on another BAT, and this
 * other BAT has a hash, we use that.  The lo and hi values are the
 * bounds of the parent BAT that we're considering.
 *
 * Note this algorithm depends critically on the fact that our hash
 * chains go from higher to lower BUNs.
 */
#define GRP_use_existing_hash_table(INIT_0,INIT_1,EQUAL)		\
	do {								\
		INIT_0;							\
		assert(grps == NULL);					\
		if (ci.tpe == cand_dense) {				\
			MT_thread_setalgorithm(phash ? "GRP_use_existing_hash_table, dense, parent hash" : "GRP_use_existing_hash_table, dense"); \
			TIMEOUT_LOOP_IDX(r, cnt, timeoffset) {		\
				oid o = canditer_next_dense(&ci);	\
				p = o - hseqb + lo;			\
				INIT_1;					\
				/* this loop is similar, but not */	\
				/* equal, to HASHloop: the difference */ \
				/* is that we only consider BUNs */	\
				/* smaller than the one we're looking */ \
				/* up (p) */				\
				for (hb = HASHgetlink(hs, p);		\
				     hb != BUN_NONE && hb >= lo;	\
				     hb = HASHgetlink(hs, hb)) {	\
					oid grp;			\
					assert(hb < p);			\
					q = canditer_search_dense(&ci, hb + hseqb - lo, false); \
					if (q == BUN_NONE)		\
						continue;		\
					if (EQUAL) {			\
						grp = ngrps[q];		\
						ngrps[r] = grp;		\
						if (histo)		\
							cnts[grp]++;	\
						if (gn->tsorted &&	\
						    grp != ngrp - 1)	\
							gn->tsorted = false; \
						break;			\
					}				\
				}					\
				if (hb == BUN_NONE || hb < lo) {	\
					GRPnotfound();			\
				}					\
			}						\
			TIMEOUT_CHECK(timeoffset,			\
				      GOTO_LABEL_TIMEOUT_HANDLER(error)); \
		} else {						\
			MT_thread_setalgorithm(phash ? "GRP_use_existing_hash_table, !dense, parent hash" : "GRP_use_existing_hash_table, !dense"); \
			TIMEOUT_LOOP_IDX(r, cnt, timeoffset) {		\
				oid o = canditer_next(&ci);		\
				p = o - hseqb + lo;			\
				INIT_1;					\
				/* this loop is similar, but not */	\
				/* equal, to HASHloop: the difference */ \
				/* is that we only consider BUNs */	\
				/* smaller than the one we're looking */ \
				/* up (p) */				\
				for (hb = HASHgetlink(hs, p);		\
				     hb != BUN_NONE && hb >= lo;	\
				     hb = HASHgetlink(hs, hb)) {	\
					oid grp;			\
					assert(hb < p);			\
					q = canditer_search(&ci, hb + hseqb - lo, false); \
					if (q == BUN_NONE)		\
						continue;		\
					if (EQUAL) {			\
						grp = ngrps[q];		\
						ngrps[r] = grp;		\
						if (histo)		\
							cnts[grp]++;	\
						if (gn->tsorted &&	\
						    grp != ngrp - 1)	\
							gn->tsorted = false; \
						break;			\
					}				\
				}					\
				if (hb == BUN_NONE || hb < lo) {	\
					GRPnotfound();			\
				}					\
			}						\
			TIMEOUT_CHECK(timeoffset,			\
				      GOTO_LABEL_TIMEOUT_HANDLER(error)); \
		}							\
	} while(0)

#define GRP_use_existing_hash_table_tpe(TYPE)			\
	GRP_use_existing_hash_table(				\
	/* INIT_0 */	const TYPE *w = (TYPE *) bi.base,	\
	/* INIT_1 */					,	\
	/* EQUAL  */	TYPE##_equ(w[p], w[hb])			\
	)

#define GRP_use_existing_hash_table_any()			\
	GRP_use_existing_hash_table(				\
	/* INIT_0 */					,	\
	/* INIT_1 */	v = BUNtail(bi, p)		,	\
	/* EQUAL  */	cmp(v, BUNtail(bi, hb)) == 0		\
	)

/* reverse the bits of an OID value */
static inline oid
rev(oid x)
{
#if SIZEOF_OID == 8
	x = ((x & 0x5555555555555555) <<  1) | ((x >>  1) & 0x5555555555555555);
	x = ((x & 0x3333333333333333) <<  2) | ((x >>  2) & 0x3333333333333333);
	x = ((x & 0x0F0F0F0F0F0F0F0F) <<  4) | ((x >>  4) & 0x0F0F0F0F0F0F0F0F);
	x = ((x & 0x00FF00FF00FF00FF) <<  8) | ((x >>  8) & 0x00FF00FF00FF00FF);
	x = ((x & 0x0000FFFF0000FFFF) << 16) | ((x >> 16) & 0x0000FFFF0000FFFF);
	x = ((x & 0x00000000FFFFFFFF) << 32) | ((x >> 32) & 0x00000000FFFFFFFF);
#else
	x = ((x & 0x55555555) <<  1) | ((x >>  1) & 0x55555555);
	x = ((x & 0x33333333) <<  2) | ((x >>  2) & 0x33333333);
	x = ((x & 0x0F0F0F0F) <<  4) | ((x >>  4) & 0x0F0F0F0F);
	x = ((x & 0x00FF00FF) <<  8) | ((x >>  8) & 0x00FF00FF);
	x = ((x & 0x0000FFFF) << 16) | ((x >> 16) & 0x0000FFFF);
#endif
	return x;
}

/* count trailing zeros, also see candmask_lobit in gdk_cand.h */
static inline int __attribute__((__const__))
ctz(oid x)
{
#if defined(__GNUC__)
#if SIZEOF_OID == SIZEOF_INT
	return __builtin_ctz(x);
#else
	return __builtin_ctzl(x);
#endif
#elif defined(_MSC_VER)
#if SIZEOF_OID == SIZEOF_INT
	unsigned long idx;
	if (_BitScanForward(&idx, (unsigned long) x))
		return (int) idx;
#else
	unsigned long idx;
	if (_BitScanForward64(&idx, (unsigned __int64) x))
		return (int) idx;
#endif
	return -1;
#else
	/* use binary search for the lowest set bit */
	int n = 1;
#if SIZEOF_OID == SIZEOF_INT
	if ((x & 0x0000FFFF) == 0) { n += 16; x >>= 16; }
	if ((x & 0x000000FF) == 0) { n +=  8; x >>=  8; }
	if ((x & 0x0000000F) == 0) { n +=  4; x >>=  4; }
	if ((x & 0x00000003) == 0) { n +=  2; x >>=  2; }
#else
	if ((x & UINT64_C(0x00000000FFFFFFFF)) == 0) { n += 32; x >>= 32; }
	if ((x & UINT64_C(0x000000000000FFFF)) == 0) { n += 16; x >>= 16; }
	if ((x & UINT64_C(0x00000000000000FF)) == 0) { n +=  8; x >>=  8; }
	if ((x & UINT64_C(0x000000000000000F)) == 0) { n +=  4; x >>=  4; }
	if ((x & UINT64_C(0x0000000000000003)) == 0) { n +=  2; x >>=  2; }
#endif
	return n - (x & 1);
#endif
}

#define GRP_create_partial_hash_table_core(INIT_1,HASH,EQUAL,ASSERT,GRPTST) \
	do {								\
		if (ci.tpe == cand_dense) {				\
			MT_thread_setalgorithm("GRP_create_partial_hash_table, dense"); \
			TIMEOUT_LOOP_IDX(r, cnt, timeoffset) {		\
				p = canditer_next_dense(&ci) - hseqb;	\
				INIT_1;					\
				prb = HASH;				\
				for (hb = HASHget(hs, prb);		\
				     hb != BUN_NONE;			\
				     hb = HASHgetlink(hs, hb)) {	\
					ASSERT;				\
					q = canditer_search_dense(&ci, hb + hseqb, false); \
					if (q == BUN_NONE)		\
						continue;		\
					GRPTST(q, r);			\
					if (EQUAL) {			\
						grp = ngrps[q];		\
						ngrps[r] = grp;		\
						if (histo)		\
							cnts[grp]++;	\
						if (gn->tsorted &&	\
						    grp != ngrp - 1)	\
							gn->tsorted = false; \
						break;			\
					}				\
				}					\
				if (hb == BUN_NONE) {			\
					GRPnotfound();			\
					/* enter new group into hash table */ \
					HASHputlink(hs, p, HASHget(hs, prb)); \
					HASHput(hs, prb, p);		\
				}					\
			}						\
			TIMEOUT_CHECK(timeoffset,			\
				      GOTO_LABEL_TIMEOUT_HANDLER(error)); \
		} else {						\
			MT_thread_setalgorithm("GRP_create_partial_hash_table, !dense"); \
			TIMEOUT_LOOP_IDX(r, cnt, timeoffset) {		\
				p = canditer_next(&ci) - hseqb;		\
				INIT_1;					\
				prb = HASH;				\
				for (hb = HASHget(hs, prb);		\
				     hb != BUN_NONE;			\
				     hb = HASHgetlink(hs, hb)) {	\
					ASSERT;				\
					q = canditer_search(&ci, hb + hseqb, false); \
					if (q == BUN_NONE)		\
						continue;		\
					GRPTST(q, r);			\
					if (EQUAL) {			\
						grp = ngrps[q];		\
						ngrps[r] = grp;		\
						if (histo)		\
							cnts[grp]++;	\
						if (gn->tsorted &&	\
						    grp != ngrp - 1)	\
							gn->tsorted = false; \
						break;			\
					}				\
				}					\
				if (hb == BUN_NONE) {			\
					GRPnotfound();			\
					/* enter new group into hash table */ \
					HASHputlink(hs, p, HASHget(hs, prb)); \
					HASHput(hs, prb, p);		\
				}					\
			}						\
			TIMEOUT_CHECK(timeoffset,			\
				      GOTO_LABEL_TIMEOUT_HANDLER(error)); \
		}							\
	} while (0)
#define GCGRPTST(i, j)	if (grps[i] != grps[j]) { hb = BUN_NONE; break; }
#define GRPTST(i, j)	if (grps[i] != grps[j]) continue
#define NOGRPTST(i, j)	(void) 0
#define GRP_create_partial_hash_table(INIT_0,INIT_1,HASH,EQUAL)		\
	do {								\
		INIT_0;							\
		if (grps) {						\
			if (gc) {					\
				GRP_create_partial_hash_table_core(INIT_1,HASH,EQUAL,assert(HASHgetlink(hs, hb) == BUN_NONE || HASHgetlink(hs, hb) < hb),GCGRPTST); \
			} else {					\
				GRP_create_partial_hash_table_core(INIT_1,HASH ^ (rev(grps[r]) >> bits),EQUAL,(void)0,GRPTST); \
			}						\
		} else {						\
			GRP_create_partial_hash_table_core(INIT_1,HASH,EQUAL,(void)0,NOGRPTST); \
		}							\
	} while (0)

#define GRP_create_partial_hash_table_tpe(TYPE)			\
	GRP_create_partial_hash_table(				\
	/* INIT_0 */	const TYPE *w = (TYPE *) bi.base,	\
	/* INIT_1 */					,	\
	/* HASH   */	hash_##TYPE(hs, &w[p])		,	\
	/* EQUAL  */	TYPE##_equ(w[p], w[hb])			\
	)

#define GRP_create_partial_hash_table_any()			\
	GRP_create_partial_hash_table(				\
	/* INIT_0 */					,	\
	/* INIT_1 */	v = BUNtail(bi, p)		,	\
	/* HASH   */	hash_any(hs, v)			,	\
	/* EQUAL  */	cmp(v, BUNtail(bi, hb)) == 0		\
	)

#define GRP_small_values(BG, BV, GV)					\
	do {								\
		uint##BG##_t sgrps[1 << BG];				\
		const uint##BV##_t *restrict w = (const uint##BV##_t *) bi.base; \
		uint##BG##_t v;						\
		memset(sgrps, 0xFF, sizeof(sgrps));			\
		if (histo)						\
			memset(cnts, 0, maxgrps * sizeof(lng));		\
		ngrp = 0;						\
		gn->tsorted = true;					\
		if (ci.tpe == cand_dense) {				\
			TIMEOUT_LOOP_IDX(r, cnt, timeoffset) {		\
				oid o = canditer_next_dense(&ci);	\
				p = o - b->hseqbase;			\
				uint##BG##_t x = GV;			\
				if ((v = sgrps[x]) == (uint##BG##_t) ~0 && ngrp < (1 << BG)) { \
					sgrps[x] = v = (uint##BG##_t) ngrp++; \
					maxgrppos = r;			\
					if (extents)			\
						exts[v] = o;		\
				}					\
				ngrps[r] = v;				\
				if (r > 0 && v < ngrps[r - 1])		\
					gn->tsorted = false;		\
				if (histo)				\
					cnts[v]++;			\
			}						\
		} else {						\
			TIMEOUT_LOOP_IDX(r, cnt, timeoffset) {		\
				oid o = canditer_next(&ci);		\
				p = o - b->hseqbase;			\
				uint##BG##_t x = GV;			\
				if ((v = sgrps[x]) == (uint##BG##_t) ~0 && ngrp < (1 << BG)) { \
					sgrps[x] = v = (uint##BG##_t) ngrp++; \
					maxgrppos = r;			\
					if (extents)			\
						exts[v] = o;		\
				}					\
				ngrps[r] = v;				\
				if (r > 0 && v < ngrps[r - 1])		\
					gn->tsorted = false;		\
				if (histo)				\
					cnts[v]++;			\
			}						\
		}							\
		TIMEOUT_CHECK(timeoffset,				\
			      GOTO_LABEL_TIMEOUT_HANDLER(error));	\
	} while (0)

gdk_return
BATgroup_internal(BAT **groups, BAT **extents, BAT **histo,
		  BAT *b, BAT *s, BAT *g, BAT *e, BAT *h, bool subsorted)
{
	BAT *gn = NULL, *en = NULL, *hn = NULL;
	int t;
	int (*cmp)(const void *, const void *);
	const oid *grps = NULL;
	oid *restrict ngrps, ngrp, prev = 0, hseqb = 0;
	oid *restrict exts = NULL;
	lng *restrict cnts = NULL;
	BUN p, q, r;
	const void *v, *pv;
	BATiter bi;
	Hash *hs = NULL;
	BUN hb;
	BUN maxgrps;
	BUN maxgrppos = BUN_NONE;
	bat parent;
	BUN cnt;
	BUN lo = 0;
	struct canditer ci;
	oid maxgrp = oid_nil;	/* maximum value of g BAT (if subgrouping) */
	lng t0 = 0;
	const char *algomsg = "";
	bool locked = false;

	lng timeoffset = 0;
	QryCtx *qry_ctx = MT_thread_get_qry_ctx();
	if (qry_ctx != NULL) {
		timeoffset = (qry_ctx->starttime && qry_ctx->querytimeout) ? (qry_ctx->starttime + qry_ctx->querytimeout) : 0;
	}

	TRC_DEBUG_IF(ALGO) t0 = GDKusec();
	if (b == NULL) {
		GDKerror("b must exist\n");
		return GDK_FAIL;
	}
	//assert(s == NULL || BATttype(s) == TYPE_oid);
	cnt = canditer_init(&ci, b, s);

	/* g is NULL or [oid(dense),oid] and same size as b or s */
	assert(g == NULL || BATttype(g) == TYPE_oid || BATcount(g) == 0);
	assert(g == NULL || BATcount(g) == cnt);
	//assert(g == NULL || BATcount(b) == 0 || (s ? g->hseqbase == s->hseqbase : g->hseqbase == b->hseqbase));
	/* e is NULL or [oid(dense),oid] */
	assert(e == NULL || BATttype(e) == TYPE_oid);
	/* h is NULL or [oid(dense),lng] */
	assert(h == NULL || h->ttype == TYPE_lng);
	/* e and h are aligned */
	assert(e == NULL || h == NULL || BATcount(e) == BATcount(h));
	assert(e == NULL || h == NULL || e->hseqbase == h->hseqbase);
	/* we want our output to go somewhere */
	assert(groups != NULL);

	if (cnt == 0) {
		hseqb = 0;
	} else {
		hseqb = ci.hseq;
	}
	if (b->tkey || cnt <= 1 || (g && (g->tkey || BATtdense(g)))) {
		/* grouping is trivial: 1 element per group */
		gn = BATdense(hseqb, 0, cnt);
		if (gn == NULL)
			goto error;
		*groups = gn;
		if (extents) {
			en = BATdense(0, ci.hseq, cnt);
			if (en == NULL)
				goto error;
			*extents = en;
		}
		if (histo) {
			hn = BATconstant(0, TYPE_lng, &(lng){1}, cnt, TRANSIENT);
			if (hn == NULL)
				goto error;
			*histo = hn;
		}
		TRC_DEBUG(ALGO, "b=" ALGOBATFMT ",s=" ALGOOPTBATFMT
			  ",g=" ALGOOPTBATFMT ",e=" ALGOOPTBATFMT
			  ",h=" ALGOOPTBATFMT ",subsorted=%s -> groups="
			  ALGOOPTBATFMT ",extents=" ALGOOPTBATFMT
			  ",histo=" ALGOOPTBATFMT " (1 element per group -- "
			  LLFMT " usec)\n",
			  ALGOBATPAR(b), ALGOOPTBATPAR(s), ALGOOPTBATPAR(g),
			  ALGOOPTBATPAR(e), ALGOOPTBATPAR(h),
			  subsorted ? "true" : "false", ALGOOPTBATPAR(gn),
			  ALGOOPTBATPAR(en), ALGOOPTBATPAR(hn), GDKusec() - t0);
		return GDK_SUCCEED;
	}
	assert(!BATtdense(b));
	if (g) {
		assert(!BATtdense(g));
		if (BATtordered(g))
			maxgrp = * (oid *) Tloc(g, BATcount(g) - 1);
		else if (BATtrevordered(g))
			maxgrp = * (oid *) Tloc(g, 0);
		else {
			/* group bats are not modified in parallel, so
			 * no need for locks */
			if (g->tmaxpos != BUN_NONE)
				maxgrp = BUNtoid(g, g->tmaxpos);
			if (is_oid_nil(maxgrp) /* && BATcount(g) < 10240 */) {
				BATmax(&maxgrp, g, s);
			}
		}
		if (maxgrp == 0)
			g = NULL; /* single group */
		else
			grps = (const oid *) Tloc(g, 0);
	}
	if (BATordered(b) && BATordered_rev(b)) {
		/* all values are equal */
		if (g == NULL || (BATordered(g) && BATordered_rev(g))) {
			/* there's only a single group: 0 */
			gn = BATconstant(hseqb, TYPE_oid, &(oid){0}, cnt, TRANSIENT);
			if (gn == NULL)
				goto error;
			*groups = gn;
			if (extents) {
				en = BATdense(0, ci.hseq, 1);
				if (en == NULL)
					goto error;
				*extents = en;
			}
			if (histo) {
				hn = BATconstant(0, TYPE_lng, &(lng){(lng)cnt}, 1, TRANSIENT);
				if (hn == NULL)
					goto error;
				*histo = hn;
			}
			TRC_DEBUG(ALGO, "b=" ALGOBATFMT ",s=" ALGOOPTBATFMT
				  ",g=" ALGOOPTBATFMT ",e=" ALGOOPTBATFMT
				  ",h=" ALGOOPTBATFMT ",subsorted=%s -> groups="
				  ALGOOPTBATFMT ",extents=" ALGOOPTBATFMT
				  ",histo=" ALGOOPTBATFMT " (single group -- "
				  LLFMT " usec)\n",
				  ALGOBATPAR(b), ALGOOPTBATPAR(s),
				  ALGOOPTBATPAR(g), ALGOOPTBATPAR(e),
				  ALGOOPTBATPAR(h),
				  subsorted ? "true" : "false",
				  ALGOOPTBATPAR(gn), ALGOOPTBATPAR(en),
				  ALGOOPTBATPAR(hn), GDKusec() - t0);
			return GDK_SUCCEED;
		}
		if ((extents == NULL || (e != NULL && ci.hseq == b->hseqbase)) &&
		    (histo == NULL || h != NULL) &&
		    cnt == BATcount(b)) {
			/* inherit given grouping; note that if
			 * extents/histo is to be returned, we need
			 * e/h available in order to copy them,
			 * otherwise we will need to calculate them
			 * which we will do using the "normal" case */
			gn = COLcopy(g, g->ttype, false, TRANSIENT);
			if (gn == NULL)
				goto error;

			*groups = gn;
			if (extents) {
				en = COLcopy(e, e->ttype, false, TRANSIENT);
				if (en == NULL)
					goto error;
				*extents = en;
			}
			if (histo) {
				hn = COLcopy(h, h->ttype, false, TRANSIENT);
				if (hn == NULL)
					goto error;
				*histo = hn;
			}
			TRC_DEBUG(ALGO, "b=" ALGOBATFMT ",s=" ALGOOPTBATFMT
				  ",g=" ALGOOPTBATFMT ",e=" ALGOOPTBATFMT
				  ",h=" ALGOOPTBATFMT ",subsorted=%s -> groups="
				  ALGOOPTBATFMT ",extents=" ALGOOPTBATFMT
				  ",histo=" ALGOOPTBATFMT " (copy groups -- "
				  LLFMT " usec)\n",
				  ALGOBATPAR(b), ALGOOPTBATPAR(s),
				  ALGOOPTBATPAR(g), ALGOOPTBATPAR(e),
				  ALGOOPTBATPAR(h),
				  subsorted ? "true" : "false",
				  ALGOOPTBATPAR(gn), ALGOOPTBATPAR(en),
				  ALGOOPTBATPAR(hn), GDKusec() - t0);
			return GDK_SUCCEED;
		}
	}
	assert(g == NULL || !BATtdense(g)); /* i.e. g->ttype == TYPE_oid */
	cmp = ATOMcompare(b->ttype);
	gn = COLnew(hseqb, TYPE_oid, cnt, TRANSIENT);
	if (gn == NULL)
		goto error;
	ngrps = (oid *) Tloc(gn, 0);
	maxgrps = BUN_NONE;
	MT_rwlock_rdlock(&b->thashlock);
	if (b->thash && b->thash != (Hash *) 1)
		maxgrps = b->thash->nunique;
	MT_rwlock_rdunlock(&b->thashlock);
	if (maxgrps == BUN_NONE) {
		MT_lock_set(&b->theaplock);
		if (b->tunique_est != 0)
			maxgrps = (BUN) b->tunique_est;
		else
			maxgrps = cnt / 10;
		MT_lock_unset(&b->theaplock);
	}
	if (!is_oid_nil(maxgrp) && maxgrps < maxgrp)
		maxgrps += maxgrp;
	if (e && maxgrps < BATcount(e))
		maxgrps += BATcount(e);
	if (h && maxgrps < BATcount(h))
		maxgrps += BATcount(h);
	if (maxgrps < GROUPBATINCR)
		maxgrps = GROUPBATINCR;
	bi = bat_iterator(b);

	if (bi.width <= 2) {
		maxgrps = (BUN) 1 << (8 * bi.width);
		if (bi.width == 1 && maxgrp < 256)
			maxgrps *= maxgrp;
	}
	if (extents) {
		en = COLnew(0, TYPE_oid, maxgrps, TRANSIENT);
		if (en == NULL)
			goto error1;
		exts = (oid *) Tloc(en, 0);
	}
	if (histo) {
		hn = COLnew(0, TYPE_lng, maxgrps, TRANSIENT);
		if (hn == NULL)
			goto error1;
		cnts = (lng *) Tloc(hn, 0);
	}
	ngrp = 0;
	BATsetcount(gn, cnt);

	hseqb = b->hseqbase;	/* abbreviation */

	/* figure out if we can use the storage type also for
	 * comparing values */
	t = ATOMbasetype(b->ttype);
	/* for strings we can use the offset instead of the actual
	 * string values if we know that the strings in the string
	 * heap are unique */
	if (t == TYPE_str && GDK_ELIMDOUBLES(bi.vh)) {
		switch (bi.width) {
		case 1:
			t = TYPE_bte;
			break;
		case 2:
			t = TYPE_sht;
			break;
		case 4:
			t = TYPE_int;
			break;
#if SIZEOF_VAR_T == 8
		case 8:
			t = TYPE_lng;
			break;
#endif
		default:
			assert(0);
		}
	}

	if (g == NULL && t == TYPE_bte) {
		/* byte-sized values, use 256 entry array to keep
		 * track of doled out group ids; note that we can't
		 * possibly have more than 256 groups, so the group id
		 * fits in a uint8_t */
		GRP_small_values(8, 8, w[p]);
	} else if (t == TYPE_bte && maxgrp < 256) {
		/* subgrouping byte-sized values with a limited number
		 * of groups, use 65536 entry array to keep track of
		 * doled out group ids; note that we can't possibly have
		 * more than 65536 goups, so the group id fits in a
		 * uint16_t */
		GRP_small_values(16, 8, (uint16_t) (w[p] | (grps[p] << 8)));
	} else if (g == NULL && t == TYPE_sht) {
		/* short-sized values, use 65536 entry array to keep
		 * track of doled out group ids; note that we can't
		 * possibly have more than 65536 groups, so the group
		 * id fits in a uint16_t */
		GRP_small_values(16, 16, w[p]);
	} else if (subsorted ||
	    ((BATordered(b) || BATordered_rev(b)) &&
	     (g == NULL || BATordered(g) || BATordered_rev(g)))) {
		/* we only need to compare each entry with the previous */
		algomsg = "compare consecutive values -- ";
		switch (t) {
		case TYPE_bte:
			GRP_compare_consecutive_values_tpe(bte);
			break;
		case TYPE_sht:
			GRP_compare_consecutive_values_tpe(sht);
			break;
		case TYPE_int:
			GRP_compare_consecutive_values_tpe(int);
			break;
		case TYPE_lng:
			GRP_compare_consecutive_values_tpe(lng);
			break;
#ifdef HAVE_HGE
		case TYPE_hge:
			GRP_compare_consecutive_values_tpe(hge);
			break;
#endif
		case TYPE_flt:
			GRP_compare_consecutive_values_tpe(flt);
			break;
		case TYPE_dbl:
			GRP_compare_consecutive_values_tpe(dbl);
			break;
		default:
			GRP_compare_consecutive_values_any();
			break;
		}

		gn->tsorted = true;
		*groups = gn;
	} else if (BATordered(b) || BATordered_rev(b)) {
		BUN i, j;
		BUN *pgrp;

		assert(g);	/* if g == NULL or if there is a single */
		assert(grps);	/* group, we used the code above */
		/* for each value, we need to scan all previous equal
		 * values (a consecutive, possibly empty, range) to
		 * see if we can find one in the same old group
		 *
		 * we do this by maintaining for each old group the
		 * last time we saw that group, so if the last time we
		 * saw the old group of the current value is within
		 * this range, we can reuse the new group */
		algomsg = "subscan old groups -- ";
		/* determine how many old groups there are */
		if (e) {
			j = BATcount(e) + (BUN) e->hseqbase;
		} else if (h) {
			j = BATcount(h) + (BUN) h->hseqbase;
		} else {
			oid m = 0;
			for (i = 0, j= BATcount(g); i < j; i++)
				m = MAX(m , grps[i]);
			j = (BUN) m + 1;
		}
		/* array to maintain last time we saw each old group */
		pgrp = GDKmalloc(sizeof(BUN) * j);
		if (pgrp == NULL)
			goto error1;
		/* initialize to impossible position */
		memset(pgrp, ~0, sizeof(BUN) * j);

		gn->tsorted = true; /* be optimistic */

		switch (t) {
		case TYPE_bte:
			GRP_subscan_old_groups_tpe(bte);
			break;
		case TYPE_sht:
			GRP_subscan_old_groups_tpe(sht);
			break;
		case TYPE_int:
			GRP_subscan_old_groups_tpe(int);
			break;
		case TYPE_lng:
			GRP_subscan_old_groups_tpe(lng);
			break;
#ifdef HAVE_HGE
		case TYPE_hge:
			GRP_subscan_old_groups_tpe(hge);
			break;
#endif
		case TYPE_flt:
			GRP_subscan_old_groups_tpe(flt);
			break;
		case TYPE_dbl:
			GRP_subscan_old_groups_tpe(dbl);
			break;
		default:
			GRP_subscan_old_groups_any();
			break;
		}

		GDKfree(pgrp);
<<<<<<< HEAD
	} else if (g == NULL && t == TYPE_bte) {
		/* byte-sized values, use 256 entry array to keep
		 * track of doled out group ids; note that we can't
		 * possibly have more than 256 groups, so the group id
		 * fits in an uint8_t */
		uint8_t bgrps[256];
		const uint8_t *restrict w = (const uint8_t *) bi.base;
		uint8_t v;

		algomsg = "byte-sized groups -- ";
		memset(bgrps, 0xFF, sizeof(bgrps));
		if (histo)
			memset(cnts, 0, maxgrps * sizeof(lng));
		ngrp = 0;
		gn->tsorted = true;
		TIMEOUT_LOOP_IDX(r, cnt, timeoffset) {
			oid o = canditer_next(&ci);
			p = o - b->hseqbase;
			if ((v = bgrps[w[p]]) == 0xFF && ngrp < 256) {
				bgrps[w[p]] = v = (uint8_t) ngrp++;
				maxgrppos = r;
				if (extents)
					exts[v] = ci.hseq + r;
			}
			ngrps[r] = v;
			if (r > 0 && v < ngrps[r - 1])
				gn->tsorted = false;
			if (histo)
				cnts[v]++;
		}
		TIMEOUT_CHECK(timeoffset,
			      GOTO_LABEL_TIMEOUT_HANDLER(error));
	} else if (g == NULL && t == TYPE_sht) {
		/* short-sized values, use 65536 entry array to keep
		 * track of doled out group ids; note that we can't
		 * possibly have more than 65536 groups, so the group
		 * id fits in an uint16_t */
		uint16_t *restrict sgrps = GDKmalloc(65536 * sizeof(short));
		const uint16_t *restrict w = (const uint16_t *) bi.base;
		uint16_t v;

		algomsg = "short-sized groups -- ";
		if (sgrps == NULL)
			goto error1;
		memset(sgrps, 0xFF, 65536 * sizeof(uint16_t));
		if (histo)
			memset(cnts, 0, maxgrps * sizeof(lng));
		ngrp = 0;
		gn->tsorted = true;
		TIMEOUT_LOOP_IDX(r, cnt, timeoffset) {
			oid o = canditer_next(&ci);
			p = o - b->hseqbase;
			if ((v = sgrps[w[p]]) == 0xFFFF && ngrp < 65536) {
				sgrps[w[p]] = v = (uint16_t) ngrp++;
				maxgrppos = r;
				if (extents)
					exts[v] = ci.hseq + r;
			}
			ngrps[r] = v;
			if (r > 0 && v < ngrps[r - 1])
				gn->tsorted = false;
			if (histo)
				cnts[v]++;
		}
		TIMEOUT_CHECK(timeoffset,
			      GOTO_LABEL_TIMEOUT_HANDLER(error));
		GDKfree(sgrps);
=======
>>>>>>> ba66382e
	} else if (g == NULL &&
		   (BATcheckhash(b) ||
		    (!b->batTransient &&
		     BAThash(b) == GDK_SUCCEED) ||
		    (/* DISABLES CODE */ (0) &&
		     (parent = VIEWtparent(b)) != 0 &&
		     BATcheckhash(BBP_cache(parent))))) {
		/* we already have a hash table on b, or b is
		 * persistent and we could create a hash table, or b
		 * is a view on a bat that already has a hash table;
		 * but don't do this if we're checking for subgroups
		 * since we may have to go through long lists of
		 * duplicates in the hash table to find an old
		 * group */
		bool phash = false;
		algomsg = "existing hash -- ";
		MT_rwlock_rdlock(&b->thashlock);
		if (b->thash == NULL &&
		    /* DISABLES CODE */ (0) &&
		    (parent = VIEWtparent(b)) != 0) {
			/* b is a view on another bat (b2 for now).
			 * calculate the bounds [lo, lo+BATcount(b))
			 * in the parent that b uses */
			BAT *b2 = BBP_cache(parent);
			MT_rwlock_rdunlock(&b->thashlock);
			lo = b->tbaseoff - b2->tbaseoff;
			b = b2;
			bat_iterator_end(&bi);
			bi = bat_iterator(b);
			MT_rwlock_rdlock(&b->thashlock);
			algomsg = "existing parent hash -- ";
			phash = true;
		}
		hs = b->thash;
		if (hs == NULL) {
			MT_rwlock_rdunlock(&b->thashlock);
			goto lost_hash;
		}
		locked = true;
		gn->tsorted = true; /* be optimistic */

		switch (t) {
		case TYPE_bte:
			GRP_use_existing_hash_table_tpe(bte);
			break;
		case TYPE_sht:
			GRP_use_existing_hash_table_tpe(sht);
			break;
		case TYPE_int:
			GRP_use_existing_hash_table_tpe(int);
			break;
		case TYPE_lng:
			GRP_use_existing_hash_table_tpe(lng);
			break;
#ifdef HAVE_HGE
		case TYPE_hge:
			GRP_use_existing_hash_table_tpe(hge);
			break;
#endif
		case TYPE_flt:
			GRP_use_existing_hash_table_tpe(flt);
			break;
		case TYPE_dbl:
			GRP_use_existing_hash_table_tpe(dbl);
			break;
		case TYPE_uuid:
			GRP_use_existing_hash_table_tpe(uuid);
			break;
		default:
			GRP_use_existing_hash_table_any();
			break;
		}
		MT_rwlock_rdunlock(&b->thashlock);
		locked = false;
	} else {
		bool gc;
		const char *nme;
		BUN prb;
		int bits;
		BUN nbucket;
		oid grp;

	  lost_hash:
		gc = g != NULL && (BATordered(g) || BATordered_rev(g));
		bits = 0;
		GDKclrerr();	/* not interested in BAThash errors */

		/* not sorted, and no pre-existing hash table: we'll
		 * build an incomplete hash table on the fly--also see
		 * BATassertProps for similar code; we also exploit if
		 * g is clustered */
		algomsg = "new partial hash -- ";
		nme = GDKinmemory(bi.h->farmid) ? ":memory:" : BBP_physical(b->batCacheid);
		if (grps && !gc) {
			/* we manipulate the hash value after having
			 * calculated it, and when doing that, we
			 * assume the mask (i.e. nbucket-1) is a
			 * power-of-two minus one, so make sure it
			 * is */
			nbucket = cnt | cnt >> 1;
			nbucket |= nbucket >> 2;
			nbucket |= nbucket >> 4;
			nbucket |= nbucket >> 8;
			nbucket |= nbucket >> 16;
#if SIZEOF_BUN == 8
			nbucket |= nbucket >> 32;
#endif
			nbucket++;
		} else {
			nbucket = MAX(HASHmask(cnt), 1 << 16);
		}
		if (grps == NULL || is_oid_nil(maxgrp)
#if SIZEOF_OID == SIZEOF_LNG
		    || maxgrp >= ((oid) 1 << (SIZEOF_LNG * 8 - 8))
#endif
			) {
			switch (t) {
			case TYPE_bte:
				nbucket = 256;
				break;
			case TYPE_sht:
				nbucket = 65536;
				break;
			default:
				break;
			}
		}
		/* nbucket is a power of two, so ctz(nbucket)
		 * tells us which power of two */
		bits = 8 * SIZEOF_OID - ctz(nbucket);
		if ((hs = GDKzalloc(sizeof(Hash))) == NULL ||
		    (hs->heaplink.farmid = BBPselectfarm(TRANSIENT, b->ttype, hashheap)) < 0 ||
		    (hs->heapbckt.farmid = BBPselectfarm(TRANSIENT, b->ttype, hashheap)) < 0) {
			GDKfree(hs);
			hs = NULL;
			GDKerror("cannot allocate hash table\n");
			goto error1;
		}
		if (snprintf(hs->heaplink.filename, sizeof(hs->heaplink.filename), "%s.thshgrpl%x", nme, (unsigned) THRgettid()) >= (int) sizeof(hs->heaplink.filename) ||
		    snprintf(hs->heapbckt.filename, sizeof(hs->heapbckt.filename), "%s.thshgrpb%x", nme, (unsigned) THRgettid()) >= (int) sizeof(hs->heapbckt.filename) ||
		    HASHnew(hs, b->ttype, BUNlast(b), nbucket, BUN_NONE, false) != GDK_SUCCEED) {
			GDKfree(hs);
			hs = NULL;
			GDKerror("cannot allocate hash table\n");
			goto error1;
		}
		gn->tsorted = true; /* be optimistic */

		switch (t) {
		case TYPE_bte:
			if (grps && !is_oid_nil(maxgrp)
#if SIZEOF_OID == SIZEOF_LNG
			    && maxgrp < ((oid) 1 << (SIZEOF_LNG * 8 - 8))
#endif
				) {
				ulng v;
				const bte *w = (bte *) bi.base;
				GRP_create_partial_hash_table_core(
					(void) 0,
					(v = ((ulng)grps[r]<<8)|(uint8_t)w[p], hash_lng(hs, &v)),
					w[p] == w[hb] && grps[r] == grps[q],
					(void) 0,
					NOGRPTST);
			} else
				GRP_create_partial_hash_table_tpe(bte);
			break;
		case TYPE_sht:
			if (grps && !is_oid_nil(maxgrp)
#if SIZEOF_OID == SIZEOF_LNG
			    && maxgrp < ((oid) 1 << (SIZEOF_LNG * 8 - 16))
#endif
				) {
				ulng v;
				const sht *w = (sht *) bi.base;
				GRP_create_partial_hash_table_core(
					(void) 0,
					(v = ((ulng)grps[r]<<16)|(uint16_t)w[p], hash_lng(hs, &v)),
					w[p] == w[hb] && grps[r] == grps[q],
					(void) 0,
					NOGRPTST);
			} else
				GRP_create_partial_hash_table_tpe(sht);
			break;
		case TYPE_int:
			if (grps && !is_oid_nil(maxgrp)
#if SIZEOF_OID == SIZEOF_LNG
			    && maxgrp < ((oid) 1 << (SIZEOF_LNG * 8 - 32))
#endif
				) {
				ulng v;
				const int *w = (int *) bi.base;
				GRP_create_partial_hash_table_core(
					(void) 0,
					(v = ((ulng)grps[r]<<32)|(unsigned int)w[p], hash_lng(hs, &v)),
					w[p] == w[hb] && grps[r] == grps[q],
					(void) 0,
					NOGRPTST);
			} else
				GRP_create_partial_hash_table_tpe(int);
			break;
		case TYPE_lng:
#ifdef HAVE_HGE
			if (grps) {
				uhge v;
				const lng *w = (lng *) bi.base;
				GRP_create_partial_hash_table_core(
					(void) 0,
					(v = ((uhge)grps[r]<<64)|(ulng)w[p], hash_hge(hs, &v)),
					w[p] == w[hb] && grps[r] == grps[q],
					(void) 0,
					NOGRPTST);
			} else
#endif
				GRP_create_partial_hash_table_tpe(lng);
			break;
#ifdef HAVE_HGE
		case TYPE_hge:
			GRP_create_partial_hash_table_tpe(hge);
			break;
#endif
		case TYPE_flt:
			GRP_create_partial_hash_table_tpe(flt);
			break;
		case TYPE_dbl:
			GRP_create_partial_hash_table_tpe(dbl);
			break;
		case TYPE_uuid:
			GRP_create_partial_hash_table_tpe(uuid);
			break;
		default:
			GRP_create_partial_hash_table_any();
		}

		HEAPfree(&hs->heapbckt, true);
		HEAPfree(&hs->heaplink, true);
		GDKfree(hs);
	}
	bat_iterator_end(&bi);
	if (extents) {
		BATsetcount(en, (BUN) ngrp);
		en->tkey = true;
		en->tsorted = true;
		en->trevsorted = ngrp == 1;
		en->tnonil = true;
		en->tnil = false;
		*extents = virtualize(en);
	}
	if (histo) {
		BATsetcount(hn, (BUN) ngrp);
		if (ngrp == cnt || ngrp == 1) {
			hn->tkey = ngrp == 1;
			hn->tsorted = true;
			hn->trevsorted = true;
		} else {
			hn->tkey = false;
			hn->tsorted = false;
			hn->trevsorted = false;
		}
		hn->tnonil = true;
		hn->tnil = false;
		*histo = hn;
	}
	gn->tkey = ngrp == BATcount(gn);
	gn->trevsorted = ngrp == 1 || BATcount(gn) <= 1;
	gn->tnonil = true;
	gn->tnil = false;
	gn->tmaxpos = maxgrppos;
	*groups = gn;
	TRC_DEBUG(ALGO, "b=" ALGOBATFMT ",s=" ALGOOPTBATFMT
		  ",g=" ALGOOPTBATFMT ",e=" ALGOOPTBATFMT
		  ",h=" ALGOOPTBATFMT ",subsorted=%s -> groups="
		  ALGOOPTBATFMT ",extents=" ALGOOPTBATFMT
		  ",histo=" ALGOOPTBATFMT " (%s" LLFMT " usec)\n",
		  ALGOBATPAR(b), ALGOOPTBATPAR(s),
		  ALGOOPTBATPAR(g), ALGOOPTBATPAR(e),
		  ALGOOPTBATPAR(h),
		  subsorted ? "true" : "false",
		  ALGOOPTBATPAR(gn), ALGOOPTBATPAR(en),
		  ALGOOPTBATPAR(hn), algomsg, GDKusec() - t0);
	return GDK_SUCCEED;
  error1:
	bat_iterator_end(&bi);
  error:
	if (hs != NULL && hs != b->thash) {
		HEAPfree(&hs->heaplink, true);
		HEAPfree(&hs->heapbckt, true);
		GDKfree(hs);
	}
	if (locked)
		MT_rwlock_rdunlock(&b->thashlock);
	if (gn)
		BBPunfix(gn->batCacheid);
	if (en)
		BBPunfix(en->batCacheid);
	if (hn)
		BBPunfix(hn->batCacheid);
	return GDK_FAIL;
}

gdk_return
BATgroup(BAT **groups, BAT **extents, BAT **histo,
	 BAT *b, BAT *s, BAT *g, BAT *e, BAT *h)
{
	return BATgroup_internal(groups, extents, histo, b, s, g, e, h, false);
}<|MERGE_RESOLUTION|>--- conflicted
+++ resolved
@@ -617,7 +617,7 @@
 					sgrps[x] = v = (uint##BG##_t) ngrp++; \
 					maxgrppos = r;			\
 					if (extents)			\
-						exts[v] = o;		\
+						exts[v] = ci.hseq + r;		\
 				}					\
 				ngrps[r] = v;				\
 				if (r > 0 && v < ngrps[r - 1])		\
@@ -634,7 +634,7 @@
 					sgrps[x] = v = (uint##BG##_t) ngrp++; \
 					maxgrppos = r;			\
 					if (extents)			\
-						exts[v] = o;		\
+						exts[v] = ci.hseq + r;		\
 				}					\
 				ngrps[r] = v;				\
 				if (r > 0 && v < ngrps[r - 1])		\
@@ -1030,76 +1030,6 @@
 		}
 
 		GDKfree(pgrp);
-<<<<<<< HEAD
-	} else if (g == NULL && t == TYPE_bte) {
-		/* byte-sized values, use 256 entry array to keep
-		 * track of doled out group ids; note that we can't
-		 * possibly have more than 256 groups, so the group id
-		 * fits in an uint8_t */
-		uint8_t bgrps[256];
-		const uint8_t *restrict w = (const uint8_t *) bi.base;
-		uint8_t v;
-
-		algomsg = "byte-sized groups -- ";
-		memset(bgrps, 0xFF, sizeof(bgrps));
-		if (histo)
-			memset(cnts, 0, maxgrps * sizeof(lng));
-		ngrp = 0;
-		gn->tsorted = true;
-		TIMEOUT_LOOP_IDX(r, cnt, timeoffset) {
-			oid o = canditer_next(&ci);
-			p = o - b->hseqbase;
-			if ((v = bgrps[w[p]]) == 0xFF && ngrp < 256) {
-				bgrps[w[p]] = v = (uint8_t) ngrp++;
-				maxgrppos = r;
-				if (extents)
-					exts[v] = ci.hseq + r;
-			}
-			ngrps[r] = v;
-			if (r > 0 && v < ngrps[r - 1])
-				gn->tsorted = false;
-			if (histo)
-				cnts[v]++;
-		}
-		TIMEOUT_CHECK(timeoffset,
-			      GOTO_LABEL_TIMEOUT_HANDLER(error));
-	} else if (g == NULL && t == TYPE_sht) {
-		/* short-sized values, use 65536 entry array to keep
-		 * track of doled out group ids; note that we can't
-		 * possibly have more than 65536 groups, so the group
-		 * id fits in an uint16_t */
-		uint16_t *restrict sgrps = GDKmalloc(65536 * sizeof(short));
-		const uint16_t *restrict w = (const uint16_t *) bi.base;
-		uint16_t v;
-
-		algomsg = "short-sized groups -- ";
-		if (sgrps == NULL)
-			goto error1;
-		memset(sgrps, 0xFF, 65536 * sizeof(uint16_t));
-		if (histo)
-			memset(cnts, 0, maxgrps * sizeof(lng));
-		ngrp = 0;
-		gn->tsorted = true;
-		TIMEOUT_LOOP_IDX(r, cnt, timeoffset) {
-			oid o = canditer_next(&ci);
-			p = o - b->hseqbase;
-			if ((v = sgrps[w[p]]) == 0xFFFF && ngrp < 65536) {
-				sgrps[w[p]] = v = (uint16_t) ngrp++;
-				maxgrppos = r;
-				if (extents)
-					exts[v] = ci.hseq + r;
-			}
-			ngrps[r] = v;
-			if (r > 0 && v < ngrps[r - 1])
-				gn->tsorted = false;
-			if (histo)
-				cnts[v]++;
-		}
-		TIMEOUT_CHECK(timeoffset,
-			      GOTO_LABEL_TIMEOUT_HANDLER(error));
-		GDKfree(sgrps);
-=======
->>>>>>> ba66382e
 	} else if (g == NULL &&
 		   (BATcheckhash(b) ||
 		    (!b->batTransient &&
