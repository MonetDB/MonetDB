--- conflicted
+++ resolved
@@ -2555,14 +2555,11 @@
 
 	gdk_return (*wt) (const void *, stream *, size_t) = BATatoms[b->ttype].atomWrite;
 
-<<<<<<< HEAD
-	if (is_row)
-		l.flag = tpe;
 	if (lg->total_cnt == 0) // signals single bulk message or first part of bat logged in parts
 		if (log_write_format(lg, &l) != GDK_SUCCEED ||
-			(!is_row && !mnstr_writeLng(lg->output_log, total_cnt)) ||
-			(!is_row && mnstr_write(lg->output_log, &tpe, 1, 1) != 1) ||
-			(!is_row && !mnstr_writeLng(lg->output_log, total_cnt?-1:offset))) { /* offset = -1 indicates bat was logged in parts */
+			!mnstr_writeLng(lg->output_log, total_cnt) ||
+			mnstr_write(lg->output_log, &tpe, 1, 1) != 1 ||
+			!mnstr_writeLng(lg->output_log, total_cnt?-1:offset)) { /* offset = -1 indicates bat was logged in parts */
 			ok = GDK_FAIL;
 			goto bailout;
 		}
@@ -2570,15 +2567,6 @@
 
 	if (lg->total_cnt == total_cnt) // This is the last to be logged part of this bat, we can already reset the total_cnt
 		lg->total_cnt = 0;
-=======
-	if (log_write_format(lg, &l) != GDK_SUCCEED ||
-	    !mnstr_writeLng(lg->output_log, nr) ||
-	    mnstr_write(lg->output_log, &tpe, 1, 1) != 1 ||
-	    !mnstr_writeLng(lg->output_log, offset)) {
-		ok = GDK_FAIL;
-		goto bailout;
-	}
->>>>>>> 0a588f01
 
 	/* if offset is just for the log, but BAT is already sliced, reset offset */
 	if (sliced)
@@ -2664,13 +2652,8 @@
 	lg->end++;
 	if (lg->debug & 1)
 		fprintf(stderr, "#persists id (%d) bat (%d)\n", id, b->batCacheid);
-<<<<<<< HEAD
 	gdk_return r = internal_log_bat(lg, b, id, 0, BATcount(b), 0, BATcount(b));
-	logger_unlock(lg);
-=======
-	gdk_return r = internal_log_bat(lg, b, id, 0, BATcount(b), 0);
 	log_unlock(lg);
->>>>>>> 0a588f01
 	if (r != GDK_SUCCEED)
 		(void) ATOMIC_DEC(&lg->refcount);
 	return r;
@@ -2713,9 +2696,9 @@
 	logformat l;
 	l.flag = LOG_TABLE;
 	l.id = id;
-	logger_lock(lg);
+	log_lock(lg);
 	r = log_write_format(lg, &l);
-	logger_unlock(lg);
+	log_unlock(lg);
 	return r;
 }
 
@@ -2734,15 +2717,9 @@
 gdk_return
 log_bat(logger *lg, BAT *b, log_id id, lng offset, lng cnt, lng total_cnt)
 {
-<<<<<<< HEAD
-	logger_lock(lg);
+	log_lock(lg);
 	gdk_return r = internal_log_bat(lg, b, id, offset, cnt, 0, total_cnt);
-	logger_unlock(lg);
-=======
-	log_lock(lg);
-	gdk_return r = internal_log_bat(lg, b, id, offset, cnt, 0);
 	log_unlock(lg);
->>>>>>> 0a588f01
 	return r;
 }
 
@@ -2757,13 +2734,8 @@
 	lng nr;
 
 	if (BATtdense(uid)) {
-<<<<<<< HEAD
 		ok = internal_log_bat(lg, uval, id, uid->tseqbase, BATcount(uval), 1, BATcount(uval));
-		logger_unlock(lg);
-=======
-		ok = internal_log_bat(lg, uval, id, uid->tseqbase, BATcount(uval), 1);
 		log_unlock(lg);
->>>>>>> 0a588f01
 		if (!LOG_DISABLED(lg) && ok != GDK_SUCCEED)
 			(void) ATOMIC_DEC(&lg->refcount);
 		return ok;
