/*
 * SPDX-License-Identifier: MPL-2.0
 *
 * This Source Code Form is subject to the terms of the Mozilla Public
 * License, v. 2.0.  If a copy of the MPL was not distributed with this
 * file, You can obtain one at http://mozilla.org/MPL/2.0/.
 *
 * Copyright 1997 - July 2008 CWI, August 2008 - 2023 MonetDB B.V.
 */

#include "monetdb_config.h"
#include "gdk.h"
#include "gdk_private.h"
#include "gdk_logger.h"
#include "gdk_logger_internals.h"
#include "mutils.h"
#include <string.h>

static gdk_return log_add_bat(logger *lg, BAT *b, log_id id, int tid);
static gdk_return log_del_bat(logger *lg, log_bid bid);
/*
 * The logger uses a directory to store its log files. One master log
 * file stores information about the version of the logger and the
 * type mapping it uses. This file is a simple ascii file with the
 * following format:
 *  {6DIGIT-VERSION\n[id,type_name\n]*}
 * The transaction log files have a binary format.
 */

#define LOG_START	0
#define LOG_END		1
#define LOG_UPDATE_CONST	2
#define LOG_UPDATE_BULK	3
#define LOG_UPDATE	4
#define LOG_CREATE	5
#define LOG_DESTROY	6
#define LOG_SEQ		7
#define LOG_CLEAR	8 // DEPRECATED
#define LOG_BAT_GROUP	9

#ifdef NATIVE_WIN32
#define getfilepos _ftelli64
#else
#ifdef HAVE_FSEEKO
#define getfilepos ftello
#else
#define getfilepos ftell
#endif
#endif

#define BATSIZE 0

#define LOG_DISABLED(lg) ((lg)->debug&128 || (lg)->inmemory || (lg)->flushnow)

static const char *log_commands[] = {
	"LOG_START",
	"LOG_END",
	"LOG_UPDATE_CONST",
	"LOG_UPDATE_BULK",
	"LOG_UPDATE",
	"LOG_CREATE",
	"LOG_DESTROY",
	"LOG_SEQ",
	"", // LOG_CLEAR IS DEPRECATED
	"LOG_BAT_GROUP",
};

typedef struct logaction {
	int type;		/* type of change */
	lng nr;
	int tt;
	lng id;
	lng offset;
	log_id cid;		/* id of object */
	BAT *b;			/* temporary bat with changes */
	BAT *uid;		/* temporary bat with bun positions to update */
} logaction;

/* during the recover process a number of transactions could be active */
typedef struct trans {
	int tid;		/* transaction id */
	int sz;			/* sz of the changes array */
	int nr;			/* nr of changes */

	logaction *changes;

	struct trans *tr;
} trans;

typedef struct logformat_t {
	bte flag;
	int id;
} logformat;

typedef enum {LOG_OK, LOG_EOF, LOG_ERR} log_return;

static gdk_return bm_commit(logger *lg);
static gdk_return tr_grow(trans *tr);

#define log_lock(lg)	MT_lock_set(&(lg)->lock)
#define log_unlock(lg)	MT_lock_unset(&(lg)->lock)

static inline bte
find_type(logger *lg, int tpe)
{
	assert(tpe >= 0 && tpe < MAXATOMS);
	return lg->type_id[tpe];
}

static inline int
find_type_nr(logger *lg, bte tpe)
{
	int nr = lg->type_nr[tpe < 0 ? 256 + tpe : tpe];
	if (nr == 255)
		return -1;
	return nr;
}

static BUN
log_find(BAT *b, BAT *d, int val)
{
	BUN p;

	assert(b->ttype == TYPE_int);
	assert(d->ttype == TYPE_oid);
	BATiter bi = bat_iterator(b);
	if (BAThash(b) == GDK_SUCCEED) {
		MT_rwlock_rdlock(&b->thashlock);
		HASHloop_int(bi, b->thash, p, &val) {
			oid pos = p;
			if (BUNfnd(d, &pos) == BUN_NONE) {
				MT_rwlock_rdunlock(&b->thashlock);
				bat_iterator_end(&bi);
				return p;
			}
		}
		MT_rwlock_rdunlock(&b->thashlock);
	} else {		/* unlikely: BAThash failed */
		int *t = (int *) bi.base;

		for (p = 0; p < bi.count; p++) {
			if (t[p] == val) {
				oid pos = p;
				if (BUNfnd(d, &pos) == BUN_NONE) {
					bat_iterator_end(&bi);
					return p;
				}
			}
		}
	}
	bat_iterator_end(&bi);
	return BUN_NONE;
}

static log_bid
internal_find_bat(logger *lg, log_id id, int tid)
{
	BUN p;

	if (BAThash(lg->catalog_id) == GDK_SUCCEED) {
		BATiter cni = bat_iterator(lg->catalog_id);
		MT_rwlock_rdlock(&cni.b->thashlock);
		if (tid < 0) {
			HASHloop_int(cni, cni.b->thash, p, &id) {
				oid pos = p;
				if (BUNfnd(lg->dcatalog, &pos) == BUN_NONE) {
					MT_rwlock_rdunlock(&cni.b->thashlock);
					bat_iterator_end(&cni);
					return *(log_bid *) Tloc(lg->catalog_bid, p);
				}
			}
		} else {
			BUN cp = BUN_NONE;
			HASHloop_int(cni, cni.b->thash, p, &id) {
				lng lid = *(lng *) Tloc(lg->catalog_lid, p);
				if (lid != lng_nil && lid <= tid) {
					break;
				}
				cp = p;
			}
			if (cp != BUN_NONE) {
				MT_rwlock_rdunlock(&cni.b->thashlock);
				bat_iterator_end(&cni);
				return *(log_bid *) Tloc(lg->catalog_bid, cp);
			}
		}
		MT_rwlock_rdunlock(&cni.b->thashlock);
		bat_iterator_end(&cni);
		return 0;	/* not found */
	}
	return -1;		/* error creating hash */
}

static inline void
logbat_destroy(BAT *b)
{
	BBPreclaim(b);
}

static BAT *
logbat_new(int tt, BUN size, role_t role)
{
	BAT *nb = COLnew(0, tt, size, role);

	if (nb) {
		BBP_pid(nb->batCacheid) = 0;
		if (role == PERSISTENT)
			BATmode(nb, false);
	} else {
		TRC_CRITICAL(GDK, "creating new BAT[void:%s]#" BUNFMT " failed\n", ATOMname(tt), size);
	}
	return nb;
}

static int
log_read_format(logger *lg, logformat *data)
{
	assert(!lg->inmemory);
	return mnstr_read(lg->input_log, &data->flag, 1, 1) == 1 &&
		mnstr_readInt(lg->input_log, &data->id) == 1;
}

static gdk_return
log_write_format(logger *lg, logformat *data)
{
	assert(data->id || data->flag);
	assert(!lg->inmemory);
	if (mnstr_write(lg->output_log, &data->flag, 1, 1) == 1 &&
	    mnstr_writeInt(lg->output_log, data->id))
		return GDK_SUCCEED;
	TRC_CRITICAL(GDK, "write failed\n");
	return GDK_FAIL;
}

static log_return
log_read_seq(logger *lg, logformat *l)
{
	int seq = l->id;
	lng val;
	BUN p;

	assert(!lg->inmemory);
	if (mnstr_readLng(lg->input_log, &val) != 1) {
		TRC_CRITICAL(GDK, "read failed\n");
		return LOG_EOF;
	}
	if (lg->flushing)
		return LOG_OK;

	if ((p = log_find(lg->seqs_id, lg->dseqs, seq)) != BUN_NONE &&
	    p >= lg->seqs_id->batInserted) {
		assert(lg->seqs_val->hseqbase == 0);
		if (BUNreplace(lg->seqs_val, p, &val, true) != GDK_SUCCEED)
			return LOG_ERR;
	} else {
		if (p != BUN_NONE) {
			oid pos = p;
			if (BUNappend(lg->dseqs, &pos, true) != GDK_SUCCEED)
				return LOG_ERR;
		}
		if (BUNappend(lg->seqs_id, &seq, true) != GDK_SUCCEED ||
		    BUNappend(lg->seqs_val, &val, true) != GDK_SUCCEED)
			return LOG_ERR;
	}
	return LOG_OK;
}

#if 0
static gdk_return
log_write_id(logger *lg, int id)
{
	assert(!lg->inmemory);
	assert(id >= 0);
	if (mnstr_writeInt(lg->output_log, id))
		return GDK_SUCCEED;
	TRC_CRITICAL(GDK, "write failed\n");
	return GDK_FAIL;
}

static log_return
log_read_id(logger *lg, log_id *id)
{
	assert(!lg->inmemory);
	if (mnstr_readInt(lg->input_log, id) != 1) {
		TRC_CRITICAL(GDK, "read failed\n");
		return LOG_EOF;
	}
	return LOG_OK;
}
#endif

static log_return
string_reader(logger *lg, BAT *b, lng nr)
{
	size_t sz = 0;
	lng SZ = 0;
	log_return res = LOG_OK;

	for (; nr && res == LOG_OK; ) {
		if (mnstr_readLng(lg->input_log, &SZ) != 1)
			return LOG_EOF;
		sz = (size_t)SZ;
		char *buf = lg->rbuf;
		if (lg->rbufsize < sz) {
			if (!(buf = GDKrealloc(lg->rbuf, sz)))
				return LOG_ERR;
			lg->rbuf = buf;
			lg->rbufsize = sz;
		}

		if (mnstr_read(lg->input_log, buf, sz, 1) != 1)
			return LOG_EOF;
		/* handle strings */
		char *t = buf;
		/* chunked */
#define CHUNK_SIZE 1024
		char *strings[CHUNK_SIZE];
		int cur = 0;

		for(; nr>0 && res == LOG_OK && t < (buf+sz); nr--) {
			strings[cur++] = t;
			if (cur == CHUNK_SIZE && b && BUNappendmulti(b, strings, cur, true) != GDK_SUCCEED)
				res = LOG_ERR;
			if (cur == CHUNK_SIZE)
				cur = 0;
			/* find next */
			while(*t)
				t++;
			t++;
		}
		if (cur && b && BUNappendmulti(b, strings, cur, true) != GDK_SUCCEED)
			res = LOG_ERR;
	}
	return res;
}


struct offset {
	lng os /*offset within source BAT in logfile */;
	lng nr /*number of values to be copied*/;
	lng od /*offset within destination BAT in database*/;
};

static log_return
log_read_updates(logger *lg, trans *tr, logformat *l, log_id id, BAT** cands)
{
	log_return res = LOG_OK;
	lng nr, pnr;
	bte type_id = -1;
	int tpe;

	assert(!lg->inmemory);
	if (lg->debug & 1)
		fprintf(stderr, "#logger found log_read_updates %d %s\n", id, l->flag == LOG_UPDATE ? "update" : "update_buld");

	if (mnstr_readLng(lg->input_log, &nr) != 1 ||
	    mnstr_read(lg->input_log, &type_id, 1, 1) != 1)
		return LOG_ERR;

	pnr = nr;
	tpe = find_type_nr(lg, type_id);
	if (tpe >= 0) {
		BAT *uid = NULL;
		BAT *r = NULL;
		void *(*rt) (ptr, size_t *, stream *, size_t) = BATatoms[tpe].atomRead;
		lng offset;

		assert(nr <= (lng) BUN_MAX);
		if (!lg->flushing && l->flag == LOG_UPDATE) {
			uid = COLnew(0, TYPE_oid, (BUN)nr, PERSISTENT);
			if (uid == NULL) {
				return LOG_ERR;
			}
		}

		if (l->flag == LOG_UPDATE_CONST) {
			if (mnstr_readLng(lg->input_log, &offset) != 1)
				return LOG_ERR;
			if (cands) {
				// This const range actually represents a segment of candidates corresponding to updated bat entries

				if (BATcount(*cands) == 0 || lg->flushing) {
					// when flushing, we only need the offset and count of the last segment of inserts.
					assert((*cands)->ttype == TYPE_void);
					BATtseqbase(*cands, (oid) offset);
					BATsetcount(*cands, (BUN) nr);
				}
				else if (!lg->flushing) {
					assert(BATcount(*cands) > 0);
					BAT* dense = BATdense(0, (oid) offset, (BUN) nr);
					BAT* newcands = NULL;
					if (!dense ) {
						res = LOG_ERR;
					}
					else if ((*cands)->ttype == TYPE_void) {
						if ( (newcands = BATmergecand(*cands, dense)) ) {
							BBPreclaim(*cands);
							*cands = newcands;
						}
						else
							res = LOG_ERR;
					} else {
						assert((*cands)->ttype == TYPE_oid);
						assert(BATcount(*cands) > 0);
						if (BATappend(*cands, dense, NULL, true) != GDK_SUCCEED)
							res = LOG_ERR;
					}
					BBPreclaim(dense);
				}

				// We have to read the value to update the read cursor
				size_t tlen = lg->rbufsize;
				void *t = rt(lg->rbuf, &tlen, lg->input_log, 1);
				if (t == NULL) {
					res = LOG_ERR;
				}
				return res;
			}
		}

		if (!lg->flushing) {
			r = COLnew(0, tpe, (BUN) nr, PERSISTENT);
			if (r == NULL) {
				if (uid)
					BBPreclaim(uid);
				return LOG_ERR;
			}
		}

		if (l->flag == LOG_UPDATE_CONST) {
			size_t tlen = lg->rbufsize;
			void *t = rt(lg->rbuf, &tlen, lg->input_log, 1);
			if (t == NULL) {
				res = LOG_ERR;
			} else {
				lg->rbuf = t;
				lg->rbufsize = tlen;
				for(BUN p = 0; p<(BUN) nr; p++) {
					if (r && BUNappend(r, t, true) != GDK_SUCCEED)
						res = LOG_ERR;
				}
			}
		} else if (l->flag == LOG_UPDATE_BULK) {
	    		if (mnstr_readLng(lg->input_log, &offset) != 1) {
				if (r)
					BBPreclaim(r);
				return LOG_ERR;
			}
			if (tpe == TYPE_msk) {
				if (r) {
					if (mnstr_readIntArray(lg->input_log, Tloc(r, 0), (size_t) ((nr + 31) / 32)))
						BATsetcount(r, (BUN) nr);
					else
						res = LOG_ERR;
				} else {
					size_t tlen = lg->rbufsize/sizeof(int);
					size_t cnt = 0, snr = (size_t)nr;
					snr = (snr+31)/32;
					assert(tlen);
					for (; res == LOG_OK && snr > 0; snr-=cnt) {
						cnt = snr>tlen?tlen:snr;
						if (!mnstr_readIntArray(lg->input_log, lg->rbuf, cnt))
							res = LOG_ERR;
					}
				}
			} else {
				if (!ATOMvarsized(tpe)) {
					size_t cnt = 0, snr = (size_t)nr;
					size_t tlen = lg->rbufsize/ATOMsize(tpe), ntlen = lg->rbufsize;
					assert(tlen);
					/* read in chunks of max
					 * BUFSIZE/width rows */
					for (; res == LOG_OK && snr > 0; snr-=cnt) {
						cnt = snr>tlen?tlen:snr;
						void *t = rt(lg->rbuf, &ntlen, lg->input_log, cnt);

						if (t == NULL) {
							res = LOG_EOF;
							break;
						}
						assert(t == lg->rbuf);
						if (r && BUNappendmulti(r, t, cnt, true) != GDK_SUCCEED)
							res = LOG_ERR;
					}
				} else if (tpe == TYPE_str) {
					/* efficient string */
					res = string_reader(lg, r, nr);
				} else {
					for (; res == LOG_OK && nr > 0; nr--) {
						size_t tlen = lg->rbufsize;
						void *t = rt(lg->rbuf, &tlen, lg->input_log, 1);

						if (t == NULL) {
							/* see if failure was due to
							* malloc or something less
							* serious (in the current
							* context) */
							if (strstr(GDKerrbuf, "alloc") == NULL)
								res = LOG_EOF;
							else
								res = LOG_ERR;
						} else {
							lg->rbuf = t;
							lg->rbufsize = tlen;
							if (r && BUNappend(r, t, true) != GDK_SUCCEED)
								res = LOG_ERR;
						}
					}
				}
			}
		} else {
			void *(*rh) (ptr, size_t *, stream *, size_t) = BATatoms[TYPE_oid].atomRead;
			void *hv = ATOMnil(TYPE_oid);
			offset = 0;

			if (hv == NULL)
				res = LOG_ERR;
			for (; res == LOG_OK && nr > 0; nr--) {
				size_t hlen = sizeof(oid);
				void *h = rh(hv, &hlen, lg->input_log, 1);
				assert(hlen == sizeof(oid));
				assert(h == hv);
				if ((uid && BUNappend(uid, h, true) != GDK_SUCCEED))
					res = LOG_ERR;
			}
			nr = pnr;
			if (tpe == TYPE_msk) {
				if (r) {
					if (mnstr_readIntArray(lg->input_log, Tloc(r, 0), (size_t) ((nr + 31) / 32)))
						BATsetcount(r, (BUN) nr);
					else
						res = LOG_ERR;
				} else {
					for (lng i = 0; i < nr; i += 32) {
						int v;
						switch (mnstr_readInt(lg->input_log, &v)) {
						case 1:
							continue;
						case 0:
							res = LOG_EOF;
							break;
						default:
							res = LOG_ERR;
							break;
						}
						break;
					}
				}
			} else if (tpe == TYPE_str) {
				/* efficient string */
				res = string_reader(lg, r, nr);
			} else {
				for (; res == LOG_OK && nr > 0; nr--) {
					size_t tlen = lg->rbufsize;
					void *t = rt(lg->rbuf, &tlen, lg->input_log, 1);

					if (t == NULL) {
						if (strstr(GDKerrbuf, "malloc") == NULL)
							res = LOG_EOF;
						else
							res = LOG_ERR;
					} else {
						lg->rbuf = t;
						lg->rbufsize = tlen;
						if ((r && BUNappend(r, t, true) != GDK_SUCCEED))
							res = LOG_ERR;
					}
				}
			}
			GDKfree(hv);
		}

		if (res == LOG_OK) {
			if (tr_grow(tr) == GDK_SUCCEED) {
				tr->changes[tr->nr].type = l->flag;
				if (l->flag==LOG_UPDATE_BULK && offset == -1) {
					assert(cands); // bat r is part of a group of bats logged together.
					struct canditer ci;
					canditer_init(&ci, NULL, *cands);
					const oid first = canditer_peek(&ci);
					const oid last = canditer_last(&ci);
					offset = (lng) first;
					pnr = (lng) (last - first) + 1;
					if (!lg->flushing ) {
						assert(uid == NULL);
						uid = *cands;
						BBPfix((*cands)->batCacheid);
						tr->changes[tr->nr].type = LOG_UPDATE;
					}
				}
				if (l->flag==LOG_UPDATE_CONST) {
					assert(!cands); // TODO: This might change in the future.
					tr->changes[tr->nr].type = LOG_UPDATE_BULK;
				}
				tr->changes[tr->nr].nr = pnr;
				tr->changes[tr->nr].tt = tpe;
				tr->changes[tr->nr].cid = id;
				tr->changes[tr->nr].offset = offset;
				tr->changes[tr->nr].b = r;
				tr->changes[tr->nr].uid = uid;
				tr->nr++;
			} else {
				res = LOG_ERR;
			}
		}
		if (res == LOG_ERR) {
			if (r)
				BBPreclaim(r);
			if (cands && uid)
				BBPunfix((*cands)->batCacheid);
			else if (uid)
				BBPreclaim(uid);
		}
	} else {
		/* bat missing ERROR or ignore ? currently error. */
		res = LOG_ERR;
	}
	return res;
}


static gdk_return
la_bat_update_count(logger *lg, log_id id, lng cnt, int tid)
{
	BATiter cni = bat_iterator_nolock(lg->catalog_id);

	if (BAThash(lg->catalog_id) == GDK_SUCCEED) {
		MT_rwlock_rdlock(&cni.b->thashlock);
		BUN p, cp = BUN_NONE;

		HASHloop_int(cni, cni.b->thash, p, &id) {
			lng lid = *(lng *) Tloc(lg->catalog_lid, p);

			if (lid != lng_nil && lid <= tid)
				break;
			cp = p;
		}
		if (cp != BUN_NONE) {
			lng ocnt = *(lng*) Tloc(lg->catalog_cnt, cp);
			assert(lg->catalog_cnt->hseqbase == 0);
			if (ocnt < cnt && BUNreplace(lg->catalog_cnt, cp, &cnt, false) != GDK_SUCCEED) {
				MT_rwlock_rdunlock(&cni.b->thashlock);
				return GDK_FAIL;
			}
		}
		MT_rwlock_rdunlock(&cni.b->thashlock);
		return GDK_SUCCEED;
	}
	return GDK_FAIL;
}

static gdk_return
la_bat_updates(logger *lg, logaction *la, int tid)
{
	log_bid bid = internal_find_bat(lg, la->cid, tid);
	BAT *b = NULL;

	if (bid < 0)
		return GDK_FAIL;
	if (!bid) {
		GDKerror("la_bat_updates failed to find bid for object %d\n", la->cid);
		return GDK_FAIL;
	}

	if (!lg->flushing) {
		b = BATdescriptor(bid);
		if (b == NULL)
			return GDK_FAIL;
	}
	BUN cnt = 0;
	if (la->type == LOG_UPDATE_BULK) {
		if (!lg->flushing) {
			cnt = BATcount(b);
			int is_msk = (b->ttype == TYPE_msk);
			/* handle offset 0 ie clear */
			if (/* DISABLES CODE */ (0) && la->offset == 0 && cnt)
				BATclear(b, true);
			/* handle offset */
			if (cnt <= (BUN)la->offset) {
				msk t = 1;
				if (cnt < (BUN)la->offset) { /* insert nils */
					const void *tv = (is_msk)?&t:ATOMnilptr(b->ttype);
					lng i, d = la->offset - BATcount(b);
					for(i=0;i<d;i++) {
						if (BUNappend(b, tv, true) != GDK_SUCCEED) {
							logbat_destroy(b);
							return GDK_FAIL;
						}
					}
				}
				if (BATcount(b) == (BUN)la->offset && BATappend(b, la->b, NULL, true) != GDK_SUCCEED) {
					logbat_destroy(b);
					return GDK_FAIL;
				}
			} else {
				BATiter vi = bat_iterator(la->b);
				BUN p, q;

				for (p=0, q = (BUN)la->offset; p<(BUN)la->nr; p++, q++) {
					const void *t = BUNtail(vi, p);

					if (q < cnt) {
						if (BUNreplace(b, q, t, true) != GDK_SUCCEED) {
							logbat_destroy(b);
							bat_iterator_end(&vi);
							return GDK_FAIL;
						}
					} else {
						if (BUNappend(b, t, true) != GDK_SUCCEED) {
							logbat_destroy(b);
							bat_iterator_end(&vi);
							return GDK_FAIL;
						}
					}
				}
				bat_iterator_end(&vi);
			}
		}
	} else if (la->type == LOG_UPDATE) {
		if (!lg->flushing && BATupdate(b, la->uid, la->b, true) != GDK_SUCCEED) {
			return GDK_FAIL;
		}
	}
	cnt = (BUN)(la->offset + la->nr);
	if (la_bat_update_count(lg, la->cid, cnt, tid) != GDK_SUCCEED) {
		if (b)
			logbat_destroy(b);
		return GDK_FAIL;
	}
	if (b)
		logbat_destroy(b);
	return GDK_SUCCEED;
}

static log_return
log_read_destroy(logger *lg, trans *tr, log_id id)
{
	(void) lg;
	assert(!lg->inmemory);
	if (tr_grow(tr) == GDK_SUCCEED) {
		tr->changes[tr->nr].type = LOG_DESTROY;
		tr->changes[tr->nr].cid = id;
		tr->nr++;
		return LOG_OK;
	}
	return LOG_ERR;
}

static gdk_return
la_bat_destroy(logger *lg, logaction *la, int tid)
{
	log_bid bid = internal_find_bat(lg, la->cid, tid);

	if (bid < 0)
		return GDK_FAIL;
	if (!bid) {
		GDKerror("la_bat_destroy failed to find bid for object %d (issue ignored)\n", la->cid);
		GDKclrerr();
		return GDK_SUCCEED;
	}
	if (bid && log_del_bat(lg, bid) != GDK_SUCCEED)
		return GDK_FAIL;
	return GDK_SUCCEED;
}

static log_return
log_read_create(logger *lg, trans *tr, log_id id)
{
	bte tt;
	int tpe;

	assert(!lg->inmemory);
	if (lg->debug & 1)
		fprintf(stderr, "#log_read_create %d\n", id);

	if (mnstr_read(lg->input_log, &tt, 1, 1) != 1)
		return LOG_ERR;

	tpe = find_type_nr(lg, tt);
	/* read create */
	if (tr_grow(tr) == GDK_SUCCEED) {
		tr->changes[tr->nr].type = LOG_CREATE;
		tr->changes[tr->nr].tt = tpe;
		tr->changes[tr->nr].cid = id;
		tr->nr++;
		return LOG_OK;
	}
	return LOG_ERR;
}

static gdk_return
la_bat_create(logger *lg, logaction *la, int tid)
{
	BAT *b;

	/* formerly head column type, should be void */
	if ((b = COLnew(0, la->tt, BATSIZE, PERSISTENT)) == NULL)
		return GDK_FAIL;

	if (la->tt < 0)
		BATtseqbase(b, 0);

	if ((b = BATsetaccess(b, BAT_READ)) == NULL ||
	    log_add_bat(lg, b, la->cid, tid) != GDK_SUCCEED) {
		logbat_destroy(b);
		return GDK_FAIL;
	}
	logbat_destroy(b);
	return GDK_SUCCEED;
}

static gdk_return
log_write_new_types(logger *lg, FILE *fp, bool append)
{
	bte id = 0;

	/* write types and insert into bats */
	/* first the fixed sized types */
	for (int i = 0; i < GDKatomcnt; i++) {
		if (ATOMvarsized(i))
			continue;
		if (append) {
			lg->type_id[i] = id;
			lg->type_nr[id] = i;
		}
		if (fprintf(fp, "%d,%s\n", id, BATatoms[i].name) < 0)
			return GDK_FAIL;
		id++;
	}
	/* second the var sized types */
	id = -127; /* start after nil */
	for (int i = 0; i < GDKatomcnt; i++) {
		if (!ATOMvarsized(i))
			continue;
		if (append) {
			lg->type_id[i] = id;
			lg->type_nr[256 + id] = i;
		}
		if (fprintf(fp, "%d,%s\n", id, BATatoms[i].name) < 0)
			return GDK_FAIL;
		id++;
	}
	return GDK_SUCCEED;
}

#define TR_SIZE		1024

static trans *
tr_create(trans *tr, int tid)
{
	trans *ntr = GDKmalloc(sizeof(trans));

	if (ntr == NULL)
		return NULL;
	ntr->tid = tid;
	ntr->sz = TR_SIZE;
	ntr->nr = 0;
	ntr->changes = GDKmalloc(sizeof(logaction) * TR_SIZE);
	if (ntr->changes == NULL) {
		GDKfree(ntr);
		return NULL;
	}
	ntr->tr = tr;
	return ntr;
}

static gdk_return
la_apply(logger *lg, logaction *c, int tid)
{
	gdk_return ret = GDK_SUCCEED;

	switch (c->type) {
	case LOG_UPDATE_BULK:
	case LOG_UPDATE:
		ret = la_bat_updates(lg, c, tid);
		break;
	case LOG_CREATE:
		if (!lg->flushing)
			ret = la_bat_create(lg, c, tid);
		break;
	case LOG_DESTROY:
		if (!lg->flushing)
			ret = la_bat_destroy(lg, c, tid);
		break;
	default:
		MT_UNREACHABLE();
	}
	return ret;
}

static void
la_destroy(logaction *c)
{
	if ((c->type == LOG_UPDATE || c->type == LOG_UPDATE_BULK) && c->b)
		logbat_destroy(c->b);
	if (c->type == LOG_UPDATE && c->uid)
		logbat_destroy(c->uid);
}

static gdk_return
tr_grow(trans *tr)
{
	if (tr->nr == tr->sz) {
		logaction *changes;
		tr->sz <<= 1;
		changes = GDKrealloc(tr->changes, tr->sz * sizeof(logaction));
		if (changes == NULL)
			return GDK_FAIL;
		tr->changes = changes;
	}
	/* cleanup the next */
	tr->changes[tr->nr].b = NULL;
	return GDK_SUCCEED;
}

static trans *
tr_destroy(trans *tr)
{
	trans *r = tr->tr;

	GDKfree(tr->changes);
	GDKfree(tr);
	return r;
}

static trans *
tr_abort_(logger *lg, trans *tr, int s)
{
	int i;

	if (lg->debug & 1)
		fprintf(stderr, "#tr_abort\n");

	for (i = s; i < tr->nr; i++)
		la_destroy(&tr->changes[i]);
	return tr_destroy(tr);
}

static trans *
tr_abort(logger *lg, trans *tr)
{
	return tr_abort_(lg, tr, 0);
}

static trans *
tr_commit(logger *lg, trans *tr)
{
	int i;

	if (lg->debug & 1)
		fprintf(stderr, "#tr_commit\n");

	for (i = 0; i < tr->nr; i++) {
		if (la_apply(lg, &tr->changes[i], tr->tid) != GDK_SUCCEED) {
			do {
				tr = tr_abort_(lg, tr, i);
			} while (tr != NULL);
			return (trans *) -1;
		}
		la_destroy(&tr->changes[i]);
	}
	lg->saved_tid = tr->tid;
	return tr_destroy(tr);
}

static gdk_return
log_read_types_file(logger *lg, FILE *fp)
{
	int id = 0;
	char atom_name[IDLENGTH];

	/* scanf should use IDLENGTH somehow */
	while(fscanf(fp, "%d,%63s\n", &id, atom_name) == 2) {
		int i = ATOMindex(atom_name);

		if (id < -127 || id > 127 || i < 0) {
			GDKerror("unknown type in log file '%s'\n", atom_name);
			return GDK_FAIL;
		}
		lg->type_id[i] = (int8_t) id;
		lg->type_nr[id < 0 ? 256 + id : id] = i;
	}
	return GDK_SUCCEED;
}


gdk_return
log_create_types_file(logger *lg, const char *filename, bool append)
{
	FILE *fp;

	if ((fp = MT_fopen(filename, "w")) == NULL) {
		GDKerror("cannot create log file %s\n", filename);
		return GDK_FAIL;
	}
	if (fprintf(fp, "%06d\n\n", lg->version) < 0) {
		fclose(fp);
		MT_remove(filename);
		GDKerror("writing log file %s failed", filename);
		return GDK_FAIL;
	}

	if (log_write_new_types(lg, fp, append) != GDK_SUCCEED) {
		fclose(fp);
		MT_remove(filename);
		GDKerror("writing log file %s failed", filename);
		return GDK_FAIL;
	}
	if (fflush(fp) < 0 || (!(GDKdebug & NOSYNCMASK)
#if defined(_MSC_VER)
		     && _commit(_fileno(fp)) < 0
#elif defined(HAVE_FDATASYNC)
		     && fdatasync(fileno(fp)) < 0
#elif defined(HAVE_FSYNC)
		     && fsync(fileno(fp)) < 0
#endif
	    )) {
		GDKsyserror("flushing log file %s failed", filename);
		fclose(fp);
		MT_remove(filename);
		return GDK_FAIL;
	}
	if (fclose(fp) < 0) {
		GDKsyserror("closing log file %s failed", filename);
		MT_remove(filename);
		return GDK_FAIL;
	}
	return GDK_SUCCEED;
}

static gdk_return
log_open_output(logger *lg)
{
	logged_range *new_range = (logged_range*)GDKmalloc(sizeof(logged_range));

	if (!new_range) {
		TRC_CRITICAL(GDK, "allocation failure\n");
		return GDK_FAIL;
	}

	lg->end = 0;
	lg->drops = 0;
	if (!LOG_DISABLED(lg)) {
		char id[32];
		char *filename;

		if (snprintf(id, sizeof(id), LLFMT, lg->id) >= (int) sizeof(id)) {
			TRC_CRITICAL(GDK, "filename is too large\n");
			GDKfree(new_range);
			return GDK_FAIL;
		}
		if ((filename = GDKfilepath(BBPselectfarm(PERSISTENT, 0, offheap), lg->dir, LOGFILE, id)) == NULL) {
			TRC_CRITICAL(GDK, "allocation failure\n");
			GDKfree(new_range);
			return GDK_FAIL;
		}

		if (lg->debug & 1)
			fprintf(stderr, "#log_open_output: %s.%s\n", LOGFILE, id);
		lg->output_log = open_wstream(filename);
		if (lg->output_log) {
			short byteorder = 1234;
			mnstr_write(lg->output_log, &byteorder, sizeof(byteorder), 1);
		}
		lg->end = 0;

		if (lg->output_log == NULL || mnstr_errnr(lg->output_log) != MNSTR_NO__ERROR) {
			TRC_CRITICAL(GDK, "creating %s failed: %s\n", filename, mnstr_peek_error(NULL));
			GDKfree(new_range);
			GDKfree(filename);
			return GDK_FAIL;
		}
		GDKfree(filename);
	}
	new_range->id = lg->id;
	new_range->last_ts = 0;
	new_range->next = NULL;
	if (lg->current)
		lg->current->next = new_range;
	lg->current = new_range;
	if (!lg->pending)
		lg->pending = new_range;
	return GDK_SUCCEED;
}

static inline void
log_close_input(logger *lg)
{
	if (!lg->inmemory)
		close_stream(lg->input_log);
	lg->input_log = NULL;
}

static inline void
log_close_output(logger *lg)
{
	assert (!lg->flushing_output_log);

	if (!LOG_DISABLED(lg))
		close_stream(lg->output_log);
	lg->output_log = NULL;
}

static gdk_return
log_open_input(logger *lg, char *filename, bool *filemissing)
{
	lg->input_log = open_rstream(filename);

	/* if the file doesn't exist, there is nothing to be read back */
	if (lg->input_log == NULL || mnstr_errnr(lg->input_log) != MNSTR_NO__ERROR) {
		log_close_input(lg);
		*filemissing = true;
		return GDK_SUCCEED;
	}
	short byteorder;
	switch (mnstr_read(lg->input_log, &byteorder, sizeof(byteorder), 1)) {
	case -1:
		log_close_input(lg);
		return GDK_FAIL;
	case 0:
		/* empty file is ok */
		log_close_input(lg);
		return GDK_SUCCEED;
	case 1:
		/* if not empty, must start with correct byte order mark */
		if (byteorder != 1234) {
			TRC_CRITICAL(GDK, "incorrect byte order word in file %s\n", filename);
			log_close_input(lg);
			return GDK_FAIL;
		}
		break;
	}
	return GDK_SUCCEED;
}

static log_return
log_read_transaction(logger *lg)
{
	logformat l;
	trans *tr = NULL;
	log_return err = LOG_OK;
	int ok = 1;
	int dbg = GDKdebug;

	if (!lg->flushing)
		GDKdebug &= ~CHECKMASK;

	BAT* cands = NULL; // used in case of LOG_BAT_GROUP

	while (err == LOG_OK && (ok=log_read_format(lg, &l))) {
		if (l.flag == 0 && l.id == 0) {
			err = LOG_EOF;
			break;
		}

		if (lg->debug & 1) {
			fprintf(stderr, "#log_readlog: ");
			if (l.flag > 0 &&
				l.flag != LOG_CLEAR &&
			    l.flag < (bte) (sizeof(log_commands) / sizeof(log_commands[0])))
				fprintf(stderr, "%s", log_commands[(int) l.flag]);
			else
				fprintf(stderr, "%d", l.flag);
			fprintf(stderr, " %d\n", l.id);
		}
		/* the functions we call here can succeed (LOG_OK),
		 * but they can also fail for two different reasons:
		 * they can run out of input (LOG_EOF -- this is not
		 * serious, we just abort the remaining transactions),
		 * or some malloc or BAT update fails (LOG_ERR -- this
		 * is serious, we must abort the complete process);
		 * the latter failure causes the current function to
		 * return GDK_FAIL */
		switch (l.flag) {
		case LOG_START:
			if (l.id > lg->tid)
				lg->tid = l.id;
			if ((tr = tr_create(tr, l.id)) == NULL) {
				err = LOG_ERR;
				break;
			}
			if (lg->debug & 1)
				fprintf(stderr, "#logger tstart %d\n", tr->tid);
			break;
		case LOG_END:
			if (tr == NULL)
				err = LOG_EOF;
			else if (tr->tid != l.id)	/* abort record */
				tr = tr_abort(lg, tr);
			else
				tr = tr_commit(lg, tr);
			break;
		case LOG_SEQ:
			err = log_read_seq(lg, &l);
			break;
		case LOG_UPDATE_CONST:
		case LOG_UPDATE_BULK:
		case LOG_UPDATE:
			if (tr == NULL)
				err = LOG_EOF;
			else {
				err = log_read_updates(lg, tr, &l, l.id, cands?&cands:NULL);
			}
			break;
		case LOG_CREATE:
			if (tr == NULL)
				err = LOG_EOF;
			else
				err = log_read_create(lg, tr, l.id);
			break;
		case LOG_DESTROY:
			if (tr == NULL)
				err = LOG_EOF;
			else
				err = log_read_destroy(lg, tr, l.id);
			break;
		case LOG_BAT_GROUP:
			if (tr == NULL)
				err = LOG_EOF;
			else {
				if (l.id > 0) {
					// START OF LOG_BAT_GROUP
					cands = COLnew(0, TYPE_void, 0, SYSTRANS);
					if (!cands)
						err = LOG_ERR;
				} else if (cands == NULL) {
					/* should have gone through the
					 * above option earlier */
					err = LOG_ERR;
				} else {
					// END OF LOG_BAT_GROUP
					BBPunfix(cands->batCacheid);
					cands = NULL;
				}
			}
			break;
		default:
			err = LOG_ERR;
		}
		if (tr == (trans *) -1) {
			err = LOG_ERR;
			tr = NULL;
			break;
		}
	}
	while (tr)
		tr = tr_abort(lg, tr);
	if (!lg->flushing)
		GDKdebug = dbg;

	BBPreclaim(cands);
	if (!ok)
		return LOG_EOF;
	return err;
}

static gdk_return
log_readlog(logger *lg, char *filename, bool *filemissing)
{
	log_return err = LOG_OK;
	time_t t0, t1;
	struct stat sb;

	assert(!lg->inmemory);

	if (lg->debug & 1) {
		fprintf(stderr, "#log_readlog opening %s\n", filename);
	}

	gdk_return res = log_open_input(lg, filename, filemissing);
	if (!lg->input_log || res != GDK_SUCCEED)
		return res;
	int fd;
	if ((fd = getFileNo(lg->input_log)) < 0 || fstat(fd, &sb) < 0) {
		if (lg->debug & 1) {
			fprintf(stderr, "!ERROR: log_readlog: fstat on opened file %s failed\n", filename);
		}
		log_close_input(lg);
		/* If the file could be opened, but fstat fails,
		 * something weird is going on */
		return GDK_FAIL;
	}
	t0 = time(NULL);
	if (lg->debug & 1) {
		printf("# Start reading the write-ahead log '%s'\n", filename);
		fflush(stdout);
	}
	while (err != LOG_EOF && err != LOG_ERR) {
		t1 = time(NULL);
		if (t1 - t0 > 10) {
			lng fpos;
			t0 = t1;
			/* not more than once every 10 seconds */
			fpos = (lng) getfilepos(getFile(lg->input_log));
			if (lg->debug & 1 && fpos >= 0) {
				printf("# still reading write-ahead log \"%s\" (%d%% done)\n", filename, (int) ((fpos * 100 + 50) / sb.st_size));
				fflush(stdout);
			}
		}
		err = log_read_transaction(lg);
	}
	log_close_input(lg);
	lg->input_log = NULL;

	/* remaining transactions are not committed, ie abort */
	if (lg->debug & 1) {
		printf("# Finished reading the write-ahead log '%s'\n", filename);
		fflush(stdout);
	}
	/* we cannot distinguish errors from incomplete transactions
	 * (even if we would log aborts in the logs). So we simply
	 * abort and move to the next log file */
	return err == LOG_ERR ? GDK_FAIL : GDK_SUCCEED;
	//return GDK_SUCCEED;
}

/*
 * The log files are incrementally numbered, starting from 2. They are
 * processed in the same sequence.
 */
static gdk_return
log_readlogs(logger *lg, char *filename)
{
	gdk_return res = GDK_SUCCEED;

	assert(!lg->inmemory);
	if (lg->debug & 1)
		fprintf(stderr, "#log_readlogs logger id is " LLFMT " last logger id is " LLFMT "\n", lg->id, lg->saved_id);

	char log_filename[FILENAME_MAX];
	if (lg->saved_id >= lg->id) {
		bool filemissing = false;

		lg->id = lg->saved_id+1;
		while (res == GDK_SUCCEED && !filemissing) {
			if (snprintf(log_filename, sizeof(log_filename), "%s." LLFMT, filename, lg->id) >= FILENAME_MAX) {
				GDKerror("Logger filename path is too large\n");
				return GDK_FAIL;
			}
			res = log_readlog(lg, log_filename, &filemissing);
			if (!filemissing) {
				lg->saved_id++;
				lg->id++;
			}
		}
	}
	return res;
}

static gdk_return
log_commit(logger *lg)
{
	if (lg->debug & 1)
		fprintf(stderr, "#log_commit\n");

	return bm_commit(lg);
}

static gdk_return
check_version(logger *lg, FILE *fp, const char *fn, const char *logdir, const char *filename, bool *needsnew)
{
	int version = 0;

	assert(!lg->inmemory);
	if (fscanf(fp, "%6d", &version) != 1) {
		GDKerror("Could not read the version number from the file '%s/log'.\n", lg->dir);
		fclose(fp);
		return GDK_FAIL;
	}
	if (version < 52300) {	/* first CATALOG_VERSION for "new" log format */
		lg->catalog_bid = logbat_new(TYPE_int, BATSIZE, PERSISTENT);
		lg->catalog_id = logbat_new(TYPE_int, BATSIZE, PERSISTENT);
		lg->dcatalog = logbat_new(TYPE_oid, BATSIZE, PERSISTENT);
		if (lg->catalog_bid == NULL || lg->catalog_id == NULL || lg->dcatalog == NULL) {
			GDKerror("cannot create catalog bats");
			fclose(fp);
			return GDK_FAIL;
		}
		/* old_logger_load always closes fp */
		if (old_logger_load(lg, fn, logdir, fp, version, filename) != GDK_SUCCEED) {
			//loads drop no longer needed catalog, snapshots bats
			//convert catalog_oid -> catalog_id (lng->int)
			GDKerror("Incompatible database version %06d, "
				 "this server supports version %06d.\n%s",
				 version, lg->version,
				 version < lg->version ? "Maybe you need to upgrade to an intermediate release first.\n" : "");
			return GDK_FAIL;
		}
		*needsnew = false; /* already written a new log file */
		return GDK_SUCCEED;
	} else if (version != lg->version) {
		if (lg->prefuncp == NULL ||
		    (*lg->prefuncp)(lg->funcdata, version, lg->version) != GDK_SUCCEED) {
			GDKerror("Incompatible database version %06d, "
				 "this server supports version %06d.\n%s",
				 version, lg->version,
				 version < lg->version ? "Maybe you need to upgrade to an intermediate release first.\n" : "");
			fclose(fp);
			return GDK_FAIL;
		}
		*needsnew = true;	/* we need to write a new log file */
	} else {
		lg->postfuncp = NULL;	/* don't call */
		*needsnew = false;	/* log file already up-to-date */
	}
	if (fgetc(fp) != '\n' ||	/* skip \n */
	    fgetc(fp) != '\n') {	/* skip \n */
		GDKerror("Badly formatted log file");
		fclose(fp);
		return GDK_FAIL;
	}
	if (log_read_types_file(lg, fp) != GDK_SUCCEED) {
		fclose(fp);
		return GDK_FAIL;
	}
	fclose(fp);
	return GDK_SUCCEED;
}

static BAT *
bm_tids(BAT *b, BAT *d)
{
	BUN sz = BATcount(b);
	BAT *tids = BATdense(0, 0, sz);

	if (tids == NULL)
		return NULL;

	if (BATcount(d)) {
		BAT *diff = BATdiff(tids, d, NULL, NULL, false, false, BUN_NONE);
		logbat_destroy(tids);
		tids = diff;
	}
	return tids;
}


static gdk_return
log_switch_bat(BAT *old, BAT *new, const char *fn, const char *name)
{
	char bak[IDLENGTH];

	if (BATmode(old, true) != GDK_SUCCEED) {
		GDKerror("cannot convert old %s to transient", name);
		return GDK_FAIL;
	}
	if (strconcat_len(bak, sizeof(bak), fn, "_", name, NULL) >= sizeof(bak)) {
		GDKerror("name %s_%s too long\n", fn, name);
		return GDK_FAIL;
	}
	if (BBPrename(old, NULL) != 0 ||
	    BBPrename(new, bak) != 0) {
		GDKerror("rename (%s) failed\n", bak);
		return GDK_FAIL;
	}
	BBPretain(new->batCacheid);
	return GDK_SUCCEED;
}

static gdk_return
bm_get_counts(logger *lg)
{
	BUN p, q, deleted = 0;
	const log_bid *bids = (const log_bid *) Tloc(lg->catalog_bid, 0);

	BATloop(lg->catalog_bid, p, q) {
		oid pos = p;
		lng cnt = 0;
		lng lid = lng_nil;

		if (BUNfnd(lg->dcatalog, &pos) == BUN_NONE) {
			BAT *b = BBPquickdesc(bids[p]);
			assert(b);
			cnt = BATcount(b);
		} else {
			deleted++;
			lid = 1;
		}
		if (BUNappend(lg->catalog_cnt, &cnt, false) != GDK_SUCCEED)
			return GDK_FAIL;
		if (BUNappend(lg->catalog_lid, &lid, false) != GDK_SUCCEED)
			return GDK_FAIL;
	}
	lg->deleted = deleted;
	lg->cnt = BATcount(lg->catalog_bid);
	return GDK_SUCCEED;
}

static int
subcommit_list_add(int next, bat *n, BUN *sizes, bat bid, BUN sz)
{
	assert(sz <= BBP_desc(bid)->batCount || sz == BUN_NONE);
	for (int i=0; i<next; i++) {
		if (n[i] == bid) {
			sizes[i] = sz;
			return next;
		}
	}
	n[next] = bid;
	sizes[next++] = sz;
	return next;
}

static int
cleanup_and_swap(logger *lg, int *r, const log_bid *bids, lng *lids, lng *cnts, BAT *catalog_bid, BAT *catalog_id, BAT *dcatalog, BUN cleanup)
{
	BAT *nbids, *noids, *ncnts, *nlids, *ndels;
	BUN p, q;
	int err = 0, rcnt = 0;

	oid *poss = Tloc(dcatalog, 0);
	BATloop(dcatalog, p, q) {
		oid pos = poss[p];

		if (lids[pos] == lng_nil || lids[pos] > lg->saved_tid)
			continue;

		if (lids[pos] >= 0) {
			lids[pos] = -1; /* mark as transient */
			r[rcnt++] = bids[pos];

			BAT *lb;

			if ((lb = BATdescriptor(bids[pos])) == NULL ||
				BATmode(lb, true/*transient*/) != GDK_SUCCEED) {
				TRC_WARNING(GDK, "Failed to set bat(%d) transient\n", bids[pos]);
			}
			logbat_destroy(lb);
		}
	}
	BUN ocnt = BATcount(catalog_bid);
	nbids = logbat_new(TYPE_int, ocnt-cleanup, PERSISTENT);
	noids = logbat_new(TYPE_int, ocnt-cleanup, PERSISTENT);
	ncnts = logbat_new(TYPE_lng, ocnt-cleanup, SYSTRANS);
	nlids = logbat_new(TYPE_lng, ocnt-cleanup, SYSTRANS);
	ndels = logbat_new(TYPE_oid, BATcount(dcatalog)-cleanup, PERSISTENT);

	if (nbids == NULL || noids == NULL || ncnts == NULL || nlids == NULL || ndels == NULL) {
		logbat_destroy(nbids);
		logbat_destroy(noids);
		logbat_destroy(ncnts);
		logbat_destroy(nlids);
		logbat_destroy(ndels);
		return 0;
	}

	int *oids = (int*)Tloc(catalog_id, 0);
	q = BATcount(catalog_bid);
	for(p = 0; p<q && !err; p++) {
		bat col = bids[p];
		int nid = oids[p];
		lng lid = lids[p];
		lng cnt = cnts[p];
		oid pos = p;

		/* only project out the deleted with lid == -1
	         * update dcatalog */
		if (lid == -1)
			continue; /* remove */

		if (BUNappend(nbids, &col, false) != GDK_SUCCEED ||
		    BUNappend(noids, &nid, false) != GDK_SUCCEED ||
		    BUNappend(nlids, &lid, false) != GDK_SUCCEED ||
		    BUNappend(ncnts, &cnt, false) != GDK_SUCCEED)
			err=1;
		pos = (oid)(BATcount(nbids)-1);
		if (lid != lng_nil && BUNappend(ndels, &pos, false) != GDK_SUCCEED)
			err=1;
	}

	if (err) {
		logbat_destroy(nbids);
		logbat_destroy(noids);
		logbat_destroy(ndels);
		logbat_destroy(ncnts);
		logbat_destroy(nlids);
		return 0;
	}
	/* point of no return */
	if (log_switch_bat(catalog_bid, nbids, lg->fn, "catalog_bid") != GDK_SUCCEED ||
	    log_switch_bat(catalog_id, noids, lg->fn, "catalog_id") != GDK_SUCCEED ||
	    log_switch_bat(dcatalog, ndels, lg->fn, "dcatalog") != GDK_SUCCEED ||
	    (nbids = BATsetaccess(nbids, BAT_READ)) == NULL ||
	    (noids = BATsetaccess(noids, BAT_READ)) == NULL ||
	    (ndels = BATsetaccess(ndels, BAT_READ)) == NULL) {
		logbat_destroy(nbids);
		logbat_destroy(noids);
		logbat_destroy(ndels);
		logbat_destroy(ncnts);
		logbat_destroy(nlids);
		return -1;
	}
	r[rcnt++] = lg->catalog_bid->batCacheid;
	r[rcnt++] = lg->catalog_id->batCacheid;
	r[rcnt++] = lg->dcatalog->batCacheid;

	logbat_destroy(lg->catalog_bid);
	logbat_destroy(lg->catalog_id);
	logbat_destroy(lg->dcatalog);

	lg->catalog_bid = nbids;
	lg->catalog_id = noids;
	lg->dcatalog = ndels;

	BBPunfix(lg->catalog_cnt->batCacheid);
	BBPunfix(lg->catalog_lid->batCacheid);

	lg->catalog_cnt = ncnts;
	lg->catalog_lid = nlids;
	lg->cnt = BATcount(lg->catalog_bid);
	lg->deleted -= cleanup;
	assert(lg->deleted == BATcount(lg->dcatalog));
	return rcnt;
}

/* this function is called with log_lock() held; it releases the lock
 * before returning */
static gdk_return
bm_subcommit(logger *lg)
{
	BUN p, q;
	BAT *catalog_bid = lg->catalog_bid;
	BAT *catalog_id = lg->catalog_id;
	BAT *dcatalog = lg->dcatalog;
	BUN nn = 13 + BATcount(catalog_bid);
	bat *n = GDKmalloc(sizeof(bat) * nn);
	bat *r = GDKmalloc(sizeof(bat) * nn);
	BUN *sizes = GDKmalloc(sizeof(BUN) * nn);
	int i = 0, rcnt = 0;
	gdk_return res;
	const log_bid *bids;
	lng *cnts = NULL, *lids = NULL;
	BUN cleanup = 0;
	lng t0 = 0;

	if (n == NULL || r == NULL || sizes == NULL) {
		GDKfree(n);
		GDKfree(r);
		GDKfree(sizes);
		log_unlock(lg);
		return GDK_FAIL;
	}

	sizes[i] = 0;
	n[i++] = 0;		/* n[0] is not used */
	bids = (const log_bid *) Tloc(catalog_bid, 0);
	if (lg->catalog_cnt)
		cnts = (lng *) Tloc(lg->catalog_cnt, 0);
	if (lg->catalog_lid)
		lids = (lng *) Tloc(lg->catalog_lid, 0);
	BATloop(catalog_bid, p, q) {
		bat col = bids[p];

		if (lids && lids[p] != lng_nil && lids[p] <= lg->saved_tid)
			cleanup++;
		if (lg->debug & 1)
			fprintf(stderr, "#commit new %s (%d)\n", BBP_logical(col), col);
		assert(col);
		sizes[i] = cnts?(BUN)cnts[p]:0;
		n[i++] = col;
	}
	/* now commit catalog, so it's also up to date on disk */
	sizes[i] = lg->cnt;
	n[i++] = catalog_bid->batCacheid;
	sizes[i] = lg->cnt;
	n[i++] = catalog_id->batCacheid;
	sizes[i] = BATcount(dcatalog);
	n[i++] = dcatalog->batCacheid;

	if (cleanup && (rcnt=cleanup_and_swap(lg, r, bids, lids, cnts, catalog_bid, catalog_id, dcatalog, cleanup)) < 0) {
		GDKfree(n);
		GDKfree(r);
		GDKfree(sizes);
		log_unlock(lg);
		return GDK_FAIL;
	}
	if (dcatalog != lg->dcatalog) {
		i = subcommit_list_add(i, n, sizes, lg->catalog_bid->batCacheid, BATcount(lg->catalog_bid));
		i = subcommit_list_add(i, n, sizes, lg->catalog_id->batCacheid, BATcount(lg->catalog_bid));
		i = subcommit_list_add(i, n, sizes, lg->dcatalog->batCacheid, BATcount(lg->dcatalog));
	}
	if (lg->seqs_id) {
		sizes[i] = BATcount(lg->seqs_id);
		n[i++] = lg->seqs_id->batCacheid;
		sizes[i] = BATcount(lg->seqs_id);
		n[i++] = lg->seqs_val->batCacheid;
	}
	if (!cleanup && lg->seqs_id && BATcount(lg->dseqs) > (BATcount(lg->seqs_id)/2) && BATcount(lg->dseqs) > 10 ) {
		BAT *tids, *ids, *vals;

		tids = bm_tids(lg->seqs_id, lg->dseqs);
		if (tids == NULL) {
			GDKfree(n);
			GDKfree(r);
			GDKfree(sizes);
			log_unlock(lg);
			return GDK_FAIL;
		}
		ids = logbat_new(TYPE_int, BATcount(tids), PERSISTENT);
		vals = logbat_new(TYPE_lng, BATcount(tids), PERSISTENT);

		if (ids == NULL || vals == NULL) {
			logbat_destroy(tids);
			logbat_destroy(ids);
			logbat_destroy(vals);
			GDKfree(n);
			GDKfree(r);
			GDKfree(sizes);
			log_unlock(lg);
			return GDK_FAIL;
		}

		if (BATappend(ids, lg->seqs_id, tids, true) != GDK_SUCCEED ||
		    BATappend(vals, lg->seqs_val, tids, true) != GDK_SUCCEED) {
			logbat_destroy(tids);
			logbat_destroy(ids);
			logbat_destroy(vals);
			GDKfree(n);
			GDKfree(r);
			GDKfree(sizes);
			log_unlock(lg);
			return GDK_FAIL;
		}
		logbat_destroy(tids);
		BATclear(lg->dseqs, true);

		if (log_switch_bat(lg->seqs_id, ids, lg->fn, "seqs_id") != GDK_SUCCEED ||
		    log_switch_bat(lg->seqs_val, vals, lg->fn, "seqs_val") != GDK_SUCCEED ||
		    (ids = BATsetaccess(ids, BAT_READ)) == NULL ||
		    (vals = BATsetaccess(vals, BAT_READ)) == NULL) {
			logbat_destroy(ids);
			logbat_destroy(vals);
			GDKfree(n);
			GDKfree(r);
			GDKfree(sizes);
			log_unlock(lg);
			return GDK_FAIL;
		}
		i = subcommit_list_add(i, n, sizes, ids->batCacheid, BATcount(ids));
		i = subcommit_list_add(i, n, sizes, vals->batCacheid, BATcount(ids));

		if (BBP_lrefs(lg->seqs_id->batCacheid) > 0)
			r[rcnt++] = lg->seqs_id->batCacheid;
		if (BBP_lrefs(lg->seqs_val->batCacheid) > 0)
			r[rcnt++] = lg->seqs_val->batCacheid;

		logbat_destroy(lg->seqs_id);
		logbat_destroy(lg->seqs_val);

		lg->seqs_id = ids;
		lg->seqs_val = vals;
	}
	if (lg->seqs_id) {
		sizes[i] = BATcount(lg->dseqs);
		n[i++] = lg->dseqs->batCacheid;
	}

	assert((BUN) i <= nn);
	log_unlock(lg);
	if (lg->debug & 1)
		t0 = GDKusec();
	res = TMsubcommit_list(n, cnts?sizes:NULL, i, lg->saved_id, lg->saved_tid);
	if (lg->debug & 1)
		fprintf(stderr, "#subcommit " LLFMT "usec\n", GDKusec() - t0);
	if (res == GDK_SUCCEED) { /* now cleanup */
		for(i=0;i<rcnt; i++) {
			if (lg->debug & 1) {
				fprintf(stderr, "#release %d\n", r[i]);
				if (BBP_lrefs(r[i]) != 2)
					fprintf(stderr, "#release %d %d\n", r[i], BBP_lrefs(r[i]));
			}
			BBPrelease(r[i]);
		}
	}
	GDKfree(n);
	GDKfree(r);
	GDKfree(sizes);
	if (res != GDK_SUCCEED)
		TRC_CRITICAL(GDK, "commit failed\n");
	return res;
}

static gdk_return
log_filename(logger *lg, char bak[FILENAME_MAX], char filename[FILENAME_MAX])
{
	str filenamestr = NULL;

	if ((filenamestr = GDKfilepath(0, lg->dir, LOGFILE, NULL)) == NULL)
		return GDK_FAIL;
	size_t len = strcpy_len(filename, filenamestr, FILENAME_MAX);
	GDKfree(filenamestr);
	if (len >= FILENAME_MAX) {
		GDKerror("Logger filename path is too large\n");
		return GDK_FAIL;
	}
	if (bak) {
		len = strconcat_len(bak, FILENAME_MAX, filename, ".bak", NULL);
		if (len >= FILENAME_MAX) {
			GDKerror("Logger filename path is too large\n");
			return GDK_FAIL;
		}
	}
	return GDK_SUCCEED;
}

static gdk_return
log_cleanup(logger *lg, lng id)
{
	char log_id[FILENAME_MAX];

	if (snprintf(log_id, sizeof(log_id), LLFMT, id) >= FILENAME_MAX) {
		GDKerror("log_id filename is too large\n");
		return GDK_FAIL;
	}
	if (GDKunlink(0, lg->dir, LOGFILE, log_id) != GDK_SUCCEED) {
		TRC_WARNING(GDK, "#log_cleanup: failed to remove old WAL %s.%s\n", LOGFILE, log_id);
		GDKclrerr();
	}
	return GDK_SUCCEED;
}

/* Load data from the logger logdir
 * Initialize new directories and catalog files if none are present,
 * unless running in read-only mode
 * Load data and persist it in the BATs */
static gdk_return
log_load(int debug, const char *fn, const char *logdir, logger *lg, char filename[FILENAME_MAX])
{
	FILE *fp = NULL;
	char bak[FILENAME_MAX];
	bat catalog_bid, catalog_id, dcatalog;
	bool needcommit = false;
	int dbg = GDKdebug;
	bool readlogs = false;
	bool needsnew = false;	/* need to write new log file? */

	/* refactor */
	if (!LOG_DISABLED(lg)) {
		if (log_filename(lg, bak, filename) != GDK_SUCCEED)
			goto error;
	}

	lg->catalog_bid = NULL;
	lg->catalog_id = NULL;
	lg->catalog_cnt = NULL;
	lg->catalog_lid = NULL;
	lg->dcatalog = NULL;

	lg->seqs_id = NULL;
	lg->seqs_val = NULL;
	lg->dseqs = NULL;

	if (!LOG_DISABLED(lg)) {
		/* try to open logfile backup, or failing that, the file
		 * itself. we need to know whether this file exists when
		 * checking the database consistency later on */
		if ((fp = MT_fopen(bak, "r")) != NULL) {
			fclose(fp);
			fp = NULL;
			if (GDKunlink(0, lg->dir, LOGFILE, NULL) != GDK_SUCCEED ||
			    GDKmove(0, lg->dir, LOGFILE, "bak", lg->dir, LOGFILE, NULL, true) != GDK_SUCCEED)
				goto error;
		} else if (errno != ENOENT) {
			GDKsyserror("open %s failed", bak);
			goto error;
		}
		fp = MT_fopen(filename, "r");
		if (fp == NULL && errno != ENOENT) {
			GDKsyserror("open %s failed", filename);
			goto error;
		}
	}

	strconcat_len(bak, sizeof(bak), fn, "_catalog_bid", NULL);
	catalog_bid = BBPindex(bak);

	/* initialize arrays for type mapping, to be read from disk */
	memset(lg->type_id, -1, sizeof(lg->type_id));
	memset(lg->type_nr, 255, sizeof(lg->type_nr));

	/* this is intentional - if catalog_bid is 0, force it to find
	 * the persistent catalog */
	if (catalog_bid == 0) {
		/* catalog does not exist, so the log file also
		 * shouldn't exist */
		if (fp != NULL) {
			GDKerror("there is no logger catalog, "
				 "but there is a log file.\n");
			goto error;
		}

		lg->catalog_bid = logbat_new(TYPE_int, BATSIZE, PERSISTENT);
		lg->catalog_id = logbat_new(TYPE_int, BATSIZE, PERSISTENT);
		lg->dcatalog = logbat_new(TYPE_oid, BATSIZE, PERSISTENT);

		if (lg->catalog_bid == NULL || lg->catalog_id == NULL || lg->dcatalog == NULL) {
			GDKerror("cannot create catalog bats");
			goto error;
		}
		if ((lg->catalog_bid = BATsetaccess(lg->catalog_bid, BAT_READ)) == NULL ||
		    (lg->catalog_id = BATsetaccess(lg->catalog_id, BAT_READ)) == NULL ||
		    (lg->dcatalog = BATsetaccess(lg->dcatalog, BAT_READ)) == NULL) {
			goto error;
		}
		if (debug & 1)
			fprintf(stderr, "#create %s catalog\n", fn);

		/* give the catalog bats names so we can find them
		 * next time */
		strconcat_len(bak, sizeof(bak), fn, "_catalog_bid", NULL);
		if (BBPrename(lg->catalog_bid, bak) < 0) {
			goto error;
		}

		strconcat_len(bak, sizeof(bak), fn, "_catalog_id", NULL);
		if (BBPrename(lg->catalog_id, bak) < 0) {
			goto error;
		}

		strconcat_len(bak, sizeof(bak), fn, "_dcatalog", NULL);
		if (BBPrename(lg->dcatalog, bak) < 0) {
			goto error;
		}

		if (!LOG_DISABLED(lg)) {
			if (GDKcreatedir(filename) != GDK_SUCCEED) {
				GDKerror("cannot create directory for log file %s\n", filename);
				goto error;
			}
			if (log_create_types_file(lg, filename, true) != GDK_SUCCEED)
				goto error;
		}

		BBPretain(lg->catalog_bid->batCacheid);
		BBPretain(lg->catalog_id->batCacheid);
		BBPretain(lg->dcatalog->batCacheid);

		log_lock(lg);
		/* bm_subcommit releases the lock */
		if (bm_subcommit(lg) != GDK_SUCCEED) {
			/* cannot commit catalog, so remove log */
			MT_remove(filename);
			BBPrelease(lg->catalog_bid->batCacheid);
			BBPrelease(lg->catalog_id->batCacheid);
			BBPrelease(lg->dcatalog->batCacheid);
			goto error;
		}
	} else {
		/* find the persistent catalog. As non persistent bats
		 * require a logical reference we also add a logical
		 * reference for the persistent bats */
		BUN p, q;
		BAT *b, *o, *d;

		assert(!lg->inmemory);

		/* the catalog exists, and so should the log file */
		if (fp == NULL && !LOG_DISABLED(lg)) {
			GDKerror("There is a logger catalog, but no log file.\n");
			goto error;
		}
		if (fp != NULL) {
			/* check_version always closes fp */
			if (check_version(lg, fp, fn, logdir, filename, &needsnew) != GDK_SUCCEED) {
				fp = NULL;
				goto error;
			}
			readlogs = true;
			fp = NULL;
		}

		if (lg->catalog_bid == NULL && lg->catalog_id == NULL && lg->dcatalog == NULL) {
			b = BATdescriptor(catalog_bid);
			if (b == NULL) {
				GDKerror("inconsistent database, catalog does not exist");
				goto error;
			}

			strconcat_len(bak, sizeof(bak), fn, "_catalog_id", NULL);
			catalog_id = BBPindex(bak);
			o = BATdescriptor(catalog_id);
			if (o == NULL) {
				BBPunfix(b->batCacheid);
				GDKerror("inconsistent database, catalog_id does not exist");
				goto error;
			}

			strconcat_len(bak, sizeof(bak), fn, "_dcatalog", NULL);
			dcatalog = BBPindex(bak);
			d = BATdescriptor(dcatalog);
			if (d == NULL) {
				GDKerror("cannot create dcatalog bat");
				BBPunfix(b->batCacheid);
				BBPunfix(o->batCacheid);
				goto error;
			}

			lg->catalog_bid = b;
			lg->catalog_id = o;
			lg->dcatalog = d;
			const log_bid *bids = (const log_bid *) Tloc(lg->catalog_bid, 0);
			BATloop(lg->catalog_bid, p, q) {
				bat bid = bids[p];
				oid pos = p;

				if (BBPretain(bid) == 0 && /* any bid in the catalog_bid, needs one logical ref */
				    BUNfnd(lg->dcatalog, &pos) == BUN_NONE &&
				    BUNappend(lg->dcatalog, &pos, true) != GDK_SUCCEED)
					goto error;
			}
		}
		if ((lg->catalog_bid = BATsetaccess(lg->catalog_bid, BAT_READ)) == NULL ||
		    (lg->catalog_id = BATsetaccess(lg->catalog_id, BAT_READ)) == NULL ||
		    (lg->dcatalog = BATsetaccess(lg->dcatalog, BAT_READ)) == NULL) {
			goto error;
		}
		BBPretain(lg->catalog_bid->batCacheid);
		BBPretain(lg->catalog_id->batCacheid);
		BBPretain(lg->dcatalog->batCacheid);
	}
	lg->catalog_cnt = logbat_new(TYPE_lng, 1, SYSTRANS);
	if (lg->catalog_cnt == NULL) {
		GDKerror("failed to create catalog_cnt bat");
		goto error;
	}
	lg->catalog_lid = logbat_new(TYPE_lng, 1, SYSTRANS);
	if (lg->catalog_lid == NULL) {
		GDKerror("failed to create catalog_lid bat");
		goto error;
	}
	if (bm_get_counts(lg) != GDK_SUCCEED)
		goto error;

	strconcat_len(bak, sizeof(bak), fn, "_seqs_id", NULL);
	if (BBPindex(bak)) {
		lg->seqs_id = BATdescriptor(BBPindex(bak));
		strconcat_len(bak, sizeof(bak), fn, "_seqs_val", NULL);
		lg->seqs_val = BATdescriptor(BBPindex(bak));
		strconcat_len(bak, sizeof(bak), fn, "_dseqs", NULL);
		lg->dseqs = BATdescriptor(BBPindex(bak));
	} else {
		lg->seqs_id = logbat_new(TYPE_int, 1, PERSISTENT);
		lg->seqs_val = logbat_new(TYPE_lng, 1, PERSISTENT);
		lg->dseqs = logbat_new(TYPE_oid, 1, PERSISTENT);
		if (lg->seqs_id == NULL ||
		    lg->seqs_val == NULL ||
		    lg->dseqs == NULL) {
			GDKerror("Logger_new: cannot create seqs bats");
			goto error;
		}

		strconcat_len(bak, sizeof(bak), fn, "_seqs_id", NULL);
		if (BBPrename(lg->seqs_id, bak) < 0) {
			goto error;
		}

		strconcat_len(bak, sizeof(bak), fn, "_seqs_val", NULL);
		if (BBPrename(lg->seqs_val, bak) < 0) {
			goto error;
		}

		strconcat_len(bak, sizeof(bak), fn, "_dseqs", NULL);
		if (BBPrename(lg->dseqs, bak) < 0) {
			goto error;
		}
		needcommit = true;
	}
	if ((lg->seqs_val = BATsetaccess(lg->seqs_val, BAT_READ)) == NULL ||
	    (lg->seqs_id = BATsetaccess(lg->seqs_id, BAT_READ)) == NULL ||
	    (lg->dseqs = BATsetaccess(lg->dseqs, BAT_READ)) == NULL) {
		goto error;
	}
	dbg = GDKdebug;
	GDKdebug &= ~CHECKMASK;
	if (needcommit && bm_commit(lg) != GDK_SUCCEED) {
		GDKerror("Logger_new: commit failed");
		goto error;
	}
	GDKdebug = dbg;

	if (readlogs) {
		ulng log_id = lg->saved_id+1;
		if (log_readlogs(lg, filename) != GDK_SUCCEED) {
			goto error;
		}
		if (lg->postfuncp && (*lg->postfuncp)(lg->funcdata, lg) != GDK_SUCCEED)
			goto error;
		if (needsnew) {
			if (GDKmove(0, lg->dir, LOGFILE, NULL, lg->dir, LOGFILE, "bak", true) != GDK_SUCCEED) {
				TRC_CRITICAL(GDK, "couldn't move log to log.bak\n");
				return GDK_FAIL;
			}
			if (log_create_types_file(lg, filename, false) != GDK_SUCCEED) {
				TRC_CRITICAL(GDK, "couldn't write new log\n");
				return GDK_FAIL;
			}
		}
		dbg = GDKdebug;
		GDKdebug &= ~CHECKMASK;
		if (log_commit(lg) != GDK_SUCCEED) {
			goto error;
		}
		GDKdebug = dbg;
		for( ; log_id <= lg->saved_id; log_id++)
			(void)log_cleanup(lg, log_id);  /* ignore error of removing file */
		if (needsnew &&
		    GDKunlink(0, lg->dir, LOGFILE, "bak") != GDK_SUCCEED) {
			TRC_CRITICAL(GDK, "couldn't remove old log.bak file\n");
			return GDK_FAIL;
		}
	} else {
		lg->id = lg->saved_id+1;
	}
	return GDK_SUCCEED;
  error:
	if (fp)
		fclose(fp);
	logbat_destroy(lg->catalog_bid);
	logbat_destroy(lg->catalog_id);
	logbat_destroy(lg->dcatalog);
	logbat_destroy(lg->seqs_id);
	logbat_destroy(lg->seqs_val);
	logbat_destroy(lg->dseqs);
	ATOMIC_DESTROY(&lg->refcount);
	MT_lock_destroy(&lg->lock);
	MT_lock_destroy(&lg->rotation_lock);
	MT_sema_destroy(&lg->flush_queue_semaphore);
	MT_lock_destroy(&lg->flush_lock);
	MT_lock_destroy(&lg->flush_queue_lock);
	GDKfree(lg->fn);
	GDKfree(lg->dir);
	GDKfree(lg->rbuf);
	GDKfree(lg->wbuf);
	GDKfree(lg);
	GDKdebug = dbg;
	return GDK_FAIL;
}

/* Initialize a new logger
 * It will load any data in the logdir and persist it in the BATs*/
static logger *
log_new(int debug, const char *fn, const char *logdir, int version, preversionfix_fptr prefuncp, postversionfix_fptr postfuncp, void *funcdata)
{
	logger *lg;
	char filename[FILENAME_MAX];

	if (!GDKinmemory(0) && MT_path_absolute(logdir)) {
		TRC_CRITICAL(GDK, "logdir must be relative path\n");
		return NULL;
	}

	lg = GDKmalloc(sizeof(struct logger));
	if (lg == NULL) {
		TRC_CRITICAL(GDK, "allocating logger structure failed\n");
		return NULL;
	}

	*lg = (logger) {
		.inmemory = GDKinmemory(0),
		.debug = debug,
		.version = version,
		.prefuncp = prefuncp,
		.postfuncp = postfuncp,
		.funcdata = funcdata,

		.id = 0,
		.drops = 0,
		.end = 0,
		.saved_id = getBBPlogno(), 		/* get saved log numer from bbp */
		.saved_tid = (int)getBBPtransid(), 	/* get saved transaction id from bbp */
	};

	/* probably open file and check version first, then call call old logger code */
	if (snprintf(filename, sizeof(filename), "%s%c%s%c", logdir, DIR_SEP, fn, DIR_SEP) >= FILENAME_MAX) {
		TRC_CRITICAL(GDK, "filename is too large\n");
		GDKfree(lg);
		return NULL;
	}
	lg->fn = GDKstrdup(fn);
	lg->dir = GDKstrdup(filename);
	lg->rbufsize = 64*1024;
	lg->rbuf = GDKmalloc(lg->rbufsize);
	lg->wbufsize = 64*1024;
	lg->wbuf = GDKmalloc(lg->wbufsize);
	if (lg->fn == NULL || lg->dir == NULL ||
	    lg->rbuf == NULL || lg->wbuf == NULL) {
		TRC_CRITICAL(GDK, "strdup failed\n");
		GDKfree(lg->fn);
		GDKfree(lg->dir);
		GDKfree(lg->rbuf);
		GDKfree(lg->wbuf);
		GDKfree(lg);
		return NULL;
	}
	if (lg->debug & 1) {
		fprintf(stderr, "#log_new dir set to %s\n", lg->dir);
	}

	ATOMIC_INIT(&lg->refcount, 0);
	MT_lock_init(&lg->lock, fn);
	MT_lock_init(&lg->rotation_lock, "rotation_lock");
	MT_sema_init(&lg->flush_queue_semaphore, FLUSH_QUEUE_SIZE, "flush_queue_semaphore");
	MT_lock_init(&lg->flush_lock, "flush_lock");
	MT_lock_init(&lg->flush_queue_lock, "flush_queue_lock");

	// flush variables
	lg->flush_queue_begin = 0;
	lg->flush_queue_length = 0;

	if (log_load(debug, fn, logdir, lg, filename) == GDK_SUCCEED) {
		return lg;
	}
	return NULL;
}

void
log_destroy(logger *lg)
{
	for (logged_range *p = lg->pending; p; ){
		logged_range *n = p->next;
		GDKfree(p);
		p = n;
	}
	if (LOG_DISABLED(lg)) {
		lg->saved_id = lg->id;
		lg->saved_tid = lg->tid;
		log_commit(lg);
	}
	if (lg->catalog_bid) {
		log_lock(lg);
		BUN p, q;
		BAT *b = lg->catalog_bid;

		/* free resources */
		const log_bid *bids = (const log_bid *) Tloc(b, 0);
		BATloop(b, p, q) {
			bat bid = bids[p];

			BBPrelease(bid);
		}

		BBPrelease(lg->catalog_bid->batCacheid);
		BBPrelease(lg->catalog_id->batCacheid);
		BBPrelease(lg->dcatalog->batCacheid);
		logbat_destroy(lg->catalog_bid);
		logbat_destroy(lg->catalog_id);
		logbat_destroy(lg->dcatalog);

		logbat_destroy(lg->catalog_cnt);
		logbat_destroy(lg->catalog_lid);
		log_unlock(lg);
	}
	ATOMIC_DESTROY(&lg->refcount);
	MT_lock_destroy(&lg->lock);
	MT_lock_destroy(&lg->rotation_lock);
	MT_sema_destroy(&lg->flush_queue_semaphore);
	MT_lock_destroy(&lg->flush_lock);
	MT_lock_destroy(&lg->flush_queue_lock);
	GDKfree(lg->fn);
	GDKfree(lg->dir);
	GDKfree(lg->rbuf);
	GDKfree(lg->wbuf);
	log_close_input(lg);
	log_close_output(lg);
	GDKfree(lg);
}

/* Create a new logger */
logger *
log_create(int debug, const char *fn, const char *logdir, int version, preversionfix_fptr prefuncp, postversionfix_fptr postfuncp, void *funcdata)
{
	logger *lg;
	lg = log_new(debug, fn, logdir, version, prefuncp, postfuncp, funcdata);
	if (lg == NULL)
		return NULL;
	if (lg->debug & 1) {
		printf("# Started processing logs %s/%s version %d\n",fn,logdir,version);
		fflush(stdout);
	}
	if (lg->debug & 1) {
		printf("# Finished processing logs %s/%s\n",fn,logdir);
		fflush(stdout);
	}
	if (GDKsetenv("recovery", "finished") != GDK_SUCCEED) {
		log_destroy(lg);
		return NULL;
	}
	if (log_open_output(lg) != GDK_SUCCEED) {
		log_destroy(lg);
		return NULL;
	}
	return lg;
}

static ulng
log_next_logfile(logger *lg, ulng ts)
{
	int m = (GDKdebug & FORCEMITOMASK)?1000:100;
	if (!lg->pending || !lg->pending->next)
		return 0;
	if (lg->pending != lg->current && lg->pending->last_ts <= ts) {
		logged_range *p = lg->pending;
		for(int i = 1; i<m && p->next && p->next != lg->current && p->last_ts <= ts; i++)
			p = p->next;
		return p->id;
	}
	return 0;
}

static void
log_cleanup_range(logger *lg, ulng id)
{
	log_lock(lg);
	while (lg->pending && lg->pending->id <= id) {
		logged_range *p;
		p = lg->pending;
		if (p)
			lg->pending = p->next;
		GDKfree(p);
	}
	log_unlock(lg);
}

gdk_return
log_activate(logger *lg)
{
	gdk_return res = GDK_SUCCEED;
	MT_lock_set(&lg->rotation_lock);
	log_lock(lg);
	if (lg->drops > 100000 && lg->end > 0 && lg->saved_id+1 == lg->id) {
		lg->id++;
		log_close_output(lg);
		/* start new file */
		res = log_open_output(lg);
	}
	log_unlock(lg);
	MT_lock_unset(&lg->rotation_lock);
	return res;
}

gdk_return
log_flush(logger *lg, ulng ts)
{
	ulng lid = log_next_logfile(lg, ts), olid = lg->saved_id;
	if (LOG_DISABLED(lg)) {
		lg->saved_id = lid;
		lg->saved_tid = lg->tid;
		if (lid)
			log_cleanup_range(lg, lg->saved_id);
		if (log_commit(lg) != GDK_SUCCEED)
			TRC_ERROR(GDK, "failed to commit");
		return GDK_SUCCEED;
	}
	if (lg->saved_id >= lid)
		return GDK_SUCCEED;
	MT_lock_set(&lg->rotation_lock);
	ulng lgid = lg->id;
	MT_lock_unset(&lg->rotation_lock);
	if (lg->saved_id+1 >= lgid) /* logger should first release the file */
		return GDK_SUCCEED;
	log_return res = LOG_OK;
	ulng cid = olid;
	if (lid > lgid)
		lid = lgid;
	while(cid < lid && res == LOG_OK) {
		if (!lg->input_log) {
			char *filename;
			char id[32];
			if (snprintf(id, sizeof(id), LLFMT, cid+1) >= (int) sizeof(id)) {
				TRC_CRITICAL(GDK, "log_id filename is too large\n");
				return GDK_FAIL;
			}
			if ((filename = GDKfilepath(BBPselectfarm(PERSISTENT, 0, offheap), lg->dir, LOGFILE, id)) == NULL)
				return GDK_FAIL;
			if (strlen(filename) >= FILENAME_MAX) {
				GDKerror("Logger filename path is too large\n");
				GDKfree(filename);
				return GDK_FAIL;
			}

			bool filemissing = false;
			if (log_open_input(lg, filename, &filemissing) != GDK_SUCCEED) {
				GDKfree(filename);
				return GDK_FAIL;
			}
			GDKfree(filename);
		}
		/* we read the full file because skipping is impossible with current log format */
		log_lock(lg);
		lg->flushing = true;
		res = log_read_transaction(lg);
		lg->flushing = false;
		log_unlock(lg);
		if (res == LOG_EOF) {
			log_close_input(lg);
			res = LOG_OK;
		}
		cid++;
	}
	if (lid > olid && res == LOG_OK) {
		lg->saved_id = lid;
		if (log_commit(lg) != GDK_SUCCEED) {
			TRC_ERROR(GDK, "failed to commit");
			res = LOG_ERR;
			lg->saved_id = olid; /* reset !! */
		}
		if (res != LOG_ERR) {
			while(olid <= lid) {
				/* Try to cleanup, remove old log file, continue on failure! */
				(void)log_cleanup(lg, olid);
				olid++;
			}
		}
		if (res == LOG_OK)
			log_cleanup_range(lg, lg->saved_id);
	}
	return res == LOG_ERR ? GDK_FAIL : GDK_SUCCEED;
}

/* Clean-up write-ahead log files already persisted in the BATs, leaving only the most recent one.
 * Only the bak- files are deleted for the preserved WAL files.
 */
lng
log_changes(logger *lg)
{
	if (LOG_DISABLED(lg))
		return 0;
	MT_lock_set(&lg->rotation_lock);
	lng changes = lg->id - lg->saved_id - 1;
	MT_lock_unset(&lg->rotation_lock);
	return changes;
}

int
log_sequence(logger *lg, int seq, lng *id)
{
	log_lock(lg);
	BUN p = log_find(lg->seqs_id, lg->dseqs, seq);

	if (p != BUN_NONE) {
		*id = *(lng *) Tloc(lg->seqs_val, p);

		log_unlock(lg);
		return 1;
	}
	log_unlock(lg);
	return 0;
}

gdk_return
log_constant(logger *lg, int type, ptr val, log_id id, lng offset, lng cnt)
{
	bte tpe = find_type(lg, type);
	gdk_return ok = GDK_SUCCEED;
	logformat l;
	lng nr;
	l.flag = LOG_UPDATE_CONST;
	l.id = id;
	nr = cnt;

	if (LOG_DISABLED(lg) || !nr) {
		/* logging is switched off */
		if (nr) {
			log_lock(lg);
			ok = la_bat_update_count(lg, id, offset+cnt, lg->tid);
			log_unlock(lg);
		}
		return ok;
	}

	gdk_return (*wt) (const void *, stream *, size_t) = BATatoms[type].atomWrite;

	log_lock(lg);
	if (log_write_format(lg, &l) != GDK_SUCCEED ||
	    !mnstr_writeLng(lg->output_log, nr) ||
	    mnstr_write(lg->output_log, &tpe, 1, 1) != 1 ||
	    !mnstr_writeLng(lg->output_log, offset)) {
		(void) ATOMIC_DEC(&lg->refcount);
		log_unlock(lg);
		ok = GDK_FAIL;
		goto bailout;
	}

	ok = wt(val, lg->output_log, 1);
	log_unlock(lg);

	if (lg->debug & 1)
		fprintf(stderr, "#Logged %d " LLFMT " inserts\n", id, nr);

  bailout:
	if (ok != GDK_SUCCEED) {
		const char *err = mnstr_peek_error(lg->output_log);
		TRC_CRITICAL(GDK, "write failed%s%s\n", err ? ": " : "", err ? err : "");
	}
	return ok;
}

static gdk_return
string_writer(logger *lg, BAT *b, lng offset, lng nr)
{
	size_t bufsz = lg->wbufsize, resize = 0;
	BUN end = (BUN)(offset + nr);
	char *buf = lg->wbuf;
	gdk_return res = GDK_SUCCEED;

	if (!buf)
		return GDK_FAIL;
	BATiter bi = bat_iterator(b);
	BUN p = (BUN)offset;
	for ( ; p < end; ) {
		size_t sz = 0;
		if (resize) {
<<<<<<< HEAD
			if ((buf = GDKrealloc(lg->buf, resize)) == NULL) {
=======
			if (!(buf = GDKrealloc(lg->wbuf, resize))) {
>>>>>>> 0ae2e872
				res = GDK_FAIL;
				break;
			}
			lg->wbuf = buf;
			lg->wbufsize = bufsz = resize;
			resize = 0;
		}
		char *dst = buf;
		for(; p < end && sz < bufsz; p++) {
			const char *s = BUNtvar(bi, p);
			size_t len = strlen(s)+1;
			if ((sz+len) > bufsz) {
				if (len > bufsz)
					resize = len+bufsz;
				break;
			} else {
				memcpy(dst, s, len);
				dst += len;
				sz += len;
			}
		}
		if (sz && (!mnstr_writeLng(lg->output_log, (lng) sz) || mnstr_write(lg->output_log, buf, sz, 1) != 1)) {
			res = GDK_FAIL;
			break;
		}
	}
	bat_iterator_end(&bi);
	return res;
}

static gdk_return
internal_log_bat(logger *lg, BAT *b, log_id id, lng offset, lng cnt, int sliced, lng total_cnt)
{
	bte tpe = find_type(lg, b->ttype);
	gdk_return ok = GDK_SUCCEED;
	logformat l;
	BUN p;
	lng nr;
	l.flag = LOG_UPDATE_BULK;
	l.id = id;
	nr = cnt;

	if (LOG_DISABLED(lg) || !nr) {
		/* logging is switched off */
		lg->end += nr;
		if (nr)
			return la_bat_update_count(lg, id, offset+cnt, lg->tid);
		return GDK_SUCCEED;
	}

	gdk_return (*wt) (const void *, stream *, size_t) = BATatoms[b->ttype].atomWrite;

	if (lg->total_cnt == 0) // signals single bulk message or first part of bat logged in parts
		if (log_write_format(lg, &l) != GDK_SUCCEED ||
			!mnstr_writeLng(lg->output_log, total_cnt?total_cnt:cnt) ||
			mnstr_write(lg->output_log, &tpe, 1, 1) != 1 ||
			!mnstr_writeLng(lg->output_log, total_cnt?-1:offset)) { /* offset = -1 indicates bat was logged in parts */
			ok = GDK_FAIL;
			goto bailout;
		}
	if (!total_cnt) total_cnt = cnt;
	lg->total_cnt += cnt;

	if (lg->total_cnt == total_cnt) // This is the last to be logged part of this bat, we can already reset the total_cnt
		lg->total_cnt = 0;

	/* if offset is just for the log, but BAT is already sliced, reset offset */
	if (sliced)
		offset = 0;
	if (b->ttype == TYPE_msk) {
		BATiter bi = bat_iterator(b);
		if (offset % 32 == 0) {
			if (!mnstr_writeIntArray(lg->output_log, (int *) ((char *) bi.base + offset / 32), (size_t) ((nr + 31) / 32)))
				ok = GDK_FAIL;
		} else {
			for (lng i = 0; i < nr; i += 32) {
				uint32_t v = 0;
				for (int j = 0; j < 32 && i + j < nr; j++)
					v |= (uint32_t) Tmskval(&bi, (BUN) (offset + i + j)) << j;
				if (!mnstr_writeInt(lg->output_log, (int) v)) {
					ok = GDK_FAIL;
					break;
				}
			}
		}
		bat_iterator_end(&bi);
	} else if (b->ttype < TYPE_str && !isVIEW(b)) {
		BATiter bi = bat_iterator(b);
		const void *t = BUNtail(bi, (BUN)offset);

		ok = wt(t, lg->output_log, (size_t)nr);
		bat_iterator_end(&bi);
	} else if (b->ttype == TYPE_str) {
		/* efficient string writes */
		ok = string_writer(lg, b, offset, nr);
	} else {
		BATiter bi = bat_iterator(b);
		BUN end = (BUN)(offset+nr);
		for (p = (BUN)offset; p < end && ok == GDK_SUCCEED; p++) {
			const void *t = BUNtail(bi, p);

			ok = wt(t, lg->output_log, 1);
		}
		bat_iterator_end(&bi);
	}

	if (lg->debug & 1)
		fprintf(stderr, "#Logged %d " LLFMT " inserts\n", id, nr);

  bailout:
	if (ok != GDK_SUCCEED) {
		(void) ATOMIC_DEC(&lg->refcount);
		const char *err = mnstr_peek_error(lg->output_log);
		TRC_CRITICAL(GDK, "write failed%s%s\n", err ? ": " : "", err ? err : "");
	}
	return ok;
}

/*
 * Changes made to the BAT descriptor should be stored in the log
 * files.  Actually, we need to save the descriptor file, perhaps we
 * should simply introduce a versioning scheme.
 */
gdk_return
log_bat_persists(logger *lg, BAT *b, log_id id)
{
	log_lock(lg);
	bte ta = find_type(lg, b->ttype);
	logformat l;

	if (log_add_bat(lg, b, id, -1) != GDK_SUCCEED) {
		log_unlock(lg);
		if (!LOG_DISABLED(lg))
			(void) ATOMIC_DEC(&lg->refcount);
		return GDK_FAIL;
	}

	l.flag = LOG_CREATE;
	l.id = id;
	if (!LOG_DISABLED(lg)) {
		if (log_write_format(lg, &l) != GDK_SUCCEED ||
		    mnstr_write(lg->output_log, &ta, 1, 1) != 1) {
			log_unlock(lg);
			(void) ATOMIC_DEC(&lg->refcount);
			return GDK_FAIL;
		}
	}
	lg->end++;
	if (lg->debug & 1)
		fprintf(stderr, "#persists id (%d) bat (%d)\n", id, b->batCacheid);
	gdk_return r = internal_log_bat(lg, b, id, 0, BATcount(b), 0, 0);
	log_unlock(lg);
	if (r != GDK_SUCCEED)
		(void) ATOMIC_DEC(&lg->refcount);
	return r;
}

gdk_return
log_bat_transient(logger *lg, log_id id)
{
	log_lock(lg);
	log_bid bid = internal_find_bat(lg, id, -1);
	logformat l;

	if (bid < 0) {
		log_unlock(lg);
		return GDK_FAIL;
	}
	if (!bid) {
		GDKerror("log_bat_transient failed to find bid for object %d\n", id);
		log_unlock(lg);
		return GDK_FAIL;
	}
	l.flag = LOG_DESTROY;
	l.id = id;

	if (!LOG_DISABLED(lg)) {
		if (log_write_format(lg, &l) != GDK_SUCCEED) {
			TRC_CRITICAL(GDK, "write failed\n");
			log_unlock(lg);
			(void) ATOMIC_DEC(&lg->refcount);
			return GDK_FAIL;
		}
	}
	lg->end++;
	if (lg->debug & 1)
		fprintf(stderr, "#Logged destroyed bat (%d) %d\n", id,
				bid);
	BAT *b = BBPquickdesc(bid);
	assert(b);
	BUN cnt = BATcount(b);
	lg->end += cnt;
	lg->drops += cnt;
	gdk_return r = log_del_bat(lg, bid);
	log_unlock(lg);
	if (r != GDK_SUCCEED)
		(void) ATOMIC_DEC(&lg->refcount);
	return r;
}

static gdk_return
log_bat_group(logger *lg, log_id id)
{
	if (LOG_DISABLED(lg))
		return GDK_SUCCEED;

	logformat l;
	l.flag = LOG_BAT_GROUP;
	l.id = id;
	log_lock(lg);
	gdk_return r = log_write_format(lg, &l);
	log_unlock(lg);
	return r;
}

gdk_return
log_bat_group_start(logger *lg, log_id id) {
	/*positive table id represent start of logged table*/
	return log_bat_group(lg, id);
}

gdk_return
log_bat_group_end(logger *lg, log_id id) {
	/*negative table id represent end of logged table*/
	return log_bat_group(lg, -id);
}

gdk_return
log_bat(logger *lg, BAT *b, log_id id, lng offset, lng cnt, lng total_cnt)
{
	log_lock(lg);
	gdk_return r = internal_log_bat(lg, b, id, offset, cnt, 0, total_cnt);
	log_unlock(lg);
	return r;
}

gdk_return
log_delta(logger *lg, BAT *uid, BAT *uval, log_id id)
{
	log_lock(lg);
	bte tpe = find_type(lg, uval->ttype);
	gdk_return ok = GDK_SUCCEED;
	logformat l;
	BUN p;
	lng nr;

	if (BATtdense(uid)) {
		ok = internal_log_bat(lg, uval, id, uid->tseqbase, BATcount(uval), 1, 0);
		log_unlock(lg);
		if (!LOG_DISABLED(lg) && ok != GDK_SUCCEED)
			(void) ATOMIC_DEC(&lg->refcount);
		return ok;
	}

	assert(uid->ttype == TYPE_oid || uid->ttype == TYPE_void);

	l.flag = LOG_UPDATE;
	l.id = id;
	nr = (BATcount(uval));
	assert(nr);

	lg->end += nr;
	if (LOG_DISABLED(lg)) {
		/* logging is switched off */
		log_unlock(lg);
		return GDK_SUCCEED;
	}

	BATiter vi = bat_iterator(uval);
	gdk_return (*wh) (const void *, stream *, size_t) = BATatoms[TYPE_oid].atomWrite;
	gdk_return (*wt) (const void *, stream *, size_t) = BATatoms[uval->ttype].atomWrite;

	if (log_write_format(lg, &l) != GDK_SUCCEED ||
	    !mnstr_writeLng(lg->output_log, nr) ||
	     mnstr_write(lg->output_log, &tpe, 1, 1) != 1){
		ok = GDK_FAIL;
		goto bailout;
	}
	for (p = 0; p < BATcount(uid) && ok == GDK_SUCCEED; p++) {
		const oid id = BUNtoid(uid, p);

		ok = wh(&id, lg->output_log, 1);
	}
	if (uval->ttype == TYPE_msk) {
		if (!mnstr_writeIntArray(lg->output_log, vi.base, (BATcount(uval) + 31) / 32))
			ok = GDK_FAIL;
	} else if (uval->ttype < TYPE_str && !isVIEW(uval)) {
		const void *t = BUNtail(vi, 0);

		ok = wt(t, lg->output_log, (size_t)nr);
	} else if (uval->ttype == TYPE_str) {
		/* efficient string writes */
		ok = string_writer(lg, uval, 0, nr);
	} else {
		for (p = 0; p < BATcount(uid) && ok == GDK_SUCCEED; p++) {
			const void *val = BUNtail(vi, p);

			ok = wt(val, lg->output_log, 1);
		}
	}

	if (lg->debug & 1)
		fprintf(stderr, "#Logged %d " LLFMT " inserts\n", id, nr);

  bailout:
	bat_iterator_end(&vi);
	if (ok != GDK_SUCCEED) {
		const char *err = mnstr_peek_error(lg->output_log);
		TRC_CRITICAL(GDK, "write failed%s%s\n", err ? ": " : "", err ? err : "");
		(void) ATOMIC_DEC(&lg->refcount);
	}
	log_unlock(lg);
	return ok;
}

#define DBLKSZ		8192
#define SEGSZ		(64*DBLKSZ)

#define LOG_MINI	(LL_CONSTANT(2)*1024)
#define LOG_LARGE	(LL_CONSTANT(2)*1024*1024*1024)

static gdk_return
new_logfile(logger *lg, stream* output_log, ulng id)
{
	assert(!LOG_DISABLED(lg));

	assert(lg->flushing_output_log);
	lg->flushing_output_log = false;
	if (lg->id != id) {
		/* lg->output_log was rotated during the flush */
		assert(lg->output_log != output_log && lg->id > id);
		close_stream(output_log);
		return GDK_SUCCEED;
	}

	const lng log_large = (GDKdebug & FORCEMITOMASK)?LOG_MINI:LOG_LARGE;

	gdk_return result = GDK_SUCCEED;
	const lng p = (lng) getfilepos(getFile(lg->output_log));
	if (p == -1)
		return GDK_FAIL;
	if (((!lg->pending || !lg->pending->next) && lg->drops > 100000) || p > log_large || (lg->end*1024) > log_large) {
		if (ATOMIC_GET(&lg->refcount) == 1) {
			lg->id++;
			log_close_output(lg);
			result = log_open_output(lg);
			lg->request_rotation = false;
		}
		else {
			// Delegate wal rotation to next writer or last flusher.
			lg->request_rotation = true;
		}
	}
	return result;
}

gdk_return
log_tend(logger *lg)
{
	if (lg->debug & 1)
		fprintf(stderr, "#log_tend %d\n", lg->tid);

	lg->end++;
	if (LOG_DISABLED(lg)) {
		return GDK_SUCCEED;
	}

	gdk_return result;
	logformat l;
	l.flag = LOG_END;
	l.id = lg->tid;

	if ((result = log_write_format(lg, &l)) != GDK_SUCCEED)
		(void) ATOMIC_DEC(&lg->refcount);
	return result;
}
static int
request_number_flush_queue(logger *lg)
{
	// Semaphore protects ring buffer structure in queue against overflowing
	static unsigned int _number = 0;
	int result;
	MT_sema_down(&lg->flush_queue_semaphore);
	MT_lock_set(&lg->flush_queue_lock);
	result = ++_number;
	const int end = (lg->flush_queue_begin + lg->flush_queue_length) % FLUSH_QUEUE_SIZE;
	lg->flush_queue[end] = _number;
	lg->flush_queue_length++;
	MT_lock_unset(&lg->flush_queue_lock);

	return result;
}

static void
left_truncate_flush_queue(logger *lg, int limit)
{
	MT_lock_set(&lg->flush_queue_lock);
	lg->flush_queue_begin = (lg->flush_queue_begin + limit) % FLUSH_QUEUE_SIZE;
	lg->flush_queue_length -= limit;
	MT_lock_unset(&lg->flush_queue_lock);

	for (int i = 0; i < limit; i++)
		MT_sema_up(&lg->flush_queue_semaphore);
}

static inline int
flush_queue_length(logger *lg)
{
	MT_lock_set(&lg->flush_queue_lock);
	const int fql = lg->flush_queue_length;
	MT_lock_unset(&lg->flush_queue_lock);
	return fql;
}

static bool
number_in_flush_queue(logger *lg, unsigned int number)
{
	const int fql = flush_queue_length(lg);
	for (int i = 0; i < fql; i++) {
		const int idx = (lg->flush_queue_begin + i) % FLUSH_QUEUE_SIZE;
		if (lg->flush_queue[idx] == number) {
			return true;
		}
	}
	return false;
}

static void
log_tdone(logger *lg, ulng commit_ts)
{
	MT_lock_set(&lg->rotation_lock);
	log_lock(lg);
	if (lg->debug & 1)
		fprintf(stderr, "#log_tdone " LLFMT "\n", commit_ts);

	if (lg->current) {
		lg->current->last_ts = commit_ts;
	}
	stream* output_log = lg->output_log;
	ulng id = lg->id;
	if (lg->flushing_output_log && new_logfile(lg, output_log, id) != GDK_SUCCEED)
		GDKfatal("Could not create new log file\n");
	log_unlock(lg);
	MT_lock_unset(&lg->rotation_lock);
}

gdk_return
log_tflush(logger* lg, ulng log_file_id, ulng commit_ts) {

	if (lg->flushnow) {
		lg->flushnow = 0;
		log_tdone(lg, commit_ts);
		return log_commit(lg);
	}

	if (LOG_DISABLED(lg)) {
		return GDK_SUCCEED;
	}


	ulng id;
	MT_lock_set(&lg->rotation_lock);
	id = lg->id;
	MT_lock_unset(&lg->rotation_lock);
	if (log_file_id == id) {
		unsigned int number = request_number_flush_queue(lg);

		MT_lock_set(&lg->flush_lock);
		/* the transaction is not yet flushed */
		if (number_in_flush_queue(lg, number)) {
			/* number of transactions in the group commit */
			const int fqueue_length = flush_queue_length(lg);
			/* flush + fsync */
			MT_lock_set(&lg->rotation_lock);
			lg->flushing_output_log = true;
			stream* output_log = lg->output_log;
			id = lg->id;
			MT_lock_unset(&lg->rotation_lock);
			if (mnstr_flush(output_log, MNSTR_FLUSH_DATA) ||
				(!(GDKdebug & NOSYNCMASK) && mnstr_fsync(output_log))) {
				/* flush failed */
				MT_lock_set(&lg->rotation_lock);
				lg->flushing_output_log = false;
				MT_lock_unset(&lg->rotation_lock);
				MT_lock_unset(&lg->flush_lock);
				(void) ATOMIC_DEC(&lg->refcount);
				return GDK_FAIL;
			}
			else {
				/* flush succeeded */
				left_truncate_flush_queue(lg, fqueue_length);
			}
		}
		/* else the transaction was already flushed in a group commit.
		 * No need to do anything */
	}
	/* else the log file has already rotated and hence my wal messages are already flushed.
	 * No need to do anything */


	log_tdone(lg, commit_ts);
	(void) ATOMIC_DEC(&lg->refcount);
	MT_lock_unset(&lg->flush_lock);

	return GDK_SUCCEED;
}

static gdk_return
log_tsequence_(logger *lg, int seq, lng val)
{
	logformat l;

	if (LOG_DISABLED(lg))
		return GDK_SUCCEED;
	l.flag = LOG_SEQ;
	l.id = seq;

	if (lg->debug & 1)
		fprintf(stderr, "#log_tsequence_ (%d," LLFMT ")\n", seq, val);

	if (log_write_format(lg, &l) != GDK_SUCCEED ||
	    !mnstr_writeLng(lg->output_log, val)) {
		TRC_CRITICAL(GDK, "write failed\n");
		(void) ATOMIC_DEC(&lg->refcount);
		return GDK_FAIL;
	}
	return GDK_SUCCEED;
}

/* a transaction in it self */
gdk_return
log_tsequence(logger *lg, int seq, lng val)
{
	BUN p;

	if (lg->debug & 1)
		fprintf(stderr, "#log_tsequence (%d," LLFMT ")\n", seq, val);

	log_lock(lg);
	MT_lock_set(&lg->seqs_id->theaplock);
	BUN inserted = lg->seqs_id->batInserted;
	MT_lock_unset(&lg->seqs_id->theaplock);
	if ((p = log_find(lg->seqs_id, lg->dseqs, seq)) != BUN_NONE &&
	    p >= inserted) {
		assert(lg->seqs_val->hseqbase == 0);
		if (BUNreplace(lg->seqs_val, p, &val, true) != GDK_SUCCEED) {
			log_unlock(lg);
			return GDK_FAIL;
		}
	} else {
		if (p != BUN_NONE) {
			oid pos = p;
			if (BUNappend(lg->dseqs, &pos, true) != GDK_SUCCEED) {
				log_unlock(lg);
				return GDK_FAIL;
			}
		}
		if (BUNappend(lg->seqs_id, &seq, true) != GDK_SUCCEED ||
		    BUNappend(lg->seqs_val, &val, true) != GDK_SUCCEED) {
			log_unlock(lg);
			return GDK_FAIL;
		}
	}
	gdk_return r = log_tsequence_(lg, seq, val);
	log_unlock(lg);
	return r;
}

static gdk_return
bm_commit(logger *lg)
{
	BUN p;
	log_lock(lg);
	BAT *b = lg->catalog_bid;
	const log_bid *bids;

	bids = (log_bid *) Tloc(b, 0);
	for (p = b->batInserted; p < BATcount(b); p++) {
		log_bid bid = bids[p];
		BAT *lb;

		assert(bid);
		if ((lb = BATdescriptor(bid)) == NULL ||
		    BATmode(lb, false) != GDK_SUCCEED) {
			TRC_WARNING(GDK, "Failed to set bat (%d%s) persistent\n", bid, !lb?" gone":"");
			logbat_destroy(lb);
			log_unlock(lg);
			return GDK_FAIL;
		}

		assert(lb->batRestricted != BAT_WRITE);
		logbat_destroy(lb);

		if (lg->debug & 1)
			fprintf(stderr, "#bm_commit: create %d (%d)\n",
				bid, BBP_lrefs(bid));
	}
	/* bm_subcommit releases the lock */
	return bm_subcommit(lg);
}

static gdk_return
log_add_bat(logger *lg, BAT *b, log_id id, int tid)
{
	log_bid bid = internal_find_bat(lg, id, tid);
	lng cnt = 0;
	lng lid = lng_nil;

	assert(b->batRestricted != BAT_WRITE);
	assert(b->batRole == PERSISTENT);
	if (bid < 0)
		return GDK_FAIL;
	if (bid) {
		if (bid != b->batCacheid) {
			if (log_del_bat(lg, bid) != GDK_SUCCEED)
				return GDK_FAIL;
		} else {
			return GDK_SUCCEED;
		}
	}
	bid = b->batCacheid;
	if (lg->debug & 1)
		fprintf(stderr, "#create %d\n", id);
	assert(log_find(lg->catalog_bid, lg->dcatalog, bid) == BUN_NONE);
	if (BUNappend(lg->catalog_bid, &bid, true) != GDK_SUCCEED ||
	    BUNappend(lg->catalog_id, &id, true) != GDK_SUCCEED ||
	    BUNappend(lg->catalog_cnt, &cnt, false) != GDK_SUCCEED ||
	    BUNappend(lg->catalog_lid, &lid, false) != GDK_SUCCEED)
		return GDK_FAIL;
	lg->cnt++;
	BBPretain(bid);
	return GDK_SUCCEED;
}

static gdk_return
log_del_bat(logger *lg, log_bid bid)
{
	BUN p = log_find(lg->catalog_bid, lg->dcatalog, bid);
	oid pos;
	lng lid = lg->tid;

	assert(p != BUN_NONE);
	if (p == BUN_NONE) {
		GDKerror("cannot find BAT\n");
		return GDK_FAIL;
	}

	pos = (oid) p;
	assert(lg->catalog_lid->hseqbase == 0);
	if (BUNreplace(lg->catalog_lid, p, &lid, false) != GDK_SUCCEED)
		return GDK_FAIL;
	if (BUNappend(lg->dcatalog, &pos, true) == GDK_SUCCEED) {
		lg->deleted++;
		return GDK_SUCCEED;
	}
	return GDK_FAIL;
}

/* returns -1 on failure, 0 when not found, > 0 when found */
log_bid
log_find_bat(logger *lg, log_id id)
{
	log_lock(lg);
	log_bid bid = internal_find_bat(lg, id, -1);
	log_unlock(lg);
	if (!bid) {
		GDKerror("logger_find_bat failed to find bid for object %d\n", id);
		return GDK_FAIL;
	}
	return bid;
}

gdk_return
log_tstart(logger *lg, bool flushnow, ulng *log_file_id)
{
	MT_lock_set(&lg->rotation_lock);
	log_lock(lg);
	if ((flushnow || (lg->request_rotation && ATOMIC_GET(&lg->refcount) == 0)) && lg->end > 0) {
		lg->id++;
		log_close_output(lg);
		/* start new file */
		if (log_open_output(lg) != GDK_SUCCEED) {
			log_unlock(lg);
			MT_lock_unset(&lg->rotation_lock);
			return GDK_FAIL;
		}
		lg->request_rotation = false;
		if (flushnow) {
			if (lg->saved_id+1 < lg->id) {
				log_unlock(lg);
				MT_lock_unset(&lg->rotation_lock);
				if (log_flush(lg, (1ULL<<63)) != GDK_SUCCEED)
					return GDK_FAIL;
				MT_lock_set(&lg->rotation_lock);
				log_lock(lg);
			}
			lg->flushnow = flushnow;
		}
	}
	(void) ATOMIC_INC(&lg->refcount);
	*log_file_id = lg->id;
	lg->end++;

	if (LOG_DISABLED(lg)) {
		(void) ATOMIC_DEC(&lg->refcount);
		log_unlock(lg);
		MT_lock_unset(&lg->rotation_lock);
		return GDK_SUCCEED;
	}

	logformat l;
	l.flag = LOG_START;
	l.id = ++lg->tid;

	if (lg->debug & 1)
		fprintf(stderr, "#log_tstart %d\n", lg->tid);
	if (log_write_format(lg, &l) != GDK_SUCCEED) {
		(void) ATOMIC_DEC(&lg->refcount);
		log_unlock(lg);
		MT_lock_unset(&lg->rotation_lock);
		return GDK_FAIL;
	}

	log_unlock(lg);
	MT_lock_unset(&lg->rotation_lock);
	return GDK_SUCCEED;
}<|MERGE_RESOLUTION|>--- conflicted
+++ resolved
@@ -2510,11 +2510,7 @@
 	for ( ; p < end; ) {
 		size_t sz = 0;
 		if (resize) {
-<<<<<<< HEAD
-			if ((buf = GDKrealloc(lg->buf, resize)) == NULL) {
-=======
-			if (!(buf = GDKrealloc(lg->wbuf, resize))) {
->>>>>>> 0ae2e872
+			if ((buf = GDKrealloc(lg->wbuf, resize)) == NULL) {
 				res = GDK_FAIL;
 				break;
 			}
