--- conflicted
+++ resolved
@@ -1237,42 +1237,21 @@
 			bool filemissing = false;
 
 			lg->id = lid;
-<<<<<<< HEAD
 			while (res == GDK_SUCCEED && !filemissing) {
-				snprintf(log_filename, sizeof(log_filename), "%s." LLFMT, filename, lg->id);
+				len = snprintf(log_filename, sizeof(log_filename), "%s." LLFMT, filename, lg->id);
+				if (len == -1 || len >= FILENAME_MAX)
+					GDKerror("Logger filename path is too large\n");
 				res = logger_readlog(lg, log_filename, &filemissing);
 				if (!filemissing)
 					lg->id++;
 			}
-=======
-			len = snprintf(log_filename, sizeof(log_filename), "%s." LLFMT, filename, lg->id);
-			if (len == -1 || len >= FILENAME_MAX)
-				GDKerror("Logger filename path is too large\n");
-			res = logger_readlog(lg, log_filename);
->>>>>>> 4694d8d3
 		} else {
 			bool filemissing = false;
 			while (lid >= lg->id && res == GDK_SUCCEED) {
-<<<<<<< HEAD
-				snprintf(log_filename, sizeof(log_filename), "%s." LLFMT, filename, lg->id);
-				res = logger_readlog(lg, log_filename, &filemissing);
-=======
 				len = snprintf(log_filename, sizeof(log_filename), "%s." LLFMT, filename, lg->id);
 				if (len == -1 || len >= FILENAME_MAX)
 					GDKerror("Logger filename path is too large\n");
-				if ((res = logger_readlog(lg, log_filename)) != GDK_SUCCEED && lg->shared && lg->id > 1) {
-					/* The only special case is if
-					 * the file is missing
-					 * altogether and the logger
-					 * is a shared one, then we
-					 * have missing transactions
-					 * and we should abort.  Yeah,
-					 * and we also ignore the 1st
-					 * files it most likely never
-					 * exists. */
-					fprintf(stderr, "#logger_readlogs missing shared logger file %s. Aborting\n", log_filename);
-				}
->>>>>>> 4694d8d3
+				res = logger_readlog(lg, log_filename, &filemissing);
 				/* Increment the id only at the end,
 				 * since we want to re-read the last
 				 * file.  That is because last time we
@@ -1561,57 +1540,6 @@
 	return res;
 }
 
-<<<<<<< HEAD
-=======
-/* Set the logdir path, add a dbfarm if needed.
- * Returns the role of the dbfarm containing the logdir.
- */
-static int
-logger_set_logdir_path(char *filename, const char *fn,
-		       const char *logdir, int shared)
-{
-	int len, role = PERSISTENT; /* default role is persistent, i.e. the default dbfarm */
-
-	if (MT_path_absolute(logdir)) {
-		char logdir_parent_path[FILENAME_MAX] = "";
-		char logdir_name[FILENAME_MAX] = "";
-
-		/* split the logdir string into absolute parent dir
-		 * path and (relative) log dir name */
-		if (GDKextractParentAndLastDirFromPath(logdir, logdir_parent_path, logdir_name) == GDK_SUCCEED) {
-			/* set the new relative logdir location
-			 * including the logger function name
-			 * subdir */
-			len = snprintf(filename, FILENAME_MAX, "%s%c%s%c",
-				 logdir_name, DIR_SEP, fn, DIR_SEP);
-			if (len == -1 || len >= FILENAME_MAX)
-				GDKerror("Logger filename path is too large\n");
-
-			/* add a new dbfarm for the logger directory
-			 * using the parent dir path, assuming it is
-			 * set, s.t. the logs are stored in a location
-			 * other than the default dbfarm, or at least
-			 * it appears so to (multi)dbfarm aware
-			 * functions */
-			role = shared ? SHARED_LOG_DIR : LOG_DIR;
-			BBPaddfarm(logdir_parent_path, 1 << role);
-		} else {
-			fprintf(stderr, "logger_set_logdir_path: logdir path is not correct (%s).\n"
-				"Make sure you specify a valid absolute or relative path.\n", logdir);
-			return -1;
-		}
-	} else {
-		/* just concat the logdir and fn with appropriate separators */
-		len = snprintf(filename, FILENAME_MAX, "%s%c%s%c",
-			 logdir, DIR_SEP, fn, DIR_SEP);
-		if (len == -1 || len >= FILENAME_MAX)
-			GDKerror("Logger filename path is too large\n");
-	}
-
-	return role;
-}
-
->>>>>>> 4694d8d3
 /* Load data from the logger logdir
  * Initialize new directories and catalog files if none are present,
  * unless running in read-only mode
@@ -1619,10 +1547,7 @@
 static gdk_return
 logger_load(int debug, const char *fn, char filename[FILENAME_MAX], logger *lg)
 {
-<<<<<<< HEAD
-=======
-	int len, id = LOG_SID;
->>>>>>> 4694d8d3
+	int len;
 	FILE *fp = NULL;
 	char bak[FILENAME_MAX];
 	str filenamestr = NULL;
@@ -2386,11 +2311,7 @@
 {
 	FILE *fp;
 	char filename[FILENAME_MAX];
-<<<<<<< HEAD
-	int farmid = BBPselectfarm(PERSISTENT, 0, offheap);
-=======
-	int len, farmid = BBPselectfarm(lg->dbfarm_role, 0, offheap);
->>>>>>> 4694d8d3
+	int len, farmid = BBPselectfarm(PERSISTENT, 0, offheap);
 
 	logger_close(lg);
 	if (GDKmove(farmid, lg->dir, LOGFILE, NULL, lg->dir, LOGFILE, "bak") != GDK_SUCCEED) {
