/*
 * This Source Code Form is subject to the terms of the Mozilla Public
 * License, v. 2.0.  If a copy of the MPL was not distributed with this
 * file, You can obtain one at http://mozilla.org/MPL/2.0/.
 *
 * Copyright 2008-2015 MonetDB B.V.
 */

/*
 * (author) N. J. Nes
 *
 * In the philosophy of MonetDB, transaction management overhead
 * should only be paid when necessary. Transaction management is for
 * this purpose implemented as a separate module and applications are
 * required to obey the transaction policy, e.g. obtaining/releasing
 * locks.
 *
 * This module is designed to support efficient logging of the SQL
 * database.  Once loaded, the SQL compiler will insert the proper
 * calls at transaction commit to include the changes in the log file.
 *
 * The logger uses a directory to store its log files. One master log
 * file stores information about the version of the logger and the
 * transaction log files. This file is a simple ascii file with the
 * following format:
 *  {6DIGIT-VERSION\n[log file number \n]*]*}
 * The transaction log files have a binary format, which stores fixed
 * size logformat headers (flag,nr,bid), where the flag is the type of
 * update logged.  The nr field indicates how many changes there were
 * (in case of inserts/deletes).  The bid stores the bid identifier.
 *
 * The key decision to be made by the user is the location of the log
 * file.  Ideally, it should be stored in fail-safe environment, or at
 * least the log and databases should be on separate disk columns.
 *
 * This file system may reside on the same hardware as the database
 * server and therefore the writes are done to the same disk, but
 * could also reside on another system and then the changes are
 * flushed through the network.  The logger works under the assumption
 * that it is called to safeguard updates on the database when it has
 * an exclusive lock on the latest version. This lock should be
 * guaranteed by the calling transaction manager first.
 *
 * Finding the updates applied to a BAT is relatively easy, because
 * each BAT contains a delta structure. On commit these changes are
 * written to the log file and the delta management is reset. Since
 * each commit is written to the same log file, the beginning and end
 * are marked by a log identifier.
 *
 * A server restart should only (re)process blocks which are
 * completely written to disk. A log replay therefore ends in a commit
 * or abort on the changed bats. Once all logs have been read, the
 * changes to the bats are made persistent, i.e. a bbp sub-commit is
 * done.
 */
#include "monetdb_config.h"
#include "gdk.h"
#include "gdk_private.h"
#include "gdk_logger.h"
#include <string.h>

/*
 * The log record encoding is geared at reduced storage space, but at
 * the expense of readability. A user can not easily inspect the log a
 * posteriori to check what has happened.
 *
 */
#define LOG_START	1
#define LOG_END		2
#define LOG_INSERT	3
#define LOG_DELETE	4
#define LOG_UPDATE	5
#define LOG_CREATE	6
#define LOG_DESTROY	7
#define LOG_USE		8
#define LOG_CLEAR	9
#define LOG_SEQ		10

static char *log_commands[] = {
	NULL,
	"LOG_START",
	"LOG_END",
	"LOG_INSERT",
	"LOG_DELETE",
	"LOG_UPDATE",
	"LOG_CREATE",
	"LOG_DESTROY",
	"LOG_USE",
	"LOG_CLEAR",
	"LOG_SEQ",
};

typedef struct logformat_t {
	char flag;
	int tid;
	lng nr;
} logformat;

static int bm_commit(logger *lg);
static int tr_grow(trans *tr);

static BUN
log_find_int(BAT *b, BAT *d, int val)
{
#if 0
	BUN p, q;
	int *t = (int *) Tloc(b, BUNfirst(b));

	for (p = 0, q = BATcount(b); p < q; p++) {
		oid pos = p + BUNfirst(b);

		if (t[p] == val && BUNfnd(d, &pos) == BUN_NONE)
			return pos;
	}
	return BUN_NONE;
#else
	BATiter cni = bat_iterator(b);
	BUN p;

	if (b->T->hash || BAThash(b, 0) == GDK_SUCCEED) {
		HASHloop_int(cni, cni.b->T->hash, p, &val) {
			oid pos = p;
			if (BUNfnd(d, &pos) == BUN_NONE)
				return p;
//MK So, if the BAThash construction fails, the BAT b still could have information
//?? protect against failing BAThash() with non-empty b required
		}
	} 
	return BUN_NONE;
#endif
}

static BUN
log_find_bid(BAT *b, BAT *d, log_bid val)
{
#if 0
	BUN p, q;
	log_bid *t = (log_bid *) Tloc(b, BUNfirst(b));

	for (p = 0, q = BATcount(b); p < q; p++) {
		oid pos = p + BUNfirst(b);

		if (t[p] == val && BUNfnd(d, &pos) == BUN_NONE)
			return pos;
	}
	return BUN_NONE;
#else
	BATiter cni = bat_iterator(b);
	BUN p;

	if (b->T->hash || BAThash(b, 0) == GDK_SUCCEED) {
		HASHloop_int(cni, cni.b->T->hash, p, &val) {
			oid pos = p;
			if (BUNfnd(d, &pos) == BUN_NONE)
				return p;
		}
	} 
	return BUN_NONE;
#endif
}

static void
logbat_destroy(BAT *b)
{
	if (b)
		BBPunfix(b->batCacheid);
}

static BAT *
logbat_new(int tt, BUN size, int role)
{
	BAT *nb = BATnew(TYPE_void, tt, size, role);

	if (nb) {
		BATseqbase(nb, 0);
		nb->batDirty |= 2;
		if (role == PERSISTENT)
			BATmode(nb, PERSISTENT);
	} else {
		fprintf(stderr, "!ERROR: logbat_new: creating new BAT[void:%s]#" BUNFMT " failed\n", ATOMname(tt), size);
	}
	return nb;
}

static int
log_read_format(logger *l, logformat *data)
{
	return mnstr_read(l->log, &data->flag, 1, 1) == 1 &&
		mnstr_readLng(l->log, &data->nr) == 1 &&
		mnstr_readInt(l->log, &data->tid) == 1;
}

static int
log_write_format(logger *l, logformat *data)
{
	if (mnstr_write(l->log, &data->flag, 1, 1) == 1 &&
	    mnstr_writeLng(l->log, data->nr) &&
	    mnstr_writeInt(l->log, data->tid))
		return LOG_OK;
	fprintf(stderr, "!ERROR: log_write_format: write failed\n");
	return LOG_ERR;
}

static char *
log_read_string(logger *l)
{
	int len;
	ssize_t nr;
	char *buf;

	if (mnstr_readInt(l->log, &len) != 1) {
		fprintf(stderr, "!ERROR: log_read_string: read failed\n");
//MK This leads to non-repeatable log structure?
		return NULL;
	}
	if (len == 0)
		return NULL;
	buf = GDKmalloc(len);
	if (buf == NULL) {
		fprintf(stderr, "!ERROR: log_read_string: malloc failed\n");
		return NULL;
	}

	if ((nr = mnstr_read(l->log, buf, 1, len)) != (ssize_t) len) {
		buf[len - 1] = 0;
		fprintf(stderr, "!ERROR: log_read_string: couldn't read name (%s) " SSZFMT "\n", buf, nr);
		GDKfree(buf);
		return NULL;
	}
	buf[len - 1] = 0;
	return buf;
}

static int
log_write_string(logger *l, const char *n)
{
	size_t len = strlen(n) + 1;	/* log including EOS */

	assert(len > 1);
	assert(len <= INT_MAX);
	if (!mnstr_writeInt(l->log, (int) len) ||
	    mnstr_write(l->log, n, 1, len) != (ssize_t) len) {
		fprintf(stderr, "!ERROR: log_write_string: write failed\n");
		return LOG_ERR;
	}
	return LOG_OK;
}

static void
log_read_clear(logger *lg, trans *tr, char *name)
{
	if (lg->debug & 1)
		fprintf(stderr, "#logger found log_read_clear %s\n", name);

	if (tr_grow(tr)) {
		tr->changes[tr->nr].type = LOG_CLEAR;
		tr->changes[tr->nr].name = GDKstrdup(name);
		tr->nr++;
	}
}

static int
avoid_snapshot( logger *lg, log_bid bid ) 
{
	if (BATcount(lg->snapshots_bid)-BATcount(lg->dsnapshots)) {
		BUN p = log_find_bid(lg->snapshots_bid, lg->dsnapshots, bid);

		if (p != BUN_NONE) {
			int tid = *(int *) Tloc(lg->snapshots_tid, p);

			if (lg->tid <= tid)
				return 1;
		}
	}
	return 0;
}

static void
la_bat_clear(logger *lg, logaction *la)
{
	log_bid bid = logger_find_bat(lg, la->name);
	BAT *b;

	if (lg->debug & 1)
		fprintf(stderr, "#la_bat_clear %s\n", la->name);

	/* do we need to skip these old updates */
	if (avoid_snapshot(lg, bid)) 
		return;

	b = BATdescriptor(bid);
	if (b) {
		int access = b->batRestricted;
		b->batRestricted = BAT_WRITE;
		BATclear(b, TRUE);
		b->batRestricted = access;
		logbat_destroy(b);
	}
}

static int
log_read_seq(logger *lg, logformat *l)
{
	int seq = (int) l->nr;
	lng val;
	BUN p;

	assert(l->nr <= (lng) INT_MAX);
	if (mnstr_readLng(lg->log, &val) != 1) {
		fprintf(stderr, "!ERROR: log_read_seq: read failed\n");
		return LOG_ERR;
	}

	if ((p = log_find_int(lg->seqs_id, lg->dseqs, seq)) != BUN_NONE &&
	    p >= lg->seqs_id->batInserted) {
		BUNinplace(lg->seqs_val, p, NULL, &val, FALSE);
	} else {
		if (p != BUN_NONE) {
			oid pos = p;
			BUNappend(lg->dseqs, &pos, FALSE);
		}
		BUNappend(lg->seqs_id, &seq, FALSE);
		BUNappend(lg->seqs_val, &val, FALSE);
	}
	return LOG_OK;
}

static int
log_read_updates(logger *lg, trans *tr, logformat *l, char *name)
{
	log_bid bid = logger_find_bat(lg, name);
	BAT *b = BATdescriptor(bid);
	int res = LOG_OK;
	int ht = -1, tt = -1, hseq = 0, tseq = 0;

	if (lg->debug & 1)
		fprintf(stderr, "#logger found log_read_updates %s %s " LLFMT "\n", name, l->flag == LOG_INSERT ? "insert" : l->flag == LOG_DELETE ? "delete" : "update", l->nr);

	if (b) {
		ht = b->htype;
		if (ht == TYPE_void && b->hseqbase != oid_nil)
			hseq = 1;
		tt = b->ttype;
		if (tt == TYPE_void && b->tseqbase != oid_nil)
			tseq = 1;
	} else {		/* search trans action for create statement */
		int i;

		for (i = 0; i < tr->nr; i++) {
			if (tr->changes[i].type == LOG_CREATE && strcmp(tr->changes[i].name, name) == 0) {
				ht = tr->changes[i].ht;
				if (ht < 0) {
					hseq = 1;
					ht = TYPE_void;
				}
				tt = tr->changes[i].tt;
				if (tt < 0) {
					tseq = 1;
					tt = TYPE_void;
				}
				break;
			}
		}
	}
	assert( (ht == TYPE_void && l->flag == LOG_INSERT) ||
		(ht == TYPE_void && l->flag == LOG_DELETE) || 
		((ht == TYPE_oid || !ht) && l->flag == LOG_UPDATE) );
	if (ht >= 0 && tt >= 0) {
		BAT *uid = NULL;
		BAT *r;
		void *(*rt) (ptr, stream *, size_t) = BATatoms[tt].atomRead;
		void *tv = NULL;

		if (tt < TYPE_str)
			tv = lg->buf;
		else if (tt > TYPE_str)
			tv = ATOMnil(tt);
#if SIZEOF_OID == 8
		if (tt == TYPE_oid && lg->read32bitoid)
			rt = BATatoms[TYPE_int].atomRead;
#endif
		assert(l->nr <= (lng) BUN_MAX);
		if (l->flag == LOG_UPDATE) {
			uid = BATnew(TYPE_void, ht, (BUN) l->nr, PERSISTENT);
			r = BATnew(TYPE_void, tt, (BUN) l->nr, PERSISTENT);
		} else {
			assert(ht == TYPE_void);
			r = BATnew(TYPE_void, tt, (BUN) l->nr, PERSISTENT);
		}

		if (hseq)
			BATseqbase(r, 0);
		if (tseq)
			BATseqbase(BATmirror(r), 0);

		if (ht == TYPE_void && l->flag == LOG_INSERT) {
			for (; l->nr > 0; l->nr--) {
				void *t = rt(tv, lg->log, 1);

				if (!t) {
					res = LOG_ERR;
					break;
				}
#if SIZEOF_OID == 8
				if (tt == TYPE_oid && lg->read32bitoid) {
					int vi = * (int *) t;
					if (vi == int_nil)
						* (oid *) t = oid_nil;
					else
						* (oid *) t = vi;
				}
#endif
				BUNappend(r, t, TRUE);
				if (t != tv)
					GDKfree(t);
			}
		} else if (ht == TYPE_void && l->flag == LOG_DELETE) {
			for (; l->nr > 0; l->nr--) {
				void *t = rt(tv, lg->log, 1);

				if (!t) {
					res = LOG_ERR;
					break;
				}
#if SIZEOF_OID == 8
				if (tt == TYPE_oid && lg->read32bitoid) {
					int vi = * (int *) t;
					if (vi == int_nil)
						* (oid *) t = oid_nil;
					else
						* (oid *) t = vi;
				}
#endif
				BUNappend(r, t, TRUE);
				if (t != tv)
					GDKfree(t);
			}
		} else {
			void *(*rh) (ptr, stream *, size_t) = ht == TYPE_void ? BATatoms[TYPE_oid].atomRead : BATatoms[ht].atomRead;
			void *hv = ATOMnil(ht);

#if SIZEOF_OID == 8
			if ((ht == TYPE_oid || ht == TYPE_void) &&
			    lg->read32bitoid)
				rh = BATatoms[TYPE_int].atomRead;
#endif
			for (; l->nr > 0; l->nr--) {
				void *h = rh(hv, lg->log, 1);
				void *t = rt(tv, lg->log, 1);

				if (!h || !t) {
					res = LOG_ERR;
					break;
				}
#if SIZEOF_OID == 8
				if (lg->read32bitoid) {
					if (ht == TYPE_void || ht == TYPE_oid) {
						int vi = * (int *) h;
						if (vi == int_nil)
							* (oid *) h = oid_nil;
						else
							* (oid *) h = vi;
					}
					if (tt == TYPE_oid) {
						int vi = * (int *) t;
						if (vi == int_nil)
							* (oid *) t = oid_nil;
						else
							* (oid *) t = vi;
					}
				}
#endif
				BUNappend(uid, h, TRUE);
				BUNappend(r, t, TRUE);
				if (t != tv)
					GDKfree(t);
			}
			GDKfree(hv);
		}
		if (tv != lg->buf) 
			GDKfree(tv);
		logbat_destroy(b);

		if (tr_grow(tr)) {
			tr->changes[tr->nr].type = l->flag;
			tr->changes[tr->nr].nr = l->nr;
			tr->changes[tr->nr].ht = ht;
			tr->changes[tr->nr].tt = tt;
			tr->changes[tr->nr].name = GDKstrdup(name);
			tr->changes[tr->nr].b = r;
			tr->changes[tr->nr].uid = uid;
			tr->nr++;
		}
	} else {
		/* bat missing ERROR or ignore ? currently error. */
		res = LOG_ERR;
	}
	return res;
}

static void
la_bat_updates(logger *lg, logaction *la)
{
	log_bid bid = logger_find_bat(lg, la->name);
	BAT *b;

	if (bid == 0)
		return;		/* ignore bats no longer in the catalog */

	/* do we need to skip these old updates */
	if (avoid_snapshot(lg, bid)) 
		return;

	b = BATdescriptor(bid);
	assert(b);
	if (b) {
		if (b->htype == TYPE_void && la->type == LOG_INSERT) {
			BATappend(b, la->b, TRUE);
		} else {
			if (la->type == LOG_INSERT)
				BATins(b, la->b, TRUE);
			else if (la->type == LOG_DELETE)
				BATdel(b, la->b, TRUE);
			else if (la->type == LOG_UPDATE) {
				BATiter vi = bat_iterator(la->b);
				BATiter ii = bat_iterator(la->uid);
				BUN p, q;

				BATloop(la->b, p, q) {
					const void *h = BUNtail(ii, p);
					const void *t = BUNtail(vi, p);

					assert(b->htype == TYPE_void);
					if (BUNfnd(BATmirror(b), h) == BUN_NONE) {
						/* if value doesn't
						 * exist, insert it if
						 * b void headed,
						 * maintain that by
						 * inserting nils */
						if (b->batCount == 0 && *(const oid *) h != oid_nil)
							b->hseqbase = *(const oid *) h;
						if (b->hseqbase != oid_nil && *(const oid *) h != oid_nil) {
							const void *tv = ATOMnilptr(b->ttype);

							while (b->hseqbase + b->batCount < *(const oid *) h)
								BUNappend(b, tv, TRUE);
						}
						BUNappend(b, t, TRUE);
					} else {
						BUNreplace(b, h, t, TRUE);
					}
				}
			}
		}
		logbat_destroy(b);
	}
}

static void
log_read_destroy(logger *lg, trans *tr, char *name)
{
	(void) lg;
	if (tr_grow(tr)) {
		tr->changes[tr->nr].type = LOG_DESTROY;
		tr->changes[tr->nr].name = GDKstrdup(name);
		tr->nr++;
	}
}

static void
la_bat_destroy(logger *lg, logaction *la)
{
	log_bid bid = logger_find_bat(lg, la->name);

	if (bid) {
		BUN p;

		logger_del_bat(lg, bid);

		if ((p = log_find_bid(lg->snapshots_bid, lg->dsnapshots, bid)) != BUN_NONE) {
#ifndef NDEBUG
			assert(BBP_desc(bid)->S.role == PERSISTENT);
			assert(0 <= BBP_desc(bid)->H.heap.farmid && BBP_desc(bid)->H.heap.farmid < MAXFARMS);
			assert(BBPfarms[BBP_desc(bid)->H.heap.farmid].roles & (1 << PERSISTENT));
			if (BBP_desc(bid)->H.vheap) {
				assert(0 <= BBP_desc(bid)->H.vheap->farmid && BBP_desc(bid)->H.vheap->farmid < MAXFARMS);
				assert(BBPfarms[BBP_desc(bid)->H.vheap->farmid].roles & (1 << PERSISTENT));
			}
			assert(0 <= BBP_desc(bid)->T.heap.farmid && BBP_desc(bid)->T.heap.farmid < MAXFARMS);
			assert(BBPfarms[BBP_desc(bid)->T.heap.farmid].roles & (1 << PERSISTENT));
			if (BBP_desc(bid)->T.vheap) {
				assert(0 <= BBP_desc(bid)->T.vheap->farmid && BBP_desc(bid)->T.vheap->farmid < MAXFARMS);
				assert(BBPfarms[BBP_desc(bid)->T.vheap->farmid].roles & (1 << PERSISTENT));
			}
#endif
			BUNappend(lg->dsnapshots, &p, FALSE);
		}
	}
}

static int
log_read_create(logger *lg, trans *tr, char *name)
{
	char *buf = log_read_string(lg);

	if (lg->debug & 1)
		fprintf(stderr, "#log_read_create %s\n", name);

	if (!buf) {
		return LOG_ERR;
	} else {
		int ht, tt;
		char *ha = buf, *ta = strchr(buf, ',');

		if (!ta) {
			fprintf(stderr, "!ERROR: log_read_create: inconsistent data read\n");
			return LOG_ERR;
		}
		*ta = 0;
		ta++;		/* skip over , */
		if (strcmp(ha, "vid") == 0) {
			ht = -1;
		} else {
			ht = ATOMindex(ha);
		}
		if (strcmp(ta, "vid") == 0) {
			tt = -1;
		} else {
			tt = ATOMindex(ta);
		}
		if (tr_grow(tr)) {
			tr->changes[tr->nr].type = LOG_CREATE;
			tr->changes[tr->nr].ht = ht;
			tr->changes[tr->nr].tt = tt;
			tr->changes[tr->nr].name = GDKstrdup(name);
			tr->changes[tr->nr].b = NULL;
			tr->nr++;
		}
	}
	if (buf)
		GDKfree(buf);
	return LOG_OK;
}

static void
la_bat_create(logger *lg, logaction *la)
{
	int ht = (la->ht < 0) ? TYPE_void : la->ht;
	int tt = (la->tt < 0) ? TYPE_void : la->tt;
	BAT *b = BATnew(ht, tt, BATSIZE, PERSISTENT);

	if (b != NULL) {
		if (la->ht < 0)
			BATseqbase(b, 0);
		if (la->tt < 0)
			BATseqbase(BATmirror(b), 0);

		BATsetaccess(b, BAT_READ);
		logger_add_bat(lg, b, la->name);
		logbat_destroy(b);
	}
}

static void
log_read_use(logger *lg, trans *tr, logformat *l, char *name)
{
	(void) lg;
	if (tr_grow(tr)) {
		tr->changes[tr->nr].type = LOG_USE;
		tr->changes[tr->nr].nr = l->nr;
		tr->changes[tr->nr].name = GDKstrdup(name);
		tr->changes[tr->nr].b = NULL;
		tr->nr++;
	}
}

static void
la_bat_use(logger *lg, logaction *la)
{
	log_bid bid = (log_bid) la->nr;
	BAT *b = BATdescriptor(bid);
	BUN p;

	assert(la->nr <= (lng) INT_MAX);
	if (!b) {
		GDKerror("logger: could not use bat (%d) for %s\n", (int) bid, la->name);
		return;
	}
	logger_add_bat(lg, b, la->name);
#ifndef NDEBUG
	assert(b->batRole == PERSISTENT);
	assert(0 <= b->H->heap.farmid && b->H->heap.farmid < MAXFARMS);
	assert(BBPfarms[b->H->heap.farmid].roles & (1 << PERSISTENT));
	if (b->H->vheap) {
		assert(0 <= b->H->vheap->farmid && b->H->vheap->farmid < MAXFARMS);
		assert(BBPfarms[b->H->vheap->farmid].roles & (1 << PERSISTENT));
	}
	assert(0 <= b->T->heap.farmid && b->T->heap.farmid < MAXFARMS);
	assert(BBPfarms[b->T->heap.farmid].roles & (1 << PERSISTENT));
	if (b->T->vheap) {
		assert(0 <= b->T->vheap->farmid && b->T->vheap->farmid < MAXFARMS);
		assert(BBPfarms[b->T->vheap->farmid].roles & (1 << PERSISTENT));
	}
#endif
	if ((p = log_find_bid(lg->snapshots_bid, lg->dsnapshots, b->batCacheid)) != BUN_NONE &&
	    p >= lg->snapshots_bid->batInserted) {
		BUNinplace(lg->snapshots_tid, p, NULL, &lg->tid, FALSE);
	} else {
		if (p != BUN_NONE) {
			oid pos = p;
			BUNappend(lg->dsnapshots, &pos, FALSE);
		}
		/* move to the dirty new part of the snapshots list,
		 * new snapshots will get flushed to disk */
		BUNappend(lg->snapshots_bid, &b->batCacheid, FALSE);
		BUNappend(lg->snapshots_tid, &lg->tid, FALSE);
	}
	logbat_destroy(b);
}


#define TR_SIZE		1024

static trans *
tr_create(trans *tr, int tid)
{
	trans *ntr = GDKmalloc(sizeof(trans));

	if (ntr == NULL)
		return NULL;
	ntr->tid = tid;
	ntr->sz = TR_SIZE;
	ntr->nr = 0;
	ntr->changes = GDKmalloc(sizeof(logaction) * TR_SIZE);
	if (ntr->changes == NULL) {
		GDKfree(ntr);
		return NULL;
	}
	ntr->tr = tr;
	return ntr;
}

static trans *
tr_find(trans *tr, int tid)
/* finds the tid and reorders the chain list, puts trans with tid first */
{
	trans *t = tr, *p = NULL;

	while (t && t->tid != tid) {
		p = t;
		t = t->tr;
	}
	if (!t)
		return NULL;	/* BAD missing transaction */
	if (t == tr)
		return tr;
	if (t->tr)		/* get this tid out of the list */
		p->tr = t->tr;
	t->tr = tr;		/* and move it to the front */
	return t;
}

static void
la_apply(logger *lg, logaction *c)
{
	switch (c->type) {
	case LOG_INSERT:
	case LOG_DELETE:
	case LOG_UPDATE:
		la_bat_updates(lg, c);
		break;
	case LOG_CREATE:
		la_bat_create(lg, c);
		break;
	case LOG_USE:
		la_bat_use(lg, c);
		break;
	case LOG_DESTROY:
		la_bat_destroy(lg, c);
		break;
	case LOG_CLEAR:
		la_bat_clear(lg, c);
		break;
	}
}

static void
la_destroy(logaction *c)
{
	if (c->name)
		GDKfree(c->name);
	if (c->b)
		logbat_destroy(c->b);
}

static int
tr_grow(trans *tr)
{
	if (tr->nr == tr->sz) {
		tr->sz <<= 1;
		tr->changes = (logaction *) GDKrealloc(tr->changes, tr->sz * sizeof(logaction));
		if (tr->changes == NULL)
			return 0;
	}
	/* cleanup the next */
	tr->changes[tr->nr].name = NULL;
	tr->changes[tr->nr].b = NULL;
	return 1;
}

static trans *
tr_destroy(trans *tr)
{
	trans *r = tr->tr;

	GDKfree(tr->changes);
	GDKfree(tr);
	return r;
}

static trans *
tr_commit(logger *lg, trans *tr)
{
	int i;

	if (lg->debug & 1)
		fprintf(stderr, "#tr_commit\n");

	for (i = 0; i < tr->nr; i++) {
		la_apply(lg, &tr->changes[i]);
		la_destroy(&tr->changes[i]);
	}
	return tr_destroy(tr);
}

static trans *
tr_abort(logger *lg, trans *tr)
{
	int i;

	if (lg->debug & 1)
		fprintf(stderr, "#tr_abort\n");

	for (i = 0; i < tr->nr; i++)
		la_destroy(&tr->changes[i]);
	return tr_destroy(tr);
}

static int log_sequence_nrs(logger *lg);

/* Update the last transaction id written in the catalog file.
 * Mostly used by the shared logger. */
static int
logger_update_catalog_file(logger *lg, const char *dir, const char *filename, int role)
{
	FILE *fp;
	int bak_exists;
	int farmid = BBPselectfarm(role, 0, offheap);

	bak_exists = 0;
	/* check if an older file exists and move bak it up */
#if defined(_MSC_VER)
	if (_access(filename, 0) != -1) {
#else
	if (access(filename, 0) != -1) {
#endif
		bak_exists = 1;
		if (GDKmove(farmid, dir, filename, NULL, dir, filename, "bak") == GDK_FAIL) {
			fprintf(stderr, "!ERROR: logger_update_catalog_file: rename %s to %s.bak in %s failed\n", filename, filename, dir);
			return LOG_ERR;
		}
	}

	if ((fp = GDKfileopen(farmid, dir, filename, NULL, "w")) != NULL) {
		if (fprintf(fp, "%06d\n\n", lg->version) < 0) {
			fprintf(stderr, "!ERROR: logger_update_catalog_file: write to %s failed\n", filename);
			return LOG_ERR;
		}

		if (fprintf(fp, LLFMT "\n", lg->id) < 0 || fclose(fp) < 0) {
			fprintf(stderr, "!ERROR: logger_update_catalog_file: write/flush to %s failed\n", filename);
			return LOG_ERR;
		}

		/* cleanup the bak file, if it exists*/
		if (bak_exists) {
			GDKunlink(farmid, dir, filename, "bak");
		}
	} else {
		fprintf(stderr, "!ERROR: logger_update_catalog_file: could not create %s\n", filename);
		GDKerror("logger_update_catalog_file: could not open %s\n", filename);
		return LOG_ERR;
	}
	return LOG_OK;
}

static int
logger_open(logger *lg)
{
	char id[BUFSIZ];
	char *filename;

	snprintf(id, sizeof(id), LLFMT, lg->id);
	filename = GDKfilepath(BBPselectfarm(lg->dbfarm_role, 0, offheap), lg->dir, LOGFILE, id);

	lg->log = open_wstream(filename);
	lg->end = 0;

	if (lg->log == NULL || mnstr_errnr(lg->log) || log_sequence_nrs(lg) != LOG_OK) { 
		fprintf(stderr, "!ERROR: logger_open: creating %s failed\n", filename);
		return LOG_ERR;
	}
	return LOG_OK;
}

static void
logger_close(logger *lg)
{
	stream *log = lg->log;

	if (log) {
		close_stream(log);
	}
	lg->log = NULL;
}

static int
logger_readlog(logger *lg, char *filename)
{
	trans *tr = NULL;
	logformat l;
	int err = 0;
	time_t t0, t1;
	struct stat sb;
	lng fpos;
	char* path = GDKfilepath_long(BBPselectfarm(lg->dbfarm_role, 0, offheap), filename, NULL);

	if (lg->debug & 1) {
		fprintf(stderr, "#logger_readlog opening %s\n", filename);
	}

	lg->log = open_rstream(path);

	/* if the file doesn't exist, there is nothing to be read back */
	if (!lg->log || mnstr_errnr(lg->log)) {
		if (lg->log)
			mnstr_destroy(lg->log);
		lg->log = NULL;
		return LOG_ERR;
	}
	if (fstat(fileno(getFile(lg->log)), &sb) < 0) {
		fprintf(stderr, "!ERROR: logger_readlog: fstat on opened file %s failed\n", filename);
		mnstr_destroy(lg->log);
		lg->log = NULL;
		/* If we can't read the files, it might simply be empty.
		 * In that case we can't return LOG_ERR, since it's actually fine */
		return 1;
	}
	t0 = time(NULL);
	printf("# Start reading the write-ahead log '%s'\n", filename);
	fflush(stdout);
	while (!err && log_read_format(lg, &l)) {
		char *name = NULL;

		t1 = time(NULL);
		if (t1 - t0 > 10) {
			t0 = t1;
			/* not more than once every 10 seconds */
			if (mnstr_fgetpos(lg->log, &fpos) == 0) {
				printf("# still reading write-ahead log \"%s\" (%d%% done)\n", filename, (int) ((fpos * 100 + 50) / sb.st_size));
				fflush(stdout);
			}
		}
		if (l.flag != LOG_START && l.flag != LOG_END && l.flag != LOG_SEQ) {
			name = log_read_string(lg);

			if (!name) {
				err = -1;
				break;
			}
		}
		if (lg->debug & 1) {
			fprintf(stderr, "#logger_readlog: ");
			if (l.flag > 0 &&
			    l.flag < (char) (sizeof(log_commands) / sizeof(log_commands[0])))
				fprintf(stderr, "%s", log_commands[(int) l.flag]);
			else
				fprintf(stderr, "%d", l.flag);
			fprintf(stderr, " %d " LLFMT, l.tid, l.nr);
			if (name)
				fprintf(stderr, " %s", name);
			fprintf(stderr, "\n");
		}
		/* find proper transaction record */
		if (l.flag != LOG_START)
			tr = tr_find(tr, l.tid);
		switch (l.flag) {
		case LOG_START:
			assert(l.nr <= (lng) INT_MAX);
			if (l.nr > lg->tid)
				lg->tid = (int)l.nr;
			tr = tr_create(tr, (int)l.nr);
			if (lg->debug & 1)
				fprintf(stderr, "#logger tstart %d\n", tr->tid);
			break;
		case LOG_END:
			if (tr == NULL)
				err = 1;
			else if (l.tid != l.nr)	/* abort record */
				tr = tr_abort(lg, tr);
			else
				tr = tr_commit(lg, tr);
			break;
		case LOG_SEQ:
			err = (log_read_seq(lg, &l) != LOG_OK);
			break;
		case LOG_INSERT:
		case LOG_DELETE:
		case LOG_UPDATE:
			if (name == NULL || tr == NULL)
				err = 1;
			else
				err = (log_read_updates(lg, tr, &l, name) != LOG_OK);
			break;
		case LOG_CREATE:
			if (name == NULL || tr == NULL)
				err = 1;
			else
				err = (log_read_create(lg, tr, name) != LOG_OK);
			break;
		case LOG_USE:
			if (name == NULL || tr == NULL)
				err = 1;
			else
				log_read_use(lg, tr, &l, name);
			break;
		case LOG_DESTROY:
			if (name == NULL || tr == NULL)
				err = 1;
			else
				log_read_destroy(lg, tr, name);
			break;
		case LOG_CLEAR:
			if (name == NULL || tr == NULL)
				err = 1;
			else
				log_read_clear(lg, tr, name);
			break;
		default:
			err = -2;
		}
		if (name)
			GDKfree(name);
		lg->changes++;
	}
	logger_close(lg);

	/* remaining transactions are not committed, ie abort */
	while (tr)
		tr = tr_abort(lg, tr);
<<<<<<< HEAD
	return LOG_OK;
=======
	t0 = time(NULL);
	printf("# Finished reading the write-ahead log '%s'\n", filename);
	fflush(stdout);
	return 0;
>>>>>>> 5a7bdc35
}

/*
 * The log files are incrementally numbered, starting from 2. They are processed in the
 * same sequence.
 */
static int
logger_readlogs(logger *lg, FILE *fp, char *filename)
{
	int res = LOG_OK;
	char id[BUFSIZ];

	if (lg->debug & 1) {
		fprintf(stderr, "#logger_readlogs logger id is " LLFMT "\n", lg->id);
	}

	while (fgets(id, sizeof(id), fp) != NULL) {
		char log_filename[BUFSIZ];
		lng lid = strtoll(id, NULL, 10);

		if (lg->debug & 1) {
			fprintf(stderr, "#logger_readlogs last logger id written in %s is " LLFMT "\n", filename, lid);
		}

		while((lg->shared && lid > lg->id && res != LOG_ERR) || (!lg->shared && lid >= lg->id && res != LOG_ERR)) {
			snprintf(log_filename, sizeof(log_filename), "%s." LLFMT, filename, lg->id);
			if ((logger_readlog(lg, log_filename)) == LOG_ERR && lg->shared && lg->id > 1) {
				/* we cannot distinguish errors from
				 * incomplete transactions (even if we
				 * would log aborts in the logs). So
				 * we simply abort and move to the
				 * next log file.
				 * The only special case is if the files is missing altogether
				 * and the logger is a shared one,
				 * then we have missing transactions and we should abort.
				 * Yeah, and we also ignore the 1st files it most likely never exists. */
				res = LOG_ERR;
				fprintf(stderr, "#logger_readlogs missing shared logger file %s. Aborting\n", log_filename);
			}
			/* Increment the id only at the end, since we want to re-read the last file.
			 * That is because last time we read it, it was empty, since the logger create empty files
			 * and fills them in later. */
			lg->id++;
		}
		/* if this is a shared logger, write the id in the shared file */
		if (lg->shared) {
			logger_update_catalog_file(lg, lg->local_dir, LOGFILE_SHARED, lg->local_dbfarm_role);
		}
	}
	return res;
}

static int
logger_commit(logger *lg)
{
	int id = LOG_SID;
	BUN p;

	if (lg->debug & 1)
		fprintf(stderr, "#logger_commit\n");

	p = log_find_int(lg->seqs_id, lg->dseqs, id);
	if (p >= lg->seqs_val->batInserted) {
		BUNinplace(lg->seqs_val, p, NULL, &lg->id, FALSE);
	} else {
		oid pos = p;
		BUNappend(lg->dseqs, &pos, FALSE);
		BUNappend(lg->seqs_id, &id, FALSE);
		BUNappend(lg->seqs_val, &lg->id, FALSE);
	}

	/* cleanup old snapshots */
	if (BATcount(lg->snapshots_bid)) {
		BATclear(lg->snapshots_bid, TRUE);
		BATclear(lg->snapshots_tid, TRUE);
		BATclear(lg->dsnapshots, TRUE);
		BATcommit(lg->snapshots_bid);
		BATcommit(lg->snapshots_tid);
		BATcommit(lg->dsnapshots);
	}
	return bm_commit(lg);
}

static gdk_return
check_version(logger *lg, FILE *fp)
{
	int version = 0;

	if (fscanf(fp, "%6d", &version) != 1) {
		GDKerror("Could not read the version number from the file '%s/log'.\n",
			 lg->dir);

		return GDK_FAIL;
	}
	if (version != lg->version) {
		if (lg->prefuncp == NULL ||
		    (*lg->prefuncp)(version, lg->version) != 0) {
			GDKerror("Incompatible database version %06d, "
				 "this server supports version %06d\n"
				 "Please move away %s.",
				 version, lg->version, lg->dir);

			return GDK_FAIL;
		}
	} else
		lg->postfuncp = NULL;	 /* don't call */
	if (fgetc(fp) != '\n' ||	 /* skip \n */
	    fgetc(fp) != '\n')		 /* skip \n */
		return GDK_FAIL;
	return GDK_SUCCEED;
}

static BAT *
bm_tids(BAT *b, BAT *d) 
{
	BUN sz = BATcount(b);
	BAT *tids = BATnew(TYPE_void, TYPE_void, 0, TRANSIENT);

	tids->H->seq = 0;
	tids->T->seq = 0;
	BATsetcount(tids, sz);
	tids->H->revsorted = 0;
	tids->T->revsorted = 0;

	tids->T->key = 1;
	tids->T->dense = 1;
	tids->H->key = 1;
	tids->H->dense = 1;

	if (BATcount(d)) {
		BAT *diff = BATkdiff(tids, BATmirror(d));

		logbat_destroy(tids);
		tids = BATmirror(BATmark(diff, 0));
		logbat_destroy(diff);
	}
	return tids;
}


static gdk_return
bm_subcommit(BAT *list_bid, BAT *list_nme, BAT *catalog_bid, BAT *catalog_nme, BAT *dcatalog, BAT *extra, int debug)
{
	BUN p, q;
	BUN nn = 4 + BATcount(list_bid) + (extra ? BATcount(extra) : 0);
	bat *n = GDKmalloc(sizeof(bat) * nn);
	int i = 0;
	BATiter iter = (list_nme)?bat_iterator(list_nme):bat_iterator(list_bid);
	gdk_return res;

	n[i++] = 0;		/* n[0] is not used */
	BATloop(list_bid, p, q) {
		bat col = *(log_bid *) Tloc(list_bid, p);
		oid pos = p;

		if (list_bid == catalog_bid && BUNfnd(dcatalog, &pos) != BUN_NONE)
			continue;
		if (debug & 1)
			fprintf(stderr, "#commit new %s (%d) %s\n",
				BBPname(col), col,
				(list_bid == catalog_bid) ? BUNtail(iter, p) : "snapshot");
		assert(col);
		n[i++] = abs(col);
	}
	if (extra) {
		iter = bat_iterator(extra);
		BATloop(extra, p, q) {
			str name = (str) BUNtvar(iter, p);

			if (debug & 1)
				fprintf(stderr, "#commit extra %s %s\n",
					name,
					(list_bid == catalog_bid) ? BUNtvar(iter, p) : "snapshot");
			assert(BBPindex(name));
			n[i++] = abs(BBPindex(name));
		}
	}
	/* now commit catalog, so it's also up to date on disk */
	n[i++] = abs(catalog_bid->batCacheid);
	n[i++] = abs(catalog_nme->batCacheid);
	n[i++] = abs(dcatalog->batCacheid);
	assert((BUN) i <= nn);
	if (BATcount(dcatalog) && catalog_bid == list_bid && catalog_nme == list_nme) {
		BAT *bids, *nmes, *tids = bm_tids(catalog_bid, dcatalog);

		bids = BATproject(tids, catalog_bid);
		nmes = BATproject(tids, catalog_nme);
		logbat_destroy(tids);
		BATclear(catalog_bid, TRUE);
		BATclear(catalog_nme, TRUE);
		BATclear(dcatalog, TRUE);

		BATappend(catalog_bid, bids, FALSE);
		BATappend(catalog_nme, nmes, FALSE);
		logbat_destroy(bids);
		logbat_destroy(nmes);
	}
	BATcommit(catalog_bid);
	BATcommit(catalog_nme);
	BATcommit(dcatalog);
	res = TMsubcommit_list(n, i);
	GDKfree(n);
	if (res != GDK_SUCCEED)
		fprintf(stderr, "!ERROR: bm_subcommit: commit failed\n");
	return res;
}

static void
logger_fatal(const char *format, const char *arg1, const char *arg2, const char *arg3)
{
	char *buf;

	GDKfatal(format, arg1, arg2, arg3);
	GDKlog(format, arg1, arg2, arg3);
	if ((buf = GDKerrbuf) != NULL) {
		fprintf(stderr, "%s", buf);
		fflush(stderr);
	}
	GDKexit(1);
}

/* Set the logdir path, add a dbfarm if needed.
 * Returns the role of the dbfarm containing the logdir.
 */
static int
logger_set_logdir_path(char *filename, const char *fn, const char *logdir, int shared) {
	int role = PERSISTENT; /* default role is persistent, i.e. the default dbfarm */

	if (MT_path_absolute(logdir)) {
		char logdir_parent_path[BUFSIZ] = "";
		char logdir_name[BUFSIZ] = "";
		/* split the logdir string into absolute parent dir path and (relative) log dir name */
		if (GDKextractParentAndLastDirFromPath(logdir, logdir_parent_path, logdir_name)) {
			/* set the new relative logdir locaiton including the logger function name subdir */
			snprintf(filename, BUFSIZ, "%s%c%s%c", logdir_name, DIR_SEP, fn, DIR_SEP);

			/* add a new dbfarm for the logger directory using the parent dir path,
			 * assuming it is set, s.t. the logs are stored in a location other than the default dbfarm,
			 * or at least it appears so to (multi)dbfarm aware functions */
			if (!shared) {
				role = LOG_DIR;
			} else {
				role = SHARED_LOG_DIR;
			}
			BBPaddfarm(logdir_parent_path, 1 << role);
		} else {
			logger_fatal("logger_set_logdir_path: logdir path is not correct (%s)."
					"Make sure you specify a valid absolute or relative path.\n", logdir, 0, 0);
		}
	} else {
		/* just concat the logdir and fn with appropriate separators */
		snprintf(filename, BUFSIZ, "%s%c%s%c", logdir, DIR_SEP, fn, DIR_SEP);
	}

	return role;
}

/* Load data from the logger logdir
 * Initialize new directories and catalog files if none are present, unless running in read-only mode
 * Load data and persist it in the BATs
 * Convert 32bit data to 64bit, unless running in read-only mode */
static int
logger_load(int debug, const char* fn, char filename[BUFSIZ], logger* lg)
{
	int id = LOG_SID;
	FILE *fp;
	char bak[BUFSIZ];
    log_bid snapshots_bid = 0;
	bat catalog_bid, catalog_nme, dcatalog, bid;
	int farmid = BBPselectfarm(lg->dbfarm_role, 0, offheap);

	snprintf(filename, BUFSIZ, "%s%s", lg->dir, LOGFILE);
	snprintf(bak, sizeof(bak), "%s.bak", filename);

	/* try to open logfile backup, or failing that, the file
	 * itself. we need to know whether this file exists when
	 * checking the database consistency later on */
	if ((fp = GDKfileopen(farmid, bak, NULL, NULL, "r")) != NULL) {
		fclose(fp);
		(void) GDKunlink(farmid, lg->dir, LOGFILE, NULL);
		if (GDKmove(farmid, lg->dir, LOGFILE, "bak", lg->dir, LOGFILE, NULL) != GDK_SUCCEED)
			logger_fatal("logger_new: cannot move log.bak "
				     "file back.\n", 0, 0, 0);
	}
	fp = GDKfileopen(farmid, filename, NULL, NULL, "r");

	snprintf(bak, sizeof(bak), "%s_catalog", fn);
	bid = BBPindex(bak);

	snprintf(bak, sizeof(bak), "%s_catalog_bid", fn);
	catalog_bid = BBPindex(bak);

	if (bid != 0 && catalog_bid == 0)
		logger_fatal("logger_load: ancient database, please upgrade "
			     "first to Jan2014 (11.17.X) release", 0, 0, 0);

	/* this is intentional - even if catalog_bid is 0, but the logger is shared,
	 * force it to find the persistent catalog */
	if (catalog_bid == 0 &&	!lg->shared) {
		log_bid bid = 0;

		/* catalog does not exist, so the log file also
		 * shouldn't exist */
		if (fp != NULL) {
			logger_fatal(
					"logger_load: there is no logger catalog, but there is a log file.\n"
							"Are you sure you are using the correct combination of database\n"
							"(--dbpath) and log directory (--set %s_logdir)?\n", fn, 0, 0);
			goto error;
		}

		lg->catalog_bid = logbat_new(TYPE_int, BATSIZE, PERSISTENT);
		lg->catalog_nme = logbat_new(TYPE_str, BATSIZE, PERSISTENT);
		lg->dcatalog = logbat_new(TYPE_oid, BATSIZE, PERSISTENT);
		if (lg->catalog_bid == NULL || lg->catalog_nme == NULL || lg->dcatalog == NULL)
			logger_fatal("logger_load: cannot create catalog bats",
				     0, 0, 0);
		if (debug & 1)
			fprintf(stderr, "#create %s catalog\n", fn);

		/* Make persistent */
		bid = lg->catalog_bid->batCacheid;
		BBPincref(bid, TRUE);
		snprintf(bak, sizeof(bak), "%s_catalog_bid", fn);
		if (BBPrename(lg->catalog_bid->batCacheid, bak) < 0)
			logger_fatal("logger_load: BBPrename to %s failed",
				     bak, 0, 0);

		/* Make persistent */
		bid = lg->catalog_nme->batCacheid;
		BBPincref(bid, TRUE);
		snprintf(bak, sizeof(bak), "%s_catalog_nme", fn);
		if (BBPrename(lg->catalog_nme->batCacheid, bak) < 0)
			logger_fatal("logger_load: BBPrename to %s failed",
				     bak, 0, 0);

		bid = lg->dcatalog->batCacheid;
		BBPincref(bid, TRUE);
		snprintf(bak, sizeof(bak), "%s_dcatalog", fn);
		if (BBPrename(lg->dcatalog->batCacheid, bak) < 0)
			logger_fatal("logger_load: BBPrename to %s failed",
				     bak, 0, 0);

		if (GDKcreatedir(filename) != GDK_SUCCEED) {
			logger_fatal("logger_load: cannot create directory for log file %s\n",
				     filename, 0, 0);
			goto error;
		}
		if ((fp = fopen(filename, "w")) == NULL) {
			logger_fatal("logger_load: cannot create log file %s\n",
				     filename, 0, 0);
			goto error;
		}
		lg->id ++;
		if (fprintf(fp, "%06d\n\n" LLFMT "\n", lg->version, lg->id) < 0) {
			fclose(fp);
			unlink(filename);
			logger_fatal("logger_load: writing log file %s failed",
				     filename, 0, 0);
		}
		if (fclose(fp) < 0) {
			unlink(filename);
			logger_fatal("logger_load: closing log file %s failed",
				     filename, 0, 0);
		}
		fp = NULL;

		if (bm_subcommit(lg->catalog_bid, lg->catalog_nme, lg->catalog_bid, lg->catalog_nme, lg->dcatalog, NULL, lg->debug) != GDK_SUCCEED) {
			/* cannot commit catalog, so remove log */
			unlink(filename);
			goto error;
	    }
	} else {
		/* find the persistent catalog. As non persistent bats
		 * require a logical reference we also add a logical
		 * reference for the persistent bats */
		BUN p, q;
		BAT *b = BATdescriptor(catalog_bid), *n, *d;

		if (b == 0)
			logger_fatal("logger_load: inconsistent database, catalog does not exist", 0, 0, 0);

		snprintf(bak, sizeof(bak), "%s_catalog_nme", fn);
		catalog_nme = BBPindex(bak);
		n = BATdescriptor(catalog_nme);
		if (n == 0)
			logger_fatal("logger_load: inconsistent database, catalog_nme does not exist", 0, 0, 0);

		snprintf(bak, sizeof(bak), "%s_dcatalog", fn);
		dcatalog = BBPindex(bak);
		d = BATdescriptor(dcatalog);
		if (d == 0) {
			d = logbat_new(TYPE_oid, BATSIZE, PERSISTENT);
			BBPincref(d->batCacheid, TRUE);
			if (BBPrename(d->batCacheid, bak) < 0)
				logger_fatal("logger_load: BBPrename to %s failed", bak, 0, 0);
		}

		/* the catalog exists, and so should the log file */
		if (fp == NULL) {
			logger_fatal("logger_load: there is a logger catalog, but no log file.\n"
				     "Are you sure you are using the correct combination of database\n"
				     "(--dbpath) and log directory (--set %s_logdir)?\n"
				     "If you have done a recent update of the server, it may be that your\n"
				     "logs are in an old location.  You should then either use\n"
				     "--set %s_logdir=<path to old log directory> or move the old log\n"
				     "directory to the new location (%s).\n",
				     fn, fn, lg->dir);
			goto error;
		}
		lg->catalog_bid = b;
		lg->catalog_nme = n;
		lg->dcatalog = d;
		BATloop(b, p, q) {
			bat bid = *(log_bid *) Tloc(b, p);
			oid pos = p;

			if (BUNfnd(lg->dcatalog, &pos) == BUN_NONE)
				BBPincref(bid, TRUE);
		}
	}

    snapshots_bid = logger_find_bat(lg, "snapshots_bid");
    if (snapshots_bid == 0) {
    	lg->seqs_id = BATnew(TYPE_void, TYPE_int, 1, TRANSIENT);
    	lg->seqs_val = BATnew(TYPE_void, TYPE_lng, 1, TRANSIENT);
    	lg->dseqs = BATnew(TYPE_void, TYPE_oid, 1, TRANSIENT);
	
        /* create LOG_SID sequence number */
		if (BUNappend(lg->seqs_id, &id, FALSE) != GDK_SUCCEED ||
		    BUNappend(lg->seqs_val, &lg->id, FALSE) != GDK_SUCCEED)
			logger_fatal("logger_load: failed to append value to "
				     "sequences bat", 0, 0, 0);

		lg->snapshots_bid = logbat_new(TYPE_int, 1, PERSISTENT);
		snprintf(bak, sizeof(bak), "%s_snapshots_bid", fn);
		if (BBPrename(lg->snapshots_bid->batCacheid, bak) < 0)
			logger_fatal("logger_load: BBPrename to %s failed",
				     bak, 0, 0);
		logger_add_bat(lg, lg->snapshots_bid, "snapshots_bid");

		lg->snapshots_tid = logbat_new(TYPE_int, 1, PERSISTENT);
		snprintf(bak, sizeof(bak), "%s_snapshots_tid", fn);
		if (BBPrename(lg->snapshots_tid->batCacheid, bak) < 0)
			logger_fatal("logger_load: BBPrename to %s failed",
				     bak, 0, 0);
		logger_add_bat(lg, lg->snapshots_tid, "snapshots_tid");

		lg->dsnapshots = logbat_new(TYPE_oid, 1, PERSISTENT);
		snprintf(bak, sizeof(bak), "%s_dsnapshots", fn);
		if (BBPrename(lg->dsnapshots->batCacheid, bak) < 0)
			logger_fatal("Logger_new: BBPrename to %s failed",
				     bak, 0, 0);
		logger_add_bat(lg, lg->dsnapshots, "dsnapshots");

		if (bm_subcommit(lg->catalog_bid, lg->catalog_nme, lg->catalog_bid, lg->catalog_nme, lg->dcatalog, NULL, lg->debug) != GDK_SUCCEED)
			logger_fatal("Logger_new: commit failed", 0, 0, 0);
	} else {
		bat seqs_id = logger_find_bat(lg, "seqs_id");
		bat seqs_val = logger_find_bat(lg, "seqs_val");
		bat snapshots_tid = logger_find_bat(lg, "snapshots_tid");
		bat dsnapshots = logger_find_bat(lg, "dsnapshots");

        if (seqs_id) {
            BAT *o_id = BATdescriptor(seqs_id);
            BAT *o_val = BATdescriptor(seqs_val);
        
            lg->seqs_id = BATcopy(o_id, TYPE_void, TYPE_int, 1, TRANSIENT);
            lg->seqs_val = BATcopy(o_val, TYPE_void, TYPE_lng, 1, TRANSIENT);
            BBPunfix(o_id->batCacheid);
            BBPunfix(o_val->batCacheid);
		} else {
            lg->seqs_id = BATnew(TYPE_void, TYPE_int, 1, TRANSIENT);
            lg->seqs_val = BATnew(TYPE_void, TYPE_lng, 1, TRANSIENT);
		}
		lg->dseqs = BATnew(TYPE_void, TYPE_oid, 1, TRANSIENT);

		lg->snapshots_bid = BATdescriptor(snapshots_bid);
		if (lg->snapshots_bid == 0)
			logger_fatal("logger_load: inconsistent database, snapshots_bid does not exist", 0, 0, 0);
		lg->snapshots_tid = BATdescriptor(snapshots_tid);
		if (lg->snapshots_tid == 0)
			logger_fatal("logger_load: inconsistent database, snapshots_tid does not exist", 0, 0, 0);
        
        if (dsnapshots) {
            lg->dsnapshots = BATdescriptor(dsnapshots);
            if (lg->dsnapshots == 0)
                logger_fatal("Logger_new: inconsistent database, snapshots_tid does not exist", 0, 0, 0);
        } else {
            lg->dsnapshots = logbat_new(TYPE_oid, 1, PERSISTENT);
            snprintf(bak, sizeof(bak), "%s_dsnapshots", fn);
            if (BBPrename(lg->dsnapshots->batCacheid, bak) < 0)
                logger_fatal("Logger_new: BBPrename to %s failed", bak, 0, 0);
            logger_add_bat(lg, lg->dsnapshots, "dsnapshots");
        }
	}
	lg->freed = BATnew(TYPE_void, TYPE_int, 1, TRANSIENT);
	if (lg->freed == NULL)
		logger_fatal("logger_load: failed to create freed bat", 0, 0, 0);
	BATseqbase(lg->freed, 0);
	snprintf(bak, sizeof(bak), "%s_freed", fn);
	/* do not rename it if this is a shared logger */
	if (!lg->shared && BBPrename(lg->freed->batCacheid, bak) < 0)
		logger_fatal("logger_load: BBPrename to %s failed", bak, 0, 0);

	if (fp != NULL) {
#if SIZEOF_OID == 8
		char cvfile[BUFSIZ];
#endif

		if (check_version(lg, fp) != GDK_SUCCEED) {
			goto error;
		}

#if SIZEOF_OID == 8
		/* When a file *_32-64-convert exists in the database,
		 * it was left there by the BBP initialization code
		 * when it did a conversion of 32-bit OIDs to 64 bits
		 * (see the comment above fixoidheapcolumn and
		 * fixoidheap in gdk_bbp).  It the file exists, we
		 * first create a file called convert-32-64 in the log
		 * directory and we write the current log ID into that
		 * file.  After this file is created, we delete the
		 * *_32-64-convert file in the database.  We then know
		 * that while reading the logs, we have to read OID
		 * values as 32 bits (this is indicated by setting the
		 * read32bitoid flag).  When we're done reading the
		 * logs, we remove the file (and reset the flag).  If
		 * we get interrupted before we have written this
		 * file, the file in the database will still exist, so
		 * the next time we're started, BBPinit will not
		 * convert OIDs (that was done before we got
		 * interrupted), but we will still know to convert the
		 * OIDs ourselves.  If we get interrupted after we
		 * have deleted the file from the database, we check
		 * whether the file convert-32-64 exists and if it
		 * contains the expected ID.  If it does, we again
		 * know that we have to convert.  If the ID is not
		 * what we expect, the conversion was apparently done
		 * already, and so we can delete the file. */

		/* Do not do conversion logger is shared/read-only */
		if (!lg->shared) {
			snprintf(cvfile, sizeof(cvfile), "%sconvert-32-64", lg->dir);
			snprintf(bak, sizeof(bak), "%s_32-64-convert", fn);
			{
				FILE *fp1;
				long off;
				int curid;

				/* read the current log id without disturbing
				 * the file pointer */
				off = ftell(fp);
				if (fscanf(fp, "%d", &curid) != 1)
					curid = -1; /* shouldn't happen? */
				fseek(fp, off, SEEK_SET);


			if ((fp1 = GDKfileopen(farmid, bak, NULL, NULL, "r")) != NULL) {
				/* file indicating that we need to do
				 * a 32->64 bit OID conversion exists;
				 * record the fact in case we get
				 * interrupted, and set the flag so
				 * that we actually do what's asked */
				fclose(fp1);
				/* first create a versioned file using
				 * the current log id */
				if ((fp1 = GDKfileopen(farmid, cvfile, NULL, NULL, "w")) == NULL ||
				    fprintf(fp1, "%d\n", curid) < 2 ||
				    fflush(fp1) != 0 || /* make sure it's save on disk */
#if defined(_MSC_VER)
				    _commit(_fileno(fp1)) < 0 ||
#elif defined(HAVE_FDATASYNC)
				    fdatasync(fileno(fp1)) < 0 ||
#elif defined(HAVE_FSYNC)
				    fsync(fileno(fp1)) < 0 ||
#endif
				    fclose(fp1) != 0)
					logger_fatal("logger_load: failed to write %s\n", cvfile, 0, 0);
				/* then remove the unversioned file
				 * that gdk_bbp created (in this
				 * order!) */
				unlink(bak);
				/* set the flag that we need to convert */
				lg->read32bitoid = 1;
			} else if ((fp1 = GDKfileopen(farmid, cvfile, NULL, NULL, "r")) != NULL) {
				/* the versioned conversion file
				 * exists: check version */
				int newid;

					if (fscanf(fp1, "%d", &newid) == 1 &&
						newid == curid) {
						/* versions match, we need to
						 * convert */
						lg->read32bitoid = 1;
					}
					fclose(fp1);
					if (!lg->read32bitoid) {
						/* no conversion, so we can
						 * remove the versioned
						 * file */
						unlink(cvfile);
					}
				}
			}
		}
#endif
		lg->changes++;
		if (logger_readlogs(lg, fp, filename) == LOG_ERR) {
			goto error;
		}
		fclose(fp);
		fp = NULL;
#if SIZEOF_OID == 8
		if (lg->read32bitoid && !lg->shared) {
			/* we converted, remove versioned file and
			 * reset conversion flag */
			unlink(cvfile);
			lg->read32bitoid = 0;
		}
#endif
		if (lg->postfuncp)
			(*lg->postfuncp)(lg);
	}

	return LOG_OK;
	error:
	if (fp)
		fclose(fp);
	if (lg)
		GDKfree(lg);
	return LOG_ERR;
}

/* Initialize a new logger
 * It will load any data in the logdir and persist it in the BATs*/
static logger *
logger_new(int debug, const char *fn, const char *logdir, int version, preversionfix_fptr prefuncp, postversionfix_fptr postfuncp, int shared, const char *local_logdir)
{
	logger *lg = (struct logger *) GDKmalloc(sizeof(struct logger));
	char filename[BUFSIZ];
	char shared_log_filename[BUFSIZ];

	if (lg == NULL) {
		fprintf(stderr, "!ERROR: logger_new: allocating logger structure failed\n");
		return NULL;
	}

	lg->debug = debug;
	lg->shared = shared;

	lg->changes = 0;
	lg->version = version;
	lg->id = 1;

	lg->tid = 0;
#if SIZEOF_OID == 8
	lg->read32bitoid = 0;
#endif

	lg->dbfarm_role = logger_set_logdir_path(filename, fn, logdir, shared);
	if ((lg->fn = GDKstrdup(fn)) == NULL ||
	    (lg->dir = GDKstrdup(filename)) == NULL) {
		fprintf(stderr, "!ERROR: logger_new: strdup failed\n");
		GDKfree(lg->fn);
		GDKfree(lg->dir);
		GDKfree(lg);
		return NULL;
	}
	if (lg->debug & 1) {
		fprintf(stderr, "#logger_new dir set to %s\n", lg->dir);
	}

	if (shared) {
		/* set the local logdir as well
		 * here we pass 0 for the shared flag, since we want these file(s) to be stored in the default logdir */
		lg->local_dbfarm_role = logger_set_logdir_path(filename, fn, local_logdir, 0);
		if ((lg->local_dir = GDKstrdup(filename)) == NULL) {
			fprintf(stderr, "!ERROR: logger_new: strdup failed\n");
			GDKfree(lg->fn);
			GDKfree(lg->dir);
			GDKfree(lg->local_dir);
			GDKfree(lg);
			return NULL;
		}
		if (lg->debug & 1) {
			fprintf(stderr, "#logger_new local_dir set to %s\n", lg->local_dir);
		}

		/* get last shared logger id from the local log dir,
		 * but first check if the file exists */
		snprintf(shared_log_filename, sizeof(shared_log_filename), "%s%s", lg->local_dir, LOGFILE_SHARED);
#if defined(_MSC_VER)
		if (_access(shared_log_filename, 0) != -1) {
#else
		if (access(shared_log_filename, 0) != -1) {
#endif
			lng res = logger_read_last_transaction_id(lg, lg->local_dir, LOGFILE_SHARED, lg->local_dbfarm_role);
			if (res == LOG_ERR) {
				fprintf(stderr, "!ERROR: logger_new: failed to read previous shared logger id form %s\n", LOGFILE_SHARED);
				GDKfree(lg->fn);
				GDKfree(lg->dir);
				GDKfree(lg->local_dir);
				GDKfree(lg);
				return NULL;
			}

			lg->id = res;
			if (lg->debug & 1) {
				fprintf(stderr, "#logger_new last shared transactions is read form %s is " LLFMT "\n", shared_log_filename, lg->id);
			}
		} else {
			if (lg->debug & 1) {
				fprintf(stderr, "#logger_new no previous %s found\n", LOGFILE_SHARED);
			}
		}
	}

	lg->prefuncp = prefuncp;
	lg->postfuncp = postfuncp;
	lg->log = NULL;
	lg->end = 0;
	lg->catalog_bid = NULL;
	lg->catalog_nme = NULL;
	lg->dcatalog = NULL;
	lg->snapshots_bid = NULL;
	lg->snapshots_tid = NULL;
	lg->dsnapshots = NULL;
	lg->seqs_id = NULL;
	lg->seqs_val = NULL;
	lg->dseqs = NULL;
	lg->buf = GDKmalloc(lg->bufsize = 64*1024);

	if (logger_load(debug, fn, filename, lg) == LOG_OK) {
		return lg;
	}
	return NULL;
}

/* Reload (shared) logger
 * It will load any data in the logdir and persist it in the BATs */
int
logger_reload(logger *lg)
{
	char filename[BUFSIZ];

	snprintf(filename, sizeof(filename), "%s", lg->dir);
	if (lg->debug & 1) {
		fprintf(stderr, "#logger_reload %s\n", filename);
	}

	return logger_load(lg->debug, lg->fn, filename, lg);
}

/* Create a new logger */
logger *
logger_create(int debug, const char *fn, const char *logdir, int version, preversionfix_fptr prefuncp, postversionfix_fptr postfuncp, int keep_persisted_log_files)
{
<<<<<<< HEAD
	logger *lg = logger_new(debug, fn, logdir, version, prefuncp, postfuncp, 0, NULL);
=======
	logger *lg;

	printf("# Start processing logs %s/%s version %d\n",fn,logdir,version);
	fflush(stdout);
	lg = logger_new(debug, fn, logdir, version, prefuncp, postfuncp);
>>>>>>> 5a7bdc35

	if (!lg)
		return NULL;
	if (logger_open(lg) == LOG_ERR) {
		logger_destroy(lg);

		return NULL;
	}
	printf("# Finished processing logs %s/%s\n",fn,logdir);
	GDKsetenv("recovery","finished");
	fflush(stdout);
	if (lg->changes &&
	    (logger_restart(lg) != LOG_OK ||
	     logger_cleanup(lg, keep_persisted_log_files) != LOG_OK)) {
		logger_destroy(lg);

		return NULL;
	}
	return lg;
}

/* Create a new shared logger, that is for slaves reading the master log directory.
 * Assumed to be read-only */
logger *
logger_create_shared(int debug, const char *fn, const char *logdir, const char *local_logdir, int version, preversionfix_fptr prefuncp, postversionfix_fptr postfuncp)
{
	logger *lg = NULL;

	lg = logger_new(debug, fn, logdir, version, prefuncp, postfuncp, 1, local_logdir);

	return lg;
}

void
logger_destroy(logger *lg)
{
	if (lg->catalog_bid) {
		BUN p, q;
		BAT *b = lg->catalog_bid;

		logger_cleanup(lg, 0);

		/* free resources */
		BATloop(b, p, q) {
			bat bid = *(log_bid *) Tloc(b, p);
			oid pos = p;

			if (BUNfnd(lg->dcatalog, &pos) == BUN_NONE)
				BBPdecref(bid, TRUE);
		}

		BBPdecref(lg->catalog_bid->batCacheid, TRUE);
		BBPdecref(lg->catalog_nme->batCacheid, TRUE);
		BBPdecref(lg->dcatalog->batCacheid, TRUE);
		logbat_destroy(lg->catalog_bid);
		logbat_destroy(lg->catalog_nme);
		logbat_destroy(lg->dcatalog);
		logbat_destroy(lg->freed);
	}
	GDKfree(lg->fn);
	GDKfree(lg->dir);
	logger_close(lg);
	GDKfree(lg);
}

int
logger_exit(logger *lg)
{
	FILE *fp;
	char filename[BUFSIZ];
	int farmid = BBPselectfarm(lg->dbfarm_role, 0, offheap);

	logger_close(lg);
	if (GDKmove(farmid, lg->dir, LOGFILE, NULL, lg->dir, LOGFILE, "bak") != GDK_SUCCEED) {
		fprintf(stderr, "!ERROR: logger_exit: rename %s to %s.bak in %s failed\n",
			LOGFILE, LOGFILE, lg->dir);
		return LOG_ERR;
	}

	snprintf(filename, sizeof(filename), "%s%s", lg->dir, LOGFILE);
	if ((fp = GDKfileopen(farmid, filename, NULL, NULL, "w")) != NULL) {
		char ext[BUFSIZ];

		if (fprintf(fp, "%06d\n\n", lg->version) < 0) {
			(void) fclose(fp);
			fprintf(stderr, "!ERROR: logger_exit: write to %s failed\n",
				filename);
			return LOG_ERR;
		}
		lg->id ++;

		if (logger_commit(lg) != LOG_OK) {
			(void) fclose(fp);
			fprintf(stderr, "!ERROR: logger_exit: logger_commit failed\n");
			return LOG_ERR;
		}

		if (fprintf(fp, LLFMT "\n", lg->id) < 0) {
			(void) fclose(fp);
			fprintf(stderr, "!ERROR: logger_exit: write to %s failed\n",
				filename);
			return LOG_ERR;
		}

		if (fclose(fp) < 0) {
			fprintf(stderr, "!ERROR: logger_exit: flush of %s failed\n",
				filename);
			return LOG_ERR;
		}

		/* atomic action, switch to new log, keep old for
		 * later cleanup actions */
		snprintf(ext, sizeof(ext), "bak-" LLFMT, lg->id);

		if (GDKmove(farmid, lg->dir, LOGFILE, "bak", lg->dir, LOGFILE, ext) != GDK_SUCCEED) {
			fprintf(stderr, "!ERROR: logger_exit: rename %s.bak to %s.%s failed\n",
				LOGFILE, LOGFILE, ext);
			return LOG_ERR;
		}

		lg->changes = 0;
	} else {
		fprintf(stderr, "!ERROR: logger_exit: could not create %s\n",
			filename);
		GDKerror("logger_exit: could not open %s\n", filename);
		return LOG_ERR;
	}
	return LOG_OK;
}

int
logger_restart(logger *lg)
{
	int res = 0;

	if ((res = logger_exit(lg)) == LOG_OK)
		res = logger_open(lg);

	return res;
}

/* Clean-up write-ahead log files already persisted in the BATs.
 * Update the LOGFILE and delete all bak- files as well.
 */
static int
logger_cleanup_old(logger *lg, int keep_persisted_log_files)
{
	char buf[BUFSIZ];
	lng id;
	int farmid = BBPselectfarm(lg->dbfarm_role, 0, offheap);
	int cleanupResultLog = 0;
	int cleanupResultBak = 0;

	// Calculate offset based on the number of files to keep
	id = lg->id - keep_persisted_log_files - 1;

	// Stop cleaning up once bak- files are no longer found
	while (id > 0 && (cleanupResultLog == LOG_OK || cleanupResultBak == LOG_OK)) {
		// clean up the WAL file
		if (lg->debug & 1) {
			snprintf(buf, sizeof(buf), "%s%s." LLFMT, lg->dir, LOGFILE, id);
			fprintf(stderr, "#logger_cleanup_old %s\n", buf);
		}
		snprintf(buf, sizeof(buf), LLFMT, id);
		cleanupResultLog = GDKunlink(farmid, lg->dir, LOGFILE, buf);

		// clean up the bak- WAL files
		if (lg->debug & 1) {
			snprintf(buf, sizeof(buf), "%s%s.bak-" LLFMT, lg->dir, LOGFILE, id);
			fprintf(stderr, "#logger_cleanup_old %s\n", buf);
		}
		snprintf(buf, sizeof(buf), "bak-" LLFMT, id);
		cleanupResultBak = GDKunlink(farmid, lg->dir, LOGFILE, buf);

		id = id - 1;
	}
	return LOG_OK;
}

int
logger_cleanup(logger *lg, int keep_persisted_log_files)
{
	char buf[BUFSIZ];
	char id[BUFSIZ];
	FILE *fp = NULL;
	int farmid = BBPselectfarm(lg->dbfarm_role, 0, offheap);

	snprintf(buf, sizeof(buf), "%s%s.bak-" LLFMT, lg->dir, LOGFILE, lg->id);

	if (lg->debug & 1) {
		fprintf(stderr, "#logger_cleanup keeping %d WAL files\n", keep_persisted_log_files);
		fprintf(stderr, "#logger_cleanup %s\n", buf);
	}

	if (keep_persisted_log_files == 0) {
		// If keep_persisted_log_files is 0, remove the last persisted WAL files as well
		// to reduce the work for the logger_cleanup_old()
		if ((fp = GDKfileopen(farmid, buf, NULL, NULL, "r")) == NULL) {
			fprintf(stderr, "!ERROR: logger_cleanup: cannot open file %s\n", buf);
			return LOG_ERR;
		}

		/* skip catalog */
		while (fgets(id, sizeof(id), fp) != NULL && id[0] != '\n')
			;

		while (fgets(id, sizeof(id), fp) != NULL) {
			char *e = strchr(id, '\n');

			if (e)
				*e = 0;
			GDKunlink(farmid, lg->dir, LOGFILE, id);
		}
		fclose(fp);
	}

	snprintf(buf, sizeof(buf), "bak-" LLFMT, lg->id);

	GDKunlink(farmid, lg->dir, LOGFILE, buf);

	if (keep_persisted_log_files > 0) {
		// Clean up the old WAL files as well, if any
		// We will ignore the output of logger_cleanup_old
		logger_cleanup_old(lg, keep_persisted_log_files);
	}

	return LOG_OK;
}

/* Clean-up write-ahead log files already persisted in the BATs, leaving only the most recent one.
 * Keeps only the number of files set in lg->keep_persisted_log_files.
 * Only the bak- files are deleted for the preserved WAL files.
 */
lng
logger_changes(logger *lg)
{
	return lg->changes;
}

/* Read the last recorded transactions id from a logfile */
lng
logger_read_last_transaction_id(logger *lg, char *dir, char *logger_file, int role)
{
	char filename[BUFSIZ];
	FILE *fp;
	char id[BUFSIZ];
	lng lid = LOG_ERR;
	int farmid = BBPselectfarm(role, 0, offheap);

	snprintf(filename, sizeof(filename), "%s%s", dir, logger_file);
	if ((fp = GDKfileopen(farmid, filename, NULL, NULL, "r")) == NULL) {
		fprintf(stderr, "!ERROR: logger_read_last_transaction_id: unable to open file %s\n", filename);
		goto error;
	}

	if (check_version(lg, fp)) {
		fprintf(stderr, "!ERROR: logger_read_last_transaction_id: inconsistent log version for file %s\n", filename);
		goto error;
	}

	/* read the last id */
	while (fgets(id, sizeof(id), fp) != NULL) {
		lid = strtoll(id, NULL, 10);
		if (lg->debug & 1) {
			fprintf(stderr, "#logger_read_last_transaction_id last logger id written in %s is " LLFMT "\n", filename, lid);
		}
	}

	return lid;

	error:
	if (fp)
		fclose(fp);
	if (lg)
		GDKfree(lg);
	return LOG_ERR;
}

int
logger_sequence(logger *lg, int seq, lng *id)
{
	BUN p = log_find_int(lg->seqs_id, lg->dseqs, seq);

	if (p != BUN_NONE) {
		*id = *(lng *) Tloc(lg->seqs_val, p);

		return 1;
	}
	return 0;
}

/*
 * Changes made to the BAT descriptor should be stored in the log
 * files.  Actually, we need to save the descriptor file, perhaps we
 * should simply introduce a versioning scheme.
 */
int
log_bat_persists(logger *lg, BAT *b, const char *name)
{
	char *ha, *ta;
	int len;
	char buf[BUFSIZ];
	logformat l;
	int havevoid = 0;
	int flag = (b->batPersistence == PERSISTENT) ? LOG_USE : LOG_CREATE;
	BUN p;

	l.nr = 0;
	if (flag == LOG_USE) {
#ifndef NDEBUG
		assert(b->batRole == PERSISTENT);
		assert(0 <= b->H->heap.farmid && b->H->heap.farmid < MAXFARMS);
		assert(BBPfarms[b->H->heap.farmid].roles & (1 << PERSISTENT));
		if (b->H->vheap) {
			assert(0 <= b->H->vheap->farmid && b->H->vheap->farmid < MAXFARMS);
			assert(BBPfarms[b->H->vheap->farmid].roles & (1 << PERSISTENT));
		}
		assert(0 <= b->T->heap.farmid && b->T->heap.farmid < MAXFARMS);
		assert(BBPfarms[b->T->heap.farmid].roles & (1 << PERSISTENT));
		if (b->T->vheap) {
			assert(0 <= b->T->vheap->farmid && b->T->vheap->farmid < MAXFARMS);
			assert(BBPfarms[b->T->vheap->farmid].roles & (1 << PERSISTENT));
		}
#endif
		l.nr = b->batCacheid;
	}
	l.flag = flag;
	l.tid = lg->tid;
	lg->changes++;
	if (log_write_format(lg, &l) == LOG_ERR ||
	    log_write_string(lg, name) == LOG_ERR)
		return LOG_ERR;

	if (lg->debug & 1)
		fprintf(stderr, "#persists bat %s (%d) %s\n",
			name, b->batCacheid,
			(flag == LOG_USE) ? "use" : "create");

	if (flag == LOG_USE) {
		assert(b->batRole == PERSISTENT);
		assert(b->H->heap.farmid == 0);
		assert(b->H->vheap == NULL ||
		       BBPfarms[b->H->vheap->farmid].roles & (1 << PERSISTENT));
		assert(b->T->heap.farmid == 0);
		assert(b->T->vheap == NULL ||
		       BBPfarms[b->T->vheap->farmid].roles & (1 << PERSISTENT));
		if ((p = log_find_bid(lg->snapshots_bid, lg->dsnapshots, b->batCacheid)) != BUN_NONE &&
		    p >= lg->snapshots_tid->batInserted) {
			BUNinplace(lg->snapshots_tid, p, NULL, &lg->tid, FALSE);
		} else {
			if (p != BUN_NONE) {
				oid pos = p;
				BUNappend(lg->dsnapshots, &pos, FALSE);
			}
			BUNappend(lg->snapshots_bid, &b->batCacheid, FALSE);
			BUNappend(lg->snapshots_tid, &lg->tid, FALSE);
		}
		return LOG_OK;
	}

	ha = ATOMname(b->htype);
	if (b->htype == TYPE_void && BAThdense(b)) {
		ha = "vid";
		havevoid = 1;
	}
	ta = ATOMname(b->ttype);
	if (!havevoid && b->ttype == TYPE_void && BATtdense(b)) {
		ta = "vid";
	}
	len = snprintf(buf, sizeof(buf), "%s,%s", ha, ta);
	len++;			/* include EOS */
	if (!mnstr_writeInt(lg->log, len) ||
	    mnstr_write(lg->log, buf, 1, len) != (ssize_t) len) {
		fprintf(stderr, "!ERROR: log_bat_persists: write failed\n");
		return LOG_ERR;
	}

	if (lg->debug & 1)
		fprintf(stderr, "#Logged new bat [%s,%s] %s " BUNFMT " (%d)\n",
			ha, ta, name, BATcount(b), b->batCacheid);
	return log_bat(lg, b, name);
}

int
log_bat_transient(logger *lg, const char *name)
{
	log_bid bid = logger_find_bat(lg, name);
	logformat l;
	BUN p;

	l.flag = LOG_DESTROY;
	l.tid = lg->tid;
	l.nr = 0;
	lg->changes++;

	/* if this is a snapshot bat, we need to skip all changes */
	if ((p = log_find_bid(lg->snapshots_bid, lg->dsnapshots, bid)) != BUN_NONE) {
	//	int tid = *(int*)Tloc(lg->snapshots_tid, p);
#ifndef NDEBUG
		assert(BBP_desc(bid)->S.role == PERSISTENT);
		assert(0 <= BBP_desc(bid)->H.heap.farmid && BBP_desc(bid)->H.heap.farmid < MAXFARMS);
		assert(BBPfarms[BBP_desc(bid)->H.heap.farmid].roles & (1 << PERSISTENT));
		if (BBP_desc(bid)->H.vheap) {
			assert(0 <= BBP_desc(bid)->H.vheap->farmid && BBP_desc(bid)->H.vheap->farmid < MAXFARMS);
			assert(BBPfarms[BBP_desc(bid)->H.vheap->farmid].roles & (1 << PERSISTENT));
		}
		assert(0 <= BBP_desc(bid)->T.heap.farmid && BBP_desc(bid)->T.heap.farmid < MAXFARMS);
		assert(BBPfarms[BBP_desc(bid)->T.heap.farmid].roles & (1 << PERSISTENT));
		if (BBP_desc(bid)->T.vheap) {
			assert(0 <= BBP_desc(bid)->T.vheap->farmid && BBP_desc(bid)->T.vheap->farmid < MAXFARMS);
			assert(BBPfarms[BBP_desc(bid)->T.vheap->farmid].roles & (1 << PERSISTENT));
		}
#endif
	//	if (lg->tid == tid)
		if (p >= lg->snapshots_tid->batInserted) {
			BUNinplace(lg->snapshots_tid, p, NULL, &lg->tid, FALSE);
		} else {
			oid pos = p;
			BUNappend(lg->dsnapshots, &pos, FALSE);
			BUNappend(lg->snapshots_tid, &lg->tid, FALSE);
			BUNappend(lg->snapshots_bid, &bid, FALSE);
		}
	//	else
	//		printf("%d != %d\n", lg->tid, tid);
	//	assert(lg->tid == tid);
	}

	if (log_write_format(lg, &l) == LOG_ERR ||
	    log_write_string(lg, name) == LOG_ERR) {
		fprintf(stderr, "!ERROR: log_bat_transient: write failed\n");
		return LOG_ERR;
	}

	if (lg->debug & 1)
		fprintf(stderr, "#Logged destroyed bat %s\n", name);
	return LOG_OK;
}

int
log_delta(logger *lg, BAT *uid, BAT *uval, const char *name)
{
	gdk_return ok = GDK_SUCCEED;
	logformat l;
	BUN p;

	assert(uid->ttype == TYPE_oid || !uid->ttype);
	if (lg->debug & 128) {
		/* logging is switched off */
		return LOG_OK;
	}

	l.tid = lg->tid;
	l.nr = (BUNlast(uval) - BUNfirst(uval));
	lg->changes += l.nr;

	if (l.nr) {
		BATiter ii = bat_iterator(uid);
		BATiter vi = bat_iterator(uval);
		gdk_return (*wh) (const void *, stream *, size_t) = BATatoms[TYPE_oid].atomWrite;
		gdk_return (*wt) (const void *, stream *, size_t) = BATatoms[uval->ttype].atomWrite;

		l.flag = LOG_UPDATE;
		if (log_write_format(lg, &l) == LOG_ERR ||
		    log_write_string(lg, name) == LOG_ERR)
			return LOG_ERR;

		for (p = BUNfirst(uid); p < BUNlast(uid) && ok == GDK_SUCCEED; p++) {
			const void *id = BUNtail(ii, p);
			const void *val = BUNtail(vi, p);

			ok = wh(id, lg->log, 1);
			ok = (ok != GDK_SUCCEED) ? ok : wt(val, lg->log, 1);
		}

		if (lg->debug & 1)
			fprintf(stderr, "#Logged %s " LLFMT " inserts\n", name, l.nr);
	}
	if (ok != GDK_SUCCEED)
		fprintf(stderr, "!ERROR: log_delta: write failed\n");
	return (ok == GDK_SUCCEED) ? LOG_OK : LOG_ERR;
}

int
log_bat(logger *lg, BAT *b, const char *name)
{
	gdk_return ok = GDK_SUCCEED;
	logformat l;
	BUN p;

	if (lg->debug & 128) {
		/* logging is switched off */
		return LOG_OK;
	}

	l.tid = lg->tid;
	l.nr = (BUNlast(b) - b->batInserted);
	lg->changes += l.nr;

	if (l.nr) {
		BATiter bi = bat_iterator(b);
		gdk_return (*wh) (const void *, stream *, size_t) = BATatoms[b->htype].atomWrite;
		gdk_return (*wt) (const void *, stream *, size_t) = BATatoms[b->ttype].atomWrite;

		l.flag = LOG_INSERT;
		if (log_write_format(lg, &l) == LOG_ERR ||
		    log_write_string(lg, name) == LOG_ERR)
			return LOG_ERR;

		if (b->htype == TYPE_void &&
		    b->ttype > TYPE_void &&
		    b->ttype < TYPE_str &&
		    !isVIEW(b)) {
			const void *t = BUNtail(bi, b->batInserted);

			ok = wt(t, lg->log, (size_t)l.nr);
		} else {
			for (p = b->batInserted; p < BUNlast(b) && ok == GDK_SUCCEED; p++) {
				const void *h = BUNhead(bi, p);
				const void *t = BUNtail(bi, p);

				ok = wh(h, lg->log, 1);
				ok = (ok != GDK_SUCCEED) ? ok : wt(t, lg->log, 1);
			}
		}

		if (lg->debug & 1)
			fprintf(stderr, "#Logged %s " LLFMT " inserts\n", name, l.nr);
	}
	l.nr = (b->batFirst - b->batDeleted);
	lg->changes += l.nr;

	if (l.nr && ok == GDK_SUCCEED) {
		BATiter bi = bat_iterator(b);
		gdk_return (*wh) (const void *, stream *, size_t) = BATatoms[b->htype].atomWrite;
		gdk_return (*wt) (const void *, stream *, size_t) = BATatoms[b->ttype].atomWrite;

		l.flag = LOG_DELETE;
		if (log_write_format(lg, &l) == LOG_ERR ||
		    log_write_string(lg, name) == LOG_ERR)
			return LOG_ERR;

		for (p = b->batDeleted; p < b->batFirst && ok == GDK_SUCCEED; p++) {
			const void *h = BUNhead(bi, p);
			const void *t = BUNtail(bi, p);

			ok = wh(h, lg->log, 1);
			ok = (ok != GDK_SUCCEED) ? ok : wt(t, lg->log, 1);
		}

		if (lg->debug & 1)
			fprintf(stderr, "#Logged %s " LLFMT " deletes\n", name, l.nr);
	}
	if (ok != GDK_SUCCEED)
		fprintf(stderr, "!ERROR: log_bat: write failed\n");
	return (ok == GDK_SUCCEED) ? LOG_OK : LOG_ERR;
}

int
log_bat_clear(logger *lg, const char *name)
{
	logformat l;

	if (lg->debug & 128) {
		/* logging is switched off */
		return LOG_OK;
	}

	l.nr = 1;
	l.tid = lg->tid;
	lg->changes += l.nr;

	l.flag = LOG_CLEAR;
	if (log_write_format(lg, &l) == LOG_ERR ||
	    log_write_string(lg, name) == LOG_ERR)
		return LOG_ERR;

	if (lg->debug & 1)
		fprintf(stderr, "#Logged clear %s\n", name);

	return LOG_OK;
}

int
log_tstart(logger *lg)
{
	logformat l;

	l.flag = LOG_START;
	l.tid = ++lg->tid;
	l.nr = lg->tid;

	if (lg->debug & 1)
		fprintf(stderr, "#log_tstart %d\n", lg->tid);

	return log_write_format(lg, &l);
}

#define DBLKSZ 8192
#define DBLKMASK 8191
#define SEGSZ 64*DBLKSZ
static char zeros[DBLKSZ] = { 0 };

static gdk_return
pre_allocate(logger *lg)
{
	lng p;

	if (mnstr_fgetpos(lg->log, &p) != 0)
		return GDK_FAIL;
	if (p + DBLKSZ > lg->end) {
		lng s = p;

		if (p > lg->end) {
			lg->end = (p & ~DBLKMASK);
			if (p > DBLKSZ)
				p -= DBLKSZ;
		}
		if (p < lg->end) {
			p = (lg->end - p);
			if (mnstr_write(lg->log, zeros, (size_t) p, 1) < 0)
				return GDK_FAIL;
			lg->end += p;
			p = 0;
		}
		for (; p < SEGSZ; p += DBLKSZ, lg->end += DBLKSZ) {
			if (mnstr_write(lg->log, zeros, DBLKSZ, 1) < 0)
				return GDK_FAIL;
		}
		if (mnstr_fsetpos(lg->log, s) < 0)
			return GDK_FAIL;
	}
	return GDK_SUCCEED;
}

int
log_tend(logger *lg)
{
	logformat l;
	gdk_return res = GDK_SUCCEED;

	if (lg->debug & 1)
		fprintf(stderr, "#log_tend %d\n", lg->tid);

	if (DELTAdirty(lg->snapshots_bid)) {
		/* sub commit all new snapshots */
		BAT *cands, *tids, *bids;

		tids = bm_tids(lg->snapshots_tid, lg->dsnapshots);
		cands = BATsubselect(lg->snapshots_tid, tids, &lg->tid, &lg->tid,
				    TRUE, TRUE, FALSE);
		if (tids == NULL || cands == NULL) {
			fprintf(stderr, "!ERROR: log_tend: subselect failed\n");
			return LOG_ERR;
		}
		bids = BATproject(cands, lg->snapshots_bid);
		BBPunfix(cands->batCacheid);
		BBPunfix(tids->batCacheid);
		if (bids == NULL) {
			fprintf(stderr, "!ERROR: log_tend: semijoin failed\n");
			return LOG_ERR;
		}
		res = bm_subcommit(bids, NULL, lg->snapshots_bid,
				   lg->snapshots_tid, lg->dsnapshots, NULL, lg->debug);
		BBPunfix(bids->batCacheid);
	}
	l.flag = LOG_END;
	l.tid = lg->tid;
	l.nr = lg->tid;
	if (res != GDK_SUCCEED ||
	    log_write_format(lg, &l) == LOG_ERR ||
	    mnstr_flush(lg->log) ||
	    mnstr_fsync(lg->log) ||
	    pre_allocate(lg) != GDK_SUCCEED) {
		fprintf(stderr, "!ERROR: log_tend: write failed\n");
		return LOG_ERR;
	}
	return LOG_OK;
}

int
log_abort(logger *lg)
{
	logformat l;

	if (lg->debug & 1)
		fprintf(stderr, "#log_abort %d\n", lg->tid);

	l.flag = LOG_END;
	l.tid = lg->tid;
	l.nr = -1;

	if (log_write_format(lg, &l) == LOG_ERR)
		return LOG_ERR;

	return LOG_OK;
}

static int
log_sequence_(logger *lg, int seq, lng val)
{
	logformat l;

	l.flag = LOG_SEQ;
	l.tid = lg->tid;
	l.nr = seq;

	if (lg->debug & 1)
		fprintf(stderr, "#log_sequence_ (%d," LLFMT ")\n", seq, val);

	if (log_write_format(lg, &l) == LOG_ERR ||
	    !mnstr_writeLng(lg->log, val) ||
	    mnstr_flush(lg->log) ||
	    mnstr_fsync(lg->log) ||
	    pre_allocate(lg) != GDK_SUCCEED) {
		fprintf(stderr, "!ERROR: log_sequence_: write failed\n");
		return LOG_ERR;
	}
	return LOG_OK;
}

static int
log_sequence_nrs(logger *lg)
{
	BATiter sii = bat_iterator(lg->seqs_id);
	BATiter svi = bat_iterator(lg->seqs_val);
	BUN p, q;
	int ok = LOG_OK;

	BATloop(lg->seqs_id, p, q) {
		const int *id = (const int *) BUNtloc(sii, p);
		const lng *val = (const lng *) BUNtloc(svi, p);
		oid pos = p;

		if (BUNfnd(lg->dseqs, &pos) == BUN_NONE)
			ok &= log_sequence_(lg, *id, *val);
	}
	return ok;
}

/* a transaction in it self */
int
log_sequence(logger *lg, int seq, lng val)
{
	BUN p;

	if (lg->debug & 1)
		fprintf(stderr, "#log_sequence (%d," LLFMT ")\n", seq, val);

	if ((p = log_find_int(lg->seqs_id, lg->dseqs, seq)) != BUN_NONE &&
	    p >= lg->seqs_id->batInserted) {
		BUNinplace(lg->seqs_val, p, NULL, &val, FALSE);
	} else {
		if (p != BUN_NONE) {
			oid pos = p;
			BUNappend(lg->dseqs, &pos, FALSE);
		}
		BUNappend(lg->seqs_id, &seq, FALSE);
		BUNappend(lg->seqs_val, &val, FALSE);
	}
	return log_sequence_(lg, seq, val);
}

static int
bm_commit(logger *lg)
{
	BUN p, q;
	BAT *b = lg->catalog_bid;
	BAT *n = logbat_new(TYPE_str, BATcount(lg->freed), TRANSIENT);
	gdk_return res;

	/* subcommit the freed bats */
	BATseqbase(n, 0);
	if (BATcount(lg->freed)) {

		BATloop(lg->freed, p, q) {
			bat bid = *(log_bid *) Tloc(lg->freed, p);
			BAT *lb = BATdescriptor(bid);
			str name = BBPname(bid);

			BATmode(lb, TRANSIENT);
			logbat_destroy(lb);
			if (lg->debug & 1)
				fprintf(stderr,
					"#commit deleted (snapshot) %s (%d)\n",
					name, bid);
			BUNappend(n, name, FALSE);
			BBPdecref(bid, TRUE);
		}
	}

	for (p = b->batInserted; p < BUNlast(b); p++) {
		log_bid bid = *(log_bid *) Tloc(b, p);
		BAT *lb;
		oid pos = p;

		if (BUNfnd(lg->dcatalog, &pos) != BUN_NONE)
			continue;

		if (bid == lg->dsnapshots->batCacheid)
			continue;

	       	lb = BATdescriptor(bid);

		assert(lb);
		BATmode(lb, PERSISTENT);
		assert(lb->batRestricted > BAT_WRITE);
		logbat_destroy(lb);

		if (lg->debug & 1)
			fprintf(stderr, "#bm_commit: create %d (%d)\n",
				bid, BBP_lrefs(bid));
	}
	res = bm_subcommit(lg->catalog_bid, lg->catalog_nme, lg->catalog_bid, lg->catalog_nme, lg->dcatalog, n, lg->debug);
	BBPreclaim(n);
	BATclear(lg->freed, FALSE);
	BATcommit(lg->freed);
	return res != GDK_SUCCEED ? LOG_ERR : LOG_OK;
}

log_bid
logger_add_bat(logger *lg, BAT *b, const char *name)
{
	log_bid bid = logger_find_bat(lg, name);

	assert(b->batRestricted > 0 ||
	       b == lg->snapshots_bid ||
	       b == lg->snapshots_tid ||
	       b == lg->dsnapshots ||
	       b == lg->catalog_bid ||
	       b == lg->catalog_nme ||
	       b == lg->dcatalog ||
	       b == lg->seqs_id ||
	       b == lg->seqs_val ||
	       b == lg->dseqs);
	assert(b->batRole == PERSISTENT);
	if (bid) {
		if (bid != b->batCacheid) {
			logger_del_bat(lg, bid);
		} else {
			return bid;
		}
	}
	bid = b->batCacheid;
	if (lg->debug & 1)
		fprintf(stderr, "#create %s\n", name);
	lg->changes += BATcount(b) + 1;
	BUNappend(lg->catalog_bid, &bid, FALSE);
	BUNappend(lg->catalog_nme, name, FALSE);
	BBPincref(bid, TRUE);
	return bid;
}

void
logger_del_bat(logger *lg, log_bid bid)
{
	BAT *b = BATdescriptor(bid);
	BUN p = log_find_bid(lg->catalog_bid, lg->dcatalog, bid), q;

	assert(p != BUN_NONE);

	/* if this is a not logger commited snapshot bat, make it
	 * transient */
	if (p >= lg->catalog_bid->batInserted &&
	    (q = log_find_bid(lg->snapshots_bid, lg->dsnapshots, bid)) != BUN_NONE) {
		
		BUNappend(lg->dsnapshots, &q, FALSE);
		if (lg->debug & 1)
			fprintf(stderr,
				"#logger_del_bat release snapshot %d (%d)\n",
				bid, BBP_lrefs(bid));
		BUNappend(lg->freed, &bid, FALSE);
	} else if (p >= lg->catalog_bid->batInserted) {
		BBPdecref(bid, TRUE);
	} else {
		BUNappend(lg->freed, &bid, FALSE);
	}
	if (b) {
		lg->changes += BATcount(b) + 1;
		BBPunfix(b->batCacheid);
	}
	BUNappend(lg->dcatalog, &p, FALSE);
/*assert(BBP_lrefs(bid) == 0);*/
}

log_bid
logger_find_bat(logger *lg, const char *name)
{
	BATiter cni = bat_iterator(lg->catalog_nme);
	BUN p;

	if (lg->catalog_nme->T->hash || BAThash(lg->catalog_nme, 0) == GDK_SUCCEED) {
		HASHloop_str(cni, cni.b->T->hash, p, name) {
			oid pos = p;
			if (BUNfnd(lg->dcatalog, &pos) == BUN_NONE)
				return *(log_bid *) Tloc(lg->catalog_bid, p);
		}
	} 
	return 0;
}<|MERGE_RESOLUTION|>--- conflicted
+++ resolved
@@ -1058,14 +1058,10 @@
 	/* remaining transactions are not committed, ie abort */
 	while (tr)
 		tr = tr_abort(lg, tr);
-<<<<<<< HEAD
-	return LOG_OK;
-=======
 	t0 = time(NULL);
 	printf("# Finished reading the write-ahead log '%s'\n", filename);
 	fflush(stdout);
-	return 0;
->>>>>>> 5a7bdc35
+	return LOG_OK;
 }
 
 /*
@@ -1824,15 +1820,11 @@
 logger *
 logger_create(int debug, const char *fn, const char *logdir, int version, preversionfix_fptr prefuncp, postversionfix_fptr postfuncp, int keep_persisted_log_files)
 {
-<<<<<<< HEAD
-	logger *lg = logger_new(debug, fn, logdir, version, prefuncp, postfuncp, 0, NULL);
-=======
 	logger *lg;
 
 	printf("# Start processing logs %s/%s version %d\n",fn,logdir,version);
 	fflush(stdout);
-	lg = logger_new(debug, fn, logdir, version, prefuncp, postfuncp);
->>>>>>> 5a7bdc35
+	lg = logger_new(debug, fn, logdir, version, prefuncp, postfuncp, 0, NULL);
 
 	if (!lg)
 		return NULL;
@@ -1859,8 +1851,10 @@
 logger *
 logger_create_shared(int debug, const char *fn, const char *logdir, const char *local_logdir, int version, preversionfix_fptr prefuncp, postversionfix_fptr postfuncp)
 {
-	logger *lg = NULL;
-
+	logger *lg;
+
+	printf("# Start processing logs %s/%s version %d\n",fn,logdir,version);
+	fflush(stdout);
 	lg = logger_new(debug, fn, logdir, version, prefuncp, postfuncp, 1, local_logdir);
 
 	return lg;
