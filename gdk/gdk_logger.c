/*
 * The contents of this file are subject to the MonetDB Public License
 * Version 1.1 (the "License"); you may not use this file except in
 * compliance with the License. You may obtain a copy of the License at
 * http://www.monetdb.org/Legal/MonetDBLicense
 *
 * Software distributed under the License is distributed on an "AS IS"
 * basis, WITHOUT WARRANTY OF ANY KIND, either express or implied. See the
 * License for the specific language governing rights and limitations
 * under the License.
 *
 * The Original Code is the MonetDB Database System.
 *
 * The Initial Developer of the Original Code is CWI.
 * Portions created by CWI are Copyright (C) 1997-July 2008 CWI.
 * Copyright August 2008-2015 MonetDB B.V.
 * All Rights Reserved.
 */

/*
 * (author) N. J. Nes
 *
 * In the philosophy of MonetDB, transaction management overhead
 * should only be paid when necessary. Transaction management is for
 * this purpose implemented as a separate module and applications are
 * required to obey the transaction policy, e.g. obtaining/releasing
 * locks.
 *
 * This module is designed to support efficient logging of the SQL
 * database.  Once loaded, the SQL compiler will insert the proper
 * calls at transaction commit to include the changes in the log file.
 *
 * The logger uses a directory to store its log files. One master log
 * file stores information about the version of the logger and the
 * transaction log files. This file is a simple ascii file with the
 * following format:
 *  {6DIGIT-VERSION\n[log file number \n]*]*}
 * The transaction log files have a binary format, which stores fixed
 * size logformat headers (flag,nr,bid), where the flag is the type of
 * update logged.  The nr field indicates how many changes there were
 * (in case of inserts/deletes).  The bid stores the bid identifier.
 *
 * The key decision to be made by the user is the location of the log
 * file.  Ideally, it should be stored in fail-safe environment, or at
 * least the log and databases should be on separate disk columns.
 *
 * This file system may reside on the same hardware as the database
 * server and therefore the writes are done to the same disk, but
 * could also reside on another system and then the changes are
 * flushed through the network.  The logger works under the assumption
 * that it is called to safeguard updates on the database when it has
 * an exclusive lock on the latest version. This lock should be
 * guaranteed by the calling transaction manager first.
 *
 * Finding the updates applied to a BAT is relatively easy, because
 * each BAT contains a delta structure. On commit these changes are
 * written to the log file and the delta management is reset. Since
 * each commit is written to the same log file, the beginning and end
 * are marked by a log identifier.
 *
 * A server restart should only (re)process blocks which are
 * completely written to disk. A log replay therefore ends in a commit
 * or abort on the changed bats. Once all logs have been read, the
 * changes to the bats are made persistent, i.e. a bbp sub-commit is
 * done.
 */
#include "monetdb_config.h"
#include "gdk.h"
#include "gdk_private.h"
#include "gdk_logger.h"
#include <string.h>

/*
 * The log record encoding is geared at reduced storage space, but at
 * the expense of readability. A user can not easily inspect the log a
 * posteriori to check what has happened.
 *
 */
#define LOG_START	1
#define LOG_END		2
#define LOG_INSERT	3
#define LOG_DELETE	4
#define LOG_UPDATE	5
#define LOG_CREATE	6
#define LOG_DESTROY	7
#define LOG_USE		8
#define LOG_CLEAR	9
#define LOG_SEQ		10

static char *log_commands[] = {
	NULL,
	"LOG_START",
	"LOG_END",
	"LOG_INSERT",
	"LOG_DELETE",
	"LOG_UPDATE",
	"LOG_CREATE",
	"LOG_DESTROY",
	"LOG_USE",
	"LOG_CLEAR",
	"LOG_SEQ",
};

typedef struct logformat_t {
	char flag;
	int tid;
	lng nr;
} logformat;

static int bm_commit(logger *lg);
static int tr_grow(trans *tr);

static void
logbat_destroy(BAT *b)
{
	if (b)
		BBPunfix(b->batCacheid);
}

static BAT *
logbat_new(int tt, BUN size, int role)
{
	BAT *nb = BATnew(TYPE_void, tt, size, role);

	if (nb) {
		BATseqbase(nb, 0);
		nb->batDirty |= 2;
		if (role == PERSISTENT)
			BATmode(nb, PERSISTENT);
	} else {
		fprintf(stderr, "!ERROR: logbat_new: creating new BAT[void:%s]#" BUNFMT " failed\n", ATOMname(tt), size);
	}
	return nb;
}

static int
log_read_format_old(logger *l, logformat *data)
{
	int nr = 0;
	int ok =  mnstr_read(l->log, &data->flag, 1, 1) == 1 &&
		mnstr_readInt(l->log, &nr) == 1 &&
		mnstr_readInt(l->log, &data->tid) == 1;
	data->nr = nr;
	return ok;
}

static int
log_read_format(logger *l, logformat *data)
{
	if (l->postfuncp) /* we need to convert from the old logformat,
       		             needs to be removed once we released Aug2014 */
		return log_read_format_old(l, data);
	return mnstr_read(l->log, &data->flag, 1, 1) == 1 &&
		mnstr_readLng(l->log, &data->nr) == 1 &&
		mnstr_readInt(l->log, &data->tid) == 1;
}

static int
log_write_format(logger *l, logformat *data)
{
	if (mnstr_write(l->log, &data->flag, 1, 1) == 1 &&
	    mnstr_writeLng(l->log, data->nr) &&
	    mnstr_writeInt(l->log, data->tid))
		return LOG_OK;
	fprintf(stderr, "!ERROR: log_write_format: write failed\n");
	return LOG_ERR;
}

static char *
log_read_string(logger *l)
{
	int len;
	ssize_t nr;
	char *buf;

	if (mnstr_readInt(l->log, &len) != 1) {
		fprintf(stderr, "!ERROR: log_read_string: read failed\n");
		return NULL;
	}
	if (len == 0)
		return NULL;
	buf = GDKmalloc(len);
	if (buf == NULL) {
		fprintf(stderr, "!ERROR: log_read_string: malloc failed\n");
		return NULL;
	}

	if ((nr = mnstr_read(l->log, buf, 1, len)) != (ssize_t) len) {
		buf[len - 1] = 0;
		fprintf(stderr, "!ERROR: log_read_string: couldn't read name (%s) " SSZFMT "\n", buf, nr);
		GDKfree(buf);
		return NULL;
	}
	buf[len - 1] = 0;
	return buf;
}

static int
log_write_string(logger *l, const char *n)
{
	size_t len = strlen(n) + 1;	/* log including EOS */

	assert(len > 1);
	assert(len <= INT_MAX);
	if (!mnstr_writeInt(l->log, (int) len) ||
	    mnstr_write(l->log, n, 1, len) != (ssize_t) len) {
		fprintf(stderr, "!ERROR: log_write_string: write failed\n");
		return LOG_ERR;
	}
	return LOG_OK;
}

static void
log_read_clear(logger *lg, trans *tr, char *name)
{
	if (lg->debug & 1)
		fprintf(stderr, "#logger found log_read_clear %s\n", name);

	if (tr_grow(tr)) {
		tr->changes[tr->nr].type = LOG_CLEAR;
		tr->changes[tr->nr].name = GDKstrdup(name);
		tr->nr++;
	}
}

static void
la_bat_clear(logger *lg, logaction *la)
{
	log_bid bid = logger_find_bat(lg, la->name);
	BAT *b;

	if (lg->debug & 1)
		fprintf(stderr, "#la_bat_clear %s\n", la->name);
	/* do we need to skip these old updates */
	if (BATcount(lg->snapshots_bid)) {
		BUN p = BUNfnd(lg->snapshots_bid, &bid);

		if (p != BUN_NONE) {
			int tid = *(int *) Tloc(lg->snapshots_tid, p);

			if (lg->tid <= tid)
				return;
		}
	}

	b = BATdescriptor(bid);
	if (b) {
		int access = b->batRestricted;
		b->batRestricted = BAT_WRITE;
		BATclear(b, TRUE);
		b->batRestricted = access;
		logbat_destroy(b);
	}
}

static int
log_read_seq(logger *lg, logformat *l)
{
	int seq = (int) l->nr;
	lng val;
	BUN p;

	assert(l->nr <= (lng) INT_MAX);
	if (mnstr_readLng(lg->log, &val) != 1) {
		fprintf(stderr, "!ERROR: log_read_seq: read failed\n");
		return LOG_ERR;
	}

	if ((p = BUNfnd(lg->seqs_id, &seq)) != BUN_NONE) {
		BUNdelete(lg->seqs_id, p, FALSE);
		BUNdelete(lg->seqs_val, p, FALSE);
	}
	BUNappend(lg->seqs_id, &seq, FALSE);
	BUNappend(lg->seqs_val, &val, FALSE);
	return LOG_OK;
}

static int
log_read_updates(logger *lg, trans *tr, logformat *l, char *name)
{
	log_bid bid = logger_find_bat(lg, name);
	BAT *b = BATdescriptor(bid);
	int res = LOG_OK;
	int ht = -1, tt = -1, hseq = 0, tseq = 0;

	if (lg->debug & 1)
		fprintf(stderr, "#logger found log_read_updates %s %s " LLFMT "\n", name, l->flag == LOG_INSERT ? "insert" : l->flag == LOG_DELETE ? "delete" : "update", l->nr);

	if (b) {
		ht = b->htype;
		if (ht == TYPE_void && b->hseqbase != oid_nil)
			hseq = 1;
		tt = b->ttype;
		if (tt == TYPE_void && b->tseqbase != oid_nil)
			tseq = 1;
	} else {		/* search trans action for create statement */
		int i;

		for (i = 0; i < tr->nr; i++) {
			if (tr->changes[i].type == LOG_CREATE && strcmp(tr->changes[i].name, name) == 0) {
				ht = tr->changes[i].ht;
				if (ht < 0) {
					hseq = 1;
					ht = TYPE_void;
				}
				tt = tr->changes[i].tt;
				if (tt < 0) {
					tseq = 1;
					tt = TYPE_void;
				}
				break;
			}
		}
	}
	if (ht >= 0 && tt >= 0) {
		BAT *r;
		void *(*rt) (ptr, stream *, size_t) = BATatoms[tt].atomRead;
		void *tv = ATOMnil(tt);

#if SIZEOF_OID == 8
		if (tt == TYPE_oid && lg->read32bitoid)
			rt = BATatoms[TYPE_int].atomRead;
#endif
		assert(l->nr <= (lng) BUN_MAX);
		r = BATnew(ht, tt, (BUN) l->nr, PERSISTENT);

		if (hseq)
			BATseqbase(r, 0);
		if (tseq)
			BATseqbase(BATmirror(r), 0);

		if (ht == TYPE_void && l->flag == LOG_INSERT) {
			for (; l->nr > 0; l->nr--) {
				void *t = rt(tv, lg->log, 1);

				if (!t) {
					res = LOG_ERR;
					break;
				}
				if (l->flag == LOG_INSERT) {
#if SIZEOF_OID == 8
					if (tt == TYPE_oid && lg->read32bitoid) {
						int vi = * (int *) t;
						if (vi == int_nil)
							* (oid *) t = oid_nil;
						else
							* (oid *) t = vi;
					}
#endif
					BUNappend(r, t, TRUE);
				}
				if (t != tv)
					GDKfree(t);
			}
		} else {
			void *(*rh) (ptr, stream *, size_t) = ht == TYPE_void ? BATatoms[TYPE_oid].atomRead : BATatoms[ht].atomRead;
			void *hv = ATOMnil(ht);

#if SIZEOF_OID == 8
			if ((ht == TYPE_oid || ht == TYPE_void) &&
			    lg->read32bitoid)
				rh = BATatoms[TYPE_int].atomRead;
#endif
			for (; l->nr > 0; l->nr--) {
				void *h = rh(hv, lg->log, 1);
				void *t = rt(tv, lg->log, 1);

				if (!h || !t) {
					res = LOG_ERR;
					break;
				}
#if SIZEOF_OID == 8
				if (lg->read32bitoid) {
					if (ht == TYPE_void || ht == TYPE_oid) {
						int vi = * (int *) h;
						if (vi == int_nil)
							* (oid *) h = oid_nil;
						else
							* (oid *) h = vi;
					}
					if (tt == TYPE_oid) {
						int vi = * (int *) t;
						if (vi == int_nil)
							* (oid *) t = oid_nil;
						else
							* (oid *) t = vi;
					}
				}
#endif
				BUNins(r, h, t, TRUE);
				if (h != hv)
					GDKfree(h);
				if (t != tv)
					GDKfree(t);
			}
			GDKfree(hv);
		}
		GDKfree(tv);
		logbat_destroy(b);

		if (tr_grow(tr)) {
			tr->changes[tr->nr].type = l->flag;
			tr->changes[tr->nr].nr = l->nr;
			tr->changes[tr->nr].ht = ht;
			tr->changes[tr->nr].tt = tt;
			tr->changes[tr->nr].name = GDKstrdup(name);
			tr->changes[tr->nr].b = r;
			tr->nr++;
		}
	} else {
		/* bat missing ERROR or ignore ? currently error. */
		res = LOG_ERR;
	}
	return res;
}

static void
la_bat_updates(logger *lg, logaction *la)
{
	log_bid bid = logger_find_bat(lg, la->name);
	BAT *b;

	if (bid == 0)
		return;		/* ignore bats no longer in the catalog */

	/* do we need to skip these old updates */
	if (BATcount(lg->snapshots_bid)) {
		BUN p = BUNfnd(lg->snapshots_bid, &bid);

		if (p != BUN_NONE) {
			int tid = *(int *) Tloc(lg->snapshots_tid, p);

			if (lg->tid <= tid)
				return;
		}
	}

	b = BATdescriptor(bid);
	assert(b);
	if (b) {
		if (b->htype == TYPE_void && la->type == LOG_INSERT) {
			BATappend(b, la->b, TRUE);
		} else {
			if (la->type == LOG_INSERT)
				BATins(b, la->b, TRUE);
			else if (la->type == LOG_DELETE)
				BATdel(b, la->b, TRUE);
			else if (la->type == LOG_UPDATE) {
				BATiter bi = bat_iterator(la->b);
				BUN p, q;

				BATloop(la->b, p, q) {
					const void *h = BUNhead(bi, p);
					const void *t = BUNtail(bi, p);

					if (BUNfnd(BATmirror(b), h) == BUN_NONE) {
						/* if value doesn't
						 * exist, insert it if
						 * b void headed,
						 * maintain that by
						 * inserting nils */
						if (b->htype == TYPE_void) {
							if (b->batCount == 0 && *(const oid *) h != oid_nil)
								b->hseqbase = *(const oid *) h;
							if (b->hseqbase != oid_nil && *(const oid *) h != oid_nil) {
								const void *tv = ATOMnilptr(b->ttype);

								while (b->hseqbase + b->batCount < *(const oid *) h)
									BUNappend(b, tv, TRUE);
							}
							BUNappend(b, t, TRUE);
						} else {
							BUNins(b, h, t, TRUE);
						}
					} else {
						BUNreplace(b, h, t, TRUE);
					}
				}
			}
		}
		logbat_destroy(b);
	}
}

static void
log_read_destroy(logger *lg, trans *tr, char *name)
{
	(void) lg;
	if (tr_grow(tr)) {
		tr->changes[tr->nr].type = LOG_DESTROY;
		tr->changes[tr->nr].name = GDKstrdup(name);
		tr->nr++;
	}
}

static void
la_bat_destroy(logger *lg, logaction *la)
{
	log_bid bid = logger_find_bat(lg, la->name);

	if (bid) {
		BUN p;

		logger_del_bat(lg, bid);
		if ((p = BUNfnd(lg->snapshots_bid, &bid)) != BUN_NONE) {
#ifndef NDEBUG
			assert(BBP_desc(bid)->S.role == PERSISTENT);
			assert(0 <= BBP_desc(bid)->H.heap.farmid && BBP_desc(bid)->H.heap.farmid < MAXFARMS);
			assert(BBPfarms[BBP_desc(bid)->H.heap.farmid].roles & (1 << PERSISTENT));
			if (BBP_desc(bid)->H.vheap) {
				assert(0 <= BBP_desc(bid)->H.vheap->farmid && BBP_desc(bid)->H.vheap->farmid < MAXFARMS);
				assert(BBPfarms[BBP_desc(bid)->H.vheap->farmid].roles & (1 << PERSISTENT));
			}
			assert(0 <= BBP_desc(bid)->T.heap.farmid && BBP_desc(bid)->T.heap.farmid < MAXFARMS);
			assert(BBPfarms[BBP_desc(bid)->T.heap.farmid].roles & (1 << PERSISTENT));
			if (BBP_desc(bid)->T.vheap) {
				assert(0 <= BBP_desc(bid)->T.vheap->farmid && BBP_desc(bid)->T.vheap->farmid < MAXFARMS);
				assert(BBPfarms[BBP_desc(bid)->T.vheap->farmid].roles & (1 << PERSISTENT));
			}
#endif
			BUNdelete(lg->snapshots_bid, p, FALSE);
			BUNdelete(lg->snapshots_tid, p, FALSE);
			BUNappend(lg->snapshots_bid, &bid, FALSE);
			BUNappend(lg->snapshots_tid, &lg->tid, FALSE);
		}
	}
}

static int
log_read_create(logger *lg, trans *tr, char *name)
{
	char *buf = log_read_string(lg);

	if (lg->debug & 1)
		fprintf(stderr, "#log_read_create %s\n", name);

	if (!buf) {
		return LOG_ERR;
	} else {
		int ht, tt;
		char *ha = buf, *ta = strchr(buf, ',');

		if (!ta) {
			fprintf(stderr, "!ERROR: log_read_create: inconsistent data read\n");
			return LOG_ERR;
		}
		*ta = 0;
		ta++;		/* skip over , */
		if (strcmp(ha, "vid") == 0) {
			ht = -1;
		} else {
			ht = ATOMindex(ha);
		}
		if (strcmp(ta, "vid") == 0) {
			tt = -1;
		} else {
			tt = ATOMindex(ta);
		}
		if (tr_grow(tr)) {
			tr->changes[tr->nr].type = LOG_CREATE;
			tr->changes[tr->nr].ht = ht;
			tr->changes[tr->nr].tt = tt;
			tr->changes[tr->nr].name = GDKstrdup(name);
			tr->changes[tr->nr].b = NULL;
			tr->nr++;
		}
	}
	if (buf)
		GDKfree(buf);
	return LOG_OK;
}

static void
la_bat_create(logger *lg, logaction *la)
{
	int ht = (la->ht < 0) ? TYPE_void : la->ht;
	int tt = (la->tt < 0) ? TYPE_void : la->tt;
	BAT *b = BATnew(ht, tt, BATSIZE, PERSISTENT);

	if (b != NULL) {
		if (la->ht < 0)
			BATseqbase(b, 0);
		if (la->tt < 0)
			BATseqbase(BATmirror(b), 0);

		BATsetaccess(b, BAT_READ);
		logger_add_bat(lg, b, la->name);
		logbat_destroy(b);
	}
}

static void
log_read_use(logger *lg, trans *tr, logformat *l, char *name)
{
	(void) lg;
	if (tr_grow(tr)) {
		tr->changes[tr->nr].type = LOG_USE;
		tr->changes[tr->nr].nr = l->nr;
		tr->changes[tr->nr].name = GDKstrdup(name);
		tr->changes[tr->nr].b = NULL;
		tr->nr++;
	}
}

static void
la_bat_use(logger *lg, logaction *la)
{
	log_bid bid = (log_bid) la->nr;
	BAT *b = BATdescriptor(bid);
	BUN p;

	assert(la->nr <= (lng) INT_MAX);
	if (!b) {
		GDKerror("logger: could not use bat (%d) for %s\n", (int) bid, la->name);
		return;
	}
	logger_add_bat(lg, b, la->name);
	if ((p = BUNfnd(lg->snapshots_bid, &b->batCacheid)) != BUN_NONE) {
		BUNdelete(lg->snapshots_bid, p, FALSE);
		BUNdelete(lg->snapshots_tid, p, FALSE);
	}
#ifndef NDEBUG
	assert(b->batRole == PERSISTENT);
	assert(0 <= b->H->heap.farmid && b->H->heap.farmid < MAXFARMS);
	assert(BBPfarms[b->H->heap.farmid].roles & (1 << PERSISTENT));
	if (b->H->vheap) {
		assert(0 <= b->H->vheap->farmid && b->H->vheap->farmid < MAXFARMS);
		assert(BBPfarms[b->H->vheap->farmid].roles & (1 << PERSISTENT));
	}
	assert(0 <= b->T->heap.farmid && b->T->heap.farmid < MAXFARMS);
	assert(BBPfarms[b->T->heap.farmid].roles & (1 << PERSISTENT));
	if (b->T->vheap) {
		assert(0 <= b->T->vheap->farmid && b->T->vheap->farmid < MAXFARMS);
		assert(BBPfarms[b->T->vheap->farmid].roles & (1 << PERSISTENT));
	}
#endif
	BUNappend(lg->snapshots_bid, &b->batCacheid, FALSE);
	BUNappend(lg->snapshots_tid, &lg->tid, FALSE);
	logbat_destroy(b);
}


#define TR_SIZE		1024

static trans *
tr_create(trans *tr, int tid)
{
	trans *ntr = GDKmalloc(sizeof(trans));

	if (ntr == NULL)
		return NULL;
	ntr->tid = tid;
	ntr->sz = TR_SIZE;
	ntr->nr = 0;
	ntr->changes = GDKmalloc(sizeof(logaction) * TR_SIZE);
	if (ntr->changes == NULL) {
		GDKfree(ntr);
		return NULL;
	}
	ntr->tr = tr;
	return ntr;
}

static trans *
tr_find(trans *tr, int tid)
/* finds the tid and reorders the chain list, puts trans with tid first */
{
	trans *t = tr, *p = NULL;

	while (t && t->tid != tid) {
		p = t;
		t = t->tr;
	}
	if (!t)
		return NULL;	/* BAD missing transaction */
	if (t == tr)
		return tr;
	if (t->tr)		/* get this tid out of the list */
		p->tr = t->tr;
	t->tr = tr;		/* and move it to the front */
	return t;
}

static void
la_apply(logger *lg, logaction *c)
{
	switch (c->type) {
	case LOG_INSERT:
	case LOG_DELETE:
	case LOG_UPDATE:
		la_bat_updates(lg, c);
		break;
	case LOG_CREATE:
		la_bat_create(lg, c);
		break;
	case LOG_USE:
		la_bat_use(lg, c);
		break;
	case LOG_DESTROY:
		la_bat_destroy(lg, c);
		break;
	case LOG_CLEAR:
		la_bat_clear(lg, c);
		break;
	}
}

static void
la_destroy(logaction *c)
{
	if (c->name)
		GDKfree(c->name);
	if (c->b)
		logbat_destroy(c->b);
}

static int
tr_grow(trans *tr)
{
	if (tr->nr == tr->sz) {
		tr->sz <<= 1;
		tr->changes = (logaction *) GDKrealloc(tr->changes, tr->sz * sizeof(logaction));
		if (tr->changes == NULL)
			return 0;
	}
	/* cleanup the next */
	tr->changes[tr->nr].name = NULL;
	tr->changes[tr->nr].b = NULL;
	return 1;
}

static trans *
tr_destroy(trans *tr)
{
	trans *r = tr->tr;

	GDKfree(tr->changes);
	GDKfree(tr);
	return r;
}

static trans *
tr_commit(logger *lg, trans *tr)
{
	int i;

	if (lg->debug & 1)
		fprintf(stderr, "#tr_commit\n");

	for (i = 0; i < tr->nr; i++) {
		la_apply(lg, &tr->changes[i]);
		la_destroy(&tr->changes[i]);
	}
	return tr_destroy(tr);
}

static trans *
tr_abort(logger *lg, trans *tr)
{
	int i;

	if (lg->debug & 1)
		fprintf(stderr, "#tr_abort\n");

	for (i = 0; i < tr->nr; i++)
		la_destroy(&tr->changes[i]);
	return tr_destroy(tr);
}

/* Update the last transaction id written in the catalog file.
 * Mostly used by the shared logger. */
static int
logger_update_catalog_file(logger *lg, const char *dir, const char *filename, int role)
{
	FILE *fp;
	int bak_exists;
	int farmid = BBPselectfarm(role, 0, offheap);

	bak_exists = 0;
	/* check if an older file exists and move bak it up */
#if defined(_MSC_VER)
	if (_access(filename, 0) != -1) {
#else
	if (access(filename, 0) != -1) {
#endif
		bak_exists = 1;
		if (GDKmove(farmid, dir, filename, NULL, dir, filename, "bak") < 0) {
			fprintf(stderr, "!ERROR: logger_update_catalog_file: rename %s to %s.bak in %s failed\n", filename, filename, dir);
			return LOG_ERR;
		}
	}

	if ((fp = GDKfileopen(farmid, dir, filename, NULL, "w")) != NULL) {
		if (fprintf(fp, "%06d\n\n", lg->version) < 0) {
			fprintf(stderr, "!ERROR: logger_update_catalog_file: write to %s failed\n", filename);
			return LOG_ERR;
		}

		if (fprintf(fp, LLFMT "\n", lg->id) < 0 || fclose(fp) < 0) {
			fprintf(stderr, "!ERROR: logger_update_catalog_file: write/flush to %s failed\n", filename);
			return LOG_ERR;
		}

		/* cleanup the bak file, if it exists*/
		if (bak_exists) {
			GDKunlink(farmid, dir, filename, "bak");
		}
	} else {
		fprintf(stderr, "!ERROR: logger_update_catalog_file: could not create %s\n", filename);
		GDKerror("logger_update_catalog_file: could not open %s\n", filename);
		return LOG_ERR;
	}
	return LOG_OK;
}

static int
logger_open(logger *lg)
{
	char id[BUFSIZ];
	char *filename;

	snprintf(id, BUFSIZ, LLFMT, lg->id);
	filename = GDKfilepath(BBPselectfarm(lg->dbfarm_role, 0, offheap), lg->dir, LOGFILE, id);

	lg->log = open_wstream(filename);
	lg->end = 0;
	if (lg->log == NULL || mnstr_errnr(lg->log)) {
		fprintf(stderr, "!ERROR: logger_open: creating %s failed\n", filename);
		return LOG_ERR;
	}

	return LOG_OK;
}

static void
logger_close(logger *lg)
{
	stream *log = lg->log;

	if (log) {
		mnstr_close(log);
		mnstr_destroy(log);
	}
	lg->log = NULL;
}

static int
logger_readlog(logger *lg, char *filename)
{
	trans *tr = NULL;
	logformat l;
	int err = 0;
	time_t t0, t1;
	struct stat sb;
	lng fpos;
	char* path = GDKfilepath_long(BBPselectfarm(lg->dbfarm_role, 0, offheap), filename, NULL);

	if (lg->debug & 1) {
		fprintf(stderr, "#logger_readlog opening %s\n", filename);
	}

	lg->log = open_rstream(path);

	/* if the file doesn't exist, there is nothing to be read back */
	if (!lg->log || mnstr_errnr(lg->log)) {
		if (lg->log)
			mnstr_destroy(lg->log);
		lg->log = NULL;
		return LOG_ERR;
	}
	if (fstat(fileno(getFile(lg->log)), &sb) < 0) {
		fprintf(stderr, "!ERROR: logger_readlog: fstat on opened file %s failed\n", filename);
		mnstr_destroy(lg->log);
		lg->log = NULL;
		/* If we can't read the files, it might simply be empty.
		 * In that case we can't return LOG_ERR, since it's actually fine */
		return 1;
	}
	t0 = time(NULL);
	while (!err && log_read_format(lg, &l)) {
		char *name = NULL;

		t1 = time(NULL);
		if (t1 - t0 > 10) {
			t0 = t1;
			/* not more than once every 10 seconds */
			if (mnstr_fgetpos(lg->log, &fpos) == 0) {
				printf("# still reading write-ahead log \"%s\" (%d%% done)\n", filename, (int) ((fpos * 100 + 50) / sb.st_size));
				fflush(stdout);
			}
		}
		if (l.flag != LOG_START && l.flag != LOG_END && l.flag != LOG_SEQ) {
			name = log_read_string(lg);

			if (!name) {
				err = -1;
				break;
			}
		}
		if (lg->debug & 1) {
			fprintf(stderr, "#logger_readlog: ");
			if (l.flag > 0 &&
			    l.flag < (char) (sizeof(log_commands) / sizeof(log_commands[0])))
				fprintf(stderr, "%s", log_commands[(int) l.flag]);
			else
				fprintf(stderr, "%d", l.flag);
			fprintf(stderr, " %d " LLFMT, l.tid, l.nr);
			if (name)
				fprintf(stderr, " %s", name);
			fprintf(stderr, "\n");
		}
		/* find proper transaction record */
		if (l.flag != LOG_START)
			tr = tr_find(tr, l.tid);
		switch (l.flag) {
		case LOG_START:
			assert(l.nr <= (lng) INT_MAX);
			if (l.nr > lg->tid)
				lg->tid = (int)l.nr;
			tr = tr_create(tr, (int)l.nr);
			if (lg->debug & 1)
				fprintf(stderr, "#logger tstart %d\n", tr->tid);
			break;
		case LOG_END:
			if (tr == NULL)
				err = 1;
			else if (l.tid != l.nr)	/* abort record */
				tr = tr_abort(lg, tr);
			else
				tr = tr_commit(lg, tr);
			break;
		case LOG_SEQ:
			err = (log_read_seq(lg, &l) != LOG_OK);
			break;
		case LOG_INSERT:
		case LOG_DELETE:
		case LOG_UPDATE:
			if (name == NULL || tr == NULL)
				err = 1;
			else
				err = (log_read_updates(lg, tr, &l, name) != LOG_OK);
			break;
		case LOG_CREATE:
			if (name == NULL || tr == NULL)
				err = 1;
			else
				err = (log_read_create(lg, tr, name) != LOG_OK);
			break;
		case LOG_USE:
			if (name == NULL || tr == NULL)
				err = 1;
			else
				log_read_use(lg, tr, &l, name);
			break;
		case LOG_DESTROY:
			if (name == NULL || tr == NULL)
				err = 1;
			else
				log_read_destroy(lg, tr, name);
			break;
		case LOG_CLEAR:
			if (name == NULL || tr == NULL)
				err = 1;
			else
				log_read_clear(lg, tr, name);
			break;
		default:
			err = -2;
		}
		if (name)
			GDKfree(name);
		lg->changes++;
	}
	logger_close(lg);

	/* remaining transactions are not committed, ie abort */
	while (tr)
		tr = tr_abort(lg, tr);
	return LOG_OK;
}

/*
 * The log files are incrementally numbered, starting from 2. They are processed in the
 * same sequence.
 */
static int
logger_readlogs(logger *lg, FILE *fp, char *filename)
{
	int res = LOG_OK;
	char id[BUFSIZ];

	if (lg->debug & 1) {
		fprintf(stderr, "#logger_readlogs logger id is " LLFMT "\n", lg->id);
	}

	while (fgets(id, BUFSIZ, fp) != NULL) {
		char log_filename[BUFSIZ];
		lng lid = strtoll(id, NULL, 10);

		if (lg->debug & 1) {
			fprintf(stderr, "#logger_readlogs last logger id written in %s is " LLFMT "\n", filename, lid);
		}

		while((lg->shared && lid > lg->id && res != LOG_ERR) || (!lg->shared && lid >= lg->id && res != LOG_ERR)) {
			snprintf(log_filename, BUFSIZ, "%s." LLFMT, filename, lg->id);
			if ((logger_readlog(lg, log_filename)) == LOG_ERR && lg->shared && lg->id > 1) {
				/* we cannot distinguish errors from
				 * incomplete transactions (even if we
				 * would log aborts in the logs). So
				 * we simply abort and move to the
				 * next log file.
				 * The only special case is if the files is missing altogether
				 * and the logger is a shared one,
				 * then we have missing transactions and we should abort.
				 * Yeah, and we also ignore the 1st files it most likely never exists. */
				res = LOG_ERR;
				fprintf(stderr, "#logger_readlogs missing shared logger file %s. Aborting\n", log_filename);
			}
			/* Increment the id only at the end, since we want to re-read the last file.
			 * That is because last time we read it, it was empty, since the logger create empty files
			 * and fills them in later. */
			lg->id++;
		}
		/* if this is a shared logger, write the id in the shared file */
		if (lg->shared) {
			logger_update_catalog_file(lg, lg->local_dir, LOGFILE_SHARED, lg->local_dbfarm_role);
		}
	}
	return res;
}

static int
logger_commit(logger *lg)
{
	int id = LOG_SID;
	BUN p;

	if (lg->debug & 1)
		fprintf(stderr, "#logger_commit\n");

	p = BUNfnd(lg->seqs_id, &id);
	BUNdelete(lg->seqs_id, p, FALSE);
	BUNdelete(lg->seqs_val, p, FALSE);
	BUNappend(lg->seqs_id, &id, FALSE);
	BUNappend(lg->seqs_val, &lg->id, FALSE);

	/* cleanup old snapshots */
	if (BATcount(lg->snapshots_bid)) {
		BATclear(lg->snapshots_bid, FALSE);
		BATclear(lg->snapshots_tid, FALSE);
		BATcommit(lg->snapshots_bid);
		BATcommit(lg->snapshots_tid);
	}
	return bm_commit(lg);
}

static int
check_version(logger *lg, FILE *fp)
{
	int version = 0;

	if (fscanf(fp, "%6d", &version) != 1) {
		GDKerror("Could not read the version number from the file '%s/log'.\n",
			 lg->dir);

		return -1;
	}
	if (version != lg->version) {
		if (lg->prefuncp == NULL ||
		    (*lg->prefuncp)(version, lg->version) != 0) {
			GDKerror("Incompatible database version %06d, "
				 "this server supports version %06d\n"
				 "Please move away %s.",
				 version, lg->version, lg->dir);

			return -1;
		}
	} else
		lg->postfuncp = NULL;	 /* don't call */
	if (fgetc(fp) != '\n' ||	 /* skip \n */
	    fgetc(fp) != '\n')		 /* skip \n */
		return -1;
	return 0;
}

static int
bm_subcommit(BAT *list_bid, BAT *list_nme, BAT *catalog_bid, BAT *catalog_nme, BAT *extra, int debug)
{
	BUN p, q;
	BUN nn = 3 + (list_bid->batFirst > list_bid->batDeleted ? list_bid->batFirst - list_bid->batDeleted : 0) + BATcount(list_bid) + (extra ? BATcount(extra) : 0);
	bat *n = GDKmalloc(sizeof(bat) * nn);
	int i = 0;
	BATiter iter = (list_nme)?bat_iterator(list_nme):bat_iterator(list_bid);
	int res;

	n[i++] = 0;		/* n[0] is not used */

	/* first loop over deleted then over current and new */
	for (p = list_bid->batDeleted; p < list_bid->batFirst; p++) {
		bat col = *(log_bid *) Tloc(list_bid, p);

		if (debug & 1)
			fprintf(stderr, "#commit deleted %s (%d) %s\n",
				BBPname(col), col,
				(list_bid == catalog_bid) ? BUNtail(iter, p) : "snapshot");
		n[i++] = abs(col);
	}
	BATloop(list_bid, p, q) {
		bat col = *(log_bid *) Tloc(list_bid, p);

		if (debug & 1)
			fprintf(stderr, "#commit new %s (%d) %s\n",
				BBPname(col), col,
				(list_bid == catalog_bid) ? BUNtail(iter, p) : "snapshot");
		n[i++] = abs(col);
	}
	if (extra) {
		iter = bat_iterator(extra);
		BATloop(extra, p, q) {
			str name = (str) BUNtail(iter, p);

			if (debug & 1)
				fprintf(stderr, "#commit extra %s %s\n",
					name,
					(list_bid == catalog_bid) ? BUNtail(iter, p) : "snapshot");
			n[i++] = abs(BBPindex(name));
		}
	}
	/* now commit catalog, so it's also up to date on disk */
	n[i++] = abs(catalog_bid->batCacheid);
	n[i++] = abs(catalog_nme->batCacheid);
	assert((BUN) i <= nn);
	BATcommit(catalog_bid);
	BATcommit(catalog_nme);
	res = TMsubcommit_list(n, i);
	GDKfree(n);
	if (res < 0)
		fprintf(stderr, "!ERROR: bm_subcommit: commit failed\n");
	return res;
}

static void
logger_fatal(const char *format, const char *arg1, const char *arg2, const char *arg3)
{
	char *buf;

	GDKfatal(format, arg1, arg2, arg3);
	GDKlog(format, arg1, arg2, arg3);
	if ((buf = GDKerrbuf) != NULL) {
		fprintf(stderr, "%s", buf);
		fflush(stderr);
	}
	GDKexit(1);
}

static int
logger_create_catalog_file(int debug, logger *lg, const char *fn, FILE *fp, const char *filename, char *bak) {
	log_bid bid = 0;
	/* catalog does not exist, so the log file also
	 * shouldn't exist */
	if (fp != NULL) {
		logger_fatal(
				"logger_create_catalog_file: there is no logger catalog, but there is a log file.\n"
						"Are you sure you are using the correct combination of database\n"
						"(--dbpath) and log directory (--set %s_logdir)?\n", fn, 0, 0);
		return LOG_ERR;
	}

	lg->catalog_bid = logbat_new(TYPE_int, BATSIZE, PERSISTENT);
	lg->catalog_nme = logbat_new(TYPE_str, BATSIZE, PERSISTENT);
	if (lg->catalog_bid == NULL || lg->catalog_nme == NULL)
		logger_fatal("logger_create_catalog_file: cannot create catalog bats", 0, 0, 0);
	if (debug & 1)
		fprintf(stderr, "#create %s catalog\n", fn);

	/* Make persistent */
	bid = lg->catalog_bid->batCacheid;
	BBPincref(bid, TRUE);
	snprintf(bak, BUFSIZ, "%s_catalog_bid", fn);
	if (BBPrename(lg->catalog_bid->batCacheid, bak) < 0)
		logger_fatal("logger_create_catalog_file: BBPrename to %s failed", bak, 0, 0);


	/* Make persistent */
	bid = lg->catalog_nme->batCacheid;
	BBPincref(bid, TRUE);
	snprintf(bak, BUFSIZ, "%s_catalog_nme", fn);
	if (BBPrename(lg->catalog_nme->batCacheid, bak) < 0)
		logger_fatal("logger_create_catalog_file: BBPrename to %s failed", bak, 0, 0);


	if (!GDKcreatedir(filename)) {
		logger_fatal("logger_create_catalog_file: cannot create directory for log file %s\n", filename, 0, 0);
		return LOG_ERR;
	}
	if ((fp = GDKfileopen(BBPselectfarm(lg->dbfarm_role, 0, offheap), filename, NULL, NULL, "w")) == NULL) {
		logger_fatal("logger_create_catalog_file: cannot create log file %s\n", filename, 0, 0);
		return LOG_ERR;
	}
	lg->id++;
	if (fprintf(fp, "%06d\n\n" LLFMT "\n", lg->version, lg->id) < 0) {
		fclose(fp);
		unlink(filename);
		logger_fatal("logger_create_catalog_file: writing log file %s failed",
				filename, 0, 0);
	}
	if (fclose(fp) < 0) {
		unlink(filename);
		logger_fatal("logger_create_catalog_file: closing log file %s failed",
				filename, 0, 0);
	}
	fp = NULL;
	if (bm_subcommit(lg->catalog_bid, lg->catalog_nme, lg->catalog_bid,
			lg->catalog_nme, NULL, lg->debug) != 0) {
		/* cannot commit catalog, so remove log */
		unlink(filename);
		return LOG_ERR;
	}
	return LOG_OK;
}

/* find the persistent catalog. As non persistent bats
 * require a logical reference we also add a logical
 * reference for the persistent bats */
static int
logger_find_persistent_catalog(logger *lg, const char *fn, FILE *fp, char *bak, bat *catalog_bid, bat *catalog_nme) {
	BUN p, q;
	BAT *b = BATdescriptor(*catalog_bid), *n;
	if (b == 0)
		logger_fatal("logger_find_persistent_catalog: inconsistent database, catalog does not exist", 0, 0, 0);

	snprintf(bak, BUFSIZ, "%s_catalog_nme", fn);
	*catalog_nme = BBPindex(bak);
	n = BATdescriptor(*catalog_nme);
	if (n == 0)
		logger_fatal("logger_find_persistent_catalog: inconsistent database, catalog_nme does not exist", 0, 0, 0);

	/* the catalog exists, and so should the log file */
	if (fp == NULL) {
		logger_fatal(
				"logger_find_persistent_catalog: there is a logger catalog, but no log file.\n"
						"Are you sure you are using the correct combination of database\n"
						"(--dbpath) and log directory (--set %s_logdir)?\n"
						"If you have done a recent update of the server, it may be that your\n"
						"logs are in an old location.  You should then either use\n"
						"--set %s_logdir=<path to old log directory> or move the old log\n"
						"directory to the new location (%s).\n", fn, fn, lg->dir);
		return LOG_ERR;
	}
	lg->catalog_bid = b;
	lg->catalog_nme = n;
	BATloop(b, p, q) {
		bat bid = *(log_bid *) Tloc(b, p);
		BBPincref(bid, TRUE);
	}
	return LOG_OK;
}

/* Set the logdir path, add a dbfarm if needed.
 * Returns the role of the dbfarm containing the logdir.
 */
static int
logger_set_logdir_path(char *filename, const char *fn, const char *logdir, int shared) {
	int role = PERSISTENT; /* default role is persistent, i.e. the default dbfarm */

	if (MT_path_absolute(logdir)) {
		char logdir_parent_path[BUFSIZ] = "";
		char logdir_name[BUFSIZ] = "";
		/* split the logdir string into absolute parent dir path and (relative) log dir name */
		if (GDKextractParentAndLastDirFromPath(logdir, logdir_parent_path, logdir_name)) {
			/* set the new relative logdir locaiton including the logger function name subdir */
			snprintf(filename, BUFSIZ, "%s%c%s%c", logdir_name, DIR_SEP, fn, DIR_SEP);

			/* add a new dbfarm for the logger directory using the parent dir path,
			 * assuming it is set, s.t. the logs are stored in a location other than the default dbfarm,
			 * or at least it appears so to (multi)dbfarm aware functions */
			if (!shared) {
				role = LOG_DIR;
			} else {
				role = SHARED_LOG_DIR;
			}
			BBPaddfarm(logdir_parent_path, 1 << role);
		} else {
			logger_fatal("logger_set_logdir_path: logdir path is not correct (%s)."
					"Make sure you specify a valid absolute or relative path.\n", logdir, 0, 0);
		}
	} else {
		/* just concat the logdir and fn with appropriate separators */
		snprintf(filename, BUFSIZ, "%s%c%s%c", logdir, DIR_SEP, fn, DIR_SEP);
	}

	return role;
}

/* Load data from the logger logdir
 * Initialize new directories and catalog files if none are present, unless running in read-only mode
 * Load data and persist it in the BATs
 * Convert 32bit data to 64bit, unless running in read-only mode */
static int
logger_load(int debug, const char* fn, char filename[BUFSIZ], logger* lg)
{
	int id = LOG_SID;
	FILE *fp;
	log_bid seqs_id = 0;
	char bak[BUFSIZ];
	bat catalog_bid, catalog_nme, bid;
	int farmid = BBPselectfarm(lg->dbfarm_role, 0, offheap);

	snprintf(filename, BUFSIZ, "%s%s", lg->dir, LOGFILE);
	snprintf(bak, BUFSIZ, "%s.bak", filename);

	/* try to open logfile backup, or failing that, the file
	 * itself. we need to know whether this file exists when
	 * checking the database consistency later on */
	if ((fp = GDKfileopen(farmid, bak, NULL, NULL, "r")) != NULL) {
		fclose(fp);
		(void) GDKunlink(farmid, lg->dir, LOGFILE, NULL);
		if (GDKmove(farmid, lg->dir, LOGFILE, "bak", lg->dir, LOGFILE, NULL) != 0)
			logger_fatal("logger_load: cannot move log.bak file back.\n", 0, 0, 0);
	}
	fp = GDKfileopen(farmid, filename, NULL, NULL, "r");

	snprintf(bak, BUFSIZ, "%s_catalog", fn);
	bid = BBPindex(bak);

	snprintf(bak, BUFSIZ, "%s_catalog_bid", fn);
	catalog_bid = BBPindex(bak);

	if (bid != 0 && catalog_bid == 0)
		logger_fatal("Logger_new: ancient database, please upgrade "
			     "first to Jan2014 (11.17.X) release", 0, 0, 0);

<<<<<<< HEAD
	/* this is intentional - even if catalog_bid is 0, but the logger is shared,
	 * force it to find the persistent catalog */
	if (catalog_bid == 0 &&	!lg->shared) {
		if (logger_create_catalog_file(debug, lg, fn, fp, filename, bak) == LOG_ERR) {
=======
	if (catalog_bid == 0) {
		log_bid bid = 0;

		/* catalog does not exist, so the log file also
		 * shouldn't exist */
		if (fp != NULL) {
			logger_fatal("logger_new: there is no logger catalog, "
				     "but there is a log file.\n"
				     "Are you sure you are using the correct "
				     "combination of database\n"
				     "(--dbpath) and log directory "
				     "(--set %s_logdir)?\n",
				     fn, 0, 0);
			goto error;
		}

		lg->catalog_bid = logbat_new(TYPE_int, BATSIZE, PERSISTENT);
		lg->catalog_nme = logbat_new(TYPE_str, BATSIZE, PERSISTENT);
		if (lg->catalog_bid == NULL || lg->catalog_nme == NULL)
			logger_fatal("Logger_new: cannot create catalog bats",
				     0, 0, 0);
		if (debug & 1)
			fprintf(stderr, "#create %s catalog\n", fn);

		/* Make persistent */
		bid = lg->catalog_bid->batCacheid;
		BBPincref(bid, TRUE);
		snprintf(bak, BUFSIZ, "%s_catalog_bid", fn);
		if (BBPrename(lg->catalog_bid->batCacheid, bak) < 0)
			logger_fatal("Logger_new: BBPrename to %s failed",
				     bak, 0, 0);

		/* Make persistent */
		bid = lg->catalog_nme->batCacheid;
		BBPincref(bid, TRUE);
		snprintf(bak, BUFSIZ, "%s_catalog_nme", fn);
		if (BBPrename(lg->catalog_nme->batCacheid, bak) < 0)
			logger_fatal("Logger_new: BBPrename to %s failed",
				     bak, 0, 0);

		if (GDKcreatedir(filename) == GDK_FAIL) {
			logger_fatal("logger_new: cannot create directory for log file %s\n",
				     filename, 0, 0);
			goto error;
		}
		if ((fp = fopen(filename, "w")) == NULL) {
			logger_fatal("logger_new: cannot create log file %s\n",
				     filename, 0, 0);
			goto error;
		}
		lg->id ++;
		if (fprintf(fp, "%06d\n\n" LLFMT "\n", lg->version, lg->id) < 0) {
			fclose(fp);
			unlink(filename);
			logger_fatal("logger_new: writing log file %s failed",
				     filename, 0, 0);
		}
		if (fclose(fp) < 0) {
			unlink(filename);
			logger_fatal("logger_new: closing log file %s failed",
				     filename, 0, 0);
		}
		fp = NULL;

		if (bm_subcommit(lg->catalog_bid, lg->catalog_nme, lg->catalog_bid, lg->catalog_nme, NULL, lg->debug) != 0) {
			/* cannot commit catalog, so remove log */
			unlink(filename);
>>>>>>> 8ec05eeb
			goto error;
		}
	} else {
		if (logger_find_persistent_catalog(lg, fn, fp, bak, &catalog_bid, &catalog_nme) == LOG_ERR) {
			goto error;
		}
	}

	seqs_id = logger_find_bat(lg, "seqs_id");
	if (seqs_id == 0) {
		lg->seqs_id = logbat_new(TYPE_int, 1, PERSISTENT);
		snprintf(bak, BUFSIZ, "%s_seqs_id", fn);
		if (BBPrename(lg->seqs_id->batCacheid, bak) < 0)
			logger_fatal("logger_load: BBPrename to %s failed",
				     bak, 0, 0);
		logger_add_bat(lg, lg->seqs_id, "seqs_id");

		lg->seqs_val = logbat_new(TYPE_lng, 1, PERSISTENT);
		snprintf(bak, BUFSIZ, "%s_seqs_val", fn);
		if (BBPrename(lg->seqs_val->batCacheid, bak) < 0)
			logger_fatal("logger_load: BBPrename to %s failed",
				     bak, 0, 0);
		logger_add_bat(lg, lg->seqs_val, "seqs_val");

<<<<<<< HEAD
		if (BUNappend(lg->seqs_id, &id, FALSE) == NULL ||
		    BUNappend(lg->seqs_val, &lg->id, FALSE) == NULL)
			logger_fatal("logger_load: failed to append value to "
=======
		if (BUNappend(lg->seqs_id, &id, FALSE) == GDK_FAIL ||
		    BUNappend(lg->seqs_val, &lg->id, FALSE) == GDK_FAIL)
			logger_fatal("Logger_new: failed to append value to "
>>>>>>> 8ec05eeb
				     "sequences bat", 0, 0, 0);

		lg->snapshots_bid = logbat_new(TYPE_int, 1, PERSISTENT);
		snprintf(bak, BUFSIZ, "%s_snapshots_bid", fn);
		if (BBPrename(lg->snapshots_bid->batCacheid, bak) < 0)
			logger_fatal("logger_load: BBPrename to %s failed",
				     bak, 0, 0);
		logger_add_bat(lg, lg->snapshots_bid, "snapshots_bid");

		lg->snapshots_tid = logbat_new(TYPE_int, 1, PERSISTENT);
		snprintf(bak, BUFSIZ, "%s_snapshots_tid", fn);
		if (BBPrename(lg->snapshots_tid->batCacheid, bak) < 0)
			logger_fatal("logger_load: BBPrename to %s failed",
				     bak, 0, 0);
		logger_add_bat(lg, lg->snapshots_tid, "snapshots_tid");

		if (bm_subcommit(lg->catalog_bid, lg->catalog_nme, lg->catalog_bid, lg->catalog_nme, NULL, lg->debug) < 0)
			logger_fatal("logger_load: commit failed", 0, 0, 0);
	} else {
		bat seqs_val = logger_find_bat(lg, "seqs_val");
		bat snapshots_bid = logger_find_bat(lg, "snapshots_bid");
		bat snapshots_tid = logger_find_bat(lg, "snapshots_tid");

		lg->seqs_id = BATdescriptor(seqs_id);
		if (lg->seqs_id == 0)
			logger_fatal("logger_load: inconsistent database, seqs_id does not exist", 0, 0, 0);
		lg->seqs_val = BATdescriptor(seqs_val);
		if (lg->seqs_val == 0)
			logger_fatal("logger_load: inconsistent database, seqs_val does not exist", 0, 0, 0);
		if (BATcount(lg->seqs_id) && !lg->shared) {
			BUN p = BUNfnd(lg->seqs_id, &id);
			lg->id = *(lng *) Tloc(lg->seqs_val, p);
			if (lg->debug & 1) {
				fprintf(stderr, "#logger_load setting new logger id to " LLFMT "\n", lg->id);
			}
		} else {
<<<<<<< HEAD
			if (BUNappend(lg->seqs_id, &id, FALSE) == NULL ||
			    BUNappend(lg->seqs_val, &lg->id, FALSE) == NULL)
				logger_fatal("logger_load: failed to append "
=======
			if (BUNappend(lg->seqs_id, &id, FALSE) == GDK_FAIL ||
			    BUNappend(lg->seqs_val, &lg->id, FALSE) == GDK_FAIL)
				logger_fatal("Logger_new: failed to append "
>>>>>>> 8ec05eeb
					     "value to sequences bat", 0, 0, 0);
		}
		lg->snapshots_bid = BATdescriptor(snapshots_bid);
		if (lg->snapshots_bid == 0)
			logger_fatal("logger_load: inconsistent database, snapshots_bid does not exist", 0, 0, 0);
		lg->snapshots_tid = BATdescriptor(snapshots_tid);
		if (lg->snapshots_tid == 0)
			logger_fatal("logger_load: inconsistent database, snapshots_tid does not exist", 0, 0, 0);
	}
	lg->freed = BATnew(TYPE_void, TYPE_int, 1, TRANSIENT);
	if (lg->freed == NULL)
		logger_fatal("logger_load: failed to create freed bat", 0, 0, 0);
	BATseqbase(lg->freed, 0);
	snprintf(bak, BUFSIZ, "%s_freed", fn);
	/* do not rename it if this is a shared logger */
	if (!lg->shared && BBPrename(lg->freed->batCacheid, bak) < 0)
		logger_fatal("logger_load: BBPrename to %s failed", bak, 0, 0);

	if (fp != NULL) {
#if SIZEOF_OID == 8
		char cvfile[BUFSIZ];
#endif
		if (check_version(lg, fp)) {
			goto error;
		}

#if SIZEOF_OID == 8
		/* When a file *_32-64-convert exists in the database,
		 * it was left there by the BBP initialization code
		 * when it did a conversion of 32-bit OIDs to 64 bits
		 * (see the comment above fixoidheapcolumn and
		 * fixoidheap in gdk_bbp).  It the file exists, we
		 * first create a file called convert-32-64 in the log
		 * directory and we write the current log ID into that
		 * file.  After this file is created, we delete the
		 * *_32-64-convert file in the database.  We then know
		 * that while reading the logs, we have to read OID
		 * values as 32 bits (this is indicated by setting the
		 * read32bitoid flag).  When we're done reading the
		 * logs, we remove the file (and reset the flag).  If
		 * we get interrupted before we have written this
		 * file, the file in the database will still exist, so
		 * the next time we're started, BBPinit will not
		 * convert OIDs (that was done before we got
		 * interrupted), but we will still know to convert the
		 * OIDs ourselves.  If we get interrupted after we
		 * have deleted the file from the database, we check
		 * whether the file convert-32-64 exists and if it
		 * contains the expected ID.  If it does, we again
		 * know that we have to convert.  If the ID is not
		 * what we expect, the conversion was apparently done
		 * already, and so we can delete the file. */

		/* Do not do conversion logger is shared/read-only */
		if (!lg->shared) {
			snprintf(cvfile, sizeof(cvfile), "%sconvert-32-64", lg->dir);
			snprintf(bak, sizeof(bak), "%s_32-64-convert", fn);
			{
				FILE *fp1;
				long off;
				int curid;

				/* read the current log id without disturbing
				 * the file pointer */
				off = ftell(fp);
				if (fscanf(fp, "%d", &curid) != 1)
					curid = -1; /* shouldn't happen? */
				fseek(fp, off, SEEK_SET);


			if ((fp1 = GDKfileopen(farmid, bak, NULL, NULL, "r")) != NULL) {
				/* file indicating that we need to do
				 * a 32->64 bit OID conversion exists;
				 * record the fact in case we get
				 * interrupted, and set the flag so
				 * that we actually do what's asked */
				fclose(fp1);
				/* first create a versioned file using
				 * the current log id */
				if ((fp1 = GDKfileopen(farmid, cvfile, NULL, NULL, "w")) == NULL ||
				    fprintf(fp1, "%d\n", curid) < 2 ||
				    fflush(fp1) != 0 || /* make sure it's save on disk */
#if defined(_MSC_VER)
				    _commit(_fileno(fp1)) < 0 ||
#elif defined(HAVE_FDATASYNC)
				    fdatasync(fileno(fp1)) < 0 ||
#elif defined(HAVE_FSYNC)
				    fsync(fileno(fp1)) < 0 ||
#endif
				    fclose(fp1) != 0)
					logger_fatal("logger_load: failed to write %s\n", cvfile, 0, 0);
				/* then remove the unversioned file
				 * that gdk_bbp created (in this
				 * order!) */
				unlink(bak);
				/* set the flag that we need to convert */
				lg->read32bitoid = 1;
			} else if ((fp1 = GDKfileopen(farmid, cvfile, NULL, NULL, "r")) != NULL) {
				/* the versioned conversion file
				 * exists: check version */
				int newid;

					if (fscanf(fp1, "%d", &newid) == 1 &&
						newid == curid) {
						/* versions match, we need to
						 * convert */
						lg->read32bitoid = 1;
					}
					fclose(fp1);
					if (!lg->read32bitoid) {
						/* no conversion, so we can
						 * remove the versioned
						 * file */
						unlink(cvfile);
					}
				}
			}
		}
#endif
		lg->changes++;
		if (logger_readlogs(lg, fp, filename) == LOG_ERR) {
			goto error;
		}
		fclose(fp);
		fp = NULL;
#if SIZEOF_OID == 8
		if (lg->read32bitoid && !lg->shared) {
			/* we converted, remove versioned file and
			 * reset conversion flag */
			unlink(cvfile);
			lg->read32bitoid = 0;
		}
#endif
		if (lg->postfuncp)
			(*lg->postfuncp)(lg);
	}

	return LOG_OK;
	error:
	if (fp)
		fclose(fp);
	if (lg)
		GDKfree(lg);
	return LOG_ERR;
}

/* Initialize a new logger
 * It will load any data in the logdir and persist it in the BATs*/
static logger *
logger_new(int debug, const char *fn, const char *logdir, int version, preversionfix_fptr prefuncp, postversionfix_fptr postfuncp, int shared, const char *local_logdir)
{
	logger *lg = (struct logger *) GDKmalloc(sizeof(struct logger));
	char filename[BUFSIZ];
	char shared_log_filename[BUFSIZ];

	if (lg == NULL) {
		fprintf(stderr, "!ERROR: logger_new: allocating logger structure failed\n");
		return NULL;
	}

	lg->debug = debug;
	lg->shared = shared;

	lg->changes = 0;
	lg->version = version;
	lg->id = 1;

	lg->tid = 0;
#if SIZEOF_OID == 8
	lg->read32bitoid = 0;
#endif

	lg->dbfarm_role = logger_set_logdir_path(filename, fn, logdir, shared);
	if ((lg->fn = GDKstrdup(fn)) == NULL ||
	    (lg->dir = GDKstrdup(filename)) == NULL) {
		fprintf(stderr, "!ERROR: logger_new: strdup failed\n");
		GDKfree(lg->fn);
		GDKfree(lg->dir);
		GDKfree(lg);
		return NULL;
	}
	if (lg->debug & 1) {
		fprintf(stderr, "#logger_new dir set to %s\n", lg->dir);
	}

	if (shared) {
		/* set the local logdir as well
		 * here we pass 0 for the shared flag, since we want these file(s) to be stored in the default logdir */
		lg->local_dbfarm_role = logger_set_logdir_path(filename, fn, local_logdir, 0);
		if ((lg->local_dir = GDKstrdup(filename)) == NULL) {
			fprintf(stderr, "!ERROR: logger_new: strdup failed\n");
			GDKfree(lg->fn);
			GDKfree(lg->dir);
			GDKfree(lg->local_dir);
			GDKfree(lg);
			return NULL;
		}
		if (lg->debug & 1) {
			fprintf(stderr, "#logger_new local_dir set to %s\n", lg->local_dir);
		}

		/* get last shared logger id from the local log dir,
		 * but first check if the file exists */
		snprintf(shared_log_filename, BUFSIZ, "%s%s", lg->local_dir, LOGFILE_SHARED);
#if defined(_MSC_VER)
		if (_access(shared_log_filename, 0) != -1) {
#else
		if (access(shared_log_filename, 0) != -1) {
#endif
			lng res = logger_read_last_transaction_id(lg, lg->local_dir, LOGFILE_SHARED, lg->local_dbfarm_role);
			if (res == LOG_ERR) {
				fprintf(stderr, "!ERROR: logger_new: failed to read previous shared logger id form %s\n", LOGFILE_SHARED);
				GDKfree(lg->fn);
				GDKfree(lg->dir);
				GDKfree(lg->local_dir);
				GDKfree(lg);
				return NULL;
			}

			lg->id = res;
			if (lg->debug & 1) {
				fprintf(stderr, "#logger_new last shared transactions is read form %s is " LLFMT "\n", shared_log_filename, lg->id);
			}
		} else {
			if (lg->debug & 1) {
				fprintf(stderr, "#logger_new no previous %s found\n", LOGFILE_SHARED);
			}
		}
	}

	lg->prefuncp = prefuncp;
	lg->postfuncp = postfuncp;
	lg->log = NULL;
	lg->end = 0;
	lg->catalog_bid = NULL;
	lg->catalog_nme = NULL;
	lg->snapshots_bid = NULL;
	lg->snapshots_tid = NULL;
	lg->seqs_id = NULL;
	lg->seqs_val = NULL;

	if (logger_load(debug, fn, filename, lg) == LOG_OK) {
		return lg;
	}
	return NULL;
}

/* Reload (shared) logger
 * It will load any data in the logdir and persist it in the BATs */
int
logger_reload(logger *lg)
{
	char filename[BUFSIZ];

	snprintf(filename, BUFSIZ, "%s", lg->dir);
	if (lg->debug & 1) {
		fprintf(stderr, "#logger_reload %s\n", filename);
	}

	return logger_load(lg->debug, lg->fn, filename, lg);
}

/* Create a new logger */
logger *
logger_create(int debug, const char *fn, const char *logdir, int version, preversionfix_fptr prefuncp, postversionfix_fptr postfuncp, int keep_persisted_log_files)
{
	logger *lg = logger_new(debug, fn, logdir, version, prefuncp, postfuncp, 0, NULL);

	if (!lg)
		return NULL;
	if (logger_open(lg) == LOG_ERR) {
		logger_destroy(lg);

		return NULL;
	}
	if (lg->changes &&
	    (logger_restart(lg) != LOG_OK ||
	     logger_cleanup(lg, keep_persisted_log_files) != LOG_OK)) {
		logger_destroy(lg);

		return NULL;
	}
	return lg;
}

/* Create a new shared logger, that is for slaves reading the master log directory.
 * Assumed to be read-only */
logger *
logger_create_shared(int debug, const char *fn, const char *logdir, const char *local_logdir, int version, preversionfix_fptr prefuncp, postversionfix_fptr postfuncp)
{
	logger *lg = NULL;

	lg = logger_new(debug, fn, logdir, version, prefuncp, postfuncp, 1, local_logdir);

	return lg;
}

void
logger_destroy(logger *lg)
{
	if (lg->catalog_bid) {
		BUN p, q;
		BAT *b = lg->catalog_bid;

		logger_cleanup(lg, 0);

		/* destroy the deleted */
/* would be an error ....
		for (p = b->batDeleted; p < b->batFirst; p++) {
			bat bid = *(log_bid *) BUNhead(b, p);

			BBPdecref(bid, TRUE);
		}
*/
		/* free resources */
		BATloop(b, p, q) {
			bat bid = *(log_bid *) Tloc(b, p);

			BBPdecref(bid, TRUE);
		}

		BBPdecref(lg->catalog_bid->batCacheid, TRUE);
		BBPdecref(lg->catalog_nme->batCacheid, TRUE);
		logbat_destroy(lg->catalog_bid);
		logbat_destroy(lg->catalog_nme);
		logbat_destroy(lg->freed);
	}
	GDKfree(lg->fn);
	GDKfree(lg->dir);
	logger_close(lg);
	GDKfree(lg);
}

int
logger_exit(logger *lg)
{
	FILE *fp;
	char filename[BUFSIZ];
	int farmid = BBPselectfarm(lg->dbfarm_role, 0, offheap);

	logger_close(lg);
	if (GDKmove(farmid, lg->dir, LOGFILE, NULL, lg->dir, LOGFILE, "bak") < 0) {
		fprintf(stderr, "!ERROR: logger_exit: rename %s to %s.bak in %s failed\n",
			LOGFILE, LOGFILE, lg->dir);
		return LOG_ERR;
	}

	snprintf(filename, BUFSIZ, "%s%s", lg->dir, LOGFILE);
	if ((fp = GDKfileopen(farmid, filename, NULL, NULL, "w")) != NULL) {
		char ext[BUFSIZ];

		if (fprintf(fp, "%06d\n\n", lg->version) < 0) {
			fprintf(stderr, "!ERROR: logger_exit: write to %s failed\n",
				filename);
			return LOG_ERR;
		}
		lg->id ++;

		if (logger_commit(lg) != LOG_OK) {
			fprintf(stderr, "!ERROR: logger_exit: logger_commit failed\n");
			return LOG_ERR;
		}

		if (fprintf(fp, LLFMT "\n", lg->id) < 0 ||
		    fclose(fp) < 0) {
			fprintf(stderr, "!ERROR: logger_exit: write/flush to %s failed\n",
				filename);
			return LOG_ERR;
		}

		/* atomic action, switch to new log, keep old for
		 * later cleanup actions */
		snprintf(ext, BUFSIZ, "bak-" LLFMT, lg->id);

		if (GDKmove(farmid, lg->dir, LOGFILE, "bak", lg->dir, LOGFILE, ext) < 0) {
			fprintf(stderr, "!ERROR: logger_exit: rename %s.bak to %s.%s failed\n",
				LOGFILE, LOGFILE, ext);
			return LOG_ERR;
		}

		lg->changes = 0;
	} else {
		fprintf(stderr, "!ERROR: logger_exit: could not create %s\n",
			filename);
		GDKerror("logger_exit: could not open %s\n", filename);
		return LOG_ERR;
	}
	return LOG_OK;
}

int
logger_restart(logger *lg)
{
	int res = 0;

	if ((res = logger_exit(lg)) == LOG_OK)
		res = logger_open(lg);

	return res;
}

/* Clean-up write-ahead log files already persisted in the BATs.
 * Update the LOGFILE and delete all bak- files as well.
 */
static int
logger_cleanup_old(logger *lg, int keep_persisted_log_files)
{
	char buf[BUFSIZ];
	lng id;
	int farmid = BBPselectfarm(lg->dbfarm_role, 0, offheap);
	int cleanupResultLog = 0;
	int cleanupResultBak = 0;

	// Calculate offset based on the number of files to keep
	id = lg->id - keep_persisted_log_files - 1;

	// Stop cleaning up once bak- files are no longer found
	while (id > 0 && (cleanupResultLog == LOG_OK || cleanupResultBak == LOG_OK)) {
		// clean up the WAL file
		if (lg->debug & 1) {
			snprintf(buf, BUFSIZ, "%s%s." LLFMT, lg->dir, LOGFILE, id);
			fprintf(stderr, "#logger_cleanup_old %s\n", buf);
		}
		snprintf(buf, BUFSIZ, LLFMT, id);
		cleanupResultLog = GDKunlink(farmid, lg->dir, LOGFILE, buf);

		// clean up the bak- WAL files
		if (lg->debug & 1) {
			snprintf(buf, BUFSIZ, "%s%s.bak-" LLFMT, lg->dir, LOGFILE, id);
			fprintf(stderr, "#logger_cleanup_old %s\n", buf);
		}
		snprintf(buf, BUFSIZ, "bak-" LLFMT, id);
		cleanupResultBak = GDKunlink(farmid, lg->dir, LOGFILE, buf);

		id = id - 1;
	}
	return LOG_OK;
}

int
logger_cleanup(logger *lg, int keep_persisted_log_files)
{
	char buf[BUFSIZ];
	char id[BUFSIZ];
	FILE *fp = NULL;
	int farmid = BBPselectfarm(lg->dbfarm_role, 0, offheap);

	snprintf(buf, BUFSIZ, "%s%s.bak-" LLFMT, lg->dir, LOGFILE, lg->id);

	if (lg->debug & 1) {
		fprintf(stderr, "#logger_cleanup keeping %d WAL files\n", keep_persisted_log_files);
		fprintf(stderr, "#logger_cleanup %s\n", buf);
	}

	if (keep_persisted_log_files == 0) {
		// If keep_persisted_log_files is 0, remove the last persisted WAL files as well
		// to reduce the work for the logger_cleanup_old()
		if ((fp = GDKfileopen(farmid, buf, NULL, NULL, "r")) == NULL) {
			fprintf(stderr, "!ERROR: logger_cleanup: cannot open file %s\n", buf);
			return LOG_ERR;
		}

		/* skip catalog */
		while (fgets(id, BUFSIZ, fp) != NULL && id[0] != '\n')
			;

		while (fgets(id, BUFSIZ, fp) != NULL) {
			char *e = strchr(id, '\n');

			if (e)
				*e = 0;
			GDKunlink(farmid, lg->dir, LOGFILE, id);
		}
		fclose(fp);
	}

	snprintf(buf, BUFSIZ, "bak-" LLFMT, lg->id);

	GDKunlink(farmid, lg->dir, LOGFILE, buf);

	if (keep_persisted_log_files > 0) {
		// Clean up the old WAL files as well, if any
		// We will ignore the output of logger_cleanup_old
		logger_cleanup_old(lg, keep_persisted_log_files);
	}

	return LOG_OK;
}

/* Clean-up write-ahead log files already persisted in the BATs, leaving only the most recent one.
 * Keeps only the number of files set in lg->keep_persisted_log_files.
 * Only the bak- files are deleted for the preserved WAL files.
 */
lng
logger_changes(logger *lg)
{
	return lg->changes;
}

/* Read the last recorded transactions id from a logfile */
lng
logger_read_last_transaction_id(logger *lg, char *dir, char *logger_file, int role)
{
	char filename[BUFSIZ];
	FILE *fp;
	char id[BUFSIZ];
	lng lid = LOG_ERR;
	int farmid = BBPselectfarm(role, 0, offheap);

	snprintf(filename, BUFSIZ, "%s%s", dir, logger_file);
	if ((fp = GDKfileopen(farmid, filename, NULL, NULL, "r")) == NULL) {
		fprintf(stderr, "!ERROR: logger_read_last_transaction_id: unable to open file %s\n", filename);
		goto error;
	}

	if (check_version(lg, fp)) {
		fprintf(stderr, "!ERROR: logger_read_last_transaction_id: inconsistent log version for file %s\n", filename);
		goto error;
	}

	/* read the last id */
	while (fgets(id, BUFSIZ, fp) != NULL) {
		lid = strtoll(id, NULL, 10);
		if (lg->debug & 1) {
			fprintf(stderr, "#logger_read_last_transaction_id last logger id written in %s is " LLFMT "\n", filename, lid);
		}
	}

	return lid;

	error:
	if (fp)
		fclose(fp);
	if (lg)
		GDKfree(lg);
	return LOG_ERR;
}

int
logger_sequence(logger *lg, int seq, lng *id)
{
	BUN p = BUNfnd(lg->seqs_id, &seq);

	if (p != BUN_NONE) {
		*id = *(lng *) Tloc(lg->seqs_val, p);

		return 1;
	}
	return 0;
}

/*
 * Changes made to the BAT descriptor should be stored in the log
 * files.  Actually, we need to save the descriptor file, perhaps we
 * should simply introduce a versioning scheme.
 */
int
log_bat_persists(logger *lg, BAT *b, const char *name)
{
	char *ha, *ta;
	int len;
	char buf[BUFSIZ];
	logformat l;
	int havevoid = 0;
	int flag = (b->batPersistence == PERSISTENT) ? LOG_USE : LOG_CREATE;
	BUN p;

	l.nr = 0;
	if (flag == LOG_USE) {
#ifndef NDEBUG
		assert(b->batRole == PERSISTENT);
		assert(0 <= b->H->heap.farmid && b->H->heap.farmid < MAXFARMS);
		assert(BBPfarms[b->H->heap.farmid].roles & (1 << PERSISTENT));
		if (b->H->vheap) {
			assert(0 <= b->H->vheap->farmid && b->H->vheap->farmid < MAXFARMS);
			assert(BBPfarms[b->H->vheap->farmid].roles & (1 << PERSISTENT));
		}
		assert(0 <= b->T->heap.farmid && b->T->heap.farmid < MAXFARMS);
		assert(BBPfarms[b->T->heap.farmid].roles & (1 << PERSISTENT));
		if (b->T->vheap) {
			assert(0 <= b->T->vheap->farmid && b->T->vheap->farmid < MAXFARMS);
			assert(BBPfarms[b->T->vheap->farmid].roles & (1 << PERSISTENT));
		}
#endif
		l.nr = b->batCacheid;
	}
	l.flag = flag;
	l.tid = lg->tid;
	lg->changes++;
	if (log_write_format(lg, &l) == LOG_ERR ||
	    log_write_string(lg, name) == LOG_ERR)
		return LOG_ERR;

	if (lg->debug & 1)
		fprintf(stderr, "#persists bat %s (%d) %s\n",
			name, b->batCacheid,
			(flag == LOG_USE) ? "use" : "create");

	if (flag == LOG_USE) {
		assert(b->batRole == PERSISTENT);
		assert(b->H->heap.farmid == 0);
		assert(b->H->vheap == NULL ||
		       BBPfarms[b->H->vheap->farmid].roles & (1 << PERSISTENT));
		assert(b->T->heap.farmid == 0);
		assert(b->T->vheap == NULL ||
		       BBPfarms[b->T->vheap->farmid].roles & (1 << PERSISTENT));
		if ((p = BUNfnd(lg->snapshots_bid, &b->batCacheid)) != BUN_NONE){
			BUNdelete(lg->snapshots_bid, p, FALSE);
			BUNdelete(lg->snapshots_tid, p, FALSE);
		}
		BUNappend(lg->snapshots_bid, &b->batCacheid, FALSE);
		BUNappend(lg->snapshots_tid, &lg->tid, FALSE);
		return LOG_OK;
	}

	ha = ATOMname(b->htype);
	if (b->htype == TYPE_void && BAThdense(b)) {
		ha = "vid";
		havevoid = 1;
	}
	ta = ATOMname(b->ttype);
	if (!havevoid && b->ttype == TYPE_void && BATtdense(b)) {
		ta = "vid";
	}
	len = snprintf(buf, BUFSIZ, "%s,%s", ha, ta);
	len++;			/* include EOS */
	if (!mnstr_writeInt(lg->log, len) ||
	    mnstr_write(lg->log, buf, 1, len) != (ssize_t) len) {
		fprintf(stderr, "!ERROR: log_bat_persists: write failed\n");
		return LOG_ERR;
	}

	if (lg->debug & 1)
		fprintf(stderr, "#Logged new bat [%s,%s] %s " BUNFMT " (%d)\n",
			ha, ta, name, BATcount(b), b->batCacheid);
	return log_bat(lg, b, name);
}

int
log_bat_transient(logger *lg, const char *name)
{
	log_bid bid = logger_find_bat(lg, name);
	logformat l;
	BUN p;

	l.flag = LOG_DESTROY;
	l.tid = lg->tid;
	l.nr = 0;
	lg->changes++;

	/* if this is a snapshot bat, we need to skip all changes */
	if ((p = BUNfnd(lg->snapshots_bid, &bid)) != BUN_NONE) {
#ifndef NDEBUG
		assert(BBP_desc(bid)->S.role == PERSISTENT);
		assert(0 <= BBP_desc(bid)->H.heap.farmid && BBP_desc(bid)->H.heap.farmid < MAXFARMS);
		assert(BBPfarms[BBP_desc(bid)->H.heap.farmid].roles & (1 << PERSISTENT));
		if (BBP_desc(bid)->H.vheap) {
			assert(0 <= BBP_desc(bid)->H.vheap->farmid && BBP_desc(bid)->H.vheap->farmid < MAXFARMS);
			assert(BBPfarms[BBP_desc(bid)->H.vheap->farmid].roles & (1 << PERSISTENT));
		}
		assert(0 <= BBP_desc(bid)->T.heap.farmid && BBP_desc(bid)->T.heap.farmid < MAXFARMS);
		assert(BBPfarms[BBP_desc(bid)->T.heap.farmid].roles & (1 << PERSISTENT));
		if (BBP_desc(bid)->T.vheap) {
			assert(0 <= BBP_desc(bid)->T.vheap->farmid && BBP_desc(bid)->T.vheap->farmid < MAXFARMS);
			assert(BBPfarms[BBP_desc(bid)->T.vheap->farmid].roles & (1 << PERSISTENT));
		}
#endif
		BUNdelete(lg->snapshots_bid, p, FALSE);
		BUNdelete(lg->snapshots_tid, p, FALSE);
		BUNappend(lg->snapshots_bid, &bid, FALSE);
		BUNappend(lg->snapshots_tid, &lg->tid, FALSE);
	}

	if (log_write_format(lg, &l) == LOG_ERR ||
	    log_write_string(lg, name) == LOG_ERR) {
		fprintf(stderr, "!ERROR: log_bat_transient: write failed\n");
		return LOG_ERR;
	}

	if (lg->debug & 1)
		fprintf(stderr, "#Logged destroyed bat %s\n", name);
	return LOG_OK;
}

int
log_delta(logger *lg, BAT *b, const char *name)
{
	int ok = GDK_SUCCEED;
	logformat l;
	BUN p;

	if (lg->debug & 128) {
		/* logging is switched off */
		return LOG_OK;
	}

	l.tid = lg->tid;
	l.nr = (BUNlast(b) - BUNfirst(b));
	lg->changes += l.nr;

	if (l.nr) {
		BATiter bi = bat_iterator(b);
		int (*wh) (const void *, stream *, size_t) = b->htype == TYPE_void ? BATatoms[TYPE_oid].atomWrite : BATatoms[b->htype].atomWrite;
		int (*wt) (const void *, stream *, size_t) = BATatoms[b->ttype].atomWrite;

		l.flag = LOG_UPDATE;
		if (log_write_format(lg, &l) == LOG_ERR ||
		    log_write_string(lg, name) == LOG_ERR)
			return LOG_ERR;

		for (p = BUNfirst(b); p < BUNlast(b) && ok == GDK_SUCCEED; p++) {
			const void *h = BUNhead(bi, p);
			const void *t = BUNtail(bi, p);

			ok = wh(h, lg->log, 1);
			ok = (ok == GDK_FAIL) ? ok : wt(t, lg->log, 1);
		}

		if (lg->debug & 1)
			fprintf(stderr, "#Logged %s " LLFMT " inserts\n", name, l.nr);
	}
	if (ok == GDK_FAIL)
		fprintf(stderr, "!ERROR: log_delta: write failed\n");
	return (ok == GDK_SUCCEED) ? LOG_OK : LOG_ERR;
}

int
log_bat(logger *lg, BAT *b, const char *name)
{
	int ok = GDK_SUCCEED;
	logformat l;
	BUN p;

	if (lg->debug & 128) {
		/* logging is switched off */
		return LOG_OK;
	}

	l.tid = lg->tid;
	l.nr = (BUNlast(b) - b->batInserted);
	lg->changes += l.nr;

	if (l.nr) {
		BATiter bi = bat_iterator(b);
		int (*wh) (const void *, stream *, size_t) = BATatoms[b->htype].atomWrite;
		int (*wt) (const void *, stream *, size_t) = BATatoms[b->ttype].atomWrite;

		l.flag = LOG_INSERT;
		if (log_write_format(lg, &l) == LOG_ERR ||
		    log_write_string(lg, name) == LOG_ERR)
			return LOG_ERR;

		if (b->htype == TYPE_void &&
		    b->ttype > TYPE_void &&
		    b->ttype < TYPE_str &&
		    !isVIEW(b)) {
			const void *t = BUNtail(bi, b->batInserted);

			ok = wt(t, lg->log, (size_t)l.nr);
		} else {
			for (p = b->batInserted; p < BUNlast(b) && ok == GDK_SUCCEED; p++) {
				const void *h = BUNhead(bi, p);
				const void *t = BUNtail(bi, p);

				ok = wh(h, lg->log, 1);
				ok = (ok == GDK_FAIL) ? ok : wt(t, lg->log, 1);
			}
		}

		if (lg->debug & 1)
			fprintf(stderr, "#Logged %s " LLFMT " inserts\n", name, l.nr);
	}
	l.nr = (b->batFirst - b->batDeleted);
	lg->changes += l.nr;

	if (l.nr && ok == GDK_SUCCEED) {
		BATiter bi = bat_iterator(b);
		int (*wh) (const void *, stream *, size_t) = BATatoms[b->htype].atomWrite;
		int (*wt) (const void *, stream *, size_t) = BATatoms[b->ttype].atomWrite;

		l.flag = LOG_DELETE;
		if (log_write_format(lg, &l) == LOG_ERR ||
		    log_write_string(lg, name) == LOG_ERR)
			return LOG_ERR;

		for (p = b->batDeleted; p < b->batFirst && ok == GDK_SUCCEED; p++) {
			const void *h = BUNhead(bi, p);
			const void *t = BUNtail(bi, p);

			ok = wh(h, lg->log, 1);
			ok = (ok == GDK_FAIL) ? ok : wt(t, lg->log, 1);
		}

		if (lg->debug & 1)
			fprintf(stderr, "#Logged %s " LLFMT " deletes\n", name, l.nr);
	}
	if (ok == GDK_FAIL)
		fprintf(stderr, "!ERROR: log_bat: write failed\n");
	return (ok == GDK_SUCCEED) ? LOG_OK : LOG_ERR;
}

int
log_bat_clear(logger *lg, const char *name)
{
	logformat l;

	if (lg->debug & 128) {
		/* logging is switched off */
		return LOG_OK;
	}

	l.nr = 1;
	l.tid = lg->tid;
	lg->changes += l.nr;

	l.flag = LOG_CLEAR;
	if (log_write_format(lg, &l) == LOG_ERR ||
	    log_write_string(lg, name) == LOG_ERR)
		return LOG_ERR;

	if (lg->debug & 1)
		fprintf(stderr, "#Logged clear %s\n", name);

	return LOG_OK;
}

int
log_tstart(logger *lg)
{
	logformat l;

	l.flag = LOG_START;
	l.tid = ++lg->tid;
	l.nr = lg->tid;

	if (lg->debug & 1)
		fprintf(stderr, "#log_tstart %d\n", lg->tid);

	return log_write_format(lg, &l);
}

#define DBLKSZ 8192
#define DBLKMASK 8191
#define SEGSZ 64*DBLKSZ
static char zeros[DBLKSZ] = { 0 };

static int
pre_allocate(logger *lg)
{
	lng p;

	if (mnstr_fgetpos(lg->log, &p) != 0)
		return -1;
	if (p + DBLKSZ > lg->end) {
		lng s = p;

		if (p > lg->end) {
			lg->end = (p & ~DBLKMASK);
			if (p > DBLKSZ)
				p -= DBLKSZ;
		}
		if (p < lg->end) {
			p = (lg->end - p);
			if (mnstr_write(lg->log, zeros, (size_t) p, 1) < 0)
				return -1;
			lg->end += p;
			p = 0;
		}
		for (; p < SEGSZ; p += DBLKSZ, lg->end += DBLKSZ) {
			if (mnstr_write(lg->log, zeros, DBLKSZ, 1) < 0)
				return -1;
		}
		if (mnstr_fsetpos(lg->log, s) < 0)
			return -1;
	}
	return 0;
}

int
log_tend(logger *lg)
{
	logformat l;
	int res = 0;

	if (lg->debug & 1)
		fprintf(stderr, "#log_tend %d\n", lg->tid);

	if (DELTAdirty(lg->snapshots_bid)) {
		/* sub commit all new snapshots */
		BAT *tids, *bids;

#if 0
		/* We can't use this version because we still use
		 * BUNdelete on lg->snapshots_tid, so it is not
		 * necessarily dense-headed */
		tids = BATsubselect(lg->snapshots_tid, NULL, &lg->tid, &lg->tid,
				    TRUE, TRUE, FALSE);
		if (tids == NULL) {
			fprintf(stderr, "!ERROR: log_tend: subselect failed\n");
			return LOG_ERR;
		}
		bids = BATproject(tids, lg->snapshots_bid);
#else
		tids = BATuselect(lg->snapshots_tid, &lg->tid, &lg->tid);
		if (tids == NULL) {
			fprintf(stderr, "!ERROR: log_tend: select failed\n");
			return LOG_ERR;
		}
		bids = BATsemijoin(lg->snapshots_bid, tids);
#endif
		BBPunfix(tids->batCacheid);
		if (bids == NULL) {
			fprintf(stderr, "!ERROR: log_tend: semijoin failed\n");
			return LOG_ERR;
		}
		res = bm_subcommit(bids, NULL, lg->snapshots_bid,
				   lg->snapshots_tid, NULL, lg->debug);
		BBPunfix(bids->batCacheid);
	}
	l.flag = LOG_END;
	l.tid = lg->tid;
	l.nr = lg->tid;
	if (res ||
	    log_write_format(lg, &l) == LOG_ERR ||
	    mnstr_flush(lg->log) ||
	    mnstr_fsync(lg->log) ||
	    pre_allocate(lg) < 0) {
		fprintf(stderr, "!ERROR: log_tend: write failed\n");
		return LOG_ERR;
	}
	return LOG_OK;
}

int
log_abort(logger *lg)
{
	logformat l;

	if (lg->debug & 1)
		fprintf(stderr, "#log_abort %d\n", lg->tid);

	l.flag = LOG_END;
	l.tid = lg->tid;
	l.nr = -1;

	if (log_write_format(lg, &l) == LOG_ERR)
		return LOG_ERR;

	return LOG_OK;
}

/* a transaction in it self */
int
log_sequence(logger *lg, int seq, lng val)
{
	logformat l;
	BUN p;

	l.flag = LOG_SEQ;
	l.tid = lg->tid;
	l.nr = seq;

	if (lg->debug & 1)
		fprintf(stderr, "#log_sequence (%d," LLFMT ")\n", seq, val);

	if ((p = BUNfnd(lg->seqs_id, &seq)) != BUN_NONE) {
		BUNdelete(lg->seqs_id, p, FALSE);
		BUNdelete(lg->seqs_val, p, FALSE);
	}
	BUNappend(lg->seqs_id, &seq, FALSE);
	BUNappend(lg->seqs_val, &val, FALSE);

	if (log_write_format(lg, &l) == LOG_ERR ||
	    !mnstr_writeLng(lg->log, val) ||
	    mnstr_flush(lg->log) ||
	    mnstr_fsync(lg->log) ||
	    pre_allocate(lg) < 0) {
		fprintf(stderr, "!ERROR: log_sequence: write failed\n");
		return LOG_ERR;
	}

	return LOG_OK;
}

static int
bm_commit(logger *lg)
{
	BUN p, q;
	BAT *b = lg->catalog_bid;
	BAT *n = logbat_new(TYPE_str, BATcount(lg->freed), TRANSIENT);
	int res;

	/* remove the destroyed bats */
	for (p = b->batDeleted; p < b->batFirst; p++) {
		bat bid = *(log_bid *) Tloc(b, p);
		BAT *lb = BATdescriptor(bid);

		BATmode(lb, TRANSIENT);
		BBPdecref(bid, TRUE);
		logbat_destroy(lb);

		if (lg->debug & 1)
			fprintf(stderr, "#bm_commit: delete %d (%d)\n",
				bid, BBP_lrefs(bid));
	}

	/* subcommit the freed snapshots */
	BATseqbase(n, 0);
	if (BATcount(lg->freed)) {

		BATloop(lg->freed, p, q) {
			bat bid = *(log_bid *) Tloc(lg->freed, p);
			BAT *lb = BATdescriptor(bid);
			str name = BBPname(bid);

			BATmode(lb, TRANSIENT);
			logbat_destroy(lb);
			if (lg->debug & 1)
				fprintf(stderr,
					"#commit deleted (snapshot) %s (%d)\n",
					name, bid);
			BUNappend(n, name, FALSE);
			BBPdecref(bid, TRUE);
		}
	}

	for (p = b->batInserted; p < BUNlast(b); p++) {
		log_bid bid = *(log_bid *) Tloc(b, p);
		BAT *lb = BATdescriptor(bid);

		assert(lb);
		BATmode(lb, PERSISTENT);
		assert(lb->batRestricted > BAT_WRITE);
		logbat_destroy(lb);

		if (lg->debug & 1)
			fprintf(stderr, "#bm_commit: create %d (%d)\n",
				bid, BBP_lrefs(bid));
	}
	res = bm_subcommit(lg->catalog_bid, lg->catalog_nme, lg->catalog_bid, lg->catalog_nme, n, lg->debug);
	BBPreclaim(n);
	BATclear(lg->freed, FALSE);
	BATcommit(lg->freed);
	return res != 0 ? LOG_ERR : LOG_OK;
}

log_bid
logger_add_bat(logger *lg, BAT *b, const char *name)
{
	log_bid bid = logger_find_bat(lg, name);

	assert(b->batRestricted > 0 ||
	       b == lg->snapshots_bid ||
	       b == lg->snapshots_tid ||
	       b == lg->catalog_bid ||
	       b == lg->catalog_nme ||
	       b == lg->seqs_id ||
	       b == lg->seqs_val);
	assert(b->batRole == PERSISTENT);
	if (bid) {
		if (bid != b->batCacheid) {
			logger_del_bat(lg, bid);
		} else {
			return bid;
		}
	}
	bid = b->batCacheid;
	if (lg->debug & 1)
		fprintf(stderr, "#create %s\n", name);
	lg->changes += BATcount(b) + 1;
	BUNappend(lg->catalog_bid, &bid, FALSE);
	BUNappend(lg->catalog_nme, name, FALSE);
	BBPincref(bid, TRUE);
	return bid;
}

void
logger_del_bat(logger *lg, log_bid bid)
{
	BAT *b = BATdescriptor(bid);
	BUN p = BUNfnd(lg->catalog_bid, &bid), q;

	assert(p != BUN_NONE);

	/* if this is a not logger commited snapshot bat, make it
	 * transient */
	if (p >= lg->catalog_bid->batInserted &&
	    (q = BUNfnd(lg->snapshots_bid, &bid)) != BUN_NONE) {

		BUNdelete(lg->snapshots_bid, q, FALSE);
		BUNdelete(lg->snapshots_tid, q, FALSE);
		if (lg->debug & 1)
			fprintf(stderr,
				"#logger_del_bat release snapshot %d (%d)\n",
				bid, BBP_lrefs(bid));
		BUNappend(lg->freed, &bid, FALSE);
	} else if (p >= lg->catalog_bid->batInserted)
		BBPdecref(bid, TRUE);
	if (b) {
		lg->changes += BATcount(b) + 1;
		BBPunfix(b->batCacheid);
	}
	BUNdelete(lg->catalog_bid, p, FALSE);
	BUNdelete(lg->catalog_nme, p, FALSE);
/*assert(BBP_lrefs(bid) == 0);*/
}

log_bid
logger_find_bat(logger *lg, const char *name)
{
	log_bid res = 0;
	BUN p = BUNfnd(lg->catalog_nme, name);

	if (p != BUN_NONE)
		res = *(log_bid *) Tloc(lg->catalog_bid, p);
	return res;
}<|MERGE_RESOLUTION|>--- conflicted
+++ resolved
@@ -1189,7 +1189,7 @@
 		logger_fatal("logger_create_catalog_file: BBPrename to %s failed", bak, 0, 0);
 
 
-	if (!GDKcreatedir(filename)) {
+	if (GDKcreatedir(filename) == GDK_FAIL) {
 		logger_fatal("logger_create_catalog_file: cannot create directory for log file %s\n", filename, 0, 0);
 		return LOG_ERR;
 	}
@@ -1330,80 +1330,10 @@
 		logger_fatal("Logger_new: ancient database, please upgrade "
 			     "first to Jan2014 (11.17.X) release", 0, 0, 0);
 
-<<<<<<< HEAD
 	/* this is intentional - even if catalog_bid is 0, but the logger is shared,
 	 * force it to find the persistent catalog */
 	if (catalog_bid == 0 &&	!lg->shared) {
 		if (logger_create_catalog_file(debug, lg, fn, fp, filename, bak) == LOG_ERR) {
-=======
-	if (catalog_bid == 0) {
-		log_bid bid = 0;
-
-		/* catalog does not exist, so the log file also
-		 * shouldn't exist */
-		if (fp != NULL) {
-			logger_fatal("logger_new: there is no logger catalog, "
-				     "but there is a log file.\n"
-				     "Are you sure you are using the correct "
-				     "combination of database\n"
-				     "(--dbpath) and log directory "
-				     "(--set %s_logdir)?\n",
-				     fn, 0, 0);
-			goto error;
-		}
-
-		lg->catalog_bid = logbat_new(TYPE_int, BATSIZE, PERSISTENT);
-		lg->catalog_nme = logbat_new(TYPE_str, BATSIZE, PERSISTENT);
-		if (lg->catalog_bid == NULL || lg->catalog_nme == NULL)
-			logger_fatal("Logger_new: cannot create catalog bats",
-				     0, 0, 0);
-		if (debug & 1)
-			fprintf(stderr, "#create %s catalog\n", fn);
-
-		/* Make persistent */
-		bid = lg->catalog_bid->batCacheid;
-		BBPincref(bid, TRUE);
-		snprintf(bak, BUFSIZ, "%s_catalog_bid", fn);
-		if (BBPrename(lg->catalog_bid->batCacheid, bak) < 0)
-			logger_fatal("Logger_new: BBPrename to %s failed",
-				     bak, 0, 0);
-
-		/* Make persistent */
-		bid = lg->catalog_nme->batCacheid;
-		BBPincref(bid, TRUE);
-		snprintf(bak, BUFSIZ, "%s_catalog_nme", fn);
-		if (BBPrename(lg->catalog_nme->batCacheid, bak) < 0)
-			logger_fatal("Logger_new: BBPrename to %s failed",
-				     bak, 0, 0);
-
-		if (GDKcreatedir(filename) == GDK_FAIL) {
-			logger_fatal("logger_new: cannot create directory for log file %s\n",
-				     filename, 0, 0);
-			goto error;
-		}
-		if ((fp = fopen(filename, "w")) == NULL) {
-			logger_fatal("logger_new: cannot create log file %s\n",
-				     filename, 0, 0);
-			goto error;
-		}
-		lg->id ++;
-		if (fprintf(fp, "%06d\n\n" LLFMT "\n", lg->version, lg->id) < 0) {
-			fclose(fp);
-			unlink(filename);
-			logger_fatal("logger_new: writing log file %s failed",
-				     filename, 0, 0);
-		}
-		if (fclose(fp) < 0) {
-			unlink(filename);
-			logger_fatal("logger_new: closing log file %s failed",
-				     filename, 0, 0);
-		}
-		fp = NULL;
-
-		if (bm_subcommit(lg->catalog_bid, lg->catalog_nme, lg->catalog_bid, lg->catalog_nme, NULL, lg->debug) != 0) {
-			/* cannot commit catalog, so remove log */
-			unlink(filename);
->>>>>>> 8ec05eeb
 			goto error;
 		}
 	} else {
@@ -1428,15 +1358,9 @@
 				     bak, 0, 0);
 		logger_add_bat(lg, lg->seqs_val, "seqs_val");
 
-<<<<<<< HEAD
-		if (BUNappend(lg->seqs_id, &id, FALSE) == NULL ||
-		    BUNappend(lg->seqs_val, &lg->id, FALSE) == NULL)
-			logger_fatal("logger_load: failed to append value to "
-=======
 		if (BUNappend(lg->seqs_id, &id, FALSE) == GDK_FAIL ||
 		    BUNappend(lg->seqs_val, &lg->id, FALSE) == GDK_FAIL)
-			logger_fatal("Logger_new: failed to append value to "
->>>>>>> 8ec05eeb
+			logger_fatal("logger_load: failed to append value to "
 				     "sequences bat", 0, 0, 0);
 
 		lg->snapshots_bid = logbat_new(TYPE_int, 1, PERSISTENT);
@@ -1473,15 +1397,9 @@
 				fprintf(stderr, "#logger_load setting new logger id to " LLFMT "\n", lg->id);
 			}
 		} else {
-<<<<<<< HEAD
-			if (BUNappend(lg->seqs_id, &id, FALSE) == NULL ||
-			    BUNappend(lg->seqs_val, &lg->id, FALSE) == NULL)
-				logger_fatal("logger_load: failed to append "
-=======
 			if (BUNappend(lg->seqs_id, &id, FALSE) == GDK_FAIL ||
 			    BUNappend(lg->seqs_val, &lg->id, FALSE) == GDK_FAIL)
-				logger_fatal("Logger_new: failed to append "
->>>>>>> 8ec05eeb
+				logger_fatal("logger_load: failed to append "
 					     "value to sequences bat", 0, 0, 0);
 		}
 		lg->snapshots_bid = BATdescriptor(snapshots_bid);
