/*
 * This Source Code Form is subject to the terms of the Mozilla Public
 * License, v. 2.0.  If a copy of the MPL was not distributed with this
 * file, You can obtain one at http://mozilla.org/MPL/2.0/.
 *
 * Copyright 1997 - July 2008 CWI, August 2008 - 2022 MonetDB B.V.
 */

#include "monetdb_config.h"
#include "gdk.h"
#include "gdk_private.h"
#include "gdk_logger.h"
#include "gdk_logger_internals.h"
#include "mutils.h"
#include <string.h>

static gdk_return log_add_bat(logger *lg, BAT *b, log_id id, int tid);
static gdk_return log_del_bat(logger *lg, log_bid bid);
/*
 * The logger uses a directory to store its log files. One master log
 * file stores information about the version of the logger and the
 * type mapping it uses. This file is a simple ascii file with the
 * following format:
 *  {6DIGIT-VERSION\n[id,type_name\n]*}
 * The transaction log files have a binary format.
 */

#define LOG_START	0
#define LOG_END		1
#define LOG_UPDATE_CONST	2
#define LOG_UPDATE_BULK	3
#define LOG_UPDATE	4
#define LOG_CREATE	5
#define LOG_DESTROY	6
#define LOG_SEQ		7
#define LOG_CLEAR	8 // DEPRECATED
#define LOG_BAT_GROUP	9

#ifdef NATIVE_WIN32
#define getfilepos _ftelli64
#else
#ifdef HAVE_FSEEKO
#define getfilepos ftello
#else
#define getfilepos ftell
#endif
#endif

#define BATSIZE 0

#define LOG_DISABLED(lg) ((lg)->debug&128 || (lg)->inmemory || (lg)->flushnow)

static const char *log_commands[] = {
	"LOG_START",
	"LOG_END",
	"LOG_UPDATE_CONST",
	"LOG_UPDATE_BULK",
	"LOG_UPDATE",
	"LOG_CREATE",
	"LOG_DESTROY",
	"LOG_SEQ",
	"", // LOG_CLEAR IS DEPRECATED
	"LOG_BAT_GROUP",
};

typedef struct logaction {
	int type;		/* type of change */
	lng nr;
	int tt;
	lng id;
	lng offset;
	log_id cid;		/* id of object */
	BAT *b;			/* temporary bat with changes */
	BAT *uid;		/* temporary bat with bun positions to update */
} logaction;

/* during the recover process a number of transactions could be active */
typedef struct trans {
	int tid;		/* transaction id */
	int sz;			/* sz of the changes array */
	int nr;			/* nr of changes */

	logaction *changes;

	struct trans *tr;
} trans;

typedef struct logformat_t {
	bte flag;
	int id;
} logformat;

typedef enum {LOG_OK, LOG_EOF, LOG_ERR} log_return;

static gdk_return bm_commit(logger *lg);
static gdk_return tr_grow(trans *tr);

static inline void
log_lock(logger *lg)
{
	MT_lock_set(&lg->lock);
}

static inline void
log_unlock(logger *lg)
{
	MT_lock_unset(&lg->lock);
}

static inline bte
find_type(logger *lg, int tpe)
{
	assert(tpe >= 0 && tpe < MAXATOMS);
	return lg->type_id[tpe];
}

static inline int
find_type_nr(logger *lg, bte tpe)
{
	int nr = lg->type_nr[tpe < 0 ? 256 + tpe : tpe];
	if (nr == 255)
		return -1;
	return nr;
}

static BUN
log_find(BAT *b, BAT *d, int val)
{
	BUN p;

	assert(b->ttype == TYPE_int);
	assert(d->ttype == TYPE_oid);
	BATiter bi = bat_iterator(b);
	if (BAThash(b) == GDK_SUCCEED) {
		MT_rwlock_rdlock(&b->thashlock);
		HASHloop_int(bi, b->thash, p, &val) {
			oid pos = p;
			if (BUNfnd(d, &pos) == BUN_NONE) {
				MT_rwlock_rdunlock(&b->thashlock);
				bat_iterator_end(&bi);
				return p;
			}
		}
		MT_rwlock_rdunlock(&b->thashlock);
	} else {		/* unlikely: BAThash failed */
		int *t = (int *) bi.base;

		for (p = 0; p < bi.count; p++) {
			if (t[p] == val) {
				oid pos = p;
				if (BUNfnd(d, &pos) == BUN_NONE) {
					bat_iterator_end(&bi);
					return p;
				}
			}
		}
	}
	bat_iterator_end(&bi);
	return BUN_NONE;
}

static log_bid
internal_find_bat(logger *lg, log_id id, int tid)
{
	BATiter cni = bat_iterator(lg->catalog_id);
	BUN p;

	if (BAThash(lg->catalog_id) == GDK_SUCCEED) {
		MT_rwlock_rdlock(&cni.b->thashlock);
		if (tid < 0) {
			HASHloop_int(cni, cni.b->thash, p, &id) {
				oid pos = p;
				if (BUNfnd(lg->dcatalog, &pos) == BUN_NONE) {
					MT_rwlock_rdunlock(&cni.b->thashlock);
					bat_iterator_end(&cni);
					return *(log_bid *) Tloc(lg->catalog_bid, p);
				}
			}
		} else {
			BUN cp = BUN_NONE;
			HASHloop_int(cni, cni.b->thash, p, &id) {
				lng lid = *(lng *) Tloc(lg->catalog_lid, p);
				if (lid != lng_nil && lid <= tid) {
					break;
				}
				cp = p;
			}
			if (cp != BUN_NONE) {
				MT_rwlock_rdunlock(&cni.b->thashlock);
				bat_iterator_end(&cni);
				return *(log_bid *) Tloc(lg->catalog_bid, cp);
			}
		}
		MT_rwlock_rdunlock(&cni.b->thashlock);
	}
	bat_iterator_end(&cni);
	return 0;
}

static void
logbat_destroy(BAT *b)
{
	if (b)
		BBPunfix(b->batCacheid);
}

static BAT *
logbat_new(int tt, BUN size, role_t role)
{
	BAT *nb = COLnew(0, tt, size, role);

	if (nb) {
		BBP_pid(nb->batCacheid) = 0;
		if (role == PERSISTENT)
			BATmode(nb, false);
	} else {
		TRC_CRITICAL(GDK, "creating new BAT[void:%s]#" BUNFMT " failed\n", ATOMname(tt), size);
	}
	return nb;
}

static int
log_read_format(logger *lg, logformat *data)
{
	assert(!lg->inmemory);
	return mnstr_read(lg->input_log, &data->flag, 1, 1) == 1 &&
		mnstr_readInt(lg->input_log, &data->id) == 1;
}

static gdk_return
log_write_format(logger *lg, logformat *data)
{
	assert(data->id || data->flag);
	assert(!lg->inmemory);
	if (mnstr_write(lg->output_log, &data->flag, 1, 1) == 1 &&
	    mnstr_writeInt(lg->output_log, data->id))
		return GDK_SUCCEED;
	TRC_CRITICAL(GDK, "write failed\n");
	return GDK_FAIL;
}

static log_return
log_read_seq(logger *lg, logformat *l)
{
	int seq = l->id;
	lng val;
	BUN p;

	assert(!lg->inmemory);
	if (mnstr_readLng(lg->input_log, &val) != 1) {
		TRC_CRITICAL(GDK, "read failed\n");
		return LOG_EOF;
	}
	if (lg->flushing)
		return LOG_OK;

	if ((p = log_find(lg->seqs_id, lg->dseqs, seq)) != BUN_NONE &&
	    p >= lg->seqs_id->batInserted) {
		assert(lg->seqs_val->hseqbase == 0);
		if (BUNreplace(lg->seqs_val, p, &val, false) != GDK_SUCCEED)
			return LOG_ERR;
	} else {
		if (p != BUN_NONE) {
			oid pos = p;
			if (BUNappend(lg->dseqs, &pos, false) != GDK_SUCCEED)
				return LOG_ERR;
		}
		if (BUNappend(lg->seqs_id, &seq, false) != GDK_SUCCEED ||
		    BUNappend(lg->seqs_val, &val, false) != GDK_SUCCEED)
			return LOG_ERR;
	}
	return LOG_OK;
}

#if 0
static gdk_return
log_write_id(logger *lg, int id)
{
	assert(!lg->inmemory);
	assert(id >= 0);
	if (mnstr_writeInt(lg->output_log, id))
		return GDK_SUCCEED;
	TRC_CRITICAL(GDK, "write failed\n");
	return GDK_FAIL;
}

static log_return
log_read_id(logger *lg, log_id *id)
{
	assert(!lg->inmemory);
	if (mnstr_readInt(lg->input_log, id) != 1) {
		TRC_CRITICAL(GDK, "read failed\n");
		return LOG_EOF;
	}
	return LOG_OK;
}
#endif

static log_return
string_reader(logger *lg, BAT *b, lng nr)
{
	size_t sz = 0;
	lng SZ = 0;
	log_return res = LOG_OK;

	for (; nr && res == LOG_OK; ) {
		if (mnstr_readLng(lg->input_log, &SZ) != 1)
			return LOG_EOF;
		sz = (size_t)SZ;
		char *buf = lg->buf;
		if (lg->bufsize < sz) {
			if (!(buf = GDKrealloc(lg->buf, sz)))
				return LOG_ERR;
			lg->buf = buf;
			lg->bufsize = sz;
		}

		if (mnstr_read(lg->input_log, buf, sz, 1) != 1)
			return LOG_EOF;
		/* handle strings */
		char *t = buf;
		/* chunked */
#define CHUNK_SIZE 1024
		char *strings[CHUNK_SIZE];
		int cur = 0;

		for(; nr>0 && res == LOG_OK && t < (buf+sz); nr--) {
			strings[cur++] = t;
			if (cur == CHUNK_SIZE && b && BUNappendmulti(b, strings, cur, true) != GDK_SUCCEED)
				res = LOG_ERR;
			if (cur == CHUNK_SIZE)
				cur = 0;
			/* find next */
			while(*t)
				t++;
			t++;
		}
		if (cur && b && BUNappendmulti(b, strings, cur, true) != GDK_SUCCEED)
			res = LOG_ERR;
	}
	return res;
}


struct offset {
	lng os /*offset within source BAT in logfile */;
	lng nr /*number of values to be copied*/;
	lng od /*offset within destination BAT in database*/;
};

static log_return
log_read_updates(logger *lg, trans *tr, logformat *l, log_id id, BAT** cands)
{
	log_return res = LOG_OK;
	lng nr, pnr;
	bte type_id = -1;
	int tpe;

	assert(!lg->inmemory);
	if (lg->debug & 1)
		fprintf(stderr, "#logger found log_read_updates %d %s\n", id, l->flag == LOG_UPDATE ? "update" : "update_buld");

	if (mnstr_readLng(lg->input_log, &nr) != 1 ||
	    mnstr_read(lg->input_log, &type_id, 1, 1) != 1)
		return LOG_ERR;

	pnr = nr;
	tpe = find_type_nr(lg, type_id);
	if (tpe >= 0) {
		BAT *uid = NULL;
		BAT *r = NULL;
		void *(*rt) (ptr, size_t *, stream *, size_t) = BATatoms[tpe].atomRead;
		lng offset;

		assert(nr <= (lng) BUN_MAX);
		if (!lg->flushing && l->flag == LOG_UPDATE) {
			uid = COLnew(0, TYPE_oid, (BUN)nr, PERSISTENT);
			if (uid == NULL) {
				return LOG_ERR;
			}
		}

		if (l->flag == LOG_UPDATE_CONST) {
			if (mnstr_readLng(lg->input_log, &offset) != 1)
				return LOG_ERR;
			if (cands) {
				// This const range actually represents a segment of candidates corresponding to updated bat entries

				if (BATcount(*cands) == 0 || lg->flushing) {
					// when flushing, we only need the offset and count of the last segment of inserts.
					assert((*cands)->ttype == TYPE_void);
					BATtseqbase(*cands, (oid) offset);
					BATsetcount(*cands, (BUN) nr);
				}
				else if (!lg->flushing) {
					assert(BATcount(*cands) > 0);
					BAT* dense = BATdense(0, (oid) offset, (BUN) nr);
					BAT* newcands = NULL;
					if (!dense ) {
						res = LOG_ERR;
					}
					else if ((*cands)->ttype == TYPE_void) {
						if ( (newcands = BATmergecand(*cands, dense)) ) {
							BBPreclaim(*cands);
							*cands = newcands;
						}
						else
							res = LOG_ERR;
					}
					else {
						assert((*cands)->ttype == TYPE_oid);
						assert(BATcount(*cands) > 0);
						if (BATappend(*cands, dense, NULL, true) != GDK_SUCCEED)
							res = LOG_ERR;
					}
					BBPreclaim(dense);
				}

				// We have to read the value to update the read cursor
				size_t tlen = lg->bufsize;
				void *t = rt(lg->buf, &tlen, lg->input_log, 1);
				if (t == NULL) {
					res = LOG_ERR;
				}
				return res;
			}
		}

		if (!lg->flushing) {
			r = COLnew(0, tpe, (BUN) nr, PERSISTENT);
			if (r == NULL) {
				if (uid)
					BBPreclaim(uid);
				return LOG_ERR;
			}
		}

		if (l->flag == LOG_UPDATE_CONST) {
			size_t tlen = lg->bufsize;
			void *t = rt(lg->buf, &tlen, lg->input_log, 1);
			if (t == NULL) {
				res = LOG_ERR;
			} else {
				lg->buf = t;
				lg->bufsize = tlen;
				for(BUN p = 0; p<(BUN) nr; p++) {
					if (r && BUNappend(r, t, true) != GDK_SUCCEED)
						res = LOG_ERR;
				}
			}
		} else if (l->flag == LOG_UPDATE_BULK) {
	    		if (mnstr_readLng(lg->input_log, &offset) != 1) {
				if (r)
					BBPreclaim(r);
				return LOG_ERR;
			}
			if (tpe == TYPE_msk) {
				if (r) {
					if (mnstr_readIntArray(lg->input_log, Tloc(r, 0), (size_t) ((nr + 31) / 32)))
						BATsetcount(r, (BUN) nr);
					else
						res = LOG_ERR;
				} else {
					size_t tlen = lg->bufsize/sizeof(int);
					size_t cnt = 0, snr = (size_t)nr;
					snr = (snr+31)/32;
					assert(tlen);
					for (; res == LOG_OK && snr > 0; snr-=cnt) {
						cnt = snr>tlen?tlen:snr;
						if (!mnstr_readIntArray(lg->input_log, lg->buf, cnt))
							res = LOG_ERR;
					}
				}
			} else {
				if (!ATOMvarsized(tpe)) {
					size_t cnt = 0, snr = (size_t)nr;
					size_t tlen = lg->bufsize/ATOMsize(tpe), ntlen = lg->bufsize;
					assert(tlen);
					/* read in chunks of max
					 * BUFSIZE/width rows */
					for (; res == LOG_OK && snr > 0; snr-=cnt) {
						cnt = snr>tlen?tlen:snr;
						void *t = rt(lg->buf, &ntlen, lg->input_log, cnt);

						if (t == NULL) {
							res = LOG_EOF;
							break;
						}
						assert(t == lg->buf);
						if (r && BUNappendmulti(r, t, cnt, true) != GDK_SUCCEED)
							res = LOG_ERR;
					}
				} else if (tpe == TYPE_str) {
					/* efficient string */
					res = string_reader(lg, r, nr);
				} else {
					for (; res == LOG_OK && nr > 0; nr--) {
						size_t tlen = lg->bufsize;
						void *t = rt(lg->buf, &tlen, lg->input_log, 1);

						if (t == NULL) {
							/* see if failure was due to
							* malloc or something less
							* serious (in the current
							* context) */
							if (strstr(GDKerrbuf, "alloc") == NULL)
								res = LOG_EOF;
							else
								res = LOG_ERR;
						} else {
							lg->buf = t;
							lg->bufsize = tlen;
							if (r && BUNappend(r, t, true) != GDK_SUCCEED)
								res = LOG_ERR;
						}
					}
				}
			}
		} else {
			void *(*rh) (ptr, size_t *, stream *, size_t) = BATatoms[TYPE_oid].atomRead;
			void *hv = ATOMnil(TYPE_oid);
			offset = 0;

			if (hv == NULL)
				res = LOG_ERR;
			for (; res == LOG_OK && nr > 0; nr--) {
				size_t hlen = sizeof(oid);
				void *h = rh(hv, &hlen, lg->input_log, 1);
				assert(hlen == sizeof(oid));
				assert(h == hv);
				if ((uid && BUNappend(uid, h, true) != GDK_SUCCEED))
					res = LOG_ERR;
			}
			nr = pnr;
			if (tpe == TYPE_msk) {
				if (r) {
					if (mnstr_readIntArray(lg->input_log, Tloc(r, 0), (size_t) ((nr + 31) / 32)))
						BATsetcount(r, (BUN) nr);
					else
						res = LOG_ERR;
				} else {
					for (lng i = 0; i < nr; i += 32) {
						int v;
						switch (mnstr_readInt(lg->input_log, &v)) {
						case 1:
							continue;
						case 0:
							res = LOG_EOF;
							break;
						default:
							res = LOG_ERR;
							break;
						}
						break;
					}
				}
			} else if (tpe == TYPE_str) {
				/* efficient string */
				res = string_reader(lg, r, nr);
			} else {
				for (; res == LOG_OK && nr > 0; nr--) {
					size_t tlen = lg->bufsize;
					void *t = rt(lg->buf, &tlen, lg->input_log, 1);

					if (t == NULL) {
						if (strstr(GDKerrbuf, "malloc") == NULL)
							res = LOG_EOF;
						else
							res = LOG_ERR;
					} else {
						lg->buf = t;
						lg->bufsize = tlen;
						if ((r && BUNappend(r, t, true) != GDK_SUCCEED))
							res = LOG_ERR;
					}
				}
			}
			GDKfree(hv);
		}

		if (res == LOG_OK && tr_grow(tr) == GDK_SUCCEED) {
			tr->changes[tr->nr].type = l->flag;
			if (l->flag==LOG_UPDATE_BULK && offset == -1) {
				assert(cands); // bat r is part of a group of bats logged together.
				struct canditer ci;
				canditer_init(&ci, NULL, *cands);
				const oid first = canditer_peek(&ci);
				const oid last = canditer_last(&ci);
				offset = (lng) first;
				pnr = (lng) (last - first) + 1;
				if (!lg->flushing ) {
					assert(uid == NULL);
					uid = *cands;
					BBPfix((*cands)->batCacheid);
					tr->changes[tr->nr].type = LOG_UPDATE;
				}
			}
			if (l->flag==LOG_UPDATE_CONST) {
				assert(!cands); // TODO: This might change in the future.
				tr->changes[tr->nr].type = LOG_UPDATE_BULK;
			}
			tr->changes[tr->nr].nr = pnr;
			tr->changes[tr->nr].tt = tpe;
			tr->changes[tr->nr].cid = id;
			tr->changes[tr->nr].offset = offset;
			tr->changes[tr->nr].b = r;
			tr->changes[tr->nr].uid = uid;
			tr->nr++;
		} else {
			res = LOG_ERR;
		}
		if (res == LOG_ERR) {
			if (r)
				BBPreclaim(r);
			if (cands && uid)
				BBPunfix((*cands)->batCacheid);
			else if (uid)
				BBPreclaim(uid);
		}
	} else {
		/* bat missing ERROR or ignore ? currently error. */
		res = LOG_ERR;
	}
	return res;
}


static gdk_return
la_bat_update_count(logger *lg, log_id id, lng cnt, int tid)
{
	BATiter cni = bat_iterator_nolock(lg->catalog_id);

	if (BAThash(lg->catalog_id) == GDK_SUCCEED) {
		MT_rwlock_rdlock(&cni.b->thashlock);
		BUN p, cp = BUN_NONE;

		HASHloop_int(cni, cni.b->thash, p, &id) {
			lng lid = *(lng *) Tloc(lg->catalog_lid, p);

			if (lid != lng_nil && lid <= tid)
				break;
			cp = p;
		}
		if (cp != BUN_NONE) {
			lng ocnt = *(lng*) Tloc(lg->catalog_cnt, cp);
			assert(lg->catalog_cnt->hseqbase == 0);
			if (ocnt < cnt && BUNreplace(lg->catalog_cnt, cp, &cnt, false) != GDK_SUCCEED) {
				MT_rwlock_rdunlock(&cni.b->thashlock);
				return GDK_FAIL;
			}
		}
		MT_rwlock_rdunlock(&cni.b->thashlock);
	}
	return GDK_SUCCEED;
}

static gdk_return
la_bat_updates(logger *lg, logaction *la, int tid)
{
	log_bid bid = internal_find_bat(lg, la->cid, tid);
	BAT *b = NULL;

	if (bid == 0)
		return GDK_SUCCEED; /* ignore bats no longer in the catalog */

	if (!lg->flushing) {
		b = BATdescriptor(bid);
		if (b == NULL)
			return GDK_FAIL;
	}
	BUN cnt = 0;
	if (la->type == LOG_UPDATE_BULK) {
		if (!lg->flushing) {
			cnt = BATcount(b);
			int is_msk = (b->ttype == TYPE_msk);
			/* handle offset 0 ie clear */
			if (/* DISABLES CODE */ (0) && la->offset == 0 && cnt)
				BATclear(b, true);
			/* handle offset */
			if (cnt <= (BUN)la->offset) {
				msk t = 1;
				if (cnt < (BUN)la->offset) { /* insert nils */
					const void *tv = (is_msk)?&t:ATOMnilptr(b->ttype);
					lng i, d = la->offset - BATcount(b);
					for(i=0;i<d;i++) {
						if (BUNappend(b, tv, true) != GDK_SUCCEED) {
							logbat_destroy(b);
							return GDK_FAIL;
						}
					}
				}
				if (BATcount(b) == (BUN)la->offset && BATappend(b, la->b, NULL, true) != GDK_SUCCEED) {
					logbat_destroy(b);
					return GDK_FAIL;
				}
			} else {
				BATiter vi = bat_iterator(la->b);
				BUN p, q;

				for (p=0, q = (BUN)la->offset; p<(BUN)la->nr; p++, q++) {
					const void *t = BUNtail(vi, p);

					if (q < cnt) {
						if (BUNreplace(b, q, t, true) != GDK_SUCCEED) {
							logbat_destroy(b);
							bat_iterator_end(&vi);
							return GDK_FAIL;
						}
					} else {
						if (BUNappend(b, t, true) != GDK_SUCCEED) {
							logbat_destroy(b);
							bat_iterator_end(&vi);
							return GDK_FAIL;
						}
					}
				}
				bat_iterator_end(&vi);
			}
		}
	} else if (la->type == LOG_UPDATE) {
		if (!lg->flushing && BATupdate(b, la->uid, la->b, true) != GDK_SUCCEED) {
			return GDK_FAIL;
		}
	}
	cnt = (BUN)(la->offset + la->nr);
	if (la_bat_update_count(lg, la->cid, cnt, tid) != GDK_SUCCEED) {
		if (b)
			logbat_destroy(b);
		return GDK_FAIL;
	}
	if (b)
		logbat_destroy(b);
	return GDK_SUCCEED;
}

static log_return
log_read_destroy(logger *lg, trans *tr, log_id id)
{
	(void) lg;
	assert(!lg->inmemory);
	if (tr_grow(tr) == GDK_SUCCEED) {
		tr->changes[tr->nr].type = LOG_DESTROY;
		tr->changes[tr->nr].cid = id;
		tr->nr++;
	}
	return LOG_OK;
}

static gdk_return
la_bat_destroy(logger *lg, logaction *la, int tid)
{
	log_bid bid = internal_find_bat(lg, la->cid, tid);

	if (bid && log_del_bat(lg, bid) != GDK_SUCCEED)
		return GDK_FAIL;
	return GDK_SUCCEED;
}

static log_return
log_read_create(logger *lg, trans *tr, log_id id)
{
	bte tt;
	int tpe;

	assert(!lg->inmemory);
	if (lg->debug & 1)
		fprintf(stderr, "#log_read_create %d\n", id);

	if (mnstr_read(lg->input_log, &tt, 1, 1) != 1)
		return LOG_ERR;

	tpe = find_type_nr(lg, tt);
	/* read create */
	if (tr_grow(tr) == GDK_SUCCEED) {
		tr->changes[tr->nr].type = LOG_CREATE;
		tr->changes[tr->nr].tt = tpe;
		tr->changes[tr->nr].cid = id;
		tr->nr++;
	}

	return LOG_OK;
}

static gdk_return
la_bat_create(logger *lg, logaction *la, int tid)
{
	BAT *b;

	/* formerly head column type, should be void */
	if ((b = COLnew(0, la->tt, BATSIZE, PERSISTENT)) == NULL)
		return GDK_FAIL;

	if (la->tt < 0)
		BATtseqbase(b, 0);

	if ((b = BATsetaccess(b, BAT_READ)) == NULL ||
	    log_add_bat(lg, b, la->cid, tid) != GDK_SUCCEED) {
		logbat_destroy(b);
		return GDK_FAIL;
	}
	logbat_destroy(b);
	return GDK_SUCCEED;
}

static gdk_return
log_write_new_types(logger *lg, FILE *fp, bool append)
{
	bte id = 0;

	/* write types and insert into bats */
	/* first the fixed sized types */
	for (int i = 0; i < GDKatomcnt; i++) {
		if (ATOMvarsized(i))
			continue;
		if (append) {
			lg->type_id[i] = id;
			lg->type_nr[id] = i;
		}
		if (fprintf(fp, "%d,%s\n", id, BATatoms[i].name) < 0)
			return GDK_FAIL;
		id++;
	}
	/* second the var sized types */
	id = -127; /* start after nil */
	for (int i = 0; i < GDKatomcnt; i++) {
		if (!ATOMvarsized(i))
			continue;
		if (append) {
			lg->type_id[i] = id;
			lg->type_nr[256 + id] = i;
		}
		if (fprintf(fp, "%d,%s\n", id, BATatoms[i].name) < 0)
			return GDK_FAIL;
		id++;
	}
	return GDK_SUCCEED;
}

#define TR_SIZE		1024

static trans *
tr_create(trans *tr, int tid)
{
	trans *ntr = GDKmalloc(sizeof(trans));

	if (ntr == NULL)
		return NULL;
	ntr->tid = tid;
	ntr->sz = TR_SIZE;
	ntr->nr = 0;
	ntr->changes = GDKmalloc(sizeof(logaction) * TR_SIZE);
	if (ntr->changes == NULL) {
		GDKfree(ntr);
		return NULL;
	}
	ntr->tr = tr;
	return ntr;
}

static gdk_return
la_apply(logger *lg, logaction *c, int tid)
{
	gdk_return ret = GDK_SUCCEED;

	switch (c->type) {
	case LOG_UPDATE_BULK:
	case LOG_UPDATE:
		ret = la_bat_updates(lg, c, tid);
		break;
	case LOG_CREATE:
		if (!lg->flushing)
			ret = la_bat_create(lg, c, tid);
		break;
	case LOG_DESTROY:
		if (!lg->flushing)
			ret = la_bat_destroy(lg, c, tid);
		break;
	default:
		assert(0);
	}
	return ret;
}

static void
la_destroy(logaction *c)
{
	if (c->b && (c->type == LOG_UPDATE || c->type == LOG_UPDATE_BULK))
		logbat_destroy(c->b);
	if (c->uid && c->type == LOG_UPDATE)
		logbat_destroy(c->uid);
}

static gdk_return
tr_grow(trans *tr)
{
	if (tr->nr == tr->sz) {
		logaction *changes;
		tr->sz <<= 1;
		changes = GDKrealloc(tr->changes, tr->sz * sizeof(logaction));
		if (changes == NULL)
			return GDK_FAIL;
		tr->changes = changes;
	}
	/* cleanup the next */
	tr->changes[tr->nr].b = NULL;
	return GDK_SUCCEED;
}

static trans *
tr_destroy(trans *tr)
{
	trans *r = tr->tr;

	GDKfree(tr->changes);
	GDKfree(tr);
	return r;
}

static trans *
tr_abort_(logger *lg, trans *tr, int s)
{
	int i;

	if (lg->debug & 1)
		fprintf(stderr, "#tr_abort\n");

	for (i = s; i < tr->nr; i++)
		la_destroy(&tr->changes[i]);
	return tr_destroy(tr);
}

static trans *
tr_abort(logger *lg, trans *tr)
{
	return tr_abort_(lg, tr, 0);
}

static trans *
tr_commit(logger *lg, trans *tr)
{
	int i;

	if (lg->debug & 1)
		fprintf(stderr, "#tr_commit\n");

	for (i = 0; i < tr->nr; i++) {
		if (la_apply(lg, &tr->changes[i], tr->tid) != GDK_SUCCEED) {
			do {
				tr = tr_abort_(lg, tr, i);
			} while (tr != NULL);
			return (trans *) -1;
		}
		la_destroy(&tr->changes[i]);
	}
	lg->saved_tid = tr->tid;
	return tr_destroy(tr);
}

static gdk_return
log_read_types_file(logger *lg, FILE *fp)
{
	int id = 0;
	char atom_name[IDLENGTH];

	/* scanf should use IDLENGTH somehow */
	while(fscanf(fp, "%d,%63s\n", &id, atom_name) == 2) {
		int i = ATOMindex(atom_name);

		if (id < -127 || id > 127 || i < 0) {
			GDKerror("unknown type in log file '%s'\n", atom_name);
			return GDK_FAIL;
		}
		lg->type_id[i] = (int8_t) id;
		lg->type_nr[id < 0 ? 256 + id : id] = i;
	}
	return GDK_SUCCEED;
}


gdk_return
log_create_types_file(logger *lg, const char *filename, bool append)
{
	FILE *fp;

	if ((fp = MT_fopen(filename, "w")) == NULL) {
		GDKerror("cannot create log file %s\n", filename);
		return GDK_FAIL;
	}
	if (fprintf(fp, "%06d\n\n", lg->version) < 0) {
		fclose(fp);
		MT_remove(filename);
		GDKerror("writing log file %s failed", filename);
		return GDK_FAIL;
	}

	if (log_write_new_types(lg, fp, append) != GDK_SUCCEED) {
		fclose(fp);
		MT_remove(filename);
		GDKerror("writing log file %s failed", filename);
		return GDK_FAIL;
	}
	if (fflush(fp) < 0 || (!(GDKdebug & NOSYNCMASK)
#if defined(_MSC_VER)
		     && _commit(_fileno(fp)) < 0
#elif defined(HAVE_FDATASYNC)
		     && fdatasync(fileno(fp)) < 0
#elif defined(HAVE_FSYNC)
		     && fsync(fileno(fp)) < 0
#endif
	    )) {
		GDKsyserror("flushing log file %s failed", filename);
		fclose(fp);
		MT_remove(filename);
		return GDK_FAIL;
	}
	if (fclose(fp) < 0) {
		GDKsyserror("closing log file %s failed", filename);
		MT_remove(filename);
		return GDK_FAIL;
	}
	return GDK_SUCCEED;
}

static gdk_return
log_open_output(logger *lg)
{
	logged_range *new_range = (logged_range*)GDKmalloc(sizeof(logged_range));

	if (!new_range) {
		TRC_CRITICAL(GDK, "allocation failure\n");
		return GDK_FAIL;
	}

	lg->end = 0;
	if (!LOG_DISABLED(lg)) {
		char id[32];
		char *filename;

		if (snprintf(id, sizeof(id), LLFMT, lg->id) >= (int) sizeof(id)) {
			TRC_CRITICAL(GDK, "filename is too large\n");
			GDKfree(new_range);
			return GDK_FAIL;
		}
		if (!(filename = GDKfilepath(BBPselectfarm(PERSISTENT, 0, offheap), lg->dir, LOGFILE, id))) {
			TRC_CRITICAL(GDK, "allocation failure\n");
			GDKfree(new_range);
			return GDK_FAIL;
		}

		lg->output_log = open_wstream(filename);
		if (lg->output_log) {
			short byteorder = 1234;
			mnstr_write(lg->output_log, &byteorder, sizeof(byteorder), 1);
		}
		lg->end = 0;

		if (lg->output_log == NULL || mnstr_errnr(lg->output_log)) {
			TRC_CRITICAL(GDK, "creating %s failed: %s\n", filename, mnstr_peek_error(NULL));
			GDKfree(new_range);
			GDKfree(filename);
			return GDK_FAIL;
		}
		GDKfree(filename);
	}
	new_range->id = lg->id;
	new_range->first_tid = lg->tid;
	new_range->last_tid = lg->tid;
	new_range->last_ts = 0;
	new_range->next = NULL;
	if (lg->current)
		lg->current->next = new_range;
	lg->current = new_range;
	if (!lg->pending)
		lg->pending = new_range;
	return GDK_SUCCEED;
}

static inline void
log_close_input(logger *lg)
{
	if (!lg->inmemory)
		close_stream(lg->input_log);
	lg->input_log = NULL;
}

static inline void
log_close_output(logger *lg)
{
	if (!LOG_DISABLED(lg))
		close_stream(lg->output_log);
	lg->output_log = NULL;
}

static gdk_return
log_open_input(logger *lg, char *filename, bool *filemissing)
{
	lg->input_log = open_rstream(filename);

	/* if the file doesn't exist, there is nothing to be read back */
	if (lg->input_log == NULL || mnstr_errnr(lg->input_log)) {
		log_close_input(lg);
		*filemissing = true;
		return GDK_SUCCEED;
	}
	short byteorder;
	switch (mnstr_read(lg->input_log, &byteorder, sizeof(byteorder), 1)) {
	case -1:
		log_close_input(lg);
		return GDK_FAIL;
	case 0:
		/* empty file is ok */
		log_close_input(lg);
		return GDK_SUCCEED;
	case 1:
		/* if not empty, must start with correct byte order mark */
		if (byteorder != 1234) {
			TRC_CRITICAL(GDK, "incorrect byte order word in file %s\n", filename);
			log_close_input(lg);
			return GDK_FAIL;
		}
		break;
	}
	return GDK_SUCCEED;
}

static log_return
log_read_transaction(logger *lg)
{
	logformat l;
	trans *tr = NULL;
	log_return err = LOG_OK;
	int ok = 1;
	int dbg = GDKdebug;

	if (!lg->flushing)
		GDKdebug &= ~CHECKMASK;

	BAT* cands = NULL; // used in case of LOG_BAT_GROUP

	while (err == LOG_OK && (ok=log_read_format(lg, &l))) {
		if (l.flag == 0 && l.id == 0) {
			err = LOG_EOF;
			break;
		}

		if (lg->debug & 1) {
			fprintf(stderr, "#log_readlog: ");
			if (l.flag > 0 &&
				l.flag != LOG_CLEAR &&
			    l.flag < (bte) (sizeof(log_commands) / sizeof(log_commands[0])))
				fprintf(stderr, "%s", log_commands[(int) l.flag]);
			else
				fprintf(stderr, "%d", l.flag);
			fprintf(stderr, " %d\n", l.id);
		}
		/* the functions we call here can succeed (LOG_OK),
		 * but they can also fail for two different reasons:
		 * they can run out of input (LOG_EOF -- this is not
		 * serious, we just abort the remaining transactions),
		 * or some malloc or BAT update fails (LOG_ERR -- this
		 * is serious, we must abort the complete process);
		 * the latter failure causes the current function to
		 * return GDK_FAIL */
		switch (l.flag) {
		case LOG_START:
			if (l.id > lg->tid)
				lg->tid = l.id;
			if ((tr = tr_create(tr, l.id)) == NULL) {
				err = LOG_ERR;
				break;
			}
			if (lg->debug & 1)
				fprintf(stderr, "#logger tstart %d\n", tr->tid);
			break;
		case LOG_END:
			if (tr == NULL)
				err = LOG_EOF;
			else if (tr->tid != l.id)	/* abort record */
				tr = tr_abort(lg, tr);
			else
				tr = tr_commit(lg, tr);
			break;
		case LOG_SEQ:
			err = log_read_seq(lg, &l);
			break;
		case LOG_UPDATE_CONST:
		case LOG_UPDATE_BULK:
		case LOG_UPDATE:
			if (tr == NULL)
				err = LOG_EOF;
			else {
				err = log_read_updates(lg, tr, &l, l.id, cands?&cands:NULL);
			}
			break;
		case LOG_CREATE:
			if (tr == NULL)
				err = LOG_EOF;
			else
				err = log_read_create(lg, tr, l.id);
			break;
		case LOG_DESTROY:
			if (tr == NULL)
				err = LOG_EOF;
			else
				err = log_read_destroy(lg, tr, l.id);
			break;
		case LOG_BAT_GROUP:
			if (tr == NULL)
				err = LOG_EOF;
			else {
				if (l.id > 0) {
					// START OF LOG_BAT_GROUP
					cands = COLnew(0, TYPE_void, 0, TRANSIENT);
					if (!cands)
						err = LOG_ERR;
				}
				else {
					// END OF LOG_BAT_GROUP
					BBPunfix(cands->batCacheid);
					cands = NULL;
				}
			}
			break;
		default:
			err = LOG_ERR;
		}
		if (tr == (trans *) -1) {
			err = LOG_ERR;
			tr = NULL;
			break;
		}
	}
	while (tr)
		tr = tr_abort(lg, tr);
	if (!lg->flushing)
		GDKdebug = dbg;

	if (cands)
		GDKfree(cands);
	if (!ok)
		return LOG_EOF;
	return err;
}

static gdk_return
log_readlog(logger *lg, char *filename, bool *filemissing)
{
	log_return err = LOG_OK;
	time_t t0, t1;
	struct stat sb;

	assert(!lg->inmemory);

	if (lg->debug & 1) {
		fprintf(stderr, "#log_readlog opening %s\n", filename);
	}

	gdk_return res = log_open_input(lg, filename, filemissing);
	if (!lg->input_log)
		return res;
	int fd;
	if ((fd = getFileNo(lg->input_log)) < 0 || fstat(fd, &sb) < 0) {
		if (lg->debug & 1) {
			fprintf(stderr, "!ERROR: log_readlog: fstat on opened file %s failed\n", filename);
		}
		log_close_input(lg);
		/* If the file could be opened, but fstat fails,
		 * something weird is going on */
		return GDK_FAIL;
	}
	t0 = time(NULL);
	if (lg->debug & 1) {
		printf("# Start reading the write-ahead log '%s'\n", filename);
		fflush(stdout);
	}
	while (err != LOG_EOF && err != LOG_ERR) {
		t1 = time(NULL);
		if (t1 - t0 > 10) {
			lng fpos;
			t0 = t1;
			/* not more than once every 10 seconds */
			fpos = (lng) getfilepos(getFile(lg->input_log));
			if (lg->debug & 1 && fpos >= 0) {
				printf("# still reading write-ahead log \"%s\" (%d%% done)\n", filename, (int) ((fpos * 100 + 50) / sb.st_size));
				fflush(stdout);
			}
		}
		err = log_read_transaction(lg);
	}
	log_close_input(lg);
	lg->input_log = NULL;

	/* remaining transactions are not committed, ie abort */
	if (lg->debug & 1) {
		printf("# Finished reading the write-ahead log '%s'\n", filename);
		fflush(stdout);
	}
	/* we cannot distinguish errors from incomplete transactions
	 * (even if we would log aborts in the logs). So we simply
	 * abort and move to the next log file */
	//return err == LOG_ERR ? GDK_FAIL : GDK_SUCCEED;
	return GDK_SUCCEED;
}

/*
 * The log files are incrementally numbered, starting from 2. They are
 * processed in the same sequence.
 */
static gdk_return
log_readlogs(logger *lg, char *filename)
{
	gdk_return res = GDK_SUCCEED;

	assert(!lg->inmemory);
	if (lg->debug & 1)
		fprintf(stderr, "#log_readlogs logger id is " LLFMT " last logger id is " LLFMT "\n", lg->id, lg->saved_id);

	char log_filename[FILENAME_MAX];
	if (lg->saved_id >= lg->id) {
		bool filemissing = false;

		lg->id = lg->saved_id+1;
		while (res == GDK_SUCCEED && !filemissing) {
			if (snprintf(log_filename, sizeof(log_filename), "%s." LLFMT, filename, lg->id) >= FILENAME_MAX) {
				GDKerror("Logger filename path is too large\n");
				return GDK_FAIL;
			}
			res = log_readlog(lg, log_filename, &filemissing);
			if (!filemissing) {
				lg->saved_id++;
				lg->id++;
			}
		}
	}
	return res;
}

static gdk_return
log_commit(logger *lg)
{
	if (lg->debug & 1)
		fprintf(stderr, "#log_commit\n");

	return bm_commit(lg);
}

static gdk_return
check_version(logger *lg, FILE *fp, const char *fn, const char *logdir, const char *filename, bool *needsnew)
{
	int version = 0;

	assert(!lg->inmemory);
	if (fscanf(fp, "%6d", &version) != 1) {
		GDKerror("Could not read the version number from the file '%s/log'.\n", lg->dir);
		fclose(fp);
		return GDK_FAIL;
	}
	if (version < 52300) {	/* first CATALOG_VERSION for "new" log format */
		lg->catalog_bid = logbat_new(TYPE_int, BATSIZE, PERSISTENT);
		lg->catalog_id = logbat_new(TYPE_int, BATSIZE, PERSISTENT);
		lg->dcatalog = logbat_new(TYPE_oid, BATSIZE, PERSISTENT);
		if (lg->catalog_bid == NULL || lg->catalog_id == NULL || lg->dcatalog == NULL) {
			GDKerror("cannot create catalog bats");
			fclose(fp);
			return GDK_FAIL;
		}
		/* old_logger_load always closes fp */
		if (old_logger_load(lg, fn, logdir, fp, version, filename) != GDK_SUCCEED) {
			//loads drop no longer needed catalog, snapshots bats
			//convert catalog_oid -> catalog_id (lng->int)
			GDKerror("Incompatible database version %06d, "
				 "this server supports version %06d.\n%s",
				 version, lg->version,
				 version < lg->version ? "Maybe you need to upgrade to an intermediate release first.\n" : "");
			return GDK_FAIL;
		}
		*needsnew = false; /* already written a new log file */
		return GDK_SUCCEED;
	} else if (version != lg->version) {
		if (lg->prefuncp == NULL ||
		    (*lg->prefuncp)(lg->funcdata, version, lg->version) != GDK_SUCCEED) {
			GDKerror("Incompatible database version %06d, "
				 "this server supports version %06d.\n%s",
				 version, lg->version,
				 version < lg->version ? "Maybe you need to upgrade to an intermediate release first.\n" : "");
			fclose(fp);
			return GDK_FAIL;
		}
		*needsnew = true;	/* we need to write a new log file */
	} else {
		lg->postfuncp = NULL;	/* don't call */
		*needsnew = false;	/* log file already up-to-date */
	}
	if (fgetc(fp) != '\n' ||	/* skip \n */
	    fgetc(fp) != '\n') {	/* skip \n */
		GDKerror("Badly formatted log file");
		fclose(fp);
		return GDK_FAIL;
	}
	if (log_read_types_file(lg, fp) != GDK_SUCCEED) {
		fclose(fp);
		return GDK_FAIL;
	}
	fclose(fp);
	return GDK_SUCCEED;
}

static BAT *
bm_tids(BAT *b, BAT *d)
{
	BUN sz = BATcount(b);
	BAT *tids = BATdense(0, 0, sz);

	if (tids == NULL)
		return NULL;

	if (BATcount(d)) {
		BAT *diff = BATdiff(tids, d, NULL, NULL, false, false, BUN_NONE);
		logbat_destroy(tids);
		tids = diff;
	}
	return tids;
}


static gdk_return
log_switch_bat(BAT *old, BAT *new, const char *fn, const char *name)
{
	char bak[IDLENGTH];

	if (BATmode(old, true) != GDK_SUCCEED) {
		GDKerror("cannot convert old %s to transient", name);
		return GDK_FAIL;
	}
	if (strconcat_len(bak, sizeof(bak), fn, "_", name, NULL) >= sizeof(bak)) {
		GDKerror("name %s_%s too long\n", fn, name);
		return GDK_FAIL;
	}
	if (BBPrename(old, NULL) != 0 ||
	    BBPrename(new, bak) != 0) {
		GDKerror("rename (%s) failed\n", bak);
		return GDK_FAIL;
	}
	BBPretain(new->batCacheid);
	return GDK_SUCCEED;
}

static gdk_return
bm_get_counts(logger *lg)
{
	BUN p, q, deleted = 0;
	const log_bid *bids = (const log_bid *) Tloc(lg->catalog_bid, 0);

	BATloop(lg->catalog_bid, p, q) {
		oid pos = p;
		lng cnt = 0;
		lng lid = lng_nil;

		if (BUNfnd(lg->dcatalog, &pos) == BUN_NONE) {
			BAT *b = BBPquickdesc(bids[p]);
			assert(b);
			cnt = BATcount(b);
		} else {
			deleted++;
			lid = 1;
		}
		if (BUNappend(lg->catalog_cnt, &cnt, false) != GDK_SUCCEED)
			return GDK_FAIL;
		if (BUNappend(lg->catalog_lid, &lid, false) != GDK_SUCCEED)
			return GDK_FAIL;
	}
	lg->deleted = deleted;
	lg->cnt = BATcount(lg->catalog_bid);
	return GDK_SUCCEED;
}

static int
subcommit_list_add(int next, bat *n, BUN *sizes, bat bid, BUN sz)
{
	assert(sz <= BBP_desc(bid)->batCount || sz == BUN_NONE);
	for (int i=0; i<next; i++) {
		if (n[i] == bid) {
			sizes[i] = sz;
			return next;
		}
	}
	n[next] = bid;
	sizes[next++] = sz;
	return next;
}

static int
cleanup_and_swap(logger *lg, int *r, const log_bid *bids, lng *lids, lng *cnts, BAT *catalog_bid, BAT *catalog_id, BAT *dcatalog, int cleanup)
{
	BAT *nbids, *noids, *ncnts, *nlids, *ndels;
	BUN p, q;
	int err = 0, rcnt = 0;

	oid *poss = Tloc(dcatalog, 0);
	BATloop(dcatalog, p, q) {
		oid pos = poss[p];

		if (lids[pos] == lng_nil || lids[pos] > lg->saved_tid)
			continue;

		if (lids[pos] >= 0) {
			lids[pos] = -1; /* mark as transient */
			r[rcnt++] = bids[pos];

			BAT *lb;

			if ((lb = BATdescriptor(bids[pos])) == NULL ||
				BATmode(lb, true/*transient*/) != GDK_SUCCEED) {
				TRC_WARNING(GDK, "Failed to set bat(%d) transient\n", bids[pos]);
			}
			logbat_destroy(lb);
		}
	}
	BUN ocnt = BATcount(catalog_bid);
	nbids = logbat_new(TYPE_int, ocnt-cleanup, PERSISTENT);
	noids = logbat_new(TYPE_int, ocnt-cleanup, PERSISTENT);
	ncnts = logbat_new(TYPE_lng, ocnt-cleanup, TRANSIENT);
	nlids = logbat_new(TYPE_lng, ocnt-cleanup, TRANSIENT);
	ndels = logbat_new(TYPE_oid, BATcount(dcatalog)-cleanup, PERSISTENT);

	if (nbids == NULL || noids == NULL || ncnts == NULL || nlids == NULL || ndels == NULL) {
		logbat_destroy(nbids);
		logbat_destroy(noids);
		logbat_destroy(ncnts);
		logbat_destroy(nlids);
		logbat_destroy(ndels);
		return 0;
	}

	int *oids = (int*)Tloc(catalog_id, 0);
	q = BATcount(catalog_bid);
	for(p = 0; p<q && !err; p++) {
		bat col = bids[p];
		int nid = oids[p];
		lng lid = lids[p];
		lng cnt = cnts[p];
		oid pos = p;

		/* only project out the deleted with lid == -1
	         * update dcatalog */
		if (lid == -1)
			continue; /* remove */

		if (BUNappend(nbids, &col, false) != GDK_SUCCEED ||
		    BUNappend(noids, &nid, false) != GDK_SUCCEED ||
		    BUNappend(nlids, &lid, false) != GDK_SUCCEED ||
		    BUNappend(ncnts, &cnt, false) != GDK_SUCCEED)
			err=1;
		pos = (oid)(BATcount(nbids)-1);
		if (lid != lng_nil && BUNappend(ndels, &pos, false) != GDK_SUCCEED)
			err=1;
	}

	if (err) {
		logbat_destroy(nbids);
		logbat_destroy(noids);
		logbat_destroy(ndels);
		logbat_destroy(ncnts);
		logbat_destroy(nlids);
		return 0;
	}
	/* point of no return */
	if (log_switch_bat(catalog_bid, nbids, lg->fn, "catalog_bid") != GDK_SUCCEED ||
	    log_switch_bat(catalog_id, noids, lg->fn, "catalog_id") != GDK_SUCCEED ||
	    log_switch_bat(dcatalog, ndels, lg->fn, "dcatalog") != GDK_SUCCEED) {
		logbat_destroy(nbids);
		logbat_destroy(noids);
		logbat_destroy(ndels);
		logbat_destroy(ncnts);
		logbat_destroy(nlids);
		return -1;
	}
	r[rcnt++] = lg->catalog_bid->batCacheid;
	r[rcnt++] = lg->catalog_id->batCacheid;
	r[rcnt++] = lg->dcatalog->batCacheid;

	logbat_destroy(lg->catalog_bid);
	logbat_destroy(lg->catalog_id);
	logbat_destroy(lg->dcatalog);

	lg->catalog_bid = nbids;
	lg->catalog_id = noids;
	lg->dcatalog = ndels;

	BBPunfix(lg->catalog_cnt->batCacheid);
	BBPunfix(lg->catalog_lid->batCacheid);

	lg->catalog_cnt = ncnts;
	lg->catalog_lid = nlids;
	lg->cnt = BATcount(lg->catalog_bid);
	lg->deleted -= cleanup;
	assert(lg->deleted == BATcount(lg->dcatalog));
	return rcnt;
}

static gdk_return
bm_subcommit(logger *lg)
{
	BUN p, q;
	log_lock(lg);
	BAT *catalog_bid = lg->catalog_bid;
	BAT *catalog_id = lg->catalog_id;
	BAT *dcatalog = lg->dcatalog;
	BUN nn = 13 + BATcount(catalog_bid);
	bat *n = GDKmalloc(sizeof(bat) * nn);
	bat *r = GDKmalloc(sizeof(bat) * nn);
	BUN *sizes = GDKmalloc(sizeof(BUN) * nn);
	int i = 0, rcnt = 0;
	gdk_return res;
	const log_bid *bids;
	lng *cnts = NULL, *lids = NULL;
	int cleanup = 0;
	lng t0 = 0;

	if (n == NULL || r == NULL || sizes == NULL) {
		GDKfree(n);
		GDKfree(r);
		GDKfree(sizes);
		log_unlock(lg);
		return GDK_FAIL;
	}

	sizes[i] = 0;
	n[i++] = 0;		/* n[0] is not used */
	bids = (const log_bid *) Tloc(catalog_bid, 0);
	if (lg->catalog_cnt)
		cnts = (lng *) Tloc(lg->catalog_cnt, 0);
	if (lg->catalog_lid)
		lids = (lng *) Tloc(lg->catalog_lid, 0);
	BATloop(catalog_bid, p, q) {
		bat col = bids[p];

		if (lids && lids[p] != lng_nil && lids[p] <= lg->saved_tid)
			cleanup++;
		if (lg->debug & 1)
			fprintf(stderr, "#commit new %s (%d)\n", BBP_logical(col), col);
		assert(col);
		sizes[i] = cnts?(BUN)cnts[p]:0;
		n[i++] = col;
	}
	/* now commit catalog, so it's also up to date on disk */
	sizes[i] = lg->cnt;
	n[i++] = catalog_bid->batCacheid;
	sizes[i] = lg->cnt;
	n[i++] = catalog_id->batCacheid;
	sizes[i] = BATcount(dcatalog);
	n[i++] = dcatalog->batCacheid;

	if (cleanup && (rcnt=cleanup_and_swap(lg, r, bids, lids, cnts, catalog_bid, catalog_id, dcatalog, cleanup)) < 0) {
		GDKfree(n);
		GDKfree(r);
		GDKfree(sizes);
		log_unlock(lg);
		return GDK_FAIL;
	}
	if (dcatalog != lg->dcatalog) {
		i = subcommit_list_add(i, n, sizes, lg->catalog_bid->batCacheid, BATcount(lg->catalog_bid));
		i = subcommit_list_add(i, n, sizes, lg->catalog_id->batCacheid, BATcount(lg->catalog_bid));
		i = subcommit_list_add(i, n, sizes, lg->dcatalog->batCacheid, BATcount(lg->dcatalog));
	}
	if (lg->seqs_id) {
		sizes[i] = BATcount(lg->seqs_id);
		n[i++] = lg->seqs_id->batCacheid;
		sizes[i] = BATcount(lg->seqs_id);
		n[i++] = lg->seqs_val->batCacheid;
	}
	if (!cleanup && lg->seqs_id && BATcount(lg->dseqs) > (BATcount(lg->seqs_id)/2)) {
		BAT *tids, *ids, *vals;

		tids = bm_tids(lg->seqs_id, lg->dseqs);
		if (tids == NULL) {
			GDKfree(n);
			GDKfree(r);
			GDKfree(sizes);
			log_unlock(lg);
			return GDK_FAIL;
		}
		ids = logbat_new(TYPE_int, BATcount(tids), PERSISTENT);
		vals = logbat_new(TYPE_lng, BATcount(tids), PERSISTENT);

		if (ids == NULL || vals == NULL) {
			logbat_destroy(tids);
			logbat_destroy(ids);
			logbat_destroy(vals);
			GDKfree(n);
			GDKfree(r);
			GDKfree(sizes);
			log_unlock(lg);
			return GDK_FAIL;
		}

		if (BATappend(ids, lg->seqs_id, tids, true) != GDK_SUCCEED ||
		    BATappend(vals, lg->seqs_val, tids, true) != GDK_SUCCEED) {
			logbat_destroy(tids);
			logbat_destroy(ids);
			logbat_destroy(vals);
			GDKfree(n);
			GDKfree(r);
			GDKfree(sizes);
			log_unlock(lg);
			return GDK_FAIL;
		}
		logbat_destroy(tids);
		BATclear(lg->dseqs, true);

		if (log_switch_bat(lg->seqs_id, ids, lg->fn, "seqs_id") != GDK_SUCCEED ||
		    log_switch_bat(lg->seqs_val, vals, lg->fn, "seqs_val") != GDK_SUCCEED) {
			logbat_destroy(ids);
			logbat_destroy(vals);
			GDKfree(n);
			GDKfree(r);
			GDKfree(sizes);
			log_unlock(lg);
			return GDK_FAIL;
		}
		i = subcommit_list_add(i, n, sizes, ids->batCacheid, BATcount(ids));
		i = subcommit_list_add(i, n, sizes, vals->batCacheid, BATcount(ids));

		if (BBP_lrefs(lg->seqs_id->batCacheid) > 0)
			r[rcnt++] = lg->seqs_id->batCacheid;
		if (BBP_lrefs(lg->seqs_val->batCacheid) > 0)
			r[rcnt++] = lg->seqs_val->batCacheid;

		logbat_destroy(lg->seqs_id);
		logbat_destroy(lg->seqs_val);

		lg->seqs_id = ids;
		lg->seqs_val = vals;
	}
	if (lg->seqs_id) {
		sizes[i] = BATcount(lg->dseqs);
		n[i++] = lg->dseqs->batCacheid;
	}

	assert((BUN) i <= nn);
	log_unlock(lg);
	if (lg->debug & 1)
		t0 = GDKusec();
	res = TMsubcommit_list(n, cnts?sizes:NULL, i, lg->saved_id, lg->saved_tid);
	if (lg->debug & 1)
		fprintf(stderr, "#subcommit " LLFMT "usec\n", GDKusec() - t0);
	if (res == GDK_SUCCEED) { /* now cleanup */
		for(i=0;i<rcnt; i++) {
			if (lg->debug & 1) {
				fprintf(stderr, "release %d\n", r[i]);
				if (BBP_lrefs(r[i]) != 2)
					fprintf(stderr, "release %d %d\n", r[i], BBP_lrefs(r[i]));
			}
			BBPrelease(r[i]);
		}
	}
	GDKfree(n);
	GDKfree(r);
	GDKfree(sizes);
	if (res != GDK_SUCCEED)
		TRC_CRITICAL(GDK, "commit failed\n");
	return res;
}

static gdk_return
log_filename(logger *lg, char bak[FILENAME_MAX], char filename[FILENAME_MAX])
{
	str filenamestr = NULL;

	if ((filenamestr = GDKfilepath(0, lg->dir, LOGFILE, NULL)) == NULL)
		return GDK_FAIL;
	size_t len = strcpy_len(filename, filenamestr, FILENAME_MAX);
	GDKfree(filenamestr);
	if (len >= FILENAME_MAX) {
		GDKerror("Logger filename path is too large\n");
		return GDK_FAIL;
	}
	if (bak) {
		len = strconcat_len(bak, FILENAME_MAX, filename, ".bak", NULL);
		if (len >= FILENAME_MAX) {
			GDKerror("Logger filename path is too large\n");
			return GDK_FAIL;
		}
	}
	return GDK_SUCCEED;
}

static gdk_return
log_cleanup(logger *lg, lng id)
{
	char log_id[FILENAME_MAX];

	if (snprintf(log_id, sizeof(log_id), LLFMT, id) >= FILENAME_MAX) {
		GDKerror("log_id filename is too large\n");
		return GDK_FAIL;
	}
	if (GDKunlink(0, lg->dir, LOGFILE, log_id) != GDK_SUCCEED) {
		TRC_WARNING(GDK, "#log_cleanup: failed to remove old WAL %s.%s\n", LOGFILE, log_id);
		GDKclrerr();
	}
	return GDK_SUCCEED;
}

/* Load data from the logger logdir
 * Initialize new directories and catalog files if none are present,
 * unless running in read-only mode
 * Load data and persist it in the BATs */
static gdk_return
log_load(int debug, const char *fn, const char *logdir, logger *lg, char filename[FILENAME_MAX])
{
	FILE *fp = NULL;
	char bak[FILENAME_MAX];
	bat catalog_bid, catalog_id, dcatalog;
	bool needcommit = false;
	int dbg = GDKdebug;
	bool readlogs = false;
	bool needsnew = false;	/* need to write new log file? */

	/* refactor */
	if (!LOG_DISABLED(lg)) {
		if (log_filename(lg, bak, filename) != GDK_SUCCEED)
			goto error;
	}

	lg->catalog_bid = NULL;
	lg->catalog_id = NULL;
	lg->catalog_cnt = NULL;
	lg->catalog_lid = NULL;
	lg->dcatalog = NULL;

	lg->seqs_id = NULL;
	lg->seqs_val = NULL;
	lg->dseqs = NULL;

	if (!LOG_DISABLED(lg)) {
		/* try to open logfile backup, or failing that, the file
		 * itself. we need to know whether this file exists when
		 * checking the database consistency later on */
		if ((fp = MT_fopen(bak, "r")) != NULL) {
			fclose(fp);
			fp = NULL;
			if (GDKunlink(0, lg->dir, LOGFILE, NULL) != GDK_SUCCEED ||
			    GDKmove(0, lg->dir, LOGFILE, "bak", lg->dir, LOGFILE, NULL, true) != GDK_SUCCEED)
				goto error;
		} else if (errno != ENOENT) {
			GDKsyserror("open %s failed", bak);
			goto error;
		}
		fp = MT_fopen(filename, "r");
		if (fp == NULL && errno != ENOENT) {
			GDKsyserror("open %s failed", filename);
			goto error;
		}
	}

	strconcat_len(bak, sizeof(bak), fn, "_catalog_bid", NULL);
	catalog_bid = BBPindex(bak);

	/* initialize arrays for type mapping, to be read from disk */
	memset(lg->type_id, -1, sizeof(lg->type_id));
	memset(lg->type_nr, 255, sizeof(lg->type_nr));

	/* this is intentional - if catalog_bid is 0, force it to find
	 * the persistent catalog */
	if (catalog_bid == 0) {
		/* catalog does not exist, so the log file also
		 * shouldn't exist */
		if (fp != NULL) {
			GDKerror("there is no logger catalog, "
				 "but there is a log file.\n");
			goto error;
		}

		lg->catalog_bid = logbat_new(TYPE_int, BATSIZE, PERSISTENT);
		lg->catalog_id = logbat_new(TYPE_int, BATSIZE, PERSISTENT);
		lg->dcatalog = logbat_new(TYPE_oid, BATSIZE, PERSISTENT);

		if (lg->catalog_bid == NULL || lg->catalog_id == NULL || lg->dcatalog == NULL) {
			GDKerror("cannot create catalog bats");
			goto error;
		}
		if (debug & 1)
			fprintf(stderr, "#create %s catalog\n", fn);

		/* give the catalog bats names so we can find them
		 * next time */
		strconcat_len(bak, sizeof(bak), fn, "_catalog_bid", NULL);
		if (BBPrename(lg->catalog_bid, bak) < 0) {
			goto error;
		}

		strconcat_len(bak, sizeof(bak), fn, "_catalog_id", NULL);
		if (BBPrename(lg->catalog_id, bak) < 0) {
			goto error;
		}

		strconcat_len(bak, sizeof(bak), fn, "_dcatalog", NULL);
		if (BBPrename(lg->dcatalog, bak) < 0) {
			goto error;
		}

		if (!LOG_DISABLED(lg)) {
			if (GDKcreatedir(filename) != GDK_SUCCEED) {
				GDKerror("cannot create directory for log file %s\n", filename);
				goto error;
			}
			if (log_create_types_file(lg, filename, true) != GDK_SUCCEED)
				goto error;
		}

		BBPretain(lg->catalog_bid->batCacheid);
		BBPretain(lg->catalog_id->batCacheid);
		BBPretain(lg->dcatalog->batCacheid);

		if (bm_subcommit(lg) != GDK_SUCCEED) {
			/* cannot commit catalog, so remove log */
			MT_remove(filename);
			BBPrelease(lg->catalog_bid->batCacheid);
			BBPrelease(lg->catalog_id->batCacheid);
			BBPrelease(lg->dcatalog->batCacheid);
			goto error;
		}
	} else {
		/* find the persistent catalog. As non persistent bats
		 * require a logical reference we also add a logical
		 * reference for the persistent bats */
		BUN p, q;
		BAT *b, *o, *d;

		assert(!lg->inmemory);

		/* the catalog exists, and so should the log file */
		if (fp == NULL && !LOG_DISABLED(lg)) {
			GDKerror("There is a logger catalog, but no log file.\n");
			goto error;
		}
		if (fp != NULL) {
			/* check_version always closes fp */
			if (check_version(lg, fp, fn, logdir, filename, &needsnew) != GDK_SUCCEED) {
				fp = NULL;
				goto error;
			}
			readlogs = true;
			fp = NULL;
		}

		if (lg->catalog_bid == NULL && lg->catalog_id == NULL && lg->dcatalog == NULL) {
			b = BATdescriptor(catalog_bid);
			if (b == NULL) {
				GDKerror("inconsistent database, catalog does not exist");
				goto error;
			}

			strconcat_len(bak, sizeof(bak), fn, "_catalog_id", NULL);
			catalog_id = BBPindex(bak);
			o = BATdescriptor(catalog_id);
			if (o == NULL) {
				BBPunfix(b->batCacheid);
				GDKerror("inconsistent database, catalog_id does not exist");
				goto error;
			}

			strconcat_len(bak, sizeof(bak), fn, "_dcatalog", NULL);
			dcatalog = BBPindex(bak);
			d = BATdescriptor(dcatalog);
			if (d == NULL) {
				GDKerror("cannot create dcatalog bat");
				BBPunfix(b->batCacheid);
				BBPunfix(o->batCacheid);
				goto error;
			}

			lg->catalog_bid = b;
			lg->catalog_id = o;
			lg->dcatalog = d;
			const log_bid *bids = (const log_bid *) Tloc(lg->catalog_bid, 0);
			BATloop(lg->catalog_bid, p, q) {
				bat bid = bids[p];
				oid pos = p;

				if (BBPretain(bid) == 0 && /* any bid in the catalog_bid, needs one logical ref */
				    BUNfnd(lg->dcatalog, &pos) == BUN_NONE &&
				    BUNappend(lg->dcatalog, &pos, false) != GDK_SUCCEED)
					goto error;
			}
		}
		BBPretain(lg->catalog_bid->batCacheid);
		BBPretain(lg->catalog_id->batCacheid);
		BBPretain(lg->dcatalog->batCacheid);
	}
	lg->catalog_cnt = logbat_new(TYPE_lng, 1, TRANSIENT);
	if (lg->catalog_cnt == NULL) {
		GDKerror("failed to create catalog_cnt bat");
		goto error;
	}
	lg->catalog_lid = logbat_new(TYPE_lng, 1, TRANSIENT);
	if (lg->catalog_lid == NULL) {
		GDKerror("failed to create catalog_lid bat");
		goto error;
	}
	if (bm_get_counts(lg) != GDK_SUCCEED)
		goto error;

	strconcat_len(bak, sizeof(bak), fn, "_seqs_id", NULL);
	if (BBPindex(bak)) {
		lg->seqs_id = BATdescriptor(BBPindex(bak));
		strconcat_len(bak, sizeof(bak), fn, "_seqs_val", NULL);
		lg->seqs_val = BATdescriptor(BBPindex(bak));
		strconcat_len(bak, sizeof(bak), fn, "_dseqs", NULL);
		lg->dseqs = BATdescriptor(BBPindex(bak));
	} else {
		lg->seqs_id = logbat_new(TYPE_int, 1, PERSISTENT);
		lg->seqs_val = logbat_new(TYPE_lng, 1, PERSISTENT);
		lg->dseqs = logbat_new(TYPE_oid, 1, PERSISTENT);
		if (lg->seqs_id == NULL ||
		    lg->seqs_val == NULL ||
		    lg->dseqs == NULL) {
			GDKerror("Logger_new: cannot create seqs bats");
			goto error;
		}

		strconcat_len(bak, sizeof(bak), fn, "_seqs_id", NULL);
		if (BBPrename(lg->seqs_id, bak) < 0) {
			goto error;
		}

		strconcat_len(bak, sizeof(bak), fn, "_seqs_val", NULL);
		if (BBPrename(lg->seqs_val, bak) < 0) {
			goto error;
		}

		strconcat_len(bak, sizeof(bak), fn, "_dseqs", NULL);
		if (BBPrename(lg->dseqs, bak) < 0) {
			goto error;
		}
		needcommit = true;
	}
	dbg = GDKdebug;
	GDKdebug &= ~CHECKMASK;
	if (needcommit && bm_commit(lg) != GDK_SUCCEED) {
		GDKerror("Logger_new: commit failed");
		goto error;
	}
	GDKdebug = dbg;

	if (readlogs) {
		ulng log_id = lg->saved_id+1;
		if (log_readlogs(lg, filename) != GDK_SUCCEED) {
			goto error;
		}
		if (lg->postfuncp && (*lg->postfuncp)(lg->funcdata, lg) != GDK_SUCCEED)
			goto error;
		if (needsnew) {
			if (GDKmove(0, lg->dir, LOGFILE, NULL, lg->dir, LOGFILE, "bak", true) != GDK_SUCCEED) {
				TRC_CRITICAL(GDK, "couldn't move log to log.bak\n");
				return GDK_FAIL;
			}
			if (log_create_types_file(lg, filename, false) != GDK_SUCCEED) {
				TRC_CRITICAL(GDK, "couldn't write new log\n");
				return GDK_FAIL;
			}
		}
		dbg = GDKdebug;
		GDKdebug &= ~CHECKMASK;
		if (log_commit(lg) != GDK_SUCCEED) {
			goto error;
		}
		GDKdebug = dbg;
		for( ; log_id <= lg->saved_id; log_id++)
			(void)log_cleanup(lg, log_id);  /* ignore error of removing file */
		if (needsnew &&
		    GDKunlink(0, lg->dir, LOGFILE, "bak") != GDK_SUCCEED) {
			TRC_CRITICAL(GDK, "couldn't remove old log.bak file\n");
			return GDK_FAIL;
		}
	} else {
		lg->id = lg->saved_id+1;
	}
	return GDK_SUCCEED;
  error:
	if (fp)
		fclose(fp);
	logbat_destroy(lg->catalog_bid);
	logbat_destroy(lg->catalog_id);
	logbat_destroy(lg->dcatalog);
	logbat_destroy(lg->seqs_id);
	logbat_destroy(lg->seqs_val);
	logbat_destroy(lg->dseqs);
	ATOMIC_DESTROY(&lg->refcount);
	MT_lock_destroy(&lg->lock);
	MT_lock_destroy(&lg->rotation_lock);
	MT_sema_destroy(&lg->flush_queue_semaphore);
	MT_lock_destroy(&lg->flush_lock);
	MT_lock_destroy(&lg->flush_queue_lock);
	GDKfree(lg->fn);
	GDKfree(lg->dir);
	GDKfree(lg->local_dir);
	GDKfree(lg->buf);
	GDKfree(lg);
	GDKdebug = dbg;
	return GDK_FAIL;
}

/* Initialize a new logger
 * It will load any data in the logdir and persist it in the BATs*/
static logger *
log_new(int debug, const char *fn, const char *logdir, int version, preversionfix_fptr prefuncp, postversionfix_fptr postfuncp, void *funcdata)
{
	logger *lg;
	char filename[FILENAME_MAX];

	if (!GDKinmemory(0) && MT_path_absolute(logdir)) {
		TRC_CRITICAL(GDK, "logdir must be relative path\n");
		return NULL;
	}

	lg = GDKmalloc(sizeof(struct logger));
	if (lg == NULL) {
		TRC_CRITICAL(GDK, "allocating logger structure failed\n");
		return NULL;
	}

	*lg = (logger) {
		.inmemory = GDKinmemory(0),
		.debug = debug,
		.version = version,
		.prefuncp = prefuncp,
		.postfuncp = postfuncp,
		.funcdata = funcdata,

		.id = 0,
		.saved_id = getBBPlogno(), 		/* get saved log numer from bbp */
		.saved_tid = (int)getBBPtransid(), 	/* get saved transaction id from bbp */
	};

	/* probably open file and check version first, then call call old logger code */
	if (snprintf(filename, sizeof(filename), "%s%c%s%c", logdir, DIR_SEP, fn, DIR_SEP) >= FILENAME_MAX) {
		TRC_CRITICAL(GDK, "filename is too large\n");
		GDKfree(lg);
		return NULL;
	}
	lg->fn = GDKstrdup(fn);
	lg->dir = GDKstrdup(filename);
	lg->bufsize = 64*1024;
	lg->buf = GDKmalloc(lg->bufsize);
	if (lg->fn == NULL || lg->dir == NULL || lg->buf == NULL) {
		TRC_CRITICAL(GDK, "strdup failed\n");
		GDKfree(lg->fn);
		GDKfree(lg->dir);
		GDKfree(lg->buf);
		GDKfree(lg);
		return NULL;
	}
	if (lg->debug & 1) {
		fprintf(stderr, "#log_new dir set to %s\n", lg->dir);
	}

	ATOMIC_INIT(&lg->refcount, 0);
	MT_lock_init(&lg->lock, fn);
	MT_lock_init(&lg->rotation_lock, "rotation_lock");
	MT_sema_init(&lg->flush_queue_semaphore, FLUSH_QUEUE_SIZE, "flush_queue_semaphore");
	MT_lock_init(&lg->flush_lock, "flush_lock");
	MT_lock_init(&lg->flush_queue_lock, "flush_queue_lock");

	// flush variables
	lg->flush_queue_begin = 0;
	lg->flush_queue_length = 0;

	if (log_load(debug, fn, logdir, lg, filename) == GDK_SUCCEED) {
		return lg;
	}
	return NULL;
}

void
log_destroy(logger *lg)
{
	for (logged_range *p = lg->pending; p; ){
		logged_range *n = p->next;
		GDKfree(p);
		p = n;
	}
	if (LOG_DISABLED(lg)) {
		lg->saved_id = lg->id;
		lg->saved_tid = lg->tid;
		log_commit(lg);
	}
	if (lg->catalog_bid) {
		log_lock(lg);
		BUN p, q;
		BAT *b = lg->catalog_bid;

		/* free resources */
		const log_bid *bids = (const log_bid *) Tloc(b, 0);
		BATloop(b, p, q) {
			bat bid = bids[p];

			BBPrelease(bid);
		}

		BBPrelease(lg->catalog_bid->batCacheid);
		BBPrelease(lg->catalog_id->batCacheid);
		BBPrelease(lg->dcatalog->batCacheid);
		logbat_destroy(lg->catalog_bid);
		logbat_destroy(lg->catalog_id);
		logbat_destroy(lg->dcatalog);

		logbat_destroy(lg->catalog_cnt);
		logbat_destroy(lg->catalog_lid);
		log_unlock(lg);
	}
	ATOMIC_DESTROY(&lg->refcount);
	MT_lock_destroy(&lg->lock);
	MT_lock_destroy(&lg->rotation_lock);
	MT_sema_destroy(&lg->flush_queue_semaphore);
	MT_lock_destroy(&lg->flush_lock);
	MT_lock_destroy(&lg->flush_queue_lock);
	GDKfree(lg->fn);
	GDKfree(lg->dir);
	GDKfree(lg->buf);
	log_close_input(lg);
	log_close_output(lg);
	GDKfree(lg);
}

/* Create a new logger */
logger *
log_create(int debug, const char *fn, const char *logdir, int version, preversionfix_fptr prefuncp, postversionfix_fptr postfuncp, void *funcdata)
{
	logger *lg;
	lg = log_new(debug, fn, logdir, version, prefuncp, postfuncp, funcdata);
	if (lg == NULL)
		return NULL;
	if (lg->debug & 1) {
		printf("# Started processing logs %s/%s version %d\n",fn,logdir,version);
		fflush(stdout);
	}
	if (lg->debug & 1) {
		printf("# Finished processing logs %s/%s\n",fn,logdir);
		fflush(stdout);
	}
	if (GDKsetenv("recovery", "finished") != GDK_SUCCEED) {
		log_destroy(lg);
		return NULL;
	}
	if (log_open_output(lg) != GDK_SUCCEED) {
		log_destroy(lg);
		return NULL;
	}
	return lg;
}

static ulng
log_next_logfile(logger *lg, ulng ts)
{
	if (!lg->pending || !lg->pending->next)
		return 0;
	if (lg->pending->last_ts <= ts)
		return lg->pending->id;
	return 0;
}

static void
log_cleanup_range(logger *lg)
{
	logged_range *p = lg->pending;
	if (p) {
		log_lock(lg);
		lg->pending = p->next;
		log_unlock(lg);
		GDKfree(p);
	}
}

gdk_return
log_activate(logger *lg)
{
	MT_lock_set(&lg->rotation_lock);
	log_lock(lg);
	if (lg->end > 0 && lg->saved_id+1 == lg->id) {
		lg->id++;
		log_close_output(lg);
		/* start new file */
		if (log_open_output(lg) != GDK_SUCCEED) {
			log_unlock(lg);
			MT_lock_unset(&lg->rotation_lock);
			return GDK_FAIL;
		}
	}
	log_unlock(lg);
	MT_lock_unset(&lg->rotation_lock);
	return GDK_SUCCEED;
}

gdk_return
log_flush(logger *lg, ulng ts)
{
	ulng lid = log_next_logfile(lg, ts);
	if (LOG_DISABLED(lg)) {
		lg->saved_id = lid;
		lg->saved_tid = lg->tid;
		if (lid)
			log_cleanup_range(lg);
		if (log_commit(lg) != GDK_SUCCEED)
			TRC_ERROR(GDK, "failed to commit");
		return GDK_SUCCEED;
	}
	if (lg->saved_id >= lid)
		return GDK_SUCCEED;
	MT_lock_set(&lg->rotation_lock);
	ulng lgid = lg->id;
	MT_lock_unset(&lg->rotation_lock);
	if (lg->saved_id+1 >= lgid) /* logger should first release the file */
		return GDK_SUCCEED;
	log_return res = LOG_OK;
	while(lg->saved_id < lid && res == LOG_OK) {
		if (lg->saved_id >= lgid)
			break;
		if (!lg->input_log) {
			char *filename;
			char id[32];
			if (snprintf(id, sizeof(id), LLFMT, lg->saved_id+1) >= (int) sizeof(id)) {
				TRC_CRITICAL(GDK, "log_id filename is too large\n");
				return GDK_FAIL;
			}
			if (!(filename = GDKfilepath(BBPselectfarm(PERSISTENT, 0, offheap), lg->dir, LOGFILE, id)))
				return GDK_FAIL;
			if (strlen(filename) >= FILENAME_MAX) {
				GDKerror("Logger filename path is too large\n");
				GDKfree(filename);
				return GDK_FAIL;
			}

			bool filemissing = false;
			if (log_open_input(lg, filename, &filemissing) != GDK_SUCCEED) {
				GDKfree(filename);
				return GDK_FAIL;
			}
			GDKfree(filename);
		}
		/* we read the full file because skipping is impossible with current log format */
		log_lock(lg);
		lg->flushing = 1;
		res = log_read_transaction(lg);
		lg->flushing = 0;
		log_unlock(lg);
		if (res == LOG_EOF) {
			log_close_input(lg);
			res = LOG_OK;
		}
		if (res != LOG_ERR) {
			lg->saved_id++;
			if (log_commit(lg) != GDK_SUCCEED) {
				TRC_ERROR(GDK, "failed to commit");
				res = LOG_ERR;
			}

			/* remove old log file */
			if (res != LOG_ERR) {
				if (log_cleanup(lg, lg->saved_id) != GDK_SUCCEED)
					res = LOG_ERR;
			}
		}
	}
	if (lid && res == LOG_OK)
		log_cleanup_range(lg);
	return res == LOG_ERR ? GDK_FAIL : GDK_SUCCEED;
}

/* Clean-up write-ahead log files already persisted in the BATs, leaving only the most recent one.
 * Only the bak- files are deleted for the preserved WAL files.
 */
lng
log_changes(logger *lg)
{
<<<<<<< HEAD
	MT_lock_set(&lg->rotation_lock);
	lng changes = lg->id - lg->saved_id - 1;
	MT_lock_unset(&lg->rotation_lock);
	return changes;
=======
	return LOG_DISABLED(lg) ? 0 : (lg->id - lg->saved_id - 1);
>>>>>>> 561b53ef
}

int
log_sequence(logger *lg, int seq, lng *id)
{
	log_lock(lg);
	BUN p = log_find(lg->seqs_id, lg->dseqs, seq);

	if (p != BUN_NONE) {
		*id = *(lng *) Tloc(lg->seqs_val, p);

		log_unlock(lg);
		return 1;
	}
	log_unlock(lg);
	return 0;
}

gdk_return
log_constant(logger *lg, int type, ptr val, log_id id, lng offset, lng cnt)
{
	bte tpe = find_type(lg, type);
	gdk_return ok = GDK_SUCCEED;
	logformat l;
	lng nr;
	l.flag = LOG_UPDATE_CONST;
	l.id = id;
	nr = cnt;

	if (LOG_DISABLED(lg) || !nr) {
		/* logging is switched off */
		if (nr) {
			log_lock(lg);
			ok = la_bat_update_count(lg, id, offset+cnt, lg->tid);
			log_unlock(lg);
		}
		return ok;
	}

	gdk_return (*wt) (const void *, stream *, size_t) = BATatoms[type].atomWrite;

	if (log_write_format(lg, &l) != GDK_SUCCEED ||
	    !mnstr_writeLng(lg->output_log, nr) ||
	    mnstr_write(lg->output_log, &tpe, 1, 1) != 1 ||
	    !mnstr_writeLng(lg->output_log, offset)) {
		(void) ATOMIC_DEC(&lg->refcount);
		ok = GDK_FAIL;
		goto bailout;
	}

	ok = wt(val, lg->output_log, 1);

	if (lg->debug & 1)
		fprintf(stderr, "#Logged %d " LLFMT " inserts\n", id, nr);

  bailout:
	if (ok != GDK_SUCCEED) {
		const char *err = mnstr_peek_error(lg->output_log);
		TRC_CRITICAL(GDK, "write failed%s%s\n", err ? ": " : "", err ? err : "");
	}
	return ok;
}

static gdk_return
string_writer(logger *lg, BAT *b, lng offset, lng nr)
{
	size_t bufsz = lg->bufsize, resize = 0;
	BUN end = (BUN)(offset + nr);
	char *buf = lg->buf;
	gdk_return res = GDK_SUCCEED;

	if (!buf)
		return GDK_FAIL;
	BATiter bi = bat_iterator(b);
	BUN p = (BUN)offset;
	for ( ; p < end; ) {
		size_t sz = 0;
		if (resize) {
			if (!(buf = GDKrealloc(lg->buf, resize))) {
				res = GDK_FAIL;
				break;
			}
			lg->buf = buf;
			lg->bufsize = bufsz = resize;
			resize = 0;
		}
		char *dst = buf;
		for(; p < end && sz < bufsz; p++) {
			const char *s = BUNtvar(bi, p);
			size_t len = strlen(s)+1;
			if ((sz+len) > bufsz) {
				if (len > bufsz)
					resize = len+bufsz;
				break;
			} else {
				memcpy(dst, s, len);
				dst += len;
				sz += len;
			}
		}
		if (sz && (!mnstr_writeLng(lg->output_log, (lng) sz) || mnstr_write(lg->output_log, buf, sz, 1) != 1)) {
			res = GDK_FAIL;
			break;
		}
	}
	bat_iterator_end(&bi);
	return res;
}

static gdk_return
internal_log_bat(logger *lg, BAT *b, log_id id, lng offset, lng cnt, int sliced, lng total_cnt)
{
	bte tpe = find_type(lg, b->ttype);
	gdk_return ok = GDK_SUCCEED;
	logformat l;
	BUN p;
	lng nr;
	l.flag = LOG_UPDATE_BULK;
	l.id = id;
	nr = cnt;

	if (LOG_DISABLED(lg) || !nr) {
		/* logging is switched off */
		lg->end += nr;
		if (nr)
			return la_bat_update_count(lg, id, offset+cnt, lg->tid);
		return GDK_SUCCEED;
	}

	gdk_return (*wt) (const void *, stream *, size_t) = BATatoms[b->ttype].atomWrite;

	if (lg->total_cnt == 0) // signals single bulk message or first part of bat logged in parts
		if (log_write_format(lg, &l) != GDK_SUCCEED ||
			!mnstr_writeLng(lg->output_log, total_cnt?total_cnt:cnt) ||
			mnstr_write(lg->output_log, &tpe, 1, 1) != 1 ||
			!mnstr_writeLng(lg->output_log, total_cnt?-1:offset)) { /* offset = -1 indicates bat was logged in parts */
			ok = GDK_FAIL;
			goto bailout;
		}
	if (!total_cnt) total_cnt = cnt;
	lg->total_cnt += cnt;

	if (lg->total_cnt == total_cnt) // This is the last to be logged part of this bat, we can already reset the total_cnt
		lg->total_cnt = 0;

	/* if offset is just for the log, but BAT is already sliced, reset offset */
	if (sliced)
		offset = 0;
	if (b->ttype == TYPE_msk) {
		BATiter bi = bat_iterator(b);
		if (offset % 32 == 0) {
			if (!mnstr_writeIntArray(lg->output_log, (int *) ((char *) bi.base + offset / 32), (size_t) ((nr + 31) / 32)))
				ok = GDK_FAIL;
		} else {
			for (lng i = 0; i < nr; i += 32) {
				uint32_t v = 0;
				for (int j = 0; j < 32 && i + j < nr; j++)
					v |= (uint32_t) Tmskval(&bi, (BUN) (offset + i + j)) << j;
				if (!mnstr_writeInt(lg->output_log, (int) v)) {
					ok = GDK_FAIL;
					break;
				}
			}
		}
		bat_iterator_end(&bi);
	} else if (b->ttype < TYPE_str && !isVIEW(b)) {
		BATiter bi = bat_iterator(b);
		const void *t = BUNtail(bi, (BUN)offset);

		ok = wt(t, lg->output_log, (size_t)nr);
		bat_iterator_end(&bi);
	} else if (b->ttype == TYPE_str) {
		/* efficient string writes */
		ok = string_writer(lg, b, offset, nr);
	} else {
		BATiter bi = bat_iterator(b);
		BUN end = (BUN)(offset+nr);
		for (p = (BUN)offset; p < end && ok == GDK_SUCCEED; p++) {
			const void *t = BUNtail(bi, p);

			ok = wt(t, lg->output_log, 1);
		}
		bat_iterator_end(&bi);
	}

	if (lg->debug & 1)
		fprintf(stderr, "#Logged %d " LLFMT " inserts\n", id, nr);

  bailout:
	if (ok != GDK_SUCCEED) {
		(void) ATOMIC_DEC(&lg->refcount);
		const char *err = mnstr_peek_error(lg->output_log);
		TRC_CRITICAL(GDK, "write failed%s%s\n", err ? ": " : "", err ? err : "");
	}
	return ok;
}

/*
 * Changes made to the BAT descriptor should be stored in the log
 * files.  Actually, we need to save the descriptor file, perhaps we
 * should simply introduce a versioning scheme.
 */
gdk_return
log_bat_persists(logger *lg, BAT *b, log_id id)
{
	log_lock(lg);
	bte ta = find_type(lg, b->ttype);
	logformat l;

	if (log_add_bat(lg, b, id, -1) != GDK_SUCCEED) {
		log_unlock(lg);
		if (!LOG_DISABLED(lg))
			(void) ATOMIC_DEC(&lg->refcount);
		return GDK_FAIL;
	}

	l.flag = LOG_CREATE;
	l.id = id;
	if (!LOG_DISABLED(lg)) {
		if (log_write_format(lg, &l) != GDK_SUCCEED ||
		    mnstr_write(lg->output_log, &ta, 1, 1) != 1) {
			log_unlock(lg);
			(void) ATOMIC_DEC(&lg->refcount);
			return GDK_FAIL;
		}
	}
	lg->end++;
	if (lg->debug & 1)
		fprintf(stderr, "#persists id (%d) bat (%d)\n", id, b->batCacheid);
	gdk_return r = internal_log_bat(lg, b, id, 0, BATcount(b), 0, 0);
	log_unlock(lg);
	if (r != GDK_SUCCEED)
		(void) ATOMIC_DEC(&lg->refcount);
	return r;
}

gdk_return
log_bat_transient(logger *lg, log_id id)
{
	log_lock(lg);
	log_bid bid = internal_find_bat(lg, id, -1);
	logformat l;

	l.flag = LOG_DESTROY;
	l.id = id;

	if (!LOG_DISABLED(lg)) {
		if (log_write_format(lg, &l) != GDK_SUCCEED) {
			TRC_CRITICAL(GDK, "write failed\n");
			log_unlock(lg);
			(void) ATOMIC_DEC(&lg->refcount);
			return GDK_FAIL;
		}
	}
	lg->end++;
	if (lg->debug & 1)
		fprintf(stderr, "#Logged destroyed bat (%d) %d\n", id,
				bid);
	lg->end += BATcount(BBPquickdesc(bid));
	gdk_return r =  log_del_bat(lg, bid);
	log_unlock(lg);
	if (r != GDK_SUCCEED)
		(void) ATOMIC_DEC(&lg->refcount);
	return r;
}

static gdk_return
log_bat_group(logger *lg, log_id id)
{
	if (LOG_DISABLED(lg))
		return GDK_SUCCEED;

	logformat l;
	l.flag = LOG_BAT_GROUP;
	l.id = id;
	log_lock(lg);
	gdk_return r = log_write_format(lg, &l);
	log_unlock(lg);
	return r;
}

gdk_return
log_bat_group_start(logger *lg, log_id id) {
	/*positive table id represent start of logged table*/
	return log_bat_group(lg, id);
}

gdk_return
log_bat_group_end(logger *lg, log_id id) {
	/*negative table id represent end of logged table*/
	return log_bat_group(lg, -id);
}

gdk_return
log_bat(logger *lg, BAT *b, log_id id, lng offset, lng cnt, lng total_cnt)
{
	log_lock(lg);
	gdk_return r = internal_log_bat(lg, b, id, offset, cnt, 0, total_cnt);
	log_unlock(lg);
	return r;
}

gdk_return
log_delta(logger *lg, BAT *uid, BAT *uval, log_id id)
{
	log_lock(lg);
	bte tpe = find_type(lg, uval->ttype);
	gdk_return ok = GDK_SUCCEED;
	logformat l;
	BUN p;
	lng nr;

	if (BATtdense(uid)) {
		ok = internal_log_bat(lg, uval, id, uid->tseqbase, BATcount(uval), 1, 0);
		log_unlock(lg);
		if (!LOG_DISABLED(lg) && ok != GDK_SUCCEED)
			(void) ATOMIC_DEC(&lg->refcount);
		return ok;
	}

	assert(uid->ttype == TYPE_oid || uid->ttype == TYPE_void);

	l.flag = LOG_UPDATE;
	l.id = id;
	nr = (BATcount(uval));
	assert(nr);

	lg->end += nr;
	if (LOG_DISABLED(lg)) {
		/* logging is switched off */
		log_unlock(lg);
		return GDK_SUCCEED;
	}

	BATiter vi = bat_iterator(uval);
	gdk_return (*wh) (const void *, stream *, size_t) = BATatoms[TYPE_oid].atomWrite;
	gdk_return (*wt) (const void *, stream *, size_t) = BATatoms[uval->ttype].atomWrite;

	if (log_write_format(lg, &l) != GDK_SUCCEED ||
	    !mnstr_writeLng(lg->output_log, nr) ||
	     mnstr_write(lg->output_log, &tpe, 1, 1) != 1){
		ok = GDK_FAIL;
		goto bailout;
	}
	for (p = 0; p < BATcount(uid) && ok == GDK_SUCCEED; p++) {
		const oid id = BUNtoid(uid, p);

		ok = wh(&id, lg->output_log, 1);
	}
	if (uval->ttype == TYPE_msk) {
		if (!mnstr_writeIntArray(lg->output_log, vi.base, (BATcount(uval) + 31) / 32))
			ok = GDK_FAIL;
	} else if (uval->ttype < TYPE_str && !isVIEW(uval)) {
		const void *t = BUNtail(vi, 0);

		ok = wt(t, lg->output_log, (size_t)nr);
	} else if (uval->ttype == TYPE_str) {
		/* efficient string writes */
		ok = string_writer(lg, uval, 0, nr);
	} else {
		for (p = 0; p < BATcount(uid) && ok == GDK_SUCCEED; p++) {
			const void *val = BUNtail(vi, p);

			ok = wt(val, lg->output_log, 1);
		}
	}

	if (lg->debug & 1)
		fprintf(stderr, "#Logged %d " LLFMT " inserts\n", id, nr);

  bailout:
	bat_iterator_end(&vi);
	if (ok != GDK_SUCCEED) {
		const char *err = mnstr_peek_error(lg->output_log);
		TRC_CRITICAL(GDK, "write failed%s%s\n", err ? ": " : "", err ? err : "");
		(void) ATOMIC_DEC(&lg->refcount);
	}
	log_unlock(lg);
	return ok;
}

#define DBLKSZ		8192
#define SEGSZ		(64*DBLKSZ)

#define LOG_MINI	(LL_CONSTANT(2)*1024)
#define LOG_LARGE	(LL_CONSTANT(2)*1024*1024*1024)

static gdk_return
new_logfile(logger *lg)
{
	assert(!LOG_DISABLED(lg));


	const lng log_large = (GDKdebug & FORCEMITOMASK)?LOG_MINI:LOG_LARGE;

	gdk_return result = GDK_SUCCEED;
	MT_lock_set(&lg->rotation_lock);
	const lng p = (lng) getfilepos(getFile(lg->output_log));
	if (p == -1) {
		MT_lock_unset(&lg->rotation_lock);
		return GDK_FAIL;
	}
	if (( p > log_large || (lg->end*1024) > log_large )) {
		if (ATOMIC_GET(&lg->refcount) == 1) {
			lg->id++;
			log_close_output(lg);
			result = log_open_output(lg);
			lg->request_rotation = false;
		}
		else {
			// Delegate wal rotation to next writer or last flusher.
			lg->request_rotation = true;
		}
	}
	MT_lock_unset(&lg->rotation_lock);
	return result;
}

gdk_return
log_tend(logger *lg)
{
	if (lg->debug & 1)
		fprintf(stderr, "#log_tend %d\n", lg->tid);

	lg->end++;
	if (LOG_DISABLED(lg)) {
		return GDK_SUCCEED;
	}

	gdk_return result;
	logformat l;
	l.flag = LOG_END;
	l.id = lg->tid;

	if ((result = log_write_format(lg, &l)) != GDK_SUCCEED)
		(void) ATOMIC_DEC(&lg->refcount);
	return result;
}
static int
request_number_flush_queue(logger *lg) {
	// Semaphore protects ring buffer structure in queue against overflowing
	static unsigned int _number = 0;
	int result;
	MT_sema_down(&lg->flush_queue_semaphore);
	MT_lock_set(&lg->flush_queue_lock);
	result = ++_number;
	const int end = (lg->flush_queue_begin + lg->flush_queue_length) % FLUSH_QUEUE_SIZE;
	lg->flush_queue[end] = _number;
	lg->flush_queue_length++;
	MT_lock_unset(&lg->flush_queue_lock);

	return result;
}

static void
left_truncate_flush_queue(logger *lg, int limit) {
	MT_lock_set(&lg->flush_queue_lock);
	lg->flush_queue_begin = (lg->flush_queue_begin + limit) % FLUSH_QUEUE_SIZE;
	lg->flush_queue_length -= limit;
	MT_lock_unset(&lg->flush_queue_lock);

	for (int i = 0; i < limit; i++)
		MT_sema_up(&lg->flush_queue_semaphore);
}

static int
number_in_flush_queue(logger *lg, unsigned int number) {
	MT_lock_set(&lg->flush_queue_lock);
	const int fql = lg->flush_queue_length;
	MT_lock_unset(&lg->flush_queue_lock);
	for (int i = 0; i < fql; i++) {
		const int idx = (lg->flush_queue_begin + i) % FLUSH_QUEUE_SIZE;
		if (lg->flush_queue[idx] == number) {
			return 1;
		}
	}
	return 0;
}

static int
flush_queue_length(logger *lg) {
	MT_lock_set(&lg->flush_queue_lock);
	const int fql = lg->flush_queue_length;
	MT_lock_unset(&lg->flush_queue_lock);
	return fql;
}

static gdk_return
log_tdone(logger *lg, ulng commit_ts)
{
	if (lg->debug & 1)
		fprintf(stderr, "#log_tdone " LLFMT "\n", commit_ts);

	if (lg->current) {
		lg->current->last_ts = commit_ts;
	}
	return GDK_SUCCEED;
}

gdk_return
log_tflush(logger* lg, ulng log_file_id, ulng commit_ts) {

	if (lg->flushnow) {
		lg->flushnow = 0;
		log_tdone(lg, commit_ts);
		return log_commit(lg);
	}

	if (LOG_DISABLED(lg)) {
		return GDK_SUCCEED;
	}

	if (log_file_id == lg->id) {
		unsigned int number = request_number_flush_queue(lg);

		MT_lock_set(&lg->flush_lock);
		/* the transaction is not yet flushed */
		if (number_in_flush_queue(lg, number)) {
			/* number of transactions in the group commit */
			const int fqueue_length = flush_queue_length(lg);
			/* flush + fsync */
			if (mnstr_flush(lg->output_log, MNSTR_FLUSH_DATA) ||
					(!(GDKdebug & NOSYNCMASK) && mnstr_fsync(lg->output_log)) ||
					new_logfile(lg) != GDK_SUCCEED) {
				/* flush failed */
				MT_lock_unset(&lg->flush_lock);
				(void) ATOMIC_DEC(&lg->refcount);
				return GDK_FAIL;
			}
			else {
				/* flush succeeded */
				left_truncate_flush_queue(lg, fqueue_length);
			}
		}
		/* else the transaction was already flushed in a group commit.
		 * No need to do anything */
	}
	/* else the log file has already rotated and hence my wal messages are already flushed.
	 * No need to do anything */


	log_tdone(lg, commit_ts);
	(void) ATOMIC_DEC(&lg->refcount);
	MT_lock_unset(&lg->flush_lock);

	return GDK_SUCCEED;
}

static gdk_return
log_tsequence_(logger *lg, int seq, lng val)
{
	logformat l;

	if (LOG_DISABLED(lg))
		return GDK_SUCCEED;
	l.flag = LOG_SEQ;
	l.id = seq;

	if (lg->debug & 1)
		fprintf(stderr, "#log_tsequence_ (%d," LLFMT ")\n", seq, val);

	if (log_write_format(lg, &l) != GDK_SUCCEED ||
	    !mnstr_writeLng(lg->output_log, val)) {
		TRC_CRITICAL(GDK, "write failed\n");
		(void) ATOMIC_DEC(&lg->refcount);
		return GDK_FAIL;
	}
	return GDK_SUCCEED;
}

/* a transaction in it self */
gdk_return
log_tsequence(logger *lg, int seq, lng val)
{
	BUN p;

	if (lg->debug & 1)
		fprintf(stderr, "#log_tsequence (%d," LLFMT ")\n", seq, val);

	log_lock(lg);
	MT_lock_set(&lg->seqs_id->theaplock);
	BUN inserted = lg->seqs_id->batInserted;
	MT_lock_unset(&lg->seqs_id->theaplock);
	if ((p = log_find(lg->seqs_id, lg->dseqs, seq)) != BUN_NONE &&
	    p >= inserted) {
		assert(lg->seqs_val->hseqbase == 0);
		if (BUNreplace(lg->seqs_val, p, &val, false) != GDK_SUCCEED) {
			log_unlock(lg);
			return GDK_FAIL;
		}
	} else {
		if (p != BUN_NONE) {
			oid pos = p;
			if (BUNappend(lg->dseqs, &pos, false) != GDK_SUCCEED) {
				log_unlock(lg);
				return GDK_FAIL;
			}
		}
		if (BUNappend(lg->seqs_id, &seq, false) != GDK_SUCCEED ||
		    BUNappend(lg->seqs_val, &val, false) != GDK_SUCCEED) {
			log_unlock(lg);
			return GDK_FAIL;
		}
	}
	gdk_return r = log_tsequence_(lg, seq, val);
	log_unlock(lg);
	return r;
}

static gdk_return
bm_commit(logger *lg)
{
	BUN p;
	log_lock(lg);
	BAT *b = lg->catalog_bid;
	const log_bid *bids;

	bids = (log_bid *) Tloc(b, 0);
	for (p = b->batInserted; p < BATcount(b); p++) {
		log_bid bid = bids[p];
		BAT *lb;

		assert(bid);
		if ((lb = BATdescriptor(bid)) == NULL ||
		    BATmode(lb, false) != GDK_SUCCEED) {
			TRC_WARNING(GDK, "Failed to set bat (%d%s) persistent\n", bid, !lb?" gone":"");
			logbat_destroy(lb);
			log_unlock(lg);
			return GDK_FAIL;
		}

		assert(lb->batRestricted != BAT_WRITE);
		logbat_destroy(lb);

		if (lg->debug & 1)
			fprintf(stderr, "#bm_commit: create %d (%d)\n",
				bid, BBP_lrefs(bid));
	}
	log_unlock(lg);
	return bm_subcommit(lg);
}

static gdk_return
log_add_bat(logger *lg, BAT *b, log_id id, int tid)
{
	log_bid bid = internal_find_bat(lg, id, tid);
	lng cnt = 0;
	lng lid = lng_nil;

	assert(b->batRestricted != BAT_WRITE ||
	       b == lg->catalog_bid ||
	       b == lg->catalog_id ||
	       b == lg->dcatalog ||
	       b == lg->seqs_id ||
	       b == lg->seqs_val ||
	       b == lg->dseqs);
	assert(b->batRole == PERSISTENT);
	if (bid) {
		if (bid != b->batCacheid) {
			if (log_del_bat(lg, bid) != GDK_SUCCEED)
				return GDK_FAIL;
		} else {
			return GDK_SUCCEED;
		}
	}
	bid = b->batCacheid;
	if (lg->debug & 1)
		fprintf(stderr, "#create %d\n", id);
	assert(log_find(lg->catalog_bid, lg->dcatalog, bid) == BUN_NONE);
	if (BUNappend(lg->catalog_bid, &bid, false) != GDK_SUCCEED ||
	    BUNappend(lg->catalog_id, &id, false) != GDK_SUCCEED ||
	    BUNappend(lg->catalog_cnt, &cnt, false) != GDK_SUCCEED ||
	    BUNappend(lg->catalog_lid, &lid, false) != GDK_SUCCEED)
		return GDK_FAIL;
	lg->cnt++;
	BBPretain(bid);
	return GDK_SUCCEED;
}

static gdk_return
log_del_bat(logger *lg, log_bid bid)
{
	BUN p = log_find(lg->catalog_bid, lg->dcatalog, bid);
	oid pos;
	lng lid = lg->tid;

	assert(p != BUN_NONE);
	if (p == BUN_NONE) {
		GDKerror("cannot find BAT\n");
		return GDK_FAIL;
	}

	pos = (oid) p;
	assert(lg->catalog_lid->hseqbase == 0);
	if (BUNreplace(lg->catalog_lid, p, &lid, false) != GDK_SUCCEED)
		return GDK_FAIL;
	if (BUNappend(lg->dcatalog, &pos, false) == GDK_SUCCEED) {
		lg->deleted++;
		return GDK_SUCCEED;
	}
	return GDK_FAIL;
}

log_bid
log_find_bat(logger *lg, log_id id)
{
	log_lock(lg);
	log_bid bid = internal_find_bat(lg, id, -1);
	log_unlock(lg);
	return bid;
}

gdk_return
log_tstart(logger *lg, bool flushnow, ulng *log_file_id)
{
	MT_lock_set(&lg->rotation_lock);
	log_lock(lg);
	if (flushnow || lg->request_rotation) {
		lg->id++;
		log_close_output(lg);
		/* start new file */
		if (log_open_output(lg) != GDK_SUCCEED) {
			log_unlock(lg);
			MT_lock_unset(&lg->rotation_lock);
			return GDK_FAIL;
		}
		lg->request_rotation = false;
		if (flushnow) {
			while (lg->saved_id+1 < lg->id) {
				log_unlock(lg);
				MT_lock_unset(&lg->rotation_lock);
				log_flush(lg, (1ULL<<63));
				MT_lock_set(&lg->rotation_lock);
				log_lock(lg);
			}
			lg->flushnow = flushnow;
		}
	}
	(void) ATOMIC_INC(&lg->refcount);
	*log_file_id = lg->id;
	lg->end++;

	if (LOG_DISABLED(lg)) {
		(void) ATOMIC_DEC(&lg->refcount);
		log_unlock(lg);
		MT_lock_unset(&lg->rotation_lock);
		return GDK_SUCCEED;
	}

	logformat l;
	l.flag = LOG_START;
	l.id = ++lg->tid;

	if (lg->debug & 1)
		fprintf(stderr, "#log_tstart %d\n", lg->tid);
	if (log_write_format(lg, &l) != GDK_SUCCEED) {
		(void) ATOMIC_DEC(&lg->refcount);
		log_unlock(lg);
		MT_lock_unset(&lg->rotation_lock);
		return GDK_FAIL;
	}

	log_unlock(lg);
	MT_lock_unset(&lg->rotation_lock);
	return GDK_SUCCEED;
}<|MERGE_RESOLUTION|>--- conflicted
+++ resolved
@@ -2373,14 +2373,12 @@
 lng
 log_changes(logger *lg)
 {
-<<<<<<< HEAD
+	if (LOG_DISABLED(lg))
+		return 0;
 	MT_lock_set(&lg->rotation_lock);
 	lng changes = lg->id - lg->saved_id - 1;
 	MT_lock_unset(&lg->rotation_lock);
 	return changes;
-=======
-	return LOG_DISABLED(lg) ? 0 : (lg->id - lg->saved_id - 1);
->>>>>>> 561b53ef
 }
 
 int
