--- conflicted
+++ resolved
@@ -2457,28 +2457,19 @@
 
 	gdk_return (*wt) (const void *, stream *, size_t) = BATatoms[type].atomWrite;
 
-<<<<<<< HEAD
+	log_lock(lg);
 	if (log_write_format(lg, &l) != GDK_SUCCEED ||
 	    !mnstr_writeLng(lg->output_log, nr) ||
 	    mnstr_write(lg->output_log, &tpe, 1, 1) != 1 ||
 	    !mnstr_writeLng(lg->output_log, offset)) {
 		(void) ATOMIC_DEC(&lg->refcount);
-=======
-	if (is_row)
-		l.flag = tpe;
-	logger_lock(lg);
-	if (log_write_format(lg, &l) != GDK_SUCCEED ||
-	    (!is_row && !mnstr_writeLng(lg->output_log, nr)) ||
-	    (!is_row && mnstr_write(lg->output_log, &tpe, 1, 1) != 1) ||
-	    (!is_row && !mnstr_writeLng(lg->output_log, offset))) {
-		logger_unlock(lg);
->>>>>>> 562ed47e
+		log_unlock(lg);
 		ok = GDK_FAIL;
 		goto bailout;
 	}
 
 	ok = wt(val, lg->output_log, 1);
-	logger_unlock(lg);
+	log_unlock(lg);
 
 	if (lg->debug & 1)
 		fprintf(stderr, "#Logged %d " LLFMT " inserts\n", id, nr);
@@ -2851,8 +2842,7 @@
 	const lng p = (lng) getfilepos(getFile(lg->output_log));
 	if (p == -1)
 		return GDK_FAIL;
-<<<<<<< HEAD
-	if (lg->drops > 100000 || p > log_large || (lg->end*1024) > log_large) {
+	if (((!lg->pending || !lg->pending->next) && lg->drops > 100000) || p > log_large || (lg->end*1024) > log_large) {
 		log_lock(lg);
 		if (ATOMIC_GET(&lg->refcount) == 1) {
 			lg->id++;
@@ -2865,12 +2855,6 @@
 			lg->request_rotation = true;
 		}
 		log_unlock(lg);
-=======
-	if (((!lg->pending || !lg->pending->next) && lg->drops > 100000) || p > log_large || (lg->end*1024) > log_large) {
-		lg->id++;
-		logger_close_output(lg);
-		return logger_open_output(lg);
->>>>>>> 562ed47e
 	}
 	return result;
 }
