/*
 * SPDX-License-Identifier: MPL-2.0
 *
 * This Source Code Form is subject to the terms of the Mozilla Public
 * License, v. 2.0.  If a copy of the MPL was not distributed with this
 * file, You can obtain one at http://mozilla.org/MPL/2.0/.
 *
 * Copyright 2024, 2025 MonetDB Foundation;
 * Copyright August 2008 - 2023 MonetDB B.V.;
 * Copyright 1997 - July 2008 CWI.
 */

#include "monetdb_config.h"
#include "gdk.h"
#include "gdk_private.h"
#include "gdk_logger.h"
#include "gdk_logger_internals.h"
#include "mutils.h"
#include <string.h>

static gdk_return log_add_bat(logger *lg, BAT *b, log_id id, int tid);
static gdk_return log_del_bat(logger *lg, log_bid bid);
/*
 * The logger uses a directory to store its log files. One master log
 * file stores information about the version of the logger and the
 * type mapping it uses. This file is a simple ascii file with the
 * following format:
 *  {6DIGIT-VERSION\n[id,type_name\n]*}
 * The transaction log files have a binary format.
 */

#define LOG_START	0
#define LOG_END		1
#define LOG_UPDATE_CONST	2
#define LOG_UPDATE_BULK	3
#define LOG_UPDATE	4
#define LOG_CREATE	5
#define LOG_DESTROY	6
#define LOG_SEQ		7
#define LOG_CLEAR	8	/* DEPRECATED */
#define LOG_BAT_GROUP	9
#define LOG_UPDATE_CB  10

#ifdef NATIVE_WIN32
#define getfilepos _ftelli64
#else
#ifdef HAVE_FSEEKO
#define getfilepos ftello
#else
#define getfilepos ftell
#endif
#endif

#define BATSIZE 0

#define LOG_DISABLED(lg) ((lg)->debug&128 || (lg)->inmemory || (lg)->flushnow)

static const char *log_commands[] = {
	"LOG_START",
	"LOG_END",
	"LOG_UPDATE_CONST",
	"LOG_UPDATE_BULK",
	"LOG_UPDATE",
	"LOG_CREATE",
	"LOG_DESTROY",
	"LOG_SEQ",
	"",			/* LOG_CLEAR IS DEPRECATED */
	"LOG_BAT_GROUP",
	"LOG_UPDATE_CB",
};

typedef struct logaction {
	int type;		/* type of change */
	lng nr;
	int tt;
	lng id;
	lng offset;
	log_id cid;		/* id of object */
	BAT *b;			/* temporary bat with changes */
	BAT *uid;		/* temporary bat with bun positions to update */
} logaction;

/* during the recover process a number of transactions could be active */
typedef struct trans {
	int tid;		/* transaction id */
	int sz;			/* sz of the changes array */
	int nr;			/* nr of changes */

	logaction *changes;

	struct trans *tr;
} trans;

typedef struct logformat_t {
	bte flag;
	int id;
} logformat;

typedef enum { LOG_OK, LOG_EOF, LOG_ERR } log_return;

static gdk_return bm_commit(logger *lg, logged_range *pending, uint32_t *updated, BUN maxupdated);
static gdk_return tr_grow(trans *tr);

#define log_lock(lg)	MT_lock_set(&(lg)->lock)
#define log_unlock(lg)	MT_lock_unset(&(lg)->lock)

static inline bte
find_type(logger *lg, int tpe)
{
	assert(tpe >= 0 && tpe < MAXATOMS);
	return lg->type_id[tpe];
}

static inline int
find_type_nr(logger *lg, bte tpe)
{
	int nr = lg->type_nr[tpe < 0 ? 256 + tpe : tpe];
	if (nr == 255)
		return -1;
	return nr;
}

static BUN
log_find(BAT *b, BAT *d, int val)
{
	BUN p;

	assert(b->ttype == TYPE_int);
	assert(d->ttype == TYPE_oid);
	BATiter bi = bat_iterator(b);
	if (BAThash(b) == GDK_SUCCEED) {
		MT_rwlock_rdlock(&b->thashlock);
		HASHloop_int(bi, b->thash, p, &val) {
			oid pos = p;
			if (BUNfnd(d, &pos) == BUN_NONE) {
				MT_rwlock_rdunlock(&b->thashlock);
				bat_iterator_end(&bi);
				return p;
			}
		}
		MT_rwlock_rdunlock(&b->thashlock);
	} else {		/* unlikely: BAThash failed */
		int *t = (int *) bi.base;

		for (p = 0; p < bi.count; p++) {
			if (t[p] == val) {
				oid pos = p;
				if (BUNfnd(d, &pos) == BUN_NONE) {
					bat_iterator_end(&bi);
					return p;
				}
			}
		}
	}
	bat_iterator_end(&bi);
	return BUN_NONE;
}

static log_bid
internal_find_bat(logger *lg, log_id id, int tid)
{
	BUN p;

	if (BAThash(lg->catalog_id) == GDK_SUCCEED) {
		BATiter cni = bat_iterator(lg->catalog_id);
		MT_rwlock_rdlock(&cni.b->thashlock);
		if (tid < 0) {
			HASHloop_int(cni, cni.b->thash, p, &id) {
				oid pos = p;
				if (BUNfnd(lg->dcatalog, &pos) == BUN_NONE) {
					MT_rwlock_rdunlock(&cni.b->thashlock);
					bat_iterator_end(&cni);
					return *(log_bid *) Tloc(lg->catalog_bid, p);
				}
			}
		} else {
			BUN cp = BUN_NONE;
			HASHloop_int(cni, cni.b->thash, p, &id) {
				lng lid = *(lng *) Tloc(lg->catalog_lid, p);
				if (lid != lng_nil && lid <= tid) {
					break;
				}
				cp = p;
			}
			if (cp != BUN_NONE) {
				MT_rwlock_rdunlock(&cni.b->thashlock);
				bat_iterator_end(&cni);
				return *(log_bid *) Tloc(lg->catalog_bid, cp);
			}
		}
		MT_rwlock_rdunlock(&cni.b->thashlock);
		bat_iterator_end(&cni);
		return 0;	/* not found */
	}
	return -1;		/* error creating hash */
}

static inline void
logbat_destroy(BAT *b)
{
	BBPreclaim(b);
}

static BAT *
logbat_new(int tt, BUN size, role_t role)
{
	BAT *nb = COLnew(0, tt, size, role);

	if (nb) {
		BBP_pid(nb->batCacheid) = 0;
		if (role == PERSISTENT) {
			BATmode(nb, false);
			nb = BATsetaccess(nb, BAT_READ);
		}
	} else {
		TRC_CRITICAL(GDK, "creating new BAT[%s]#" BUNFMT " failed\n", ATOMname(tt), size);
	}
	return nb;
}

static bool
log_read_format(logger *lg, logformat *data)
{
	assert(!lg->inmemory);
	if (mnstr_read(lg->input_log, &data->flag, 1, 1) == 1) {
		if (mnstr_readInt(lg->input_log, &data->id) == 1)
			return true;
		/* could only read part, so complain */
		TRC_CRITICAL(GDK, "read failed\n");
	}
	return false;
}

static gdk_return
log_write_format(logger *lg, logformat *data)
{
	assert(data->id || data->flag);
	assert(!lg->inmemory);
	assert(mnstr_errnr(lg->current->output_log) == MNSTR_NO__ERROR);
	if (mnstr_errnr(lg->current->output_log) == MNSTR_NO__ERROR &&
	    mnstr_write(lg->current->output_log, &data->flag, 1, 1) == 1 &&
	    mnstr_writeInt(lg->current->output_log, data->id))
		return GDK_SUCCEED;
	/* error message is generated by caller */
	return GDK_FAIL;
}

static log_return
log_read_seq(logger *lg, logformat *l)
{
	int seq = l->id;
	lng val;
	BUN p;

	assert(!lg->inmemory);
	if (mnstr_readLng(lg->input_log, &val) != 1) {
		TRC_CRITICAL(GDK, "read failed\n");
		return LOG_EOF;
	}
	if (lg->flushing)
		return LOG_OK;

	if ((p = log_find(lg->seqs_id, lg->dseqs, seq)) != BUN_NONE &&
	    p >= lg->seqs_id->batInserted) {
		assert(lg->seqs_val->hseqbase == 0);
		if (BUNreplace(lg->seqs_val, p, &val, true) != GDK_SUCCEED) {
			TRC_CRITICAL(GDK, "replace of %s_seqs_val failed\n", lg->fn);
			return LOG_ERR;
		}
	} else {
		if (p != BUN_NONE) {
			oid pos = p;
			if (BUNappend(lg->dseqs, &pos, true) != GDK_SUCCEED) {
				TRC_CRITICAL(GDK, "append to %s_dseqs failed\n", lg->fn);
				return LOG_ERR;
			}
		}
		if (BUNappend(lg->seqs_id, &seq, true) != GDK_SUCCEED ||
		    BUNappend(lg->seqs_val, &val, true) != GDK_SUCCEED) {
			TRC_CRITICAL(GDK, "append to %s_seqs_val/id failed\n", lg->fn);
			return LOG_ERR;
		}
	}
	return LOG_OK;
}

#if 0
static gdk_return
log_write_id(logger *lg, int id)
{
	assert(!lg->inmemory);
	assert(id >= 0);
	assert(mnstr_errnr(lg->current->output_log) == MNSTR_NO__ERROR);
	if (mnstr_errnr(lg->current->output_log) == MNSTR_NO__ERROR &&
	    mnstr_writeInt(lg->current->output_log, id))
		return GDK_SUCCEED;
	const char *err = mnstr_peek_error(lg->current->output_log);
	TRC_CRITICAL(GDK, "write failed%s%s\n", err ? ": " : "", err ? err : "");
	return GDK_FAIL;
}

static log_return
log_read_id(logger *lg, log_id *id)
{
	assert(!lg->inmemory);
	if (mnstr_readInt(lg->input_log, id) != 1) {
		TRC_CRITICAL(GDK, "read failed\n");
		return LOG_EOF;
	}
	return LOG_OK;
}
#endif

static log_return
string_reader(logger *lg, BAT *b, lng nr)
{
	size_t sz = 0;
	lng SZ = 0;
	log_return res = LOG_OK;

	while (nr && res == LOG_OK) {
		if (mnstr_readLng(lg->input_log, &SZ) != 1) {
			TRC_CRITICAL(GDK, "read failed\n");
			return LOG_EOF;
		}
		sz = (size_t) SZ;
		char *buf = lg->rbuf;
		if (lg->rbufsize < sz) {
			if (!(buf = GDKrealloc(lg->rbuf, sz))) {
				TRC_CRITICAL(GDK, "couldn't grow string buffer\n");
				return LOG_ERR;
			}
			lg->rbuf = buf;
			lg->rbufsize = sz;
		}

		if (mnstr_read(lg->input_log, buf, sz, 1) != 1) {
			TRC_CRITICAL(GDK, "read failed\n");
			return LOG_EOF;
		}
		/* handle strings */
		char *t = buf;
		/* chunked */
#define CHUNK_SIZE 1024
		char *strings[CHUNK_SIZE];
		int cur = 0;

		for (; nr > 0 && res == LOG_OK && t < (buf + sz); nr--) {
			strings[cur++] = t;
			if (cur == CHUNK_SIZE &&
			    b &&
			    BUNappendmulti(b, strings, cur, true) != GDK_SUCCEED) {
				TRC_CRITICAL(GDK, "append to string bat failed\n");
				res = LOG_ERR;
			}
			if (cur == CHUNK_SIZE)
				cur = 0;
			/* find next */
			while (*t)
				t++;
			t++;
		}
		if (cur &&
		    b &&
		    BUNappendmulti(b, strings, cur, true) != GDK_SUCCEED) {
			TRC_CRITICAL(GDK, "append to string bat failed\n");
			res = LOG_ERR;
		}
	}
	return res;
}


struct offset {
	lng os;		  /* offset within source BAT in logfile */
	lng nr;		  /* number of values to be copied */
	lng od;		  /* offset within destination BAT in database */
};

static log_return
log_read_updates(logger *lg, trans *tr, logformat *l, log_id id, BAT **cands, bool skip_entry)
{
	log_return res = LOG_OK;
	lng nr, pnr;
	bte type_id = -1;
	int tpe;

	assert(!lg->inmemory);
	TRC_DEBUG(WAL, "found %d %s", id, l->flag == LOG_UPDATE ? "update" : "update_buld");

	if (mnstr_readLng(lg->input_log, &nr) != 1 ||
	    mnstr_read(lg->input_log, &type_id, 1, 1) != 1) {
		TRC_CRITICAL(GDK, "read failed\n");
		return LOG_EOF;
	}

	pnr = nr;
	tpe = find_type_nr(lg, type_id);
	if (tpe >= 0) {
		BAT *uid = NULL;
		BAT *r = NULL;
		void *(*rt)(ptr, size_t *, stream *, size_t) = BATatoms[tpe].atomRead;
		lng offset;

		assert(nr <= (lng) BUN_MAX);
		if (!lg->flushing && !skip_entry && l->flag == LOG_UPDATE) {
			uid = COLnew(0, TYPE_oid, (BUN) nr, PERSISTENT);
			if (uid == NULL) {
				TRC_CRITICAL(GDK, "creating bat failed\n");
				return LOG_ERR;
			}
		}

		if (l->flag == LOG_UPDATE_CONST) {
			if (mnstr_readLng(lg->input_log, &offset) != 1) {
				TRC_CRITICAL(GDK, "read failed\n");
				return LOG_EOF;
			}
			if (cands) {
				/* This const range actually represents a segment of candidates corresponding to updated bat entries */

				if (BATcount(*cands) == 0 || lg->flushing || skip_entry) {
					/* when flushing, we only need the offset and count of the last segment of inserts. */
					assert((*cands)->ttype == TYPE_void);
					BATtseqbase(*cands, (oid) offset);
					BATsetcount(*cands, (BUN) nr);
				} else if (!lg->flushing && !skip_entry) {
					assert(BATcount(*cands) > 0);
					BAT *dense = BATdense(0, (oid) offset, (BUN) nr);
					BAT *newcands = NULL;
					if (!dense) {
						TRC_CRITICAL(GDK, "creating bat failed\n");
						res = LOG_ERR;
					} else if ((*cands)->ttype == TYPE_void) {
						if ((newcands = BATmergecand(*cands, dense))) {
							BBPreclaim(*cands);
							*cands = newcands;
						} else {
							TRC_CRITICAL(GDK, "creating bat failed\n");
							res = LOG_ERR;
						}
					} else {
						assert((*cands)->ttype == TYPE_oid);
						assert(BATcount(*cands) > 0);
						if (BATappend(*cands, dense, NULL, true) != GDK_SUCCEED) {
							TRC_CRITICAL(GDK, "appending to bat failed\n");
							res = LOG_ERR;
						}
					}
					BBPreclaim(dense);
				}

				/* We have to read the value to update the read cursor */
				size_t tlen = lg->rbufsize;
				void *t = rt(lg->rbuf, &tlen, lg->input_log, 1);
				if (t == NULL) {
					TRC_CRITICAL(GDK, "read failed\n");
					res = LOG_EOF;
				}
				return res;
			}
		} else if (l->flag == LOG_UPDATE_CB) {
			if (cands) {
				bool append = (!lg->flushing && !skip_entry);
				if (lg->flushing || skip_entry) {
					/* when flushing, we only need the offset and count of the last segment of inserts. */
					assert((*cands)->ttype == TYPE_void);
					BATtseqbase(*cands, (oid) 0);
					BATsetcount(*cands, (BUN) nr);
				}

<<<<<<< HEAD
				size_t snr = (size_t) nr;
=======
				BUN snr = (BUN) nr;
>>>>>>> 59754845
				BUN total = snr;

				if (append && (*cands)->ttype == TYPE_void) {
					BBPreclaim(*cands);
					*cands = COLnew(0, TYPE_oid, (BUN) nr, TRANSIENT);
				}
				oid *c = append?Tloc((*cands), 0):NULL;
<<<<<<< HEAD
				while(snr) {
=======
				while (snr) {
>>>>>>> 59754845
					if (mnstr_readLng(lg->input_log, &nr) != 1 ||
					    mnstr_readLng(lg->input_log, &offset) != 1) {
						TRC_CRITICAL(GDK, "read failed\n");
						return LOG_EOF;
					}
					size_t tlen = lg->rbufsize;
					void *t = rt(lg->rbuf, &tlen, lg->input_log, 1);
					if (t == NULL) {
						TRC_CRITICAL(GDK, "read failed\n");
						return LOG_EOF;
					} else if (append) {
						lg->rbuf = t;
						lg->rbufsize = tlen;
						for (BUN p = 0; p < (BUN) nr; p++)
<<<<<<< HEAD
							*c++ = offset++;
					}
					snr -= nr;
=======
							*c++ = (oid) offset++;
					}
					snr -= (BUN) nr;
>>>>>>> 59754845
				}
				if (append) {
					BATsetcount( *cands, total );
					(*cands)->tnonil = true;
					(*cands)->tnil = false;
					(*cands)->tseqbase = oid_nil;
					(*cands)->tkey = true;
					(*cands)->tsorted = true;
					(*cands)->trevsorted = false;
					(*cands)->tnorevsorted = 0;
					(*cands)->tmaxpos = (*cands)->tminpos = BUN_NONE;
				}
				return res;
			}
		}

		if (!lg->flushing && !skip_entry) {
			r = COLnew(0, tpe, (BUN) nr, PERSISTENT);
			if (r == NULL) {
				if (uid)
					BBPreclaim(uid);
				return LOG_ERR;
			}
		}

		if (l->flag == LOG_UPDATE_CONST) {
			size_t tlen = lg->rbufsize;
			void *t = rt(lg->rbuf, &tlen, lg->input_log, 1);
			if (t == NULL) {
				TRC_CRITICAL(GDK, "read failed\n");
				res = LOG_EOF;
			} else {
				lg->rbuf = t;
				lg->rbufsize = tlen;
				if (r) {
					for (BUN p = 0; p < (BUN) nr; p++) {
						if (BUNappend(r, t, true) != GDK_SUCCEED) {
							TRC_CRITICAL(GDK, "append to bat failed\n");
							res = LOG_ERR;
						}
					}
				}
			}
		} else if (l->flag == LOG_UPDATE_CB) {
<<<<<<< HEAD
			size_t snr = (size_t) nr;
=======
			BUN snr = (BUN) nr;
>>>>>>> 59754845

			uid = COLnew(0, TYPE_oid, (BUN) nr, TRANSIENT);
			if (r && uid == NULL) {
				if (r)
					BBPreclaim(r);
				return LOG_ERR;
			}
			oid *c = uid?Tloc(uid, 0):NULL;
			BUN total = snr;
<<<<<<< HEAD
			while(snr) {
=======
			while (snr) {
>>>>>>> 59754845
				if (mnstr_readLng(lg->input_log, &nr) != 1 ||
				    mnstr_readLng(lg->input_log, &offset) != 1) {
					if (r)
						BBPreclaim(r);
					TRC_CRITICAL(GDK, "read failed\n");
					return LOG_EOF;
				}
				size_t tlen = lg->rbufsize;
				void *t = rt(lg->rbuf, &tlen, lg->input_log, 1);
				if (t == NULL) {
					TRC_CRITICAL(GDK, "read failed\n");
					res = LOG_EOF;
				} else {
					lg->rbuf = t;
					lg->rbufsize = tlen;
					if (r) {
						for (BUN p = 0; p < (BUN) nr; p++) {
							if (BUNappend(r, t, true) != GDK_SUCCEED) {
								TRC_CRITICAL(GDK, "append to bat failed\n");
								res = LOG_ERR;
							}
<<<<<<< HEAD
							*c++ = offset++;
						}
					}
				}
				snr -= nr;
=======
							*c++ = (oid) offset++;
						}
					}
				}
				snr -= (BUN) nr;
>>>>>>> 59754845
			}
			if (uid) {
				BATsetcount( uid, total );
				uid->tnonil = true;
				uid->tnil = false;
				uid->tseqbase = oid_nil;
				uid->tkey = true;
				uid->tsorted = true;
				uid->trevsorted = false;
				uid->tnorevsorted = 0;
				uid->tmaxpos = uid->tminpos = BUN_NONE;
			}
			offset -= pnr;
			/* change into */
		} else if (l->flag == LOG_UPDATE_BULK) {
			if (mnstr_readLng(lg->input_log, &offset) != 1) {
				if (r)
					BBPreclaim(r);
				TRC_CRITICAL(GDK, "read failed\n");
				return LOG_EOF;
			}
			if (tpe == TYPE_msk) {
				if (r) {
					if (mnstr_readIntArray(lg->input_log, Tloc(r, 0), (size_t) ((nr + 31) / 32)))
						BATsetcount(r, (BUN) nr);
					else {
						TRC_CRITICAL(GDK, "read failed\n");
						res = LOG_EOF;
					}
				} else {
					size_t tlen = lg->rbufsize / sizeof(int);
					size_t cnt = 0, snr = (size_t) nr;
					snr = (snr + 31) / 32;
					assert(tlen);
					for (; res == LOG_OK && snr > 0; snr -= cnt) {
						cnt = snr > tlen ? tlen : snr;
						if (!mnstr_readIntArray(lg->input_log, lg->rbuf, cnt)) {
							TRC_CRITICAL(GDK, "read failed\n");
							res = LOG_EOF;
						}
					}
				}
			} else {
				if (!ATOMvarsized(tpe)) {
					size_t cnt = 0, snr = (size_t) nr;
					size_t tlen = lg->rbufsize / ATOMsize(tpe), ntlen = lg->rbufsize;
					assert(tlen);
					/* read in chunks of max
					 * BUFSIZE/width rows */
					for (; res == LOG_OK && snr > 0; snr -= cnt) {
						cnt = snr > tlen ? tlen : snr;
						void *t = rt(lg->rbuf, &ntlen, lg->input_log, cnt);

						if (t == NULL) {
							res = LOG_EOF;
							break;
						}
						assert(t == lg->rbuf);
						if (r && BUNappendmulti(r, t, cnt, true) != GDK_SUCCEED) {
							TRC_CRITICAL(GDK, "append to bat failed\n");
							res = LOG_ERR;
						}
					}
				} else if (tpe == TYPE_str) {
					/* efficient string */
					res = string_reader(lg, r, nr);
				} else {
					for (; res == LOG_OK && nr > 0; nr--) {
						size_t tlen = lg->rbufsize;
						void *t = rt(lg->rbuf, &tlen, lg->input_log, 1);

						if (t == NULL) {
							/* see if failure was due to
							 * malloc or something less
							 * serious (in the current
							 * context) */
							if (strstr(GDKerrbuf, "alloc") == NULL)
								res = LOG_EOF;
							else
								res = LOG_ERR;
							TRC_CRITICAL(GDK, "read failed\n");
						} else {
							lg->rbuf = t;
							lg->rbufsize = tlen;
							if (r && BUNappend(r, t, true) != GDK_SUCCEED) {
								TRC_CRITICAL(GDK, "append to bat failed\n");
								res = LOG_ERR;
							}
						}
					}
				}
			}
		} else {
			void *(*rh)(ptr, size_t *, stream *, size_t) = BATatoms[TYPE_oid].atomRead;
			void *hv = ATOMnil(TYPE_oid);
			offset = 0;

			if (hv == NULL) {
				TRC_CRITICAL(GDK, "read failed\n");
				res = LOG_EOF;
			}
			for (; res == LOG_OK && nr > 0; nr--) {
				size_t hlen = sizeof(oid);
				void *h = rh(hv, &hlen, lg->input_log, 1);
				if (h == NULL) {
					res = LOG_EOF;
					TRC_CRITICAL(GDK, "read failed\n");
					break;
				}
				assert(hlen == sizeof(oid));
				assert(h == hv);
				if ((uid && BUNappend(uid, h, true) != GDK_SUCCEED)) {
					TRC_CRITICAL(GDK, "append to bat failed\n");
					res = LOG_ERR;
				}
			}
			if (res == LOG_OK) {
				nr = pnr;
				if (tpe == TYPE_msk) {
					if (r) {
						if (mnstr_readIntArray(lg->input_log, Tloc(r, 0), (size_t) ((nr + 31) / 32)))
							BATsetcount(r, (BUN) nr);
						else {
							TRC_CRITICAL(GDK, "read failed\n");
							res = LOG_EOF;
						}
					} else {
						for (lng i = 0; i < nr; i += 32) {
							int v;
							switch (mnstr_readInt(lg->input_log, &v)) {
							case 1:
								continue;
							case 0:
								res = LOG_EOF;
								break;
							default:
								res = LOG_ERR;
								break;
							}
							TRC_CRITICAL(GDK, "read failed\n");
							break;
						}
					}
				} else if (tpe == TYPE_str) {
					/* efficient string */
					res = string_reader(lg, r, nr);
				} else {
					for (; res == LOG_OK && nr > 0; nr--) {
						size_t tlen = lg->rbufsize;
						void *t = rt(lg->rbuf, &tlen, lg->input_log, 1);

						if (t == NULL) {
							if (strstr(GDKerrbuf, "malloc") == NULL)
								res = LOG_EOF;
							else
								res = LOG_ERR;
							TRC_CRITICAL(GDK, "read failed\n");
						} else {
							lg->rbuf = t;
							lg->rbufsize = tlen;
							if ((r && BUNappend(r, t, true) != GDK_SUCCEED)) {
								TRC_CRITICAL(GDK, "append to bat failed\n");
								res = LOG_ERR;
							}
						}
					}
				}
			}
			GDKfree(hv);
		}

		if (res == LOG_OK && !skip_entry) {
			if (tr_grow(tr) == GDK_SUCCEED) {
				tr->changes[tr->nr].type = l->flag;
				if (l->flag == LOG_UPDATE_BULK && offset == -1) {
					assert(cands);	/* bat r is part of a group of bats logged together. */
					struct canditer ci;
					canditer_init(&ci, NULL, *cands);
					const oid first = canditer_peek(&ci);
					const oid last = canditer_last(&ci);
					offset = (lng) first;
					pnr = (lng) (last - first) + 1;
					if (!lg->flushing && !skip_entry) {
						assert(uid == NULL);
						uid = *cands;
						BBPfix((*cands)->batCacheid);
						tr->changes[tr->nr].type = LOG_UPDATE;
					}
				}
				if (uid && l->flag == LOG_UPDATE_CB) {
					assert(!cands);	/* TODO: This might change in the future. */
					tr->changes[tr->nr].type = LOG_UPDATE;
				} else if (l->flag == LOG_UPDATE_CONST || l->flag == LOG_UPDATE_CB) {
					assert(!cands);	/* TODO: This might change in the future. */
					tr->changes[tr->nr].type = LOG_UPDATE_BULK;
				}
				tr->changes[tr->nr].nr = pnr;
				tr->changes[tr->nr].tt = tpe;
				tr->changes[tr->nr].cid = id;
				tr->changes[tr->nr].offset = offset;
				tr->changes[tr->nr].b = r;
				tr->changes[tr->nr].uid = uid;
				tr->nr++;
			} else {
				TRC_CRITICAL(GDK, "memory allocation failed\n");
				res = LOG_ERR;
			}
		}
		if (res != LOG_OK) {
			if (r)
				BBPreclaim(r);
			if (cands && uid)
				BBPunfix((*cands)->batCacheid);
			else if (uid)
				BBPreclaim(uid);
		}
	} else {
		/* bat missing ERROR or ignore ? currently error. */
		TRC_CRITICAL(GDK, "unknown type\n");
		res = LOG_ERR;
	}
	return res;
}


static gdk_return
la_bat_update_count(logger *lg, log_id id, lng cnt, int tid)
{
	BATiter cni = bat_iterator_nolock(lg->catalog_id);

	if (BAThash(lg->catalog_id) == GDK_SUCCEED) {
		MT_rwlock_rdlock(&cni.b->thashlock);
		BUN p, cp = BUN_NONE;

		HASHloop_int(cni, cni.b->thash, p, &id) {
			lng lid = *(lng *) Tloc(lg->catalog_lid, p);

			if (lid != lng_nil && lid <= tid)
				break;
			cp = p;
		}
		if (cp != BUN_NONE) {
			lng ocnt = *(lng *) Tloc(lg->catalog_cnt, cp);
			assert(lg->catalog_cnt->hseqbase == 0);
			if (ocnt < cnt && BUNreplace(lg->catalog_cnt, cp, &cnt, false) != GDK_SUCCEED) {
				MT_rwlock_rdunlock(&cni.b->thashlock);
				return GDK_FAIL;
			}
		}
		MT_rwlock_rdunlock(&cni.b->thashlock);
		return GDK_SUCCEED;
	}
	return GDK_FAIL;
}

static gdk_return
la_bat_updates(logger *lg, logaction *la, int tid)
{
	log_bid bid = internal_find_bat(lg, la->cid, tid);
	BAT *b = NULL;

	if (bid < 0)
		return GDK_FAIL;
	if (!bid) {
		/* object already gone, nothing needed */
		return GDK_SUCCEED;
	}

	if (!lg->flushing) {
		b = BATdescriptor(bid);
		if (b == NULL)
			return GDK_FAIL;
	}
	BUN cnt = 0;
	if (la->type == LOG_UPDATE_BULK) {
		if (!lg->flushing) {
			cnt = BATcount(b);
			int is_msk = (b->ttype == TYPE_msk);
			/* handle offset 0 ie clear */
			if ( /* DISABLES CODE */ (0) && la->offset == 0 && cnt)
				BATclear(b, true);
			/* handle offset */
			if (cnt <= (BUN) la->offset) {
				msk t = 1;
				if (cnt < (BUN) la->offset) {	/* insert nils */
					const void *tv = (is_msk) ? &t : ATOMnilptr(b->ttype);
					lng i, d = la->offset - BATcount(b);
					for (i = 0; i < d; i++) {
						if (BUNappend(b, tv, true) != GDK_SUCCEED) {
							logbat_destroy(b);
							return GDK_FAIL;
						}
					}
				}
				if (BATcount(b) == (BUN) la->offset && BATappend(b, la->b, NULL, true) != GDK_SUCCEED) {
					logbat_destroy(b);
					return GDK_FAIL;
				}
			} else {
				BATiter vi = bat_iterator(la->b);
				BUN p, q;

				for (p = 0, q = (BUN) la->offset; p < (BUN) la->nr; p++, q++) {
					const void *t = BUNtail(vi, p);

					if (q < cnt) {
						if (b->tnosorted == q ||
						    b->tnosorted == q + 1)
							b->tnosorted = 0;
						if (b->tnorevsorted == q ||
						    b->tnorevsorted == q + 1)
							b->tnorevsorted = 0;
						if (b->tnokey[0] == q ||
						    b->tnokey[1] == q) {
							b->tnokey[0] = 0;
							b->tnokey[1] = 0;
						}
						if (b->tminpos == q)
							b->tminpos = BUN_NONE;
						if (b->tmaxpos == q)
							b->tmaxpos = BUN_NONE;
						b->tkey = false;
						b->tsorted = false;
						if (BUNreplace(b, q, t, true) != GDK_SUCCEED) {
							logbat_destroy(b);
							bat_iterator_end(&vi);
							return GDK_FAIL;
						}
					} else {
						if (BUNappend(b, t, true) != GDK_SUCCEED) {
							logbat_destroy(b);
							bat_iterator_end(&vi);
							return GDK_FAIL;
						}
					}
				}
				bat_iterator_end(&vi);
			}
		}
	} else if (la->type == LOG_UPDATE) {
		if (!lg->flushing && BATupdate(b, la->uid, la->b, true) != GDK_SUCCEED) {
			return GDK_FAIL;
		}
	}
	cnt = (BUN) (la->offset + la->nr);
	if (la_bat_update_count(lg, la->cid, cnt, tid) != GDK_SUCCEED) {
		if (b)
			logbat_destroy(b);
		return GDK_FAIL;
	}
	if (b)
		logbat_destroy(b);
	return GDK_SUCCEED;
}

static log_return
log_read_destroy(logger *lg, trans *tr, log_id id)
{
	(void) lg;
	assert(!lg->inmemory);
	if (tr_grow(tr) == GDK_SUCCEED) {
		tr->changes[tr->nr].type = LOG_DESTROY;
		tr->changes[tr->nr].cid = id;
		tr->nr++;
		return LOG_OK;
	}
	TRC_CRITICAL(GDK, "memory allocation failed\n");
	return LOG_ERR;
}

static gdk_return
la_bat_destroy(logger *lg, logaction *la, int tid)
{
	log_bid bid = internal_find_bat(lg, la->cid, tid);

	if (bid < 0)
		return GDK_FAIL;
	if (!bid) {
#ifndef NDEBUG
		GDKwarning("failed to find bid for object %d\n", la->cid);
#endif
		return GDK_SUCCEED;
	}
	if (bid && log_del_bat(lg, bid) != GDK_SUCCEED)
		return GDK_FAIL;
	return GDK_SUCCEED;
}

static log_return
log_read_create(logger *lg, trans *tr, log_id id)
{
	bte tt;
	int tpe;

	assert(!lg->inmemory);
	TRC_DEBUG(WAL, "create %d", id);

	if (mnstr_read(lg->input_log, &tt, 1, 1) != 1) {
		TRC_CRITICAL(GDK, "read failed\n");
		return LOG_EOF;
	}

	tpe = find_type_nr(lg, tt);
	/* read create */
	if (tr_grow(tr) == GDK_SUCCEED) {
		tr->changes[tr->nr].type = LOG_CREATE;
		tr->changes[tr->nr].tt = tpe;
		tr->changes[tr->nr].cid = id;
		tr->nr++;
		return LOG_OK;
	}
	TRC_CRITICAL(GDK, "memory allocation failed\n");
	return LOG_ERR;
}

static gdk_return
la_bat_create(logger *lg, logaction *la, int tid)
{
	BAT *b;

	/* formerly head column type, should be void */
	if ((b = COLnew(0, la->tt, BATSIZE, PERSISTENT)) == NULL)
		return GDK_FAIL;

	if (la->tt < 0)
		BATtseqbase(b, 0);

	if ((b = BATsetaccess(b, BAT_READ)) == NULL ||
	    log_add_bat(lg, b, la->cid, tid) != GDK_SUCCEED) {
		logbat_destroy(b);
		return GDK_FAIL;
	}
	logbat_destroy(b);
	return GDK_SUCCEED;
}

static gdk_return
log_write_new_types(logger *lg, FILE *fp)
{
	bte id = 0;

	/* write types and insert into bats */
	memset(lg->type_id, -1, sizeof(lg->type_id));
	memset(lg->type_nr, 255, sizeof(lg->type_nr));
	/* first the fixed sized types */
	for (int i = 0; i < GDKatomcnt; i++) {
		if (ATOMvarsized(i))
			continue;
		lg->type_id[i] = id;
		lg->type_nr[id] = i;
		if (fprintf(fp, "%d,%s\n", id, BATatoms[i].name) < 0)
			return GDK_FAIL;
		id++;
	}
	/* second the var sized types */
	id = -127;		/* start after nil */
	for (int i = 0; i < GDKatomcnt; i++) {
		if (!ATOMvarsized(i))
			continue;
		lg->type_id[i] = id;
		lg->type_nr[256 + id] = i;
		if (fprintf(fp, "%d,%s\n", id, BATatoms[i].name) < 0)
			return GDK_FAIL;
		id++;
	}
	return GDK_SUCCEED;
}

#define TR_SIZE		1024

static trans *
tr_create(trans *tr, int tid)
{
	trans *ntr = GDKmalloc(sizeof(trans));

	if (ntr == NULL)
		return NULL;
	ntr->tid = tid;
	ntr->sz = TR_SIZE;
	ntr->nr = 0;
	ntr->changes = GDKmalloc(sizeof(logaction) * TR_SIZE);
	if (ntr->changes == NULL) {
		GDKfree(ntr);
		return NULL;
	}
	ntr->tr = tr;
	return ntr;
}

static gdk_return
la_apply(logger *lg, logaction *c, int tid)
{
	gdk_return ret = GDK_SUCCEED;

	switch (c->type) {
	case LOG_UPDATE_BULK:
	case LOG_UPDATE:
		ret = la_bat_updates(lg, c, tid);
		break;
	case LOG_CREATE:
		if (!lg->flushing)
			ret = la_bat_create(lg, c, tid);
		break;
	case LOG_DESTROY:
		if (!lg->flushing)
			ret = la_bat_destroy(lg, c, tid);
		break;
	default:
		MT_UNREACHABLE();
	}
	return ret;
}

static void
la_destroy(logaction *c)
{
	if ((c->type == LOG_UPDATE || c->type == LOG_UPDATE_BULK) && c->b)
		logbat_destroy(c->b);
	if (c->type == LOG_UPDATE && c->uid)
		logbat_destroy(c->uid);
}

static gdk_return
tr_grow(trans *tr)
{
	if (tr->nr == tr->sz) {
		logaction *changes;
		tr->sz <<= 1;
		changes = GDKrealloc(tr->changes, tr->sz * sizeof(logaction));
		if (changes == NULL)
			return GDK_FAIL;
		tr->changes = changes;
	}
	/* cleanup the next */
	tr->changes[tr->nr].b = NULL;
	return GDK_SUCCEED;
}

static trans *
tr_destroy(trans *tr)
{
	trans *r = tr->tr;

	GDKfree(tr->changes);
	GDKfree(tr);
	return r;
}

static trans *
tr_abort_(logger *lg, trans *tr, int s)
{
	int i;

	(void) lg;

	TRC_DEBUG(WAL, "abort");

	for (i = s; i < tr->nr; i++)
		la_destroy(&tr->changes[i]);
	return tr_destroy(tr);
}

static trans *
tr_abort(logger *lg, trans *tr)
{
	return tr_abort_(lg, tr, 0);
}

static trans *
tr_commit(logger *lg, trans *tr, time_t *t)
{
	int i;

	TRC_INFO(WAL, "apply %d changes\n", tr->nr);
	time_t t0 = *t;

	for (i = 0; i < tr->nr; i++) {
		if (t0) {
			TRC_INFO_IF(WAL) {
				time_t t1 = time(NULL);
				/* not more than once every 10 seconds */
				if (t1 - t0 > 10) {
					t0 = t1;
					lng fpos = (lng) getfilepos(getFile(lg->input_log));
					if (fpos >= 0) {
						TRC_INFO_ENDIF(WAL, "still applying changes (%d%% done)\n",
							       i * 100 / tr->nr);
						GDKtracer_flush_buffer();
					}
				}
			}
		}
		if (la_apply(lg, &tr->changes[i], tr->tid) != GDK_SUCCEED) {
			TRC_CRITICAL(GDK, "aborting transaction\n");
			do {
				tr = tr_abort_(lg, tr, i);
			} while (tr != NULL);
			return (trans *) -1;
		}
		la_destroy(&tr->changes[i]);
	}
	*t = t0;
	lg->saved_tid = tr->tid;
	return tr_destroy(tr);
}

static gdk_return
log_read_types_file(logger *lg, FILE *fp, int version, bool *needsnew)
{
	int id = 0;
	char atom_name[IDLENGTH];
	bool seen_geom = false;

	/* scanf should use IDLENGTH somehow */
	while (fscanf(fp, "%d,%63s\n", &id, atom_name) == 2) {
		if (version < 52303 && strcmp(atom_name, "BAT") == 0) {
			*needsnew = true;
			continue;
		}
		if (version < 52304 && strcmp(atom_name, "color") == 0) {
			*needsnew = true;
			continue;
		}
		if (version < 52304 && strcmp(atom_name, "identifier") == 0) {
			*needsnew = true;
			continue;
		}
		if (version < 52304 && strcmp(atom_name, "wkba") == 0) {
			*needsnew = true;
			continue;
		}
		int i = ATOMindex(atom_name);

		if (id < -127 || id > 127 || i < 0) {
			GDKerror("unknown type in log file '%s'\n", atom_name);
			return GDK_FAIL;
		}
		seen_geom |= strcmp(atom_name, "mbr") == 0 || strcmp(atom_name, "wkb") == 0;
		lg->type_id[i] = (int8_t) id;
		lg->type_nr[id < 0 ? 256 + id : id] = i;
	}
#ifdef HAVE_GEOM
	if (!seen_geom && ATOMindex("mbr") > 0) {
		GDKerror("incompatible database: server supports GEOM, but database does not\n");
		return GDK_FAIL;
	}
#endif
	(void) seen_geom;
	return GDK_SUCCEED;
}


static gdk_return
log_create_types_file(logger *lg, const char *filename)
{
	FILE *fp;

	if ((fp = MT_fopen(filename, "w")) == NULL) {
		GDKerror("cannot create log file %s\n", filename);
		return GDK_FAIL;
	}
	if (fprintf(fp, "%06d\n\n", lg->version) < 0) {
		fclose(fp);
		GDKerror("writing log file %s failed", filename);
		if (MT_remove(filename) < 0)
			GDKsyserror("remove %s failed\n", filename);
		return GDK_FAIL;
	}

	if (log_write_new_types(lg, fp) != GDK_SUCCEED) {
		fclose(fp);
		GDKerror("writing log file %s failed", filename);
		if (MT_remove(filename) < 0)
			GDKsyserror("remove %s failed\n", filename);
		return GDK_FAIL;
	}
	if (fflush(fp) < 0 || (!(ATOMIC_GET(&GDKdebug) & NOSYNCMASK)
#if defined(_MSC_VER)
			       && _commit(_fileno(fp)) < 0
#elif defined(HAVE_FDATASYNC)
			       && fdatasync(fileno(fp)) < 0
#elif defined(HAVE_FSYNC)
			       && fsync(fileno(fp)) < 0
#endif
	    )) {
		GDKsyserror("flushing log file %s failed", filename);
		fclose(fp);
		if (MT_remove(filename) < 0)
			GDKsyserror("remove %s failed\n", filename);
		return GDK_FAIL;
	}
	if (fclose(fp) < 0) {
		GDKsyserror("closing log file %s failed", filename);
		if (MT_remove(filename) < 0)
			GDKsyserror("remove %s failed\n", filename);
		return GDK_FAIL;
	}
	return GDK_SUCCEED;
}

#define rotation_lock(lg)	MT_lock_set(&(lg)->rotation_lock)
#define rotation_unlock(lg)	MT_lock_unset(&(lg)->rotation_lock)
#define rotation_trylock(lg, ms) MT_lock_trytime(&(lg)->rotation_lock, ms)

static gdk_return
log_open_output(logger *lg)
{
	logged_range *new_range = (logged_range *) GDKmalloc(sizeof(logged_range));

	if (!new_range) {
		TRC_CRITICAL(GDK, "allocation failure\n");
		return GDK_FAIL;
	}
	if (!LOG_DISABLED(lg)) {
		char id[32];
		char filename[MAXPATH];

		if (snprintf(id, sizeof(id), LLFMT, lg->id) >= (int) sizeof(id)) {
			TRC_CRITICAL(GDK, "filename is too large\n");
			GDKfree(new_range);
			return GDK_FAIL;
		}
		if (GDKfilepath(filename, sizeof(filename), BBPselectfarm(PERSISTENT, 0, offheap), lg->dir, LOGFILE, id) != GDK_SUCCEED) {
			GDKfree(new_range);
			return GDK_FAIL;
		}

		TRC_INFO(WAL, "opening %s.%s", LOGFILE, id);
		new_range->output_log = open_wstream(filename);
		if (new_range->output_log) {
			short byteorder = 1234;
			mnstr_write(new_range->output_log, &byteorder, sizeof(byteorder), 1);
		}

		if (new_range->output_log == NULL || mnstr_errnr(new_range->output_log) != MNSTR_NO__ERROR) {
			TRC_CRITICAL(GDK, "creating %s failed: %s\n", filename, mnstr_peek_error(NULL));
			close_stream(new_range->output_log);
			GDKfree(new_range);
			return GDK_FAIL;
		}
	} else {
		new_range->output_log = NULL;
	}
	ATOMIC_INIT(&new_range->refcount, 1);
	ATOMIC_INIT(&new_range->last_ts, 0);
	ATOMIC_INIT(&new_range->flushed_ts, 0);
	ATOMIC_INIT(&new_range->drops, 0);
	new_range->id = lg->id;
	new_range->next = NULL;
	logged_range *current = lg->current;
	assert(current && current->next == NULL);
	new_range->cnt = current->cnt;
	current->next = new_range;
	lg->file_age = GDKusec();
	return GDK_SUCCEED;
}

static inline void
log_close_input(logger *lg)
{
	if (!lg->inmemory && lg->input_log) {
		TRC_DEBUG(WAL, "closing input log %s", mnstr_name(lg->input_log));
		close_stream(lg->input_log);
	}
	lg->input_log = NULL;
}

static inline void
log_close_output(logger *lg)
{
	if (!LOG_DISABLED(lg) && lg->current->output_log) {
		TRC_INFO(WAL, "closing output log %s", mnstr_name(lg->current->output_log));
		close_stream(lg->current->output_log);
	}
	lg->current->output_log = NULL;
}

static gdk_return
log_open_input(logger *lg, const char *filename, bool *filemissing)
{
	TRC_DEBUG(WAL, "opening input log %s", filename);
	lg->input_log = open_rstream(filename);

	/* if the file doesn't exist, there is nothing to be read back */
	if (lg->input_log == NULL || mnstr_errnr(lg->input_log) != MNSTR_NO__ERROR) {
		log_close_input(lg);
		*filemissing = true;
		return GDK_SUCCEED;
	}
	short byteorder;
	switch (mnstr_read(lg->input_log, &byteorder, sizeof(byteorder), 1)) {
	case -1:
		log_close_input(lg);
		TRC_CRITICAL(GDK, "read failed\n");
		return GDK_FAIL;
	case 0:
		/* empty file is ok */
		log_close_input(lg);
		return GDK_SUCCEED;
	case 1:
		/* if not empty, must start with correct byte order mark */
		if (byteorder != 1234) {
			TRC_CRITICAL(GDK, "incorrect byte order word in file %s\n", filename);
			log_close_input(lg);
			return GDK_FAIL;
		}
		break;
	}
	return GDK_SUCCEED;
}

static log_return
log_read_transaction(logger *lg, BAT *ids_to_omit, uint32_t *updated, BUN maxupdated, time_t *t)
{
	logformat l;
	trans *tr = NULL;
	log_return err = LOG_OK;
	bool ok = true;
	bool skip_entry = false;
	ATOMIC_BASE_TYPE dbg = ATOMIC_GET(&GDKdebug);
	time_t t0 = 0;
	size_t fs = 0;

	(void) maxupdated;	/* only used inside assert() */

	if (!lg->flushing)
		ATOMIC_AND(&GDKdebug, ~CHECKMASK);

	BAT *cands = NULL;	/* used in case of LOG_BAT_GROUP */

	if (t) {
		t0 = *t;
		fs = getFileSize(lg->input_log);
	}

	while (err == LOG_OK && (ok = log_read_format(lg, &l))) {
		if (t) {
			TRC_INFO_IF(WAL) {
				time_t t1 = time(NULL);
				/* not more than once every 10 seconds */
				if (t1 - t0 > 10) {
					t0 = t1;
					lng fpos = (lng) getfilepos(getFile(lg->input_log));
					if (fpos >= 0) {
						TRC_INFO_ENDIF(WAL, "still reading write-ahead log \"%s\" (%d%% done)\n",
							       mnstr_name(lg->input_log), (int) ((fpos * 100 + 50) / fs));
						GDKtracer_flush_buffer();
					}
				}
			}
		}
		if (l.flag == 0 && l.id == 0) {
			err = LOG_EOF;
			break;
		}

		TRC_DEBUG_IF(WAL) {
			if (l.flag > 0 && l.flag != LOG_CLEAR &&
			    l.flag < (bte) (sizeof(log_commands) / sizeof(log_commands[0])))
				TRC_DEBUG_ENDIF(WAL, "%s %d", log_commands[(int) l.flag], l.id);
			else
				TRC_DEBUG_ENDIF(WAL, "%d %d", l.flag, l.id);
		}
		skip_entry = (ids_to_omit && BUNfnd(ids_to_omit, &l.id) != BUN_NONE);
		switch (l.flag) {
		case LOG_UPDATE_CB:
		case LOG_UPDATE_CONST:
		case LOG_UPDATE_BULK:
		case LOG_UPDATE:
			if (skip_entry)
				break;
			/* fall through */
		case LOG_CREATE:
		case LOG_DESTROY:
			if (tr != NULL && updated && BAThash(lg->catalog_id) == GDK_SUCCEED) {
				BATiter cni = bat_iterator(lg->catalog_id);
				BUN p;
				BUN posnew = BUN_NONE;
				BUN posold = BUN_NONE;
				MT_rwlock_rdlock(&cni.b->thashlock);
				HASHloop_int(cni, cni.b->thash, p, &l.id) {
					lng lid = *(lng *) Tloc(lg->catalog_lid, p);
					if (lid == lng_nil || lid > tr->tid)
						posnew = p;
					else if (lid == tr->tid)
						posold = p;
				}
				MT_rwlock_rdunlock(&cni.b->thashlock);
				bat_iterator_end(&cni);
				/* Normally at this point, posnew is the
				 * location of the bat that this
				 * transaction is working on, and posold
				 * is the location of the previous
				 * version of the bat.  If LOG_CREATE,
				 * both are relevant, since the latter
				 * is the new bat, and the former is the
				 * to-be-destroyed bat.  For
				 * LOG_DESTROY, only posnew should be
				 * relevant, but for the other types, if
				 * the table is destroyed later in the
				 * same transaction, we need posold, and
				 * else (the normal case) we need
				 * posnew. */
				if (posnew != BUN_NONE) {
					assert(posnew < maxupdated);
					updated[posnew / 32] |= 1U << (posnew % 32);
				}
				if ((l.flag == LOG_CREATE || posnew == BUN_NONE) && posold != BUN_NONE) {
					assert(posold < maxupdated);
					updated[posold / 32] |= 1U << (posold % 32);
				}
			}
			break;
		default:
			/* do nothing */
			break;
		}
		/* the functions we call here can succeed (LOG_OK),
		 * but they can also fail for two different reasons:
		 * they can run out of input (LOG_EOF -- this is not
		 * serious, we just abort the remaining transactions),
		 * or some malloc or BAT update fails (LOG_ERR -- this
		 * is serious, we must abort the complete process);
		 * the latter failure causes the current function to
		 * return GDK_FAIL */
		switch (l.flag) {
		case LOG_START:
			assert(!lg->flushing || l.id <= lg->tid);
			if (!lg->flushing && l.id > lg->tid)
				lg->tid = l.id;	/* should only happen during initialization */
			if ((tr = tr_create(tr, l.id)) == NULL) {
				TRC_CRITICAL(GDK, "memory allocation failed\n");
				err = LOG_ERR;
				break;
			}
			TRC_DEBUG(WAL, "tstart %d\n", tr->tid);
			break;
		case LOG_END:
			if (tr == NULL)
				err = LOG_EOF;
			else if (tr->tid != l.id)	/* abort record */
				tr = tr_abort(lg, tr);
			else
				tr = tr_commit(lg, tr, &t0);
			break;
		case LOG_SEQ:
			err = log_read_seq(lg, &l);
			break;
		case LOG_UPDATE_CB:
		case LOG_UPDATE_CONST:
		case LOG_UPDATE_BULK:
		case LOG_UPDATE:
			if (tr == NULL)
				err = LOG_EOF;
			else {
				err = log_read_updates(lg, tr, &l, l.id, cands ? &cands : NULL, skip_entry);
			}
			break;
		case LOG_CREATE:
			if (tr == NULL)
				err = LOG_EOF;
			else
				err = log_read_create(lg, tr, l.id);
			break;
		case LOG_DESTROY:
			if (tr == NULL)
				err = LOG_EOF;
			else
				err = log_read_destroy(lg, tr, l.id);
			break;
		case LOG_BAT_GROUP:
			if (tr == NULL)
				err = LOG_EOF;
			else {
				if (l.id > 0) {
					/* START OF LOG_BAT_GROUP */
					cands = COLnew(0, TYPE_void, 0, SYSTRANS);
					if (!cands) {
						TRC_CRITICAL(GDK, "creating bat failed\n");
						err = LOG_ERR;
					}
				} else if (cands == NULL) {
					/* should have gone through the
					 * above option earlier */
					TRC_CRITICAL(GDK, "unexpected error\n");
					err = LOG_ERR;
				} else {
					/* END OF LOG_BAT_GROUP */
					BBPunfix(cands->batCacheid);
					cands = NULL;
				}
			}
			break;
		default:
			TRC_CRITICAL(GDK, "unrecognized log entry %d", l.flag);
			err = LOG_ERR;
		}
		if (tr == (trans *) -1) {
			/* message already generated by tr_commit */
			err = LOG_ERR;
			tr = NULL;
			break;
		}
	}
	while (tr) {
		TRC_WARNING(GDK, "aborting transaction\n");
		tr = tr_abort(lg, tr);
	}
	if (!lg->flushing)
		ATOMIC_SET(&GDKdebug, dbg);

	BBPreclaim(cands);
	if (t)
		*t = t0;
	if (!ok)
		return LOG_EOF;
	return err;
}

static gdk_return
log_readlog(logger *lg, const char *filename, BAT *ids_to_omit, bool *filemissing)
{
	log_return err = LOG_OK;
	time_t t0;

	assert(!lg->inmemory);

	gdk_return res = log_open_input(lg, filename, filemissing);
	if (!lg->input_log || res != GDK_SUCCEED)
		return res;
	t0 = time(NULL);
	TRC_INFO_IF(WAL) {
		TRC_INFO_ENDIF(WAL, "Start reading the write-ahead log '%s'\n", filename);
		GDKtracer_flush_buffer();
	}
	while (err != LOG_EOF && err != LOG_ERR) {
		err = log_read_transaction(lg, ids_to_omit, NULL, 0, &t0);
	}
	log_close_input(lg);
	lg->input_log = NULL;

	/* remaining transactions are not committed, ie abort */
	TRC_INFO_IF(WAL) {
		TRC_INFO_ENDIF(WAL, "Finished reading the write-ahead log '%s'\n", filename);
		GDKtracer_flush_buffer();
	}
	/* we cannot distinguish errors from incomplete transactions
	 * (even if we would log aborts in the logs). So we simply
	 * abort and move to the next log file */
	return err == LOG_ERR ? GDK_FAIL : GDK_SUCCEED;
}

static gdk_return
read_omitted_ids(const char *filename, BAT **ids_to_omit)
{
	gdk_return ret = GDK_FAIL;
	BAT *ids_bat = NULL;
	FILE *f = fopen(filename, "r");
	if (!f) {
		if (errno != ENOENT) {
			GDKsyserror("fopen %s failed\n", filename);
			goto end;
		}
		/* file does not exist, return NULL. */
		ids_bat = NULL;
		ret = GDK_SUCCEED;
		goto end;
	}

	ids_bat = COLnew(0, TYPE_int, 0, TRANSIENT);
	if (!ids_bat) {
		GDKerror("read_omitted_ids: cannot create bat");
		goto end;
	}
	while (1) {
		int id;
		if (fscanf(f, "%d", &id) == 1) {
			if (BUNappend(ids_bat, &id, true) != GDK_SUCCEED) {
				GDKerror("read_omitted_ids: cannot append to bat");
				goto end;
			}
		} else {
			break;
		}
	}
	if (ferror(f)) {
		GDKsyserror("fscanf %s failed\n", filename);
		goto end;
	}

	ret = GDK_SUCCEED;
end:
	if (f)
		fclose(f);
	if (ret == GDK_SUCCEED)
		*ids_to_omit = ids_bat;
	else if (ids_bat)
		BBPunfix(ids_bat->batCacheid);
	return ret;
}

/*
 * The log files are incrementally numbered, starting from 2. They are
 * processed in the same sequence.
 */
static gdk_return
log_readlogs(logger *lg, const char *filename)
{
	gdk_return ret = GDK_FAIL;
	char log_filename[FILENAME_MAX];
	BAT *ids_to_omit = NULL;

	assert(!lg->inmemory);
	TRC_DEBUG(WAL, "logger id is " LLFMT " last logger id is " LLFMT "\n", lg->id, lg->saved_id);

	if (snprintf(log_filename, sizeof(log_filename), "%s.omitted", filename) >= FILENAME_MAX) {
		GDKerror("Logger filename path is too large\n");
		goto end;
	}
	if (read_omitted_ids(log_filename, &ids_to_omit) != GDK_SUCCEED)
		goto end;

	if (lg->saved_id >= lg->id) {
		bool filemissing = false;

		lg->id = lg->saved_id + 1;
		gdk_return res = GDK_SUCCEED;
		while (res == GDK_SUCCEED && !filemissing) {
			if (snprintf(log_filename, sizeof(log_filename), "%s." LLFMT, filename, lg->id) >= FILENAME_MAX) {
				GDKerror("Logger filename path is too large\n");
				goto end;
			}
			res = log_readlog(lg, log_filename, ids_to_omit, &filemissing);
			if (!filemissing) {
				lg->saved_id++;
				lg->id++;
			}
		}
	}

	ret = GDK_SUCCEED;
end:
	if (ids_to_omit)
		BBPunfix(ids_to_omit->batCacheid);
	return ret;
}

static gdk_return
log_commit(logger *lg, logged_range *pending, uint32_t *updated, BUN maxupdated)
{
	TRC_DEBUG(WAL, "commit");

	return bm_commit(lg, pending, updated, maxupdated);
}

static gdk_return
check_version(logger *lg, FILE *fp, bool *needsnew)
{
	int version = 0;

	assert(!lg->inmemory);
	if (fscanf(fp, "%6d", &version) != 1) {
		GDKerror("Could not read the version number from the file '%s/log'.\n", lg->dir);
		fclose(fp);
		return GDK_FAIL;
	}
	if (version != lg->version) {
		if (lg->prefuncp == NULL ||
		    (*lg->prefuncp) (lg->funcdata, version, lg->version) != GDK_SUCCEED) {
			GDKerror("Incompatible database version %06d, "
				 "this server supports version %06d.\n%s",
				 version, lg->version,
				 version < lg->version ? "Maybe you need to upgrade to an intermediate release first.\n" : "");
			fclose(fp);
			return GDK_FAIL;
		}
		*needsnew = true;	/* we need to write a new log file */
	} else {
		lg->postfuncp = NULL;	/* don't call */
		*needsnew = false;	/* log file already up-to-date */
	}
	if (fgetc(fp) != '\n' ||	/* skip \n */
	    fgetc(fp) != '\n') {	/* skip \n */
		GDKerror("Badly formatted log file");
		fclose(fp);
		return GDK_FAIL;
	}
	if (log_read_types_file(lg, fp, version, needsnew) != GDK_SUCCEED) {
		fclose(fp);
		return GDK_FAIL;
	}
	fclose(fp);
	return GDK_SUCCEED;
}

static BAT *
bm_tids(BAT *b, BAT *d)
{
	BUN sz = BATcount(b);
	BAT *tids = BATdense(0, 0, sz);

	if (tids == NULL)
		return NULL;

	if (BATcount(d)) {
		BAT *diff = BATdiff(tids, d, NULL, NULL, false, false, BUN_NONE);
		logbat_destroy(tids);
		tids = diff;
	}
	return tids;
}


static gdk_return
log_switch_bat(BAT *old, BAT *new, const char *fn, const char *name)
{
	char bak[IDLENGTH];

	if (BATmode(old, true) != GDK_SUCCEED) {
		GDKerror("cannot convert old %s to transient", name);
		return GDK_FAIL;
	}
	if (strconcat_len(bak, sizeof(bak), fn, "_", name, NULL) >= sizeof(bak)) {
		GDKerror("name %s_%s too long\n", fn, name);
		return GDK_FAIL;
	}
	if (BBPrename(old, NULL) != 0 || BBPrename(new, bak) != 0) {
		GDKerror("rename (%s) failed\n", bak);
		return GDK_FAIL;
	}
	BBPretain(new->batCacheid);
	return GDK_SUCCEED;
}

static gdk_return
bm_get_counts(logger *lg)
{
	BUN p, q;
	const log_bid *bids = (const log_bid *) Tloc(lg->catalog_bid, 0);

	BATloop(lg->catalog_bid, p, q) {
		oid pos = p;
		lng cnt = 0;
		lng lid = lng_nil;

		if (BUNfnd(lg->dcatalog, &pos) == BUN_NONE) {
			BAT *b = BBPquickdesc(bids[p]);
			assert(b);
			cnt = BATcount(b);
		} else {
			lid = BBP_desc(bids[p])->batCacheid != 0 && log_find(lg->catalog_bid, lg->dcatalog, bids[p]) == BUN_NONE ? 1 : -1;
		}
		if (BUNappend(lg->catalog_cnt, &cnt, false) != GDK_SUCCEED)
			return GDK_FAIL;
		if (BUNappend(lg->catalog_lid, &lid, false) != GDK_SUCCEED)
			return GDK_FAIL;
	}
	return GDK_SUCCEED;
}

static int
subcommit_list_add(int next, bat *n, BUN *sizes, bat bid, BUN sz)
{
	assert(sz <= BBP_desc(bid)->batCount || sz == BUN_NONE);
	for (int i = 0; i < next; i++) {
		if (n[i] == bid) {
			sizes[i] = sz;
			return next;
		}
	}
	n[next] = bid;
	sizes[next++] = sz;
	return next;
}

static int
cleanup_and_swap(logger *lg, int *r, const log_bid *bids, lng *lids, lng *cnts,
		 BAT *catalog_bid, BAT *catalog_id, BAT *dcatalog, BUN cleanup)
{
	BAT *nbids, *noids, *ncnts, *nlids, *ndels;
	BUN p, q;
	int err = 0, rcnt = 0;

	BUN ocnt = BATcount(catalog_bid);
	nbids = logbat_new(TYPE_int, ocnt - cleanup, PERSISTENT);
	noids = logbat_new(TYPE_int, ocnt - cleanup, PERSISTENT);
	ncnts = logbat_new(TYPE_lng, ocnt - cleanup, SYSTRANS);
	nlids = logbat_new(TYPE_lng, ocnt - cleanup, SYSTRANS);
	ndels = logbat_new(TYPE_oid, BATcount(dcatalog) - cleanup, PERSISTENT);

	if (nbids == NULL || noids == NULL || ncnts == NULL || nlids == NULL || ndels == NULL) {
		logbat_destroy(nbids);
		logbat_destroy(noids);
		logbat_destroy(ncnts);
		logbat_destroy(nlids);
		logbat_destroy(ndels);
		return 0;
	}

	oid *poss = Tloc(dcatalog, 0);
	BATloop(dcatalog, p, q) {
		oid pos = poss[p];

		if (lids[pos] == lng_nil || lids[pos] > lg->saved_tid)
			continue;

		if (lids[pos] >= 0) {
			bat bid = bids[pos];
			BAT *lb = BBP_desc(bid);

			if (lb->batCacheid == 0 || BATmode(lb, true /*transient */ ) != GDK_SUCCEED) {
				GDKwarning("Failed to set bat(%d) transient\n", bid);
			} else {
				lids[pos] = -1;	/* mark as transient */
				r[rcnt++] = bid;
			}
		}
	}

	int *oids = (int *) Tloc(catalog_id, 0);
	q = BATcount(catalog_bid);
	for (p = 0; p < q && !err; p++) {
		bat col = bids[p];
		int nid = oids[p];
		lng lid = lids[p];
		lng cnt = cnts[p];
		oid pos = p;

		/* only project out the deleted with lid == -1
		 * update dcatalog */
		if (lid == -1)
			continue;	/* remove */

		if (BUNappend(nbids, &col, true) != GDK_SUCCEED ||
		    BUNappend(noids, &nid, true) != GDK_SUCCEED ||
		    BUNappend(nlids, &lid, false) != GDK_SUCCEED ||
		    BUNappend(ncnts, &cnt, false) != GDK_SUCCEED)
			err = 1;
		if (BUNfnd(lg->dcatalog, &pos) != BUN_NONE) {
			pos = (oid) (BATcount(nbids) - 1);
			if (BUNappend(ndels, &pos, true) != GDK_SUCCEED)
				err = 1;
		}
	}

	if (err) {
		logbat_destroy(nbids);
		logbat_destroy(noids);
		logbat_destroy(ndels);
		logbat_destroy(ncnts);
		logbat_destroy(nlids);
		return 0;
	}
	/* point of no return */
	if (log_switch_bat(catalog_bid, nbids, lg->fn, "catalog_bid") != GDK_SUCCEED ||
	    log_switch_bat(catalog_id, noids, lg->fn, "catalog_id") != GDK_SUCCEED ||
	    log_switch_bat(dcatalog, ndels, lg->fn, "dcatalog") != GDK_SUCCEED) {
		logbat_destroy(nbids);
		logbat_destroy(noids);
		logbat_destroy(ndels);
		logbat_destroy(ncnts);
		logbat_destroy(nlids);
		return -1;
	}
	r[rcnt++] = lg->catalog_bid->batCacheid;
	r[rcnt++] = lg->catalog_id->batCacheid;
	r[rcnt++] = lg->dcatalog->batCacheid;

	assert(BATcount(lg->dcatalog) - cleanup == BATcount(ndels));

	logbat_destroy(lg->catalog_bid);
	logbat_destroy(lg->catalog_id);
	logbat_destroy(lg->dcatalog);

	lg->catalog_bid = nbids;
	lg->catalog_id = noids;
	lg->dcatalog = ndels;

	/* failing to rename these two bats is not fatal */
	if (BBPrename(lg->catalog_cnt, NULL) != GDK_SUCCEED)
		GDKclrerr();
	if (BBPrename(lg->catalog_lid, NULL) != GDK_SUCCEED)
		GDKclrerr();
	BBPunfix(lg->catalog_cnt->batCacheid);
	BBPunfix(lg->catalog_lid->batCacheid);

	lg->catalog_cnt = ncnts;
	lg->catalog_lid = nlids;
	char bak[FILENAME_MAX];
	strconcat_len(bak, sizeof(bak), lg->fn, "_catalog_cnt", NULL);
	if (BBPrename(lg->catalog_cnt, bak) < 0)
		GDKclrerr();
	strconcat_len(bak, sizeof(bak), lg->fn, "_catalog_lid", NULL);
	if (BBPrename(lg->catalog_lid, bak) < 0)
		GDKclrerr();
	rotation_lock(lg);
	for (logged_range *p = lg->pending; p; p = p->next) {
		p->cnt -= cleanup;
	}
	rotation_unlock(lg);
	return rcnt;
}

/* this function is called with log_lock() held; it releases the lock
 * before returning */
static gdk_return
bm_subcommit(logger *lg, logged_range *pending, uint32_t *updated, BUN maxupdated)
{
	BUN cnt = pending ? pending->cnt : BATcount(lg->catalog_bid);
	BUN dcnt = BATcount(lg->dcatalog);
	BUN p, q;
	BAT *catalog_bid = lg->catalog_bid;
	BAT *catalog_id = lg->catalog_id;
	BAT *dcatalog = lg->dcatalog;
	BUN nn = 13 + cnt;
	bat *n = GDKmalloc(sizeof(bat) * nn);
	bat *r = GDKmalloc(sizeof(bat) * nn);
	BUN *sizes = GDKmalloc(sizeof(BUN) * nn);
	int i = 0, rcnt = 0;
	gdk_return res;
	const log_bid *bids;
	lng *cnts = NULL, *lids = NULL;
	BUN cleanup = 0;
	lng t0 = 0;

	if (n == NULL || r == NULL || sizes == NULL) {
		GDKfree(n);
		GDKfree(r);
		GDKfree(sizes);
		log_unlock(lg);
		return GDK_FAIL;
	}

	sizes[i] = 0;
	n[i++] = 0;		/* n[0] is not used */
	bids = (const log_bid *) Tloc(catalog_bid, 0);
	if (lg->catalog_cnt)
		cnts = (lng *) Tloc(lg->catalog_cnt, 0);
	if (lg->catalog_lid)
		lids = (lng *) Tloc(lg->catalog_lid, 0);
	BATloop(catalog_bid, p, q) {
		if (lids && lids[p] != lng_nil && lids[p] <= lg->saved_tid) {
			cleanup++;
			if (lids[p] == -1)
				continue;
			if (BUNfnd(dcatalog, &(oid){p}) == BUN_NONE &&
			    BUNappend(dcatalog, &(oid){p}, true) != GDK_SUCCEED) {
				while (BATcount(dcatalog) > dcnt) {
					if (BUNdelete(dcatalog, BATcount(dcatalog) - 1) != GDK_SUCCEED) {
						TRC_CRITICAL(WAL, "delete after failed append failed\n");
						break;
					}
				}
				GDKfree(n);
				GDKfree(r);
				GDKfree(sizes);
				log_unlock(lg);
				return GDK_FAIL;
			}
		}
		if (updated && p < maxupdated && (updated[p / 32] & (1U << (p % 32))) == 0) {
			continue;
		}
		bat col = bids[p];

		TRC_DEBUG(WAL, "new %s (%d)\n", BBP_logical(col), col);
		assert(col);
		sizes[i] = cnts ? (BUN) cnts[p] : 0;
		n[i++] = col;
	}
	/* now commit catalog, so it's also up to date on disk */
	sizes[i] = cnt;
	n[i++] = catalog_bid->batCacheid;
	sizes[i] = cnt;
	n[i++] = catalog_id->batCacheid;
	sizes[i] = BATcount(dcatalog);
	n[i++] = dcatalog->batCacheid;

	if (cleanup) {
		if ((rcnt = cleanup_and_swap(lg, r, bids, lids, cnts,
					     catalog_bid, catalog_id, dcatalog,
					     cleanup)) < 0) {
			GDKfree(n);
			GDKfree(r);
			GDKfree(sizes);
			log_unlock(lg);
			return GDK_FAIL;
		}
		cnt -= cleanup;
	}
	if (dcatalog != lg->dcatalog) {
		i = subcommit_list_add(i, n, sizes, lg->catalog_bid->batCacheid, cnt);
		i = subcommit_list_add(i, n, sizes, lg->catalog_id->batCacheid, cnt);
		i = subcommit_list_add(i, n, sizes, lg->dcatalog->batCacheid, BATcount(lg->dcatalog));
	}
	if (lg->seqs_id) {
		sizes[i] = BATcount(lg->seqs_id);
		n[i++] = lg->seqs_id->batCacheid;
		sizes[i] = BATcount(lg->seqs_id);
		n[i++] = lg->seqs_val->batCacheid;
	}
	if (!cleanup && lg->seqs_id && BATcount(lg->dseqs) > (BATcount(lg->seqs_id) / 2) && BATcount(lg->dseqs) > 10) {
		BAT *tids, *ids, *vals;

		tids = bm_tids(lg->seqs_id, lg->dseqs);
		if (tids == NULL) {
			GDKfree(n);
			GDKfree(r);
			GDKfree(sizes);
			log_unlock(lg);
			return GDK_FAIL;
		}
		ids = logbat_new(TYPE_int, BATcount(tids), PERSISTENT);
		vals = logbat_new(TYPE_lng, BATcount(tids), PERSISTENT);

		if (ids == NULL || vals == NULL) {
			logbat_destroy(tids);
			logbat_destroy(ids);
			logbat_destroy(vals);
			GDKfree(n);
			GDKfree(r);
			GDKfree(sizes);
			log_unlock(lg);
			return GDK_FAIL;
		}

		if (BATappend(ids, lg->seqs_id, tids, true) != GDK_SUCCEED ||
		    BATappend(vals, lg->seqs_val, tids, true) != GDK_SUCCEED) {
			logbat_destroy(tids);
			logbat_destroy(ids);
			logbat_destroy(vals);
			GDKfree(n);
			GDKfree(r);
			GDKfree(sizes);
			log_unlock(lg);
			return GDK_FAIL;
		}
		logbat_destroy(tids);
		BATclear(lg->dseqs, true);

		if (log_switch_bat(lg->seqs_id, ids, lg->fn, "seqs_id") != GDK_SUCCEED ||
		    log_switch_bat(lg->seqs_val, vals, lg->fn, "seqs_val") != GDK_SUCCEED) {
			logbat_destroy(ids);
			logbat_destroy(vals);
			GDKfree(n);
			GDKfree(r);
			GDKfree(sizes);
			log_unlock(lg);
			return GDK_FAIL;
		}
		i = subcommit_list_add(i, n, sizes, ids->batCacheid, BATcount(ids));
		i = subcommit_list_add(i, n, sizes, vals->batCacheid, BATcount(ids));

		if (BBP_lrefs(lg->seqs_id->batCacheid) > 0)
			r[rcnt++] = lg->seqs_id->batCacheid;
		if (BBP_lrefs(lg->seqs_val->batCacheid) > 0)
			r[rcnt++] = lg->seqs_val->batCacheid;

		logbat_destroy(lg->seqs_id);
		logbat_destroy(lg->seqs_val);

		lg->seqs_id = ids;
		lg->seqs_val = vals;
	}
	if (lg->seqs_id) {
		sizes[i] = BATcount(lg->dseqs);
		n[i++] = lg->dseqs->batCacheid;
	}

	assert((BUN) i <= nn);
	log_unlock(lg);
	TRC_DEBUG_IF(WAL)
		t0 = GDKusec();
	res = TMsubcommit_list(n, cnts ? sizes : NULL, i, lg->saved_id);
	TRC_DEBUG(WAL, "subcommit " LLFMT "usec\n", GDKusec() - t0);
	if (res == GDK_SUCCEED) {	/* now cleanup */
		for (i = 0; i < rcnt; i++) {
			TRC_DEBUG_IF(WAL) {
				TRC_DEBUG_ENDIF(WAL, "release %d\n", r[i]);
				if (BBP_lrefs(r[i]) != 2)
					TRC_DEBUG_ENDIF(WAL, "release %d %d\n", r[i], BBP_lrefs(r[i]));
			}
			BBPrelease(r[i]);
		}
	}
	GDKfree(n);
	GDKfree(r);
	GDKfree(sizes);
	if (res != GDK_SUCCEED)
		TRC_CRITICAL(GDK, "commit failed\n");
	return res;
}

static gdk_return
log_filename(logger *lg, char bak[FILENAME_MAX], char filename[FILENAME_MAX])
{
	if (GDKfilepath(filename, FILENAME_MAX, 0, lg->dir, LOGFILE, NULL) != GDK_SUCCEED) {
		return GDK_FAIL;
	}
	if (bak) {
		if (strconcat_len(bak, FILENAME_MAX, filename, ".bak", NULL) >= FILENAME_MAX) {
			GDKerror("Logger filename path is too large\n");
			return GDK_FAIL;
		}
	}
	return GDK_SUCCEED;
}

static gdk_return
log_cleanup(logger *lg, lng id)
{
	char log_id[FILENAME_MAX];

	if (snprintf(log_id, sizeof(log_id), LLFMT, id) >= FILENAME_MAX) {
		GDKerror("log_id filename is too large\n");
		return GDK_FAIL;
	}
	if (GDKunlink(0, lg->dir, LOGFILE, log_id) != GDK_SUCCEED) {
		GDKwarning("failed to remove old WAL %s.%s\n", LOGFILE, log_id);
		GDKclrerr();	/* clear error from unlink */
	}
	return GDK_SUCCEED;
}

#ifdef GDKLIBRARY_JSON
static gdk_return
log_json_upgrade_finalize(void)
{
	int json_tpe = ATOMindex("json");
	if (!GDKinmemory(0) &&
	    GDKunlink(0, BATDIR, "jsonupgradeneeded", NULL) == GDK_FAIL) {
		TRC_CRITICAL(GDK, "Failed to remove json upgrade signal file");
		return GDK_FAIL;
	}
	BATatoms[json_tpe].atomRead = (void *(*)(void *, size_t *, stream *, size_t))strRead;

	return GDK_SUCCEED;
}
#endif

/* clean up old junk left over from old upgrades: bats that are
 * persistent but not in the SQL catalog and that have no name, and bats
 * that do have a name that starts with "stat_opt_" (from the statistics
 * optimizer that was removed in 2017) are removed here
 *
 * this function ignores any errors */
static void
clean_bbp(logger *lg)
{
	BAT *b = COLnew(0, TYPE_int, 256, TRANSIENT);
	if (b == NULL)
		return;
	if (BUNappend(b, &(int){0}, false) != GDK_SUCCEED) {
		BBPreclaim(b);
		return;
	}
	/* mark persistent bats that have no name or have a name
	 * starting with "stat_opt_" */
	for (bat bid = 1, bsz = getBBPsize(); bid < bsz; bid++)
		if (BBP_status(bid) & BBPEXISTING &&
		    (BBP_logical(bid) == NULL ||
		     strncmp(BBP_logical(bid), "tmp_", 4) == 0 ||
		     strncmp(BBP_logical(bid), "stat_opt_", 9) == 0))
			BBP_status_on(bid, 1U << 31);
	/* remove mark from bats that are in the SQL catalog */
	for (BUN i = 0, n = BATcount(lg->catalog_bid); i < n; i++)
		BBP_status_off(((int *) lg->catalog_bid->theap->base)[i], 1U << 31);
	/* what's left over are junk bats */
	for (bat bid = 1, bsz = getBBPsize(); bid < bsz; bid++)
		if (BBP_status(bid) & (1U << 31)) {
			BBP_status_off(bid, 1U << 31);
			if (BATmode(BBP_desc(bid), true) != GDK_SUCCEED ||
			    BUNappend(b, &bid, false) != GDK_SUCCEED) {
				BBPreclaim(b);
				return;
			}
			printf("# removing bat %d (tmp_%o)\n", bid, bid);
		}
	/* if there were any junk bats, commit their removal */
	if (b->batCount > 1 &&
	    TMsubcommit_list(Tloc(b, 0), NULL, (int) b->batCount, -1) != GDK_SUCCEED)
		printf("clean_bbp transaction failed\n");
	BBPreclaim(b);
}

/* Load data from the logger logdir
 * Initialize new directories and catalog files if none are present,
 * unless running in read-only mode
 * Load data and persist it in the BATs */
static gdk_return
log_load(const char *fn, logger *lg, char filename[FILENAME_MAX])
{
	FILE *fp = NULL;
	char bak[FILENAME_MAX];
	bat catalog_bid, catalog_id, dcatalog;
	bool needcommit = false;
	ATOMIC_BASE_TYPE dbg = ATOMIC_GET(&GDKdebug);
	bool readlogs = false;
	bool needsnew = false;	/* need to write new log file? */

	/* refactor */
	if (!LOG_DISABLED(lg)) {
		if (log_filename(lg, bak, filename) != GDK_SUCCEED)
			goto error;
	}

	lg->catalog_bid = NULL;
	lg->catalog_id = NULL;
	lg->catalog_cnt = NULL;
	lg->catalog_lid = NULL;
	lg->dcatalog = NULL;

	lg->seqs_id = NULL;
	lg->seqs_val = NULL;
	lg->dseqs = NULL;

	if (!LOG_DISABLED(lg)) {
		/* try to open logfile backup, or failing that, the file
		 * itself. we need to know whether this file exists when
		 * checking the database consistency later on */
		if ((fp = MT_fopen(bak, "r")) != NULL) {
			fclose(fp);
			fp = NULL;
			if (GDKunlink(0, lg->dir, LOGFILE, NULL) != GDK_SUCCEED ||
			    GDKmove(0, lg->dir, LOGFILE, "bak", lg->dir, LOGFILE, NULL, true) != GDK_SUCCEED)
				goto error;
		} else if (errno != ENOENT) {
			GDKsyserror("open %s failed", bak);
			goto error;
		}
		fp = MT_fopen(filename, "r");
		if (fp == NULL && errno != ENOENT) {
			GDKsyserror("open %s failed", filename);
			goto error;
		}
	}

	strconcat_len(bak, sizeof(bak), fn, "_catalog_bid", NULL);
	catalog_bid = BBPindex(bak);

	/* initialize arrays for type mapping, to be read from disk */
	memset(lg->type_id, -1, sizeof(lg->type_id));
	memset(lg->type_nr, 255, sizeof(lg->type_nr));

	/* this is intentional - if catalog_bid is 0, force it to find
	 * the persistent catalog */
	if (catalog_bid == 0) {
		/* catalog does not exist, so the log file also
		 * shouldn't exist */
		if (fp != NULL) {
			GDKerror("there is no logger catalog, "
				 "but there is a log file.\n");
			goto error;
		}

		lg->catalog_bid = logbat_new(TYPE_int, BATSIZE, PERSISTENT);
		lg->catalog_id = logbat_new(TYPE_int, BATSIZE, PERSISTENT);
		lg->dcatalog = logbat_new(TYPE_oid, BATSIZE, PERSISTENT);

		if (lg->catalog_bid == NULL || lg->catalog_id == NULL || lg->dcatalog == NULL) {
			GDKerror("cannot create catalog bats");
			goto error;
		}
		TRC_INFO(WAL, "create %s catalog\n", fn);

		/* give the catalog bats names so we can find them
		 * next time */
		strconcat_len(bak, sizeof(bak), fn, "_catalog_bid", NULL);
		if (BBPrename(lg->catalog_bid, bak) < 0) {
			goto error;
		}

		strconcat_len(bak, sizeof(bak), fn, "_catalog_id", NULL);
		if (BBPrename(lg->catalog_id, bak) < 0) {
			goto error;
		}

		strconcat_len(bak, sizeof(bak), fn, "_dcatalog", NULL);
		if (BBPrename(lg->dcatalog, bak) < 0) {
			goto error;
		}

		if (!LOG_DISABLED(lg)) {
			if (GDKcreatedir(filename) != GDK_SUCCEED) {
				GDKerror("cannot create directory for log file %s\n", filename);
				goto error;
			}
			if (log_create_types_file(lg, filename) != GDK_SUCCEED)
				goto error;
		}

		BBPretain(lg->catalog_bid->batCacheid);
		BBPretain(lg->catalog_id->batCacheid);
		BBPretain(lg->dcatalog->batCacheid);

		log_lock(lg);
		/* bm_subcommit releases the lock */
		if (bm_subcommit(lg, NULL, NULL, 0) != GDK_SUCCEED) {
			/* cannot commit catalog, so remove log */
			if (MT_remove(filename) < 0)
				GDKsyserror("remove %s failed\n", filename);
			BBPrelease(lg->catalog_bid->batCacheid);
			BBPrelease(lg->catalog_id->batCacheid);
			BBPrelease(lg->dcatalog->batCacheid);
			goto error;
		}
	} else {
		/* find the persistent catalog. As non persistent bats
		 * require a logical reference we also add a logical
		 * reference for the persistent bats */
		BUN p, q;
		BAT *b, *o, *d;

		assert(!lg->inmemory);

		/* the catalog exists, and so should the log file */
		if (fp == NULL && !LOG_DISABLED(lg)) {
			GDKerror("There is a logger catalog, but no log file.\n");
			goto error;
		}
		if (fp != NULL) {
			/* check_version always closes fp */
			if (check_version(lg, fp, &needsnew) != GDK_SUCCEED) {
				fp = NULL;
				goto error;
			}
			readlogs = true;
			fp = NULL;
		}

		if (lg->catalog_bid == NULL && lg->catalog_id == NULL && lg->dcatalog == NULL) {
			b = BATdescriptor(catalog_bid);
			if (b == NULL) {
				GDKerror("inconsistent database, catalog does not exist");
				goto error;
			}

			strconcat_len(bak, sizeof(bak), fn, "_catalog_id", NULL);
			catalog_id = BBPindex(bak);
			o = BATdescriptor(catalog_id);
			if (o == NULL) {
				BBPunfix(b->batCacheid);
				GDKerror("inconsistent database, catalog_id does not exist");
				goto error;
			}

			strconcat_len(bak, sizeof(bak), fn, "_dcatalog", NULL);
			dcatalog = BBPindex(bak);
			d = BATdescriptor(dcatalog);
			if (d == NULL) {
				GDKerror("cannot create dcatalog bat");
				BBPunfix(b->batCacheid);
				BBPunfix(o->batCacheid);
				goto error;
			}

			lg->catalog_bid = b;
			lg->catalog_id = o;
			lg->dcatalog = d;
			const log_bid *bids = (const log_bid *) Tloc(lg->catalog_bid, 0);
			BATloop(lg->catalog_bid, p, q) {
				bat bid = bids[p];
				oid pos = p;

				if (BBPretain(bid) == 0 &&	/* any bid in the catalog_bid, needs one logical ref */
				    BUNfnd(lg->dcatalog, &pos) == BUN_NONE &&
				    BUNappend(lg->dcatalog, &pos, true) != GDK_SUCCEED)
					goto error;
			}
		}
		if ((lg->catalog_bid = BATsetaccess(lg->catalog_bid, BAT_READ)) == NULL ||
		    (lg->catalog_id = BATsetaccess(lg->catalog_id, BAT_READ)) == NULL ||
		    (lg->dcatalog = BATsetaccess(lg->dcatalog, BAT_READ)) == NULL) {
			goto error;
		}
		BBPretain(lg->catalog_bid->batCacheid);
		BBPretain(lg->catalog_id->batCacheid);
		BBPretain(lg->dcatalog->batCacheid);
	}
	/* failing to rename the catalog_cnt and catalog_lid bats is not
	 * fatal */
	lg->catalog_cnt = logbat_new(TYPE_lng, 1, SYSTRANS);
	if (lg->catalog_cnt == NULL) {
		GDKerror("failed to create catalog_cnt bat");
		goto error;
	}
	strconcat_len(bak, sizeof(bak), fn, "_catalog_cnt", NULL);
	if (BBPrename(lg->catalog_cnt, bak) < 0)
		GDKclrerr();
	lg->catalog_lid = logbat_new(TYPE_lng, 1, SYSTRANS);
	if (lg->catalog_lid == NULL) {
		GDKerror("failed to create catalog_lid bat");
		goto error;
	}
	strconcat_len(bak, sizeof(bak), fn, "_catalog_lid", NULL);
	if (BBPrename(lg->catalog_lid, bak) < 0)
		GDKclrerr();
	if (bm_get_counts(lg) != GDK_SUCCEED)
		goto error;

	strconcat_len(bak, sizeof(bak), fn, "_seqs_id", NULL);
	if (BBPindex(bak)) {
		lg->seqs_id = BATdescriptor(BBPindex(bak));
		strconcat_len(bak, sizeof(bak), fn, "_seqs_val", NULL);
		lg->seqs_val = BATdescriptor(BBPindex(bak));
		strconcat_len(bak, sizeof(bak), fn, "_dseqs", NULL);
		lg->dseqs = BATdescriptor(BBPindex(bak));
		if (lg->seqs_id == NULL ||
		    lg->seqs_val == NULL ||
		    lg->dseqs == NULL) {
			GDKerror("Logger_new: cannot load seqs bats");
			goto error;
		}
		if ((lg->seqs_val = BATsetaccess(lg->seqs_val, BAT_READ)) == NULL ||
		    (lg->seqs_id = BATsetaccess(lg->seqs_id, BAT_READ)) == NULL ||
		    (lg->dseqs = BATsetaccess(lg->dseqs, BAT_READ)) == NULL) {
			goto error;
		}
	} else {
		lg->seqs_id = logbat_new(TYPE_int, 1, PERSISTENT);
		lg->seqs_val = logbat_new(TYPE_lng, 1, PERSISTENT);
		lg->dseqs = logbat_new(TYPE_oid, 1, PERSISTENT);
		if (lg->seqs_id == NULL ||
		    lg->seqs_val == NULL ||
		    lg->dseqs == NULL) {
			GDKerror("Logger_new: cannot create seqs bats");
			goto error;
		}

		strconcat_len(bak, sizeof(bak), fn, "_seqs_id", NULL);
		if (BBPrename(lg->seqs_id, bak) < 0) {
			goto error;
		}

		strconcat_len(bak, sizeof(bak), fn, "_seqs_val", NULL);
		if (BBPrename(lg->seqs_val, bak) < 0) {
			goto error;
		}

		strconcat_len(bak, sizeof(bak), fn, "_dseqs", NULL);
		if (BBPrename(lg->dseqs, bak) < 0) {
			goto error;
		}
		needcommit = true;
	}
	dbg = ATOMIC_GET(&GDKdebug);
	ATOMIC_AND(&GDKdebug, ~CHECKMASK);
	if (needcommit && bm_commit(lg, NULL, NULL, 0) != GDK_SUCCEED) {
		GDKerror("Logger_new: commit failed");
		goto error;
	}
	ATOMIC_SET(&GDKdebug, dbg);

	if (readlogs) {
		ulng log_id = lg->saved_id + 1;
		bool earlyexit = GDKgetenv_isyes("process-wal-and-exit");
		if (log_readlogs(lg, filename) != GDK_SUCCEED) {
			goto error;
		}
		if (!earlyexit) {
			if (lg->postfuncp && (*lg->postfuncp) (lg->funcdata, lg) != GDK_SUCCEED)
				goto error;
			if (needsnew) {
				if (GDKmove(0, lg->dir, LOGFILE, NULL, lg->dir, LOGFILE, "bak", true) != GDK_SUCCEED) {
					TRC_CRITICAL(GDK, "couldn't move log to log.bak\n");
					return GDK_FAIL;
				}
				if (log_create_types_file(lg, filename) != GDK_SUCCEED) {
					TRC_CRITICAL(GDK, "couldn't write new log\n");
					return GDK_FAIL;
				}
			}
		}
		dbg = ATOMIC_GET(&GDKdebug);
		ATOMIC_AND(&GDKdebug, ~CHECKMASK);
		if (log_commit(lg, NULL, NULL, 0) != GDK_SUCCEED) {
			goto error;
		}
		// We can unconditionally GDKunlink because it's a no-op if the file does not exist
		if (GDKunlink(0, lg->dir, LOGFILE ".omitted", NULL) != GDK_SUCCEED) {
			TRC_CRITICAL(GDK, "couldn't remove file " LOGFILE ".omitted\n");
			return GDK_FAIL;
		}
		ATOMIC_SET(&GDKdebug, dbg);
		for (; log_id <= lg->saved_id; log_id++)
			(void) log_cleanup(lg, log_id);	/* ignore error of removing file */
		if (earlyexit) {
			printf("# mserver5 exiting\n");
			exit(0);
		}
		if (needsnew &&
		    GDKunlink(0, lg->dir, LOGFILE, "bak") != GDK_SUCCEED) {
			TRC_CRITICAL(GDK, "couldn't remove old log.bak file\n");
			return GDK_FAIL;
		}
	} else {
		lg->id = lg->saved_id + 1;
		if (GDKgetenv_isyes("process-wal-and-exit")) {
			printf("# mserver5 exiting\n");
			exit(0);
		}
	}
#ifdef GDKLIBRARY_JSON
	if (log_json_upgrade_finalize() == GDK_FAIL)
		goto error;
#endif
	if (GDKgetenv_isyes("clean-BBP"))
		clean_bbp(lg);
	return GDK_SUCCEED;
  error:
	if (fp)
		fclose(fp);
	logbat_destroy(lg->catalog_bid);
	logbat_destroy(lg->catalog_id);
	logbat_destroy(lg->dcatalog);
	logbat_destroy(lg->seqs_id);
	logbat_destroy(lg->seqs_val);
	logbat_destroy(lg->dseqs);
	MT_lock_destroy(&lg->lock);
	MT_lock_destroy(&lg->rotation_lock);
	GDKfree(lg->fn);
	GDKfree(lg->dir);
	GDKfree(lg->rbuf);
	GDKfree(lg->wbuf);
	GDKfree(lg);
	ATOMIC_SET(&GDKdebug, dbg);
	/* We do not call log_json_upgrade_finalize here because we want
	 * the upgrade to run again next time we try, so we do not want
	 * to remove the signal file just yet.
	 */
	return GDK_FAIL;
}

/* Initialize a new logger
 * It will load any data in the logdir and persist it in the BATs*/
static logger *
log_new(int debug, const char *fn, const char *logdir, int version, preversionfix_fptr prefuncp,
	postversionfix_fptr postfuncp, void *funcdata)
{
	logger *lg;
	char filename[FILENAME_MAX];

	lng max_dropped = GDKgetenv_int("wal_max_dropped", 100000);
	lng max_file_age = GDKgetenv_int("wal_max_file_age", 600);
	int max_pending = GDKgetenv_int("wal_max_pending", 5);
	lng max_file_size = 0;

	if (GDKdebug & TESTINGMASK) {
		max_file_size = 2048; /* 2 KiB */
	} else {
		const char *max_file_size_str = GDKgetenv("wal_max_file_size");
		max_file_size = max_file_size_str ? strtoul(max_file_size_str, NULL, 10) : 2147483648;
	}

	if (!GDKinmemory(0) && MT_path_absolute(logdir)) {
		TRC_CRITICAL(GDK, "logdir must be relative path\n");
		return NULL;
	}

	if (snprintf(filename, sizeof(filename), "%s%c%s%c", logdir, DIR_SEP, fn, DIR_SEP) >= FILENAME_MAX) {
		TRC_CRITICAL(GDK, "filename is too large\n");
		return NULL;
	}

	lg = GDKmalloc(sizeof(struct logger));
	if (lg == NULL) {
		TRC_CRITICAL(GDK, "allocating logger structure failed\n");
		return NULL;
	}

	*lg = (logger) {
		.inmemory = GDKinmemory(0),
		.debug = debug,
		.version = version,
		.prefuncp = prefuncp,
		.postfuncp = postfuncp,
		.funcdata = funcdata,

		.max_dropped = max_dropped >= 0 ? max_dropped : 100000,
		.file_age = 0,
		.max_file_age = max_file_age >= 0 ? max_file_age * 1000000 : 600000000,
		.max_file_size = max_file_size >= 0 ? max_file_size : 2147483648,
		.max_pending = max_pending,
		.cur_max_pending = max_pending,

		.id = 0,
		.saved_id = getBBPlogno(),	/* get saved log number from bbp */
		.nr_flushers = ATOMIC_VAR_INIT(0),
		.fn = GDKstrdup(fn),
		.dir = GDKstrdup(filename),
		.rbufsize = 64 * 1024,
		.rbuf = GDKmalloc(64 * 1024),
		.wbufsize = 64 * 1024,
		.wbuf = GDKmalloc(64 * 1024),
	};

	/* probably open file and check version first, then call call old logger code */
	if (lg->fn == NULL ||
	    lg->dir == NULL ||
	    lg->rbuf == NULL ||
	    lg->wbuf == NULL) {
		TRC_CRITICAL(GDK, "allocating for logger structure failed\n");
		GDKfree(lg->fn);
		GDKfree(lg->dir);
		GDKfree(lg->rbuf);
		GDKfree(lg->wbuf);
		GDKfree(lg);
		return NULL;
	}
	TRC_DEBUG(WAL, "dir set to %s\n", lg->dir);

	MT_lock_init(&lg->lock, fn);
	MT_lock_init(&lg->rotation_lock, "rotation_lock");
	MT_lock_init(&lg->flush_lock, "flush_lock");
	MT_cond_init(&lg->excl_flush_cv, "flush_cond");

	if (log_load(fn, lg, filename) == GDK_SUCCEED) {
		return lg;
	}
	return NULL;
}

static logged_range *
do_flush_range_cleanup(logger *lg)
{
	logged_range *frange = lg->flush_ranges;
	logged_range *first = frange;

	if (frange == NULL)
		return NULL;
	while (frange->next) {
		if (ATOMIC_GET(&frange->refcount) > 1)
			break;
		frange = frange->next;
	}
	if (first == frange) {
		return first;
	}

	logged_range *flast = frange;

	lg->flush_ranges = flast;

	for (frange = first; frange && frange != flast; frange = frange->next) {
		ATOMIC_DEC(&frange->refcount);
		if (!LOG_DISABLED(lg) && frange->output_log) {
			TRC_INFO(WAL, "closing output log %s", mnstr_name(frange->output_log));
			close_stream(frange->output_log);
			frange->output_log = NULL;
		}
	}
	return flast;
}

void
log_destroy(logger *lg)
{
	log_close_input(lg);
	logged_range *last = do_flush_range_cleanup(lg);
	(void) last;
	assert(last == lg->current && last == lg->flush_ranges);
	log_close_output(lg);
	for (logged_range * p = lg->pending; p; p = lg->pending) {
		lg->pending = p->next;
		GDKfree(p);
	}
	if (LOG_DISABLED(lg)) {
		lg->saved_id = lg->id;
		lg->saved_tid = lg->tid;
		log_commit(lg, NULL, NULL, 0);
	}
	if (lg->catalog_bid) {
		log_lock(lg);
		BUN p, q;
		BAT *b = lg->catalog_bid;

		/* free resources */
		const log_bid *bids = (const log_bid *) Tloc(b, 0);
		BATloop(b, p, q) {
			bat bid = bids[p];

			BBPrelease(bid);
		}

		BBPrelease(lg->catalog_bid->batCacheid);
		BBPrelease(lg->catalog_id->batCacheid);
		BBPrelease(lg->dcatalog->batCacheid);
		logbat_destroy(lg->catalog_bid);
		logbat_destroy(lg->catalog_id);
		logbat_destroy(lg->dcatalog);

		logbat_destroy(lg->catalog_cnt);
		logbat_destroy(lg->catalog_lid);
		log_unlock(lg);
	}
	MT_lock_destroy(&lg->lock);
	MT_lock_destroy(&lg->rotation_lock);
	MT_lock_destroy(&lg->flush_lock);
	GDKfree(lg->fn);
	GDKfree(lg->dir);
	GDKfree(lg->rbuf);
	GDKfree(lg->wbuf);
	GDKfree(lg);
}

/* Create a new logger */
logger *
log_create(int debug, const char *fn, const char *logdir, int version,
	   preversionfix_fptr prefuncp, postversionfix_fptr postfuncp,
	   void *funcdata)
{
	logger *lg;
	TRC_INFO_IF(WAL) {
		TRC_INFO_ENDIF(WAL, "Started processing logs %s/%s version %d\n", fn, logdir, version);
		GDKtracer_flush_buffer();
	}
	lg = log_new(debug, fn, logdir, version, prefuncp, postfuncp, funcdata);
	if (lg == NULL)
		return NULL;
	TRC_INFO_IF(WAL) {
		TRC_INFO_ENDIF(WAL, "Finished processing logs %s/%s\n", fn, logdir);
		GDKtracer_flush_buffer();
	}
	if (GDKsetenv("recovery", "finished") != GDK_SUCCEED) {
		log_destroy(lg);
		return NULL;
	}
	assert(lg->current == NULL);
	logged_range dummy = {
		.cnt = BATcount(lg->catalog_bid),
	};
	lg->current = &dummy;
	if (log_open_output(lg) != GDK_SUCCEED) {
		lg->current = NULL;
		log_destroy(lg);
		return NULL;
	}
	lg->current = lg->current->next;
	assert(lg->pending == NULL && lg->flush_ranges == NULL);
	lg->pending = lg->current;
	lg->flush_ranges = lg->current;
	return lg;
}

static logged_range *
log_next_logfile(logger *lg, ulng ts)
{
	int m = (ATOMIC_GET(&GDKdebug) & TESTINGMASK) ? 1000 : 100;
	if (!lg->pending || !lg->pending->next)
		return NULL;
	rotation_lock(lg);
	if (ATOMIC_GET(&lg->pending->refcount) == 0 && lg->pending != lg->current && lg->pending != lg->flush_ranges &&
	    (ulng) ATOMIC_GET(&lg->pending->last_ts) == (ulng) ATOMIC_GET(&lg->pending->flushed_ts) &&
	    (ulng) ATOMIC_GET(&lg->pending->flushed_ts) <= ts) {
		logged_range *p = lg->pending;
		for (int i = 1;
		     i < m && ATOMIC_GET(&p->refcount) == 0 && p->next && p->next != lg->current &&
		     p->next != lg->flush_ranges && (ulng) ATOMIC_GET(&p->last_ts) == (ulng) ATOMIC_GET(&p->flushed_ts)
		     && (ulng) ATOMIC_GET(&p->flushed_ts) <= ts; i++)
			p = p->next;
		rotation_unlock(lg);
		return p;
	}
	rotation_unlock(lg);
	return NULL;
}

static void
log_cleanup_range(logger *lg, ulng id)
{
	rotation_lock(lg);
	while (lg->pending && lg->pending->id <= id) {
		logged_range *p;
		p = lg->pending;
		if (p)
			lg->pending = p->next;
		GDKfree(p);
	}
	rotation_unlock(lg);
}

static void
do_rotate(logger *lg)
{
	logged_range *cur = lg->current;
	logged_range *next = cur->next;
	if (next) {
		assert(ATOMIC_GET(&next->refcount) == 1);
		lg->current = next;
		if (!LOG_DISABLED(lg) && ATOMIC_GET(&cur->refcount) == 1 && cur->output_log) {
			close_stream(cur->output_log);
			cur->output_log = NULL;
		}
	}
}

gdk_return
log_activate(logger *lg)
{
	bool flush_cleanup = false;
	gdk_return res = GDK_SUCCEED;

	rotation_lock(lg);
	const lng current_file_size = LOG_DISABLED(lg) ? 0 : (lng) getfilepos(getFile(lg->current->output_log));

	if (current_file_size == -1) {
		rotation_unlock(lg);
		return GDK_FAIL;
	}
	/* file size of 2 means only endian indicator present
	 * (i.e. effectively empty) */
	if (current_file_size <= 2) {
		rotation_unlock(lg);
		return GDK_SUCCEED;
	}

	if (!lg->flushnow &&
	    !lg->current->next &&
	    current_file_size > 2 &&
	    (ATOMIC_GET(&lg->current->drops) > (ulng)lg->max_dropped ||
		    current_file_size > lg->max_file_size ||
		    (GDKusec() - lg->file_age) > lg->max_file_age) &&
	    (ulng) ATOMIC_GET(&lg->current->last_ts) > 0 &&
	    lg->saved_id + 1 == lg->id &&
	    ATOMIC_GET(&lg->current->refcount) == 1 /* no pending work on this file */ ) {
		lg->id++;
		/* start new file */
		res = log_open_output(lg);
		flush_cleanup = true;
		do_rotate(lg);
	}
	if (flush_cleanup)
		(void) do_flush_range_cleanup(lg);
	rotation_unlock(lg);
	return res;
}

gdk_return
log_flush(logger *lg, ulng ts)
{
	logged_range *pending = log_next_logfile(lg, ts);
	ulng lid = pending ? pending->id : 0, olid = lg->saved_id;
	if (LOG_DISABLED(lg)) {
		lg->saved_id = lid;
		lg->saved_tid = lg->tid;
		if (lid)
			log_cleanup_range(lg, lg->saved_id);
		if (log_commit(lg, NULL, NULL, 0) != GDK_SUCCEED)
			TRC_ERROR(GDK, "failed to commit");
		return GDK_SUCCEED;
	}
	if (lg->saved_id >= lid) {
		/* if too many pending */
		if (lg->saved_id + lg->cur_max_pending < lg->id) {
			lg->cur_max_pending *= 2; /* when to warn again */
			TRC_WARNING(GDK, "Too many pending log files " LLFMT "\n", (lg->id - lg->saved_id));
			if (GDKtriggerusr1 &&
			    !(ATOMIC_GET(&GDKdebug) & TESTINGMASK))
				(*GDKtriggerusr1)();
		}
		/* log files went down, reduce cur_max_pending */
		if (lg->cur_max_pending > lg->max_pending && (int)(lg->id - lg->saved_id) < (lg->cur_max_pending/2))
			lg->cur_max_pending /= 2;
		return GDK_SUCCEED;
	}
	rotation_lock(lg);
	ulng lgid = lg->id;
	rotation_unlock(lg);
	if (lg->saved_id + 1 >= lgid)	/* logger should first release the file */
		return GDK_SUCCEED;
	log_return res = LOG_OK;
	ulng cid = olid;
	assert(lid <= lgid);
	uint32_t *updated = NULL;
	BUN nupdated = 0;
	size_t allocated = 0;
	while (cid < lid && res == LOG_OK) {
		if (!lg->input_log) {
			char filename[MAXPATH];
			char id[32];
			if (snprintf(id, sizeof(id), LLFMT, cid + 1) >= (int) sizeof(id)) {
				GDKfree(updated);
				TRC_CRITICAL(GDK, "log_id filename is too large\n");
				return GDK_FAIL;
			}
			if (GDKfilepath(filename, sizeof(filename), BBPselectfarm(PERSISTENT, 0, offheap), lg->dir, LOGFILE, id) != GDK_SUCCEED) {
				GDKfree(updated);
				return GDK_FAIL;
			}
			if (strlen(filename) >= FILENAME_MAX) {
				GDKfree(updated);
				TRC_CRITICAL(GDK, "Logger filename path is too large\n");
				return GDK_FAIL;
			}

			bool filemissing = false;
			if (log_open_input(lg, filename, &filemissing) != GDK_SUCCEED) {
				GDKfree(updated);
				return GDK_FAIL;
			}
		}
		/* we read the full file because skipping is impossible with current log format */
		log_lock(lg);
		if (updated == NULL) {
			nupdated = BATcount(lg->catalog_id);
			allocated = ((nupdated + 31) & ~31) / 8;
			if (allocated == 0)
				allocated = 4;
			updated = GDKzalloc(allocated);
			if (updated == NULL) {
				log_unlock(lg);
				return GDK_FAIL;
			}
		} else if (nupdated < BATcount(lg->catalog_id)) {
			BUN n = BATcount(lg->catalog_id);
			size_t a = ((n + 31) & ~31) / 8;
			if (a > allocated) {
				uint32_t *p = GDKrealloc(updated, a);
				if (p == NULL) {
					GDKfree(updated);
					log_unlock(lg);
					return GDK_FAIL;
				}
				updated = p;
				memset(updated + allocated / 4, 0, a - allocated);
				allocated = a;
			}
			nupdated = n;
		}
		lg->flushing = true;
		res = log_read_transaction(lg, NULL, updated, nupdated, NULL);
		lg->flushing = false;
		log_unlock(lg);
		if (res == LOG_EOF) {
			log_close_input(lg);
			res = LOG_OK;
		}
		cid++;
	}
	if (lid > olid && res == LOG_OK) {
		rotation_lock(lg);	/* protect against concurrent log_tflush rotate check */
		lg->saved_id = lid;
		rotation_unlock(lg);
		if (log_commit(lg, pending, updated, nupdated) != GDK_SUCCEED) {
			TRC_ERROR(GDK, "failed to commit");
			res = LOG_ERR;
			rotation_lock(lg);
			lg->saved_id = olid;	/* reset !! */
			rotation_unlock(lg);
		}
		if (res != LOG_ERR) {
			while (olid < lid) {
				/* Try to cleanup, remove old log file, continue on failure! */
				olid++;
				(void) log_cleanup(lg, olid);
			}
		}
		if (res == LOG_OK)
			log_cleanup_range(lg, lg->saved_id);
	}
	GDKfree(updated);
	return res == LOG_ERR ? GDK_FAIL : GDK_SUCCEED;
}

/* Clean-up write-ahead log files already persisted in the BATs, leaving only the most recent one.
 * Only the bak- files are deleted for the preserved WAL files.
 */
lng
log_changes(logger *lg)
{
	if (LOG_DISABLED(lg))
		return 0;
	rotation_lock(lg);
	lng changes = lg->id - lg->saved_id - 1;
	rotation_unlock(lg);
	return changes;
}

int
log_sequence(logger *lg, int seq, lng *id)
{
	log_lock(lg);
	BUN p = log_find(lg->seqs_id, lg->dseqs, seq);

	if (p != BUN_NONE) {
		*id = *(lng *) Tloc(lg->seqs_val, p);

		log_unlock(lg);
		return 1;
	}
	log_unlock(lg);
	return 0;
}

static gdk_return
log_constant_bulk(logger *lg, int type, const void *val, log_id id, lng offset, lng cnt, lng total_cnt)
{
	bte tpe = find_type(lg, type);
	gdk_return ok = GDK_SUCCEED;
	lng nr = cnt;

	gdk_return(*wt) (const void *, stream *, size_t) = BATatoms[type].atomWrite;

	assert(mnstr_errnr(lg->current->output_log) == MNSTR_NO__ERROR);
	if (lg->total_cnt == 0) {
		logformat l;
		l.flag = LOG_UPDATE_CB;
		l.id = id;
		if (mnstr_errnr(lg->current->output_log) != MNSTR_NO__ERROR ||
		    log_write_format(lg, &l) != GDK_SUCCEED ||
		    !mnstr_writeLng(lg->current->output_log, total_cnt) ||
		    mnstr_write(lg->current->output_log, &tpe, 1, 1) != 1) {
			ok = GDK_FAIL;
			goto bailout;
		}
	}
	lg->total_cnt += cnt;
	if (lg->total_cnt == total_cnt)	/* This is the last to be logged part of this bat, we can already reset the total_cnt */
		lg->total_cnt = 0;
	if (!mnstr_writeLng(lg->current->output_log, cnt) ||
	    !mnstr_writeLng(lg->current->output_log, offset)) {	/* offset = -1 indicates bat was logged in parts */
		ok = GDK_FAIL;
		goto bailout;
	}

	ok = wt(val, lg->current->output_log, 1);

	TRC_DEBUG(WAL, "Logged %d " LLFMT " inserts\n", id, nr);

  bailout:
	if (ok != GDK_SUCCEED) {
		ATOMIC_DEC(&lg->current->refcount);
		const char *err = mnstr_peek_error(lg->current->output_log);
		TRC_CRITICAL(GDK, "write failed%s%s\n", err ? ": " : "", err ? err : "");
	}
	return ok;
}

gdk_return
log_constant(logger *lg, int type, const void *val, log_id id, lng offset, lng cnt, lng total_cnt)
{
	lng nr = cnt;
	gdk_return ok = GDK_SUCCEED;

	if (LOG_DISABLED(lg) || !nr) {
		/* logging is switched off */
		if (nr) {
			log_lock(lg);
			ok = la_bat_update_count(lg, id, offset + cnt, lg->tid);
			log_unlock(lg);
		}
		return ok;
	}

	if (cnt != total_cnt)
		return log_constant_bulk(lg, type, val, id, offset, cnt, total_cnt);

	bte tpe = find_type(lg, type);
	logformat l;
	l.flag = LOG_UPDATE_CONST;
	l.id = id;

	gdk_return(*wt) (const void *, stream *, size_t) = BATatoms[type].atomWrite;

	assert(mnstr_errnr(lg->current->output_log) == MNSTR_NO__ERROR);
	if (mnstr_errnr(lg->current->output_log) != MNSTR_NO__ERROR ||
	    log_write_format(lg, &l) != GDK_SUCCEED ||
	    !mnstr_writeLng(lg->current->output_log, nr) ||
	    mnstr_write(lg->current->output_log, &tpe, 1, 1) != 1 ||
	    !mnstr_writeLng(lg->current->output_log, offset)) {
		ATOMIC_DEC(&lg->current->refcount);
		ok = GDK_FAIL;
		goto bailout;
	}

	ok = wt(val, lg->current->output_log, 1);

	TRC_DEBUG(WAL, "Logged %d " LLFMT " inserts\n", id, nr);

  bailout:
	if (ok != GDK_SUCCEED) {
		const char *err = mnstr_peek_error(lg->current->output_log);
		TRC_CRITICAL(GDK, "write failed%s%s\n", err ? ": " : "", err ? err : "");
	}
	return ok;
}

static gdk_return
string_writer(logger *lg, BAT *b, lng offset, lng nr)
{
	size_t bufsz = lg->wbufsize, resize = 0;
	BUN end = (BUN) (offset + nr);
	char *buf = lg->wbuf;
	gdk_return res = GDK_SUCCEED;

	if (!buf)
		return GDK_FAIL;
	assert(mnstr_errnr(lg->current->output_log) == MNSTR_NO__ERROR);
	if (mnstr_errnr(lg->current->output_log) != MNSTR_NO__ERROR)
		return GDK_FAIL;
	BATiter bi = bat_iterator(b);
	BUN p = (BUN) offset;
	for (; p < end;) {
		size_t sz = 0;
		if (resize) {
			if ((buf = GDKrealloc(lg->wbuf, resize)) == NULL) {
				res = GDK_FAIL;
				break;
			}
			lg->wbuf = buf;
			lg->wbufsize = bufsz = resize;
			resize = 0;
		}
		char *dst = buf;
		for (; p < end && sz < bufsz; p++) {
			const char *s = BUNtvar(bi, p);
			size_t len = strlen(s) + 1;
			if ((sz + len) > bufsz) {
				if (len > bufsz)
					resize = len + bufsz;
				break;
			} else {
				memcpy(dst, s, len);
				dst += len;
				sz += len;
			}
		}
		if (sz &&
		    (!mnstr_writeLng(lg->current->output_log, (lng) sz) ||
		     mnstr_write(lg->current->output_log, buf, sz, 1) != 1)) {
			res = GDK_FAIL;
			break;
		}
	}
	bat_iterator_end(&bi);
	return res;
}

static gdk_return
internal_log_bat(logger *lg, BAT *b, log_id id, lng offset, lng cnt, int sliced, lng total_cnt)
{
	bte tpe = find_type(lg, b->ttype);
	gdk_return ok = GDK_SUCCEED;
	logformat l;
	BUN p;
	lng nr;
	l.flag = LOG_UPDATE_BULK;
	l.id = id;
	nr = cnt;

	if (LOG_DISABLED(lg) || !nr) {
		/* logging is switched off */
		if (nr)
			return la_bat_update_count(lg, id, offset + cnt, lg->tid);
		return GDK_SUCCEED;
	}

	gdk_return(*wt) (const void *, stream *, size_t) = BATatoms[b->ttype].atomWrite;

	assert(mnstr_errnr(lg->current->output_log) == MNSTR_NO__ERROR);
	if (mnstr_errnr(lg->current->output_log) != MNSTR_NO__ERROR) {
		ok = GDK_FAIL;
		goto bailout;
	}

	if (lg->total_cnt == 0)	/* signals single bulk message or first part of bat logged in parts */
		if (log_write_format(lg, &l) != GDK_SUCCEED ||
		    !mnstr_writeLng(lg->current->output_log, total_cnt ? total_cnt : cnt) ||
		    mnstr_write(lg->current->output_log, &tpe, 1, 1) != 1 ||
		    !mnstr_writeLng(lg->current->output_log, total_cnt ? -1 : offset)) {	/* offset = -1 indicates bat was logged in parts */
			ok = GDK_FAIL;
			goto bailout;
		}
	if (!total_cnt)
		total_cnt = cnt;
	lg->total_cnt += cnt;

	if (lg->total_cnt == total_cnt)	/* This is the last to be logged part of this bat, we can already reset the total_cnt */
		lg->total_cnt = 0;

	/* if offset is just for the log, but BAT is already sliced, reset offset */
	if (sliced)
		offset = 0;
	BATiter bi = bat_iterator(b);
	if (b->ttype == TYPE_msk) {
		if (offset % 32 == 0) {
			if (!mnstr_writeIntArray(lg->current->output_log, (int *) ((char *) bi.base + offset / 32),
			     (size_t) ((nr + 31) / 32)))
				ok = GDK_FAIL;
		} else {
			for (lng i = 0; i < nr; i += 32) {
				uint32_t v = 0;
				for (int j = 0; j < 32 && i + j < nr; j++)
					v |= (uint32_t) Tmskval(&bi, (BUN) (offset + i + j)) << j;
				if (!mnstr_writeInt(lg->current->output_log, (int) v)) {
					ok = GDK_FAIL;
					break;
				}
			}
		}
	} else if (b->ttype < TYPE_str && bi.h->parentid == b->batCacheid) {
		const void *t = BUNtail(bi, (BUN) offset);

		ok = wt(t, lg->current->output_log, (size_t) nr);
	} else if (b->ttype == TYPE_str) {
		/* efficient string writes */
		ok = string_writer(lg, b, offset, nr);
	} else {
		BUN end = (BUN) (offset + nr);
		for (p = (BUN) offset; p < end && ok == GDK_SUCCEED; p++) {
			const void *t = BUNtail(bi, p);

			ok = wt(t, lg->current->output_log, 1);
		}
	}
	bat_iterator_end(&bi);

	TRC_DEBUG(WAL, "Logged %d " LLFMT " inserts\n", id, nr);

  bailout:
	if (ok != GDK_SUCCEED) {
		ATOMIC_DEC(&lg->current->refcount);
		const char *err = mnstr_peek_error(lg->current->output_log);
		TRC_CRITICAL(GDK, "write failed%s%s\n", err ? ": " : "", err ? err : "");
	}
	return ok;
}

/*
 * Changes made to the BAT descriptor should be stored in the log
 * files.  Actually, we need to save the descriptor file, perhaps we
 * should simply introduce a versioning scheme.
 */
gdk_return
log_bat_persists(logger *lg, BAT *b, log_id id)
{
	log_lock(lg);
	bte ta = find_type(lg, b->ttype);
	logformat l;

	if (log_add_bat(lg, b, id, -1) != GDK_SUCCEED) {
		log_unlock(lg);
		if (!LOG_DISABLED(lg))
			ATOMIC_DEC(&lg->current->refcount);
		return GDK_FAIL;
	}

	l.flag = LOG_CREATE;
	l.id = id;
	if (!LOG_DISABLED(lg)) {
		assert(mnstr_errnr(lg->current->output_log) == MNSTR_NO__ERROR);
		if (mnstr_errnr(lg->current->output_log) != MNSTR_NO__ERROR ||
		    log_write_format(lg, &l) != GDK_SUCCEED ||
		    mnstr_write(lg->current->output_log, &ta, 1, 1) != 1) {
			const char *err = mnstr_peek_error(lg->current->output_log);
			TRC_CRITICAL(GDK, "write failed%s%s\n", err ? ": " : "", err ? err : "");
			log_unlock(lg);
			ATOMIC_DEC(&lg->current->refcount);
			return GDK_FAIL;
		}
	}
	TRC_DEBUG(WAL, "id (%d) bat (%d)\n", id, b->batCacheid);
	gdk_return r = internal_log_bat(lg, b, id, 0, BATcount(b), 0, 0);
	log_unlock(lg);
	if (r != GDK_SUCCEED)
		ATOMIC_DEC(&lg->current->refcount);
	return r;
}

gdk_return
log_bat_transient(logger *lg, log_id id)
{
	log_lock(lg);
	log_bid bid = internal_find_bat(lg, id, -1);
	logformat l;

	if (bid < 0) {
		log_unlock(lg);
		return GDK_FAIL;
	}
	if (!bid) {
		GDKerror("log_bat_transient failed to find bid for object %d\n", id);
		log_unlock(lg);
		return GDK_FAIL;
	}
	l.flag = LOG_DESTROY;
	l.id = id;

	if (!LOG_DISABLED(lg)) {
		if (log_write_format(lg, &l) != GDK_SUCCEED) {
			const char *err = mnstr_peek_error(lg->current->output_log);
			TRC_CRITICAL(GDK, "write failed%s%s\n", err ? ": " : "", err ? err : "");
			log_unlock(lg);
			ATOMIC_DEC(&lg->current->refcount);
			return GDK_FAIL;
		}
	}
	TRC_DEBUG(WAL, "Logged destroyed bat (%d) %d\n", id, bid);
	BAT *b = BBPquickdesc(bid);
	assert(b);
	BUN cnt = BATcount(b);
	ATOMIC_ADD(&lg->current->drops, cnt);
	gdk_return r = log_del_bat(lg, bid);
	log_unlock(lg);
	if (r != GDK_SUCCEED)
		ATOMIC_DEC(&lg->current->refcount);
	return r;
}

static gdk_return
log_bat_group(logger *lg, log_id id)
{
	if (LOG_DISABLED(lg))
		return GDK_SUCCEED;

	logformat l;
	l.flag = LOG_BAT_GROUP;
	l.id = id;
	gdk_return r = log_write_format(lg, &l);
	if (r != GDK_SUCCEED) {
		const char *err = mnstr_peek_error(lg->current->output_log);
		TRC_CRITICAL(GDK, "write failed%s%s\n", err ? ": " : "", err ? err : "");
	}
	return r;
}

gdk_return
log_bat_group_start(logger *lg, log_id id)
{
	/*positive table id represent start of logged table */
	return log_bat_group(lg, id);
}

gdk_return
log_bat_group_end(logger *lg, log_id id)
{
	/*negative table id represent end of logged table */
	return log_bat_group(lg, -id);
}

gdk_return
log_bat(logger *lg, BAT *b, log_id id, lng offset, lng cnt, lng total_cnt)
{
	log_lock(lg);
	gdk_return r = internal_log_bat(lg, b, id, offset, cnt, 0, total_cnt);
	log_unlock(lg);
	return r;
}

gdk_return
log_delta(logger *lg, BAT *uid, BAT *uval, log_id id)
{
	log_lock(lg);
	bte tpe = find_type(lg, uval->ttype);
	gdk_return ok = GDK_SUCCEED;
	logformat l;
	BUN p;
	lng nr;

	if (BATtdense(uid)) {
		ok = internal_log_bat(lg, uval, id, uid->tseqbase, BATcount(uval), 1, 0);
		log_unlock(lg);
		if (!LOG_DISABLED(lg) && ok != GDK_SUCCEED)
			ATOMIC_DEC(&lg->current->refcount);
		return ok;
	}

	assert(uid->ttype == TYPE_oid || uid->ttype == TYPE_void);

	l.flag = LOG_UPDATE;
	l.id = id;
	nr = (BATcount(uval));
	assert(nr);

	if (LOG_DISABLED(lg)) {
		/* logging is switched off */
		log_unlock(lg);
		return GDK_SUCCEED;
	}

	BATiter vi = bat_iterator(uval);
	gdk_return(*wh) (const void *, stream *, size_t) = BATatoms[TYPE_oid].atomWrite;
	gdk_return(*wt) (const void *, stream *, size_t) = BATatoms[uval->ttype].atomWrite;

	assert(mnstr_errnr(lg->current->output_log) == MNSTR_NO__ERROR);
	if (mnstr_errnr(lg->current->output_log) != MNSTR_NO__ERROR ||
	    log_write_format(lg, &l) != GDK_SUCCEED ||
	    !mnstr_writeLng(lg->current->output_log, nr) ||
	    mnstr_write(lg->current->output_log, &tpe, 1, 1) != 1) {
		ok = GDK_FAIL;
		goto bailout;
	}
	for (p = 0; p < BATcount(uid) && ok == GDK_SUCCEED; p++) {
		const oid id = BUNtoid(uid, p);

		ok = wh(&id, lg->current->output_log, 1);
	}
	if (uval->ttype == TYPE_msk) {
		if (!mnstr_writeIntArray(lg->current->output_log, vi.base,
					 (BATcount(uval) + 31) / 32))
			ok = GDK_FAIL;
	} else if (uval->ttype < TYPE_str && !isVIEW(uval)) {
		const void *t = BUNtail(vi, 0);

		ok = wt(t, lg->current->output_log, (size_t) nr);
	} else if (uval->ttype == TYPE_str) {
		/* efficient string writes */
		ok = string_writer(lg, uval, 0, nr);
	} else {
		for (p = 0; p < BATcount(uid) && ok == GDK_SUCCEED; p++) {
			const void *val = BUNtail(vi, p);

			ok = wt(val, lg->current->output_log, 1);
		}
	}

	TRC_DEBUG(WAL, "Logged %d " LLFMT " inserts\n", id, nr);

  bailout:
	bat_iterator_end(&vi);
	if (ok != GDK_SUCCEED) {
		const char *err = mnstr_peek_error(lg->current->output_log);
		TRC_CRITICAL(GDK, "write failed%s%s\n", err ? ": " : "", err ? err : "");
		ATOMIC_DEC(&lg->current->refcount);
	}
	log_unlock(lg);
	return ok;
}

static inline bool
check_rotation_conditions(logger *lg)
{
	if (LOG_DISABLED(lg))
		return false;

	if (lg->current->next)
		return false;	/* do not rotate if there is already a prepared next current */
	if (mnstr_errnr(lg->current->output_log) != MNSTR_NO__ERROR)
		return true;
	const lng current_file_size = (lng) getfilepos(getFile(lg->current->output_log));

	if (current_file_size == -1)
		return false;

	assert(current_file_size >= 0);

	if (current_file_size == 2)
		return false;

	bool res = (lg->saved_id + 1 >= lg->id && ATOMIC_GET(&lg->current->drops) > (ulng)lg->max_dropped) ||
		current_file_size > lg->max_file_size ||
		(GDKusec() - lg->file_age) > lg->max_file_age;

	return res;
}

gdk_return
log_tend(logger *lg)
{
	TRC_DEBUG(WAL, "tend %d\n", lg->tid);

	if (LOG_DISABLED(lg))
		return GDK_SUCCEED;

	gdk_return result;
	logformat l;
	l.flag = LOG_END;
	l.id = lg->tid;

	if ((result = log_write_format(lg, &l)) == GDK_SUCCEED)
		ATOMIC_INC(&lg->nr_flushers);
	else {
		const char *err = mnstr_peek_error(lg->current->output_log);
		TRC_CRITICAL(GDK, "write failed%s%s\n", err ? ": " : "", err ? err : "");
	}
	return result;
}

#define flush_lock(lg)		MT_lock_set(&(lg)->flush_lock)
#define flush_unlock(lg)	MT_lock_unset(&(lg)->flush_lock)

static inline gdk_return
do_flush(logged_range *range)
{
	/* assumes flush lock */
	stream *output_log = range->output_log;
	ulng ts = ATOMIC_GET(&range->last_ts);

	if (mnstr_flush(output_log, MNSTR_FLUSH_DATA) ||
	    (!(ATOMIC_GET(&GDKdebug) & NOSYNCMASK) && mnstr_fsync(output_log))) {
		const char *err = mnstr_peek_error(output_log);
		TRC_CRITICAL(GDK, "flush failed%s%s\n", err ? ": " : "", err ? err : "");
		return GDK_FAIL;
	}
	ATOMIC_SET(&range->flushed_ts, ts);
	return GDK_SUCCEED;
}

static inline void
log_tdone(logger *lg, logged_range *range, ulng commit_ts)
{
	(void) lg;
	TRC_DEBUG(WAL, "tdone " LLFMT "\n", commit_ts);

	if ((ulng) ATOMIC_GET(&range->last_ts) < commit_ts)
		ATOMIC_SET(&range->last_ts, commit_ts);
}

gdk_return
log_tflush(logger *lg, ulng file_id, ulng commit_ts)
{
	rotation_lock(lg);
	if (lg->flushnow) {
		logged_range *p = lg->current;
		assert(lg->flush_ranges == lg->current);
		assert(ATOMIC_GET(&lg->current->flushed_ts) == ATOMIC_GET(&lg->current->last_ts));
		log_tdone(lg, lg->current, commit_ts);
		ATOMIC_SET(&lg->current->flushed_ts, commit_ts);
		lg->id++;
		lg->flushnow = false;
		if (log_open_output(lg) != GDK_SUCCEED)
			GDKfatal("Could not create new log file\n");	/* TODO: does not have to be fatal (yet) */
		do_rotate(lg);
		(void) do_flush_range_cleanup(lg);
		assert(lg->flush_ranges == lg->current);
		rotation_unlock(lg);
		return log_commit(lg, p, NULL, 0);
	}

	if (LOG_DISABLED(lg)) {
		rotation_unlock(lg);
		return GDK_SUCCEED;
	}

	logged_range *frange = do_flush_range_cleanup(lg);

	while (frange->next && frange->id < file_id) {
		assert(frange->next);
		frange = frange->next;
	}

	log_tdone(lg, frange, commit_ts);
	gdk_return rc = GDK_SUCCEED;

	if ((ulng) ATOMIC_GET(&frange->flushed_ts) < commit_ts) {
		/* delay needed ? */

		flush_lock(lg);
		/* check it one more time */
		if ((ulng) ATOMIC_GET(&frange->flushed_ts) < commit_ts)
			rc = do_flush(frange);
		flush_unlock(lg);
	}
	/* else somebody else has flushed our log file */

	if (ATOMIC_DEC(&frange->refcount) == 1 && !LOG_DISABLED(lg)) {
		if (frange != lg->current && frange->output_log) {
			close_stream(frange->output_log);
			frange->output_log = NULL;
		}
	}

	if (ATOMIC_DEC(&lg->nr_flushers) == 0) {
		/* I am the last flusher
		 * if present,
		 * wake up the exclusive flusher in log_tstart */
		/* rotation_lock is still being held */
		MT_cond_signal(&lg->excl_flush_cv);
	}
	rotation_unlock(lg);

	return rc;
}

static gdk_return
log_tsequence_(logger *lg, int seq, lng val)
{
	logformat l;

	if (LOG_DISABLED(lg))
		return GDK_SUCCEED;
	l.flag = LOG_SEQ;
	l.id = seq;

	TRC_DEBUG(WAL, "tsequence(%d," LLFMT ")\n", seq, val);

	assert(mnstr_errnr(lg->current->output_log) == MNSTR_NO__ERROR);
	if (mnstr_errnr(lg->current->output_log) != MNSTR_NO__ERROR ||
	    log_write_format(lg, &l) != GDK_SUCCEED ||
	    !mnstr_writeLng(lg->current->output_log, val)) {
		const char *err = mnstr_peek_error(lg->current->output_log);
		TRC_CRITICAL(GDK, "write failed%s%s\n", err ? ": " : "", err ? err : "");
		ATOMIC_DEC(&lg->current->refcount);
		return GDK_FAIL;
	}
	return GDK_SUCCEED;
}

/* a transaction in it self */
gdk_return
log_tsequence(logger *lg, int seq, lng val)
{
	BUN p;

	TRC_DEBUG(WAL, "tsequence(%d," LLFMT ")\n", seq, val);

	log_lock(lg);
	MT_lock_set(&lg->seqs_id->theaplock);
	BUN inserted = lg->seqs_id->batInserted;
	MT_lock_unset(&lg->seqs_id->theaplock);
	if ((p = log_find(lg->seqs_id, lg->dseqs, seq)) != BUN_NONE && p >= inserted) {
		assert(lg->seqs_val->hseqbase == 0);
		if (BUNreplace(lg->seqs_val, p, &val, true) != GDK_SUCCEED) {
			log_unlock(lg);
			return GDK_FAIL;
		}
	} else {
		if (p != BUN_NONE) {
			oid pos = p;
			if (BUNappend(lg->dseqs, &pos, true) != GDK_SUCCEED) {
				log_unlock(lg);
				return GDK_FAIL;
			}
		}
		if (BUNappend(lg->seqs_id, &seq, true) != GDK_SUCCEED ||
		    BUNappend(lg->seqs_val, &val, true) != GDK_SUCCEED) {
			log_unlock(lg);
			return GDK_FAIL;
		}
	}
	gdk_return r = log_tsequence_(lg, seq, val);
	log_unlock(lg);
	return r;
}

static gdk_return
bm_commit(logger *lg, logged_range *pending, uint32_t *updated, BUN maxupdated)
{
	log_lock(lg);
	BAT *b = lg->catalog_bid;
	const log_bid *bids;

	bids = (log_bid *) Tloc(b, 0);
	for (BUN p = b->batInserted, cnt = pending ? pending->cnt : BATcount(b); p < cnt; p++) {
		log_bid bid = bids[p];
		BAT *lb = BBP_desc(bid);

		assert(bid);
		if (lb->batCacheid == 0 || BATmode(lb, false) != GDK_SUCCEED) {
			GDKwarning("Failed to set bat (%d%s) persistent\n", bid, !lb ? " gone" : "");
			log_unlock(lg);
			return GDK_FAIL;
		}

		assert(lb->batRestricted != BAT_WRITE);

		TRC_DEBUG(WAL, "create %d (%d)\n", bid, BBP_lrefs(bid));
	}
	/* bm_subcommit releases the lock */
	return bm_subcommit(lg, pending, updated, maxupdated);
}

static gdk_return
log_add_bat(logger *lg, BAT *b, log_id id, int tid)
{
	log_bid bid = internal_find_bat(lg, id, tid);
	lng cnt = 0;
	lng lid = lng_nil;

	assert(b->batRestricted != BAT_WRITE);
	assert(b->batRole == PERSISTENT);
	if (bid < 0)
		return GDK_FAIL;
	if (bid) {
		if (bid != b->batCacheid) {
			if (log_del_bat(lg, bid) != GDK_SUCCEED)
				return GDK_FAIL;
		} else {
			return GDK_SUCCEED;
		}
	}
	bid = b->batCacheid;
	TRC_DEBUG(WAL, "create %d\n", id);
	assert(log_find(lg->catalog_bid, lg->dcatalog, bid) == BUN_NONE);
	if (BUNappend(lg->catalog_bid, &bid, true) != GDK_SUCCEED ||
	    BUNappend(lg->catalog_id, &id, true) != GDK_SUCCEED ||
	    BUNappend(lg->catalog_cnt, &cnt, false) != GDK_SUCCEED ||
	    BUNappend(lg->catalog_lid, &lid, false) != GDK_SUCCEED)
		return GDK_FAIL;
	if (lg->current)
		lg->current->cnt++;
	BBPretain(bid);
	return GDK_SUCCEED;
}

static gdk_return
log_del_bat(logger *lg, log_bid bid)
{
	BUN p = log_find(lg->catalog_bid, lg->dcatalog, bid);
	lng lid = lg->tid;

	assert(p != BUN_NONE);
	if (p == BUN_NONE) {
		GDKerror("cannot find BAT\n");
		return GDK_FAIL;
	}

	assert(lg->catalog_lid->hseqbase == 0);
	return BUNreplace(lg->catalog_lid, p, &lid, false);
}

/* returns -1 on failure, 0 when not found, > 0 when found */
log_bid
log_find_bat(logger *lg, log_id id)
{
	log_lock(lg);
	log_bid bid = internal_find_bat(lg, id, -1);
	log_unlock(lg);
	if (!bid) {
		GDKerror("logger_find_bat failed to find bid for object %d\n", id);
		return GDK_FAIL;
	}
	return bid;
}



gdk_return
log_tstart(logger *lg, bool flushnow, ulng *file_id)
{
	rotation_lock(lg);
	if (flushnow) {
		if (file_id == NULL) {
			/* special case: ask store_manager to rotate log file */
			lg->file_age = 0;
			rotation_unlock(lg);
			return GDK_SUCCEED;
		}
		/* I am now the exclusive flusher */
		while (ATOMIC_GET(&lg->nr_flushers)) {
			/* I am waiting until all existing flushers are done */
			MT_cond_wait(&lg->excl_flush_cv, &lg->rotation_lock);
		}
		assert(ATOMIC_GET(&lg->nr_flushers) == 0);

		if (ATOMIC_GET(&lg->current->last_ts)) {
			lg->id++;
			if (log_open_output(lg) != GDK_SUCCEED)
				GDKfatal("Could not create new log file\n");	/* TODO: does not have to be fatal (yet) */
		}
		do_rotate(lg);
		(void) do_flush_range_cleanup(lg);
		rotation_unlock(lg);

		if (lg->saved_id + 1 < lg->id)
			log_flush(lg, (1ULL << 63));
		lg->flushnow = flushnow;
	} else {
		if (check_rotation_conditions(lg)) {
			lg->id++;
			if (log_open_output(lg) != GDK_SUCCEED)
				GDKfatal("Could not create new log file\n");	/* TODO: does not have to be fatal (yet) */
		}
		do_rotate(lg);
		rotation_unlock(lg);
	}

	if (LOG_DISABLED(lg))
		return GDK_SUCCEED;

	ATOMIC_INC(&lg->current->refcount);
	*file_id = lg->current->id;
	logformat l;
	l.flag = LOG_START;
	l.id = ++lg->tid;

	TRC_DEBUG(WAL, "tstart %d\n", lg->tid);
	if (log_write_format(lg, &l) != GDK_SUCCEED) {
		const char *err = mnstr_peek_error(lg->current->output_log);
		TRC_CRITICAL(GDK, "write failed%s%s\n", err ? ": " : "", err ? err : "");
		ATOMIC_DEC(&lg->current->refcount);
		return GDK_FAIL;
	}

	return GDK_SUCCEED;
}

void
log_printinfo(logger *lg)
{
	if (!rotation_trylock(lg, 1000)) {
		printf("Logger is currently locked, so no logger information\n");
		return;
	}
	printf("logger %s:\n", lg->fn);
	printf("current log file "ULLFMT", last handled log file "ULLFMT"\n",
	       lg->id, lg->saved_id);
	printf("current transaction id %d, saved transaction id %d\n",
	       lg->tid, lg->saved_tid);
	printf("number of flushers: %d\n", (int) ATOMIC_GET(&lg->nr_flushers));
	printf("number of catalog entries "BUNFMT", of which "BUNFMT" deleted\n",
	       lg->catalog_bid->batCount, lg->dcatalog->batCount);
	for (logged_range *p = lg->pending; p; p = p->next) {
		char buf[32];
		if ((lg->debug & 128 || lg->inmemory) ||
		    p->output_log == NULL ||
		    snprintf(buf, sizeof(buf), ", file size %"PRIu64, (uint64_t) getfilepos(getFile(lg->current->output_log))) >= (int) sizeof(buf))
			buf[0] = 0;
		printf("pending range "ULLFMT": drops %"PRIu64", last_ts %"PRIu64", flushed_ts %"PRIu64", refcount %"PRIu64"%s%s\n", p->id, (uint64_t) ATOMIC_GET(&p->drops), (uint64_t) ATOMIC_GET(&p->last_ts), (uint64_t) ATOMIC_GET(&p->flushed_ts), (uint64_t) ATOMIC_GET(&p->refcount), buf, p == lg->current ? " (current)" : "");
	}
	rotation_unlock(lg);
}<|MERGE_RESOLUTION|>--- conflicted
+++ resolved
@@ -469,11 +469,7 @@
 					BATsetcount(*cands, (BUN) nr);
 				}
 
-<<<<<<< HEAD
-				size_t snr = (size_t) nr;
-=======
 				BUN snr = (BUN) nr;
->>>>>>> 59754845
 				BUN total = snr;
 
 				if (append && (*cands)->ttype == TYPE_void) {
@@ -481,11 +477,7 @@
 					*cands = COLnew(0, TYPE_oid, (BUN) nr, TRANSIENT);
 				}
 				oid *c = append?Tloc((*cands), 0):NULL;
-<<<<<<< HEAD
-				while(snr) {
-=======
 				while (snr) {
->>>>>>> 59754845
 					if (mnstr_readLng(lg->input_log, &nr) != 1 ||
 					    mnstr_readLng(lg->input_log, &offset) != 1) {
 						TRC_CRITICAL(GDK, "read failed\n");
@@ -500,15 +492,9 @@
 						lg->rbuf = t;
 						lg->rbufsize = tlen;
 						for (BUN p = 0; p < (BUN) nr; p++)
-<<<<<<< HEAD
-							*c++ = offset++;
-					}
-					snr -= nr;
-=======
 							*c++ = (oid) offset++;
 					}
 					snr -= (BUN) nr;
->>>>>>> 59754845
 				}
 				if (append) {
 					BATsetcount( *cands, total );
@@ -553,11 +539,7 @@
 				}
 			}
 		} else if (l->flag == LOG_UPDATE_CB) {
-<<<<<<< HEAD
-			size_t snr = (size_t) nr;
-=======
 			BUN snr = (BUN) nr;
->>>>>>> 59754845
 
 			uid = COLnew(0, TYPE_oid, (BUN) nr, TRANSIENT);
 			if (r && uid == NULL) {
@@ -567,11 +549,7 @@
 			}
 			oid *c = uid?Tloc(uid, 0):NULL;
 			BUN total = snr;
-<<<<<<< HEAD
-			while(snr) {
-=======
 			while (snr) {
->>>>>>> 59754845
 				if (mnstr_readLng(lg->input_log, &nr) != 1 ||
 				    mnstr_readLng(lg->input_log, &offset) != 1) {
 					if (r)
@@ -593,19 +571,11 @@
 								TRC_CRITICAL(GDK, "append to bat failed\n");
 								res = LOG_ERR;
 							}
-<<<<<<< HEAD
-							*c++ = offset++;
-						}
-					}
-				}
-				snr -= nr;
-=======
 							*c++ = (oid) offset++;
 						}
 					}
 				}
 				snr -= (BUN) nr;
->>>>>>> 59754845
 			}
 			if (uid) {
 				BATsetcount( uid, total );
