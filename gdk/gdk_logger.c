/*
 * The contents of this file are subject to the MonetDB Public License
 * Version 1.1 (the "License"); you may not use this file except in
 * compliance with the License. You may obtain a copy of the License at
 * http://www.monetdb.org/Legal/MonetDBLicense
 *
 * Software distributed under the License is distributed on an "AS IS"
 * basis, WITHOUT WARRANTY OF ANY KIND, either express or implied. See the
 * License for the specific language governing rights and limitations
 * under the License.
 *
 * The Original Code is the MonetDB Database System.
 *
 * The Initial Developer of the Original Code is CWI.
 * Portions created by CWI are Copyright (C) 1997-July 2008 CWI.
 * Copyright August 2008-2014 MonetDB B.V.
 * All Rights Reserved.
 */

/*
 * (author) N. J. Nes
 *
 * In the philosophy of MonetDB, transaction management overhead
 * should only be paid when necessary. Transaction management is for
 * this purpose implemented as a separate module and applications are
 * required to obey the transaction policy, e.g. obtaining/releasing
 * locks.
 *
 * This module is designed to support efficient logging of the SQL
 * database.  Once loaded, the SQL compiler will insert the proper
 * calls at transaction commit to include the changes in the log file.
 *
 * The logger uses a directory to store its log files. One master log
 * file stores information about the version of the logger and the
 * transaction log files. This file is a simple ascii file with the
 * following format:
 *  {6DIGIT-VERSION\n[log file number \n]*]*}
 * The transaction log files have a binary format, which stores fixed
 * size logformat headers (flag,nr,bid), where the flag is the type of
 * update logged.  The nr field indicates how many changes there were
 * (in case of inserts/deletes).  The bid stores the bid identifier.
 *
 * The key decision to be made by the user is the location of the log
 * file.  Ideally, it should be stored in fail-safe environment, or at
 * least the log and databases should be on separate disk columns.
 *
 * This file system may reside on the same hardware as the database
 * server and therefore the writes are done to the same disk, but
 * could also reside on another system and then the changes are
 * flushed through the network.  The logger works under the assumption
 * that it is called to safeguard updates on the database when it has
 * an exclusive lock on the latest version. This lock should be
 * guaranteed by the calling transaction manager first.
 *
 * Finding the updates applied to a BAT is relatively easy, because
 * each BAT contains a delta structure. On commit these changes are
 * written to the log file and the delta management is reset. Since
 * each commit is written to the same log file, the beginning and end
 * are marked by a log identifier.
 *
 * A server restart should only (re)process blocks which are
 * completely written to disk. A log replay therefore ends in a commit
 * or abort on the changed bats. Once all logs have been read, the
 * changes to the bats are made persistent, i.e. a bbp sub-commit is
 * done.
 */
#include "monetdb_config.h"
#include "gdk.h"
#include "gdk_private.h"
#include "gdk_logger.h"
#include <string.h>

static BUN BUNfndT(BAT *b, const void *v)
{
	return BUNfnd(BATmirror(b), v);
}
/*
 * The log record encoding is geared at reduced storage space, but at
 * the expense of readability. A user can not easily inspect the log a
 * posteriori to check what has happened.
 *
 */
#define LOG_START	1
#define LOG_END		2
#define LOG_INSERT	3
#define LOG_DELETE	4
#define LOG_UPDATE	5
#define LOG_CREATE	6
#define LOG_DESTROY	7
#define LOG_USE		8
#define LOG_CLEAR	9
#define LOG_SEQ		10

static char *log_commands[] = {
	NULL,
	"LOG_START",
	"LOG_END",
	"LOG_INSERT",
	"LOG_DELETE",
	"LOG_UPDATE",
	"LOG_CREATE",
	"LOG_DESTROY",
	"LOG_USE",
	"LOG_CLEAR",
	"LOG_SEQ",
};

typedef struct logformat_t {
	char flag;
	int tid;
	lng nr;
} logformat;

static int bm_commit(logger *lg);
static int tr_grow(trans *tr);

static void
logbat_destroy(BAT *b)
{
	if (b)
		BBPunfix(b->batCacheid);
}

static BAT *
logbat_new(int tt, BUN size, int role)
{
	BAT *nb = BATnew(TYPE_void, tt, size, role);

	if (nb) {
		BATseqbase(nb, 0);
		nb->batDirty |= 2;
		if (role == PERSISTENT)
			BATmode(nb, PERSISTENT);
	} else {
		fprintf(stderr, "!ERROR: logbat_new: creating new BAT[void:%s]#" BUNFMT " failed\n", ATOMname(tt), size);
	}
	return nb;
}

static int
log_read_format_old(logger *l, logformat *data)
{
	int nr = 0;
	int ok =  mnstr_read(l->log, &data->flag, 1, 1) == 1 &&
		mnstr_readInt(l->log, &nr) == 1 &&
		mnstr_readInt(l->log, &data->tid) == 1;
	data->nr = nr;
	return ok;
}

static int
log_read_format(logger *l, logformat *data)
{
	if (l->postfuncp) /* we need to convert from the old logformat, 
       		             needs to be removed once we released Aug2014 */
		return log_read_format_old(l, data);
	return mnstr_read(l->log, &data->flag, 1, 1) == 1 &&
		mnstr_readLng(l->log, &data->nr) == 1 &&
		mnstr_readInt(l->log, &data->tid) == 1;
}

static int
log_write_format(logger *l, logformat *data)
{
	if (mnstr_write(l->log, &data->flag, 1, 1) == 1 &&
	    mnstr_writeLng(l->log, data->nr) &&
	    mnstr_writeInt(l->log, data->tid))
		return LOG_OK;
	fprintf(stderr, "!ERROR: log_write_format: write failed\n");
	return LOG_ERR;
}

static char *
log_read_string(logger *l)
{
	int len;
	ssize_t nr;
	char *buf;

	if (mnstr_readInt(l->log, &len) != 1) {
		fprintf(stderr, "!ERROR: log_read_string: read failed\n");
		return NULL;
	}
	if (len == 0)
		return NULL;
	buf = GDKmalloc(len);
	if (buf == NULL) {
		fprintf(stderr, "!ERROR: log_read_string: malloc failed\n");
		return NULL;
	}

	if ((nr = mnstr_read(l->log, buf, 1, len)) != (ssize_t) len) {
		buf[len - 1] = 0;
		fprintf(stderr, "!ERROR: log_read_string: couldn't read name (%s) " SSZFMT "\n", buf, nr);
		GDKfree(buf);
		return NULL;
	}
	buf[len - 1] = 0;
	return buf;
}

static int
log_write_string(logger *l, const char *n)
{
	size_t len = strlen(n) + 1;	/* log including EOS */

	assert(len > 1);
	assert(len <= INT_MAX);
	if (!mnstr_writeInt(l->log, (int) len) ||
	    mnstr_write(l->log, n, 1, len) != (ssize_t) len) {
		fprintf(stderr, "!ERROR: log_write_string: write failed\n");
		return LOG_ERR;
	}
	return LOG_OK;
}

static void
log_read_clear(logger *lg, trans *tr, char *name)
{
	if (lg->debug & 1)
		fprintf(stderr, "#logger found log_read_clear %s\n", name);

	if (tr_grow(tr)) {
		tr->changes[tr->nr].type = LOG_CLEAR;
		tr->changes[tr->nr].name = GDKstrdup(name);
		tr->nr++;
	}
}

static void
la_bat_clear(logger *lg, logaction *la)
{
	log_bid bid = logger_find_bat(lg, la->name);
	BAT *b;

	if (lg->debug & 1)
		fprintf(stderr, "#la_bat_clear %s\n", la->name);
	/* do we need to skip these old updates */
	if (BATcount(lg->snapshots_bid)) {
		BUN p = BUNfndT(lg->snapshots_bid, &bid);

		if (p != BUN_NONE) {
			int tid = *(int *) Tloc(lg->snapshots_tid, p);

			if (lg->tid <= tid)
				return;
		}
	}

	b = BATdescriptor(bid);
	if (b) {
		int access = b->batRestricted;
		b->batRestricted = BAT_WRITE;
		BATclear(b, TRUE);
		b->batRestricted = access;
		logbat_destroy(b);
	}
}

static int
log_read_seq(logger *lg, logformat *l)
{
	int seq = (int) l->nr;
	lng val;
	BUN p;

	assert(l->nr <= (lng) INT_MAX);
	if (mnstr_readLng(lg->log, &val) != 1) {
		fprintf(stderr, "!ERROR: log_read_seq: read failed\n");
		return LOG_ERR;
	}

	if ((p = BUNfndT(lg->seqs_id, &seq)) != BUN_NONE) {
		BUNdelete(lg->seqs_id, p, FALSE);
		BUNdelete(lg->seqs_val, p, FALSE);
	}
	BUNappend(lg->seqs_id, &seq, FALSE);
	BUNappend(lg->seqs_val, &val, FALSE);
	return LOG_OK;
}

static int
log_read_updates(logger *lg, trans *tr, logformat *l, char *name)
{
	log_bid bid = logger_find_bat(lg, name);
	BAT *b = BATdescriptor(bid);
	int res = LOG_OK;
	int ht = -1, tt = -1, hseq = 0, tseq = 0;

	if (lg->debug & 1)
		fprintf(stderr, "#logger found log_read_updates %s %s " LLFMT "\n", name, l->flag == LOG_INSERT ? "insert" : l->flag == LOG_DELETE ? "delete" : "update", l->nr);

	if (b) {
		ht = b->htype;
		if (ht == TYPE_void && b->hseqbase != oid_nil)
			hseq = 1;
		tt = b->ttype;
		if (tt == TYPE_void && b->tseqbase != oid_nil)
			tseq = 1;
	} else {		/* search trans action for create statement */
		int i;

		for (i = 0; i < tr->nr; i++) {
			if (tr->changes[i].type == LOG_CREATE && strcmp(tr->changes[i].name, name) == 0) {
				ht = tr->changes[i].ht;
				if (ht < 0) {
					hseq = 1;
					ht = TYPE_void;
				}
				tt = tr->changes[i].tt;
				if (tt < 0) {
					tseq = 1;
					tt = TYPE_void;
				}
				break;
			}
		}
	}
	if (ht >= 0 && tt >= 0) {
		BAT *r;
		void *(*rt) (ptr, stream *, size_t) = BATatoms[tt].atomRead;
		void *tv = ATOMnil(tt);

#if SIZEOF_OID == 8
		if (tt == TYPE_oid && lg->read32bitoid)
			rt = BATatoms[TYPE_int].atomRead;
#endif
		assert(l->nr <= (lng) BUN_MAX);
		r = BATnew(ht, tt, (BUN) l->nr, PERSISTENT);

		if (hseq)
			BATseqbase(r, 0);
		if (tseq)
			BATseqbase(BATmirror(r), 0);

		if (ht == TYPE_void && l->flag == LOG_INSERT) {
			for (; l->nr > 0; l->nr--) {
				void *t = rt(tv, lg->log, 1);

				if (!t) {
					res = LOG_ERR;
					break;
				}
				if (l->flag == LOG_INSERT) {
#if SIZEOF_OID == 8
					if (tt == TYPE_oid && lg->read32bitoid) {
						int vi = * (int *) t;
						if (vi == int_nil)
							* (oid *) t = oid_nil;
						else
							* (oid *) t = vi;
					}
#endif
					BUNappend(r, t, TRUE);
				}
				if (t != tv)
					GDKfree(t);
			}
		} else {
			void *(*rh) (ptr, stream *, size_t) = ht == TYPE_void ? BATatoms[TYPE_oid].atomRead : BATatoms[ht].atomRead;
			void *hv = ATOMnil(ht);

#if SIZEOF_OID == 8
			if ((ht == TYPE_oid || ht == TYPE_void) &&
			    lg->read32bitoid)
				rh = BATatoms[TYPE_int].atomRead;
#endif
			for (; l->nr > 0; l->nr--) {
				void *h = rh(hv, lg->log, 1);
				void *t = rt(tv, lg->log, 1);

				if (!h || !t) {
					res = LOG_ERR;
					break;
				}
#if SIZEOF_OID == 8
				if (lg->read32bitoid) {
					if (ht == TYPE_void || ht == TYPE_oid) {
						int vi = * (int *) h;
						if (vi == int_nil)
							* (oid *) h = oid_nil;
						else
							* (oid *) h = vi;
					}
					if (tt == TYPE_oid) {
						int vi = * (int *) t;
						if (vi == int_nil)
							* (oid *) t = oid_nil;
						else
							* (oid *) t = vi;
					}
				}
#endif
				BUNins(r, h, t, TRUE);
				if (h != hv)
					GDKfree(h);
				if (t != tv)
					GDKfree(t);
			}
			GDKfree(hv);
		}
		GDKfree(tv);
		logbat_destroy(b);

		if (tr_grow(tr)) {
			tr->changes[tr->nr].type = l->flag;
			tr->changes[tr->nr].nr = l->nr;
			tr->changes[tr->nr].ht = ht;
			tr->changes[tr->nr].tt = tt;
			tr->changes[tr->nr].name = GDKstrdup(name);
			tr->changes[tr->nr].b = r;
			tr->nr++;
		}
	} else {
		/* bat missing ERROR or ignore ? currently error. */
		res = LOG_ERR;
	}
	return res;
}

static void
la_bat_updates(logger *lg, logaction *la)
{
	log_bid bid = logger_find_bat(lg, la->name);
	BAT *b;

	if (bid == 0)
		return;		/* ignore bats no longer in the catalog */

	/* do we need to skip these old updates */
	if (BATcount(lg->snapshots_bid)) {
		BUN p = BUNfndT(lg->snapshots_bid, &bid);

		if (p != BUN_NONE) {
			int tid = *(int *) Tloc(lg->snapshots_tid, p);

			if (lg->tid <= tid)
				return;
		}
	}

	b = BATdescriptor(bid);
	assert(b);
	if (b) {
		if (b->htype == TYPE_void && la->type == LOG_INSERT) {
			BATappend(b, la->b, TRUE);
		} else {
			if (la->type == LOG_INSERT)
				BATins(b, la->b, TRUE);
			else if (la->type == LOG_DELETE)
				BATdel(b, la->b, TRUE);
			else if (la->type == LOG_UPDATE) {
				BATiter bi = bat_iterator(la->b);
				BUN p, q;

				BATloop(la->b, p, q) {
					const void *h = BUNhead(bi, p);
					const void *t = BUNtail(bi, p);

					if (BUNfnd(b, h) == BUN_NONE) {
						/* if value doesn't
						 * exist, insert it if
						 * b void headed,
						 * maintain that by
						 * inserting nils */
						if (b->htype == TYPE_void) {
							if (b->batCount == 0 && *(const oid *) h != oid_nil)
								b->hseqbase = *(const oid *) h;
							if (b->hseqbase != oid_nil && *(const oid *) h != oid_nil) {
								const void *tv = ATOMnilptr(b->ttype);

								while (b->hseqbase + b->batCount < *(const oid *) h)
									BUNappend(b, tv, TRUE);
							}
							BUNappend(b, t, TRUE);
						} else {
							BUNins(b, h, t, TRUE);
						}
					} else {
						BUNreplace(b, h, t, TRUE);
					}
				}
			}
		}
		logbat_destroy(b);
	}
}

static void
log_read_destroy(logger *lg, trans *tr, char *name)
{
	(void) lg;
	if (tr_grow(tr)) {
		tr->changes[tr->nr].type = LOG_DESTROY;
		tr->changes[tr->nr].name = GDKstrdup(name);
		tr->nr++;
	}
}

static void
la_bat_destroy(logger *lg, logaction *la)
{
	log_bid bid = logger_find_bat(lg, la->name);

	if (bid) {
		BUN p;

		logger_del_bat(lg, bid);
		if ((p = BUNfndT(lg->snapshots_bid, &bid)) != BUN_NONE) {
#ifndef NDEBUG
			assert(BBP_desc(bid)->S.role == PERSISTENT);
			assert(0 <= BBP_desc(bid)->H.heap.farmid && BBP_desc(bid)->H.heap.farmid < MAXFARMS);
			assert(BBPfarms[BBP_desc(bid)->H.heap.farmid].roles & (1 << PERSISTENT));
			if (BBP_desc(bid)->H.vheap) {
				assert(0 <= BBP_desc(bid)->H.vheap->farmid && BBP_desc(bid)->H.vheap->farmid < MAXFARMS);
				assert(BBPfarms[BBP_desc(bid)->H.vheap->farmid].roles & (1 << PERSISTENT));
			}
			assert(0 <= BBP_desc(bid)->T.heap.farmid && BBP_desc(bid)->T.heap.farmid < MAXFARMS);
			assert(BBPfarms[BBP_desc(bid)->T.heap.farmid].roles & (1 << PERSISTENT));
			if (BBP_desc(bid)->T.vheap) {
				assert(0 <= BBP_desc(bid)->T.vheap->farmid && BBP_desc(bid)->T.vheap->farmid < MAXFARMS);
				assert(BBPfarms[BBP_desc(bid)->T.vheap->farmid].roles & (1 << PERSISTENT));
			}
#endif
			BUNdelete(lg->snapshots_bid, p, FALSE);
			BUNdelete(lg->snapshots_tid, p, FALSE);
			BUNappend(lg->snapshots_bid, &bid, FALSE);
			BUNappend(lg->snapshots_tid, &lg->tid, FALSE);
		}
	}
}

static int
log_read_create(logger *lg, trans *tr, char *name)
{
	char *buf = log_read_string(lg);

	if (lg->debug & 1)
		fprintf(stderr, "#log_read_create %s\n", name);

	if (!buf) {
		return LOG_ERR;
	} else {
		int ht, tt;
		char *ha = buf, *ta = strchr(buf, ',');

		if (!ta) {
			fprintf(stderr, "!ERROR: log_read_create: inconsistent data read\n");
			return LOG_ERR;
		}
		*ta = 0;
		ta++;		/* skip over , */
		if (strcmp(ha, "vid") == 0) {
			ht = -1;
		} else {
			ht = ATOMindex(ha);
		}
		if (strcmp(ta, "vid") == 0) {
			tt = -1;
		} else {
			tt = ATOMindex(ta);
		}
		if (tr_grow(tr)) {
			tr->changes[tr->nr].type = LOG_CREATE;
			tr->changes[tr->nr].ht = ht;
			tr->changes[tr->nr].tt = tt;
			tr->changes[tr->nr].name = GDKstrdup(name);
			tr->changes[tr->nr].b = NULL;
			tr->nr++;
		}
	}
	if (buf)
		GDKfree(buf);
	return LOG_OK;
}

static void
la_bat_create(logger *lg, logaction *la)
{
	int ht = (la->ht < 0) ? TYPE_void : la->ht;
	int tt = (la->tt < 0) ? TYPE_void : la->tt;
	BAT *b = BATnew(ht, tt, BATSIZE, PERSISTENT);

	if (b != NULL) {
		if (la->ht < 0)
			BATseqbase(b, 0);
		if (la->tt < 0)
			BATseqbase(BATmirror(b), 0);

		BATsetaccess(b, BAT_READ);
		logger_add_bat(lg, b, la->name);
		logbat_destroy(b);
	}
}

static void
log_read_use(logger *lg, trans *tr, logformat *l, char *name)
{
	(void) lg;
	if (tr_grow(tr)) {
		tr->changes[tr->nr].type = LOG_USE;
		tr->changes[tr->nr].nr = l->nr;
		tr->changes[tr->nr].name = GDKstrdup(name);
		tr->changes[tr->nr].b = NULL;
		tr->nr++;
	}
}

static void
la_bat_use(logger *lg, logaction *la)
{
	log_bid bid = (log_bid) la->nr;
	BAT *b = BATdescriptor(bid);
	BUN p;

	assert(la->nr <= (lng) INT_MAX);
	if (!b) {
		GDKerror("logger: could not use bat (%d) for %s\n", (int) bid, la->name);
		return;
	}
	logger_add_bat(lg, b, la->name);
	if ((p = BUNfndT(lg->snapshots_bid, &b->batCacheid)) != BUN_NONE) {
		BUNdelete(lg->snapshots_bid, p, FALSE);
		BUNdelete(lg->snapshots_tid, p, FALSE);
	}
#ifndef NDEBUG
	assert(b->batRole == PERSISTENT);
	assert(0 <= b->H->heap.farmid && b->H->heap.farmid < MAXFARMS);
	assert(BBPfarms[b->H->heap.farmid].roles & (1 << PERSISTENT));
	if (b->H->vheap) {
		assert(0 <= b->H->vheap->farmid && b->H->vheap->farmid < MAXFARMS);
		assert(BBPfarms[b->H->vheap->farmid].roles & (1 << PERSISTENT));
	}
	assert(0 <= b->T->heap.farmid && b->T->heap.farmid < MAXFARMS);
	assert(BBPfarms[b->T->heap.farmid].roles & (1 << PERSISTENT));
	if (b->T->vheap) {
		assert(0 <= b->T->vheap->farmid && b->T->vheap->farmid < MAXFARMS);
		assert(BBPfarms[b->T->vheap->farmid].roles & (1 << PERSISTENT));
	}
#endif
	BUNappend(lg->snapshots_bid, &b->batCacheid, FALSE);
	BUNappend(lg->snapshots_tid, &lg->tid, FALSE);
	logbat_destroy(b);
}


#define TR_SIZE		1024

static trans *
tr_create(trans *tr, int tid)
{
	trans *ntr = GDKmalloc(sizeof(trans));

	if (ntr == NULL)
		return NULL;
	ntr->tid = tid;
	ntr->sz = TR_SIZE;
	ntr->nr = 0;
	ntr->changes = GDKmalloc(sizeof(logaction) * TR_SIZE);
	if (ntr->changes == NULL) {
		GDKfree(ntr);
		return NULL;
	}
	ntr->tr = tr;
	return ntr;
}

static trans *
tr_find(trans *tr, int tid)
/* finds the tid and reorders the chain list, puts trans with tid first */
{
	trans *t = tr, *p = NULL;

	while (t && t->tid != tid) {
		p = t;
		t = t->tr;
	}
	if (!t)
		return NULL;	/* BAD missing transaction */
	if (t == tr)
		return tr;
	if (t->tr)		/* get this tid out of the list */
		p->tr = t->tr;
	t->tr = tr;		/* and move it to the front */
	return t;
}

static void
la_apply(logger *lg, logaction *c)
{
	switch (c->type) {
	case LOG_INSERT:
	case LOG_DELETE:
	case LOG_UPDATE:
		la_bat_updates(lg, c);
		break;
	case LOG_CREATE:
		la_bat_create(lg, c);
		break;
	case LOG_USE:
		la_bat_use(lg, c);
		break;
	case LOG_DESTROY:
		la_bat_destroy(lg, c);
		break;
	case LOG_CLEAR:
		la_bat_clear(lg, c);
		break;
	}
}

static void
la_destroy(logaction *c)
{
	if (c->name)
		GDKfree(c->name);
	if (c->b)
		logbat_destroy(c->b);
}

static int
tr_grow(trans *tr)
{
	if (tr->nr == tr->sz) {
		tr->sz <<= 1;
		tr->changes = (logaction *) GDKrealloc(tr->changes, tr->sz * sizeof(logaction));
		if (tr->changes == NULL)
			return 0;
	}
	/* cleanup the next */
	tr->changes[tr->nr].name = NULL;
	tr->changes[tr->nr].b = NULL;
	return 1;
}

static trans *
tr_destroy(trans *tr)
{
	trans *r = tr->tr;

	GDKfree(tr->changes);
	GDKfree(tr);
	return r;
}

static trans *
tr_commit(logger *lg, trans *tr)
{
	int i;

	if (lg->debug & 1)
		fprintf(stderr, "#tr_commit\n");

	for (i = 0; i < tr->nr; i++) {
		la_apply(lg, &tr->changes[i]);
		la_destroy(&tr->changes[i]);
	}
	return tr_destroy(tr);
}

static trans *
tr_abort(logger *lg, trans *tr)
{
	int i;

	if (lg->debug & 1)
		fprintf(stderr, "#tr_abort\n");

	for (i = 0; i < tr->nr; i++)
		la_destroy(&tr->changes[i]);
	return tr_destroy(tr);
}

/* Update the last transaction id written in the catalog file.
 * Mostly used by the shared logger. */
static int
logger_update_catalog_file(logger *lg, char *dir, char *filename, int role)
{
	FILE *fp;
	int bak_exists;
	int farmid = BBPselectfarm(role, 0, offheap);

	bak_exists = 0;
	/* check if an older file exists and move bak it up */
#if defined(_MSC_VER)
	if (_access(filename, 0) != -1) {
#else
	if (access(filename, 0) != -1) {
#endif
		bak_exists = 1;
		if (GDKmove(farmid, dir, filename, NULL, dir, filename, "bak") < 0) {
			fprintf(stderr, "!ERROR: logger_update_catalog_file: rename %s to %s.bak in %s failed\n", filename, filename, dir);
			return LOG_ERR;
		}
	}

	if ((fp = GDKfileopen(farmid, dir, filename, NULL, "w")) != NULL) {
		if (fprintf(fp, "%06d\n\n", lg->version) < 0) {
			fprintf(stderr, "!ERROR: logger_update_catalog_file: write to %s failed\n", filename);
			return LOG_ERR;
		}

		if (fprintf(fp, LLFMT "\n", lg->id) < 0 || fclose(fp) < 0) {
			fprintf(stderr, "!ERROR: logger_update_catalog_file: write/flush to %s failed\n", filename);
			return LOG_ERR;
		}

		/* cleanup the bak file, if it exists*/
		if (bak_exists) {
			GDKunlink(farmid, dir, filename, "bak");
		}
	} else {
		fprintf(stderr, "!ERROR: logger_update_catalog_file: could not create %s\n", filename);
		GDKerror("logger_update_catalog_file: could not open %s\n", filename);
		return LOG_ERR;
	}
	return LOG_OK;
}

static int
logger_open(logger *lg)
{
	char id[BUFSIZ];
	char *filename;

	snprintf(id, BUFSIZ, LLFMT, lg->id);
	filename = GDKfilepath(BBPselectfarm(lg->dbfarm_role, 0, offheap), lg->dir, LOGFILE, id);

	lg->log = open_wstream(filename);
	lg->end = 0;
	if (lg->log == NULL || mnstr_errnr(lg->log)) {
		fprintf(stderr, "!ERROR: logger_open: creating %s failed\n", filename);
		return LOG_ERR;
	}

	return LOG_OK;
}

static void
logger_close(logger *lg)
{
	stream *log = lg->log;

	if (log) {
		mnstr_close(log);
		mnstr_destroy(log);
	}
	lg->log = NULL;
}

static int
logger_readlog(logger *lg, char *filename)
{
	trans *tr = NULL;
	logformat l;
	int err = 0;
	time_t t0, t1;
	struct stat sb;
	lng fpos;
	char* path = GDKfilepath_long(BBPselectfarm(lg->dbfarm_role, 0, offheap), filename, NULL);

	if (lg->debug & 1) {
		fprintf(stderr, "#logger_readlog opening %s\n", filename);
	}

	lg->log = open_rstream(path);

	/* if the file doesn't exist, there is nothing to be read back */
	if (!lg->log || mnstr_errnr(lg->log)) {
		if (lg->log)
			mnstr_destroy(lg->log);
		lg->log = NULL;
		return LOG_ERR;
	}
	if (fstat(fileno(getFile(lg->log)), &sb) < 0) {
		fprintf(stderr, "!ERROR: logger_readlog: fstat on opened file %s failed\n", filename);
		mnstr_destroy(lg->log);
		lg->log = NULL;
		/* If we can't read the files, it might simply be empty.
		 * In that case we can't return LOG_ERR, since it's actually fine */
		return 1;
	}
	t0 = time(NULL);
	while (!err && log_read_format(lg, &l)) {
		char *name = NULL;

		t1 = time(NULL);
		if (t1 - t0 > 10) {
			t0 = t1;
			/* not more than once every 10 seconds */
			if (mnstr_fgetpos(lg->log, &fpos) == 0) {
				printf("# still reading write-ahead log \"%s\" (%d%% done)\n", filename, (int) ((fpos * 100 + 50) / sb.st_size));
				fflush(stdout);
			}
		}
		if (l.flag != LOG_START && l.flag != LOG_END && l.flag != LOG_SEQ) {
			name = log_read_string(lg);

			if (!name) {
				err = -1;
				break;
			}
		}
		if (lg->debug & 1) {
			fprintf(stderr, "#logger_readlog: ");
			if (l.flag > 0 &&
			    l.flag < (char) (sizeof(log_commands) / sizeof(log_commands[0])))
				fprintf(stderr, "%s", log_commands[(int) l.flag]);
			else
				fprintf(stderr, "%d", l.flag);
			fprintf(stderr, " %d " LLFMT, l.tid, l.nr);
			if (name)
				fprintf(stderr, " %s", name);
			fprintf(stderr, "\n");
		}
		/* find proper transaction record */
		if (l.flag != LOG_START)
			tr = tr_find(tr, l.tid);
		switch (l.flag) {
		case LOG_START:
			assert(l.nr <= (lng) INT_MAX);
			if (l.nr > lg->tid)
				lg->tid = (int)l.nr;
			tr = tr_create(tr, (int)l.nr);
			if (lg->debug & 1)
				fprintf(stderr, "#logger tstart %d\n", tr->tid);
			break;
		case LOG_END:
			if (tr == NULL)
				err = 1;
			else if (l.tid != l.nr)	/* abort record */
				tr = tr_abort(lg, tr);
			else
				tr = tr_commit(lg, tr);
			break;
		case LOG_SEQ:
			err = (log_read_seq(lg, &l) != LOG_OK);
			break;
		case LOG_INSERT:
		case LOG_DELETE:
		case LOG_UPDATE:
			if (name == NULL || tr == NULL)
				err = 1;
			else
				err = (log_read_updates(lg, tr, &l, name) != LOG_OK);
			break;
		case LOG_CREATE:
			if (name == NULL || tr == NULL)
				err = 1;
			else
				err = (log_read_create(lg, tr, name) != LOG_OK);
			break;
		case LOG_USE:
			if (name == NULL || tr == NULL)
				err = 1;
			else
				log_read_use(lg, tr, &l, name);
			break;
		case LOG_DESTROY:
			if (name == NULL || tr == NULL)
				err = 1;
			else
				log_read_destroy(lg, tr, name);
			break;
		case LOG_CLEAR:
			if (name == NULL || tr == NULL)
				err = 1;
			else
				log_read_clear(lg, tr, name);
			break;
		default:
			err = -2;
		}
		if (name)
			GDKfree(name);
		lg->changes++;
	}
	logger_close(lg);

	/* remaining transactions are not committed, ie abort */
	while (tr)
		tr = tr_abort(lg, tr);
	return LOG_OK;
}

/*
 * The log files are incrementally numbered, starting from 2. They are processed in the
 * same sequence.
 */
static int
logger_readlogs(logger *lg, FILE *fp, char *filename)
{
	int res = LOG_OK;
	char id[BUFSIZ];

	if (lg->debug & 1) {
		fprintf(stderr, "#logger_readlogs logger id is " LLFMT "\n", lg->id);
	}

	while (fgets(id, BUFSIZ, fp) != NULL) {
		char log_filename[BUFSIZ];
		lng lid = strtoll(id, NULL, 10);

		if (lg->debug & 1) {
			fprintf(stderr, "#logger_readlogs last logger id written in %s is " LLFMT "\n", filename, lid);
		}

		while(lid > lg->id && res != LOG_ERR) {
			snprintf(log_filename, BUFSIZ, "%s." LLFMT, filename, lg->id);
			if ((logger_readlog(lg, log_filename)) == LOG_ERR && lg->shared && lg->id > 1) {
				/* we cannot distinguish errors from
				 * incomplete transactions (even if we
				 * would log aborts in the logs). So
				 * we simply abort and move to the
				 * next log file.
				 * The only special case is if the files is missing altogether
				 * and the logger is a shared one,
				 * then we have missing transactions and we should abort.
				 * Yeah, and we also ignore the 1st files it most likely never exists. */
				res = LOG_ERR;
				fprintf(stderr, "#logger_readlogs missing shared logger file %s. Aborting\n", log_filename);
			}
			/* Increment the id only at the end, since we want to re-read the last file.
			 * That is because last time we read it, it was empty, since the logger create empty files
			 * and fills them in later. */
			lg->id++;
		}
		/* if this is a shared logger, write the id in the shared file */
		if (lg->shared) {
			logger_update_catalog_file(lg, lg->local_dir, LOGFILE_SHARED, lg->local_dbfarm_role);
		}
	}
	return res;
}

static int
logger_commit(logger *lg)
{
	int id = LOG_SID;
	BUN p;

	if (lg->debug & 1)
		fprintf(stderr, "#logger_commit\n");

	p = BUNfndT(lg->seqs_id, &id);
	BUNdelete(lg->seqs_id, p, FALSE);
	BUNdelete(lg->seqs_val, p, FALSE);
	BUNappend(lg->seqs_id, &id, FALSE);
	BUNappend(lg->seqs_val, &lg->id, FALSE);

	/* cleanup old snapshots */
	if (BATcount(lg->snapshots_bid)) {
		BATclear(lg->snapshots_bid, FALSE);
		BATclear(lg->snapshots_tid, FALSE);
		BATcommit(lg->snapshots_bid);
		BATcommit(lg->snapshots_tid);
	}
	return bm_commit(lg);
}

static int
check_version(logger *lg, FILE *fp)
{
	int version = 0;

	if (fscanf(fp, "%6d", &version) != 1) {
		GDKerror("Could not read the version number from the file '%s/log'.\n",
			 lg->dir);

		return -1;
	}
	if (version != lg->version) {
		if (lg->prefuncp == NULL ||
		    (*lg->prefuncp)(version, lg->version) != 0) {
			GDKerror("Incompatible database version %06d, "
				 "this server supports version %06d\n"
				 "Please move away %s.",
				 version, lg->version, lg->dir);

			return -1;
		}
	} else
		lg->postfuncp = NULL;	 /* don't call */
	if (fgetc(fp) != '\n' ||	 /* skip \n */
	    fgetc(fp) != '\n')		 /* skip \n */
		return -1;
	return 0;
}

static int
bm_subcommit(BAT *list_bid, BAT *list_nme, BAT *catalog_bid, BAT *catalog_nme, BAT *extra, int debug)
{
	BUN p, q;
	BUN nn = 3 + (list_bid->batFirst > list_bid->batDeleted ? list_bid->batFirst - list_bid->batDeleted : 0) + BATcount(list_bid) + (extra ? BATcount(extra) : 0);
	bat *n = GDKmalloc(sizeof(bat) * nn);
	int i = 0;
	BATiter iter = (list_nme)?bat_iterator(list_nme):bat_iterator(list_bid);
	int res;

	n[i++] = 0;		/* n[0] is not used */

	/* first loop over deleted then over current and new */
	for (p = list_bid->batDeleted; p < list_bid->batFirst; p++) {
		bat col = *(log_bid *) Tloc(list_bid, p);

		if (debug & 1)
			fprintf(stderr, "#commit deleted %s (%d) %s\n",
				BBPname(col), col,
				(list_bid == catalog_bid) ? BUNtail(iter, p) : "snapshot");
		n[i++] = abs(col);
	}
	BATloop(list_bid, p, q) {
		bat col = *(log_bid *) Tloc(list_bid, p);

		if (debug & 1)
			fprintf(stderr, "#commit new %s (%d) %s\n",
				BBPname(col), col,
				(list_bid == catalog_bid) ? BUNtail(iter, p) : "snapshot");
		n[i++] = abs(col);
	}
	if (extra) {
		iter = bat_iterator(extra);
		BATloop(extra, p, q) {
			str name = (str) BUNtail(iter, p);

			if (debug & 1)
				fprintf(stderr, "#commit extra %s %s\n",
					name,
					(list_bid == catalog_bid) ? BUNtail(iter, p) : "snapshot");
			n[i++] = abs(BBPindex(name));
		}
	}
	/* now commit catalog, so it's also up to date on disk */
	n[i++] = abs(catalog_bid->batCacheid);
	n[i++] = abs(catalog_nme->batCacheid);
	assert((BUN) i <= nn);
	BATcommit(catalog_bid);
	BATcommit(catalog_nme);
	res = TMsubcommit_list(n, i);
	GDKfree(n);
	if (res < 0)
		fprintf(stderr, "!ERROR: bm_subcommit: commit failed\n");
	return res;
}

static void
logger_fatal(const char *format, const char *arg1, const char *arg2, const char *arg3)
{
	char *buf;

	GDKfatal(format, arg1, arg2, arg3);
	GDKlog(format, arg1, arg2, arg3);
	if ((buf = GDKerrbuf) != NULL) {
		fprintf(stderr, "%s", buf);
		fflush(stderr);
	}
	GDKexit(1);
}

<<<<<<< HEAD
static int
logger_create_catalog_file(int debug, logger *lg, char *fn, FILE *fp, char *filename, char *bak) {
	log_bid bid = 0;
	/* catalog does not exist, so the log file also
	 * shouldn't exist */
	if (fp != NULL) {
		logger_fatal(
				"logger_create_catalog_file: there is no logger catalog, but there is a log file.\n"
						"Are you sure you are using the correct combination of database\n"
						"(--dbpath) and log directory (--set %s_logdir)?\n", fn, 0, 0);
		return LOG_ERR;
	}
=======
static logger *
logger_new(int debug, const char *fn, const char *logdir, int version, preversionfix_fptr prefuncp, postversionfix_fptr postfuncp)
{
	int id = LOG_SID;
	logger *lg;
	FILE *fp;
	char filename[BUFSIZ];
	char bak[BUFSIZ];
	log_bid seqs_id = 0;
	bat catalog_bid, catalog_nme, bid;
>>>>>>> 2b663338

	lg->catalog_bid = logbat_new(TYPE_int, BATSIZE, PERSISTENT);
	lg->catalog_nme = logbat_new(TYPE_str, BATSIZE, PERSISTENT);
	if (lg->catalog_bid == NULL || lg->catalog_nme == NULL)
		logger_fatal("logger_create_catalog_file: cannot create catalog bats", 0, 0, 0);
	if (debug & 1)
		fprintf(stderr, "#create %s catalog\n", fn);

	/* Make persistent */
	bid = lg->catalog_bid->batCacheid;
	BBPincref(bid, TRUE);
	snprintf(bak, BUFSIZ, "%s_catalog_bid", fn);
	if (BBPrename(lg->catalog_bid->batCacheid, bak) < 0)
		logger_fatal("logger_create_catalog_file: BBPrename to %s failed", bak, 0, 0);


	/* Make persistent */
	bid = lg->catalog_nme->batCacheid;
	BBPincref(bid, TRUE);
	snprintf(bak, BUFSIZ, "%s_catalog_nme", fn);
	if (BBPrename(lg->catalog_nme->batCacheid, bak) < 0)
		logger_fatal("logger_create_catalog_file: BBPrename to %s failed", bak, 0, 0);


	if (!GDKcreatedir(filename)) {
		logger_fatal("logger_create_catalog_file: cannot create directory for log file %s\n", filename, 0, 0);
		return LOG_ERR;
	}
	if ((fp = GDKfileopen(BBPselectfarm(lg->dbfarm_role, 0, offheap), filename, NULL, NULL, "w")) == NULL) {
		logger_fatal("logger_create_catalog_file: cannot create log file %s\n", filename, 0, 0);
		return LOG_ERR;
	}
	lg->id++;
	if (fprintf(fp, "%06d\n\n" LLFMT "\n", lg->version, lg->id) < 0) {
		fclose(fp);
		unlink(filename);
		logger_fatal("logger_create_catalog_file: writing log file %s failed",
				filename, 0, 0);
	}
	if (fclose(fp) < 0) {
		unlink(filename);
		logger_fatal("logger_create_catalog_file: closing log file %s failed",
				filename, 0, 0);
	}
	fp = NULL;
	if (bm_subcommit(lg->catalog_bid, lg->catalog_nme, lg->catalog_bid,
			lg->catalog_nme, NULL, lg->debug) != 0) {
		/* cannot commit catalog, so remove log */
		unlink(filename);
		return LOG_ERR;
	}
	return LOG_OK;
}

/* find the persistent catalog. As non persistent bats
 * require a logical reference we also add a logical
 * reference for the persistent bats */
static int
logger_find_persistent_catalog(logger *lg, char *fn, FILE *fp, char *bak, bat *catalog_bid, bat *catalog_nme) {
	BUN p, q;
	BAT *b = BATdescriptor(*catalog_bid), *n;
	if (b == 0)
		logger_fatal("logger_find_persistent_catalog: inconsistent database, catalog does not exist", 0, 0, 0);

	snprintf(bak, BUFSIZ, "%s_catalog_nme", fn);
	*catalog_nme = BBPindex(bak);
	n = BATdescriptor(*catalog_nme);
	if (n == 0)
		logger_fatal("logger_find_persistent_catalog: inconsistent database, catalog_nme does not exist", 0, 0, 0);

	/* the catalog exists, and so should the log file */
	if (fp == NULL) {
		logger_fatal(
				"logger_find_persistent_catalog: there is a logger catalog, but no log file.\n"
						"Are you sure you are using the correct combination of database\n"
						"(--dbpath) and log directory (--set %s_logdir)?\n"
						"If you have done a recent update of the server, it may be that your\n"
						"logs are in an old location.  You should then either use\n"
						"--set %s_logdir=<path to old log directory> or move the old log\n"
						"directory to the new location (%s).\n", fn, fn, lg->dir);
		return LOG_ERR;
	}
	lg->catalog_bid = b;
	lg->catalog_nme = n;
	BATloop(b, p, q) {
		bat bid = *(log_bid *) Tloc(b, p);
		BBPincref(bid, TRUE);
	}
	return LOG_OK;
}

/* Set the logdir path, add a dbfarm if needed.
 * Returns the role of the dbfarm containing the logdir.
 */
static int
logger_set_logdir_path(char *filename, char *fn, char *logdir, int shared) {
	int role = PERSISTENT; /* default role is persistent, i.e. the default dbfarm */

	if (MT_path_absolute(logdir)) {
		char logdir_parent_path[BUFSIZ] = "";
		char logdir_name[BUFSIZ] = "";
		/* split the logdir string into absolute parent dir path and (relative) log dir name */
		if (GDKextractParentAndLastDirFromPath(logdir, logdir_parent_path, logdir_name)) {
			/* set the new relative logdir locaiton including the logger function name subdir */
			snprintf(filename, BUFSIZ, "%s%c%s%c", logdir_name, DIR_SEP, fn, DIR_SEP);

			/* add a new dbfarm for the logger directory using the parent dir path,
			 * assuming it is set, s.t. the logs are stored in a location other than the default dbfarm,
			 * or at least it appears so to (multi)dbfarm aware functions */
			if (!shared) {
				role = LOG_DIR;
			} else {
				role = SHARED_LOG_DIR;
			}
			BBPaddfarm(logdir_parent_path, 1 << role);
		} else {
			logger_fatal("logger_set_logdir_path: logdir path is not correct (%s)."
					"Make sure you specify a valid absolute or relative path.\n", logdir, 0, 0);
		}
	} else {
		/* just concat the logdir and fn with appropriate separators */
		snprintf(filename, BUFSIZ, "%s%c%s%c", logdir, DIR_SEP, fn, DIR_SEP);
	}

	return role;
}

/* Load data from the logger logdir
 * Initialize new directories and catalog files if none are present, unless running in read-only mode
 * Load data and persist it in the BATs
 * Convert 32bit data to 64bit, unless running in read-only mode */
static int
logger_load(int debug, char* fn, char filename[BUFSIZ], logger* lg)
{
	int id = LOG_SID;
	FILE *fp;
	log_bid seqs_id = 0;
	char bak[BUFSIZ];
	bat catalog_bid, catalog_nme, bid;
	int farmid = BBPselectfarm(lg->dbfarm_role, 0, offheap);

	snprintf(filename, BUFSIZ, "%s%s", lg->dir, LOGFILE);
	snprintf(bak, BUFSIZ, "%s.bak", filename);

	/* try to open logfile backup, or failing that, the file
	 * itself. we need to know whether this file exists when
	 * checking the database consistency later on */
	if ((fp = GDKfileopen(farmid, bak, NULL, NULL, "r")) != NULL) {
		fclose(fp);
		(void) GDKunlink(farmid, lg->dir, LOGFILE, NULL);
		if (GDKmove(farmid, lg->dir, LOGFILE, "bak", lg->dir, LOGFILE, NULL) != 0)
			logger_fatal("logger_load: cannot move log.bak file back.\n", 0, 0, 0);
	}
	fp = GDKfileopen(farmid, filename, NULL, NULL, "r");

	snprintf(bak, BUFSIZ, "%s_catalog", fn);
	bid = BBPindex(bak);

	snprintf(bak, BUFSIZ, "%s_catalog_bid", fn);
	catalog_bid = BBPindex(bak);

	if (bid != 0 && catalog_bid == 0)
		logger_fatal("Logger_new: ancient database, please upgrade "
			     "first to Jan2014 (11.17.X) release", 0, 0, 0);

	/* this is intentional - even if catalog_bid is 0, but the logger is shared,
	 * force it to find the persistent catalog */
	if (catalog_bid == 0 &&	!lg->shared) {
		if (logger_create_catalog_file(debug, lg, fn, fp, filename, bak) == LOG_ERR) {
			goto error;
		}
	} else {
		if (logger_find_persistent_catalog(lg, fn, fp, bak, &catalog_bid, &catalog_nme) == LOG_ERR) {
			goto error;
		}
	}

	seqs_id = logger_find_bat(lg, "seqs_id");
	if (seqs_id == 0) {
		lg->seqs_id = logbat_new(TYPE_int, 1, PERSISTENT);
		snprintf(bak, BUFSIZ, "%s_seqs_id", fn);
		if (BBPrename(lg->seqs_id->batCacheid, bak) < 0)
			logger_fatal("logger_load: BBPrename to %s failed",
				     bak, 0, 0);
		logger_add_bat(lg, lg->seqs_id, "seqs_id");

		lg->seqs_val = logbat_new(TYPE_lng, 1, PERSISTENT);
		snprintf(bak, BUFSIZ, "%s_seqs_val", fn);
		if (BBPrename(lg->seqs_val->batCacheid, bak) < 0)
			logger_fatal("logger_load: BBPrename to %s failed",
				     bak, 0, 0);
		logger_add_bat(lg, lg->seqs_val, "seqs_val");

		if (BUNappend(lg->seqs_id, &id, FALSE) == NULL ||
		    BUNappend(lg->seqs_val, &lg->id, FALSE) == NULL)
			logger_fatal("logger_load: failed to append value to "
				     "sequences bat", 0, 0, 0);

		lg->snapshots_bid = logbat_new(TYPE_int, 1, PERSISTENT);
		snprintf(bak, BUFSIZ, "%s_snapshots_bid", fn);
		if (BBPrename(lg->snapshots_bid->batCacheid, bak) < 0)
			logger_fatal("logger_load: BBPrename to %s failed",
				     bak, 0, 0);
		logger_add_bat(lg, lg->snapshots_bid, "snapshots_bid");

		lg->snapshots_tid = logbat_new(TYPE_int, 1, PERSISTENT);
		snprintf(bak, BUFSIZ, "%s_snapshots_tid", fn);
		if (BBPrename(lg->snapshots_tid->batCacheid, bak) < 0)
			logger_fatal("logger_load: BBPrename to %s failed",
				     bak, 0, 0);
		logger_add_bat(lg, lg->snapshots_tid, "snapshots_tid");

		if (bm_subcommit(lg->catalog_bid, lg->catalog_nme, lg->catalog_bid, lg->catalog_nme, NULL, lg->debug) < 0)
			logger_fatal("logger_load: commit failed", 0, 0, 0);
	} else {
		bat seqs_val = logger_find_bat(lg, "seqs_val");
		bat snapshots_bid = logger_find_bat(lg, "snapshots_bid");
		bat snapshots_tid = logger_find_bat(lg, "snapshots_tid");

		lg->seqs_id = BATdescriptor(seqs_id);
		if (lg->seqs_id == 0)
			logger_fatal("logger_load: inconsistent database, seqs_id does not exist", 0, 0, 0);
		lg->seqs_val = BATdescriptor(seqs_val);
		if (lg->seqs_val == 0)
			logger_fatal("logger_load: inconsistent database, seqs_val does not exist", 0, 0, 0);
		if (BATcount(lg->seqs_id) && !lg->shared) {
			BUN p = BUNfndT(lg->seqs_id, &id);
			lg->id = *(lng *) Tloc(lg->seqs_val, p);
			if (lg->debug & 1) {
				fprintf(stderr, "#logger_load setting new logger id to " LLFMT "\n", lg->id);
			}
		} else {
			if (BUNappend(lg->seqs_id, &id, FALSE) == NULL ||
			    BUNappend(lg->seqs_val, &lg->id, FALSE) == NULL)
				logger_fatal("logger_load: failed to append "
					     "value to sequences bat", 0, 0, 0);
		}
		lg->snapshots_bid = BATdescriptor(snapshots_bid);
		if (lg->snapshots_bid == 0)
			logger_fatal("logger_load: inconsistent database, snapshots_bid does not exist", 0, 0, 0);
		lg->snapshots_tid = BATdescriptor(snapshots_tid);
		if (lg->snapshots_tid == 0)
			logger_fatal("logger_load: inconsistent database, snapshots_tid does not exist", 0, 0, 0);
	}
	lg->freed = BATnew(TYPE_void, TYPE_int, 1, TRANSIENT);
	if (lg->freed == NULL)
		logger_fatal("logger_load: failed to create freed bat", 0, 0, 0);
	BATseqbase(lg->freed, 0);
	snprintf(bak, BUFSIZ, "%s_freed", fn);
	/* do not rename it if this is a shared logger */
	if (!lg->shared && BBPrename(lg->freed->batCacheid, bak) < 0)
		logger_fatal("logger_load: BBPrename to %s failed", bak, 0, 0);

	if (fp != NULL) {
#if SIZEOF_OID == 8
		char cvfile[BUFSIZ];
#endif
		if (check_version(lg, fp)) {
			goto error;
		}

#if SIZEOF_OID == 8
		/* When a file *_32-64-convert exists in the database,
		 * it was left there by the BBP initialization code
		 * when it did a conversion of 32-bit OIDs to 64 bits
		 * (see the comment above fixoidheapcolumn and
		 * fixoidheap in gdk_bbp).  It the file exists, we
		 * first create a file called convert-32-64 in the log
		 * directory and we write the current log ID into that
		 * file.  After this file is created, we delete the
		 * *_32-64-convert file in the database.  We then know
		 * that while reading the logs, we have to read OID
		 * values as 32 bits (this is indicated by setting the
		 * read32bitoid flag).  When we're done reading the
		 * logs, we remove the file (and reset the flag).  If
		 * we get interrupted before we have written this
		 * file, the file in the database will still exist, so
		 * the next time we're started, BBPinit will not
		 * convert OIDs (that was done before we got
		 * interrupted), but we will still know to convert the
		 * OIDs ourselves.  If we get interrupted after we
		 * have deleted the file from the database, we check
		 * whether the file convert-32-64 exists and if it
		 * contains the expected ID.  If it does, we again
		 * know that we have to convert.  If the ID is not
		 * what we expect, the conversion was apparently done
		 * already, and so we can delete the file. */

		/* Do not do conversion logger is shared/read-only */
		if (!lg->shared) {
			snprintf(cvfile, sizeof(cvfile), "%sconvert-32-64", lg->dir);
			snprintf(bak, sizeof(bak), "%s_32-64-convert", fn);
			{
				FILE *fp1;
				long off;
				int curid;

				/* read the current log id without disturbing
				 * the file pointer */
				off = ftell(fp);
				if (fscanf(fp, "%d", &curid) != 1)
					curid = -1; /* shouldn't happen? */
				fseek(fp, off, SEEK_SET);


			if ((fp1 = GDKfileopen(farmid, bak, NULL, NULL, "r")) != NULL) {
				/* file indicating that we need to do
				 * a 32->64 bit OID conversion exists;
				 * record the fact in case we get
				 * interrupted, and set the flag so
				 * that we actually do what's asked */
				fclose(fp1);
				/* first create a versioned file using
				 * the current log id */
				if ((fp1 = GDKfileopen(farmid, cvfile, NULL, NULL, "w")) == NULL ||
				    fprintf(fp1, "%d\n", curid) < 2 ||
				    fflush(fp1) != 0 || /* make sure it's save on disk */
#if defined(_MSC_VER)
				    _commit(_fileno(fp1)) < 0 ||
#elif defined(HAVE_FDATASYNC)
				    fdatasync(fileno(fp1)) < 0 ||
#elif defined(HAVE_FSYNC)
				    fsync(fileno(fp1)) < 0 ||
#endif
				    fclose(fp1) != 0)
					logger_fatal("logger_load: failed to write %s\n", cvfile, 0, 0);
				/* then remove the unversioned file
				 * that gdk_bbp created (in this
				 * order!) */
				unlink(bak);
				/* set the flag that we need to convert */
				lg->read32bitoid = 1;
			} else if ((fp1 = GDKfileopen(farmid, cvfile, NULL, NULL, "r")) != NULL) {
				/* the versioned conversion file
				 * exists: check version */
				int newid;

					if (fscanf(fp1, "%d", &newid) == 1 &&
						newid == curid) {
						/* versions match, we need to
						 * convert */
						lg->read32bitoid = 1;
					}
					fclose(fp1);
					if (!lg->read32bitoid) {
						/* no conversion, so we can
						 * remove the versioned
						 * file */
						unlink(cvfile);
					}
				}
			}
		}
#endif
		lg->changes++;
		if (logger_readlogs(lg, fp, filename) == LOG_ERR) {
			goto error;
		}
		fclose(fp);
		fp = NULL;
#if SIZEOF_OID == 8
		if (lg->read32bitoid && !lg->shared) {
			/* we converted, remove versioned file and
			 * reset conversion flag */
			unlink(cvfile);
			lg->read32bitoid = 0;
		}
#endif
		if (lg->postfuncp)
			(*lg->postfuncp)(lg);
	}

	return LOG_OK;
	error:
	if (fp)
		fclose(fp);
	if (lg)
		GDKfree(lg);
	return LOG_ERR;
}

/* Initialize a new logger
 * It will load any data in the logdir and persist it in the BATs*/
static logger *
logger_new(int debug, char *fn, char *logdir, int version, preversionfix_fptr prefuncp, postversionfix_fptr postfuncp, int shared, char *local_logdir)
{
	logger *lg = (struct logger *) GDKmalloc(sizeof(struct logger));
	char filename[BUFSIZ];
	char shared_log_filename[BUFSIZ];

	if (lg == NULL) {
		fprintf(stderr, "!ERROR: logger_new: allocating logger structure failed\n");
		return NULL;
	}

	lg->debug = debug;
	lg->shared = shared;

	lg->changes = 0;
	lg->version = version;
	lg->id = 1;

	lg->tid = 0;
#if SIZEOF_OID == 8
	lg->read32bitoid = 0;
#endif

	lg->dbfarm_role = logger_set_logdir_path(filename, fn, logdir, shared);
	if ((lg->fn = GDKstrdup(fn)) == NULL ||
	    (lg->dir = GDKstrdup(filename)) == NULL) {
		fprintf(stderr, "!ERROR: logger_new: strdup failed\n");
		GDKfree(lg->fn);
		GDKfree(lg->dir);
		GDKfree(lg);
		return NULL;
	}
	if (lg->debug & 1) {
		fprintf(stderr, "#logger_new dir set to %s\n", lg->dir);
	}

	if (shared) {
		/* set the local logdir as well
		 * here we pass 0 for the shared flag, since we want these file(s) to be stored in the default logdir */
		lg->local_dbfarm_role = logger_set_logdir_path(filename, fn, local_logdir, 0);
		if ((lg->local_dir = GDKstrdup(filename)) == NULL) {
			fprintf(stderr, "!ERROR: logger_new: strdup failed\n");
			GDKfree(lg->fn);
			GDKfree(lg->dir);
			GDKfree(lg->local_dir);
			GDKfree(lg);
			return NULL;
		}
		if (lg->debug & 1) {
			fprintf(stderr, "#logger_new local_dir set to %s\n", lg->local_dir);
		}

		/* get last shared logger id from the local log dir,
		 * but first check if the file exists */
		snprintf(shared_log_filename, BUFSIZ, "%s%s", lg->local_dir, LOGFILE_SHARED);
#if defined(_MSC_VER)
		if (_access(shared_log_filename, 0) != -1) {
#else
		if (access(shared_log_filename, 0) != -1) {
#endif
			lng res = logger_read_last_transaction_id(lg, lg->local_dir, LOGFILE_SHARED, lg->local_dbfarm_role);
			if (res == LOG_ERR) {
				fprintf(stderr, "!ERROR: logger_new: failed to read previous shared logger id form %s\n", LOGFILE_SHARED);
				GDKfree(lg->fn);
				GDKfree(lg->dir);
				GDKfree(lg->local_dir);
				GDKfree(lg);
				return NULL;
			}

			lg->id = res;
			if (lg->debug & 1) {
				fprintf(stderr, "#logger_new last shared transactions is read form %s is " LLFMT "\n", shared_log_filename, lg->id);
			}
		} else {
			if (lg->debug & 1) {
				fprintf(stderr, "#logger_new no previous %s found\n", LOGFILE_SHARED);
			}
		}
	}

	lg->prefuncp = prefuncp;
	lg->postfuncp = postfuncp;
	lg->log = NULL;
	lg->end = 0;
	lg->catalog_bid = NULL;
	lg->catalog_nme = NULL;
	lg->snapshots_bid = NULL;
	lg->snapshots_tid = NULL;
	lg->seqs_id = NULL;
	lg->seqs_val = NULL;

	if (logger_load(debug, fn, filename, lg) == LOG_OK) {
		return lg;
	}
	return NULL;
}

/* Reload (shared) logger
 * It will load any data in the logdir and persist it in the BATs */
int
logger_reload(logger *lg)
{
	char filename[BUFSIZ];

	snprintf(filename, BUFSIZ, "%s", lg->dir);
	if (lg->debug & 1) {
		fprintf(stderr, "#logger_reload %s\n", filename);
	}

	return logger_load(lg->debug, lg->fn, filename, lg);
}

/* Create a new logger */
logger *
logger_create(int debug, const char *fn, const char *logdir, int version, preversionfix_fptr prefuncp, postversionfix_fptr postfuncp)
{
	logger *lg = logger_new(debug, fn, logdir, version, prefuncp, postfuncp, 0, NULL);

	if (!lg)
		return NULL;
	if (logger_open(lg) == LOG_ERR) {
		logger_destroy(lg);

		return NULL;
	}
	if (lg->changes &&
	    (logger_restart(lg) != LOG_OK ||
	     logger_cleanup(lg, 1) != LOG_OK)) {
		logger_destroy(lg);

		return NULL;
	}
	return lg;
}

/* Create a new shared logger, that is for slaves reading the master log directory.
 * Assumed to be read-only */
logger *
logger_create_shared(int debug, char *fn, char *logdir, char *local_logdir,int version, preversionfix_fptr prefuncp, postversionfix_fptr postfuncp)
{
	logger *lg = NULL;

	lg = logger_new(debug, fn, logdir, version, prefuncp, postfuncp, 1, local_logdir);

	return lg;
}

void
logger_destroy(logger *lg)
{
	if (lg->catalog_bid) {
		BUN p, q;
		BAT *b = lg->catalog_bid;

		logger_cleanup(lg, 0);

		/* destroy the deleted */
/* would be an error ....
		for (p = b->batDeleted; p < b->batFirst; p++) {
			bat bid = *(log_bid *) BUNhead(b, p);

			BBPdecref(bid, TRUE);
		}
*/
		/* free resources */
		BATloop(b, p, q) {
			bat bid = *(log_bid *) Tloc(b, p);

			BBPdecref(bid, TRUE);
		}

		BBPdecref(lg->catalog_bid->batCacheid, TRUE);
		BBPdecref(lg->catalog_nme->batCacheid, TRUE);
		logbat_destroy(lg->catalog_bid);
		logbat_destroy(lg->catalog_nme);
		logbat_destroy(lg->freed);
	}
	GDKfree(lg->fn);
	GDKfree(lg->dir);
	logger_close(lg);
	GDKfree(lg);
}

int
logger_exit(logger *lg)
{
	FILE *fp;
	char filename[BUFSIZ];
	int farmid = BBPselectfarm(lg->dbfarm_role, 0, offheap);

	logger_close(lg);
	if (GDKmove(farmid, lg->dir, LOGFILE, NULL, lg->dir, LOGFILE, "bak") < 0) {
		fprintf(stderr, "!ERROR: logger_exit: rename %s to %s.bak in %s failed\n",
			LOGFILE, LOGFILE, lg->dir);
		return LOG_ERR;
	}

	snprintf(filename, BUFSIZ, "%s%s", lg->dir, LOGFILE);
	if ((fp = GDKfileopen(farmid, filename, NULL, NULL, "w")) != NULL) {
		char ext[BUFSIZ];

		if (fprintf(fp, "%06d\n\n", lg->version) < 0) {
			fprintf(stderr, "!ERROR: logger_exit: write to %s failed\n",
				filename);
			return LOG_ERR;
		}
		lg->id ++;

		if (logger_commit(lg) != LOG_OK) {
			fprintf(stderr, "!ERROR: logger_exit: logger_commit failed\n");
			return LOG_ERR;
		}

		if (fprintf(fp, LLFMT "\n", lg->id) < 0 ||
		    fclose(fp) < 0) {
			fprintf(stderr, "!ERROR: logger_exit: write/flush to %s failed\n",
				filename);
			return LOG_ERR;
		}

		/* atomic action, switch to new log, keep old for
		 * later cleanup actions */
		snprintf(ext, BUFSIZ, "bak-" LLFMT, lg->id);

		if (GDKmove(farmid, lg->dir, LOGFILE, "bak", lg->dir, LOGFILE, ext) < 0) {
			fprintf(stderr, "!ERROR: logger_exit: rename %s.bak to %s.%s failed\n",
				LOGFILE, LOGFILE, ext);
			return LOG_ERR;
		}

		lg->changes = 0;
	} else {
		fprintf(stderr, "!ERROR: logger_exit: could not create %s\n",
			filename);
		GDKerror("logger_exit: could not open %s\n", filename);
		return LOG_ERR;
	}
	return LOG_OK;
}

int
logger_restart(logger *lg)
{
	int res = 0;

	if ((res = logger_exit(lg)) == LOG_OK)
		res = logger_open(lg);

	return res;
}

/* Clean-up write-ahead log files already persisted in the BATs, leaving only the most recent one.
 * Update the LOGFILE and delete all bak- files as well.
 * If the keep_persisted_log_files, only the bak- files are deleted.
 */
int
logger_cleanup(logger *lg, int keep_persisted_log_files)
{
	char buf[BUFSIZ];
	char id[BUFSIZ];
	FILE *fp = NULL;
	int farmid = BBPselectfarm(lg->dbfarm_role, 0, offheap);

	snprintf(buf, BUFSIZ, "%s%s.bak-" LLFMT, lg->dir, LOGFILE, lg->id);

	if (lg->debug & 1) {
		fprintf(stderr, "#logger_cleanup %s\n", buf);
	}

	if (!keep_persisted_log_files) {
		if ((fp = GDKfileopen(farmid, buf, NULL, NULL, "r")) == NULL) {
			fprintf(stderr, "!ERROR: logger_cleanup: cannot open file %s\n", buf);
			return LOG_ERR;
		}

		/* skip catalog */
		while (fgets(id, BUFSIZ, fp) != NULL && id[0] != '\n')
			;

		while (fgets(id, BUFSIZ, fp) != NULL) {
			char *e = strchr(id, '\n');

			if (e)
				*e = 0;
			GDKunlink(farmid, lg->dir, LOGFILE, id);
		}
		fclose(fp);
	}
	snprintf(buf, BUFSIZ, "bak-" LLFMT, lg->id);

	GDKunlink(farmid, lg->dir, LOGFILE, buf);

	return LOG_OK;
}

lng
logger_changes(logger *lg)
{
	return lg->changes;
}

/* Read the last recorded transactions id from a logfile */
lng
logger_read_last_transaction_id(logger *lg, char *dir, char *logger_file, int role)
{
	char filename[BUFSIZ];
	FILE *fp;
	char id[BUFSIZ];
	lng lid = LOG_ERR;
	int farmid = BBPselectfarm(role, 0, offheap);

	snprintf(filename, BUFSIZ, "%s%s", dir, logger_file);
	if ((fp = GDKfileopen(farmid, filename, NULL, NULL, "r")) == NULL) {
		fprintf(stderr, "!ERROR: logger_read_last_transaction_id: unable to open file %s\n", filename);
		goto error;
	}

	if (check_version(lg, fp)) {
		fprintf(stderr, "!ERROR: logger_read_last_transaction_id: inconsistent log version for file %s\n", filename);
		goto error;
	}

	/* read the last id */
	while (fgets(id, BUFSIZ, fp) != NULL) {
		lid = strtoll(id, NULL, 10);
		if (lg->debug & 1) {
			fprintf(stderr, "#logger_read_last_transaction_id last logger id written in %s is " LLFMT "\n", filename, lid);
		}
	}

	return lid;

	error:
	if (fp)
		fclose(fp);
	if (lg)
		GDKfree(lg);
	return LOG_ERR;
}

int
logger_sequence(logger *lg, int seq, lng *id)
{
	BUN p = BUNfndT(lg->seqs_id, &seq);

	if (p != BUN_NONE) {
		*id = *(lng *) Tloc(lg->seqs_val, p);

		return 1;
	}
	return 0;
}

/*
 * Changes made to the BAT descriptor should be stored in the log
 * files.  Actually, we need to save the descriptor file, perhaps we
 * should simply introduce a versioning scheme.
 */
int
log_bat_persists(logger *lg, BAT *b, const char *name)
{
	char *ha, *ta;
	int len;
	char buf[BUFSIZ];
	logformat l;
	int havevoid = 0;
	int flag = (b->batPersistence == PERSISTENT) ? LOG_USE : LOG_CREATE;
	BUN p;

	l.nr = 0;
	if (flag == LOG_USE) {
#ifndef NDEBUG
		assert(b->batRole == PERSISTENT);
		assert(0 <= b->H->heap.farmid && b->H->heap.farmid < MAXFARMS);
		assert(BBPfarms[b->H->heap.farmid].roles & (1 << PERSISTENT));
		if (b->H->vheap) {
			assert(0 <= b->H->vheap->farmid && b->H->vheap->farmid < MAXFARMS);
			assert(BBPfarms[b->H->vheap->farmid].roles & (1 << PERSISTENT));
		}
		assert(0 <= b->T->heap.farmid && b->T->heap.farmid < MAXFARMS);
		assert(BBPfarms[b->T->heap.farmid].roles & (1 << PERSISTENT));
		if (b->T->vheap) {
			assert(0 <= b->T->vheap->farmid && b->T->vheap->farmid < MAXFARMS);
			assert(BBPfarms[b->T->vheap->farmid].roles & (1 << PERSISTENT));
		}
#endif
		l.nr = b->batCacheid;
	}
	l.flag = flag;
	l.tid = lg->tid;
	lg->changes++;
	if (log_write_format(lg, &l) == LOG_ERR ||
	    log_write_string(lg, name) == LOG_ERR)
		return LOG_ERR;

	if (lg->debug & 1)
		fprintf(stderr, "#persists bat %s (%d) %s\n",
			name, b->batCacheid,
			(flag == LOG_USE) ? "use" : "create");

	if (flag == LOG_USE) {
		assert(b->batRole == PERSISTENT);
		assert(b->H->heap.farmid == 0);
		assert(b->H->vheap == NULL ||
		       BBPfarms[b->H->vheap->farmid].roles & (1 << PERSISTENT));
		assert(b->T->heap.farmid == 0);
		assert(b->T->vheap == NULL ||
		       BBPfarms[b->T->vheap->farmid].roles & (1 << PERSISTENT));
		if ((p = BUNfndT(lg->snapshots_bid, &b->batCacheid)) != BUN_NONE){
			BUNdelete(lg->snapshots_bid, p, FALSE);
			BUNdelete(lg->snapshots_tid, p, FALSE);
		}
		BUNappend(lg->snapshots_bid, &b->batCacheid, FALSE);
		BUNappend(lg->snapshots_tid, &lg->tid, FALSE);
		return LOG_OK;
	}

	ha = ATOMname(b->htype);
	if (b->htype == TYPE_void && BAThdense(b)) {
		ha = "vid";
		havevoid = 1;
	}
	ta = ATOMname(b->ttype);
	if (!havevoid && b->ttype == TYPE_void && BATtdense(b)) {
		ta = "vid";
	}
	len = snprintf(buf, BUFSIZ, "%s,%s", ha, ta);
	len++;			/* include EOS */
	if (!mnstr_writeInt(lg->log, len) ||
	    mnstr_write(lg->log, buf, 1, len) != (ssize_t) len) {
		fprintf(stderr, "!ERROR: log_bat_persists: write failed\n");
		return LOG_ERR;
	}

	if (lg->debug & 1)
		fprintf(stderr, "#Logged new bat [%s,%s] %s " BUNFMT " (%d)\n",
			ha, ta, name, BATcount(b), b->batCacheid);
	return log_bat(lg, b, name);
}

int
log_bat_transient(logger *lg, const char *name)
{
	log_bid bid = logger_find_bat(lg, name);
	logformat l;
	BUN p;

	l.flag = LOG_DESTROY;
	l.tid = lg->tid;
	l.nr = 0;
	lg->changes++;

	/* if this is a snapshot bat, we need to skip all changes */
	if ((p = BUNfndT(lg->snapshots_bid, &bid)) != BUN_NONE) {
#ifndef NDEBUG
		assert(BBP_desc(bid)->S.role == PERSISTENT);
		assert(0 <= BBP_desc(bid)->H.heap.farmid && BBP_desc(bid)->H.heap.farmid < MAXFARMS);
		assert(BBPfarms[BBP_desc(bid)->H.heap.farmid].roles & (1 << PERSISTENT));
		if (BBP_desc(bid)->H.vheap) {
			assert(0 <= BBP_desc(bid)->H.vheap->farmid && BBP_desc(bid)->H.vheap->farmid < MAXFARMS);
			assert(BBPfarms[BBP_desc(bid)->H.vheap->farmid].roles & (1 << PERSISTENT));
		}
		assert(0 <= BBP_desc(bid)->T.heap.farmid && BBP_desc(bid)->T.heap.farmid < MAXFARMS);
		assert(BBPfarms[BBP_desc(bid)->T.heap.farmid].roles & (1 << PERSISTENT));
		if (BBP_desc(bid)->T.vheap) {
			assert(0 <= BBP_desc(bid)->T.vheap->farmid && BBP_desc(bid)->T.vheap->farmid < MAXFARMS);
			assert(BBPfarms[BBP_desc(bid)->T.vheap->farmid].roles & (1 << PERSISTENT));
		}
#endif
		BUNdelete(lg->snapshots_bid, p, FALSE);
		BUNdelete(lg->snapshots_tid, p, FALSE);
		BUNappend(lg->snapshots_bid, &bid, FALSE);
		BUNappend(lg->snapshots_tid, &lg->tid, FALSE);
	}

	if (log_write_format(lg, &l) == LOG_ERR ||
	    log_write_string(lg, name) == LOG_ERR) {
		fprintf(stderr, "!ERROR: log_bat_transient: write failed\n");
		return LOG_ERR;
	}

	if (lg->debug & 1)
		fprintf(stderr, "#Logged destroyed bat %s\n", name);
	return LOG_OK;
}

int
log_delta(logger *lg, BAT *b, const char *name)
{
	int ok = GDK_SUCCEED;
	logformat l;
	BUN p;

	if (lg->debug & 128) {
		/* logging is switched off */
		return LOG_OK;
	}

	l.tid = lg->tid;
	l.nr = (BUNlast(b) - BUNfirst(b));
	lg->changes += l.nr;

	if (l.nr) {
		BATiter bi = bat_iterator(b);
		int (*wh) (const void *, stream *, size_t) = b->htype == TYPE_void ? BATatoms[TYPE_oid].atomWrite : BATatoms[b->htype].atomWrite;
		int (*wt) (const void *, stream *, size_t) = BATatoms[b->ttype].atomWrite;

		l.flag = LOG_UPDATE;
		if (log_write_format(lg, &l) == LOG_ERR ||
		    log_write_string(lg, name) == LOG_ERR)
			return LOG_ERR;

		for (p = BUNfirst(b); p < BUNlast(b) && ok == GDK_SUCCEED; p++) {
			const void *h = BUNhead(bi, p);
			const void *t = BUNtail(bi, p);

			ok = wh(h, lg->log, 1);
			ok = (ok == GDK_FAIL) ? ok : wt(t, lg->log, 1);
		}

		if (lg->debug & 1)
			fprintf(stderr, "#Logged %s " LLFMT " inserts\n", name, l.nr);
	}
	if (ok == GDK_FAIL)
		fprintf(stderr, "!ERROR: log_delta: write failed\n");
	return (ok == GDK_SUCCEED) ? LOG_OK : LOG_ERR;
}

int
log_bat(logger *lg, BAT *b, const char *name)
{
	int ok = GDK_SUCCEED;
	logformat l;
	BUN p;

	if (lg->debug & 128) {
		/* logging is switched off */
		return LOG_OK;
	}

	l.tid = lg->tid;
	l.nr = (BUNlast(b) - b->batInserted);
	lg->changes += l.nr;

	if (l.nr) {
		BATiter bi = bat_iterator(b);
		int (*wh) (const void *, stream *, size_t) = BATatoms[b->htype].atomWrite;
		int (*wt) (const void *, stream *, size_t) = BATatoms[b->ttype].atomWrite;

		l.flag = LOG_INSERT;
		if (log_write_format(lg, &l) == LOG_ERR ||
		    log_write_string(lg, name) == LOG_ERR)
			return LOG_ERR;

		if (b->htype == TYPE_void &&
		    b->ttype > TYPE_void &&
		    b->ttype < TYPE_str &&
		    !isVIEW(b)) {
			const void *t = BUNtail(bi, b->batInserted);

			ok = wt(t, lg->log, (size_t)l.nr);
		} else {
			for (p = b->batInserted; p < BUNlast(b) && ok == GDK_SUCCEED; p++) {
				const void *h = BUNhead(bi, p);
				const void *t = BUNtail(bi, p);

				ok = wh(h, lg->log, 1);
				ok = (ok == GDK_FAIL) ? ok : wt(t, lg->log, 1);
			}
		}

		if (lg->debug & 1)
			fprintf(stderr, "#Logged %s " LLFMT " inserts\n", name, l.nr);
	}
	l.nr = (b->batFirst - b->batDeleted);
	lg->changes += l.nr;

	if (l.nr && ok == GDK_SUCCEED) {
		BATiter bi = bat_iterator(b);
		int (*wh) (const void *, stream *, size_t) = BATatoms[b->htype].atomWrite;
		int (*wt) (const void *, stream *, size_t) = BATatoms[b->ttype].atomWrite;

		l.flag = LOG_DELETE;
		if (log_write_format(lg, &l) == LOG_ERR ||
		    log_write_string(lg, name) == LOG_ERR)
			return LOG_ERR;

		for (p = b->batDeleted; p < b->batFirst && ok == GDK_SUCCEED; p++) {
			const void *h = BUNhead(bi, p);
			const void *t = BUNtail(bi, p);

			ok = wh(h, lg->log, 1);
			ok = (ok == GDK_FAIL) ? ok : wt(t, lg->log, 1);
		}

		if (lg->debug & 1)
			fprintf(stderr, "#Logged %s " LLFMT " deletes\n", name, l.nr);
	}
	if (ok == GDK_FAIL)
		fprintf(stderr, "!ERROR: log_bat: write failed\n");
	return (ok == GDK_SUCCEED) ? LOG_OK : LOG_ERR;
}

int
log_bat_clear(logger *lg, const char *name)
{
	logformat l;

	if (lg->debug & 128) {
		/* logging is switched off */
		return LOG_OK;
	}

	l.nr = 1;
	l.tid = lg->tid;
	lg->changes += l.nr;

	l.flag = LOG_CLEAR;
	if (log_write_format(lg, &l) == LOG_ERR ||
	    log_write_string(lg, name) == LOG_ERR)
		return LOG_ERR;

	if (lg->debug & 1)
		fprintf(stderr, "#Logged clear %s\n", name);

	return LOG_OK;
}

int
log_tstart(logger *lg)
{
	logformat l;

	l.flag = LOG_START;
	l.tid = ++lg->tid;
	l.nr = lg->tid;

	if (lg->debug & 1)
		fprintf(stderr, "#log_tstart %d\n", lg->tid);

	return log_write_format(lg, &l);
}

#define DBLKSZ 8192
#define DBLKMASK 8191
#define SEGSZ 64*DBLKSZ
static char zeros[DBLKSZ] = { 0 };

static int
pre_allocate(logger *lg)
{
	lng p;

	if (mnstr_fgetpos(lg->log, &p) != 0)
		return -1;
	if (p + DBLKSZ > lg->end) {
		lng s = p;

		if (p > lg->end) {
			lg->end = (p & ~DBLKMASK);
			if (p > DBLKSZ)
				p -= DBLKSZ;
		}
		if (p < lg->end) {
			p = (lg->end - p);
			if (mnstr_write(lg->log, zeros, (size_t) p, 1) < 0)
				return -1;
			lg->end += p;
			p = 0;
		}
		for (; p < SEGSZ; p += DBLKSZ, lg->end += DBLKSZ) {
			if (mnstr_write(lg->log, zeros, DBLKSZ, 1) < 0)
				return -1;
		}
		if (mnstr_fsetpos(lg->log, s) < 0)
			return -1;
	}
	return 0;
}

int
log_tend(logger *lg)
{
	logformat l;
	int res = 0;

	if (lg->debug & 1)
		fprintf(stderr, "#log_tend %d\n", lg->tid);

	if (DELTAdirty(lg->snapshots_bid)) {
		/* sub commit all new snapshots */
		BAT *tids, *bids;

#if 0
		/* We can't use this version because we still use
		 * BUNdelete on lg->snapshots_tid, so it is not
		 * necessarily dense-headed */
		tids = BATsubselect(lg->snapshots_tid, NULL, &lg->tid, &lg->tid,
				    TRUE, TRUE, FALSE);
		if (tids == NULL) {
			fprintf(stderr, "!ERROR: log_tend: subselect failed\n");
			return LOG_ERR;
		}
		bids = BATproject(tids, lg->snapshots_bid);
#else
		tids = BATuselect(lg->snapshots_tid, &lg->tid, &lg->tid);
		if (tids == NULL) {
			fprintf(stderr, "!ERROR: log_tend: select failed\n");
			return LOG_ERR;
		}
		bids = BATsemijoin(lg->snapshots_bid, tids);
#endif
		BBPunfix(tids->batCacheid);
		if (bids == NULL) {
			fprintf(stderr, "!ERROR: log_tend: semijoin failed\n");
			return LOG_ERR;
		}
		res = bm_subcommit(bids, NULL, lg->snapshots_bid,
				   lg->snapshots_tid, NULL, lg->debug);
		BBPunfix(bids->batCacheid);
	}
	l.flag = LOG_END;
	l.tid = lg->tid;
	l.nr = lg->tid;
	if (res ||
	    log_write_format(lg, &l) == LOG_ERR ||
	    mnstr_flush(lg->log) ||
	    mnstr_fsync(lg->log) ||
	    pre_allocate(lg) < 0) {
		fprintf(stderr, "!ERROR: log_tend: write failed\n");
		return LOG_ERR;
	}
	return LOG_OK;
}

int
log_abort(logger *lg)
{
	logformat l;

	if (lg->debug & 1)
		fprintf(stderr, "#log_abort %d\n", lg->tid);

	l.flag = LOG_END;
	l.tid = lg->tid;
	l.nr = -1;

	if (log_write_format(lg, &l) == LOG_ERR)
		return LOG_ERR;

	return LOG_OK;
}

/* a transaction in it self */
int
log_sequence(logger *lg, int seq, lng val)
{
	logformat l;
	BUN p;

	l.flag = LOG_SEQ;
	l.tid = lg->tid;
	l.nr = seq;

	if (lg->debug & 1)
		fprintf(stderr, "#log_sequence (%d," LLFMT ")\n", seq, val);

	if ((p = BUNfndT(lg->seqs_id, &seq)) != BUN_NONE) {
		BUNdelete(lg->seqs_id, p, FALSE);
		BUNdelete(lg->seqs_val, p, FALSE);
	}
	BUNappend(lg->seqs_id, &seq, FALSE);
	BUNappend(lg->seqs_val, &val, FALSE);

	if (log_write_format(lg, &l) == LOG_ERR ||
	    !mnstr_writeLng(lg->log, val) ||
	    mnstr_flush(lg->log) ||
	    mnstr_fsync(lg->log) ||
	    pre_allocate(lg) < 0) {
		fprintf(stderr, "!ERROR: log_sequence: write failed\n");
		return LOG_ERR;
	}

	return LOG_OK;
}

static int
bm_commit(logger *lg)
{
	BUN p, q;
	BAT *b = lg->catalog_bid;
	BAT *n = logbat_new(TYPE_str, BATcount(lg->freed), TRANSIENT);
	int res;

	/* remove the destroyed bats */
	for (p = b->batDeleted; p < b->batFirst; p++) {
		bat bid = *(log_bid *) Tloc(b, p);
		BAT *lb = BATdescriptor(bid);

		BATmode(lb, TRANSIENT);
		BBPdecref(bid, TRUE);
		logbat_destroy(lb);

		if (lg->debug & 1)
			fprintf(stderr, "#bm_commit: delete %d (%d)\n",
				bid, BBP_lrefs(bid));
	}

	/* subcommit the freed snapshots */
	BATseqbase(n, 0);
	if (BATcount(lg->freed)) {

		BATloop(lg->freed, p, q) {
			bat bid = *(log_bid *) Tloc(lg->freed, p);
			BAT *lb = BATdescriptor(bid);
			str name = BBPname(bid);

			BATmode(lb, TRANSIENT);
			logbat_destroy(lb);
			if (lg->debug & 1)
				fprintf(stderr,
					"#commit deleted (snapshot) %s (%d)\n",
					name, bid);
			BUNappend(n, name, FALSE);
			BBPdecref(bid, TRUE);
		}
	}

	for (p = b->batInserted; p < BUNlast(b); p++) {
		log_bid bid = *(log_bid *) Tloc(b, p);
		BAT *lb = BATdescriptor(bid);

		assert(lb);
		BATmode(lb, PERSISTENT);
		assert(lb->batRestricted > BAT_WRITE);
		logbat_destroy(lb);

		if (lg->debug & 1)
			fprintf(stderr, "#bm_commit: create %d (%d)\n",
				bid, BBP_lrefs(bid));
	}
	res = bm_subcommit(lg->catalog_bid, lg->catalog_nme, lg->catalog_bid, lg->catalog_nme, n, lg->debug);
	BBPreclaim(n);
	BATclear(lg->freed, FALSE);
	BATcommit(lg->freed);
	return res != 0 ? LOG_ERR : LOG_OK;
}

log_bid
logger_add_bat(logger *lg, BAT *b, const char *name)
{
	log_bid bid = logger_find_bat(lg, name);

	assert(b->batRestricted > 0 ||
	       b == lg->snapshots_bid ||
	       b == lg->snapshots_tid ||
	       b == lg->catalog_bid ||
	       b == lg->catalog_nme ||
	       b == lg->seqs_id ||
	       b == lg->seqs_val);
	assert(b->batRole == PERSISTENT);
	if (bid) {
		if (bid != b->batCacheid) {
			logger_del_bat(lg, bid);
		} else {
			return bid;
		}
	}
	bid = b->batCacheid;
	if (lg->debug & 1)
		fprintf(stderr, "#create %s\n", name);
	lg->changes += BATcount(b) + 1;
	BUNappend(lg->catalog_bid, &bid, FALSE);
	BUNappend(lg->catalog_nme, name, FALSE);
	BBPincref(bid, TRUE);
	return bid;
}

void
logger_del_bat(logger *lg, log_bid bid)
{
	BAT *b = BATdescriptor(bid);
	BUN p = BUNfndT(lg->catalog_bid, &bid), q;

	assert(p != BUN_NONE);

	/* if this is a not logger commited snapshot bat, make it
	 * transient */
	if (p >= lg->catalog_bid->batInserted &&
	    (q = BUNfndT(lg->snapshots_bid, &bid)) != BUN_NONE) {

		BUNdelete(lg->snapshots_bid, q, FALSE);
		BUNdelete(lg->snapshots_tid, q, FALSE);
		if (lg->debug & 1)
			fprintf(stderr,
				"#logger_del_bat release snapshot %d (%d)\n",
				bid, BBP_lrefs(bid));
		BUNappend(lg->freed, &bid, FALSE);
	} else if (p >= lg->catalog_bid->batInserted)
		BBPdecref(bid, TRUE);
	if (b) {
		lg->changes += BATcount(b) + 1;
		BBPunfix(b->batCacheid);
	}
	BUNdelete(lg->catalog_bid, p, FALSE);
	BUNdelete(lg->catalog_nme, p, FALSE);
/*assert(BBP_lrefs(bid) == 0);*/
}

log_bid
logger_find_bat(logger *lg, const char *name)
{
	log_bid res = 0;
	BUN p = BUNfndT(lg->catalog_nme, name);

	if (p != BUN_NONE)
		res = *(log_bid *) Tloc(lg->catalog_bid, p);
	return res;
}<|MERGE_RESOLUTION|>--- conflicted
+++ resolved
@@ -774,7 +774,7 @@
 /* Update the last transaction id written in the catalog file.
  * Mostly used by the shared logger. */
 static int
-logger_update_catalog_file(logger *lg, char *dir, char *filename, int role)
+logger_update_catalog_file(logger *lg, const char *dir, const char *filename, int role)
 {
 	FILE *fp;
 	int bak_exists;
@@ -1157,9 +1157,8 @@
 	GDKexit(1);
 }
 
-<<<<<<< HEAD
 static int
-logger_create_catalog_file(int debug, logger *lg, char *fn, FILE *fp, char *filename, char *bak) {
+logger_create_catalog_file(int debug, logger *lg, const char *fn, FILE *fp, const char *filename, char *bak) {
 	log_bid bid = 0;
 	/* catalog does not exist, so the log file also
 	 * shouldn't exist */
@@ -1170,18 +1169,6 @@
 						"(--dbpath) and log directory (--set %s_logdir)?\n", fn, 0, 0);
 		return LOG_ERR;
 	}
-=======
-static logger *
-logger_new(int debug, const char *fn, const char *logdir, int version, preversionfix_fptr prefuncp, postversionfix_fptr postfuncp)
-{
-	int id = LOG_SID;
-	logger *lg;
-	FILE *fp;
-	char filename[BUFSIZ];
-	char bak[BUFSIZ];
-	log_bid seqs_id = 0;
-	bat catalog_bid, catalog_nme, bid;
->>>>>>> 2b663338
 
 	lg->catalog_bid = logbat_new(TYPE_int, BATSIZE, PERSISTENT);
 	lg->catalog_nme = logbat_new(TYPE_str, BATSIZE, PERSISTENT);
@@ -1240,7 +1227,7 @@
  * require a logical reference we also add a logical
  * reference for the persistent bats */
 static int
-logger_find_persistent_catalog(logger *lg, char *fn, FILE *fp, char *bak, bat *catalog_bid, bat *catalog_nme) {
+logger_find_persistent_catalog(logger *lg, const char *fn, FILE *fp, char *bak, bat *catalog_bid, bat *catalog_nme) {
 	BUN p, q;
 	BAT *b = BATdescriptor(*catalog_bid), *n;
 	if (b == 0)
@@ -1277,7 +1264,7 @@
  * Returns the role of the dbfarm containing the logdir.
  */
 static int
-logger_set_logdir_path(char *filename, char *fn, char *logdir, int shared) {
+logger_set_logdir_path(char *filename, const char *fn, const char *logdir, int shared) {
 	int role = PERSISTENT; /* default role is persistent, i.e. the default dbfarm */
 
 	if (MT_path_absolute(logdir)) {
@@ -1314,7 +1301,7 @@
  * Load data and persist it in the BATs
  * Convert 32bit data to 64bit, unless running in read-only mode */
 static int
-logger_load(int debug, char* fn, char filename[BUFSIZ], logger* lg)
+logger_load(int debug, const char* fn, char filename[BUFSIZ], logger* lg)
 {
 	int id = LOG_SID;
 	FILE *fp;
@@ -1566,7 +1553,7 @@
 /* Initialize a new logger
  * It will load any data in the logdir and persist it in the BATs*/
 static logger *
-logger_new(int debug, char *fn, char *logdir, int version, preversionfix_fptr prefuncp, postversionfix_fptr postfuncp, int shared, char *local_logdir)
+logger_new(int debug, const char *fn, const char *logdir, int version, preversionfix_fptr prefuncp, postversionfix_fptr postfuncp, int shared, const char *local_logdir)
 {
 	logger *lg = (struct logger *) GDKmalloc(sizeof(struct logger));
 	char filename[BUFSIZ];
@@ -1705,7 +1692,7 @@
 /* Create a new shared logger, that is for slaves reading the master log directory.
  * Assumed to be read-only */
 logger *
-logger_create_shared(int debug, char *fn, char *logdir, char *local_logdir,int version, preversionfix_fptr prefuncp, postversionfix_fptr postfuncp)
+logger_create_shared(int debug, const char *fn, const char *logdir, const char *local_logdir, int version, preversionfix_fptr prefuncp, postversionfix_fptr postfuncp)
 {
 	logger *lg = NULL;
 
