/*
 * SPDX-License-Identifier: MPL-2.0
 *
 * This Source Code Form is subject to the terms of the Mozilla Public
 * License, v. 2.0.  If a copy of the MPL was not distributed with this
 * file, You can obtain one at http://mozilla.org/MPL/2.0/.
 *
 * Copyright 1997 - July 2008 CWI, August 2008 - 2023 MonetDB B.V.
 */

#include "monetdb_config.h"
#include "gdk.h"
#include "gdk_private.h"
#include "gdk_logger.h"
#include "gdk_logger_internals.h"
#include "mutils.h"
#include <string.h>

static gdk_return log_add_bat(logger *lg, BAT *b, log_id id, int tid);
static gdk_return log_del_bat(logger *lg, log_bid bid);
/*
 * The logger uses a directory to store its log files. One master log
 * file stores information about the version of the logger and the
 * type mapping it uses. This file is a simple ascii file with the
 * following format:
 *  {6DIGIT-VERSION\n[id,type_name\n]*}
 * The transaction log files have a binary format.
 */

#define LOG_START	0
#define LOG_END		1
#define LOG_UPDATE_CONST	2
#define LOG_UPDATE_BULK	3
#define LOG_UPDATE	4
#define LOG_CREATE	5
#define LOG_DESTROY	6
#define LOG_SEQ		7
#define LOG_CLEAR	8 // DEPRECATED
#define LOG_BAT_GROUP	9

#ifdef NATIVE_WIN32
#define getfilepos _ftelli64
#else
#ifdef HAVE_FSEEKO
#define getfilepos ftello
#else
#define getfilepos ftell
#endif
#endif

#define BATSIZE 0

#define LOG_DISABLED(lg) ((lg)->debug&128 || (lg)->inmemory || (lg)->flushnow)

static const char *log_commands[] = {
	"LOG_START",
	"LOG_END",
	"LOG_UPDATE_CONST",
	"LOG_UPDATE_BULK",
	"LOG_UPDATE",
	"LOG_CREATE",
	"LOG_DESTROY",
	"LOG_SEQ",
	"", // LOG_CLEAR IS DEPRECATED
	"LOG_BAT_GROUP",
};

typedef struct logaction {
	int type;		/* type of change */
	lng nr;
	int tt;
	lng id;
	lng offset;
	log_id cid;		/* id of object */
	BAT *b;			/* temporary bat with changes */
	BAT *uid;		/* temporary bat with bun positions to update */
} logaction;

/* during the recover process a number of transactions could be active */
typedef struct trans {
	int tid;		/* transaction id */
	int sz;			/* sz of the changes array */
	int nr;			/* nr of changes */

	logaction *changes;

	struct trans *tr;
} trans;

typedef struct logformat_t {
	bte flag;
	int id;
} logformat;

typedef enum {LOG_OK, LOG_EOF, LOG_ERR} log_return;

static gdk_return bm_commit(logger *lg);
static gdk_return tr_grow(trans *tr);

static inline void
log_lock(logger *lg)
{
	MT_lock_set(&lg->lock);
}

static inline void
log_unlock(logger *lg)
{
	MT_lock_unset(&lg->lock);
}

static inline bte
find_type(logger *lg, int tpe)
{
	assert(tpe >= 0 && tpe < MAXATOMS);
	return lg->type_id[tpe];
}

static inline int
find_type_nr(logger *lg, bte tpe)
{
	int nr = lg->type_nr[tpe < 0 ? 256 + tpe : tpe];
	if (nr == 255)
		return -1;
	return nr;
}

static BUN
log_find(BAT *b, BAT *d, int val)
{
	BUN p;

	assert(b->ttype == TYPE_int);
	assert(d->ttype == TYPE_oid);
	BATiter bi = bat_iterator(b);
	if (BAThash(b) == GDK_SUCCEED) {
		MT_rwlock_rdlock(&b->thashlock);
		HASHloop_int(bi, b->thash, p, &val) {
			oid pos = p;
			if (BUNfnd(d, &pos) == BUN_NONE) {
				MT_rwlock_rdunlock(&b->thashlock);
				bat_iterator_end(&bi);
				return p;
			}
		}
		MT_rwlock_rdunlock(&b->thashlock);
	} else {		/* unlikely: BAThash failed */
		int *t = (int *) bi.base;

		for (p = 0; p < bi.count; p++) {
			if (t[p] == val) {
				oid pos = p;
				if (BUNfnd(d, &pos) == BUN_NONE) {
					bat_iterator_end(&bi);
					return p;
				}
			}
		}
	}
	bat_iterator_end(&bi);
	return BUN_NONE;
}

static log_bid
internal_find_bat(logger *lg, log_id id, int tid)
{
	BUN p;

	if (BAThash(lg->catalog_id) == GDK_SUCCEED) {
		BATiter cni = bat_iterator(lg->catalog_id);
		MT_rwlock_rdlock(&cni.b->thashlock);
		if (tid < 0) {
			HASHloop_int(cni, cni.b->thash, p, &id) {
				oid pos = p;
				if (BUNfnd(lg->dcatalog, &pos) == BUN_NONE) {
					MT_rwlock_rdunlock(&cni.b->thashlock);
					bat_iterator_end(&cni);
					return *(log_bid *) Tloc(lg->catalog_bid, p);
				}
			}
		} else {
			BUN cp = BUN_NONE;
			HASHloop_int(cni, cni.b->thash, p, &id) {
				lng lid = *(lng *) Tloc(lg->catalog_lid, p);
				if (lid != lng_nil && lid <= tid) {
					break;
				}
				cp = p;
			}
			if (cp != BUN_NONE) {
				MT_rwlock_rdunlock(&cni.b->thashlock);
				bat_iterator_end(&cni);
				return *(log_bid *) Tloc(lg->catalog_bid, cp);
			}
		}
		MT_rwlock_rdunlock(&cni.b->thashlock);
		bat_iterator_end(&cni);
		return 0;	/* not found */
	}
	return -1;		/* error creating hash */
}

static void
logbat_destroy(BAT *b)
{
	if (b)
		BBPunfix(b->batCacheid);
}

static BAT *
logbat_new(int tt, BUN size, role_t role)
{
	BAT *nb = COLnew(0, tt, size, role);

	if (nb) {
		BBP_pid(nb->batCacheid) = 0;
		if (role == PERSISTENT)
			BATmode(nb, false);
	} else {
		TRC_CRITICAL(GDK, "creating new BAT[void:%s]#" BUNFMT " failed\n", ATOMname(tt), size);
	}
	return nb;
}

static int
log_read_format(logger *lg, logformat *data)
{
	assert(!lg->inmemory);
	return mnstr_read(lg->input_log, &data->flag, 1, 1) == 1 &&
		mnstr_readInt(lg->input_log, &data->id) == 1;
}

static gdk_return
log_write_format(logger *lg, logformat *data)
{
	assert(data->id || data->flag);
	assert(!lg->inmemory);
	if (mnstr_write(lg->output_log, &data->flag, 1, 1) == 1 &&
	    mnstr_writeInt(lg->output_log, data->id))
		return GDK_SUCCEED;
	TRC_CRITICAL(GDK, "write failed\n");
	return GDK_FAIL;
}

static log_return
<<<<<<< HEAD
=======
log_read_clear(logger *lg, trans *tr, log_id id)
{
	if (lg->debug & 1)
		fprintf(stderr, "#logger found log_read_clear %d\n", id);
	if (tr_grow(tr) != GDK_SUCCEED)
		return LOG_ERR;
	tr->changes[tr->nr].type = LOG_CLEAR;
	tr->changes[tr->nr].cid = id;
	tr->nr++;
	return LOG_OK;
}

static gdk_return
la_bat_clear(logger *lg, logaction *la, int tid)
{
	log_bid bid = internal_find_bat(lg, la->cid, tid);
	BAT *b;

	if (bid < 0)
		return GDK_FAIL;
	if (bid == 0) {
		GDKerror("la_bat_clear failed to find bid for object %d\n", la->cid);
		return GDK_FAIL;
	}

	if (lg->debug & 1)
		fprintf(stderr, "#la_bat_clear %d\n", la->cid);

	b = BATdescriptor(bid);
	if (b) {
		restrict_t access = (restrict_t) b->batRestricted;
		b->batRestricted = BAT_WRITE;
		/* during startup this is fine */
		BATclear(b, true);
		b->batRestricted = access;
		logbat_destroy(b);
	}
	return GDK_SUCCEED;
}

static log_return
>>>>>>> 2aec9589
log_read_seq(logger *lg, logformat *l)
{
	int seq = l->id;
	lng val;
	BUN p;

	assert(!lg->inmemory);
	if (mnstr_readLng(lg->input_log, &val) != 1) {
		TRC_CRITICAL(GDK, "read failed\n");
		return LOG_EOF;
	}
	if (lg->flushing)
		return LOG_OK;

	if ((p = log_find(lg->seqs_id, lg->dseqs, seq)) != BUN_NONE &&
	    p >= lg->seqs_id->batInserted) {
		assert(lg->seqs_val->hseqbase == 0);
		if (BUNreplace(lg->seqs_val, p, &val, false) != GDK_SUCCEED)
			return LOG_ERR;
	} else {
		if (p != BUN_NONE) {
			oid pos = p;
			if (BUNappend(lg->dseqs, &pos, false) != GDK_SUCCEED)
				return LOG_ERR;
		}
		if (BUNappend(lg->seqs_id, &seq, false) != GDK_SUCCEED ||
		    BUNappend(lg->seqs_val, &val, false) != GDK_SUCCEED)
			return LOG_ERR;
	}
	return LOG_OK;
}

#if 0
static gdk_return
log_write_id(logger *lg, int id)
{
	assert(!lg->inmemory);
	assert(id >= 0);
	if (mnstr_writeInt(lg->output_log, id))
		return GDK_SUCCEED;
	TRC_CRITICAL(GDK, "write failed\n");
	return GDK_FAIL;
}

static log_return
log_read_id(logger *lg, log_id *id)
{
	assert(!lg->inmemory);
	if (mnstr_readInt(lg->input_log, id) != 1) {
		TRC_CRITICAL(GDK, "read failed\n");
		return LOG_EOF;
	}
	return LOG_OK;
}
#endif

static log_return
string_reader(logger *lg, BAT *b, lng nr)
{
	size_t sz = 0;
	lng SZ = 0;
	log_return res = LOG_OK;

	for (; nr && res == LOG_OK; ) {
		if (mnstr_readLng(lg->input_log, &SZ) != 1)
			return LOG_EOF;
		sz = (size_t)SZ;
		char *buf = lg->buf;
		if (lg->bufsize < sz) {
			if (!(buf = GDKrealloc(lg->buf, sz)))
				return LOG_ERR;
			lg->buf = buf;
			lg->bufsize = sz;
		}

		if (mnstr_read(lg->input_log, buf, sz, 1) != 1)
			return LOG_EOF;
		/* handle strings */
		char *t = buf;
		/* chunked */
#define CHUNK_SIZE 1024
		char *strings[CHUNK_SIZE];
		int cur = 0;

		for(; nr>0 && res == LOG_OK && t < (buf+sz); nr--) {
			strings[cur++] = t;
			if (cur == CHUNK_SIZE && b && BUNappendmulti(b, strings, cur, true) != GDK_SUCCEED)
				res = LOG_ERR;
			if (cur == CHUNK_SIZE)
				cur = 0;
			/* find next */
			while(*t)
				t++;
			t++;
		}
		if (cur && b && BUNappendmulti(b, strings, cur, true) != GDK_SUCCEED)
			res = LOG_ERR;
	}
	return res;
}


struct offset {
	lng os /*offset within source BAT in logfile */;
	lng nr /*number of values to be copied*/;
	lng od /*offset within destination BAT in database*/;
};

static log_return
log_read_updates(logger *lg, trans *tr, logformat *l, log_id id, BAT** cands)
{
	log_return res = LOG_OK;
	lng nr, pnr;
	bte type_id = -1;
	int tpe;

	assert(!lg->inmemory);
	if (lg->debug & 1)
		fprintf(stderr, "#logger found log_read_updates %d %s\n", id, l->flag == LOG_UPDATE ? "update" : "update_buld");

	if (mnstr_readLng(lg->input_log, &nr) != 1 ||
	    mnstr_read(lg->input_log, &type_id, 1, 1) != 1)
		return LOG_ERR;

	pnr = nr;
	tpe = find_type_nr(lg, type_id);
	if (tpe >= 0) {
		BAT *uid = NULL;
		BAT *r = NULL;
		void *(*rt) (ptr, size_t *, stream *, size_t) = BATatoms[tpe].atomRead;
		lng offset;

		assert(nr <= (lng) BUN_MAX);
		if (!lg->flushing && l->flag == LOG_UPDATE) {
			uid = COLnew(0, TYPE_oid, (BUN)nr, PERSISTENT);
			if (uid == NULL) {
				return LOG_ERR;
			}
		}

		if (l->flag == LOG_UPDATE_CONST) {
			if (mnstr_readLng(lg->input_log, &offset) != 1)
				return LOG_ERR;
			if (cands) {
				// This const range actually represents a segment of candidates corresponding to updated bat entries

				if (BATcount(*cands) == 0 || lg->flushing) {
					// when flushing, we only need the offset and count of the last segment of inserts.
					assert((*cands)->ttype == TYPE_void);
					BATtseqbase(*cands, (oid) offset);
					BATsetcount(*cands, (BUN) nr);
				}
				else if (!lg->flushing) {
					assert(BATcount(*cands) > 0);
					BAT* dense = BATdense(0, (oid) offset, (BUN) nr);
					BAT* newcands = NULL;
					if (!dense ) {
						res = LOG_ERR;
					}
					else if ((*cands)->ttype == TYPE_void) {
						if ( (newcands = BATmergecand(*cands, dense)) ) {
							BBPreclaim(*cands);
							*cands = newcands;
						}
						else
							res = LOG_ERR;
					}
					else {
						assert((*cands)->ttype == TYPE_oid);
						assert(BATcount(*cands) > 0);
						if (BATappend(*cands, dense, NULL, true) != GDK_SUCCEED)
							res = LOG_ERR;
					}
					BBPreclaim(dense);
				}

				// We have to read the value to update the read cursor
				size_t tlen = lg->bufsize;
				void *t = rt(lg->buf, &tlen, lg->input_log, 1);
				if (t == NULL) {
					res = LOG_ERR;
				}
				return res;
			}
		}

		if (!lg->flushing) {
			r = COLnew(0, tpe, (BUN) nr, PERSISTENT);
			if (r == NULL) {
				if (uid)
					BBPreclaim(uid);
				return LOG_ERR;
			}
		}

		if (l->flag == LOG_UPDATE_CONST) {
			size_t tlen = lg->bufsize;
			void *t = rt(lg->buf, &tlen, lg->input_log, 1);
			if (t == NULL) {
				res = LOG_ERR;
			} else {
				lg->buf = t;
				lg->bufsize = tlen;
				for(BUN p = 0; p<(BUN) nr; p++) {
					if (r && BUNappend(r, t, true) != GDK_SUCCEED)
						res = LOG_ERR;
				}
			}
		} else if (l->flag == LOG_UPDATE_BULK) {
	    		if (mnstr_readLng(lg->input_log, &offset) != 1) {
				if (r)
					BBPreclaim(r);
				return LOG_ERR;
			}
			if (tpe == TYPE_msk) {
				if (r) {
					if (mnstr_readIntArray(lg->input_log, Tloc(r, 0), (size_t) ((nr + 31) / 32)))
						BATsetcount(r, (BUN) nr);
					else
						res = LOG_ERR;
				} else {
					size_t tlen = lg->bufsize/sizeof(int);
					size_t cnt = 0, snr = (size_t)nr;
					snr = (snr+31)/32;
					assert(tlen);
					for (; res == LOG_OK && snr > 0; snr-=cnt) {
						cnt = snr>tlen?tlen:snr;
						if (!mnstr_readIntArray(lg->input_log, lg->buf, cnt))
							res = LOG_ERR;
					}
				}
			} else {
				if (!ATOMvarsized(tpe)) {
					size_t cnt = 0, snr = (size_t)nr;
					size_t tlen = lg->bufsize/ATOMsize(tpe), ntlen = lg->bufsize;
					assert(tlen);
					/* read in chunks of max
					 * BUFSIZE/width rows */
					for (; res == LOG_OK && snr > 0; snr-=cnt) {
						cnt = snr>tlen?tlen:snr;
						void *t = rt(lg->buf, &ntlen, lg->input_log, cnt);

						if (t == NULL) {
							res = LOG_EOF;
							break;
						}
						assert(t == lg->buf);
						if (r && BUNappendmulti(r, t, cnt, true) != GDK_SUCCEED)
							res = LOG_ERR;
					}
				} else if (tpe == TYPE_str) {
					/* efficient string */
					res = string_reader(lg, r, nr);
				} else {
					for (; res == LOG_OK && nr > 0; nr--) {
						size_t tlen = lg->bufsize;
						void *t = rt(lg->buf, &tlen, lg->input_log, 1);

						if (t == NULL) {
							/* see if failure was due to
							* malloc or something less
							* serious (in the current
							* context) */
							if (strstr(GDKerrbuf, "alloc") == NULL)
								res = LOG_EOF;
							else
								res = LOG_ERR;
						} else {
							lg->buf = t;
							lg->bufsize = tlen;
							if (r && BUNappend(r, t, true) != GDK_SUCCEED)
								res = LOG_ERR;
						}
					}
				}
			}
		} else {
			void *(*rh) (ptr, size_t *, stream *, size_t) = BATatoms[TYPE_oid].atomRead;
			void *hv = ATOMnil(TYPE_oid);
			offset = 0;

			if (hv == NULL)
				res = LOG_ERR;
			for (; res == LOG_OK && nr > 0; nr--) {
				size_t hlen = sizeof(oid);
				void *h = rh(hv, &hlen, lg->input_log, 1);
				assert(hlen == sizeof(oid));
				assert(h == hv);
				if ((uid && BUNappend(uid, h, true) != GDK_SUCCEED))
					res = LOG_ERR;
			}
			nr = pnr;
			if (tpe == TYPE_msk) {
				if (r) {
					if (mnstr_readIntArray(lg->input_log, Tloc(r, 0), (size_t) ((nr + 31) / 32)))
						BATsetcount(r, (BUN) nr);
					else
						res = LOG_ERR;
				} else {
					for (lng i = 0; i < nr; i += 32) {
						int v;
						switch (mnstr_readInt(lg->input_log, &v)) {
						case 1:
							continue;
						case 0:
							res = LOG_EOF;
							break;
						default:
							res = LOG_ERR;
							break;
						}
						break;
					}
				}
			} else if (tpe == TYPE_str) {
				/* efficient string */
				res = string_reader(lg, r, nr);
			} else {
				for (; res == LOG_OK && nr > 0; nr--) {
					size_t tlen = lg->bufsize;
					void *t = rt(lg->buf, &tlen, lg->input_log, 1);

					if (t == NULL) {
						if (strstr(GDKerrbuf, "malloc") == NULL)
							res = LOG_EOF;
						else
							res = LOG_ERR;
					} else {
						lg->buf = t;
						lg->bufsize = tlen;
						if ((r && BUNappend(r, t, true) != GDK_SUCCEED))
							res = LOG_ERR;
					}
				}
			}
			GDKfree(hv);
		}

		if (res == LOG_OK && tr_grow(tr) == GDK_SUCCEED) {
			tr->changes[tr->nr].type = l->flag;
			if (l->flag==LOG_UPDATE_BULK && offset == -1) {
				assert(cands); // bat r is part of a group of bats logged together.
				struct canditer ci;
				canditer_init(&ci, NULL, *cands);
				const oid first = canditer_peek(&ci);
				const oid last = canditer_last(&ci);
				offset = (lng) first;
				pnr = (lng) (last - first) + 1;
				if (!lg->flushing ) {
					assert(uid == NULL);
					uid = *cands;
					BBPfix((*cands)->batCacheid);
					tr->changes[tr->nr].type = LOG_UPDATE;
				}
			}
			if (l->flag==LOG_UPDATE_CONST) {
				assert(!cands); // TODO: This might change in the future.
				tr->changes[tr->nr].type = LOG_UPDATE_BULK;
			}
			tr->changes[tr->nr].nr = pnr;
			tr->changes[tr->nr].tt = tpe;
			tr->changes[tr->nr].cid = id;
			tr->changes[tr->nr].offset = offset;
			tr->changes[tr->nr].b = r;
			tr->changes[tr->nr].uid = uid;
			tr->nr++;
		} else {
			res = LOG_ERR;
		}
		if (res == LOG_ERR) {
			if (r)
				BBPreclaim(r);
			if (cands && uid)
				BBPunfix((*cands)->batCacheid);
			else if (uid)
				BBPreclaim(uid);
		}
	} else {
		/* bat missing ERROR or ignore ? currently error. */
		res = LOG_ERR;
	}
	return res;
}


static gdk_return
la_bat_update_count(logger *lg, log_id id, lng cnt, int tid)
{
	BATiter cni = bat_iterator_nolock(lg->catalog_id);

	if (BAThash(lg->catalog_id) == GDK_SUCCEED) {
		MT_rwlock_rdlock(&cni.b->thashlock);
		BUN p, cp = BUN_NONE;

		HASHloop_int(cni, cni.b->thash, p, &id) {
			lng lid = *(lng *) Tloc(lg->catalog_lid, p);

			if (lid != lng_nil && lid <= tid)
				break;
			cp = p;
		}
		if (cp != BUN_NONE) {
			lng ocnt = *(lng*) Tloc(lg->catalog_cnt, cp);
			assert(lg->catalog_cnt->hseqbase == 0);
			if (ocnt < cnt && BUNreplace(lg->catalog_cnt, cp, &cnt, false) != GDK_SUCCEED) {
				MT_rwlock_rdunlock(&cni.b->thashlock);
				return GDK_FAIL;
			}
		}
		MT_rwlock_rdunlock(&cni.b->thashlock);
		return GDK_SUCCEED;
	}
	return GDK_FAIL;
}

static gdk_return
la_bat_updates(logger *lg, logaction *la, int tid)
{
	log_bid bid = internal_find_bat(lg, la->cid, tid);
	BAT *b = NULL;

	if (bid < 0)
		return GDK_FAIL;
	if (!bid) {
		GDKerror("la_bat_updates failed to find bid for object %d\n", la->cid);
		return GDK_FAIL;
	}

	if (!lg->flushing) {
		b = BATdescriptor(bid);
		if (b == NULL)
			return GDK_FAIL;
	}
	BUN cnt = 0;
	if (la->type == LOG_UPDATE_BULK) {
		if (!lg->flushing) {
			cnt = BATcount(b);
			int is_msk = (b->ttype == TYPE_msk);
			/* handle offset 0 ie clear */
			if (/* DISABLES CODE */ (0) && la->offset == 0 && cnt)
				BATclear(b, true);
			/* handle offset */
			if (cnt <= (BUN)la->offset) {
				msk t = 1;
				if (cnt < (BUN)la->offset) { /* insert nils */
					const void *tv = (is_msk)?&t:ATOMnilptr(b->ttype);
					lng i, d = la->offset - BATcount(b);
					for(i=0;i<d;i++) {
						if (BUNappend(b, tv, true) != GDK_SUCCEED) {
							logbat_destroy(b);
							return GDK_FAIL;
						}
					}
				}
				if (BATcount(b) == (BUN)la->offset && BATappend(b, la->b, NULL, true) != GDK_SUCCEED) {
					logbat_destroy(b);
					return GDK_FAIL;
				}
			} else {
				BATiter vi = bat_iterator(la->b);
				BUN p, q;

				for (p=0, q = (BUN)la->offset; p<(BUN)la->nr; p++, q++) {
					const void *t = BUNtail(vi, p);

					if (q < cnt) {
						if (BUNreplace(b, q, t, true) != GDK_SUCCEED) {
							logbat_destroy(b);
							bat_iterator_end(&vi);
							return GDK_FAIL;
						}
					} else {
						if (BUNappend(b, t, true) != GDK_SUCCEED) {
							logbat_destroy(b);
							bat_iterator_end(&vi);
							return GDK_FAIL;
						}
					}
				}
				bat_iterator_end(&vi);
			}
		}
	} else if (la->type == LOG_UPDATE) {
		if (!lg->flushing && BATupdate(b, la->uid, la->b, true) != GDK_SUCCEED) {
			return GDK_FAIL;
		}
	}
	cnt = (BUN)(la->offset + la->nr);
	if (la_bat_update_count(lg, la->cid, cnt, tid) != GDK_SUCCEED) {
		if (b)
			logbat_destroy(b);
		return GDK_FAIL;
	}
	if (b)
		logbat_destroy(b);
	return GDK_SUCCEED;
}

static log_return
log_read_destroy(logger *lg, trans *tr, log_id id)
{
	(void) lg;
	assert(!lg->inmemory);
	if (tr_grow(tr) == GDK_SUCCEED) {
		tr->changes[tr->nr].type = LOG_DESTROY;
		tr->changes[tr->nr].cid = id;
		tr->nr++;
		return LOG_OK;
	}
	return LOG_ERR;
}

static gdk_return
la_bat_destroy(logger *lg, logaction *la, int tid)
{
	log_bid bid = internal_find_bat(lg, la->cid, tid);

	if (bid < 0)
		return GDK_FAIL;
<<<<<<< HEAD
	if (bid && log_del_bat(lg, bid) != GDK_SUCCEED)
=======
	if (!bid) {
		GDKerror("la_bat_destroy failed to find bid for object %d\n", la->cid);
		return GDK_FAIL;
	}
	if (bid && logger_del_bat(lg, bid) != GDK_SUCCEED)
>>>>>>> 2aec9589
		return GDK_FAIL;
	return GDK_SUCCEED;
}

static log_return
log_read_create(logger *lg, trans *tr, log_id id)
{
	bte tt;
	int tpe;

	assert(!lg->inmemory);
	if (lg->debug & 1)
		fprintf(stderr, "#log_read_create %d\n", id);

	if (mnstr_read(lg->input_log, &tt, 1, 1) != 1)
		return LOG_ERR;

	tpe = find_type_nr(lg, tt);
	/* read create */
	if (tr_grow(tr) == GDK_SUCCEED) {
		tr->changes[tr->nr].type = LOG_CREATE;
		tr->changes[tr->nr].tt = tpe;
		tr->changes[tr->nr].cid = id;
		tr->nr++;
		return LOG_OK;
	}
	return LOG_ERR;
}

static gdk_return
la_bat_create(logger *lg, logaction *la, int tid)
{
	BAT *b;

	/* formerly head column type, should be void */
	if ((b = COLnew(0, la->tt, BATSIZE, PERSISTENT)) == NULL)
		return GDK_FAIL;

	if (la->tt < 0)
		BATtseqbase(b, 0);

	if ((b = BATsetaccess(b, BAT_READ)) == NULL ||
	    log_add_bat(lg, b, la->cid, tid) != GDK_SUCCEED) {
		logbat_destroy(b);
		return GDK_FAIL;
	}
	logbat_destroy(b);
	return GDK_SUCCEED;
}

static gdk_return
log_write_new_types(logger *lg, FILE *fp, bool append)
{
	bte id = 0;

	/* write types and insert into bats */
	/* first the fixed sized types */
	for (int i = 0; i < GDKatomcnt; i++) {
		if (ATOMvarsized(i))
			continue;
		if (append) {
			lg->type_id[i] = id;
			lg->type_nr[id] = i;
		}
		if (fprintf(fp, "%d,%s\n", id, BATatoms[i].name) < 0)
			return GDK_FAIL;
		id++;
	}
	/* second the var sized types */
	id = -127; /* start after nil */
	for (int i = 0; i < GDKatomcnt; i++) {
		if (!ATOMvarsized(i))
			continue;
		if (append) {
			lg->type_id[i] = id;
			lg->type_nr[256 + id] = i;
		}
		if (fprintf(fp, "%d,%s\n", id, BATatoms[i].name) < 0)
			return GDK_FAIL;
		id++;
	}
	return GDK_SUCCEED;
}

#define TR_SIZE		1024

static trans *
tr_create(trans *tr, int tid)
{
	trans *ntr = GDKmalloc(sizeof(trans));

	if (ntr == NULL)
		return NULL;
	ntr->tid = tid;
	ntr->sz = TR_SIZE;
	ntr->nr = 0;
	ntr->changes = GDKmalloc(sizeof(logaction) * TR_SIZE);
	if (ntr->changes == NULL) {
		GDKfree(ntr);
		return NULL;
	}
	ntr->tr = tr;
	return ntr;
}

static gdk_return
la_apply(logger *lg, logaction *c, int tid)
{
	gdk_return ret = GDK_SUCCEED;

	switch (c->type) {
	case LOG_UPDATE_BULK:
	case LOG_UPDATE:
		ret = la_bat_updates(lg, c, tid);
		break;
	case LOG_CREATE:
		if (!lg->flushing)
			ret = la_bat_create(lg, c, tid);
		break;
	case LOG_DESTROY:
		if (!lg->flushing)
			ret = la_bat_destroy(lg, c, tid);
		break;
	default:
		assert(0);
	}
	return ret;
}

static void
la_destroy(logaction *c)
{
	if ((c->type == LOG_UPDATE || c->type == LOG_UPDATE_BULK) && c->b)
		logbat_destroy(c->b);
	if (c->type == LOG_UPDATE && c->uid)
		logbat_destroy(c->uid);
}

static gdk_return
tr_grow(trans *tr)
{
	if (tr->nr == tr->sz) {
		logaction *changes;
		tr->sz <<= 1;
		changes = GDKrealloc(tr->changes, tr->sz * sizeof(logaction));
		if (changes == NULL)
			return GDK_FAIL;
		tr->changes = changes;
	}
	/* cleanup the next */
	tr->changes[tr->nr].b = NULL;
	return GDK_SUCCEED;
}

static trans *
tr_destroy(trans *tr)
{
	trans *r = tr->tr;

	GDKfree(tr->changes);
	GDKfree(tr);
	return r;
}

static trans *
tr_abort_(logger *lg, trans *tr, int s)
{
	int i;

	if (lg->debug & 1)
		fprintf(stderr, "#tr_abort\n");

	for (i = s; i < tr->nr; i++)
		la_destroy(&tr->changes[i]);
	return tr_destroy(tr);
}

static trans *
tr_abort(logger *lg, trans *tr)
{
	return tr_abort_(lg, tr, 0);
}

static trans *
tr_commit(logger *lg, trans *tr)
{
	int i;

	if (lg->debug & 1)
		fprintf(stderr, "#tr_commit\n");

	for (i = 0; i < tr->nr; i++) {
		if (la_apply(lg, &tr->changes[i], tr->tid) != GDK_SUCCEED) {
			do {
				tr = tr_abort_(lg, tr, i);
			} while (tr != NULL);
			return (trans *) -1;
		}
		la_destroy(&tr->changes[i]);
	}
	lg->saved_tid = tr->tid;
	return tr_destroy(tr);
}

static gdk_return
log_read_types_file(logger *lg, FILE *fp)
{
	int id = 0;
	char atom_name[IDLENGTH];

	/* scanf should use IDLENGTH somehow */
	while(fscanf(fp, "%d,%63s\n", &id, atom_name) == 2) {
		int i = ATOMindex(atom_name);

		if (id < -127 || id > 127 || i < 0) {
			GDKerror("unknown type in log file '%s'\n", atom_name);
			return GDK_FAIL;
		}
		lg->type_id[i] = (int8_t) id;
		lg->type_nr[id < 0 ? 256 + id : id] = i;
	}
	return GDK_SUCCEED;
}


gdk_return
log_create_types_file(logger *lg, const char *filename, bool append)
{
	FILE *fp;

	if ((fp = MT_fopen(filename, "w")) == NULL) {
		GDKerror("cannot create log file %s\n", filename);
		return GDK_FAIL;
	}
	if (fprintf(fp, "%06d\n\n", lg->version) < 0) {
		fclose(fp);
		MT_remove(filename);
		GDKerror("writing log file %s failed", filename);
		return GDK_FAIL;
	}

	if (log_write_new_types(lg, fp, append) != GDK_SUCCEED) {
		fclose(fp);
		MT_remove(filename);
		GDKerror("writing log file %s failed", filename);
		return GDK_FAIL;
	}
	if (fflush(fp) < 0 || (!(GDKdebug & NOSYNCMASK)
#if defined(_MSC_VER)
		     && _commit(_fileno(fp)) < 0
#elif defined(HAVE_FDATASYNC)
		     && fdatasync(fileno(fp)) < 0
#elif defined(HAVE_FSYNC)
		     && fsync(fileno(fp)) < 0
#endif
	    )) {
		GDKsyserror("flushing log file %s failed", filename);
		fclose(fp);
		MT_remove(filename);
		return GDK_FAIL;
	}
	if (fclose(fp) < 0) {
		GDKsyserror("closing log file %s failed", filename);
		MT_remove(filename);
		return GDK_FAIL;
	}
	return GDK_SUCCEED;
}

static gdk_return
log_open_output(logger *lg)
{
	logged_range *new_range = (logged_range*)GDKmalloc(sizeof(logged_range));

	if (!new_range) {
		TRC_CRITICAL(GDK, "allocation failure\n");
		return GDK_FAIL;
	}

	lg->end = 0;
	lg->drops = 0;
	if (!LOG_DISABLED(lg)) {
		char id[32];
		char *filename;

		if (snprintf(id, sizeof(id), LLFMT, lg->id) >= (int) sizeof(id)) {
			TRC_CRITICAL(GDK, "filename is too large\n");
			GDKfree(new_range);
			return GDK_FAIL;
		}
		if (!(filename = GDKfilepath(BBPselectfarm(PERSISTENT, 0, offheap), lg->dir, LOGFILE, id))) {
			TRC_CRITICAL(GDK, "allocation failure\n");
			GDKfree(new_range);
			return GDK_FAIL;
		}

		if (lg->debug & 1)
			fprintf(stderr, "#log_open_output: %s.%s\n", LOGFILE, id);
		lg->output_log = open_wstream(filename);
		if (lg->output_log) {
			short byteorder = 1234;
			mnstr_write(lg->output_log, &byteorder, sizeof(byteorder), 1);
		}
		lg->end = 0;

		if (lg->output_log == NULL || mnstr_errnr(lg->output_log) != MNSTR_NO__ERROR) {
			TRC_CRITICAL(GDK, "creating %s failed: %s\n", filename, mnstr_peek_error(NULL));
			GDKfree(new_range);
			GDKfree(filename);
			return GDK_FAIL;
		}
		GDKfree(filename);
	}
	new_range->id = lg->id;
	new_range->first_tid = lg->tid;
	new_range->last_tid = lg->tid;
	new_range->last_ts = 0;
	new_range->next = NULL;
	if (lg->current)
		lg->current->next = new_range;
	lg->current = new_range;
	if (!lg->pending)
		lg->pending = new_range;
	return GDK_SUCCEED;
}

static inline void
log_close_input(logger *lg)
{
	if (!lg->inmemory)
		close_stream(lg->input_log);
	lg->input_log = NULL;
}

static inline void
log_close_output(logger *lg)
{
	if (lg->flushing_output_log)
		return;

	if (!LOG_DISABLED(lg))
		close_stream(lg->output_log);
	lg->output_log = NULL;
}

static gdk_return
log_open_input(logger *lg, char *filename, bool *filemissing)
{
	lg->input_log = open_rstream(filename);

	/* if the file doesn't exist, there is nothing to be read back */
	if (lg->input_log == NULL || mnstr_errnr(lg->input_log) != MNSTR_NO__ERROR) {
		log_close_input(lg);
		*filemissing = true;
		return GDK_SUCCEED;
	}
	short byteorder;
	switch (mnstr_read(lg->input_log, &byteorder, sizeof(byteorder), 1)) {
	case -1:
		log_close_input(lg);
		return GDK_FAIL;
	case 0:
		/* empty file is ok */
		log_close_input(lg);
		return GDK_SUCCEED;
	case 1:
		/* if not empty, must start with correct byte order mark */
		if (byteorder != 1234) {
			TRC_CRITICAL(GDK, "incorrect byte order word in file %s\n", filename);
			log_close_input(lg);
			return GDK_FAIL;
		}
		break;
	}
	return GDK_SUCCEED;
}

static log_return
log_read_transaction(logger *lg)
{
	logformat l;
	trans *tr = NULL;
	log_return err = LOG_OK;
	int ok = 1;
	int dbg = GDKdebug;

	if (!lg->flushing)
		GDKdebug &= ~CHECKMASK;

	BAT* cands = NULL; // used in case of LOG_BAT_GROUP

	while (err == LOG_OK && (ok=log_read_format(lg, &l))) {
		if (l.flag == 0 && l.id == 0) {
			err = LOG_EOF;
			break;
		}

		if (lg->debug & 1) {
			fprintf(stderr, "#log_readlog: ");
			if (l.flag > 0 &&
				l.flag != LOG_CLEAR &&
			    l.flag < (bte) (sizeof(log_commands) / sizeof(log_commands[0])))
				fprintf(stderr, "%s", log_commands[(int) l.flag]);
			else
				fprintf(stderr, "%d", l.flag);
			fprintf(stderr, " %d\n", l.id);
		}
		/* the functions we call here can succeed (LOG_OK),
		 * but they can also fail for two different reasons:
		 * they can run out of input (LOG_EOF -- this is not
		 * serious, we just abort the remaining transactions),
		 * or some malloc or BAT update fails (LOG_ERR -- this
		 * is serious, we must abort the complete process);
		 * the latter failure causes the current function to
		 * return GDK_FAIL */
		switch (l.flag) {
		case LOG_START:
			if (l.id > lg->tid)
				lg->tid = l.id;
			if ((tr = tr_create(tr, l.id)) == NULL) {
				err = LOG_ERR;
				break;
			}
			if (lg->debug & 1)
				fprintf(stderr, "#logger tstart %d\n", tr->tid);
			break;
		case LOG_END:
			if (tr == NULL)
				err = LOG_EOF;
			else if (tr->tid != l.id)	/* abort record */
				tr = tr_abort(lg, tr);
			else
				tr = tr_commit(lg, tr);
			break;
		case LOG_SEQ:
			err = log_read_seq(lg, &l);
			break;
		case LOG_UPDATE_CONST:
		case LOG_UPDATE_BULK:
		case LOG_UPDATE:
			if (tr == NULL)
				err = LOG_EOF;
			else {
				err = log_read_updates(lg, tr, &l, l.id, cands?&cands:NULL);
			}
			break;
		case LOG_CREATE:
			if (tr == NULL)
				err = LOG_EOF;
			else
				err = log_read_create(lg, tr, l.id);
			break;
		case LOG_DESTROY:
			if (tr == NULL)
				err = LOG_EOF;
			else
				err = log_read_destroy(lg, tr, l.id);
			break;
		case LOG_BAT_GROUP:
			if (tr == NULL)
				err = LOG_EOF;
			else {
				if (l.id > 0) {
					// START OF LOG_BAT_GROUP
					cands = COLnew(0, TYPE_void, 0, TRANSIENT);
					if (!cands)
						err = LOG_ERR;
				} else if (cands == NULL) {
					/* should have gone through the
					 * above option earlier */
					err = LOG_ERR;
				} else {
					// END OF LOG_BAT_GROUP
					BBPunfix(cands->batCacheid);
					cands = NULL;
				}
			}
			break;
		default:
			err = LOG_ERR;
		}
		if (tr == (trans *) -1) {
			err = LOG_ERR;
			tr = NULL;
			break;
		}
	}
	while (tr)
		tr = tr_abort(lg, tr);
	if (!lg->flushing)
		GDKdebug = dbg;

	if (cands)
		BBPunfix(cands->batCacheid);
	if (!ok)
		return LOG_EOF;
	return err;
}

static gdk_return
log_readlog(logger *lg, char *filename, bool *filemissing)
{
	log_return err = LOG_OK;
	time_t t0, t1;
	struct stat sb;

	assert(!lg->inmemory);

	if (lg->debug & 1) {
		fprintf(stderr, "#log_readlog opening %s\n", filename);
	}

	gdk_return res = log_open_input(lg, filename, filemissing);
	if (!lg->input_log || res != GDK_SUCCEED)
		return res;
	int fd;
	if ((fd = getFileNo(lg->input_log)) < 0 || fstat(fd, &sb) < 0) {
		if (lg->debug & 1) {
			fprintf(stderr, "!ERROR: log_readlog: fstat on opened file %s failed\n", filename);
		}
		log_close_input(lg);
		/* If the file could be opened, but fstat fails,
		 * something weird is going on */
		return GDK_FAIL;
	}
	t0 = time(NULL);
	if (lg->debug & 1) {
		printf("# Start reading the write-ahead log '%s'\n", filename);
		fflush(stdout);
	}
	while (err != LOG_EOF && err != LOG_ERR) {
		t1 = time(NULL);
		if (t1 - t0 > 10) {
			lng fpos;
			t0 = t1;
			/* not more than once every 10 seconds */
			fpos = (lng) getfilepos(getFile(lg->input_log));
			if (lg->debug & 1 && fpos >= 0) {
				printf("# still reading write-ahead log \"%s\" (%d%% done)\n", filename, (int) ((fpos * 100 + 50) / sb.st_size));
				fflush(stdout);
			}
		}
		err = log_read_transaction(lg);
	}
	log_close_input(lg);
	lg->input_log = NULL;

	/* remaining transactions are not committed, ie abort */
	if (lg->debug & 1) {
		printf("# Finished reading the write-ahead log '%s'\n", filename);
		fflush(stdout);
	}
	/* we cannot distinguish errors from incomplete transactions
	 * (even if we would log aborts in the logs). So we simply
	 * abort and move to the next log file */
	return err == LOG_ERR ? GDK_FAIL : GDK_SUCCEED;
	//return GDK_SUCCEED;
}

/*
 * The log files are incrementally numbered, starting from 2. They are
 * processed in the same sequence.
 */
static gdk_return
log_readlogs(logger *lg, char *filename)
{
	gdk_return res = GDK_SUCCEED;

	assert(!lg->inmemory);
	if (lg->debug & 1)
		fprintf(stderr, "#log_readlogs logger id is " LLFMT " last logger id is " LLFMT "\n", lg->id, lg->saved_id);

	char log_filename[FILENAME_MAX];
	if (lg->saved_id >= lg->id) {
		bool filemissing = false;

		lg->id = lg->saved_id+1;
		while (res == GDK_SUCCEED && !filemissing) {
			if (snprintf(log_filename, sizeof(log_filename), "%s." LLFMT, filename, lg->id) >= FILENAME_MAX) {
				GDKerror("Logger filename path is too large\n");
				return GDK_FAIL;
			}
			res = log_readlog(lg, log_filename, &filemissing);
			if (!filemissing) {
				lg->saved_id++;
				lg->id++;
			}
		}
	}
	return res;
}

static gdk_return
log_commit(logger *lg)
{
	if (lg->debug & 1)
		fprintf(stderr, "#log_commit\n");

	return bm_commit(lg);
}

static gdk_return
check_version(logger *lg, FILE *fp, const char *fn, const char *logdir, const char *filename, bool *needsnew)
{
	int version = 0;

	assert(!lg->inmemory);
	if (fscanf(fp, "%6d", &version) != 1) {
		GDKerror("Could not read the version number from the file '%s/log'.\n", lg->dir);
		fclose(fp);
		return GDK_FAIL;
	}
	if (version < 52300) {	/* first CATALOG_VERSION for "new" log format */
		lg->catalog_bid = logbat_new(TYPE_int, BATSIZE, PERSISTENT);
		lg->catalog_id = logbat_new(TYPE_int, BATSIZE, PERSISTENT);
		lg->dcatalog = logbat_new(TYPE_oid, BATSIZE, PERSISTENT);
		if (lg->catalog_bid == NULL || lg->catalog_id == NULL || lg->dcatalog == NULL) {
			GDKerror("cannot create catalog bats");
			fclose(fp);
			return GDK_FAIL;
		}
		/* old_logger_load always closes fp */
		if (old_logger_load(lg, fn, logdir, fp, version, filename) != GDK_SUCCEED) {
			//loads drop no longer needed catalog, snapshots bats
			//convert catalog_oid -> catalog_id (lng->int)
			GDKerror("Incompatible database version %06d, "
				 "this server supports version %06d.\n%s",
				 version, lg->version,
				 version < lg->version ? "Maybe you need to upgrade to an intermediate release first.\n" : "");
			return GDK_FAIL;
		}
		*needsnew = false; /* already written a new log file */
		return GDK_SUCCEED;
	} else if (version != lg->version) {
		if (lg->prefuncp == NULL ||
		    (*lg->prefuncp)(lg->funcdata, version, lg->version) != GDK_SUCCEED) {
			GDKerror("Incompatible database version %06d, "
				 "this server supports version %06d.\n%s",
				 version, lg->version,
				 version < lg->version ? "Maybe you need to upgrade to an intermediate release first.\n" : "");
			fclose(fp);
			return GDK_FAIL;
		}
		*needsnew = true;	/* we need to write a new log file */
	} else {
		lg->postfuncp = NULL;	/* don't call */
		*needsnew = false;	/* log file already up-to-date */
	}
	if (fgetc(fp) != '\n' ||	/* skip \n */
	    fgetc(fp) != '\n') {	/* skip \n */
		GDKerror("Badly formatted log file");
		fclose(fp);
		return GDK_FAIL;
	}
	if (log_read_types_file(lg, fp) != GDK_SUCCEED) {
		fclose(fp);
		return GDK_FAIL;
	}
	fclose(fp);
	return GDK_SUCCEED;
}

static BAT *
bm_tids(BAT *b, BAT *d)
{
	BUN sz = BATcount(b);
	BAT *tids = BATdense(0, 0, sz);

	if (tids == NULL)
		return NULL;

	if (BATcount(d)) {
		BAT *diff = BATdiff(tids, d, NULL, NULL, false, false, BUN_NONE);
		logbat_destroy(tids);
		tids = diff;
	}
	return tids;
}


static gdk_return
log_switch_bat(BAT *old, BAT *new, const char *fn, const char *name)
{
	char bak[IDLENGTH];

	if (BATmode(old, true) != GDK_SUCCEED) {
		GDKerror("cannot convert old %s to transient", name);
		return GDK_FAIL;
	}
	if (strconcat_len(bak, sizeof(bak), fn, "_", name, NULL) >= sizeof(bak)) {
		GDKerror("name %s_%s too long\n", fn, name);
		return GDK_FAIL;
	}
	if (BBPrename(old, NULL) != 0 ||
	    BBPrename(new, bak) != 0) {
		GDKerror("rename (%s) failed\n", bak);
		return GDK_FAIL;
	}
	BBPretain(new->batCacheid);
	return GDK_SUCCEED;
}

static gdk_return
bm_get_counts(logger *lg)
{
	BUN p, q, deleted = 0;
	const log_bid *bids = (const log_bid *) Tloc(lg->catalog_bid, 0);

	BATloop(lg->catalog_bid, p, q) {
		oid pos = p;
		lng cnt = 0;
		lng lid = lng_nil;

		if (BUNfnd(lg->dcatalog, &pos) == BUN_NONE) {
			BAT *b = BBPquickdesc(bids[p]);
			assert(b);
			cnt = BATcount(b);
		} else {
			deleted++;
			lid = 1;
		}
		if (BUNappend(lg->catalog_cnt, &cnt, false) != GDK_SUCCEED)
			return GDK_FAIL;
		if (BUNappend(lg->catalog_lid, &lid, false) != GDK_SUCCEED)
			return GDK_FAIL;
	}
	lg->deleted = deleted;
	lg->cnt = BATcount(lg->catalog_bid);
	return GDK_SUCCEED;
}

static int
subcommit_list_add(int next, bat *n, BUN *sizes, bat bid, BUN sz)
{
	assert(sz <= BBP_desc(bid)->batCount || sz == BUN_NONE);
	for (int i=0; i<next; i++) {
		if (n[i] == bid) {
			sizes[i] = sz;
			return next;
		}
	}
	n[next] = bid;
	sizes[next++] = sz;
	return next;
}

static int
cleanup_and_swap(logger *lg, int *r, const log_bid *bids, lng *lids, lng *cnts, BAT *catalog_bid, BAT *catalog_id, BAT *dcatalog, BUN cleanup)
{
	BAT *nbids, *noids, *ncnts, *nlids, *ndels;
	BUN p, q;
	int err = 0, rcnt = 0;

	oid *poss = Tloc(dcatalog, 0);
	BATloop(dcatalog, p, q) {
		oid pos = poss[p];

		if (lids[pos] == lng_nil || lids[pos] > lg->saved_tid)
			continue;

		if (lids[pos] >= 0) {
			lids[pos] = -1; /* mark as transient */
			r[rcnt++] = bids[pos];

			BAT *lb;

			if ((lb = BATdescriptor(bids[pos])) == NULL ||
				BATmode(lb, true/*transient*/) != GDK_SUCCEED) {
				TRC_WARNING(GDK, "Failed to set bat(%d) transient\n", bids[pos]);
			}
			logbat_destroy(lb);
		}
	}
	BUN ocnt = BATcount(catalog_bid);
	nbids = logbat_new(TYPE_int, ocnt-cleanup, PERSISTENT);
	noids = logbat_new(TYPE_int, ocnt-cleanup, PERSISTENT);
	ncnts = logbat_new(TYPE_lng, ocnt-cleanup, TRANSIENT);
	nlids = logbat_new(TYPE_lng, ocnt-cleanup, TRANSIENT);
	ndels = logbat_new(TYPE_oid, BATcount(dcatalog)-cleanup, PERSISTENT);

	if (nbids == NULL || noids == NULL || ncnts == NULL || nlids == NULL || ndels == NULL) {
		logbat_destroy(nbids);
		logbat_destroy(noids);
		logbat_destroy(ncnts);
		logbat_destroy(nlids);
		logbat_destroy(ndels);
		return 0;
	}

	int *oids = (int*)Tloc(catalog_id, 0);
	q = BATcount(catalog_bid);
	for(p = 0; p<q && !err; p++) {
		bat col = bids[p];
		int nid = oids[p];
		lng lid = lids[p];
		lng cnt = cnts[p];
		oid pos = p;

		/* only project out the deleted with lid == -1
	         * update dcatalog */
		if (lid == -1)
			continue; /* remove */

		if (BUNappend(nbids, &col, false) != GDK_SUCCEED ||
		    BUNappend(noids, &nid, false) != GDK_SUCCEED ||
		    BUNappend(nlids, &lid, false) != GDK_SUCCEED ||
		    BUNappend(ncnts, &cnt, false) != GDK_SUCCEED)
			err=1;
		pos = (oid)(BATcount(nbids)-1);
		if (lid != lng_nil && BUNappend(ndels, &pos, false) != GDK_SUCCEED)
			err=1;
	}

	if (err) {
		logbat_destroy(nbids);
		logbat_destroy(noids);
		logbat_destroy(ndels);
		logbat_destroy(ncnts);
		logbat_destroy(nlids);
		return 0;
	}
	/* point of no return */
	if (log_switch_bat(catalog_bid, nbids, lg->fn, "catalog_bid") != GDK_SUCCEED ||
	    log_switch_bat(catalog_id, noids, lg->fn, "catalog_id") != GDK_SUCCEED ||
	    log_switch_bat(dcatalog, ndels, lg->fn, "dcatalog") != GDK_SUCCEED) {
		logbat_destroy(nbids);
		logbat_destroy(noids);
		logbat_destroy(ndels);
		logbat_destroy(ncnts);
		logbat_destroy(nlids);
		return -1;
	}
	r[rcnt++] = lg->catalog_bid->batCacheid;
	r[rcnt++] = lg->catalog_id->batCacheid;
	r[rcnt++] = lg->dcatalog->batCacheid;

	logbat_destroy(lg->catalog_bid);
	logbat_destroy(lg->catalog_id);
	logbat_destroy(lg->dcatalog);

	lg->catalog_bid = nbids;
	lg->catalog_id = noids;
	lg->dcatalog = ndels;

	BBPunfix(lg->catalog_cnt->batCacheid);
	BBPunfix(lg->catalog_lid->batCacheid);

	lg->catalog_cnt = ncnts;
	lg->catalog_lid = nlids;
	lg->cnt = BATcount(lg->catalog_bid);
	lg->deleted -= cleanup;
	assert(lg->deleted == BATcount(lg->dcatalog));
	return rcnt;
}

/* this function is called with log_lock() held; it releases the lock
 * before returning */
static gdk_return
bm_subcommit(logger *lg)
{
	BUN p, q;
	BAT *catalog_bid = lg->catalog_bid;
	BAT *catalog_id = lg->catalog_id;
	BAT *dcatalog = lg->dcatalog;
	BUN nn = 13 + BATcount(catalog_bid);
	bat *n = GDKmalloc(sizeof(bat) * nn);
	bat *r = GDKmalloc(sizeof(bat) * nn);
	BUN *sizes = GDKmalloc(sizeof(BUN) * nn);
	int i = 0, rcnt = 0;
	gdk_return res;
	const log_bid *bids;
	lng *cnts = NULL, *lids = NULL;
	BUN cleanup = 0;
	lng t0 = 0;

	if (n == NULL || r == NULL || sizes == NULL) {
		GDKfree(n);
		GDKfree(r);
		GDKfree(sizes);
		log_unlock(lg);
		return GDK_FAIL;
	}

	sizes[i] = 0;
	n[i++] = 0;		/* n[0] is not used */
	bids = (const log_bid *) Tloc(catalog_bid, 0);
	if (lg->catalog_cnt)
		cnts = (lng *) Tloc(lg->catalog_cnt, 0);
	if (lg->catalog_lid)
		lids = (lng *) Tloc(lg->catalog_lid, 0);
	BATloop(catalog_bid, p, q) {
		bat col = bids[p];

		if (lids && lids[p] != lng_nil && lids[p] <= lg->saved_tid)
			cleanup++;
		if (lg->debug & 1)
			fprintf(stderr, "#commit new %s (%d)\n", BBP_logical(col), col);
		assert(col);
		sizes[i] = cnts?(BUN)cnts[p]:0;
		n[i++] = col;
	}
	/* now commit catalog, so it's also up to date on disk */
	sizes[i] = lg->cnt;
	n[i++] = catalog_bid->batCacheid;
	sizes[i] = lg->cnt;
	n[i++] = catalog_id->batCacheid;
	sizes[i] = BATcount(dcatalog);
	n[i++] = dcatalog->batCacheid;

	if (cleanup && (rcnt=cleanup_and_swap(lg, r, bids, lids, cnts, catalog_bid, catalog_id, dcatalog, cleanup)) < 0) {
		GDKfree(n);
		GDKfree(r);
		GDKfree(sizes);
		log_unlock(lg);
		return GDK_FAIL;
	}
	if (dcatalog != lg->dcatalog) {
		i = subcommit_list_add(i, n, sizes, lg->catalog_bid->batCacheid, BATcount(lg->catalog_bid));
		i = subcommit_list_add(i, n, sizes, lg->catalog_id->batCacheid, BATcount(lg->catalog_bid));
		i = subcommit_list_add(i, n, sizes, lg->dcatalog->batCacheid, BATcount(lg->dcatalog));
	}
	if (lg->seqs_id) {
		sizes[i] = BATcount(lg->seqs_id);
		n[i++] = lg->seqs_id->batCacheid;
		sizes[i] = BATcount(lg->seqs_id);
		n[i++] = lg->seqs_val->batCacheid;
	}
	if (!cleanup && lg->seqs_id && BATcount(lg->dseqs) > (BATcount(lg->seqs_id)/2) && BATcount(lg->dseqs) > 10 ) {
		BAT *tids, *ids, *vals;

		tids = bm_tids(lg->seqs_id, lg->dseqs);
		if (tids == NULL) {
			GDKfree(n);
			GDKfree(r);
			GDKfree(sizes);
			log_unlock(lg);
			return GDK_FAIL;
		}
		ids = logbat_new(TYPE_int, BATcount(tids), PERSISTENT);
		vals = logbat_new(TYPE_lng, BATcount(tids), PERSISTENT);

		if (ids == NULL || vals == NULL) {
			logbat_destroy(tids);
			logbat_destroy(ids);
			logbat_destroy(vals);
			GDKfree(n);
			GDKfree(r);
			GDKfree(sizes);
			log_unlock(lg);
			return GDK_FAIL;
		}

		if (BATappend(ids, lg->seqs_id, tids, true) != GDK_SUCCEED ||
		    BATappend(vals, lg->seqs_val, tids, true) != GDK_SUCCEED) {
			logbat_destroy(tids);
			logbat_destroy(ids);
			logbat_destroy(vals);
			GDKfree(n);
			GDKfree(r);
			GDKfree(sizes);
			log_unlock(lg);
			return GDK_FAIL;
		}
		logbat_destroy(tids);
		BATclear(lg->dseqs, true);

		if (log_switch_bat(lg->seqs_id, ids, lg->fn, "seqs_id") != GDK_SUCCEED ||
		    log_switch_bat(lg->seqs_val, vals, lg->fn, "seqs_val") != GDK_SUCCEED) {
			logbat_destroy(ids);
			logbat_destroy(vals);
			GDKfree(n);
			GDKfree(r);
			GDKfree(sizes);
			log_unlock(lg);
			return GDK_FAIL;
		}
		i = subcommit_list_add(i, n, sizes, ids->batCacheid, BATcount(ids));
		i = subcommit_list_add(i, n, sizes, vals->batCacheid, BATcount(ids));

		if (BBP_lrefs(lg->seqs_id->batCacheid) > 0)
			r[rcnt++] = lg->seqs_id->batCacheid;
		if (BBP_lrefs(lg->seqs_val->batCacheid) > 0)
			r[rcnt++] = lg->seqs_val->batCacheid;

		logbat_destroy(lg->seqs_id);
		logbat_destroy(lg->seqs_val);

		lg->seqs_id = ids;
		lg->seqs_val = vals;
	}
	if (lg->seqs_id) {
		sizes[i] = BATcount(lg->dseqs);
		n[i++] = lg->dseqs->batCacheid;
	}

	assert((BUN) i <= nn);
	log_unlock(lg);
	if (lg->debug & 1)
		t0 = GDKusec();
	res = TMsubcommit_list(n, cnts?sizes:NULL, i, lg->saved_id, lg->saved_tid);
	if (lg->debug & 1)
		fprintf(stderr, "#subcommit " LLFMT "usec\n", GDKusec() - t0);
	if (res == GDK_SUCCEED) { /* now cleanup */
		for(i=0;i<rcnt; i++) {
			if (lg->debug & 1) {
				fprintf(stderr, "#release %d\n", r[i]);
				if (BBP_lrefs(r[i]) != 2)
					fprintf(stderr, "#release %d %d\n", r[i], BBP_lrefs(r[i]));
			}
			BBPrelease(r[i]);
		}
	}
	GDKfree(n);
	GDKfree(r);
	GDKfree(sizes);
	if (res != GDK_SUCCEED)
		TRC_CRITICAL(GDK, "commit failed\n");
	return res;
}

static gdk_return
log_filename(logger *lg, char bak[FILENAME_MAX], char filename[FILENAME_MAX])
{
	str filenamestr = NULL;

	if ((filenamestr = GDKfilepath(0, lg->dir, LOGFILE, NULL)) == NULL)
		return GDK_FAIL;
	size_t len = strcpy_len(filename, filenamestr, FILENAME_MAX);
	GDKfree(filenamestr);
	if (len >= FILENAME_MAX) {
		GDKerror("Logger filename path is too large\n");
		return GDK_FAIL;
	}
	if (bak) {
		len = strconcat_len(bak, FILENAME_MAX, filename, ".bak", NULL);
		if (len >= FILENAME_MAX) {
			GDKerror("Logger filename path is too large\n");
			return GDK_FAIL;
		}
	}
	return GDK_SUCCEED;
}

static gdk_return
log_cleanup(logger *lg, lng id)
{
	char log_id[FILENAME_MAX];

	if (snprintf(log_id, sizeof(log_id), LLFMT, id) >= FILENAME_MAX) {
		GDKerror("log_id filename is too large\n");
		return GDK_FAIL;
	}
	if (GDKunlink(0, lg->dir, LOGFILE, log_id) != GDK_SUCCEED) {
		TRC_WARNING(GDK, "#log_cleanup: failed to remove old WAL %s.%s\n", LOGFILE, log_id);
		GDKclrerr();
	}
	return GDK_SUCCEED;
}

/* Load data from the logger logdir
 * Initialize new directories and catalog files if none are present,
 * unless running in read-only mode
 * Load data and persist it in the BATs */
static gdk_return
log_load(int debug, const char *fn, const char *logdir, logger *lg, char filename[FILENAME_MAX])
{
	FILE *fp = NULL;
	char bak[FILENAME_MAX];
	bat catalog_bid, catalog_id, dcatalog;
	bool needcommit = false;
	int dbg = GDKdebug;
	bool readlogs = false;
	bool needsnew = false;	/* need to write new log file? */

	/* refactor */
	if (!LOG_DISABLED(lg)) {
		if (log_filename(lg, bak, filename) != GDK_SUCCEED)
			goto error;
	}

	lg->catalog_bid = NULL;
	lg->catalog_id = NULL;
	lg->catalog_cnt = NULL;
	lg->catalog_lid = NULL;
	lg->dcatalog = NULL;

	lg->seqs_id = NULL;
	lg->seqs_val = NULL;
	lg->dseqs = NULL;

	if (!LOG_DISABLED(lg)) {
		/* try to open logfile backup, or failing that, the file
		 * itself. we need to know whether this file exists when
		 * checking the database consistency later on */
		if ((fp = MT_fopen(bak, "r")) != NULL) {
			fclose(fp);
			fp = NULL;
			if (GDKunlink(0, lg->dir, LOGFILE, NULL) != GDK_SUCCEED ||
			    GDKmove(0, lg->dir, LOGFILE, "bak", lg->dir, LOGFILE, NULL, true) != GDK_SUCCEED)
				goto error;
		} else if (errno != ENOENT) {
			GDKsyserror("open %s failed", bak);
			goto error;
		}
		fp = MT_fopen(filename, "r");
		if (fp == NULL && errno != ENOENT) {
			GDKsyserror("open %s failed", filename);
			goto error;
		}
	}

	strconcat_len(bak, sizeof(bak), fn, "_catalog_bid", NULL);
	catalog_bid = BBPindex(bak);

	/* initialize arrays for type mapping, to be read from disk */
	memset(lg->type_id, -1, sizeof(lg->type_id));
	memset(lg->type_nr, 255, sizeof(lg->type_nr));

	/* this is intentional - if catalog_bid is 0, force it to find
	 * the persistent catalog */
	if (catalog_bid == 0) {
		/* catalog does not exist, so the log file also
		 * shouldn't exist */
		if (fp != NULL) {
			GDKerror("there is no logger catalog, "
				 "but there is a log file.\n");
			goto error;
		}

		lg->catalog_bid = logbat_new(TYPE_int, BATSIZE, PERSISTENT);
		lg->catalog_id = logbat_new(TYPE_int, BATSIZE, PERSISTENT);
		lg->dcatalog = logbat_new(TYPE_oid, BATSIZE, PERSISTENT);

		if (lg->catalog_bid == NULL || lg->catalog_id == NULL || lg->dcatalog == NULL) {
			GDKerror("cannot create catalog bats");
			goto error;
		}
		if (debug & 1)
			fprintf(stderr, "#create %s catalog\n", fn);

		/* give the catalog bats names so we can find them
		 * next time */
		strconcat_len(bak, sizeof(bak), fn, "_catalog_bid", NULL);
		if (BBPrename(lg->catalog_bid, bak) < 0) {
			goto error;
		}

		strconcat_len(bak, sizeof(bak), fn, "_catalog_id", NULL);
		if (BBPrename(lg->catalog_id, bak) < 0) {
			goto error;
		}

		strconcat_len(bak, sizeof(bak), fn, "_dcatalog", NULL);
		if (BBPrename(lg->dcatalog, bak) < 0) {
			goto error;
		}

		if (!LOG_DISABLED(lg)) {
			if (GDKcreatedir(filename) != GDK_SUCCEED) {
				GDKerror("cannot create directory for log file %s\n", filename);
				goto error;
			}
			if (log_create_types_file(lg, filename, true) != GDK_SUCCEED)
				goto error;
		}

		BBPretain(lg->catalog_bid->batCacheid);
		BBPretain(lg->catalog_id->batCacheid);
		BBPretain(lg->dcatalog->batCacheid);

		log_lock(lg);
		/* bm_subcommit releases the lock */
		if (bm_subcommit(lg) != GDK_SUCCEED) {
			/* cannot commit catalog, so remove log */
			MT_remove(filename);
			BBPrelease(lg->catalog_bid->batCacheid);
			BBPrelease(lg->catalog_id->batCacheid);
			BBPrelease(lg->dcatalog->batCacheid);
			goto error;
		}
	} else {
		/* find the persistent catalog. As non persistent bats
		 * require a logical reference we also add a logical
		 * reference for the persistent bats */
		BUN p, q;
		BAT *b, *o, *d;

		assert(!lg->inmemory);

		/* the catalog exists, and so should the log file */
		if (fp == NULL && !LOG_DISABLED(lg)) {
			GDKerror("There is a logger catalog, but no log file.\n");
			goto error;
		}
		if (fp != NULL) {
			/* check_version always closes fp */
			if (check_version(lg, fp, fn, logdir, filename, &needsnew) != GDK_SUCCEED) {
				fp = NULL;
				goto error;
			}
			readlogs = true;
			fp = NULL;
		}

		if (lg->catalog_bid == NULL && lg->catalog_id == NULL && lg->dcatalog == NULL) {
			b = BATdescriptor(catalog_bid);
			if (b == NULL) {
				GDKerror("inconsistent database, catalog does not exist");
				goto error;
			}

			strconcat_len(bak, sizeof(bak), fn, "_catalog_id", NULL);
			catalog_id = BBPindex(bak);
			o = BATdescriptor(catalog_id);
			if (o == NULL) {
				BBPunfix(b->batCacheid);
				GDKerror("inconsistent database, catalog_id does not exist");
				goto error;
			}

			strconcat_len(bak, sizeof(bak), fn, "_dcatalog", NULL);
			dcatalog = BBPindex(bak);
			d = BATdescriptor(dcatalog);
			if (d == NULL) {
				GDKerror("cannot create dcatalog bat");
				BBPunfix(b->batCacheid);
				BBPunfix(o->batCacheid);
				goto error;
			}

			lg->catalog_bid = b;
			lg->catalog_id = o;
			lg->dcatalog = d;
			const log_bid *bids = (const log_bid *) Tloc(lg->catalog_bid, 0);
			BATloop(lg->catalog_bid, p, q) {
				bat bid = bids[p];
				oid pos = p;

				if (BBPretain(bid) == 0 && /* any bid in the catalog_bid, needs one logical ref */
				    BUNfnd(lg->dcatalog, &pos) == BUN_NONE &&
				    BUNappend(lg->dcatalog, &pos, false) != GDK_SUCCEED)
					goto error;
			}
		}
		BBPretain(lg->catalog_bid->batCacheid);
		BBPretain(lg->catalog_id->batCacheid);
		BBPretain(lg->dcatalog->batCacheid);
	}
	lg->catalog_cnt = logbat_new(TYPE_lng, 1, TRANSIENT);
	if (lg->catalog_cnt == NULL) {
		GDKerror("failed to create catalog_cnt bat");
		goto error;
	}
	lg->catalog_lid = logbat_new(TYPE_lng, 1, TRANSIENT);
	if (lg->catalog_lid == NULL) {
		GDKerror("failed to create catalog_lid bat");
		goto error;
	}
	if (bm_get_counts(lg) != GDK_SUCCEED)
		goto error;

	strconcat_len(bak, sizeof(bak), fn, "_seqs_id", NULL);
	if (BBPindex(bak)) {
		lg->seqs_id = BATdescriptor(BBPindex(bak));
		strconcat_len(bak, sizeof(bak), fn, "_seqs_val", NULL);
		lg->seqs_val = BATdescriptor(BBPindex(bak));
		strconcat_len(bak, sizeof(bak), fn, "_dseqs", NULL);
		lg->dseqs = BATdescriptor(BBPindex(bak));
	} else {
		lg->seqs_id = logbat_new(TYPE_int, 1, PERSISTENT);
		lg->seqs_val = logbat_new(TYPE_lng, 1, PERSISTENT);
		lg->dseqs = logbat_new(TYPE_oid, 1, PERSISTENT);
		if (lg->seqs_id == NULL ||
		    lg->seqs_val == NULL ||
		    lg->dseqs == NULL) {
			GDKerror("Logger_new: cannot create seqs bats");
			goto error;
		}

		strconcat_len(bak, sizeof(bak), fn, "_seqs_id", NULL);
		if (BBPrename(lg->seqs_id, bak) < 0) {
			goto error;
		}

		strconcat_len(bak, sizeof(bak), fn, "_seqs_val", NULL);
		if (BBPrename(lg->seqs_val, bak) < 0) {
			goto error;
		}

		strconcat_len(bak, sizeof(bak), fn, "_dseqs", NULL);
		if (BBPrename(lg->dseqs, bak) < 0) {
			goto error;
		}
		needcommit = true;
	}
	dbg = GDKdebug;
	GDKdebug &= ~CHECKMASK;
	if (needcommit && bm_commit(lg) != GDK_SUCCEED) {
		GDKerror("Logger_new: commit failed");
		goto error;
	}
	GDKdebug = dbg;

	if (readlogs) {
		ulng log_id = lg->saved_id+1;
		if (log_readlogs(lg, filename) != GDK_SUCCEED) {
			goto error;
		}
		if (lg->postfuncp && (*lg->postfuncp)(lg->funcdata, lg) != GDK_SUCCEED)
			goto error;
		if (needsnew) {
			if (GDKmove(0, lg->dir, LOGFILE, NULL, lg->dir, LOGFILE, "bak", true) != GDK_SUCCEED) {
				TRC_CRITICAL(GDK, "couldn't move log to log.bak\n");
				return GDK_FAIL;
			}
			if (log_create_types_file(lg, filename, false) != GDK_SUCCEED) {
				TRC_CRITICAL(GDK, "couldn't write new log\n");
				return GDK_FAIL;
			}
		}
		dbg = GDKdebug;
		GDKdebug &= ~CHECKMASK;
		if (log_commit(lg) != GDK_SUCCEED) {
			goto error;
		}
		GDKdebug = dbg;
		for( ; log_id <= lg->saved_id; log_id++)
			(void)log_cleanup(lg, log_id);  /* ignore error of removing file */
		if (needsnew &&
		    GDKunlink(0, lg->dir, LOGFILE, "bak") != GDK_SUCCEED) {
			TRC_CRITICAL(GDK, "couldn't remove old log.bak file\n");
			return GDK_FAIL;
		}
	} else {
		lg->id = lg->saved_id+1;
	}
	return GDK_SUCCEED;
  error:
	if (fp)
		fclose(fp);
	logbat_destroy(lg->catalog_bid);
	logbat_destroy(lg->catalog_id);
	logbat_destroy(lg->dcatalog);
	logbat_destroy(lg->seqs_id);
	logbat_destroy(lg->seqs_val);
	logbat_destroy(lg->dseqs);
	ATOMIC_DESTROY(&lg->refcount);
	MT_lock_destroy(&lg->lock);
	MT_lock_destroy(&lg->rotation_lock);
	MT_sema_destroy(&lg->flush_queue_semaphore);
	MT_lock_destroy(&lg->flush_lock);
	MT_lock_destroy(&lg->flush_queue_lock);
	GDKfree(lg->fn);
	GDKfree(lg->dir);
	GDKfree(lg->local_dir);
	GDKfree(lg->buf);
	GDKfree(lg);
	GDKdebug = dbg;
	return GDK_FAIL;
}

/* Initialize a new logger
 * It will load any data in the logdir and persist it in the BATs*/
static logger *
log_new(int debug, const char *fn, const char *logdir, int version, preversionfix_fptr prefuncp, postversionfix_fptr postfuncp, void *funcdata)
{
	logger *lg;
	char filename[FILENAME_MAX];

	if (!GDKinmemory(0) && MT_path_absolute(logdir)) {
		TRC_CRITICAL(GDK, "logdir must be relative path\n");
		return NULL;
	}

	lg = GDKmalloc(sizeof(struct logger));
	if (lg == NULL) {
		TRC_CRITICAL(GDK, "allocating logger structure failed\n");
		return NULL;
	}

	*lg = (logger) {
		.inmemory = GDKinmemory(0),
		.debug = debug,
		.version = version,
		.prefuncp = prefuncp,
		.postfuncp = postfuncp,
		.funcdata = funcdata,

		.id = 0,
		.drops = 0,
		.end = 0,
		.saved_id = getBBPlogno(), 		/* get saved log numer from bbp */
		.saved_tid = (int)getBBPtransid(), 	/* get saved transaction id from bbp */
	};

	/* probably open file and check version first, then call call old logger code */
	if (snprintf(filename, sizeof(filename), "%s%c%s%c", logdir, DIR_SEP, fn, DIR_SEP) >= FILENAME_MAX) {
		TRC_CRITICAL(GDK, "filename is too large\n");
		GDKfree(lg);
		return NULL;
	}
	lg->fn = GDKstrdup(fn);
	lg->dir = GDKstrdup(filename);
	lg->bufsize = 64*1024;
	lg->buf = GDKmalloc(lg->bufsize);
	if (lg->fn == NULL || lg->dir == NULL || lg->buf == NULL) {
		TRC_CRITICAL(GDK, "strdup failed\n");
		GDKfree(lg->fn);
		GDKfree(lg->dir);
		GDKfree(lg->buf);
		GDKfree(lg);
		return NULL;
	}
	if (lg->debug & 1) {
		fprintf(stderr, "#log_new dir set to %s\n", lg->dir);
	}

	ATOMIC_INIT(&lg->refcount, 0);
	MT_lock_init(&lg->lock, fn);
	MT_lock_init(&lg->rotation_lock, "rotation_lock");
	MT_sema_init(&lg->flush_queue_semaphore, FLUSH_QUEUE_SIZE, "flush_queue_semaphore");
	MT_lock_init(&lg->flush_lock, "flush_lock");
	MT_lock_init(&lg->flush_queue_lock, "flush_queue_lock");

	// flush variables
	lg->flush_queue_begin = 0;
	lg->flush_queue_length = 0;

	if (log_load(debug, fn, logdir, lg, filename) == GDK_SUCCEED) {
		return lg;
	}
	return NULL;
}

void
log_destroy(logger *lg)
{
	for (logged_range *p = lg->pending; p; ){
		logged_range *n = p->next;
		GDKfree(p);
		p = n;
	}
	if (LOG_DISABLED(lg)) {
		lg->saved_id = lg->id;
		lg->saved_tid = lg->tid;
		log_commit(lg);
	}
	if (lg->catalog_bid) {
		log_lock(lg);
		BUN p, q;
		BAT *b = lg->catalog_bid;

		/* free resources */
		const log_bid *bids = (const log_bid *) Tloc(b, 0);
		BATloop(b, p, q) {
			bat bid = bids[p];

			BBPrelease(bid);
		}

		BBPrelease(lg->catalog_bid->batCacheid);
		BBPrelease(lg->catalog_id->batCacheid);
		BBPrelease(lg->dcatalog->batCacheid);
		logbat_destroy(lg->catalog_bid);
		logbat_destroy(lg->catalog_id);
		logbat_destroy(lg->dcatalog);

		logbat_destroy(lg->catalog_cnt);
		logbat_destroy(lg->catalog_lid);
		log_unlock(lg);
	}
	ATOMIC_DESTROY(&lg->refcount);
	MT_lock_destroy(&lg->lock);
	MT_lock_destroy(&lg->rotation_lock);
	MT_sema_destroy(&lg->flush_queue_semaphore);
	MT_lock_destroy(&lg->flush_lock);
	MT_lock_destroy(&lg->flush_queue_lock);
	GDKfree(lg->fn);
	GDKfree(lg->dir);
	GDKfree(lg->buf);
	log_close_input(lg);
	log_close_output(lg);
	GDKfree(lg);
}

/* Create a new logger */
logger *
log_create(int debug, const char *fn, const char *logdir, int version, preversionfix_fptr prefuncp, postversionfix_fptr postfuncp, void *funcdata)
{
	logger *lg;
	lg = log_new(debug, fn, logdir, version, prefuncp, postfuncp, funcdata);
	if (lg == NULL)
		return NULL;
	if (lg->debug & 1) {
		printf("# Started processing logs %s/%s version %d\n",fn,logdir,version);
		fflush(stdout);
	}
	if (lg->debug & 1) {
		printf("# Finished processing logs %s/%s\n",fn,logdir);
		fflush(stdout);
	}
	if (GDKsetenv("recovery", "finished") != GDK_SUCCEED) {
		log_destroy(lg);
		return NULL;
	}
	if (log_open_output(lg) != GDK_SUCCEED) {
		log_destroy(lg);
		return NULL;
	}
	return lg;
}

static ulng
log_next_logfile(logger *lg, ulng ts)
{
	int m = (GDKdebug & FORCEMITOMASK)?1000:10;
	if (!lg->pending || !lg->pending->next)
		return 0;
	if (lg->pending != lg->current && lg->pending->last_ts <= ts) {
		logged_range *p = lg->pending;
		for(int i = 1; i<m && p->next && p->next != lg->current && p->last_ts <= ts; i++)
			p = p->next;
		return p->id;
	}
	return 0;
}

static void
log_cleanup_range(logger *lg, ulng id)
{
	log_lock(lg);
	while (lg->pending && lg->pending->id <= id) {
		logged_range *p;
		p = lg->pending;
		if (p)
			lg->pending = p->next;
		GDKfree(p);
	}
	log_unlock(lg);
}

gdk_return
log_activate(logger *lg)
{
<<<<<<< HEAD
	MT_lock_set(&lg->rotation_lock);
	log_lock(lg);
	if (lg->end > 0 && lg->saved_id+1 == lg->id) {
=======
	gdk_return res = GDK_SUCCEED;

	if (lg->drops > 100000 && lg->end > 0 && lg->saved_id+1 == lg->id) {
>>>>>>> 2aec9589
		lg->id++;
		log_close_output(lg);
		/* start new file */
<<<<<<< HEAD
		if (log_open_output(lg) != GDK_SUCCEED) {
			log_unlock(lg);
			MT_lock_unset(&lg->rotation_lock);
			return GDK_FAIL;
		}
	}
	log_unlock(lg);
	MT_lock_unset(&lg->rotation_lock);
	return GDK_SUCCEED;
=======
		res = logger_open_output(lg);
	}
	return res;
>>>>>>> 2aec9589
}

gdk_return
log_flush(logger *lg, ulng ts)
{
	ulng lid = log_next_logfile(lg, ts), olid = lg->saved_id;
	if (LOG_DISABLED(lg)) {
		lg->saved_id = lid;
		lg->saved_tid = lg->tid;
		if (lid)
			log_cleanup_range(lg, lg->saved_id);
		if (log_commit(lg) != GDK_SUCCEED)
			TRC_ERROR(GDK, "failed to commit");
		return GDK_SUCCEED;
	}
	if (lg->saved_id >= lid)
		return GDK_SUCCEED;
	MT_lock_set(&lg->rotation_lock);
	ulng lgid = lg->id;
	MT_lock_unset(&lg->rotation_lock);
	if (lg->saved_id+1 >= lgid) /* logger should first release the file */
		return GDK_SUCCEED;
	log_return res = LOG_OK;
	ulng cid = olid;
	if (lid > lgid)
		lid = lgid;
	while(cid < lid && res == LOG_OK) {
		if (!lg->input_log) {
			char *filename;
			char id[32];
			if (snprintf(id, sizeof(id), LLFMT, cid+1) >= (int) sizeof(id)) {
				TRC_CRITICAL(GDK, "log_id filename is too large\n");
				return GDK_FAIL;
			}
			if (!(filename = GDKfilepath(BBPselectfarm(PERSISTENT, 0, offheap), lg->dir, LOGFILE, id)))
				return GDK_FAIL;
			if (strlen(filename) >= FILENAME_MAX) {
				GDKerror("Logger filename path is too large\n");
				GDKfree(filename);
				return GDK_FAIL;
			}

			bool filemissing = false;
			if (log_open_input(lg, filename, &filemissing) != GDK_SUCCEED) {
				GDKfree(filename);
				return GDK_FAIL;
			}
			GDKfree(filename);
		}
		/* we read the full file because skipping is impossible with current log format */
		log_lock(lg);
		lg->flushing = 1;
		res = log_read_transaction(lg);
		lg->flushing = 0;
		log_unlock(lg);
		if (res == LOG_EOF) {
			log_close_input(lg);
			res = LOG_OK;
		}
		cid++;
	}
	if (lid > olid && res == LOG_OK) {
		lg->saved_id = lid;
		if (log_commit(lg) != GDK_SUCCEED) {
			TRC_ERROR(GDK, "failed to commit");
			res = LOG_ERR;
			lg->saved_id = olid; /* reset !! */
		}
		if (res != LOG_ERR) {
			while(olid <= lid) {
				/* Try to cleanup, remove old log file, continue on failure! */
				(void)log_cleanup(lg, olid);
				olid++;
			}
		}
		if (res == LOG_OK)
			log_cleanup_range(lg, lg->saved_id);
	}
	return res == LOG_ERR ? GDK_FAIL : GDK_SUCCEED;
}

/* Clean-up write-ahead log files already persisted in the BATs, leaving only the most recent one.
 * Only the bak- files are deleted for the preserved WAL files.
 */
lng
log_changes(logger *lg)
{
	if (LOG_DISABLED(lg))
		return 0;
	MT_lock_set(&lg->rotation_lock);
	lng changes = lg->id - lg->saved_id - 1;
	MT_lock_unset(&lg->rotation_lock);
	return changes;
}

int
log_sequence(logger *lg, int seq, lng *id)
{
	log_lock(lg);
	BUN p = log_find(lg->seqs_id, lg->dseqs, seq);

	if (p != BUN_NONE) {
		*id = *(lng *) Tloc(lg->seqs_val, p);

		log_unlock(lg);
		return 1;
	}
	log_unlock(lg);
	return 0;
}

gdk_return
log_constant(logger *lg, int type, ptr val, log_id id, lng offset, lng cnt)
{
	bte tpe = find_type(lg, type);
	gdk_return ok = GDK_SUCCEED;
	logformat l;
	lng nr;
	l.flag = LOG_UPDATE_CONST;
	l.id = id;
	nr = cnt;

	if (LOG_DISABLED(lg) || !nr) {
		/* logging is switched off */
		if (nr) {
			log_lock(lg);
			ok = la_bat_update_count(lg, id, offset+cnt, lg->tid);
			log_unlock(lg);
		}
		return ok;
	}

	gdk_return (*wt) (const void *, stream *, size_t) = BATatoms[type].atomWrite;

	if (log_write_format(lg, &l) != GDK_SUCCEED ||
	    !mnstr_writeLng(lg->output_log, nr) ||
	    mnstr_write(lg->output_log, &tpe, 1, 1) != 1 ||
	    !mnstr_writeLng(lg->output_log, offset)) {
		(void) ATOMIC_DEC(&lg->refcount);
		ok = GDK_FAIL;
		goto bailout;
	}

	ok = wt(val, lg->output_log, 1);

	if (lg->debug & 1)
		fprintf(stderr, "#Logged %d " LLFMT " inserts\n", id, nr);

  bailout:
	if (ok != GDK_SUCCEED) {
		const char *err = mnstr_peek_error(lg->output_log);
		TRC_CRITICAL(GDK, "write failed%s%s\n", err ? ": " : "", err ? err : "");
	}
	return ok;
}

static gdk_return
string_writer(logger *lg, BAT *b, lng offset, lng nr)
{
	size_t bufsz = lg->bufsize, resize = 0;
	BUN end = (BUN)(offset + nr);
	char *buf = lg->buf;
	gdk_return res = GDK_SUCCEED;

	if (!buf)
		return GDK_FAIL;
	BATiter bi = bat_iterator(b);
	BUN p = (BUN)offset;
	for ( ; p < end; ) {
		size_t sz = 0;
		if (resize) {
			if (!(buf = GDKrealloc(lg->buf, resize))) {
				res = GDK_FAIL;
				break;
			}
			lg->buf = buf;
			lg->bufsize = bufsz = resize;
			resize = 0;
		}
		char *dst = buf;
		for(; p < end && sz < bufsz; p++) {
			const char *s = BUNtvar(bi, p);
			size_t len = strlen(s)+1;
			if ((sz+len) > bufsz) {
				if (len > bufsz)
					resize = len+bufsz;
				break;
			} else {
				memcpy(dst, s, len);
				dst += len;
				sz += len;
			}
		}
		if (sz && (!mnstr_writeLng(lg->output_log, (lng) sz) || mnstr_write(lg->output_log, buf, sz, 1) != 1)) {
			res = GDK_FAIL;
			break;
		}
	}
	bat_iterator_end(&bi);
	return res;
}

static gdk_return
internal_log_bat(logger *lg, BAT *b, log_id id, lng offset, lng cnt, int sliced, lng total_cnt)
{
	bte tpe = find_type(lg, b->ttype);
	gdk_return ok = GDK_SUCCEED;
	logformat l;
	BUN p;
	lng nr;
	l.flag = LOG_UPDATE_BULK;
	l.id = id;
	nr = cnt;

	if (LOG_DISABLED(lg) || !nr) {
		/* logging is switched off */
		lg->end += nr;
		if (nr)
			return la_bat_update_count(lg, id, offset+cnt, lg->tid);
		return GDK_SUCCEED;
	}

	gdk_return (*wt) (const void *, stream *, size_t) = BATatoms[b->ttype].atomWrite;

	if (lg->total_cnt == 0) // signals single bulk message or first part of bat logged in parts
		if (log_write_format(lg, &l) != GDK_SUCCEED ||
			!mnstr_writeLng(lg->output_log, total_cnt?total_cnt:cnt) ||
			mnstr_write(lg->output_log, &tpe, 1, 1) != 1 ||
			!mnstr_writeLng(lg->output_log, total_cnt?-1:offset)) { /* offset = -1 indicates bat was logged in parts */
			ok = GDK_FAIL;
			goto bailout;
		}
	if (!total_cnt) total_cnt = cnt;
	lg->total_cnt += cnt;

	if (lg->total_cnt == total_cnt) // This is the last to be logged part of this bat, we can already reset the total_cnt
		lg->total_cnt = 0;

	/* if offset is just for the log, but BAT is already sliced, reset offset */
	if (sliced)
		offset = 0;
	if (b->ttype == TYPE_msk) {
		BATiter bi = bat_iterator(b);
		if (offset % 32 == 0) {
			if (!mnstr_writeIntArray(lg->output_log, (int *) ((char *) bi.base + offset / 32), (size_t) ((nr + 31) / 32)))
				ok = GDK_FAIL;
		} else {
			for (lng i = 0; i < nr; i += 32) {
				uint32_t v = 0;
				for (int j = 0; j < 32 && i + j < nr; j++)
					v |= (uint32_t) Tmskval(&bi, (BUN) (offset + i + j)) << j;
				if (!mnstr_writeInt(lg->output_log, (int) v)) {
					ok = GDK_FAIL;
					break;
				}
			}
		}
		bat_iterator_end(&bi);
	} else if (b->ttype < TYPE_str && !isVIEW(b)) {
		BATiter bi = bat_iterator(b);
		const void *t = BUNtail(bi, (BUN)offset);

		ok = wt(t, lg->output_log, (size_t)nr);
		bat_iterator_end(&bi);
	} else if (b->ttype == TYPE_str) {
		/* efficient string writes */
		ok = string_writer(lg, b, offset, nr);
	} else {
		BATiter bi = bat_iterator(b);
		BUN end = (BUN)(offset+nr);
		for (p = (BUN)offset; p < end && ok == GDK_SUCCEED; p++) {
			const void *t = BUNtail(bi, p);

			ok = wt(t, lg->output_log, 1);
		}
		bat_iterator_end(&bi);
	}

	if (lg->debug & 1)
		fprintf(stderr, "#Logged %d " LLFMT " inserts\n", id, nr);

  bailout:
	if (ok != GDK_SUCCEED) {
		(void) ATOMIC_DEC(&lg->refcount);
		const char *err = mnstr_peek_error(lg->output_log);
		TRC_CRITICAL(GDK, "write failed%s%s\n", err ? ": " : "", err ? err : "");
	}
	return ok;
}

/*
 * Changes made to the BAT descriptor should be stored in the log
 * files.  Actually, we need to save the descriptor file, perhaps we
 * should simply introduce a versioning scheme.
 */
gdk_return
log_bat_persists(logger *lg, BAT *b, log_id id)
{
	log_lock(lg);
	bte ta = find_type(lg, b->ttype);
	logformat l;

	if (log_add_bat(lg, b, id, -1) != GDK_SUCCEED) {
		log_unlock(lg);
		if (!LOG_DISABLED(lg))
			(void) ATOMIC_DEC(&lg->refcount);
		return GDK_FAIL;
	}

	l.flag = LOG_CREATE;
	l.id = id;
	if (!LOG_DISABLED(lg)) {
		if (log_write_format(lg, &l) != GDK_SUCCEED ||
		    mnstr_write(lg->output_log, &ta, 1, 1) != 1) {
			log_unlock(lg);
			(void) ATOMIC_DEC(&lg->refcount);
			return GDK_FAIL;
		}
	}
	lg->end++;
	if (lg->debug & 1)
		fprintf(stderr, "#persists id (%d) bat (%d)\n", id, b->batCacheid);
	gdk_return r = internal_log_bat(lg, b, id, 0, BATcount(b), 0, 0);
	log_unlock(lg);
	if (r != GDK_SUCCEED)
		(void) ATOMIC_DEC(&lg->refcount);
	return r;
}

gdk_return
log_bat_transient(logger *lg, log_id id)
{
	log_lock(lg);
	log_bid bid = internal_find_bat(lg, id, -1);
	logformat l;

	if (bid < 0) {
		log_unlock(lg);
		return GDK_FAIL;
	}
	if (!bid) {
		GDKerror("log_bat_transient failed to find bid for object %d\n", id);
		logger_unlock(lg);
		return GDK_FAIL;
	}
	l.flag = LOG_DESTROY;
	l.id = id;

	if (!LOG_DISABLED(lg)) {
		if (log_write_format(lg, &l) != GDK_SUCCEED) {
			TRC_CRITICAL(GDK, "write failed\n");
			log_unlock(lg);
			(void) ATOMIC_DEC(&lg->refcount);
			return GDK_FAIL;
		}
	}
	lg->end++;
	if (lg->debug & 1)
		fprintf(stderr, "#Logged destroyed bat (%d) %d\n", id,
				bid);
<<<<<<< HEAD
	BAT *b = BBPquickdesc(bid);
	assert(b);
	lg->end += BATcount(b);
	gdk_return r = log_del_bat(lg, bid);
	log_unlock(lg);
	if (r != GDK_SUCCEED)
		(void) ATOMIC_DEC(&lg->refcount);
	return r;
}

static gdk_return
log_bat_group(logger *lg, log_id id)
{
	if (LOG_DISABLED(lg))
		return GDK_SUCCEED;

	logformat l;
	l.flag = LOG_BAT_GROUP;
	l.id = id;
	log_lock(lg);
	gdk_return r = log_write_format(lg, &l);
	log_unlock(lg);
=======
	BUN cnt = BATcount(BBPquickdesc(bid));
	lg->end += cnt;
	lg->drops += cnt;
	gdk_return r =  logger_del_bat(lg, bid);
	logger_unlock(lg);
>>>>>>> 2aec9589
	return r;
}

gdk_return
log_bat_group_start(logger *lg, log_id id) {
	/*positive table id represent start of logged table*/
	return log_bat_group(lg, id);
}

gdk_return
log_bat_group_end(logger *lg, log_id id) {
	/*negative table id represent end of logged table*/
	return log_bat_group(lg, -id);
}

gdk_return
log_bat(logger *lg, BAT *b, log_id id, lng offset, lng cnt, lng total_cnt)
{
	log_lock(lg);
	gdk_return r = internal_log_bat(lg, b, id, offset, cnt, 0, total_cnt);
	log_unlock(lg);
	return r;
}

gdk_return
log_delta(logger *lg, BAT *uid, BAT *uval, log_id id)
{
	log_lock(lg);
	bte tpe = find_type(lg, uval->ttype);
	gdk_return ok = GDK_SUCCEED;
	logformat l;
	BUN p;
	lng nr;

	if (BATtdense(uid)) {
		ok = internal_log_bat(lg, uval, id, uid->tseqbase, BATcount(uval), 1, 0);
		log_unlock(lg);
		if (!LOG_DISABLED(lg) && ok != GDK_SUCCEED)
			(void) ATOMIC_DEC(&lg->refcount);
		return ok;
	}

	assert(uid->ttype == TYPE_oid || uid->ttype == TYPE_void);

	l.flag = LOG_UPDATE;
	l.id = id;
	nr = (BATcount(uval));
	assert(nr);

	lg->end += nr;
	if (LOG_DISABLED(lg)) {
		/* logging is switched off */
		log_unlock(lg);
		return GDK_SUCCEED;
	}

	BATiter vi = bat_iterator(uval);
	gdk_return (*wh) (const void *, stream *, size_t) = BATatoms[TYPE_oid].atomWrite;
	gdk_return (*wt) (const void *, stream *, size_t) = BATatoms[uval->ttype].atomWrite;

	if (log_write_format(lg, &l) != GDK_SUCCEED ||
	    !mnstr_writeLng(lg->output_log, nr) ||
	     mnstr_write(lg->output_log, &tpe, 1, 1) != 1){
		ok = GDK_FAIL;
		goto bailout;
	}
	for (p = 0; p < BATcount(uid) && ok == GDK_SUCCEED; p++) {
		const oid id = BUNtoid(uid, p);

		ok = wh(&id, lg->output_log, 1);
	}
	if (uval->ttype == TYPE_msk) {
		if (!mnstr_writeIntArray(lg->output_log, vi.base, (BATcount(uval) + 31) / 32))
			ok = GDK_FAIL;
	} else if (uval->ttype < TYPE_str && !isVIEW(uval)) {
		const void *t = BUNtail(vi, 0);

		ok = wt(t, lg->output_log, (size_t)nr);
	} else if (uval->ttype == TYPE_str) {
		/* efficient string writes */
		ok = string_writer(lg, uval, 0, nr);
	} else {
		for (p = 0; p < BATcount(uid) && ok == GDK_SUCCEED; p++) {
			const void *val = BUNtail(vi, p);

			ok = wt(val, lg->output_log, 1);
		}
	}

	if (lg->debug & 1)
		fprintf(stderr, "#Logged %d " LLFMT " inserts\n", id, nr);

  bailout:
	bat_iterator_end(&vi);
	if (ok != GDK_SUCCEED) {
		const char *err = mnstr_peek_error(lg->output_log);
		TRC_CRITICAL(GDK, "write failed%s%s\n", err ? ": " : "", err ? err : "");
		(void) ATOMIC_DEC(&lg->refcount);
	}
	log_unlock(lg);
	return ok;
}

#define DBLKSZ		8192
#define SEGSZ		(64*DBLKSZ)

#define LOG_MINI	(LL_CONSTANT(2)*1024)
#define LOG_LARGE	(LL_CONSTANT(2)*1024*1024*1024)

static gdk_return
new_logfile(logger *lg, stream* output_log, ulng id)
{
	assert(!LOG_DISABLED(lg));

	MT_lock_set(&lg->rotation_lock);
	assert(lg->flushing_output_log);
	lg->flushing_output_log = false;
	if (lg->id != id) {
		/* lg->output_log was rotated during the flush */
		assert(lg->output_log != output_log && lg->id > id);
		close_stream(output_log);
		MT_lock_unset(&lg->rotation_lock);
		return GDK_SUCCEED;
	}
	MT_lock_unset(&lg->rotation_lock);

	const lng log_large = (GDKdebug & FORCEMITOMASK)?LOG_MINI:LOG_LARGE;

	gdk_return result = GDK_SUCCEED;
	const lng p = (lng) getfilepos(getFile(lg->output_log));
	if (p == -1)
		return GDK_FAIL;
<<<<<<< HEAD
	if (( p > log_large || (lg->end*1024) > log_large )) {
		log_lock(lg);
		if (ATOMIC_GET(&lg->refcount) == 1) {
			lg->id++;
			log_close_output(lg);
			result = log_open_output(lg);
			lg->request_rotation = false;
		}
		else {
			// Delegate wal rotation to next writer or last flusher.
			lg->request_rotation = true;
		}
		log_unlock(lg);
=======
	if (lg->drops > 100000 || p > log_large || (lg->end*1024) > log_large) {
		lg->id++;
		logger_close_output(lg);
		return logger_open_output(lg);
>>>>>>> 2aec9589
	}
	return result;
}

gdk_return
log_tend(logger *lg)
{
	if (lg->debug & 1)
		fprintf(stderr, "#log_tend %d\n", lg->tid);

	lg->end++;
	if (LOG_DISABLED(lg)) {
		return GDK_SUCCEED;
	}

<<<<<<< HEAD
	gdk_return result;
	logformat l;
	l.flag = LOG_END;
	l.id = lg->tid;

	if ((result = log_write_format(lg, &l)) != GDK_SUCCEED)
		(void) ATOMIC_DEC(&lg->refcount);
	return result;
}
static int
request_number_flush_queue(logger *lg)
{
	// Semaphore protects ring buffer structure in queue against overflowing
	static unsigned int _number = 0;
	int result;
	MT_sema_down(&lg->flush_queue_semaphore);
	MT_lock_set(&lg->flush_queue_lock);
	result = ++_number;
	const int end = (lg->flush_queue_begin + lg->flush_queue_length) % FLUSH_QUEUE_SIZE;
	lg->flush_queue[end] = _number;
	lg->flush_queue_length++;
	MT_lock_unset(&lg->flush_queue_lock);

	return result;
}

static void
left_truncate_flush_queue(logger *lg, int limit)
{
	MT_lock_set(&lg->flush_queue_lock);
	lg->flush_queue_begin = (lg->flush_queue_begin + limit) % FLUSH_QUEUE_SIZE;
	lg->flush_queue_length -= limit;
	MT_lock_unset(&lg->flush_queue_lock);

	for (int i = 0; i < limit; i++)
		MT_sema_up(&lg->flush_queue_semaphore);
}

static bool
number_in_flush_queue(logger *lg, unsigned int number)
{
	MT_lock_set(&lg->flush_queue_lock);
	const int fql = lg->flush_queue_length;
	MT_lock_unset(&lg->flush_queue_lock);
	for (int i = 0; i < fql; i++) {
		const int idx = (lg->flush_queue_begin + i) % FLUSH_QUEUE_SIZE;
		if (lg->flush_queue[idx] == number) {
			return true;
		}
=======
	if (log_write_format(lg, &l) != GDK_SUCCEED ||
	    mnstr_flush(lg->output_log, MNSTR_FLUSH_DATA) ||
	    (!(GDKdebug & NOSYNCMASK) && mnstr_fsync(lg->output_log))) {
		TRC_CRITICAL(GDK, "write failed\n");
		return GDK_FAIL;
>>>>>>> 2aec9589
	}
	return false;
}

static int
flush_queue_length(logger *lg)
{
	MT_lock_set(&lg->flush_queue_lock);
	const int fql = lg->flush_queue_length;
	MT_lock_unset(&lg->flush_queue_lock);
	return fql;
}

static void
log_tdone(logger *lg, ulng commit_ts)
{
	if (lg->debug & 1)
		fprintf(stderr, "#log_tdone " LLFMT "\n", commit_ts);

	if (lg->current) {
		lg->current->last_ts = commit_ts;
	}
<<<<<<< HEAD
}

gdk_return
log_tflush(logger* lg, ulng log_file_id, ulng commit_ts) {

	if (lg->flushnow) {
		lg->flushnow = 0;
		log_tdone(lg, commit_ts);
		return log_commit(lg);
	}

	if (LOG_DISABLED(lg)) {
		return GDK_SUCCEED;
	}


	ulng id;
	MT_lock_set(&lg->rotation_lock);
	id = lg->id;
	MT_lock_unset(&lg->rotation_lock);
	if (log_file_id == id) {
		unsigned int number = request_number_flush_queue(lg);

		MT_lock_set(&lg->flush_lock);
		/* the transaction is not yet flushed */
		if (number_in_flush_queue(lg, number)) {
			/* number of transactions in the group commit */
			const int fqueue_length = flush_queue_length(lg);
			/* flush + fsync */
			MT_lock_set(&lg->rotation_lock);
			lg->flushing_output_log = true;
			stream* output_log = lg->output_log;
			id = lg->id;
			MT_lock_unset(&lg->rotation_lock);
			if (mnstr_flush(output_log, MNSTR_FLUSH_DATA) ||
					(!(GDKdebug & NOSYNCMASK) && mnstr_fsync(output_log)) ||
					new_logfile(lg, output_log, id) != GDK_SUCCEED) {
				/* flush failed */
				MT_lock_set(&lg->rotation_lock);
				lg->flushing_output_log = false;
				MT_lock_unset(&lg->rotation_lock);
				MT_lock_unset(&lg->flush_lock);
				(void) ATOMIC_DEC(&lg->refcount);
				return GDK_FAIL;
			}
			else {
				/* flush succeeded */
				left_truncate_flush_queue(lg, fqueue_length);
			}
		}
		/* else the transaction was already flushed in a group commit.
		 * No need to do anything */
	}
	/* else the log file has already rotated and hence my wal messages are already flushed.
	 * No need to do anything */


	log_tdone(lg, commit_ts);
	(void) ATOMIC_DEC(&lg->refcount);
	MT_lock_unset(&lg->flush_lock);

=======
	if (!LOG_DISABLED(lg) && new_logfile(lg) != GDK_SUCCEED)
		GDKfatal("Could not create new log file\n");
>>>>>>> 2aec9589
	return GDK_SUCCEED;
}

static gdk_return
log_tsequence_(logger *lg, int seq, lng val)
{
	logformat l;

	if (LOG_DISABLED(lg))
		return GDK_SUCCEED;
	l.flag = LOG_SEQ;
	l.id = seq;

	if (lg->debug & 1)
		fprintf(stderr, "#log_tsequence_ (%d," LLFMT ")\n", seq, val);

	if (log_write_format(lg, &l) != GDK_SUCCEED ||
	    !mnstr_writeLng(lg->output_log, val)) {
		TRC_CRITICAL(GDK, "write failed\n");
		(void) ATOMIC_DEC(&lg->refcount);
		return GDK_FAIL;
	}
	return GDK_SUCCEED;
}

/* a transaction in it self */
gdk_return
log_tsequence(logger *lg, int seq, lng val)
{
	BUN p;

	if (lg->debug & 1)
		fprintf(stderr, "#log_tsequence (%d," LLFMT ")\n", seq, val);

	log_lock(lg);
	MT_lock_set(&lg->seqs_id->theaplock);
	BUN inserted = lg->seqs_id->batInserted;
	MT_lock_unset(&lg->seqs_id->theaplock);
	if ((p = log_find(lg->seqs_id, lg->dseqs, seq)) != BUN_NONE &&
	    p >= inserted) {
		assert(lg->seqs_val->hseqbase == 0);
		if (BUNreplace(lg->seqs_val, p, &val, false) != GDK_SUCCEED) {
			log_unlock(lg);
			return GDK_FAIL;
		}
	} else {
		if (p != BUN_NONE) {
			oid pos = p;
			if (BUNappend(lg->dseqs, &pos, false) != GDK_SUCCEED) {
				log_unlock(lg);
				return GDK_FAIL;
			}
		}
		if (BUNappend(lg->seqs_id, &seq, false) != GDK_SUCCEED ||
		    BUNappend(lg->seqs_val, &val, false) != GDK_SUCCEED) {
			log_unlock(lg);
			return GDK_FAIL;
		}
	}
	gdk_return r = log_tsequence_(lg, seq, val);
	log_unlock(lg);
	return r;
}

static gdk_return
bm_commit(logger *lg)
{
	BUN p;
	log_lock(lg);
	BAT *b = lg->catalog_bid;
	const log_bid *bids;

	bids = (log_bid *) Tloc(b, 0);
	for (p = b->batInserted; p < BATcount(b); p++) {
		log_bid bid = bids[p];
		BAT *lb;

		assert(bid);
		if ((lb = BATdescriptor(bid)) == NULL ||
		    BATmode(lb, false) != GDK_SUCCEED) {
			TRC_WARNING(GDK, "Failed to set bat (%d%s) persistent\n", bid, !lb?" gone":"");
			logbat_destroy(lb);
			log_unlock(lg);
			return GDK_FAIL;
		}

		assert(lb->batRestricted != BAT_WRITE);
		logbat_destroy(lb);

		if (lg->debug & 1)
			fprintf(stderr, "#bm_commit: create %d (%d)\n",
				bid, BBP_lrefs(bid));
	}
	/* bm_subcommit releases the lock */
	return bm_subcommit(lg);
}

static gdk_return
log_add_bat(logger *lg, BAT *b, log_id id, int tid)
{
	log_bid bid = internal_find_bat(lg, id, tid);
	lng cnt = 0;
	lng lid = lng_nil;

	assert(b->batRestricted != BAT_WRITE ||
	       b == lg->catalog_bid ||
	       b == lg->catalog_id ||
	       b == lg->dcatalog ||
	       b == lg->seqs_id ||
	       b == lg->seqs_val ||
	       b == lg->dseqs);
	assert(b->batRole == PERSISTENT);
	if (bid < 0)
		return GDK_FAIL;
	if (bid) {
		if (bid != b->batCacheid) {
			if (log_del_bat(lg, bid) != GDK_SUCCEED)
				return GDK_FAIL;
		} else {
			return GDK_SUCCEED;
		}
	}
	bid = b->batCacheid;
	if (lg->debug & 1)
		fprintf(stderr, "#create %d\n", id);
	assert(log_find(lg->catalog_bid, lg->dcatalog, bid) == BUN_NONE);
	if (BUNappend(lg->catalog_bid, &bid, false) != GDK_SUCCEED ||
	    BUNappend(lg->catalog_id, &id, false) != GDK_SUCCEED ||
	    BUNappend(lg->catalog_cnt, &cnt, false) != GDK_SUCCEED ||
	    BUNappend(lg->catalog_lid, &lid, false) != GDK_SUCCEED)
		return GDK_FAIL;
	lg->cnt++;
	BBPretain(bid);
	return GDK_SUCCEED;
}

static gdk_return
log_del_bat(logger *lg, log_bid bid)
{
	BUN p = log_find(lg->catalog_bid, lg->dcatalog, bid);
	oid pos;
	lng lid = lg->tid;

	assert(p != BUN_NONE);
	if (p == BUN_NONE) {
		GDKerror("cannot find BAT\n");
		return GDK_FAIL;
	}

	pos = (oid) p;
	assert(lg->catalog_lid->hseqbase == 0);
	if (BUNreplace(lg->catalog_lid, p, &lid, false) != GDK_SUCCEED)
		return GDK_FAIL;
	if (BUNappend(lg->dcatalog, &pos, false) == GDK_SUCCEED) {
		lg->deleted++;
		return GDK_SUCCEED;
	}
	return GDK_FAIL;
}

/* returns -1 on failure, 0 when not found, > 0 when found */
log_bid
log_find_bat(logger *lg, log_id id)
{
	log_lock(lg);
	log_bid bid = internal_find_bat(lg, id, -1);
<<<<<<< HEAD
	log_unlock(lg);
=======
	logger_unlock(lg);
	if (!bid) {
		GDKerror("logger_find_bat failed to find bid for object %d\n", id);
		return GDK_FAIL;
	}
>>>>>>> 2aec9589
	return bid;
}

gdk_return
log_tstart(logger *lg, bool flushnow, ulng *log_file_id)
{
	MT_lock_set(&lg->rotation_lock);
	log_lock(lg);
	if ((flushnow || (lg->request_rotation && ATOMIC_GET(&lg->refcount) == 0)) && lg->end > 0) {
		lg->id++;
		log_close_output(lg);
		/* start new file */
		if (log_open_output(lg) != GDK_SUCCEED) {
			log_unlock(lg);
			MT_lock_unset(&lg->rotation_lock);
			return GDK_FAIL;
		}
		lg->request_rotation = false;
		if (flushnow) {
			if (lg->saved_id+1 < lg->id) {
				log_unlock(lg);
				MT_lock_unset(&lg->rotation_lock);
				if (log_flush(lg, (1ULL<<63)) != GDK_SUCCEED)
					return GDK_FAIL;
				MT_lock_set(&lg->rotation_lock);
				log_lock(lg);
			}
			lg->flushnow = flushnow;
		}
	}
	(void) ATOMIC_INC(&lg->refcount);
	*log_file_id = lg->id;
	lg->end++;

	if (LOG_DISABLED(lg)) {
		(void) ATOMIC_DEC(&lg->refcount);
		log_unlock(lg);
		MT_lock_unset(&lg->rotation_lock);
		return GDK_SUCCEED;
	}

	logformat l;
	l.flag = LOG_START;
	l.id = ++lg->tid;

	if (lg->debug & 1)
		fprintf(stderr, "#log_tstart %d\n", lg->tid);
	if (log_write_format(lg, &l) != GDK_SUCCEED) {
		(void) ATOMIC_DEC(&lg->refcount);
		log_unlock(lg);
		MT_lock_unset(&lg->rotation_lock);
		return GDK_FAIL;
	}

	log_unlock(lg);
	MT_lock_unset(&lg->rotation_lock);
	return GDK_SUCCEED;
}<|MERGE_RESOLUTION|>--- conflicted
+++ resolved
@@ -243,50 +243,6 @@
 }
 
 static log_return
-<<<<<<< HEAD
-=======
-log_read_clear(logger *lg, trans *tr, log_id id)
-{
-	if (lg->debug & 1)
-		fprintf(stderr, "#logger found log_read_clear %d\n", id);
-	if (tr_grow(tr) != GDK_SUCCEED)
-		return LOG_ERR;
-	tr->changes[tr->nr].type = LOG_CLEAR;
-	tr->changes[tr->nr].cid = id;
-	tr->nr++;
-	return LOG_OK;
-}
-
-static gdk_return
-la_bat_clear(logger *lg, logaction *la, int tid)
-{
-	log_bid bid = internal_find_bat(lg, la->cid, tid);
-	BAT *b;
-
-	if (bid < 0)
-		return GDK_FAIL;
-	if (bid == 0) {
-		GDKerror("la_bat_clear failed to find bid for object %d\n", la->cid);
-		return GDK_FAIL;
-	}
-
-	if (lg->debug & 1)
-		fprintf(stderr, "#la_bat_clear %d\n", la->cid);
-
-	b = BATdescriptor(bid);
-	if (b) {
-		restrict_t access = (restrict_t) b->batRestricted;
-		b->batRestricted = BAT_WRITE;
-		/* during startup this is fine */
-		BATclear(b, true);
-		b->batRestricted = access;
-		logbat_destroy(b);
-	}
-	return GDK_SUCCEED;
-}
-
-static log_return
->>>>>>> 2aec9589
 log_read_seq(logger *lg, logformat *l)
 {
 	int seq = l->id;
@@ -806,15 +762,11 @@
 
 	if (bid < 0)
 		return GDK_FAIL;
-<<<<<<< HEAD
-	if (bid && log_del_bat(lg, bid) != GDK_SUCCEED)
-=======
 	if (!bid) {
 		GDKerror("la_bat_destroy failed to find bid for object %d\n", la->cid);
 		return GDK_FAIL;
 	}
-	if (bid && logger_del_bat(lg, bid) != GDK_SUCCEED)
->>>>>>> 2aec9589
+	if (bid && log_del_bat(lg, bid) != GDK_SUCCEED)
 		return GDK_FAIL;
 	return GDK_SUCCEED;
 }
@@ -2359,33 +2311,18 @@
 gdk_return
 log_activate(logger *lg)
 {
-<<<<<<< HEAD
+	gdk_return res = GDK_SUCCEED;
 	MT_lock_set(&lg->rotation_lock);
 	log_lock(lg);
-	if (lg->end > 0 && lg->saved_id+1 == lg->id) {
-=======
-	gdk_return res = GDK_SUCCEED;
-
 	if (lg->drops > 100000 && lg->end > 0 && lg->saved_id+1 == lg->id) {
->>>>>>> 2aec9589
 		lg->id++;
 		log_close_output(lg);
 		/* start new file */
-<<<<<<< HEAD
-		if (log_open_output(lg) != GDK_SUCCEED) {
-			log_unlock(lg);
-			MT_lock_unset(&lg->rotation_lock);
-			return GDK_FAIL;
-		}
+		res = log_open_output(lg);
 	}
 	log_unlock(lg);
 	MT_lock_unset(&lg->rotation_lock);
-	return GDK_SUCCEED;
-=======
-		res = logger_open_output(lg);
-	}
 	return res;
->>>>>>> 2aec9589
 }
 
 gdk_return
@@ -2728,7 +2665,7 @@
 	}
 	if (!bid) {
 		GDKerror("log_bat_transient failed to find bid for object %d\n", id);
-		logger_unlock(lg);
+		log_unlock(lg);
 		return GDK_FAIL;
 	}
 	l.flag = LOG_DESTROY;
@@ -2746,10 +2683,11 @@
 	if (lg->debug & 1)
 		fprintf(stderr, "#Logged destroyed bat (%d) %d\n", id,
 				bid);
-<<<<<<< HEAD
 	BAT *b = BBPquickdesc(bid);
 	assert(b);
-	lg->end += BATcount(b);
+	BUN cnt = BATcount(b);
+	lg->end += cnt;
+	lg->drops += cnt;
 	gdk_return r = log_del_bat(lg, bid);
 	log_unlock(lg);
 	if (r != GDK_SUCCEED)
@@ -2769,13 +2707,6 @@
 	log_lock(lg);
 	gdk_return r = log_write_format(lg, &l);
 	log_unlock(lg);
-=======
-	BUN cnt = BATcount(BBPquickdesc(bid));
-	lg->end += cnt;
-	lg->drops += cnt;
-	gdk_return r =  logger_del_bat(lg, bid);
-	logger_unlock(lg);
->>>>>>> 2aec9589
 	return r;
 }
 
@@ -2908,8 +2839,7 @@
 	const lng p = (lng) getfilepos(getFile(lg->output_log));
 	if (p == -1)
 		return GDK_FAIL;
-<<<<<<< HEAD
-	if (( p > log_large || (lg->end*1024) > log_large )) {
+	if (lg->drops > 100000 || p > log_large || (lg->end*1024) > log_large) {
 		log_lock(lg);
 		if (ATOMIC_GET(&lg->refcount) == 1) {
 			lg->id++;
@@ -2922,12 +2852,6 @@
 			lg->request_rotation = true;
 		}
 		log_unlock(lg);
-=======
-	if (lg->drops > 100000 || p > log_large || (lg->end*1024) > log_large) {
-		lg->id++;
-		logger_close_output(lg);
-		return logger_open_output(lg);
->>>>>>> 2aec9589
 	}
 	return result;
 }
@@ -2943,7 +2867,6 @@
 		return GDK_SUCCEED;
 	}
 
-<<<<<<< HEAD
 	gdk_return result;
 	logformat l;
 	l.flag = LOG_END;
@@ -2993,13 +2916,6 @@
 		if (lg->flush_queue[idx] == number) {
 			return true;
 		}
-=======
-	if (log_write_format(lg, &l) != GDK_SUCCEED ||
-	    mnstr_flush(lg->output_log, MNSTR_FLUSH_DATA) ||
-	    (!(GDKdebug & NOSYNCMASK) && mnstr_fsync(lg->output_log))) {
-		TRC_CRITICAL(GDK, "write failed\n");
-		return GDK_FAIL;
->>>>>>> 2aec9589
 	}
 	return false;
 }
@@ -3022,7 +2938,10 @@
 	if (lg->current) {
 		lg->current->last_ts = commit_ts;
 	}
-<<<<<<< HEAD
+	stream* output_log = lg->output_log;
+	ulng id = lg->id;
+	if (!LOG_DISABLED(lg) && new_logfile(lg, output_log, id) != GDK_SUCCEED)
+		GDKfatal("Could not create new log file\n");
 }
 
 gdk_return
@@ -3058,8 +2977,7 @@
 			id = lg->id;
 			MT_lock_unset(&lg->rotation_lock);
 			if (mnstr_flush(output_log, MNSTR_FLUSH_DATA) ||
-					(!(GDKdebug & NOSYNCMASK) && mnstr_fsync(output_log)) ||
-					new_logfile(lg, output_log, id) != GDK_SUCCEED) {
+				(!(GDKdebug & NOSYNCMASK) && mnstr_fsync(output_log))) {
 				/* flush failed */
 				MT_lock_set(&lg->rotation_lock);
 				lg->flushing_output_log = false;
@@ -3084,10 +3002,6 @@
 	(void) ATOMIC_DEC(&lg->refcount);
 	MT_lock_unset(&lg->flush_lock);
 
-=======
-	if (!LOG_DISABLED(lg) && new_logfile(lg) != GDK_SUCCEED)
-		GDKfatal("Could not create new log file\n");
->>>>>>> 2aec9589
 	return GDK_SUCCEED;
 }
 
@@ -3254,15 +3168,11 @@
 {
 	log_lock(lg);
 	log_bid bid = internal_find_bat(lg, id, -1);
-<<<<<<< HEAD
 	log_unlock(lg);
-=======
-	logger_unlock(lg);
 	if (!bid) {
 		GDKerror("logger_find_bat failed to find bid for object %d\n", id);
 		return GDK_FAIL;
 	}
->>>>>>> 2aec9589
 	return bid;
 }
 
