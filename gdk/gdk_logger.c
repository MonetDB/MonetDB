/*
 * This Source Code Form is subject to the terms of the Mozilla Public
 * License, v. 2.0.  If a copy of the MPL was not distributed with this
 * file, You can obtain one at http://mozilla.org/MPL/2.0/.
 *
 * Copyright 1997 - July 2008 CWI, August 2008 - 2017 MonetDB B.V.
 */

/*
 * (author) N. J. Nes
 *
 * In the philosophy of MonetDB, transaction management overhead
 * should only be paid when necessary. Transaction management is for
 * this purpose implemented as a separate module and applications are
 * required to obey the transaction policy, e.g. obtaining/releasing
 * locks.
 *
 * This module is designed to support efficient logging of the SQL
 * database.  Once loaded, the SQL compiler will insert the proper
 * calls at transaction commit to include the changes in the log file.
 *
 * The logger uses a directory to store its log files. One master log
 * file stores information about the version of the logger and the
 * transaction log files. This file is a simple ascii file with the
 * following format:
 *  {6DIGIT-VERSION\n[log file number \n]*]*}
 * The transaction log files have a binary format, which stores fixed
 * size logformat headers (flag,nr,bid), where the flag is the type of
 * update logged.  The nr field indicates how many changes there were
 * (in case of inserts/deletes).  The bid stores the bid identifier.
 *
 * The key decision to be made by the user is the location of the log
 * file.  Ideally, it should be stored in fail-safe environment, or at
 * least the log and databases should be on separate disk columns.
 *
 * This file system may reside on the same hardware as the database
 * server and therefore the writes are done to the same disk, but
 * could also reside on another system and then the changes are
 * flushed through the network.  The logger works under the assumption
 * that it is called to safeguard updates on the database when it has
 * an exclusive lock on the latest version. This lock should be
 * guaranteed by the calling transaction manager first.
 *
 * Finding the updates applied to a BAT is relatively easy, because
 * each BAT contains a delta structure. On commit these changes are
 * written to the log file and the delta management is reset. Since
 * each commit is written to the same log file, the beginning and end
 * are marked by a log identifier.
 *
 * A server restart should only (re)process blocks which are
 * completely written to disk. A log replay therefore ends in a commit
 * or abort on the changed bats. Once all logs have been read, the
 * changes to the bats are made persistent, i.e. a bbp sub-commit is
 * done.
 */
#include "monetdb_config.h"
#include "gdk.h"
#include "gdk_private.h"
#include "gdk_logger.h"
#include <string.h>

/*
 * The log record encoding is geared at reduced storage space, but at
 * the expense of readability. A user can not easily inspect the log a
 * posteriori to check what has happened.
 *
 */
#define LOG_START	1
#define LOG_END		2
#define LOG_INSERT	3
#define LOG_UPDATE	5
#define LOG_CREATE	6
#define LOG_DESTROY	7
#define LOG_USE		8
#define LOG_CLEAR	9
#define LOG_SEQ		10

#ifdef HAVE_EMBEDDED
#define printf(fmt,...) ((void) 0)
#endif

static char *log_commands[] = {
	NULL,
	"LOG_START",
	"LOG_END",
	"LOG_INSERT",
	"LOG_DELETE",
	"LOG_UPDATE",
	"LOG_CREATE",
	"LOG_DESTROY",
	"LOG_USE",
	"LOG_CLEAR",
	"LOG_SEQ",
};

typedef struct logformat_t {
	char flag;
	int tid;
	lng nr;
} logformat;

/* When reading an old format database, we may need to read the geom
 * Well-known Binary (WKB) type differently.  This variable is used to
 * indicate that to the function wkbREAD during reading of the log. */
static int geomisoldversion;

static int bm_commit(logger *lg);
static int tr_grow(trans *tr);

static BUN
log_find(BAT *b, BAT *d, int val)
{
	BATiter cni = bat_iterator(b);
	BUN p;

	assert(b->ttype == TYPE_int);
	assert(d->ttype == TYPE_oid);
	if (BAThash(b, 0) == GDK_SUCCEED) {
		HASHloop_int(cni, cni.b->thash, p, &val) {
			oid pos = p;
			if (BUNfnd(d, &pos) == BUN_NONE)
				return p;
		}
	} else {		/* unlikely: BAThash failed */
		BUN q;
		int *t = (int *) Tloc(b, 0);

		for (p = 0, q = BUNlast(b); p < q; p++) {
			if (t[p] == val) {
				oid pos = p;
				if (BUNfnd(d, &pos) == BUN_NONE)
					return p;
			}
		}
	}
	return BUN_NONE;
}

static void
logbat_destroy(BAT *b)
{
	if (b)
		BBPunfix(b->batCacheid);
}

static BAT *
logbat_new(int tt, BUN size, int role)
{
	BAT *nb = COLnew(0, tt, size, role);

	if (nb) {
		if (role == PERSISTENT)
			BATmode(nb, PERSISTENT);
	} else {
		fprintf(stderr, "!ERROR: logbat_new: creating new BAT[void:%s]#" BUNFMT " failed\n", ATOMname(tt), size);
	}
	return nb;
}

static int
log_read_format(logger *l, logformat *data)
{
	return mnstr_read(l->log, &data->flag, 1, 1) == 1 &&
		mnstr_readLng(l->log, &data->nr) == 1 &&
		mnstr_readInt(l->log, &data->tid) == 1;
}

static int
log_write_format(logger *l, logformat *data)
{
	if (mnstr_write(l->log, &data->flag, 1, 1) == 1 &&
	    mnstr_writeLng(l->log, data->nr) &&
	    mnstr_writeInt(l->log, data->tid))
		return LOG_OK;
	fprintf(stderr, "!ERROR: log_write_format: write failed\n");
	return LOG_ERR;
}

static char *
log_read_string(logger *l)
{
	int len;
	ssize_t nr;
	char *buf;

	if (mnstr_readInt(l->log, &len) != 1) {
		fprintf(stderr, "!ERROR: log_read_string: read failed\n");
//MK This leads to non-repeatable log structure?
		return NULL;
	}
	if (len == 0)
		return NULL;
	buf = GDKmalloc(len);
	if (buf == NULL) {
		fprintf(stderr, "!ERROR: log_read_string: malloc failed\n");
		return NULL;
	}

	if ((nr = mnstr_read(l->log, buf, 1, len)) != (ssize_t) len) {
		buf[len - 1] = 0;
		fprintf(stderr, "!ERROR: log_read_string: couldn't read name (%s) " SSZFMT "\n", buf, nr);
		GDKfree(buf);
		return NULL;
	}
	buf[len - 1] = 0;
	return buf;
}

static int
log_write_string(logger *l, const char *n)
{
	size_t len = strlen(n) + 1;	/* log including EOS */

	assert(len > 1);
	assert(len <= INT_MAX);
	if (!mnstr_writeInt(l->log, (int) len) ||
	    mnstr_write(l->log, n, 1, len) != (ssize_t) len) {
		fprintf(stderr, "!ERROR: log_write_string: write failed\n");
		return LOG_ERR;
	}
	return LOG_OK;
}

static void
log_read_clear(logger *lg, trans *tr, char *name)
{
	if (lg->debug & 1)
		fprintf(stderr, "#logger found log_read_clear %s\n", name);

	if (tr_grow(tr)) {
		tr->changes[tr->nr].type = LOG_CLEAR;
		tr->changes[tr->nr].name = GDKstrdup(name);
		tr->nr++;
	}
}

static int
avoid_snapshot(logger *lg, log_bid bid)
{
	if (BATcount(lg->snapshots_bid)-BATcount(lg->dsnapshots)) {
		BUN p = log_find(lg->snapshots_bid, lg->dsnapshots, bid);

		if (p != BUN_NONE) {
			int tid = *(int *) Tloc(lg->snapshots_tid, p);

			if (lg->tid <= tid)
				return 1;
		}
	}
	return 0;
}

static void
la_bat_clear(logger *lg, logaction *la)
{
	log_bid bid = logger_find_bat(lg, la->name);
	BAT *b;

	if (lg->debug & 1)
		fprintf(stderr, "#la_bat_clear %s\n", la->name);

	/* do we need to skip these old updates */
	if (avoid_snapshot(lg, bid))
		return;

	b = BATdescriptor(bid);
	if (b) {
		int access = b->batRestricted;
		b->batRestricted = BAT_WRITE;
		BATclear(b, TRUE);
		b->batRestricted = access;
		logbat_destroy(b);
	}
}

static int
log_read_seq(logger *lg, logformat *l)
{
	int seq = (int) l->nr;
	lng val;
	BUN p;

	assert(l->nr <= (lng) INT_MAX);
	if (mnstr_readLng(lg->log, &val) != 1) {
		fprintf(stderr, "!ERROR: log_read_seq: read failed\n");
		return LOG_ERR;
	}

	if ((p = log_find(lg->seqs_id, lg->dseqs, seq)) != BUN_NONE &&
	    p >= lg->seqs_id->batInserted) {
		BUNinplace(lg->seqs_val, p, &val, FALSE);
	} else {
		if (p != BUN_NONE) {
			oid pos = p;
			BUNappend(lg->dseqs, &pos, FALSE);
		}
		BUNappend(lg->seqs_id, &seq, FALSE);
		BUNappend(lg->seqs_val, &val, FALSE);
	}
	return LOG_OK;
}

static int
log_read_updates(logger *lg, trans *tr, logformat *l, char *name)
{
	log_bid bid = logger_find_bat(lg, name);
	BAT *b = BATdescriptor(bid);
	int res = LOG_OK;
	int ht = -1, tt = -1, tseq = 0;

	if (lg->debug & 1)
		fprintf(stderr, "#logger found log_read_updates %s %s " LLFMT "\n", name, l->flag == LOG_INSERT ? "insert" : "update", l->nr);

	if (b) {
		ht = TYPE_void;
		tt = b->ttype;
		if (tt == TYPE_void && b->tseqbase != oid_nil)
			tseq = 1;
	} else {		/* search trans action for create statement */
		int i;

		for (i = 0; i < tr->nr; i++) {
			if (tr->changes[i].type == LOG_CREATE && strcmp(tr->changes[i].name, name) == 0) {
				ht = tr->changes[i].ht;
				if (ht < 0) {
					ht = TYPE_void;
				}
				tt = tr->changes[i].tt;
				if (tt < 0) {
					tseq = 1;
					tt = TYPE_void;
				}
				break;
			}
		}
	}
	assert((ht == TYPE_void && l->flag == LOG_INSERT) ||
	       ((ht == TYPE_oid || !ht) && l->flag == LOG_UPDATE));
	if (ht >= 0 && tt >= 0) {
		BAT *uid = NULL;
		BAT *r;
		void *(*rt) (ptr, stream *, size_t) = BATatoms[tt].atomRead;
		void *tv = NULL;

		if (tt < TYPE_str)
			tv = lg->buf;
		else if (tt > TYPE_str)
			tv = ATOMnil(tt);
		assert(l->nr <= (lng) BUN_MAX);
		if (l->flag == LOG_UPDATE) {
			uid = COLnew(0, ht, (BUN) l->nr, PERSISTENT);
			r = COLnew(0, tt, (BUN) l->nr, PERSISTENT);
		} else {
			assert(ht == TYPE_void);
			r = COLnew(0, tt, (BUN) l->nr, PERSISTENT);
		}

		if (tseq)
			BATtseqbase(r, 0);

		if (ht == TYPE_void && l->flag == LOG_INSERT) {
			for (; l->nr > 0; l->nr--) {
				void *t = rt(tv, lg->log, 1);

				if (!t) {
					res = LOG_ERR;
					break;
				}
				BUNappend(r, t, TRUE);
				if (t != tv)
					GDKfree(t);
			}
		} else {
			void *(*rh) (ptr, stream *, size_t) = ht == TYPE_void ? BATatoms[TYPE_oid].atomRead : BATatoms[ht].atomRead;
			void *hv = ATOMnil(ht);

			for (; l->nr > 0; l->nr--) {
				void *h = rh(hv, lg->log, 1);
				void *t = rt(tv, lg->log, 1);

				if (!h || !t) {
					res = LOG_ERR;
					break;
				}
				BUNappend(uid, h, TRUE);
				BUNappend(r, t, TRUE);
				if (t != tv)
					GDKfree(t);
			}
			GDKfree(hv);
		}
		if (tv != lg->buf)
			GDKfree(tv);
		logbat_destroy(b);

		if (tr_grow(tr)) {
			tr->changes[tr->nr].type = l->flag;
			tr->changes[tr->nr].nr = l->nr;
			tr->changes[tr->nr].ht = ht;
			tr->changes[tr->nr].tt = tt;
			tr->changes[tr->nr].name = GDKstrdup(name);
			tr->changes[tr->nr].b = r;
			tr->changes[tr->nr].uid = uid;
			tr->nr++;
		}
	} else {
		/* bat missing ERROR or ignore ? currently error. */
		res = LOG_ERR;
	}
	return res;
}

static void
la_bat_updates(logger *lg, logaction *la)
{
	log_bid bid = logger_find_bat(lg, la->name);
	BAT *b;

	if (bid == 0)
		return;		/* ignore bats no longer in the catalog */

	/* do we need to skip these old updates */
	if (avoid_snapshot(lg, bid))
		return;

	b = BATdescriptor(bid);
	assert(b);
	if (b) {
		if (la->type == LOG_INSERT) {
			BATappend(b, la->b, NULL, TRUE);
		} else if (la->type == LOG_UPDATE) {
			BATiter vi = bat_iterator(la->b);
			BATiter ii = bat_iterator(la->uid);
			BUN p, q;

			BATloop(la->b, p, q) {
				oid h = * (const oid *) BUNtail(ii, p);
				const void *t = BUNtail(vi, p);

				if (h < b->hseqbase || h >= b->hseqbase + BATcount(b)) {
					/* if value doesn't exist,
					 * insert it; if b void headed,
					 * maintain that by inserting
					 * nils */
					if (b->batCount == 0 && h != oid_nil)
						b->hseqbase = h;
					if (b->hseqbase != oid_nil && h != oid_nil) {
						const void *tv = ATOMnilptr(b->ttype);

						while (b->hseqbase + b->batCount < h)
							BUNappend(b, tv, TRUE);
					}
					BUNappend(b, t, TRUE);
				} else {
					BUNreplace(b, h, t, TRUE);
				}
			}
		}
		logbat_destroy(b);
	}
}

static void
log_read_destroy(logger *lg, trans *tr, char *name)
{
	(void) lg;
	if (tr_grow(tr)) {
		tr->changes[tr->nr].type = LOG_DESTROY;
		tr->changes[tr->nr].name = GDKstrdup(name);
		tr->nr++;
	}
}

static void
la_bat_destroy(logger *lg, logaction *la)
{
	log_bid bid = logger_find_bat(lg, la->name);

	if (bid) {
		BUN p;

		logger_del_bat(lg, bid);

		if ((p = log_find(lg->snapshots_bid, lg->dsnapshots, bid)) != BUN_NONE) {
#ifndef NDEBUG
			assert(BBP_desc(bid)->batRole == PERSISTENT);
			assert(0 <= BBP_desc(bid)->theap.farmid && BBP_desc(bid)->theap.farmid < MAXFARMS);
			assert(BBPfarms[BBP_desc(bid)->theap.farmid].roles & (1 << PERSISTENT));
			if (BBP_desc(bid)->tvheap) {
				assert(0 <= BBP_desc(bid)->tvheap->farmid && BBP_desc(bid)->tvheap->farmid < MAXFARMS);
				assert(BBPfarms[BBP_desc(bid)->tvheap->farmid].roles & (1 << PERSISTENT));
			}
#endif
			BUNappend(lg->dsnapshots, &p, FALSE);
		}
	}
}

static int
log_read_create(logger *lg, trans *tr, char *name)
{
	char *buf = log_read_string(lg);

	if (lg->debug & 1)
		fprintf(stderr, "#log_read_create %s\n", name);

	if (!buf) {
		return LOG_ERR;
	} else {
		int ht, tt;
		char *ha = buf, *ta = strchr(buf, ',');

		if (!ta) {
			fprintf(stderr, "!ERROR: log_read_create: inconsistent data read\n");
			return LOG_ERR;
		}
		*ta = 0;
		ta++;		/* skip over , */
		if (strcmp(ha, "wrd") == 0) {
#if SIZEOF_SSIZE_T == SIZEOF_INT
			ha = "int";
#else
			ha = "lng";
#endif
		}
		if (strcmp(ha, "vid") == 0) {
			ht = -1;
		} else {
			ht = ATOMindex(ha);
		}
		if (strcmp(ta, "wrd") == 0) {
#if SIZEOF_SSIZE_T == SIZEOF_INT
			ta = "int";
#else
			ta = "lng";
#endif
		}
		if (strcmp(ta, "vid") == 0) {
			tt = -1;
		} else {
			tt = ATOMindex(ta);
		}
		if (tr_grow(tr)) {
			tr->changes[tr->nr].type = LOG_CREATE;
			tr->changes[tr->nr].ht = ht;
			tr->changes[tr->nr].tt = tt;
			tr->changes[tr->nr].name = GDKstrdup(name);
			tr->changes[tr->nr].b = NULL;
			tr->nr++;
		}
	}
	if (buf)
		GDKfree(buf);
	return LOG_OK;
}

static void
la_bat_create(logger *lg, logaction *la)
{
	int tt = (la->tt < 0) ? TYPE_void : la->tt;
	BAT *b;

	/* formerly head column type, should be void */
	assert(((la->ht < 0) ? TYPE_void : la->ht) == TYPE_void);
	b = COLnew(0, tt, BATSIZE, PERSISTENT);

	if (b != NULL) {
		if (la->tt < 0)
			BATtseqbase(b, 0);

		BATsetaccess(b, BAT_READ);
		logger_add_bat(lg, b, la->name);
		logbat_destroy(b);
	}
}

static void
log_read_use(logger *lg, trans *tr, logformat *l, char *name)
{
	(void) lg;
	if (tr_grow(tr)) {
		tr->changes[tr->nr].type = LOG_USE;
		tr->changes[tr->nr].nr = l->nr;
		tr->changes[tr->nr].name = GDKstrdup(name);
		tr->changes[tr->nr].b = NULL;
		tr->nr++;
	}
}

static void
la_bat_use(logger *lg, logaction *la)
{
	log_bid bid = (log_bid) la->nr;
	BAT *b = BATdescriptor(bid);
	BUN p;

	assert(la->nr <= (lng) INT_MAX);
	if (!b) {
		GDKerror("logger: could not use bat (%d) for %s\n", (int) bid, la->name);
		return;
	}
	logger_add_bat(lg, b, la->name);
#ifndef NDEBUG
	assert(b->batRole == PERSISTENT);
	assert(0 <= b->theap.farmid && b->theap.farmid < MAXFARMS);
	assert(BBPfarms[b->theap.farmid].roles & (1 << PERSISTENT));
	if (b->tvheap) {
		assert(0 <= b->tvheap->farmid && b->tvheap->farmid < MAXFARMS);
		assert(BBPfarms[b->tvheap->farmid].roles & (1 << PERSISTENT));
	}
#endif
	if ((p = log_find(lg->snapshots_bid, lg->dsnapshots, b->batCacheid)) != BUN_NONE &&
	    p >= lg->snapshots_bid->batInserted) {
		BUNinplace(lg->snapshots_tid, p, &lg->tid, FALSE);
	} else {
		if (p != BUN_NONE) {
			oid pos = p;
			BUNappend(lg->dsnapshots, &pos, FALSE);
		}
		/* move to the dirty new part of the snapshots list,
		 * new snapshots will get flushed to disk */
		BUNappend(lg->snapshots_bid, &b->batCacheid, FALSE);
		BUNappend(lg->snapshots_tid, &lg->tid, FALSE);
	}
	logbat_destroy(b);
}


#define TR_SIZE		1024

static trans *
tr_create(trans *tr, int tid)
{
	trans *ntr = GDKmalloc(sizeof(trans));

	if (ntr == NULL)
		return NULL;
	ntr->tid = tid;
	ntr->sz = TR_SIZE;
	ntr->nr = 0;
	ntr->changes = GDKmalloc(sizeof(logaction) * TR_SIZE);
	if (ntr->changes == NULL) {
		GDKfree(ntr);
		return NULL;
	}
	ntr->tr = tr;
	return ntr;
}

static trans *
tr_find(trans *tr, int tid)
/* finds the tid and reorders the chain list, puts trans with tid first */
{
	trans *t = tr, *p = NULL;

	while (t && t->tid != tid) {
		p = t;
		t = t->tr;
	}
	if (!t)
		return NULL;	/* BAD missing transaction */
	if (t == tr)
		return tr;
	if (t->tr)		/* get this tid out of the list */
		p->tr = t->tr;
	t->tr = tr;		/* and move it to the front */
	return t;
}

static void
la_apply(logger *lg, logaction *c)
{
	switch (c->type) {
	case LOG_INSERT:
	case LOG_UPDATE:
		la_bat_updates(lg, c);
		break;
	case LOG_CREATE:
		la_bat_create(lg, c);
		break;
	case LOG_USE:
		la_bat_use(lg, c);
		break;
	case LOG_DESTROY:
		la_bat_destroy(lg, c);
		break;
	case LOG_CLEAR:
		la_bat_clear(lg, c);
		break;
	}
	lg->changes++;
}

static void
la_destroy(logaction *c)
{
	if (c->name)
		GDKfree(c->name);
	if (c->b)
		logbat_destroy(c->b);
}

static int
tr_grow(trans *tr)
{
	if (tr->nr == tr->sz) {
		tr->sz <<= 1;
		tr->changes = (logaction *) GDKrealloc(tr->changes, tr->sz * sizeof(logaction));
		if (tr->changes == NULL)
			return 0;
	}
	/* cleanup the next */
	tr->changes[tr->nr].name = NULL;
	tr->changes[tr->nr].b = NULL;
	return 1;
}

static trans *
tr_destroy(trans *tr)
{
	trans *r = tr->tr;

	GDKfree(tr->changes);
	GDKfree(tr);
	return r;
}

static trans *
tr_commit(logger *lg, trans *tr)
{
	int i;

	if (lg->debug & 1)
		fprintf(stderr, "#tr_commit\n");

	for (i = 0; i < tr->nr; i++) {
		la_apply(lg, &tr->changes[i]);
		la_destroy(&tr->changes[i]);
	}
	return tr_destroy(tr);
}

static trans *
tr_abort(logger *lg, trans *tr)
{
	int i;

	if (lg->debug & 1)
		fprintf(stderr, "#tr_abort\n");

	for (i = 0; i < tr->nr; i++)
		la_destroy(&tr->changes[i]);
	return tr_destroy(tr);
}

static int log_sequence_nrs(logger *lg);

#ifdef _MSC_VER
#define access(file, mode)	_access(file, mode)
#endif

/* Update the last transaction id written in the catalog file.
 * Only used by the shared logger. */
static int
logger_update_catalog_file(logger *lg, const char *dir, const char *filename, int role)
{
	FILE *fp;
	int bak_exists;
	int farmid = BBPselectfarm(role, 0, offheap);

	bak_exists = 0;
	/* check if an older file exists and move bak it up */
	if (access(filename, 0) != -1) {
		bak_exists = 1;
		if (GDKmove(farmid, dir, filename, NULL, dir, filename, "bak") == GDK_FAIL) {
			fprintf(stderr, "!ERROR: logger_update_catalog_file: rename %s to %s.bak in %s failed\n", filename, filename, dir);
			return LOG_ERR;
		}
	}

	if ((fp = GDKfileopen(farmid, dir, filename, NULL, "w")) != NULL) {
		if (fprintf(fp, "%06d\n\n", lg->version) < 0) {
			fprintf(stderr, "!ERROR: logger_update_catalog_file: write to %s failed\n", filename);
			return LOG_ERR;
		}

		if (fprintf(fp, LLFMT "\n", lg->id) < 0 || fclose(fp) < 0) {
			fprintf(stderr, "!ERROR: logger_update_catalog_file: write/flush to %s failed\n", filename);
			return LOG_ERR;
		}

		/* cleanup the bak file, if it exists*/
		if (bak_exists) {
			GDKunlink(farmid, dir, filename, "bak");
		}
	} else {
		fprintf(stderr, "!ERROR: logger_update_catalog_file: could not create %s\n", filename);
		GDKerror("logger_update_catalog_file: could not open %s\n", filename);
		return LOG_ERR;
	}
	return LOG_OK;
}

static int
logger_open(logger *lg)
{
	char id[BUFSIZ];
	char *filename;
	bat bid;

	snprintf(id, sizeof(id), LLFMT, lg->id);
	filename = GDKfilepath(BBPselectfarm(lg->dbfarm_role, 0, offheap), lg->dir, LOGFILE, id);

	lg->log = open_wstream(filename);
	lg->end = 0;

	if (lg->log == NULL || mnstr_errnr(lg->log) || log_sequence_nrs(lg) != LOG_OK) {
		fprintf(stderr, "!ERROR: logger_open: creating %s failed\n", filename);
		GDKfree(filename);
		return LOG_ERR;
	}
	GDKfree(filename);
	if ((bid = logger_find_bat(lg, "seqs_id")) != 0) {
		int dbg = GDKdebug;
		BAT *b;
		GDKdebug &= ~CHECKMASK;
		b = BATdescriptor(bid);
		BATmode(b, TRANSIENT);
		logger_del_bat(lg, bid);
		logbat_destroy(b);
		bid = logger_find_bat(lg, "seqs_val");
		b = BATdescriptor(bid);
		BATmode(b, TRANSIENT);
		logger_del_bat(lg, bid);
		logbat_destroy(b);
		GDKdebug = dbg;
		if (bm_commit(lg) != LOG_OK)
			return LOG_ERR;
	}
	return LOG_OK;
}

static void
logger_close(logger *lg)
{
	stream *log = lg->log;

	if (log) {
		close_stream(log);
	}
	lg->log = NULL;
}

static int
logger_readlog(logger *lg, char *filename)
{
	trans *tr = NULL;
	logformat l;
	int err = 0;
	time_t t0, t1;
	struct stat sb;
	lng fpos;

	if (lg->debug & 1) {
		fprintf(stderr, "#logger_readlog opening %s\n", filename);
	}

	lg->log = open_rstream(filename);

	/* if the file doesn't exist, there is nothing to be read back */
	if (!lg->log || mnstr_errnr(lg->log)) {
		if (lg->log)
			mnstr_destroy(lg->log);
		lg->log = NULL;
		return LOG_ERR;
	}
	if (fstat(fileno(getFile(lg->log)), &sb) < 0) {
		fprintf(stderr, "!ERROR: logger_readlog: fstat on opened file %s failed\n", filename);
		mnstr_destroy(lg->log);
		lg->log = NULL;
		/* If we can't read the files, it might simply be empty.
		 * In that case we can't return LOG_ERR, since it's actually fine */
		return 1;
	}
	t0 = time(NULL);
	if (lg->debug & 1) {
		printf("# Start reading the write-ahead log '%s'\n", filename);
		fflush(stdout);
	}
	while (!err && log_read_format(lg, &l)) {
		char *name = NULL;

		t1 = time(NULL);
		if (t1 - t0 > 10) {
			t0 = t1;
			/* not more than once every 10 seconds */
			if (mnstr_fgetpos(lg->log, &fpos) == 0) {
				printf("# still reading write-ahead log \"%s\" (%d%% done)\n", filename, (int) ((fpos * 100 + 50) / sb.st_size));
				fflush(stdout);
			}
		}
		if (l.flag != LOG_START && l.flag != LOG_END && l.flag != LOG_SEQ) {
			name = log_read_string(lg);

			if (!name) {
				err = -1;
				break;
			}
		}
		if (lg->debug & 1) {
			fprintf(stderr, "#logger_readlog: ");
			if (l.flag > 0 &&
			    l.flag < (char) (sizeof(log_commands) / sizeof(log_commands[0])))
				fprintf(stderr, "%s", log_commands[(int) l.flag]);
			else
				fprintf(stderr, "%d", l.flag);
			fprintf(stderr, " %d " LLFMT, l.tid, l.nr);
			if (name)
				fprintf(stderr, " %s", name);
			fprintf(stderr, "\n");
		}
		/* find proper transaction record */
		if (l.flag != LOG_START)
			tr = tr_find(tr, l.tid);
		switch (l.flag) {
		case LOG_START:
			assert(l.nr <= (lng) INT_MAX);
			if (l.nr > lg->tid)
				lg->tid = (int)l.nr;
			tr = tr_create(tr, (int)l.nr);
			if (lg->debug & 1)
				fprintf(stderr, "#logger tstart %d\n", tr->tid);
			break;
		case LOG_END:
			if (tr == NULL)
				err = 1;
			else if (l.tid != l.nr)	/* abort record */
				tr = tr_abort(lg, tr);
			else
				tr = tr_commit(lg, tr);
			break;
		case LOG_SEQ:
			err = (log_read_seq(lg, &l) != LOG_OK);
			break;
		case LOG_INSERT:
		case LOG_UPDATE:
			if (name == NULL || tr == NULL)
				err = 1;
			else
				err = (log_read_updates(lg, tr, &l, name) != LOG_OK);
			break;
		case LOG_CREATE:
			if (name == NULL || tr == NULL)
				err = 1;
			else
				err = (log_read_create(lg, tr, name) != LOG_OK);
			break;
		case LOG_USE:
			if (name == NULL || tr == NULL)
				err = 1;
			else
				log_read_use(lg, tr, &l, name);
			break;
		case LOG_DESTROY:
			if (name == NULL || tr == NULL)
				err = 1;
			else
				log_read_destroy(lg, tr, name);
			break;
		case LOG_CLEAR:
			if (name == NULL || tr == NULL)
				err = 1;
			else
				log_read_clear(lg, tr, name);
			break;
		default:
			err = -2;
		}
		if (name)
			GDKfree(name);
	}
	logger_close(lg);

	/* remaining transactions are not committed, ie abort */
	while (tr)
		tr = tr_abort(lg, tr);
	t0 = time(NULL);
	if (lg->debug & 1) {
		printf("# Finished reading the write-ahead log '%s'\n", filename);
		fflush(stdout);
	}
	return LOG_OK;
}

/*
 * The log files are incrementally numbered, starting from 2. They are
 * processed in the same sequence.
 */
static int
logger_readlogs(logger *lg, FILE *fp, char *filename)
{
	int res = LOG_OK;
	char id[BUFSIZ];

	if (lg->debug & 1) {
		fprintf(stderr, "#logger_readlogs logger id is " LLFMT "\n", lg->id);
	}

	while (fgets(id, sizeof(id), fp) != NULL) {
		char log_filename[PATHLENGTH];
		lng lid = strtoll(id, NULL, 10);

		if (lg->debug & 1) {
			fprintf(stderr, "#logger_readlogs last logger id written in %s is " LLFMT "\n", filename, lid);
		}

		if (!lg->shared && lid >= lg->id) {
			lg->id = lid;
			snprintf(log_filename, sizeof(log_filename), "%s." LLFMT, filename, lg->id);
			if ((res = logger_readlog(lg, log_filename)) != 0) {
				/* we cannot distinguish errors from
				 * incomplete transactions (even if we
				 * would log aborts in the logs). So
				 * we simply abort and move to the
				 * next log file */
				(void) res;
			}
		} else {
			while (lid >= lg->id && res != LOG_ERR) {
				snprintf(log_filename, sizeof(log_filename), "%s." LLFMT, filename, lg->id);
				if ((logger_readlog(lg, log_filename)) == LOG_ERR && lg->shared && lg->id > 1) {
					/* The only special case is if
					 * the files is missing
					 * altogether and the logger
					 * is a shared one, then we
					 * have missing transactions
					 * and we should abort.  Yeah,
					 * and we also ignore the 1st
					 * files it most likely never
					 * exists. */
					res = LOG_ERR;
					fprintf(stderr, "#logger_readlogs missing shared logger file %s. Aborting\n", log_filename);
				}
				/* Increment the id only at the end,
				 * since we want to re-read the last
				 * file.  That is because last time we
				 * read it, it was empty, since the
				 * logger creates empty files and
				 * fills them in later. */
				lg->id++;
			}
			if (lid < lg->id) {
				lg->id = lid;
			}
			if (lg->shared) {
				/* if this is a shared logger, write the id in
				 * the shared file */
				logger_update_catalog_file(lg, lg->local_dir, LOGFILE_SHARED, lg->local_dbfarm_role);
			}
		}
	}
	return res;
}

static int
logger_commit(logger *lg)
{
	int id = LOG_SID;
	BUN p;

	if (lg->debug & 1)
		fprintf(stderr, "#logger_commit\n");

	p = log_find(lg->seqs_id, lg->dseqs, id);
	if (p >= lg->seqs_val->batInserted) {
		BUNinplace(lg->seqs_val, p, &lg->id, FALSE);
	} else {
		oid pos = p;
		BUNappend(lg->dseqs, &pos, FALSE);
		BUNappend(lg->seqs_id, &id, FALSE);
		BUNappend(lg->seqs_val, &lg->id, FALSE);
	}

	/* cleanup old snapshots */
	if (BATcount(lg->snapshots_bid)) {
		BATclear(lg->snapshots_bid, TRUE);
		BATclear(lg->snapshots_tid, TRUE);
		BATclear(lg->dsnapshots, TRUE);
		BATcommit(lg->snapshots_bid);
		BATcommit(lg->snapshots_tid);
		BATcommit(lg->dsnapshots);
	}
	return bm_commit(lg);
}

static gdk_return
check_version(logger *lg, FILE *fp)
{
	int version = 0;

	if (fscanf(fp, "%6d", &version) != 1) {
		GDKerror("Could not read the version number from the file '%s/log'.\n",
			 lg->dir);

		return GDK_FAIL;
	}
	if (version != lg->version) {
		if (lg->prefuncp == NULL ||
		    (*lg->prefuncp)(version, lg->version) != 0) {
			GDKfatal("Incompatible database version %06d, "
				 "this server supports version %06d.\n%s",
				 version, lg->version,
				 version < lg->version ? "Maybe you need to upgrade to an intermediate release first.\n" : "");

			return GDK_FAIL;
		}
	} else
		lg->postfuncp = NULL;	 /* don't call */
	if (fgetc(fp) != '\n' ||	 /* skip \n */
	    fgetc(fp) != '\n')		 /* skip \n */
		return GDK_FAIL;
	return GDK_SUCCEED;
}

static BAT *
bm_tids(BAT *b, BAT *d)
{
	BUN sz = BATcount(b);
	BAT *tids = COLnew(0, TYPE_void, 0, TRANSIENT);

	if (tids == NULL)
		return NULL;

	BATtseqbase(tids, 0);
	BATsetcount(tids, sz);
	tids->trevsorted = 0;

	tids->tkey = 1;
	tids->tdense = 1;

	if (BATcount(d)) {
		BAT *diff = BATdiff(tids, d, NULL, NULL, 0, BUN_NONE);
		logbat_destroy(tids);
		tids = diff;
	}
	return tids;
}


static void
logger_fatal(const char *format, const char *arg1, const char *arg2, const char *arg3)
{
	char *buf;

	GDKfatal(format, arg1, arg2, arg3);
	GDKlog(format, arg1, arg2, arg3);
	if ((buf = GDKerrbuf) != NULL) {
		fprintf(stderr, "%s", buf);
		fflush(stderr);
	}
	GDKexit(1);
}

static void
logger_switch_bat( BAT *old, BAT *new, const char *fn, const char *name)
{
	char bak[BUFSIZ];

	if (BATmode(old, TRANSIENT) != GDK_SUCCEED)
		logger_fatal("Logger_new: cannot convert old %s to transient", name, 0, 0);
	snprintf(bak, sizeof(bak), "tmp_%o", old->batCacheid);
	if (BBPrename(old->batCacheid, bak) != 0)
		logger_fatal("Logger_new: cannot rename old %s", name, 0, 0);
	snprintf(bak, sizeof(bak), "%s_%s", fn, name);
	if (BBPrename(new->batCacheid, bak) != 0)
		logger_fatal("Logger_new: cannot rename new %s", name, 0, 0);
}

static gdk_return
bm_subcommit(logger *lg, BAT *list_bid, BAT *list_nme, BAT *catalog_bid, BAT *catalog_nme, BAT *dcatalog, BAT *extra, int debug)
{
	BUN p, q;
	BUN nn = 6 + BATcount(list_bid) + (extra ? BATcount(extra) : 0);
	bat *n = GDKmalloc(sizeof(bat) * nn);
	int i = 0;
	BATiter iter = (list_nme)?bat_iterator(list_nme):bat_iterator(list_bid);
	gdk_return res;

	if (n == NULL)
		return GDK_FAIL;

	n[i++] = 0;		/* n[0] is not used */
	BATloop(list_bid, p, q) {
		bat col = *(log_bid *) Tloc(list_bid, p);
		oid pos = p;

		if (list_bid == catalog_bid && BUNfnd(dcatalog, &pos) != BUN_NONE)
			continue;
		if (debug & 1)
			fprintf(stderr, "#commit new %s (%d) %s\n",
				BBPname(col), col,
				(list_bid == catalog_bid) ? BUNtail(iter, p) : "snapshot");
		assert(col);
		n[i++] = col;
	}
	if (extra) {
		iter = bat_iterator(extra);
		BATloop(extra, p, q) {
			str name = (str) BUNtvar(iter, p);

			if (debug & 1)
				fprintf(stderr, "#commit extra %s %s\n",
					name,
					(list_bid == catalog_bid) ? BUNtvar(iter, p) : "snapshot");
			assert(BBPindex(name));
			n[i++] = abs(BBPindex(name));
		}
	}
	/* now commit catalog, so it's also up to date on disk */
	n[i++] = catalog_bid->batCacheid;
	n[i++] = catalog_nme->batCacheid;
	n[i++] = dcatalog->batCacheid;
	if (BATcount(dcatalog) > (BATcount(catalog_nme)/2) &&
	    catalog_bid == list_bid &&
	    catalog_nme == list_nme &&
	    lg->catalog_bid == catalog_bid) {
		BAT *bids, *nmes, *tids;

		tids = bm_tids(catalog_bid, dcatalog);
		if (tids == NULL) {
			GDKfree(n);
			return GDK_FAIL;
		}
		bids = logbat_new(TYPE_int, BATcount(tids), PERSISTENT);
		nmes = logbat_new(TYPE_str, BATcount(tids), PERSISTENT);
		if (bids == NULL || nmes == NULL) {
			logbat_destroy(tids);
			logbat_destroy(bids);
			logbat_destroy(nmes);
			GDKfree(n);
			return GDK_FAIL;
		}
		if ((b = BATproject(tids, catalog_bid)) == NULL ||
		    BATappend(bids, b, TRUE) != GDK_SUCCEED) {
			logbat_destroy(b);
			logbat_destroy(tids);
			logbat_destroy(bids);
			logbat_destroy(nmes);
			GDKfree(n);
			return GDK_FAIL;
		}
<<<<<<< HEAD
		BATappend(bids, catalog_bid, tids, TRUE);
		BATappend(nmes, catalog_nme, tids, TRUE);
=======
		logbat_destroy(b);
		if ((b = BATproject(tids, catalog_nme)) == NULL ||
		    BATappend(nmes, b, TRUE) != GDK_SUCCEED) {
			logbat_destroy(b);
			logbat_destroy(tids);
			logbat_destroy(bids);
			logbat_destroy(nmes);
			GDKfree(n);
			return GDK_FAIL;
		}
		logbat_destroy(b);
>>>>>>> 2fe18c67
		logbat_destroy(tids);
		BATclear(dcatalog, TRUE);

		logger_switch_bat(catalog_bid, bids, lg->fn, "catalog_bid");
		logger_switch_bat(catalog_nme, nmes, lg->fn, "catalog_nme");
		n[i++] = bids->batCacheid;
		n[i++] = nmes->batCacheid;

		logbat_destroy(lg->catalog_bid);
		logbat_destroy(lg->catalog_nme);

		lg->catalog_bid = catalog_bid = bids;
		lg->catalog_nme = catalog_nme = nmes;
	}
	assert((BUN) i <= nn);
	BATcommit(catalog_bid);
	BATcommit(catalog_nme);
	BATcommit(dcatalog);
	res = TMsubcommit_list(n, i);
	GDKfree(n);
	if (res != GDK_SUCCEED)
		fprintf(stderr, "!ERROR: bm_subcommit: commit failed\n");
	return res;
}

/* Set the logdir path, add a dbfarm if needed.
 * Returns the role of the dbfarm containing the logdir.
 */
static int
logger_set_logdir_path(char *filename, const char *fn,
		       const char *logdir, int shared)
{
	int role = PERSISTENT; /* default role is persistent, i.e. the default dbfarm */

	if (MT_path_absolute(logdir)) {
		char logdir_parent_path[PATHLENGTH] = "";
		char logdir_name[PATHLENGTH] = "";

		/* split the logdir string into absolute parent dir
		 * path and (relative) log dir name */
		if (GDKextractParentAndLastDirFromPath(logdir, logdir_parent_path, logdir_name) == GDK_SUCCEED) {
			/* set the new relative logdir location
			 * including the logger function name
			 * subdir */
			snprintf(filename, PATHLENGTH, "%s%c%s%c",
				 logdir_name, DIR_SEP, fn, DIR_SEP);

			/* add a new dbfarm for the logger directory
			 * using the parent dir path, assuming it is
			 * set, s.t. the logs are stored in a location
			 * other than the default dbfarm, or at least
			 * it appears so to (multi)dbfarm aware
			 * functions */
			role = shared ? SHARED_LOG_DIR : LOG_DIR;
			BBPaddfarm(logdir_parent_path, 1 << role);
		} else {
			logger_fatal("logger_set_logdir_path: logdir path is not correct (%s)."
				     "Make sure you specify a valid absolute or relative path.\n", logdir, 0, 0);
		}
	} else {
		/* just concat the logdir and fn with appropriate separators */
		snprintf(filename, PATHLENGTH, "%s%c%s%c",
			 logdir, DIR_SEP, fn, DIR_SEP);
	}

	return role;
}

/* Load data from the logger logdir
 * Initialize new directories and catalog files if none are present, unless running in read-only mode
 * Load data and persist it in the BATs
 * Convert 32bit data to 64bit, unless running in read-only mode */
static int
logger_load(int debug, const char *fn, char filename[PATHLENGTH], logger *lg)
{
	int id = LOG_SID;
	FILE *fp;
	char bak[PATHLENGTH];
	str filenamestr = NULL;
	log_bid snapshots_bid = 0;
	bat catalog_bid, catalog_nme, dcatalog, bid;
	int farmid = BBPselectfarm(lg->dbfarm_role, 0, offheap);

	filenamestr = GDKfilepath(farmid, lg->dir, LOGFILE, NULL);
	snprintf(filename, PATHLENGTH, "%s", filenamestr);
	snprintf(bak, sizeof(bak), "%s.bak", filename);
	GDKfree(filenamestr);

	/* try to open logfile backup, or failing that, the file
	 * itself. we need to know whether this file exists when
	 * checking the database consistency later on */
	if ((fp = fopen(bak, "r")) != NULL) {
		fclose(fp);
		(void) GDKunlink(farmid, lg->dir, LOGFILE, NULL);
		if (GDKmove(farmid, lg->dir, LOGFILE, "bak", lg->dir, LOGFILE, NULL) != GDK_SUCCEED)
			logger_fatal("logger_new: cannot move log.bak "
				     "file back.\n", 0, 0, 0);
	}
	fp = fopen(filename, "r");

	snprintf(bak, sizeof(bak), "%s_catalog", fn);
	bid = BBPindex(bak);

	snprintf(bak, sizeof(bak), "%s_catalog_bid", fn);
	catalog_bid = BBPindex(bak);

	if (bid != 0 && catalog_bid == 0)
		logger_fatal("logger_load: ancient database, please upgrade "
			     "first to Jan2014 (11.17.X) release", 0, 0, 0);

	/* this is intentional - even if catalog_bid is 0, but the logger is shared,
	 * force it to find the persistent catalog */
	if (catalog_bid == 0 &&	!lg->shared) {
		/* catalog does not exist, so the log file also
		 * shouldn't exist */
		if (fp != NULL) {
			logger_fatal("logger_load: there is no logger catalog, "
				     "but there is a log file.\n"
				     "Are you sure you are using the correct "
				     "combination of database\n"
				     "(--dbpath) and log directory "
				     "(--set %s_logdir)?\n", fn, 0, 0);
		}

		lg->catalog_bid = logbat_new(TYPE_int, BATSIZE, PERSISTENT);
		lg->catalog_nme = logbat_new(TYPE_str, BATSIZE, PERSISTENT);
		lg->dcatalog = logbat_new(TYPE_oid, BATSIZE, PERSISTENT);
		if (lg->catalog_bid == NULL || lg->catalog_nme == NULL || lg->dcatalog == NULL)
			logger_fatal("logger_load: cannot create catalog bats",
				     0, 0, 0);
		if (debug & 1)
			fprintf(stderr, "#create %s catalog\n", fn);

		/* give the catalog bats names so we can find them
		 * next time */
		BBPretain(lg->catalog_bid->batCacheid);
		snprintf(bak, sizeof(bak), "%s_catalog_bid", fn);
		if (BBPrename(lg->catalog_bid->batCacheid, bak) < 0)
			logger_fatal("logger_load: BBPrename to %s failed",
				     bak, 0, 0);

		BBPretain(lg->catalog_nme->batCacheid);
		snprintf(bak, sizeof(bak), "%s_catalog_nme", fn);
		if (BBPrename(lg->catalog_nme->batCacheid, bak) < 0)
			logger_fatal("logger_load: BBPrename to %s failed",
				     bak, 0, 0);

		BBPretain(lg->dcatalog->batCacheid);
		snprintf(bak, sizeof(bak), "%s_dcatalog", fn);
		if (BBPrename(lg->dcatalog->batCacheid, bak) < 0)
			logger_fatal("logger_load: BBPrename to %s failed",
				     bak, 0, 0);

		if (GDKcreatedir(filename) != GDK_SUCCEED) {
			logger_fatal("logger_load: cannot create directory for log file %s\n",
				     filename, 0, 0);
		}
		if ((fp = fopen(filename, "w")) == NULL) {
			logger_fatal("logger_load: cannot create log file %s\n",
				     filename, 0, 0);
		}
		lg->id ++;
		if (fprintf(fp, "%06d\n\n" LLFMT "\n", lg->version, lg->id) < 0) {
			fclose(fp);
			unlink(filename);
			logger_fatal("logger_load: writing log file %s failed",
				     filename, 0, 0);
		}
		if (fflush(fp) < 0 ||
#if defined(_MSC_VER)
		    _commit(_fileno(fp)) < 0 ||
#elif defined(HAVE_FDATASYNC)
		    fdatasync(fileno(fp)) < 0 ||
#elif defined(HAVE_FSYNC)
		    fsync(fileno(fp)) < 0 ||
#endif
		    fclose(fp) < 0) {
			unlink(filename);
			logger_fatal("logger_load: closing log file %s failed",
				     filename, 0, 0);
		}
		fp = NULL;

		if (bm_subcommit(lg, lg->catalog_bid, lg->catalog_nme, lg->catalog_bid, lg->catalog_nme, lg->dcatalog, NULL, lg->debug) != GDK_SUCCEED) {
			/* cannot commit catalog, so remove log */
			unlink(filename);
			goto error;
		}
	} else {
		/* find the persistent catalog. As non persistent bats
		 * require a logical reference we also add a logical
		 * reference for the persistent bats */
		BUN p, q;
		BAT *b = BATdescriptor(catalog_bid), *n, *d;

		if (b == 0)
			logger_fatal("logger_load: inconsistent database, catalog does not exist", 0, 0, 0);

		snprintf(bak, sizeof(bak), "%s_catalog_nme", fn);
		catalog_nme = BBPindex(bak);
		n = BATdescriptor(catalog_nme);
		if (n == 0)
			logger_fatal("logger_load: inconsistent database, catalog_nme does not exist", 0, 0, 0);

		snprintf(bak, sizeof(bak), "%s_dcatalog", fn);
		dcatalog = BBPindex(bak);
		d = BATdescriptor(dcatalog);
		if (d == 0) {
			/* older database: create dcatalog and convert
			 * catalog_bid and catalog_nme to
			 * dense-headed */
			d = logbat_new(TYPE_oid, BATSIZE, PERSISTENT);
			if (d == NULL)
				logger_fatal("Logger_new: cannot create "
					     "dcatalog bat", 0, 0, 0);
			if (BBPrename(d->batCacheid, bak) < 0)
				logger_fatal("logger_load: BBPrename to %s failed", bak, 0, 0);
		}

		/* the catalog exists, and so should the log file */
		if (fp == NULL) {
			logger_fatal("logger_load: there is a logger catalog, but no log file.\n"
				     "Are you sure you are using the correct combination of database\n"
				     "(--dbpath) and log directory (--set %s_logdir)?\n"
				     "If you have done a recent update of the server, it may be that your\n"
				     "logs are in an old location.  You should then either use\n"
				     "--set %s_logdir=<path to old log directory> or move the old log\n"
				     "directory to the new location (%s).\n",
				     fn, fn, lg->dir);
		}
		lg->catalog_bid = b;
		lg->catalog_nme = n;
		lg->dcatalog = d;
		BBPretain(lg->catalog_bid->batCacheid);
		BBPretain(lg->catalog_nme->batCacheid);
		BBPretain(lg->dcatalog->batCacheid);
		BATloop(b, p, q) {
			bat bid = *(log_bid *) Tloc(b, p);
			oid pos = p;

			if (BUNfnd(lg->dcatalog, &pos) == BUN_NONE)
				BBPretain(bid);
		}
	}
	lg->freed = logbat_new(TYPE_int, 1, TRANSIENT);
	if (lg->freed == NULL)
		logger_fatal("Logger_new: failed to create freed bat", 0, 0, 0);
	snprintf(bak, sizeof(bak), "%s_freed", fn);
	/* do not rename it if this is a shared logger */
	if (!lg->shared && BBPrename(lg->freed->batCacheid, bak) < 0)
		logger_fatal("logger_load: BBPrename to %s failed", bak, 0, 0);
	snapshots_bid = logger_find_bat(lg, "snapshots_bid");
	if (snapshots_bid == 0) {
		lg->seqs_id = logbat_new(TYPE_int, 1, TRANSIENT);
		lg->seqs_val = logbat_new(TYPE_lng, 1, TRANSIENT);
		lg->dseqs = logbat_new(TYPE_oid, 1, TRANSIENT);
		if (lg->seqs_id == NULL ||
		    lg->seqs_val == NULL ||
		    lg->dseqs == NULL)
			logger_fatal("Logger_new: cannot create seqs bats",
				     0, 0, 0);

		/* create LOG_SID sequence number */
		if (BUNappend(lg->seqs_id, &id, FALSE) != GDK_SUCCEED ||
		    BUNappend(lg->seqs_val, &lg->id, FALSE) != GDK_SUCCEED)
			logger_fatal("logger_load: failed to append value to "
				     "sequences bat", 0, 0, 0);

		lg->snapshots_bid = logbat_new(TYPE_int, 1, PERSISTENT);
		lg->snapshots_tid = logbat_new(TYPE_int, 1, PERSISTENT);
		lg->dsnapshots = logbat_new(TYPE_oid, 1, PERSISTENT);
		if (lg->snapshots_bid == NULL ||
		    lg->snapshots_tid == NULL ||
		    lg->dsnapshots == NULL)
			logger_fatal("Logger_new: failed to create snapshots "
				     "bats", 0, 0, 0);

		snprintf(bak, sizeof(bak), "%s_snapshots_bid", fn);
		if (BBPrename(lg->snapshots_bid->batCacheid, bak) < 0)
			logger_fatal("logger_load: BBPrename to %s failed",
				     bak, 0, 0);
		logger_add_bat(lg, lg->snapshots_bid, "snapshots_bid");

		snprintf(bak, sizeof(bak), "%s_snapshots_tid", fn);
		if (BBPrename(lg->snapshots_tid->batCacheid, bak) < 0)
			logger_fatal("logger_load: BBPrename to %s failed",
				     bak, 0, 0);
		logger_add_bat(lg, lg->snapshots_tid, "snapshots_tid");

		snprintf(bak, sizeof(bak), "%s_dsnapshots", fn);
		if (BBPrename(lg->dsnapshots->batCacheid, bak) < 0)
			logger_fatal("Logger_new: BBPrename to %s failed",
				     bak, 0, 0);
		logger_add_bat(lg, lg->dsnapshots, "dsnapshots");

		if (bm_subcommit(lg, lg->catalog_bid, lg->catalog_nme, lg->catalog_bid, lg->catalog_nme, lg->dcatalog, NULL, lg->debug) != GDK_SUCCEED)
			logger_fatal("Logger_new: commit failed", 0, 0, 0);
	} else {
		bat seqs_id = logger_find_bat(lg, "seqs_id");
		bat seqs_val = logger_find_bat(lg, "seqs_val");
		bat snapshots_tid = logger_find_bat(lg, "snapshots_tid");
		bat dsnapshots = logger_find_bat(lg, "dsnapshots");
		int needcommit = 0;
		int dbg = GDKdebug;

		if (seqs_id) {
			BAT *o_id;
			BAT *o_val;

			/* don't check these bats since they will be fixed */
			GDKdebug &= ~CHECKMASK;
			o_id = BATdescriptor(seqs_id);
			o_val = BATdescriptor(seqs_val);
			GDKdebug = dbg;

			if (o_id == NULL || o_val == NULL)
				logger_fatal("Logger_new: inconsistent database: cannot find seqs bats", 0, 0, 0);

			lg->seqs_id = COLcopy(o_id, TYPE_int, 1, TRANSIENT);
			lg->seqs_val = COLcopy(o_val, TYPE_lng, 1, TRANSIENT);
			BBPunfix(o_id->batCacheid);
			BBPunfix(o_val->batCacheid);
			BAThseqbase(lg->seqs_id, 0);
			BAThseqbase(lg->seqs_val, 0);
		} else {
			lg->seqs_id = logbat_new(TYPE_int, 1, TRANSIENT);
			lg->seqs_val = logbat_new(TYPE_lng, 1, TRANSIENT);
		}
		lg->dseqs = logbat_new(TYPE_oid, 1, TRANSIENT);
		if (lg->seqs_id == NULL ||
		    lg->seqs_val == NULL ||
		    lg->dseqs == NULL)
			logger_fatal("Logger_new: cannot create seqs bats",
				     0, 0, 0);

		GDKdebug &= ~CHECKMASK;
		lg->snapshots_bid = BATdescriptor(snapshots_bid);
		if (lg->snapshots_bid == 0)
			logger_fatal("logger_load: inconsistent database, snapshots_bid does not exist", 0, 0, 0);
		lg->snapshots_tid = BATdescriptor(snapshots_tid);
		if (lg->snapshots_tid == 0)
			logger_fatal("logger_load: inconsistent database, snapshots_tid does not exist", 0, 0, 0);
		GDKdebug = dbg;

		if (dsnapshots) {
			lg->dsnapshots = BATdescriptor(dsnapshots);
			if (lg->dsnapshots == 0)
				logger_fatal("Logger_new: inconsistent database, snapshots_tid does not exist", 0, 0, 0);
		} else {
			lg->dsnapshots = logbat_new(TYPE_oid, 1, PERSISTENT);
			snprintf(bak, sizeof(bak), "%s_dsnapshots", fn);
			if (BBPrename(lg->dsnapshots->batCacheid, bak) < 0)
				logger_fatal("Logger_new: BBPrename to %s failed", bak, 0, 0);
			logger_add_bat(lg, lg->dsnapshots, "dsnapshots");
			needcommit = 1;
		}
		GDKdebug &= ~CHECKMASK;
		if (needcommit && bm_commit(lg) != LOG_OK)
			logger_fatal("Logger_new: commit failed", 0, 0, 0);
		GDKdebug = dbg;
	}

	if (fp != NULL) {
		if (check_version(lg, fp) != GDK_SUCCEED) {
			goto error;
		}

		if (logger_readlogs(lg, fp, filename) == LOG_ERR) {
			goto error;
		}
		fclose(fp);
		fp = NULL;
		if (lg->postfuncp)
			(*lg->postfuncp)(lg);

		/* done reading the log, revert to "normal" behavior */
		geomisoldversion = 0;
	}

	return LOG_OK;
  error:
	if (fp)
		fclose(fp);
	GDKfree(lg->fn);
	GDKfree(lg->dir);
	GDKfree(lg->local_dir);
	GDKfree(lg->buf);
	GDKfree(lg);
	return LOG_ERR;
}

/* Initialize a new logger
 * It will load any data in the logdir and persist it in the BATs*/
static logger *
logger_new(int debug, const char *fn, const char *logdir, int version, preversionfix_fptr prefuncp, postversionfix_fptr postfuncp, int shared, const char *local_logdir)
{
	logger *lg = (struct logger *) GDKmalloc(sizeof(struct logger));
	char filename[PATHLENGTH];
	char shared_log_filename[PATHLENGTH];

	if (lg == NULL) {
		fprintf(stderr, "!ERROR: logger_new: allocating logger structure failed\n");
		return NULL;
	}

	lg->debug = debug;
	lg->shared = shared;
	lg->local_dbfarm_role = 0; /* only used if lg->shared */

	lg->changes = 0;
	lg->version = version;
	lg->id = 1;

	lg->tid = 0;

	lg->dbfarm_role = logger_set_logdir_path(filename, fn, logdir, shared);;
	lg->fn = GDKstrdup(fn);
	lg->dir = GDKstrdup(filename);
	lg->bufsize = 64*1024;
	lg->buf = GDKmalloc(lg->bufsize);
	if (lg->fn == NULL || lg->dir == NULL || lg->buf == NULL) {
		fprintf(stderr, "!ERROR: logger_new: strdup failed\n");
		GDKfree(lg->fn);
		GDKfree(lg->dir);
		GDKfree(lg->buf);
		GDKfree(lg);
		return NULL;
	}
	if (lg->debug & 1) {
		fprintf(stderr, "#logger_new dir set to %s\n", lg->dir);
	}
	lg->local_dir = NULL;

	if (shared) {
		/* set the local logdir as well
		 * here we pass 0 for the shared flag, since we want these file(s) to be stored in the default logdir */
		lg->local_dbfarm_role = logger_set_logdir_path(filename, fn, local_logdir, 0);
		if ((lg->local_dir = GDKstrdup(filename)) == NULL) {
			fprintf(stderr, "!ERROR: logger_new: strdup failed\n");
			GDKfree(lg->fn);
			GDKfree(lg->dir);
			GDKfree(lg->buf);
			GDKfree(lg);
			return NULL;
		}
		if (lg->debug & 1) {
			fprintf(stderr, "#logger_new local_dir set to %s\n", lg->local_dir);
		}

		/* get last shared logger id from the local log dir,
		 * but first check if the file exists */
		snprintf(shared_log_filename, sizeof(shared_log_filename), "%s%s", lg->local_dir, LOGFILE_SHARED);
		if (access(shared_log_filename, 0) != -1) {
			lng res = logger_read_last_transaction_id(lg, lg->local_dir, LOGFILE_SHARED, lg->local_dbfarm_role);
			if (res == LOG_ERR) {
				fprintf(stderr, "!ERROR: logger_new: failed to read previous shared logger id form %s\n", LOGFILE_SHARED);
				GDKfree(lg->fn);
				GDKfree(lg->dir);
				GDKfree(lg->local_dir);
				GDKfree(lg->buf);
				GDKfree(lg);
				return NULL;
			}

			lg->id = res;
			if (lg->debug & 1) {
				fprintf(stderr, "#logger_new last shared transactions is read form %s is " LLFMT "\n", shared_log_filename, lg->id);
			}
		} else {
			if (lg->debug & 1) {
				fprintf(stderr, "#logger_new no previous %s found\n", LOGFILE_SHARED);
			}
		}
	}

	lg->prefuncp = prefuncp;
	lg->postfuncp = postfuncp;
	lg->log = NULL;
	lg->end = 0;
	lg->catalog_bid = NULL;
	lg->catalog_nme = NULL;
	lg->dcatalog = NULL;
	lg->snapshots_bid = NULL;
	lg->snapshots_tid = NULL;
	lg->dsnapshots = NULL;
	lg->seqs_id = NULL;
	lg->seqs_val = NULL;
	lg->dseqs = NULL;

	if (logger_load(debug, fn, filename, lg) == LOG_OK) {
		return lg;
	}
	return NULL;
}

/* Reload (shared) logger
 * It will load any data in the logdir and persist it in the BATs */
int
logger_reload(logger *lg)
{
	char filename[PATHLENGTH];

	snprintf(filename, sizeof(filename), "%s", lg->dir);
	if (lg->debug & 1) {
		fprintf(stderr, "#logger_reload %s\n", filename);
	}

	return logger_load(lg->debug, lg->fn, filename, lg);
}

/* Create a new logger */
logger *
logger_create(int debug, const char *fn, const char *logdir, int version, preversionfix_fptr prefuncp, postversionfix_fptr postfuncp, int keep_persisted_log_files)
{
	logger *lg;
	lg = logger_new(debug, fn, logdir, version, prefuncp, postfuncp, 0, NULL);
	if (!lg)
			return NULL;
	if (lg->debug & 1) {
		printf("# Started processing logs %s/%s version %d\n",fn,logdir,version);
		fflush(stdout);
	}
	if (logger_open(lg) == LOG_ERR) {
		logger_destroy(lg);
		return NULL;
	}
	if (lg->debug & 1) {
		printf("# Finished processing logs %s/%s\n",fn,logdir);
	}
	GDKsetenv("recovery","finished");
	fflush(stdout);
	if (lg->changes &&
	    (logger_restart(lg) != LOG_OK ||
	     logger_cleanup(lg, keep_persisted_log_files) != LOG_OK)) {
		logger_destroy(lg);

		return NULL;
	}
	return lg;
}

/* Create a new shared logger, that is for slaves reading the master log directory.
 * Assumed to be read-only */
logger *
logger_create_shared(int debug, const char *fn, const char *logdir, const char *local_logdir, int version, preversionfix_fptr prefuncp, postversionfix_fptr postfuncp)
{
	logger *lg;
	lg = logger_new(debug, fn, logdir, version, prefuncp, postfuncp, 1, local_logdir);
	if (lg->debug & 1) {
		printf("# Started processing logs %s/%s version %d\n",fn,logdir,version);
		fflush(stdout);
	}
	return lg;
}

void
logger_destroy(logger *lg)
{
	if (lg->catalog_bid) {
		BUN p, q;
		BAT *b = lg->catalog_bid;

		logger_cleanup(lg, 0);

		/* free resources */
		BATloop(b, p, q) {
			bat bid = *(log_bid *) Tloc(b, p);
			oid pos = p;

			if (BUNfnd(lg->dcatalog, &pos) == BUN_NONE)
				BBPrelease(bid);
		}

		BBPrelease(lg->catalog_bid->batCacheid);
		BBPrelease(lg->catalog_nme->batCacheid);
		BBPrelease(lg->dcatalog->batCacheid);
		logbat_destroy(lg->catalog_bid);
		logbat_destroy(lg->catalog_nme);
		logbat_destroy(lg->dcatalog);
		logbat_destroy(lg->freed);
	}
	GDKfree(lg->fn);
	GDKfree(lg->dir);
	logger_close(lg);
	GDKfree(lg);
}

int
logger_exit(logger *lg)
{
	FILE *fp;
	char filename[PATHLENGTH];
	int farmid = BBPselectfarm(lg->dbfarm_role, 0, offheap);

	logger_close(lg);
	if (GDKmove(farmid, lg->dir, LOGFILE, NULL, lg->dir, LOGFILE, "bak") != GDK_SUCCEED) {
		fprintf(stderr, "!ERROR: logger_exit: rename %s to %s.bak in %s failed\n",
			LOGFILE, LOGFILE, lg->dir);
		return LOG_ERR;
	}

	snprintf(filename, sizeof(filename), "%s%s", lg->dir, LOGFILE);
	if ((fp = GDKfileopen(farmid, NULL, filename, NULL, "w")) != NULL) {
		char ext[PATHLENGTH];

		if (fprintf(fp, "%06d\n\n", lg->version) < 0) {
			(void) fclose(fp);
			fprintf(stderr, "!ERROR: logger_exit: write to %s failed\n",
				filename);
			return LOG_ERR;
		}
		lg->id ++;

		if (logger_commit(lg) != LOG_OK) {
			(void) fclose(fp);
			fprintf(stderr, "!ERROR: logger_exit: logger_commit failed\n");
			return LOG_ERR;
		}

		if (fprintf(fp, LLFMT "\n", lg->id) < 0) {
			(void) fclose(fp);
			fprintf(stderr, "!ERROR: logger_exit: write to %s failed\n",
				filename);
			return LOG_ERR;
		}

		if (fflush(fp) < 0 ||
#if defined(WIN32)
		    _commit(_fileno(fp)) < 0
#elif defined(HAVE_FDATASYNC)
		    fdatasync(fileno(fp)) < 0
#elif defined(HAVE_FSYNC)
		    fsync(fileno(fp)) < 0
#endif
			) {
			(void) fclose(fp);
			fprintf(stderr, "!ERROR: logger_exit: flush of %s failed\n",
				filename);
			return LOG_ERR;
		}
		if (fclose(fp) < 0) {
			fprintf(stderr, "!ERROR: logger_exit: flush of %s failed\n",
				filename);
			return LOG_ERR;
		}

		/* atomic action, switch to new log, keep old for
		 * later cleanup actions */
		snprintf(ext, sizeof(ext), "bak-" LLFMT, lg->id);

		if (GDKmove(farmid, lg->dir, LOGFILE, "bak", lg->dir, LOGFILE, ext) != GDK_SUCCEED) {
			fprintf(stderr, "!ERROR: logger_exit: rename %s.bak to %s.%s failed\n",
				LOGFILE, LOGFILE, ext);
			return LOG_ERR;
		}

		lg->changes = 0;
	} else {
		fprintf(stderr, "!ERROR: logger_exit: could not create %s\n",
			filename);
		GDKerror("logger_exit: could not open %s\n", filename);
		return LOG_ERR;
	}
	return LOG_OK;
}

int
logger_restart(logger *lg)
{
	int res = 0;

	if ((res = logger_exit(lg)) == LOG_OK)
		res = logger_open(lg);

	return res;
}

/* Clean-up write-ahead log files already persisted in the BATs.
 * Update the LOGFILE and delete all bak- files as well.
 */
static int
logger_cleanup_old(logger *lg, int keep_persisted_log_files)
{
	char buf[BUFSIZ];
	lng id;
	int farmid = BBPselectfarm(lg->dbfarm_role, 0, offheap);
	int cleanupResultLog = 0;
	int cleanupResultBak = 0;

	// Calculate offset based on the number of files to keep
	id = lg->id - keep_persisted_log_files - 1;

	// Stop cleaning up once bak- files are no longer found
	while (id > 0 && (cleanupResultLog == LOG_OK || cleanupResultBak == LOG_OK)) {
		// clean up the WAL file
		if (lg->debug & 1) {
			snprintf(buf, sizeof(buf), "%s%s." LLFMT, lg->dir, LOGFILE, id);
			fprintf(stderr, "#logger_cleanup_old %s\n", buf);
		}
		snprintf(buf, sizeof(buf), LLFMT, id);
		cleanupResultLog = GDKunlink(farmid, lg->dir, LOGFILE, buf);

		// clean up the bak- WAL files
		if (lg->debug & 1) {
			snprintf(buf, sizeof(buf), "%s%s.bak-" LLFMT, lg->dir, LOGFILE, id);
			fprintf(stderr, "#logger_cleanup_old %s\n", buf);
		}
		snprintf(buf, sizeof(buf), "bak-" LLFMT, id);
		cleanupResultBak = GDKunlink(farmid, lg->dir, LOGFILE, buf);

		id = id - 1;
	}
	return LOG_OK;
}

int
logger_cleanup(logger *lg, int keep_persisted_log_files)
{
	char buf[BUFSIZ];
	char id[BUFSIZ];
	FILE *fp = NULL;
	int farmid = BBPselectfarm(lg->dbfarm_role, 0, offheap);

	snprintf(buf, sizeof(buf), "%s%s.bak-" LLFMT, lg->dir, LOGFILE, lg->id);

	if (lg->debug & 1) {
		fprintf(stderr, "#logger_cleanup keeping %d WAL files\n", keep_persisted_log_files);
		fprintf(stderr, "#logger_cleanup %s\n", buf);
	}

	if (keep_persisted_log_files == 0) {
		// If keep_persisted_log_files is 0, remove the last persisted WAL files as well
		// to reduce the work for the logger_cleanup_old()
		if ((fp = GDKfileopen(farmid, NULL, buf, NULL, "r")) == NULL) {
			fprintf(stderr, "!ERROR: logger_cleanup: cannot open file %s\n", buf);
			return LOG_ERR;
		}

		/* skip catalog */
		while (fgets(id, sizeof(id), fp) != NULL && id[0] != '\n')
			;

		while (fgets(id, sizeof(id), fp) != NULL) {
			char *e = strchr(id, '\n');

			if (e)
				*e = 0;
			GDKunlink(farmid, lg->dir, LOGFILE, id);
		}
		fclose(fp);
	}

	snprintf(buf, sizeof(buf), "bak-" LLFMT, lg->id);

	GDKunlink(farmid, lg->dir, LOGFILE, buf);

	if (keep_persisted_log_files > 0) {
		// Clean up the old WAL files as well, if any
		// We will ignore the output of logger_cleanup_old
		logger_cleanup_old(lg, keep_persisted_log_files);
	}

	return LOG_OK;
}

/* Clean-up write-ahead log files already persisted in the BATs, leaving only the most recent one.
 * Keeps only the number of files set in lg->keep_persisted_log_files.
 * Only the bak- files are deleted for the preserved WAL files.
 */
lng
logger_changes(logger *lg)
{
	return lg->changes;
}

/* Read the last recorded transactions id from a logfile */
lng
logger_read_last_transaction_id(logger *lg, char *dir, char *logger_file, int role)
{
	char filename[PATHLENGTH];
	FILE *fp;
	char id[BUFSIZ];
	lng lid = LOG_ERR;
	int farmid = BBPselectfarm(role, 0, offheap);

	snprintf(filename, sizeof(filename), "%s%s", dir, logger_file);
	if ((fp = GDKfileopen(farmid, NULL, filename, NULL, "r")) == NULL) {
		fprintf(stderr, "!ERROR: logger_read_last_transaction_id: unable to open file %s\n", filename);
		return LOG_ERR;
	}

	if (check_version(lg, fp) != GDK_SUCCEED) {
		fprintf(stderr, "!ERROR: logger_read_last_transaction_id: inconsistent log version for file %s\n", filename);
		fclose(fp);
		return LOG_ERR;
	}

	/* read the last id */
	while (fgets(id, sizeof(id), fp) != NULL) {
		lid = strtoll(id, NULL, 10);
		if (lg->debug & 1) {
			fprintf(stderr, "#logger_read_last_transaction_id last logger id written in %s is " LLFMT "\n", filename, lid);
		}
	}
	fclose(fp);
	return lid;
}

int
logger_sequence(logger *lg, int seq, lng *id)
{
	BUN p = log_find(lg->seqs_id, lg->dseqs, seq);

	if (p != BUN_NONE) {
		*id = *(lng *) Tloc(lg->seqs_val, p);

		return 1;
	}
	return 0;
}

/*
 * Changes made to the BAT descriptor should be stored in the log
 * files.  Actually, we need to save the descriptor file, perhaps we
 * should simply introduce a versioning scheme.
 */
int
log_bat_persists(logger *lg, BAT *b, const char *name)
{
	char *ha, *ta;
	int len;
	char buf[BUFSIZ];
	logformat l;
	int flag = (b->batPersistence == PERSISTENT) ? LOG_USE : LOG_CREATE;
	BUN p;

	l.nr = 0;
	if (flag == LOG_USE) {
#ifndef NDEBUG
		assert(b->batRole == PERSISTENT);
		assert(0 <= b->theap.farmid && b->theap.farmid < MAXFARMS);
		assert(BBPfarms[b->theap.farmid].roles & (1 << PERSISTENT));
		if (b->tvheap) {
			assert(0 <= b->tvheap->farmid && b->tvheap->farmid < MAXFARMS);
			assert(BBPfarms[b->tvheap->farmid].roles & (1 << PERSISTENT));
		}
#endif
		l.nr = b->batCacheid;
	}
	l.flag = flag;
	l.tid = lg->tid;
	lg->changes++;
	if (log_write_format(lg, &l) == LOG_ERR ||
	    log_write_string(lg, name) == LOG_ERR)
		return LOG_ERR;

	if (lg->debug & 1)
		fprintf(stderr, "#persists bat %s (%d) %s\n",
			name, b->batCacheid,
			(flag == LOG_USE) ? "use" : "create");

	if (flag == LOG_USE) {
		assert(b->batRole == PERSISTENT);
		assert(b->theap.farmid == 0);
		assert(b->tvheap == NULL ||
		       BBPfarms[b->tvheap->farmid].roles & (1 << PERSISTENT));
		if ((p = log_find(lg->snapshots_bid, lg->dsnapshots, b->batCacheid)) != BUN_NONE &&
		    p >= lg->snapshots_tid->batInserted) {
			BUNinplace(lg->snapshots_tid, p, &lg->tid, FALSE);
		} else {
			if (p != BUN_NONE) {
				oid pos = p;
				BUNappend(lg->dsnapshots, &pos, FALSE);
			}
			BUNappend(lg->snapshots_bid, &b->batCacheid, FALSE);
			BUNappend(lg->snapshots_tid, &lg->tid, FALSE);
		}
		return LOG_OK;
	}

	ha = "vid";
	ta = ATOMname(b->ttype);
	len = snprintf(buf, sizeof(buf), "%s,%s", ha, ta);
	len++;			/* include EOS */
	if (!mnstr_writeInt(lg->log, len) ||
	    mnstr_write(lg->log, buf, 1, len) != (ssize_t) len) {
		fprintf(stderr, "!ERROR: log_bat_persists: write failed\n");
		return LOG_ERR;
	}

	if (lg->debug & 1)
		fprintf(stderr, "#Logged new bat [%s,%s] %s " BUNFMT " (%d)\n",
			ha, ta, name, BATcount(b), b->batCacheid);
	return log_bat(lg, b, name);
}

int
log_bat_transient(logger *lg, const char *name)
{
	log_bid bid = logger_find_bat(lg, name);
	logformat l;
	BUN p;

	l.flag = LOG_DESTROY;
	l.tid = lg->tid;
	l.nr = 0;
	lg->changes++;

	/* if this is a snapshot bat, we need to skip all changes */
	if ((p = log_find(lg->snapshots_bid, lg->dsnapshots, bid)) != BUN_NONE) {
		//	int tid = *(int*)Tloc(lg->snapshots_tid, p);
#ifndef NDEBUG
		assert(BBP_desc(bid)->batRole == PERSISTENT);
		assert(0 <= BBP_desc(bid)->theap.farmid && BBP_desc(bid)->theap.farmid < MAXFARMS);
		assert(BBPfarms[BBP_desc(bid)->theap.farmid].roles & (1 << PERSISTENT));
		if (BBP_desc(bid)->tvheap) {
			assert(0 <= BBP_desc(bid)->tvheap->farmid && BBP_desc(bid)->tvheap->farmid < MAXFARMS);
			assert(BBPfarms[BBP_desc(bid)->tvheap->farmid].roles & (1 << PERSISTENT));
		}
#endif
		//	if (lg->tid == tid)
		if (p >= lg->snapshots_tid->batInserted) {
			BUNinplace(lg->snapshots_tid, p, &lg->tid, FALSE);
		} else {
			oid pos = p;
			BUNappend(lg->dsnapshots, &pos, FALSE);
			BUNappend(lg->snapshots_tid, &lg->tid, FALSE);
			BUNappend(lg->snapshots_bid, &bid, FALSE);
		}
		//	else
		//		printf("%d != %d\n", lg->tid, tid);
		//	assert(lg->tid == tid);
	}

	if (log_write_format(lg, &l) == LOG_ERR ||
	    log_write_string(lg, name) == LOG_ERR) {
		fprintf(stderr, "!ERROR: log_bat_transient: write failed\n");
		return LOG_ERR;
	}

	if (lg->debug & 1)
		fprintf(stderr, "#Logged destroyed bat %s\n", name);
	return LOG_OK;
}

int
log_delta(logger *lg, BAT *uid, BAT *uval, const char *name)
{
	gdk_return ok = GDK_SUCCEED;
	logformat l;
	BUN p;

	assert(uid->ttype == TYPE_oid || uid->ttype == TYPE_void);
	if (lg->debug & 128) {
		/* logging is switched off */
		return LOG_OK;
	}

	l.tid = lg->tid;
	l.nr = (BUNlast(uval));
	lg->changes += l.nr;

	if (l.nr) {
		BATiter ii = bat_iterator(uid);
		BATiter vi = bat_iterator(uval);
		gdk_return (*wh) (const void *, stream *, size_t) = BATatoms[TYPE_oid].atomWrite;
		gdk_return (*wt) (const void *, stream *, size_t) = BATatoms[uval->ttype].atomWrite;

		l.flag = LOG_UPDATE;
		if (log_write_format(lg, &l) == LOG_ERR ||
		    log_write_string(lg, name) == LOG_ERR)
			return LOG_ERR;

		for (p = 0; p < BUNlast(uid) && ok == GDK_SUCCEED; p++) {
			const void *id = BUNtail(ii, p);
			const void *val = BUNtail(vi, p);

			ok = wh(id, lg->log, 1);
			ok = (ok != GDK_SUCCEED) ? ok : wt(val, lg->log, 1);
		}

		if (lg->debug & 1)
			fprintf(stderr, "#Logged %s " LLFMT " inserts\n", name, l.nr);
	}
	if (ok != GDK_SUCCEED)
		fprintf(stderr, "!ERROR: log_delta: write failed\n");
	return (ok == GDK_SUCCEED) ? LOG_OK : LOG_ERR;
}

int
log_bat(logger *lg, BAT *b, const char *name)
{
	gdk_return ok = GDK_SUCCEED;
	logformat l;
	BUN p;

	if (lg->debug & 128) {
		/* logging is switched off */
		return LOG_OK;
	}

	l.tid = lg->tid;
	l.nr = (BUNlast(b) - b->batInserted);
	lg->changes += l.nr;

	if (l.nr) {
		BATiter bi = bat_iterator(b);
		gdk_return (*wt) (const void *, stream *, size_t) = BATatoms[b->ttype].atomWrite;

		l.flag = LOG_INSERT;
		if (log_write_format(lg, &l) == LOG_ERR ||
		    log_write_string(lg, name) == LOG_ERR)
			return LOG_ERR;

		if (b->ttype > TYPE_void &&
		    b->ttype < TYPE_str &&
		    !isVIEW(b)) {
			const void *t = BUNtail(bi, b->batInserted);

			ok = wt(t, lg->log, (size_t)l.nr);
		} else {
			for (p = b->batInserted; p < BUNlast(b) && ok == GDK_SUCCEED; p++) {
				const void *t = BUNtail(bi, p);

				ok = wt(t, lg->log, 1);
			}
		}

		if (lg->debug & 1)
			fprintf(stderr, "#Logged %s " LLFMT " inserts\n", name, l.nr);
	}

	if (ok != GDK_SUCCEED)
		fprintf(stderr, "!ERROR: log_bat: write failed\n");
	return (ok == GDK_SUCCEED) ? LOG_OK : LOG_ERR;
}

int
log_bat_clear(logger *lg, const char *name)
{
	logformat l;

	if (lg->debug & 128) {
		/* logging is switched off */
		return LOG_OK;
	}

	l.nr = 1;
	l.tid = lg->tid;
	lg->changes += l.nr;

	l.flag = LOG_CLEAR;
	if (log_write_format(lg, &l) == LOG_ERR ||
	    log_write_string(lg, name) == LOG_ERR)
		return LOG_ERR;

	if (lg->debug & 1)
		fprintf(stderr, "#Logged clear %s\n", name);

	return LOG_OK;
}

int
log_tstart(logger *lg)
{
	logformat l;

	l.flag = LOG_START;
	l.tid = ++lg->tid;
	l.nr = lg->tid;

	if (lg->debug & 1)
		fprintf(stderr, "#log_tstart %d\n", lg->tid);

	return log_write_format(lg, &l);
}

#define DBLKSZ 8192
#define DBLKMASK 8191
#define SEGSZ 64*DBLKSZ
static char zeros[DBLKSZ] = { 0 };

static gdk_return
pre_allocate(logger *lg)
{
	// FIXME: this causes serious issues on Windows at least with MinGW
#ifndef WIN32
	lng p;
	if (mnstr_fgetpos(lg->log, &p) != 0)
		return GDK_FAIL;
	if (p + DBLKSZ > lg->end) {
		lng s = p;

		if (p > lg->end) {
			lg->end = (p & ~DBLKMASK);
			if (p > DBLKSZ)
				p -= DBLKSZ;
		}
		if (p < lg->end) {
			p = (lg->end - p);
			if (mnstr_write(lg->log, zeros, (size_t) p, 1) < 0)
				return GDK_FAIL;
			lg->end += p;
			p = 0;
		}
		for (; p < SEGSZ; p += DBLKSZ, lg->end += DBLKSZ) {
			if (mnstr_write(lg->log, zeros, DBLKSZ, 1) < 0)
				return GDK_FAIL;
		}
		if (mnstr_fsetpos(lg->log, s) < 0)
			return GDK_FAIL;
	}
#else
	(void) lg;
#endif
	return GDK_SUCCEED;
}

int
log_tend(logger *lg)
{
	logformat l;
	gdk_return res = GDK_SUCCEED;

	if (lg->debug & 1)
		fprintf(stderr, "#log_tend %d\n", lg->tid);

	if (DELTAdirty(lg->snapshots_bid)) {
		/* sub commit all new snapshots */
		BAT *cands, *tids, *bids;

		tids = bm_tids(lg->snapshots_tid, lg->dsnapshots);
		if (tids == NULL) {
			fprintf(stderr, "!ERROR: log_tend: bm_tids failed\n");
			return LOG_ERR;
		}
		cands = BATselect(lg->snapshots_tid, tids, &lg->tid, &lg->tid,
				     TRUE, TRUE, FALSE);
		if (cands == NULL) {
			fprintf(stderr, "!ERROR: log_tend: subselect failed\n");
			return LOG_ERR;
		}
		bids = BATproject(cands, lg->snapshots_bid);
		BBPunfix(cands->batCacheid);
		BBPunfix(tids->batCacheid);
		if (bids == NULL) {
			fprintf(stderr, "!ERROR: log_tend: semijoin failed\n");
			return LOG_ERR;
		}
		res = bm_subcommit(lg, bids, NULL, lg->snapshots_bid,
				   lg->snapshots_tid, lg->dsnapshots, NULL, lg->debug);
		BBPunfix(bids->batCacheid);
	}
	l.flag = LOG_END;
	l.tid = lg->tid;
	l.nr = lg->tid;

	if (res != GDK_SUCCEED ||
	    log_write_format(lg, &l) == LOG_ERR ||
	    mnstr_flush(lg->log) ||
	    mnstr_fsync(lg->log) ||
	    pre_allocate(lg) != GDK_SUCCEED) {
		fprintf(stderr, "!ERROR: log_tend: write failed\n");
		return LOG_ERR;
	}
	return LOG_OK;
}

int
log_abort(logger *lg)
{
	logformat l;

	if (lg->debug & 1)
		fprintf(stderr, "#log_abort %d\n", lg->tid);

	l.flag = LOG_END;
	l.tid = lg->tid;
	l.nr = -1;

	if (log_write_format(lg, &l) == LOG_ERR)
		return LOG_ERR;

	return LOG_OK;
}

static int
log_sequence_(logger *lg, int seq, lng val, int flush)
{
	logformat l;

	l.flag = LOG_SEQ;
	l.tid = lg->tid;
	l.nr = seq;

	if (lg->debug & 1)
		fprintf(stderr, "#log_sequence_ (%d," LLFMT ")\n", seq, val);

	if (log_write_format(lg, &l) == LOG_ERR ||
	    !mnstr_writeLng(lg->log, val) ||
	    (flush && mnstr_flush(lg->log)) ||
	    (flush && mnstr_fsync(lg->log)) ||
	    pre_allocate(lg) != GDK_SUCCEED) {
		fprintf(stderr, "!ERROR: log_sequence_: write failed\n");
		return LOG_ERR;
	}
	return LOG_OK;
}

static int
log_sequence_nrs(logger *lg)
{
	BATiter sii = bat_iterator(lg->seqs_id);
	BATiter svi = bat_iterator(lg->seqs_val);
	BUN p, q;
	int ok = LOG_OK;

	BATloop(lg->seqs_id, p, q) {
		const int *id = (const int *) BUNtloc(sii, p);
		const lng *val = (const lng *) BUNtloc(svi, p);
		oid pos = p;

		if (BUNfnd(lg->dseqs, &pos) == BUN_NONE)
			ok |= log_sequence_(lg, *id, *val, 0);
	}
	if (ok != LOG_OK ||
	    mnstr_flush(lg->log) ||
	    mnstr_fsync(lg->log)) {
		fprintf(stderr, "!ERROR: log_sequence_nrs: write failed\n");
		return LOG_ERR;
	}
	return ok;
}

/* a transaction in it self */
int
log_sequence(logger *lg, int seq, lng val)
{
	BUN p;

	if (lg->debug & 1)
		fprintf(stderr, "#log_sequence (%d," LLFMT ")\n", seq, val);

	if ((p = log_find(lg->seqs_id, lg->dseqs, seq)) != BUN_NONE &&
	    p >= lg->seqs_id->batInserted) {
		BUNinplace(lg->seqs_val, p, &val, FALSE);
	} else {
		if (p != BUN_NONE) {
			oid pos = p;
			BUNappend(lg->dseqs, &pos, FALSE);
		}
		BUNappend(lg->seqs_id, &seq, FALSE);
		BUNappend(lg->seqs_val, &val, FALSE);
	}
	return log_sequence_(lg, seq, val, 1);
}

static int
bm_commit(logger *lg)
{
	BUN p, q;
	BAT *b = lg->catalog_bid;
	BAT *n = logbat_new(TYPE_str, BATcount(lg->freed), TRANSIENT);
	gdk_return res;

	/* subcommit the freed bats */
	if (BATcount(lg->freed)) {

		BATloop(lg->freed, p, q) {
			bat bid = *(log_bid *) Tloc(lg->freed, p);
			BAT *lb = BATdescriptor(bid);
			str name = BBPname(bid);

			BATmode(lb, TRANSIENT);
			logbat_destroy(lb);
			if (lg->debug & 1)
				fprintf(stderr,
					"#commit deleted (snapshot) %s (%d)\n",
					name, bid);
			BUNappend(n, name, FALSE);
			BBPrelease(bid);
		}
	}

	for (p = b->batInserted; p < BUNlast(b); p++) {
		log_bid bid = *(log_bid *) Tloc(b, p);
		BAT *lb;
		oid pos = p;

		if (BUNfnd(lg->dcatalog, &pos) != BUN_NONE)
			continue;

		if (bid == lg->dsnapshots->batCacheid)
			continue;

		lb = BATdescriptor(bid);

		assert(lb);
		BATmode(lb, PERSISTENT);
		assert(lb->batRestricted > BAT_WRITE);
		logbat_destroy(lb);

		if (lg->debug & 1)
			fprintf(stderr, "#bm_commit: create %d (%d)\n",
				bid, BBP_lrefs(bid));
	}
	res = bm_subcommit(lg, lg->catalog_bid, lg->catalog_nme, lg->catalog_bid, lg->catalog_nme, lg->dcatalog, n, lg->debug);
	BBPreclaim(n);
	BATclear(lg->freed, FALSE);
	BATcommit(lg->freed);
	return res != GDK_SUCCEED ? LOG_ERR : LOG_OK;
}

log_bid
logger_add_bat(logger *lg, BAT *b, const char *name)
{
	log_bid bid = logger_find_bat(lg, name);

	assert(b->batRestricted > 0 ||
	       b == lg->snapshots_bid ||
	       b == lg->snapshots_tid ||
	       b == lg->dsnapshots ||
	       b == lg->catalog_bid ||
	       b == lg->catalog_nme ||
	       b == lg->dcatalog ||
	       b == lg->seqs_id ||
	       b == lg->seqs_val ||
	       b == lg->dseqs);
	assert(b->batRole == PERSISTENT);
	if (bid) {
		if (bid != b->batCacheid) {
			logger_del_bat(lg, bid);
		} else {
			return bid;
		}
	}
	bid = b->batCacheid;
	if (lg->debug & 1)
		fprintf(stderr, "#create %s\n", name);
	assert(log_find(lg->catalog_bid, lg->dcatalog, bid) == BUN_NONE);
	lg->changes += BATcount(b) + 1;
	BUNappend(lg->catalog_bid, &bid, FALSE);
	BUNappend(lg->catalog_nme, name, FALSE);
	BBPretain(bid);
	return bid;
}

void
logger_del_bat(logger *lg, log_bid bid)
{
	BAT *b = BATdescriptor(bid);
	BUN p = log_find(lg->catalog_bid, lg->dcatalog, bid), q;

	assert(p != BUN_NONE);

	/* if this is a not logger commited snapshot bat, make it
	 * transient */
	if (p >= lg->catalog_bid->batInserted &&
	    (q = log_find(lg->snapshots_bid, lg->dsnapshots, bid)) != BUN_NONE) {

		BUNappend(lg->dsnapshots, &q, FALSE);
		if (lg->debug & 1)
			fprintf(stderr,
				"#logger_del_bat release snapshot %d (%d)\n",
				bid, BBP_lrefs(bid));
		BUNappend(lg->freed, &bid, FALSE);
	} else if (p >= lg->catalog_bid->batInserted) {
		BBPrelease(bid);
	} else {
		BUNappend(lg->freed, &bid, FALSE);
	}
	if (b) {
		lg->changes += BATcount(b) + 1;
		BBPunfix(b->batCacheid);
	}
	BUNappend(lg->dcatalog, &p, FALSE);
/*assert(BBP_lrefs(bid) == 0);*/
}

log_bid
logger_find_bat(logger *lg, const char *name)
{
	BATiter cni = bat_iterator(lg->catalog_nme);
	BUN p;

	if (BAThash(lg->catalog_nme, 0) == GDK_SUCCEED) {
		HASHloop_str(cni, cni.b->thash, p, name) {
			oid pos = p;
			if (BUNfnd(lg->dcatalog, &pos) == BUN_NONE)
				return *(log_bid *) Tloc(lg->catalog_bid, p);
		}
	}
	return 0;
}

static geomcatalogfix_fptr geomcatalogfix = NULL;
static geomsqlfix_fptr geomsqlfix = NULL;

void
geomcatalogfix_set(geomcatalogfix_fptr f)
{
	geomcatalogfix = f;
}

geomcatalogfix_fptr
geomcatalogfix_get(void)
{
	return geomcatalogfix;
}

void
geomsqlfix_set(geomsqlfix_fptr f)
{
	geomsqlfix = f;
}

geomsqlfix_fptr
geomsqlfix_get(void)
{
	return geomsqlfix;
}

void
geomversion_set(void)
{
	geomisoldversion = 1;
}
int geomversion_get(void)
{
	return geomisoldversion;
}<|MERGE_RESOLUTION|>--- conflicted
+++ resolved
@@ -1240,31 +1240,14 @@
 			GDKfree(n);
 			return GDK_FAIL;
 		}
-		if ((b = BATproject(tids, catalog_bid)) == NULL ||
-		    BATappend(bids, b, TRUE) != GDK_SUCCEED) {
-			logbat_destroy(b);
+		if (BATappend(bids, catalog_bid, tids, TRUE) != GDK_SUCCEED ||
+		    BATappend(nmes, catalog_nme, tids, TRUE) != GDK_SUCCEED) {
 			logbat_destroy(tids);
 			logbat_destroy(bids);
 			logbat_destroy(nmes);
 			GDKfree(n);
 			return GDK_FAIL;
 		}
-<<<<<<< HEAD
-		BATappend(bids, catalog_bid, tids, TRUE);
-		BATappend(nmes, catalog_nme, tids, TRUE);
-=======
-		logbat_destroy(b);
-		if ((b = BATproject(tids, catalog_nme)) == NULL ||
-		    BATappend(nmes, b, TRUE) != GDK_SUCCEED) {
-			logbat_destroy(b);
-			logbat_destroy(tids);
-			logbat_destroy(bids);
-			logbat_destroy(nmes);
-			GDKfree(n);
-			return GDK_FAIL;
-		}
-		logbat_destroy(b);
->>>>>>> 2fe18c67
 		logbat_destroy(tids);
 		BATclear(dcatalog, TRUE);
 
