--- conflicted
+++ resolved
@@ -2286,27 +2286,17 @@
 }
 
 static void
-<<<<<<< HEAD
-log_cleanup_range(logger *lg)
-{
-	if (lg->pending) {
-		logged_range *p;
-		log_lock(lg);
-		p = lg->pending;
-		if (p)
-			lg->pending = p->next;
-		log_unlock(lg);
-=======
-logger_cleanup_range(logger *lg, ulng id)
-{
+log_cleanup_range(logger *lg, ulng id)
+{
+	log_lock(lg);
 	while (lg->pending && lg->pending->id <= id) {
 		logged_range *p;
 		p = lg->pending;
 		if (p)
 			lg->pending = p->next;
->>>>>>> cd314b0c
 		GDKfree(p);
 	}
+	log_unlock(lg);
 }
 
 gdk_return
@@ -2332,39 +2322,21 @@
 gdk_return
 log_flush(logger *lg, ulng ts)
 {
-<<<<<<< HEAD
-	ulng lid = log_next_logfile(lg, ts);
-=======
-	ulng lid = logger_next_logfile(lg, ts), olid = lg->saved_id;
->>>>>>> cd314b0c
+	ulng lid = log_next_logfile(lg, ts), olid = lg->saved_id;
 	if (LOG_DISABLED(lg)) {
 		lg->saved_id = lid;
 		lg->saved_tid = lg->tid;
 		if (lid)
-<<<<<<< HEAD
-			log_cleanup_range(lg);
+			log_cleanup_range(lg, lg->saved_id);
 		if (log_commit(lg) != GDK_SUCCEED)
-=======
-			logger_cleanup_range(lg, lg->saved_id);
-		if (logger_commit(lg) != GDK_SUCCEED)
->>>>>>> cd314b0c
 			TRC_ERROR(GDK, "failed to commit");
 		return GDK_SUCCEED;
 	}
 	if (lg->saved_id >= lid)
 		return GDK_SUCCEED;
-<<<<<<< HEAD
 	MT_lock_set(&lg->rotation_lock);
 	ulng lgid = lg->id;
 	MT_lock_unset(&lg->rotation_lock);
-	if (lg->saved_id+1 >= lgid) /* logger should first release the file */
-		return GDK_SUCCEED;
-	log_return res = LOG_OK;
-	while(lg->saved_id < lid && res == LOG_OK) {
-		if (lg->saved_id >= lgid)
-			break;
-=======
-	ulng lgid = lg->id;
 	if (lg->saved_id+1 >= lgid) /* logger should first release the file */
 		return GDK_SUCCEED;
 	log_return res = LOG_OK;
@@ -2372,7 +2344,6 @@
 	if (lid > lgid)
 		lid = lgid;
 	while(cid < lid && res == LOG_OK) {
->>>>>>> cd314b0c
 		if (!lg->input_log) {
 			char *filename;
 			char id[32];
@@ -2409,39 +2380,21 @@
 	}
 	if (lid > olid && res == LOG_OK) {
 		lg->saved_id = lid;
-		if (logger_commit(lg) != GDK_SUCCEED) {
+		if (log_commit(lg) != GDK_SUCCEED) {
 			TRC_ERROR(GDK, "failed to commit");
 			res = LOG_ERR;
 			lg->saved_id = olid; /* reset !! */
 		}
 		if (res != LOG_ERR) {
-<<<<<<< HEAD
-			lg->saved_id++;
-			if (log_commit(lg) != GDK_SUCCEED) {
-				TRC_ERROR(GDK, "failed to commit");
-				res = LOG_ERR;
-			}
-
-			/* remove old log file */
-			if (res != LOG_ERR) {
-				if (log_cleanup(lg, lg->saved_id) != GDK_SUCCEED)
-					res = LOG_ERR;
-=======
 			while(olid <= lid) {
 				/* Try to cleanup, remove old log file, continue on failure! */
-				(void)logger_cleanup(lg, olid);
+				(void)log_cleanup(lg, olid);
 				olid++;
->>>>>>> cd314b0c
 			}
 		}
 		if (res == LOG_OK)
-			logger_cleanup_range(lg, lg->saved_id);
-	}
-<<<<<<< HEAD
-	if (lid && res == LOG_OK)
-		log_cleanup_range(lg);
-=======
->>>>>>> cd314b0c
+			log_cleanup_range(lg, lg->saved_id);
+	}
 	return res == LOG_ERR ? GDK_FAIL : GDK_SUCCEED;
 }
 
@@ -3219,7 +3172,7 @@
 		}
 		lg->request_rotation = false;
 		if (flushnow) {
-			while (lg->saved_id+1 < lg->id) {
+			if (lg->saved_id+1 < lg->id) {
 				log_unlock(lg);
 				MT_lock_unset(&lg->rotation_lock);
 				if (log_flush(lg, (1ULL<<63)) != GDK_SUCCEED)
