/*
 * This Source Code Form is subject to the terms of the Mozilla Public
 * License, v. 2.0.  If a copy of the MPL was not distributed with this
 * file, You can obtain one at http://mozilla.org/MPL/2.0/.
 *
 * Copyright 1997 - July 2008 CWI, August 2008 - 2019 MonetDB B.V.
 */

/*
 * @a M. L. Kersten, P. Boncz, N. Nes
 *
 * @* Utilities
 * The utility section contains functions to initialize the Monet
 * database system, memory allocation details, and a basic system
 * logging scheme.
 */
#include "monetdb_config.h"

#include "gdk.h"
#include "gdk_private.h"
#include "mutils.h"

static BAT *GDKkey = NULL;
static BAT *GDKval = NULL;
int GDKdebug = 0;
int GDKverbose = 0;

static char THRprintbuf[BUFSIZ];

#include <signal.h>

#ifdef HAVE_FCNTL_H
#include <fcntl.h>
#endif

#ifdef HAVE_PWD_H
# include <pwd.h>
#endif

#ifdef HAVE_SYS_PARAM_H
# include <sys/param.h>  /* prerequisite of sys/sysctl on OpenBSD */
#endif
#ifdef HAVE_SYS_SYSCTL_H
# include <sys/sysctl.h>
#endif

#ifdef __CYGWIN__
#include <sysinfoapi.h>
#endif

#ifdef NATIVE_WIN32
#define chdir _chdir
#endif

static volatile ATOMIC_FLAG GDKstopped = ATOMIC_FLAG_INIT;
static void GDKunlockHome(int farmid);

#undef malloc
#undef calloc
#undef realloc
#undef free

/*
 * @+ Monet configuration file
 * Parse a possible MonetDB config file (if specified by command line
 * option -c/--config) to extract pre-settings of system variables.
 * Un-recognized parameters are simply skipped, because they may be
 * picked up by other components of the system.  The consequence is
 * that making a typing error in the configuration file may be
 * unnoticed for a long time.  Syntax errors are immediately flagged,
 * though.
 *
 * Since the GDK kernel moves into the database directory, we need to
 * keep the absolute path to the MonetDB config file for top-levels to
 * access its information.
 */

static bool
GDKenvironment(const char *dbpath)
{
	if (dbpath == NULL) {
		fprintf(stderr, "!GDKenvironment: database name missing.\n");
		return false;
	}
	if (strlen(dbpath) >= FILENAME_MAX) {
		fprintf(stderr, "!GDKenvironment: database name too long.\n");
		return false;
	}
	if (!MT_path_absolute(dbpath)) {
		fprintf(stderr, "!GDKenvironment: directory not an absolute path: %s.\n", dbpath);
		return false;
	}
	return true;
}

const char *
GDKgetenv(const char *name)
{
	if (GDKkey && GDKval) {
		BUN b = BUNfnd(GDKkey, (ptr) name);

		if (b != BUN_NONE) {
			BATiter GDKenvi = bat_iterator(GDKval);
			return BUNtvar(GDKenvi, b);
		}
	}
	return NULL;
}

bool
GDKgetenv_istext(const char *name, const char *text)
{
	const char *val = GDKgetenv(name);

	return val && strcasecmp(val, text) == 0;
}

bool
GDKgetenv_isyes(const char *name)
{
	return GDKgetenv_istext(name, "yes");
}

bool
GDKgetenv_istrue(const char *name)
{
	return GDKgetenv_istext(name, "true");
}

int
GDKgetenv_int(const char *name, int def)
{
	const char *val = GDKgetenv(name);

	if (val)
		return atoi(val);
	return def;
}

gdk_return
GDKsetenv(const char *name, const char *value)
{
	if (BUNappend(GDKkey, name, false) != GDK_SUCCEED ||
	    BUNappend(GDKval, value, false) != GDK_SUCCEED)
		return GDK_FAIL;
	return GDK_SUCCEED;
}

gdk_return
GDKcopyenv(BAT **key, BAT **val, bool writable)
{
	BAT *k, *v;

	if (key == NULL || val == NULL) {
		GDKerror("GDKcopyenv: called incorrectly.\n");
		return GDK_FAIL;
	}
	k = COLcopy(GDKkey, GDKkey->ttype, writable, TRANSIENT);
	v = COLcopy(GDKval, GDKval->ttype, writable, TRANSIENT);
	if (k == NULL || v == NULL) {
		BBPreclaim(k);
		BBPreclaim(v);
		return GDK_FAIL;
	}
	*key = k;
	*val = v;
	return GDK_SUCCEED;
}


/*
 * @+ System logging
 * Per database a log file can be maintained for collection of system
 * management information. Its contents is driven by the upper layers,
 * which encode information such as who logged on and how long the
 * session went on.  The lower layers merely store error information
 * on the file.  It should not be used for crash recovery, because
 * this should be dealt with on a per client basis.
 *
 * A system log can be maintained in the database to keep track of
 * session and crash information. It should regularly be refreshed to
 * avoid disk overflow.
 */
#define GDKLOCK	".gdk_lock"

#define GET_GDKLOCK(x) BBPfarms[BBPselectfarm((x), 0, offheap)].lock_file

#define GDKLOGOFF	"LOGOFF"
#define GDKFOUNDDEAD	"FOUND	DEAD"
#define GDKLOGON	"LOGON"
#define GDKCRASH	"CRASH"

/*
 * Single-lined comments can now be logged safely, together with
 * process, thread and user ID, and the current time.
 */
void
GDKlog(FILE *lockFile, const char *format, ...)
{
	va_list ap;
	char *p = 0, buf[1024];
	time_t tm = time(0);
#if defined(HAVE_CTIME_R3) || defined(HAVE_CTIME_R)
	char tbuf[26];
#endif
	char *ctm;

	if (MT_pagesize() == 0 || lockFile == NULL)
		return;

	va_start(ap, format);
	vsprintf(buf, format, ap);
	va_end(ap);

	/* remove forbidden characters from message */
	for (p = buf; (p = strchr(p, '\n')) != NULL; *p = ' ')
		;
	for (p = buf; (p = strchr(p, '@')) != NULL; *p = ' ')
		;

	fseek(lockFile, 0, SEEK_END);
#ifndef HAVE_GETUID
#define getuid() 0
#endif
#ifdef HAVE_CTIME_R3
	ctm = ctime_r(&tm, tbuf, sizeof(tbuf));
#else
#ifdef HAVE_CTIME_R
	ctm = ctime_r(&tm, tbuf);
#else
	ctm = ctime(&tm);
#endif
#endif
	fprintf(lockFile, "USR=%d PID=%d TIME=%.24s @ %s\n", (int) getuid(), (int) getpid(), ctm, buf);
	fflush(lockFile);
}

/*
 * @+ Interrupt handling
 * The current version simply catches signals and prints a warning.
 * It should be extended to cope with the specifics of the interrupt
 * received.
 */
#if 0				/* these are unused */
static void
BATSIGignore(int nr)
{
	(void) nr;
	GDKsyserror("! ERROR signal %d caught by thread %zu\n", nr, (size_t) MT_getpid());
}
#endif

#ifdef WIN32
static void
BATSIGabort(int nr)
{
	(void) nr;
	GDKexit(3);		/* emulate Windows exit code without pop-up */
}
#endif

#ifndef NATIVE_WIN32
static int
BATSIGinit(void)
{
#ifdef SIGPIPE
	(void) signal(SIGPIPE, SIG_IGN);
#endif
	return 0;
}
#endif /* NATIVE_WIN32 */

/* memory thresholds; these values some "sane" constants only, really
 * set in GDKinit() */
#define MMAP_MINSIZE_PERSISTENT	((size_t) 1 << 18)
#if SIZEOF_SIZE_T == 4
#define MMAP_MINSIZE_TRANSIENT	((size_t) 1 << 20)
#else
#define MMAP_MINSIZE_TRANSIENT	((size_t) 1 << 32)
#endif
#define MMAP_PAGESIZE		((size_t) 1 << 16)
size_t GDK_mmap_minsize_persistent = MMAP_MINSIZE_PERSISTENT;
size_t GDK_mmap_minsize_transient = MMAP_MINSIZE_TRANSIENT;
size_t GDK_mmap_pagesize = MMAP_PAGESIZE; /* mmap granularity */
size_t GDK_mem_maxsize = GDK_VM_MAXSIZE;
size_t GDK_vm_maxsize = GDK_VM_MAXSIZE;

#define SEG_SIZE(x,y)	((x)+(((x)&((1<<(y))-1))?(1<<(y))-((x)&((1<<(y))-1)):0))

/* This block is to provide atomic addition and subtraction to select
 * variables.  We use intrinsic functions (recognized and inlined by
 * the compiler) for both the GNU C compiler and Microsoft Visual
 * Studio.  By doing this, we avoid locking overhead.  There is also a
 * fall-back for other compilers. */
#include "gdk_atomic.h"
static volatile ATOMIC_TYPE GDK_mallocedbytes_estimate = 0;
#ifndef NDEBUG
static volatile lng GDK_malloc_success_count = -1;
#endif
static volatile ATOMIC_TYPE GDK_vm_cursize = 0;
#ifdef ATOMIC_LOCK
static MT_Lock mbyteslock MT_LOCK_INITIALIZER("mbyteslock");
static MT_Lock GDKstoppedLock MT_LOCK_INITIALIZER("GDKstoppedLock");
#endif

size_t _MT_pagesize = 0;	/* variable holding page size */
size_t _MT_npages = 0;		/* variable holding memory size in pages */

void
MT_init(void)
{
#ifdef _MSC_VER
	{
		SYSTEM_INFO sysInfo;

		GetSystemInfo(&sysInfo);
		_MT_pagesize = sysInfo.dwPageSize;
	}
#elif defined(HAVE_SYS_SYSCTL_H) && defined(HW_PAGESIZE)
	{
		int size;
		size_t len = sizeof(int);
		int mib[2];

		/* Everyone should have permission to make this call,
		 * if we get a failure something is really wrong. */
		mib[0] = CTL_HW;
		mib[1] = HW_PAGESIZE;
		sysctl(mib, 2, &size, &len, NULL, 0);
		_MT_pagesize = size;
	}
#elif defined(HAVE_SYSCONF) && defined(_SC_PAGESIZE)
	_MT_pagesize = (size_t)sysconf(_SC_PAGESIZE);
#endif
	if (_MT_pagesize <= 0)
		_MT_pagesize = 4096;	/* default */

#ifdef WIN32
	{
		MEMORYSTATUSEX memStatEx;

		memStatEx.dwLength = sizeof(memStatEx);
		if (GlobalMemoryStatusEx(&memStatEx))
			_MT_npages = (size_t) (memStatEx.ullTotalPhys / _MT_pagesize);
	}
#elif defined(HAVE_SYS_SYSCTL_H) && defined(HW_MEMSIZE) && SIZEOF_SIZE_T == SIZEOF_LNG
	/* Darwin, 64-bits */
	{
		uint64_t size = 0;
		size_t len = sizeof(size);
		int mib[2];

		/* Everyone should have permission to make this call,
		 * if we get a failure something is really wrong. */
		mib[0] = CTL_HW;
		mib[1] = HW_MEMSIZE;
		sysctl(mib, 2, &size, &len, NULL, 0);
		_MT_npages = size / _MT_pagesize;
	}
#elif defined(HAVE_SYS_SYSCTL_H) && defined (HW_PHYSMEM64) && SIZEOF_SIZE_T == SIZEOF_LNG
	/* OpenBSD, 64-bits */
	{
		int64_t size = 0;
		size_t len = sizeof(size);
		int mib[2];

		/* Everyone should have permission to make this call,
		 * if we get a failure something is really wrong. */
		mib[0] = CTL_HW;
		mib[1] = HW_PHYSMEM64;
		sysctl(mib, 2, &size, &len, NULL, 0);
		_MT_npages = size / _MT_pagesize;
	}
#elif defined(HAVE_SYS_SYSCTL_H) && defined(HW_PHYSMEM)
	/* NetBSD, OpenBSD, Darwin, 32-bits; FreeBSD 32 & 64-bits */
	{
# ifdef __FreeBSD__
		unsigned long size = 0; /* type long required by sysctl() (?) */
# else
		int size = 0;
# endif
		size_t len = sizeof(size);
		int mib[2];

		/* Everyone should have permission to make this call,
		 * if we get a failure something is really wrong. */
		mib[0] = CTL_HW;
		mib[1] = HW_PHYSMEM;
		sysctl(mib, 2, &size, &len, NULL, 0);
		_MT_npages = size / _MT_pagesize;
	}
#elif defined(HAVE_SYSCONF) && defined(_SC_PHYS_PAGES)
	_MT_npages = (size_t)sysconf(_SC_PHYS_PAGES);
# if SIZEOF_SIZE_T == SIZEOF_INT
	/* Bug #2935: the value returned here can be more than what can be
	 * addressed on Solaris, so cap the value */
	if (UINT_MAX / _MT_pagesize < _MT_npages)
		_MT_npages = UINT_MAX / _MT_pagesize;
# endif
#else
# error "don't know how to get the amount of physical memory for your OS"
#endif
}

/*
 * @+ Session Initialization
 * The interface code to the operating system is highly dependent on
 * the processing environment. It can be filtered away with
 * compile-time flags.  Suicide is necessary due to some system
 * implementation errors.
 *
 * The kernel requires file descriptors for I/O with the user.  They
 * are thread specific and should be obtained by a function.
 *
 * The arguments relevant for the kernel are extracted from the list.
 * Their value is turned into a blanc space.
 */

#define CATNAP		50	/* time to sleep in ms for catnaps */

static int THRinit(void);
static gdk_return GDKlockHome(int farmid);

#ifndef STATIC_CODE_ANALYSIS
#ifndef NDEBUG
static MT_Lock mallocsuccesslock MT_LOCK_INITIALIZER("mallocsuccesslock");
#endif
#endif

<<<<<<< HEAD
gdk_return
=======
void
GDKsetdebug(int debug)
{
	GDKdebug = debug;
}

void
GDKsetverbose(int verbose)
{
	GDKverbose = verbose;
}

bool
>>>>>>> 13d4f0a5
GDKinit(opt *set, int setlen)
{
	char *dbpath = mo_find_option(set, setlen, "gdk_dbpath");
	const char *p;
	opt *n;
	int i, nlen = 0;
	int farmid;
	char buf[16];

	/* some sanity checks (should also find if symbols are not defined) */
	static_assert(sizeof(char) == SIZEOF_CHAR,
		      "error in configure: bad value for SIZEOF_CHAR");
	static_assert(sizeof(short) == SIZEOF_SHORT,
		      "error in configure: bad value for SIZEOF_SHORT");
	static_assert(sizeof(int) == SIZEOF_INT,
		      "error in configure: bad value for SIZEOF_INT");
	static_assert(sizeof(long) == SIZEOF_LONG,
		      "error in configure: bad value for SIZEOF_LONG");
	static_assert(sizeof(lng) == SIZEOF_LNG,
		      "error in configure: bad value for SIZEOF_LNG");
#ifdef HAVE_HGE
	static_assert(sizeof(hge) == SIZEOF_HGE,
		      "error in configure: bad value for SIZEOF_HGE");
#endif
	static_assert(sizeof(oid) == SIZEOF_OID,
		      "error in configure: bad value for SIZEOF_OID");
	static_assert(sizeof(void *) == SIZEOF_VOID_P,
		      "error in configure: bad value for SIZEOF_VOID_P");
	static_assert(sizeof(size_t) == SIZEOF_SIZE_T,
		      "error in configure: bad value for SIZEOF_SIZE_T");
	static_assert(SIZEOF_OID == SIZEOF_INT || SIZEOF_OID == SIZEOF_LNG,
		      "SIZEOF_OID should be equal to SIZEOF_INT or SIZEOF_LNG");

	if (!MT_thread_init())
		return 0;

#ifdef NEED_MT_LOCK_INIT
	MT_lock_init(&MT_system_lock, "MT_system_lock");
	ATOMIC_INIT(GDKstoppedLock);
	ATOMIC_INIT(mbyteslock);
	MT_lock_init(&GDKnameLock, "GDKnameLock");
	MT_lock_init(&GDKthreadLock, "GDKthreadLock");
	MT_lock_init(&GDKtmLock, "GDKtmLock");
#ifndef NDEBUG
	MT_lock_init(&mallocsuccesslock, "mallocsuccesslock");
#endif
#endif
	for (i = 0; i <= BBP_BATMASK; i++) {
		MT_lock_init(&GDKbatLock[i].swap, "GDKswapLock");
		MT_lock_init(&GDKbatLock[i].hash, "GDKhashLock");
		MT_lock_init(&GDKbatLock[i].imprints, "GDKimprintsLock");
	}
	for (i = 0; i <= BBP_THREADMASK; i++) {
		MT_lock_init(&GDKbbpLock[i].alloc, "GDKcacheLock");
		MT_lock_init(&GDKbbpLock[i].trim, "GDKtrimLock");
		GDKbbpLock[i].free = 0;
	}
	errno = 0;
	if (!GDKenvironment(dbpath))
		return GDK_FAIL;

	if (mnstr_init() < 0)
		return GDK_FAIL;
	MT_init_posix();
	if (THRinit() < 0)
		return GDK_FAIL;
#ifndef NATIVE_WIN32
	if (BATSIGinit() < 0)
		return GDK_FAIL;
#endif
#ifdef WIN32
	(void) signal(SIGABRT, BATSIGabort);
#if !defined(__MINGW32__) && !defined(__CYGWIN__)
	_set_abort_behavior(0, _CALL_REPORTFAULT | _WRITE_ABORT_MSG);
	_set_error_mode(_OUT_TO_STDERR);
#endif
#endif
	MT_init();
	BBP_dirty = true;

	/* now try to lock the database: go through all farms, and if
	 * we see a new directory, lock it */
	for (farmid = 0; farmid < MAXFARMS; farmid++) {
		if (BBPfarms[farmid].dirname != NULL) {
			int skip = 0;
			int j;
			for (j = 0; j < farmid; j++) {
				if (BBPfarms[j].dirname != NULL &&
				    strcmp(BBPfarms[farmid].dirname, BBPfarms[j].dirname) == 0) {
					skip = 1;
					break;
				}
			}
			if (!skip && GDKlockHome(farmid) != GDK_SUCCEED)
				return GDK_FAIL;
		}
	}

	/* Mserver by default takes 80% of all memory as a default */
	GDK_mem_maxsize = (size_t) ((double) MT_npages() * (double) MT_pagesize() * 0.815);
	if (BBPinit() != GDK_SUCCEED)
		return GDK_FAIL;

	if (GDK_mem_maxsize / 16 < GDK_mmap_minsize_transient) {
		GDK_mmap_minsize_transient = GDK_mem_maxsize / 16;
		if (GDK_mmap_minsize_persistent > GDK_mmap_minsize_transient)
			GDK_mmap_minsize_persistent = GDK_mmap_minsize_transient;
	}

	n = (opt *) malloc(setlen * sizeof(opt));
	if (n == NULL)
		return GDK_FAIL;

	for (i = 0; i < setlen; i++) {
		int done = 0;
		int j;

		for (j = 0; j < nlen; j++) {
			if (strcmp(n[j].name, set[i].name) == 0) {
				if (n[j].kind < set[i].kind) {
					n[j] = set[i];
				}
				done = 1;
				break;
			}
		}
		if (!done) {
			n[nlen] = set[i];
			nlen++;
		}
	}
	/* check some options before creating our first BAT */
	for (i = 0; i < nlen; i++) {
		if (strcmp("gdk_mem_maxsize", n[i].name) == 0) {
			GDK_mem_maxsize = (size_t) strtoll(n[i].value, NULL, 10);
			GDK_mem_maxsize = MAX(1 << 26, GDK_mem_maxsize);
		} else if (strcmp("gdk_vm_maxsize", n[i].name) == 0) {
			GDK_vm_maxsize = (size_t) strtoll(n[i].value, NULL, 10);
			GDK_vm_maxsize = MAX(1 << 30, GDK_vm_maxsize);
			if (GDK_vm_maxsize < GDK_mmap_minsize_persistent / 4)
				GDK_mmap_minsize_persistent = GDK_vm_maxsize / 4;
			if (GDK_vm_maxsize < GDK_mmap_minsize_transient / 4)
				GDK_mmap_minsize_transient = GDK_vm_maxsize / 4;
		} else if (strcmp("gdk_mmap_minsize_persistent", n[i].name) == 0) {
			GDK_mmap_minsize_persistent = (size_t) strtoll(n[i].value, NULL, 10);
		} else if (strcmp("gdk_mmap_minsize_transient", n[i].name) == 0) {
			GDK_mmap_minsize_transient = (size_t) strtoll(n[i].value, NULL, 10);
		} else if (strcmp("gdk_mmap_pagesize", n[i].name) == 0) {
			GDK_mmap_pagesize = (size_t) strtoll(n[i].value, NULL, 10);
			if (GDK_mmap_pagesize < 1 << 12 ||
			    GDK_mmap_pagesize > 1 << 20 ||
			    /* x & (x - 1): turn off rightmost 1 bit;
			     * i.e. if result is zero, x is power of
			     * two */
			    (GDK_mmap_pagesize & (GDK_mmap_pagesize - 1)) != 0) {
				free(n);
				GDKerror("GDKinit: gdk_mmap_pagesize must be power of 2 between 2**12 and 2**20\n");
				return GDK_FAIL;
			}
		}
	}

	GDKkey = COLnew(0, TYPE_str, 100, TRANSIENT);
	GDKval = COLnew(0, TYPE_str, 100, TRANSIENT);
	if (GDKkey == NULL || GDKval == NULL) {
		free(n);
		GDKerror("GDKinit: Could not create environment BAT");
		return GDK_FAIL;
	}
	if (BBPrename(GDKkey->batCacheid, "environment_key") != 0 ||
	    BBPrename(GDKval->batCacheid, "environment_val") != 0) {
		free(n);
		GDKerror("GDKinit: BBPrename failed");
		return GDK_FAIL;
	}

	/* store options into environment BATs */
	for (i = 0; i < nlen; i++)
		if (GDKsetenv(n[i].name, n[i].value) != GDK_SUCCEED) {
			free(n);
			GDKerror("GDKinit: GDKsetenv failed");
			return GDK_FAIL;
		}
	free(n);

	GDKnr_threads = GDKgetenv_int("gdk_nr_threads", 0);
	if (GDKnr_threads == 0)
		GDKnr_threads = MT_check_nr_cores();

	if ((p = GDKgetenv("gdk_dbpath")) != NULL &&
	    (p = strrchr(p, DIR_SEP)) != NULL) {
		if (GDKsetenv("gdk_dbname", p + 1) != GDK_SUCCEED) {
			GDKerror("GDKinit: GDKsetenv failed");
			return GDK_FAIL;
		}
#if DIR_SEP != '/'		/* on Windows look for different separator */
	} else if ((p = GDKgetenv("gdk_dbpath")) != NULL &&
	    (p = strrchr(p, '/')) != NULL) {
		if (GDKsetenv("gdk_dbname", p + 1) != GDK_SUCCEED) {
			GDKerror("GDKinit: GDKsetenv failed");
			return GDK_FAIL;
		}
#endif
	}
	if (GDKgetenv("gdk_vm_maxsize") == NULL) {
		snprintf(buf, sizeof(buf), "%zu", GDK_vm_maxsize);
		if (GDKsetenv("gdk_vm_maxsize", buf) != GDK_SUCCEED) {
			GDKerror("GDKinit: GDKsetenv failed");
			return GDK_FAIL;
		}
	}
	if (GDKgetenv("gdk_mem_maxsize") == NULL) {
		snprintf(buf, sizeof(buf), "%zu", GDK_mem_maxsize);
		if (GDKsetenv("gdk_mem_maxsize", buf) != GDK_SUCCEED) {
			GDKerror("GDKinit: GDKsetenv failed");
			return GDK_FAIL;
		}
	}
	if (GDKgetenv("gdk_mmap_minsize_persistent") == NULL) {
		snprintf(buf, sizeof(buf), "%zu", GDK_mmap_minsize_persistent);
		if (GDKsetenv("gdk_mmap_minsize_persistent", buf) != GDK_SUCCEED) {
			GDKerror("GDKinit: GDKsetenv failed");
			return GDK_FAIL;
		}
	}
	if (GDKgetenv("gdk_mmap_minsize_transient") == NULL) {
		snprintf(buf, sizeof(buf), "%zu", GDK_mmap_minsize_transient);
		if (GDKsetenv("gdk_mmap_minsize_transient", buf) != GDK_SUCCEED) {
			GDKerror("GDKinit: GDKsetenv failed");
			return GDK_FAIL;
		}
	}
	if (GDKgetenv("gdk_mmap_pagesize") == NULL) {
		snprintf(buf, sizeof(buf), "%zu", GDK_mmap_pagesize);
		if (GDKsetenv("gdk_mmap_pagesize", buf) != GDK_SUCCEED) {
			GDKerror("GDKinit: GDKsetenv failed");
			return GDK_FAIL;
		}
	}
	if (GDKgetenv("monet_pid") == NULL) {
		snprintf(buf, sizeof(buf), "%d", (int) getpid());
		if (GDKsetenv("monet_pid", buf) != GDK_SUCCEED) {
			GDKerror("GDKinit: GDKsetenv failed");
			return GDK_FAIL;
		}
	}
	if (GDKsetenv("revision", mercurial_revision()) != GDK_SUCCEED) {
		GDKerror("GDKinit: GDKsetenv failed");
		return GDK_FAIL;
	}

	return GDK_SUCCEED;
}

int GDKnr_threads = 0;
static int GDKnrofthreads;
static ThreadRec GDKthreads[THREADS];

bool
GDKexiting(void)
{
	bool stopped;
#ifdef ATOMIC_LOCK
	pthread_mutex_lock(&GDKstoppedLock.lock);
#endif
	stopped = GDKstopped != 0;
#ifdef ATOMIC_LOCK
	pthread_mutex_unlock(&GDKstoppedLock.lock);
#endif
	return stopped;
}

static struct serverthread {
	struct serverthread *next;
	MT_Id pid;
} *serverthread;

void
GDKprepareExit(void)
{
	struct serverthread *st;

	if (ATOMIC_TAS(GDKstopped, GDKstoppedLock) != 0)
		return;

	MT_lock_set(&GDKthreadLock);
	for (st = serverthread; st; st = serverthread) {
		MT_lock_unset(&GDKthreadLock);
		MT_join_thread(st->pid);
		MT_lock_set(&GDKthreadLock);
		serverthread = st->next;
		GDKfree(st);
	}
	MT_lock_unset(&GDKthreadLock);
	join_detached_threads();
}

/* Register a thread that should be waited for in GDKreset.  The
 * thread must exit by itself when GDKexiting() returns true. */
void
GDKregister(MT_Id pid)
{
	struct serverthread *st;

	if ((st = GDKmalloc(sizeof(struct serverthread))) == NULL)
		return;
	st->pid = pid;
	MT_lock_set(&GDKthreadLock);
	st->next = serverthread;
	serverthread = st;
	MT_lock_unset(&GDKthreadLock);
}

void
GDKreset(int status)
{
	MT_Id pid = MT_getpid();
	Thread t, s;
	int farmid;
	int i;

	assert(GDKexiting());

	if (GDKkey) {
		BBPunfix(GDKkey->batCacheid);
		GDKkey = NULL;
	}
	if (GDKval) {
		BBPunfix(GDKval->batCacheid);
		GDKval = NULL;
	}

	MT_lock_set(&GDKthreadLock);
	while (serverthread != NULL) {
		struct serverthread *st = serverthread;
		serverthread = st->next;
		MT_lock_unset(&GDKthreadLock);
		MT_join_thread(st->pid);
		MT_lock_set(&GDKthreadLock);
		GDKfree(st);
	}
	MT_lock_unset(&GDKthreadLock);
	join_detached_threads();

	if (status == 0) {
		/* they had their chance, now kill them */
		int killed = 0;
		MT_lock_set(&GDKthreadLock);
		for (t = GDKthreads, s = t + THREADS; t < s; t++) {
			if (t->pid) {
				MT_Id victim = t->pid;

				if (t->pid != pid) {
					int e;

					killed = 1;
					e = MT_kill_thread(victim);
					fprintf(stderr, "#GDKexit: killing thread %d\n", e);
					GDKnrofthreads --;
				}
			}
			if (t->name)
				GDKfree(t->name);
		}
		assert(GDKnrofthreads <= 1);
		/* all threads ceased running, now we can clean up */
		if (!killed) {
			/* we can't clean up after killing threads */
			BBPexit();
		}
		GDKlog(GET_GDKLOCK(PERSISTENT), GDKLOGOFF);

		for (farmid = 0; farmid < MAXFARMS; farmid++) {
			if (BBPfarms[farmid].dirname != NULL) {
				int skip = 0;
				int j;
				for (j = 0; j < farmid; j++) {
					if (BBPfarms[j].dirname != NULL &&
					    strcmp(BBPfarms[farmid].dirname, BBPfarms[j].dirname) == 0) {
						skip = 1;
						break;
					}
				}
				if (!skip)
					GDKunlockHome(farmid);
			}
		}

#if !defined(USE_PTHREAD_LOCKS) && !defined(NDEBUG)
		TEMDEBUG GDKlockstatistics(1);
#endif
		GDKdebug = 0;
		GDK_mmap_minsize_persistent = MMAP_MINSIZE_PERSISTENT;
		GDK_mmap_minsize_transient = MMAP_MINSIZE_TRANSIENT;
		GDK_mmap_pagesize = MMAP_PAGESIZE;
		GDK_mem_maxsize = (size_t) ((double) MT_npages() * (double) MT_pagesize() * 0.815);
		GDK_vm_maxsize = GDK_VM_MAXSIZE;
		GDKatomcnt = TYPE_str + 1;

		if (GDK_mem_maxsize / 16 < GDK_mmap_minsize_transient) {
			GDK_mmap_minsize_transient = GDK_mem_maxsize / 16;
			if (GDK_mmap_minsize_persistent > GDK_mmap_minsize_transient)
				GDK_mmap_minsize_persistent = GDK_mmap_minsize_transient;
		}

		GDKnr_threads = 0;
		GDKnrofthreads = 0;
		close_stream((stream *) THRdata[0]);
		close_stream((stream *) THRdata[1]);
		for (i = 0; i <= BBP_BATMASK; i++) {
			MT_lock_destroy(&GDKbatLock[i].swap);
			MT_lock_destroy(&GDKbatLock[i].hash);
			MT_lock_destroy(&GDKbatLock[i].imprints);
		}
		for (i = 0; i <= BBP_THREADMASK; i++) {
			MT_lock_destroy(&GDKbbpLock[i].alloc);
			MT_lock_destroy(&GDKbbpLock[i].trim);
			GDKbbpLock[i].free = 0;
		}

		memset(GDKthreads, 0, sizeof(GDKthreads));
		memset(THRdata, 0, sizeof(THRdata));
		memset(THRprintbuf, 0, sizeof(THRprintbuf));
		gdk_bbp_reset();
		MT_lock_unset(&GDKthreadLock);
		//gdk_system_reset(); CHECK OUT
	}
	ATOMunknown_clean();
#ifdef NEED_MT_LOCK_INIT
	MT_lock_destroy(&MT_system_lock);
#if defined(USE_PTHREAD_LOCKS) && defined(ATOMIC_LOCK)
	MT_lock_destroy(&GDKstoppedLock);
	MT_lock_destroy(&mbyteslock);
#endif
	MT_lock_destroy(&GDKnameLock);
	MT_lock_destroy(&GDKthreadLock);
	MT_lock_destroy(&GDKtmLock);
#ifndef NDEBUG
	MT_lock_destroy(&mallocsuccesslock);
#endif
#endif
}

/* coverity[+kill] */
void
GDKexit(int status)
{
	if (GET_GDKLOCK(PERSISTENT) == NULL) {
#ifdef HAVE_EMBEDDED
		return;
#else
		/* no database lock, so no threads, so exit now */
		exit(status);
#endif
	}
	GDKprepareExit();
	GDKreset(status);
#ifndef HAVE_EMBEDDED
	exit(status);
#endif
}

/*
 * All semaphores used by the application should be mentioned here.
 * They are initialized during system initialization.
 */

batlock_t GDKbatLock[BBP_BATMASK + 1];
bbplock_t GDKbbpLock[BBP_THREADMASK + 1];
MT_Lock GDKnameLock MT_LOCK_INITIALIZER("GDKnameLock");
MT_Lock GDKthreadLock MT_LOCK_INITIALIZER("GDKthreadLock");
MT_Lock GDKtmLock MT_LOCK_INITIALIZER("GDKtmLock");

/*
 * @+ Concurrency control
 * Concurrency control requires actions at several levels of the
 * system.  First, it should be ensured that each database is
 * controlled by a single server process (group). Subsequent attempts
 * should be stopped.  This is regulated through file locking against
 * ".gdk_lock".
 *
 * Before the locks and threads are initiated, we cannot use the
 * normal routines yet. So we have a local fatal here instead of
 * GDKfatal.
 */
static gdk_return
GDKlockHome(int farmid)
{
	int fd;
	struct stat st;
	char *gdklockpath;
	FILE *GDKlockFile;

	assert(BBPfarms[farmid].dirname != NULL);
	assert(BBPfarms[farmid].lock_file == NULL);

	if(!(gdklockpath = GDKfilepath(farmid, NULL, GDKLOCK, NULL))) {
		GDKerror("GDKlockHome: malloc failure\n");
		return GDK_FAIL;
	}

	/*
	 * Obtain the global database lock.
	 */
	if (stat(BBPfarms[farmid].dirname, &st) < 0 &&
	    GDKcreatedir(gdklockpath) != GDK_SUCCEED) {
		GDKerror("GDKlockHome: could not create %s\n",
			 BBPfarms[farmid].dirname);
		return GDK_FAIL;
	}
	if ((fd = MT_lockf(gdklockpath, F_TLOCK, 4, 1)) < 0) {
		GDKerror("GDKlockHome: Database lock '%s' denied\n",
			 gdklockpath);
		return GDK_FAIL;
	}

	/* now we have the lock on the database and are the only
	 * process allowed in this section */

	if ((GDKlockFile = fdopen(fd, "r+")) == NULL) {
		close(fd);
		GDKerror("GDKlockHome: Could not fdopen %s\n", gdklockpath);
		return GDK_FAIL;
	}

	/*
	 * Print the new process list in the global lock file.
	 */
	if (fseek(GDKlockFile, 0, SEEK_SET) == -1) {
		fclose(GDKlockFile);
		GDKerror("GDKlockHome: Error while setting the file pointer on %s\n", gdklockpath);
		return GDK_FAIL;
	}
	if (ftruncate(fileno(GDKlockFile), 0) < 0) {
		fclose(GDKlockFile);
		GDKerror("GDKlockHome: Could not truncate %s\n", gdklockpath);
		return GDK_FAIL;
	}
	if (fflush(GDKlockFile) == EOF) {
		fclose(GDKlockFile);
		GDKerror("GDKlockHome: Could not flush %s\n", gdklockpath);
		return GDK_FAIL;
	}
	GDKlog(GDKlockFile, GDKLOGON);
	GDKfree(gdklockpath);
	BBPfarms[farmid].lock_file = GDKlockFile;
	return GDK_SUCCEED;
}


static void
GDKunlockHome(int farmid)
{
	if (BBPfarms[farmid].lock_file) {
		char *gdklockpath = GDKfilepath(farmid, NULL, GDKLOCK, NULL);
		MT_lockf(gdklockpath, F_ULOCK, 4, 1);
		fclose(BBPfarms[farmid].lock_file);
		BBPfarms[farmid].lock_file = NULL;
		GDKfree(gdklockpath);
	}
}

/*
 * @+ Error handling
 * Errors come in three flavors: warnings, non-fatal and fatal errors.
 * A fatal error leaves a core dump behind after trying to safe the
 * content of the relation.  A non-fatal error returns a message to
 * the user and aborts the current transaction.  Fatal errors are also
 * recorded on the system log for post-mortem analysis.
 * In non-silent mode the errors are immediately sent to output, which
 * makes it hard for upper layers to detect if an error was produced
 * in the process. To facilitate such testing, a global error count is
 * maintained on a thread basis, which can be read out by the function
 * GDKerrorCount(); Furthermore, threads may have set their private
 * error buffer.
 */

/* do the real work for GDKaddbuf below. */
static void
doGDKaddbuf(const char *prefix, const char *message, size_t messagelen, const char *suffix)
{
	char *buf;

	buf = GDKerrbuf;
	if (buf) {
		char *dst = buf + strlen(buf);
		size_t maxlen = GDKMAXERRLEN - (dst - buf) - 1;

		if (*prefix && dst < buf + GDKMAXERRLEN) {
			size_t preflen;

			strncpy(dst, prefix, maxlen);
			dst[maxlen] = '\0';
			preflen = strlen(dst);
			maxlen -= preflen;
			dst += preflen;
		}
		if (maxlen > messagelen)
			maxlen = messagelen;
		strncpy(dst, message, maxlen);
		dst += maxlen;
		if (*suffix && dst < buf + GDKMAXERRLEN) {
			size_t sufflen;

			maxlen = buf + GDKMAXERRLEN - dst - 1;
			strncpy(dst, suffix, maxlen);
			dst[maxlen] = '\0';
			sufflen = strlen(dst);
			maxlen -= sufflen;
			dst += sufflen;
		}
		*dst = '\0';
		fprintf(stderr, "#%s:%s%.*s%s",
			MT_thread_name(),
			prefix[0] == '#' ? prefix + 1 : prefix,
			(int) messagelen, message, suffix);
	} else {
		THRprintf(GDKout, "%s%.*s%s", prefix,
			  (int) messagelen, message, suffix);
	}
}

/* print an error or warning message, making sure the message ends in
 * a newline, and also that every line in the message (if there are
 * multiple), starts with an exclamation point.
 * One of the problems complicating this whole issue is that each line
 * should be printed using a single call to THRprintf, and moreover,
 * the format string should start with a "!".  This is because
 * THRprintf adds a "#" to the start of the printed text if the format
 * string doesn't start with "!".
 * Another problem is that we're religious about bounds checking. It
 * would probably also not be quite as bad if we could write in the
 * message buffer.
 */
static void
GDKaddbuf(const char *message)
{
	const char *p, *q;
	char prefix[16];

	if (message == NULL || *message == '\0')	/* empty message, nothing to do */
		return;
	p = message;
	strcpy(prefix, "!");	/* default prefix */
	while (p && *p) {
		if (*p == '!') {
			size_t preflen;

			/* remember last ! prefix (e.g. "!ERROR: ")
			 * for any subsequent lines that start without
			 * ! */
			message = p;
			/* A prefix consists of a ! immediately
			 * followed by some text, followed by a : and
			 * a space.  Anything else results in no
			 * prefix being remembered */
			while (*++p && *p != ':' && *p != '\n' && *p != ' ')
				;
			if (*p == ':' && *++p == ' ') {
				/* found prefix, now remember it */
				preflen = (size_t) (p - message) + 1;
				if (preflen > sizeof(prefix) - 1)
					preflen = sizeof(prefix) - 1;
				strncpy(prefix, message, preflen);
				prefix[preflen] = 0;
			} else {
				/* there is a ! but no proper prefix */
				strcpy(prefix, "!");
				preflen = 1;
			}
			p = message + preflen;
		}

		/* find end of line */
		q = strchr(p, '\n');
		if (q) {
			/* print line including newline */
			q++;
			doGDKaddbuf(prefix, p, (size_t) (q - p), "");
		} else {
			/* no newline at end of buffer: print all the
			 * rest and add a newline */
			doGDKaddbuf(prefix, p, strlen(p), "\n");
			/* we're done since there were no more newlines */
			break;
		}
		p = q;
	}
}

#define GDKERRLEN	(1024+512)

void
GDKerror(const char *format, ...)
{
	char message[GDKERRLEN];
	size_t len = strlen(GDKERROR);
	va_list ap;

	if (!strncmp(format, GDKERROR, len)) {
		len = 0;
	} else {
		strcpy(message, GDKERROR);
	}
	va_start(ap, format);
	if (vsnprintf(message + len, sizeof(message) - (len + 2), format, ap) < 0)
		strcpy(message, GDKERROR "an error occurred within GDKerror.\n");
	va_end(ap);

	GDKaddbuf(message);
}

void
GDKsyserror(const char *format, ...)
{
	char message[GDKERRLEN];
	size_t len = strlen(GDKERROR);

	int err = errno;
	va_list ap;

	if (strncmp(format, GDKERROR, len) == 0) {
		len = 0;
	} else {
		strncpy(message, GDKERROR, sizeof(message));
	}
	va_start(ap, format);
	vsnprintf(message + len, sizeof(message) - (len + 2), format, ap);
	va_end(ap);
#ifndef NATIVE_WIN32
	if (err > 0 && err < 1024)
#endif
	{
		size_t len1;
		size_t len2;
		size_t len3;
		char *osmsg;
#ifdef NATIVE_WIN32
		char osmsgbuf[256];
		osmsg = osmsgbuf;
		FormatMessage(FORMAT_MESSAGE_FROM_SYSTEM, NULL, err,
			      MAKELANGID(LANG_NEUTRAL, SUBLANG_DEFAULT),
			      (LPTSTR) osmsgbuf, sizeof(osmsgbuf), NULL);
#else
		osmsg = strerror(err);
#endif
		len1 = strlen(message);
		len2 = len1 + strlen(GDKMESSAGE);
		len3 = len2 + strlen(osmsg);

		if (len3 + 2 < sizeof(message)) {
			strcpy(message + len1, GDKMESSAGE);
			strcpy(message + len2, osmsg);
			if (len3 > 0 && message[len3 - 1] != '\n') {
				message[len3] = '\n';
				message[len3 + 1] = 0;
			}
		}
	}
	GDKaddbuf(message);

	errno = 0;
}

void
GDKclrerr(void)
{
	char *buf;

	buf = GDKerrbuf;
	if (buf)
		*buf = 0;
}

jmp_buf GDKfataljump;
str GDKfatalmsg;
bit GDKfataljumpenable = 0;

/* coverity[+kill] */
void
GDKfatal(const char *format, ...)
{
	char message[GDKERRLEN];
	size_t len = strlen(GDKFATAL);
	va_list ap;

	GDKdebug |= IOMASK;
#ifndef NATIVE_WIN32
	BATSIGinit();
#endif
	if (!strncmp(format, GDKFATAL, len)) {
		len = 0;
	} else {
		strcpy(message, GDKFATAL);
	}
	va_start(ap, format);
	vsnprintf(message + len, sizeof(message) - (len + 2), format, ap);
	va_end(ap);

#ifndef STATIC_CODE_ANALYSIS
	if (GDKfataljumpenable) {
		// in embedded mode, we really don't want to kill our host
		GDKfatalmsg = GDKstrdup(message);
		longjmp(GDKfataljump, 42);
	} else
#endif
	{
		fputs(message, stderr);
		fputs("\n", stderr);
		fflush(stderr);

		/*
		 * Real errors should be saved in the log file for post-crash
		 * inspection.
		 */
		if (GDKexiting()) {
			fflush(stdout);
			MT_exit_thread(1);
			/* exit(1); */
		} else {
			GDKlog(GET_GDKLOCK(PERSISTENT), "%s", message);
#ifdef COREDUMP
			abort();
#else
			GDKexit(1);
#endif
		}
	}
}


lng
GDKusec(void)
{
	/* Return the time in microseconds since an epoch.  The epoch
	 * is roughly the time this program started. */
#ifdef _MSC_VER
	static LARGE_INTEGER freq, start;	/* automatically initialized to 0 */
	LARGE_INTEGER ctr;

	if (start.QuadPart == 0 &&
	    (!QueryPerformanceFrequency(&freq) ||
	     !QueryPerformanceCounter(&start)))
		start.QuadPart = -1;
	if (start.QuadPart > 0) {
		QueryPerformanceCounter(&ctr);
		return (lng) (((ctr.QuadPart - start.QuadPart) * 1000000) / freq.QuadPart);
	}
#endif
#ifdef HAVE_CLOCK_GETTIME
#if defined(CLOCK_UPTIME_FAST)
#define CLK_ID CLOCK_UPTIME_FAST	/* FreeBSD */
#else
#define CLK_ID CLOCK_MONOTONIC		/* Posix (fallback) */
#endif
	{
		static struct timespec tsbase;
		struct timespec ts;
		if (tsbase.tv_sec == 0) {
			clock_gettime(CLK_ID, &tsbase);
			return tsbase.tv_nsec / 1000;
		}
		if (clock_gettime(CLK_ID, &ts) == 0)
			return (ts.tv_sec - tsbase.tv_sec) * 1000000 + ts.tv_nsec / 1000;
	}
#endif
#ifdef HAVE_GETTIMEOFDAY
	{
		static struct timeval tpbase;	/* automatically initialized to 0 */
		struct timeval tp;

		if (tpbase.tv_sec == 0) {
			gettimeofday(&tpbase, NULL);
			return (lng) tpbase.tv_usec;
		}
		gettimeofday(&tp, NULL);
		return (lng) (tp.tv_sec - tpbase.tv_sec) * 1000000 + (lng) tp.tv_usec;
	}
#else
#ifdef HAVE_FTIME
	{
		static struct timeb tbbase;	/* automatically initialized to 0 */
		struct timeb tb;

		if (tbbase.time == 0) {
			ftime(&tbbase);
			return (lng) tbbase.millitm * 1000;
		}
		ftime(&tb);
		return (lng) (tb.time - tbbase.time) * 1000000 + (lng) tb.millitm * 1000;
	}
#endif
#endif
}


int
GDKms(void)
{
	return (int) (GDKusec() / 1000);
}


/*
 * @+ Logical Thread management
 *
 * All semaphores used by the application should be mentioned here.
 * They are initialized during system initialization.
 *
 * The first action upon thread creation is to add it to the pool of
 * known threads. This should be done by the thread itself.
 * Subsequently, the thread descriptor can be obtained using THRget.
 * Note that the users should have gained exclusive access already.  A
 * new entry is initialized automatically when not found.  Its file
 * descriptors are the same as for the server and should be
 * subsequently reset.
 */
void *THRdata[THREADDATA] = { 0 };

Thread
THRget(int tid)
{
	assert(0 < tid && tid <= THREADS);
	return (GDKthreads + tid - 1);
}

#if defined(_MSC_VER) && _MSC_VER >= 1900
#pragma warning(disable : 4172)
#endif
static inline uintptr_t
THRsp(void)
{
	int l = 0;
	uintptr_t sp = (uintptr_t) (&l);

	return sp;
}

static Thread
GDK_find_thread(MT_Id pid)
{
	Thread t, s;

	for (t = GDKthreads, s = t + THREADS; t < s; t++) {
		if (t->pid && t->pid == pid) {
			return t;
		}
	}
	return NULL;
}

Thread
THRnew(const char *name)
{
	int tid = 0;
	Thread t;
	Thread s;
	MT_Id pid = MT_getpid();

	MT_lock_set(&GDKthreadLock);
	s = GDK_find_thread(pid);
	if (s == NULL) {
		for (s = GDKthreads, t = s + THREADS; s < t; s++) {
			if (s->pid == 0) {
				break;
			}
		}
		if (s == t) {
			MT_lock_unset(&GDKthreadLock);
			IODEBUG fprintf(stderr, "#THRnew: too many threads\n");
			GDKerror("THRnew: too many threads\n");
			return NULL;
		}
		tid = s->tid;
		*s = (ThreadRec) {
			.pid = pid,
			.tid = tid,
			.data[1] = THRdata[1],
			.data[0] = THRdata[0],
			.sp = THRsp(),
		};

		s->name = GDKstrdup(name);
		if (s->name == NULL) {
			s->pid = 0;
			MT_lock_unset(&GDKthreadLock);
			IODEBUG fprintf(stderr, "#THRnew: malloc failure\n");
			GDKerror("THRnew: malloc failure\n");
			return NULL;
		}
		GDKnrofthreads++;
		PARDEBUG fprintf(stderr, "#%x %zu sp = %zu\n", (unsigned) s->tid, (size_t) pid, (size_t) s->sp);
		PARDEBUG fprintf(stderr, "#nrofthreads %d\n", GDKnrofthreads);
	}
	MT_lock_unset(&GDKthreadLock);

	return s;
}

struct THRstart {
	void (*func) (void *);
	void *arg;
	MT_Sema sem;
	Thread thr;
};

static void
THRstarter(void *a)
{
	struct THRstart *t = a;
	void (*func) (void *) = t->func;
	void *arg = t->arg;

	MT_sema_down(&t->sem);
	t->thr->sp = THRsp();
	(*func)(arg);
	THRdel(t->thr);
	MT_sema_destroy(&t->sem);
	GDKfree(a);
}

MT_Id
THRcreate(void (*f) (void *), void *arg, enum MT_thr_detach d, const char *name)
{
	MT_Id pid;
	Thread s;
	struct THRstart *t;

	if ((t = GDKmalloc(sizeof(*t))) == NULL)
		return 0;
	t->func = f;
	t->arg = arg;
	MT_lock_set(&GDKthreadLock);
	for (s = GDKthreads; s < GDKthreads + THREADS; s++) {
		if (s->pid == 0) {
			break;
		}
	}
	if (s == GDKthreads + THREADS) {
		MT_lock_unset(&GDKthreadLock);
		IODEBUG fprintf(stderr, "#THRcreate: too many threads\n");
		GDKerror("THRcreate: too many threads\n");
		return 0;
	}
	int tid = s->tid;
	/* name is for debugging and may be NULL */
	*s = (ThreadRec) {
		.pid = ~0,
		.tid = tid,
		.data[0] = THRdata[0],
		.data[1] = THRdata[1],
		.name = GDKstrdup(name),
	};
	MT_lock_unset(&GDKthreadLock);
	t->thr = s;
	MT_sema_init(&t->sem, 0, "THRcreate");
	if (MT_create_thread(&pid, THRstarter, t, d, name) != 0) {
		GDKerror("THRcreate: could not start thread\n");
		MT_sema_destroy(&t->sem);
		GDKfree(t);
		MT_lock_set(&GDKthreadLock);
		s->pid = 0;
		MT_lock_unset(&GDKthreadLock);
		return 0;
	}
	MT_lock_set(&GDKthreadLock);
	GDKnrofthreads++;
	s->pid = pid;
	MT_lock_unset(&GDKthreadLock);
	/* send new thread on its way */
	MT_sema_up(&t->sem);
	return pid;
}

void
THRdel(Thread t)
{
	assert(GDKthreads <= t && t < GDKthreads + THREADS);
	MT_lock_set(&GDKthreadLock);
	PARDEBUG fprintf(stderr, "#pid = %zu, disconnected, %d left\n", (size_t) t->pid, GDKnrofthreads);

	GDKfree(t->name);
	t->name = NULL;
	t->pid = 0;
	GDKnrofthreads--;
	MT_lock_unset(&GDKthreadLock);
}

int
THRhighwater(void)
{
	uintptr_t c;
	Thread s;
	size_t diff;
	int rc = 0;

	MT_lock_set(&GDKthreadLock);
	s = GDK_find_thread(MT_getpid());
	if (s != NULL) {
		c = THRsp();
		diff = c < s->sp ? s->sp - c : c - s->sp;
		if (diff > THREAD_STACK_SIZE - 80 * 1024)
			rc = 1;
	}
	MT_lock_unset(&GDKthreadLock);
	return rc;
}

/*
 * I/O is organized per thread, because users may gain access through
 * the network.  The code below should be improved to gain speed.
 */

static int
THRinit(void)
{
	int i = 0;

	if((THRdata[0] = (void *) file_wastream(stdout, "stdout")) == NULL)
		return -1;
	if((THRdata[1] = (void *) file_rastream(stdin, "stdin")) == NULL) {
		close_stream(THRdata[0]);
		THRdata[0] = NULL;
		return -1;
	}
	for (i = 0; i < THREADS; i++) {
		GDKthreads[i].tid = i + 1;
	}
	return 0;
}

void
THRsetdata(int n, ptr val)
{
	Thread s;

	MT_lock_set(&GDKthreadLock);
	s = GDK_find_thread(MT_getpid());
	if (s) {
		assert(val == NULL || s->data[n] == NULL);
		s->data[n] = val;
	}
	MT_lock_unset(&GDKthreadLock);
}

void *
THRgetdata(int n)
{
	Thread s;
	void *d;

	MT_lock_set(&GDKthreadLock);
	s = GDK_find_thread(MT_getpid());
	d = s ? s->data[n] : THRdata[n];
	MT_lock_unset(&GDKthreadLock);
	return d;
}

int
THRgettid(void)
{
	Thread s;
	int t;

	MT_lock_set(&GDKthreadLock);
	s = GDK_find_thread(MT_getpid());
	t = s ? s->tid : 1;
	MT_lock_unset(&GDKthreadLock);
	return t;
}

int
THRprintf(stream *s, const char *format, ...)
{
	str bf = THRprintbuf, p = 0;
	size_t bfsz = BUFSIZ;
	int n = 0;
	ptrdiff_t m = 0;
	char c;
	va_list ap;

	if (!s)
		return -1;

	MT_lock_set(&MT_system_lock);
	if (*format != '!') {
		c = '#';
		if (*format == '#')
			format++;
	} else {
		c = '!';
		format++;
	}

	do {
		p = bf;
		*p++ = c;
		if (GDKdebug & THRDMASK) {
			sprintf(p, "%02d ", THRgettid());
			while (*p)
				p++;
		}
		m = p - bf;
		va_start(ap, format);
		n = vsnprintf(p, bfsz-m, format, ap);
		va_end(ap);
		if (n < 0)
			goto cleanup;
		if ((size_t) n < bfsz - m)
			break;	  /* normal loop exit, usually 1st iteration */
		bfsz = m + n + 1;	/* precisely what is needed */
		if (bf != THRprintbuf)
			free(bf);
		bf = (str) malloc(bfsz);
		if (bf == NULL)
			return -1;
	} while (1);

	p += n;

	n = 0;
	if (mnstr_write(s, bf, p - bf, 1) != 1)
		n = -1;
      cleanup:
	if (bf != THRprintbuf)
		free(bf);
	MT_lock_unset(&MT_system_lock);
	return n;
}

static const char *_gdk_version_string = VERSION;
/**
 * Returns the GDK version as internally allocated string.  Hence the
 * string does not have to (and should not) be freed.  Do not inline
 * this function or the wrong VERSION will be used.
 */
const char *
GDKversion(void)
{
	return (_gdk_version_string);
}

/**
 * Extracts the last directory from a path string, if possible.
 * Stores the parent directory (path) in last_dir_parent and
 * the last directory (name) without a leading separators in last_dir.
 * Returns GDK_SUCCEED for success, GDK_FAIL on failure.
 */
gdk_return
GDKextractParentAndLastDirFromPath(const char *path, char *last_dir_parent, char *last_dir)
{
	char *last_dir_with_sep;
	ptrdiff_t last_dirsep_index;

	if (path == NULL || *path == 0) {
		GDKerror("GDKextractParentAndLastDirFromPath: no path\n");
		return GDK_FAIL;
	}

	last_dir_with_sep = strrchr(path, DIR_SEP);
	if (last_dir_with_sep == NULL) {
		/* it wasn't a path, can't work with that */
		GDKerror("GDKextractParentAndLastDirFromPath: no separator\n");
		return GDK_FAIL;
	}
	last_dirsep_index = last_dir_with_sep - path;
	/* split the dir string into absolute parent dir path and
	 * (relative) log dir name */
	strncpy(last_dir, last_dir_with_sep + 1, strlen(path));
	strncpy(last_dir_parent, path, last_dirsep_index);
	last_dir_parent[last_dirsep_index] = 0;

	return GDK_SUCCEED;
}

size_t
GDKmem_cursize(void)
{
	/* RAM/swapmem that Monet is really using now */
	return (size_t) ATOMIC_GET(GDK_mallocedbytes_estimate, mbyteslock);
}

size_t
GDKvm_cursize(void)
{
	/* current Monet VM address space usage */
	return (size_t) ATOMIC_GET(GDK_vm_cursize, mbyteslock) + GDKmem_cursize();
}

#define heapinc(_memdelta)						\
	(void) ATOMIC_ADD(GDK_mallocedbytes_estimate, _memdelta, mbyteslock)
#define heapdec(_memdelta)						\
	(void) ATOMIC_SUB(GDK_mallocedbytes_estimate, _memdelta, mbyteslock)

#define meminc(vmdelta)							\
	(void) ATOMIC_ADD(GDK_vm_cursize, (ssize_t) SEG_SIZE((vmdelta), MT_VMUNITLOG), mbyteslock)
#define memdec(vmdelta)							\
	(void) ATOMIC_SUB(GDK_vm_cursize, (ssize_t) SEG_SIZE((vmdelta), MT_VMUNITLOG), mbyteslock)

#ifndef STATIC_CODE_ANALYSIS

static void
GDKmemfail(const char *s, size_t len)
{
	/* bumped your nose against the wall; try to prevent
	 * repetition by adjusting maxsizes
	   if (memtarget < 0.3 * GDKmem_cursize()) {
		   size_t newmax = (size_t) (0.7 * (double) GDKmem_cursize());

		   if (newmax < GDK_mem_maxsize)
		   GDK_mem_maxsize = newmax;
	   }
	   if (vmtarget < 0.3 * GDKvm_cursize()) {
		   size_t newmax = (size_t) (0.7 * (double) GDKvm_cursize());

		   if (newmax < GDK_vm_maxsize)
			   GDK_vm_maxsize = newmax;
	   }
	 */

	fprintf(stderr, "#%s(%zu) fails, try to free up space [memory in use=%zu,virtual memory in use=%zu]\n", s, len, GDKmem_cursize(), GDKvm_cursize());
}

/* Memory allocation
 *
 * The functions GDKmalloc, GDKzalloc, GDKrealloc, GDKstrdup, and
 * GDKfree are used throughout to allocate and free memory.  These
 * functions are almost directly mapped onto the system
 * malloc/realloc/free functions, but they give us some extra
 * debugging hooks.
 *
 * When allocating memory, we allocate a bit more than was asked for.
 * The extra space is added onto the front of the memory area that is
 * returned, and in debug builds also some at the end.  The area in
 * front is used to store the actual size of the allocated area.  The
 * most important use is to be able to keep statistics on how much
 * memory is being used.  In debug builds, the size is also used to
 * make sure that we don't write outside of the allocated arena.  This
 * is also where the extra space at the end comes in.
 */

/* we allocate extra space and return a pointer offset by this amount */
#define MALLOC_EXTRA_SPACE	(2 * SIZEOF_VOID_P)

#ifdef NDEBUG
#define DEBUG_SPACE	0
#else
#define DEBUG_SPACE	16
#endif

static void *
GDKmalloc_internal(size_t size)
{
	void *s;
	size_t nsize;

	assert(size != 0);
#ifndef NDEBUG
	/* fail malloc for testing purposes depending on set limit */
	if (GDK_malloc_success_count > 0) {
		MT_lock_set(&mallocsuccesslock);
		if (GDK_malloc_success_count > 0)
			GDK_malloc_success_count--;
		MT_lock_unset(&mallocsuccesslock);
	}
	if (GDK_malloc_success_count == 0) {
		return NULL;
	}
#endif
	if (GDKvm_cursize() + size >= GDK_vm_maxsize) {
		GDKerror("allocating too much memory\n");
		return NULL;
	}

	/* pad to multiple of eight bytes and add some extra space to
	 * write real size in front; when debugging, also allocate
	 * extra space for check bytes */
	nsize = (size + 7) & ~7;
	if ((s = malloc(nsize + MALLOC_EXTRA_SPACE + DEBUG_SPACE)) == NULL) {
		GDKmemfail("GDKmalloc", size);
		GDKerror("GDKmalloc_internal: failed for %zu bytes", size);
		return NULL;
	}
	s = (void *) ((char *) s + MALLOC_EXTRA_SPACE);

	heapinc(nsize + MALLOC_EXTRA_SPACE + DEBUG_SPACE);

	/* just before the pointer that we return, write how much we
	 * asked of malloc */
	((size_t *) s)[-1] = nsize + MALLOC_EXTRA_SPACE + DEBUG_SPACE;
#ifndef NDEBUG
	/* just before that, write how much was asked of us */
	((size_t *) s)[-2] = size;
	/* write pattern to help find out-of-bounds writes */
	memset((char *) s + size, '\xBD', nsize + DEBUG_SPACE - size);
#endif
	return s;
}

#undef GDKmalloc
void *
GDKmalloc(size_t size)
{
	void *s;

	if ((s = GDKmalloc_internal(size)) == NULL)
		return NULL;
#ifndef NDEBUG
	/* write a pattern to help make sure all data is properly
	 * initialized by the caller */
	DEADBEEFCHK memset(s, '\xBD', size);
#endif
	return s;
}

#undef GDKzalloc
void *
GDKzalloc(size_t size)
{
	void *s;

	if ((s = GDKmalloc_internal(size)) == NULL)
		return NULL;
	memset(s, 0, size);
	return s;
}

#undef GDKstrdup
char *
GDKstrdup(const char *s)
{
	size_t size;
	char *p;

	if (s == NULL)
		return NULL;
	size = strlen(s) + 1;

	if ((p = GDKmalloc_internal(size)) == NULL)
		return NULL;
	memcpy(p, s, size);	/* including terminating NULL byte */
	return p;
}

#undef GDKstrndup
char *
GDKstrndup(const char *s, size_t size)
{
	char *p;

	if (s == NULL)
		return NULL;
	if ((p = GDKmalloc_internal(size + 1)) == NULL)
		return NULL;
	if (size > 0)
		memcpy(p, s, size);
	p[size] = '\0';		/* make sure it's NULL terminated */
	return p;
}

#undef GDKfree
void
GDKfree(void *s)
{
	size_t asize;

	if (s == NULL)
		return;

	asize = ((size_t *) s)[-1]; /* how much allocated last */

#ifndef NDEBUG
	assert((asize & 2) == 0);   /* check against duplicate free */
	/* check for out-of-bounds writes */
	{
		size_t i = ((size_t *) s)[-2]; /* how much asked for last */
		for (; i < asize - MALLOC_EXTRA_SPACE; i++)
			assert(((char *) s)[i] == '\xBD');
	}
	((size_t *) s)[-1] |= 2; /* indicate area is freed */
#endif

#ifndef NDEBUG
	/* overwrite memory that is to be freed with a pattern that
	 * will help us recognize access to already freed memory in
	 * the debugger */
	DEADBEEFCHK memset(s, '\xDB', asize - MALLOC_EXTRA_SPACE);
#endif

	free((char *) s - MALLOC_EXTRA_SPACE);
	heapdec((ssize_t) asize);
}

#undef GDKrealloc
void *
GDKrealloc(void *s, size_t size)
{
	size_t nsize, asize;
#ifndef NDEBUG
	size_t osize;
	size_t *os;
#endif

	assert(size != 0);

	if (s == NULL)
		return GDKmalloc(size);

	nsize = (size + 7) & ~7;
	asize = ((size_t *) s)[-1]; /* how much allocated last */

	if (nsize > asize &&
	    GDKvm_cursize() + nsize - asize >= GDK_vm_maxsize) {
		GDKerror("allocating too much memory\n");
		return NULL;
	}
#ifndef NDEBUG
	assert((asize & 2) == 0);   /* check against duplicate free */
	/* check for out-of-bounds writes */
	osize = ((size_t *) s)[-2]; /* how much asked for last */
	{
		size_t i;
		for (i = osize; i < asize - MALLOC_EXTRA_SPACE; i++)
			assert(((char *) s)[i] == '\xBD');
	}
	/* if shrinking, write debug pattern into to-be-freed memory */
	DEADBEEFCHK if (size < osize)
		memset((char *) s + size, '\xDB', osize - size);
	os = s;
	os[-1] |= 2;		/* indicate area is freed */
#endif
	s = realloc((char *) s - MALLOC_EXTRA_SPACE,
		    nsize + MALLOC_EXTRA_SPACE + DEBUG_SPACE);
	if (s == NULL) {
#ifndef NDEBUG
		os[-1] &= ~2;	/* not freed after all */
#endif
		GDKmemfail("GDKrealloc", size);
		GDKerror("GDKrealloc: failed for %zu bytes", size);
		return NULL;
	}
	s = (void *) ((char *) s + MALLOC_EXTRA_SPACE);
	/* just before the pointer that we return, write how much we
	 * asked of malloc */
	((size_t *) s)[-1] = nsize + MALLOC_EXTRA_SPACE + DEBUG_SPACE;
#ifndef NDEBUG
	/* just before that, write how much was asked of us */
	((size_t *) s)[-2] = size;
	/* if growing, initialize new memory with debug pattern */
	DEADBEEFCHK if (size > osize)
 		memset((char *) s + osize, '\xBD', size - osize);
	/* write pattern to help find out-of-bounds writes */
	memset((char *) s + size, '\xBD', nsize + DEBUG_SPACE - size);
#endif

	heapinc(nsize + MALLOC_EXTRA_SPACE + DEBUG_SPACE);
	heapdec((ssize_t) asize);

	return s;
}

#else

#define GDKmemfail(s, len)	/* nothing */

void *
GDKmalloc(size_t size)
{
	void *p = malloc(size);
	if (p == NULL)
		GDKerror("GDKmalloc: failed for %zu bytes", size);
	return p;
}

void
GDKfree(void *ptr)
{
	if (ptr)
		free(ptr);
}

void *
GDKzalloc(size_t size)
{
	void *ptr = calloc(size, 1);
	if (ptr == NULL)
		GDKerror("GDKzalloc: failed for %zu bytes", size);
	return ptr;
}

void *
GDKrealloc(void *ptr, size_t size)
{
	void *p = realloc(ptr, size);
	if (p == NULL)
		GDKerror("GDKrealloc: failed for %zu bytes", size);
	return p;
}

char *
GDKstrdup(const char *s)
{
	char *p = strdup(s);
	if (p == NULL)
		GDKerror("GDKstrdup failed for %s\n", s);
	return p;
}

char *
GDKstrndup(const char *s, size_t size)
{
	char *p = malloc(size + 1);
	if (p == NULL) {
		GDKerror("GDKstrdup failed for %s\n", s);
		return NULL;
	}
	memcpy(p, s, size);
	p[size] = 0;
	return p;
}

#endif	/* STATIC_CODE_ANALYSIS */

void
GDKsetmallocsuccesscount(lng count)
{
	(void) count;
#ifndef NDEBUG
	GDK_malloc_success_count = count;
#endif
}

/*
 * @- virtual memory
 * allocations affect only the logical VM resources.
 */
#undef GDKmmap
void *
GDKmmap(const char *path, int mode, size_t len)
{
	void *ret;

	if (GDKvm_cursize() + len >= GDK_vm_maxsize) {
		GDKerror("allocating too much virtual address space\n");
		return NULL;
	}
	ret = MT_mmap(path, mode, len);
	if (ret == NULL) {
		GDKmemfail("GDKmmap", len);
	}
	if (ret != NULL) {
		meminc(len);
	}
	return ret;
}

#undef GDKmunmap
gdk_return
GDKmunmap(void *addr, size_t size)
{
	int ret;

	ret = MT_munmap(addr, size);
	if (ret == 0)
		memdec(size);
	return ret == 0 ? GDK_SUCCEED : GDK_FAIL;
}

#undef GDKmremap
void *
GDKmremap(const char *path, int mode, void *old_address, size_t old_size, size_t *new_size)
{
	void *ret;

	if (*new_size > old_size &&
	    GDKvm_cursize() + *new_size - old_size >= GDK_vm_maxsize) {
		GDKerror("allocating too much virtual address space\n");
		return NULL;
	}
	ret = MT_mremap(path, mode, old_address, old_size, new_size);
	if (ret == NULL) {
		GDKmemfail("GDKmremap", *new_size);
	}
	if (ret != NULL) {
		memdec(old_size);
		meminc(*new_size);
	}
	return ret;
}<|MERGE_RESOLUTION|>--- conflicted
+++ resolved
@@ -427,9 +427,6 @@
 #endif
 #endif
 
-<<<<<<< HEAD
-gdk_return
-=======
 void
 GDKsetdebug(int debug)
 {
@@ -442,8 +439,7 @@
 	GDKverbose = verbose;
 }
 
-bool
->>>>>>> 13d4f0a5
+gdk_return
 GDKinit(opt *set, int setlen)
 {
 	char *dbpath = mo_find_option(set, setlen, "gdk_dbpath");
