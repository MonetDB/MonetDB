/*
 * This Source Code Form is subject to the terms of the Mozilla Public
 * License, v. 2.0.  If a copy of the MPL was not distributed with this
 * file, You can obtain one at http://mozilla.org/MPL/2.0/.
 *
 * Copyright 1997 - July 2008 CWI, August 2008 - 2019 MonetDB B.V.
 */

/*
 * @a M. L. Kersten, P. Boncz, N. Nes
 *
 * @* Utilities
 * The utility section contains functions to initialize the Monet
 * database system, memory allocation details, and a basic system
 * logging scheme.
 */
#include "monetdb_config.h"
#include "monet_options.h"

#include "gdk.h"
#include "gdk_private.h"
#include "mutils.h"

static BAT *GDKkey = NULL;
static BAT *GDKval = NULL;
int GDKdebug = 0;
int GDKverbose = 0;

#include <signal.h>

#ifdef HAVE_FCNTL_H
#include <fcntl.h>
#endif

#ifdef HAVE_PWD_H
# include <pwd.h>
#endif

#ifdef HAVE_SYS_PARAM_H
# include <sys/param.h>  /* prerequisite of sys/sysctl on OpenBSD */
#endif
#ifdef BSD /* BSD macro is defined in sys/param.h */
# include <sys/sysctl.h>
#endif
#if defined(HAVE_SYS_RESOURCE_H) && defined(HAVE_GETRLIMIT)
#include <sys/resource.h>
#endif

#ifdef __CYGWIN__
#include <sysinfoapi.h>
#endif

#ifdef NATIVE_WIN32
#define chdir _chdir
#endif

static ATOMIC_TYPE GDKstopped = ATOMIC_VAR_INIT(0);
static void GDKunlockHome(int farmid);

#undef malloc
#undef calloc
#undef realloc
#undef free

/*
 * @+ Monet configuration file
 * Parse a possible MonetDB config file (if specified by command line
 * option -c/--config) to extract pre-settings of system variables.
 * Un-recognized parameters are simply skipped, because they may be
 * picked up by other components of the system.  The consequence is
 * that making a typing error in the configuration file may be
 * unnoticed for a long time.  Syntax errors are immediately flagged,
 * though.
 *
 * Since the GDK kernel moves into the database directory, we need to
 * keep the absolute path to the MonetDB config file for top-levels to
 * access its information.
 */

static bool
GDKenvironment(const char *dbpath)
{
	if (dbpath == NULL) {
		fprintf(stderr, "!GDKenvironment: database name missing.\n");
		return false;
	}
	if (strlen(dbpath) >= FILENAME_MAX) {
		fprintf(stderr, "!GDKenvironment: database name too long.\n");
		return false;
	}
	if (!MT_path_absolute(dbpath)) {
		fprintf(stderr, "!GDKenvironment: directory not an absolute path: %s.\n", dbpath);
		return false;
	}
	return true;
}

const char *
GDKgetenv(const char *name)
{
	if (GDKkey && GDKval) {
		BUN b = BUNfnd(GDKkey, (ptr) name);

		if (b != BUN_NONE) {
			BATiter GDKenvi = bat_iterator(GDKval);
			return BUNtvar(GDKenvi, b);
		}
	}
	return NULL;
}

bool
GDKgetenv_istext(const char *name, const char *text)
{
	const char *val = GDKgetenv(name);

	return val && strcasecmp(val, text) == 0;
}

bool
GDKgetenv_isyes(const char *name)
{
	return GDKgetenv_istext(name, "yes");
}

bool
GDKgetenv_istrue(const char *name)
{
	return GDKgetenv_istext(name, "true");
}

int
GDKgetenv_int(const char *name, int def)
{
	const char *val = GDKgetenv(name);

	if (val)
		return atoi(val);
	return def;
}

gdk_return
GDKsetenv(const char *name, const char *value)
{
	if (BUNappend(GDKkey, name, false) != GDK_SUCCEED ||
	    BUNappend(GDKval, value, false) != GDK_SUCCEED)
		return GDK_FAIL;
	return GDK_SUCCEED;
}

gdk_return
GDKcopyenv(BAT **key, BAT **val, bool writable)
{
	BAT *k, *v;

	if (key == NULL || val == NULL) {
		GDKerror("GDKcopyenv: called incorrectly.\n");
		return GDK_FAIL;
	}
	k = COLcopy(GDKkey, GDKkey->ttype, writable, TRANSIENT);
	v = COLcopy(GDKval, GDKval->ttype, writable, TRANSIENT);
	if (k == NULL || v == NULL) {
		BBPreclaim(k);
		BBPreclaim(v);
		return GDK_FAIL;
	}
	*key = k;
	*val = v;
	return GDK_SUCCEED;
}


/*
 * @+ System logging
 * Per database a log file can be maintained for collection of system
 * management information. Its contents is driven by the upper layers,
 * which encode information such as who logged on and how long the
 * session went on.  The lower layers merely store error information
 * on the file.  It should not be used for crash recovery, because
 * this should be dealt with on a per client basis.
 *
 * A system log can be maintained in the database to keep track of
 * session and crash information. It should regularly be refreshed to
 * avoid disk overflow.
 */
#define GDKLOCK	".gdk_lock"

#define GET_GDKLOCK(x) BBPfarms[BBPselectfarm((x), 0, offheap)].lock_file

#define GDKLOGOFF	"LOGOFF"
#define GDKFOUNDDEAD	"FOUND	DEAD"
#define GDKLOGON	"LOGON"
#define GDKCRASH	"CRASH"

/*
 * Single-lined comments can now be logged safely, together with
 * process, thread and user ID, and the current time.
 */
void
GDKlog(FILE *lockFile, const char *format, ...)
{
	va_list ap;
	char *p = 0, buf[1024];
	time_t tm = time(0);
#if defined(HAVE_CTIME_R3) || defined(HAVE_CTIME_R)
	char tbuf[26];
#endif
	char *ctm;

	if (MT_pagesize() == 0 || lockFile == NULL)
		return;

	va_start(ap, format);
	vsprintf(buf, format, ap);
	va_end(ap);

	/* remove forbidden characters from message */
	for (p = buf; (p = strchr(p, '\n')) != NULL; *p = ' ')
		;
	for (p = buf; (p = strchr(p, '@')) != NULL; *p = ' ')
		;

	fseek(lockFile, 0, SEEK_END);
#ifndef HAVE_GETUID
#define getuid() 0
#endif
#ifdef HAVE_CTIME_R3
	ctm = ctime_r(&tm, tbuf, sizeof(tbuf));
#else
#ifdef HAVE_CTIME_R
	ctm = ctime_r(&tm, tbuf);
#else
	ctm = ctime(&tm);
#endif
#endif
	fprintf(lockFile, "USR=%d PID=%d TIME=%.24s @ %s\n", (int) getuid(), (int) getpid(), ctm, buf);
	fflush(lockFile);
}

/*
 * @+ Interrupt handling
 * The current version simply catches signals and prints a warning.
 * It should be extended to cope with the specifics of the interrupt
 * received.
 */
#if 0				/* these are unused */
static void
BATSIGignore(int nr)
{
	(void) nr;
	GDKsyserror("! ERROR signal %d caught by thread %zu\n", nr, (size_t) MT_getpid());
}
#endif

#ifdef WIN32
static void
BATSIGabort(int nr)
{
	(void) nr;
	_Exit(3);		/* emulate Windows exit code without pop-up */
}
#endif

#ifndef NATIVE_WIN32
static int
BATSIGinit(void)
{
#ifdef SIGPIPE
	(void) signal(SIGPIPE, SIG_IGN);
#endif
	return 0;
}
#endif /* NATIVE_WIN32 */

/* memory thresholds; these values some "sane" constants only, really
 * set in GDKinit() */
#define MMAP_MINSIZE_PERSISTENT	((size_t) 1 << 18)
#if SIZEOF_SIZE_T == 4
#define MMAP_MINSIZE_TRANSIENT	((size_t) 1 << 20)
#else
#define MMAP_MINSIZE_TRANSIENT	((size_t) 1 << 32)
#endif
#define MMAP_PAGESIZE		((size_t) 1 << 16)
size_t GDK_mmap_minsize_persistent = MMAP_MINSIZE_PERSISTENT;
size_t GDK_mmap_minsize_transient = MMAP_MINSIZE_TRANSIENT;
size_t GDK_mmap_pagesize = MMAP_PAGESIZE; /* mmap granularity */
size_t GDK_mem_maxsize = GDK_VM_MAXSIZE;
size_t GDK_vm_maxsize = GDK_VM_MAXSIZE;

#define SEG_SIZE(x,y)	((x)+(((x)&((1<<(y))-1))?(1<<(y))-((x)&((1<<(y))-1)):0))

/* This block is to provide atomic addition and subtraction to select
 * variables.  We use intrinsic functions (recognized and inlined by
 * the compiler) for both the GNU C compiler and Microsoft Visual
 * Studio.  By doing this, we avoid locking overhead.  There is also a
 * fall-back for other compilers. */
#include "matomic.h"
static ATOMIC_TYPE GDK_mallocedbytes_estimate = ATOMIC_VAR_INIT(0);
#ifndef NDEBUG
static volatile lng GDK_malloc_success_count = -1;
#endif
static ATOMIC_TYPE GDK_vm_cursize = ATOMIC_VAR_INIT(0);

size_t _MT_pagesize = 0;	/* variable holding page size */
size_t _MT_npages = 0;		/* variable holding memory size in pages */

static lng programepoch;

void
MT_init(void)
{
	programepoch = GDKusec();
#ifdef _MSC_VER
	{
		SYSTEM_INFO sysInfo;

		GetSystemInfo(&sysInfo);
		_MT_pagesize = sysInfo.dwPageSize;
	}
#elif defined(BSD) && defined(HW_PAGESIZE)
	{
		int size;
		size_t len = sizeof(int);
		int mib[2];

		/* Everyone should have permission to make this call,
		 * if we get a failure something is really wrong. */
		mib[0] = CTL_HW;
		mib[1] = HW_PAGESIZE;
		sysctl(mib, 2, &size, &len, NULL, 0);
		_MT_pagesize = size;
	}
#elif defined(HAVE_SYSCONF) && defined(_SC_PAGESIZE)
	_MT_pagesize = (size_t)sysconf(_SC_PAGESIZE);
#endif
	if (_MT_pagesize <= 0)
		_MT_pagesize = 4096;	/* default */

#ifdef WIN32
	{
		MEMORYSTATUSEX memStatEx;

		memStatEx.dwLength = sizeof(memStatEx);
		if (GlobalMemoryStatusEx(&memStatEx))
			_MT_npages = (size_t) (memStatEx.ullTotalPhys / _MT_pagesize);
	}
#elif defined(BSD) && defined(HW_MEMSIZE) && SIZEOF_SIZE_T == SIZEOF_LNG
	/* Darwin, 64-bits */
	{
		uint64_t size = 0;
		size_t len = sizeof(size);
		int mib[2];

		/* Everyone should have permission to make this call,
		 * if we get a failure something is really wrong. */
		mib[0] = CTL_HW;
		mib[1] = HW_MEMSIZE;
		sysctl(mib, 2, &size, &len, NULL, 0);
		_MT_npages = size / _MT_pagesize;
	}
#elif defined(BSD) && defined (HW_PHYSMEM64) && SIZEOF_SIZE_T == SIZEOF_LNG
	/* OpenBSD, 64-bits */
	{
		int64_t size = 0;
		size_t len = sizeof(size);
		int mib[2];

		/* Everyone should have permission to make this call,
		 * if we get a failure something is really wrong. */
		mib[0] = CTL_HW;
		mib[1] = HW_PHYSMEM64;
		sysctl(mib, 2, &size, &len, NULL, 0);
		_MT_npages = size / _MT_pagesize;
	}
#elif defined(BSD) && defined(HW_PHYSMEM)
	/* NetBSD, OpenBSD, Darwin, 32-bits; FreeBSD 32 & 64-bits */
	{
# ifdef __FreeBSD__
		unsigned long size = 0; /* type long required by sysctl() (?) */
# else
		int size = 0;
# endif
		size_t len = sizeof(size);
		int mib[2];

		/* Everyone should have permission to make this call,
		 * if we get a failure something is really wrong. */
		mib[0] = CTL_HW;
		mib[1] = HW_PHYSMEM;
		sysctl(mib, 2, &size, &len, NULL, 0);
		_MT_npages = size / _MT_pagesize;
	}
#elif defined(HAVE_SYSCONF) && defined(_SC_PHYS_PAGES)
	_MT_npages = (size_t)sysconf(_SC_PHYS_PAGES);
# if SIZEOF_SIZE_T == SIZEOF_INT
	/* Bug #2935: the value returned here can be more than what can be
	 * addressed on Solaris, so cap the value */
	if (UINT_MAX / _MT_pagesize < _MT_npages)
		_MT_npages = UINT_MAX / _MT_pagesize;
# endif
#else
# error "don't know how to get the amount of physical memory for your OS"
#endif

#ifdef __linux__
	/* limit values to whatever cgroups gives us */
	FILE *fc;
	fc = fopen("/proc/self/cgroup", "r");
	if (fc != NULL) {
		char buf[1024];
		/* each line is of the form:
		 * hierarchy-ID:controller-list:cgroup-path
		 *
		 * For cgroup v1, the hierarchy-ID refers to the
		 * second column in /proc/cgroups (which we ignore)
		 * and the controller-list is a comma-separated list
		 * of the controllers bound to the hierarchy.  We look
		 * for the "memory" controller and use its
		 * cgroup-path.  We ignore the other lines.
		 *
		 * For cgroup v2, the hierarchy-ID is 0 and the
		 * controller-list is empty.  We just use the
		 * cgroup-path.
		 *
		 * We use the first line that we can match (either v1
		 * or v2) and for which we can open any of the files
		 * that we are looking for.
		 */
		while (fgets(buf, (int) sizeof(buf), fc) != NULL) {
			char pth[1024];
			char *p, *q;
			bool success = false; /* true if we can open any file */
			FILE *f;
			uint64_t mem;

			p = strchr(buf, '\n');
			if (p == NULL)
				break;
<<<<<<< HEAD
			*p++ = 0;
			if (strstr(q, "memory") != NULL) {
				char pth[1024];
				FILE *f;
				size_t l;
				q = strchr(p, '\n');
				if (q == NULL)
					break;
				*q = 0;
				l = strconcat_len(pth, sizeof(pth),
						  "/sys/fs/cgroup/memory",
						  p, NULL);
				/* sometimes the path in
				 * /proc/self/cgroup ends in "/" (or
				 * actually, is "/"); in all other
				 * cases add one */
				if (pth[l - 1] != '/')
					pth[l++] = '/';
=======
			*p = 0;
			if (strncmp(buf, "0::", 3) == 0) {
				/* cgroup v2 entry */
				q = stpconcat(pth, "/sys/fs/cgroup",
					      buf + 3, "/", NULL);
				/* hard limit */
				strcpy(q, "memory.max");
				f = fopen(pth, "r");
				if (f != NULL) {
					if (fscanf(f, "%" SCNu64, &mem) == 1 && mem < (uint64_t) _MT_pagesize * _MT_npages) {
						_MT_npages = (size_t) (mem / _MT_pagesize);
					}
					success = true;
					/* assume "max" if not a number */
					fclose(f);
				}
				/* soft limit */
				strcpy(q, "memory.high");
				f = fopen(pth, "r");
				if (f != NULL) {
					if (fscanf(f, "%" SCNu64, &mem) == 1 && mem < (uint64_t) _MT_pagesize * _MT_npages) {
						_MT_npages = (size_t) (mem / _MT_pagesize);
					}
					success = true;
					/* assume "max" if not a number */
					fclose(f);
				}
				/* limit of memory+swap usage
				 * we use this as maximum virtual memory size */
				strcpy(q, "memory.swap.max");
				f = fopen(pth, "r");
				if (f != NULL) {
					if (fscanf(f, "%" SCNu64, &mem) == 1
					    && mem < (uint64_t) GDK_vm_maxsize) {
						GDK_vm_maxsize = (size_t) mem;
					}
					success = true;
					fclose(f);
				}
			} else {
				/* cgroup v1 entry */
				p = strchr(buf, ':');
				if (p == NULL)
					break;
				q = p + 1;
				p = strchr(q, ':');
				if (p == NULL)
					break;
				*p++ = 0;
				if (strstr(q, "memory") == NULL)
					continue;
				q = stpconcat(pth, "/sys/fs/cgroup/", q,
					      p, "/", NULL);
>>>>>>> 25806193
				/* limit of memory usage */
				strcpy(pth + l, "memory.limit_in_bytes");
				f = fopen(pth, "r");
				if (f != NULL) {
					if (fscanf(f, "%" SCNu64, &mem) == 1
					    && mem < (uint64_t) _MT_pagesize * _MT_npages) {
						_MT_npages = (size_t) (mem / _MT_pagesize);
					}
					success = true;
					fclose(f);
				}
				/* soft limit of memory usage */
				strcpy(pth + l, "memory.soft_limit_in_bytes");
				f = fopen(pth, "r");
				if (f != NULL) {
					if (fscanf(f, "%" SCNu64, &mem) == 1
					    && mem < (uint64_t) _MT_pagesize * _MT_npages) {
						_MT_npages = (size_t) (mem / _MT_pagesize);
					}
					success = true;
					fclose(f);
				}
				/* limit of memory+swap usage
				 * we use this as maximum virtual memory size */
				strcpy(pth + l, "memory.memsw.limit_in_bytes");
				f = fopen(pth, "r");
				if (f != NULL) {
					if (fscanf(f, "%" SCNu64, &mem) == 1
					    && mem < (uint64_t) GDK_vm_maxsize) {
						GDK_vm_maxsize = (size_t) mem;
					}
					success = true;
					fclose(f);
				}
			}
			if (success)
				break;
		}
		fclose(fc);
	}
#endif

#if defined(HAVE_SYS_RESOURCE_H) && defined(HAVE_GETRLIMIT) && defined(RLIMIT_AS)
	struct rlimit l;
	/* address space (virtual memory) limit */
	if (getrlimit(RLIMIT_AS, &l) == 0
	    && l.rlim_cur != RLIM_INFINITY
	    && l.rlim_cur < GDK_vm_maxsize) {
		GDK_vm_maxsize = l.rlim_cur;
	}
#endif
}

/*
 * @+ Session Initialization
 * The interface code to the operating system is highly dependent on
 * the processing environment. It can be filtered away with
 * compile-time flags.  Suicide is necessary due to some system
 * implementation errors.
 *
 * The kernel requires file descriptors for I/O with the user.  They
 * are thread specific and should be obtained by a function.
 *
 * The arguments relevant for the kernel are extracted from the list.
 * Their value is turned into a blanc space.
 */

#define CATNAP		50	/* time to sleep in ms for catnaps */

static int THRinit(void);
static gdk_return GDKlockHome(int farmid);

#ifndef STATIC_CODE_ANALYSIS
#ifndef NDEBUG
static MT_Lock mallocsuccesslock = MT_LOCK_INITIALIZER("mallocsuccesslk");
#endif
#endif

void
GDKsetdebug(int debug)
{
	GDKdebug = debug;
}

void
GDKsetverbose(int verbose)
{
	GDKverbose = verbose;
}

gdk_return
GDKinit(opt *set, int setlen)
{
	static bool first = true;
	char *dbpath = mo_find_option(set, setlen, "gdk_dbpath");
	const char *p;
	opt *n;
	int i, nlen = 0;
	char buf[16];

	/* some sanity checks (should also find if symbols are not defined) */
	static_assert(sizeof(char) == SIZEOF_CHAR,
		      "error in configure: bad value for SIZEOF_CHAR");
	static_assert(sizeof(short) == SIZEOF_SHORT,
		      "error in configure: bad value for SIZEOF_SHORT");
	static_assert(sizeof(int) == SIZEOF_INT,
		      "error in configure: bad value for SIZEOF_INT");
	static_assert(sizeof(long) == SIZEOF_LONG,
		      "error in configure: bad value for SIZEOF_LONG");
	static_assert(sizeof(lng) == SIZEOF_LNG,
		      "error in configure: bad value for SIZEOF_LNG");
#ifdef HAVE_HGE
	static_assert(sizeof(hge) == SIZEOF_HGE,
		      "error in configure: bad value for SIZEOF_HGE");
#endif
	static_assert(sizeof(oid) == SIZEOF_OID,
		      "error in configure: bad value for SIZEOF_OID");
	static_assert(sizeof(void *) == SIZEOF_VOID_P,
		      "error in configure: bad value for SIZEOF_VOID_P");
	static_assert(sizeof(size_t) == SIZEOF_SIZE_T,
		      "error in configure: bad value for SIZEOF_SIZE_T");
	static_assert(SIZEOF_OID == SIZEOF_INT || SIZEOF_OID == SIZEOF_LNG,
		      "SIZEOF_OID should be equal to SIZEOF_INT or SIZEOF_LNG");

	if (first) {
		/* some things are really only initialized once */
		if (!MT_thread_init())
			return GDK_FAIL;

		for (i = 0; i <= BBP_BATMASK; i++) {
			char name[16];
			snprintf(name, sizeof(name), "GDKswapLock%d", i);
			MT_lock_init(&GDKbatLock[i].swap, name);
		}
		for (i = 0; i <= BBP_THREADMASK; i++) {
			char name[16];
			snprintf(name, sizeof(name), "GDKcacheLock%d", i);
			MT_lock_init(&GDKbbpLock[i].cache, name);
			snprintf(name, sizeof(name), "GDKtrimLock%d", i);
			MT_lock_init(&GDKbbpLock[i].trim, name);
			GDKbbpLock[i].free = 0;
		}
		if (mnstr_init() < 0)
			return GDK_FAIL;
		first = false;
	} else {
		/* BBP was locked by BBPexit() */
		BBPunlock();
	}
	errno = 0;
	if (!GDKinmemory() && !GDKenvironment(dbpath))
		return GDK_FAIL;

	MT_init_posix();
	if (THRinit() < 0)
		return GDK_FAIL;
#ifndef NATIVE_WIN32
	if (BATSIGinit() < 0)
		return GDK_FAIL;
#endif
#ifdef WIN32
	(void) signal(SIGABRT, BATSIGabort);
#if !defined(__MINGW32__) && !defined(__CYGWIN__)
	_set_abort_behavior(0, _CALL_REPORTFAULT | _WRITE_ABORT_MSG);
	_set_error_mode(_OUT_TO_STDERR);
#endif
#endif
	MT_init();

	/* now try to lock the database: go through all farms, and if
	 * we see a new directory, lock it */
	for (int farmid = 0; farmid < MAXFARMS; farmid++) {
		if (BBPfarms[farmid].dirname != NULL) {
			bool skip = false;
			for (int j = 0; j < farmid; j++) {
				if (BBPfarms[j].dirname != NULL &&
				    strcmp(BBPfarms[farmid].dirname, BBPfarms[j].dirname) == 0) {
					skip = true;
					break;
				}
			}
			if (!skip && GDKlockHome(farmid) != GDK_SUCCEED)
				return GDK_FAIL;
		}
	}

	/* Mserver by default takes 80% of all memory as a default */
	GDK_mem_maxsize = (size_t) ((double) MT_npages() * (double) MT_pagesize() * 0.815);
	if (BBPinit() != GDK_SUCCEED)
		return GDK_FAIL;

	if (GDK_mem_maxsize / 16 < GDK_mmap_minsize_transient) {
		GDK_mmap_minsize_transient = GDK_mem_maxsize / 16;
		if (GDK_mmap_minsize_persistent > GDK_mmap_minsize_transient)
			GDK_mmap_minsize_persistent = GDK_mmap_minsize_transient;
	}

	n = (opt *) malloc(setlen * sizeof(opt));
	if (n == NULL)
		return GDK_FAIL;

	for (i = 0; i < setlen; i++) {
		bool done = false;

		for (int j = 0; j < nlen; j++) {
			if (strcmp(n[j].name, set[i].name) == 0) {
				if (n[j].kind < set[i].kind) {
					n[j] = set[i];
				}
				done = true;
				break;
			}
		}
		if (!done) {
			n[nlen] = set[i];
			nlen++;
		}
	}
	/* check some options before creating our first BAT */
	for (i = 0; i < nlen; i++) {
		if (strcmp("gdk_mem_maxsize", n[i].name) == 0) {
			GDK_mem_maxsize = (size_t) strtoll(n[i].value, NULL, 10);
			GDK_mem_maxsize = MAX(1 << 26, GDK_mem_maxsize);
		} else if (strcmp("gdk_vm_maxsize", n[i].name) == 0) {
			GDK_vm_maxsize = (size_t) strtoll(n[i].value, NULL, 10);
			GDK_vm_maxsize = MAX(1 << 30, GDK_vm_maxsize);
			if (GDK_vm_maxsize < GDK_mmap_minsize_persistent / 4)
				GDK_mmap_minsize_persistent = GDK_vm_maxsize / 4;
			if (GDK_vm_maxsize < GDK_mmap_minsize_transient / 4)
				GDK_mmap_minsize_transient = GDK_vm_maxsize / 4;
		} else if (strcmp("gdk_mmap_minsize_persistent", n[i].name) == 0) {
			GDK_mmap_minsize_persistent = (size_t) strtoll(n[i].value, NULL, 10);
		} else if (strcmp("gdk_mmap_minsize_transient", n[i].name) == 0) {
			GDK_mmap_minsize_transient = (size_t) strtoll(n[i].value, NULL, 10);
		} else if (strcmp("gdk_mmap_pagesize", n[i].name) == 0) {
			GDK_mmap_pagesize = (size_t) strtoll(n[i].value, NULL, 10);
			if (GDK_mmap_pagesize < 1 << 12 ||
			    GDK_mmap_pagesize > 1 << 20 ||
			    /* x & (x - 1): turn off rightmost 1 bit;
			     * i.e. if result is zero, x is power of
			     * two */
			    (GDK_mmap_pagesize & (GDK_mmap_pagesize - 1)) != 0) {
				free(n);
				GDKerror("GDKinit: gdk_mmap_pagesize must be power of 2 between 2**12 and 2**20\n");
				return GDK_FAIL;
			}
		}
	}

	GDKkey = COLnew(0, TYPE_str, 100, TRANSIENT);
	GDKval = COLnew(0, TYPE_str, 100, TRANSIENT);
	if (GDKkey == NULL || GDKval == NULL) {
		free(n);
		GDKerror("GDKinit: Could not create environment BAT");
		return GDK_FAIL;
	}
	if (BBPrename(GDKkey->batCacheid, "environment_key") != 0 ||
	    BBPrename(GDKval->batCacheid, "environment_val") != 0) {
		free(n);
		GDKerror("GDKinit: BBPrename failed");
		return GDK_FAIL;
	}

	/* store options into environment BATs */
	for (i = 0; i < nlen; i++)
		if (GDKsetenv(n[i].name, n[i].value) != GDK_SUCCEED) {
			free(n);
			GDKerror("GDKinit: GDKsetenv failed");
			return GDK_FAIL;
		}
	free(n);

	GDKnr_threads = GDKgetenv_int("gdk_nr_threads", 0);
	if (GDKnr_threads == 0)
		GDKnr_threads = MT_check_nr_cores();

	if (!GDKinmemory()) {
		if ((p = GDKgetenv("gdk_dbpath")) != NULL &&
			(p = strrchr(p, DIR_SEP)) != NULL) {
			if (GDKsetenv("gdk_dbname", p + 1) != GDK_SUCCEED) {
				GDKerror("GDKinit: GDKsetenv failed");
				return GDK_FAIL;
			}
#if DIR_SEP != '/'		/* on Windows look for different separator */
		} else if ((p = GDKgetenv("gdk_dbpath")) != NULL &&
				   (p = strrchr(p, '/')) != NULL) {
			if (GDKsetenv("gdk_dbname", p + 1) != GDK_SUCCEED) {
				GDKerror("GDKinit: GDKsetenv failed");
				return GDK_FAIL;
			}
#endif
		}
	} else {
		if (GDKsetenv("gdk_dbname", ":inmemory") != GDK_SUCCEED) {
			GDKerror("GDKinit: GDKsetenv failed");
			return GDK_FAIL;
		}
	}
	if (GDKgetenv("gdk_vm_maxsize") == NULL) {
		snprintf(buf, sizeof(buf), "%zu", GDK_vm_maxsize);
		if (GDKsetenv("gdk_vm_maxsize", buf) != GDK_SUCCEED) {
			GDKerror("GDKinit: GDKsetenv failed");
			return GDK_FAIL;
		}
	}
	if (GDKgetenv("gdk_mem_maxsize") == NULL) {
		snprintf(buf, sizeof(buf), "%zu", GDK_mem_maxsize);
		if (GDKsetenv("gdk_mem_maxsize", buf) != GDK_SUCCEED) {
			GDKerror("GDKinit: GDKsetenv failed");
			return GDK_FAIL;
		}
	}
	if (GDKgetenv("gdk_mmap_minsize_persistent") == NULL) {
		snprintf(buf, sizeof(buf), "%zu", GDK_mmap_minsize_persistent);
		if (GDKsetenv("gdk_mmap_minsize_persistent", buf) != GDK_SUCCEED) {
			GDKerror("GDKinit: GDKsetenv failed");
			return GDK_FAIL;
		}
	}
	if (GDKgetenv("gdk_mmap_minsize_transient") == NULL) {
		snprintf(buf, sizeof(buf), "%zu", GDK_mmap_minsize_transient);
		if (GDKsetenv("gdk_mmap_minsize_transient", buf) != GDK_SUCCEED) {
			GDKerror("GDKinit: GDKsetenv failed");
			return GDK_FAIL;
		}
	}
	if (GDKgetenv("gdk_mmap_pagesize") == NULL) {
		snprintf(buf, sizeof(buf), "%zu", GDK_mmap_pagesize);
		if (GDKsetenv("gdk_mmap_pagesize", buf) != GDK_SUCCEED) {
			GDKerror("GDKinit: GDKsetenv failed");
			return GDK_FAIL;
		}
	}
	if (GDKgetenv("monet_pid") == NULL) {
		snprintf(buf, sizeof(buf), "%d", (int) getpid());
		if (GDKsetenv("monet_pid", buf) != GDK_SUCCEED) {
			GDKerror("GDKinit: GDKsetenv failed");
			return GDK_FAIL;
		}
	}
	if (GDKsetenv("revision", mercurial_revision()) != GDK_SUCCEED) {
		GDKerror("GDKinit: GDKsetenv failed");
		return GDK_FAIL;
	}

	return GDK_SUCCEED;
}

int GDKnr_threads = 0;
static ATOMIC_TYPE GDKnrofthreads = ATOMIC_VAR_INIT(0);
static ThreadRec GDKthreads[THREADS];

bool
GDKexiting(void)
{
	return (bool) (ATOMIC_GET(&GDKstopped) > 0);
}

void
GDKprepareExit(void)
{
	if (ATOMIC_ADD(&GDKstopped, 1) > 0)
		return;

	THRDDEBUG dump_threads();
	join_detached_threads();
}

void
GDKreset(int status)
{
	MT_Id pid = MT_getpid();

	assert(GDKexiting());

	if (GDKkey) {
		BBPunfix(GDKkey->batCacheid);
		GDKkey = NULL;
	}
	if (GDKval) {
		BBPunfix(GDKval->batCacheid);
		GDKval = NULL;
	}

	join_detached_threads();

	if (status == 0) {
		/* they had their chance, now kill them */
		bool killed = false;
		MT_lock_set(&GDKthreadLock);
		for (Thread t = GDKthreads; t < GDKthreads + THREADS; t++) {
			MT_Id victim;
			if ((victim = (MT_Id) ATOMIC_GET(&t->pid)) != 0) {
				if (victim != pid) {
					int e;

					killed = true;
					e = MT_kill_thread(victim);
					fprintf(stderr, "#GDKexit: killing thread %d\n", e);
					(void) ATOMIC_DEC(&GDKnrofthreads);
				}
				GDKfree(t->name);
				t->name = NULL;
				ATOMIC_SET(&t->pid, 0);
			}
		}
		assert(ATOMIC_GET(&GDKnrofthreads) <= 1);
		/* all threads ceased running, now we can clean up */
		if (!killed) {
			/* we can't clean up after killing threads */
			BBPexit();
		}
		GDKlog(GET_GDKLOCK(PERSISTENT), GDKLOGOFF);

		for (int farmid = 0; farmid < MAXFARMS; farmid++) {
			if (BBPfarms[farmid].dirname != NULL) {
				bool skip = false;
				for (int j = 0; j < farmid; j++) {
					if (BBPfarms[j].dirname != NULL &&
					    strcmp(BBPfarms[farmid].dirname, BBPfarms[j].dirname) == 0) {
						skip = true;
						break;
					}
				}
				if (!skip)
					GDKunlockHome(farmid);
			}
		}

#ifdef LOCK_STATS
		TEMDEBUG GDKlockstatistics(1);
#endif
		GDKdebug = 0;
		GDK_mmap_minsize_persistent = MMAP_MINSIZE_PERSISTENT;
		GDK_mmap_minsize_transient = MMAP_MINSIZE_TRANSIENT;
		GDK_mmap_pagesize = MMAP_PAGESIZE;
		GDK_mem_maxsize = (size_t) ((double) MT_npages() * (double) MT_pagesize() * 0.815);
		GDK_vm_maxsize = GDK_VM_MAXSIZE;
		GDKatomcnt = TYPE_str + 1;

		if (GDK_mem_maxsize / 16 < GDK_mmap_minsize_transient) {
			GDK_mmap_minsize_transient = GDK_mem_maxsize / 16;
			if (GDK_mmap_minsize_persistent > GDK_mmap_minsize_transient)
				GDK_mmap_minsize_persistent = GDK_mmap_minsize_transient;
		}

		GDKnr_threads = 0;
		ATOMIC_SET(&GDKnrofthreads, 0);
		close_stream((stream *) THRdata[0]);
		close_stream((stream *) THRdata[1]);
		for (int i = 0; i <= BBP_THREADMASK; i++) {
			GDKbbpLock[i].free = 0;
		}

		memset(THRdata, 0, sizeof(THRdata));
		gdk_bbp_reset();
		MT_lock_unset(&GDKthreadLock);
	}
	ATOMunknown_clean();
}

/* coverity[+kill] */
void
GDKexit(int status)
{
	if (!GDKinmemory() && GET_GDKLOCK(PERSISTENT) == NULL) {
#ifdef HAVE_EMBEDDED
		return;
#else
		/* no database lock, so no threads, so exit now */
		exit(status);
#endif
	}
	GDKprepareExit();
	GDKreset(status);
#ifndef HAVE_EMBEDDED
	exit(status);
#endif
}

/*
 * All semaphores used by the application should be mentioned here.
 * They are initialized during system initialization.
 */

batlock_t GDKbatLock[BBP_BATMASK + 1];
bbplock_t GDKbbpLock[BBP_THREADMASK + 1];
MT_Lock GDKnameLock = MT_LOCK_INITIALIZER("GDKnameLock");
MT_Lock GDKthreadLock = MT_LOCK_INITIALIZER("GDKthreadLock");
MT_Lock GDKtmLock = MT_LOCK_INITIALIZER("GDKtmLock");

/*
 * @+ Concurrency control
 * Concurrency control requires actions at several levels of the
 * system.  First, it should be ensured that each database is
 * controlled by a single server process (group). Subsequent attempts
 * should be stopped.  This is regulated through file locking against
 * ".gdk_lock".
 *
 * Before the locks and threads are initiated, we cannot use the
 * normal routines yet. So we have a local fatal here instead of
 * GDKfatal.
 */
static gdk_return
GDKlockHome(int farmid)
{
	int fd;
	struct stat st;
	char *gdklockpath;
	FILE *GDKlockFile;

	assert(BBPfarms[farmid].dirname != NULL);
	assert(BBPfarms[farmid].lock_file == NULL);

	if(!(gdklockpath = GDKfilepath(farmid, NULL, GDKLOCK, NULL))) {
		GDKerror("GDKlockHome: malloc failure\n");
		return GDK_FAIL;
	}

	/*
	 * Obtain the global database lock.
	 */
	if (stat(BBPfarms[farmid].dirname, &st) < 0 &&
	    GDKcreatedir(gdklockpath) != GDK_SUCCEED) {
		GDKerror("GDKlockHome: could not create %s\n",
			 BBPfarms[farmid].dirname);
		return GDK_FAIL;
	}
	if ((fd = MT_lockf(gdklockpath, F_TLOCK, 4, 1)) < 0) {
		GDKerror("GDKlockHome: Database lock '%s' denied\n",
			 gdklockpath);
		return GDK_FAIL;
	}

	/* now we have the lock on the database and are the only
	 * process allowed in this section */

	if ((GDKlockFile = fdopen(fd, "r+")) == NULL) {
		close(fd);
		GDKerror("GDKlockHome: Could not fdopen %s\n", gdklockpath);
		return GDK_FAIL;
	}

	/*
	 * Print the new process list in the global lock file.
	 */
	if (fseek(GDKlockFile, 0, SEEK_SET) == -1) {
		fclose(GDKlockFile);
		GDKerror("GDKlockHome: Error while setting the file pointer on %s\n", gdklockpath);
		return GDK_FAIL;
	}
	if (ftruncate(fileno(GDKlockFile), 0) < 0) {
		fclose(GDKlockFile);
		GDKerror("GDKlockHome: Could not truncate %s\n", gdklockpath);
		return GDK_FAIL;
	}
	if (fflush(GDKlockFile) == EOF) {
		fclose(GDKlockFile);
		GDKerror("GDKlockHome: Could not flush %s\n", gdklockpath);
		return GDK_FAIL;
	}
	GDKlog(GDKlockFile, GDKLOGON);
	GDKfree(gdklockpath);
	BBPfarms[farmid].lock_file = GDKlockFile;
	return GDK_SUCCEED;
}


static void
GDKunlockHome(int farmid)
{
	if (BBPfarms[farmid].lock_file) {
		char *gdklockpath = GDKfilepath(farmid, NULL, GDKLOCK, NULL);
		MT_lockf(gdklockpath, F_ULOCK, 4, 1);
		fclose(BBPfarms[farmid].lock_file);
		BBPfarms[farmid].lock_file = NULL;
		GDKfree(gdklockpath);
	}
}

/*
 * @+ Error handling
 * Errors come in three flavors: warnings, non-fatal and fatal errors.
 * A fatal error leaves a core dump behind after trying to safe the
 * content of the relation.  A non-fatal error returns a message to
 * the user and aborts the current transaction.  Fatal errors are also
 * recorded on the system log for post-mortem analysis.
 * In non-silent mode the errors are immediately sent to output, which
 * makes it hard for upper layers to detect if an error was produced
 * in the process. To facilitate such testing, a global error count is
 * maintained on a thread basis, which can be read out by the function
 * GDKerrorCount(); Furthermore, threads may have set their private
 * error buffer.
 */

/* do the real work for GDKaddbuf below. */
static void
doGDKaddbuf(const char *prefix, const char *message, size_t messagelen, const char *suffix)
{
	char *buf;

	buf = GDKerrbuf;
	if (buf) {
		char *dst = buf + strlen(buf);
		size_t maxlen = GDKMAXERRLEN - (dst - buf) - 1;

		if (*prefix && dst < buf + GDKMAXERRLEN) {
			size_t preflen;

			strncpy(dst, prefix, maxlen);
			dst[maxlen] = '\0';
			preflen = strlen(dst);
			maxlen -= preflen;
			dst += preflen;
		}
		if (maxlen > messagelen)
			maxlen = messagelen;
		strncpy(dst, message, maxlen);
		dst += maxlen;
		if (*suffix && dst < buf + GDKMAXERRLEN) {
			size_t sufflen;

			maxlen = buf + GDKMAXERRLEN - dst - 1;
			strncpy(dst, suffix, maxlen);
			dst[maxlen] = '\0';
			sufflen = strlen(dst);
			maxlen -= sufflen;
			dst += sufflen;
		}
		*dst = '\0';
	} else {
		fprintf(stderr, "%s%.*s%s", prefix, (int) messagelen, message, suffix);
	}
	fprintf(stderr, "#%s:%s%.*s%s",
		MT_thread_getname(),
		prefix[0] == '#' ? prefix + 1 : prefix,
		(int) messagelen, message, suffix);
}

/* print an error or warning message, making sure the message ends in
 * a newline, and also that every line in the message (if there are
 * multiple), starts with an exclamation point.
 * One of the problems complicating this whole issue is that each line
 * should be printed using a single call to mnstr_printf, and moreover,
 * the format string should start with a "!".
 * Another problem is that we're religious about bounds checking. It
 * would probably also not be quite as bad if we could write in the
 * message buffer.
 */
static void
GDKaddbuf(const char *message)
{
	const char *p, *q;
	char prefix[16];

	if (message == NULL || *message == '\0')	/* empty message, nothing to do */
		return;
	/* filter out duplicate messages */
	if (GDKerrbuf && strstr(GDKerrbuf , message))
		return;
	p = message;
	strcpy(prefix, "!");	/* default prefix */
	while (p && *p) {
		if (*p == '!') {
			size_t preflen;

			/* remember last ! prefix (e.g. "!ERROR: ")
			 * for any subsequent lines that start without
			 * ! */
			message = p;
			/* A prefix consists of a ! immediately
			 * followed by some text, followed by a : and
			 * a space.  Anything else results in no
			 * prefix being remembered */
			while (*++p && *p != ':' && *p != '\n' && *p != ' ')
				;
			if (*p == ':' && *++p == ' ') {
				/* found prefix, now remember it */
				preflen = (size_t) (p - message) + 1;
				if (preflen > sizeof(prefix) - 1)
					preflen = sizeof(prefix) - 1;
				strncpy(prefix, message, preflen);
				prefix[preflen] = 0;
			} else {
				/* there is a ! but no proper prefix */
				strcpy(prefix, "!");
				preflen = 1;
			}
			p = message + preflen;
		}

		/* find end of line */
		q = strchr(p, '\n');
		if (q) {
			/* print line including newline */
			q++;
			doGDKaddbuf(prefix, p, (size_t) (q - p), "");
		} else {
			/* no newline at end of buffer: print all the
			 * rest and add a newline */
			doGDKaddbuf(prefix, p, strlen(p), "\n");
			/* we're done since there were no more newlines */
			break;
		}
		p = q;
	}
}

#define GDKERRLEN	(1024+512)

void
GDKerror(const char *format, ...)
{
	char message[GDKERRLEN];
	size_t len = strlen(GDKERROR);
	va_list ap;

	if (!strncmp(format, GDKERROR, len)) {
		len = 0;
	} else {
		strcpy(message, GDKERROR);
	}
	va_start(ap, format);
	if (vsnprintf(message + len, sizeof(message) - (len + 2), format, ap) < 0){
		fprintf(stderr,GDKERROR "an error occurred within GDKerror.\n");
		strcpy(message, GDKERROR "an error occurred within GDKerror.\n");
	}
	va_end(ap);

	GDKaddbuf(message);
}

void
GDKsyserror(const char *format, ...)
{
	int err = errno;
	char message[GDKERRLEN];
	size_t len = strlen(GDKERROR);
	va_list ap;

	if (strncmp(format, GDKERROR, len) == 0) {
		len = 0;
	} else {
		strncpy(message, GDKERROR, sizeof(message));
	}
	va_start(ap, format);
	vsnprintf(message + len, sizeof(message) - (len + 2), format, ap);
	va_end(ap);
	if (err > 0 && err < 1024) {
		size_t len1;
		size_t len2;
		size_t len3;
		char *osmsg;
		osmsg = strerror(err);
		len1 = strlen(message);
		len2 = len1 + strlen(GDKMESSAGE);
		len3 = len2 + strlen(osmsg);

		if (len3 + 2 < sizeof(message)) {
			strcpy(message + len1, GDKMESSAGE);
			strcpy(message + len2, osmsg);
			if (len3 > 0 && message[len3 - 1] != '\n') {
				message[len3] = '\n';
				message[len3 + 1] = 0;
			}
		}
	}
	GDKaddbuf(message);

	errno = 0;
}

#ifdef NATIVE_WIN32
void
GDKwinerror(const char *format, ...)
{
	int err = GetLastError();
	char message[GDKERRLEN];
	size_t len = strlen(GDKERROR);
	va_list ap;

	if (strncmp(format, GDKERROR, len) == 0) {
		len = 0;
	} else {
		strncpy(message, GDKERROR, sizeof(message));
	}
	va_start(ap, format);
	vsnprintf(message + len, sizeof(message) - (len + 2), format, ap);
	va_end(ap);

	size_t len1;
	size_t len2;
	size_t len3;
	char *osmsg;
	char osmsgbuf[256];
	osmsg = osmsgbuf;
	FormatMessage(FORMAT_MESSAGE_FROM_SYSTEM, NULL, err,
		      MAKELANGID(LANG_NEUTRAL, SUBLANG_DEFAULT),
		      (LPTSTR) osmsgbuf, sizeof(osmsgbuf), NULL);
	len1 = strlen(message);
	len2 = len1 + strlen(GDKMESSAGE);
	len3 = len2 + strlen(osmsg);

	if (len3 + 2 < sizeof(message)) {
		strcpy(message + len1, GDKMESSAGE);
		strcpy(message + len2, osmsg);
		if (len3 > 0 && message[len3 - 1] != '\n') {
			message[len3] = '\n';
			message[len3 + 1] = 0;
		}
	}
	GDKaddbuf(message);

	SetLastError(0);
}
#endif

void
GDKclrerr(void)
{
	char *buf;

	buf = GDKerrbuf;
	if (buf)
		*buf = 0;
}

jmp_buf GDKfataljump;
str GDKfatalmsg;
bit GDKfataljumpenable = 0;

/* coverity[+kill] */
void
GDKfatal(const char *format, ...)
{
	char message[GDKERRLEN];
	size_t len = strlen(GDKFATAL);
	va_list ap;

	GDKdebug |= IOMASK;
#ifndef NATIVE_WIN32
	BATSIGinit();
#endif
	if (!strncmp(format, GDKFATAL, len)) {
		len = 0;
	} else {
		strcpy(message, GDKFATAL);
	}
	va_start(ap, format);
	vsnprintf(message + len, sizeof(message) - (len + 2), format, ap);
	va_end(ap);

#ifndef STATIC_CODE_ANALYSIS
	if (GDKfataljumpenable) {
		// in embedded mode, we really don't want to kill our host
		GDKfatalmsg = GDKstrdup(message);
		longjmp(GDKfataljump, 42);
	} else
#endif
	{
		fputs(message, stderr);
		fputs("\n", stderr);
		fflush(stderr);

		/*
		 * Real errors should be saved in the log file for post-crash
		 * inspection.
		 */
		if (GDKexiting()) {
			fflush(stdout);
			exit(1);
		} else {
			GDKlog(GET_GDKLOCK(PERSISTENT), "%s", message);
#ifdef COREDUMP
			abort();
#else
			GDKexit(1);
#endif
		}
	}
}


lng
GDKusec(void)
{
	/* Return the time in microseconds since an epoch.  The epoch
	 * is currently midnight at the start of January 1, 1970, UTC. */
#if defined(NATIVE_WIN32)
	FILETIME ft;
	ULARGE_INTEGER f;
	GetSystemTimeAsFileTime(&ft); /* time since Jan 1, 1601 */
	f.LowPart = ft.dwLowDateTime;
	f.HighPart = ft.dwHighDateTime;
	/* there are 369 years, of which 89 are leap years from
	 * January 1, 1601 to January 1, 1970 which makes 134774 days;
	 * multiply that with the number of seconds in a day and the
	 * number of 100ns units in a second; subtract that from the
	 * value for the current time since January 1, 1601 to get the
	 * time since the Unix epoch */
	f.QuadPart -= LL_CONSTANT(134774) * 24 * 60 * 60 * 10000000;
	/* and convert to microseconds */
	return (lng) (f.QuadPart / 10);
#elif defined(HAVE_CLOCK_GETTIME)
	struct timespec ts;
	clock_gettime(CLOCK_REALTIME, &ts);
	return (lng) (ts.tv_sec * LL_CONSTANT(1000000) + ts.tv_nsec / 1000);
#elif defined(HAVE_GETTIMEOFDAY)
	struct timeval tv;
	gettimeofday(&tv, NULL);
	return (lng) (tv.tv_sec * LL_CONSTANT(1000000) + tv.tv_usec);
#elif defined(HAVE_FTIME)
	struct timeb tb;
	ftime(&tb);
	return (lng) (tb.time * LL_CONSTANT(1000000) + tb.millitm * LL_CONSTANT(1000));
#else
	/* last resort */
	return (lng) (time(NULL) * LL_CONSTANT(1000000));
#endif
}


int
GDKms(void)
{
	/* wraps around after a bit over 24 days */
	return (int) ((GDKusec() - programepoch) / 1000);
}


/*
 * @+ Logical Thread management
 *
 * All semaphores used by the application should be mentioned here.
 * They are initialized during system initialization.
 *
 * The first action upon thread creation is to add it to the pool of
 * known threads. This should be done by the thread itself.
 * Subsequently, the thread descriptor can be obtained using THRget.
 * Note that the users should have gained exclusive access already.  A
 * new entry is initialized automatically when not found.  Its file
 * descriptors are the same as for the server and should be
 * subsequently reset.
 */
void *THRdata[THREADDATA] = { 0 };

Thread
THRget(int tid)
{
	assert(0 < tid && tid <= THREADS);
	return &GDKthreads[tid - 1];
}

#if defined(_MSC_VER) && _MSC_VER >= 1900
#pragma warning(disable : 4172)
#endif
static inline uintptr_t
THRsp(void)
{
	int l = 0;
	uintptr_t sp = (uintptr_t) (&l);

	return sp;
}

static inline Thread
GDK_find_self(void)
{
	return (Thread) MT_thread_getdata();
}

static Thread
THRnew(const char *name, MT_Id pid)
{
	char *nme = GDKstrdup(name);

	if (nme == NULL) {
		IODEBUG fprintf(stderr, "#THRnew: malloc failure\n");
		GDKerror("THRnew: malloc failure\n");
		return NULL;
	}
	for (Thread s = GDKthreads; s < GDKthreads + THREADS; s++) {
		ATOMIC_BASE_TYPE npid = 0;
		if (ATOMIC_CAS(&s->pid, &npid, pid)) {
			/* successfully allocated, fill in rest */
			s->data[0] = THRdata[0];
			s->data[1] = THRdata[1];
			s->sp = THRsp();
			s->name = nme;
			PARDEBUG fprintf(stderr, "#%x %zu sp = %zu\n",
					 (unsigned) s->tid,
					 (size_t) ATOMIC_GET(&s->pid),
					 (size_t) s->sp);
			PARDEBUG fprintf(stderr, "#nrofthreads %d\n",
					 (int) ATOMIC_GET(&GDKnrofthreads) + 1);
			return s;
		}
	}
	GDKfree(nme);
	IODEBUG fprintf(stderr, "#THRnew: too many threads\n");
	GDKerror("THRnew: too many threads\n");
	return NULL;
}

struct THRstart {
	void (*func) (void *);
	void *arg;
	MT_Sema sem;
	Thread thr;
};

static void
THRstarter(void *a)
{
	struct THRstart *t = a;
	void (*func) (void *) = t->func;
	void *arg = t->arg;

	MT_sema_down(&t->sem);
	t->thr->sp = THRsp();
	MT_thread_setdata(t->thr);
	(*func)(arg);
	THRdel(t->thr);
	MT_sema_destroy(&t->sem);
	GDKfree(a);
}

MT_Id
THRcreate(void (*f) (void *), void *arg, enum MT_thr_detach d, const char *name)
{
	MT_Id pid;
	Thread s;
	struct THRstart *t;
	static ATOMIC_TYPE ctr = ATOMIC_VAR_INIT(0);
	char semname[16];
	int len;

	if ((t = GDKmalloc(sizeof(*t))) == NULL)
		return 0;
	if ((s = THRnew(name, ~(MT_Id)0)) == NULL) {
		GDKfree(t);
		return 0;
	}
	*t = (struct THRstart) {
		.func = f,
		.arg = arg,
		.thr = s,
	};
	len = snprintf(semname, sizeof(semname), "THRcreate%" PRIu64, (uint64_t) ATOMIC_INC(&ctr));
	if (len == -1 || len > (int) sizeof(semname)) {
		IODEBUG fprintf(stderr, "#THRcreate: semaphore name is too large\n");
		GDKerror("THRcreate: semaphore name is too large\n");
		GDKfree(t);
		GDKfree(s->name);
		s->name = NULL;
		ATOMIC_SET(&s->pid, 0); /* deallocate */
		return 0;
	}
	MT_sema_init(&t->sem, 0, semname);
	if (MT_create_thread(&pid, THRstarter, t, d, name) != 0) {
		GDKerror("THRcreate: could not start thread\n");
		MT_sema_destroy(&t->sem);
		GDKfree(t);
		GDKfree(s->name);
		s->name = NULL;
		ATOMIC_SET(&s->pid, 0); /* deallocate */
		return 0;
	}
	/* must not fail after this: the thread has been started */
	(void) ATOMIC_INC(&GDKnrofthreads);
	ATOMIC_SET(&s->pid, pid);
	/* send new thread on its way */
	MT_sema_up(&t->sem);
	return pid;
}

void
THRdel(Thread t)
{
	assert(GDKthreads <= t && t < GDKthreads + THREADS);
	MT_thread_setdata(NULL);
	PARDEBUG fprintf(stderr, "#pid = %zu, disconnected, %d left\n",
			 (size_t) ATOMIC_GET(&t->pid),
			 (int) ATOMIC_GET(&GDKnrofthreads));

	GDKfree(t->name);
	t->name = NULL;
	for (int i = 0; i < THREADDATA; i++)
		t->data[i] = NULL;
	t->sp = 0;
	ATOMIC_SET(&t->pid, 0);	/* deallocate */
	(void) ATOMIC_DEC(&GDKnrofthreads);
}

int
THRhighwater(void)
{
	uintptr_t c;
	Thread s;
	size_t diff;
	int rc = 0;

	s = GDK_find_self();
	if (s != NULL) {
		c = THRsp();
		diff = c < s->sp ? s->sp - c : c - s->sp;
		if (diff > THREAD_STACK_SIZE - 80 * 1024)
			rc = 1;
	}
	return rc;
}

/*
 * I/O is organized per thread, because users may gain access through
 * the network.  The code below should be improved to gain speed.
 */

static int
THRinit(void)
{
	int i = 0;
	Thread s;
	static bool first = true;

	if ((THRdata[0] = (void *) file_wastream(stdout, "stdout")) == NULL)
		return -1;
	if ((THRdata[1] = (void *) file_rastream(stdin, "stdin")) == NULL) {
		mnstr_destroy(THRdata[0]);
		THRdata[0] = NULL;
		return -1;
	}
	if (first) {
		for (i = 0; i < THREADS; i++) {
			GDKthreads[i].tid = i + 1;
			ATOMIC_INIT(&GDKthreads[i].pid, 0);
		}
		first = false;
	}
	if ((s = THRnew("main thread", MT_getpid())) == NULL) {
		mnstr_destroy(THRdata[0]);
		THRdata[0] = NULL;
		mnstr_destroy(THRdata[1]);
		THRdata[1] = NULL;
		return -1;
	}
	(void) ATOMIC_INC(&GDKnrofthreads);
	MT_thread_setdata(s);
	return 0;
}

void
THRsetdata(int n, ptr val)
{
	Thread s;

	s = GDK_find_self();
	if (s) {
		assert(val == NULL || s->data[n] == NULL);
		s->data[n] = val;
	}
}

void *
THRgetdata(int n)
{
	Thread s;
	void *d;

	s = GDK_find_self();
	d = s ? s->data[n] : THRdata[n];
	return d;
}

int
THRgettid(void)
{
	Thread s;
	int t;

	s = GDK_find_self();
	t = s ? s->tid : 1;
	return t;
}

static const char *_gdk_version_string = VERSION;
/**
 * Returns the GDK version as internally allocated string.  Hence the
 * string does not have to (and should not) be freed.  Do not inline
 * this function or the wrong VERSION will be used.
 */
const char *
GDKversion(void)
{
	return (_gdk_version_string);
}

size_t
GDKmem_cursize(void)
{
	/* RAM/swapmem that Monet is really using now */
	return (size_t) ATOMIC_GET(&GDK_mallocedbytes_estimate);
}

size_t
GDKvm_cursize(void)
{
	/* current Monet VM address space usage */
	return (size_t) ATOMIC_GET(&GDK_vm_cursize) + GDKmem_cursize();
}

#define heapinc(_memdelta)						\
	(void) ATOMIC_ADD(&GDK_mallocedbytes_estimate, _memdelta)
#define heapdec(_memdelta)						\
	(void) ATOMIC_SUB(&GDK_mallocedbytes_estimate, _memdelta)

#define meminc(vmdelta)							\
	(void) ATOMIC_ADD(&GDK_vm_cursize, (ssize_t) SEG_SIZE((vmdelta), MT_VMUNITLOG))
#define memdec(vmdelta)							\
	(void) ATOMIC_SUB(&GDK_vm_cursize, (ssize_t) SEG_SIZE((vmdelta), MT_VMUNITLOG))

#ifndef STATIC_CODE_ANALYSIS

static void
GDKmemfail(const char *s, size_t len)
{
	/* bumped your nose against the wall; try to prevent
	 * repetition by adjusting maxsizes
	   if (memtarget < 0.3 * GDKmem_cursize()) {
		   size_t newmax = (size_t) (0.7 * (double) GDKmem_cursize());

		   if (newmax < GDK_mem_maxsize)
		   GDK_mem_maxsize = newmax;
	   }
	   if (vmtarget < 0.3 * GDKvm_cursize()) {
		   size_t newmax = (size_t) (0.7 * (double) GDKvm_cursize());

		   if (newmax < GDK_vm_maxsize)
			   GDK_vm_maxsize = newmax;
	   }
	 */

	fprintf(stderr, "#%s(%zu) fails, try to free up space [memory in use=%zu,virtual memory in use=%zu]\n", s, len, GDKmem_cursize(), GDKvm_cursize());
}

/* Memory allocation
 *
 * The functions GDKmalloc, GDKzalloc, GDKrealloc, GDKstrdup, and
 * GDKfree are used throughout to allocate and free memory.  These
 * functions are almost directly mapped onto the system
 * malloc/realloc/free functions, but they give us some extra
 * debugging hooks.
 *
 * When allocating memory, we allocate a bit more than was asked for.
 * The extra space is added onto the front of the memory area that is
 * returned, and in debug builds also some at the end.  The area in
 * front is used to store the actual size of the allocated area.  The
 * most important use is to be able to keep statistics on how much
 * memory is being used.  In debug builds, the size is also used to
 * make sure that we don't write outside of the allocated arena.  This
 * is also where the extra space at the end comes in.
 */

/* we allocate extra space and return a pointer offset by this amount */
#define MALLOC_EXTRA_SPACE	(2 * SIZEOF_VOID_P)

#ifdef NDEBUG
#define DEBUG_SPACE	0
#else
#define DEBUG_SPACE	16
#endif

static void *
GDKmalloc_internal(size_t size)
{
	void *s;
	size_t nsize;

	assert(size != 0);
#ifndef NDEBUG
	/* fail malloc for testing purposes depending on set limit */
	if (GDK_malloc_success_count > 0) {
		MT_lock_set(&mallocsuccesslock);
		if (GDK_malloc_success_count > 0)
			GDK_malloc_success_count--;
		MT_lock_unset(&mallocsuccesslock);
	}
	if (GDK_malloc_success_count == 0) {
		return NULL;
	}
#endif
	if (GDKvm_cursize() + size >= GDK_vm_maxsize) {
		GDKerror("allocating too much memory\n");
		return NULL;
	}

	/* pad to multiple of eight bytes and add some extra space to
	 * write real size in front; when debugging, also allocate
	 * extra space for check bytes */
	nsize = (size + 7) & ~7;
	if ((s = malloc(nsize + MALLOC_EXTRA_SPACE + DEBUG_SPACE)) == NULL) {
		GDKmemfail("GDKmalloc", size);
		GDKerror("GDKmalloc_internal: failed for %zu bytes", size);
		return NULL;
	}
	s = (void *) ((char *) s + MALLOC_EXTRA_SPACE);

	heapinc(nsize + MALLOC_EXTRA_SPACE + DEBUG_SPACE);

	/* just before the pointer that we return, write how much we
	 * asked of malloc */
	((size_t *) s)[-1] = nsize + MALLOC_EXTRA_SPACE + DEBUG_SPACE;
#ifndef NDEBUG
	/* just before that, write how much was asked of us */
	((size_t *) s)[-2] = size;
	/* write pattern to help find out-of-bounds writes */
	memset((char *) s + size, '\xBD', nsize + DEBUG_SPACE - size);
#endif
	return s;
}

#undef GDKmalloc
void *
GDKmalloc(size_t size)
{
	void *s;

	if ((s = GDKmalloc_internal(size)) == NULL)
		return NULL;
#ifndef NDEBUG
	/* write a pattern to help make sure all data is properly
	 * initialized by the caller */
	DEADBEEFCHK memset(s, '\xBD', size);
#endif
	return s;
}

#undef GDKzalloc
void *
GDKzalloc(size_t size)
{
	void *s;

	if ((s = GDKmalloc_internal(size)) == NULL)
		return NULL;
	memset(s, 0, size);
	return s;
}

#undef GDKstrdup
char *
GDKstrdup(const char *s)
{
	size_t size;
	char *p;

	if (s == NULL)
		return NULL;
	size = strlen(s) + 1;

	if ((p = GDKmalloc_internal(size)) == NULL)
		return NULL;
	memcpy(p, s, size);	/* including terminating NULL byte */
	return p;
}

#undef GDKstrndup
char *
GDKstrndup(const char *s, size_t size)
{
	char *p;

	if (s == NULL)
		return NULL;
	if ((p = GDKmalloc_internal(size + 1)) == NULL)
		return NULL;
	if (size > 0)
		memcpy(p, s, size);
	p[size] = '\0';		/* make sure it's NULL terminated */
	return p;
}

#undef GDKfree
void
GDKfree(void *s)
{
	size_t asize;

	if (s == NULL)
		return;

	asize = ((size_t *) s)[-1]; /* how much allocated last */

#ifndef NDEBUG
	assert((asize & 2) == 0);   /* check against duplicate free */
	/* check for out-of-bounds writes */
	{
		size_t i = ((size_t *) s)[-2]; /* how much asked for last */
		for (; i < asize - MALLOC_EXTRA_SPACE; i++)
			assert(((char *) s)[i] == '\xBD');
	}
	((size_t *) s)[-1] |= 2; /* indicate area is freed */
#endif

#ifndef NDEBUG
	/* overwrite memory that is to be freed with a pattern that
	 * will help us recognize access to already freed memory in
	 * the debugger */
	DEADBEEFCHK memset(s, '\xDB', asize - MALLOC_EXTRA_SPACE);
#endif

	free((char *) s - MALLOC_EXTRA_SPACE);
	heapdec((ssize_t) asize);
}

#undef GDKrealloc
void *
GDKrealloc(void *s, size_t size)
{
	size_t nsize, asize;
#ifndef NDEBUG
	size_t osize;
	size_t *os;
#endif

	assert(size != 0);

	if (s == NULL)
		return GDKmalloc(size);

	nsize = (size + 7) & ~7;
	asize = ((size_t *) s)[-1]; /* how much allocated last */

	if (nsize > asize &&
	    GDKvm_cursize() + nsize - asize >= GDK_vm_maxsize) {
		GDKerror("allocating too much memory\n");
		return NULL;
	}
#ifndef NDEBUG
	assert((asize & 2) == 0);   /* check against duplicate free */
	/* check for out-of-bounds writes */
	osize = ((size_t *) s)[-2]; /* how much asked for last */
	{
		size_t i;
		for (i = osize; i < asize - MALLOC_EXTRA_SPACE; i++)
			assert(((char *) s)[i] == '\xBD');
	}
	/* if shrinking, write debug pattern into to-be-freed memory */
	DEADBEEFCHK if (size < osize)
		memset((char *) s + size, '\xDB', osize - size);
	os = s;
	os[-1] |= 2;		/* indicate area is freed */
#endif
	s = realloc((char *) s - MALLOC_EXTRA_SPACE,
		    nsize + MALLOC_EXTRA_SPACE + DEBUG_SPACE);
	if (s == NULL) {
#ifndef NDEBUG
		os[-1] &= ~2;	/* not freed after all */
#endif
		GDKmemfail("GDKrealloc", size);
		GDKerror("GDKrealloc: failed for %zu bytes", size);
		return NULL;
	}
	s = (void *) ((char *) s + MALLOC_EXTRA_SPACE);
	/* just before the pointer that we return, write how much we
	 * asked of malloc */
	((size_t *) s)[-1] = nsize + MALLOC_EXTRA_SPACE + DEBUG_SPACE;
#ifndef NDEBUG
	/* just before that, write how much was asked of us */
	((size_t *) s)[-2] = size;
	/* if growing, initialize new memory with debug pattern */
	DEADBEEFCHK if (size > osize)
 		memset((char *) s + osize, '\xBD', size - osize);
	/* write pattern to help find out-of-bounds writes */
	memset((char *) s + size, '\xBD', nsize + DEBUG_SPACE - size);
#endif

	heapinc(nsize + MALLOC_EXTRA_SPACE + DEBUG_SPACE);
	heapdec((ssize_t) asize);

	return s;
}

#else

#define GDKmemfail(s, len)	/* nothing */

void *
GDKmalloc(size_t size)
{
	void *p = malloc(size);
	if (p == NULL)
		GDKerror("GDKmalloc: failed for %zu bytes", size);
	return p;
}

void
GDKfree(void *ptr)
{
	if (ptr)
		free(ptr);
}

void *
GDKzalloc(size_t size)
{
	void *ptr = calloc(size, 1);
	if (ptr == NULL)
		GDKerror("GDKzalloc: failed for %zu bytes", size);
	return ptr;
}

void *
GDKrealloc(void *ptr, size_t size)
{
	void *p = realloc(ptr, size);
	if (p == NULL)
		GDKerror("GDKrealloc: failed for %zu bytes", size);
	return p;
}

char *
GDKstrdup(const char *s)
{
	char *p = strdup(s);
	if (p == NULL)
		GDKerror("GDKstrdup failed for %s\n", s);
	return p;
}

char *
GDKstrndup(const char *s, size_t size)
{
	char *p = malloc(size + 1);
	if (p == NULL) {
		GDKerror("GDKstrdup failed for %s\n", s);
		return NULL;
	}
	memcpy(p, s, size);
	p[size] = 0;
	return p;
}

#endif	/* STATIC_CODE_ANALYSIS */

void
GDKsetmallocsuccesscount(lng count)
{
	(void) count;
#ifndef NDEBUG
	GDK_malloc_success_count = count;
#endif
}

/*
 * @- virtual memory
 * allocations affect only the logical VM resources.
 */
#undef GDKmmap
void *
GDKmmap(const char *path, int mode, size_t len)
{
	void *ret;

	if (GDKvm_cursize() + len >= GDK_vm_maxsize) {
		GDKerror("allocating too much virtual address space\n");
		return NULL;
	}
	ret = MT_mmap(path, mode, len);
	if (ret == NULL) {
		GDKmemfail("GDKmmap", len);
	}
	if (ret != NULL) {
		meminc(len);
	}
	return ret;
}

#undef GDKmunmap
gdk_return
GDKmunmap(void *addr, size_t size)
{
	int ret;

	ret = MT_munmap(addr, size);
	if (ret == 0)
		memdec(size);
	return ret == 0 ? GDK_SUCCEED : GDK_FAIL;
}

#undef GDKmremap
void *
GDKmremap(const char *path, int mode, void *old_address, size_t old_size, size_t *new_size)
{
	void *ret;

	if (*new_size > old_size &&
	    GDKvm_cursize() + *new_size - old_size >= GDK_vm_maxsize) {
		GDKerror("allocating too much virtual address space\n");
		return NULL;
	}
	ret = MT_mremap(path, mode, old_address, old_size, new_size);
	if (ret == NULL) {
		GDKmemfail("GDKmremap", *new_size);
	}
	if (ret != NULL) {
		memdec(old_size);
		meminc(*new_size);
	}
	return ret;
}<|MERGE_RESOLUTION|>--- conflicted
+++ resolved
@@ -432,37 +432,19 @@
 			bool success = false; /* true if we can open any file */
 			FILE *f;
 			uint64_t mem;
+			size_t l;
 
 			p = strchr(buf, '\n');
 			if (p == NULL)
 				break;
-<<<<<<< HEAD
-			*p++ = 0;
-			if (strstr(q, "memory") != NULL) {
-				char pth[1024];
-				FILE *f;
-				size_t l;
-				q = strchr(p, '\n');
-				if (q == NULL)
-					break;
-				*q = 0;
-				l = strconcat_len(pth, sizeof(pth),
-						  "/sys/fs/cgroup/memory",
-						  p, NULL);
-				/* sometimes the path in
-				 * /proc/self/cgroup ends in "/" (or
-				 * actually, is "/"); in all other
-				 * cases add one */
-				if (pth[l - 1] != '/')
-					pth[l++] = '/';
-=======
 			*p = 0;
 			if (strncmp(buf, "0::", 3) == 0) {
 				/* cgroup v2 entry */
-				q = stpconcat(pth, "/sys/fs/cgroup",
-					      buf + 3, "/", NULL);
+				l = strconcat_len(pth, sizeof(pth),
+						  "/sys/fs/cgroup",
+						  buf + 3, "/", NULL);
 				/* hard limit */
-				strcpy(q, "memory.max");
+				strcpy(pth + l, "memory.max");
 				f = fopen(pth, "r");
 				if (f != NULL) {
 					if (fscanf(f, "%" SCNu64, &mem) == 1 && mem < (uint64_t) _MT_pagesize * _MT_npages) {
@@ -473,7 +455,7 @@
 					fclose(f);
 				}
 				/* soft limit */
-				strcpy(q, "memory.high");
+				strcpy(pth + l, "memory.high");
 				f = fopen(pth, "r");
 				if (f != NULL) {
 					if (fscanf(f, "%" SCNu64, &mem) == 1 && mem < (uint64_t) _MT_pagesize * _MT_npages) {
@@ -485,7 +467,7 @@
 				}
 				/* limit of memory+swap usage
 				 * we use this as maximum virtual memory size */
-				strcpy(q, "memory.swap.max");
+				strcpy(pth + l, "memory.swap.max");
 				f = fopen(pth, "r");
 				if (f != NULL) {
 					if (fscanf(f, "%" SCNu64, &mem) == 1
@@ -507,9 +489,9 @@
 				*p++ = 0;
 				if (strstr(q, "memory") == NULL)
 					continue;
-				q = stpconcat(pth, "/sys/fs/cgroup/", q,
-					      p, "/", NULL);
->>>>>>> 25806193
+				l = strconcat_len(pth, sizeof(pth),
+						  "/sys/fs/cgroup/", q,
+						  p, "/", NULL);
 				/* limit of memory usage */
 				strcpy(pth + l, "memory.limit_in_bytes");
 				f = fopen(pth, "r");
