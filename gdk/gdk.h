/*
 * This Source Code Form is subject to the terms of the Mozilla Public
 * License, v. 2.0.  If a copy of the MPL was not distributed with this
 * file, You can obtain one at http://mozilla.org/MPL/2.0/.
 *
 * Copyright 1997 - July 2008 CWI, August 2008 - 2019 MonetDB B.V.
 */

/*
 * @t The Goblin Database Kernel
 * @v Version 3.05
 * @a Martin L. Kersten, Peter Boncz, Niels Nes, Sjoerd Mullender
 *
 * @+ The Inner Core
 * The innermost library of the MonetDB database system is formed by
 * the library called GDK, an abbreviation of Goblin Database Kernel.
 * Its development was originally rooted in the design of a pure
 * active-object-oriented programming language, before development
 * was shifted towards a re-usable database kernel engine.
 *
 * GDK is a C library that provides ACID properties on a DSM model
 * @tex
 * [@cite{Copeland85}]
 * @end tex
 * , using main-memory
 * database algorithms
 * @tex
 * [@cite{Garcia-Molina92}]
 * @end tex
 *  built on virtual-memory
 * OS primitives and multi-threaded parallelism.
 * Its implementation has undergone various changes over its decade
 * of development, many of which were driven by external needs to
 * obtain a robust and fast database system.
 *
 * The coding scheme explored in GDK has also laid a foundation to
 * communicate over time experiences and to provide (hopefully)
 * helpful advice near to the place where the code-reader needs it.
 * Of course, over such a long time the documentation diverges from
 * reality. Especially in areas where the environment of this package
 * is being described.
 * Consider such deviations as historic landmarks, e.g. crystallization
 * of brave ideas and mistakes rectified at a later stage.
 *
 * @+ Short Outline
 * The facilities provided in this implementation are:
 * @itemize
 * @item
 * GDK or Goblin Database Kernel routines for session management
 * @item
 *  BAT routines that define the primitive operations on the
 * database tables (BATs).
 * @item
 *  BBP routines to manage the BAT Buffer Pool (BBP).
 * @item
 *  ATOM routines to manipulate primitive types, define new types
 * using an ADT interface.
 * @item
 *  HEAP routines for manipulating heaps: linear spaces of memory
 * that are GDK's vehicle of mass storage (on which BATs are built).
 * @item
 *  DELTA routines to access inserted/deleted elements within a
 * transaction.
 * @item
 *  HASH routines for manipulating GDK's built-in linear-chained
 * hash tables, for accelerating lookup searches on BATs.
 * @item
 *  TM routines that provide basic transaction management primitives.
 * @item
 *  TRG routines that provided active database support. [DEPRECATED]
 * @item
 *  ALIGN routines that implement BAT alignment management.
 * @end itemize
 *
 * The Binary Association Table (BAT) is the lowest level of storage
 * considered in the Goblin runtime system
 * @tex
 * [@cite{Goblin}]
 * @end tex
 * .  A BAT is a
 * self-descriptive main-memory structure that represents the
 * @strong{binary relationship} between two atomic types.  The
 * association can be defined over:
 * @table @code
 * @item void:
 *  virtual-OIDs: a densely ascending column of OIDs (takes zero-storage).
 * @item bit:
 *  Booleans, implemented as one byte values.
 * @item bte:
 *  Tiny (1-byte) integers (8-bit @strong{integer}s).
 * @item sht:
 *  Short integers (16-bit @strong{integer}s).
 * @item int:
 *  This is the C @strong{int} type (32-bit).
 * @item oid:
 *  Unique @strong{long int} values uses as object identifier. Highest
 *	    bit cleared always.  Thus, oids-s are 31-bit numbers on
 *	    32-bit systems, and 63-bit numbers on 64-bit systems.
 * @item ptr:
 * Memory pointer values. DEPRECATED.  Can only be stored in transient
 * BATs.
 * @item flt:
 *  The IEEE @strong{float} type.
 * @item dbl:
 *  The IEEE @strong{double} type.
 * @item lng:
 *  Longs: the C @strong{long long} type (64-bit integers).
 * @item hge:
 *  "huge" integers: the GCC @strong{__int128} type (128-bit integers).
 * @item str:
 *  UTF-8 strings (Unicode). A zero-terminated byte sequence.
 * @item bat:
 *  Bat descriptor. This allows for recursive administered tables, but
 *  severely complicates transaction management. Therefore, they CAN
 *  ONLY BE STORED IN TRANSIENT BATs.
 * @end table
 *
 * This model can be used as a back-end model underlying other -higher
 * level- models, in order to achieve @strong{better performance} and
 * @strong{data independence} in one go. The relational model and the
 * object-oriented model can be mapped on BATs by vertically splitting
 * every table (or class) for each attribute. Each such a column is
 * then stored in a BAT with type @strong{bat[oid,attribute]}, where
 * the unique object identifiers link tuples in the different BATs.
 * Relationship attributes in the object-oriented model hence are
 * mapped to @strong{bat[oid,oid]} tables, being equivalent to the
 * concept of @emph{join indexes} @tex [@cite{Valduriez87}] @end tex .
 *
 * The set of built-in types can be extended with user-defined types
 * through an ADT interface.  They are linked with the kernel to
 * obtain an enhanced library, or they are dynamically loaded upon
 * request.
 *
 * Types can be derived from other types. They represent something
 * different than that from which they are derived, but their internal
 * storage management is equal. This feature facilitates the work of
 * extension programmers, by enabling reuse of implementation code,
 * but is also used to keep the GDK code portable from 32-bits to
 * 64-bits machines: the @strong{oid} and @strong{ptr} types are
 * derived from @strong{int} on 32-bits machines, but is derived from
 * @strong{lng} on 64 bits machines. This requires changes in only two
 * lines of code each.
 *
 * To accelerate lookup and search in BATs, GDK supports one built-in
 * search accelerator: hash tables. We choose an implementation
 * efficient for main-memory: bucket chained hash
 * @tex
 * [@cite{LehCar86,Analyti92}]
 * @end tex
 * . Alternatively, when the table is sorted, it will resort to
 * merge-scan operations or binary lookups.
 *
 * BATs are built on the concept of heaps, which are large pieces of
 * main memory. They can also consist of virtual memory, in case the
 * working set exceeds main-memory. In this case, GDK supports
 * operations that cluster the heaps of a BAT, in order to improve
 * performance of its main-memory.
 *
 *
 * @- Rationale
 * The rationale for choosing a BAT as the building block for both
 * relational and object-oriented system is based on the following
 * observations:
 *
 * @itemize
 * @item -
 * Given the fact that CPU speed and main-memory increase in current
 * workstation hardware for the last years has been exceeding IO
 * access speed increase, traditional disk-page oriented algorithms do
 * no longer take best advantage of hardware, in most database
 * operations.
 *
 * Instead of having a disk-block oriented kernel with a large memory
 * cache, we choose to build a main-memory kernel, that only under
 * large data volumes slowly degrades to IO-bound performance,
 * comparable to traditional systems
 * @tex
 * [@cite{boncz95,boncz96}]
 * @end tex
 * .
 *
 * @item -
 * Traditional (disk-based) relational systems move too much data
 * around to save on (main-memory) join operations.
 *
 * The fully decomposed store (DSM
 * @tex
 * [@cite{Copeland85})]
 * @end tex
 * assures that only those attributes of a relation that are needed,
 * will have to be accessed.
 *
 * @item -
 * The data management issues for a binary association is much
 * easier to deal with than traditional @emph{struct}-based approaches
 * encountered in relational systems.
 *
 * @item -
 * Object-oriented systems often maintain a double cache, one with the
 * disk-based representation and a C pointer-based main-memory
 * structure.  This causes expensive conversions and replicated
 * storage management.  GDK does not do such `pointer swizzling'. It
 * used virtual-memory (@strong{mmap()}) and buffer management advice
 * (@strong{madvise()}) OS primitives to cache only once. Tables take
 * the same form in memory as on disk, making the use of this
 * technique transparent
 * @tex
 * [@cite{oo7}]
 * @end tex
 * .
 * @end itemize
 *
 * A RDBMS or OODBMS based on BATs strongly depends on our ability to
 * efficiently support tuples and to handle small joins, respectively.
 *
 * The remainder of this document describes the Goblin Database kernel
 * implementation at greater detail. It is organized as follows:
 * @table @code
 * @item @strong{GDK Interface}:
 *
 * It describes the global interface with which GDK sessions can be
 * started and ended, and environment variables used.
 *
 * @item @strong{Binary Association Tables}:
 *
 * As already mentioned, these are the primary data structure of GDK.
 * This chapter describes the kernel operations for creation,
 * destruction and basic manipulation of BATs and BUNs (i.e. tuples:
 * Binary UNits).
 *
 * @item @strong{BAT Buffer Pool:}
 *
 * All BATs are registered in the BAT Buffer Pool. This directory is
 * used to guide swapping in and out of BATs. Here we find routines
 * that guide this swapping process.
 *
 * @item @strong{GDK Extensibility:}
 *
 * Atoms can be defined using a unified ADT interface.  There is also
 * an interface to extend the GDK library with dynamically linked
 * object code.
 *
 * @item @strong{GDK Utilities:}
 *
 * Memory allocation and error handling primitives are
 * provided. Layers built on top of GDK should use them, for proper
 * system monitoring.  Thread management is also included here.
 *
 * @item @strong{Transaction Management:}
 *
 * For the time being, we just provide BAT-grained concurrency and
 * global transactions. Work is needed here.
 *
 * @item @strong{BAT Alignment:}
 * Due to the mapping of multi-ary datamodels onto the BAT model, we
 * expect many correspondences among BATs, e.g.
 * @emph{bat(oid,attr1),..  bat(oid,attrN)} vertical
 * decompositions. Frequent activities will be to jump from one
 * attribute to the other (`bunhopping'). If the head columns are
 * equal lists in two BATs, merge or even array lookups can be used
 * instead of hash lookups. The alignment interface makes these
 * relations explicitly manageable.
 *
 * In GDK, complex data models are mapped with DSM on binary tables.
 * Usually, one decomposes @emph{N}-ary relations into @emph{N} BATs
 * with an @strong{oid} in the head column, and the attribute in the
 * tail column.  There may well be groups of tables that have the same
 * sets of @strong{oid}s, equally ordered. The alignment interface is
 * intended to make this explicit.  Implementations can use this
 * interface to detect this situation, and use cheaper algorithms
 * (like merge-join, or even array lookup) instead.
 *
 * @item @strong{BAT Iterators:}
 *
 * Iterators are C macros that generally encapsulate a complex
 * for-loop.  They would be the equivalent of cursors in the SQL
 * model. The macro interface (instead of a function call interface)
 * is chosen to achieve speed when iterating main-memory tables.
 *
 * @item @strong{Common BAT Operations:}
 *
 * These are much used operations on BATs, such as aggregate functions
 * and relational operators. They are implemented in terms of BAT- and
 * BUN-manipulation GDK primitives.
 * @end table
 *
 * @+ Interface Files
 * In this section we summarize the user interface to the GDK library.
 * It consist of a header file (gdk.h) and an object library
 * (gdklib.a), which implements the required functionality. The header
 * file must be included in any program that uses the library. The
 * library must be linked with such a program.
 *
 * @- Database Context
 *
 * The MonetDB environment settings are collected in a configuration
 * file. Amongst others it contains the location of the database
 * directory.  First, the database directory is closed for other
 * servers running at the same time.  Second, performance enhancements
 * may take effect, such as locking the code into memory (if the OS
 * permits) and preloading the data dictionary.  An error at this
 * stage normally lead to an abort.
 */

#ifndef _GDK_H_
#define _GDK_H_

/* standard includes upon which all configure tests depend */
#ifdef HAVE_SYS_TYPES_H
# include <sys/types.h>
#endif
#ifdef HAVE_SYS_STAT_H
# include <sys/stat.h>
#endif
#include <stddef.h>
#include <string.h>
#ifdef HAVE_UNISTD_H
# include <unistd.h>
#endif

#include <ctype.h>		/* isspace etc. */

#ifdef HAVE_SYS_FILE_H
# include <sys/file.h>
#endif

#ifdef HAVE_DIRENT_H
# include <dirent.h>
#endif

#include <limits.h>		/* for *_MIN and *_MAX */
#include <float.h>		/* for FLT_MAX and DBL_MAX */

#include "gdk_system.h"
#include "gdk_posix.h"
#include "stream.h"
#include "mstring.h"

#undef MIN
#undef MAX
#define MAX(A,B)	((A)<(B)?(B):(A))
#define MIN(A,B)	((A)>(B)?(B):(A))

/* defines from ctype with casts that allow passing char values */
#define GDKisspace(c)	isspace((unsigned char) (c))
#define GDKisalnum(c)	isalnum((unsigned char) (c))
#define GDKisdigit(c)	isdigit((unsigned char) (c))

#define BATDIR		"bat"
#define TEMPDIR_NAME	"TEMP_DATA"

#define DELDIR		BATDIR DIR_SEP_STR "DELETE_ME"
#define BAKDIR		BATDIR DIR_SEP_STR "BACKUP"
#define SUBDIR		BAKDIR DIR_SEP_STR "SUBCOMMIT" /* note K, not T */
#define LEFTDIR		BATDIR DIR_SEP_STR "LEFTOVERS"
#define TEMPDIR		BATDIR DIR_SEP_STR TEMPDIR_NAME

/*
   See `man mserver5` or tools/mserver/mserver5.1
   for a documentation of the following debug options.
*/

#define THRDMASK	(1)
#define THRDDEBUG	if (GDKdebug & THRDMASK)
#define CHECKMASK	(1<<1)
#define CHECKDEBUG	if (GDKdebug & CHECKMASK)
#define MEMMASK		(1<<2)
#define MEMDEBUG	if (GDKdebug & MEMMASK)
#define PROPMASK	(1<<3)
#define PROPDEBUG	if (GDKdebug & PROPMASK)
#define IOMASK		(1<<4)
#define IODEBUG		if (GDKdebug & IOMASK)
#define BATMASK		(1<<5)
#define BATDEBUG	if (GDKdebug & BATMASK)
/* PARSEMASK not used anymore
#define PARSEMASK	(1<<6)
#define PARSEDEBUG	if (GDKdebug & PARSEMASK)
*/
#define PARMASK		(1<<7)
#define PARDEBUG	if (GDKdebug & PARMASK)
/* HEADLESSMASK not used anymore
#define HEADLESSMASK	(1<<8)
#define HEADLESSDEBUG	if (GDKdebug & HEADLESSMASK)
*/
#define TMMASK		(1<<9)
#define TMDEBUG		if (GDKdebug & TMMASK)
#define TEMMASK		(1<<10)
#define TEMDEBUG	if (GDKdebug & TEMMASK)
/* DLMASK not used anymore
#define DLMASK		(1<<11)
#define DLDEBUG		if (GDKdebug & DLMASK)
*/
#define PERFMASK	(1<<12)
#define PERFDEBUG	if (GDKdebug & PERFMASK)
#define DELTAMASK	(1<<13)
#define DELTADEBUG	if (GDKdebug & DELTAMASK)
#define LOADMASK	(1<<14)
#define LOADDEBUG	if (GDKdebug & LOADMASK)
/* YACCMASK not used anymore
#define YACCMASK	(1<<15)
#define YACCDEBUG	if (GDKdebug & YACCMASK)
*/
/*
#define ?tcpip?		if (GDKdebug&(1<<16))
#define ?monet_multiplex?	if (GDKdebug&(1<<17))
#define ?ddbench?	if (GDKdebug&(1<<18))
#define ?ddbench?	if (GDKdebug&(1<<19))
#define ?ddbench?	if (GDKdebug&(1<<20))
*/
#define ACCELMASK	(1<<20)
#define ACCELDEBUG	if (GDKdebug & (ACCELMASK|ALGOMASK))
#define ALGOMASK	(1<<21)
#define ALGODEBUG	if (GDKdebug & ALGOMASK)
#define ESTIMASK	(1<<22)
#define ESTIDEBUG	if (GDKdebug & ESTIMASK)
/* XPROPMASK not used anymore
#define XPROPMASK	(1<<23)
#define XPROPDEBUG	if (GDKdebug & XPROPMASK)
*/

#define NOSYNCMASK	(1<<24)

#define DEADBEEFMASK	(1<<25)
#define DEADBEEFCHK	if (!(GDKdebug & DEADBEEFMASK))

#define ALLOCMASK	(1<<26)
#define ALLOCDEBUG	if (GDKdebug & ALLOCMASK)

/* M5, only; cf.,
 * monetdb5/mal/mal.h
 */
#define OPTMASK		(1<<27)
#define OPTDEBUG	if (GDKdebug & OPTMASK)

#define HEAPMASK	(1<<28)
#define HEAPDEBUG	if (GDKdebug & HEAPMASK)

#define FORCEMITOMASK	(1<<29)
#define FORCEMITODEBUG	if (GDKdebug & FORCEMITOMASK)

/*
 * @- GDK session handling
 * @multitable @columnfractions 0.08 0.7
 * @item int
 * @tab GDKinit (char *db, char *dbpath, int allocmap)
 * @item int
 * @tab GDKexit (int status)
 * @end multitable
 *
 * The session is bracketed by GDKinit and GDKexit. Initialization
 * involves setting up the administration for database access, such as
 * memory allocation for the database buffer pool.  During the exit
 * phase any pending transaction is aborted and the database is freed
 * for access by other users.  A zero is returned upon encountering an
 * erroneous situation.
 *
 * @- Definitions
 * The interface definitions for the application programs are shown
 * below.  The global variables should not be modified directly.
 */
#ifndef TRUE
#define TRUE		true
#define FALSE		false
#endif

#define IDLENGTH	64	/* maximum BAT id length */
#define BATMARGIN	1.2	/* extra free margin for new heaps */
#define BATTINY_BITS	8
#define BATTINY		((BUN)1<<BATTINY_BITS)	/* minimum allocation buncnt for a BAT */

enum {
	TYPE_void = 0,
	TYPE_bit,
	TYPE_bte,
	TYPE_sht,
	TYPE_bat,		/* BAT id: index in BBPcache */
	TYPE_int,
	TYPE_oid,
	TYPE_ptr,		/* C pointer! */
	TYPE_flt,
	TYPE_dbl,
	TYPE_lng,
#ifdef HAVE_HGE
	TYPE_hge,
#endif
	TYPE_str,
	TYPE_any = 255,		/* limit types to <255! */
};

typedef int8_t bit;
typedef int8_t bte;
typedef int16_t sht;
typedef int64_t lng;
typedef uint64_t ulng;

#define SIZEOF_OID	SIZEOF_SIZE_T
typedef size_t oid;
#define OIDFMT		"%zu"

typedef int bat;		/* Index into BBP */
typedef void *ptr;		/* Internal coding of types */

#define SIZEOF_PTR	SIZEOF_VOID_P
typedef float flt;
typedef double dbl;
typedef char *str;

#define SIZEOF_LNG		8
#define LL_CONSTANT(val)	INT64_C(val)
#define LLFMT			"%" PRId64
#define ULLFMT			"%" PRIu64
#define LLSCN			"%" SCNd64
#define ULLSCN			"%" SCNu64

typedef oid var_t;		/* type used for heap index of var-sized BAT */
#define SIZEOF_VAR_T	SIZEOF_OID
#define VARFMT		OIDFMT

#if SIZEOF_VAR_T == SIZEOF_INT
#define VAR_MAX		((var_t) INT_MAX)
#else
#define VAR_MAX		((var_t) INT64_MAX)
#endif

typedef oid BUN;		/* BUN position */
#define SIZEOF_BUN	SIZEOF_OID
#define BUNFMT		OIDFMT
/* alternatively:
typedef size_t BUN;
#define SIZEOF_BUN	SIZEOF_SIZE_T
#define BUNFMT		"%zu"
*/
#if SIZEOF_BUN == SIZEOF_INT
#define BUN_NONE ((BUN) INT_MAX)
#else
#define BUN_NONE ((BUN) INT64_MAX)
#endif
#define BUN_MAX (BUN_NONE - 1)	/* maximum allowed size of a BAT */

<<<<<<< HEAD
#include "gdk_atoms.h"
=======
#define BUN2 2
#define BUN4 4
#if SIZEOF_BUN > 4
#define BUN8 8
#endif
typedef uint16_t BUN2type;
typedef uint32_t BUN4type;
#if SIZEOF_BUN > 4
typedef uint64_t BUN8type;
#endif
#define BUN2_NONE ((BUN2type) UINT16_C(0xFFFF))
#define BUN4_NONE ((BUN4type) UINT32_C(0xFFFFFFFF))
#if SIZEOF_BUN > 4
#define BUN8_NONE ((BUN8type) UINT64_C(0xFFFFFFFFFFFFFFFF))
#endif
>>>>>>> ba7ebbde

/*
 * @- Checking and Error definitions:
 */
typedef enum { GDK_FAIL, GDK_SUCCEED } gdk_return;

#define ATOMextern(t)	(ATOMstorage(t) >= TYPE_str)

typedef enum {
	PERSISTENT = 0,
	TRANSIENT,
} role_t;

/* Heap storage modes */
typedef enum {
	STORE_MEM     = 0,	/* load into GDKmalloced memory */
	STORE_MMAP    = 1,	/* mmap() into virtual memory */
	STORE_PRIV    = 2,	/* BAT copy of copy-on-write mmap */
	STORE_CMEM    = 3,	/* load into malloc (not GDKmalloc) memory*/
	STORE_NOWN    = 4,	/* memory not owned by the BAT */
	STORE_MMAPABS = 5,	/* mmap() into virtual memory from an
				 * absolute path (not part of dbfarm) */
	STORE_INVALID		/* invalid value, used to indicate error */
} storage_t;

typedef struct {
	size_t free;		/* index where free area starts. */
	size_t size;		/* size of the heap (bytes) */
	char *base;		/* base pointer in memory. */
	char filename[32];	/* file containing image of the heap */

	bte farmid;		/* id of farm where heap is located */
	bool copied:1,		/* a copy of an existing map. */
		hashash:1,	/* the string heap contains hash values */
		cleanhash:1,	/* string heaps must clean hash */
		dirty:1;	/* specific heap dirty marker */
	storage_t storage;	/* storage mode (mmap/malloc). */
	storage_t newstorage;	/* new desired storage mode at re-allocation. */
	bat parentid;		/* cache id of VIEW parent bat */
} Heap;

typedef struct Hash Hash;
typedef struct Imprints Imprints;

/*
 * @+ Binary Association Tables
 * Having gone to the previous preliminary definitions, we will now
 * introduce the structure of Binary Association Tables (BATs) in
 * detail. They are the basic storage unit on which GDK is modeled.
 *
 * The BAT holds an unlimited number of binary associations, called
 * BUNs (@strong{Binary UNits}).  The two attributes of a BUN are
 * called @strong{head} (left) and @strong{tail} (right) in the
 * remainder of this document.
 *
 *  @c image{http://monetdb.cwi.nl/projects/monetdb-mk/imgs/bat1,,,,feps}
 *
 * The above figure shows what a BAT looks like. It consists of two
 * columns, called head and tail, such that we have always binary
 * tuples (BUNs). The overlooking structure is the @strong{BAT
 * record}.  It points to a heap structure called the @strong{BUN
 * heap}.  This heap contains the atomic values inside the two
 * columns. If they are fixed-sized atoms, these atoms reside directly
 * in the BUN heap. If they are variable-sized atoms (such as string
 * or polygon), however, the columns has an extra heap for storing
 * those (such @strong{variable-sized atom heaps} are then referred to
 * as @strong{Head Heap}s and @strong{Tail Heap}s). The BUN heap then
 * contains integer byte-offsets (fixed-sized, of course) into a head-
 * or tail-heap.
 *
 * The BUN heap contains a contiguous range of BUNs. It starts after
 * the @strong{first} pointer, and finishes at the end in the
 * @strong{free} area of the BUN. All BUNs after the @strong{inserted}
 * pointer have been added in the last transaction (and will be
 * deleted on a transaction abort). All BUNs between the
 * @strong{deleted} pointer and the @strong{first} have been deleted
 * in this transaction (and will be reinserted at a transaction
 * abort).
 *
 * The location of a certain BUN in a BAT may change between
 * successive library routine invocations.  Therefore, one should
 * avoid keeping references into the BAT storage area for long
 * periods.
 *
 * Passing values between the library routines and the enclosing C
 * program is primarily through value pointers of type ptr. Pointers
 * into the BAT storage area should only be used for retrieval. Direct
 * updates of data stored in a BAT is forbidden. The user should
 * adhere to the interface conventions to guarantee the integrity
 * rules and to maintain the (hidden) auxiliary search structures.
 *
 * @- GDK variant record type
 * When manipulating values, MonetDB puts them into value records.
 * The built-in types have a direct entry in the union. Others should
 * be represented as a pointer of memory in pval or as a string, which
 * is basically the same. In such cases the len field indicates the
 * size of this piece of memory.
 */
typedef struct {
	union {			/* storage is first in the record */
		int ival;
		oid oval;
		sht shval;
		bte btval;
		flt fval;
		ptr pval;
		bat bval;
		str sval;
		dbl dval;
		lng lval;
#ifdef HAVE_HGE
		hge hval;
#endif
	} val;
	size_t len;
	int vtype;
} *ValPtr, ValRecord;

/* interface definitions */
gdk_export void *VALconvert(int typ, ValPtr t);
gdk_export char *VALformat(const ValRecord *res);
gdk_export ValPtr VALcopy(ValPtr dst, const ValRecord *src);
gdk_export ValPtr VALinit(ValPtr d, int tpe, const void *s);
gdk_export void VALempty(ValPtr v);
gdk_export void VALclear(ValPtr v);
gdk_export ValPtr VALset(ValPtr v, int t, void *p);
gdk_export void *VALget(ValPtr v);
gdk_export int VALcmp(const ValRecord *p, const ValRecord *q);
gdk_export int VALisnil(const ValRecord *v);

/*
 * @- The BAT record
 * The elements of the BAT structure are introduced in the remainder.
 * Instead of using the underlying types hidden beneath it, one should
 * use a @emph{BAT} type that is supposed to look like this:
 * @verbatim
 * typedef struct {
 *           // static BAT properties
 *           bat    batCacheid;       // bat id: index in BBPcache
 *           bool   batTransient;     // persistence mode
 *           bool   batCopiedtodisk;  // BAT is saved on disk?
 *           // dynamic BAT properties
 *           int    batHeat;          // heat of BAT in the BBP
 *           bool   batDirtydesc;     // BAT descriptor specific dirty flag
 *           Heap*  batBuns;          // Heap where the buns are stored
 *           // DELTA status
 *           BUN    batInserted;      // first inserted BUN
 *           BUN    batCount;         // Tuple count
 *           // Tail properties
 *           int    ttype;            // Tail type number
 *           str    tident;           // name for tail column
 *           bool   tkey;             // tail values are unique
 *           bool   tnonil;           // tail has no nils
 *           bool   tsorted;          // are tail values currently ordered?
 *           bool   tvarsized;        // for speed: tail type is varsized?
 *           // Tail storage
 *           int    tloc;             // byte-offset in BUN for tail elements
 *           Heap   *theap;           // heap for varsized tail values
 *           Hash   *thash;           // linear chained hash table on tail
 *           Imprints *timprints;     // column imprints index on tail
 *           orderidx torderidx;      // order oid index on tail
 *  } BAT;
 * @end verbatim
 *
 * The internal structure of the @strong{BAT} record is in fact much
 * more complex, but GDK programmers should refrain of making use of
 * that.
 *
 * Since we don't want to pay cost to keep both views in line with
 * each other under BAT updates, we work with shared pieces of memory
 * between the two views. An update to one will thus automatically
 * update the other.  In the same line, we allow @strong{synchronized
 * BATs} (BATs with identical head columns, and marked as such in the
 * @strong{BAT Alignment} interface) now to be clustered horizontally.
 *
 *  @c image{http://monetdb.cwi.nl/projects/monetdb-mk/imgs/bat2,,,,feps}
 */

typedef struct PROPrec PROPrec;

/* see also comment near BATassertProps() for more information about
 * the properties */
typedef struct {
	str id;			/* label for column */

	uint16_t width;		/* byte-width of the atom array */
	int8_t type;		/* type id. */
	uint8_t shift;		/* log2 of bun width */
	bool varsized:1,	/* varsized/void (true) or fixedsized (false) */
		key:1,		/* no duplicate values present */
		nonil:1,	/* there are no nils in the column */
		nil:1,		/* there is a nil in the column */
		sorted:1,	/* column is sorted in ascending order */
		revsorted:1;	/* column is sorted in descending order */
	BUN nokey[2];		/* positions that prove key==FALSE */
	BUN nosorted;		/* position that proves sorted==FALSE */
	BUN norevsorted;	/* position that proves revsorted==FALSE */
	oid seq;		/* start of dense sequence */

	Heap heap;		/* space for the column. */
	Heap *vheap;		/* space for the varsized data. */
	Hash *hash;		/* hash table */
	Imprints *imprints;	/* column imprints index */
	Heap *orderidx;		/* order oid index */

	PROPrec *props;		/* list of dynamic properties stored in the bat descriptor */
} COLrec;

#define ORDERIDXOFF		3

/* assert that atom width is power of 2, i.e., width == 1<<shift */
#define assert_shift_width(shift,width) assert(((shift) == 0 && (width) == 0) || ((unsigned)1<<(shift)) == (unsigned)(width))

#define GDKLIBRARY_TALIGN	061036U	/* talign field in BBP.dir */
#define GDKLIBRARY_NIL_NAN	061037U	/* flt/dbl NIL not represented by NaN */
#define GDKLIBRARY_BLOB_SORT	061040U /* blob compare changed */
#define GDKLIBRARY_OLDDATE	061041U
#define GDKLIBRARY		061042U

typedef struct BAT {
	/* static bat properties */
	bat batCacheid;		/* index into BBP */
	oid hseqbase;		/* head seq base */

	/* dynamic bat properties */
	MT_Id creator_tid;	/* which thread created it */
	bool
	 batCopiedtodisk:1,	/* once written */
	 batDirtyflushed:1,	/* was dirty before commit started? */
	 batDirtydesc:1,	/* bat descriptor dirty marker */
	 batTransient:1;	/* should the BAT persist on disk? */
	uint8_t	/* adjacent bit fields are packed together (if they fit) */
	 batRestricted:2;	/* access privileges */
	role_t batRole;		/* role of the bat */
	uint16_t unused; 	/* value=0 for now (sneakily used by mat.c) */
	int batSharecnt;	/* incoming view count */

	/* delta status administration */
	BUN batInserted;	/* start of inserted elements */
	BUN batCount;		/* tuple count */
	BUN batCapacity;	/* tuple capacity */

	/* dynamic column properties */
	COLrec T;		/* column info */

	MT_Lock batIdxLock;	/* lock to manipulate indexes */
} BAT;

typedef struct BATiter {
	BAT *b;
	oid tvid;
} BATiter;

/* macros to hide complexity of the BAT structure */
#define ttype		T.type
#define tkey		T.key
#define tvarsized	T.varsized
#define tseqbase	T.seq
#define tsorted		T.sorted
#define trevsorted	T.revsorted
#define tident		T.id
#define torderidx	T.orderidx
#define twidth		T.width
#define tshift		T.shift
#define tnonil		T.nonil
#define tnil		T.nil
#define tnokey		T.nokey
#define tnosorted	T.nosorted
#define tnorevsorted	T.norevsorted
#define theap		T.heap
#define tvheap		T.vheap
#define thash		T.hash
#define timprints	T.imprints
#define tprops		T.props



/*
 * @- Heap Management
 * Heaps are the low-level entities of mass storage in
 * BATs. Currently, they can either be stored on disk, loaded into
 * memory, or memory mapped.
 * @multitable @columnfractions 0.08 0.7
 * @item int
 * @tab
 *  HEAPalloc (Heap *h, size_t nitems, size_t itemsize);
 * @item int
 * @tab
 *  HEAPfree (Heap *h, bool remove);
 * @item int
 * @tab
 *  HEAPextend (Heap *h, size_t size, bool mayshare);
 * @item int
 * @tab
 *  HEAPload (Heap *h, str nme,ext, bool trunc);
 * @item int
 * @tab
 *  HEAPsave (Heap *h, str nme,ext, bool dosync);
 * @item int
 * @tab
 *  HEAPcopy (Heap *dst,*src);
 * @item int
 * @tab
 *  HEAPdelete (Heap *dst, str o, str ext);
 * @item int
 * @tab
 *  HEAPwarm (Heap *h);
 * @end multitable
 *
 *
 * These routines should be used to alloc free or extend heaps; they
 * isolate you from the different ways heaps can be accessed.
 */
gdk_export gdk_return HEAPextend(Heap *h, size_t size, bool mayshare)
	__attribute__((__warn_unused_result__));
gdk_export size_t HEAPvmsize(Heap *h);
gdk_export size_t HEAPmemsize(Heap *h);

/*
 * @- Internal HEAP Chunk Management
 * Heaps are used in BATs to store data for variable-size atoms.  The
 * implementor must manage malloc()/free() functionality for atoms in
 * this heap. A standard implementation is provided here.
 *
 * @table @code
 * @item void
 * HEAP_initialize  (Heap* h, size_t nbytes, size_t nprivate, int align )
 * @item void
 * HEAP_destroy     (Heap* h)
 * @item var_t
 * HEAP_malloc      (Heap* heap, size_t nbytes)
 * @item void
 * HEAP_free        (Heap *heap, var_t block)
 * @item int
 * HEAP_private     (Heap* h)
 * @item void
 * HEAP_printstatus (Heap* h)
 * @end table
 *
 * The heap space starts with a private space that is left untouched
 * by the normal chunk allocation.  You can use this private space
 * e.g. to store the root of an rtree HEAP_malloc allocates a chunk of
 * memory on the heap, and returns an index to it.  HEAP_free frees a
 * previously allocated chunk HEAP_private returns an integer index to
 * private space.
 */

gdk_export void HEAP_initialize(
	Heap *heap,		/* nbytes -- Initial size of the heap. */
	size_t nbytes,		/* alignment -- for objects on the heap. */
	size_t nprivate,	/* nprivate -- Size of private space */
	int alignment		/* alignment restriction for allocated chunks */
	);

gdk_export var_t HEAP_malloc(Heap *heap, size_t nbytes);
gdk_export void HEAP_free(Heap *heap, var_t block);

/*
 * @- BAT construction
 * @multitable @columnfractions 0.08 0.7
 * @item @code{BAT* }
 * @tab COLnew (oid headseq, int tailtype, BUN cap, role_t role)
 * @item @code{BAT* }
 * @tab BATextend (BAT *b, BUN newcap)
 * @end multitable
 *
 * A temporary BAT is instantiated using COLnew with the type aliases
 * of the required binary association. The aliases include the
 * built-in types, such as TYPE_int....TYPE_ptr, and the atomic types
 * introduced by the user. The initial capacity to be accommodated
 * within a BAT is indicated by cap.  Their extend is automatically
 * incremented upon storage overflow.  Failure to create the BAT
 * results in a NULL pointer.
 *
 * The routine BATclone creates an empty BAT storage area with the
 * properties inherited from its argument.
 */
#define BATDELETE	(-9999)

gdk_export BAT *COLnew(oid hseq, int tltype, BUN capacity, role_t role)
	__attribute__((__warn_unused_result__));
gdk_export BAT *BATdense(oid hseq, oid tseq, BUN cnt)
	__attribute__((__warn_unused_result__));
gdk_export gdk_return BATextend(BAT *b, BUN newcap)
	__attribute__((__warn_unused_result__));

/* internal */
gdk_export uint8_t ATOMelmshift(int sz);

gdk_export gdk_return GDKupgradevarheap(BAT *b, var_t v, bool copyall, bool mayshare)
	__attribute__((__warn_unused_result__));
gdk_export gdk_return BUNappend(BAT *b, const void *right, bool force)
	__attribute__((__warn_unused_result__));
gdk_export gdk_return BATappend(BAT *b, BAT *n, BAT *s, bool force)
	__attribute__((__warn_unused_result__));

gdk_export gdk_return BUNdelete(BAT *b, oid o)
	__attribute__((__warn_unused_result__));
gdk_export gdk_return BATdel(BAT *b, BAT *d)
	__attribute__((__warn_unused_result__));

gdk_export gdk_return BUNinplace(BAT *b, BUN p, const void *right, bool force)
	__attribute__((__warn_unused_result__));
gdk_export gdk_return BATreplace(BAT *b, BAT *p, BAT *n, bool force)
	__attribute__((__warn_unused_result__));

/* Functions to perform a binary search on a sorted BAT.
 * See gdk_search.c for details. */
gdk_export BUN SORTfnd(BAT *b, const void *v);
gdk_export BUN SORTfndfirst(BAT *b, const void *v);
gdk_export BUN SORTfndlast(BAT *b, const void *v);

gdk_export BUN ORDERfnd(BAT *b, const void *v);
gdk_export BUN ORDERfndfirst(BAT *b, const void *v);
gdk_export BUN ORDERfndlast(BAT *b, const void *v);

gdk_export BUN BUNfnd(BAT *b, const void *right);

#define BUNfndVOID(b, v)						\
	((is_oid_nil(*(const oid*)(v)) ^ is_oid_nil((b)->tseqbase)) |	\
		(*(const oid*)(v) < (b)->tseqbase) |			\
		(*(const oid*)(v) >= (b)->tseqbase + (b)->batCount) ?	\
	 BUN_NONE :							\
	 (BUN) (*(const oid*)(v) - (b)->tseqbase))

#define BATttype(b)	(BATtdense(b) ? TYPE_oid : (b)->ttype)
#define Tbase(b)	((b)->tvheap->base)

#define Tsize(b)	((b)->twidth)

#define tailsize(b,p)	((b)->ttype?((size_t)(p))<<(b)->tshift:0)

#define Tloc(b,p)	((void *)((b)->theap.base+(((size_t)(p))<<(b)->tshift)))

typedef var_t stridx_t;
#define SIZEOF_STRIDX_T SIZEOF_VAR_T
#define GDK_VARALIGN SIZEOF_STRIDX_T

#if SIZEOF_VAR_T == 8
#define VarHeapValRaw(b,p,w)						\
	((w) == 1 ? (var_t) ((uint8_t *) (b))[p] + GDK_VAROFFSET :	\
	 (w) == 2 ? (var_t) ((uint16_t *) (b))[p] + GDK_VAROFFSET :	\
	 (w) == 4 ? (var_t) ((uint32_t *) (b))[p] :			\
	 ((var_t *) (b))[p])
#else
#define VarHeapValRaw(b,p,w)						\
	((w) == 1 ? (var_t) ((uint8_t *) (b))[p] + GDK_VAROFFSET :	\
	 (w) == 2 ? (var_t) ((uint16_t *) (b))[p] + GDK_VAROFFSET :	\
	 ((var_t *) (b))[p])
#endif
#define VarHeapVal(b,p,w) ((size_t) VarHeapValRaw(b,p,w))
#define BUNtvaroff(bi,p) VarHeapVal((bi).b->theap.base, (p), (bi).b->twidth)

#define BUNtloc(bi,p)	Tloc((bi).b,p)
#define BUNtpos(bi,p)	Tpos(&(bi),p)
#define BUNtvar(bi,p)	(assert((bi).b->ttype && (bi).b->tvarsized), (void *) (Tbase((bi).b)+BUNtvaroff(bi,p)))
#define BUNtail(bi,p)	((bi).b->ttype?(bi).b->tvarsized?BUNtvar(bi,p):BUNtloc(bi,p):BUNtpos(bi,p))

#define BUNlast(b)	(assert((b)->batCount <= BUN_MAX), (b)->batCount)

#define BATcount(b)	((b)->batCount)

/*
 * @+ GDK Extensibility
 * GDK can be extended with new atoms, search accelerators and storage
 * modes.
 *
 * @- Atomic Type Descriptors
 * The atomic types over which the binary associations are maintained
 * are described by an atom descriptor.
 *  @multitable @columnfractions 0.08 0.7
 * @item void
 * @tab ATOMallocate    (str   nme);
 * @item int
 * @tab ATOMindex       (char *nme);
 * @item int
 * @tab ATOMdump        ();
 * @item void
 * @tab ATOMdelete      (int id);
 * @item str
 * @tab ATOMname        (int id);
 * @item unsigned int
 * @tab ATOMsize        (int id);
 * @item int
 * @tab ATOMvarsized    (int id);
 * @item ptr
 * @tab ATOMnilptr      (int id);
 * @item ssize_t
 * @tab ATOMfromstr     (int id, str s, size_t* len, ptr* v_dst);
 * @item ssize_t
 * @tab ATOMtostr       (int id, str s, size_t* len, ptr* v_dst);
 * @item hash_t
 * @tab ATOMhash        (int id, ptr val, in mask);
 * @item int
 * @tab ATOMcmp         (int id, ptr val_1, ptr val_2);
 * @item int
 * @tab ATOMfix         (int id, ptr v);
 * @item int
 * @tab ATOMunfix       (int id, ptr v);
 * @item int
 * @tab ATOMheap        (int id, Heap *hp, size_t cap);
 * @item int
 * @tab ATOMput         (int id, Heap *hp, BUN pos_dst, ptr val_src);
 * @item int
 * @tab ATOMdel         (int id, Heap *hp, BUN v_src);
 * @item size_t
 * @tab ATOMlen         (int id, ptr val);
 * @item ptr
 * @tab ATOMnil         (int id);
 * @item ssize_t
 * @tab ATOMformat      (int id, ptr val, char** buf);
 * @item int
 * @tab ATOMprint       (int id, ptr val, stream *fd);
 * @item ptr
 * @tab ATOMdup         (int id, ptr val );
 * @end multitable
 *
 * @- Atom Definition
 * User defined atomic types can be added to a running system with the
 * following interface:.
 *
 * @itemize
 * @item @emph{ATOMallocate()} registers a new atom definition if
 * there is no atom registered yet under that name.
 *
 * @item @emph{ATOMdelete()} unregisters an atom definition.
 *
 * @item @emph{ATOMindex()} looks up the atom descriptor with a certain name.
 * @end itemize
 *
 * @- Atom Manipulation
 *
 * @itemize
 * @item The @emph{ATOMname()} operation retrieves the name of an atom
 * using its id.
 *
 * @item The @emph{ATOMsize()} operation returns the atoms fixed size.
 *
 * @item The @emph{ATOMnilptr()} operation returns a pointer to the
 * nil-value of an atom. We usually take one dedicated value halfway
 * down the negative extreme of the atom range (if such a concept
 * fits), as the nil value.
 *
 * @item The @emph{ATOMnil()} operation returns a copy of the nil
 * value, allocated with GDKmalloc().
 *
 * @item The @emph{ATOMheap()} operation creates a new var-sized atom
 * heap in 'hp' with capacity 'cap'.
 *
 * @item The @emph{ATOMhash()} computes a hash index for a
 * value. `val' is a direct pointer to the atom value. Its return
 * value should be an hash_t between 0 and 'mask'.
 *
 * @item The @emph{ATOMcmp()} operation compares two atomic
 * values. Its parameters are pointers to atomic values.
 *
 * @item The @emph{ATOMlen()} operation computes the byte length for a
 * value.  `val' is a direct pointer to the atom value. Its return
 * value should be an integer between 0 and 'mask'.
 *
 * @item The @emph{ATOMdel()} operation deletes a var-sized atom from
 * its heap `hp'.  The integer byte-index of this value in the heap is
 * pointed to by `val_src'.
 *
 * @item The @emph{ATOMput()} operation inserts an atom `src_val' in a
 * BUN at `dst_pos'. This involves copying the fixed sized part in the
 * BUN. In case of a var-sized atom, this fixed sized part is an
 * integer byte-index into a heap of var-sized atoms. The atom is then
 * also copied into that heap `hp'.
 *
 * @item The @emph{ATOMfix()} and @emph{ATOMunfix()} operations do
 * bookkeeping on the number of references that a GDK application
 * maintains to the atom.  In MonetDB, we use this to count the number
 * of references directly, or through BATs that have columns of these
 * atoms. The only operator for which this is currently relevant is
 * BAT. The operators return the POST reference count to the
 * atom. BATs with fixable atoms may not be stored persistently.
 *
 * @item The @emph{ATOMfromstr()} parses an atom value from string
 * `s'. The memory allocation policy is the same as in
 * @emph{ATOMget()}. The return value is the number of parsed
 * characters or -1 on failure.  Also in case of failure, the output
 * parameter buf is a valid pointer or NULL.
 *
 * @item The @emph{ATOMprint()} prints an ASCII description of the
 * atom value pointed to by `val' on file descriptor `fd'. The return
 * value is the number of parsed characters.
 *
 * @item The @emph{ATOMformat()} is similar to @emph{ATOMprint()}. It
 * prints an atom on a newly allocated string. It must later be freed
 * with @strong{GDKfree}.  The number of characters written is
 * returned. This is minimally the size of the allocated buffer.
 *
 * @item The @emph{ATOMdup()} makes a copy of the given atom. The
 * storage needed for this is allocated and should be removed by the
 * user.
 * @end itemize
 *
 * These wrapper functions correspond closely to the interface
 * functions one has to provide for a user-defined atom. They
 * basically (with exception of @emph{ATOMput()}, @emph{ATOMprint()}
 * and @emph{ATOMformat()}) just have the atom id parameter prepended
 * to them.
 */

/* atomFromStr returns the number of bytes of the input string that
 * were processed.  atomToStr returns the length of the string
 * produced.  Both functions return -1 on (any kind of) failure.  If
 * *dst is not NULL, *len specifies the available space.  If there is
 * not enough space, or if *dst is NULL, *dst will be freed (if not
 * NULL) and a new buffer will be allocated and returned in *dst.
 * *len will be set to reflect the actual size allocated.  If
 * allocation fails, *dst will be NULL on return and *len is
 * undefined.  In any case, if the function returns, *buf is either
 * NULL or a valid pointer and then *len is the size of the area *buf
 * points to. */

typedef struct {
	/* simple attributes */
	char name[IDLENGTH];
	uint8_t storage;	/* stored as another type? */
	bool linear;		/* atom can be ordered linearly */
	uint16_t size;		/* fixed size of atom */

	/* automatically generated fields */
	const void *atomNull;	/* global nil value */

	/* generic (fixed + varsized atom) ADT functions */
	ssize_t (*atomFromStr) (const char *src, size_t *len, void **dst, bool external);
	ssize_t (*atomToStr) (char **dst, size_t *len, const void *src, bool external);
	void *(*atomRead) (void *dst, stream *s, size_t cnt);
	gdk_return (*atomWrite) (const void *src, stream *s, size_t cnt);
	int (*atomCmp) (const void *v1, const void *v2);
	BUN (*atomHash) (const void *v);
	/* optional functions */
	int (*atomFix) (const void *atom);
	int (*atomUnfix) (const void *atom);

	/* varsized atom-only ADT functions */
	var_t (*atomPut) (Heap *, var_t *off, const void *src);
	void (*atomDel) (Heap *, var_t *atom);
	size_t (*atomLen) (const void *atom);
	void (*atomHeap) (Heap *, size_t);
} atomDesc;

gdk_export atomDesc BATatoms[];
gdk_export int GDKatomcnt;

gdk_export int ATOMallocate(const char *nme);
gdk_export int ATOMindex(const char *nme);

gdk_export str ATOMname(int id);
gdk_export size_t ATOMlen(int id, const void *v);
gdk_export void *ATOMnil(int id);
gdk_export int ATOMprint(int id, const void *val, stream *fd);
gdk_export char *ATOMformat(int id, const void *val);

gdk_export void *ATOMdup(int id, const void *val);

#include "gdk_atoms.h"

/* return the oid value at BUN position p from the (v)oid bat b
 * works with any TYPE_void or TYPE_oid bat */
static inline oid
BUNtoid(BAT *b, BUN p)
{
	assert(ATOMtype(b->ttype) == TYPE_oid);
	/* BATcount is the number of valid entries, so with
	 * exceptions, the last value can well be larger than
	 * b->tseqbase + BATcount(b) */
	assert(p < BATcount(b));
	assert(b->ttype == TYPE_void || b->tvheap == NULL);
	if (is_oid_nil(b->tseqbase)) {
		if (b->ttype == TYPE_void)
			return b->tseqbase;
		return ((const oid *) (b)->theap.base)[p];
	}
	oid o = b->tseqbase + p;
	if (b->ttype == TYPE_oid || b->tvheap == NULL) {
		return o;
	}
	/* only exceptions allowed on transient BATs */
	assert(b->batRole == TRANSIENT);
	/* make sure exception area is a reasonable size */
	assert(b->tvheap->free % SIZEOF_OID == 0);
	BUN nexc = (BUN) (b->tvheap->free / SIZEOF_OID);
	if (nexc == 0) {
		/* no exceptions (why the vheap?) */
		return o;
	}
	const oid *exc = (oid *) b->tvheap->base;
	if (o < exc[0])
		return o;
	if (o + nexc > exc[nexc - 1])
		return o + nexc;
	BUN lo = 0, hi = nexc - 1;
	while (hi - lo > 1) {
		BUN mid = (hi + lo) / 2;
		if (exc[mid] - mid > o)
			hi = mid;
		else
			lo = mid;
	}
	return o + hi;
}

#define bat_iterator(_b)	((BATiter) {.b = (_b), .tvid = 0})

/*
 * @- BAT properties
 * @multitable @columnfractions 0.08 0.7
 * @item BUN
 * @tab BATcount (BAT *b)
 * @item void
 * @tab BATsetcapacity (BAT *b, BUN cnt)
 * @item void
 * @tab BATsetcount (BAT *b, BUN cnt)
 * @item BAT *
 * @tab BATkey (BAT *b, bool onoff)
 * @item BAT *
 * @tab BATmode (BAT *b, bool transient)
 * @item BAT *
 * @tab BATsetaccess (BAT *b, restrict_t mode)
 * @item int
 * @tab BATdirty (BAT *b)
 * @item restrict_t
 * @tab BATgetaccess (BAT *b)
 * @end multitable
 *
 * The function BATcount returns the number of associations stored in
 * the BAT.
 *
 * The BAT is given a new logical name using BBPrename.
 *
 * The integrity properties to be maintained for the BAT are
 * controlled separately.  A key property indicates that duplicates in
 * the association dimension are not permitted.
 *
 * The persistency indicator tells the retention period of BATs.  The
 * system support two modes: PERSISTENT and TRANSIENT.
 * The PERSISTENT BATs are automatically saved upon session boundary
 * or transaction commit.  TRANSIENT BATs are removed upon transaction
 * boundary.  All BATs are initially TRANSIENT unless their mode is
 * changed using the routine BATmode.
 *
 * The BAT properties may be changed at any time using BATkey
 * and BATmode.
 *
 * Valid BAT access properties can be set with BATsetaccess and
 * BATgetaccess: BAT_READ, BAT_APPEND, and BAT_WRITE.  BATs can be
 * designated to be read-only. In this case some memory optimizations
 * may be made (slice and fragment bats can point to stable subsets of
 * a parent bat).  A special mode is append-only. It is then allowed
 * to insert BUNs at the end of the BAT, but not to modify anything
 * that already was in there.
 */
gdk_export BUN BATcount_no_nil(BAT *b);
gdk_export void BATsetcapacity(BAT *b, BUN cnt);
gdk_export void BATsetcount(BAT *b, BUN cnt);
gdk_export BUN BATgrows(BAT *b);
gdk_export gdk_return BATkey(BAT *b, bool onoff);
gdk_export gdk_return BATmode(BAT *b, bool transient);
gdk_export gdk_return BATroles(BAT *b, const char *tnme);
gdk_export void BAThseqbase(BAT *b, oid o);
gdk_export void BATtseqbase(BAT *b, oid o);

/* The batRestricted field indicates whether a BAT is readonly.
 * we have modes: BAT_WRITE  = all permitted
 *                BAT_APPEND = append-only
 *                BAT_READ   = read-only
 * VIEW bats are always mapped read-only.
 */
typedef enum {
	BAT_WRITE,		  /* all kinds of access allowed */
	BAT_READ,		  /* only read-access allowed */
	BAT_APPEND,		  /* only reads and appends allowed */
} restrict_t;

gdk_export gdk_return BATsetaccess(BAT *b, restrict_t mode);
gdk_export restrict_t BATgetaccess(BAT *b);


#define BATdirty(b)	(!(b)->batCopiedtodisk ||			\
			 (b)->batDirtydesc ||				\
			 (b)->theap.dirty ||				\
			 ((b)->tvheap != NULL && (b)->tvheap->dirty))

#define BATcapacity(b)	(b)->batCapacity
/*
 * @- BAT manipulation
 * @multitable @columnfractions 0.08 0.7
 * @item BAT *
 * @tab BATclear (BAT *b, bool force)
 * @item BAT *
 * @tab COLcopy (BAT *b, int tt, bool writeable, role_t role)
 * @end multitable
 *
 * The routine BATclear removes the binary associations, leading to an
 * empty, but (re-)initialized BAT. Its properties are retained.  A
 * temporary copy is obtained with Colcopy. The new BAT has an unique
 * name.
 */
gdk_export gdk_return BATclear(BAT *b, bool force);
gdk_export BAT *COLcopy(BAT *b, int tt, bool writable, role_t role);

gdk_export gdk_return BATgroup(BAT **groups, BAT **extents, BAT **histo, BAT *b, BAT *s, BAT *g, BAT *e, BAT *h)
	__attribute__((__warn_unused_result__));

/*
 * @- BAT Input/Output
 * @multitable @columnfractions 0.08 0.7
 * @item BAT *
 * @tab BATload (str name)
 * @item BAT *
 * @tab BATsave (BAT *b)
 * @item int
 * @tab BATdelete (BAT *b)
 * @end multitable
 *
 * A BAT created by COLnew is considered temporary until one calls the
 * routine BATsave or BATmode.  This routine reserves disk space and
 * checks for name clashes in the BAT directory. It also makes the BAT
 * persistent. The empty BAT is initially marked as ordered on both
 * columns.
 *
 * Failure to read or write the BAT results in a NULL, otherwise it
 * returns the BAT pointer.
 *
 * @- Heap Storage Modes
 * The discriminative storage modes are memory-mapped, compressed, or
 * loaded in memory.  As can be seen in the bat record, each BAT has
 * one BUN-heap (@emph{bn}), and possibly two heaps (@emph{hh} and
 * @emph{th}) for variable-sized atoms.
 */

gdk_export gdk_return BATsave(BAT *b)
	__attribute__((__warn_unused_result__));
gdk_export void BATmsync(BAT *b);

#define NOFARM (-1) /* indicate to GDKfilepath to create relative path */

gdk_export char *GDKfilepath(int farmid, const char *dir, const char *nme, const char *ext);
gdk_export bool GDKinmemory(void);
gdk_export gdk_return GDKcreatedir(const char *nme);

gdk_export void OIDXdestroy(BAT *b);

/*
 * @- Printing
 * @multitable @columnfractions 0.08 0.7
 * @item int
 * @tab BATprintcolumns (stream *f, int argc, BAT *b[]);
 * @end multitable
 *
 * The functions to convert BATs into ASCII. They are primarily meant for ease of
 * debugging and to a lesser extent for output processing.  Printing a
 * BAT is done essentially by looping through its components, printing
 * each association.  
 *
 */
gdk_export gdk_return BATprintcolumns(stream *s, int argc, BAT *argv[]);
gdk_export gdk_return BATprint(stream *s, BAT *b);

/*
 * @- BAT clustering
 * @multitable @columnfractions 0.08 0.7
 * @item bool
 * @tab BATordered (BAT *b)
 * @end multitable
 *
 * When working in a main-memory situation, clustering of data on
 * disk-pages is not important. Whenever mmap()-ed data is used
 * intensively, reducing the number of page faults is a hot issue.
 *
 * The above functions rearrange data in MonetDB heaps (used for
 * storing BUNs var-sized atoms, or accelerators). Applying these
 * clusterings will allow that MonetDB's main-memory oriented
 * algorithms work efficiently also in a disk-oriented context.
 *
 * BATordered starts a check on the tail values to see if they are
 * ordered. The result is returned and stored in the tsorted field of
 * the BAT.
 */
gdk_export bool BATkeyed(BAT *b);
gdk_export bool BATordered(BAT *b);
gdk_export bool BATordered_rev(BAT *b);
gdk_export gdk_return BATsort(BAT **sorted, BAT **order, BAT **groups, BAT *b, BAT *o, BAT *g, bool reverse, bool nilslast, bool stable)
	__attribute__((__warn_unused_result__));


gdk_export void GDKqsort(void *restrict h, void *restrict t, const void *restrict base, size_t n, int hs, int ts, int tpe, bool reverse, bool nilslast);

#define BATtordered(b)	((b)->tsorted)
#define BATtrevordered(b) ((b)->trevsorted)
/* BAT is dense (i.e., BATtvoid() is true and tseqbase is not NIL) */
#define BATtdense(b)	(!is_oid_nil((b)->tseqbase) &&			\
			 ((b)->tvheap == NULL || (b)->tvheap->free == 0))
/* BATtvoid: BAT can be (or actually is) represented by TYPE_void */
#define BATtvoid(b)	(BATtdense(b) || (b)->ttype==TYPE_void)
#define BATtkey(b)	((b)->tkey || BATtdense(b))

/* set some properties that are trivial to deduce */
#define BATsettrivprop(b)						\
	do {								\
		assert(!is_oid_nil((b)->hseqbase));			\
		(b)->batDirtydesc = true; /* likely already set */	\
		assert(is_oid_nil((b)->tseqbase) ||			\
		       ATOMtype((b)->ttype) == TYPE_oid);		\
		if ((b)->ttype == TYPE_void) {				\
			if (is_oid_nil((b)->tseqbase)) {		\
				(b)->tnonil = (b)->batCount == 0;	\
				(b)->tnil = !(b)->tnonil;		\
				(b)->trevsorted = true;			\
				(b)->tkey = (b)->batCount <= 1;		\
			} else {					\
				(b)->tnonil = true;			\
				(b)->tnil = false;			\
				(b)->tkey = true;			\
				(b)->trevsorted = (b)->batCount <= 1;	\
			}						\
			(b)->tsorted = true;				\
		} else if ((b)->batCount <= 1) {			\
			if (ATOMlinear((b)->ttype)) {			\
				(b)->tsorted = true;			\
				(b)->trevsorted = true;			\
			}						\
			(b)->tkey = true;				\
			if ((b)->batCount == 0) {			\
				(b)->tnonil = true;			\
				(b)->tnil = false;			\
				if ((b)->ttype == TYPE_oid) {		\
					(b)->tseqbase = 0;		\
				}					\
			} else if ((b)->ttype == TYPE_oid) {		\
				/* b->batCount == 1 */			\
				oid sqbs = ((const oid *) (b)->theap.base)[0]; \
				if (is_oid_nil(sqbs)) {			\
					(b)->tnonil = false;		\
					(b)->tnil = true;		\
				} else {				\
					(b)->tnonil = true;		\
					(b)->tnil = false;		\
				}					\
				(b)->tseqbase = sqbs;			\
			}						\
		} else if ((b)->batCount == 2 && ATOMlinear((b)->ttype)) { \
			int _c_;					\
			if ((b)->tvarsized)				\
				_c_ = ATOMcmp((b)->ttype,		\
					      Tbase(b) + VarHeapVal((b)->theap.base, 0, (b)->twidth), \
					      Tbase(b) + VarHeapVal((b)->theap.base, 1, (b)->twidth)); \
			else						\
				_c_ = ATOMcmp((b)->ttype,		\
					      Tloc((b), 0),		\
					      Tloc((b), 1));		\
			(b)->tsorted = _c_ <= 0;			\
			(b)->tnosorted = !(b)->tsorted;			\
			(b)->trevsorted = _c_ >= 0;			\
			(b)->tnorevsorted = !(b)->trevsorted;		\
			(b)->tkey = _c_ != 0;				\
			(b)->tnokey[0] = 0;				\
			(b)->tnokey[1] = !(b)->tkey;			\
		} else if (!ATOMlinear((b)->ttype)) {			\
			(b)->tsorted = false;				\
			(b)->trevsorted = false;			\
		}							\
	} while (false)

/*
 * @+ BAT Buffer Pool
 * @multitable @columnfractions 0.08 0.7
 * @item int
 * @tab BBPfix (bat bi)
 * @item int
 * @tab BBPunfix (bat bi)
 * @item int
 * @tab BBPretain (bat bi)
 * @item int
 * @tab BBPrelease (bat bi)
 * @item str
 * @tab BBPname (bat bi)
 * @item bat
 * @tab BBPindex  (str nme)
 * @item BAT*
 * @tab BATdescriptor (bat bi)
 * @end multitable
 *
 * The BAT Buffer Pool module contains the code to manage the storage
 * location of BATs.
 *
 * The remaining BBP tables contain status information to load, swap
 * and migrate the BATs. The core table is BBPcache which contains a
 * pointer to the BAT descriptor with its heaps.  A zero entry means
 * that the file resides on disk. Otherwise it has been read or mapped
 * into memory.
 *
 * BATs loaded into memory are retained in a BAT buffer pool.  They
 * retain their position within the cache during their life cycle,
 * which make indexing BATs a stable operation.
 *
 * The BBPindex routine checks if a BAT with a certain name is
 * registered in the buffer pools. If so, it returns its BAT id.  The
 * BATdescriptor routine has a BAT id parameter, and returns a pointer
 * to the corresponding BAT record (after incrementing the reference
 * count). The BAT will be loaded into memory, if necessary.
 *
 * The structure of the BBP file obeys the tuple format for GDK.
 *
 * The status and BAT persistency information is encoded in the status
 * field.
 */
typedef struct {
	BAT *cache;		/* if loaded: BAT* handle */
	char *logical;		/* logical name (may point at bak) */
	char bak[16];		/* logical name backup (tmp_%o) */
	bat next;		/* next BBP slot in linked list */
	BAT *desc;		/* the BAT descriptor */
	char physical[20];	/* dir + basename for storage */
	str options;		/* A string list of options */
	int refs;		/* in-memory references on which the loaded status of a BAT relies */
	int lrefs;		/* logical references on which the existence of a BAT relies */
	volatile unsigned status; /* status mask used for spin locking */
	/* MT_Id pid;           non-zero thread-id if this BAT is private */
} BBPrec;

gdk_export bat BBPlimit;
#define N_BBPINIT	1000
#if SIZEOF_VOID_P == 4
#define BBPINITLOG	11
#else
#define BBPINITLOG	14
#endif
#define BBPINIT		(1 << BBPINITLOG)
/* absolute maximum number of BATs is N_BBPINIT * BBPINIT
 * this also gives the longest possible "physical" name and "bak" name
 * of a BAT: the "bak" name is "tmp_%o", so at most 12 + \0 bytes on
 * 64 bit architecture and 11 + \0 on 32 bit architecture; the
 * physical name is a bit more complicated, but the longest possible
 * name is 17 + \0 bytes (16 + \0 on 32 bits) */
gdk_export BBPrec *BBP[N_BBPINIT];

/* fast defines without checks; internal use only  */
#define BBP_cache(i)	BBP[(i)>>BBPINITLOG][(i)&(BBPINIT-1)].cache
#define BBP_logical(i)	BBP[(i)>>BBPINITLOG][(i)&(BBPINIT-1)].logical
#define BBP_bak(i)	BBP[(i)>>BBPINITLOG][(i)&(BBPINIT-1)].bak
#define BBP_next(i)	BBP[(i)>>BBPINITLOG][(i)&(BBPINIT-1)].next
#define BBP_physical(i)	BBP[(i)>>BBPINITLOG][(i)&(BBPINIT-1)].physical
#define BBP_options(i)	BBP[(i)>>BBPINITLOG][(i)&(BBPINIT-1)].options
#define BBP_desc(i)	BBP[(i)>>BBPINITLOG][(i)&(BBPINIT-1)].desc
#define BBP_refs(i)	BBP[(i)>>BBPINITLOG][(i)&(BBPINIT-1)].refs
#define BBP_lrefs(i)	BBP[(i)>>BBPINITLOG][(i)&(BBPINIT-1)].lrefs
#define BBP_status(i)	BBP[(i)>>BBPINITLOG][(i)&(BBPINIT-1)].status
#define BBP_pid(i)	BBP[(i)>>BBPINITLOG][(i)&(BBPINIT-1)].pid

/* macros that nicely check parameters */
#define BBPstatus(i)	(BBPcheck((i),"BBPstatus")?BBP_status(i):0)
#define BBPrefs(i)	(BBPcheck((i),"BBPrefs")?BBP_refs(i):-1)
#define BBPcache(i)	(BBPcheck((i),"BBPcache")?BBP_cache(i):(BAT*) NULL)
#define BBPname(i)						\
	(BBPcheck((i), "BBPname") ?				\
	 BBP[(i) >> BBPINITLOG][(i) & (BBPINIT - 1)].logical :	\
	 "")
#define BBPvalid(i)	(BBP_logical(i) != NULL && *BBP_logical(i) != '.')
#define BATgetId(b)	BBPname((b)->batCacheid)

#define BBPRENAME_ALREADY	(-1)
#define BBPRENAME_ILLEGAL	(-2)
#define BBPRENAME_LONG		(-3)

gdk_export void BBPlock(void);

gdk_export void BBPunlock(void);

gdk_export BAT *BBPquickdesc(bat b, bool delaccess);

/*
 * @- GDK error handling
 *  @multitable @columnfractions 0.08 0.7
 * @item str
 * @tab
 *  GDKmessage
 * @item bit
 * @tab
 *  GDKfatal(str msg)
 * @item int
 * @tab
 *  GDKwarning(str msg)
 * @item int
 * @tab
 *  GDKerror (str msg)
 * @item int
 * @tab
 *  GDKgoterrors ()
 * @item int
 * @tab
 *  GDKsyserror (str msg)
 * @item str
 * @tab
 *  GDKerrbuf
 *  @item
 * @tab GDKsetbuf (str buf)
 * @end multitable
 *
 * The error handling mechanism is not sophisticated yet. Experience
 * should show if this mechanism is sufficient.  Most routines return
 * a pointer with zero to indicate an error.
 *
 * The error messages are also copied to standard output.  The last
 * error message is kept around in a global variable.
 *
 * Error messages can also be collected in a user-provided buffer,
 * instead of being echoed to a stream. This is a thread-specific
 * issue; you want to decide on the error mechanism on a
 * thread-specific basis.  This effect is established with
 * GDKsetbuf. The memory (de)allocation of this buffer, that must at
 * least be 1024 chars long, is entirely by the user. A pointer to
 * this buffer is kept in the pseudo-variable GDKerrbuf. Normally,
 * this is a NULL pointer.
 */
#define GDKMAXERRLEN	10240
#define GDKWARNING	"!WARNING: "
#define GDKERROR	"!ERROR: "
#define GDKMESSAGE	"!OS: "
#define GDKFATAL	"!FATAL: "

/* Data Distilleries uses ICU for internationalization of some MonetDB error messages */

gdk_export void GDKerror(_In_z_ _Printf_format_string_ const char *format, ...)
	__attribute__((__format__(__printf__, 1, 2)));
gdk_export void GDKsyserror(_In_z_ _Printf_format_string_ const char *format, ...)
	__attribute__((__format__(__printf__, 1, 2)));
#ifndef HAVE_EMBEDDED
gdk_export _Noreturn void GDKfatal(_In_z_ _Printf_format_string_ const char *format, ...)
	__attribute__((__format__(__printf__, 1, 2)));
#else
gdk_export void GDKfatal(_In_z_ _Printf_format_string_ const char *format, ...)
	__attribute__((__format__(__printf__, 1, 2)));
#endif
gdk_export void GDKclrerr(void);

/*
 * @- BUN manipulation
 * @multitable @columnfractions 0.08 0.7
 * @item BAT*
 * @tab BATappend (BAT *b, BAT *n, BAT *s, bool force)
 * @item BAT*
 * @tab BUNappend (BAT *b, ptr right, bool force)
 * @item BAT*
 * @tab BUNreplace (BAT *b, oid left, ptr right, bool force)
 * @item int
 * @tab BUNfnd (BAT *b, ptr tail)
 * @item BUN
 * @tab BUNlocate (BAT *b, ptr head, ptr tail)
 * @item ptr
 * @tab BUNtail (BAT *b, BUN p)
 * @end multitable
 *
 * The BATs contain a number of fixed-sized slots to store the binary
 * associations.  These slots are called BUNs or BAT units. A BUN
 * variable is a pointer into the storage area of the BAT, but it has
 * limited validity. After a BAT modification, previously obtained
 * BUNs may no longer reside at the same location.
 *
 * The association list does not contain holes.  This density permits
 * users to quickly access successive elements without the need to
 * test the items for validity. Moreover, it simplifies transport to
 * disk and other systems. The negative effect is that the user should
 * be aware of the evolving nature of the sequence, which may require
 * copying the BAT first.
 *
 * The update operations come in two flavors: BUNappend and
 * BUNreplace.  The batch version of BUNappend is BATappend.
 *
 * The routine BUNfnd provides fast access to a single BUN providing a
 * value for the tail of the binary association.
 *
 * The routine BUNtail returns a pointer to the second value in an
 * association.  To guard against side effects on the BAT, one should
 * normally copy this value into a scratch variable for further
 * processing.
 *
 * Behind the interface we use several macros to access the BUN fixed
 * part and the variable part. The BUN operators always require a BAT
 * pointer and BUN identifier.
 * @itemize
 * @item
 * BATttype(b) finds out the type of a BAT.
 * @item
 * BUNlast(b) returns the BUN pointer directly after the last BUN
 * in the BAT.
 * @end itemize
 */
/* NOTE: `p' is evaluated after a possible upgrade of the heap */
static inline gdk_return Tputvalue(BAT *b, BUN p, const void *v, bool copyall)
	__attribute__((__warn_unused_result__));
static inline gdk_return
Tputvalue(BAT *b, BUN p, const void *v, bool copyall)
{
	if (b->tvarsized && b->ttype) {
		var_t d;
		gdk_return rc;

		rc = ATOMputVAR(b->ttype, b->tvheap, &d, v);
		if (rc != GDK_SUCCEED)
			return rc;
		if (b->twidth < SIZEOF_VAR_T &&
		    (b->twidth <= 2 ? d - GDK_VAROFFSET : d) >= ((size_t) 1 << (8 * b->twidth))) {
			/* doesn't fit in current heap, upgrade it */
			rc = GDKupgradevarheap(b, d, copyall,
					       b->batRestricted == BAT_READ);
			if (rc != GDK_SUCCEED)
				return rc;
		}
		switch (b->twidth) {
		case 1:
			((uint8_t *) b->theap.base)[p] = (uint8_t) (d - GDK_VAROFFSET);
			break;
		case 2:
			((uint16_t *) b->theap.base)[p] = (uint16_t) (d - GDK_VAROFFSET);
			break;
		case 4:
			((uint32_t *) b->theap.base)[p] = (uint32_t) d;
			break;
#if SIZEOF_VAR_T == 8
		case 8:
			((uint64_t *) b->theap.base)[p] = (uint64_t) d;
			break;
#endif
		}
	} else {
		ATOMputFIX(b->ttype, Tloc(b, p), v);
	}
	return GDK_SUCCEED;
}

static inline gdk_return tfastins_nocheck(BAT *b, BUN p, const void *v, int s)
	__attribute__((__warn_unused_result__));
static inline gdk_return
tfastins_nocheck(BAT *b, BUN p, const void *v, int s)
{
	b->theap.free += s;
	return Tputvalue(b, p, v, false);
}

static inline gdk_return bunfastapp_nocheck(BAT *b, BUN p, const void *v, int ts)
	__attribute__((__warn_unused_result__));
static inline gdk_return
bunfastapp_nocheck(BAT *b, BUN p, const void *v, int ts)
{
	gdk_return rc;
	rc = tfastins_nocheck(b, p, v, ts);
	if (rc == GDK_SUCCEED)
		b->batCount++;
	return rc;
}

static inline gdk_return bunfastapp(BAT *b, const void *v)
	__attribute__((__warn_unused_result__));
static inline gdk_return
bunfastapp(BAT *b, const void *v)
{
	if (BATcount(b) >= BATcapacity(b)) {
		if (BATcount(b) == BUN_MAX) {
			GDKerror("bunfastapp: too many elements to accommodate (" BUNFMT ")\n", BUN_MAX);
			return GDK_FAIL;
		}
		gdk_return rc = BATextend(b, BATgrows(b));
		if (rc != GDK_SUCCEED)
			return rc;
	}
	return bunfastapp_nocheck(b, b->batCount, v, Tsize(b));
}

#define bunfastappTYPE(TYPE, b, v)					\
	(BATcount(b) >= BATcapacity(b) &&				\
	 ((BATcount(b) == BUN_MAX &&					\
	   (GDKerror("bunfastapp: too many elements to accommodate (" BUNFMT ")\n", BUN_MAX), \
	    true)) ||							\
	  BATextend((b), BATgrows(b)) != GDK_SUCCEED) ?			\
	 GDK_FAIL :							\
	 ((b)->theap.free += sizeof(TYPE),				\
	  ((TYPE *) (b)->theap.base)[(b)->batCount++] = * (const TYPE *) (v), \
	  GDK_SUCCEED)) 

static inline gdk_return tfastins_nocheckVAR(BAT *b, BUN p, const void *v, int s)
	__attribute__((__warn_unused_result__));
static inline gdk_return
tfastins_nocheckVAR(BAT *b, BUN p, const void *v, int s)
{
	var_t d;
	gdk_return rc;
	b->theap.free += s;
	if ((rc = ATOMputVAR(b->ttype, b->tvheap, &d, v)) != GDK_SUCCEED)
		return rc;
	if (b->twidth < SIZEOF_VAR_T &&
	    (b->twidth <= 2 ? d - GDK_VAROFFSET : d) >= ((size_t) 1 << (8 * b->twidth))) {
		/* doesn't fit in current heap, upgrade it */
		rc = GDKupgradevarheap(b, d, false,
				       b->batRestricted == BAT_READ);
		if (rc != GDK_SUCCEED)
			return rc;
	}
	switch (b->twidth) {
	case 1:
		((uint8_t *) b->theap.base)[p] = (uint8_t) (d - GDK_VAROFFSET);
		break;
	case 2:
		((uint16_t *) b->theap.base)[p] = (uint16_t) (d - GDK_VAROFFSET);
		break;
	case 4:
		((uint32_t *) b->theap.base)[p] = (uint32_t) d;
		break;
#if SIZEOF_VAR_T == 8
	case 8:
		((uint64_t *) b->theap.base)[p] = (uint64_t) d;
		break;
#endif
	}
	return GDK_SUCCEED;
}

static inline gdk_return bunfastapp_nocheckVAR(BAT *b, BUN p, const void *v, int ts)
	__attribute__((__warn_unused_result__));
static inline gdk_return
bunfastapp_nocheckVAR(BAT *b, BUN p, const void *v, int ts)
{
	gdk_return rc;
	rc = tfastins_nocheckVAR(b, p, v, ts);
	if (rc == GDK_SUCCEED)
		b->batCount++;
	return rc;
}

static inline gdk_return bunfastappVAR(BAT *b, const void *v)
	__attribute__((__warn_unused_result__));
static inline gdk_return
bunfastappVAR(BAT *b, const void *v)
{
	if (BATcount(b) >= BATcapacity(b)) {
		if (BATcount(b) == BUN_MAX) {
			GDKerror("bunfastapp: too many elements to accommodate (" BUNFMT ")\n", BUN_MAX);
			return GDK_FAIL;
		}
		gdk_return rc = BATextend(b, BATgrows(b));
		if (rc != GDK_SUCCEED)
			return rc;
	}
	return bunfastapp_nocheckVAR(b, b->batCount, v, Tsize(b));
}

/*
 * @- Column Imprints Functions
 *
 * @multitable @columnfractions 0.08 0.7
 * @item BAT*
 * @tab
 *  BATimprints (BAT *b)
 * @end multitable
 *
 * The column imprints index structure.
 *
 */

gdk_export gdk_return BATimprints(BAT *b);
gdk_export void IMPSdestroy(BAT *b);
gdk_export lng IMPSimprintsize(BAT *b);

/* The ordered index structure */

gdk_export gdk_return BATorderidx(BAT *b, bool stable);
gdk_export gdk_return GDKmergeidx(BAT *b, BAT**a, int n_ar);
gdk_export bool BATcheckorderidx(BAT *b);

/*
 * @- Multilevel Storage Modes
 *
 * We should bring in the compressed mode as the first, maybe
 * built-in, mode. We could then add for instance HTTP remote storage,
 * SQL storage, and READONLY (cd-rom) storage.
 *
 * @+ GDK Utilities
 * Interfaces for memory management, error handling, thread management
 * and system information.
 *
 * @- GDK memory management
 * @multitable @columnfractions 0.08 0.8
 * @item void*
 * @tab GDKmalloc (size_t size)
 * @item void*
 * @tab GDKzalloc (size_t size)
 * @item void*
 * @tab GDKmallocmax (size_t size, size_t *maxsize, int emergency)
 * @item void*
 * @tab GDKrealloc (void* pold, size_t size)
 * @item void*
 * @tab GDKreallocmax (void* pold, size_t size, size_t *maxsize, int emergency)
 * @item void
 * @tab GDKfree (void* blk)
 * @item str
 * @tab GDKstrdup (str s)
 * @item str
 * @tab GDKstrndup (str s, size_t n)
 * @end multitable
 *
 * These utilities are primarily used to maintain control over
 * critical interfaces to the C library.  Moreover, the statistic
 * routines help in identifying performance and bottlenecks in the
 * current implementation.
 *
 * Compiled with -DMEMLEAKS the GDK memory management log their
 * activities, and are checked on inconsistent frees and memory leaks.
 */

/* we prefer to use vm_alloc routines on size > GDKmmap */
gdk_export void *GDKmmap(const char *path, int mode, size_t len);

gdk_export size_t GDK_mem_maxsize;	/* max allowed size of committed memory */
gdk_export size_t GDK_vm_maxsize;	/* max allowed size of reserved vm */

gdk_export size_t GDKmem_cursize(void);	/* RAM/swapmem that MonetDB has claimed from OS */
gdk_export size_t GDKvm_cursize(void);	/* current MonetDB VM address space usage */

gdk_export void *GDKmalloc(size_t size)
	__attribute__((__malloc__))
	__attribute__((__alloc_size__(1)))
	__attribute__((__warn_unused_result__));
gdk_export void *GDKzalloc(size_t size)
	__attribute__((__malloc__))
	__attribute__((__alloc_size__(1)))
	__attribute__((__warn_unused_result__));
gdk_export void *GDKrealloc(void *pold, size_t size)
	__attribute__((__alloc_size__(2)))
	__attribute__((__warn_unused_result__));
gdk_export void GDKfree(void *blk);
gdk_export str GDKstrdup(const char *s)
	__attribute__((__warn_unused_result__));
gdk_export str GDKstrndup(const char *s, size_t n)
	__attribute__((__warn_unused_result__));

#if !defined(NDEBUG) && !defined(STATIC_CODE_ANALYSIS)
/* In debugging mode, replace GDKmalloc and other functions with a
 * version that optionally prints calling information.
 *
 * We have two versions of this code: one using a GNU C extension, and
 * one using traditional C.  The GNU C version also prints the name of
 * the calling function.
 */
#ifdef __GNUC__
#define GDKmalloc(s)						\
	({							\
		size_t _size = (s);				\
		void *_res = GDKmalloc(_size);			\
		ALLOCDEBUG					\
			fprintf(stderr,				\
				"#GDKmalloc(%zu) -> %p"		\
				" %s[%s:%d]\n",			\
				_size, _res,			\
				__func__, __FILE__, __LINE__);	\
		_res;						\
	})
#define GDKzalloc(s)						\
	({							\
		size_t _size = (s);				\
		void *_res = GDKzalloc(_size);			\
		ALLOCDEBUG					\
			fprintf(stderr,				\
				"#GDKzalloc(%zu) -> %p"		\
				" %s[%s:%d]\n",			\
				_size, _res,			\
				__func__, __FILE__, __LINE__);	\
		_res;						\
	})
#define GDKrealloc(p, s)					\
	({							\
		void *_ptr = (p);				\
		size_t _size = (s);				\
		void *_res = GDKrealloc(_ptr, _size);		\
		ALLOCDEBUG					\
			fprintf(stderr,				\
				"#GDKrealloc(%p,%zu) -> %p"	\
				" %s[%s:%d]\n",			\
				_ptr, _size, _res,		\
				__func__, __FILE__, __LINE__);	\
		_res;						\
	 })
#define GDKfree(p)						\
	({							\
		void *_ptr = (p);				\
		ALLOCDEBUG if (_ptr)				\
			fprintf(stderr,				\
				"#GDKfree(%p)"			\
				" %s[%s:%d]\n",			\
				_ptr,				\
				__func__, __FILE__, __LINE__);	\
		GDKfree(_ptr);					\
	})
#define GDKstrdup(s)						\
	({							\
		const char *_str = (s);				\
		void *_res = GDKstrdup(_str);			\
		ALLOCDEBUG					\
			fprintf(stderr,				\
				"#GDKstrdup(len=%zu) -> %p"	\
				" %s[%s:%d]\n",			\
				_str ? strlen(_str) : 0,	\
				_res,				\
				__func__, __FILE__, __LINE__);	\
		_res;						\
	})
#define GDKstrndup(s, n)					\
	({							\
		const char *_str = (s);				\
		size_t _n = (n);				\
		void *_res = GDKstrndup(_str, _n);		\
		ALLOCDEBUG					\
			fprintf(stderr,				\
				"#GDKstrndup(len=%zu) -> %p"	\
				" %s[%s:%d]\n",			\
				_n,				\
				_res,				\
				__func__, __FILE__, __LINE__);	\
		_res;						\
	})
#define GDKmmap(p, m, l)						\
	({								\
		const char *_path = (p);				\
		int _mode = (m);					\
		size_t _len = (l);					\
		void *_res = GDKmmap(_path, _mode, _len);		\
		ALLOCDEBUG						\
			fprintf(stderr,					\
				"#GDKmmap(%s,0x%x,%zu) -> %p"		\
				" %s[%s:%d]\n",				\
				_path ? _path : "NULL",			\
				(unsigned) _mode, _len,			\
				_res,					\
				__func__, __FILE__, __LINE__);		\
		_res;							\
	 })
#define malloc(s)						\
	({							\
		size_t _size = (s);				\
		void *_res = malloc(_size);			\
		ALLOCDEBUG					\
			fprintf(stderr,				\
				"#malloc(%zu) -> %p"		\
				" %s[%s:%d]\n",			\
				_size, _res,			\
				__func__, __FILE__, __LINE__);	\
		_res;						\
	})
#define calloc(n, s)						\
	({							\
		size_t _nmemb = (n);				\
		size_t _size = (s);				\
		void *_res = calloc(_nmemb,_size);		\
		ALLOCDEBUG					\
			fprintf(stderr,				\
				"#calloc(%zu,%zu) -> %p"	\
				" %s[%s:%d]\n",			\
				_nmemb, _size, _res,		\
				__func__, __FILE__, __LINE__);	\
		_res;						\
	})
#define realloc(p, s)						\
	({							\
		void *_ptr = (p);				\
		size_t _size = (s);				\
		void *_res = realloc(_ptr, _size);		\
		ALLOCDEBUG					\
			fprintf(stderr,				\
				"#realloc(%p,%zu) -> %p"	\
				" %s[%s:%d]\n",			\
				_ptr, _size, _res,		\
				__func__, __FILE__, __LINE__);	\
		_res;						\
	 })
#define free(p)							\
	({							\
		void *_ptr = (p);				\
		ALLOCDEBUG					\
			fprintf(stderr,				\
				"#free(%p)"			\
				" %s[%s:%d]\n",			\
				_ptr,				\
				__func__, __FILE__, __LINE__);	\
		free(_ptr);					\
	})
#else
static inline void *
GDKmalloc_debug(size_t size, const char *filename, int lineno)
{
	void *res = GDKmalloc(size);
	ALLOCDEBUG fprintf(stderr,
			   "#GDKmalloc(%zu) -> %p [%s:%d]\n",
			   size, res, filename, lineno);
	return res;
}
#define GDKmalloc(s)	GDKmalloc_debug((s), __FILE__, __LINE__)
static inline void *
GDKzalloc_debug(size_t size, const char *filename, int lineno)
{
	void *res = GDKzalloc(size);
	ALLOCDEBUG fprintf(stderr,
			   "#GDKzalloc(%zu) -> %p [%s:%d]\n",
			   size, res, filename, lineno);
	return res;
}
#define GDKzalloc(s)	GDKzalloc_debug((s), __FILE__, __LINE__)
static inline void *
GDKrealloc_debug(void *ptr, size_t size, const char *filename, int lineno)
{
	void *res = GDKrealloc(ptr, size);
	ALLOCDEBUG fprintf(stderr,
			   "#GDKrealloc(%p,%zu) -> "
			   "%p [%s:%d]\n",
			   ptr, size, res,
			   filename, lineno);
	return res;
}
#define GDKrealloc(p, s)	GDKrealloc_debug((p), (s), __FILE__, __LINE__)
static inline void
GDKfree_debug(void *ptr, const char *filename, int lineno)
{
	ALLOCDEBUG fprintf(stderr, "#GDKfree(%p) [%s:%d]\n",
			   ptr, filename, lineno);
	GDKfree(ptr);
}
#define GDKfree(p)	GDKfree_debug((p), __FILE__, __LINE__)
static inline char *
GDKstrdup_debug(const char *str, const char *filename, int lineno)
{
	void *res = GDKstrdup(str);
	ALLOCDEBUG fprintf(stderr, "#GDKstrdup(len=%zu) -> "
			   "%p [%s:%d]\n",
			   str ? strlen(str) : 0, res, filename, lineno);
	return res;
}
#define GDKstrdup(s)	GDKstrdup_debug((s), __FILE__, __LINE__)
static inline char *
GDKstrndup_debug(const char *str, size_t n, const char *filename, int lineno)
{
	void *res = GDKstrndup(str, n);
	ALLOCDEBUG fprintf(stderr, "#GDKstrndup(len=%zu) -> "
			   "%p [%s:%d]\n",
			   n, res, filename, lineno);
	return res;
}
#define GDKstrndup(s, n)	GDKstrndup_debug((s), (n), __FILE__, __LINE__)
static inline void *
GDKmmap_debug(const char *path, int mode, size_t len, const char *filename, int lineno)
{
	void *res = GDKmmap(path, mode, len);
	ALLOCDEBUG fprintf(stderr,
			   "#GDKmmap(%s,0x%x,%zu) -> "
			   "%p [%s:%d]\n",
			   path ? path : "NULL", mode, len,
			   res, filename, lineno);
	return res;
}
#define GDKmmap(p, m, l)	GDKmmap_debug((p), (m), (l), __FILE__, __LINE__)
static inline void *
malloc_debug(size_t size, const char *filename, int lineno)
{
	void *res = malloc(size);
	ALLOCDEBUG fprintf(stderr,
			   "#malloc(%zu) -> %p [%s:%d]\n",
			   size, res, filename, lineno);
	return res;
}
#define malloc(s)	malloc_debug((s), __FILE__, __LINE__)
static inline void *
calloc_debug(size_t nmemb, size_t size, const char *filename, int lineno)
{
	void *res = calloc(nmemb, size);
	ALLOCDEBUG fprintf(stderr,
			   "#calloc(%zu,%zu) -> "
			   "%p [%s:%d]\n",
			   nmemb, size, res, filename, lineno);
	return res;
}
#define calloc(n, s)	calloc_debug((n), (s), __FILE__, __LINE__)
static inline void *
realloc_debug(void *ptr, size_t size, const char *filename, int lineno)
{
	void *res = realloc(ptr, size);
	ALLOCDEBUG fprintf(stderr,
			   "#realloc(%p,%zu) -> "
			   "%p [%s:%d]\n",
			   ptr, size, res,
			   filename, lineno);
	return res;
}
#define realloc(p, s)	realloc_debug((p), (s), __FILE__, __LINE__)
static inline void
free_debug(void *ptr, const char *filename, int lineno)
{
	ALLOCDEBUG fprintf(stderr, "#free(%p) [%s:%d]\n",
			   ptr, filename, lineno);
	free(ptr);
}
#define free(p)	free_debug((p), __FILE__, __LINE__)
#endif
#endif

#include "gdk_delta.h"
#include "gdk_hash.h"
#include "gdk_bbp.h"
#include "gdk_utils.h"

/* functions defined in gdk_bat.c */
gdk_export gdk_return void_inplace(BAT *b, oid id, const void *val, bool force)
	__attribute__((__warn_unused_result__));
gdk_export BAT *BATattach(int tt, const char *heapfile, role_t role);

#ifdef NATIVE_WIN32
#ifdef _MSC_VER
#define fileno _fileno
#endif
#define fdopen _fdopen
#define putenv _putenv
#endif

/* Return a pointer to the value contained in V.  Also see VALget
 * which returns a void *. */
static inline const void *
VALptr(const ValRecord *v)
{
	switch (ATOMstorage(v->vtype)) {
	case TYPE_void: return (const void *) &v->val.oval;
	case TYPE_bte: return (const void *) &v->val.btval;
	case TYPE_sht: return (const void *) &v->val.shval;
	case TYPE_int: return (const void *) &v->val.ival;
	case TYPE_flt: return (const void *) &v->val.fval;
	case TYPE_dbl: return (const void *) &v->val.dval;
	case TYPE_lng: return (const void *) &v->val.lval;
#ifdef HAVE_HGE
	case TYPE_hge: return (const void *) &v->val.hval;
#endif
	case TYPE_str: return (const void *) v->val.sval;
	default:       return (const void *) v->val.pval;
	}
}

/*
 * The kernel maintains a central table of all active threads.  They
 * are indexed by their tid. The structure contains information on the
 * input/output file descriptors, which should be set before a
 * database operation is started. It ensures that output is delivered
 * to the proper client.
 *
 * The Thread structure should be ideally made directly accessible to
 * each thread. This speeds up access to tid and file descriptors.
 */
#define THREADS	1024
#define THREADDATA	3

typedef struct threadStruct {
	int tid;		/* logical ID by MonetDB; val == index
				 * into this array + 1 (0 is
				 * invalid) */
	ATOMIC_TYPE pid;	/* thread id, 0 = unallocated */
	str name;
	void *data[THREADDATA];
	uintptr_t sp;
} ThreadRec, *Thread;


gdk_export int THRgettid(void);
gdk_export Thread THRget(int tid);
gdk_export MT_Id THRcreate(void (*f) (void *), void *arg, enum MT_thr_detach d, const char *name);
gdk_export void THRdel(Thread t);
gdk_export void THRsetdata(int, void *);
gdk_export void *THRgetdata(int);
gdk_export int THRhighwater(void);

gdk_export void *THRdata[THREADDATA];

#define GDKstdout	((stream*)THRdata[0])
#define GDKstdin	((stream*)THRdata[1])

#define GDKerrbuf	((char*)THRgetdata(2))
#define GDKsetbuf(x)	THRsetdata(2,(void *)(x))

#define THRget_errbuf(t)	((char*)t->data[2])
#define THRset_errbuf(t,b)	(t->data[2] = b)

#ifndef GDK_NOLINK

static inline bat
BBPcheck(bat x, const char *y)
{
	if (!is_bat_nil(x)) {
		assert(x > 0);

		if (x < 0 || x >= getBBPsize() || BBP_logical(x) == NULL) {
			CHECKDEBUG fprintf(stderr,"#%s: range error %d\n", y, (int) x);
		} else {
			return x;
		}
	}
	return 0;
}

static inline BAT *
BATdescriptor(bat i)
{
	BAT *b = NULL;

	if (BBPcheck(i, "BATdescriptor")) {
		if (BBPfix(i) <= 0)
			return NULL;
		b = BBP_cache(i);
		if (b == NULL)
			b = BBPdescriptor(i);
	}
	return b;
}

static inline void *
Tpos(BATiter *bi, BUN p)
{
	bi->tvid = BUNtoid(bi->b, p);
	return (void*)&bi->tvid;
}

#endif

/*
 * @+ Transaction Management
 * @multitable @columnfractions 0.08 0.7
 * @item int
 * @tab
 *  TMcommit ()
 * @item int
 * @tab
 *  TMabort ()
 * @item int
 * @tab
 *  TMsubcommit ()
 * @end multitable
 *
 * MonetDB by default offers a global transaction environment.  The
 * global transaction involves all activities on all persistent BATs
 * by all threads.  Each global transaction ends with either TMabort
 * or TMcommit, and immediately starts a new transaction.  TMcommit
 * implements atomic commit to disk on the collection of all
 * persistent BATs. For all persistent BATs, the global commit also
 * flushes the delta status for these BATs (see
 * BATcommit/BATabort). This allows to perform TMabort quickly in
 * memory (without re-reading all disk images from disk).  The
 * collection of which BATs is persistent is also part of the global
 * transaction state. All BATs that where persistent at the last
 * commit, but were made transient since then, are made persistent
 * again by TMabort.  In other words, BATs that are deleted, are only
 * physically deleted at TMcommit time. Until that time, rollback
 * (TMabort) is possible.
 *
 * Use of TMabort is currently NOT RECOMMENDED due to two bugs:
 *
 * @itemize
 * @item
 * TMabort after a failed %TMcommit@ does not bring us back to the
 * previous committed state; but to the state at the failed TMcommit.
 * @item
 * At runtime, TMabort does not undo BAT name changes, whereas a cold
 * MonetDB restart does.
 * @end itemize
 *
 * In effect, the problems with TMabort reduce the functionality of
 * the global transaction mechanism to consistent checkpointing at
 * each TMcommit. For many applications, consistent checkpointingis
 * enough.
 *
 * Extension modules exist that provide fine grained locking (lock
 * module) and Write Ahead Logging (sqlserver).  Applications that
 * need more fine-grained transactions, should build this on top of
 * these extension primitives.
 *
 * TMsubcommit is intended to quickly add or remove BATs from the
 * persistent set. In both cases, rollback is not necessary, such that
 * the commit protocol can be accelerated. It comes down to writing a
 * new BBP.dir.
 *
 * Its parameter is a BAT-of-BATs (in the tail); the persistence
 * status of that BAT is committed. We assume here that the calling
 * thread has exclusive access to these bats.  An error is reported if
 * you try to partially commit an already committed persistent BAT (it
 * needs the rollback mechanism).
 */
gdk_export gdk_return TMcommit(void);
gdk_export void TMabort(void);
gdk_export gdk_return TMsubcommit(BAT *bl);
gdk_export gdk_return TMsubcommit_list(bat *subcommit, int cnt);

/*
 * @- Delta Management
 *  @multitable @columnfractions 0.08 0.6
 * @item BAT *
 * @tab BATcommit (BAT *b)
 * @item BAT *
 * @tab BATfakeCommit (BAT *b)
 * @item BAT *
 * @tab BATundo (BAT *b)
 * @end multitable
 *
 * The BAT keeps track of updates with respect to a 'previous state'.
 * Do not confuse 'previous state' with 'stable' or
 * 'commited-on-disk', because these concepts are not always the
 * same. In particular, they diverge when BATcommit, BATfakecommit,
 * and BATundo are called explictly, bypassing the normal global
 * TMcommit protocol (some applications need that flexibility).
 *
 * BATcommit make the current BAT state the new 'stable state'.  This
 * happens inside the global TMcommit on all persistent BATs previous
 * to writing all bats to persistent storage using a BBPsync.
 *
 * EXPERT USE ONLY: The routine BATfakeCommit updates the delta
 * information on BATs and clears the dirty bit. This avoids any
 * copying to disk.  Expert usage only, as it bypasses the global
 * commit protocol, and changes may be lost after quitting or crashing
 * MonetDB.
 *
 * BATabort undo-s all changes since the previous state. The global
 * TMabort achieves a rollback to the previously committed state by
 * doing BATabort on all persistent bats.
 *
 * BUG: after a failed TMcommit, TMabort does not do anything because
 * TMcommit does the BATcommits @emph{before} attempting to sync to
 * disk instead of @sc{after} doing this.
 */
gdk_export void BATcommit(BAT *b);
gdk_export void BATfakeCommit(BAT *b);
gdk_export void BATundo(BAT *b);

/*
 * @+ BAT Alignment and BAT views
 * @multitable @columnfractions 0.08 0.7
 * @item int
 * @tab ALIGNsynced (BAT* b1, BAT* b2)
 * @item int
 * @tab ALIGNsync   (BAT *b1, BAT *b2)
 * @item int
 * @tab ALIGNrelated (BAT *b1, BAT *b2)
 *
 * @item BAT*
 * @tab VIEWcreate   (oid seq, BAT *b)
 * @item int
 * @tab isVIEW   (BAT *b)
 * @item bat
 * @tab VIEWhparent   (BAT *b)
 * @item bat
 * @tab VIEWtparent   (BAT *b)
 * @item BAT*
 * @tab VIEWreset    (BAT *b)
 * @end multitable
 *
 * Alignments of two columns of a BAT means that the system knows
 * whether these two columns are exactly equal. Relatedness of two
 * BATs means that one pair of columns (either head or tail) of both
 * BATs is aligned. The first property is checked by ALIGNsynced, the
 * latter by ALIGNrelated.
 *
 * All algebraic BAT commands propagate the properties - including
 * alignment properly on their results.
 *
 * VIEW BATs are BATs that lend their storage from a parent BAT.  They
 * are just a descriptor that points to the data in this parent BAT. A
 * view is created with VIEWcreate. The cache id of the parent (if
 * any) is returned by VIEWtparent (otherwise it returns 0).
 *
 * VIEW bats are read-only!!
 *
 * VIEWreset creates a normal BAT with the same contents as its view
 * parameter (it converts void columns with seqbase!=nil to
 * materialized oid columns).
 */
gdk_export int ALIGNsynced(BAT *b1, BAT *b2);

gdk_export void BATassertProps(BAT *b);

#define BATPROPS_QUICK  0	/* only derive easy (non-resource consuming) properties */
#define BATPROPS_ALL	1	/* derive all possible properties; no matter what cost (key=hash) */
#define BATPROPS_CHECK  3	/* BATPROPS_ALL, but start from scratch and report illegally set properties */

gdk_export BAT *VIEWcreate(oid seq, BAT *b);
gdk_export void VIEWbounds(BAT *b, BAT *view, BUN l, BUN h);

#define ALIGNapp(x, y, f, e)						\
	do {								\
		if (!(f) && ((x)->batRestricted == BAT_READ ||		\
			     (x)->batSharecnt > 0)) {			\
			GDKerror("%s: access denied to %s, aborting.\n", \
				 (y), BATgetId(x));			\
			return (e);					\
		}							\
	} while (false)

/* the parentid in a VIEW is correct for the normal view. We must
 * correct for the reversed view.
 */
#define isVIEW(x)							\
	(assert((x)->batCacheid > 0),					\
	 ((x)->theap.parentid ||					\
	  ((x)->tvheap && (x)->tvheap->parentid != (x)->batCacheid)))

#define VIEWtparent(x)	((x)->theap.parentid)
#define VIEWvtparent(x)	((x)->tvheap == NULL || (x)->tvheap->parentid == (x)->batCacheid ? 0 : (x)->tvheap->parentid)

/*
 * @+ BAT Iterators
 *  @multitable @columnfractions 0.15 0.7
 * @item BATloop
 * @tab
 *  (BAT *b; BUN p, BUN q)
 * @item BATloopDEL
 * @tab
 *  (BAT *b; BUN p; BUN q; int dummy)
 * @item HASHloop
 * @tab
 *  (BAT *b; Hash *h, size_t dummy; ptr value)
 * @item HASHloop_bte
 * @tab
 *  (BAT *b; Hash *h, size_t idx; bte *value, BUN w)
 * @item HASHloop_sht
 * @tab
 *  (BAT *b; Hash *h, size_t idx; sht *value, BUN w)
 * @item HASHloop_int
 * @tab
 *  (BAT *b; Hash *h, size_t idx; int *value, BUN w)
 * @item HASHloop_flt
 * @tab
 *  (BAT *b; Hash *h, size_t idx; flt *value, BUN w)
 * @item HASHloop_lng
 * @tab
 *  (BAT *b; Hash *h, size_t idx; lng *value, BUN w)
 * @item HASHloop_hge
 * @tab
 *  (BAT *b; Hash *h, size_t idx; hge *value, BUN w)
 * @item HASHloop_dbl
 * @tab
 *  (BAT *b; Hash *h, size_t idx; dbl *value, BUN w)
 * @item  HASHloop_str
 * @tab
 *  (BAT *b; Hash *h, size_t idx; str value, BUN w)
 * @item HASHlooploc
 * @tab
 *  (BAT *b; Hash *h, size_t idx; ptr value, BUN w)
 * @item HASHloopvar
 * @tab
 *  (BAT *b; Hash *h, size_t idx; ptr value, BUN w)
 * @end multitable
 *
 * The @emph{BATloop()} looks like a function call, but is actually a
 * macro.
 *
 * @- simple sequential scan
 * The first parameter is a BAT, the p and q are BUN pointers, where p
 * is the iteration variable.
 */
#define BATloop(r, p, q)			\
	for (q = BUNlast(r), p = 0; p < q; p++)

/*
 * @- hash-table supported loop over BUNs
 * The first parameter `b' is a BAT, the second (`h') should point to
 * `b->thash', and `v' a pointer to an atomic value (corresponding
 * to the head column of `b'). The 'hb' is an integer index, pointing
 * out the `hb'-th BUN.
 */
#define GDK_STREQ(l,r) (*(char*) (l) == *(char*) (r) && !strcmp(l,r))

/*
 * @+ Common BAT Operations
 * Much used, but not necessarily kernel-operations on BATs.
 *
 * For each BAT we maintain its dimensions as separately accessible
 * properties. They can be used to improve query processing at higher
 * levels.
 */
enum prop_t {
	GDK_MIN_VALUE = 3,	/* smallest non-nil value in BAT */
	GDK_MAX_VALUE,		/* largest non-nil value in BAT */
	GDK_HASH_BUCKETS,	/* last used hash bucket size */
	GDK_NUNIQUE,		/* number of unique values */
};

/*
 * @- BAT relational operators
 *
 * The full-materialization policy intermediate results in MonetDB
 * means that a join can produce an arbitrarily large result and choke
 * the system. The Data Distilleries tool therefore first computes the
 * join result size before the actual join (better waste time than
 * crash the server). To exploit that perfect result size knowledge,
 * an result-size estimate parameter was added to all equi-join
 * implementations.  TODO: add this for
 * semijoin/select/unique/diff/intersect
 *
 * @- modes for thethajoin
 */
#define JOIN_EQ		0
#define JOIN_LT		(-1)
#define JOIN_LE		(-2)
#define JOIN_GT		1
#define JOIN_GE		2
#define JOIN_BAND	3
#define JOIN_NE		(-3)

gdk_export BAT *BATselect(BAT *b, BAT *s, const void *tl, const void *th, bool li, bool hi, bool anti);
gdk_export BAT *BATthetaselect(BAT *b, BAT *s, const void *val, const char *op);

gdk_export BAT *BATconstant(oid hseq, int tt, const void *val, BUN cnt, role_t role);
gdk_export gdk_return BATsubcross(BAT **r1p, BAT **r2p, BAT *l, BAT *r, BAT *sl, BAT *sr)
	__attribute__((__warn_unused_result__));

gdk_export gdk_return BATleftjoin(BAT **r1p, BAT **r2p, BAT *l, BAT *r, BAT *sl, BAT *sr, bool nil_matches, BUN estimate)
	__attribute__((__warn_unused_result__));
gdk_export gdk_return BATouterjoin(BAT **r1p, BAT **r2p, BAT *l, BAT *r, BAT *sl, BAT *sr, bool nil_matches, BUN estimate)
	__attribute__((__warn_unused_result__));
gdk_export gdk_return BATthetajoin(BAT **r1p, BAT **r2p, BAT *l, BAT *r, BAT *sl, BAT *sr, int op, bool nil_matches, BUN estimate)
	__attribute__((__warn_unused_result__));
gdk_export gdk_return BATsemijoin(BAT **r1p, BAT **r2p, BAT *l, BAT *r, BAT *sl, BAT *sr, bool nil_matches, BUN estimate)
	__attribute__((__warn_unused_result__));
gdk_export BAT *BATintersect(BAT *l, BAT *r, BAT *sl, BAT *sr, bool nil_matches, BUN estimate);
gdk_export BAT *BATdiff(BAT *l, BAT *r, BAT *sl, BAT *sr, bool nil_matches, bool not_in, BUN estimate);
gdk_export gdk_return BATjoin(BAT **r1p, BAT **r2p, BAT *l, BAT *r, BAT *sl, BAT *sr, bool nil_matches, BUN estimate)
	__attribute__((__warn_unused_result__));
gdk_export gdk_return BATbandjoin(BAT **r1p, BAT **r2p, BAT *l, BAT *r, BAT *sl, BAT *sr, const void *c1, const void *c2, bool li, bool hi, BUN estimate)
	__attribute__((__warn_unused_result__));
gdk_export gdk_return BATrangejoin(BAT **r1p, BAT **r2p, BAT *l, BAT *rl, BAT *rh, BAT *sl, BAT *sr, bool li, bool hi, bool anti, bool symmetric, BUN estimate)
	__attribute__((__warn_unused_result__));
gdk_export BAT *BATproject(BAT *l, BAT *r);
gdk_export BAT *BATprojectchain(BAT **bats);

gdk_export BAT *BATslice(BAT *b, BUN low, BUN high);

gdk_export BAT *BATunique(BAT *b, BAT *s);

gdk_export BAT *BATmergecand(BAT *a, BAT *b);
gdk_export BAT *BATintersectcand(BAT *a, BAT *b);
gdk_export BAT *BATdiffcand(BAT *a, BAT *b);

gdk_export gdk_return BATfirstn(BAT **topn, BAT **gids, BAT *b, BAT *cands, BAT *grps, BUN n, bool asc, bool nilslast, bool distinct)
	__attribute__((__warn_unused_result__));

#include "gdk_cand.h"
#include "gdk_calc.h"

/*
 * @- BAT sample operators
 *
 * @multitable @columnfractions 0.08 0.7
 * @item BAT *
 * @tab BATsample (BAT *b, n)
 * @end multitable
 *
 * The routine BATsample returns a random sample on n BUNs of a BAT.
 *
 */
gdk_export BAT *BATsample(BAT *b, BUN n);
gdk_export BAT *BATsample_with_seed(BAT *b, BUN n, unsigned seed);

/*
 *
 */
#define MAXPARAMS	32

#endif /* _GDK_H_ */<|MERGE_RESOLUTION|>--- conflicted
+++ resolved
@@ -536,26 +536,6 @@
 #define BUN_NONE ((BUN) INT64_MAX)
 #endif
 #define BUN_MAX (BUN_NONE - 1)	/* maximum allowed size of a BAT */
-
-<<<<<<< HEAD
-#include "gdk_atoms.h"
-=======
-#define BUN2 2
-#define BUN4 4
-#if SIZEOF_BUN > 4
-#define BUN8 8
-#endif
-typedef uint16_t BUN2type;
-typedef uint32_t BUN4type;
-#if SIZEOF_BUN > 4
-typedef uint64_t BUN8type;
-#endif
-#define BUN2_NONE ((BUN2type) UINT16_C(0xFFFF))
-#define BUN4_NONE ((BUN4type) UINT32_C(0xFFFFFFFF))
-#if SIZEOF_BUN > 4
-#define BUN8_NONE ((BUN8type) UINT64_C(0xFFFFFFFFFFFFFFFF))
-#endif
->>>>>>> ba7ebbde
 
 /*
  * @- Checking and Error definitions:
