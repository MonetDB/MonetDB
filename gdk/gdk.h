/*
 * This Source Code Form is subject to the terms of the Mozilla Public
 * License, v. 2.0.  If a copy of the MPL was not distributed with this
 * file, You can obtain one at http://mozilla.org/MPL/2.0/.
 *
 * Copyright 1997 - July 2008 CWI, August 2008 - 2017 MonetDB B.V.
 */

/*
 * @t The Goblin Database Kernel
 * @v Version 3.05
 * @a Martin L. Kersten, Peter Boncz, Niels Nes
 *
 * @+ The Inner Core
 * The innermost library of the MonetDB database system is formed by
 * the library called GDK, an abbreviation of Goblin Database Kernel.
 * Its development was originally rooted in the design of a pure
 * active-object-oriented programming language, before development
 * was shifted towards a re-usable database kernel engine.
 *
 * GDK is a C library that provides ACID properties on a DSM model
 * @tex
 * [@cite{Copeland85}]
 * @end tex
 * , using main-memory
 * database algorithms
 * @tex
 * [@cite{Garcia-Molina92}]
 * @end tex
 *  built on virtual-memory
 * OS primitives and multi-threaded parallelism.
 * Its implementation has undergone various changes over its decade
 * of development, many of which were driven by external needs to
 * obtain a robust and fast database system.
 *
 * The coding scheme explored in GDK has also laid a foundation to
 * communicate over time experiences and to provide (hopefully)
 * helpful advice near to the place where the code-reader needs it.
 * Of course, over such a long time the documentation diverges from
 * reality. Especially in areas where the environment of this package
 * is being described.
 * Consider such deviations as historic landmarks, e.g. crystallization
 * of brave ideas and mistakes rectified at a later stage.
 *
 * @+ Short Outline
 * The facilities provided in this implementation are:
 * @itemize
 * @item
 * GDK or Goblin Database Kernel routines for session management
 * @item
 *  BAT routines that define the primitive operations on the
 * database tables (BATs).
 * @item
 *  BBP routines to manage the BAT Buffer Pool (BBP).
 * @item
 *  ATOM routines to manipulate primitive types, define new types
 * using an ADT interface.
 * @item
 *  HEAP routines for manipulating heaps: linear spaces of memory
 * that are GDK's vehicle of mass storage (on which BATs are built).
 * @item
 *  DELTA routines to access inserted/deleted elements within a
 * transaction.
 * @item
 *  HASH routines for manipulating GDK's built-in linear-chained
 * hash tables, for accelerating lookup searches on BATs.
 * @item
 *  TM routines that provide basic transaction management primitives.
 * @item
 *  TRG routines that provided active database support. [DEPRECATED]
 * @item
 *  ALIGN routines that implement BAT alignment management.
 * @end itemize
 *
 * The Binary Association Table (BAT) is the lowest level of storage
 * considered in the Goblin runtime system
 * @tex
 * [@cite{Goblin}]
 * @end tex
 * .  A BAT is a
 * self-descriptive main-memory structure that represents the
 * @strong{binary relationship} between two atomic types.  The
 * association can be defined over:
 * @table @code
 * @item void:
 *  virtual-OIDs: a densely ascending column of OIDs (takes zero-storage).
 * @item bit:
 *  Booleans, implemented as one byte values.
 * @item bte:
 *  Tiny (1-byte) integers (8-bit @strong{integer}s).
 * @item sht:
 *  Short integers (16-bit @strong{integer}s).
 * @item int:
 *  This is the C @strong{int} type (32-bit).
 * @item oid:
 *  Unique @strong{long int} values uses as object identifier. Highest
 *	    bit cleared always.  Thus, oids-s are 31-bit numbers on
 *	    32-bit systems, and 63-bit numbers on 64-bit systems.
 * @item ptr:
 * Memory pointer values. DEPRECATED.  Can only be stored in transient
 * BATs.
 * @item flt:
 *  The IEEE @strong{float} type.
 * @item dbl:
 *  The IEEE @strong{double} type.
 * @item lng:
 *  Longs: the C @strong{long long} type (64-bit integers).
 * @item hge:
 *  "huge" integers: the GCC @strong{__int128} type (128-bit integers).
 * @item str:
 *  UTF-8 strings (Unicode). A zero-terminated byte sequence.
 * @item bat:
 *  Bat descriptor. This allows for recursive administered tables, but
 *  severely complicates transaction management. Therefore, they CAN
 *  ONLY BE STORED IN TRANSIENT BATs.
 * @end table
 *
 * This model can be used as a back-end model underlying other -higher
 * level- models, in order to achieve @strong{better performance} and
 * @strong{data independence} in one go. The relational model and the
 * object-oriented model can be mapped on BATs by vertically splitting
 * every table (or class) for each attribute. Each such a column is
 * then stored in a BAT with type @strong{bat[oid,attribute]}, where
 * the unique object identifiers link tuples in the different BATs.
 * Relationship attributes in the object-oriented model hence are
 * mapped to @strong{bat[oid,oid]} tables, being equivalent to the
 * concept of @emph{join indexes} @tex [@cite{Valduriez87}] @end tex .
 *
 * The set of built-in types can be extended with user-defined types
 * through an ADT interface.  They are linked with the kernel to
 * obtain an enhanced library, or they are dynamically loaded upon
 * request.
 *
 * Types can be derived from other types. They represent something
 * different than that from which they are derived, but their internal
 * storage management is equal. This feature facilitates the work of
 * extension programmers, by enabling reuse of implementation code,
 * but is also used to keep the GDK code portable from 32-bits to
 * 64-bits machines: the @strong{oid} and @strong{ptr} types are
 * derived from @strong{int} on 32-bits machines, but is derived from
 * @strong{lng} on 64 bits machines. This requires changes in only two
 * lines of code each.
 *
 * To accelerate lookup and search in BATs, GDK supports one built-in
 * search accelerator: hash tables. We choose an implementation
 * efficient for main-memory: bucket chained hash
 * @tex
 * [@cite{LehCar86,Analyti92}]
 * @end tex
 * . Alternatively, when the table is sorted, it will resort to
 * merge-scan operations or binary lookups.
 *
 * BATs are built on the concept of heaps, which are large pieces of
 * main memory. They can also consist of virtual memory, in case the
 * working set exceeds main-memory. In this case, GDK supports
 * operations that cluster the heaps of a BAT, in order to improve
 * performance of its main-memory.
 *
 *
 * @- Rationale
 * The rationale for choosing a BAT as the building block for both
 * relational and object-oriented system is based on the following
 * observations:
 *
 * @itemize
 * @item -
 * Given the fact that CPU speed and main-memory increase in current
 * workstation hardware for the last years has been exceeding IO
 * access speed increase, traditional disk-page oriented algorithms do
 * no longer take best advantage of hardware, in most database
 * operations.
 *
 * Instead of having a disk-block oriented kernel with a large memory
 * cache, we choose to build a main-memory kernel, that only under
 * large data volumes slowly degrades to IO-bound performance,
 * comparable to traditional systems
 * @tex
 * [@cite{boncz95,boncz96}]
 * @end tex
 * .
 *
 * @item -
 * Traditional (disk-based) relational systems move too much data
 * around to save on (main-memory) join operations.
 *
 * The fully decomposed store (DSM
 * @tex
 * [@cite{Copeland85})]
 * @end tex
 * assures that only those attributes of a relation that are needed,
 * will have to be accessed.
 *
 * @item -
 * The data management issues for a binary association is much
 * easier to deal with than traditional @emph{struct}-based approaches
 * encountered in relational systems.
 *
 * @item -
 * Object-oriented systems often maintain a double cache, one with the
 * disk-based representation and a C pointer-based main-memory
 * structure.  This causes expensive conversions and replicated
 * storage management.  GDK does not do such `pointer swizzling'. It
 * used virtual-memory (@strong{mmap()}) and buffer management advice
 * (@strong{madvise()}) OS primitives to cache only once. Tables take
 * the same form in memory as on disk, making the use of this
 * technique transparent
 * @tex
 * [@cite{oo7}]
 * @end tex
 * .
 * @end itemize
 *
 * A RDBMS or OODBMS based on BATs strongly depends on our ability to
 * efficiently support tuples and to handle small joins, respectively.
 *
 * The remainder of this document describes the Goblin Database kernel
 * implementation at greater detail. It is organized as follows:
 * @table @code
 * @item @strong{GDK Interface}:
 *
 * It describes the global interface with which GDK sessions can be
 * started and ended, and environment variables used.
 *
 * @item @strong{Binary Association Tables}:
 *
 * As already mentioned, these are the primary data structure of GDK.
 * This chapter describes the kernel operations for creation,
 * destruction and basic manipulation of BATs and BUNs (i.e. tuples:
 * Binary UNits).
 *
 * @item @strong{BAT Buffer Pool:}
 *
 * All BATs are registered in the BAT Buffer Pool. This directory is
 * used to guide swapping in and out of BATs. Here we find routines
 * that guide this swapping process.
 *
 * @item @strong{GDK Extensibility:}
 *
 * Atoms can be defined using a unified ADT interface.  There is also
 * an interface to extend the GDK library with dynamically linked
 * object code.
 *
 * @item @strong{GDK Utilities:}
 *
 * Memory allocation and error handling primitives are
 * provided. Layers built on top of GDK should use them, for proper
 * system monitoring.  Thread management is also included here.
 *
 * @item @strong{Transaction Management:}
 *
 * For the time being, we just provide BAT-grained concurrency and
 * global transactions. Work is needed here.
 *
 * @item @strong{BAT Alignment:}
 * Due to the mapping of multi-ary datamodels onto the BAT model, we
 * expect many correspondences among BATs, e.g.
 * @emph{bat(oid,attr1),..  bat(oid,attrN)} vertical
 * decompositions. Frequent activities will be to jump from one
 * attribute to the other (`bunhopping'). If the head columns are
 * equal lists in two BATs, merge or even array lookups can be used
 * instead of hash lookups. The alignment interface makes these
 * relations explicitly manageable.
 *
 * In GDK, complex data models are mapped with DSM on binary tables.
 * Usually, one decomposes @emph{N}-ary relations into @emph{N} BATs
 * with an @strong{oid} in the head column, and the attribute in the
 * tail column.  There may well be groups of tables that have the same
 * sets of @strong{oid}s, equally ordered. The alignment interface is
 * intended to make this explicit.  Implementations can use this
 * interface to detect this situation, and use cheaper algorithms
 * (like merge-join, or even array lookup) instead.
 *
 * @item @strong{BAT Iterators:}
 *
 * Iterators are C macros that generally encapsulate a complex
 * for-loop.  They would be the equivalent of cursors in the SQL
 * model. The macro interface (instead of a function call interface)
 * is chosen to achieve speed when iterating main-memory tables.
 *
 * @item @strong{Common BAT Operations:}
 *
 * These are much used operations on BATs, such as aggregate functions
 * and relational operators. They are implemented in terms of BAT- and
 * BUN-manipulation GDK primitives.
 * @end table
 *
 * @+ Interface Files
 * In this section we summarize the user interface to the GDK library.
 * It consist of a header file (gdk.h) and an object library
 * (gdklib.a), which implements the required functionality. The header
 * file must be included in any program that uses the library. The
 * library must be linked with such a program.
 *
 * @- Database Context
 *
 * The MonetDB environment settings are collected in a configuration
 * file. Amongst others it contains the location of the database
 * directory.  First, the database directory is closed for other
 * servers running at the same time.  Second, performance enhancements
 * may take effect, such as locking the code into memory (if the OS
 * permits) and preloading the data dictionary.  An error at this
 * stage normally lead to an abort.
 */

#ifndef _GDK_H_
#define _GDK_H_

/* standard includes upon which all configure tests depend */
#include <stdio.h>
#ifdef HAVE_SYS_TYPES_H
# include <sys/types.h>
#endif
#ifdef HAVE_SYS_STAT_H
# include <sys/stat.h>
#endif
#ifdef STDC_HEADERS
# include <stdlib.h>
# include <stddef.h>
#else
# ifdef HAVE_STDLIB_H
#  include <stdlib.h>
# endif
#endif
#ifdef HAVE_STRING_H
# if !defined(STDC_HEADERS) && defined(HAVE_MEMORY_H)
#  include <memory.h>
# endif
# include <string.h>
#endif
#ifdef HAVE_STRINGS_H
# include <strings.h>
#endif
#ifdef HAVE_INTTYPES_H
# include <inttypes.h>
#else
# ifdef HAVE_STDINT_H
#  include <stdint.h>
# endif
#endif
#ifdef HAVE_UNISTD_H
# include <unistd.h>
#endif

#include <ctype.h>		/* isspace etc. */

#ifdef HAVE_SYS_FILE_H
# include <sys/file.h>
#endif
#ifdef HAVE_SYS_PARAM_H
# include <sys/param.h>		/* MAXPATHLEN */
#endif

#ifdef HAVE_DIRENT_H
# include <dirent.h>
#else
# define dirent direct
# ifdef HAVE_SYS_NDIR_H
#  include <sys/ndir.h>
# endif
# ifdef HAVE_SYS_DIR_H
#  include <sys/dir.h>
# endif
# ifdef HAVE_NDIR_H
#  include <ndir.h>
# endif
#endif

#include <limits.h>		/* for *_MIN and *_MAX */
#include <float.h>		/* for FLT_MAX and DBL_MAX */
#ifndef LLONG_MAX
#ifdef LONGLONG_MAX
#define LLONG_MAX LONGLONG_MAX
#define LLONG_MIN LONGLONG_MIN
#else
#define LLONG_MAX LL_CONSTANT(9223372036854775807)
#define LLONG_MIN (-LL_CONSTANT(9223372036854775807) - LL_CONSTANT(1))
#endif
#endif

#include "gdk_system.h"
#include "gdk_posix.h"
#include <stream.h>

#undef MIN
#undef MAX
#define MAX(A,B)	((A)<(B)?(B):(A))
#define MIN(A,B)	((A)>(B)?(B):(A))

/* defines from ctype with casts that allow passing char values */
#define GDKisspace(c)	isspace((int) (unsigned char) (c))
#define GDKisalnum(c)	isalnum((int) (unsigned char) (c))
#define GDKisdigit(c)	(((unsigned char) (c)) >= '0' && ((unsigned char) (c)) <= '9')

#ifndef NATIVE_WIN32
#define BATDIR		"bat"
#define DELDIR		"bat/DELETE_ME"
#define BAKDIR		"bat/BACKUP"
#define SUBDIR		"bat/BACKUP/SUBCOMMIT"
#define LEFTDIR		"bat/LEFTOVERS"
#else
#define BATDIR		"bat"
#define DELDIR		"bat\\DELETE_ME"
#define BAKDIR		"bat\\BACKUP"
#define SUBDIR		"bat\\BACKUP\\SUBCOMMIT"
#define LEFTDIR		"bat\\LEFTOVERS"
#endif

#ifdef MAXPATHLEN
#define PATHLENGTH	MAXPATHLEN
#else
#define PATHLENGTH	1024	/* maximum file pathname length */
#endif

/*
   See `man mserver5` or tools/mserver/mserver5.1
   for a documentation of the following debug options.
*/

#define THRDMASK	(1)
#define CHECKMASK	(1<<1)
#define CHECKDEBUG	if (GDKdebug & CHECKMASK)
#define MEMMASK		(1<<2)
#define MEMDEBUG	if (GDKdebug & MEMMASK)
#define PROPMASK	(1<<3)
#define PROPDEBUG	if (GDKdebug & PROPMASK)
#define IOMASK		(1<<4)
#define IODEBUG		if (GDKdebug & IOMASK)
#define BATMASK		(1<<5)
#define BATDEBUG	if (GDKdebug & BATMASK)
/* PARSEMASK not used anymore
#define PARSEMASK	(1<<6)
#define PARSEDEBUG	if (GDKdebug & PARSEMASK)
*/
#define PARMASK		(1<<7)
#define PARDEBUG	if (GDKdebug & PARMASK)
#define HEADLESSMASK	(1<<8)
#define HEADLESSDEBUG	if (GDKdebug & HEADLESSMASK)
#define TMMASK		(1<<9)
#define TMDEBUG		if (GDKdebug & TMMASK)
#define TEMMASK		(1<<10)
#define TEMDEBUG	if (GDKdebug & TEMMASK)
/* DLMASK not used anymore
#define DLMASK		(1<<11)
#define DLDEBUG		if (GDKdebug & DLMASK)
*/
#define PERFMASK	(1<<12)
#define PERFDEBUG	if (GDKdebug & PERFMASK)
#define DELTAMASK	(1<<13)
#define DELTADEBUG	if (GDKdebug & DELTAMASK)
#define LOADMASK	(1<<14)
#define LOADDEBUG	if (GDKdebug & LOADMASK)
/* YACCMASK not used anymore
#define YACCMASK	(1<<15)
#define YACCDEBUG	if (GDKdebug & YACCMASK)
*/
/*
#define ?tcpip?		if (GDKdebug&(1<<16))
#define ?monet_multiplex?	if (GDKdebug&(1<<17))
#define ?ddbench?	if (GDKdebug&(1<<18))
#define ?ddbench?	if (GDKdebug&(1<<19))
#define ?ddbench?	if (GDKdebug&(1<<20))
*/
#define ALGOMASK	(1<<21)
#define ALGODEBUG	if (GDKdebug & ALGOMASK)
#define ESTIMASK	(1<<22)
#define ESTIDEBUG	if (GDKdebug & ESTIMASK)
/* XPROPMASK not used anymore
#define XPROPMASK	(1<<23)
#define XPROPDEBUG	if (GDKdebug & XPROPMASK)
*/

#define JOINPROPMASK	(1<<24)
#define JOINPROPCHK	if (!(GDKdebug & JOINPROPMASK))
#define DEADBEEFMASK	(1<<25)
#define DEADBEEFCHK	if (!(GDKdebug & DEADBEEFMASK))

#define ALLOCMASK	(1<<26)
#define ALLOCDEBUG	if (GDKdebug & ALLOCMASK)

/* M5, only; cf.,
 * monetdb5/mal/mal.h
 */
#define OPTMASK		(1<<27)
#define OPTDEBUG	if (GDKdebug & OPTMASK)

#define HEAPMASK	(1<<28)
#define HEAPDEBUG	if (GDKdebug & HEAPMASK)

#define FORCEMITOMASK	(1<<29)
#define FORCEMITODEBUG	if (GDKdebug & FORCEMITOMASK)

/*
 * @- GDK session handling
 * @multitable @columnfractions 0.08 0.7
 * @item int
 * @tab GDKinit (char *db, char *dbpath, int allocmap)
 * @item int
 * @tab GDKexit (int status)
 * @end multitable
 *
 * The session is bracketed by GDKinit and GDKexit. Initialization
 * involves setting up the administration for database access, such as
 * memory allocation for the database buffer pool.  During the exit
 * phase any pending transaction is aborted and the database is freed
 * for access by other users.  A zero is returned upon encountering an
 * erroneous situation.
 *
 * @- Definitions
 * The interface definitions for the application programs are shown
 * below.  The global variables should not be modified directly.
 */
#ifndef TRUE
#define TRUE		true
#define FALSE		false
#endif

#define IDLENGTH	64	/* maximum BAT id length */
#define BATMARGIN	1.2	/* extra free margin for new heaps */
#define BATTINY_BITS	8
#define BATTINY		((BUN)1<<BATTINY_BITS)	/* minimum allocation buncnt for a BAT */

#define TYPE_void	0
#define TYPE_bit	1
#define TYPE_bte	2
#define TYPE_sht	3
#define TYPE_bat	4	/* BAT id: index in BBPcache */
#define TYPE_int	5
#define TYPE_oid	6
#define TYPE_ptr	7	/* C pointer! */
#define TYPE_flt	8
#define TYPE_dbl	9
#define TYPE_lng	10
#ifdef HAVE_HGE
#define TYPE_hge	11
#define TYPE_str	12
#else
#define TYPE_str	11
#endif
#define TYPE_any	255	/* limit types to <255! */

typedef signed char bit;
typedef signed char bte;
typedef short sht;

#define SIZEOF_OID	SIZEOF_SIZE_T
typedef size_t oid;
#define OIDFMT		SZFMT

typedef int bat;		/* Index into BBP */
typedef void *ptr;		/* Internal coding of types */

#define SIZEOF_PTR	SIZEOF_VOID_P
typedef float flt;
typedef double dbl;
typedef char *str;

#if SIZEOF_INT==8
#	define LL_CONSTANT(val)	(val)
#elif SIZEOF_LONG==8
#	define LL_CONSTANT(val)	(val##L)
#elif defined(HAVE_LONG_LONG)
#	define LL_CONSTANT(val)	(val##LL)
#elif defined(HAVE___INT64)
#	define LL_CONSTANT(val)	(val##i64)
#endif

typedef oid var_t;		/* type used for heap index of var-sized BAT */
#define SIZEOF_VAR_T	SIZEOF_OID
#define VARFMT		OIDFMT

#if SIZEOF_VAR_T == SIZEOF_INT
#define VAR_MAX		((var_t) INT_MAX)
#else
#define VAR_MAX		((var_t) LLONG_MAX)
#endif

typedef oid BUN;		/* BUN position */
#define SIZEOF_BUN	SIZEOF_OID
#define BUNFMT		OIDFMT
/* alternatively:
typedef size_t BUN;
#define SIZEOF_BUN	SIZEOF_SIZE_T
#define BUNFMT		SZFMT
*/
#if SIZEOF_BUN == SIZEOF_INT
#define BUN_NONE ((BUN) INT_MAX)
#else
#define BUN_NONE ((BUN) LLONG_MAX)
#endif
#define BUN_MAX (BUN_NONE - 1)	/* maximum allowed size of a BAT */

#define BUN2 2
#define BUN4 4
#if SIZEOF_BUN > 4
#define BUN8 8
#endif
typedef uint16_t BUN2type;
typedef uint32_t BUN4type;
#if SIZEOF_BUN > 4
typedef uint64_t BUN8type;
#endif
#define BUN2_NONE ((BUN2type) 0xFFFF)
#define BUN4_NONE ((BUN4type) 0xFFFFFFFF)
#if SIZEOF_BUN > 4
#define BUN8_NONE ((BUN8type) LL_CONSTANT(0xFFFFFFFFFFFFFFFF))
#endif


/*
 * @- Checking and Error definitions:
 */
typedef enum { GDK_FAIL, GDK_SUCCEED } gdk_return;

#define ATOMextern(t)	(ATOMstorage(t) >= TYPE_str)

/* Heap storage modes */
typedef enum {
	STORE_MEM     = 0,	/* load into GDKmalloced memory */
	STORE_MMAP    = 1,	/* mmap() into virtual memory */
	STORE_PRIV    = 2,	/* BAT copy of copy-on-write mmap */
	STORE_CMEM    = 3,	/* load into malloc (not GDKmalloc) memory*/
	STORE_NOWN    = 4,	/* memory not owned by the BAT */
	STORE_MMAPABS = 5,	/* mmap() into virtual memory from an
				 * absolute path (not part of dbfarm) */
	STORE_INVALID		/* invalid value, used to indicate error */
} storage_t;

typedef struct {
	size_t free;		/* index where free area starts. */
	size_t size;		/* size of the heap (bytes) */
	char *base;		/* base pointer in memory. */
	str filename;		/* file containing image of the heap */

	unsigned int copied:1,	/* a copy of an existing map. */
		hashash:1,	/* the string heap contains hash values */
		forcemap:1,	/* force STORE_MMAP even if heap exists */
		cleanhash:1;	/* string heaps must clean hash */
	storage_t storage;	/* storage mode (mmap/malloc). */
	storage_t newstorage;	/* new desired storage mode at re-allocation. */
	bte dirty;		/* specific heap dirty marker */
	bte farmid;		/* id of farm where heap is located */
	bat parentid;		/* cache id of VIEW parent bat */
} Heap;

typedef struct {
	int type;		/* type of index entity */
	int width;		/* width of hash entries */
	BUN nil;		/* nil representation */
	BUN lim;		/* collision list size */
	BUN mask;		/* number of hash buckets-1 (power of 2) */
	void *Hash;		/* hash table */
	void *Link;		/* collision list */
	Heap *heap;		/* heap where the hash is stored */
} Hash;

typedef struct Imprints Imprints;

/*
 * @+ Binary Association Tables
 * Having gone to the previous preliminary definitions, we will now
 * introduce the structure of Binary Association Tables (BATs) in
 * detail. They are the basic storage unit on which GDK is modeled.
 *
 * The BAT holds an unlimited number of binary associations, called
 * BUNs (@strong{Binary UNits}).  The two attributes of a BUN are
 * called @strong{head} (left) and @strong{tail} (right) in the
 * remainder of this document.
 *
 *  @c image{http://monetdb.cwi.nl/projects/monetdb-mk/imgs/bat1,,,,feps}
 *
 * The above figure shows what a BAT looks like. It consists of two
 * columns, called head and tail, such that we have always binary
 * tuples (BUNs). The overlooking structure is the @strong{BAT
 * record}.  It points to a heap structure called the @strong{BUN
 * heap}.  This heap contains the atomic values inside the two
 * columns. If they are fixed-sized atoms, these atoms reside directly
 * in the BUN heap. If they are variable-sized atoms (such as string
 * or polygon), however, the columns has an extra heap for storing
 * those (such @strong{variable-sized atom heaps} are then referred to
 * as @strong{Head Heap}s and @strong{Tail Heap}s). The BUN heap then
 * contains integer byte-offsets (fixed-sized, of course) into a head-
 * or tail-heap.
 *
 * The BUN heap contains a contiguous range of BUNs. It starts after
 * the @strong{first} pointer, and finishes at the end in the
 * @strong{free} area of the BUN. All BUNs after the @strong{inserted}
 * pointer have been added in the last transaction (and will be
 * deleted on a transaction abort). All BUNs between the
 * @strong{deleted} pointer and the @strong{first} have been deleted
 * in this transaction (and will be reinserted at a transaction
 * abort).
 *
 * The location of a certain BUN in a BAT may change between
 * successive library routine invocations.  Therefore, one should
 * avoid keeping references into the BAT storage area for long
 * periods.
 *
 * Passing values between the library routines and the enclosing C
 * program is primarily through value pointers of type ptr. Pointers
 * into the BAT storage area should only be used for retrieval. Direct
 * updates of data stored in a BAT is forbidden. The user should
 * adhere to the interface conventions to guarantee the integrity
 * rules and to maintain the (hidden) auxiliary search structures.
 *
 * @- GDK variant record type
 * When manipulating values, MonetDB puts them into value records.
 * The built-in types have a direct entry in the union. Others should
 * be represented as a pointer of memory in pval or as a string, which
 * is basically the same. In such cases the len field indicates the
 * size of this piece of memory.
 */
typedef struct {
	union {			/* storage is first in the record */
		int ival;
		oid oval;
		sht shval;
		bte btval;
		flt fval;
		ptr pval;
		bat bval;
		str sval;
		dbl dval;
		lng lval;
#ifdef HAVE_HGE
		hge hval;
#endif
	} val;
	int len, vtype;
} *ValPtr, ValRecord;

/* interface definitions */
gdk_export ptr VALconvert(int typ, ValPtr t);
gdk_export int VALformat(char **buf, const ValRecord *res);
gdk_export ValPtr VALcopy(ValPtr dst, const ValRecord *src);
gdk_export ValPtr VALinit(ValPtr d, int tpe, const void *s);
gdk_export void VALempty(ValPtr v);
gdk_export void VALclear(ValPtr v);
gdk_export ValPtr VALset(ValPtr v, int t, ptr p);
gdk_export void *VALget(ValPtr v);
gdk_export int VALcmp(const ValRecord *p, const ValRecord *q);
gdk_export int VALisnil(const ValRecord *v);

/*
 * @- The BAT record
 * The elements of the BAT structure are introduced in the remainder.
 * Instead of using the underlying types hidden beneath it, one should
 * use a @emph{BAT} type that is supposed to look like this:
 * @verbatim
 * typedef struct {
 *           // static BAT properties
 *           bat    batCacheid;       // bat id: index in BBPcache
 *           int    batPersistence;   // persistence mode
 *           bit    batCopiedtodisk;  // BAT is saved on disk?
 *           // dynamic BAT properties
 *           int    batHeat;          // heat of BAT in the BBP
 *           sht    batDirty;         // BAT modified after last commit?
 *           bit    batDirtydesc;     // BAT descriptor specific dirty flag
 *           Heap*  batBuns;          // Heap where the buns are stored
 *           // DELTA status
 *           BUN    batInserted;      // first inserted BUN
 *           BUN    batCount;         // Tuple count
 *           // Tail properties
 *           int    ttype;            // Tail type number
 *           str    tident;           // name for tail column
 *           bit    tkey;             // tail values are unique
 *           bit    tunique;          // tail values must be kept unique
 *           bit    tnonil;           // tail has no nils
 *           bit    tsorted;          // are tail values currently ordered?
 *           bit    tvarsized;        // for speed: tail type is varsized?
 *           // Tail storage
 *           int    tloc;             // byte-offset in BUN for tail elements
 *           Heap   *theap;           // heap for varsized tail values
 *           Hash   *thash;           // linear chained hash table on tail
 *           Imprints *timprints;     // column imprints index on tail
 *           orderidx torderidx;      // order oid index on tail
 *  } BAT;
 * @end verbatim
 *
 * The internal structure of the @strong{BAT} record is in fact much
 * more complex, but GDK programmers should refrain of making use of
 * that.
 *
 * Since we don't want to pay cost to keep both views in line with
 * each other under BAT updates, we work with shared pieces of memory
 * between the two views. An update to one will thus automatically
 * update the other.  In the same line, we allow @strong{synchronized
 * BATs} (BATs with identical head columns, and marked as such in the
 * @strong{BAT Alignment} interface) now to be clustered horizontally.
 *
 *  @c image{http://monetdb.cwi.nl/projects/monetdb-mk/imgs/bat2,,,,feps}
 */

typedef struct {
	/* dynamic bat properties */
	MT_Id tid;		/* which thread created it */
	unsigned int
	 copiedtodisk:1,	/* once written */
	 dirty:2,		/* dirty wrt disk? */
	 dirtyflushed:1,	/* was dirty before commit started? */
	 descdirty:1,		/* bat descriptor dirty marker */
	 restricted:2,		/* access privileges */
	 persistence:1,		/* should the BAT persist on disk? */
	 role:8,		/* role of the bat */
	 unused:15;		/* value=0 for now */
	int sharecnt;		/* incoming view count */

	/* delta status administration */
	BUN inserted;		/* start of inserted elements */
	BUN count;		/* tuple count */
	BUN capacity;		/* tuple capacity */
} BATrec;

typedef struct PROPrec PROPrec;

/* see also comment near BATassertProps() for more information about
 * the properties */
typedef struct {
	str id;			/* label for head/tail column */

	unsigned short width;	/* byte-width of the atom array */
	bte type;		/* type id. */
	bte shift;		/* log2 of bunwidth */
	unsigned int
	 varsized:1,		/* varsized (1) or fixedsized (0) */
	 key:1,			/* no duplicate values present */
	 unique:1,		/* no duplicate values allowed */
	 dense:1,		/* OID only: only consecutive values */
	 nonil:1,		/* there are no nils in the column */
	 nil:1,			/* there is a nil in the column */
	 sorted:1,		/* column is sorted in ascending order */
	 revsorted:1;		/* column is sorted in descending order */
	BUN nokey[2];		/* positions that prove key==FALSE */
	BUN nosorted;		/* position that proves sorted==FALSE */
	BUN norevsorted;	/* position that proves revsorted==FALSE */
	BUN nodense;		/* position that proves dense==FALSE */
	oid seq;		/* start of dense head sequence */

	Heap heap;		/* space for the column. */
	Heap *vheap;		/* space for the varsized data. */
	Hash *hash;		/* hash table */
	Imprints *imprints;	/* column imprints index */
	Heap *orderidx;		/* order oid index */

	PROPrec *props;		/* list of dynamic properties stored in the bat descriptor */
} COLrec;

#define ORDERIDXOFF		3

/* assert that atom width is power of 2, i.e., width == 1<<shift */
#define assert_shift_width(shift,width) assert(((shift) == 0 && (width) == 0) || ((unsigned)1<<(shift)) == (unsigned)(width))

#define GDKLIBRARY_SORTEDPOS	061030	/* version where we can't trust no(rev)sorted */
#define GDKLIBRARY_OLDWKB	061031	/* old geom WKB format */
#define GDKLIBRARY_INSERTED	061032	/* inserted and deleted in BBP.dir */
#define GDKLIBRARY_HEADED	061033	/* head properties are stored */
#define GDKLIBRARY_NOKEY	061034	/* nokey values can't be trusted */
<<<<<<< HEAD
#define GDKLIBRARY_TALIGN	061035	/* talign field in BBP.dir */
=======
#define GDKLIBRARY_BADEMPTY	061035	/* possibility of duplicate empty str */
>>>>>>> cdf5c9fd
#define GDKLIBRARY		061036

typedef struct BAT {
	/* static bat properties */
	bat batCacheid;		/* index into BBP */
	oid hseqbase;		/* head seq base */

	/* dynamic column properties */
	COLrec T;		/* column info */

	BATrec S;		/* the BAT properties */
} BAT;

typedef struct BATiter {
	BAT *b;
	oid tvid;
} BATiter;

/* macros to hide complexity of the BAT structure */
#define batPersistence	S.persistence
#define batCopiedtodisk	S.copiedtodisk
#define batDirty	S.dirty
#define batConvert	S.convert
#define batDirtyflushed	S.dirtyflushed
#define batDirtydesc	S.descdirty
#define batInserted	S.inserted
#define batCount	S.count
#define batCapacity	S.capacity
#define batSharecnt	S.sharecnt
#define batRestricted	S.restricted
#define batRole		S.role
#define creator_tid	S.tid
#define ttype		T.type
#define tkey		T.key
#define tunique		T.unique
#define tvarsized	T.varsized
#define tseqbase	T.seq
#define tsorted		T.sorted
#define trevsorted	T.revsorted
#define tdense		T.dense
#define tident		T.id
#define torderidx	T.orderidx
#define twidth		T.width
#define tshift		T.shift
#define tnonil		T.nonil
#define tnil		T.nil
#define tnokey		T.nokey
#define tnosorted	T.nosorted
#define tnorevsorted	T.norevsorted
#define tnodense	T.nodense
#define theap		T.heap
#define tvheap		T.vheap
#define thash		T.hash
#define timprints	T.imprints
#define tprops		T.props



/*
 * @- Heap Management
 * Heaps are the low-level entities of mass storage in
 * BATs. Currently, they can either be stored on disk, loaded into
 * memory, or memory mapped.
 * @multitable @columnfractions 0.08 0.7
 * @item int
 * @tab
 *  HEAPalloc (Heap *h, size_t nitems, size_t itemsize);
 * @item int
 * @tab
 *  HEAPfree (Heap *h, int remove);
 * @item int
 * @tab
 *  HEAPextend (Heap *h, size_t size, int mayshare);
 * @item int
 * @tab
 *  HEAPload (Heap *h, str nme,ext, int trunc);
 * @item int
 * @tab
 *  HEAPsave (Heap *h, str nme,ext);
 * @item int
 * @tab
 *  HEAPcopy (Heap *dst,*src);
 * @item int
 * @tab
 *  HEAPdelete (Heap *dst, str o, str ext);
 * @item int
 * @tab
 *  HEAPwarm (Heap *h);
 * @end multitable
 *
 *
 * These routines should be used to alloc free or extend heaps; they
 * isolate you from the different ways heaps can be accessed.
 */
gdk_export gdk_return HEAPextend(Heap *h, size_t size, int mayshare);
gdk_export size_t HEAPvmsize(Heap *h);
gdk_export size_t HEAPmemsize(Heap *h);

/*
 * @- Internal HEAP Chunk Management
 * Heaps are used in BATs to store data for variable-size atoms.  The
 * implementor must manage malloc()/free() functionality for atoms in
 * this heap. A standard implementation is provided here.
 *
 * @table @code
 * @item void
 * HEAP_initialize  (Heap* h, size_t nbytes, size_t nprivate, int align )
 * @item void
 * HEAP_destroy     (Heap* h)
 * @item var_t
 * HEAP_malloc      (Heap* heap, size_t nbytes)
 * @item void
 * HEAP_free        (Heap *heap, var_t block)
 * @item int
 * HEAP_private     (Heap* h)
 * @item void
 * HEAP_printstatus (Heap* h)
 * @end table
 *
 * The heap space starts with a private space that is left untouched
 * by the normal chunk allocation.  You can use this private space
 * e.g. to store the root of an rtree HEAP_malloc allocates a chunk of
 * memory on the heap, and returns an index to it.  HEAP_free frees a
 * previously allocated chunk HEAP_private returns an integer index to
 * private space.
 */

gdk_export void HEAP_initialize(
	Heap *heap,		/* nbytes -- Initial size of the heap. */
	size_t nbytes,		/* alignment -- for objects on the heap. */
	size_t nprivate,	/* nprivate -- Size of private space */
	int alignment		/* alignment restriction for allocated chunks */
	);

gdk_export var_t HEAP_malloc(Heap *heap, size_t nbytes);
gdk_export void HEAP_free(Heap *heap, var_t block);

/*
 * @- BAT construction
 * @multitable @columnfractions 0.08 0.7
 * @item @code{BAT* }
 * @tab COLnew (oid headseq, int tailtype, BUN cap, int role)
 * @item @code{BAT* }
 * @tab BATextend (BAT *b, BUN newcap)
 * @end multitable
 *
 * A temporary BAT is instantiated using COLnew with the type aliases
 * of the required binary association. The aliases include the
 * built-in types, such as TYPE_int....TYPE_ptr, and the atomic types
 * introduced by the user. The initial capacity to be accommodated
 * within a BAT is indicated by cap.  Their extend is automatically
 * incremented upon storage overflow.  Failure to create the BAT
 * results in a NULL pointer.
 *
 * The routine BATclone creates an empty BAT storage area with the
 * properties inherited from its argument.
 */
#define BATDELETE	(-9999)

gdk_export BAT *COLnew(oid hseq, int tltype, BUN capacity, int role)
	__attribute__((warn_unused_result));
gdk_export BAT *BATdense(oid hseq, oid tseq, BUN cnt)
	__attribute__((warn_unused_result));
gdk_export gdk_return BATextend(BAT *b, BUN newcap);

/* internal */
gdk_export bte ATOMelmshift(int sz);

/*
 * @- BUN manipulation
 * @multitable @columnfractions 0.08 0.7
 * @item BAT*
 * @tab BATappend (BAT *b, BAT *n, BAT *s, bit force)
 * @item BAT*
 * @tab BUNappend (BAT *b, ptr right, bit force)
 * @item BAT*
 * @tab BUNreplace (BAT *b, oid left, ptr right, bit force)
 * @item int
 * @tab BUNfnd (BAT *b, ptr tail)
 * @item BUN
 * @tab BUNlocate (BAT *b, ptr head, ptr tail)
 * @item ptr
 * @tab BUNtail (BAT *b, BUN p)
 * @end multitable
 *
 * The BATs contain a number of fixed-sized slots to store the binary
 * associations.  These slots are called BUNs or BAT units. A BUN
 * variable is a pointer into the storage area of the BAT, but it has
 * limited validity. After a BAT modification, previously obtained
 * BUNs may no longer reside at the same location.
 *
 * The association list does not contain holes.  This density permits
 * users to quickly access successive elements without the need to
 * test the items for validity. Moreover, it simplifies transport to
 * disk and other systems. The negative effect is that the user should
 * be aware of the evolving nature of the sequence, which may require
 * copying the BAT first.
 *
 * The update operations come in two flavors: BUNappend and
 * BUNreplace.  The batch version of BUNappend is BATappend.
 *
 * The routine BUNfnd provides fast access to a single BUN providing a
 * value for the tail of the binary association.
 *
 * The routine BUNtail returns a pointer to the second value in an
 * association.  To guard against side effects on the BAT, one should
 * normally copy this value into a scratch variable for further
 * processing.
 *
 * Behind the interface we use several macros to access the BUN fixed
 * part and the variable part. The BUN operators always require a BAT
 * pointer and BUN identifier.
 * @itemize
 * @item
 * BAThtype(b) and  BATttype(b) find out the head and tail type of a BAT.
 * @item
 * BUNlast(b) returns the BUN pointer directly after the last BUN
 * in the BAT.
 * @end itemize
 */
/* NOTE: `p' is evaluated after a possible upgrade of the heap */
#if SIZEOF_VAR_T == 8
#define Tputvalue(b, p, v, copyall)					\
	do {								\
		if ((b)->tvarsized && (b)->ttype) {			\
			var_t _d;					\
			ptr _ptr;					\
			ATOMputVAR((b)->ttype, (b)->tvheap, &_d, v);	\
			if ((b)->twidth < SIZEOF_VAR_T &&		\
			    ((b)->twidth <= 2 ? _d - GDK_VAROFFSET : _d) >= ((size_t) 1 << (8 * (b)->twidth))) { \
				/* doesn't fit in current heap, upgrade it */ \
				if (GDKupgradevarheap((b), _d, (copyall), (b)->batRestricted == BAT_READ) != GDK_SUCCEED) \
					goto bunins_failed;		\
			}						\
			_ptr = (p);					\
			switch ((b)->twidth) {				\
			case 1:						\
				* (unsigned char *) _ptr = (unsigned char) (_d - GDK_VAROFFSET); \
				break;					\
			case 2:						\
				* (unsigned short *) _ptr = (unsigned short) (_d - GDK_VAROFFSET); \
				break;					\
			case 4:						\
				* (unsigned int *) _ptr = (unsigned int) _d; \
				break;					\
			case 8:						\
				* (var_t *) _ptr = _d;			\
				break;					\
			}						\
		} else {						\
			ATOMputFIX((b)->ttype, (p), v);			\
		}							\
	} while (0)
#define Treplacevalue(b, p, v)						\
	do {								\
		if ((b)->tvarsized && (b)->ttype) {			\
			var_t _d;					\
			ptr _ptr;					\
			_ptr = (p);					\
			switch ((b)->twidth) {				\
			case 1:						\
				_d = (var_t) * (unsigned char *) _ptr + GDK_VAROFFSET; \
				break;					\
			case 2:						\
				_d = (var_t) * (unsigned short *) _ptr + GDK_VAROFFSET; \
				break;					\
			case 4:						\
				_d = (var_t) * (unsigned int *) _ptr;	\
				break;					\
			case 8:						\
				_d = * (var_t *) _ptr;			\
				break;					\
			}						\
			ATOMreplaceVAR((b)->ttype, (b)->tvheap, &_d, v); \
			if ((b)->twidth < SIZEOF_VAR_T &&		\
			    ((b)->twidth <= 2 ? _d - GDK_VAROFFSET : _d) >= ((size_t) 1 << (8 * (b)->twidth))) { \
				/* doesn't fit in current heap, upgrade it */ \
				if (GDKupgradevarheap((b), _d, 0, (b)->batRestricted == BAT_READ) != GDK_SUCCEED) \
					goto bunins_failed;		\
			}						\
			_ptr = (p);					\
			switch ((b)->twidth) {				\
			case 1:						\
				* (unsigned char *) _ptr = (unsigned char) (_d - GDK_VAROFFSET); \
				break;					\
			case 2:						\
				* (unsigned short *) _ptr = (unsigned short) (_d - GDK_VAROFFSET); \
				break;					\
			case 4:						\
				* (unsigned int *) _ptr = (unsigned int) _d; \
				break;					\
			case 8:						\
				* (var_t *) _ptr = _d;			\
				break;					\
			}						\
		} else {						\
			ATOMreplaceFIX((b)->ttype, (p), v);		\
		}							\
	} while (0)
#else
#define Tputvalue(b, p, v, copyall)					\
	do {								\
		if ((b)->tvarsized && (b)->ttype) {			\
			var_t _d;					\
			ptr _ptr;					\
			ATOMputVAR((b)->ttype, (b)->tvheap, &_d, v);	\
			if ((b)->twidth < SIZEOF_VAR_T &&		\
			    ((b)->twidth <= 2 ? _d - GDK_VAROFFSET : _d) >= ((size_t) 1 << (8 * (b)->twidth))) { \
				/* doesn't fit in current heap, upgrade it */ \
				if (GDKupgradevarheap((b), _d, (copyall), (b)->batRestricted == BAT_READ) != GDK_SUCCEED) \
					goto bunins_failed;		\
			}						\
			_ptr = (p);					\
			switch ((b)->twidth) {				\
			case 1:						\
				* (unsigned char *) _ptr = (unsigned char) (_d - GDK_VAROFFSET); \
				break;					\
			case 2:						\
				* (unsigned short *) _ptr = (unsigned short) (_d - GDK_VAROFFSET); \
				break;					\
			case 4:						\
				* (var_t *) _ptr = _d;			\
				break;					\
			}						\
		} else {						\
			ATOMputFIX((b)->ttype, (p), v);			\
		}							\
	} while (0)
#define Treplacevalue(b, p, v)						\
	do {								\
		if ((b)->tvarsized && (b)->ttype) {			\
			var_t _d;					\
			ptr _ptr;					\
			_ptr = (p);					\
			switch ((b)->twidth) {				\
			case 1:						\
				_d = (var_t) * (unsigned char *) _ptr + GDK_VAROFFSET; \
				break;					\
			case 2:						\
				_d = (var_t) * (unsigned short *) _ptr + GDK_VAROFFSET; \
				break;					\
			case 4:						\
				_d = * (var_t *) _ptr;			\
				break;					\
			}						\
			ATOMreplaceVAR((b)->ttype, (b)->tvheap, &_d, v); \
			if ((b)->twidth < SIZEOF_VAR_T &&		\
			    ((b)->twidth <= 2 ? _d - GDK_VAROFFSET : _d) >= ((size_t) 1 << (8 * (b)->twidth))) { \
				/* doesn't fit in current heap, upgrade it */ \
				if (GDKupgradevarheap((b), _d, 0, (b)->batRestricted == BAT_READ) != GDK_SUCCEED) \
					goto bunins_failed;		\
			}						\
			_ptr = (p);					\
			switch ((b)->twidth) {				\
			case 1:						\
				* (unsigned char *) _ptr = (unsigned char) (_d - GDK_VAROFFSET); \
				break;					\
			case 2:						\
				* (unsigned short *) _ptr = (unsigned short) (_d - GDK_VAROFFSET); \
				break;					\
			case 4:						\
				* (var_t *) _ptr = _d;			\
				break;					\
			}						\
		} else {						\
			ATOMreplaceFIX((b)->ttype, (p), v);		\
		}							\
	} while (0)
#endif
#define tfastins_nocheck(b, p, v, s)			\
	do {						\
		(b)->theap.free += (s);			\
		(b)->theap.dirty |= (s) != 0;		\
		Tputvalue((b), Tloc((b), (p)), (v), 0);	\
	} while (0)

#define bunfastapp_nocheck(b, p, t, ts)		\
	do {					\
		tfastins_nocheck(b, p, t, ts);	\
		(b)->batCount++;		\
	} while (0)

#define bunfastapp_nocheck_inc(b, p, t)			\
	do {						\
		bunfastapp_nocheck(b, p, t, Tsize(b));	\
		p++;					\
	} while (0)

#define bunfastapp(b, t)						\
	do {								\
		BUN _p = BUNlast(b);					\
		if (_p >= BATcapacity(b)) {				\
			if (_p == BUN_MAX || BATcount(b) == BUN_MAX) {	\
				GDKerror("bunfastapp: too many elements to accomodate (" BUNFMT ")\n", BUN_MAX); \
				goto bunins_failed;			\
			}						\
			if (BATextend((b), BATgrows(b)) != GDK_SUCCEED)	\
				goto bunins_failed;			\
		}							\
		bunfastapp_nocheck(b, _p, t, Tsize(b));			\
	} while (0)

gdk_export gdk_return GDKupgradevarheap(BAT *b, var_t v, int copyall, int mayshare);
gdk_export gdk_return BUNappend(BAT *b, const void *right, bit force);
gdk_export gdk_return BATappend(BAT *b, BAT *n, BAT *s, bit force);

gdk_export gdk_return BUNdelete(BAT *b, oid o);
gdk_export gdk_return BATdel(BAT *b, BAT *d);

gdk_export gdk_return BUNinplace(BAT *b, BUN p, const void *right, bit force);
gdk_export gdk_return BATreplace(BAT *b, BAT *p, BAT *n, bit force);

/* Functions to perform a binary search on a sorted BAT.
 * See gdk_search.c for details. */
gdk_export BUN SORTfnd(BAT *b, const void *v);
gdk_export BUN SORTfndfirst(BAT *b, const void *v);
gdk_export BUN SORTfndlast(BAT *b, const void *v);

gdk_export BUN ORDERfnd(BAT *b, const void *v);
gdk_export BUN ORDERfndfirst(BAT *b, const void *v);
gdk_export BUN ORDERfndlast(BAT *b, const void *v);

gdk_export BUN BUNfnd(BAT *b, const void *right);

#define BUNfndVOID(b, v)						\
	(((*(const oid*)(v) == oid_nil) ^ ((b)->tseqbase == oid_nil)) | \
		(*(const oid*)(v) < (b)->tseqbase) |			\
		(*(const oid*)(v) >= (b)->tseqbase + (b)->batCount) ?	\
	 BUN_NONE :							\
	 (BUN) (*(const oid*)(v) - (b)->tseqbase))

#define BATttype(b)	((b)->ttype == TYPE_void && (b)->tseqbase != oid_nil ? \
			 TYPE_oid : (b)->ttype)
#define Tbase(b)	((b)->tvheap->base)

#define Tsize(b)	((b)->twidth)

#define tailsize(b,p)	((b)->ttype?((size_t)(p))<<(b)->tshift:0)

#define Tloc(b,p)	((b)->theap.base+(((size_t)(p))<<(b)->tshift))

#if SIZEOF_VAR_T < SIZEOF_VOID_P
/* NEW 11/4/2009: when compiled with 32-bits oids/var_t on 64-bits
 * systems, align heap strings on 8 byte boundaries always (wasting 4
 * padding bytes on avg). Note that in heaps where duplicate
 * elimination is successful, such padding occurs anyway (as an aside,
 * a better implementation with two-bytes pointers in the string heap
 * hash table, could reduce that padding to avg 1 byte wasted -- see
 * TODO below).
 *
 * This 8 byte alignment allows the offset in the fixed part of the
 * BAT string column to be interpreted as an index, which should be
 * multiplied by 8 to get the position (VARSHIFT). The overall effect
 * is that 32GB heaps can be addressed even when oids are limited to
 * 4G tuples.
 *
 * In the future, we might extend this such that the string alignment
 * is set in the BAT header (columns with long strings take more
 * storage space, but could tolerate more padding).  It would mostly
 * work, only the sort routine and strPut/strLocate (which do not see
 * the BAT header) extra parameters would be needed in their APIs.
 */
typedef unsigned short stridx_t;
#define SIZEOF_STRIDX_T SIZEOF_SHORT
#define GDK_VARSHIFT 3
#define GDK_VARALIGN (1<<GDK_VARSHIFT)
#else
typedef var_t stridx_t; /* TODO: should also be unsigned short, but kept at var_t not to break BAT images */
#define SIZEOF_STRIDX_T SIZEOF_VAR_T
#define GDK_VARSHIFT 0
#define GDK_VARALIGN SIZEOF_STRIDX_T
#endif

#if SIZEOF_VAR_T == 8
#define VarHeapValRaw(b,p,w)						\
	((w) == 1 ? (var_t) ((unsigned char *) (b))[p] + GDK_VAROFFSET : \
	 (w) == 2 ? (var_t) ((unsigned short *) (b))[p] + GDK_VAROFFSET : \
	 (w) == 4 ? (var_t) ((unsigned int *) (b))[p] :			\
	 ((var_t *) (b))[p])
#else
#define VarHeapValRaw(b,p,w)						\
	((w) == 1 ? (var_t) ((unsigned char *) (b))[p] + GDK_VAROFFSET : \
	 (w) == 2 ? (var_t) ((unsigned short *) (b))[p] + GDK_VAROFFSET : \
	 ((var_t *) (b))[p])
#endif
#define VarHeapVal(b,p,w) ((size_t) VarHeapValRaw(b,p,w)  << GDK_VARSHIFT)
#define BUNtvaroff(bi,p) VarHeapVal((bi).b->theap.base, (p), (bi).b->twidth)

#define BUNtloc(bi,p)	Tloc((bi).b,p)
#define BUNtpos(bi,p)	Tpos(&(bi),p)
#define BUNtvar(bi,p)	(assert((bi).b->ttype && (bi).b->tvarsized), Tbase((bi).b)+BUNtvaroff(bi,p))
#define BUNtail(bi,p)	((bi).b->ttype?(bi).b->tvarsized?BUNtvar(bi,p):BUNtloc(bi,p):BUNtpos(bi,p))

static inline BATiter
bat_iterator(BAT *b)
{
	BATiter bi;

	bi.b = b;
	bi.tvid = 0;
	return bi;
}

#define BUNlast(b)	(assert((b)->batCount <= BUN_MAX), (b)->batCount)

#define BATcount(b)	((b)->batCount)

/*
 * @- BAT properties
 * @multitable @columnfractions 0.08 0.7
 * @item BUN
 * @tab BATcount (BAT *b)
 * @item void
 * @tab BATsetcapacity (BAT *b, BUN cnt)
 * @item void
 * @tab BATsetcount (BAT *b, BUN cnt)
 * @item BUN
 * @tab BATrename (BAT *b, str nme)
 * @item BAT *
 * @tab BATkey (BAT *b, int onoff)
 * @item BAT *
 * @tab BATmode (BAT *b, int mode)
 * @item BAT *
 * @tab BATsetaccess (BAT *b, int mode)
 * @item int
 * @tab BATdirty (BAT *b)
 * @item int
 * @tab BATgetaccess (BAT *b)
 * @end multitable
 *
 * The function BATcount returns the number of associations stored in
 * the BAT.
 *
 * The BAT is given a new logical name using BATrename.
 *
 * The integrity properties to be maintained for the BAT are
 * controlled separately.  A key property indicates that duplicates in
 * the association dimension are not permitted.
 *
 * The persistency indicator tells the retention period of BATs.  The
 * system support three modes: PERSISTENT and TRANSIENT.
 * The PERSISTENT BATs are automatically saved upon session boundary
 * or transaction commit.  TRANSIENT BATs are removed upon transaction
 * boundary.  All BATs are initially TRANSIENT unless their mode is
 * changed using the routine BATmode.
 *
 * The BAT properties may be changed at any time using BATkey
 * and BATmode.
 *
 * Valid BAT access properties can be set with BATsetaccess and
 * BATgetaccess: BAT_READ, BAT_APPEND, and BAT_WRITE.  BATs can be
 * designated to be read-only. In this case some memory optimizations
 * may be made (slice and fragment bats can point to stable subsets of
 * a parent bat).  A special mode is append-only. It is then allowed
 * to insert BUNs at the end of the BAT, but not to modify anything
 * that already was in there.
 */
gdk_export BUN BATcount_no_nil(BAT *b);
gdk_export void BATsetcapacity(BAT *b, BUN cnt);
gdk_export void BATsetcount(BAT *b, BUN cnt);
gdk_export BUN BATgrows(BAT *b);
gdk_export gdk_return BATkey(BAT *b, int onoff);
gdk_export gdk_return BATmode(BAT *b, int onoff);
gdk_export void BATroles(BAT *b, const char *tnme);
gdk_export int BATname(BAT *b, const char *nme);
gdk_export void BAThseqbase(BAT *b, oid o);
gdk_export void BATtseqbase(BAT *b, oid o);
gdk_export gdk_return BATsetaccess(BAT *b, int mode);
gdk_export int BATgetaccess(BAT *b);


#define BATdirty(b)	((b)->batCopiedtodisk == 0 || (b)->batDirty ||	\
			 (b)->batDirtydesc ||				\
			 (b)->theap.dirty ||				\
			 ((b)->tvheap?(b)->tvheap->dirty:0))

#define PERSISTENT		0
#define TRANSIENT		1
#define LOG_DIR			2
#define SHARED_LOG_DIR	3

#define BAT_WRITE		0	/* all kinds of access allowed */
#define BAT_READ		1	/* only read-access allowed */
#define BAT_APPEND		2	/* only reads and appends allowed */

#define BATcapacity(b)	(b)->batCapacity
/*
 * @- BAT manipulation
 * @multitable @columnfractions 0.08 0.7
 * @item BAT *
 * @tab BATclear (BAT *b, int force)
 * @item BAT *
 * @tab COLcopy (BAT *b, int tt, int writeable, int role)
 * @end multitable
 *
 * The routine BATclear removes the binary associations, leading to an
 * empty, but (re-)initialized BAT. Its properties are retained.  A
 * temporary copy is obtained with Colcopy. The new BAT has an unique
 * name.
 */
gdk_export gdk_return BATclear(BAT *b, int force);
gdk_export BAT *COLcopy(BAT *b, int tt, int writeable, int role);

gdk_export gdk_return BATgroup(BAT **groups, BAT **extents, BAT **histo, BAT *b, BAT *s, BAT *g, BAT *e, BAT *h);

/*
 * @- BAT Input/Output
 * @multitable @columnfractions 0.08 0.7
 * @item BAT *
 * @tab BATload (str name)
 * @item BAT *
 * @tab BATsave (BAT *b)
 * @item int
 * @tab BATdelete (BAT *b)
 * @end multitable
 *
 * A BAT created by COLnew is considered temporary until one calls the
 * routine BATsave or BATmode.  This routine reserves disk space and
 * checks for name clashes in the BAT directory. It also makes the BAT
 * persistent. The empty BAT is initially marked as ordered on both
 * columns.
 *
 * Failure to read or write the BAT results in a NULL, otherwise it
 * returns the BAT pointer.
 *
 * @- Heap Storage Modes
 * The discriminative storage modes are memory-mapped, compressed, or
 * loaded in memory.  As can be seen in the bat record, each BAT has
 * one BUN-heap (@emph{bn}), and possibly two heaps (@emph{hh} and
 * @emph{th}) for variable-sized atoms.
 */

gdk_export void BATmsync(BAT *b);

gdk_export size_t BATmemsize(BAT *b, int dirty);

#define NOFARM (-1) /* indicate to GDKfilepath to create relative path */

gdk_export char *GDKfilepath(int farmid, const char *dir, const char *nme, const char *ext);
gdk_export gdk_return GDKcreatedir(const char *nme);

gdk_export void OIDXdestroy(BAT *b);

/*
 * @- Printing
 * @multitable @columnfractions 0.08 0.7
 * @item int
 * @tab BATprintcolumns (stream *f, int argc, BAT *b[]);
 * @end multitable
 *
 * The functions to convert BATs into ASCII. They are primarily meant for ease of
 * debugging and to a lesser extent for output processing.  Printing a
 * BAT is done essentially by looping through its components, printing
 * each association.  
 *
 */
gdk_export gdk_return BATprintcolumns(stream *s, int argc, BAT *argv[]);
gdk_export gdk_return BATprint(BAT *b);

/*
 * @- BAT clustering
 * @multitable @columnfractions 0.08 0.7
 * @item int
 * @tab BATordered (BAT *b)
 * @end multitable
 *
 * When working in a main-memory situation, clustering of data on
 * disk-pages is not important. Whenever mmap()-ed data is used
 * intensively, reducing the number of page faults is a hot issue.
 *
 * The above functions rearrange data in MonetDB heaps (used for
 * storing BUNs var-sized atoms, or accelerators). Applying these
 * clusterings will allow that MonetDB's main-memory oriented
 * algorithms work efficiently also in a disk-oriented context.
 *
 * BATordered starts a check on the tail values to see if they are
 * ordered. The result is returned and stored in the tsorted field of
 * the BAT.
 */
gdk_export int BATkeyed(BAT *b);
gdk_export int BATordered(BAT *b);
gdk_export int BATordered_rev(BAT *b);
gdk_export gdk_return BATsort(BAT **sorted, BAT **order, BAT **groups, BAT *b, BAT *o, BAT *g, int reverse, int stable);


gdk_export void GDKqsort(void *h, void *t, const void *base, size_t n, int hs, int ts, int tpe);
gdk_export void GDKqsort_rev(void *h, void *t, const void *base, size_t n, int hs, int ts, int tpe);

#define BATtordered(b)	((b)->ttype == TYPE_void || (b)->tsorted)
#define BATtrevordered(b) (((b)->ttype == TYPE_void && (b)->tseqbase == oid_nil) || (b)->trevsorted)
#define BATtdense(b)	(BATtvoid(b) && (b)->tseqbase != oid_nil)
#define BATtvoid(b)	(((b)->tdense && (b)->tsorted) || (b)->ttype==TYPE_void)
#define BATtkey(b)	(b->tkey != FALSE || BATtdense(b))

/* set some properties that are trivial to deduce */
#define BATsettrivprop(b)						\
	do {								\
		assert((b)->hseqbase != oid_nil);			\
		(b)->batDirtydesc = 1;	/* likely already set */	\
		/* the other head properties should already be correct */ \
		if ((b)->ttype == TYPE_void) {				\
			if ((b)->tseqbase == oid_nil) {			\
				(b)->tnonil = (b)->batCount == 0;	\
				(b)->tnil = !(b)->tnonil;		\
				(b)->trevsorted = 1;			\
				(b)->tkey = (b)->batCount <= 1;		\
				(b)->tdense = 0;			\
			} else {					\
				(b)->tdense = 1;			\
				(b)->tnonil = 1;			\
				(b)->tnil = 0;				\
				(b)->tkey = 1;				\
				(b)->trevsorted = (b)->batCount <= 1;	\
			}						\
			(b)->tsorted = 1;				\
		} else if ((b)->batCount <= 1) {			\
			if (ATOMlinear((b)->ttype)) {			\
				(b)->tsorted = 1;			\
				(b)->trevsorted = 1;			\
			}						\
			(b)->tkey = 1;					\
			if ((b)->batCount == 0) {			\
				(b)->tnonil = 1;			\
				(b)->tnil = 0;				\
				if ((b)->ttype == TYPE_oid) {		\
					(b)->tdense = 1;		\
					(b)->tseqbase = 0;		\
				}					\
			} else if ((b)->ttype == TYPE_oid) {		\
				/* b->batCount == 1 */			\
				oid sqbs;				\
				if ((sqbs = ((oid *) (b)->theap.base)[0]) == oid_nil) { \
					(b)->tdense = 0;		\
					(b)->tnonil = 0;		\
					(b)->tnil = 1;			\
				} else {				\
					(b)->tdense = 1;		\
					(b)->tnonil = 1;		\
					(b)->tnil = 0;			\
				}					\
				(b)->tseqbase = sqbs;			\
			}						\
		}							\
		if (!ATOMlinear((b)->ttype)) {				\
			(b)->tsorted = 0;				\
			(b)->trevsorted = 0;				\
		}							\
	} while (0)

/*
 * @+ BAT Buffer Pool
 * @multitable @columnfractions 0.08 0.7
 * @item int
 * @tab BBPfix (bat bi)
 * @item int
 * @tab BBPunfix (bat bi)
 * @item int
 * @tab BBPretain (bat bi)
 * @item int
 * @tab BBPrelease (bat bi)
 * @item str
 * @tab BBPname (bat bi)
 * @item bat
 * @tab BBPindex  (str nme)
 * @item BAT*
 * @tab BATdescriptor (bat bi)
 * @item bat
 * @tab BBPcacheid (BAT *b)
 * @end multitable
 *
 * The BAT Buffer Pool module contains the code to manage the storage
 * location of BATs. It uses two tables BBPlogical and BBphysical to
 * relate the BAT name with its corresponding file system name.  This
 * information is retained in an ASCII file within the database home
 * directory for ease of inspection. It is loaded upon restart of the
 * server and saved upon transaction commit (if necessary).
 *
 * The remaining BBP tables contain status information to load, swap
 * and migrate the BATs. The core table is BBPcache which contains a
 * pointer to the BAT descriptor with its heaps.  A zero entry means
 * that the file resides on disk. Otherwise it has been read or mapped
 * into memory.
 *
 * BATs loaded into memory are retained in a BAT buffer pool.  They
 * retain their position within the cache during their life cycle,
 * which make indexing BATs a stable operation.  Their descriptor can
 * be obtained using BBPcacheid.
 *
 * The BBPindex routine checks if a BAT with a certain name is
 * registered in the buffer pools. If so, it returns its BAT id.  The
 * BATdescriptor routine has a BAT id parameter, and returns a pointer
 * to the corresponding BAT record (after incrementing the reference
 * count). The BAT will be loaded into memory, if necessary.
 *
 * The structure of the BBP file obeys the tuple format for GDK.
 *
 * The status and BAT persistency information is encoded in the status
 * field.
 */
typedef struct {
	BAT *cache;		/* if loaded: BAT* handle */
	str logical;		/* logical name */
	str bak;		/* logical name backup */
	bat next;		/* next BBP slot in linked list */
	BAT *desc;		/* the BAT descriptor */
	str physical;		/* dir + basename for storage */
	str options;		/* A string list of options */
	int refs;		/* in-memory references on which the loaded status of a BAT relies */
	int lrefs;		/* logical references on which the existence of a BAT relies */
	volatile int status;	/* status mask used for spin locking */
	/* MT_Id pid;           non-zero thread-id if this BAT is private */
} BBPrec;

gdk_export bat BBPlimit;
#define N_BBPINIT	1000
#if SIZEOF_VOID_P == 4
#define BBPINITLOG	11
#else
#define BBPINITLOG	14
#endif
#define BBPINIT		(1 << BBPINITLOG)
/* absolute maximum number of BATs is N_BBPINIT * BBPINIT */
gdk_export BBPrec *BBP[N_BBPINIT];

/* fast defines without checks; internal use only  */
#define BBP_cache(i)	BBP[(i)>>BBPINITLOG][(i)&(BBPINIT-1)].cache
#define BBP_logical(i)	BBP[(i)>>BBPINITLOG][(i)&(BBPINIT-1)].logical
#define BBP_bak(i)	BBP[(i)>>BBPINITLOG][(i)&(BBPINIT-1)].bak
#define BBP_next(i)	BBP[(i)>>BBPINITLOG][(i)&(BBPINIT-1)].next
#define BBP_physical(i)	BBP[(i)>>BBPINITLOG][(i)&(BBPINIT-1)].physical
#define BBP_options(i)	BBP[(i)>>BBPINITLOG][(i)&(BBPINIT-1)].options
#define BBP_desc(i)	BBP[(i)>>BBPINITLOG][(i)&(BBPINIT-1)].desc
#define BBP_refs(i)	BBP[(i)>>BBPINITLOG][(i)&(BBPINIT-1)].refs
#define BBP_lrefs(i)	BBP[(i)>>BBPINITLOG][(i)&(BBPINIT-1)].lrefs
#define BBP_status(i)	BBP[(i)>>BBPINITLOG][(i)&(BBPINIT-1)].status
#define BBP_pid(i)	BBP[(i)>>BBPINITLOG][(i)&(BBPINIT-1)].pid

/* macros that nicely check parameters */
#define BBPcacheid(b)	((b)->batCacheid)
#define BBPstatus(i)	(BBPcheck((i),"BBPstatus")?BBP_status(i):-1)
#define BBPrefs(i)	(BBPcheck((i),"BBPrefs")?BBP_refs(i):-1)
#define BBPcache(i)	(BBPcheck((i),"BBPcache")?BBP_cache(i):(BAT*) NULL)
#define BBPname(i)						\
	(BBPcheck((i), "BBPname") ?				\
	 BBP[(i) >> BBPINITLOG][(i) & (BBPINIT - 1)].logical :	\
	 "")
#define BBPvalid(i)	(BBP_logical(i) != NULL && *BBP_logical(i) != '.')
#define BATgetId(b)	BBPname((b)->batCacheid)

#define BBPRENAME_ALREADY	(-1)
#define BBPRENAME_ILLEGAL	(-2)
#define BBPRENAME_LONG		(-3)

gdk_export void BBPlock(void);

gdk_export void BBPunlock(void);

gdk_export str BBPlogical(bat b, str buf);
gdk_export str BBPphysical(bat b, str buf);
gdk_export BAT *BBPquickdesc(bat b, int delaccess);

/*
 * @+ GDK Extensibility
 * GDK can be extended with new atoms, search accelerators and storage
 * modes.
 *
 * @- Atomic Type Descriptors
 * The atomic types over which the binary associations are maintained
 * are described by an atom descriptor.
 *  @multitable @columnfractions 0.08 0.7
 * @item void
 * @tab ATOMallocate    (str   nme);
 * @item int
 * @tab ATOMindex       (char *nme);
 * @item int
 * @tab ATOMdump        ();
 * @item void
 * @tab ATOMdelete      (int id);
 * @item str
 * @tab ATOMname        (int id);
 * @item int
 * @tab ATOMsize        (int id);
 * @item int
 * @tab ATOMalign       (int id);
 * @item int
 * @tab ATOMvarsized    (int id);
 * @item ptr
 * @tab ATOMnilptr      (int id);
 * @item int
 * @tab ATOMfromstr     (int id, str s, int* len, ptr* v_dst);
 * @item int
 * @tab ATOMtostr       (int id, str s, int* len, ptr* v_dst);
 * @item hash_t
 * @tab ATOMhash        (int id, ptr val, in mask);
 * @item int
 * @tab ATOMcmp         (int id, ptr val_1, ptr val_2);
 * @item int
 * @tab ATOMfix         (int id, ptr v);
 * @item int
 * @tab ATOMunfix       (int id, ptr v);
 * @item int
 * @tab ATOMheap        (int id, Heap *hp, size_t cap);
 * @item int
 * @tab ATOMput         (int id, Heap *hp, BUN pos_dst, ptr val_src);
 * @item int
 * @tab ATOMdel         (int id, Heap *hp, BUN v_src);
 * @item int
 * @tab ATOMlen         (int id, ptr val);
 * @item ptr
 * @tab ATOMnil         (int id);
 * @item int
 * @tab ATOMformat      (int id, ptr val, char** buf);
 * @item int
 * @tab ATOMprint       (int id, ptr val, stream *fd);
 * @item ptr
 * @tab ATOMdup         (int id, ptr val );
 * @end multitable
 *
 * @- Atom Definition
 * User defined atomic types can be added to a running system with the
 * following interface:.
 *
 * @itemize
 * @item @emph{ATOMallocate()} registers a new atom definition if
 * there is no atom registered yet under that name.
 *
 * @item @emph{ATOMdelete()} unregisters an atom definition.
 *
 * @item @emph{ATOMindex()} looks up the atom descriptor with a certain name.
 * @end itemize
 *
 * @- Atom Manipulation
 *
 * @itemize
 * @item The @emph{ATOMname()} operation retrieves the name of an atom
 * using its id.
 *
 * @item The @emph{ATOMsize()} operation returns the atoms fixed size.
 *
 * @item The @emph{ATOMalign()} operation returns the atoms minimum
 * alignment. If the alignment info was not specified explicitly
 * during atom install, it assumes the maximum value of @verb{ {
 * }1,2,4,8@verb{ } } smaller than the atom size.
 *
 * @item The @emph{ATOMnilptr()} operation returns a pointer to the
 * nil-value of an atom. We usually take one dedicated value halfway
 * down the negative extreme of the atom range (if such a concept
 * fits), as the nil value.
 *
 * @item The @emph{ATOMnil()} operation returns a copy of the nil
 * value, allocated with GDKmalloc().
 *
 * @item The @emph{ATOMheap()} operation creates a new var-sized atom
 * heap in 'hp' with capacity 'cap'.
 *
 * @item The @emph{ATOMhash()} computes a hash index for a
 * value. `val' is a direct pointer to the atom value. Its return
 * value should be an hash_t between 0 and 'mask'.
 *
 * @item The @emph{ATOMcmp()} operation computes two atomic
 * values. Its parameters are pointers to atomic values.
 *
 * @item The @emph{ATOMlen()} operation computes the byte length for a
 * value.  `val' is a direct pointer to the atom value. Its return
 * value should be an integer between 0 and 'mask'.
 *
 * @item The @emph{ATOMdel()} operation deletes a var-sized atom from
 * its heap `hp'.  The integer byte-index of this value in the heap is
 * pointed to by `val_src'.
 *
 * @item The @emph{ATOMput()} operation inserts an atom `src_val' in a
 * BUN at `dst_pos'. This involves copying the fixed sized part in the
 * BUN. In case of a var-sized atom, this fixed sized part is an
 * integer byte-index into a heap of var-sized atoms. The atom is then
 * also copied into that heap `hp'.
 *
 * @item The @emph{ATOMfix()} and @emph{ATOMunfix()} operations do
 * bookkeeping on the number of references that a GDK application
 * maintains to the atom.  In MonetDB, we use this to count the number
 * of references directly, or through BATs that have columns of these
 * atoms. The only operator for which this is currently relevant is
 * BAT. The operators return the POST reference count to the
 * atom. BATs with fixable atoms may not be stored persistently.
 *
 * @item The @emph{ATOMfromstr()} parses an atom value from string
 * `s'. The memory allocation policy is the same as in
 * @emph{ATOMget()}. The return value is the number of parsed
 * characters.
 *
 * @item The @emph{ATOMprint()} prints an ASCII description of the
 * atom value pointed to by `val' on file descriptor `fd'. The return
 * value is the number of parsed characters.
 *
 * @item The @emph{ATOMformat()} is similar to @emph{ATOMprint()}. It
 * prints an atom on a newly allocated string. It must later be freed
 * with @strong{GDKfree}.  The number of characters written is
 * returned. This is minimally the size of the allocated buffer.
 *
 * @item The @emph{ATOMdup()} makes a copy of the given atom. The
 * storage needed for this is allocated and should be removed by the
 * user.
 * @end itemize
 *
 * These wrapper functions correspond closely to the interface
 * functions one has to provide for a user-defined atom. They
 * basically (with exception of @emph{ATOMput()}, @emph{ATOMprint()}
 * and @emph{ATOMformat()}) just have the atom id parameter prepended
 * to them.
 */
typedef struct {
	/* simple attributes */
	char name[IDLENGTH];
	short storage;		/* stored as another type? */
	short linear;		/* atom can be ordered linearly */
	short size;		/* fixed size of atom */
	short align;		/* alignment condition for values */

	/* automatically generated fields */
	const void *atomNull;	/* global nil value */

	/* generic (fixed + varsized atom) ADT functions */
	int (*atomFromStr) (const char *src, int *len, ptr *dst);
	int (*atomToStr) (str *dst, int *len, const void *src);
	void *(*atomRead) (void *dst, stream *s, size_t cnt);
	gdk_return (*atomWrite) (const void *src, stream *s, size_t cnt);
	int (*atomCmp) (const void *v1, const void *v2);
	BUN (*atomHash) (const void *v);
	/* optional functions */
	int (*atomFix) (const void *atom);
	int (*atomUnfix) (const void *atom);

	/* varsized atom-only ADT functions */
	var_t (*atomPut) (Heap *, var_t *off, const void *src);
	void (*atomDel) (Heap *, var_t *atom);
	int (*atomLen) (const void *atom);
	void (*atomHeap) (Heap *, size_t);
} atomDesc;

gdk_export atomDesc BATatoms[];
gdk_export int GDKatomcnt;

gdk_export int ATOMallocate(const char *nme);
gdk_export int ATOMindex(const char *nme);

gdk_export str ATOMname(int id);
gdk_export int ATOMlen(int id, const void *v);
gdk_export ptr ATOMnil(int id);
gdk_export int ATOMcmp(int id, const void *v_1, const void *v_2);
gdk_export int ATOMprint(int id, const void *val, stream *fd);
gdk_export int ATOMformat(int id, const void *val, char **buf);

gdk_export ptr ATOMdup(int id, const void *val);

/*
 * @- Built-in Accelerator Functions
 *
 * @multitable @columnfractions 0.08 0.7
 * @item BAT*
 * @tab
 *  BAThash (BAT *b, BUN masksize)
 * @end multitable
 *
 * The current BAT implementation supports three search accelerators:
 * hashing, imprints, and oid ordered index.
 *
 * The routine BAThash makes sure that a hash accelerator on the tail of the
 * BAT exists. GDK_FAIL is returned upon failure to create the supportive
 * structures.
 */
gdk_export gdk_return BAThash(BAT *b, BUN masksize);

/*
 * @- Column Imprints Functions
 *
 * @multitable @columnfractions 0.08 0.7
 * @item BAT*
 * @tab
 *  BATimprints (BAT *b)
 * @end multitable
 *
 * The column imprints index structure.
 *
 */

gdk_export gdk_return BATimprints(BAT *b);
gdk_export void IMPSdestroy(BAT *b);
gdk_export lng IMPSimprintsize(BAT *b);

/* The ordered index structure */

gdk_export gdk_return BATorderidx(BAT *b, int stable);
gdk_export gdk_return GDKmergeidx(BAT *b, BAT**a, int n_ar);

/*
 * @- Multilevel Storage Modes
 *
 * We should bring in the compressed mode as the first, maybe
 * built-in, mode. We could than add for instance HTTP remote storage,
 * SQL storage, and READONLY (cd-rom) storage.
 *
 * @+ GDK Utilities
 * Interfaces for memory management, error handling, thread management
 * and system information.
 *
 * @- GDK memory management
 * @multitable @columnfractions 0.08 0.8
 * @item void*
 * @tab GDKmalloc (size_t size)
 * @item void*
 * @tab GDKzalloc (size_t size)
 * @item void*
 * @tab GDKmallocmax (size_t size, size_t *maxsize, int emergency)
 * @item void*
 * @tab GDKrealloc (void* pold, size_t size)
 * @item void*
 * @tab GDKreallocmax (void* pold, size_t size, size_t *maxsize, int emergency)
 * @item void
 * @tab GDKfree (void* blk)
 * @item str
 * @tab GDKstrdup (str s)
 * @item str
 * @tab GDKstrndup (str s, size_t n)
 * @end multitable
 *
 * These utilities are primarily used to maintain control over
 * critical interfaces to the C library.  Moreover, the statistic
 * routines help in identifying performance and bottlenecks in the
 * current implementation.
 *
 * Compiled with -DMEMLEAKS the GDK memory management log their
 * activities, and are checked on inconsistent frees and memory leaks.
 */
#define GDK_HISTO_MAX_BIT	((int) (sizeof(size_t)<<3))

/* we prefer to use vm_alloc routines on size > GDKmmap */
gdk_export void *GDKmmap(const char *path, int mode, size_t len);

gdk_export size_t GDK_mem_maxsize;	/* max allowed size of committed memory */
gdk_export size_t GDK_vm_maxsize;	/* max allowed size of reserved vm */
gdk_export int	GDK_vm_trim;		/* allow trimming */

gdk_export size_t GDKmem_cursize(void);	/* RAM/swapmem that MonetDB has claimed from OS */
gdk_export size_t GDKvm_cursize(void);	/* current MonetDB VM address space usage */

gdk_export void *GDKmalloc(size_t size)
	__attribute__((__malloc__))
	__attribute__ ((__warn_unused_result__));
gdk_export void *GDKzalloc(size_t size)
	__attribute__((__malloc__))
	__attribute__ ((__warn_unused_result__));
gdk_export void *GDKrealloc(void *pold, size_t size)
	__attribute__ ((__warn_unused_result__));
gdk_export void GDKfree(void *blk);
gdk_export str GDKstrdup(const char *s)
	__attribute__ ((__warn_unused_result__));
gdk_export str GDKstrndup(const char *s, size_t n)
	__attribute__ ((__warn_unused_result__));

#if !defined(NDEBUG) && !defined(STATIC_CODE_ANALYSIS)
/* In debugging mode, replace GDKmalloc and other functions with a
 * version that optionally prints calling information.
 *
 * We have two versions of this code: one using a GNU C extension, and
 * one using traditional C.  The GNU C version also prints the name of
 * the calling function.
 */
#ifdef __GNUC__
#define GDKmalloc(s)							\
	({								\
		size_t _size = (s);					\
		void *_res = GDKmalloc(_size);				\
		ALLOCDEBUG						\
			fprintf(stderr,					\
				"#GDKmalloc(" SZFMT ") -> " PTRFMT	\
				" %s[%s:%d]\n",				\
				_size, PTRFMTCAST _res,			\
				__func__, __FILE__, __LINE__);		\
		_res;							\
	})
#define GDKzalloc(s)							\
	({								\
		size_t _size = (s);					\
		void *_res = GDKzalloc(_size);				\
		ALLOCDEBUG						\
			fprintf(stderr,					\
				"#GDKzalloc(" SZFMT ") -> " PTRFMT	\
				" %s[%s:%d]\n",				\
				_size, PTRFMTCAST _res,			\
				__func__, __FILE__, __LINE__);		\
		_res;							\
	})
#define GDKrealloc(p, s)						\
	({								\
		void *_ptr = (p);					\
		size_t _size = (s);					\
		void *_res = GDKrealloc(_ptr, _size);			\
		ALLOCDEBUG						\
			fprintf(stderr,					\
				"#GDKrealloc(" PTRFMT "," SZFMT ") -> " PTRFMT \
				" %s[%s:%d]\n",				\
				PTRFMTCAST _ptr, _size, PTRFMTCAST _res, \
				__func__, __FILE__, __LINE__);		\
		_res;							\
	 })
#define GDKfree(p)							\
	({								\
		void *_ptr = (p);					\
		ALLOCDEBUG if (_ptr)					\
			fprintf(stderr,					\
				"#GDKfree(" PTRFMT ")"			\
				" %s[%s:%d]\n",				\
				PTRFMTCAST _ptr,			\
				__func__, __FILE__, __LINE__);		\
		GDKfree(_ptr);						\
	})
#define GDKstrdup(s)							\
	({								\
		const char *_str = (s);					\
		void *_res = GDKstrdup(_str);				\
		ALLOCDEBUG						\
			fprintf(stderr,					\
				"#GDKstrdup(len=" SZFMT ") -> " PTRFMT	\
				" %s[%s:%d]\n",				\
				strlen(_str),				\
				PTRFMTCAST _res,			\
				__func__, __FILE__, __LINE__);		\
		_res;							\
	})
#define GDKstrndup(s, n)						\
	({								\
		const char *_str = (s);					\
		size_t _n = (n);					\
		void *_res = GDKstrndup(_str, _n);			\
		ALLOCDEBUG						\
			fprintf(stderr,					\
				"#GDKstrndup(len=" SZFMT ") -> " PTRFMT	\
				" %s[%s:%d]\n",				\
				_n,					\
				PTRFMTCAST _res,			\
				__func__, __FILE__, __LINE__);		\
		_res;							\
	})
#define GDKmmap(p, m, l)						\
	({								\
		const char *_path = (p);				\
		int _mode = (m);					\
		size_t _len = (l);					\
		void *_res = GDKmmap(_path, _mode, _len);		\
		ALLOCDEBUG						\
			fprintf(stderr,					\
				"#GDKmmap(%s,0x%x," SZFMT ") -> " PTRFMT \
				" %s[%s:%d]\n",				\
				_path ? _path : "NULL", _mode, _len,	\
				PTRFMTCAST _res,			\
				__func__, __FILE__, __LINE__);		\
		_res;							\
	 })
#define malloc(s)							\
	({								\
		size_t _size = (s);					\
		void *_res = malloc(_size);				\
		ALLOCDEBUG						\
			fprintf(stderr,					\
				"#malloc(" SZFMT ") -> " PTRFMT		\
				" %s[%s:%d]\n",				\
				_size, PTRFMTCAST _res,			\
				__func__, __FILE__, __LINE__);		\
		_res;							\
	})
#define calloc(n, s)							\
	({								\
		size_t _nmemb = (n);					\
		size_t _size = (s);					\
		void *_res = calloc(_nmemb,_size);			\
		ALLOCDEBUG						\
			fprintf(stderr,					\
				"#calloc(" SZFMT "," SZFMT ") -> " PTRFMT \
				" %s[%s:%d]\n",				\
				_nmemb, _size, PTRFMTCAST _res,		\
				__func__, __FILE__, __LINE__);		\
		_res;							\
	})
#define realloc(p, s)							\
	({								\
		void *_ptr = (p);					\
		size_t _size = (s);					\
		void *_res = realloc(_ptr, _size);			\
		ALLOCDEBUG						\
			fprintf(stderr,					\
				"#realloc(" PTRFMT "," SZFMT ") -> " PTRFMT \
				" %s[%s:%d]\n",				\
				PTRFMTCAST _ptr, _size, PTRFMTCAST _res, \
				__func__, __FILE__, __LINE__);		\
		_res;							\
	 })
#define free(p)								\
	({								\
		void *_ptr = (p);					\
		ALLOCDEBUG						\
			fprintf(stderr,					\
				"#free(" PTRFMT ")"			\
				" %s[%s:%d]\n",				\
				PTRFMTCAST _ptr,			\
				__func__, __FILE__, __LINE__);		\
		free(_ptr);						\
	})
#else
static inline void *
GDKmalloc_debug(size_t size, const char *filename, int lineno)
{
	void *res = GDKmalloc(size);
	ALLOCDEBUG fprintf(stderr,
			   "#GDKmalloc(" SZFMT ") -> " PTRFMT " [%s:%d]\n",
			   size, PTRFMTCAST res, filename, lineno);
	return res;
}
#define GDKmalloc(s)	GDKmalloc_debug((s), __FILE__, __LINE__)
static inline void *
GDKzalloc_debug(size_t size, const char *filename, int lineno)
{
	void *res = GDKzalloc(size);
	ALLOCDEBUG fprintf(stderr,
			   "#GDKzalloc(" SZFMT ") -> " PTRFMT " [%s:%d]\n",
			   size, PTRFMTCAST res, filename, lineno);
	return res;
}
#define GDKzalloc(s)	GDKzalloc_debug((s), __FILE__, __LINE__)
static inline void *
GDKrealloc_debug(void *ptr, size_t size, const char *filename, int lineno)
{
	void *res = GDKrealloc(ptr, size);
	ALLOCDEBUG fprintf(stderr,
			   "#GDKrealloc(" PTRFMT "," SZFMT ") -> "
			   PTRFMT " [%s:%d]\n",
			   PTRFMTCAST ptr, size, PTRFMTCAST res,
			   filename, lineno);
	return res;
}
#define GDKrealloc(p, s)	GDKrealloc_debug((p), (s), __FILE__, __LINE__)
static inline void
GDKfree_debug(void *ptr, const char *filename, int lineno)
{
	ALLOCDEBUG fprintf(stderr, "#GDKfree(" PTRFMT ") [%s:%d]\n",
			   PTRFMTCAST ptr, filename, lineno);
	GDKfree(ptr);
}
#define GDKfree(p)	GDKfree_debug((p), __FILE__, __LINE__)
static inline char *
GDKstrdup_debug(const char *str, const char *filename, int lineno)
{
	void *res = GDKstrdup(str);
	ALLOCDEBUG fprintf(stderr, "#GDKstrdup(len=" SZFMT ") -> "
			   PTRFMT " [%s:%d]\n",
			   strlen(str), PTRFMTCAST res, filename, lineno);
	return res;
}
#define GDKstrdup(s)	GDKstrdup_debug((s), __FILE__, __LINE__)
static inline char *
GDKstrndup_debug(const char *str, size_t n, const char *filename, int lineno)
{
	void *res = GDKstrndup(str, n);
	ALLOCDEBUG fprintf(stderr, "#GDKstrndup(len=" SZFMT ") -> "
			   PTRFMT " [%s:%d]\n",
			   n, PTRFMTCAST res, filename, lineno);
	return res;
}
#define GDKstrndup(s, n)	GDKstrndup_debug((s), (n), __FILE__, __LINE__)
static inline void *
GDKmmap_debug(const char *path, int mode, size_t len, const char *filename, int lineno)
{
	void *res = GDKmmap(path, mode, len);
	ALLOCDEBUG fprintf(stderr,
			   "#GDKmmap(%s,0x%x," SZFMT ") -> "
			   PTRFMT " [%s:%d]\n",
			   path ? path : "NULL", mode, len,
			   PTRFMTCAST res, filename, lineno);
	return res;
}
#define GDKmmap(p, m, l)	GDKmmap_debug((p), (m), (l), __FILE__, __LINE__)
static inline void *
malloc_debug(size_t size, const char *filename, int lineno)
{
	void *res = malloc(size);
	ALLOCDEBUG fprintf(stderr,
			   "#malloc(" SZFMT ") -> " PTRFMT " [%s:%d]\n",
			   size, PTRFMTCAST res, filename, lineno);
	return res;
}
#define malloc(s)	malloc_debug((s), __FILE__, __LINE__)
static inline void *
calloc_debug(size_t nmemb, size_t size, const char *filename, int lineno)
{
	void *res = calloc(nmemb, size);
	ALLOCDEBUG fprintf(stderr,
			   "#calloc(" SZFMT "," SZFMT ") -> "
			   PTRFMT " [%s:%d]\n",
			   nmemb, size, PTRFMTCAST res, filename, lineno);
	return res;
}
#define calloc(n, s)	calloc_debug((n), (s), __FILE__, __LINE__)
static inline void *
realloc_debug(void *ptr, size_t size, const char *filename, int lineno)
{
	void *res = realloc(ptr, size);
	ALLOCDEBUG fprintf(stderr,
			   "#realloc(" PTRFMT "," SZFMT ") -> "
			   PTRFMT " [%s:%d]\n",
			   PTRFMTCAST ptr, size, PTRFMTCAST res,
			   filename, lineno);
	return res;
}
#define realloc(p, s)	realloc_debug((p), (s), __FILE__, __LINE__)
static inline void
free_debug(void *ptr, const char *filename, int lineno)
{
	ALLOCDEBUG fprintf(stderr, "#free(" PTRFMT ") [%s:%d]\n",
			   PTRFMTCAST ptr, filename, lineno);
	free(ptr);
}
#define free(p)	free_debug((p), __FILE__, __LINE__)
#endif
#endif

/*
 * @- GDK error handling
 *  @multitable @columnfractions 0.08 0.7
 * @item str
 * @tab
 *  GDKmessage
 * @item bit
 * @tab
 *  GDKfatal(str msg)
 * @item int
 * @tab
 *  GDKwarning(str msg)
 * @item int
 * @tab
 *  GDKerror (str msg)
 * @item int
 * @tab
 *  GDKgoterrors ()
 * @item int
 * @tab
 *  GDKsyserror (str msg)
 * @item str
 * @tab
 *  GDKerrbuf
 *  @item
 * @tab GDKsetbuf (str buf)
 * @end multitable
 *
 * The error handling mechanism is not sophisticated yet. Experience
 * should show if this mechanism is sufficient.  Most routines return
 * a pointer with zero to indicate an error.
 *
 * The error messages are also copied to standard output.  The last
 * error message is kept around in a global variable.
 *
 * Error messages can also be collected in a user-provided buffer,
 * instead of being echoed to a stream. This is a thread-specific
 * issue; you want to decide on the error mechanism on a
 * thread-specific basis.  This effect is established with
 * GDKsetbuf. The memory (de)allocation of this buffer, that must at
 * least be 1024 chars long, is entirely by the user. A pointer to
 * this buffer is kept in the pseudo-variable GDKerrbuf. Normally,
 * this is a NULL pointer.
 */
#define GDKMAXERRLEN	10240
#define GDKWARNING	"!WARNING: "
#define GDKERROR	"!ERROR: "
#define GDKMESSAGE	"!OS: "
#define GDKFATAL	"!FATAL: "

/* Data Distilleries uses ICU for internationalization of some MonetDB error messages */

gdk_export void GDKerror(_In_z_ _Printf_format_string_ const char *format, ...)
	__attribute__((__format__(__printf__, 1, 2)));
gdk_export void GDKsyserror(_In_z_ _Printf_format_string_ const char *format, ...)
	__attribute__((__format__(__printf__, 1, 2)));
#ifndef HAVE_EMBEDDED
__declspec(noreturn) gdk_export void GDKfatal(_In_z_ _Printf_format_string_ const char *format, ...)
	__attribute__((__format__(__printf__, 1, 2)))
	__attribute__((__noreturn__));
#else
gdk_export void GDKfatal(_In_z_ _Printf_format_string_ const char *format, ...)
	__attribute__((__format__(__printf__, 1, 2)));
#endif
/*
 * @
 */
#include "gdk_delta.h"
#include "gdk_hash.h"
#include "gdk_atoms.h"
#include "gdk_bbp.h"
#include "gdk_utils.h"

/* functions defined in gdk_bat.c */
gdk_export BUN void_replace_bat(BAT *b, BAT *p, BAT *u, bit force);
gdk_export gdk_return void_inplace(BAT *b, oid id, const void *val, bit force);
gdk_export BAT *BATattach(int tt, const char *heapfile, int role);

#ifdef NATIVE_WIN32
#ifdef _MSC_VER
#define fileno _fileno
#endif
#define fdopen _fdopen
#define putenv _putenv
#endif

/* Return a pointer to the value contained in V.  Also see VALget
 * which returns a void *. */
static inline const void *
VALptr(const ValRecord *v)
{
	switch (ATOMstorage(v->vtype)) {
	case TYPE_void: return (const void *) &v->val.oval;
	case TYPE_bte: return (const void *) &v->val.btval;
	case TYPE_sht: return (const void *) &v->val.shval;
	case TYPE_int: return (const void *) &v->val.ival;
	case TYPE_flt: return (const void *) &v->val.fval;
	case TYPE_dbl: return (const void *) &v->val.dval;
	case TYPE_lng: return (const void *) &v->val.lval;
#ifdef HAVE_HGE
	case TYPE_hge: return (const void *) &v->val.hval;
#endif
	case TYPE_str: return (const void *) v->val.sval;
	default:       return (const void *) v->val.pval;
	}
}

/*
 * The kernel maintains a central table of all active threads.  They
 * are indexed by their tid. The structure contains information on the
 * input/output file descriptors, which should be set before a
 * database operation is started. It ensures that output is delivered
 * to the proper client.
 *
 * The Thread structure should be ideally made directly accessible to
 * each thread. This speeds up access to tid and file descriptors.
 */
#define THREADS	1024
#define THREADDATA	16

typedef struct threadStruct {
	int tid;		/* logical ID by MonetDB; val == index into this array + 1 (0 is invalid) */
	MT_Id pid;		/* physical thread id (pointer-sized) from the OS thread library */
	str name;
	ptr data[THREADDATA];
	size_t sp;
} ThreadRec, *Thread;


gdk_export ThreadRec GDKthreads[THREADS];

gdk_export int THRgettid(void);
gdk_export Thread THRget(int tid);
gdk_export Thread THRnew(const char *name);
gdk_export void THRdel(Thread t);
gdk_export void THRsetdata(int, ptr);
gdk_export void *THRgetdata(int);
gdk_export int THRhighwater(void);
gdk_export int THRprintf(stream *s, _In_z_ _Printf_format_string_ const char *format, ...)
	__attribute__((__format__(__printf__, 2, 3)));

gdk_export void *THRdata[THREADDATA];

#define GDKstdout	((stream*)THRdata[0])
#define GDKstdin	((stream*)THRdata[1])

#define GDKout		((stream*)THRgetdata(0))
#define GDKin		((stream*)THRgetdata(1))
#define GDKerrbuf	((char*)THRgetdata(2))
#define GDKsetbuf(x)	THRsetdata(2,(ptr)(x))
#define GDKerr		GDKout

#define THRget_errbuf(t)	((char*)t->data[2])
#define THRset_errbuf(t,b)	(t->data[2] = b)

#ifndef GDK_NOLINK

static inline bat
BBPcheck(bat x, const char *y)
{
	if (x && x != bat_nil) {
		assert(x > 0);

		if (x < 0 || x >= getBBPsize() || BBP_logical(x) == NULL) {
			CHECKDEBUG fprintf(stderr,"#%s: range error %d\n", y, (int) x);
		} else {
			return x;
		}
	}
	return 0;
}

static inline BAT *
BATdescriptor(bat i)
{
	BAT *b = NULL;

	if (BBPcheck(i, "BATdescriptor")) {
		BBPfix(i);
		b = BBP_cache(i);
		if (b == NULL)
			b = BBPdescriptor(i);
	}
	return b;
}

static inline char *
Tpos(BATiter *bi, BUN p)
{
	bi->tvid = bi->b->tseqbase;
	if (bi->tvid != oid_nil)
		bi->tvid += p;
	return (char*)&bi->tvid;
}

#endif

/*
 * @+ Transaction Management
 * @multitable @columnfractions 0.08 0.7
 * @item int
 * @tab
 *  TMcommit ()
 * @item int
 * @tab
 *  TMabort ()
 * @item int
 * @tab
 *  TMsubcommit ()
 * @end multitable
 *
 * MonetDB by default offers a global transaction environment.  The
 * global transaction involves all activities on all persistent BATs
 * by all threads.  Each global transaction ends with either TMabort
 * or TMcommit, and immediately starts a new transaction.  TMcommit
 * implements atomic commit to disk on the collection of all
 * persistent BATs. For all persistent BATs, the global commit also
 * flushes the delta status for these BATs (see
 * BATcommit/BATabort). This allows to perform TMabort quickly in
 * memory (without re-reading all disk images from disk).  The
 * collection of which BATs is persistent is also part of the global
 * transaction state. All BATs that where persistent at the last
 * commit, but were made transient since then, are made persistent
 * again by TMabort.  In other words, BATs that are deleted, are only
 * physically deleted at TMcommit time. Until that time, rollback
 * (TMabort) is possible.
 *
 * Use of TMabort is currently NOT RECOMMENDED due to two bugs:
 *
 * @itemize
 * @item
 * TMabort after a failed %TMcommit@ does not bring us back to the
 * previous committed state; but to the state at the failed TMcommit.
 * @item
 * At runtime, TMabort does not undo BAT name changes, whereas a cold
 * MonetDB restart does.
 * @end itemize
 *
 * In effect, the problems with TMabort reduce the functionality of
 * the global transaction mechanism to consistent checkpointing at
 * each TMcommit. For many applications, consistent checkpointingis
 * enough.
 *
 * Extension modules exist that provide fine grained locking (lock
 * module) and Write Ahead Logging (sqlserver).  Applications that
 * need more fine-grained transactions, should build this on top of
 * these extension primitives.
 *
 * TMsubcommit is intended to quickly add or remove BATs from the
 * persistent set. In both cases, rollback is not necessary, such that
 * the commit protocol can be accelerated. It comes down to writing a
 * new BBP.dir.
 *
 * Its parameter is a BAT-of-BATs (in the tail); the persistence
 * status of that BAT is committed. We assume here that the calling
 * thread has exclusive access to these bats.  An error is reported if
 * you try to partially commit an already committed persistent BAT (it
 * needs the rollback mechanism).
 */
gdk_export gdk_return TMcommit(void);
gdk_export void TMabort(void);
gdk_export gdk_return TMsubcommit(BAT *bl);
gdk_export gdk_return TMsubcommit_list(bat *subcommit, int cnt);

/*
 * @- Delta Management
 *  @multitable @columnfractions 0.08 0.6
 * @item BAT *
 * @tab BATcommit (BAT *b)
 * @item BAT *
 * @tab BATfakeCommit (BAT *b)
 * @item BAT *
 * @tab BATundo (BAT *b)
 * @end multitable
 *
 * The BAT keeps track of updates with respect to a 'previous state'.
 * Do not confuse 'previous state' with 'stable' or
 * 'commited-on-disk', because these concepts are not always the
 * same. In particular, they diverge when BATcommit, BATfakecommit,
 * and BATundo are called explictly, bypassing the normal global
 * TMcommit protocol (some applications need that flexibility).
 *
 * BATcommit make the current BAT state the new 'stable state'.  This
 * happens inside the global TMcommit on all persistent BATs previous
 * to writing all bats to persistent storage using a BBPsync.
 *
 * EXPERT USE ONLY: The routine BATfakeCommit updates the delta
 * information on BATs and clears the dirty bit. This avoids any
 * copying to disk.  Expert usage only, as it bypasses the global
 * commit protocol, and changes may be lost after quitting or crashing
 * MonetDB.
 *
 * BATabort undo-s all changes since the previous state. The global
 * TMabort achieves a rollback to the previously committed state by
 * doing BATabort on all persistent bats.
 *
 * BUG: after a failed TMcommit, TMabort does not do anything because
 * TMcommit does the BATcommits @emph{before} attempting to sync to
 * disk instead of @sc{after} doing this.
 */
gdk_export void BATcommit(BAT *b);
gdk_export void BATfakeCommit(BAT *b);
gdk_export void BATundo(BAT *b);

/*
 * @+ BAT Alignment and BAT views
 * @multitable @columnfractions 0.08 0.7
 * @item int
 * @tab ALIGNsynced (BAT* b1, BAT* b2)
 * @item int
 * @tab ALIGNsync   (BAT *b1, BAT *b2)
 * @item int
 * @tab ALIGNrelated (BAT *b1, BAT *b2)
 * @item int
 * @tab ALIGNsetT    ((BAT *dst, BAT *src)
 *
 * @item BAT*
 * @tab VIEWcreate   (oid seq, BAT *b)
 * @item int
 * @tab isVIEW   (BAT *b)
 * @item bat
 * @tab VIEWhparent   (BAT *b)
 * @item bat
 * @tab VIEWtparent   (BAT *b)
 * @item BAT*
 * @tab VIEWreset    (BAT *b)
 * @item BAT*
 * @tab BATmaterialize  (BAT *b)
 * @end multitable
 *
 * Alignments of two columns of a BAT means that the system knows
 * whether these two columns are exactly equal. Relatedness of two
 * BATs means that one pair of columns (either head or tail) of both
 * BATs is aligned. The first property is checked by ALIGNsynced, the
 * latter by ALIGNrelated.
 *
 * All algebraic BAT commands propagate the properties - including
 * alignment properly on their results.
 *
 * VIEW BATs are BATs that lend their storage from a parent BAT.  They
 * are just a descriptor that points to the data in this parent BAT. A
 * view is created with VIEWcreate. The cache id of the parent (if
 * any) is returned by VIEWtparent (otherwise it returns 0).
 *
 * VIEW bats are read-only!!
 *
 * VIEWreset creates a normal BAT with the same contents as its view
 * parameter (it converts void columns with seqbase!=nil to
 * materialized oid columns).
 *
 * The BATmaterialize materializes a VIEW (TODO) or void bat inplace.
 * This is useful as materialization is usually needed for updates.
 */
gdk_export int ALIGNsynced(BAT *b1, BAT *b2);

gdk_export void BATassertProps(BAT *b);

#define BATPROPS_QUICK  0	/* only derive easy (non-resource consuming) properties */
#define BATPROPS_ALL	1	/* derive all possible properties; no matter what cost (key=hash) */
#define BATPROPS_CHECK  3	/* BATPROPS_ALL, but start from scratch and report illegally set properties */

gdk_export BAT *VIEWcreate(oid seq, BAT *b);
gdk_export BAT *VIEWcreate_(oid seq, BAT *b, int stable);
gdk_export void VIEWbounds(BAT *b, BAT *view, BUN l, BUN h);

/* low level functions */
gdk_export void ALIGNsetH(BAT *b1, BAT *b2);
gdk_export void ALIGNsetT(BAT *b1, BAT *b2);

#define ALIGNinp(x,y,f,e)	do {if (!(f)) VIEWchk(x,y,BAT_READ|BAT_APPEND,e); } while (0)
#define ALIGNapp(x,y,f,e)	do {if (!(f)) VIEWchk(x,y,BAT_READ,e); } while (0)

#define BAThrestricted(b) ((b)->batRestricted)
#define BATtrestricted(b) (VIEWtparent(b) ? BBP_cache(VIEWtparent(b))->batRestricted : (b)->batRestricted)

/* The batRestricted field indicates whether a BAT is readonly.
 * we have modes: BAT_WRITE  = all permitted
 *                BAT_APPEND = append-only
 *                BAT_READ   = read-only
 * VIEW bats are always mapped read-only.
 */
#define	VIEWchk(x,y,z,e)						\
	do {								\
		if ((((x)->batRestricted & (z)) != 0) | ((x)->batSharecnt > 0)) { \
			GDKerror("%s: access denied to %s, aborting.\n", \
				 (y), BATgetId(x));			\
			return (e);					\
		}							\
	} while (0)

/* the parentid in a VIEW is correct for the normal view. We must
 * correct for the reversed view.
 */
#define isVIEW(x)							\
	(assert((x)->batCacheid > 0),					\
	 ((x)->theap.parentid ||					\
	  ((x)->tvheap && (x)->tvheap->parentid != (x)->batCacheid)))

#define VIEWtparent(x)	((x)->theap.parentid)
#define VIEWvtparent(x)	((x)->tvheap == NULL || (x)->tvheap->parentid == (x)->batCacheid ? 0 : (x)->tvheap->parentid)

/*
 * @+ BAT Iterators
 *  @multitable @columnfractions 0.15 0.7
 * @item BATloop
 * @tab
 *  (BAT *b; BUN p, BUN q)
 * @item BATloopDEL
 * @tab
 *  (BAT *b; BUN p; BUN q; int dummy)
 * @item HASHloop
 * @tab
 *  (BAT *b; Hash *h, size_t dummy; ptr value)
 * @item HASHloop_bte
 * @tab
 *  (BAT *b; Hash *h, size_t idx; bte *value, BUN w)
 * @item HASHloop_sht
 * @tab
 *  (BAT *b; Hash *h, size_t idx; sht *value, BUN w)
 * @item HASHloop_int
 * @tab
 *  (BAT *b; Hash *h, size_t idx; int *value, BUN w)
 * @item HASHloop_flt
 * @tab
 *  (BAT *b; Hash *h, size_t idx; flt *value, BUN w)
 * @item HASHloop_lng
 * @tab
 *  (BAT *b; Hash *h, size_t idx; lng *value, BUN w)
 * @item HASHloop_hge
 * @tab
 *  (BAT *b; Hash *h, size_t idx; hge *value, BUN w)
 * @item HASHloop_dbl
 * @tab
 *  (BAT *b; Hash *h, size_t idx; dbl *value, BUN w)
 * @item  HASHloop_str
 * @tab
 *  (BAT *b; Hash *h, size_t idx; str value, BUN w)
 * @item HASHlooploc
 * @tab
 *  (BAT *b; Hash *h, size_t idx; ptr value, BUN w)
 * @item HASHloopvar
 * @tab
 *  (BAT *b; Hash *h, size_t idx; ptr value, BUN w)
 * @end multitable
 *
 * The @emph{BATloop()} looks like a function call, but is actually a
 * macro.
 *
 * @- simple sequential scan
 * The first parameter is a BAT, the p and q are BUN pointers, where p
 * is the iteration variable.
 */
#define BATloop(r, p, q)			\
	for (q = BUNlast(r), p = 0; p < q; p++)

/*
 * @- hash-table supported loop over BUNs
 * The first parameter `b' is a BAT, the second (`h') should point to
 * `b->thash', and `v' a pointer to an atomic value (corresponding
 * to the head column of `b'). The 'hb' is an integer index, pointing
 * out the `hb'-th BUN.
 */
#define GDK_STREQ(l,r) (*(char*) (l) == *(char*) (r) && !strcmp(l,r))

#define HASHloop(bi, h, hb, v)					\
	for (hb = HASHget(h, HASHprobe((h), v));		\
	     hb != HASHnil(h);					\
	     hb = HASHgetlink(h,hb))				\
		if (ATOMcmp(h->type, v, BUNtail(bi, hb)) == 0)
#define HASHloop_str_hv(bi, h, hb, v)				\
	for (hb = HASHget((h),((BUN *) (v))[-1]&(h)->mask);	\
	     hb != HASHnil(h);					\
	     hb = HASHgetlink(h,hb))				\
		if (GDK_STREQ(v, BUNtvar(bi, hb)))
#define HASHloop_str(bi, h, hb, v)			\
	for (hb = HASHget((h),strHash(v)&(h)->mask);	\
	     hb != HASHnil(h);				\
	     hb = HASHgetlink(h,hb))			\
		if (GDK_STREQ(v, BUNtvar(bi, hb)))

/*
 * HASHloops come in various flavors, from the general HASHloop, as
 * above, to specialized versions (for speed) where the type is known
 * (e.g. HASHloop_int), or the fact that the atom is fixed-sized
 * (HASHlooploc) or variable-sized (HASHloopvar).
 */
#define HASHlooploc(bi, h, hb, v)				\
	for (hb = HASHget(h, HASHprobe(h, v));			\
	     hb != HASHnil(h);					\
	     hb = HASHgetlink(h,hb))				\
		if (ATOMcmp(h->type, v, BUNtloc(bi, hb)) == 0)
#define HASHloopvar(bi, h, hb, v)				\
	for (hb = HASHget(h,HASHprobe(h, v));			\
	     hb != HASHnil(h);					\
	     hb = HASHgetlink(h,hb))				\
		if (ATOMcmp(h->type, v, BUNtvar(bi, hb)) == 0)

#define HASHloop_TYPE(bi, h, hb, v, TYPE)			\
	for (hb = HASHget(h, hash_##TYPE(h, v));		\
	     hb != HASHnil(h);					\
	     hb = HASHgetlink(h,hb))				\
		if (simple_EQ(v, BUNtloc(bi, hb), TYPE))

#define HASHloop_bte(bi, h, hb, v)	HASHloop_TYPE(bi, h, hb, v, bte)
#define HASHloop_sht(bi, h, hb, v)	HASHloop_TYPE(bi, h, hb, v, sht)
#define HASHloop_int(bi, h, hb, v)	HASHloop_TYPE(bi, h, hb, v, int)
#define HASHloop_lng(bi, h, hb, v)	HASHloop_TYPE(bi, h, hb, v, lng)
#ifdef HAVE_HGE
#define HASHloop_hge(bi, h, hb, v)	HASHloop_TYPE(bi, h, hb, v, hge)
#endif
#define HASHloop_flt(bi, h, hb, v)	HASHloop_TYPE(bi, h, hb, v, flt)
#define HASHloop_dbl(bi, h, hb, v)	HASHloop_TYPE(bi, h, hb, v, dbl)

/*
 * @+ Common BAT Operations
 * Much used, but not necessarily kernel-operations on BATs.
 *
 * For each BAT we maintain its dimensions as separately accessible
 * properties. They can be used to improve query processing at higher
 * levels.
 */

#define GDK_MIN_VALUE 3
#define GDK_MAX_VALUE 4

gdk_export void PROPdestroy(PROPrec *p);
gdk_export PROPrec *BATgetprop(BAT *b, int idx);
gdk_export void BATsetprop(BAT *b, int idx, int type, void *v);

/*
 * @- BAT relational operators
 *
 * The full-materialization policy intermediate results in MonetDB
 * means that a join can produce an arbitrarily large result and choke
 * the system. The Data Distilleries tool therefore first computes the
 * join result size before the actual join (better waste time than
 * crash the server). To exploit that perfect result size knowledge,
 * an result-size estimate parameter was added to all equi-join
 * implementations.  TODO: add this for
 * semijoin/select/unique/diff/intersect
 *
 * @- modes for thethajoin
 */
#define JOIN_EQ		0
#define JOIN_LT		(-1)
#define JOIN_LE		(-2)
#define JOIN_GT		1
#define JOIN_GE		2
#define JOIN_BAND	3
#define JOIN_NE		(-3)

gdk_export BAT *BATselect(BAT *b, BAT *s, const void *tl, const void *th, int li, int hi, int anti);
gdk_export BAT *BATthetaselect(BAT *b, BAT *s, const void *val, const char *op);

gdk_export BAT *BATconstant(oid hseq, int tt, const void *val, BUN cnt, int role);
gdk_export gdk_return BATsubcross(BAT **r1p, BAT **r2p, BAT *l, BAT *r, BAT *sl, BAT *sr);

gdk_export gdk_return BATleftjoin(BAT **r1p, BAT **r2p, BAT *l, BAT *r, BAT *sl, BAT *sr, int nil_matches, BUN estimate);
gdk_export gdk_return BATouterjoin(BAT **r1p, BAT **r2p, BAT *l, BAT *r, BAT *sl, BAT *sr, int nil_matches, BUN estimate);
gdk_export gdk_return BATthetajoin(BAT **r1p, BAT **r2p, BAT *l, BAT *r, BAT *sl, BAT *sr, int op, int nil_matches, BUN estimate);
gdk_export gdk_return BATsemijoin(BAT **r1p, BAT **r2p, BAT *l, BAT *r, BAT *sl, BAT *sr, int nil_matches, BUN estimate);
gdk_export BAT *BATdiff(BAT *l, BAT *r, BAT *sl, BAT *sr, int nil_matches, BUN estimate);
gdk_export gdk_return BATjoin(BAT **r1p, BAT **r2p, BAT *l, BAT *r, BAT *sl, BAT *sr, int nil_matches, BUN estimate);
gdk_export gdk_return BATbandjoin(BAT **r1p, BAT **r2p, BAT *l, BAT *r, BAT *sl, BAT *sr, const void *c1, const void *c2, int li, int hi, BUN estimate);
gdk_export gdk_return BATrangejoin(BAT **r1p, BAT **r2p, BAT *l, BAT *rl, BAT *rh, BAT *sl, BAT *sr, int li, int hi, BUN estimate);
gdk_export BAT *BATproject(BAT *l, BAT *r);
gdk_export BAT *BATprojectchain(BAT **bats);

gdk_export BAT *BATslice(BAT *b, BUN low, BUN high);

gdk_export BAT *BATunique(BAT *b, BAT *s);

gdk_export BAT *BATmergecand(BAT *a, BAT *b);
gdk_export BAT *BATintersectcand(BAT *a, BAT *b);

gdk_export gdk_return BATfirstn(BAT **topn, BAT **gids, BAT *b, BAT *cands, BAT *grps, BUN n, int asc, int distinct);

#include "gdk_calc.h"

/*
 * @- BAT sample operators
 *
 * @multitable @columnfractions 0.08 0.7
 * @item BAT *
 * @tab BATsample (BAT *b, n)
 * @end multitable
 *
 * The routine BATsample returns a random sample on n BUNs of a BAT.
 *
 */
gdk_export BAT *BATsample(BAT *b, BUN n);

/*
 *
 */
#define MAXPARAMS	32

#endif /* _GDK_H_ */<|MERGE_RESOLUTION|>--- conflicted
+++ resolved
@@ -854,12 +854,9 @@
 #define GDKLIBRARY_INSERTED	061032	/* inserted and deleted in BBP.dir */
 #define GDKLIBRARY_HEADED	061033	/* head properties are stored */
 #define GDKLIBRARY_NOKEY	061034	/* nokey values can't be trusted */
-<<<<<<< HEAD
-#define GDKLIBRARY_TALIGN	061035	/* talign field in BBP.dir */
-=======
 #define GDKLIBRARY_BADEMPTY	061035	/* possibility of duplicate empty str */
->>>>>>> cdf5c9fd
-#define GDKLIBRARY		061036
+#define GDKLIBRARY_TALIGN	061036	/* talign field in BBP.dir */
+#define GDKLIBRARY		061037
 
 typedef struct BAT {
 	/* static bat properties */
