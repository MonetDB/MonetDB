/*
 * This Source Code Form is subject to the terms of the Mozilla Public
 * License, v. 2.0.  If a copy of the MPL was not distributed with this
 * file, You can obtain one at http://mozilla.org/MPL/2.0/.
 *
 * Copyright 1997 - July 2008 CWI, August 2008 - 2016 MonetDB B.V.
 */

/*
 * @t The Goblin Database Kernel
 * @v Version 3.05
 * @a Martin L. Kersten, Peter Boncz, Niels Nes
 *
 * @+ The Inner Core
 * The innermost library of the MonetDB database system is formed by
 * the library called GDK, an abbreviation of Goblin Database Kernel.
 * Its development was originally rooted in the design of a pure
 * active-object-oriented programming language, before development
 * was shifted towards a re-usable database kernel engine.
 *
 * GDK is a C library that provides ACID properties on a DSM model
 * @tex
 * [@cite{Copeland85}]
 * @end tex
 * , using main-memory
 * database algorithms
 * @tex
 * [@cite{Garcia-Molina92}]
 * @end tex
 *  built on virtual-memory
 * OS primitives and multi-threaded parallelism.
 * Its implementation has undergone various changes over its decade
 * of development, many of which were driven by external needs to
 * obtain a robust and fast database system.
 *
 * The coding scheme explored in GDK has also laid a foundation to
 * communicate over time experiences and to provide (hopefully)
 * helpful advice near to the place where the code-reader needs it.
 * Of course, over such a long time the documentation diverges from
 * reality. Especially in areas where the environment of this package
 * is being described.
 * Consider such deviations as historic landmarks, e.g. crystallization
 * of brave ideas and mistakes rectified at a later stage.
 *
 * @+ Short Outline
 * The facilities provided in this implementation are:
 * @itemize
 * @item
 * GDK or Goblin Database Kernel routines for session management
 * @item
 *  BAT routines that define the primitive operations on the
 * database tables (BATs).
 * @item
 *  BBP routines to manage the BAT Buffer Pool (BBP).
 * @item
 *  ATOM routines to manipulate primitive types, define new types
 * using an ADT interface.
 * @item
 *  HEAP routines for manipulating heaps: linear spaces of memory
 * that are GDK's vehicle of mass storage (on which BATs are built).
 * @item
 *  DELTA routines to access inserted/deleted elements within a
 * transaction.
 * @item
 *  HASH routines for manipulating GDK's built-in linear-chained
 * hash tables, for accelerating lookup searches on BATs.
 * @item
 *  TM routines that provide basic transaction management primitives.
 * @item
 *  TRG routines that provided active database support. [DEPRECATED]
 * @item
 *  ALIGN routines that implement BAT alignment management.
 * @end itemize
 *
 * The Binary Association Table (BAT) is the lowest level of storage
 * considered in the Goblin runtime system
 * @tex
 * [@cite{Goblin}]
 * @end tex
 * .  A BAT is a
 * self-descriptive main-memory structure that represents the
 * @strong{binary relationship} between two atomic types.  The
 * association can be defined over:
 * @table @code
 * @item void:
 *  virtual-OIDs: a densely ascending column of OIDs (takes zero-storage).
 * @item bit:
 *  Booleans, implemented as one byte values.
 * @item bte:
 *  Tiny (1-byte) integers (8-bit @strong{integer}s).
 * @item sht:
 *  Short integers (16-bit @strong{integer}s).
 * @item int:
 *  This is the C @strong{int} type (32-bit).
 * @item oid:
 *  Unique @strong{long int} values uses as object identifier. Highest
 *	    bit cleared always.  Thus, oids-s are 31-bit numbers on
 *	    32-bit systems, and 63-bit numbers on 64-bit systems.
 * @item ptr:
 * Memory pointer values. DEPRECATED.  Can only be stored in transient
 * BATs.
 * @item flt:
 *  The IEEE @strong{float} type.
 * @item dbl:
 *  The IEEE @strong{double} type.
 * @item lng:
 *  Longs: the C @strong{long long} type (64-bit integers).
 * @item hge:
 *  "huge" integers: the GCC @strong{__int128} type (128-bit integers).
 * @item str:
 *  UTF-8 strings (Unicode). A zero-terminated byte sequence.
 * @item bat:
 *  Bat descriptor. This allows for recursive administered tables, but
 *  severely complicates transaction management. Therefore, they CAN
 *  ONLY BE STORED IN TRANSIENT BATs.
 * @end table
 *
 * This model can be used as a back-end model underlying other -higher
 * level- models, in order to achieve @strong{better performance} and
 * @strong{data independence} in one go. The relational model and the
 * object-oriented model can be mapped on BATs by vertically splitting
 * every table (or class) for each attribute. Each such a column is
 * then stored in a BAT with type @strong{bat[oid,attribute]}, where
 * the unique object identifiers link tuples in the different BATs.
 * Relationship attributes in the object-oriented model hence are
 * mapped to @strong{bat[oid,oid]} tables, being equivalent to the
 * concept of @emph{join indexes} @tex [@cite{Valduriez87}] @end tex .
 *
 * The set of built-in types can be extended with user-defined types
 * through an ADT interface.  They are linked with the kernel to
 * obtain an enhanced library, or they are dynamically loaded upon
 * request.
 *
 * Types can be derived from other types. They represent something
 * different than that from which they are derived, but their internal
 * storage management is equal. This feature facilitates the work of
 * extension programmers, by enabling reuse of implementation code,
 * but is also used to keep the GDK code portable from 32-bits to
 * 64-bits machines: the @strong{oid} and @strong{ptr} types are
 * derived from @strong{int} on 32-bits machines, but is derived from
 * @strong{lng} on 64 bits machines. This requires changes in only two
 * lines of code each.
 *
 * To accelerate lookup and search in BATs, GDK supports one built-in
 * search accelerator: hash tables. We choose an implementation
 * efficient for main-memory: bucket chained hash
 * @tex
 * [@cite{LehCar86,Analyti92}]
 * @end tex
 * . Alternatively, when the table is sorted, it will resort to
 * merge-scan operations or binary lookups.
 *
 * BATs are built on the concept of heaps, which are large pieces of
 * main memory. They can also consist of virtual memory, in case the
 * working set exceeds main-memory. In this case, GDK supports
 * operations that cluster the heaps of a BAT, in order to improve
 * performance of its main-memory.
 *
 *
 * @- Rationale
 * The rationale for choosing a BAT as the building block for both
 * relational and object-oriented system is based on the following
 * observations:
 *
 * @itemize
 * @item -
 * Given the fact that CPU speed and main-memory increase in current
 * workstation hardware for the last years has been exceeding IO
 * access speed increase, traditional disk-page oriented algorithms do
 * no longer take best advantage of hardware, in most database
 * operations.
 *
 * Instead of having a disk-block oriented kernel with a large memory
 * cache, we choose to build a main-memory kernel, that only under
 * large data volumes slowly degrades to IO-bound performance,
 * comparable to traditional systems
 * @tex
 * [@cite{boncz95,boncz96}]
 * @end tex
 * .
 *
 * @item -
 * Traditional (disk-based) relational systems move too much data
 * around to save on (main-memory) join operations.
 *
 * The fully decomposed store (DSM
 * @tex
 * [@cite{Copeland85})]
 * @end tex
 * assures that only those attributes of a relation that are needed,
 * will have to be accessed.
 *
 * @item -
 * The data management issues for a binary association is much
 * easier to deal with than traditional @emph{struct}-based approaches
 * encountered in relational systems.
 *
 * @item -
 * Object-oriented systems often maintain a double cache, one with the
 * disk-based representation and a C pointer-based main-memory
 * structure.  This causes expensive conversions and replicated
 * storage management.  GDK does not do such `pointer swizzling'. It
 * used virtual-memory (@strong{mmap()}) and buffer management advice
 * (@strong{madvise()}) OS primitives to cache only once. Tables take
 * the same form in memory as on disk, making the use of this
 * technique transparent
 * @tex
 * [@cite{oo7}]
 * @end tex
 * .
 * @end itemize
 *
 * A RDBMS or OODBMS based on BATs strongly depends on our ability to
 * efficiently support tuples and to handle small joins, respectively.
 *
 * The remainder of this document describes the Goblin Database kernel
 * implementation at greater detail. It is organized as follows:
 * @table @code
 * @item @strong{GDK Interface}:
 *
 * It describes the global interface with which GDK sessions can be
 * started and ended, and environment variables used.
 *
 * @item @strong{Binary Association Tables}:
 *
 * As already mentioned, these are the primary data structure of GDK.
 * This chapter describes the kernel operations for creation,
 * destruction and basic manipulation of BATs and BUNs (i.e. tuples:
 * Binary UNits).
 *
 * @item @strong{BAT Buffer Pool:}
 *
 * All BATs are registered in the BAT Buffer Pool. This directory is
 * used to guide swapping in and out of BATs. Here we find routines
 * that guide this swapping process.
 *
 * @item @strong{GDK Extensibility:}
 *
 * Atoms can be defined using a unified ADT interface.  There is also
 * an interface to extend the GDK library with dynamically linked
 * object code.
 *
 * @item @strong{GDK Utilities:}
 *
 * Memory allocation and error handling primitives are
 * provided. Layers built on top of GDK should use them, for proper
 * system monitoring.  Thread management is also included here.
 *
 * @item @strong{Transaction Management:}
 *
 * For the time being, we just provide BAT-grained concurrency and
 * global transactions. Work is needed here.
 *
 * @item @strong{BAT Alignment:}
 * Due to the mapping of multi-ary datamodels onto the BAT model, we
 * expect many correspondences among BATs, e.g.
 * @emph{bat(oid,attr1),..  bat(oid,attrN)} vertical
 * decompositions. Frequent activities will be to jump from one
 * attribute to the other (`bunhopping'). If the head columns are
 * equal lists in two BATs, merge or even array lookups can be used
 * instead of hash lookups. The alignment interface makes these
 * relations explicitly manageable.
 *
 * In GDK, complex data models are mapped with DSM on binary tables.
 * Usually, one decomposes @emph{N}-ary relations into @emph{N} BATs
 * with an @strong{oid} in the head column, and the attribute in the
 * tail column.  There may well be groups of tables that have the same
 * sets of @strong{oid}s, equally ordered. The alignment interface is
 * intended to make this explicit.  Implementations can use this
 * interface to detect this situation, and use cheaper algorithms
 * (like merge-join, or even array lookup) instead.
 *
 * @item @strong{BAT Iterators:}
 *
 * Iterators are C macros that generally encapsulate a complex
 * for-loop.  They would be the equivalent of cursors in the SQL
 * model. The macro interface (instead of a function call interface)
 * is chosen to achieve speed when iterating main-memory tables.
 *
 * @item @strong{Common BAT Operations:}
 *
 * These are much used operations on BATs, such as aggregate functions
 * and relational operators. They are implemented in terms of BAT- and
 * BUN-manipulation GDK primitives.
 * @end table
 *
 * @+ Interface Files
 * In this section we summarize the user interface to the GDK library.
 * It consist of a header file (gdk.h) and an object library
 * (gdklib.a), which implements the required functionality. The header
 * file must be included in any program that uses the library. The
 * library must be linked with such a program.
 *
 * @- Database Context
 *
 * The MonetDB environment settings are collected in a configuration
 * file. Amongst others it contains the location of the database
 * directory.  First, the database directory is closed for other
 * servers running at the same time.  Second, performance enhancements
 * may take effect, such as locking the code into memory (if the OS
 * permits) and preloading the data dictionary.  An error at this
 * stage normally lead to an abort.
 */

#ifndef _GDK_H_
#define _GDK_H_

/* standard includes upon which all configure tests depend */
#include <stdio.h>
#ifdef HAVE_SYS_TYPES_H
# include <sys/types.h>
#endif
#ifdef HAVE_SYS_STAT_H
# include <sys/stat.h>
#endif
#ifdef STDC_HEADERS
# include <stdlib.h>
# include <stddef.h>
#else
# ifdef HAVE_STDLIB_H
#  include <stdlib.h>
# endif
#endif
#ifdef HAVE_STRING_H
# if !defined(STDC_HEADERS) && defined(HAVE_MEMORY_H)
#  include <memory.h>
# endif
# include <string.h>
#endif
#ifdef HAVE_STRINGS_H
# include <strings.h>
#endif
#ifdef HAVE_INTTYPES_H
# include <inttypes.h>
#else
# ifdef HAVE_STDINT_H
#  include <stdint.h>
# endif
#endif
#ifdef HAVE_UNISTD_H
# include <unistd.h>
#endif

#include <ctype.h>		/* isspace etc. */

#ifdef HAVE_SYS_FILE_H
# include <sys/file.h>
#endif
#ifdef HAVE_SYS_PARAM_H
# include <sys/param.h>		/* MAXPATHLEN */
#endif

#ifdef HAVE_DIRENT_H
# include <dirent.h>
#else
# define dirent direct
# ifdef HAVE_SYS_NDIR_H
#  include <sys/ndir.h>
# endif
# ifdef HAVE_SYS_DIR_H
#  include <sys/dir.h>
# endif
# ifdef HAVE_NDIR_H
#  include <ndir.h>
# endif
#endif

#include <limits.h>		/* for *_MIN and *_MAX */
#include <float.h>		/* for FLT_MAX and DBL_MAX */
#ifndef LLONG_MAX
#ifdef LONGLONG_MAX
#define LLONG_MAX LONGLONG_MAX
#define LLONG_MIN LONGLONG_MIN
#else
#define LLONG_MAX LL_CONSTANT(9223372036854775807)
#define LLONG_MIN (-LL_CONSTANT(9223372036854775807) - LL_CONSTANT(1))
#endif
#endif

#include "gdk_system.h"
#include "gdk_posix.h"
#include <stream.h>

#undef MIN
#undef MAX
#define MAX(A,B)	((A)<(B)?(B):(A))
#define MIN(A,B)	((A)>(B)?(B):(A))

/* defines from ctype with casts that allow passing char values */
#define GDKisspace(c)	isspace((int) (unsigned char) (c))
#define GDKisalnum(c)	isalnum((int) (unsigned char) (c))
#define GDKisdigit(c)	(((unsigned char) (c)) >= '0' && ((unsigned char) (c)) <= '9')

#ifndef NATIVE_WIN32
#define BATDIR		"bat"
#define DELDIR		"bat/DELETE_ME"
#define BAKDIR		"bat/BACKUP"
#define SUBDIR		"bat/BACKUP/SUBCOMMIT"
#define LEFTDIR		"bat/LEFTOVERS"
#else
#define BATDIR		"bat"
#define DELDIR		"bat\\DELETE_ME"
#define BAKDIR		"bat\\BACKUP"
#define SUBDIR		"bat\\BACKUP\\SUBCOMMIT"
#define LEFTDIR		"bat\\LEFTOVERS"
#endif

#ifdef MAXPATHLEN
#define PATHLENGTH	MAXPATHLEN
#else
#define PATHLENGTH	1024	/* maximum file pathname length */
#endif

/*
   See `man mserver5` or tools/mserver/mserver5.1
   for a documentation of the following debug options.
*/

#define THRDMASK	(1)
#define CHECKMASK	(1<<1)
#define CHECKDEBUG	if (GDKdebug & CHECKMASK)
#define MEMMASK		(1<<2)
#define MEMDEBUG	if (GDKdebug & MEMMASK)
#define PROPMASK	(1<<3)
#define PROPDEBUG	if (GDKdebug & PROPMASK)
#define IOMASK		(1<<4)
#define IODEBUG		if (GDKdebug & IOMASK)
#define BATMASK		(1<<5)
#define BATDEBUG	if (GDKdebug & BATMASK)
/* PARSEMASK not used anymore
#define PARSEMASK	(1<<6)
#define PARSEDEBUG	if (GDKdebug & PARSEMASK)
*/
#define PARMASK		(1<<7)
#define PARDEBUG	if (GDKdebug & PARMASK)
#define HEADLESSMASK	(1<<8)
#define HEADLESSDEBUG	if (GDKdebug & HEADLESSMASK)
#define TMMASK		(1<<9)
#define TMDEBUG		if (GDKdebug & TMMASK)
#define TEMMASK		(1<<10)
#define TEMDEBUG	if (GDKdebug & TEMMASK)
/* DLMASK not used anymore
#define DLMASK		(1<<11)
#define DLDEBUG		if (GDKdebug & DLMASK)
*/
#define PERFMASK	(1<<12)
#define PERFDEBUG	if (GDKdebug & PERFMASK)
#define DELTAMASK	(1<<13)
#define DELTADEBUG	if (GDKdebug & DELTAMASK)
#define LOADMASK	(1<<14)
#define LOADDEBUG	if (GDKdebug & LOADMASK)
/* YACCMASK not used anymore
#define YACCMASK	(1<<15)
#define YACCDEBUG	if (GDKdebug & YACCMASK)
*/
/*
#define ?tcpip?		if (GDKdebug&(1<<16))
#define ?monet_multiplex?	if (GDKdebug&(1<<17))
#define ?ddbench?	if (GDKdebug&(1<<18))
#define ?ddbench?	if (GDKdebug&(1<<19))
#define ?ddbench?	if (GDKdebug&(1<<20))
*/
#define ALGOMASK	(1<<21)
#define ALGODEBUG	if (GDKdebug & ALGOMASK)
#define ESTIMASK	(1<<22)
#define ESTIDEBUG	if (GDKdebug & ESTIMASK)
/* XPROPMASK not used anymore
#define XPROPMASK	(1<<23)
#define XPROPDEBUG	if (GDKdebug & XPROPMASK)
*/
#define IDXACCMASK	(1<<23)
#define IDXACCESS	if (GDKdebug & IDXACCMASK)

#define JOINPROPMASK	(1<<24)
#define JOINPROPCHK	if (!(GDKdebug & JOINPROPMASK))
#define DEADBEEFMASK	(1<<25)
#define DEADBEEFCHK	if (!(GDKdebug & DEADBEEFMASK))

#define ALLOCMASK	(1<<26)
#define ALLOCDEBUG	if (GDKdebug & ALLOCMASK)

/* M5, only; cf.,
 * monetdb5/mal/mal.h
 */
#define OPTMASK		(1<<27)
#define OPTDEBUG	if (GDKdebug & OPTMASK)

#define HEAPMASK	(1<<28)
#define HEAPDEBUG	if (GDKdebug & HEAPMASK)

#define FORCEMITOMASK	(1<<29)
#define FORCEMITODEBUG	if (GDKdebug & FORCEMITOMASK)

/*
 * @- GDK session handling
 * @multitable @columnfractions 0.08 0.7
 * @item int
 * @tab GDKinit (char *db, char *dbpath, int allocmap)
 * @item int
 * @tab GDKexit (int status)
 * @end multitable
 *
 * The session is bracketed by GDKinit and GDKexit. Initialization
 * involves setting up the administration for database access, such as
 * memory allocation for the database buffer pool.  During the exit
 * phase any pending transaction is aborted and the database is freed
 * for access by other users.  A zero is returned upon encountering an
 * erroneous situation.
 *
 * @- Definitions
 * The interface definitions for the application programs are shown
 * below.  The global variables should not be modified directly.
 */
#ifndef TRUE
#define TRUE		true
#define FALSE		false
#endif
#define BOUND2BTRUE	2	/* TRUE, and bound to be so */

#define IDLENGTH	64	/* maximum BAT id length */
#define BATMARGIN	1.2	/* extra free margin for new heaps */
#define BATTINY_BITS	8
#define BATTINY		((BUN)1<<BATTINY_BITS)	/* minimum allocation buncnt for a BAT */

#define TYPE_void	0
#define TYPE_bit	1
#define TYPE_bte	2
#define TYPE_sht	3
#define TYPE_bat	4	/* BAT id: index in BBPcache */
#define TYPE_int	5
#define TYPE_oid	6
#define TYPE_ptr	7	/* C pointer! */
#define TYPE_flt	8
#define TYPE_dbl	9
#define TYPE_lng	10
#ifdef HAVE_HGE
#define TYPE_hge	11
#define TYPE_str	12
#else
#define TYPE_str	11
#endif
#define TYPE_any	255	/* limit types to <255! */

typedef signed char bit;
typedef signed char bte;
typedef short sht;

#define SIZEOF_OID	SIZEOF_SIZE_T
typedef size_t oid;
#define OIDFMT		SZFMT

typedef int bat;		/* Index into BBP */
typedef void *ptr;		/* Internal coding of types */

#define SIZEOF_PTR	SIZEOF_VOID_P
typedef float flt;
typedef double dbl;
typedef char *str;

#if SIZEOF_INT==8
#	define LL_CONSTANT(val)	(val)
#elif SIZEOF_LONG==8
#	define LL_CONSTANT(val)	(val##L)
#elif defined(HAVE_LONG_LONG)
#	define LL_CONSTANT(val)	(val##LL)
#elif defined(HAVE___INT64)
#	define LL_CONSTANT(val)	(val##i64)
#endif

typedef oid var_t;		/* type used for heap index of var-sized BAT */
#define SIZEOF_VAR_T	SIZEOF_OID
#define VARFMT		OIDFMT

#if SIZEOF_VAR_T == SIZEOF_INT
#define VAR_MAX		((var_t) INT_MAX)
#else
#define VAR_MAX		((var_t) LLONG_MAX)
#endif

typedef oid BUN;		/* BUN position */
#define SIZEOF_BUN	SIZEOF_OID
#define BUNFMT		OIDFMT
/* alternatively:
typedef size_t BUN;
#define SIZEOF_BUN	SIZEOF_SIZE_T
#define BUNFMT		SZFMT
*/
#if SIZEOF_BUN == SIZEOF_INT
#define BUN_NONE ((BUN) INT_MAX)
#else
#define BUN_NONE ((BUN) LLONG_MAX)
#endif
#define BUN_MSK (~BUN_NONE)
#define BUN_UNMSK BUN_NONE
#define BUN_MAX (BUN_NONE - 1)	/* maximum allowed size of a BAT */

#define BUN2 2
#define BUN4 4
#if SIZEOF_BUN > 4
#define BUN8 8
#endif
typedef uint16_t BUN2type;
typedef uint32_t BUN4type;
#if SIZEOF_BUN > 4
typedef uint64_t BUN8type;
#endif
#define BUN2_NONE ((BUN2type) 0xFFFF)
#define BUN4_NONE ((BUN4type) 0xFFFFFFFF)
#if SIZEOF_BUN > 4
#define BUN8_NONE ((BUN8type) LL_CONSTANT(0xFFFFFFFFFFFFFFFF))
#endif


/*
 * @- Checking and Error definitions:
 */
typedef enum { GDK_FAIL, GDK_SUCCEED } gdk_return;

#define ATOMextern(t)	(ATOMstorage(t) >= TYPE_str)

/* Heap storage modes */
typedef enum {
	STORE_MEM     = 0,	/* load into GDKmalloced memory */
	STORE_MMAP    = 1,	/* mmap() into virtual memory */
	STORE_PRIV    = 2,	/* BAT copy of copy-on-write mmap */
	STORE_CMEM    = 3,	/* load into malloc (not GDKmalloc) memory*/
	STORE_NOWN    = 4,	/* memory not owned by the BAT */
	STORE_MMAPABS = 5,	/* mmap() into virtual memory from an
				 * absolute path (not part of dbfarm) */
	STORE_INVALID		/* invalid value, used to indicate error */
} storage_t;

typedef struct {
	size_t free;		/* index where free area starts. */
	size_t size;		/* size of the heap (bytes) */
	char *base;		/* base pointer in memory. */
	str filename;		/* file containing image of the heap */

	unsigned int copied:1,	/* a copy of an existing map. */
		hashash:1,	/* the string heap contains hash values */
		forcemap:1;	/* force STORE_MMAP even if heap exists */
	storage_t storage;	/* storage mode (mmap/malloc). */
	storage_t newstorage;	/* new desired storage mode at re-allocation. */
	bte dirty;		/* specific heap dirty marker */
	bte farmid;		/* id of farm where heap is located */
	bat parentid;		/* cache id of VIEW parent bat */
} Heap;

typedef struct {
	int type;		/* type of index entity */
	int width;		/* width of hash entries */
	BUN nil;		/* nil representation */
	BUN lim;		/* collision list size */
	BUN mask;		/* number of hash buckets-1 (power of 2) */
	int n;			/* the power of 2 (aka log_2(mask+1)) */
	void *Hash;		/* hash table */
	void *Link;		/* collision list */
	Heap *heap;		/* heap where the hash is stored */
} Hash;

typedef struct Imprints Imprints;
typedef struct Bloomfilter Bloomfilter;


/*
 * @+ Binary Association Tables
 * Having gone to the previous preliminary definitions, we will now
 * introduce the structure of Binary Association Tables (BATs) in
 * detail. They are the basic storage unit on which GDK is modeled.
 *
 * The BAT holds an unlimited number of binary associations, called
 * BUNs (@strong{Binary UNits}).  The two attributes of a BUN are
 * called @strong{head} (left) and @strong{tail} (right) in the
 * remainder of this document.
 *
 *  @c image{http://monetdb.cwi.nl/projects/monetdb-mk/imgs/bat1,,,,feps}
 *
 * The above figure shows what a BAT looks like. It consists of two
 * columns, called head and tail, such that we have always binary
 * tuples (BUNs). The overlooking structure is the @strong{BAT
 * record}.  It points to a heap structure called the @strong{BUN
 * heap}.  This heap contains the atomic values inside the two
 * columns. If they are fixed-sized atoms, these atoms reside directly
 * in the BUN heap. If they are variable-sized atoms (such as string
 * or polygon), however, the columns has an extra heap for storing
 * those (such @strong{variable-sized atom heaps} are then referred to
 * as @strong{Head Heap}s and @strong{Tail Heap}s). The BUN heap then
 * contains integer byte-offsets (fixed-sized, of course) into a head-
 * or tail-heap.
 *
 * The BUN heap contains a contiguous range of BUNs. It starts after
 * the @strong{first} pointer, and finishes at the end in the
 * @strong{free} area of the BUN. All BUNs after the @strong{inserted}
 * pointer have been added in the last transaction (and will be
 * deleted on a transaction abort). All BUNs between the
 * @strong{deleted} pointer and the @strong{first} have been deleted
 * in this transaction (and will be reinserted at a transaction
 * abort).
 *
 * The location of a certain BUN in a BAT may change between
 * successive library routine invocations.  Therefore, one should
 * avoid keeping references into the BAT storage area for long
 * periods.
 *
 * Passing values between the library routines and the enclosing C
 * program is primarily through value pointers of type ptr. Pointers
 * into the BAT storage area should only be used for retrieval. Direct
 * updates of data stored in a BAT is forbidden. The user should
 * adhere to the interface conventions to guarantee the integrity
 * rules and to maintain the (hidden) auxiliary search structures.
 *
 * @- GDK variant record type
 * When manipulating values, MonetDB puts them into value records.
 * The built-in types have a direct entry in the union. Others should
 * be represented as a pointer of memory in pval or as a string, which
 * is basically the same. In such cases the len field indicates the
 * size of this piece of memory.
 */
typedef struct {
	union {			/* storage is first in the record */
		int ival;
		oid oval;
		sht shval;
		bte btval;
		flt fval;
		ptr pval;
		bat bval;
		str sval;
		dbl dval;
		lng lval;
#ifdef HAVE_HGE
		hge hval;
#endif
	} val;
	int len, vtype;
} *ValPtr, ValRecord;

/* interface definitions */
gdk_export ptr VALconvert(int typ, ValPtr t);
gdk_export int VALformat(char **buf, const ValRecord *res);
gdk_export ValPtr VALcopy(ValPtr dst, const ValRecord *src);
gdk_export ValPtr VALinit(ValPtr d, int tpe, const void *s);
gdk_export void VALempty(ValPtr v);
gdk_export void VALclear(ValPtr v);
gdk_export ValPtr VALset(ValPtr v, int t, ptr p);
gdk_export void *VALget(ValPtr v);
gdk_export int VALcmp(const ValRecord *p, const ValRecord *q);
gdk_export int VALisnil(const ValRecord *v);

/*
 * @- The BAT record
 * The elements of the BAT structure are introduced in the remainder.
 * Instead of using the underlying types hidden beneath it, one should
 * use a @emph{BAT} type that is supposed to look like this:
 * @verbatim
 * typedef struct {
 *           // static BAT properties
 *           bat    batCacheid;       // bat id: index in BBPcache
 *           int    batPersistence;   // persistence mode
 *           bit    batCopiedtodisk;  // BAT is saved on disk?
 *           // dynamic BAT properties
 *           int    batHeat;          // heat of BAT in the BBP
 *           sht    batDirty;         // BAT modified after last commit?
 *           bit    batDirtydesc;     // BAT descriptor specific dirty flag
 *           Heap*  batBuns;          // Heap where the buns are stored
 *           // DELTA status
 *           BUN    batInserted;      // first inserted BUN
 *           BUN    batCount;         // Tuple count
<<<<<<< HEAD
 *           // Head properties
 *           int    htype;            // Head type number
 *           str    hident;           // name for head column
 *           bit    hkey;             // head values should be unique?
 *           bit    hsorted;          // are head values currently ordered?
 *           bit    hvarsized;        // for speed: head type is varsized?
 *           bit    hnonil;           // head has no nils
 *           oid    halign;           // alignment OID for head.
 *           // Head storage
 *           int    hloc;             // byte-offset in BUN for head elements
 *           Heap   *hheap;           // heap for varsized head values
 *           Hash   *hhash;           // linear chained hash table on head
 *           Imprints *himprints;     // column imprints index on head
 *           orderidx horderidx;      // order oid index on head
 *           bloomfilter hbloom;      // bloomfilter on head
=======
>>>>>>> d4d98436
 *           // Tail properties
 *           int    ttype;            // Tail type number
 *           str    tident;           // name for tail column
 *           bit    tkey;             // tail values should be unique?
 *           bit    tnonil;           // tail has no nils
 *           bit    tsorted;          // are tail values currently ordered?
 *           bit    tvarsized;        // for speed: tail type is varsized?
 *           oid    talign;           // alignment OID for head.
 *           // Tail storage
 *           int    tloc;             // byte-offset in BUN for tail elements
 *           Heap   *theap;           // heap for varsized tail values
 *           Hash   *thash;           // linear chained hash table on tail
 *           Imprints *timprints;     // column imprints index on tail
 *           orderidx torderidx;      // order oid index on tail
 *           bloomfilter tbloom;      // bloom filter on tail
 *  } BAT;
 * @end verbatim
 *
 * The internal structure of the @strong{BAT} record is in fact much
 * more complex, but GDK programmers should refrain of making use of
 * that.
 *
 * Since we don't want to pay cost to keep both views in line with
 * each other under BAT updates, we work with shared pieces of memory
 * between the two views. An update to one will thus automatically
 * update the other.  In the same line, we allow @strong{synchronized
 * BATs} (BATs with identical head columns, and marked as such in the
 * @strong{BAT Alignment} interface) now to be clustered horizontally.
 *
 *  @c image{http://monetdb.cwi.nl/projects/monetdb-mk/imgs/bat2,,,,feps}
 */

typedef struct {
	/* dynamic bat properties */
	MT_Id tid;		/* which thread created it */
	unsigned int
	 copiedtodisk:1,	/* once written */
	 dirty:2,		/* dirty wrt disk? */
	 dirtyflushed:1,	/* was dirty before commit started? */
	 descdirty:1,		/* bat descriptor dirty marker */
	 restricted:2,		/* access privileges */
	 persistence:1,		/* should the BAT persist on disk? */
	 role:8,		/* role of the bat */
	 unused:15;		/* value=0 for now */
	int sharecnt;		/* incoming view count */

	/* delta status administration */
	BUN inserted;		/* start of inserted elements */
	BUN count;		/* tuple count */
	BUN capacity;		/* tuple capacity */
} BATrec;

typedef struct PROPrec PROPrec;

/* see also comment near BATassertProps() for more information about
 * the properties */
typedef struct {
	str id;			/* label for head/tail column */

	unsigned short width;	/* byte-width of the atom array */
	bte type;		/* type id. */
	bte shift;		/* log2 of bunwidth */
	unsigned int
	 varsized:1,		/* varsized (1) or fixedsized (0) */
	 key:2,			/* duplicates allowed? */
	 dense:1,		/* OID only: only consecutive values */
	 nonil:1,		/* there are no nils in the column */
	 nil:1,			/* there is a nil in the column */
	 sorted:1,		/* column is sorted in ascending order */
	 revsorted:1;		/* column is sorted in descending order */
	oid align;		/* OID for sync alignment */
	BUN nokey[2];		/* positions that prove key ==FALSE */
	BUN nosorted;		/* position that proves sorted==FALSE */
	BUN norevsorted;	/* position that proves revsorted==FALSE */
	BUN nodense;		/* position that proves dense==FALSE */
	oid seq;		/* start of dense head sequence */

	Heap heap;		/* space for the column. */
	Heap *vheap;		/* space for the varsized data. */
	Hash *hash;		/* hash table */
	Imprints *imprints;	/* column imprints index */
	Heap *orderidx;		/* order oid index */
	Bloomfilter *bloom;	/* a bloomfilter */

	PROPrec *props;		/* list of dynamic properties stored in the bat descriptor */
} COLrec;

#define ORDERIDXOFF		2

/* assert that atom width is power of 2, i.e., width == 1<<shift */
#define assert_shift_width(shift,width) assert(((shift) == 0 && (width) == 0) || ((unsigned)1<<(shift)) == (unsigned)(width))

#define GDKLIBRARY_SORTEDPOS	061030	/* version where we can't trust no(rev)sorted */
#define GDKLIBRARY_OLDWKB	061031	/* old geom WKB format */
#define GDKLIBRARY_INSERTED	061032	/* inserted and deleted in BBP.dir */
#define GDKLIBRARY_HEADED	061033	/* head properties are stored */
#define GDKLIBRARY		061034

typedef struct BAT {
	/* static bat properties */
	bat batCacheid;		/* index into BBP */
	oid hseqbase;		/* head seq base */

	/* dynamic column properties */
	COLrec T;		/* column info */

	BATrec S;		/* the BAT properties */
} BAT;

typedef struct BATiter {
	BAT *b;
	oid tvid;
} BATiter;

<<<<<<< HEAD
typedef struct BATstore BATstore;
#define BATSTORESIZE	(2 * (sizeof(BAT) + sizeof(COLrec)) + sizeof(BATrec))

typedef int (*GDKfcn) ();

/* macros's to hide complexity of BAT structure */
#define batPersistence	S->persistence
#define batCopiedtodisk	S->copiedtodisk
#define batDirty	S->dirty
#define batConvert	S->convert
#define batDirtyflushed	S->dirtyflushed
#define batDirtydesc	S->descdirty
#define batFirst	S->first
#define batInserted	S->inserted
#define batDeleted	S->deleted
#define batCount	S->count
#define batCapacity	S->capacity
#define batStamp	S->stamp
#define batSharecnt	S->sharecnt
#define batRestricted	S->restricted
#define batRole		S->role
#define creator_tid	S->tid
#define htype		H->type
#define ttype		T->type
#define hkey		H->key
#define tkey		T->key
#define hvarsized	H->varsized
#define tvarsized	T->varsized
#define hseqbase	H->seq
#define tseqbase	T->seq
#define hsorted		H->sorted
#define hrevsorted	H->revsorted
#define tsorted		T->sorted
#define trevsorted	T->revsorted
#define hdense		H->dense
#define tdense		T->dense
#define hident		H->id
#define tident		T->id
#define halign		H->align
#define talign		T->align
#define horderidx	H->orderidx
#define torderidx	T->orderidx
#define hbloom		H->bloom
#define tbloom		T->bloom
=======
/* macros to hide complexity of the BAT structure */
#define batPersistence	S.persistence
#define batCopiedtodisk	S.copiedtodisk
#define batDirty	S.dirty
#define batConvert	S.convert
#define batDirtyflushed	S.dirtyflushed
#define batDirtydesc	S.descdirty
#define batInserted	S.inserted
#define batCount	S.count
#define batCapacity	S.capacity
#define batSharecnt	S.sharecnt
#define batRestricted	S.restricted
#define batRole		S.role
#define creator_tid	S.tid
#define ttype		T.type
#define tkey		T.key
#define tvarsized	T.varsized
#define tseqbase	T.seq
#define tsorted		T.sorted
#define trevsorted	T.revsorted
#define tdense		T.dense
#define tident		T.id
#define talign		T.align
#define torderidx	T.orderidx
#define twidth		T.width
#define tshift		T.shift
#define tnonil		T.nonil
#define tnil		T.nil
#define tnokey		T.nokey
#define tnosorted	T.nosorted
#define tnorevsorted	T.norevsorted
#define tnodense	T.nodense
#define theap		T.heap
#define tvheap		T.vheap
#define thash		T.hash
#define timprints	T.imprints
#define tprops		T.props
>>>>>>> d4d98436



/*
 * @- Heap Management
 * Heaps are the low-level entities of mass storage in
 * BATs. Currently, they can either be stored on disk, loaded into
 * memory, or memory mapped.
 * @multitable @columnfractions 0.08 0.7
 * @item int
 * @tab
 *  HEAPalloc (Heap *h, size_t nitems, size_t itemsize);
 * @item int
 * @tab
 *  HEAPfree (Heap *h, int remove);
 * @item int
 * @tab
 *  HEAPextend (Heap *h, size_t size, int mayshare);
 * @item int
 * @tab
 *  HEAPload (Heap *h, str nme,ext, int trunc);
 * @item int
 * @tab
 *  HEAPsave (Heap *h, str nme,ext);
 * @item int
 * @tab
 *  HEAPcopy (Heap *dst,*src);
 * @item int
 * @tab
 *  HEAPdelete (Heap *dst, str o, str ext);
 * @item int
 * @tab
 *  HEAPwarm (Heap *h);
 * @end multitable
 *
 *
 * These routines should be used to alloc free or extend heaps; they
 * isolate you from the different ways heaps can be accessed.
 */
gdk_export gdk_return HEAPextend(Heap *h, size_t size, int mayshare);
gdk_export size_t HEAPvmsize(Heap *h);
gdk_export size_t HEAPmemsize(Heap *h);

/*
 * @- Internal HEAP Chunk Management
 * Heaps are used in BATs to store data for variable-size atoms.  The
 * implementor must manage malloc()/free() functionality for atoms in
 * this heap. A standard implementation is provided here.
 *
 * @table @code
 * @item void
 * HEAP_initialize  (Heap* h, size_t nbytes, size_t nprivate, int align )
 * @item void
 * HEAP_destroy     (Heap* h)
 * @item var_t
 * HEAP_malloc      (Heap* heap, size_t nbytes)
 * @item void
 * HEAP_free        (Heap *heap, var_t block)
 * @item int
 * HEAP_private     (Heap* h)
 * @item void
 * HEAP_printstatus (Heap* h)
 * @end table
 *
 * The heap space starts with a private space that is left untouched
 * by the normal chunk allocation.  You can use this private space
 * e.g. to store the root of an rtree HEAP_malloc allocates a chunk of
 * memory on the heap, and returns an index to it.  HEAP_free frees a
 * previously allocated chunk HEAP_private returns an integer index to
 * private space.
 */

gdk_export void HEAP_initialize(
	Heap *heap,		/* nbytes -- Initial size of the heap. */
	size_t nbytes,		/* alignment -- for objects on the heap. */
	size_t nprivate,	/* nprivate -- Size of private space */
	int alignment		/* alignment restriction for allocated chunks */
	);

gdk_export var_t HEAP_malloc(Heap *heap, size_t nbytes);
gdk_export void HEAP_free(Heap *heap, var_t block);

/*
 * @- BAT construction
 * @multitable @columnfractions 0.08 0.7
 * @item @code{BAT* }
 * @tab COLnew (oid headseq, int tailtype, BUN cap, int role)
 * @item @code{BAT* }
 * @tab BATextend (BAT *b, BUN newcap)
 * @end multitable
 *
 * A temporary BAT is instantiated using COLnew with the type aliases
 * of the required binary association. The aliases include the
 * built-in types, such as TYPE_int....TYPE_ptr, and the atomic types
 * introduced by the user. The initial capacity to be accommodated
 * within a BAT is indicated by cap.  Their extend is automatically
 * incremented upon storage overflow.  Failure to create the BAT
 * results in a NULL pointer.
 *
 * The routine BATclone creates an empty BAT storage area with the
 * properties inherited from its argument.
 */
#define BATDELETE	(-9999)

gdk_export BAT *COLnew(oid hseq, int tltype, BUN capacity, int role)
	__attribute__((warn_unused_result));
gdk_export BAT *BATdense(oid hseq, oid tseq, BUN cnt)
	__attribute__((warn_unused_result));
gdk_export gdk_return BATextend(BAT *b, BUN newcap);

/* internal */
gdk_export bte ATOMelmshift(int sz);

/*
 * @- BUN manipulation
 * @multitable @columnfractions 0.08 0.7
 * @item BAT*
 * @tab BATappend (BAT *b, BAT *c, bit force)
 * @item BAT*
 * @tab BUNappend (BAT *b, ptr right, bit force)
 * @item BAT*
 * @tab BUNreplace (BAT *b, oid left, ptr right, bit force)
 * @item int
 * @tab BUNfnd (BAT *b, ptr tail)
 * @item BUN
 * @tab BUNlocate (BAT *b, ptr head, ptr tail)
 * @item ptr
 * @tab BUNtail (BAT *b, BUN p)
 * @end multitable
 *
 * The BATs contain a number of fixed-sized slots to store the binary
 * associations.  These slots are called BUNs or BAT units. A BUN
 * variable is a pointer into the storage area of the BAT, but it has
 * limited validity. After a BAT modification, previously obtained
 * BUNs may no longer reside at the same location.
 *
 * The association list does not contain holes.  This density permits
 * users to quickly access successive elements without the need to
 * test the items for validity. Moreover, it simplifies transport to
 * disk and other systems. The negative effect is that the user should
 * be aware of the evolving nature of the sequence, which may require
 * copying the BAT first.
 *
 * The update operations come in two flavors: BUNappend and
 * BUNreplace.  The batch version of BUNappend is BATappend.
 *
 * The routine BUNfnd provides fast access to a single BUN providing a
 * value for the tail of the binary association.
 *
 * The routine BUNtail returns a pointer to the second value in an
 * association.  To guard against side effects on the BAT, one should
 * normally copy this value into a scratch variable for further
 * processing.
 *
 * Behind the interface we use several macros to access the BUN fixed
 * part and the variable part. The BUN operators always require a BAT
 * pointer and BUN identifier.
 * @itemize
 * @item
 * BAThtype(b) and  BATttype(b) find out the head and tail type of a BAT.
 * @item
 * BUNlast(b) returns the BUN pointer directly after the last BUN
 * in the BAT.
 * @end itemize
 */
/* NOTE: `p' is evaluated after a possible upgrade of the heap */
#if SIZEOF_VAR_T == 8
#define Tputvalue(b, p, v, copyall)					\
	do {								\
		if ((b)->tvarsized && (b)->ttype) {			\
			var_t _d;					\
			ptr _ptr;					\
			ATOMputVAR((b)->ttype, (b)->tvheap, &_d, v);	\
			if ((b)->twidth < SIZEOF_VAR_T &&		\
			    ((b)->twidth <= 2 ? _d - GDK_VAROFFSET : _d) >= ((size_t) 1 << (8 * (b)->twidth))) { \
				/* doesn't fit in current heap, upgrade it */ \
				if (GDKupgradevarheap((b), _d, (copyall), (b)->batRestricted == BAT_READ) != GDK_SUCCEED) \
					goto bunins_failed;		\
			}						\
			_ptr = (p);					\
			switch ((b)->twidth) {				\
			case 1:						\
				* (unsigned char *) _ptr = (unsigned char) (_d - GDK_VAROFFSET); \
				break;					\
			case 2:						\
				* (unsigned short *) _ptr = (unsigned short) (_d - GDK_VAROFFSET); \
				break;					\
			case 4:						\
				* (unsigned int *) _ptr = (unsigned int) _d; \
				break;					\
			case 8:						\
				* (var_t *) _ptr = _d;			\
				break;					\
			}						\
		} else {						\
			ATOMputFIX((b)->ttype, (p), v);			\
		}							\
	} while (0)
#define Treplacevalue(b, p, v)						\
	do {								\
		if ((b)->tvarsized && (b)->ttype) {			\
			var_t _d;					\
			ptr _ptr;					\
			_ptr = (p);					\
			switch ((b)->twidth) {				\
			case 1:						\
				_d = (var_t) * (unsigned char *) _ptr + GDK_VAROFFSET; \
				break;					\
			case 2:						\
				_d = (var_t) * (unsigned short *) _ptr + GDK_VAROFFSET; \
				break;					\
			case 4:						\
				_d = (var_t) * (unsigned int *) _ptr;	\
				break;					\
			case 8:						\
				_d = * (var_t *) _ptr;			\
				break;					\
			}						\
			ATOMreplaceVAR((b)->ttype, (b)->tvheap, &_d, v); \
			if ((b)->twidth < SIZEOF_VAR_T &&		\
			    ((b)->twidth <= 2 ? _d - GDK_VAROFFSET : _d) >= ((size_t) 1 << (8 * (b)->twidth))) { \
				/* doesn't fit in current heap, upgrade it */ \
				if (GDKupgradevarheap((b), _d, 0, (b)->batRestricted == BAT_READ) != GDK_SUCCEED) \
					goto bunins_failed;		\
			}						\
			_ptr = (p);					\
			switch ((b)->twidth) {				\
			case 1:						\
				* (unsigned char *) _ptr = (unsigned char) (_d - GDK_VAROFFSET); \
				break;					\
			case 2:						\
				* (unsigned short *) _ptr = (unsigned short) (_d - GDK_VAROFFSET); \
				break;					\
			case 4:						\
				* (unsigned int *) _ptr = (unsigned int) _d; \
				break;					\
			case 8:						\
				* (var_t *) _ptr = _d;			\
				break;					\
			}						\
		} else {						\
			ATOMreplaceFIX((b)->ttype, (p), v);		\
		}							\
	} while (0)
#else
#define Tputvalue(b, p, v, copyall)					\
	do {								\
		if ((b)->tvarsized && (b)->ttype) {			\
			var_t _d;					\
			ptr _ptr;					\
			ATOMputVAR((b)->ttype, (b)->tvheap, &_d, v);	\
			if ((b)->twidth < SIZEOF_VAR_T &&		\
			    ((b)->twidth <= 2 ? _d - GDK_VAROFFSET : _d) >= ((size_t) 1 << (8 * (b)->twidth))) { \
				/* doesn't fit in current heap, upgrade it */ \
				if (GDKupgradevarheap((b), _d, (copyall), (b)->batRestricted == BAT_READ) != GDK_SUCCEED) \
					goto bunins_failed;		\
			}						\
			_ptr = (p);					\
			switch ((b)->twidth) {				\
			case 1:						\
				* (unsigned char *) _ptr = (unsigned char) (_d - GDK_VAROFFSET); \
				break;					\
			case 2:						\
				* (unsigned short *) _ptr = (unsigned short) (_d - GDK_VAROFFSET); \
				break;					\
			case 4:						\
				* (var_t *) _ptr = _d;			\
				break;					\
			}						\
		} else {						\
			ATOMputFIX((b)->ttype, (p), v);			\
		}							\
	} while (0)
#define Treplacevalue(b, p, v)						\
	do {								\
		if ((b)->tvarsized && (b)->ttype) {			\
			var_t _d;					\
			ptr _ptr;					\
			_ptr = (p);					\
			switch ((b)->twidth) {				\
			case 1:						\
				_d = (var_t) * (unsigned char *) _ptr + GDK_VAROFFSET; \
				break;					\
			case 2:						\
				_d = (var_t) * (unsigned short *) _ptr + GDK_VAROFFSET; \
				break;					\
			case 4:						\
				_d = * (var_t *) _ptr;			\
				break;					\
			}						\
			ATOMreplaceVAR((b)->ttype, (b)->tvheap, &_d, v); \
			if ((b)->twidth < SIZEOF_VAR_T &&		\
			    ((b)->twidth <= 2 ? _d - GDK_VAROFFSET : _d) >= ((size_t) 1 << (8 * (b)->twidth))) { \
				/* doesn't fit in current heap, upgrade it */ \
				if (GDKupgradevarheap((b), _d, 0, (b)->batRestricted == BAT_READ) != GDK_SUCCEED) \
					goto bunins_failed;		\
			}						\
			_ptr = (p);					\
			switch ((b)->twidth) {				\
			case 1:						\
				* (unsigned char *) _ptr = (unsigned char) (_d - GDK_VAROFFSET); \
				break;					\
			case 2:						\
				* (unsigned short *) _ptr = (unsigned short) (_d - GDK_VAROFFSET); \
				break;					\
			case 4:						\
				* (var_t *) _ptr = _d;			\
				break;					\
			}						\
		} else {						\
			ATOMreplaceFIX((b)->ttype, (p), v);		\
		}							\
	} while (0)
#endif
#define tfastins_nocheck(b, p, v, s)			\
	do {						\
		(b)->theap.free += (s);			\
		(b)->theap.dirty |= (s) != 0;		\
		Tputvalue((b), Tloc((b), (p)), (v), 0);	\
	} while (0)

#define bunfastapp_nocheck(b, p, t, ts)		\
	do {					\
		tfastins_nocheck(b, p, t, ts);	\
		(b)->batCount++;		\
	} while (0)

#define bunfastapp_nocheck_inc(b, p, t)			\
	do {						\
		bunfastapp_nocheck(b, p, t, Tsize(b));	\
		p++;					\
	} while (0)

#define bunfastapp(b, t)						\
	do {								\
		BUN _p = BUNlast(b);					\
		if (_p >= BATcapacity(b)) {				\
			if (_p == BUN_MAX || BATcount(b) == BUN_MAX) {	\
				GDKerror("bunfastapp: too many elements to accomodate (" BUNFMT ")\n", BUN_MAX); \
				goto bunins_failed;			\
			}						\
			if (BATextend((b), BATgrows(b)) != GDK_SUCCEED)	\
				goto bunins_failed;			\
		}							\
		bunfastapp_nocheck(b, _p, t, Tsize(b));			\
	} while (0)

gdk_export gdk_return GDKupgradevarheap(BAT *b, var_t v, int copyall, int mayshare);
gdk_export gdk_return BUNappend(BAT *b, const void *right, bit force);
gdk_export gdk_return BATappend(BAT *b, BAT *c, bit force);

gdk_export gdk_return BUNdelete(BAT *b, oid o);
gdk_export gdk_return BATdel(BAT *b, BAT *d);

gdk_export gdk_return BUNinplace(BAT *b, BUN p, const void *right, bit force);
gdk_export gdk_return BATreplace(BAT *b, BAT *p, BAT *n, bit force);

/* Functions to perform a binary search on a sorted BAT.
 * See gdk_search.c for details. */
gdk_export BUN SORTfnd(BAT *b, const void *v);
gdk_export BUN SORTfndfirst(BAT *b, const void *v);
gdk_export BUN SORTfndlast(BAT *b, const void *v);

gdk_export BUN ORDERfnd(BAT *b, const void *v);
gdk_export BUN ORDERfndfirst(BAT *b, const void *v);
gdk_export BUN ORDERfndlast(BAT *b, const void *v);

gdk_export BUN BUNfnd(BAT *b, const void *right);

#define BUNfndVOID(b, v)						\
	(((*(const oid*)(v) == oid_nil) ^ ((b)->tseqbase == oid_nil)) | \
		(*(const oid*)(v) < (b)->tseqbase) |			\
		(*(const oid*)(v) >= (b)->tseqbase + (b)->batCount) ?	\
	 BUN_NONE :							\
	 (BUN) (*(const oid*)(v) - (b)->tseqbase))

#define BATttype(b)	((b)->ttype == TYPE_void && (b)->tseqbase != oid_nil ? \
			 TYPE_oid : (b)->ttype)
#define Tbase(b)	((b)->tvheap->base)

#define Tsize(b)	((b)->twidth)

#define tailsize(b,p)	((b)->ttype?((size_t)(p))<<(b)->tshift:0)

#define Tloc(b,p)	((b)->theap.base+(((size_t)(p))<<(b)->tshift))

#if SIZEOF_VAR_T < SIZEOF_VOID_P
/* NEW 11/4/2009: when compiled with 32-bits oids/var_t on 64-bits
 * systems, align heap strings on 8 byte boundaries always (wasting 4
 * padding bytes on avg). Note that in heaps where duplicate
 * elimination is successful, such padding occurs anyway (as an aside,
 * a better implementation with two-bytes pointers in the string heap
 * hash table, could reduce that padding to avg 1 byte wasted -- see
 * TODO below).
 *
 * This 8 byte alignment allows the offset in the fixed part of the
 * BAT string column to be interpreted as an index, which should be
 * multiplied by 8 to get the position (VARSHIFT). The overall effect
 * is that 32GB heaps can be addressed even when oids are limited to
 * 4G tuples.
 *
 * In the future, we might extend this such that the string alignment
 * is set in the BAT header (columns with long strings take more
 * storage space, but could tolerate more padding).  It would mostly
 * work, only the sort routine and strPut/strLocate (which do not see
 * the BAT header) extra parameters would be needed in their APIs.
 */
typedef unsigned short stridx_t;
#define SIZEOF_STRIDX_T SIZEOF_SHORT
#define GDK_VARSHIFT 3
#define GDK_VARALIGN (1<<GDK_VARSHIFT)
#else
typedef var_t stridx_t; /* TODO: should also be unsigned short, but kept at var_t not to break BAT images */
#define SIZEOF_STRIDX_T SIZEOF_VAR_T
#define GDK_VARSHIFT 0
#define GDK_VARALIGN SIZEOF_STRIDX_T
#endif

#if SIZEOF_VAR_T == 8
#define VarHeapValRaw(b,p,w)						\
	((w) == 1 ? (var_t) ((unsigned char *) (b))[p] + GDK_VAROFFSET : \
	 (w) == 2 ? (var_t) ((unsigned short *) (b))[p] + GDK_VAROFFSET : \
	 (w) == 4 ? (var_t) ((unsigned int *) (b))[p] :			\
	 ((var_t *) (b))[p])
#else
#define VarHeapValRaw(b,p,w)						\
	((w) == 1 ? (var_t) ((unsigned char *) (b))[p] + GDK_VAROFFSET : \
	 (w) == 2 ? (var_t) ((unsigned short *) (b))[p] + GDK_VAROFFSET : \
	 ((var_t *) (b))[p])
#endif
#define VarHeapVal(b,p,w) ((size_t) VarHeapValRaw(b,p,w)  << GDK_VARSHIFT)
#define BUNtvaroff(bi,p) VarHeapVal((bi).b->theap.base, (p), (bi).b->twidth)

#define BUNtloc(bi,p)	Tloc((bi).b,p)
#define BUNtpos(bi,p)	Tpos(&(bi),p)
#define BUNtvar(bi,p)	(assert((bi).b->ttype && (bi).b->tvarsized), Tbase((bi).b)+BUNtvaroff(bi,p))
#define BUNtail(bi,p)	((bi).b->ttype?(bi).b->tvarsized?BUNtvar(bi,p):BUNtloc(bi,p):BUNtpos(bi,p))

static inline BATiter
bat_iterator(BAT *b)
{
	BATiter bi;

	bi.b = b;
	bi.tvid = 0;
	return bi;
}

#define BUNlast(b)	(assert((b)->batCount <= BUN_MAX), (b)->batCount)

#define BATcount(b)	((b)->batCount)

/*
 * @- BAT properties
 * @multitable @columnfractions 0.08 0.7
 * @item BUN
 * @tab BATcount (BAT *b)
 * @item void
 * @tab BATsetcapacity (BAT *b, BUN cnt)
 * @item void
 * @tab BATsetcount (BAT *b, BUN cnt)
 * @item BUN
 * @tab BATrename (BAT *b, str nme)
 * @item BAT *
 * @tab BATkey (BAT *b, int onoff)
 * @item BAT *
 * @tab BATmode (BAT *b, int mode)
 * @item BAT *
 * @tab BATsetaccess (BAT *b, int mode)
 * @item int
 * @tab BATdirty (BAT *b)
 * @item int
 * @tab BATgetaccess (BAT *b)
 * @end multitable
 *
 * The function BATcount returns the number of associations stored in
 * the BAT.
 *
 * The BAT is given a new logical name using BATrename.
 *
 * The integrity properties to be maintained for the BAT are
 * controlled separately.  A key property indicates that duplicates in
 * the association dimension are not permitted.
 *
 * The persistency indicator tells the retention period of BATs.  The
 * system support three modes: PERSISTENT and TRANSIENT.
 * The PERSISTENT BATs are automatically saved upon session boundary
 * or transaction commit.  TRANSIENT BATs are removed upon transaction
 * boundary.  All BATs are initially TRANSIENT unless their mode is
 * changed using the routine BATmode.
 *
 * The BAT properties may be changed at any time using BATkey
 * and BATmode.
 *
 * Valid BAT access properties can be set with BATsetaccess and
 * BATgetaccess: BAT_READ, BAT_APPEND, and BAT_WRITE.  BATs can be
 * designated to be read-only. In this case some memory optimizations
 * may be made (slice and fragment bats can point to stable subsets of
 * a parent bat).  A special mode is append-only. It is then allowed
 * to insert BUNs at the end of the BAT, but not to modify anything
 * that already was in there.
 */
gdk_export BUN BATcount_no_nil(BAT *b);
gdk_export void BATsetcapacity(BAT *b, BUN cnt);
gdk_export void BATsetcount(BAT *b, BUN cnt);
gdk_export BUN BATgrows(BAT *b);
gdk_export gdk_return BATkey(BAT *b, int onoff);
gdk_export gdk_return BATmode(BAT *b, int onoff);
gdk_export void BATroles(BAT *b, const char *tnme);
gdk_export int BATname(BAT *b, const char *nme);
gdk_export void BAThseqbase(BAT *b, oid o);
gdk_export void BATtseqbase(BAT *b, oid o);
gdk_export gdk_return BATsetaccess(BAT *b, int mode);
gdk_export int BATgetaccess(BAT *b);


#define BATdirty(b)	((b)->batCopiedtodisk == 0 || (b)->batDirty ||	\
			 (b)->batDirtydesc ||				\
			 (b)->theap.dirty ||				\
			 ((b)->tvheap?(b)->tvheap->dirty:0))

#define PERSISTENT		0
#define TRANSIENT		1
#define LOG_DIR			2
#define SHARED_LOG_DIR	3

#define BAT_WRITE		0	/* all kinds of access allowed */
#define BAT_READ		1	/* only read-access allowed */
#define BAT_APPEND		2	/* only reads and appends allowed */

#define BATcapacity(b)	(b)->batCapacity
/*
 * @- BAT manipulation
 * @multitable @columnfractions 0.08 0.7
 * @item BAT *
 * @tab BATclear (BAT *b, int force)
 * @item BAT *
 * @tab COLcopy (BAT *b, int tt, int writeable, int role)
 * @end multitable
 *
 * The routine BATclear removes the binary associations, leading to an
 * empty, but (re-)initialized BAT. Its properties are retained.  A
 * temporary copy is obtained with Colcopy. The new BAT has an unique
 * name.
 */
gdk_export gdk_return BATclear(BAT *b, int force);
gdk_export BAT *COLcopy(BAT *b, int tt, int writeable, int role);

gdk_export gdk_return BATgroup(BAT **groups, BAT **extents, BAT **histo, BAT *b, BAT *g, BAT *e, BAT *h);

/*
 * @- BAT Input/Output
 * @multitable @columnfractions 0.08 0.7
 * @item BAT *
 * @tab BATload (str name)
 * @item BAT *
 * @tab BATsave (BAT *b)
 * @item int
 * @tab BATdelete (BAT *b)
 * @end multitable
 *
 * A BAT created by COLnew is considered temporary until one calls the
 * routine BATsave or BATmode.  This routine reserves disk space and
 * checks for name clashes in the BAT directory. It also makes the BAT
 * persistent. The empty BAT is initially marked as ordered on both
 * columns.
 *
 * Failure to read or write the BAT results in a NULL, otherwise it
 * returns the BAT pointer.
 *
 * @- Heap Storage Modes
 * The discriminative storage modes are memory-mapped, compressed, or
 * loaded in memory.  As can be seen in the bat record, each BAT has
 * one BUN-heap (@emph{bn}), and possibly two heaps (@emph{hh} and
 * @emph{th}) for variable-sized atoms.
 */

gdk_export gdk_return BATsave(BAT *b);
gdk_export void BATmsync(BAT *b);

gdk_export size_t BATmemsize(BAT *b, int dirty);

#define NOFARM (-1) /* indicate to GDKfilepath to create relative path */

gdk_export char *GDKfilepath(int farmid, const char *dir, const char *nme, const char *ext);
gdk_export gdk_return GDKcreatedir(const char *nme);

gdk_export void OIDXdestroy(BAT *b);

/*
 * @- Printing
 * @multitable @columnfractions 0.08 0.7
 * @item int
 * @tab BATprintf (stream *f, BAT *b)
 * @item int
 * @tab BATprintcolumns (stream *f, int argc, BAT *b[]);
 * @end multitable
 *
 * The functions to convert BATs into ASCII. They are primarily meant for ease of
 * debugging and to a lesser extent for output processing.  Printing a
 * BAT is done essentially by looping through its components, printing
 * each association.  
 *
 */
gdk_export gdk_return BATprintcolumns(stream *s, int argc, BAT *argv[]);
gdk_export gdk_return BATprint(BAT *b);
gdk_export gdk_return BATprintf(stream *f, BAT *b);

/*
 * @- BAT clustering
 * @multitable @columnfractions 0.08 0.7
 * @item int
 * @tab BATordered (BAT *b)
 * @end multitable
 *
 * When working in a main-memory situation, clustering of data on
 * disk-pages is not important. Whenever mmap()-ed data is used
 * intensively, reducing the number of page faults is a hot issue.
 *
 * The above functions rearrange data in MonetDB heaps (used for
 * storing BUNs var-sized atoms, or accelerators). Applying these
 * clusterings will allow that MonetDB's main-memory oriented
 * algorithms work efficiently also in a disk-oriented context.
 *
 * BATordered starts a check on the tail values to see if they are
 * ordered. The result is returned and stored in the tsorted field of
 * the BAT.
 */
gdk_export int BATordered(BAT *b);
gdk_export int BATordered_rev(BAT *b);
gdk_export gdk_return BATsort(BAT **sorted, BAT **order, BAT **groups, BAT *b, BAT *o, BAT *g, int reverse, int stable);


gdk_export void GDKqsort(void *h, void *t, const void *base, size_t n, int hs, int ts, int tpe);
gdk_export void GDKqsort_rev(void *h, void *t, const void *base, size_t n, int hs, int ts, int tpe);

#define BATtordered(b)	((b)->ttype == TYPE_void || (b)->tsorted)
#define BATtrevordered(b) (((b)->ttype == TYPE_void && (b)->tseqbase == oid_nil) || (b)->trevsorted)
#define BATtdense(b)	(BATtvoid(b) && (b)->tseqbase != oid_nil)
#define BATtvoid(b)	(((b)->tdense && (b)->tsorted) || (b)->ttype==TYPE_void)
#define BATtkey(b)	(b->tkey != FALSE || BATtdense(b))

/* set some properties that are trivial to deduce */
#define BATsettrivprop(b)						\
	do {								\
		assert((b)->hseqbase != oid_nil);			\
		(b)->batDirtydesc = 1;	/* likely already set */	\
		/* the other head properties should already be correct */ \
		if ((b)->ttype == TYPE_void) {				\
			if ((b)->tseqbase == oid_nil) {			\
				(b)->tnonil = (b)->batCount == 0;	\
				(b)->tnil = !(b)->tnonil;		\
				(b)->trevsorted = 1;			\
				(b)->tkey = (b)->batCount <= 1;		\
				(b)->tdense = 0;			\
			} else {					\
				(b)->tdense = 1;			\
				(b)->tnonil = 1;			\
				(b)->tnil = 0;				\
				(b)->tkey = 1;				\
				(b)->trevsorted = (b)->batCount <= 1;	\
			}						\
			(b)->tsorted = 1;				\
		} else if ((b)->batCount <= 1) {			\
			if (ATOMlinear((b)->ttype)) {			\
				(b)->tsorted = 1;			\
				(b)->trevsorted = 1;			\
			}						\
			(b)->tkey = 1;					\
			if ((b)->batCount == 0) {			\
				(b)->tnonil = 1;			\
				(b)->tnil = 0;				\
				if ((b)->ttype == TYPE_oid) {		\
					(b)->tdense = 1;		\
					(b)->tseqbase = 0;		\
				}					\
			} else if ((b)->ttype == TYPE_oid) {		\
				/* b->batCount == 1 */			\
				oid sqbs;				\
				if ((sqbs = ((oid *) (b)->theap.base)[0]) == oid_nil) { \
					(b)->tdense = 0;		\
					(b)->tnonil = 0;		\
					(b)->tnil = 1;			\
				} else {				\
					(b)->tdense = 1;		\
					(b)->tnonil = 1;		\
					(b)->tnil = 0;			\
				}					\
				(b)->tseqbase = sqbs;			\
			}						\
		}							\
		if (!ATOMlinear((b)->ttype)) {				\
			(b)->tsorted = 0;				\
			(b)->trevsorted = 0;				\
		}							\
	} while (0)

/*
 * @+ BAT Buffer Pool
 * @multitable @columnfractions 0.08 0.7
 * @item int
 * @tab BBPfix (bat bi)
 * @item int
 * @tab BBPunfix (bat bi)
 * @item int
 * @tab BBPincref (bat bi, int logical)
 * @item int
 * @tab BBPdecref (bat bi, int logical)
 * @item str
 * @tab BBPname (bat bi)
 * @item bat
 * @tab BBPindex  (str nme)
 * @item BAT*
 * @tab BATdescriptor (bat bi)
 * @item bat
 * @tab BBPcacheid (BAT *b)
 * @end multitable
 *
 * The BAT Buffer Pool module contains the code to manage the storage
 * location of BATs. It uses two tables BBPlogical and BBphysical to
 * relate the BAT name with its corresponding file system name.  This
 * information is retained in an ASCII file within the database home
 * directory for ease of inspection. It is loaded upon restart of the
 * server and saved upon transaction commit (if necessary).
 *
 * The remaining BBP tables contain status information to load, swap
 * and migrate the BATs. The core table is BBPcache which contains a
 * pointer to the BAT descriptor with its heaps.  A zero entry means
 * that the file resides on disk. Otherwise it has been read or mapped
 * into memory.
 *
 * BATs loaded into memory are retained in a BAT buffer pool.  They
 * retain their position within the cache during their life cycle,
 * which make indexing BATs a stable operation.  Their descriptor can
 * be obtained using BBPcacheid.
 *
 * The BBPindex routine checks if a BAT with a certain name is
 * registered in the buffer pools. If so, it returns its BAT id.  The
 * BATdescriptor routine has a BAT id parameter, and returns a pointer
 * to the corresponding BAT record (after incrementing the reference
 * count). The BAT will be loaded into memory, if necessary.
 *
 * The structure of the BBP file obeys the tuple format for GDK.
 *
 * The status and BAT persistency information is encoded in the status
 * field.
 */
typedef struct {
	BAT *cache;		/* if loaded: BAT* handle */
	str logical;		/* logical name */
	str bak;		/* logical name backup */
	bat next;		/* next BBP slot in linked list */
	BAT *desc;		/* the BAT descriptor */
	str physical;		/* dir + basename for storage */
	str options;		/* A string list of options */
	int refs;		/* in-memory references on which the loaded status of a BAT relies */
	int lrefs;		/* logical references on which the existence of a BAT relies */
	volatile int status;	/* status mask used for spin locking */
	/* MT_Id pid;           non-zero thread-id if this BAT is private */
} BBPrec;

gdk_export bat BBPlimit;
#define N_BBPINIT	1000
#if SIZEOF_VOID_P == 4
#define BBPINITLOG	11
#else
#define BBPINITLOG	14
#endif
#define BBPINIT		(1 << BBPINITLOG)
/* absolute maximum number of BATs is N_BBPINIT * BBPINIT */
gdk_export BBPrec *BBP[N_BBPINIT];

/* fast defines without checks; internal use only  */
#define BBP_cache(i)	BBP[(i)>>BBPINITLOG][(i)&(BBPINIT-1)].cache
#define BBP_logical(i)	BBP[(i)>>BBPINITLOG][(i)&(BBPINIT-1)].logical
#define BBP_bak(i)	BBP[(i)>>BBPINITLOG][(i)&(BBPINIT-1)].bak
#define BBP_next(i)	BBP[(i)>>BBPINITLOG][(i)&(BBPINIT-1)].next
#define BBP_physical(i)	BBP[(i)>>BBPINITLOG][(i)&(BBPINIT-1)].physical
#define BBP_options(i)	BBP[(i)>>BBPINITLOG][(i)&(BBPINIT-1)].options
#define BBP_desc(i)	BBP[(i)>>BBPINITLOG][(i)&(BBPINIT-1)].desc
#define BBP_refs(i)	BBP[(i)>>BBPINITLOG][(i)&(BBPINIT-1)].refs
#define BBP_lrefs(i)	BBP[(i)>>BBPINITLOG][(i)&(BBPINIT-1)].lrefs
#define BBP_status(i)	BBP[(i)>>BBPINITLOG][(i)&(BBPINIT-1)].status
#define BBP_pid(i)	BBP[(i)>>BBPINITLOG][(i)&(BBPINIT-1)].pid

/* macros that nicely check parameters */
#define BBPcacheid(b)	((b)->batCacheid)
#define BBPstatus(i)	(BBPcheck((i),"BBPstatus")?BBP_status(i):-1)
#define BBPrefs(i)	(BBPcheck((i),"BBPrefs")?BBP_refs(i):-1)
#define BBPcache(i)	(BBPcheck((i),"BBPcache")?BBP_cache(i):(BAT*) NULL)
#define BBPname(i)						\
	(BBPcheck((i), "BBPname") ?				\
	 BBP[(i) >> BBPINITLOG][(i) & (BBPINIT - 1)].logical :	\
	 "")
#define BBPvalid(i)	(BBP_logical(i) != NULL && *BBP_logical(i) != '.')
#define BATgetId(b)	BBPname((b)->batCacheid)
#define BBPfix(i)	BBPincref((i), FALSE)
#define BBPunfix(i)	BBPdecref((i), FALSE)

#define BBPRENAME_ALREADY	(-1)
#define BBPRENAME_ILLEGAL	(-2)
#define BBPRENAME_LONG		(-3)

gdk_export void BBPlock(void);

gdk_export void BBPunlock(void);

gdk_export str BBPlogical(bat b, str buf);
gdk_export str BBPphysical(bat b, str buf);
gdk_export BAT *BBPquickdesc(bat b, int delaccess);

/*
 * @+ GDK Extensibility
 * GDK can be extended with new atoms, search accelerators and storage
 * modes.
 *
 * @- Atomic Type Descriptors
 * The atomic types over which the binary associations are maintained
 * are described by an atom descriptor.
 *  @multitable @columnfractions 0.08 0.7
 * @item void
 * @tab ATOMallocate    (str   nme);
 * @item int
 * @tab ATOMindex       (char *nme);
 * @item int
 * @tab ATOMdump        ();
 * @item void
 * @tab ATOMdelete      (int id);
 * @item str
 * @tab ATOMname        (int id);
 * @item int
 * @tab ATOMsize        (int id);
 * @item int
 * @tab ATOMalign       (int id);
 * @item int
 * @tab ATOMvarsized    (int id);
 * @item ptr
 * @tab ATOMnilptr      (int id);
 * @item int
 * @tab ATOMfromstr     (int id, str s, int* len, ptr* v_dst);
 * @item int
 * @tab ATOMtostr       (int id, str s, int* len, ptr* v_dst);
 * @item hash_t
 * @tab ATOMhash        (int id, ptr val, in mask);
 * @item int
 * @tab ATOMcmp         (int id, ptr val_1, ptr val_2);
 * @item int
 * @tab ATOMfix         (int id, ptr v);
 * @item int
 * @tab ATOMunfix       (int id, ptr v);
 * @item int
 * @tab ATOMheap        (int id, Heap *hp, size_t cap);
 * @item int
 * @tab ATOMput         (int id, Heap *hp, BUN pos_dst, ptr val_src);
 * @item int
 * @tab ATOMdel         (int id, Heap *hp, BUN v_src);
 * @item int
 * @tab ATOMlen         (int id, ptr val);
 * @item ptr
 * @tab ATOMnil         (int id);
 * @item int
 * @tab ATOMformat      (int id, ptr val, char** buf);
 * @item int
 * @tab ATOMprint       (int id, ptr val, stream *fd);
 * @item ptr
 * @tab ATOMdup         (int id, ptr val );
 * @end multitable
 *
 * @- Atom Definition
 * User defined atomic types can be added to a running system with the
 * following interface:.
 *
 * @itemize
 * @item @emph{ATOMallocate()} registers a new atom definition if
 * there is no atom registered yet under that name.
 *
 * @item @emph{ATOMdelete()} unregisters an atom definition.
 *
 * @item @emph{ATOMindex()} looks up the atom descriptor with a certain name.
 * @end itemize
 *
 * @- Atom Manipulation
 *
 * @itemize
 * @item The @emph{ATOMname()} operation retrieves the name of an atom
 * using its id.
 *
 * @item The @emph{ATOMsize()} operation returns the atoms fixed size.
 *
 * @item The @emph{ATOMalign()} operation returns the atoms minimum
 * alignment. If the alignment info was not specified explicitly
 * during atom install, it assumes the maximum value of @verb{ {
 * }1,2,4,8@verb{ } } smaller than the atom size.
 *
 * @item The @emph{ATOMnilptr()} operation returns a pointer to the
 * nil-value of an atom. We usually take one dedicated value halfway
 * down the negative extreme of the atom range (if such a concept
 * fits), as the nil value.
 *
 * @item The @emph{ATOMnil()} operation returns a copy of the nil
 * value, allocated with GDKmalloc().
 *
 * @item The @emph{ATOMheap()} operation creates a new var-sized atom
 * heap in 'hp' with capacity 'cap'.
 *
 * @item The @emph{ATOMhash()} computes a hash index for a
 * value. `val' is a direct pointer to the atom value. Its return
 * value should be an hash_t between 0 and 'mask'.
 *
 * @item The @emph{ATOMcmp()} operation computes two atomic
 * values. Its parameters are pointers to atomic values.
 *
 * @item The @emph{ATOMlen()} operation computes the byte length for a
 * value.  `val' is a direct pointer to the atom value. Its return
 * value should be an integer between 0 and 'mask'.
 *
 * @item The @emph{ATOMdel()} operation deletes a var-sized atom from
 * its heap `hp'.  The integer byte-index of this value in the heap is
 * pointed to by `val_src'.
 *
 * @item The @emph{ATOMput()} operation inserts an atom `src_val' in a
 * BUN at `dst_pos'. This involves copying the fixed sized part in the
 * BUN. In case of a var-sized atom, this fixed sized part is an
 * integer byte-index into a heap of var-sized atoms. The atom is then
 * also copied into that heap `hp'.
 *
 * @item The @emph{ATOMfix()} and @emph{ATOMunfix()} operations do
 * bookkeeping on the number of references that a GDK application
 * maintains to the atom.  In MonetDB, we use this to count the number
 * of references directly, or through BATs that have columns of these
 * atoms. The only operator for which this is currently relevant is
 * BAT. The operators return the POST reference count to the
 * atom. BATs with fixable atoms may not be stored persistently.
 *
 * @item The @emph{ATOMfromstr()} parses an atom value from string
 * `s'. The memory allocation policy is the same as in
 * @emph{ATOMget()}. The return value is the number of parsed
 * characters.
 *
 * @item The @emph{ATOMprint()} prints an ASCII description of the
 * atom value pointed to by `val' on file descriptor `fd'. The return
 * value is the number of parsed characters.
 *
 * @item The @emph{ATOMformat()} is similar to @emph{ATOMprint()}. It
 * prints an atom on a newly allocated string. It must later be freed
 * with @strong{GDKfree}.  The number of characters written is
 * returned. This is minimally the size of the allocated buffer.
 *
 * @item The @emph{ATOMdup()} makes a copy of the given atom. The
 * storage needed for this is allocated and should be removed by the
 * user.
 * @end itemize
 *
 * These wrapper functions correspond closely to the interface
 * functions one has to provide for a user-defined atom. They
 * basically (with exception of @emph{ATOMput()}, @emph{ATOMprint()}
 * and @emph{ATOMformat()}) just have the atom id parameter prepended
 * to them.
 */
typedef struct {
	/* simple attributes */
	char name[IDLENGTH];
	short storage;		/* stored as another type? */
	short linear;		/* atom can be ordered linearly */
	short size;		/* fixed size of atom */
	short align;		/* alignment condition for values */

	/* automatically generated fields */
	const void *atomNull;	/* global nil value */

	/* generic (fixed + varsized atom) ADT functions */
	int (*atomFromStr) (const char *src, int *len, ptr *dst);
	int (*atomToStr) (str *dst, int *len, const void *src);
	void *(*atomRead) (void *dst, stream *s, size_t cnt);
	gdk_return (*atomWrite) (const void *src, stream *s, size_t cnt);
	int (*atomCmp) (const void *v1, const void *v2);
	BUN (*atomHash) (const void *v);
	/* optional functions */
	int (*atomFix) (const void *atom);
	int (*atomUnfix) (const void *atom);

	/* varsized atom-only ADT functions */
	var_t (*atomPut) (Heap *, var_t *off, const void *src);
	void (*atomDel) (Heap *, var_t *atom);
	int (*atomLen) (const void *atom);
	void (*atomHeap) (Heap *, size_t);
} atomDesc;

gdk_export atomDesc BATatoms[];
gdk_export int GDKatomcnt;

gdk_export int ATOMallocate(const char *nme);
gdk_export int ATOMindex(const char *nme);

gdk_export str ATOMname(int id);
gdk_export int ATOMlen(int id, const void *v);
gdk_export ptr ATOMnil(int id);
gdk_export int ATOMcmp(int id, const void *v_1, const void *v_2);
gdk_export int ATOMprint(int id, const void *val, stream *fd);
gdk_export int ATOMformat(int id, const void *val, char **buf);

gdk_export ptr ATOMdup(int id, const void *val);

/*
 * @- Unique OIDs
 * @multitable @columnfractions 0.08 0.7
 * @item oid
 * @tab
 * OIDseed (oid seed);
 * @item oid
 * @tab
 * OIDnew (oid inc);
 * @end multitable
 *
 * OIDs are special kinds of unsigned integers because the system
 * guarantees uniqueness. For system simplicity and performance, OIDs
 * are now represented as (signed) integers; however this is hidden in
 * the system internals and shouldn't affect semantics.
 *
 * The OIDnew(N) claims a range of N contiguous unique, unused OIDs,
 * and returns the starting value of this range.  The highest OIDBITS
 * designate site. [ DEPRECATED]
 */
gdk_export oid OIDbase(oid base);
gdk_export oid OIDnew(oid inc);

/*
 * @- Built-in Accelerator Functions
 *
 * @multitable @columnfractions 0.08 0.7
 * @item BAT*
 * @tab
 *  BAThash (BAT *b, BUN masksize)
 * @end multitable
 *
 * The current BAT implementation supports three search accelerators:
 * hashing, imprints, and oid order.
 *
 * The routine BAThash makes sure that a hash accelerator on the tail of the
 * BAT exists. GDK_FAIL is returned upon failure to create the supportive
 * structures.
 */
gdk_export gdk_return BAThash(BAT *b, BUN masksize);

/*
 * @- Column Imprints Functions
 *
 * @multitable @columnfractions 0.08 0.7
 * @item BAT*
 * @tab
 *  BATimprints (BAT *b)
 * @end multitable
 *
 * The column imprints index structure.
 *
 */

gdk_export gdk_return BATimprints(BAT *b);
gdk_export void IMPSdestroy(BAT *b);
gdk_export lng IMPSimprintsize(BAT *b);

/* The ordered index structure */

gdk_export gdk_return BATorderidx(BAT *b, int stable);
gdk_export gdk_return GDKmergeidx(BAT *b, BAT**a, int n_ar);

/* The bloom filters */
gdk_export gdk_return BATbloom(BAT *b);

/*
 * @- Multilevel Storage Modes
 *
 * We should bring in the compressed mode as the first, maybe
 * built-in, mode. We could than add for instance HTTP remote storage,
 * SQL storage, and READONLY (cd-rom) storage.
 *
 * @+ GDK Utilities
 * Interfaces for memory management, error handling, thread management
 * and system information.
 *
 * @- GDK memory management
 * @multitable @columnfractions 0.08 0.8
 * @item void*
 * @tab GDKmalloc (size_t size)
 * @item void*
 * @tab GDKzalloc (size_t size)
 * @item void*
 * @tab GDKmallocmax (size_t size, size_t *maxsize, int emergency)
 * @item void*
 * @tab GDKrealloc (void* pold, size_t size)
 * @item void*
 * @tab GDKreallocmax (void* pold, size_t size, size_t *maxsize, int emergency)
 * @item void
 * @tab GDKfree (void* blk)
 * @item str
 * @tab GDKstrdup (str s)
 * @item str
 * @tab GDKstrndup (str s, size_t n)
 * @end multitable
 *
 * These utilities are primarily used to maintain control over
 * critical interfaces to the C library.  Moreover, the statistic
 * routines help in identifying performance and bottlenecks in the
 * current implementation.
 *
 * Compiled with -DMEMLEAKS the GDK memory management log their
 * activities, and are checked on inconsistent frees and memory leaks.
 */
#define GDK_HISTO_MAX_BIT	((int) (sizeof(size_t)<<3))

/* we prefer to use vm_alloc routines on size > GDKmmap */
gdk_export void *GDKmmap(const char *path, int mode, size_t len);

gdk_export size_t GDK_mem_maxsize;	/* max allowed size of committed memory */
gdk_export size_t GDK_vm_maxsize;	/* max allowed size of reserved vm */
gdk_export int	GDK_vm_trim;		/* allow trimming */

gdk_export size_t GDKmem_cursize(void);	/* RAM/swapmem that MonetDB has claimed from OS */
gdk_export size_t GDKvm_cursize(void);	/* current MonetDB VM address space usage */

gdk_export void *GDKmalloc(size_t size)
	__attribute__((__malloc__))
	__attribute__ ((__warn_unused_result__));
gdk_export void *GDKzalloc(size_t size)
	__attribute__((__malloc__))
	__attribute__ ((__warn_unused_result__));
gdk_export void *GDKrealloc(void *pold, size_t size)
	__attribute__ ((__warn_unused_result__));
gdk_export void GDKfree(void *blk);
gdk_export str GDKstrdup(const char *s)
	__attribute__ ((__warn_unused_result__));
gdk_export str GDKstrndup(const char *s, size_t n)
	__attribute__ ((__warn_unused_result__));

#if !defined(NDEBUG) && !defined(STATIC_CODE_ANALYSIS)
/* In debugging mode, replace GDKmalloc and other functions with a
 * version that optionally prints calling information.
 *
 * We have two versions of this code: one using a GNU C extension, and
 * one using traditional C.  The GNU C version also prints the name of
 * the calling function.
 */
#ifdef __GNUC__
#define GDKmalloc(s)							\
	({								\
		size_t _size = (s);					\
		void *_res = GDKmalloc(_size);				\
		ALLOCDEBUG						\
			fprintf(stderr,					\
				"#GDKmalloc(" SZFMT ") -> " PTRFMT	\
				" %s[%s:%d]\n",				\
				_size, PTRFMTCAST _res,			\
				__func__, __FILE__, __LINE__);		\
		_res;							\
	})
#define GDKzalloc(s)							\
	({								\
		size_t _size = (s);					\
		void *_res = GDKzalloc(_size);				\
		ALLOCDEBUG						\
			fprintf(stderr,					\
				"#GDKzalloc(" SZFMT ") -> " PTRFMT	\
				" %s[%s:%d]\n",				\
				_size, PTRFMTCAST _res,			\
				__func__, __FILE__, __LINE__);		\
		_res;							\
	})
#define GDKrealloc(p, s)						\
	({								\
		void *_ptr = (p);					\
		size_t _size = (s);					\
		void *_res = GDKrealloc(_ptr, _size);			\
		ALLOCDEBUG						\
			fprintf(stderr,					\
				"#GDKrealloc(" PTRFMT "," SZFMT ") -> " PTRFMT \
				" %s[%s:%d]\n",				\
				PTRFMTCAST _ptr, _size, PTRFMTCAST _res, \
				__func__, __FILE__, __LINE__);		\
		_res;							\
	 })
#define GDKfree(p)							\
	({								\
		void *_ptr = (p);					\
		ALLOCDEBUG						\
			fprintf(stderr,					\
				"#GDKfree(" PTRFMT ")"			\
				" %s[%s:%d]\n",				\
				PTRFMTCAST _ptr,			\
				__func__, __FILE__, __LINE__);		\
		GDKfree(_ptr);						\
	})
#define GDKstrdup(s)							\
	({								\
		const char *_str = (s);					\
		void *_res = GDKstrdup(_str);				\
		ALLOCDEBUG						\
			fprintf(stderr,					\
				"#GDKstrdup(len=" SZFMT ") -> " PTRFMT	\
				" %s[%s:%d]\n",				\
				strlen(_str),				\
				PTRFMTCAST _res,			\
				__func__, __FILE__, __LINE__);		\
		_res;							\
	})
#define GDKstrndup(s, n)						\
	({								\
		const char *_str = (s);					\
		size_t _n = (n);					\
		void *_res = GDKstrndup(_str, _n);			\
		ALLOCDEBUG						\
			fprintf(stderr,					\
				"#GDKstrndup(len=" SZFMT ") -> " PTRFMT	\
				" %s[%s:%d]\n",				\
				_n,					\
				PTRFMTCAST _res,			\
				__func__, __FILE__, __LINE__);		\
		_res;							\
	})
#define GDKmmap(p, m, l)						\
	({								\
		const char *_path = (p);				\
		int _mode = (m);					\
		size_t _len = (l);					\
		void *_res = GDKmmap(_path, _mode, _len);		\
		ALLOCDEBUG						\
			fprintf(stderr,					\
				"#GDKmmap(%s,0x%x," SZFMT ") -> " PTRFMT \
				" %s[%s:%d]\n",				\
				_path ? _path : "NULL", _mode, _len,	\
				PTRFMTCAST _res,			\
				__func__, __FILE__, __LINE__);		\
		_res;							\
	 })
#define malloc(s)							\
	({								\
		size_t _size = (s);					\
		void *_res = malloc(_size);				\
		ALLOCDEBUG						\
			fprintf(stderr,					\
				"#malloc(" SZFMT ") -> " PTRFMT		\
				" %s[%s:%d]\n",				\
				_size, PTRFMTCAST _res,			\
				__func__, __FILE__, __LINE__);		\
		_res;							\
	})
#define calloc(n, s)							\
	({								\
		size_t _nmemb = (n);					\
		size_t _size = (s);					\
		void *_res = calloc(_nmemb,_size);			\
		ALLOCDEBUG						\
			fprintf(stderr,					\
				"#calloc(" SZFMT "," SZFMT ") -> " PTRFMT \
				" %s[%s:%d]\n",				\
				_nmemb, _size, PTRFMTCAST _res,		\
				__func__, __FILE__, __LINE__);		\
		_res;							\
	})
#define realloc(p, s)							\
	({								\
		void *_ptr = (p);					\
		size_t _size = (s);					\
		void *_res = realloc(_ptr, _size);			\
		ALLOCDEBUG						\
			fprintf(stderr,					\
				"#realloc(" PTRFMT "," SZFMT ") -> " PTRFMT \
				" %s[%s:%d]\n",				\
				PTRFMTCAST _ptr, _size, PTRFMTCAST _res, \
				__func__, __FILE__, __LINE__);		\
		_res;							\
	 })
#define free(p)								\
	({								\
		void *_ptr = (p);					\
		ALLOCDEBUG						\
			fprintf(stderr,					\
				"#free(" PTRFMT ")"			\
				" %s[%s:%d]\n",				\
				PTRFMTCAST _ptr,			\
				__func__, __FILE__, __LINE__);		\
		free(_ptr);						\
	})
#else
static inline void *
GDKmalloc_debug(size_t size, const char *filename, int lineno)
{
	void *res = GDKmalloc(size);
	ALLOCDEBUG fprintf(stderr,
			   "#GDKmalloc(" SZFMT ") -> " PTRFMT " [%s:%d]\n",
			   size, PTRFMTCAST res, filename, lineno);
	return res;
}
#define GDKmalloc(s)	GDKmalloc_debug((s), __FILE__, __LINE__)
static inline void *
GDKzalloc_debug(size_t size, const char *filename, int lineno)
{
	void *res = GDKzalloc(size);
	ALLOCDEBUG fprintf(stderr,
			   "#GDKzalloc(" SZFMT ") -> " PTRFMT " [%s:%d]\n",
			   size, PTRFMTCAST res, filename, lineno);
	return res;
}
#define GDKzalloc(s)	GDKzalloc_debug((s), __FILE__, __LINE__)
static inline void *
GDKrealloc_debug(void *ptr, size_t size, const char *filename, int lineno)
{
	void *res = GDKrealloc(ptr, size);
	ALLOCDEBUG fprintf(stderr,
			   "#GDKrealloc(" PTRFMT "," SZFMT ") -> "
			   PTRFMT " [%s:%d]\n",
			   PTRFMTCAST ptr, size, PTRFMTCAST res,
			   filename, lineno);
	return res;
}
#define GDKrealloc(p, s)	GDKrealloc_debug((p), (s), __FILE__, __LINE__)
static inline void
GDKfree_debug(void *ptr, const char *filename, int lineno)
{
	ALLOCDEBUG fprintf(stderr, "#GDKfree(" PTRFMT ") [%s:%d]\n",
			   PTRFMTCAST ptr, filename, lineno);
	GDKfree(ptr);
}
#define GDKfree(p)	GDKfree_debug((p), __FILE__, __LINE__)
static inline char *
GDKstrdup_debug(const char *str, const char *filename, int lineno)
{
	void *res = GDKstrdup(str);
	ALLOCDEBUG fprintf(stderr, "#GDKstrdup(len=" SZFMT ") -> "
			   PTRFMT " [%s:%d]\n",
			   strlen(str), PTRFMTCAST res, filename, lineno);
	return res;
}
#define GDKstrdup(s)	GDKstrdup_debug((s), __FILE__, __LINE__)
static inline char *
GDKstrndup_debug(const char *str, size_t n, const char *filename, int lineno)
{
	void *res = GDKstrndup(str, n);
	ALLOCDEBUG fprintf(stderr, "#GDKstrndup(len=" SZFMT ") -> "
			   PTRFMT " [%s:%d]\n",
			   n, PTRFMTCAST res, filename, lineno);
	return res;
}
#define GDKstrndup(s, n)	GDKstrndup_debug((s), (n), __FILE__, __LINE__)
static inline void *
GDKmmap_debug(const char *path, int mode, size_t len, const char *filename, int lineno)
{
	void *res = GDKmmap(path, mode, len);
	ALLOCDEBUG fprintf(stderr,
			   "#GDKmmap(%s,0x%x," SZFMT ") -> "
			   PTRFMT " [%s:%d]\n",
			   path ? path : "NULL", mode, len,
			   PTRFMTCAST res, filename, lineno);
	return res;
}
#define GDKmmap(p, m, l)	GDKmmap_debug((p), (m), (l), __FILE__, __LINE__)
static inline void *
malloc_debug(size_t size, const char *filename, int lineno)
{
	void *res = malloc(size);
	ALLOCDEBUG fprintf(stderr,
			   "#malloc(" SZFMT ") -> " PTRFMT " [%s:%d]\n",
			   size, PTRFMTCAST res, filename, lineno);
	return res;
}
#define malloc(s)	malloc_debug((s), __FILE__, __LINE__)
static inline void *
calloc_debug(size_t nmemb, size_t size, const char *filename, int lineno)
{
	void *res = calloc(nmemb, size);
	ALLOCDEBUG fprintf(stderr,
			   "#calloc(" SZFMT "," SZFMT ") -> "
			   PTRFMT " [%s:%d]\n",
			   nmemb, size, PTRFMTCAST res, filename, lineno);
	return res;
}
#define calloc(n, s)	calloc_debug((n), (s), __FILE__, __LINE__)
static inline void *
realloc_debug(void *ptr, size_t size, const char *filename, int lineno)
{
	void *res = realloc(ptr, size);
	ALLOCDEBUG fprintf(stderr,
			   "#realloc(" PTRFMT "," SZFMT ") -> "
			   PTRFMT " [%s:%d]\n",
			   PTRFMTCAST ptr, size, PTRFMTCAST res,
			   filename, lineno);
	return res;
}
#define realloc(p, s)	realloc_debug((p), (s), __FILE__, __LINE__)
static inline void
free_debug(void *ptr, const char *filename, int lineno)
{
	ALLOCDEBUG fprintf(stderr, "#free(" PTRFMT ") [%s:%d]\n",
			   PTRFMTCAST ptr, filename, lineno);
	free(ptr);
}
#define free(p)	free_debug((p), __FILE__, __LINE__)
#endif
#endif

/*
 * @- GDK error handling
 *  @multitable @columnfractions 0.08 0.7
 * @item str
 * @tab
 *  GDKmessage
 * @item bit
 * @tab
 *  GDKfatal(str msg)
 * @item int
 * @tab
 *  GDKwarning(str msg)
 * @item int
 * @tab
 *  GDKerror (str msg)
 * @item int
 * @tab
 *  GDKgoterrors ()
 * @item int
 * @tab
 *  GDKsyserror (str msg)
 * @item str
 * @tab
 *  GDKerrbuf
 *  @item
 * @tab GDKsetbuf (str buf)
 * @end multitable
 *
 * The error handling mechanism is not sophisticated yet. Experience
 * should show if this mechanism is sufficient.  Most routines return
 * a pointer with zero to indicate an error.
 *
 * The error messages are also copied to standard output.  The last
 * error message is kept around in a global variable.
 *
 * Error messages can also be collected in a user-provided buffer,
 * instead of being echoed to a stream. This is a thread-specific
 * issue; you want to decide on the error mechanism on a
 * thread-specific basis.  This effect is established with
 * GDKsetbuf. The memory (de)allocation of this buffer, that must at
 * least be 1024 chars long, is entirely by the user. A pointer to
 * this buffer is kept in the pseudo-variable GDKerrbuf. Normally,
 * this is a NULL pointer.
 */
#define GDKMAXERRLEN	10240
#define GDKWARNING	"!WARNING: "
#define GDKERROR	"!ERROR: "
#define GDKMESSAGE	"!OS: "
#define GDKFATAL	"!FATAL: "

/* Data Distilleries uses ICU for internationalization of some MonetDB error messages */

gdk_export void GDKerror(_In_z_ _Printf_format_string_ const char *format, ...)
	__attribute__((__format__(__printf__, 1, 2)));
gdk_export void GDKsyserror(_In_z_ _Printf_format_string_ const char *format, ...)
	__attribute__((__format__(__printf__, 1, 2)));
#ifndef HAVE_EMBEDDED
__declspec(noreturn) gdk_export void GDKfatal(_In_z_ _Printf_format_string_ const char *format, ...)
	__attribute__((__format__(__printf__, 1, 2)))
	__attribute__((__noreturn__));
#else
gdk_export void GDKfatal(_In_z_ _Printf_format_string_ const char *format, ...)
	__attribute__((__format__(__printf__, 1, 2)));
#endif
/*
 * @
 */
#include "gdk_delta.h"
#include "gdk_hash.h"
#include "gdk_atoms.h"
#include "gdk_bbp.h"
#include "gdk_utils.h"

/* functions defined in gdk_bat.c */
gdk_export BUN void_replace_bat(BAT *b, BAT *p, BAT *u, bit force);
gdk_export gdk_return void_inplace(BAT *b, oid id, const void *val, bit force);
gdk_export BAT *BATattach(int tt, const char *heapfile, int role);

#ifdef NATIVE_WIN32
#ifdef _MSC_VER
#define fileno _fileno
#endif
#define fdopen _fdopen
#define putenv _putenv
#endif

/* Return a pointer to the value contained in V.  Also see VALget
 * which returns a void *. */
static inline const void *
VALptr(const ValRecord *v)
{
	switch (ATOMstorage(v->vtype)) {
	case TYPE_void: return (const void *) &v->val.oval;
	case TYPE_bte: return (const void *) &v->val.btval;
	case TYPE_sht: return (const void *) &v->val.shval;
	case TYPE_int: return (const void *) &v->val.ival;
	case TYPE_flt: return (const void *) &v->val.fval;
	case TYPE_dbl: return (const void *) &v->val.dval;
	case TYPE_lng: return (const void *) &v->val.lval;
#ifdef HAVE_HGE
	case TYPE_hge: return (const void *) &v->val.hval;
#endif
	case TYPE_str: return (const void *) v->val.sval;
	default:       return (const void *) v->val.pval;
	}
}

/*
 * The kernel maintains a central table of all active threads.  They
 * are indexed by their tid. The structure contains information on the
 * input/output file descriptors, which should be set before a
 * database operation is started. It ensures that output is delivered
 * to the proper client.
 *
 * The Thread structure should be ideally made directly accessible to
 * each thread. This speeds up access to tid and file descriptors.
 */
#define THREADS	1024
#define THREADDATA	16

typedef struct threadStruct {
	int tid;		/* logical ID by MonetDB; val == index into this array + 1 (0 is invalid) */
	MT_Id pid;		/* physical thread id (pointer-sized) from the OS thread library */
	str name;
	ptr data[THREADDATA];
	size_t sp;
} ThreadRec, *Thread;


gdk_export ThreadRec GDKthreads[THREADS];

gdk_export int THRgettid(void);
gdk_export Thread THRget(int tid);
gdk_export Thread THRnew(const char *name);
gdk_export void THRdel(Thread t);
gdk_export void THRsetdata(int, ptr);
gdk_export void *THRgetdata(int);
gdk_export int THRhighwater(void);
gdk_export int THRprintf(stream *s, _In_z_ _Printf_format_string_ const char *format, ...)
	__attribute__((__format__(__printf__, 2, 3)));

gdk_export void *THRdata[THREADDATA];

#define GDKstdout	((stream*)THRdata[0])
#define GDKstdin	((stream*)THRdata[1])

#define GDKout		((stream*)THRgetdata(0))
#define GDKin		((stream*)THRgetdata(1))
#define GDKerrbuf	((char*)THRgetdata(2))
#define GDKsetbuf(x)	THRsetdata(2,(ptr)(x))
#define GDKerr		GDKout

#define THRget_errbuf(t)	((char*)t->data[2])
#define THRset_errbuf(t,b)	(t->data[2] = b)

#ifndef GDK_NOLINK

static inline bat
BBPcheck(bat x, const char *y)
{
	if (x && x != bat_nil) {
		assert(x > 0);

		if (x < 0 || x >= getBBPsize() || BBP_logical(x) == NULL) {
			CHECKDEBUG fprintf(stderr,"#%s: range error %d\n", y, (int) x);
		} else {
			return x;
		}
	}
	return 0;
}

static inline BAT *
BATdescriptor(bat i)
{
	BAT *b = NULL;

	if (BBPcheck(i, "BATdescriptor")) {
		BBPfix(i);
		b = BBP_cache(i);
		if (b == NULL)
			b = BBPdescriptor(i);
	}
	return b;
}

static inline char *
Tpos(BATiter *bi, BUN p)
{
	bi->tvid = bi->b->tseqbase;
	if (bi->tvid != oid_nil)
		bi->tvid += p;
	return (char*)&bi->tvid;
}

#endif

/*
 * @+ Transaction Management
 * @multitable @columnfractions 0.08 0.7
 * @item int
 * @tab
 *  TMcommit ()
 * @item int
 * @tab
 *  TMabort ()
 * @item int
 * @tab
 *  TMsubcommit ()
 * @end multitable
 *
 * MonetDB by default offers a global transaction environment.  The
 * global transaction involves all activities on all persistent BATs
 * by all threads.  Each global transaction ends with either TMabort
 * or TMcommit, and immediately starts a new transaction.  TMcommit
 * implements atomic commit to disk on the collection of all
 * persistent BATs. For all persistent BATs, the global commit also
 * flushes the delta status for these BATs (see
 * BATcommit/BATabort). This allows to perform TMabort quickly in
 * memory (without re-reading all disk images from disk).  The
 * collection of which BATs is persistent is also part of the global
 * transaction state. All BATs that where persistent at the last
 * commit, but were made transient since then, are made persistent
 * again by TMabort.  In other words, BATs that are deleted, are only
 * physically deleted at TMcommit time. Until that time, rollback
 * (TMabort) is possible.
 *
 * Use of TMabort is currently NOT RECOMMENDED due to two bugs:
 *
 * @itemize
 * @item
 * TMabort after a failed %TMcommit@ does not bring us back to the
 * previous committed state; but to the state at the failed TMcommit.
 * @item
 * At runtime, TMabort does not undo BAT name changes, whereas a cold
 * MonetDB restart does.
 * @end itemize
 *
 * In effect, the problems with TMabort reduce the functionality of
 * the global transaction mechanism to consistent checkpointing at
 * each TMcommit. For many applications, consistent checkpointingis
 * enough.
 *
 * Extension modules exist that provide fine grained locking (lock
 * module) and Write Ahead Logging (sqlserver).  Applications that
 * need more fine-grained transactions, should build this on top of
 * these extension primitives.
 *
 * TMsubcommit is intended to quickly add or remove BATs from the
 * persistent set. In both cases, rollback is not necessary, such that
 * the commit protocol can be accelerated. It comes down to writing a
 * new BBP.dir.
 *
 * Its parameter is a BAT-of-BATs (in the tail); the persistence
 * status of that BAT is committed. We assume here that the calling
 * thread has exclusive access to these bats.  An error is reported if
 * you try to partially commit an already committed persistent BAT (it
 * needs the rollback mechanism).
 */
gdk_export gdk_return TMcommit(void);
gdk_export void TMabort(void);
gdk_export gdk_return TMsubcommit(BAT *bl);
gdk_export gdk_return TMsubcommit_list(bat *subcommit, int cnt);

/*
 * @- Delta Management
 *  @multitable @columnfractions 0.08 0.6
 * @item BAT *
 * @tab BATcommit (BAT *b)
 * @item BAT *
 * @tab BATfakeCommit (BAT *b)
 * @item BAT *
 * @tab BATundo (BAT *b)
 * @end multitable
 *
 * The BAT keeps track of updates with respect to a 'previous state'.
 * Do not confuse 'previous state' with 'stable' or
 * 'commited-on-disk', because these concepts are not always the
 * same. In particular, they diverge when BATcommit, BATfakecommit,
 * and BATundo are called explictly, bypassing the normal global
 * TMcommit protocol (some applications need that flexibility).
 *
 * BATcommit make the current BAT state the new 'stable state'.  This
 * happens inside the global TMcommit on all persistent BATs previous
 * to writing all bats to persistent storage using a BBPsync.
 *
 * EXPERT USE ONLY: The routine BATfakeCommit updates the delta
 * information on BATs and clears the dirty bit. This avoids any
 * copying to disk.  Expert usage only, as it bypasses the global
 * commit protocol, and changes may be lost after quitting or crashing
 * MonetDB.
 *
 * BATabort undo-s all changes since the previous state. The global
 * TMabort achieves a rollback to the previously committed state by
 * doing BATabort on all persistent bats.
 *
 * BUG: after a failed TMcommit, TMabort does not do anything because
 * TMcommit does the BATcommits @emph{before} attempting to sync to
 * disk instead of @sc{after} doing this.
 */
gdk_export void BATcommit(BAT *b);
gdk_export void BATfakeCommit(BAT *b);
gdk_export void BATundo(BAT *b);

/*
 * @+ BAT Alignment and BAT views
 * @multitable @columnfractions 0.08 0.7
 * @item int
 * @tab ALIGNsynced (BAT* b1, BAT* b2)
 * @item int
 * @tab ALIGNsync   (BAT *b1, BAT *b2)
 * @item int
 * @tab ALIGNrelated (BAT *b1, BAT *b2)
 * @item int
 * @tab ALIGNsetT    ((BAT *dst, BAT *src)
 *
 * @item BAT*
 * @tab VIEWcreate   (oid seq, BAT *b)
 * @item int
 * @tab isVIEW   (BAT *b)
 * @item bat
 * @tab VIEWhparent   (BAT *b)
 * @item bat
 * @tab VIEWtparent   (BAT *b)
 * @item BAT*
 * @tab VIEWreset    (BAT *b)
 * @item BAT*
 * @tab BATmaterialize  (BAT *b)
 * @end multitable
 *
 * Alignments of two columns of a BAT means that the system knows
 * whether these two columns are exactly equal. Relatedness of two
 * BATs means that one pair of columns (either head or tail) of both
 * BATs is aligned. The first property is checked by ALIGNsynced, the
 * latter by ALIGNrelated.
 *
 * All algebraic BAT commands propagate the properties - including
 * alignment properly on their results.
 *
 * VIEW BATs are BATs that lend their storage from a parent BAT.  They
 * are just a descriptor that points to the data in this parent BAT. A
 * view is created with VIEWcreate. The cache id of the parent (if
 * any) is returned by VIEWtparent (otherwise it returns 0).
 *
 * VIEW bats are read-only!!
 *
 * VIEWreset creates a normal BAT with the same contents as its view
 * parameter (it converts void columns with seqbase!=nil to
 * materialized oid columns).
 *
 * The BATmaterialize materializes a VIEW (TODO) or void bat inplace.
 * This is useful as materialization is usually needed for updates.
 */
gdk_export int ALIGNsynced(BAT *b1, BAT *b2);

gdk_export void BATassertProps(BAT *b);

#define BATPROPS_QUICK  0	/* only derive easy (non-resource consuming) properties */
#define BATPROPS_ALL	1	/* derive all possible properties; no matter what cost (key=hash) */
#define BATPROPS_CHECK  3	/* BATPROPS_ALL, but start from scratch and report illegally set properties */

gdk_export BAT *VIEWcreate(oid seq, BAT *b);
gdk_export BAT *VIEWcreate_(oid seq, BAT *b, int stable);
gdk_export void VIEWbounds(BAT *b, BAT *view, BUN l, BUN h);

/* low level functions */
gdk_export void ALIGNsetH(BAT *b1, BAT *b2);
gdk_export void ALIGNsetT(BAT *b1, BAT *b2);

#define ALIGNins(x,y,f,e)	do {if (!(f)) VIEWchk(x,y,BAT_READ,e);(x)->talign=0; } while (0)
#define ALIGNdel(x,y,f,e)	do {if (!(f)) VIEWchk(x,y,BAT_READ|BAT_APPEND,e);(x)->talign=0; } while (0)
#define ALIGNinp(x,y,f,e)	do {if (!(f)) VIEWchk(x,y,BAT_READ|BAT_APPEND,e);(x)->talign=0; } while (0)
#define ALIGNapp(x,y,f,e)	do {if (!(f)) VIEWchk(x,y,BAT_READ,e);(x)->talign=0; } while (0)

#define BAThrestricted(b) ((b)->batRestricted)
#define BATtrestricted(b) (VIEWtparent(b) ? BBP_cache(VIEWtparent(b))->batRestricted : (b)->batRestricted)

/* The batRestricted field indicates whether a BAT is readonly.
 * we have modes: BAT_WRITE  = all permitted
 *                BAT_APPEND = append-only
 *                BAT_READ   = read-only
 * VIEW bats are always mapped read-only.
 */
#define	VIEWchk(x,y,z,e)						\
	do {								\
		if ((((x)->batRestricted & (z)) != 0) | ((x)->batSharecnt > 0)) { \
			GDKerror("%s: access denied to %s, aborting.\n", \
				 (y), BATgetId(x));			\
			return (e);					\
		}							\
	} while (0)

/* the parentid in a VIEW is correct for the normal view. We must
 * correct for the reversed view.
 */
#define isVIEW(x)							\
	(assert((x)->batCacheid > 0),					\
	 ((x)->theap.parentid ||					\
	  ((x)->tvheap && (x)->tvheap->parentid != (x)->batCacheid)))

#define VIEWtparent(x)	((x)->theap.parentid)
#define VIEWvtparent(x)	((x)->tvheap == NULL || (x)->tvheap->parentid == (x)->batCacheid ? 0 : (x)->tvheap->parentid)

/*
 * @+ BAT Iterators
 *  @multitable @columnfractions 0.15 0.7
 * @item BATloop
 * @tab
 *  (BAT *b; BUN p, BUN q)
 * @item BATloopDEL
 * @tab
 *  (BAT *b; BUN p; BUN q; int dummy)
 * @item HASHloop
 * @tab
 *  (BAT *b; Hash *h, size_t dummy; ptr value)
 * @item HASHloop_bte
 * @tab
 *  (BAT *b; Hash *h, size_t idx; bte *value, BUN w)
 * @item HASHloop_sht
 * @tab
 *  (BAT *b; Hash *h, size_t idx; sht *value, BUN w)
 * @item HASHloop_int
 * @tab
 *  (BAT *b; Hash *h, size_t idx; int *value, BUN w)
 * @item HASHloop_flt
 * @tab
 *  (BAT *b; Hash *h, size_t idx; flt *value, BUN w)
 * @item HASHloop_lng
 * @tab
 *  (BAT *b; Hash *h, size_t idx; lng *value, BUN w)
 * @item HASHloop_hge
 * @tab
 *  (BAT *b; Hash *h, size_t idx; hge *value, BUN w)
 * @item HASHloop_dbl
 * @tab
 *  (BAT *b; Hash *h, size_t idx; dbl *value, BUN w)
 * @item  HASHloop_str
 * @tab
 *  (BAT *b; Hash *h, size_t idx; str value, BUN w)
 * @item HASHlooploc
 * @tab
 *  (BAT *b; Hash *h, size_t idx; ptr value, BUN w)
 * @item HASHloopvar
 * @tab
 *  (BAT *b; Hash *h, size_t idx; ptr value, BUN w)
 * @end multitable
 *
 * The @emph{BATloop()} looks like a function call, but is actually a
 * macro.
 *
 * @- simple sequential scan
 * The first parameter is a BAT, the p and q are BUN pointers, where p
 * is the iteration variable.
 */
#define BATloop(r, p, q)			\
	for (q = BUNlast(r), p = 0; p < q; p++)

/*
 * @- hash-table supported loop over BUNs
 * The first parameter `b' is a BAT, the second (`h') should point to
 * `b->thash', and `v' a pointer to an atomic value (corresponding
 * to the head column of `b'). The 'hb' is an integer index, pointing
 * out the `hb'-th BUN.
 */
#define GDK_STREQ(l,r) (*(char*) (l) == *(char*) (r) && !strcmp(l,r))

#define HASHloop(bi, h, hb, v)					\
	for (hb = HASHget(h, HASHprobe((h), v));		\
	     hb != HASHnil(h);					\
	     hb = HASHgetlink(h,hb))				\
		if (ATOMcmp(h->type, v, BUNtail(bi, hb)) == 0)
#define HASHloop_str_hv(bi, h, hb, v)				\
	for (hb = HASHget((h),((BUN *) (v))[-1]&(h)->mask);	\
	     hb != HASHnil(h);					\
	     hb = HASHgetlink(h,hb))				\
		if (GDK_STREQ(v, BUNtvar(bi, hb)))
#define HASHloop_str(bi, h, hb, v)			\
	for (hb = HASHget((h),strHash(v)&(h)->mask);	\
	     hb != HASHnil(h);				\
	     hb = HASHgetlink(h,hb))			\
		if (GDK_STREQ(v, BUNtvar(bi, hb)))

/*
 * HASHloops come in various flavors, from the general HASHloop, as
 * above, to specialized versions (for speed) where the type is known
 * (e.g. HASHloop_int), or the fact that the atom is fixed-sized
 * (HASHlooploc) or variable-sized (HASHloopvar).
 */
#define HASHlooploc(bi, h, hb, v)				\
	for (hb = HASHget(h, HASHprobe(h, v));			\
	     hb != HASHnil(h);					\
	     hb = HASHgetlink(h,hb))				\
		if (ATOMcmp(h->type, v, BUNtloc(bi, hb)) == 0)
#define HASHloopvar(bi, h, hb, v)				\
	for (hb = HASHget(h,HASHprobe(h, v));			\
	     hb != HASHnil(h);					\
	     hb = HASHgetlink(h,hb))				\
		if (ATOMcmp(h->type, v, BUNtvar(bi, hb)) == 0)

#define HASHloop_TYPE(bi, h, hb, v, TYPE)			\
	for (hb = HASHget(h, hash_##TYPE(h, v));		\
	     hb != HASHnil(h);					\
	     hb = HASHgetlink(h,hb))				\
		if (simple_EQ(v, BUNtloc(bi, hb), TYPE))

#define HASHloop_bte(bi, h, hb, v)	HASHloop_TYPE(bi, h, hb, v, bte)
#define HASHloop_sht(bi, h, hb, v)	HASHloop_TYPE(bi, h, hb, v, sht)
#define HASHloop_int(bi, h, hb, v)	HASHloop_TYPE(bi, h, hb, v, int)
#define HASHloop_lng(bi, h, hb, v)	HASHloop_TYPE(bi, h, hb, v, lng)
#ifdef HAVE_HGE
#define HASHloop_hge(bi, h, hb, v)	HASHloop_TYPE(bi, h, hb, v, hge)
#endif
#define HASHloop_flt(bi, h, hb, v)	HASHloop_TYPE(bi, h, hb, v, flt)
#define HASHloop_dbl(bi, h, hb, v)	HASHloop_TYPE(bi, h, hb, v, dbl)

/*
 * @+ Common BAT Operations
 * Much used, but not necessarily kernel-operations on BATs.
 *
 * For each BAT we maintain its dimensions as separately accessible
 * properties. They can be used to improve query processing at higher
 * levels.
 */

#define GDK_MIN_VALUE 3
#define GDK_MAX_VALUE 4

gdk_export void PROPdestroy(PROPrec *p);
gdk_export PROPrec *BATgetprop(BAT *b, int idx);
gdk_export void BATsetprop(BAT *b, int idx, int type, void *v);

/*
 * @- BAT relational operators
 *
 * The full-materialization policy intermediate results in MonetDB
 * means that a join can produce an arbitrarily large result and choke
 * the system. The Data Distilleries tool therefore first computes the
 * join result size before the actual join (better waste time than
 * crash the server). To exploit that perfect result size knowledge,
 * an result-size estimate parameter was added to all equi-join
 * implementations.  TODO: add this for
 * semijoin/select/unique/diff/intersect
 *
 * @- modes for thethajoin
 */
#define JOIN_EQ		0
#define JOIN_LT		(-1)
#define JOIN_LE		(-2)
#define JOIN_GT		1
#define JOIN_GE		2
#define JOIN_BAND	3
#define JOIN_NE		(-3)

gdk_export BAT *BATselect(BAT *b, BAT *s, const void *tl, const void *th, int li, int hi, int anti);
gdk_export BAT *BATthetaselect(BAT *b, BAT *s, const void *val, const char *op);

gdk_export BAT *BATconstant(oid hseq, int tt, const void *val, BUN cnt, int role);
gdk_export gdk_return BATsubcross(BAT **r1p, BAT **r2p, BAT *l, BAT *r, BAT *sl, BAT *sr);

gdk_export gdk_return BATleftjoin(BAT **r1p, BAT **r2p, BAT *l, BAT *r, BAT *sl, BAT *sr, int nil_matches, BUN estimate);
gdk_export gdk_return BATouterjoin(BAT **r1p, BAT **r2p, BAT *l, BAT *r, BAT *sl, BAT *sr, int nil_matches, BUN estimate);
gdk_export gdk_return BATthetajoin(BAT **r1p, BAT **r2p, BAT *l, BAT *r, BAT *sl, BAT *sr, int op, int nil_matches, BUN estimate);
gdk_export gdk_return BATsemijoin(BAT **r1p, BAT **r2p, BAT *l, BAT *r, BAT *sl, BAT *sr, int nil_matches, BUN estimate);
gdk_export BAT *BATdiff(BAT *l, BAT *r, BAT *sl, BAT *sr, int nil_matches, BUN estimate);
gdk_export gdk_return BATjoin(BAT **r1p, BAT **r2p, BAT *l, BAT *r, BAT *sl, BAT *sr, int nil_matches, BUN estimate);
gdk_export gdk_return BATbandjoin(BAT **r1p, BAT **r2p, BAT *l, BAT *r, BAT *sl, BAT *sr, const void *c1, const void *c2, int li, int hi, BUN estimate);
gdk_export gdk_return BATrangejoin(BAT **r1p, BAT **r2p, BAT *l, BAT *rl, BAT *rh, BAT *sl, BAT *sr, int li, int hi, BUN estimate);
gdk_export BAT *BATproject(BAT *l, BAT *r);
gdk_export BAT *BATprojectchain(BAT **bats);

gdk_export BAT *BATslice(BAT *b, BUN low, BUN high);

gdk_export BAT *BATunique(BAT *b, BAT *s);

gdk_export BAT *BATmergecand(BAT *a, BAT *b);
gdk_export BAT *BATintersectcand(BAT *a, BAT *b);

gdk_export gdk_return BATfirstn(BAT **topn, BAT **gids, BAT *b, BAT *cands, BAT *grps, BUN n, int asc, int distinct);

#include "gdk_calc.h"

/*
 * @- BAT sample operators
 *
 * @multitable @columnfractions 0.08 0.7
 * @item BAT *
 * @tab BATsample (BAT *b, n)
 * @end multitable
 *
 * The routine BATsample returns a random sample on n BUNs of a BAT.
 *
 */
gdk_export BAT *BATsample(BAT *b, BUN n);

/*
 *
 */
#define MAXPARAMS	32

#endif /* _GDK_H_ */<|MERGE_RESOLUTION|>--- conflicted
+++ resolved
@@ -766,24 +766,7 @@
  *           // DELTA status
  *           BUN    batInserted;      // first inserted BUN
  *           BUN    batCount;         // Tuple count
-<<<<<<< HEAD
- *           // Head properties
- *           int    htype;            // Head type number
- *           str    hident;           // name for head column
- *           bit    hkey;             // head values should be unique?
- *           bit    hsorted;          // are head values currently ordered?
- *           bit    hvarsized;        // for speed: head type is varsized?
- *           bit    hnonil;           // head has no nils
- *           oid    halign;           // alignment OID for head.
- *           // Head storage
- *           int    hloc;             // byte-offset in BUN for head elements
- *           Heap   *hheap;           // heap for varsized head values
- *           Hash   *hhash;           // linear chained hash table on head
- *           Imprints *himprints;     // column imprints index on head
- *           orderidx horderidx;      // order oid index on head
  *           bloomfilter hbloom;      // bloomfilter on head
-=======
->>>>>>> d4d98436
  *           // Tail properties
  *           int    ttype;            // Tail type number
  *           str    tident;           // name for tail column
@@ -898,52 +881,6 @@
 	oid tvid;
 } BATiter;
 
-<<<<<<< HEAD
-typedef struct BATstore BATstore;
-#define BATSTORESIZE	(2 * (sizeof(BAT) + sizeof(COLrec)) + sizeof(BATrec))
-
-typedef int (*GDKfcn) ();
-
-/* macros's to hide complexity of BAT structure */
-#define batPersistence	S->persistence
-#define batCopiedtodisk	S->copiedtodisk
-#define batDirty	S->dirty
-#define batConvert	S->convert
-#define batDirtyflushed	S->dirtyflushed
-#define batDirtydesc	S->descdirty
-#define batFirst	S->first
-#define batInserted	S->inserted
-#define batDeleted	S->deleted
-#define batCount	S->count
-#define batCapacity	S->capacity
-#define batStamp	S->stamp
-#define batSharecnt	S->sharecnt
-#define batRestricted	S->restricted
-#define batRole		S->role
-#define creator_tid	S->tid
-#define htype		H->type
-#define ttype		T->type
-#define hkey		H->key
-#define tkey		T->key
-#define hvarsized	H->varsized
-#define tvarsized	T->varsized
-#define hseqbase	H->seq
-#define tseqbase	T->seq
-#define hsorted		H->sorted
-#define hrevsorted	H->revsorted
-#define tsorted		T->sorted
-#define trevsorted	T->revsorted
-#define hdense		H->dense
-#define tdense		T->dense
-#define hident		H->id
-#define tident		T->id
-#define halign		H->align
-#define talign		T->align
-#define horderidx	H->orderidx
-#define torderidx	T->orderidx
-#define hbloom		H->bloom
-#define tbloom		T->bloom
-=======
 /* macros to hide complexity of the BAT structure */
 #define batPersistence	S.persistence
 #define batCopiedtodisk	S.copiedtodisk
@@ -981,7 +918,8 @@
 #define thash		T.hash
 #define timprints	T.imprints
 #define tprops		T.props
->>>>>>> d4d98436
+#define hbloom		H->bloom
+#define tbloom		T->bloom
 
 
 
