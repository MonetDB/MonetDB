/*
 * SPDX-License-Identifier: MPL-2.0
 *
 * This Source Code Form is subject to the terms of the Mozilla Public
 * License, v. 2.0.  If a copy of the MPL was not distributed with this
 * file, You can obtain one at http://mozilla.org/MPL/2.0/.
 *
 * Copyright 2024 MonetDB Foundation;
 * Copyright August 2008 - 2023 MonetDB B.V.;
 * Copyright 1997 - July 2008 CWI.
 */

/*
 * @t The Goblin Database Kernel
 * @v Version 3.05
 * @a Martin L. Kersten, Peter Boncz, Niels Nes, Sjoerd Mullender
 *
 * @+ The Inner Core
 * The innermost library of the MonetDB database system is formed by
 * the library called GDK, an abbreviation of Goblin Database Kernel.
 * Its development was originally rooted in the design of a pure
 * active-object-oriented programming language, before development
 * was shifted towards a reusable database kernel engine.
 *
 * GDK is a C library that provides ACID properties on a DSM model
 * @tex
 * [@cite{Copeland85}]
 * @end tex
 * , using main-memory
 * database algorithms
 * @tex
 * [@cite{Garcia-Molina92}]
 * @end tex
 *  built on virtual-memory
 * OS primitives and multi-threaded parallelism.
 * Its implementation has undergone various changes over its decade
 * of development, many of which were driven by external needs to
 * obtain a robust and fast database system.
 *
 * The coding scheme explored in GDK has also laid a foundation to
 * communicate over time experiences and to provide (hopefully)
 * helpful advice near to the place where the code-reader needs it.
 * Of course, over such a long time the documentation diverges from
 * reality. Especially in areas where the environment of this package
 * is being described.
 * Consider such deviations as historic landmarks, e.g. crystallization
 * of brave ideas and mistakes rectified at a later stage.
 *
 * @+ Short Outline
 * The facilities provided in this implementation are:
 * @itemize
 * @item
 * GDK or Goblin Database Kernel routines for session management
 * @item
 *  BAT routines that define the primitive operations on the
 * database tables (BATs).
 * @item
 *  BBP routines to manage the BAT Buffer Pool (BBP).
 * @item
 *  ATOM routines to manipulate primitive types, define new types
 * using an ADT interface.
 * @item
 *  HEAP routines for manipulating heaps: linear spaces of memory
 * that are GDK's vehicle of mass storage (on which BATs are built).
 * @item
 *  DELTA routines to access inserted/deleted elements within a
 * transaction.
 * @item
 *  HASH routines for manipulating GDK's built-in linear-chained
 * hash tables, for accelerating lookup searches on BATs.
 * @item
 *  TM routines that provide basic transaction management primitives.
 * @item
 *  TRG routines that provided active database support. [DEPRECATED]
 * @item
 *  ALIGN routines that implement BAT alignment management.
 * @end itemize
 *
 * The Binary Association Table (BAT) is the lowest level of storage
 * considered in the Goblin runtime system
 * @tex
 * [@cite{Goblin}]
 * @end tex
 * .  A BAT is a
 * self-descriptive main-memory structure that represents the
 * @strong{binary relationship} between two atomic types.  The
 * association can be defined over:
 * @table @code
 * @item void:
 *  virtual-OIDs: a densely ascending column of OIDs (takes zero-storage).
 * @item bit:
 *  Booleans, implemented as one byte values.
 * @item bte:
 *  Tiny (1-byte) integers (8-bit @strong{integer}s).
 * @item sht:
 *  Short integers (16-bit @strong{integer}s).
 * @item int:
 *  This is the C @strong{int} type (32-bit).
 * @item oid:
 *  Unique @strong{long int} values uses as object identifier. Highest
 *	    bit cleared always.  Thus, oids-s are 31-bit numbers on
 *	    32-bit systems, and 63-bit numbers on 64-bit systems.
 * @item ptr:
 * Memory pointer values. DEPRECATED.  Can only be stored in transient
 * BATs.
 * @item flt:
 *  The IEEE @strong{float} type.
 * @item dbl:
 *  The IEEE @strong{double} type.
 * @item lng:
 *  Longs: the C @strong{long long} type (64-bit integers).
 * @item hge:
 *  "huge" integers: the GCC @strong{__int128} type (128-bit integers).
 * @item str:
 *  UTF-8 strings (Unicode). A zero-terminated byte sequence.
 * @item bat:
 *  Bat descriptor. This allows for recursive administered tables, but
 *  severely complicates transaction management. Therefore, they CAN
 *  ONLY BE STORED IN TRANSIENT BATs.
 * @end table
 *
 * This model can be used as a back-end model underlying other -higher
 * level- models, in order to achieve @strong{better performance} and
 * @strong{data independence} in one go. The relational model and the
 * object-oriented model can be mapped on BATs by vertically splitting
 * every table (or class) for each attribute. Each such a column is
 * then stored in a BAT with type @strong{bat[oid,attribute]}, where
 * the unique object identifiers link tuples in the different BATs.
 * Relationship attributes in the object-oriented model hence are
 * mapped to @strong{bat[oid,oid]} tables, being equivalent to the
 * concept of @emph{join indexes} @tex [@cite{Valduriez87}] @end tex .
 *
 * The set of built-in types can be extended with user-defined types
 * through an ADT interface.  They are linked with the kernel to
 * obtain an enhanced library, or they are dynamically loaded upon
 * request.
 *
 * Types can be derived from other types. They represent something
 * different than that from which they are derived, but their internal
 * storage management is equal. This feature facilitates the work of
 * extension programmers, by enabling reuse of implementation code,
 * but is also used to keep the GDK code portable from 32-bits to
 * 64-bits machines: the @strong{oid} and @strong{ptr} types are
 * derived from @strong{int} on 32-bits machines, but is derived from
 * @strong{lng} on 64 bits machines. This requires changes in only two
 * lines of code each.
 *
 * To accelerate lookup and search in BATs, GDK supports one built-in
 * search accelerator: hash tables. We choose an implementation
 * efficient for main-memory: bucket chained hash
 * @tex
 * [@cite{LehCar86,Analyti92}]
 * @end tex
 * . Alternatively, when the table is sorted, it will resort to
 * merge-scan operations or binary lookups.
 *
 * BATs are built on the concept of heaps, which are large pieces of
 * main memory. They can also consist of virtual memory, in case the
 * working set exceeds main-memory. In this case, GDK supports
 * operations that cluster the heaps of a BAT, in order to improve
 * performance of its main-memory.
 *
 *
 * @- Rationale
 * The rationale for choosing a BAT as the building block for both
 * relational and object-oriented system is based on the following
 * observations:
 *
 * @itemize
 * @item -
 * Given the fact that CPU speed and main-memory increase in current
 * workstation hardware for the last years has been exceeding IO
 * access speed increase, traditional disk-page oriented algorithms do
 * no longer take best advantage of hardware, in most database
 * operations.
 *
 * Instead of having a disk-block oriented kernel with a large memory
 * cache, we choose to build a main-memory kernel, that only under
 * large data volumes slowly degrades to IO-bound performance,
 * comparable to traditional systems
 * @tex
 * [@cite{boncz95,boncz96}]
 * @end tex
 * .
 *
 * @item -
 * Traditional (disk-based) relational systems move too much data
 * around to save on (main-memory) join operations.
 *
 * The fully decomposed store (DSM
 * @tex
 * [@cite{Copeland85})]
 * @end tex
 * assures that only those attributes of a relation that are needed,
 * will have to be accessed.
 *
 * @item -
 * The data management issues for a binary association is much
 * easier to deal with than traditional @emph{struct}-based approaches
 * encountered in relational systems.
 *
 * @item -
 * Object-oriented systems often maintain a double cache, one with the
 * disk-based representation and a C pointer-based main-memory
 * structure.  This causes expensive conversions and replicated
 * storage management.  GDK does not do such `pointer swizzling'. It
 * used virtual-memory (@strong{mmap()}) and buffer management advice
 * (@strong{madvise()}) OS primitives to cache only once. Tables take
 * the same form in memory as on disk, making the use of this
 * technique transparent
 * @tex
 * [@cite{oo7}]
 * @end tex
 * .
 * @end itemize
 *
 * A RDBMS or OODBMS based on BATs strongly depends on our ability to
 * efficiently support tuples and to handle small joins, respectively.
 *
 * The remainder of this document describes the Goblin Database kernel
 * implementation at greater detail. It is organized as follows:
 * @table @code
 * @item @strong{GDK Interface}:
 *
 * It describes the global interface with which GDK sessions can be
 * started and ended, and environment variables used.
 *
 * @item @strong{Binary Association Tables}:
 *
 * As already mentioned, these are the primary data structure of GDK.
 * This chapter describes the kernel operations for creation,
 * destruction and basic manipulation of BATs and BUNs (i.e. tuples:
 * Binary UNits).
 *
 * @item @strong{BAT Buffer Pool:}
 *
 * All BATs are registered in the BAT Buffer Pool. This directory is
 * used to guide swapping in and out of BATs. Here we find routines
 * that guide this swapping process.
 *
 * @item @strong{GDK Extensibility:}
 *
 * Atoms can be defined using a unified ADT interface.  There is also
 * an interface to extend the GDK library with dynamically linked
 * object code.
 *
 * @item @strong{GDK Utilities:}
 *
 * Memory allocation and error handling primitives are
 * provided. Layers built on top of GDK should use them, for proper
 * system monitoring.  Thread management is also included here.
 *
 * @item @strong{Transaction Management:}
 *
 * For the time being, we just provide BAT-grained concurrency and
 * global transactions. Work is needed here.
 *
 * @item @strong{BAT Alignment:}
 * Due to the mapping of multi-ary datamodels onto the BAT model, we
 * expect many correspondences among BATs, e.g.
 * @emph{bat(oid,attr1),..  bat(oid,attrN)} vertical
 * decompositions. Frequent activities will be to jump from one
 * attribute to the other (`bunhopping'). If the head columns are
 * equal lists in two BATs, merge or even array lookups can be used
 * instead of hash lookups. The alignment interface makes these
 * relations explicitly manageable.
 *
 * In GDK, complex data models are mapped with DSM on binary tables.
 * Usually, one decomposes @emph{N}-ary relations into @emph{N} BATs
 * with an @strong{oid} in the head column, and the attribute in the
 * tail column.  There may well be groups of tables that have the same
 * sets of @strong{oid}s, equally ordered. The alignment interface is
 * intended to make this explicit.  Implementations can use this
 * interface to detect this situation, and use cheaper algorithms
 * (like merge-join, or even array lookup) instead.
 *
 * @item @strong{BAT Iterators:}
 *
 * Iterators are C macros that generally encapsulate a complex
 * for-loop.  They would be the equivalent of cursors in the SQL
 * model. The macro interface (instead of a function call interface)
 * is chosen to achieve speed when iterating main-memory tables.
 *
 * @item @strong{Common BAT Operations:}
 *
 * These are much used operations on BATs, such as aggregate functions
 * and relational operators. They are implemented in terms of BAT- and
 * BUN-manipulation GDK primitives.
 * @end table
 *
 * @+ Interface Files
 * In this section we summarize the user interface to the GDK library.
 * It consist of a header file (gdk.h) and an object library
 * (gdklib.a), which implements the required functionality. The header
 * file must be included in any program that uses the library. The
 * library must be linked with such a program.
 *
 * @- Database Context
 *
 * The MonetDB environment settings are collected in a configuration
 * file. Amongst others it contains the location of the database
 * directory.  First, the database directory is closed for other
 * servers running at the same time.  Second, performance enhancements
 * may take effect, such as locking the code into memory (if the OS
 * permits) and preloading the data dictionary.  An error at this
 * stage normally lead to an abort.
 */

#ifndef _GDK_H_
#define _GDK_H_

/* standard includes upon which all configure tests depend */
#ifdef HAVE_SYS_TYPES_H
# include <sys/types.h>
#endif
#ifdef HAVE_SYS_STAT_H
# include <sys/stat.h>
#endif
#include <stddef.h>
#include <string.h>
#ifdef HAVE_UNISTD_H
# include <unistd.h>
#endif

#include <ctype.h>		/* isspace etc. */

#ifdef HAVE_SYS_FILE_H
# include <sys/file.h>
#endif

#ifdef HAVE_DIRENT_H
# include <dirent.h>
#endif

#include <limits.h>		/* for *_MIN and *_MAX */
#include <float.h>		/* for FLT_MAX and DBL_MAX */

#ifdef WIN32
#ifndef LIBGDK
#define gdk_export extern __declspec(dllimport)
#else
#define gdk_export extern __declspec(dllexport)
#endif
#else
#define gdk_export extern
#endif

/* Only ever compare with GDK_SUCCEED, never with GDK_FAIL, and do not
 * use as a Boolean. */
typedef enum { GDK_FAIL, GDK_SUCCEED } gdk_return;

gdk_export _Noreturn void GDKfatal(_In_z_ _Printf_format_string_ const char *format, ...)
	__attribute__((__format__(__printf__, 1, 2)));

#include "gdk_system.h"
#include "gdk_posix.h"
#include "stream.h"
#include "mstring.h"

#undef MIN
#undef MAX
#define MAX(A,B)	((A)<(B)?(B):(A))
#define MIN(A,B)	((A)>(B)?(B):(A))

/* defines from ctype with casts that allow passing char values */
#define GDKisspace(c)	isspace((unsigned char) (c))
#define GDKisalnum(c)	isalnum((unsigned char) (c))
#define GDKisdigit(c)	isdigit((unsigned char) (c))
#define GDKisxdigit(c)	isxdigit((unsigned char) (c))

#define BATDIR		"bat"
#define TEMPDIR_NAME	"TEMP_DATA"

#define DELDIR		BATDIR DIR_SEP_STR "DELETE_ME"
#define BAKDIR		BATDIR DIR_SEP_STR "BACKUP"
#define SUBDIR		BAKDIR DIR_SEP_STR "SUBCOMMIT" /* note K, not T */
#define LEFTDIR		BATDIR DIR_SEP_STR "LEFTOVERS"
#define TEMPDIR		BATDIR DIR_SEP_STR TEMPDIR_NAME

/*
   See `man mserver5` or tools/mserver/mserver5.1
   for a documentation of the following debug options.
*/

#define THRDMASK	(1U)
#define CHECKMASK	(1U<<1)
#define CHECKDEBUG	if (ATOMIC_GET(&GDKdebug) & CHECKMASK)
#define PROPMASK	(1U<<3)	/* unused */
#define PROPDEBUG	if (ATOMIC_GET(&GDKdebug) & PROPMASK) /* unused */
#define IOMASK		(1U<<4)
#define BATMASK		(1U<<5)
#define PARMASK		(1U<<7)
#define TESTINGMASK	(1U<<8)
#define TMMASK		(1U<<9)
#define TEMMASK		(1U<<10)
#define PERFMASK	(1U<<12)
#define DELTAMASK	(1U<<13)
#define LOADMASK	(1U<<14)
#define PUSHCANDMASK	(1U<<15)	/* used in opt_pushselect.c */
#define TAILCHKMASK	(1U<<16)	/* check .tail file size during commit */
#define ACCELMASK	(1U<<20)
#define ALGOMASK	(1U<<21)

#define NOSYNCMASK	(1U<<24)

#define DEADBEEFMASK	(1U<<25)
#define DEADBEEFCHK	if (!(ATOMIC_GET(&GDKdebug) & DEADBEEFMASK))

#define ALLOCMASK	(1U<<26)

/* M5, only; cf.,
 * monetdb5/mal/mal.h
 */
#define OPTMASK		(1U<<27)

#define HEAPMASK	(1U<<28)

#define FORCEMITOMASK	(1U<<29)
#define FORCEMITODEBUG	if (ATOMIC_GET(&GDKdebug) & FORCEMITOMASK)

#ifndef TRUE
#define TRUE		true
#define FALSE		false
#endif

#define BATMARGIN	1.2	/* extra free margin for new heaps */
#define BATTINY_BITS	8
#define BATTINY		((BUN)1<<BATTINY_BITS)	/* minimum allocation buncnt for a BAT */

enum {
	TYPE_void = 0,
	TYPE_msk,		/* bit mask */
	TYPE_bit,		/* TRUE, FALSE, or nil */
	TYPE_bte,
	TYPE_sht,
	TYPE_int,
	TYPE_oid,
	TYPE_ptr,		/* C pointer! */
	TYPE_flt,
	TYPE_dbl,
	TYPE_lng,
#ifdef HAVE_HGE
	TYPE_hge,
#endif
	TYPE_date,
	TYPE_daytime,
	TYPE_timestamp,
	TYPE_uuid,
	TYPE_str,
	TYPE_blob,
	TYPE_any = 255,		/* limit types to <255! */
};

typedef bool msk;
typedef int8_t bit;
typedef int8_t bte;
typedef int16_t sht;
/* typedef int64_t lng; -- defined in gdk_system.h */
typedef uint64_t ulng;

#define SIZEOF_OID	SIZEOF_SIZE_T
typedef size_t oid;
#define OIDFMT		"%zu"

typedef int bat;		/* Index into BBP */
typedef void *ptr;		/* Internal coding of types */

#define SIZEOF_PTR	SIZEOF_VOID_P
typedef float flt;
typedef double dbl;
typedef char *str;

#define UUID_SIZE	16	/* size of a UUID */
#define UUID_STRLEN	36	/* length of string representation */

typedef union {
#ifdef HAVE_HGE
	hge h;			/* force alignment, not otherwise used */
#else
	lng l[2];		/* force alignment, not otherwise used */
#endif
	uint8_t u[UUID_SIZE] __attribute__((__nonstring__));
} uuid;

typedef struct {
	size_t nitems;
	uint8_t data[] __attribute__((__nonstring__));
} blob;
gdk_export size_t blobsize(size_t nitems) __attribute__((__const__));

#define SIZEOF_LNG		8
#define LL_CONSTANT(val)	INT64_C(val)
#define LLFMT			"%" PRId64
#define ULLFMT			"%" PRIu64
#define LLSCN			"%" SCNd64
#define ULLSCN			"%" SCNu64

typedef oid var_t;		/* type used for heap index of var-sized BAT */
#define SIZEOF_VAR_T	SIZEOF_OID
#define VARFMT		OIDFMT

#if SIZEOF_VAR_T == SIZEOF_INT
#define VAR_MAX		((var_t) INT_MAX)
#else
#define VAR_MAX		((var_t) INT64_MAX)
#endif

typedef oid BUN;		/* BUN position */
#define SIZEOF_BUN	SIZEOF_OID
#define BUNFMT		OIDFMT
/* alternatively:
typedef size_t BUN;
#define SIZEOF_BUN	SIZEOF_SIZE_T
#define BUNFMT		"%zu"
*/
#if SIZEOF_BUN == SIZEOF_INT
#define BUN_NONE ((BUN) INT_MAX)
#else
#define BUN_NONE ((BUN) INT64_MAX)
#endif
#define BUN_MAX (BUN_NONE - 1)	/* maximum allowed size of a BAT */

/*
 * @- Checking and Error definitions:
 */
#define ATOMextern(t)	(ATOMstorage(t) >= TYPE_str)

typedef enum {
	PERSISTENT = 0,
	TRANSIENT,
	SYSTRANS,
} role_t;

/* Heap storage modes */
typedef enum {
	STORE_INVALID = 0,	/* invalid value, used to indicate error */
	STORE_MEM,		/* load into GDKmalloced memory */
	STORE_MMAP,		/* mmap() into virtual memory */
	STORE_PRIV,		/* BAT copy of copy-on-write mmap */
	STORE_CMEM,		/* load into malloc (not GDKmalloc) memory*/
	STORE_NOWN,		/* memory not owned by the BAT */
	STORE_MMAPABS,		/* mmap() into virtual memory from an
				 * absolute path (not part of dbfarm) */
} storage_t;

typedef struct {
	size_t free;		/* index where free area starts. */
	size_t size;		/* size of the heap (bytes) */
	char *base;		/* base pointer in memory. */
#if SIZEOF_VOID_P == 4
	char filename[32];	/* file containing image of the heap */
#else
	char filename[40];	/* file containing image of the heap */
#endif

	ATOMIC_TYPE refs;	/* reference count for this heap */
	bte farmid;		/* id of farm where heap is located */
	bool cleanhash;		/* string heaps must clean hash */
	bool dirty;		/* specific heap dirty marker */
	bool remove;		/* remove storage file when freeing */
	bool wasempty;		/* heap was empty when last saved/created */
	bool hasfile;		/* .filename exists on disk */
	storage_t storage;	/* storage mode (mmap/malloc). */
	storage_t newstorage;	/* new desired storage mode at re-allocation. */
	bat parentid;		/* cache id of VIEW parent bat */
} Heap;

typedef struct Hash Hash;
typedef struct Strimps Strimps;

#ifdef HAVE_RTREE
typedef struct RTree RTree;
#endif


#include <setjmp.h>

typedef struct exception_buffer {
#ifdef HAVE_SIGLONGJMP
	sigjmp_buf state;
#else
	jmp_buf state;
#endif
	int code;
	char *msg;
	int enabled;
} exception_buffer;

gdk_export exception_buffer *eb_init(exception_buffer *eb);

/* != 0 on when we return to the savepoint */
#ifdef HAVE_SIGLONGJMP
#define eb_savepoint(eb) ((eb)->enabled = 1, sigsetjmp((eb)->state, 0))
#else
#define eb_savepoint(eb) ((eb)->enabled = 1, setjmp((eb)->state))
#endif
gdk_export _Noreturn void eb_error(exception_buffer *eb, char *msg, int val);

typedef struct allocator {
	struct allocator *pa;
	size_t size;	/* size of the allocator in terms of blocks */
	size_t nr;	/* number of blocks allocated */
	char **blks;
	size_t used; 	/* memory used in last block */
	size_t usedmem;	/* used memory */
	size_t objects; /* number of objects */
	size_t inuse;   /* number of objects in use*/
	size_t freelist_hits; /* number of object reuse*/
	void *freelist;	/* list of freed objects */
	void *freelist_blks;	/* list of freed blks */

	size_t tmp_used; /* keeps total of tmp allocated bytes */
	bool tmp_active; /* currently only one level of temp usage */
	exception_buffer eb;
} allocator;

gdk_export allocator *sa_create( allocator *pa );
gdk_export allocator *sa_reset( allocator *sa );
gdk_export void *sa_alloc( allocator *sa,  size_t sz );
gdk_export void *sa_zalloc( allocator *sa,  size_t sz );
gdk_export void *sa_realloc( allocator *sa,  void *ptr, size_t sz, size_t osz );
gdk_export void sa_destroy( allocator *sa );
gdk_export char *sa_strndup( allocator *sa, const char *s, size_t l);
gdk_export char *sa_strdup( allocator *sa, const char *s);
gdk_export char *sa_strconcat( allocator *sa, const char *s1, const char *s2);
gdk_export size_t sa_size( allocator *sa );
gdk_export void sa_open( allocator *sa );  /* open new frame of tempory allocations */
gdk_export void sa_close( allocator *sa ); /* close temporary frame, reset to old state */
gdk_export void sa_free( allocator *sa, void *);

#define ma_create(pa)		sa_create(pa)
#define ma_destroy(ma)		sa_destroy(ma)
#define ma_alloc(ma, sz)	(void*)sa_alloc(ma, sz)
#define ma_zalloc(ma, sz)	(void*)sa_zalloc(ma, sz)
#define ma_open(ma)		sa_open(ma)
#define ma_close(ma)		sa_close(ma)
#define ma_free(ma, obj)	sa_free(ma, obj)

#define MA_NEW( sa, type )				((type*)sa_alloc( sa, sizeof(type)))
#define MA_ZNEW( sa, type )				((type*)sa_zalloc( sa, sizeof(type)))
#define MA_NEW_ARRAY( sa, type, size )			(type*)sa_alloc( sa, ((size)*sizeof(type)))
#define MA_ZNEW_ARRAY( sa, type, size )			(type*)sa_zalloc( sa, ((size)*sizeof(type)))
#define MA_RENEW_ARRAY( sa, type, ptr, sz, osz )	(type*)sa_realloc( sa, ptr, ((sz)*sizeof(type)), ((osz)*sizeof(type)))
#define MA_STRDUP( sa, s)				sa_strdup(sa, s)
#define MA_STRNDUP( sa, s, l)				sa_strndup(sa, s, l)


#if !defined(NDEBUG) && !defined(__COVERITY__) && defined(__GNUC__)
#define sa_alloc(sa, sz)					\
	({							\
		allocator *_sa = (sa);			\
		size_t _sz = (sz);				\
		void *_res = sa_alloc(_sa, _sz);		\
		TRC_DEBUG(ALLOC,				\
				"sa_alloc(%p,%zu) -> %p\n",	\
				_sa, _sz, _res);	\
		_res;						\
	})
#define sa_zalloc(sa, sz)					\
	({							\
		allocator *_sa = (sa);			\
		size_t _sz = (sz);				\
		void *_res = sa_zalloc(_sa, _sz);		\
		TRC_DEBUG(ALLOC,				\
				"sa_zalloc(%p,%zu) -> %p\n",	\
				_sa, _sz, _res);	\
		_res;						\
	})
#define sa_realloc(sa, ptr, sz, osz)					\
	({								\
		allocator *_sa = (sa);				\
		void *_ptr = (ptr);					\
		size_t _sz = (sz);					\
		size_t _osz = (osz);					\
		void *_res = sa_realloc(_sa, _ptr, _sz, _osz);		\
		TRC_DEBUG(ALLOC,				\
				"sa_realloc(%p,%p,%zu,%zu) -> %p\n",	\
				_sa, _ptr, _sz, _osz, _res);		\
		_res;							\
	})
#define sa_strdup(sa, s)					\
	({							\
		allocator *_sa = (sa);			\
		const char *_s = (s);				\
		char *_res = sa_strdup(_sa, _s);		\
		TRC_DEBUG(ALLOC,				\
				"sa_strdup(%p,len=%zu) -> %p\n",	\
				_sa, strlen(_s), _res);	\
		_res;						\
	})
#define sa_strndup(sa, s, l)					\
	({							\
		allocator *_sa = (sa);			\
		const char *_s = (s);				\
		size_t _l = (l);				\
		char *_res = sa_strndup(_sa, _s, _l);		\
		TRC_DEBUG(ALLOC,				\
				"sa_strndup(%p,len=%zu) -> %p\n", 	\
				_sa, _l, _res);		\
		_res;						\
	})
#endif

/*
 * @+ Binary Association Tables
 * Having gone to the previous preliminary definitions, we will now
 * introduce the structure of Binary Association Tables (BATs) in
 * detail. They are the basic storage unit on which GDK is modeled.
 *
 * The BAT holds an unlimited number of binary associations, called
 * BUNs (@strong{Binary UNits}).  The two attributes of a BUN are
 * called @strong{head} (left) and @strong{tail} (right) in the
 * remainder of this document.
 *
 *  @c image{http://monetdb.cwi.nl/projects/monetdb-mk/imgs/bat1,,,,feps}
 *
 * The above figure shows what a BAT looks like. It consists of two
 * columns, called head and tail, such that we have always binary
 * tuples (BUNs). The overlooking structure is the @strong{BAT
 * record}.  It points to a heap structure called the @strong{BUN
 * heap}.  This heap contains the atomic values inside the two
 * columns. If they are fixed-sized atoms, these atoms reside directly
 * in the BUN heap. If they are variable-sized atoms (such as string
 * or polygon), however, the columns has an extra heap for storing
 * those (such @strong{variable-sized atom heaps} are then referred to
 * as @strong{Head Heap}s and @strong{Tail Heap}s). The BUN heap then
 * contains integer byte-offsets (fixed-sized, of course) into a head-
 * or tail-heap.
 *
 * The BUN heap contains a contiguous range of BUNs. It starts after
 * the @strong{first} pointer, and finishes at the end in the
 * @strong{free} area of the BUN. All BUNs after the @strong{inserted}
 * pointer have been added in the last transaction (and will be
 * deleted on a transaction abort). All BUNs between the
 * @strong{deleted} pointer and the @strong{first} have been deleted
 * in this transaction (and will be reinserted at a transaction
 * abort).
 *
 * The location of a certain BUN in a BAT may change between
 * successive library routine invocations.  Therefore, one should
 * avoid keeping references into the BAT storage area for long
 * periods.
 *
 * Passing values between the library routines and the enclosing C
 * program is primarily through value pointers of type ptr. Pointers
 * into the BAT storage area should only be used for retrieval. Direct
 * updates of data stored in a BAT is forbidden. The user should
 * adhere to the interface conventions to guarantee the integrity
 * rules and to maintain the (hidden) auxiliary search structures.
 *
 * @- GDK variant record type
 * When manipulating values, MonetDB puts them into value records.
 * The built-in types have a direct entry in the union. Others should
 * be represented as a pointer of memory in pval or as a string, which
 * is basically the same. In such cases the len field indicates the
 * size of this piece of memory.
 */
typedef struct {
	union {			/* storage is first in the record */
		int ival;
		oid oval;
		sht shval;
		bte btval;
		msk mval;
		flt fval;
		ptr pval;
		bat bval;
		str sval;
		dbl dval;
		lng lval;
#ifdef HAVE_HGE
		hge hval;
#endif
		uuid uval;
	} val;
	size_t len;
	short vtype;
	unsigned short bat:1,
		allocated:1;

} *ValPtr, ValRecord;

/* interface definitions */
gdk_export void *VALconvert(int typ, ValPtr t);
gdk_export char *VALformat(const ValRecord *res)
	__attribute__((__warn_unused_result__));
<<<<<<< HEAD
gdk_export ValPtr VALcopy(allocator *va, ValPtr dst, const ValRecord *src);
gdk_export ValPtr VALinit(allocator *va, ValPtr d, int tpe, const void *s);
gdk_export void VALempty(ValPtr v);
=======
gdk_export ValPtr VALcopy(ValPtr dst, const ValRecord *src)
	__attribute__((__access__(write_only, 1)));
gdk_export ValPtr VALinit(ValPtr d, int tpe, const void *s)
	__attribute__((__access__(write_only, 1)));
gdk_export void VALempty(ValPtr v)
	__attribute__((__access__(write_only, 1)));
>>>>>>> cffd87b3
gdk_export void VALclear(ValPtr v);
gdk_export ValPtr VALset(ValPtr v, int t, void *p);
gdk_export void *VALget(ValPtr v);
gdk_export int VALcmp(const ValRecord *p, const ValRecord *q);
gdk_export bool VALisnil(const ValRecord *v);

/*
 * @- The BAT record
 * The elements of the BAT structure are introduced in the remainder.
 * Instead of using the underlying types hidden beneath it, one should
 * use a @emph{BAT} type that is supposed to look like this:
 * @verbatim
 * typedef struct {
 *           // static BAT properties
 *           bat    batCacheid;       // bat id: index in BBPcache
 *           bool   batTransient;     // persistence mode
 *           bool   batCopiedtodisk;  // BAT is saved on disk?
 *           // dynamic BAT properties
 *           int    batHeat;          // heat of BAT in the BBP
 *           Heap*  batBuns;          // Heap where the buns are stored
 *           // DELTA status
 *           BUN    batInserted;      // first inserted BUN
 *           BUN    batCount;         // Tuple count
 *           // Tail properties
 *           int    ttype;            // Tail type number
 *           bool   tkey;             // tail values are unique
 *           bool   tnonil;           // tail has no nils
 *           bool   tsorted;          // are tail values currently ordered?
 *           // Tail storage
 *           int    tloc;             // byte-offset in BUN for tail elements
 *           Heap   *theap;           // heap for varsized tail values
 *           Hash   *thash;           // linear chained hash table on tail
 *           orderidx torderidx;      // order oid index on tail
 *  } BAT;
 * @end verbatim
 *
 * The internal structure of the @strong{BAT} record is in fact much
 * more complex, but GDK programmers should refrain of making use of
 * that.
 *
 * Since we don't want to pay cost to keep both views in line with
 * each other under BAT updates, we work with shared pieces of memory
 * between the two views. An update to one will thus automatically
 * update the other.  In the same line, we allow @strong{synchronized
 * BATs} (BATs with identical head columns, and marked as such in the
 * @strong{BAT Alignment} interface) now to be clustered horizontally.
 *
 *  @c image{http://monetdb.cwi.nl/projects/monetdb-mk/imgs/bat2,,,,feps}
 */

typedef struct PROPrec PROPrec;

/* see also comment near BATassertProps() for more information about
 * the properties */
typedef struct {
	uint16_t width;		/* byte-width of the atom array */
	int8_t type;		/* type id. */
	uint8_t shift;		/* log2 of bun width */
	bool key:1,		/* no duplicate values present */
		nonil:1,	/* there are no nils in the column */
		nil:1,		/* there is a nil in the column */
		sorted:1,	/* column is sorted in ascending order */
		revsorted:1,	/* column is sorted in descending order */
		ascii:1;	/* string column is fully ASCII (7 bit) */
	BUN nokey[2];		/* positions that prove key==FALSE */
	BUN nosorted;		/* position that proves sorted==FALSE */
	BUN norevsorted;	/* position that proves revsorted==FALSE */
	BUN minpos, maxpos;	/* location of min/max value */
	double unique_est;	/* estimated number of unique values */
	oid seq;		/* start of dense sequence */

	Heap *heap;		/* space for the column. */
	BUN baseoff;		/* offset in heap->base (in whole items) */
	Heap *vheap;		/* space for the varsized data. */
	Hash *hash;		/* hash table */
#ifdef HAVE_RTREE
	RTree *rtree;		/* rtree geometric index */
#endif
	Heap *orderidx;		/* order oid index */
	Strimps *strimps;	/* string imprint index  */

	PROPrec *props;		/* list of dynamic properties stored in the bat descriptor */
} COLrec;

#define ORDERIDXOFF		3

/* assert that atom width is power of 2, i.e., width == 1<<shift */
#define assert_shift_width(shift,width) assert(((shift) == 0 && (width) == 0) || ((unsigned)1<<(shift)) == (unsigned)(width))

#define GDKLIBRARY_HASHASH	061044U /* first in Jul2021: hashash bit in string heaps */
#define GDKLIBRARY_HSIZE	061045U /* first in Jan2022: heap "size" values */
#define GDKLIBRARY_JSON 	061046U /* first in Sep2022: json storage changes*/
#define GDKLIBRARY_STATUS	061047U /* first in Dec2023: no status/filename columns */
#define GDKLIBRARY		061050U /* first in Aug2024 */

/* The batRestricted field indicates whether a BAT is readonly.
 * we have modes: BAT_WRITE  = all permitted
 *                BAT_APPEND = append-only
 *                BAT_READ   = read-only
 * VIEW bats are always mapped read-only.
 */
typedef enum {
	BAT_WRITE,		  /* all kinds of access allowed */
	BAT_READ,		  /* only read-access allowed */
	BAT_APPEND,		  /* only reads and appends allowed */
} restrict_t;

/* theaplock: this lock should be held when reading or writing any of
 * the fields that are saved in the BBP.dir file (plus any, if any, that
 * share bitfields with any of the fields), i.e. hseqbase,
 * batRestricted, batTransient, batCount, and the theap properties tkey,
 * tseqbase, tsorted, trevsorted, twidth, tshift, tnonil, tnil, tnokey,
 * tnosorted, tnorevsorted, tminpos, tmaxpos, and tunique_est, also when
 * BBP_logical(bid) is changed, and also when reading or writing any of
 * the following fields: theap, tvheap, batInserted, batCapacity.  There
 * is no need for the lock if the bat cannot possibly be modified
 * concurrently, e.g. when it is new and not yet returned to the
 * interpreter or during system initialization.
 * If multiple bats need to be locked at the same time by the same
 * thread, first lock the view, then the view's parent(s). */
typedef struct BAT {
	/* static bat properties */
	oid hseqbase;		/* head seq base */
	MT_Id creator_tid;	/* which thread created it */
	bat batCacheid;		/* index into BBP */
	role_t batRole;		/* role of the bat */

	/* dynamic bat properties */
	restrict_t batRestricted:2; /* access privileges */
	bool
	 batTransient:1,	/* should the BAT persist on disk? */
	 batCopiedtodisk:1;	/* once written */
	uint16_t selcnt;	/* how often used in equi select without hash */
	uint16_t unused;	/* value=0 for now (sneakily used by mat.c) */

	/* delta status administration */
	BUN batInserted;	/* start of inserted elements */
	BUN batCount;		/* tuple count */
	BUN batCapacity;	/* tuple capacity */

	/* dynamic column properties */
	COLrec T;		/* column info */
	MT_Lock theaplock;	/* lock protecting heap reference changes */
	MT_RWLock thashlock;	/* lock specifically for hash management */
	MT_Lock batIdxLock;	/* lock to manipulate other indexes/properties */
	Heap *oldtail;		/* old tail heap, to be destroyed after commit */
} BAT;

/* macros to hide complexity of the BAT structure */
#define ttype		T.type
#define tkey		T.key
#define tseqbase	T.seq
#define tsorted		T.sorted
#define trevsorted	T.revsorted
#define tascii		T.ascii
#define torderidx	T.orderidx
#define twidth		T.width
#define tshift		T.shift
#define tnonil		T.nonil
#define tnil		T.nil
#define tnokey		T.nokey
#define tnosorted	T.nosorted
#define tnorevsorted	T.norevsorted
#define tminpos		T.minpos
#define tmaxpos		T.maxpos
#define tunique_est	T.unique_est
#define theap		T.heap
#define tbaseoff	T.baseoff
#define tvheap		T.vheap
#define thash		T.hash
#define tprops		T.props
#define tstrimps	T.strimps
#ifdef HAVE_RTREE
#define trtree		T.rtree
#endif

/* some access functions for the bitmask type */
static inline void
mskSet(BAT *b, BUN p)
{
	((uint32_t *) b->theap->base)[p / 32] |= 1U << (p % 32);
}

static inline void
mskClr(BAT *b, BUN p)
{
	((uint32_t *) b->theap->base)[p / 32] &= ~(1U << (p % 32));
}

static inline void
mskSetVal(BAT *b, BUN p, msk v)
{
	if (v)
		mskSet(b, p);
	else
		mskClr(b, p);
}

static inline msk
mskGetVal(BAT *b, BUN p)
{
	return ((uint32_t *) b->theap->base)[p / 32] & (1U << (p % 32));
}

/*
 * @- Heap Management
 * Heaps are the low-level entities of mass storage in
 * BATs. Currently, they can either be stored on disk, loaded into
 * memory, or memory mapped.
 * @multitable @columnfractions 0.08 0.7
 * @item int
 * @tab
 *  HEAPalloc (Heap *h, size_t nitems, size_t itemsize);
 * @item int
 * @tab
 *  HEAPfree (Heap *h, bool remove);
 * @item int
 * @tab
 *  HEAPextend (Heap *h, size_t size, bool mayshare);
 * @item int
 * @tab
 *  HEAPload (Heap *h, str nme,ext, bool trunc);
 * @item int
 * @tab
 *  HEAPsave (Heap *h, str nme,ext, bool dosync);
 * @item int
 * @tab
 *  HEAPcopy (Heap *dst,*src);
 * @end multitable
 *
 *
 * These routines should be used to alloc free or extend heaps; they
 * isolate you from the different ways heaps can be accessed.
 */
gdk_export gdk_return HEAPextend(Heap *h, size_t size, bool mayshare)
	__attribute__((__warn_unused_result__));
gdk_export size_t HEAPvmsize(Heap *h);
gdk_export size_t HEAPmemsize(Heap *h);
gdk_export void HEAPdecref(Heap *h, bool remove);
gdk_export void HEAPincref(Heap *h);

#define VIEWtparent(x)	((x)->theap == NULL || (x)->theap->parentid == (x)->batCacheid ? 0 : (x)->theap->parentid)
#define VIEWvtparent(x)	((x)->tvheap == NULL || (x)->tvheap->parentid == (x)->batCacheid ? 0 : (x)->tvheap->parentid)

#define isVIEW(x)	(VIEWtparent(x) != 0 || VIEWvtparent(x) != 0)

/*
 * @+ BAT Buffer Pool
 * @multitable @columnfractions 0.08 0.7
 * @item int
 * @tab BBPfix (bat bi)
 * @item int
 * @tab BBPunfix (bat bi)
 * @item int
 * @tab BBPretain (bat bi)
 * @item int
 * @tab BBPrelease (bat bi)
 * @item bat
 * @tab BBPindex  (str nme)
 * @item BAT*
 * @tab BATdescriptor (bat bi)
 * @end multitable
 *
 * The BAT Buffer Pool module contains the code to manage the storage
 * location of BATs.
 *
 * The remaining BBP tables contain status information to load, swap
 * and migrate the BATs. The core table is BBPcache which contains a
 * pointer to the BAT descriptor with its heaps.  A zero entry means
 * that the file resides on disk. Otherwise it has been read or mapped
 * into memory.
 *
 * BATs loaded into memory are retained in a BAT buffer pool.  They
 * retain their position within the cache during their life cycle,
 * which make indexing BATs a stable operation.
 *
 * The BBPindex routine checks if a BAT with a certain name is
 * registered in the buffer pools. If so, it returns its BAT id.  The
 * BATdescriptor routine has a BAT id parameter, and returns a pointer
 * to the corresponding BAT record (after incrementing the reference
 * count). The BAT will be loaded into memory, if necessary.
 *
 * The structure of the BBP file obeys the tuple format for GDK.
 *
 * The status and BAT persistency information is encoded in the status
 * field.
 */
typedef struct {
	char *logical;		/* logical name (may point at bak) */
	char bak[16];		/* logical name backup (tmp_%o) */
	BAT descr;		/* the BAT descriptor */
	char *options;		/* A string list of options */
#if SIZEOF_VOID_P == 4
	char physical[20];	/* dir + basename for storage */
#else
	char physical[24];	/* dir + basename for storage */
#endif
	bat next;		/* next BBP slot in linked list */
	int refs;		/* in-memory references on which the loaded status of a BAT relies */
	int lrefs;		/* logical references on which the existence of a BAT relies */
	ATOMIC_TYPE status;	/* status mask used for spin locking */
	MT_Id pid;		/* creator of this bat while "private" */
} BBPrec;

gdk_export bat BBPlimit;
#if SIZEOF_VOID_P == 4
#define N_BBPINIT	1000
#define BBPINITLOG	11
#else
#define N_BBPINIT	10000
#define BBPINITLOG	14
#endif
#define BBPINIT		(1 << BBPINITLOG)
/* absolute maximum number of BATs is N_BBPINIT * BBPINIT
 * this also gives the longest possible "physical" name and "bak" name
 * of a BAT: the "bak" name is "tmp_%o", so at most 14 + \0 bytes on 64
 * bit architecture and 11 + \0 on 32 bit architecture; the physical
 * name is a bit more complicated, but the longest possible name is 22 +
 * \0 bytes (16 + \0 on 32 bits), the longest possible extension adds
 * another 17 bytes (.thsh(grp|uni)(l|b)%08x) */
gdk_export BBPrec *BBP[N_BBPINIT];

/* fast defines without checks; internal use only  */
#define BBP_record(i)	BBP[(i)>>BBPINITLOG][(i)&(BBPINIT-1)]
#define BBP_logical(i)	BBP_record(i).logical
#define BBP_bak(i)	BBP_record(i).bak
#define BBP_next(i)	BBP_record(i).next
#define BBP_physical(i)	BBP_record(i).physical
#define BBP_options(i)	BBP_record(i).options
#define BBP_desc(i)	(&BBP_record(i).descr)
#define BBP_refs(i)	BBP_record(i).refs
#define BBP_lrefs(i)	BBP_record(i).lrefs
#define BBP_status(i)	((unsigned) ATOMIC_GET(&BBP_record(i).status))
#define BBP_pid(i)	BBP_record(i).pid
#define BATgetId(b)	BBP_logical((b)->batCacheid)
#define BBPvalid(i)	(BBP_logical(i) != NULL)

#define BBPRENAME_ALREADY	(-1)
#define BBPRENAME_ILLEGAL	(-2)
#define BBPRENAME_LONG		(-3)
#define BBPRENAME_MEMORY	(-4)

gdk_export void BBPlock(void);
gdk_export void BBPunlock(void);
gdk_export void BBPtmlock(void);
gdk_export void BBPtmunlock(void);

gdk_export BAT *BBPquickdesc(bat b);

/* BAT iterator, also protects use of BAT heaps with reference counts.
 *
 * A BAT iterator has to be used with caution, but it does have to be
 * used in many place.
 *
 * An iterator is initialized by assigning it the result of a call to
 * either bat_iterator or bat_iterator_nolock.  The former must be
 * accompanied by a call to bat_iterator_end to release resources.
 *
 * bat_iterator should be used for BATs that could possibly be modified
 * in another thread while we're reading the contents of the BAT.
 * Alternatively, but only for very quick access, the theaplock can be
 * taken, the data read, and the lock released.  For longer duration
 * accesses, it is better to use the iterator, even without the BUNt*
 * macros, since the theaplock is only held very briefly.
 *
 * Note, bat_iterator must only be used for read-only access.
 *
 * If BATs are to be modified, higher level code must assure that no
 * other thread is going to modify the same BAT at the same time.  A
 * to-be-modified BAT should not use bat_iterator.  It can use
 * bat_iterator_nolock, but be aware that this creates a copy of the
 * heap pointer(s) (i.e. theap and tvheap) and if the heaps get
 * extended, the pointers in the BAT structure may be modified, but that
 * does not modify the pointers in the iterator.  This means that after
 * operations that may grow a heap, the iterator should be
 * reinitialized.
 *
 * The BAT iterator provides a number of fields that can (and often
 * should) be used to access information about the BAT.  For string
 * BATs, if a parallel threads adds values, the offset heap (theap) may
 * get replaced by one that is wider.  This involves changing the twidth
 * and tshift values in the BAT structure.  These changed values should
 * not be used to access the data in the iterator.  Instead, use the
 * width and shift values in the iterator itself.
 */
typedef struct BATiter {
	BAT *b;
	Heap *h;
	void *base;
	Heap *vh;
	BUN count;
	BUN baseoff;
	oid tseq;
	BUN hfree, vhfree;
	BUN nokey[2];
	BUN nosorted, norevsorted;
	BUN minpos, maxpos;
	double unique_est;
	uint16_t width;
	uint8_t shift;
	int8_t type;
	bool key:1,
		nonil:1,
		nil:1,
		sorted:1,
		revsorted:1,
		hdirty:1,
		vhdirty:1,
		copiedtodisk:1,
		transient:1,
		ascii:1;
	restrict_t restricted:2;
#ifndef NDEBUG
	bool locked:1;
#endif
	union {
		oid tvid;
		bool tmsk;
	};
} BATiter;

static inline BATiter
bat_iterator_nolock(BAT *b)
{
	/* does not get matched by bat_iterator_end */
	if (b) {
		const bool isview = VIEWtparent(b) != 0;
		return (BATiter) {
			.b = b,
			.h = b->theap,
			.base = b->theap->base ? b->theap->base + (b->tbaseoff << b->tshift) : NULL,
			.baseoff = b->tbaseoff,
			.vh = b->tvheap,
			.count = b->batCount,
			.width = b->twidth,
			.shift = b->tshift,
			.type = b->ttype,
			.tseq = b->tseqbase,
			/* don't use b->theap->free in case b is a slice */
			.hfree = b->ttype ?
				  b->ttype == TYPE_msk ?
				   (((size_t) b->batCount + 31) / 32) * 4 :
				  (size_t) b->batCount << b->tshift :
				 0,
			.vhfree = b->tvheap ? b->tvheap->free : 0,
			.nokey[0] = b->tnokey[0],
			.nokey[1] = b->tnokey[1],
			.nosorted = b->tnosorted,
			.norevsorted = b->tnorevsorted,
			.minpos = isview ? BUN_NONE : b->tminpos,
			.maxpos = isview ? BUN_NONE : b->tmaxpos,
			.unique_est = b->tunique_est,
			.key = b->tkey,
			.nonil = b->tnonil,
			.nil = b->tnil,
			.sorted = b->tsorted,
			.revsorted = b->trevsorted,
			.ascii = b->tascii,
			/* only look at heap dirty flag if we own it */
			.hdirty = b->theap->parentid == b->batCacheid && b->theap->dirty,
			/* also, if there is no vheap, it's not dirty */
			.vhdirty = b->tvheap && b->tvheap->parentid == b->batCacheid && b->tvheap->dirty,
			.copiedtodisk = b->batCopiedtodisk,
			.transient = b->batTransient,
			.restricted = b->batRestricted,
#ifndef NDEBUG
			.locked = false,
#endif
		};
	}
	return (BATiter) {0};
}

static inline void
bat_iterator_incref(BATiter *bi)
{
#ifndef NDEBUG
	bi->locked = true;
#endif
	HEAPincref(bi->h);
	if (bi->vh)
		HEAPincref(bi->vh);
}

static inline BATiter
bat_iterator(BAT *b)
{
	/* needs matching bat_iterator_end */
	BATiter bi;
	if (b) {
		BAT *pb = NULL, *pvb = NULL;
		/* for a view, always first lock the view and then the
		 * parent(s)
		 * note that a varsized bat can have two different
		 * parents and that the parent for the tail can itself
		 * have a parent for its vheap (which would have to be
		 * our own vheap parent), so lock the vheap after the
		 * tail */
		MT_lock_set(&b->theaplock);
		if (b->theap->parentid != b->batCacheid) {
			pb = BBP_desc(b->theap->parentid);
			MT_lock_set(&pb->theaplock);
		}
		if (b->tvheap &&
		    b->tvheap->parentid != b->batCacheid &&
		    b->tvheap->parentid != b->theap->parentid) {
			pvb = BBP_desc(b->tvheap->parentid);
			MT_lock_set(&pvb->theaplock);
		}
		bi = bat_iterator_nolock(b);
		bat_iterator_incref(&bi);
		if (pvb)
			MT_lock_unset(&pvb->theaplock);
		if (pb)
			MT_lock_unset(&pb->theaplock);
		MT_lock_unset(&b->theaplock);
	} else {
		bi = (BATiter) {
			.b = NULL,
#ifndef NDEBUG
			.locked = true,
#endif
		};
	}
	return bi;
}

/* return a copy of a BATiter instance; needs to be released with
 * bat_iterator_end */
static inline BATiter
bat_iterator_copy(BATiter *bip)
{
	assert(bip);
	assert(bip->locked);
	if (bip->h)
		HEAPincref(bip->h);
	if (bip->vh)
		HEAPincref(bip->vh);
	return *bip;
}

static inline void
bat_iterator_end(BATiter *bip)
{
	/* matches bat_iterator */
	assert(bip);
	assert(bip->locked);
	if (bip->h)
		HEAPdecref(bip->h, false);
	if (bip->vh)
		HEAPdecref(bip->vh, false);
	*bip = (BATiter) {0};
}

/*
 * @- Internal HEAP Chunk Management
 * Heaps are used in BATs to store data for variable-size atoms.  The
 * implementer must manage malloc()/free() functionality for atoms in
 * this heap. A standard implementation is provided here.
 *
 * @table @code
 * @item void
 * HEAP_initialize  (Heap* h, size_t nbytes, size_t nprivate, int align )
 * @item void
 * HEAP_destroy     (Heap* h)
 * @item var_t
 * HEAP_malloc      (Heap* heap, size_t nbytes)
 * @item void
 * HEAP_free        (Heap *heap, var_t block)
 * @item int
 * HEAP_private     (Heap* h)
 * @item void
 * HEAP_printstatus (Heap* h)
 * @end table
 *
 * The heap space starts with a private space that is left untouched
 * by the normal chunk allocation.  You can use this private space
 * e.g. to store the root of an rtree HEAP_malloc allocates a chunk of
 * memory on the heap, and returns an index to it.  HEAP_free frees a
 * previously allocated chunk HEAP_private returns an integer index to
 * private space.
 */

gdk_export gdk_return HEAP_initialize(
	Heap *heap,		/* nbytes -- Initial size of the heap. */
	size_t nbytes,		/* alignment -- for objects on the heap. */
	size_t nprivate,	/* nprivate -- Size of private space */
	int alignment		/* alignment restriction for allocated chunks */
	);

gdk_export var_t HEAP_malloc(BAT *b, size_t nbytes);
gdk_export void HEAP_free(Heap *heap, var_t block);

/*
 * @- BAT construction
 * @multitable @columnfractions 0.08 0.7
 * @item @code{BAT* }
 * @tab COLnew (oid headseq, int tailtype, BUN cap, role_t role)
 * @item @code{BAT* }
 * @tab BATextend (BAT *b, BUN newcap)
 * @end multitable
 *
 * A temporary BAT is instantiated using COLnew with the type aliases
 * of the required binary association. The aliases include the
 * built-in types, such as TYPE_int....TYPE_ptr, and the atomic types
 * introduced by the user. The initial capacity to be accommodated
 * within a BAT is indicated by cap.  Their extend is automatically
 * incremented upon storage overflow.  Failure to create the BAT
 * results in a NULL pointer.
 *
 * The routine BATclone creates an empty BAT storage area with the
 * properties inherited from its argument.
 */
gdk_export BAT *COLnew(oid hseq, int tltype, BUN capacity, role_t role)
	__attribute__((__warn_unused_result__));
gdk_export BAT *COLnew2(oid hseq, int tt, BUN cap, role_t role, uint16_t width)
	__attribute__((__warn_unused_result__));
gdk_export BAT *BATdense(oid hseq, oid tseq, BUN cnt)
	__attribute__((__warn_unused_result__));
gdk_export gdk_return BATextend(BAT *b, BUN newcap)
	__attribute__((__warn_unused_result__));

/* internal */
gdk_export uint8_t ATOMelmshift(int sz)
	__attribute__((__const__));
gdk_export gdk_return ATOMheap(int id, Heap *hp, size_t cap)
	__attribute__((__warn_unused_result__));
gdk_export const char *BATtailname(const BAT *b);

gdk_export gdk_return GDKupgradevarheap(BAT *b, var_t v, BUN cap, BUN ncopy)
	__attribute__((__warn_unused_result__));
gdk_export gdk_return BUNappend(BAT *b, const void *right, bool force)
	__attribute__((__warn_unused_result__));
gdk_export gdk_return BUNappendmulti(BAT *b, const void *values, BUN count, bool force)
	__attribute__((__warn_unused_result__));
gdk_export gdk_return BATappend(BAT *b, BAT *n, BAT *s, bool force)
	__attribute__((__warn_unused_result__));

gdk_export gdk_return BUNreplace(BAT *b, oid left, const void *right, bool force)
	__attribute__((__warn_unused_result__));
gdk_export gdk_return BUNreplacemulti(BAT *b, const oid *positions, const void *values, BUN count, bool force)
	__attribute__((__warn_unused_result__));
gdk_export gdk_return BUNreplacemultiincr(BAT *b, oid position, const void *values, BUN count, bool force)
	__attribute__((__warn_unused_result__));

gdk_export gdk_return BUNdelete(BAT *b, oid o)
	__attribute__((__warn_unused_result__));
gdk_export gdk_return BATdel(BAT *b, BAT *d)
	__attribute__((__warn_unused_result__));

gdk_export gdk_return BATreplace(BAT *b, BAT *p, BAT *n, bool force)
	__attribute__((__warn_unused_result__));
gdk_export gdk_return BATupdate(BAT *b, BAT *p, BAT *n, bool force)
	__attribute__((__warn_unused_result__));
gdk_export gdk_return BATupdatepos(BAT *b, const oid *positions, BAT *n, bool autoincr, bool force)
	__attribute__((__warn_unused_result__));

/* Functions to perform a binary search on a sorted BAT.
 * See gdk_search.c for details. */
gdk_export BUN SORTfnd(BAT *b, const void *v);
gdk_export BUN SORTfndfirst(BAT *b, const void *v);
gdk_export BUN SORTfndlast(BAT *b, const void *v);

gdk_export BUN ORDERfnd(BAT *b, Heap *oidxh, const void *v);
gdk_export BUN ORDERfndfirst(BAT *b, Heap *oidxh, const void *v);
gdk_export BUN ORDERfndlast(BAT *b, Heap *oidxh, const void *v);

gdk_export BUN BUNfnd(BAT *b, const void *right);

#define BUNfndVOID(b, v)						\
	(((is_oid_nil(*(const oid*)(v)) ^ is_oid_nil((b)->tseqbase)) |	\
		(*(const oid*)(v) < (b)->tseqbase) |			\
		(*(const oid*)(v) >= (b)->tseqbase + (b)->batCount)) ?	\
	 BUN_NONE :							\
	 (BUN) (*(const oid*)(v) - (b)->tseqbase))

#define BATttype(b)	(BATtdense(b) ? TYPE_oid : (b)->ttype)

#define tailsize(b,p)	((b)->ttype ?				\
			 (ATOMstorage((b)->ttype) == TYPE_msk ?	\
			  (((size_t) (p) + 31) / 32) * 4 :	\
			  ((size_t) (p)) << (b)->tshift) :	\
			 0)

#define Tloc(b,p)	((void *)((b)->theap->base+(((size_t)(p)+(b)->tbaseoff)<<(b)->tshift)))

typedef var_t stridx_t;
#define SIZEOF_STRIDX_T SIZEOF_VAR_T
#define GDK_VARALIGN SIZEOF_STRIDX_T

#define BUNtvaroff(bi,p) VarHeapVal((bi).base, (p), (bi).width)

#define BUNtmsk(bi,p)	Tmsk(&(bi), (p))
#define BUNtloc(bi,p)	(assert((bi).type != TYPE_msk), ((void *) ((char *) (bi).base + ((p) << (bi).shift))))
#define BUNtpos(bi,p)	Tpos(&(bi),p)
#define BUNtvar(bi,p)	(assert((bi).type && (bi).vh), (void *) ((bi).vh->base+BUNtvaroff(bi,p)))
#define BUNtail(bi,p)	((bi).type?(bi).vh?BUNtvar(bi,p):(bi).type==TYPE_msk?BUNtmsk(bi,p):BUNtloc(bi,p):BUNtpos(bi,p))

#define BATcount(b)	((b)->batCount)

#include "gdk_atoms.h"

#include "gdk_cand.h"

/*
 * @- BAT properties
 * @multitable @columnfractions 0.08 0.7
 * @item BUN
 * @tab BATcount (BAT *b)
 * @item void
 * @tab BATsetcapacity (BAT *b, BUN cnt)
 * @item void
 * @tab BATsetcount (BAT *b, BUN cnt)
 * @item BAT *
 * @tab BATkey (BAT *b, bool onoff)
 * @item BAT *
 * @tab BATmode (BAT *b, bool transient)
 * @item BAT *
 * @tab BATsetaccess (BAT *b, restrict_t mode)
 * @item int
 * @tab BATdirty (BAT *b)
 * @item restrict_t
 * @tab BATgetaccess (BAT *b)
 * @end multitable
 *
 * The function BATcount returns the number of associations stored in
 * the BAT.
 *
 * The BAT is given a new logical name using BBPrename.
 *
 * The integrity properties to be maintained for the BAT are
 * controlled separately.  A key property indicates that duplicates in
 * the association dimension are not permitted.
 *
 * The persistency indicator tells the retention period of BATs.  The
 * system support two modes: PERSISTENT and TRANSIENT.
 * The PERSISTENT BATs are automatically saved upon session boundary
 * or transaction commit.  TRANSIENT BATs are removed upon transaction
 * boundary.  All BATs are initially TRANSIENT unless their mode is
 * changed using the routine BATmode.
 *
 * The BAT properties may be changed at any time using BATkey
 * and BATmode.
 *
 * Valid BAT access properties can be set with BATsetaccess and
 * BATgetaccess: BAT_READ, BAT_APPEND, and BAT_WRITE.  BATs can be
 * designated to be read-only. In this case some memory optimizations
 * may be made (slice and fragment bats can point to stable subsets of
 * a parent bat).  A special mode is append-only. It is then allowed
 * to insert BUNs at the end of the BAT, but not to modify anything
 * that already was in there.
 */
gdk_export BUN BATcount_no_nil(BAT *b, BAT *s);
gdk_export void BATsetcapacity(BAT *b, BUN cnt);
gdk_export void BATsetcount(BAT *b, BUN cnt);
gdk_export BUN BATgrows(BAT *b);
gdk_export gdk_return BATkey(BAT *b, bool onoff);
gdk_export gdk_return BATmode(BAT *b, bool transient);
gdk_export void BAThseqbase(BAT *b, oid o);
gdk_export void BATtseqbase(BAT *b, oid o);

gdk_export BAT *BATsetaccess(BAT *b, restrict_t mode)
	__attribute__((__warn_unused_result__));
gdk_export restrict_t BATgetaccess(BAT *b);


#define BATdirty(b)	(!(b)->batCopiedtodisk ||			\
			 (b)->theap->dirty ||				\
			 ((b)->tvheap != NULL && (b)->tvheap->dirty))
#define BATdirtybi(bi)	(!(bi).copiedtodisk || (bi).hdirty || (bi).vhdirty)

#define BATcapacity(b)	(b)->batCapacity
/*
 * @- BAT manipulation
 * @multitable @columnfractions 0.08 0.7
 * @item BAT *
 * @tab BATclear (BAT *b, bool force)
 * @item BAT *
 * @tab COLcopy (BAT *b, int tt, bool writeable, role_t role)
 * @end multitable
 *
 * The routine BATclear removes the binary associations, leading to an
 * empty, but (re-)initialized BAT. Its properties are retained.  A
 * temporary copy is obtained with Colcopy. The new BAT has an unique
 * name.
 */
gdk_export gdk_return BATclear(BAT *b, bool force);
gdk_export BAT *COLcopy(BAT *b, int tt, bool writable, role_t role);

gdk_export gdk_return BATgroup(BAT **groups, BAT **extents, BAT **histo, BAT *b, BAT *s, BAT *g, BAT *e, BAT *h)
	__attribute__((__access__(write_only, 1)))
	__attribute__((__access__(write_only, 2)))
	__attribute__((__access__(write_only, 3)))
	__attribute__((__warn_unused_result__));
/*
 * @- BAT Input/Output
 * @multitable @columnfractions 0.08 0.7
 * @item BAT *
 * @tab BATload (str name)
 * @item BAT *
 * @tab BATsave (BAT *b)
 * @item int
 * @tab BATdelete (BAT *b)
 * @end multitable
 *
 * A BAT created by COLnew is considered temporary until one calls the
 * routine BATsave or BATmode.  This routine reserves disk space and
 * checks for name clashes in the BAT directory. It also makes the BAT
 * persistent. The empty BAT is initially marked as ordered on both
 * columns.
 *
 * Failure to read or write the BAT results in a NULL, otherwise it
 * returns the BAT pointer.
 *
 * @- Heap Storage Modes
 * The discriminative storage modes are memory-mapped, compressed, or
 * loaded in memory.  As can be seen in the bat record, each BAT has
 * one BUN-heap (@emph{bn}), and possibly two heaps (@emph{hh} and
 * @emph{th}) for variable-sized atoms.
 */

gdk_export gdk_return BATsave(BAT *b)
	__attribute__((__warn_unused_result__));

#define NOFARM (-1) /* indicate to GDKfilepath to create relative path */

gdk_export char *GDKfilepath(int farmid, const char *dir, const char *nme, const char *ext);
gdk_export bool GDKinmemory(int farmid);
gdk_export bool GDKembedded(void);
gdk_export gdk_return GDKcreatedir(const char *nme);

gdk_export void OIDXdestroy(BAT *b);

/*
 * @- Printing
 * @multitable @columnfractions 0.08 0.7
 * @item int
 * @tab BATprintcolumns (stream *f, int argc, BAT *b[]);
 * @end multitable
 *
 * The functions to convert BATs into ASCII. They are primarily meant for ease of
 * debugging and to a lesser extent for output processing.  Printing a
 * BAT is done essentially by looping through its components, printing
 * each association.
 *
 */
gdk_export gdk_return BATprintcolumns(stream *s, int argc, BAT *argv[]);
gdk_export gdk_return BATprint(stream *s, BAT *b);

/*
 * @- BAT clustering
 * @multitable @columnfractions 0.08 0.7
 * @item bool
 * @tab BATordered (BAT *b)
 * @end multitable
 *
 * When working in a main-memory situation, clustering of data on
 * disk-pages is not important. Whenever mmap()-ed data is used
 * intensively, reducing the number of page faults is a hot issue.
 *
 * The above functions rearrange data in MonetDB heaps (used for
 * storing BUNs var-sized atoms, or accelerators). Applying these
 * clusterings will allow that MonetDB's main-memory oriented
 * algorithms work efficiently also in a disk-oriented context.
 *
 * BATordered starts a check on the tail values to see if they are
 * ordered. The result is returned and stored in the tsorted field of
 * the BAT.
 */
gdk_export bool BATordered(BAT *b);
gdk_export bool BATordered_rev(BAT *b);
gdk_export gdk_return BATsort(BAT **sorted, BAT **order, BAT **groups, BAT *b, BAT *o, BAT *g, bool reverse, bool nilslast, bool stable)
	__attribute__((__access__(write_only, 1)))
	__attribute__((__access__(write_only, 2)))
	__attribute__((__access__(write_only, 3)))
	__attribute__((__warn_unused_result__));


gdk_export void GDKqsort(void *restrict h, void *restrict t, const void *restrict base, size_t n, int hs, int ts, int tpe, bool reverse, bool nilslast);

/* BAT is dense (i.e., BATtvoid() is true and tseqbase is not NIL) */
#define BATtdense(b)	(!is_oid_nil((b)->tseqbase) &&			\
			 ((b)->tvheap == NULL || (b)->tvheap->free == 0))
#define BATtdensebi(bi)	(!is_oid_nil((bi)->tseq) &&			\
			 ((bi)->vh == NULL || (bi)->vhfree == 0))
/* BATtvoid: BAT can be (or actually is) represented by TYPE_void */
#define BATtvoid(b)	(BATtdense(b) || (b)->ttype==TYPE_void)
#define BATtkey(b)	((b)->tkey || BATtdense(b))

/* set some properties that are trivial to deduce; called with theaplock
 * held */
static inline void
BATsettrivprop(BAT *b)
{
	assert(!is_oid_nil(b->hseqbase));
	assert(is_oid_nil(b->tseqbase) || ATOMtype(b->ttype) == TYPE_oid);
	if (b->ttype == TYPE_void) {
		if (is_oid_nil(b->tseqbase)) {
			b->tnonil = b->batCount == 0;
			b->tnil = !b->tnonil;
			b->trevsorted = true;
			b->tkey = b->batCount <= 1;
		} else {
			b->tnonil = true;
			b->tnil = false;
			b->tkey = true;
			b->trevsorted = b->batCount <= 1;
		}
		b->tsorted = true;
	} else if (b->batCount <= 1) {
		b->tnosorted = b->tnorevsorted = 0;
		b->tnokey[0] = b->tnokey[1] = 0;
		b->tunique_est = (double) b->batCount;
		b->tkey = true;
		if (ATOMlinear(b->ttype)) {
			b->tsorted = true;
			b->trevsorted = true;
			if (b->batCount == 0) {
				b->tminpos = BUN_NONE;
				b->tmaxpos = BUN_NONE;
				b->tnonil = true;
				b->tnil = false;
				if (b->ttype == TYPE_oid) {
					b->tseqbase = 0;
				}
			} else if (b->ttype == TYPE_oid) {
				oid sqbs = ((const oid *) b->theap->base)[b->tbaseoff];
				if (is_oid_nil(sqbs)) {
					b->tnonil = false;
					b->tnil = true;
					b->tminpos = BUN_NONE;
					b->tmaxpos = BUN_NONE;
				} else {
					b->tnonil = true;
					b->tnil = false;
					b->tminpos = 0;
					b->tmaxpos = 0;
				}
				b->tseqbase = sqbs;
			} else if ((b->tvheap
				    ? ATOMcmp(b->ttype,
					      b->tvheap->base + VarHeapVal(Tloc(b, 0), 0, b->twidth),
					      ATOMnilptr(b->ttype))
				    : ATOMcmp(b->ttype, Tloc(b, 0),
					      ATOMnilptr(b->ttype))) == 0) {
				/* the only value is NIL */
				b->tminpos = BUN_NONE;
				b->tmaxpos = BUN_NONE;
			} else {
				/* the only value is both min and max */
				b->tminpos = 0;
				b->tmaxpos = 0;
			}
		} else {
			b->tsorted = false;
			b->trevsorted = false;
			b->tminpos = BUN_NONE;
			b->tmaxpos = BUN_NONE;
		}
	} else if (b->batCount == 2 && ATOMlinear(b->ttype)) {
		int c;
		if (b->tvheap)
			c = ATOMcmp(b->ttype,
				    b->tvheap->base + VarHeapVal(Tloc(b, 0), 0, b->twidth),
				    b->tvheap->base + VarHeapVal(Tloc(b, 0), 1, b->twidth));
		else
			c = ATOMcmp(b->ttype, Tloc(b, 0), Tloc(b, 1));
		b->tsorted = c <= 0;
		b->tnosorted = !b->tsorted;
		b->trevsorted = c >= 0;
		b->tnorevsorted = !b->trevsorted;
		b->tkey = c != 0;
		b->tnokey[0] = 0;
		b->tnokey[1] = !b->tkey;
		b->tunique_est = (double) (1 + b->tkey);
	} else if (!ATOMlinear(b->ttype)) {
		b->tsorted = false;
		b->trevsorted = false;
		b->tminpos = BUN_NONE;
		b->tmaxpos = BUN_NONE;
	}
}

static inline void
BATnegateprops(BAT *b)
{
	/* disable all properties here */
	b->tnonil = false;
	b->tnil = false;
	if (b->ttype) {
		b->tsorted = false;
		b->trevsorted = false;
		b->tnosorted = 0;
		b->tnorevsorted = 0;
	}
	b->tseqbase = oid_nil;
	b->tkey = false;
	b->tnokey[0] = 0;
	b->tnokey[1] = 0;
	b->tmaxpos = b->tminpos = BUN_NONE;
}

/*
 * @- GDK error handling
 *  @multitable @columnfractions 0.08 0.7
 * @item str
 * @tab
 *  GDKmessage
 * @item bit
 * @tab
 *  GDKfatal(str msg)
 * @item int
 * @tab
 *  GDKwarning(str msg)
 * @item int
 * @tab
 *  GDKerror (str msg)
 * @item int
 * @tab
 *  GDKgoterrors ()
 * @item int
 * @tab
 *  GDKsyserror (str msg)
 * @item str
 * @tab
 *  GDKerrbuf
 *  @item
 * @tab GDKsetbuf (str buf)
 * @end multitable
 *
 * The error handling mechanism is not sophisticated yet. Experience
 * should show if this mechanism is sufficient.  Most routines return
 * a pointer with zero to indicate an error.
 *
 * The error messages are also copied to standard output.  The last
 * error message is kept around in a global variable.
 *
 * Error messages can also be collected in a user-provided buffer,
 * instead of being echoed to a stream. This is a thread-specific
 * issue; you want to decide on the error mechanism on a
 * thread-specific basis.  This effect is established with
 * GDKsetbuf. The memory (de)allocation of this buffer, that must at
 * least be 1024 chars long, is entirely by the user. A pointer to
 * this buffer is kept in the pseudo-variable GDKerrbuf. Normally,
 * this is a NULL pointer.
 */
#define GDKMAXERRLEN	10240
#define GDKWARNING	"!WARNING: "
#define GDKERROR	"!ERROR: "
#define GDKMESSAGE	"!OS: "
#define GDKFATAL	"!FATAL: "

/* Data Distilleries uses ICU for internationalization of some MonetDB error messages */

#include "gdk_tracer.h"

gdk_export gdk_return GDKtracer_fill_comp_info(BAT *id, BAT *component, BAT *log_level);

#define GDKerror(...)						\
	GDKtracer_log(__FILE__, __func__, __LINE__, M_ERROR,	\
		      GDK, NULL, __VA_ARGS__)
#define GDKsyserr(errno, ...)						\
	GDKtracer_log(__FILE__, __func__, __LINE__, M_ERROR,		\
		      GDK, GDKstrerror(errno, (char[64]){0}, 64),	\
		      __VA_ARGS__)
#define GDKsyserror(...)	GDKsyserr(errno, __VA_ARGS__)

gdk_export void GDKclrerr(void);


/* tfastins* family: update a value at a particular location in the bat
 * bunfastapp* family: append a value to the bat
 * *_nocheck: do not check whether the capacity is large enough
 * * (without _nocheck): check bat capacity and possibly extend
 *
 * This means, for tfastins* it is the caller's responsibility to set
 * the batCount and theap->free values correctly (e.g. by calling
 * BATsetcount(), and for *_nocheck to make sure there is enough space
 * allocated in the theap (tvheap for variable-sized types is still
 * extended if needed, making that these functions can fail).
 */
__attribute__((__warn_unused_result__))
static inline gdk_return
tfastins_nocheckVAR(BAT *b, BUN p, const void *v)
{
	var_t d;
	gdk_return rc;
	assert(b->tbaseoff == 0);
	assert(b->theap->parentid == b->batCacheid);
	MT_lock_set(&b->theaplock);
	rc = ATOMputVAR(b, &d, v);
	MT_lock_unset(&b->theaplock);
	if (rc != GDK_SUCCEED)
		return rc;
	if (b->twidth < SIZEOF_VAR_T &&
	    (b->twidth <= 2 ? d - GDK_VAROFFSET : d) >= ((size_t) 1 << (8 << b->tshift))) {
		/* doesn't fit in current heap, upgrade it */
		rc = GDKupgradevarheap(b, d, 0, MAX(p, b->batCount));
		if (rc != GDK_SUCCEED)
			return rc;
	}
	switch (b->twidth) {
	case 1:
		((uint8_t *) b->theap->base)[p] = (uint8_t) (d - GDK_VAROFFSET);
		break;
	case 2:
		((uint16_t *) b->theap->base)[p] = (uint16_t) (d - GDK_VAROFFSET);
		break;
	case 4:
		((uint32_t *) b->theap->base)[p] = (uint32_t) d;
		break;
#if SIZEOF_VAR_T == 8
	case 8:
		((uint64_t *) b->theap->base)[p] = (uint64_t) d;
		break;
#endif
	default:
		MT_UNREACHABLE();
	}
	return GDK_SUCCEED;
}

__attribute__((__warn_unused_result__))
static inline gdk_return
tfastins_nocheckFIX(BAT *b, BUN p, const void *v)
{
	return ATOMputFIX(b->ttype, Tloc(b, p), v);
}

__attribute__((__warn_unused_result__))
static inline gdk_return
tfastins_nocheck(BAT *b, BUN p, const void *v)
{
	assert(b->theap->parentid == b->batCacheid);
	assert(b->tbaseoff == 0);
	if (b->ttype == TYPE_void) {
		;
	} else if (ATOMstorage(b->ttype) == TYPE_msk) {
		mskSetVal(b, p, * (msk *) v);
	} else if (b->tvheap) {
		return tfastins_nocheckVAR(b, p, v);
	} else {
		return tfastins_nocheckFIX(b, p, v);
	}
	return GDK_SUCCEED;
}

__attribute__((__warn_unused_result__))
static inline gdk_return
tfastins(BAT *b, BUN p, const void *v)
{
	if (p >= BATcapacity(b)) {
		if (p >= BUN_MAX) {
			GDKerror("tfastins: too many elements to accommodate (" BUNFMT ")\n", BUN_MAX);
			return GDK_FAIL;
		}
		BUN sz = BATgrows(b);
		if (sz <= p)
			sz = p + BATTINY;
		gdk_return rc = BATextend(b, sz);
		if (rc != GDK_SUCCEED)
			return rc;
	}
	return tfastins_nocheck(b, p, v);
}

__attribute__((__warn_unused_result__))
static inline gdk_return
bunfastapp_nocheck(BAT *b, const void *v)
{
	BUN p = b->batCount;
	if (ATOMstorage(b->ttype) == TYPE_msk && p % 32 == 0)
		((uint32_t *) b->theap->base)[p / 32] = 0;
	gdk_return rc = tfastins_nocheck(b, p, v);
	if (rc == GDK_SUCCEED) {
		b->batCount++;
		if (ATOMstorage(b->ttype) == TYPE_msk) {
			if (p % 32 == 0)
				b->theap->free += 4;
		} else
			b->theap->free += b->twidth;
	}
	return rc;
}

__attribute__((__warn_unused_result__))
static inline gdk_return
bunfastapp(BAT *b, const void *v)
{
	BUN p = b->batCount;
	if (ATOMstorage(b->ttype) == TYPE_msk && p % 32 == 0)
		((uint32_t *) b->theap->base)[p / 32] = 0;
	gdk_return rc = tfastins(b, p, v);
	if (rc == GDK_SUCCEED) {
		b->batCount++;
		if (ATOMstorage(b->ttype) == TYPE_msk) {
			if (p % 32 == 0)
				b->theap->free += 4;
		} else
			b->theap->free += b->twidth;
	}
	return rc;
}

__attribute__((__warn_unused_result__))
static inline gdk_return
bunfastappOID(BAT *b, oid o)
{
	BUN p = b->batCount;
	if (p >= BATcapacity(b)) {
		if (p >= BUN_MAX) {
			GDKerror("tfastins: too many elements to accommodate (" BUNFMT ")\n", BUN_MAX);
			return GDK_FAIL;
		}
		gdk_return rc = BATextend(b, BATgrows(b));
		if (rc != GDK_SUCCEED)
			return rc;
	}
	((oid *) b->theap->base)[b->batCount++] = o;
	b->theap->free += sizeof(oid);
	return GDK_SUCCEED;
}

#define bunfastappTYPE(TYPE, b, v)					\
	(BATcount(b) >= BATcapacity(b) &&				\
	 ((BATcount(b) == BUN_MAX &&					\
	   (GDKerror("bunfastapp: too many elements to accommodate (" BUNFMT ")\n", BUN_MAX), \
	    true)) ||							\
	  BATextend((b), BATgrows(b)) != GDK_SUCCEED) ?			\
	 GDK_FAIL :							\
	 (assert((b)->theap->parentid == (b)->batCacheid),		\
	  (b)->theap->free += sizeof(TYPE),				\
	  ((TYPE *) (b)->theap->base)[(b)->batCount++] = * (const TYPE *) (v), \
	  GDK_SUCCEED))

__attribute__((__warn_unused_result__))
static inline gdk_return
bunfastapp_nocheckVAR(BAT *b, const void *v)
{
	gdk_return rc;
	rc = tfastins_nocheckVAR(b, b->batCount, v);
	if (rc == GDK_SUCCEED) {
		b->batCount++;
		b->theap->free += b->twidth;
	}
	return rc;
}

/* Strimps exported functions */
gdk_export gdk_return STRMPcreate(BAT *b, BAT *s);
gdk_export BAT *STRMPfilter(BAT *b, BAT *s, const char *q, const bool keep_nils);
gdk_export void STRMPdestroy(BAT *b);
gdk_export bool BAThasstrimps(BAT *b);
gdk_export gdk_return BATsetstrimps(BAT *b);

/* Rtree structure functions */
#ifdef HAVE_RTREE
gdk_export bool RTREEexists(BAT *b);
gdk_export bool RTREEexists_bid(bat bid);
gdk_export gdk_return BATrtree(BAT *wkb, BAT* mbr);
/* inMBR is really a struct mbr * from geom module, but that is not
 * available here */
gdk_export BUN* RTREEsearch(BAT *b, const void *inMBR, int result_limit);
#endif

gdk_export void RTREEdestroy(BAT *b);
gdk_export void RTREEfree(BAT *b);

/* The ordered index structure */

gdk_export gdk_return BATorderidx(BAT *b, bool stable);
gdk_export gdk_return GDKmergeidx(BAT *b, BAT**a, int n_ar);
gdk_export bool BATcheckorderidx(BAT *b);

#include "gdk_delta.h"
#include "gdk_hash.h"
#include "gdk_bbp.h"
#include "gdk_utils.h"

/* functions defined in gdk_bat.c */
gdk_export gdk_return void_inplace(BAT *b, oid id, const void *val, bool force)
	__attribute__((__warn_unused_result__));
gdk_export BAT *BATattach(int tt, const char *heapfile, role_t role);

#ifdef NATIVE_WIN32
#ifdef _MSC_VER
#define fileno _fileno
#endif
#define fdopen _fdopen
#define putenv _putenv
#endif

/* Return a pointer to the value contained in V.  Also see VALget
 * which returns a void *. */
__attribute__((__pure__))
static inline const void *
VALptr(const ValRecord *v)
{
	switch (ATOMstorage(v->vtype)) {
	case TYPE_void: return (const void *) &v->val.oval;
	case TYPE_msk: return (const void *) &v->val.mval;
	case TYPE_bte: return (const void *) &v->val.btval;
	case TYPE_sht: return (const void *) &v->val.shval;
	case TYPE_int: return (const void *) &v->val.ival;
	case TYPE_flt: return (const void *) &v->val.fval;
	case TYPE_dbl: return (const void *) &v->val.dval;
	case TYPE_lng: return (const void *) &v->val.lval;
#ifdef HAVE_HGE
	case TYPE_hge: return (const void *) &v->val.hval;
#endif
	case TYPE_uuid: return (const void *) &v->val.uval;
	case TYPE_ptr: return (const void *) &v->val.pval;
	case TYPE_str: return (const void *) v->val.sval;
	default:       return (const void *) v->val.pval;
	}
}

#define THREADS		1024	/* maximum value for gdk_nr_threads */

gdk_export stream *GDKstdout;
gdk_export stream *GDKstdin;

#define GDKerrbuf	(GDKgetbuf())

static inline bat
BBPcheck(bat x)
{
	if (!is_bat_nil(x)) {
		assert(x > 0);

		if (x < 0 || x >= getBBPsize() || BBP_logical(x) == NULL) {
			TRC_DEBUG(CHECK_, "range error %d\n", (int) x);
		} else {
			assert(BBP_pid(x) == 0 || BBP_pid(x) == MT_getpid());
			return x;
		}
	}
	return 0;
}

gdk_export BAT *BATdescriptor(bat i);

static inline void *
Tpos(BATiter *bi, BUN p)
{
	assert(bi->base == NULL);
	if (bi->vh) {
		oid o;
		assert(!is_oid_nil(bi->tseq));
		if (((ccand_t *) bi->vh)->type == CAND_NEGOID) {
			BUN nexc = (bi->vhfree - sizeof(ccand_t)) / SIZEOF_OID;
			o = bi->tseq + p;
			if (nexc > 0) {
				const oid *exc = (const oid *) (bi->vh->base + sizeof(ccand_t));
				if (o >= exc[0]) {
					if (o + nexc > exc[nexc - 1]) {
						o += nexc;
					} else {
						BUN lo = 0;
						BUN hi = nexc - 1;
						while (hi - lo > 1) {
							BUN mid = (hi + lo) / 2;
							if (exc[mid] - mid > o)
								hi = mid;
							else
								lo = mid;
						}
						o += hi;
					}
				}
			}
		} else {
			const uint32_t *msk = (const uint32_t *) (bi->vh->base + sizeof(ccand_t));
			BUN nmsk = (bi->vhfree - sizeof(ccand_t)) / sizeof(uint32_t);
			o = 0;
			for (BUN i = 0; i < nmsk; i++) {
				uint32_t m = candmask_pop(msk[i]);
				if (o + m > p) {
					m = msk[i];
					for (i = 0; i < 32; i++) {
						if (m & (1U << i) && ++o == p)
							break;
					}
					break;
				}
				o += m;
			}
		}
		bi->tvid = o;
	} else if (is_oid_nil(bi->tseq)) {
		bi->tvid = oid_nil;
	} else {
		bi->tvid = bi->tseq + p;
	}
	return (void *) &bi->tvid;
}

__attribute__((__pure__))
static inline bool
Tmskval(BATiter *bi, BUN p)
{
	assert(ATOMstorage(bi->type) == TYPE_msk);
	return ((uint32_t *) bi->base)[p / 32] & (1U << (p % 32));
}

static inline void *
Tmsk(BATiter *bi, BUN p)
{
	bi->tmsk = Tmskval(bi, p);
	return &bi->tmsk;
}

/* return the oid value at BUN position p from the (v)oid bat b
 * works with any TYPE_void or TYPE_oid bat */
__attribute__((__pure__))
static inline oid
BUNtoid(BAT *b, BUN p)
{
	assert(ATOMtype(b->ttype) == TYPE_oid);
	/* BATcount is the number of valid entries, so with
	 * exceptions, the last value can well be larger than
	 * b->tseqbase + BATcount(b) */
	assert(p < BATcount(b));
	assert(b->ttype == TYPE_void || b->tvheap == NULL);
	if (is_oid_nil(b->tseqbase)) {
		if (b->ttype == TYPE_void)
			return oid_nil;
		MT_lock_set(&b->theaplock);
		oid o = ((const oid *) b->theap->base)[p + b->tbaseoff];
		MT_lock_unset(&b->theaplock);
		return o;
	}
	if (b->ttype == TYPE_oid || b->tvheap == NULL) {
		return b->tseqbase + p;
	}
	/* b->tvheap != NULL, so we know there will be no parallel
	 * modifications (so no locking) */
	BATiter bi = bat_iterator_nolock(b);
	return * (oid *) Tpos(&bi, p);
}

/*
 * @+ Transaction Management
 */
gdk_export gdk_return TMsubcommit_list(bat *restrict subcommit, BUN *restrict sizes, int cnt, lng logno)
	__attribute__((__warn_unused_result__));

/*
 * @- Delta Management
 *  @multitable @columnfractions 0.08 0.6
 * @item BAT *
 * @tab BATcommit (BAT *b)
 * @end multitable
 *
 * The BAT keeps track of updates with respect to a 'previous state'.
 * Do not confuse 'previous state' with 'stable' or 'commited-on-disk',
 * because these concepts are not always the same. In particular, they
 * diverge when BATcommit and BATfakecommit are called explicitly,
 * bypassing the normal global TMcommit protocol (some applications need
 * that flexibility).
 *
 * BATcommit make the current BAT state the new 'stable state'.  This
 * happens inside the global TMcommit on all persistent BATs previous
 * to writing all bats to persistent storage using a BBPsync.
 */
gdk_export void BATcommit(BAT *b, BUN size);

/*
 * @+ BAT Alignment and BAT views
 * @multitable @columnfractions 0.08 0.7
 * @item int
 * @tab ALIGNsynced (BAT* b1, BAT* b2)
 * @item int
 * @tab ALIGNsync   (BAT *b1, BAT *b2)
 * @item int
 * @tab ALIGNrelated (BAT *b1, BAT *b2)
 *
 * @item BAT*
 * @tab VIEWcreate   (oid seq, BAT *b, BUN lo, BUN hi)
 * @item int
 * @tab isVIEW   (BAT *b)
 * @item bat
 * @tab VIEWhparent   (BAT *b)
 * @item bat
 * @tab VIEWtparent   (BAT *b)
 * @end multitable
 *
 * Alignments of two columns of a BAT means that the system knows
 * whether these two columns are exactly equal. Relatedness of two
 * BATs means that one pair of columns (either head or tail) of both
 * BATs is aligned. The first property is checked by ALIGNsynced, the
 * latter by ALIGNrelated.
 *
 * All algebraic BAT commands propagate the properties - including
 * alignment properly on their results.
 *
 * VIEW BATs are BATs that lend their storage from a parent BAT.  They
 * are just a descriptor that points to the data in this parent BAT. A
 * view is created with VIEWcreate. The cache id of the parent (if
 * any) is returned by VIEWtparent (otherwise it returns 0).
 *
 * VIEW bats are read-only!!
 */
gdk_export int ALIGNsynced(BAT *b1, BAT *b2);

gdk_export void BATassertProps(BAT *b);

gdk_export BAT *VIEWcreate(oid seq, BAT *b, BUN l, BUN h);
gdk_export void VIEWbounds(BAT *b, BAT *view, BUN l, BUN h);

#define ALIGNapp(x, f, e)						\
	do {								\
		if (!(f)) {						\
			MT_lock_set(&(x)->theaplock);			\
			if ((x)->batRestricted == BAT_READ ||		\
			   ((ATOMIC_GET(&(x)->theap->refs) & HEAPREFS) > 1)) { \
				GDKerror("access denied to %s, aborting.\n", BATgetId(x)); \
				MT_lock_unset(&(x)->theaplock);		\
				return (e);				\
			}						\
			MT_lock_unset(&(x)->theaplock);			\
		}							\
	} while (false)

/*
 * @+ BAT Iterators
 *  @multitable @columnfractions 0.15 0.7
 * @item BATloop
 * @tab
 *  (BAT *b; BUN p, BUN q)
 * @item BATloopDEL
 * @tab
 *  (BAT *b; BUN p; BUN q; int dummy)
 * @item HASHloop
 * @tab
 *  (BAT *b; Hash *h, size_t dummy; ptr value)
 * @item HASHloop_bte
 * @tab
 *  (BAT *b; Hash *h, size_t idx; bte *value, BUN w)
 * @item HASHloop_sht
 * @tab
 *  (BAT *b; Hash *h, size_t idx; sht *value, BUN w)
 * @item HASHloop_int
 * @tab
 *  (BAT *b; Hash *h, size_t idx; int *value, BUN w)
 * @item HASHloop_flt
 * @tab
 *  (BAT *b; Hash *h, size_t idx; flt *value, BUN w)
 * @item HASHloop_lng
 * @tab
 *  (BAT *b; Hash *h, size_t idx; lng *value, BUN w)
 * @item HASHloop_hge
 * @tab
 *  (BAT *b; Hash *h, size_t idx; hge *value, BUN w)
 * @item HASHloop_dbl
 * @tab
 *  (BAT *b; Hash *h, size_t idx; dbl *value, BUN w)
 * @item  HASHloop_str
 * @tab
 *  (BAT *b; Hash *h, size_t idx; str value, BUN w)
 * @item HASHlooploc
 * @tab
 *  (BAT *b; Hash *h, size_t idx; ptr value, BUN w)
 * @item HASHloopvar
 * @tab
 *  (BAT *b; Hash *h, size_t idx; ptr value, BUN w)
 * @end multitable
 *
 * The @emph{BATloop()} looks like a function call, but is actually a
 * macro.
 *
 * @- simple sequential scan
 * The first parameter is a BAT, the p and q are BUN pointers, where p
 * is the iteration variable.
 */
#define BATloop(r, p, q)				\
	for (q = BATcount(r), p = 0; p < q; p++)

/*
 * @+ Common BAT Operations
 * Much used, but not necessarily kernel-operations on BATs.
 *
 * For each BAT we maintain its dimensions as separately accessible
 * properties. They can be used to improve query processing at higher
 * levels.
 */
enum prop_t {
	GDK_MIN_BOUND, /* MINimum allowed value for range partitions [min, max> */
	GDK_MAX_BOUND, /* MAXimum of the range partitions [min, max>, ie. excluding this max value */
	GDK_NOT_NULL,  /* bat bound to be not null */
	/* CURRENTLY_NO_PROPERTIES_DEFINED, */
};

gdk_export ValPtr BATgetprop(BAT *b, enum prop_t idx);
gdk_export ValPtr BATgetprop_nolock(BAT *b, enum prop_t idx);
gdk_export void BATrmprop(BAT *b, enum prop_t idx);
gdk_export void BATrmprop_nolock(BAT *b, enum prop_t idx);
gdk_export ValPtr BATsetprop(BAT *b, enum prop_t idx, int type, const void *v);
gdk_export ValPtr BATsetprop_nolock(BAT *b, enum prop_t idx, int type, const void *v);

/*
 * @- BAT relational operators
 *
 * The full-materialization policy intermediate results in MonetDB
 * means that a join can produce an arbitrarily large result and choke
 * the system. The Data Distilleries tool therefore first computes the
 * join result size before the actual join (better waste time than
 * crash the server). To exploit that perfect result size knowledge,
 * an result-size estimate parameter was added to all equi-join
 * implementations.  TODO: add this for
 * semijoin/select/unique/diff/intersect
 *
 * @- modes for thethajoin
 */
#define JOIN_EQ		0
#define JOIN_LT		(-1)
#define JOIN_LE		(-2)
#define JOIN_GT		1
#define JOIN_GE		2
#define JOIN_BAND	3
#define JOIN_NE		(-3)

gdk_export BAT *BATselect(BAT *b, BAT *s, const void *tl, const void *th, bool li, bool hi, bool anti, bool nil_matches);
gdk_export BAT *BATthetaselect(BAT *b, BAT *s, const void *val, const char *op);

gdk_export BAT *BATconstant(oid hseq, int tt, const void *val, BUN cnt, role_t role);
gdk_export gdk_return BATsubcross(BAT **r1p, BAT **r2p, BAT *l, BAT *r, BAT *sl, BAT *sr, bool max_one)
	__attribute__((__access__(write_only, 1)))
	__attribute__((__access__(write_only, 2)))
	__attribute__((__warn_unused_result__));
gdk_export gdk_return BAToutercross(BAT **r1p, BAT **r2p, BAT *l, BAT *r, BAT *sl, BAT *sr, bool max_one)
	__attribute__((__access__(write_only, 1)))
	__attribute__((__access__(write_only, 2)))
	__attribute__((__warn_unused_result__));

gdk_export gdk_return BATleftjoin(BAT **r1p, BAT **r2p, BAT *l, BAT *r, BAT *sl, BAT *sr, bool nil_matches, BUN estimate)
	__attribute__((__access__(write_only, 1)))
	__attribute__((__access__(write_only, 2)))
	__attribute__((__warn_unused_result__));
gdk_export gdk_return BATmarkjoin(BAT **r1p, BAT **r2p, BAT **r3p, BAT *l, BAT *r, BAT *sl, BAT *sr, BUN estimate)
	__attribute__((__access__(write_only, 1)))
	__attribute__((__access__(write_only, 2)))
	__attribute__((__access__(write_only, 3)))
	__attribute__((__warn_unused_result__));
gdk_export gdk_return BATouterjoin(BAT **r1p, BAT **r2p, BAT *l, BAT *r, BAT *sl, BAT *sr, bool nil_matches, bool match_one, BUN estimate)
	__attribute__((__access__(write_only, 1)))
	__attribute__((__access__(write_only, 2)))
	__attribute__((__warn_unused_result__));
gdk_export gdk_return BATthetajoin(BAT **r1p, BAT **r2p, BAT *l, BAT *r, BAT *sl, BAT *sr, int op, bool nil_matches, BUN estimate)
	__attribute__((__access__(write_only, 1)))
	__attribute__((__access__(write_only, 2)))
	__attribute__((__warn_unused_result__));
gdk_export gdk_return BATsemijoin(BAT **r1p, BAT **r2p, BAT *l, BAT *r, BAT *sl, BAT *sr, bool nil_matches, bool max_one, BUN estimate)
	__attribute__((__access__(write_only, 1)))
	__attribute__((__access__(write_only, 2)))
	__attribute__((__warn_unused_result__));
gdk_export BAT *BATintersect(BAT *l, BAT *r, BAT *sl, BAT *sr, bool nil_matches, bool max_one, BUN estimate);
gdk_export BAT *BATdiff(BAT *l, BAT *r, BAT *sl, BAT *sr, bool nil_matches, bool not_in, BUN estimate);
gdk_export gdk_return BATjoin(BAT **r1p, BAT **r2p, BAT *l, BAT *r, BAT *sl, BAT *sr, bool nil_matches, BUN estimate)
	__attribute__((__access__(write_only, 1)))
	__attribute__((__access__(write_only, 2)))
	__attribute__((__warn_unused_result__));
gdk_export BUN BATguess_uniques(BAT *b, struct canditer *ci);
gdk_export gdk_return BATbandjoin(BAT **r1p, BAT **r2p, BAT *l, BAT *r, BAT *sl, BAT *sr, const void *c1, const void *c2, bool li, bool hi, BUN estimate)
	__attribute__((__access__(write_only, 1)))
	__attribute__((__access__(write_only, 2)))
	__attribute__((__warn_unused_result__));
gdk_export gdk_return BATrangejoin(BAT **r1p, BAT **r2p, BAT *l, BAT *rl, BAT *rh, BAT *sl, BAT *sr, bool li, bool hi, bool anti, bool symmetric, BUN estimate)
	__attribute__((__warn_unused_result__));
gdk_export BAT *BATproject(BAT *restrict l, BAT *restrict r);
gdk_export BAT *BATproject2(BAT *restrict l, BAT *restrict r1, BAT *restrict r2);
gdk_export BAT *BATprojectchain(BAT **bats);

gdk_export BAT *BATslice(BAT *b, BUN low, BUN high);

gdk_export BAT *BATunique(BAT *b, BAT *s);

gdk_export gdk_return BATfirstn(BAT **topn, BAT **gids, BAT *b, BAT *cands, BAT *grps, BUN n, bool asc, bool nilslast, bool distinct)
	__attribute__((__access__(write_only, 1)))
	__attribute__((__access__(write_only, 2)))
	__attribute__((__warn_unused_result__));

#include "gdk_calc.h"

gdk_export gdk_return GDKtoupper(char **restrict buf, size_t *restrict buflen, const char *restrict s)
	__attribute__((__access__(read_write, 1)))
	__attribute__((__access__(read_write, 2)));
gdk_export gdk_return GDKtolower(char **restrict buf, size_t *restrict buflen, const char *restrict s)
	__attribute__((__access__(read_write, 1)))
	__attribute__((__access__(read_write, 2)));
gdk_export gdk_return GDKcasefold(char **restrict buf, size_t *restrict buflen, const char *restrict s)
	__attribute__((__access__(read_write, 1)))
	__attribute__((__access__(read_write, 2)));
gdk_export int GDKstrncasecmp(const char *str1, const char *str2, size_t l1, size_t l2);
gdk_export int GDKstrcasecmp(const char *s1, const char *s2);
gdk_export char *GDKstrcasestr(const char *haystack, const char *needle);
gdk_export BAT *BATtoupper(BAT *b, BAT *s);
gdk_export BAT *BATtolower(BAT *b, BAT *s);
gdk_export BAT *BATcasefold(BAT *b, BAT *s);
gdk_export gdk_return GDKasciify(char **restrict buf, size_t *restrict buflen, const char *restrict s);
gdk_export BAT *BATasciify(BAT *b, BAT *s);

/*
 * @- BAT sample operators
 *
 * @multitable @columnfractions 0.08 0.7
 * @item BAT *
 * @tab BATsample (BAT *b, n)
 * @end multitable
 *
 * The routine BATsample returns a random sample on n BUNs of a BAT.
 *
 */
gdk_export BAT *BATsample(BAT *b, BUN n);
gdk_export BAT *BATsample_with_seed(BAT *b, BUN n, uint64_t seed);

/*
 *
 */
#define MAXPARAMS	32

#define CHECK_QRY_TIMEOUT_SHIFT	14
#define CHECK_QRY_TIMEOUT_STEP	(1 << CHECK_QRY_TIMEOUT_SHIFT)
#define CHECK_QRY_TIMEOUT_MASK	(CHECK_QRY_TIMEOUT_STEP - 1)

#define TIMEOUT_MSG "Timeout was reached!"
#define INTERRUPT_MSG "Query interrupted!"
#define DISCONNECT_MSG "Client is disconnected!"
#define EXITING_MSG "Server is exiting!"

#define QRY_TIMEOUT (-1)	/* query timed out */
#define QRY_INTERRUPT (-2)	/* client indicated interrupt */
#define QRY_DISCONNECT (-3)	/* client disconnected */

static const char *
TIMEOUT_MESSAGE(const QryCtx *qc)
{
	if (GDKexiting())
		return EXITING_MSG;
	if (qc) {
		switch (qc->endtime) {
		case QRY_TIMEOUT:
			return TIMEOUT_MSG;
		case QRY_INTERRUPT:
			return INTERRUPT_MSG;
		case QRY_DISCONNECT:
			return DISCONNECT_MSG;
		default:
			MT_UNREACHABLE();
		}
	}
	return NULL;
}

static inline void
TIMEOUT_ERROR(const QryCtx *qc, const char *file, const char *func, int lineno)
{
	const char *e = TIMEOUT_MESSAGE(qc);
	if (e) {
		GDKtracer_log(file, func, lineno, M_ERROR, GDK, NULL,
			      "%s\n", e);
	}
}

#define TIMEOUT_HANDLER(rtpe, qc)					\
	do {								\
		TIMEOUT_ERROR(qc, __FILE__, __func__, __LINE__);	\
		return rtpe;						\
	} while(0)

static inline bool
TIMEOUT_TEST(QryCtx *qc)
{
	if (qc == NULL)
		return false;
	if (qc->endtime < 0)
		return true;
	if (qc->endtime && GDKusec() > qc->endtime) {
		qc->endtime = QRY_TIMEOUT;
		return true;
	}
	switch (bstream_getoob(qc->bs)) {
	case -1:
		qc->endtime = QRY_DISCONNECT;
		return true;
	case 0:
		return false;
	default:
		qc->endtime = QRY_INTERRUPT;
		return true;
	}
}

#define GOTO_LABEL_TIMEOUT_HANDLER(label, qc)				\
	do {								\
		TIMEOUT_ERROR(qc, __FILE__, __func__, __LINE__);	\
		goto label;						\
	} while(0)

#define GDK_CHECK_TIMEOUT_BODY(qc, callback)		\
	do {						\
		if (GDKexiting() || TIMEOUT_TEST(qc)) {	\
			callback;			\
		}					\
	} while (0)

#define GDK_CHECK_TIMEOUT(qc, counter, callback)		\
	do {							\
		if (counter > CHECK_QRY_TIMEOUT_STEP) {		\
			GDK_CHECK_TIMEOUT_BODY(qc, callback);	\
			counter = 0;				\
		} else {					\
			counter++;				\
		}						\
	} while (0)

/* here are some useful constructs to iterate a number of times (the
 * REPEATS argument--only evaluated once) and checking for a timeout
 * every once in a while; the QC->endtime value is a variable of type lng
 * which is either 0 or the GDKusec() compatible time after which the
 * loop should terminate; check for this condition after the loop using
 * the TIMEOUT_CHECK macro; in order to break out of any of these loops,
 * use TIMEOUT_LOOP_BREAK since plain break won't do it; it is perfectly
 * ok to use continue inside the body */

/* use IDX as a loop variable (already declared), initializing it to 0
 * and incrementing it on each iteration */
#define TIMEOUT_LOOP_IDX(IDX, REPEATS, QC)				\
	for (BUN REPS = (IDX = 0, (REPEATS)); REPS > 0; REPS = 0) /* "loops" at most once */ \
		for (BUN CTR1 = 0, END1 = (REPS + CHECK_QRY_TIMEOUT_STEP) >> CHECK_QRY_TIMEOUT_SHIFT; CTR1 < END1 && !GDKexiting() && ((QC) == NULL || (QC)->endtime >= 0); CTR1++) \
			if (CTR1 > 0 && TIMEOUT_TEST(QC)) {		\
				break;					\
			} else						\
				for (BUN CTR2 = 0, END2 = CTR1 == END1 - 1 ? REPS & CHECK_QRY_TIMEOUT_MASK : CHECK_QRY_TIMEOUT_STEP; CTR2 < END2; CTR2++, IDX++)

/* declare and use IDX as a loop variable, initializing it to 0 and
 * incrementing it on each iteration */
#define TIMEOUT_LOOP_IDX_DECL(IDX, REPEATS, QC)				\
	for (BUN IDX = 0, REPS = (REPEATS); REPS > 0; REPS = 0) /* "loops" at most once */ \
		for (BUN CTR1 = 0, END1 = (REPS + CHECK_QRY_TIMEOUT_STEP) >> CHECK_QRY_TIMEOUT_SHIFT; CTR1 < END1 && !GDKexiting() && ((QC) == NULL || (QC)->endtime >= 0); CTR1++) \
			if (CTR1 > 0 && TIMEOUT_TEST(QC)) {		\
				break;					\
			} else						\
				for (BUN CTR2 = 0, END2 = CTR1 == END1 - 1 ? REPS & CHECK_QRY_TIMEOUT_MASK : CHECK_QRY_TIMEOUT_STEP; CTR2 < END2; CTR2++, IDX++)

/* there is no user-visible loop variable */
#define TIMEOUT_LOOP(REPEATS, QC)					\
	for (BUN CTR1 = 0, REPS = (REPEATS), END1 = (REPS + CHECK_QRY_TIMEOUT_STEP) >> CHECK_QRY_TIMEOUT_SHIFT; CTR1 < END1 && !GDKexiting() && ((QC) == NULL || (QC)->endtime >= 0); CTR1++) \
		if (CTR1 > 0 && TIMEOUT_TEST(QC)) {			\
			break;						\
		} else							\
			for (BUN CTR2 = 0, END2 = CTR1 == END1 - 1 ? REPS & CHECK_QRY_TIMEOUT_MASK : CHECK_QRY_TIMEOUT_STEP; CTR2 < END2; CTR2++)

/* break out of the loop (cannot use do/while trick here) */
#define TIMEOUT_LOOP_BREAK			\
	{					\
		END1 = END2 = 0;		\
		continue;			\
	}

/* check whether a timeout occurred, and execute the CALLBACK argument
 * if it did */
#define TIMEOUT_CHECK(QC, CALLBACK)					\
	do {								\
		if (GDKexiting() || ((QC) && (QC)->endtime < 0))	\
			CALLBACK;					\
	} while (0)

typedef struct gdk_callback {
	char *name;
	int argc;
	int interval;  // units sec
	lng last_called; // timestamp GDKusec
	gdk_return (*func)(int argc, void *argv[]);
	struct gdk_callback *next;
	void *argv[];
} gdk_callback;

typedef gdk_return gdk_callback_func(int argc, void *argv[]);

gdk_export gdk_return gdk_add_callback(char *name, gdk_callback_func *f, int argc, void
		*argv[], int interval);
gdk_export gdk_return gdk_remove_callback(char *, gdk_callback_func *f);

<<<<<<< HEAD
=======

#include <setjmp.h>

typedef struct exception_buffer {
#ifdef HAVE_SIGLONGJMP
	sigjmp_buf state;
#else
	jmp_buf state;
#endif
	int code;
	char *msg;
	int enabled;
} exception_buffer;

gdk_export exception_buffer *eb_init(exception_buffer *eb)
	__attribute__((__access__(write_only, 1)));

/* != 0 on when we return to the savepoint */
#ifdef HAVE_SIGLONGJMP
#define eb_savepoint(eb) ((eb)->enabled = 1, sigsetjmp((eb)->state, 0))
#else
#define eb_savepoint(eb) ((eb)->enabled = 1, setjmp((eb)->state))
#endif
gdk_export _Noreturn void eb_error(exception_buffer *eb, char *msg, int val);

typedef struct allocator {
	struct allocator *pa;
	size_t size;
	size_t nr;
	char **blks;
	size_t used; 	/* memory used in last block */
	size_t usedmem;	/* used memory */
	void *freelist;	/* list of freed blocks */
	exception_buffer eb;
} allocator;

gdk_export allocator *sa_create( allocator *pa );
gdk_export allocator *sa_reset( allocator *sa );
gdk_export void *sa_alloc( allocator *sa,  size_t sz );
gdk_export void *sa_zalloc( allocator *sa,  size_t sz );
gdk_export void *sa_realloc( allocator *sa,  void *ptr, size_t sz, size_t osz );
gdk_export void sa_destroy( allocator *sa );
gdk_export char *sa_strndup( allocator *sa, const char *s, size_t l);
gdk_export char *sa_strdup( allocator *sa, const char *s);
gdk_export char *sa_strconcat( allocator *sa, const char *s1, const char *s2);
gdk_export size_t sa_size( allocator *sa );

#if !defined(NDEBUG) && !defined(__COVERITY__) && defined(__GNUC__)
#define sa_alloc(sa, sz)					\
	({							\
		allocator *_sa = (sa);				\
		size_t _sz = (sz);				\
		void *_res = sa_alloc(_sa, _sz);		\
		TRC_DEBUG(ALLOC,				\
				"sa_alloc(%p,%zu) -> %p\n",	\
				_sa, _sz, _res);		\
		_res;						\
	})
#define sa_zalloc(sa, sz)					\
	({							\
		allocator *_sa = (sa);				\
		size_t _sz = (sz);				\
		void *_res = sa_zalloc(_sa, _sz);		\
		TRC_DEBUG(ALLOC,				\
				"sa_zalloc(%p,%zu) -> %p\n",	\
				_sa, _sz, _res);		\
		_res;						\
	})
#define sa_realloc(sa, ptr, sz, osz)					\
	({								\
		allocator *_sa = (sa);					\
		void *_ptr = (ptr);					\
		size_t _sz = (sz);					\
		size_t _osz = (osz);					\
		void *_res = sa_realloc(_sa, _ptr, _sz, _osz);		\
		TRC_DEBUG(ALLOC,					\
				"sa_realloc(%p,%p,%zu,%zu) -> %p\n",	\
				_sa, _ptr, _sz, _osz, _res);		\
		_res;							\
	})
#define sa_strdup(sa, s)						\
	({								\
		allocator *_sa = (sa);					\
		const char *_s = (s);					\
		char *_res = sa_strdup(_sa, _s);			\
		TRC_DEBUG(ALLOC,					\
				"sa_strdup(%p,len=%zu) -> %p\n",	\
				_sa, strlen(_s), _res);			\
		_res;							\
	})
#define sa_strndup(sa, s, l)						\
	({								\
		allocator *_sa = (sa);					\
		const char *_s = (s);					\
		size_t _l = (l);					\
		char *_res = sa_strndup(_sa, _s, _l);			\
		TRC_DEBUG(ALLOC,					\
				"sa_strndup(%p,len=%zu) -> %p\n", 	\
				_sa, _l, _res);				\
		_res;							\
	})
#endif

>>>>>>> cffd87b3
#endif /* _GDK_H_ */<|MERGE_RESOLUTION|>--- conflicted
+++ resolved
@@ -775,27 +775,20 @@
 	} val;
 	size_t len;
 	short vtype;
-	unsigned short bat:1,
-		allocated:1;
-
+	bool allocated;
+	bool bat;
 } *ValPtr, ValRecord;
 
 /* interface definitions */
 gdk_export void *VALconvert(int typ, ValPtr t);
 gdk_export char *VALformat(const ValRecord *res)
 	__attribute__((__warn_unused_result__));
-<<<<<<< HEAD
-gdk_export ValPtr VALcopy(allocator *va, ValPtr dst, const ValRecord *src);
-gdk_export ValPtr VALinit(allocator *va, ValPtr d, int tpe, const void *s);
-gdk_export void VALempty(ValPtr v);
-=======
-gdk_export ValPtr VALcopy(ValPtr dst, const ValRecord *src)
+gdk_export ValPtr VALcopy(allocator *va, ValPtr dst, const ValRecord *src)
 	__attribute__((__access__(write_only, 1)));
-gdk_export ValPtr VALinit(ValPtr d, int tpe, const void *s)
+gdk_export ValPtr VALinit(allocator *va, ValPtr d, int tpe, const void *s)
 	__attribute__((__access__(write_only, 1)));
 gdk_export void VALempty(ValPtr v)
 	__attribute__((__access__(write_only, 1)));
->>>>>>> cffd87b3
 gdk_export void VALclear(ValPtr v);
 gdk_export ValPtr VALset(ValPtr v, int t, void *p);
 gdk_export void *VALget(ValPtr v);
@@ -2480,13 +2473,13 @@
 
 #include "gdk_calc.h"
 
-gdk_export gdk_return GDKtoupper(char **restrict buf, size_t *restrict buflen, const char *restrict s)
+gdk_export gdk_return GDKtoupper(char **restrict buf, size_t *restrict buflen, const char *restrict s);
 	__attribute__((__access__(read_write, 1)))
 	__attribute__((__access__(read_write, 2)));
-gdk_export gdk_return GDKtolower(char **restrict buf, size_t *restrict buflen, const char *restrict s)
+gdk_export gdk_return GDKtolower(char **restrict buf, size_t *restrict buflen, const char *restrict s);
 	__attribute__((__access__(read_write, 1)))
 	__attribute__((__access__(read_write, 2)));
-gdk_export gdk_return GDKcasefold(char **restrict buf, size_t *restrict buflen, const char *restrict s)
+gdk_export gdk_return GDKcasefold(char **restrict buf, size_t *restrict buflen, const char *restrict s);
 	__attribute__((__access__(read_write, 1)))
 	__attribute__((__access__(read_write, 2)));
 gdk_export int GDKstrncasecmp(const char *str1, const char *str2, size_t l1, size_t l2);
@@ -2680,110 +2673,4 @@
 		*argv[], int interval);
 gdk_export gdk_return gdk_remove_callback(char *, gdk_callback_func *f);
 
-<<<<<<< HEAD
-=======
-
-#include <setjmp.h>
-
-typedef struct exception_buffer {
-#ifdef HAVE_SIGLONGJMP
-	sigjmp_buf state;
-#else
-	jmp_buf state;
-#endif
-	int code;
-	char *msg;
-	int enabled;
-} exception_buffer;
-
-gdk_export exception_buffer *eb_init(exception_buffer *eb)
-	__attribute__((__access__(write_only, 1)));
-
-/* != 0 on when we return to the savepoint */
-#ifdef HAVE_SIGLONGJMP
-#define eb_savepoint(eb) ((eb)->enabled = 1, sigsetjmp((eb)->state, 0))
-#else
-#define eb_savepoint(eb) ((eb)->enabled = 1, setjmp((eb)->state))
-#endif
-gdk_export _Noreturn void eb_error(exception_buffer *eb, char *msg, int val);
-
-typedef struct allocator {
-	struct allocator *pa;
-	size_t size;
-	size_t nr;
-	char **blks;
-	size_t used; 	/* memory used in last block */
-	size_t usedmem;	/* used memory */
-	void *freelist;	/* list of freed blocks */
-	exception_buffer eb;
-} allocator;
-
-gdk_export allocator *sa_create( allocator *pa );
-gdk_export allocator *sa_reset( allocator *sa );
-gdk_export void *sa_alloc( allocator *sa,  size_t sz );
-gdk_export void *sa_zalloc( allocator *sa,  size_t sz );
-gdk_export void *sa_realloc( allocator *sa,  void *ptr, size_t sz, size_t osz );
-gdk_export void sa_destroy( allocator *sa );
-gdk_export char *sa_strndup( allocator *sa, const char *s, size_t l);
-gdk_export char *sa_strdup( allocator *sa, const char *s);
-gdk_export char *sa_strconcat( allocator *sa, const char *s1, const char *s2);
-gdk_export size_t sa_size( allocator *sa );
-
-#if !defined(NDEBUG) && !defined(__COVERITY__) && defined(__GNUC__)
-#define sa_alloc(sa, sz)					\
-	({							\
-		allocator *_sa = (sa);				\
-		size_t _sz = (sz);				\
-		void *_res = sa_alloc(_sa, _sz);		\
-		TRC_DEBUG(ALLOC,				\
-				"sa_alloc(%p,%zu) -> %p\n",	\
-				_sa, _sz, _res);		\
-		_res;						\
-	})
-#define sa_zalloc(sa, sz)					\
-	({							\
-		allocator *_sa = (sa);				\
-		size_t _sz = (sz);				\
-		void *_res = sa_zalloc(_sa, _sz);		\
-		TRC_DEBUG(ALLOC,				\
-				"sa_zalloc(%p,%zu) -> %p\n",	\
-				_sa, _sz, _res);		\
-		_res;						\
-	})
-#define sa_realloc(sa, ptr, sz, osz)					\
-	({								\
-		allocator *_sa = (sa);					\
-		void *_ptr = (ptr);					\
-		size_t _sz = (sz);					\
-		size_t _osz = (osz);					\
-		void *_res = sa_realloc(_sa, _ptr, _sz, _osz);		\
-		TRC_DEBUG(ALLOC,					\
-				"sa_realloc(%p,%p,%zu,%zu) -> %p\n",	\
-				_sa, _ptr, _sz, _osz, _res);		\
-		_res;							\
-	})
-#define sa_strdup(sa, s)						\
-	({								\
-		allocator *_sa = (sa);					\
-		const char *_s = (s);					\
-		char *_res = sa_strdup(_sa, _s);			\
-		TRC_DEBUG(ALLOC,					\
-				"sa_strdup(%p,len=%zu) -> %p\n",	\
-				_sa, strlen(_s), _res);			\
-		_res;							\
-	})
-#define sa_strndup(sa, s, l)						\
-	({								\
-		allocator *_sa = (sa);					\
-		const char *_s = (s);					\
-		size_t _l = (l);					\
-		char *_res = sa_strndup(_sa, _s, _l);			\
-		TRC_DEBUG(ALLOC,					\
-				"sa_strndup(%p,len=%zu) -> %p\n", 	\
-				_sa, _l, _res);				\
-		_res;							\
-	})
-#endif
-
->>>>>>> cffd87b3
 #endif /* _GDK_H_ */