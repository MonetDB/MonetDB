--- conflicted
+++ resolved
@@ -1377,6 +1377,7 @@
 gdk_export gdk_return BUNdelHead(BAT *b, const void *left, bit force);
 gdk_export BUN BUNdelete(BAT *b, BUN p, bit force);
 gdk_export gdk_return BATdel(BAT *b, BAT *c, bit force);
+gdk_export BAT *BATdelHead(BAT *b, BAT *c, bit force);
 
 gdk_export gdk_return BUNreplace(BAT *b, const void *left, const void *right, bit force);
 gdk_export gdk_return BUNinplace(BAT *b, BUN p, const void *left, const void *right, bit force);
@@ -1628,21 +1629,16 @@
  * heaps (@emph{hh} and @emph{th}) for variable-sized atoms.
  */
 
-<<<<<<< HEAD
-gdk_export BAT *BATsave(BAT *b);
-gdk_export int BATmmap(BAT *b, int hb, int tb, int hh, int th, int force);
-gdk_export void BATmsync(BAT *b);
-gdk_export int BATdelete(BAT *b);
-=======
 gdk_export gdk_return BATsave(BAT *b);
 gdk_export void BATmmap(BAT *b, int hb, int tb, int hh, int th, int force);
->>>>>>> e2c4881b
+gdk_export void BATmsync(BAT *b);
+
 gdk_export size_t BATmemsize(BAT *b, int dirty);
 
 #define NOFARM (-1) /* indicate to GDKfilepath to create relative path */
 
 gdk_export char *GDKfilepath(int farmid, const char *dir, const char *nme, const char *ext);
-gdk_export gdk_return GDKcreatedir(const char *nme);
+gdk_export gdk_return  GDKcreatedir(const char *nme);
 
 /*
  * @- Printing
