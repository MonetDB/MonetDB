--- conflicted
+++ resolved
@@ -756,12 +756,7 @@
 #define GDKLIBRARY_TAILN	061043U /* first in Jul2021: str offset heaps names don't take width into account */
 #define GDKLIBRARY_HASHASH	061044U /* first in Jul2021: hashash bit in string heaps */
 #define GDKLIBRARY_HSIZE	061045U /* first in Jan2022: heap "size" values */
-<<<<<<< HEAD
-/* if the version number is updated, also fix snapshot_bats() in bat_logger.c */
-#define GDKLIBRARY		061046U /* first after Jan2022 */
-=======
 #define GDKLIBRARY		061046U /* first in Sep2022 */
->>>>>>> 4a1d86ba
 
 /* The batRestricted field indicates whether a BAT is readonly.
  * we have modes: BAT_WRITE  = all permitted
