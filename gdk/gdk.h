--- conflicted
+++ resolved
@@ -2479,24 +2479,6 @@
 #define FORCEMITOMASK	(1<<29)
 #define FORCEMITODEBUG	if (GDKdebug & FORCEMITOMASK)
 
-<<<<<<< HEAD
-#define short_int_SWAP(s) ((short)(((0x00ff&(s))<<8) | ((0xff00&(s))>>8)))
-
-#define normal_int_SWAP(i) (((0x000000ff&(i))<<24) | ((0x0000ff00&(i))<<8) | \
-	               ((0x00ff0000&(i))>>8)  | ((0xff000000&(i))>>24))
-
-#define long_long_SWAP(l) \
-		((((lng)normal_int_SWAP(l))<<32) |\
-		 (0xffffffff&normal_int_SWAP(l>>32)))
-
-#ifdef HAVE_HGE
-#define huge_int_SWAP(h) \
-		((((hge)long_long_SWAP(h))<<64) |\
-		 (0xffffffffffffffff&long_long_SWAP(h>>64)))
-#endif
-
-=======
->>>>>>> 7952ba4a
 /*
  * The kernel maintains a central table of all active threads.  They
  * are indexed by their tid. The structure contains information on the
