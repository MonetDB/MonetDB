--- conflicted
+++ resolved
@@ -936,15 +936,9 @@
 typedef struct {
 	str id;			/* label for head/tail column */
 
-<<<<<<< HEAD
 	unsigned short width;	/* byte-width of the atom array, the width of the offsets */
-	bte type;			/* type id. */
-	bte shift;			/* log2 of bun width */
-=======
-	unsigned short width;	/* byte-width of the atom array */
 	bte type;		/* type id. */
 	bte shift;		/* log2 of bunwidth */
->>>>>>> 6857b17c
 	unsigned int
 	 varsized:1,		/* varsized (1) or fixedsized (0) */
 	 key:2,			/* duplicates allowed? */
