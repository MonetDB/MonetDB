/*
 * SPDX-License-Identifier: MPL-2.0
 *
 * This Source Code Form is subject to the terms of the Mozilla Public
 * License, v. 2.0.  If a copy of the MPL was not distributed with this
 * file, You can obtain one at http://mozilla.org/MPL/2.0/.
 *
 * Copyright 2024, 2025 MonetDB Foundation;
 * Copyright August 2008 - 2023 MonetDB B.V.;
 * Copyright 1997 - July 2008 CWI.
 */

/*
 * @t The Goblin Database Kernel
 * @v Version 3.05
 * @a Martin L. Kersten, Peter Boncz, Niels Nes, Sjoerd Mullender
 *
 * @+ The Inner Core
 * The innermost library of the MonetDB database system is formed by
 * the library called GDK, an abbreviation of Goblin Database Kernel.
 * Its development was originally rooted in the design of a pure
 * active-object-oriented programming language, before development
 * was shifted towards a reusable database kernel engine.
 *
 * GDK is a C library that provides ACID properties on a DSM model
 * @tex
 * [@cite{Copeland85}]
 * @end tex
 * , using main-memory
 * database algorithms
 * @tex
 * [@cite{Garcia-Molina92}]
 * @end tex
 *  built on virtual-memory
 * OS primitives and multi-threaded parallelism.
 * Its implementation has undergone various changes over its decade
 * of development, many of which were driven by external needs to
 * obtain a robust and fast database system.
 *
 * The coding scheme explored in GDK has also laid a foundation to
 * communicate over time experiences and to provide (hopefully)
 * helpful advice near to the place where the code-reader needs it.
 * Of course, over such a long time the documentation diverges from
 * reality. Especially in areas where the environment of this package
 * is being described.
 * Consider such deviations as historic landmarks, e.g. crystallization
 * of brave ideas and mistakes rectified at a later stage.
 *
 * @+ Short Outline
 * The facilities provided in this implementation are:
 * @itemize
 * @item
 * GDK or Goblin Database Kernel routines for session management
 * @item
 *  BAT routines that define the primitive operations on the
 * database tables (BATs).
 * @item
 *  BBP routines to manage the BAT Buffer Pool (BBP).
 * @item
 *  ATOM routines to manipulate primitive types, define new types
 * using an ADT interface.
 * @item
 *  HEAP routines for manipulating heaps: linear spaces of memory
 * that are GDK's vehicle of mass storage (on which BATs are built).
 * @item
 *  DELTA routines to access inserted/deleted elements within a
 * transaction.
 * @item
 *  HASH routines for manipulating GDK's built-in linear-chained
 * hash tables, for accelerating lookup searches on BATs.
 * @item
 *  TM routines that provide basic transaction management primitives.
 * @item
 *  TRG routines that provided active database support. [DEPRECATED]
 * @item
 *  ALIGN routines that implement BAT alignment management.
 * @end itemize
 *
 * The Binary Association Table (BAT) is the lowest level of storage
 * considered in the Goblin runtime system
 * @tex
 * [@cite{Goblin}]
 * @end tex
 * .  A BAT is a
 * self-descriptive main-memory structure that represents the
 * @strong{binary relationship} between two atomic types.  The
 * association can be defined over:
 * @table @code
 * @item void:
 *  virtual-OIDs: a densely ascending column of OIDs (takes zero-storage).
 * @item bit:
 *  Booleans, implemented as one byte values.
 * @item bte:
 *  Tiny (1-byte) integers (8-bit @strong{integer}s).
 * @item sht:
 *  Short integers (16-bit @strong{integer}s).
 * @item int:
 *  This is the C @strong{int} type (32-bit).
 * @item oid:
 *  Unique @strong{long int} values uses as object identifier. Highest
 *	    bit cleared always.  Thus, oids-s are 31-bit numbers on
 *	    32-bit systems, and 63-bit numbers on 64-bit systems.
 * @item ptr:
 * Memory pointer values. DEPRECATED.  Can only be stored in transient
 * BATs.
 * @item flt:
 *  The IEEE @strong{float} type.
 * @item dbl:
 *  The IEEE @strong{double} type.
 * @item lng:
 *  Longs: the C @strong{long long} type (64-bit integers).
 * @item hge:
 *  "huge" integers: the GCC @strong{__int128} type (128-bit integers).
 * @item str:
 *  UTF-8 strings (Unicode). A zero-terminated byte sequence.
 * @item bat:
 *  Bat descriptor. This allows for recursive administered tables, but
 *  severely complicates transaction management. Therefore, they CAN
 *  ONLY BE STORED IN TRANSIENT BATs.
 * @end table
 *
 * This model can be used as a back-end model underlying other -higher
 * level- models, in order to achieve @strong{better performance} and
 * @strong{data independence} in one go. The relational model and the
 * object-oriented model can be mapped on BATs by vertically splitting
 * every table (or class) for each attribute. Each such a column is
 * then stored in a BAT with type @strong{bat[oid,attribute]}, where
 * the unique object identifiers link tuples in the different BATs.
 * Relationship attributes in the object-oriented model hence are
 * mapped to @strong{bat[oid,oid]} tables, being equivalent to the
 * concept of @emph{join indexes} @tex [@cite{Valduriez87}] @end tex .
 *
 * The set of built-in types can be extended with user-defined types
 * through an ADT interface.  They are linked with the kernel to
 * obtain an enhanced library, or they are dynamically loaded upon
 * request.
 *
 * Types can be derived from other types. They represent something
 * different than that from which they are derived, but their internal
 * storage management is equal. This feature facilitates the work of
 * extension programmers, by enabling reuse of implementation code,
 * but is also used to keep the GDK code portable from 32-bits to
 * 64-bits machines: the @strong{oid} and @strong{ptr} types are
 * derived from @strong{int} on 32-bits machines, but is derived from
 * @strong{lng} on 64 bits machines. This requires changes in only two
 * lines of code each.
 *
 * To accelerate lookup and search in BATs, GDK supports one built-in
 * search accelerator: hash tables. We choose an implementation
 * efficient for main-memory: bucket chained hash
 * @tex
 * [@cite{LehCar86,Analyti92}]
 * @end tex
 * . Alternatively, when the table is sorted, it will resort to
 * merge-scan operations or binary lookups.
 *
 * BATs are built on the concept of heaps, which are large pieces of
 * main memory. They can also consist of virtual memory, in case the
 * working set exceeds main-memory. In this case, GDK supports
 * operations that cluster the heaps of a BAT, in order to improve
 * performance of its main-memory.
 *
 *
 * @- Rationale
 * The rationale for choosing a BAT as the building block for both
 * relational and object-oriented system is based on the following
 * observations:
 *
 * @itemize
 * @item -
 * Given the fact that CPU speed and main-memory increase in current
 * workstation hardware for the last years has been exceeding IO
 * access speed increase, traditional disk-page oriented algorithms do
 * no longer take best advantage of hardware, in most database
 * operations.
 *
 * Instead of having a disk-block oriented kernel with a large memory
 * cache, we choose to build a main-memory kernel, that only under
 * large data volumes slowly degrades to IO-bound performance,
 * comparable to traditional systems
 * @tex
 * [@cite{boncz95,boncz96}]
 * @end tex
 * .
 *
 * @item -
 * Traditional (disk-based) relational systems move too much data
 * around to save on (main-memory) join operations.
 *
 * The fully decomposed store (DSM
 * @tex
 * [@cite{Copeland85})]
 * @end tex
 * assures that only those attributes of a relation that are needed,
 * will have to be accessed.
 *
 * @item -
 * The data management issues for a binary association is much
 * easier to deal with than traditional @emph{struct}-based approaches
 * encountered in relational systems.
 *
 * @item -
 * Object-oriented systems often maintain a double cache, one with the
 * disk-based representation and a C pointer-based main-memory
 * structure.  This causes expensive conversions and replicated
 * storage management.  GDK does not do such `pointer swizzling'. It
 * used virtual-memory (@strong{mmap()}) and buffer management advice
 * (@strong{madvise()}) OS primitives to cache only once. Tables take
 * the same form in memory as on disk, making the use of this
 * technique transparent
 * @tex
 * [@cite{oo7}]
 * @end tex
 * .
 * @end itemize
 *
 * A RDBMS or OODBMS based on BATs strongly depends on our ability to
 * efficiently support tuples and to handle small joins, respectively.
 *
 * The remainder of this document describes the Goblin Database kernel
 * implementation at greater detail. It is organized as follows:
 * @table @code
 * @item @strong{GDK Interface}:
 *
 * It describes the global interface with which GDK sessions can be
 * started and ended, and environment variables used.
 *
 * @item @strong{Binary Association Tables}:
 *
 * As already mentioned, these are the primary data structure of GDK.
 * This chapter describes the kernel operations for creation,
 * destruction and basic manipulation of BATs and BUNs (i.e. tuples:
 * Binary UNits).
 *
 * @item @strong{BAT Buffer Pool:}
 *
 * All BATs are registered in the BAT Buffer Pool. This directory is
 * used to guide swapping in and out of BATs. Here we find routines
 * that guide this swapping process.
 *
 * @item @strong{GDK Extensibility:}
 *
 * Atoms can be defined using a unified ADT interface.  There is also
 * an interface to extend the GDK library with dynamically linked
 * object code.
 *
 * @item @strong{GDK Utilities:}
 *
 * Memory allocation and error handling primitives are
 * provided. Layers built on top of GDK should use them, for proper
 * system monitoring.  Thread management is also included here.
 *
 * @item @strong{Transaction Management:}
 *
 * For the time being, we just provide BAT-grained concurrency and
 * global transactions. Work is needed here.
 *
 * @item @strong{BAT Alignment:}
 * Due to the mapping of multi-ary datamodels onto the BAT model, we
 * expect many correspondences among BATs, e.g.
 * @emph{bat(oid,attr1),..  bat(oid,attrN)} vertical
 * decompositions. Frequent activities will be to jump from one
 * attribute to the other (`bunhopping'). If the head columns are
 * equal lists in two BATs, merge or even array lookups can be used
 * instead of hash lookups. The alignment interface makes these
 * relations explicitly manageable.
 *
 * In GDK, complex data models are mapped with DSM on binary tables.
 * Usually, one decomposes @emph{N}-ary relations into @emph{N} BATs
 * with an @strong{oid} in the head column, and the attribute in the
 * tail column.  There may well be groups of tables that have the same
 * sets of @strong{oid}s, equally ordered. The alignment interface is
 * intended to make this explicit.  Implementations can use this
 * interface to detect this situation, and use cheaper algorithms
 * (like merge-join, or even array lookup) instead.
 *
 * @item @strong{BAT Iterators:}
 *
 * Iterators are C macros that generally encapsulate a complex
 * for-loop.  They would be the equivalent of cursors in the SQL
 * model. The macro interface (instead of a function call interface)
 * is chosen to achieve speed when iterating main-memory tables.
 *
 * @item @strong{Common BAT Operations:}
 *
 * These are much used operations on BATs, such as aggregate functions
 * and relational operators. They are implemented in terms of BAT- and
 * BUN-manipulation GDK primitives.
 * @end table
 *
 * @+ Interface Files
 * In this section we summarize the user interface to the GDK library.
 * It consist of a header file (gdk.h) and an object library
 * (gdklib.a), which implements the required functionality. The header
 * file must be included in any program that uses the library. The
 * library must be linked with such a program.
 *
 * @- Database Context
 *
 * The MonetDB environment settings are collected in a configuration
 * file. Amongst others it contains the location of the database
 * directory.  First, the database directory is closed for other
 * servers running at the same time.  Second, performance enhancements
 * may take effect, such as locking the code into memory (if the OS
 * permits) and preloading the data dictionary.  An error at this
 * stage normally lead to an abort.
 */

#ifndef _GDK_H_
#define _GDK_H_

/* standard includes upon which all configure tests depend */
#ifdef HAVE_SYS_STAT_H
# include <sys/stat.h>
#endif
#ifdef HAVE_UNISTD_H
# include <unistd.h>
#endif

#include <ctype.h>		/* isspace etc. */

#ifdef HAVE_SYS_FILE_H
# include <sys/file.h>
#endif

#ifdef HAVE_DIRENT_H
# include <dirent.h>
#endif

#include <limits.h>		/* for *_MIN and *_MAX */
#include <float.h>		/* for FLT_MAX and DBL_MAX */

#ifdef WIN32
#ifndef LIBGDK
#define gdk_export extern __declspec(dllimport)
#else
#define gdk_export extern __declspec(dllexport)
#endif
#else
#define gdk_export extern
#endif

/* Only ever compare with GDK_SUCCEED, never with GDK_FAIL, and do not
 * use as a Boolean. */
typedef enum { GDK_FAIL, GDK_SUCCEED } gdk_return;

gdk_export _Noreturn void GDKfatal(_In_z_ _Printf_format_string_ const char *format, ...)
	__attribute__((__format__(__printf__, 1, 2)));

#include "gdk_system.h"
#include "gdk_posix.h"
#include "stream.h"
#include "mstring.h"

#undef MIN
#undef MAX
#define MAX(A,B)	((A)<(B)?(B):(A))
#define MIN(A,B)	((A)>(B)?(B):(A))

/* defines from ctype with casts that allow passing char values */
#define GDKisspace(c)	isspace((unsigned char) (c))
#define GDKisalnum(c)	isalnum((unsigned char) (c))
#define GDKisdigit(c)	isdigit((unsigned char) (c))
#define GDKisxdigit(c)	isxdigit((unsigned char) (c))

#define BATDIR		"bat"
#define TEMPDIR_NAME	"TEMP_DATA"

#define DELDIR		BATDIR DIR_SEP_STR "DELETE_ME"
#define BAKDIR		BATDIR DIR_SEP_STR "BACKUP"
#define SUBDIR		BAKDIR DIR_SEP_STR "SUBCOMMIT" /* note K, not T */
#define LEFTDIR		BATDIR DIR_SEP_STR "LEFTOVERS"
#define TEMPDIR		BATDIR DIR_SEP_STR TEMPDIR_NAME

/*
   See `man mserver5` or tools/mserver/mserver5.1
   for a documentation of the following debug options.
*/

#define THRDMASK	(1U)
#define CHECKMASK	(1U<<1)
#define CHECKDEBUG	if (ATOMIC_GET(&GDKdebug) & CHECKMASK)
#define IOMASK		(1U<<4)
#define BATMASK		(1U<<5)
#define PARMASK		(1U<<7)
#define TESTINGMASK	(1U<<8)
#define TMMASK		(1U<<9)
#define TEMMASK		(1U<<10)
#define PERFMASK	(1U<<12)
#define DELTAMASK	(1U<<13)
#define LOADMASK	(1U<<14)
#define PUSHCANDMASK	(1U<<15)	/* used in opt_pushselect.c */
#define TAILCHKMASK	(1U<<16)	/* check .tail file size during commit */
#define ACCELMASK	(1U<<20)
#define ALGOMASK	(1U<<21)

#define NOSYNCMASK	(1U<<24)

#define DEADBEEFMASK	(1U<<25)
#define DEADBEEFCHK	if (!(ATOMIC_GET(&GDKdebug) & DEADBEEFMASK))

#define ALLOCMASK	(1U<<26)

#define HEAPMASK	(1U<<28)

#define FORCEMITOMASK	(1U<<29)
#define FORCEMITODEBUG	if (ATOMIC_GET(&GDKdebug) & FORCEMITOMASK)

#ifndef TRUE
#define TRUE		true
#define FALSE		false
#endif

#define BATMARGIN	1.2	/* extra free margin for new heaps */
#define BATTINY_BITS	8
#define BATTINY		((BUN)1<<BATTINY_BITS)	/* minimum allocation buncnt for a BAT */

enum {
	TYPE_void = 0,
	TYPE_msk,		/* bit mask */
	TYPE_bit,		/* TRUE, FALSE, or nil */
	TYPE_bte,
	TYPE_sht,
	TYPE_int,
	TYPE_oid,
	TYPE_ptr,		/* C pointer! */
	TYPE_flt,
	TYPE_dbl,
	TYPE_lng,
#ifdef HAVE_HGE
	TYPE_hge,
#endif
	TYPE_date,
	TYPE_daytime,
	TYPE_timestamp,
	TYPE_uuid,
	TYPE_str,
	TYPE_blob,
	TYPE_any = 255,		/* limit types to <255! */
};

typedef bool msk;
typedef int8_t bit;
typedef int8_t bte;
typedef int16_t sht;
/* typedef int64_t lng; -- defined in gdk_system.h */
typedef uint64_t ulng;

#define SIZEOF_OID	SIZEOF_SIZE_T
typedef size_t oid;
#define OIDFMT		"%zu"

typedef int bat;		/* Index into BBP */
typedef void *ptr;		/* Internal coding of types */

#define SIZEOF_PTR	SIZEOF_VOID_P
typedef float flt;
typedef double dbl;
typedef char *str;

#define UUID_SIZE	16	/* size of a UUID */
#define UUID_STRLEN	36	/* length of string representation */

typedef union {
#ifdef HAVE_HGE
	hge h;			/* force alignment, not otherwise used */
#else
	lng l[2];		/* force alignment, not otherwise used */
#endif
	uint8_t u[UUID_SIZE] __attribute__((__nonstring__));
} uuid;

typedef struct {
	size_t nitems;
	uint8_t data[] __attribute__((__nonstring__));
} blob;
gdk_export size_t blobsize(size_t nitems) __attribute__((__const__));

#define SIZEOF_LNG		8
#define LL_CONSTANT(val)	INT64_C(val)
#define LLFMT			"%" PRId64
#define ULLFMT			"%" PRIu64
#define LLSCN			"%" SCNd64
#define ULLSCN			"%" SCNu64

typedef oid var_t;		/* type used for heap index of var-sized BAT */
#define SIZEOF_VAR_T	SIZEOF_OID
#define VARFMT		OIDFMT

#if SIZEOF_VAR_T == SIZEOF_INT
#define VAR_MAX		((var_t) INT_MAX)
#else
#define VAR_MAX		((var_t) INT64_MAX)
#endif

typedef oid BUN;		/* BUN position */
#define SIZEOF_BUN	SIZEOF_OID
#define BUNFMT		OIDFMT
/* alternatively:
typedef size_t BUN;
#define SIZEOF_BUN	SIZEOF_SIZE_T
#define BUNFMT		"%zu"
*/
#if SIZEOF_BUN == SIZEOF_INT
#define BUN_NONE ((BUN) INT_MAX)
#else
#define BUN_NONE ((BUN) INT64_MAX)
#endif
#define BUN_MAX (BUN_NONE - 1)	/* maximum allowed size of a BAT */

/*
 * @- Checking and Error definitions:
 */
#define ATOMextern(t)	(ATOMstorage(t) >= TYPE_str)

typedef enum {
	PERSISTENT = 0,
	TRANSIENT,
	SYSTRANS,
} role_t;

/* Heap storage modes */
typedef enum {
	STORE_INVALID = 0,	/* invalid value, used to indicate error */
	STORE_MEM,		/* load into GDKmalloced memory */
	STORE_MMAP,		/* mmap() into virtual memory */
	STORE_PRIV,		/* BAT copy of copy-on-write mmap */
	STORE_CMEM,		/* load into malloc (not GDKmalloc) memory*/
	STORE_NOWN,		/* memory not owned by the BAT */
	STORE_MMAPABS,		/* mmap() into virtual memory from an
				 * absolute path (not part of dbfarm) */
} storage_t;

typedef struct {
	size_t free;		/* index where free area starts. */
	size_t size;		/* size of the heap (bytes) */
	char *base;		/* base pointer in memory. */
#if SIZEOF_VOID_P == 4
	char filename[32];	/* file containing image of the heap */
#else
	char filename[40];	/* file containing image of the heap */
#endif

	ATOMIC_TYPE refs;	/* reference count for this heap */
	bte farmid;		/* id of farm where heap is located */
	bool cleanhash;		/* string heaps must clean hash */
	bool dirty;		/* specific heap dirty marker */
	bool remove;		/* remove storage file when freeing */
	bool wasempty;		/* heap was empty when last saved/created */
	bool hasfile;		/* .filename exists on disk */
	storage_t storage;	/* storage mode (mmap/malloc). */
	storage_t newstorage;	/* new desired storage mode at re-allocation. */
	bat parentid;		/* cache id of VIEW parent bat */
} Heap;

typedef struct Hash Hash;
typedef struct Strimps Strimps;

#ifdef HAVE_RTREE
typedef struct RTree RTree;
#endif

/*
 * @+ Binary Association Tables
 * Having gone to the previous preliminary definitions, we will now
 * introduce the structure of Binary Association Tables (BATs) in
 * detail. They are the basic storage unit on which GDK is modeled.
 *
 * The BAT holds an unlimited number of binary associations, called
 * BUNs (@strong{Binary UNits}).  The two attributes of a BUN are
 * called @strong{head} (left) and @strong{tail} (right) in the
 * remainder of this document.
 *
 *  @c image{http://monetdb.cwi.nl/projects/monetdb-mk/imgs/bat1,,,,feps}
 *
 * The above figure shows what a BAT looks like. It consists of two
 * columns, called head and tail, such that we have always binary
 * tuples (BUNs). The overlooking structure is the @strong{BAT
 * record}.  It points to a heap structure called the @strong{BUN
 * heap}.  This heap contains the atomic values inside the two
 * columns. If they are fixed-sized atoms, these atoms reside directly
 * in the BUN heap. If they are variable-sized atoms (such as string
 * or polygon), however, the columns has an extra heap for storing
 * those (such @strong{variable-sized atom heaps} are then referred to
 * as @strong{Head Heap}s and @strong{Tail Heap}s). The BUN heap then
 * contains integer byte-offsets (fixed-sized, of course) into a head-
 * or tail-heap.
 *
 * The BUN heap contains a contiguous range of BUNs. It starts after
 * the @strong{first} pointer, and finishes at the end in the
 * @strong{free} area of the BUN. All BUNs after the @strong{inserted}
 * pointer have been added in the last transaction (and will be
 * deleted on a transaction abort). All BUNs between the
 * @strong{deleted} pointer and the @strong{first} have been deleted
 * in this transaction (and will be reinserted at a transaction
 * abort).
 *
 * The location of a certain BUN in a BAT may change between
 * successive library routine invocations.  Therefore, one should
 * avoid keeping references into the BAT storage area for long
 * periods.
 *
 * Passing values between the library routines and the enclosing C
 * program is primarily through value pointers of type ptr. Pointers
 * into the BAT storage area should only be used for retrieval. Direct
 * updates of data stored in a BAT is forbidden. The user should
 * adhere to the interface conventions to guarantee the integrity
 * rules and to maintain the (hidden) auxiliary search structures.
 *
 * @- GDK variant record type
 * When manipulating values, MonetDB puts them into value records.
 * The built-in types have a direct entry in the union. Others should
 * be represented as a pointer of memory in pval or as a string, which
 * is basically the same. In such cases the len field indicates the
 * size of this piece of memory.
 */
typedef struct {
	union {			/* storage is first in the record */
		int ival;
		oid oval;
		sht shval;
		bte btval;
		msk mval;
		flt fval;
		ptr pval;
		bat bval;
		str sval;
		dbl dval;
		lng lval;
#ifdef HAVE_HGE
		hge hval;
#endif
		uuid uval;
	} val;
	size_t len;
	short vtype;
	bool allocated;
	bool bat;
} *ValPtr, ValRecord;

/* interface definitions */
gdk_export void *VALconvert(int typ, ValPtr t);
gdk_export char *VALformat(const ValRecord *res)
	__attribute__((__warn_unused_result__));
gdk_export void VALempty(ValPtr v)
	__attribute__((__access__(write_only, 1)));
gdk_export void VALclear(ValPtr v);
gdk_export ValPtr VALset(ValPtr v, int t, void *p);
gdk_export void *VALget(ValPtr v);
gdk_export int VALcmp(const ValRecord *p, const ValRecord *q);
gdk_export bool VALisnil(const ValRecord *v);

/*
 * @- The BAT record
 * The elements of the BAT structure are introduced in the remainder.
 * Instead of using the underlying types hidden beneath it, one should
 * use a @emph{BAT} type that is supposed to look like this:
 * @verbatim
 * typedef struct {
 *           // static BAT properties
 *           bat    batCacheid;       // bat id: index in BBPcache
 *           bool   batTransient;     // persistence mode
 *           bool   batCopiedtodisk;  // BAT is saved on disk?
 *           // dynamic BAT properties
 *           int    batHeat;          // heat of BAT in the BBP
 *           Heap*  batBuns;          // Heap where the buns are stored
 *           // DELTA status
 *           BUN    batInserted;      // first inserted BUN
 *           BUN    batCount;         // Tuple count
 *           // Tail properties
 *           int    ttype;            // Tail type number
 *           bool   tkey;             // tail values are unique
 *           bool   tnonil;           // tail has no nils
 *           bool   tsorted;          // are tail values currently ordered?
 *           // Tail storage
 *           int    tloc;             // byte-offset in BUN for tail elements
 *           Heap   *theap;           // heap for varsized tail values
 *           Hash   *thash;           // linear chained hash table on tail
 *           orderidx torderidx;      // order oid index on tail
 *  } BAT;
 * @end verbatim
 *
 * The internal structure of the @strong{BAT} record is in fact much
 * more complex, but GDK programmers should refrain of making use of
 * that.
 *
 * Since we don't want to pay cost to keep both views in line with
 * each other under BAT updates, we work with shared pieces of memory
 * between the two views. An update to one will thus automatically
 * update the other.  In the same line, we allow @strong{synchronized
 * BATs} (BATs with identical head columns, and marked as such in the
 * @strong{BAT Alignment} interface) now to be clustered horizontally.
 *
 *  @c image{http://monetdb.cwi.nl/projects/monetdb-mk/imgs/bat2,,,,feps}
 */

typedef struct PROPrec PROPrec;

#define ORDERIDXOFF		3

/* assert that atom width is power of 2, i.e., width == 1<<shift */
#define assert_shift_width(shift,width) assert(((shift) == 0 && (width) == 0) || ((unsigned)1<<(shift)) == (unsigned)(width))

#define GDKLIBRARY_HASHASH	061044U /* first in Jul2021: hashash bit in string heaps */
#define GDKLIBRARY_HSIZE	061045U /* first in Jan2022: heap "size" values */
#define GDKLIBRARY_JSON 	061046U /* first in Sep2022: json storage changes*/
#define GDKLIBRARY_STATUS	061047U /* first in Dec2023: no status/filename columns */
#define GDKLIBRARY		061050U /* first in Aug2024 */

/* The batRestricted field indicates whether a BAT is readonly.
 * we have modes: BAT_WRITE  = all permitted
 *                BAT_APPEND = append-only
 *                BAT_READ   = read-only
 * VIEW bats are always mapped read-only.
 */
typedef enum {
	BAT_WRITE,		  /* all kinds of access allowed */
	BAT_READ,		  /* only read-access allowed */
	BAT_APPEND,		  /* only reads and appends allowed */
} restrict_t;

/* theaplock: this lock should be held when reading or writing any of
 * the fields that are saved in the BBP.dir file (plus any, if any, that
 * share bitfields with any of the fields), i.e. hseqbase,
 * batRestricted, batTransient, batCount, and the theap properties tkey,
 * tseqbase, tsorted, trevsorted, twidth, tshift, tnonil, tnil, tnokey,
 * tnosorted, tnorevsorted, tminpos, tmaxpos, and tunique_est, also when
 * BBP_logical(bid) is changed, and also when reading or writing any of
 * the following fields: theap, tvheap, batInserted, batCapacity.  There
 * is no need for the lock if the bat cannot possibly be modified
 * concurrently, e.g. when it is new and not yet returned to the
 * interpreter or during system initialization.
 * If multiple bats need to be locked at the same time by the same
 * thread, first lock the view, then the view's parent(s). */
typedef struct BAT {
	/* static bat properties */
	oid hseqbase;		/* head seq base */
	MT_Id creator_tid;	/* which thread created it */
	bat batCacheid;		/* index into BBP */
	role_t batRole;		/* role of the bat */

	/* dynamic bat properties */
	restrict_t batRestricted:2; /* access privileges */
	bool batTransient:1;	/* should the BAT persist on disk? */
	bool batCopiedtodisk:1;	/* once written */
	uint16_t selcnt;	/* how often used in equi select without hash */
	uint16_t unused;	/* value=0 for now (sneakily used by mat.c) */

	/* delta status administration */
	BUN batInserted;	/* start of inserted elements */
	BUN batCount;		/* tuple count */
	BUN batCapacity;	/* tuple capacity */

	/* dynamic column properties */
	uint16_t twidth;	/* byte-width of the atom array */
	int8_t ttype;		/* type id. */
	uint8_t tshift;		/* log2 of bun width */
	/* see also comment near BATassertProps() for more information
	 * about the properties */
	bool tkey:1;		/* no duplicate values present */
	bool tnonil:1;		/* there are no nils in the column */
	bool tnil:1;		/* there is a nil in the column */
	bool tsorted:1;		/* column is sorted in ascending order */
	bool trevsorted:1;	/* column is sorted in descending order */
	bool tascii:1;		/* string column is fully ASCII (7 bit) */
	BUN tnokey[2];		/* positions that prove key==FALSE */
	BUN tnosorted;		/* position that proves sorted==FALSE */
	BUN tnorevsorted;	/* position that proves revsorted==FALSE */
	BUN tminpos, tmaxpos;	/* location of min/max value */
	double tunique_est;	/* estimated number of unique values */
	oid tseqbase;		/* start of dense sequence */

	Heap *theap;		/* space for the column. */
	BUN tbaseoff;		/* offset in heap->base (in whole items) */
	Heap *tvheap;		/* space for the varsized data. */
	Hash *thash;		/* hash table */
#ifdef HAVE_RTREE
	RTree *trtree;		/* rtree geometric index */
#endif
	Heap *torderidx;	/* order oid index */
	Strimps *tstrimps;	/* string imprint index  */
	PROPrec *tprops;	/* list of dynamic properties stored in the bat descriptor */

	MT_Lock theaplock;	/* lock protecting heap reference changes */
	MT_RWLock thashlock;	/* lock specifically for hash management */
	MT_Lock batIdxLock;	/* lock to manipulate other indexes/properties */
	Heap *oldtail;		/* old tail heap, to be destroyed after commit */
} BAT;

/* some access functions for the bitmask type */
static inline void
mskSet(BAT *b, BUN p)
{
	((uint32_t *) b->theap->base)[p / 32] |= 1U << (p % 32);
}

static inline void
mskClr(BAT *b, BUN p)
{
	((uint32_t *) b->theap->base)[p / 32] &= ~(1U << (p % 32));
}

static inline void
mskSetVal(BAT *b, BUN p, msk v)
{
	if (v)
		mskSet(b, p);
	else
		mskClr(b, p);
}

static inline msk
mskGetVal(BAT *b, BUN p)
{
	return ((uint32_t *) b->theap->base)[p / 32] & (1U << (p % 32));
}

/*
 * @- Heap Management
 * Heaps are the low-level entities of mass storage in
 * BATs. Currently, they can either be stored on disk, loaded into
 * memory, or memory mapped.
 * @multitable @columnfractions 0.08 0.7
 * @item int
 * @tab
 *  HEAPalloc (Heap *h, size_t nitems, size_t itemsize);
 * @item int
 * @tab
 *  HEAPfree (Heap *h, bool remove);
 * @item int
 * @tab
 *  HEAPextend (Heap *h, size_t size, bool mayshare);
 * @item int
 * @tab
 *  HEAPload (Heap *h, str nme,ext, bool trunc);
 * @item int
 * @tab
 *  HEAPsave (Heap *h, str nme,ext, bool dosync);
 * @item int
 * @tab
 *  HEAPcopy (Heap *dst,*src);
 * @end multitable
 *
 *
 * These routines should be used to alloc free or extend heaps; they
 * isolate you from the different ways heaps can be accessed.
 */
gdk_export gdk_return HEAPextend(Heap *h, size_t size, bool mayshare)
	__attribute__((__warn_unused_result__));
gdk_export size_t HEAPvmsize(Heap *h);
gdk_export size_t HEAPmemsize(Heap *h);
gdk_export void HEAPdecref(Heap *h, bool remove);
gdk_export void HEAPincref(Heap *h);

#define VIEWtparent(x)	((x)->theap == NULL || (x)->theap->parentid == (x)->batCacheid ? 0 : (x)->theap->parentid)
#define VIEWvtparent(x)	((x)->tvheap == NULL || (x)->tvheap->parentid == (x)->batCacheid ? 0 : (x)->tvheap->parentid)

#define isVIEW(x)	(VIEWtparent(x) != 0 || VIEWvtparent(x) != 0)

/*
 * @+ BAT Buffer Pool
 * @multitable @columnfractions 0.08 0.7
 * @item int
 * @tab BBPfix (bat bi)
 * @item int
 * @tab BBPunfix (bat bi)
 * @item int
 * @tab BBPretain (bat bi)
 * @item int
 * @tab BBPrelease (bat bi)
 * @item bat
 * @tab BBPindex  (str nme)
 * @item BAT*
 * @tab BATdescriptor (bat bi)
 * @end multitable
 *
 * The BAT Buffer Pool module contains the code to manage the storage
 * location of BATs.
 *
 * The remaining BBP tables contain status information to load, swap
 * and migrate the BATs. The core table is BBPcache which contains a
 * pointer to the BAT descriptor with its heaps.  A zero entry means
 * that the file resides on disk. Otherwise it has been read or mapped
 * into memory.
 *
 * BATs loaded into memory are retained in a BAT buffer pool.  They
 * retain their position within the cache during their life cycle,
 * which make indexing BATs a stable operation.
 *
 * The BBPindex routine checks if a BAT with a certain name is
 * registered in the buffer pools. If so, it returns its BAT id.  The
 * BATdescriptor routine has a BAT id parameter, and returns a pointer
 * to the corresponding BAT record (after incrementing the reference
 * count). The BAT will be loaded into memory, if necessary.
 *
 * The structure of the BBP file obeys the tuple format for GDK.
 *
 * The status and BAT persistency information is encoded in the status
 * field.
 */
typedef struct {
	char *logical;		/* logical name (may point at bak) */
	char bak[16];		/* logical name backup (tmp_%o) */
	BAT descr;		/* the BAT descriptor */
	char *options;		/* A string list of options */
#if SIZEOF_VOID_P == 4
	char physical[20];	/* dir + basename for storage */
#else
	char physical[24];	/* dir + basename for storage */
#endif
	bat next;		/* next BBP slot in linked list */
	int refs;		/* in-memory references on which the loaded status of a BAT relies */
	int lrefs;		/* logical references on which the existence of a BAT relies */
	ATOMIC_TYPE status;	/* status mask used for spin locking */
	MT_Id pid;		/* creator of this bat while "private" */
} BBPrec;

gdk_export bat BBPlimit;
#if SIZEOF_VOID_P == 4
#define N_BBPINIT	1000
#define BBPINITLOG	11
#else
#define N_BBPINIT	10000
#define BBPINITLOG	14
#endif
#define BBPINIT		(1 << BBPINITLOG)
/* absolute maximum number of BATs is N_BBPINIT * BBPINIT
 * this also gives the longest possible "physical" name and "bak" name
 * of a BAT: the "bak" name is "tmp_%o", so at most 14 + \0 bytes on 64
 * bit architecture and 11 + \0 on 32 bit architecture; the physical
 * name is a bit more complicated, but the longest possible name is 22 +
 * \0 bytes (16 + \0 on 32 bits), the longest possible extension adds
 * another 17 bytes (.thsh(grp|uni)(l|b)%08x) */
gdk_export BBPrec *BBP[N_BBPINIT];

/* fast defines without checks; internal use only  */
#define BBP_record(i)	BBP[(i)>>BBPINITLOG][(i)&(BBPINIT-1)]
#define BBP_logical(i)	BBP_record(i).logical
#define BBP_bak(i)	BBP_record(i).bak
#define BBP_next(i)	BBP_record(i).next
#define BBP_physical(i)	BBP_record(i).physical
#define BBP_options(i)	BBP_record(i).options
#define BBP_desc(i)	(&BBP_record(i).descr)
#define BBP_refs(i)	BBP_record(i).refs
#define BBP_lrefs(i)	BBP_record(i).lrefs
#define BBP_status(i)	((unsigned) ATOMIC_GET(&BBP_record(i).status))
#define BBP_pid(i)	BBP_record(i).pid
#define BATgetId(b)	BBP_logical((b)->batCacheid)
#define BBPvalid(i)	(BBP_logical(i) != NULL)

#define BBPRENAME_ALREADY	(-1)
#define BBPRENAME_ILLEGAL	(-2)
#define BBPRENAME_LONG		(-3)
#define BBPRENAME_MEMORY	(-4)

gdk_export void BBPlock(void);
gdk_export void BBPunlock(void);
gdk_export void BBPtmlock(void);
gdk_export void BBPtmunlock(void);

gdk_export BAT *BBPquickdesc(bat b);

/* BAT iterator, also protects use of BAT heaps with reference counts.
 *
 * A BAT iterator has to be used with caution, but it does have to be
 * used in many place.
 *
 * An iterator is initialized by assigning it the result of a call to
 * either bat_iterator or bat_iterator_nolock.  The former must be
 * accompanied by a call to bat_iterator_end to release resources.
 *
 * bat_iterator should be used for BATs that could possibly be modified
 * in another thread while we're reading the contents of the BAT.
 * Alternatively, but only for very quick access, the theaplock can be
 * taken, the data read, and the lock released.  For longer duration
 * accesses, it is better to use the iterator, even without the BUNt*
 * macros, since the theaplock is only held very briefly.
 *
 * Note, bat_iterator must only be used for read-only access.
 *
 * If BATs are to be modified, higher level code must assure that no
 * other thread is going to modify the same BAT at the same time.  A
 * to-be-modified BAT should not use bat_iterator.  It can use
 * bat_iterator_nolock, but be aware that this creates a copy of the
 * heap pointer(s) (i.e. theap and tvheap) and if the heaps get
 * extended, the pointers in the BAT structure may be modified, but that
 * does not modify the pointers in the iterator.  This means that after
 * operations that may grow a heap, the iterator should be
 * reinitialized.
 *
 * The BAT iterator provides a number of fields that can (and often
 * should) be used to access information about the BAT.  For string
 * BATs, if a parallel threads adds values, the offset heap (theap) may
 * get replaced by one that is wider.  This involves changing the twidth
 * and tshift values in the BAT structure.  These changed values should
 * not be used to access the data in the iterator.  Instead, use the
 * width and shift values in the iterator itself.
 */
typedef struct BATiter {
	BAT *b;
	Heap *h;
	void *base;
	Heap *vh;
	BUN count;
	BUN baseoff;
	oid tseq;
	BUN hfree, vhfree;
	BUN nokey[2];
	BUN nosorted, norevsorted;
	BUN minpos, maxpos;
	double unique_est;
	uint16_t width;
	uint8_t shift;
	int8_t type;
	bool key:1,
		nonil:1,
		nil:1,
		sorted:1,
		revsorted:1,
		hdirty:1,
		vhdirty:1,
		copiedtodisk:1,
		transient:1,
		ascii:1;
	restrict_t restricted:2;
#ifndef NDEBUG
	bool locked:1;
#endif
	union {
		oid tvid;
		bool tmsk;
	};
} BATiter;

static inline BATiter
bat_iterator_nolock(BAT *b)
{
	/* does not get matched by bat_iterator_end */
	if (b) {
		const bool isview = VIEWtparent(b) != 0;
		return (BATiter) {
			.b = b,
			.h = b->theap,
			.base = b->theap->base ? b->theap->base + (b->tbaseoff << b->tshift) : NULL,
			.baseoff = b->tbaseoff,
			.vh = b->tvheap,
			.count = b->batCount,
			.width = b->twidth,
			.shift = b->tshift,
			.type = b->ttype,
			.tseq = b->tseqbase,
			/* don't use b->theap->free in case b is a slice */
			.hfree = b->ttype ?
				  b->ttype == TYPE_msk ?
				   (((size_t) b->batCount + 31) / 32) * 4 :
				  (size_t) b->batCount << b->tshift :
				 0,
			.vhfree = b->tvheap ? b->tvheap->free : 0,
			.nokey[0] = b->tnokey[0],
			.nokey[1] = b->tnokey[1],
			.nosorted = b->tnosorted,
			.norevsorted = b->tnorevsorted,
			.minpos = isview ? BUN_NONE : b->tminpos,
			.maxpos = isview ? BUN_NONE : b->tmaxpos,
			.unique_est = b->tunique_est,
			.key = b->tkey,
			.nonil = b->tnonil,
			.nil = b->tnil,
			.sorted = b->tsorted,
			.revsorted = b->trevsorted,
			.ascii = b->tascii,
			/* only look at heap dirty flag if we own it */
			.hdirty = b->theap->parentid == b->batCacheid && b->theap->dirty,
			/* also, if there is no vheap, it's not dirty */
			.vhdirty = b->tvheap && b->tvheap->parentid == b->batCacheid && b->tvheap->dirty,
			.copiedtodisk = b->batCopiedtodisk,
			.transient = b->batTransient,
			.restricted = b->batRestricted,
#ifndef NDEBUG
			.locked = false,
#endif
		};
	}
	return (BATiter) {0};
}

static inline void
bat_iterator_incref(BATiter *bi)
{
#ifndef NDEBUG
	bi->locked = true;
#endif
	HEAPincref(bi->h);
	if (bi->vh)
		HEAPincref(bi->vh);
}

static inline BATiter
bat_iterator(BAT *b)
{
	/* needs matching bat_iterator_end */
	BATiter bi;
	if (b) {
		BAT *pb = NULL, *pvb = NULL;
		/* for a view, always first lock the view and then the
		 * parent(s)
		 * note that a varsized bat can have two different
		 * parents and that the parent for the tail can itself
		 * have a parent for its vheap (which would have to be
		 * our own vheap parent), so lock the vheap after the
		 * tail */
		MT_lock_set(&b->theaplock);
		if (b->theap->parentid != b->batCacheid) {
			pb = BBP_desc(b->theap->parentid);
			MT_lock_set(&pb->theaplock);
		}
		if (b->tvheap &&
		    b->tvheap->parentid != b->batCacheid &&
		    b->tvheap->parentid != b->theap->parentid) {
			pvb = BBP_desc(b->tvheap->parentid);
			MT_lock_set(&pvb->theaplock);
		}
		bi = bat_iterator_nolock(b);
		bat_iterator_incref(&bi);
		if (pvb)
			MT_lock_unset(&pvb->theaplock);
		if (pb)
			MT_lock_unset(&pb->theaplock);
		MT_lock_unset(&b->theaplock);
	} else {
		bi = (BATiter) {
			.b = NULL,
#ifndef NDEBUG
			.locked = true,
#endif
		};
	}
	return bi;
}

/* return a copy of a BATiter instance; needs to be released with
 * bat_iterator_end */
static inline BATiter
bat_iterator_copy(BATiter *bip)
{
	assert(bip);
	assert(bip->locked);
	if (bip->h)
		HEAPincref(bip->h);
	if (bip->vh)
		HEAPincref(bip->vh);
	return *bip;
}

static inline void
bat_iterator_end(BATiter *bip)
{
	/* matches bat_iterator */
	assert(bip);
	assert(bip->locked);
	if (bip->h)
		HEAPdecref(bip->h, false);
	if (bip->vh)
		HEAPdecref(bip->vh, false);
	*bip = (BATiter) {0};
}

/*
 * @- Internal HEAP Chunk Management
 * Heaps are used in BATs to store data for variable-size atoms.  The
 * implementer must manage malloc()/free() functionality for atoms in
 * this heap. A standard implementation is provided here.
 *
 * @table @code
 * @item void
 * HEAP_initialize  (Heap* h, size_t nbytes, size_t nprivate, int align )
 * @item void
 * HEAP_destroy     (Heap* h)
 * @item var_t
 * HEAP_malloc      (Heap* heap, size_t nbytes)
 * @item void
 * HEAP_free        (Heap *heap, var_t block)
 * @item int
 * HEAP_private     (Heap* h)
 * @item void
 * HEAP_printstatus (Heap* h)
 * @end table
 *
 * The heap space starts with a private space that is left untouched
 * by the normal chunk allocation.  You can use this private space
 * e.g. to store the root of an rtree HEAP_malloc allocates a chunk of
 * memory on the heap, and returns an index to it.  HEAP_free frees a
 * previously allocated chunk HEAP_private returns an integer index to
 * private space.
 */

gdk_export gdk_return HEAP_initialize(
	Heap *heap,		/* nbytes -- Initial size of the heap. */
	size_t nbytes,		/* alignment -- for objects on the heap. */
	size_t nprivate,	/* nprivate -- Size of private space */
	int alignment		/* alignment restriction for allocated chunks */
	);

gdk_export var_t HEAP_malloc(BAT *b, size_t nbytes);
gdk_export void HEAP_free(Heap *heap, var_t block);

/*
 * @- BAT construction
 * @multitable @columnfractions 0.08 0.7
 * @item @code{BAT* }
 * @tab COLnew (oid headseq, int tailtype, BUN cap, role_t role)
 * @item @code{BAT* }
 * @tab BATextend (BAT *b, BUN newcap)
 * @end multitable
 *
 * A temporary BAT is instantiated using COLnew with the type aliases
 * of the required binary association. The aliases include the
 * built-in types, such as TYPE_int....TYPE_ptr, and the atomic types
 * introduced by the user. The initial capacity to be accommodated
 * within a BAT is indicated by cap.  Their extend is automatically
 * incremented upon storage overflow.  Failure to create the BAT
 * results in a NULL pointer.
 *
 * The routine BATclone creates an empty BAT storage area with the
 * properties inherited from its argument.
 */
gdk_export BAT *COLnew(oid hseq, int tltype, BUN capacity, role_t role)
	__attribute__((__warn_unused_result__));
gdk_export BAT *COLnew2(oid hseq, int tt, BUN cap, role_t role, uint16_t width)
	__attribute__((__warn_unused_result__));
gdk_export BAT *BATdense(oid hseq, oid tseq, BUN cnt)
	__attribute__((__warn_unused_result__));
gdk_export gdk_return BATextend(BAT *b, BUN newcap)
	__attribute__((__warn_unused_result__));

/* internal */
gdk_export uint8_t ATOMelmshift(int sz)
	__attribute__((__const__));
gdk_export gdk_return ATOMheap(int id, Heap *hp, size_t cap)
	__attribute__((__warn_unused_result__));
gdk_export const char *BATtailname(const BAT *b);

gdk_export gdk_return GDKupgradevarheap(BAT *b, var_t v, BUN cap, BUN ncopy)
	__attribute__((__warn_unused_result__));
gdk_export gdk_return BUNappend(BAT *b, const void *right, bool force)
	__attribute__((__warn_unused_result__));
gdk_export gdk_return BUNappendmulti(BAT *b, const void *values, BUN count, bool force)
	__attribute__((__warn_unused_result__));
gdk_export gdk_return BATappend(BAT *b, BAT *n, BAT *s, bool force)
	__attribute__((__warn_unused_result__));

gdk_export gdk_return BUNreplace(BAT *b, oid left, const void *right, bool force)
	__attribute__((__warn_unused_result__));
gdk_export gdk_return BUNreplacemulti(BAT *b, const oid *positions, const void *values, BUN count, bool force)
	__attribute__((__warn_unused_result__));
gdk_export gdk_return BUNreplacemultiincr(BAT *b, oid position, const void *values, BUN count, bool force)
	__attribute__((__warn_unused_result__));

gdk_export gdk_return BUNdelete(BAT *b, oid o)
	__attribute__((__warn_unused_result__));
gdk_export gdk_return BATdel(BAT *b, BAT *d)
	__attribute__((__warn_unused_result__));

gdk_export gdk_return BATreplace(BAT *b, BAT *p, BAT *n, bool force)
	__attribute__((__warn_unused_result__));
gdk_export gdk_return BATupdate(BAT *b, BAT *p, BAT *n, bool force)
	__attribute__((__warn_unused_result__));
gdk_export gdk_return BATupdatepos(BAT *b, const oid *positions, BAT *n, bool autoincr, bool force)
	__attribute__((__warn_unused_result__));

/* Functions to perform a binary search on a sorted BAT.
 * See gdk_search.c for details. */
gdk_export BUN SORTfnd(BAT *b, const void *v);
gdk_export BUN SORTfndfirst(BAT *b, const void *v);
gdk_export BUN SORTfndlast(BAT *b, const void *v);

gdk_export BUN ORDERfnd(BAT *b, Heap *oidxh, const void *v);
gdk_export BUN ORDERfndfirst(BAT *b, Heap *oidxh, const void *v);
gdk_export BUN ORDERfndlast(BAT *b, Heap *oidxh, const void *v);

gdk_export BUN BUNfnd(BAT *b, const void *right);

#define BUNfndVOID(b, v)						\
	(((is_oid_nil(*(const oid*)(v)) ^ is_oid_nil((b)->tseqbase)) |	\
		(*(const oid*)(v) < (b)->tseqbase) |			\
		(*(const oid*)(v) >= (b)->tseqbase + (b)->batCount)) ?	\
	 BUN_NONE :							\
	 (BUN) (*(const oid*)(v) - (b)->tseqbase))

#define BATttype(b)	(BATtdense(b) ? TYPE_oid : (b)->ttype)

#define tailsize(b,p)	((b)->ttype ?				\
			 (ATOMstorage((b)->ttype) == TYPE_msk ?	\
			  (((size_t) (p) + 31) / 32) * 4 :	\
			  ((size_t) (p)) << (b)->tshift) :	\
			 0)

#define Tloc(b,p)	((void *)((b)->theap->base+(((size_t)(p)+(b)->tbaseoff)<<(b)->tshift)))

typedef var_t stridx_t;
#define SIZEOF_STRIDX_T SIZEOF_VAR_T
#define GDK_VARALIGN SIZEOF_STRIDX_T

#define BUNtvaroff(bi,p) VarHeapVal((bi).base, (p), (bi).width)

#define BUNtmsk(bi,p)	Tmsk(&(bi), (p))
#define BUNtloc(bi,p)	(assert((bi).type != TYPE_msk), ((void *) ((char *) (bi).base + ((p) << (bi).shift))))
#define BUNtpos(bi,p)	Tpos(&(bi),p)
#define BUNtvar(bi,p)	(assert((bi).type && (bi).vh), (void *) ((bi).vh->base+BUNtvaroff(bi,p)))
#define BUNtail(bi,p)	((bi).type?(bi).vh?BUNtvar(bi,p):(bi).type==TYPE_msk?BUNtmsk(bi,p):BUNtloc(bi,p):BUNtpos(bi,p))

#define BATcount(b)	((b)->batCount)

#include "gdk_atoms.h"

#include "gdk_cand.h"

/*
 * @- BAT properties
 * @multitable @columnfractions 0.08 0.7
 * @item BUN
 * @tab BATcount (BAT *b)
 * @item void
 * @tab BATsetcapacity (BAT *b, BUN cnt)
 * @item void
 * @tab BATsetcount (BAT *b, BUN cnt)
 * @item BAT *
 * @tab BATkey (BAT *b, bool onoff)
 * @item BAT *
 * @tab BATmode (BAT *b, bool transient)
 * @item BAT *
 * @tab BATsetaccess (BAT *b, restrict_t mode)
 * @item int
 * @tab BATdirty (BAT *b)
 * @item restrict_t
 * @tab BATgetaccess (BAT *b)
 * @end multitable
 *
 * The function BATcount returns the number of associations stored in
 * the BAT.
 *
 * The BAT is given a new logical name using BBPrename.
 *
 * The integrity properties to be maintained for the BAT are
 * controlled separately.  A key property indicates that duplicates in
 * the association dimension are not permitted.
 *
 * The persistency indicator tells the retention period of BATs.  The
 * system support two modes: PERSISTENT and TRANSIENT.
 * The PERSISTENT BATs are automatically saved upon session boundary
 * or transaction commit.  TRANSIENT BATs are removed upon transaction
 * boundary.  All BATs are initially TRANSIENT unless their mode is
 * changed using the routine BATmode.
 *
 * The BAT properties may be changed at any time using BATkey
 * and BATmode.
 *
 * Valid BAT access properties can be set with BATsetaccess and
 * BATgetaccess: BAT_READ, BAT_APPEND, and BAT_WRITE.  BATs can be
 * designated to be read-only. In this case some memory optimizations
 * may be made (slice and fragment bats can point to stable subsets of
 * a parent bat).  A special mode is append-only. It is then allowed
 * to insert BUNs at the end of the BAT, but not to modify anything
 * that already was in there.
 */
gdk_export BUN BATcount_no_nil(BAT *b, BAT *s);
gdk_export void BATsetcapacity(BAT *b, BUN cnt);
gdk_export void BATsetcount(BAT *b, BUN cnt);
gdk_export BUN BATgrows(BAT *b);
gdk_export gdk_return BATkey(BAT *b, bool onoff);
gdk_export gdk_return BATmode(BAT *b, bool transient);
gdk_export void BAThseqbase(BAT *b, oid o);
gdk_export void BATtseqbase(BAT *b, oid o);

gdk_export BAT *BATsetaccess(BAT *b, restrict_t mode)
	__attribute__((__warn_unused_result__));
gdk_export restrict_t BATgetaccess(BAT *b);


#define BATdirty(b)	(!(b)->batCopiedtodisk ||			\
			 (b)->theap->dirty ||				\
			 ((b)->tvheap != NULL && (b)->tvheap->dirty))
#define BATdirtybi(bi)	(!(bi).copiedtodisk || (bi).hdirty || (bi).vhdirty)

#define BATcapacity(b)	(b)->batCapacity
/*
 * @- BAT manipulation
 * @multitable @columnfractions 0.08 0.7
 * @item BAT *
 * @tab BATclear (BAT *b, bool force)
 * @item BAT *
 * @tab COLcopy (BAT *b, int tt, bool writeable, role_t role)
 * @end multitable
 *
 * The routine BATclear removes the binary associations, leading to an
 * empty, but (re-)initialized BAT. Its properties are retained.  A
 * temporary copy is obtained with Colcopy. The new BAT has an unique
 * name.
 */
gdk_export gdk_return BATclear(BAT *b, bool force);
gdk_export BAT *COLcopy(BAT *b, int tt, bool writable, role_t role);

gdk_export gdk_return BATgroup(BAT **groups, BAT **extents, BAT **histo, BAT *b, BAT *s, BAT *g, BAT *e, BAT *h)
	__attribute__((__access__(write_only, 1)))
	__attribute__((__access__(write_only, 2)))
	__attribute__((__access__(write_only, 3)))
	__attribute__((__warn_unused_result__));
/*
 * @- BAT Input/Output
 * @multitable @columnfractions 0.08 0.7
 * @item BAT *
 * @tab BATload (str name)
 * @item BAT *
 * @tab BATsave (BAT *b)
 * @item int
 * @tab BATdelete (BAT *b)
 * @end multitable
 *
 * A BAT created by COLnew is considered temporary until one calls the
 * routine BATsave or BATmode.  This routine reserves disk space and
 * checks for name clashes in the BAT directory. It also makes the BAT
 * persistent. The empty BAT is initially marked as ordered on both
 * columns.
 *
 * Failure to read or write the BAT results in a NULL, otherwise it
 * returns the BAT pointer.
 *
 * @- Heap Storage Modes
 * The discriminative storage modes are memory-mapped, compressed, or
 * loaded in memory.  As can be seen in the bat record, each BAT has
 * one BUN-heap (@emph{bn}), and possibly two heaps (@emph{hh} and
 * @emph{th}) for variable-sized atoms.
 */

gdk_export gdk_return BATsave(BAT *b)
	__attribute__((__warn_unused_result__));

#define NOFARM (-1) /* indicate to GDKfilepath to create relative path */
#define MAXPATH	1024		/* maximum supported file path */

gdk_export gdk_return GDKfilepath(char *buf, size_t bufsize, int farmid, const char *dir, const char *nme, const char *ext)
	__attribute__((__access__(write_only, 1, 2)));
gdk_export bool GDKinmemory(int farmid);
gdk_export bool GDKembedded(void);
gdk_export gdk_return GDKcreatedir(const char *nme);

gdk_export void OIDXdestroy(BAT *b);

/*
 * @- Printing
 * @multitable @columnfractions 0.08 0.7
 * @item int
 * @tab BATprintcolumns (stream *f, int argc, BAT *b[]);
 * @end multitable
 *
 * The functions to convert BATs into ASCII. They are primarily meant for ease of
 * debugging and to a lesser extent for output processing.  Printing a
 * BAT is done essentially by looping through its components, printing
 * each association.
 *
 */
gdk_export gdk_return BATprintcolumns(stream *s, int argc, BAT *argv[]);
gdk_export gdk_return BATprint(stream *s, BAT *b);

/*
 * @- BAT clustering
 * @multitable @columnfractions 0.08 0.7
 * @item bool
 * @tab BATordered (BAT *b)
 * @end multitable
 *
 * When working in a main-memory situation, clustering of data on
 * disk-pages is not important. Whenever mmap()-ed data is used
 * intensively, reducing the number of page faults is a hot issue.
 *
 * The above functions rearrange data in MonetDB heaps (used for
 * storing BUNs var-sized atoms, or accelerators). Applying these
 * clusterings will allow that MonetDB's main-memory oriented
 * algorithms work efficiently also in a disk-oriented context.
 *
 * BATordered starts a check on the tail values to see if they are
 * ordered. The result is returned and stored in the tsorted field of
 * the BAT.
 */
gdk_export bool BATordered(BAT *b);
gdk_export bool BATordered_rev(BAT *b);
gdk_export gdk_return BATsort(BAT **sorted, BAT **order, BAT **groups, BAT *b, BAT *o, BAT *g, bool reverse, bool nilslast, bool stable)
	__attribute__((__access__(write_only, 1)))
	__attribute__((__access__(write_only, 2)))
	__attribute__((__access__(write_only, 3)))
	__attribute__((__warn_unused_result__));


gdk_export void GDKqsort(void *restrict h, void *restrict t, const void *restrict base, size_t n, int hs, int ts, int tpe, bool reverse, bool nilslast);

/* BAT is dense (i.e., BATtvoid() is true and tseqbase is not NIL) */
#define BATtdense(b)	(!is_oid_nil((b)->tseqbase) &&			\
			 ((b)->tvheap == NULL || (b)->tvheap->free == 0))
#define BATtdensebi(bi)	(!is_oid_nil((bi)->tseq) &&			\
			 ((bi)->vh == NULL || (bi)->vhfree == 0))
/* BATtvoid: BAT can be (or actually is) represented by TYPE_void */
#define BATtvoid(b)	(BATtdense(b) || (b)->ttype==TYPE_void)
#define BATtkey(b)	((b)->tkey || BATtdense(b))

/* set some properties that are trivial to deduce; called with theaplock
 * held */
static inline void
BATsettrivprop(BAT *b)
{
	assert(!is_oid_nil(b->hseqbase));
	assert(is_oid_nil(b->tseqbase) || ATOMtype(b->ttype) == TYPE_oid);
	if (b->ttype == TYPE_void) {
		if (is_oid_nil(b->tseqbase)) {
			b->tnonil = b->batCount == 0;
			b->tnil = !b->tnonil;
			b->trevsorted = true;
			b->tkey = b->batCount <= 1;
			b->tunique_est = b->batCount == 0 ? 0.0 : 1.0;
		} else {
			b->tnonil = true;
			b->tnil = false;
			b->tkey = true;
			b->trevsorted = b->batCount <= 1;
			b->tunique_est = (double) b->batCount;
		}
		b->tsorted = true;
	} else if (b->batCount <= 1) {
		b->tnosorted = b->tnorevsorted = 0;
		b->tnokey[0] = b->tnokey[1] = 0;
		b->tunique_est = (double) b->batCount;
		b->tkey = true;
		if (ATOMlinear(b->ttype)) {
			b->tsorted = true;
			b->trevsorted = true;
			if (b->batCount == 0) {
				b->tminpos = BUN_NONE;
				b->tmaxpos = BUN_NONE;
				b->tnonil = true;
				b->tnil = false;
				if (b->ttype == TYPE_oid) {
					b->tseqbase = 0;
				}
			} else if (b->ttype == TYPE_oid) {
				oid sqbs = ((const oid *) b->theap->base)[b->tbaseoff];
				if (is_oid_nil(sqbs)) {
					b->tnonil = false;
					b->tnil = true;
					b->tminpos = BUN_NONE;
					b->tmaxpos = BUN_NONE;
				} else {
					b->tnonil = true;
					b->tnil = false;
					b->tminpos = 0;
					b->tmaxpos = 0;
				}
				b->tseqbase = sqbs;
			} else if ((b->tvheap
				    ? ATOMcmp(b->ttype,
					      b->tvheap->base + VarHeapVal(Tloc(b, 0), 0, b->twidth),
					      ATOMnilptr(b->ttype))
				    : ATOMcmp(b->ttype, Tloc(b, 0),
					      ATOMnilptr(b->ttype))) == 0) {
				/* the only value is NIL */
				b->tminpos = BUN_NONE;
				b->tmaxpos = BUN_NONE;
			} else {
				/* the only value is both min and max */
				b->tminpos = 0;
				b->tmaxpos = 0;
			}
		} else {
			b->tsorted = false;
			b->trevsorted = false;
			b->tminpos = BUN_NONE;
			b->tmaxpos = BUN_NONE;
		}
	} else if (b->batCount == 2 && ATOMlinear(b->ttype)) {
		int c;
		if (b->tvheap)
			c = ATOMcmp(b->ttype,
				    b->tvheap->base + VarHeapVal(Tloc(b, 0), 0, b->twidth),
				    b->tvheap->base + VarHeapVal(Tloc(b, 0), 1, b->twidth));
		else
			c = ATOMcmp(b->ttype, Tloc(b, 0), Tloc(b, 1));
		b->tsorted = c <= 0;
		b->tnosorted = !b->tsorted;
		b->trevsorted = c >= 0;
		b->tnorevsorted = !b->trevsorted;
		b->tkey = c != 0;
		b->tnokey[0] = 0;
		b->tnokey[1] = !b->tkey;
		b->tunique_est = (double) (1 + b->tkey);
	} else {
		if (!ATOMlinear(b->ttype)) {
			b->tsorted = false;
			b->trevsorted = false;
			b->tminpos = BUN_NONE;
			b->tmaxpos = BUN_NONE;
		}
		if (b->tkey)
			b->tunique_est = (double) b->batCount;
	}
}

static inline void
BATnegateprops(BAT *b)
{
	/* disable all properties here */
	b->tnonil = false;
	b->tnil = false;
	if (b->ttype) {
		b->tsorted = false;
		b->trevsorted = false;
		b->tnosorted = 0;
		b->tnorevsorted = 0;
	}
	b->tseqbase = oid_nil;
	b->tkey = false;
	b->tnokey[0] = 0;
	b->tnokey[1] = 0;
	b->tmaxpos = b->tminpos = BUN_NONE;
}

/*
 * @- GDK error handling
 *  @multitable @columnfractions 0.08 0.7
 * @item str
 * @tab
 *  GDKmessage
 * @item bit
 * @tab
 *  GDKfatal(str msg)
 * @item int
 * @tab
 *  GDKwarning(str msg)
 * @item int
 * @tab
 *  GDKerror (str msg)
 * @item int
 * @tab
 *  GDKgoterrors ()
 * @item int
 * @tab
 *  GDKsyserror (str msg)
 * @item str
 * @tab
 *  GDKerrbuf
 *  @item
 * @tab GDKsetbuf (str buf)
 * @end multitable
 *
 * The error handling mechanism is not sophisticated yet. Experience
 * should show if this mechanism is sufficient.  Most routines return
 * a pointer with zero to indicate an error.
 *
 * The error messages are also copied to standard output.  The last
 * error message is kept around in a global variable.
 *
 * Error messages can also be collected in a user-provided buffer,
 * instead of being echoed to a stream. This is a thread-specific
 * issue; you want to decide on the error mechanism on a
 * thread-specific basis.  This effect is established with
 * GDKsetbuf. The memory (de)allocation of this buffer, that must at
 * least be 1024 chars long, is entirely by the user. A pointer to
 * this buffer is kept in the pseudo-variable GDKerrbuf. Normally,
 * this is a NULL pointer.
 */
#define GDKMAXERRLEN	10240
#define GDKERROR	"!ERROR: "
#define GDKFATAL	"!FATAL: "

/* Data Distilleries uses ICU for internationalization of some MonetDB error messages */

#include "gdk_tracer.h"

gdk_export gdk_return GDKtracer_fill_comp_info(BAT *id, BAT *component, BAT *log_level);

#define GDKerror(...)		TRC_ERROR(GDK, __VA_ARGS__)
#define GDKsyserr(errno, ...)						\
	GDKtracer_log(__FILE__, __func__, __LINE__, TRC_NAME(M_ERROR),	\
		      TRC_NAME(GDK), GDKstrerror(errno, (char[64]){0}, 64), \
		      __VA_ARGS__)
#define GDKsyserror(...)	GDKsyserr(errno, __VA_ARGS__)

gdk_export void GDKclrerr(void);


/* tfastins* family: update a value at a particular location in the bat
 * bunfastapp* family: append a value to the bat
 * *_nocheck: do not check whether the capacity is large enough
 * * (without _nocheck): check bat capacity and possibly extend
 *
 * This means, for tfastins* it is the caller's responsibility to set
 * the batCount and theap->free values correctly (e.g. by calling
 * BATsetcount(), and for *_nocheck to make sure there is enough space
 * allocated in the theap (tvheap for variable-sized types is still
 * extended if needed, making that these functions can fail).
 */
__attribute__((__warn_unused_result__))
static inline gdk_return
tfastins_nocheckVAR(BAT *b, BUN p, const void *v)
{
	var_t d;
	gdk_return rc;
	assert(b->tbaseoff == 0);
	assert(b->theap->parentid == b->batCacheid);
	MT_lock_set(&b->theaplock);
	rc = ATOMputVAR(b, &d, v);
	MT_lock_unset(&b->theaplock);
	if (rc != GDK_SUCCEED)
		return rc;
	if (b->twidth < SIZEOF_VAR_T &&
	    (b->twidth <= 2 ? d - GDK_VAROFFSET : d) >= ((size_t) 1 << (8 << b->tshift))) {
		/* doesn't fit in current heap, upgrade it */
		rc = GDKupgradevarheap(b, d, 0, MAX(p, b->batCount));
		if (rc != GDK_SUCCEED)
			return rc;
	}
	switch (b->twidth) {
	case 1:
		((uint8_t *) b->theap->base)[p] = (uint8_t) (d - GDK_VAROFFSET);
		break;
	case 2:
		((uint16_t *) b->theap->base)[p] = (uint16_t) (d - GDK_VAROFFSET);
		break;
	case 4:
		((uint32_t *) b->theap->base)[p] = (uint32_t) d;
		break;
#if SIZEOF_VAR_T == 8
	case 8:
		((uint64_t *) b->theap->base)[p] = (uint64_t) d;
		break;
#endif
	default:
		MT_UNREACHABLE();
	}
	return GDK_SUCCEED;
}

__attribute__((__warn_unused_result__))
static inline gdk_return
tfastins_nocheckFIX(BAT *b, BUN p, const void *v)
{
	return ATOMputFIX(b->ttype, Tloc(b, p), v);
}

__attribute__((__warn_unused_result__))
static inline gdk_return
tfastins_nocheck(BAT *b, BUN p, const void *v)
{
	assert(b->theap->parentid == b->batCacheid);
	assert(b->tbaseoff == 0);
	if (b->ttype == TYPE_void) {
		;
	} else if (ATOMstorage(b->ttype) == TYPE_msk) {
		mskSetVal(b, p, * (msk *) v);
	} else if (b->tvheap) {
		return tfastins_nocheckVAR(b, p, v);
	} else {
		return tfastins_nocheckFIX(b, p, v);
	}
	return GDK_SUCCEED;
}

__attribute__((__warn_unused_result__))
static inline gdk_return
tfastins(BAT *b, BUN p, const void *v)
{
	if (p >= BATcapacity(b)) {
		if (p >= BUN_MAX) {
			GDKerror("tfastins: too many elements to accommodate (" BUNFMT ")\n", BUN_MAX);
			return GDK_FAIL;
		}
		BUN sz = BATgrows(b);
		if (sz <= p)
			sz = p + BATTINY;
		gdk_return rc = BATextend(b, sz);
		if (rc != GDK_SUCCEED)
			return rc;
	}
	return tfastins_nocheck(b, p, v);
}

__attribute__((__warn_unused_result__))
static inline gdk_return
bunfastapp_nocheck(BAT *b, const void *v)
{
	BUN p = b->batCount;
	if (ATOMstorage(b->ttype) == TYPE_msk && p % 32 == 0)
		((uint32_t *) b->theap->base)[p / 32] = 0;
	gdk_return rc = tfastins_nocheck(b, p, v);
	if (rc == GDK_SUCCEED) {
		b->batCount++;
		if (ATOMstorage(b->ttype) == TYPE_msk) {
			if (p % 32 == 0)
				b->theap->free += 4;
		} else
			b->theap->free += b->twidth;
	}
	return rc;
}

__attribute__((__warn_unused_result__))
static inline gdk_return
bunfastapp(BAT *b, const void *v)
{
	BUN p = b->batCount;
	if (ATOMstorage(b->ttype) == TYPE_msk && p % 32 == 0)
		((uint32_t *) b->theap->base)[p / 32] = 0;
	gdk_return rc = tfastins(b, p, v);
	if (rc == GDK_SUCCEED) {
		b->batCount++;
		if (ATOMstorage(b->ttype) == TYPE_msk) {
			if (p % 32 == 0)
				b->theap->free += 4;
		} else
			b->theap->free += b->twidth;
	}
	return rc;
}

__attribute__((__warn_unused_result__))
static inline gdk_return
bunfastappOID(BAT *b, oid o)
{
	BUN p = b->batCount;
	if (p >= BATcapacity(b)) {
		if (p >= BUN_MAX) {
			GDKerror("tfastins: too many elements to accommodate (" BUNFMT ")\n", BUN_MAX);
			return GDK_FAIL;
		}
		gdk_return rc = BATextend(b, BATgrows(b));
		if (rc != GDK_SUCCEED)
			return rc;
	}
	((oid *) b->theap->base)[b->batCount++] = o;
	b->theap->free += sizeof(oid);
	return GDK_SUCCEED;
}

#define bunfastappTYPE(TYPE, b, v)					\
	(BATcount(b) >= BATcapacity(b) &&				\
	 ((BATcount(b) == BUN_MAX &&					\
	   (GDKerror("bunfastapp: too many elements to accommodate (" BUNFMT ")\n", BUN_MAX), \
	    true)) ||							\
	  BATextend((b), BATgrows(b)) != GDK_SUCCEED) ?			\
	 GDK_FAIL :							\
	 (assert((b)->theap->parentid == (b)->batCacheid),		\
	  (b)->theap->free += sizeof(TYPE),				\
	  ((TYPE *) (b)->theap->base)[(b)->batCount++] = * (const TYPE *) (v), \
	  GDK_SUCCEED))

__attribute__((__warn_unused_result__))
static inline gdk_return
bunfastapp_nocheckVAR(BAT *b, const void *v)
{
	gdk_return rc;
	rc = tfastins_nocheckVAR(b, b->batCount, v);
	if (rc == GDK_SUCCEED) {
		b->batCount++;
		b->theap->free += b->twidth;
	}
	return rc;
}

/* Strimps exported functions */
gdk_export gdk_return STRMPcreate(BAT *b, BAT *s);
gdk_export BAT *STRMPfilter(BAT *b, BAT *s, const char *q, const bool keep_nils);
gdk_export void STRMPdestroy(BAT *b);
gdk_export bool BAThasstrimps(BAT *b);
gdk_export gdk_return BATsetstrimps(BAT *b);

/* Rtree structure functions */
#ifdef HAVE_RTREE
gdk_export bool RTREEexists(BAT *b);
gdk_export bool RTREEexists_bid(bat bid);
gdk_export gdk_return BATrtree(BAT *wkb, BAT* mbr);
/* inMBR is really a struct mbr * from geom module, but that is not
 * available here */
gdk_export BUN* RTREEsearch(BAT *b, const void *inMBR, int result_limit);
#endif

gdk_export void RTREEdestroy(BAT *b);
gdk_export void RTREEfree(BAT *b);

/* The ordered index structure */

gdk_export gdk_return BATorderidx(BAT *b, bool stable);
gdk_export gdk_return GDKmergeidx(BAT *b, BAT**a, int n_ar);
gdk_export bool BATcheckorderidx(BAT *b);

#define DELTAdirty(b)	((b)->batInserted < BATcount(b))

#include "gdk_hash.h"
#include "gdk_bbp.h"
#include "gdk_utils.h"

/* functions defined in gdk_bat.c */
gdk_export gdk_return void_inplace(BAT *b, oid id, const void *val, bool force)
	__attribute__((__warn_unused_result__));

#ifdef NATIVE_WIN32
#ifdef _MSC_VER
#define fileno _fileno
#endif
#define fdopen _fdopen
#define putenv _putenv
#endif

/* Return a pointer to the value contained in V.  Also see VALget
 * which returns a void *. */
__attribute__((__pure__))
static inline const void *
VALptr(const ValRecord *v)
{
	switch (ATOMstorage(v->vtype)) {
	case TYPE_void: return (const void *) &v->val.oval;
	case TYPE_msk: return (const void *) &v->val.mval;
	case TYPE_bte: return (const void *) &v->val.btval;
	case TYPE_sht: return (const void *) &v->val.shval;
	case TYPE_int: return (const void *) &v->val.ival;
	case TYPE_flt: return (const void *) &v->val.fval;
	case TYPE_dbl: return (const void *) &v->val.dval;
	case TYPE_lng: return (const void *) &v->val.lval;
#ifdef HAVE_HGE
	case TYPE_hge: return (const void *) &v->val.hval;
#endif
	case TYPE_uuid: return (const void *) &v->val.uval;
	case TYPE_ptr: return (const void *) &v->val.pval;
	case TYPE_str: return (const void *) v->val.sval;
	default:       return (const void *) v->val.pval;
	}
}

#define THREADS		1024	/* maximum value for gdk_nr_threads */

gdk_export stream *GDKstdout;
gdk_export stream *GDKstdin;

#define GDKerrbuf	(GDKgetbuf())

static inline bat
BBPcheck(bat x)
{
	if (!is_bat_nil(x)) {
		assert(x > 0);

		if (x < 0 || x >= getBBPsize() || BBP_logical(x) == NULL) {
			TRC_DEBUG(CHECK, "range error %d\n", (int) x);
		} else {
			assert(BBP_pid(x) == 0 || BBP_pid(x) == MT_getpid());
			return x;
		}
	}
	return 0;
}

gdk_export BAT *BATdescriptor(bat i);

static inline void *
Tpos(BATiter *bi, BUN p)
{
	assert(bi->base == NULL);
	if (bi->vh) {
		oid o;
		assert(!is_oid_nil(bi->tseq));
		if (((ccand_t *) bi->vh)->type == CAND_NEGOID) {
			BUN nexc = (bi->vhfree - sizeof(ccand_t)) / SIZEOF_OID;
			o = bi->tseq + p;
			if (nexc > 0) {
				const oid *exc = (const oid *) (bi->vh->base + sizeof(ccand_t));
				if (o >= exc[0]) {
					if (o + nexc > exc[nexc - 1]) {
						o += nexc;
					} else {
						BUN lo = 0;
						BUN hi = nexc - 1;
						while (hi - lo > 1) {
							BUN mid = (hi + lo) / 2;
							if (exc[mid] - mid > o)
								hi = mid;
							else
								lo = mid;
						}
						o += hi;
					}
				}
			}
		} else {
			const uint32_t *msk = (const uint32_t *) (bi->vh->base + sizeof(ccand_t));
			BUN nmsk = (bi->vhfree - sizeof(ccand_t)) / sizeof(uint32_t);
			o = 0;
			for (BUN i = 0; i < nmsk; i++) {
				uint32_t m = candmask_pop(msk[i]);
				if (o + m > p) {
					m = msk[i];
					for (i = 0; i < 32; i++) {
						if (m & (1U << i) && ++o == p)
							break;
					}
					break;
				}
				o += m;
			}
		}
		bi->tvid = o;
	} else if (is_oid_nil(bi->tseq)) {
		bi->tvid = oid_nil;
	} else {
		bi->tvid = bi->tseq + p;
	}
	return (void *) &bi->tvid;
}

__attribute__((__pure__))
static inline bool
Tmskval(const BATiter *bi, BUN p)
{
	assert(ATOMstorage(bi->type) == TYPE_msk);
	return ((const uint32_t *) bi->base)[p / 32] & (1U << (p % 32));
}

static inline void *
Tmsk(BATiter *bi, BUN p)
{
	bi->tmsk = Tmskval(bi, p);
	return &bi->tmsk;
}

/* return the oid value at BUN position p from the (v)oid bat b
 * works with any TYPE_void or TYPE_oid bat */
__attribute__((__pure__))
static inline oid
BUNtoid(BAT *b, BUN p)
{
	assert(ATOMtype(b->ttype) == TYPE_oid);
	/* BATcount is the number of valid entries, so with
	 * exceptions, the last value can well be larger than
	 * b->tseqbase + BATcount(b) */
	assert(p < BATcount(b));
	assert(b->ttype == TYPE_void || b->tvheap == NULL);
	if (is_oid_nil(b->tseqbase)) {
		if (b->ttype == TYPE_void)
			return oid_nil;
		MT_lock_set(&b->theaplock);
		oid o = ((const oid *) b->theap->base)[p + b->tbaseoff];
		MT_lock_unset(&b->theaplock);
		return o;
	}
	if (b->ttype == TYPE_oid || b->tvheap == NULL) {
		return b->tseqbase + p;
	}
	/* b->tvheap != NULL, so we know there will be no parallel
	 * modifications (so no locking) */
	BATiter bi = bat_iterator_nolock(b);
	return * (oid *) Tpos(&bi, p);
}

/*
 * @+ Transaction Management
 */
gdk_export gdk_return TMsubcommit_list(bat *restrict subcommit, BUN *restrict sizes, int cnt, lng logno)
	__attribute__((__warn_unused_result__));

/*
 * @- Delta Management
 *  @multitable @columnfractions 0.08 0.6
 * @item BAT *
 * @tab BATcommit (BAT *b)
 * @end multitable
 *
 * The BAT keeps track of updates with respect to a 'previous state'.
 * Do not confuse 'previous state' with 'stable' or 'commited-on-disk',
 * because these concepts are not always the same. In particular, they
 * diverge when BATcommit and BATfakecommit are called explicitly,
 * bypassing the normal global TMcommit protocol (some applications need
 * that flexibility).
 *
 * BATcommit make the current BAT state the new 'stable state'.  This
 * happens inside the global TMcommit on all persistent BATs previous
 * to writing all bats to persistent storage using a BBPsync.
 */
gdk_export void BATcommit(BAT *b, BUN size);

/*
 * @+ BAT Alignment and BAT views
 * @multitable @columnfractions 0.08 0.7
 * @item int
 * @tab ALIGNsynced (BAT* b1, BAT* b2)
 * @item int
 * @tab ALIGNsync   (BAT *b1, BAT *b2)
 * @item int
 * @tab ALIGNrelated (BAT *b1, BAT *b2)
 *
 * @item BAT*
 * @tab VIEWcreate   (oid seq, BAT *b, BUN lo, BUN hi)
 * @item int
 * @tab isVIEW   (BAT *b)
 * @item bat
 * @tab VIEWhparent   (BAT *b)
 * @item bat
 * @tab VIEWtparent   (BAT *b)
 * @end multitable
 *
 * Alignments of two columns of a BAT means that the system knows
 * whether these two columns are exactly equal. Relatedness of two
 * BATs means that one pair of columns (either head or tail) of both
 * BATs is aligned. The first property is checked by ALIGNsynced, the
 * latter by ALIGNrelated.
 *
 * All algebraic BAT commands propagate the properties - including
 * alignment properly on their results.
 *
 * VIEW BATs are BATs that lend their storage from a parent BAT.  They
 * are just a descriptor that points to the data in this parent BAT. A
 * view is created with VIEWcreate. The cache id of the parent (if
 * any) is returned by VIEWtparent (otherwise it returns 0).
 *
 * VIEW bats are read-only!!
 */
gdk_export int ALIGNsynced(BAT *b1, BAT *b2);

gdk_export void BATassertProps(BAT *b);

gdk_export BAT *VIEWcreate(oid seq, BAT *b, BUN l, BUN h);
gdk_export void VIEWbounds(BAT *b, BAT *view, BUN l, BUN h);

#define ALIGNapp(x, f, e)						\
	do {								\
		if (!(f)) {						\
			MT_lock_set(&(x)->theaplock);			\
			if ((x)->batRestricted == BAT_READ ||		\
			   ((ATOMIC_GET(&(x)->theap->refs) & HEAPREFS) > 1)) { \
				GDKerror("access denied to %s, aborting.\n", BATgetId(x)); \
				MT_lock_unset(&(x)->theaplock);		\
				return (e);				\
			}						\
			MT_lock_unset(&(x)->theaplock);			\
		}							\
	} while (false)

/*
 * @+ BAT Iterators
 *  @multitable @columnfractions 0.15 0.7
 * @item BATloop
 * @tab
 *  (BAT *b; BUN p, BUN q)
 * @item BATloopDEL
 * @tab
 *  (BAT *b; BUN p; BUN q; int dummy)
 * @item HASHloop
 * @tab
 *  (BAT *b; Hash *h, size_t dummy; ptr value)
 * @item HASHloop_bte
 * @tab
 *  (BAT *b; Hash *h, size_t idx; bte *value, BUN w)
 * @item HASHloop_sht
 * @tab
 *  (BAT *b; Hash *h, size_t idx; sht *value, BUN w)
 * @item HASHloop_int
 * @tab
 *  (BAT *b; Hash *h, size_t idx; int *value, BUN w)
 * @item HASHloop_flt
 * @tab
 *  (BAT *b; Hash *h, size_t idx; flt *value, BUN w)
 * @item HASHloop_lng
 * @tab
 *  (BAT *b; Hash *h, size_t idx; lng *value, BUN w)
 * @item HASHloop_hge
 * @tab
 *  (BAT *b; Hash *h, size_t idx; hge *value, BUN w)
 * @item HASHloop_dbl
 * @tab
 *  (BAT *b; Hash *h, size_t idx; dbl *value, BUN w)
 * @item  HASHloop_str
 * @tab
 *  (BAT *b; Hash *h, size_t idx; str value, BUN w)
 * @item HASHlooploc
 * @tab
 *  (BAT *b; Hash *h, size_t idx; ptr value, BUN w)
 * @item HASHloopvar
 * @tab
 *  (BAT *b; Hash *h, size_t idx; ptr value, BUN w)
 * @end multitable
 *
 * The @emph{BATloop()} looks like a function call, but is actually a
 * macro.
 *
 * @- simple sequential scan
 * The first parameter is a BAT, the p and q are BUN pointers, where p
 * is the iteration variable.
 */
#define BATloop(r, p, q)				\
	for (q = BATcount(r), p = 0; p < q; p++)

/*
 * @+ Common BAT Operations
 * Much used, but not necessarily kernel-operations on BATs.
 *
 * For each BAT we maintain its dimensions as separately accessible
 * properties. They can be used to improve query processing at higher
 * levels.
 */
enum prop_t {
	GDK_MIN_BOUND, /* MINimum allowed value for range partitions [min, max> */
	GDK_MAX_BOUND, /* MAXimum of the range partitions [min, max>, ie. excluding this max value */
	GDK_NOT_NULL,  /* bat bound to be not null */
	/* CURRENTLY_NO_PROPERTIES_DEFINED, */
};

gdk_export ValPtr BATgetprop(BAT *b, enum prop_t idx);
gdk_export ValPtr BATgetprop_nolock(BAT *b, enum prop_t idx);
gdk_export void BATrmprop(BAT *b, enum prop_t idx);
gdk_export void BATrmprop_nolock(BAT *b, enum prop_t idx);
gdk_export ValPtr BATsetprop(BAT *b, enum prop_t idx, int type, const void *v);
gdk_export ValPtr BATsetprop_nolock(BAT *b, enum prop_t idx, int type, const void *v);

/*
 * @- BAT relational operators
 *
 * The full-materialization policy intermediate results in MonetDB
 * means that a join can produce an arbitrarily large result and choke
 * the system. The Data Distilleries tool therefore first computes the
 * join result size before the actual join (better waste time than
 * crash the server). To exploit that perfect result size knowledge,
 * an result-size estimate parameter was added to all equi-join
 * implementations.  TODO: add this for
 * semijoin/select/unique/diff/intersect
 *
 * @- modes for thethajoin
 */
#define JOIN_EQ		0
#define JOIN_LT		(-1)
#define JOIN_LE		(-2)
#define JOIN_GT		1
#define JOIN_GE		2
#define JOIN_BAND	3
#define JOIN_NE		(-3)

gdk_export BAT *BATselect(BAT *b, BAT *s, const void *tl, const void *th, bool li, bool hi, bool anti, bool nil_matches);
gdk_export BAT *BATthetaselect(BAT *b, BAT *s, const void *val, const char *op);

gdk_export BAT *BATconstant(oid hseq, int tt, const void *val, BUN cnt, role_t role);
gdk_export gdk_return BATsubcross(BAT **r1p, BAT **r2p, BAT *l, BAT *r, BAT *sl, BAT *sr, bool max_one)
	__attribute__((__access__(write_only, 1)))
	__attribute__((__access__(write_only, 2)))
	__attribute__((__warn_unused_result__));
gdk_export gdk_return BAToutercross(BAT **r1p, BAT **r2p, BAT *l, BAT *r, BAT *sl, BAT *sr, bool max_one)
	__attribute__((__access__(write_only, 1)))
	__attribute__((__access__(write_only, 2)))
	__attribute__((__warn_unused_result__));

gdk_export gdk_return BATleftjoin(BAT **r1p, BAT **r2p, BAT *l, BAT *r, BAT *sl, BAT *sr, bool nil_matches, BUN estimate)
	__attribute__((__access__(write_only, 1)))
	__attribute__((__access__(write_only, 2)))
	__attribute__((__warn_unused_result__));
gdk_export gdk_return BATmarkjoin(BAT **r1p, BAT **r2p, BAT **r3p, BAT *l, BAT *r, BAT *sl, BAT *sr, BUN estimate)
	__attribute__((__access__(write_only, 1)))
	__attribute__((__access__(write_only, 2)))
	__attribute__((__access__(write_only, 3)))
	__attribute__((__warn_unused_result__));
gdk_export gdk_return BATouterjoin(BAT **r1p, BAT **r2p, BAT *l, BAT *r, BAT *sl, BAT *sr, bool nil_matches, bool match_one, BUN estimate)
	__attribute__((__access__(write_only, 1)))
	__attribute__((__access__(write_only, 2)))
	__attribute__((__warn_unused_result__));
gdk_export gdk_return BATthetajoin(BAT **r1p, BAT **r2p, BAT *l, BAT *r, BAT *sl, BAT *sr, int op, bool nil_matches, BUN estimate)
	__attribute__((__access__(write_only, 1)))
	__attribute__((__access__(write_only, 2)))
	__attribute__((__warn_unused_result__));
gdk_export gdk_return BATsemijoin(BAT **r1p, BAT **r2p, BAT *l, BAT *r, BAT *sl, BAT *sr, bool nil_matches, bool max_one, BUN estimate)
	__attribute__((__access__(write_only, 1)))
	__attribute__((__access__(write_only, 2)))
	__attribute__((__warn_unused_result__));
gdk_export BAT *BATintersect(BAT *l, BAT *r, BAT *sl, BAT *sr, bool nil_matches, bool max_one, BUN estimate);
gdk_export BAT *BATdiff(BAT *l, BAT *r, BAT *sl, BAT *sr, bool nil_matches, bool not_in, BUN estimate);
gdk_export gdk_return BATjoin(BAT **r1p, BAT **r2p, BAT *l, BAT *r, BAT *sl, BAT *sr, bool nil_matches, BUN estimate)
	__attribute__((__access__(write_only, 1)))
	__attribute__((__access__(write_only, 2)))
	__attribute__((__warn_unused_result__));
gdk_export BUN BATguess_uniques(BAT *b, struct canditer *ci);
gdk_export gdk_return BATbandjoin(BAT **r1p, BAT **r2p, BAT *l, BAT *r, BAT *sl, BAT *sr, const void *c1, const void *c2, bool li, bool hi, BUN estimate)
	__attribute__((__access__(write_only, 1)))
	__attribute__((__access__(write_only, 2)))
	__attribute__((__warn_unused_result__));
gdk_export gdk_return BATrangejoin(BAT **r1p, BAT **r2p, BAT *l, BAT *rl, BAT *rh, BAT *sl, BAT *sr, bool li, bool hi, bool anti, bool symmetric, BUN estimate)
	__attribute__((__access__(write_only, 1)))
	__attribute__((__access__(write_only, 2)))
	__attribute__((__warn_unused_result__));
gdk_export BAT *BATproject(BAT *restrict l, BAT *restrict r);
gdk_export BAT *BATproject2(BAT *restrict l, BAT *restrict r1, BAT *restrict r2);
gdk_export BAT *BATprojectchain(BAT **bats);

gdk_export BAT *BATslice(BAT *b, BUN low, BUN high);

gdk_export BAT *BATunique(BAT *b, BAT *s);

gdk_export gdk_return BATfirstn(BAT **topn, BAT **gids, BAT *b, BAT *cands, BAT *grps, BUN n, bool asc, bool nilslast, bool distinct)
	__attribute__((__access__(write_only, 1)))
	__attribute__((__access__(write_only, 2)))
	__attribute__((__warn_unused_result__));
gdk_export BAT *BATgroupedfirstn(BUN n, BAT *s, BAT *g, int nbats, BAT **bats, bool *asc, bool *nilslast)
	__attribute__((__warn_unused_result__));


gdk_export gdk_return GDKtoupper(char **restrict buf, size_t *restrict buflen, const char *restrict s)
	__attribute__((__access__(read_write, 1)))
	__attribute__((__access__(read_write, 2)));
gdk_export gdk_return GDKtolower(char **restrict buf, size_t *restrict buflen, const char *restrict s)
	__attribute__((__access__(read_write, 1)))
	__attribute__((__access__(read_write, 2)));
gdk_export gdk_return GDKcasefold(char **restrict buf, size_t *restrict buflen, const char *restrict s)
	__attribute__((__access__(read_write, 1)))
	__attribute__((__access__(read_write, 2)));
gdk_export int GDKstrncasecmp(const char *str1, const char *str2, size_t l1, size_t l2);
gdk_export int GDKstrcasecmp(const char *s1, const char *s2);
gdk_export char *GDKstrcasestr(const char *haystack, const char *needle);
gdk_export BAT *BATtoupper(BAT *b, BAT *s);
gdk_export BAT *BATtolower(BAT *b, BAT *s);
gdk_export BAT *BATcasefold(BAT *b, BAT *s);
gdk_export gdk_return GDKasciify(char **restrict buf, size_t *restrict buflen, const char *restrict s);
gdk_export BAT *BATasciify(BAT *b, BAT *s);

/*
 * @- BAT sample operators
 *
 * @multitable @columnfractions 0.08 0.7
 * @item BAT *
 * @tab BATsample (BAT *b, n)
 * @end multitable
 *
 * The routine BATsample returns a random sample on n BUNs of a BAT.
 *
 */
gdk_export BAT *BATsample(BAT *b, BUN n);
gdk_export BAT *BATsample_with_seed(BAT *b, BUN n, uint64_t seed);

/*
 *
 */
#define MAXPARAMS	32

#define CHECK_QRY_TIMEOUT_SHIFT	14
#define CHECK_QRY_TIMEOUT_STEP	(1 << CHECK_QRY_TIMEOUT_SHIFT)
#define CHECK_QRY_TIMEOUT_MASK	(CHECK_QRY_TIMEOUT_STEP - 1)

#define TIMEOUT_MSG "Timeout was reached!"
#define INTERRUPT_MSG "Query interrupted!"
#define DISCONNECT_MSG "Client is disconnected!"
#define EXITING_MSG "Server is exiting!"

#define QRY_TIMEOUT (-1)	/* query timed out */
#define QRY_INTERRUPT (-2)	/* client indicated interrupt */
#define QRY_DISCONNECT (-3)	/* client disconnected */

static const char *
TIMEOUT_MESSAGE(const QryCtx *qc)
{
	if (GDKexiting())
		return EXITING_MSG;
	if (qc) {
		switch (qc->endtime) {
		case QRY_TIMEOUT:
			return TIMEOUT_MSG;
		case QRY_INTERRUPT:
			return INTERRUPT_MSG;
		case QRY_DISCONNECT:
			return DISCONNECT_MSG;
		default:
			MT_UNREACHABLE();
		}
	}
	return NULL;
}

static inline void
TIMEOUT_ERROR(const QryCtx *qc, const char *file, const char *func, int lineno)
{
	const char *e = TIMEOUT_MESSAGE(qc);
	if (e) {
		GDKtracer_log(file, func, lineno, TRC_NAME(M_ERROR),
			      TRC_NAME(GDK), NULL, "%s\n", e);
	}
}

#define TIMEOUT_HANDLER(rtpe, qc)					\
	do {								\
		TIMEOUT_ERROR(qc, __FILE__, __func__, __LINE__);	\
		return rtpe;						\
	} while(0)

static inline bool
TIMEOUT_TEST(QryCtx *qc)
{
	if (qc == NULL)
		return false;
	if (qc->endtime < 0)
		return true;
	if (qc->endtime && GDKusec() > qc->endtime) {
		qc->endtime = QRY_TIMEOUT;
		return true;
	}
	switch (bstream_getoob(qc->bs)) {
	case -1:
		qc->endtime = QRY_DISCONNECT;
		return true;
	case 0:
		return false;
	default:
		qc->endtime = QRY_INTERRUPT;
		return true;
	}
}

#define GOTO_LABEL_TIMEOUT_HANDLER(label, qc)				\
	do {								\
		TIMEOUT_ERROR(qc, __FILE__, __func__, __LINE__);	\
		goto label;						\
	} while(0)

#define GDK_CHECK_TIMEOUT_BODY(qc, callback)		\
	do {						\
		if (GDKexiting() || TIMEOUT_TEST(qc)) {	\
			callback;			\
		}					\
	} while (0)

#define GDK_CHECK_TIMEOUT(qc, counter, callback)		\
	do {							\
		if (counter > CHECK_QRY_TIMEOUT_STEP) {		\
			GDK_CHECK_TIMEOUT_BODY(qc, callback);	\
			counter = 0;				\
		} else {					\
			counter++;				\
		}						\
	} while (0)

/* here are some useful constructs to iterate a number of times (the
 * REPEATS argument--only evaluated once) and checking for a timeout
 * every once in a while; the QC->endtime value is a variable of type lng
 * which is either 0 or the GDKusec() compatible time after which the
 * loop should terminate; check for this condition after the loop using
 * the TIMEOUT_CHECK macro; in order to break out of any of these loops,
 * use TIMEOUT_LOOP_BREAK since plain break won't do it; it is perfectly
 * ok to use continue inside the body */

/* use IDX as a loop variable (already declared), initializing it to 0
 * and incrementing it on each iteration */
#define TIMEOUT_LOOP_IDX(IDX, REPEATS, QC)				\
	for (BUN REPS = (IDX = 0, (REPEATS)); REPS > 0; REPS = 0) /* "loops" at most once */ \
		for (BUN CTR1 = 0, END1 = (REPS + CHECK_QRY_TIMEOUT_STEP) >> CHECK_QRY_TIMEOUT_SHIFT; CTR1 < END1 && !GDKexiting() && ((QC) == NULL || (QC)->endtime >= 0); CTR1++) \
			if (CTR1 > 0 && TIMEOUT_TEST(QC)) {		\
				break;					\
			} else						\
				for (BUN CTR2 = 0, END2 = CTR1 == END1 - 1 ? REPS & CHECK_QRY_TIMEOUT_MASK : CHECK_QRY_TIMEOUT_STEP; CTR2 < END2; CTR2++, IDX++)

/* declare and use IDX as a loop variable, initializing it to 0 and
 * incrementing it on each iteration */
#define TIMEOUT_LOOP_IDX_DECL(IDX, REPEATS, QC)				\
	for (BUN IDX = 0, REPS = (REPEATS); REPS > 0; REPS = 0) /* "loops" at most once */ \
		for (BUN CTR1 = 0, END1 = (REPS + CHECK_QRY_TIMEOUT_STEP) >> CHECK_QRY_TIMEOUT_SHIFT; CTR1 < END1 && !GDKexiting() && ((QC) == NULL || (QC)->endtime >= 0); CTR1++) \
			if (CTR1 > 0 && TIMEOUT_TEST(QC)) {		\
				break;					\
			} else						\
				for (BUN CTR2 = 0, END2 = CTR1 == END1 - 1 ? REPS & CHECK_QRY_TIMEOUT_MASK : CHECK_QRY_TIMEOUT_STEP; CTR2 < END2; CTR2++, IDX++)

/* there is no user-visible loop variable */
#define TIMEOUT_LOOP(REPEATS, QC)					\
	for (BUN CTR1 = 0, REPS = (REPEATS), END1 = (REPS + CHECK_QRY_TIMEOUT_STEP) >> CHECK_QRY_TIMEOUT_SHIFT; CTR1 < END1 && !GDKexiting() && ((QC) == NULL || (QC)->endtime >= 0); CTR1++) \
		if (CTR1 > 0 && TIMEOUT_TEST(QC)) {			\
			break;						\
		} else							\
			for (BUN CTR2 = 0, END2 = CTR1 == END1 - 1 ? REPS & CHECK_QRY_TIMEOUT_MASK : CHECK_QRY_TIMEOUT_STEP; CTR2 < END2; CTR2++)

/* break out of the loop (cannot use do/while trick here) */
#define TIMEOUT_LOOP_BREAK			\
	{					\
		END1 = END2 = 0;		\
		continue;			\
	}

/* check whether a timeout occurred, and execute the CALLBACK argument
 * if it did */
#define TIMEOUT_CHECK(QC, CALLBACK)					\
	do {								\
		if (GDKexiting() || ((QC) && (QC)->endtime < 0))	\
			CALLBACK;					\
	} while (0)

typedef gdk_return gdk_callback_func(int argc, void *argv[]);

gdk_export gdk_return gdk_add_callback(const char *name, gdk_callback_func *f,
				       int argc, void *argv[], int interval);
gdk_export gdk_return gdk_remove_callback(const char *, gdk_callback_func *f);

gdk_export void GDKusr1triggerCB(void (*func)(void));

#define SQLSTATE(sqlstate)	#sqlstate "!"
#define MAL_MALLOC_FAIL	"Could not allocate space"

#include <setjmp.h>

typedef struct exception_buffer {
#ifdef HAVE_SIGLONGJMP
	sigjmp_buf state;
#else
	jmp_buf state;
#endif
	int code;
	const char *msg;
	int enabled;
} exception_buffer;

gdk_export exception_buffer *eb_init(exception_buffer *eb)
	__attribute__((__access__(write_only, 1)));

/* != 0 on when we return to the savepoint */
#ifdef HAVE_SIGLONGJMP
#define eb_savepoint(eb) ((eb)->enabled = 1, sigsetjmp((eb)->state, 0))
#else
#define eb_savepoint(eb) ((eb)->enabled = 1, setjmp((eb)->state))
#endif
gdk_export _Noreturn void eb_error(exception_buffer *eb, const char *msg, int val);

<<<<<<< HEAD
typedef struct allocator {
	struct allocator *pa;
	size_t size;	 /* size of the allocator in terms of blocks */
	size_t nr;	 /* number of blocks allocated */
	char **blks;
	char *first_blk;
	size_t used; 	 /* memory used in last block */
	size_t usedmem;	 /* total used memory */
	size_t blk_size; /* size of the last allocated block */
	size_t objects;  /* number of objects */
	size_t inuse;    /* number of objects in use*/
	size_t free_obj_hits; /* number of object reuse*/
	void *freelist;	/* list of freed objects */
	void *freelist_blks;	/* list of freed blks */
	size_t frees;
	size_t free_blk_hits;

	size_t tmp_used; /* keeps total of tmp allocated bytes */
	bool tmp_active; /* currently only one level of temp usage */
	exception_buffer eb;
	MT_Lock lock;    /* lock for thread-safe allocations */
	bool use_lock;
} allocator;

gdk_export ValPtr VALcopy(allocator *va, ValPtr dst, const ValRecord *src)
	__attribute__((__access__(write_only, 1)));
gdk_export ValPtr VALinit(allocator *va, ValPtr d, int tpe, const void *s)
	__attribute__((__access__(write_only, 1)));

gdk_export allocator *create_allocator( allocator *pa, bool use_lock);
gdk_export allocator *sa_reset( allocator *sa );
gdk_export void *sa_alloc( allocator *sa,  size_t sz );
gdk_export void *sa_zalloc( allocator *sa,  size_t sz );
gdk_export void *sa_realloc( allocator *sa,  void *ptr, size_t sz, size_t osz );
gdk_export void sa_destroy( allocator *sa );
gdk_export char *sa_strndup( allocator *sa, const char *s, size_t l);
gdk_export char *sa_strdup( allocator *sa, const char *s);
gdk_export char *sa_strconcat( allocator *sa, const char *s1, const char *s2);
gdk_export size_t sa_size( allocator *sa );
gdk_export void sa_open( allocator *sa );  /* open new frame of tempory allocations */
gdk_export void sa_close( allocator *sa ); /* close temporary frame, reset to old state */
gdk_export void sa_free( allocator *sa, void *);

#define sa_create(pa)		create_allocator(pa, false)
#define ma_create(pa)		create_allocator(pa, true)
#define ma_destroy(ma)		sa_destroy(ma)
#define ma_alloc(ma, sz)	(void*)sa_alloc(ma, sz)
#define ma_zalloc(ma, sz)	(void*)sa_zalloc(ma, sz)
#define ma_realloc(ma, obj, sz, osz) (void *) sa_realloc(ma, obj, sz, osz)
#define ma_open(ma)		sa_open(ma)
#define ma_close(ma)		sa_close(ma)
#define ma_free(ma, obj)	sa_free(ma, obj)

#define MA_NEW( sa, type )				((type*)sa_alloc( sa, sizeof(type)))
#define MA_ZNEW( sa, type )				((type*)sa_zalloc( sa, sizeof(type)))
#define MA_NEW_ARRAY( sa, type, size )			(type*)sa_alloc( sa, ((size)*sizeof(type)))
#define MA_ZNEW_ARRAY( sa, type, size )			(type*)sa_zalloc( sa, ((size)*sizeof(type)))
#define MA_RENEW_ARRAY( sa, type, ptr, sz, osz )	(type*)sa_realloc( sa, ptr, ((sz)*sizeof(type)), ((osz)*sizeof(type)))
#define MA_STRDUP( sa, s)				sa_strdup(sa, s)
#define MA_STRNDUP( sa, s, l)				sa_strndup(sa, s, l)

=======
typedef struct allocator allocator;

gdk_export allocator *sa_create(allocator *pa );
gdk_export allocator *sa_reset(allocator *sa );
gdk_export void *sa_alloc(allocator *sa,  size_t sz );
gdk_export void *sa_zalloc(allocator *sa,  size_t sz );
gdk_export void *sa_realloc(allocator *sa,  void *ptr, size_t sz, size_t osz );
gdk_export void sa_destroy(allocator *sa );
gdk_export char *sa_strndup(allocator *sa, const char *s, size_t l);
gdk_export char *sa_strdup(allocator *sa, const char *s);
gdk_export char *sa_strconcat(allocator *sa, const char *s1, const char *s2);
gdk_export size_t sa_size(allocator *sa );
gdk_export exception_buffer *sa_get_eb(allocator *sa)
	__attribute__((__pure__));
>>>>>>> 64da9ea6

#if !defined(NDEBUG) && !defined(__COVERITY__) && defined(__GNUC__)
#define sa_alloc(sa, sz)					\
	({							\
		allocator *_sa = (sa);			\
		size_t _sz = (sz);				\
		void *_res = sa_alloc(_sa, _sz);		\
		TRC_DEBUG(ALLOC,				\
			  "sa_alloc(%p,%zu) -> %p\n",		\
			  _sa, _sz, _res);			\
		_res;						\
	})
#define sa_zalloc(sa, sz)					\
	({							\
		allocator *_sa = (sa);			\
		size_t _sz = (sz);				\
		void *_res = sa_zalloc(_sa, _sz);		\
		TRC_DEBUG(ALLOC,				\
			  "sa_zalloc(%p,%zu) -> %p\n",		\
			  _sa, _sz, _res);			\
		_res;						\
	})
#define sa_realloc(sa, ptr, sz, osz)					\
	({								\
		allocator *_sa = (sa);				\
		void *_ptr = (ptr);					\
		size_t _sz = (sz);					\
		size_t _osz = (osz);					\
		void *_res = sa_realloc(_sa, _ptr, _sz, _osz);		\
		TRC_DEBUG(ALLOC,					\
			  "sa_realloc(%p,%p,%zu,%zu) -> %p\n",		\
			  _sa, _ptr, _sz, _osz, _res);			\
		_res;							\
	})
#define sa_strdup(sa, s)					\
	({							\
		allocator *_sa = (sa);			\
		const char *_s = (s);				\
		char *_res = sa_strdup(_sa, _s);		\
		TRC_DEBUG(ALLOC,				\
				"sa_strdup(%p,len=%zu) -> %p\n",	\
				_sa, strlen(_s), _res);	\
		_res;						\
	})
#define sa_strndup(sa, s, l)					\
	({							\
		allocator *_sa = (sa);			\
		const char *_s = (s);				\
		size_t _l = (l);				\
		char *_res = sa_strndup(_sa, _s, _l);		\
		TRC_DEBUG(ALLOC,				\
				"sa_strndup(%p,len=%zu) -> %p\n", 	\
				_sa, _l, _res);		\
		_res;						\
	})
#endif
#endif

#include "gdk_calc.h"<|MERGE_RESOLUTION|>--- conflicted
+++ resolved
@@ -2521,49 +2521,32 @@
 #endif
 gdk_export _Noreturn void eb_error(exception_buffer *eb, const char *msg, int val);
 
-<<<<<<< HEAD
-typedef struct allocator {
-	struct allocator *pa;
-	size_t size;	 /* size of the allocator in terms of blocks */
-	size_t nr;	 /* number of blocks allocated */
-	char **blks;
-	char *first_blk;
-	size_t used; 	 /* memory used in last block */
-	size_t usedmem;	 /* total used memory */
-	size_t blk_size; /* size of the last allocated block */
-	size_t objects;  /* number of objects */
-	size_t inuse;    /* number of objects in use*/
-	size_t free_obj_hits; /* number of object reuse*/
-	void *freelist;	/* list of freed objects */
-	void *freelist_blks;	/* list of freed blks */
-	size_t frees;
-	size_t free_blk_hits;
-
-	size_t tmp_used; /* keeps total of tmp allocated bytes */
-	bool tmp_active; /* currently only one level of temp usage */
-	exception_buffer eb;
-	MT_Lock lock;    /* lock for thread-safe allocations */
-	bool use_lock;
-} allocator;
+typedef struct allocator allocator;
+
+#include "gdk_calc.h"
 
 gdk_export ValPtr VALcopy(allocator *va, ValPtr dst, const ValRecord *src)
 	__attribute__((__access__(write_only, 1)));
 gdk_export ValPtr VALinit(allocator *va, ValPtr d, int tpe, const void *s)
 	__attribute__((__access__(write_only, 1)));
 
-gdk_export allocator *create_allocator( allocator *pa, bool use_lock);
-gdk_export allocator *sa_reset( allocator *sa );
-gdk_export void *sa_alloc( allocator *sa,  size_t sz );
-gdk_export void *sa_zalloc( allocator *sa,  size_t sz );
-gdk_export void *sa_realloc( allocator *sa,  void *ptr, size_t sz, size_t osz );
-gdk_export void sa_destroy( allocator *sa );
-gdk_export char *sa_strndup( allocator *sa, const char *s, size_t l);
-gdk_export char *sa_strdup( allocator *sa, const char *s);
-gdk_export char *sa_strconcat( allocator *sa, const char *s1, const char *s2);
-gdk_export size_t sa_size( allocator *sa );
-gdk_export void sa_open( allocator *sa );  /* open new frame of tempory allocations */
-gdk_export void sa_close( allocator *sa ); /* close temporary frame, reset to old state */
-gdk_export void sa_free( allocator *sa, void *);
+gdk_export allocator *create_allocator(allocator *pa, bool use_lock);
+gdk_export allocator *allocator_get_parent(const allocator *alloc);
+gdk_export bool allocator_tmp_active(const allocator *alloc);
+gdk_export allocator *sa_reset(allocator *sa);
+gdk_export void *sa_alloc(allocator *sa,  size_t sz);
+gdk_export void *sa_zalloc(allocator *sa,  size_t sz);
+gdk_export void *sa_realloc(allocator *sa,  void *ptr, size_t sz, size_t osz);
+gdk_export void sa_destroy(allocator *sa);
+gdk_export char *sa_strndup(allocator *sa, const char *s, size_t l);
+gdk_export char *sa_strdup(allocator *sa, const char *s);
+gdk_export char *sa_strconcat(allocator *sa, const char *s1, const char *s2);
+gdk_export size_t sa_size(allocator *sa);
+gdk_export void sa_open(allocator *sa);  /* open new frame of tempory allocations */
+gdk_export void sa_close(allocator *sa); /* close temporary frame, reset to old state */
+gdk_export void sa_free(allocator *sa, void *);
+gdk_export exception_buffer *sa_get_eb(allocator *sa)
+       __attribute__((__pure__));
 
 #define sa_create(pa)		create_allocator(pa, false)
 #define ma_create(pa)		create_allocator(pa, true)
@@ -2583,27 +2566,11 @@
 #define MA_STRDUP( sa, s)				sa_strdup(sa, s)
 #define MA_STRNDUP( sa, s, l)				sa_strndup(sa, s, l)
 
-=======
-typedef struct allocator allocator;
-
-gdk_export allocator *sa_create(allocator *pa );
-gdk_export allocator *sa_reset(allocator *sa );
-gdk_export void *sa_alloc(allocator *sa,  size_t sz );
-gdk_export void *sa_zalloc(allocator *sa,  size_t sz );
-gdk_export void *sa_realloc(allocator *sa,  void *ptr, size_t sz, size_t osz );
-gdk_export void sa_destroy(allocator *sa );
-gdk_export char *sa_strndup(allocator *sa, const char *s, size_t l);
-gdk_export char *sa_strdup(allocator *sa, const char *s);
-gdk_export char *sa_strconcat(allocator *sa, const char *s1, const char *s2);
-gdk_export size_t sa_size(allocator *sa );
-gdk_export exception_buffer *sa_get_eb(allocator *sa)
-	__attribute__((__pure__));
->>>>>>> 64da9ea6
 
 #if !defined(NDEBUG) && !defined(__COVERITY__) && defined(__GNUC__)
 #define sa_alloc(sa, sz)					\
 	({							\
-		allocator *_sa = (sa);			\
+		allocator *_sa = (sa);				\
 		size_t _sz = (sz);				\
 		void *_res = sa_alloc(_sa, _sz);		\
 		TRC_DEBUG(ALLOC,				\
@@ -2613,7 +2580,7 @@
 	})
 #define sa_zalloc(sa, sz)					\
 	({							\
-		allocator *_sa = (sa);			\
+		allocator *_sa = (sa);				\
 		size_t _sz = (sz);				\
 		void *_res = sa_zalloc(_sa, _sz);		\
 		TRC_DEBUG(ALLOC,				\
@@ -2623,7 +2590,7 @@
 	})
 #define sa_realloc(sa, ptr, sz, osz)					\
 	({								\
-		allocator *_sa = (sa);				\
+		allocator *_sa = (sa);					\
 		void *_ptr = (ptr);					\
 		size_t _sz = (sz);					\
 		size_t _osz = (osz);					\
@@ -2633,28 +2600,27 @@
 			  _sa, _ptr, _sz, _osz, _res);			\
 		_res;							\
 	})
-#define sa_strdup(sa, s)					\
-	({							\
-		allocator *_sa = (sa);			\
-		const char *_s = (s);				\
-		char *_res = sa_strdup(_sa, _s);		\
-		TRC_DEBUG(ALLOC,				\
-				"sa_strdup(%p,len=%zu) -> %p\n",	\
-				_sa, strlen(_s), _res);	\
-		_res;						\
+#define sa_strdup(sa, s)						\
+	({								\
+		allocator *_sa = (sa);					\
+		const char *_s = (s);					\
+		char *_res = sa_strdup(_sa, _s);			\
+		TRC_DEBUG(ALLOC,					\
+			  "sa_strdup(%p,len=%zu) -> %p\n",		\
+			  _sa, strlen(_s), _res);			\
+		_res;							\
 	})
-#define sa_strndup(sa, s, l)					\
-	({							\
-		allocator *_sa = (sa);			\
-		const char *_s = (s);				\
-		size_t _l = (l);				\
-		char *_res = sa_strndup(_sa, _s, _l);		\
-		TRC_DEBUG(ALLOC,				\
-				"sa_strndup(%p,len=%zu) -> %p\n", 	\
-				_sa, _l, _res);		\
-		_res;						\
+#define sa_strndup(sa, s, l)						\
+	({								\
+		allocator *_sa = (sa);					\
+		const char *_s = (s);					\
+		size_t _l = (l);					\
+		char *_res = sa_strndup(_sa, _s, _l);			\
+		TRC_DEBUG(ALLOC,					\
+			  "sa_strndup(%p,len=%zu) -> %p\n",		\
+			  _sa, _l, _res);				\
+		_res;							\
 	})
 #endif
-#endif
-
-#include "gdk_calc.h"+
+#endif /* _GDK_H_ */