--- conflicted
+++ resolved
@@ -869,26 +869,8 @@
 
 gdk_export void OIDXdestroy(BAT *b);
 
-<<<<<<< HEAD
-/*
- * @- Printing
- * @multitable @columnfractions 0.08 0.7
- * @item int
- * @tab BATprintcolumns (stream *f, int argc, BAT *b[]);
- * @end multitable
- *
- * The functions to convert BATs into ASCII. They are primarily meant for ease of
- * debugging and to a lesser extent for output processing.  Printing a
- * BAT is done essentially by looping through its components, printing
- * each association.
- *
- */
 gdk_export gdk_return BATprintcolumns(allocator *ma, stream *s, int argc, BAT *argv[]);
 gdk_export gdk_return BATprint(allocator *ma, stream *s, BAT *b);
-=======
-gdk_export gdk_return BATprintcolumns(stream *s, int argc, BAT *argv[]);
-gdk_export gdk_return BATprint(stream *s, BAT *b);
->>>>>>> 0292dd3f
 
 gdk_export bool BATordered(BAT *b);
 gdk_export bool BATordered_rev(BAT *b);
@@ -1789,7 +1771,7 @@
 #define MA_STRNDUP( sa, s, l)				sa_strndup(sa, s, l)
 
 
-#if !defined(NDEBUG) && !defined(__COVERITY__) && defined(__GNUC__) && !defined(_CLANGD)
+#if !defined(NDEBUG) && !defined(__COVERITY__) && defined(__GNUC__)
 #define sa_alloc(sa, sz)					\
 	({							\
 		allocator *_sa = (sa);				\
