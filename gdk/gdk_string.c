/*
 * This Source Code Form is subject to the terms of the Mozilla Public
 * License, v. 2.0.  If a copy of the MPL was not distributed with this
 * file, You can obtain one at http://mozilla.org/MPL/2.0/.
 *
 * Copyright 1997 - July 2008 CWI, August 2008 - 2021 MonetDB B.V.
 */

#include "monetdb_config.h"
#include "gdk.h"
#include "gdk_private.h"
#include "gdk_cand.h"

/* String Atom Implementation
 *
 * Strings are stored in two parts.  The first part is the normal tail
 * heap which contains a list of offsets.  The second part is the
 * theap which contains the actual strings.  The offsets in the tail
 * heap (a.k.a. offset heap) point into the theap (a.k.a. string
 * heap).  Strings are NULL-terminated and are stored without any
 * escape sequences.  Strings are encoded using the UTF-8 encoding
 * of Unicode.  This means that individual "characters" (really,
 * Unicode code points) can be between one and four bytes long.
 *
 * Because in many typical situations there are lots of duplicated
 * string values that are being stored in a table, but also in many
 * (other) typical situations there are very few duplicated string
 * values stored, a scheme has been introduced to cater to both
 * situations.
 *
 * When the string heap is "small" (defined as less than 64KiB), the
 * string heap is fully duplicate eliminated.  When the string heap
 * grows beyond this size, the heap is not kept free of duplicate
 * strings, but there is then a heuristic that tries to limit the
 * number of duplicates.
 *
 * This is done by having a fixed sized hash table at the start of the
 * string heap, and allocating space for collision lists in the first
 * 64KiB of the string heap.  After the first 64KiB no extra space is
 * allocated for lists, so hash collisions cannot be resolved.
 */

/* some of these macros are duplicates from gdk_atoms.c */
#define num08(x)	((x) >= '0' && (x) <= '7')
#define base08(x)	((x) - '0')
#define mult08(x)	((x) << 3)

#define num16(x)	isxdigit((unsigned char) (x))
#define base16(x)	(((x) >= 'a' && (x) <= 'f') ? ((x) - 'a' + 10) : ((x) >= 'A' && (x) <= 'F') ? ((x) - 'A' + 10) : (x) - '0')
#define mult16(x)	((x) << 4)

#define atommem(size)					\
	do {						\
		if (*dst == NULL || *len < (size)) {	\
			GDKfree(*dst);			\
			*len = (size);			\
			*dst = GDKmalloc(*len);		\
			if (*dst == NULL) {		\
				*len = 0;		\
				return -1;		\
			}				\
		}					\
	} while (0)

const char str_nil[2] = { '\200', 0 };

gdk_return
strHeap(Heap *d, size_t cap)
{
	size_t size;

	cap = MAX(cap, BATTINY);
	size = GDK_STRHASHTABLE * sizeof(stridx_t) + MIN(GDK_ELIMLIMIT, cap * GDK_VARALIGN);
	return HEAPalloc(d, size, 1, 1);
}


void
strCleanHash(Heap *h, bool rebuild)
{
	stridx_t newhash[GDK_STRHASHTABLE];
	size_t pad, pos;
	BUN off, strhash;
	const char *s;

	(void) rebuild;
	if (!h->cleanhash)
		return;
	/* rebuild hash table for double elimination
	 *
	 * If appending strings to the BAT was aborted, if the heap
	 * was memory mapped, the hash in the string heap may well be
	 * incorrect.  Therefore we don't trust it when we read in a
	 * string heap and we rebuild the complete table (it is small,
	 * so this won't take any time at all).
	 * Note that we will only do this the first time the heap is
	 * loaded, and only for heaps that existed when the server was
	 * started. */
	memset(newhash, 0, sizeof(newhash));
	pos = GDK_STRHASHSIZE;
	while (pos < h->free) {
		pad = GDK_VARALIGN - (pos & (GDK_VARALIGN - 1));
		if (pad < sizeof(stridx_t))
			pad += GDK_VARALIGN;
		pos += pad;
		if (pos >= GDK_ELIMLIMIT)
			break;
		s = h->base + pos;
		strhash = strHash(s);
		off = strhash & GDK_STRHASHMASK;
		newhash[off] = (stridx_t) (pos - sizeof(stridx_t));
		pos += strlen(s) + 1;
	}
	/* only set dirty flag if the hash table actually changed */
	if (memcmp(newhash, h->base, sizeof(newhash)) != 0) {
		memcpy(h->base, newhash, sizeof(newhash));
		if (h->storage == STORE_MMAP) {
			if (!(GDKdebug & NOSYNCMASK))
				(void) MT_msync(h->base, GDK_STRHASHSIZE);
		} else
			h->dirty = true;
	}
#ifndef NDEBUG
	if (GDK_ELIMDOUBLES(h)) {
		pos = GDK_STRHASHSIZE;
		while (pos < h->free) {
			pad = GDK_VARALIGN - (pos & (GDK_VARALIGN - 1));
			if (pad < sizeof(stridx_t))
				pad += GDK_VARALIGN;
			pos += pad;
			s = h->base + pos;
			assert(strLocate(h, s) != 0);
			pos += strlen(s) + 1;
		}
	}
#endif
	h->cleanhash = false;
}

/*
 * The strPut routine. The routine strLocate can be used to identify
 * the location of a string in the heap if it exists. Otherwise it
 * returns (var_t) -2 (-1 is reserved for error).
 */
var_t
strLocate(Heap *h, const char *v)
{
	stridx_t *ref, *next;

	/* search hash-table, if double-elimination is still in place */
	BUN off;
	if (h->free == 0) {
		/* empty, so there are no strings */
		return (var_t) -2;
	}

	off = strHash(v);
	off &= GDK_STRHASHMASK;

	/* should only use strLocate iff fully double eliminated */
	assert(GDK_ELIMBASE(h->free) == 0);

	/* search the linked list */
	for (ref = ((stridx_t *) h->base) + off; *ref; ref = next) {
		next = (stridx_t *) (h->base + *ref);
		if (strcmp(v, (str) (next + 1)) == 0)
			return (var_t) ((sizeof(stridx_t) + *ref));	/* found */
	}
	return (var_t) -2;
}

var_t
strPut(BAT *b, var_t *dst, const void *V)
{
	const char *v = V;
	Heap *h = b->tvheap;
	size_t pad;
	size_t pos, len = strlen(v) + 1;
	stridx_t *bucket;
	BUN off;

	if (h->free == 0) {
		if (h->size < GDK_STRHASHTABLE * sizeof(stridx_t) + BATTINY * GDK_VARALIGN) {
			if (HEAPgrow(&b->theaplock, &b->tvheap, GDK_STRHASHTABLE * sizeof(stridx_t) + BATTINY * GDK_VARALIGN, true) != GDK_SUCCEED) {
				return (var_t) -1;
			}
			h = b->tvheap;
		}
		h->free = GDK_STRHASHTABLE * sizeof(stridx_t);
		h->dirty = true;
#ifdef NDEBUG
		memset(h->base, 0, h->free);
#else
		/* fill should solve initialization problems within valgrind */
		memset(h->base, 0, h->size);
#endif
	}

	off = strHash(v);
	off &= GDK_STRHASHMASK;
	bucket = ((stridx_t *) h->base) + off;

	if (*bucket) {
		/* the hash list is not empty */
		if (*bucket < GDK_ELIMLIMIT) {
			/* small string heap (<64KiB) -- fully double
			 * eliminated: search the linked list */
			const stridx_t *ref = bucket;

			do {
				pos = *ref + sizeof(stridx_t);
				if (strcmp(v, h->base + pos) == 0) {
					/* found */
					return *dst = (var_t) pos;
				}
				ref = (stridx_t *) (h->base + *ref);
			} while (*ref);
		} else {
			/* large string heap (>=64KiB) -- there is no
			 * linked list, so only look at single
			 * entry */
			pos = *bucket;
			if (strcmp(v, h->base + pos) == 0) {
				/* already in heap: reuse */
				return *dst = (var_t) pos;
			}
		}
	}
	/* the string was not found in the heap, we need to enter it */

	/* check that string is correctly encoded UTF-8; there was no
	 * need to do this earlier: if the string was found above, it
	 * must have gone through here in the past */
#ifndef NDEBUG
	if (!checkUTF8(v)) {
		GDKerror("incorrectly encoded UTF-8\n");
		return (var_t) -1;
	}
#endif

	pad = GDK_VARALIGN - (h->free & (GDK_VARALIGN - 1));
	if (GDK_ELIMBASE(h->free + pad) == 0) {	/* i.e. h->free+pad < GDK_ELIMLIMIT */
		if (pad < sizeof(stridx_t)) {
			/* make room for hash link */
			pad += GDK_VARALIGN;
		}
	} else if (GDK_ELIMBASE(h->free) != 0) {
		/* no extra padding needed when no hash links needed
		 * (but only when padding doesn't cross duplicate
		 * elimination boundary) */
		pad = 0;
	}

	/* check heap for space (limited to a certain maximum after
	 * which nils are inserted) */
	if (h->free + pad + len >= h->size) {
		size_t newsize = MAX(h->size, 4096);

		/* double the heap size until we have enough space */
		do {
			if (newsize < 4 * 1024 * 1024)
				newsize <<= 1;
			else
				newsize += 4 * 1024 * 1024;
		} while (newsize <= h->free + pad + len);

		assert(newsize);

		if (h->free + pad + len >= (size_t) VAR_MAX) {
			GDKerror("string heap gets larger than %zuGiB.\n", (size_t) VAR_MAX >> 30);
			return (var_t) -1;
		}
		TRC_DEBUG(HEAP, "HEAPextend in strPut %s %zu %zu\n", h->filename, h->size, newsize);
		if (HEAPgrow(&b->theaplock, &b->tvheap, newsize, true) != GDK_SUCCEED) {
			return (var_t) -1;
		}
		h = b->tvheap;

		/* make bucket point into the new heap */
		bucket = ((stridx_t *) h->base) + off;
	}

	/* insert string */
	pos = h->free + pad;
	*dst = (var_t) pos;
	if (pad > 0)
		memset(h->base + h->free, 0, pad);
	memcpy(h->base + pos, v, len);
	h->free += pad + len;
	h->dirty = true;

	/* maintain hash table */
	if (GDK_ELIMBASE(pos) == 0) {	/* small string heap: link the next pointer */
		/* the stridx_t next pointer directly precedes the
		 * string */
		pos -= sizeof(stridx_t);
		*(stridx_t *) (h->base + pos) = *bucket;
	}
	*bucket = (stridx_t) pos;	/* set bucket to the new string */

	return *dst;
}

/*
 * Convert an "" separated string to a GDK string value, checking that
 * the input is correct UTF-8.
 */

#ifdef __GNUC__
/* __builtin_expect returns its first argument; it is expected to be
 * equal to the second argument */
#define unlikely(expr)	__builtin_expect((expr) != 0, 0)
#define likely(expr)	__builtin_expect((expr) != 0, 1)
#else
#define unlikely(expr)	(expr)
#define likely(expr)	(expr)
#endif

ssize_t
GDKstrFromStr(unsigned char *restrict dst, const unsigned char *restrict src, ssize_t len)
{
	unsigned char *p = dst;
	const unsigned char *cur = src, *end = src + len;
	bool escaped = false;
	int mask = 0, n, c, utf8char = 0;

	if (len >= 2 && strNil((const char *) src)) {
		strcpy((char *) dst, str_nil);
		return 1;
	}

	/* copy it in, while performing the correct escapes */
	/* n is the number of follow-on bytes left in a multi-byte
	 * UTF-8 sequence */
	for (cur = src, n = 0; cur < end || escaped; cur++) {
		/* first convert any \ escapes and store value in c */
		if (escaped) {
			switch (*cur) {
			case '0':
			case '1':
			case '2':
			case '3':
			case '4':
			case '5':
			case '6':
			case '7':
				/* \ with up to three octal digits */
				c = base08(*cur);
				if (num08(cur[1])) {
					cur++;
					c = mult08(c) + base08(*cur);
					if (num08(cur[1])) {
						if (unlikely(c > 037)) {
							/* octal
							 * escape
							 * sequence
							 * out or
							 * range */
							GDKerror("not an octal number\n");
							return -1;
						}
						cur++;
						c = mult08(c) + base08(*cur);
						assert(c >= 0 && c <= 0377);
					}
				}
				break;
			case 'x':
				/* \x with one or two hexadecimal digits */
				if (num16(cur[1])) {
					cur++;
					c = base16(*cur);
					if (num16(cur[1])) {
						cur++;
						c = mult16(c) + base16(*cur);
					}
				} else
					c = 'x';
				break;
			case 'u':
			case 'U':
				/* \u with four hexadecimal digits or
				 * \U with eight hexadecimal digits */
				if (unlikely(n > 0)) {
					/* not when in the middle of a
					 * UTF-8 sequence */
					goto notutf8;
				}
				c = 0;
				for (n = *cur == 'U' ? 8 : 4; n > 0; n--) {
					cur++;
					if (unlikely(!num16(*cur))) {
						GDKerror("not a Unicode code point escape\n");
						return -1;
					}
					c = c << 4 | base16(*cur);
				}
				/* n == 0 now */
				if (unlikely(c == 0 || c > 0x10FFFF ||
					     (c & 0xFFF800) == 0xD800)) {
					GDKerror("illegal Unicode code point\n");
					return -1;
				}
				if (c < 0x80) {
					*p++ = (unsigned char) c;
				} else {
					if (c < 0x800) {
						*p++ = 0xC0 | (c >> 6);
					} else {
						if (c < 0x10000) {
							*p++ = 0xE0 | (c >> 12);
						} else {
							*p++ = 0xF0 | (c >> 18);
							*p++ = 0x80 | ((c >> 12) & 0x3F);
						}
						*p++ = 0x80 | ((c >> 6) & 0x3F);
					}
					*p++ = 0x80 | (c & 0x3F);
				}
				escaped = false;
				continue;
			case 'a':
				c = '\a';
				break;
			case 'b':
				c = '\b';
				break;
			case 'f':
				c = '\f';
				break;
			case 'n':
				c = '\n';
				break;
			case 'r':
				c = '\r';
				break;
			case 't':
				c = '\t';
				break;
			case '\0':
				c = '\\';
				break;
			case '\'':
			case '\\':
				/* \' and \\ can be handled by the
				 * default case */
			default:
				/* unrecognized \ escape, just copy
				 * the backslashed character */
				c = *cur;
				break;
			}
			escaped = false;
		} else if ((c = *cur) == '\\') {
			escaped = true;
			continue;
#if 0
		} else if (c == quote && cur[1] == quote) {
			assert(c != 0);
			if (unlikely(n > 0))
				goto notutf8;
			*p++ = quote;
			cur++;
			continue;
#endif
		}

		if (n > 0) {
			/* we're still expecting follow-up bytes in a
			 * UTF-8 sequence */
			if (unlikely((c & 0xC0) != 0x80)) {
				/* incorrect UTF-8 sequence: byte is
				 * not 10xxxxxx */
				goto notutf8;
			}
			utf8char = (utf8char << 6) | (c & 0x3F);
			n--;
			if (n == 0) {
				/* this was the last byte in the sequence */
				if (unlikely((utf8char & mask) == 0)) {
					/* incorrect UTF-8 sequence:
					 * not shortest possible */
					goto notutf8;
				}
				if (unlikely(utf8char > 0x10FFFF)) {
					/* incorrect UTF-8 sequence:
					 * value too large */
					goto notutf8;
				}
				if (unlikely((utf8char & 0x1FFF800) == 0xD800)) {
					/* incorrect UTF-8 sequence:
					 * low or high surrogate
					 * encoded as UTF-8 */
					goto notutf8;
				}
			}
		} else if ((c & 0x80) == 0) {
			;
		} else if ((c & 0xE0) == 0xC0) {
			n = 1;
			mask = 0x000780;
			utf8char = c & 0x1F;
		} else if ((c & 0xF0) == 0xE0) {
			n = 2;
			mask = 0x00F800;
			utf8char = c & 0x0F;
		} else if ((c & 0xF8) == 0xF0) {
			n = 3;
			mask = 0x1F0000;
			utf8char = c & 0x07;
		} else {
			/* incorrect UTF-8 sequence */
			goto notutf8;
		}
		*p++ = c;
	}
	if (unlikely(n > 0)) {
		/* incomplete UTF-8 sequence */
		goto notutf8;
	}
	*p++ = 0;
	return len;
  notutf8:
	GDKerror("not a proper UTF-8 sequence\n");
	return -1;
}

ssize_t
strFromStr(const char *restrict src, size_t *restrict len, char **restrict dst, bool external)
{
	const char *cur = src, *start = NULL;
	size_t l = 1;
	bool escaped = false;

	if (!external) {
		size_t sz = strLen(src);
		atommem(sz);
		return (ssize_t) strcpy_len(*dst, src, sz);
	}

	if (strNil(src)) {
		atommem(2);
		strcpy(*dst, str_nil);
		return 1;
	}

	while (GDKisspace(*cur))
		cur++;
	if (*cur != '"') {
		if (strncmp(cur, "nil", 3) == 0) {
			atommem(2);
			strcpy(*dst, str_nil);
			return (ssize_t) (cur - src) + 3;
		}
		GDKerror("not a quoted string\n");
		return -1;
	}

	/* scout the string to find out its length and whether it was
	 * properly quoted */
	for (start = ++cur; *cur != '"' || escaped; cur++) {
		if (*cur == 0) {
			GDKerror("no closing quotes\n");
			return -1;
		} else if (*cur == '\\' && !escaped) {
			escaped = true;
		} else {
			escaped = false;
			l++;
		}
	}

	/* alloc new memory */
	if (*dst == NULL || *len < l) {
		GDKfree(*dst);
		*dst = GDKmalloc(*len = l);
		if (*dst == NULL) {
			*len = 0;
			return -1;
		}
	}

	return GDKstrFromStr((unsigned char *) *dst,
			     (const unsigned char *) start,
			     (ssize_t) (cur - start));
}

/*
 * Convert a GDK string value to something printable.
 */
/* all but control characters (in range 0 to 31) and DEL */
#define printable_chr(ch)	((' ' <= (ch) && (ch) <= '~') || ((ch) & 0x80) != 0)

size_t
escapedStrlen(const char *restrict src, const char *sep1, const char *sep2, int quote)
{
	size_t end, sz = 0;
	size_t sep1len, sep2len;

	sep1len = sep1 ? strlen(sep1) : 0;
	sep2len = sep2 ? strlen(sep2) : 0;
	for (end = 0; src[end]; end++)
		if (src[end] == '\\'
		    || src[end] == quote
		    || (sep1len && strncmp(src + end, sep1, sep1len) == 0)
		    || (sep2len && strncmp(src + end, sep2, sep2len) == 0)) {
			sz += 2;
		} else if (src[end] == (char) '\302' &&
			   0200 <= ((int) src[end + 1] & 0377) &&
			   ((int) src[end + 1] & 0377) <= 0237) {
			/* Unicode control character (code point range
			 * U-00000080 through U-0000009F encoded in
			 * UTF-8 */
			/* for the first one of the two UTF-8 bytes we
			 * count a width of 7 and for the second one
			 * 1, together that's 8, i.e. the width of two
			 * backslash-escaped octal coded characters */
			sz += 7;
		} else if (!printable_chr(src[end])) {
			sz += 4;
		} else {
			sz++;
		}
	return sz;
}

size_t
escapedStr(char *restrict dst, const char *restrict src, size_t dstlen, const char *sep1, const char *sep2, int quote)
{
	size_t cur = 0, l = 0;
	size_t sep1len, sep2len;

	sep1len = sep1 ? strlen(sep1) : 0;
	sep2len = sep2 ? strlen(sep2) : 0;
	for (; src[cur] && l < dstlen; cur++)
		if (!printable_chr(src[cur])
		    || (src[cur] == '\302'
			&& 0200 <= (src[cur + 1] & 0377)
			&& ((int) src[cur + 1] & 0377) <= 0237)
		    || (cur > 0
			&& src[cur - 1] == '\302'
			&& 0200 <= (src[cur] & 0377)
			&& (src[cur] & 0377) <= 0237)) {
			dst[l++] = '\\';
			switch (src[cur]) {
			case '\t':
				dst[l++] = 't';
				break;
			case '\n':
				dst[l++] = 'n';
				break;
			case '\r':
				dst[l++] = 'r';
				break;
			case '\f':
				dst[l++] = 'f';
				break;
			default:
				snprintf(dst + l, dstlen - l, "%03o", (unsigned char) src[cur]);
				l += 3;
				break;
			}
		} else if (src[cur] == '\\'
			   || src[cur] == quote
			   || (sep1len && strncmp(src + cur, sep1, sep1len) == 0)
			   || (sep2len && strncmp(src + cur, sep2, sep2len) == 0)) {
			dst[l++] = '\\';
			dst[l++] = src[cur];
		} else {
			dst[l++] = src[cur];
		}
	assert(l < dstlen);
	dst[l] = 0;
	return l;
}

ssize_t
strToStr(char **restrict dst, size_t *restrict len, const char *restrict src, bool external)
{
	size_t sz;

	if (!external) {
		sz = strLen(src);
		atommem(sz);
		return (ssize_t) strcpy_len(*dst, src, sz);
	}
	if (strNil(src)) {
		atommem(4);
		strcpy(*dst, "nil");
		return 3;
	} else {
		ssize_t l = 0;
		size_t sz = escapedStrlen(src, NULL, NULL, '"');

		atommem(sz + 3);
		l = (ssize_t) escapedStr((*dst) + 1, src, *len - 1, NULL, NULL, '"');
		l++;
		(*dst)[0] = (*dst)[l++] = '"';
		(*dst)[l] = 0;
		return l;
	}
}

str
strRead(str a, size_t *dstlen, stream *s, size_t cnt)
{
	int len;

	(void) cnt;
	assert(cnt == 1);
	if (mnstr_readInt(s, &len) != 1 || len < 0)
		return NULL;
	if (a == NULL || *dstlen < (size_t) len + 1) {
		if ((a = GDKrealloc(a, len + 1)) == NULL)
			return NULL;
		*dstlen = len + 1;
	}
	if (len && mnstr_read(s, a, len, 1) != 1) {
		GDKfree(a);
		return NULL;
	}
	a[len] = 0;
	return a;
}

gdk_return
strWrite(const char *a, stream *s, size_t cnt)
{
	size_t len = strlen(a);

	(void) cnt;
	assert(cnt == 1);
	if (!checkUTF8(a)) {
		GDKerror("incorrectly encoded UTF-8\n");
		return GDK_FAIL;
	}
	if (mnstr_writeInt(s, (int) len) && mnstr_write(s, a, len, 1) == 1)
		return GDK_SUCCEED;
	else
		return GDK_FAIL;
}

static gdk_return
concat_strings(BAT **bnp, ValPtr pt, BAT *b, oid bhseq,
	       BUN ngrp, struct canditer *restrict ci1, struct canditer *restrict ci2, BUN ncand,
	       const oid *restrict gids, oid min, oid max, bool skip_nils,
	       BAT *sep, oid shseq, const char *restrict separator, BUN *has_nils)
{
	oid gid;
	BUN i1, i2, p1, p2, nils = 0;
	size_t *restrict lengths = NULL, *restrict lastseplength = NULL, separator_length = 0, next_length;
	str *restrict astrings = NULL, s, sl;
	BATiter bi, bis = (BATiter) {0};
	BAT *bn = NULL;
	gdk_return rres = GDK_SUCCEED;

	/* exactly one of bnp and pt must be NULL, the other non-NULL */
	assert((bnp == NULL) != (pt == NULL));
	/* if pt not NULL, only a single group allowed */
	assert(pt == NULL || ngrp == 1);

	bi = bat_iterator(b);
	if (sep)
		bis = bat_iterator(sep);
	else
		separator_length = strlen(separator);

	if (bnp) {
		if ((bn = COLnew(min, TYPE_str, ngrp, TRANSIENT)) == NULL) {
			rres = GDK_FAIL;
			goto finish;
		}
		*bnp = bn;
	}

	if (ngrp == 1) {
		size_t offset = 0, single_length = 0;
		bool empty = true;

		if (separator) {
			for (BUN i = 0; i < ncand; i++) {
				p1 = canditer_next(ci1) - bhseq;
				s = BUNtvar(bi, p1);
				if (strNil(s)) {
					if (!skip_nils) {
						nils = 1;
						break;
					}
				} else {
					single_length += strlen(s);
					if (!empty)
						single_length += separator_length;
					empty = false;
				}
			}
		} else { /* sep case */
			assert(sep != NULL);
			for (BUN i = 0; i < ncand; i++) {
				p1 = canditer_next(ci1) - bhseq;
				p2 = canditer_next(ci2) - shseq;
				s = BUNtvar(bi, p1);
				sl = BUNtvar(bis, p2);
				if (strNil(s)) {
					if (!skip_nils) {
						nils = 1;
						break;
					}
				} else {
					single_length += strlen(s);
					if (!empty) {
						if (strNil(sl)) {
							if (!skip_nils) {
								nils = 1;
								break;
							}
						} else
							single_length += strlen(sl);
					}
					empty = false;
				}
			}
		}
		canditer_reset(ci1);
		if (!separator) /* sep case */
			canditer_reset(ci2);

		if (nils == 0 && !empty) {
			char *single_str = NULL;

			if ((single_str = GDKmalloc(single_length + 1)) == NULL) {
				bat_iterator_end(&bi);
				if (sep)
					bat_iterator_end(&bis);
				return GDK_FAIL;
			}
			empty = true;
			if (separator) {
				for (BUN i = 0; i < ncand; i++) {
					p1 = canditer_next(ci1) - bhseq;
					s = BUNtvar(bi, p1);
					if (strNil(s))
						continue;
					if (!empty) {
						memcpy(single_str + offset, separator, separator_length);
						offset += separator_length;
					}
					next_length = strlen(s);
					memcpy(single_str + offset, s, next_length);
					offset += next_length;
					empty = false;
				}
			} else { /* sep case */
				assert(sep != NULL);
				for (BUN i = 0; i < ncand; i++) {
					p1 = canditer_next(ci1) - bhseq;
					p2 = canditer_next(ci2) - shseq;
					s = BUNtvar(bi, p1);
					sl = BUNtvar(bis, p2);
					if (strNil(s))
						continue;
					if (!empty && !strNil(sl)) {
						next_length = strlen(sl);
						memcpy(single_str + offset, sl, next_length);
						offset += next_length;
					}
					next_length = strlen(s);
					memcpy(single_str + offset, s, next_length);
					offset += next_length;
					empty = false;
				}
			}

			single_str[offset] = '\0';
			if (bn) {
				if (BUNappend(bn, single_str, false) != GDK_SUCCEED) {
					GDKfree(single_str);
					bat_iterator_end(&bi);
					if (sep)
						bat_iterator_end(&bis);
					return GDK_FAIL;
				}
			} else {
				pt->len = offset + 1;
				pt->val.sval = single_str;
				single_str = NULL;	/* don't free */
			}
			GDKfree(single_str);
		} else if (bn) {
			if (BUNappend(bn, str_nil, false) != GDK_SUCCEED) {
				bat_iterator_end(&bi);
				if (sep)
					bat_iterator_end(&bis);
				return GDK_FAIL;
			}
		} else {
			if (VALinit(pt, TYPE_str, str_nil) == NULL) {
				bat_iterator_end(&bi);
				if (sep)
					bat_iterator_end(&bis);
				return GDK_FAIL;
			}
		}
		bat_iterator_end(&bi);
		if (sep)
			bat_iterator_end(&bis);
		return GDK_SUCCEED;
	} else {
		/* first used to calculated the total length of
		 * each group, then the the total offset */
		lengths = GDKzalloc(ngrp * sizeof(*lengths));
		astrings = GDKmalloc(ngrp * sizeof(str));
		if (sep)
			lastseplength = GDKzalloc(ngrp * sizeof(*lastseplength));
		if (lengths == NULL || astrings == NULL || (sep && lastseplength == NULL)) {
			rres = GDK_FAIL;
			goto finish;
		}
		/* at first, set astrings[i] to str_nil, then for each
		 * non-empty group (even if all strings in the group
		 * are empty), set to NULL */
		for (BUN i = 0; i < ngrp; i++)
			astrings[i] = (char *) str_nil;

		if (separator) {
			for (BUN p = 0; p < ncand; p++) {
				gid = gids[ci1->next];
				i1 = canditer_next(ci1) - bhseq;
				if (gid >= min && gid <= max) {
					gid -= min;
					if (lengths[gid] == (size_t) -1)
						continue;
					s = BUNtvar(bi, i1);
					if (!strNil(s)) {
						lengths[gid] += strlen(s) + separator_length;
						astrings[gid] = NULL;
					} else if (!skip_nils) {
						nils++;
						lengths[gid] = (size_t) -1;
						astrings[gid] = (char *) str_nil;
					}
				}
			}
		} else { /* sep case */
			assert(sep != NULL);
			for (BUN p = 0; p < ncand; p++) {
				gid = gids[ci1->next];
				i1 = canditer_next(ci1) - bhseq;
				i2 = canditer_next(ci2) - shseq;
				if (gid >= min && gid <= max) {
					gid -= min;
					if (lengths[gid] == (size_t) -1)
						continue;
					s = BUNtvar(bi, i1);
					sl = BUNtvar(bis, i2);
					if (!strNil(s)) {
						lengths[gid] += strlen(s);
						if (!strNil(sl)) {
							next_length = strlen(sl);
							lengths[gid] += next_length;
							lastseplength[gid] = next_length;
						} else
							lastseplength[gid] = 0;
						astrings[gid] = NULL;
					} else if (!skip_nils) {
						nils++;
						lengths[gid] = (size_t) -1;
						lastseplength[gid] = 0;
						astrings[gid] = (char *) str_nil;
					}
				}
			}
		}

		if (separator) {
			for (BUN i = 0; i < ngrp; i++) {
				if (astrings[i] == NULL) {
					if ((astrings[i] = GDKmalloc(lengths[i] + 1 - separator_length)) == NULL) {
						rres = GDK_FAIL;
						goto finish;
					}
					astrings[i][0] = 0;
					lengths[i] = 0;
				} else
					astrings[i] = NULL;
			}
		} else { /* sep case */
			assert(sep != NULL);
			for (BUN i = 0; i < ngrp; i++) {
				if (astrings[i] == NULL) {
					if ((astrings[i] = GDKmalloc(lengths[i] + 1 - lastseplength[i])) == NULL) {
						rres = GDK_FAIL;
						goto finish;
					}
					astrings[i][0] = 0;
					lengths[i] = 0;
				} else
					astrings[i] = NULL;
			}
		}
		canditer_reset(ci1);
		if (!separator) /* sep case */
			canditer_reset(ci2);

		if (separator) {
			for (BUN p = 0; p < ncand; p++) {
				gid = gids[ci1->next];
				i1 = canditer_next(ci1) - bhseq;
				if (gid >= min && gid <= max) {
					gid -= min;
					if (astrings[gid]) {
						s = BUNtvar(bi, i1);
						if (strNil(s))
							continue;
						if (astrings[gid][lengths[gid]]) {
							memcpy(astrings[gid] + lengths[gid], separator, separator_length);
							lengths[gid] += separator_length;
						}
						next_length = strlen(s);
						memcpy(astrings[gid] + lengths[gid], s, next_length);
						lengths[gid] += next_length;
						astrings[gid][lengths[gid]] = 1;
					}
				}
			}
		} else { /* sep case */
			assert(sep != NULL);
			for (BUN p = 0; p < ncand; p++) {
				gid = gids[ci1->next];
				i1 = canditer_next(ci1) - bhseq;
				i2 = canditer_next(ci2) - shseq;
				if (gid >= min && gid <= max) {
					gid -= min;
					if (astrings[gid]) {
						s = BUNtvar(bi, i1);
						sl = BUNtvar(bis, i2);
						if (strNil(s))
							continue;
						if (astrings[gid][lengths[gid]] && !strNil(sl)) {
							next_length = strlen(sl);
							memcpy(astrings[gid] + lengths[gid], sl, next_length);
							lengths[gid] += next_length;
						}
						next_length = strlen(s);
						memcpy(astrings[gid] + lengths[gid], s, next_length);
						lengths[gid] += next_length;
						astrings[gid][lengths[gid]] = 1;
					}
				}
			}
		}

		for (BUN i = 0; i < ngrp; i++) {
			if (astrings[i]) {
				astrings[i][lengths[i]] = '\0';
				if (BUNappend(bn, astrings[i], false) != GDK_SUCCEED) {
					rres = GDK_FAIL;
					goto finish;
				}
			} else if (BUNappend(bn, str_nil, false) != GDK_SUCCEED) {
				rres = GDK_FAIL;
				goto finish;
			}
		}
	}

  finish:
	bat_iterator_end(&bi);
	if (sep)
		bat_iterator_end(&bis);
	if (has_nils)
		*has_nils = nils;
	GDKfree(lengths);
	GDKfree(lastseplength);
	if (astrings) {
		for (BUN i = 0; i < ngrp; i++) {
			if (astrings[i] != str_nil)
				GDKfree(astrings[i]);
		}
		GDKfree(astrings);
	}
	if (rres != GDK_SUCCEED)
		BBPreclaim(bn);

	return rres;
}

gdk_return
BATstr_group_concat(ValPtr res, BAT *b, BAT *s1, BAT *sep, BAT *s2, bool skip_nils,
		    bool abort_on_error, bool nil_if_empty, const char *restrict separator)
{
	BUN ncand;
<<<<<<< HEAD
	struct canditer ci1 = {0}, ci2 = {0};
	oid bhseq = b->hseqbase, shseq = sep ? sep->hseqbase : 0;
=======
	struct canditer ci;
	gdk_return r = GDK_SUCCEED;
	bool free_nseparator = false;
	char *nseparator = (char *)separator;
>>>>>>> 649a7eea

	(void) abort_on_error;
	assert((nseparator && !sep) || (!nseparator && sep)); /* only one of them must be set */
	res->vtype = TYPE_str;

	ncand = canditer_init(&ci1, b, s1);

<<<<<<< HEAD
	if (sep) {
		BUN ncand2 = canditer_init(&ci2, sep, s2);
		if (ncand != ncand2) {
			GDKerror("b and sep must be aligned\n");
			return GDK_FAIL;
		}
		if (ncand2 == 1) { /* Only one element in sep */
			BATiter bi = bat_iterator(sep);
			BUN p = canditer_next(&ci2) - shseq;
			separator = BUNtvar(bi, p);
			bat_iterator_end(&bi);
			sep = NULL;
		}
=======
	if (sep && BATcount(sep) == 1) { /* Only one element in sep */
		BATiter bi = bat_iterator(sep);
		nseparator = GDKstrdup(BUNtvar(bi, 0));
		bat_iterator_end(&bi);
		if (!nseparator)
			return GDK_FAIL;
		free_nseparator = true;
		sep = NULL;
>>>>>>> 649a7eea
	}

	if (ncand == 0 || (nseparator && strNil(nseparator))) {
		if (VALinit(res, TYPE_str, nil_if_empty ? str_nil : "") == NULL)
			r = GDK_FAIL;
		if (free_nseparator)
			GDKfree(nseparator);
		return r;
	}

<<<<<<< HEAD
	return concat_strings(NULL, res, b, bhseq, 1, &ci1, &ci2, ncand, NULL, 0, 0,
			      skip_nils, sep, shseq, separator, NULL);
=======
	r = concat_strings(NULL, res, b, b->hseqbase, 1, &ci, ncand, NULL, 0, 0,
			      skip_nils, sep, nseparator, NULL);
	if (free_nseparator)
		GDKfree(nseparator);
	return r;
>>>>>>> 649a7eea
}

BAT *
BATgroupstr_group_concat(BAT *b, BAT *g, BAT *e, BAT *s1, BAT *sep, BAT *s2, bool skip_nils,
			 bool abort_on_error, const char *restrict separator)
{
	BAT *bn = NULL;
	oid min, max, bhseq = b->hseqbase, shseq = sep ? sep->hseqbase : 0;
	BUN ngrp, ncand, nils = 0;
	struct canditer ci1 = {0}, ci2 = {0};
	const char *err;
	gdk_return res;
	bool free_nseparator = false;
	char *nseparator = (char *)separator;

	assert((nseparator && !sep) || (!nseparator && sep)); /* only one of them must be set */
	(void) skip_nils;

	if ((err = BATgroupaggrinit(b, g, e, s1, &min, &max, &ngrp,
				    &ci1, &ncand)) !=NULL) {
		GDKerror("%s\n", err);
		return NULL;
	}
	if (sep) {
		BUN ncand2 = canditer_init(&ci2, sep, s2);
		if (ncand != ncand2 || g == NULL || BATcount(g) != ncand) {
			GDKerror("b, sep and g must be aligned\n");
			return NULL;
		}
		if (ncand2 == 1) { /* Only one element in sep */
			BATiter bi = bat_iterator(sep);
			BUN p = canditer_next(&ci2) - shseq;
			separator = BUNtvar(bi, p);
			bat_iterator_end(&bi);
			sep = NULL;
		}
	} else if (g == NULL) {
		GDKerror("b and g must be aligned\n");
		return NULL;
	}

<<<<<<< HEAD
	if (ncand == 0 || ngrp == 0 || (separator && strNil(separator))) {
=======
	if (sep && BATcount(sep) == 1) { /* Only one element in sep */
		BATiter bi = bat_iterator(sep);
		nseparator = GDKstrdup(BUNtvar(bi, 0));
		bat_iterator_end(&bi);
		if (!nseparator)
			return NULL;
		free_nseparator = true;
		sep = NULL;
	}

	if (ncand == 0 || ngrp == 0 || (nseparator && strNil(nseparator))) {
>>>>>>> 649a7eea
		/* trivial: no strings to concat, so return bat
		 * aligned with g with nil in the tail */
		bn = BATconstant(ngrp == 0 ? 0 : min, TYPE_str, str_nil, ngrp, TRANSIENT);
		goto done;
	}

	if (BATtdense(g) || (g->tkey && g->tnonil)) {
		/* trivial: singleton groups, so all results are equal
		 * to the inputs (but possibly a different type) */
<<<<<<< HEAD
		return BATconvert(b, s1, TYPE_str, abort_on_error, 0, 0, 0);
	}

	res = concat_strings(&bn, NULL, b, bhseq, ngrp, &ci1, &ci2, ncand,
			     (const oid *) Tloc(g, 0), min, max, skip_nils, sep, shseq,
			     separator, &nils);
=======
		bn = BATconvert(b, s, TYPE_str, abort_on_error, 0, 0, 0);
		goto done;
	}

	res = concat_strings(&bn, NULL, b, b->hseqbase, ngrp, &ci, ncand,
			     (const oid *) Tloc(g, 0), min, max, skip_nils, sep,
			     nseparator, &nils);
>>>>>>> 649a7eea
	if (res != GDK_SUCCEED)
		bn = NULL;

done:
	if (free_nseparator)
		GDKfree(nseparator);
	return bn;
}

#define compute_next_single_str(START, END)				\
	do {								\
		for (oid m = START; m < END; m++) {			\
			sb = BUNtvar(bi, m);				\
									\
			if (separator) {				\
				if (!strNil(sb)) {			\
					next_group_length += strlen(sb); \
					if (!empty)			\
						next_group_length += separator_length; \
					empty = false;			\
				}					\
			} else { /* sep case */				\
				assert(sep != NULL);			\
				sl = BUNtvar(sepi, m);			\
									\
				if (!strNil(sb)) {			\
					next_group_length += strlen(sb); \
					if (!empty && !strNil(sl))	\
						next_group_length += strlen(sl); \
					empty = false;			\
				}					\
			}						\
		}							\
		if (empty) {						\
			if (single_str == NULL) { /* reuse the same buffer, resize it when needed */ \
				max_group_length = 1;			\
				if ((single_str = GDKmalloc(max_group_length + 1)) == NULL) \
					goto allocation_error;		\
			} else if (1 > max_group_length) {		\
				max_group_length = 1;			\
				if ((next_single_str = GDKrealloc(single_str, max_group_length + 1)) == NULL) \
					goto allocation_error;		\
				single_str = next_single_str;		\
			}						\
			strcpy(single_str, str_nil);			\
			has_nils = true;				\
		} else {						\
			empty = true;					\
			if (single_str == NULL) { /* reuse the same buffer, resize it when needed */ \
				max_group_length = next_group_length;	\
				if ((single_str = GDKmalloc(max_group_length + 1)) == NULL) \
					goto allocation_error;		\
			} else if (next_group_length > max_group_length) { \
				max_group_length = next_group_length;	\
				if ((next_single_str = GDKrealloc(single_str, max_group_length + 1)) == NULL) \
					goto allocation_error;		\
				single_str = next_single_str;		\
			}						\
									\
			for (oid m = START; m < END; m++) {		\
				sb = BUNtvar(bi, m);			\
									\
				if (separator) {			\
					if (strNil(sb))			\
						continue;		\
					if (!empty) {			\
						memcpy(single_str + offset, separator, separator_length); \
						offset += separator_length; \
					}				\
					next_length = strlen(sb);	\
					memcpy(single_str + offset, sb, next_length); \
					offset += next_length;		\
					empty = false;			\
				} else { /* sep case */			\
					assert(sep != NULL);		\
					sl = BUNtvar(sepi, m);		\
									\
					if (strNil(sb))			\
						continue;		\
					if (!empty && !strNil(sl)) {	\
						next_length = strlen(sl); \
						memcpy(single_str + offset, sl, next_length); \
						offset += next_length;	\
					}				\
					next_length = strlen(sb);	\
					memcpy(single_str + offset, sb, next_length); \
					offset += next_length;		\
					empty = false;			\
				}					\
			}						\
									\
			single_str[offset] = '\0';			\
		}							\
} while (0)

#define ANALYTICAL_STR_GROUP_CONCAT_UNBOUNDED_TILL_CURRENT_ROW		\
	do {								\
		size_t slice_length = 0;				\
		next_group_length = next_length = offset = 0;		\
		empty = true;						\
		compute_next_single_str(k, i); /* compute the entire string then slice it starting from the beginning */ \
		empty = true;						\
		for (; k < i;) {					\
			str nsep, nstr;					\
			oid m = k;					\
			j = k;						\
			do {						\
				k++;					\
			} while (k < i && !op[k]);			\
			for (; j < k; j++) {				\
				nstr = BUNtvar(bi, j);			\
				if (!strNil(nstr)) {			\
					slice_length += strlen(nstr);	\
					if (!empty) {			\
						if (separator) {	\
							nsep = (str) separator; \
						} else { /* sep case */	\
							assert(sep != NULL); \
							nsep = BUNtvar(sepi, j); \
						}			\
						if (!strNil(nsep))	\
							slice_length += strlen(nsep); \
					}				\
					empty = false;			\
				}					\
			}						\
			if (empty) {					\
				for (j = m; j < k; j++)			\
					if (tfastins_nocheckVAR(r, j, str_nil) != GDK_SUCCEED) \
						goto allocation_error;	\
				has_nils = true;			\
			} else {					\
				char save = single_str[slice_length];	\
				single_str[slice_length] = '\0';	\
				for (j = m; j < k; j++)			\
					if (tfastins_nocheckVAR(r, j, single_str) != GDK_SUCCEED) \
						goto allocation_error;	\
				single_str[slice_length] = save;	\
			}						\
		}							\
	} while (0)

#define ANALYTICAL_STR_GROUP_CONCAT_ALL_ROWS				\
	do {								\
		next_group_length = next_length = offset = 0;		\
		empty = true;						\
		compute_next_single_str(k, i);				\
		for (; k < i; k++)					\
			if (tfastins_nocheckVAR(r, k, single_str) != GDK_SUCCEED) \
				goto allocation_error;			\
	} while (0)

#define ANALYTICAL_STR_GROUP_CONCAT_CURRENT_ROW				\
	do {								\
		for (; k < i; k++) {					\
			str next = BUNtvar(bi, k);			\
			if (tfastins_nocheckVAR(r, k, next) != GDK_SUCCEED) \
				goto allocation_error;			\
			has_nils |= strNil(next);			\
		}							\
	} while (0)

#define ANALYTICAL_STR_GROUP_CONCAT_OTHERS				\
	do {								\
		for (; k < i; k++) {					\
			next_group_length = next_length = offset = 0;	\
			empty = true;					\
			compute_next_single_str(start[k], end[k]);	\
			if (tfastins_nocheckVAR(r, k, single_str) != GDK_SUCCEED) \
				goto allocation_error;			\
		}							\
	} while (0)

#define ANALYTICAL_STR_GROUP_CONCAT_PARTITIONS(IMP)	\
	do {						\
		if (p) {				\
			for (; i < cnt; i++) {		\
				if (np[i])		\
					IMP;		\
			}				\
		}					\
		i = cnt;				\
		IMP;					\
	} while (0)

gdk_return
GDKanalytical_str_group_concat(BAT *r, BAT *p, BAT *o, BAT *b, BAT *sep, BAT *s, BAT *e, const char *restrict separator, int frame_type)
{
	bool has_nils = false, empty;
	BATiter pi = bat_iterator(p);
	BATiter oi = bat_iterator(o);
	BATiter bi = bat_iterator(b);
	BATiter sepi = bat_iterator(sep);
	BATiter si = bat_iterator(s);
	BATiter ei = bat_iterator(e);
	oid i = 0, j = 0, k = 0, cnt = BATcount(b), *restrict start = si.base, *restrict end = ei.base;
	bit *np = pi.base, *op = oi.base;
	str sb, sl, single_str = NULL, next_single_str;
	size_t separator_length = 0, next_group_length, max_group_length = 0, next_length, offset;

	assert((sep && !separator && BATcount(b) == BATcount(sep)) || (!sep && separator));
	if (b->ttype != TYPE_str || r->ttype != TYPE_str || (sep && sep->ttype != TYPE_str)) {
		GDKerror("only string type is supported\n");
		bat_iterator_end(&pi);
		bat_iterator_end(&oi);
		bat_iterator_end(&bi);
		bat_iterator_end(&sepi);
		bat_iterator_end(&si);
		bat_iterator_end(&ei);
		return GDK_FAIL;
	}
	if (sep && BATcount(sep) == 1) { /* Only one element in sep */
		separator = BUNtvar(sepi, 0);
		sep = NULL;
	}

	if (sep == NULL)
		separator_length = strlen(separator);

	if (cnt > 0) {
		switch (frame_type) {
		case 3: /* unbounded until current row */	{
			ANALYTICAL_STR_GROUP_CONCAT_PARTITIONS(ANALYTICAL_STR_GROUP_CONCAT_UNBOUNDED_TILL_CURRENT_ROW);
		} break;
		case 4: /* current row until unbounded */
			goto notimplemented;
		case 5: /* all rows */	{
			ANALYTICAL_STR_GROUP_CONCAT_PARTITIONS(ANALYTICAL_STR_GROUP_CONCAT_ALL_ROWS);
		} break;
		case 6: /* current row */ {
			ANALYTICAL_STR_GROUP_CONCAT_PARTITIONS(ANALYTICAL_STR_GROUP_CONCAT_CURRENT_ROW);
		} break;
		default: {
			ANALYTICAL_STR_GROUP_CONCAT_PARTITIONS(ANALYTICAL_STR_GROUP_CONCAT_OTHERS);
		}
		}
	}

	bat_iterator_end(&pi);
	bat_iterator_end(&oi);
	bat_iterator_end(&bi);
	bat_iterator_end(&sepi);
	bat_iterator_end(&si);
	bat_iterator_end(&ei);
	GDKfree(single_str);
	BATsetcount(r, cnt);
	r->tnonil = !has_nils;
	r->tnil = has_nils;
	return GDK_SUCCEED;
  allocation_error:
	bat_iterator_end(&pi);
	bat_iterator_end(&oi);
	bat_iterator_end(&bi);
	bat_iterator_end(&sepi);
	bat_iterator_end(&si);
	bat_iterator_end(&ei);
	GDKfree(single_str);
	return GDK_FAIL;
  notimplemented:
	bat_iterator_end(&pi);
	bat_iterator_end(&oi);
	bat_iterator_end(&bi);
	bat_iterator_end(&sepi);
	bat_iterator_end(&si);
	bat_iterator_end(&ei);
	GDKerror("str_group_concat not yet implemented for current row until unbounded case\n");
	return GDK_FAIL;
}<|MERGE_RESOLUTION|>--- conflicted
+++ resolved
@@ -1089,15 +1089,11 @@
 		    bool abort_on_error, bool nil_if_empty, const char *restrict separator)
 {
 	BUN ncand;
-<<<<<<< HEAD
 	struct canditer ci1 = {0}, ci2 = {0};
 	oid bhseq = b->hseqbase, shseq = sep ? sep->hseqbase : 0;
-=======
-	struct canditer ci;
 	gdk_return r = GDK_SUCCEED;
 	bool free_nseparator = false;
 	char *nseparator = (char *)separator;
->>>>>>> 649a7eea
 
 	(void) abort_on_error;
 	assert((nseparator && !sep) || (!nseparator && sep)); /* only one of them must be set */
@@ -1105,7 +1101,6 @@
 
 	ncand = canditer_init(&ci1, b, s1);
 
-<<<<<<< HEAD
 	if (sep) {
 		BUN ncand2 = canditer_init(&ci2, sep, s2);
 		if (ncand != ncand2) {
@@ -1115,20 +1110,13 @@
 		if (ncand2 == 1) { /* Only one element in sep */
 			BATiter bi = bat_iterator(sep);
 			BUN p = canditer_next(&ci2) - shseq;
-			separator = BUNtvar(bi, p);
+			nseparator = GDKstrdup(BUNtvar(bi, p));
 			bat_iterator_end(&bi);
+			if (!nseparator)
+				return GDK_FAIL;
+			free_nseparator = true;
 			sep = NULL;
 		}
-=======
-	if (sep && BATcount(sep) == 1) { /* Only one element in sep */
-		BATiter bi = bat_iterator(sep);
-		nseparator = GDKstrdup(BUNtvar(bi, 0));
-		bat_iterator_end(&bi);
-		if (!nseparator)
-			return GDK_FAIL;
-		free_nseparator = true;
-		sep = NULL;
->>>>>>> 649a7eea
 	}
 
 	if (ncand == 0 || (nseparator && strNil(nseparator))) {
@@ -1139,16 +1127,11 @@
 		return r;
 	}
 
-<<<<<<< HEAD
-	return concat_strings(NULL, res, b, bhseq, 1, &ci1, &ci2, ncand, NULL, 0, 0,
-			      skip_nils, sep, shseq, separator, NULL);
-=======
-	r = concat_strings(NULL, res, b, b->hseqbase, 1, &ci, ncand, NULL, 0, 0,
-			      skip_nils, sep, nseparator, NULL);
+	r = concat_strings(NULL, res, b, bhseq, 1, &ci1, &ci2, ncand, NULL, 0, 0,
+			      skip_nils, sep, shseq, nseparator, NULL);
 	if (free_nseparator)
 		GDKfree(nseparator);
 	return r;
->>>>>>> 649a7eea
 }
 
 BAT *
@@ -1181,8 +1164,11 @@
 		if (ncand2 == 1) { /* Only one element in sep */
 			BATiter bi = bat_iterator(sep);
 			BUN p = canditer_next(&ci2) - shseq;
-			separator = BUNtvar(bi, p);
+			nseparator = GDKstrdup(BUNtvar(bi, p));
 			bat_iterator_end(&bi);
+			if (!nseparator)
+				return GDK_FAIL;
+			free_nseparator = true;
 			sep = NULL;
 		}
 	} else if (g == NULL) {
@@ -1190,21 +1176,7 @@
 		return NULL;
 	}
 
-<<<<<<< HEAD
-	if (ncand == 0 || ngrp == 0 || (separator && strNil(separator))) {
-=======
-	if (sep && BATcount(sep) == 1) { /* Only one element in sep */
-		BATiter bi = bat_iterator(sep);
-		nseparator = GDKstrdup(BUNtvar(bi, 0));
-		bat_iterator_end(&bi);
-		if (!nseparator)
-			return NULL;
-		free_nseparator = true;
-		sep = NULL;
-	}
-
 	if (ncand == 0 || ngrp == 0 || (nseparator && strNil(nseparator))) {
->>>>>>> 649a7eea
 		/* trivial: no strings to concat, so return bat
 		 * aligned with g with nil in the tail */
 		bn = BATconstant(ngrp == 0 ? 0 : min, TYPE_str, str_nil, ngrp, TRANSIENT);
@@ -1214,22 +1186,13 @@
 	if (BATtdense(g) || (g->tkey && g->tnonil)) {
 		/* trivial: singleton groups, so all results are equal
 		 * to the inputs (but possibly a different type) */
-<<<<<<< HEAD
-		return BATconvert(b, s1, TYPE_str, abort_on_error, 0, 0, 0);
+		bn = BATconvert(b, s1, TYPE_str, abort_on_error, 0, 0, 0);
+		goto done;
 	}
 
 	res = concat_strings(&bn, NULL, b, bhseq, ngrp, &ci1, &ci2, ncand,
 			     (const oid *) Tloc(g, 0), min, max, skip_nils, sep, shseq,
-			     separator, &nils);
-=======
-		bn = BATconvert(b, s, TYPE_str, abort_on_error, 0, 0, 0);
-		goto done;
-	}
-
-	res = concat_strings(&bn, NULL, b, b->hseqbase, ngrp, &ci, ncand,
-			     (const oid *) Tloc(g, 0), min, max, skip_nils, sep,
 			     nseparator, &nils);
->>>>>>> 649a7eea
 	if (res != GDK_SUCCEED)
 		bn = NULL;
 
