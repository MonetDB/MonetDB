/*
 * This Source Code Form is subject to the terms of the Mozilla Public
 * License, v. 2.0.  If a copy of the MPL was not distributed with this
 * file, You can obtain one at http://mozilla.org/MPL/2.0/.
 *
 * Copyright 1997 - July 2008 CWI, August 2008 - 2022 MonetDB B.V.
 */

#include "monetdb_config.h"
#include "gdk.h"
#include "gdk_private.h"
#include "gdk_cand.h"

/* String Atom Implementation
 *
 * Strings are stored in two parts.  The first part is the normal tail
 * heap which contains a list of offsets.  The second part is the
 * theap which contains the actual strings.  The offsets in the tail
 * heap (a.k.a. offset heap) point into the theap (a.k.a. string
 * heap).  Strings are NULL-terminated and are stored without any
 * escape sequences.  Strings are encoded using the UTF-8 encoding
 * of Unicode.  This means that individual "characters" (really,
 * Unicode code points) can be between one and four bytes long.
 *
 * Because in many typical situations there are lots of duplicated
 * string values that are being stored in a table, but also in many
 * (other) typical situations there are very few duplicated string
 * values stored, a scheme has been introduced to cater to both
 * situations.
 *
 * When the string heap is "small" (defined as less than 64KiB), the
 * string heap is fully duplicate eliminated.  When the string heap
 * grows beyond this size, the heap is not kept free of duplicate
 * strings, but there is then a heuristic that tries to limit the
 * number of duplicates.
 *
 * This is done by having a fixed sized hash table at the start of the
 * string heap, and allocating space for collision lists in the first
 * 64KiB of the string heap.  After the first 64KiB no extra space is
 * allocated for lists, so hash collisions cannot be resolved.
 */

/* some of these macros are duplicates from gdk_atoms.c */
#define num08(x)	((x) >= '0' && (x) <= '7')
#define base08(x)	((x) - '0')
#define mult08(x)	((x) << 3)

#define num16(x)	isxdigit((unsigned char) (x))
#define base16(x)	(((x) >= 'a' && (x) <= 'f') ? ((x) - 'a' + 10) : ((x) >= 'A' && (x) <= 'F') ? ((x) - 'A' + 10) : (x) - '0')
#define mult16(x)	((x) << 4)

#define atommem(size)					\
	do {						\
		if (*dst == NULL || *len < (size)) {	\
			GDKfree(*dst);			\
			*len = (size);			\
			*dst = GDKmalloc(*len);		\
			if (*dst == NULL) {		\
				*len = 0;		\
				return -1;		\
			}				\
		}					\
	} while (0)

const char str_nil[2] = { '\200', 0 };

gdk_return
strHeap(Heap *d, size_t cap)
{
	size_t size;

	cap = MAX(cap, BATTINY);
	size = GDK_STRHASHTABLE * sizeof(stridx_t) + MIN(GDK_ELIMLIMIT, cap * GDK_VARALIGN);
	return HEAPalloc(d, size, 1, 1);
}


void
strCleanHash(Heap *h, bool rebuild)
{
	stridx_t newhash[GDK_STRHASHTABLE];
	size_t pad, pos;
	BUN off, strhash;
	const char *s;

	(void) rebuild;
	if (!h->cleanhash)
		return;
	/* rebuild hash table for double elimination
	 *
	 * If appending strings to the BAT was aborted, if the heap
	 * was memory mapped, the hash in the string heap may well be
	 * incorrect.  Therefore we don't trust it when we read in a
	 * string heap and we rebuild the complete table (it is small,
	 * so this won't take any time at all).
	 * Note that we will only do this the first time the heap is
	 * loaded, and only for heaps that existed when the server was
	 * started. */
	memset(newhash, 0, sizeof(newhash));
	pos = GDK_STRHASHSIZE;
	while (pos < h->free) {
		pad = GDK_VARALIGN - (pos & (GDK_VARALIGN - 1));
		if (pad < sizeof(stridx_t))
			pad += GDK_VARALIGN;
		pos += pad;
		if (pos >= GDK_ELIMLIMIT)
			break;
		s = h->base + pos;
		strhash = strHash(s);
		off = strhash & GDK_STRHASHMASK;
		newhash[off] = (stridx_t) (pos - sizeof(stridx_t));
		pos += strlen(s) + 1;
	}
	/* only set dirty flag if the hash table actually changed */
	if (memcmp(newhash, h->base, sizeof(newhash)) != 0) {
		memcpy(h->base, newhash, sizeof(newhash));
		if (h->storage == STORE_MMAP) {
			if (!(GDKdebug & NOSYNCMASK))
				(void) MT_msync(h->base, GDK_STRHASHSIZE);
		} else
			h->dirty = true;
	}
#ifndef NDEBUG
	if (GDK_ELIMDOUBLES(h)) {
		pos = GDK_STRHASHSIZE;
		while (pos < h->free) {
			pad = GDK_VARALIGN - (pos & (GDK_VARALIGN - 1));
			if (pad < sizeof(stridx_t))
				pad += GDK_VARALIGN;
			pos += pad;
			s = h->base + pos;
			assert(strLocate(h, s) != 0);
			pos += strlen(s) + 1;
		}
	}
#endif
	h->cleanhash = false;
}

/*
 * The strPut routine. The routine strLocate can be used to identify
 * the location of a string in the heap if it exists. Otherwise it
 * returns (var_t) -2 (-1 is reserved for error).
 */
var_t
strLocate(Heap *h, const char *v)
{
	stridx_t *ref, *next;

	/* search hash-table, if double-elimination is still in place */
	BUN off;
	if (h->free == 0) {
		/* empty, so there are no strings */
		return (var_t) -2;
	}

	off = strHash(v);
	off &= GDK_STRHASHMASK;

	/* should only use strLocate iff fully double eliminated */
	assert(GDK_ELIMBASE(h->free) == 0);

	/* search the linked list */
	for (ref = ((stridx_t *) h->base) + off; *ref; ref = next) {
		next = (stridx_t *) (h->base + *ref);
		if (strcmp(v, (str) (next + 1)) == 0)
			return (var_t) ((sizeof(stridx_t) + *ref));	/* found */
	}
	return (var_t) -2;
}

var_t
strPut(BAT *b, var_t *dst, const void *V)
{
	const char *v = V;
	Heap *h = b->tvheap;
	size_t pad;
	size_t pos, len = strlen(v) + 1;
	stridx_t *bucket;
	BUN off;

	if (h->free == 0) {
		if (h->size < GDK_STRHASHTABLE * sizeof(stridx_t) + BATTINY * GDK_VARALIGN) {
			if (HEAPgrow(&b->theaplock, &b->tvheap, GDK_STRHASHTABLE * sizeof(stridx_t) + BATTINY * GDK_VARALIGN, true) != GDK_SUCCEED) {
				return (var_t) -1;
			}
			h = b->tvheap;
		}
		h->free = GDK_STRHASHTABLE * sizeof(stridx_t);
		h->dirty = true;
#ifdef NDEBUG
		memset(h->base, 0, h->free);
#else
		/* fill should solve initialization problems within valgrind */
		memset(h->base, 0, h->size);
#endif
	}

	off = strHash(v);
	off &= GDK_STRHASHMASK;
	bucket = ((stridx_t *) h->base) + off;

	if (*bucket) {
		/* the hash list is not empty */
		if (*bucket < GDK_ELIMLIMIT) {
			/* small string heap (<64KiB) -- fully double
			 * eliminated: search the linked list */
			const stridx_t *ref = bucket;

			do {
				pos = *ref + sizeof(stridx_t);
				if (strcmp(v, h->base + pos) == 0) {
					/* found */
					return *dst = (var_t) pos;
				}
				ref = (stridx_t *) (h->base + *ref);
			} while (*ref);
		} else {
			/* large string heap (>=64KiB) -- there is no
			 * linked list, so only look at single
			 * entry */
			pos = *bucket;
			if (strcmp(v, h->base + pos) == 0) {
				/* already in heap: reuse */
				return *dst = (var_t) pos;
			}
		}
	}
	/* the string was not found in the heap, we need to enter it */

	/* check that string is correctly encoded UTF-8; there was no
	 * need to do this earlier: if the string was found above, it
	 * must have gone through here in the past */
#ifndef NDEBUG
	if (!checkUTF8(v)) {
		GDKerror("incorrectly encoded UTF-8\n");
		return (var_t) -1;
	}
#endif

	pad = GDK_VARALIGN - (h->free & (GDK_VARALIGN - 1));
	if (GDK_ELIMBASE(h->free + pad) == 0) {	/* i.e. h->free+pad < GDK_ELIMLIMIT */
		if (pad < sizeof(stridx_t)) {
			/* make room for hash link */
			pad += GDK_VARALIGN;
		}
	} else if (GDK_ELIMBASE(h->free) != 0) {
		/* no extra padding needed when no hash links needed
		 * (but only when padding doesn't cross duplicate
		 * elimination boundary) */
		pad = 0;
	}

	/* check heap for space (limited to a certain maximum after
	 * which nils are inserted) */
	if (h->free + pad + len >= h->size) {
		size_t newsize = MAX(h->size, 4096);

		/* double the heap size until we have enough space */
		do {
			if (newsize < 4 * 1024 * 1024)
				newsize <<= 1;
			else
				newsize += 4 * 1024 * 1024;
		} while (newsize <= h->free + pad + len);

		assert(newsize);

		if (h->free + pad + len >= (size_t) VAR_MAX) {
			GDKerror("string heap gets larger than %zuGiB.\n", (size_t) VAR_MAX >> 30);
			return (var_t) -1;
		}
		TRC_DEBUG(HEAP, "HEAPextend in strPut %s %zu %zu\n", h->filename, h->size, newsize);
		if (HEAPgrow(&b->theaplock, &b->tvheap, newsize, true) != GDK_SUCCEED) {
			return (var_t) -1;
		}
		h = b->tvheap;

		/* make bucket point into the new heap */
		bucket = ((stridx_t *) h->base) + off;
	}

	/* insert string */
	pos = h->free + pad;
	*dst = (var_t) pos;
	if (pad > 0)
		memset(h->base + h->free, 0, pad);
	memcpy(h->base + pos, v, len);
	h->free += pad + len;
	h->dirty = true;

	/* maintain hash table */
	if (GDK_ELIMBASE(pos) == 0) {	/* small string heap: link the next pointer */
		/* the stridx_t next pointer directly precedes the
		 * string */
		pos -= sizeof(stridx_t);
		*(stridx_t *) (h->base + pos) = *bucket;
	}
	*bucket = (stridx_t) pos;	/* set bucket to the new string */

	return *dst;
}

/*
 * Convert an "" separated string to a GDK string value, checking that
 * the input is correct UTF-8.
 */

#ifdef __GNUC__
/* __builtin_expect returns its first argument; it is expected to be
 * equal to the second argument */
#define unlikely(expr)	__builtin_expect((expr) != 0, 0)
#define likely(expr)	__builtin_expect((expr) != 0, 1)
#else
#define unlikely(expr)	(expr)
#define likely(expr)	(expr)
#endif

ssize_t
GDKstrFromStr(unsigned char *restrict dst, const unsigned char *restrict src, ssize_t len)
{
	unsigned char *p = dst;
	const unsigned char *cur = src, *end = src + len;
	bool escaped = false;
	int mask = 0, n, c, utf8char = 0;

	if (len >= 2 && strNil((const char *) src)) {
		strcpy((char *) dst, str_nil);
		return 1;
	}

	/* copy it in, while performing the correct escapes */
	/* n is the number of follow-on bytes left in a multi-byte
	 * UTF-8 sequence */
	for (cur = src, n = 0; cur < end || escaped; cur++) {
		/* first convert any \ escapes and store value in c */
		if (escaped) {
			switch (*cur) {
			case '0':
			case '1':
			case '2':
			case '3':
			case '4':
			case '5':
			case '6':
			case '7':
				/* \ with up to three octal digits */
				c = base08(*cur);
				if (num08(cur[1])) {
					cur++;
					c = mult08(c) + base08(*cur);
					if (num08(cur[1])) {
						if (unlikely(c > 037)) {
							/* octal
							 * escape
							 * sequence
							 * out or
							 * range */
							GDKerror("not an octal number\n");
							return -1;
						}
						cur++;
						c = mult08(c) + base08(*cur);
						assert(c >= 0 && c <= 0377);
					}
				}
				break;
			case 'x':
				/* \x with one or two hexadecimal digits */
				if (num16(cur[1])) {
					cur++;
					c = base16(*cur);
					if (num16(cur[1])) {
						cur++;
						c = mult16(c) + base16(*cur);
					}
				} else
					c = 'x';
				break;
			case 'u':
			case 'U':
				/* \u with four hexadecimal digits or
				 * \U with eight hexadecimal digits */
				if (unlikely(n > 0)) {
					/* not when in the middle of a
					 * UTF-8 sequence */
					goto notutf8;
				}
				c = 0;
				for (n = *cur == 'U' ? 8 : 4; n > 0; n--) {
					cur++;
					if (unlikely(!num16(*cur))) {
						GDKerror("not a Unicode code point escape\n");
						return -1;
					}
					c = c << 4 | base16(*cur);
				}
				/* n == 0 now */
				if (unlikely(c == 0 || c > 0x10FFFF ||
					     (c & 0xFFF800) == 0xD800)) {
					GDKerror("illegal Unicode code point\n");
					return -1;
				}
				if (c < 0x80) {
					*p++ = (unsigned char) c;
				} else {
					if (c < 0x800) {
						*p++ = 0xC0 | (c >> 6);
					} else {
						if (c < 0x10000) {
							*p++ = 0xE0 | (c >> 12);
						} else {
							*p++ = 0xF0 | (c >> 18);
							*p++ = 0x80 | ((c >> 12) & 0x3F);
						}
						*p++ = 0x80 | ((c >> 6) & 0x3F);
					}
					*p++ = 0x80 | (c & 0x3F);
				}
				escaped = false;
				continue;
			case 'a':
				c = '\a';
				break;
			case 'b':
				c = '\b';
				break;
			case 'f':
				c = '\f';
				break;
			case 'n':
				c = '\n';
				break;
			case 'r':
				c = '\r';
				break;
			case 't':
				c = '\t';
				break;
			case '\0':
				c = '\\';
				break;
			case '\'':
			case '\\':
				/* \' and \\ can be handled by the
				 * default case */
			default:
				/* unrecognized \ escape, just copy
				 * the backslashed character */
				c = *cur;
				break;
			}
			escaped = false;
		} else if ((c = *cur) == '\\') {
			escaped = true;
			continue;
#if 0
		} else if (c == quote && cur[1] == quote) {
			assert(c != 0);
			if (unlikely(n > 0))
				goto notutf8;
			*p++ = quote;
			cur++;
			continue;
#endif
		}

		if (n > 0) {
			/* we're still expecting follow-up bytes in a
			 * UTF-8 sequence */
			if (unlikely((c & 0xC0) != 0x80)) {
				/* incorrect UTF-8 sequence: byte is
				 * not 10xxxxxx */
				goto notutf8;
			}
			utf8char = (utf8char << 6) | (c & 0x3F);
			n--;
			if (n == 0) {
				/* this was the last byte in the sequence */
				if (unlikely((utf8char & mask) == 0)) {
					/* incorrect UTF-8 sequence:
					 * not shortest possible */
					goto notutf8;
				}
				if (unlikely(utf8char > 0x10FFFF)) {
					/* incorrect UTF-8 sequence:
					 * value too large */
					goto notutf8;
				}
				if (unlikely((utf8char & 0x1FFF800) == 0xD800)) {
					/* incorrect UTF-8 sequence:
					 * low or high surrogate
					 * encoded as UTF-8 */
					goto notutf8;
				}
			}
		} else if ((c & 0x80) == 0) {
			;
		} else if ((c & 0xE0) == 0xC0) {
			n = 1;
			mask = 0x000780;
			utf8char = c & 0x1F;
		} else if ((c & 0xF0) == 0xE0) {
			n = 2;
			mask = 0x00F800;
			utf8char = c & 0x0F;
		} else if ((c & 0xF8) == 0xF0) {
			n = 3;
			mask = 0x1F0000;
			utf8char = c & 0x07;
		} else {
			/* incorrect UTF-8 sequence */
			goto notutf8;
		}
		*p++ = c;
	}
	if (unlikely(n > 0)) {
		/* incomplete UTF-8 sequence */
		goto notutf8;
	}
	*p++ = 0;
	return len;
  notutf8:
	GDKerror("not a proper UTF-8 sequence\n");
	return -1;
}

ssize_t
strFromStr(const char *restrict src, size_t *restrict len, char **restrict dst, bool external)
{
	const char *cur = src, *start = NULL;
	size_t l = 1;
	bool escaped = false;

	if (!external) {
		size_t sz = strLen(src);
		atommem(sz);
		return (ssize_t) strcpy_len(*dst, src, sz);
	}

	if (strNil(src)) {
		atommem(2);
		strcpy(*dst, str_nil);
		return 1;
	}

	while (GDKisspace(*cur))
		cur++;
	if (*cur != '"') {
		if (strncmp(cur, "nil", 3) == 0) {
			atommem(2);
			strcpy(*dst, str_nil);
			return (ssize_t) (cur - src) + 3;
		}
		GDKerror("not a quoted string\n");
		return -1;
	}

	/* scout the string to find out its length and whether it was
	 * properly quoted */
	for (start = ++cur; *cur != '"' || escaped; cur++) {
		if (*cur == 0) {
			GDKerror("no closing quotes\n");
			return -1;
		} else if (*cur == '\\' && !escaped) {
			escaped = true;
		} else {
			escaped = false;
			l++;
		}
	}

	/* alloc new memory */
	if (*dst == NULL || *len < l) {
		GDKfree(*dst);
		*dst = GDKmalloc(*len = l);
		if (*dst == NULL) {
			*len = 0;
			return -1;
		}
	}

	return GDKstrFromStr((unsigned char *) *dst,
			     (const unsigned char *) start,
			     (ssize_t) (cur - start));
}

/*
 * Convert a GDK string value to something printable.
 */
/* all but control characters (in range 0 to 31) and DEL */
#define printable_chr(ch)	((' ' <= (ch) && (ch) <= '~') || ((ch) & 0x80) != 0)

size_t
escapedStrlen(const char *restrict src, const char *sep1, const char *sep2, int quote)
{
	size_t end, sz = 0;
	size_t sep1len, sep2len;

	sep1len = sep1 ? strlen(sep1) : 0;
	sep2len = sep2 ? strlen(sep2) : 0;
	for (end = 0; src[end]; end++)
		if (src[end] == '\\'
		    || src[end] == quote
		    || (sep1len && strncmp(src + end, sep1, sep1len) == 0)
		    || (sep2len && strncmp(src + end, sep2, sep2len) == 0)) {
			sz += 2;
		} else if (src[end] == (char) '\302' &&
			   0200 <= ((int) src[end + 1] & 0377) &&
			   ((int) src[end + 1] & 0377) <= 0237) {
			/* Unicode control character (code point range
			 * U-00000080 through U-0000009F encoded in
			 * UTF-8 */
			/* for the first one of the two UTF-8 bytes we
			 * count a width of 7 and for the second one
			 * 1, together that's 8, i.e. the width of two
			 * backslash-escaped octal coded characters */
			sz += 7;
		} else if (!printable_chr(src[end])) {
			sz += 4;
		} else {
			sz++;
		}
	return sz;
}

size_t
escapedStr(char *restrict dst, const char *restrict src, size_t dstlen, const char *sep1, const char *sep2, int quote)
{
	size_t cur = 0, l = 0;
	size_t sep1len, sep2len;

	sep1len = sep1 ? strlen(sep1) : 0;
	sep2len = sep2 ? strlen(sep2) : 0;
	for (; src[cur] && l < dstlen; cur++)
		if (!printable_chr(src[cur])
		    || (src[cur] == '\302'
			&& 0200 <= (src[cur + 1] & 0377)
			&& ((int) src[cur + 1] & 0377) <= 0237)
		    || (cur > 0
			&& src[cur - 1] == '\302'
			&& 0200 <= (src[cur] & 0377)
			&& (src[cur] & 0377) <= 0237)) {
			dst[l++] = '\\';
			switch (src[cur]) {
			case '\t':
				dst[l++] = 't';
				break;
			case '\n':
				dst[l++] = 'n';
				break;
			case '\r':
				dst[l++] = 'r';
				break;
			case '\f':
				dst[l++] = 'f';
				break;
			default:
				snprintf(dst + l, dstlen - l, "%03o", (unsigned char) src[cur]);
				l += 3;
				break;
			}
		} else if (src[cur] == '\\'
			   || src[cur] == quote
			   || (sep1len && strncmp(src + cur, sep1, sep1len) == 0)
			   || (sep2len && strncmp(src + cur, sep2, sep2len) == 0)) {
			dst[l++] = '\\';
			dst[l++] = src[cur];
		} else {
			dst[l++] = src[cur];
		}
	assert(l < dstlen);
	dst[l] = 0;
	return l;
}

ssize_t
strToStr(char **restrict dst, size_t *restrict len, const char *restrict src, bool external)
{
	size_t sz;

	if (!external) {
		sz = strLen(src);
		atommem(sz);
		return (ssize_t) strcpy_len(*dst, src, sz);
	}
	if (strNil(src)) {
		atommem(4);
		strcpy(*dst, "nil");
		return 3;
	} else {
		ssize_t l = 0;
		size_t sz = escapedStrlen(src, NULL, NULL, '"');

		atommem(sz + 3);
		l = (ssize_t) escapedStr((*dst) + 1, src, *len - 1, NULL, NULL, '"');
		l++;
		(*dst)[0] = (*dst)[l++] = '"';
		(*dst)[l] = 0;
		return l;
	}
}

str
strRead(str a, size_t *dstlen, stream *s, size_t cnt)
{
	int len;

	(void) cnt;
	assert(cnt == 1);
	if (mnstr_readInt(s, &len) != 1 || len < 0)
		return NULL;
	if (a == NULL || *dstlen < (size_t) len + 1) {
		if ((a = GDKrealloc(a, len + 1)) == NULL)
			return NULL;
		*dstlen = len + 1;
	}
	if (len && mnstr_read(s, a, len, 1) != 1) {
		GDKfree(a);
		return NULL;
	}
	a[len] = 0;
	return a;
}

gdk_return
strWrite(const char *a, stream *s, size_t cnt)
{
	size_t len = strlen(a);

	(void) cnt;
	assert(cnt == 1);
	if (!checkUTF8(a)) {
		GDKerror("incorrectly encoded UTF-8\n");
		return GDK_FAIL;
	}
	if (mnstr_writeInt(s, (int) len) && mnstr_write(s, a, len, 1) == 1)
		return GDK_SUCCEED;
	else
		return GDK_FAIL;
}

static gdk_return
concat_strings(BAT **bnp, ValPtr pt, BAT *b, oid bhseq,
	       BUN ngrp, struct canditer *restrict ci1, struct canditer *restrict ci2, BUN ncand,
	       const oid *restrict gids, oid min, oid max, bool skip_nils,
	       BAT *sep, oid shseq, const char *restrict separator, BUN *has_nils)
{
	oid gid;
	BUN i1, i2, p1, p2, nils = 0;
	size_t *restrict lengths = NULL, *restrict lastseplength = NULL, separator_length = 0, next_length;
	str *restrict astrings = NULL;
	BATiter bi, bis = (BATiter) {0};
	BAT *bn = NULL;
	gdk_return rres = GDK_SUCCEED;

	/* exactly one of bnp and pt must be NULL, the other non-NULL */
	assert((bnp == NULL) != (pt == NULL));
	/* if pt not NULL, only a single group allowed */
	assert(pt == NULL || ngrp == 1);

	bi = bat_iterator(b);
	if (sep)
		bis = bat_iterator(sep);
	else
		separator_length = strlen(separator);

	if (bnp) {
		if ((bn = COLnew(min, TYPE_str, ngrp, TRANSIENT)) == NULL) {
			rres = GDK_FAIL;
			goto finish;
		}
		*bnp = bn;
	}

	if (ngrp == 1) {
		size_t offset = 0, single_length = 0;
		bool empty = true;

		if (separator) {
<<<<<<< HEAD
			for (BUN i = 0; i < ncand; i++) {
				p1 = canditer_next(ci1) - bhseq;
				s = BUNtvar(bi, p1);
=======
			for (i = 0; i < ncand; i++) {
				p = canditer_next(ci) - seqb;
				const char *s = BUNtvar(bi, p);
>>>>>>> 0b212fc4
				if (strNil(s)) {
					if (!skip_nils) {
						nils = 1;
						break;
					}
				} else {
					single_length += strlen(s);
					if (!empty)
						single_length += separator_length;
					empty = false;
				}
			}
		} else { /* sep case */
			assert(sep != NULL);
<<<<<<< HEAD
			for (BUN i = 0; i < ncand; i++) {
				p1 = canditer_next(ci1) - bhseq;
				p2 = canditer_next(ci2) - shseq;
				s = BUNtvar(bi, p1);
				sl = BUNtvar(bis, p2);
=======
			for (i = 0; i < ncand; i++) {
				p = canditer_next(ci) - seqb;
				const char *s = BUNtvar(bi, p);
				const char *sl = BUNtvar(bis, p);
>>>>>>> 0b212fc4
				if (strNil(s)) {
					if (!skip_nils) {
						nils = 1;
						break;
					}
				} else {
					single_length += strlen(s);
					if (!empty) {
						if (strNil(sl)) {
							if (!skip_nils) {
								nils = 1;
								break;
							}
						} else
							single_length += strlen(sl);
					}
					empty = false;
				}
			}
		}
		canditer_reset(ci1);
		if (!separator) /* sep case */
			canditer_reset(ci2);

		if (nils == 0 && !empty) {
			char *single_str = NULL;

			if ((single_str = GDKmalloc(single_length + 1)) == NULL) {
				bat_iterator_end(&bi);
				if (sep)
					bat_iterator_end(&bis);
				return GDK_FAIL;
			}
			empty = true;
			if (separator) {
<<<<<<< HEAD
				for (BUN i = 0; i < ncand; i++) {
					p1 = canditer_next(ci1) - bhseq;
					s = BUNtvar(bi, p1);
=======
				for (i = 0; i < ncand; i++) {
					p = canditer_next(ci) - seqb;
					const char *s = BUNtvar(bi, p);
>>>>>>> 0b212fc4
					if (strNil(s))
						continue;
					if (!empty) {
						memcpy(single_str + offset, separator, separator_length);
						offset += separator_length;
					}
					next_length = strlen(s);
					memcpy(single_str + offset, s, next_length);
					offset += next_length;
					empty = false;
				}
			} else { /* sep case */
				assert(sep != NULL);
<<<<<<< HEAD
				for (BUN i = 0; i < ncand; i++) {
					p1 = canditer_next(ci1) - bhseq;
					p2 = canditer_next(ci2) - shseq;
					s = BUNtvar(bi, p1);
					sl = BUNtvar(bis, p2);
=======
				for (i = 0; i < ncand; i++) {
					p = canditer_next(ci) - seqb;
					const char *s = BUNtvar(bi, p);
					const char *sl = BUNtvar(bis, p);
>>>>>>> 0b212fc4
					if (strNil(s))
						continue;
					if (!empty && !strNil(sl)) {
						next_length = strlen(sl);
						memcpy(single_str + offset, sl, next_length);
						offset += next_length;
					}
					next_length = strlen(s);
					memcpy(single_str + offset, s, next_length);
					offset += next_length;
					empty = false;
				}
			}

			single_str[offset] = '\0';
			if (bn) {
				if (BUNappend(bn, single_str, false) != GDK_SUCCEED) {
					GDKfree(single_str);
					bat_iterator_end(&bi);
					if (sep)
						bat_iterator_end(&bis);
					return GDK_FAIL;
				}
			} else {
				pt->len = offset + 1;
				pt->val.sval = single_str;
				single_str = NULL;	/* don't free */
			}
			GDKfree(single_str);
		} else if (bn) {
			if (BUNappend(bn, str_nil, false) != GDK_SUCCEED) {
				bat_iterator_end(&bi);
				if (sep)
					bat_iterator_end(&bis);
				return GDK_FAIL;
			}
		} else {
			if (VALinit(pt, TYPE_str, str_nil) == NULL) {
				bat_iterator_end(&bi);
				if (sep)
					bat_iterator_end(&bis);
				return GDK_FAIL;
			}
		}
		bat_iterator_end(&bi);
		if (sep)
			bat_iterator_end(&bis);
		return GDK_SUCCEED;
	} else {
		/* first used to calculated the total length of
		 * each group, then the the total offset */
		lengths = GDKzalloc(ngrp * sizeof(*lengths));
		astrings = GDKmalloc(ngrp * sizeof(str));
		if (sep)
			lastseplength = GDKzalloc(ngrp * sizeof(*lastseplength));
		if (lengths == NULL || astrings == NULL || (sep && lastseplength == NULL)) {
			rres = GDK_FAIL;
			goto finish;
		}
		/* at first, set astrings[i] to str_nil, then for each
		 * non-empty group (even if all strings in the group
		 * are empty), set to NULL */
		for (BUN i = 0; i < ngrp; i++)
			astrings[i] = (char *) str_nil;

		if (separator) {
			for (BUN p = 0; p < ncand; p++) {
				gid = gids[ci1->next];
				i1 = canditer_next(ci1) - bhseq;
				if (gid >= min && gid <= max) {
					gid -= min;
					if (lengths[gid] == (size_t) -1)
						continue;
<<<<<<< HEAD
					s = BUNtvar(bi, i1);
=======
					const char *s = BUNtvar(bi, i);
>>>>>>> 0b212fc4
					if (!strNil(s)) {
						lengths[gid] += strlen(s) + separator_length;
						astrings[gid] = NULL;
					} else if (!skip_nils) {
						nils++;
						lengths[gid] = (size_t) -1;
						astrings[gid] = (char *) str_nil;
					}
				}
			}
		} else { /* sep case */
			assert(sep != NULL);
			for (BUN p = 0; p < ncand; p++) {
				gid = gids[ci1->next];
				i1 = canditer_next(ci1) - bhseq;
				i2 = canditer_next(ci2) - shseq;
				if (gid >= min && gid <= max) {
					gid -= min;
					if (lengths[gid] == (size_t) -1)
						continue;
<<<<<<< HEAD
					s = BUNtvar(bi, i1);
					sl = BUNtvar(bis, i2);
=======
					const char *s = BUNtvar(bi, i);
					const char *sl = BUNtvar(bis, i);
>>>>>>> 0b212fc4
					if (!strNil(s)) {
						lengths[gid] += strlen(s);
						if (!strNil(sl)) {
							next_length = strlen(sl);
							lengths[gid] += next_length;
							lastseplength[gid] = next_length;
						} else
							lastseplength[gid] = 0;
						astrings[gid] = NULL;
					} else if (!skip_nils) {
						nils++;
						lengths[gid] = (size_t) -1;
						lastseplength[gid] = 0;
						astrings[gid] = (char *) str_nil;
					}
				}
			}
		}

		if (separator) {
			for (BUN i = 0; i < ngrp; i++) {
				if (astrings[i] == NULL) {
					if ((astrings[i] = GDKmalloc(lengths[i] + 1 - separator_length)) == NULL) {
						rres = GDK_FAIL;
						goto finish;
					}
					astrings[i][0] = 0;
					lengths[i] = 0;
				} else
					astrings[i] = NULL;
			}
		} else { /* sep case */
			assert(sep != NULL);
			for (BUN i = 0; i < ngrp; i++) {
				if (astrings[i] == NULL) {
					if ((astrings[i] = GDKmalloc(lengths[i] + 1 - lastseplength[i])) == NULL) {
						rres = GDK_FAIL;
						goto finish;
					}
					astrings[i][0] = 0;
					lengths[i] = 0;
				} else
					astrings[i] = NULL;
			}
		}
		canditer_reset(ci1);
		if (!separator) /* sep case */
			canditer_reset(ci2);

		if (separator) {
			for (BUN p = 0; p < ncand; p++) {
				gid = gids[ci1->next];
				i1 = canditer_next(ci1) - bhseq;
				if (gid >= min && gid <= max) {
					gid -= min;
					if (astrings[gid]) {
<<<<<<< HEAD
						s = BUNtvar(bi, i1);
=======
						const char *s = BUNtvar(bi, i);
>>>>>>> 0b212fc4
						if (strNil(s))
							continue;
						if (astrings[gid][lengths[gid]]) {
							memcpy(astrings[gid] + lengths[gid], separator, separator_length);
							lengths[gid] += separator_length;
						}
						next_length = strlen(s);
						memcpy(astrings[gid] + lengths[gid], s, next_length);
						lengths[gid] += next_length;
						astrings[gid][lengths[gid]] = 1;
					}
				}
			}
		} else { /* sep case */
			assert(sep != NULL);
			for (BUN p = 0; p < ncand; p++) {
				gid = gids[ci1->next];
				i1 = canditer_next(ci1) - bhseq;
				i2 = canditer_next(ci2) - shseq;
				if (gid >= min && gid <= max) {
					gid -= min;
					if (astrings[gid]) {
<<<<<<< HEAD
						s = BUNtvar(bi, i1);
						sl = BUNtvar(bis, i2);
=======
						const char *s = BUNtvar(bi, i);
						const char *sl = BUNtvar(bis, i);
>>>>>>> 0b212fc4
						if (strNil(s))
							continue;
						if (astrings[gid][lengths[gid]] && !strNil(sl)) {
							next_length = strlen(sl);
							memcpy(astrings[gid] + lengths[gid], sl, next_length);
							lengths[gid] += next_length;
						}
						next_length = strlen(s);
						memcpy(astrings[gid] + lengths[gid], s, next_length);
						lengths[gid] += next_length;
						astrings[gid][lengths[gid]] = 1;
					}
				}
			}
		}

		for (BUN i = 0; i < ngrp; i++) {
			if (astrings[i]) {
				astrings[i][lengths[i]] = '\0';
				if (BUNappend(bn, astrings[i], false) != GDK_SUCCEED) {
					rres = GDK_FAIL;
					goto finish;
				}
			} else if (BUNappend(bn, str_nil, false) != GDK_SUCCEED) {
				rres = GDK_FAIL;
				goto finish;
			}
		}
	}

  finish:
	bat_iterator_end(&bi);
	if (sep)
		bat_iterator_end(&bis);
	if (has_nils)
		*has_nils = nils;
	GDKfree(lengths);
	GDKfree(lastseplength);
	if (astrings) {
		for (BUN i = 0; i < ngrp; i++) {
			if (astrings[i] != str_nil)
				GDKfree(astrings[i]);
		}
		GDKfree(astrings);
	}
	if (rres != GDK_SUCCEED)
		BBPreclaim(bn);

	return rres;
}

gdk_return
BATstr_group_concat(ValPtr res, BAT *b, BAT *s1, BAT *sep, BAT *s2, bool skip_nils,
		    bool abort_on_error, bool nil_if_empty, const char *restrict separator)
{
	BUN ncand;
	struct canditer ci1 = {0}, ci2 = {0};
	oid bhseq = b->hseqbase, shseq = sep ? sep->hseqbase : 0;
	gdk_return r = GDK_SUCCEED;
	bool free_nseparator = false;
	char *nseparator = (char *)separator;

	(void) abort_on_error;
	assert((nseparator && !sep) || (!nseparator && sep)); /* only one of them must be set */
	res->vtype = TYPE_str;

	ncand = canditer_init(&ci1, b, s1);

	if (sep) {
		BUN ncand2 = canditer_init(&ci2, sep, s2);
		if (ncand != ncand2) {
			GDKerror("b and sep must be aligned\n");
			return GDK_FAIL;
		}
		if (ncand2 == 1) { /* Only one element in sep */
			BATiter bi = bat_iterator(sep);
			BUN p = canditer_next(&ci2) - shseq;
			nseparator = GDKstrdup(BUNtvar(bi, p));
			bat_iterator_end(&bi);
			if (!nseparator)
				return GDK_FAIL;
			free_nseparator = true;
			sep = NULL;
		}
	}

	if (ncand == 0 || (nseparator && strNil(nseparator))) {
		if (VALinit(res, TYPE_str, nil_if_empty ? str_nil : "") == NULL)
			r = GDK_FAIL;
		if (free_nseparator)
			GDKfree(nseparator);
		return r;
	}

	r = concat_strings(NULL, res, b, bhseq, 1, &ci1, &ci2, ncand, NULL, 0, 0,
			      skip_nils, sep, shseq, nseparator, NULL);
	if (free_nseparator)
		GDKfree(nseparator);
	return r;
}

BAT *
BATgroupstr_group_concat(BAT *b, BAT *g, BAT *e, BAT *s1, BAT *sep, BAT *s2, bool skip_nils,
			 bool abort_on_error, const char *restrict separator)
{
	BAT *bn = NULL;
	oid min, max, bhseq = b->hseqbase, shseq = sep ? sep->hseqbase : 0;
	BUN ngrp, ncand, nils = 0;
	struct canditer ci1 = {0}, ci2 = {0};
	const char *err;
	gdk_return res;
	bool free_nseparator = false;
	char *nseparator = (char *)separator;

	assert((nseparator && !sep) || (!nseparator && sep)); /* only one of them must be set */
	(void) skip_nils;

	if ((err = BATgroupaggrinit(b, g, e, s1, &min, &max, &ngrp,
				    &ci1, &ncand)) !=NULL) {
		GDKerror("%s\n", err);
		return NULL;
	}
	if (sep) {
		BUN ncand2 = canditer_init(&ci2, sep, s2);
		if (ncand != ncand2 || g == NULL || BATcount(g) != ncand) {
			GDKerror("b, sep and g must be aligned\n");
			return NULL;
		}
		if (ncand2 == 1) { /* Only one element in sep */
			BATiter bi = bat_iterator(sep);
			BUN p = canditer_next(&ci2) - shseq;
			nseparator = GDKstrdup(BUNtvar(bi, p));
			bat_iterator_end(&bi);
			if (!nseparator)
				return GDK_FAIL;
			free_nseparator = true;
			sep = NULL;
		}
	} else if (g == NULL) {
		GDKerror("b and g must be aligned\n");
		return NULL;
	}

	if (ncand == 0 || ngrp == 0 || (nseparator && strNil(nseparator))) {
		/* trivial: no strings to concat, so return bat
		 * aligned with g with nil in the tail */
		bn = BATconstant(ngrp == 0 ? 0 : min, TYPE_str, str_nil, ngrp, TRANSIENT);
		goto done;
	}

	if (BATtdense(g) || (g->tkey && g->tnonil)) {
		/* trivial: singleton groups, so all results are equal
		 * to the inputs (but possibly a different type) */
		bn = BATconvert(b, s1, TYPE_str, abort_on_error, 0, 0, 0);
		goto done;
	}

	res = concat_strings(&bn, NULL, b, bhseq, ngrp, &ci1, &ci2, ncand,
			     (const oid *) Tloc(g, 0), min, max, skip_nils, sep, shseq,
			     nseparator, &nils);
	if (res != GDK_SUCCEED)
		bn = NULL;

done:
	if (free_nseparator)
		GDKfree(nseparator);
	return bn;
}

#define compute_next_single_str(START, END)				\
	do {								\
		for (oid m = START; m < END; m++) {			\
			const char *sb = BUNtvar(bi, m);				\
									\
			if (separator) {				\
				if (!strNil(sb)) {			\
					next_group_length += strlen(sb); \
					if (!empty)			\
						next_group_length += separator_length; \
					empty = false;			\
				}					\
			} else { /* sep case */				\
				assert(sep != NULL);			\
				const char *sl = BUNtvar(sepi, m);			\
									\
				if (!strNil(sb)) {			\
					next_group_length += strlen(sb); \
					if (!empty && !strNil(sl))	\
						next_group_length += strlen(sl); \
					empty = false;			\
				}					\
			}						\
		}							\
		if (empty) {						\
			if (single_str == NULL) { /* reuse the same buffer, resize it when needed */ \
				max_group_length = 1;			\
				if ((single_str = GDKmalloc(max_group_length + 1)) == NULL) \
					goto allocation_error;		\
			} else if (1 > max_group_length) {		\
				max_group_length = 1;			\
				if ((next_single_str = GDKrealloc(single_str, max_group_length + 1)) == NULL) \
					goto allocation_error;		\
				single_str = next_single_str;		\
			}						\
			strcpy(single_str, str_nil);			\
			has_nils = true;				\
		} else {						\
			empty = true;					\
			if (single_str == NULL) { /* reuse the same buffer, resize it when needed */ \
				max_group_length = next_group_length;	\
				if ((single_str = GDKmalloc(max_group_length + 1)) == NULL) \
					goto allocation_error;		\
			} else if (next_group_length > max_group_length) { \
				max_group_length = next_group_length;	\
				if ((next_single_str = GDKrealloc(single_str, max_group_length + 1)) == NULL) \
					goto allocation_error;		\
				single_str = next_single_str;		\
			}						\
									\
			for (oid m = START; m < END; m++) {		\
				const char *sb = BUNtvar(bi, m);			\
									\
				if (separator) {			\
					if (strNil(sb))			\
						continue;		\
					if (!empty) {			\
						memcpy(single_str + offset, separator, separator_length); \
						offset += separator_length; \
					}				\
					next_length = strlen(sb);	\
					memcpy(single_str + offset, sb, next_length); \
					offset += next_length;		\
					empty = false;			\
				} else { /* sep case */			\
					assert(sep != NULL);		\
					const char *sl = BUNtvar(sepi, m);		\
									\
					if (strNil(sb))			\
						continue;		\
					if (!empty && !strNil(sl)) {	\
						next_length = strlen(sl); \
						memcpy(single_str + offset, sl, next_length); \
						offset += next_length;	\
					}				\
					next_length = strlen(sb);	\
					memcpy(single_str + offset, sb, next_length); \
					offset += next_length;		\
					empty = false;			\
				}					\
			}						\
									\
			single_str[offset] = '\0';			\
		}							\
} while (0)

#define ANALYTICAL_STR_GROUP_CONCAT_UNBOUNDED_TILL_CURRENT_ROW		\
	do {								\
		size_t slice_length = 0;				\
		next_group_length = next_length = offset = 0;		\
		empty = true;						\
		compute_next_single_str(k, i); /* compute the entire string then slice it starting from the beginning */ \
		empty = true;						\
		for (; k < i;) {					\
			const char *nsep;					\
			oid m = k;					\
			j = k;						\
			do {						\
				k++;					\
			} while (k < i && !op[k]);			\
			for (; j < k; j++) {				\
				const char *nstr = BUNtvar(bi, j);			\
				if (!strNil(nstr)) {			\
					slice_length += strlen(nstr);	\
					if (!empty) {			\
						if (separator) {	\
							nsep = (const char *) separator; \
						} else { /* sep case */	\
							assert(sep != NULL); \
							nsep = BUNtvar(sepi, j); \
						}			\
						if (!strNil(nsep))	\
							slice_length += strlen(nsep); \
					}				\
					empty = false;			\
				}					\
			}						\
			if (empty) {					\
				for (j = m; j < k; j++)			\
					if (tfastins_nocheckVAR(r, j, str_nil) != GDK_SUCCEED) \
						goto allocation_error;	\
				has_nils = true;			\
			} else {					\
				char save = single_str[slice_length];	\
				single_str[slice_length] = '\0';	\
				for (j = m; j < k; j++)			\
					if (tfastins_nocheckVAR(r, j, single_str) != GDK_SUCCEED) \
						goto allocation_error;	\
				single_str[slice_length] = save;	\
			}						\
		}							\
	} while (0)

#define ANALYTICAL_STR_GROUP_CONCAT_ALL_ROWS				\
	do {								\
		next_group_length = next_length = offset = 0;		\
		empty = true;						\
		compute_next_single_str(k, i);				\
		for (; k < i; k++)					\
			if (tfastins_nocheckVAR(r, k, single_str) != GDK_SUCCEED) \
				goto allocation_error;			\
	} while (0)

#define ANALYTICAL_STR_GROUP_CONCAT_CURRENT_ROW				\
	do {								\
		for (; k < i; k++) {					\
			const char *next = BUNtvar(bi, k);			\
			if (tfastins_nocheckVAR(r, k, next) != GDK_SUCCEED) \
				goto allocation_error;			\
			has_nils |= strNil(next);			\
		}							\
	} while (0)

#define ANALYTICAL_STR_GROUP_CONCAT_OTHERS				\
	do {								\
		for (; k < i; k++) {					\
			next_group_length = next_length = offset = 0;	\
			empty = true;					\
			compute_next_single_str(start[k], end[k]);	\
			if (tfastins_nocheckVAR(r, k, single_str) != GDK_SUCCEED) \
				goto allocation_error;			\
		}							\
	} while (0)

#define ANALYTICAL_STR_GROUP_CONCAT_PARTITIONS(IMP)	\
	do {						\
		if (p) {				\
			for (; i < cnt; i++) {		\
				if (np[i])		\
					IMP;		\
			}				\
		}					\
		i = cnt;				\
		IMP;					\
	} while (0)

gdk_return
GDKanalytical_str_group_concat(BAT *r, BAT *p, BAT *o, BAT *b, BAT *sep, BAT *s, BAT *e, const char *restrict separator, int frame_type)
{
	bool has_nils = false, empty;
	BATiter pi = bat_iterator(p);
	BATiter oi = bat_iterator(o);
	BATiter bi = bat_iterator(b);
	BATiter sepi = bat_iterator(sep);
	BATiter si = bat_iterator(s);
	BATiter ei = bat_iterator(e);
	oid i = 0, j = 0, k = 0, cnt = BATcount(b), *restrict start = si.base, *restrict end = ei.base;
	bit *np = pi.base, *op = oi.base;
	str single_str = NULL, next_single_str;
	size_t separator_length = 0, next_group_length, max_group_length = 0, next_length, offset;

	assert((sep && !separator && BATcount(b) == BATcount(sep)) || (!sep && separator));
	if (b->ttype != TYPE_str || r->ttype != TYPE_str || (sep && sep->ttype != TYPE_str)) {
		GDKerror("only string type is supported\n");
		bat_iterator_end(&pi);
		bat_iterator_end(&oi);
		bat_iterator_end(&bi);
		bat_iterator_end(&sepi);
		bat_iterator_end(&si);
		bat_iterator_end(&ei);
		return GDK_FAIL;
	}
	if (sep && BATcount(sep) == 1) { /* Only one element in sep */
		separator = BUNtvar(sepi, 0);
		sep = NULL;
	}

	if (sep == NULL)
		separator_length = strlen(separator);

	if (cnt > 0) {
		switch (frame_type) {
		case 3: /* unbounded until current row */	{
			ANALYTICAL_STR_GROUP_CONCAT_PARTITIONS(ANALYTICAL_STR_GROUP_CONCAT_UNBOUNDED_TILL_CURRENT_ROW);
		} break;
		case 4: /* current row until unbounded */
			goto notimplemented;
		case 5: /* all rows */	{
			ANALYTICAL_STR_GROUP_CONCAT_PARTITIONS(ANALYTICAL_STR_GROUP_CONCAT_ALL_ROWS);
		} break;
		case 6: /* current row */ {
			ANALYTICAL_STR_GROUP_CONCAT_PARTITIONS(ANALYTICAL_STR_GROUP_CONCAT_CURRENT_ROW);
		} break;
		default: {
			ANALYTICAL_STR_GROUP_CONCAT_PARTITIONS(ANALYTICAL_STR_GROUP_CONCAT_OTHERS);
		}
		}
	}

	bat_iterator_end(&pi);
	bat_iterator_end(&oi);
	bat_iterator_end(&bi);
	bat_iterator_end(&sepi);
	bat_iterator_end(&si);
	bat_iterator_end(&ei);
	GDKfree(single_str);
	BATsetcount(r, cnt);
	r->tnonil = !has_nils;
	r->tnil = has_nils;
	return GDK_SUCCEED;
  allocation_error:
	bat_iterator_end(&pi);
	bat_iterator_end(&oi);
	bat_iterator_end(&bi);
	bat_iterator_end(&sepi);
	bat_iterator_end(&si);
	bat_iterator_end(&ei);
	GDKfree(single_str);
	return GDK_FAIL;
  notimplemented:
	bat_iterator_end(&pi);
	bat_iterator_end(&oi);
	bat_iterator_end(&bi);
	bat_iterator_end(&sepi);
	bat_iterator_end(&si);
	bat_iterator_end(&ei);
	GDKerror("str_group_concat not yet implemented for current row until unbounded case\n");
	return GDK_FAIL;
}<|MERGE_RESOLUTION|>--- conflicted
+++ resolved
@@ -778,15 +778,9 @@
 		bool empty = true;
 
 		if (separator) {
-<<<<<<< HEAD
 			for (BUN i = 0; i < ncand; i++) {
 				p1 = canditer_next(ci1) - bhseq;
-				s = BUNtvar(bi, p1);
-=======
-			for (i = 0; i < ncand; i++) {
-				p = canditer_next(ci) - seqb;
-				const char *s = BUNtvar(bi, p);
->>>>>>> 0b212fc4
+				const char *s = BUNtvar(bi, p1);
 				if (strNil(s)) {
 					if (!skip_nils) {
 						nils = 1;
@@ -801,18 +795,11 @@
 			}
 		} else { /* sep case */
 			assert(sep != NULL);
-<<<<<<< HEAD
 			for (BUN i = 0; i < ncand; i++) {
 				p1 = canditer_next(ci1) - bhseq;
 				p2 = canditer_next(ci2) - shseq;
-				s = BUNtvar(bi, p1);
-				sl = BUNtvar(bis, p2);
-=======
-			for (i = 0; i < ncand; i++) {
-				p = canditer_next(ci) - seqb;
-				const char *s = BUNtvar(bi, p);
-				const char *sl = BUNtvar(bis, p);
->>>>>>> 0b212fc4
+				const char *s = BUNtvar(bi, p1);
+				const char *sl = BUNtvar(bis, p2);
 				if (strNil(s)) {
 					if (!skip_nils) {
 						nils = 1;
@@ -848,15 +835,9 @@
 			}
 			empty = true;
 			if (separator) {
-<<<<<<< HEAD
 				for (BUN i = 0; i < ncand; i++) {
 					p1 = canditer_next(ci1) - bhseq;
-					s = BUNtvar(bi, p1);
-=======
-				for (i = 0; i < ncand; i++) {
-					p = canditer_next(ci) - seqb;
-					const char *s = BUNtvar(bi, p);
->>>>>>> 0b212fc4
+					const char *s = BUNtvar(bi, p1);
 					if (strNil(s))
 						continue;
 					if (!empty) {
@@ -870,18 +851,11 @@
 				}
 			} else { /* sep case */
 				assert(sep != NULL);
-<<<<<<< HEAD
 				for (BUN i = 0; i < ncand; i++) {
 					p1 = canditer_next(ci1) - bhseq;
 					p2 = canditer_next(ci2) - shseq;
-					s = BUNtvar(bi, p1);
-					sl = BUNtvar(bis, p2);
-=======
-				for (i = 0; i < ncand; i++) {
-					p = canditer_next(ci) - seqb;
-					const char *s = BUNtvar(bi, p);
-					const char *sl = BUNtvar(bis, p);
->>>>>>> 0b212fc4
+					const char *s = BUNtvar(bi, p1);
+					const char *sl = BUNtvar(bis, p2);
 					if (strNil(s))
 						continue;
 					if (!empty && !strNil(sl)) {
@@ -955,11 +929,7 @@
 					gid -= min;
 					if (lengths[gid] == (size_t) -1)
 						continue;
-<<<<<<< HEAD
-					s = BUNtvar(bi, i1);
-=======
-					const char *s = BUNtvar(bi, i);
->>>>>>> 0b212fc4
+					const char *s = BUNtvar(bi, i1);
 					if (!strNil(s)) {
 						lengths[gid] += strlen(s) + separator_length;
 						astrings[gid] = NULL;
@@ -980,13 +950,8 @@
 					gid -= min;
 					if (lengths[gid] == (size_t) -1)
 						continue;
-<<<<<<< HEAD
-					s = BUNtvar(bi, i1);
-					sl = BUNtvar(bis, i2);
-=======
-					const char *s = BUNtvar(bi, i);
-					const char *sl = BUNtvar(bis, i);
->>>>>>> 0b212fc4
+					const char *s = BUNtvar(bi, i1);
+					const char *sl = BUNtvar(bis, i2);
 					if (!strNil(s)) {
 						lengths[gid] += strlen(s);
 						if (!strNil(sl)) {
@@ -1043,11 +1008,7 @@
 				if (gid >= min && gid <= max) {
 					gid -= min;
 					if (astrings[gid]) {
-<<<<<<< HEAD
-						s = BUNtvar(bi, i1);
-=======
-						const char *s = BUNtvar(bi, i);
->>>>>>> 0b212fc4
+						const char *s = BUNtvar(bi, i1);
 						if (strNil(s))
 							continue;
 						if (astrings[gid][lengths[gid]]) {
@@ -1070,13 +1031,8 @@
 				if (gid >= min && gid <= max) {
 					gid -= min;
 					if (astrings[gid]) {
-<<<<<<< HEAD
-						s = BUNtvar(bi, i1);
-						sl = BUNtvar(bis, i2);
-=======
-						const char *s = BUNtvar(bi, i);
-						const char *sl = BUNtvar(bis, i);
->>>>>>> 0b212fc4
+						const char *s = BUNtvar(bi, i1);
+						const char *sl = BUNtvar(bis, i2);
 						if (strNil(s))
 							continue;
 						if (astrings[gid][lengths[gid]] && !strNil(sl)) {
