/*
 * This Source Code Form is subject to the terms of the Mozilla Public
 * License, v. 2.0.  If a copy of the MPL was not distributed with this
 * file, You can obtain one at http://mozilla.org/MPL/2.0/.
 *
 * Copyright 1997 - July 2008 CWI, August 2008 - 2021 MonetDB B.V.
 */

#include "monetdb_config.h"
#include "gdk.h"
#include "gdk_private.h"
#include "gdk_cand.h"

/* String Atom Implementation
 *
 * Strings are stored in two parts.  The first part is the normal tail
 * heap which contains a list of offsets.  The second part is the
 * theap which contains the actual strings.  The offsets in the tail
 * heap (a.k.a. offset heap) point into the theap (a.k.a. string
 * heap).  Strings are NULL-terminated and are stored without any
 * escape sequences.  Strings are encoded using the UTF-8 encoding
 * of Unicode.  This means that individual "characters" (really,
 * Unicode code points) can be between one and four bytes long.
 *
 * Because in many typical situations there are lots of duplicated
 * string values that are being stored in a table, but also in many
 * (other) typical situations there are very few duplicated string
 * values stored, a scheme has been introduced to cater to both
 * situations.
 *
 * When the string heap is "small" (defined as less than 64KiB), the
 * string heap is fully duplicate eliminated.  When the string heap
 * grows beyond this size, the heap is not kept free of duplicate
 * strings, but there is then a heuristic that tries to limit the
 * number of duplicates.
 *
 * This is done by having a fixed sized hash table at the start of the
 * string heap, and allocating space for collision lists in the first
 * 64KiB of the string heap.  After the first 64KiB no extra space is
 * allocated for lists, so hash collisions cannot be resolved.
 */

/* some of these macros are duplicates from gdk_atoms.c */
#define num08(x)	((x) >= '0' && (x) <= '7')
#define base08(x)	((x) - '0')
#define mult08(x)	((x) << 3)

#define num16(x)	isxdigit((unsigned char) (x))
#define base16(x)	(((x) >= 'a' && (x) <= 'f') ? ((x) - 'a' + 10) : ((x) >= 'A' && (x) <= 'F') ? ((x) - 'A' + 10) : (x) - '0')
#define mult16(x)	((x) << 4)

#define atommem(size)					\
	do {						\
		if (*dst == NULL || *len < (size)) {	\
			GDKfree(*dst);			\
			*len = (size);			\
			*dst = GDKmalloc(*len);		\
			if (*dst == NULL) {		\
				*len = 0;		\
				return -1;		\
			}				\
		}					\
	} while (0)

const char str_nil[2] = { '\200', 0 };

gdk_return
strHeap(Heap *d, size_t cap)
{
	size_t size;

	cap = MAX(cap, BATTINY);
	size = GDK_STRHASHTABLE * sizeof(stridx_t) + MIN(GDK_ELIMLIMIT, cap * GDK_VARALIGN);
	return HEAPalloc(d, size, 1, 1);
}


void
strCleanHash(Heap *h, bool rebuild)
{
	stridx_t newhash[GDK_STRHASHTABLE];
	size_t pad, pos;
	BUN off, strhash;
	const char *s;

	(void) rebuild;
	if (!h->cleanhash)
		return;
	/* rebuild hash table for double elimination
	 *
	 * If appending strings to the BAT was aborted, if the heap
	 * was memory mapped, the hash in the string heap may well be
	 * incorrect.  Therefore we don't trust it when we read in a
	 * string heap and we rebuild the complete table (it is small,
	 * so this won't take any time at all).
	 * Note that we will only do this the first time the heap is
	 * loaded, and only for heaps that existed when the server was
	 * started. */
	memset(newhash, 0, sizeof(newhash));
	pos = GDK_STRHASHSIZE;
	while (pos < h->free) {
		pad = GDK_VARALIGN - (pos & (GDK_VARALIGN - 1));
		if (pad < sizeof(stridx_t))
			pad += GDK_VARALIGN;
		pos += pad;
		if (pos >= GDK_ELIMLIMIT)
			break;
		s = h->base + pos;
		strhash = strHash(s);
		off = strhash & GDK_STRHASHMASK;
		newhash[off] = (stridx_t) (pos - sizeof(stridx_t));
		pos += strlen(s) + 1;
	}
	/* only set dirty flag if the hash table actually changed */
	if (memcmp(newhash, h->base, sizeof(newhash)) != 0) {
		memcpy(h->base, newhash, sizeof(newhash));
		if (h->storage == STORE_MMAP) {
			if (!(GDKdebug & NOSYNCMASK))
				(void) MT_msync(h->base, GDK_STRHASHSIZE);
		} else
			h->dirty = true;
	}
#ifndef NDEBUG
	if (GDK_ELIMDOUBLES(h)) {
		pos = GDK_STRHASHSIZE;
		while (pos < h->free) {
			pad = GDK_VARALIGN - (pos & (GDK_VARALIGN - 1));
			if (pad < sizeof(stridx_t))
				pad += GDK_VARALIGN;
			pos += pad;
			s = h->base + pos;
			assert(strLocate(h, s) != 0);
			pos += strlen(s) + 1;
		}
	}
#endif
	h->cleanhash = false;
}

/*
 * The strPut routine. The routine strLocate can be used to identify
 * the location of a string in the heap if it exists. Otherwise it
 * returns (var_t) -2 (-1 is reserved for error).
 */
var_t
strLocate(Heap *h, const char *v)
{
	stridx_t *ref, *next;

	/* search hash-table, if double-elimination is still in place */
	BUN off;
	if (h->free == 0) {
		/* empty, so there are no strings */
		return (var_t) -2;
	}

	off = strHash(v);
	off &= GDK_STRHASHMASK;

	/* should only use strLocate iff fully double eliminated */
	assert(GDK_ELIMBASE(h->free) == 0);

	/* search the linked list */
	for (ref = ((stridx_t *) h->base) + off; *ref; ref = next) {
		next = (stridx_t *) (h->base + *ref);
		if (strcmp(v, (str) (next + 1)) == 0)
			return (var_t) ((sizeof(stridx_t) + *ref));	/* found */
	}
	return (var_t) -2;
}

var_t
strPut(BAT *b, var_t *dst, const void *V)
{
	const char *v = V;
	Heap *h = b->tvheap;
	size_t pad;
	size_t pos, len = strlen(v) + 1;
	stridx_t *bucket;
	BUN off;

	if (h->free == 0) {
		if (h->size < GDK_STRHASHTABLE * sizeof(stridx_t) + BATTINY * GDK_VARALIGN) {
			if (HEAPgrow(&b->theaplock, &b->tvheap, GDK_STRHASHTABLE * sizeof(stridx_t) + BATTINY * GDK_VARALIGN, true) != GDK_SUCCEED) {
				return (var_t) -1;
			}
			h = b->tvheap;
		}
		h->free = GDK_STRHASHTABLE * sizeof(stridx_t);
		h->dirty = true;
#ifdef NDEBUG
		memset(h->base, 0, h->free);
#else
		/* fill should solve initialization problems within valgrind */
		memset(h->base, 0, h->size);
#endif
	}

	off = strHash(v);
	off &= GDK_STRHASHMASK;
	bucket = ((stridx_t *) h->base) + off;

	if (*bucket) {
		/* the hash list is not empty */
		if (*bucket < GDK_ELIMLIMIT) {
			/* small string heap (<64KiB) -- fully double
			 * eliminated: search the linked list */
			const stridx_t *ref = bucket;

			do {
				pos = *ref + sizeof(stridx_t);
				if (strcmp(v, h->base + pos) == 0) {
					/* found */
					return *dst = (var_t) pos;
				}
				ref = (stridx_t *) (h->base + *ref);
			} while (*ref);
		} else {
			/* large string heap (>=64KiB) -- there is no
			 * linked list, so only look at single
			 * entry */
			pos = *bucket;
			if (strcmp(v, h->base + pos) == 0) {
				/* already in heap: reuse */
				return *dst = (var_t) pos;
			}
		}
	}
	/* the string was not found in the heap, we need to enter it */

	/* check that string is correctly encoded UTF-8; there was no
	 * need to do this earlier: if the string was found above, it
	 * must have gone through here in the past */
#ifndef NDEBUG
	if (!checkUTF8(v)) {
		GDKerror("incorrectly encoded UTF-8\n");
		return (var_t) -1;
	}
#endif

	pad = GDK_VARALIGN - (h->free & (GDK_VARALIGN - 1));
	if (GDK_ELIMBASE(h->free + pad) == 0) {	/* i.e. h->free+pad < GDK_ELIMLIMIT */
		if (pad < sizeof(stridx_t)) {
			/* make room for hash link */
			pad += GDK_VARALIGN;
		}
	} else if (GDK_ELIMBASE(h->free) != 0) {
		/* no extra padding needed when no hash links needed
		 * (but only when padding doesn't cross duplicate
		 * elimination boundary) */
		pad = 0;
	}

	/* check heap for space (limited to a certain maximum after
	 * which nils are inserted) */
	if (h->free + pad + len >= h->size) {
		size_t newsize = MAX(h->size, 4096);

		/* double the heap size until we have enough space */
		do {
			if (newsize < 4 * 1024 * 1024)
				newsize <<= 1;
			else
				newsize += 4 * 1024 * 1024;
		} while (newsize <= h->free + pad + len);

		assert(newsize);

		if (h->free + pad + len >= (size_t) VAR_MAX) {
<<<<<<< HEAD
			GDKerror("string heaps gets larger than %zuGiB.\n", (size_t) VAR_MAX >> 30);
			return (var_t) -1;
=======
			GDKerror("string heap gets larger than %zuGiB.\n", (size_t) VAR_MAX >> 30);
			return 0;
>>>>>>> ed73c6bb
		}
		TRC_DEBUG(HEAP, "HEAPextend in strPut %s %zu %zu\n", h->filename, h->size, newsize);
		if (HEAPgrow(&b->theaplock, &b->tvheap, newsize, true) != GDK_SUCCEED) {
			return (var_t) -1;
		}
		h = b->tvheap;

		/* make bucket point into the new heap */
		bucket = ((stridx_t *) h->base) + off;
	}

	/* insert string */
	pos = h->free + pad;
	*dst = (var_t) pos;
	if (pad > 0)
		memset(h->base + h->free, 0, pad);
	memcpy(h->base + pos, v, len);
	h->free += pad + len;
	h->dirty = true;

	/* maintain hash table */
	if (GDK_ELIMBASE(pos) == 0) {	/* small string heap: link the next pointer */
		/* the stridx_t next pointer directly precedes the
		 * string */
		pos -= sizeof(stridx_t);
		*(stridx_t *) (h->base + pos) = *bucket;
	}
	*bucket = (stridx_t) pos;	/* set bucket to the new string */

	return *dst;
}

/*
 * Convert an "" separated string to a GDK string value, checking that
 * the input is correct UTF-8.
 */

#ifdef __GNUC__
/* __builtin_expect returns its first argument; it is expected to be
 * equal to the second argument */
#define unlikely(expr)	__builtin_expect((expr) != 0, 0)
#define likely(expr)	__builtin_expect((expr) != 0, 1)
#else
#define unlikely(expr)	(expr)
#define likely(expr)	(expr)
#endif

ssize_t
GDKstrFromStr(unsigned char *restrict dst, const unsigned char *restrict src, ssize_t len)
{
	unsigned char *p = dst;
	const unsigned char *cur = src, *end = src + len;
	bool escaped = false;
	int mask = 0, n, c, utf8char = 0;

	if (len >= 2 && strNil((const char *) src)) {
		strcpy((char *) dst, str_nil);
		return 1;
	}

	/* copy it in, while performing the correct escapes */
	/* n is the number of follow-on bytes left in a multi-byte
	 * UTF-8 sequence */
	for (cur = src, n = 0; cur < end || escaped; cur++) {
		/* first convert any \ escapes and store value in c */
		if (escaped) {
			switch (*cur) {
			case '0':
			case '1':
			case '2':
			case '3':
			case '4':
			case '5':
			case '6':
			case '7':
				/* \ with up to three octal digits */
				c = base08(*cur);
				if (num08(cur[1])) {
					cur++;
					c = mult08(c) + base08(*cur);
					if (num08(cur[1])) {
						if (unlikely(c > 037)) {
							/* octal
							 * escape
							 * sequence
							 * out or
							 * range */
							GDKerror("not an octal number\n");
							return -1;
						}
						cur++;
						c = mult08(c) + base08(*cur);
						assert(c >= 0 && c <= 0377);
					}
				}
				break;
			case 'x':
				/* \x with one or two hexadecimal digits */
				if (num16(cur[1])) {
					cur++;
					c = base16(*cur);
					if (num16(cur[1])) {
						cur++;
						c = mult16(c) + base16(*cur);
					}
				} else
					c = 'x';
				break;
			case 'u':
			case 'U':
				/* \u with four hexadecimal digits or
				 * \U with eight hexadecimal digits */
				if (unlikely(n > 0)) {
					/* not when in the middle of a
					 * UTF-8 sequence */
					goto notutf8;
				}
				c = 0;
				for (n = *cur == 'U' ? 8 : 4; n > 0; n--) {
					cur++;
					if (unlikely(!num16(*cur))) {
						GDKerror("not a Unicode code point escape\n");
						return -1;
					}
					c = c << 4 | base16(*cur);
				}
				/* n == 0 now */
				if (unlikely(c == 0 || c > 0x10FFFF ||
					     (c & 0xFFF800) == 0xD800)) {
					GDKerror("illegal Unicode code point\n");
					return -1;
				}
				if (c < 0x80) {
					*p++ = (unsigned char) c;
				} else {
					if (c < 0x800) {
						*p++ = 0xC0 | (c >> 6);
					} else {
						if (c < 0x10000) {
							*p++ = 0xE0 | (c >> 12);
						} else {
							*p++ = 0xF0 | (c >> 18);
							*p++ = 0x80 | ((c >> 12) & 0x3F);
						}
						*p++ = 0x80 | ((c >> 6) & 0x3F);
					}
					*p++ = 0x80 | (c & 0x3F);
				}
				escaped = false;
				continue;
			case 'a':
				c = '\a';
				break;
			case 'b':
				c = '\b';
				break;
			case 'f':
				c = '\f';
				break;
			case 'n':
				c = '\n';
				break;
			case 'r':
				c = '\r';
				break;
			case 't':
				c = '\t';
				break;
			case '\0':
				c = '\\';
				break;
			case '\'':
			case '\\':
				/* \' and \\ can be handled by the
				 * default case */
			default:
				/* unrecognized \ escape, just copy
				 * the backslashed character */
				c = *cur;
				break;
			}
			escaped = false;
		} else if ((c = *cur) == '\\') {
			escaped = true;
			continue;
#if 0
		} else if (c == quote && cur[1] == quote) {
			assert(c != 0);
			if (unlikely(n > 0))
				goto notutf8;
			*p++ = quote;
			cur++;
			continue;
#endif
		}

		if (n > 0) {
			/* we're still expecting follow-up bytes in a
			 * UTF-8 sequence */
			if (unlikely((c & 0xC0) != 0x80)) {
				/* incorrect UTF-8 sequence: byte is
				 * not 10xxxxxx */
				goto notutf8;
			}
			utf8char = (utf8char << 6) | (c & 0x3F);
			n--;
			if (n == 0) {
				/* this was the last byte in the sequence */
				if (unlikely((utf8char & mask) == 0)) {
					/* incorrect UTF-8 sequence:
					 * not shortest possible */
					goto notutf8;
				}
				if (unlikely(utf8char > 0x10FFFF)) {
					/* incorrect UTF-8 sequence:
					 * value too large */
					goto notutf8;
				}
				if (unlikely((utf8char & 0x1FFF800) == 0xD800)) {
					/* incorrect UTF-8 sequence:
					 * low or high surrogate
					 * encoded as UTF-8 */
					goto notutf8;
				}
			}
		} else if ((c & 0x80) == 0) {
			;
		} else if ((c & 0xE0) == 0xC0) {
			n = 1;
			mask = 0x000780;
			utf8char = c & 0x1F;
		} else if ((c & 0xF0) == 0xE0) {
			n = 2;
			mask = 0x00F800;
			utf8char = c & 0x0F;
		} else if ((c & 0xF8) == 0xF0) {
			n = 3;
			mask = 0x1F0000;
			utf8char = c & 0x07;
		} else {
			/* incorrect UTF-8 sequence */
			goto notutf8;
		}
		*p++ = c;
	}
	if (unlikely(n > 0)) {
		/* incomplete UTF-8 sequence */
		goto notutf8;
	}
	*p++ = 0;
	return len;
  notutf8:
	GDKerror("not a proper UTF-8 sequence\n");
	return -1;
}

ssize_t
strFromStr(const char *restrict src, size_t *restrict len, char **restrict dst, bool external)
{
	const char *cur = src, *start = NULL;
	size_t l = 1;
	bool escaped = false;

	if (!external) {
		size_t sz = strLen(src);
		atommem(sz);
		return (ssize_t) strcpy_len(*dst, src, sz);
	}

	if (strNil(src)) {
		atommem(2);
		strcpy(*dst, str_nil);
		return 1;
	}

	while (GDKisspace(*cur))
		cur++;
	if (*cur != '"') {
		if (strncmp(cur, "nil", 3) == 0) {
			atommem(2);
			strcpy(*dst, str_nil);
			return (ssize_t) (cur - src) + 3;
		}
		GDKerror("not a quoted string\n");
		return -1;
	}

	/* scout the string to find out its length and whether it was
	 * properly quoted */
	for (start = ++cur; *cur != '"' || escaped; cur++) {
		if (*cur == 0) {
			GDKerror("no closing quotes\n");
			return -1;
		} else if (*cur == '\\' && !escaped) {
			escaped = true;
		} else {
			escaped = false;
			l++;
		}
	}

	/* alloc new memory */
	if (*dst == NULL || *len < l) {
		GDKfree(*dst);
		*dst = GDKmalloc(*len = l);
		if (*dst == NULL) {
			*len = 0;
			return -1;
		}
	}

	return GDKstrFromStr((unsigned char *) *dst,
			     (const unsigned char *) start,
			     (ssize_t) (cur - start));
}

/*
 * Convert a GDK string value to something printable.
 */
/* all but control characters (in range 0 to 31) and DEL */
#define printable_chr(ch)	((' ' <= (ch) && (ch) <= '~') || ((ch) & 0x80) != 0)

size_t
escapedStrlen(const char *restrict src, const char *sep1, const char *sep2, int quote)
{
	size_t end, sz = 0;
	size_t sep1len, sep2len;

	sep1len = sep1 ? strlen(sep1) : 0;
	sep2len = sep2 ? strlen(sep2) : 0;
	for (end = 0; src[end]; end++)
		if (src[end] == '\\'
		    || src[end] == quote
		    || (sep1len && strncmp(src + end, sep1, sep1len) == 0)
		    || (sep2len && strncmp(src + end, sep2, sep2len) == 0)) {
			sz += 2;
		} else if (src[end] == (char) '\302' &&
			   0200 <= ((int) src[end + 1] & 0377) &&
			   ((int) src[end + 1] & 0377) <= 0237) {
			/* Unicode control character (code point range
			 * U-00000080 through U-0000009F encoded in
			 * UTF-8 */
			/* for the first one of the two UTF-8 bytes we
			 * count a width of 7 and for the second one
			 * 1, together that's 8, i.e. the width of two
			 * backslash-escaped octal coded characters */
			sz += 7;
		} else if (!printable_chr(src[end])) {
			sz += 4;
		} else {
			sz++;
		}
	return sz;
}

size_t
escapedStr(char *restrict dst, const char *restrict src, size_t dstlen, const char *sep1, const char *sep2, int quote)
{
	size_t cur = 0, l = 0;
	size_t sep1len, sep2len;

	sep1len = sep1 ? strlen(sep1) : 0;
	sep2len = sep2 ? strlen(sep2) : 0;
	for (; src[cur] && l < dstlen; cur++)
		if (!printable_chr(src[cur])
		    || (src[cur] == '\302'
			&& 0200 <= (src[cur + 1] & 0377)
			&& ((int) src[cur + 1] & 0377) <= 0237)
		    || (cur > 0
			&& src[cur - 1] == '\302'
			&& 0200 <= (src[cur] & 0377)
			&& (src[cur] & 0377) <= 0237)) {
			dst[l++] = '\\';
			switch (src[cur]) {
			case '\t':
				dst[l++] = 't';
				break;
			case '\n':
				dst[l++] = 'n';
				break;
			case '\r':
				dst[l++] = 'r';
				break;
			case '\f':
				dst[l++] = 'f';
				break;
			default:
				snprintf(dst + l, dstlen - l, "%03o", (unsigned char) src[cur]);
				l += 3;
				break;
			}
		} else if (src[cur] == '\\'
			   || src[cur] == quote
			   || (sep1len && strncmp(src + cur, sep1, sep1len) == 0)
			   || (sep2len && strncmp(src + cur, sep2, sep2len) == 0)) {
			dst[l++] = '\\';
			dst[l++] = src[cur];
		} else {
			dst[l++] = src[cur];
		}
	assert(l < dstlen);
	dst[l] = 0;
	return l;
}

ssize_t
strToStr(char **restrict dst, size_t *restrict len, const char *restrict src, bool external)
{
	size_t sz;

	if (!external) {
		sz = strLen(src);
		atommem(sz);
		return (ssize_t) strcpy_len(*dst, src, sz);
	}
	if (strNil(src)) {
		atommem(4);
		strcpy(*dst, "nil");
		return 3;
	} else {
		ssize_t l = 0;
		size_t sz = escapedStrlen(src, NULL, NULL, '"');

		atommem(sz + 3);
		l = (ssize_t) escapedStr((*dst) + 1, src, *len - 1, NULL, NULL, '"');
		l++;
		(*dst)[0] = (*dst)[l++] = '"';
		(*dst)[l] = 0;
		return l;
	}
}

str
strRead(str a, size_t *dstlen, stream *s, size_t cnt)
{
	int len;

	(void) cnt;
	assert(cnt == 1);
	if (mnstr_readInt(s, &len) != 1 || len < 0)
		return NULL;
	if (a == NULL || *dstlen < (size_t) len + 1) {
		if ((a = GDKrealloc(a, len + 1)) == NULL)
			return NULL;
		*dstlen = len + 1;
	}
	if (len && mnstr_read(s, a, len, 1) != 1) {
		GDKfree(a);
		return NULL;
	}
	a[len] = 0;
	return a;
}

gdk_return
strWrite(const char *a, stream *s, size_t cnt)
{
	size_t len = strlen(a);

	(void) cnt;
	assert(cnt == 1);
	if (!checkUTF8(a)) {
		GDKerror("incorrectly encoded UTF-8\n");
		return GDK_FAIL;
	}
	if (mnstr_writeInt(s, (int) len) && mnstr_write(s, a, len, 1) == 1)
		return GDK_SUCCEED;
	else
		return GDK_FAIL;
}

static gdk_return
concat_strings(BAT **bnp, ValPtr pt, BAT *b, oid seqb,
	       BUN ngrp, struct canditer *restrict ci, BUN ncand,
	       const oid *restrict gids, oid min, oid max, bool skip_nils,
	       BAT *sep, const char *restrict separator, BUN *has_nils)
{
	oid gid;
	BUN i, p, nils = 0;
	size_t *restrict lengths = NULL, *restrict lastseplength = NULL, separator_length = 0, next_length;
	str *restrict astrings = NULL, s, sl;
	BATiter bi, bis = (BATiter) {0};
	BAT *bn = NULL;
	gdk_return rres = GDK_SUCCEED;

	/* exactly one of bnp and pt must be NULL, the other non-NULL */
	assert((bnp == NULL) != (pt == NULL));
	/* if pt not NULL, only a single group allowed */
	assert(pt == NULL || ngrp == 1);
	if (bnp) {
		if ((bn = COLnew(min, TYPE_str, ngrp, TRANSIENT)) == NULL) {
			rres = GDK_FAIL;
			goto finish;
		}
		*bnp = bn;
	}

	bi = bat_iterator(b);
	if (sep)
		bis = bat_iterator(sep);
	else
		separator_length = strlen(separator);

	if (ngrp == 1) {
		size_t offset = 0, single_length = 0;
		bool empty = true;

		if (separator) {
			for (i = 0; i < ncand; i++) {
				p = canditer_next(ci) - seqb;
				s = BUNtvar(bi, p);
				if (strNil(s)) {
					if (!skip_nils) {
						nils = 1;
						break;
					}
				} else {
					single_length += strlen(s);
					if (!empty)
						single_length += separator_length;
					empty = false;
				}
			}
		} else { /* sep case */
			assert(sep != NULL);
			for (i = 0; i < ncand; i++) {
				p = canditer_next(ci) - seqb;
				s = BUNtvar(bi, p);
				sl = BUNtvar(bis, p);
				if (strNil(s)) {
					if (!skip_nils) {
						nils = 1;
						break;
					}
				} else {
					single_length += strlen(s);
					if (!empty) {
						if (strNil(sl)) {
							if (!skip_nils) {
								nils = 1;
								break;
							}
						} else
							single_length += strlen(sl);
					}
					empty = false;
				}
			}
		}
		canditer_reset(ci);

		if (nils == 0 && !empty) {
			char *single_str = NULL;

			if ((single_str = GDKmalloc(single_length + 1)) == NULL) {
				bat_iterator_end(&bi);
				if (sep)
					bat_iterator_end(&bis);
				return GDK_FAIL;
			}
			empty = true;
			if (separator) {
				for (i = 0; i < ncand; i++) {
					p = canditer_next(ci) - seqb;
					s = BUNtvar(bi, p);
					if (strNil(s))
						continue;
					if (!empty) {
						memcpy(single_str + offset, separator, separator_length);
						offset += separator_length;
					}
					next_length = strlen(s);
					memcpy(single_str + offset, s, next_length);
					offset += next_length;
					empty = false;
				}
			} else { /* sep case */
				assert(sep != NULL);
				for (i = 0; i < ncand; i++) {
					p = canditer_next(ci) - seqb;
					s = BUNtvar(bi, p);
					sl = BUNtvar(bis, p);
					if (strNil(s))
						continue;
					if (!empty && !strNil(sl)) {
						next_length = strlen(sl);
						memcpy(single_str + offset, sl, next_length);
						offset += next_length;
					}
					next_length = strlen(s);
					memcpy(single_str + offset, s, next_length);
					offset += next_length;
					empty = false;
				}
			}

			single_str[offset] = '\0';
			if (bn) {
				if (BUNappend(bn, single_str, false) != GDK_SUCCEED) {
					GDKfree(single_str);
					bat_iterator_end(&bi);
					if (sep)
						bat_iterator_end(&bis);
					return GDK_FAIL;
				}
			} else {
				pt->len = offset + 1;
				pt->val.sval = single_str;
				single_str = NULL;	/* don't free */
			}
			GDKfree(single_str);
		} else if (bn) {
			if (BUNappend(bn, str_nil, false) != GDK_SUCCEED) {
				bat_iterator_end(&bi);
				if (sep)
					bat_iterator_end(&bis);
				return GDK_FAIL;
			}
		} else {
			if (VALinit(pt, TYPE_str, str_nil) == NULL) {
				bat_iterator_end(&bi);
				if (sep)
					bat_iterator_end(&bis);
				return GDK_FAIL;
			}
		}
		bat_iterator_end(&bi);
		if (sep)
			bat_iterator_end(&bis);
		return GDK_SUCCEED;
	} else {
		/* first used to calculated the total length of
		 * each group, then the the total offset */
		lengths = GDKzalloc(ngrp * sizeof(*lengths));
		astrings = GDKmalloc(ngrp * sizeof(str));
		if (sep)
			lastseplength = GDKzalloc(ngrp * sizeof(*lastseplength));
		if (lengths == NULL || astrings == NULL || (sep && lastseplength == NULL)) {
			rres = GDK_FAIL;
			goto finish;
		}
		/* at first, set astrings[i] to str_nil, then for each
		 * non-empty group (even if all strings in the group
		 * are empty), set to NULL */
		for (i = 0; i < ngrp; i++)
			astrings[i] = (char *) str_nil;

		if (separator) {
			for (p = 0; p < ncand; p++) {
				i = canditer_next(ci) - seqb;
				if (gids[i] >= min && gids[i] <= max) {
					gid = gids[i] - min;
					if (lengths[gid] == (size_t) -1)
						continue;
					s = BUNtvar(bi, i);
					if (!strNil(s)) {
						lengths[gid] += strlen(s) + separator_length;
						astrings[gid] = NULL;
					} else if (!skip_nils) {
						nils++;
						lengths[gid] = (size_t) -1;
						astrings[gid] = (char *) str_nil;
					}
				}
			}
		} else { /* sep case */
			assert(sep != NULL);
			for (p = 0; p < ncand; p++) {
				i = canditer_next(ci) - seqb;
				if (gids[i] >= min && gids[i] <= max) {
					gid = gids[i] - min;
					if (lengths[gid] == (size_t) -1)
						continue;
					s = BUNtvar(bi, i);
					sl = BUNtvar(bis, i);
					if (!strNil(s)) {
						lengths[gid] += strlen(s);
						if (!strNil(sl)) {
							next_length = strlen(sl);
							lengths[gid] += next_length;
							lastseplength[gid] = next_length;
						} else
							lastseplength[gid] = 0;
						astrings[gid] = NULL;
					} else if (!skip_nils) {
						nils++;
						lengths[gid] = (size_t) -1;
						lastseplength[gid] = 0;
						astrings[gid] = (char *) str_nil;
					}
				}
			}
		}

		if (separator) {
			for (i = 0; i < ngrp; i++) {
				if (astrings[i] == NULL) {
					if ((astrings[i] = GDKmalloc(lengths[i] + 1 - separator_length)) == NULL) {
						rres = GDK_FAIL;
						goto finish;
					}
					astrings[i][0] = 0;
					lengths[i] = 0;
				} else
					astrings[i] = NULL;
			}
		} else { /* sep case */
			assert(sep != NULL);
			for (i = 0; i < ngrp; i++) {
				if (astrings[i] == NULL) {
					if ((astrings[i] = GDKmalloc(lengths[i] + 1 - lastseplength[i])) == NULL) {
						rres = GDK_FAIL;
						goto finish;
					}
					astrings[i][0] = 0;
					lengths[i] = 0;
				} else
					astrings[i] = NULL;
			}
		}
		canditer_reset(ci);

		if (separator) {
			for (p = 0; p < ncand; p++) {
				i = canditer_next(ci) - seqb;
				if (gids[i] >= min && gids[i] <= max) {
					gid = gids[i] - min;
					if (astrings[gid]) {
						s = BUNtvar(bi, i);
						if (strNil(s))
							continue;
						if (astrings[gid][lengths[gid]]) {
							memcpy(astrings[gid] + lengths[gid], separator, separator_length);
							lengths[gid] += separator_length;
						}
						next_length = strlen(s);
						memcpy(astrings[gid] + lengths[gid], s, next_length);
						lengths[gid] += next_length;
						astrings[gid][lengths[gid]] = 1;
					}
				}
			}
		} else { /* sep case */
			assert(sep != NULL);
			for (p = 0; p < ncand; p++) {
				i = canditer_next(ci) - seqb;
				if (gids[i] >= min && gids[i] <= max) {
					gid = gids[i] - min;
					if (astrings[gid]) {
						s = BUNtvar(bi, i);
						sl = BUNtvar(bis, i);
						if (strNil(s))
							continue;
						if (astrings[gid][lengths[gid]] && !strNil(sl)) {
							next_length = strlen(sl);
							memcpy(astrings[gid] + lengths[gid], sl, next_length);
							lengths[gid] += next_length;
						}
						next_length = strlen(s);
						memcpy(astrings[gid] + lengths[gid], s, next_length);
						lengths[gid] += next_length;
						astrings[gid][lengths[gid]] = 1;
					}
				}
			}
		}

		for (i = 0; i < ngrp; i++) {
			if (astrings[i]) {
				astrings[i][lengths[i]] = '\0';
				if (BUNappend(bn, astrings[i], false) != GDK_SUCCEED) {
					rres = GDK_FAIL;
					goto finish;
				}
			} else if (BUNappend(bn, str_nil, false) != GDK_SUCCEED) {
				rres = GDK_FAIL;
				goto finish;
			}
		}
	}

  finish:
	bat_iterator_end(&bi);
	if (sep)
		bat_iterator_end(&bis);
	if (has_nils)
		*has_nils = nils;
	GDKfree(lengths);
	GDKfree(lastseplength);
	if (astrings) {
		for (i = 0; i < ngrp; i++) {
			if (astrings[i] != str_nil)
				GDKfree(astrings[i]);
		}
		GDKfree(astrings);
	}
	if (rres != GDK_SUCCEED)
		BBPreclaim(bn);

	return rres;
}

gdk_return
BATstr_group_concat(ValPtr res, BAT *b, BAT *s, BAT *sep, bool skip_nils,
		    bool abort_on_error, bool nil_if_empty, const char *restrict separator)
{
	BUN ncand;
	struct canditer ci;

	(void) abort_on_error;
	assert((separator && !sep) || (!separator && sep)); /* only one of them must be set */
	res->vtype = TYPE_str;

	ncand = canditer_init(&ci, b, s);

	if (sep && BATcount(sep) == 1) { /* Only one element in sep */
		BATiter bi = bat_iterator(sep);
		separator = BUNtvar(bi, 0);
		bat_iterator_end(&bi);
		sep = NULL;
	}

	if (ncand == 0 || (separator && strNil(separator))) {
		if (VALinit(res, TYPE_str, nil_if_empty ? str_nil : "") == NULL)
			return GDK_FAIL;
		return GDK_SUCCEED;
	}

	return concat_strings(NULL, res, b, b->hseqbase, 1, &ci, ncand, NULL, 0, 0,
			      skip_nils, sep, separator, NULL);
}

BAT *
BATgroupstr_group_concat(BAT *b, BAT *g, BAT *e, BAT *s, BAT *sep, bool skip_nils,
			 bool abort_on_error, const char *restrict separator)
{
	BAT *bn = NULL;
	oid min, max;
	BUN ngrp, ncand, nils = 0;
	struct canditer ci;
	const char *err;
	gdk_return res;

	assert((separator && !sep) || (!separator && sep)); /* only one of them must be set */
	(void) skip_nils;

	if ((err = BATgroupaggrinit(b, g, e, s, &min, &max, &ngrp,
				    &ci, &ncand)) !=NULL) {
		GDKerror("%s\n", err);
		return NULL;
	}
	if (g == NULL) {
		GDKerror("b and g must be aligned\n");
		return NULL;
	}

	if (sep && BATcount(sep) == 1) { /* Only one element in sep */
		BATiter bi = bat_iterator(sep);
		separator = BUNtvar(bi, 0);
		bat_iterator_end(&bi);
		sep = NULL;
	}

	if (ncand == 0 || ngrp == 0 || (separator && strNil(separator))) {
		/* trivial: no strings to concat, so return bat
		 * aligned with g with nil in the tail */
		return BATconstant(ngrp == 0 ? 0 : min, TYPE_str, str_nil, ngrp, TRANSIENT);
	}

	if (BATtdense(g) || (g->tkey && g->tnonil)) {
		/* trivial: singleton groups, so all results are equal
		 * to the inputs (but possibly a different type) */
		return BATconvert(b, s, TYPE_str, abort_on_error, 0, 0, 0);
	}

	res = concat_strings(&bn, NULL, b, b->hseqbase, ngrp, &ci, ncand,
			     (const oid *) Tloc(g, 0), min, max, skip_nils, sep,
			     separator, &nils);
	if (res != GDK_SUCCEED)
		return NULL;

	return bn;
}

#define compute_next_single_str(START, END)				\
	do {								\
		for (oid m = START; m < END; m++) {			\
			sb = BUNtvar(bi, m);				\
									\
			if (separator) {				\
				if (!strNil(sb)) {			\
					next_group_length += strlen(sb); \
					if (!empty)			\
						next_group_length += separator_length; \
					empty = false;			\
				}					\
			} else { /* sep case */				\
				assert(sep != NULL);			\
				sl = BUNtvar(sepi, m);			\
									\
				if (!strNil(sb)) {			\
					next_group_length += strlen(sb); \
					if (!empty && !strNil(sl))	\
						next_group_length += strlen(sl); \
					empty = false;			\
				}					\
			}						\
		}							\
		if (empty) {						\
			if (single_str == NULL) { /* reuse the same buffer, resize it when needed */ \
				max_group_length = 1;			\
				if ((single_str = GDKmalloc(max_group_length + 1)) == NULL) \
					goto allocation_error;		\
			} else if (1 > max_group_length) {		\
				max_group_length = 1;			\
				if ((next_single_str = GDKrealloc(single_str, max_group_length + 1)) == NULL) \
					goto allocation_error;		\
				single_str = next_single_str;		\
			}						\
			strcpy(single_str, str_nil);			\
			has_nils = true;				\
		} else {						\
			empty = true;					\
			if (single_str == NULL) { /* reuse the same buffer, resize it when needed */ \
				max_group_length = next_group_length;	\
				if ((single_str = GDKmalloc(max_group_length + 1)) == NULL) \
					goto allocation_error;		\
			} else if (next_group_length > max_group_length) { \
				max_group_length = next_group_length;	\
				if ((next_single_str = GDKrealloc(single_str, max_group_length + 1)) == NULL) \
					goto allocation_error;		\
				single_str = next_single_str;		\
			}						\
									\
			for (oid m = START; m < END; m++) {		\
				sb = BUNtvar(bi, m);			\
									\
				if (separator) {			\
					if (strNil(sb))			\
						continue;		\
					if (!empty) {			\
						memcpy(single_str + offset, separator, separator_length); \
						offset += separator_length; \
					}				\
					next_length = strlen(sb);	\
					memcpy(single_str + offset, sb, next_length); \
					offset += next_length;		\
					empty = false;			\
				} else { /* sep case */			\
					assert(sep != NULL);		\
					sl = BUNtvar(sepi, m);		\
									\
					if (strNil(sb))			\
						continue;		\
					if (!empty && !strNil(sl)) {	\
						next_length = strlen(sl); \
						memcpy(single_str + offset, sl, next_length); \
						offset += next_length;	\
					}				\
					next_length = strlen(sb);	\
					memcpy(single_str + offset, sb, next_length); \
					offset += next_length;		\
					empty = false;			\
				}					\
			}						\
									\
			single_str[offset] = '\0';			\
		}							\
} while (0)

#define ANALYTICAL_STR_GROUP_CONCAT_UNBOUNDED_TILL_CURRENT_ROW		\
	do {								\
		size_t slice_length = 0;				\
		next_group_length = next_length = offset = 0;		\
		empty = true;						\
		compute_next_single_str(k, i); /* compute the entire string then slice it starting from the beginning */ \
		empty = true;						\
		for (; k < i;) {					\
			str nsep, nstr;					\
			oid m = k;					\
			j = k;						\
			do {						\
				k++;					\
			} while (k < i && !op[k]);			\
			for (; j < k; j++) {				\
				nstr = BUNtvar(bi, j);			\
				if (!strNil(nstr)) {			\
					slice_length += strlen(nstr);	\
					if (!empty) {			\
						if (separator) {	\
							nsep = (str) separator; \
						} else { /* sep case */	\
							assert(sep != NULL); \
							nsep = BUNtvar(sepi, j); \
						}			\
						if (!strNil(nsep))	\
							slice_length += strlen(nsep); \
					}				\
					empty = false;			\
				}					\
			}						\
			if (empty) {					\
				for (j = m; j < k; j++)			\
					if (tfastins_nocheckVAR(r, j, str_nil) != GDK_SUCCEED) \
						goto allocation_error;	\
				has_nils = true;			\
			} else {					\
				char save = single_str[slice_length];	\
				single_str[slice_length] = '\0';	\
				for (j = m; j < k; j++)			\
					if (tfastins_nocheckVAR(r, j, single_str) != GDK_SUCCEED) \
						goto allocation_error;	\
				single_str[slice_length] = save;	\
			}						\
		}							\
	} while (0)

#define ANALYTICAL_STR_GROUP_CONCAT_ALL_ROWS				\
	do {								\
		next_group_length = next_length = offset = 0;		\
		empty = true;						\
		compute_next_single_str(k, i);				\
		for (; k < i; k++)					\
			if (tfastins_nocheckVAR(r, k, single_str) != GDK_SUCCEED) \
				goto allocation_error;			\
	} while (0)

#define ANALYTICAL_STR_GROUP_CONCAT_CURRENT_ROW				\
	do {								\
		for (; k < i; k++) {					\
			str next = BUNtvar(bi, k);			\
			if (tfastins_nocheckVAR(r, k, next) != GDK_SUCCEED) \
				goto allocation_error;			\
			has_nils |= strNil(next);			\
		}							\
	} while (0)

#define ANALYTICAL_STR_GROUP_CONCAT_OTHERS				\
	do {								\
		for (; k < i; k++) {					\
			next_group_length = next_length = offset = 0;	\
			empty = true;					\
			compute_next_single_str(start[k], end[k]);	\
			if (tfastins_nocheckVAR(r, k, single_str) != GDK_SUCCEED) \
				goto allocation_error;			\
		}							\
	} while (0)

#define ANALYTICAL_STR_GROUP_CONCAT_PARTITIONS(IMP)	\
	do {						\
		if (p) {				\
			for (; i < cnt; i++) {		\
				if (np[i])		\
					IMP;		\
			}				\
		}					\
		i = cnt;				\
		IMP;					\
	} while (0)

gdk_return
GDKanalytical_str_group_concat(BAT *r, BAT *p, BAT *o, BAT *b, BAT *sep, BAT *s, BAT *e, const char *restrict separator, int frame_type)
{
	bool has_nils = false, empty;
	BATiter pi = bat_iterator(p);
	BATiter oi = bat_iterator(o);
	BATiter bi = bat_iterator(b);
	BATiter sepi = bat_iterator(sep);
	BATiter si = bat_iterator(s);
	BATiter ei = bat_iterator(e);
	oid i = 0, j = 0, k = 0, cnt = BATcount(b), *restrict start = si.base, *restrict end = ei.base;
	bit *np = pi.base, *op = oi.base;
	str sb, sl, single_str = NULL, next_single_str;
	size_t separator_length = 0, next_group_length, max_group_length = 0, next_length, offset;

	assert((sep && !separator && BATcount(b) == BATcount(sep)) || (!sep && separator));
	if (b->ttype != TYPE_str || r->ttype != TYPE_str || (sep && sep->ttype != TYPE_str)) {
		GDKerror("only string type is supported\n");
		bat_iterator_end(&pi);
		bat_iterator_end(&oi);
		bat_iterator_end(&bi);
		bat_iterator_end(&sepi);
		bat_iterator_end(&si);
		bat_iterator_end(&ei);
		return GDK_FAIL;
	}
	if (sep && BATcount(sep) == 1) { /* Only one element in sep */
		separator = BUNtvar(sepi, 0);
		sep = NULL;
	}

	if (sep == NULL)
		separator_length = strlen(separator);

	if (cnt > 0) {
		switch (frame_type) {
		case 3: /* unbounded until current row */	{
			ANALYTICAL_STR_GROUP_CONCAT_PARTITIONS(ANALYTICAL_STR_GROUP_CONCAT_UNBOUNDED_TILL_CURRENT_ROW);
		} break;
		case 4: /* current row until unbounded */
			goto notimplemented;
		case 5: /* all rows */	{
			ANALYTICAL_STR_GROUP_CONCAT_PARTITIONS(ANALYTICAL_STR_GROUP_CONCAT_ALL_ROWS);
		} break;
		case 6: /* current row */ {
			ANALYTICAL_STR_GROUP_CONCAT_PARTITIONS(ANALYTICAL_STR_GROUP_CONCAT_CURRENT_ROW);
		} break;
		default: {
			ANALYTICAL_STR_GROUP_CONCAT_PARTITIONS(ANALYTICAL_STR_GROUP_CONCAT_OTHERS);
		}
		}
	}

	bat_iterator_end(&pi);
	bat_iterator_end(&oi);
	bat_iterator_end(&bi);
	bat_iterator_end(&sepi);
	bat_iterator_end(&si);
	bat_iterator_end(&ei);
	GDKfree(single_str);
	BATsetcount(r, cnt);
	r->tnonil = !has_nils;
	r->tnil = has_nils;
	return GDK_SUCCEED;
  allocation_error:
	bat_iterator_end(&pi);
	bat_iterator_end(&oi);
	bat_iterator_end(&bi);
	bat_iterator_end(&sepi);
	bat_iterator_end(&si);
	bat_iterator_end(&ei);
	GDKfree(single_str);
	return GDK_FAIL;
  notimplemented:
	bat_iterator_end(&pi);
	bat_iterator_end(&oi);
	bat_iterator_end(&bi);
	bat_iterator_end(&sepi);
	bat_iterator_end(&si);
	bat_iterator_end(&ei);
	GDKerror("str_group_concat not yet implemented for current row until unbounded case\n");
	return GDK_FAIL;
}<|MERGE_RESOLUTION|>--- conflicted
+++ resolved
@@ -267,13 +267,8 @@
 		assert(newsize);
 
 		if (h->free + pad + len >= (size_t) VAR_MAX) {
-<<<<<<< HEAD
-			GDKerror("string heaps gets larger than %zuGiB.\n", (size_t) VAR_MAX >> 30);
+			GDKerror("string heap gets larger than %zuGiB.\n", (size_t) VAR_MAX >> 30);
 			return (var_t) -1;
-=======
-			GDKerror("string heap gets larger than %zuGiB.\n", (size_t) VAR_MAX >> 30);
-			return 0;
->>>>>>> ed73c6bb
 		}
 		TRC_DEBUG(HEAP, "HEAPextend in strPut %s %zu %zu\n", h->filename, h->size, newsize);
 		if (HEAPgrow(&b->theaplock, &b->tvheap, newsize, true) != GDK_SUCCEED) {
