--- conflicted
+++ resolved
@@ -749,13 +749,8 @@
 }
 
 static gdk_return
-<<<<<<< HEAD
 concat_strings(BAT **bnp, ValPtr pt, BAT *b, oid bhseq,
 	       BUN ngrp, struct canditer *restrict ci1, struct canditer *restrict ci2, BUN ncand,
-=======
-concat_strings(BAT **bnp, ValPtr pt, BAT *b, oid seqb,
-	       BUN ngrp, struct canditer *restrict ci,
->>>>>>> acd7e9c8
 	       const oid *restrict gids, oid min, oid max, bool skip_nils,
 	       BAT *sep, oid shseq, const char *restrict separator, BUN *has_nils)
 {
@@ -791,15 +786,9 @@
 		bool empty = true;
 
 		if (separator) {
-<<<<<<< HEAD
 			for (BUN i = 0; i < ncand; i++) {
 				p1 = canditer_next(ci1) - bhseq;
 				const char *s = BUNtvar(bi, p1);
-=======
-			CAND_LOOP_IDX(ci, i) {
-				p = canditer_next(ci) - seqb;
-				const char *s = BUNtvar(bi, p);
->>>>>>> acd7e9c8
 				if (strNil(s)) {
 					if (!skip_nils) {
 						nils = 1;
@@ -814,18 +803,11 @@
 			}
 		} else { /* sep case */
 			assert(sep != NULL);
-<<<<<<< HEAD
 			for (BUN i = 0; i < ncand; i++) {
 				p1 = canditer_next(ci1) - bhseq;
 				p2 = canditer_next(ci2) - shseq;
 				const char *s = BUNtvar(bi, p1);
 				const char *sl = BUNtvar(bis, p2);
-=======
-			CAND_LOOP_IDX(ci, i) {
-				p = canditer_next(ci) - seqb;
-				const char *s = BUNtvar(bi, p);
-				const char *sl = BUNtvar(bis, p);
->>>>>>> acd7e9c8
 				if (strNil(s)) {
 					if (!skip_nils) {
 						nils = 1;
@@ -861,15 +843,9 @@
 			}
 			empty = true;
 			if (separator) {
-<<<<<<< HEAD
 				for (BUN i = 0; i < ncand; i++) {
 					p1 = canditer_next(ci1) - bhseq;
 					const char *s = BUNtvar(bi, p1);
-=======
-				CAND_LOOP_IDX(ci, i) {
-					p = canditer_next(ci) - seqb;
-					const char *s = BUNtvar(bi, p);
->>>>>>> acd7e9c8
 					if (strNil(s))
 						continue;
 					if (!empty) {
@@ -883,18 +859,11 @@
 				}
 			} else { /* sep case */
 				assert(sep != NULL);
-<<<<<<< HEAD
 				for (BUN i = 0; i < ncand; i++) {
 					p1 = canditer_next(ci1) - bhseq;
 					p2 = canditer_next(ci2) - shseq;
 					const char *s = BUNtvar(bi, p1);
 					const char *sl = BUNtvar(bis, p2);
-=======
-				CAND_LOOP_IDX(ci, i) {
-					p = canditer_next(ci) - seqb;
-					const char *s = BUNtvar(bi, p);
-					const char *sl = BUNtvar(bis, p);
->>>>>>> acd7e9c8
 					if (strNil(s))
 						continue;
 					if (!empty && !strNil(sl)) {
@@ -961,18 +930,11 @@
 			astrings[i] = (char *) str_nil;
 
 		if (separator) {
-<<<<<<< HEAD
 			for (BUN p = 0; p < ncand; p++) {
 				gid = gids[ci1->next];
 				i1 = canditer_next(ci1) - bhseq;
 				if (gid >= min && gid <= max) {
 					gid -= min;
-=======
-			CAND_LOOP_IDX(ci, p) {
-				i = canditer_next(ci) - seqb;
-				if (gids[i] >= min && gids[i] <= max) {
-					gid = gids[i] - min;
->>>>>>> acd7e9c8
 					if (lengths[gid] == (size_t) -1)
 						continue;
 					const char *s = BUNtvar(bi, i1);
@@ -988,19 +950,12 @@
 			}
 		} else { /* sep case */
 			assert(sep != NULL);
-<<<<<<< HEAD
 			for (BUN p = 0; p < ncand; p++) {
 				gid = gids[ci1->next];
 				i1 = canditer_next(ci1) - bhseq;
 				i2 = canditer_next(ci2) - shseq;
 				if (gid >= min && gid <= max) {
 					gid -= min;
-=======
-			CAND_LOOP_IDX(ci, p) {
-				i = canditer_next(ci) - seqb;
-				if (gids[i] >= min && gids[i] <= max) {
-					gid = gids[i] - min;
->>>>>>> acd7e9c8
 					if (lengths[gid] == (size_t) -1)
 						continue;
 					const char *s = BUNtvar(bi, i1);
@@ -1055,18 +1010,11 @@
 			canditer_reset(ci2);
 
 		if (separator) {
-<<<<<<< HEAD
 			for (BUN p = 0; p < ncand; p++) {
 				gid = gids[ci1->next];
 				i1 = canditer_next(ci1) - bhseq;
 				if (gid >= min && gid <= max) {
 					gid -= min;
-=======
-			CAND_LOOP_IDX(ci, p) {
-				i = canditer_next(ci) - seqb;
-				if (gids[i] >= min && gids[i] <= max) {
-					gid = gids[i] - min;
->>>>>>> acd7e9c8
 					if (astrings[gid]) {
 						const char *s = BUNtvar(bi, i1);
 						if (strNil(s))
@@ -1084,19 +1032,12 @@
 			}
 		} else { /* sep case */
 			assert(sep != NULL);
-<<<<<<< HEAD
 			for (BUN p = 0; p < ncand; p++) {
 				gid = gids[ci1->next];
 				i1 = canditer_next(ci1) - bhseq;
 				i2 = canditer_next(ci2) - shseq;
 				if (gid >= min && gid <= max) {
 					gid -= min;
-=======
-			CAND_LOOP_IDX(ci, p) {
-				i = canditer_next(ci) - seqb;
-				if (gids[i] >= min && gids[i] <= max) {
-					gid = gids[i] - min;
->>>>>>> acd7e9c8
 					if (astrings[gid]) {
 						const char *s = BUNtvar(bi, i1);
 						const char *sl = BUNtvar(bis, i2);
@@ -1155,13 +1096,8 @@
 BATstr_group_concat(ValPtr res, BAT *b, BAT *s1, BAT *sep, BAT *s2, bool skip_nils,
 		    bool abort_on_error, bool nil_if_empty, const char *restrict separator)
 {
-<<<<<<< HEAD
-	BUN ncand;
 	struct canditer ci1 = {0}, ci2 = {0};
 	oid bhseq = b->hseqbase, shseq = sep ? sep->hseqbase : 0;
-=======
-	struct canditer ci;
->>>>>>> acd7e9c8
 	gdk_return r = GDK_SUCCEED;
 	bool free_nseparator = false;
 	char *nseparator = (char *)separator;
@@ -1170,19 +1106,15 @@
 	assert((nseparator && !sep) || (!nseparator && sep)); /* only one of them must be set */
 	res->vtype = TYPE_str;
 
-<<<<<<< HEAD
-	ncand = canditer_init(&ci1, b, s1);
-=======
-	canditer_init(&ci, b, s);
->>>>>>> acd7e9c8
+	canditer_init(&ci1, b, s1);
 
 	if (sep) {
-		BUN ncand2 = canditer_init(&ci2, sep, s2);
-		if (ncand != ncand2) {
+		canditer_init(&ci2, sep, s2);
+		if (ci1.ncand != ci2.ncand) {
 			GDKerror("b and sep must be aligned\n");
 			return GDK_FAIL;
 		}
-		if (ncand2 == 1) { /* Only one element in sep */
+		if (ci2.ncand == 1) { /* Only one element in sep */
 			BATiter bi = bat_iterator(sep);
 			BUN p = canditer_next(&ci2) - shseq;
 			nseparator = GDKstrdup(BUNtvar(bi, p));
@@ -1194,7 +1126,7 @@
 		}
 	}
 
-	if (ci.ncand == 0 || (nseparator && strNil(nseparator))) {
+	if (ci1.ncand == 0 || (nseparator && strNil(nseparator))) {
 		if (VALinit(res, TYPE_str, nil_if_empty ? str_nil : "") == NULL)
 			r = GDK_FAIL;
 		if (free_nseparator)
@@ -1202,13 +1134,8 @@
 		return r;
 	}
 
-<<<<<<< HEAD
-	r = concat_strings(NULL, res, b, bhseq, 1, &ci1, &ci2, ncand, NULL, 0, 0,
+	r = concat_strings(NULL, res, b, bhseq, 1, &ci1, &ci2, ci1.ncand, NULL, 0, 0,
 			      skip_nils, sep, shseq, nseparator, NULL);
-=======
-	r = concat_strings(NULL, res, b, b->hseqbase, 1, &ci, NULL, 0, 0,
-			      skip_nils, sep, nseparator, NULL);
->>>>>>> acd7e9c8
 	if (free_nseparator)
 		GDKfree(nseparator);
 	return r;
@@ -1219,15 +1146,9 @@
 			 bool abort_on_error, const char *restrict separator)
 {
 	BAT *bn = NULL;
-<<<<<<< HEAD
 	oid min, max, bhseq = b->hseqbase, shseq = sep ? sep->hseqbase : 0;
-	BUN ngrp, ncand, nils = 0;
+	BUN ngrp, nils = 0;
 	struct canditer ci1 = {0}, ci2 = {0};
-=======
-	oid min, max;
-	BUN ngrp, nils = 0;
-	struct canditer ci;
->>>>>>> acd7e9c8
 	const char *err;
 	gdk_return res;
 	bool free_nseparator = false;
@@ -1236,23 +1157,18 @@
 	assert((nseparator && !sep) || (!nseparator && sep)); /* only one of them must be set */
 	(void) skip_nils;
 
-<<<<<<< HEAD
 	if ((err = BATgroupaggrinit(b, g, e, s1, &min, &max, &ngrp,
-				    &ci1, &ncand)) !=NULL) {
-=======
-	if ((err = BATgroupaggrinit(b, g, e, s, &min, &max, &ngrp,
-				    &ci)) != NULL) {
->>>>>>> acd7e9c8
+				    &ci1)) != NULL) {
 		GDKerror("%s\n", err);
 		return NULL;
 	}
 	if (sep) {
-		BUN ncand2 = canditer_init(&ci2, sep, s2);
-		if (ncand != ncand2 || g == NULL || BATcount(g) != ncand) {
+		canditer_init(&ci2, sep, s2);
+		if (ci1.ncand != ci2.ncand || g == NULL || BATcount(g) != ci1.ncand) {
 			GDKerror("b, sep and g must be aligned\n");
 			return NULL;
 		}
-		if (ncand2 == 1) { /* Only one element in sep */
+		if (ci2.ncand == 1) { /* Only one element in sep */
 			BATiter bi = bat_iterator(sep);
 			BUN p = canditer_next(&ci2) - shseq;
 			nseparator = GDKstrdup(BUNtvar(bi, p));
@@ -1267,9 +1183,6 @@
 		return NULL;
 	}
 
-<<<<<<< HEAD
-	if (ncand == 0 || ngrp == 0 || (nseparator && strNil(nseparator))) {
-=======
 	if (sep && BATcount(sep) == 1) { /* Only one element in sep */
 		BATiter bi = bat_iterator(sep);
 		nseparator = GDKstrdup(BUNtvar(bi, 0));
@@ -1280,8 +1193,7 @@
 		sep = NULL;
 	}
 
-	if (ci.ncand == 0 || ngrp == 0 || (nseparator && strNil(nseparator))) {
->>>>>>> acd7e9c8
+	if (ci1.ncand == 0 || ngrp == 0 || (nseparator && strNil(nseparator))) {
 		/* trivial: no strings to concat, so return bat
 		 * aligned with g with nil in the tail */
 		bn = BATconstant(ngrp == 0 ? 0 : min, TYPE_str, str_nil, ngrp, TRANSIENT);
@@ -1295,13 +1207,8 @@
 		goto done;
 	}
 
-<<<<<<< HEAD
-	res = concat_strings(&bn, NULL, b, bhseq, ngrp, &ci1, &ci2, ncand,
+	res = concat_strings(&bn, NULL, b, bhseq, ngrp, &ci1, &ci2, ci1.ncand,
 			     (const oid *) Tloc(g, 0), min, max, skip_nils, sep, shseq,
-=======
-	res = concat_strings(&bn, NULL, b, b->hseqbase, ngrp, &ci,
-			     (const oid *) Tloc(g, 0), min, max, skip_nils, sep,
->>>>>>> acd7e9c8
 			     nseparator, &nils);
 	if (res != GDK_SUCCEED)
 		bn = NULL;
