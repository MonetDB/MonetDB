/*
 * This Source Code Form is subject to the terms of the Mozilla Public
 * License, v. 2.0.  If a copy of the MPL was not distributed with this
 * file, You can obtain one at http://mozilla.org/MPL/2.0/.
 *
 * Copyright 1997 - July 2008 CWI, August 2008 - 2021 MonetDB B.V.
 */

#include "monetdb_config.h"
#include "gdk.h"
#include "gdk_private.h"
#include "gdk_cand.h"

/* String Atom Implementation
 *
 * Strings are stored in two parts.  The first part is the normal tail
 * heap which contains a list of offsets.  The second part is the
 * theap which contains the actual strings.  The offsets in the tail
 * heap (a.k.a. offset heap) point into the theap (a.k.a. string
 * heap).  Strings are NULL-terminated and are stored without any
 * escape sequences.  Strings are encoded using the UTF-8 encoding
 * of Unicode.  This means that individual "characters" (really,
 * Unicode code points) can be between one and four bytes long.
 *
 * Because in many typical situations there are lots of duplicated
 * string values that are being stored in a table, but also in many
 * (other) typical situations there are very few duplicated string
 * values stored, a scheme has been introduced to cater to both
 * situations.
 *
 * When the string heap is "small" (defined as less than 64KiB), the
 * string heap is fully duplicate eliminated.  When the string heap
 * grows beyond this size, the heap is not kept free of duplicate
 * strings, but there is then a heuristic that tries to limit the
 * number of duplicates.
 *
 * This is done by having a fixed sized hash table at the start of the
 * string heap, and allocating space for collision lists in the first
 * 64KiB of the string heap.  After the first 64KiB no extra space is
 * allocated for lists, so hash collisions cannot be resolved.
 */

/* some of these macros are duplicates from gdk_atoms.c */
#define num08(x)	((x) >= '0' && (x) <= '7')
#define base08(x)	((x) - '0')
#define mult08(x)	((x) << 3)

#define num16(x)	isxdigit((unsigned char) (x))
#define base16(x)	(((x) >= 'a' && (x) <= 'f') ? ((x) - 'a' + 10) : ((x) >= 'A' && (x) <= 'F') ? ((x) - 'A' + 10) : (x) - '0')
#define mult16(x)	((x) << 4)

#define atommem(size)					\
	do {						\
		if (*dst == NULL || *len < (size)) {	\
			GDKfree(*dst);			\
			*len = (size);			\
			*dst = GDKmalloc(*len);		\
			if (*dst == NULL) {		\
				*len = 0;		\
				return -1;		\
			}				\
		}					\
	} while (0)

const char str_nil[2] = { '\200', 0 };

void
strHeap(Heap *d, size_t cap)
{
	size_t size;

	cap = MAX(cap, BATTINY);
	size = GDK_STRHASHTABLE * sizeof(stridx_t) + MIN(GDK_ELIMLIMIT, cap * GDK_VARALIGN);
	if (HEAPalloc(d, size, 1, 1) == GDK_SUCCEED) {
		d->free = GDK_STRHASHTABLE * sizeof(stridx_t);
		d->dirty = true;
		memset(d->base, 0, d->free);
		d->hashash = false;
#ifndef NDEBUG
		/* fill should solve initialization problems within valgrind */
		memset(d->base + d->free, 0, d->size - d->free);
#endif
	}
}


void
strCleanHash(Heap *h, bool rebuild)
{
	stridx_t newhash[GDK_STRHASHTABLE];
	size_t pad, pos;
	const size_t extralen = h->hashash ? EXTRALEN : 0;
	BUN off, strhash;
	const char *s;

	(void) rebuild;
	if (!h->cleanhash)
		return;
	/* rebuild hash table for double elimination
	 *
	 * If appending strings to the BAT was aborted, if the heap
	 * was memory mapped, the hash in the string heap may well be
	 * incorrect.  Therefore we don't trust it when we read in a
	 * string heap and we rebuild the complete table (it is small,
	 * so this won't take any time at all).
	 * Note that we will only do this the first time the heap is
	 * loaded, and only for heaps that existed when the server was
	 * started. */
	memset(newhash, 0, sizeof(newhash));
	pos = GDK_STRHASHSIZE;
	while (pos < h->free &&
	       pos + (pad = GDK_VARALIGN - (pos & (GDK_VARALIGN - 1))) < GDK_ELIMLIMIT) {
		if (pad < sizeof(stridx_t))
			pad += GDK_VARALIGN;
		pos += pad + extralen;
		s = h->base + pos;
		if (h->hashash)
			strhash = ((const BUN *) s)[-1];
		else
			strhash = strHash(s);
		off = strhash & GDK_STRHASHMASK;
		newhash[off] = (stridx_t) (pos - extralen - sizeof(stridx_t));
		pos += strLen(s);
	}
	/* only set dirty flag if the hash table actually changed */
	if (memcmp(newhash, h->base, sizeof(newhash)) != 0) {
		memcpy(h->base, newhash, sizeof(newhash));
		if (h->storage == STORE_MMAP) {
			if (!(GDKdebug & NOSYNCMASK))
				(void) MT_msync(h->base, GDK_STRHASHSIZE);
		} else
			h->dirty = true;
	}
#ifndef NDEBUG
	if (GDK_ELIMDOUBLES(h)) {
		pos = GDK_STRHASHSIZE;
		while (pos < h->free) {
			pad = GDK_VARALIGN - (pos & (GDK_VARALIGN - 1));
			if (pad < sizeof(stridx_t))
				pad += GDK_VARALIGN;
			pos += pad + extralen;
			s = h->base + pos;
			assert(strLocate(h, s) != 0);
			pos += strLen(s);
		}
	}
#endif
	h->cleanhash = false;
}

/*
 * The strPut routine. The routine strLocate can be used to identify
 * the location of a string in the heap if it exists. Otherwise it
 * returns zero.
 */
var_t
strLocate(Heap *h, const char *v)
{
	stridx_t *ref, *next;
	const size_t extralen = h->hashash ? EXTRALEN : 0;

	/* search hash-table, if double-elimination is still in place */
	BUN off;
	off = strHash(v);
	off &= GDK_STRHASHMASK;

	/* should only use strLocate iff fully double eliminated */
	assert(GDK_ELIMBASE(h->free) == 0);

	/* search the linked list */
	for (ref = ((stridx_t *) h->base) + off; *ref; ref = next) {
		next = (stridx_t *) (h->base + *ref);
		if (strCmp(v, (str) (next + 1) + extralen) == 0)
			return (var_t) ((sizeof(stridx_t) + *ref + extralen));	/* found */
	}
	return 0;
}

#ifdef __GNUC__
/* __builtin_expect returns its first argument; it is expected to be
 * equal to the second argument */
#define unlikely(expr)	__builtin_expect((expr) != 0, 0)
#define likely(expr)	__builtin_expect((expr) != 0, 1)
#else
#define unlikely(expr)	(expr)
#define likely(expr)	(expr)
#endif

/*
 * UTF-8 encoding is as follows:
 * U-00000000 - U-0000007F: 0xxxxxxx
 * U-00000080 - U-000007FF: 110zzzzx 10xxxxxx
 * U-00000800 - U-0000FFFF: 1110zzzz 10zxxxxx 10xxxxxx
 * U-00010000 - U-0010FFFF: 11110zzz 10zzxxxx 10xxxxxx 10xxxxxx
 *
 * To be correctly coded UTF-8, the sequence should be the shortest
 * possible encoding of the value being encoded.  This means that at
 * least one of the z bits must be non-zero.  Also note that the four
 * byte sequence can encode more than is allowed and that the values
 * U+D800..U+DFFF are not allowed to be encoded.
 */
static inline gdk_return
checkUTF8(const char *v)
{
	/* It is unlikely that this functions returns GDK_FAIL, because
	 * it is likely that the string presented is a correctly coded
	 * UTF-8 string.  So we annotate the tests that are very
	 * unlikely to succeed, i.e. the ones that lead to a return of
	 * GDK_FAIL, as being expected to return 0 using the
	 * __builtin_expect function. */
	if (v[0] != '\200' || v[1] != '\0') {
		/* check that string is correctly encoded UTF-8 */
		for (size_t i = 0; v[i]; i++) {
			/* we do not annotate all tests, only the ones
			 * leading directly to an unlikely return
			 * statement */
			if ((v[i] & 0x80) == 0) {
				;
			} else if ((v[i] & 0xE0) == 0xC0) {
				if (unlikely((v[i] & 0x1E) == 0))
					return GDK_FAIL;
				if (unlikely((v[++i] & 0xC0) != 0x80))
					return GDK_FAIL;
			} else if ((v[i] & 0xF0) == 0xE0) {
				if ((v[i++] & 0x0F) == 0) {
					if (unlikely((v[i] & 0xE0) != 0xA0))
						return GDK_FAIL;
				} else {
					if (unlikely((v[i] & 0xC0) != 0x80))
						return GDK_FAIL;
				}
				if (unlikely((v[++i] & 0xC0) != 0x80))
					return GDK_FAIL;
			} else if ((v[i] & 0xF8) == 0xF0) {
				if ((v[i++] & 0x07) == 0) {
					if (unlikely((v[i] & 0x30) == 0))
						return GDK_FAIL;
				}
				if (unlikely((v[i] & 0xC0) != 0x80))
					return GDK_FAIL;
				if (unlikely((v[++i] & 0xC0) != 0x80))
					return GDK_FAIL;
				if (unlikely((v[++i] & 0xC0) != 0x80))
					return GDK_FAIL;
			} else {
				return GDK_FAIL;
			}
		}
	}
	return GDK_SUCCEED;
}

var_t
strPut(BAT *b, var_t *dst, const void *V)
{
<<<<<<< HEAD
	const char *v = V;
	Heap *h = b->tvheap;
	size_t elimbase = GDK_ELIMBASE(h->free);
=======
>>>>>>> f82fd4fd
	size_t pad;
	size_t pos, len = strLen(v);
	const size_t extralen = h->hashash ? EXTRALEN : 0;
	stridx_t *bucket;
	BUN off, strhash;

	off = strHash(v);
	strhash = off;
	off &= GDK_STRHASHMASK;
	bucket = ((stridx_t *) h->base) + off;

	if (*bucket) {
		/* the hash list is not empty */
		if (*bucket < GDK_ELIMLIMIT) {
			/* small string heap (<64KiB) -- fully double
			 * eliminated: search the linked list */
			const stridx_t *ref = bucket;

			do {
				pos = *ref + sizeof(stridx_t) + extralen;
				if (strCmp(v, h->base + pos) == 0) {
					/* found */
					return *dst = (var_t) pos;
				}
				ref = (stridx_t *) (h->base + *ref);
			} while (*ref);
		} else {
			/* large string heap (>=64KiB) -- there is no
			 * linked list, so only look at single
			 * entry */
			pos = *bucket + extralen;
			if (strCmp(v, h->base + pos) == 0) {
				/* already in heap: reuse */
				return *dst = (var_t) pos;
			}
		}
	}
	/* the string was not found in the heap, we need to enter it */

	/* check that string is correctly encoded UTF-8; there was no
	 * need to do this earlier: if the string was found above, it
	 * must have gone through here in the past */
	if (checkUTF8(v) != GDK_SUCCEED) {
		GDKerror("incorrectly encoded UTF-8\n");
		return 0;
	}

	pad = GDK_VARALIGN - (h->free & (GDK_VARALIGN - 1));
	if (GDK_ELIMBASE(h->free + pad) == 0) {	/* i.e. h->free+pad < GDK_ELIMLIMIT */
		if (pad < sizeof(stridx_t)) {
			/* make room for hash link */
			pad += GDK_VARALIGN;
		}
	} else if (GDK_ELIMBASE(h->free) != 0) {
		/* no extra padding needed when no hash links needed
		 * (but only when padding doesn't cross duplicate
		 * elimination boundary) */
		pad = 0;
	}

	/* check heap for space (limited to a certain maximum after
	 * which nils are inserted) */
	if (h->free + pad + len + extralen >= h->size) {
		size_t newsize = MAX(h->size, 4096);

		/* double the heap size until we have enough space */
		do {
			if (newsize < 4 * 1024 * 1024)
				newsize <<= 1;
			else
				newsize += 4 * 1024 * 1024;
		} while (newsize <= h->free + pad + len + extralen);

		assert(newsize);

		if (h->free + pad + len + extralen >= (size_t) VAR_MAX) {
			GDKerror("string heaps gets larger than %zuGiB.\n", (size_t) VAR_MAX >> 30);
			return 0;
		}
		TRC_DEBUG(HEAP, "HEAPextend in strPut %s %zu %zu\n", h->filename, h->size, newsize);
		Heap *new = HEAPgrow(h, newsize);
		if (new == NULL)
			return 0;
		MT_lock_set(&b->theaplock);
		HEAPdecref(h, false);
		b->tvheap = h = new;
		MT_lock_unset(&b->theaplock);
#ifndef NDEBUG
		/* fill should solve initialization problems within
		 * valgrind */
		memset(h->base + h->free, 0, h->size - h->free);
#endif

		/* make bucket point into the new heap */
		bucket = ((stridx_t *) h->base) + off;
	}

	/* insert string */
	pos = h->free + pad + extralen;
	*dst = (var_t) pos;
	memcpy(h->base + pos, v, len);
	if (h->hashash) {
		((BUN *) (h->base + pos))[-1] = strhash;
#if EXTRALEN > SIZEOF_BUN
		((BUN *) (h->base + pos))[-2] = (BUN) len;
#endif
	}
	h->free += pad + len + extralen;
	h->dirty = true;

	/* maintain hash table */
	pos -= extralen;
	if (GDK_ELIMBASE(pos) == 0) {	/* small string heap: link the next pointer */
		/* the stridx_t next pointer directly precedes the
		 * string and optional (depending on hashash) hash
		 * value */
		pos -= sizeof(stridx_t);
		*(stridx_t *) (h->base + pos) = *bucket;
	}
	*bucket = (stridx_t) pos;	/* set bucket to the new string */

	return *dst;
}

/*
 * Convert an "" separated string to a GDK string value, checking that
 * the input is correct UTF-8.
 */

ssize_t
GDKstrFromStr(unsigned char *restrict dst, const unsigned char *restrict src, ssize_t len)
{
	unsigned char *p = dst;
	const unsigned char *cur = src, *end = src + len;
	bool escaped = false;
	int mask = 0, n, c, utf8char = 0;

	if (len >= 2 && strNil((const char *) src)) {
		strcpy((char *) dst, str_nil);
		return 1;
	}

	/* copy it in, while performing the correct escapes */
	/* n is the number of follow-on bytes left in a multi-byte
	 * UTF-8 sequence */
	for (cur = src, n = 0; cur < end || escaped; cur++) {
		/* first convert any \ escapes and store value in c */
		if (escaped) {
			switch (*cur) {
			case '0':
			case '1':
			case '2':
			case '3':
			case '4':
			case '5':
			case '6':
			case '7':
				/* \ with up to three octal digits */
				c = base08(*cur);
				if (num08(cur[1])) {
					cur++;
					c = mult08(c) + base08(*cur);
					if (num08(cur[1])) {
						if (unlikely(c > 037)) {
							/* octal
							 * escape
							 * sequence
							 * out or
							 * range */
							GDKerror("not an octal number\n");
							return -1;
						}
						cur++;
						c = mult08(c) + base08(*cur);
						assert(c >= 0 && c <= 0377);
					}
				}
				break;
			case 'x':
				/* \x with one or two hexadecimal digits */
				if (num16(cur[1])) {
					cur++;
					c = base16(*cur);
					if (num16(cur[1])) {
						cur++;
						c = mult16(c) + base16(*cur);
					}
				} else
					c = 'x';
				break;
			case 'u':
			case 'U':
				/* \u with four hexadecimal digits or
				 * \U with eight hexadecimal digits */
				if (unlikely(n > 0)) {
					/* not when in the middle of a
					 * UTF-8 sequence */
					goto notutf8;
				}
				c = 0;
				for (n = *cur == 'U' ? 8 : 4; n > 0; n--) {
					cur++;
					if (unlikely(!num16(*cur))) {
						GDKerror("not a Unicode code point escape\n");
						return -1;
					}
					c = c << 4 | base16(*cur);
				}
				/* n == 0 now */
				if (unlikely(c == 0 || c > 0x10FFFF ||
					     (c & 0xFFF800) == 0xD800)) {
					GDKerror("illegal Unicode code point\n");
					return -1;
				}
				if (c < 0x80) {
					*p++ = (unsigned char) c;
				} else {
					if (c < 0x800) {
						*p++ = 0xC0 | (c >> 6);
					} else {
						if (c < 0x10000) {
							*p++ = 0xE0 | (c >> 12);
						} else {
							*p++ = 0xF0 | (c >> 18);
							*p++ = 0x80 | ((c >> 12) & 0x3F);
						}
						*p++ = 0x80 | ((c >> 6) & 0x3F);
					}
					*p++ = 0x80 | (c & 0x3F);
				}
				escaped = false;
				continue;
			case 'a':
				c = '\a';
				break;
			case 'b':
				c = '\b';
				break;
			case 'f':
				c = '\f';
				break;
			case 'n':
				c = '\n';
				break;
			case 'r':
				c = '\r';
				break;
			case 't':
				c = '\t';
				break;
			case '\0':
				c = '\\';
				break;
			case '\'':
			case '\\':
				/* \' and \\ can be handled by the
				 * default case */
			default:
				/* unrecognized \ escape, just copy
				 * the backslashed character */
				c = *cur;
				break;
			}
			escaped = false;
		} else if ((c = *cur) == '\\') {
			escaped = true;
			continue;
#if 0
		} else if (c == quote && cur[1] == quote) {
			assert(c != 0);
			if (unlikely(n > 0))
				goto notutf8;
			*p++ = quote;
			cur++;
			continue;
#endif
		}

		if (n > 0) {
			/* we're still expecting follow-up bytes in a
			 * UTF-8 sequence */
			if (unlikely((c & 0xC0) != 0x80)) {
				/* incorrect UTF-8 sequence: byte is
				 * not 10xxxxxx */
				goto notutf8;
			}
			utf8char = (utf8char << 6) | (c & 0x3F);
			n--;
			if (n == 0) {
				/* this was the last byte in the sequence */
				if (unlikely((utf8char & mask) == 0)) {
					/* incorrect UTF-8 sequence:
					 * not shortest possible */
					goto notutf8;
				}
				if (unlikely(utf8char > 0x10FFFF)) {
					/* incorrect UTF-8 sequence:
					 * value too large */
					goto notutf8;
				}
				if (unlikely((utf8char & 0x1FFF800) == 0xD800)) {
					/* incorrect UTF-8 sequence:
					 * low or high surrogate
					 * encoded as UTF-8 */
					goto notutf8;
				}
			}
		} else if ((c & 0x80) == 0) {
			;
		} else if ((c & 0xE0) == 0xC0) {
			n = 1;
			mask = 0x000780;
			utf8char = c & 0x1F;
		} else if ((c & 0xF0) == 0xE0) {
			n = 2;
			mask = 0x00F800;
			utf8char = c & 0x0F;
		} else if ((c & 0xF8) == 0xF0) {
			n = 3;
			mask = 0x1F0000;
			utf8char = c & 0x07;
		} else {
			/* incorrect UTF-8 sequence */
			goto notutf8;
		}
		*p++ = c;
	}
	if (unlikely(n > 0)) {
		/* incomplete UTF-8 sequence */
		goto notutf8;
	}
	*p++ = 0;
	return len;
  notutf8:
	GDKerror("not a proper UTF-8 sequence\n");
	return -1;
}

ssize_t
strFromStr(const char *restrict src, size_t *restrict len, char **restrict dst, bool external)
{
	const char *cur = src, *start = NULL;
	size_t l = 1;
	bool escaped = false;

	if (!external) {
		size_t sz = strLen(src);
		atommem(sz);
		return (ssize_t) strcpy_len(*dst, src, sz);
	}

	if (strNil(src)) {
		atommem(2);
		strcpy(*dst, str_nil);
		return 1;
	}

	while (GDKisspace(*cur))
		cur++;
	if (*cur != '"') {
		if (strncmp(cur, "nil", 3) == 0) {
			atommem(2);
			strcpy(*dst, str_nil);
			return (ssize_t) (cur - src) + 3;
		}
		GDKerror("not a quoted string\n");
		return -1;
	}

	/* scout the string to find out its length and whether it was
	 * properly quoted */
	for (start = ++cur; *cur != '"' || escaped; cur++) {
		if (*cur == 0) {
			GDKerror("no closing quotes\n");
			return -1;
		} else if (*cur == '\\' && !escaped) {
			escaped = true;
		} else {
			escaped = false;
			l++;
		}
	}

	/* alloc new memory */
	if (*dst == NULL || *len < l) {
		GDKfree(*dst);
		*dst = GDKmalloc(*len = l);
		if (*dst == NULL) {
			*len = 0;
			return -1;
		}
	}

	return GDKstrFromStr((unsigned char *) *dst,
			     (const unsigned char *) start,
			     (ssize_t) (cur - start));
}

/*
 * Convert a GDK string value to something printable.
 */
/* all but control characters (in range 0 to 31) and DEL */
#ifdef ASCII_CHR
/* ASCII printable characters */
#define printable_chr(ch)	(' ' <= (ch) && (ch) <= '~')
#else
/* everything except ASCII control characters */
#define printable_chr(ch)	((' ' <= (ch) && (ch) <= '~') || ((ch) & 0x80) != 0)
#endif

size_t
escapedStrlen(const char *restrict src, const char *sep1, const char *sep2, int quote)
{
	size_t end, sz = 0;
	size_t sep1len, sep2len;

	sep1len = sep1 ? strlen(sep1) : 0;
	sep2len = sep2 ? strlen(sep2) : 0;
	for (end = 0; src[end]; end++)
		if (src[end] == '\\'
		    || src[end] == quote
		    || (sep1len && strncmp(src + end, sep1, sep1len) == 0)
		    || (sep2len && strncmp(src + end, sep2, sep2len) == 0)) {
			sz += 2;
#ifndef ASCII_CHR
		} else if (src[end] == (char) '\302' &&
			   0200 <= ((int) src[end + 1] & 0377) &&
			   ((int) src[end + 1] & 0377) <= 0237) {
			/* Unicode control character (code point range
			 * U-00000080 through U-0000009F encoded in
			 * UTF-8 */
			/* for the first one of the two UTF-8 bytes we
			 * count a width of 7 and for the second one
			 * 1, together that's 8, i.e. the width of two
			 * backslash-escaped octal coded characters */
			sz += 7;
#endif
		} else if (!printable_chr(src[end])) {
			sz += 4;
		} else {
			sz++;
		}
	return sz;
}

size_t
escapedStr(char *restrict dst, const char *restrict src, size_t dstlen, const char *sep1, const char *sep2, int quote)
{
	size_t cur = 0, l = 0;
	size_t sep1len, sep2len;

	sep1len = sep1 ? strlen(sep1) : 0;
	sep2len = sep2 ? strlen(sep2) : 0;
	for (; src[cur] && l < dstlen; cur++)
		if (!printable_chr(src[cur])
#ifndef ASCII_CHR
		    || (src[cur] == '\302'
			&& 0200 <= (src[cur + 1] & 0377)
			&& ((int) src[cur + 1] & 0377) <= 0237)
		    || (cur > 0
			&& src[cur - 1] == '\302'
			&& 0200 <= (src[cur] & 0377)
			&& (src[cur] & 0377) <= 0237)
#endif
			) {
			dst[l++] = '\\';
			switch (src[cur]) {
			case '\t':
				dst[l++] = 't';
				break;
			case '\n':
				dst[l++] = 'n';
				break;
			case '\r':
				dst[l++] = 'r';
				break;
			case '\f':
				dst[l++] = 'f';
				break;
			default:
				snprintf(dst + l, dstlen - l, "%03o", (unsigned char) src[cur]);
				l += 3;
				break;
			}
		} else if (src[cur] == '\\'
			   || src[cur] == quote
			   || (sep1len && strncmp(src + cur, sep1, sep1len) == 0)
			   || (sep2len && strncmp(src + cur, sep2, sep2len) == 0)) {
			dst[l++] = '\\';
			dst[l++] = src[cur];
		} else {
			dst[l++] = src[cur];
		}
	assert(l < dstlen);
	dst[l] = 0;
	return l;
}

ssize_t
strToStr(char **restrict dst, size_t *restrict len, const char *restrict src, bool external)
{
	size_t sz;

	if (!external) {
		sz = strLen(src);
		atommem(sz);
		return (ssize_t) strcpy_len(*dst, src, sz);
	}
	if (strNil(src)) {
		atommem(4);
		strcpy(*dst, "nil");
		return 3;
	} else {
		ssize_t l = 0;
		size_t sz = escapedStrlen(src, NULL, NULL, '"');

		atommem(sz + 3);
		l = (ssize_t) escapedStr((*dst) + 1, src, *len - 1, NULL, NULL, '"');
		l++;
		(*dst)[0] = (*dst)[l++] = '"';
		(*dst)[l] = 0;
		return l;
	}
}

str
strRead(str a, size_t *dstlen, stream *s, size_t cnt)
{
	int len;

	(void) cnt;
	assert(cnt == 1);
	if (mnstr_readInt(s, &len) != 1 || len < 0)
		return NULL;
	if (a == NULL || *dstlen < (size_t) len + 1) {
		if ((a = GDKrealloc(a, len + 1)) == NULL)
			return NULL;
		*dstlen = len + 1;
	}
	if (len && mnstr_read(s, a, len, 1) != 1) {
		GDKfree(a);
		return NULL;
	}
	a[len] = 0;
	return a;
}

gdk_return
strWrite(const char *a, stream *s, size_t cnt)
{
	size_t len = strlen(a);

	(void) cnt;
	assert(cnt == 1);
	if (checkUTF8(a) != GDK_SUCCEED) {
		GDKerror("incorrectly encoded UTF-8\n");
		return GDK_FAIL;
	}
	if (mnstr_writeInt(s, (int) len) && mnstr_write(s, a, len, 1) == 1)
		return GDK_SUCCEED;
	else
		return GDK_FAIL;
}

static gdk_return
concat_strings(BAT **bnp, ValPtr pt, BAT *b, oid seqb,
	       BUN ngrp, struct canditer *restrict ci, BUN ncand,
	       const oid *restrict gids, oid min, oid max, bool skip_nils,
	       BAT *sep, const char *restrict separator, BUN *has_nils)
{
	oid gid;
	BUN i, p, nils = 0;
	size_t *restrict lengths = NULL, *restrict lastseplength = NULL, separator_length = 0, next_length;
	str *restrict astrings = NULL, s, sl;
	BATiter bi, bis = (BATiter) {0};
	BAT *bn = NULL;
	gdk_return rres = GDK_SUCCEED;

	/* exactly one of bnp and pt must be NULL, the other non-NULL */
	assert((bnp == NULL) != (pt == NULL));
	/* if pt not NULL, only a single group allowed */
	assert(pt == NULL || ngrp == 1);
	if (bnp) {
		if ((bn = COLnew(min, TYPE_str, ngrp, TRANSIENT)) == NULL) {
			rres = GDK_FAIL;
			goto finish;
		}
		*bnp = bn;
	}

	bi = bat_iterator(b);
	if (sep)
		bis = bat_iterator(sep);
	else
		separator_length = strlen(separator);

	if (ngrp == 1) {
		size_t offset = 0, single_length = 0;
		bool empty = true;

		if (separator) {
			for (i = 0; i < ncand; i++) {
				p = canditer_next(ci) - seqb;
				s = BUNtvar(bi, p);
				if (strNil(s)) {
					if (!skip_nils) {
						nils = 1;
						break;
					}
				} else {
					single_length += strlen(s);
					if (!empty)
						single_length += separator_length;
					empty = false;
				}
			}
		} else { /* sep case */
			assert(sep != NULL);
			for (i = 0; i < ncand; i++) {
				p = canditer_next(ci) - seqb;
				s = BUNtvar(bi, p);
				sl = BUNtvar(bis, p);
				if (strNil(s)) {
					if (!skip_nils) {
						nils = 1;
						break;
					}
				} else {
					single_length += strlen(s);
					if (!empty) {
						if (strNil(sl)) {
							if (!skip_nils) {
								nils = 1;
								break;
							}
						} else
							single_length += strlen(sl);
					}
					empty = false;
				}
			}
		}
		canditer_reset(ci);

		if (nils == 0 && !empty) {
			char *single_str = NULL;

			if ((single_str = GDKmalloc(single_length + 1)) == NULL)
				return GDK_FAIL;
			empty = true;
			if (separator) {
				for (i = 0; i < ncand; i++) {
					p = canditer_next(ci) - seqb;
					s = BUNtvar(bi, p);
					if (strNil(s))
						continue;
					if (!empty) {
						memcpy(single_str + offset, separator, separator_length);
						offset += separator_length;
					}
					next_length = strlen(s);
					memcpy(single_str + offset, s, next_length);
					offset += next_length;
					empty = false;
				}
			} else { /* sep case */
				assert(sep != NULL);
				for (i = 0; i < ncand; i++) {
					p = canditer_next(ci) - seqb;
					s = BUNtvar(bi, p);
					sl = BUNtvar(bis, p);
					if (strNil(s))
						continue;
					if (!empty && !strNil(sl)) {
						next_length = strlen(sl);
						memcpy(single_str + offset, sl, next_length);
						offset += next_length;
					}
					next_length = strlen(s);
					memcpy(single_str + offset, s, next_length);
					offset += next_length;
					empty = false;
				}
			}

			single_str[offset] = '\0';
			if (bn) {
				if (BUNappend(bn, single_str, false) != GDK_SUCCEED) {
					GDKfree(single_str);
					return GDK_FAIL;
				}
			} else {
				pt->len = offset + 1;
				pt->val.sval = single_str;
				single_str = NULL;	/* don't free */
			}
			GDKfree(single_str);
		} else if (bn) {
			if (BUNappend(bn, str_nil, false) != GDK_SUCCEED)
				return GDK_FAIL;
		} else {
			if (VALinit(pt, TYPE_str, str_nil) == NULL)
				return GDK_FAIL;
		}
		return GDK_SUCCEED;
	} else {
		/* first used to calculated the total length of
		 * each group, then the the total offset */
		lengths = GDKzalloc(ngrp * sizeof(*lengths));
		astrings = GDKmalloc(ngrp * sizeof(str));
		if (sep)
			lastseplength = GDKzalloc(ngrp * sizeof(*lastseplength));
		if (lengths == NULL || astrings == NULL || (sep && lastseplength == NULL)) {
			rres = GDK_FAIL;
			goto finish;
		}
		/* at first, set astrings[i] to str_nil, then for each
		 * non-empty group (even if all strings in the group
		 * are empty), set to NULL */
		for (i = 0; i < ngrp; i++)
			astrings[i] = (char *) str_nil;

		if (separator) {
			for (p = 0; p < ncand; p++) {
				i = canditer_next(ci) - seqb;
				if (gids[i] >= min && gids[i] <= max) {
					gid = gids[i] - min;
					if (lengths[gid] == (size_t) -1)
						continue;
					s = BUNtvar(bi, i);
					if (!strNil(s)) {
						lengths[gid] += strlen(s) + separator_length;
						astrings[gid] = NULL;
					} else if (!skip_nils) {
						nils++;
						lengths[gid] = (size_t) -1;
						astrings[gid] = (char *) str_nil;
					}
				}
			}
		} else { /* sep case */
			assert(sep != NULL);
			for (p = 0; p < ncand; p++) {
				i = canditer_next(ci) - seqb;
				if (gids[i] >= min && gids[i] <= max) {
					gid = gids[i] - min;
					if (lengths[gid] == (size_t) -1)
						continue;
					s = BUNtvar(bi, i);
					sl = BUNtvar(bis, i);
					if (!strNil(s)) {
						lengths[gid] += strlen(s);
						if (!strNil(sl)) {
							next_length = strlen(sl);
							lengths[gid] += next_length;
							lastseplength[gid] = next_length;
						} else
							lastseplength[gid] = 0;
						astrings[gid] = NULL;
					} else if (!skip_nils) {
						nils++;
						lengths[gid] = (size_t) -1;
						lastseplength[gid] = 0;
						astrings[gid] = (char *) str_nil;
					}
				}
			}
		}

		if (separator) {
			for (i = 0; i < ngrp; i++) {
				if (astrings[i] == NULL) {
					if ((astrings[i] = GDKmalloc(lengths[i] + 1 - separator_length)) == NULL) {
						rres = GDK_FAIL;
						goto finish;
					}
					astrings[i][0] = 0;
					lengths[i] = 0;
				} else
					astrings[i] = NULL;
			}
		} else { /* sep case */
			assert(sep != NULL);
			for (i = 0; i < ngrp; i++) {
				if (astrings[i] == NULL) {
					if ((astrings[i] = GDKmalloc(lengths[i] + 1 - lastseplength[i])) == NULL) {
						rres = GDK_FAIL;
						goto finish;
					}
					astrings[i][0] = 0;
					lengths[i] = 0;
				} else
					astrings[i] = NULL;
			}
		}
		canditer_reset(ci);

		if (separator) {
			for (p = 0; p < ncand; p++) {
				i = canditer_next(ci) - seqb;
				if (gids[i] >= min && gids[i] <= max) {
					gid = gids[i] - min;
					if (astrings[gid]) {
						s = BUNtvar(bi, i);
						if (strNil(s))
							continue;
						if (astrings[gid][lengths[gid]]) {
							memcpy(astrings[gid] + lengths[gid], separator, separator_length);
							lengths[gid] += separator_length;
						}
						next_length = strlen(s);
						memcpy(astrings[gid] + lengths[gid], s, next_length);
						lengths[gid] += next_length;
						astrings[gid][lengths[gid]] = 1;
					}
				}
			}
		} else { /* sep case */
			assert(sep != NULL);
			for (p = 0; p < ncand; p++) {
				i = canditer_next(ci) - seqb;
				if (gids[i] >= min && gids[i] <= max) {
					gid = gids[i] - min;
					if (astrings[gid]) {
						s = BUNtvar(bi, i);
						sl = BUNtvar(bis, i);
						if (strNil(s))
							continue;
						if (astrings[gid][lengths[gid]] && !strNil(sl)) {
							next_length = strlen(sl);
							memcpy(astrings[gid] + lengths[gid], sl, next_length);
							lengths[gid] += next_length;
						}
						next_length = strlen(s);
						memcpy(astrings[gid] + lengths[gid], s, next_length);
						lengths[gid] += next_length;
						astrings[gid][lengths[gid]] = 1;
					}
				}
			}
		}

		for (i = 0; i < ngrp; i++) {
			if (astrings[i]) {
				astrings[i][lengths[i]] = '\0';
				if (BUNappend(bn, astrings[i], false) != GDK_SUCCEED) {
					rres = GDK_FAIL;
					goto finish;
				}
			} else if (BUNappend(bn, str_nil, false) != GDK_SUCCEED) {
				rres = GDK_FAIL;
				goto finish;
			}
		}
	}

  finish:
	if (has_nils)
		*has_nils = nils;
	GDKfree(lengths);
	GDKfree(lastseplength);
	if (astrings) {
		for (i = 0; i < ngrp; i++) {
			if (astrings[i] != str_nil)
				GDKfree(astrings[i]);
		}
		GDKfree(astrings);
	}
	if (rres != GDK_SUCCEED)
		BBPreclaim(bn);

	return rres;
}

gdk_return
BATstr_group_concat(ValPtr res, BAT *b, BAT *s, BAT *sep, bool skip_nils,
		    bool abort_on_error, bool nil_if_empty, const char *restrict separator)
{
	BUN ncand;
	struct canditer ci;

	(void) abort_on_error;
	assert((separator && !sep) || (!separator && sep)); /* only one of them must be set */
	res->vtype = TYPE_str;

	ncand = canditer_init(&ci, b, s);

	if (sep && BATcount(sep) == 1) { /* Only one element in sep */
		BATiter bi = bat_iterator(sep);
		separator = BUNtvar(bi, 0);
		sep = NULL;
	}

	if (ncand == 0 || (separator && strNil(separator))) {
		if (VALinit(res, TYPE_str, nil_if_empty ? str_nil : "") == NULL)
			return GDK_FAIL;
		return GDK_SUCCEED;
	}

	return concat_strings(NULL, res, b, b->hseqbase, 1, &ci, ncand, NULL, 0, 0,
			      skip_nils, sep, separator, NULL);
}

BAT *
BATgroupstr_group_concat(BAT *b, BAT *g, BAT *e, BAT *s, BAT *sep, bool skip_nils,
			 bool abort_on_error, const char *restrict separator)
{
	BAT *bn = NULL;
	oid min, max;
	BUN ngrp, ncand, nils = 0;
	struct canditer ci;
	const char *err;
	gdk_return res;

	assert((separator && !sep) || (!separator && sep)); /* only one of them must be set */
	(void) skip_nils;

	if ((err = BATgroupaggrinit(b, g, e, s, &min, &max, &ngrp,
				    &ci, &ncand)) !=NULL) {
		GDKerror("%s\n", err);
		return NULL;
	}
	if (g == NULL) {
		GDKerror("b and g must be aligned\n");
		return NULL;
	}

	if (sep && BATcount(sep) == 1) { /* Only one element in sep */
		BATiter bi = bat_iterator(sep);
		separator = BUNtvar(bi, 0);
		sep = NULL;
	}

	if (ncand == 0 || ngrp == 0 || (separator && strNil(separator))) {
		/* trivial: no strings to concat, so return bat
		 * aligned with g with nil in the tail */
		return BATconstant(ngrp == 0 ? 0 : min, TYPE_str, str_nil, ngrp, TRANSIENT);
	}

	if (BATtdense(g) || (g->tkey && g->tnonil)) {
		/* trivial: singleton groups, so all results are equal
		 * to the inputs (but possibly a different type) */
		return BATconvert(b, s, TYPE_str, abort_on_error, 0, 0, 0);
	}

	res = concat_strings(&bn, NULL, b, b->hseqbase, ngrp, &ci, ncand,
			     (const oid *) Tloc(g, 0), min, max, skip_nils, sep,
			     separator, &nils);
	if (res != GDK_SUCCEED)
		return NULL;

	return bn;
}

#define compute_next_single_str(START, END)	\
	do {	\
		for (oid m = START; m < END; m++) {	\
			sb = BUNtvar(bi, m);	\
	\
			if (separator) {	\
				if (!strNil(sb)) {	\
					next_group_length += strlen(sb);	\
					if (!empty)	\
						next_group_length += separator_length;	\
					empty = false;	\
				}	\
			} else { /* sep case */	\
				assert(sep != NULL);	\
				sl = BUNtvar(bis, m);	\
	\
				if (!strNil(sb)) {	\
					next_group_length += strlen(sb);	\
					if (!empty && !strNil(sl))	\
						next_group_length += strlen(sl);	\
					empty = false;	\
				}	\
			}	\
		}	\
		if (empty) {	\
			if (single_str == NULL) { /* reuse the same buffer, resize it when needed */	\
				max_group_length = 1;	\
				if ((single_str = GDKmalloc(max_group_length + 1)) == NULL)	\
					goto allocation_error;	\
			} else if (1 > max_group_length) {	\
				max_group_length = 1;	\
				if ((next_single_str = GDKrealloc(single_str, max_group_length + 1)) == NULL)	\
					goto allocation_error;	\
				single_str = next_single_str;	\
			}	\
			strcpy(single_str, str_nil);	\
			has_nils = true;	\
		} else {	\
			empty = true;	\
			if (single_str == NULL) { /* reuse the same buffer, resize it when needed */	\
				max_group_length = next_group_length;	\
				if ((single_str = GDKmalloc(max_group_length + 1)) == NULL)	\
					goto allocation_error;	\
			} else if (next_group_length > max_group_length) {	\
				max_group_length = next_group_length;	\
				if ((next_single_str = GDKrealloc(single_str, max_group_length + 1)) == NULL)	\
					goto allocation_error;	\
				single_str = next_single_str;	\
			}	\
\
			for (oid m = START; m < END; m++) {	\
				sb = BUNtvar(bi, m);	\
\
				if (separator) {	\
					if (strNil(sb))	\
						continue;	\
					if (!empty) {	\
						memcpy(single_str + offset, separator, separator_length);	\
						offset += separator_length;	\
					}	\
					next_length = strlen(sb);	\
					memcpy(single_str + offset, sb, next_length);	\
					offset += next_length;	\
					empty = false;	\
				} else { /* sep case */	\
					assert(sep != NULL);	\
					sl = BUNtvar(bis, m);	\
\
					if (strNil(sb))	\
						continue;	\
					if (!empty && !strNil(sl)) {	\
						next_length = strlen(sl);	\
						memcpy(single_str + offset, sl, next_length);	\
						offset += next_length;	\
					}	\
					next_length = strlen(sb);	\
					memcpy(single_str + offset, sb, next_length);	\
					offset += next_length;	\
					empty = false;	\
				}	\
			}	\
\
			single_str[offset] = '\0';	\
		}	\
} while (0)

#define ANALYTICAL_STR_GROUP_CONCAT_UNBOUNDED_TILL_CURRENT_ROW	\
	do {	\
		size_t slice_length = 0;	\
		next_group_length = next_length = offset = 0;	\
		empty = true;	\
		compute_next_single_str(k, i); /* compute the entire string then slice it starting from the beginning */	\
		empty = true; \
		for (; k < i;) { \
			str nsep, nstr;	\
			oid m = k;	\
			j = k; \
			do {	\
				k++; \
			} while (k < i && !op[k]);	\
			for (; j < k; j++) {	\
				nstr = BUNtvar(bi, j);	\
				if (!strNil(nstr)) {	\
					slice_length += strlen(nstr);	\
					if (!empty) {	\
						if (separator) {	\
							nsep = (str) separator; \
						} else { /* sep case */	\
							assert(sep != NULL);	\
							nsep = BUNtvar(bis, j);	\
						}	\
						if (!strNil(nsep))	\
							slice_length += strlen(nsep);	\
					}	\
					empty = false; \
				} \
			}	\
			if (empty) {	\
				for (j = m; j < k; j++) \
					if (tfastins_nocheckVAR(r, j, str_nil, Tsize(r)) != GDK_SUCCEED)	\
						goto allocation_error;	\
				has_nils = true;	\
			} else {	\
				char save = single_str[slice_length];	\
				single_str[slice_length] = '\0';	\
				for (j = m; j < k; j++) \
					if (tfastins_nocheckVAR(r, j, single_str, Tsize(r)) != GDK_SUCCEED)	\
						goto allocation_error;	\
				single_str[slice_length] = save; \
			}	\
		} \
	} while (0)

#define ANALYTICAL_STR_GROUP_CONCAT_ALL_ROWS \
	do {	\
		next_group_length = next_length = offset = 0;	\
		empty = true;	\
		compute_next_single_str(k, i); \
		for (; k < i; k++) 	\
			if (tfastins_nocheckVAR(r, k, single_str, Tsize(r)) != GDK_SUCCEED)	\
				goto allocation_error;	\
	} while (0)

#define ANALYTICAL_STR_GROUP_CONCAT_CURRENT_ROW \
	do {	\
		for (; k < i; k++) {	\
			str next = BUNtvar(bi, k); \
			if (tfastins_nocheckVAR(r, k, next, Tsize(r)) != GDK_SUCCEED)	\
				goto allocation_error;	\
			has_nils |= strNil(next); \
		}	\
	} while (0)

#define ANALYTICAL_STR_GROUP_CONCAT_OTHERS \
	do { \
		for (; k < i; k++) {	\
			next_group_length = next_length = offset = 0;	\
			empty = true;	\
			compute_next_single_str(start[k], end[k]); \
			if (tfastins_nocheckVAR(r, k, single_str, Tsize(r)) != GDK_SUCCEED)	\
				goto allocation_error;	\
		}	\
	} while (0)

#define ANALYTICAL_STR_GROUP_CONCAT_PARTITIONS(IMP)		\
	do {						\
		if (p) {					\
			for (; i < cnt; i++) {		\
				if (np[i]) 			\
					IMP;	\
			}						\
		}	\
		i = cnt;			\
		IMP;	\
	} while (0)

gdk_return
GDKanalytical_str_group_concat(BAT *r, BAT *p, BAT *o, BAT *b, BAT *sep, BAT *s, BAT *e, const char *restrict separator, int frame_type)
{
	bool has_nils = false, empty;
	oid i = 0, j = 0, k = 0, cnt = BATcount(b), *restrict start = s ? (oid*)Tloc(s, 0) : NULL, *restrict end = e ? (oid*)Tloc(e, 0) : NULL;
	bit *np = p ? Tloc(p, 0) : NULL, *op = o ? Tloc(o, 0) : NULL;
	BATiter bi, bis = (BATiter) {0};
	str sb, sl, single_str = NULL, next_single_str;
	size_t separator_length = 0, next_group_length, max_group_length = 0, next_length, offset;

	assert((sep && !separator && BATcount(b) == BATcount(sep)) || (!sep && separator));
	if (b->ttype != TYPE_str || r->ttype != TYPE_str || (sep && sep->ttype != TYPE_str)) {
		GDKerror("only string type is supported\n");
		return GDK_FAIL;
	}
	if (sep && BATcount(sep) == 1) { /* Only one element in sep */
		bi = bat_iterator(sep);
		separator = BUNtvar(bi, 0);
		sep = NULL;
	}

	bi = bat_iterator(b);
	if (sep)
		bis = bat_iterator(sep);
	else
		separator_length = strlen(separator);

	if (cnt > 0) {
		switch (frame_type) {
		case 3: /* unbounded until current row */	{
			ANALYTICAL_STR_GROUP_CONCAT_PARTITIONS(ANALYTICAL_STR_GROUP_CONCAT_UNBOUNDED_TILL_CURRENT_ROW);
		} break;
		case 4: /* current row until unbounded */
			goto notimplemented;
		case 5: /* all rows */	{
			ANALYTICAL_STR_GROUP_CONCAT_PARTITIONS(ANALYTICAL_STR_GROUP_CONCAT_ALL_ROWS);
		} break;
		case 6: /* current row */ {
			ANALYTICAL_STR_GROUP_CONCAT_PARTITIONS(ANALYTICAL_STR_GROUP_CONCAT_CURRENT_ROW);
		} break;
		default: {
			ANALYTICAL_STR_GROUP_CONCAT_PARTITIONS(ANALYTICAL_STR_GROUP_CONCAT_OTHERS);
		}
		}
	}

	GDKfree(single_str);
	BATsetcount(r, cnt);
	r->tnonil = !has_nils;
	r->tnil = has_nils;
	return GDK_SUCCEED;
  allocation_error:
	GDKfree(single_str);
	return GDK_FAIL;
  notimplemented:
	GDKerror("str_group_concat not yet implemented for current row until unbounded case\n");
	return GDK_FAIL;
}<|MERGE_RESOLUTION|>--- conflicted
+++ resolved
@@ -253,12 +253,8 @@
 var_t
 strPut(BAT *b, var_t *dst, const void *V)
 {
-<<<<<<< HEAD
 	const char *v = V;
 	Heap *h = b->tvheap;
-	size_t elimbase = GDK_ELIMBASE(h->free);
-=======
->>>>>>> f82fd4fd
 	size_t pad;
 	size_t pos, len = strLen(v);
 	const size_t extralen = h->hashash ? EXTRALEN : 0;
