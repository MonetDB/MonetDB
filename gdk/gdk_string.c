/*
 * This Source Code Form is subject to the terms of the Mozilla Public
 * License, v. 2.0.  If a copy of the MPL was not distributed with this
 * file, You can obtain one at http://mozilla.org/MPL/2.0/.
 *
 * Copyright 1997 - July 2008 CWI, August 2008 - 2020 MonetDB B.V.
 */

#include "monetdb_config.h"
#include "gdk.h"
#include "gdk_private.h"
#include "gdk_cand.h"

/* String Atom Implementation
 *
 * Strings are stored in two parts.  The first part is the normal tail
 * heap which contains a list of offsets.  The second part is the
 * theap which contains the actual strings.  The offsets in the tail
 * heap (a.k.a. offset heap) point into the theap (a.k.a. string
 * heap).  Strings are NULL-terminated and are stored without any
 * escape sequences.  Strings are encoded using the UTF-8 encoding
 * of Unicode.  This means that individual "characters" (really,
 * Unicode code points) can be between one and four bytes long.
 *
 * Because in many typical situations there are lots of duplicated
 * string values that are being stored in a table, but also in many
 * (other) typical situations there are very few duplicated string
 * values stored, a scheme has been introduced to cater to both
 * situations.
 *
 * When the string heap is "small" (defined as less than 64KiB), the
 * string heap is fully duplicate eliminated.  When the string heap
 * grows beyond this size, the heap is not kept free of duplicate
 * strings, but there is then a heuristic that tries to limit the
 * number of duplicates.
 *
 * This is done by having a fixed sized hash table at the start of the
 * string heap, and allocating space for collision lists in the first
 * 64KiB of the string heap.  After the first 64KiB no extra space is
 * allocated for lists, so hash collisions cannot be resolved.
 */

/* some of these macros are duplicates from gdk_atoms.c */
#define num08(x)	((x) >= '0' && (x) <= '7')
#define base08(x)	((x) - '0')
#define mult08(x)	((x) << 3)

#define num16(x)	isxdigit((unsigned char) (x))
#define base16(x)	(((x) >= 'a' && (x) <= 'f') ? ((x) - 'a' + 10) : ((x) >= 'A' && (x) <= 'F') ? ((x) - 'A' + 10) : (x) - '0')
#define mult16(x)	((x) << 4)

#define atommem(size)					\
	do {						\
		if (*dst == NULL || *len < (size)) {	\
			GDKfree(*dst);			\
			*len = (size);			\
			*dst = GDKmalloc(*len);		\
			if (*dst == NULL) {		\
				*len = 0;		\
				return -1;		\
			}				\
		}					\
	} while (0)

const char str_nil[2] = { '\200', 0 };

void
strHeap(Heap *d, size_t cap)
{
	size_t size;

	cap = MAX(cap, BATTINY);
	size = GDK_STRHASHTABLE * sizeof(stridx_t) + MIN(GDK_ELIMLIMIT, cap * GDK_VARALIGN);
	if (HEAPalloc(d, size, 1) == GDK_SUCCEED) {
		d->free = GDK_STRHASHTABLE * sizeof(stridx_t);
		d->dirty = true;
		memset(d->base, 0, d->free);
		d->hashash = false;
#ifndef NDEBUG
		/* fill should solve initialization problems within valgrind */
		memset(d->base + d->free, 0, d->size - d->free);
#endif
	}
}


BUN
strHash(const char *s)
{
	return GDK_STRHASH(s);
}

void
strCleanHash(Heap *h, bool rebuild)
{
	stridx_t newhash[GDK_STRHASHTABLE];
	size_t pad, pos;
	const size_t extralen = h->hashash ? EXTRALEN : 0;
	BUN off, strhash;
	const char *s;

	(void) rebuild;
	if (!h->cleanhash)
		return;
	/* rebuild hash table for double elimination
	 *
	 * If appending strings to the BAT was aborted, if the heap
	 * was memory mapped, the hash in the string heap may well be
	 * incorrect.  Therefore we don't trust it when we read in a
	 * string heap and we rebuild the complete table (it is small,
	 * so this won't take any time at all).
	 * Note that we will only do this the first time the heap is
	 * loaded, and only for heaps that existed when the server was
	 * started. */
	memset(newhash, 0, sizeof(newhash));
	pos = GDK_STRHASHSIZE;
	while (pos < h->free && pos < GDK_ELIMLIMIT) {
		pad = GDK_VARALIGN - (pos & (GDK_VARALIGN - 1));
		if (pad < sizeof(stridx_t))
			pad += GDK_VARALIGN;
		pos += pad + extralen;
		s = h->base + pos;
		if (h->hashash)
			strhash = ((const BUN *) s)[-1];
		else
			strhash = GDK_STRHASH(s);
		off = strhash & GDK_STRHASHMASK;
		newhash[off] = (stridx_t) (pos - extralen - sizeof(stridx_t));
		pos += strLen(s);
	}
	/* only set dirty flag if the hash table actually changed */
	if (memcmp(newhash, h->base, sizeof(newhash)) != 0) {
		memcpy(h->base, newhash, sizeof(newhash));
		if (h->storage == STORE_MMAP) {
			if (!(GDKdebug & NOSYNCMASK))
				(void) MT_msync(h->base, GDK_STRHASHSIZE);
		} else
			h->dirty = true;
	}
#ifndef NDEBUG
	if (GDK_ELIMDOUBLES(h)) {
		pos = GDK_STRHASHSIZE;
		while (pos < h->free) {
			pad = GDK_VARALIGN - (pos & (GDK_VARALIGN - 1));
			if (pad < sizeof(stridx_t))
				pad += GDK_VARALIGN;
			pos += pad + extralen;
			s = h->base + pos;
			assert(strLocate(h, s) != 0);
			pos += strLen(s);
		}
	}
#endif
	h->cleanhash = false;
}

/*
 * The strPut routine. The routine strLocate can be used to identify
 * the location of a string in the heap if it exists. Otherwise it
 * returns zero.
 */
var_t
strLocate(Heap *h, const char *v)
{
	stridx_t *ref, *next;
	const size_t extralen = h->hashash ? EXTRALEN : 0;

	/* search hash-table, if double-elimination is still in place */
	BUN off;
	off = GDK_STRHASH(v);
	off &= GDK_STRHASHMASK;

	/* should only use strLocate iff fully double eliminated */
	assert(GDK_ELIMBASE(h->free) == 0);

	/* search the linked list */
	for (ref = ((stridx_t *) h->base) + off; *ref; ref = next) {
		next = (stridx_t *) (h->base + *ref);
		if (strCmp(v, (str) (next + 1) + extralen) == 0)
			return (var_t) ((sizeof(stridx_t) + *ref + extralen));	/* found */
	}
	return 0;
}

var_t
strPut(Heap *h, var_t *dst, const char *v)
{
	size_t elimbase = GDK_ELIMBASE(h->free);
	size_t pad;
	size_t pos, len = strLen(v);
	const size_t extralen = h->hashash ? EXTRALEN : 0;
	stridx_t *bucket;
	BUN off, strhash;

	off = GDK_STRHASH(v);
	strhash = off;
	off &= GDK_STRHASHMASK;
	bucket = ((stridx_t *) h->base) + off;

	if (*bucket) {
		/* the hash list is not empty */
		if (*bucket < GDK_ELIMLIMIT) {
			/* small string heap (<64KiB) -- fully double
			 * eliminated: search the linked list */
			const stridx_t *ref = bucket;

			do {
				pos = *ref + sizeof(stridx_t) + extralen;
				if (strCmp(v, h->base + pos) == 0) {
					/* found */
					return *dst = (var_t) pos;
				}
				ref = (stridx_t *) (h->base + *ref);
			} while (*ref);
		} else {
			/* large string heap (>=64KiB) -- there is no
			 * linked list, so only look at single
			 * entry */
			pos = *bucket + extralen;
			if (strCmp(v, h->base + pos) == 0) {
				/* already in heap: reuse */
				return *dst = (var_t) pos;
			}
		}
	}
	/* the string was not found in the heap, we need to enter it */

	if (v[0] != '\200' || v[1] != '\0') {
		/* check that string is correctly encoded UTF-8; there
		 * was no need to do this earlier: if the string was
		 * found above, it must have gone through here in the
		 * past */
		int nutf8 = 0;
		int m = 0;
		for (size_t i = 0; v[i]; i++) {
			if (nutf8 > 0) {
				if ((v[i] & 0xC0) != 0x80 ||
				    (m != 0 && (v[i] & m) == 0)) {
				  badutf8:
					GDKerror("strPut: incorrectly encoded UTF-8");
					return 0;
				}
				m = 0;
				nutf8--;
			} else if ((v[i] & 0xE0) == 0xC0) {
				nutf8 = 1;
				if ((v[i] & 0x1E) == 0)
					goto badutf8;
			} else if ((v[i] & 0xF0) == 0xE0) {
				nutf8 = 2;
				if ((v[i] & 0x0F) == 0)
					m = 0x20;
			} else if ((v[i] & 0xF8) == 0xF0) {
				nutf8 = 3;
				if ((v[i] & 0x07) == 0)
					m = 0x30;
			} else if ((v[i] & 0x80) != 0) {
				goto badutf8;
			}
		}
	}

	pad = GDK_VARALIGN - (h->free & (GDK_VARALIGN - 1));
	if (elimbase == 0) {	/* i.e. h->free < GDK_ELIMLIMIT */
		if (pad < sizeof(stridx_t)) {
			/* make room for hash link */
			pad += GDK_VARALIGN;
		}
	} else if (extralen == 0) {	/* i.e., h->hashash == FALSE */
		/* no VARSHIFT and no string hash value stored => no
		 * padding/alignment needed */
		pad = 0;
	} else {
		/* pad to align on VARALIGN for VARSHIFT and/or string
		 * hash value */
		pad &= (GDK_VARALIGN - 1);
	}

	/* check heap for space (limited to a certain maximum after
	 * which nils are inserted) */
	if (h->free + pad + len + extralen >= h->size) {
		size_t newsize = MAX(h->size, 4096);

		/* double the heap size until we have enough space */
		do {
			if (newsize < 4 * 1024 * 1024)
				newsize <<= 1;
			else
				newsize += 4 * 1024 * 1024;
		} while (newsize <= h->free + pad + len + extralen);

		assert(newsize);

		if (h->free + pad + len + extralen >= (size_t) VAR_MAX) {
			GDKerror("strPut: string heaps gets larger than %zuGiB.\n", (size_t) VAR_MAX >> 30);
			return 0;
		}
		TRC_DEBUG(HEAP, "HEAPextend in strPut %s %zu %zu\n", h->filename, h->size, newsize);
		if (HEAPextend(h, newsize, true) != GDK_SUCCEED) {
			return 0;
		}
#ifndef NDEBUG
		/* fill should solve initialization problems within
		 * valgrind */
		memset(h->base + h->free, 0, h->size - h->free);
#endif

		/* make bucket point into the new heap */
		bucket = ((stridx_t *) h->base) + off;
	}

	/* insert string */
	pos = h->free + pad + extralen;
	*dst = (var_t) pos;
	memcpy(h->base + pos, v, len);
	if (h->hashash) {
		((BUN *) (h->base + pos))[-1] = strhash;
#if EXTRALEN > SIZEOF_BUN
		((BUN *) (h->base + pos))[-2] = (BUN) len;
#endif
	}
	h->free += pad + len + extralen;
	h->dirty = true;

	/* maintain hash table */
	pos -= extralen;
	if (elimbase == 0) {	/* small string heap: link the next pointer */
		/* the stridx_t next pointer directly precedes the
		 * string and optional (depending on hashash) hash
		 * value */
		pos -= sizeof(stridx_t);
		*(stridx_t *) (h->base + pos) = *bucket;
	}
	*bucket = (stridx_t) pos;	/* set bucket to the new string */

	return *dst;
}

/*
 * Convert an "" separated string to a GDK string value, checking that
 * the input is correct UTF-8.
 */

/*
   UTF-8 encoding is as follows:
U-00000000 - U-0000007F: 0xxxxxxx
U-00000080 - U-000007FF: 110xxxxx 10xxxxxx
U-00000800 - U-0000FFFF: 1110xxxx 10xxxxxx 10xxxxxx
U-00010000 - U-001FFFFF: 11110xxx 10xxxxxx 10xxxxxx 10xxxxxx
U-00200000 - U-03FFFFFF: 111110xx 10xxxxxx 10xxxxxx 10xxxxxx 10xxxxxx
U-04000000 - U-7FFFFFFF: 1111110x 10xxxxxx 10xxxxxx 10xxxxxx 10xxxxxx 10xxxxxx
*/
/* To be correctly coded UTF-8, the sequence should be the shortest
 * possible encoding of the value being encoded.  This means that for
 * an encoding of length n+1 (1 <= n <= 5), at least one of the bits
 * in utf8chkmsk[n] should be non-zero (else the encoding could be
 * shorter). */
static int utf8chkmsk[] = {
	0x0000007f,
	0x00000780,
	0x0000f800,
	0x001f0000,
	0x03e00000,
	0x7c000000,
};

ssize_t
GDKstrFromStr(unsigned char *restrict dst, const unsigned char *restrict src, ssize_t len)
{
	unsigned char *p = dst;
	const unsigned char *cur = src, *end = src + len;
	bool escaped = false;
	int mask = 0, n, c, utf8char = 0;

	if (len >= 2 && strcmp((const char *) src, str_nil) == 0) {
		strcpy((char *) dst, str_nil);
		return 1;
	}

	/* copy it in, while performing the correct escapes */
	/* n is the number of follow-on bytes left in a multi-byte
	 * UTF-8 sequence */
	for (cur = src, n = 0; cur < end || escaped; cur++) {
		/* first convert any \ escapes and store value in c */
		if (escaped) {
			switch (*cur) {
			case '0':
			case '1':
			case '2':
			case '3':
			case '4':
			case '5':
			case '6':
			case '7':
				/* \ with up to three octal digits */
				c = base08(*cur);
				if (num08(cur[1])) {
					cur++;
					c = mult08(c) + base08(*cur);
					if (num08(cur[1])) {
						if (c > 037) {
							/* octal
							 * escape
							 * sequence
							 * out or
							 * range */
							GDKerror("not an octal number\n");
							return -1;
						}
						cur++;
						c = mult08(c) + base08(*cur);
						assert(c >= 0 && c <= 0377);
					}
				}
				break;
			case 'x':
				/* \x with one or two hexadecimal digits */
				if (num16(cur[1])) {
					cur++;
					c = base16(*cur);
					if (num16(cur[1])) {
						cur++;
						c = mult16(c) + base16(*cur);
					}
				} else
					c = 'x';
				break;
			case 'u':
			case 'U':
				/* \u with four hexadecimal digits or
				 * \U with eight hexadecimal digits */
				if (n > 0) {
					/* not when in the middle of a
					 * UTF-8 sequence */
					goto notutf8;
				}
				c = 0;
				for (n = *cur == 'U' ? 8 : 4; n > 0; n--) {
					cur++;
					if (!num16(*cur)) {
						GDKerror("not a Unicode code point escape\n");
						return -1;
					}
					c = c << 4 | base16(*cur);
				}
				/* n == 0 now */
				if (c == 0 || c > 0x10FFFF ||
				    (c & 0xFFF800) == 0xD800) {
					GDKerror("illegal Unicode code point\n");
					return -1;
				}
				if (c < 0x80) {
					*p++ = (unsigned char) c;
				} else {
					if (c < 0x800) {
						*p++ = 0xC0 | (c >> 6);
					} else {
						if (c < 0x10000) {
							*p++ = 0xE0 | (c >> 12);
						} else {
							*p++ = 0xF0 | (c >> 18);
							*p++ = 0x80 | ((c >> 12) & 0x3F);
						}
						*p++ = 0x80 | ((c >> 6) & 0x3F);
					}
					*p++ = 0x80 | (c & 0x3F);
				}
				escaped = false;
				continue;
			case 'a':
				c = '\a';
				break;
			case 'b':
				c = '\b';
				break;
			case 'f':
				c = '\f';
				break;
			case 'n':
				c = '\n';
				break;
			case 'r':
				c = '\r';
				break;
			case 't':
				c = '\t';
				break;
			case '\0':
				c = '\\';
				break;
			case '\'':
			case '\\':
				/* \' and \\ can be handled by the
				 * default case */
			default:
				/* unrecognized \ escape, just copy
				 * the backslashed character */
				c = *cur;
				break;
			}
			escaped = false;
		} else if ((c = *cur) == '\\') {
			escaped = true;
			continue;
#if 0
		} else if (c == quote && cur[1] == quote) {
			assert(c != 0);
			if (n > 0)
				goto notutf8;
			*p++ = quote;
			cur++;
			continue;
#endif
		}

		if (n > 0) {
			/* we're still expecting follow-up bytes in a
			 * UTF-8 sequence */
			if ((c & 0xC0) != 0x80) {
				/* incorrect UTF-8 sequence: byte is
				 * not 10xxxxxx */
				goto notutf8;
			}
			utf8char = (utf8char << 6) | (c & 0x3F);
			n--;
			if (n == 0) {
				/* this was the last byte in the sequence */
				if ((utf8char & mask) == 0) {
					/* incorrect UTF-8 sequence:
					 * not shortest possible */
					goto notutf8;
				}
				if (utf8char > 0x10FFFF) {
					/* incorrect UTF-8 sequence:
					 * value too large */
					goto notutf8;
				}
				if ((utf8char & 0x1FFF800) == 0xD800) {
					/* incorrect UTF-8 sequence:
					 * low or high surrogate
					 * encoded as UTF-8 */
					goto notutf8;
				}
			}
		} else if (c >= 0x80) {
			int m;

			/* start of multi-byte UTF-8 character */
			for (n = 0, m = 0x40; c & m; n++, m >>= 1)
				;
			/* n now is number of 10xxxxxx bytes that
			 * should follow */
			if (n == 0 || n >= 4) {
				/* incorrect UTF-8 sequence */
				/* n==0: c == 10xxxxxx */
				/* n>=4: c == 11111xxx */
				goto notutf8;
			}
			mask = utf8chkmsk[n];
			/* collect the Unicode code point in utf8char */
			utf8char = c & ~(0xFFC0 >> n);	/* remove non-x bits */
		}
		*p++ = c;
	}
	if (n > 0) {
		/* incomplete UTF-8 sequence */
		goto notutf8;
	}
	*p++ = 0;
	return len;
  notutf8:
	GDKerror("not a proper UTF-8 sequence\n");
	return -1;
}

ssize_t
strFromStr(const char *restrict src, size_t *restrict len, char **restrict dst, bool external)
{
	const char *cur = src, *start = NULL;
	size_t l = 1;
	bool escaped = false;

	if (!external) {
		size_t sz = strLen(src);
		atommem(sz);
		return (ssize_t) strcpy_len(*dst, src, sz);
	}

	if (strNil(src)) {
		atommem(2);
		strcpy(*dst, str_nil);
		return 1;
	}

	while (GDKisspace(*cur))
		cur++;
	if (*cur != '"') {
		if (strncmp(cur, "nil", 3) == 0) {
			atommem(2);
			strcpy(*dst, str_nil);
			return (ssize_t) (cur - src) + 3;
		}
		GDKerror("not a quoted string\n");
		return -1;
	}

	/* scout the string to find out its length and whether it was
	 * properly quoted */
	for (start = ++cur; *cur != '"' || escaped; cur++) {
		if (*cur == 0) {
			GDKerror("no closing quotes\n");
			return -1;
		} else if (*cur == '\\' && !escaped) {
			escaped = true;
		} else {
			escaped = false;
			l++;
		}
	}

	/* alloc new memory */
	if (*dst == NULL || *len < l) {
		GDKfree(*dst);
		*dst = GDKmalloc(*len = l);
		if (*dst == NULL) {
			*len = 0;
			return -1;
		}
	}

	return GDKstrFromStr((unsigned char *) *dst,
			     (const unsigned char *) start,
			     (ssize_t) (cur - start));
}

/*
 * Convert a GDK string value to something printable.
 */
/* all but control characters (in range 0 to 31) and DEL */
#ifdef ASCII_CHR
/* ASCII printable characters */
#define printable_chr(ch)	(' ' <= (ch) && (ch) <= '~')
#else
/* everything except ASCII control characters */
#define printable_chr(ch)	((' ' <= (ch) && (ch) <= '~') || ((ch) & 0x80) != 0)
#endif

size_t
escapedStrlen(const char *restrict src, const char *sep1, const char *sep2, int quote)
{
	size_t end, sz = 0;
	size_t sep1len, sep2len;

	sep1len = sep1 ? strlen(sep1) : 0;
	sep2len = sep2 ? strlen(sep2) : 0;
	for (end = 0; src[end]; end++)
		if (src[end] == '\\'
		    || src[end] == quote
		    || (sep1len && strncmp(src + end, sep1, sep1len) == 0)
		    || (sep2len && strncmp(src + end, sep2, sep2len) == 0)) {
			sz += 2;
#ifndef ASCII_CHR
		} else if (src[end] == (char) '\302' &&
			   0200 <= ((int) src[end + 1] & 0377) &&
			   ((int) src[end + 1] & 0377) <= 0237) {
			/* Unicode control character (code point range
			 * U-00000080 through U-0000009F encoded in
			 * UTF-8 */
			/* for the first one of the two UTF-8 bytes we
			 * count a width of 7 and for the second one
			 * 1, together that's 8, i.e. the width of two
			 * backslash-escaped octal coded characters */
			sz += 7;
#endif
		} else if (!printable_chr(src[end])) {
			sz += 4;
		} else {
			sz++;
		}
	return sz;
}

size_t
escapedStr(char *restrict dst, const char *restrict src, size_t dstlen, const char *sep1, const char *sep2, int quote)
{
	size_t cur = 0, l = 0;
	size_t sep1len, sep2len;

	sep1len = sep1 ? strlen(sep1) : 0;
	sep2len = sep2 ? strlen(sep2) : 0;
	for (; src[cur] && l < dstlen; cur++)
		if (!printable_chr(src[cur])
#ifndef ASCII_CHR
		    || (src[cur] == '\302'
			&& 0200 <= (src[cur + 1] & 0377)
			&& ((int) src[cur + 1] & 0377) <= 0237)
		    || (cur > 0
			&& src[cur - 1] == '\302'
			&& 0200 <= (src[cur] & 0377)
			&& (src[cur] & 0377) <= 0237)
#endif
			) {
			dst[l++] = '\\';
			switch (src[cur]) {
			case '\t':
				dst[l++] = 't';
				break;
			case '\n':
				dst[l++] = 'n';
				break;
			case '\r':
				dst[l++] = 'r';
				break;
			case '\f':
				dst[l++] = 'f';
				break;
			default:
				snprintf(dst + l, dstlen - l, "%03o", (unsigned char) src[cur]);
				l += 3;
				break;
			}
		} else if (src[cur] == '\\'
			   || src[cur] == quote
			   || (sep1len && strncmp(src + cur, sep1, sep1len) == 0)
			   || (sep2len && strncmp(src + cur, sep2, sep2len) == 0)) {
			dst[l++] = '\\';
			dst[l++] = src[cur];
		} else {
			dst[l++] = src[cur];
		}
	assert(l < dstlen);
	dst[l] = 0;
	return l;
}

ssize_t
strToStr(char **restrict dst, size_t *restrict len, const char *restrict src, bool external)
{
	size_t sz;

	if (!external) {
		sz = strLen(src);
		atommem(sz);
		return (ssize_t) strcpy_len(*dst, src, sz);
	}
	if (strNil(src)) {
		atommem(4);
		strcpy(*dst, "nil");
		return 3;
	} else {
		ssize_t l = 0;
		size_t sz = escapedStrlen(src, NULL, NULL, '"');

		atommem(sz + 3);
		l = (ssize_t) escapedStr((*dst) + 1, src, *len - 1, NULL, NULL, '"');
		l++;
		(*dst)[0] = (*dst)[l++] = '"';
		(*dst)[l] = 0;
		return l;
	}
}

str
strRead(str a, stream *s, size_t cnt)
{
	int len;

	(void) cnt;
	assert(cnt == 1);
	if (mnstr_readInt(s, &len) != 1)
		return NULL;
	if ((a = GDKmalloc(len + 1)) == NULL)
		return NULL;
	if (len && mnstr_read(s, a, len, 1) != 1) {
		GDKfree(a);
		return NULL;
	}
	a[len] = 0;
	return a;
}

gdk_return
strWrite(const char *a, stream *s, size_t cnt)
{
	size_t len = strlen(a);

	(void) cnt;
	assert(cnt == 1);
	if (mnstr_writeInt(s, (int) len) && mnstr_write(s, a, len, 1) == 1)
		return GDK_SUCCEED;
	else
		return GDK_FAIL;
}

static gdk_return
concat_strings(BAT **bnp, ValPtr pt, BAT *b, oid seqb,
			   BUN ngrp, struct canditer *restrict ci, BUN ncand,
			   const oid *restrict gids, oid min, oid max, bool skip_nils,
			   BAT *sep, const char *restrict separator, BUN *has_nils)
{
	oid gid;
	BUN i, p, nils = 0;
	size_t *lengths = NULL, *lastseplength = NULL, separator_length = 0, next_length;
	str *astrings = NULL, s, sl;
	BATiter bi, bis = (BATiter) {0};
	BAT *bn = NULL;
	gdk_return rres = GDK_SUCCEED;

	/* exactly one of bnp and pt must be NULL, the other non-NULL */
	assert((bnp == NULL) != (pt == NULL));
	/* if pt not NULL, only a single group allowed */
	assert(pt == NULL || ngrp == 1);
	if (bnp) {
		if ((bn = COLnew(min, TYPE_str, ngrp, TRANSIENT)) == NULL) {
			rres = GDK_FAIL;
			goto finish;
		}
		*bnp = bn;
	}

	bi = bat_iterator(b);
	if (sep)
		bis = bat_iterator(sep);
	else
		separator_length = strlen(separator);

	if (ngrp == 1) {
		size_t offset = 0, single_length = 0;
		bool empty = true;

<<<<<<< HEAD
		if (separator) {
			for (i = 0; i < ncand; i++) {
				p = canditer_next(ci) - seqb;
				s = BUNtvar(bi, p);
				if (GDK_STRNIL(s)) {
					if (!skip_nils) {
						nils = 1;
						break;
					}
				} else {
					single_length += strlen(s);
					if (!empty)
						single_length += separator_length;
					empty = false;
				}
			}
		} else { /* sep case */
			for (i = 0; i < ncand; i++) {
				p = canditer_next(ci) - seqb;
				s = BUNtvar(bi, p);
				sl = BUNtvar(bis, p);
				if (GDK_STRNIL(s)) {
					if (!skip_nils) {
						nils = 1;
						break;
					}
				} else {
					single_length += strlen(s);
					if (!empty) {
						if (GDK_STRNIL(sl)) {
							if (!skip_nils) {
								nils = 1;
								break;
							}
						} else
							single_length += strlen(sl);
					}
					empty = false;
=======
		for (i = 0; i < ncand; i++) {
			p = canditer_next(ci) - seqb;
			s = BUNtvar(bi, p);
			if (strNil(s)) {
				if (!skip_nils) {
					nils = 1;
					break;
>>>>>>> eb6233f8
				}
			}
		}
		canditer_reset(ci);

		if (nils == 0) {
			char *single_str;

			if ((single_str = GDKmalloc(single_length + 1)) == NULL)
				return GDK_FAIL;
			empty = true;
<<<<<<< HEAD
			if (separator) {
				for (i = 0; i < ncand; i++) {
					p = canditer_next(ci) - seqb;
					s = BUNtvar(bi, p);
					if (GDK_STRNIL(s))
						continue;
					if (!empty) {
						memcpy(single_str + offset, separator, separator_length);
						offset += separator_length;
					}
					next_length = strlen(s);
					memcpy(single_str + offset, s, next_length);
					offset += next_length;
					empty = false;
				}
			} else { /* sep case */
				for (i = 0; i < ncand; i++) {
					p = canditer_next(ci) - seqb;
					s = BUNtvar(bi, p);
					sl = BUNtvar(bis, p);
					if (GDK_STRNIL(s))
						continue;
					if (!empty && !GDK_STRNIL(sl)) {
						next_length = strlen(sl);
						memcpy(single_str + offset, sl, next_length);
						offset += next_length;
					}
					next_length = strlen(s);
					memcpy(single_str + offset, s, next_length);
					offset += next_length;
					empty = false;
=======
			for (i = 0; i < ncand; i++) {
				p = canditer_next(ci) - seqb;
				s = BUNtvar(bi, p);
				if (strNil(s))
					continue;
				if (!empty) {
					memcpy(single_str + offset, separator, separator_length);
					offset += separator_length;
>>>>>>> eb6233f8
				}
			}

			single_str[offset] = '\0';
			if (bn) {
				if (BUNappend(bn, single_str, false) != GDK_SUCCEED) {
					GDKfree(single_str);
					return GDK_FAIL;
				}
			} else {
				pt->len = offset + 1;
				pt->val.sval = single_str;
				single_str = NULL;	/* don't free */
			}
			GDKfree(single_str);
		} else if (bn) {
			if (BUNappend(bn, str_nil, false) != GDK_SUCCEED)
				return GDK_FAIL;
		} else {
			if (VALinit(pt, TYPE_str, str_nil) == NULL)
				return GDK_FAIL;
		}
		return GDK_SUCCEED;
	} else {
		/* first used to calculated the total length of
		 * each group, then the the total offset */
		lengths = GDKzalloc(ngrp * sizeof(*lengths));
		astrings = GDKmalloc(ngrp * sizeof(str));
		if (sep)
			lastseplength = GDKzalloc(ngrp * sizeof(*lastseplength));
		if (lengths == NULL || astrings == NULL || (sep && lastseplength == NULL)) {
			rres = GDK_FAIL;
			goto finish;
		}
		/* at first, set astrings[i] to str_nil, then for each
		 * non-empty group (even if all strings in the group
		 * are empty), set to NULL */
		for (i = 0; i < ngrp; i++)
			astrings[i] = (char *) str_nil;
<<<<<<< HEAD
	
		if (separator) {
			for (p = 0; p < ncand; p++) {
				i = canditer_next(ci) - seqb;
				if (gids[i] >= min && gids[i] <= max) {
					gid = gids[i] - min;
					if (lengths[gid] == (size_t) -1)
						continue;
					s = BUNtvar(bi, i);
					if (!GDK_STRNIL(s)) {
						lengths[gid] += strlen(s) + separator_length;
						astrings[gid] = NULL;
					} else if (!skip_nils) {
						nils++;
						lengths[gid] = (size_t) -1;
						astrings[gid] = (char *) str_nil;
					}
=======
		for (p = 0; p < ncand; p++) {
			i = canditer_next(ci) - seqb;
			if (gids[i] >= min && gids[i] <= max) {
				gid = gids[i] - min;
				if (lengths[gid] == (size_t) -1)
					continue;
				s = BUNtvar(bi, i);
				if (!strNil(s)) {
					lengths[gid] += strlen(s) + separator_length;
					astrings[gid] = NULL;
				} else if (!skip_nils) {
					nils++;
					lengths[gid] = (size_t) -1;
					astrings[gid] = (char *) str_nil;
>>>>>>> eb6233f8
				}
			}
		} else { /* sep case */
			for (p = 0; p < ncand; p++) {
				i = canditer_next(ci) - seqb;
				if (gids[i] >= min && gids[i] <= max) {
					gid = gids[i] - min;
					if (lengths[gid] == (size_t) -1)
						continue;
					s = BUNtvar(bi, i);
					sl = BUNtvar(bis, i);
					if (!GDK_STRNIL(s)) {
						lengths[gid] += strlen(s);
						if (!GDK_STRNIL(sl)) {
							next_length = strlen(sl);
							lengths[gid] += next_length;
							lastseplength[gid] = next_length;
						} else
							lastseplength[gid] = 0;
						astrings[gid] = NULL;
					} else if (!skip_nils) {
						nils++;
						lengths[gid] = (size_t) -1;
						lastseplength[gid] = 0;
						astrings[gid] = (char *) str_nil;
					}
				}
			}
		}

		if (separator) {
			for (i = 0; i < ngrp; i++) {
				if (astrings[i] == NULL) {
					if ((astrings[i] = GDKmalloc(lengths[i] + 1 - separator_length)) == NULL) {
						rres = GDK_FAIL;
						goto finish;
					}
					astrings[i][0] = 0;
					lengths[i] = 0;
				} else
					astrings[i] = NULL;
			}
		} else { /* sep case */
			for (i = 0; i < ngrp; i++) {
				if (astrings[i] == NULL) {
					if ((astrings[i] = GDKmalloc(lengths[i] + 1 - lastseplength[i])) == NULL) {
						rres = GDK_FAIL;
						goto finish;
					}
					astrings[i][0] = 0;
					lengths[i] = 0;
				} else
					astrings[i] = NULL;
			}
		}
		canditer_reset(ci);
<<<<<<< HEAD

		if (separator) {
			for (p = 0; p < ncand; p++) {
				i = canditer_next(ci) - seqb;
				if (gids[i] >= min && gids[i] <= max) {
					gid = gids[i] - min;
					if (astrings[gid]) {
						s = BUNtvar(bi, i);
						if (GDK_STRNIL(s))
							continue;
						if (astrings[gid][lengths[gid]]) {
							memcpy(astrings[gid] + lengths[gid], separator, separator_length);
							lengths[gid] += separator_length;
						}
						next_length = strlen(s);
						memcpy(astrings[gid] + lengths[gid], s, next_length);
						lengths[gid] += next_length;
						astrings[gid][lengths[gid]] = 1;
					}
				}
			}
		} else { /* sep case */
			for (p = 0; p < ncand; p++) {
				i = canditer_next(ci) - seqb;
				if (gids[i] >= min && gids[i] <= max) {
					gid = gids[i] - min;
					if (astrings[gid]) {
						s = BUNtvar(bi, i);
						sl = BUNtvar(bis, i);
						if (GDK_STRNIL(s))
							continue;
						if (astrings[gid][lengths[gid]] && !GDK_STRNIL(sl)) {
							next_length = strlen(sl);
							memcpy(astrings[gid] + lengths[gid], sl, next_length);
							lengths[gid] += next_length;
						}
						next_length = strlen(s);
						memcpy(astrings[gid] + lengths[gid], s, next_length);
						lengths[gid] += next_length;
						astrings[gid][lengths[gid]] = 1;
=======
		for (p = 0; p < ncand; p++) {
			i = canditer_next(ci) - seqb;
			if (gids[i] >= min && gids[i] <= max) {
				gid = gids[i] - min;
				if (astrings[gid]) {
					s = BUNtvar(bi, i);
					if (strNil(s))
						continue;
					if (astrings[gid][lengths[gid]]) {
						memcpy(astrings[gid] + lengths[gid], separator, separator_length);
						lengths[gid] += separator_length;
>>>>>>> eb6233f8
					}
				}
			}
		}

		for (i = 0; i < ngrp; i++) {
			if (astrings[i]) {
				astrings[i][lengths[i]] = '\0';
				if (BUNappend(bn, astrings[i], false) != GDK_SUCCEED) {
					rres = GDK_FAIL;
					goto finish;
				}
			} else if (BUNappend(bn, str_nil, false) != GDK_SUCCEED) {
				rres = GDK_FAIL;
				goto finish;
			}
		}
	}

finish:
	if (has_nils)
		*has_nils = nils;
	GDKfree(lengths);
	GDKfree(lastseplength);
	if (astrings) {
		for (i = 0; i < ngrp; i++) {
			if (astrings[i] != str_nil)
				GDKfree(astrings[i]);
		}
		GDKfree(astrings);
	}
	if (rres != GDK_SUCCEED)
		BBPreclaim(bn);

	return rres;
}

gdk_return
BATstr_group_concat(ValPtr res, BAT *b, BAT *s, BAT *sep, bool skip_nils, 
					bool abort_on_error, bool nil_if_empty, const char *restrict separator)
{
	BUN ncand;
	struct canditer ci;

	(void) abort_on_error;
	assert((separator && !sep) || (!separator && sep)); /* only one of them must be set */
	res->vtype = TYPE_str;

	ncand = canditer_init(&ci, b, s);

<<<<<<< HEAD
	if (sep && BATcount(sep) == 1) { /* Only one element in sep */
		BATiter bi = bat_iterator(sep);
		separator = BUNtvar(bi, 0);
		sep = NULL;
	}

	if (ncand == 0 || (separator && GDK_STRNIL(separator))) {
=======
	if (ncand == 0 || strNil(separator)) {
>>>>>>> eb6233f8
		if (VALinit(res, TYPE_str, nil_if_empty ? str_nil : "") == NULL)
			return GDK_FAIL;
		return GDK_SUCCEED;
	}

	return concat_strings(NULL, res, b, b->hseqbase, 1, &ci, ncand, NULL, 0, 0, 
						  skip_nils, sep, separator, NULL);
}

BAT *
BATgroupstr_group_concat(BAT *b, BAT *g, BAT *e, BAT *s, BAT *sep, bool skip_nils,
						 bool abort_on_error, const char *restrict separator)
{
	BAT *bn = NULL;
	oid min, max;
	BUN ngrp, ncand, nils = 0;
	struct canditer ci;
	const char *err;
	gdk_return res;

	assert((separator && !sep) || (!separator && sep)); /* only one of them must be set */
	(void) skip_nils;

	if ((err = BATgroupaggrinit(b, g, e, s, &min, &max, &ngrp,
				    &ci, &ncand)) !=NULL) {
		GDKerror("BATgroupstr_group_concat: %s\n", err);
		return NULL;
	}
	if (g == NULL) {
		GDKerror("BATgroupstr_group_concat: b and g must be aligned\n");
		return NULL;
	}

<<<<<<< HEAD
	if (sep && BATcount(sep) == 1) { /* Only one element in sep */
		BATiter bi = bat_iterator(sep);
		separator = BUNtvar(bi, 0);
		sep = NULL;
	}

	if (ncand == 0 || ngrp == 0 || (separator && GDK_STRNIL(separator))) {
=======
	if (ncand == 0 || ngrp == 0 || strNil(separator)) {
>>>>>>> eb6233f8
		/* trivial: no strings to concat, so return bat
		 * aligned with g with nil in the tail */
		return BATconstant(ngrp == 0 ? 0 : min, TYPE_str, str_nil, ngrp, TRANSIENT);
	}

	if (BATtdense(g) || (g->tkey && g->tnonil)) {
		/* trivial: singleton groups, so all results are equal
		 * to the inputs (but possibly a different type) */
		return BATconvert(b, s, TYPE_str, abort_on_error);
	}

	res = concat_strings(&bn, NULL, b, b->hseqbase, ngrp, &ci, ncand,
						 (const oid *) Tloc(g, 0), min, max, skip_nils, sep, 
						 separator, &nils);
	if (res != GDK_SUCCEED)
		return NULL;

	return bn;
}

gdk_return
GDKanalytical_str_group_concat(BAT *r, BAT *b, BAT *sep, BAT *s, BAT *e, const char *restrict separator)
{
	BUN i = 0, cnt = BATcount(b);
	lng *restrict start, *restrict end, j, l;
	BATiter bi, bis = (BATiter) {0};
	str sb, sl, single_str = NULL, next_single_str;
	bool empty;
	size_t separator_length = 0, next_group_length, max_group_length = 0, next_length, offset;

	assert(s && e && ((sep && !separator && BATcount(b) == BATcount(sep)) || (!sep && separator)));
	start = (lng *) Tloc(s, 0);
	end = (lng *) Tloc(e, 0);

	if (b->ttype != TYPE_str || r->ttype != TYPE_str || (sep && sep->ttype != TYPE_str)) {
		GDKerror("BATgroupstr_group_concat: only string type is supported\n");
		return GDK_FAIL;
	}

	if (sep && BATcount(sep) == 1) { /* Only one element in sep */
		bi = bat_iterator(sep);
		separator = BUNtvar(bi, 0);
		sep = NULL;
	}

	bi = bat_iterator(b);
	if (sep)
		bis = bat_iterator(sep);
	else
		separator_length = strlen(separator);

	for (; i < cnt; i++) {
		l = end[i];
		empty = true;
		next_group_length = next_length = offset = 0;

		for (j = start[i]; j < l; j++) {
			sb = BUNtvar(bi, (BUN) j);

			if (separator) {
				if (!GDK_STRNIL(sb)) {
					next_group_length += strlen(sb);
					if (!empty)
						next_group_length += separator_length;
					empty = false;
				}
			} else { /* sep case */
				sl = BUNtvar(bis, (BUN) j);

				if (!GDK_STRNIL(sb)) {
					next_group_length += strlen(sb);
					if (!empty && !GDK_STRNIL(sl))
						next_group_length += strlen(sl);
					empty = false;
				}
			}
		}

		empty = true;

		if (!single_str) { /* reuse the same buffer, resize it when needed */
			max_group_length = next_group_length;
			if ((single_str = GDKmalloc(max_group_length + 1)) == NULL)
				goto allocation_error;
		} else if (next_group_length > max_group_length) {
			max_group_length = next_group_length;
			if ((next_single_str = GDKrealloc(single_str, max_group_length + 1)) == NULL)
				goto allocation_error;
			single_str = next_single_str;
		}

		for (j = start[i]; j < l; j++) {
			sb = BUNtvar(bi, (BUN) j);

			if (separator) {
				if (GDK_STRNIL(sb))
					continue;
				if (!empty) {
					memcpy(single_str + offset, separator, separator_length);
					offset += separator_length;
				}
				next_length = strlen(sb);
				memcpy(single_str + offset, sb, next_length);
				offset += next_length;
				empty = false;
			} else { /* sep case */
				sl = BUNtvar(bis, (BUN) j);

				if (GDK_STRNIL(sb))
					continue;
				if (!empty && !GDK_STRNIL(sl)) {
					next_length = strlen(sl);
					memcpy(single_str + offset, sl, next_length);
					offset += next_length;
				}
				next_length = strlen(sb);
				memcpy(single_str + offset, sb, next_length);
				offset += next_length;
				empty = false;
			}
		}

		single_str[offset] = '\0';
		if (BUNappend(r, single_str, false) != GDK_SUCCEED)
			goto allocation_error;

	}

	GDKfree(single_str);
	BATsetcount(r, cnt);
	r->tnonil = true;
	r->tnil = false;
	return GDK_SUCCEED;
 allocation_error:
	GDKfree(single_str);
	GDKerror("%s: malloc failure\n", __func__);
	return GDK_FAIL;
}<|MERGE_RESOLUTION|>--- conflicted
+++ resolved
@@ -828,12 +828,11 @@
 		size_t offset = 0, single_length = 0;
 		bool empty = true;
 
-<<<<<<< HEAD
 		if (separator) {
 			for (i = 0; i < ncand; i++) {
 				p = canditer_next(ci) - seqb;
 				s = BUNtvar(bi, p);
-				if (GDK_STRNIL(s)) {
+				if (strNil(s)) {
 					if (!skip_nils) {
 						nils = 1;
 						break;
@@ -850,7 +849,7 @@
 				p = canditer_next(ci) - seqb;
 				s = BUNtvar(bi, p);
 				sl = BUNtvar(bis, p);
-				if (GDK_STRNIL(s)) {
+				if (strNil(s)) {
 					if (!skip_nils) {
 						nils = 1;
 						break;
@@ -858,7 +857,7 @@
 				} else {
 					single_length += strlen(s);
 					if (!empty) {
-						if (GDK_STRNIL(sl)) {
+						if (strNil(sl)) {
 							if (!skip_nils) {
 								nils = 1;
 								break;
@@ -867,15 +866,6 @@
 							single_length += strlen(sl);
 					}
 					empty = false;
-=======
-		for (i = 0; i < ncand; i++) {
-			p = canditer_next(ci) - seqb;
-			s = BUNtvar(bi, p);
-			if (strNil(s)) {
-				if (!skip_nils) {
-					nils = 1;
-					break;
->>>>>>> eb6233f8
 				}
 			}
 		}
@@ -887,12 +877,11 @@
 			if ((single_str = GDKmalloc(single_length + 1)) == NULL)
 				return GDK_FAIL;
 			empty = true;
-<<<<<<< HEAD
 			if (separator) {
 				for (i = 0; i < ncand; i++) {
 					p = canditer_next(ci) - seqb;
 					s = BUNtvar(bi, p);
-					if (GDK_STRNIL(s))
+					if (strNil(s))
 						continue;
 					if (!empty) {
 						memcpy(single_str + offset, separator, separator_length);
@@ -908,9 +897,9 @@
 					p = canditer_next(ci) - seqb;
 					s = BUNtvar(bi, p);
 					sl = BUNtvar(bis, p);
-					if (GDK_STRNIL(s))
+					if (strNil(s))
 						continue;
-					if (!empty && !GDK_STRNIL(sl)) {
+					if (!empty && !strNil(sl)) {
 						next_length = strlen(sl);
 						memcpy(single_str + offset, sl, next_length);
 						offset += next_length;
@@ -919,16 +908,6 @@
 					memcpy(single_str + offset, s, next_length);
 					offset += next_length;
 					empty = false;
-=======
-			for (i = 0; i < ncand; i++) {
-				p = canditer_next(ci) - seqb;
-				s = BUNtvar(bi, p);
-				if (strNil(s))
-					continue;
-				if (!empty) {
-					memcpy(single_str + offset, separator, separator_length);
-					offset += separator_length;
->>>>>>> eb6233f8
 				}
 			}
 
@@ -968,7 +947,6 @@
 		 * are empty), set to NULL */
 		for (i = 0; i < ngrp; i++)
 			astrings[i] = (char *) str_nil;
-<<<<<<< HEAD
 	
 		if (separator) {
 			for (p = 0; p < ncand; p++) {
@@ -978,7 +956,7 @@
 					if (lengths[gid] == (size_t) -1)
 						continue;
 					s = BUNtvar(bi, i);
-					if (!GDK_STRNIL(s)) {
+					if (!strNil(s)) {
 						lengths[gid] += strlen(s) + separator_length;
 						astrings[gid] = NULL;
 					} else if (!skip_nils) {
@@ -986,22 +964,6 @@
 						lengths[gid] = (size_t) -1;
 						astrings[gid] = (char *) str_nil;
 					}
-=======
-		for (p = 0; p < ncand; p++) {
-			i = canditer_next(ci) - seqb;
-			if (gids[i] >= min && gids[i] <= max) {
-				gid = gids[i] - min;
-				if (lengths[gid] == (size_t) -1)
-					continue;
-				s = BUNtvar(bi, i);
-				if (!strNil(s)) {
-					lengths[gid] += strlen(s) + separator_length;
-					astrings[gid] = NULL;
-				} else if (!skip_nils) {
-					nils++;
-					lengths[gid] = (size_t) -1;
-					astrings[gid] = (char *) str_nil;
->>>>>>> eb6233f8
 				}
 			}
 		} else { /* sep case */
@@ -1013,9 +975,9 @@
 						continue;
 					s = BUNtvar(bi, i);
 					sl = BUNtvar(bis, i);
-					if (!GDK_STRNIL(s)) {
+					if (!strNil(s)) {
 						lengths[gid] += strlen(s);
-						if (!GDK_STRNIL(sl)) {
+						if (!strNil(sl)) {
 							next_length = strlen(sl);
 							lengths[gid] += next_length;
 							lastseplength[gid] = next_length;
@@ -1058,7 +1020,6 @@
 			}
 		}
 		canditer_reset(ci);
-<<<<<<< HEAD
 
 		if (separator) {
 			for (p = 0; p < ncand; p++) {
@@ -1067,7 +1028,7 @@
 					gid = gids[i] - min;
 					if (astrings[gid]) {
 						s = BUNtvar(bi, i);
-						if (GDK_STRNIL(s))
+						if (strNil(s))
 							continue;
 						if (astrings[gid][lengths[gid]]) {
 							memcpy(astrings[gid] + lengths[gid], separator, separator_length);
@@ -1088,9 +1049,9 @@
 					if (astrings[gid]) {
 						s = BUNtvar(bi, i);
 						sl = BUNtvar(bis, i);
-						if (GDK_STRNIL(s))
+						if (strNil(s))
 							continue;
-						if (astrings[gid][lengths[gid]] && !GDK_STRNIL(sl)) {
+						if (astrings[gid][lengths[gid]] && !strNil(sl)) {
 							next_length = strlen(sl);
 							memcpy(astrings[gid] + lengths[gid], sl, next_length);
 							lengths[gid] += next_length;
@@ -1099,19 +1060,6 @@
 						memcpy(astrings[gid] + lengths[gid], s, next_length);
 						lengths[gid] += next_length;
 						astrings[gid][lengths[gid]] = 1;
-=======
-		for (p = 0; p < ncand; p++) {
-			i = canditer_next(ci) - seqb;
-			if (gids[i] >= min && gids[i] <= max) {
-				gid = gids[i] - min;
-				if (astrings[gid]) {
-					s = BUNtvar(bi, i);
-					if (strNil(s))
-						continue;
-					if (astrings[gid][lengths[gid]]) {
-						memcpy(astrings[gid] + lengths[gid], separator, separator_length);
-						lengths[gid] += separator_length;
->>>>>>> eb6233f8
 					}
 				}
 			}
@@ -1162,17 +1110,13 @@
 
 	ncand = canditer_init(&ci, b, s);
 
-<<<<<<< HEAD
 	if (sep && BATcount(sep) == 1) { /* Only one element in sep */
 		BATiter bi = bat_iterator(sep);
 		separator = BUNtvar(bi, 0);
 		sep = NULL;
 	}
 
-	if (ncand == 0 || (separator && GDK_STRNIL(separator))) {
-=======
-	if (ncand == 0 || strNil(separator)) {
->>>>>>> eb6233f8
+	if (ncand == 0 || (separator && strNil(separator))) {
 		if (VALinit(res, TYPE_str, nil_if_empty ? str_nil : "") == NULL)
 			return GDK_FAIL;
 		return GDK_SUCCEED;
@@ -1206,17 +1150,13 @@
 		return NULL;
 	}
 
-<<<<<<< HEAD
 	if (sep && BATcount(sep) == 1) { /* Only one element in sep */
 		BATiter bi = bat_iterator(sep);
 		separator = BUNtvar(bi, 0);
 		sep = NULL;
 	}
 
-	if (ncand == 0 || ngrp == 0 || (separator && GDK_STRNIL(separator))) {
-=======
-	if (ncand == 0 || ngrp == 0 || strNil(separator)) {
->>>>>>> eb6233f8
+	if (ncand == 0 || ngrp == 0 || (separator && strNil(separator))) {
 		/* trivial: no strings to concat, so return bat
 		 * aligned with g with nil in the tail */
 		return BATconstant(ngrp == 0 ? 0 : min, TYPE_str, str_nil, ngrp, TRANSIENT);
@@ -1277,7 +1217,7 @@
 			sb = BUNtvar(bi, (BUN) j);
 
 			if (separator) {
-				if (!GDK_STRNIL(sb)) {
+				if (!strNil(sb)) {
 					next_group_length += strlen(sb);
 					if (!empty)
 						next_group_length += separator_length;
@@ -1286,9 +1226,9 @@
 			} else { /* sep case */
 				sl = BUNtvar(bis, (BUN) j);
 
-				if (!GDK_STRNIL(sb)) {
+				if (!strNil(sb)) {
 					next_group_length += strlen(sb);
-					if (!empty && !GDK_STRNIL(sl))
+					if (!empty && !strNil(sl))
 						next_group_length += strlen(sl);
 					empty = false;
 				}
@@ -1312,7 +1252,7 @@
 			sb = BUNtvar(bi, (BUN) j);
 
 			if (separator) {
-				if (GDK_STRNIL(sb))
+				if (strNil(sb))
 					continue;
 				if (!empty) {
 					memcpy(single_str + offset, separator, separator_length);
@@ -1325,9 +1265,9 @@
 			} else { /* sep case */
 				sl = BUNtvar(bis, (BUN) j);
 
-				if (GDK_STRNIL(sb))
+				if (strNil(sb))
 					continue;
-				if (!empty && !GDK_STRNIL(sl)) {
+				if (!empty && !strNil(sl)) {
 					next_length = strlen(sl);
 					memcpy(single_str + offset, sl, next_length);
 					offset += next_length;
