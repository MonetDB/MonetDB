--- conflicted
+++ resolved
@@ -66,9 +66,10 @@
 	uint8_t type_nr[256];	/* mapping from logger type id to GDK type nr */
 	int8_t type_id[128];	/* mapping from GDK type nr to logger type id */
 
-<<<<<<< HEAD
-	void *buf;
-	size_t bufsize;
+	void *rbuf;
+	size_t rbufsize;
+	void *wbuf;
+	size_t wbufsize;
 
 	/* flush variables */
 	unsigned int flush_queue[FLUSH_QUEUE_SIZE]; /* circular array with the current transactions' ids waiting to be flushed */
@@ -77,12 +78,6 @@
 	MT_Sema flush_queue_semaphore; /*to protect the queue against ring buffer overflows */
 	MT_Lock flush_queue_lock; /* to protect the queue against concurrent reads and writes */
 	MT_Lock flush_lock; /* so only one transaction can flush to disk at any given time */
-=======
-	void *rbuf;
-	size_t rbufsize;
-	void *wbuf;
-	size_t wbufsize;
->>>>>>> 7800027f
 };
 
 struct old_logger {
