/*
 * SPDX-License-Identifier: MPL-2.0
 *
 * This Source Code Form is subject to the terms of the Mozilla Public
 * License, v. 2.0.  If a copy of the MPL was not distributed with this
 * file, You can obtain one at http://mozilla.org/MPL/2.0/.
 *
 * Copyright 1997 - July 2008 CWI, August 2008 - 2023 MonetDB B.V.
 */

#ifndef _LOGGER_INTERNALS_H_
#define _LOGGER_INTERNALS_H_

#define FLUSH_QUEUE_SIZE 2048 /* maximum size of the flush queue, i.e. maximum number of transactions committing simultaneously */

typedef struct logged_range_t {
	ulng id;			/* log file id */
	int first_tid;		/* first */
	int last_tid;		/* last tid */
	ulng last_ts;		/* last stored timestamp */
	struct logged_range_t *next;
} logged_range;

struct logger {
	int debug;
	int version;
	ulng id;		/* current log output file id */
	ulng saved_id;		/* id of last fully handled log file */
	int tid;		/* current transaction id */
	int saved_tid;		/* id of transaction which was flushed out (into BBP storage)  */
	bool flushing;
	bool flushnow;
<<<<<<< HEAD
	bool request_rotation;
=======
	ulng drops;
>>>>>>> 2aec9589
	logged_range *pending;
	logged_range *current;

	lng total_cnt; /* When logging the content of a bats in multiple runs, total_cnt is used the very first to signal this and keep track in the logging*/
	bool inmemory;
	char *fn;
	char *dir;
	char *local_dir; /* the directory in which the log is written */
	preversionfix_fptr prefuncp;
	postversionfix_fptr postfuncp;
	void *funcdata;
	stream *output_log;
	stream *input_log;	/* current stream to flush */
	lng end;		/* end of pre-allocated blocks for faster f(data)sync */

	ATOMIC_TYPE refcount; /* Number of active writers and flushers in the logger */ // TODO check refcount in c->log and c->end
	bool flushing_output_log; /* prevent output_log that is currently being flushed from being closed */
	MT_Lock rotation_lock;
	MT_Lock lock;
	/* Store log_bids (int) to circumvent trouble with reference counting */
	BAT *catalog_bid;	/* int bid column */
	BAT *catalog_id;	/* object identifier is unique */
	BAT *catalog_cnt;	/* count of ondisk buns (transient) */
	BAT *catalog_lid;	/* last tid, after which it gets released/destroyed */
	BAT *dcatalog;		/* deleted from catalog table */
	BUN cnt;		/* number of persistent bats, incremented on log flushing */
	BUN deleted;		/* number of destroyed persistent bats, needed for catalog vacuum */

	BAT *seqs_id;		/* int id column */
	BAT *seqs_val;		/* lng value column */
	BAT *dseqs;		/* deleted from seqs table */

	/* we map type names into internal log ids, split in 2 ranges
	 * (0-127 fixed size types and 129 - 255 varsized) */
	uint8_t type_nr[256];	/* mapping from logger type id to GDK type nr */
	int8_t type_id[128];	/* mapping from GDK type nr to logger type id */

	void *buf;
	size_t bufsize;

	/* flush variables */
	unsigned int flush_queue[FLUSH_QUEUE_SIZE]; /* circular array with the current transactions' ids waiting to be flushed */
	int flush_queue_begin; /* start index of the queue */
	int flush_queue_length; /* length of the queue */
	MT_Sema flush_queue_semaphore; /*to protect the queue against ring buffer overflows */
	MT_Lock flush_queue_lock; /* to protect the queue against concurrent reads and writes */
	MT_Lock flush_lock; /* so only one transaction can flush to disk at any given time */
};

struct old_logger {
	logger *lg;		/* the new logger instance */
	const char *filename;	/* name of log file */
	lng changes;
	lng id;
	int tid;
	bool with_ids;
	char *local_dir; /* the directory in which the log is written */
	stream *log;
	lng end;		/* end of pre-allocated blocks for faster f(data)sync */
	/* Store log_bids (int) to circumvent trouble with reference counting */
	BAT *catalog_bid;	/* int bid column */
	BAT *catalog_nme;	/* str name column */
	BAT *catalog_tpe;	/* type of column */
	BAT *catalog_oid;	/* object identifier of column (the pair type,oid is unique) */
	BAT *dcatalog;		/* deleted from catalog table */
	BAT *seqs_id;		/* int id column */
	BAT *seqs_val;		/* lng value column */
	BAT *dseqs;		/* deleted from seqs table */
	BAT *snapshots_bid;	/* int bid column */
	BAT *snapshots_tid;	/* int tid column */
	BAT *dsnapshots;	/* deleted from snapshots table */
	BAT *freed;		/* snapshots can be created and destroyed,
				   in a single logger transaction.
				   These snapshot bats should be freed
				   directly (on transaction
				   commit). */
	BAT *add;		/* bat ids of bats being added by upgrade */
	BAT *del;		/* bat ids of bats being deleted by upgrade */
};

gdk_return log_create_types_file(logger *lg, const char *filename, bool append);

#endif /* _LOGGER_INTERNALS_H_ */<|MERGE_RESOLUTION|>--- conflicted
+++ resolved
@@ -30,11 +30,8 @@
 	int saved_tid;		/* id of transaction which was flushed out (into BBP storage)  */
 	bool flushing;
 	bool flushnow;
-<<<<<<< HEAD
+	ulng drops;
 	bool request_rotation;
-=======
-	ulng drops;
->>>>>>> 2aec9589
 	logged_range *pending;
 	logged_range *current;
 
