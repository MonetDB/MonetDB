--- conflicted
+++ resolved
@@ -683,13 +683,9 @@
 		GDKerror("%s is a view on %s; cannot be saved\n", BATgetId(b), BBP_logical(VIEWtparent(b)));
 		return GDK_FAIL;
 	}
-<<<<<<< HEAD
 	if (!BATdirtybi(*bi)) {
-=======
-	if (!BATdirty(b)) {
 		if (locked)
 			MT_rwlock_rdunlock(&b->thashlock);
->>>>>>> beb10de6
 		return GDK_SUCCEED;
 	}
 
