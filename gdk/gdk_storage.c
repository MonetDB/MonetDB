--- conflicted
+++ resolved
@@ -971,11 +971,7 @@
 	IMPSdestroy(b);
 	OIDXdestroy(b);
 	PROPdestroy_nolock(b);
-<<<<<<< HEAD
 	STRMPdestroy(b);
-	HEAPfree(b->theap, true);
-	if (b->tvheap)
-=======
 	if (b->theap) {
 		HEAPfree(b->theap, true);
 		if ((f = GDKfilepath(b->theap->farmid, BAKDIR, o, "tail1")) != NULL) {
@@ -993,7 +989,6 @@
 		}
 	}
 	if (b->tvheap) {
->>>>>>> ec3768c2
 		HEAPfree(b->tvheap, true);
 		if ((f = GDKfilepath(b->theap->farmid, BAKDIR, o, "theap")) != NULL) {
 			MT_remove(f);
