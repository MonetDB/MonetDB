/*
 * This Source Code Form is subject to the terms of the Mozilla Public
 * License, v. 2.0.  If a copy of the MPL was not distributed with this
 * file, You can obtain one at http://mozilla.org/MPL/2.0/.
 *
 * Copyright 1997 - July 2008 CWI, August 2008 - 2021 MonetDB B.V.
 */

/*
 * @a M. L. Kersten, P. Boncz, N. Nes
 *
 * @* Database Storage Management
 * Contains routines for writing and reading GDK data to and from
 * disk.  This section contains the primitives to manage the
 * disk-based images of the BATs. It relies on the existence of a UNIX
 * file system, including memory mapped files. Solaris and IRIX have
 * different implementations of madvise().
 *
 * The current version assumes that all BATs are stored on a single
 * disk partition. This simplistic assumption should be replaced in
 * the near future by a multi-volume version. The intention is to use
 * several BAT home locations.  The files should be owned by the
 * database server. Otherwise, IO operations are likely to fail. This
 * is accomplished by setting the GID and UID upon system start.
 */
#include "monetdb_config.h"
#include "gdk.h"
#include "gdk_private.h"
#include "mutils.h"
#ifdef HAVE_FCNTL_H
#include <fcntl.h>
#endif

#ifndef O_CLOEXEC
#define O_CLOEXEC 0
#endif

/* GDKfilepath returns a newly allocated string containing the path
 * name of a database farm.
 * The arguments are the farmID or -1, the name of a subdirectory
 * within the farm (i.e., something like BATDIR or BAKDIR -- see
 * gdk.h) or NULL, the name of a BAT (i.e. the name that is stored in
 * BBP.dir -- something like 07/714), and finally the file extension.
 *
 * If farmid is >= 0, GDKfilepath returns the complete path to the
 * specified farm concatenated with the other arguments with
 * appropriate separators.  If farmid is -1, it returns the
 * concatenation of its other arguments (in this case, the result
 * cannot be used to access a file directly -- the farm needs to be
 * prepended in some other place). */
char *
GDKfilepath(int farmid, const char *dir, const char *name, const char *ext)
{
	const char *sep;
	size_t pathlen;
	char *path;

	if (GDKinmemory(farmid))
		return GDKstrdup(":memory:");

	assert(dir == NULL || *dir != DIR_SEP);
	assert(farmid == NOFARM ||
	       (farmid >= 0 && farmid < MAXFARMS && BBPfarms[farmid].dirname));
	if (!GDKembedded() && MT_path_absolute(name)) {
		GDKerror("name should not be absolute\n");
		return NULL;
	}
	if (dir && *dir == DIR_SEP)
		dir++;
	if (dir == NULL || dir[0] == 0 || dir[strlen(dir) - 1] == DIR_SEP) {
		sep = "";
	} else {
		sep = DIR_SEP_STR;
	}
	pathlen = (farmid == NOFARM ? 0 : strlen(BBPfarms[farmid].dirname) + 1) +
		(dir ? strlen(dir) : 0) + strlen(sep) + strlen(name) +
		(ext ? strlen(ext) + 1 : 0) + 1;
	path = GDKmalloc(pathlen);
	if (path == NULL)
		return NULL;
 	if (farmid == NOFARM) {
		strconcat_len(path, pathlen,
			      dir ? dir : "", sep, name,
			      ext ? "." : NULL, ext, NULL);
 	} else {
		strconcat_len(path, pathlen,
			      BBPfarms[farmid].dirname, DIR_SEP_STR,
			      dir ? dir : "", sep, name,
			      ext ? "." : NULL, ext, NULL);
 	}
	return path;
}

/* make sure the parent directory of DIR exists (the argument itself
 * is usually a file that is to be created) */
gdk_return
GDKcreatedir(const char *dir)
{
	char path[FILENAME_MAX];
	char *r;
	DIR *dirp;

	TRC_DEBUG(IO_, "GDKcreatedir(%s)\n", dir);
	assert(!GDKinmemory(0));
	if (!GDKembedded() && !MT_path_absolute(dir)) {
		GDKerror("directory '%s' is not absolute\n", dir);
		return GDK_FAIL;
	}
	if (strlen(dir) >= FILENAME_MAX) {
		GDKerror("directory name too long\n");
		return GDK_FAIL;
	}
	strcpy(path, dir);	/* we know this fits (see above) */
	/* skip initial /, if any */
	for (r = strchr(path + 1, DIR_SEP); r; r = strchr(r, DIR_SEP)) {
		*r = 0;
		if (
#ifdef WIN32
			strlen(path) > 3 &&
#endif
			MT_mkdir(path) < 0) {
			if (errno != EEXIST) {
				GDKsyserror("cannot create directory %s\n", path);
				return GDK_FAIL;
			}
			if ((dirp = opendir(path)) == NULL) {
				GDKsyserror("%s cannot open directory\n", path);
				return GDK_FAIL;
			}
			/* it's a directory, we can continue */
			closedir(dirp);
		}
		*r++ = DIR_SEP;
	}
	return GDK_SUCCEED;
}

/* remove the directory DIRNAME with its file contents; does not
 * recurse into subdirectories */
gdk_return
GDKremovedir(int farmid, const char *dirname)
{
	str dirnamestr;
	DIR *dirp;
	char *path;
	struct dirent *dent;
	int ret;

	assert(!GDKinmemory(farmid));
	if ((dirnamestr = GDKfilepath(farmid, NULL, dirname, NULL)) == NULL)
		return GDK_FAIL;

	TRC_DEBUG(IO_, "GDKremovedir(%s)\n", dirnamestr);

	if ((dirp = opendir(dirnamestr)) == NULL) {
		GDKfree(dirnamestr);
		return GDK_SUCCEED;
	}
	while ((dent = readdir(dirp)) != NULL) {
		if (dent->d_name[0] == '.' &&
		    (dent->d_name[1] == 0 ||
		     (dent->d_name[1] == '.' && dent->d_name[2] == 0))) {
			/* skip . and .. */
			continue;
		}
		path = GDKfilepath(farmid, dirname, dent->d_name, NULL);
		if (path == NULL) {
			/* most likely the rmdir will now fail causing
			 * an error return */
			break;
		}
		ret = MT_remove(path);
		if (ret == -1)
			GDKsyserror("remove(%s) failed\n", path);
		TRC_DEBUG(IO_, "Remove %s = %d\n", path, ret);
		GDKfree(path);
	}
	closedir(dirp);
	ret = MT_rmdir(dirnamestr);
	if (ret != 0)
		GDKsyserror("rmdir(%s) failed.\n", dirnamestr);
	TRC_DEBUG(IO_, "rmdir %s = %d\n", dirnamestr, ret);
	GDKfree(dirnamestr);
	return ret ? GDK_FAIL : GDK_SUCCEED;
}

#define _FUNBUF		0x040000
#define _FWRTHR		0x080000
#define _FRDSEQ		0x100000

/* open a file and return its file descriptor; the file is specified
 * using farmid, name and extension; if opening for writing, we create
 * the parent directory if necessary; if opening for reading, we don't
 * necessarily report an error if it fails, but we make sure errno is
 * set */
int
GDKfdlocate(int farmid, const char *nme, const char *mode, const char *extension)
{
	char *path = NULL;
	int fd, flags = O_CLOEXEC;

	assert(!GDKinmemory(farmid));
	if (nme == NULL || *nme == 0) {
		GDKerror("no name specified\n");
		errno = EFAULT;
		return -1;
	}

	assert(farmid != NOFARM || extension == NULL);
	if (farmid != NOFARM) {
		path = GDKfilepath(farmid, BATDIR, nme, extension);
		if (path == NULL) {
			errno = ENOMEM;
			return -1;
		}
		nme = path;
	}

	if (*mode == 'm') {	/* file open for mmap? */
		mode++;
#ifdef _CYGNUS_H_
	} else {
		flags |= _FRDSEQ;	/* WIN32 CreateFile(FILE_FLAG_SEQUENTIAL_SCAN) */
#endif
	}

	if (strchr(mode, 'w')) {
		flags |= O_WRONLY | O_CREAT;
	} else if (!strchr(mode, '+')) {
		flags |= O_RDONLY;
	} else {
		flags |= O_RDWR;
	}
#ifdef WIN32
	flags |= strchr(mode, 'b') ? O_BINARY : O_TEXT;
#endif
	fd = MT_open(nme, flags);
	if (fd < 0 && *mode == 'w') {
		/* try to create the directory, in case that was the problem */
		if (GDKcreatedir(nme) == GDK_SUCCEED) {
			fd = MT_open(nme, flags);
			if (fd < 0)
				GDKsyserror("cannot open file %s\n", nme);
		}
	}
	int err = errno;	/* save */
	/* don't generate error if we can't open a file for reading */
	GDKfree(path);
	errno = err;		/* restore */
	return fd;
}

/* like GDKfdlocate, except return a FILE pointer */
FILE *
GDKfilelocate(int farmid, const char *nme, const char *mode, const char *extension)
{
	int fd;
	FILE *f;

	if ((fd = GDKfdlocate(farmid, nme, mode, extension)) < 0)
		return NULL;
	if (*mode == 'm')
		mode++;
	if ((f = fdopen(fd, mode)) == NULL) {
		GDKsyserror("cannot fdopen file\n");
		close(fd);
		return NULL;
	}
	return f;
}

FILE *
GDKfileopen(int farmid, const char *dir, const char *name, const char *extension, const char *mode)
{
	char *path;

	/* if name is null, try to get one from dir (in case it was a path) */
	path = GDKfilepath(farmid, dir, name, extension);

	if (path != NULL) {
		FILE *f;
		TRC_DEBUG(IO_, "GDKfileopen(%s)\n", path);
		f = MT_fopen(path, mode);
		int err = errno;
		GDKfree(path);
		errno = err;
		return f;
	}
	return NULL;
}

/* remove the file */
gdk_return
GDKunlink(int farmid, const char *dir, const char *nme, const char *ext)
{
	if (nme && *nme) {
		char *path;

		path = GDKfilepath(farmid, dir, nme, ext);
		if (path == NULL)
			return GDK_FAIL;
		/* if file already doesn't exist, we don't care */
		if (MT_remove(path) != 0 && errno != ENOENT) {
			GDKsyserror("remove(%s)\n", path);
			GDKfree(path);
			return GDK_FAIL;
		}
		GDKfree(path);
		return GDK_SUCCEED;
	}
	GDKerror("no name specified");
	return GDK_FAIL;
}

/*
 * A move routine is overloaded to deal with extensions.
 */
gdk_return
GDKmove(int farmid, const char *dir1, const char *nme1, const char *ext1, const char *dir2, const char *nme2, const char *ext2, bool report)
{
	char *path1;
	char *path2;
	int ret, t0 = GDKms();

	if (nme1 == NULL || *nme1 == 0) {
		GDKerror("no file specified\n");
		return GDK_FAIL;
	}
	path1 = GDKfilepath(farmid, dir1, nme1, ext1);
	path2 = GDKfilepath(farmid, dir2, nme2, ext2);
	if (path1 && path2) {
		ret = MT_rename(path1, path2);
		if (ret < 0 && report)
			GDKsyserror("cannot rename %s to %s\n", path1, path2);

		TRC_DEBUG(IO_, "Move %s %s = %d (%dms)\n", path1, path2, ret, GDKms() - t0);
	} else {
		ret = -1;
	}
	GDKfree(path1);
	GDKfree(path2);
	return ret < 0 ? GDK_FAIL : GDK_SUCCEED;
}

gdk_return
GDKextendf(int fd, size_t size, const char *fn)
{
	struct stat stb;
	int rt = 0;
	int t0 = GDKms();

	assert(!GDKinmemory(0));
#ifdef __COVERITY__
	if (fd < 0)		/* in real life, if fd < 0, fstat will fail */
		return GDK_FAIL;
#endif
	if (fstat(fd, &stb) < 0) {
		/* shouldn't happen */
		GDKsyserror("fstat failed unexpectedly\n");
		return GDK_FAIL;
	}
	/* if necessary, extend the underlying file */
	if (stb.st_size < (off_t) size) {
#ifdef HAVE_FALLOCATE
		if ((rt = fallocate(fd, 0, stb.st_size, (off_t) size - stb.st_size)) < 0 &&
		    errno == EOPNOTSUPP)
			/* on Linux, posix_fallocate uses a slow
			 * method to allocate blocks if the underlying
			 * file system doesn't support the operation,
			 * so use fallocate instead and just resize
			 * the file if it fails */
#else
#ifdef HAVE_POSIX_FALLOCATE
		/* posix_fallocate returns error number on failure,
		 * not -1 :-( */
		if ((rt = posix_fallocate(fd, stb.st_size, (off_t) size - stb.st_size)) == EINVAL)
			/* on Solaris/OpenIndiana, this may mean that
			 * the underlying file system doesn't support
			 * the operation, so just resize the file */
#endif
#endif
			/* we get here when (posix_)fallocate fails
			 * because it is not supported on the file
			 * system, or if neither function exists */
			rt = ftruncate(fd, (off_t) size);
		if (rt != 0) {
			/* extending failed, try to reduce file size
			 * back to original */
			GDKsyserror("could not extend file\n");
			if (ftruncate(fd, stb.st_size))
				GDKsyserror("ftruncate to old size");
		}
	}
	TRC_DEBUG(IO_, "GDKextend %s %zu -> %zu %dms%s\n",
		  fn, (size_t) stb.st_size, size,
		  GDKms() - t0, rt != 0 ? " (failed)" : "");
	/* posix_fallocate returns != 0 on failure, fallocate and
	 * ftruncate return -1 on failure, but all three return 0 on
	 * success */
	return rt != 0 ? GDK_FAIL : GDK_SUCCEED;
}

gdk_return
GDKextend(const char *fn, size_t size)
{
	int fd, flags = O_RDWR;
	gdk_return rt = GDK_FAIL;

	assert(!GDKinmemory(0));
#ifdef O_BINARY
	/* On Windows, open() fails if the file is bigger than 2^32
	 * bytes without O_BINARY. */
	flags |= O_BINARY;
#endif
	if ((fd = MT_open(fn, flags | O_CLOEXEC)) >= 0) {
		rt = GDKextendf(fd, size, fn);
		close(fd);
	} else {
		GDKsyserror("cannot open file %s\n", fn);
	}
	return rt;
}

/*
 * @+ Save and load.
 * The BAT is saved on disk in several files. The extension DESC
 * denotes the descriptor, BUNs the bun heap, and HHEAP and THEAP the
 * other heaps. The storage mechanism off a file can be memory mapped
 * (STORE_MMAP) or malloced (STORE_MEM).
 *
 * These modes indicates the disk-layout and the intended mapping.
 * The primary concern here is to handle STORE_MMAP and STORE_MEM.
 */
gdk_return
GDKsave(int farmid, const char *nme, const char *ext, void *buf, size_t size, storage_t mode, bool dosync)
{
	int err = 0;

	TRC_DEBUG(IO_, "GDKsave: name=%s, ext=%s, mode %d, dosync=%d\n", nme, ext ? ext : "", (int) mode, dosync);

	assert(!GDKinmemory(farmid));
	if (mode == STORE_MMAP) {
		if (dosync && size && !(GDKdebug & NOSYNCMASK))
			err = MT_msync(buf, size);
		if (err)
			GDKerror("error on: name=%s, ext=%s, mode=%d\n",
				 nme, ext ? ext : "", (int) mode);
		TRC_DEBUG(IO_, "MT_msync(buf %p, size %zu) = %d\n",
			  buf, size, err);
	} else {
		int fd;

		if ((fd = GDKfdlocate(farmid, nme, "wb", ext)) >= 0) {
			/* write() on 64-bits Redhat for IA64 returns
			 * 32-bits signed result (= OS BUG)! write()
			 * on Windows only takes unsigned int as
			 * size */
			while (size > 0) {
				/* circumvent problems by writing huge
				 * buffers in chunks <= 1GiB */
				ssize_t ret;

				ret = write(fd, buf,
					    (unsigned) MIN(1 << 30, size));
				if (ret < 0) {
					err = -1;
					GDKsyserror("GDKsave: error %zd"
						    " on: name=%s, ext=%s, "
						    "mode=%d\n", ret, nme,
						    ext ? ext : "", (int) mode);
					break;
				}
				size -= ret;
				buf = (void *) ((char *) buf + ret);
				TRC_DEBUG(IO_, "Write(fd %d, buf %p"
					  ", size %u) = %zd\n",
					  fd, buf,
					  (unsigned) MIN(1 << 30, size),
					  ret);
			}
			if (dosync && !(GDKdebug & NOSYNCMASK)
#if defined(NATIVE_WIN32)
			    && _commit(fd) < 0
#elif defined(HAVE_FDATASYNC)
			    && fdatasync(fd) < 0
#elif defined(HAVE_FSYNC)
			    && fsync(fd) < 0
#endif
				) {
				GDKsyserror("GDKsave: error on: name=%s, "
					    "ext=%s, mode=%d\n", nme,
					    ext ? ext : "", (int) mode);
				err = -1;
			}
			err |= close(fd);
			if (err && GDKunlink(farmid, BATDIR, nme, ext) != GDK_SUCCEED) {
				/* do not tolerate corrupt heap images
				 * (BBPrecover on restart will kill
				 * them) */
				GDKerror("could not remove: name=%s, "
					 "ext=%s, mode %d\n", nme,
					 ext ? ext : "", (int) mode);
				return GDK_FAIL;
			}
		} else {
			err = -1;
			GDKerror("failed name=%s, ext=%s, mode %d\n",
				 nme, ext ? ext : "", (int) mode);
		}
	}
	return err ? GDK_FAIL : GDK_SUCCEED;
}

/*
 * Space for the load is directly allocated and the heaps are mapped.
 * Further initialization of the atom heaps require a separate action
 * defined in their implementation.
 *
 * size -- how much to read
 * *maxsize -- (in/out) how much to allocate / how much was allocated
 */
char *
GDKload(int farmid, const char *nme, const char *ext, size_t size, size_t *maxsize, storage_t mode)
{
	char *ret = NULL;

	assert(!GDKinmemory(farmid));
	assert(size <= *maxsize);
	assert(farmid != NOFARM || ext == NULL);
	TRC_DEBUG(IO_, "GDKload: name=%s, ext=%s, mode %d\n", nme, ext ? ext : "", (int) mode);

	if (mode == STORE_MEM) {
		int fd = GDKfdlocate(farmid, nme, "rb", ext);

		if (fd >= 0) {
			char *dst = ret = GDKmalloc(*maxsize);
			ssize_t n_expected, n = 0;

			if (ret) {
				/* read in chunks, some OSs do not
				 * give you all at once and Windows
				 * only accepts int */
				for (n_expected = (ssize_t) size; n_expected > 0; n_expected -= n) {
					n = read(fd, dst, (unsigned) MIN(1 << 30, n_expected));
					if (n < 0)
						GDKsyserror("GDKload: cannot read: name=%s, ext=%s, %zu bytes missing.\n", nme, ext ? ext : "", (size_t) n_expected);
#ifndef __COVERITY__
					/* Coverity doesn't seem to
					 * recognize that we're just
					 * printing the value of ptr,
					 * not its contents */
					TRC_DEBUG(IO_, "read(dst %p, n_expected %zd, fd %d) = %zd\n", (void *)dst, n_expected, fd, n);
#endif

					if (n <= 0)
						break;
					dst += n;
				}
				if (n_expected > 0) {
					/* we couldn't read all, error
					 * already generated */
					GDKfree(ret);
					GDKerror("short read from heap %s%s%s, expected %zu, missing %zd\n", nme, ext ? "." : "", ext ? ext : "", size, n_expected);
					ret = NULL;
				}
#ifndef NDEBUG
				/* just to make valgrind happy, we
				 * initialize the whole thing */
				if (ret && *maxsize > size)
					memset(ret + size, 0, *maxsize - size);
#endif
			}
			close(fd);
		} else {
			GDKsyserror("cannot open: name=%s, ext=%s\n", nme, ext ? ext : "");
		}
	} else {
		char *path = NULL;

		/* round up to multiple of GDK_mmap_pagesize with a
		 * minimum of one */
		size = (*maxsize + GDK_mmap_pagesize - 1) & ~(GDK_mmap_pagesize - 1);
		if (size == 0)
			size = GDK_mmap_pagesize;
		if (farmid != NOFARM) {
			path = GDKfilepath(farmid, BATDIR, nme, ext);
			nme = path;
		}
		if (nme != NULL && GDKextend(nme, size) == GDK_SUCCEED) {
			int mod = MMAP_READ | MMAP_WRITE | MMAP_SEQUENTIAL;

			if (mode == STORE_PRIV)
				mod |= MMAP_COPY;
			else
				mod |= MMAP_SYNC;
			ret = GDKmmap(nme, mod, size);
			if (ret != NULL) {
				/* success: update allocated size */
				*maxsize = size;
			}
			TRC_DEBUG(IO_, "mmap(NULL, 0, maxsize %zu, mod %d, path %s, 0) = %p\n", size, mod, nme, (void *)ret);
		}
		GDKfree(path);
	}
	return ret;
}

/*
 * @+ BAT disk storage
 *
 * Between sessions the BATs comprising the database are saved on
 * disk.  To simplify code, we assume a UNIX directory called its
 * physical @%home@ where they are to be located.  The subdirectories
 * BAT and PRG contain what its name says.
 *
 * A BAT created by @%COLnew@ is considered temporary until one calls
 * the routine @%BATsave@. This routine reserves disk space and checks
 * for name clashes.
 *
 * Saving and restoring BATs is left to the upper layers. The library
 * merely copies the data into place.  Failure to read or write the
 * BAT results in a NULL, otherwise it returns the BAT pointer.
 */
static void
DESCclean(BAT *b)
{
	b->batDirtyflushed = DELTAdirty(b);
	b->batDirtydesc = false;
	b->theap->dirty = false;
	if (b->tvheap)
		b->tvheap->dirty = false;
}

static BAT *
DESCload(int i)
{
	const char *s, *nme = BBP_physical(i);
	BAT *b = NULL;
	int tt;

	TRC_DEBUG(IO_, "DESCload: %s\n", nme ? nme : "<noname>");

	b = BBP_desc(i);

	if (b == NULL) {
		GDKerror("no descriptor for BAT %d\n", i);
		return NULL;
	}

	tt = b->ttype;
	if ((tt < 0 && (tt = ATOMindex(s = ATOMunknown_name(tt))) < 0)) {
		GDKerror("atom '%s' unknown, in BAT '%s'.\n", s, nme);
		return NULL;
	}
	b->ttype = tt;

	/* reconstruct mode from BBP status (BATmode doesn't flush
	 * descriptor, so loaded mode may be stale) */
	b->batTransient = (BBP_status(b->batCacheid) & BBPPERSISTENT) == 0;
	b->batCopiedtodisk = true;
	DESCclean(b);
	return b;
}

/* spawning the background msync should be done carefully
 * because there is a (small) chance that the BAT has been
 * deleted by the time you issue the msync.
 * This leaves you with possibly deadbeef BAT descriptors.
 */

/* #define DISABLE_MSYNC */
#define MSYNC_BACKGROUND

#ifndef DISABLE_MSYNC
#ifndef MS_ASYNC
struct msync {
	bat id;
	Heap *h;
};

static void
BATmsyncImplementation(void *arg)
{
	Heap *h = ((struct msync *) arg)->h;

	(void) MT_msync(h->base, h->size);
	BBPunfix(((struct msync *) arg)->id);
	GDKfree(arg);
}
#endif
#endif

void
BATmsync(BAT *b)
{
	/* we don't sync views or if we're told not to */
	if (isVIEW(b) || GDKinmemory(b->theap->farmid) || (GDKdebug & NOSYNCMASK))
		return;
	/* we don't sync transients */
	if (b->theap->farmid != 0 ||
	    (b->tvheap != NULL && b->tvheap->farmid != 0))
		return;
#ifndef DISABLE_MSYNC
#ifdef MS_ASYNC
	if (b->theap->storage == STORE_MMAP &&
	    msync(b->theap->base, b->theap->free, MS_ASYNC) < 0)
		GDKsyserror("msync heap of bat %d failed\n", b->batCacheid);
	if (b->tvheap && b->tvheap->storage == STORE_MMAP &&
	    msync(b->tvheap->base, b->tvheap->free, MS_ASYNC) < 0)
		GDKsyserror("msync vheap of bat %d failed\n", b->batCacheid);
#else
	{
		struct msync *arg;

		assert(!b->batTransient);
		if (b->theap->storage == STORE_MMAP &&
		    (arg = GDKmalloc(sizeof(*arg))) != NULL) {
			arg->id = b->batCacheid;
			arg->h = b->theap;
			BBPfix(b->batCacheid);
#ifdef MSYNC_BACKGROUND
			char name[MT_NAME_LEN];
			MT_Id tid;
			snprintf(name, sizeof(name), "msync%d", b->batCacheid);
			if (MT_create_thread(&tid, BATmsyncImplementation, arg,
					     MT_THR_DETACHED, name) < 0) {
				/* don't bother if we can't create a thread */
				BBPunfix(b->batCacheid);
				GDKfree(arg);
			}
#else
			BATmsyncImplementation(arg);
#endif
		}

		if (b->tvheap && b->tvheap->storage == STORE_MMAP &&
		    (arg = GDKmalloc(sizeof(*arg))) != NULL) {
			arg->id = b->batCacheid;
			arg->h = b->tvheap;
			BBPfix(b->batCacheid);
#ifdef MSYNC_BACKGROUND
			char name[MT_NAME_LEN];
			MT_Id tid;
			snprintf(name, sizeof(name), "msync%d", b->batCacheid);
			if (MT_create_thread(&tid, BATmsyncImplementation, arg,
					     MT_THR_DETACHED, name) < 0) {
				/* don't bother if we can't create a thread */
				BBPunfix(b->batCacheid);
				GDKfree(arg);
			}
#else
			BATmsyncImplementation(arg);
#endif
		}
	}
#endif
#else
	(void) b;
#endif	/* DISABLE_MSYNC */
}

static inline const char *
gettailnamebi(const BATiter *bi)
{
	if (bi->type != TYPE_str)
		return "tail";
	switch (bi->width) {
	case 1:
		return "tail1";
	case 2:
		return "tail2";
#if SIZEOF_VAR_T == 8
	case 4:
		return "tail4";
#endif
	default:
		return "tail";
	}
}

gdk_return
BATsave_locked(BAT *b, BATiter *bi, BUN size)
{
	gdk_return err = GDK_SUCCEED;
	const char *nme;
	bool dosync;

	BATcheck(b, GDK_FAIL);

	dosync = (BBP_status(b->batCacheid) & BBPPERSISTENT) != 0;
	assert(!GDKinmemory(b->theap->farmid));
	/* views cannot be saved, but make an exception for
	 * force-remapped views */
	if (isVIEW(b)) {
		GDKerror("%s is a view on %s; cannot be saved\n", BATgetId(b), BBP_logical(VIEWtparent(b)));
		return GDK_FAIL;
	}
	if (!BATdirty(b)) {
		return GDK_SUCCEED;
	}

	/* start saving data */
	nme = BBP_physical(b->batCacheid);
	const char *tail = gettailnamebi(bi);
	if (bi->type != TYPE_void && bi->base == NULL) {
		assert(BBP_status(b->batCacheid) & BBPSWAPPED);
		if (dosync && !(GDKdebug & NOSYNCMASK)) {
			int fd = GDKfdlocate(bi->h->farmid, nme, "rb+", tail);
			if (fd < 0) {
				GDKsyserror("cannot open file %s.%s for sync\n",
					    nme, tail);
				err = GDK_FAIL;
			} else {
				if (
#if defined(NATIVE_WIN32)
					_commit(fd) < 0
#elif defined(HAVE_FDATASYNC)
					fdatasync(fd) < 0
#elif defined(HAVE_FSYNC)
					fsync(fd) < 0
#endif
					)
					GDKsyserror("sync failed for %s.%s\n",
						    nme, tail);
				close(fd);
			}
			if (bi->vh) {
				fd = GDKfdlocate(bi->vh->farmid, nme, "rb+", "theap");
				if (fd < 0) {
					GDKsyserror("cannot open file %s.theap for sync\n",
						    nme);
					err = GDK_FAIL;
				} else {
					if (
#if defined(NATIVE_WIN32)
						_commit(fd) < 0
#elif defined(HAVE_FDATASYNC)
						fdatasync(fd) < 0
#elif defined(HAVE_FSYNC)
						fsync(fd) < 0
#endif
						)
						GDKsyserror("sync failed for %s.theap\n", nme);
					close(fd);
				}
			}
		}
	} else {
		if (!b->batCopiedtodisk || b->batDirtydesc || bi->h->dirty)
			if (err == GDK_SUCCEED && bi->type)
				err = HEAPsave(bi->h, nme, tail, dosync, bi->hfree);
		if (bi->vh
		    && (!b->batCopiedtodisk || b->batDirtydesc || bi->vh->dirty)
		    && ATOMvarsized(bi->type)
		    && err == GDK_SUCCEED)
			err = HEAPsave(bi->vh, nme, "theap", dosync, bi->vhfree);
	}

	if (err == GDK_SUCCEED) {
		MT_lock_set(&b->theaplock);
		if (b->theap != bi->h) {
			assert(b->theap->dirty);
			b->theap->wasempty = bi->h->wasempty;
		}
		if (b->tvheap && b->tvheap != bi->vh) {
			assert(b->tvheap->dirty);
			b->tvheap->wasempty = bi->vh->wasempty;
		}
		if (size != b->batCount || b->batInserted < b->batCount) {
			/* if the sizes don't match, the BAT must be dirty */
			b->batCopiedtodisk = false;
			b->batDirtyflushed = true;
			b->batDirtydesc = true;
			b->theap->dirty = true;
			if (b->tvheap)
				b->tvheap->dirty = true;
		} else {
			b->batCopiedtodisk = true;
			b->batDirtyflushed = DELTAdirty(b);
			b->batDirtydesc = false;
		}
		MT_lock_unset(&b->theaplock);
		if (b->thash && b->thash != (Hash *) 1)
			BAThashsave(b, dosync);
	}
	return err;
}

gdk_return
BATsave(BAT *b)
{
	gdk_return rc;

	BATiter bi = bat_iterator(b);
	MT_rwlock_rdlock(&b->thashlock);
	rc = BATsave_locked(b, &bi, bi.count);
	MT_rwlock_rdunlock(&b->thashlock);
	bat_iterator_end(&bi);
	return rc;
}

/*
 * TODO: move to gdk_bbp.c
 */
BAT *
BATload_intern(bat bid, bool lock)
{
	const char *nme;
	BAT *b;

	assert(!GDKinmemory(0));
	assert(bid > 0);

	nme = BBP_physical(bid);
	b = DESCload(bid);

	if (b == NULL) {
		return NULL;
	}
	assert(!GDKinmemory(b->theap->farmid));

	/* LOAD bun heap */
	if (b->ttype != TYPE_void) {
		b->theap->storage = b->theap->newstorage = STORE_INVALID;
		if (HEAPload(b->theap, b->theap->filename, NULL, b->batRestricted == BAT_READ) != GDK_SUCCEED) {
			HEAPfree(b->theap, false);
			return NULL;
		}
		if (ATOMstorage(b->ttype) == TYPE_msk) {
			b->batCapacity = (BUN) (b->theap->size * 8);
		} else {
			assert(b->theap->size >> b->tshift <= BUN_MAX);
			b->batCapacity = (BUN) (b->theap->size >> b->tshift);
		}
	} else {
		b->theap->base = NULL;
	}

	/* LOAD tail heap */
	if (ATOMvarsized(b->ttype)) {
		b->tvheap->storage = b->tvheap->newstorage = STORE_INVALID;
		if (HEAPload(b->tvheap, nme, "theap", b->batRestricted == BAT_READ) != GDK_SUCCEED) {
			HEAPfree(b->theap, false);
			HEAPfree(b->tvheap, false);
			return NULL;
		}
		if (ATOMstorage(b->ttype) == TYPE_str) {
			strCleanHash(b->tvheap, false);	/* ensure consistency */
		} else {
			HEAP_recover(b->tvheap, (const var_t *) Tloc(b, 0),
				     BATcount(b));
		}
	}

	/* initialize descriptor */
	b->batDirtydesc = false;
	b->theap->parentid = b->batCacheid;

	/* load succeeded; register it in BBP */
	if (BBPcacheit(b, lock) != GDK_SUCCEED) {
		HEAPfree(b->theap, false);
		if (b->tvheap)
			HEAPfree(b->tvheap, false);
		return NULL;
	}
	return b;
}

/*
 * @- BATdelete
 * The new behavior is to let the routine produce warnings but always
 * succeed.  rationale: on a delete, we must get rid of *all* the
 * files. We do not have to care about preserving them or be too much
 * concerned if a file that had to be deleted was not found (end
 * result is still that it does not exist). The past behavior to
 * delete some files and then fail was erroneous. The BAT would
 * continue to exist with an incorrect disk status, causing havoc
 * later on.
 *
 * NT forces us to close all files before deleting them; in case of
 * memory mapped files this means that we have to unload the BATs
 * before deleting. This is enforced now.
 */
void
BATdelete(BAT *b)
{
	bat bid = b->batCacheid;
	BAT *loaded = BBP_cache(bid);

	assert(bid > 0);
	if (loaded) {
		b = loaded;
	}
	HASHdestroy(b);
	IMPSdestroy(b);
	OIDXdestroy(b);
	PROPdestroy(b);
<<<<<<< HEAD
	if (b->batCopiedtodisk || (b->theap->storage != STORE_MEM)) {
		if (b->ttype != TYPE_void &&
		    HEAPdelete(b->theap, o, gettailname(b)) != GDK_SUCCEED &&
		    b->batCopiedtodisk)
			TRC_DEBUG(IO_, "BATdelete(%s): bun heap\n", BATgetId(b));
	} else if (b->theap->base) {
		HEAPfree(b->theap, true);
	}
	if (b->tvheap) {
		assert(b->tvheap->parentid == bid);
		if (b->batCopiedtodisk || (b->tvheap->storage != STORE_MEM)) {
			if (HEAPdelete(b->tvheap, o, "theap") != GDK_SUCCEED &&
			    b->batCopiedtodisk)
				TRC_DEBUG(IO_, "BATdelete(%s): tail heap\n", BATgetId(b));
		} else {
			HEAPfree(b->tvheap, true);
		}
		if (b->strhash)
			strDestroy(b);
	}
=======
	HEAPfree(b->theap, true);
	if (b->tvheap)
		HEAPfree(b->tvheap, true);
>>>>>>> 06d554a8
	b->batCopiedtodisk = false;
}

/*
 * BAT specific printing
 */

gdk_return
BATprintcolumns(stream *s, int argc, BAT *argv[])
{
	int i;
	BUN n, cnt;
	struct colinfo {
		ssize_t (*s) (str *, size_t *, const void *, bool);
		BATiter i;
	} *colinfo;
	char *buf;
	size_t buflen = 0;
	ssize_t len;
	gdk_return rc = GDK_SUCCEED;

	/* error checking */
	for (i = 0; i < argc; i++) {
		if (argv[i] == NULL) {
			GDKerror("Columns missing\n");
			return GDK_FAIL;
		}
		if (BATcount(argv[0]) != BATcount(argv[i])) {
			GDKerror("Columns must be the same size\n");
			return GDK_FAIL;
		}
	}

	if ((colinfo = GDKmalloc(argc * sizeof(*colinfo))) == NULL) {
		GDKerror("Cannot allocate memory\n");
		return GDK_FAIL;
	}

	for (i = 0; i < argc; i++) {
		colinfo[i].i = bat_iterator(argv[i]);
		colinfo[i].s = BATatoms[argv[i]->ttype].atomToStr;
	}

	mnstr_write(s, "#--------------------------#\n", 1, 29);
	mnstr_write(s, "# ", 1, 2);
	for (i = 0; i < argc; i++) {
		if (i > 0)
			mnstr_write(s, "\t", 1, 1);
		buf = argv[i]->tident;
		mnstr_write(s, buf, 1, strlen(buf));
	}
	mnstr_write(s, "  # name\n", 1, 9);
	mnstr_write(s, "# ", 1, 2);
	for (i = 0; i < argc; i++) {
		if (i > 0)
			mnstr_write(s, "\t", 1, 1);
		buf = ATOMname(argv[i]->ttype);
		mnstr_write(s, buf, 1, strlen(buf));
	}
	mnstr_write(s, "  # type\n", 1, 9);
	mnstr_write(s, "#--------------------------#\n", 1, 29);
	buf = NULL;

	for (n = 0, cnt = BATcount(argv[0]); n < cnt; n++) {
		mnstr_write(s, "[ ", 1, 2);
		for (i = 0; i < argc; i++) {
			len = colinfo[i].s(&buf, &buflen, BUNtail(colinfo[i].i, n), true);
			if (len < 0) {
				rc = GDK_FAIL;
				goto bailout;
			}
			if (i > 0)
				mnstr_write(s, ",\t", 1, 2);
			mnstr_write(s, buf, 1, len);
		}
		mnstr_write(s, "  ]\n", 1, 4);
	}

  bailout:
	for (i = 0; i < argc; i++) {
		bat_iterator_end(&colinfo[i].i);
	}
	GDKfree(buf);
	GDKfree(colinfo);

	return rc;
}

gdk_return
BATprint(stream *fdout, BAT *b)
{
	if (complex_cand(b)) {
		struct canditer ci;
		BUN ncand = canditer_init(&ci, NULL, b);
		oid hseq = ci.hseq;

		mnstr_printf(fdout,
			     "#--------------------------#\n"
			     "# h\t%s  # name\n"
			     "# void\toid  # type\n"
			     "#--------------------------#\n",
			     b->tident);
		for (BUN i = 0; i < ncand; i++) {
			oid o = canditer_next(&ci);
			mnstr_printf(fdout,
				     "[ " OIDFMT "@0,\t" OIDFMT "@0  ]\n",
				     (oid) (i + hseq), o);
		}
		return GDK_SUCCEED;
	}

	BAT *argv[2];
	gdk_return ret = GDK_FAIL;

	argv[0] = BATdense(b->hseqbase, b->hseqbase, BATcount(b));
	if (argv[0]) {
		argv[1] = b;
		ret = BATroles(argv[0], "h");
		if (ret == GDK_SUCCEED)
			ret = BATprintcolumns(fdout, 2, argv);
		BBPunfix(argv[0]->batCacheid);
	}
	return ret;
}<|MERGE_RESOLUTION|>--- conflicted
+++ resolved
@@ -995,32 +995,12 @@
 	IMPSdestroy(b);
 	OIDXdestroy(b);
 	PROPdestroy(b);
-<<<<<<< HEAD
-	if (b->batCopiedtodisk || (b->theap->storage != STORE_MEM)) {
-		if (b->ttype != TYPE_void &&
-		    HEAPdelete(b->theap, o, gettailname(b)) != GDK_SUCCEED &&
-		    b->batCopiedtodisk)
-			TRC_DEBUG(IO_, "BATdelete(%s): bun heap\n", BATgetId(b));
-	} else if (b->theap->base) {
-		HEAPfree(b->theap, true);
-	}
+	HEAPfree(b->theap, true);
 	if (b->tvheap) {
-		assert(b->tvheap->parentid == bid);
-		if (b->batCopiedtodisk || (b->tvheap->storage != STORE_MEM)) {
-			if (HEAPdelete(b->tvheap, o, "theap") != GDK_SUCCEED &&
-			    b->batCopiedtodisk)
-				TRC_DEBUG(IO_, "BATdelete(%s): tail heap\n", BATgetId(b));
-		} else {
-			HEAPfree(b->tvheap, true);
-		}
+		HEAPfree(b->tvheap, true);
 		if (b->strhash)
 			strDestroy(b);
 	}
-=======
-	HEAPfree(b->theap, true);
-	if (b->tvheap)
-		HEAPfree(b->tvheap, true);
->>>>>>> 06d554a8
 	b->batCopiedtodisk = false;
 }
 
