--- conflicted
+++ resolved
@@ -879,16 +879,11 @@
 	OIDXdestroy(b);
 	PROPdestroy_nolock(b);
 	STRMPdestroy(b);
-<<<<<<< HEAD
 	RTREEdestroy(b);
-	HEAPfree(b->theap, true);
-	if (b->tvheap)
-=======
 	if (b->theap) {
 		HEAPfree(b->theap, true);
 	}
 	if (b->tvheap) {
->>>>>>> f797cb58
 		HEAPfree(b->tvheap, true);
 	}
 	b->batCopiedtodisk = false;
