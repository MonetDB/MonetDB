--- conflicted
+++ resolved
@@ -349,13 +349,8 @@
 	int rt = 0;
 	int t0 = GDKms();
 
-<<<<<<< HEAD
 	assert(!GDKinmemory(0));
-#ifdef STATIC_CODE_ANALYSIS
-=======
-	assert(!GDKinmemory());
 #ifdef __COVERITY__
->>>>>>> a4d49a32
 	if (fd < 0)		/* in real life, if fd < 0, fstat will fail */
 		return GDK_FAIL;
 #endif
