--- conflicted
+++ resolved
@@ -509,7 +509,7 @@
 append_msk_bat(BAT *b, BAT *n, struct canditer *ci)
 {
 	uint32_t boff = b->batCount % 32;
-	uint32_t *bp = (uint32_t *) b->theap.base + b->batCount / 32;
+	uint32_t *bp = (uint32_t *) b->theap->base + b->batCount / 32;
 
 	if (ci->ncand == 0)
 		return GDK_SUCCEED;
@@ -519,7 +519,7 @@
 		BUN cnt;
 		noff = (ci->seq - n->tseqbase) % 32;
 		cnt = ci->ncand;
-		np = (uint32_t *) n->theap.base + (ci->seq - n->tseqbase) / 32;
+		np = (uint32_t *) n->theap->base + (ci->seq - n->tseqbase) / 32;
 		b->batCount += cnt;
 		if (boff == noff) {
 			/* words of b and n are aligned, so we don't
@@ -2429,13 +2429,8 @@
 				}
 			break;
 		}
-<<<<<<< HEAD
 		bn->theap->dirty = true;
-		bn->tnil = n >= 1 && (*ATOMcompare(tailtype))(v, ATOMnilptr(tailtype)) == 0;
-=======
-		bn->theap.dirty = true;
 		bn->tnil = n >= 1 && ATOMnilptr(tailtype) && (*ATOMcompare(tailtype))(v, ATOMnilptr(tailtype)) == 0;
->>>>>>> 9ae2e33c
 		BATsetcount(bn, n);
 		bn->tsorted = bn->trevsorted = ATOMlinear(tailtype);
 		bn->tnonil = !bn->tnil;
