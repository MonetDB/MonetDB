/*
 * This Source Code Form is subject to the terms of the Mozilla Public
 * License, v. 2.0.  If a copy of the MPL was not distributed with this
 * file, You can obtain one at http://mozilla.org/MPL/2.0/.
 *
 * Copyright 1997 - July 2008 CWI, August 2008 - 2018 MonetDB B.V.
 */

/*
 * (c) M. L. Kersten, P. Boncz, S. Manegold, N. Nes, K.S. Mullender
 * Common BAT Operations
 * We factor out all possible overhead by inlining code.  This
 * includes the macros BUNhead and BUNtail, which do a test to see
 * whether the atom resides in the buns or in a variable storage
 * heap.
 */
#include "monetdb_config.h"
#include "gdk.h"
#include "gdk_private.h"
#include "gdk_cand.h"

gdk_return
unshare_string_heap(BAT *b)
{
	assert(b->batCacheid > 0);
	if (b->ttype == TYPE_str &&
	    b->tvheap->parentid != b->batCacheid) {
		Heap *h = GDKzalloc(sizeof(Heap));
		if (h == NULL)
			return GDK_FAIL;
		h->parentid = b->batCacheid;
		h->farmid = BBPselectfarm(b->batRole, TYPE_str, varheap);
		snprintf(h->filename, sizeof(h->filename),
			 "%s.theap", BBP_physical(b->batCacheid));
		if (HEAPcopy(h, b->tvheap) != GDK_SUCCEED) {
			HEAPfree(h, true);
			GDKfree(h);
			return GDK_FAIL;
		}
		BBPunshare(b->tvheap->parentid);
		b->tvheap = h;
	}
	return GDK_SUCCEED;
}

/* We try to be clever when appending one string bat to another.
 * First of all, we try to actually share the string heap so that we
 * don't need an extra copy, and if that can't be done, we see whether
 * it makes sense to just quickly copy the whole string heap instead
 * of inserting individual strings.  See the comments in the code for
 * more information. */
static gdk_return
insert_string_bat(BAT *b, BAT *n, BAT *s, bool force)
{
	BATiter ni;		/* iterator */
	size_t toff = ~(size_t) 0;	/* tail offset */
	BUN p, r;		/* loop variables */
	const void *tp;		/* tail value pointer */
	unsigned char tbv;	/* tail value-as-bte */
	unsigned short tsv;	/* tail value-as-sht */
#if SIZEOF_VAR_T == 8
	unsigned int tiv;	/* tail value-as-int */
#endif
	var_t v;		/* value */
	size_t off;		/* offset within n's string heap */
	BUN start, end, cnt;
	const oid *restrict cand = NULL, *candend = NULL;

	assert(b->ttype == TYPE_str);
	/* only transient bats can use some other bat's string heap */
	assert(b->batRole == TRANSIENT || b->tvheap->parentid == b->batCacheid);
	if (n->batCount == 0 || (s && s->batCount == 0))
		return GDK_SUCCEED;
	ni = bat_iterator(n);
	tp = NULL;
	CANDINIT(n, s, start, end, cnt, cand, candend);
	cnt = cand ? (BUN) (candend - cand) : end - start;
	if (cnt == 0)
		return GDK_SUCCEED;
	if ((!GDK_ELIMDOUBLES(b->tvheap) || b->batCount == 0) &&
	    !GDK_ELIMDOUBLES(n->tvheap) &&
	    b->tvheap->hashash == n->tvheap->hashash) {
		if (b->batRole == TRANSIENT || b->tvheap == n->tvheap) {
			/* If b is in the transient farm (i.e. b will
			 * never become persistent), we try some
			 * clever tricks to avoid copying:
			 * - if b is empty, we just let it share the
                         *   string heap with n;
			 * - otherwise, if b's string heap and n's
                         *   string heap are the same (i.e. shared),
                         *   we leave it that way (this includes the
                         *   case that b is persistent and n shares
                         *   its string heap with b);
			 * - otherwise, if b shares its string heap
                         *   with some other bat, we materialize it
                         *   and we will have to copy strings.
			 */
			bat bid = b->batCacheid;

			/* if cand != NULL, there is no wholesale
			 * copying of n's offset heap, but we may
			 * still be able to share the string heap */
			if (b->batCount == 0 &&
			    b->tvheap != n->tvheap &&
			    cand == NULL) {
				if (b->tvheap->parentid != bid) {
					BBPunshare(b->tvheap->parentid);
				} else {
					HEAPfree(b->tvheap, true);
					GDKfree(b->tvheap);
				}
				BBPshare(n->tvheap->parentid);
				b->tvheap = n->tvheap;
				b->batDirtydesc = true;
				toff = 0;
			} else if (b->tvheap->parentid == n->tvheap->parentid &&
				   cand == NULL) {
				toff = 0;
			} else if (b->tvheap->parentid != bid &&
				   unshare_string_heap(b) != GDK_SUCCEED) {
				return GDK_FAIL;
			}
		}
		if (toff == ~(size_t) 0 && cnt > 1024) {
			/* If b and n aren't sharing their string
			 * heaps, we try to determine whether to copy
			 * n's whole string heap to the end of b's, or
			 * whether we will insert each string from n
			 * individually.  We do this by testing a
			 * sample of n's strings and extrapolating
			 * from that sample whether n uses a
			 * significant part of its string heap for its
			 * strings (i.e. whether there are many unused
			 * strings in n's string heap).  If n doesn't
			 * have many strings in the first place, we
			 * skip this and just insert them all
			 * individually.  We also check whether a
			 * significant number of n's strings happen to
			 * have the same offset in b.  In the latter
			 * case we also want to insert strings
			 * individually, but reusing the string in b's
			 * string heap. */
			int match = 0, i;
			size_t len = b->tvheap->hashash ? 1024 * EXTRALEN : 0;
			for (i = 0; i < 1024; i++) {
				p = (BUN) (((double) rand() / RAND_MAX) * (cnt - 1));
				if (cand)
					p = cand[p] - n->hseqbase;
				else
					p += start;
				off = BUNtvaroff(ni, p);
				if (off < b->tvheap->free &&
				    strcmp(b->tvheap->base + off, n->tvheap->base + off) == 0 &&
				    (!b->tvheap->hashash ||
				     ((BUN *) (b->tvheap->base + off))[-1] == (n->tvheap->hashash ? ((BUN *) (n->tvheap->base + off))[-1] : strHash(n->tvheap->base + off))))
					match++;
				len += (strlen(n->tvheap->base + off) + 8) & ~7;
			}
			if (match < 768 && (size_t) (BATcount(n) * (double) len / 1024) >= n->tvheap->free / 2) {
				/* append string heaps */
				toff = b->batCount == 0 ? 0 : b->tvheap->free;
				/* make sure we get alignment right */
				toff = (toff + GDK_VARALIGN - 1) & ~(GDK_VARALIGN - 1);
				/* if in "force" mode, the heap may be
				 * shared when memory mapped */
				if (HEAPextend(b->tvheap, toff + n->tvheap->size, force) != GDK_SUCCEED) {
					toff = ~(size_t) 0;
					goto bunins_failed;
				}
				memcpy(b->tvheap->base + toff, n->tvheap->base, n->tvheap->free);
				b->tvheap->free = toff + n->tvheap->free;
				if (toff > 0) {
					/* flush double-elimination
					 * hash table */
					memset(b->tvheap->base, 0,
					       GDK_STRHASHSIZE);
				}
			}
		}
		if (toff != ~(size_t) 0) {
			/* we only have to copy the offsets from n to
			 * b, possibly with an offset (if toff != 0),
			 * so set up some variables and set up b's
			 * tail so that it looks like it's a fixed
			 * size column.  Of course, we must make sure
			 * first that the width of b's offset heap can
			 * accommodate all values. */
			if (b->twidth < SIZEOF_VAR_T &&
			    ((size_t) 1 << 8 * b->twidth) <= (b->twidth <= 2 ? b->tvheap->size - GDK_VAROFFSET : b->tvheap->size)) {
				/* offsets aren't going to fit, so
				 * widen offset heap */
				if (GDKupgradevarheap(b, (var_t) b->tvheap->size, false, force) != GDK_SUCCEED) {
					toff = ~(size_t) 0;
					goto bunins_failed;
				}
			}
		}
	} else if (unshare_string_heap(b) != GDK_SUCCEED)
		return GDK_FAIL;
	if (toff == 0 && n->twidth == b->twidth && cand == NULL) {
		/* we don't need to do any translation of offset
		 * values, so we can use fast memcpy */
		memcpy(Tloc(b, BUNlast(b)), Tloc(n, start), cnt << n->tshift);
		BATsetcount(b, BATcount(b) + cnt);
	} else if (toff != ~(size_t) 0) {
		/* we don't need to insert any actual strings since we
		 * have already made sure that they are all in b's
		 * string heap at known locations (namely the offset
		 * in n added to toff), so insert offsets from n after
		 * adding toff into b */
		/* note the use of the "restrict" qualifier here: all
		 * four pointers below point to the same value, but
		 * only one of them will actually be used, hence we
		 * still obey the rule for restrict-qualified
		 * pointers */
		const unsigned char *restrict tbp = (const unsigned char *) Tloc(n, 0);
		const unsigned short *restrict tsp = (const unsigned short *) Tloc(n, 0);
#if SIZEOF_VAR_T == 8
		const unsigned int *restrict tip = (const unsigned int *) Tloc(n, 0);
#endif
		const var_t *restrict tvp = (const var_t *) Tloc(n, 0);

		switch (b->twidth) {
		case 1:
			b->ttype = TYPE_bte;
			tp = &tbv;
			break;
		case 2:
			b->ttype = TYPE_sht;
			tp = &tsv;
			break;
#if SIZEOF_VAR_T == 8
		case 4:
			b->ttype = TYPE_int;
			tp = &tiv;
			break;
		case 8:
			b->ttype = TYPE_lng;
			tp = &v;
			break;
#else
		case 4:
			b->ttype = TYPE_int;
			tp = &v;
			break;
#endif
		default:
			assert(0);
		}
		b->tvarsized = false;
		for (;;) {
			if (cand) {
				if (cand == candend)
					break;
				p = *cand++ - n->hseqbase;
			} else {
				p = start++;
			}
			if (p >= end)
				break;
			switch (n->twidth) {
			case 1:
				v = (var_t) tbp[p] + GDK_VAROFFSET;
				break;
			case 2:
				v = (var_t) tsp[p] + GDK_VAROFFSET;
				break;
#if SIZEOF_VAR_T == 8
			case 4:
				v = (var_t) tip[p];
				break;
#endif
			default:
				v = tvp[p];
				break;
			}
			v = (var_t) ((size_t) v + toff);
			assert(v >= GDK_VAROFFSET);
			assert((size_t) v < b->tvheap->free);
			if (BUNlast(b) >= BATcapacity(b)) {
				if (BATcount(b) == BUN_MAX) {
					GDKerror("bunfastapp: too many elements to accomodate (" BUNFMT ")\n", BUN_MAX);
					goto bunins_failed;
				}
				if (BATextend(b, BATgrows(b)) != GDK_SUCCEED)
					goto bunins_failed;
			}
			switch (b->twidth) {
			case 1:
				assert(v - GDK_VAROFFSET < ((var_t) 1 << 8));
				((uint8_t *) b->theap.base)[b->batCount++] = (uint8_t) (v - GDK_VAROFFSET);
				b->theap.free += 1;
				break;
			case 2:
				assert(v - GDK_VAROFFSET < ((var_t) 1 << 16));
				((uint16_t *) b->theap.base)[b->batCount++] = (uint16_t) (v - GDK_VAROFFSET);
				b->theap.free += 2;
				break;
#if SIZEOF_VAR_T == 8
			case 4:
				assert(v < ((var_t) 1 << 32));
				((uint32_t *) b->theap.base)[b->batCount++] = (uint32_t) v;
				b->theap.free += 4;
				break;
#endif
			default:
				((var_t *) b->theap.base)[b->batCount++] = v;
				b->theap.free += sizeof(var_t);
				break;
			}
			b->theap.dirty = true;
		}
		b->tvarsized = true;
		b->ttype = TYPE_str;
	} else if (b->tvheap->free < n->tvheap->free / 2 ||
		   GDK_ELIMDOUBLES(b->tvheap)) {
		/* if b's string heap is much smaller than n's string
		 * heap, don't bother checking whether n's string
		 * values occur in b's string heap; also, if b is
		 * (still) fully double eliminated, we must continue
		 * to use the double elimination mechanism */
		r = BUNlast(b);
		if (cand) {
			oid hseq = n->hseqbase;
			while (cand < candend) {
				tp = BUNtvar(ni, *cand - hseq);
				bunfastappVAR(b, tp);
				HASHins(b, r, tp);
				r++;
				cand++;
			}
		} else {
			while (start < end) {
				tp = BUNtvar(ni, start);
				bunfastappVAR(b, tp);
				HASHins(b, r, tp);
				r++;
				start++;
			}
		}
	} else {
		/* Insert values from n individually into b; however,
		 * we check whether there is a string in b's string
		 * heap at the same offset as the string is in n's
		 * string heap (in case b's string heap is a copy of
		 * n's).  If this is the case, we just copy the
		 * offset, otherwise we insert normally.  */
		r = BUNlast(b);
		for (;;) {
			if (cand) {
				if (cand == candend)
					break;
				p = *cand++ - n->hseqbase;
			} else {
				p = start++;
			}
			if (p >= end)
				break;
			off = BUNtvaroff(ni, p); /* the offset */
			tp = n->tvheap->base + off; /* the string */
			if (off < b->tvheap->free &&
			    strcmp(b->tvheap->base + off, tp) == 0 &&
			    (!b->tvheap->hashash ||
			     ((BUN *) (b->tvheap->base + off))[-1] == (n->tvheap->hashash ? ((BUN *) tp)[-1] : strHash(tp)))) {
				/* we found the string at the same
				 * offset in b's string heap as it was
				 * in n's string heap, so we don't
				 * have to insert a new string into b:
				 * we can just copy the offset */
				v = (var_t) off;
				if (b->twidth < SIZEOF_VAR_T &&
				    ((size_t) 1 << 8 * b->twidth) <= (b->twidth <= 2 ? v - GDK_VAROFFSET : v)) {
					/* offset isn't going to fit,
					 * so widen offset heap */
					if (GDKupgradevarheap(b, v, false, force) != GDK_SUCCEED) {
						goto bunins_failed;
					}
				}
				switch (b->twidth) {
				case 1:
					assert(v - GDK_VAROFFSET < ((var_t) 1 << 8));
					*(unsigned char *)Tloc(b, BUNlast(b)) = (unsigned char) (v - GDK_VAROFFSET);
					b->theap.free += 1;
					break;
				case 2:
					assert(v - GDK_VAROFFSET < ((var_t) 1 << 16));
					*(unsigned short *)Tloc(b, BUNlast(b)) = (unsigned short) (v - GDK_VAROFFSET);
					b->theap.free += 2;
					break;
#if SIZEOF_VAR_T == 8
				case 4:
					assert(v < ((var_t) 1 << 32));
					*(unsigned int *)Tloc(b, BUNlast(b)) = (unsigned int) v;
					b->theap.free += 4;
					break;
#endif
				default:
					*(var_t *)Tloc(b, BUNlast(b)) = v;
					b->theap.free += SIZEOF_VAR_T;
					break;
				}
				b->batCount++;
			} else {
				bunfastappVAR(b, tp);
			}
			HASHins(b, r, tp);
			r++;
		}
	}
	b->theap.dirty = true;
	return GDK_SUCCEED;
      bunins_failed:
	b->tvarsized = true;
	b->ttype = TYPE_str;
	return GDK_FAIL;
}

static gdk_return
append_varsized_bat(BAT *b, BAT *n, BAT *s)
{
	BATiter ni;
	BUN start, end, cnt, r;
	const oid *restrict cand = NULL, *candend = NULL;

	/* only transient bats can use some other bat's vheap */
	assert(b->batRole == TRANSIENT || b->tvheap->parentid == b->batCacheid);
	/* make sure the bats use var_t */
	assert(b->twidth == n->twidth);
	assert(b->twidth == SIZEOF_VAR_T);
	if (n->batCount == 0 || (s && s->batCount == 0))
		return GDK_SUCCEED;
	CANDINIT(n, s, start, end, cnt, cand, candend);
	cnt = cand ? (BUN) (candend - cand) : end - start;
	if (cnt == 0)
		return GDK_SUCCEED;
	if (BATcount(b) == 0 &&
	    b->batRole == TRANSIENT &&
	    n->batRestricted == BAT_READ &&
	    b->tvheap != n->tvheap) {
		/* if b is still empty, in the transient farm, and n
		 * is read-only, we replace b's vheap with a reference
		 * to n's */
		if (b->tvheap->parentid != b->batCacheid) {
			BBPunshare(b->tvheap->parentid);
		} else {
			HEAPfree(b->tvheap, true);
			GDKfree(b->tvheap);
		}
		BBPshare(n->tvheap->parentid);
		b->tvheap = n->tvheap;
		b->batDirtydesc = true;
	}
	if (b->tvheap == n->tvheap) {
		/* if b and n use the same vheap, we only need to copy
		 * the offsets from n to b */
		HASHdestroy(b);	/* not maintaining, so destroy it */
		if (cand == NULL) {
			/* fast memcpy since we copy a consecutive
			 * chunk of memory */
			memcpy(Tloc(b, BUNlast(b)),
			       Tloc(n, start),
			       cnt << b->tshift);
		} else {
			var_t *restrict dst = (var_t *) Tloc(b, BUNlast(b));
			oid hseq = n->hseqbase;
			const var_t *restrict src = (const var_t *) Tloc(n, 0);
			while (cand < candend)
				*dst++ = src[*cand++ - hseq];
		}
		b->theap.dirty = true;
		BATsetcount(b, BATcount(b) + cnt);
		return GDK_SUCCEED;
	}
	/* b and n do not share their vheap, so we need to copy data */
	if (b->tvheap->parentid != b->batCacheid) {
		/* if b shares its vheap with some other bat, unshare it */
		Heap *h = GDKzalloc(sizeof(Heap));
		if (h == NULL)
			return GDK_FAIL;
		h->parentid = b->batCacheid;
		h->farmid = BBPselectfarm(b->batRole, b->ttype, varheap);
		snprintf(h->filename, sizeof(h->filename),
			 "%s.theap", BBP_physical(b->batCacheid));
		if (HEAPcopy(h, b->tvheap) != GDK_SUCCEED) {
			HEAPfree(h, true);
			GDKfree(h);
			return GDK_FAIL;
		}
		BBPunshare(b->tvheap->parentid);
		b->tvheap = h;
	}
	/* copy data from n to b */
	ni = bat_iterator(n);
	r = BUNlast(b);
	if (cand) {
		oid hseq = n->hseqbase;
		while (cand < candend) {
			const void *t = BUNtvar(ni, *cand - hseq);
			bunfastapp_nocheckVAR(b, r, t, Tsize(b));
			HASHins(b, r, t);
			r++;
			cand++;
		}
	} else {
		while (start < end) {
			const void *t = BUNtvar(ni, start);
			bunfastapp_nocheckVAR(b, r, t, Tsize(b));
			HASHins(b, r, t);
			r++;
			start++;
		}
	}
	b->theap.dirty = true;
	return GDK_SUCCEED;

      bunins_failed:
	if (b->tunique)
		BBPunfix(s->batCacheid);
	return GDK_FAIL;
}

/* Append the contents of BAT n (subject to the optional candidate
 * list s) to BAT b.  If b is empty, b will get the seqbase of s if it
 * was passed in, and else the seqbase of n. */
gdk_return
BATappend(BAT *b, BAT *n, BAT *s, bool force)
{
	BUN start, end, cnt;
	BUN r;
	const oid *restrict cand = NULL, *candend = NULL;
	PROPrec *prop, *nprop;

	if (b == NULL || n == NULL || (cnt = BATcount(n)) == 0) {
		return GDK_SUCCEED;
	}
	assert(b->batCacheid > 0);
	assert(b->theap.parentid == 0);

	ALIGNapp(b, "BATappend", force, GDK_FAIL);

	if (ATOMstorage(ATOMtype(b->ttype)) != ATOMstorage(ATOMtype(n->ttype))) {
		GDKerror("Incompatible operands.\n");
		return GDK_FAIL;
	}
	CHECKDEBUG {
		if (BATttype(b) != BATttype(n) &&
		    ATOMtype(b->ttype) != ATOMtype(n->ttype)) {
			fprintf(stderr,"#Interpreting %s as %s.\n",
				ATOMname(BATttype(n)), ATOMname(BATttype(b)));
		}
	}

	if (b->tunique) {
		/* if b has the unique bit set, only insert values
		 * from n that don't already occur in b, and make sure
		 * we don't insert any duplicates either; we do this
		 * by calculating a subset of n that complies with
		 * this */
		BAT *d;

		d = BATdiff(n, b, s, NULL, true, BUN_NONE);
		if (d == NULL)
			return GDK_FAIL;
		s = BATunique(n, d);
		BBPunfix(d->batCacheid);
		if (s == NULL)
			return GDK_FAIL;
		if (BATcount(s) == 0) {
			/* no new values in subset of n */
			BBPunfix(s->batCacheid);
			return GDK_SUCCEED;
		}
	}

	CANDINIT(n, s, start, end, cnt, cand, candend);
	if (start == end) {
		assert(!b->tunique);
		return GDK_SUCCEED;
	}
	/* fix cnt to be number of values we're goind to add to b */
	if (cand)
		cnt = (BUN) (candend - cand);
	else
		cnt = end - start;

	if (BUNlast(b) + cnt > BUN_MAX) {
		if (b->tunique)
			BBPunfix(s->batCacheid);
		GDKerror("BATappend: combined BATs too large\n");
		return GDK_FAIL;
	}

	if (b->hseqbase + BATcount(b) + cnt >= GDK_oid_max) {
		if (b->tunique)
			BBPunfix(s->batCacheid);
		GDKerror("BATappend: overflow of head value\n");
		return GDK_FAIL;
	}

	b->batDirtydesc = true;

	IMPSdestroy(b);		/* imprints do not support updates yet */
	OIDXdestroy(b);
<<<<<<< HEAD
	MOSdestroy(b);
	PROPdestroy(b);
=======
	if ((prop = BATgetprop(b, GDK_MAX_VALUE)) != NULL) {
		if ((nprop = BATgetprop(n, GDK_MAX_VALUE)) != NULL) {
			if (ATOMcmp(b->ttype, VALptr(&prop->v), VALptr(&nprop->v)) < 0) {
				if (s == NULL)
					BATsetprop(b, GDK_MAX_VALUE, b->ttype, VALptr(&nprop->v));
				else
					BATrmprop(b, GDK_MAX_VALUE);
			}
		} else {
			BATrmprop(b, GDK_MAX_VALUE);
		}
	}
	if ((prop = BATgetprop(b, GDK_MIN_VALUE)) != NULL) {
		if ((nprop = BATgetprop(n, GDK_MIN_VALUE)) != NULL) {
			if (ATOMcmp(b->ttype, VALptr(&prop->v), VALptr(&nprop->v)) > 0) {
				if (s == NULL)
					BATsetprop(b, GDK_MIN_VALUE, b->ttype, VALptr(&nprop->v));
				else
					BATrmprop(b, GDK_MIN_VALUE);
			}
		} else {
			BATrmprop(b, GDK_MIN_VALUE);
		}
	}
#if 0		/* enable if we have more properties than just min/max */
	do {
		for (prop = b->tprops; prop; prop = prop->next)
			if (prop->id != GDK_MAX_VALUE &&
			    prop->id != GDK_MIN_VALUE) {
				BATrmprop(b, prop->id);
				break;
			}
	} while (prop);
#endif
>>>>>>> 352c5d53
	if (b->thash == (Hash *) 1 || BATcount(b) == 0 ||
	    (b->thash && ((size_t *) b->thash->heap.base)[0] & (1 << 24))) {
		/* don't bother first loading the hash to then change
		 * it, or updating the hash if we replace the heap,
		 * also, we cannot maintain persistent hashes */
		HASHdestroy(b);
	}

	if (b->ttype == TYPE_void) {
		/* b does not have storage, keep it that way if we can */
		HASHdestroy(b);	/* we're not maintaining the hash here */
		if (BATtdense(n) && cand == NULL &&
		    (BATcount(b) == 0 ||
		     (BATtdense(b) &&
		      b->tseqbase + BATcount(b) == n->tseqbase + start))) {
			/* n is also dense and consecutive with b */
			if (BATcount(b) == 0)
				BATtseqbase(b, n->tseqbase + start);
			BATsetcount(b, BATcount(b) + cnt);
			if (b->tunique)
				BBPunfix(s->batCacheid);
			return GDK_SUCCEED;
		}
		if ((BATcount(b) == 0 || is_oid_nil(b->tseqbase)) &&
		    n->ttype == TYPE_void && is_oid_nil(n->tseqbase)) {
			/* both b and n are void/nil */
			BATtseqbase(b, oid_nil);
			BATsetcount(b, BATcount(b) + cnt);
			if (b->tunique)
				BBPunfix(s->batCacheid);
			return GDK_SUCCEED;
		}
		/* we need to materialize b; allocate enough capacity */
		b->batCapacity = BATcount(b) + cnt;
		if (BATmaterialize(b) != GDK_SUCCEED)
			goto bunins_failed;
	} else if (cnt > BATcapacity(b) - BATcount(b)) {
		/* if needed space exceeds a normal growth extend just
		 * with what's needed */
		BUN ncap = BATcount(b) + cnt;
		BUN grows = BATgrows(b);

		if (ncap > grows)
			grows = ncap;
		if (BATextend(b, grows) != GDK_SUCCEED)
			goto bunins_failed;
	}

	/* if growing too much, remove the hash, else we maintain it */
	if (BATcheckhash(b) && (2 * b->thash->mask) < (BATcount(b) + cnt)) {
		HASHdestroy(b);
	}

	r = BUNlast(b);

	if (BATcount(b) == 0) {
		b->tsorted = n->tsorted;
		b->trevsorted = n->trevsorted;
		b->tseqbase = oid_nil;
		b->tnonil = n->tnonil;
		b->tnil = n->tnil && cnt == BATcount(n);
		b->tseqbase = oid_nil;
		if (cand == NULL) {
			b->tnosorted = start <= n->tnosorted && n->tnosorted < end ? n->tnosorted - start : 0;
			b->tnorevsorted = start <= n->tnorevsorted && n->tnorevsorted < end ? n->tnorevsorted - start : 0;
			if (BATtdense(n)) {
				b->tseqbase = n->tseqbase + start;
			}
		} else {
			b->tnosorted = 0;
			b->tnorevsorted = 0;
		}
		/* if tunique, uniqueness is guaranteed above */
		b->tkey = n->tkey | b->tunique;
		if (!b->tunique && cnt == BATcount(n)) {
			b->tnokey[0] = n->tnokey[0];
			b->tnokey[1] = n->tnokey[1];
		} else {
			b->tnokey[0] = b->tnokey[1] = 0;
		}
	} else {
		BUN last = r - 1;
		BATiter ni = bat_iterator(n);
		BATiter bi = bat_iterator(b);
		int xx = ATOMcmp(b->ttype, BUNtail(ni, start), BUNtail(bi, last));
		if (BATtordered(b) && (!BATtordered(n) || xx < 0)) {
			b->tsorted = false;
			b->tnosorted = 0;
			b->tseqbase = oid_nil;
		}
		if (BATtrevordered(b) &&
		    (!BATtrevordered(n) || xx > 0)) {
			b->trevsorted = false;
			b->tnorevsorted = 0;
		}
		if (!b->tunique && /* uniqueness is guaranteed above */
		    b->tkey &&
		    (!(BATtordered(b) || BATtrevordered(b)) ||
		     !n->tkey || xx == 0)) {
			BATkey(b, false);
		}
		if (b->ttype != TYPE_void && b->tsorted && BATtdense(b) &&
		    (BATtdense(n) == 0 ||
		     cand != NULL ||
		     1 + *(oid *) BUNtloc(bi, last) != BUNtoid(n, start))) {
			b->tseqbase = oid_nil;
		}
		b->tnonil &= n->tnonil;
		b->tnil |= n->tnil && cnt == BATcount(n);
	}
	if (b->ttype == TYPE_str) {
		if (insert_string_bat(b, n, s, force) != GDK_SUCCEED) {
			if (b->tunique)
				BBPunfix(s->batCacheid);
			return GDK_FAIL;
		}
	} else if (ATOMvarsized(b->ttype)) {
		if (append_varsized_bat(b, n, s) != GDK_SUCCEED) {
			if (b->tunique)
				BBPunfix(s->batCacheid);
			return GDK_FAIL;
		}
	} else {
		if (BATatoms[b->ttype].atomFix == NULL &&
		    b->ttype != TYPE_void &&
		    n->ttype != TYPE_void &&
		    cand == NULL) {
			/* use fast memcpy if we can, but then we
			 * can't maintain the hash */
			HASHdestroy(b);
			memcpy(Tloc(b, BUNlast(b)),
			       Tloc(n, start),
			       cnt * Tsize(n));
			BATsetcount(b, BATcount(b) + cnt);
		} else {
			BATiter ni = bat_iterator(n);

			if (cand) {
				oid hseq = n->hseqbase;
				while (cand < candend) {
					const void *t = BUNtail(ni, *cand - hseq);
					bunfastapp_nocheck(b, r, t, Tsize(b));
					HASHins(b, r, t);
					r++;
					cand++;
				}
			} else {
				while (start < end) {
					const void *t = BUNtail(ni, start);
					bunfastapp_nocheck(b, r, t, Tsize(b));
					HASHins(b, r, t);
					r++;
					start++;
				}
			}
		}
		b->theap.dirty = true;
	}
	if (b->tunique)
		BBPunfix(s->batCacheid);
	return GDK_SUCCEED;
      bunins_failed:
	if (b->tunique)
		BBPunfix(s->batCacheid);
	return GDK_FAIL;
}

gdk_return
BATdel(BAT *b, BAT *d)
{
	int (*unfix) (const void *) = BATatoms[b->ttype].atomUnfix;
	void (*atmdel) (Heap *, var_t *) = BATatoms[b->ttype].atomDel;
	BATiter bi = bat_iterator(b);

	assert(ATOMtype(d->ttype) == TYPE_oid);
	assert(d->tsorted);
	assert(d->tkey);
	if (BATcount(d) == 0)
		return GDK_SUCCEED;
	if (BATtdense(d)) {
		oid o = d->tseqbase;
		BUN c = BATcount(d);

		if (o + c <= b->hseqbase)
			return GDK_SUCCEED;
		if (o < b->hseqbase) {
			c -= b->hseqbase - o;
			o = b->hseqbase;
		}
		if (o - b->hseqbase < b->batInserted) {
			GDKerror("BATdelete: cannot delete committed values\n");
			return GDK_FAIL;
		}
		if (o + c > b->hseqbase + BATcount(b))
			c = b->hseqbase + BATcount(b) - o;
		if (c == 0)
			return GDK_SUCCEED;
		if (unfix || atmdel) {
			BUN p = o - b->hseqbase;
			BUN q = p + c;
			while (p < q) {
				if (unfix)
					(*unfix)(BUNtail(bi, p));
				if (atmdel)
					(*atmdel)(b->tvheap, (var_t *) BUNtloc(bi, p));
				p++;
			}
		}
		if (BATtdense(b) && BATmaterialize(b) != GDK_SUCCEED)
			return GDK_FAIL;
		if (o + c < b->hseqbase + BATcount(b)) {
			memmove(Tloc(b, o - b->hseqbase),
				Tloc(b, o + c - b->hseqbase),
				Tsize(b) * (BATcount(b) - (o + c - b->hseqbase)));
		}
		b->batCount -= c;
	} else {
		const oid *o = (const oid *) Tloc(d, 0);
		const oid *s;
		BUN c = BATcount(d);
		BUN nd = 0;
		char *p;

		if (o[c - 1] <= b->hseqbase)
			return GDK_SUCCEED;
		while (*o < b->hseqbase) {
			o++;
			c--;
		}
		if (*o - b->hseqbase < b->batInserted) {
			GDKerror("BATdelete: cannot delete committed values\n");
			return GDK_FAIL;
		}
		if (BATtdense(b) && BATmaterialize(b) != GDK_SUCCEED)
			return GDK_FAIL;
		s = o;
		p = Tloc(b, *o - b->hseqbase);
		while (c > 0 && *o < b->hseqbase + BATcount(b)) {
			size_t n;
			if (unfix)
				(*unfix)(BUNtail(bi, *o - b->hseqbase));
			if (atmdel)
				(*atmdel)(b->tvheap, (var_t *) BUNtloc(bi, *o - b->hseqbase));
			o++;
			c--;
			nd++;
			if (c == 0 || *o - b->hseqbase >= BATcount(b))
				n = b->hseqbase + BATcount(b) - o[-1] - 1;
			else if ((oid) (o - s) < *o - *s)
				n = o[0] - o[-1] - 1;
			else
				n = 0;
			if (n > 0) {
				n *= Tsize(b);
				memmove(p,
					Tloc(b, o[-1] + 1 - b->hseqbase),
					n);
				p += n;
				s = o;
			}
		}
		b->batCount -= nd;
	}
	if (b->batCount <= 1) {
		/* some trivial properties */
		b->tkey = true;
		b->tsorted = b->trevsorted = true;
		if (b->batCount == 0) {
			b->tnil = false;
			b->tnonil = true;
		}
	}
	/* not sure about these anymore */
	b->tnosorted = b->tnorevsorted = 0;
	b->tnokey[0] = b->tnokey[1] = 0;
	PROPdestroy(b);

	return GDK_SUCCEED;
}

/*
 * The last in this series is a BATreplace, which replaces all the
 * buns mentioned.
 */
gdk_return
BATreplace(BAT *b, BAT *p, BAT *n, bool force)
{
	if (b == NULL || p == NULL || n == NULL || BATcount(n) == 0) {
		return GDK_SUCCEED;
	}
	if (void_replace_bat(b, p, n, force) != GDK_SUCCEED)
		return GDK_FAIL;
	return GDK_SUCCEED;
}


/*
 *  BAT Selections
 * The BAT selectors are among the most heavily used operators.
 * Their efficient implementation is therefore mandatory.
 *
 * BAT slice
 * This function returns a horizontal slice from a BAT. It optimizes
 * execution by avoiding to copy when the BAT is memory mapped (in
 * this case, an independent submap is created) or else when it is
 * read-only, then a VIEW bat is created as a result.
 *
 * If a new copy has to be created, this function takes care to
 * preserve void-columns (in this case, the seqbase has to be
 * recomputed in the result).
 *
 * NOTE new semantics, the selected range is excluding the high value.
 */
BAT *
BATslice(BAT *b, BUN l, BUN h)
{
	BUN low = l;
	BAT *bn;
	BATiter bni, bi = bat_iterator(b);
	oid foid;		/* first oid value if oid column */

	BATcheck(b, "BATslice", NULL);
	if (h > BATcount(b))
		h = BATcount(b);
	if (h < l)
		h = l;

	if (l > BUN_MAX || h > BUN_MAX) {
		GDKerror("BATslice: boundary out of range\n");
		return NULL;
	}

	/* If the source BAT is readonly, then we can obtain a VIEW
	 * that just reuses the memory of the source. */
	if (BAThrestricted(b) == BAT_READ && BATtrestricted(b) == BAT_READ) {
		bn = VIEWcreate(b->hseqbase + low, b);
		if (bn == NULL)
			return NULL;
		VIEWbounds(b, bn, l, h);
	} else {
		/* create a new BAT and put everything into it */
		BUN p = l;
		BUN q = h;

		bn = COLnew((oid) (b->hseqbase + low), BATtdense(b) ? TYPE_void : b->ttype, h - l, TRANSIENT);
		if (bn == NULL)
			return NULL;

		if (bn->ttype == TYPE_void ||
		    (!bn->tvarsized &&
		     BATatoms[bn->ttype].atomPut == NULL &&
		     BATatoms[bn->ttype].atomFix == NULL)) {
			if (bn->ttype) {
				memcpy(Tloc(bn, 0), Tloc(b, p),
				       (q - p) * Tsize(bn));
				bn->theap.dirty = true;
			}
			BATsetcount(bn, h - l);
		} else {
			for (; p < q; p++) {
				bunfastapp(bn, BUNtail(bi, p));
			}
		}
		bn->theap.dirty = true;
		bn->tsorted = b->tsorted;
		bn->trevsorted = b->trevsorted;
		bn->tkey = b->tkey;
		bn->tnonil = b->tnonil;
		if (b->tnosorted > l && b->tnosorted < h)
			bn->tnosorted = b->tnosorted - l;
		else
			bn->tnosorted = 0;
		if (b->tnorevsorted > l && b->tnorevsorted < h)
			bn->tnorevsorted = b->tnorevsorted - l;
		else
			bn->tnorevsorted = 0;
		if (b->tnokey[0] >= l && b->tnokey[0] < h &&
		    b->tnokey[1] >= l && b->tnokey[1] < h &&
		    b->tnokey[0] != b->tnokey[1]) {
			bn->tnokey[0] = b->tnokey[0] - l;
			bn->tnokey[1] = b->tnokey[1] - l;
		} else {
			bn->tnokey[0] = bn->tnokey[1] = 0;
		}
	}
	bn->tnonil = b->tnonil || bn->batCount == 0;
	bn->tnil = false;	/* we just don't know */
	bn->tnosorted = 0;
	bn->tnokey[0] = bn->tnokey[1] = 0;
	bni = bat_iterator(bn);
	if (BATtdense(b)) {
		BATtseqbase(bn, (oid) (b->tseqbase + low));
	} else if (bn->ttype == TYPE_oid) {
		if (BATcount(bn) == 0) {
			BATtseqbase(bn, 0);
		} else if (!is_oid_nil((foid = *(oid *) BUNtloc(bni, 0))) &&
			   (BATcount(bn) == 1 ||
			    (bn->tkey &&
			     bn->tsorted &&
			     foid + BATcount(bn) - 1 == *(oid *) BUNtloc(bni, BUNlast(bn) - 1)))) {
			BATtseqbase(bn, foid);
		}
	}
	if (bn->batCount <= 1) {
		bn->tsorted = ATOMlinear(b->ttype);
		bn->trevsorted = ATOMlinear(b->ttype);
		BATkey(bn, true);
	} else {
		bn->tsorted = b->tsorted;
		bn->trevsorted = b->trevsorted;
		BATkey(bn, BATtkey(b));
	}
	ALGODEBUG fprintf(stderr, "#BATslice()=" ALGOBATFMT "\n",
			  ALGOBATPAR(bn));
	return bn;
      bunins_failed:
	BBPreclaim(bn);
	return NULL;
}

/* Return whether the BAT has all unique values or not.  It we don't
 * know, invest in a proper check and record the results in the bat
 * descriptor.  */
bool
BATkeyed(BAT *b)
{
	lng t0 = GDKusec();
	BATiter bi = bat_iterator(b);
	int (*cmpf)(const void *, const void *) = ATOMcompare(b->ttype);
	BUN p, q, hb;
	Hash *hs = NULL;

	if (b->ttype == TYPE_void)
		return BATtdense(b) || BATcount(b) <= 1;
	if (BATcount(b) <= 1)
		return true;
	if (b->twidth < SIZEOF_BUN &&
	    BATcount(b) > (BUN) 1 << (8 * b->twidth)) {
		/* more rows than possible bit combinations in the atom */
		assert(!b->tkey);
		return false;
	}

	/* In order that multiple threads don't scan the same BAT at
	 * the same time (happens a lot with mitosis/mergetable), we
	 * use a lock.  We reuse the hash lock for this, not because
	 * this scanning interferes with hashes, but because it's
	 * there, and not so likely to be used at the same time. */
	MT_lock_set(&GDKhashLock(b->batCacheid));
	b->batDirtydesc = true;
	if (!b->tkey && b->tnokey[0] == 0 && b->tnokey[1] == 0) {
		if (b->tsorted || b->trevsorted) {
			const void *prev = BUNtail(bi, 0);
			const void *cur;
			for (q = BUNlast(b), p = 1; p < q; p++) {
				cur = BUNtail(bi, p);
				if ((*cmpf)(prev, cur) == 0) {
					b->tnokey[0] = p - 1;
					b->tnokey[1] = p;
					ALGODEBUG fprintf(stderr, "#BATkeyed: fixed nokey(" BUNFMT "," BUNFMT ") for %s#" BUNFMT " (" LLFMT " usec)\n", p - 1, p, BATgetId(b), BATcount(b), GDKusec() - t0);
					goto doreturn;
				}
				prev = cur;
			}
			/* we completed the scan: no duplicates */
			b->tkey = true;
		} else if (BATcheckhash(b) ||
			   (b->batPersistence == PERSISTENT &&
			    BAThash(b) == GDK_SUCCEED) ||
			   (VIEWtparent(b) != 0 &&
			    BATcheckhash(BBPdescriptor(VIEWtparent(b))))) {
			/* we already have a hash table on b, or b is
			 * persistent and we could create a hash
			 * table, or b is a view on a bat that already
			 * has a hash table */
			BUN lo = 0;

			hs = b->thash;
			if (hs == NULL && VIEWtparent(b) != 0) {
				BAT *b2 = BBPdescriptor(VIEWtparent(b));
				lo = (BUN) ((b->theap.base - b2->theap.base) >> b->tshift);
				hs = b2->thash;
			}
			for (q = BUNlast(b), p = 0; p < q; p++) {
				const void *v = BUNtail(bi, p);
				for (hb = HASHgetlink(hs, p + lo);
				     hb != HASHnil(hs) && hb >= lo;
				     hb = HASHgetlink(hs, hb)) {
					assert(hb < p + lo);
					if ((*cmpf)(v, BUNtail(bi, hb - lo)) == 0) {
						b->tnokey[0] = hb - lo;
						b->tnokey[1] = p;
					ALGODEBUG fprintf(stderr, "#BATkeyed: fixed nokey(" BUNFMT "," BUNFMT ") for %s#" BUNFMT " (" LLFMT " usec)\n", hb - lo, p, BATgetId(b), BATcount(b), GDKusec() - t0);
						goto doreturn;
					}
				}
			}
			/* we completed the scan: no duplicates */
			b->tkey = true;
		} else {
			const char *nme;
			BUN prb;
			BUN mask;

			GDKclrerr(); /* not interested in BAThash errors */
			nme = BBP_physical(b->batCacheid);
			if (ATOMbasetype(b->ttype) == TYPE_bte) {
				mask = (BUN) 1 << 8;
				cmpf = NULL; /* no compare needed, "hash" is perfect */
			} else if (ATOMbasetype(b->ttype) == TYPE_sht) {
				mask = (BUN) 1 << 16;
				cmpf = NULL; /* no compare needed, "hash" is perfect */
			} else {
				mask = HASHmask(b->batCount);
				if (mask < ((BUN) 1 << 16))
					mask = (BUN) 1 << 16;
			}
			if ((hs = GDKzalloc(sizeof(Hash))) == NULL ||
			    snprintf(hs->heap.filename, sizeof(hs->heap.filename),
				     "%s.hash%d", nme, THRgettid()) < 0 ||
			    HASHnew(hs, b->ttype, BUNlast(b), mask, BUN_NONE) != GDK_SUCCEED) {
				GDKfree(hs);
				/* err on the side of caution: not keyed */
				goto doreturn;
			}
			for (q = BUNlast(b), p = 0; p < q; p++) {
				const void *v = BUNtail(bi, p);
				prb = HASHprobe(hs, v);
				for (hb = HASHget(hs, prb);
				     hb != HASHnil(hs);
				     hb = HASHgetlink(hs, hb)) {
					if (cmpf == NULL ||
					    (*cmpf)(v, BUNtail(bi, hb)) == 0) {
						b->tnokey[0] = hb;
						b->tnokey[1] = p;
						ALGODEBUG fprintf(stderr, "#BATkeyed: fixed nokey(" BUNFMT "," BUNFMT ") for %s#" BUNFMT " (" LLFMT " usec)\n", hb, p, BATgetId(b), BATcount(b), GDKusec() - t0);
						goto doreturn_free;
					}
				}
				/* enter into hash table */
				HASHputlink(hs, p, HASHget(hs, prb));
				HASHput(hs, prb, p);
			}
		  doreturn_free:
			HEAPfree(&hs->heap, true);
			GDKfree(hs);
			if (p == q) {
				/* we completed the complete scan: no
				 * duplicates */
				b->tkey = true;
			}
		}
	}
  doreturn:
	MT_lock_unset(&GDKhashLock(b->batCacheid));
	return b->tkey;
}

/* Return whether the BAT is ordered or not.  If we don't know, invest
 * in a scan and record the results in the bat descriptor.  If during
 * the scan we happen to find evidence that the BAT is not reverse
 * sorted, we record the location.  */
bool
BATordered(BAT *b)
{
	lng t0 = 0;

	ALGODEBUG t0 = GDKusec();

	if (b->ttype == TYPE_void)
		return true;
	/* In order that multiple threads don't scan the same BAT at
	 * the same time (happens a lot with mitosis/mergetable), we
	 * use a lock.  We reuse the hash lock for this, not because
	 * this scanning interferes with hashes, but because it's
	 * there, and not so likely to be used at the same time. */
	MT_lock_set(&GDKhashLock(b->batCacheid));
	if (!b->tsorted && b->tnosorted == 0) {
		BATiter bi = bat_iterator(b);
		int (*cmpf)(const void *, const void *) = ATOMcompare(b->ttype);
		BUN p, q;
		b->batDirtydesc = true;
		switch (ATOMbasetype(b->ttype)) {
		case TYPE_int: {
			const int *iptr = (const int *) Tloc(b, 0);
			for (q = BUNlast(b), p = 1; p < q; p++) {
				if (iptr[p - 1] > iptr[p]) {
					b->tnosorted = p;
					ALGODEBUG fprintf(stderr, "#BATordered: fixed nosorted(" BUNFMT ") for %s#" BUNFMT " (" LLFMT " usec)\n", p, BATgetId(b), BATcount(b), GDKusec() - t0);
					goto doreturn;
				} else if (!b->trevsorted &&
					   b->tnorevsorted == 0 &&
					   iptr[p - 1] < iptr[p]) {
					b->tnorevsorted = p;
					ALGODEBUG fprintf(stderr, "#BATordered: fixed norevsorted(" BUNFMT ") for %s#" BUNFMT "\n", p, BATgetId(b), BATcount(b));
				}
			}
			break;
		}
		case TYPE_lng: {
			const lng *lptr = (const lng *) Tloc(b, 0);
			for (q = BUNlast(b), p = 1; p < q; p++) {
				if (lptr[p - 1] > lptr[p]) {
					b->tnosorted = p;
					ALGODEBUG fprintf(stderr, "#BATordered: fixed nosorted(" BUNFMT ") for %s#" BUNFMT " (" LLFMT " usec)\n", p, BATgetId(b), BATcount(b), GDKusec() - t0);
					goto doreturn;
				} else if (!b->trevsorted &&
					   b->tnorevsorted == 0 &&
					   lptr[p - 1] < lptr[p]) {
					b->tnorevsorted = p;
					ALGODEBUG fprintf(stderr, "#BATordered: fixed norevsorted(" BUNFMT ") for %s#" BUNFMT "\n", p, BATgetId(b), BATcount(b));
				}
			}
			break;
		}
		default:
			for (q = BUNlast(b), p = 1; p < q; p++) {
				int c;
				if ((c = cmpf(BUNtail(bi, p - 1), BUNtail(bi, p))) > 0) {
					b->tnosorted = p;
					ALGODEBUG fprintf(stderr, "#BATordered: fixed nosorted(" BUNFMT ") for %s#" BUNFMT " (" LLFMT " usec)\n", p, BATgetId(b), BATcount(b), GDKusec() - t0);
					goto doreturn;
				} else if (!b->trevsorted &&
					   b->tnorevsorted == 0 &&
					   c < 0) {
					b->tnorevsorted = p;
					ALGODEBUG fprintf(stderr, "#BATordered: fixed norevsorted(" BUNFMT ") for %s#" BUNFMT "\n", p, BATgetId(b), BATcount(b));
				}
			}
			break;
		}
		/* we only get here if we completed the scan; note
		 * that if we didn't record evidence about *reverse*
		 * sortedness, we know that the BAT is also reverse
		 * sorted */
		b->tsorted = true;
		ALGODEBUG fprintf(stderr, "#BATordered: fixed sorted for %s#" BUNFMT " (" LLFMT " usec)\n", BATgetId(b), BATcount(b), GDKusec() - t0);
		if (!b->trevsorted && b->tnorevsorted == 0) {
			b->trevsorted = true;
			ALGODEBUG fprintf(stderr, "#BATordered: fixed revsorted for %s#" BUNFMT "\n", BATgetId(b), BATcount(b));
		}
	}
  doreturn:
	MT_lock_unset(&GDKhashLock(b->batCacheid));
	return b->tsorted;
}

/* Return whether the BAT is reverse ordered or not.  If we don't
 * know, invest in a scan and record the results in the bat
 * descriptor.  */
bool
BATordered_rev(BAT *b)
{
	lng t0 = 0;

	ALGODEBUG t0 = GDKusec();

	if (b == NULL)
		return false;
	if (BATcount(b) <= 1)
		return true;
	if (b->ttype == TYPE_void)
		return is_oid_nil(b->tseqbase);
	if (BATtdense(b))
		return false;
	MT_lock_set(&GDKhashLock(b->batCacheid));
	if (!b->trevsorted && b->tnorevsorted == 0) {
		BATiter bi = bat_iterator(b);
		int (*cmpf)(const void *, const void *) = ATOMcompare(b->ttype);
		BUN p, q;
		b->batDirtydesc = true;
		for (q = BUNlast(b), p = 1; p < q; p++) {
			if (cmpf(BUNtail(bi, p - 1), BUNtail(bi, p)) < 0) {
				b->tnorevsorted = p;
				ALGODEBUG fprintf(stderr, "#BATordered_rev: fixed norevsorted(" BUNFMT ") for %s#" BUNFMT " (" LLFMT " usec)\n", p, BATgetId(b), BATcount(b), GDKusec() - t0);
				goto doreturn;
			}
		}
		b->trevsorted = true;
		ALGODEBUG fprintf(stderr, "#BATordered_rev: fixed revsorted for %s#" BUNFMT " (" LLFMT " usec)\n", BATgetId(b), BATcount(b), GDKusec() - t0);
	}
  doreturn:
	MT_lock_unset(&GDKhashLock(b->batCacheid));
	return b->trevsorted;
}

/* figure out which sort function is to be called
 * stable sort can produce an error (not enough memory available),
 * "quick" sort does not produce errors */
static gdk_return
do_sort(void *restrict h, void *restrict t, const void *restrict base,
	size_t n, int hs, int ts, int tpe, bool reverse, bool nilslast,
	bool stable)
{
	if (n <= 1)		/* trivially sorted */
		return GDK_SUCCEED;
	if (stable) {
		if (reverse)
			return GDKssort_rev(h, t, base, n, hs, ts, tpe);
		else
			return GDKssort(h, t, base, n, hs, ts, tpe);
	} else {
		GDKqsort(h, t, base, n, hs, ts, tpe, reverse, nilslast);
	}
	return GDK_SUCCEED;
}

/* Sort the bat b according to both o and g.  The stable and reverse
 * parameters indicate whether the sort should be stable or descending
 * respectively.  The parameter b is required, o and g are optional
 * (i.e., they may be NULL).
 *
 * A sorted copy is returned through the sorted parameter, the new
 * ordering is returned through the order parameter, group information
 * is returned through the groups parameter.  All three output
 * parameters may be NULL.  If they're all NULL, this function does
 * nothing.
 *
 * If o is specified, it is used to first rearrange b according to the
 * order specified in o, after which b is sorted taking g into
 * account.
 *
 * If g is specified, it indicates groups which should be individually
 * ordered.  Each row of consecutive equal values in g indicates a
 * group which is sorted according to stable and reverse.  g is used
 * after the order in b was rearranged according to o.
 *
 * The outputs order and groups can be used in subsequent calls to
 * this function.  This can be used if multiple BATs need to be sorted
 * together.  The BATs should then be sorted in order of significance,
 * and each following call should use the original unordered BAT plus
 * the order and groups bat from the previous call.  In this case, the
 * sorted BATs are not of much use, so the sorted output parameter
 * does not need to be specified.
 * Apart from error checking and maintaining reference counts, sorting
 * three columns (col1, col2, col3) could look like this with the
 * sorted results in (col1s, col2s, col3s):
 *	BATsort(&col1s, &ord1, &grp1, col1, NULL, NULL, false, false, false);
 *	BATsort(&col2s, &ord2, &grp2, col2, ord1, grp1, false, false, false);
 *	BATsort(&col3s,  NULL,  NULL, col3, ord2, grp2, false, false, false);
 * Note that the "reverse" parameter can be different for each call.
 */
gdk_return
BATsort(BAT **sorted, BAT **order, BAT **groups,
	BAT *b, BAT *o, BAT *g, bool reverse, bool nilslast, bool stable)
{
	BAT *bn = NULL, *on = NULL, *gn = NULL, *pb = NULL;
	oid *restrict grps, *restrict ords, prev;
	BUN p, q, r;
	lng t0 = 0;

	ALGODEBUG t0 = GDKusec();

	/* we haven't implemented NILs as largest value for stable
	 * sort, so NILs come first for ascending and last for
	 * descending */
	assert(!stable || reverse == nilslast);

	if (b == NULL) {
		GDKerror("BATsort: b must exist\n");
		return GDK_FAIL;
	}
	if (stable && reverse != nilslast) {
		GDKerror("BATsort: stable sort cannot have "
			 "reverse != nilslast\n");
		return GDK_FAIL;
	}
	if (!ATOMlinear(b->ttype)) {
		GDKerror("BATsort: type %s cannot be sorted\n",
			 ATOMname(b->ttype));
		return GDK_FAIL;
	}
	if (b->ttype == TYPE_void) {
		if (!b->tsorted) {
			b->tsorted = true;
			b->batDirtydesc = true;
		}
		if (b->trevsorted != is_oid_nil(b->tseqbase) || b->batCount <= 1) {
			b->trevsorted = !b->trevsorted;
			b->batDirtydesc = true;
		}
		if (b->tkey != BATtdense(b)) {
			b->tkey = !b->tkey;
			b->batDirtydesc = true;
		}
	} else if (b->batCount <= 1) {
		if (!b->tsorted || !b->trevsorted) {
			b->tsorted = b->trevsorted = true;
			b->batDirtydesc = true;
		}
	}
	if (o != NULL &&
	    (ATOMtype(o->ttype) != TYPE_oid || /* oid tail */
	     BATcount(o) != BATcount(b) ||     /* same size as b */
	     (o->ttype == TYPE_void &&	       /* no nil tail */
	      BATcount(o) != 0 &&
	      is_oid_nil(o->tseqbase)))) {
		GDKerror("BATsort: o must have type oid and same size as b\n");
		return GDK_FAIL;
	}
	if (g != NULL &&
	    (ATOMtype(g->ttype) != TYPE_oid || /* oid tail */
	     !g->tsorted ||		       /* sorted */
	     BATcount(o) != BATcount(b) ||     /* same size as b */
	     (g->ttype == TYPE_void &&	       /* no nil tail */
	      BATcount(g) != 0 &&
	      is_oid_nil(g->tseqbase)))) {
		GDKerror("BATsort: g must have type oid, sorted on the tail, "
			 "and same size as b\n");
		return GDK_FAIL;
	}
	if (sorted == NULL && order == NULL) {
		/* no place to put result, so we're done quickly */
		GDKerror("BATsort: no place to put the result.\n");
		return GDK_FAIL;
	}
	if (g == NULL && !stable) {
		/* pre-ordering doesn't make sense if we're not
		 * subsorting and the sort is not stable */
		o = NULL;
	}
	if (b->tnonil) {
		/* if there are no nils, placement of nils doesn't
		 * matter, so set nilslast such that ordered bits can
		 * be used */
		nilslast = reverse;
	}
	if (BATcount(b) <= 1 ||
	    (reverse == nilslast &&
	     (reverse ? BATtrevordered(b) : BATtordered(b)) &&
	     o == NULL && g == NULL &&
	     (groups == NULL || BATtkey(b) ||
	      (reverse ? BATtordered(b) : BATtrevordered(b))))) {
		/* trivially (sub)sorted, and either we don't need to
		 * return group information, or we can trivially
		 * deduce the groups */
		if (sorted) {
			bn = COLcopy(b, b->ttype, false, TRANSIENT);
			if (bn == NULL)
				goto error;
			*sorted = bn;
		}
		if (order) {
			on = BATdense(b->hseqbase, b->hseqbase, BATcount(b));
			if (on == NULL)
				goto error;
			*order = on;
		}
		if (groups) {
			if (BATtkey(b)) {
				/* singleton groups */
				gn = BATdense(0, 0, BATcount(b));
				if (gn == NULL)
					goto error;
			} else {
				/* single group */
				const oid *o = 0;
				assert(BATcount(b) == 1 ||
				       (BATtordered(b) && BATtrevordered(b)));
				gn = BATconstant(0, TYPE_oid, &o, BATcount(b), TRANSIENT);
				if (gn == NULL)
					goto error;
			}
			*groups = gn;
		}
		ALGODEBUG fprintf(stderr, "#BATsort(b=" ALGOBATFMT ",o="
				  ALGOOPTBATFMT ",g=" ALGOOPTBATFMT
				  ",reverse=%d,nilslast=%d,stable=%d) = ("
				  ALGOOPTBATFMT "," ALGOOPTBATFMT ","
				  ALGOOPTBATFMT ") -- trivial (" LLFMT
				  " usec)\n",
				  ALGOBATPAR(b), ALGOOPTBATPAR(o),
				  ALGOOPTBATPAR(g), reverse, nilslast, stable,
				  ALGOOPTBATPAR(bn), ALGOOPTBATPAR(gn),
				  ALGOOPTBATPAR(on), GDKusec() - t0);
		return GDK_SUCCEED;
	}
	if (VIEWtparent(b)) {
		pb = BBPdescriptor(VIEWtparent(b));
		if (b->theap.base != pb->theap.base ||
		    BATcount(b) != BATcount(pb) ||
		    b->hseqbase != pb->hseqbase ||
		    BATatoms[b->ttype].atomCmp != BATatoms[pb->ttype].atomCmp)
			pb = NULL;
	} else {
		pb = b;
	}
	if (g == NULL && o == NULL && !reverse && !nilslast &&
	    pb != NULL && BATcheckorderidx(pb) &&
	    /* if we want a stable sort, the order index must be
	     * stable, if we don't want stable, we don't care */
	    (!stable || ((oid *) pb->torderidx->base)[2])) {
		/* there is an order index that we can use */
		on = COLnew(pb->hseqbase, TYPE_oid, BATcount(pb), TRANSIENT);
		if (on == NULL)
			goto error;
		memcpy(Tloc(on, 0), (oid *) pb->torderidx->base + ORDERIDXOFF, BATcount(pb) * sizeof(oid));
		BATsetcount(on, BATcount(b));
		on->tkey = true;
		on->tnil = false;
		on->tnonil = true;
		on->tsorted = on->trevsorted = false;
		on->tseqbase = oid_nil;
		if (sorted || groups) {
			bn = BATproject(on, b);
			if (bn == NULL)
				goto error;
			bn->tsorted = true;
			if (groups) {
				if (BATgroup_internal(groups, NULL, NULL, bn, NULL, g, NULL, NULL, true) != GDK_SUCCEED)
					goto error;
				if (sorted &&
				    (*groups)->tkey &&
				    g == NULL) {
					/* if new groups bat is key
					 * and since there is no input
					 * groups bat, we know the
					 * result bat is key */
					bn->tkey = true;
				}
			}
			if (sorted)
				*sorted = bn;
			else {
				BBPunfix(bn->batCacheid);
				bn = NULL;
			}
		}
		if (order)
			*order = on;
		else {
			BBPunfix(on->batCacheid);
			on = NULL;
		}
		ALGODEBUG fprintf(stderr, "#BATsort(b=" ALGOBATFMT ",o="
				  ALGOOPTBATFMT ",g=" ALGOOPTBATFMT
				  ",reverse=%d,nilslast=%d,stable=%d) = ("
				  ALGOOPTBATFMT "," ALGOOPTBATFMT ","
				  ALGOOPTBATFMT ") -- orderidx (" LLFMT
				  " usec)\n",
				  ALGOBATPAR(b), ALGOOPTBATPAR(o),
				  ALGOOPTBATPAR(g), reverse, nilslast, stable,
				  ALGOOPTBATPAR(bn), ALGOOPTBATPAR(gn),
				  ALGOOPTBATPAR(on), GDKusec() - t0);
		return GDK_SUCCEED;
	}
	if (o) {
		bn = BATproject(o, b);
		if (bn == NULL)
			goto error;
		if (bn->ttype == TYPE_void || isVIEW(bn)) {
			BAT *b2 = COLcopy(bn, ATOMtype(bn->ttype), true, TRANSIENT);
			BBPunfix(bn->batCacheid);
			bn = b2;
		}
		pb = NULL;
	} else {
		bn = COLcopy(b, b->ttype, true, TRANSIENT);
	}
	if (bn == NULL)
		goto error;
	if (order) {
		/* prepare order bat */
		if (o) {
			/* make copy of input so that we can refine it;
			 * copy can be read-only if we take the shortcut
			 * below in the case g is "key" */
			on = COLcopy(o, TYPE_oid,
				     g == NULL ||
				     !(g->tkey || g->ttype == TYPE_void),
				     TRANSIENT);
			if (on == NULL)
				goto error;
			BAThseqbase(on, b->hseqbase);
		} else {
			/* create new order */
			on = COLnew(b->hseqbase, TYPE_oid, BATcount(bn), TRANSIENT);
			if (on == NULL)
				goto error;
			ords = (oid *) Tloc(on, 0);
			for (p = 0, q = BATcount(bn); p < q; p++)
				ords[p] = p + b->hseqbase;
			BATsetcount(on, BATcount(bn));
			on->tkey = true;
			on->tnil = false;
			on->tnonil = true;
		}
		/* COLcopy above can create TYPE_void */
		if (on->ttype != TYPE_void) {
			on->tsorted = on->trevsorted = false; /* it won't be sorted */
			on->tseqbase = oid_nil;	/* and hence not dense */
			on->tnosorted = on->tnorevsorted = 0;
		}
		*order = on;
		ords = (oid *) Tloc(on, 0);
	} else {
		ords = NULL;
	}
	if (g) {
		if (g->tkey || g->ttype == TYPE_void) {
			/* if g is "key", all groups are size 1, so no
			 * subsorting needed */
			if (sorted) {
				*sorted = bn;
			} else {
				BBPunfix(bn->batCacheid);
				bn = NULL;
			}
			if (order) {
				*order = on;
				if (o) {
					/* we can inherit sortedness
					 * after all */
					on->tsorted = o->tsorted;
					on->trevsorted = o->trevsorted;
					if (o->tnosorted)
						on->tnosorted = o->tnosorted;
					if (o->tnorevsorted)
						on->tnorevsorted = o->tnorevsorted;
				} else {
					/* we didn't rearrange, so
					 * still sorted */
					on->tsorted = true;
					on->trevsorted = false;
				}
				if (BATcount(on) <= 1) {
					on->tsorted = true;
					on->trevsorted = true;
				}
			}
			if (groups) {
				gn = COLcopy(g, g->ttype, false, TRANSIENT);
				if (gn == NULL)
					goto error;
				*groups = gn;
			}
			ALGODEBUG fprintf(stderr, "#BATsort(b=" ALGOBATFMT
					  ",o=" ALGOOPTBATFMT ",g=" ALGOBATFMT
					  ",reverse=%d,nilslast=%d,stable=%d"
					  ") = (" ALGOOPTBATFMT ","
					  ALGOOPTBATFMT "," ALGOOPTBATFMT
					  ") -- key group (" LLFMT " usec)\n",
					  ALGOBATPAR(b), ALGOOPTBATPAR(o),
					  ALGOBATPAR(g), reverse, nilslast,
					  stable, ALGOOPTBATPAR(bn),
					  ALGOOPTBATPAR(gn), ALGOOPTBATPAR(on),
					  GDKusec() - t0);
			return GDK_SUCCEED;
		}
		assert(g->ttype == TYPE_oid);
		grps = (oid *) Tloc(g, 0);
		prev = grps[0];
		if (BATmaterialize(bn) != GDK_SUCCEED)
			goto error;
		for (r = 0, p = 1, q = BATcount(g); p < q; p++) {
			if (grps[p] != prev) {
				/* sub sort [r,p) */
				if (do_sort(Tloc(bn, r),
					    ords ? ords + r : NULL,
					    bn->tvheap ? bn->tvheap->base : NULL,
					    p - r, Tsize(bn), ords ? sizeof(oid) : 0,
					    bn->ttype, reverse, nilslast, stable) != GDK_SUCCEED)
					goto error;
				r = p;
				prev = grps[p];
			}
		}
		/* sub sort [r,q) */
		if (do_sort(Tloc(bn, r),
			    ords ? ords + r : NULL,
			    bn->tvheap ? bn->tvheap->base : NULL,
			    p - r, Tsize(bn), ords ? sizeof(oid) : 0,
			    bn->ttype, reverse, nilslast, stable) != GDK_SUCCEED)
			goto error;
		/* if single group (r==0) the result is (rev)sorted,
		 * otherwise (maybe) not */
		bn->tsorted = r == 0 && !reverse && !nilslast;
		bn->trevsorted = r == 0 && reverse && nilslast;
	} else {
		Heap *m = NULL;
		/* only invest in creating an order index if the BAT
		 * is persistent */
		if (!reverse &&
		    !nilslast &&
		    pb != NULL &&
		    (ords != NULL || pb->batPersistence == PERSISTENT) &&
		    (m = createOIDXheap(pb, stable)) != NULL) {
			if (ords == NULL) {
				ords = (oid *) m->base + ORDERIDXOFF;
				if (o && o->ttype != TYPE_void)
					memcpy(ords, Tloc(o, 0), BATcount(o) * sizeof(oid));
				else if (o)
					for (p = 0, q = BATcount(o); p < q; p++)
						ords[p] = p + o->tseqbase;
				else
					for (p = 0, q = BATcount(b); p < q; p++)
						ords[p] = p + b->hseqbase;
			}
		}
		if ((reverse != nilslast ||
		     (reverse ? !bn->trevsorted : !bn->tsorted)) &&
		    (BATmaterialize(bn) != GDK_SUCCEED ||
		     do_sort(Tloc(bn, 0),
			     ords,
			     bn->tvheap ? bn->tvheap->base : NULL,
			     BATcount(bn), Tsize(bn), ords ? sizeof(oid) : 0,
			     bn->ttype, reverse, nilslast, stable) != GDK_SUCCEED)) {
			if (m != NULL) {
				HEAPfree(m, true);
				GDKfree(m);
			}
			goto error;
		}
		bn->tsorted = !reverse && !nilslast;
		bn->trevsorted = reverse && nilslast;
		if (m != NULL) {
			MT_lock_set(&GDKhashLock(pb->batCacheid));
			if (pb->torderidx == NULL) {
				pb->batDirtydesc = true;
				pb->torderidx = m;
				if (ords != (oid *) m->base + ORDERIDXOFF) {
					memcpy((oid *) m->base + ORDERIDXOFF,
					       ords,
					       BATcount(pb) * sizeof(oid));
				}
				persistOIDX(pb);
			} else {
				HEAPfree(m, true);
				GDKfree(m);
			}
			MT_lock_unset(&GDKhashLock(pb->batCacheid));
		}
	}
	bn->theap.dirty = true;
	bn->tnosorted = 0;
	bn->tnorevsorted = 0;
	bn->tnokey[0] = bn->tnokey[1] = 0;
	if (groups) {
		if (BATgroup_internal(groups, NULL, NULL, bn, NULL, g, NULL, NULL, true) != GDK_SUCCEED)
			goto error;
		if ((*groups)->tkey &&
		    (g == NULL || (g->tsorted && g->trevsorted))) {
			/* if new groups bat is key and the input
			 * group bat has a single value (both sorted
			 * and revsorted), we know the result bat is
			 * key */
			bn->tkey = true;
		}
	}

	if (sorted)
		*sorted = bn;
	else {
		BBPunfix(bn->batCacheid);
		bn = NULL;
	}

	ALGODEBUG fprintf(stderr, "#BATsort(b=" ALGOBATFMT ",o=" ALGOOPTBATFMT
			  ",g=" ALGOOPTBATFMT ",reverse=%d,nilslast=%d,"
			  "stable=%d) = (" ALGOOPTBATFMT "," ALGOOPTBATFMT ","
			  ALGOOPTBATFMT ") -- %ssort (" LLFMT " usec)\n",
			  ALGOBATPAR(b), ALGOOPTBATPAR(o), ALGOOPTBATPAR(g),
			  reverse, nilslast, stable, ALGOOPTBATPAR(bn),
			  ALGOOPTBATPAR(gn), ALGOOPTBATPAR(on),
			  g ? "grouped " : "", GDKusec() - t0);
	return GDK_SUCCEED;

  error:
	if (bn)
		BBPunfix(bn->batCacheid);
	BBPreclaim(on);
	if (sorted)
		*sorted = NULL;
	if (order)
		*order = NULL;
	if (groups)
		*groups = NULL;
	return GDK_FAIL;
}

/* return a new BAT of length n with seqbase hseq, and the constant v
 * in the tail */
BAT *
BATconstant(oid hseq, int tailtype, const void *v, BUN n, int role)
{
	BAT *bn;
	void *restrict p;
	BUN i;

	if (v == NULL)
		return NULL;
	bn = COLnew(hseq, tailtype, n, role);
	if (bn == NULL)
		return NULL;
	p = Tloc(bn, 0);
	switch (ATOMstorage(tailtype)) {
	case TYPE_void:
		v = &oid_nil;
		BATtseqbase(bn, oid_nil);
		break;
	case TYPE_bte:
		for (i = 0; i < n; i++)
			((bte *) p)[i] = *(bte *) v;
		break;
	case TYPE_sht:
		for (i = 0; i < n; i++)
			((sht *) p)[i] = *(sht *) v;
		break;
	case TYPE_int:
	case TYPE_flt:
		assert(sizeof(int) == sizeof(flt));
		for (i = 0; i < n; i++)
			((int *) p)[i] = *(int *) v;
		break;
	case TYPE_lng:
	case TYPE_dbl:
		assert(sizeof(lng) == sizeof(dbl));
		for (i = 0; i < n; i++)
			((lng *) p)[i] = *(lng *) v;
		break;
#ifdef HAVE_HGE
	case TYPE_hge:
		for (i = 0; i < n; i++)
			((hge *) p)[i] = *(hge *) v;
		break;
#endif
	default:
		for (i = 0, n += i; i < n; i++)
			tfastins_nocheck(bn, i, v, Tsize(bn));
		break;
	}
	bn->theap.dirty = true;
	bn->tnil = n >= 1 && (*ATOMcompare(tailtype))(v, ATOMnilptr(tailtype)) == 0;
	BATsetcount(bn, n);
	bn->tsorted = true;
	bn->trevsorted = true;
	bn->tnonil = !bn->tnil;
	bn->tkey = BATcount(bn) <= 1;
	ALGODEBUG fprintf(stderr, "#BATconstant()=" ALGOBATFMT "\n", ALGOBATPAR(bn));
	return bn;

  bunins_failed:
	BBPreclaim(bn);
	return NULL;
}

/*
 * BAT Aggregates
 *
 * We retain the size() and card() aggregate results in the column
 * descriptor.  We would like to have such functionality in an
 * extensible way for many aggregates, for DD (1) we do not want to
 * change the binary BAT format on disk and (2) aggr and size are the
 * most relevant aggregates.
 *
 * It is all hacked into the aggr[3] records; three adjacent integers
 * that were left over in the column record. We refer to these as if
 * it where an int aggr[3] array.  The below routines set and retrieve
 * the aggregate values from the tail of the BAT, as many
 * aggregate-manipulating BAT functions work on tail.
 *
 * The rules are as follows: aggr[0] contains the alignment ID of the
 * column (if set i.e. nonzero).  Hence, if this value is nonzero and
 * equal to b->talign, the precomputed aggregate values in
 * aggr[GDK_AGGR_SIZE] and aggr[GDK_AGGR_CARD] hold. However, only one
 * of them may be set at the time. This is encoded by the value
 * int_nil, which cannot occur in these two aggregates.
 *
 * This was now extended to record the property whether we know there
 * is a nil value present by mis-using the highest bits of both
 * GDK_AGGR_SIZE and GDK_AGGR_CARD.
 */

void
PROPdestroy(BAT *b)
{
	PROPrec *p = b->tprops;
	PROPrec *n;

	b->tprops = NULL;
	while (p) {
		n = p->next;
		VALclear(&p->v);
		GDKfree(p);
		p = n;
	}
}

PROPrec *
BATgetprop(BAT *b, enum prop_t idx)
{
	PROPrec *p = b->tprops;

	while (p) {
		if (p->id == idx)
			return p;
		p = p->next;
	}
	return NULL;
}

void
BATsetprop(BAT *b, enum prop_t idx, int type, const void *v)
{
	PROPrec *p = BATgetprop(b, idx);

	if (p == NULL) {
		if ((p = GDKmalloc(sizeof(PROPrec))) == NULL) {
			/* properties are hints, so if we can't create
			 * one we ignore the error */
			return;
		}
		p->id = idx;
		p->next = b->tprops;
		p->v.vtype = 0;
		b->tprops = p;
	} else {
		VALclear(&p->v);
	}
	if (VALinit(&p->v, type, v) == NULL) {
		/* failed to initialize, so remove property */
		BATrmprop(b, idx);
	}
	b->batDirtydesc = true;
}

void
BATrmprop(BAT *b, enum prop_t idx)
{
	PROPrec *prop = b->tprops, *prev = NULL;

	while (prop) {
		if (prop->id == idx) {
			if (prev)
				prev->next = prop->next;
			else
				b->tprops = prop->next;
			VALclear(&prop->v);
			GDKfree(prop);
			return;
		}
		prev = prop;
		prop = prop->next;
	}
}


/*
 * The BATcount_no_nil function counts all BUN in a BAT that have a
 * non-nil tail value.
 */
BUN
BATcount_no_nil(BAT *b)
{
	BUN cnt = 0;
	BUN i, n;
	const void *restrict p, *restrict nil;
	const char *restrict base;
	int t;
	int (*cmp)(const void *, const void *);

	BATcheck(b, "BATcnt", 0);
	n = BATcount(b);
	if (b->tnonil)
		return n;
	p = Tloc(b, 0);
	t = ATOMbasetype(b->ttype);
	switch (t) {
	case TYPE_void:
		cnt = n * BATtdense(b);
		break;
	case TYPE_bte:
		for (i = 0; i < n; i++)
			cnt += !is_bte_nil(((const bte *) p)[i]);
		break;
	case TYPE_sht:
		for (i = 0; i < n; i++)
			cnt += !is_sht_nil(((const sht *) p)[i]);
		break;
	case TYPE_int:
		for (i = 0; i < n; i++)
			cnt += !is_int_nil(((const int *) p)[i]);
		break;
	case TYPE_lng:
		for (i = 0; i < n; i++)
			cnt += !is_lng_nil(((const lng *) p)[i]);
		break;
#ifdef HAVE_HGE
	case TYPE_hge:
		for (i = 0; i < n; i++)
			cnt += !is_hge_nil(((const hge *) p)[i]);
		break;
#endif
	case TYPE_flt:
		for (i = 0; i < n; i++)
			cnt += !is_flt_nil(((const flt *) p)[i]);
		break;
	case TYPE_dbl:
		for (i = 0; i < n; i++)
			cnt += !is_dbl_nil(((const dbl *) p)[i]);
		break;
	case TYPE_str:
		base = b->tvheap->base;
		switch (b->twidth) {
		case 1:
			for (i = 0; i < n; i++)
				cnt += base[(var_t) ((const unsigned char *) p)[i] + GDK_VAROFFSET] != '\200';
			break;
		case 2:
			for (i = 0; i < n; i++)
				cnt += base[(var_t) ((const unsigned short *) p)[i] + GDK_VAROFFSET] != '\200';
			break;
#if SIZEOF_VAR_T != SIZEOF_INT
		case 4:
			for (i = 0; i < n; i++)
				cnt += base[(var_t) ((const unsigned int *) p)[i]] != '\200';
			break;
#endif
		default:
			for (i = 0; i < n; i++)
				cnt += base[((const var_t *) p)[i]] != '\200';
			break;
		}
		break;
	default:
		nil = ATOMnilptr(t);
		cmp = ATOMcompare(t);
		if (b->tvarsized) {
			base = b->tvheap->base;
			for (i = 0; i < n; i++)
				cnt += (*cmp)(nil, base + ((const var_t *) p)[i]) != 0;
		} else {
			for (i = 0, n += i; i < n; i++)
				cnt += (*cmp)(Tloc(b, i), nil) != 0;
		}
		break;
	}
	if (cnt == BATcount(b)) {
		/* we learned something */
		b->tnonil = true;
		assert(!b->tnil);
		b->tnil = false;
	}
	return cnt;
}

/* create a new, dense candidate list with values from `first' up to,
 * but not including, `last' */
static BAT *
newdensecand(oid first, oid last)
{
	if (last < first)
		first = last = 0; /* empty range */
	return BATdense(0, first, last - first);
}

/* merge two candidate lists and produce a new one
 *
 * candidate lists are VOID-headed BATs with an OID tail which is
 * sorted and unique.
 */
BAT *
BATmergecand(BAT *a, BAT *b)
{
	BAT *bn;
	const oid *restrict ap, *restrict bp, *ape, *bpe;
	oid *restrict p, i;
	oid af, al, bf, bl;
	bit ad, bd;

	BATcheck(a, "BATmergecand", NULL);
	BATcheck(b, "BATmergecand", NULL);
	assert(ATOMtype(a->ttype) == TYPE_oid);
	assert(ATOMtype(b->ttype) == TYPE_oid);
	assert(BATcount(a) <= 1 || a->tsorted);
	assert(BATcount(b) <= 1 || b->tsorted);
	assert(BATcount(a) <= 1 || a->tkey);
	assert(BATcount(b) <= 1 || b->tkey);
	assert(a->tnonil);
	assert(b->tnonil);

	/* we can return a if b is empty (and v.v.) */
	if (BATcount(a) == 0) {
		return COLcopy(b, b->ttype, false, TRANSIENT);
	}
	if (BATcount(b) == 0) {
		return COLcopy(a, a->ttype, false, TRANSIENT);
	}
	/* we can return a if a fully covers b (and v.v) */
	af = BUNtoid(a, 0);
	bf = BUNtoid(b, 0);
	al = BUNtoid(a, BUNlast(a) - 1);
	bl = BUNtoid(b, BUNlast(b) - 1);
	ad = (af + BATcount(a) - 1 == al); /* i.e., dense */
	bd = (bf + BATcount(b) - 1 == bl); /* i.e., dense */
	if (ad && bd) {
		/* both are dense */
		if (af <= bf && bf <= al + 1) {
			/* partial overlap starting with a, or b is
			 * smack bang after a */
			return newdensecand(af, al < bl ? bl + 1 : al + 1);
		}
		if (bf <= af && af <= bl + 1) {
			/* partial overlap starting with b, or a is
			 * smack bang after b */
			return newdensecand(bf, al < bl ? bl + 1 : al + 1);
		}
	}
	if (ad && af <= bf && al >= bl) {
		return newdensecand(af, al + 1);
	}
	if (bd && bf <= af && bl >= al) {
		return newdensecand(bf, bl + 1);
	}

	bn = COLnew(0, TYPE_oid, BATcount(a) + BATcount(b), TRANSIENT);
	if (bn == NULL)
		return NULL;
	p = (oid *) Tloc(bn, 0);
	if (a->ttype == TYPE_void && b->ttype == TYPE_void) {
		/* both lists are VOID */
		if (a->tseqbase > b->tseqbase) {
			BAT *t = a;

			a = b;
			b = t;
		}
		/* a->tseqbase <= b->tseqbase */
		for (i = a->tseqbase; i < a->tseqbase + BATcount(a); i++)
			*p++ = i;
		for (i = MAX(b->tseqbase, i);
		     i < b->tseqbase + BATcount(b);
		     i++)
			*p++ = i;
	} else if (a->ttype == TYPE_void || b->ttype == TYPE_void) {
		if (b->ttype == TYPE_void) {
			BAT *t = a;

			a = b;
			b = t;
		}
		/* a->ttype == TYPE_void, b->ttype == TYPE_oid */
		bp = (const oid *) Tloc(b, 0);
		bpe = bp + BATcount(b);
		while (bp < bpe && *bp < a->tseqbase)
			*p++ = *bp++;
		for (i = a->tseqbase; i < a->tseqbase + BATcount(a); i++)
			*p++ = i;
		while (bp < bpe && *bp < i)
			bp++;
		while (bp < bpe)
			*p++ = *bp++;
	} else {
		/* a->ttype == TYPE_oid, b->ttype == TYPE_oid */
		ap = (const oid *) Tloc(a, 0);
		ape = ap + BATcount(a);
		bp = (const oid *) Tloc(b, 0);
		bpe = bp + BATcount(b);
		while (ap < ape && bp < bpe) {
			if (*ap < *bp)
				*p++ = *ap++;
			else if (*ap > *bp)
				*p++ = *bp++;
			else {
				*p++ = *ap++;
				bp++;
			}
		}
		while (ap < ape)
			*p++ = *ap++;
		while (bp < bpe)
			*p++ = *bp++;
	}

	/* properties */
	BATsetcount(bn, (BUN) (p - (oid *) Tloc(bn, 0)));
	bn->trevsorted = BATcount(bn) <= 1;
	bn->tsorted = true;
	bn->tkey = true;
	bn->tnil = false;
	bn->tnonil = true;
	return virtualize(bn);
}

/* intersect two candidate lists and produce a new one
 *
 * candidate lists are VOID-headed BATs with an OID tail which is
 * sorted and unique.
 */
BAT *
BATintersectcand(BAT *a, BAT *b)
{
	BAT *bn;
	const oid *restrict ap, *restrict bp, *ape, *bpe;
	oid *restrict p;
	oid af, al, bf, bl;

	BATcheck(a, "BATintersectcand", NULL);
	BATcheck(b, "BATintersectcand", NULL);
	assert(ATOMtype(a->ttype) == TYPE_oid);
	assert(ATOMtype(b->ttype) == TYPE_oid);
	assert(a->tsorted);
	assert(b->tsorted);
	assert(a->tkey);
	assert(b->tkey);
	assert(a->tnonil);
	assert(b->tnonil);

	if (BATcount(a) == 0 || BATcount(b) == 0) {
		return newdensecand(0, 0);
	}

	af = BUNtoid(a, 0);
	bf = BUNtoid(b, 0);
	al = BUNtoid(a, BUNlast(a) - 1);
	bl = BUNtoid(b, BUNlast(b) - 1);

	if ((af + BATcount(a) - 1 == al) && (bf + BATcount(b) - 1 == bl)) {
		/* both lists are VOID */
		return newdensecand(MAX(af, bf), MIN(al, bl) + 1);
	}

	bn = COLnew(0, TYPE_oid, MIN(BATcount(a), BATcount(b)), TRANSIENT);
	if (bn == NULL)
		return NULL;
	p = (oid *) Tloc(bn, 0);
	if (a->ttype == TYPE_void || b->ttype == TYPE_void) {
		if (b->ttype == TYPE_void) {
			BAT *t = a;

			a = b;
			b = t;
		}
		/* a->ttype == TYPE_void, b->ttype == TYPE_oid */
		bp = (const oid *) Tloc(b, 0);
		bpe = bp + BATcount(b);
		while (bp < bpe && *bp < a->tseqbase)
			bp++;
		while (bp < bpe && *bp < a->tseqbase + BATcount(a))
			*p++ = *bp++;
	} else {
		/* a->ttype == TYPE_oid, b->ttype == TYPE_oid */
		ap = (const oid *) Tloc(a, 0);
		ape = ap + BATcount(a);
		bp = (const oid *) Tloc(b, 0);
		bpe = bp + BATcount(b);
		while (ap < ape && bp < bpe) {
			if (*ap < *bp)
				ap++;
			else if (*ap > *bp)
				bp++;
			else {
				*p++ = *ap++;
				bp++;
			}
		}
	}

	/* properties */
	BATsetcount(bn, (BUN) (p - (oid *) Tloc(bn, 0)));
	bn->trevsorted = BATcount(bn) <= 1;
	bn->tsorted = true;
	bn->tkey = true;
	bn->tnil = false;
	bn->tnonil = true;
	return virtualize(bn);
}<|MERGE_RESOLUTION|>--- conflicted
+++ resolved
@@ -528,7 +528,6 @@
 	BUN start, end, cnt;
 	BUN r;
 	const oid *restrict cand = NULL, *candend = NULL;
-	PROPrec *prop, *nprop;
 
 	if (b == NULL || n == NULL || (cnt = BATcount(n)) == 0) {
 		return GDK_SUCCEED;
@@ -601,45 +600,8 @@
 
 	IMPSdestroy(b);		/* imprints do not support updates yet */
 	OIDXdestroy(b);
-<<<<<<< HEAD
 	MOSdestroy(b);
 	PROPdestroy(b);
-=======
-	if ((prop = BATgetprop(b, GDK_MAX_VALUE)) != NULL) {
-		if ((nprop = BATgetprop(n, GDK_MAX_VALUE)) != NULL) {
-			if (ATOMcmp(b->ttype, VALptr(&prop->v), VALptr(&nprop->v)) < 0) {
-				if (s == NULL)
-					BATsetprop(b, GDK_MAX_VALUE, b->ttype, VALptr(&nprop->v));
-				else
-					BATrmprop(b, GDK_MAX_VALUE);
-			}
-		} else {
-			BATrmprop(b, GDK_MAX_VALUE);
-		}
-	}
-	if ((prop = BATgetprop(b, GDK_MIN_VALUE)) != NULL) {
-		if ((nprop = BATgetprop(n, GDK_MIN_VALUE)) != NULL) {
-			if (ATOMcmp(b->ttype, VALptr(&prop->v), VALptr(&nprop->v)) > 0) {
-				if (s == NULL)
-					BATsetprop(b, GDK_MIN_VALUE, b->ttype, VALptr(&nprop->v));
-				else
-					BATrmprop(b, GDK_MIN_VALUE);
-			}
-		} else {
-			BATrmprop(b, GDK_MIN_VALUE);
-		}
-	}
-#if 0		/* enable if we have more properties than just min/max */
-	do {
-		for (prop = b->tprops; prop; prop = prop->next)
-			if (prop->id != GDK_MAX_VALUE &&
-			    prop->id != GDK_MIN_VALUE) {
-				BATrmprop(b, prop->id);
-				break;
-			}
-	} while (prop);
-#endif
->>>>>>> 352c5d53
 	if (b->thash == (Hash *) 1 || BATcount(b) == 0 ||
 	    (b->thash && ((size_t *) b->thash->heap.base)[0] & (1 << 24))) {
 		/* don't bother first loading the hash to then change
@@ -744,7 +706,7 @@
 		if (b->ttype != TYPE_void && b->tsorted && BATtdense(b) &&
 		    (BATtdense(n) == 0 ||
 		     cand != NULL ||
-		     1 + *(oid *) BUNtloc(bi, last) != BUNtoid(n, start))) {
+		     1 + *(oid *) BUNtloc(bi, last) != *(oid *) BUNtail(ni, start))) {
 			b->tseqbase = oid_nil;
 		}
 		b->tnonil &= n->tnonil;
@@ -2108,6 +2070,7 @@
 	const oid *restrict ap, *restrict bp, *ape, *bpe;
 	oid *restrict p, i;
 	oid af, al, bf, bl;
+	BATiter ai, bi;
 	bit ad, bd;
 
 	BATcheck(a, "BATmergecand", NULL);
@@ -2129,10 +2092,12 @@
 		return COLcopy(a, a->ttype, false, TRANSIENT);
 	}
 	/* we can return a if a fully covers b (and v.v) */
-	af = BUNtoid(a, 0);
-	bf = BUNtoid(b, 0);
-	al = BUNtoid(a, BUNlast(a) - 1);
-	bl = BUNtoid(b, BUNlast(b) - 1);
+	ai = bat_iterator(a);
+	bi = bat_iterator(b);
+	af = *(oid*) BUNtail(ai, 0);
+	bf = *(oid*) BUNtail(bi, 0);
+	al = *(oid*) BUNtail(ai, BUNlast(a) - 1);
+	bl = *(oid*) BUNtail(bi, BUNlast(b) - 1);
 	ad = (af + BATcount(a) - 1 == al); /* i.e., dense */
 	bd = (bf + BATcount(b) - 1 == bl); /* i.e., dense */
 	if (ad && bd) {
@@ -2236,6 +2201,7 @@
 	const oid *restrict ap, *restrict bp, *ape, *bpe;
 	oid *restrict p;
 	oid af, al, bf, bl;
+	BATiter ai, bi;
 
 	BATcheck(a, "BATintersectcand", NULL);
 	BATcheck(b, "BATintersectcand", NULL);
@@ -2252,10 +2218,12 @@
 		return newdensecand(0, 0);
 	}
 
-	af = BUNtoid(a, 0);
-	bf = BUNtoid(b, 0);
-	al = BUNtoid(a, BUNlast(a) - 1);
-	bl = BUNtoid(b, BUNlast(b) - 1);
+	ai = bat_iterator(a);
+	bi = bat_iterator(b);
+	af = *(oid*) BUNtail(ai, 0);
+	bf = *(oid*) BUNtail(bi, 0);
+	al = *(oid*) BUNtail(ai, BUNlast(a) - 1);
+	bl = *(oid*) BUNtail(bi, BUNlast(b) - 1);
 
 	if ((af + BATcount(a) - 1 == al) && (bf + BATcount(b) - 1 == bl)) {
 		/* both lists are VOID */
