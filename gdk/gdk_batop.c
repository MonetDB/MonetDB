--- conflicted
+++ resolved
@@ -1498,11 +1498,7 @@
 	mkorderidx = (g == NULL && !reverse && !nilslast && pb != NULL && (order || !pb->batTransient));
 	if (g == NULL && !reverse && !nilslast &&
 	    pb != NULL && !BATcheckorderidx(pb)) {
-<<<<<<< HEAD
-		MT_lock_set(&GDKhashLock(pb->batCacheid));
-=======
 		MT_lock_set(&pb->batIdxLock);
->>>>>>> 9199360f
 		if (pb->torderidx == NULL) {
 			/* no index created while waiting for lock */
 			if (mkorderidx) /* keep lock when going to create */
@@ -1512,11 +1508,7 @@
 			mkorderidx = false;
 		}
 		if (!orderidxlock)
-<<<<<<< HEAD
-			MT_lock_unset(&GDKhashLock(pb->batCacheid));
-=======
 			MT_lock_unset(&pb->batIdxLock);
->>>>>>> 9199360f
 	} else {
 		mkorderidx = false;
 	}
@@ -1743,11 +1735,7 @@
 				GDKfree(m);
 			}
 			if (orderidxlock)
-<<<<<<< HEAD
-				MT_lock_unset(&GDKhashLock(pb->batCacheid));
-=======
 				MT_lock_unset(&pb->batIdxLock);
->>>>>>> 9199360f
 			goto error;
 		}
 		bn->tsorted = !reverse && !nilslast;
@@ -1770,11 +1758,7 @@
 		}
 	}
 	if (orderidxlock)
-<<<<<<< HEAD
-		MT_lock_unset(&GDKhashLock(pb->batCacheid));
-=======
 		MT_lock_unset(&pb->batIdxLock);
->>>>>>> 9199360f
 	bn->theap.dirty = true;
 	bn->tnosorted = 0;
 	bn->tnorevsorted = 0;
