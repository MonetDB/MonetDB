/*
 * This Source Code Form is subject to the terms of the Mozilla Public
 * License, v. 2.0.  If a copy of the MPL was not distributed with this
 * file, You can obtain one at http://mozilla.org/MPL/2.0/.
 *
 * Copyright 1997 - July 2008 CWI, August 2008 - 2022 MonetDB B.V.
 */

/*
 * (c) M. L. Kersten, P. Boncz, S. Manegold, N. Nes, K.S. Mullender
 * Common BAT Operations
 * We factor out all possible overhead by inlining code.  This
 * includes the macros BUNhead and BUNtail, which do a test to see
 * whether the atom resides in the buns or in a variable storage
 * heap.
 */
#include "monetdb_config.h"
#include "gdk.h"
#include "gdk_private.h"

gdk_return
unshare_varsized_heap(BAT *b)
{
	if (ATOMvarsized(b->ttype) &&
	    b->tvheap->parentid != b->batCacheid) {
		Heap *h = GDKmalloc(sizeof(Heap));
		if (h == NULL)
			return GDK_FAIL;
		MT_thread_setalgorithm("unshare vheap");
		*h = (Heap) {
			.parentid = b->batCacheid,
			.farmid = BBPselectfarm(b->batRole, TYPE_str, varheap),
		};
		strconcat_len(h->filename, sizeof(h->filename),
			      BBP_physical(b->batCacheid), ".theap", NULL);
		if (HEAPcopy(h, b->tvheap, 0) != GDK_SUCCEED) {
			HEAPfree(h, true);
			GDKfree(h);
			return GDK_FAIL;
		}
		ATOMIC_INIT(&h->refs, 1);
		MT_lock_set(&b->theaplock);
		int parent = b->tvheap->parentid;
		HEAPdecref(b->tvheap, false);
		b->tvheap = h;
		MT_lock_unset(&b->theaplock);
		BBPunshare(parent);
		BBPunfix(parent);
	}
	return GDK_SUCCEED;
}

/* We try to be clever when appending one string bat to another.
 * First of all, we try to actually share the string heap so that we
 * don't need an extra copy, and if that can't be done, we see whether
 * it makes sense to just quickly copy the whole string heap instead
 * of inserting individual strings.  See the comments in the code for
 * more information. */
static gdk_return
insert_string_bat(BAT *b, BAT *n, struct canditer *ci, bool force, bool mayshare, lng timeoffset)
{
	BATiter ni;		/* iterator */
	size_t toff = ~(size_t) 0;	/* tail offset */
	BUN p, r;		/* loop variables */
	const void *tp = NULL;	/* tail value pointer */
	unsigned char tbv;	/* tail value-as-bte */
	unsigned short tsv;	/* tail value-as-sht */
#if SIZEOF_VAR_T == 8
	unsigned int tiv;	/* tail value-as-int */
#endif
	var_t v;		/* value */
	size_t off;		/* offset within n's string heap */
	BUN cnt = ci->ncand;
	BUN oldcnt = BATcount(b);

	assert(b->ttype == TYPE_str);
	assert(b->tbaseoff == 0);
	assert(b->theap->parentid == b->batCacheid);
	/* only transient bats can use some other bat's string heap */
	assert(b->batRole == TRANSIENT || b->tvheap->parentid == b->batCacheid);
	if (cnt == 0)
		return GDK_SUCCEED;
	ni = bat_iterator(n);

	if (b->tvheap == ni.vh) {
		/* vheaps are already shared, continue doing so: we just
		 * need to append the offsets */
		toff = 0;
		MT_thread_setalgorithm("shared vheap");
	} else if (mayshare && b->batRole == TRANSIENT && oldcnt == 0) {
		/* we can share the vheaps, so we then only need to
		 * append the offsets */
		MT_lock_set(&b->theaplock);
		if (b->tvheap->parentid != b->batCacheid)
			BBPunshare(b->tvheap->parentid);
		HEAPdecref(b->tvheap, b->tvheap->parentid == b->batCacheid);
		HEAPincref(ni.vh);
		b->tvheap = ni.vh;
		BBPshare(ni.vh->parentid);
		MT_lock_unset(&b->theaplock);
		toff = 0;
		MT_thread_setalgorithm("share vheap");
	} else {
		/* no heap sharing, so also make sure the heap isn't
		 * shared currently (we're not allowed to write in
		 * another bat's heap) */
		if (b->tvheap->parentid != b->batCacheid &&
		    unshare_varsized_heap(b) != GDK_SUCCEED) {
			bat_iterator_end(&ni);
			return GDK_FAIL;
		}
		if (oldcnt == 0 || (!GDK_ELIMDOUBLES(b->tvheap) &&
				    !GDK_ELIMDOUBLES(ni.vh))) {
			/* we'll consider copying the string heap completely
			 *
			 * we first estimate how much space the string heap
			 * should occupy, given the number of rows we need to
			 * insert, then, if that is way smaller than the actual
			 * space occupied, we will skip the copy and just insert
			 * one by one */
			size_t len = 0;
			for (int i = 0; i < 1024; i++) {
				p = (BUN) (((double) rand() / RAND_MAX) * (cnt - 1));
				p = canditer_idx(ci, p) - n->hseqbase;
				len += strlen(BUNtvar(ni, p)) + 1;
			}
			len = (len + 512) / 1024; /* rounded average length */
			r = (GDK_ELIMLIMIT - GDK_STRHASHSIZE) / (len + 12);
			/* r is estimate of number of strings in
			 * double-eliminated area */
			if (r < ci->ncand)
				len = GDK_ELIMLIMIT + (ci->ncand - r) * len;
			else
				len = GDK_STRHASHSIZE + ci->ncand * (len + 12);
			/* len is total estimated expected size of vheap */

			if (len > ni.vhfree / 2) {
				/* we copy the string heap, perhaps appending */
				if (oldcnt == 0) {
					toff = 0;
					MT_thread_setalgorithm("copy vheap");
				} else {
					toff = (b->tvheap->free + GDK_VARALIGN - 1) & ~(GDK_VARALIGN - 1);
					MT_thread_setalgorithm("append vheap");
				}

				if (HEAPgrow(&b->theaplock, &b->tvheap, toff + ni.vh->size, force) != GDK_SUCCEED) {
					bat_iterator_end(&ni);
					return GDK_FAIL;
				}
				memcpy(b->tvheap->base + toff, ni.vh->base, ni.vhfree);
				b->tvheap->free = toff + ni.vhfree;
				b->tvheap->dirty = true;
			}
		}
	}
	/* if toff has the initial value of ~0, we insert strings
	 * individually, otherwise we only copy (insert) offsets */
	if (toff == ~(size_t) 0)
		v = GDK_VAROFFSET;
	else
		v = b->tvheap->free - 1;

	/* make sure there is (vertical) space in the offset heap, we
	 * may also widen thanks to v, set above */
	if (GDKupgradevarheap(b, v, oldcnt + cnt < b->batCapacity ? b->batCapacity : oldcnt + cnt, b->batCount) != GDK_SUCCEED) {
		bat_iterator_end(&ni);
		return GDK_FAIL;
	}

	if (toff == 0 && ni.width == b->twidth && ci->tpe == cand_dense) {
		/* we don't need to do any translation of offset
		 * values, so we can use fast memcpy */
		MT_thread_setalgorithm("memcpy offsets");
		memcpy(Tloc(b, BUNlast(b)), (const char *) ni.base + ((ci->seq - n->hseqbase) << ni.shift), cnt << ni.shift);
	} else if (toff != ~(size_t) 0) {
		/* we don't need to insert any actual strings since we
		 * have already made sure that they are all in b's
		 * string heap at known locations (namely the offset
		 * in n added to toff), so insert offsets from n after
		 * adding toff into b */
		/* note the use of the "restrict" qualifier here: all
		 * four pointers below point to the same value, but
		 * only one of them will actually be used, hence we
		 * still obey the rule for restrict-qualified
		 * pointers */
		const unsigned char *restrict tbp = (const unsigned char *) ni.base;
		const unsigned short *restrict tsp = (const unsigned short *) ni.base;
#if SIZEOF_VAR_T == 8
		const unsigned int *restrict tip = (const unsigned int *) ni.base;
#endif
		const var_t *restrict tvp = (const var_t *) ni.base;

		switch (b->twidth) {
		case 1:
			tp = &tbv;
			break;
		case 2:
			tp = &tsv;
			break;
#if SIZEOF_VAR_T == 8
		case 4:
			tp = &tiv;
			break;
		case 8:
			tp = &v;
			break;
#else
		case 4:
			tp = &v;
			break;
#endif
		default:
			assert(0);
		}
		MT_thread_setalgorithm("copy offset values");
		r = b->batCount;
		TIMEOUT_LOOP(cnt, timeoffset) {
			p = canditer_next(ci) - n->hseqbase;
			switch (ni.width) {
			case 1:
				v = (var_t) tbp[p] + GDK_VAROFFSET;
				break;
			case 2:
				v = (var_t) tsp[p] + GDK_VAROFFSET;
				break;
#if SIZEOF_VAR_T == 8
			case 4:
				v = (var_t) tip[p];
				break;
#endif
			default:
				v = tvp[p];
				break;
			}
			v = (var_t) ((size_t) v + toff);
			assert(v >= GDK_VAROFFSET);
			assert((size_t) v < b->tvheap->free);
			switch (b->twidth) {
			case 1:
				assert(v - GDK_VAROFFSET < ((var_t) 1 << 8));
				((uint8_t *) b->theap->base)[r++] = (uint8_t) (v - GDK_VAROFFSET);
				break;
			case 2:
				assert(v - GDK_VAROFFSET < ((var_t) 1 << 16));
				((uint16_t *) b->theap->base)[r++] = (uint16_t) (v - GDK_VAROFFSET);
				break;
#if SIZEOF_VAR_T == 8
			case 4:
				assert(v < ((var_t) 1 << 32));
				((uint32_t *) b->theap->base)[r++] = (uint32_t) v;
				break;
#endif
			default:
				((var_t *) b->theap->base)[r++] = v;
				break;
			}
		}
	} else if (b->tvheap->free < ni.vhfree / 2 ||
		   GDK_ELIMDOUBLES(b->tvheap)) {
		/* if b's string heap is much smaller than n's string
		 * heap, don't bother checking whether n's string
		 * values occur in b's string heap; also, if b is
		 * (still) fully double eliminated, we must continue
		 * to use the double elimination mechanism */
		r = b->batCount;
		oid hseq = n->hseqbase;
		MT_thread_setalgorithm("insert string values");
		TIMEOUT_LOOP(cnt, timeoffset) {
			p = canditer_next(ci) - hseq;
			tp = BUNtvar(ni, p);
			if (tfastins_nocheckVAR(b, r, tp) != GDK_SUCCEED) {
				bat_iterator_end(&ni);
				return GDK_FAIL;
			}
			r++;
		}
	} else {
		/* Insert values from n individually into b; however,
		 * we check whether there is a string in b's string
		 * heap at the same offset as the string is in n's
		 * string heap (in case b's string heap is a copy of
		 * n's).  If this is the case, we just copy the
		 * offset, otherwise we insert normally.  */
		r = b->batCount;
		MT_thread_setalgorithm("insert string values with check");
		TIMEOUT_LOOP(cnt, timeoffset) {
			p = canditer_next(ci) - n->hseqbase;
			off = BUNtvaroff(ni, p); /* the offset */
			tp = ni.vh->base + off; /* the string */
			if (off < b->tvheap->free &&
			    strcmp(b->tvheap->base + off, tp) == 0) {
				/* we found the string at the same
				 * offset in b's string heap as it was
				 * in n's string heap, so we don't
				 * have to insert a new string into b:
				 * we can just copy the offset */
				v = (var_t) off;
				switch (b->twidth) {
				case 1:
					assert(v - GDK_VAROFFSET < ((var_t) 1 << 8));
					((uint8_t *) b->theap->base)[r] = (unsigned char) (v - GDK_VAROFFSET);
					break;
				case 2:
					assert(v - GDK_VAROFFSET < ((var_t) 1 << 16));
					((uint16_t *) b->theap->base)[r] = (unsigned short) (v - GDK_VAROFFSET);
					break;
#if SIZEOF_VAR_T == 8
				case 4:
					assert(v < ((var_t) 1 << 32));
					((uint32_t *) b->theap->base)[r] = (unsigned int) v;
					break;
#endif
				default:
					((var_t *) b->theap->base)[r] = v;
					break;
				}
			} else {
				if (tfastins_nocheckVAR(b, r, tp) != GDK_SUCCEED) {
					bat_iterator_end(&ni);
					return GDK_FAIL;
				}
			}
			r++;
		}
	}
	bat_iterator_end(&ni);
	TIMEOUT_CHECK(timeoffset, TIMEOUT_HANDLER(GDK_FAIL));
	MT_lock_set(&b->theaplock);
	BATsetcount(b, oldcnt + ci->ncand);
	assert(b->batCapacity >= b->batCount);
	MT_lock_unset(&b->theaplock);
	/* maintain hash */
	MT_rwlock_wrlock(&b->thashlock);
	for (r = oldcnt, cnt = BATcount(b); b->thash && r < cnt; r++) {
		HASHappend_locked(b, r, b->tvheap->base + VarHeapVal(Tloc(b, 0), r, b->twidth));
	}
	MT_rwlock_wrunlock(&b->thashlock);
	return GDK_SUCCEED;
}

static gdk_return
append_varsized_bat(BAT *b, BAT *n, struct canditer *ci, bool mayshare)
{
	BATiter ni;
	BUN cnt = ci->ncand, r;
	oid hseq = n->hseqbase;

	/* only transient bats can use some other bat's vheap */
	assert(b->batRole == TRANSIENT || b->tvheap->parentid == b->batCacheid);
	/* make sure the bats use var_t */
	assert(b->twidth == n->twidth);
	assert(b->twidth == SIZEOF_VAR_T);
	if (cnt == 0)
		return GDK_SUCCEED;
	if (cnt > BATcapacity(b) - BATcount(b)) {
		/* if needed space exceeds a normal growth extend just
		 * with what's needed */
		BUN ncap = BATcount(b) + cnt;
		BUN grows = BATgrows(b);

		if (ncap > grows)
			grows = ncap;
		if (BATextend(b, grows) != GDK_SUCCEED)
			return GDK_FAIL;
	}
	ni = bat_iterator(n);
	if (mayshare &&
	    BATcount(b) == 0 &&
	    b->batRole == TRANSIENT &&
	    n->batRestricted == BAT_READ &&
	    b->tvheap != ni.vh) {
		/* if b is still empty, in the transient farm, and n
		 * is read-only, we replace b's vheap with a reference
		 * to n's */
		MT_lock_set(&b->theaplock);
		if (b->tvheap->parentid != b->batCacheid)
			BBPunshare(b->tvheap->parentid);
		BBPshare(ni.vh->parentid);
		HEAPdecref(b->tvheap, true);
		HEAPincref(ni.vh);
		b->tvheap = ni.vh;
		MT_lock_unset(&b->theaplock);
	}
	if (b->tvheap == ni.vh) {
		/* if b and n use the same vheap, we only need to copy
		 * the offsets from n to b */
		if (ci->tpe == cand_dense) {
			/* fast memcpy since we copy a consecutive
			 * chunk of memory */
			memcpy(Tloc(b, BUNlast(b)),
			       (const var_t *) ni.base + (ci->seq - hseq),
			       cnt << b->tshift);
		} else {
			var_t *restrict dst = (var_t *) Tloc(b, BUNlast(b));
			const var_t *restrict src = (const var_t *) ni.base;
			while (cnt > 0) {
				cnt--;
				*dst++ = src[canditer_next(ci) - hseq];
			}
		}
		MT_lock_set(&b->theaplock);
		BATsetcount(b, BATcount(b) + ci->ncand);
		MT_lock_unset(&b->theaplock);
		/* maintain hash table */
		MT_rwlock_wrlock(&b->thashlock);
		for (BUN i = BATcount(b) - ci->ncand;
		     b->thash && i < BATcount(b);
		     i++) {
			HASHappend_locked(b, i, b->tvheap->base + *(var_t *) Tloc(b, i));
		}
		MT_rwlock_wrunlock(&b->thashlock);
		bat_iterator_end(&ni);
		return GDK_SUCCEED;
	}
	/* b and n do not share their vheap, so we need to copy data */
	if (b->tvheap->parentid != b->batCacheid) {
		/* if b shares its vheap with some other bat, unshare it */
		Heap *h = GDKmalloc(sizeof(Heap));
		if (h == NULL) {
			bat_iterator_end(&ni);
			return GDK_FAIL;
		}
		*h = (Heap) {
			.parentid = b->batCacheid,
			.farmid = BBPselectfarm(b->batRole, b->ttype, varheap),
		};
		strconcat_len(h->filename, sizeof(h->filename),
			      BBP_physical(b->batCacheid), ".theap", NULL);
		if (HEAPcopy(h, b->tvheap, 0) != GDK_SUCCEED) {
			bat_iterator_end(&ni);
			HEAPfree(h, true);
			GDKfree(h);
			return GDK_FAIL;
		}
		BBPunshare(b->tvheap->parentid);
		MT_lock_set(&b->theaplock);
		HEAPdecref(b->tvheap, false);
		ATOMIC_INIT(&h->refs, 1);
		b->tvheap = h;
		MT_lock_unset(&b->theaplock);
	}
	if (BATcount(b) == 0 && BATatoms[b->ttype].atomFix == NULL &&
	    ci->tpe == cand_dense && ci->ncand == ni.count) {
		/* just copy the heaps */
		if (HEAPgrow(&b->theaplock, &b->tvheap, ni.vhfree, false) != GDK_SUCCEED) {
			bat_iterator_end(&ni);
			return GDK_FAIL;
		}
		memcpy(b->theap->base, ni.base, ni.hfree);
		memcpy(b->tvheap->base, ni.vh->base, ni.vhfree);
		b->theap->free = ni.hfree;
		b->tvheap->free = ni.vhfree;
		BATsetcount(b, ni.count);
		b->tnil = n->tnil;
		b->tnonil = n->tnonil;
		b->tsorted = n->tsorted;
		b->tnosorted = n->tnosorted;
		b->trevsorted = n->trevsorted;
		b->tnorevsorted = n->tnorevsorted;
		b->tkey = n->tkey;
		b->tnokey[0] = n->tnokey[0];
		b->tnokey[1] = n->tnokey[1];
		b->tminpos = n->tminpos;
		b->tmaxpos = n->tmaxpos;
		b->tunique_est = n->tunique_est;
		bat_iterator_end(&ni);
		return GDK_SUCCEED;
	}
	/* copy data from n to b */
	r = BUNlast(b);
	for (BUN i = 0; i < cnt; i++) {
		BUN p = canditer_next(ci) - hseq;
		const void *t = BUNtvar(ni, p);
		if (tfastins_nocheckVAR(b, r, t) != GDK_SUCCEED) {
			bat_iterator_end(&ni);
			return GDK_FAIL;
		}
		r++;
	}
	MT_rwlock_wrlock(&b->thashlock);
	if (b->thash) {
		r -= cnt;
		BATiter bi = bat_iterator_nolock(b);
		for (BUN i = 0; i < cnt; i++) {
			const void *t = BUNtvar(bi, r);
			HASHappend_locked(b, r, t);
			r++;
		}
	}
	MT_rwlock_wrunlock(&b->thashlock);
	MT_lock_set(&b->theaplock);
	BATsetcount(b, r);
	MT_lock_unset(&b->theaplock);
	bat_iterator_end(&ni);
	return GDK_SUCCEED;
}

static gdk_return
append_msk_bat(BAT *b, BAT *n, struct canditer *ci)
{
	if (ci->ncand == 0)
		return GDK_SUCCEED;
	if (BATextend(b, BATcount(b) + ci->ncand) != GDK_SUCCEED)
		return GDK_FAIL;

	MT_lock_set(&b->theaplock);

	uint32_t boff = b->batCount % 32;
	uint32_t *bp = (uint32_t *) b->theap->base + b->batCount / 32;
	b->batCount += ci->ncand;
	b->theap->dirty = true;
	b->theap->free = ((b->batCount + 31) / 32) * 4;
	BATiter ni = bat_iterator(n);
	if (ci->tpe == cand_dense) {
		const uint32_t *np;
		uint32_t noff, mask;
		BUN cnt;
		noff = (ci->seq - n->hseqbase) % 32;
		cnt = ci->ncand;
		np = (const uint32_t *) ni.base + (ci->seq - n->hseqbase) / 32;
		if (boff == noff) {
			/* words of b and n are aligned, so we don't
			 * need to shift bits around */
			if (boff + cnt <= 32) {
				/* all new bits within one word */
				if (cnt == 32) {
					*bp = *np;
				} else {
					mask = ((1U << cnt) - 1) << boff;
					*bp &= ~mask;
					*bp |= *np & mask;
				}
			} else {
				/* multiple words of b are affected */
				if (boff != 0) {
					/* first fill up the rest of the first
					 * word */
					mask = ~0U << boff;
					*bp &= ~mask;
					*bp++ |= *np++ & mask;
					cnt -= 32 - boff;
				}
				if (cnt >= 32) {
					/* copy an integral number of words fast */
					BUN nw = cnt / 32;
					memcpy(bp, np, nw*sizeof(int));
					bp += nw;
					np += nw;
					cnt %= 32;
				}
				if (cnt > 0) {
					/* do the left over bits */
					mask = (1U << cnt) - 1;
					*bp = *np & mask;
				}
			}
		} else if (boff > noff) {
			if (boff + cnt <= 32) {
				/* we only need to copy bits from a
				 * single word of n to a single word
				 * of b */
				/* boff > 0, so cnt < 32, hence the
				 * shift is ok */
				mask = (1U << cnt) - 1;
				*bp &= ~(mask << boff);
				*bp |= (*np & (mask << noff)) << (boff - noff);
			} else {
				/* first fill the rest of the last partial
				 * word of b, so that's 32-boff bits */
				mask = (1U << (32 - boff)) - 1;
				*bp &= ~(mask << boff);
				*bp++ |= (*np & (mask << noff)) << (boff - noff);
				cnt -= 32 - boff;

				/* set boff and noff to the amount we need to
				 * shift bits in consecutive words of n around
				 * to fit into the next word of b; set mask to
				 * the mask of the bottom bits of n that fit
				 * in a word of b (and the complement are the
				 * top bits that go to another word of b) */
				boff -= noff;
				noff = 32 - boff;
				mask = (1U << noff) - 1;
				while (cnt >= 32) {
					*bp = (*np++ & ~mask) >> noff;
					*bp++ |= (*np & mask) << boff;
					cnt -= 32;
				}
				if (cnt > noff) {
					/* the last bits come from two words
					 * in n */
					*bp = (*np++ & ~mask) >> noff;
					cnt -= noff;
					mask = (1U << cnt) - 1;
					*bp++ |= (*np & mask) << boff;
				} else if (cnt > 0) {
					/* the last bits come from a single
					 * word in n */
					mask = ((1U << cnt) - 1) << noff;
					*bp = (*np & mask) >> noff;
				}
			}
		} else {
			/* boff < noff */
			if (noff + cnt <= 32) {
				/* only need part of the first word of n */
				mask = (1U << cnt) - 1;
				*bp &= ~(mask << boff);
				*bp |= (*np & (mask << noff)) >> (noff - boff);
			} else if (boff + cnt <= 32) {
				/* only need to fill a single word of
				 * b, but from two of n */
				if (cnt < 32)
					*bp &= ~(((1U << cnt) - 1) << boff);
				else
					*bp = 0;
				mask = ~((1U << noff) - 1);
				*bp |= (*np++ & mask) >> (noff - boff);
				cnt -= 32 - noff;
				mask = (1U << cnt) - 1;
				*bp |= (*np & mask) << (32 - noff);
			} else {
				if (boff > 0) {
					/* fill the rest of the first word of b */
					cnt -= 32 - boff;
					*bp &= (1U << boff) - 1;
					mask = ~((1U << noff) - 1);
					noff -= boff;
					boff = 32 - noff;
					*bp |= (*np++ & mask) >> noff;
					*bp |= (*np & ((1U << noff) - 1)) << boff;
				} else {
					boff = 32 - noff;
				}
				mask = (1U << noff) - 1;
				while (cnt >= 32) {
					*bp = (*np++ & ~mask) >> noff;
					*bp++ |= (*np & mask) << boff;
					cnt -= 32;
				}
				if (cnt > 0) {
					*bp = (*np++ & ~mask) >> noff;
					if (cnt > noff)
						*bp++ |= (*np & mask) << boff;
				}
			}
		}
	} else {
		oid o;
		uint32_t v = boff > 0 ? *bp & ((1U << boff) - 1) : 0;
		do {
			for (uint32_t i = boff; i < 32; i++) {
				o = canditer_next(ci);
				if (is_oid_nil(o))
					break;
				o -= n->hseqbase;
				v |= (uint32_t) Tmskval(&ni, o - n->hseqbase) << i;
			}
			*bp++ = v;
			v = 0;
			boff = 0;
		} while (!is_oid_nil(o));
	}
	bat_iterator_end(&ni);
	MT_lock_unset(&b->theaplock);
	return GDK_SUCCEED;
}

/* Append the contents of BAT n (subject to the optional candidate
 * list s) to BAT b.  If b is empty, b will get the seqbase of s if it
 * was passed in, and else the seqbase of n. */
gdk_return
BATappend2(BAT *b, BAT *n, BAT *s, bool force, bool mayshare)
{
	struct canditer ci;
	BUN cnt;
	BUN r;
	oid hseq = n->hseqbase;
	char buf[64];
	lng t0 = 0;

	if (b == NULL || n == NULL || BATcount(n) == 0) {
		return GDK_SUCCEED;
	}
	assert(b->theap->parentid == b->batCacheid);

	TRC_DEBUG_IF(ALGO) {
		t0 = GDKusec();
		snprintf(buf, sizeof(buf), ALGOBATFMT, ALGOBATPAR(b));
	}

	ALIGNapp(b, force, GDK_FAIL);

	if (ATOMstorage(ATOMtype(b->ttype)) != ATOMstorage(ATOMtype(n->ttype))) {
		GDKerror("Incompatible operands.\n");
		return GDK_FAIL;
	}

	if (BATttype(b) != BATttype(n) &&
	    ATOMtype(b->ttype) != ATOMtype(n->ttype)) {
		TRC_DEBUG(CHECK_, "Interpreting %s as %s.\n",
			  ATOMname(BATttype(n)), ATOMname(BATttype(b)));
	}

	lng timeoffset = 0;
	QryCtx *qry_ctx = MT_thread_get_qry_ctx();
	if (qry_ctx != NULL) {
		timeoffset = (qry_ctx->starttime && qry_ctx->querytimeout) ? (qry_ctx->starttime + qry_ctx->querytimeout) : 0;
	}

	BATiter ni = bat_iterator(n);

	cnt = canditer_init(&ci, n, s);
	if (cnt == 0) {
		goto doreturn;
	}

	if (BUNlast(b) + cnt > BUN_MAX) {
		bat_iterator_end(&ni);
		GDKerror("combined BATs too large\n");
		return GDK_FAIL;
	}

	if (b->hseqbase + BATcount(b) + cnt >= GDK_oid_max) {
		bat_iterator_end(&ni);
		GDKerror("overflow of head value\n");
		return GDK_FAIL;
	}

	IMPSdestroy(b);		/* imprints do not support updates yet */
	OIDXdestroy(b);
	STRMPdestroy(b);	/* TODO: use STRMPappendBitString */

	MT_lock_set(&b->theaplock);

<<<<<<< HEAD
	b->batDirtydesc = true;

	if (BATcount(b) == 0 || b->tmaxpos != BUN_NONE) {
		if (ni.maxpos != BUN_NONE) {
			BATiter bi = bat_iterator_nolock(b);
			if (BATcount(b) == 0 || ATOMcmp(b->ttype, BUNtail(bi, b->tmaxpos), BUNtail(ni, ni.maxpos)) < 0) {
=======
	if (BATcount(b) == 0 || (prop = BATgetprop_nolock(b, GDK_MAX_VALUE)) != NULL) {
		if (npropmaxval != NULL) {
			if (BATcount(b) == 0 || ATOMcmp(b->ttype, VALptr(prop), VALptr(npropmaxval)) < 0) {
>>>>>>> 3f175acc
				if (s == NULL) {
					b->tmaxpos = BATcount(b) + ni.maxpos;
				} else {
					b->tmaxpos = BUN_NONE;
				}
			}
		} else {
			b->tmaxpos = BUN_NONE;
		}
	}
	if (BATcount(b) == 0 || b->tminpos != BUN_NONE) {
		if (ni.minpos != BUN_NONE) {
			BATiter bi = bat_iterator_nolock(b);
			if (BATcount(b) == 0 || ATOMcmp(b->ttype, BUNtail(bi, b->tminpos), BUNtail(ni, ni.minpos)) > 0) {
				if (s == NULL) {
					b->tminpos = BATcount(b) + ni.minpos;
				} else {
					b->tminpos = BUN_NONE;
				}
			}
		} else {
			b->tminpos = BUN_NONE;
		}
	}
	if (cnt > BATcount(b) / GDK_UNIQUE_ESTIMATE_KEEP_FRACTION) {
		b->tunique_est = 0;
	}
	MT_lock_unset(&b->theaplock);
	/* load hash so that we can maintain it */
	(void) BATcheckhash(b);

	if (b->ttype == TYPE_void) {
		/* b does not have storage, keep it that way if we can */
		HASHdestroy(b);	/* we're not maintaining the hash here */
		MT_lock_set(&b->theaplock);
		if (BATtdense(n) && ci.tpe == cand_dense &&
		    (BATcount(b) == 0 ||
		     (BATtdense(b) &&
		      b->tseqbase + BATcount(b) == n->tseqbase + ci.seq - hseq))) {
			/* n is also dense and consecutive with b */
			if (BATcount(b) == 0)
				BATtseqbase(b, n->tseqbase + ci.seq - hseq);
			BATsetcount(b, BATcount(b) + cnt);
			MT_lock_unset(&b->theaplock);
			goto doreturn;
		}
		if ((BATcount(b) == 0 || is_oid_nil(b->tseqbase)) &&
		    ni.type == TYPE_void && is_oid_nil(n->tseqbase)) {
			/* both b and n are void/nil */
			BATtseqbase(b, oid_nil);
			BATsetcount(b, BATcount(b) + cnt);
			MT_lock_unset(&b->theaplock);
			goto doreturn;
		}
		/* we need to materialize b; allocate enough capacity */
		b->batCapacity = BATcount(b) + cnt;
		MT_lock_unset(&b->theaplock);
		if (BATmaterialize(b) != GDK_SUCCEED) {
			bat_iterator_end(&ni);
			return GDK_FAIL;
		}
	}

	r = BUNlast(b);

	/* property setting */
	MT_lock_set(&b->theaplock);
	if (BATcount(b) == 0) {
		b->tsorted = n->tsorted;
		b->trevsorted = n->trevsorted;
		b->tseqbase = oid_nil;
		b->tnonil = n->tnonil;
		b->tnil = n->tnil && cnt == BATcount(n);
		if (ci.tpe == cand_dense) {
			b->tnosorted = ci.seq - hseq <= n->tnosorted && n->tnosorted < ci.seq + cnt - hseq ? n->tnosorted + hseq - ci.seq : 0;
			b->tnorevsorted = ci.seq - hseq <= n->tnorevsorted && n->tnorevsorted < ci.seq + cnt - hseq ? n->tnorevsorted + hseq - ci.seq : 0;
			if (BATtdense(n)) {
				b->tseqbase = n->tseqbase + ci.seq - hseq;
			}
		} else {
			b->tnosorted = 0;
			b->tnorevsorted = 0;
		}
		b->tkey = n->tkey;
		if (cnt == BATcount(n)) {
			b->tnokey[0] = n->tnokey[0];
			b->tnokey[1] = n->tnokey[1];
		} else {
			b->tnokey[0] = b->tnokey[1] = 0;
		}
	} else {
		BUN last = r - 1;
		BATiter bi = bat_iterator_nolock(b);
		int xx = ATOMcmp(b->ttype,
				 BUNtail(ni, ci.seq - hseq),
				 BUNtail(bi, last));
		if (BATtordered(b) && (!BATtordered(n) || xx < 0)) {
			b->tsorted = false;
			b->tnosorted = 0;
			b->tseqbase = oid_nil;
		}
		if (BATtrevordered(b) &&
		    (!BATtrevordered(n) || xx > 0)) {
			b->trevsorted = false;
			b->tnorevsorted = 0;
		}
		if (b->tkey &&
		    (!(BATtordered(b) || BATtrevordered(b)) ||
		     !n->tkey || xx == 0)) {
			BATkey(b, false);
		}
		if (b->ttype != TYPE_void && b->tsorted && BATtdense(b) &&
		    (!BATtdense(n) ||
		     ci.tpe != cand_dense ||
		     1 + *(oid *) BUNtloc(bi, last) != BUNtoid(n, ci.seq - hseq))) {
			b->tseqbase = oid_nil;
		}
		b->tnonil &= n->tnonil;
		b->tnil |= n->tnil && cnt == ni.count;
	}
	MT_lock_unset(&b->theaplock);
	if (b->ttype == TYPE_str) {
		if (insert_string_bat(b, n, &ci, force, mayshare, timeoffset) != GDK_SUCCEED) {
			bat_iterator_end(&ni);
			return GDK_FAIL;
		}
	} else if (ATOMvarsized(b->ttype)) {
		if (append_varsized_bat(b, n, &ci, mayshare) != GDK_SUCCEED) {
			bat_iterator_end(&ni);
			return GDK_FAIL;
		}
	} else if (ATOMstorage(b->ttype) == TYPE_msk) {
		if (append_msk_bat(b, n, &ci) != GDK_SUCCEED) {
			bat_iterator_end(&ni);
			return GDK_FAIL;
		}
	} else {
		if (cnt > BATcapacity(b) - BATcount(b)) {
			/* if needed space exceeds a normal growth
			 * extend just with what's needed */
			BUN ncap = BATcount(b) + cnt;
			BUN grows = BATgrows(b);

			if (ncap > grows)
				grows = ncap;
			if (BATextend(b, grows) != GDK_SUCCEED) {
				bat_iterator_end(&ni);
				return GDK_FAIL;
			}
		}
		MT_rwlock_wrlock(&b->thashlock);
		if (BATatoms[b->ttype].atomFix == NULL &&
		    b->ttype != TYPE_void &&
		    ni.type != TYPE_void &&
		    ci.tpe == cand_dense) {
			/* use fast memcpy if we can */
			memcpy(Tloc(b, BUNlast(b)),
			       (const char *) ni.base + ((ci.seq - hseq) << ni.shift),
			       cnt << ni.shift);
			for (BUN i = 0; b->thash && i < cnt; i++) {
				HASHappend_locked(b, r, Tloc(b, r));
				r++;
			}
		} else {
			TIMEOUT_LOOP(cnt, timeoffset) {
				BUN p = canditer_next(&ci) - hseq;
				const void *t = BUNtail(ni, p);
				if (tfastins_nocheck(b, r, t) != GDK_SUCCEED) {
					MT_rwlock_wrunlock(&b->thashlock);
					bat_iterator_end(&ni);
					return GDK_FAIL;
				}
				if (b->thash)
					HASHappend_locked(b, r, t);
				r++;
			}
			TIMEOUT_CHECK(timeoffset, GOTO_LABEL_TIMEOUT_HANDLER(bailout));
		}
		MT_rwlock_wrunlock(&b->thashlock);
		MT_lock_set(&b->theaplock);
		BATsetcount(b, b->batCount + ci.ncand);
		MT_lock_unset(&b->theaplock);
	}

  doreturn:
	bat_iterator_end(&ni);
	TRC_DEBUG(ALGO, "b=%s,n=" ALGOBATFMT ",s=" ALGOOPTBATFMT
		  " -> " ALGOBATFMT " (" LLFMT " usec)\n",
		  buf, ALGOBATPAR(n), ALGOOPTBATPAR(s), ALGOBATPAR(b),
		  GDKusec() - t0);

	return GDK_SUCCEED;
  bailout:
	MT_rwlock_wrunlock(&b->thashlock);
	bat_iterator_end(&ni);
	return GDK_FAIL;
}

gdk_return
BATappend(BAT *b, BAT *n, BAT *s, bool force)
{
	return BATappend2(b, n, s, force, true);
}

gdk_return
BATdel(BAT *b, BAT *d)
{
	gdk_return (*unfix) (const void *) = BATatoms[b->ttype].atomUnfix;
	void (*atmdel) (Heap *, var_t *) = BATatoms[b->ttype].atomDel;
	BATiter bi = bat_iterator_nolock(b);

	assert(ATOMtype(d->ttype) == TYPE_oid);
	assert(d->tsorted);
	assert(d->tkey);
	if (BATcount(d) == 0)
		return GDK_SUCCEED;
	IMPSdestroy(b);
	OIDXdestroy(b);
	HASHdestroy(b);
	PROPdestroy(b);
	STRMPdestroy(b);
	if (BATtdense(d)) {
		oid o = d->tseqbase;
		BUN c = BATcount(d);

		if (o + c <= b->hseqbase)
			return GDK_SUCCEED;
		if (o < b->hseqbase) {
			c -= b->hseqbase - o;
			o = b->hseqbase;
		}
		if (o - b->hseqbase < b->batInserted) {
			GDKerror("cannot delete committed values\n");
			return GDK_FAIL;
		}
		if (o + c > b->hseqbase + BATcount(b))
			c = b->hseqbase + BATcount(b) - o;
		if (c == 0)
			return GDK_SUCCEED;
		if (unfix || atmdel) {
			BUN p = o - b->hseqbase;
			BUN q = p + c;
			while (p < q) {
				if (unfix && (*unfix)(BUNtail(bi, p)) != GDK_SUCCEED)
					return GDK_FAIL;
				if (atmdel)
					(*atmdel)(b->tvheap, (var_t *) BUNtloc(bi, p));
				p++;
			}
		}
		if (BATtdense(b) && BATmaterialize(b) != GDK_SUCCEED)
			return GDK_FAIL;
		if (o + c < b->hseqbase + BATcount(b)) {
			o -= b->hseqbase;
			if (ATOMstorage(b->ttype) == TYPE_msk) {
				BUN n = BATcount(b) - (o + c);
				/* not very efficient, but first see
				 * how much this is used */
				for (BUN i = 0; i < n; i++)
					mskSetVal(b, o + i,
						  mskGetVal(b, o + c + i));
			} else {
				memmove(Tloc(b, o),
					Tloc(b, o + c),
					Tsize(b) * (BATcount(b) - (o + c)));
			}
			b->theap->dirty = true;
			// o += b->hseqbase; // if this were to be used again
		}
		MT_lock_set(&b->theaplock);
		b->batCount -= c;
		MT_lock_unset(&b->theaplock);
	} else {
		BATiter di = bat_iterator(d);
		const oid *o = (const oid *) di.base;
		const oid *s;
		BUN c = di.count;
		BUN nd = 0;
		BUN pos;
		char *p = NULL;

		if (o[c - 1] <= b->hseqbase) {
			bat_iterator_end(&di);
			return GDK_SUCCEED;
		}
		while (*o < b->hseqbase) {
			o++;
			c--;
		}
		if (*o - b->hseqbase < b->batInserted) {
			bat_iterator_end(&di);
			GDKerror("cannot delete committed values\n");
			return GDK_FAIL;
		}
		if (BATtdense(b) && BATmaterialize(b) != GDK_SUCCEED) {
			bat_iterator_end(&di);
			return GDK_FAIL;
		}
		s = o;
		pos = *o - b->hseqbase;
		if (ATOMstorage(b->ttype) != TYPE_msk)
			p = Tloc(b, pos);
		while (c > 0 && *o < b->hseqbase + BATcount(b)) {
			size_t n;
			if (unfix)
				(*unfix)(BUNtail(bi, *o - b->hseqbase));
			if (atmdel)
				(*atmdel)(b->tvheap, (var_t *) BUNtloc(bi, *o - b->hseqbase));
			o++;
			c--;
			nd++;
			if (c == 0 || *o - b->hseqbase >= BATcount(b))
				n = b->hseqbase + BATcount(b) - o[-1] - 1;
			else if ((oid) (o - s) < *o - *s)
				n = o[0] - o[-1] - 1;
			else
				n = 0;
			if (n > 0) {
				if (ATOMstorage(b->ttype) == TYPE_msk) {
					BUN opos = o[-1] + 1 - b->hseqbase;
					/* not very efficient, but
					 * first see how much this is
					 * used */
					for (BUN i = 0; i < n; i++) {
						mskSetVal(b, pos + i,
							  mskGetVal(b, opos + i));
					}
					pos += n;
				} else {
					n *= Tsize(b);
					memmove(p,
						Tloc(b, o[-1] + 1 - b->hseqbase),
						n);
					p += n;
				}
				s = o;
			}
		}
		bat_iterator_end(&di);
		MT_lock_set(&b->theaplock);
		b->theap->dirty = true;
		b->batCount -= nd;
		MT_lock_unset(&b->theaplock);
	}
	if (b->batCount <= 1) {
		/* some trivial properties */
		b->tkey = true;
		b->tsorted = b->trevsorted = true;
		if (b->batCount == 0) {
			b->tnil = false;
			b->tnonil = true;
		}
	}
	/* not sure about these anymore */
	MT_lock_set(&b->theaplock);
	b->tnosorted = b->tnorevsorted = 0;
	b->tnokey[0] = b->tnokey[1] = 0;
	b->tminpos = BUN_NONE;
	b->tmaxpos = BUN_NONE;
	b->tunique_est = 0.0;
	MT_lock_unset(&b->theaplock);

	return GDK_SUCCEED;
}

/*
 * Replace all values in b with values from n whose location is given by
 * the oid in either p or positions.
 * If positions is used, autoincr specifies whether it is the first of a
 * dense range of positions or whether it is a full-blown array of
 * position.
 * If mayappend is set, the position in p/positions may refer to
 * locations beyond the end of b.
 */
static gdk_return
BATappend_or_update(BAT *b, BAT *p, const oid *positions, BAT *n,
		    bool mayappend, bool autoincr, bool force)
{
	lng t0 = GDKusec();
	oid pos = oid_nil;

	if (b == NULL || b->ttype == TYPE_void || n == NULL) {
		return GDK_SUCCEED;
	}
	/* either p or positions */
	assert((p == NULL) != (positions == NULL));
	if (p != NULL) {
		if (BATcount(p) != BATcount(n)) {
			GDKerror("update BATs not the same size\n");
			return GDK_FAIL;
		}
		if (ATOMtype(p->ttype) != TYPE_oid) {
			GDKerror("positions BAT not type OID\n");
			return GDK_FAIL;
		}
		if (BATtdense(p)) {
			pos = p->tseqbase;
			positions = &pos;
			autoincr = true;
			p = NULL;
		} else if (p->ttype != TYPE_void) {
			positions = (const oid *) Tloc(p, 0);
			autoincr = false;
		} else {
			autoincr = false;
		}
	} else if (autoincr) {
		pos = *positions;
	}
	if (BATcount(n) == 0) {
		return GDK_SUCCEED;
	}
	if (!force && (b->batRestricted != BAT_WRITE || b->batSharecnt > 0)) {
		GDKerror("access denied to %s, aborting.\n", BATgetId(b));
		return GDK_FAIL;
	}

	OIDXdestroy(b);
	IMPSdestroy(b);
	STRMPdestroy(b);
	/* load hash so that we can maintain it */
	(void) BATcheckhash(b);
	BATiter ni = bat_iterator(n);
	MT_lock_set(&b->theaplock);
	if (ni.count > BATcount(b) / GDK_UNIQUE_ESTIMATE_KEEP_FRACTION) {
		b->tunique_est = 0;
	}

	BATiter bi = bat_iterator_nolock(b);

	b->tsorted = b->trevsorted = false;
	b->tnosorted = b->tnorevsorted = 0;
	b->tseqbase = oid_nil;
	b->tkey = false;
	b->tnokey[0] = b->tnokey[1] = 0;

	int (*atomcmp)(const void *, const void *) = ATOMcompare(b->ttype);
	const void *nil = ATOMnilptr(b->ttype);
	oid hseqend = b->hseqbase + BATcount(b);

	MT_lock_unset(&b->theaplock);

	bool anynil = false;
	bool locked = false;

	if (b->tvarsized) {
		for (BUN i = 0; i < ni.count; i++) {
			oid updid;
			if (positions) {
				updid = autoincr ? pos++ : *positions++;
			} else {
				updid = BUNtoid(p, i);
			}

			if (updid < b->hseqbase ||
			    (!mayappend && updid >= hseqend)) {
				GDKerror("id out of range\n");
				goto bailout;
			}
			updid -= b->hseqbase;
			if (!force && updid < b->batInserted) {
				GDKerror("updating committed value\n");
				goto bailout;
			}

			const void *new = BUNtvar(ni, i);

			if (updid >= BATcount(b)) {
				assert(mayappend);
				if (locked) {
					MT_rwlock_wrunlock(&b->thashlock);
					locked = false;
				}
				if (b->tminpos != bi.minpos ||
				    b->tmaxpos != bi.maxpos) {
					MT_lock_set(&b->theaplock);
					b->tminpos = bi.minpos;
					b->tmaxpos = bi.maxpos;
					MT_lock_unset(&b->theaplock);
				}
				if (BATcount(b) < updid &&
				    BUNappendmulti(b, NULL, (BUN) (updid - BATcount(b)), force) != GDK_SUCCEED) {
					bat_iterator_end(&ni);
					return GDK_FAIL;
				}
				if (BUNappend(b, new, force) != GDK_SUCCEED) {
					bat_iterator_end(&ni);
					return GDK_FAIL;
				}
				bi = bat_iterator_nolock(b);
				continue;
			}

			const void *old = BUNtvar(bi, updid);

			if (atomcmp(old, new) == 0) {
				/* replacing with the same value:
				 * nothing to do */
				continue;
			}

			bool isnil = atomcmp(new, nil) == 0;
			anynil |= isnil;
			if (b->tnil &&
			    !anynil &&
			    atomcmp(old, nil) == 0) {
				/* if old value is nil and no new
				 * value is, we're not sure anymore
				 * about the nil property, so we must
				 * clear it */
				b->tnil = false;
			}
			b->tnonil &= !isnil;
			b->tnil |= isnil;
			if (bi.maxpos != BUN_NONE) {
				if (!isnil &&
				    atomcmp(BUNtvar(bi, bi.maxpos), new) < 0) {
					/* new value is larger than
					 * previous largest */
					bi.maxpos = updid;
				} else if (atomcmp(BUNtvar(bi, bi.maxpos), old) == 0 &&
					   atomcmp(new, old) != 0) {
					/* old value is equal to
					 * largest and new value is
					 * smaller, so we don't know
					 * anymore which is the
					 * largest */
					bi.maxpos = BUN_NONE;
				}
			}
			if (bi.minpos != BUN_NONE) {
				if (!isnil &&
				    atomcmp(BUNtvar(bi, bi.minpos), new) > 0) {
					/* new value is smaller than
					 * previous smallest */
					bi.minpos = updid;
				} else if (atomcmp(BUNtvar(bi, bi.minpos), old) == 0 &&
					   atomcmp(new, old) != 0) {
					/* old value is equal to
					 * smallest and new value is
					 * larger, so we don't know
					 * anymore which is the
					 * smallest */
					bi.minpos = BUN_NONE;
				}
			}
			if (!locked) {
				MT_rwlock_wrlock(&b->thashlock);
				locked = true;
			}
			HASHdelete_locked(b, updid, old);

			var_t d;
			switch (b->twidth) {
			default: /* only three or four cases possible */
				d = (var_t) ((uint8_t *) b->theap->base)[updid] + GDK_VAROFFSET;
				break;
			case 2:
				d = (var_t) ((uint16_t *) b->theap->base)[updid] + GDK_VAROFFSET;
				break;
			case 4:
				d = (var_t) ((uint32_t *) b->theap->base)[updid];
				break;
#if SIZEOF_VAR_T == 8
			case 8:
				d = (var_t) ((uint64_t *) b->theap->base)[updid];
				break;
#endif
			}
			if (ATOMreplaceVAR(b, &d, new) != GDK_SUCCEED) {
				goto bailout;
			}
			if (b->twidth < SIZEOF_VAR_T &&
			    (b->twidth <= 2 ? d - GDK_VAROFFSET : d) >= ((size_t) 1 << (8 << b->tshift))) {
				/* doesn't fit in current heap, upgrade
				 * it, can't keep hashlock while doing
				 * so */
				MT_rwlock_wrunlock(&b->thashlock);
				locked = false;
				if (GDKupgradevarheap(b, d, 0, MAX(updid, b->batCount)) != GDK_SUCCEED) {
					goto bailout;
				}
				MT_rwlock_wrlock(&b->thashlock);
				locked = true;
			}
			/* in case ATOMreplaceVAR and/or
			 * GDKupgradevarheap replaces a heap, we need to
			 * reinitialize the iterator */
			{
				/* save and restore minpos/maxpos */
				BUN minpos = bi.minpos;
				BUN maxpos = bi.maxpos;
				bi = bat_iterator_nolock(b);
				bi.minpos = minpos;
				bi.maxpos = maxpos;
			}
			switch (b->twidth) {
			case 1:
				((uint8_t *) b->theap->base)[updid] = (uint8_t) (d - GDK_VAROFFSET);
				break;
			case 2:
				((uint16_t *) b->theap->base)[updid] = (uint16_t) (d - GDK_VAROFFSET);
				break;
			case 4:
				((uint32_t *) b->theap->base)[updid] = (uint32_t) d;
				break;
#if SIZEOF_VAR_T == 8
			case 8:
				((uint64_t *) b->theap->base)[updid] = (uint64_t) d;
				break;
#endif
			}
			HASHinsert_locked(b, updid, new);

		}
		if (locked) {
			MT_rwlock_wrunlock(&b->thashlock);
			locked = false;
		}
		MT_lock_set(&b->theaplock);
		b->tvheap->dirty = true;
		MT_lock_unset(&b->theaplock);
	} else if (ATOMstorage(b->ttype) == TYPE_msk) {
		HASHdestroy(b);	/* hash doesn't make sense for msk */
		for (BUN i = 0; i < ni.count; i++) {
			oid updid;
			if (positions) {
				updid = autoincr ? pos++ : *positions++;
			} else {
				updid = BUNtoid(p, i);
			}

			if (updid < b->hseqbase ||
			    (!mayappend && updid >= hseqend)) {
				GDKerror("id out of range\n");
				bat_iterator_end(&ni);
				return GDK_FAIL;
			}
			updid -= b->hseqbase;
			if (!force && updid < b->batInserted) {
				GDKerror("updating committed value\n");
				bat_iterator_end(&ni);
				return GDK_FAIL;
			}
			if (updid >= BATcount(b)) {
				assert(mayappend);
				if (BATcount(b) < updid &&
				    BUNappendmulti(b, NULL, (BUN) (updid - BATcount(b)), force) != GDK_SUCCEED) {
					bat_iterator_end(&ni);
					return GDK_FAIL;
				}
				if (BUNappend(b, BUNtmsk(ni, i), force) != GDK_SUCCEED) {
					bat_iterator_end(&ni);
					return GDK_FAIL;
				}
				continue;
			}
			mskSetVal(b, updid, Tmskval(&ni, i));
		}
	} else if (autoincr) {
		if (pos < b->hseqbase ||
		    (!mayappend && pos + ni.count > hseqend)) {
			GDKerror("id out of range\n");
			bat_iterator_end(&ni);
			return GDK_FAIL;
		}
		pos -= b->hseqbase;
		if (!force && pos < b->batInserted) {
			GDKerror("updating committed value\n");
			bat_iterator_end(&ni);
			return GDK_FAIL;
		}

		if (pos >= BATcount(b)) {
			assert(mayappend);
			bat_iterator_end(&ni);
			if (BATcount(b) < pos &&
			    BUNappendmulti(b, NULL, (BUN) (pos - BATcount(b)), force) != GDK_SUCCEED) {
				return GDK_FAIL;
			}
			return BATappend(b, n, NULL, force);
		}
		if (pos + ni.count > BATcount(b) &&
		    BUNappendmulti(b, NULL, (BUN) (pos + ni.count - BATcount(b)), force) != GDK_SUCCEED) {
			bat_iterator_end(&ni);
			return GDK_FAIL;
		}

		/* we copy all of n, so if there are nils in n we get
		 * nils in b (and else we don't know) */
		b->tnil = n->tnil;
		/* we may not copy over all of b, so we only know that
		 * there are no nils in b afterward if there weren't
		 * any in either b or n to begin with */
		b->tnonil &= n->tnonil;
		/* if there is no hash, we don't start the loop, if
		 * there is only a persisted hash, it will get destroyed
		 * in the first iteration, after which there is no hash
		 * and the loop ends */
		MT_rwlock_wrlock(&b->thashlock);
		locked = true;
		for (BUN i = pos, j = pos + ni.count; i < j && b->thash; i++)
			HASHdelete_locked(b, i, Tloc(b, i));
		if (n->ttype == TYPE_void) {
			assert(b->ttype == TYPE_oid);
			oid *o = Tloc(b, pos);
			if (is_oid_nil(ni.tseq)) {
				/* we may or may not overwrite the old
				 * min/max values */
				bi.minpos = BUN_NONE;
				bi.maxpos = BUN_NONE;
				for (BUN i = 0, j = ni.count; i < j; i++)
					o[i] = oid_nil;
				b->tnil = true;
			} else {
				oid v = ni.tseq;
				/* we know min/max of n, so we know
				 * the new min/max of b if those of n
				 * are smaller/larger than the old */
				if (bi.minpos != BUN_NONE) {
					if (v <= BUNtoid(b, bi.minpos))
						bi.minpos = pos;
					else if (pos <= bi.minpos && bi.minpos < pos + ni.count)
						bi.minpos = BUN_NONE;
				}
				if (complex_cand(n)) {
					for (BUN i = 0, j = ni.count; i < j; i++)
						o[i] = *(oid *)Tpos(&ni, i);
					/* last value */
					v = o[ni.count - 1];
				} else {
					for (BUN i = 0, j = ni.count; i < j; i++)
						o[i] = v++;
					/* last value added (not one beyond) */
					v--;
				}
				if (bi.maxpos != BUN_NONE) {
					if (v >= BUNtoid(b, bi.maxpos))
						bi.maxpos = pos + ni.count - 1;
					else if (pos <= bi.maxpos && bi.maxpos < pos + ni.count)
						bi.maxpos = BUN_NONE;
				}
			}
		} else {
			/* if the extremes of n are at least as
			 * extreme as those of b, we can replace b's
			 * min/max, else we don't know what b's new
			 * min/max are*/
			if (bi.minpos != BUN_NONE && n->tminpos != BUN_NONE &&
			    atomcmp(BUNtloc(bi, bi.minpos), BUNtail(ni, n->tminpos)) >= 0) {
				bi.minpos = pos + n->tminpos;
			} else {
				bi.minpos = BUN_NONE;
			}
			if (bi.maxpos != BUN_NONE && n->tmaxpos != BUN_NONE &&
			    atomcmp(BUNtloc(bi, bi.maxpos), BUNtail(ni, n->tmaxpos)) <= 0) {
				bi.maxpos = pos + n->tmaxpos;
			} else {
				bi.maxpos = BUN_NONE;
			}
			memcpy(Tloc(b, pos), ni.base,
			       ni.count << b->tshift);
		}
		/* either we have a hash that was updated above, or we
		 * have no hash; we cannot have the case where there is
		 * only a persisted (unloaded) hash since it would have
		 * been destroyed above */
		if (b->thash != NULL) {
			for (BUN i = pos, j = pos + ni.count; i < j; i++)
				HASHinsert_locked(b, i, Tloc(b, i));
		}
		MT_rwlock_wrunlock(&b->thashlock);
		locked = false;
		if (ni.count == BATcount(b)) {
			/* if we replaced all values of b by values
			 * from n, we can also copy the min/max
			 * properties */
			bi.minpos = n->tminpos;
			bi.maxpos = n->tmaxpos;
			if (BATtdense(n)) {
				/* replaced all of b with a dense sequence */
				BATtseqbase(b, ni.tseq);
			}
		}
	} else {
		for (BUN i = 0; i < ni.count; i++) {
			oid updid;
			if (positions) {
				/* assert(!autoincr) */
				updid = *positions++;
			} else {
				updid = BUNtoid(p, i);
			}

			if (updid < b->hseqbase ||
			    (!mayappend && updid >= hseqend)) {
				GDKerror("id out of range\n");
				goto bailout;
			}
			updid -= b->hseqbase;
			if (!force && updid < b->batInserted) {
				GDKerror("updating committed value\n");
				goto bailout;
			}

			const void *new = BUNtloc(ni, i);

			if (updid >= BATcount(b)) {
				assert(mayappend);
				if (locked) {
					MT_rwlock_wrunlock(&b->thashlock);
					locked = false;
				}
				if (b->tminpos != bi.minpos ||
				    b->tmaxpos != bi.maxpos) {
					MT_lock_set(&b->theaplock);
					b->tminpos = bi.minpos;
					b->tmaxpos = bi.maxpos;
					MT_lock_unset(&b->theaplock);
				}
				if (BATcount(b) < updid &&
				    BUNappendmulti(b, NULL, (BUN) (updid - BATcount(b)), force) != GDK_SUCCEED) {
					goto bailout;
				}
				if (BUNappend(b, new, force) != GDK_SUCCEED) {
					bat_iterator_end(&ni);
					return GDK_FAIL;
				}
				bi = bat_iterator_nolock(b);
				continue;
			}

			const void *old = BUNtloc(bi, updid);
			bool isnil = atomcmp(new, nil) == 0;
			anynil |= isnil;
			if (b->tnil &&
			    !anynil &&
			    atomcmp(old, nil) == 0) {
				/* if old value is nil and no new
				 * value is, we're not sure anymore
				 * about the nil property, so we must
				 * clear it */
				b->tnil = false;
			}
			b->tnonil &= !isnil;
			b->tnil |= isnil;
			if (bi.maxpos != BUN_NONE) {
				if (!isnil &&
				    atomcmp(BUNtloc(bi, bi.maxpos), new) < 0) {
					/* new value is larger than
					 * previous largest */
					bi.maxpos = updid;
				} else if (atomcmp(BUNtloc(bi, bi.maxpos), old) == 0 &&
					   atomcmp(new, old) != 0) {
					/* old value is equal to
					 * largest and new value is
					 * smaller, so we don't know
					 * anymore which is the
					 * largest */
					bi.maxpos = BUN_NONE;
				}
			}
			if (bi.minpos != BUN_NONE) {
				if (!isnil &&
				    atomcmp(BUNtloc(bi, bi.minpos), new) > 0) {
					/* new value is smaller than
					 * previous smallest */
					bi.minpos = updid;
				} else if (atomcmp(BUNtloc(bi, bi.minpos), old) == 0 &&
					   atomcmp(new, old) != 0) {
					/* old value is equal to
					 * smallest and new value is
					 * larger, so we don't know
					 * anymore which is the
					 * smallest */
					bi.minpos = BUN_NONE;
				}
			}

			if (!locked) {
				MT_rwlock_wrlock(&b->thashlock);
				locked = true;
			}
			HASHdelete_locked(b, updid, old);
			switch (b->twidth) {
			case 1:
				((bte *) b->theap->base)[updid] = * (bte *) new;
				break;
			case 2:
				((sht *) b->theap->base)[updid] = * (sht *) new;
				break;
			case 4:
				((int *) b->theap->base)[updid] = * (int *) new;
				break;
			case 8:
				((lng *) b->theap->base)[updid] = * (lng *) new;
				break;
			case 16:
#ifdef HAVE_HGE
				((hge *) b->theap->base)[updid] = * (hge *) new;
#else
				((uuid *) b->theap->base)[updid] = * (uuid *) new;
#endif
				break;
			default:
				memcpy(BUNtloc(bi, updid), new, ATOMsize(b->ttype));
				break;
			}
			HASHinsert_locked(b, updid, new);
		}
		if (locked) {
			MT_rwlock_wrunlock(&b->thashlock);
			locked = false;
		}
	}
	bat_iterator_end(&ni);
	MT_lock_set(&b->theaplock);
	b->tminpos = bi.minpos;
	b->tmaxpos = bi.maxpos;
	b->theap->dirty = true;
	MT_lock_unset(&b->theaplock);
	TRC_DEBUG(ALGO,
		  "BATreplace(" ALGOBATFMT "," ALGOOPTBATFMT "," ALGOBATFMT ") " LLFMT " usec\n",
		  ALGOBATPAR(b), ALGOOPTBATPAR(p), ALGOBATPAR(n),
		  GDKusec() - t0);
	return GDK_SUCCEED;

  bailout:
	bat_iterator_end(&ni);
	if (locked) {
		Hash *h = b->thash;
		b->thash = NULL;
		MT_rwlock_wrunlock(&b->thashlock);
		doHASHdestroy(b, h);
	}
	return GDK_FAIL;
}

/* replace values from b at locations specified in p with values in n */
gdk_return
BATreplace(BAT *b, BAT *p, BAT *n, bool force)
{
	return BATappend_or_update(b, p, NULL, n, false, false, force);
}

/* like BATreplace, but p may specify locations beyond the end of b */
gdk_return
BATupdate(BAT *b, BAT *p, BAT *n, bool force)
{
	return BATappend_or_update(b, p, NULL, n, true, false, force);
}

/* like BATreplace, but the positions are given by an array of oid values */
gdk_return
BATreplacepos(BAT *b, const oid *positions, BAT *n, bool autoincr, bool force)
{
	return BATappend_or_update(b, NULL, positions, n, false, autoincr, force);
}

/* like BATreplace, but the positions are given by an array of oid
 * values, and they may specify locations beyond the end of b */
gdk_return
BATupdatepos(BAT *b, const oid *positions, BAT *n, bool autoincr, bool force)
{
	return BATappend_or_update(b, NULL, positions, n, true, autoincr, force);
}

/*
 *  BAT Selections
 * The BAT selectors are among the most heavily used operators.
 * Their efficient implementation is therefore mandatory.
 *
 * BAT slice
 * This function returns a horizontal slice from a BAT. It optimizes
 * execution by avoiding to copy when the BAT is memory mapped (in
 * this case, an independent submap is created) or else when it is
 * read-only, then a VIEW bat is created as a result.
 *
 * If a new copy has to be created, this function takes care to
 * preserve void-columns (in this case, the seqbase has to be
 * recomputed in the result).
 *
 * The selected range is excluding the high value.
 */
BAT *
BATslice(BAT *b, BUN l, BUN h)
{
	BUN low = l;
	BAT *bn = NULL;
	BATiter bni;
	oid foid;		/* first oid value if oid column */

	BATcheck(b, NULL);
	if (h > BATcount(b))
		h = BATcount(b);
	if (h < l)
		h = l;

	if (l > BUN_MAX || h > BUN_MAX) {
		GDKerror("boundary out of range\n");
		goto doreturn;
	}

	if (complex_cand(b)) {
		/* slicing a candidate list with exceptions */
		struct canditer ci;
		canditer_init(&ci, NULL, b);
		if (b->hseqbase + l >= ci.hseq) {
			l = b->hseqbase + l - ci.hseq;
			h = b->hseqbase + h - ci.hseq;
		} else {
			l = 0;
			if (b->hseqbase + h >= ci.hseq)
				h = b->hseqbase + h - ci.hseq;
			else
				h = 0;
		}
		bn = canditer_slice(&ci, l, h);
		goto doreturn;
	}
	/* If the source BAT is readonly, then we can obtain a VIEW
	 * that just reuses the memory of the source. */
	if (ATOMstorage(b->ttype) == TYPE_msk) {
		/* forget about slices for bit masks: we can't deal
		 * with difference in alignment, so we'll just make a
		 * copy */
		bn = COLnew((oid) (b->hseqbase + low), b->ttype, h - l, TRANSIENT);
		/* we use BATappend with a candidate list to easily
		 * copy the part of b that we need */
		BAT *s = BATdense(0, (oid) (b->hseqbase + low), h - l);
		if (bn == NULL ||
		    s == NULL ||
		    BATappend(bn, b, s, false) != GDK_SUCCEED) {
			BBPreclaim(bn);
			BBPreclaim(s);
			bn = NULL;
			goto doreturn;
		}
		BBPunfix(s->batCacheid);
		goto doreturn;
	} else if (b->batRestricted == BAT_READ &&
	    (!VIEWtparent(b) ||
	     BBP_cache(VIEWtparent(b))->batRestricted == BAT_READ)) {
		bn = VIEWcreate(b->hseqbase + low, b);
		if (bn == NULL)
			goto doreturn;
		VIEWbounds(b, bn, l, h);
	} else {
		/* create a new BAT and put everything into it */
		BUN p = l;
		BUN q = h;

		bn = COLnew((oid) (b->hseqbase + low), BATtdense(b) ? TYPE_void : b->ttype, h - l, TRANSIENT);
		if (bn == NULL)
			goto doreturn;

		if (bn->ttype == TYPE_void ||
		    (!bn->tvarsized &&
		     BATatoms[bn->ttype].atomPut == NULL &&
		     BATatoms[bn->ttype].atomFix == NULL)) {
			if (bn->ttype) {
				BATiter bi = bat_iterator(b);
				memcpy(Tloc(bn, 0), (const char *) bi.base + (p << bi.shift),
				       (q - p) << bn->tshift);
				bat_iterator_end(&bi);
				bn->theap->dirty = true;
			}
			BATsetcount(bn, h - l);
		} else {
			BATiter bi = bat_iterator(b);
			for (; p < q; p++) {
				if (bunfastapp(bn, BUNtail(bi, p)) != GDK_SUCCEED) {
					bat_iterator_end(&bi);
					BBPreclaim(bn);
					bn = NULL;
					goto doreturn;
				}
			}
			bat_iterator_end(&bi);
		}
		bn->theap->dirty = true;
		bn->tsorted = b->tsorted;
		bn->trevsorted = b->trevsorted;
		bn->tkey = b->tkey;
		bn->tnonil = b->tnonil;
		if (b->tnosorted > l && b->tnosorted < h)
			bn->tnosorted = b->tnosorted - l;
		else
			bn->tnosorted = 0;
		if (b->tnorevsorted > l && b->tnorevsorted < h)
			bn->tnorevsorted = b->tnorevsorted - l;
		else
			bn->tnorevsorted = 0;
		if (b->tnokey[0] >= l && b->tnokey[0] < h &&
		    b->tnokey[1] >= l && b->tnokey[1] < h &&
		    b->tnokey[0] != b->tnokey[1]) {
			bn->tnokey[0] = b->tnokey[0] - l;
			bn->tnokey[1] = b->tnokey[1] - l;
		} else {
			bn->tnokey[0] = bn->tnokey[1] = 0;
		}
	}
	bn->tnonil = b->tnonil || bn->batCount == 0;
	bn->tnil = false;	/* we just don't know */
	bn->tnosorted = 0;
	bn->tnokey[0] = bn->tnokey[1] = 0;
	bni = bat_iterator_nolock(bn);
	if (BATtdense(b)) {
		BATtseqbase(bn, (oid) (b->tseqbase + low));
	} else if (bn->ttype == TYPE_oid) {
		if (BATcount(bn) == 0) {
			BATtseqbase(bn, 0);
		} else if (!is_oid_nil((foid = *(oid *) BUNtloc(bni, 0))) &&
			   (BATcount(bn) == 1 ||
			    (bn->tkey &&
			     bn->tsorted &&
			     foid + BATcount(bn) - 1 == *(oid *) BUNtloc(bni, BUNlast(bn) - 1)))) {
			BATtseqbase(bn, foid);
		}
	}
	if (bn->batCount <= 1) {
		bn->tsorted = ATOMlinear(b->ttype);
		bn->trevsorted = ATOMlinear(b->ttype);
		BATkey(bn, true);
	} else {
		bn->tsorted = b->tsorted;
		bn->trevsorted = b->trevsorted;
		BATkey(bn, BATtkey(b));
	}
  doreturn:
	TRC_DEBUG(ALGO, "b=" ALGOBATFMT ",lo=" BUNFMT ",hi=" BUNFMT " -> "
		  ALGOOPTBATFMT "\n",
		  ALGOBATPAR(b), l, h, ALGOOPTBATPAR(bn));
	return bn;
}

#define BAT_ORDERED(TPE)						\
	do {								\
		const TPE *restrict vals = Tloc(b, 0);			\
		for (BUN q = BUNlast(b), p = 1; p < q; p++) {		\
			if (vals[p - 1] > vals[p]) {			\
				MT_lock_set(&b->theaplock);		\
				b->tnosorted = p;			\
				MT_lock_unset(&b->theaplock);		\
				TRC_DEBUG(ALGO, "Fixed nosorted(" BUNFMT ") for " ALGOBATFMT " (" LLFMT " usec)\n", p, ALGOBATPAR(b), GDKusec() - t0); \
				goto doreturn;				\
			} else if (vals[p - 1] < vals[p]) {		\
				MT_lock_set(&b->theaplock);		\
				if (!b->trevsorted && b->tnorevsorted == 0) { \
					b->tnorevsorted = p;		\
					TRC_DEBUG(ALGO, "Fixed norevsorted(" BUNFMT ") for " ALGOBATFMT "\n", p, ALGOBATPAR(b)); \
				}					\
				MT_lock_unset(&b->theaplock);		\
			} else if (!b->tkey && b->tnokey[1] == 0) {	\
				MT_lock_set(&b->theaplock);		\
				b->tnokey[0] = p - 1;			\
				b->tnokey[1] = p;			\
				MT_lock_unset(&b->theaplock);		\
				TRC_DEBUG(ALGO, "Fixed nokey(" BUNFMT "," BUNFMT") for " ALGOBATFMT "\n", p - 1, p, ALGOBATPAR(b)); \
			}						\
		}							\
	} while (0)

#define BAT_ORDERED_FP(TPE)						\
	do {								\
		const TPE *restrict vals = Tloc(b, 0);			\
		TPE prev = vals[0];					\
		bool prevnil = is_##TPE##_nil(prev);			\
		for (BUN q = BUNlast(b), p = 1; p < q; p++) {		\
			TPE next = vals[p];				\
			int cmp = prevnil ? -!(prevnil = is_##TPE##_nil(next)) : (prevnil = is_##TPE##_nil(next)) ? 1 : (prev > next) - (prev < next); \
			prev = next;					\
			if (cmp > 0) {					\
				MT_lock_set(&b->theaplock);		\
				b->tnosorted = p;			\
				MT_lock_unset(&b->theaplock);		\
				TRC_DEBUG(ALGO, "Fixed nosorted(" BUNFMT ") for " ALGOBATFMT " (" LLFMT " usec)\n", p, ALGOBATPAR(b), GDKusec() - t0); \
				goto doreturn;				\
			} else if (cmp < 0) {				\
				MT_lock_set(&b->theaplock);		\
				if (!b->trevsorted && b->tnorevsorted == 0) { \
					b->tnorevsorted = p;		\
					TRC_DEBUG(ALGO, "Fixed norevsorted(" BUNFMT ") for " ALGOBATFMT "\n", p, ALGOBATPAR(b)); \
				}					\
				MT_lock_unset(&b->theaplock);		\
			} else if (!b->tkey && b->tnokey[1] == 0) {	\
				MT_lock_set(&b->theaplock);		\
				b->tnokey[0] = p - 1;			\
				b->tnokey[1] = p;			\
				MT_lock_unset(&b->theaplock);		\
				TRC_DEBUG(ALGO, "Fixed nokey(" BUNFMT "," BUNFMT") for " ALGOBATFMT "\n", p - 1, p, ALGOBATPAR(b)); \
			}						\
		}							\
	} while (0)

/* Return whether the BAT is ordered or not.  If we don't know, invest
 * in a scan and record the results in the bat descriptor.  If during
 * the scan we happen to find evidence that the BAT is not reverse
 * sorted, we record the location.  */
bool
BATordered(BAT *b)
{
	lng t0 = GDKusec();

	if (b->ttype == TYPE_void || b->tsorted || BATcount(b) == 0)
		return true;
	if (b->tnosorted > 0 || !ATOMlinear(b->ttype))
		return false;

	/* In order that multiple threads don't scan the same BAT at the
	 * same time (happens a lot with mitosis/mergetable), we use a
	 * lock.  We reuse the batIdxLock lock for this, not because this
	 * scanning interferes with heap reference counting, but because
	 * it's there, and not so likely to be used at the same time. */
	MT_lock_set(&b->batIdxLock);
	BATiter bi = bat_iterator_nolock(b);
	if (!b->tsorted && b->tnosorted == 0) {
		switch (ATOMbasetype(b->ttype)) {
		case TYPE_bte:
			BAT_ORDERED(bte);
			break;
		case TYPE_sht:
			BAT_ORDERED(sht);
			break;
		case TYPE_int:
			BAT_ORDERED(int);
			break;
		case TYPE_lng:
			BAT_ORDERED(lng);
			break;
#ifdef HAVE_HGE
		case TYPE_hge:
			BAT_ORDERED(hge);
			break;
#endif
		case TYPE_flt:
			BAT_ORDERED_FP(flt);
			break;
		case TYPE_dbl:
			BAT_ORDERED_FP(dbl);
			break;
		case TYPE_str:
			for (BUN q = BUNlast(b), p = 1; p < q; p++) {
				int c;
				const char *p1 = BUNtail(bi, p - 1);
				const char *p2 = BUNtail(bi, p);
				if (p1 == p2)
					c = 0;
				else if (p1[0] == '\200') {
					if (p2[0] == '\200')
						c = 0;
					else
						c = -1;
				} else if (p2[0] == '\200')
					c = 1;
				else
					c = strcmp(p1, p2);
				if (c > 0) {
					MT_lock_set(&b->theaplock);
					b->tnosorted = p;
					MT_lock_unset(&b->theaplock);
					TRC_DEBUG(ALGO, "Fixed nosorted(" BUNFMT ") for " ALGOBATFMT " (" LLFMT " usec)\n", p, ALGOBATPAR(b), GDKusec() - t0);
					goto doreturn;
				} else if (c < 0) {
					MT_lock_set(&b->theaplock);
					assert(!b->trevsorted);
					if (b->tnorevsorted == 0) {
						b->tnorevsorted = p;
						TRC_DEBUG(ALGO, "Fixed norevsorted(" BUNFMT ") for " ALGOBATFMT "\n", p, ALGOBATPAR(b));
					}
					MT_lock_unset(&b->theaplock);
				} else if (b->tnokey[1] == 0) {
					MT_lock_set(&b->theaplock);
					assert(!b->tkey);
					b->tnokey[0] = p - 1;
					b->tnokey[1] = p;
					MT_lock_unset(&b->theaplock);
					TRC_DEBUG(ALGO, "Fixed nokey(" BUNFMT "," BUNFMT") for " ALGOBATFMT "\n", p - 1, p, ALGOBATPAR(b));
				}
			}
			break;
		default: {
			int (*cmpf)(const void *, const void *) = ATOMcompare(b->ttype);
			for (BUN q = BUNlast(b), p = 1; p < q; p++) {
				int c;
				if ((c = cmpf(BUNtail(bi, p - 1), BUNtail(bi, p))) > 0) {
					MT_lock_set(&b->theaplock);
					b->tnosorted = p;
					MT_lock_unset(&b->theaplock);
					TRC_DEBUG(ALGO, "Fixed nosorted(" BUNFMT ") for " ALGOBATFMT " (" LLFMT " usec)\n", p, ALGOBATPAR(b), GDKusec() - t0);
					goto doreturn;
				} else if (c < 0) {
					MT_lock_set(&b->theaplock);
					if (!b->trevsorted && b->tnorevsorted == 0) {
						b->tnorevsorted = p;
						TRC_DEBUG(ALGO, "Fixed norevsorted(" BUNFMT ") for " ALGOBATFMT "\n", p, ALGOBATPAR(b));
					}
					MT_lock_unset(&b->theaplock);
				} else if (!b->tkey && b->tnokey[1] == 0) {
					MT_lock_set(&b->theaplock);
					b->tnokey[0] = p - 1;
					b->tnokey[1] = p;
					MT_lock_unset(&b->theaplock);
					TRC_DEBUG(ALGO, "Fixed nokey(" BUNFMT "," BUNFMT") for " ALGOBATFMT "\n", p - 1, p, ALGOBATPAR(b));
				}
			}
			break;
		}
		}
		/* we only get here if we completed the scan; note that
		 * if we didn't record evidence about *reverse*
		 * sortedness, we know that the BAT is also reverse
		 * sorted; similarly, if we didn't record evidence about
		 * keyness, we know the BAT is key */
		MT_lock_set(&b->theaplock);
		b->tsorted = true;
		TRC_DEBUG(ALGO, "Fixed sorted for " ALGOBATFMT " (" LLFMT " usec)\n", ALGOBATPAR(b), GDKusec() - t0);
		if (!b->trevsorted && b->tnorevsorted == 0) {
			b->trevsorted = true;
			TRC_DEBUG(ALGO, "Fixed revsorted for " ALGOBATFMT "\n", ALGOBATPAR(b));
		}
		if (!b->tkey && b->tnokey[1] == 0) {
			b->tkey = true;
			TRC_DEBUG(ALGO, "Fixed key for " ALGOBATFMT "\n", ALGOBATPAR(b));
		}
		MT_lock_unset(&b->theaplock);
	}
  doreturn:
	MT_lock_unset(&b->batIdxLock);
	return b->tsorted;
}

#define BAT_REVORDERED(TPE)						\
	do {								\
		const TPE *restrict vals = Tloc(b, 0);			\
		for (BUN q = BUNlast(b), p = 1; p < q; p++) {		\
			if (vals[p - 1] < vals[p]) {			\
				b->tnorevsorted = p;			\
				TRC_DEBUG(ALGO, "Fixed norevsorted(" BUNFMT ") for " ALGOBATFMT " (" LLFMT " usec)\n", p, ALGOBATPAR(b), GDKusec() - t0); \
				goto doreturn;				\
			}						\
		}							\
	} while (0)

#define BAT_REVORDERED_FP(TPE)						\
	do {								\
		const TPE *restrict vals = Tloc(b, 0);			\
		for (BUN q = BUNlast(b), p = 1; p < q; p++) {		\
			TPE prev = vals[p - 1], next = vals[p];		\
			int cmp = is_flt_nil(prev) ? -!is_flt_nil(next) : is_flt_nil(next) ? 1 : (prev > next) - (prev < next);	\
			if (cmp < 0) {					\
				b->tnorevsorted = p;			\
				TRC_DEBUG(ALGO, "Fixed norevsorted(" BUNFMT ") for " ALGOBATFMT " (" LLFMT " usec)\n", p, ALGOBATPAR(b), GDKusec() - t0); \
				goto doreturn;				\
			}						\
		}							\
	} while (0)

/* Return whether the BAT is reverse ordered or not.  If we don't
 * know, invest in a scan and record the results in the bat
 * descriptor.  */
bool
BATordered_rev(BAT *b)
{
	lng t0 = GDKusec();

	if (b == NULL || !ATOMlinear(b->ttype))
		return false;
	if (BATcount(b) <= 1 || b->trevsorted)
		return true;
	if (b->ttype == TYPE_void)
		return is_oid_nil(b->tseqbase);
	if (BATtdense(b) || b->tnorevsorted > 0)
		return false;
	MT_lock_set(&b->batIdxLock);
	BATiter bi = bat_iterator_nolock(b);
	if (!b->trevsorted && b->tnorevsorted == 0) {
		switch (ATOMbasetype(b->ttype)) {
		case TYPE_bte:
			BAT_REVORDERED(bte);
			break;
		case TYPE_sht:
			BAT_REVORDERED(sht);
			break;
		case TYPE_int:
			BAT_REVORDERED(int);
			break;
		case TYPE_lng:
			BAT_REVORDERED(lng);
			break;
#ifdef HAVE_HGE
		case TYPE_hge:
			BAT_REVORDERED(hge);
			break;
#endif
		case TYPE_flt:
			BAT_REVORDERED_FP(flt);
			break;
		case TYPE_dbl:
			BAT_REVORDERED_FP(dbl);
			break;
		default: {
			int (*cmpf)(const void *, const void *) = ATOMcompare(b->ttype);
			for (BUN q = BUNlast(b), p = 1; p < q; p++) {
				if (cmpf(BUNtail(bi, p - 1), BUNtail(bi, p)) < 0) {
					b->tnorevsorted = p;
					TRC_DEBUG(ALGO, "Fixed norevsorted(" BUNFMT ") for " ALGOBATFMT " (" LLFMT " usec)\n", p, ALGOBATPAR(b), GDKusec() - t0);
					goto doreturn;
				}
			}
			break;
		}
		}
		b->trevsorted = true;
		TRC_DEBUG(ALGO, "Fixed revsorted for " ALGOBATFMT " (" LLFMT " usec)\n", ALGOBATPAR(b), GDKusec() - t0);
	}
  doreturn:
	MT_lock_unset(&b->batIdxLock);
	return b->trevsorted;
}

/* figure out which sort function is to be called
 * stable sort can produce an error (not enough memory available),
 * "quick" sort does not produce errors */
static gdk_return
do_sort(void *restrict h, void *restrict t, const void *restrict base,
	size_t n, int hs, int ts, int tpe, bool reverse, bool nilslast,
	bool stable)
{
	if (n <= 1)		/* trivially sorted */
		return GDK_SUCCEED;
	if (stable) {
		if (reverse)
			return GDKssort_rev(h, t, base, n, hs, ts, tpe);
		else
			return GDKssort(h, t, base, n, hs, ts, tpe);
	} else {
		GDKqsort(h, t, base, n, hs, ts, tpe, reverse, nilslast);
	}
	return GDK_SUCCEED;
}

/* Sort the bat b according to both o and g.  The stable and reverse
 * parameters indicate whether the sort should be stable or descending
 * respectively.  The parameter b is required, o and g are optional
 * (i.e., they may be NULL).
 *
 * A sorted copy is returned through the sorted parameter, the new
 * ordering is returned through the order parameter, group information
 * is returned through the groups parameter.  All three output
 * parameters may be NULL.  If they're all NULL, this function does
 * nothing.
 *
 * If o is specified, it is used to first rearrange b according to the
 * order specified in o, after which b is sorted taking g into
 * account.
 *
 * If g is specified, it indicates groups which should be individually
 * ordered.  Each row of consecutive equal values in g indicates a
 * group which is sorted according to stable and reverse.  g is used
 * after the order in b was rearranged according to o.
 *
 * The outputs order and groups can be used in subsequent calls to
 * this function.  This can be used if multiple BATs need to be sorted
 * together.  The BATs should then be sorted in order of significance,
 * and each following call should use the original unordered BAT plus
 * the order and groups bat from the previous call.  In this case, the
 * sorted BATs are not of much use, so the sorted output parameter
 * does not need to be specified.
 * Apart from error checking and maintaining reference counts, sorting
 * three columns (col1, col2, col3) could look like this with the
 * sorted results in (col1s, col2s, col3s):
 *	BATsort(&col1s, &ord1, &grp1, col1, NULL, NULL, false, false, false);
 *	BATsort(&col2s, &ord2, &grp2, col2, ord1, grp1, false, false, false);
 *	BATsort(&col3s,  NULL,  NULL, col3, ord2, grp2, false, false, false);
 * Note that the "reverse" parameter can be different for each call.
 */
gdk_return
BATsort(BAT **sorted, BAT **order, BAT **groups,
	BAT *b, BAT *o, BAT *g, bool reverse, bool nilslast, bool stable)
{
	BAT *bn = NULL, *on = NULL, *gn = NULL, *pb = NULL;
	oid *restrict grps, *restrict ords, prev;
	BUN p, q, r;
	lng t0 = GDKusec();
	bool mkorderidx, orderidxlock = false;
	Heap *oidxh = NULL;

	/* we haven't implemented NILs as largest value for stable
	 * sort, so NILs come first for ascending and last for
	 * descending */
	assert(!stable || reverse == nilslast);

	if (b == NULL) {
		GDKerror("b must exist\n");
		return GDK_FAIL;
	}
	if (stable && reverse != nilslast) {
		GDKerror("stable sort cannot have reverse != nilslast\n");
		return GDK_FAIL;
	}
	if (!ATOMlinear(b->ttype)) {
		GDKerror("type %s cannot be sorted\n", ATOMname(b->ttype));
		return GDK_FAIL;
	}
	if (b->ttype == TYPE_void) {
		if (!b->tsorted) {
			b->tsorted = true;
		}
		if (b->trevsorted != (is_oid_nil(b->tseqbase) || b->batCount <= 1)) {
			b->trevsorted = !b->trevsorted;
		}
		if (b->tkey != (!is_oid_nil(b->tseqbase) || b->batCount <= 1)) {
			b->tkey = !b->tkey;
		}
	} else if (b->batCount <= 1) {
		if (!b->tsorted || !b->trevsorted) {
			b->tsorted = b->trevsorted = true;
		}
	}
	if (o != NULL &&
	    (ATOMtype(o->ttype) != TYPE_oid || /* oid tail */
	     BATcount(o) != BATcount(b) ||     /* same size as b */
	     (o->ttype == TYPE_void &&	       /* no nil tail */
	      BATcount(o) != 0 &&
	      is_oid_nil(o->tseqbase)))) {
		GDKerror("o must have type oid and same size as b\n");
		return GDK_FAIL;
	}
	if (g != NULL &&
	    (ATOMtype(g->ttype) != TYPE_oid || /* oid tail */
	     !g->tsorted ||		       /* sorted */
	     BATcount(g) != BATcount(b) ||     /* same size as b */
	     (g->ttype == TYPE_void &&	       /* no nil tail */
	      BATcount(g) != 0 &&
	      is_oid_nil(g->tseqbase)))) {
		GDKerror("g must have type oid, sorted on the tail, "
			 "and same size as b\n");
		return GDK_FAIL;
	}
	if (sorted == NULL && order == NULL) {
		/* no place to put result, so we're done quickly */
		GDKerror("no place to put the result.\n");
		return GDK_FAIL;
	}
	if (g == NULL && !stable) {
		/* pre-ordering doesn't make sense if we're not
		 * subsorting and the sort is not stable */
		o = NULL;
	}
	if (b->tnonil) {
		/* if there are no nils, placement of nils doesn't
		 * matter, so set nilslast such that ordered bits can
		 * be used */
		nilslast = reverse;
	}
	if (BATcount(b) <= 1 ||
	    (reverse == nilslast &&
	     (reverse ? BATtrevordered(b) : BATtordered(b)) &&
	     o == NULL && g == NULL &&
	     (groups == NULL || BATtkey(b) ||
	      (reverse ? BATtordered(b) : BATtrevordered(b))))) {
		/* trivially (sub)sorted, and either we don't need to
		 * return group information, or we can trivially
		 * deduce the groups */
		if (sorted) {
			bn = COLcopy(b, b->ttype, false, TRANSIENT);
			if (bn == NULL)
				goto error;
			*sorted = bn;
		}
		if (order) {
			on = BATdense(b->hseqbase, b->hseqbase, BATcount(b));
			if (on == NULL)
				goto error;
			*order = on;
		}
		if (groups) {
			if (BATtkey(b)) {
				/* singleton groups */
				gn = BATdense(0, 0, BATcount(b));
				if (gn == NULL)
					goto error;
			} else {
				/* single group */
				const oid *o = 0;
				assert(BATcount(b) == 1 ||
				       (BATtordered(b) && BATtrevordered(b)));
				gn = BATconstant(0, TYPE_oid, &o, BATcount(b), TRANSIENT);
				if (gn == NULL)
					goto error;
			}
			*groups = gn;
		}
		TRC_DEBUG(ALGO, "b=" ALGOBATFMT ",o="
			  ALGOOPTBATFMT ",g=" ALGOOPTBATFMT
			  ",reverse=%d,nilslast=%d,stable=%d) = ("
			  ALGOOPTBATFMT "," ALGOOPTBATFMT ","
			  ALGOOPTBATFMT " -- trivial (" LLFMT
			  " usec)\n",
			  ALGOBATPAR(b), ALGOOPTBATPAR(o),
			  ALGOOPTBATPAR(g), reverse, nilslast, stable,
			  ALGOOPTBATPAR(bn), ALGOOPTBATPAR(gn),
			  ALGOOPTBATPAR(on), GDKusec() - t0);
		return GDK_SUCCEED;
	}
	if (VIEWtparent(b)) {
		pb = BBP_cache(VIEWtparent(b));
		if (b->tbaseoff != pb->tbaseoff ||
		    BATcount(b) != BATcount(pb) ||
		    b->hseqbase != pb->hseqbase ||
		    BATatoms[b->ttype].atomCmp != BATatoms[pb->ttype].atomCmp)
			pb = NULL;
	} else {
		pb = b;
	}
	/* when we will create an order index if it doesn't already exist */
	mkorderidx = (g == NULL && !reverse && !nilslast && pb != NULL && (order || !pb->batTransient));
	if (g == NULL && !reverse && !nilslast && pb != NULL) {
		(void) BATcheckorderidx(pb);
		MT_lock_set(&pb->batIdxLock);
		if (pb->torderidx) {
			if (!stable || ((oid *) pb->torderidx->base)[2]) {
				/* we can use the order index */
				oidxh = pb->torderidx;
				HEAPincref(oidxh);
			}
			mkorderidx = false;
		} else if (b != pb) {
			/* don't build orderidx on parent bat */
			mkorderidx = false;
		} else if (mkorderidx) {
			/* keep lock when going to create */
			orderidxlock = true;
		}
		if (!orderidxlock)
			MT_lock_unset(&pb->batIdxLock);
	}
	if (g == NULL && o == NULL && !reverse && !nilslast && oidxh != NULL) {
		/* there is an order index that we can use */
		on = COLnew(pb->hseqbase, TYPE_oid, BATcount(pb), TRANSIENT);
		if (on == NULL)
			goto error;
		memcpy(Tloc(on, 0), (oid *) oidxh->base + ORDERIDXOFF, BATcount(pb) * sizeof(oid));
		BATsetcount(on, BATcount(b));
		HEAPdecref(oidxh, false);
		oidxh = NULL;
		on->tkey = true;
		on->tnil = false;
		on->tnonil = true;
		on->tsorted = on->trevsorted = false;
		on->tseqbase = oid_nil;
		if (sorted || groups) {
			bn = BATproject(on, b);
			if (bn == NULL)
				goto error;
			bn->tsorted = true;
			if (groups) {
				if (BATgroup_internal(groups, NULL, NULL, bn, NULL, g, NULL, NULL, true) != GDK_SUCCEED)
					goto error;
				if (sorted &&
				    (*groups)->tkey &&
				    g == NULL) {
					/* if new groups bat is key
					 * and since there is no input
					 * groups bat, we know the
					 * result bat is key */
					bn->tkey = true;
				}
			}
			if (sorted)
				*sorted = bn;
			else {
				BBPunfix(bn->batCacheid);
				bn = NULL;
			}
		}
		if (order)
			*order = on;
		else {
			BBPunfix(on->batCacheid);
			on = NULL;
		}
		TRC_DEBUG(ALGO, "b=" ALGOBATFMT ",o="
			  ALGOOPTBATFMT ",g=" ALGOOPTBATFMT
			  ",reverse=%d,nilslast=%d,stable=%d) = ("
			  ALGOOPTBATFMT "," ALGOOPTBATFMT ","
			  ALGOOPTBATFMT " -- orderidx (" LLFMT
			  " usec)\n",
			  ALGOBATPAR(b), ALGOOPTBATPAR(o),
			  ALGOOPTBATPAR(g), reverse, nilslast, stable,
			  ALGOOPTBATPAR(bn), ALGOOPTBATPAR(gn),
			  ALGOOPTBATPAR(on), GDKusec() - t0);
		return GDK_SUCCEED;
	} else if (oidxh) {
		HEAPdecref(oidxh, false);
		oidxh = NULL;
	}
	if (o) {
		bn = BATproject(o, b);
		if (bn == NULL)
			goto error;
		if (bn->ttype == TYPE_void || isVIEW(bn)) {
			BAT *b2 = COLcopy(bn, ATOMtype(bn->ttype), true, TRANSIENT);
			BBPunfix(bn->batCacheid);
			bn = b2;
		}
		pb = NULL;
	} else {
		bn = COLcopy(b, b->ttype, true, TRANSIENT);
	}
	if (bn == NULL)
		goto error;
	if (order) {
		/* prepare order bat */
		if (o) {
			/* make copy of input so that we can refine it;
			 * copy can be read-only if we take the shortcut
			 * below in the case g is "key" */
			on = COLcopy(o, TYPE_oid,
				     g == NULL ||
				     !(g->tkey || g->ttype == TYPE_void),
				     TRANSIENT);
			if (on == NULL)
				goto error;
			BAThseqbase(on, b->hseqbase);
			on->tminpos = BUN_NONE;
			on->tmaxpos = BUN_NONE;
		} else {
			/* create new order */
			on = COLnew(b->hseqbase, TYPE_oid, BATcount(bn), TRANSIENT);
			if (on == NULL)
				goto error;
			ords = (oid *) Tloc(on, 0);
			for (p = 0, q = BATcount(bn); p < q; p++)
				ords[p] = p + b->hseqbase;
			BATsetcount(on, BATcount(bn));
			on->tkey = true;
			on->tnil = false;
			on->tnonil = true;
		}
		/* COLcopy above can create TYPE_void */
		if (on->ttype != TYPE_void) {
			on->tsorted = on->trevsorted = false; /* it won't be sorted */
			on->tseqbase = oid_nil;	/* and hence not dense */
			on->tnosorted = on->tnorevsorted = 0;
		}
		*order = on;
		ords = (oid *) Tloc(on, 0);
	} else {
		ords = NULL;
	}
	if (g) {
		if (g->tkey || g->ttype == TYPE_void) {
			/* if g is "key", all groups are size 1, so no
			 * subsorting needed */
			if (sorted) {
				*sorted = bn;
			} else {
				BBPunfix(bn->batCacheid);
				bn = NULL;
			}
			if (order) {
				*order = on;
				if (o) {
					/* we can inherit sortedness
					 * after all */
					on->tsorted = o->tsorted;
					on->trevsorted = o->trevsorted;
					if (o->tnosorted)
						on->tnosorted = o->tnosorted;
					if (o->tnorevsorted)
						on->tnorevsorted = o->tnorevsorted;
				} else {
					/* we didn't rearrange, so
					 * still sorted */
					on->tsorted = true;
					on->trevsorted = false;
				}
				if (BATcount(on) <= 1) {
					on->tsorted = true;
					on->trevsorted = true;
				}
			}
			if (groups) {
				gn = COLcopy(g, g->ttype, false, TRANSIENT);
				if (gn == NULL)
					goto error;
				*groups = gn;
			}
			TRC_DEBUG(ALGO, "b=" ALGOBATFMT
				  ",o=" ALGOOPTBATFMT ",g=" ALGOBATFMT
				  ",reverse=%d,nilslast=%d,stable=%d"
				  ") = (" ALGOOPTBATFMT ","
				  ALGOOPTBATFMT "," ALGOOPTBATFMT
				  " -- key group (" LLFMT " usec)\n",
				  ALGOBATPAR(b), ALGOOPTBATPAR(o),
				  ALGOBATPAR(g), reverse, nilslast,
				  stable, ALGOOPTBATPAR(bn),
				  ALGOOPTBATPAR(gn), ALGOOPTBATPAR(on),
				  GDKusec() - t0);
			return GDK_SUCCEED;
		}
		assert(g->ttype == TYPE_oid);
		grps = (oid *) Tloc(g, 0);
		prev = grps[0];
		if (BATmaterialize(bn) != GDK_SUCCEED)
			goto error;
		for (r = 0, p = 1, q = BATcount(g); p < q; p++) {
			if (grps[p] != prev) {
				/* sub sort [r,p) */
				if (do_sort(Tloc(bn, r),
					    ords ? ords + r : NULL,
					    bn->tvheap ? bn->tvheap->base : NULL,
					    p - r, Tsize(bn), ords ? sizeof(oid) : 0,
					    bn->ttype, reverse, nilslast, stable) != GDK_SUCCEED)
					goto error;
				r = p;
				prev = grps[p];
			}
		}
		/* sub sort [r,q) */
		if (do_sort(Tloc(bn, r),
			    ords ? ords + r : NULL,
			    bn->tvheap ? bn->tvheap->base : NULL,
			    p - r, Tsize(bn), ords ? sizeof(oid) : 0,
			    bn->ttype, reverse, nilslast, stable) != GDK_SUCCEED)
			goto error;
		/* if single group (r==0) the result is (rev)sorted,
		 * otherwise (maybe) not */
		bn->tsorted = r == 0 && !reverse && !nilslast;
		bn->trevsorted = r == 0 && reverse && nilslast;
	} else {
		Heap *m = NULL;
		/* only invest in creating an order index if the BAT
		 * is persistent */
		if (mkorderidx) {
			assert(orderidxlock);
			if ((m = createOIDXheap(pb, stable)) != NULL &&
			    ords == NULL) {
				ords = (oid *) m->base + ORDERIDXOFF;
				if (o && o->ttype != TYPE_void)
					memcpy(ords, Tloc(o, 0), BATcount(o) * sizeof(oid));
				else if (o)
					for (p = 0, q = BATcount(o); p < q; p++)
						ords[p] = p + o->tseqbase;
				else
					for (p = 0, q = BATcount(b); p < q; p++)
						ords[p] = p + b->hseqbase;
			}
		}
		if ((reverse != nilslast ||
		     (reverse ? !bn->trevsorted : !bn->tsorted)) &&
		    (BATmaterialize(bn) != GDK_SUCCEED ||
		     do_sort(Tloc(bn, 0),
			     ords,
			     bn->tvheap ? bn->tvheap->base : NULL,
			     BATcount(bn), Tsize(bn), ords ? sizeof(oid) : 0,
			     bn->ttype, reverse, nilslast, stable) != GDK_SUCCEED)) {
			if (m != NULL) {
				HEAPfree(m, true);
				GDKfree(m);
			}
			goto error;
		}
		bn->tsorted = !reverse && !nilslast;
		bn->trevsorted = reverse && nilslast;
		if (m != NULL) {
			assert(orderidxlock);
			if (pb->torderidx == NULL) {
				if (ords != (oid *) m->base + ORDERIDXOFF) {
					memcpy((oid *) m->base + ORDERIDXOFF,
					       ords,
					       BATcount(pb) * sizeof(oid));
				}
				ATOMIC_INIT(&m->refs, 1);
				pb->torderidx = m;
				persistOIDX(pb);
			} else {
				HEAPfree(m, true);
				GDKfree(m);
			}
		}
	}
	if (orderidxlock) {
		MT_lock_unset(&pb->batIdxLock);
		orderidxlock = false;
	}
	bn->theap->dirty = true;
	bn->tnosorted = 0;
	bn->tnorevsorted = 0;
	bn->tnokey[0] = bn->tnokey[1] = 0;
	bn->tminpos = BUN_NONE;
	bn->tmaxpos = BUN_NONE;
	if (groups) {
		if (BATgroup_internal(groups, NULL, NULL, bn, NULL, g, NULL, NULL, true) != GDK_SUCCEED)
			goto error;
		if ((*groups)->tkey &&
		    (g == NULL || (g->tsorted && g->trevsorted))) {
			/* if new groups bat is key and the input
			 * group bat has a single value (both sorted
			 * and revsorted), we know the result bat is
			 * key */
			bn->tkey = true;
		}
	}

	if (sorted)
		*sorted = bn;
	else {
		BBPunfix(bn->batCacheid);
		bn = NULL;
	}

	TRC_DEBUG(ALGO, "b=" ALGOBATFMT ",o=" ALGOOPTBATFMT
		  ",g=" ALGOOPTBATFMT ",reverse=%d,nilslast=%d,"
		  "stable=%d) = (" ALGOOPTBATFMT "," ALGOOPTBATFMT ","
		  ALGOOPTBATFMT " -- %ssort (" LLFMT " usec)\n",
		  ALGOBATPAR(b), ALGOOPTBATPAR(o), ALGOOPTBATPAR(g),
		  reverse, nilslast, stable, ALGOOPTBATPAR(bn),
		  ALGOOPTBATPAR(gn), ALGOOPTBATPAR(on),
		  g ? "grouped " : "", GDKusec() - t0);
	return GDK_SUCCEED;

  error:
	if (orderidxlock)
		MT_lock_unset(&pb->batIdxLock);
	if (oidxh)
		HEAPdecref(oidxh, false);
	if (bn)
		BBPunfix(bn->batCacheid);
	BBPreclaim(on);
	if (sorted)
		*sorted = NULL;
	if (order)
		*order = NULL;
	if (groups)
		*groups = NULL;
	return GDK_FAIL;
}

/* return a new BAT of length n with seqbase hseq, and the constant v
 * in the tail */
BAT *
BATconstant(oid hseq, int tailtype, const void *v, BUN n, role_t role)
{
	BAT *bn;
	void *restrict p;
	BUN i;
	lng t0 = 0;

	TRC_DEBUG_IF(ALGO) t0 = GDKusec();
	if (v == NULL)
		return NULL;
	bn = COLnew(hseq, tailtype, n, role);
	if (bn != NULL && n > 0) {
		p = Tloc(bn, 0);
		switch (ATOMstorage(tailtype)) {
		case TYPE_void:
			v = &oid_nil;
			BATtseqbase(bn, oid_nil);
			break;
		case TYPE_msk:
			if (*(msk*)v) {
				memset(p, 0xFF, 4 * ((n + 31) / 32));
				if (n & 31) {
					uint32_t *m = p;
					m[n / 32] &= (1U << (n % 32)) - 1;
				}
			} else
				memset(p, 0x00, 4 * ((n + 31) / 32));
			break;
		case TYPE_bte:
			memset(p, *(bte*)v, n);
			break;
		case TYPE_sht:
			for (i = 0; i < n; i++)
				((sht *) p)[i] = *(sht *) v;
			break;
		case TYPE_int:
		case TYPE_flt:
			assert(sizeof(int) == sizeof(flt));
			for (i = 0; i < n; i++)
				((int *) p)[i] = *(int *) v;
			break;
		case TYPE_lng:
		case TYPE_dbl:
			assert(sizeof(lng) == sizeof(dbl));
			for (i = 0; i < n; i++)
				((lng *) p)[i] = *(lng *) v;
			break;
#ifdef HAVE_HGE
		case TYPE_hge:
			for (i = 0; i < n; i++)
				((hge *) p)[i] = *(hge *) v;
			break;
#endif
		case TYPE_uuid:
			for (i = 0; i < n; i++)
				((uuid *) p)[i] = *(uuid *) v;
			break;
		case TYPE_str:
			/* insert the first value, then just copy the
			 * offset lots of times */
			if (tfastins_nocheck(bn, 0, v) != GDK_SUCCEED) {
				BBPreclaim(bn);
				return NULL;
			}
			char val[sizeof(var_t)];
			memcpy(val, Tloc(bn, 0), bn->twidth);
			if (bn->twidth == 1 && n > 1) {
				/* single byte value: we have a
				 * function for that */
				memset(Tloc(bn, 1), val[0], n - 1);
			} else {
				char *p = Tloc(bn, 0);
				for (i = 1; i < n; i++) {
					p += bn->twidth;
					memcpy(p, val, bn->twidth);
				}
			}
			break;
		default:
			for (i = 0; i < n; i++)
				if (tfastins_nocheck(bn, i, v) != GDK_SUCCEED) {
					BBPreclaim(bn);
					return NULL;
				}
			break;
		}
		bn->theap->dirty = true;
		bn->tnil = n >= 1 && ATOMnilptr(tailtype) && (*ATOMcompare(tailtype))(v, ATOMnilptr(tailtype)) == 0;
		BATsetcount(bn, n);
		bn->tsorted = bn->trevsorted = ATOMlinear(tailtype);
		bn->tnonil = !bn->tnil;
		bn->tkey = BATcount(bn) <= 1;
	}
	TRC_DEBUG(ALGO, "-> " ALGOOPTBATFMT " " LLFMT "usec\n",
		  ALGOOPTBATPAR(bn), GDKusec() - t0);
	return bn;
}

/*
 * BAT Aggregates
 *
 * We retain the size() and card() aggregate results in the column
 * descriptor.  We would like to have such functionality in an
 * extensible way for many aggregates, for DD (1) we do not want to
 * change the binary BAT format on disk and (2) aggr and size are the
 * most relevant aggregates.
 *
 * It is all hacked into the aggr[3] records; three adjacent integers
 * that were left over in the column record. We refer to these as if
 * it where an int aggr[3] array.  The below routines set and retrieve
 * the aggregate values from the tail of the BAT, as many
 * aggregate-manipulating BAT functions work on tail.
 *
 * The rules are as follows: aggr[0] contains the alignment ID of the
 * column (if set i.e. nonzero).  Hence, if this value is nonzero and
 * equal to b->talign, the precomputed aggregate values in
 * aggr[GDK_AGGR_SIZE] and aggr[GDK_AGGR_CARD] hold. However, only one
 * of them may be set at the time. This is encoded by the value
 * int_nil, which cannot occur in these two aggregates.
 *
 * This was now extended to record the property whether we know there
 * is a nil value present by mis-using the highest bits of both
 * GDK_AGGR_SIZE and GDK_AGGR_CARD.
 */

void
PROPdestroy_nolock(BAT *b)
{
	PROPrec *p = b->tprops;
	PROPrec *n;

	b->tprops = NULL;
	while (p) {
		/* only set dirty if a saved property is changed */
		n = p->next;
		VALclear(&p->v);
		GDKfree(p);
		p = n;
	}
}

void
PROPdestroy(BAT *b)
{
	MT_lock_set(&b->theaplock);
	PROPdestroy_nolock(b);
	MT_lock_unset(&b->theaplock);
}

ValPtr
BATgetprop_nolock(BAT *b, enum prop_t idx)
{
	PROPrec *p;

	p = b->tprops;
	while (p && p->id != idx)
		p = p->next;
	return p ? &p->v : NULL;
}

void
BATrmprop_nolock(BAT *b, enum prop_t idx)
{
	PROPrec *prop = b->tprops, *prev = NULL;

	while (prop) {
		if (prop->id == idx) {
			if (prev)
				prev->next = prop->next;
			else
				b->tprops = prop->next;
			VALclear(&prop->v);
			GDKfree(prop);
			return;
		}
		prev = prop;
		prop = prop->next;
	}
}

ValPtr
BATsetprop_nolock(BAT *b, enum prop_t idx, int type, const void *v)
{
	PROPrec *p;

	p = b->tprops;
	while (p && p->id != idx)
		p = p->next;
	if (p == NULL) {
		if ((p = GDKmalloc(sizeof(PROPrec))) == NULL) {
			/* properties are hints, so if we can't create
			 * one we ignore the error */
			GDKclrerr();
			return NULL;
		}
		p->id = idx;
		p->next = b->tprops;
		p->v.vtype = 0;
		b->tprops = p;
	} else {
		VALclear(&p->v);
	}
	if (VALinit(&p->v, type, v) == NULL) {
		/* failed to initialize, so remove property */
		BATrmprop_nolock(b, idx);
		GDKclrerr();
		p = NULL;
	}
	return p ? &p->v : NULL;
}

ValPtr
BATgetprop_try(BAT *b, enum prop_t idx)
{
	ValPtr p = NULL;
	if (MT_lock_try(&b->theaplock)) {
		p = BATgetprop_nolock(b, idx);
		MT_lock_unset(&b->theaplock);
	}
	return p;
}

ValPtr
BATgetprop(BAT *b, enum prop_t idx)
{
	ValPtr p;

	MT_lock_set(&b->theaplock);
	p = BATgetprop_nolock(b, idx);
	MT_lock_unset(&b->theaplock);
	return p;
}

ValPtr
BATsetprop(BAT *b, enum prop_t idx, int type, const void *v)
{
	ValPtr p;
	MT_lock_set(&b->theaplock);
	p = BATsetprop_nolock(b, idx, type, v);
	MT_lock_unset(&b->theaplock);
	return p;
}

void
BATrmprop(BAT *b, enum prop_t idx)
{
	MT_lock_set(&b->theaplock);
	BATrmprop_nolock(b, idx);
	MT_lock_unset(&b->theaplock);
}

/*
 * The BATcount_no_nil function counts all BUN in a BAT that have a
 * non-nil tail value.
 */
BUN
BATcount_no_nil(BAT *b, BAT *s)
{
	BUN cnt = 0;
	BUN i, n;
	const void *restrict p, *restrict nil;
	const char *restrict base;
	int t;
	int (*cmp)(const void *, const void *);
	struct canditer ci;
	oid hseq;

	BATcheck(b, 0);

	hseq = b->hseqbase;
	n = canditer_init(&ci, b, s);
	if (b->tnonil)
		return n;
	BATiter bi = bat_iterator(b);
	p = bi.base;
	t = ATOMbasetype(b->ttype);
	switch (t) {
	case TYPE_void:
		cnt = n * BATtdense(b);
		break;
	case TYPE_msk:
		cnt = n;
		break;
	case TYPE_bte:
		for (i = 0; i < n; i++)
			cnt += !is_bte_nil(((const bte *) p)[canditer_next(&ci) - hseq]);
		break;
	case TYPE_sht:
		for (i = 0; i < n; i++)
			cnt += !is_sht_nil(((const sht *) p)[canditer_next(&ci) - hseq]);
		break;
	case TYPE_int:
		for (i = 0; i < n; i++)
			cnt += !is_int_nil(((const int *) p)[canditer_next(&ci) - hseq]);
		break;
	case TYPE_lng:
		for (i = 0; i < n; i++)
			cnt += !is_lng_nil(((const lng *) p)[canditer_next(&ci) - hseq]);
		break;
#ifdef HAVE_HGE
	case TYPE_hge:
		for (i = 0; i < n; i++)
			cnt += !is_hge_nil(((const hge *) p)[canditer_next(&ci) - hseq]);
		break;
#endif
	case TYPE_flt:
		for (i = 0; i < n; i++)
			cnt += !is_flt_nil(((const flt *) p)[canditer_next(&ci) - hseq]);
		break;
	case TYPE_dbl:
		for (i = 0; i < n; i++)
			cnt += !is_dbl_nil(((const dbl *) p)[canditer_next(&ci) - hseq]);
		break;
	case TYPE_uuid:
		for (i = 0; i < n; i++)
			cnt += !is_uuid_nil(((const uuid *) p)[canditer_next(&ci) - hseq]);
		break;
	case TYPE_str:
		base = bi.vh->base;
		switch (bi.width) {
		case 1:
			for (i = 0; i < n; i++)
				cnt += base[(var_t) ((const unsigned char *) p)[canditer_next(&ci) - hseq] + GDK_VAROFFSET] != '\200';
			break;
		case 2:
			for (i = 0; i < n; i++)
				cnt += base[(var_t) ((const unsigned short *) p)[canditer_next(&ci) - hseq] + GDK_VAROFFSET] != '\200';
			break;
#if SIZEOF_VAR_T != SIZEOF_INT
		case 4:
			for (i = 0; i < n; i++)
				cnt += base[(var_t) ((const unsigned int *) p)[canditer_next(&ci) - hseq]] != '\200';
			break;
#endif
		default:
			for (i = 0; i < n; i++)
				cnt += base[((const var_t *) p)[canditer_next(&ci) - hseq]] != '\200';
			break;
		}
		break;
	default:
		nil = ATOMnilptr(t);
		cmp = ATOMcompare(t);
		if (nil == NULL) {
			cnt = n;
		} else if (b->tvarsized) {
			base = b->tvheap->base;
			for (i = 0; i < n; i++)
				cnt += (*cmp)(nil, base + ((const var_t *) p)[canditer_next(&ci) - hseq]) != 0;
		} else {
			for (i = 0, n += i; i < n; i++)
				cnt += (*cmp)(BUNtloc(bi, canditer_next(&ci) - hseq), nil) != 0;
		}
		break;
	}
	if (cnt == bi.count) {
		MT_lock_set(&b->theaplock);
		if (cnt == BATcount(b) && bi.h == b->theap) {
			/* we learned something */
			b->batDirtydesc = true;
			b->tnonil = true;
			assert(!b->tnil);
			b->tnil = false;
		}
		MT_lock_unset(&b->theaplock);
		bat pbid = VIEWtparent(b);
		if (pbid) {
			BAT *pb = BBP_cache(pbid);
			MT_lock_set(&pb->theaplock);
			if (cnt == BATcount(pb) &&
			    bi.h == pb->theap &&
			    !pb->tnonil) {
				pb->batDirtydesc = true;
				pb->tnonil = true;
				assert(!pb->tnil);
				pb->tnil = false;
			}
			MT_lock_unset(&pb->theaplock);
		}
	}
	bat_iterator_end(&bi);
	return cnt;
}<|MERGE_RESOLUTION|>--- conflicted
+++ resolved
@@ -734,18 +734,10 @@
 
 	MT_lock_set(&b->theaplock);
 
-<<<<<<< HEAD
-	b->batDirtydesc = true;
-
 	if (BATcount(b) == 0 || b->tmaxpos != BUN_NONE) {
 		if (ni.maxpos != BUN_NONE) {
 			BATiter bi = bat_iterator_nolock(b);
 			if (BATcount(b) == 0 || ATOMcmp(b->ttype, BUNtail(bi, b->tmaxpos), BUNtail(ni, ni.maxpos)) < 0) {
-=======
-	if (BATcount(b) == 0 || (prop = BATgetprop_nolock(b, GDK_MAX_VALUE)) != NULL) {
-		if (npropmaxval != NULL) {
-			if (BATcount(b) == 0 || ATOMcmp(b->ttype, VALptr(prop), VALptr(npropmaxval)) < 0) {
->>>>>>> 3f175acc
 				if (s == NULL) {
 					b->tmaxpos = BATcount(b) + ni.maxpos;
 				} else {
@@ -3049,7 +3041,6 @@
 		MT_lock_set(&b->theaplock);
 		if (cnt == BATcount(b) && bi.h == b->theap) {
 			/* we learned something */
-			b->batDirtydesc = true;
 			b->tnonil = true;
 			assert(!b->tnil);
 			b->tnil = false;
@@ -3062,7 +3053,6 @@
 			if (cnt == BATcount(pb) &&
 			    bi.h == pb->theap &&
 			    !pb->tnonil) {
-				pb->batDirtydesc = true;
 				pb->tnonil = true;
 				assert(!pb->tnil);
 				pb->tnil = false;
