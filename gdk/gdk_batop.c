/*
 * This Source Code Form is subject to the terms of the Mozilla Public
 * License, v. 2.0.  If a copy of the MPL was not distributed with this
 * file, You can obtain one at http://mozilla.org/MPL/2.0/.
 *
 * Copyright 1997 - July 2008 CWI, August 2008 - 2021 MonetDB B.V.
 */

/*
 * (c) M. L. Kersten, P. Boncz, S. Manegold, N. Nes, K.S. Mullender
 * Common BAT Operations
 * We factor out all possible overhead by inlining code.  This
 * includes the macros BUNhead and BUNtail, which do a test to see
 * whether the atom resides in the buns or in a variable storage
 * heap.
 */
#include "monetdb_config.h"
#include "gdk.h"
#include "gdk_private.h"

gdk_return
unshare_varsized_heap(BAT *b)
{
	assert(b->batCacheid > 0);
	if (ATOMvarsized(b->ttype) &&
	    b->tvheap->parentid != b->batCacheid) {
		Heap *h = GDKzalloc(sizeof(Heap));
		if (h == NULL)
			return GDK_FAIL;
		h->parentid = b->batCacheid;
		h->farmid = BBPselectfarm(b->batRole, TYPE_str, varheap);
		strconcat_len(h->filename, sizeof(h->filename),
			      BBP_physical(b->batCacheid), ".theap", NULL);
		if (HEAPcopy(h, b->tvheap) != GDK_SUCCEED) {
			HEAPfree(h, true);
			GDKfree(h);
			return GDK_FAIL;
		}
		ATOMIC_INIT(&h->refs, 1);
		BBPunshare(b->tvheap->parentid);
		BBPunfix(b->tvheap->parentid);
		MT_lock_set(&b->theaplock);
		HEAPdecref(b->tvheap, false);
		b->tvheap = h;
		MT_lock_unset(&b->theaplock);
	}
	return GDK_SUCCEED;
}

/* We try to be clever when appending one string bat to another.
 * First of all, we try to actually share the string heap so that we
 * don't need an extra copy, and if that can't be done, we see whether
 * it makes sense to just quickly copy the whole string heap instead
 * of inserting individual strings.  See the comments in the code for
 * more information. */
static gdk_return
insert_string_bat(BAT *b, BAT *n, struct canditer *ci, bool mayshare)
{
	BATiter ni;		/* iterator */
	size_t toff = ~(size_t) 0;	/* tail offset */
	BUN p, r;		/* loop variables */
	const void *tp;		/* tail value pointer */
	unsigned char tbv;	/* tail value-as-bte */
	unsigned short tsv;	/* tail value-as-sht */
#if SIZEOF_VAR_T == 8
	unsigned int tiv;	/* tail value-as-int */
#endif
	var_t v;		/* value */
	size_t off;		/* offset within n's string heap */
	BUN cnt = ci->ncand;
	BUN oldcnt = BATcount(b);

	assert(b->ttype == TYPE_str);
	assert(b->tbaseoff == 0);
	assert(b->theap->parentid == b->batCacheid);
	/* only transient bats can use some other bat's string heap */
	assert(b->batRole == TRANSIENT || b->tvheap->parentid == b->batCacheid);
	if (cnt == 0)
		return GDK_SUCCEED;
	ni = bat_iterator(n);
	tp = NULL;
	if ((!GDK_ELIMDOUBLES(b->tvheap) || oldcnt == 0) &&
	    !GDK_ELIMDOUBLES(n->tvheap) &&
	    b->tvheap->hashash == n->tvheap->hashash) {
		if (b->batRole == TRANSIENT || b->tvheap == n->tvheap) {
			/* If b is in the transient farm (i.e. b will
			 * never become persistent), we try some
			 * clever tricks to avoid copying:
			 * - if b is empty, we just let it share the
                         *   string heap with n;
			 * - otherwise, if b's string heap and n's
                         *   string heap are the same (i.e. shared),
                         *   we leave it that way (this includes the
                         *   case that b is persistent and n shares
                         *   its string heap with b);
			 * - otherwise, if b shares its string heap
                         *   with some other bat, we materialize it
                         *   and we will have to copy strings.
			 */
			bat bid = b->batCacheid;

			/* if candidates are not dense, there is no
			 * wholesale copying of n's offset heap, but
			 * we may still be able to share the string
			 * heap */
			if (mayshare &&
			    oldcnt == 0 &&
			    b->tvheap != n->tvheap &&
			    ci->tpe == cand_dense) {
				/* make sure locking happens in a
				 * predictable order: lowest id
				 * first */
				if (b->batCacheid < n->batCacheid) {
					MT_lock_set(&b->theaplock);
					MT_lock_set(&n->theaplock);
				} else {
					MT_lock_set(&n->theaplock);
					MT_lock_set(&b->theaplock);
				}
				if (b->tvheap->parentid != bid)
					BBPunshare(b->tvheap->parentid);
				HEAPdecref(b->tvheap, true);
				HEAPincref(n->tvheap);
				b->tvheap = n->tvheap;
				BBPshare(n->tvheap->parentid);
				MT_lock_unset(&b->theaplock);
				MT_lock_unset(&n->theaplock);
				b->batDirtydesc = true;
				toff = 0;
			} else if (b->tvheap->parentid == n->tvheap->parentid &&
				   ci->tpe == cand_dense) {
				toff = 0;
			} else if (b->tvheap->parentid != bid &&
				   unshare_varsized_heap(b) != GDK_SUCCEED) {
				return GDK_FAIL;
			}
		}
		if (toff == ~(size_t) 0 && cnt > 1024) {
			/* If b and n aren't sharing their string
			 * heaps, we try to determine whether to copy
			 * n's whole string heap to the end of b's, or
			 * whether we will insert each string from n
			 * individually.  We do this by testing a
			 * sample of n's strings and extrapolating
			 * from that sample whether n uses a
			 * significant part of its string heap for its
			 * strings (i.e. whether there are many unused
			 * strings in n's string heap).  If n doesn't
			 * have many strings in the first place, we
			 * skip this and just insert them all
			 * individually.  We also check whether a
			 * significant number of n's strings happen to
			 * have the same offset in b.  In the latter
			 * case we also want to insert strings
			 * individually, but reusing the string in b's
			 * string heap. */
			int match = 0, i;
			size_t len = b->tvheap->hashash ? 1024 * EXTRALEN : 0;
			for (i = 0; i < 1024; i++) {
				p = (BUN) (((double) rand() / RAND_MAX) * (cnt - 1));
				p = canditer_idx(ci, p) - n->hseqbase;
				off = BUNtvaroff(ni, p);
				if (off < b->tvheap->free &&
				    strcmp(b->tvheap->base + off, n->tvheap->base + off) == 0 &&
				    (!b->tvheap->hashash ||
				     ((BUN *) (b->tvheap->base + off))[-1] == (n->tvheap->hashash ? ((BUN *) (n->tvheap->base + off))[-1] : strHash(n->tvheap->base + off))))
					match++;
				len += (strlen(n->tvheap->base + off) + 8) & ~7;
			}
			if (match < 768 && (size_t) (BATcount(n) * (double) len / 1024) >= n->tvheap->free / 2) {
				/* append string heaps */
				toff = oldcnt == 0 ? 0 : b->tvheap->free;
				/* make sure we get alignment right */
				toff = (toff + GDK_VARALIGN - 1) & ~(GDK_VARALIGN - 1);
				/* if in "force" mode, the heap may be
				 * shared when memory mapped */
				Heap *h = HEAPgrow(b->tvheap, toff + n->tvheap->size);
				if (h == NULL)
					return GDK_FAIL;
				MT_lock_set(&b->theaplock);
				HEAPdecref(b->tvheap, false);
				b->tvheap = h;
				MT_lock_unset(&b->theaplock);
				memcpy(b->tvheap->base + toff, n->tvheap->base, n->tvheap->free);
				b->tvheap->free = toff + n->tvheap->free;
				if (toff > 0) {
					/* flush double-elimination
					 * hash table */
					memset(b->tvheap->base, 0,
					       GDK_STRHASHSIZE);
				}
			}
		}
<<<<<<< HEAD
	} else if (unshare_string_heap(b) != GDK_SUCCEED)
=======
		if (toff != ~(size_t) 0) {
			/* we only have to copy the offsets from n to
			 * b, possibly with an offset (if toff != 0),
			 * so set up some variables and set up b's
			 * tail so that it looks like it's a fixed
			 * size column.  Of course, we must make sure
			 * first that the width of b's offset heap can
			 * accommodate all values. */
			if (b->twidth < SIZEOF_VAR_T &&
			    ((size_t) 1 << 8 * b->twidth) <= (b->twidth <= 2 ? b->tvheap->size - GDK_VAROFFSET : b->tvheap->size)) {
				/* offsets aren't going to fit, so
				 * widen offset heap */
				if (GDKupgradevarheap(b, (var_t) b->tvheap->size, false, force) != GDK_SUCCEED) {
					toff = ~(size_t) 0;
					return GDK_FAIL;
				}
			}
		}
	} else if (unshare_varsized_heap(b) != GDK_SUCCEED)
>>>>>>> 870346ff
		return GDK_FAIL;

	/* make sure there is (vertical) space in the offset heap, we
	 * may have to widen the heap later */
	if (GDKupgradevarheap(b, (var_t) b->tvheap->size, BATcount(b) + cnt,
			      false) != GDK_SUCCEED)
		return GDK_FAIL;

	if (toff == 0 && n->twidth == b->twidth && ci->tpe == cand_dense) {
		/* we don't need to do any translation of offset
		 * values, so we can use fast memcpy */
		memcpy(Tloc(b, BUNlast(b)), Tloc(n, ci->seq - n->hseqbase), cnt << n->tshift);
		BATsetcount(b, oldcnt + cnt);
	} else if (toff != ~(size_t) 0) {
		/* we don't need to insert any actual strings since we
		 * have already made sure that they are all in b's
		 * string heap at known locations (namely the offset
		 * in n added to toff), so insert offsets from n after
		 * adding toff into b */

		/* note the use of the "restrict" qualifier here: all
		 * four pointers below point to the same value, but
		 * only one of them will actually be used, hence we
		 * still obey the rule for restrict-qualified
		 * pointers */
		const unsigned char *restrict tbp = (const unsigned char *) Tloc(n, 0);
		const unsigned short *restrict tsp = (const unsigned short *) Tloc(n, 0);
#if SIZEOF_VAR_T == 8
		const unsigned int *restrict tip = (const unsigned int *) Tloc(n, 0);
#endif
		const var_t *restrict tvp = (const var_t *) Tloc(n, 0);

		switch (b->twidth) {
		case 1:
			b->ttype = TYPE_bte;
			tp = &tbv;
			break;
		case 2:
			b->ttype = TYPE_sht;
			tp = &tsv;
			break;
#if SIZEOF_VAR_T == 8
		case 4:
			b->ttype = TYPE_int;
			tp = &tiv;
			break;
		case 8:
			b->ttype = TYPE_lng;
			tp = &v;
			break;
#else
		case 4:
			b->ttype = TYPE_int;
			tp = &v;
			break;
#endif
		default:
			assert(0);
		}
		b->tvarsized = false;
		while (cnt > 0) {
			cnt--;
			p = canditer_next(ci) - n->hseqbase;
			switch (n->twidth) {
			case 1:
				v = (var_t) tbp[p] + GDK_VAROFFSET;
				break;
			case 2:
				v = (var_t) tsp[p] + GDK_VAROFFSET;
				break;
#if SIZEOF_VAR_T == 8
			case 4:
				v = (var_t) tip[p];
				break;
#endif
			default:
				v = tvp[p];
				break;
			}
			v = (var_t) ((size_t) v + toff);
			assert(v >= GDK_VAROFFSET);
			assert((size_t) v < b->tvheap->free);
			switch (b->twidth) {
			case 1:
				assert(v - GDK_VAROFFSET < ((var_t) 1 << 8));
				((uint8_t *) b->theap->base)[b->batCount++] = (uint8_t) (v - GDK_VAROFFSET);
				b->theap->free += 1;
				break;
			case 2:
				assert(v - GDK_VAROFFSET < ((var_t) 1 << 16));
				((uint16_t *) b->theap->base)[b->batCount++] = (uint16_t) (v - GDK_VAROFFSET);
				b->theap->free += 2;
				break;
#if SIZEOF_VAR_T == 8
			case 4:
				assert(v < ((var_t) 1 << 32));
				((uint32_t *) b->theap->base)[b->batCount++] = (uint32_t) v;
				b->theap->free += 4;
				break;
#endif
			default:
				((var_t *) b->theap->base)[b->batCount++] = v;
				b->theap->free += sizeof(var_t);
				break;
			}
		}
		b->tvarsized = true;
		b->ttype = TYPE_str;
	} else if (b->tvheap->free < n->tvheap->free / 2 ||
		   GDK_ELIMDOUBLES(b->tvheap)) {
		/* if b's string heap is much smaller than n's string
		 * heap, don't bother checking whether n's string
		 * values occur in b's string heap; also, if b is
		 * (still) fully double eliminated, we must continue
		 * to use the double elimination mechanism */
		r = BUNlast(b);
		oid hseq = n->hseqbase;
		while (cnt > 0) {
			cnt--;
			p = canditer_next(ci) - hseq;
			tp = BUNtvar(ni, p);
			if (bunfastappVAR(b, tp) != GDK_SUCCEED)
				goto bunins_failed;
			r++;
		}
	} else {
		/* Insert values from n individually into b; however,
		 * we check whether there is a string in b's string
		 * heap at the same offset as the string is in n's
		 * string heap (in case b's string heap is a copy of
		 * n's).  If this is the case, we just copy the
		 * offset, otherwise we insert normally.  */
		r = BUNlast(b);
		while (cnt > 0) {
			cnt--;
			p = canditer_next(ci) - n->hseqbase;
			off = BUNtvaroff(ni, p); /* the offset */
			tp = n->tvheap->base + off; /* the string */
			if (off < b->tvheap->free &&
			    strcmp(b->tvheap->base + off, tp) == 0 &&
			    (!b->tvheap->hashash ||
			     ((BUN *) (b->tvheap->base + off))[-1] == (n->tvheap->hashash ? ((BUN *) tp)[-1] : strHash(tp)))) {
				/* we found the string at the same
				 * offset in b's string heap as it was
				 * in n's string heap, so we don't
				 * have to insert a new string into b:
				 * we can just copy the offset */
				v = (var_t) off;
				switch (b->twidth) {
				case 1:
					assert(v - GDK_VAROFFSET < ((var_t) 1 << 8));
					*(unsigned char *)Tloc(b, BUNlast(b)) = (unsigned char) (v - GDK_VAROFFSET);
					b->theap->free += 1;
					break;
				case 2:
					assert(v - GDK_VAROFFSET < ((var_t) 1 << 16));
					*(unsigned short *)Tloc(b, BUNlast(b)) = (unsigned short) (v - GDK_VAROFFSET);
					b->theap->free += 2;
					break;
#if SIZEOF_VAR_T == 8
				case 4:
					assert(v < ((var_t) 1 << 32));
					*(unsigned int *)Tloc(b, BUNlast(b)) = (unsigned int) v;
					b->theap->free += 4;
					break;
#endif
				default:
					*(var_t *)Tloc(b, BUNlast(b)) = v;
					b->theap->free += SIZEOF_VAR_T;
					break;
				}
				b->batCount++;
			} else {
				if (bunfastappVAR(b, tp) != GDK_SUCCEED)
					goto bunins_failed;
			}
			r++;
		}
	}
	b->theap->dirty = true;
	/* maintain hash */
	for (r = oldcnt, cnt = BATcount(b); b->thash && r < cnt; r++) {
		HASHins(b, r, Tbase(b) + VarHeapVal(Tloc(b, 0), r, b->twidth));
	}
	return GDK_SUCCEED;
      bunins_failed:
	b->tvarsized = true;
	b->ttype = TYPE_str;
	return GDK_FAIL;
}

static gdk_return
append_varsized_bat(BAT *b, BAT *n, struct canditer *ci, bool mayshare)
{
	BATiter ni;
	BUN cnt = ci->ncand, r;
	oid hseq = n->hseqbase;

	/* only transient bats can use some other bat's vheap */
	assert(b->batRole == TRANSIENT || b->tvheap->parentid == b->batCacheid);
	/* make sure the bats use var_t */
	assert(b->twidth == n->twidth);
	assert(b->twidth == SIZEOF_VAR_T);
	if (cnt == 0)
		return GDK_SUCCEED;
	if (cnt > BATcapacity(b) - BATcount(b)) {
		/* if needed space exceeds a normal growth extend just
		 * with what's needed */
		BUN ncap = BATcount(b) + cnt;
		BUN grows = BATgrows(b);

		if (ncap > grows)
			grows = ncap;
		if (BATextend(b, grows) != GDK_SUCCEED)
			return GDK_FAIL;
	}
	if (mayshare &&
	    BATcount(b) == 0 &&
	    b->batRole == TRANSIENT &&
	    n->batRestricted == BAT_READ &&
	    b->tvheap != n->tvheap) {
		/* if b is still empty, in the transient farm, and n
		 * is read-only, we replace b's vheap with a reference
		 * to n's */
		/* make sure locking happens in a predictable order:
		 * lowest id first */
		if (b->batCacheid < n->batCacheid) {
			MT_lock_set(&b->theaplock);
			MT_lock_set(&n->theaplock);
		} else {
			MT_lock_set(&n->theaplock);
			MT_lock_set(&b->theaplock);
		}
		if (b->tvheap->parentid != b->batCacheid)
			BBPunshare(b->tvheap->parentid);
		BBPshare(n->tvheap->parentid);
		HEAPdecref(b->tvheap, true);
		HEAPincref(n->tvheap);
		b->tvheap = n->tvheap;
		MT_lock_unset(&b->theaplock);
		MT_lock_unset(&n->theaplock);
		b->batDirtydesc = true;
	}
	if (b->tvheap == n->tvheap) {
		/* if b and n use the same vheap, we only need to copy
		 * the offsets from n to b */
		if (ci->tpe == cand_dense) {
			/* fast memcpy since we copy a consecutive
			 * chunk of memory */
			memcpy(Tloc(b, BUNlast(b)),
			       Tloc(n, ci->seq - hseq),
			       cnt << b->tshift);
		} else {
			var_t *restrict dst = (var_t *) Tloc(b, BUNlast(b));
			const var_t *restrict src = (const var_t *) Tloc(n, 0);
			while (cnt > 0) {
				cnt--;
				*dst++ = src[canditer_next(ci) - hseq];
			}
		}
		b->theap->dirty = true;
		BATsetcount(b, BATcount(b) + ci->ncand);
		/* maintain hash table */
		for (BUN i = BATcount(b) - ci->ncand;
		     b->thash && i < BATcount(b);
		     i++) {
			HASHins(b, i, b->tvheap->base + *(var_t *) Tloc(b, i));
		}
		return GDK_SUCCEED;
	}
	/* b and n do not share their vheap, so we need to copy data */
	if (b->tvheap->parentid != b->batCacheid) {
		/* if b shares its vheap with some other bat, unshare it */
		Heap *h = GDKzalloc(sizeof(Heap));
		if (h == NULL)
			return GDK_FAIL;
		h->parentid = b->batCacheid;
		h->farmid = BBPselectfarm(b->batRole, b->ttype, varheap);
		strconcat_len(h->filename, sizeof(h->filename),
			      BBP_physical(b->batCacheid), ".theap", NULL);
		if (HEAPcopy(h, b->tvheap) != GDK_SUCCEED) {
			HEAPfree(h, true);
			GDKfree(h);
			return GDK_FAIL;
		}
		BBPunshare(b->tvheap->parentid);
		MT_lock_set(&b->theaplock);
		HEAPdecref(b->tvheap, false);
		ATOMIC_INIT(&h->refs, 1);
		b->tvheap = h;
		MT_lock_unset(&b->theaplock);
	}
	/* copy data from n to b */
	ni = bat_iterator(n);
	r = BUNlast(b);
	while (cnt > 0) {
		cnt--;
		BUN p = canditer_next(ci) - hseq;
		const void *t = BUNtvar(ni, p);
		if (bunfastapp_nocheckVAR(b, r, t, Tsize(b)) != GDK_SUCCEED)
			return GDK_FAIL;
		if (b->thash)
			HASHins(b, r, t);
		r++;
	}
	b->theap->dirty = true;
	return GDK_SUCCEED;
}

static gdk_return
append_msk_bat(BAT *b, BAT *n, struct canditer *ci)
{
	if (ci->ncand == 0)
		return GDK_SUCCEED;
	if (BATextend(b, BATcount(b) + ci->ncand) != GDK_SUCCEED)
		return GDK_FAIL;

	uint32_t boff = b->batCount % 32;
	uint32_t *bp = (uint32_t *) b->theap->base + b->batCount / 32;
	b->batCount += ci->ncand;
	b->theap->free = ((b->batCount + 31) / 32) * 4;
	if (ci->tpe == cand_dense) {
		uint32_t *np;
		uint32_t noff, mask;
		BUN cnt;
		noff = (ci->seq - n->hseqbase) % 32;
		cnt = ci->ncand;
		np = (uint32_t *) n->theap->base + (ci->seq - n->hseqbase) / 32;
		if (boff == noff) {
			/* words of b and n are aligned, so we don't
			 * need to shift bits around */
			if (boff + cnt <= 32) {
				/* all new bits within one word */
				if (cnt == 32) {
					*bp = *np;
				} else {
					mask = ((1U << cnt) - 1) << boff;
					*bp &= ~mask;
					*bp |= *np & mask;
				}
				return GDK_SUCCEED;
			}
			/* multiple words of b are affected */
			if (boff != 0) {
				/* first fill up the rest of the first
				 * word */
				mask = ~0U << boff;
				*bp &= ~mask;
				*bp++ |= *np++ & mask;
				cnt -= 32 - boff;
			}
			if (cnt >= 32) {
				/* copy an integral number of words fast */
				BUN nw = cnt / 32;
				memcpy(bp, np, nw*sizeof(int));
				bp += nw;
				np += nw;
				cnt %= 32;
			}
			if (cnt > 0) {
				/* do the left over bits */
				mask = (1U << cnt) - 1;
				*bp = *np & mask;
			}
		} else if (boff > noff) {
			if (boff + cnt <= 32) {
				/* we only need to copy bits from a
				 * single word of n to a single word
				 * of b */
				/* boff > 0, so cnt < 32, hence the
				 * shift is ok */
				mask = (1U << cnt) - 1;
				*bp &= ~(mask << boff);
				*bp |= (*np & (mask << noff)) << (boff - noff);
				return GDK_SUCCEED;
			}
			/* first fill the rest of the last partial
			 * word of b, so that's 32-boff bits */
			mask = (1U << (32 - boff)) - 1;
			*bp &= ~(mask << boff);
			*bp++ |= (*np & (mask << noff)) << (boff - noff);
			cnt -= 32 - boff;

			/* set boff and noff to the amount we need to
			 * shift bits in consecutive words of n around
			 * to fit into the next word of b; set mask to
			 * the mask of the bottom bits of n that fit
			 * in a word of b (and the complement are the
			 * top bits that go to another word of b) */
			boff -= noff;
			noff = 32 - boff;
			mask = (1U << noff) - 1;
			while (cnt >= 32) {
				*bp = (*np++ & ~mask) >> noff;
				*bp++ |= (*np & mask) << boff;
				cnt -= 32;
			}
			if (cnt > boff) {
				/* the last bits come from two words
				 * in n */
				*bp = (*np++ & ~mask) >> noff;
				cnt -= noff;
				mask = (1U << cnt) - 1;
				*bp++ |= (*np & mask) << boff;
			} else if (cnt > 0) {
				/* the last bits come from a single
				 * word in n */
				mask = ((1U << cnt) - 1) << noff;
				*bp = (*np & mask) >> noff;
			}
		} else {
			/* boff < noff */
			if (noff + cnt <= 32) {
				/* only need part of the first word of n */
				mask = (1U << cnt) - 1;
				*bp &= ~(mask << boff);
				*bp |= (*np & (mask << noff)) >> (noff - boff);
				return GDK_SUCCEED;
			}
			if (boff + cnt <= 32) {
				/* only need to fill a single word of
				 * b, but from two of n */
				if (cnt < 32)
					*bp &= ~(((1U << cnt) - 1) << boff);
				else
					*bp = 0;
				mask = ~((1U << noff) - 1);
				*bp |= (*np++ & mask) >> (noff - boff);
				cnt -= 32 - noff;
				mask = (1U << cnt) - 1;
				*bp |= (*np & mask) << (32 - noff);
				return GDK_SUCCEED;
			}
			if (boff > 0) {
				/* fill the rest of the first word of b */
				cnt -= 32 - boff;
				*bp &= (1U << boff) - 1;
				mask = ~((1U << noff) - 1);
				noff -= boff;
				boff = 32 - noff;
				*bp |= (*np++ & mask) >> noff;
				*bp |= (*np & ((1U << noff) - 1)) << boff;
			} else {
				boff = 32 - noff;
			}
			mask = (1U << noff) - 1;
			while (cnt >= 32) {
				*bp = (*np++ & ~mask) >> noff;
				*bp++ |= (*np & mask) << boff;
				cnt -= 32;
			}
			if (cnt > 0) {
				*bp = (*np++ & ~mask) >> noff;
				if (cnt > noff)
					*bp++ |= (*np & mask) << boff;
			}
		}
		return GDK_SUCCEED;
	} else {
		oid o;
		uint32_t v = boff > 0 ? *bp & ((1U << boff) - 1) : 0;
		do {
			for (uint32_t i = boff; i < 32; i++) {
				o = canditer_next(ci);
				if (is_oid_nil(o))
					break;
				v |= (uint32_t) mskGetVal(n, o - n->hseqbase) << i;
			}
			*bp++ = v;
			v = 0;
			boff = 0;
		} while (!is_oid_nil(o));
	}
	return GDK_SUCCEED;
}

/* Append the contents of BAT n (subject to the optional candidate
 * list s) to BAT b.  If b is empty, b will get the seqbase of s if it
 * was passed in, and else the seqbase of n. */
gdk_return
BATappend2(BAT *b, BAT *n, BAT *s, bool force, bool mayshare)
{
	struct canditer ci;
	BUN cnt;
	BUN r;
	PROPrec *prop = NULL, *nprop;
	oid hseq = n->hseqbase;
	char buf[64];
	lng t0 = 0;

	if (b == NULL || n == NULL || BATcount(n) == 0) {
		return GDK_SUCCEED;
	}
	assert(b->batCacheid > 0);
	assert(b->theap->parentid == b->batCacheid);

	TRC_DEBUG_IF(ALGO) {
		t0 = GDKusec();
		snprintf(buf, sizeof(buf), ALGOBATFMT, ALGOBATPAR(b));
	}

	ALIGNapp(b, force, GDK_FAIL);

	if (ATOMstorage(ATOMtype(b->ttype)) != ATOMstorage(ATOMtype(n->ttype))) {
		GDKerror("Incompatible operands.\n");
		return GDK_FAIL;
	}

	if (BATttype(b) != BATttype(n) &&
	    ATOMtype(b->ttype) != ATOMtype(n->ttype)) {
		TRC_DEBUG(CHECK_, "Interpreting %s as %s.\n",
			  ATOMname(BATttype(n)), ATOMname(BATttype(b)));
	}

	cnt = canditer_init(&ci, n, s);
	if (cnt == 0) {
		goto doreturn;
	}

	if (BUNlast(b) + cnt > BUN_MAX) {
		GDKerror("combined BATs too large\n");
		return GDK_FAIL;
	}

	if (b->hseqbase + BATcount(b) + cnt >= GDK_oid_max) {
		GDKerror("overflow of head value\n");
		return GDK_FAIL;
	}

	b->batDirtydesc = true;

	IMPSdestroy(b);		/* imprints do not support updates yet */
	OIDXdestroy(b);
	if (BATcount(b) == 0 || (prop = BATgetprop(b, GDK_MAX_VALUE)) != NULL) {
		if ((nprop = BATgetprop(n, GDK_MAX_VALUE)) != NULL) {
			if (BATcount(b) == 0 || ATOMcmp(b->ttype, VALptr(&prop->v), VALptr(&nprop->v)) < 0) {
				if (s == NULL) {
					BATsetprop(b, GDK_MAX_VALUE, b->ttype, VALptr(&nprop->v));
					if ((nprop = BATgetprop(n, GDK_MAX_POS)) != NULL)
						BATsetprop(b, GDK_MAX_POS, TYPE_oid, &(oid){nprop->v.val.oval + BATcount(b)});
					else
						BATrmprop(b, GDK_MAX_POS);
				} else {
					BATrmprop(b, GDK_MAX_VALUE);
					BATrmprop(b, GDK_MAX_POS);
				}
			}
		} else {
			BATrmprop(b, GDK_MAX_VALUE);
			BATrmprop(b, GDK_MAX_POS);
		}
	}
	if (BATcount(b) == 0 || (prop = BATgetprop(b, GDK_MIN_VALUE)) != NULL) {
		if ((nprop = BATgetprop(n, GDK_MIN_VALUE)) != NULL) {
			if (BATcount(b) == 0 || ATOMcmp(b->ttype, VALptr(&prop->v), VALptr(&nprop->v)) > 0) {
				if (s == NULL) {
					BATsetprop(b, GDK_MIN_VALUE, b->ttype, VALptr(&nprop->v));
					if ((nprop = BATgetprop(n, GDK_MIN_POS)) != NULL)
						BATsetprop(b, GDK_MIN_POS, TYPE_oid, &(oid){nprop->v.val.oval + BATcount(b)});
					else
						BATrmprop(b, GDK_MIN_POS);
				} else {
					BATrmprop(b, GDK_MIN_VALUE);
					BATrmprop(b, GDK_MIN_POS);
				}
			}
		} else {
			BATrmprop(b, GDK_MIN_VALUE);
			BATrmprop(b, GDK_MIN_POS);
		}
	}
	BATrmprop(b, GDK_NUNIQUE);
	BATrmprop(b, GDK_UNIQUE_ESTIMATE);
#if 0		/* enable if we have more properties than just min/max */
	do {
		for (prop = b->tprops; prop; prop = prop->next)
			if (prop->id != GDK_MAX_VALUE &&
			    prop->id != GDK_MIN_VALUE &&
			    prop->id != GDK_HASH_BUCKETS) {
				BATrmprop(b, prop->id);
				break;
			}
	} while (prop);
#endif
	/* load hash so that we can maintain it */
	(void) BATcheckhash(b);

	if (b->ttype == TYPE_void) {
		/* b does not have storage, keep it that way if we can */
		HASHdestroy(b);	/* we're not maintaining the hash here */
		if (BATtdense(n) && ci.tpe == cand_dense &&
		    (BATcount(b) == 0 ||
		     (BATtdense(b) &&
		      b->tseqbase + BATcount(b) == n->tseqbase + ci.seq - hseq))) {
			/* n is also dense and consecutive with b */
			if (BATcount(b) == 0)
				BATtseqbase(b, n->tseqbase + ci.seq - hseq);
			BATsetcount(b, BATcount(b) + cnt);
			goto doreturn;
		}
		if ((BATcount(b) == 0 || is_oid_nil(b->tseqbase)) &&
		    n->ttype == TYPE_void && is_oid_nil(n->tseqbase)) {
			/* both b and n are void/nil */
			BATtseqbase(b, oid_nil);
			BATsetcount(b, BATcount(b) + cnt);
			goto doreturn;
		}
		/* we need to materialize b; allocate enough capacity */
		b->batCapacity = BATcount(b) + cnt;
		if (BATmaterialize(b) != GDK_SUCCEED)
			return GDK_FAIL;
	}

	r = BUNlast(b);

	/* property setting */
	if (BATcount(b) == 0) {
		b->tsorted = n->tsorted;
		b->trevsorted = n->trevsorted;
		b->tseqbase = oid_nil;
		b->tnonil = n->tnonil;
		b->tnil = n->tnil && cnt == BATcount(n);
		if (ci.tpe == cand_dense) {
			b->tnosorted = ci.seq - hseq <= n->tnosorted && n->tnosorted < ci.seq + cnt - hseq ? n->tnosorted + hseq - ci.seq : 0;
			b->tnorevsorted = ci.seq - hseq <= n->tnorevsorted && n->tnorevsorted < ci.seq + cnt - hseq ? n->tnorevsorted + hseq - ci.seq : 0;
			if (BATtdense(n)) {
				b->tseqbase = n->tseqbase + ci.seq - hseq;
			}
		} else {
			b->tnosorted = 0;
			b->tnorevsorted = 0;
		}
		b->tkey = n->tkey;
		if (cnt == BATcount(n)) {
			b->tnokey[0] = n->tnokey[0];
			b->tnokey[1] = n->tnokey[1];
		} else {
			b->tnokey[0] = b->tnokey[1] = 0;
		}
	} else {
		BUN last = r - 1;
		BATiter ni = bat_iterator(n);
		BATiter bi = bat_iterator(b);
		int xx = ATOMcmp(b->ttype,
				 BUNtail(ni, ci.seq - hseq),
				 BUNtail(bi, last));
		if (BATtordered(b) && (!BATtordered(n) || xx < 0)) {
			b->tsorted = false;
			b->tnosorted = 0;
			b->tseqbase = oid_nil;
		}
		if (BATtrevordered(b) &&
		    (!BATtrevordered(n) || xx > 0)) {
			b->trevsorted = false;
			b->tnorevsorted = 0;
		}
		if (b->tkey &&
		    (!(BATtordered(b) || BATtrevordered(b)) ||
		     !n->tkey || xx == 0)) {
			BATkey(b, false);
		}
		if (b->ttype != TYPE_void && b->tsorted && BATtdense(b) &&
		    (!BATtdense(n) ||
		     ci.tpe != cand_dense ||
		     1 + *(oid *) BUNtloc(bi, last) != BUNtoid(n, ci.seq - hseq))) {
			b->tseqbase = oid_nil;
		}
		b->tnonil &= n->tnonil;
		b->tnil |= n->tnil && cnt == BATcount(n);
	}

	if (b->ttype == TYPE_str) {
		if (insert_string_bat(b, n, &ci, mayshare) != GDK_SUCCEED) {
			return GDK_FAIL;
		}
	} else if (ATOMvarsized(b->ttype)) {
		if (append_varsized_bat(b, n, &ci, mayshare) != GDK_SUCCEED) {
			return GDK_FAIL;
		}
	} else if (ATOMstorage(b->ttype) == TYPE_msk) {
		if (append_msk_bat(b, n, &ci) != GDK_SUCCEED) {
			return GDK_FAIL;
		}
	} else {
		if (cnt > BATcapacity(b) - BATcount(b)) {
			/* if needed space exceeds a normal growth
			 * extend just with what's needed */
			BUN ncap = BATcount(b) + cnt;
			BUN grows = BATgrows(b);

			if (ncap > grows)
				grows = ncap;
			if (BATextend(b, grows) != GDK_SUCCEED)
				return GDK_FAIL;
		}
		if (BATatoms[b->ttype].atomFix == NULL &&
		    b->ttype != TYPE_void &&
		    n->ttype != TYPE_void &&
		    ci.tpe == cand_dense) {
			/* use fast memcpy if we can */
			memcpy(Tloc(b, BUNlast(b)),
			       Tloc(n, ci.seq - hseq),
			       cnt * Tsize(n));
			for (BUN i = 0; b->thash && i < cnt; i++) {
				HASHins(b, r, Tloc(b, r));
				r++;
			}
			BATsetcount(b, BATcount(b) + cnt);
		} else {
			BATiter ni = bat_iterator(n);

			while (cnt > 0) {
				cnt--;
				BUN p = canditer_next(&ci) - hseq;
				const void *t = BUNtail(ni, p);
				if (bunfastapp_nocheck(b, r, t, Tsize(b)) != GDK_SUCCEED)
					return GDK_FAIL;
				if (b->thash)
					HASHins(b, r, t);
				r++;
			}
		}
		b->theap->dirty = true;
	}
	if (b->thash)
		BATsetprop(b, GDK_NUNIQUE, TYPE_oid, &(oid){b->thash->nunique});

  doreturn:
	TRC_DEBUG(ALGO, "b=%s,n=" ALGOBATFMT ",s=" ALGOOPTBATFMT
		  " -> " ALGOBATFMT " (" LLFMT " usec)\n",
		  buf, ALGOBATPAR(n), ALGOOPTBATPAR(s), ALGOBATPAR(b),
		  GDKusec() - t0);

	return GDK_SUCCEED;
}

gdk_return
BATappend(BAT *b, BAT *n, BAT *s, bool force)
{
	return BATappend2(b, n, s, force, true);
}

gdk_return
BATdel(BAT *b, BAT *d)
{
	gdk_return (*unfix) (const void *) = BATatoms[b->ttype].atomUnfix;
	void (*atmdel) (Heap *, var_t *) = BATatoms[b->ttype].atomDel;
	BATiter bi = bat_iterator(b);

	assert(ATOMtype(d->ttype) == TYPE_oid);
	assert(d->tsorted);
	assert(d->tkey);
	if (BATcount(d) == 0)
		return GDK_SUCCEED;
	if (BATtdense(d)) {
		oid o = d->tseqbase;
		BUN c = BATcount(d);

		if (o + c <= b->hseqbase)
			return GDK_SUCCEED;
		if (o < b->hseqbase) {
			c -= b->hseqbase - o;
			o = b->hseqbase;
		}
		if (o - b->hseqbase < b->batInserted) {
			GDKerror("cannot delete committed values\n");
			return GDK_FAIL;
		}
		if (o + c > b->hseqbase + BATcount(b))
			c = b->hseqbase + BATcount(b) - o;
		if (c == 0)
			return GDK_SUCCEED;
		if (unfix || atmdel) {
			BUN p = o - b->hseqbase;
			BUN q = p + c;
			while (p < q) {
				if (unfix && (*unfix)(BUNtail(bi, p)) != GDK_SUCCEED)
					return GDK_FAIL;
				if (atmdel)
					(*atmdel)(b->tvheap, (var_t *) BUNtloc(bi, p));
				p++;
			}
		}
		if (BATtdense(b) && BATmaterialize(b) != GDK_SUCCEED)
			return GDK_FAIL;
		if (o + c < b->hseqbase + BATcount(b)) {
			o -= b->hseqbase;
			if (ATOMstorage(b->ttype) == TYPE_msk) {
				BUN n = BATcount(b) - (o + c);
				/* not very efficient, but first see
				 * how much this is used */
				for (BUN i = 0; i < n; i++)
					mskSetVal(b, o + i,
						  mskGetVal(b, o + c + i));
			} else {
				memmove(Tloc(b, o),
					Tloc(b, o + c),
					Tsize(b) * (BATcount(b) - (o + c)));
			}
			// o += b->hseqbase; // if this were to be used again
		}
		b->batCount -= c;
	} else {
		const oid *o = (const oid *) Tloc(d, 0);
		const oid *s;
		BUN c = BATcount(d);
		BUN nd = 0;
		BUN pos;
		char *p = NULL;

		if (o[c - 1] <= b->hseqbase)
			return GDK_SUCCEED;
		while (*o < b->hseqbase) {
			o++;
			c--;
		}
		if (*o - b->hseqbase < b->batInserted) {
			GDKerror("cannot delete committed values\n");
			return GDK_FAIL;
		}
		if (BATtdense(b) && BATmaterialize(b) != GDK_SUCCEED)
			return GDK_FAIL;
		s = o;
		pos = *o - b->hseqbase;
		if (ATOMstorage(b->ttype) != TYPE_msk)
			p = Tloc(b, pos);
		while (c > 0 && *o < b->hseqbase + BATcount(b)) {
			size_t n;
			if (unfix)
				(*unfix)(BUNtail(bi, *o - b->hseqbase));
			if (atmdel)
				(*atmdel)(b->tvheap, (var_t *) BUNtloc(bi, *o - b->hseqbase));
			o++;
			c--;
			nd++;
			if (c == 0 || *o - b->hseqbase >= BATcount(b))
				n = b->hseqbase + BATcount(b) - o[-1] - 1;
			else if ((oid) (o - s) < *o - *s)
				n = o[0] - o[-1] - 1;
			else
				n = 0;
			if (n > 0) {
				if (ATOMstorage(b->ttype) == TYPE_msk) {
					BUN opos = o[-1] + 1 - b->hseqbase;
					/* not very efficient, but
					 * first see how much this is
					 * used */
					for (BUN i = 0; i < n; i++) {
						mskSetVal(b, pos + i,
							  mskGetVal(b, opos + i));
					}
					pos += n;
				} else {
					n *= Tsize(b);
					memmove(p,
						Tloc(b, o[-1] + 1 - b->hseqbase),
						n);
					p += n;
				}
				s = o;
			}
		}
		b->batCount -= nd;
	}
	if (b->batCount <= 1) {
		/* some trivial properties */
		b->tkey = true;
		b->tsorted = b->trevsorted = true;
		if (b->batCount == 0) {
			b->tnil = false;
			b->tnonil = true;
		}
	}
	/* not sure about these anymore */
	b->tnosorted = b->tnorevsorted = 0;
	b->tnokey[0] = b->tnokey[1] = 0;
	PROPdestroy(b);

	return GDK_SUCCEED;
}

/*
 * The last in this series is a BATreplace, which replaces all the
 * buns mentioned.
 */
gdk_return
BATreplace(BAT *b, BAT *p, BAT *n, bool force)
{
	lng t0 = GDKusec();

	if (b == NULL || b->ttype == TYPE_void || p == NULL || n == NULL) {
		return GDK_SUCCEED;
	}
	if (BATcount(p) != BATcount(n)) {
		GDKerror("update BATs not the same size\n");
		return GDK_FAIL;
	}
	if (ATOMtype(p->ttype) != TYPE_oid) {
		GDKerror("positions BAT not type OID\n");
		return GDK_FAIL;
	}
	if (BATcount(n) == 0) {
		return GDK_SUCCEED;
	}
	if (!force && (b->batRestricted != BAT_WRITE || b->batSharecnt > 0)) {
		GDKerror("access denied to %s, aborting.\n", BATgetId(b));
		return GDK_FAIL;
	}

	BATiter bi = bat_iterator(b);
	BATiter ni = bat_iterator(n);
	if (BATcount(b) == 0 ||
	    (b->tsorted && b->trevsorted &&
	     n->tsorted && n->trevsorted &&
	     ATOMcmp(b->ttype, BUNtail(bi, 0), BUNtail(ni, 0)) == 0)) {
		return GDK_SUCCEED;
	}

	HASHdestroy(b);
	OIDXdestroy(b);
	IMPSdestroy(b);
	BATrmprop(b, GDK_NUNIQUE);
	BATrmprop(b, GDK_UNIQUE_ESTIMATE);

	b->tsorted = b->trevsorted = false;
	b->tnosorted = b->tnorevsorted = 0;
	b->tseqbase = oid_nil;
	b->tkey = false;
	b->tnokey[0] = b->tnokey[1] = 0;

	const PROPrec *maxprop = BATgetprop(b, GDK_MAX_VALUE);
	const PROPrec *minprop = BATgetprop(b, GDK_MIN_VALUE);
	int (*atomcmp)(const void *, const void *) = ATOMcompare(b->ttype);
	const void *nil = ATOMnilptr(b->ttype);
	oid hseqend = b->hseqbase + BATcount(b);
	bool anynil = false;

	b->theap->dirty = true;
	if (b->tvarsized) {
		b->tvheap->dirty = true;
		for (BUN i = 0, j = BATcount(p); i < j; i++) {
			oid updid = BUNtoid(p, i);

			if (updid < b->hseqbase || updid >= hseqend) {
				GDKerror("id out of range\n");
				return GDK_FAIL;
			}
			updid -= b->hseqbase;
			if (!force && updid < b->batInserted) {
				GDKerror("updating committed value\n");
				return GDK_FAIL;
			}

			const void *old = BUNtvar(bi, updid);
			const void *new = BUNtvar(ni, i);
			bool isnil = atomcmp(new, nil) == 0;
			anynil |= isnil;
			if (b->tnil &&
			    !anynil &&
			    atomcmp(old, nil) == 0) {
				/* if old value is nil and no new
				 * value is, we're not sure anymore
				 * about the nil property, so we must
				 * clear it */
				b->tnil = false;
			}
			b->tnonil &= !isnil;
			b->tnil |= isnil;
			if (maxprop) {
				if (!isnil &&
				    atomcmp(VALptr(&maxprop->v), new) < 0) {
					/* new value is larger than
					 * previous largest */
					maxprop = BATsetprop(b, GDK_MAX_VALUE, b->ttype, new);
					BATsetprop(b, GDK_MAX_POS, TYPE_oid, &(oid){updid});
				} else if (atomcmp(VALptr(&maxprop->v), old) == 0 &&
					   atomcmp(new, old) != 0) {
					/* old value is equal to
					 * largest and new value is
					 * smaller, so we don't know
					 * anymore which is the
					 * largest */
					BATrmprop(b, GDK_MAX_VALUE);
					BATrmprop(b, GDK_MAX_POS);
					maxprop = NULL;
				}
			}
			if (minprop) {
				if (!isnil &&
				    atomcmp(VALptr(&minprop->v), new) > 0) {
					/* new value is smaller than
					 * previous smallest */
					minprop = BATsetprop(b, GDK_MIN_VALUE, b->ttype, new);
					BATsetprop(b, GDK_MIN_POS, TYPE_oid, &(oid){updid});
				} else if (atomcmp(VALptr(&minprop->v), old) == 0 &&
					   atomcmp(new, old) != 0) {
					/* old value is equal to
					 * smallest and new value is
					 * larger, so we don't know
					 * anymore which is the
					 * smallest */
					BATrmprop(b, GDK_MIN_VALUE);
					BATrmprop(b, GDK_MIN_POS);
					minprop = NULL;
				}
			}

			var_t d;
			switch (b->twidth) {
			default: /* only three or four cases possible */
				d = (var_t) ((uint8_t *) b->theap->base)[updid] + GDK_VAROFFSET;
				break;
			case 2:
				d = (var_t) ((uint16_t *) b->theap->base)[updid] + GDK_VAROFFSET;
				break;
			case 4:
				d = (var_t) ((uint32_t *) b->theap->base)[updid];
				break;
#if SIZEOF_VAR_T == 8
			case 8:
				d = (var_t) ((uint64_t *) b->theap->base)[updid];
				break;
#endif
			}
			if (ATOMreplaceVAR(b, &d, new) != GDK_SUCCEED)
				return GDK_FAIL;
			if (b->twidth < SIZEOF_VAR_T &&
			    (b->twidth <= 2 ? d - GDK_VAROFFSET : d) >= ((size_t) 1 << (8 * b->twidth))) {
				/* doesn't fit in current heap, upgrade it */
				if (GDKupgradevarheap(b, d, 0, false) != GDK_SUCCEED)
					return GDK_FAIL;
			}
			switch (b->twidth) {
			case 1:
				((uint8_t *) b->theap->base)[updid] = (uint8_t) (d - GDK_VAROFFSET);
				break;
			case 2:
				((uint16_t *) b->theap->base)[updid] = (uint16_t) (d - GDK_VAROFFSET);
				break;
			case 4:
				((uint32_t *) b->theap->base)[updid] = (uint32_t) d;
				break;
#if SIZEOF_VAR_T == 8
			case 8:
				((uint64_t *) b->theap->base)[updid] = (uint64_t) d;
				break;
#endif
			}
		}
	} else if (ATOMstorage(b->ttype) == TYPE_msk) {
		for (BUN i = 0, j = BATcount(p); i < j; i++) {
			oid updid = BUNtoid(p, i);

			if (updid < b->hseqbase || updid >= hseqend) {
				GDKerror("id out of range\n");
				return GDK_FAIL;
			}
			updid -= b->hseqbase;
			if (!force && updid < b->batInserted) {
				GDKerror("updating committed value\n");
				return GDK_FAIL;
			}

			mskSetVal(b, updid, mskGetVal(n, i));
		}
	} else if (BATtdense(p)) {
		oid updid = BUNtoid(p, 0);

		if (updid < b->hseqbase || updid + BATcount(p) > hseqend) {
			GDKerror("id out of range\n");
			return GDK_FAIL;
		}
		updid -= b->hseqbase;
		if (!force && updid < b->batInserted) {
			GDKerror("updating committed value\n");
			return GDK_FAIL;
		}

		/* we copy all of n, so if there are nils in n we get
		 * nils in b (and else we don't know) */
		b->tnil = n->tnil;
		/* we may not copy over all of b, so we only know that
		 * there are no nils in b afterward if there weren't
		 * any in either b or n to begin with */
		b->tnonil &= n->tnonil;
		if (n->ttype == TYPE_void) {
			assert(b->ttype == TYPE_oid);
			oid *o = Tloc(b, updid);
			if (is_oid_nil(n->tseqbase)) {
				/* we may or may not overwrite the old
				 * min/max values */
				BATrmprop(b, GDK_MAX_VALUE);
				BATrmprop(b, GDK_MIN_VALUE);
				BATrmprop(b, GDK_MAX_POS);
				BATrmprop(b, GDK_MIN_POS);
				for (BUN i = 0, j = BATcount(p); i < j; i++)
					o[i] = oid_nil;
				b->tnil = true;
			} else {
				oid v = n->tseqbase;
				/* we know min/max of n, so we know
				 * the new min/max of b if those of n
				 * are smaller/larger than the old */
				if (minprop && v <= minprop->v.val.oval) {
					BATsetprop(b, GDK_MIN_VALUE, TYPE_oid, &v);
					BATsetprop(b, GDK_MIN_POS, TYPE_oid, &(oid){updid});
				} else {
					BATrmprop(b, GDK_MIN_VALUE);
					BATrmprop(b, GDK_MIN_POS);
				}
				for (BUN i = 0, j = BATcount(p); i < j; i++)
					o[i] = v++;
				if (maxprop && --v >= maxprop->v.val.oval) {
					BATsetprop(b, GDK_MAX_VALUE, TYPE_oid, &v);
					BATsetprop(b, GDK_MAX_POS, TYPE_oid, &(oid){updid + BATcount(p) - 1});
				} else {
					BATrmprop(b, GDK_MAX_VALUE);
					BATrmprop(b, GDK_MAX_POS);
				}
			}
		} else {
			/* if the extremes of n are at least as
			 * extreme as those of b, we can replace b's
			 * min/max, else we don't know what b's new
			 * min/max are*/
			PROPrec *prop;
			if (maxprop != NULL &&
			    (prop = BATgetprop(n, GDK_MAX_VALUE)) != NULL &&
			    atomcmp(VALptr(&maxprop->v), VALptr(&prop->v)) <= 0) {
				BATsetprop(b, GDK_MAX_VALUE, b->ttype, VALptr(&prop->v));
				if ((prop = BATgetprop(n, GDK_MAX_POS)) != NULL)
					BATsetprop(b, GDK_MAX_POS, TYPE_oid, &(oid){prop->v.val.oval + updid});
				else
					BATrmprop(b, GDK_MAX_POS);
			} else {
				BATrmprop(b, GDK_MAX_VALUE);
				BATrmprop(b, GDK_MAX_POS);
			}
			if (minprop != NULL &&
			    (prop = BATgetprop(n, GDK_MIN_VALUE)) != NULL &&
			    atomcmp(VALptr(&minprop->v), VALptr(&prop->v)) >= 0) {
				BATsetprop(b, GDK_MIN_VALUE, b->ttype, VALptr(&prop->v));
				if ((prop = BATgetprop(n, GDK_MIN_POS)) != NULL)
					BATsetprop(b, GDK_MIN_POS, TYPE_oid, &(oid){prop->v.val.oval + updid});
				else
					BATrmprop(b, GDK_MIN_POS);
			} else {
				BATrmprop(b, GDK_MIN_VALUE);
				BATrmprop(b, GDK_MIN_POS);
			}
			memcpy(Tloc(b, updid), Tloc(n, 0),
			       BATcount(p) * b->twidth);
		}
		if (BATcount(p) == BATcount(b)) {
			/* if we replaced all values of b by values
			 * from n, we can also copy the min/max
			 * properties */
			if ((minprop = BATgetprop(n, GDK_MIN_VALUE)) != NULL)
				BATsetprop(b, GDK_MIN_VALUE, b->ttype, VALptr(&minprop->v));
			else
				BATrmprop(b, GDK_MIN_VALUE);
			if ((minprop = BATgetprop(n, GDK_MIN_POS)) != NULL)
				BATsetprop(b, GDK_MIN_POS, TYPE_oid, &minprop->v.val.oval);
			else
				BATrmprop(b, GDK_MIN_POS);
			if ((maxprop = BATgetprop(n, GDK_MAX_VALUE)) != NULL)
				BATsetprop(b, GDK_MAX_VALUE, b->ttype, VALptr(&maxprop->v));
			else
				BATrmprop(b, GDK_MAX_VALUE);
			if ((maxprop = BATgetprop(n, GDK_MAX_POS)) != NULL)
				BATsetprop(b, GDK_MAX_POS, TYPE_oid, &maxprop->v.val.oval);
			else
				BATrmprop(b, GDK_MAX_POS);
			if (BATtdense(n)) {
				/* replaced all of b with a dense sequence */
				BATtseqbase(b, n->tseqbase);
			}
		}
	} else {
		for (BUN i = 0, j = BATcount(p); i < j; i++) {
			oid updid = BUNtoid(p, i);

			if (updid < b->hseqbase || updid >= hseqend) {
				GDKerror("id out of range\n");
				return GDK_FAIL;
			}
			updid -= b->hseqbase;
			if (!force && updid < b->batInserted) {
				GDKerror("updating committed value\n");
				return GDK_FAIL;
			}

			const void *old = BUNtloc(bi, updid);
			const void *new = BUNtail(ni, i);
			bool isnil = atomcmp(new, nil) == 0;
			anynil |= isnil;
			if (b->tnil &&
			    !anynil &&
			    atomcmp(old, nil) == 0) {
				/* if old value is nil and no new
				 * value is, we're not sure anymore
				 * about the nil property, so we must
				 * clear it */
				b->tnil = false;
			}
			b->tnonil &= !isnil;
			b->tnil |= isnil;
			if (maxprop) {
				if (!isnil &&
				    atomcmp(VALptr(&maxprop->v), new) < 0) {
					/* new value is larger than
					 * previous largest */
					maxprop = BATsetprop(b, GDK_MAX_VALUE, b->ttype, new);
					BATsetprop(b, GDK_MAX_POS, TYPE_oid, &(oid){updid});
				} else if (atomcmp(VALptr(&maxprop->v), old) == 0 &&
					   atomcmp(new, old) != 0) {
					/* old value is equal to
					 * largest and new value is
					 * smaller, so we don't know
					 * anymore which is the
					 * largest */
					BATrmprop(b, GDK_MAX_VALUE);
					BATrmprop(b, GDK_MAX_POS);
					maxprop = NULL;
				}
			}
			if (minprop) {
				if (!isnil &&
				    atomcmp(VALptr(&minprop->v), new) > 0) {
					/* new value is smaller than
					 * previous smallest */
					minprop = BATsetprop(b, GDK_MIN_VALUE, b->ttype, new);
					BATsetprop(b, GDK_MIN_POS, TYPE_oid, &(oid){updid});
				} else if (atomcmp(VALptr(&minprop->v), old) == 0 &&
					   atomcmp(new, old) != 0) {
					/* old value is equal to
					 * smallest and new value is
					 * larger, so we don't know
					 * anymore which is the
					 * smallest */
					BATrmprop(b, GDK_MIN_VALUE);
					BATrmprop(b, GDK_MIN_POS);
					minprop = NULL;
				}
			}

			switch (b->twidth) {
			case 1:
				((bte *) b->theap->base)[updid] = * (bte *) new;
				break;
			case 2:
				((sht *) b->theap->base)[updid] = * (sht *) new;
				break;
			case 4:
				((int *) b->theap->base)[updid] = * (int *) new;
				break;
			case 8:
				((lng *) b->theap->base)[updid] = * (lng *) new;
				break;
#ifdef HAVE_HGE
			case 16:
				((hge *) b->theap->base)[updid] = * (hge *) new;
				break;
#endif
			default:
				memcpy(BUNtloc(bi, updid), new, ATOMsize(b->ttype));
				break;
			}
		}
	}
	TRC_DEBUG(ALGO,
		  "BATreplace(" ALGOBATFMT "," ALGOBATFMT "," ALGOBATFMT ") " LLFMT " usec\n",
		  ALGOBATPAR(b), ALGOBATPAR(p), ALGOBATPAR(n),
		  GDKusec() - t0);
	return GDK_SUCCEED;
}


/*
 *  BAT Selections
 * The BAT selectors are among the most heavily used operators.
 * Their efficient implementation is therefore mandatory.
 *
 * BAT slice
 * This function returns a horizontal slice from a BAT. It optimizes
 * execution by avoiding to copy when the BAT is memory mapped (in
 * this case, an independent submap is created) or else when it is
 * read-only, then a VIEW bat is created as a result.
 *
 * If a new copy has to be created, this function takes care to
 * preserve void-columns (in this case, the seqbase has to be
 * recomputed in the result).
 *
 * The selected range is excluding the high value.
 */
BAT *
BATslice(BAT *b, BUN l, BUN h)
{
	BUN low = l;
	BAT *bn = NULL;
	BATiter bni, bi = bat_iterator(b);
	oid foid;		/* first oid value if oid column */

	BATcheck(b, NULL);
	if (h > BATcount(b))
		h = BATcount(b);
	if (h < l)
		h = l;

	if (l > BUN_MAX || h > BUN_MAX) {
		GDKerror("boundary out of range\n");
		goto doreturn;
	}

	if (complex_cand(b)) {
		/* slicing a candidate list with exceptions */
		struct canditer ci;
		canditer_init(&ci, NULL, b);
		if (b->hseqbase + l >= ci.hseq) {
			l = b->hseqbase + l - ci.hseq;
			h = b->hseqbase + h - ci.hseq;
		} else {
			l = 0;
			if (b->hseqbase + h >= ci.hseq)
				h = b->hseqbase + h - ci.hseq;
			else
				h = 0;
		}
		bn = canditer_slice(&ci, l, h);
		goto doreturn;
	}
	/* If the source BAT is readonly, then we can obtain a VIEW
	 * that just reuses the memory of the source. */
	if (ATOMstorage(b->ttype) == TYPE_msk) {
		/* forget about slices for bit masks: we can't deal
		 * with difference in alignment, so we'll just make a
		 * copy */
		bn = COLnew((oid) (b->hseqbase + low), b->ttype, h - l, TRANSIENT);
		/* we use BATappend with a candidate list to easily
		 * copy the part of b that we need */
		BAT *s = BATdense(0, (oid) (b->hseqbase + low), h - l);
		if (bn == NULL ||
		    s == NULL ||
		    BATappend(bn, b, s, false) != GDK_SUCCEED) {
			BBPreclaim(bn);
			BBPreclaim(s);
			return NULL;
		}
		BBPunfix(s->batCacheid);
		goto doreturn;
	} else if (b->batRestricted == BAT_READ &&
	    (!VIEWtparent(b) ||
	     BBP_cache(VIEWtparent(b))->batRestricted == BAT_READ)) {
		bn = VIEWcreate(b->hseqbase + low, b);
		if (bn == NULL)
			goto doreturn;
		VIEWbounds(b, bn, l, h);
	} else {
		/* create a new BAT and put everything into it */
		BUN p = l;
		BUN q = h;

		bn = COLnew((oid) (b->hseqbase + low), BATtdense(b) ? TYPE_void : b->ttype, h - l, TRANSIENT);
		if (bn == NULL)
			goto doreturn;

		if (bn->ttype == TYPE_void ||
		    (!bn->tvarsized &&
		     BATatoms[bn->ttype].atomPut == NULL &&
		     BATatoms[bn->ttype].atomFix == NULL)) {
			if (bn->ttype) {
				memcpy(Tloc(bn, 0), Tloc(b, p),
				       (q - p) * Tsize(bn));
				bn->theap->dirty = true;
			}
			BATsetcount(bn, h - l);
		} else {
			for (; p < q; p++) {
				if (bunfastapp(bn, BUNtail(bi, p)) != GDK_SUCCEED) {
					BBPreclaim(bn);
					bn = NULL;
					goto doreturn;
				}
			}
		}
		bn->theap->dirty = true;
		bn->tsorted = b->tsorted;
		bn->trevsorted = b->trevsorted;
		bn->tkey = b->tkey;
		bn->tnonil = b->tnonil;
		if (b->tnosorted > l && b->tnosorted < h)
			bn->tnosorted = b->tnosorted - l;
		else
			bn->tnosorted = 0;
		if (b->tnorevsorted > l && b->tnorevsorted < h)
			bn->tnorevsorted = b->tnorevsorted - l;
		else
			bn->tnorevsorted = 0;
		if (b->tnokey[0] >= l && b->tnokey[0] < h &&
		    b->tnokey[1] >= l && b->tnokey[1] < h &&
		    b->tnokey[0] != b->tnokey[1]) {
			bn->tnokey[0] = b->tnokey[0] - l;
			bn->tnokey[1] = b->tnokey[1] - l;
		} else {
			bn->tnokey[0] = bn->tnokey[1] = 0;
		}
	}
	bn->tnonil = b->tnonil || bn->batCount == 0;
	bn->tnil = false;	/* we just don't know */
	bn->tnosorted = 0;
	bn->tnokey[0] = bn->tnokey[1] = 0;
	bni = bat_iterator(bn);
	if (BATtdense(b)) {
		BATtseqbase(bn, (oid) (b->tseqbase + low));
	} else if (bn->ttype == TYPE_oid) {
		if (BATcount(bn) == 0) {
			BATtseqbase(bn, 0);
		} else if (!is_oid_nil((foid = *(oid *) BUNtloc(bni, 0))) &&
			   (BATcount(bn) == 1 ||
			    (bn->tkey &&
			     bn->tsorted &&
			     foid + BATcount(bn) - 1 == *(oid *) BUNtloc(bni, BUNlast(bn) - 1)))) {
			BATtseqbase(bn, foid);
		}
	}
	if (bn->batCount <= 1) {
		bn->tsorted = ATOMlinear(b->ttype);
		bn->trevsorted = ATOMlinear(b->ttype);
		BATkey(bn, true);
	} else {
		bn->tsorted = b->tsorted;
		bn->trevsorted = b->trevsorted;
		BATkey(bn, BATtkey(b));
	}
  doreturn:
	TRC_DEBUG(ALGO, "b=" ALGOBATFMT ",lo=" BUNFMT ",hi=" BUNFMT " -> "
		  ALGOOPTBATFMT "\n",
		  ALGOBATPAR(b), l, h, ALGOOPTBATPAR(bn));
	return bn;
}

/* Return whether the BAT has all unique values or not.  It we don't
 * know, invest in a proper check and record the results in the bat
 * descriptor.  */
bool
BATkeyed(BAT *b)
{
	lng t0 = GDKusec();
	BATiter bi = bat_iterator(b);
	int (*cmpf)(const void *, const void *) = ATOMcompare(b->ttype);
	BUN p, q, hb;
	Hash *hs = NULL;

	if (b->ttype == TYPE_void)
		return BATtdense(b) || BATcount(b) <= 1;
	if (BATcount(b) <= 1)
		return true;
	if (ATOMstorage(b->ttype) == TYPE_msk) {
		if (BATcount(b) > 2)
			return false;
		/* there are exactly two values */
		return mskGetVal(b, 0) != mskGetVal(b, 1);
	}
	if (b->twidth < SIZEOF_BUN &&
	    BATcount(b) > (BUN) 1 << (8 * b->twidth)) {
		/* more rows than possible bit combinations in the atom */
		assert(!b->tkey);
		return false;
	}

	b->batDirtydesc = true;
	if (!b->tkey && b->tnokey[0] == 0 && b->tnokey[1] == 0) {
		if (b->tsorted || b->trevsorted) {
			const void *prev = BUNtail(bi, 0);
			const void *cur;
			for (q = BUNlast(b), p = 1; p < q; p++) {
				cur = BUNtail(bi, p);
				if ((*cmpf)(prev, cur) == 0) {
					b->tnokey[0] = p - 1;
					b->tnokey[1] = p;
					TRC_DEBUG(ALGO, "Fixed nokey(" BUNFMT "," BUNFMT ") for %s#" BUNFMT " (" LLFMT " usec)\n", p - 1, p, BATgetId(b), BATcount(b), GDKusec() - t0);
					goto doreturn;
				}
				prev = cur;
			}
			/* we completed the scan: no duplicates */
			b->tkey = true;
		} else if (BATcheckhash(b) ||
			   (!b->batTransient &&
			    BAThash(b) == GDK_SUCCEED) ||
			   (/* DISABLES CODE */ (0) &&
			    VIEWtparent(b) != 0 &&
			    BATcheckhash(BBPdescriptor(VIEWtparent(b))))) {
			/* we already have a hash table on b, or b is
			 * persistent and we could create a hash
			 * table, or b is a view on a bat that already
			 * has a hash table */
			BUN lo = 0;

			hs = b->thash;
			if (hs == NULL && VIEWtparent(b) != 0) {
				BAT *b2 = BBPdescriptor(VIEWtparent(b));
				lo = b->tbaseoff - b2->tbaseoff;
				hs = b2->thash;
			}
			for (q = BUNlast(b), p = 0; p < q; p++) {
				const void *v = BUNtail(bi, p);
				for (hb = HASHgetlink(hs, p + lo);
				     hb != HASHnil(hs) && hb >= lo;
				     hb = HASHgetlink(hs, hb)) {
					assert(hb < p + lo);
					if ((*cmpf)(v, BUNtail(bi, hb - lo)) == 0) {
						b->tnokey[0] = hb - lo;
						b->tnokey[1] = p;
						TRC_DEBUG(ALGO, "Fixed nokey(" BUNFMT "," BUNFMT ") for %s#" BUNFMT " (" LLFMT " usec)\n", hb - lo, p, BATgetId(b), BATcount(b), GDKusec() - t0);
						goto doreturn;
					}
				}
			}
			/* we completed the scan: no duplicates */
			b->tkey = true;
		} else {
			const char *nme;
			BUN prb;
			BUN mask;

			GDKclrerr(); /* not interested in BAThash errors */
			nme = BBP_physical(b->batCacheid);
			if (ATOMbasetype(b->ttype) == TYPE_bte) {
				mask = (BUN) 1 << 8;
				cmpf = NULL; /* no compare needed, "hash" is perfect */
			} else if (ATOMbasetype(b->ttype) == TYPE_sht) {
				mask = (BUN) 1 << 16;
				cmpf = NULL; /* no compare needed, "hash" is perfect */
			} else {
				mask = HASHmask(b->batCount);
				if (mask < ((BUN) 1 << 16))
					mask = (BUN) 1 << 16;
			}
			if ((hs = GDKzalloc(sizeof(Hash))) == NULL)
				goto doreturn;
			if (snprintf(hs->heaplink.filename, sizeof(hs->heaplink.filename), "%s.thshkeyl%x", nme, (unsigned) THRgettid()) >= (int) sizeof(hs->heaplink.filename) ||
			    snprintf(hs->heapbckt.filename, sizeof(hs->heapbckt.filename), "%s.thshkeyb%x", nme, (unsigned) THRgettid()) >= (int) sizeof(hs->heapbckt.filename) ||
			    HASHnew(hs, b->ttype, BUNlast(b), mask, BUN_NONE, false) != GDK_SUCCEED) {
				GDKfree(hs);
				/* err on the side of caution: not keyed */
				goto doreturn;
			}
			for (q = BUNlast(b), p = 0; p < q; p++) {
				const void *v = BUNtail(bi, p);
				prb = HASHprobe(hs, v);
				for (hb = HASHget(hs, prb);
				     hb != HASHnil(hs);
				     hb = HASHgetlink(hs, hb)) {
					if (cmpf == NULL ||
					    (*cmpf)(v, BUNtail(bi, hb)) == 0) {
						b->tnokey[0] = hb;
						b->tnokey[1] = p;
						TRC_DEBUG(ALGO, "Fixed nokey(" BUNFMT "," BUNFMT ") for %s#" BUNFMT " (" LLFMT " usec)\n", hb, p, BATgetId(b), BATcount(b), GDKusec() - t0);
						goto doreturn_free;
					}
				}
				/* enter into hash table */
				HASHputlink(hs, p, HASHget(hs, prb));
				HASHput(hs, prb, p);
			}
		  doreturn_free:
			HEAPfree(&hs->heaplink, true);
			HEAPfree(&hs->heapbckt, true);
			GDKfree(hs);
			if (p == q) {
				/* we completed the complete scan: no
				 * duplicates */
				b->tkey = true;
			}
		}
	}
  doreturn:
	return b->tkey;
}

/* Return whether the BAT is ordered or not.  If we don't know, invest
 * in a scan and record the results in the bat descriptor.  If during
 * the scan we happen to find evidence that the BAT is not reverse
 * sorted, we record the location.  */
bool
BATordered(BAT *b)
{
	lng t0 = GDKusec();

	if (b->ttype == TYPE_void || b->tsorted)
		return true;
	if (b->tnosorted > 0 || !ATOMlinear(b->ttype))
		return false;

	/* In order that multiple threads don't scan the same BAT at
	 * the same time (happens a lot with mitosis/mergetable), we
	 * use a lock.  We reuse the hash lock for this, not because
	 * this scanning interferes with hashes, but because it's
	 * there, and not so likely to be used at the same time. */
	MT_lock_set(&b->batIdxLock);
	if (!b->tsorted && b->tnosorted == 0) {
		BATiter bi = bat_iterator(b);
		int (*cmpf)(const void *, const void *) = ATOMcompare(b->ttype);
		BUN p, q;
		b->batDirtydesc = true;
		switch (ATOMbasetype(b->ttype)) {
		case TYPE_int: {
			const int *iptr = (const int *) Tloc(b, 0);
			for (q = BUNlast(b), p = 1; p < q; p++) {
				if (iptr[p - 1] > iptr[p]) {
					b->tnosorted = p;
					TRC_DEBUG(ALGO, "Fixed nosorted(" BUNFMT ") for %s#" BUNFMT " (" LLFMT " usec)\n", p, BATgetId(b), BATcount(b), GDKusec() - t0);
					goto doreturn;
				} else if (!b->trevsorted &&
					   b->tnorevsorted == 0 &&
					   iptr[p - 1] < iptr[p]) {
					b->tnorevsorted = p;
					TRC_DEBUG(ALGO, "Fixed norevsorted(" BUNFMT ") for %s#" BUNFMT "\n", p, BATgetId(b), BATcount(b));
				}
			}
			break;
		}
		case TYPE_lng: {
			const lng *lptr = (const lng *) Tloc(b, 0);
			for (q = BUNlast(b), p = 1; p < q; p++) {
				if (lptr[p - 1] > lptr[p]) {
					b->tnosorted = p;
					TRC_DEBUG(ALGO, "Fixed nosorted(" BUNFMT ") for %s#" BUNFMT " (" LLFMT " usec)\n", p, BATgetId(b), BATcount(b), GDKusec() - t0);
					goto doreturn;
				} else if (!b->trevsorted &&
					   b->tnorevsorted == 0 &&
					   lptr[p - 1] < lptr[p]) {
					b->tnorevsorted = p;
					TRC_DEBUG(ALGO, "Fixed norevsorted(" BUNFMT ") for %s#" BUNFMT "\n", p, BATgetId(b), BATcount(b));
				}
			}
			break;
		}
		default:
			for (q = BUNlast(b), p = 1; p < q; p++) {
				int c;
				if ((c = cmpf(BUNtail(bi, p - 1), BUNtail(bi, p))) > 0) {
					b->tnosorted = p;
					TRC_DEBUG(ALGO, "Fixed nosorted(" BUNFMT ") for %s#" BUNFMT " (" LLFMT " usec)\n", p, BATgetId(b), BATcount(b), GDKusec() - t0);
					goto doreturn;
				} else if (!b->trevsorted &&
					   b->tnorevsorted == 0 &&
					   c < 0) {
					b->tnorevsorted = p;
					TRC_DEBUG(ALGO, "Fixed norevsorted(" BUNFMT ") for %s#" BUNFMT "\n", p, BATgetId(b), BATcount(b));
				}
			}
			break;
		}
		/* we only get here if we completed the scan; note
		 * that if we didn't record evidence about *reverse*
		 * sortedness, we know that the BAT is also reverse
		 * sorted */
		b->tsorted = true;
		TRC_DEBUG(ALGO, "Fixed sorted for %s#" BUNFMT " (" LLFMT " usec)\n", BATgetId(b), BATcount(b), GDKusec() - t0);
		if (!b->trevsorted && b->tnorevsorted == 0) {
			b->trevsorted = true;
			TRC_DEBUG(ALGO, "Fixed revsorted for %s#" BUNFMT "\n", BATgetId(b), BATcount(b));
		}
	}
  doreturn:
	MT_lock_unset(&b->batIdxLock);
	return b->tsorted;
}

/* Return whether the BAT is reverse ordered or not.  If we don't
 * know, invest in a scan and record the results in the bat
 * descriptor.  */
bool
BATordered_rev(BAT *b)
{
	lng t0 = GDKusec();

	if (b == NULL || !ATOMlinear(b->ttype))
		return false;
	if (BATcount(b) <= 1 || b->trevsorted)
		return true;
	if (b->ttype == TYPE_void)
		return is_oid_nil(b->tseqbase);
	if (BATtdense(b) || b->tnorevsorted > 0)
		return false;
	MT_lock_set(&b->batIdxLock);
	if (!b->trevsorted && b->tnorevsorted == 0) {
		BATiter bi = bat_iterator(b);
		int (*cmpf)(const void *, const void *) = ATOMcompare(b->ttype);
		BUN p, q;
		b->batDirtydesc = true;
		for (q = BUNlast(b), p = 1; p < q; p++) {
			if (cmpf(BUNtail(bi, p - 1), BUNtail(bi, p)) < 0) {
				b->tnorevsorted = p;
				TRC_DEBUG(ALGO, "Fixed norevsorted(" BUNFMT ") for %s#" BUNFMT " (" LLFMT " usec)\n", p, BATgetId(b), BATcount(b), GDKusec() - t0);
				goto doreturn;
			}
		}
		b->trevsorted = true;
		TRC_DEBUG(ALGO, "Fixed revsorted for %s#" BUNFMT " (" LLFMT " usec)\n", BATgetId(b), BATcount(b), GDKusec() - t0);
	}
  doreturn:
	MT_lock_unset(&b->batIdxLock);
	return b->trevsorted;
}

/* figure out which sort function is to be called
 * stable sort can produce an error (not enough memory available),
 * "quick" sort does not produce errors */
static gdk_return
do_sort(void *restrict h, void *restrict t, const void *restrict base,
	size_t n, int hs, int ts, int tpe, bool reverse, bool nilslast,
	bool stable)
{
	if (n <= 1)		/* trivially sorted */
		return GDK_SUCCEED;
	if (stable) {
		if (reverse)
			return GDKssort_rev(h, t, base, n, hs, ts, tpe);
		else
			return GDKssort(h, t, base, n, hs, ts, tpe);
	} else {
		GDKqsort(h, t, base, n, hs, ts, tpe, reverse, nilslast);
	}
	return GDK_SUCCEED;
}

/* Sort the bat b according to both o and g.  The stable and reverse
 * parameters indicate whether the sort should be stable or descending
 * respectively.  The parameter b is required, o and g are optional
 * (i.e., they may be NULL).
 *
 * A sorted copy is returned through the sorted parameter, the new
 * ordering is returned through the order parameter, group information
 * is returned through the groups parameter.  All three output
 * parameters may be NULL.  If they're all NULL, this function does
 * nothing.
 *
 * If o is specified, it is used to first rearrange b according to the
 * order specified in o, after which b is sorted taking g into
 * account.
 *
 * If g is specified, it indicates groups which should be individually
 * ordered.  Each row of consecutive equal values in g indicates a
 * group which is sorted according to stable and reverse.  g is used
 * after the order in b was rearranged according to o.
 *
 * The outputs order and groups can be used in subsequent calls to
 * this function.  This can be used if multiple BATs need to be sorted
 * together.  The BATs should then be sorted in order of significance,
 * and each following call should use the original unordered BAT plus
 * the order and groups bat from the previous call.  In this case, the
 * sorted BATs are not of much use, so the sorted output parameter
 * does not need to be specified.
 * Apart from error checking and maintaining reference counts, sorting
 * three columns (col1, col2, col3) could look like this with the
 * sorted results in (col1s, col2s, col3s):
 *	BATsort(&col1s, &ord1, &grp1, col1, NULL, NULL, false, false, false);
 *	BATsort(&col2s, &ord2, &grp2, col2, ord1, grp1, false, false, false);
 *	BATsort(&col3s,  NULL,  NULL, col3, ord2, grp2, false, false, false);
 * Note that the "reverse" parameter can be different for each call.
 */
gdk_return
BATsort(BAT **sorted, BAT **order, BAT **groups,
	BAT *b, BAT *o, BAT *g, bool reverse, bool nilslast, bool stable)
{
	BAT *bn = NULL, *on = NULL, *gn = NULL, *pb = NULL;
	oid *restrict grps, *restrict ords, prev;
	BUN p, q, r;
	lng t0 = GDKusec();
	bool mkorderidx, orderidxlock = false;

	/* we haven't implemented NILs as largest value for stable
	 * sort, so NILs come first for ascending and last for
	 * descending */
	assert(!stable || reverse == nilslast);

	if (b == NULL) {
		GDKerror("b must exist\n");
		return GDK_FAIL;
	}
	if (stable && reverse != nilslast) {
		GDKerror("stable sort cannot have reverse != nilslast\n");
		return GDK_FAIL;
	}
	if (!ATOMlinear(b->ttype)) {
		GDKerror("type %s cannot be sorted\n", ATOMname(b->ttype));
		return GDK_FAIL;
	}
	if (b->ttype == TYPE_void) {
		if (!b->tsorted) {
			b->tsorted = true;
			b->batDirtydesc = true;
		}
		if (b->trevsorted != is_oid_nil(b->tseqbase) || b->batCount <= 1) {
			b->trevsorted = !b->trevsorted;
			b->batDirtydesc = true;
		}
		if (b->tkey != !is_oid_nil(b->tseqbase)) {
			b->tkey = !b->tkey;
			b->batDirtydesc = true;
		}
	} else if (b->batCount <= 1) {
		if (!b->tsorted || !b->trevsorted) {
			b->tsorted = b->trevsorted = true;
			b->batDirtydesc = true;
		}
	}
	if (o != NULL &&
	    (ATOMtype(o->ttype) != TYPE_oid || /* oid tail */
	     BATcount(o) != BATcount(b) ||     /* same size as b */
	     (o->ttype == TYPE_void &&	       /* no nil tail */
	      BATcount(o) != 0 &&
	      is_oid_nil(o->tseqbase)))) {
		GDKerror("o must have type oid and same size as b\n");
		return GDK_FAIL;
	}
	if (g != NULL &&
	    (ATOMtype(g->ttype) != TYPE_oid || /* oid tail */
	     !g->tsorted ||		       /* sorted */
	     BATcount(o) != BATcount(b) ||     /* same size as b */
	     (g->ttype == TYPE_void &&	       /* no nil tail */
	      BATcount(g) != 0 &&
	      is_oid_nil(g->tseqbase)))) {
		GDKerror("g must have type oid, sorted on the tail, "
			 "and same size as b\n");
		return GDK_FAIL;
	}
	if (sorted == NULL && order == NULL) {
		/* no place to put result, so we're done quickly */
		GDKerror("no place to put the result.\n");
		return GDK_FAIL;
	}
	if (g == NULL && !stable) {
		/* pre-ordering doesn't make sense if we're not
		 * subsorting and the sort is not stable */
		o = NULL;
	}
	if (b->tnonil) {
		/* if there are no nils, placement of nils doesn't
		 * matter, so set nilslast such that ordered bits can
		 * be used */
		nilslast = reverse;
	}
	if (BATcount(b) <= 1 ||
	    (reverse == nilslast &&
	     (reverse ? BATtrevordered(b) : BATtordered(b)) &&
	     o == NULL && g == NULL &&
	     (groups == NULL || BATtkey(b) ||
	      (reverse ? BATtordered(b) : BATtrevordered(b))))) {
		/* trivially (sub)sorted, and either we don't need to
		 * return group information, or we can trivially
		 * deduce the groups */
		if (sorted) {
			bn = COLcopy(b, b->ttype, false, TRANSIENT);
			if (bn == NULL)
				goto error;
			*sorted = bn;
		}
		if (order) {
			on = BATdense(b->hseqbase, b->hseqbase, BATcount(b));
			if (on == NULL)
				goto error;
			*order = on;
		}
		if (groups) {
			if (BATtkey(b)) {
				/* singleton groups */
				gn = BATdense(0, 0, BATcount(b));
				if (gn == NULL)
					goto error;
			} else {
				/* single group */
				const oid *o = 0;
				assert(BATcount(b) == 1 ||
				       (BATtordered(b) && BATtrevordered(b)));
				gn = BATconstant(0, TYPE_oid, &o, BATcount(b), TRANSIENT);
				if (gn == NULL)
					goto error;
			}
			*groups = gn;
		}
		TRC_DEBUG(ALGO, "b=" ALGOBATFMT ",o="
			  ALGOOPTBATFMT ",g=" ALGOOPTBATFMT
			  ",reverse=%d,nilslast=%d,stable=%d) = ("
			  ALGOOPTBATFMT "," ALGOOPTBATFMT ","
			  ALGOOPTBATFMT " -- trivial (" LLFMT
			  " usec)\n",
			  ALGOBATPAR(b), ALGOOPTBATPAR(o),
			  ALGOOPTBATPAR(g), reverse, nilslast, stable,
			  ALGOOPTBATPAR(bn), ALGOOPTBATPAR(gn),
			  ALGOOPTBATPAR(on), GDKusec() - t0);
		return GDK_SUCCEED;
	}
	if (VIEWtparent(b)) {
		pb = BBPdescriptor(VIEWtparent(b));
		if (/* DISABLES CODE */ (1) ||
		    b->tbaseoff != pb->tbaseoff ||
		    BATcount(b) != BATcount(pb) ||
		    b->hseqbase != pb->hseqbase ||
		    BATatoms[b->ttype].atomCmp != BATatoms[pb->ttype].atomCmp)
			pb = NULL;
	} else {
		pb = b;
	}
	/* when we will create an order index if it doesn't already exist */
	mkorderidx = (g == NULL && !reverse && !nilslast && pb != NULL && (order || !pb->batTransient));
	if (g == NULL && !reverse && !nilslast &&
	    pb != NULL && !BATcheckorderidx(pb)) {
		MT_lock_set(&pb->batIdxLock);
		if (pb->torderidx == NULL) {
			/* no index created while waiting for lock */
			if (mkorderidx) /* keep lock when going to create */
				orderidxlock = true;
		} else {
			/* no need to create an index: it already exists */
			mkorderidx = false;
		}
		if (!orderidxlock)
			MT_lock_unset(&pb->batIdxLock);
	} else {
		mkorderidx = false;
	}
	if (g == NULL && o == NULL && !reverse && !nilslast &&
	    pb != NULL && pb->torderidx != NULL &&
	    /* if we want a stable sort, the order index must be
	     * stable, if we don't want stable, we don't care */
	    (!stable || ((oid *) pb->torderidx->base)[2])) {
		/* there is an order index that we can use */
		on = COLnew(pb->hseqbase, TYPE_oid, BATcount(pb), TRANSIENT);
		if (on == NULL)
			goto error;
		memcpy(Tloc(on, 0), (oid *) pb->torderidx->base + ORDERIDXOFF, BATcount(pb) * sizeof(oid));
		BATsetcount(on, BATcount(b));
		on->tkey = true;
		on->tnil = false;
		on->tnonil = true;
		on->tsorted = on->trevsorted = false;
		on->tseqbase = oid_nil;
		if (sorted || groups) {
			bn = BATproject(on, b);
			if (bn == NULL)
				goto error;
			bn->tsorted = true;
			if (groups) {
				if (BATgroup_internal(groups, NULL, NULL, bn, NULL, g, NULL, NULL, true) != GDK_SUCCEED)
					goto error;
				if (sorted &&
				    (*groups)->tkey &&
				    g == NULL) {
					/* if new groups bat is key
					 * and since there is no input
					 * groups bat, we know the
					 * result bat is key */
					bn->tkey = true;
				}
			}
			if (sorted)
				*sorted = bn;
			else {
				BBPunfix(bn->batCacheid);
				bn = NULL;
			}
		}
		if (order)
			*order = on;
		else {
			BBPunfix(on->batCacheid);
			on = NULL;
		}
		TRC_DEBUG(ALGO, "b=" ALGOBATFMT ",o="
			  ALGOOPTBATFMT ",g=" ALGOOPTBATFMT
			  ",reverse=%d,nilslast=%d,stable=%d) = ("
			  ALGOOPTBATFMT "," ALGOOPTBATFMT ","
			  ALGOOPTBATFMT " -- orderidx (" LLFMT
			  " usec)\n",
			  ALGOBATPAR(b), ALGOOPTBATPAR(o),
			  ALGOOPTBATPAR(g), reverse, nilslast, stable,
			  ALGOOPTBATPAR(bn), ALGOOPTBATPAR(gn),
			  ALGOOPTBATPAR(on), GDKusec() - t0);
		return GDK_SUCCEED;
	}
	if (o) {
		bn = BATproject(o, b);
		if (bn == NULL)
			goto error;
		if (bn->ttype == TYPE_void || isVIEW(bn)) {
			BAT *b2 = COLcopy(bn, ATOMtype(bn->ttype), true, TRANSIENT);
			BBPunfix(bn->batCacheid);
			bn = b2;
		}
		pb = NULL;
	} else {
		bn = COLcopy(b, b->ttype, true, TRANSIENT);
	}
	if (bn == NULL)
		goto error;
	if (order) {
		/* prepare order bat */
		if (o) {
			/* make copy of input so that we can refine it;
			 * copy can be read-only if we take the shortcut
			 * below in the case g is "key" */
			on = COLcopy(o, TYPE_oid,
				     g == NULL ||
				     !(g->tkey || g->ttype == TYPE_void),
				     TRANSIENT);
			if (on == NULL)
				goto error;
			BAThseqbase(on, b->hseqbase);
		} else {
			/* create new order */
			on = COLnew(b->hseqbase, TYPE_oid, BATcount(bn), TRANSIENT);
			if (on == NULL)
				goto error;
			ords = (oid *) Tloc(on, 0);
			for (p = 0, q = BATcount(bn); p < q; p++)
				ords[p] = p + b->hseqbase;
			BATsetcount(on, BATcount(bn));
			on->tkey = true;
			on->tnil = false;
			on->tnonil = true;
		}
		/* COLcopy above can create TYPE_void */
		if (on->ttype != TYPE_void) {
			on->tsorted = on->trevsorted = false; /* it won't be sorted */
			on->tseqbase = oid_nil;	/* and hence not dense */
			on->tnosorted = on->tnorevsorted = 0;
		}
		*order = on;
		ords = (oid *) Tloc(on, 0);
	} else {
		ords = NULL;
	}
	if (g) {
		if (g->tkey || g->ttype == TYPE_void) {
			/* if g is "key", all groups are size 1, so no
			 * subsorting needed */
			if (sorted) {
				*sorted = bn;
			} else {
				BBPunfix(bn->batCacheid);
				bn = NULL;
			}
			if (order) {
				*order = on;
				if (o) {
					/* we can inherit sortedness
					 * after all */
					on->tsorted = o->tsorted;
					on->trevsorted = o->trevsorted;
					if (o->tnosorted)
						on->tnosorted = o->tnosorted;
					if (o->tnorevsorted)
						on->tnorevsorted = o->tnorevsorted;
				} else {
					/* we didn't rearrange, so
					 * still sorted */
					on->tsorted = true;
					on->trevsorted = false;
				}
				if (BATcount(on) <= 1) {
					on->tsorted = true;
					on->trevsorted = true;
				}
			}
			if (groups) {
				gn = COLcopy(g, g->ttype, false, TRANSIENT);
				if (gn == NULL)
					goto error;
				*groups = gn;
			}
			TRC_DEBUG(ALGO, "b=" ALGOBATFMT
				  ",o=" ALGOOPTBATFMT ",g=" ALGOBATFMT
				  ",reverse=%d,nilslast=%d,stable=%d"
				  ") = (" ALGOOPTBATFMT ","
				  ALGOOPTBATFMT "," ALGOOPTBATFMT
				  " -- key group (" LLFMT " usec)\n",
				  ALGOBATPAR(b), ALGOOPTBATPAR(o),
				  ALGOBATPAR(g), reverse, nilslast,
				  stable, ALGOOPTBATPAR(bn),
				  ALGOOPTBATPAR(gn), ALGOOPTBATPAR(on),
				  GDKusec() - t0);
			return GDK_SUCCEED;
		}
		assert(g->ttype == TYPE_oid);
		grps = (oid *) Tloc(g, 0);
		prev = grps[0];
		if (BATmaterialize(bn) != GDK_SUCCEED)
			goto error;
		for (r = 0, p = 1, q = BATcount(g); p < q; p++) {
			if (grps[p] != prev) {
				/* sub sort [r,p) */
				if (do_sort(Tloc(bn, r),
					    ords ? ords + r : NULL,
					    bn->tvheap ? bn->tvheap->base : NULL,
					    p - r, Tsize(bn), ords ? sizeof(oid) : 0,
					    bn->ttype, reverse, nilslast, stable) != GDK_SUCCEED)
					goto error;
				r = p;
				prev = grps[p];
			}
		}
		/* sub sort [r,q) */
		if (do_sort(Tloc(bn, r),
			    ords ? ords + r : NULL,
			    bn->tvheap ? bn->tvheap->base : NULL,
			    p - r, Tsize(bn), ords ? sizeof(oid) : 0,
			    bn->ttype, reverse, nilslast, stable) != GDK_SUCCEED)
			goto error;
		/* if single group (r==0) the result is (rev)sorted,
		 * otherwise (maybe) not */
		bn->tsorted = r == 0 && !reverse && !nilslast;
		bn->trevsorted = r == 0 && reverse && nilslast;
	} else {
		Heap *m = NULL;
		/* only invest in creating an order index if the BAT
		 * is persistent */
		if (mkorderidx) {
			assert(orderidxlock);
			if ((m = createOIDXheap(pb, stable)) != NULL &&
			    ords == NULL) {
				ords = (oid *) m->base + ORDERIDXOFF;
				if (o && o->ttype != TYPE_void)
					memcpy(ords, Tloc(o, 0), BATcount(o) * sizeof(oid));
				else if (o)
					for (p = 0, q = BATcount(o); p < q; p++)
						ords[p] = p + o->tseqbase;
				else
					for (p = 0, q = BATcount(b); p < q; p++)
						ords[p] = p + b->hseqbase;
			}
		}
		if ((reverse != nilslast ||
		     (reverse ? !bn->trevsorted : !bn->tsorted)) &&
		    (BATmaterialize(bn) != GDK_SUCCEED ||
		     do_sort(Tloc(bn, 0),
			     ords,
			     bn->tvheap ? bn->tvheap->base : NULL,
			     BATcount(bn), Tsize(bn), ords ? sizeof(oid) : 0,
			     bn->ttype, reverse, nilslast, stable) != GDK_SUCCEED)) {
			if (m != NULL) {
				HEAPfree(m, true);
				GDKfree(m);
			}
			if (orderidxlock)
				MT_lock_unset(&pb->batIdxLock);
			goto error;
		}
		bn->tsorted = !reverse && !nilslast;
		bn->trevsorted = reverse && nilslast;
		if (m != NULL) {
			assert(orderidxlock);
			if (pb->torderidx == NULL) {
				pb->batDirtydesc = true;
				if (ords != (oid *) m->base + ORDERIDXOFF) {
					memcpy((oid *) m->base + ORDERIDXOFF,
					       ords,
					       BATcount(pb) * sizeof(oid));
				}
				pb->torderidx = m;
				persistOIDX(pb);
			} else {
				HEAPfree(m, true);
				GDKfree(m);
			}
		}
	}
	if (orderidxlock)
		MT_lock_unset(&pb->batIdxLock);
	bn->theap->dirty = true;
	bn->tnosorted = 0;
	bn->tnorevsorted = 0;
	bn->tnokey[0] = bn->tnokey[1] = 0;
	if (groups) {
		if (BATgroup_internal(groups, NULL, NULL, bn, NULL, g, NULL, NULL, true) != GDK_SUCCEED)
			goto error;
		if ((*groups)->tkey &&
		    (g == NULL || (g->tsorted && g->trevsorted))) {
			/* if new groups bat is key and the input
			 * group bat has a single value (both sorted
			 * and revsorted), we know the result bat is
			 * key */
			bn->tkey = true;
		}
	}

	if (sorted)
		*sorted = bn;
	else {
		BBPunfix(bn->batCacheid);
		bn = NULL;
	}

	TRC_DEBUG(ALGO, "b=" ALGOBATFMT ",o=" ALGOOPTBATFMT
		  ",g=" ALGOOPTBATFMT ",reverse=%d,nilslast=%d,"
		  "stable=%d) = (" ALGOOPTBATFMT "," ALGOOPTBATFMT ","
		  ALGOOPTBATFMT " -- %ssort (" LLFMT " usec)\n",
		  ALGOBATPAR(b), ALGOOPTBATPAR(o), ALGOOPTBATPAR(g),
		  reverse, nilslast, stable, ALGOOPTBATPAR(bn),
		  ALGOOPTBATPAR(gn), ALGOOPTBATPAR(on),
		  g ? "grouped " : "", GDKusec() - t0);
	return GDK_SUCCEED;

  error:
	if (bn)
		BBPunfix(bn->batCacheid);
	BBPreclaim(on);
	if (sorted)
		*sorted = NULL;
	if (order)
		*order = NULL;
	if (groups)
		*groups = NULL;
	return GDK_FAIL;
}

/* return a new BAT of length n with seqbase hseq, and the constant v
 * in the tail */
BAT *
BATconstant(oid hseq, int tailtype, const void *v, BUN n, role_t role)
{
	BAT *bn;
	void *restrict p;
	BUN i;
	lng t0 = 0;

	TRC_DEBUG_IF(ALGO) t0 = GDKusec();
	if (v == NULL)
		return NULL;
	bn = COLnew(hseq, tailtype, n, role);
	if (bn != NULL && n > 0) {
		p = Tloc(bn, 0);
		switch (ATOMstorage(tailtype)) {
		case TYPE_void:
			v = &oid_nil;
			BATtseqbase(bn, oid_nil);
			break;
		case TYPE_msk:
			if (*(msk*)v)
				memset(p, 0xFF, (n + 7) / 8);
			else
				memset(p, 0x00, (n + 7) / 8);
			break;
		case TYPE_bte:
			memset(p, *(bte*)v, n);
			break;
		case TYPE_sht:
			for (i = 0; i < n; i++)
				((sht *) p)[i] = *(sht *) v;
			break;
		case TYPE_int:
		case TYPE_flt:
			assert(sizeof(int) == sizeof(flt));
			for (i = 0; i < n; i++)
				((int *) p)[i] = *(int *) v;
			break;
		case TYPE_lng:
		case TYPE_dbl:
			assert(sizeof(lng) == sizeof(dbl));
			for (i = 0; i < n; i++)
				((lng *) p)[i] = *(lng *) v;
			break;
#ifdef HAVE_HGE
		case TYPE_hge:
			for (i = 0; i < n; i++)
				((hge *) p)[i] = *(hge *) v;
			break;
#endif
		case TYPE_str:
			/* insert the first value, then just copy the
			 * offset lots of times */
			if (tfastins_nocheck(bn, 0, v, Tsize(bn)) != GDK_SUCCEED) {
				BBPreclaim(bn);
				return NULL;
			}
			char val[sizeof(var_t)];
			memcpy(val, Tloc(bn, 0), bn->twidth);
			if (bn->twidth == 1 && n > 1) {
				/* single byte value: we have a
				 * function for that */
				memset(Tloc(bn, 1), val[0], n - 1);
			} else {
				char *p = Tloc(bn, 0);
				for (i = 1; i < n; i++) {
					p += bn->twidth;
					memcpy(p, val, bn->twidth);
				}
			}
			break;
		default:
			for (i = 0; i < n; i++)
				if (tfastins_nocheck(bn, i, v, Tsize(bn)) != GDK_SUCCEED) {
					BBPreclaim(bn);
					return NULL;
				}
			break;
		}
		bn->theap->dirty = true;
		bn->tnil = n >= 1 && ATOMnilptr(tailtype) && (*ATOMcompare(tailtype))(v, ATOMnilptr(tailtype)) == 0;
		BATsetcount(bn, n);
		bn->tsorted = bn->trevsorted = ATOMlinear(tailtype);
		bn->tnonil = !bn->tnil;
		bn->tkey = BATcount(bn) <= 1;
	}
	TRC_DEBUG(ALGO, "-> " ALGOOPTBATFMT " " LLFMT "usec\n",
		  ALGOOPTBATPAR(bn), GDKusec() - t0);
	return bn;
}

/*
 * BAT Aggregates
 *
 * We retain the size() and card() aggregate results in the column
 * descriptor.  We would like to have such functionality in an
 * extensible way for many aggregates, for DD (1) we do not want to
 * change the binary BAT format on disk and (2) aggr and size are the
 * most relevant aggregates.
 *
 * It is all hacked into the aggr[3] records; three adjacent integers
 * that were left over in the column record. We refer to these as if
 * it where an int aggr[3] array.  The below routines set and retrieve
 * the aggregate values from the tail of the BAT, as many
 * aggregate-manipulating BAT functions work on tail.
 *
 * The rules are as follows: aggr[0] contains the alignment ID of the
 * column (if set i.e. nonzero).  Hence, if this value is nonzero and
 * equal to b->talign, the precomputed aggregate values in
 * aggr[GDK_AGGR_SIZE] and aggr[GDK_AGGR_CARD] hold. However, only one
 * of them may be set at the time. This is encoded by the value
 * int_nil, which cannot occur in these two aggregates.
 *
 * This was now extended to record the property whether we know there
 * is a nil value present by mis-using the highest bits of both
 * GDK_AGGR_SIZE and GDK_AGGR_CARD.
 */

void
PROPdestroy(BAT *b)
{
	PROPrec *p = b->tprops;
	PROPrec *n;

	b->tprops = NULL;
	while (p) {
		n = p->next;
		VALclear(&p->v);
		GDKfree(p);
		p = n;
	}
}

PROPrec *
BATgetprop_nolock(BAT *b, enum prop_t idx)
{
	PROPrec *p;

	p = b->tprops;
	while (p && p->id != idx)
		p = p->next;
	return p;
}

static void
BATrmprop_nolock(BAT *b, enum prop_t idx)
{
	PROPrec *prop = b->tprops, *prev = NULL;

	while (prop) {
		if (prop->id == idx) {
			if (prev)
				prev->next = prop->next;
			else
				b->tprops = prop->next;
			VALclear(&prop->v);
			GDKfree(prop);
			return;
		}
		prev = prop;
		prop = prop->next;
	}
}

PROPrec *
BATsetprop_nolock(BAT *b, enum prop_t idx, int type, const void *v)
{
	PROPrec *p;

	p = b->tprops;
	while (p && p->id != idx)
		p = p->next;
	if (p == NULL) {
		if ((p = GDKmalloc(sizeof(PROPrec))) == NULL) {
			/* properties are hints, so if we can't create
			 * one we ignore the error */
			GDKclrerr();
			return NULL;
		}
		p->id = idx;
		p->next = b->tprops;
		p->v.vtype = 0;
		b->tprops = p;
	} else {
		VALclear(&p->v);
	}
	if (VALinit(&p->v, type, v) == NULL) {
		/* failed to initialize, so remove property */
		BATrmprop_nolock(b, idx);
		GDKclrerr();
		p = NULL;
	}
	b->batDirtydesc = true;
	return p;
}

PROPrec *
BATgetprop(BAT *b, enum prop_t idx)
{
	PROPrec *p;

	MT_lock_set(&b->batIdxLock);
	p = BATgetprop_nolock(b, idx);
	if (p == NULL) {
		/* if looking for the min/max value, we may be able to
		 * find it using the position; note we can't do this
		 * when reading in the BBP since the BAT type may not be
		 * known yet */
		switch (idx) {
		case GDK_MIN_VALUE:
			if ((p = BATgetprop_nolock(b, GDK_MIN_POS)) != NULL) {
				BATiter bi = bat_iterator(b);
				p = BATsetprop_nolock(b, GDK_MIN_VALUE, b->ttype, BUNtail(bi, p->v.val.oval));
			}
			break;
		case GDK_MAX_VALUE:
			if ((p = BATgetprop_nolock(b, GDK_MAX_POS)) != NULL) {
				BATiter bi = bat_iterator(b);
				p = BATsetprop_nolock(b, GDK_MAX_VALUE, b->ttype, BUNtail(bi, p->v.val.oval));
			}
			break;
		default:
			break;
		}
	}
	MT_lock_unset(&b->batIdxLock);
	return p;
}

PROPrec *
BATsetprop(BAT *b, enum prop_t idx, int type, const void *v)
{
	PROPrec *p;
	MT_lock_set(&b->batIdxLock);
	p = BATsetprop_nolock(b, idx, type, v);
	MT_lock_unset(&b->batIdxLock);
	return p;
}

void
BATrmprop(BAT *b, enum prop_t idx)
{
	MT_lock_set(&b->batIdxLock);
	BATrmprop_nolock(b, idx);
	MT_lock_unset(&b->batIdxLock);
}


/*
 * The BATcount_no_nil function counts all BUN in a BAT that have a
 * non-nil tail value.
 */
BUN
BATcount_no_nil(BAT *b, BAT *s)
{
	BUN cnt = 0;
	BUN i, n;
	const void *restrict p, *restrict nil;
	const char *restrict base;
	int t;
	int (*cmp)(const void *, const void *);
	struct canditer ci;
	oid hseq = b->hseqbase;

	BATcheck(b, 0);
	n = canditer_init(&ci, b, s);
	if (b->tnonil)
		return n;
	p = Tloc(b, 0);
	t = ATOMbasetype(b->ttype);
	switch (t) {
	case TYPE_void:
		cnt = n * BATtdense(b);
		break;
	case TYPE_msk:
		cnt = n;
		break;
	case TYPE_bte:
		for (i = 0; i < n; i++)
			cnt += !is_bte_nil(((const bte *) p)[canditer_next(&ci) - hseq]);
		break;
	case TYPE_sht:
		for (i = 0; i < n; i++)
			cnt += !is_sht_nil(((const sht *) p)[canditer_next(&ci) - hseq]);
		break;
	case TYPE_int:
		for (i = 0; i < n; i++)
			cnt += !is_int_nil(((const int *) p)[canditer_next(&ci) - hseq]);
		break;
	case TYPE_lng:
		for (i = 0; i < n; i++)
			cnt += !is_lng_nil(((const lng *) p)[canditer_next(&ci) - hseq]);
		break;
#ifdef HAVE_HGE
	case TYPE_hge:
		for (i = 0; i < n; i++)
			cnt += !is_hge_nil(((const hge *) p)[canditer_next(&ci) - hseq]);
		break;
#endif
	case TYPE_flt:
		for (i = 0; i < n; i++)
			cnt += !is_flt_nil(((const flt *) p)[canditer_next(&ci) - hseq]);
		break;
	case TYPE_dbl:
		for (i = 0; i < n; i++)
			cnt += !is_dbl_nil(((const dbl *) p)[canditer_next(&ci) - hseq]);
		break;
	case TYPE_str:
		base = b->tvheap->base;
		switch (b->twidth) {
		case 1:
			for (i = 0; i < n; i++)
				cnt += base[(var_t) ((const unsigned char *) p)[canditer_next(&ci) - hseq] + GDK_VAROFFSET] != '\200';
			break;
		case 2:
			for (i = 0; i < n; i++)
				cnt += base[(var_t) ((const unsigned short *) p)[canditer_next(&ci) - hseq] + GDK_VAROFFSET] != '\200';
			break;
#if SIZEOF_VAR_T != SIZEOF_INT
		case 4:
			for (i = 0; i < n; i++)
				cnt += base[(var_t) ((const unsigned int *) p)[canditer_next(&ci) - hseq]] != '\200';
			break;
#endif
		default:
			for (i = 0; i < n; i++)
				cnt += base[((const var_t *) p)[canditer_next(&ci) - hseq]] != '\200';
			break;
		}
		break;
	default:
		nil = ATOMnilptr(t);
		cmp = ATOMcompare(t);
		if (nil == NULL) {
			cnt = n;
		} else if (b->tvarsized) {
			base = b->tvheap->base;
			for (i = 0; i < n; i++)
				cnt += (*cmp)(nil, base + ((const var_t *) p)[canditer_next(&ci) - hseq]) != 0;
		} else {
			for (i = 0, n += i; i < n; i++)
				cnt += (*cmp)(Tloc(b, canditer_next(&ci) - hseq), nil) != 0;
		}
		break;
	}
	if (cnt == BATcount(b)) {
		/* we learned something */
		b->tnonil = true;
		assert(!b->tnil);
		b->tnil = false;
	}
	return cnt;
}<|MERGE_RESOLUTION|>--- conflicted
+++ resolved
@@ -191,29 +191,7 @@
 				}
 			}
 		}
-<<<<<<< HEAD
-	} else if (unshare_string_heap(b) != GDK_SUCCEED)
-=======
-		if (toff != ~(size_t) 0) {
-			/* we only have to copy the offsets from n to
-			 * b, possibly with an offset (if toff != 0),
-			 * so set up some variables and set up b's
-			 * tail so that it looks like it's a fixed
-			 * size column.  Of course, we must make sure
-			 * first that the width of b's offset heap can
-			 * accommodate all values. */
-			if (b->twidth < SIZEOF_VAR_T &&
-			    ((size_t) 1 << 8 * b->twidth) <= (b->twidth <= 2 ? b->tvheap->size - GDK_VAROFFSET : b->tvheap->size)) {
-				/* offsets aren't going to fit, so
-				 * widen offset heap */
-				if (GDKupgradevarheap(b, (var_t) b->tvheap->size, false, force) != GDK_SUCCEED) {
-					toff = ~(size_t) 0;
-					return GDK_FAIL;
-				}
-			}
-		}
 	} else if (unshare_varsized_heap(b) != GDK_SUCCEED)
->>>>>>> 870346ff
 		return GDK_FAIL;
 
 	/* make sure there is (vertical) space in the offset heap, we
@@ -233,7 +211,6 @@
 		 * string heap at known locations (namely the offset
 		 * in n added to toff), so insert offsets from n after
 		 * adding toff into b */
-
 		/* note the use of the "restrict" qualifier here: all
 		 * four pointers below point to the same value, but
 		 * only one of them will actually be used, hence we
@@ -884,7 +861,6 @@
 		b->tnonil &= n->tnonil;
 		b->tnil |= n->tnil && cnt == BATcount(n);
 	}
-
 	if (b->ttype == TYPE_str) {
 		if (insert_string_bat(b, n, &ci, mayshare) != GDK_SUCCEED) {
 			return GDK_FAIL;
