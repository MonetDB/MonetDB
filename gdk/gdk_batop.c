--- conflicted
+++ resolved
@@ -326,12 +326,9 @@
 			r++;
 		}
 	}
-<<<<<<< HEAD
 	bat_iterator_end(&ni);
 	TIMEOUT_CHECK(timeoffset, TIMEOUT_HANDLER(GDK_FAIL));
-=======
 	MT_rwlock_wrlock(&b->thashlock);
->>>>>>> accc6b58
 	MT_lock_set(&b->theaplock);
 	BATsetcount(b, oldcnt + ci->ncand);
 	assert(b->batCapacity >= b->batCount);
