/*
 * This Source Code Form is subject to the terms of the Mozilla Public
 * License, v. 2.0.  If a copy of the MPL was not distributed with this
 * file, You can obtain one at http://mozilla.org/MPL/2.0/.
 *
 * Copyright 2008-2015 MonetDB B.V.
 */

/*
 * (c) M. L. Kersten, P. Boncz, S. Manegold, N. Nes, K.S. Mullender
 * Common BAT Operations
 * We factor out all possible overhead by inlining code.  This
 * includes the macros BUNhead and BUNtail, which do a test to see
 * whether the atom resides in the buns or in a variable storage
 * heap. The updateloop(dstbat, srcbat, operation) macro invokes
 * operation(dstbat, BUNhead(srcbat), BUNtail(srcbat)) on all buns of
 * the srcbat, but testing only once where they reside.
 */
#include "monetdb_config.h"
#include "gdk.h"
#include "gdk_private.h"

#define updateloop(bn, b, func)						\
	do {								\
		BATiter bi = bat_iterator(b);				\
		BUN p1, p2;						\
									\
		BATloop(b, p1, p2) {					\
			func(bn, BUNhead(bi, p1), BUNtail(bi, p1));	\
		}							\
	} while (0)

gdk_return
unshare_string_heap(BAT *b)
{
	if (b->ttype == TYPE_str &&
	    b->T->vheap->parentid != abs(b->batCacheid)) {
		Heap *h = GDKzalloc(sizeof(Heap));
		if (h == NULL)
			return GDK_FAIL;
		h->parentid = abs(b->batCacheid);
		h->farmid = BBPselectfarm(b->batRole, TYPE_str, varheap);
		if (b->T->vheap->filename) {
			char *nme = BBP_physical(b->batCacheid);
			h->filename = GDKfilepath(NOFARM, NULL, nme, "theap");
			if (h->filename == NULL) {
				GDKfree(h);
				return GDK_FAIL;
			}
		}
		if (HEAPcopy(h, b->T->vheap) != GDK_SUCCEED) {
			HEAPfree(h, 1);
			GDKfree(h);
			return GDK_FAIL;
		}
		BBPunshare(b->T->vheap->parentid);
		b->T->vheap = h;
	}
	return GDK_SUCCEED;
}

/* We try to be clever when appending one string bat to another.
 * First of all, we try to actually share the string heap so that we
 * don't need an extra copy, and if that can't be done, we see whether
 * it makes sense to just quickly copy the whole string heap instead
 * of inserting individual strings.  See the comments in the code for
 * more information. */
static gdk_return
insert_string_bat(BAT *b, BAT *n, int append, int force)
{
	BATiter ni;		/* iterator */
	int tt;			/* tail type */
	size_t toff = ~(size_t) 0;	/* tail offset */
	BUN p, q;		/* loop variables */
	oid o = 0;		/* in case we're appending */
	const void *hp, *tp;	/* head and tail value pointers */
	unsigned char tbv;	/* tail value-as-bte */
	unsigned short tsv;	/* tail value-as-sht */
#if SIZEOF_VAR_T == 8
	unsigned int tiv;	/* tail value-as-int */
#endif
	var_t v;		/* value */
	size_t off;		/* offset within n's string heap */

	assert(b->htype == TYPE_void || b->htype == TYPE_oid);
	if (n->batCount == 0)
		return GDK_SUCCEED;
	ni = bat_iterator(n);
	hp = NULL;
	tp = NULL;
	if (append && b->htype != TYPE_void) {
		hp = &o;
		o = MAXoid(b);
	}
	tt = b->ttype;
	if (tt == TYPE_str &&
	    (!GDK_ELIMDOUBLES(b->T->vheap) || b->batCount == 0) &&
	    !GDK_ELIMDOUBLES(n->T->vheap) &&
	    b->T->vheap->hashash == n->T->vheap->hashash &&
	    /* if needs to be kept unique, take slow path */
	    (b->tkey & BOUND2BTRUE) == 0) {
		if (b->S->role == TRANSIENT) {
			/* If b is in the transient farm (i.e. b will
			 * never become persistent), we try some
			 * clever tricks to avoid copying:
			 * - if b is empty, we just let it share the
                         *   string heap with n;
			 * - otherwise, if b's string heap and n's
                         *   string heap are the same (i.e. shared),
                         *   we leave it that way;
			 * - otherwise, if b shares its string heap
                         *   with some other bat, we materialize it
                         *   and we will have to copy strings.
			 */
			bat bid = abs(b->batCacheid);

			if (b->batCount == 0) {
				if (b->T->vheap->parentid != bid) {
					BBPunshare(b->T->vheap->parentid);
				} else {
					HEAPfree(b->T->vheap, 1);
					GDKfree(b->T->vheap);
				}
				BBPshare(n->T->vheap->parentid);
				b->T->vheap = n->T->vheap;
				toff = 0;
			} else if (b->T->vheap->parentid == n->T->vheap->parentid) {
				toff = 0;
			} else if (b->T->vheap->parentid != bid &&
				   unshare_string_heap(b) != GDK_SUCCEED) {
				return GDK_FAIL;
			}
		}
		if (toff == ~(size_t) 0 && n->batCount > 1024) {
			/* If b and n aren't sharing their string
			 * heaps, we try to determine whether to copy
			 * n's whole string heap to the end of b's, or
			 * whether we will insert each string from n
			 * individually.  We do this by testing a
			 * sample of n's strings and extrapolating
			 * from that sample whether n uses a
			 * significant part of its string heap for its
			 * strings (i.e. whether there are many unused
			 * strings in n's string heap).  If n doesn't
			 * have many strings in the first place, we
			 * skip this and just insert them all
			 * individually.  We also check whether a
			 * significant number of n's strings happen to
			 * have the same offset in b.  In the latter
			 * case we also want to insert strings
			 * individually, but reusing the string in b's
			 * string heap. */
			int match = 0, i;
			size_t len = b->T->vheap->hashash ? 1024 * EXTRALEN : 0;
			for (i = 0; i < 1024; i++) {
				p = BUNfirst(n) + (BUN) (((double) rand() / RAND_MAX) * (BATcount(n) - 1));
				off = BUNtvaroff(ni, p);
				if (off < b->T->vheap->free &&
				    strcmp(b->T->vheap->base + off, n->T->vheap->base + off) == 0 &&
				    (!b->T->vheap->hashash ||
				     ((BUN *) (b->T->vheap->base + off))[-1] == (n->T->vheap->hashash ? ((BUN *) (n->T->vheap->base + off))[-1] : strHash(n->T->vheap->base + off))))
					match++;
				len += (strlen(n->T->vheap->base + off) + 8) & ~7;
			}
			if (match < 768 && (size_t) (BATcount(n) * (double) len / 1024) >= n->T->vheap->free / 2) {
				/* append string heaps */
				toff = b->batCount == 0 ? 0 : b->T->vheap->free;
				/* make sure we get alignment right */
				toff = (toff + GDK_VARALIGN - 1) & ~(GDK_VARALIGN - 1);
				assert(((toff >> GDK_VARSHIFT) << GDK_VARSHIFT) == toff);
				/* if in "force" mode, the heap may be shared when
				 * memory mapped */
				if (HEAPextend(b->T->vheap, toff + n->T->vheap->size, force) != GDK_SUCCEED) {
					toff = ~(size_t) 0;
					goto bunins_failed;
				}
				memcpy(b->T->vheap->base + toff, n->T->vheap->base, n->T->vheap->free);
				b->T->vheap->free = toff + n->T->vheap->free;
				/* flush double-elimination hash table */
				memset(b->T->vheap->base, 0, GDK_STRHASHSIZE);
			}
		}
		if (toff != ~(size_t) 0) {
			/* we only have to copy the offsets from n to
			 * b, possibly with an offset (if toff != 0),
			 * so set up some variables and set up b's
			 * tail so that it looks like it's a fixed
			 * size column.  Of course, we must make sure
			 * first that the width of b's offset heap can
			 * accommodate all values. */
			if (b->T->width < SIZEOF_VAR_T &&
			    ((size_t) 1 << 8 * b->T->width) <= (b->T->width <= 2 ? (b->T->vheap->size >> GDK_VARSHIFT) - GDK_VAROFFSET : (b->T->vheap->size >> GDK_VARSHIFT))) {
				/* offsets aren't going to fit, so
				 * widen offset heap */
				if (GDKupgradevarheap(b->T, (var_t) (b->T->vheap->size >> GDK_VARSHIFT), 0, force) != GDK_SUCCEED) {
					toff = ~(size_t) 0;
					goto bunins_failed;
				}
			}
			switch (b->T->width) {
			case 1:
				tt = TYPE_bte;
				tp = &tbv;
				break;
			case 2:
				tt = TYPE_sht;
				tp = &tsv;
				break;
#if SIZEOF_VAR_T == 8
			case 4:
				tt = TYPE_int;
				tp = &tiv;
				break;
#endif
			default:
				tt = TYPE_var;
				tp = &v;
				break;
			}
			b->tvarsized = 0;
			b->ttype = tt;
		}
	}
	if (!append) {
		if (b->htype == TYPE_void)
			hp = NULL;
		else if (n->htype == TYPE_void) {
			assert(b->htype == TYPE_oid);
			o = n->hseqbase;
			hp = &o;
			append = 1;
		}
	}
	if (toff == 0 && n->T->width == b->T->width && (b->htype == TYPE_void || !append)) {
		/* we don't need to do any translation of offset
		 * values, nor do we need to do any calculations for
		 * the head column, so we can use fast memcpy */
		memcpy(Tloc(b, BUNlast(b)), Tloc(n, BUNfirst(n)),
		       BATcount(n) * n->T->width);
		if (b->htype != TYPE_void) {
			assert(n->htype == b->htype);
			assert(!append);
			memcpy(Hloc(b, BUNlast(b)), Hloc(n, BUNfirst(n)),
			       BATcount(n) * Hsize(n));
		}
		BATsetcount(b, BATcount(b) + BATcount(n));
	} else if (toff != ~(size_t) 0) {
		/* we don't need to insert any actual strings since we
		 * have already made sure that they are all in b's
		 * string heap at known locations (namely the offset
		 * in n added to toff), so insert offsets from n after
		 * adding toff into b */
		/* note the use of the "restrict" qualifier here: all
		 * four pointers below point to the same value, but
		 * only one of them will actually be used, hence we
		 * still obey the rule for restrict-qualified
		 * pointers */
		const unsigned char *restrict tbp = (const unsigned char *) Tloc(n, BUNfirst(n));
		const unsigned short *restrict tsp = (const unsigned short *) Tloc(n, BUNfirst(n));
#if SIZEOF_VAR_T == 8
		const unsigned int *restrict tip = (const unsigned int *) Tloc(n, BUNfirst(n));
#endif
		const var_t *restrict tvp = (const var_t *) Tloc(n, BUNfirst(n));

		BATloop(n, p, q) {
			if (!append && b->htype)
				hp = BUNhloc(ni, p);

			switch (n->T->width) {
			case 1:
				v = (var_t) *tbp++ + GDK_VAROFFSET;
				break;
			case 2:
				v = (var_t) *tsp++ + GDK_VAROFFSET;
				break;
#if SIZEOF_VAR_T == 8
			case 4:
				v = (var_t) *tip++;
				break;
#endif
			default:
				v = *tvp++;
				break;
			}
			v = (var_t) ((((size_t) v << GDK_VARSHIFT) + toff) >> GDK_VARSHIFT);
			assert(v >= GDK_VAROFFSET);
			assert(((size_t) v << GDK_VARSHIFT) < b->T->vheap->free);
			switch (b->T->width) {
			case 1:
				assert(v - GDK_VAROFFSET < ((var_t) 1 << 8));
				tbv = (unsigned char) (v - GDK_VAROFFSET);
				break;
			case 2:
				assert(v - GDK_VAROFFSET < ((var_t) 1 << 16));
				tsv = (unsigned short) (v - GDK_VAROFFSET);
				break;
#if SIZEOF_VAR_T == 8
			case 4:
				assert(v < ((var_t) 1 << 32));
				tiv = (unsigned int) v;
				break;
#endif
			default:
				break;
			}
			bunfastins(b, hp, tp);
			o++;
		}
	} else {
		/* Insert values from n individually into b; however,
		 * we check whether there is a string in b's string
		 * heap at the same offset as the string is in n's
		 * string heap (in case b's string heap is a copy of
		 * n's).  If this is the case, we just copy the
		 * offset, otherwise we insert normally.  */
		BATloop(n, p, q) {
			if (!append && b->htype)
				hp = BUNhloc(ni, p);

			off = BUNtvaroff(ni, p); /* the offset */
			tp = n->T->vheap->base + off; /* the string */
			if (off < b->T->vheap->free &&
			    strcmp(b->T->vheap->base + off, tp) == 0 &&
			    (!b->T->vheap->hashash ||
			     ((BUN *) (b->T->vheap->base + off))[-1] == (n->T->vheap->hashash ? ((BUN *) tp)[-1] : strHash(tp)))) {
				/* we found the string at the same
				 * offset in b's string heap as it was
				 * in n's string heap, so we don't
				 * have to insert a new string into b:
				 * we can just copy the offset */
				if (b->H->type)
					*(oid *) Hloc(b, BUNlast(b)) = *(oid *) hp;
				v = (var_t) (off >> GDK_VARSHIFT);
				if (b->T->width < SIZEOF_VAR_T &&
				    ((size_t) 1 << 8 * b->T->width) <= (b->T->width <= 2 ? v - GDK_VAROFFSET : v)) {
					/* offset isn't going to fit,
					 * so widen offset heap */
					if (GDKupgradevarheap(b->T, v, 0, force) != GDK_SUCCEED) {
						goto bunins_failed;
					}
				}
				switch (b->T->width) {
				case 1:
					assert(v - GDK_VAROFFSET < ((var_t) 1 << 8));
					*(unsigned char *)Tloc(b, BUNlast(b)) = (unsigned char) (v - GDK_VAROFFSET);
					b->T->heap.free += 1;
					break;
				case 2:
					assert(v - GDK_VAROFFSET < ((var_t) 1 << 16));
					*(unsigned short *)Tloc(b, BUNlast(b)) = (unsigned short) (v - GDK_VAROFFSET);
					b->T->heap.free += 2;
					break;
#if SIZEOF_VAR_T == 8
				case 4:
					assert(v < ((var_t) 1 << 32));
					*(unsigned int *)Tloc(b, BUNlast(b)) = (unsigned int) v;
					b->T->heap.free += 4;
					break;
#endif
				default:
					*(var_t *)Tloc(b, BUNlast(b)) = v;
					b->T->heap.free += SIZEOF_VAR_T;
					break;
				}
				b->batCount++;
			} else {
				bunfastins(b, hp, tp);
			}
			o++;
		}
	}
	if (toff != ~(size_t) 0) {
		b->tvarsized = 1;
		b->ttype = TYPE_str;
	}
	return GDK_SUCCEED;
      bunins_failed:
	if (toff != ~(size_t) 0) {
		b->tvarsized = 1;
		b->ttype = TYPE_str;
	}
	return GDK_FAIL;
}

/* Append the contents of BAT n to BAT b.  The head values of n are
 * not used, except when b is empty.  If b is empty, b will get the
 * seqbase of n. */
gdk_return
BATappend(BAT *b, BAT *n, bit force)
{
	BUN sz;
	int fastpath = 1;

	if (b == NULL || n == NULL || (sz = BATcount(n)) == 0) {
		return GDK_SUCCEED;
	}
	assert(b->htype == TYPE_void);
	/* almost: assert(!isVIEW(b)); */
	assert(b->H->heap.parentid == 0 &&
	       b->T->heap.parentid == 0 &&
	       b->H->vheap == NULL &&
	       (b->T->vheap == NULL || b->T->vheap->parentid == abs(b->batCacheid) || b->T->type == TYPE_str));

	ALIGNapp(b, "BATappend", force, GDK_FAIL);
	BATcompatible(b, n, GDK_FAIL, "BATappend");

	if (BUNlast(b) + BATcount(n) > BUN_MAX) {
		GDKerror("BATappend: combined BATs too large\n");
		return GDK_FAIL;
	}

	b->batDirty = 1;

	if (sz > BATcapacity(b) - BUNlast(b)) {
		/* if needed space exceeds a normal growth extend just
		 * with what's needed */
		BUN ncap = BUNlast(b) + sz;
		BUN grows = BATgrows(b);

		if (ncap > grows)
			grows = ncap;
		if (BATextend(b, grows) != GDK_SUCCEED)
			goto bunins_failed;
	}

	IMPSdestroy(b);		/* imprints do not support updates yet */

	/* append two void,void bats */
	if (b->ttype == TYPE_void && BATtdense(b)) {
		oid f = n->tseqbase;

		if (n->ttype != TYPE_void)
			f = *(oid *) BUNtloc(bat_iterator(n), BUNfirst(n));

		if (BATcount(b) == 0 && f != oid_nil)
			BATseqbase(BATmirror(b), f);
		if (BATtdense(n) && BATcount(b) + b->tseqbase == f) {
			sz += BATcount(b);
			BATsetcount(b, sz);
			return GDK_SUCCEED;
		}
		/* we need to materialize the tail */
		if (BATmaterialize(b) != GDK_SUCCEED)
			return GDK_FAIL;
	}

<<<<<<< HEAD
	IMPSdestroy(b);		/* imprints do not support updates yet */
	MOSdestroy(b);
	/* a hash is useless for void bats */
	if (b->H->hash)
		HASHremove(BATmirror(b));

	if (b->T->hash && (2 * b->T->hash->mask) < (BATcount(b) + sz)) {
=======
	/* if growing too much, remove the hash, else we maintain it */
	if (BATcheckhash(b) && (2 * b->T->hash->mask) < (BATcount(b) + sz)) {
>>>>>>> 3f642494
		HASHremove(b);
	}
	if (b->T->hash != NULL ||
	    (b->tkey & BOUND2BTRUE) != 0 ||
	    (b->H->hash != NULL && ATOMstorage(b->htype) != ATOMstorage(TYPE_oid)))
		fastpath = 0;

	if (fastpath) {
		BUN p, q, r = BUNlast(b);

		if (BATcount(b) == 0) {
			BATiter ni = bat_iterator(n);

			ALIGNsetH(BATmirror(b), BATmirror(n));
			b->tseqbase = n->tseqbase;

			if (n->tdense && n->ttype == TYPE_oid) {
				b->tseqbase = *(oid *) BUNtail(ni, BUNfirst(n));
			}
			b->tdense = n->tdense;
			b->T->nodense = n->T->nodense;
			b->tkey |= (n->tkey & TRUE);
			b->T->nokey[0] = n->T->nokey[0];
			b->T->nokey[1] = n->T->nokey[1];
			b->T->nonil = n->T->nonil;
		} else {
			BUN last = BUNlast(b) - 1;
			BATiter ni = bat_iterator(n);
			BATiter bi = bat_iterator(b);
			int xx = ATOMcmp(b->ttype, BUNtail(ni, BUNfirst(n)), BUNtail(bi, last));
			if (BATtordered(b) && (!BATtordered(n) || xx < 0)) {
				b->tsorted = FALSE;
				b->T->nosorted = r;
				if (b->tdense) {
					b->tdense = FALSE;
					b->T->nodense = r;
				}
			}
			if (BATtrevordered(b) &&
			    (!BATtrevordered(n) || xx > 0)) {
				b->trevsorted = FALSE;
				b->T->norevsorted = r;
			}
			if (b->tkey &&
			    (!(BATtordered(b) || BATtrevordered(b)) ||
			     n->tkey == 0 || xx == 0)) {
				BATkey(BATmirror(b), FALSE);
			}
			if (b->ttype != TYPE_void && b->tsorted && b->tdense &&
			    (BATtdense(n) == 0 ||
			     1 + *(oid *) BUNtloc(bi, last) != *(oid *) BUNtail(ni, BUNfirst(n)))) {
				b->tdense = FALSE;
				b->T->nodense = r;
			}
		}
		if (b->ttype == TYPE_str &&
		    (b->batCount == 0 || !GDK_ELIMDOUBLES(b->T->vheap)) &&
		    !GDK_ELIMDOUBLES(n->T->vheap) &&
		    b->T->vheap->hashash == n->T->vheap->hashash) {
			if (insert_string_bat(b, n, 1, force) != GDK_SUCCEED)
				return GDK_FAIL;
		} else {
			if (!ATOMvarsized(b->ttype) &&
			    BATatoms[b->ttype].atomFix == NULL &&
			    b->ttype != TYPE_void && n->ttype != TYPE_void) {
				/* use fast memcpy if we can */
				memcpy(Tloc(b, BUNlast(b)),
				       Tloc(n, BUNfirst(n)),
				       BATcount(n) * Tsize(n));
				BATsetcount(b, BATcount(b) + BATcount(n));
			} else {
				BATiter ni = bat_iterator(n);

				BATloop(n, p, q) {
					bunfastapp_nocheck(b, r, BUNtail(ni, p), Tsize(b));
					r++;
				}
			}
		}
	} else {
		BUN p, q;
		BUN i = BUNlast(b);
		BATiter ni = bat_iterator(n);

		if (b->tkey & BOUND2BTRUE) {
			b->tdense = b->tsorted = b->trevsorted = 0;
			BATloop(n, p, q) {
				const void *t = BUNtail(ni, p);

				if (BUNfnd(b, t) == BUN_NONE) {
					bunfastapp(b, t);
					if (b->T->hash) {
						HASHins(b, i, t);
					}
					i++;
				}
			}
		} else {
			if (b->hseqbase + BATcount(b) + BATcount(n) >= GDK_oid_max) {
				GDKerror("BATappend: overflow of head value\n");
				return GDK_FAIL;
			}

			BATloop(n, p, q) {
				const void *t = BUNtail(ni, p);

				bunfastapp(b, t);
				if (b->T->hash) {
					HASHins(b, i, t);
				}
				i++;
			}
			BATkey(BATmirror(b), FALSE);
			b->tdense = b->tsorted = b->trevsorted = 0;
		}
	}
	b->hrevsorted = BATcount(b) <= 1;
	b->T->nonil &= n->T->nonil;
	return GDK_SUCCEED;
      bunins_failed:
	return GDK_FAIL;
}

gdk_return
BATdel(BAT *b, BAT *d)
{
	int (*unfix) (const void *) = BATatoms[b->ttype].atomUnfix;
	void (*atmdel) (Heap *, var_t *) = BATatoms[b->ttype].atomDel;
	BATiter bi = bat_iterator(b);

	assert(BAThdense(b));
	assert(BAThdense(d));
	assert(ATOMtype(d->ttype) == TYPE_oid);
	assert(d->tsorted);
	assert(d->tkey & 1);
	if (BATcount(d) == 0)
		return GDK_SUCCEED;
	if (BATtdense(d)) {
		oid o = d->tseqbase;
		BUN c = BATcount(d);

		if (o + c <= b->hseqbase)
			return GDK_SUCCEED;
		if (o < b->hseqbase) {
			c -= b->hseqbase - o;
			o = b->hseqbase;
		}
		if (o - b->hseqbase + BUNfirst(b) < b->batInserted) {
			GDKerror("BATdelete: cannot delete committed values\n");
			return GDK_FAIL;
		}
		if (o + c > b->hseqbase + BATcount(b))
			c = b->hseqbase + BATcount(b) - o;
		if (c == 0)
			return GDK_SUCCEED;
		if (unfix || atmdel) {
			BUN p = o - b->hseqbase + BUNfirst(b);
			BUN q = p + c;
			while (p < q) {
				if (unfix)
					(*unfix)(BUNtail(bi, p));
				if (atmdel)
					(*atmdel)(b->T->vheap, (var_t *) BUNtloc(bi, p));
				p++;
			}
		}
		if (BATtdense(b) && BATmaterialize(b) != GDK_SUCCEED)
			return GDK_FAIL;
		if (o + c < b->hseqbase + BATcount(b)) {
			memmove(Tloc(b, o - b->hseqbase + BUNfirst(b)),
				Tloc(b, o + c - b->hseqbase + BUNfirst(b)),
				Tsize(b) * (BATcount(b) - (o + c - b->hseqbase)));
		}
		b->batCount -= c;
	} else {
		const oid *o = (const oid *) Tloc(d, BUNfirst(d));
		const oid *s;
		BUN c = BATcount(d);
		BUN nd = 0;
		char *p;

		if (o[c - 1] <= b->hseqbase)
			return GDK_SUCCEED;
		while (*o < b->hseqbase) {
			o++;
			c--;
		}
		if (*o - b->hseqbase + BUNfirst(b) < b->batInserted) {
			GDKerror("BATdelete: cannot delete committed values\n");
			return GDK_FAIL;
		}
		if (BATtdense(b) && BATmaterialize(b) != GDK_SUCCEED)
			return GDK_FAIL;
		s = o;
		p = Tloc(b, *o - b->hseqbase + BUNfirst(b));
		while (c > 0 && *o < b->hseqbase + BATcount(b)) {
			size_t n;
			if (unfix)
				(*unfix)(BUNtail(bi, *o - b->hseqbase + BUNfirst(b)));
			if (atmdel)
				(*atmdel)(b->T->vheap, (var_t *) BUNtloc(bi, *o - b->hseqbase + BUNfirst(b)));
			o++;
			c--;
			nd++;
			if (c == 0 || *o - b->hseqbase >= BATcount(b))
				n = b->hseqbase + BATcount(b) - o[-1] - 1;
			else if ((oid) (o - s) > *o - *s)
				n = o[0] - o[-1] - 1;
			else
				n = 0;
			if (n > 0) {
				n *= Tsize(b);
				memmove(p,
					Tloc(b, o[-1] + 1 - b->hseqbase + BUNfirst(b)),
					n);
				p += n;
				s = o;
			}
		}
		b->batCount -= nd;
	}
	if (b->batCount <= 1) {
		/* some trivial properties */
		b->tkey |= 1;
		b->tsorted = b->trevsorted = 1;
		if (b->batCount == 0) {
			b->T->nil = 0;
			b->T->nonil = 1;
		}
	}
	return GDK_SUCCEED;
}

#define TYPEcheck(t1,t2,func)						\
	do {								\
		if (TYPEerror(t1, t2)) {				\
			GDKerror("%s: Incompatible types %s and %s.\n", \
				 func, ATOMname(t2), ATOMname(t1));	\
			return GDK_FAIL;				\
		}							\
	} while (0)

/*
 * The last in this series is a BATreplace, which replaces all the
 * buns mentioned.
 */
gdk_return
BATreplace(BAT *b, BAT *p, BAT *n, bit force)
{
	if (b == NULL || p == NULL || n == NULL || BATcount(n) == 0) {
		return GDK_SUCCEED;
	}
	if (void_replace_bat(b, p, n, force) == BUN_NONE)
		return GDK_FAIL;
	return GDK_SUCCEED;
}


/*
 *  BAT Selections
 * The BAT selectors are among the most heavily used operators.
 * Their efficient implementation is therefore mandatory.
 *
 * BAT slice
 * This function returns a horizontal slice from a BAT. It optimizes
 * execution by avoiding to copy when the BAT is memory mapped (in
 * this case, an independent submap is created) or else when it is
 * read-only, then a VIEW bat is created as a result.
 *
 * If a new copy has to be created, this function takes care to
 * preserve void-columns (in this case, the seqbase has to be
 * recomputed in the result).
 *
 * NOTE new semantics, the selected range is excluding the high value.
 */
#undef BATslice
BAT *
BATslice(BAT *b, BUN l, BUN h)
{
	BUN low = l;
	BAT *bn;
	BATiter bni, bi = bat_iterator(b);
	oid foid;		/* first oid value if oid column */

	BATcheck(b, "BATslice", NULL);
	assert(b->htype == TYPE_void);
	if (h > BATcount(b))
		h = BATcount(b);
	if (h < l)
		h = l;
	l += BUNfirst(b);
	h += BUNfirst(b);

	if (l > BUN_MAX || h > BUN_MAX) {
		GDKerror("BATslice: boundary out of range\n");
		return NULL;
	}

	/*
	 * If the source BAT is readonly, then we can obtain a VIEW
	 * that just reuses the memory of the source.
	 */
	if (BAThrestricted(b) == BAT_READ && BATtrestricted(b) == BAT_READ) {
		BUN cnt = h - l;

		bn = VIEWcreate_(b->hseqbase, b, TRUE);
		bn->batFirst = bn->batDeleted = bn->batInserted = 0;
		bn->H->heap.base = NULL;
		bn->T->heap.base = (bn->ttype) ? BUNtloc(bi, l) : NULL;
		bn->H->heap.size = 0;
		bn->T->heap.size = tailsize(bn, cnt);
		BATsetcount(bn, cnt);
		BATsetcapacity(bn, cnt);
	/*
	 * We have to do it: create a new BAT and put everything into it.
	 */
	} else {
		BUN p = l;
		BUN q = h;

		bn = BATnew(TYPE_void, BATtdense(b) ? TYPE_void : b->ttype, h - l, TRANSIENT);
		if (bn == NULL) {
			return bn;
		}
		if (bn->ttype == TYPE_void ||
		    (!bn->tvarsized &&
		     BATatoms[bn->ttype].atomPut == NULL &&
		     BATatoms[bn->ttype].atomFix == NULL)) {
			if (bn->ttype)
				memcpy(Tloc(bn, BUNfirst(bn)), Tloc(b, p),
				       (q - p) * Tsize(bn));
			BATsetcount(bn, h - l);
		} else {
			for (; p < q; p++) {
				bunfastapp(bn, BUNtail(bi, p));
			}
		}
		bn->tsorted = b->tsorted;
		bn->trevsorted = b->trevsorted;
		bn->tkey = b->tkey & 1;
		bn->T->nonil = b->T->nonil;
	}
	bni = bat_iterator(bn);
	BATseqbase(bn, (oid) (b->hseqbase + low));
	if (BATtdense(b)) {
		bn->tdense = TRUE;
		BATseqbase(BATmirror(bn), (oid) (b->tseqbase + low));
	} else if (bn->tkey && bn->ttype == TYPE_oid) {
		if (BATcount(bn) == 0) {
			bn->tdense = TRUE;
			BATseqbase(BATmirror(bn), 0);
		} else if (bn->tsorted &&
			   (foid = *(oid *) BUNtloc(bni, BUNfirst(bn))) != oid_nil &&
			   foid + BATcount(bn) - 1 == *(oid *) BUNtloc(bni, BUNlast(bn) - 1)) {
			bn->tdense = TRUE;
			BATseqbase(BATmirror(bn), *(oid *) BUNtloc(bni, BUNfirst(bn)));
		}
	}
	if (bn->batCount <= 1) {
		bn->tsorted = ATOMlinear(b->ttype);
		bn->hrevsorted = 1;
		bn->trevsorted = ATOMlinear(b->ttype);
		BATkey(BATmirror(bn), 1);
	} else {
		bn->tsorted = BATtordered(b);
		bn->hrevsorted = 0;
		bn->trevsorted = BATtrevordered(b);
		BATkey(BATmirror(bn), BATtkey(b));
	}
	bn->T->nonil = b->T->nonil || bn->batCount == 0;
	bn->T->nil = 0;		/* we just don't know */
	return bn;
      bunins_failed:
	BBPreclaim(bn);
	return NULL;
}

/*
 *  BAT Sorting
 */
int
BATordered(BAT *b)
{
	if (!b->tsorted)
		BATderiveTailProps(b, 0);
	return b->tsorted;
}

int
BATordered_rev(BAT *b)
{
	if (!b->trevsorted)
		BATderiveTailProps(b, 0);
	return b->trevsorted;
}

/* figure out which sort function is to be called
 * stable sort can produce an error (not enough memory available),
 * "quick" sort does not produce errors */
static gdk_return
do_sort(void *h, void *t, const void *base, size_t n, int hs, int ts, int tpe,
	int reverse, int stable)
{
	if (n <= 1)		/* trivially sorted */
		return GDK_SUCCEED;
	if (reverse) {
		if (stable) {
			if (GDKssort_rev(h, t, base, n, hs, ts, tpe) < 0) {
				return GDK_FAIL;
			}
		} else {
			GDKqsort_rev(h, t, base, n, hs, ts, tpe);
		}
	} else {
		if (stable) {
			if (GDKssort(h, t, base, n, hs, ts, tpe) < 0) {
				return GDK_FAIL;
			}
		} else {
			GDKqsort(h, t, base, n, hs, ts, tpe);
		}
	}
	return GDK_SUCCEED;
}

/* Sort the bat b according to both o and g.  The stable and reverse
 * parameters indicate whether the sort should be stable or descending
 * respectively.  The parameter b is required, o and g are optional
 * (i.e., they may be NULL).
 *
 * A sorted copy is returned through the sorted parameter, the new
 * ordering is returned through the order parameter, group information
 * is returned through the groups parameter.  All three output
 * parameters may be NULL.  If they're all NULL, this function does
 * nothing.
 *
 * All BATs involved must be dense-headed.
 *
 * If o is specified, it is used to first rearrange b according to the
 * order specified in o, after which b is sorted taking g into
 * account.
 *
 * If g is specified, it indicates groups which should be individually
 * ordered.  Each row of consecutive equal values in g indicates a
 * group which is sorted according to stable and reverse.  g is used
 * after the order in b was rearranged according to o.
 *
 * The outputs order and groups can be used in subsequent calls to
 * this function.  This can be used if multiple BATs need to be sorted
 * together.  The BATs should then be sorted in order of significance,
 * and each following call should use the original unordered BAT plus
 * the order and groups bat from the previous call.  In this case, the
 * sorted BATs are not of much use, so the sorted output parameter
 * does not need to be specified.
 * Apart from error checking and maintaining reference counts, sorting
 * three columns (col1, col2, col3) could look like this with the
 * sorted results in (col1s, col2s, col3s):
 *	BATsort(&col1s, &ord1, &grp1, col1, NULL, NULL, 0, 0);
 *	BATsort(&col2s, &ord2, &grp2, col2, ord1, grp1, 0, 0);
 *	BATsort(&col3s, NULL, NULL, col3, ord2, grp2, 0, 0);
 * Note that the "reverse" parameter can be different for each call.
 */
gdk_return
BATsort(BAT **sorted, BAT **order, BAT **groups,
	   BAT *b, BAT *o, BAT *g, int reverse, int stable)
{
	BAT *bn = NULL, *on = NULL, *gn;
	oid *restrict grps, prev;
	BUN p, q, r;

	if (b == NULL || !BAThdense(b)) {
		GDKerror("BATsort: b must be dense-headed\n");
		return GDK_FAIL;
	}
	if (o != NULL &&
	    (!BAThdense(o) ||		       /* dense head */
	     ATOMtype(o->ttype) != TYPE_oid || /* oid tail */
	     BATcount(o) != BATcount(b) ||     /* same size as b */
	     (o->ttype == TYPE_void &&	       /* no nil tail */
	      BATcount(o) != 0 &&
	      o->tseqbase == oid_nil))) {
		GDKerror("BATsort: o must be [dense,oid] and same size as b\n");
		return GDK_FAIL;
	}
	if (g != NULL &&
	    (!BAThdense(g) ||		       /* dense head */
	     ATOMtype(g->ttype) != TYPE_oid || /* oid tail */
	     !g->tsorted ||		       /* sorted */
	     BATcount(o) != BATcount(b) ||     /* same size as b */
	     (g->ttype == TYPE_void &&	       /* no nil tail */
	      BATcount(g) != 0 &&
	      g->tseqbase == oid_nil))) {
		GDKerror("BATsort: g must be [dense,oid], sorted on the tail, and same size as b\n");
		return GDK_FAIL;
	}
	assert(reverse == 0 || reverse == 1);
	assert(stable == 0 || stable == 1);
	if (sorted == NULL && order == NULL && groups == NULL) {
		/* no place to put result, so we're done quickly */
		return GDK_SUCCEED;
	}
	if (BATcount(b) <= 1 ||
	    ((reverse ? BATtrevordered(b) : BATtordered(b)) &&
	     o == NULL && g == NULL &&
	     (groups == NULL || BATtkey(b) ||
	      (reverse ? BATtordered(b) : BATtrevordered(b))))) {
		/* trivially (sub)sorted, and either we don't need to
		 * return group information, or we can trivially
		 * deduce the groups */
		if (sorted) {
			bn = COLcopy(b, b->ttype, 0, TRANSIENT);
			if (bn == NULL)
				goto error;
			*sorted = bn;
		}
		if (order) {
			on = BATnew(TYPE_void, TYPE_void, BATcount(b), TRANSIENT);
			if (on == NULL)
				goto error;
			BATsetcount(on, BATcount(b));
			BATseqbase(on, b->hseqbase);
			BATseqbase(BATmirror(on), b->hseqbase);
			*order = on;
		}
		if (groups) {
			if (BATtkey(b)) {
				/* singleton groups */
				gn = BATnew(TYPE_void, TYPE_void, BATcount(b), TRANSIENT);
				if (gn == NULL)
					goto error;
				BATsetcount(gn, BATcount(b));
				BATseqbase(BATmirror(gn), 0);
			} else {
				/* single group */
				const oid *o = 0;
				assert(BATcount(b) == 1 ||
				       (BATtordered(b) && BATtrevordered(b)));
				gn = BATconstant(TYPE_oid, &o, BATcount(b), TRANSIENT);
				if (gn == NULL)
					goto error;
			}
			BATseqbase(gn, 0);
			*groups = gn;
		}
		return GDK_SUCCEED;
	}
	if (o) {
		bn = BATproject(o, b);
		if (bn == NULL)
			goto error;
		if (bn->ttype == TYPE_void || isVIEW(bn)) {
			b = COLcopy(bn, ATOMtype(bn->ttype), TRUE, TRANSIENT);
			BBPunfix(bn->batCacheid);
			bn = b;
		}
	} else {
		bn = COLcopy(b, b->ttype, TRUE, TRANSIENT);
	}
	if (bn == NULL)
		goto error;
	if (order) {
		/* prepare order bat */
		if (o) {
			/* make copy of input so that we can refine it;
			 * copy can be read-only if we take the shortcut
			 * below in the case g is "key" */
			on = COLcopy(o, TYPE_oid,
				     g == NULL ||
				     !(g->tkey || g->ttype == TYPE_void),
				     TRANSIENT);
			if (on == NULL)
				goto error;
		} else {
			/* create new order */
			on = BATnew(TYPE_void, TYPE_oid, BATcount(bn), TRANSIENT);
			if (on == NULL)
				goto error;
			grps = (oid *) Tloc(on, BUNfirst(on));
			for (p = 0, q = BATcount(bn); p < q; p++)
				grps[p] = p + b->hseqbase;
			BATsetcount(on, BATcount(bn));
			on->tkey = 1;
			on->T->nil = 0;
			on->T->nonil = 1;
		}
		BATseqbase(on, b->hseqbase);
		on->tsorted = on->trevsorted = 0; /* it won't be sorted */
		on->tdense = 0;			  /* and hence not dense */
		*order = on;
	}
	if (g) {
		if (g->tkey || g->ttype == TYPE_void) {
			/* if g is "key", all groups are size 1, so no
			 * subsorting needed */
			if (sorted) {
				*sorted = bn;
			} else {
				BBPunfix(bn->batCacheid);
			}
			if (order) {
				*order = on;
				if (o) {
					/* we can inherit sortedness
					 * after all */
					on->tsorted = o->tsorted;
					on->trevsorted = o->trevsorted;
				} else {
					/* we didn't rearrange, so
					 * still sorted */
					on->tsorted = 1;
					on->trevsorted = 0;
				}
				if (BATcount(on) <= 1) {
					on->tsorted = 1;
					on->trevsorted = 1;
				}
			}
			if (groups) {
				gn = COLcopy(g, g->ttype, 0, TRANSIENT);
				if (gn == NULL)
					goto error;
				*groups = gn;
			}
			return GDK_SUCCEED;
		}
		assert(g->ttype == TYPE_oid);
		grps = (oid *) Tloc(g, BUNfirst(g));
		prev = grps[0];
		for (r = 0, p = 1, q = BATcount(g); p < q; p++) {
			if (grps[p] != prev) {
				/* sub sort [r,p) */
				if (do_sort(Tloc(bn, BUNfirst(bn) + r),
					    on ? Tloc(on, BUNfirst(on) + r) : NULL,
					    bn->T->vheap ? bn->T->vheap->base : NULL,
					    p - r, Tsize(bn), on ? Tsize(on) : 0,
					    bn->ttype, reverse, stable) != GDK_SUCCEED)
					goto error;
				r = p;
				prev = grps[p];
			}
		}
		/* sub sort [r,q) */
		if (do_sort(Tloc(bn, BUNfirst(bn) + r),
			    on ? Tloc(on, BUNfirst(on) + r) : NULL,
			    bn->T->vheap ? bn->T->vheap->base : NULL,
			    p - r, Tsize(bn), on ? Tsize(on) : 0,
			    bn->ttype, reverse, stable) != GDK_SUCCEED)
			goto error;
		/* if single group (r==0) the result is (rev)sorted,
		 * otherwise not */
		bn->tsorted = r == 0 && !reverse;
		bn->trevsorted = r == 0 && reverse;
	} else {
		if (b->ttype == TYPE_void) {
			b->tsorted = 1;
			b->trevsorted = b->tseqbase == oid_nil || b->batCount <= 1;
			b->tkey |= b->tseqbase != oid_nil;
		} else if (b->batCount <= 1) {
			b->tsorted = b->trevsorted = 1;
		}
		if (!(reverse ? bn->trevsorted : bn->tsorted) &&
		    do_sort(Tloc(bn, BUNfirst(bn)),
			    on ? Tloc(on, BUNfirst(on)) : NULL,
			    bn->T->vheap ? bn->T->vheap->base : NULL,
			    BATcount(bn), Tsize(bn), on ? Tsize(on) : 0,
			    bn->ttype, reverse, stable) != GDK_SUCCEED)
			goto error;
		bn->tsorted = !reverse;
		bn->trevsorted = reverse;
	}
	if (groups) {
		if (BATgroup_internal(groups, NULL, NULL, bn, g, NULL, NULL, 1) != GDK_SUCCEED)
			goto error;
		if ((*groups)->tkey && (bn->tsorted || bn->trevsorted)) {
			/* if new groups bat is key and the result bat
			 * is (rev)sorted (single input group), we
			 * know it is key */
			bn->tkey = 1;
		}
	}

	if (sorted)
		*sorted = bn;
	else
		BBPunfix(bn->batCacheid);

	return GDK_SUCCEED;

  error:
	if (bn)
		BBPunfix(bn->batCacheid);
	BBPreclaim(on);
	if (sorted)
		*sorted = NULL;
	if (order)
		*order = NULL;
	if (groups)
		*groups = NULL;
	return GDK_FAIL;
}

/* return a new BAT of length n with a dense head and the constant v
 * in the tail */
BAT *
BATconstant(int tailtype, const void *v, BUN n, int role)
{
	BAT *bn;
	void *restrict p;
	BUN i;

	if (v == NULL)
		return NULL;
	bn = BATnew(TYPE_void, tailtype, n, role);
	if (bn == NULL)
		return NULL;
	p = Tloc(bn, bn->batFirst);
	switch (ATOMstorage(tailtype)) {
	case TYPE_void:
		v = &oid_nil;
		BATseqbase(BATmirror(bn), oid_nil);
		break;
	case TYPE_bte:
		for (i = 0; i < n; i++)
			((bte *) p)[i] = *(bte *) v;
		break;
	case TYPE_sht:
		for (i = 0; i < n; i++)
			((sht *) p)[i] = *(sht *) v;
		break;
	case TYPE_int:
	case TYPE_flt:
		assert(sizeof(int) == sizeof(flt));
		for (i = 0; i < n; i++)
			((int *) p)[i] = *(int *) v;
		break;
	case TYPE_lng:
	case TYPE_dbl:
		assert(sizeof(lng) == sizeof(dbl));
		for (i = 0; i < n; i++)
			((lng *) p)[i] = *(lng *) v;
		break;
#ifdef HAVE_HGE
	case TYPE_hge:
		for (i = 0; i < n; i++)
			((hge *) p)[i] = *(hge *) v;
		break;
#endif
	default:
		for (i = BUNfirst(bn), n += i; i < n; i++)
			tfastins_nocheck(bn, i, v, Tsize(bn));
		n -= BUNfirst(bn);
		break;
	}
	bn->T->nil = n >= 1 && (*ATOMcompare(tailtype))(v, ATOMnilptr(tailtype)) == 0;
	BATsetcount(bn, n);
	bn->tsorted = 1;
	bn->trevsorted = 1;
	bn->T->nonil = !bn->T->nil;
	bn->T->key = BATcount(bn) <= 1;
	BATseqbase(bn, 0);
	return bn;

  bunins_failed:
	BBPreclaim(bn);
	return NULL;
}

/* return a new bat which is aligned with b and with the constant v in
 * the tail */
BAT *
BATconst(BAT *b, int tailtype, const void *v, int role)
{
	BAT *bn;

	BATcheck(b, "BATconst", NULL);
	bn = BATconstant(tailtype, v, BATcount(b), role);
	if (bn == NULL)
		return NULL;
	BATseqbase(bn, b->hseqbase);

	return bn;
}

/*
 * BAT Aggregates
 *
 * We retain the size() and card() aggregate results in the column
 * descriptor.  We would like to have such functionality in an
 * extensible way for many aggregates, for DD (1) we do not want to
 * change the binary BAT format on disk and (2) aggr and size are the
 * most relevant aggregates.
 *
 * It is all hacked into the aggr[3] records; three adjacent integers
 * that were left over in the column record. We refer to these as if
 * it where an int aggr[3] array.  The below routines set and retrieve
 * the aggregate values from the tail of the BAT, as many
 * aggregate-manipulating BAT functions work on tail.
 *
 * The rules are as follows: aggr[0] contains the alignment ID of the
 * column (if set i.e. nonzero).  Hence, if this value is nonzero and
 * equal to b->talign, the precomputed aggregate values in
 * aggr[GDK_AGGR_SIZE] and aggr[GDK_AGGR_CARD] hold. However, only one
 * of them may be set at the time. This is encoded by the value
 * int_nil, which cannot occur in these two aggregates.
 *
 * This was now extended to record the property whether we know there
 * is a nil value present by mis-using the highest bits of both
 * GDK_AGGR_SIZE and GDK_AGGR_CARD.
 */

void
PROPdestroy(PROPrec *p)
{
	PROPrec *n;

	while (p) {
		n = p->next;
		if (p->v.vtype == TYPE_str)
			GDKfree(p->v.val.sval);
		GDKfree(p);
		p = n;
	}
}

PROPrec *
BATgetprop(BAT *b, int idx)
{
	PROPrec *p = b->T->props;

	while (p) {
		if (p->id == idx)
			return p;
		p = p->next;
	}
	return NULL;
}

void
BATsetprop(BAT *b, int idx, int type, void *v)
{
	ValRecord vr;
	PROPrec *p = BATgetprop(b, idx);

	if (!p && (p = (PROPrec *) GDKmalloc(sizeof(PROPrec))) != NULL) {
		p->id = idx;
		p->next = b->T->props;
		p->v.vtype = 0;
		b->T->props = p;
	}
	if (p) {
		VALset(&vr, type, v);
		VALcopy(&p->v, &vr);
		b->batDirtydesc = TRUE;
	}
}


/*
 * The BATcount_no_nil function counts all BUN in a BAT that have a
 * non-nil tail value.
 */
BUN
BATcount_no_nil(BAT *b)
{
	BUN cnt = 0;
	BUN i, n;
	const void *restrict p, *restrict nil;
	const char *restrict base;
	int t;
	int (*cmp)(const void *, const void *);

	BATcheck(b, "BATcnt", 0);
	n = BATcount(b);
	if (b->T->nonil)
		return n;
	p = Tloc(b, b->batFirst);
	t = ATOMbasetype(b->ttype);
	switch (t) {
	case TYPE_void:
		cnt = b->tseqbase == oid_nil ? 0 : n;
		break;
	case TYPE_bte:
		for (i = 0; i < n; i++)
			cnt += ((const bte *) p)[i] != bte_nil;
		break;
	case TYPE_sht:
		for (i = 0; i < n; i++)
			cnt += ((const sht *) p)[i] != sht_nil;
		break;
	case TYPE_int:
		for (i = 0; i < n; i++)
			cnt += ((const int *) p)[i] != int_nil;
		break;
	case TYPE_lng:
		for (i = 0; i < n; i++)
			cnt += ((const lng *) p)[i] != lng_nil;
		break;
#ifdef HAVE_HGE
	case TYPE_hge:
		for (i = 0; i < n; i++)
			cnt += ((const hge *) p)[i] != hge_nil;
		break;
#endif
	case TYPE_flt:
		for (i = 0; i < n; i++)
			cnt += ((const flt *) p)[i] != flt_nil;
		break;
	case TYPE_dbl:
		for (i = 0; i < n; i++)
			cnt += ((const dbl *) p)[i] != dbl_nil;
		break;
	case TYPE_str:
		base = b->T->vheap->base;
		switch (b->T->width) {
		case 1:
			for (i = 0; i < n; i++)
				cnt += base[((var_t) ((const unsigned char *) p)[i] + GDK_VAROFFSET) << GDK_VARSHIFT] != '\200';
			break;
		case 2:
			for (i = 0; i < n; i++)
				cnt += base[((var_t) ((const unsigned short *) p)[i] + GDK_VAROFFSET) << GDK_VARSHIFT] != '\200';
			break;
#if SIZEOF_VAR_T != SIZEOF_INT
		case 4:
			for (i = 0; i < n; i++)
				cnt += base[(var_t) ((const unsigned int *) p)[i] << GDK_VARSHIFT] != '\200';
			break;
#endif
		default:
			for (i = 0; i < n; i++)
				cnt += base[((const var_t *) p)[i] << GDK_VARSHIFT] != '\200';
			break;
		}
		break;
	default:
		nil = ATOMnilptr(t);
		cmp = ATOMcompare(t);
		if (b->tvarsized) {
			base = b->T->vheap->base;
			for (i = 0; i < n; i++)
				cnt += (*cmp)(nil, base + ((const var_t *) p)[i]) != 0;
		} else {
			for (i = BUNfirst(b), n += i; i < n; i++)
				cnt += (*cmp)(Tloc(b, i), nil) != 0;
		}
		break;
	}
	if (cnt == BATcount(b)) {
		/* we learned something */
		b->T->nonil = 1;
		assert(b->T->nil == 0);
		b->T->nil = 0;
	}
	return cnt;
}

static BAT *
newdensecand(oid first, oid last)
{
	BAT *bn;

	if ((bn = BATnew(TYPE_void, TYPE_void, 0, TRANSIENT)) == NULL)
		return NULL;
	if (last < first)
		first = last = 0; /* empty range */
	BATsetcount(bn, last - first + 1);
	BATseqbase(bn, 0);
	BATseqbase(BATmirror(bn), first);
	return bn;
}

/* merge two candidate lists and produce a new one
 *
 * candidate lists are VOID-headed BATs with an OID tail which is
 * sorted and unique.
 */
BAT *
BATmergecand(BAT *a, BAT *b)
{
	BAT *bn;
	const oid *restrict ap, *restrict bp, *ape, *bpe;
	oid *restrict p, i;
	oid af, al, bf, bl;
	BATiter ai, bi;
	bit ad, bd;

	BATcheck(a, "BATmergecand", NULL);
	BATcheck(b, "BATmergecand", NULL);
	assert(a->htype == TYPE_void);
	assert(b->htype == TYPE_void);
	assert(ATOMtype(a->ttype) == TYPE_oid);
	assert(ATOMtype(b->ttype) == TYPE_oid);
	assert(BATcount(a) <= 1 || a->tsorted);
	assert(BATcount(b) <= 1 || b->tsorted);
	assert(BATcount(a) <= 1 || a->tkey);
	assert(BATcount(b) <= 1 || b->tkey);
	assert(a->T->nonil);
	assert(b->T->nonil);

	/* we can return a if b is empty (and v.v.) */
	if (BATcount(a) == 0) {
		return COLcopy(b, b->ttype, 0, TRANSIENT);
	}
	if (BATcount(b) == 0) {
		return COLcopy(a, a->ttype, 0, TRANSIENT);
	}
	/* we can return a if a fully covers b (and v.v) */
	ai = bat_iterator(a);
	bi = bat_iterator(b);
	af = *(oid*) BUNtail(ai, BUNfirst(a));
	bf = *(oid*) BUNtail(bi, BUNfirst(b));
	al = *(oid*) BUNtail(ai, BUNlast(a) - 1);
	bl = *(oid*) BUNtail(bi, BUNlast(b) - 1);
	ad = (af + BATcount(a) - 1 == al); /* i.e., dense */
	bd = (bf + BATcount(b) - 1 == bl); /* i.e., dense */
	if (ad && bd) {
		/* both are dense */
		if (af <= bf && bf <= al + 1) {
			/* partial overlap starting with a, or b is
			 * smack bang after a */
			return newdensecand(af, al < bl ? bl : al);
		}
		if (bf <= af && af <= bl + 1) {
			/* partial overlap starting with b, or a is
			 * smack bang after b */
			return newdensecand(bf, al < bl ? bl : al);
		}
	}
	if (ad && af <= bf && al >= bl) {
		return newdensecand(af, al);
	}
	if (bd && bf <= af && bl >= al) {
		return newdensecand(bf, bl);
	}

	bn = BATnew(TYPE_void, TYPE_oid, BATcount(a) + BATcount(b), TRANSIENT);
	if (bn == NULL)
		return NULL;
	p = (oid *) Tloc(bn, BUNfirst(bn));
	if (a->ttype == TYPE_void && b->ttype == TYPE_void) {
		/* both lists are VOID */
		if (a->tseqbase > b->tseqbase) {
			BAT *t = a;

			a = b;
			b = t;
		}
		/* a->tseqbase <= b->tseqbase */
		for (i = a->tseqbase; i < a->tseqbase + BATcount(a); i++)
			*p++ = i;
		for (i = MAX(b->tseqbase, i);
		     i < b->tseqbase + BATcount(b);
		     i++)
			*p++ = i;
	} else if (a->ttype == TYPE_void || b->ttype == TYPE_void) {
		if (b->ttype == TYPE_void) {
			BAT *t = a;

			a = b;
			b = t;
		}
		/* a->ttype == TYPE_void, b->ttype == TYPE_oid */
		bp = (const oid *) Tloc(b, BUNfirst(b));
		bpe = bp + BATcount(b);
		while (bp < bpe && *bp < a->tseqbase)
			*p++ = *bp++;
		for (i = a->tseqbase; i < a->tseqbase + BATcount(a); i++)
			*p++ = i;
		while (bp < bpe && *bp < i)
			bp++;
		while (bp < bpe)
			*p++ = *bp++;
	} else {
		/* a->ttype == TYPE_oid, b->ttype == TYPE_oid */
		ap = (const oid *) Tloc(a, BUNfirst(a));
		ape = ap + BATcount(a);
		bp = (const oid *) Tloc(b, BUNfirst(b));
		bpe = bp + BATcount(b);
		while (ap < ape && bp < bpe) {
			if (*ap < *bp)
				*p++ = *ap++;
			else if (*ap > *bp)
				*p++ = *bp++;
			else {
				*p++ = *ap++;
				bp++;
			}
		}
		while (ap < ape)
			*p++ = *ap++;
		while (bp < bpe)
			*p++ = *bp++;
	}

	/* properties */
	BATsetcount(bn, (BUN) (p - (oid *) Tloc(bn, BUNfirst(bn))));
	BATseqbase(bn, 0);
	bn->trevsorted = BATcount(bn) <= 1;
	bn->tsorted = 1;
	bn->tkey = 1;
	bn->T->nil = 0;
	bn->T->nonil = 1;
	return virtualize(bn);
}

/* intersect two candidate lists and produce a new one
 *
 * candidate lists are VOID-headed BATs with an OID tail which is
 * sorted and unique.
 */
BAT *
BATintersectcand(BAT *a, BAT *b)
{
	BAT *bn;
	const oid *restrict ap, *restrict bp, *ape, *bpe;
	oid *restrict p;
	oid af, al, bf, bl;
	BATiter ai, bi;

	BATcheck(a, "BATintersectcand", NULL);
	BATcheck(b, "BATintersectcand", NULL);
	assert(a->htype == TYPE_void);
	assert(b->htype == TYPE_void);
	assert(ATOMtype(a->ttype) == TYPE_oid);
	assert(ATOMtype(b->ttype) == TYPE_oid);
	assert(a->tsorted);
	assert(b->tsorted);
	assert(a->tkey);
	assert(b->tkey);
	assert(a->T->nonil);
	assert(b->T->nonil);

	if (BATcount(a) == 0 || BATcount(b) == 0) {
		return newdensecand(0, 0);
	}

	ai = bat_iterator(a);
	bi = bat_iterator(b);
	af = *(oid*) BUNtail(ai, BUNfirst(a));
	bf = *(oid*) BUNtail(bi, BUNfirst(b));
	al = *(oid*) BUNtail(ai, BUNlast(a) - 1);
	bl = *(oid*) BUNtail(bi, BUNlast(b) - 1);

	if ((af + BATcount(a) - 1 == al) && (bf + BATcount(b) - 1 == bl)) {
		/* both lists are VOID */
		return newdensecand(MAX(af, bf), MIN(al, bl));
	}

	bn = BATnew(TYPE_void, TYPE_oid, MIN(BATcount(a), BATcount(b)), TRANSIENT);
	if (bn == NULL)
		return NULL;
	p = (oid *) Tloc(bn, BUNfirst(bn));
	if (a->ttype == TYPE_void || b->ttype == TYPE_void) {
		if (b->ttype == TYPE_void) {
			BAT *t = a;

			a = b;
			b = t;
		}
		/* a->ttype == TYPE_void, b->ttype == TYPE_oid */
		bp = (const oid *) Tloc(b, BUNfirst(b));
		bpe = bp + BATcount(b);
		while (bp < bpe && *bp < a->tseqbase)
			bp++;
		while (bp < bpe && *bp < a->tseqbase + BATcount(a))
			*p++ = *bp++;
	} else {
		/* a->ttype == TYPE_oid, b->ttype == TYPE_oid */
		ap = (const oid *) Tloc(a, BUNfirst(a));
		ape = ap + BATcount(a);
		bp = (const oid *) Tloc(b, BUNfirst(b));
		bpe = bp + BATcount(b);
		while (ap < ape && bp < bpe) {
			if (*ap < *bp)
				ap++;
			else if (*ap > *bp)
				bp++;
			else {
				*p++ = *ap++;
				bp++;
			}
		}
	}

	/* properties */
	BATsetcount(bn, (BUN) (p - (oid *) Tloc(bn, BUNfirst(bn))));
	BATseqbase(bn, 0);
	bn->trevsorted = BATcount(bn) <= 1;
	bn->tsorted = 1;
	bn->tkey = 1;
	bn->T->nil = 0;
	bn->T->nonil = 1;
	return virtualize(bn);
}<|MERGE_RESOLUTION|>--- conflicted
+++ resolved
@@ -424,6 +424,7 @@
 	}
 
 	IMPSdestroy(b);		/* imprints do not support updates yet */
+	MOSdestroy(b);
 
 	/* append two void,void bats */
 	if (b->ttype == TYPE_void && BATtdense(b)) {
@@ -444,18 +445,8 @@
 			return GDK_FAIL;
 	}
 
-<<<<<<< HEAD
-	IMPSdestroy(b);		/* imprints do not support updates yet */
-	MOSdestroy(b);
-	/* a hash is useless for void bats */
-	if (b->H->hash)
-		HASHremove(BATmirror(b));
-
-	if (b->T->hash && (2 * b->T->hash->mask) < (BATcount(b) + sz)) {
-=======
 	/* if growing too much, remove the hash, else we maintain it */
 	if (BATcheckhash(b) && (2 * b->T->hash->mask) < (BATcount(b) + sz)) {
->>>>>>> 3f642494
 		HASHremove(b);
 	}
 	if (b->T->hash != NULL ||
