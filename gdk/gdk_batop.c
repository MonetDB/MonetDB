/*
 * This Source Code Form is subject to the terms of the Mozilla Public
 * License, v. 2.0.  If a copy of the MPL was not distributed with this
 * file, You can obtain one at http://mozilla.org/MPL/2.0/.
 *
 * Copyright 1997 - July 2008 CWI, August 2008 - 2022 MonetDB B.V.
 */

/*
 * (c) M. L. Kersten, P. Boncz, S. Manegold, N. Nes, K.S. Mullender
 * Common BAT Operations
 * We factor out all possible overhead by inlining code.  This
 * includes the macros BUNhead and BUNtail, which do a test to see
 * whether the atom resides in the buns or in a variable storage
 * heap.
 */
#include "monetdb_config.h"
#include "gdk.h"
#include "gdk_private.h"

gdk_return
unshare_varsized_heap(BAT *b)
{
	if (ATOMvarsized(b->ttype) &&
	    b->tvheap->parentid != b->batCacheid) {
		Heap *h = GDKmalloc(sizeof(Heap));
		if (h == NULL)
			return GDK_FAIL;
		MT_thread_setalgorithm("unshare vheap");
		*h = (Heap) {
			.parentid = b->batCacheid,
			.farmid = BBPselectfarm(b->batRole, TYPE_str, varheap),
		};
		strconcat_len(h->filename, sizeof(h->filename),
			      BBP_physical(b->batCacheid), ".theap", NULL);
		if (HEAPcopy(h, b->tvheap, 0) != GDK_SUCCEED) {
			HEAPfree(h, true);
			GDKfree(h);
			return GDK_FAIL;
		}
		ATOMIC_INIT(&h->refs, 1);
		MT_lock_set(&b->theaplock);
		int parent = b->tvheap->parentid;
		Heap *oh = b->tvheap;
		b->tvheap = h;
		MT_lock_unset(&b->theaplock);
		HEAPdecref(oh, false);
		BBPunshare(parent);
		BBPunfix(parent);
	}
	return GDK_SUCCEED;
}

/* We try to be clever when appending one string bat to another.
 * First of all, we try to actually share the string heap so that we
 * don't need an extra copy, and if that can't be done, we see whether
 * it makes sense to just quickly copy the whole string heap instead
 * of inserting individual strings.  See the comments in the code for
 * more information. */
static gdk_return
insert_string_bat(BAT *b, BATiter *ni, struct canditer *ci, bool force, bool mayshare, lng timeoffset)
{
	size_t toff = ~(size_t) 0;	/* tail offset */
	BUN p, r;		/* loop variables */
	const void *tp = NULL;	/* tail value pointer */
	var_t v;
	size_t off;		/* offset within n's string heap */
	BUN cnt = ci->ncand;
	BUN oldcnt = BATcount(b);

	assert(b->ttype == TYPE_str);
	assert(b->tbaseoff == 0);
	assert(b->theap->parentid == b->batCacheid);
	/* only transient bats can use some other bat's string heap */
	assert(b->batRole == TRANSIENT || b->tvheap->parentid == b->batCacheid);
	if (cnt == 0)
		return GDK_SUCCEED;

	if (b->tvheap == ni->vh) {
		/* vheaps are already shared, continue doing so: we just
		 * need to append the offsets */
		toff = 0;
		MT_thread_setalgorithm("shared vheap");
	} else if (mayshare && b->batRole == TRANSIENT && oldcnt == 0) {
		/* we can share the vheaps, so we then only need to
		 * append the offsets */
		MT_lock_set(&b->theaplock);
		if (b->tvheap->parentid != b->batCacheid)
			BBPunshare(b->tvheap->parentid);
		HEAPdecref(b->tvheap, b->tvheap->parentid == b->batCacheid);
		HEAPincref(ni->vh);
		b->tvheap = ni->vh;
		MT_lock_unset(&b->theaplock);
		BBPshare(ni->vh->parentid);
		toff = 0;
		MT_thread_setalgorithm("share vheap");
	} else {
		/* no heap sharing, so also make sure the heap isn't
		 * shared currently (we're not allowed to write in
		 * another bat's heap) */
		if (b->tvheap->parentid != b->batCacheid &&
		    unshare_varsized_heap(b) != GDK_SUCCEED) {
			return GDK_FAIL;
		}
		if (oldcnt == 0 || (!GDK_ELIMDOUBLES(b->tvheap) &&
				    !GDK_ELIMDOUBLES(ni->vh))) {
			/* we'll consider copying the string heap completely
			 *
			 * we first estimate how much space the string heap
			 * should occupy, given the number of rows we need to
			 * insert, then, if that is way smaller than the actual
			 * space occupied, we will skip the copy and just insert
			 * one by one */
			size_t len = 0;
			for (int i = 0; i < 1024; i++) {
				p = (BUN) (((double) rand() / RAND_MAX) * (cnt - 1));
				p = canditer_idx(ci, p) - ni->b->hseqbase;
				len += strlen(BUNtvar(*ni, p)) + 1;
			}
			len = (len + 512) / 1024; /* rounded average length */
			r = (GDK_ELIMLIMIT - GDK_STRHASHSIZE) / (len + 12);
			/* r is estimate of number of strings in
			 * double-eliminated area */
			if (r < ci->ncand)
				len = GDK_ELIMLIMIT + (ci->ncand - r) * len;
			else
				len = GDK_STRHASHSIZE + ci->ncand * (len + 12);
			/* len is total estimated expected size of vheap */

			if (len > ni->vhfree / 2) {
				/* we copy the string heap, perhaps appending */
				if (oldcnt == 0) {
					toff = 0;
					MT_thread_setalgorithm("copy vheap");
				} else {
					toff = (b->tvheap->free + GDK_VARALIGN - 1) & ~(GDK_VARALIGN - 1);
					MT_thread_setalgorithm("append vheap");
				}

				MT_lock_set(&b->theaplock);
				if (HEAPgrow(&b->tvheap, toff + ni->vh->size, force) != GDK_SUCCEED) {
					MT_lock_unset(&b->theaplock);
					return GDK_FAIL;
				}
				memcpy(b->tvheap->base + toff, ni->vh->base, ni->vhfree);
				b->tvheap->free = toff + ni->vhfree;
				MT_lock_unset(&b->theaplock);
			}
		}
	}
	/* if toff has the initial value of ~0, we insert strings
	 * individually, otherwise we only copy (insert) offsets */
	if (toff == ~(size_t) 0)
		v = GDK_VAROFFSET;
	else
		v = b->tvheap->free - 1;

	/* make sure there is (vertical) space in the offset heap, we
	 * may also widen thanks to v, set above */
	if (GDKupgradevarheap(b, v, oldcnt + cnt < b->batCapacity ? b->batCapacity : oldcnt + cnt, b->batCount) != GDK_SUCCEED) {
		return GDK_FAIL;
	}

	if (toff == 0 && ni->width == b->twidth && ci->tpe == cand_dense) {
		/* we don't need to do any translation of offset
		 * values, so we can use fast memcpy */
		MT_thread_setalgorithm("memcpy offsets");
		memcpy(Tloc(b, BATcount(b)), (const char *) ni->base + ((ci->seq - ni->b->hseqbase) << ni->shift), cnt << ni->shift);
	} else if (toff != ~(size_t) 0) {
		/* we don't need to insert any actual strings since we
		 * have already made sure that they are all in b's
		 * string heap at known locations (namely the offset
		 * in n added to toff), so insert offsets from n after
		 * adding toff into b */
		/* note the use of the "restrict" qualifier here: all
		 * four pointers below point to the same value, but
		 * only one of them will actually be used, hence we
		 * still obey the rule for restrict-qualified
		 * pointers */
		const uint8_t *restrict tbp = (const uint8_t *) ni->base;
		const uint16_t *restrict tsp = (const uint16_t *) ni->base;
		const uint32_t *restrict tip = (const uint32_t *) ni->base;
#if SIZEOF_VAR_T == 8
		const uint64_t *restrict tlp = (const uint64_t *) ni->base;
#endif

		MT_thread_setalgorithm("copy offset values");
		r = b->batCount;
		TIMEOUT_LOOP(cnt, timeoffset) {
			p = canditer_next(ci) - ni->b->hseqbase;
			switch (ni->width) {
			case 1:
				v = (var_t) tbp[p] + GDK_VAROFFSET;
				break;
			case 2:
				v = (var_t) tsp[p] + GDK_VAROFFSET;
				break;
			case 4:
				v = (var_t) tip[p];
				break;
#if SIZEOF_VAR_T == 8
			case 8:
				v = (var_t) tlp[p];
				break;
#endif
			default:
				MT_UNREACHABLE();
			}
			v = (var_t) ((size_t) v + toff);
			assert(v >= GDK_VAROFFSET);
			assert((size_t) v < b->tvheap->free);
			switch (b->twidth) {
			case 1:
				assert(v - GDK_VAROFFSET < ((var_t) 1 << 8));
				((uint8_t *) b->theap->base)[r++] = (uint8_t) (v - GDK_VAROFFSET);
				break;
			case 2:
				assert(v - GDK_VAROFFSET < ((var_t) 1 << 16));
				((uint16_t *) b->theap->base)[r++] = (uint16_t) (v - GDK_VAROFFSET);
				break;
			case 4:
#if SIZEOF_VAR_T == 8
				assert(v < ((var_t) 1 << 32));
#endif
				((uint32_t *) b->theap->base)[r++] = (uint32_t) v;
				break;
#if SIZEOF_VAR_T == 8
			case 8:
				((uint64_t *) b->theap->base)[r++] = (uint64_t) v;
				break;
#endif
			default:
				MT_UNREACHABLE();
			}
		}
	} else if (b->tvheap->free < ni->vhfree / 2 ||
		   GDK_ELIMDOUBLES(b->tvheap)) {
		/* if b's string heap is much smaller than n's string
		 * heap, don't bother checking whether n's string
		 * values occur in b's string heap; also, if b is
		 * (still) fully double eliminated, we must continue
		 * to use the double elimination mechanism */
		r = b->batCount;
		oid hseq = ni->b->hseqbase;
		MT_thread_setalgorithm("insert string values");
		TIMEOUT_LOOP(cnt, timeoffset) {
			p = canditer_next(ci) - hseq;
			tp = BUNtvar(*ni, p);
			if (tfastins_nocheckVAR(b, r, tp) != GDK_SUCCEED) {
				return GDK_FAIL;
			}
			r++;
		}
	} else {
		/* Insert values from n individually into b; however,
		 * we check whether there is a string in b's string
		 * heap at the same offset as the string is in n's
		 * string heap (in case b's string heap is a copy of
		 * n's).  If this is the case, we just copy the
		 * offset, otherwise we insert normally.  */
		r = b->batCount;
		MT_thread_setalgorithm("insert string values with check");
		TIMEOUT_LOOP(cnt, timeoffset) {
			p = canditer_next(ci) - ni->b->hseqbase;
			off = BUNtvaroff(*ni, p); /* the offset */
			tp = ni->vh->base + off; /* the string */
			if (off < b->tvheap->free &&
			    strcmp(b->tvheap->base + off, tp) == 0) {
				/* we found the string at the same
				 * offset in b's string heap as it was
				 * in n's string heap, so we don't
				 * have to insert a new string into b:
				 * we can just copy the offset */
				v = (var_t) off;
				switch (b->twidth) {
				case 1:
					assert(v - GDK_VAROFFSET < ((var_t) 1 << 8));
					((uint8_t *) b->theap->base)[r] = (uint8_t) (v - GDK_VAROFFSET);
					break;
				case 2:
					assert(v - GDK_VAROFFSET < ((var_t) 1 << 16));
					((uint16_t *) b->theap->base)[r] = (uint16_t) (v - GDK_VAROFFSET);
					break;
				case 4:
#if SIZEOF_VAR_T == 8
					assert(v < ((var_t) 1 << 32));
#endif
					((uint32_t *) b->theap->base)[r] = (uint32_t) v;
					break;
#if SIZEOF_VAR_T == 8
				case 8:
					((uint64_t *) b->theap->base)[r] = (uint64_t) v;
					break;
#endif
				default:
					MT_UNREACHABLE();
				}
			} else {
				if (tfastins_nocheckVAR(b, r, tp) != GDK_SUCCEED) {
					return GDK_FAIL;
				}
			}
			r++;
		}
	}
	TIMEOUT_CHECK(timeoffset, TIMEOUT_HANDLER(GDK_FAIL));
	MT_lock_set(&b->theaplock);
	BATsetcount(b, oldcnt + ci->ncand);
	assert(b->batCapacity >= b->batCount);
	MT_lock_unset(&b->theaplock);
	/* maintain hash */
	MT_rwlock_wrlock(&b->thashlock);
	for (r = oldcnt, cnt = BATcount(b); b->thash && r < cnt; r++) {
		HASHappend_locked(b, r, b->tvheap->base + VarHeapVal(Tloc(b, 0), r, b->twidth));
	}
	MT_rwlock_wrunlock(&b->thashlock);
	return GDK_SUCCEED;
}

static gdk_return
append_varsized_bat(BAT *b, BATiter *ni, struct canditer *ci, bool mayshare)
{
	BUN cnt = ci->ncand, r;
	oid hseq = ni->b->hseqbase;

	/* only transient bats can use some other bat's vheap */
	assert(b->batRole == TRANSIENT || b->tvheap->parentid == b->batCacheid);
	/* make sure the bats use var_t */
	assert(b->twidth == ni->width);
	assert(b->twidth == SIZEOF_VAR_T);
	if (cnt == 0)
		return GDK_SUCCEED;
	if (cnt > BATcapacity(b) - BATcount(b)) {
		/* if needed space exceeds a normal growth extend just
		 * with what's needed */
		BUN ncap = BATcount(b) + cnt;
		BUN grows = BATgrows(b);

		if (ncap > grows)
			grows = ncap;
		if (BATextend(b, grows) != GDK_SUCCEED)
			return GDK_FAIL;
	}
	if (mayshare &&
	    BATcount(b) == 0 &&
	    b->batRole == TRANSIENT &&
	    ni->restricted == BAT_READ &&
	    b->tvheap != ni->vh) {
		/* if b is still empty, in the transient farm, and n
		 * is read-only, we replace b's vheap with a reference
		 * to n's */
		MT_lock_set(&b->theaplock);
		if (b->tvheap->parentid != b->batCacheid)
			BBPunshare(b->tvheap->parentid);
		BBPshare(ni->vh->parentid);
		HEAPdecref(b->tvheap, true);
		HEAPincref(ni->vh);
		b->tvheap = ni->vh;
		MT_lock_unset(&b->theaplock);
	}
	if (b->tvheap == ni->vh) {
		/* if b and n use the same vheap, we only need to copy
		 * the offsets from n to b */
		if (ci->tpe == cand_dense) {
			/* fast memcpy since we copy a consecutive
			 * chunk of memory */
			memcpy(Tloc(b, BATcount(b)),
			       (const var_t *) ni->base + (ci->seq - hseq),
			       cnt << b->tshift);
		} else {
			var_t *restrict dst = (var_t *) Tloc(b, BATcount(b));
			const var_t *restrict src = (const var_t *) ni->base;
			while (cnt > 0) {
				cnt--;
				*dst++ = src[canditer_next(ci) - hseq];
			}
		}
		MT_lock_set(&b->theaplock);
		BATsetcount(b, BATcount(b) + ci->ncand);
		MT_lock_unset(&b->theaplock);
		/* maintain hash table */
		MT_rwlock_wrlock(&b->thashlock);
		for (BUN i = BATcount(b) - ci->ncand;
		     b->thash && i < BATcount(b);
		     i++) {
			HASHappend_locked(b, i, b->tvheap->base + *(var_t *) Tloc(b, i));
		}
		MT_rwlock_wrunlock(&b->thashlock);
		return GDK_SUCCEED;
	}
	/* b and n do not share their vheap, so we need to copy data */
	if (b->tvheap->parentid != b->batCacheid) {
		/* if b shares its vheap with some other bat, unshare it */
		Heap *h = GDKmalloc(sizeof(Heap));
		if (h == NULL) {
			return GDK_FAIL;
		}
		*h = (Heap) {
			.parentid = b->batCacheid,
			.farmid = BBPselectfarm(b->batRole, b->ttype, varheap),
		};
		strconcat_len(h->filename, sizeof(h->filename),
			      BBP_physical(b->batCacheid), ".theap", NULL);
		if (HEAPcopy(h, b->tvheap, 0) != GDK_SUCCEED) {
			HEAPfree(h, true);
			GDKfree(h);
			return GDK_FAIL;
		}
		BBPunshare(b->tvheap->parentid);
		ATOMIC_INIT(&h->refs, 1);
		MT_lock_set(&b->theaplock);
		Heap *oh = b->tvheap;
		b->tvheap = h;
		MT_lock_unset(&b->theaplock);
		HEAPdecref(oh, false);
	}
	if (BATcount(b) == 0 && BATatoms[b->ttype].atomFix == NULL &&
	    ci->tpe == cand_dense && ci->ncand == ni->count) {
		/* just copy the heaps */
		MT_lock_set(&b->theaplock);
		if (HEAPgrow(&b->tvheap, ni->vhfree, false) != GDK_SUCCEED) {
			MT_lock_unset(&b->theaplock);
			return GDK_FAIL;
		}
		memcpy(b->theap->base, ni->base, ni->hfree);
		memcpy(b->tvheap->base, ni->vh->base, ni->vhfree);
		b->theap->free = ni->hfree;
		b->tvheap->free = ni->vhfree;
		BATsetcount(b, ni->count);
		b->tnil = ni->nil;
		b->tnonil = ni->nonil;
		b->tsorted = ni->sorted;
		b->tnosorted = ni->nosorted;
		b->trevsorted = ni->revsorted;
		b->tnorevsorted = ni->norevsorted;
		b->tkey = ni->key;
		b->tnokey[0] = ni->nokey[0];
		b->tnokey[1] = ni->nokey[1];
		b->tminpos = ni->minpos;
		b->tmaxpos = ni->maxpos;
		b->tunique_est = ni->unique_est;
		MT_lock_unset(&b->theaplock);
		return GDK_SUCCEED;
	}
	/* copy data from n to b */
<<<<<<< HEAD
	r = BATcount(b);
	MT_rwlock_wrlock(&b->thashlock);
	while (cnt > 0) {
		cnt--;
=======
	r = BUNlast(b);
	for (BUN i = 0; i < cnt; i++) {
>>>>>>> 32779542
		BUN p = canditer_next(ci) - hseq;
		const void *t = BUNtvar(*ni, p);
		if (tfastins_nocheckVAR(b, r, t) != GDK_SUCCEED) {
<<<<<<< HEAD
			MT_rwlock_wrunlock(&b->thashlock);
=======
			bat_iterator_end(&ni);
>>>>>>> 32779542
			return GDK_FAIL;
		}
		r++;
	}
	MT_rwlock_wrlock(&b->thashlock);
	if (b->thash) {
		r -= cnt;
		BATiter bi = bat_iterator_nolock(b);
		for (BUN i = 0; i < cnt; i++) {
			const void *t = BUNtvar(bi, r);
			HASHappend_locked(b, r, t);
			r++;
		}
	}
	MT_rwlock_wrunlock(&b->thashlock);
	MT_lock_set(&b->theaplock);
	BATsetcount(b, r);
	MT_lock_unset(&b->theaplock);
	return GDK_SUCCEED;
}

static gdk_return
append_msk_bat(BAT *b, BATiter *ni, struct canditer *ci)
{
	if (ci->ncand == 0)
		return GDK_SUCCEED;
	if (BATextend(b, BATcount(b) + ci->ncand) != GDK_SUCCEED)
		return GDK_FAIL;

	MT_lock_set(&b->theaplock);

	uint32_t boff = b->batCount % 32;
	uint32_t *bp = (uint32_t *) b->theap->base + b->batCount / 32;
	b->batCount += ci->ncand;
	b->theap->dirty = true;
	b->theap->free = ((b->batCount + 31) / 32) * 4;
	if (ci->tpe == cand_dense) {
		const uint32_t *np;
		uint32_t noff, mask;
		BUN cnt;
		noff = (ci->seq - ni->b->hseqbase) % 32;
		cnt = ci->ncand;
		np = (const uint32_t *) ni->base + (ci->seq - ni->b->hseqbase) / 32;
		if (boff == noff) {
			/* words of b and n are aligned, so we don't
			 * need to shift bits around */
			if (boff + cnt <= 32) {
				/* all new bits within one word */
				if (cnt == 32) {
					*bp = *np;
				} else {
					mask = ((1U << cnt) - 1) << boff;
					*bp &= ~mask;
					*bp |= *np & mask;
				}
			} else {
				/* multiple words of b are affected */
				if (boff != 0) {
					/* first fill up the rest of the first
					 * word */
					mask = ~0U << boff;
					*bp &= ~mask;
					*bp++ |= *np++ & mask;
					cnt -= 32 - boff;
				}
				if (cnt >= 32) {
					/* copy an integral number of words fast */
					BUN nw = cnt / 32;
					memcpy(bp, np, nw*sizeof(int));
					bp += nw;
					np += nw;
					cnt %= 32;
				}
				if (cnt > 0) {
					/* do the left over bits */
					mask = (1U << cnt) - 1;
					*bp = *np & mask;
				}
			}
		} else if (boff > noff) {
			if (boff + cnt <= 32) {
				/* we only need to copy bits from a
				 * single word of n to a single word
				 * of b */
				/* boff > 0, so cnt < 32, hence the
				 * shift is ok */
				mask = (1U << cnt) - 1;
				*bp &= ~(mask << boff);
				*bp |= (*np & (mask << noff)) << (boff - noff);
			} else {
				/* first fill the rest of the last partial
				 * word of b, so that's 32-boff bits */
				mask = (1U << (32 - boff)) - 1;
				*bp &= ~(mask << boff);
				*bp++ |= (*np & (mask << noff)) << (boff - noff);
				cnt -= 32 - boff;

				/* set boff and noff to the amount we need to
				 * shift bits in consecutive words of n around
				 * to fit into the next word of b; set mask to
				 * the mask of the bottom bits of n that fit
				 * in a word of b (and the complement are the
				 * top bits that go to another word of b) */
				boff -= noff;
				noff = 32 - boff;
				mask = (1U << noff) - 1;
				while (cnt >= 32) {
					*bp = (*np++ & ~mask) >> noff;
					*bp++ |= (*np & mask) << boff;
					cnt -= 32;
				}
				if (cnt > noff) {
					/* the last bits come from two words
					 * in n */
					*bp = (*np++ & ~mask) >> noff;
					cnt -= noff;
					mask = (1U << cnt) - 1;
					*bp++ |= (*np & mask) << boff;
				} else if (cnt > 0) {
					/* the last bits come from a single
					 * word in n */
					mask = ((1U << cnt) - 1) << noff;
					*bp = (*np & mask) >> noff;
				}
			}
		} else {
			/* boff < noff */
			if (noff + cnt <= 32) {
				/* only need part of the first word of n */
				mask = (1U << cnt) - 1;
				*bp &= ~(mask << boff);
				*bp |= (*np & (mask << noff)) >> (noff - boff);
			} else if (boff + cnt <= 32) {
				/* only need to fill a single word of
				 * b, but from two of n */
				if (cnt < 32)
					*bp &= ~(((1U << cnt) - 1) << boff);
				else
					*bp = 0;
				mask = ~((1U << noff) - 1);
				*bp |= (*np++ & mask) >> (noff - boff);
				cnt -= 32 - noff;
				mask = (1U << cnt) - 1;
				*bp |= (*np & mask) << (32 - noff);
			} else {
				if (boff > 0) {
					/* fill the rest of the first word of b */
					cnt -= 32 - boff;
					*bp &= (1U << boff) - 1;
					mask = ~((1U << noff) - 1);
					noff -= boff;
					boff = 32 - noff;
					*bp |= (*np++ & mask) >> noff;
					*bp |= (*np & ((1U << noff) - 1)) << boff;
				} else {
					boff = 32 - noff;
				}
				mask = (1U << noff) - 1;
				while (cnt >= 32) {
					*bp = (*np++ & ~mask) >> noff;
					*bp++ |= (*np & mask) << boff;
					cnt -= 32;
				}
				if (cnt > 0) {
					*bp = (*np++ & ~mask) >> noff;
					if (cnt > noff)
						*bp++ |= (*np & mask) << boff;
				}
			}
		}
	} else {
		oid o;
		uint32_t v = boff > 0 ? *bp & ((1U << boff) - 1) : 0;
		do {
			for (uint32_t i = boff; i < 32; i++) {
				o = canditer_next(ci);
				if (is_oid_nil(o))
					break;
				o -= ni->b->hseqbase;
				v |= (uint32_t) Tmskval(ni, o - ni->b->hseqbase) << i;
			}
			*bp++ = v;
			v = 0;
			boff = 0;
		} while (!is_oid_nil(o));
	}
	MT_lock_unset(&b->theaplock);
	return GDK_SUCCEED;
}

/* Append the contents of BAT n (subject to the optional candidate
 * list s) to BAT b.  If b is empty, b will get the seqbase of s if it
 * was passed in, and else the seqbase of n. */
gdk_return
BATappend2(BAT *b, BAT *n, BAT *s, bool force, bool mayshare)
{
	struct canditer ci;
	BUN r;
	oid hseq = n->hseqbase;
	char buf[64];
	lng t0 = 0;

	if (b == NULL || n == NULL || BATcount(n) == 0) {
		return GDK_SUCCEED;
	}
	assert(b->theap->parentid == b->batCacheid);

	TRC_DEBUG_IF(ALGO) {
		t0 = GDKusec();
		snprintf(buf, sizeof(buf), ALGOBATFMT, ALGOBATPAR(b));
	}

	ALIGNapp(b, force, GDK_FAIL);

	if (ATOMstorage(ATOMtype(b->ttype)) != ATOMstorage(ATOMtype(n->ttype))) {
		GDKerror("Incompatible operands.\n");
		return GDK_FAIL;
	}

	if (BATttype(b) != BATttype(n) &&
	    ATOMtype(b->ttype) != ATOMtype(n->ttype)) {
		TRC_DEBUG(CHECK_, "Interpreting %s as %s.\n",
			  ATOMname(BATttype(n)), ATOMname(BATttype(b)));
	}

	lng timeoffset = 0;
	QryCtx *qry_ctx = MT_thread_get_qry_ctx();
	if (qry_ctx != NULL) {
		timeoffset = (qry_ctx->starttime && qry_ctx->querytimeout) ? (qry_ctx->starttime + qry_ctx->querytimeout) : 0;
	}

	BATiter ni = bat_iterator(n);

	canditer_init(&ci, n, s);
	if (ci.ncand == 0) {
		goto doreturn;
	}

	if (BATcount(b) + ci.ncand > BUN_MAX) {
		bat_iterator_end(&ni);
		GDKerror("combined BATs too large\n");
		return GDK_FAIL;
	}

	if (b->hseqbase + BATcount(b) + ci.ncand >= GDK_oid_max) {
		bat_iterator_end(&ni);
		GDKerror("overflow of head value\n");
		return GDK_FAIL;
	}

	IMPSdestroy(b);		/* imprints do not support updates yet */
	OIDXdestroy(b);
	STRMPdestroy(b);	/* TODO: use STRMPappendBitString */
	MT_lock_set(&b->theaplock);
	b->batDirtydesc = true;

	if (BATcount(b) == 0 || b->tmaxpos != BUN_NONE) {
		if (ni.maxpos != BUN_NONE) {
			BATiter bi = bat_iterator_nolock(b);
			if (BATcount(b) == 0 || ATOMcmp(b->ttype, BUNtail(bi, b->tmaxpos), BUNtail(ni, ni.maxpos)) < 0) {
				if (s == NULL) {
					b->tmaxpos = BATcount(b) + ni.maxpos;
				} else {
					b->tmaxpos = BUN_NONE;
				}
			}
		} else {
			b->tmaxpos = BUN_NONE;
		}
	}
	if (BATcount(b) == 0 || b->tminpos != BUN_NONE) {
		if (ni.minpos != BUN_NONE) {
			BATiter bi = bat_iterator_nolock(b);
			if (BATcount(b) == 0 || ATOMcmp(b->ttype, BUNtail(bi, b->tminpos), BUNtail(ni, ni.minpos)) > 0) {
				if (s == NULL) {
					b->tminpos = BATcount(b) + ni.minpos;
				} else {
					b->tminpos = BUN_NONE;
				}
			}
		} else {
			b->tminpos = BUN_NONE;
		}
	}
	if (ci.ncand > BATcount(b) / gdk_unique_estimate_keep_fraction) {
		b->tunique_est = 0;
	}
	MT_lock_unset(&b->theaplock);
	/* load hash so that we can maintain it */
	(void) BATcheckhash(b);

	if (b->ttype == TYPE_void) {
		/* b does not have storage, keep it that way if we can */
		HASHdestroy(b);	/* we're not maintaining the hash here */
		MT_lock_set(&b->theaplock);
		if (BATtdensebi(&ni) && ci.tpe == cand_dense &&
		    (BATcount(b) == 0 ||
		     (BATtdense(b) &&
		      b->tseqbase + BATcount(b) == n->tseqbase + ci.seq - hseq))) {
			/* n is also dense and consecutive with b */
			if (BATcount(b) == 0)
				BATtseqbase(b, n->tseqbase + ci.seq - hseq);
			BATsetcount(b, BATcount(b) + ci.ncand);
			MT_lock_unset(&b->theaplock);
			goto doreturn;
		}
		if ((BATcount(b) == 0 || is_oid_nil(b->tseqbase)) &&
		    ni.type == TYPE_void && is_oid_nil(n->tseqbase)) {
			/* both b and n are void/nil */
			BATtseqbase(b, oid_nil);
			BATsetcount(b, BATcount(b) + ci.ncand);
			MT_lock_unset(&b->theaplock);
			goto doreturn;
		}
		/* we need to materialize b; allocate enough capacity */
		MT_lock_unset(&b->theaplock);
		if (BATmaterialize(b, BATcount(b) + ci.ncand) != GDK_SUCCEED) {
			bat_iterator_end(&ni);
			return GDK_FAIL;
		}
	}

	r = BATcount(b);

	/* property setting */
	MT_lock_set(&b->theaplock);
	if (BATcount(b) == 0) {
		b->tsorted = ni.sorted;
		b->trevsorted = ni.revsorted;
		b->tseqbase = oid_nil;
		b->tnonil = ni.nonil;
		b->tnil = ni.nil && ci.ncand == BATcount(n);
		if (ci.tpe == cand_dense) {
			b->tnosorted = ci.seq - hseq <= ni.nosorted && ni.nosorted < ci.seq + ci.ncand - hseq ? ni.nosorted + hseq - ci.seq : 0;
			b->tnorevsorted = ci.seq - hseq <= ni.norevsorted && ni.norevsorted < ci.seq + ci.ncand - hseq ? ni.norevsorted + hseq - ci.seq : 0;
			if (BATtdensebi(&ni)) {
				b->tseqbase = n->tseqbase + ci.seq - hseq;
			}
		} else {
			b->tnosorted = 0;
			b->tnorevsorted = 0;
		}
		b->tkey = ni.key;
		if (ci.ncand == BATcount(n)) {
			b->tnokey[0] = ni.nokey[0];
			b->tnokey[1] = ni.nokey[1];
		} else {
			b->tnokey[0] = b->tnokey[1] = 0;
		}
	} else {
		BUN last = r - 1;
		BATiter bi = bat_iterator_nolock(b);
		int xx = ATOMcmp(b->ttype,
				 BUNtail(ni, ci.seq - hseq),
				 BUNtail(bi, last));
		if (b->tsorted && (!ni.sorted || xx < 0)) {
			b->tsorted = false;
			b->tnosorted = 0;
			b->tseqbase = oid_nil;
		}
		if (b->trevsorted &&
		    (!ni.revsorted || xx > 0)) {
			b->trevsorted = false;
			b->tnorevsorted = 0;
		}
		if (b->tkey &&
		    (!(b->tsorted || b->trevsorted) ||
		     !ni.key || xx == 0)) {
			BATkey(b, false);
		}
		if (b->ttype != TYPE_void && b->tsorted && BATtdense(b) &&
		    (!BATtdensebi(&ni) ||
		     ci.tpe != cand_dense ||
		     1 + *(oid *) BUNtloc(bi, last) != BUNtoid(n, ci.seq - hseq))) {
			b->tseqbase = oid_nil;
		}
		b->tnonil &= ni.nonil;
		b->tnil |= ni.nil && ci.ncand == ni.count;
	}
	MT_lock_unset(&b->theaplock);
	if (b->ttype == TYPE_str) {
		if (insert_string_bat(b, &ni, &ci, force, mayshare, timeoffset) != GDK_SUCCEED) {
			bat_iterator_end(&ni);
			return GDK_FAIL;
		}
	} else if (ATOMvarsized(b->ttype)) {
		if (append_varsized_bat(b, &ni, &ci, mayshare) != GDK_SUCCEED) {
			bat_iterator_end(&ni);
			return GDK_FAIL;
		}
	} else if (ATOMstorage(b->ttype) == TYPE_msk) {
		if (append_msk_bat(b, &ni, &ci) != GDK_SUCCEED) {
			bat_iterator_end(&ni);
			return GDK_FAIL;
		}
	} else {
		if (ci.ncand > BATcapacity(b) - BATcount(b)) {
			/* if needed space exceeds a normal growth
			 * extend just with what's needed */
			BUN ncap = BATcount(b) + ci.ncand;
			BUN grows = BATgrows(b);

			if (ncap > grows)
				grows = ncap;
			if (BATextend(b, grows) != GDK_SUCCEED) {
				bat_iterator_end(&ni);
				return GDK_FAIL;
			}
		}
		MT_rwlock_wrlock(&b->thashlock);
		if (BATatoms[b->ttype].atomFix == NULL &&
		    b->ttype != TYPE_void &&
		    ni.type != TYPE_void &&
		    ci.tpe == cand_dense) {
			/* use fast memcpy if we can */
			memcpy(Tloc(b, BATcount(b)),
			       (const char *) ni.base + ((ci.seq - hseq) << ni.shift),
			       ci.ncand << ni.shift);
			for (BUN i = 0; b->thash && i < ci.ncand; i++) {
				HASHappend_locked(b, r, Tloc(b, r));
				r++;
			}
		} else {
			TIMEOUT_LOOP(ci.ncand, timeoffset) {
				BUN p = canditer_next(&ci) - hseq;
				const void *t = BUNtail(ni, p);
				if (tfastins_nocheck(b, r, t) != GDK_SUCCEED) {
					MT_rwlock_wrunlock(&b->thashlock);
					bat_iterator_end(&ni);
					return GDK_FAIL;
				}
				if (b->thash)
					HASHappend_locked(b, r, t);
				r++;
			}
			TIMEOUT_CHECK(timeoffset, GOTO_LABEL_TIMEOUT_HANDLER(bailout));
		}
		MT_rwlock_wrunlock(&b->thashlock);
		MT_lock_set(&b->theaplock);
		BATsetcount(b, b->batCount + ci.ncand);
		MT_lock_unset(&b->theaplock);
	}

  doreturn:
	bat_iterator_end(&ni);
	TRC_DEBUG(ALGO, "b=%s,n=" ALGOBATFMT ",s=" ALGOOPTBATFMT
		  " -> " ALGOBATFMT " (" LLFMT " usec)\n",
		  buf, ALGOBATPAR(n), ALGOOPTBATPAR(s), ALGOBATPAR(b),
		  GDKusec() - t0);

	return GDK_SUCCEED;
  bailout:
	MT_rwlock_wrunlock(&b->thashlock);
	bat_iterator_end(&ni);
	return GDK_FAIL;
}

gdk_return
BATappend(BAT *b, BAT *n, BAT *s, bool force)
{
	return BATappend2(b, n, s, force, true);
}

gdk_return
BATdel(BAT *b, BAT *d)
{
	gdk_return (*unfix) (const void *) = BATatoms[b->ttype].atomUnfix;
	void (*atmdel) (Heap *, var_t *) = BATatoms[b->ttype].atomDel;
	MT_lock_set(&b->theaplock);
	BATiter bi = bat_iterator_nolock(b);
	MT_lock_unset(&b->theaplock);

	assert(ATOMtype(d->ttype) == TYPE_oid);
	assert(d->tsorted);
	assert(d->tkey);
	if (BATcount(d) == 0)
		return GDK_SUCCEED;
	IMPSdestroy(b);
	OIDXdestroy(b);
	HASHdestroy(b);
	PROPdestroy(b);
	STRMPdestroy(b);
	if (BATtdense(d)) {
		oid o = d->tseqbase;
		BUN c = BATcount(d);

		if (o + c <= b->hseqbase)
			return GDK_SUCCEED;
		if (o < b->hseqbase) {
			c -= b->hseqbase - o;
			o = b->hseqbase;
		}
		if (o - b->hseqbase < b->batInserted) {
			GDKerror("cannot delete committed values\n");
			return GDK_FAIL;
		}
		if (o + c > b->hseqbase + BATcount(b))
			c = b->hseqbase + BATcount(b) - o;
		if (c == 0)
			return GDK_SUCCEED;
		if (unfix || atmdel) {
			BUN p = o - b->hseqbase;
			BUN q = p + c;
			while (p < q) {
				if (unfix && (*unfix)(BUNtail(bi, p)) != GDK_SUCCEED)
					return GDK_FAIL;
				if (atmdel)
					(*atmdel)(b->tvheap, (var_t *) BUNtloc(bi, p));
				p++;
			}
		}
		if (BATtdense(b) && BATmaterialize(b, BUN_NONE) != GDK_SUCCEED)
			return GDK_FAIL;
		MT_lock_set(&b->theaplock);
		if (o + c < b->hseqbase + BATcount(b)) {
			o -= b->hseqbase;
			if (ATOMstorage(b->ttype) == TYPE_msk) {
				BUN n = BATcount(b) - (o + c);
				/* not very efficient, but first see
				 * how much this is used */
				for (BUN i = 0; i < n; i++)
					mskSetVal(b, o + i,
						  mskGetVal(b, o + c + i));
			} else {
				memmove(Tloc(b, o),
					Tloc(b, o + c),
					b->twidth * (BATcount(b) - (o + c)));
			}
			b->theap->dirty = true;
			// o += b->hseqbase; // if this were to be used again
		}
		b->batCount -= c;
	} else {
		BATiter di = bat_iterator(d);
		const oid *o = (const oid *) di.base;
		const oid *s;
		BUN c = di.count;
		BUN nd = 0;
		BUN pos;
		char *p = NULL;

		if (o[c - 1] <= b->hseqbase) {
			bat_iterator_end(&di);
			return GDK_SUCCEED;
		}
		while (*o < b->hseqbase) {
			o++;
			c--;
		}
		if (*o - b->hseqbase < b->batInserted) {
			bat_iterator_end(&di);
			GDKerror("cannot delete committed values\n");
			return GDK_FAIL;
		}
		if (BATtdense(b) && BATmaterialize(b, BUN_NONE) != GDK_SUCCEED) {
			bat_iterator_end(&di);
			return GDK_FAIL;
		}
		s = o;
		pos = *o - b->hseqbase;
		if (ATOMstorage(b->ttype) != TYPE_msk)
			p = Tloc(b, pos);
		while (c > 0 && *o < b->hseqbase + BATcount(b)) {
			size_t n;
			if (unfix)
				(*unfix)(BUNtail(bi, *o - b->hseqbase));
			if (atmdel)
				(*atmdel)(b->tvheap, (var_t *) BUNtloc(bi, *o - b->hseqbase));
			o++;
			c--;
			nd++;
			if (c == 0 || *o - b->hseqbase >= BATcount(b))
				n = b->hseqbase + BATcount(b) - o[-1] - 1;
			else if ((oid) (o - s) < *o - *s)
				n = o[0] - o[-1] - 1;
			else
				n = 0;
			if (n > 0) {
				if (ATOMstorage(b->ttype) == TYPE_msk) {
					BUN opos = o[-1] + 1 - b->hseqbase;
					/* not very efficient, but
					 * first see how much this is
					 * used */
					for (BUN i = 0; i < n; i++) {
						mskSetVal(b, pos + i,
							  mskGetVal(b, opos + i));
					}
					pos += n;
				} else {
					n *= b->twidth;
					memmove(p,
						Tloc(b, o[-1] + 1 - b->hseqbase),
						n);
					p += n;
				}
				s = o;
			}
		}
		bat_iterator_end(&di);
		MT_lock_set(&b->theaplock);
		b->theap->dirty = true;
		b->batCount -= nd;
	}
	if (b->batCount <= 1) {
		/* some trivial properties */
		b->tkey = true;
		b->tsorted = b->trevsorted = true;
		if (b->batCount == 0) {
			b->tnil = false;
			b->tnonil = true;
		}
	}
	/* not sure about these anymore */
	b->tnosorted = b->tnorevsorted = 0;
	b->tnokey[0] = b->tnokey[1] = 0;
	b->tminpos = BUN_NONE;
	b->tmaxpos = BUN_NONE;
	b->tunique_est = 0.0;
	MT_lock_unset(&b->theaplock);

	return GDK_SUCCEED;
}

/*
 * Replace all values in b with values from n whose location is given by
 * the oid in either p or positions.
 * If positions is used, autoincr specifies whether it is the first of a
 * dense range of positions or whether it is a full-blown array of
 * position.
 * If mayappend is set, the position in p/positions may refer to
 * locations beyond the end of b.
 */
static gdk_return
BATappend_or_update(BAT *b, BAT *p, const oid *positions, BAT *n,
		    bool mayappend, bool autoincr, bool force)
{
	lng t0 = GDKusec();
	oid pos = oid_nil;

	if (b == NULL || b->ttype == TYPE_void || n == NULL) {
		return GDK_SUCCEED;
	}
	/* either p or positions */
	assert((p == NULL) != (positions == NULL));
	if (p != NULL) {
		if (BATcount(p) != BATcount(n)) {
			GDKerror("update BATs not the same size\n");
			return GDK_FAIL;
		}
		if (ATOMtype(p->ttype) != TYPE_oid) {
			GDKerror("positions BAT not type OID\n");
			return GDK_FAIL;
		}
		if (BATtdense(p)) {
			pos = p->tseqbase;
			positions = &pos;
			autoincr = true;
			p = NULL;
		} else if (p->ttype != TYPE_void) {
			positions = (const oid *) Tloc(p, 0);
			autoincr = false;
		} else {
			autoincr = false;
		}
	} else if (autoincr) {
		pos = *positions;
	}
	if (BATcount(n) == 0) {
		return GDK_SUCCEED;
	}

	BATiter ni = bat_iterator(n);

	OIDXdestroy(b);
	IMPSdestroy(b);
	STRMPdestroy(b);
	MT_lock_set(&b->theaplock);
	if (!force && (b->batRestricted != BAT_WRITE || b->batSharecnt > 0)) {
		MT_lock_unset(&b->theaplock);
		GDKerror("access denied to %s, aborting.\n", BATgetId(b));
		return GDK_FAIL;
	}
	BATiter bi = bat_iterator_nolock(b);
	if (ni.count > BATcount(b) / gdk_unique_estimate_keep_fraction) {
		b->tunique_est = 0;
	}
	MT_lock_unset(&b->theaplock);
	/* load hash so that we can maintain it */
	(void) BATcheckhash(b);

	b->tsorted = b->trevsorted = false;
	b->tnosorted = b->tnorevsorted = 0;
	b->tseqbase = oid_nil;
	b->tkey = false;
	b->tnokey[0] = b->tnokey[1] = 0;

	int (*atomcmp)(const void *, const void *) = ATOMcompare(b->ttype);
	const void *nil = ATOMnilptr(b->ttype);
	oid hseqend = b->hseqbase + BATcount(b);
	bool anynil = false;
	bool locked = false;

	if (b->tvheap) {
		for (BUN i = 0; i < ni.count; i++) {
			oid updid;
			if (positions) {
				updid = autoincr ? pos++ : *positions++;
			} else {
				updid = BUNtoid(p, i);
			}

			if (updid < b->hseqbase ||
			    (!mayappend && updid >= hseqend)) {
				GDKerror("id out of range\n");
				goto bailout;
			}
			updid -= b->hseqbase;
			if (!force && updid < b->batInserted) {
				GDKerror("updating committed value\n");
				goto bailout;
			}

			const void *new = BUNtvar(ni, i);

			if (updid >= BATcount(b)) {
				assert(mayappend);
				if (locked) {
					MT_rwlock_wrunlock(&b->thashlock);
					locked = false;
				}
				if (b->tminpos != bi.minpos ||
				    b->tmaxpos != bi.maxpos) {
					MT_lock_set(&b->theaplock);
					b->tminpos = bi.minpos;
					b->tmaxpos = bi.maxpos;
					MT_lock_unset(&b->theaplock);
				}
				if (BATcount(b) < updid &&
				    BUNappendmulti(b, NULL, (BUN) (updid - BATcount(b)), force) != GDK_SUCCEED) {
					bat_iterator_end(&ni);
					return GDK_FAIL;
				}
				if (BUNappend(b, new, force) != GDK_SUCCEED) {
					bat_iterator_end(&ni);
					return GDK_FAIL;
				}
				bi = bat_iterator_nolock(b);
				continue;
			}

			const void *old = BUNtvar(bi, updid);

			if (atomcmp(old, new) == 0) {
				/* replacing with the same value:
				 * nothing to do */
				continue;
			}

			bool isnil = atomcmp(new, nil) == 0;
			anynil |= isnil;
			if (b->tnil &&
			    !anynil &&
			    atomcmp(old, nil) == 0) {
				/* if old value is nil and no new
				 * value is, we're not sure anymore
				 * about the nil property, so we must
				 * clear it */
				b->tnil = false;
			}
			b->tnonil &= !isnil;
			b->tnil |= isnil;
			if (bi.maxpos != BUN_NONE) {
				if (!isnil &&
				    atomcmp(BUNtvar(bi, bi.maxpos), new) < 0) {
					/* new value is larger than
					 * previous largest */
					bi.maxpos = updid;
				} else if (atomcmp(BUNtvar(bi, bi.maxpos), old) == 0 &&
					   atomcmp(new, old) != 0) {
					/* old value is equal to
					 * largest and new value is
					 * smaller, so we don't know
					 * anymore which is the
					 * largest */
					bi.maxpos = BUN_NONE;
				}
			}
			if (bi.minpos != BUN_NONE) {
				if (!isnil &&
				    atomcmp(BUNtvar(bi, bi.minpos), new) > 0) {
					/* new value is smaller than
					 * previous smallest */
					bi.minpos = updid;
				} else if (atomcmp(BUNtvar(bi, bi.minpos), old) == 0 &&
					   atomcmp(new, old) != 0) {
					/* old value is equal to
					 * smallest and new value is
					 * larger, so we don't know
					 * anymore which is the
					 * smallest */
					bi.minpos = BUN_NONE;
				}
			}
			if (!locked) {
				MT_rwlock_wrlock(&b->thashlock);
				locked = true;
			}
			HASHdelete_locked(&bi, updid, old);

			var_t d;
			switch (b->twidth) {
			case 1:
				d = (var_t) ((uint8_t *) b->theap->base)[updid] + GDK_VAROFFSET;
				break;
			case 2:
				d = (var_t) ((uint16_t *) b->theap->base)[updid] + GDK_VAROFFSET;
				break;
			case 4:
				d = (var_t) ((uint32_t *) b->theap->base)[updid];
				break;
#if SIZEOF_VAR_T == 8
			case 8:
				d = (var_t) ((uint64_t *) b->theap->base)[updid];
				break;
#endif
			default:
				MT_UNREACHABLE();
			}
			if (ATOMreplaceVAR(b, &d, new) != GDK_SUCCEED) {
				goto bailout;
			}
			if (b->twidth < SIZEOF_VAR_T &&
			    (b->twidth <= 2 ? d - GDK_VAROFFSET : d) >= ((size_t) 1 << (8 << b->tshift))) {
				/* doesn't fit in current heap, upgrade
				 * it, can't keep hashlock while doing
				 * so */
				MT_rwlock_wrunlock(&b->thashlock);
				locked = false;
				if (GDKupgradevarheap(b, d, 0, MAX(updid, b->batCount)) != GDK_SUCCEED) {
					goto bailout;
				}
				MT_rwlock_wrlock(&b->thashlock);
				locked = true;
			}
			/* in case ATOMreplaceVAR and/or
			 * GDKupgradevarheap replaces a heap, we need to
			 * reinitialize the iterator */
			{
				/* save and restore minpos/maxpos */
				BUN minpos = bi.minpos;
				BUN maxpos = bi.maxpos;
				bi = bat_iterator_nolock(b);
				bi.minpos = minpos;
				bi.maxpos = maxpos;
			}
			switch (b->twidth) {
			case 1:
				((uint8_t *) b->theap->base)[updid] = (uint8_t) (d - GDK_VAROFFSET);
				break;
			case 2:
				((uint16_t *) b->theap->base)[updid] = (uint16_t) (d - GDK_VAROFFSET);
				break;
			case 4:
				((uint32_t *) b->theap->base)[updid] = (uint32_t) d;
				break;
#if SIZEOF_VAR_T == 8
			case 8:
				((uint64_t *) b->theap->base)[updid] = (uint64_t) d;
				break;
#endif
			default:
				MT_UNREACHABLE();
			}
			HASHinsert_locked(&bi, updid, new);

		}
		if (locked) {
			MT_rwlock_wrunlock(&b->thashlock);
			locked = false;
		}
		MT_lock_set(&b->theaplock);
		b->tvheap->dirty = true;
		MT_lock_unset(&b->theaplock);
	} else if (ATOMstorage(b->ttype) == TYPE_msk) {
		HASHdestroy(b);	/* hash doesn't make sense for msk */
		for (BUN i = 0; i < ni.count; i++) {
			oid updid;
			if (positions) {
				updid = autoincr ? pos++ : *positions++;
			} else {
				updid = BUNtoid(p, i);
			}

			if (updid < b->hseqbase ||
			    (!mayappend && updid >= hseqend)) {
				GDKerror("id out of range\n");
				bat_iterator_end(&ni);
				return GDK_FAIL;
			}
			updid -= b->hseqbase;
			if (!force && updid < b->batInserted) {
				GDKerror("updating committed value\n");
				bat_iterator_end(&ni);
				return GDK_FAIL;
			}
			if (updid >= BATcount(b)) {
				assert(mayappend);
				if (BATcount(b) < updid &&
				    BUNappendmulti(b, NULL, (BUN) (updid - BATcount(b)), force) != GDK_SUCCEED) {
					bat_iterator_end(&ni);
					return GDK_FAIL;
				}
				if (BUNappend(b, BUNtmsk(ni, i), force) != GDK_SUCCEED) {
					bat_iterator_end(&ni);
					return GDK_FAIL;
				}
				continue;
			}
			mskSetVal(b, updid, Tmskval(&ni, i));
		}
	} else if (autoincr) {
		if (pos < b->hseqbase ||
		    (!mayappend && pos + ni.count > hseqend)) {
			GDKerror("id out of range\n");
			bat_iterator_end(&ni);
			return GDK_FAIL;
		}
		pos -= b->hseqbase;
		if (!force && pos < b->batInserted) {
			GDKerror("updating committed value\n");
			bat_iterator_end(&ni);
			return GDK_FAIL;
		}

		if (pos >= BATcount(b)) {
			assert(mayappend);
			bat_iterator_end(&ni);
			if (BATcount(b) < pos &&
			    BUNappendmulti(b, NULL, (BUN) (pos - BATcount(b)), force) != GDK_SUCCEED) {
				return GDK_FAIL;
			}
			return BATappend(b, n, NULL, force);
		}
		if (pos + ni.count > BATcount(b) &&
		    BUNappendmulti(b, NULL, (BUN) (pos + ni.count - BATcount(b)), force) != GDK_SUCCEED) {
			bat_iterator_end(&ni);
			return GDK_FAIL;
		}

		/* we copy all of n, so if there are nils in n we get
		 * nils in b (and else we don't know) */
		b->tnil = ni.nil;
		/* we may not copy over all of b, so we only know that
		 * there are no nils in b afterward if there weren't
		 * any in either b or n to begin with */
		b->tnonil &= ni.nonil;
		/* if there is no hash, we don't start the loop, if
		 * there is only a persisted hash, it will get destroyed
		 * in the first iteration, after which there is no hash
		 * and the loop ends */
		MT_rwlock_wrlock(&b->thashlock);
		locked = true;
		for (BUN i = pos, j = pos + ni.count; i < j && b->thash; i++)
			HASHdelete_locked(&bi, i, Tloc(b, i));
		if (ni.type == TYPE_void) {
			assert(b->ttype == TYPE_oid);
			oid *o = Tloc(b, pos);
			if (is_oid_nil(ni.tseq)) {
				/* we may or may not overwrite the old
				 * min/max values */
				bi.minpos = BUN_NONE;
				bi.maxpos = BUN_NONE;
				for (BUN i = 0, j = ni.count; i < j; i++)
					o[i] = oid_nil;
				b->tnil = true;
			} else {
				oid v = ni.tseq;
				/* we know min/max of n, so we know
				 * the new min/max of b if those of n
				 * are smaller/larger than the old */
				if (bi.minpos != BUN_NONE) {
					if (v <= BUNtoid(b, bi.minpos))
						bi.minpos = pos;
					else if (pos <= bi.minpos && bi.minpos < pos + ni.count)
						bi.minpos = BUN_NONE;
				}
				if (complex_cand(n)) {
					for (BUN i = 0, j = ni.count; i < j; i++)
						o[i] = *(oid *)Tpos(&ni, i);
					/* last value */
					v = o[ni.count - 1];
				} else {
					for (BUN i = 0, j = ni.count; i < j; i++)
						o[i] = v++;
					/* last value added (not one beyond) */
					v--;
				}
				if (bi.maxpos != BUN_NONE) {
					if (v >= BUNtoid(b, bi.maxpos))
						bi.maxpos = pos + ni.count - 1;
					else if (pos <= bi.maxpos && bi.maxpos < pos + ni.count)
						bi.maxpos = BUN_NONE;
				}
			}
		} else {
			/* if the extremes of n are at least as
			 * extreme as those of b, we can replace b's
			 * min/max, else we don't know what b's new
			 * min/max are*/
			if (bi.minpos != BUN_NONE && ni.minpos != BUN_NONE &&
			    atomcmp(BUNtloc(bi, bi.minpos), BUNtail(ni, ni.minpos)) >= 0) {
				bi.minpos = pos + ni.minpos;
			} else {
				bi.minpos = BUN_NONE;
			}
			if (bi.maxpos != BUN_NONE && ni.maxpos != BUN_NONE &&
			    atomcmp(BUNtloc(bi, bi.maxpos), BUNtail(ni, ni.maxpos)) <= 0) {
				bi.maxpos = pos + ni.maxpos;
			} else {
				bi.maxpos = BUN_NONE;
			}
			memcpy(Tloc(b, pos), ni.base,
			       ni.count << b->tshift);
		}
		/* either we have a hash that was updated above, or we
		 * have no hash; we cannot have the case where there is
		 * only a persisted (unloaded) hash since it would have
		 * been destroyed above */
		if (b->thash != NULL) {
			for (BUN i = pos, j = pos + ni.count; i < j; i++)
				HASHinsert_locked(&bi, i, Tloc(b, i));
		}
		MT_rwlock_wrunlock(&b->thashlock);
		locked = false;
		if (ni.count == BATcount(b)) {
			/* if we replaced all values of b by values
			 * from n, we can also copy the min/max
			 * properties */
			bi.minpos = ni.minpos;
			bi.maxpos = ni.maxpos;
			if (BATtdensebi(&ni)) {
				/* replaced all of b with a dense sequence */
				MT_lock_set(&b->theaplock);
				BATtseqbase(b, ni.tseq);
				MT_lock_unset(&b->theaplock);
			}
		}
	} else {
		for (BUN i = 0; i < ni.count; i++) {
			oid updid;
			if (positions) {
				/* assert(!autoincr) */
				updid = *positions++;
			} else {
				updid = BUNtoid(p, i);
			}

			if (updid < b->hseqbase ||
			    (!mayappend && updid >= hseqend)) {
				GDKerror("id out of range\n");
				goto bailout;
			}
			updid -= b->hseqbase;
			if (!force && updid < b->batInserted) {
				GDKerror("updating committed value\n");
				goto bailout;
			}

			const void *new = BUNtloc(ni, i);

			if (updid >= BATcount(b)) {
				assert(mayappend);
				if (locked) {
					MT_rwlock_wrunlock(&b->thashlock);
					locked = false;
				}
				if (b->tminpos != bi.minpos ||
				    b->tmaxpos != bi.maxpos) {
					MT_lock_set(&b->theaplock);
					b->tminpos = bi.minpos;
					b->tmaxpos = bi.maxpos;
					MT_lock_unset(&b->theaplock);
				}
				if (BATcount(b) < updid &&
				    BUNappendmulti(b, NULL, (BUN) (updid - BATcount(b)), force) != GDK_SUCCEED) {
					goto bailout;
				}
				if (BUNappend(b, new, force) != GDK_SUCCEED) {
					bat_iterator_end(&ni);
					return GDK_FAIL;
				}
				bi = bat_iterator_nolock(b);
				continue;
			}

			const void *old = BUNtloc(bi, updid);
			bool isnil = atomcmp(new, nil) == 0;
			anynil |= isnil;
			if (b->tnil &&
			    !anynil &&
			    atomcmp(old, nil) == 0) {
				/* if old value is nil and no new
				 * value is, we're not sure anymore
				 * about the nil property, so we must
				 * clear it */
				b->tnil = false;
			}
			b->tnonil &= !isnil;
			b->tnil |= isnil;
			if (bi.maxpos != BUN_NONE) {
				if (!isnil &&
				    atomcmp(BUNtloc(bi, bi.maxpos), new) < 0) {
					/* new value is larger than
					 * previous largest */
					bi.maxpos = updid;
				} else if (atomcmp(BUNtloc(bi, bi.maxpos), old) == 0 &&
					   atomcmp(new, old) != 0) {
					/* old value is equal to
					 * largest and new value is
					 * smaller, so we don't know
					 * anymore which is the
					 * largest */
					bi.maxpos = BUN_NONE;
				}
			}
			if (bi.minpos != BUN_NONE) {
				if (!isnil &&
				    atomcmp(BUNtloc(bi, bi.minpos), new) > 0) {
					/* new value is smaller than
					 * previous smallest */
					bi.minpos = updid;
				} else if (atomcmp(BUNtloc(bi, bi.minpos), old) == 0 &&
					   atomcmp(new, old) != 0) {
					/* old value is equal to
					 * smallest and new value is
					 * larger, so we don't know
					 * anymore which is the
					 * smallest */
					bi.minpos = BUN_NONE;
				}
			}

			if (!locked) {
				MT_rwlock_wrlock(&b->thashlock);
				locked = true;
			}
			HASHdelete_locked(&bi, updid, old);
			switch (b->twidth) {
			case 1:
				((bte *) b->theap->base)[updid] = * (bte *) new;
				break;
			case 2:
				((sht *) b->theap->base)[updid] = * (sht *) new;
				break;
			case 4:
				((int *) b->theap->base)[updid] = * (int *) new;
				break;
			case 8:
				((lng *) b->theap->base)[updid] = * (lng *) new;
				break;
			case 16:
#ifdef HAVE_HGE
				((hge *) b->theap->base)[updid] = * (hge *) new;
#else
				((uuid *) b->theap->base)[updid] = * (uuid *) new;
#endif
				break;
			default:
				memcpy(BUNtloc(bi, updid), new, ATOMsize(b->ttype));
				break;
			}
			HASHinsert_locked(&bi, updid, new);
		}
		if (locked) {
			MT_rwlock_wrunlock(&b->thashlock);
			locked = false;
		}
	}
	bat_iterator_end(&ni);
	MT_lock_set(&b->theaplock);
	b->tminpos = bi.minpos;
	b->tmaxpos = bi.maxpos;
	b->theap->dirty = true;
	MT_lock_unset(&b->theaplock);
	TRC_DEBUG(ALGO,
		  "BATreplace(" ALGOBATFMT "," ALGOOPTBATFMT "," ALGOBATFMT ") " LLFMT " usec\n",
		  ALGOBATPAR(b), ALGOOPTBATPAR(p), ALGOBATPAR(n),
		  GDKusec() - t0);
	return GDK_SUCCEED;

  bailout:
	bat_iterator_end(&ni);
	if (locked) {
		Hash *h = b->thash;
		b->thash = NULL;
		MT_rwlock_wrunlock(&b->thashlock);
		doHASHdestroy(b, h);
	}
	return GDK_FAIL;
}

/* replace values from b at locations specified in p with values in n */
gdk_return
BATreplace(BAT *b, BAT *p, BAT *n, bool force)
{
	return BATappend_or_update(b, p, NULL, n, false, false, force);
}

/* like BATreplace, but p may specify locations beyond the end of b */
gdk_return
BATupdate(BAT *b, BAT *p, BAT *n, bool force)
{
	return BATappend_or_update(b, p, NULL, n, true, false, force);
}

/* like BATreplace, but the positions are given by an array of oid values */
gdk_return
BATreplacepos(BAT *b, const oid *positions, BAT *n, bool autoincr, bool force)
{
	return BATappend_or_update(b, NULL, positions, n, false, autoincr, force);
}

/* like BATreplace, but the positions are given by an array of oid
 * values, and they may specify locations beyond the end of b */
gdk_return
BATupdatepos(BAT *b, const oid *positions, BAT *n, bool autoincr, bool force)
{
	return BATappend_or_update(b, NULL, positions, n, true, autoincr, force);
}

/*
 *  BAT Selections
 * The BAT selectors are among the most heavily used operators.
 * Their efficient implementation is therefore mandatory.
 *
 * BAT slice
 * This function returns a horizontal slice from a BAT. It optimizes
 * execution by avoiding to copy when the BAT is memory mapped (in
 * this case, an independent submap is created) or else when it is
 * read-only, then a VIEW bat is created as a result.
 *
 * If a new copy has to be created, this function takes care to
 * preserve void-columns (in this case, the seqbase has to be
 * recomputed in the result).
 *
 * The selected range is excluding the high value.
 */
BAT *
BATslice(BAT *b, BUN l, BUN h)
{
	BUN low = l;
	BAT *bn = NULL;
	BATiter bni;
	oid foid;		/* first oid value if oid column */

	BATcheck(b, NULL);
	BATiter bi = bat_iterator(b);
	if (h > bi.count)
		h = bi.count;
	if (h < l)
		h = l;

	if (l > BUN_MAX || h > BUN_MAX) {
		GDKerror("boundary out of range\n");
		goto doreturn;
	}

	if (complex_cand(b)) {
		/* slicing a candidate list with exceptions */
		struct canditer ci;
		canditer_init(&ci, NULL, b);
		if (b->hseqbase + l >= ci.hseq) {
			l = b->hseqbase + l - ci.hseq;
			h = b->hseqbase + h - ci.hseq;
		} else {
			l = 0;
			if (b->hseqbase + h >= ci.hseq)
				h = b->hseqbase + h - ci.hseq;
			else
				h = 0;
		}
		bn = canditer_slice(&ci, l, h);
		goto doreturn;
	}
	/* If the source BAT is readonly, then we can obtain a VIEW
	 * that just reuses the memory of the source. */
	if (ATOMstorage(b->ttype) == TYPE_msk) {
		/* forget about slices for bit masks: we can't deal
		 * with difference in alignment, so we'll just make a
		 * copy */
		bn = COLnew((oid) (b->hseqbase + low), b->ttype, h - l, TRANSIENT);
		/* we use BATappend with a candidate list to easily
		 * copy the part of b that we need */
		BAT *s = BATdense(0, (oid) (b->hseqbase + low), h - l);
		if (bn == NULL ||
		    s == NULL ||
		    BATappend(bn, b, s, false) != GDK_SUCCEED) {
			BBPreclaim(bn);
			BBPreclaim(s);
			bn = NULL;
			goto doreturn;
		}
		BBPunfix(s->batCacheid);
		goto doreturn;
	}
	restrict_t prestricted;
	if (bi.restricted == BAT_READ && VIEWtparent(b)) {
		BAT *pb = BBP_cache(VIEWtparent(b));
		MT_lock_set(&pb->theaplock);
		prestricted = pb->batRestricted;
		MT_lock_unset(&pb->theaplock);
	} else {
		prestricted = BAT_WRITE; /* just initialize with anything */
	}
	if (bi.restricted == BAT_READ &&
	    (!VIEWtparent(b) || prestricted == BAT_READ)) {
		bn = VIEWcreate(b->hseqbase + low, b);
		if (bn == NULL)
			goto doreturn;
		VIEWbounds(b, bn, l, h);
	} else {
		/* create a new BAT and put everything into it */
		BUN p = l;
		BUN q = h;

		bn = COLnew((oid) (b->hseqbase + low), BATtdensebi(&bi) ? TYPE_void : b->ttype, h - l, TRANSIENT);
		if (bn == NULL)
			goto doreturn;

		if (bn->ttype == TYPE_void) {
			BATsetcount(bn, h - l);
		} else if (bn->tvheap == NULL &&
			   BATatoms[bn->ttype].atomFix == NULL) {
			assert(BATatoms[bn->ttype].atomPut == NULL);
			memcpy(Tloc(bn, 0), (const char *) bi.base + (p << bi.shift),
			       (q - p) << bn->tshift);
			bn->theap->dirty = true;
			BATsetcount(bn, h - l);
		} else {
			for (; p < q; p++) {
				if (bunfastapp(bn, BUNtail(bi, p)) != GDK_SUCCEED) {
					BBPreclaim(bn);
					bn = NULL;
					goto doreturn;
				}
			}
		}
		bn->theap->dirty = true;
		bn->tsorted = bi.sorted;
		bn->trevsorted = bi.revsorted;
		bn->tkey = bi.key;
		bn->tnonil = bi.nonil;
		if (bi.nosorted > l && bi.nosorted < h)
			bn->tnosorted = bi.nosorted - l;
		else
			bn->tnosorted = 0;
		if (bi.norevsorted > l && bi.norevsorted < h)
			bn->tnorevsorted = bi.norevsorted - l;
		else
			bn->tnorevsorted = 0;
		if (bi.nokey[0] >= l && bi.nokey[0] < h &&
		    bi.nokey[1] >= l && bi.nokey[1] < h &&
		    bi.nokey[0] != bi.nokey[1]) {
			bn->tnokey[0] = bi.nokey[0] - l;
			bn->tnokey[1] = bi.nokey[1] - l;
		} else {
			bn->tnokey[0] = bn->tnokey[1] = 0;
		}
	}
	bn->tnonil = bi.nonil || bn->batCount == 0;
	bn->tnil = false;	/* we just don't know */
	bn->tnosorted = 0;
	bn->tnokey[0] = bn->tnokey[1] = 0;
	bni = bat_iterator_nolock(bn);
	if (BATtdensebi(&bi)) {
		BATtseqbase(bn, (oid) (bi.tseq + low));
	} else if (bn->ttype == TYPE_oid) {
		if (BATcount(bn) == 0) {
			BATtseqbase(bn, 0);
		} else if (!is_oid_nil((foid = *(oid *) BUNtloc(bni, 0))) &&
			   (BATcount(bn) == 1 ||
			    (bn->tkey &&
			     bn->tsorted &&
			     foid + BATcount(bn) - 1 == *(oid *) BUNtloc(bni, BATcount(bn) - 1)))) {
			BATtseqbase(bn, foid);
		}
	}
	if (bn->batCount <= 1) {
		bn->tsorted = ATOMlinear(b->ttype);
		bn->trevsorted = ATOMlinear(b->ttype);
		BATkey(bn, true);
	} else {
		bn->tsorted = bi.sorted;
		bn->trevsorted = bi.revsorted;
		BATkey(bn, bi.key);
	}
  doreturn:
	bat_iterator_end(&bi);
	TRC_DEBUG(ALGO, "b=" ALGOBATFMT ",lo=" BUNFMT ",hi=" BUNFMT " -> "
		  ALGOOPTBATFMT "\n",
		  ALGOBATPAR(b), l, h, ALGOOPTBATPAR(bn));
	return bn;
}

#define BAT_ORDERED(TPE)						\
	do {								\
		const TPE *restrict vals = Tloc(b, 0);			\
		for (BUN q = BATcount(b), p = 1; p < q; p++) {		\
			if (vals[p - 1] > vals[p]) {			\
				b->tnosorted = p;			\
				TRC_DEBUG(ALGO, "Fixed nosorted(" BUNFMT ") for " ALGOBATFMT " (" LLFMT " usec)\n", p, ALGOBATPAR(b), GDKusec() - t0); \
				goto doreturn;				\
			} else if (vals[p - 1] < vals[p]) {		\
				if (!b->trevsorted && b->tnorevsorted == 0) { \
					b->tnorevsorted = p;		\
					TRC_DEBUG(ALGO, "Fixed norevsorted(" BUNFMT ") for " ALGOBATFMT "\n", p, ALGOBATPAR(b)); \
				}					\
			} else if (!b->tkey && b->tnokey[1] == 0) {	\
				b->tnokey[0] = p - 1;			\
				b->tnokey[1] = p;			\
				TRC_DEBUG(ALGO, "Fixed nokey(" BUNFMT "," BUNFMT") for " ALGOBATFMT "\n", p - 1, p, ALGOBATPAR(b)); \
			}						\
		}							\
	} while (0)

#define BAT_ORDERED_FP(TPE)						\
	do {								\
		const TPE *restrict vals = Tloc(b, 0);			\
		TPE prev = vals[0];					\
		bool prevnil = is_##TPE##_nil(prev);			\
		for (BUN q = BATcount(b), p = 1; p < q; p++) {		\
			TPE next = vals[p];				\
			int cmp = prevnil ? -!(prevnil = is_##TPE##_nil(next)) : (prevnil = is_##TPE##_nil(next)) ? 1 : (prev > next) - (prev < next); \
			prev = next;					\
			if (cmp > 0) {					\
				b->tnosorted = p;			\
				TRC_DEBUG(ALGO, "Fixed nosorted(" BUNFMT ") for " ALGOBATFMT " (" LLFMT " usec)\n", p, ALGOBATPAR(b), GDKusec() - t0); \
				goto doreturn;				\
			} else if (cmp < 0) {				\
				if (!b->trevsorted && b->tnorevsorted == 0) { \
					b->tnorevsorted = p;		\
					TRC_DEBUG(ALGO, "Fixed norevsorted(" BUNFMT ") for " ALGOBATFMT "\n", p, ALGOBATPAR(b)); \
				}					\
			} else if (!b->tkey && b->tnokey[1] == 0) {	\
				b->tnokey[0] = p - 1;			\
				b->tnokey[1] = p;			\
				TRC_DEBUG(ALGO, "Fixed nokey(" BUNFMT "," BUNFMT") for " ALGOBATFMT "\n", p - 1, p, ALGOBATPAR(b)); \
			}						\
		}							\
	} while (0)

/* Return whether the BAT is ordered or not.  If we don't know, invest
 * in a scan and record the results in the bat descriptor.  If during
 * the scan we happen to find evidence that the BAT is not reverse
 * sorted, we record the location.  */
bool
BATordered(BAT *b)
{
	lng t0 = GDKusec();

	MT_lock_set(&b->theaplock);
	if (b->ttype == TYPE_void || b->tsorted || BATcount(b) == 0) {
		MT_lock_unset(&b->theaplock);
		return true;
	}
	if (b->tnosorted > 0 || !ATOMlinear(b->ttype)) {
		MT_lock_unset(&b->theaplock);
		return false;
	}

	/* There are a few reasons why we need a lock here.  It may be
	 * that multiple threads call this functions at the same time
	 * (happens a lot with mitosis/mergetable), but we only need to
	 * scan the bat in one thread: the others can reap the rewards
	 * when that one thread is done.  Also, we need the heap to
	 * remain accessible (could have used bat_iterator for that),
	 * and, and this is the killer argument, we may need to make
	 * changes to the bat descriptor. */
	BATiter bi = bat_iterator_nolock(b);
	if (!b->tsorted && b->tnosorted == 0) {
		b->batDirtydesc = true;
		switch (ATOMbasetype(b->ttype)) {
		case TYPE_bte:
			BAT_ORDERED(bte);
			break;
		case TYPE_sht:
			BAT_ORDERED(sht);
			break;
		case TYPE_int:
			BAT_ORDERED(int);
			break;
		case TYPE_lng:
			BAT_ORDERED(lng);
			break;
#ifdef HAVE_HGE
		case TYPE_hge:
			BAT_ORDERED(hge);
			break;
#endif
		case TYPE_flt:
			BAT_ORDERED_FP(flt);
			break;
		case TYPE_dbl:
			BAT_ORDERED_FP(dbl);
			break;
		case TYPE_str:
			for (BUN q = BATcount(b), p = 1; p < q; p++) {
				int c;
				const char *p1 = BUNtvar(bi, p - 1);
				const char *p2 = BUNtvar(bi, p);
				if (p1 == p2)
					c = 0;
				else if (p1[0] == '\200') {
					if (p2[0] == '\200')
						c = 0;
					else
						c = -1;
				} else if (p2[0] == '\200')
					c = 1;
				else
					c = strcmp(p1, p2);
				if (c > 0) {
					b->tnosorted = p;
					TRC_DEBUG(ALGO, "Fixed nosorted(" BUNFMT ") for " ALGOBATFMT " (" LLFMT " usec)\n", p, ALGOBATPAR(b), GDKusec() - t0);
					goto doreturn;
				} else if (c < 0) {
					assert(!b->trevsorted);
					if (b->tnorevsorted == 0) {
						b->tnorevsorted = p;
						TRC_DEBUG(ALGO, "Fixed norevsorted(" BUNFMT ") for " ALGOBATFMT "\n", p, ALGOBATPAR(b));
					}
				} else if (b->tnokey[1] == 0) {
					assert(!b->tkey);
					b->tnokey[0] = p - 1;
					b->tnokey[1] = p;
					TRC_DEBUG(ALGO, "Fixed nokey(" BUNFMT "," BUNFMT") for " ALGOBATFMT "\n", p - 1, p, ALGOBATPAR(b));
				}
			}
			break;
		default: {
			int (*cmpf)(const void *, const void *) = ATOMcompare(b->ttype);
			for (BUN q = BATcount(b), p = 1; p < q; p++) {
				int c;
				if ((c = cmpf(BUNtail(bi, p - 1), BUNtail(bi, p))) > 0) {
					b->tnosorted = p;
					TRC_DEBUG(ALGO, "Fixed nosorted(" BUNFMT ") for " ALGOBATFMT " (" LLFMT " usec)\n", p, ALGOBATPAR(b), GDKusec() - t0);
					goto doreturn;
				} else if (c < 0) {
					if (!b->trevsorted && b->tnorevsorted == 0) {
						b->tnorevsorted = p;
						TRC_DEBUG(ALGO, "Fixed norevsorted(" BUNFMT ") for " ALGOBATFMT "\n", p, ALGOBATPAR(b));
					}
				} else if (!b->tkey && b->tnokey[1] == 0) {
					b->tnokey[0] = p - 1;
					b->tnokey[1] = p;
					TRC_DEBUG(ALGO, "Fixed nokey(" BUNFMT "," BUNFMT") for " ALGOBATFMT "\n", p - 1, p, ALGOBATPAR(b));
				}
			}
			break;
		}
		}
		/* we only get here if we completed the scan; note that
		 * if we didn't record evidence about *reverse*
		 * sortedness, we know that the BAT is also reverse
		 * sorted; similarly, if we didn't record evidence about
		 * keyness, we know the BAT is key */
		b->tsorted = true;
		TRC_DEBUG(ALGO, "Fixed sorted for " ALGOBATFMT " (" LLFMT " usec)\n", ALGOBATPAR(b), GDKusec() - t0);
		if (!b->trevsorted && b->tnorevsorted == 0) {
			b->trevsorted = true;
			TRC_DEBUG(ALGO, "Fixed revsorted for " ALGOBATFMT "\n", ALGOBATPAR(b));
		}
		if (!b->tkey && b->tnokey[1] == 0) {
			b->tkey = true;
			TRC_DEBUG(ALGO, "Fixed key for " ALGOBATFMT "\n", ALGOBATPAR(b));
		}
	}
  doreturn:
	MT_lock_unset(&b->theaplock);
	return b->tsorted;
}

#define BAT_REVORDERED(TPE)						\
	do {								\
		const TPE *restrict vals = Tloc(b, 0);			\
		for (BUN q = BATcount(b), p = 1; p < q; p++) {		\
			if (vals[p - 1] < vals[p]) {			\
				b->tnorevsorted = p;			\
				TRC_DEBUG(ALGO, "Fixed norevsorted(" BUNFMT ") for " ALGOBATFMT " (" LLFMT " usec)\n", p, ALGOBATPAR(b), GDKusec() - t0); \
				goto doreturn;				\
			}						\
		}							\
	} while (0)

#define BAT_REVORDERED_FP(TPE)						\
	do {								\
		const TPE *restrict vals = Tloc(b, 0);			\
		for (BUN q = BATcount(b), p = 1; p < q; p++) {		\
			TPE prev = vals[p - 1], next = vals[p];		\
			int cmp = is_flt_nil(prev) ? -!is_flt_nil(next) : is_flt_nil(next) ? 1 : (prev > next) - (prev < next);	\
			if (cmp < 0) {					\
				b->tnorevsorted = p;			\
				TRC_DEBUG(ALGO, "Fixed norevsorted(" BUNFMT ") for " ALGOBATFMT " (" LLFMT " usec)\n", p, ALGOBATPAR(b), GDKusec() - t0); \
				goto doreturn;				\
			}						\
		}							\
	} while (0)

/* Return whether the BAT is reverse ordered or not.  If we don't
 * know, invest in a scan and record the results in the bat
 * descriptor.  */
bool
BATordered_rev(BAT *b)
{
	lng t0 = GDKusec();

	if (b == NULL || !ATOMlinear(b->ttype))
		return false;
	MT_lock_set(&b->theaplock);
	if (BATcount(b) <= 1 || b->trevsorted) {
		MT_lock_unset(&b->theaplock);
		return true;
	}
	if (b->ttype == TYPE_void) {
		MT_lock_unset(&b->theaplock);
		return is_oid_nil(b->tseqbase);
	}
	if (BATtdense(b) || b->tnorevsorted > 0) {
		MT_lock_unset(&b->theaplock);
		return false;
	}
	BATiter bi = bat_iterator_nolock(b);
	if (!b->trevsorted && b->tnorevsorted == 0) {
		b->batDirtydesc = true;
		switch (ATOMbasetype(b->ttype)) {
		case TYPE_bte:
			BAT_REVORDERED(bte);
			break;
		case TYPE_sht:
			BAT_REVORDERED(sht);
			break;
		case TYPE_int:
			BAT_REVORDERED(int);
			break;
		case TYPE_lng:
			BAT_REVORDERED(lng);
			break;
#ifdef HAVE_HGE
		case TYPE_hge:
			BAT_REVORDERED(hge);
			break;
#endif
		case TYPE_flt:
			BAT_REVORDERED_FP(flt);
			break;
		case TYPE_dbl:
			BAT_REVORDERED_FP(dbl);
			break;
		default: {
			int (*cmpf)(const void *, const void *) = ATOMcompare(b->ttype);
			for (BUN q = BATcount(b), p = 1; p < q; p++) {
				if (cmpf(BUNtail(bi, p - 1), BUNtail(bi, p)) < 0) {
					b->tnorevsorted = p;
					TRC_DEBUG(ALGO, "Fixed norevsorted(" BUNFMT ") for " ALGOBATFMT " (" LLFMT " usec)\n", p, ALGOBATPAR(b), GDKusec() - t0);
					goto doreturn;
				}
			}
			break;
		}
		}
		b->trevsorted = true;
		TRC_DEBUG(ALGO, "Fixed revsorted for " ALGOBATFMT " (" LLFMT " usec)\n", ALGOBATPAR(b), GDKusec() - t0);
	}
  doreturn:
	MT_lock_unset(&b->theaplock);
	return b->trevsorted;
}

/* figure out which sort function is to be called
 * stable sort can produce an error (not enough memory available),
 * "quick" sort does not produce errors */
static gdk_return
do_sort(void *restrict h, void *restrict t, const void *restrict base,
	size_t n, int hs, int ts, int tpe, bool reverse, bool nilslast,
	bool stable)
{
	if (n <= 1)		/* trivially sorted */
		return GDK_SUCCEED;
	if (stable) {
		if (reverse)
			return GDKssort_rev(h, t, base, n, hs, ts, tpe);
		else
			return GDKssort(h, t, base, n, hs, ts, tpe);
	} else {
		GDKqsort(h, t, base, n, hs, ts, tpe, reverse, nilslast);
	}
	return GDK_SUCCEED;
}

/* Sort the bat b according to both o and g.  The stable and reverse
 * parameters indicate whether the sort should be stable or descending
 * respectively.  The parameter b is required, o and g are optional
 * (i.e., they may be NULL).
 *
 * A sorted copy is returned through the sorted parameter, the new
 * ordering is returned through the order parameter, group information
 * is returned through the groups parameter.  All three output
 * parameters may be NULL.  If they're all NULL, this function does
 * nothing.
 *
 * If o is specified, it is used to first rearrange b according to the
 * order specified in o, after which b is sorted taking g into
 * account.
 *
 * If g is specified, it indicates groups which should be individually
 * ordered.  Each row of consecutive equal values in g indicates a
 * group which is sorted according to stable and reverse.  g is used
 * after the order in b was rearranged according to o.
 *
 * The outputs order and groups can be used in subsequent calls to
 * this function.  This can be used if multiple BATs need to be sorted
 * together.  The BATs should then be sorted in order of significance,
 * and each following call should use the original unordered BAT plus
 * the order and groups bat from the previous call.  In this case, the
 * sorted BATs are not of much use, so the sorted output parameter
 * does not need to be specified.
 * Apart from error checking and maintaining reference counts, sorting
 * three columns (col1, col2, col3) could look like this with the
 * sorted results in (col1s, col2s, col3s):
 *	BATsort(&col1s, &ord1, &grp1, col1, NULL, NULL, false, false, false);
 *	BATsort(&col2s, &ord2, &grp2, col2, ord1, grp1, false, false, false);
 *	BATsort(&col3s,  NULL,  NULL, col3, ord2, grp2, false, false, false);
 * Note that the "reverse" parameter can be different for each call.
 */
gdk_return
BATsort(BAT **sorted, BAT **order, BAT **groups,
	BAT *b, BAT *o, BAT *g, bool reverse, bool nilslast, bool stable)
{
	BAT *bn = NULL, *on = NULL, *gn = NULL, *pb = NULL;
	BATiter pbi;
	oid *restrict grps, *restrict ords, prev;
	BUN p, q, r;
	lng t0 = GDKusec();
	bool mkorderidx, orderidxlock = false;
	Heap *oidxh = NULL;

	/* we haven't implemented NILs as largest value for stable
	 * sort, so NILs come first for ascending and last for
	 * descending */
	assert(!stable || reverse == nilslast);

	if (b == NULL) {
		GDKerror("b must exist\n");
		return GDK_FAIL;
	}
	if (stable && reverse != nilslast) {
		GDKerror("stable sort cannot have reverse != nilslast\n");
		return GDK_FAIL;
	}
	if (!ATOMlinear(b->ttype)) {
		GDKerror("type %s cannot be sorted\n", ATOMname(b->ttype));
		return GDK_FAIL;
	}
	MT_lock_set(&b->theaplock);
	if (b->ttype == TYPE_void) {
		if (!b->tsorted) {
			b->tsorted = true;
			b->batDirtydesc = true;
		}
		if (b->trevsorted != (is_oid_nil(b->tseqbase) || b->batCount <= 1)) {
			b->trevsorted = !b->trevsorted;
			b->batDirtydesc = true;
		}
		if (b->tkey != (!is_oid_nil(b->tseqbase) || b->batCount <= 1)) {
			b->tkey = !b->tkey;
			b->batDirtydesc = true;
		}
	} else if (b->batCount <= 1) {
		if (!b->tsorted || !b->trevsorted) {
			b->tsorted = b->trevsorted = true;
			b->batDirtydesc = true;
		}
	}
	MT_lock_unset(&b->theaplock);
	if (o != NULL &&
	    (ATOMtype(o->ttype) != TYPE_oid || /* oid tail */
	     BATcount(o) != BATcount(b) ||     /* same size as b */
	     (o->ttype == TYPE_void &&	       /* no nil tail */
	      BATcount(o) != 0 &&
	      is_oid_nil(o->tseqbase)))) {
		GDKerror("o must have type oid and same size as b\n");
		return GDK_FAIL;
	}
	if (g != NULL &&
	    (ATOMtype(g->ttype) != TYPE_oid || /* oid tail */
	     !g->tsorted ||		       /* sorted */
	     BATcount(g) != BATcount(b) ||     /* same size as b */
	     (g->ttype == TYPE_void &&	       /* no nil tail */
	      BATcount(g) != 0 &&
	      is_oid_nil(g->tseqbase)))) {
		GDKerror("g must have type oid, sorted on the tail, "
			 "and same size as b\n");
		return GDK_FAIL;
	}
	if (sorted == NULL && order == NULL) {
		/* no place to put result, so we're done quickly */
		GDKerror("no place to put the result.\n");
		return GDK_FAIL;
	}
	if (g == NULL && !stable) {
		/* pre-ordering doesn't make sense if we're not
		 * subsorting and the sort is not stable */
		o = NULL;
	}
	if (b->tnonil) {
		/* if there are no nils, placement of nils doesn't
		 * matter, so set nilslast such that ordered bits can
		 * be used */
		nilslast = reverse;
	}
	pbi = bat_iterator(NULL);
	if (BATcount(b) <= 1 ||
	    (reverse == nilslast &&
	     (reverse ? b->trevsorted : b->tsorted) &&
	     o == NULL && g == NULL &&
	     (groups == NULL || BATtkey(b) ||
	      (reverse ? b->tsorted : b->trevsorted)))) {
		/* trivially (sub)sorted, and either we don't need to
		 * return group information, or we can trivially
		 * deduce the groups */
		if (sorted) {
			bn = COLcopy(b, b->ttype, false, TRANSIENT);
			if (bn == NULL)
				goto error;
			*sorted = bn;
		}
		if (order) {
			on = BATdense(b->hseqbase, b->hseqbase, BATcount(b));
			if (on == NULL)
				goto error;
			*order = on;
		}
		if (groups) {
			if (BATtkey(b)) {
				/* singleton groups */
				gn = BATdense(0, 0, BATcount(b));
				if (gn == NULL)
					goto error;
			} else {
				/* single group */
				const oid *o = 0;
				assert(BATcount(b) == 1 ||
				       (b->tsorted && b->trevsorted));
				gn = BATconstant(0, TYPE_oid, &o, BATcount(b), TRANSIENT);
				if (gn == NULL)
					goto error;
			}
			*groups = gn;
		}
		bat_iterator_end(&pbi);
		TRC_DEBUG(ALGO, "b=" ALGOBATFMT ",o="
			  ALGOOPTBATFMT ",g=" ALGOOPTBATFMT
			  ",reverse=%d,nilslast=%d,stable=%d) = ("
			  ALGOOPTBATFMT "," ALGOOPTBATFMT ","
			  ALGOOPTBATFMT " -- trivial (" LLFMT
			  " usec)\n",
			  ALGOBATPAR(b), ALGOOPTBATPAR(o),
			  ALGOOPTBATPAR(g), reverse, nilslast, stable,
			  ALGOOPTBATPAR(bn), ALGOOPTBATPAR(gn),
			  ALGOOPTBATPAR(on), GDKusec() - t0);
		return GDK_SUCCEED;
	}
	if (VIEWtparent(b)) {
		pb = BBP_cache(VIEWtparent(b));
		if (b->tbaseoff != pb->tbaseoff ||
		    BATcount(b) != BATcount(pb) ||
		    b->hseqbase != pb->hseqbase ||
		    BATatoms[b->ttype].atomCmp != BATatoms[pb->ttype].atomCmp)
			pb = NULL;
	} else {
		pb = b;
	}
	bat_iterator_end(&pbi);
	pbi = bat_iterator(pb);
	/* when we will create an order index if it doesn't already exist */
	mkorderidx = (g == NULL && !reverse && !nilslast && pb != NULL && (order || !pbi.transient));
	if (g == NULL && !reverse && !nilslast && pb != NULL) {
		(void) BATcheckorderidx(pb);
		MT_lock_set(&pb->batIdxLock);
		if (pb->torderidx) {
			if (!stable || ((oid *) pb->torderidx->base)[2]) {
				/* we can use the order index */
				oidxh = pb->torderidx;
				HEAPincref(oidxh);
			}
			mkorderidx = false;
		} else if (b != pb) {
			/* don't build orderidx on parent bat */
			mkorderidx = false;
		} else if (mkorderidx) {
			/* keep lock when going to create */
			orderidxlock = true;
		}
		if (!orderidxlock)
			MT_lock_unset(&pb->batIdxLock);
	}
	if (g == NULL && o == NULL && !reverse && !nilslast && oidxh != NULL) {
		/* there is an order index that we can use */
		on = COLnew(pb->hseqbase, TYPE_oid, pbi.count, TRANSIENT);
		if (on == NULL)
			goto error;
		memcpy(Tloc(on, 0), (oid *) oidxh->base + ORDERIDXOFF, pbi.count * sizeof(oid));
		BATsetcount(on, BATcount(b));
		HEAPdecref(oidxh, false);
		oidxh = NULL;
		on->tkey = true;
		on->tnil = false;
		on->tnonil = true;
		on->tsorted = on->trevsorted = false;
		on->tseqbase = oid_nil;
		if (sorted || groups) {
			bn = BATproject(on, b);
			if (bn == NULL)
				goto error;
			bn->tsorted = true;
			if (groups) {
				if (BATgroup_internal(groups, NULL, NULL, bn, NULL, g, NULL, NULL, true) != GDK_SUCCEED)
					goto error;
				if (sorted &&
				    (*groups)->tkey &&
				    g == NULL) {
					/* if new groups bat is key
					 * and since there is no input
					 * groups bat, we know the
					 * result bat is key */
					bn->tkey = true;
				}
			}
			if (sorted)
				*sorted = bn;
			else {
				BBPunfix(bn->batCacheid);
				bn = NULL;
			}
		}
		if (order)
			*order = on;
		else {
			BBPunfix(on->batCacheid);
			on = NULL;
		}
		bat_iterator_end(&pbi);
		TRC_DEBUG(ALGO, "b=" ALGOBATFMT ",o="
			  ALGOOPTBATFMT ",g=" ALGOOPTBATFMT
			  ",reverse=%d,nilslast=%d,stable=%d) = ("
			  ALGOOPTBATFMT "," ALGOOPTBATFMT ","
			  ALGOOPTBATFMT " -- orderidx (" LLFMT
			  " usec)\n",
			  ALGOBATPAR(b), ALGOOPTBATPAR(o),
			  ALGOOPTBATPAR(g), reverse, nilslast, stable,
			  ALGOOPTBATPAR(bn), ALGOOPTBATPAR(gn),
			  ALGOOPTBATPAR(on), GDKusec() - t0);
		return GDK_SUCCEED;
	} else if (oidxh) {
		HEAPdecref(oidxh, false);
		oidxh = NULL;
	}
	if (o) {
		bn = BATproject(o, b);
		if (bn == NULL)
			goto error;
		if (bn->ttype == TYPE_void || isVIEW(bn)) {
			BAT *b2 = COLcopy(bn, ATOMtype(bn->ttype), true, TRANSIENT);
			BBPunfix(bn->batCacheid);
			bn = b2;
		}
		if (pb) {
			bat_iterator_end(&pbi);
			pbi = bat_iterator(NULL);
		}
		pb = NULL;
	} else {
		bn = COLcopy(b, b->ttype, true, TRANSIENT);
	}
	if (bn == NULL)
		goto error;
	if (order) {
		/* prepare order bat */
		if (o) {
			/* make copy of input so that we can refine it;
			 * copy can be read-only if we take the shortcut
			 * below in the case g is "key" */
			on = COLcopy(o, TYPE_oid,
				     g == NULL ||
				     !(g->tkey || g->ttype == TYPE_void),
				     TRANSIENT);
			if (on == NULL)
				goto error;
			BAThseqbase(on, b->hseqbase);
			on->tminpos = BUN_NONE;
			on->tmaxpos = BUN_NONE;
		} else {
			/* create new order */
			on = COLnew(b->hseqbase, TYPE_oid, BATcount(bn), TRANSIENT);
			if (on == NULL)
				goto error;
			ords = (oid *) Tloc(on, 0);
			for (p = 0, q = BATcount(bn); p < q; p++)
				ords[p] = p + b->hseqbase;
			BATsetcount(on, BATcount(bn));
			on->tkey = true;
			on->tnil = false;
			on->tnonil = true;
		}
		/* COLcopy above can create TYPE_void */
		if (on->ttype != TYPE_void) {
			on->tsorted = on->trevsorted = false; /* it won't be sorted */
			on->tseqbase = oid_nil;	/* and hence not dense */
			on->tnosorted = on->tnorevsorted = 0;
		}
		*order = on;
		ords = (oid *) Tloc(on, 0);
	} else {
		ords = NULL;
	}
	if (g) {
		if (g->tkey || g->ttype == TYPE_void) {
			/* if g is "key", all groups are size 1, so no
			 * subsorting needed */
			if (sorted) {
				*sorted = bn;
			} else {
				BBPunfix(bn->batCacheid);
				bn = NULL;
			}
			if (order) {
				*order = on;
				if (o) {
					/* we can inherit sortedness
					 * after all */
					on->tsorted = o->tsorted;
					on->trevsorted = o->trevsorted;
					if (o->tnosorted)
						on->tnosorted = o->tnosorted;
					if (o->tnorevsorted)
						on->tnorevsorted = o->tnorevsorted;
				} else {
					/* we didn't rearrange, so
					 * still sorted */
					on->tsorted = true;
					on->trevsorted = false;
				}
				if (BATcount(on) <= 1) {
					on->tsorted = true;
					on->trevsorted = true;
				}
			}
			if (groups) {
				gn = COLcopy(g, g->ttype, false, TRANSIENT);
				if (gn == NULL)
					goto error;
				*groups = gn;
			}
			bat_iterator_end(&pbi);
			TRC_DEBUG(ALGO, "b=" ALGOBATFMT
				  ",o=" ALGOOPTBATFMT ",g=" ALGOBATFMT
				  ",reverse=%d,nilslast=%d,stable=%d"
				  ") = (" ALGOOPTBATFMT ","
				  ALGOOPTBATFMT "," ALGOOPTBATFMT
				  " -- key group (" LLFMT " usec)\n",
				  ALGOBATPAR(b), ALGOOPTBATPAR(o),
				  ALGOBATPAR(g), reverse, nilslast,
				  stable, ALGOOPTBATPAR(bn),
				  ALGOOPTBATPAR(gn), ALGOOPTBATPAR(on),
				  GDKusec() - t0);
			return GDK_SUCCEED;
		}
		assert(g->ttype == TYPE_oid);
		grps = (oid *) Tloc(g, 0);
		prev = grps[0];
		if (BATmaterialize(bn, BUN_NONE) != GDK_SUCCEED)
			goto error;
		for (r = 0, p = 1, q = BATcount(g); p < q; p++) {
			if (grps[p] != prev) {
				/* sub sort [r,p) */
				if (do_sort(Tloc(bn, r),
					    ords ? ords + r : NULL,
					    bn->tvheap ? bn->tvheap->base : NULL,
					    p - r, bn->twidth, ords ? sizeof(oid) : 0,
					    bn->ttype, reverse, nilslast, stable) != GDK_SUCCEED)
					goto error;
				r = p;
				prev = grps[p];
			}
		}
		/* sub sort [r,q) */
		if (do_sort(Tloc(bn, r),
			    ords ? ords + r : NULL,
			    bn->tvheap ? bn->tvheap->base : NULL,
			    p - r, bn->twidth, ords ? sizeof(oid) : 0,
			    bn->ttype, reverse, nilslast, stable) != GDK_SUCCEED)
			goto error;
		/* if single group (r==0) the result is (rev)sorted,
		 * otherwise (maybe) not */
		bn->tsorted = r == 0 && !reverse && !nilslast;
		bn->trevsorted = r == 0 && reverse && nilslast;
	} else {
		Heap *m = NULL;
		/* only invest in creating an order index if the BAT
		 * is persistent */
		if (mkorderidx) {
			assert(orderidxlock);
			if ((m = createOIDXheap(pb, stable)) != NULL &&
			    ords == NULL) {
				ords = (oid *) m->base + ORDERIDXOFF;
				if (o && o->ttype != TYPE_void)
					memcpy(ords, Tloc(o, 0), BATcount(o) * sizeof(oid));
				else if (o)
					for (p = 0, q = BATcount(o); p < q; p++)
						ords[p] = p + o->tseqbase;
				else
					for (p = 0, q = BATcount(b); p < q; p++)
						ords[p] = p + b->hseqbase;
			}
		}
		if ((reverse != nilslast ||
		     (reverse ? !bn->trevsorted : !bn->tsorted)) &&
		    (BATmaterialize(bn, BUN_NONE) != GDK_SUCCEED ||
		     do_sort(Tloc(bn, 0),
			     ords,
			     bn->tvheap ? bn->tvheap->base : NULL,
			     BATcount(bn), bn->twidth, ords ? sizeof(oid) : 0,
			     bn->ttype, reverse, nilslast, stable) != GDK_SUCCEED)) {
			if (m != NULL) {
				HEAPfree(m, true);
				GDKfree(m);
			}
			goto error;
		}
		bn->tsorted = !reverse && !nilslast;
		bn->trevsorted = reverse && nilslast;
		if (m != NULL) {
			assert(orderidxlock);
			if (pb->torderidx == NULL) {
				if (ords != (oid *) m->base + ORDERIDXOFF) {
					memcpy((oid *) m->base + ORDERIDXOFF,
					       ords,
					       pbi.count * sizeof(oid));
				}
				ATOMIC_INIT(&m->refs, 1);
				pb->torderidx = m;
				persistOIDX(pb);
			} else {
				HEAPfree(m, true);
				GDKfree(m);
			}
		}
	}
	if (orderidxlock) {
		MT_lock_unset(&pb->batIdxLock);
		orderidxlock = false;
	}
	bn->theap->dirty = true;
	bn->tnosorted = 0;
	bn->tnorevsorted = 0;
	bn->tnokey[0] = bn->tnokey[1] = 0;
	bn->tminpos = BUN_NONE;
	bn->tmaxpos = BUN_NONE;
	if (groups) {
		if (BATgroup_internal(groups, NULL, NULL, bn, NULL, g, NULL, NULL, true) != GDK_SUCCEED)
			goto error;
		if ((*groups)->tkey &&
		    (g == NULL || (g->tsorted && g->trevsorted))) {
			/* if new groups bat is key and the input
			 * group bat has a single value (both sorted
			 * and revsorted), we know the result bat is
			 * key */
			bn->tkey = true;
		}
	}

	bat_iterator_end(&pbi);
	if (sorted)
		*sorted = bn;
	else {
		BBPunfix(bn->batCacheid);
		bn = NULL;
	}

	TRC_DEBUG(ALGO, "b=" ALGOBATFMT ",o=" ALGOOPTBATFMT
		  ",g=" ALGOOPTBATFMT ",reverse=%d,nilslast=%d,"
		  "stable=%d) = (" ALGOOPTBATFMT "," ALGOOPTBATFMT ","
		  ALGOOPTBATFMT " -- %ssort (" LLFMT " usec)\n",
		  ALGOBATPAR(b), ALGOOPTBATPAR(o), ALGOOPTBATPAR(g),
		  reverse, nilslast, stable, ALGOOPTBATPAR(bn),
		  ALGOOPTBATPAR(gn), ALGOOPTBATPAR(on),
		  g ? "grouped " : "", GDKusec() - t0);
	return GDK_SUCCEED;

  error:
	bat_iterator_end(&pbi);
	if (orderidxlock)
		MT_lock_unset(&pb->batIdxLock);
	if (oidxh)
		HEAPdecref(oidxh, false);
	if (bn)
		BBPunfix(bn->batCacheid);
	BBPreclaim(on);
	if (sorted)
		*sorted = NULL;
	if (order)
		*order = NULL;
	if (groups)
		*groups = NULL;
	return GDK_FAIL;
}

/* return a new BAT of length n with seqbase hseq, and the constant v
 * in the tail */
BAT *
BATconstant(oid hseq, int tailtype, const void *v, BUN n, role_t role)
{
	BAT *bn;
	void *restrict p;
	BUN i;
	lng t0 = 0;

	TRC_DEBUG_IF(ALGO) t0 = GDKusec();
	if (v == NULL)
		return NULL;
	bn = COLnew(hseq, tailtype, n, role);
	if (bn != NULL && n > 0) {
		p = Tloc(bn, 0);
		switch (ATOMstorage(tailtype)) {
		case TYPE_void:
			v = &oid_nil;
			BATtseqbase(bn, oid_nil);
			break;
		case TYPE_msk:
			if (*(msk*)v) {
				memset(p, 0xFF, 4 * ((n + 31) / 32));
				if (n & 31) {
					uint32_t *m = p;
					m[n / 32] &= (1U << (n % 32)) - 1;
				}
			} else
				memset(p, 0x00, 4 * ((n + 31) / 32));
			break;
		case TYPE_bte:
			memset(p, *(bte*)v, n);
			break;
		case TYPE_sht:
			for (i = 0; i < n; i++)
				((sht *) p)[i] = *(sht *) v;
			break;
		case TYPE_int:
		case TYPE_flt:
			assert(sizeof(int) == sizeof(flt));
			for (i = 0; i < n; i++)
				((int *) p)[i] = *(int *) v;
			break;
		case TYPE_lng:
		case TYPE_dbl:
			assert(sizeof(lng) == sizeof(dbl));
			for (i = 0; i < n; i++)
				((lng *) p)[i] = *(lng *) v;
			break;
#ifdef HAVE_HGE
		case TYPE_hge:
			for (i = 0; i < n; i++)
				((hge *) p)[i] = *(hge *) v;
			break;
#endif
		case TYPE_uuid:
			for (i = 0; i < n; i++)
				((uuid *) p)[i] = *(uuid *) v;
			break;
		case TYPE_str:
			/* insert the first value, then just copy the
			 * offset lots of times */
			if (tfastins_nocheck(bn, 0, v) != GDK_SUCCEED) {
				BBPreclaim(bn);
				return NULL;
			}
			char val[sizeof(var_t)];
			memcpy(val, Tloc(bn, 0), bn->twidth);
			if (bn->twidth == 1 && n > 1) {
				/* single byte value: we have a
				 * function for that */
				memset(Tloc(bn, 1), val[0], n - 1);
			} else {
				char *p = Tloc(bn, 0);
				for (i = 1; i < n; i++) {
					p += bn->twidth;
					memcpy(p, val, bn->twidth);
				}
			}
			break;
		default:
			for (i = 0; i < n; i++)
				if (tfastins_nocheck(bn, i, v) != GDK_SUCCEED) {
					BBPreclaim(bn);
					return NULL;
				}
			break;
		}
		bn->theap->dirty = true;
		bn->tnil = n >= 1 && ATOMnilptr(tailtype) && (*ATOMcompare(tailtype))(v, ATOMnilptr(tailtype)) == 0;
		BATsetcount(bn, n);
		bn->tsorted = bn->trevsorted = ATOMlinear(tailtype);
		bn->tnonil = !bn->tnil;
		bn->tkey = BATcount(bn) <= 1;
	}
	TRC_DEBUG(ALGO, "-> " ALGOOPTBATFMT " " LLFMT "usec\n",
		  ALGOOPTBATPAR(bn), GDKusec() - t0);
	return bn;
}

/*
 * BAT Aggregates
 *
 * We retain the size() and card() aggregate results in the column
 * descriptor.  We would like to have such functionality in an
 * extensible way for many aggregates, for DD (1) we do not want to
 * change the binary BAT format on disk and (2) aggr and size are the
 * most relevant aggregates.
 *
 * It is all hacked into the aggr[3] records; three adjacent integers
 * that were left over in the column record. We refer to these as if
 * it where an int aggr[3] array.  The below routines set and retrieve
 * the aggregate values from the tail of the BAT, as many
 * aggregate-manipulating BAT functions work on tail.
 *
 * The rules are as follows: aggr[0] contains the alignment ID of the
 * column (if set i.e. nonzero).  Hence, if this value is nonzero and
 * equal to b->talign, the precomputed aggregate values in
 * aggr[GDK_AGGR_SIZE] and aggr[GDK_AGGR_CARD] hold. However, only one
 * of them may be set at the time. This is encoded by the value
 * int_nil, which cannot occur in these two aggregates.
 *
 * This was now extended to record the property whether we know there
 * is a nil value present by mis-using the highest bits of both
 * GDK_AGGR_SIZE and GDK_AGGR_CARD.
 */

void
PROPdestroy(BAT *b)
{
	PROPrec *p = b->tprops;
	PROPrec *n;

	b->tprops = NULL;
	while (p) {
		n = p->next;
		VALclear(&p->v);
		GDKfree(p);
		p = n;
	}
}

ValPtr
BATgetprop_nolock(BAT *b, enum prop_t idx)
{
	PROPrec *p;

	p = b->tprops;
	while (p && p->id != idx)
		p = p->next;
	return p ? &p->v : NULL;
}

void
BATrmprop_nolock(BAT *b, enum prop_t idx)
{
	PROPrec *prop = b->tprops, *prev = NULL;

	while (prop) {
		if (prop->id == idx) {
			if (prev)
				prev->next = prop->next;
			else
				b->tprops = prop->next;
			VALclear(&prop->v);
			GDKfree(prop);
			return;
		}
		prev = prop;
		prop = prop->next;
	}
}

ValPtr
BATsetprop_nolock(BAT *b, enum prop_t idx, int type, const void *v)
{
	PROPrec *p;

	p = b->tprops;
	while (p && p->id != idx)
		p = p->next;
	if (p == NULL) {
		if ((p = GDKmalloc(sizeof(PROPrec))) == NULL) {
			/* properties are hints, so if we can't create
			 * one we ignore the error */
			GDKclrerr();
			return NULL;
		}
		p->id = idx;
		p->next = b->tprops;
		p->v.vtype = 0;
		b->tprops = p;
	} else {
		VALclear(&p->v);
	}
	if (VALinit(&p->v, type, v) == NULL) {
		/* failed to initialize, so remove property */
		BATrmprop_nolock(b, idx);
		GDKclrerr();
		p = NULL;
	}
	return p ? &p->v : NULL;
}

ValPtr
BATgetprop_try(BAT *b, enum prop_t idx)
{
	ValPtr p = NULL;
	if (MT_lock_try(&b->theaplock)) {
		p = BATgetprop_nolock(b, idx);
		MT_lock_unset(&b->theaplock);
	}
	return p;
}

ValPtr
BATgetprop(BAT *b, enum prop_t idx)
{
	ValPtr p;

	MT_lock_set(&b->theaplock);
	p = BATgetprop_nolock(b, idx);
	MT_lock_unset(&b->theaplock);
	return p;
}

ValPtr
BATsetprop(BAT *b, enum prop_t idx, int type, const void *v)
{
	ValPtr p;
	MT_lock_set(&b->theaplock);
	p = BATsetprop_nolock(b, idx, type, v);
	MT_lock_unset(&b->theaplock);
	return p;
}

void
BATrmprop(BAT *b, enum prop_t idx)
{
	MT_lock_set(&b->theaplock);
	BATrmprop_nolock(b, idx);
	MT_lock_unset(&b->theaplock);
}

/*
 * The BATcount_no_nil function counts all BUN in a BAT that have a
 * non-nil tail value.
 */
BUN
BATcount_no_nil(BAT *b, BAT *s)
{
	BUN cnt = 0;
	const void *restrict p, *restrict nil;
	const char *restrict base;
	int t;
	int (*cmp)(const void *, const void *);
	struct canditer ci;
	oid hseq;

	BATcheck(b, 0);

	hseq = b->hseqbase;
	canditer_init(&ci, b, s);
	if (b->tnonil)
		return ci.ncand;
	BATiter bi = bat_iterator(b);
	p = bi.base;
	t = ATOMbasetype(bi.type);
	switch (t) {
	case TYPE_void:
		cnt = ci.ncand * BATtdensebi(&bi);
		break;
	case TYPE_msk:
		cnt = ci.ncand;
		break;
	case TYPE_bte:
		CAND_LOOP(&ci)
			cnt += !is_bte_nil(((const bte *) p)[canditer_next(&ci) - hseq]);
		break;
	case TYPE_sht:
		CAND_LOOP(&ci)
			cnt += !is_sht_nil(((const sht *) p)[canditer_next(&ci) - hseq]);
		break;
	case TYPE_int:
		CAND_LOOP(&ci)
			cnt += !is_int_nil(((const int *) p)[canditer_next(&ci) - hseq]);
		break;
	case TYPE_lng:
		CAND_LOOP(&ci)
			cnt += !is_lng_nil(((const lng *) p)[canditer_next(&ci) - hseq]);
		break;
#ifdef HAVE_HGE
	case TYPE_hge:
		CAND_LOOP(&ci)
			cnt += !is_hge_nil(((const hge *) p)[canditer_next(&ci) - hseq]);
		break;
#endif
	case TYPE_flt:
		CAND_LOOP(&ci)
			cnt += !is_flt_nil(((const flt *) p)[canditer_next(&ci) - hseq]);
		break;
	case TYPE_dbl:
		CAND_LOOP(&ci)
			cnt += !is_dbl_nil(((const dbl *) p)[canditer_next(&ci) - hseq]);
		break;
	case TYPE_uuid:
		CAND_LOOP(&ci)
			cnt += !is_uuid_nil(((const uuid *) p)[canditer_next(&ci) - hseq]);
		break;
	case TYPE_str:
		base = bi.vh->base;
		switch (bi.width) {
		case 1:
			CAND_LOOP(&ci)
				cnt += base[(var_t) ((const uint8_t *) p)[canditer_next(&ci) - hseq] + GDK_VAROFFSET] != '\200';
			break;
		case 2:
			CAND_LOOP(&ci)
				cnt += base[(var_t) ((const uint16_t *) p)[canditer_next(&ci) - hseq] + GDK_VAROFFSET] != '\200';
			break;
		case 4:
			CAND_LOOP(&ci)
				cnt += base[(var_t) ((const uint32_t *) p)[canditer_next(&ci) - hseq]] != '\200';
			break;
#if SIZEOF_VAR_T == 8
		case 8:
			CAND_LOOP(&ci)
				cnt += base[(var_t) ((const uint64_t *) p)[canditer_next(&ci) - hseq]] != '\200';
			break;
#endif
		default:
			MT_UNREACHABLE();
		}
		break;
	default:
		nil = ATOMnilptr(t);
		cmp = ATOMcompare(t);
		if (nil == NULL) {
			cnt = ci.ncand;
		} else if (b->tvheap) {
			base = b->tvheap->base;
			CAND_LOOP(&ci)
				cnt += (*cmp)(nil, base + ((const var_t *) p)[canditer_next(&ci) - hseq]) != 0;
		} else {
			CAND_LOOP(&ci)
				cnt += (*cmp)(BUNtloc(bi, canditer_next(&ci) - hseq), nil) != 0;
		}
		break;
	}
	if (cnt == bi.count) {
		MT_lock_set(&b->theaplock);
		if (cnt == BATcount(b) && bi.h == b->theap) {
			/* we learned something */
			b->batDirtydesc = true;
			b->tnonil = true;
			assert(!b->tnil);
			b->tnil = false;
		}
		MT_lock_unset(&b->theaplock);
		bat pbid = VIEWtparent(b);
		if (pbid) {
			BAT *pb = BBP_cache(pbid);
			MT_lock_set(&pb->theaplock);
			if (cnt == BATcount(pb) &&
			    bi.h == pb->theap &&
			    !pb->tnonil) {
				pb->batDirtydesc = true;
				pb->tnonil = true;
				assert(!pb->tnil);
				pb->tnil = false;
			}
			MT_lock_unset(&pb->theaplock);
		}
	}
	bat_iterator_end(&bi);
	return cnt;
}<|MERGE_RESOLUTION|>--- conflicted
+++ resolved
@@ -443,23 +443,11 @@
 		return GDK_SUCCEED;
 	}
 	/* copy data from n to b */
-<<<<<<< HEAD
 	r = BATcount(b);
-	MT_rwlock_wrlock(&b->thashlock);
-	while (cnt > 0) {
-		cnt--;
-=======
-	r = BUNlast(b);
 	for (BUN i = 0; i < cnt; i++) {
->>>>>>> 32779542
 		BUN p = canditer_next(ci) - hseq;
 		const void *t = BUNtvar(*ni, p);
 		if (tfastins_nocheckVAR(b, r, t) != GDK_SUCCEED) {
-<<<<<<< HEAD
-			MT_rwlock_wrunlock(&b->thashlock);
-=======
-			bat_iterator_end(&ni);
->>>>>>> 32779542
 			return GDK_FAIL;
 		}
 		r++;
