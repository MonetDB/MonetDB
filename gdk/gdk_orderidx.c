/*
 * This Source Code Form is subject to the terms of the Mozilla Public
 * License, v. 2.0.  If a copy of the MPL was not distributed with this
 * file, You can obtain one at http://mozilla.org/MPL/2.0/.
 *
 * Copyright 1997 - July 2008 CWI, August 2008 - 2019 MonetDB B.V.
 */

#include "monetdb_config.h"
#include "gdk.h"
#include "gdk_private.h"

#define ORDERIDX_VERSION	((oid) 3)

#ifdef PERSISTENTIDX
static void
BATidxsync(void *arg)
{
	BAT *b = arg;
	Heap *hp;
	int fd;
	lng t0 = 0;
	const char *failed = " failed";

	ACCELDEBUG t0 = GDKusec();

	MT_lock_set(&GDKhashLock(b->batCacheid));
	if ((hp = b->torderidx) != NULL) {
		if (HEAPsave(hp, hp->filename, NULL) == GDK_SUCCEED) {
			if (hp->storage == STORE_MEM) {
				if ((fd = GDKfdlocate(hp->farmid, hp->filename, "rb+", NULL)) >= 0) {
					((oid *) hp->base)[0] |= (oid) 1 << 24;
					if (write(fd, hp->base, SIZEOF_OID) >= 0) {
						failed = ""; /* not failed */
						if (!(GDKdebug & NOSYNCMASK)) {
#if defined(NATIVE_WIN32)
							_commit(fd);
#elif defined(HAVE_FDATASYNC)
							fdatasync(fd);
#elif defined(HAVE_FSYNC)
							fsync(fd);
#endif
						}
						hp->dirty = false;
					} else {
						perror("write hash");
					}
					close(fd);
				}
			} else {
				((oid *) hp->base)[0] |= (oid) 1 << 24;
				if (!(GDKdebug & NOSYNCMASK) &&
				    MT_msync(hp->base, SIZEOF_OID) < 0) {
					((oid *) hp->base)[0] &= ~((oid) 1 << 24);
				} else {
					hp->dirty = false;
					failed = ""; /* not failed */
				}
			}
			ACCELDEBUG fprintf(stderr, "#BATidxsync(%s): orderidx persisted"
					  " (" LLFMT " usec)%s\n",
					  BATgetId(b), GDKusec() - t0, failed);
		}
	}
	MT_lock_unset(&GDKhashLock(b->batCacheid));
	BBPunfix(b->batCacheid);
}
#endif

/* return TRUE if we have a orderidx on the tail, even if we need to read
 * one from disk */
bool
BATcheckorderidx(BAT *b)
{
	bool ret;
	lng t = 0;

	if (b == NULL)
		return false;
	assert(b->batCacheid > 0);
	/* we don't need the lock just to read the value b->torderidx */
	if (b->torderidx == (Heap *) 1) {
<<<<<<< HEAD
		Heap *hp;
		const char *nme = BBP_physical(b->batCacheid);
		int fd;

		assert(!GDKinmemory());
		b->torderidx = NULL;
		if ((hp = GDKzalloc(sizeof(*hp))) != NULL &&
		    (hp->farmid = BBPselectfarm(b->batRole, b->ttype, orderidxheap)) >= 0) {
			stpconcat(hp->filename, nme, ".torderidx", NULL);

			/* check whether a persisted orderidx can be found */
			if ((fd = GDKfdlocate(hp->farmid, nme, "rb+", "torderidx")) >= 0) {
				struct stat st;
				oid hdata[ORDERIDXOFF];

				if (read(fd, hdata, sizeof(hdata)) == sizeof(hdata) &&
				    hdata[0] == (
=======
		/* but when we want to change it, we need the lock */
		ACCELDEBUG t = GDKusec();
		MT_lock_set(&GDKhashLock(b->batCacheid));
		if (b->torderidx == (Heap *) 1) {
			Heap *hp;
			const char *nme = BBP_physical(b->batCacheid);
			int fd;

			b->torderidx = NULL;
			if ((hp = GDKzalloc(sizeof(*hp))) != NULL &&
			    (hp->farmid = BBPselectfarm(b->batRole, b->ttype, orderidxheap)) >= 0) {
				stpconcat(hp->filename, nme, ".torderidx", NULL);

				/* check whether a persisted orderidx can be found */
				if ((fd = GDKfdlocate(hp->farmid, nme, "rb+", "torderidx")) >= 0) {
					struct stat st;
					oid hdata[ORDERIDXOFF];

					if (read(fd, hdata, sizeof(hdata)) == sizeof(hdata) &&
					    hdata[0] == (
>>>>>>> 64dac9e7
#ifdef PERSISTENTIDX
						    ((oid) 1 << 24) |
#endif
						    ORDERIDX_VERSION) &&
					    hdata[1] == (oid) BATcount(b) &&
					    (hdata[2] == 0 || hdata[2] == 1) &&
					    fstat(fd, &st) == 0 &&
					    st.st_size >= (off_t) (hp->size = hp->free = (ORDERIDXOFF + hdata[1]) * SIZEOF_OID) &&
					    HEAPload(hp, nme, "torderidx", false) == GDK_SUCCEED) {
						close(fd);
						b->torderidx = hp;
						ACCELDEBUG fprintf(stderr, "#BATcheckorderidx(" ALGOBATFMT "): reusing persisted orderidx\n", ALGOBATPAR(b));
						MT_lock_unset(&GDKhashLock(b->batCacheid));
						return true;
					}
					close(fd);
					/* unlink unusable file */
					GDKunlink(hp->farmid, BATDIR, nme, "torderidx");
				}
			}
			GDKfree(hp);
			GDKclrerr();	/* we're not currently interested in errors */
		}
		MT_lock_unset(&GDKhashLock(b->batCacheid));
	}
	ret = b->torderidx != NULL;
	ACCELDEBUG if (ret) fprintf(stderr, "#BATcheckorderidx(" ALGOBATFMT "): already has orderidx, waited " LLFMT " usec\n", ALGOBATPAR(b), GDKusec() - t);
	return ret;
}

/* create the heap for an order index; returns NULL on failure */
Heap *
createOIDXheap(BAT *b, bool stable)
{
	Heap *m;
	oid *restrict mv;
	const char *nme;

	nme = GDKinmemory() ? ":inmemory" : BBP_physical(b->batCacheid);
	if ((m = GDKzalloc(sizeof(Heap))) == NULL ||
	    (m->farmid = BBPselectfarm(b->batRole, b->ttype, orderidxheap)) < 0 ||
	    stpconcat(m->filename, nme, ".torderidx", NULL) == NULL ||
	    HEAPalloc(m, BATcount(b) + ORDERIDXOFF, SIZEOF_OID) != GDK_SUCCEED) {
		GDKfree(m);
		return NULL;
	}
	m->free = (BATcount(b) + ORDERIDXOFF) * SIZEOF_OID;

	mv = (oid *) m->base;
	*mv++ = ORDERIDX_VERSION;
	*mv++ = (oid) BATcount(b);
	*mv++ = (oid) stable;
	return m;
}

/* maybe persist the order index heap */
void
persistOIDX(BAT *b)
{
#ifdef PERSISTENTIDX
	if ((BBP_status(b->batCacheid) & BBPEXISTING) &&
	    b->batInserted == b->batCount &&
	    !b->theap.dirty &&
	    !GDKinmemory()) {
		MT_Id tid;
		BBPfix(b->batCacheid);
		char name[16];
		snprintf(name, sizeof(name), "oidxsync%d", b->batCacheid);
		if (MT_create_thread(&tid, BATidxsync, b,
				     MT_THR_DETACHED, name) < 0)
			BBPunfix(b->batCacheid);
	} else
		ACCELDEBUG fprintf(stderr, "#persistOIDX(" ALGOBATFMT "): NOT persisting order index\n", ALGOBATPAR(b));
#else
	(void) b;
#endif
}

gdk_return
BATorderidx(BAT *b, bool stable)
{
	if (BATcheckorderidx(b))
		return GDK_SUCCEED;
	if (!BATtdense(b)) {
		BAT *on;
		ACCELDEBUG fprintf(stderr, "#BATorderidx(" ALGOBATFMT ",%d) create index\n", ALGOBATPAR(b), stable);
		if (BATsort(NULL, &on, NULL, b, NULL, NULL, false, false, stable) != GDK_SUCCEED)
			return GDK_FAIL;
		assert(BATcount(b) == BATcount(on));
		if (BATtdense(on)) {
			/* if the order bat is dense, the input was
			 * sorted and we don't need an order index */
			assert(!b->tnosorted);
			if (!b->tsorted) {
				b->tsorted = true;
				b->tnosorted = 0;
				b->batDirtydesc = true;
			}
		} else {
			/* BATsort quite possibly already created the
			 * order index, but just to be sure... */
			MT_lock_set(&GDKhashLock(b->batCacheid));
			if (b->torderidx == NULL) {
				Heap *m;
				if ((m = createOIDXheap(b, stable)) == NULL) {
					MT_lock_unset(&GDKhashLock(b->batCacheid));
					return GDK_FAIL;
				}
				memcpy((oid *) m->base + ORDERIDXOFF, Tloc(on, 0), BATcount(on) * sizeof(oid));
				b->torderidx = m;
				b->batDirtydesc = true;
				persistOIDX(b);
			}
			MT_lock_unset(&GDKhashLock(b->batCacheid));
		}
		BBPunfix(on->batCacheid);
	}
	return GDK_SUCCEED;
}

#define BINARY_MERGE(TYPE)						\
	do {								\
		TYPE *v = (TYPE *) Tloc(b, 0);				\
		if (p0 < q0 && p1 < q1) {				\
			if (v[*p0 - b->hseqbase] <= v[*p1 - b->hseqbase]) { \
				*mv++ = *p0++;				\
			} else {					\
				*mv++ = *p1++;				\
			}						\
		} else if (p0 < q0) {					\
			assert(p1 == q1);				\
			*mv++ = *p0++;					\
		} else if (p1 < q1) {					\
			assert(p0 == q0);				\
			*mv++ = *p1++;					\
		} else {						\
			assert(p0 == q0 && p1 == q1);			\
			break;						\
		}							\
		while (p0 < q0 && p1 < q1) {				\
			if (v[*p0 - b->hseqbase] <= v[*p1 - b->hseqbase]) { \
				*mv++ = *p0++;				\
			} else {					\
				*mv++ = *p1++;				\
			}						\
		}							\
		while (p0 < q0) {					\
			*mv++ = *p0++;					\
		}							\
		while (p1 < q1) {					\
			*mv++ = *p1++;					\
		}							\
	} while(0)

#define swap(X,Y,TMP)  (TMP)=(X);(X)=(Y);(Y)=(TMP)

#define left_child(X)  (2*(X)+1)
#define right_child(X) (2*(X)+2)

#define HEAPIFY(X)							\
	do {								\
		int cur, min = X, chld;					\
		do {							\
			cur = min;					\
			if ((chld = left_child(cur)) < n_ar &&		\
			    (minhp[chld] < minhp[min] ||		\
			     (minhp[chld] == minhp[min] &&		\
			      *p[cur] < *p[min]))) {			\
				min = chld;				\
			}						\
			if ((chld = right_child(cur)) < n_ar &&		\
			    (minhp[chld] < minhp[min] ||		\
			     (minhp[chld] == minhp[min] &&		\
			      *p[cur] < *p[min]))) {			\
				min = chld;				\
			}						\
			if (min != cur) {				\
				swap(minhp[cur], minhp[min], t);	\
				swap(p[cur], p[min], t_oid);		\
				swap(q[cur], q[min], t_oid);		\
			}						\
		} while (cur != min);					\
	} while (0)

#define NWAY_MERGE(TYPE)						\
	do {								\
		TYPE *minhp, t;						\
		TYPE *v = (TYPE *) Tloc(b, 0);				\
		if ((minhp = GDKmalloc(sizeof(TYPE)*n_ar)) == NULL) {	\
			goto bailout;					\
		}							\
		/* init min heap */					\
		for (i = 0; i < n_ar; i++) {				\
			minhp[i] = v[*p[i] - b->hseqbase];		\
		}							\
		for (i = n_ar/2; i >=0 ; i--) {				\
			HEAPIFY(i);					\
		}							\
		/* merge */						\
		*mv++ = *(p[0])++;					\
		if (p[0] < q[0]) {					\
			minhp[0] = v[*p[0] - b->hseqbase];		\
			HEAPIFY(0);					\
		} else {						\
			swap(minhp[0], minhp[n_ar-1], t);		\
			swap(p[0], p[n_ar-1], t_oid);			\
			swap(q[0], q[n_ar-1], t_oid);			\
			n_ar--;						\
			HEAPIFY(0);					\
		}							\
		while (n_ar > 1) {					\
			*mv++ = *(p[0])++;				\
			if (p[0] < q[0]) {				\
				minhp[0] = v[*p[0] - b->hseqbase];	\
				HEAPIFY(0);				\
			} else {					\
				swap(minhp[0], minhp[n_ar-1], t);	\
				swap(p[0], p[n_ar-1], t_oid);		\
				swap(q[0], q[n_ar-1], t_oid);		\
				n_ar--;					\
				HEAPIFY(0);				\
			}						\
		}							\
		while (p[0] < q[0]) {					\
			*mv++ = *(p[0])++;				\
		}							\
		GDKfree(minhp);						\
	} while (0)

gdk_return
GDKmergeidx(BAT *b, BAT**a, int n_ar)
{
	Heap *m;
	int i;
	oid *restrict mv;
	const char *nme = BBP_physical(b->batCacheid);

	if (BATcheckorderidx(b))
		return GDK_SUCCEED;
	switch (ATOMbasetype(b->ttype)) {
	case TYPE_bte:
	case TYPE_sht:
	case TYPE_int:
	case TYPE_lng:
#ifdef HAVE_HGE
	case TYPE_hge:
#endif
	case TYPE_flt:
	case TYPE_dbl:
		break;
	default:
		GDKerror("GDKmergeidx: type %s not supported.\n",
			 ATOMname(b->ttype));
		return GDK_FAIL;
	}
	ACCELDEBUG fprintf(stderr, "#GDKmergeidx(" ALGOBATFMT ") create index\n", ALGOBATPAR(b));
	MT_lock_set(&GDKhashLock(b->batCacheid));
	if (b->torderidx) {
		MT_lock_unset(&GDKhashLock(b->batCacheid));
		return GDK_SUCCEED;
	}
	if ((m = GDKzalloc(sizeof(Heap))) == NULL ||
	    (m->farmid = BBPselectfarm(b->batRole, b->ttype, orderidxheap)) < 0 ||
	    stpconcat(m->filename, nme, ".torderidx", NULL) == NULL ||
	    HEAPalloc(m, BATcount(b) + ORDERIDXOFF, SIZEOF_OID) != GDK_SUCCEED) {
		GDKfree(m);
		MT_lock_unset(&GDKhashLock(b->batCacheid));
		return GDK_FAIL;
	}
	m->free = (BATcount(b) + ORDERIDXOFF) * SIZEOF_OID;

	mv = (oid *) m->base;
	*mv++ = ORDERIDX_VERSION;
	*mv++ = (oid) BATcount(b);
	/* all participating indexes must be stable for the combined
	 * index to be stable */
	*mv = 1;
	for (i = 0; i < n_ar; i++) {
		if ((*mv &= ((const oid *) a[i]->torderidx->base)[2]) == 0)
			break;
	}
	mv++;

	if (n_ar == 1) {
		/* One oid order bat, nothing to merge */
		assert(BATcount(a[0]) == BATcount(b));
		assert((VIEWtparent(a[0]) == b->batCacheid ||
			VIEWtparent(a[0]) == VIEWtparent(b)) &&
		       a[0]->torderidx);
		memcpy(mv, (const oid *) a[0]->torderidx->base + ORDERIDXOFF,
		       BATcount(a[0]) * SIZEOF_OID);
	} else if (n_ar == 2) {
		/* sort merge with 1 comparison per BUN */
		const oid *restrict p0, *restrict p1, *q0, *q1;
		assert(BATcount(a[0]) + BATcount(a[1]) == BATcount(b));
		assert((VIEWtparent(a[0]) == b->batCacheid ||
			VIEWtparent(a[0]) == VIEWtparent(b)) &&
		       a[0]->torderidx);
		assert((VIEWtparent(a[1]) == b->batCacheid ||
			VIEWtparent(a[1]) == VIEWtparent(b)) &&
		       a[1]->torderidx);
		p0 = (const oid *) a[0]->torderidx->base + ORDERIDXOFF;
		p1 = (const oid *) a[1]->torderidx->base + ORDERIDXOFF;
		q0 = p0 + BATcount(a[0]);
		q1 = p1 + BATcount(a[1]);

		switch (ATOMbasetype(b->ttype)) {
		case TYPE_bte: BINARY_MERGE(bte); break;
		case TYPE_sht: BINARY_MERGE(sht); break;
		case TYPE_int: BINARY_MERGE(int); break;
		case TYPE_lng: BINARY_MERGE(lng); break;
#ifdef HAVE_HGE
		case TYPE_hge: BINARY_MERGE(hge); break;
#endif
		case TYPE_flt: BINARY_MERGE(flt); break;
		case TYPE_dbl: BINARY_MERGE(dbl); break;
		default:
			/* TODO: support strings, date, timestamps etc. */
			assert(0);
			HEAPfree(m, true);
			GDKfree(m);
			MT_lock_unset(&GDKhashLock(b->batCacheid));
			return GDK_FAIL;
		}

	} else {
		/* use min-heap */
		oid **p, **q, *t_oid;

		p = GDKmalloc(n_ar*sizeof(oid *));
		q = GDKmalloc(n_ar*sizeof(oid *));
		if (p == NULL || q == NULL) {
		  bailout:
			GDKfree(p);
			GDKfree(q);
			HEAPfree(m, true);
			GDKfree(m);
			MT_lock_unset(&GDKhashLock(b->batCacheid));
			return GDK_FAIL;
		}
		for (i = 0; i < n_ar; i++) {
			assert((VIEWtparent(a[i]) == b->batCacheid ||
				VIEWtparent(a[i]) == VIEWtparent(b)) &&
			       a[i]->torderidx);
			p[i] = (oid *) a[i]->torderidx->base + ORDERIDXOFF;
			q[i] = p[i] + BATcount(a[i]);
		}

		switch (ATOMbasetype(b->ttype)) {
		case TYPE_bte: NWAY_MERGE(bte); break;
		case TYPE_sht: NWAY_MERGE(sht); break;
		case TYPE_int: NWAY_MERGE(int); break;
		case TYPE_lng: NWAY_MERGE(lng); break;
#ifdef HAVE_HGE
		case TYPE_hge: NWAY_MERGE(hge); break;
#endif
		case TYPE_flt: NWAY_MERGE(flt); break;
		case TYPE_dbl: NWAY_MERGE(dbl); break;
		case TYPE_void:
		case TYPE_str:
		case TYPE_ptr:
		default:
			/* TODO: support strings, date, timestamps etc. */
			assert(0);
			goto bailout;
		}
		GDKfree(p);
		GDKfree(q);
	}

	b->torderidx = m;
#ifdef PERSISTENTIDX
	if ((BBP_status(b->batCacheid) & BBPEXISTING) &&
	    b->batInserted == b->batCount) {
		MT_Id tid;
		BBPfix(b->batCacheid);
		char name[16];
		snprintf(name, sizeof(name), "oidxsync%d", b->batCacheid);
		if (MT_create_thread(&tid, BATidxsync, b,
				     MT_THR_DETACHED, name) < 0)
			BBPunfix(b->batCacheid);
	} else
		ACCELDEBUG fprintf(stderr, "#GDKmergeidx(%s): NOT persisting index\n", BATgetId(b));
#endif

	b->batDirtydesc = true;
	MT_lock_unset(&GDKhashLock(b->batCacheid));
	return GDK_SUCCEED;
}

void
OIDXfree(BAT *b)
{
	if (b && b->torderidx) {
		Heap *hp;

		MT_lock_set(&GDKhashLock(b->batCacheid));
		if ((hp = b->torderidx) != NULL && hp != (Heap *) 1) {
			if (GDKinmemory()) {
				b->torderidx = NULL;
				HEAPfree(hp, true);
			} else {
				b->torderidx = (Heap *) 1;
				HEAPfree(hp, false);
			}
			GDKfree(hp);
		}
		MT_lock_unset(&GDKhashLock(b->batCacheid));
	}
}

void
OIDXdestroy(BAT *b)
{
	if (b && b->torderidx) {
		Heap *hp;

		MT_lock_set(&GDKhashLock(b->batCacheid));
		hp = b->torderidx;
		b->torderidx = NULL;
		MT_lock_unset(&GDKhashLock(b->batCacheid));
		if (hp == (Heap *) 1) {
			GDKunlink(BBPselectfarm(b->batRole, b->ttype, orderidxheap),
				  BATDIR,
				  BBP_physical(b->batCacheid),
				  "torderidx");
		} else if (hp != NULL) {
			HEAPdelete(hp, BBP_physical(b->batCacheid), "torderidx");
			GDKfree(hp);
		}
	}
}<|MERGE_RESOLUTION|>--- conflicted
+++ resolved
@@ -80,26 +80,8 @@
 	assert(b->batCacheid > 0);
 	/* we don't need the lock just to read the value b->torderidx */
 	if (b->torderidx == (Heap *) 1) {
-<<<<<<< HEAD
-		Heap *hp;
-		const char *nme = BBP_physical(b->batCacheid);
-		int fd;
-
+		/* but when we want to change it, we need the lock */
 		assert(!GDKinmemory());
-		b->torderidx = NULL;
-		if ((hp = GDKzalloc(sizeof(*hp))) != NULL &&
-		    (hp->farmid = BBPselectfarm(b->batRole, b->ttype, orderidxheap)) >= 0) {
-			stpconcat(hp->filename, nme, ".torderidx", NULL);
-
-			/* check whether a persisted orderidx can be found */
-			if ((fd = GDKfdlocate(hp->farmid, nme, "rb+", "torderidx")) >= 0) {
-				struct stat st;
-				oid hdata[ORDERIDXOFF];
-
-				if (read(fd, hdata, sizeof(hdata)) == sizeof(hdata) &&
-				    hdata[0] == (
-=======
-		/* but when we want to change it, we need the lock */
 		ACCELDEBUG t = GDKusec();
 		MT_lock_set(&GDKhashLock(b->batCacheid));
 		if (b->torderidx == (Heap *) 1) {
@@ -119,7 +101,6 @@
 
 					if (read(fd, hdata, sizeof(hdata)) == sizeof(hdata) &&
 					    hdata[0] == (
->>>>>>> 64dac9e7
 #ifdef PERSISTENTIDX
 						    ((oid) 1 << 24) |
 #endif
