--- conflicted
+++ resolved
@@ -520,7 +520,7 @@
 	if (qry_ctx != NULL) {						\
 		timeoffset = (qry_ctx->starttime && qry_ctx->querytimeout) ? (qry_ctx->starttime + qry_ctx->querytimeout) : 0; \
 	}								\
-	if (use_imprints && (parent = VIEWtparent(b))) {		\
+	if (use_imprints && /* DISABLES CODE */ (0) && (parent = VIEWtparent(b))) {		\
 		BAT *pbat = BBPdescriptor(parent);			\
 		assert(pbat);						\
 		basesrc = (const TYPE *) Tloc(pbat, 0);			\
@@ -580,20 +580,9 @@
 
 	if (equi) {
 		*algo = "select: fullscan equi";
-<<<<<<< HEAD
-		for (p = 0; p < ci->ncand; p++) {
-			GDK_CHECK_TIMEOUT(timeoffset, counter, TIMEOUT_HANDLER(BUN_NONE));
-			o = canditer_next(ci);
-			v = BUNtail(bi,(BUN)(o-hseq));
-			if ((*cmp)(tl, v) == 0) {
-				buninsfix(bn, dst, cnt, o,
-					  (BUN) ((dbl) cnt / (dbl) (p == 0 ? 1 : p)
-						 * (dbl) (ci->ncand-p) * 1.1 + 1024),
-					  maximum, BUN_NONE);
-				cnt++;
-=======
 		if (ci->tpe == cand_dense) {
 			for (p = 0; p < ci->ncand; p++) {
+				GDK_CHECK_TIMEOUT(timeoffset, counter, TIMEOUT_HANDLER(BUN_NONE));
 				o = canditer_next_dense(ci);
 				v = BUNtail(bi, o-hseq);
 				if ((*cmp)(tl, v) == 0) {
@@ -606,6 +595,7 @@
 			}
 		} else {
 			for (p = 0; p < ci->ncand; p++) {
+			    GDK_CHECK_TIMEOUT(timeoffset, counter, TIMEOUT_HANDLER(BUN_NONE));
 				o = canditer_next(ci);
 				v = BUNtail(bi, o-hseq);
 				if ((*cmp)(tl, v) == 0) {
@@ -615,31 +605,13 @@
 						maximum, BUN_NONE);
 					cnt++;
 				}
->>>>>>> 44544e8d
 			}
 		}
 	} else if (anti) {
 		*algo = "select: fullscan anti";
-<<<<<<< HEAD
-		for (p = 0; p < ci->ncand; p++) {
-			GDK_CHECK_TIMEOUT(timeoffset, counter, TIMEOUT_HANDLER(BUN_NONE));
-			o = canditer_next(ci);
-			v = BUNtail(bi,(BUN)(o-hseq));
-			if ((nil == NULL || (*cmp)(v, nil) != 0) &&
-			    ((lval &&
-			      ((c = (*cmp)(tl, v)) > 0 ||
-			       (!li && c == 0))) ||
-			     (hval &&
-			      ((c = (*cmp)(th, v)) < 0 ||
-			       (!hi && c == 0))))) {
-				buninsfix(bn, dst, cnt, o,
-					  (BUN) ((dbl) cnt / (dbl) (p == 0 ? 1 : p)
-						 * (dbl) (ci->ncand-p) * 1.1 + 1024),
-					  maximum, BUN_NONE);
-				cnt++;
-=======
 		if (ci->tpe == cand_dense) {
 			for (p = 0; p < ci->ncand; p++) {
+			    GDK_CHECK_TIMEOUT(timeoffset, counter, TIMEOUT_HANDLER(BUN_NONE));
 				o = canditer_next_dense(ci);
 				v = BUNtail(bi, o-hseq);
 				if ((nil == NULL || (*cmp)(v, nil) != 0) &&
@@ -658,6 +630,7 @@
 			}
 		} else {
 			for (p = 0; p < ci->ncand; p++) {
+			    GDK_CHECK_TIMEOUT(timeoffset, counter, TIMEOUT_HANDLER(BUN_NONE));
 				o = canditer_next(ci);
 				v = BUNtail(bi, o-hseq);
 				if ((nil == NULL || (*cmp)(v, nil) != 0) &&
@@ -673,7 +646,6 @@
 						maximum, BUN_NONE);
 					cnt++;
 				}
->>>>>>> 44544e8d
 			}
 		}
 	} else {
@@ -750,19 +722,9 @@
 	case 1: {
 		const unsigned char *ptr = (const unsigned char *) Tloc(b, 0);
 		pos -= GDK_VAROFFSET;
-<<<<<<< HEAD
-		for (p = 0; p < ci->ncand; p++) {
-			GDK_CHECK_TIMEOUT(timeoffset, counter, TIMEOUT_HANDLER(BUN_NONE));
-			o = canditer_next(ci);
-			if (ptr[o - hseq] == pos) {
-				buninsfix(bn, dst, cnt, o,
-					  (BUN) ((dbl) cnt / (dbl) (p == 0 ? 1 : p)
-						 * (dbl) (ci->ncand-p) * 1.1 + 1024),
-					  maximum, BUN_NONE);
-				cnt++;
-=======
 		if (ci->tpe == cand_dense) {
 			for (p = 0; p < ci->ncand; p++) {
+			    GDK_CHECK_TIMEOUT(timeoffset, counter, TIMEOUT_HANDLER(BUN_NONE));
 				o = canditer_next_dense(ci);
 				if (ptr[o - hseq] == pos) {
 					buninsfix(bn, dst, cnt, o,
@@ -774,6 +736,7 @@
 			}
 		} else {
 			for (p = 0; p < ci->ncand; p++) {
+			    GDK_CHECK_TIMEOUT(timeoffset, counter, TIMEOUT_HANDLER(BUN_NONE));
 				o = canditer_next(ci);
 				if (ptr[o - hseq] == pos) {
 					buninsfix(bn, dst, cnt, o,
@@ -782,7 +745,6 @@
 						maximum, BUN_NONE);
 					cnt++;
 				}
->>>>>>> 44544e8d
 			}
 		}
 		break;
@@ -790,19 +752,9 @@
 	case 2: {
 		const unsigned short *ptr = (const unsigned short *) Tloc(b, 0);
 		pos -= GDK_VAROFFSET;
-<<<<<<< HEAD
-		for (p = 0; p < ci->ncand; p++) {
-			GDK_CHECK_TIMEOUT(timeoffset, counter, TIMEOUT_HANDLER(BUN_NONE));
-			o = canditer_next(ci);
-			if (ptr[o - hseq] == pos) {
-				buninsfix(bn, dst, cnt, o,
-					  (BUN) ((dbl) cnt / (dbl) (p == 0 ? 1 : p)
-						 * (dbl) (ci->ncand-p) * 1.1 + 1024),
-					  maximum, BUN_NONE);
-				cnt++;
-=======
 		if (ci->tpe == cand_dense) {
 			for (p = 0; p < ci->ncand; p++) {
+			    GDK_CHECK_TIMEOUT(timeoffset, counter, TIMEOUT_HANDLER(BUN_NONE));
 				o = canditer_next_dense(ci);
 				if (ptr[o - hseq] == pos) {
 					buninsfix(bn, dst, cnt, o,
@@ -814,6 +766,7 @@
 			}
 		} else {
 			for (p = 0; p < ci->ncand; p++) {
+			    GDK_CHECK_TIMEOUT(timeoffset, counter, TIMEOUT_HANDLER(BUN_NONE));
 				o = canditer_next(ci);
 				if (ptr[o - hseq] == pos) {
 					buninsfix(bn, dst, cnt, o,
@@ -822,7 +775,6 @@
 						maximum, BUN_NONE);
 					cnt++;
 				}
->>>>>>> 44544e8d
 			}
 		}
 		break;
@@ -830,19 +782,9 @@
 #if SIZEOF_VAR_T == 8
 	case 4: {
 		const unsigned int *ptr = (const unsigned int *) Tloc(b, 0);
-<<<<<<< HEAD
-		for (p = 0; p < ci->ncand; p++) {
-			GDK_CHECK_TIMEOUT(timeoffset, counter, TIMEOUT_HANDLER(BUN_NONE));
-			o = canditer_next(ci);
-			if (ptr[o - hseq] == pos) {
-				buninsfix(bn, dst, cnt, o,
-					  (BUN) ((dbl) cnt / (dbl) (p == 0 ? 1 : p)
-						 * (dbl) (ci->ncand-p) * 1.1 + 1024),
-					  maximum, BUN_NONE);
-				cnt++;
-=======
 		if (ci->tpe == cand_dense) {
 			for (p = 0; p < ci->ncand; p++) {
+			    GDK_CHECK_TIMEOUT(timeoffset, counter, TIMEOUT_HANDLER(BUN_NONE));
 				o = canditer_next_dense(ci);
 				if (ptr[o - hseq] == pos) {
 					buninsfix(bn, dst, cnt, o,
@@ -854,6 +796,7 @@
 			}
 		} else {
 			for (p = 0; p < ci->ncand; p++) {
+			    GDK_CHECK_TIMEOUT(timeoffset, counter, TIMEOUT_HANDLER(BUN_NONE));
 				o = canditer_next(ci);
 				if (ptr[o - hseq] == pos) {
 					buninsfix(bn, dst, cnt, o,
@@ -862,7 +805,6 @@
 						maximum, BUN_NONE);
 					cnt++;
 				}
->>>>>>> 44544e8d
 			}
 		}
 		break;
@@ -870,19 +812,9 @@
 #endif
 	default: {
 		const var_t *ptr = (const var_t *) Tloc(b, 0);
-<<<<<<< HEAD
-		for (p = 0; p < ci->ncand; p++) {
-			GDK_CHECK_TIMEOUT(timeoffset, counter, TIMEOUT_HANDLER(BUN_NONE));
-			o = canditer_next(ci);
-			if (ptr[o - hseq] == pos) {
-				buninsfix(bn, dst, cnt, o,
-					  (BUN) ((dbl) cnt / (dbl) (p == 0 ? 1 : p)
-						 * (dbl) (ci->ncand-p) * 1.1 + 1024),
-					  maximum, BUN_NONE);
-				cnt++;
-=======
 		if (ci->tpe == cand_dense) {
 			for (p = 0; p < ci->ncand; p++) {
+			    GDK_CHECK_TIMEOUT(timeoffset, counter, TIMEOUT_HANDLER(BUN_NONE));
 				o = canditer_next_dense(ci);
 				if (ptr[o - hseq] == pos) {
 					buninsfix(bn, dst, cnt, o,
@@ -894,6 +826,7 @@
 			}
 		} else {
 			for (p = 0; p < ci->ncand; p++) {
+			    GDK_CHECK_TIMEOUT(timeoffset, counter, TIMEOUT_HANDLER(BUN_NONE));
 				o = canditer_next(ci);
 				if (ptr[o - hseq] == pos) {
 					buninsfix(bn, dst, cnt, o,
@@ -902,7 +835,6 @@
 						maximum, BUN_NONE);
 					cnt++;
 				}
->>>>>>> 44544e8d
 			}
 		}
 		break;
