--- conflicted
+++ resolved
@@ -551,18 +551,14 @@
 	assert(hi == !anti);						\
 	assert(lval);							\
 	assert(hval);							\
-<<<<<<< HEAD
 	size_t counter = 0;						\
 	lng timeoffset = 0;						\
 	QryCtx *qry_ctx = MT_thread_get_qry_ctx();			\
 	if (qry_ctx != NULL) {						\
 		timeoffset = (qry_ctx->starttime && qry_ctx->querytimeout) ? (qry_ctx->starttime + qry_ctx->querytimeout) : 0; \
 	}								\
-	if (use_imprints && /* DISABLES CODE */ (0) && (parent = VIEWtparent(b))) { \
-=======
 	if (imprints && imprints->imprints.parentid != b->batCacheid) {	\
 		parent = imprints->imprints.parentid;			\
->>>>>>> 1b03c59b
 		BAT *pbat = BBP_cache(parent);				\
 		assert(pbat);						\
 		basesrc = (const TYPE *) Tloc(pbat, 0);			\
@@ -2612,11 +2608,8 @@
 				cnt = ncnt;
 			}
 		}
-<<<<<<< HEAD
+		IMPSdecref(imprints, false);
 		TIMEOUT_CHECK(timeoffset, GOTO_LABEL_TIMEOUT_HANDLER(bailout));
-=======
-		IMPSdecref(imprints, false);
->>>>>>> 1b03c59b
 	} else {
 	  nestedloop:;
 		/* nested loop implementation */
