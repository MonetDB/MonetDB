--- conflicted
+++ resolved
@@ -335,11 +335,7 @@
 					  * (dbl) (q-p) * 1.1 + 1024),	\
 				   BATcapacity(bn) + q - p, BUN_NONE));	\
 	} else {							\
-<<<<<<< HEAD
-		impsloop(CAND, TEST, dst[cnt] = o);			\
-=======
 		impsloop(CAND, TEST, quickins(dst, cnt, o, bn));	\
->>>>>>> 997b9a7d
 	}								\
 } while (0)
 
