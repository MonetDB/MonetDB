--- conflicted
+++ resolved
@@ -1110,15 +1110,11 @@
 	BAT *pb = NULL;
 	int c;
 	int (*atomcmp) (const void *, const void *) = ATOMcompare(bi->type);
-<<<<<<< HEAD
-	const void *nilp = ATOMnilptr(bi->type);
-=======
 	BATiter bi2 = *bi;
->>>>>>> df65dc1a
-
-	if (tl && nilp && (*atomcmp)(tl, nilp) == 0)
+
+	if (tl && (*atomcmp)(tl, ATOMnilptr(bi->type)) == 0)
 		tl = NULL;
-	if (th && nilp && (*atomcmp)(th, nilp) == 0)
+	if (th && (*atomcmp)(th, ATOMnilptr(bi->type)) == 0)
 		th = NULL;
 	if (tl == NULL && th == NULL)
 		return range_contains; /* looking for everything */
@@ -1657,14 +1653,6 @@
 	else
 		pb = NULL;
 	pbi = bat_iterator(pb);
-<<<<<<< HEAD
-	/* use hash only for equi-join, and then only if b or its
-	 * parent already has a hash, or if b or its parent is
-	 * persistent and the total size wouldn't be too large; check
-	 * for existence of hash last since that may involve I/O */
-	if (equi) {
-		double cost = (b->ttype > TYPE_msk)?joincost(b, 1, &ci, &havehash, &phash, NULL):0;
-=======
 	/* use hash only for equi-join if the bat is not sorted, but
 	 * only if b or its parent already has a hash, or if b or its
 	 * parent is persistent and the total size wouldn't be too
@@ -1672,7 +1660,6 @@
 	 * involve I/O */
 	if ((equi || antiequi) && !bi.sorted && !bi.revsorted) {
 		double cost = joincost(b, 1, &ci, &havehash, &phash, NULL);
->>>>>>> df65dc1a
 		if (cost > 0 && cost < ci.ncand) {
 			wanthash = true;
 			if (havehash) {
