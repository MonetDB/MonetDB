/*
 * This Source Code Form is subject to the terms of the Mozilla Public
 * License, v. 2.0.  If a copy of the MPL was not distributed with this
* file, You can obtain one at http://mozilla.org/MPL/2.0/.
 *
 * Copyright 1997 - July 2008 CWI, August 2008 - 2021 MonetDB B.V.
 */

#include "monetdb_config.h"
#include "gdk.h"
#include "gdk_private.h"

/* auxiliary functions and structs for imprints */
#include "gdk_imprints.h"

static inline oid *
buninsfix(BAT *bn, oid *a, BUN i, oid v, BUN g, BUN m)
{
	if (i == BATcapacity(bn)) {
		BATsetcount(bn, i);
		if (BATextend(bn, MIN(BATcapacity(bn) + g, m)) != GDK_SUCCEED)
			return NULL;
		a = (oid *) Tloc(bn, 0);
	}
	a[i] = v;
	return a;
}

BAT *
virtualize(BAT *bn)
{
	/* input must be a valid candidate list or NULL */
	if (bn == NULL)
		return NULL;
	if ((bn->ttype != TYPE_void && bn->ttype != TYPE_oid) || !bn->tkey || !bn->tsorted) {
		fprintf(stderr, "#bn type %d nil %d key %d sorted %d\n",
			bn->ttype, is_oid_nil(bn->tseqbase),
			bn->tkey, bn->tsorted);
		fflush(stderr);
	}
	assert(((bn->ttype == TYPE_void && !is_oid_nil(bn->tseqbase)) ||
		bn->ttype == TYPE_oid) &&
	       bn->tkey && bn->tsorted);
	assert(BBP_refs(bn->batCacheid) == 1);
	assert(BBP_lrefs(bn->batCacheid) == 0);
	/* since bn has unique and strictly ascending values, we can
	 * easily check whether the column is dense */
	if (bn->ttype == TYPE_oid &&
	    (BATcount(bn) <= 1 ||
	     * (const oid *) Tloc(bn, 0) + BATcount(bn) - 1 ==
	     * (const oid *) Tloc(bn, BUNlast(bn) - 1))) {
		/* column is dense, replace by virtual oid */
		TRC_DEBUG(ALGO, ALGOBATFMT ",seq=" OIDFMT "\n",
			  ALGOBATPAR(bn),
			  BATcount(bn) > 0 ? * (const oid *) Tloc(bn, 0) : 0);
		if (BATcount(bn) == 0)
			bn->tseqbase = 0;
		else
			bn->tseqbase = * (const oid *) Tloc(bn, 0);
		if (VIEWtparent(bn)) {
			Heap *h = GDKmalloc(sizeof(Heap));
			bat bid = VIEWtparent(bn);
			if (h == NULL) {
				BBPunfix(bn->batCacheid);
				return NULL;
			}
			*h = *bn->theap;
			settailname(h, BBP_physical(bn->batCacheid), TYPE_oid, 0);
			h->parentid = bn->batCacheid;
			h->base = NULL;
			ATOMIC_INIT(&h->refs, 1);
			HEAPdecref(bn->theap, false);
			bn->theap = h;
			BBPunshare(bid);
			BBPunfix(bid);
		} else {
			HEAPfree(bn->theap, true);
		}
		bn->theap->storage = bn->theap->newstorage = STORE_MEM;
		bn->theap->size = 0;
		bn->ttype = TYPE_void;
		bn->tvarsized = true;
		bn->twidth = 0;
		bn->tshift = 0;
	}

	return bn;
}

#define HASHloop_bound(bi, h, hb, v, lo, hi)		\
	for (hb = HASHget(h, HASHprobe((h), v));	\
	     hb != BUN_NONE;				\
	     hb = HASHgetlink(h,hb))			\
		if (hb >= (lo) && hb < (hi) &&		\
		    (cmp == NULL ||			\
		     (*cmp)(v, BUNtail(bi, hb)) == 0))

static BAT *
hashselect(BAT *b, BATiter *bi, struct canditer *restrict ci, BAT *bn,
	   const void *tl, BUN maximum, bool havehash, bool phash,
	   const char **algo)
{
	BUN i, cnt;
	oid o, *restrict dst;
	BUN l, h, d = 0;
	oid seq;
	int (*cmp)(const void *, const void *);

	size_t counter = 0;
	lng timeoffset = 0;
	QryCtx *qry_ctx = MT_thread_get_qry_ctx();
	if (qry_ctx != NULL) {
		timeoffset = (qry_ctx->starttime && qry_ctx->querytimeout) ? (qry_ctx->starttime + qry_ctx->querytimeout) : 0;
	}

	assert(bn->ttype == TYPE_oid);
	seq = b->hseqbase;
	l = ci->seq - seq;
	h = canditer_last(ci) + 1 - seq;

	*algo = "hashselect";
	if (phash) {
		BAT *b2 = BBP_cache(VIEWtparent(b));
		*algo = "hashselect on parent";
		TRC_DEBUG(ALGO, ALGOBATFMT
			  " using parent(" ALGOBATFMT ") "
			  "for hash\n",
			  ALGOBATPAR(b),
			  ALGOBATPAR(b2));
		d = b->tbaseoff - b2->tbaseoff;
		l += d;
		h += d;
		b = b2;
		bat_iterator_end(bi);
		*bi = bat_iterator(b);
	}

	if (!havehash) {
		if (BAThash(b) != GDK_SUCCEED) {
			BBPreclaim(bn);
			return NULL;
		}
		MT_rwlock_rdlock(&b->thashlock);
		if (b->thash == NULL) {
			GDKerror("Hash destroyed before we could use it\n");
			BBPreclaim(bn);
			MT_rwlock_rdunlock(&b->thashlock);
			return NULL;
		}
	}
	switch (ATOMbasetype(b->ttype)) {
	case TYPE_bte:
	case TYPE_sht:
		cmp = NULL;	/* no need to compare: "hash" is perfect */
		break;
	default:
		cmp = ATOMcompare(b->ttype);
		break;
	}
	dst = (oid *) Tloc(bn, 0);
	cnt = 0;
	if (ci->tpe != cand_dense) {
		HASHloop_bound(*bi, b->thash, i, tl, l, h) {
			GDK_CHECK_TIMEOUT(timeoffset, counter,
					  GOTO_LABEL_TIMEOUT_HANDLER(bailout));
			o = (oid) (i + seq - d);
			if (canditer_contains(ci, o)) {
				dst = buninsfix(bn, dst, cnt, o,
						maximum - BATcapacity(bn),
						maximum);
				if (dst == NULL) {
					MT_rwlock_rdunlock(&b->thashlock);
					BBPreclaim(bn);
					return NULL;
				}
				cnt++;
			}
		}
	} else {
		HASHloop_bound(*bi, b->thash, i, tl, l, h) {
			GDK_CHECK_TIMEOUT(timeoffset, counter,
					  GOTO_LABEL_TIMEOUT_HANDLER(bailout));
			o = (oid) (i + seq - d);
			dst = buninsfix(bn, dst, cnt, o,
					maximum - BATcapacity(bn),
					maximum);
			if (dst == NULL) {
				MT_rwlock_rdunlock(&b->thashlock);
				BBPreclaim(bn);
				return NULL;
			}
			cnt++;
		}
	}
	MT_rwlock_rdunlock(&b->thashlock);
	BATsetcount(bn, cnt);
	bn->tkey = true;
	if (cnt > 1) {
		/* hash chains produce results in the order high to
		 * low, so we just need to reverse */
		for (l = 0, h = BUNlast(bn) - 1; l < h; l++, h--) {
			o = dst[l];
			dst[l] = dst[h];
			dst[h] = o;
		}
	}
	bn->tsorted = true;
	bn->trevsorted = bn->batCount <= 1;
	bn->tseqbase = bn->batCount == 0 ? 0 : bn->batCount == 1 ? *dst : oid_nil;
	return bn;

  bailout:
	BBPreclaim(bn);
	return NULL;
}

/* Imprints select code */

/* inner check, non-dense canditer */
#define impscheck(TEST,ADD)						\
	do {								\
		const oid e = (oid) (i+limit-pr_off+hseq);		\
		if (im[icnt] & mask) {					\
			if ((im[icnt] & ~innermask) == 0) {		\
				while (p < ncand && o < e) {	\
					v = src[o-hseq];		\
					if ((ADD) == NULL) {		\
						BBPreclaim(bn);		\
						return BUN_NONE;	\
					}				\
					cnt++;				\
					p++;				\
					o = canditer_next(ci);		\
				}					\
			} else {					\
				while (p < ncand && o < e) {	\
					v = src[o-hseq];		\
					if ((ADD) == NULL) {		\
						BBPreclaim(bn);		\
						return BUN_NONE;	\
					}				\
					cnt += (TEST) != 0;		\
					p++;				\
					o = canditer_next(ci);		\
				}					\
			}						\
		} else {						\
			while (p < ncand && o < e) {		\
				p++;					\
				o = canditer_next(ci);			\
			}						\
		}							\
	} while (false)

/* inner check, dense canditer */
#define impscheck_dense(TEST,ADD)					\
	do {								\
		const oid e = (oid) (i+limit-pr_off+hseq);		\
		if (im[icnt] & mask) {					\
			if ((im[icnt] & ~innermask) == 0) {		\
				while (p < ncand && o < e) {	\
					v = src[o-hseq];		\
					if ((ADD) == NULL) {		\
						BBPreclaim(bn);		\
						return BUN_NONE;	\
					}				\
					cnt++;				\
					p++;				\
					o = canditer_next_dense(ci);	\
				}					\
			} else {					\
				while (p < ncand && o < e) {	\
					v = src[o-hseq];		\
					if ((ADD) == NULL) {		\
						BBPreclaim(bn);		\
						return BUN_NONE;	\
					}				\
					cnt += (TEST) != 0;		\
					p++;				\
					o = canditer_next_dense(ci);	\
				}					\
			}						\
		} else {						\
			BUN skip_sz = MIN(ncand - p, e - o);	\
			p += skip_sz;					\
			o += skip_sz;					\
			ci->next += skip_sz;				\
		}							\
	} while (false)

/* main loop for imprints */
/*
 * icnt is the iterator for imprints
 * dcnt is the iterator for dictionary entries
 * i    is the iterator for the values in imprints
 */
#define impsloop(ISDENSE,TEST,ADD)					\
	do {								\
		BUN dcnt, icnt, limit, i;				\
		const cchdc_t *restrict d = (cchdc_t *) imprints->dict;	\
		const uint8_t rpp = ATOMelmshift(IMPS_PAGE >> bi->shift); \
		o = canditer_next(ci);					\
		for (i = 0, dcnt = 0, icnt = 0, p = 0;			\
		     dcnt < imprints->dictcnt && i <= w - hseq + pr_off && p < ncand; \
		     dcnt++) {						\
			GDK_CHECK_TIMEOUT(timeoffset, counter, GOTO_LABEL_TIMEOUT_HANDLER(bailout)); \
			limit = ((BUN) d[dcnt].cnt) << rpp;		\
			while (i + limit <= o - hseq + pr_off) {	\
				i += limit;				\
				icnt += d[dcnt].repeat ? 1 : d[dcnt].cnt; \
				dcnt++;					\
				limit = ((BUN) d[dcnt].cnt) << rpp;	\
			}						\
			if (!d[dcnt].repeat) {				\
				const BUN l = icnt + d[dcnt].cnt;	\
				limit = (BUN) 1 << rpp;			\
				while (i + limit <= o - hseq + pr_off) { \
					icnt++;				\
					i += limit;			\
				}					\
				for (;					\
				     icnt < l && i <= w - hseq + pr_off; \
				     icnt++) {				\
					impscheck##ISDENSE(TEST,ADD);	\
					i += limit;			\
				}					\
			}						\
			else {						\
				impscheck##ISDENSE(TEST,ADD);		\
				i += limit;				\
				icnt++;					\
			}						\
		}							\
	} while (false)

static inline oid *
quickins(oid *dst, BUN cnt, oid o, BAT *bn)
{
	(void) bn;
	assert(cnt < BATcapacity(bn));
	dst[cnt] = o;
	return dst;
}

/* construct the mask */
#define impsmask(ISDENSE,TEST,B)					\
	do {								\
		const uint##B##_t *restrict im = (uint##B##_t *) imprints->imps; \
		uint##B##_t mask = 0, innermask;			\
		const int tpe = ATOMbasetype(b->ttype);			\
		const int lbin = IMPSgetbin(tpe, imprints->bits, imprints->bins, tl); \
		const int hbin = IMPSgetbin(tpe, imprints->bits, imprints->bins, th); \
		/* note: (1<<n)-1 gives a sequence of n one bits */	\
		/* to set bits hbin..lbin inclusive, we would do: */	\
		/* mask = ((1 << (hbin + 1)) - 1) - ((1 << lbin) - 1); */ \
		/* except ((1 << (hbin + 1)) - 1) is not defined if */	\
		/* hbin == sizeof(uint##B##_t)*8 - 1 */			\
		/* the following does work, however */			\
		mask = (((((uint##B##_t) 1 << hbin) - 1) << 1) | 1) - (((uint##B##_t) 1 << lbin) - 1); \
		innermask = mask;					\
		if (vl != minval)					\
			innermask = IMPSunsetBit(B, innermask, lbin);	\
		if (vh != maxval)					\
			innermask = IMPSunsetBit(B, innermask, hbin);	\
		if (anti) {						\
			uint##B##_t tmp = mask;				\
			mask = ~innermask;				\
			innermask = ~tmp;				\
		}							\
		/* if there are nils, we may need to check bin 0 */	\
		if (!b->tnonil)						\
			innermask = IMPSunsetBit(B, innermask, 0);	\
									\
		if (BATcapacity(bn) < maximum) {			\
			impsloop(ISDENSE, TEST,				\
				 dst = buninsfix(bn, dst, cnt, o,	\
						 (BUN) ((dbl) cnt / (dbl) (p == 0 ? 1 : p) \
							* (dbl) (ncand-p) * 1.1 + 1024), \
						 maximum));		\
		} else {						\
			impsloop(ISDENSE, TEST, dst = quickins(dst, cnt, o, bn)); \
		}							\
	} while (false)

#define checkMINMAX(B, TYPE)						\
	do {								\
		const BUN *restrict imp_cnt = imprints->stats + 128;	\
		imp_min = imp_max = nil;				\
		for (BUN ii = 0; ii < B; ii++) {			\
			if (is_##TYPE##_nil(imp_min) && imp_cnt[ii]) {	\
				imp_min = basesrc[imprints->stats[ii]];	\
			}						\
			if (is_##TYPE##_nil(imp_max) && imp_cnt[B-1-ii]) { \
				imp_max = basesrc[imprints->stats[64+B-1-ii]]; \
			}						\
		}							\
		assert(!is_##TYPE##_nil(imp_min) &&			\
		       !is_##TYPE##_nil(imp_max));			\
		if (anti ?						\
		    vl < imp_min && vh > imp_max :			\
		    vl > imp_max || vh < imp_min) {			\
			return 0;					\
		}							\
	} while (false)

/* choose number of bits */
#define bitswitch(ISDENSE, TEST, TYPE)					\
	do {								\
		BUN ncand = ci->ncand;	\
		assert(imprints);					\
		*algo = parent ? "parent imprints select " #TEST " (canditer_next" #ISDENSE ")" : "imprints select " #TEST " (canditer_next" #ISDENSE ")"; \
		switch (imprints->bits) {				\
		case 8:							\
			checkMINMAX(8, TYPE);				\
			impsmask(ISDENSE,TEST,8);			\
			break;						\
		case 16:						\
			checkMINMAX(16, TYPE);				\
			impsmask(ISDENSE,TEST,16);			\
			break;						\
		case 32:						\
			checkMINMAX(32, TYPE);				\
			impsmask(ISDENSE,TEST,32);			\
			break;						\
		case 64:						\
			checkMINMAX(64, TYPE);				\
			impsmask(ISDENSE,TEST,64);			\
			break;						\
		default: assert(0); break;				\
		}							\
	} while (false)

/* scan select without imprints */

/* core scan select loop with & without candidates */
#define scanloop(NAME,canditer_next,TEST)				\
	do {								\
		BUN ncand = ci->ncand;	\
		*algo = "select: " #NAME " " #TEST " (" #canditer_next ")"; \
		if (BATcapacity(bn) < maximum) {			\
			TIMEOUT_LOOP_IDX(p, ncand, timeoffset) {	\
				o = canditer_next(ci);			\
				v = src[o-hseq];			\
				if (TEST) {				\
					dst = buninsfix(bn, dst, cnt, o, \
						  (BUN) ((dbl) cnt / (dbl) (p == 0 ? 1 : p) \
							 * (dbl) (ncand-p) * 1.1 + 1024), \
							maximum);	\
					if (dst == NULL) {		\
						BBPreclaim(bn);		\
						return BUN_NONE;	\
					}				\
					cnt++;				\
				}					\
			}						\
		} else {						\
			TIMEOUT_LOOP(ncand, timeoffset) {		\
				o = canditer_next(ci);			\
				v = src[o-hseq];			\
				assert(cnt < BATcapacity(bn));		\
				dst[cnt] = o;				\
				cnt += (TEST) != 0;			\
			}						\
		}							\
		TIMEOUT_CHECK(timeoffset, TIMEOUT_HANDLER(BUN_NONE));	\
	} while (false)

/* argument list for type-specific core scan select function call */
#define scanargs							\
	b, bi, ci, bn, tl, th, li, hi, equi, anti, lval, hval, lnil,	\
	cnt, b->hseqbase, dst, maximum, imprints, algo

#define PREVVALUEbte(x)	((x) - 1)
#define PREVVALUEsht(x)	((x) - 1)
#define PREVVALUEint(x)	((x) - 1)
#define PREVVALUElng(x)	((x) - 1)
#ifdef HAVE_HGE
#define PREVVALUEhge(x)	((x) - 1)
#endif
#define PREVVALUEoid(x)	((x) - 1)
#define PREVVALUEflt(x)	nextafterf((x), -GDK_flt_max)
#define PREVVALUEdbl(x)	nextafter((x), -GDK_dbl_max)

#define NEXTVALUEbte(x)	((x) + 1)
#define NEXTVALUEsht(x)	((x) + 1)
#define NEXTVALUEint(x)	((x) + 1)
#define NEXTVALUElng(x)	((x) + 1)
#ifdef HAVE_HGE
#define NEXTVALUEhge(x)	((x) + 1)
#endif
#define NEXTVALUEoid(x)	((x) + 1)
#define NEXTVALUEflt(x)	nextafterf((x), GDK_flt_max)
#define NEXTVALUEdbl(x)	nextafter((x), GDK_dbl_max)

#define MINVALUEbte	GDK_bte_min
#define MINVALUEsht	GDK_sht_min
#define MINVALUEint	GDK_int_min
#define MINVALUElng	GDK_lng_min
#ifdef HAVE_HGE
#define MINVALUEhge	GDK_hge_min
#endif
#define MINVALUEoid	GDK_oid_min
#define MINVALUEflt	GDK_flt_min
#define MINVALUEdbl	GDK_dbl_min

#define MAXVALUEbte	GDK_bte_max
#define MAXVALUEsht	GDK_sht_max
#define MAXVALUEint	GDK_int_max
#define MAXVALUElng	GDK_lng_max
#ifdef HAVE_HGE
#define MAXVALUEhge	GDK_hge_max
#endif
#define MAXVALUEoid	GDK_oid_max
#define MAXVALUEflt	GDK_flt_max
#define MAXVALUEdbl	GDK_dbl_max

#define choose(NAME, ISDENSE, TEST, TYPE)				\
	do {								\
		if (imprints) {						\
			bitswitch(ISDENSE, TEST, TYPE);			\
		} else {						\
			scanloop(NAME, canditer_next##ISDENSE, TEST);	\
		}							\
	} while (false)

/* definition of type-specific core scan select function */
#define scanfunc(NAME, TYPE, ISDENSE)					\
static BUN								\
NAME##_##TYPE(BAT *b, BATiter *bi, struct canditer *restrict ci, BAT *bn, \
	      const TYPE *tl, const TYPE *th, bool li, bool hi,		\
	      bool equi, bool anti, bool lval, bool hval,		\
	      bool lnil, BUN cnt, const oid hseq, oid *restrict dst,	\
	      BUN maximum, Imprints *imprints, const char **algo)	\
{									\
	TYPE vl = *tl;							\
	TYPE vh = *th;							\
	TYPE imp_min;							\
	TYPE imp_max;							\
	TYPE v;								\
	const TYPE nil = TYPE##_nil;					\
	const TYPE minval = MINVALUE##TYPE;				\
	const TYPE maxval = MAXVALUE##TYPE;				\
	const TYPE *src = (const TYPE *) bi->base;			\
	const TYPE *basesrc;						\
	oid o, w;							\
	BUN p;								\
	BUN pr_off = 0;							\
	bat parent = 0;							\
	(void) li;							\
	(void) hi;							\
	(void) lval;							\
	(void) hval;							\
	assert(li == !anti);						\
	assert(hi == !anti);						\
	assert(lval);							\
	assert(hval);							\
	size_t counter = 0;						\
	lng timeoffset = 0;						\
	QryCtx *qry_ctx = MT_thread_get_qry_ctx();			\
	if (qry_ctx != NULL) {						\
		timeoffset = (qry_ctx->starttime && qry_ctx->querytimeout) ? (qry_ctx->starttime + qry_ctx->querytimeout) : 0; \
	}								\
	if (imprints && imprints->imprints.parentid != b->batCacheid) {	\
		parent = imprints->imprints.parentid;			\
		BAT *pbat = BBP_cache(parent);				\
		assert(pbat);						\
		basesrc = (const TYPE *) Tloc(pbat, 0);			\
		pr_off = (BUN) (src - basesrc);				\
	} else {							\
		basesrc = src;						\
	}								\
	w = canditer_last(ci);						\
	if (equi) {							\
		assert(imprints == NULL);				\
		if (lnil)						\
			scanloop(NAME, canditer_next##ISDENSE, is_##TYPE##_nil(v)); \
		else							\
			scanloop(NAME, canditer_next##ISDENSE, v == vl); \
	} else if (anti) {						\
		if (b->tnonil) {					\
			choose(NAME, ISDENSE, (v <= vl || v >= vh), TYPE); \
		} else {						\
			choose(NAME, ISDENSE, !is_##TYPE##_nil(v) && (v <= vl || v >= vh), TYPE); \
		}							\
	} else if (b->tnonil && vl == minval) {				\
		choose(NAME, ISDENSE, v <= vh, TYPE);			\
	} else if (vh == maxval) {					\
		choose(NAME, ISDENSE, v >= vl, TYPE);			\
	} else {							\
		choose(NAME, ISDENSE, v >= vl && v <= vh, TYPE);	\
	}								\
	return cnt;							\
  bailout:								\
	BBPreclaim(bn);							\
	return BUN_NONE;						\
}

static BUN
fullscan_any(BAT *b, BATiter *bi, struct canditer *restrict ci, BAT *bn,
	     const void *tl, const void *th,
	     bool li, bool hi, bool equi, bool anti, bool lval, bool hval,
	     bool lnil, BUN cnt, const oid hseq, oid *restrict dst,
	     BUN maximum, Imprints *imprints, const char **algo)
{
	const void *v;
	const void *restrict nil = ATOMnilptr(b->ttype);
	int (*cmp)(const void *, const void *) = ATOMcompare(b->ttype);
	oid o;
	BUN p, ncand = ci->ncand;
	int c;

	(void) maximum;
	(void) imprints;
	(void) lnil;
	lng timeoffset = 0;
	QryCtx *qry_ctx = MT_thread_get_qry_ctx();
	if (qry_ctx != NULL) {
		timeoffset = (qry_ctx->starttime && qry_ctx->querytimeout) ? (qry_ctx->starttime + qry_ctx->querytimeout) : 0;
	}

	if (equi) {
		*algo = "select: fullscan equi";
		if (ci->tpe == cand_dense) {
			TIMEOUT_LOOP_IDX(p, ncand, timeoffset) {
				o = canditer_next_dense(ci);
				v = BUNtail(*bi, o-hseq);
				if ((*cmp)(tl, v) == 0) {
					dst = buninsfix(bn, dst, cnt, o,
							(BUN) ((dbl) cnt / (dbl) (p == 0 ? 1 : p)
							       * (dbl) (ncand-p) * 1.1 + 1024),
							maximum);
					if (dst == NULL) {
						BBPreclaim(bn);
						return BUN_NONE;
					}
					cnt++;
				}
			}
		} else {
			TIMEOUT_LOOP_IDX(p, ncand, timeoffset) {
				o = canditer_next(ci);
				v = BUNtail(*bi, o-hseq);
				if ((*cmp)(tl, v) == 0) {
					dst = buninsfix(bn, dst, cnt, o,
						(BUN) ((dbl) cnt / (dbl) (p == 0 ? 1 : p)
							* (dbl) (ncand-p) * 1.1 + 1024),
						maximum);
					if (dst == NULL) {
						BBPreclaim(bn);
						return BUN_NONE;
					}
					cnt++;
				}
			}
		}
	} else if (anti) {
		*algo = "select: fullscan anti";
		if (ci->tpe == cand_dense) {
			TIMEOUT_LOOP_IDX(p, ncand, timeoffset) {
				o = canditer_next_dense(ci);
				v = BUNtail(*bi, o-hseq);
				if ((nil == NULL || (*cmp)(v, nil) != 0) &&
					((lval &&
					((c = (*cmp)(tl, v)) > 0 ||
					(!li && c == 0))) ||
					(hval &&
					((c = (*cmp)(th, v)) < 0 ||
					(!hi && c == 0))))) {
					dst = buninsfix(bn, dst, cnt, o,
							(BUN) ((dbl) cnt / (dbl) (p == 0 ? 1 : p)
							       * (dbl) (ncand-p) * 1.1 + 1024),
							maximum);
					if (dst == NULL) {
						BBPreclaim(bn);
						return BUN_NONE;
					}
					cnt++;
				}
			}
		} else {
			TIMEOUT_LOOP_IDX(p, ncand, timeoffset) {
				o = canditer_next(ci);
				v = BUNtail(*bi, o-hseq);
				if ((nil == NULL || (*cmp)(v, nil) != 0) &&
					((lval &&
					((c = (*cmp)(tl, v)) > 0 ||
					(!li && c == 0))) ||
					(hval &&
					((c = (*cmp)(th, v)) < 0 ||
					(!hi && c == 0))))) {
					dst = buninsfix(bn, dst, cnt, o,
							(BUN) ((dbl) cnt / (dbl) (p == 0 ? 1 : p)
							       * (dbl) (ncand-p) * 1.1 + 1024),
							maximum);
					if (dst == NULL) {
						BBPreclaim(bn);
						return BUN_NONE;
					}
					cnt++;
				}
			}
		}
	} else {
		*algo = "select: fullscan range";
		if (ci->tpe == cand_dense) {
			TIMEOUT_LOOP_IDX(p, ncand, timeoffset) {
				o = canditer_next_dense(ci);
				v = BUNtail(*bi, o-hseq);
				if ((nil == NULL || (*cmp)(v, nil) != 0) &&
					((!lval ||
					(c = cmp(tl, v)) < 0 ||
					(li && c == 0)) &&
					(!hval ||
					(c = cmp(th, v)) > 0 ||
					(hi && c == 0)))) {
					dst = buninsfix(bn, dst, cnt, o,
							(BUN) ((dbl) cnt / (dbl) (p == 0 ? 1 : p)
							       * (dbl) (ncand-p) * 1.1 + 1024),
							maximum);
					if (dst == NULL) {
						BBPreclaim(bn);
						return BUN_NONE;
					}
					cnt++;
				}
			}
		} else {
			TIMEOUT_LOOP_IDX(p, ncand, timeoffset) {
				o = canditer_next(ci);
				v = BUNtail(*bi, o-hseq);
				if ((nil == NULL || (*cmp)(v, nil) != 0) &&
					((!lval ||
					(c = cmp(tl, v)) < 0 ||
					(li && c == 0)) &&
					(!hval ||
					(c = cmp(th, v)) > 0 ||
					(hi && c == 0)))) {
					dst = buninsfix(bn, dst, cnt, o,
							(BUN) ((dbl) cnt / (dbl) (p == 0 ? 1 : p)
							       * (dbl) (ncand-p) * 1.1 + 1024),
							maximum);
					if (dst == NULL) {
						BBPreclaim(bn);
						return BUN_NONE;
					}
					cnt++;
				}
			}
		}
	}
	TIMEOUT_CHECK(timeoffset, GOTO_LABEL_TIMEOUT_HANDLER(bailout));
	return cnt;
  bailout:
	BBPreclaim(bn);
	return BUN_NONE;
}

static BUN
fullscan_str(BAT *b, BATiter *bi, struct canditer *restrict ci, BAT *bn,
	     const char *tl, const char *th,
	     bool li, bool hi, bool equi, bool anti, bool lval, bool hval,
	     bool lnil, BUN cnt, const oid hseq, oid *restrict dst,
	     BUN maximum, Imprints *imprints, const char **algo)
{
	var_t pos;
	BUN p, ncand = ci->ncand;
	oid o;
	lng timeoffset = 0;
	QryCtx *qry_ctx = MT_thread_get_qry_ctx();
	if (qry_ctx != NULL) {
		timeoffset = (qry_ctx->starttime && qry_ctx->querytimeout) ? (qry_ctx->starttime + qry_ctx->querytimeout) : 0;
	}

	if (!equi || !GDK_ELIMDOUBLES(b->tvheap))
		return fullscan_any(b, bi, ci, bn, tl, th, li, hi, equi, anti,
				    lval, hval, lnil, cnt, hseq, dst,
				    maximum, imprints, algo);
	if ((pos = strLocate(b->tvheap, tl)) == (var_t) -2) {
		*algo = "select: fullscan equi strelim (nomatch)";
		return 0;
	}
	if (pos == (var_t) -1) {
		BBPreclaim(bn);
		return BUN_NONE;
	}
	*algo = "select: fullscan equi strelim";
	assert(pos >= GDK_VAROFFSET);
	switch (bi->width) {
	case 1: {
		const unsigned char *ptr = (const unsigned char *) bi->base;
		pos -= GDK_VAROFFSET;
		if (ci->tpe == cand_dense) {
			TIMEOUT_LOOP_IDX(p, ncand, timeoffset) {
				o = canditer_next_dense(ci);
				if (ptr[o - hseq] == pos) {
					dst = buninsfix(bn, dst, cnt, o,
							(BUN) ((dbl) cnt / (dbl) (p == 0 ? 1 : p)
							       * (dbl) (ncand-p) * 1.1 + 1024),
							maximum);
					if (dst == NULL) {
						BBPreclaim(bn);
						return BUN_NONE;
					}
					cnt++;
				}
			}
		} else {
			TIMEOUT_LOOP_IDX(p, ncand, timeoffset) {
				o = canditer_next(ci);
				if (ptr[o - hseq] == pos) {
					dst = buninsfix(bn, dst, cnt, o,
							(BUN) ((dbl) cnt / (dbl) (p == 0 ? 1 : p)
							       * (dbl) (ncand-p) * 1.1 + 1024),
							maximum);
					if (dst == NULL) {
						BBPreclaim(bn);
						return BUN_NONE;
					}
					cnt++;
				}
			}
		}
		break;
	}
	case 2: {
		const unsigned short *ptr = (const unsigned short *) bi->base;
		pos -= GDK_VAROFFSET;
		if (ci->tpe == cand_dense) {
			TIMEOUT_LOOP_IDX(p, ncand, timeoffset) {
				o = canditer_next_dense(ci);
				if (ptr[o - hseq] == pos) {
					dst = buninsfix(bn, dst, cnt, o,
							(BUN) ((dbl) cnt / (dbl) (p == 0 ? 1 : p)
							       * (dbl) (ncand-p) * 1.1 + 1024),
							maximum);
					if (dst == NULL) {
						BBPreclaim(bn);
						return BUN_NONE;
					}
					cnt++;
				}
			}
		} else {
			TIMEOUT_LOOP_IDX(p, ncand, timeoffset) {
				o = canditer_next(ci);
				if (ptr[o - hseq] == pos) {
					dst = buninsfix(bn, dst, cnt, o,
							(BUN) ((dbl) cnt / (dbl) (p == 0 ? 1 : p)
							       * (dbl) (ncand-p) * 1.1 + 1024),
							maximum);
					if (dst == NULL) {
						BBPreclaim(bn);
						return BUN_NONE;
					}
					cnt++;
				}
			}
		}
		break;
	}
#if SIZEOF_VAR_T == 8
	case 4: {
		const unsigned int *ptr = (const unsigned int *) bi->base;
		if (ci->tpe == cand_dense) {
			TIMEOUT_LOOP_IDX(p, ncand, timeoffset) {
				o = canditer_next_dense(ci);
				if (ptr[o - hseq] == pos) {
					dst = buninsfix(bn, dst, cnt, o,
							(BUN) ((dbl) cnt / (dbl) (p == 0 ? 1 : p)
							       * (dbl) (ncand-p) * 1.1 + 1024),
							maximum);
					if (dst == NULL) {
						BBPreclaim(bn);
						return BUN_NONE;
					}
					cnt++;
				}
			}
		} else {
			TIMEOUT_LOOP_IDX(p, ncand, timeoffset) {
				o = canditer_next(ci);
				if (ptr[o - hseq] == pos) {
					dst = buninsfix(bn, dst, cnt, o,
							(BUN) ((dbl) cnt / (dbl) (p == 0 ? 1 : p)
							       * (dbl) (ncand-p) * 1.1 + 1024),
							maximum);
					if (dst == NULL) {
						BBPreclaim(bn);
						return BUN_NONE;
					}
					cnt++;
				}
			}
		}
		break;
	}
#endif
	default: {
		const var_t *ptr = (const var_t *) bi->base;
		if (ci->tpe == cand_dense) {
			TIMEOUT_LOOP_IDX(p, ncand, timeoffset) {
				o = canditer_next_dense(ci);
				if (ptr[o - hseq] == pos) {
					dst = buninsfix(bn, dst, cnt, o,
							(BUN) ((dbl) cnt / (dbl) (p == 0 ? 1 : p)
							       * (dbl) (ncand-p) * 1.1 + 1024),
							maximum);
					if (dst == NULL) {
						BBPreclaim(bn);
						return BUN_NONE;
					}
					cnt++;
				}
			}
		} else {
			TIMEOUT_LOOP_IDX(p, ncand, timeoffset) {
				o = canditer_next(ci);
				if (ptr[o - hseq] == pos) {
					dst = buninsfix(bn, dst, cnt, o,
							(BUN) ((dbl) cnt / (dbl) (p == 0 ? 1 : p)
							       * (dbl) (ncand-p) * 1.1 + 1024),
							maximum);
					if (dst == NULL) {
						BBPreclaim(bn);
						return BUN_NONE;
					}
					cnt++;
				}
			}
		}
		break;
	}
	}
	TIMEOUT_CHECK(timeoffset, GOTO_LABEL_TIMEOUT_HANDLER(bailout));
	return cnt;
  bailout:
	BBPreclaim(bn);
	return BUN_NONE;
}

/* scan select type switch */
#ifdef HAVE_HGE
#define scanfunc_hge(NAME, ISDENSE)		\
	scanfunc(NAME, hge, ISDENSE)
#else
#define scanfunc_hge(NAME, ISDENSE)
#endif
#define scan_sel(NAME, ISDENSE)			\
	scanfunc(NAME, bte, ISDENSE)		\
	scanfunc(NAME, sht, ISDENSE)		\
	scanfunc(NAME, int, ISDENSE)		\
	scanfunc(NAME, flt, ISDENSE)		\
	scanfunc(NAME, dbl, ISDENSE)		\
	scanfunc(NAME, lng, ISDENSE)		\
	scanfunc_hge(NAME, ISDENSE)

/* scan/imprints select */
scan_sel(fullscan, )
scan_sel(densescan, _dense)


static BAT *
scanselect(BAT *b, BATiter *bi, struct canditer *restrict ci, BAT *bn,
	   const void *tl, const void *th,
	   bool li, bool hi, bool equi, bool anti, bool lval, bool hval,
	   bool lnil, BUN maximum, Imprints *imprints, const char **algo)
{
#ifndef NDEBUG
	int (*cmp)(const void *, const void *);
#endif
	int t;
	BUN cnt = 0;
	oid *restrict dst;

	assert(b != NULL);
	assert(bn != NULL);
	assert(bn->ttype == TYPE_oid);
	assert(!lval || tl != NULL);
	assert(!hval || th != NULL);
	assert(!equi || (li && hi && !anti));
	assert(!anti || lval || hval);
	assert(b->ttype != TYPE_void || equi || b->tnonil);

#ifndef NDEBUG
	cmp = ATOMcompare(b->ttype);
#endif

	assert(!lval || !hval || (*cmp)(tl, th) <= 0);

	dst = (oid *) Tloc(bn, 0);

	t = ATOMbasetype(b->ttype);

	/* call type-specific core scan select function */
	switch (t) {
	case TYPE_bte:
		if (ci->tpe == cand_dense)
			cnt = densescan_bte(scanargs);
		else
			cnt = fullscan_bte(scanargs);
		break;
	case TYPE_sht:
		if (ci->tpe == cand_dense)
			cnt = densescan_sht(scanargs);
		else
			cnt = fullscan_sht(scanargs);
		break;
	case TYPE_int:
		if (ci->tpe == cand_dense)
			cnt = densescan_int(scanargs);
		else
			cnt = fullscan_int(scanargs);
		break;
	case TYPE_flt:
		if (ci->tpe == cand_dense)
			cnt = densescan_flt(scanargs);
		else
			cnt = fullscan_flt(scanargs);
		break;
	case TYPE_dbl:
		if (ci->tpe == cand_dense)
			cnt = densescan_dbl(scanargs);
		else
			cnt = fullscan_dbl(scanargs);
		break;
	case TYPE_lng:
		if (ci->tpe == cand_dense)
			cnt = densescan_lng(scanargs);
		else
			cnt = fullscan_lng(scanargs);
		break;
#ifdef HAVE_HGE
	case TYPE_hge:
		if (ci->tpe == cand_dense)
			cnt = densescan_hge(scanargs);
		else
			cnt = fullscan_hge(scanargs);
		break;
#endif
	case TYPE_str:
		cnt = fullscan_str(scanargs);
		break;
	default:
		cnt = fullscan_any(scanargs);
		break;
	}
	if (cnt == BUN_NONE) {
		return NULL;
	}
	assert(bn->batCapacity >= cnt);

	BATsetcount(bn, cnt);
	bn->tsorted = true;
	bn->trevsorted = bn->batCount <= 1;
	bn->tkey = true;
	bn->tseqbase = cnt == 0 ? 0 : cnt == 1 || cnt == b->batCount ? b->hseqbase : oid_nil;

	return bn;
}

/* Normalize the variables li, hi, lval, hval, possibly changing anti
 * in the process.  This works for all (and only) numeric types.
 *
 * Note that the expression x < v is equivalent to x <= v' where v' is
 * the next smaller value in the domain of v (similarly for x > v).
 * Also note that for floating point numbers there actually is such a
 * value.  In fact, there is a function in standard C that calculates
 * that value.
 *
 * The result of this macro is:
 * li == !anti, hi == !anti, lval == true, hval == true
 * This means that all ranges that we check for are closed ranges.  If
 * a range is one-sided, we fill in the minimum resp. maximum value in
 * the domain so that we create a closed range. */
#define NORMALIZE(TYPE)							\
	do {								\
		if (anti && li) {					\
			/* -inf < x < vl === -inf < x <= vl-1 */	\
			if (*(TYPE*)tl == MINVALUE##TYPE) {		\
				/* -inf < x < MIN || *th <[=] x < +inf */ \
				/* degenerates into half range */	\
				/* *th <[=] x < +inf */			\
				anti = false;				\
				tl = th;				\
				li = !hi;				\
				hval = false;				\
				/* further dealt with below */		\
			} else {					\
				vl.v_##TYPE = PREVVALUE##TYPE(*(TYPE*)tl); \
				tl = &vl.v_##TYPE;			\
				li = false;				\
			}						\
		}							\
		if (anti && hi) {					\
			/* vl < x < +inf === vl+1 <= x < +inf */	\
			if (*(TYPE*)th == MAXVALUE##TYPE) {		\
				/* -inf < x <[=] *tl || MAX > x > +inf */ \
				/* degenerates into half range */	\
				/* -inf < x <[=] *tl */			\
				anti = false;				\
				if (tl == &vl.v_##TYPE) {		\
					vh.v_##TYPE = vl.v_##TYPE;	\
					th = &vh.v_##TYPE;		\
				} else {				\
					th = tl;			\
				}					\
				hi = !li;				\
				lval = false;				\
				/* further dealt with below */		\
			} else {					\
				vh.v_##TYPE = NEXTVALUE##TYPE(*(TYPE*)th); \
				th = &vh.v_##TYPE;			\
				hi = false;				\
			}						\
		}							\
		if (!anti) {						\
			if (lval) {					\
				/* range bounded on left */		\
				if (!li) {				\
					/* open range on left */	\
					if (*(TYPE*)tl == MAXVALUE##TYPE) \
						return BATdense(0, 0, 0); \
					/* vl < x === vl+1 <= x */	\
					vl.v_##TYPE = NEXTVALUE##TYPE(*(TYPE*)tl); \
					li = true;			\
					tl = &vl.v_##TYPE;		\
				}					\
			} else {					\
				/* -inf, i.e. smallest value */		\
				vl.v_##TYPE = MINVALUE##TYPE;		\
				li = true;				\
				tl = &vl.v_##TYPE;			\
				lval = true;				\
			}						\
			if (hval) {					\
				/* range bounded on right */		\
				if (!hi) {				\
					/* open range on right */	\
					if (*(TYPE*)th == MINVALUE##TYPE) \
						return BATdense(0, 0, 0); \
					/* x < vh === x <= vh-1 */	\
					vh.v_##TYPE = PREVVALUE##TYPE(*(TYPE*)th); \
					hi = true;			\
					th = &vh.v_##TYPE;		\
				}					\
			} else {					\
				/* +inf, i.e. largest value */		\
				vh.v_##TYPE = MAXVALUE##TYPE;		\
				hi = true;				\
				th = &vh.v_##TYPE;			\
				hval = true;				\
			}						\
			if (*(TYPE*)tl > *(TYPE*)th)			\
				return BATdense(0, 0, 0);		\
		}							\
		assert(lval);						\
		assert(hval);						\
		assert(li != anti);					\
		assert(hi != anti);					\
		/* if anti is set, we can now check */			\
		/* (x <= *tl || x >= *th) && x != nil */		\
		/* if equi==true, the check is x != *tl && x != nil */	\
		/* if anti is not set, we can check just */		\
		/* *tl <= x && x <= *th */				\
		/* if equi==true, the check is x == *tl */		\
		/* note that this includes the check for != nil */	\
		/* in the case where equi==true, the check is x == *tl */ \
	} while (false)

/* generic range select
 *
 * Return a BAT with the OID values of b for qualifying tuples.  The
 * return BAT is sorted (i.e. in the same order as the input BAT).
 *
 * If s is non-NULL, it is a list of candidates.  s must be sorted.
 *
 * tl may not be NULL, li, hi, and anti must be either 0 or 1.
 *
 * If th is NULL, hi is ignored.
 *
 * If anti is 0, qualifying tuples are those whose value is between tl
 * and th (as in x >[=] tl && x <[=] th, where equality depends on li
 * and hi--so if tl > th, nothing will be returned).  If li or hi is
 * 1, the respective boundary is inclusive, otherwise exclusive.  If
 * th is NULL it is taken to be equal to tl, turning this into an
 * equi- or point-select.  Note that for a point select to return
 * anything, li (and hi if th was not NULL) must be 1.  There is a
 * special case if tl is nil and th is NULL.  This is the only way to
 * select for nil values.
 *
 * If anti is 1, the result is the complement of what the result would
 * be if anti were 0, except that nils are filtered out.
 *
 * In brief:
 * - if tl==nil and th==NULL and anti==0, return all nils (only way to
 *   get nils);
 * - it tl==nil and th==nil, return all but nils;
 * - if tl==nil and th!=NULL, no lower bound;
 * - if th==NULL or tl==th, point (equi) select;
 * - if th==nil, no upper bound
 *
 * A complete breakdown of the various arguments follows.  Here, v, v1
 * and v2 are values from the appropriate domain, and
 * v != nil, v1 != nil, v2 != nil, v1 < v2.
 *	tl	th	li	hi	anti	result list of OIDs for values
 *	-----------------------------------------------------------------
 *	nil	NULL	true	ignored	false	x == nil (only way to get nil)
 *	nil	NULL	false	ignored	false	NOTHING
 *	nil	NULL	ignored	ignored	true	x != nil
 *	nil	nil	ignored	ignored	false	x != nil
 *	nil	nil	ignored	ignored	true	NOTHING
 *	nil	v	ignored	false	false	x < v
 *	nil	v	ignored	true	false	x <= v
 *	nil	v	ignored	false	true	x >= v
 *	nil	v	ignored	true	true	x > v
 *	v	nil	false	ignored	false	x > v
 *	v	nil	true	ignored	false	x >= v
 *	v	nil	false	ignored	true	x <= v
 *	v	nil	true	ignored	true	x < v
 *	v	NULL	false	ignored	false	NOTHING
 *	v	NULL	true	ignored	false	x == v
 *	v	NULL	false	ignored	true	x != nil
 *	v	NULL	true	ignored	true	x != v
 *	v	v	false	false	false	NOTHING
 *	v	v	true	false	false	NOTHING
 *	v	v	false	true	false	NOTHING
 *	v	v	true	true	false	x == v
 *	v	v	false	false	true	x != nil
 *	v	v	true	false	true	x != nil
 *	v	v	false	true	true	x != nil
 *	v	v	true	true	true	x != v
 *	v1	v2	false	false	false	v1 < x < v2
 *	v1	v2	true	false	false	v1 <= x < v2
 *	v1	v2	false	true	false	v1 < x <= v2
 *	v1	v2	true	true	false	v1 <= x <= v2
 *	v1	v2	false	false	true	x <= v1 or x >= v2
 *	v1	v2	true	false	true	x < v1 or x >= v2
 *	v1	v2	false	true	true	x <= v1 or x > v2
 *	v1	v2	true	true	true	x < v1 or x > v2
 *	v2	v1	ignored	ignored	false	NOTHING
 *	v2	v1	ignored	ignored	true	x != nil
 */
BAT *
BATselect(BAT *b, BAT *s, const void *tl, const void *th,
	     bool li, bool hi, bool anti)
{
	bool lval;		/* low value used for comparison */
	bool lnil;		/* low value is nil */
	bool hval;		/* high value used for comparison */
	bool equi;		/* select for single value (not range) */
	bool wanthash = false;	/* use hash (equi must be true) */
	bool havehash = false;	/* we have a hash (and the hashlock) */
	bool phash = false;	/* use hash on parent BAT (if view) */
	int t;			/* data type */
	bat parent;		/* b's parent bat (if b is a view) */
	const void *nil;
	BAT *bn, *tmp;
	struct canditer ci;
	BUN estimate = BUN_NONE, maximum = BUN_NONE;
	oid vwl = 0, vwh = 0;
	lng vwo = 0;
	Heap *oidxh = NULL;
	const char *algo;
	union {
		bte v_bte;
		sht v_sht;
		int v_int;
		lng v_lng;
#ifdef HAVE_HGE
		hge v_hge;
#endif
		flt v_flt;
		dbl v_dbl;
		oid v_oid;
	} vl, vh;
	lng t0 = GDKusec();

	BATcheck(b, NULL);
	if (tl == NULL) {
		GDKerror("tl value required");
		return NULL;
	}

	if (s && s->ttype != TYPE_msk && !BATtordered(s)) {
		GDKerror("invalid argument: s must be sorted.\n");
		return NULL;
	}

	if (canditer_init(&ci, b, s) == 0) {
		/* trivially empty result */
		MT_thread_setalgorithm("select: trivially empty");
		bn = BATdense(0, 0, 0);
		TRC_DEBUG(ALGO, "b=" ALGOBATFMT
			  ",s=" ALGOOPTBATFMT ",anti=%d -> " ALGOOPTBATFMT
			  " (" LLFMT " usec): "
			  "trivially empty\n",
			  ALGOBATPAR(b), ALGOOPTBATPAR(s), anti,
			  ALGOOPTBATPAR(bn), GDKusec() - t0);
		return bn;
	}

	t = b->ttype;
	nil = ATOMnilptr(t);
	/* can we use the base type? */
	t = ATOMbasetype(t);
	lnil = ATOMcmp(t, tl, nil) == 0; /* low value = nil? */

	if (!lnil && th != NULL && (!li || !hi) && !anti && ATOMcmp(t, tl, th) == 0) {
		/* upper and lower bound of range are equal and we
		 * want an interval that's open on at least one
		 * side */
		MT_thread_setalgorithm("select: empty interval");
		bn = BATdense(0, 0, 0);
		TRC_DEBUG(ALGO, "b=" ALGOBATFMT
			  ",s=" ALGOOPTBATFMT ",li=%d,hi=%d,anti=%d -> "
			  ALGOOPTBATFMT " (" LLFMT " usec): "
			  "empty interval\n",
			  ALGOBATPAR(b), ALGOOPTBATPAR(s),
			  li, hi, anti, ALGOOPTBATPAR(bn), GDKusec() - t0);
		return bn;
	}

	lval = !lnil || th == NULL;	 /* low value used for comparison */
	equi = th == NULL || (lval && ATOMcmp(t, tl, th) == 0); /* point select? */
	if (equi) {
		assert(lval);
		if (th == NULL)
			hi = li;
		th = tl;
		hval = true;
	} else {
		hval = ATOMcmp(t, th, nil) != 0;
	}
	if (anti) {
		if (lval != hval) {
			/* one of the end points is nil and the other
			 * isn't: swap sub-ranges */
			const void *tv;
			bool ti;
			assert(!equi);
			ti = li;
			li = !hi;
			hi = !ti;
			tv = tl;
			tl = th;
			th = tv;
			ti = lval;
			lval = hval;
			hval = ti;
			lnil = ATOMcmp(t, tl, nil) == 0;
			anti = false;
			TRC_DEBUG(ALGO, "b=" ALGOBATFMT
				  ",s=" ALGOOPTBATFMT ",anti=%d "
				  "anti: switch ranges...\n",
				  ALGOBATPAR(b), ALGOOPTBATPAR(s),
				  anti);
		} else if (!lval && !hval) {
			/* antiselect for nil-nil range: all non-nil
			 * values are in range; we must return all
			 * other non-nil values, i.e. nothing */
			MT_thread_setalgorithm("select: anti: nil-nil range, nonil");
			bn = BATdense(0, 0, 0);
			TRC_DEBUG(ALGO, "b=" ALGOBATFMT
				  ",s=" ALGOOPTBATFMT ",anti=%d -> "
				  ALGOOPTBATFMT " (" LLFMT " usec): "
				  "anti: nil-nil range, nonil\n",
				  ALGOBATPAR(b), ALGOOPTBATPAR(s),
				  anti, ALGOOPTBATPAR(bn), GDKusec() - t0);
			return bn;
		} else if (equi && lnil) {
			/* antiselect for nil value: turn into range
			 * select for nil-nil range (i.e. everything
			 * but nil) */
			equi = false;
			anti = false;
			lval = false;
			hval = false;
			TRC_DEBUG(ALGO, "b=" ALGOBATFMT
				  ",s=" ALGOOPTBATFMT ",anti=0 "
				  "anti-nil...\n",
				  ALGOBATPAR(b), ALGOOPTBATPAR(s));
		} else if (equi) {
			equi = false;
			if (!(li && hi)) {
				/* antiselect for nothing: turn into
				 * range select for nil-nil range
				 * (i.e. everything but nil) */
				anti = false;
				lval = false;
				hval = false;
				TRC_DEBUG(ALGO, "b="
					  ALGOBATFMT ",s="
					  ALGOOPTBATFMT ",anti=0 "
					  "anti-nothing...\n",
					  ALGOBATPAR(b),
					  ALGOOPTBATPAR(s));
			}
		} else if (ATOMcmp(t, tl, th) > 0) {
			/* empty range: turn into range select for
			 * nil-nil range (i.e. everything but nil) */
			equi = false;
			anti = false;
			lval = false;
			hval = false;
			TRC_DEBUG(ALGO, "b=" ALGOBATFMT
				  ",s=" ALGOOPTBATFMT ",anti=0 "
				  "anti-nil...\n",
				  ALGOBATPAR(b), ALGOOPTBATPAR(s));
		}
	}

	/* if equi set, then so are both lval and hval */
	assert(!equi || (lval && hval));

	if (hval && (equi ? !li || !hi : ATOMcmp(t, tl, th) > 0)) {
		/* empty range */
		MT_thread_setalgorithm("select: empty range");
		bn = BATdense(0, 0, 0);
		TRC_DEBUG(ALGO, "b=" ALGOBATFMT
			  ",s=" ALGOOPTBATFMT ",anti=%d -> " ALGOOPTBATFMT
			  " (" LLFMT " usec) "
			  "empty range\n",
			  ALGOBATPAR(b), ALGOOPTBATPAR(s), anti,
			  ALGOOPTBATPAR(bn), GDKusec() - t0);
		return bn;
	}
	if (equi && lnil && b->tnonil) {
		/* return all nils, but there aren't any */
		MT_thread_setalgorithm("select: equi-nil, nonil");
		bn = BATdense(0, 0, 0);
		TRC_DEBUG(ALGO, "b=" ALGOBATFMT
			  ",s=" ALGOOPTBATFMT ",anti=%d -> " ALGOOPTBATFMT
			  " (" LLFMT " usec): "
			  "equi-nil, nonil\n",
			  ALGOBATPAR(b), ALGOOPTBATPAR(s), anti,
			  ALGOOPTBATPAR(bn), GDKusec() - t0);
		return bn;
	}

	if (!equi && !lval && !hval && lnil && b->tnonil) {
		/* return all non-nils from a BAT that doesn't have
		 * any: i.e. return everything */
		MT_thread_setalgorithm("select: everything, nonil");
		bn = canditer_slice(&ci, 0, ci.ncand);
		TRC_DEBUG(ALGO, "b=" ALGOBATFMT
			  ",s=" ALGOOPTBATFMT ",anti=%d -> " ALGOOPTBATFMT
			  " (" LLFMT " usec): "
			  "everything, nonil\n",
			  ALGOBATPAR(b), ALGOOPTBATPAR(s), anti,
			  ALGOOPTBATPAR(bn), GDKusec() - t0);
		return bn;
	}

	BATiter bi = bat_iterator(b);

	if (anti) {
		int c;

		MT_lock_set(&b->theaplock);
		if (b->tminpos != BUN_NONE) {
			c = ATOMcmp(t, tl, BUNtail(bi, b->tminpos));
			if (c < 0 || (li && c == 0)) {
				if (b->tmaxpos != BUN_NONE) {
					c = ATOMcmp(t, th, BUNtail(bi, b->tmaxpos));
					if (c > 0 || (hi && c == 0)) {
						MT_lock_unset(&b->theaplock);
						/* tl..th range fully
						 * inside MIN..MAX
						 * range of values in
						 * BAT, so nothing
						 * left over for
						 * anti */
						MT_thread_setalgorithm("select: nothing, out of range");
						bn = BATdense(0, 0, 0);
						TRC_DEBUG(ALGO, "b=" ALGOBATFMT
							  ",s=" ALGOOPTBATFMT ",anti=%d -> " ALGOOPTBATFMT
							  " (" LLFMT " usec): "
							  "nothing, out of range\n",
							  ALGOBATPAR(b), ALGOOPTBATPAR(s), anti, ALGOOPTBATPAR(bn), GDKusec() - t0);
						bat_iterator_end(&bi);
						return bn;
					}
				}
			}
		}
		MT_lock_unset(&b->theaplock);
	} else if (!equi || !lnil) {
		int c;

		if (hval) {
			MT_lock_set(&b->theaplock);
			if (b->tminpos != BUN_NONE) {
				c = ATOMcmp(t, th, BUNtail(bi, b->tminpos));
				if (c < 0 || (!hi && c == 0)) {
					MT_lock_unset(&b->theaplock);
					/* smallest value in BAT larger than
					 * what we're looking for */
					MT_thread_setalgorithm("select: nothing, out of range");
					bn = BATdense(0, 0, 0);
					TRC_DEBUG(ALGO, "b="
						  ALGOBATFMT ",s="
						  ALGOOPTBATFMT ",anti=%d -> " ALGOOPTBATFMT
						  " (" LLFMT " usec): "
						  "nothing, out of range\n",
						  ALGOBATPAR(b),
						  ALGOOPTBATPAR(s), anti,
						  ALGOOPTBATPAR(bn), GDKusec() - t0);
					bat_iterator_end(&bi);
					return bn;
				}
			}
			MT_lock_unset(&b->theaplock);
		}
		if (lval) {
			MT_lock_set(&b->theaplock);
			if (b->tmaxpos != BUN_NONE) {
				c = ATOMcmp(t, tl, BUNtail(bi, b->tmaxpos));
				if (c > 0 || (!li && c == 0)) {
					MT_lock_unset(&b->theaplock);
					/* largest value in BAT smaller than
					 * what we're looking for */
					MT_thread_setalgorithm("select: nothing, out of range");
					bn = BATdense(0, 0, 0);
					TRC_DEBUG(ALGO, "b="
						  ALGOBATFMT ",s="
						  ALGOOPTBATFMT ",anti=%d -> " ALGOOPTBATFMT
						  " (" LLFMT " usec): "
						  "nothing, out of range\n",
						  ALGOBATPAR(b),
						  ALGOOPTBATPAR(s), anti,
						  ALGOOPTBATPAR(bn), GDKusec() - t0);
					bat_iterator_end(&bi);
					return bn;
				}
			}
			MT_lock_unset(&b->theaplock);
		}
	}

	if (ATOMtype(b->ttype) == TYPE_oid) {
		NORMALIZE(oid);
	} else {
		switch (t) {
		case TYPE_bte:
			NORMALIZE(bte);
			break;
		case TYPE_sht:
			NORMALIZE(sht);
			break;
		case TYPE_int:
			NORMALIZE(int);
			break;
		case TYPE_lng:
			NORMALIZE(lng);
			break;
#ifdef HAVE_HGE
		case TYPE_hge:
			NORMALIZE(hge);
			break;
#endif
		case TYPE_flt:
			NORMALIZE(flt);
			break;
		case TYPE_dbl:
			NORMALIZE(dbl);
			break;
		}
	}

	parent = VIEWtparent(b);
	assert(parent >= 0);
	/* use hash only for equi-join, and then only if b or its
	 * parent already has a hash, or if b or its parent is
	 * persistent and the total size wouldn't be too large; check
	 * for existence of hash last since that may involve I/O */
	if (equi) {
		havehash = BATcheckhash(b);
		if (havehash) {
			MT_rwlock_rdlock(&b->thashlock);
			if (b->thash == NULL) {
				MT_rwlock_rdunlock(&b->thashlock);
				havehash = false;
			}
		}
		wanthash = havehash ||
			(!b->batTransient &&
			 ATOMsize(b->ttype) >= sizeof(BUN) / 4 &&
			 BATcount(b) * (ATOMsize(b->ttype) + 2 * sizeof(BUN)) < GDK_mem_maxsize / 2);
		if (wanthash && !havehash) {
			MT_lock_set(&b->theaplock);
			if (b->tunique_est != 0 &&
			    b->tunique_est < BATcount(b) / NO_HASH_SELECT_FRACTION) {
				/* too many duplicates: not worth it */
				wanthash = false;
			}
			MT_lock_unset(&b->theaplock);
		}
	}

	if (equi && !havehash && parent != 0) {
		/* use parent hash if it already exists and if either
		 * a quick check shows the value we're looking for
		 * does not occur, or if it is cheaper to check the
		 * candidate list for each value in the hash chain
		 * than to scan (cost for probe is average length of
		 * hash chain (count divided by #slots) times the cost
		 * to do a binary search on the candidate list (or 1
		 * if no need for search)) */
		tmp = BBP_cache(parent);
		if (tmp && BATcheckhash(tmp)) {
			MT_rwlock_rdlock(&tmp->thashlock);
			phash = tmp->thash != NULL &&
				(BATcount(tmp) == BATcount(b) ||
				 BATcount(tmp) / tmp->thash->nheads * (ci.tpe != cand_dense ? ilog2(BATcount(s)) : 1) < (s ? BATcount(s) : BATcount(b)) ||
				 HASHget(tmp->thash, HASHprobe(tmp->thash, tl)) == BUN_NONE);
			if (phash)
				havehash = wanthash = true;
			else
				MT_rwlock_rdunlock(&tmp->thashlock);
		}
		/* create a hash on the parent bat (and use it) if it is
		 * the same size as the view and it is persistent */
		if (!phash &&
		    !tmp->batTransient &&
		    BATcount(tmp) == BATcount(b) &&
		    BAThash(tmp) == GDK_SUCCEED) {
			MT_rwlock_rdlock(&tmp->thashlock);
			if (tmp->thash)
				havehash = wanthash = phash = true;
			else
				MT_rwlock_rdunlock(&tmp->thashlock);
		}
	}
	/* at this point, if havehash is set, we have the hash lock
	 * the lock is on the parent if phash is set, on b itself if not
	 * also, if havehash is set, then so is wanthash (but not v.v.) */

	if (!havehash) {
		/* make sure tsorted and trevsorted flags are set, but
		 * we only need to know if we're not yet sure that we're
		 * going for the hash (i.e. it already exists) */
		(void) BATordered(b);
		(void) BATordered_rev(b);
	}

	/* If there is an order index or it is a view and the parent
	 * has an ordered index, and the bat is not tsorted or
	 * trevstorted then use the order index.  And there is no cand
	 * list or if there is one, it is dense.
	 * TODO: we do not support anti-select with order index */
	bool poidx = false;
	if (!anti &&
	    !havehash &&
	    !b->tsorted &&
	    !b->trevsorted &&
	    ci.tpe == cand_dense) {
		BAT *view = NULL;
		(void) BATcheckorderidx(b);
		MT_lock_set(&b->batIdxLock);
		if ((oidxh = b->torderidx) != NULL)
			HEAPincref(oidxh);
		MT_lock_unset(&b->batIdxLock);
		if (oidxh == NULL && parent) {
			BAT *pb = BBP_cache(parent);
			(void) BATcheckorderidx(pb);
			MT_lock_set(&pb->batIdxLock);
			if ((oidxh = pb->torderidx) != NULL) {
				HEAPincref(oidxh);
				view = b;
				b = pb;
			}
			MT_lock_unset(&pb->batIdxLock);
		}
		if (oidxh) {
			/* Is query selective enough to use the ordered index ? */
			/* TODO: Test if this heuristic works in practice */
			/*if ((ORDERfnd(b, th) - ORDERfnd(b, tl)) < ((BUN)1000 < b->batCount/1000 ? (BUN)1000: b->batCount/1000))*/
			if ((ORDERfnd(b, oidxh, th) - ORDERfnd(b, oidxh, tl)) < b->batCount/3) {
				if (view) {
					poidx = true; /* using parent oidx */
					vwo = (lng) (view->tbaseoff - b->tbaseoff);
					vwl = b->hseqbase + (oid) vwo + ci.seq - view->hseqbase;
					vwh = vwl + canditer_last(&ci) - ci.seq;
					vwo = (lng) view->hseqbase - (lng) b->hseqbase - vwo;
					TRC_DEBUG(ALGO, "Switch from " ALGOBATFMT " to " ALGOBATFMT " " OIDFMT "-" OIDFMT " hseq " LLFMT "\n", ALGOBATPAR(view), ALGOBATPAR(b), vwl, vwh, vwo);
				} else {
					vwl = ci.seq;
					vwh = canditer_last(&ci);
				}
			} else {
				if (view) {
					b = view;
					view = NULL;
				}
				HEAPdecref(oidxh, false);
				oidxh = NULL;
			}
		}
	}

	if (!havehash && (b->tsorted || b->trevsorted || oidxh != NULL)) {
		BUN low = 0;
		BUN high = b->batCount;

		if (BATtdense(b)) {
			/* positional */
			/* we expect nonil to be set, in which case we
			 * already know that we're not dealing with a
			 * nil equiselect (dealt with above) */
			oid h, l;
			assert(b->tnonil);
			assert(b->tsorted);
			assert(oidxh == NULL);
			algo = "select: dense";
			h = * (oid *) th + hi;
			if (h > b->tseqbase)
				h -= b->tseqbase;
			else
				h = 0;
			if ((BUN) h < high)
				high = (BUN) h;

			l = *(oid *) tl + !li;
			if (l > b->tseqbase)
				l -= b->tseqbase;
			else
				l = 0;
			if ((BUN) l > low)
				low = (BUN) l;
			if (low > high)
				low = high;
		} else if (b->tsorted) {
			assert(oidxh == NULL);
			algo = "select: sorted";
			if (lval) {
				if (li)
					low = SORTfndfirst(b, tl);
				else
					low = SORTfndlast(b, tl);
			} else {
				/* skip over nils at start of column */
				low = SORTfndlast(b, nil);
			}
			if (hval) {
				if (hi)
					high = SORTfndlast(b, th);
				else
					high = SORTfndfirst(b, th);
			}
		} else if (b->trevsorted) {
			assert(oidxh == NULL);
			algo = "select: reverse sorted";
			if (lval) {
				if (li)
					high = SORTfndlast(b, tl);
				else
					high = SORTfndfirst(b, tl);
			} else {
				/* skip over nils at end of column */
				high = SORTfndfirst(b, nil);
			}
			if (hval) {
				if (hi)
					low = SORTfndfirst(b, th);
				else
					low = SORTfndlast(b, th);
			}
		} else {
			assert(oidxh != NULL);
			algo = poidx ? "select: parent orderidx" : "select: orderidx";
			if (lval) {
				if (li)
					low = ORDERfndfirst(b, oidxh, tl);
				else
					low = ORDERfndlast(b, oidxh, tl);
			} else {
				/* skip over nils at start of column */
				low = ORDERfndlast(b, oidxh, nil);
			}
			if (hval) {
				if (hi)
					high = ORDERfndlast(b, oidxh, th);
				else
					high = ORDERfndfirst(b, oidxh, th);
			}
		}
		if (anti) {
			assert(oidxh == NULL);
			if (b->tsorted) {
				BUN first = SORTfndlast(b, nil);
				/* match: [first..low) + [high..last) */
				bn = canditer_slice2val(&ci,
							first + b->hseqbase,
							low + b->hseqbase,
							high + b->hseqbase,
							oid_nil);
			} else {
				BUN last = SORTfndfirst(b, nil);
				/* match: [first..low) + [high..last) */
				bn = canditer_slice2val(&ci,
							oid_nil,
							low + b->hseqbase,
							high + b->hseqbase,
							last + b->hseqbase);
			}
		} else {
			if (b->tsorted || b->trevsorted) {
				assert(oidxh == NULL);
				/* match: [low..high) */
				bn = canditer_sliceval(&ci,
						       low + b->hseqbase,
						       high + b->hseqbase);
			} else {
				BUN i;
				BUN cnt = 0;
				const oid *rs;
				oid *rbn;

				rs = (const oid *) oidxh->base + ORDERIDXOFF;
				rs += low;
				bn = COLnew(0, TYPE_oid, high-low, TRANSIENT);
				if (bn == NULL) {
					HEAPdecref(oidxh, false);
					bat_iterator_end(&bi);
					return NULL;
				}

				rbn = (oid *) Tloc((bn), 0);

				for (i = low; i < high; i++) {
					if (vwl <= *rs && *rs <= vwh) {
						*rbn++ = (oid) ((lng) *rs + vwo);
						cnt++;
					}
					rs++;
				}
				HEAPdecref(oidxh, false);
				BATsetcount(bn, cnt);

				/* output must be sorted */
				GDKqsort(Tloc(bn, 0), NULL, NULL, (size_t) bn->batCount, sizeof(oid), 0, TYPE_oid, false, false);
				bn->tsorted = true;
				bn->trevsorted = bn->batCount <= 1;
				bn->tkey = true;
				bn->tseqbase = bn->batCount == 0 ? 0 : bn->batCount == 1 ? * (oid *) Tloc(bn, 0) : oid_nil;
				bn->tnil = false;
				bn->tnonil = true;
				if (s) {
					s = BATintersectcand(bn, s);
					BBPunfix(bn->batCacheid);
					bn = s;
				}
			}
		}

		bn = virtualize(bn);
		MT_thread_setalgorithm(algo);
		TRC_DEBUG(ALGO, "b=" ALGOBATFMT ",anti=%s -> "
			  ALGOOPTBATFMT " %s (" LLFMT " usec)\n",
			  ALGOBATPAR(b), anti ? "true" : "false",
			  ALGOOPTBATPAR(bn), algo,
			  GDKusec() - t0);

		bat_iterator_end(&bi);
		return bn;
	}

	assert(oidxh == NULL);
	/* upper limit for result size */
	maximum = ci.ncand;
	if (b->tkey) {
		/* exact result size in special cases */
		if (equi) {
			estimate = 1;
		} else if (!anti && lval && hval) {
			switch (t) {
			case TYPE_bte:
				estimate = (BUN) (*(bte *) th - *(bte *) tl);
				break;
			case TYPE_sht:
				estimate = (BUN) (*(sht *) th - *(sht *) tl);
				break;
			case TYPE_int:
				estimate = (BUN) (*(int *) th - *(int *) tl);
				break;
			case TYPE_lng:
				estimate = (BUN) (*(lng *) th - *(lng *) tl);
				break;
#ifdef HAVE_HGE
			case TYPE_hge:
				if (*(hge *) th - *(hge *) tl < (hge) BUN_MAX)
					estimate = (BUN) (*(hge *) th - *(hge *) tl);
				break;
#endif
			}
			if (estimate != BUN_NONE)
				estimate += li + hi - 1;
		}
	}
	/* refine upper limit by exact size (if known) */
	maximum = MIN(maximum, estimate);
	if (wanthash && !havehash && estimate == BUN_NONE) {
		/* no exact result size, but we need estimate to
		 * choose between hash- & scan-select (if we already
		 * have a hash, it's a no-brainer: we use it) */
		if (ci.ncand <= 10000) {
			/* "small" input: don't bother about more accurate
			 * estimate */
			estimate = maximum;
		} else {
			/* layman's quick "pseudo-sample" of 1000 tuples,
			 * i.e., 333 from begin, middle & end of BAT */
			BUN smpl_cnt = 0, slct_cnt = 0, pos, skip, delta;
			BAT *smpl, *slct;

			delta = 1000 / 3 / 2;
			skip = (BATcount(b) - (2 * delta)) / 2;
			for (pos = delta; pos < BATcount(b); pos += skip) {
				smpl = BATslice(b, pos - delta, pos + delta);
				if (smpl) {
					slct = BATselect(smpl, NULL, tl,
							    th, li, hi, anti);
					if (slct) {
						smpl_cnt += BATcount(smpl);
						slct_cnt += BATcount(slct);
						BBPreclaim(slct);
					}
					BBPreclaim(smpl);
				}
			}
			if (smpl_cnt > 0 && slct_cnt > 0) {
				/* linear extrapolation plus 10% margin */
				estimate = (BUN) ((dbl) slct_cnt / (dbl) smpl_cnt
						  * (dbl) BATcount(b) * 1.1);
			} else if (smpl_cnt > 0 && slct_cnt == 0) {
				/* estimate low enough to trigger hash select */
				estimate = (ci.ncand / 100) - 1;
			}
		}
		wanthash = estimate < ci.ncand / 100;
	}
	if (estimate == BUN_NONE) {
		/* no better estimate possible/required:
		 * (pre-)allocate 1M tuples, i.e., avoid/delay extend
		 * without too much overallocation */
		estimate = 1000000;
	}
	/* limit estimation by upper limit */
	estimate = MIN(estimate, maximum);

	bn = COLnew(0, TYPE_oid, estimate, TRANSIENT);
	if (bn == NULL) {
<<<<<<< HEAD
		bat_iterator_end(&bi);
=======
		if (havehash)
			MT_rwlock_rdunlock(&b->thashlock);
>>>>>>> b5da4acd
		return NULL;
	}

	if (wanthash) {
		/* hashselect unlocks the hash lock */
		bn = hashselect(b, &bi, &ci, bn, tl, maximum, havehash, phash, &algo);
	} else {
		assert(!havehash);
		/* use imprints if
		 *   i) bat is persistent, or parent is persistent
		 *  ii) it is not an equi-select, and
		 * iii) imprints are supported.
		 */
		tmp = NULL;
		Imprints *imprints = NULL;
		if (!equi &&
		    /* DISABLES CODE */ (0) && imprintable(b->ttype) &&
		    (!b->batTransient ||
		     (parent != 0 &&
		      (tmp = BBP_cache(parent)) != NULL &&
		      !tmp->batTransient)) &&
		    BATimprints(b) == GDK_SUCCEED) {
			if (tmp != NULL) {
				MT_lock_set(&tmp->batIdxLock);
				imprints = tmp->timprints;
				if (imprints != NULL)
					IMPSincref(imprints);
				else
					imprints = NULL;
				MT_lock_unset(&tmp->batIdxLock);
			} else {
				MT_lock_set(&b->batIdxLock);
				imprints = b->timprints;
				if (imprints != NULL)
					IMPSincref(imprints);
				else
					imprints = NULL;
				MT_lock_unset(&b->batIdxLock);
			}
		}
		GDKclrerr();
		bn = scanselect(b, &bi, &ci, bn, tl, th, li, hi, equi, anti,
				lval, hval, lnil, maximum, imprints, &algo);
		if (imprints)
			IMPSdecref(imprints, false);
	}
	bat_iterator_end(&bi);

	bn = virtualize(bn);
	MT_thread_setalgorithm(algo);
	TRC_DEBUG(ALGO, "b=" ALGOBATFMT ",s=" ALGOOPTBATFMT",anti=%s -> " ALGOOPTBATFMT
		  " %s (" LLFMT " usec)\n",
		  ALGOBATPAR(b), ALGOOPTBATPAR(s),
		  anti ? "true" : "false",
		  ALGOOPTBATPAR(bn), algo,
		  GDKusec() - t0);

	return bn;
}

/* theta select
 *
 * Returns a BAT with the OID values of b for qualifying tuples.  The
 * return BAT is sorted (i.e. in the same order as the input BAT).
 *
 * If s is not NULL, it is a list of candidates.  s must be sorted.
 *
 * Theta select returns all values from b which are less/greater than
 * or (not) equal to the provided value depending on the value of op.
 * Op is a string with one of the values: "=", "==", "<", "<=", ">",
 * ">=", "<>", "!=" (the first two are equivalent and the last two are
 * equivalent).  Theta select never returns nils.
 *
 * If value is nil, the result is empty.
 */
BAT *
BATthetaselect(BAT *b, BAT *s, const void *val, const char *op)
{
	const void *nil;

	BATcheck(b, NULL);
	BATcheck(val, NULL);
	BATcheck(op, NULL);

	nil = ATOMnilptr(b->ttype);
	if (ATOMcmp(b->ttype, val, nil) == 0)
		return BATdense(0, 0, 0);
	if (op[0] == '=' && ((op[1] == '=' && op[2] == 0) || op[1] == 0)) {
		/* "=" or "==" */
		return BATselect(b, s, val, NULL, true, true, false);
	}
	if (op[0] == '!' && op[1] == '=' && op[2] == 0) {
		/* "!=" (equivalent to "<>") */
		return BATselect(b, s, val, NULL, true, true, true);
	}
	if (op[0] == '<') {
		if (op[1] == 0) {
			/* "<" */
			return BATselect(b, s, nil, val, false, false, false);
		}
		if (op[1] == '=' && op[2] == 0) {
			/* "<=" */
			return BATselect(b, s, nil, val, false, true, false);
		}
		if (op[1] == '>' && op[2] == 0) {
			/* "<>" (equivalent to "!=") */
			return BATselect(b, s, val, NULL, true, true, true);
		}
	}
	if (op[0] == '>') {
		if (op[1] == 0) {
			/* ">" */
			return BATselect(b, s, val, nil, false, false, false);
		}
		if (op[1] == '=' && op[2] == 0) {
			/* ">=" */
			return BATselect(b, s, val, nil, true, false, false);
		}
	}
	GDKerror("unknown operator.\n");
	return NULL;
}

#define VALUE(s, x)	(s##vars ?					\
			 s##vars + VarHeapVal(s##vals, (x), s##width) : \
			 s##vals + ((x) * s##width))
#define FVALUE(s, x)	(s##vals + ((x) * s##width))

#define LTany(a,b)	((*cmp)(a, b) < 0)
#define EQany(a,b)	((*cmp)(a, b) == 0)
#define is_any_nil(v)	((v) == NULL || (*cmp)((v), nil) == 0)

#define less3(a,b,i,t)	(is_##t##_nil(a) || is_##t##_nil(b) ? bit_nil : LT##t(a, b) || (i && EQ##t(a, b)))
#define grtr3(a,b,i,t)	(is_##t##_nil(a) || is_##t##_nil(b) ? bit_nil : LT##t(b, a) || (i && EQ##t(a, b)))
#define or3(a,b)	((a) == 1 || (b) == 1 ? 1 : is_bit_nil(a) || is_bit_nil(b) ? bit_nil : 0)
#define and3(a,b)	((a) == 0 || (b) == 0 ? 0 : is_bit_nil(a) || is_bit_nil(b) ? bit_nil : 1)
#define not3(a)		(is_bit_nil(a) ? bit_nil : !(a))

#define between3(v, lo, linc, hi, hinc, TYPE)				\
	and3(grtr3(v, lo, linc, TYPE), less3(v, hi, hinc, TYPE))

#define BETWEEN(v, lo, linc, hi, hinc, TYPE)				\
	(is_##TYPE##_nil(v)						\
	 ? bit_nil							\
	 : (bit) (anti							\
		  ? (symmetric						\
		     ? not3(or3(between3(v, lo, linc, hi, hinc, TYPE),	\
				between3(v, hi, hinc, lo, linc, TYPE)))	\
		     : not3(between3(v, lo, linc, hi, hinc, TYPE)))	\
		  : (symmetric						\
		     ? or3(between3(v, lo, linc, hi, hinc, TYPE),	\
			   between3(v, hi, hinc, lo, linc, TYPE))	\
		     : between3(v, lo, linc, hi, hinc, TYPE))))

gdk_return
rangejoin(BAT *r1, BAT *r2, BAT *l, BAT *rl, BAT *rh,
	  struct canditer *lci, struct canditer *rci,
	  bool linc, bool hinc, bool anti, bool symmetric, BUN maxsize)
{
	const char *rlvals, *rhvals;
	const char *lvars, *rlvars, *rhvars;
	int rlwidth, rhwidth;
	int lwidth;
	const void *nil = ATOMnilptr(l->ttype);
	int (*cmp)(const void *, const void *) = ATOMcompare(l->ttype);
	int t;
	BUN cnt, ncnt, lncand = lci->ncand, rncand = rci->ncand;
	oid *restrict dst1, *restrict dst2;
	const void *vrl, *vrh;
	oid ro;
	oid rlval = oid_nil, rhval = oid_nil;
	int sorted = 0;		/* which output column is sorted */
	BAT *tmp = NULL;
	const char *algo = NULL;
	BATiter li = bat_iterator(l);
	BATiter rli = bat_iterator(rl);
	BATiter rhi = bat_iterator(rh);
	Heap *oidxh = NULL;

	lng timeoffset = 0;
	QryCtx *qry_ctx = MT_thread_get_qry_ctx();
	if (qry_ctx != NULL) {
		timeoffset = (qry_ctx->starttime && qry_ctx->querytimeout) ? (qry_ctx->starttime + qry_ctx->querytimeout) : 0;
	}

	assert(ATOMtype(l->ttype) == ATOMtype(rl->ttype));
	assert(ATOMtype(l->ttype) == ATOMtype(rh->ttype));
	assert(BATcount(rl) == BATcount(rh));
	assert(rl->hseqbase == rh->hseqbase);
	assert(r1->ttype == TYPE_oid);
	assert(r2 == NULL || r2->ttype == TYPE_oid);
	assert(r2 == NULL || BATcount(r1) == BATcount(r2));
	assert(l->ttype != TYPE_void || !is_oid_nil(l->tseqbase));
	assert(rl->ttype != TYPE_void || !is_oid_nil(rl->tseqbase));
	assert(rh->ttype != TYPE_void || !is_oid_nil(rh->tseqbase));

	TRC_DEBUG(ALGO, "l=" ALGOBATFMT ","
		  "rl=" ALGOBATFMT ",rh=" ALGOBATFMT ","
		  "sl=" ALGOOPTBATFMT ",sr=" ALGOOPTBATFMT ","
		  "anti=%s,symmetric=%s\n",
		  ALGOBATPAR(l),
		  ALGOBATPAR(rl),
		  ALGOBATPAR(rh),
		  ALGOOPTBATPAR(lci->s),
		  ALGOOPTBATPAR(rci->s),
		  anti ? "true" : "false",
		  symmetric ? "true" : "false");

	rlvals = rl->ttype == TYPE_void ? NULL : (const char *) rli.base;
	rhvals = rh->ttype == TYPE_void ? NULL : (const char *) rhi.base;
	lwidth = li.width;
	rlwidth = rli.width;
	rhwidth = rhi.width;
	dst1 = (oid *) Tloc(r1, 0);
	dst2 = r2 ? (oid *) Tloc(r2, 0) : NULL;

	t = ATOMtype(l->ttype);
	t = ATOMbasetype(t);

	if (l->tvarsized && l->ttype) {
		assert(rl->tvarsized && rl->ttype);
		assert(rh->tvarsized && rh->ttype);
		lvars = li.vh->base;
		rlvars = rli.vh->base;
		rhvars = rhi.vh->base;
	} else {
		assert(!rl->tvarsized || !rl->ttype);
		assert(!rh->tvarsized || !rh->ttype);
		lvars = rlvars = rhvars = NULL;
	}

	if (!anti && !symmetric && !BATordered(l) && !BATordered_rev(l)) {
		(void) BATcheckorderidx(l);
		MT_lock_set(&l->batIdxLock);
		if ((oidxh = l->torderidx) != NULL)
			HEAPincref(oidxh);
		MT_lock_unset(&l->batIdxLock);
#if 0 /* needs checking */
		if (oidxh == NULL && VIEWtparent(l)) {
			BAT *pb = BBP_cache(VIEWtparent(l));
			(void) BATcheckorderidx(pb);
			MT_lock_set(&pb->batIdxLock);
			if ((oidxh = pb->torderidx) != NULL) {
				HEAPincref(oidxh);
				l = pb;
			}
			MT_lock_unset(&pb->batIdxLock);
		}
#endif
	}

	vrl = &rlval;
	vrh = &rhval;
	if (!anti && !symmetric && (BATordered(l) || BATordered_rev(l) || oidxh)) {
		/* left column is sorted, use binary search */
		sorted = 2;
		TIMEOUT_LOOP(rncand, timeoffset) {
			BUN low, high;

			ro = canditer_next(rci);
			if (rlvals) {
				vrl = VALUE(rl, ro - rl->hseqbase);
			} else {
				/* TYPE_void */
				rlval = ro - rl->hseqbase + rl->tseqbase;
			}
			if (rhvals) {
				vrh = VALUE(rh, ro - rh->hseqbase);
			} else {
				/* TYPE_void */
				rhval = ro - rh->hseqbase + rh->tseqbase;
			}
			if (cmp(vrl, nil) == 0 || cmp(vrh, nil) == 0)
				continue;
			if (l->tsorted) {
				if (linc)
					low = SORTfndfirst(l, vrl);
				else
					low = SORTfndlast(l, vrl);
				if (hinc)
					high = SORTfndlast(l, vrh);
				else
					high = SORTfndfirst(l, vrh);
			} else  if (l->trevsorted) {
				if (hinc)
					low = SORTfndfirst(l, vrh);
				else
					low = SORTfndlast(l, vrh);
				if (linc)
					high = SORTfndlast(l, vrl);
				else
					high = SORTfndfirst(l, vrl);
			} else {
				assert(oidxh);
				if (linc)
					low = ORDERfndfirst(l, oidxh, vrl);
				else
					low = ORDERfndlast(l, oidxh, vrl);
				if (hinc)
					high = ORDERfndlast(l, oidxh, vrh);
				else
					high = ORDERfndfirst(l, oidxh, vrh);
			}
			if (high <= low)
				continue;
			if (l->tsorted || l->trevsorted) {
				low = canditer_search(lci, low + l->hseqbase, true);
				high = canditer_search(lci, high + l->hseqbase, true);
				assert(high >= low);

				if (BATcapacity(r1) < BUNlast(r1) + high - low) {
					cnt = BUNlast(r1) + high - low + 1024;
					if (cnt > maxsize)
						cnt = maxsize;
					BATsetcount(r1, BATcount(r1));
					if (BATextend(r1, cnt) != GDK_SUCCEED)
						goto bailout;
					dst1 = (oid *) Tloc(r1, 0);
					if (r2) {
						BATsetcount(r2, BATcount(r2));
						if (BATextend(r2, cnt) != GDK_SUCCEED)
							goto bailout;
						assert(BATcapacity(r1) == BATcapacity(r2));
						dst2 = (oid *) Tloc(r2, 0);
					}
				}
				canditer_setidx(lci, low);
				while (low < high) {
					dst1[r1->batCount++] = canditer_next(lci);
					if (r2) {
						dst2[r2->batCount++] = ro;
					}
					low++;
				}
			} else {
				const oid *ord;

				assert(oidxh);
				ord = (const oid *) oidxh->base + ORDERIDXOFF;

				if (BATcapacity(r1) < BUNlast(r1) + high - low) {
					cnt = BUNlast(r1) + high - low + 1024;
					if (cnt > maxsize)
						cnt = maxsize;
					BATsetcount(r1, BATcount(r1));
					if (BATextend(r1, cnt) != GDK_SUCCEED)
						goto bailout;
					dst1 = (oid *) Tloc(r1, 0);
					if (r2) {
						BATsetcount(r2, BATcount(r2));
						if (BATextend(r2, cnt) != GDK_SUCCEED)
							goto bailout;
						assert(BATcapacity(r1) == BATcapacity(r2));
						dst2 = (oid *) Tloc(r2, 0);
					}
				}

				while (low < high) {
					if (canditer_contains(lci, ord[low])) {
						dst1[r1->batCount++] = ord[low];
						if (r2) {
							dst2[r2->batCount++] = ro;
						}
					}
					low++;
				}
			}
		}
		if (oidxh)
			HEAPdecref(oidxh, false);
		TIMEOUT_CHECK(timeoffset, GOTO_LABEL_TIMEOUT_HANDLER(bailout));
		cnt = BATcount(r1);
		assert(r2 == NULL || BATcount(r1) == BATcount(r2));
	} else if (!anti && !symmetric &&
		   /* DISABLES CODE */ (0) && imprintable(l->ttype) &&
		   (BATcount(rl) > 2 ||
		    !l->batTransient ||
		    (VIEWtparent(l) != 0 &&
		     (tmp = BBP_cache(VIEWtparent(l))) != NULL &&
		     !tmp->batTransient) ||
		    BATcheckimprints(l)) &&
		   BATimprints(l) == GDK_SUCCEED) {
		/* implementation using imprints on left column
		 *
		 * we use imprints if we can (the type is right for
		 * imprints) and either the left bat is persistent or
		 * already has imprints, or the right bats are long
		 * enough (for creating imprints being worth it) */
		Imprints *imprints = NULL;

		if (tmp) {
			MT_lock_set(&tmp->batIdxLock);
			imprints = tmp->timprints;
			if (imprints != NULL)
				IMPSincref(imprints);
			else
				imprints = NULL;
			MT_lock_unset(&tmp->batIdxLock);
		} else {
			MT_lock_set(&l->batIdxLock);
			imprints = l->timprints;
			if (imprints != NULL)
				IMPSincref(imprints);
			else
				imprints = NULL;
			MT_lock_unset(&l->batIdxLock);
		}
		/* in the unlikely case that the imprints were removed
		 * before we could get at them, take the slow, nested
		 * loop implementation */
		if (imprints == NULL)
			goto nestedloop;

		sorted = 2;
		cnt = 0;
		TIMEOUT_LOOP_IDX_DECL(i, rncand, timeoffset) {
			maxsize = cnt + (rncand - i) * lncand;
			ro = canditer_next(rci);
			if (rlvals) {
				vrl = FVALUE(rl, ro - rl->hseqbase);
			} else {
				/* TYPE_void */
				rlval = ro - rl->hseqbase + rl->tseqbase;
			}
			if (rhvals) {
				vrh = FVALUE(rh, ro - rh->hseqbase);
			} else {
				/* TYPE_void */
				rhval = ro - rl->hseqbase + rl->tseqbase;
			}
			dst1 = (oid *) Tloc(r1, 0);
			canditer_reset(lci);
			switch (t) {
			case TYPE_bte: {
				bte vl, vh;
				if (is_bte_nil((vl = *(bte *) vrl)))
					continue;
				if (is_bte_nil((vh = *(bte *) vrh)))
					continue;
				if (!linc) {
					if (vl == MAXVALUEbte)
						continue;
					vl = NEXTVALUEbte(vl);
				}
				if (!hinc) {
					if (vh == MINVALUEbte)
						continue;
					vh = PREVVALUEbte(vh);
				}
				if (vl > vh)
					continue;
				ncnt = fullscan_bte(l, &li, lci, r1, &vl, &vh,
						    true, true, false,
						    false, true, true,
						    false, cnt,
						    l->hseqbase, dst1,
						    maxsize,
						    imprints, &algo);
				break;
			}
			case TYPE_sht: {
				sht vl, vh;
				if (is_sht_nil((vl = *(sht *) vrl)))
					continue;
				if (is_sht_nil((vh = *(sht *) vrh)))
					continue;
				if (!linc) {
					if (vl == MAXVALUEsht)
						continue;
					vl = NEXTVALUEsht(vl);
				}
				if (!hinc) {
					if (vh == MINVALUEsht)
						continue;
					vh = PREVVALUEsht(vh);
				}
				if (vl > vh)
					continue;
				ncnt = fullscan_sht(l, &li, lci, r1, &vl, &vh,
						    true, true, false,
						    false, true, true,
						    false, cnt,
						    l->hseqbase, dst1,
						    maxsize,
						    imprints, &algo);
				break;
			}
			case TYPE_int:
#if SIZEOF_OID == SIZEOF_INT
			case TYPE_oid:
#endif
			{
				int vl, vh;
				if (is_int_nil((vl = *(int *) vrl)))
					continue;
				if (is_int_nil((vh = *(int *) vrh)))
					continue;
				if (!linc) {
					if (vl == MAXVALUEint)
						continue;
					vl = NEXTVALUEint(vl);
				}
				if (!hinc) {
#if SIZEOF_OID == SIZEOF_INT
					if (t == TYPE_oid) {
						if (vh == MINVALUEoid)
							continue;
						vh = PREVVALUEoid(vh);
					} else
#endif
					{
						if (vh == MINVALUEint)
							continue;
						vh = PREVVALUEint(vh);
					}
				}
				if (vl > vh)
					continue;
				ncnt = fullscan_int(l, &li, lci, r1, &vl, &vh,
						    true, true, false,
						    false, true, true,
						    false, cnt,
						    l->hseqbase, dst1,
						    maxsize,
						    imprints, &algo);
				break;
			}
			case TYPE_lng:
#if SIZEOF_OID == SIZEOF_LNG
			case TYPE_oid:
#endif
			{
				lng vl, vh;
				if (is_lng_nil((vl = *(lng *) vrl)))
					continue;
				if (is_lng_nil((vh = *(lng *) vrh)))
					continue;
				if (!linc) {
					if (vl == MAXVALUElng)
						continue;
					vl = NEXTVALUElng(vl);
				}
				if (!hinc) {
#if SIZEOF_OID == SIZEOF_LNG
					if (t == TYPE_oid) {
						if (vh == MINVALUEoid)
							continue;
						vh = PREVVALUEoid(vh);
					} else
#endif
					{
						if (vh == MINVALUElng)
							continue;
						vh = PREVVALUElng(vh);
					}
				}
				if (vl > vh)
					continue;
				ncnt = fullscan_lng(l, &li, lci, r1, &vl, &vh,
						    true, true, false,
						    false, true, true,
						    false, cnt,
						    l->hseqbase, dst1,
						    maxsize,
						    imprints, &algo);
				break;
			}
#ifdef HAVE_HGE
			case TYPE_hge: {
				hge vl, vh;
				if (is_hge_nil((vl = *(hge *) vrl)))
					continue;
				if (is_hge_nil((vh = *(hge *) vrh)))
					continue;
				if (!linc) {
					if (vl == MAXVALUEhge)
						continue;
					vl = NEXTVALUEhge(vl);
				}
				if (!hinc) {
					if (vh == MINVALUEhge)
						continue;
					vh = PREVVALUEhge(vh);
				}
				if (vl > vh)
					continue;
				ncnt = fullscan_hge(l, &li, lci, r1, &vl, &vh,
						    true, true, false,
						    false, true, true,
						    false, cnt,
						    l->hseqbase, dst1,
						    maxsize,
						    imprints, &algo);
				break;
			}
#endif
			case TYPE_flt: {
				flt vl, vh;
				vl = *(flt *) vrl;
				if (is_flt_nil(vl))
					continue;
				vh = *(flt *) vrh;
				if (is_flt_nil(vh))
					continue;
				if (!linc) {
					if (vl == MAXVALUEflt)
						continue;
					vl = NEXTVALUEflt(vl);
				}
				if (!hinc) {
					if (vh == MINVALUEflt)
						continue;
					vh = PREVVALUEflt(vh);
				}
				if (vl > vh)
					continue;
				ncnt = fullscan_flt(l, &li, lci, r1, &vl, &vh,
						    true, true, false,
						    false, true, true,
						    false, cnt,
						    l->hseqbase, dst1,
						    maxsize,
						    imprints, &algo);
				break;
			}
			case TYPE_dbl: {
				dbl vl, vh;
				vl = *(dbl *) vrl;
				if (is_dbl_nil(vl))
					continue;
				vh = *(dbl *) vrh;
				if (is_dbl_nil(vh))
					continue;
				if (!linc) {
					if (vl == MAXVALUEdbl)
						continue;
					vl = NEXTVALUEdbl(vl);
				}
				if (!hinc) {
					if (vh == MINVALUEdbl)
						continue;
					vh = PREVVALUEdbl(vh);
				}
				if (vl > vh)
					continue;
				ncnt = fullscan_dbl(l, &li, lci, r1, &vl, &vh,
						    true, true, false,
						    false, true, true,
						    false, cnt,
						    l->hseqbase, dst1,
						    maxsize,
						    imprints, &algo);
				break;
			}
			default:
				ncnt = BUN_NONE;
				GDKerror("unsupported type\n");
				assert(0);
			}
			if (ncnt == BUN_NONE) {
				IMPSdecref(imprints, false);
				goto bailout;
			}
			assert(ncnt >= cnt || ncnt == 0);
			if (ncnt == cnt || ncnt == 0)
				continue;
			if (r2) {
				if (BATcapacity(r2) < ncnt) {
					BATsetcount(r2, cnt);
					if (BATextend(r2, BATcapacity(r1)) != GDK_SUCCEED) {
						IMPSdecref(imprints, false);
						goto bailout;
					}
					dst2 = (oid *) Tloc(r2, 0);
				}
				while (cnt < ncnt)
					dst2[cnt++] = ro;
			} else {
				cnt = ncnt;
			}
		}
		IMPSdecref(imprints, false);
		TIMEOUT_CHECK(timeoffset, GOTO_LABEL_TIMEOUT_HANDLER(bailout));
	} else {
	  nestedloop:;
		/* nested loop implementation */
		const void *vl;
		const char *lvals;
		oid lval;

		GDKclrerr();	/* not interested in BATimprints errors */
		sorted = 1;
		lvals = l->ttype == TYPE_void ? NULL : (const char *) li.base;
		vl = &lval;
		TIMEOUT_LOOP(lncand, timeoffset) {
			oid lo;

			lo = canditer_next(lci);
			if (lvals) {
				vl = VALUE(l, lo - l->hseqbase);
				if (cmp(vl, nil) == 0)
					continue;
			} else {
				lval = lo - l->hseqbase + l->tseqbase;
			}
			canditer_reset(rci);
			for (BUN j = 0; j < rncand; j++) {
				ro = canditer_next(rci);
				if (rlvals) {
					vrl = VALUE(rl, ro - rl->hseqbase);
				} else {
					/* TYPE_void */
					rlval = ro - rl->hseqbase + rl->tseqbase;
				}
				if (rhvals) {
					vrh = VALUE(rh, ro - rh->hseqbase);
				} else {
					/* TYPE_void */
					rhval = ro - rh->hseqbase + rh->tseqbase;
				}
				if (BETWEEN(vl, vrl, linc, vrh, hinc, any) != 1)
					continue;
				if (BUNlast(r1) == BATcapacity(r1)) {
					BUN newcap = BATgrows(r1);
					if (newcap > maxsize)
						newcap = maxsize;
					BATsetcount(r1, BATcount(r1));
					if (BATextend(r1, newcap) != GDK_SUCCEED)
						goto bailout;
					dst1 = (oid *) Tloc(r1, 0);
					if (r2) {
						BATsetcount(r2, BATcount(r2));
						if (BATextend(r2, newcap) != GDK_SUCCEED)
							goto bailout;
						assert(BATcapacity(r1) == BATcapacity(r2));
						dst2 = (oid *) Tloc(r2, 0);
					}
				}
				dst1[r1->batCount++] = lo;
				if (r2) {
					dst2[r2->batCount++] = ro;
				}
			}
		}
		TIMEOUT_CHECK(timeoffset, GOTO_LABEL_TIMEOUT_HANDLER(bailout));
		cnt = BATcount(r1);
		assert(r2 == NULL || BATcount(r1) == BATcount(r2));
	}

	/* also set other bits of heap to correct value to indicate size */
	BATsetcount(r1, cnt);

	/* set properties using an extra scan (usually not complete) */
	dst1 = (oid *) Tloc(r1, 0);
	r1->tkey = true;
	r1->tsorted = true;
	r1->trevsorted = true;
	r1->tseqbase = 0;
	r1->tnil = false;
	r1->tnonil = true;
	for (ncnt = 1; ncnt < cnt; ncnt++) {
		if (dst1[ncnt - 1] == dst1[ncnt]) {
			r1->tseqbase = oid_nil;
			r1->tkey = false;
		} else if (dst1[ncnt - 1] < dst1[ncnt]) {
			r1->trevsorted = false;
			if (dst1[ncnt - 1] + 1 != dst1[ncnt])
				r1->tseqbase = oid_nil;
		} else {
			assert(sorted != 1);
			r1->tsorted = false;
			r1->tseqbase = oid_nil;
			r1->tkey = false;
		}
		if (!(r1->trevsorted | BATtdense(r1) | r1->tkey | ((sorted != 1) & r1->tsorted)))
			break;
	}
	if (BATtdense(r1))
		r1->tseqbase = cnt > 0 ? dst1[0] : 0;
	if (r2) {
		BATsetcount(r2, cnt);
		dst2 = (oid *) Tloc(r2, 0);
		r2->tkey = true;
		r2->tsorted = true;
		r2->trevsorted = true;
		r2->tseqbase = 0;
		r2->tnil = false;
		r2->tnonil = true;
		for (ncnt = 1; ncnt < cnt; ncnt++) {
			if (dst2[ncnt - 1] == dst2[ncnt]) {
				r2->tseqbase = oid_nil;
				r2->tkey = false;
			} else if (dst2[ncnt - 1] < dst2[ncnt]) {
				r2->trevsorted = false;
				if (dst2[ncnt - 1] + 1 != dst2[ncnt])
					r2->tseqbase = oid_nil;
			} else {
				assert(sorted != 2);
				r2->tsorted = false;
				r2->tseqbase = oid_nil;
				r2->tkey = false;
			}
			if (!(r2->trevsorted | BATtdense(r2) | r2->tkey | ((sorted != 2) & r2->tsorted)))
				break;
		}
		if (BATtdense(r2))
			r2->tseqbase = cnt > 0 ? dst2[0] : 0;
	}
	TRC_DEBUG(ALGO, "l=%s,rl=%s,rh=%s -> "
		  "(" ALGOBATFMT "," ALGOOPTBATFMT ")\n",
		  BATgetId(l), BATgetId(rl), BATgetId(rh),
		  ALGOBATPAR(r1), ALGOOPTBATPAR(r2));
	bat_iterator_end(&li);
	bat_iterator_end(&rli);
	bat_iterator_end(&rhi);
	return GDK_SUCCEED;

  bailout:
	bat_iterator_end(&li);
	bat_iterator_end(&rli);
	bat_iterator_end(&rhi);
	BBPreclaim(r1);
	BBPreclaim(r2);
	return GDK_FAIL;
}<|MERGE_RESOLUTION|>--- conflicted
+++ resolved
@@ -1950,12 +1950,9 @@
 
 	bn = COLnew(0, TYPE_oid, estimate, TRANSIENT);
 	if (bn == NULL) {
-<<<<<<< HEAD
-		bat_iterator_end(&bi);
-=======
 		if (havehash)
 			MT_rwlock_rdunlock(&b->thashlock);
->>>>>>> b5da4acd
+		bat_iterator_end(&bi);
 		return NULL;
 	}
 
