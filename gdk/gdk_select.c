--- conflicted
+++ resolved
@@ -1288,16 +1288,6 @@
 		}
 	}
 
-<<<<<<< HEAD
-	/* make sure tsorted and trevsorted flags are set */
-	(void) BATordered(b);
-	(void) BATordered_rev(b);
-
-	/* If there is an order index or it is a view and the parent has an ordered
-	 * index, and the bat is not tsorted or trevstorted then use the order
-	 * index.
-	 * And there is no cand list or if there is one, it is dense.
-=======
 	parent = VIEWtparent(b);
 	assert(parent >= 0);
 	/* use hash only for equi-join, and then only if b or its
@@ -1321,15 +1311,18 @@
 		tmp = BBPquickdesc(parent, false);
 		hash = phash = tmp && BATcheckhash(tmp) &&
 			(BATcount(tmp) == BATcount(b) ||
-			 BATcount(tmp) / ((size_t *) tmp->thash->heap.base)[5] * (s && !BATtdense(s) ? ilog2(BATcount(s)) : 1) < (s ? BATcount(s) : BATcount(b)) ||
+			 BATcount(tmp) / ((size_t *) tmp->thash->heap.base)[5] * (ci.tpe != cand_dense ? ilog2(BATcount(s)) : 1) < (s ? BATcount(s) : BATcount(b)) ||
 			 HASHget(tmp->thash, HASHprobe(tmp->thash, tl)) == HASHnil(tmp->thash));
 	}
+
+	/* make sure tsorted and trevsorted flags are set */
+	(void) BATordered(b);
+	(void) BATordered_rev(b);
 
 	/* If there is an order index or it is a view and the parent
 	 * has an ordered index, and the bat is not tsorted or
 	 * trevstorted then use the order index.  And there is no cand
 	 * list or if there is one, it is dense.
->>>>>>> 8dd0144e
 	 * TODO: we do not support anti-select with order index */
 	if (!anti &&
 	    !(hash && (phash || b->thash)) &&
@@ -1364,12 +1357,8 @@
 		ALGODEBUG if (view) fprintf(stderr, "#%s: %s: switch from " ALGOBATFMT " to " ALGOBATFMT " " OIDFMT "-" OIDFMT " hseq " LLFMT "\n", MT_thread_getname(), __func__, ALGOBATPAR(view), ALGOBATPAR(b), vwl, vwh, vwo);
 	}
 
-<<<<<<< HEAD
-	if (b->tsorted || b->trevsorted || use_orderidx) {
-=======
 	if (!(hash && (phash || b->thash)) &&
-	    (BATordered(b) || BATordered_rev(b) || use_orderidx)) {
->>>>>>> 8dd0144e
+	    (b->tsorted || b->trevsorted || use_orderidx)) {
 		BUN low = 0;
 		BUN high = b->batCount;
 
@@ -1559,35 +1548,6 @@
 	}
 	/* refine upper limit by exact size (if known) */
 	maximum = MIN(maximum, estimate);
-<<<<<<< HEAD
-	parent = VIEWtparent(b);
-	assert(parent >= 0);
-	/* use hash only for equi-join, and then only if b or its
-	 * parent already has a hash, or if b or its parent is
-	 * persistent and the total size wouldn't be too large; check
-	 * for existence of hash last since that may involve I/O */
-	hash = equi &&
-		((!b->batTransient &&
-		  ATOMsize(b->ttype) >= sizeof(BUN) / 4 &&
-		  BATcount(b) * (ATOMsize(b->ttype) + 2 * sizeof(BUN)) < GDK_mem_maxsize / 2) ||
-		 BATcheckhash(b));
-	if (equi && !hash && parent != 0) {
-		/* use parent hash if it already exists and if either
-		 * a quick check shows the value we're looking for
-		 * does not occur, or if it is cheaper to check the
-		 * candidate list for each value in the hash chain
-		 * than to scan (cost for probe is average length of
-		 * hash chain (count divided by #slots) times the cost
-		 * to do a binary search on the candidate list (or 1
-		 * if no need for search)) */
-		tmp = BBPquickdesc(parent, false);
-		hash = phash = BATcheckhash(tmp) &&
-			(BATcount(tmp) == BATcount(b) ||
-			 BATcount(tmp) / ((size_t *) tmp->thash->heap.base)[5] * (ci.tpe != cand_dense ? ilog2(ci.noids) : 1) < ci.ncand ||
-			 HASHget(tmp->thash, HASHprobe(tmp->thash, tl)) == HASHnil(tmp->thash));
-	}
-=======
->>>>>>> 8dd0144e
 	if (hash &&
 	    !phash && /* phash implies there is a hash table already */
 	    estimate == BUN_NONE &&
@@ -1626,7 +1586,7 @@
 						  * (dbl) BATcount(b) * 1.1);
 			} else if (smpl_cnt > 0 && slct_cnt == 0) {
 				/* estimate low enough to trigger hash select */
-				estimate = (cnt / 100) - 1;
+				estimate = (ci.ncand / 100) - 1;
 			}
 		}
 		hash = estimate < ci.ncand / 100;
