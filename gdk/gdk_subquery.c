/*
 * This Source Code Form is subject to the terms of the Mozilla Public
 * License, v. 2.0.  If a copy of the MPL was not distributed with this
 * file, You can obtain one at http://mozilla.org/MPL/2.0/.
 *
 * Copyright 1997 - July 2008 CWI, August 2008 - 2022 MonetDB B.V.
 */

#include "monetdb_config.h"
#include "gdk.h"
#include "gdk_subquery.h"
#include "gdk_private.h"
#include "gdk_calc_private.h"

#define SQLall_grp_imp(TYPE)						\
	do {								\
		const TYPE *restrict vals = (const TYPE *) li.base;	\
		TYPE *restrict rp = (TYPE *) Tloc(res, 0);		\
<<<<<<< HEAD
		while (ncand > 0) {					\
			ncand--;					\
			gid = gids ? gids[ci.next] : (oid) ci.next + min; \
=======
		for (BUN n = 0; n < ci.ncand; n++) {			\
>>>>>>> f8b35248
			i = canditer_next(&ci) - l->hseqbase;		\
			if (gid >= min && gid <= max) {			\
				gid -= min;				\
				if (oids[gid] != (BUN_NONE - 1)) { \
					if (oids[gid] == BUN_NONE) { \
						if (!is_##TYPE##_nil(vals[i])) \
							oids[gid] = i;	\
					} else {			\
						if (vals[oids[gid]] != vals[i] && !is_##TYPE##_nil(vals[i])) \
							oids[gid] = BUN_NONE - 1; \
					}				\
				}					\
			}						\
		}							\
		for (i = 0; i < ngrp; i++) { /* convert the found oids in values */ \
			BUN noid = oids[i];				\
			if (noid > (BUN_NONE - 2)) {			\
				rp[i] = TYPE##_nil;			\
				hasnil = 1;				\
			} else {					\
				rp[i] = vals[noid];			\
			}						\
		}							\
	} while (0)

BAT *
BATall_grp(BAT *l, BAT *g, BAT *e, BAT *s)
{
	BAT *res = NULL;
	const oid *restrict gids;
	oid gid, min, max, *restrict oids = NULL; /* The oids variable controls if we have found a nil in the group so far */
	BUN i, ngrp;
	bit hasnil = 0;
	struct canditer ci;
	const char *err;
	lng t0 = 0;

	TRC_DEBUG_IF(ALGO) t0 = GDKusec();

	if ((err = BATgroupaggrinit(l, g, e, s, &min, &max, &ngrp, &ci)) != NULL) {
		GDKerror("%s\n", err);
		return NULL;
	}
	if (g == NULL) {
		GDKerror("l and g must be aligned\n");
		return NULL;
	}

	if (BATcount(l) == 0 || ngrp == 0) {
		const void *nilp = ATOMnilptr(l->ttype);
		if ((res = BATconstant(ngrp == 0 ? 0 : min, l->ttype, nilp, ngrp, TRANSIENT)) == NULL)
			goto alloc_fail;
	} else {
		BATiter li;

		if ((res = COLnew(min, l->ttype, ngrp, TRANSIENT)) == NULL)
			goto alloc_fail;
		if ((oids = GDKmalloc(ngrp * sizeof(oid))) == NULL)
			goto alloc_fail;

		for (i = 0; i < ngrp; i++)
			oids[i] = BUN_NONE;

		if (!g || BATtdense(g))
			gids = NULL;
		else
			gids = (const oid *) Tloc(g, 0);

		li = bat_iterator(l);
		switch (ATOMbasetype(l->ttype)) {
		case TYPE_bte:
			SQLall_grp_imp(bte);
			break;
		case TYPE_sht:
			SQLall_grp_imp(sht);
			break;
		case TYPE_int:
			SQLall_grp_imp(int);
			break;
		case TYPE_lng:
			SQLall_grp_imp(lng);
			break;
#ifdef HAVE_HGE
		case TYPE_hge:
			SQLall_grp_imp(hge);
			break;
#endif
		case TYPE_flt:
			SQLall_grp_imp(flt);
			break;
		case TYPE_dbl:
			SQLall_grp_imp(dbl);
			break;
		default: {
			int (*ocmp) (const void *, const void *) = ATOMcompare(l->ttype);
			const void *restrict nilp = ATOMnilptr(l->ttype);

<<<<<<< HEAD
			while (ncand > 0) {
				ncand--;
				gid = gids ? gids[ci.next] : (oid) ci.next + min;
=======
			for (BUN n = 0; n < ci.ncand; n++) {
>>>>>>> f8b35248
				i = canditer_next(&ci) - l->hseqbase;
				if (gid >= min && gid <= max) {
					gid -= min;
					if (oids[gid] != (BUN_NONE - 1)) {
						if (oids[gid] == BUN_NONE) {
							if (ocmp(BUNtail(li, i), nilp) != 0)
								oids[gid] = i;
						} else {
							const void *pi = BUNtail(li, oids[gid]);
							const void *pp = BUNtail(li, i);
							if (ocmp(pi, pp) != 0 && ocmp(pp, nilp) != 0)
								oids[gid] = BUN_NONE - 1;
						}
					}
				}
			}

			if (ATOMvarsized(l->ttype)) {
				for (i = 0; i < ngrp; i++) { /* convert the found oids in values */
					BUN noid = oids[i];
					const void *next;
					if (noid > (BUN_NONE - 2)) {
						next = nilp;
						hasnil = 1;
					} else {
						next = BUNtvar(li, noid);
					}
					if (tfastins_nocheckVAR(res, i, next) != GDK_SUCCEED) {
						bat_iterator_end(&li);
						goto alloc_fail;
					}
				}
			} else {
				uint8_t *restrict rcast = (uint8_t *) Tloc(res, 0);
				uint16_t width = res->twidth;
				for (i = 0; i < ngrp; i++) { /* convert the found oids in values */
					BUN noid = oids[i];
					const void *next;
					if (noid > (BUN_NONE - 2)) {
						next = nilp;
						hasnil = 1;
					} else {
						next = BUNtloc(li, noid);
					}
					memcpy(rcast, next, width);
					rcast += width;
				}
			}
		}
		}
		bat_iterator_end(&li);
		BATsetcount(res, ngrp);
		res->tnil = hasnil != 0;
		res->tnonil = hasnil == 0;
		res->tkey = BATcount(res) <= 1;
		res->tsorted = BATcount(res) <= 1;
		res->trevsorted = BATcount(res) <= 1;
	}

	GDKfree(oids);

	TRC_DEBUG(ALGO, "l=" ALGOBATFMT ",g=" ALGOBATFMT
		  ",e=" ALGOOPTBATFMT ",s=" ALGOOPTBATFMT
		  " -> " ALGOOPTBATFMT
		  " (%s -- " LLFMT " usec)\n",
		  ALGOBATPAR(l), ALGOBATPAR(g),
		  ALGOOPTBATPAR(e), ALGOOPTBATPAR(s),
		  ALGOOPTBATPAR(res),
		  __func__, GDKusec() - t0);
	return res;
alloc_fail:
	BBPreclaim(res);
	GDKfree(oids);
	return NULL;
}

#define SQLnil_grp_imp(TYPE)						\
	do {								\
		const TYPE *restrict vals = (const TYPE *) li.base;	\
<<<<<<< HEAD
		while (ncand > 0) {					\
			ncand--;					\
			gid = gids ? gids[ci.next] : (oid) ci.next + min; \
=======
		for (BUN n = 0; n < ci.ncand; n++) {			\
>>>>>>> f8b35248
			i = canditer_next(&ci) - l->hseqbase;		\
			if (gid >= min && gid <= max) {			\
				gid -= min;				\
				if (ret[gid] != TRUE && is_##TYPE##_nil(vals[i])) \
					ret[gid] = TRUE;		\
			}						\
		}							\
	} while (0)

BAT *
BATnil_grp(BAT *l, BAT *g, BAT *e, BAT *s)
{
	BAT *res = NULL;
	const oid *restrict gids;
	oid gid, min, max;
	BUN i, ngrp;
	struct canditer ci;
	const char *err;
	lng t0 = 0;

	TRC_DEBUG_IF(ALGO) t0 = GDKusec();

	if ((err = BATgroupaggrinit(l, g, e, s, &min, &max, &ngrp, &ci)) != NULL) {
		GDKerror("%s\n", err);
		return NULL;
	}
	if (g == NULL) {
		GDKerror("l and g must be aligned\n");
		return NULL;
	}

	if (BATcount(l) == 0 || ngrp == 0) {
		bit F = FALSE;
		if ((res = BATconstant(ngrp == 0 ? 0 : min, TYPE_bit, &F, ngrp, TRANSIENT)) == NULL)
			goto alloc_fail;

	} else {
		bit *restrict ret;
		BATiter li;

		if ((res = COLnew(min, TYPE_bit, ngrp, TRANSIENT)) == NULL)
			goto alloc_fail;
		ret = (bit *) Tloc(res, 0);
		memset(ret, FALSE, ngrp * sizeof(bit));

		if (!g || BATtdense(g))
			gids = NULL;
		else
			gids = (const oid *) Tloc(g, 0);

		li = bat_iterator(l);
		switch (ATOMbasetype(l->ttype)) {
		case TYPE_bte:
			SQLnil_grp_imp(bte);
			break;
		case TYPE_sht:
			SQLnil_grp_imp(sht);
			break;
		case TYPE_int:
			SQLnil_grp_imp(int);
			break;
		case TYPE_lng:
			SQLnil_grp_imp(lng);
			break;
#ifdef HAVE_HGE
		case TYPE_hge:
			SQLnil_grp_imp(hge);
			break;
#endif
		case TYPE_flt:
			SQLnil_grp_imp(flt);
			break;
		case TYPE_dbl:
			SQLnil_grp_imp(dbl);
			break;
		default: {
			int (*ocmp) (const void *, const void *) = ATOMcompare(l->ttype);
			const void *restrict nilp = ATOMnilptr(l->ttype);

<<<<<<< HEAD
			while (ncand > 0) {
				ncand--;
				gid = gids ? gids[ci.next] : (oid) ci.next + min;
=======
			for (BUN n = 0; n < ci.ncand; n++) {
>>>>>>> f8b35248
				i = canditer_next(&ci) - l->hseqbase;
				if (gid >= min && gid <= max) {
					gid -= min;
					const void *restrict lv = BUNtail(li, i);
					if (ret[gid] != TRUE && ocmp(lv, nilp) == 0)
						ret[gid] = TRUE;
				}
			}
		}
		}
		bat_iterator_end(&li);
		BATsetcount(res, ngrp);
		res->tkey = BATcount(res) <= 1;
		res->tsorted = BATcount(res) <= 1;
		res->trevsorted = BATcount(res) <= 1;
		res->tnil = false;
		res->tnonil = true;
	}

	TRC_DEBUG(ALGO, "l=" ALGOBATFMT ",g=" ALGOBATFMT
		  ",e=" ALGOOPTBATFMT ",s=" ALGOOPTBATFMT
		  " -> " ALGOOPTBATFMT
		  " (%s -- " LLFMT " usec)\n",
		  ALGOBATPAR(l), ALGOBATPAR(g),
		  ALGOOPTBATPAR(e), ALGOOPTBATPAR(s),
		  ALGOOPTBATPAR(res),
		  __func__, GDKusec() - t0);
	return res;
alloc_fail:
	BBPreclaim(res);
	return NULL;
}

#define SQLanyequal_or_not_grp_imp(TYPE, TEST)				\
	do {								\
		const TYPE *vals1 = (const TYPE *) li.base;		\
		const TYPE *vals2 = (const TYPE *) ri.base;		\
<<<<<<< HEAD
		while (ncand > 0) {					\
			ncand--;					\
			gid = gids ? gids[ci.next] : (oid) ci.next + min; \
=======
		for (BUN n = 0; n < ci.ncand; n++) {			\
>>>>>>> f8b35248
			i = canditer_next(&ci) - l->hseqbase;		\
			if (gid >= min && gid <= max) {			\
				gid -= min;				\
				if (ret[gid] != TEST) { \
					if (is_##TYPE##_nil(vals1[i]) || is_##TYPE##_nil(vals2[i])) { \
						ret[gid] = bit_nil;	\
						hasnil = 1;		\
					} else if (vals1[i] == vals2[i]) { \
						ret[gid] = TEST;	\
					}				\
				}					\
			}						\
		}							\
	} while (0)

BAT *
BATanyequal_grp(BAT *l, BAT *r, BAT *g, BAT *e, BAT *s)
{
	BAT *res = NULL;
	const oid *restrict gids;
	oid gid, min, max;
	BUN i, ngrp;
	bit hasnil = 0;
	struct canditer ci;
	const char *err;
	lng t0 = 0;

	TRC_DEBUG_IF(ALGO) t0 = GDKusec();

	if ((err = BATgroupaggrinit(l, g, e, s, &min, &max, &ngrp, &ci)) != NULL) {
		GDKerror("%s\n", err);
		return NULL;
	}
	if (g == NULL) {
		GDKerror("l, r and g must be aligned\n");
		return NULL;
	}

	if (BATcount(l) == 0 || ngrp == 0) {
		bit F = FALSE;
		if ((res = BATconstant(ngrp == 0 ? 0 : min, TYPE_bit, &F, ngrp, TRANSIENT)) == NULL)
			goto alloc_fail;
	} else {
		bit *restrict ret;
		BATiter li, ri;

		if ((res = COLnew(min, TYPE_bit, ngrp, TRANSIENT)) == NULL)
			goto alloc_fail;
		ret = (bit *) Tloc(res, 0);
		memset(ret, FALSE, ngrp * sizeof(bit));

		if (!g || BATtdense(g))
			gids = NULL;
		else
			gids = (const oid *) Tloc(g, 0);

		li = bat_iterator(l);
		ri = bat_iterator(r);
		switch (ATOMbasetype(l->ttype)) {
		case TYPE_bte:
			SQLanyequal_or_not_grp_imp(bte, TRUE);
			break;
		case TYPE_sht:
			SQLanyequal_or_not_grp_imp(sht, TRUE);
			break;
		case TYPE_int:
			SQLanyequal_or_not_grp_imp(int, TRUE);
			break;
		case TYPE_lng:
			SQLanyequal_or_not_grp_imp(lng, TRUE);
			break;
#ifdef HAVE_HGE
		case TYPE_hge:
			SQLanyequal_or_not_grp_imp(hge, TRUE);
			break;
#endif
		case TYPE_flt:
			SQLanyequal_or_not_grp_imp(flt, TRUE);
			break;
		case TYPE_dbl:
			SQLanyequal_or_not_grp_imp(dbl, TRUE);
			break;
		default: {
			int (*ocmp) (const void *, const void *) = ATOMcompare(l->ttype);
			const void *nilp = ATOMnilptr(l->ttype);

<<<<<<< HEAD
			while (ncand > 0) {
				ncand--;
				gid = gids ? gids[ci.next] : (oid) ci.next + min;
=======
			for (BUN n = 0; n < ci.ncand; n++) {
>>>>>>> f8b35248
				i = canditer_next(&ci) - l->hseqbase;
				if (gid >= min && gid <= max) {
					gid -= min;
					if (ret[gid] != TRUE) {
						const void *lv = BUNtail(li, i);
						const void *rv = BUNtail(ri, i);
						if (ocmp(lv, nilp) == 0 || ocmp(rv, nilp) == 0) {
							ret[gid] = bit_nil;
							hasnil = 1;
						} else if (ocmp(lv, rv) == 0)
							ret[gid] = TRUE;
					}
				}
			}
		}
		}
		bat_iterator_end(&li);
		bat_iterator_end(&ri);
		BATsetcount(res, ngrp);
		res->tkey = BATcount(res) <= 1;
		res->tsorted = BATcount(res) <= 1;
		res->trevsorted = BATcount(res) <= 1;
		res->tnil = hasnil != 0;
		res->tnonil = hasnil == 0;
	}

	TRC_DEBUG(ALGO, "l=" ALGOBATFMT ",r=" ALGOBATFMT ",g=" ALGOBATFMT
		  ",e=" ALGOOPTBATFMT ",s=" ALGOOPTBATFMT
		  " -> " ALGOOPTBATFMT
		  " (%s -- " LLFMT " usec)\n",
		  ALGOBATPAR(l), ALGOBATPAR(r), ALGOBATPAR(g),
		  ALGOOPTBATPAR(e), ALGOOPTBATPAR(s),
		  ALGOOPTBATPAR(res),
		  __func__, GDKusec() - t0);
	return res;
alloc_fail:
	BBPreclaim(res);
	return NULL;
}

BAT *
BATallnotequal_grp(BAT *l, BAT *r, BAT *g, BAT *e, BAT *s)
{
	BAT *res = NULL;
	const oid *restrict gids;
	oid gid, min, max;
	BUN i, ngrp;
	bit hasnil = 0;
	struct canditer ci;
	const char *err;
	lng t0 = 0;

	TRC_DEBUG_IF(ALGO) t0 = GDKusec();

	if ((err = BATgroupaggrinit(l, g, e, s, &min, &max, &ngrp, &ci)) != NULL) {
		GDKerror("%s\n", err);
		return NULL;
	}
	if (g == NULL) {
		GDKerror("l, r and g must be aligned\n");
		return NULL;
	}

	if (BATcount(l) == 0 || ngrp == 0) {
		bit T = TRUE;
		if ((res = BATconstant(ngrp == 0 ? 0 : min, TYPE_bit, &T, ngrp, TRANSIENT)) == NULL)
			goto alloc_fail;
	} else {
		bit *restrict ret;
		BATiter li, ri;

		if ((res = COLnew(min, TYPE_bit, ngrp, TRANSIENT)) == NULL)
			goto alloc_fail;
		ret = (bit *) Tloc(res, 0);
		memset(ret, FALSE, ngrp * sizeof(bit));

		if (!g || BATtdense(g))
			gids = NULL;
		else
			gids = (const oid *) Tloc(g, 0);

		li = bat_iterator(l);
		ri = bat_iterator(r);
		switch (ATOMbasetype(l->ttype)) {
		case TYPE_bte:
			SQLanyequal_or_not_grp_imp(bte, FALSE);
			break;
		case TYPE_sht:
			SQLanyequal_or_not_grp_imp(sht, FALSE);
			break;
		case TYPE_int:
			SQLanyequal_or_not_grp_imp(int, FALSE);
			break;
		case TYPE_lng:
			SQLanyequal_or_not_grp_imp(lng, FALSE);
			break;
#ifdef HAVE_HGE
		case TYPE_hge:
			SQLanyequal_or_not_grp_imp(hge, FALSE);
			break;
#endif
		case TYPE_flt:
			SQLanyequal_or_not_grp_imp(flt, FALSE);
			break;
		case TYPE_dbl:
			SQLanyequal_or_not_grp_imp(dbl, FALSE);
			break;
		default: {
			int (*ocmp) (const void *, const void *) = ATOMcompare(l->ttype);
			const void *nilp = ATOMnilptr(l->ttype);

<<<<<<< HEAD
			while (ncand > 0) {
				ncand--;
				gid = gids ? gids[ci.next] : (oid) ci.next + min;
=======
			for (BUN n = 0; n < ci.ncand; n++) {
>>>>>>> f8b35248
				i = canditer_next(&ci) - l->hseqbase;
				if (gid >= min && gid <= max) {
					gid -= min;
					if (ret[gid] != FALSE) {
						const void *lv = BUNtail(li, i);
						const void *rv = BUNtail(ri, i);
						if (ocmp(lv, nilp) == 0 || ocmp(rv, nilp) == 0) {
							ret[gid] = bit_nil;
							hasnil = 1;
						} else if (ocmp(lv, rv) == 0)
							ret[gid] = FALSE;
					}
				}
			}
		}
		}
		bat_iterator_end(&li);
		bat_iterator_end(&ri);
		BATsetcount(res, ngrp);
		res->tkey = BATcount(res) <= 1;
		res->tsorted = BATcount(res) <= 1;
		res->trevsorted = BATcount(res) <= 1;
		res->tnil = hasnil != 0;
		res->tnonil = hasnil == 0;
	}

	TRC_DEBUG(ALGO, "l=" ALGOBATFMT ",r=" ALGOBATFMT ",g=" ALGOBATFMT
		  ",e=" ALGOOPTBATFMT ",s=" ALGOOPTBATFMT
		  " -> " ALGOOPTBATFMT
		  " (%s -- " LLFMT " usec)\n",
		  ALGOBATPAR(l), ALGOBATPAR(r), ALGOBATPAR(g),
		  ALGOOPTBATPAR(e), ALGOOPTBATPAR(s),
		  ALGOOPTBATPAR(res),
		  __func__, GDKusec() - t0);
	return res;
alloc_fail:
	BBPreclaim(res);
	return NULL;
}

#define SQLanyequal_or_not_grp2_imp(TYPE, VAL1, VAL2)			\
	do {								\
		const TYPE *vals1 = (const TYPE *) li.base;		\
		const TYPE *vals2 = (const TYPE *) ri.base;		\
<<<<<<< HEAD
		while (ncand > 0) {					\
			ncand--;					\
			gid = gids ? gids[ci.next] : (oid) ci.next + min; \
=======
		for (BUN n = 0; n < ci.ncand; n++) {			\
>>>>>>> f8b35248
			i = canditer_next(&ci) - l->hseqbase;		\
			if (gid >= min && gid <= max) {			\
				gid -= min;				\
				if (ret[gid] != VAL1) { \
					const oid id = *(oid*)BUNtail(ii, i); \
					if (is_oid_nil(id)) {		\
						ret[gid] = VAL2;	\
					} else if (is_##TYPE##_nil(vals1[i]) || is_##TYPE##_nil(vals2[i])) { \
						ret[gid] = bit_nil;	\
					} else if (vals1[i] == vals2[i]) { \
						ret[gid] = VAL1;	\
					}				\
				}					\
			}						\
		}							\
	} while (0)

BAT *
BATanyequal_grp2(BAT *l, BAT *r, BAT *rid, BAT *g, BAT *e, BAT *s)
{
	BAT *res = NULL;
	const oid *restrict gids;
	oid gid, min, max;
	BUN i, ngrp;
	bit hasnil = 0;
	struct canditer ci;
	const char *err;
	lng t0 = 0;

	TRC_DEBUG_IF(ALGO) t0 = GDKusec();

	if ((err = BATgroupaggrinit(l, g, e, s, &min, &max, &ngrp, &ci)) != NULL) {
		GDKerror("%s\n", err);
		return NULL;
	}
	if (g == NULL) {
		GDKerror("l, r, rid and g must be aligned\n");
		return NULL;
	}

	if (BATcount(l) == 0 || ngrp == 0) {
		bit F = FALSE;
		if ((res = BATconstant(ngrp == 0 ? 0 : min, TYPE_bit, &F, ngrp, TRANSIENT)) == NULL)
			goto alloc_fail;
	} else {
		bit *restrict ret;
		BATiter ii, li, ri;

		if ((res = COLnew(min, TYPE_bit, ngrp, TRANSIENT)) == NULL)
			goto alloc_fail;
		ret = (bit *) Tloc(res, 0);
		memset(ret, FALSE, ngrp * sizeof(bit));

		if (!g || BATtdense(g))
			gids = NULL;
		else
			gids = (const oid *) Tloc(g, 0);

		ii = bat_iterator(rid);
		li = bat_iterator(l);
		ri = bat_iterator(r);
		switch (ATOMbasetype(l->ttype)) {
		case TYPE_bte:
			SQLanyequal_or_not_grp2_imp(bte, TRUE, FALSE);
			break;
		case TYPE_sht:
			SQLanyequal_or_not_grp2_imp(sht, TRUE, FALSE);
			break;
		case TYPE_int:
			SQLanyequal_or_not_grp2_imp(int, TRUE, FALSE);
			break;
		case TYPE_lng:
			SQLanyequal_or_not_grp2_imp(lng, TRUE, FALSE);
			break;
#ifdef HAVE_HGE
		case TYPE_hge:
			SQLanyequal_or_not_grp2_imp(hge, TRUE, FALSE);
			break;
#endif
		case TYPE_flt:
			SQLanyequal_or_not_grp2_imp(flt, TRUE, FALSE);
			break;
		case TYPE_dbl:
			SQLanyequal_or_not_grp2_imp(dbl, TRUE, FALSE);
			break;
		default: {
			int (*ocmp) (const void *, const void *) = ATOMcompare(l->ttype);
			const void *nilp = ATOMnilptr(l->ttype);

<<<<<<< HEAD
			while (ncand > 0) {
				ncand--;
				gid = gids ? gids[ci.next] : (oid) ci.next + min;
=======
			for (BUN n = 0; n < ci.ncand; n++) {
>>>>>>> f8b35248
				i = canditer_next(&ci) - l->hseqbase;
				if (gid >= min && gid <= max) {
					gid -= min;
					if (ret[gid] != TRUE) {
						const oid id = *(oid*)BUNtail(ii, i);
						if (is_oid_nil(id)) {
							ret[gid] = FALSE;
						} else {
							const void *lv = BUNtail(li, i);
							const void *rv = BUNtail(ri, i);
							if (ocmp(lv, nilp) == 0 || ocmp(rv, nilp) == 0) {
								ret[gid] = bit_nil;
							} else if (ocmp(lv, rv) == 0)
								ret[gid] = TRUE;
						}
					}
				}
			}
		}
		}
		bat_iterator_end(&li);
		bat_iterator_end(&ri);
		bat_iterator_end(&ii);
		for (BUN i = 0 ; i < ngrp ; i++)
			hasnil |= ret[i] == bit_nil;
		BATsetcount(res, ngrp);
		res->tkey = BATcount(res) <= 1;
		res->tsorted = BATcount(res) <= 1;
		res->trevsorted = BATcount(res) <= 1;
		res->tnil = hasnil != 0;
		res->tnonil = hasnil == 0;
	}

	TRC_DEBUG(ALGO, "l=" ALGOBATFMT ",r=" ALGOBATFMT ",rid=" ALGOBATFMT
		  ",g=" ALGOBATFMT ",e=" ALGOOPTBATFMT ",s=" ALGOOPTBATFMT
		  " -> " ALGOOPTBATFMT
		  " (%s -- " LLFMT " usec)\n",
		  ALGOBATPAR(l), ALGOBATPAR(r), ALGOBATPAR(rid),
		  ALGOBATPAR(g), ALGOOPTBATPAR(e), ALGOOPTBATPAR(s),
		  ALGOOPTBATPAR(res),
		  __func__, GDKusec() - t0);
	return res;
alloc_fail:
	BBPreclaim(res);
	return NULL;
}

BAT *
BATallnotequal_grp2(BAT *l, BAT *r, BAT *rid, BAT *g, BAT *e, BAT *s)
{
	BAT *res = NULL;
	const oid *restrict gids;
	oid gid, min, max;
	BUN i, ngrp;
	bit hasnil = 0;
	struct canditer ci;
	const char *err;
	lng t0 = 0;

	TRC_DEBUG_IF(ALGO) t0 = GDKusec();

	if ((err = BATgroupaggrinit(l, g, e, s, &min, &max, &ngrp, &ci)) != NULL) {
		GDKerror("%s\n", err);
		return NULL;
	}
	if (g == NULL) {
		GDKerror("l, r, rid and g must be aligned\n");
		return NULL;
	}

	if (BATcount(l) == 0 || ngrp == 0) {
		bit T = TRUE;
		if ((res = BATconstant(ngrp == 0 ? 0 : min, TYPE_bit, &T, ngrp, TRANSIENT)) == NULL)
			goto alloc_fail;
	} else {
		bit *restrict ret;
		BATiter ii, li, ri;

		if ((res = COLnew(min, TYPE_bit, ngrp, TRANSIENT)) == NULL)
			goto alloc_fail;
		ret = (bit *) Tloc(res, 0);
		memset(ret, TRUE, ngrp * sizeof(bit));

		if (!g || BATtdense(g))
			gids = NULL;
		else
			gids = (const oid *) Tloc(g, 0);

		ii = bat_iterator(rid);
		li = bat_iterator(l);
		ri = bat_iterator(r);
		switch (ATOMbasetype(l->ttype)) {
		case TYPE_bte:
			SQLanyequal_or_not_grp2_imp(bte, FALSE, TRUE);
			break;
		case TYPE_sht:
			SQLanyequal_or_not_grp2_imp(sht, FALSE, TRUE);
			break;
		case TYPE_int:
			SQLanyequal_or_not_grp2_imp(int, FALSE, TRUE);
			break;
		case TYPE_lng:
			SQLanyequal_or_not_grp2_imp(lng, FALSE, TRUE);
			break;
#ifdef HAVE_HGE
		case TYPE_hge:
			SQLanyequal_or_not_grp2_imp(hge, FALSE, TRUE);
			break;
#endif
		case TYPE_flt:
			SQLanyequal_or_not_grp2_imp(flt, FALSE, TRUE);
			break;
		case TYPE_dbl:
			SQLanyequal_or_not_grp2_imp(dbl, FALSE, TRUE);
			break;
		default: {
			int (*ocmp) (const void *, const void *) = ATOMcompare(l->ttype);
			const void *nilp = ATOMnilptr(l->ttype);

<<<<<<< HEAD
			while (ncand > 0) {
				ncand--;
				gid = gids ? gids[ci.next] : (oid) ci.next + min;
=======
			for (BUN n = 0; n < ci.ncand; n++) {
>>>>>>> f8b35248
				i = canditer_next(&ci) - l->hseqbase;
				if (gid >= min && gid <= max) {
					gid -= min;
					if (ret[gid] != FALSE) {
						const oid id = *(oid*)BUNtail(ii, i);
						if (is_oid_nil(id)) {
							ret[gid] = TRUE;
						} else {
							const void *lv = BUNtail(li, i);
							const void *rv = BUNtail(ri, i);
							if (ocmp(lv, nilp) == 0 || ocmp(rv, nilp) == 0) {
								ret[gid] = bit_nil;
							} else if (ocmp(lv, rv) == 0)
								ret[gid] = FALSE;
						}
					}
				}
			}
		}
		}
		bat_iterator_end(&ii);
		bat_iterator_end(&li);
		bat_iterator_end(&ri);
		for (BUN i = 0 ; i < ngrp ; i++)
			hasnil |= ret[i] == bit_nil;
		BATsetcount(res, ngrp);
		res->tkey = BATcount(res) <= 1;
		res->tsorted = BATcount(res) <= 1;
		res->trevsorted = BATcount(res) <= 1;
		res->tnil = hasnil != 0;
		res->tnonil = hasnil == 0;
	}

	TRC_DEBUG(ALGO, "l=" ALGOBATFMT ",r=" ALGOBATFMT ",rid=" ALGOBATFMT
		  ",g=" ALGOBATFMT ",e=" ALGOOPTBATFMT ",s=" ALGOOPTBATFMT
		  " -> " ALGOOPTBATFMT
		  " (%s -- " LLFMT " usec)\n",
		  ALGOBATPAR(l), ALGOBATPAR(r), ALGOBATPAR(rid),
		  ALGOBATPAR(g), ALGOOPTBATPAR(e), ALGOOPTBATPAR(s),
		  ALGOOPTBATPAR(res),
		  __func__, GDKusec() - t0);
	return res;
alloc_fail:
	BBPreclaim(res);
	return NULL;
}

BAT *
BATsubexist(BAT *b, BAT *g, BAT *e, BAT *s)
{
	BAT *res = NULL;
	const oid *restrict gids;
	oid min, max;
	BUN i, ngrp;
	struct canditer ci;
	const char *err;
	lng t0 = 0;

	TRC_DEBUG_IF(ALGO) t0 = GDKusec();

	if ((err = BATgroupaggrinit(b, g, e, s, &min, &max, &ngrp, &ci)) != NULL) {
		GDKerror("%s\n", err);
		return NULL;
	}
	if (g == NULL) {
		GDKerror("b and g must be aligned\n");
		return NULL;
	}

	if (BATcount(b) == 0 || ngrp == 0) {
		bit F = FALSE;
		if ((res = BATconstant(ngrp == 0 ? 0 : min, TYPE_bit, &F, ngrp, TRANSIENT)) == NULL)
			goto alloc_fail;
	} else {
		bit *restrict exists;

		if ((res = COLnew(min, TYPE_bit, ngrp, TRANSIENT)) == NULL)
			goto alloc_fail;
		exists = (bit *) Tloc(res, 0);
		memset(exists, FALSE, ngrp * sizeof(bit));

		if (!g || BATtdense(g))
			gids = NULL;
		else
			gids = (const oid *) Tloc(g, 0);

		if (gids) {
<<<<<<< HEAD
			while (ncand > 0) {
				ncand--;
				oid gid = gids[ci.next];
=======
			for (BUN n = 0; n < ci.ncand; n++) {
>>>>>>> f8b35248
				i = canditer_next(&ci) - b->hseqbase;
				if (gid >= min && gid <= max)
					exists[gid - min] = TRUE;
			}
		} else {
			for (BUN n = 0; n < ci.ncand; n++) {
				i = canditer_next(&ci) - b->hseqbase;
				exists[i] = TRUE;
			}
		}
		BATsetcount(res, ngrp);
		res->tkey = BATcount(res) <= 1;
		res->tsorted = BATcount(res) <= 1;
		res->trevsorted = BATcount(res) <= 1;
		res->tnil = false;
		res->tnonil = true;
	}

	TRC_DEBUG(ALGO, "b=" ALGOBATFMT ",g=" ALGOBATFMT
		  ",e=" ALGOOPTBATFMT ",s=" ALGOOPTBATFMT
		  " -> " ALGOOPTBATFMT
		  " (%s -- " LLFMT " usec)\n",
		  ALGOBATPAR(b), ALGOBATPAR(g),
		  ALGOOPTBATPAR(e), ALGOOPTBATPAR(s),
		  ALGOOPTBATPAR(res),
		  __func__, GDKusec() - t0);
	return res;
alloc_fail:
	BBPreclaim(res);
	return NULL;
}

BAT *
BATsubnot_exist(BAT *b, BAT *g, BAT *e, BAT *s)
{
	BAT *res = NULL;
	const oid *restrict gids;
	oid min, max;
	BUN i, ngrp;
	struct canditer ci;
	const char *err;
	lng t0 = 0;

	TRC_DEBUG_IF(ALGO) t0 = GDKusec();

	if ((err = BATgroupaggrinit(b, g, e, s, &min, &max, &ngrp, &ci)) != NULL) {
		GDKerror("%s\n", err);
		return NULL;
	}
	if (g == NULL) {
		GDKerror("b and g must be aligned\n");
		return NULL;
	}

	if (BATcount(b) == 0 || ngrp == 0) {
		bit T = TRUE;
		if ((res = BATconstant(ngrp == 0 ? 0 : min, TYPE_bit, &T, ngrp, TRANSIENT)) == NULL)
			goto alloc_fail;
	} else {
		bit *restrict exists;

		if ((res = COLnew(min, TYPE_bit, ngrp, TRANSIENT)) == NULL)
			goto alloc_fail;
		exists = (bit *) Tloc(res, 0);
		memset(exists, TRUE, ngrp * sizeof(bit));

		if (!g || BATtdense(g))
			gids = NULL;
		else
			gids = (const oid *) Tloc(g, 0);

		if (gids) {
<<<<<<< HEAD
			while (ncand > 0) {
				ncand--;
				oid gid = gids[ci.next];
=======
			for (BUN n = 0; n < ci.ncand; n++) {
>>>>>>> f8b35248
				i = canditer_next(&ci) - b->hseqbase;
				if (gid >= min && gid <= max)
					exists[gid - min] = FALSE;
			}
		} else {
			for (BUN n = 0; n < ci.ncand; n++) {
				i = canditer_next(&ci) - b->hseqbase;
				exists[i] = FALSE;
			}
		}
		BATsetcount(res, ngrp);
		res->tkey = BATcount(res) <= 1;
		res->tsorted = BATcount(res) <= 1;
		res->trevsorted = BATcount(res) <= 1;
		res->tnil = false;
		res->tnonil = true;
	}

	TRC_DEBUG(ALGO, "b=" ALGOBATFMT ",g=" ALGOBATFMT
		  ",e=" ALGOOPTBATFMT ",s=" ALGOOPTBATFMT
		  " -> " ALGOOPTBATFMT
		  " (%s -- " LLFMT " usec)\n",
		  ALGOBATPAR(b), ALGOBATPAR(g),
		  ALGOOPTBATPAR(e), ALGOOPTBATPAR(s),
		  ALGOOPTBATPAR(res),
		  __func__, GDKusec() - t0);
	return res;
alloc_fail:
	BBPreclaim(res);
	return NULL;
}<|MERGE_RESOLUTION|>--- conflicted
+++ resolved
@@ -16,13 +16,9 @@
 	do {								\
 		const TYPE *restrict vals = (const TYPE *) li.base;	\
 		TYPE *restrict rp = (TYPE *) Tloc(res, 0);		\
-<<<<<<< HEAD
 		while (ncand > 0) {					\
 			ncand--;					\
 			gid = gids ? gids[ci.next] : (oid) ci.next + min; \
-=======
-		for (BUN n = 0; n < ci.ncand; n++) {			\
->>>>>>> f8b35248
 			i = canditer_next(&ci) - l->hseqbase;		\
 			if (gid >= min && gid <= max) {			\
 				gid -= min;				\
@@ -77,6 +73,7 @@
 			goto alloc_fail;
 	} else {
 		BATiter li;
+		BUN ncand = ci.ncand;
 
 		if ((res = COLnew(min, l->ttype, ngrp, TRANSIENT)) == NULL)
 			goto alloc_fail;
@@ -120,13 +117,9 @@
 			int (*ocmp) (const void *, const void *) = ATOMcompare(l->ttype);
 			const void *restrict nilp = ATOMnilptr(l->ttype);
 
-<<<<<<< HEAD
 			while (ncand > 0) {
 				ncand--;
 				gid = gids ? gids[ci.next] : (oid) ci.next + min;
-=======
-			for (BUN n = 0; n < ci.ncand; n++) {
->>>>>>> f8b35248
 				i = canditer_next(&ci) - l->hseqbase;
 				if (gid >= min && gid <= max) {
 					gid -= min;
@@ -206,13 +199,9 @@
 #define SQLnil_grp_imp(TYPE)						\
 	do {								\
 		const TYPE *restrict vals = (const TYPE *) li.base;	\
-<<<<<<< HEAD
 		while (ncand > 0) {					\
 			ncand--;					\
 			gid = gids ? gids[ci.next] : (oid) ci.next + min; \
-=======
-		for (BUN n = 0; n < ci.ncand; n++) {			\
->>>>>>> f8b35248
 			i = canditer_next(&ci) - l->hseqbase;		\
 			if (gid >= min && gid <= max) {			\
 				gid -= min;				\
@@ -252,6 +241,7 @@
 	} else {
 		bit *restrict ret;
 		BATiter li;
+		BUN ncand = ci.ncand;
 
 		if ((res = COLnew(min, TYPE_bit, ngrp, TRANSIENT)) == NULL)
 			goto alloc_fail;
@@ -292,13 +282,9 @@
 			int (*ocmp) (const void *, const void *) = ATOMcompare(l->ttype);
 			const void *restrict nilp = ATOMnilptr(l->ttype);
 
-<<<<<<< HEAD
 			while (ncand > 0) {
 				ncand--;
 				gid = gids ? gids[ci.next] : (oid) ci.next + min;
-=======
-			for (BUN n = 0; n < ci.ncand; n++) {
->>>>>>> f8b35248
 				i = canditer_next(&ci) - l->hseqbase;
 				if (gid >= min && gid <= max) {
 					gid -= min;
@@ -336,13 +322,9 @@
 	do {								\
 		const TYPE *vals1 = (const TYPE *) li.base;		\
 		const TYPE *vals2 = (const TYPE *) ri.base;		\
-<<<<<<< HEAD
 		while (ncand > 0) {					\
 			ncand--;					\
 			gid = gids ? gids[ci.next] : (oid) ci.next + min; \
-=======
-		for (BUN n = 0; n < ci.ncand; n++) {			\
->>>>>>> f8b35248
 			i = canditer_next(&ci) - l->hseqbase;		\
 			if (gid >= min && gid <= max) {			\
 				gid -= min;				\
@@ -388,6 +370,7 @@
 	} else {
 		bit *restrict ret;
 		BATiter li, ri;
+		BUN ncand = ci.ncand;
 
 		if ((res = COLnew(min, TYPE_bit, ngrp, TRANSIENT)) == NULL)
 			goto alloc_fail;
@@ -429,13 +412,9 @@
 			int (*ocmp) (const void *, const void *) = ATOMcompare(l->ttype);
 			const void *nilp = ATOMnilptr(l->ttype);
 
-<<<<<<< HEAD
 			while (ncand > 0) {
 				ncand--;
 				gid = gids ? gids[ci.next] : (oid) ci.next + min;
-=======
-			for (BUN n = 0; n < ci.ncand; n++) {
->>>>>>> f8b35248
 				i = canditer_next(&ci) - l->hseqbase;
 				if (gid >= min && gid <= max) {
 					gid -= min;
@@ -506,6 +485,7 @@
 	} else {
 		bit *restrict ret;
 		BATiter li, ri;
+		BUN ncand = ci.ncand;
 
 		if ((res = COLnew(min, TYPE_bit, ngrp, TRANSIENT)) == NULL)
 			goto alloc_fail;
@@ -547,13 +527,9 @@
 			int (*ocmp) (const void *, const void *) = ATOMcompare(l->ttype);
 			const void *nilp = ATOMnilptr(l->ttype);
 
-<<<<<<< HEAD
 			while (ncand > 0) {
 				ncand--;
 				gid = gids ? gids[ci.next] : (oid) ci.next + min;
-=======
-			for (BUN n = 0; n < ci.ncand; n++) {
->>>>>>> f8b35248
 				i = canditer_next(&ci) - l->hseqbase;
 				if (gid >= min && gid <= max) {
 					gid -= min;
@@ -598,13 +574,9 @@
 	do {								\
 		const TYPE *vals1 = (const TYPE *) li.base;		\
 		const TYPE *vals2 = (const TYPE *) ri.base;		\
-<<<<<<< HEAD
 		while (ncand > 0) {					\
 			ncand--;					\
 			gid = gids ? gids[ci.next] : (oid) ci.next + min; \
-=======
-		for (BUN n = 0; n < ci.ncand; n++) {			\
->>>>>>> f8b35248
 			i = canditer_next(&ci) - l->hseqbase;		\
 			if (gid >= min && gid <= max) {			\
 				gid -= min;				\
@@ -652,6 +624,7 @@
 	} else {
 		bit *restrict ret;
 		BATiter ii, li, ri;
+		BUN ncand = ci.ncand;
 
 		if ((res = COLnew(min, TYPE_bit, ngrp, TRANSIENT)) == NULL)
 			goto alloc_fail;
@@ -694,13 +667,9 @@
 			int (*ocmp) (const void *, const void *) = ATOMcompare(l->ttype);
 			const void *nilp = ATOMnilptr(l->ttype);
 
-<<<<<<< HEAD
 			while (ncand > 0) {
 				ncand--;
 				gid = gids ? gids[ci.next] : (oid) ci.next + min;
-=======
-			for (BUN n = 0; n < ci.ncand; n++) {
->>>>>>> f8b35248
 				i = canditer_next(&ci) - l->hseqbase;
 				if (gid >= min && gid <= max) {
 					gid -= min;
@@ -778,6 +747,7 @@
 	} else {
 		bit *restrict ret;
 		BATiter ii, li, ri;
+		BUN ncand = ci.ncand;
 
 		if ((res = COLnew(min, TYPE_bit, ngrp, TRANSIENT)) == NULL)
 			goto alloc_fail;
@@ -820,13 +790,9 @@
 			int (*ocmp) (const void *, const void *) = ATOMcompare(l->ttype);
 			const void *nilp = ATOMnilptr(l->ttype);
 
-<<<<<<< HEAD
 			while (ncand > 0) {
 				ncand--;
 				gid = gids ? gids[ci.next] : (oid) ci.next + min;
-=======
-			for (BUN n = 0; n < ci.ncand; n++) {
->>>>>>> f8b35248
 				i = canditer_next(&ci) - l->hseqbase;
 				if (gid >= min && gid <= max) {
 					gid -= min;
@@ -914,13 +880,11 @@
 			gids = (const oid *) Tloc(g, 0);
 
 		if (gids) {
-<<<<<<< HEAD
+			BUN ncand = ci.ncand;
 			while (ncand > 0) {
 				ncand--;
 				oid gid = gids[ci.next];
-=======
-			for (BUN n = 0; n < ci.ncand; n++) {
->>>>>>> f8b35248
+
 				i = canditer_next(&ci) - b->hseqbase;
 				if (gid >= min && gid <= max)
 					exists[gid - min] = TRUE;
@@ -993,13 +957,10 @@
 			gids = (const oid *) Tloc(g, 0);
 
 		if (gids) {
-<<<<<<< HEAD
+			BUN ncand = ci.ncand;
 			while (ncand > 0) {
 				ncand--;
 				oid gid = gids[ci.next];
-=======
-			for (BUN n = 0; n < ci.ncand; n++) {
->>>>>>> f8b35248
 				i = canditer_next(&ci) - b->hseqbase;
 				if (gid >= min && gid <= max)
 					exists[gid - min] = FALSE;
