/*
 * This Source Code Form is subject to the terms of the Mozilla Public
 * License, v. 2.0.  If a copy of the MPL was not distributed with this
 * file, You can obtain one at http://mozilla.org/MPL/2.0/.
 *
 * Copyright 1997 - July 2008 CWI, August 2008 - 2018 MonetDB B.V.
 */

#include "monetdb_config.h"
#include "gdk.h"
#include "gdk_private.h"
#include "gdk_calc_private.h"

/*
 * All join variants produce some sort of join on two input BATs,
 * optionally subject to up to two candidate lists.  Only values in
 * the input BATs that are mentioned in the associated candidate list
 * (if provided) are eligible.  They all return two output BATs in the
 * first two arguments.  The join operations differ in the way in
 * which tuples from the two inputs are matched.
 *
 * The outputs consist of two aligned BATs (i.e. same length and same
 * hseqbase (0@0)) that contain the OIDs of the input BATs that match.
 * The candidate lists, if given, contain the OIDs of the associated
 * input BAT which must be considered for matching.  The input BATs
 * must have the same type.
 *
 * All functions also have a parameter nil_matches which indicates
 * whether NIL must be considered an ordinary value that can match, or
 * whether NIL must be considered to never match.
 *
 * The join functions that are provided here are:
 * BATjoin
 *	normal equi-join
 * BATleftjoin
 *	normal equi-join, but the left output is sorted
 * BATouterjoin
 *	equi-join, but the left output is sorted, and if there is no
 *	match for a value in the left input, there is still an output
 *	with NIL in the right output
 * BATsemijoin
 *	equi-join, but the left output is sorted, and if there are
 *	multiple matches, only one is returned (i.e., the left output
 *	is also key)
 * BATthetajoin
 *	theta-join: an extra operator must be provided encoded as an
 *	integer (macros JOIN_EQ, JOIN_NE, JOIN_LT, JOIN_LE, JOIN_GT,
 *	JOIN_GE); value match if the left input has the given
 *	relationship with the right input; order of the outputs is not
 *	guaranteed
 * BATbandjoin
 *	band-join: two extra input values (c1, c2) must be provided as
 *	well as Booleans (li, hi) that indicate whether the value
 *	ranges are inclusive or not; values in the left and right
 *	inputs match if right - c1 <[=] left <[=] right + c2; if c1 or
 *	c2 is NIL, there are no matches
 * BATrangejoin
 *	range-join: the right input consists of two aligned BATs,
 *	values match if the left value is between two corresponding
 *	right values; two extra Boolean parameters, li and hi,
 *	indicate whether equal values match
 *
 * In addition to these functions, there are two more functions that
 * are closely related:
 * BATintersect
 *	intersection: return a candidate list with OIDs of tuples in
 *	the left input whose value occurs in the right input
 * BATdiff
 *	difference: return a candidate list with OIDs of tuples in the
 *	left input whose value does not occur in the right input
 */

/* Perform a bunch of sanity checks on the inputs to a join. */
static gdk_return
joinparamcheck(BAT *l, BAT *r1, BAT *r2, BAT *sl, BAT *sr, const char *func)
{
	if (ATOMtype(l->ttype) != ATOMtype(r1->ttype) ||
	    (r2 && ATOMtype(l->ttype) != ATOMtype(r2->ttype))) {
		GDKerror("%s: inputs not compatible.\n", func);
		return GDK_FAIL;
	}
	if (r2 &&
	    (BATcount(r1) != BATcount(r2) || r1->hseqbase != r2->hseqbase)) {
		GDKerror("%s: right inputs not aligned.\n", func);
		return GDK_FAIL;
	}
	if ((sl && ATOMtype(sl->ttype) != TYPE_oid) ||
	    (sr && ATOMtype(sr->ttype) != TYPE_oid)) {
		GDKerror("%s: candidate lists must have type OID.\n", func);
		return GDK_FAIL;
	}
	if ((sl && !BATtordered(sl)) ||
	    (sr && !BATtordered(sr))) {
		GDKerror("%s: candidate lists must be sorted.\n", func);
		return GDK_FAIL;
	}
	if ((sl && !BATtkey(sl)) ||
	    (sr && !BATtkey(sr))) {
		GDKerror("%s: candidate lists must be unique.\n", func);
		return GDK_FAIL;
	}
	return GDK_SUCCEED;
}

/* Create the result bats for a join, returns the absolute maximum
 * number of outputs that could possibly be generated. */
static BUN
joininitresults(BAT **r1p, BAT **r2p, BUN lcnt, BUN rcnt, bool lkey, bool rkey,
		bool semi, bool nil_on_miss, bool only_misses, BUN estimate)
{
	BAT *r1, *r2;
	BUN maxsize, size;

	lkey |= lcnt <= 1;
	rkey |= rcnt <= 1;

	*r1p = NULL;
	if (r2p)
		*r2p = NULL;
	if (lcnt == 0) {
		/* there is nothing to match */
		maxsize = 0;
	} else if (!only_misses && !nil_on_miss && rcnt == 0) {
		/* if right is empty, we have no hits, so if we don't
		 * want misses, the result is empty */
		maxsize = 0;
	} else if (rkey | semi | only_misses) {
		/* each entry left matches at most one on right, in
		 * case nil_on_miss is also set, each entry matches
		 * exactly one (see below) */
		maxsize = lcnt;
	} else if (lkey) {
		/* each entry on right is matched at most once */
		if (nil_on_miss) {
			/* one entry left could match all right, and
			 * all other entries left match nil */
			maxsize = lcnt + rcnt - 1;
		} else {
			maxsize = rcnt;
		}
	} else {
		/* in the worst case we have a full cross product */
		if (lcnt == 0 || rcnt == 0)
			maxsize = nil_on_miss ? lcnt : 0;
		else if (BUN_MAX / lcnt >= rcnt)
			maxsize = lcnt * rcnt;
		else
			maxsize = BUN_MAX;
	}
	size = estimate == BUN_NONE ? lcnt : estimate;
	if (size > maxsize)
		size = maxsize;
	if ((rkey | semi | only_misses) & nil_on_miss) {
		/* see comment above: each entry left matches exactly
		 * once */
		size = maxsize;
	}

	if (maxsize == 0) {
		r1 = BATdense(0, 0, 0);
		if (r1 == NULL) {
			return BUN_NONE;
		}
		if (r2p) {
			r2 = BATdense(0, 0, 0);
			if (r2 == NULL) {
				BBPreclaim(r1);
				return BUN_NONE;
			}
			*r2p = r2;
		}
		*r1p = r1;
		return 0;
	}

	r1 = COLnew(0, TYPE_oid, size, TRANSIENT);
	if (r1 == NULL) {
		return BUN_NONE;
	}
	r1->tnil = false;
	r1->tnonil = true;
	r1->tkey = true;
	r1->tsorted = true;
	r1->trevsorted = true;
	r1->tseqbase = 0;
	*r1p = r1;
	if (r2p) {
		r2 = COLnew(0, TYPE_oid, size, TRANSIENT);
		if (r2 == NULL) {
			BBPreclaim(r1);
			return BUN_NONE;
		}
		r2->tnil = false;
		r2->tnonil = true;
		r2->tkey = true;
		r2->tsorted = true;
		r2->trevsorted = true;
		r2->tseqbase = 0;
		*r2p = r2;
	}
	return maxsize;
}

#define VALUE(s, x)	(s##vars ?					\
			 s##vars + VarHeapVal(s##vals, (x), s##width) : \
			 (const char *) s##vals + ((x) * s##width))
#define FVALUE(s, x)	((const char *) s##vals + ((x) * s##width))

#define APPEND(b, o)		(((oid *) b->theap.base)[b->batCount++] = (o))

static gdk_return
nomatch(BAT *r1, BAT *r2, BAT *l, BAT *r, BUN lstart, BUN lend,
	const oid *lcand, const oid *lcandend,
	bool nil_on_miss, bool only_misses, const char *func, lng t0)
{
	BUN cnt;

	r1->tkey = true;
	r1->tnokey[0] = r1->tnokey[1] = 0;
	r1->tsorted = true;
	r1->tnosorted = 0;
	r1->tseqbase = oid_nil;
	r1->tnil = false;
	r1->tnonil = true;
	if (r2) {
		r2->tkey = true;
		r2->tnokey[0] = r2->tnokey[1] = 0;
		r2->tsorted = true;
		r2->tnosorted = 0;
		r2->tseqbase = oid_nil;
		r2->tnil = false;
		r2->tnonil = true;
	}
	if (lstart == lend || !(nil_on_miss | only_misses)) {
		virtualize(r1);
		r1->trevsorted = true;
		r1->tnorevsorted = 0;
		if (r2) {
			virtualize(r2);
			r2->trevsorted = true;
			r2->tnorevsorted = 0;
		}
		return GDK_SUCCEED;
	}
	if (lcand) {
		cnt = (BUN) (lcandend - lcand);
		if (BATextend(r1, cnt) != GDK_SUCCEED)
			goto bailout;
		memcpy(Tloc(r1, 0), lcand, (lcandend - lcand) * sizeof(oid));
		BATsetcount(r1, cnt);
	} else {
		cnt = lend - lstart;
		HEAPfree(&r1->theap, true);
		r1->theap.storage = r1->theap.newstorage = STORE_MEM;
		r1->theap.size = 0;
		r1->ttype = TYPE_void;
		r1->tvarsized = true;
		r1->twidth = 0;
		r1->tshift = 0;
		if (BATextend(r1, cnt) != GDK_SUCCEED)
			goto bailout;
		BATsetcount(r1, cnt);
		BATtseqbase(r1, lstart + l->hseqbase);
	}
	r1->tnorevsorted = !(r1->trevsorted = BATcount(r1) <= 1);
	if (r2) {
		HEAPfree(&r2->theap, true);
		r2->theap.storage = r2->theap.newstorage = STORE_MEM;
		r2->theap.size = 0;
		r2->ttype = TYPE_void;
		r2->tvarsized = true;
		r2->twidth = 0;
		r2->tshift = 0;
		if (BATextend(r2, cnt) != GDK_SUCCEED)
			goto bailout;
		BATsetcount(r2, cnt);
		BATtseqbase(r2, oid_nil);
	}
	ALGODEBUG fprintf(stderr,
			  "#%s(l=%s,r=%s)=(" ALGOBATFMT "," ALGOOPTBATFMT ") " LLFMT "us -- nomatch\n",
			  func,
			  BATgetId(l), BATgetId(r),
			  ALGOBATPAR(r1), ALGOOPTBATPAR(r2),
			  GDKusec() - t0);
	return GDK_SUCCEED;

  bailout:
	BBPreclaim(r1);
	BBPreclaim(r2);
	return GDK_FAIL;
}

static gdk_return
selectjoin(BAT *r1, BAT *r2, BAT *l, BAT *r, BAT *sl, BAT *sr,
	   bool nil_matches, lng t0, bool swapped)
{
	BATiter li = bat_iterator(l);
	const void *v;
	const oid *restrict lcand, *lcandend;
	BUN lstart, lend, lcnt;
	BAT *bn = NULL;

	ALGODEBUG fprintf(stderr, "#selectjoin(l=" ALGOBATFMT ","
			  "r=" ALGOBATFMT ",sl=" ALGOOPTBATFMT ","
			  "sr=" ALGOOPTBATFMT ",nil_matches=%d)%s\n",
			  ALGOBATPAR(l), ALGOBATPAR(r), ALGOOPTBATPAR(sl), ALGOOPTBATPAR(sr),
			  nil_matches,
			  swapped ? " swapped" : "");

	assert(BATcount(l) > 0);
	CANDINIT(l, sl, lstart, lend, lcnt, lcand, lcandend);
	if (lcand)
		lcnt = lcandend - lcand;
	else
		lcnt = lend - lstart;
	if (lcnt == 0) {
		return nomatch(r1, r2, l, r, lstart, lend,
			       lcand, lcandend, false, false,
			       "selectjoin", t0);
	}
	assert(lcnt == 1 || (l->tsorted && l->trevsorted));
	if (lcand) {
		v = BUNtail(li, *lcand - l->hseqbase);
	} else {
		v = BUNtail(li, lstart);
	}

	if (!nil_matches &&
	    (*ATOMcompare(l->ttype))(v, ATOMnilptr(l->ttype)) == 0) {
		/* NIL doesn't match anything */
		return nomatch(r1, r2, l, r, lstart, lend,
			       lcand, lcandend, false, false,
			       "selectjoin", t0);
	}

	bn = BATselect(r, sr, v, NULL, true, true, false);
	if (bn == NULL) {
		goto bailout;
	}
	if (BATcount(bn) == 0) {
		BBPunfix(bn->batCacheid);
		return nomatch(r1, r2, l, r, lstart, lend,
			       lcand, lcandend, false, false,
			       "selectjoin", t0);
	}
	if (BATextend(r1, lcnt * BATcount(bn)) != GDK_SUCCEED ||
	    BATextend(r2, lcnt * BATcount(bn)) != GDK_SUCCEED)
		goto bailout;

	r1->tsorted = true;
	r1->trevsorted = lcnt == 1;
	r1->tseqbase = BATcount(bn) == 1 && lcand == NULL ? l->hseqbase + lstart : oid_nil;
	r1->tkey = BATcount(bn) == 1;
	r1->tnil = false;
	r1->tnonil = true;
	r2->tsorted = lcnt == 1 || BATcount(bn) == 1;
	r2->trevsorted = BATcount(bn) == 1;
	r2->tseqbase = lcnt == 1 && BATtdense(bn) ? bn->tseqbase : oid_nil;
	r2->tkey = lcnt == 1;
	r2->tnil = false;
	r2->tnonil = true;
	if (BATtdense(bn)) {
		oid *r1p = (oid *) Tloc(r1, 0);
		oid *r2p = (oid *) Tloc(r2, 0);
		oid bno = bn->tseqbase;
		BUN q = BATcount(bn);

		if (lcand) {
			while (lcand < lcandend) {
				for (BUN p = 0; p < q; p++) {
					*r1p++ = *lcand;
					*r2p++ = bno + p;
				}
				lcand++;
			}
		} else {
			while (lstart < lend) {
				for (BUN p = 0; p < q; p++) {
					*r1p++ = lstart + l->hseqbase;
					*r2p++ = bno + p;
				}
				lstart++;
			}
		}
	} else {
		oid *r1p = (oid *) Tloc(r1, 0);
		oid *r2p = (oid *) Tloc(r2, 0);
		const oid *bnp = (const oid *) Tloc(bn, 0);
		BUN q = BATcount(bn);

		if (lcand) {
			while (lcand < lcandend) {
				for (BUN p = 0; p < q; p++) {
					*r1p++ = *lcand;
					*r2p++ = bnp[p];
				}
				lcand++;
			}
		} else {
			while (lstart < lend) {
				for (BUN p = 0; p < q; p++) {
					*r1p++ = lstart + l->hseqbase;
					*r2p++ = bnp[p];
				}
				lstart++;
			}
		}
	}
	BATsetcount(r1, lcnt * BATcount(bn));
	BATsetcount(r2, lcnt * BATcount(bn));
	BBPunfix(bn->batCacheid);
	ALGODEBUG fprintf(stderr, "#selectjoin(l=%s,r=%s)=(" ALGOBATFMT "," ALGOOPTBATFMT ") " LLFMT "us\n",
			  BATgetId(l), BATgetId(r),
<<<<<<< HEAD
			  BATgetId(r1), BATcount(r1),
			  r1->tsorted ? "-sorted" : "",
			  r1->trevsorted ? "-revsorted" : "",
			  BATtdense(r1) ? "-dense" : "",
			  r1->tkey ? "-key" : "",
			  r2 ? BATgetId(r2) : "--", r2 ? BATcount(r2) : 0,
			  r2 && r2->tsorted ? "-sorted" : "",
			  r2 && r2->trevsorted ? "-revsorted" : "",
			  r2 && BATtdense(r2) ? "-dense" : "",
			  r2 && r2->tkey ? "-key" : "",
=======
			  ALGOBATPAR(r1), ALGOOPTBATPAR(r2),
>>>>>>> 79b103c4
			  GDKusec() - t0);
	return GDK_SUCCEED;

  bailout:
	if (bn)
		BBPunfix(bn->batCacheid);
	BBPreclaim(r1);
	BBPreclaim(r2);
	return GDK_FAIL;
}

#if SIZEOF_OID == SIZEOF_INT
#define binsearch_oid(indir, offset, vals, lo, hi, v, ordering, last) binsearch_int(indir, offset, (const int *) vals, lo, hi, (int) (v), ordering, last)
#endif
#if SIZEOF_OID == SIZEOF_LNG
#define binsearch_oid(indir, offset, vals, lo, hi, v, ordering, last) binsearch_lng(indir, offset, (const lng *) vals, lo, hi, (lng) (v), ordering, last)
#endif

static gdk_return
mergejoin_void(BAT *r1, BAT *r2, BAT *l, BAT *r, BAT *sl, BAT *sr,
	       bool nil_on_miss, bool only_misses, lng t0, bool swapped)
{
	oid lo, hi;
	BUN cnt, i;
	const oid *lvals;
	oid o, seq;

	ALGODEBUG fprintf(stderr, "#mergejoin_void(l=" ALGOBATFMT ","
			  "r=" ALGOBATFMT ",sl=" ALGOOPTBATFMT ","
			  "sr=" ALGOOPTBATFMT ","
			  "nil_on_miss=%d,only_misses=%d)%s\n",
			  ALGOBATPAR(l), ALGOBATPAR(r), ALGOOPTBATPAR(sl), ALGOOPTBATPAR(sr),
			  nil_on_miss, only_misses,
			  swapped ? " swapped" : "");

	/* r is dense, and if there is a candidate list, it too is
	 * dense.  This means we don't have to do any searches, we
	 * only need to compare ranges to know whether a value from l
	 * has a match in r */
	assert(ATOMtype(l->ttype) == ATOMtype(r->ttype));
	assert(r->tsorted || r->trevsorted);
	assert(sl == NULL || sl->tsorted);
	assert(sr == NULL || sr->tsorted);
	assert(BATcount(l) > 0);
	assert(BATtdense(r));
	assert(BATcount(r) > 0);
	/* figure out range [lo..hi) of values in r that we need to match */
	lo = r->tseqbase;
	hi = lo + BATcount(r);
	if (sr) {
		assert(BATtdense(sr));
		assert(BATcount(sr) > 0);
		/* restrict [lo..hi) range further using candidate
		 * list */
		if (sr->tseqbase > r->hseqbase)
			lo += sr->tseqbase - r->hseqbase;
		if (sr->tseqbase + BATcount(sr) < r->hseqbase + BATcount(r))
			hi -= r->hseqbase + BATcount(r) - sr->tseqbase - BATcount(sr);
	}
	/* at this point, the matchable values in r are [lo..hi) */
	if (BATtdense(l)) {
		/* if l is dense, we can further restrict the [lo..hi)
		 * range to values in l that match with values in r */
		i = hi - lo;	/* remember these for nil_on_miss case below */
		o = lo;
		if (l->tseqbase > lo)
			lo = l->tseqbase;
		if (l->tseqbase + BATcount(l) < hi)
			hi = l->tseqbase + BATcount(l);
		if (sl == NULL || BATtdense(sl)) {
			/* l is dense, and so is the left candidate
			 * list (if it exists); this means we don't
			 * have to actually look at any values in l:
			 * we can just do some arithmetic; it also
			 * means that r1 will be dense, and if
			 * nil_on_miss is not set, or if all values in
			 * l match, r2 will too */
			seq = l->hseqbase;
			cnt = BATcount(l);
			if (sl) {
				/* still further restrict lo and hi
				 * based on the left candidate list */
				if (sl->tseqbase > l->hseqbase + (lo - l->tseqbase))
					lo += sl->tseqbase - (l->hseqbase + (lo - l->tseqbase));
				if (sl->tseqbase + BATcount(sl) < l->hseqbase + (hi - l->tseqbase))
					hi -= l->hseqbase + (hi - l->tseqbase) - sl->tseqbase - BATcount(sl);
				if (sl->tseqbase > l->hseqbase) {
					cnt -= sl->tseqbase - l->hseqbase;
					seq = sl->tseqbase;
				}
				if (sl->tseqbase + BATcount(sl) < l->hseqbase + BATcount(l))
					cnt -= l->hseqbase + BATcount(l) - sl->tseqbase - BATcount(sl);
			}

			if (hi <= lo)
				return nomatch(r1, r2, l, r,
					       seq - l->hseqbase,
					       seq + cnt - l->hseqbase,
					       NULL, NULL, nil_on_miss,
					       only_misses,
					       "mergejoin_void", t0);

			/* at this point, the matched values in l and
			 * r (taking candidate lists into account) are
			 * [lo..hi) which we can translate back to the
			 * respective OID values that we can store in
			 * r1 and r2; note that r1 will be dense since
			 * all values in l will match something (even
			 * if nil if nil_on_miss is set) */
			if (only_misses) {
				/* the return values are
				 * [seq..lo') + [hi'..seq+cnt)
				 * where lo' and hi' are lo and hi
				 * translated back to l's OID
				 * values */
				lo = lo + l->hseqbase - l->tseqbase; /* lo' */
				hi = hi + l->hseqbase - l->tseqbase; /* hi' */
				assert(lo >= seq);
				assert(hi <= seq + cnt);
				if (lo == seq || hi == seq + cnt) {
					/* one of [seq..lo') and
					 * [hi'..seq+cnt) is empty, so
					 * the result is the other
					 * range and thus dense */
					HEAPfree(&r1->theap, true);
					r1->theap.storage = STORE_MEM;
					r1->theap.newstorage = STORE_MEM;
					r1->theap.size = 0;
					r1->ttype = TYPE_void;
					r1->tvarsized = true;
					r1->twidth = 0;
					r1->tshift = 0;
					if (BATextend(r1, cnt - (hi - lo)) != GDK_SUCCEED)
						goto bailout;
					BATsetcount(r1, cnt - (hi - lo));
					BATtseqbase(r1, lo == seq ? hi : seq);
				} else {
					if (BATextend(r1, cnt - (hi - lo)) != GDK_SUCCEED)
						goto bailout;
					for (o = seq; o < lo; o++)
						APPEND(r1, o);
					seq += cnt;
					for (o = hi; o < seq; o++)
						APPEND(r1, o);
					BATsetcount(r1, cnt - (hi - lo));
					r1->tsorted = true;
					r1->trevsorted = false;
					r1->tseqbase = oid_nil;
					r1->tkey = true;
					r1->tnil = false;
					r1->tnonil = true;
				}
				goto doreturn;
			}
			HEAPfree(&r1->theap, true);
			r1->theap.storage = STORE_MEM;
			r1->theap.newstorage = STORE_MEM;
			r1->theap.size = 0;
			r1->ttype = TYPE_void;
			r1->tvarsized = true;
			r1->twidth = 0;
			r1->tshift = 0;
			if (nil_on_miss && hi - lo < cnt) {
				/* we need to fill in nils in r2 for
				 * missing values */
				BATsetcount(r1, cnt);
				BATtseqbase(r1, seq);
				if (BATextend(r2, cnt) != GDK_SUCCEED)
					goto bailout;
				for (o = seq - l->hseqbase + l->tseqbase; o < lo; o++)
					APPEND(r2, oid_nil);
				for (o = lo; o < hi; o++)
					APPEND(r2, o - r->tseqbase + r->hseqbase);
				for (o = BATcount(r2); o < cnt; o++)
					APPEND(r2, oid_nil);
				BATsetcount(r2, BATcount(r2));
				r2->tnonil = false;
				r2->tnil = true;
				if (BATcount(r2) <= 1) {
					r2->tsorted = true;
					r2->trevsorted = true;
					if (BATcount(r2) == 0)
						BATtseqbase(r2, 0);
					else
						BATtseqbase(r2, *(oid*)Tloc(r2, 0));
				} else {
					r2->tsorted = false;
					r2->trevsorted = false;
					r2->tseqbase = oid_nil;
				}
				/* (hi - lo) different OIDs in r2,
				 * plus one for nil */
				r2->tkey = hi - lo + 1 == cnt;
				goto doreturn;
			}
			BATsetcount(r1, hi - lo);
			BATtseqbase(r1, l->hseqbase + lo - l->tseqbase);
			if (r2) {
				HEAPfree(&r2->theap, true);
				r2->theap.storage = STORE_MEM;
				r2->theap.newstorage = STORE_MEM;
				r2->theap.size = 0;
				r2->ttype = TYPE_void;
				r2->tvarsized = true;
				r2->twidth = 0;
				r2->tshift = 0;
				BATsetcount(r2, hi - lo);
				BATtseqbase(r2, r->hseqbase + lo - r->tseqbase);
			}
			goto doreturn;
		}
		/* l is dense, but the candidate list exists and is
		 * not dense; we can, by manipulating the range
		 * [lo..hi), just look at the candidate list values */
		assert(!BATtdense(sl));
		lvals = (const oid *) Tloc(sl, 0);
		/* translate lo and hi to l's OID values that now need
		 * to match */
		lo = lo - l->tseqbase + l->hseqbase;
		hi = hi - l->tseqbase + l->hseqbase;
		cnt = BATcount(sl);
		if (BATextend(r1, cnt) != GDK_SUCCEED)
			goto bailout;
		if (r2) {
			r2->tnil = false;
			r2->tnonil = true;
			r2->tkey = true;
			r2->tsorted = true;
			if (BATextend(r2, cnt) != GDK_SUCCEED)
				goto bailout;
		}
		if (only_misses) {
			for (i = 0; i < cnt && lvals[i] < lo; i++)
				APPEND(r1, lvals[i]);
			i = binsearch_oid(NULL, 0, lvals, 0, cnt - 1, hi, 1, 0);
			for (; i < cnt; i++)
				APPEND(r1, lvals[i]);
		} else {
			if (nil_on_miss) {
				for (i = 0; i < cnt && lvals[i] < lo; i++) {
					APPEND(r1, lvals[i]);
					APPEND(r2, oid_nil);
				}
				if (i > 0) {
					r2->tnil = true;
					r2->tnonil = false;
					r2->tkey = i > 1;
				}
			} else {
				i = binsearch_oid(NULL, 0, lvals, 0, cnt - 1, lo, 1, 0);
			}
			for (; i < cnt && lvals[i] < hi; i++) {
				APPEND(r1, lvals[i]);
				if (r2)
					APPEND(r2, lvals[i] - l->hseqbase + l->tseqbase - r->tseqbase + r->hseqbase);
			}
			if (nil_on_miss) {
				if (i < cnt) {
					r2->tkey = r2->tnil || (cnt - i > 1);
					r2->tnil = true;
					r2->tnonil = false;
					r2->tsorted = false;
				}
				for (; i < cnt; i++) {
					APPEND(r1, lvals[i]);
					APPEND(r2, oid_nil);
				}
			}
		}
		BATsetcount(r1, BATcount(r1));
		r1->tseqbase = BATcount(r1) == 0 ? 0 : BATcount(r1) == 1 ? *(oid*)Tloc(r1, 0) : oid_nil;
		r1->tsorted = true;
		r1->trevsorted = BATcount(r1) <= 1;
		r1->tnil = false;
		r1->tnonil = true;
		r1->tkey = true;
		if (r2) {
			BATsetcount(r2, BATcount(r2));
			r2->tseqbase = r2->tnil || BATcount(r2) > 1 ? oid_nil : BATcount(r2) == 1 ? *(oid*)Tloc(r2, 0) : 0;
			r2->trevsorted = BATcount(r2) <= 1;
		}
		goto doreturn;
	}
	/* l is not dense, so we need to look at the values and check
	 * whether they are in the range [lo..hi) */
	lvals = (const oid *) Tloc(l, 0);
	seq = l->hseqbase;
	cnt = BATcount(l);
	if (sl) {
		if (!BATtdense(sl)) {
			/* candidate list not dense, we need to do
			 * indirection through the candidate list to
			 * look at the value */
			const oid *lcand = (const oid *) Tloc(sl, 0);

			cnt = BATcount(sl);

			/* first restrict candidate list (lcand and
			 * cnt) to section that refers to l */
			o = l->hseqbase;
			i = binsearch_oid(NULL, 0, lcand, 0, cnt - 1, o, 1, 0);
			lcand += i;
			cnt -= i;
			o = l->hseqbase + BATcount(l);
			cnt = binsearch_oid(NULL, 0, lcand, 0, cnt - 1, o, 1, 0);

			if (BATextend(r1, cnt) != GDK_SUCCEED)
				goto bailout;
			if (r2) {
				if (BATextend(r2, cnt) != GDK_SUCCEED)
					goto bailout;
				r2->tnil = false;
				r2->tnonil = true;
			}
			for (i = 0; i < cnt; i++) {
				oid c = lcand[i];

				if (c >= l->hseqbase && c < l->hseqbase + BATcount(l)) {
					o = lvals[c - l->hseqbase];
					if (o >= lo && o < hi) {
						if (!only_misses) {
							APPEND(r1, c);
							if (r2)
								APPEND(r2, o - r->tseqbase + r->hseqbase);
						}
					} else if (only_misses) {
						APPEND(r1, c);
					} else if (nil_on_miss) {
						APPEND(r1, c);
						APPEND(r2, oid_nil);
						r2->tnil = true;
						r2->tnonil = false;
					}
				}
			}
			BATsetcount(r1, BATcount(r1));
			r1->tsorted = true;
			r1->trevsorted = BATcount(r1) <= 1;
			r1->tkey = true;
			r1->tseqbase = oid_nil;
			r1->tnil = false;
			r1->tnonil = true;
			if (r2) {
				BATsetcount(r2, BATcount(r2));
				r2->tsorted = l->tsorted || BATcount(r2) <= 1;
				r2->trevsorted = l->trevsorted || BATcount(r2) <= 1;
				r2->tkey = l->tkey || BATcount(r2) <= 1;
				r2->tseqbase = oid_nil;
			}
			goto doreturn;
		}
		/* candidate list exists and is dense, we can try to
		 * restrict the values in l that we need to look at */
		if (sl->tseqbase > l->hseqbase) {
			/* we don't need to start at the
			 * beginning of l */
			lvals += sl->tseqbase - l->hseqbase;
			seq += sl->tseqbase - l->hseqbase;
			cnt -= sl->tseqbase - l->hseqbase;
		}
		if (sl->tseqbase + BATcount(sl) < l->hseqbase + BATcount(l)) {
			/* we don't have to continue to the
			 * end of l */
			if (cnt < l->hseqbase + BATcount(l) - sl->tseqbase - BATcount(sl))
				cnt = 0;
			else
				cnt -= l->hseqbase + BATcount(l) - sl->tseqbase - BATcount(sl);
		}
	}
	if (BATextend(r1, cnt) != GDK_SUCCEED)
		goto bailout;
	r1->tseqbase = seq;
	r1->tkey = true;
	r1->tsorted = true;
	r1->tnil = false;
	r1->tnonil = true;
	if (r2) {
		if (BATextend(r2, cnt) != GDK_SUCCEED)
			goto bailout;
		r2->tnil = false;
		r2->tnonil = true;
	}
	for (i = 0; i < cnt; i++) {
		o = lvals[i];
		if (o >= lo && o < hi) {
			if (!only_misses) {
				APPEND(r1, i + seq);
				if (r2)
					APPEND(r2, o - r->tseqbase + r->hseqbase);
			} else if (BATtdense(r1)) {
				r1->tseqbase = oid_nil;
			}
		} else if (only_misses) {
			APPEND(r1, i + seq);
		} else if (nil_on_miss) {
			APPEND(r1, i + seq);
			assert(r2 != NULL); /* help Coverity */
			APPEND(r2, oid_nil);
			r2->tnil = true;
			r2->tnonil = false;
		} else if (BATtdense(r1)) {
			r1->tseqbase = oid_nil;
		}
	}
	BATsetcount(r1, BATcount(r1));
	r1->trevsorted = BATcount(r1) <= 1;
	if (BATcount(r1) <= 1) {
		r1->trevsorted = true;
		if (BATcount(r1) == 0) {
			r1->tseqbase = 0;
		} else {
			r1->tseqbase = *(oid *) Tloc(r1, 0);
		}
	} else {
		r1->trevsorted = false;
	}
	if (r2) {
		BATsetcount(r2, BATcount(r2));
		if (BATcount(r2) <= 1) {
			if (BATcount(r2) == 0) {
				r2->tseqbase = 0;
			} else {
				/* can be oid_nil */
				r2->tseqbase = *(oid *) Tloc(r2, 0);
			}
			r2->tkey = true;
			r2->tsorted = true;
			r2->trevsorted = true;
		} else {
			if (r2->tnil) {
				r2->tkey = false;
				r2->tsorted = false;
				r2->trevsorted = false;
			} else {
				r2->tkey = l->tkey;
				r2->tsorted = l->tsorted;
				r2->trevsorted = l->trevsorted;
			}
			r2->tseqbase = oid_nil;
		}
	}
  doreturn:
	if (r1->tkey)
		virtualize(r1);
	if (r2 && r2->tkey && r2->tsorted)
		virtualize(r2);
	ALGODEBUG fprintf(stderr, "#mergejoin_void(l=%s,r=%s)=(" ALGOBATFMT "," ALGOOPTBATFMT ") " LLFMT "us\n",
			  BATgetId(l), BATgetId(r),
<<<<<<< HEAD
			  BATgetId(r1), BATcount(r1),
			  r1->tsorted ? "-sorted" : "",
			  r1->trevsorted ? "-revsorted" : "",
			  BATtdense(r1) ? "-dense" : "",
			  r1->tkey ? "-key" : "",
			  r2 ? BATgetId(r2) : "--", r2 ? BATcount(r2) : 0,
			  r2 && r2->tsorted ? "-sorted" : "",
			  r2 && r2->trevsorted ? "-revsorted" : "",
			  r2 && BATtdense(r2) ? "-dense" : "",
			  r2 && r2->tkey ? "-key" : "",
=======
			  ALGOBATPAR(r1), ALGOOPTBATPAR(r2),
>>>>>>> 79b103c4
			  GDKusec() - t0);
	return GDK_SUCCEED;
  bailout:
	BBPreclaim(r1);
	BBPreclaim(r2);
	return GDK_FAIL;
}

static gdk_return
mergejoin_int(BAT *r1, BAT *r2, BAT *l, BAT *r,
	      bool nil_matches, BUN maxsize, lng t0, bool swapped)
{
	BUN lstart, lend;
	BUN rstart, rend;
	BUN lscan, rscan;	/* opportunistic scan window */
	const int *lvals, *rvals;
	int v;
	BUN nl, nr;
	oid lv;
	BUN i;

	ALGODEBUG fprintf(stderr, "#mergejoin_int(l=" ALGOBATFMT ","
			  "r=" ALGOBATFMT ")%s\n",
			  ALGOBATPAR(l), ALGOBATPAR(r),
			  swapped ? " swapped" : "");

	assert(ATOMtype(l->ttype) == ATOMtype(r->ttype));
	assert(r->tsorted || r->trevsorted);

	lstart = rstart = 0;
	lend = BATcount(l);
	rend = BATcount(r);
	lvals = (const int *) Tloc(l, 0);
	rvals = (const int *) Tloc(r, 0);
	assert(!r->tvarsized || !r->ttype);

	/* basic properties will be adjusted if necessary later on,
	 * they were initially set by joininitresults() */

	if (lend == 0 || rend == 0) {
		/* there are no matches */
		return nomatch(r1, r2, l, r, lstart, lend, NULL, NULL,
			       false, false, "mergejoin_int", t0);
	}

	/* determine opportunistic scan window for l and r */
	for (nl = lend - lstart, lscan = 4; nl > 0; lscan++)
		nl >>= 1;
	for (nr = rend - rstart, rscan = 4; nr > 0; rscan++)
		nr >>= 1;

	if (!nil_matches) {
		/* skip over nils at the start of the columns */
		if (lscan < lend - lstart && is_int_nil(lvals[lstart + lscan])) {
			lstart = binsearch_int(NULL, 0, lvals, lstart + lscan,
					       lend - 1, int_nil, 1, 1);
		} else {
			while (is_int_nil(lvals[lstart]))
				lstart++;
		}
		if (rscan < rend - rstart && is_int_nil(rvals[rstart + rscan])) {
			rstart = binsearch_int(NULL, 0, rvals, rstart + rscan,
					       rend - 1, int_nil, 1, 1);
		} else {
			while (is_int_nil(rvals[rstart]))
				rstart++;
		}
	}
	/* from here on we don't have to worry about nil values */

	while (lstart < lend && rstart < rend) {
		v = rvals[rstart];

		if (lscan < lend - lstart && lvals[lstart + lscan] < v) {
			lstart = binsearch_int(NULL, 0, lvals, lstart + lscan,
					       lend - 1, v, 1, 0);
		} else {
			/* scan l for v */
			while (lstart < lend && lvals[lstart] < v)
				lstart++;
		}
		if (lstart >= lend) {
			/* nothing found */
			break;
		}

		/* Here we determine the next value in l that we are
		 * going to try to match in r.  We will also count the
		 * number of occurrences in l of that value.
		 * Afterwards, v points to the value and nl is the
		 * number of times it occurs.  Also, lstart will
		 * point to the next value to be considered (ready for
		 * the next iteration).
		 * If there are many equal values in l (more than
		 * lscan), we will use binary search to find the end
		 * of the sequence.  Obviously, we can do this only if
		 * l is actually sorted (lscan > 0). */
		nl = 1;		/* we'll match (at least) one in l */
		nr = 0;		/* maybe we won't match anything in r */
		v = lvals[lstart];
		if (l->tkey) {
			/* if l is key, there is a single value */
			lstart++;
		} else if (lscan < lend - lstart &&
			   v == lvals[lstart + lscan]) {
			/* lots of equal values: use binary search to
			 * find end */
			nl = binsearch_int(NULL, 0, lvals, lstart + lscan,
					   lend - 1, v, 1, 1);
			nl -= lstart;
			lstart += nl;
		} else {
			/* just scan */
			while (++lstart < lend && v == lvals[lstart])
				nl++;
		}
		/* lstart points one beyond the value we're
		 * going to match: ready for the next iteration. */

		/* First we find the first value in r that is at
		 * least as large as v, then we find the first
		 * value in r that is larger than v.  The difference
		 * is the number of values equal to v and is stored in
		 * nr.
		 * We will use binary search on r to find both ends of
		 * the sequence of values that are equal to v in case
		 * the position is "too far" (more than rscan
		 * away). */

		/* first find the location of the first value in r
		 * that is >= v, then find the location of the first
		 * value in r that is > v; the difference is the
		 * number of values equal to v */

		/* look ahead a little (rscan) in r to see whether
		 * we're better off doing a binary search */
		if (rscan < rend - rstart && rvals[rstart + rscan] < v) {
			/* value too far away in r: use binary
			 * search */
			rstart = binsearch_int(NULL, 0, rvals, rstart + rscan,
					       rend - 1, v, 1, 0);
		} else {
			/* scan r for v */
			while (rstart < rend && rvals[rstart] < v)
				rstart++;
		}
		if (rstart == rend) {
			/* nothing found */
			break;
		}

		/* now find the end of the sequence of equal values v */

		/* if r is key, there is zero or one match, otherwise
		 * look ahead a little (rscan) in r to see whether
		 * we're better off doing a binary search */
		if (r->tkey) {
			if (rstart < rend && v == rvals[rstart]) {
				nr = 1;
				rstart++;
			}
		} else if (rscan < rend - rstart &&
			   v == rvals[rstart + rscan]) {
			/* range too large: use binary search */
			nr = binsearch_int(NULL, 0, rvals, rstart + rscan,
					   rend - 1, v, 1, 1);
			nr -= rstart;
			rstart += nr;
		} else {
			/* scan r for end of range */
			while (rstart < rend && v == rvals[rstart]) {
				nr++;
				rstart++;
			}
		}
		/* rstart points to first value > v or end of
		 * r, and nr is the number of values in r that
		 * are equal to v */
		if (nr == 0) {
			/* no entries in r found */
			continue;
		}
		/* make space: nl values in l match nr values in r, so
		 * we need to add nl * nr values in the results */
		if (BATcount(r1) + nl * nr > BATcapacity(r1)) {
			/* make some extra space by extrapolating how
			 * much more we need (fraction of l we've seen
			 * so far is used as the fraction of the
			 * expected result size we've produced so
			 * far) */
			BUN newcap = (BUN) ((double) BATcount(l) / (BATcount(l) - (lend - lstart)) * (BATcount(r1) + nl * nr) * 1.1);
			if (newcap < nl * nr + BATcount(r1))
				newcap = nl * nr + BATcount(r1) + 1024;
			if (newcap > maxsize)
				newcap = maxsize;
			/* make sure heap.free is set properly before
			 * extending */
			BATsetcount(r1, BATcount(r1));
			if (BATextend(r1, newcap) != GDK_SUCCEED)
				goto bailout;
			BATsetcount(r2, BATcount(r2));
			if (BATextend(r2, newcap) != GDK_SUCCEED)
				goto bailout;
			assert(BATcapacity(r1) == BATcapacity(r2));
		}

		/* maintain properties */
		if (nl > 1) {
			/* value occurs multiple times in l, so entry
			 * in r will be repeated multiple times: hence
			 * r2 is not key and not dense */
			r2->tkey = false;
			r2->tseqbase = oid_nil;
			/* multiple different values will be inserted
			 * in r1 (always in order), so not reverse
			 * ordered anymore */
			r1->trevsorted = false;
		}
		if (nr > 1) {
			/* value occurs multiple times in r, so entry
			 * in l will be repeated multiple times: hence
			 * r1 is not key and not dense */
			r1->tkey = false;
			r1->tseqbase = oid_nil;
			/* multiple different values will be inserted
			 * in r2 (in order), so not reverse ordered
			 * anymore */
			r2->trevsorted = false;
			if (nl > 1) {
				/* multiple values in l match multiple
				 * values in r, so an ordered sequence
				 * will be inserted multiple times in
				 * r2, so r2 is not ordered anymore */
				r2->tsorted = false;
			}
		}
		if (BATcount(r1) > 0) {
			/* a new, higher value will be inserted into
			 * r1, so r1 is not reverse ordered anymore */
			r1->trevsorted = false;
			/* a new higher value will be added to r2 */
			r2->trevsorted = false;
			if (BATtdense(r1) &&
			    ((oid *) r1->theap.base)[r1->batCount - 1] + 1 != l->hseqbase + lstart - nl) {
				r1->tseqbase = oid_nil;
			}
		}

		if (BATcount(r2) > 0 &&
		    BATtdense(r2) &&
		    ((oid *) r2->theap.base)[r2->batCount - 1] + 1 != r->hseqbase + rstart - nr) {
			r2->tseqbase = oid_nil;
		}

		/* insert values */
		lv = l->hseqbase + lstart - nl;
		for (i = 0; i < nl; i++) {
			BUN j;
			oid rv;

			rv = r->hseqbase + rstart - nr;
			for (j = 0; j < nr; j++) {
				APPEND(r1, lv);
				APPEND(r2, rv);
				rv++;
			}
			lv++;
		}
	}
	/* also set other bits of heap to correct value to indicate size */
	BATsetcount(r1, BATcount(r1));
	BATsetcount(r2, BATcount(r2));
	assert(BATcount(r1) == BATcount(r2));
	if (BATcount(r1) > 0) {
		if (BATtdense(r1))
			r1->tseqbase = ((oid *) r1->theap.base)[0];
		if (BATtdense(r2))
			r2->tseqbase = ((oid *) r2->theap.base)[0];
	} else {
		r1->tseqbase = r2->tseqbase = 0;
	}
	ALGODEBUG fprintf(stderr, "#mergejoin_int(l=%s,r=%s)=(" ALGOBATFMT "," ALGOBATFMT ") " LLFMT "us\n",
			  BATgetId(l), BATgetId(r),
<<<<<<< HEAD
			  BATgetId(r1), BATcount(r1),
			  r1->tsorted ? "-sorted" : "",
			  r1->trevsorted ? "-revsorted" : "",
			  BATtdense(r1) ? "-dense" : "",
			  r1->tkey ? "-key" : "",
			  BATgetId(r2), BATcount(r2),
			  r2->tsorted ? "-sorted" : "",
			  r2->trevsorted ? "-revsorted" : "",
			  BATtdense(r2) ? "-dense" : "",
			  r2->tkey ? "-key" : "",
=======
			  ALGOBATPAR(r1), ALGOBATPAR(r2),
>>>>>>> 79b103c4
			  GDKusec() - t0);
	return GDK_SUCCEED;

  bailout:
	BBPreclaim(r1);
	BBPreclaim(r2);
	return GDK_FAIL;
}

static gdk_return
mergejoin_lng(BAT *r1, BAT *r2, BAT *l, BAT *r,
	      bool nil_matches, BUN maxsize, lng t0, bool swapped)
{
	BUN lstart, lend;
	BUN rstart, rend;
	BUN lscan, rscan;	/* opportunistic scan window */
	const lng *lvals, *rvals;
	lng v;
	BUN nl, nr;
	oid lv;
	BUN i;

	ALGODEBUG fprintf(stderr, "#mergejoin_lng(l=" ALGOBATFMT ","
			  "r=" ALGOBATFMT ")%s\n",
			  ALGOBATPAR(l), ALGOBATPAR(r),
			  swapped ? " swapped" : "");

	assert(ATOMtype(l->ttype) == ATOMtype(r->ttype));
	assert(r->tsorted || r->trevsorted);

	lstart = rstart = 0;
	lend = BATcount(l);
	rend = BATcount(r);
	lvals = (const lng *) Tloc(l, 0);
	rvals = (const lng *) Tloc(r, 0);
	assert(!r->tvarsized || !r->ttype);

	/* basic properties will be adjusted if necessary later on,
	 * they were initially set by joininitresults() */

	if (lend == 0 || rend == 0) {
		/* there are no matches */
		return nomatch(r1, r2, l, r, lstart, lend, NULL, NULL,
			       false, false, "mergejoin_lng", t0);
	}

	/* determine opportunistic scan window for l and r */
	for (nl = lend - lstart, lscan = 4; nl > 0; lscan++)
		nl >>= 1;
	for (nr = rend - rstart, rscan = 4; nr > 0; rscan++)
		nr >>= 1;

	if (!nil_matches) {
		/* skip over nils at the start of the columns */
		if (lscan < lend - lstart && is_lng_nil(lvals[lstart + lscan])) {
			lstart = binsearch_lng(NULL, 0, lvals, lstart + lscan,
					       lend - 1, lng_nil, 1, 1);
		} else {
			while (is_lng_nil(lvals[lstart]))
				lstart++;
		}
		if (rscan < rend - rstart && is_lng_nil(rvals[rstart + rscan])) {
			rstart = binsearch_lng(NULL, 0, rvals, rstart + rscan,
					       rend - 1, lng_nil, 1, 1);
		} else {
			while (is_lng_nil(rvals[rstart]))
				rstart++;
		}
	}
	/* from here on we don't have to worry about nil values */

	while (lstart < lend && rstart < rend) {
		v = rvals[rstart];

		if (lscan < lend - lstart && lvals[lstart + lscan] < v) {
			lstart = binsearch_lng(NULL, 0, lvals, lstart + lscan,
					       lend - 1, v, 1, 0);
		} else {
			/* scan l for v */
			while (lstart < lend && lvals[lstart] < v)
				lstart++;
		}
		if (lstart >= lend) {
			/* nothing found */
			break;
		}

		/* Here we determine the next value in l that we are
		 * going to try to match in r.  We will also count the
		 * number of occurrences in l of that value.
		 * Afterwards, v points to the value and nl is the
		 * number of times it occurs.  Also, lstart will
		 * point to the next value to be considered (ready for
		 * the next iteration).
		 * If there are many equal values in l (more than
		 * lscan), we will use binary search to find the end
		 * of the sequence.  Obviously, we can do this only if
		 * l is actually sorted (lscan > 0). */
		nl = 1;		/* we'll match (at least) one in l */
		nr = 0;		/* maybe we won't match anything in r */
		v = lvals[lstart];
		if (l->tkey) {
			/* if l is key, there is a single value */
			lstart++;
		} else if (lscan < lend - lstart &&
			   v == lvals[lstart + lscan]) {
			/* lots of equal values: use binary search to
			 * find end */
			nl = binsearch_lng(NULL, 0, lvals, lstart + lscan,
					   lend - 1, v, 1, 1);
			nl -= lstart;
			lstart += nl;
		} else {
			/* just scan */
			while (++lstart < lend && v == lvals[lstart])
				nl++;
		}
		/* lstart points one beyond the value we're
		 * going to match: ready for the next iteration. */

		/* First we find the first value in r that is at
		 * least as large as v, then we find the first
		 * value in r that is larger than v.  The difference
		 * is the number of values equal to v and is stored in
		 * nr.
		 * We will use binary search on r to find both ends of
		 * the sequence of values that are equal to v in case
		 * the position is "too far" (more than rscan
		 * away). */

		/* first find the location of the first value in r
		 * that is >= v, then find the location of the first
		 * value in r that is > v; the difference is the
		 * number of values equal to v */

		/* look ahead a little (rscan) in r to see whether
		 * we're better off doing a binary search */
		if (rscan < rend - rstart && rvals[rstart + rscan] < v) {
			/* value too far away in r: use binary
			 * search */
			rstart = binsearch_lng(NULL, 0, rvals, rstart + rscan,
					       rend - 1, v, 1, 0);
		} else {
			/* scan r for v */
			while (rstart < rend && rvals[rstart] < v)
				rstart++;
		}
		if (rstart == rend) {
			/* nothing found */
			break;
		}

		/* now find the end of the sequence of equal values v */

		/* if r is key, there is zero or one match, otherwise
		 * look ahead a little (rscan) in r to see whether
		 * we're better off doing a binary search */
		if (r->tkey) {
			if (rstart < rend && v == rvals[rstart]) {
				nr = 1;
				rstart++;
			}
		} else if (rscan < rend - rstart &&
			   v == rvals[rstart + rscan]) {
			/* range too large: use binary search */
			nr = binsearch_lng(NULL, 0, rvals, rstart + rscan,
					   rend - 1, v, 1, 1);
			nr -= rstart;
			rstart += nr;
		} else {
			/* scan r for end of range */
			while (rstart < rend && v == rvals[rstart]) {
				nr++;
				rstart++;
			}
		}
		/* rstart points to first value > v or end of
		 * r, and nr is the number of values in r that
		 * are equal to v */
		if (nr == 0) {
			/* no entries in r found */
			continue;
		}
		/* make space: nl values in l match nr values in r, so
		 * we need to add nl * nr values in the results */
		if (BATcount(r1) + nl * nr > BATcapacity(r1)) {
			/* make some extra space by extrapolating how
			 * much more we need (fraction of l we've seen
			 * so far is used as the fraction of the
			 * expected result size we've produced so
			 * far) */
			BUN newcap = (BUN) ((double) BATcount(l) / (BATcount(l) - (lend - lstart)) * (BATcount(r1) + nl * nr) * 1.1);
			if (newcap < nl * nr + BATcount(r1))
				newcap = nl * nr + BATcount(r1) + 1024;
			if (newcap > maxsize)
				newcap = maxsize;
			/* make sure heap.free is set properly before
			 * extending */
			BATsetcount(r1, BATcount(r1));
			if (BATextend(r1, newcap) != GDK_SUCCEED)
				goto bailout;
			BATsetcount(r2, BATcount(r2));
			if (BATextend(r2, newcap) != GDK_SUCCEED)
				goto bailout;
			assert(BATcapacity(r1) == BATcapacity(r2));
		}

		/* maintain properties */
		if (nl > 1) {
			/* value occurs multiple times in l, so entry
			 * in r will be repeated multiple times: hence
			 * r2 is not key and not dense */
			r2->tkey = false;
			r2->tseqbase = oid_nil;
			/* multiple different values will be inserted
			 * in r1 (always in order), so not reverse
			 * ordered anymore */
			r1->trevsorted = false;
		}
		if (nr > 1) {
			/* value occurs multiple times in r, so entry
			 * in l will be repeated multiple times: hence
			 * r1 is not key and not dense */
			r1->tkey = false;
			r1->tseqbase = oid_nil;
			/* multiple different values will be inserted
			 * in r2 (in order), so not reverse ordered
			 * anymore */
			r2->trevsorted = false;
			if (nl > 1) {
				/* multiple values in l match multiple
				 * values in r, so an ordered sequence
				 * will be inserted multiple times in
				 * r2, so r2 is not ordered anymore */
				r2->tsorted = false;
			}
		}
		if (BATcount(r1) > 0) {
			/* a new, higher value will be inserted into
			 * r1, so r1 is not reverse ordered anymore */
			r1->trevsorted = false;
			/* a new higher value will be added to r2 */
			r2->trevsorted = false;
			if (BATtdense(r1) &&
			    ((oid *) r1->theap.base)[r1->batCount - 1] + 1 != l->hseqbase + lstart - nl) {
				r1->tseqbase = oid_nil;
			}
		}

		if (BATcount(r2) > 0 &&
		    BATtdense(r2) &&
		    ((oid *) r2->theap.base)[r2->batCount - 1] + 1 != r->hseqbase + rstart - nr) {
			r2->tseqbase = oid_nil;
		}

		/* insert values */
		lv = l->hseqbase + lstart - nl;
		for (i = 0; i < nl; i++) {
			BUN j;
			oid rv;

			rv = r->hseqbase + rstart - nr;
			for (j = 0; j < nr; j++) {
				APPEND(r1, lv);
				APPEND(r2, rv);
				rv++;
			}
			lv++;
		}
	}
	/* also set other bits of heap to correct value to indicate size */
	BATsetcount(r1, BATcount(r1));
	BATsetcount(r2, BATcount(r2));
	assert(BATcount(r1) == BATcount(r2));
	if (BATcount(r1) > 0) {
		if (BATtdense(r1))
			r1->tseqbase = ((oid *) r1->theap.base)[0];
		if (BATtdense(r2))
			r2->tseqbase = ((oid *) r2->theap.base)[0];
	} else {
		r1->tseqbase = r2->tseqbase = 0;
	}
	ALGODEBUG fprintf(stderr, "#mergejoin_lng(l=%s,r=%s)=(" ALGOBATFMT "," ALGOBATFMT ") " LLFMT "us\n",
			  BATgetId(l), BATgetId(r),
<<<<<<< HEAD
			  BATgetId(r1), BATcount(r1),
			  r1->tsorted ? "-sorted" : "",
			  r1->trevsorted ? "-revsorted" : "",
			  BATtdense(r1) ? "-dense" : "",
			  r1->tkey ? "-key" : "",
			  BATgetId(r2), BATcount(r2),
			  r2->tsorted ? "-sorted" : "",
			  r2->trevsorted ? "-revsorted" : "",
			  BATtdense(r2) ? "-dense" : "",
			  r2->tkey ? "-key" : "",
=======
			  ALGOBATPAR(r1), ALGOBATPAR(r2),
>>>>>>> 79b103c4
			  GDKusec() - t0);
	return GDK_SUCCEED;

  bailout:
	BBPreclaim(r1);
	BBPreclaim(r2);
	return GDK_FAIL;
}

/* Perform a "merge" join on l and r (if both are sorted) with
 * optional candidate lists, or join using binary search on r if l is
 * not sorted.  The return BATs have already been created by the
 * caller.
 *
 * If nil_matches is set, nil values are treated as ordinary values
 * that can match; otherwise nil values never match.
 *
 * If nil_on_miss is set, a nil value is returned in r2 if there is no
 * match in r for a particular value in l (left outer join).
 *
 * If semi is set, only a single set of values in r1/r2 is returned if
 * there is a match of l in r, no matter how many matches there are in
 * r; otherwise all matches are returned.
 *
 * maxsize is the absolute maximum size the output BATs can become (if
 * they were to become larger, we have a bug).
 *
 * t0 and swapped are only for debugging (ALGOMASK set in GDKdebug).
 */
static gdk_return
mergejoin(BAT *r1, BAT *r2, BAT *l, BAT *r, BAT *sl, BAT *sr,
	  bool nil_matches, bool nil_on_miss, bool semi, bool only_misses,
	  BUN maxsize, lng t0, bool swapped)
{
	BUN lstart, lend;
	const oid *lcand, *lcandend;
	BUN rstart, rend, rstartorig;
	BUN lcnt, rcnt;		/* not actively used, but needed for CANDINIT */
	const oid *rcand, *rcandend, *rcandorig;
	/* [lr]scan determine how far we look ahead in l/r in order to
	 * decide whether we want to do a binary search or a scan */
	BUN lscan, rscan;
	const void *lvals, *rvals; /* the values of l/r (NULL if dense) */
	const char *lvars, *rvars; /* the indirect values (NULL if fixed size) */
	int lwidth, rwidth;	   /* width of the values */
	const void *nil = ATOMnilptr(l->ttype);
	int (*cmp)(const void *, const void *) = ATOMcompare(l->ttype);
	const void *v;		/* points to value under consideration */
	const void *prev = NULL;
	BUN nl, nr;
	BUN total;		/* number of rows in l we scan */
	bool insert_nil;
	/* equal_order is set if we can scan both BATs in the same
	 * order, so when both are sorted or both are reverse sorted
	 * -- important to know in order to skip over values; if l is
	 * not sorted, this must be set to true and we will always do a
	 * binary search on all of r */
	bool equal_order;
	/* [lr]ordering is either 1 or -1 depending on the order of
	 * l/r: it determines the comparison function used */
	int lordering, rordering;
	oid lv;
	BUN i, j;		/* counters */
	bool lskipped = false;	/* whether we skipped values in l */
	lng loff = 0, roff = 0;	/* set if l/r is dense */
	oid lval = oid_nil, rval = oid_nil; /* temporary space to point v to */

	if (sl == NULL && sr == NULL && !nil_on_miss &&
	    !semi && !only_misses && l->tsorted && r->tsorted && r2 != NULL) {
		/* special cases with far fewer options */
		switch (ATOMbasetype(l->ttype)) {
		case TYPE_int:
			return mergejoin_int(r1, r2, l, r, nil_matches,
					     maxsize, t0, swapped);
		case TYPE_lng:
			return mergejoin_lng(r1, r2, l, r, nil_matches,
					     maxsize, t0, swapped);
		}
	}

	ALGODEBUG fprintf(stderr, "#mergejoin(l=" ALGOBATFMT ","
			  "r=" ALGOBATFMT ",sl=" ALGOOPTBATFMT ","
			  "sr=" ALGOOPTBATFMT ",nil_matches=%d,"
			  "nil_on_miss=%d,semi=%d)%s\n",
			  ALGOBATPAR(l), ALGOBATPAR(r), ALGOOPTBATPAR(sl), ALGOOPTBATPAR(sr),
			  nil_matches, nil_on_miss, semi,
			  swapped ? " swapped" : "");

	assert(ATOMtype(l->ttype) == ATOMtype(r->ttype));
	assert(r->tsorted || r->trevsorted);
	assert(sl == NULL || sl->tsorted);
	assert(sr == NULL || sr->tsorted);

	CANDINIT(l, sl, lstart, lend, lcnt, lcand, lcandend);
	CANDINIT(r, sr, rstart, rend, rcnt, rcand, rcandend);
	total = lcand ? (BUN) (lcandend - lcand) : lend - lstart;
	lvals = BATtvoid(l) ? NULL : Tloc(l, 0);
	rvals = BATtvoid(r) ? NULL : Tloc(r, 0);
	if (l->tvarsized && l->ttype) {
		assert(r->tvarsized && r->ttype);
		lvars = l->tvheap->base;
		rvars = r->tvheap->base;
	} else {
		assert(!r->tvarsized || !r->ttype);
		lvars = rvars = NULL;
	}
	lwidth = l->twidth;
	rwidth = r->twidth;

	/* basic properties will be adjusted if necessary later on,
	 * they were initially set by joininitresults() */

	if (lstart == lend ||
	    rstart == rend ||
	    (!nil_matches &&
	     ((BATtvoid(l) && !BATtdense(l)) ||
	      (BATtvoid(r) && !BATtdense(r)))) ||
	    (BATtvoid(l) && !BATtdense(l) &&
	     (r->tnonil ||
	      (BATtvoid(r) && BATtdense(r)))) ||
	    (BATtvoid(r) && !BATtdense(r) &&
	     (l->tnonil ||
	      (BATtvoid(l) && BATtdense(l))))) {
		/* there are no matches */
		return nomatch(r1, r2, l, r, lstart, lend, lcand, lcandend,
			       nil_on_miss, only_misses, "mergejoin", t0);
	}

	if (l->tsorted || l->trevsorted) {
		/* determine opportunistic scan window for l */
		for (nl = lcand ? (BUN) (lcandend - lcand) : lend - lstart,
			     lscan = 4;
		     nl > 0;
		     lscan++)
			nl >>= 1;
		equal_order = (l->tsorted && r->tsorted) ||
			(l->trevsorted && r->trevsorted &&
			 !BATtvoid(l) && !BATtvoid(r));
		lordering = l->tsorted && (r->tsorted || !equal_order) ? 1 : -1;
		rordering = equal_order ? lordering : -lordering;
	} else {
		/* if l not sorted, we will always use binary search
		 * on r */
		assert(!BATtvoid(l)); /* void is always sorted */
		lscan = 0;
		equal_order = true;
		lordering = 1;
		rordering = r->tsorted ? 1 : -1;
	}
	/* determine opportunistic scan window for r; if l is not
	 * sorted this is only used to find range of equal values */
	for (nl = rcand ? (BUN) (rcandend - rcand) : rend - rstart, rscan = 4;
	     nl > 0;
	     rscan++)
		nl >>= 1;

	if (BATtvoid(l)) {
		assert(lvals == NULL);
		if (lcand) {
			lstart = 0;
			lend = (BUN) (lcandend - lcand);
		}
		if (!BATtdense(l))
			loff = lng_nil;
		else
			loff = (lng) l->tseqbase - (lng) l->hseqbase;
	}
	if (BATtvoid(r)) {
		assert(rvals == NULL);
		if (rcand) {
			rstart = 0;
			rend = (BUN) (rcandend - rcand);
		}
		if (!BATtdense(r))
			roff = lng_nil;
		else
			roff = (lng) r->tseqbase - (lng) r->hseqbase;
	}
	assert(loff == 0 || lvals == NULL);
	assert(roff == 0 || rvals == NULL);
	/* At this point the various variables that help us through
	 * the algorithm have been set.  The table explains them.  The
	 * first two columns are the inputs, the next three columns
	 * are the variables, the final two columns indicate how the
	 * variables can be used.
	 *
	 * l/r    sl/sr | vals  cand  off | result   value being matched
	 * -------------+-----------------+----------------------------------
	 * dense  NULL  | NULL  NULL  set | i        off==nil?nil:i+off
	 * dense  dense | NULL  NULL  set | i        off==nil?nil:i+off
	 * dense  set   | NULL  set   set | cand[i]  off==nil?nil:cand[i]+off
	 * set    NULL  | set   NULL  0   | i        vals[i]
	 * set    dense | set   NULL  0   | i        vals[i]
	 * set    set   | set   set   0   | cand[i]  vals[cand[i]]
	 *
	 * If {l,r}off is lng_nil, all values in the corresponding bat
	 * are oid_nil because the bat has type VOID and the tseqbase
	 * is nil.
	 */

	rcandorig = rcand;
	rstartorig = rstart;

	/* Before we start adding values to r1 and r2, the properties
	 * are as follows:
	 * tseqbase - 0
	 * tkey - true
	 * tsorted - true
	 * trevsorted - true
	 * tnil - false
	 * tnonil - true
	 * We will modify these as we go along.
	 */
	while (lcand ? lcand < lcandend : lstart < lend) {
		if (lscan == 0) {
			/* always search r completely */
			rcand = rcandorig;
			rstart = rstartorig;
		} else {
			/* If l is sorted (lscan > 0), we look at the
			 * next value in r to see whether we can jump
			 * over a large section of l using binary
			 * search.  We do this by looking ahead in l
			 * (lscan far, to be precise) and seeing if
			 * the value there is still too "small"
			 * (definition depends on sort order of l).
			 * If it is, we use binary search on l,
			 * otherwise we scan l for the next position
			 * with a value greater than or equal to the
			 * value in r.
			 * The next value to match in r is the first
			 * if equal_order is set, the last
			 * otherwise.
			 * When skipping over values in l, we count
			 * how many we skip in nlx.  We need this in
			 * case only_misses or nil_on_miss is set, and
			 * to properly set the dense property in the
			 * first output BAT. */
			BUN nlx = 0; /* number of non-matching values in l */

			if (rcand) {
				if (rcand == rcandend) {
					v = NULL; /* no more values */
				} else if (rvals) {
					v = VALUE(r, (equal_order ? rcand[0] : rcandend[-1]) - r->hseqbase);
				} else {
					rval = is_lng_nil(roff) ? oid_nil : (oid) ((lng) (equal_order ? rcand[0] : rcandend[-1]) + roff);
					v = &rval;
				}
			} else {
				if (rstart == rend) {
					v = NULL;
				} else if (rvals) {
					v = VALUE(r, equal_order ? rstart : rend - 1);
				} else {
					if (is_lng_nil(roff))
						rval = oid_nil;
					else if (equal_order)
						rval = (oid) ((lng) rstart + r->tseqbase);
					else
						rval = (oid) ((lng) rend - 1 + r->tseqbase);
					v = &rval;
				}
			}
			/* here, v points to next value in r, or if
			 * we're at the end of r, v is NULL */
			if (v == NULL) {
				if (lcand) {
					nlx = (BUN) (lcandend - lcand);
					lcand = lcandend;
				} else {
					nlx = lend - lstart;
					lstart = lend;
				}
			} else if (is_lng_nil(loff)) {
				/* all l values are NIL, and the type is OID */
				if (!is_oid_nil(* (oid *) v)) {
					/* value we're looking at in r
					 * is not NIL, so we match
					 * nothing */
					if (lcand) {
						nlx = (BUN) (lcandend - lcand);
						lcand = lcandend;
					} else {
						nlx = lend - lstart;
						lstart = lend;
					}
					v = NULL;
				}
			} else if (lcand) {
				if (lscan < (BUN) (lcandend - lcand)) {
					if (lvals) {
						if (lordering * cmp(VALUE(l, lcand[lscan] - l->hseqbase), v) < 0) {
							nlx = binsearch(lcand, l->hseqbase, l->ttype, lvals, lvars, lwidth, lscan, (BUN) (lcandend - lcand), v, lordering, 0);
						}
					} else {
						lval = (oid) ((lng) *(const oid*)v - loff);
						if (lordering > 0 ? lcand[lscan] < lval : lcand[lscan] > lval) {
							nlx = binsearch(NULL, 0, TYPE_oid, (const char *) lcand, NULL, SIZEOF_OID, 0, lcandend - lcand, &lval, 1, 0);
						}
					}
					lcand += nlx;
					if (lcand == lcandend)
						v = NULL;
				}
			} else if (lvals) {
				if (lscan + lstart < lend) {
					if (lordering * cmp(VALUE(l, lstart + lscan),
							    v) < 0) {
						nlx = lstart;
						lstart = binsearch(NULL, 0, l->ttype, lvals, lvars, lwidth, lstart + lscan, lend, v, lordering, 0);
						nlx = lstart - nlx;
						if (lstart == lend)
							v = NULL;
					}
				}
			} else if (!is_oid_nil(*(const oid *)v)) {
				if (*(const oid *)v > l->tseqbase) {
					nlx = lstart;
					lstart = *(const oid *)v - l->tseqbase;
					if (lstart >= lend) {
						lstart = lend;
						v = NULL;
					}
					nlx = lstart - nlx;
				}
			}
			if (nlx > 0) {
				if (only_misses) {
					if (lcand) {
						lskipped |= nlx > 1;
						while (nlx > 0) {
							APPEND(r1, lcand[-(ssize_t)nlx]);
							nlx--;
						}
					} else {
						while (nlx > 0) {
							APPEND(r1, l->hseqbase + lstart - nlx);
							nlx--;
						}
					}
					if (lskipped)
						r1->tseqbase = oid_nil;
					if (r1->trevsorted && BATcount(r1) > 1)
						r1->trevsorted = false;
				} else if (nil_on_miss) {
					if (r2->tnonil) {
						r2->tnil = true;
						r2->tnonil = false;
						r2->tseqbase = oid_nil;
						r2->tsorted = false;
						r2->trevsorted = false;
						r2->tkey = false;
					}
					if (lcand) {
						lskipped |= nlx > 1;
						while (nlx > 0) {
							APPEND(r1, lcand[-(ssize_t)nlx]);
							APPEND(r2, oid_nil);
							nlx--;
						}
					} else {
						while (nlx > 0) {
							APPEND(r1, l->hseqbase + lstart - nlx);
							APPEND(r2, oid_nil);
							nlx--;
						}
					}
					if (lskipped)
						r1->tseqbase = oid_nil;
					if (r1->trevsorted && BATcount(r1) > 1)
						r1->trevsorted = false;
				} else {
					lskipped = BATcount(r1) > 0;
				}
			}
			if (v == NULL) {
				/* we have exhausted the inputs */
				break;
			}
		}

		/* Here we determine the next value in l that we are
		 * going to try to match in r.  We will also count the
		 * number of occurrences in l of that value.
		 * Afterwards, v points to the value and nl is the
		 * number of times it occurs.  Also, lstart/lcand will
		 * point to the next value to be considered (ready for
		 * the next iteration).
		 * If there are many equal values in l (more than
		 * lscan), we will use binary search to find the end
		 * of the sequence.  Obviously, we can do this only if
		 * l is actually sorted (lscan > 0). */
		nl = 1;		/* we'll match (at least) one in l */
		nr = 0;		/* maybe we won't match anything in r */
		if (lcand) {
			if (is_lng_nil(loff)) {
				/* all values are nil */
				lval = oid_nil;
				v = &lval;
				nl = (BUN) (lcandend - lcand);
				lcand = lcandend;
			} else if (lvals == NULL) {
				/* l is dense, i.e. key, i.e. a single value */
				lval = (oid) ((lng) *lcand++ + loff);
				v = &lval;
			} else {
				v = VALUE(l, lcand[0] - l->hseqbase);
				if (l->tkey) {
					/* if l is key, there is a
					 * single value */
					lcand++;
				} else if (lscan > 0 &&
					   lscan < (BUN) (lcandend - lcand) &&
					   cmp(v, VALUE(l, lcand[lscan] - l->hseqbase)) == 0) {
					/* lots of equal values: use
					 * binary search to find
					 * end */
					nl = binsearch(lcand, l->hseqbase,
						       l->ttype, lvals, lvars,
						       lwidth, lscan,
						       (BUN) (lcandend - lcand),
						       v, lordering, 1);
					lcand += nl;
				} else {
					while (++lcand < lcandend &&
					       cmp(v, VALUE(l, lcand[0] - l->hseqbase)) == 0)
						nl++;
				}
			}
		} else if (lvals) {
			v = VALUE(l, lstart);
			if (l->tkey) {
				/* if l is key, there is a single value */
				lstart++;
			} else if (lscan > 0 &&
				   lscan + lstart < lend &&
				   cmp(v, VALUE(l, lstart + lscan)) == 0) {
				/* lots of equal values: use binary
				 * search to find end */
				nl = binsearch(NULL, 0, l->ttype, lvals, lvars,
					       lwidth, lstart + lscan,
					       lend, v, lordering, 1);
				nl -= lstart;
				lstart += nl;
			} else {
				while (++lstart < lend &&
				       cmp(v, VALUE(l, lstart)) == 0)
					nl++;
			}
		} else if (is_lng_nil(loff)) {
			lval = oid_nil;
			v = &lval;
			nl = lend - lstart;
			lstart = lend;
		} else {
			lval = lstart + l->tseqbase;
			v = &lval;
			lstart++;
		}
		/* lcand/lstart points one beyond the value we're
		 * going to match: ready for the next iteration. */
		if (!nil_matches && !l->tnonil && cmp(v, nil) == 0) {
			/* v is nil and nils don't match anything, set
			 * to NULL to indicate nil */
			v = NULL;
		}
		/* First we find the "first" value in r that is "at
		 * least as large" as v, then we find the "first"
		 * value in r that is "larger" than v.  The difference
		 * is the number of values equal to v and is stored in
		 * nr.  The definitions of "larger" and "first" depend
		 * on the orderings of l and r.  If equal_order is
		 * set, we go through r from low to high, changing
		 * rstart/rcand (this includes the case that l is not
		 * sorted); otherwise we go through r from high to
		 * low, changing rend/rcandend.
		 * In either case, we will use binary search on r to
		 * find both ends of the sequence of values that are
		 * equal to v in case the position is "too far" (more
		 * than rscan away). */
		if (v == NULL) {
			nr = 0;	/* nils don't match anything */
		} else if (is_lng_nil(roff)) {
			if (is_oid_nil(*(const oid *) v)) {
				/* all values in r match */
				nr = rcand ? (BUN) (rcandend - rcand) : rend - rstart;
			} else {
				/* no value in r matches */
				nr = 0;
			}
			/* in either case, we're done after this */
			rstart = rend;
			rcand = rcandend;
		} else if (equal_order) {
			/* first find the location of the first value
			 * in r that is >= v, then find the location
			 * of the first value in r that is > v; the
			 * difference is the number of values equal
			 * v; we change rcand/rstart */
			if (rcand) {
				/* look ahead a little (rscan) in r to
				 * see whether we're better off doing
				 * a binary search */
				if (rvals) {
					if (rscan < (BUN) (rcandend - rcand) &&
					    rordering * cmp(v, VALUE(r, rcand[rscan] - r->hseqbase)) > 0) {
						/* value too far away
						 * in r: use binary
						 * search */
						rcand += binsearch(rcand, r->hseqbase, r->ttype, rvals, rvars, rwidth, rscan, (BUN) (rcandend - rcand), v, rordering, 0);
					} else {
						/* scan r for v */
						while (rcand < rcandend &&
						       rordering * cmp(v, VALUE(r, rcand[0] - r->hseqbase)) > 0)
							rcand++;
					}
					if (rcand < rcandend &&
					    cmp(v, VALUE(r, rcand[0] - r->hseqbase)) == 0) {
						/* if we found an equal value,
						 * look for the last equal
						 * value */
						if (r->tkey) {
							/* r is key, there can
							 * only be a single
							 * equal value */
							nr = 1;
							rcand++;
						} else if (rscan < (BUN) (rcandend - rcand) &&
							   cmp(v, VALUE(r, rcand[rscan] - r->hseqbase)) == 0) {
							/* many equal values:
							 * use binary search to
							 * find the end */
							nr = binsearch(rcand, r->hseqbase, r->ttype, rvals, rvars, rwidth, rscan, (BUN) (rcandend - rcand), v, rordering, 1);
							rcand += nr;
						} else {
							/* scan r for end of
							 * range */
							do {
								nr++;
								rcand++;
							} while (rcand < rcandend &&
								 cmp(v, VALUE(r, rcand[0] - r->hseqbase)) == 0);
						}
					}
				} else {
					rval = (oid) ((lng) *(const oid*)v - roff);
					if (rscan < (BUN) (rcandend - rcand) &&
					    (rordering > 0 ? rcand[rscan] < rval : rcand[rscan] > rval)) {
						rcand += binsearch(NULL, 0, TYPE_oid, (const char *) rcand, NULL, SIZEOF_OID, rscan, rcandend - rcand, &rval, 1, 0);
					} else {
						while (rcand < rcandend &&
						       (rordering > 0 ? *rcand < rval : *rcand > rval))
							rcand++;
					}
					if (rcand < rcandend && *rcand == rval) {
						nr = 1;
						rcand++;
					}
				}
			} else if (rvals) {
				if (rstart + rscan < rend &&
				    rordering * cmp(v, VALUE(r, rstart + rscan)) > 0) {
					/* value too far away
					 * in r: use binary
					 * search */
					rstart = binsearch(NULL, 0, r->ttype, rvals, rvars, rwidth, rstart + rscan, rend, v, rordering, 0);
				} else {
					/* scan r for v */
					while (rstart < rend &&
					       rordering * cmp(v, VALUE(r, rstart)) > 0)
						rstart++;
				}
				if (rstart < rend &&
				    cmp(v, VALUE(r, rstart)) == 0) {
					/* if we found an equal value,
					 * look for the last equal
					 * value */
					if (r->tkey) {
						/* r is key, there can only be a single equal value */
						nr = 1;
						rstart++;
					} else if (rstart + rscan < rend &&
						   cmp(v, VALUE(r, rstart + rscan)) == 0) {
						/* use binary search to find the end */
						nr = binsearch(NULL, 0, r->ttype, rvals, rvars, rwidth, rstart + rscan, rend, v, rordering, 1);
						nr -= rstart;
						rstart += nr;
					} else {
						/* scan r for end of range */
						do {
							nr++;
							rstart++;
						} while (rstart < rend &&
							 cmp(v, VALUE(r, rstart)) == 0);
					}
				}
			} else if (!is_oid_nil((rval = *(const oid *)v))) {
				/* r is dense or void-nil, so we don't
				 * need to search, we know there is
				 * either zero or one match (note that
				 * all nils have already been dealt
				 * with) */
				if (rval >= rstart + r->tseqbase) {
					if (rval >= rend + r->tseqbase) {
						/* beyond the end: no match */
						rstart = rend;
					} else {
						/* within range: a
						 * single match */
						rstart = rval - r->tseqbase + 1;
						nr = 1;
					}
				}
			}
			/* rstart or rcand points to first value > v
			 * or end of r, and nr is the number of values
			 * in r that are equal to v */
		} else {
			/* first find the location of the first value
			 * in r that is > v, then find the location
			 * of the first value in r that is >= v; the
			 * difference is the number of values equal
			 * v; we change rcandend/rend */
			if (rcand) {
				/* look back from the end a little
				 * (rscan) in r to see whether we're
				 * better off doing a binary search */
				if (rvals) {
					if (rscan < (BUN) (rcandend - rcand) &&
					    rordering * cmp(v, VALUE(r, rcandend[-(ssize_t)rscan - 1] - r->hseqbase)) < 0) {
						/* value too far away
						 * in r: use binary
						 * search */
						rcandend = rcand + binsearch(rcand, r->hseqbase, r->ttype, rvals, rvars, rwidth, 0, (BUN) (rcandend - rcand) - rscan, v, rordering, 1);
					} else {
						/* scan r for v */
						while (rcand < rcandend &&
						       rordering * cmp(v, VALUE(r, rcandend[-1] - r->hseqbase)) < 0)
							rcandend--;
					}
					if (rcand < rcandend &&
					    cmp(v, VALUE(r, rcandend[-1] - r->hseqbase)) == 0) {
						/* if we found an equal value,
						 * look for the last equal
						 * value */
						if (r->tkey) {
							/* r is key, there can only be a single equal value */
							nr = 1;
							rcandend--;
						} else if (rscan < (BUN) (rcandend - rcand) &&
							   cmp(v, VALUE(r, rcandend[-(ssize_t)rscan - 1] - r->hseqbase)) == 0) {
							/* use binary search to find the start */
							nr = binsearch(rcand, r->hseqbase, r->ttype, rvals, rvars, rwidth, 0, (BUN) (rcandend - rcand) - rscan, v, rordering, 0);
							nr = (BUN) (rcandend - rcand) - nr;
							rcandend -= nr;
						} else {
							/* scan r for start of range */
							do {
								nr++;
								rcandend--;
							} while (rcand < rcandend &&
								 cmp(v, VALUE(r, rcandend[-1] - r->hseqbase)) == 0);
						}
					}
				} else {
					rval = (oid) ((lng) *(const oid*)v - roff);
					if (rscan < (BUN) (rcandend - rcand) &&
					    (rordering > 0 ? rcandend[-(ssize_t)rscan - 1] > rval : rcandend[-(ssize_t)rscan - 1] < rval)) {
						rcandend = rcand + binsearch(NULL, 0, TYPE_oid, (const char *) rcand, NULL, SIZEOF_OID, 0, rcandend - rcand - rscan, &rval, 1, 1);
					} else {
						while (rcand < rcandend &&
						       (rordering > 0 ? rcandend[-1] > rval : rcandend[-1] < rval))
							rcand++;
					}
					if (rcand < rcandend && rcandend[-1] == rval) {
						nr = 1;
						rcandend--;
					}
				}
			} else if (rvals) {
				if (rstart + rscan < rend &&
				    rordering * cmp(v, VALUE(r, rend - rscan - 1)) < 0) {
					/* value too far away
					 * in r: use binary
					 * search */
					rend = binsearch(NULL, 0, r->ttype, rvals, rvars, rwidth, rstart, rend - rscan, v, rordering, 1);
				} else {
					/* scan r for v */
					while (rstart < rend &&
					       rordering * cmp(v, VALUE(r, rend - 1)) < 0)
						rend--;
				}
				if (rstart < rend &&
				    cmp(v, VALUE(r, rend - 1)) == 0) {
					/* if we found an equal value,
					 * look for the last equal
					 * value */
					if (r->tkey) {
						/* r is key, there can only be a single equal value */
						nr = 1;
						rend--;
					} else if (rstart + rscan < rend &&
						   cmp(v, VALUE(r, rend - rscan - 1)) == 0) {
						/* use binary search to find the end */
						nr = binsearch(NULL, 0, r->ttype, rvals, rvars, rwidth, rstart, rend - rscan, v, rordering, 0);
						nr = rend - nr;
						rend -= nr;
					} else {
						/* scan r for end of range */
						do {
							nr++;
							rend--;
						} while (rstart < rend &&
							 cmp(v, VALUE(r, rend - 1)) == 0);
					}
				}
			} else if (!is_oid_nil((rval = *(const oid *)v))) {
				/* r is dense or void-nil, so we don't
				 * need to search, we know there is
				 * either zero or one match (note that
				 * all nils have already been dealt
				 * with) */
				if (rval < rend + r->tseqbase) {
					if (rval < rstart + r->tseqbase) {
						/* beyond the end: no match */
						rend = rstart;
					} else {
						/* within range: a
						 * single match */
						rend = rval - r->tseqbase;
						nr = 1;
					}
				}
			}
			/* rstart or rcand points to first value > v
			 * or end of r, and nr is the number of values
			 * in r that are equal to v */
		}

		if (nr == 0) {
			/* no entries in r found */
			if (!(nil_on_miss | only_misses)) {
				if (lscan > 0 &&
				    (rcand ? rcand == rcandend : rstart == rend)) {
					/* nothing more left to match
					 * in r */
					break;
				}
				lskipped = BATcount(r1) > 0;
				continue;
			}
			/* insert a nil to indicate a non-match */
			insert_nil = true;
			nr = 1;
			if (r2) {
				r2->tnil = true;
				r2->tnonil = false;
				r2->tsorted = false;
				r2->trevsorted = false;
				r2->tseqbase = oid_nil;
				r2->tkey = false;
			}
		} else if (only_misses) {
			/* we had a match, so we're not interested */
			lskipped = BATcount(r1) > 0;
			continue;
		} else {
			insert_nil = false;
			if (semi) {
				/* for semi-join, only insert single
				 * value */
				nr = 1;
			}
		}
		if (lcand &&
		    nl > 1 &&
		    lcand[-1] != lcand[-1 - (ssize_t) nl] + nl) {
			/* not all values in the range are
			 * candidates */
			lskipped = true;
		}
		/* make space: nl values in l match nr values in r, so
		 * we need to add nl * nr values in the results */
		if (BATcount(r1) + nl * nr > BATcapacity(r1)) {
			/* make some extra space by extrapolating how
			 * much more we need (fraction of l we've seen
			 * so far is used as the fraction of the
			 * expected result size we've produced so
			 * far) */
			BUN newcap = (BUN) ((double) total / (total - (lcand ? (BUN) (lcandend - lcand) : (lend - lstart))) * (BATcount(r1) + nl * nr) * 1.1);
			if (newcap < nl * nr + BATcount(r1))
				newcap = nl * nr + BATcount(r1) + 1024;
			if (newcap > maxsize)
				newcap = maxsize;
			/* make sure heap.free is set properly before
			 * extending */
			BATsetcount(r1, BATcount(r1));
			if (BATextend(r1, newcap) != GDK_SUCCEED)
				goto bailout;
			if (r2) {
				BATsetcount(r2, BATcount(r2));
				if (BATextend(r2, newcap) != GDK_SUCCEED)
					goto bailout;
				assert(BATcapacity(r1) == BATcapacity(r2));
			}
		}

		/* maintain properties */
		if (nl > 1) {
			if (r2) {
				/* value occurs multiple times in l,
				 * so entry in r will be repeated
				 * multiple times: hence r2 is not key
				 * and not dense */
				r2->tkey = false;
				r2->tseqbase = oid_nil;
			}
			/* multiple different values will be inserted
			 * in r1 (always in order), so not reverse
			 * ordered anymore */
			r1->trevsorted = false;
		}
		if (nr > 1) {
			/* value occurs multiple times in r, so entry
			 * in l will be repeated multiple times: hence
			 * r1 is not key and not dense */
			r1->tkey = false;
			r1->tseqbase = oid_nil;
			if (r2) {
				/* multiple different values will be
				 * inserted in r2 (in order), so not
				 * reverse ordered anymore */
				r2->trevsorted = false;
				if (nl > 1) {
					/* multiple values in l match
					 * multiple values in r, so an
					 * ordered sequence will be
					 * inserted multiple times in
					 * r2, so r2 is not ordered
					 * anymore */
					r2->tsorted = false;
				}
			}
		}
		if (lscan == 0) {
			/* deduce relative positions of r matches for
			 * this and previous value in v */
			if (prev && r2) {
				/* keyness or r2 can only be assured
				 * as long as matched values are
				 * ordered */
				int ord = rordering * cmp(prev, v);
				if (ord < 0) {
					/* previous value in l was
					 * less than current */
					r2->trevsorted = false;
					r2->tkey &= r2->tsorted;
				} else if (ord > 0) {
					/* previous value was
					 * greater */
					r2->tsorted = false;
					r2->tkey &= r2->trevsorted;
				} else {
					/* value can be equal if
					 * intervening values in l
					 * didn't match anything; if
					 * multiple values match in r,
					 * r2 won't be sorted */
					r2->tkey = false;
					if (nr > 1) {
						r2->tsorted = false;
						r2->trevsorted = false;
					}
				}
			}
			prev = v;
		}
		if (BATcount(r1) > 0) {
			/* a new, higher value will be inserted into
			 * r1, so r1 is not reverse ordered anymore */
			r1->trevsorted = false;
			if (r2) {
				/* depending on whether l and r are
				 * ordered the same or not, a new
				 * higher or lower value will be added
				 * to r2 */
				if (equal_order)
					r2->trevsorted = false;
				else {
					r2->tsorted = false;
					r2->tseqbase = oid_nil;
				}
			}
			/* if there is a left candidate list, it may
			 * be that the next value added isn't
			 * consecutive with the last one */
			if (lskipped ||
			    (lcand && ((oid *) r1->T.heap.base)[r1->batCount - 1] + 1 != lcand[-(ssize_t)nl]))
				r1->tseqbase = oid_nil;
		}

		/* insert values: first the left output */
		if (lcand) {
			for (i = nl; i > 0; i--) {
				lv = lcand[-(ssize_t)i];
				for (j = 0; j < nr; j++)
					APPEND(r1, lv);
			}
		} else {
			for (i = nl; i > 0; i--) {
				lv = l->hseqbase + lstart - i;
				for (j = 0; j < nr; j++)
					APPEND(r1, lv);
			}
		}
		/* then the right output, various different ways of
		 * doing it */
		if (r2 == NULL) {
			/* nothing to do */
		} else if (insert_nil) {
			do {
				for (i = 0; i < nr; i++) {
					APPEND(r2, oid_nil);
				}
			} while (--nl > 0);
		} else if (rcand && equal_order) {
			if (r2->batCount > 0 &&
			    BATtdense(r2) &&
			    ((oid *) r2->theap.base)[r2->batCount - 1] + 1 != rcand[-(ssize_t)nr])
				r2->tseqbase = oid_nil;
			do {
				for (i = nr; i > 0; i--) {
					APPEND(r2, rcand[-(ssize_t)i]);
				}
			} while (--nl > 0);
		} else if (rcand) {
			if (r2->batCount > 0 &&
			    BATtdense(r2) &&
			    ((oid *) r2->theap.base)[r2->batCount - 1] + 1 != rcandend[0])
				r2->tseqbase = oid_nil;
			do {
				for (i = 0; i < nr; i++) {
					APPEND(r2, rcandend[i]);
				}
			} while (--nl > 0);
		} else if (equal_order) {
			if (r2->batCount > 0 &&
			    BATtdense(r2) &&
			    ((oid *) r2->theap.base)[r2->batCount - 1] + 1 != r->hseqbase + rstart - nr)
				r2->tseqbase = oid_nil;
			do {
				for (i = nr; i > 0; i--) {
					APPEND(r2, r->hseqbase + rstart - i);
				}
			} while (--nl > 0);
		} else {
			if (r2->batCount > 0 &&
			    BATtdense(r2) &&
			    ((oid *) r2->theap.base)[r2->batCount - 1] + 1 != rend + r->hseqbase)
				r2->tseqbase = oid_nil;
			do {
				for (i = 0; i < nr; i++) {
					APPEND(r2, rend + r->hseqbase + i);
				}
			} while (--nl > 0);
		}
	}
	/* also set other bits of heap to correct value to indicate size */
	BATsetcount(r1, BATcount(r1));
	r1->tseqbase = oid_nil;
	if (r2) {
		BATsetcount(r2, BATcount(r2));
		assert(BATcount(r1) == BATcount(r2));
		r2->tseqbase = oid_nil;
	}
	if (BATcount(r1) > 0) {
		if (BATtdense(r1))
			r1->tseqbase = ((oid *) r1->theap.base)[0];
		if (r2 && BATtdense(r2))
			r2->tseqbase = ((oid *) r2->theap.base)[0];
	} else {
		r1->tseqbase = 0;
		if (r2) {
			r2->tseqbase = 0;
		}
	}
	ALGODEBUG fprintf(stderr, "#mergejoin(l=%s,r=%s)=(" ALGOBATFMT "," ALGOOPTBATFMT ") " LLFMT "us\n",
			  BATgetId(l), BATgetId(r),
<<<<<<< HEAD
			  BATgetId(r1), BATcount(r1),
			  r1->tsorted ? "-sorted" : "",
			  r1->trevsorted ? "-revsorted" : "",
			  BATtdense(r1) ? "-dense" : "",
			  r1->tkey ? "-key" : "",
			  r2 ? BATgetId(r2) : "--", r2 ? BATcount(r2) : 0,
			  r2 && r2->tsorted ? "-sorted" : "",
			  r2 && r2->trevsorted ? "-revsorted" : "",
			  r2 && BATtdense(r2) ? "-dense" : "",
			  r2 && r2->tkey ? "-key" : "",
=======
			  ALGOBATPAR(r1), ALGOOPTBATPAR(r2),
>>>>>>> 79b103c4
			  GDKusec() - t0);
	return GDK_SUCCEED;

  bailout:
	BBPreclaim(r1);
	BBPreclaim(r2);
	return GDK_FAIL;
}

/* binary search in a candidate list, return true if found, false if not */
inline bool
binsearchcand(const oid *cand, BUN lo, BUN hi, oid v)
{
	BUN mid;

	--hi;			/* now hi is inclusive */
	if (v < cand[lo] || v > cand[hi])
		return false;
	while (hi > lo) {
		mid = (lo + hi) / 2;
		if (cand[mid] == v)
			return true;
		if (cand[mid] < v)
			lo = mid + 1;
		else
			hi = mid - 1;
	}
	return cand[lo] == v;
}

#define HASHLOOPBODY()							\
	do {								\
		if (BUNlast(r1) == BATcapacity(r1)) {			\
			newcap = BATgrows(r1);				\
			if (newcap > maxsize)				\
				newcap = maxsize;			\
			BATsetcount(r1, BATcount(r1));			\
			if (BATextend(r1, newcap) != GDK_SUCCEED)	\
				goto bailout;				\
			if (r2) {					\
				BATsetcount(r2, BATcount(r2));		\
				if (BATextend(r2, newcap) != GDK_SUCCEED) \
					goto bailout;			\
				assert(BATcapacity(r1) == BATcapacity(r2)); \
			}						\
		}							\
		APPEND(r1, lo);						\
		if (r2)							\
			APPEND(r2, ro);					\
		nr++;							\
	} while (false)

#define HASHloop_bound(bi, h, hb, v, lo, hi)		\
	for (hb = HASHget(h, HASHprobe((h), v));	\
	     hb != HASHnil(h);				\
	     hb = HASHgetlink(h,hb))			\
		if (hb >= (lo) && hb < (hi) &&		\
		    (cmp == NULL ||			\
		     (*cmp)(v, BUNtail(bi, hb)) == 0))

#define HASHloop_bound_TYPE(bi, h, hb, v, lo, hi, TYPE)			\
	for (hb = HASHget(h, hash_##TYPE(h, v));			\
	     hb != HASHnil(h);						\
	     hb = HASHgetlink(h,hb))					\
		if (hb >= (lo) && hb < (hi) &&				\
		    * (const TYPE *) v == * (const TYPE *) BUNtloc(bi, hb))

#define HASHJOIN(TYPE, WIDTH)						\
	do {								\
		BUN hashnil = HASHnil(hsh);				\
		for (lo = lstart + l->hseqbase;				\
		     lstart < lend;					\
		     lo++) {						\
			v = FVALUE(l, lstart);				\
			lstart++;					\
			nr = 0;						\
			if (!is_##TYPE##_nil(*(const TYPE*)v)) {	\
				for (rb = HASHget##WIDTH(hsh, hash_##TYPE(hsh, v)); \
				     rb != hashnil;			\
				     rb = HASHgetlink##WIDTH(hsh, rb))	\
					if (rb >= rl && rb < rh &&	\
					    * (const TYPE *) v == ((const TYPE *) base)[rb]) { \
						ro = (oid) (rb - rl + rseq); \
						HASHLOOPBODY();		\
					}				\
			}						\
			if (nr == 0) {					\
				lskipped = BATcount(r1) > 0;		\
			} else {					\
				if (lskipped) {				\
					r1->tseqbase = oid_nil;		\
				}					\
				if (nr > 1) {				\
					r1->tkey = false;		\
					r1->tseqbase = oid_nil;		\
				}					\
				if (BATcount(r1) > nr)			\
					r1->trevsorted = false;		\
			}						\
		}							\
	} while (false)

static gdk_return
hashjoin(BAT *r1, BAT *r2, BAT *l, BAT *r, BAT *sl, BAT *sr, bool nil_matches,
	 bool nil_on_miss, bool semi, bool only_misses, BUN maxsize, lng t0,
	 bool swapped, const char *reason)
{
	BUN lstart, lend, lcnt;
	const oid *lcand = NULL, *lcandend = NULL;
	BUN rstart, rend, rcnt;
	const oid *rcand = NULL, *rcandend = NULL;
	oid lo, ro;
	BATiter ri;
	BUN rb;
	BUN rl, rh;
	oid rseq;
	BUN nr, nrcand, newcap;
	const char *lvals;
	const char *lvars;
	int lwidth;
	const void *nil = ATOMnilptr(l->ttype);
	int (*cmp)(const void *, const void *) = ATOMcompare(l->ttype);
	oid lval = oid_nil;	/* hold value if l is dense */
	const char *v = (const char *) &lval;
	bool lskipped = false;	/* whether we skipped values in l */
	const Hash *restrict hsh;
	int t;

	ALGODEBUG fprintf(stderr, "#hashjoin(l=" ALGOBATFMT ","
			  "r=" ALGOBATFMT ",sl=" ALGOOPTBATFMT ","
			  "sr=" ALGOOPTBATFMT ",nil_matches=%d,"
			  "nil_on_miss=%d,semi=%d)%s%s%s\n",
			  ALGOBATPAR(l), ALGOBATPAR(r), ALGOOPTBATPAR(sl), ALGOOPTBATPAR(sr),
			  nil_matches, nil_on_miss, semi,
			  swapped ? " swapped" : "",
			  *reason ? " " : "", reason);

	assert(!BATtvoid(r));
	assert(ATOMtype(l->ttype) == ATOMtype(r->ttype));
	assert(sl == NULL || sl->tsorted);
	assert(sr == NULL || sr->tsorted);

	CANDINIT(l, sl, lstart, lend, lcnt, lcand, lcandend);
	CANDINIT(r, sr, rstart, rend, rcnt, rcand, rcandend);
	lwidth = l->twidth;
	lvals = (const char *) Tloc(l, 0);
	if (l->tvarsized && l->ttype) {
		assert(r->tvarsized && r->ttype);
		lvars = l->tvheap->base;
	} else {
		assert(!r->tvarsized || !r->ttype);
		lvars = NULL;
	}
	/* offset to convert BUN to OID for value in right column */
	rseq = r->hseqbase;

	/* basic properties will be adjusted if necessary later on,
	 * they were initially set by joininitresults() */

	if (r2) {
		r2->tkey = l->tkey;
		/* r2 is not likely to be sorted (although it is
		 * certainly possible) */
		r2->tsorted = false;
		r2->trevsorted = false;
		r2->tseqbase = oid_nil;
	}

	if (sl && !BATtdense(sl))
		r1->tseqbase = oid_nil;

	if (lstart == lend || rstart == rend)
		return nomatch(r1, r2, l, r, lstart, lend, lcand, lcandend,
			       nil_on_miss, only_misses, "hashjoin", t0);

	rl = 0;
#ifndef DISABLE_PARENT_HASH
	if (VIEWtparent(r)) {
		BAT *b = BBPdescriptor(VIEWtparent(r));
		if (b->batPersistence == PERSISTENT || BATcheckhash(b)) {
			/* only use parent's hash if it is persistent
			 * or already has a hash */
			ALGODEBUG
				fprintf(stderr, "#hashjoin(%s): using "
					"parent(" ALGOBATFMT ") for hash\n",
					BATgetId(r), ALGOBATPAR(b));
			rl = (BUN) ((r->theap.base - b->theap.base) >> r->tshift);
			r = b;
		} else {
			ALGODEBUG
				fprintf(stderr, "#hashjoin(%s): not using "
					"parent(" ALGOBATFMT ") for hash\n",
					BATgetId(r), ALGOBATPAR(b));
		}
	}
#endif
	rh = rl + rend;
	rl += rstart;
	rseq += rstart;

	if (BAThash(r, 0) != GDK_SUCCEED)
		goto bailout;
	ri = bat_iterator(r);
	nrcand = (BUN) (rcandend - rcand);
	hsh = r->thash;
	t = ATOMbasetype(r->ttype);

	if (lcand == NULL && rcand == NULL && lvars == NULL &&
	    !nil_matches && !nil_on_miss && !semi && !only_misses &&
	    !BATtvoid(l) && (t == TYPE_int || t == TYPE_lng)) {
		/* special case for a common way of calling this
		 * function */
		const void *restrict base = Tloc(r, 0);

		if (t == TYPE_int) {
			switch (hsh->width) {
			case BUN2:
				HASHJOIN(int, 2);
				break;
			case BUN4:
				HASHJOIN(int, 4);
				break;
#ifdef BUN8
			case BUN8:
				HASHJOIN(int, 8);
				break;
#endif
			}
		} else {
			/* t == TYPE_lng */
			switch (hsh->width) {
			case BUN2:
				HASHJOIN(lng, 2);
				break;
			case BUN4:
				HASHJOIN(lng, 4);
				break;
#ifdef BUN8
			case BUN8:
				HASHJOIN(lng, 8);
				break;
#endif
			}
		}
	} else if (lcand) {
		while (lcand < lcandend) {
			lo = *lcand++;
			if (BATtvoid(l)) {
				if (BATtdense(l))
					lval = lo - l->hseqbase + l->tseqbase;
			} else {
				v = VALUE(l, lo - l->hseqbase);
			}
			nr = 0;
			if (!nil_matches && cmp(v, nil) == 0) {
				/* no match */
			} else if (rcand) {
				HASHloop_bound(ri, hsh, rb, v, rl, rh) {
					ro = (oid) (rb - rl + rseq);
					if (!binsearchcand(rcand, 0, nrcand, ro))
						continue;
					if (only_misses) {
						nr++;
						break;
					}
					HASHLOOPBODY();
					if (semi)
						break;
				}
			} else {
				HASHloop_bound(ri, hsh, rb, v, rl, rh) {
					ro = (oid) (rb - rl + rseq);
					if (only_misses) {
						nr++;
						break;
					}
					HASHLOOPBODY();
					if (semi)
						break;
				}
			}
			if (nr == 0) {
				if (only_misses) {
					nr = 1;
					if (BUNlast(r1) == BATcapacity(r1)) {
						newcap = BATgrows(r1);
						if (newcap > maxsize)
							newcap = maxsize;
						BATsetcount(r1, BATcount(r1));
						if (BATextend(r1, newcap) != GDK_SUCCEED)
							goto bailout;
					}
					APPEND(r1, lo);
					if (lskipped)
						r1->tseqbase = oid_nil;
				} else if (nil_on_miss) {
					nr = 1;
					r2->tnil = true;
					r2->tnonil = false;
					r2->tkey = false;
					if (BUNlast(r1) == BATcapacity(r1)) {
						newcap = BATgrows(r1);
						if (newcap > maxsize)
							newcap = maxsize;
						BATsetcount(r1, BATcount(r1));
						BATsetcount(r2, BATcount(r2));
						if (BATextend(r1, newcap) != GDK_SUCCEED ||
						    BATextend(r2, newcap) != GDK_SUCCEED)
							goto bailout;
						assert(BATcapacity(r1) == BATcapacity(r2));
					}
					APPEND(r1, lo);
					APPEND(r2, oid_nil);
				} else {
					lskipped = BATcount(r1) > 0;
				}
			} else if (only_misses) {
				lskipped = BATcount(r1) > 0;
			} else {
				if (lskipped) {
					/* note, we only get here in
					 * an iteration *after*
					 * lskipped was first set to
					 * true, i.e. we did indeed skip
					 * values in l */
					r1->tseqbase = oid_nil;
				}
				if (nr > 1) {
					r1->tkey = false;
					r1->tseqbase = oid_nil;
				}
			}
			if (nr > 0 && BATcount(r1) > nr)
				r1->trevsorted = false;
		}
	} else {
		for (lo = lstart + l->hseqbase; lstart < lend; lo++) {
			if (BATtvoid(l)) {
				if (BATtdense(l))
					lval = lo - l->hseqbase + l->tseqbase;
			} else {
				v = VALUE(l, lstart);
			}
			lstart++;
			nr = 0;
			if (rcand) {
				if (nil_matches || cmp(v, nil) != 0) {
					HASHloop_bound(ri, hsh, rb, v, rl, rh) {
						ro = (oid) (rb - rl + rseq);
						if (!binsearchcand(rcand, 0, nrcand, ro))
							continue;
						if (only_misses) {
							nr++;
							break;
						}
						HASHLOOPBODY();
						if (semi)
							break;
					}
				}
			} else {
				switch (t) {
				case TYPE_int:
					if (nil_matches || !is_int_nil(*(const int*)v)) {
						HASHloop_bound_TYPE(ri, hsh, rb, v, rl, rh, int) {
							ro = (oid) (rb - rl + rseq);
							if (only_misses) {
								nr++;
								break;
							}
							HASHLOOPBODY();
							if (semi)
								break;
						}
					}
					break;
				case TYPE_lng:
					if (nil_matches || !is_lng_nil(*(const lng*)v)) {
						HASHloop_bound_TYPE(ri, hsh, rb, v, rl, rh, lng) {
							ro = (oid) (rb - rl + rseq);
							if (only_misses) {
								nr++;
								break;
							}
							HASHLOOPBODY();
							if (semi)
								break;
						}
					}
					break;
#ifdef HAVE_HGE
				case TYPE_hge:
					if (nil_matches || !is_hge_nil(*(const hge*)v)) {
						HASHloop_bound_TYPE(ri, hsh, rb, v, rl, rh, hge) {
							ro = (oid) (rb - rl + rseq);
							if (only_misses) {
								nr++;
								break;
							}
							HASHLOOPBODY();
							if (semi)
								break;
						}
					}
					break;
#endif
				default:
					if (nil_matches || cmp(v, nil) != 0) {
						HASHloop_bound(ri, hsh, rb, v, rl, rh) {
							ro = (oid) (rb - rl + rseq);
							if (only_misses) {
								nr++;
								break;
							}
							HASHLOOPBODY();
							if (semi)
								break;
						}
					}
					break;
				}
			}
			if (nr == 0) {
				if (only_misses) {
					nr = 1;
					if (BUNlast(r1) == BATcapacity(r1)) {
						newcap = BATgrows(r1);
						if (newcap > maxsize)
							newcap = maxsize;
						BATsetcount(r1, BATcount(r1));
						if (BATextend(r1, newcap) != GDK_SUCCEED)
							goto bailout;
					}
					APPEND(r1, lo);
					if (lskipped)
						r1->tseqbase = oid_nil;
				} else if (nil_on_miss) {
					nr = 1;
					r2->tnil = true;
					r2->tnonil = false;
					r2->tkey = false;
					if (BUNlast(r1) == BATcapacity(r1)) {
						newcap = BATgrows(r1);
						if (newcap > maxsize)
							newcap = maxsize;
						BATsetcount(r1, BATcount(r1));
						BATsetcount(r2, BATcount(r2));
						if (BATextend(r1, newcap) != GDK_SUCCEED ||
						    BATextend(r2, newcap) != GDK_SUCCEED)
							goto bailout;
						assert(BATcapacity(r1) == BATcapacity(r2));
					}
					APPEND(r1, lo);
					APPEND(r2, oid_nil);
				} else {
					lskipped = BATcount(r1) > 0;
				}
			} else if (only_misses) {
				lskipped = BATcount(r1) > 0;
			} else {
				if (lskipped) {
					/* note, we only get here in
					 * an iteration *after*
					 * lskipped was first set to
					 * 1, i.e. we did indeed skip
					 * values in l */
					r1->tseqbase = oid_nil;
				}
				if (nr > 1) {
					r1->tkey = false;
					r1->tseqbase = oid_nil;
				}
			}
			if (nr > 0 && BATcount(r1) > nr)
				r1->trevsorted = false;
		}
	}
	/* also set other bits of heap to correct value to indicate size */
	BATsetcount(r1, BATcount(r1));
	if (BATcount(r1) <= 1) {
		r1->tsorted = true;
		r1->trevsorted = true;
		r1->tkey = true;
		r1->tseqbase = 0;
	}
	if (r2) {
		BATsetcount(r2, BATcount(r2));
		assert(BATcount(r1) == BATcount(r2));
		if (BATcount(r2) <= 1) {
			r2->tsorted = true;
			r2->trevsorted = true;
			r2->tkey = true;
			r2->tseqbase = 0;
		}
	}
	if (BATcount(r1) > 0) {
		if (BATtdense(r1))
			r1->tseqbase = ((oid *) r1->theap.base)[0];
		if (r2 && BATtdense(r2))
			r2->tseqbase = ((oid *) r2->theap.base)[0];
	} else {
		r1->tseqbase = 0;
		if (r2) {
			r2->tseqbase = 0;
		}
	}
	ALGODEBUG fprintf(stderr, "#hashjoin(l=%s,r=%s)=(" ALGOBATFMT "," ALGOOPTBATFMT ") " LLFMT "us\n",
			  BATgetId(l), BATgetId(r),
<<<<<<< HEAD
			  BATgetId(r1), BATcount(r1),
			  r1->tsorted ? "-sorted" : "",
			  r1->trevsorted ? "-revsorted" : "",
			  BATtdense(r1) ? "-dense" : "",
			  r1->tkey ? "-key" : "",
			  r2 ? BATgetId(r2) : "--", r2 ? BATcount(r2) : 0,
			  r2 && r2->tsorted ? "-sorted" : "",
			  r2 && r2->trevsorted ? "-revsorted" : "",
			  r2 && BATtdense(r2) ? "-dense" : "",
			  r2 && r2->tkey ? "-key" : "",
=======
			  ALGOBATPAR(r1), ALGOOPTBATPAR(r2),
>>>>>>> 79b103c4
			  GDKusec() - t0);
	return GDK_SUCCEED;

  bailout:
	BBPreclaim(r1);
	BBPreclaim(r2);
	return GDK_FAIL;
}

#define MASK_EQ		1
#define MASK_LT		2
#define MASK_GT		4
#define MASK_LE		(MASK_EQ | MASK_LT)
#define MASK_GE		(MASK_EQ | MASK_GT)
#define MASK_NE		(MASK_LT | MASK_GT)

static gdk_return
thetajoin(BAT *r1, BAT *r2, BAT *l, BAT *r, BAT *sl, BAT *sr, int opcode, BUN maxsize, lng t0)
{
	BUN lstart, lend, lcnt;
	const oid *lcand = NULL, *lcandend = NULL;
	BUN rstart, rend, rcnt;
	const oid *rcand = NULL, *rcandend = NULL;
	const char *lvals, *rvals;
	const char *lvars, *rvars;
	int lwidth, rwidth;
	const void *nil = ATOMnilptr(l->ttype);
	int (*cmp)(const void *, const void *) = ATOMcompare(l->ttype);
	const char *vl, *vr;
	const oid *p;
	oid lastr = 0;		/* last value inserted into r2 */
	BUN n, nr;
	BUN newcap;
	oid lo, ro;
	int c;
	bool lskipped = false;	/* whether we skipped values in l */
	lng loff = 0, roff = 0;
	oid lval = oid_nil, rval = oid_nil;

	ALGODEBUG fprintf(stderr, "#thetajoin(l=" ALGOBATFMT ","
			  "r=" ALGOBATFMT ",sl=" ALGOOPTBATFMT ","
			  "sr=" ALGOOPTBATFMT ",op=%s%s%s)\n",
			  ALGOBATPAR(l), ALGOBATPAR(r), ALGOOPTBATPAR(sl), ALGOOPTBATPAR(sr),
			  opcode & MASK_LT ? "<" : "",
			  opcode & MASK_GT ? ">" : "",
			  opcode & MASK_EQ ? "=" : "");

	assert(ATOMtype(l->ttype) == ATOMtype(r->ttype));
	assert(sl == NULL || sl->tsorted);
	assert(sr == NULL || sr->tsorted);
	assert((opcode & (MASK_EQ | MASK_LT | MASK_GT)) != 0);

	CANDINIT(l, sl, lstart, lend, lcnt, lcand, lcandend);
	CANDINIT(r, sr, rstart, rend, rcnt, rcand, rcandend);

	lvals = BATtvoid(l) ? NULL : (const char *) Tloc(l, 0);
	rvals = BATtvoid(r) ? NULL : (const char *) Tloc(r, 0);
	if (l->tvarsized && l->ttype) {
		assert(r->tvarsized && r->ttype);
		lvars = l->tvheap->base;
		rvars = r->tvheap->base;
	} else {
		assert(!r->tvarsized || !r->ttype);
		lvars = rvars = NULL;
	}
	lwidth = l->twidth;
	rwidth = r->twidth;

	if (BATtvoid(l)) {
		if (!BATtdense(l)) {
			/* trivial: nils don't match anything */
			return GDK_SUCCEED;
		}
		if (lcand) {
			lstart = 0;
			lend = (BUN) (lcandend - lcand);
			lvals = (const char *) lcand;
			lcand = NULL;
			lwidth = SIZEOF_OID;
		}
		loff = (lng) l->tseqbase - (lng) l->hseqbase;
	}
	if (BATtvoid(r)) {
		if (!BATtdense(r)) {
			/* trivial: nils don't match anything */
			return GDK_SUCCEED;
		}
		if (rcand) {
			rstart = 0;
			rend = (BUN) (rcandend - rcand);
			rvals = (const char *) rcand;
			rcand = NULL;
			rwidth = SIZEOF_OID;
		}
		roff = (lng) r->tseqbase - (lng) r->hseqbase;
	}
	assert(lvals != NULL || lcand == NULL);
	assert(rvals != NULL || rcand == NULL);

	r1->tkey = true;
	r1->tsorted = true;
	r1->trevsorted = true;
	r2->tkey = true;
	r2->tsorted = true;
	r2->trevsorted = true;

	/* nested loop implementation for theta join */
	for (;;) {
		if (lcand) {
			if (lcand == lcandend)
				break;
			lo = *lcand++;
			vl = VALUE(l, lo - l->hseqbase);
		} else {
			if (lstart == lend)
				break;
			if (lvals) {
				vl = VALUE(l, lstart);
				if (loff != 0) {
					lval = (oid) (*(const oid *)vl + loff);
					vl = (const char *) &lval;
				}
			} else {
				lval = lstart + l->tseqbase;
				vl = (const char *) &lval;
			}
			lo = lstart++ + l->hseqbase;
		}
		nr = 0;
		if (cmp(vl, nil) != 0) {
			p = rcand;
			n = rstart;
			for (;;) {
				if (rcand) {
					if (p == rcandend)
						break;
					ro = *p++;
					vr = VALUE(r, ro - r->hseqbase);
				} else {
					if (n == rend)
						break;
					if (rvals) {
						vr = VALUE(r, n);
						if (roff != 0) {
							rval = (oid) (*(const oid *)vr + roff);
							vr = (const char *) &rval;
						}
					} else {
						rval = n + r->tseqbase;
						vr = (const char *) &rval;
					}
					ro = n++ + r->hseqbase;
				}
				if (cmp(vr, nil) == 0)
					continue;
				c = cmp(vl, vr);
				if (!((opcode & MASK_LT && c < 0) ||
				      (opcode & MASK_GT && c > 0) ||
				      (opcode & MASK_EQ && c == 0)))
					continue;
				if (BUNlast(r1) == BATcapacity(r1)) {
					newcap = BATgrows(r1);
					if (newcap > maxsize)
						newcap = maxsize;
					BATsetcount(r1, BATcount(r1));
					BATsetcount(r2, BATcount(r2));
					if (BATextend(r1, newcap) != GDK_SUCCEED ||
					    BATextend(r2, newcap) != GDK_SUCCEED)
						goto bailout;
					assert(BATcapacity(r1) == BATcapacity(r2));
				}
				if (BATcount(r2) > 0) {
					if (lastr + 1 != ro)
						r2->tseqbase = oid_nil;
					if (nr == 0) {
						r1->trevsorted = false;
						if (lastr > ro) {
							r2->tsorted = false;
							r2->tkey = false;
						} else if (lastr < ro) {
							r2->trevsorted = false;
						} else {
							r2->tkey = false;
						}
					}
				}
				APPEND(r1, lo);
				APPEND(r2, ro);
				lastr = ro;
				nr++;
			}
		}
		if (nr > 1) {
			r1->tkey = false;
			r1->tseqbase = oid_nil;
			r2->trevsorted = false;
		} else if (nr == 0) {
			lskipped = BATcount(r1) > 0;
		} else if (lskipped) {
			r1->tseqbase = oid_nil;
		}
	}
	assert(BATcount(r1) == BATcount(r2));
	/* also set other bits of heap to correct value to indicate size */
	BATsetcount(r1, BATcount(r1));
	BATsetcount(r2, BATcount(r2));
	if (BATcount(r1) > 0) {
		if (BATtdense(r1))
			r1->tseqbase = ((oid *) r1->theap.base)[0];
		if (BATtdense(r2))
			r2->tseqbase = ((oid *) r2->theap.base)[0];
	} else {
		r1->tseqbase = r2->tseqbase = 0;
	}
	ALGODEBUG fprintf(stderr, "#thetajoin(l=%s,r=%s)=(" ALGOBATFMT "," ALGOBATFMT ") " LLFMT "us\n",
			  BATgetId(l), BATgetId(r),
			  ALGOBATPAR(r1), ALGOBATPAR(r2),
			  GDKusec() - t0);
	return GDK_SUCCEED;

  bailout:
	BBPreclaim(r1);
	BBPreclaim(r2);
	return GDK_FAIL;
}

static gdk_return
bandjoin(BAT *r1, BAT *r2, BAT *l, BAT *r, BAT *sl, BAT *sr,
	 const void *c1, const void *c2, bool li, bool hi, BUN maxsize, lng t0)
{
	BUN lstart, lend, lcnt;
	const oid *lcand = NULL, *lcandend = NULL;
	BUN rstart, rend, rcnt;
	const oid *rcand = NULL, *rcandend = NULL;
	const char *lvals, *rvals;
	int lwidth, rwidth;
	int t;
	const void *nil = ATOMnilptr(l->ttype);
	int (*cmp)(const void *, const void *) = ATOMcompare(l->ttype);
	const char *vl, *vr;
	const oid *p;
	oid lastr = 0;		/* last value inserted into r2 */
	BUN n, nr;
	BUN newcap;
	oid lo, ro;
	bool lskipped = false;	/* whether we skipped values in l */
	BUN nils = 0;		/* needed for XXX_WITH_CHECK macros */

	ALGODEBUG fprintf(stderr, "#bandjoin(l=" ALGOBATFMT ","
			  "r=" ALGOBATFMT ",sl=" ALGOOPTBATFMT ","
			  "sr=" ALGOOPTBATFMT ")\n",
			  ALGOBATPAR(l), ALGOBATPAR(r), ALGOOPTBATPAR(sl), ALGOOPTBATPAR(sr));

	assert(ATOMtype(l->ttype) == ATOMtype(r->ttype));
	assert(sl == NULL || sl->tsorted);
	assert(sr == NULL || sr->tsorted);

	t = ATOMtype(l->ttype);
	t = ATOMbasetype(t);

	switch (t) {
	case TYPE_bte:
		if (is_bte_nil(*(const bte *)c1) ||
		    is_bte_nil(*(const bte *)c2) ||
		    -*(const bte *)c1 > *(const bte *)c2 ||
		    ((!hi || !li) && -*(const bte *)c1 == *(const bte *)c2))
			return GDK_SUCCEED;
		break;
	case TYPE_sht:
		if (is_sht_nil(*(const sht *)c1) ||
		    is_sht_nil(*(const sht *)c2) ||
		    -*(const sht *)c1 > *(const sht *)c2 ||
		    ((!hi || !li) && -*(const sht *)c1 == *(const sht *)c2))
			return GDK_SUCCEED;
		break;
	case TYPE_int:
		if (is_int_nil(*(const int *)c1) ||
		    is_int_nil(*(const int *)c2) ||
		    -*(const int *)c1 > *(const int *)c2 ||
		    ((!hi || !li) && -*(const int *)c1 == *(const int *)c2))
			return GDK_SUCCEED;
		break;
	case TYPE_lng:
		if (is_lng_nil(*(const lng *)c1) ||
		    is_lng_nil(*(const lng *)c2) ||
		    -*(const lng *)c1 > *(const lng *)c2 ||
		    ((!hi || !li) && -*(const lng *)c1 == *(const lng *)c2))
			return GDK_SUCCEED;
		break;
#ifdef HAVE_HGE
	case TYPE_hge:
		if (is_hge_nil(*(const hge *)c1) ||
		    is_hge_nil(*(const hge *)c2) ||
		    -*(const hge *)c1 > *(const hge *)c2 ||
		    ((!hi || !li) && -*(const hge *)c1 == *(const hge *)c2))
			return GDK_SUCCEED;
		break;
#endif
	case TYPE_flt:
		if (is_flt_nil(*(const flt *)c1) ||
		    is_flt_nil(*(const flt *)c2) ||
		    -*(const flt *)c1 > *(const flt *)c2 ||
		    ((!hi || !li) && -*(const flt *)c1 == *(const flt *)c2))
			return GDK_SUCCEED;
		break;
	case TYPE_dbl:
		if (is_dbl_nil(*(const dbl *)c1) ||
		    is_dbl_nil(*(const dbl *)c2) ||
		    -*(const dbl *)c1 > *(const dbl *)c2 ||
		    ((!hi || !li) && -*(const dbl *)c1 == *(const dbl *)c2))
			return GDK_SUCCEED;
		break;
	default:
		GDKerror("BATbandjoin: unsupported type\n");
		goto bailout;
	}

	CANDINIT(l, sl, lstart, lend, lcnt, lcand, lcandend);
	CANDINIT(r, sr, rstart, rend, rcnt, rcand, rcandend);

	lvals = (const char *) Tloc(l, 0);
	rvals = (const char *) Tloc(r, 0);
	assert(!r->tvarsized);
	lwidth = l->twidth;
	rwidth = r->twidth;

	assert(lvals != NULL);
	assert(rvals != NULL);

	r1->tkey = true;
	r1->tsorted = true;
	r1->trevsorted = true;
	r2->tkey = true;
	r2->tsorted = true;
	r2->trevsorted = true;

	/* nested loop implementation for band join */
	for (;;) {
		if (lcand) {
			if (lcand == lcandend)
				break;
			lo = *lcand++;
			vl = FVALUE(l, lo - l->hseqbase);
		} else {
			if (lstart == lend)
				break;
			vl = FVALUE(l, lstart);
			lo = lstart++ + l->hseqbase;
		}
		if (cmp(vl, nil) == 0)
			continue;
		nr = 0;
		p = rcand;
		n = rstart;
		for (;;) {
			if (rcand) {
				if (p == rcandend)
					break;
				ro = *p++;
				vr = FVALUE(r, ro - r->hseqbase);
			} else {
				if (n == rend)
					break;
				vr = FVALUE(r, n);
				ro = n++ + r->hseqbase;
			}
			switch (ATOMtype(l->ttype)) {
			case TYPE_bte: {
				sht v1 = (sht) *(const bte *) vr, v2;

				if (is_bte_nil(v1))
					continue;
				v2 = v1;
				v1 -= *(const bte *)c1;
				if (*(const bte *)vl <= v1 &&
				    (!li || *(const bte *)vl != v1))
					continue;
				v2 += *(const bte *)c2;
				if (*(const bte *)vl >= v2 &&
				    (!hi || *(const bte *)vl != v2))
					continue;
				break;
			}
			case TYPE_sht: {
				int v1 = (int) *(const sht *) vr, v2;

				if (is_sht_nil(v1))
					continue;
				v2 = v1;
				v1 -= *(const sht *)c1;
				if (*(const sht *)vl <= v1 &&
				    (!li || *(const sht *)vl != v1))
					continue;
				v2 += *(const sht *)c2;
				if (*(const sht *)vl >= v2 &&
				    (!hi || *(const sht *)vl != v2))
					continue;
				break;
			}
			case TYPE_int: {
				lng v1 = (lng) *(const int *) vr, v2;

				if (is_int_nil(v1))
					continue;
				v2 = v1;
				v1 -= *(const int *)c1;
				if (*(const int *)vl <= v1 &&
				    (!li || *(const int *)vl != v1))
					continue;
				v2 += *(const int *)c2;
				if (*(const int *)vl >= v2 &&
				    (!hi || *(const int *)vl != v2))
					continue;
				break;
			}
#ifdef HAVE_HGE
			case TYPE_lng: {
				hge v1 = (hge) *(const lng *) vr, v2;

				if (is_lng_nil(v1))
					continue;
				v2 = v1;
				v1 -= *(const lng *)c1;
				if (*(const lng *)vl <= v1 &&
				    (!li || *(const lng *)vl != v1))
					continue;
				v2 += *(const lng *)c2;
				if (*(const lng *)vl >= v2 &&
				    (!hi || *(const lng *)vl != v2))
					continue;
				break;
			}
#else
#ifdef HAVE___INT128
			case TYPE_lng: {
				__int128 v1 = (__int128) *(const lng *) vr, v2;

				if (is_lng_nil(v1))
					continue;
				v2 = v1;
				v1 -= *(const lng *)c1;
				if (*(const lng *)vl <= v1 &&
				    (!li || *(const lng *)vl != v1))
					continue;
				v2 += *(const lng *)c2;
				if (*(const lng *)vl >= v2 &&
				    (!hi || *(const lng *)vl != v2))
					continue;
				break;
			}
#else
			case TYPE_lng: {
				lng v1, v2;
				bool abort_on_error = true;

				if (is_lng_nil(*(const lng *)vr))
					continue;
				SUB_WITH_CHECK(lng, *(const lng *)vr,
					       lng, *(const lng *)c1,
					       lng, v1,
					       GDK_lng_max,
					       do{if(*(const lng*)c1<0)goto nolmatch;else goto lmatch1;}while(false));
				if (*(const lng *)vl <= v1 &&
				    (!li || *(const lng *)vl != v1))
					continue;
			  lmatch1:
				ADD_WITH_CHECK(lng, *(const lng *)vr,
					       lng, *(const lng *)c2,
					       lng, v2,
					       GDK_lng_max,
					       do{if(*(const lng*)c2>0)goto nolmatch;else goto lmatch2;}while(false));
				if (*(const lng *)vl >= v2 &&
				    (!hi || *(const lng *)vl != v2))
					continue;
			  lmatch2:
				break;
			  nolmatch:
				continue;
			}
#endif
#endif
#ifdef HAVE_HGE
			case TYPE_hge: {
				hge v1, v2;
				bool abort_on_error = true;

				if (is_hge_nil(*(const hge *)vr))
					continue;
				SUB_WITH_CHECK(hge, *(const hge *)vr,
					       hge, *(const hge *)c1,
					       hge, v1,
					       GDK_hge_max,
					       do{if(*(const hge*)c1<0)goto nohmatch;else goto hmatch1;}while(false));
				if (*(const hge *)vl <= v1 &&
				    (!li || *(const hge *)vl != v1))
					continue;
			  hmatch1:
				ADD_WITH_CHECK(hge, *(const hge *)vr,
					       hge, *(const hge *)c2,
					       hge, v2,
					       GDK_hge_max,
					       do{if(*(const hge*)c2>0)goto nohmatch;else goto hmatch2;}while(false));
				if (*(const hge *)vl >= v2 &&
				    (!hi || *(const hge *)vl != v2))
					continue;
			  hmatch2:
				break;
			  nohmatch:
				continue;
			}
#endif
			case TYPE_flt: {
				dbl v1 = (dbl) *(const flt *) vr, v2;

				if (is_flt_nil(v1))
					continue;
				v2 = v1;
				v1 -= *(const flt *)c1;
				if (*(const flt *)vl <= v1 &&
				    (!li || *(const flt *)vl != v1))
					continue;
				v2 += *(const flt *)c2;
				if (*(const flt *)vl >= v2 &&
				    (!hi || *(const flt *)vl != v2))
					continue;
				break;
			}
			case TYPE_dbl: {
				dbl v1, v2;
				bool abort_on_error = true;

				if (is_dbl_nil(*(const dbl *)vr))
					continue;
				SUB_WITH_CHECK(dbl, *(const dbl *)vr,
					       dbl, *(const dbl *)c1,
					       dbl, v1,
					       GDK_dbl_max,
					       do{if(*(const dbl*)c1<0)goto nodmatch;else goto dmatch1;}while(false));
				if (*(const dbl *)vl <= v1 &&
				    (!li || *(const dbl *)vl != v1))
					continue;
			  dmatch1:
				ADD_WITH_CHECK(dbl, *(const dbl *)vr,
					       dbl, *(const dbl *)c2,
					       dbl, v2,
					       GDK_dbl_max,
					       do{if(*(const dbl*)c2>0)goto nodmatch;else goto dmatch2;}while(false));
				if (*(const dbl *)vl >= v2 &&
				    (!hi || *(const dbl *)vl != v2))
					continue;
			  dmatch2:
				break;
			  nodmatch:
				continue;
			}
			}
			if (BUNlast(r1) == BATcapacity(r1)) {
				newcap = BATgrows(r1);
				if (newcap > maxsize)
					newcap = maxsize;
				BATsetcount(r1, BATcount(r1));
				BATsetcount(r2, BATcount(r2));
				if (BATextend(r1, newcap) != GDK_SUCCEED ||
				    BATextend(r2, newcap) != GDK_SUCCEED)
					goto bailout;
				assert(BATcapacity(r1) == BATcapacity(r2));
			}
			if (BATcount(r2) > 0) {
				if (lastr + 1 != ro)
					r2->tseqbase = oid_nil;
				if (nr == 0) {
					r1->trevsorted = false;
					if (lastr > ro) {
						r2->tsorted = false;
						r2->tkey = false;
					} else if (lastr < ro) {
						r2->trevsorted = false;
					} else {
						r2->tkey = false;
					}
				}
			}
			APPEND(r1, lo);
			APPEND(r2, ro);
			lastr = ro;
			nr++;
		}
		if (nr > 1) {
			r1->tkey = false;
			r1->tseqbase = oid_nil;
			r2->trevsorted = false;
		} else if (nr == 0) {
			lskipped = BATcount(r1) > 0;
		} else if (lskipped) {
			r1->tseqbase = oid_nil;
		}
	}
	assert(BATcount(r1) == BATcount(r2));
	/* also set other bits of heap to correct value to indicate size */
	BATsetcount(r1, BATcount(r1));
	BATsetcount(r2, BATcount(r2));
	if (BATcount(r1) > 0) {
		if (BATtdense(r1))
			r1->tseqbase = ((oid *) r1->theap.base)[0];
		if (BATtdense(r2))
			r2->tseqbase = ((oid *) r2->theap.base)[0];
	} else {
		r1->tseqbase = r2->tseqbase = 0;
	}
	ALGODEBUG fprintf(stderr, "#bandjoin(l=%s,r=%s)=(" ALGOBATFMT "," ALGOBATFMT ") " LLFMT "us\n",
			  BATgetId(l), BATgetId(r),
			  ALGOBATPAR(r1), ALGOBATPAR(r2),
			  GDKusec() - t0);
	return GDK_SUCCEED;

  bailout:
	BBPreclaim(r1);
	BBPreclaim(r2);
	return GDK_FAIL;
}

/* small ordered right, dense left, oid's only, do fetches */
static gdk_return
fetchjoin(BAT *r1, BAT *r2, BAT *l, BAT *r)
{
	oid lo = l->tseqbase, hi = lo + BATcount(l);
	BUN b = SORTfndfirst(r, &lo), e = SORTfndlast(r, &hi), p;

	ALGODEBUG fprintf(stderr, "#fetchjoin(l=" ALGOBATFMT ","
			  "r=" ALGOBATFMT ")\n",
			  ALGOBATPAR(l), ALGOBATPAR(r));

	if (r2) {
		if (BATextend(r2, e - b) != GDK_SUCCEED)
			goto bailout;
		for (p = b; p < e; p++) {
			oid v = p + r->hseqbase;
			APPEND(r2, v);
		}
		BATsetcount(r2, e - b);
		r2->tkey = true;
		r2->tsorted = true;
		r2->trevsorted = e - b <= 1;
		r2->tseqbase = e == b ? 0 : r->hseqbase + b;
		virtualize(r2);
	}
	if (BATextend(r1, e - b) != GDK_SUCCEED)
		goto bailout;
	for (p = b; p < e; p++) {
		oid v = *(const oid*)Tloc(r, p) - l->tseqbase + l->hseqbase;
		APPEND(r1, v);
	}
	BATsetcount(r1, e - b);
	r1->tkey = r->tkey;
	r1->tsorted = r->tsorted || e - b <= 1;
	r1->trevsorted = r->trevsorted || e - b <= 1;
	r1->tseqbase = e == b ? 0 : e - b == 1 ? *(const oid *)Tloc(r1, 0) : oid_nil;
	return GDK_SUCCEED;
  bailout:
	BBPreclaim(r1);
	BBPreclaim(r2);
	return GDK_FAIL;
}


/* Make the implementation choices for various left joins. */
static gdk_return
leftjoin(BAT **r1p, BAT **r2p, BAT *l, BAT *r, BAT *sl, BAT *sr,
	 bool nil_matches, bool nil_on_miss, bool semi, bool only_misses,
	 BUN estimate, const char *name, lng t0)
{
	BAT *r1, *r2 = NULL;
	BUN lcount, rcount, maxsize;

	/* only_misses implies left output only */
	assert(!only_misses || r2p == NULL);
	/* only no right output allowed for semijoin and diff */
	assert(r2p != NULL || (semi | only_misses));
	/* if nil_on_miss is set, we really need a right output */
	assert(!nil_on_miss || r2p != NULL);
	*r1p = NULL;
	if (r2p)
		*r2p = NULL;
	if (joinparamcheck(l, r, NULL, sl, sr, name) != GDK_SUCCEED)
		return GDK_FAIL;

	lcount = BATcount(l);
	if (sl)
		lcount = MIN(lcount, BATcount(sl));
	rcount = BATcount(r);
	if (sr)
		rcount = MIN(rcount, BATcount(sr));

	if ((maxsize = joininitresults(&r1, r2p ? &r2 : NULL, lcount, rcount,
				       l->tkey, r->tkey, semi, nil_on_miss,
				       only_misses, estimate)) == BUN_NONE)
		return GDK_FAIL;
	*r1p = r1;
	if (r2p)
		*r2p = r2;
	if (maxsize == 0)
		return GDK_SUCCEED;
	if (!nil_on_miss && !semi && !only_misses &&
	    (lcount == 1 || (BATordered(l) && BATordered_rev(l)))) {
		/* single value to join, use select */
		return selectjoin(r1, r2, l, r, sl, sr, nil_matches,
				  t0, false);
	} else if (BATtdense(r) && (sr == NULL || BATtdense(sr)) &&
		   lcount > 0 && rcount > 0) {
		/* use special implementation for dense right-hand side */
		return mergejoin_void(r1, r2, l, r, sl, sr,
				      nil_on_miss, only_misses, t0, false);
	} else if ((BATordered(r) || BATordered_rev(r)) &&
		   (BATtdense(r) ||
		    lcount < 1024 ||
		    BATcount(r) * (Tsize(r) + (r->tvheap ? r->tvheap->size : 0) + 2 * sizeof(BUN)) > GDK_mem_maxsize / (GDKnr_threads ? GDKnr_threads : 1)))
		return mergejoin(r1, r2, l, r, sl, sr, nil_matches,
				 nil_on_miss, semi, only_misses, maxsize, t0,
				 false);
	if (BATtdense(l) && ATOMtype(l->ttype) == TYPE_oid && sl == NULL && sr == NULL && !semi && !nil_matches && !only_misses && (rcount * 1024) < lcount && BATordered(r))
		return fetchjoin(r1, r2, l, r);
	return hashjoin(r1, r2, l, r, sl, sr, nil_matches,
			nil_on_miss, semi, only_misses, maxsize, t0, false, "leftjoin");
}

/* Perform an equi-join over l and r.  Returns two new, aligned, bats
 * with the oids of matching tuples.  The result is in the same order
 * as l (i.e. r1 is sorted). */
gdk_return
BATleftjoin(BAT **r1p, BAT **r2p, BAT *l, BAT *r, BAT *sl, BAT *sr, bool nil_matches, BUN estimate)
{
	return leftjoin(r1p, r2p, l, r, sl, sr, nil_matches,
			false, false, false, estimate, "BATleftjoin",
			GDKdebug & ALGOMASK ? GDKusec() : 0);
}

/* Performs a left outer join over l and r.  Returns two new, aligned,
 * bats with the oids of matching tuples, or the oid in the first
 * output bat and nil in the second output bat if the value in l does
 * not occur in r.  The result is in the same order as l (i.e. r1 is
 * sorted). */
gdk_return
BATouterjoin(BAT **r1p, BAT **r2p, BAT *l, BAT *r, BAT *sl, BAT *sr, bool nil_matches, BUN estimate)
{
	return leftjoin(r1p, r2p, l, r, sl, sr, nil_matches,
			true, false, false, estimate, "BATouterjoin",
			GDKdebug & ALGOMASK ? GDKusec() : 0);
}

/* Perform a semi-join over l and r.  Returns one or two new, bats
 * with the oids of matching tuples.  The result is in the same order
 * as l (i.e. r1 is sorted).  If a single bat is returned, it is a
 * candidate list. */
gdk_return
BATsemijoin(BAT **r1p, BAT **r2p, BAT *l, BAT *r, BAT *sl, BAT *sr, bool nil_matches, BUN estimate)
{
	return leftjoin(r1p, r2p, l, r, sl, sr, nil_matches,
			false, true, false, estimate, "BATsemijoin",
			GDKdebug & ALGOMASK ? GDKusec() : 0);
}

/* Return a candidate list with the list of rows in l whose value also
 * occurs in r.  This is just the left output of a semi-join. */
BAT *
BATintersect(BAT *l, BAT *r, BAT *sl, BAT *sr, bool nil_matches, BUN estimate)
{
	BAT *bn;

	if (leftjoin(&bn, NULL, l, r, sl, sr, nil_matches,
		     false, true, false, estimate, "BATintersect",
		     GDKdebug & ALGOMASK ? GDKusec() : 0) == GDK_SUCCEED)
		return virtualize(bn);
	return NULL;
}

/* Return the difference of l and r.  The result is a BAT with the
 * oids of those values in l that do not occur in r.  This is what you
 * might call an anti-semi-join.  The result is a candidate list. */
BAT *
BATdiff(BAT *l, BAT *r, BAT *sl, BAT *sr, bool nil_matches, BUN estimate)
{
	BAT *bn;

	if (leftjoin(&bn, NULL, l, r, sl, sr, nil_matches,
		     false, false, true, estimate, "BATdiff",
		     GDKdebug & ALGOMASK ? GDKusec() : 0) == GDK_SUCCEED)
		return virtualize(bn);
	return NULL;
}

gdk_return
BATthetajoin(BAT **r1p, BAT **r2p, BAT *l, BAT *r, BAT *sl, BAT *sr, int op, bool nil_matches, BUN estimate)
{
	BAT *r1, *r2;
	BUN maxsize;
	int opcode = 0;
	lng t0 = 0;

	/* encode operator as a bit mask into opcode */
	switch (op) {
	case JOIN_EQ:
		return BATjoin(r1p, r2p, l, r, sl, sr, nil_matches, estimate);
	case JOIN_NE:
		opcode = MASK_NE;
		break;
	case JOIN_LT:
		opcode = MASK_LT;
		break;
	case JOIN_LE:
		opcode = MASK_LE;
		break;
	case JOIN_GT:
		opcode = MASK_GT;
		break;
	case JOIN_GE:
		opcode = MASK_GE;
		break;
	default:
		GDKerror("BATthetajoin: unknown operator %d.\n", op);
		return GDK_FAIL;
	}

	ALGODEBUG t0 = GDKusec();
	*r1p = NULL;
	*r2p = NULL;
	if (joinparamcheck(l, r, NULL, sl, sr, "BATthetajoin") != GDK_SUCCEED)
		return GDK_FAIL;
	if ((maxsize = joininitresults(&r1, &r2, sl ? BATcount(sl) : BATcount(l), sr ? BATcount(sr) : BATcount(r), false, false, false, false, false, estimate)) == BUN_NONE)
		return GDK_FAIL;
	*r1p = r1;
	*r2p = r2;
	if (maxsize == 0)
		return GDK_SUCCEED;

	return thetajoin(r1, r2, l, r, sl, sr, opcode, maxsize, t0);
}

gdk_return
BATjoin(BAT **r1p, BAT **r2p, BAT *l, BAT *r, BAT *sl, BAT *sr, bool nil_matches, BUN estimate)
{
	BAT *r1, *r2;
	BUN lcount, rcount, lpcount, rpcount;
	BUN lsize, rsize;
	BUN maxsize;
	int lhash, rhash;
#ifndef DISABLE_PARENT_HASH
	bat lparent, rparent;
#endif
	bool swap;
	size_t mem_size;
	lng t0 = 0;
	const char *reason = "";

	ALGODEBUG t0 = GDKusec();

	*r1p = NULL;
	*r2p = NULL;
	if (joinparamcheck(l, r, NULL, sl, sr, "BATjoin") != GDK_SUCCEED)
		return GDK_FAIL;
	lcount = BATcount(l);
	if (sl)
		lcount = MIN(lcount, BATcount(sl));
	rcount = BATcount(r);
	if (sr)
		rcount = MIN(rcount, BATcount(sr));
	if (lcount == 0 || rcount == 0) {
		r1 = BATdense(0, 0, 0);
		r2 = BATdense(0, 0, 0);
		if (r1 == NULL || r2 == NULL) {
			BBPreclaim(r1);
			BBPreclaim(r2);
			return GDK_FAIL;
		}
		*r1p = r1;
		*r2p = r2;
		return GDK_SUCCEED;
	}
	if ((maxsize = joininitresults(&r1, &r2, lcount, rcount, l->tkey, r->tkey, false, false, false, estimate)) == BUN_NONE)
		return GDK_FAIL;
	*r1p = r1;
	*r2p = r2;
	if (maxsize == 0)
		return GDK_SUCCEED;
	swap = false;

	/* some statistics to help us decide */
	lsize = (BUN) (BATcount(l) * (Tsize(l)) + (l->tvheap ? l->tvheap->size : 0) + 2 * sizeof(BUN));
	rsize = (BUN) (BATcount(r) * (Tsize(r)) + (r->tvheap ? r->tvheap->size : 0) + 2 * sizeof(BUN));
	mem_size = GDK_mem_maxsize / (GDKnr_threads ? GDKnr_threads : 1);

#ifndef DISABLE_PARENT_HASH
	lparent = VIEWtparent(l);
	if (lparent) {
		lpcount = BATcount(BBPdescriptor(lparent));
		lhash = BATcheckhash(l) || BATcheckhash(BBPdescriptor(lparent));
	} else
#endif
	{
		lpcount = BATcount(l);
		lhash = BATcheckhash(l);
	}
#ifndef DISABLE_PARENT_HASH
	rparent = VIEWtparent(r);
	if (rparent) {
		rpcount = BATcount(BBPdescriptor(rparent));
		rhash = BATcheckhash(r) || BATcheckhash(BBPdescriptor(rparent));
	} else
#endif
	{
		rpcount = BATcount(r);
		rhash = BATcheckhash(r);
	}
	if (lcount == 1 || (BATordered(l) && BATordered_rev(l))) {
		/* single value to join, use select */
		return selectjoin(r1, r2, l, r, sl, sr, nil_matches, t0, false);
	} else if (rcount == 1 || (BATordered(r) && BATordered_rev(r))) {
		/* single value to join, use select */
		return selectjoin(r2, r1, r, l, sr, sl, nil_matches, t0, true);
	} else if (BATtdense(r) && (sr == NULL || BATtdense(sr))) {
		/* use special implementation for dense right-hand side */
		return mergejoin_void(r1, r2, l, r, sl, sr, false, false, t0, false);
	} else if (BATtdense(l) && (sl == NULL || BATtdense(sl))) {
		/* use special implementation for dense right-hand side */
		return mergejoin_void(r2, r1, r, l, sr, sl, false, false, t0, true);
	} else if ((BATordered(l) || BATordered_rev(l)) &&
		   (BATordered(r) || BATordered_rev(r))) {
		/* both sorted */
		return mergejoin(r1, r2, l, r, sl, sr, nil_matches, false, false, false, maxsize, t0, false);
	} else if (lhash && rhash) {
		/* both have hash, smallest on right */
		swap = lcount < rcount;
		reason = "both have hash";
	} else if (lhash) {
		/* only left has hash, swap */
		swap = true;
		reason = "left has hash";
	} else if (rhash) {
		/* only right has hash, don't swap */
		swap = false;
		reason = "right has hash";
	} else if ((BATordered(l) || BATordered_rev(l)) &&
		   (BATtvoid(l) || rcount < 1024 || MIN(lsize, rsize) > mem_size)) {
		/* only left is sorted, swap; but only if right is
		 * "large" and the smaller of the two isn't too large
		 * (i.e. prefer hash over binary search, but only if
		 * the hash table doesn't cause thrashing) */
		return mergejoin(r2, r1, r, l, sr, sl, nil_matches, false, false, false, maxsize, t0, true);
	} else if ((BATordered(r) || BATordered_rev(r)) &&
		   (BATtvoid(r) || lcount < 1024 || MIN(lsize, rsize) > mem_size)) {
		/* only right is sorted, don't swap; but only if left
		 * is "large" and the smaller of the two isn't too
		 * large (i.e. prefer hash over binary search, but
		 * only if the hash table doesn't cause thrashing) */
		return mergejoin(r1, r2, l, r, sl, sr, nil_matches, false, false, false, maxsize, t0, false);
	} else if ((l->batPersistence == PERSISTENT
#ifndef DISABLE_PARENT_HASH
		     || (lparent != 0 &&
			 BBPquickdesc(lparent, 0)->batPersistence == PERSISTENT)
#endif
			   ) &&
		   !(r->batPersistence == PERSISTENT
#ifndef DISABLE_PARENT_HASH
		     || (rparent != 0 &&
			 BBPquickdesc(rparent, 0)->batPersistence == PERSISTENT)
#endif
			   )) {
		/* l (or its parent) is persistent and r is not,
		 * create hash on l since it may be reused */
		swap = true;
		reason = "left is persistent";
	} else if (!(l->batPersistence == PERSISTENT
#ifndef DISABLE_PARENT_HASH
		     || (lparent != 0 &&
			 BBPquickdesc(lparent, 0)->batPersistence == PERSISTENT)
#endif
			   ) &&
		   (r->batPersistence == PERSISTENT
#ifndef DISABLE_PARENT_HASH
		    || (rparent != 0 &&
			BBPquickdesc(rparent, 0)->batPersistence == PERSISTENT)
#endif
			   )) {
		/* l (and its parent) is not persistent but r (or its
		 * parent) is, create hash on r since it may be
		 * reused */
		/* nothing */;
		reason = "right is persistent";
	} else if (lpcount < rpcount) {
		/* no hashes, not sorted, create hash on smallest BAT */
		swap = true;
		reason = "left is smaller";
	}
	if (swap) {
		return hashjoin(r2, r1, r, l, sr, sl, nil_matches, false, false, false, maxsize, t0, true, reason);
	} else {
		return hashjoin(r1, r2, l, r, sl, sr, nil_matches, false, false, false, maxsize, t0, false, reason);
	}
}

gdk_return
BATbandjoin(BAT **r1p, BAT **r2p, BAT *l, BAT *r, BAT *sl, BAT *sr,
	       const void *c1, const void *c2, bool li, bool hi, BUN estimate)
{
	BAT *r1, *r2;
	BUN maxsize;
	lng t0 = 0;

	ALGODEBUG t0 = GDKusec();

	*r1p = NULL;
	*r2p = NULL;
	if (joinparamcheck(l, r, NULL, sl, sr, "BATbandjoin") != GDK_SUCCEED)
		return GDK_FAIL;
	if ((maxsize = joininitresults(&r1, &r2, sl ? BATcount(sl) : BATcount(l), sr ? BATcount(sr) : BATcount(r), false, false, false, false, false, estimate)) == BUN_NONE)
		return GDK_FAIL;
	*r1p = r1;
	*r2p = r2;
	if (maxsize == 0)
		return GDK_SUCCEED;

	return bandjoin(r1, r2, l, r, sl, sr, c1, c2, li, hi, maxsize, t0);
}

gdk_return
BATrangejoin(BAT **r1p, BAT **r2p, BAT *l, BAT *rl, BAT *rh,
		BAT *sl, BAT *sr, bool li, bool hi, BUN estimate)
{
	BAT *r1, *r2;
	BUN maxsize;

	*r1p = NULL;
	*r2p = NULL;
	if (joinparamcheck(l, rl, rh, sl, sr, "BATrangejoin") != GDK_SUCCEED)
		return GDK_FAIL;
	if ((maxsize = joininitresults(&r1, &r2, sl ? BATcount(sl) : BATcount(l), sr ? BATcount(sr) : BATcount(rl), false, false, false, false, false, estimate)) == BUN_NONE)
		return GDK_FAIL;
	*r1p = r1;
	*r2p = r2;
	if (maxsize == 0)
		return GDK_SUCCEED;

	/* note, the rangejoin implementation is in gdk_select.c since
	 * it uses the imprints code there */
	return rangejoin(r1, r2, l, rl, rh, sl, sr, li, hi, maxsize);
}<|MERGE_RESOLUTION|>--- conflicted
+++ resolved
@@ -411,20 +411,7 @@
 	BBPunfix(bn->batCacheid);
 	ALGODEBUG fprintf(stderr, "#selectjoin(l=%s,r=%s)=(" ALGOBATFMT "," ALGOOPTBATFMT ") " LLFMT "us\n",
 			  BATgetId(l), BATgetId(r),
-<<<<<<< HEAD
-			  BATgetId(r1), BATcount(r1),
-			  r1->tsorted ? "-sorted" : "",
-			  r1->trevsorted ? "-revsorted" : "",
-			  BATtdense(r1) ? "-dense" : "",
-			  r1->tkey ? "-key" : "",
-			  r2 ? BATgetId(r2) : "--", r2 ? BATcount(r2) : 0,
-			  r2 && r2->tsorted ? "-sorted" : "",
-			  r2 && r2->trevsorted ? "-revsorted" : "",
-			  r2 && BATtdense(r2) ? "-dense" : "",
-			  r2 && r2->tkey ? "-key" : "",
-=======
 			  ALGOBATPAR(r1), ALGOOPTBATPAR(r2),
->>>>>>> 79b103c4
 			  GDKusec() - t0);
 	return GDK_SUCCEED;
 
@@ -873,20 +860,7 @@
 		virtualize(r2);
 	ALGODEBUG fprintf(stderr, "#mergejoin_void(l=%s,r=%s)=(" ALGOBATFMT "," ALGOOPTBATFMT ") " LLFMT "us\n",
 			  BATgetId(l), BATgetId(r),
-<<<<<<< HEAD
-			  BATgetId(r1), BATcount(r1),
-			  r1->tsorted ? "-sorted" : "",
-			  r1->trevsorted ? "-revsorted" : "",
-			  BATtdense(r1) ? "-dense" : "",
-			  r1->tkey ? "-key" : "",
-			  r2 ? BATgetId(r2) : "--", r2 ? BATcount(r2) : 0,
-			  r2 && r2->tsorted ? "-sorted" : "",
-			  r2 && r2->trevsorted ? "-revsorted" : "",
-			  r2 && BATtdense(r2) ? "-dense" : "",
-			  r2 && r2->tkey ? "-key" : "",
-=======
 			  ALGOBATPAR(r1), ALGOOPTBATPAR(r2),
->>>>>>> 79b103c4
 			  GDKusec() - t0);
 	return GDK_SUCCEED;
   bailout:
@@ -1170,20 +1144,7 @@
 	}
 	ALGODEBUG fprintf(stderr, "#mergejoin_int(l=%s,r=%s)=(" ALGOBATFMT "," ALGOBATFMT ") " LLFMT "us\n",
 			  BATgetId(l), BATgetId(r),
-<<<<<<< HEAD
-			  BATgetId(r1), BATcount(r1),
-			  r1->tsorted ? "-sorted" : "",
-			  r1->trevsorted ? "-revsorted" : "",
-			  BATtdense(r1) ? "-dense" : "",
-			  r1->tkey ? "-key" : "",
-			  BATgetId(r2), BATcount(r2),
-			  r2->tsorted ? "-sorted" : "",
-			  r2->trevsorted ? "-revsorted" : "",
-			  BATtdense(r2) ? "-dense" : "",
-			  r2->tkey ? "-key" : "",
-=======
 			  ALGOBATPAR(r1), ALGOBATPAR(r2),
->>>>>>> 79b103c4
 			  GDKusec() - t0);
 	return GDK_SUCCEED;
 
@@ -1468,20 +1429,7 @@
 	}
 	ALGODEBUG fprintf(stderr, "#mergejoin_lng(l=%s,r=%s)=(" ALGOBATFMT "," ALGOBATFMT ") " LLFMT "us\n",
 			  BATgetId(l), BATgetId(r),
-<<<<<<< HEAD
-			  BATgetId(r1), BATcount(r1),
-			  r1->tsorted ? "-sorted" : "",
-			  r1->trevsorted ? "-revsorted" : "",
-			  BATtdense(r1) ? "-dense" : "",
-			  r1->tkey ? "-key" : "",
-			  BATgetId(r2), BATcount(r2),
-			  r2->tsorted ? "-sorted" : "",
-			  r2->trevsorted ? "-revsorted" : "",
-			  BATtdense(r2) ? "-dense" : "",
-			  r2->tkey ? "-key" : "",
-=======
 			  ALGOBATPAR(r1), ALGOBATPAR(r2),
->>>>>>> 79b103c4
 			  GDKusec() - t0);
 	return GDK_SUCCEED;
 
@@ -2471,20 +2419,7 @@
 	}
 	ALGODEBUG fprintf(stderr, "#mergejoin(l=%s,r=%s)=(" ALGOBATFMT "," ALGOOPTBATFMT ") " LLFMT "us\n",
 			  BATgetId(l), BATgetId(r),
-<<<<<<< HEAD
-			  BATgetId(r1), BATcount(r1),
-			  r1->tsorted ? "-sorted" : "",
-			  r1->trevsorted ? "-revsorted" : "",
-			  BATtdense(r1) ? "-dense" : "",
-			  r1->tkey ? "-key" : "",
-			  r2 ? BATgetId(r2) : "--", r2 ? BATcount(r2) : 0,
-			  r2 && r2->tsorted ? "-sorted" : "",
-			  r2 && r2->trevsorted ? "-revsorted" : "",
-			  r2 && BATtdense(r2) ? "-dense" : "",
-			  r2 && r2->tkey ? "-key" : "",
-=======
 			  ALGOBATPAR(r1), ALGOOPTBATPAR(r2),
->>>>>>> 79b103c4
 			  GDKusec() - t0);
 	return GDK_SUCCEED;
 
@@ -2993,20 +2928,7 @@
 	}
 	ALGODEBUG fprintf(stderr, "#hashjoin(l=%s,r=%s)=(" ALGOBATFMT "," ALGOOPTBATFMT ") " LLFMT "us\n",
 			  BATgetId(l), BATgetId(r),
-<<<<<<< HEAD
-			  BATgetId(r1), BATcount(r1),
-			  r1->tsorted ? "-sorted" : "",
-			  r1->trevsorted ? "-revsorted" : "",
-			  BATtdense(r1) ? "-dense" : "",
-			  r1->tkey ? "-key" : "",
-			  r2 ? BATgetId(r2) : "--", r2 ? BATcount(r2) : 0,
-			  r2 && r2->tsorted ? "-sorted" : "",
-			  r2 && r2->trevsorted ? "-revsorted" : "",
-			  r2 && BATtdense(r2) ? "-dense" : "",
-			  r2 && r2->tkey ? "-key" : "",
-=======
 			  ALGOBATPAR(r1), ALGOOPTBATPAR(r2),
->>>>>>> 79b103c4
 			  GDKusec() - t0);
 	return GDK_SUCCEED;
 
