/*
 * The contents of this file are subject to the MonetDB Public License
 * Version 1.1 (the "License"); you may not use this file except in
 * compliance with the License. You may obtain a copy of the License at
 * http://www.monetdb.org/Legal/MonetDBLicense
 *
 * Software distributed under the License is distributed on an "AS IS"
 * basis, WITHOUT WARRANTY OF ANY KIND, either express or implied. See the
 * License for the specific language governing rights and limitations
 * under the License.
 *
 * The Original Code is the MonetDB Database System.
 *
 * The Initial Developer of the Original Code is CWI.
 * Portions created by CWI are Copyright (C) 1997-July 2008 CWI.
 * Copyright August 2008-2013 MonetDB B.V.
 * All Rights Reserved.
 */

#include "monetdb_config.h"
#include "gdk.h"
#include "gdk_private.h"
#include "gdk_calc_private.h"

/*
 * All "sub" join variants produce some sort of join on two input
 * BATs, optionally subject to up to two candidate lists.  Only values
 * in the input BATs that are mentioned in the associated candidate
 * list (if provided) are eligible.  They all return two output BATs
 * in the first two arguments.  The join operations differ in the way
 * in which tuples from the two inputs are matched.
 *
 * All inputs BATs must be dense headed, the output BATs will also be
 * dense headed.  The outputs consist of two aligned BATs (i.e. same
 * length and same seqbase in the head column (0@0)) that contain in
 * their tails the OIDs of the input BATs that match.  The candidate
 * lists, if given, contain in their tail the OIDs of the associated
 * input BAT which must be considered for matching.  The input BATs
 * must have the same tail type.
 *
 * All functions also have a parameter nil_matches which indicates
 * whether NIL must be considered an ordinary value that can match, or
 * whether NIL must be considered to never match.
 *
 * The join functions that are provided here are:
 * BATsubjoin
 *	normal equi-join
 * BATsubleftjoin
 *	normal equi-join, but the left output is sorted
 * BATsubleftfetchjoin
 *	normal equi-join, but the left output is sorted, and all
 *	values in the left input must match at least one value in the
 *	right input
 * BATsubouterjoin
 *	equi-join, but the left output is sorted, and if there is no
 *	match for a value in the left input, there is still an output
 *	with NIL in the right output
 * BATsubsemijoin
 *	equi-join, but the left output is sorted, and if there are
 *	multiple matches, only one is returned (i.e., the left output
 *	is also key)
 * BATsubthetajoin
 *	theta-join: an extra operator must be provided encoded as an
 *	integer (macros JOIN_EQ, JOIN_NE, JOIN_LT, JOIN_LE, JOIN_GT,
 *	JOIN_GE); value match if the left input has the given
 *	relationship with the right input; order of the outputs is not
 *	guaranteed
 * BATsubbandjoin
 *	band-join: two extra input values (c1, c2) must be provided as
 *	well as Booleans (li, hi) that indicate whether the value
 *	ranges are inclusive or not; values in the left and right
 *	inputs match if right - c1 <[=] left <[=] right + c2; if c1 or
 *	c2 is NIL, there are no matches
 */

/* Perform a bunch of sanity checks on the inputs to a join. */
static gdk_return
joinparamcheck(BAT *l, BAT *r, BAT *sl, BAT *sr, const char *func)
{
	if (!BAThdense(l) || !BAThdense(r)) {
		GDKerror("%s: inputs must have dense head.\n", func);
		return GDK_FAIL;
	}
	if (ATOMtype(l->ttype) != ATOMtype(r->ttype)) {
		GDKerror("%s: inputs not compatible.\n", func);
		return GDK_FAIL;
	}
	if ((sl && !BAThdense(sl)) || (sr && !BAThdense(sr))) {
		GDKerror("%s: candidate lists must have dense head.\n", func);
		return GDK_FAIL;
	}
	if ((sl && ATOMtype(sl->ttype) != TYPE_oid) ||
	    (sr && ATOMtype(sr->ttype) != TYPE_oid)) {
		GDKerror("%s: candidate lists must have OID tail.\n", func);
		return GDK_FAIL;
	}
	if ((sl && !BATtordered(sl)) ||
	    (sr && !BATtordered(sr))) {
		GDKerror("%s: candidate lists must be sorted.\n", func);
		return GDK_FAIL;
	}
	if ((sl && !BATtkey(sl)) ||
	    (sr && !BATtkey(sr))) {
		GDKerror("%s: candidate lists must be unique.\n", func);
		return GDK_FAIL;
	}
	return GDK_SUCCEED;
}

/* Create the result bats for a join. */
static gdk_return
joininitresults(BAT **r1p, BAT **r2p, BUN size, const char *func)
{
	BAT *r1, *r2;

	r1 = BATnew(TYPE_void, TYPE_oid, size);
	r2 = BATnew(TYPE_void, TYPE_oid, size);
	if (r1 == NULL || r2 == NULL) {
		if (r1)
			BBPreclaim(r1);
		if (r2)
			BBPreclaim(r2);
		*r1p = *r2p = NULL;
		GDKerror("%s: cannot create output BATs.\n", func);
		return GDK_FAIL;
	}
	BATseqbase(r1, 0);
	BATseqbase(r2, 0);
	r1->T->nil = 0;
	r1->T->nonil = 1;
	r1->tkey = 1;
	r1->tsorted = 1;
	r1->trevsorted = 1;
	r1->tdense = 1;
	r2->T->nil = 0;
	r2->T->nonil = 1;
	r2->tkey = 1;
	r2->tsorted = 1;
	r2->trevsorted = 1;
	r2->tdense = 1;
	*r1p = r1;
	*r2p = r2;
	return GDK_SUCCEED;
}

#define VALUE(s, x)	(s##vars ? \
			 s##vars + VarHeapVal(s##vals, (x), s##width) : \
			 s##vals + ((x) * s##width))
#define FVALUE(s, x)	(s##vals + ((x) * s##width))

/* Do a binary search for the first/last occurrence of v between lo and hi
 * (lo inclusive, hi not inclusive) in rvals/rvars.
 * If last is set, return the index of the first value > v; if last is
 * not set, return the index of the first value >= v.
 * If ordering is -1, the values are sorted in reverse order and hence
 * all comparisons are reversed.
 */
#define BINSEARCHBODY(OP)						\
	do {								\
		if (rcand) {						\
			while (hi - lo > 1) {				\
				mid = (hi + lo) / 2;			\
				if (rvals[rcand[mid] - offset] OP v)	\
					hi = mid;			\
				else					\
					lo = mid;			\
			}						\
		} else {						\
			while (hi - lo > 1) {				\
				mid = (hi + lo) / 2;			\
				if (rvals[mid] OP v)			\
					hi = mid;			\
				else					\
					lo = mid;			\
			}						\
		}							\
	} while (0)

#define BINSEARCHFUNC(TYPE)						\
static inline BUN							\
binsearch_##TYPE(const oid *rcand, oid offset, const TYPE *rvals,	\
	      BUN lo, BUN hi, const TYPE *vp, int ordering, int last)	\
{									\
	BUN mid;							\
	TYPE v, x;							\
									\
	assert(ordering == 1 || ordering == -1);			\
	assert(lo <= hi);						\
									\
	v = *vp;		/* value we're searching for */		\
									\
	if (ordering > 0) {						\
		if ((x = rvals[rcand ? rcand[lo] - offset : lo]) > v ||	\
		    (!last && x == v))					\
			return lo;					\
		if ((x = rvals[rcand ? rcand[hi] - offset : hi]) < v ||	\
		    (last && x == v))					\
			return hi + 1;					\
									\
		if (last) {						\
			/* loop invariant: */				\
			/* value@lo <= v < value@hi */			\
			BINSEARCHBODY(>);				\
		} else {						\
			/* loop invariant: */				\
			/* value@lo < v <= value@hi */			\
			BINSEARCHBODY(>=);				\
		}							\
	} else {							\
		if ((x = rvals[rcand ? rcand[lo] - offset : lo]) < v ||	\
		    (!last && x == v))					\
			return lo;					\
		if ((x = rvals[rcand ? rcand[hi] - offset : hi]) > v ||	\
		    (last && x == v))					\
			return hi + 1;					\
									\
		if (last) {						\
			/* loop invariant: */				\
			/* value@lo >= v > value@hi */			\
			BINSEARCHBODY(<);				\
		} else {						\
			/* loop invariant: */				\
			/* value@lo > v >= value@hi */			\
			BINSEARCHBODY(<=);				\
		}							\
	}								\
	return hi;							\
}

BINSEARCHFUNC(bte)
BINSEARCHFUNC(sht)
BINSEARCHFUNC(int)
BINSEARCHFUNC(oid)
BINSEARCHFUNC(lng)
BINSEARCHFUNC(flt)
BINSEARCHFUNC(dbl)

static BUN
binsearch(const oid *rcand, oid offset,
	  int type, const char *rvals, const char *rvars,
	  int rwidth, BUN lo, BUN hi, const char *v,
	  int (*cmp)(const void *, const void *), int ordering, int last)
{
	BUN mid;
	int c;

	assert(ordering == 1 || ordering == -1);
	assert(lo < hi);

	--hi;			/* now hi is inclusive */

	switch (type) {
	case TYPE_bte:
		return binsearch_bte(rcand, offset, (const bte *) rvals,
				     lo, hi, (const bte *) v, ordering, last);
	case TYPE_sht:
		return binsearch_sht(rcand, offset, (const sht *) rvals,
				     lo, hi, (const sht *) v, ordering, last);
	case TYPE_int:
#if SIZEOF_WRD == SIZEOF_INT
	case TYPE_wrd:
#endif
		return binsearch_int(rcand, offset, (const int *) rvals,
				     lo, hi, (const int *) v, ordering, last);
	case TYPE_oid:
		return binsearch_oid(rcand, offset, (const oid *) rvals,
				     lo, hi, (const oid *) v, ordering, last);
	case TYPE_lng:
#if SIZEOF_WRD == SIZEOF_LNG
	case TYPE_wrd:
#endif
		return binsearch_lng(rcand, offset, (const lng *) rvals,
				     lo, hi, (const lng *) v, ordering, last);
	case TYPE_flt:
		return binsearch_flt(rcand, offset, (const flt *) rvals,
				     lo, hi, (const flt *) v, ordering, last);
	case TYPE_dbl:
		return binsearch_dbl(rcand, offset, (const dbl *) rvals,
				     lo, hi, (const dbl *) v, ordering, last);
	}

	if ((c = ordering * cmp(VALUE(r, rcand ? rcand[lo] - offset : lo), v)) > 0 ||
	    (!last && c == 0))
		return lo;
	if ((c = ordering * cmp(VALUE(r, rcand ? rcand[hi] - offset : hi), v)) < 0 ||
	    (last && c == 0))
		return hi + 1;

	/* loop invariant:
	 * last ? value@lo <= v < value@hi : value@lo < v <= value@hi
	 *
	 * This version does some more work in the inner loop than the
	 * type-expanded versions (ordering and rcand checks) but is
	 * slow due to the function call and the needed check for
	 * rvars (in VALUE()) already, so we're beyond caring. */
	while (hi - lo > 1) {
		mid = (hi + lo) / 2;
		if ((c = ordering * cmp(VALUE(r, rcand ? rcand[mid] - offset : mid), v)) > 0 ||
		    (!last && c == 0))
			hi = mid;
		else
			lo = mid;
	}
	return hi;
}

#define APPEND(b, o)		(((oid *) b->T->heap.base)[b->batFirst + b->batCount++] = (o))

/* Perform a "merge" join on l and r (if both are sorted) with
 * optional candidate lists, or join using binary search on r if l is
 * not sorted.  The return BATs have already been created by the
 * caller.
 *
 * If nil_matches is set, nil values are treated as ordinary values
 * that can match; otherwise nil values never match.
 *
 * If nil_on_miss is set, a nil value is returned in r2 if there is no
 * match in r for a particular value in l (left outer join).
 *
 * If semi is set, only a single set of values in t1/r2 is returned if
 * there is a match of l in r, no matter how many matches there are in
 * r; otherwise all matches are returned.
 */
static gdk_return
mergejoin(BAT *r1, BAT *r2, BAT *l, BAT *r, BAT *sl, BAT *sr,
	  int nil_matches, int nil_on_miss, int semi, int must_match)
{
	BUN lstart, lend, lcnt;
	const oid *lcand, *lcandend;
	BUN rstart, rend, rcnt, rstartorig;
	const oid *rcand, *rcandend, *rcandorig;
	BUN lscan, rscan;
	const char *lvals, *rvals;
	const char *lvars, *rvars;
	int lwidth, rwidth;
	const void *nil = ATOMnilptr(l->ttype);
	int (*cmp)(const void *, const void *) = BATatoms[l->ttype].atomCmp;
	const char *v, *prev = NULL;
	BUN nl, nr;
	int insert_nil;
	/* equal_order is set if we can scan both BATs in the same
	 * order, so when both are sorted or both are reverse sorted
	 * -- important to know in order to skip over values; if l is
	 * not sorted, this must be set to 1 and we will always do a
	 * binary search on all of r */
	int equal_order;
	/* [lr]ordering is either 1 or -1 depending on the order of
	 * l/r: it determines the comparison function used */
	int lordering, rordering;
	oid lv;
	BUN i;
	int lskipped = 0;	/* whether we skipped values in l */
	wrd loff = 0, roff = 0;
	oid lval = oid_nil, rval = oid_nil;

	ALGODEBUG fprintf(stderr, "#mergejoin(l=%s#" BUNFMT "[%s]%s%s,"
			  "r=%s#" BUNFMT "[%s]%s%s,sl=%s#" BUNFMT "%s%s,"
			  "sr=%s#" BUNFMT "%s%s,nil_matches=%d,"
			  "nil_on_miss=%d,semi=%d,must_match=%d)\n",
			  BATgetId(l), BATcount(l), ATOMname(l->ttype),
			  l->tsorted ? "-sorted" : "",
			  l->trevsorted ? "-revsorted" : "",
			  BATgetId(r), BATcount(r), ATOMname(r->ttype),
			  r->tsorted ? "-sorted" : "",
			  r->trevsorted ? "-revsorted" : "",
			  sl ? BATgetId(sl) : "NULL", sl ? BATcount(sl) : 0,
			  sl && sl->tsorted ? "-sorted" : "",
			  sl && sl->trevsorted ? "-revsorted" : "",
			  sr ? BATgetId(sr) : "NULL", sr ? BATcount(sr) : 0,
			  sr && sr->tsorted ? "-sorted" : "",
			  sr && sr->trevsorted ? "-revsorted" : "",
			  nil_matches, nil_on_miss, semi, must_match);

	assert(BAThdense(l));
	assert(BAThdense(r));
	assert(ATOMtype(l->ttype) == ATOMtype(r->ttype));
	assert(r->tsorted || r->trevsorted);
	assert(sl == NULL || sl->tsorted);
	assert(sr == NULL || sr->tsorted);
	assert(!nil_on_miss || !must_match); /* can't have both */

	CANDINIT(l, sl, lstart, lend, lcnt, lcand, lcandend);
	CANDINIT(r, sr, rstart, rend, rcnt, rcand, rcandend);
	lvals = l->ttype == TYPE_void ? NULL : (const char *) Tloc(l, BUNfirst(l));
	rvals = r->ttype == TYPE_void ? NULL : (const char *) Tloc(r, BUNfirst(r));
	if (l->tvarsized && l->ttype) {
		assert(r->tvarsized && r->ttype);
		lvars = l->T->vheap->base;
		rvars = r->T->vheap->base;
	} else {
		assert(!r->tvarsized || !r->ttype);
		lvars = rvars = NULL;
	}
	lwidth = l->T->width;
	rwidth = r->T->width;

	/* basic properties will be adjusted if necessary later on,
	 * they were initially set by joininitresults() */

	if (lstart == lend || (!nil_on_miss && rstart == rend)) {
		/* nothing to do: there are no matches */
		if (must_match && lstart < lend) {
			GDKerror("mergejoin(%s,%s) does not hit always => can't use fetchjoin.\n", BATgetId(l), BATgetId(r));
			goto bailout;
		}
		ALGODEBUG fprintf(stderr, "#mergejoin(l=%s,r=%s)=(%s#"BUNFMT"%s%s,%s#"BUNFMT"%s%s\n",
			  BATgetId(l), BATgetId(r),
			  BATgetId(r1), BATcount(r1),
			  r1->tsorted ? "-sorted" : "",
			  r1->trevsorted ? "-revsorted" : "",
			  BATgetId(r2), BATcount(r2),
			  r2->tsorted ? "-sorted" : "",
			  r2->trevsorted ? "-revsorted" : "");
		return GDK_SUCCEED;
	}
	if (!nil_on_miss) {
		/* if nil_on_miss is set we still have to return
		 * results */
		if (!nil_matches &&
		    ((l->ttype == TYPE_void && l->tseqbase == oid_nil) ||
		     (r->ttype == TYPE_void && r->tseqbase == oid_nil))) {
			/* nothing to do: all values in either l or r
			 * (or both) are nil, and we don't have to
			 * match nil values */
			if (must_match) {
				GDKerror("mergejoin(%s,%s) does not hit always => can't use fetchjoin.\n", BATgetId(l), BATgetId(r));
				goto bailout;
			}
			ALGODEBUG fprintf(stderr, "#mergejoin(l=%s,r=%s)=(%s#"BUNFMT"%s%s,%s#"BUNFMT"%s%s\n",
				  BATgetId(l), BATgetId(r),
				  BATgetId(r1), BATcount(r1),
				  r1->tsorted ? "-sorted" : "",
				  r1->trevsorted ? "-revsorted" : "",
				  BATgetId(r2), BATcount(r2),
				  r2->tsorted ? "-sorted" : "",
				  r2->trevsorted ? "-revsorted" : "");
			return GDK_SUCCEED;
		}
		if ((l->ttype == TYPE_void && l->tseqbase == oid_nil &&
		     (r->T->nonil ||
		      r->ttype != TYPE_void || r->tseqbase != oid_nil)) ||
		    (r->ttype == TYPE_void && r->tseqbase == oid_nil &&
		     (l->T->nonil ||
		      l->ttype != TYPE_void || l->tseqbase != oid_nil))) {
			/* nothing to do: all values in l are nil, and
			 * we can guarantee there are no nil values in
			 * r, or vice versa */
			if (must_match) {
				GDKerror("mergejoin(%s,%s) does not hit always => can't use fetchjoin.\n", BATgetId(l), BATgetId(r));
				goto bailout;
			}
			ALGODEBUG fprintf(stderr, "#mergejoin(l=%s,r=%s)=(%s#"BUNFMT"%s%s,%s#"BUNFMT"%s%s\n",
				  BATgetId(l), BATgetId(r),
				  BATgetId(r1), BATcount(r1),
				  r1->tsorted ? "-sorted" : "",
				  r1->trevsorted ? "-revsorted" : "",
				  BATgetId(r2), BATcount(r2),
				  r2->tsorted ? "-sorted" : "",
				  r2->trevsorted ? "-revsorted" : "");
			return GDK_SUCCEED;
		}
	}

	if (l->tsorted || l->trevsorted) {
		/* determine opportunistic scan window for l */
		for (nl = lcand ? (BUN) (lcandend - lcand) : lend - lstart,
			     lscan = 4;
		     nl > 0;
		     lscan++)
			nl >>= 1;
		equal_order = (l->tsorted && r->tsorted) ||
			(l->trevsorted && r->trevsorted &&
			 l->ttype != TYPE_void && r->ttype != TYPE_void);
		lordering = l->tsorted && (r->tsorted || !equal_order) ? 1 : -1;
		rordering = equal_order ? lordering : -lordering;
	} else {
		/* if l not sorted, we will always use binary search
		 * on r */
		assert(l->ttype != TYPE_void); /* void is always sorted */
		lscan = 0;
		equal_order = 1;
		lordering = 1;
		rordering = r->tsorted ? 1 : -1;
		/* if l not sorted, we only know for sure that r2 is
		 * key if l is, and that r1 is key if r is */
		r2->tkey = l->tkey != 0;
		r1->tkey = r->tkey != 0;
	}
	/* determine opportunistic scan window for r; if l is not
	 * sorted this is only used to find range of equal values */
	for (nl = rcand ? (BUN) (rcandend - rcand) : rend - rstart, rscan = 4;
	     nl > 0;
	     rscan++)
		nl >>= 1;

	if (l->ttype == TYPE_void) {
		if (lcand) {
			lstart = 0;
			lend = (BUN) (lcandend - lcand);
			lvals = (const char *) lcand;
			lcand = NULL;
			lwidth = SIZEOF_OID;
		}
		if (l->tseqbase == oid_nil)
			loff = wrd_nil;
		else
			loff = (wrd) l->tseqbase - (wrd) l->hseqbase;
	}
	if (r->ttype == TYPE_void) {
		if (rcand) {
			rstart = 0;
			rend = (BUN) (rcandend - rcand);
			rvals = (const char *) rcand;
			rcand = NULL;
			rwidth = SIZEOF_OID;
		}
		if (r->tseqbase == oid_nil)
			roff = wrd_nil;
		else
			roff = (wrd) r->tseqbase - (wrd) r->hseqbase;
	}
	assert(lvals != NULL || lcand == NULL);
	assert(rvals != NULL || rcand == NULL);

	rcandorig = rcand;
	rstartorig = rstart;
	while (lcand ? lcand < lcandend : lstart < lend) {
		if (!nil_on_miss && !must_match && lscan > 0) {
			/* If l is sorted (lscan > 0), we look at the
			 * next value in r to see whether we can jump
			 * over a large section of l using binary
			 * search.  We do this by looking ahead in l
			 * (lscan far, to be precise) and seeing if
			 * the value there is still too "small"
			 * (definition depends on sort order of l).
			 * If it is, we use binary search on l,
			 * otherwise we scan l for the next position
			 * with a value greater than or equal to the
			 * value in r.  Obviously, we can only do this
			 * if we're not inserting NILs for missing
			 * values in r (nil_on_miss set, i.e., outer
			 * join).
			 * The next value to match in r is the first
			 * if equal_order is set, the last
			 * otherwise. */
			if (rcand) {
				if (rcand == rcandend)
					break;
				v = VALUE(r, (equal_order ? rcand[0] : rcandend[-1]) - r->hseqbase);
			} else {
				if (rstart == rend)
					break;
				if (rvals) {
					v = VALUE(r, equal_order ? rstart : rend - 1);
					if (roff == wrd_nil) {
						rval = oid_nil;
						v = (const char *) &rval;
					} else if (roff != 0) {
						rval = (oid) (*(const oid *)v + roff);
						v = (const char *) &rval;
					}
				} else {
					if (roff == wrd_nil)
						rval = oid_nil;
					else if (equal_order)
						rval = rstart + r->tseqbase;
					else
						rval = rend - 1 + r->tseqbase;
					v = (const char *) &rval;
				}
			}
			/* here, v points to next value in r */
			if (lcand) {
				if (lscan < (BUN) (lcandend - lcand) &&
				    lordering * cmp(VALUE(l, lcand[lscan] - l->hseqbase),
						    v) < 0) {
					lcand += binsearch(lcand, l->hseqbase,
							   l->ttype, lvals, lvars,
							   lwidth, lscan,
							   (BUN) (lcandend - lcand), v,
							   cmp, lordering, 0);
					if (lcand == lcandend)
						break;
					lskipped = BATcount(r1) > 0;
				}
			} else if (lvals) {
				if (lscan < lend - lstart &&
				    lordering * cmp(VALUE(l, lstart + lscan),
						    v) < 0) {
					lstart = binsearch(NULL, 0,
							   l->ttype, lvals, lvars,
							   lwidth,
							   lstart + lscan,
							   lend, v,
							   cmp, lordering, 0);
					if (lstart == lend)
						break;
					lskipped = BATcount(r1) > 0;
				}
			} else if (*(const oid *)v != oid_nil) {
				if (l->tseqbase == oid_nil) {
					/* there cannot be any more
					 * matches since r's next
					 * value is not nil and hence
					 * all other values in r are
					 * also not nil, and all
					 * values in l are nil */
					lstart = lend;
					break;
				}
				if (*(const oid *)v > l->tseqbase) {
					BUN olstart = lstart;
					lstart = *(const oid *)v - l->tseqbase;
					if (lstart >= lend)
						break;
					if (lstart > olstart)
						lskipped = BATcount(r1) > 0;
				}
			}
		} else if (lscan == 0) {
			/* always search r completely */
			rcand = rcandorig;
			rstart = rstartorig;
		}
		/* Here we determine the next value in l that we are
		 * going to try to match in r.  We will also count the
		 * number of occurrences in l of that value.
		 * Afterwards, v points to the value and nl is the
		 * number of times it occurs.  Also, lstart/lcand will
		 * point to the next value to be considered (ready for
		 * the next iteration).
		 * If there are many equal values in l (more than
		 * lscan), we will use binary search to find the end
		 * of the sequence.  Obviously, we can do this only if
		 * l is actually sorted (lscan > 0). */
		nl = 1;		/* we'll match (at least) one in l */
		nr = 0;		/* maybe we won't match anything in r */
		if (lcand) {
			v = VALUE(l, lcand[0] - l->hseqbase);
			if (l->tkey) {
				/* if l is key, there is a single value */
				lcand++;
			} else if (lscan > 0 &&
				   lscan < (BUN) (lcandend - lcand) &&
				   cmp(v, VALUE(l, lcand[lscan] - l->hseqbase)) == 0) {
				/* lots of equal values: use binary
				 * search to find end */
				nl = binsearch(lcand, l->hseqbase, l->ttype, lvals, lvars, lwidth, lscan, (BUN) (lcandend - lcand), v, cmp, lordering, 1);
				lcand += nl;
			} else {
				while (++lcand < lcandend &&
				       cmp(v, VALUE(l, lcand[0] - l->hseqbase)) == 0)
					nl++;
			}
		} else if (lvals) {
			v = VALUE(l, lstart);
			if (loff == wrd_nil) {
				/* all values are nil */
				lval = oid_nil;
				nl = lend - lstart;
				lstart = lend;
				v = (const char *) &lval;
			} else {
				/* compare values without offset */
				if (l->tkey) {
					/* if l is key, there is a
					 * single value */
					lstart++;
				} else if (lscan > 0 &&
					   lscan < lend - lstart &&
					   cmp(v, VALUE(l, lstart + lscan)) == 0) {
					/* lots of equal values: use
					 * binary search to find
					 * end */
					nl = binsearch(NULL, 0, l->ttype, lvals, lvars,
						       lwidth, lstart + lscan,
						       lend, v, cmp, lordering,
						       1);
					nl -= lstart;
					lstart += nl;
				} else {
					while (++lstart < lend &&
					       cmp(v, VALUE(l, lstart)) == 0)
						nl++;
				}
				/* now fix offset */
				if (loff != 0) {
					lval = (oid) (*(const oid *)v + loff);
					v = (const char *) &lval;
				}
			}
		} else {
			if (loff == wrd_nil) {
				lval = oid_nil;
				nl = lend - lstart;
				lstart = lend;
			} else {
				lval = lstart + l->tseqbase;
				lstart++;
			}
			v = (const char *) &lval;
		}
		/* lcand/lstart points one beyond the value we're
		 * going to match: ready for the next iteration. */
		if (!nil_matches && cmp(v, nil) == 0) {
			/* v is nil and nils don't match anything */
			if (must_match) {
				GDKerror("mergejoin(%s,%s) does not hit always => can't use fetchjoin.\n", BATgetId(l), BATgetId(r));
				goto bailout;
			}
			continue;
		}
		/* First we find the "first" value in r that is "at
		 * least as large" as v, then we find the "first"
		 * value in r that is "larger" than v.  The difference
		 * is the number of values equal to v and is stored in
		 * nr.  The definitions of "larger" and "first" depend
		 * on the orderings of l and r.  If equal_order is
		 * set, we go through r from low to high, changing
		 * rstart/rcand (this includes the case that l is not
		 * sorted); otherwise we go through r from high to
		 * low, changing rend/rcandend.
		 * In either case, we will use binary search on r to
		 * find both ends of the sequence of values that are
		 * equal to v in case the position is "too far" (more
		 * than rscan away). */
		if (equal_order) {
			if (rcand) {
				/* first find the location of the
				 * first value in r that is >= v, then
				 * find the location of the first
				 * value in r that is > v; the
				 * difference is the number of values
				 * equal v */
				/* look ahead a little (rscan) in r to
				 * see whether we're better off doing
				 * a binary search */
				if (rscan < (BUN) (rcandend - rcand) &&
				    rordering * cmp(v, VALUE(r, rcand[rscan] - r->hseqbase)) > 0) {
					/* value too far away in r:
					 * use binary search */
					rcand += binsearch(rcand, r->hseqbase,
							   r->ttype, rvals, rvars,
							   rwidth, rscan,
							   (BUN) (rcandend - rcand), v,
							   cmp, rordering, 0);
				} else {
					/* scan r for v */
					while (rcand < rcandend &&
					       rordering * cmp(v, VALUE(r, rcand[0] - r->hseqbase)) > 0)
						rcand++;
				}
				/* if r is key, there is zero or one
				 * match, otherwise look ahead a
				 * little (rscan) in r to see whether
				 * we're better off doing a binary
				 * search */
				if (r->tkey) {
					if (rcand < rcandend &&
					    cmp(v, VALUE(r, rcand[0] - r->hseqbase)) == 0) {
						nr = 1;
						rcand++;
					}
				} else if (rscan < (BUN) (rcandend - rcand) &&
					   cmp(v, VALUE(r, rcand[rscan] - r->hseqbase)) == 0) {
					/* range too large: use binary
					 * search */
					nr = binsearch(rcand, r->hseqbase,
						       r->ttype, rvals, rvars, rwidth,
						       rscan, (BUN) (rcandend - rcand),
						       v, cmp, rordering, 1);
					rcand += nr;
				} else {
					/* scan r for end of range */
					while (rcand < rcandend &&
					       cmp(v, VALUE(r, rcand[0] - r->hseqbase)) == 0) {
						nr++;
						rcand++;
					}
				}
			} else if (rvals) {
				/* first find the location of the
				 * first value in r that is >= v, then
				 * find the location of the first
				 * value in r that is > v; the
				 * difference is the number of values
				 * equal v */
				/* look ahead a little (rscan) in r to
				 * see whether we're better off doing
				 * a binary search */
				if (rscan < rend - rstart &&
				    rordering * cmp(v, VALUE(r, rstart + rscan)) > 0) {
					/* value too far away in r:
					 * use binary search */
					rstart = binsearch(NULL, 0, r->ttype, rvals,
							   rvars, rwidth,
							   rstart + rscan,
							   rend, v, cmp,
							   rordering, 0);
				} else {
					/* scan r for v */
					while (rstart < rend &&
					       rordering * cmp(v, VALUE(r, rstart)) > 0)
						rstart++;
				}
				/* if r is key, there is zero or one
				 * match, otherwise look ahead a
				 * little (rscan) in r to see whether
				 * we're better off doing a binary
				 * search */
				if (r->tkey) {
					if (rstart < rend &&
					    cmp(v, VALUE(r, rstart)) == 0) {
						nr = 1;
						rstart++;
					}
				} else if (rscan < rend - rstart &&
					   cmp(v, VALUE(r, rstart + rscan)) == 0) {
					/* range too large: use binary
					 * search */
					nr = binsearch(NULL, 0, r->ttype, rvals, rvars,
						       rwidth, rstart + rscan,
						       rend, v, cmp,
						       rordering, 1);
					nr -= rstart;
					rstart += nr;
				} else {
					/* scan r for end of range */
					while (rstart < rend &&
					       cmp(v, VALUE(r, rstart)) == 0) {
						nr++;
						rstart++;
					}
				}
			} else {
				/* r is dense or void-nil, so we don't
				 * need to search, we know there is
				 * either zero or one match, or
				 * everything matches (nil) */
				if (r->tseqbase == oid_nil) {
					if (*(const oid *)v == oid_nil) {
						/* both sides are nil:
						 * everything matches */
						nr = rend - rstart;
						rstart = rend;
					}
				} else if (*(const oid *)v != oid_nil &&
					   *(const oid *)v >= rstart + r->tseqbase) {
					if (*(const oid *)v < rend + r->tseqbase) {
						/* within range: a
						 * single match */
						nr = 1;
						rstart = *(const oid *)v - r->tseqbase + 1;
					} else {
						/* beyond the end: no match */
						rstart = rend;
					}
				}
			}
			/* rstart or rcand points to first value > v
			 * or end of r, and nr is the number of values
			 * in r that are equal to v */
		} else {
			if (rcand) {
				/* first find the location of the
				 * first value in r that is > v, then
				 * find the location of the first
				 * value in r that is >= v; the
				 * difference is the number of values
				 * equal v */
				/* look ahead a little (rscan) in r to
				 * see whether we're better off doing
				 * a binary search */
				if (rscan < (BUN) (rcandend - rcand) &&
				    rordering * cmp(v, VALUE(r, rcandend[-(ssize_t)rscan - 1] - r->hseqbase)) < 0) {
					/* value too far away in r:
					 * use binary search */
					rcandend = rcand + binsearch(rcand,
								     r->hseqbase,
								     r->ttype, rvals,
								     rvars,
								     rwidth, 0,
								     (BUN) (rcandend - rcand) - rscan,
								     v, cmp,
								     rordering,
								     1);
				} else {
					/* scan r for v */
					while (rcand < rcandend &&
					       rordering * cmp(v, VALUE(r, rcandend[-1] - r->hseqbase)) < 0)
						rcandend--;
				}
				/* if r is key, there is zero or one
				 * match, otherwise look ahead a
				 * little (rscan) in r to see whether
				 * we're better off doing a binary
				 * search */
				if (r->tkey) {
					if (rcand < rcandend &&
					    cmp(v, VALUE(r, rcandend[-1] - r->hseqbase)) == 0) {
						nr = 1;
						rcandend--;
					}
				} else if (rscan < (BUN) (rcandend - rcand) &&
					   cmp(v, VALUE(r, rcandend[-(ssize_t)rscan - 1] - r->hseqbase)) == 0) {
					nr = binsearch(rcand, r->hseqbase,
						       r->ttype, rvals, rvars, rwidth, 0,
						       (BUN) (rcandend - rcand) - rscan,
						       v, cmp, rordering, 0);
					nr = (BUN) (rcandend - rcand) - nr;
					rcandend -= nr;
				} else {
					/* scan r for start of range */
					while (rcand < rcandend &&
					       cmp(v, VALUE(r, rcandend[-1] - r->hseqbase)) == 0) {
						nr++;
						rcandend--;
					}
				}
			} else if (rvals) {
				/* first find the location of the
				 * first value in r that is > v, then
				 * find the location of the first
				 * value in r that is >= v; the
				 * difference is the number of values
				 * equal v */
				/* look ahead a little (rscan) in r to
				 * see whether we're better off doing
				 * a binary search */
				if (rscan < rend - rstart &&
				    rordering * cmp(v, VALUE(r, rend - rscan - 1)) < 0) {
					/* value too far away in r:
					 * use binary search */
					rend = binsearch(NULL, 0, r->ttype, rvals, rvars,
							 rwidth, rstart,
							 rend - rscan, v, cmp,
							 rordering, 1);
				} else {
					/* scan r for v */
					while (rstart < rend &&
					       rordering * cmp(v, VALUE(r, rend - 1)) < 0)
						rend--;
				}
				/* if r is key, there is zero or one
				 * match, otherwise look ahead a
				 * little (rscan) in r to see whether
				 * we're better off doing a binary
				 * search */
				if (r->tkey) {
					if (rstart < rend &&
					    cmp(v, VALUE(r, rend - 1)) == 0) {
						nr = 1;
						rend--;
					}
				} else if (rscan < rend - rstart &&
					   cmp(v, VALUE(r, rend - rscan - 1)) == 0) {
					nr = binsearch(NULL, 0, r->ttype, rvals, rvars, rwidth, rstart, rend - rscan, v, cmp, rordering, 0);
					nr = rend - nr;
					rend -= nr;
				} else {
					/* scan r for start of range */
					while (rstart < rend &&
					       cmp(v, VALUE(r, rend - 1)) == 0) {
						nr++;
						rend--;
					}
				}
			} else {
				/* r is dense or void-nil, so we don't
				 * need to search, we know there is
				 * either zero or one match, or
				 * everything matches (nil) */
				if (r->tseqbase == oid_nil) {
					if (*(const oid *)v == oid_nil) {
						/* both sides are nil:
						 * everything matches */
						nr = rend - rstart;
						rend = rstart;
					}
				} else if (*(const oid *)v != oid_nil &&
					   *(const oid *)v < rend + r->tseqbase) {
					if (*(const oid *)v >= rstart + r->tseqbase) {
						/* within range: a
						 * single match */
						nr = 1;
						rend = *(const oid *)v - r->tseqbase;
					} else {
						/* before the start:
						 * no match */
						rend = rstart;
					}
				}
			}
			/* rend/rcandend now points to first value >= v
			 * or start of r */
		}
		if (nr == 0) {
			/* no entries in r found */
			if (must_match) {
				GDKerror("mergejoin(%s,%s) does not hit always => can't use fetchjoin.\n", BATgetId(l), BATgetId(r));
				goto bailout;
			}
			if (!nil_on_miss) {
				if (lscan > 0 &&
				    (rcand ? rcand == rcandend : rstart == rend)) {
					/* nothing more left to match
					 * in r */
					break;
				}
				lskipped = BATcount(r1) > 0;
				continue;
			}
			/* insert a nil to indicate a non-match */
			insert_nil = 1;
			nr = 1;
			r2->T->nil = 1;
			r2->T->nonil = 0;
			r2->tsorted = 0;
			r2->trevsorted = 0;
			r2->tdense = 0;
		} else {
			insert_nil = 0;
			if (semi) {
				/* for semi-join, only insert single
				 * value */
				nr = 1;
			}
		}
		/* make space: nl values in l match nr values in r, so
		 * we need to add nl * nr values in the results */
		if (BATcount(r1) + nl * nr > BATcapacity(r1)) {
			/* make some extra space by extrapolating how
			 * much more we need */
			BUN newcap = BATcount(r1) + nl * nr * (lcand ? (BUN) (lcandend + 1 - lcand) : lend + 1 - lstart);
			BATsetcount(r1, BATcount(r1));
			BATsetcount(r2, BATcount(r2));
			r1 = BATextend(r1, newcap);
			r2 = BATextend(r2, newcap);
			if (r1 == NULL || r2 == NULL) {
				goto bailout;
			}
			assert(BATcapacity(r1) == BATcapacity(r2));
		}

		/* maintain properties */
		if (nl > 1) {
			/* value occurs multiple times in l, so entry
			 * in r will be repeated multiple times: hence
			 * r2 is not key and not dense */
			r2->tkey = 0;
			r2->tdense = 0;
			/* multiple different values will be inserted
			 * in r1 (always in order), so not reverse
			 * ordered anymore */
			r1->trevsorted = 0;
		}
		if (nr > 1) {
			/* value occurs multiple times in r, so entry
			 * in l will be repeated multiple times: hence
			 * r1 is not key and not dense */
			r1->tkey = 0;
			r1->tdense = 0;
			/* multiple different values will be inserted
			 * in r2 (in order), so not reverse ordered
			 * anymore */
			r2->trevsorted = 0;
			if (nl > 1) {
				/* multiple values in l match multiple
				 * values in r, so an ordered sequence
				 * will be inserted multiple times in
				 * r2, so r2 is not ordered anymore */
				r2->tsorted = 0;
			}
		}
		if (lscan == 0) {
			/* deduce relative positions of r matches for
			 * this and previous value in v */
			assert(prev != v);
			if (prev) {
				if (rordering * cmp(prev, v) < 0) {
					/* previous value in l was
					 * less than current */
					r2->trevsorted = 0;
				} else {
					r2->tsorted = 0;
				}
			}
			prev = v;
		}
		if (BATcount(r1) > 0) {
			/* a new, higher value will be inserted into
			 * r1, so r1 is not reverse ordered anymore */
			r1->trevsorted = 0;
			/* depending on whether l and r are ordered
			 * the same or not, a new higher or lower
			 * value will be added to r2 */
			if (equal_order)
				r2->trevsorted = 0;
			else {
				r2->tsorted = 0;
				r2->tdense = 0;
			}
			if (r1->tdense && lskipped)
				r1->tdense = 0;
		}

		/* insert values: various different ways of doing it */
		if (insert_nil) {
			do {
				lv = lcand ? lcand[-(ssize_t)nl] : lstart + l->hseqbase - nl;

				for (i = 0; i < nr; i++) {
					APPEND(r1, lv);
					APPEND(r2, oid_nil);
				}
			} while (--nl > 0);
		} else if (rcand && equal_order) {
			if (r2->batCount > 0 &&
			    r2->tdense &&
			    ((oid *) r2->T->heap.base)[r2->batFirst + r2->batCount - 1] + 1 != rcand[-(ssize_t)nr])
				r2->tdense = 0;
			do {
				lv = lcand ? lcand[-(ssize_t)nl] : lstart + l->hseqbase - nl;

				for (i = nr; i > 0; i--) {
					APPEND(r1, lv);
					APPEND(r2, rcand[-(ssize_t)i]);
				}
			} while (--nl > 0);
		} else if (rcand) {
			if (r2->batCount > 0 &&
			    r2->tdense &&
			    ((oid *) r2->T->heap.base)[r2->batFirst + r2->batCount - 1] + 1 != rcandend[0])
				r2->tdense = 0;
			do {
				lv = lcand ? lcand[-(ssize_t)nl] : lstart + l->hseqbase - nl;

				for (i = 0; i < nr; i++) {
					APPEND(r1, lv);
					APPEND(r2, rcandend[i]);
				}
			} while (--nl > 0);
		} else if (equal_order) {
			if (r2->batCount > 0 &&
			    r2->tdense &&
			    ((oid *) r2->T->heap.base)[r2->batFirst + r2->batCount - 1] + 1 != rstart + r->hseqbase - nr)
				r2->tdense = 0;
			do {
				lv = lcand ? lcand[-(ssize_t)nl] : lstart + l->hseqbase - nl;

				for (i = nr; i > 0; i--) {
					APPEND(r1, lv);
					APPEND(r2, rstart + r->hseqbase - i);
				}
			} while (--nl > 0);
		} else {
			if (r2->batCount > 0 &&
			    r2->tdense &&
			    ((oid *) r2->T->heap.base)[r2->batFirst + r2->batCount - 1] + 1 != rend + r->hseqbase)
				r2->tdense = 0;
			do {
				lv = lcand ? lcand[-(ssize_t)nl] : lstart + l->hseqbase - nl;

				for (i = 0; i < nr; i++) {
					APPEND(r1, lv);
					APPEND(r2, rend + r->hseqbase + i);
				}
			} while (--nl > 0);
		}
	}
	assert(BATcount(r1) == BATcount(r2));
	/* also set other bits of heap to correct value to indicate size */
	BATsetcount(r1, BATcount(r1));
	BATsetcount(r2, BATcount(r2));
	if (BATcount(r1) > 0) {
		if (r1->tdense)
			r1->tseqbase = ((oid *) r1->T->heap.base)[r1->batFirst];
		if (r2->tdense)
			r2->tseqbase = ((oid *) r2->T->heap.base)[r2->batFirst];
	}
	ALGODEBUG fprintf(stderr, "#mergejoin(l=%s,r=%s)=(%s#"BUNFMT"%s%s,%s#"BUNFMT"%s%s\n",
		  BATgetId(l), BATgetId(r),
		  BATgetId(r1), BATcount(r1),
		  r1->tsorted ? "-sorted" : "",
		  r1->trevsorted ? "-revsorted" : "",
		  BATgetId(r2), BATcount(r2),
		  r2->tsorted ? "-sorted" : "",
		  r2->trevsorted ? "-revsorted" : "");
	return GDK_SUCCEED;

  bailout:
	if (r1)
		BBPreclaim(r1);
	if (r2)
		BBPreclaim(r2);
	return GDK_FAIL;
}

/* binary search in a candidate list, return 1 if found, 0 if not */
static inline int
binsearchcand(const oid *cand, BUN lo, BUN hi, oid v)
{
	BUN mid;

	--hi;			/* now hi is inclusive */
	if (v < cand[lo] || v > cand[hi])
		return 0;
	while (hi > lo) {
		mid = (lo + hi) / 2;
		if (cand[mid] == v)
			return 1;
		if (cand[mid] < v)
			lo = mid + 1;
		else
			hi = mid - 1;
	}
	return cand[lo] == v;
}

#define HASHLOOPBODY()							\
	do {								\
		if (BUNlast(r1) == BATcapacity(r1)) {			\
			newcap = BATgrows(r1);				\
			BATsetcount(r1, BATcount(r1));			\
			BATsetcount(r2, BATcount(r2));			\
			r1 = BATextend(r1, newcap);			\
			r2 = BATextend(r2, newcap);			\
			if (r1 == NULL || r2 == NULL)			\
				goto bailout;				\
			assert(BATcapacity(r1) == BATcapacity(r2));	\
		}							\
		APPEND(r1, lo);						\
		APPEND(r2, ro);						\
		nr++;							\
	} while (0)

static gdk_return
hashjoin(BAT *r1, BAT *r2, BAT *l, BAT *r, BAT *sl, BAT *sr, int nil_matches, int nil_on_miss, int semi, int must_match)
{
	BUN lstart, lend, lcnt;
	const oid *lcand = NULL, *lcandend = NULL;
	BUN rstart, rend, rcnt;
	const oid *rcand = NULL, *rcandend = NULL;
	oid lo, ro;
	BATiter ri;
	BUN rb, rb0;
	wrd rbun2oid;
	BUN nr, nrcand, newcap;
	const char *lvals;
	const char *lvars;
	int lwidth;
	const void *nil = ATOMnilptr(l->ttype);
	int (*cmp)(const void *, const void *) = BATatoms[l->ttype].atomCmp;
	oid lval = oid_nil;	/* hold value if l has dense tail */
	const char *v = (const char *) &lval;
	int lskipped = 0;	/* whether we skipped values in l */

	ALGODEBUG fprintf(stderr, "#hashjoin(l=%s#" BUNFMT "[%s]%s%s,"
			  "r=%s#" BUNFMT "[%s]%s%s,sl=%s#" BUNFMT "%s%s,"
			  "sr=%s#" BUNFMT "%s%s,nil_matches=%d,"
			  "nil_on_miss=%d,semi=%d,must_match=%d)\n",
			  BATgetId(l), BATcount(l), ATOMname(l->ttype),
			  l->tsorted ? "-sorted" : "",
			  l->trevsorted ? "-revsorted" : "",
			  BATgetId(r), BATcount(r), ATOMname(r->ttype),
			  r->tsorted ? "-sorted" : "",
			  r->trevsorted ? "-revsorted" : "",
			  sl ? BATgetId(sl) : "NULL", sl ? BATcount(sl) : 0,
			  sl && sl->tsorted ? "-sorted" : "",
			  sl && sl->trevsorted ? "-revsorted" : "",
			  sr ? BATgetId(sr) : "NULL", sr ? BATcount(sr) : 0,
			  sr && sr->tsorted ? "-sorted" : "",
			  sr && sr->trevsorted ? "-revsorted" : "",
			  nil_matches, nil_on_miss, semi, must_match);

	assert(BAThdense(l));
	assert(BAThdense(r));
	assert(r->ttype != TYPE_void);
	assert(ATOMtype(l->ttype) == ATOMtype(r->ttype));
	assert(sl == NULL || sl->tsorted);
	assert(sr == NULL || sr->tsorted);
	assert(!nil_on_miss || !must_match); /* can't have both */

	CANDINIT(l, sl, lstart, lend, lcnt, lcand, lcandend);
	CANDINIT(r, sr, rstart, rend, rcnt, rcand, rcandend);
	lwidth = l->T->width;
	lvals = (const char *) Tloc(l, BUNfirst(l));
	if (l->tvarsized && l->ttype) {
		assert(r->tvarsized && r->ttype);
		lvars = l->T->vheap->base;
	} else {
		assert(!r->tvarsized || !r->ttype);
		lvars = NULL;
	}
	/* offset to convert BUN for value in right tail column to OID
	 * in right head column */
	rbun2oid = (wrd) r->hseqbase - (wrd) BUNfirst(r);

	/* basic properties will be adjusted if necessary later on,
	 * they were initially set by joininitresults() */

	/* if an input columns is key, the opposite output column will
	 * be key */
	r1->tkey = r->tkey != 0;
	r2->tkey = l->tkey != 0;
	/* r2 is not likely to be sorted (although it is certainly
	 * possible) */
	r2->tsorted = 0;
	r2->trevsorted = 0;
	r2->tdense = 0;

	if (lstart == lend || (!nil_on_miss && rstart == rend)) {
		/* nothing to do: there are no matches */
		if (must_match && lstart < lend) {
			GDKerror("hashjoin(%s,%s) does not hit always => can't use fetchjoin.\n", BATgetId(l), BATgetId(r));
			goto bailout;
		}
		ALGODEBUG fprintf(stderr, "#hashjoin(l=%s,r=%s)=(%s#"BUNFMT"%s%s,%s#"BUNFMT"%s%s\n",
			  BATgetId(l), BATgetId(r),
			  BATgetId(r1), BATcount(r1),
			  r1->tsorted ? "-sorted" : "",
			  r1->trevsorted ? "-revsorted" : "",
			  BATgetId(r2), BATcount(r2),
			  r2->tsorted ? "-sorted" : "",
			  r2->trevsorted ? "-revsorted" : "");
		return GDK_SUCCEED;
	}

	/* hashes work on HEAD column */
	r = BATmirror(r);
	if (BATprepareHash(r))
		goto bailout;
	ri = bat_iterator(r);
	nrcand = (BUN) (rcandend - rcand);

	if (lcand) {
		while (lcand < lcandend) {
			lo = *lcand++;
			if (l->ttype == TYPE_void) {
				if (l->tseqbase != oid_nil)
					lval = lo - l->hseqbase + l->tseqbase;
			} else {
				v = VALUE(l, lo - l->hseqbase);
			}
			if (!nil_matches && cmp(v, nil) == 0) {
				lskipped = BATcount(r1) > 0;
				continue;
			}
			nr = 0;
			if (rcand) {
				HASHloop(ri, r->H->hash, rb, v) {
					ro = (oid) (rb + rbun2oid);
					if (!binsearchcand(rcand, 0, nrcand, ro))
						continue;
					HASHLOOPBODY();
					if (semi)
						break;
				}
			} else {
				HASHloop(ri, r->H->hash, rb, v) {
					rb0 = rb - BUNfirst(r); /* zero-based */
					if (rb0 < rstart || rb0 >= rend)
						continue;
					ro = (oid) (rb + rbun2oid);
					HASHLOOPBODY();
					if (semi)
						break;
				}
			}
			if (nr == 0) {
				if (nil_on_miss) {
					nr = 1;
					r2->T->nil = 1;
					r2->T->nonil = 0;
					r2->tkey = 0;
					if (BUNlast(r1) == BATcapacity(r1)) {
						newcap = BATgrows(r1);
						BATsetcount(r1, BATcount(r1));
						BATsetcount(r2, BATcount(r2));
						r1 = BATextend(r1, newcap);
						r2 = BATextend(r2, newcap);
						if (r1 == NULL || r2 == NULL)
							goto bailout;
						assert(BATcapacity(r1) == BATcapacity(r2));
					}
					APPEND(r1, lo);
					APPEND(r2, oid_nil);
				} else if (must_match) {
					GDKerror("hashjoin(%s,%s) does not hit always => can't use fetchjoin.\n", BATgetId(l), BATgetId(r));
					goto bailout;
				} else {
					lskipped = BATcount(r1) > 0;
				}
			} else {
				if (lskipped) {
					/* note, we only get here in
					 * an iteration *after*
					 * lskipped was first set to
					 * 1, i.e. we did indeed skip
					 * values in l */
					r1->tdense = 0;
				}
				if (nr > 1) {
					r1->tkey = 0;
					r1->tdense = 0;
				}
			}
			if (nr > 0 && BATcount(r1) > nr)
				r1->trevsorted = 0;
		}
	} else {
		for (lo = lstart - BUNfirst(l) + l->hseqbase; lstart < lend; lo++) {
			if (l->ttype == TYPE_void) {
				if (l->tseqbase != oid_nil)
					lval = lo - l->hseqbase + l->tseqbase;
			} else {
				v = VALUE(l, lstart);
			}
			lstart++;
			nr = 0;
			if (rcand) {
				if (!nil_matches && cmp(v, nil) == 0) {
					lskipped = BATcount(r1) > 0;
					continue;
				}
				HASHloop(ri, r->H->hash, rb, v) {
					ro = (oid) (rb + rbun2oid);
					if (!binsearchcand(rcand, 0, nrcand, ro))
						continue;
					HASHLOOPBODY();
					if (semi)
						break;
				}
			} else {
				switch (r->htype) {
				case TYPE_int:
#if SIZEOF_OID == SIZEOF_INT
				case TYPE_oid:
#endif
#if SIZEOF_WRD == SIZEOF_INT
				case TYPE_wrd:
#endif
					if (!nil_matches && *(const int*)v == int_nil) {
						lskipped = BATcount(r1) > 0;
						continue;
					}
					HASHloop_int(ri, r->H->hash, rb, v) {
						rb0 = rb - BUNfirst(r); /* zero-based */
						if (rb0 < rstart || rb0 >= rend)
							continue;
						ro = (oid) (rb + rbun2oid);
						HASHLOOPBODY();
						if (semi)
							break;
					}
					break;
				case TYPE_lng:
#if SIZEOF_OID == SIZEOF_LNG
				case TYPE_oid:
#endif
#if SIZEOF_WRD == SIZEOF_LNG
				case TYPE_wrd:
#endif
					if (!nil_matches && *(const lng*)v == lng_nil) {
						lskipped = BATcount(r1) > 0;
						continue;
					}
					HASHloop_lng(ri, r->H->hash, rb, v) {
						rb0 = rb - BUNfirst(r); /* zero-based */
						if (rb0 < rstart || rb0 >= rend)
							continue;
						ro = (oid) (rb + rbun2oid);
						HASHLOOPBODY();
						if (semi)
							break;
					}
					break;
				default:
					if (!nil_matches && cmp(v, nil) == 0) {
						lskipped = BATcount(r1) > 0;
						continue;
					}
					HASHloop(ri, r->H->hash, rb, v) {
						rb0 = rb - BUNfirst(r); /* zero-based */
						if (rb0 < rstart || rb0 >= rend)
							continue;
						ro = (oid) (rb + rbun2oid);
						HASHLOOPBODY();
						if (semi)
							break;
					}
					break;
				}
			}
			if (nr == 0) {
				if (nil_on_miss) {
					nr = 1;
					r2->T->nil = 1;
					r2->T->nonil = 0;
					if (BUNlast(r1) == BATcapacity(r1)) {
						newcap = BATgrows(r1);
						BATsetcount(r1, BATcount(r1));
						BATsetcount(r2, BATcount(r2));
						r1 = BATextend(r1, newcap);
						r2 = BATextend(r2, newcap);
						if (r1 == NULL || r2 == NULL)
							goto bailout;
						assert(BATcapacity(r1) == BATcapacity(r2));
					}
					APPEND(r1, lo);
					APPEND(r2, oid_nil);
				} else if (must_match) {
					GDKerror("hashjoin(%s,%s) does not hit always => can't use fetchjoin.\n", BATgetId(l), BATgetId(r));
					goto bailout;
				} else {
					lskipped = BATcount(r1) > 0;
				}
			} else {
				if (lskipped) {
					/* note, we only get here in
					 * an iteration *after*
					 * lskipped was first set to
					 * 1, i.e. we did indeed skip
					 * values in l */
					r1->tdense = 0;
				}
				if (nr > 1) {
					r1->tkey = 0;
					r1->tdense = 0;
				}
			}
			if (nr > 0 && BATcount(r1) > nr)
				r1->trevsorted = 0;
		}
	}
	assert(BATcount(r1) == BATcount(r2));
	/* also set other bits of heap to correct value to indicate size */
	BATsetcount(r1, BATcount(r1));
	BATsetcount(r2, BATcount(r2));
	if (BATcount(r1) <= 1) {
		r1->tsorted = 1;
		r1->trevsorted = 1;
		r1->tkey = 1;
		r1->tdense = 1;
		r2->tsorted = 1;
		r2->trevsorted = 1;
		r2->tkey = 1;
		r2->tdense = 1;
	}
	if (BATcount(r1) > 0) {
		if (r1->tdense)
			r1->tseqbase = ((oid *) r1->T->heap.base)[r1->batFirst];
		if (r2->tdense)
			r2->tseqbase = ((oid *) r2->T->heap.base)[r2->batFirst];
	}
	ALGODEBUG fprintf(stderr, "#hashjoin(l=%s,r=%s)=(%s#"BUNFMT"%s%s,%s#"BUNFMT"%s%s\n",
		  BATgetId(l), BATgetId(r),
		  BATgetId(r1), BATcount(r1),
		  r1->tsorted ? "-sorted" : "",
		  r1->trevsorted ? "-revsorted" : "",
		  BATgetId(r2), BATcount(r2),
		  r2->tsorted ? "-sorted" : "",
		  r2->trevsorted ? "-revsorted" : "");
	return GDK_SUCCEED;

  bailout:
	if (r1)
		BBPreclaim(r1);
	if (r2)
		BBPreclaim(r2);
	return GDK_FAIL;
}

#define MASK_EQ		1
#define MASK_LT		2
#define MASK_GT		4
#define MASK_LE		(MASK_EQ | MASK_LT)
#define MASK_GE		(MASK_EQ | MASK_GT)
#define MASK_NE		(MASK_LT | MASK_GT)

static gdk_return
thetajoin(BAT *r1, BAT *r2, BAT *l, BAT *r, BAT *sl, BAT *sr, int opcode)
{
	BUN lstart, lend, lcnt;
	const oid *lcand = NULL, *lcandend = NULL;
	BUN rstart, rend, rcnt;
	const oid *rcand = NULL, *rcandend = NULL;
	const char *lvals, *rvals;
	const char *lvars, *rvars;
	int lwidth, rwidth;
	const void *nil = ATOMnilptr(l->ttype);
	int (*cmp)(const void *, const void *) = BATatoms[l->ttype].atomCmp;
	const char *vl, *vr;
	const oid *p;
	oid lastr = 0;		/* last value inserted into r2 */
	BUN n, nr;
	BUN newcap;
	oid lo, ro;
	int c;
	int lskipped = 0;	/* whether we skipped values in l */
	wrd loff = 0, roff = 0;
	oid lval = oid_nil, rval = oid_nil;

	ALGODEBUG fprintf(stderr, "#thetajoin(l=%s#" BUNFMT "[%s]%s%s,"
			  "r=%s#" BUNFMT "[%s]%s%s,sl=%s#" BUNFMT "%s%s,"
			  "sr=%s#" BUNFMT "%s%s,op=%s%s%s)\n",
			  BATgetId(l), BATcount(l), ATOMname(l->ttype),
			  l->tsorted ? "-sorted" : "",
			  l->trevsorted ? "-revsorted" : "",
			  BATgetId(r), BATcount(r), ATOMname(r->ttype),
			  r->tsorted ? "-sorted" : "",
			  r->trevsorted ? "-revsorted" : "",
			  sl ? BATgetId(sl) : "NULL", sl ? BATcount(sl) : 0,
			  sl && sl->tsorted ? "-sorted" : "",
			  sl && sl->trevsorted ? "-revsorted" : "",
			  sr ? BATgetId(sr) : "NULL", sr ? BATcount(sr) : 0,
			  sr && sr->tsorted ? "-sorted" : "",
			  sr && sr->trevsorted ? "-revsorted" : "",
			  opcode & MASK_LT ? "<" : "",
			  opcode & MASK_GT ? ">" : "",
			  opcode & MASK_EQ ? "=" : "");

	assert(BAThdense(l));
	assert(BAThdense(r));
	assert(ATOMtype(l->ttype) == ATOMtype(r->ttype));
	assert(sl == NULL || sl->tsorted);
	assert(sr == NULL || sr->tsorted);
	assert((opcode & (MASK_EQ | MASK_LT | MASK_GT)) != 0);

	CANDINIT(l, sl, lstart, lend, lcnt, lcand, lcandend);
	CANDINIT(r, sr, rstart, rend, rcnt, rcand, rcandend);

	lvals = l->ttype == TYPE_void ? NULL : (const char *) Tloc(l, BUNfirst(l));
	rvals = r->ttype == TYPE_void ? NULL : (const char *) Tloc(r, BUNfirst(r));
	if (l->tvarsized && l->ttype) {
		assert(r->tvarsized && r->ttype);
		lvars = l->T->vheap->base;
		rvars = r->T->vheap->base;
	} else {
		assert(!r->tvarsized || !r->ttype);
		lvars = rvars = NULL;
	}
	lwidth = l->T->width;
	rwidth = r->T->width;

	if (l->ttype == TYPE_void) {
		if (l->tseqbase == oid_nil) {
			/* trivial: nils don't match anything */
			return GDK_SUCCEED;
		}
		if (lcand) {
			lstart = 0;
			lend = (BUN) (lcandend - lcand);
			lvals = (const char *) lcand;
			lcand = NULL;
			lwidth = SIZEOF_OID;
		}
		loff = (wrd) l->tseqbase - (wrd) l->hseqbase;
	}
	if (r->ttype == TYPE_void) {
		if (r->tseqbase == oid_nil) {
			/* trivial: nils don't match anything */
			return GDK_SUCCEED;
		}
		if (rcand) {
			rstart = 0;
			rend = (BUN) (rcandend - rcand);
			rvals = (const char *) rcand;
			rcand = NULL;
			rwidth = SIZEOF_OID;
		}
		roff = (wrd) r->tseqbase - (wrd) r->hseqbase;
	}
	assert(lvals != NULL || lcand == NULL);
	assert(rvals != NULL || rcand == NULL);

	r1->tkey = 1;
	r1->tsorted = 1;
	r1->trevsorted = 1;
	r2->tkey = 1;
	r2->tsorted = 1;
	r2->trevsorted = 1;

	/* nested loop implementation for theta join */
	for (;;) {
		if (lcand) {
			if (lcand == lcandend)
				break;
			lo = *lcand++;
			vl = VALUE(l, lo - l->hseqbase);
		} else {
			if (lstart == lend)
				break;
			if (lvals) {
				vl = VALUE(l, lstart);
				if (loff != 0) {
					lval = (oid) (*(const oid *)vl + loff);
					vl = (const char *) &lval;
				}
			} else {
				lval = lstart + l->tseqbase;
				vl = (const char *) &lval;
			}
			lo = lstart++ + l->hseqbase;
		}
		if (cmp(vl, nil) == 0)
			continue;
		nr = 0;
		p = rcand;
		n = rstart;
		for (;;) {
			if (rcand) {
				if (p == rcandend)
					break;
				ro = *p++;
				vr = VALUE(r, ro - r->hseqbase);
			} else {
				if (n == rend)
					break;
				if (rvals) {
					vr = VALUE(r, n);
					if (roff != 0) {
						rval = (oid) (*(const oid *)vr + roff);
						vr = (const char *) &rval;
					}
				} else {
					rval = n + r->tseqbase;
					vr = (const char *) &rval;
				}
				ro = n++ + r->hseqbase;
			}
			if (cmp(vr, nil) == 0)
				continue;
			c = cmp(vl, vr);
			if (!((opcode & MASK_LT && c < 0) ||
			      (opcode & MASK_GT && c > 0) ||
			      (opcode & MASK_EQ && c == 0)))
				continue;
			if (BUNlast(r1) == BATcapacity(r1)) {
				newcap = BATgrows(r1);
				BATsetcount(r1, BATcount(r1));
				BATsetcount(r2, BATcount(r2));
				r1 = BATextend(r1, newcap);
				r2 = BATextend(r2, newcap);
				if (r1 == NULL || r2 == NULL)
					goto bailout;
				assert(BATcapacity(r1) == BATcapacity(r2));
			}
			if (BATcount(r2) > 0) {
				if (lastr + 1 != ro)
					r2->tdense = 0;
				if (nr == 0) {
					r1->trevsorted = 0;
					if (lastr > ro) {
						r2->tsorted = 0;
						r2->tkey = 0;
					} else if (lastr < ro) {
						r2->trevsorted = 0;
					} else {
						r2->tkey = 0;
					}
				}
			}
			APPEND(r1, lo);
			APPEND(r2, ro);
			lastr = ro;
			nr++;
		}
		if (nr > 1) {
			r1->tkey = 0;
			r1->tdense = 0;
			r2->trevsorted = 0;
		} else if (nr == 0) {
			lskipped = BATcount(r1) > 0;
		} else if (lskipped) {
			r1->tdense = 0;
		}
	}
	assert(BATcount(r1) == BATcount(r2));
	/* also set other bits of heap to correct value to indicate size */
	BATsetcount(r1, BATcount(r1));
	BATsetcount(r2, BATcount(r2));
	if (BATcount(r1) > 0) {
		if (r1->tdense)
			r1->tseqbase = ((oid *) r1->T->heap.base)[r1->batFirst];
		if (r2->tdense)
			r2->tseqbase = ((oid *) r2->T->heap.base)[r2->batFirst];
	}
	ALGODEBUG fprintf(stderr, "#thetajoin(l=%s,r=%s)=(%s#"BUNFMT"%s%s,%s#"BUNFMT"%s%s\n",
		  BATgetId(l), BATgetId(r),
		  BATgetId(r1), BATcount(r1),
		  r1->tsorted ? "-sorted" : "",
		  r1->trevsorted ? "-revsorted" : "",
		  BATgetId(r2), BATcount(r2),
		  r2->tsorted ? "-sorted" : "",
		  r2->trevsorted ? "-revsorted" : "");
	return GDK_SUCCEED;

  bailout:
	if (r1)
		BBPreclaim(r1);
	if (r2)
		BBPreclaim(r2);
	return GDK_FAIL;
}

static gdk_return
bandjoin(BAT *r1, BAT *r2, BAT *l, BAT *r, BAT *sl, BAT *sr,
	 const void *c1, const void *c2, int li, int hi)
{
	BUN lstart, lend, lcnt;
	const oid *lcand = NULL, *lcandend = NULL;
	BUN rstart, rend, rcnt;
	const oid *rcand = NULL, *rcandend = NULL;
	const char *lvals, *rvals;
	int lwidth, rwidth;
	const void *nil = ATOMnilptr(l->ttype);
	int (*cmp)(const void *, const void *) = BATatoms[l->ttype].atomCmp;
	const char *vl, *vr;
	const oid *p;
	oid lastr = 0;		/* last value inserted into r2 */
	BUN n, nr;
	BUN newcap;
	oid lo, ro;
	int lskipped = 0;	/* whether we skipped values in l */
	BUN nils = 0;		/* needed for XXX_WITH_CHECK macros */

	ALGODEBUG fprintf(stderr, "#bandjoin(l=%s#" BUNFMT "[%s]%s%s,"
			  "r=%s#" BUNFMT "[%s]%s%s,sl=%s#" BUNFMT "%s%s,"
			  "sr=%s#" BUNFMT "%s%s)\n",
			  BATgetId(l), BATcount(l), ATOMname(l->ttype),
			  l->tsorted ? "-sorted" : "",
			  l->trevsorted ? "-revsorted" : "",
			  BATgetId(r), BATcount(r), ATOMname(r->ttype),
			  r->tsorted ? "-sorted" : "",
			  r->trevsorted ? "-revsorted" : "",
			  sl ? BATgetId(sl) : "NULL", sl ? BATcount(sl) : 0,
			  sl && sl->tsorted ? "-sorted" : "",
			  sl && sl->trevsorted ? "-revsorted" : "",
			  sr ? BATgetId(sr) : "NULL", sr ? BATcount(sr) : 0,
			  sr && sr->tsorted ? "-sorted" : "",
			  sr && sr->trevsorted ? "-revsorted" : "");

	assert(BAThdense(l));
	assert(BAThdense(r));
	assert(ATOMtype(l->ttype) == ATOMtype(r->ttype));
	assert(sl == NULL || sl->tsorted);
	assert(sr == NULL || sr->tsorted);

	switch (ATOMtype(l->ttype)) {
	case TYPE_bte:
		if (*(const bte *)c1 == bte_nil ||
		    *(const bte *)c2 == bte_nil ||
		    -*(const bte *)c1 > *(const bte *)c2 ||
		    ((!hi || !li) && -*(const bte *)c1 == *(const bte *)c2))
			return GDK_SUCCEED;
		break;
	case TYPE_sht:
		if (*(const sht *)c1 == sht_nil ||
		    *(const sht *)c2 == sht_nil ||
		    -*(const sht *)c1 > *(const sht *)c2 ||
		    ((!hi || !li) && -*(const sht *)c1 == *(const sht *)c2))
			return GDK_SUCCEED;
		break;
	case TYPE_int:
		if (*(const int *)c1 == int_nil ||
		    *(const int *)c2 == int_nil ||
		    -*(const int *)c1 > *(const int *)c2 ||
		    ((!hi || !li) && -*(const int *)c1 == *(const int *)c2))
			return GDK_SUCCEED;
		break;
	case TYPE_lng:
		if (*(const lng *)c1 == lng_nil ||
		    *(const lng *)c2 == lng_nil ||
		    -*(const lng *)c1 > *(const lng *)c2 ||
		    ((!hi || !li) && -*(const lng *)c1 == *(const lng *)c2))
			return GDK_SUCCEED;
		break;
	case TYPE_flt:
		if (*(const flt *)c1 == flt_nil ||
		    *(const flt *)c2 == flt_nil ||
		    -*(const flt *)c1 > *(const flt *)c2 ||
		    ((!hi || !li) && -*(const flt *)c1 == *(const flt *)c2))
			return GDK_SUCCEED;
		break;
	case TYPE_dbl:
		if (*(const dbl *)c1 == dbl_nil ||
		    *(const dbl *)c2 == dbl_nil ||
		    -*(const dbl *)c1 > *(const dbl *)c2 ||
		    ((!hi || !li) && -*(const dbl *)c1 == *(const dbl *)c2))
			return GDK_SUCCEED;
		break;
	default:
		goto bailout;
	}

	CANDINIT(l, sl, lstart, lend, lcnt, lcand, lcandend);
	CANDINIT(r, sr, rstart, rend, rcnt, rcand, rcandend);

	lvals = (const char *) Tloc(l, BUNfirst(l));
	rvals = (const char *) Tloc(r, BUNfirst(r));
	assert(!r->tvarsized);
	lwidth = l->T->width;
	rwidth = r->T->width;

	assert(lvals != NULL);
	assert(rvals != NULL);

	r1->tkey = 1;
	r1->tsorted = 1;
	r1->trevsorted = 1;
	r2->tkey = 1;
	r2->tsorted = 1;
	r2->trevsorted = 1;

	/* nested loop implementation for band join */
	for (;;) {
		if (lcand) {
			if (lcand == lcandend)
				break;
			lo = *lcand++;
			vl = FVALUE(l, lo - l->hseqbase);
		} else {
			if (lstart == lend)
				break;
			vl = FVALUE(l, lstart);
			lo = lstart++ + l->hseqbase;
		}
		if (cmp(vl, nil) == 0)
			continue;
		nr = 0;
		p = rcand;
		n = rstart;
		for (;;) {
			if (rcand) {
				if (p == rcandend)
					break;
				ro = *p++;
				vr = FVALUE(r, ro - r->hseqbase);
			} else {
				if (n == rend)
					break;
				vr = FVALUE(r, n);
				ro = n++ + r->hseqbase;
			}
			switch (ATOMtype(l->ttype)) {
			case TYPE_bte: {
				sht v1 = (sht) *(const bte *) vr, v2;

				if (v1 == bte_nil)
					continue;
				v2 = v1;
				v1 -= *(const bte *)c1;
				if (*(const bte *)vl <= v1 &&
				    (!li || *(const bte *)vl != v1))
					continue;
				v2 += *(const bte *)c2;
				if (*(const bte *)vl >= v2 &&
				    (!hi || *(const bte *)vl != v2))
					continue;
				break;
			}
			case TYPE_sht: {
				int v1 = (int) *(const sht *) vr, v2;

				if (v1 == sht_nil)
					continue;
				v2 = v1;
				v1 -= *(const sht *)c1;
				if (*(const sht *)vl <= v1 &&
				    (!li || *(const sht *)vl != v1))
					continue;
				v2 += *(const sht *)c2;
				if (*(const sht *)vl >= v2 &&
				    (!hi || *(const sht *)vl != v2))
					continue;
				break;
			}
			case TYPE_int: {
				lng v1 = (lng) *(const int *) vr, v2;

				if (v1 == int_nil)
					continue;
				v2 = v1;
				v1 -= *(const int *)c1;
				if (*(const int *)vl <= v1 &&
				    (!li || *(const int *)vl != v1))
					continue;
				v2 += *(const int *)c2;
				if (*(const int *)vl >= v2 &&
				    (!hi || *(const int *)vl != v2))
					continue;
				break;
			}
#ifdef HAVE___INT128
			case TYPE_lng: {
				__int128 v1 = (__int128) *(const lng *) vr, v2;

				if (v1 == lng_nil)
					continue;
				v2 = v1;
				v1 -= *(const lng *)c1;
				if (*(const lng *)vl <= v1 &&
				    (!li || *(const lng *)vl != v1))
					continue;
				v2 += *(const lng *)c2;
				if (*(const lng *)vl >= v2 &&
				    (!hi || *(const lng *)vl != v2))
					continue;
				break;
			}
#else
			case TYPE_lng: {
				lng v1, v2;
				int abort_on_error = 1;

				if (*(const lng *)vr == lng_nil)
					continue;
				SUB_WITH_CHECK(lng, *(const lng *)vr,
					       lng, *(const lng *)c1,
					       lng, v1,
					       do{if(*(const lng*)c1<0)goto nolmatch;else goto lmatch1;}while(0));
				if (*(const lng *)vl <= v1 &&
				    (!li || *(const lng *)vl != v1))
					continue;
			  lmatch1:
				ADD_WITH_CHECK(lng, *(const lng *)vr,
					       lng, *(const lng *)c2,
					       lng, v2,
					       do{if(*(const lng*)c2>0)goto nolmatch;else goto lmatch2;}while(0));
				if (*(const lng *)vl >= v2 &&
				    (!hi || *(const lng *)vl != v2))
					continue;
			  lmatch2:
				break;
			  nolmatch:
				continue;
			}
#endif
			case TYPE_flt: {
				dbl v1 = (dbl) *(const flt *) vr, v2;

				if (v1 == flt_nil)
					continue;
				v2 = v1;
				v1 -= *(const flt *)c1;
				if (*(const flt *)vl <= v1 &&
				    (!li || *(const flt *)vl != v1))
					continue;
				v2 += *(const flt *)c2;
				if (*(const flt *)vl >= v2 &&
				    (!hi || *(const flt *)vl != v2))
					continue;
				break;
			}
			case TYPE_dbl: {
				dbl v1, v2;
				int abort_on_error = 1;

				if (*(const dbl *)vr == dbl_nil)
					continue;
				SUB_WITH_CHECK(dbl, *(const dbl *)vr,
					       dbl, *(const dbl *)c1,
					       dbl, v1,
					       do{if(*(const dbl*)c1<0)goto nodmatch;else goto dmatch1;}while(0));
				if (*(const dbl *)vl <= v1 &&
				    (!li || *(const dbl *)vl != v1))
					continue;
			  dmatch1:
				ADD_WITH_CHECK(dbl, *(const dbl *)vr,
					       dbl, *(const dbl *)c2,
					       dbl, v2,
					       do{if(*(const dbl*)c2>0)goto nodmatch;else goto dmatch2;}while(0));
				if (*(const dbl *)vl >= v2 &&
				    (!hi || *(const dbl *)vl != v2))
					continue;
			  dmatch2:
				break;
			  nodmatch:
				continue;
			}
			}
			if (BUNlast(r1) == BATcapacity(r1)) {
				newcap = BATgrows(r1);
				BATsetcount(r1, BATcount(r1));
				BATsetcount(r2, BATcount(r2));
				r1 = BATextend(r1, newcap);
				r2 = BATextend(r2, newcap);
				if (r1 == NULL || r2 == NULL)
					goto bailout;
				assert(BATcapacity(r1) == BATcapacity(r2));
			}
			if (BATcount(r2) > 0) {
				if (lastr + 1 != ro)
					r2->tdense = 0;
				if (nr == 0) {
					r1->trevsorted = 0;
					if (lastr > ro) {
						r2->tsorted = 0;
						r2->tkey = 0;
					} else if (lastr < ro) {
						r2->trevsorted = 0;
					} else {
						r2->tkey = 0;
					}
				}
			}
			APPEND(r1, lo);
			APPEND(r2, ro);
			lastr = ro;
			nr++;
		}
		if (nr > 1) {
			r1->tkey = 0;
			r1->tdense = 0;
			r2->trevsorted = 0;
		} else if (nr == 0) {
			lskipped = BATcount(r1) > 0;
		} else if (lskipped) {
			r1->tdense = 0;
		}
	}
	assert(BATcount(r1) == BATcount(r2));
	/* also set other bits of heap to correct value to indicate size */
	BATsetcount(r1, BATcount(r1));
	BATsetcount(r2, BATcount(r2));
	if (BATcount(r1) > 0) {
		if (r1->tdense)
			r1->tseqbase = ((oid *) r1->T->heap.base)[r1->batFirst];
		if (r2->tdense)
			r2->tseqbase = ((oid *) r2->T->heap.base)[r2->batFirst];
	}
	ALGODEBUG fprintf(stderr, "#bandjoin(l=%s,r=%s)=(%s#"BUNFMT"%s%s,%s#"BUNFMT"%s%s\n",
		  BATgetId(l), BATgetId(r),
		  BATgetId(r1), BATcount(r1),
		  r1->tsorted ? "-sorted" : "",
		  r1->trevsorted ? "-revsorted" : "",
		  BATgetId(r2), BATcount(r2),
		  r2->tsorted ? "-sorted" : "",
		  r2->trevsorted ? "-revsorted" : "");
	return GDK_SUCCEED;

  bailout:
	if (r1)
		BBPreclaim(r1);
	if (r2)
		BBPreclaim(r2);
	return GDK_FAIL;
}

/* Make the implementation choices for various left joins. */
static gdk_return
subleftjoin(BAT **r1p, BAT **r2p, BAT *l, BAT *r, BAT *sl, BAT *sr, int nil_matches, BUN estimate, int nil_on_miss, int semi, int must_match, const char *name)
{
	BAT *r1, *r2;
	BUN lcount, rcount;

	*r1p = NULL;
	*r2p = NULL;
	if (joinparamcheck(l, r, sl, sr, name) == GDK_FAIL)
		return GDK_FAIL;

	lcount = BATcount(l);
	if (sl)
		lcount = MIN(lcount, BATcount(sl));
	rcount = BATcount(r);
	if (sr)
		rcount = MIN(rcount, BATcount(sr));
	if (lcount == 0 || rcount == 0) {
		r1 = BATnew(TYPE_void, TYPE_void, 0);
		BATseqbase(r1, 0);
		BATseqbase(BATmirror(r1), 0);
		r2 = BATnew(TYPE_void, TYPE_void, 0);
		BATseqbase(r2, 0);
		BATseqbase(BATmirror(r2), 0);
		*r1p = r1;
		*r2p = r2;
		return GDK_SUCCEED;
	}

	if (joininitresults(&r1, &r2, estimate != BUN_NONE ? estimate : sl ? BATcount(sl) : BATcount(l), name) == GDK_FAIL)
		return GDK_FAIL;
	*r1p = r1;
	*r2p = r2;
	if ((r->tsorted || r->trevsorted) &&
	    (r->ttype == TYPE_void ||
	     lcount < 1024 ||
	     BATcount(r) * (Tsize(r) + (r->T->vheap ? r->T->vheap->size : 0) + 2 * sizeof(BUN)) > GDK_mem_maxsize / (GDKnr_threads ? GDKnr_threads : 1)))
		return mergejoin(r1, r2, l, r, sl, sr, nil_matches,
				 nil_on_miss, semi, must_match);
	return hashjoin(r1, r2, l, r, sl, sr, nil_matches,
			nil_on_miss, semi, must_match);
}

/* Perform an equi-join over l and r.  Returns two new, aligned,
 * dense-headed bats with in the tail the oids (head column values) of
 * matching tuples.  The result is in the same order as l (i.e. r1 is
 * sorted). */
gdk_return
BATsubleftjoin(BAT **r1p, BAT **r2p, BAT *l, BAT *r, BAT *sl, BAT *sr, int nil_matches, BUN estimate)
{
	return subleftjoin(r1p, r2p, l, r, sl, sr, nil_matches, estimate,
			   0, 0, 0, "BATsubleftjoin");
}

/* Perform an equi-join over l and r.  Returns two new, aligned,
 * dense-headed bats with in the tail the oids (head column values) of
 * matching tuples.  The result is in the same order as l (i.e. r1 is
 * sorted).  All values in l must match at least one value in r. */
gdk_return
BATsubleftfetchjoin(BAT **r1p, BAT **r2p, BAT *l, BAT *r, BAT *sl, BAT *sr, int nil_matches, BUN estimate)
{
	return subleftjoin(r1p, r2p, l, r, sl, sr, nil_matches, estimate,
			   0, 0, 1, "BATsubleftfetchjoin");
}

/* Performs a left outer join over l and r.  Returns two new, aligned,
 * dense-headed bats with in the tail the oids (head column values) of
 * matching tuples, or the oid in the first output bat and nil in the
 * second output bat if the value in l does not occur in r.  The
 * result is in the same order as l (i.e. r1 is sorted). */
gdk_return
BATsubouterjoin(BAT **r1p, BAT **r2p, BAT *l, BAT *r, BAT *sl, BAT *sr, int nil_matches, BUN estimate)
{
	return subleftjoin(r1p, r2p, l, r, sl, sr, nil_matches, estimate,
			   1, 0, 0, "BATsubouterjoin");
}

/* Perform a semi-join over l and r.  Returns two new, aligned,
 * dense-headed bats with in the tail the oids (head column values) of
 * matching tuples.  The result is in the same order as l (i.e. r1 is
 * sorted). */
gdk_return
BATsubsemijoin(BAT **r1p, BAT **r2p, BAT *l, BAT *r, BAT *sl, BAT *sr, int nil_matches, BUN estimate)
{
	return subleftjoin(r1p, r2p, l, r, sl, sr, nil_matches, estimate,
			   0, 1, 0, "BATsubsemijoin");
}

gdk_return
BATsubthetajoin(BAT **r1p, BAT **r2p, BAT *l, BAT *r, BAT *sl, BAT *sr, int op, int nil_matches, BUN estimate)
{
	BAT *r1, *r2;
	int opcode = 0;

	/* encode operator as a bit mask into opcode */
	switch (op) {
	case JOIN_EQ:
		return BATsubjoin(r1p, r2p, l, r, sl, sr, nil_matches, estimate);
	case JOIN_NE:
		opcode = MASK_NE;
		break;
	case JOIN_LT:
		opcode = MASK_LT;
		break;
	case JOIN_LE:
		opcode = MASK_LE;
		break;
	case JOIN_GT:
		opcode = MASK_GT;
		break;
	case JOIN_GE:
		opcode = MASK_GE;
		break;
	default:
		GDKerror("BATsubthetajoin: unknown operator %d.\n", op);
		return GDK_FAIL;
	}

	*r1p = NULL;
	*r2p = NULL;
	if (joinparamcheck(l, r, sl, sr, "BATsubthetajoin") == GDK_FAIL)
		return GDK_FAIL;
	if (joininitresults(&r1, &r2,
			    estimate != BUN_NONE ? estimate :
			    (sl ? BATcount(sl) : BATcount(l)) * (sr ? BATcount(sr) : BATcount(r)),
			    "BATsubthetajoin") == GDK_FAIL)
		return GDK_FAIL;
	*r1p = r1;
	*r2p = r2;

	return thetajoin(r1, r2, l, r, sl, sr, opcode);
}

gdk_return
BATsubjoin(BAT **r1p, BAT **r2p, BAT *l, BAT *r, BAT *sl, BAT *sr, int nil_matches, BUN estimate)
{
	BAT *r1, *r2;
	BUN lcount, rcount;
	BUN lsize, rsize;
	int swap;
	size_t mem_size;

	*r1p = NULL;
	*r2p = NULL;
	if (joinparamcheck(l, r, sl, sr, "BATsubjoin") == GDK_FAIL)
		return GDK_FAIL;
	lcount = BATcount(l);
	if (sl)
		lcount = MIN(lcount, BATcount(sl));
	rcount = BATcount(r);
	if (sr)
		rcount = MIN(rcount, BATcount(sr));
	if (lcount == 0 || rcount == 0) {
		r1 = BATnew(TYPE_void, TYPE_void, 0);
		BATseqbase(r1, 0);
		BATseqbase(BATmirror(r1), 0);
		r2 = BATnew(TYPE_void, TYPE_void, 0);
		BATseqbase(r2, 0);
		BATseqbase(BATmirror(r2), 0);
		*r1p = r1;
		*r2p = r2;
		return GDK_SUCCEED;
	}
	if (joininitresults(&r1, &r2, estimate != BUN_NONE ? estimate : sl ? BATcount(sl) : BATcount(l), "BATsubjoin") == GDK_FAIL)
		return GDK_FAIL;
	*r1p = r1;
	*r2p = r2;
	swap = 0;

	/* some statistics to help us decide */
	lsize = (BUN) (BATcount(l) * (Tsize(l) + (l->T->vheap ? l->T->vheap->size : 0) + 2 * sizeof(BUN)));
	rsize = (BUN) (BATcount(r) * (Tsize(r) + (r->T->vheap ? r->T->vheap->size : 0) + 2 * sizeof(BUN)));
	mem_size = GDK_mem_maxsize / (GDKnr_threads ? GDKnr_threads : 1);

	if ((l->tsorted || l->trevsorted) && (r->tsorted || r->trevsorted)) {
		/* both sorted, smallest on left */
		if (BATcount(l) <= BATcount(r))
			return mergejoin(r1, r2, l, r, sl, sr, nil_matches, 0, 0, 0);
		else
			return mergejoin(r2, r1, r, l, sr, sl, nil_matches, 0, 0, 0);
	} else if (l->T->hash && r->T->hash) {
		/* both have hash, smallest on right */
		swap = lcount < rcount;
	} else if (l->T->hash) {
		/* only left has hash, swap */
		swap = 1;
	} else if (r->T->hash) {
		/* only right has hash, don't swap */
		swap = 0;
	} else if ((l->tsorted || l->trevsorted) &&
		   (l->ttype == TYPE_void || rcount < 1024 || MIN(lsize, rsize) > mem_size)) {
		/* only left is sorted, swap; but only if right is
		 * "large" and the smaller of the two isn't too large
		 * (i.e. prefer hash over binary search, but only if
		 * the hash table doesn't cause thrashing) */
		return mergejoin(r2, r1, r, l, sr, sl, nil_matches, 0, 0, 0);
	} else if ((r->tsorted || r->trevsorted) &&
		   (r->ttype == TYPE_void || lcount < 1024 || MIN(lsize, rsize) > mem_size)) {
		/* only right is sorted, don't swap; but only if left
		 * is "large" and the smaller of the two isn't too
		 * large (i.e. prefer hash over binary search, but
		 * only if the hash table doesn't cause thrashing) */
		return mergejoin(r1, r2, l, r, sl, sr, nil_matches, 0, 0, 0);
	} else if (BATcount(l) < BATcount(r)) {
		/* no hashes, not sorted, create hash on smallest BAT */
		swap = 1;
	}
	if (swap) {
		return hashjoin(r2, r1, r, l, sr, sl, nil_matches, 0, 0, 0);
	} else {
		return hashjoin(r1, r2, l, r, sl, sr, nil_matches, 0, 0, 0);
	}
}

gdk_return
BATsubbandjoin(BAT **r1p, BAT **r2p, BAT *l, BAT *r, BAT *sl, BAT *sr,
	       const void *c1, const void *c2, int li, int hi, BUN estimate)
{
	BAT *r1, *r2;

	*r1p = NULL;
	*r2p = NULL;
	if (joinparamcheck(l, r, sl, sr, "BATsubbandjoin") == GDK_FAIL)
		return GDK_FAIL;
	if (joininitresults(&r1, &r2,
			    estimate != BUN_NONE ? estimate :
			    (sl ? BATcount(sl) : BATcount(l)) * (sr ? BATcount(sr) : BATcount(r)),
			    "BATsubbandjoin") == GDK_FAIL)
		return GDK_FAIL;
	*r1p = r1;
	*r2p = r2;

	return bandjoin(r1, r2, l, r, sl, sr, c1, c2, li, hi);
}

#define project_loop(TYPE)						\
static int								\
project_##TYPE(BAT *bn, BAT *l, BAT *r, int nilcheck, int sortcheck)	\
{									\
	oid lo, hi;							\
	const TYPE *rt;							\
	TYPE *bt;							\
	TYPE v, prev = 0;						\
	const oid *o;							\
									\
	o = (const oid *) Tloc(l, BUNfirst(l));				\
	rt = (const TYPE *) Tloc(r, BUNfirst(r));			\
	bt = (TYPE *) Tloc(bn, BUNfirst(bn));				\
	for (lo = 0, hi = lo + BATcount(l); lo < hi; lo++, o++, bt++) { \
		if (*o == oid_nil) {					\
			*bt = TYPE##_nil;				\
			bn->T->nonil = 0;				\
			bn->T->nil = 1;					\
			bn->tsorted = 0;				\
			bn->trevsorted = 0;				\
			bn->tkey = 0;					\
		} else if (*o < r->hseqbase ||				\
		   	*o >= r->hseqbase + BATcount(r)) {		\
			GDKerror("BATproject: does not match always\n"); \
			return GDK_FAIL;				\
		} else {						\
			v = rt[*o - r->hseqbase];			\
			*bt = v;					\
			if (nilcheck && v == TYPE##_nil && bn->T->nonil) { \
				bn->T->nonil = 0;			\
				bn->T->nil = 1;				\
			}						\
			if (sortcheck && lo &&				\
			    (bn->trevsorted | bn->tsorted | bn->tkey)) { \
				if (v > prev) {				\
					bn->trevsorted = 0;		\
					if (!bn->tsorted)		\
						bn->tkey = 0; /* can't be sure */ \
				} else if (v < prev) {			\
					bn->tsorted = 0;		\
					if (!bn->trevsorted)		\
						bn->tkey = 0; /* can't be sure */ \
				} else {				\
					bn->tkey = 0; /* definitely */	\
				}					\
			}						\
			prev = v;					\
		}							\
	}								\
	assert((BUN) lo == BATcount(l));				\
	BATsetcount(bn, (BUN) lo);					\
	return GDK_SUCCEED;						\
}

#ifdef HAVE_HGE
#define project_loop_hge(NAME) project_loop(NAME, hge)
#else
#define project_loop_hge(NAME)
#endif

/* project type switch */
<<<<<<< HEAD
#define project_type(NAME)               \
	project_loop(NAME, bte)          \
        project_loop(NAME, sht)          \
        project_loop(NAME, int)          \
        project_loop(NAME, flt)          \
        project_loop(NAME, dbl)          \
        project_loop(NAME, lng) 	 \
        project_loop_hge(NAME) 	 
	
project_type(project)
=======
project_loop(bte)
project_loop(sht)
project_loop(int)
project_loop(flt)
project_loop(dbl)
project_loop(lng)
>>>>>>> 22bfbc31

static int
project_void(BAT *bn, BAT *l, BAT *r)
{
	oid lo, hi;
	oid v = oid_nil, prev = oid_nil;
	oid *bt;
	const oid *o;

	assert(r->tseqbase != oid_nil);
	o = (const oid *) Tloc(l, BUNfirst(l));
	bt = (oid *) Tloc(bn, BUNfirst(bn));
	for (lo = 0, hi = lo + BATcount(l); lo < hi; lo++, o++, bt++) {
		if (*o == oid_nil) {
			*bt = oid_nil;
			bn->T->nonil = 0;
			bn->T->nil = 1;
			bn->tsorted = 0;
			bn->trevsorted = 0;
			bn->tkey = 0;
		} else if (*o < r->hseqbase ||
			   *o >= r->hseqbase + BATcount(r)) {
			GDKerror("BATproject: does not match always\n");
			return GDK_FAIL;
		} else {
			*bt = v = *o - r->hseqbase + r->tseqbase;
			if (lo && (bn->trevsorted | bn->tsorted | bn->tkey)) {
				if (prev < v) {
					bn->trevsorted = 0;
					if (!bn->tsorted)
						bn->tkey = 0; /* can't be sure */
				} else if (prev > v) {
					bn->tsorted = 0;
					if (!bn->trevsorted)
						bn->tkey = 0; /* can't be sure */
				} else {
					bn->tkey = 0; /* definitely */
				}
			}
			prev = v;
		}
	}
	assert((BUN) lo == BATcount(l));
	BATsetcount(bn, (BUN) lo);
	return GDK_SUCCEED;
}

static int
project_any(BAT *bn, BAT *l, BAT *r, int nilcheck)
{
	BUN n;
	oid lo, hi;
	BATiter ri, bni;
	int (*cmp)(const void *, const void *) = BATatoms[r->ttype].atomCmp;
	const void *nil = ATOMnilptr(r->ttype);
	const void *v, *prev = NULL;
	const oid *o;
	int c;

	o = (const oid *) Tloc(l, BUNfirst(l));
	n = BUNfirst(bn);
	ri = bat_iterator(r);
	bni = bat_iterator(bn);
	for (lo = 0, hi = lo + BATcount(l); lo < hi; lo++, o++, n++) {
		if (*o == oid_nil) {
			tfastins_nocheck(bn, n, nil, Tsize(bn));
			bn->T->nonil = 0;
			bn->T->nil = 1;
			bn->tsorted = 0;
			bn->trevsorted = 0;
			bn->tkey = 0;
		} else if (*o < r->hseqbase ||
		   	*o >= r->hseqbase + BATcount(r)) {
			GDKerror("BATproject: does not match always\n");
			goto bunins_failed;
		} else {
			v = BUNtail(ri, *o - r->hseqbase + BUNfirst(r));
			tfastins_nocheck(bn, n, v, Tsize(bn));
			if (nilcheck && bn->T->nonil && cmp(v, nil) == 0) {
				bn->T->nonil = 0;
				bn->T->nil = 1;
			}
			if (prev && (bn->trevsorted | bn->tsorted | bn->tkey)) {
				c = cmp(prev, v);
				if (c < 0) {
					bn->trevsorted = 0;
					if (!bn->tsorted)
						bn->tkey = 0; /* can't be sure */
				} else if (c > 0) {
					bn->tsorted = 0;
					if (!bn->trevsorted)
						bn->tkey = 0; /* can't be sure */
				} else {
					bn->tkey = 0; /* definitely */
				}
			}
			prev = BUNtail(bni, n);
		}
	}
	assert(n == BATcount(l));
	BATsetcount(bn, n);
	return GDK_SUCCEED;
bunins_failed:
	return GDK_FAIL;
}

BAT *
BATproject(BAT *l, BAT *r)
{
	BAT *bn;
	oid lo, hi;
	int res, tpe = ATOMtype(r->ttype), nilcheck = 1, sortcheck = 1, stringtrick = 0;
	BUN lcount = BATcount(l), rcount = BATcount(r);

	ALGODEBUG fprintf(stderr, "#BATproject(l=%s#" BUNFMT "%s%s,"
			  "r=%s#" BUNFMT "[%s]%s%s)\n",
			  BATgetId(l), BATcount(l),
			  l->tsorted ? "-sorted" : "",
			  l->trevsorted ? "-revsorted" : "",
			  BATgetId(r), BATcount(r), ATOMname(r->ttype),
			  r->tsorted ? "-sorted" : "",
			  r->trevsorted ? "-revsorted" : "");

	assert(BAThdense(l));
	assert(BAThdense(r));
	assert(ATOMtype(l->ttype) == TYPE_oid);

	if (BATtdense(l) && BATcount(l) > 0) {
		lo = l->tseqbase;
		hi = l->tseqbase + BATcount(l);
		if (lo < r->hseqbase || hi > r->hseqbase + BATcount(r)) {
			GDKerror("BATproject: does not match always\n");
			return NULL;
		}
		bn = BATslice(r, lo - r->hseqbase, hi - r->hseqbase);
		if (bn == NULL)
			return NULL;
		bn = BATseqbase(bn, l->hseqbase + (lo - l->tseqbase));
		ALGODEBUG fprintf(stderr, "#BATproject(l=%s,r=%s)=%s#"BUNFMT"%s%s\n",
			  BATgetId(l), BATgetId(r), BATgetId(bn), BATcount(bn),
			  bn->tsorted ? "-sorted" : "",
			  bn->trevsorted ? "-revsorted" : "");
		assert(bn->htype == TYPE_void);
		return bn;
	}
	if (l->ttype == TYPE_void || BATcount(l) == 0 ||
	    (r->ttype == TYPE_void && r->tseqbase == oid_nil)) {
		/* trivial: all values are nil */
		const void *nil = ATOMnilptr(r->ttype);

		bn = BATconstant(r->ttype == TYPE_oid ? TYPE_void : r->ttype,
				 nil, BATcount(l));
		if (bn != NULL) {
			bn = BATseqbase(bn, l->hseqbase);
			if (ATOMtype(bn->ttype) == TYPE_oid &&
			    BATcount(bn) == 0) {
				bn->tdense = 1;
				BATseqbase(BATmirror(bn), 0);
			}
		}
		ALGODEBUG fprintf(stderr, "#BATproject(l=%s,r=%s)=%s#"BUNFMT"%s%s\n",
			  BATgetId(l), BATgetId(r), BATgetId(bn), BATcount(bn),
			  bn->tsorted ? "-sorted" : "",
			  bn->trevsorted ? "-revsorted" : "");
		return bn;
	}
	assert(l->ttype == TYPE_oid);

	if (ATOMstorage(tpe) == TYPE_str && (!rcount || (lcount << 3) > rcount)) {
		/* insert double-eliminated strings as ints */
		tpe = r->T->width == 1 ? TYPE_bte : (r->T->width == 2 ? TYPE_sht : (r->T->width == 4 ? TYPE_int : TYPE_lng));
		/* int's nil representation is a valid offset, so
		 * don't check for nils */
		nilcheck = 0;
		sortcheck = 0;
		stringtrick = 1;
	}
	bn = BATnew(TYPE_void, tpe, BATcount(l));
	if (bn == NULL)
		return NULL;
	if (stringtrick) {
		/* "string type" */
		bn->tsorted = 0;
		bn->trevsorted = 0;
		bn->tkey = 0;
		bn->T->nonil = 0;
	} else {
		/* be optimistic, we'll clear these if necessary later */
		bn->T->nonil = 1;
		bn->tsorted = 1;
		bn->trevsorted = 1;
		bn->tkey = 1;
		if (l->T->nonil && r->T->nonil)
			nilcheck = 0; /* don't bother checking: no nils */
	}
	bn->T->nil = 0;

	switch (tpe) {
	case TYPE_bte:
		res = project_bte(bn, l, r, nilcheck, sortcheck);
		break;
	case TYPE_sht:
		res = project_sht(bn, l, r, nilcheck, sortcheck);
		break;
	case TYPE_int:
		res = project_int(bn, l, r, nilcheck, sortcheck);
		break;
	case TYPE_flt:
		res = project_flt(bn, l, r, nilcheck, sortcheck);
		break;
	case TYPE_dbl:
		res = project_dbl(bn, l, r, nilcheck, sortcheck);
		break;
	case TYPE_lng:
		res = project_lng(bn, l, r, nilcheck, sortcheck);
		break;
	case TYPE_oid:
		if (r->ttype == TYPE_void) {
			res = project_void(bn, l, r);
		} else {
#if SIZEOF_OID == SIZEOF_INT
			res = project_int(bn, l, r, nilcheck, sortcheck);
#else
			res = project_lng(bn, l, r, nilcheck, sortcheck);
#endif
		}
		break;
#ifdef HAVE_HGE
	case TYPE_hge:
		res = project_hge(projectargs);
		break;
#endif
	default:
		res = project_any(bn, l, r, nilcheck);
		break;
	}

	if (res == GDK_FAIL)
		goto bailout;

	/* handle string trick */
	if (stringtrick) {
		if (r->batRestricted == BAT_READ) {
			/* really share string heap */
			assert(r->T->vheap->parentid > 0);
			BBPshare(r->T->vheap->parentid);
			bn->T->vheap = r->T->vheap;
		} else {
			/* make copy of string heap */
			bn->T->vheap = (Heap *) GDKzalloc(sizeof(Heap));
			if (bn->T->vheap == NULL)
				goto bailout;
			bn->T->vheap->parentid = bn->batCacheid;
			if (r->T->vheap->filename) {
				char *nme = BBP_physical(bn->batCacheid);
				bn->T->vheap->filename = (str) GDKmalloc(strlen(nme) + 12);
				if (bn->T->vheap->filename == NULL)
					goto bailout;
				GDKfilepath(bn->T->vheap->filename, NULL, nme, "theap");
			}
			if (HEAPcopy(bn->T->vheap, r->T->vheap) < 0)
				goto bailout;
		}
		bn->ttype = r->ttype;
		bn->tvarsized = 1;
		bn->T->width = r->T->width;
		bn->T->shift = r->T->shift;

		bn->T->nil = 0; /* we don't know */
	}
	/* some properties follow from certain combinations of input
	 * properties */
	bn->tkey |= l->tkey && r->tkey;
	bn->tsorted |= (l->tsorted & r->tsorted) | (l->trevsorted & r->trevsorted);
	bn->trevsorted |= (l->tsorted & r->trevsorted) | (l->trevsorted & r->tsorted);
	bn->T->nonil |= l->T->nonil & r->T->nonil;

	BATseqbase(bn, l->hseqbase);
	if (!BATtdense(r))
		BATseqbase(BATmirror(bn), oid_nil);
	ALGODEBUG fprintf(stderr, "#BATproject(l=%s,r=%s)=%s#"BUNFMT"%s%s%s\n",
		  BATgetId(l), BATgetId(r), BATgetId(bn), BATcount(bn),
		  bn->tsorted ? "-sorted" : "",
		  bn->trevsorted ? "-revsorted" : "",
		  bn->ttype == TYPE_str && bn->T->vheap == r->T->vheap ? " shared string heap" : "");
	return bn;

  bailout:
	BBPreclaim(bn);
	return NULL;
}

/* backward compatible interfaces */

/* Return a subset of l where head elements occur as head element in r. */
BAT *
BATsemijoin(BAT *l, BAT *r)
{
	BAT *lmap;
	BAT *res1, *res2;
	BAT *bn;

	if (BATcount(l) == 0)
		return BATcopy(l, l->htype, l->ttype, 0);
	if (BATcount(r) == 0) {
		bn = BATnew(l->htype, l->ttype, 0);
		if (BAThdense(l))
			BATseqbase(bn, l->hseqbase);
		if (BATtdense(l))
			BATseqbase(BATmirror(bn), l->tseqbase);
		return bn;
	}

	if (BAThdense(l) && BAThdense(r)) {
		oid lo = l->hseqbase, hi = lo + BATcount(l);

		if (lo < r->hseqbase)
			lo = r->hseqbase;
		if (hi > r->hseqbase + BATcount(r))
			hi = r->hseqbase + BATcount(r);
		if (hi < lo)
			hi = lo;
		return BATslice(l, lo - l->hseqbase, hi - l->hseqbase);
	}

	/* l is [any_1,any_2]; r is [any_1,any_3] */
	l = BATmirror(l);
	r = BATmirror(r);
	/* now: l is [any_2,any_1], r is [any_3,any_1] */
	if (!BAThdense(l) || !BAThdense(r)) {
		/* l is [any_2,any_1] */
		lmap = BATmirror(BATmark(l, 0));
		/* lmap is [dense1,any_2] */
		l = BATmirror(BATmark(BATmirror(l), 0));
		/* l is [dense1,any_1] */
		/* r is [any_3,any_1] */
		r = BATmirror(BATmark(BATmirror(r), 0));
		/* r is [dense2,any_1] */
	} else {
		/* l is [dense1,any_1] (i.e. any_2==dense1) */
		lmap = NULL;
		BBPfix(l->batCacheid);
		/* r is [dense2,any_1] */
		BBPfix(r->batCacheid);
	}
	if (BATsubsemijoin(&res1, &res2, l, r, NULL, NULL, 0, BATcount(l)) == GDK_FAIL) {
		if (lmap)
			BBPunfix(lmap->batCacheid);
		BBPunfix(l->batCacheid);
		BBPunfix(r->batCacheid);
		return NULL;
	}
	BBPunfix(res2->batCacheid);
	BBPunfix(r->batCacheid);
	if (lmap) {
		/* res1 is [dense,sub(dense1)] */
		bn = BATproject(res1, lmap);
		BBPunfix(lmap->batCacheid);
		lmap = NULL;
		/* bn is [dense,any_2] */
		res2 = BATproject(res1, l);
		/* res2 is [dense,any_1] */
		BBPunfix(res1->batCacheid);
		res1 = bn;
		/* res1 is [dense,any_2] */
	} else {
		/* res1 is [dense,sub(dense1)] */
		res2 = BATproject(res1, l);
		/* res2 is [dense,any_1] */
	}
	BBPunfix(l->batCacheid);
	res2 = BATmirror(res2);
	/* res2 is [any_1,dense] */
	bn = VIEWcreate(res2, res1);
	/* bn is [any_1,any_2] */
	BBPunfix(res1->batCacheid);
	BBPunfix(res2->batCacheid);
	return bn;
}

static BAT *
do_batjoin(BAT *l, BAT *r, int op,
	   const void *c1, const void *c2, int li, int hi, BUN estimate,
	   gdk_return (*joinfunc)(BAT **, BAT **, BAT *, BAT *, BAT *, BAT *,
				  int, BUN),
	   gdk_return (*thetajoin)(BAT **, BAT **, BAT *, BAT *, BAT *, BAT *,
				   int, int, BUN),
	   gdk_return (*bandjoin)(BAT **, BAT **, BAT *, BAT *, BAT *, BAT *,
				  const void *, const void *, int, int, BUN),
	   const char *name)
{
	BAT *lmap, *rmap;
	BAT *res1, *res2;
	BAT *bn;
	gdk_return ret;

	ALGODEBUG fprintf(stderr, "#Legacy %s(l=%s#" BUNFMT "[%s,%s]%s%s%s,"
			  "r=%s#" BUNFMT "[%s,%s]%s%s%s)\n", name,
			  BATgetId(l), BATcount(l), ATOMname(l->htype), ATOMname(l->ttype),
			  BAThdense(l) ? "-hdense" : "",
			  l->tsorted ? "-sorted" : "",
			  l->trevsorted ? "-revsorted" : "",
			  BATgetId(r), BATcount(r), ATOMname(r->htype), ATOMname(r->ttype),
			  BAThdense(r) ? "-hdense" : "",
			  r->tsorted ? "-sorted" : "",
			  r->trevsorted ? "-revsorted" : "");
	r = BATmirror(r);
	/* r is [any_3,any_2] */
	if (!BAThdense(l) || !BAThdense(r)) {
		/* l is [any_1,any_2] */
		lmap = BATmirror(BATmark(l, 0));
		/* lmap is [dense1,any_1] */
		l = BATmirror(BATmark(BATmirror(l), 0));
		/* l is [dense1,any_2] */
		/* r is [any_3,any_2] */
		rmap = BATmirror(BATmark(r, 0));
		/* rmap is [dense2,any_3] */
		r = BATmirror(BATmark(BATmirror(r), 0));
		/* r is [dense2,any_2] */
	} else {
		/* l is [dense1,any_2] */
		lmap = NULL;
		BBPfix(l->batCacheid);
		/* r is [dense2,any_2] */
		rmap = NULL;
		BBPfix(r->batCacheid);
	}
	if (joinfunc) {
		assert(thetajoin == NULL);
		assert(bandjoin == NULL);
		assert(c1 == NULL);
		assert(c2 == NULL);
		ret = (*joinfunc)(&res1, &res2, l, r, NULL, NULL, 0, estimate);
	} else if (thetajoin) {
		assert(bandjoin == NULL);
		assert(c1 == NULL);
		assert(c2 == NULL);
		ret = (*thetajoin)(&res1, &res2, l, r, NULL, NULL, op, 0, estimate);
	} else {
		assert(bandjoin != NULL);
		ret = (*bandjoin)(&res1, &res2, l, r, NULL, NULL, c1, c2, li, hi, estimate);
	}
	if (ret == GDK_FAIL) {
		BBPunfix(l->batCacheid);
		BBPunfix(r->batCacheid);
		if (lmap)
			BBPunfix(lmap->batCacheid);
		if (rmap)
			BBPunfix(rmap->batCacheid);
		return NULL;
	}
	if (lmap) {
		bn = BATproject(res1, lmap);
		BBPunfix(res1->batCacheid);
		BBPunfix(lmap->batCacheid);
		res1 = bn;
		/* res1 is [dense,any_1] */
		lmap = NULL;
		bn = BATproject(res2, rmap);
		BBPunfix(res2->batCacheid);
		BBPunfix(rmap->batCacheid);
		res2 = bn;
		/* res2 is [dense,any_3] */
		rmap = NULL;
	}
	bn = VIEWcreate(BATmirror(res1), res2);
	/* bn is [any_1,any_3] */
	BBPunfix(l->batCacheid);
	BBPunfix(r->batCacheid);
	BBPunfix(res1->batCacheid);
	BBPunfix(res2->batCacheid);
	return bn;
}

/* join [any_1,any_2] with [any_2,any_3], return [any_1,any_3] */
BAT *
BATjoin(BAT *l, BAT *r, BUN estimate)
{
	return do_batjoin(l, r, 0, NULL, NULL, 0, 0, estimate,
			  BATsubjoin, NULL, NULL, "BATjoin");
}

/* join [any_1,any_2] with [any_2,any_3], return [any_1,any_3];
 * return value is in order of left input */
BAT *
BATleftjoin(BAT *l, BAT *r, BUN estimate)
{
	return do_batjoin(l, r, 0, NULL, NULL, 0, 0, estimate,
			  BATsubleftjoin, NULL, NULL, "BATleftjoin");
}

/* join [any_1,any_2] with [any_2,any_3], return [any_1,any_3] */
BAT *
BATthetajoin(BAT *l, BAT *r, int op, BUN estimate)
{
	if (op == JOIN_EQ)
		return do_batjoin(l, r, 0, NULL, NULL, 0, 0, estimate,
				  BATsubjoin, NULL, NULL, "BATthetajoin");
	return do_batjoin(l, r, op, NULL, NULL, 0, 0, estimate, NULL,
			  BATsubthetajoin, NULL, "BATthetajoin");
}

/* join [any_1,any_2] with [any_2,any_3], return [any_1,any_3];
 * if there is no match for a tuple in l, return nil in tail */
BAT *
BATouterjoin(BAT *l, BAT *r, BUN estimate)
{
	return do_batjoin(l, r, 0, NULL, NULL, 0, 0, estimate,
			  BATsubouterjoin, NULL, NULL, "BATouterjoin");
}

/* join [any_1,any_2] with [any_2,any_3], return [any_1,any_3];
 * if there is no match for a tuple in l, return nil in tail */
BAT *
BATleftfetchjoin(BAT *l, BAT *r, BUN estimate)
{
	return do_batjoin(l, r, 0, NULL, NULL, 0, 0, estimate,
			  BATsubleftfetchjoin, NULL, NULL, "BATleftfetchjoin");
}

BAT *
BATantijoin(BAT *l, BAT *r)
{
	return do_batjoin(l, r, JOIN_NE, NULL, NULL, 0, 0,
			  (BUN) MIN((lng) BATcount(l) * BATcount(r), BUN_MAX),
			  NULL, BATsubthetajoin, NULL, "BATantijoin");
}

BAT *
BATbandjoin(BAT *l, BAT *r, const void *c1, const void *c2, bit li, bit hi)
{
	return do_batjoin(l, r, 0, c1, c2, li, hi, BUN_NONE,
			  NULL, NULL, BATsubbandjoin, "BATbandjoin");
}<|MERGE_RESOLUTION|>--- conflicted
+++ resolved
@@ -2439,31 +2439,19 @@
 }
 
 #ifdef HAVE_HGE
-#define project_loop_hge(NAME) project_loop(NAME, hge)
+#define project_loop_hge() project_loop(hge)
 #else
-#define project_loop_hge(NAME)
+#define project_loop_hge()
 #endif
 
 /* project type switch */
-<<<<<<< HEAD
-#define project_type(NAME)               \
-	project_loop(NAME, bte)          \
-        project_loop(NAME, sht)          \
-        project_loop(NAME, int)          \
-        project_loop(NAME, flt)          \
-        project_loop(NAME, dbl)          \
-        project_loop(NAME, lng) 	 \
-        project_loop_hge(NAME) 	 
-	
-project_type(project)
-=======
 project_loop(bte)
 project_loop(sht)
 project_loop(int)
 project_loop(flt)
 project_loop(dbl)
 project_loop(lng)
->>>>>>> 22bfbc31
+project_loop_hge()
 
 static int
 project_void(BAT *bn, BAT *l, BAT *r)
@@ -2693,7 +2681,7 @@
 		break;
 #ifdef HAVE_HGE
 	case TYPE_hge:
-		res = project_hge(projectargs);
+		res = project_hge(bn, l, r, nilcheck, sortcheck);
 		break;
 #endif
 	default:
