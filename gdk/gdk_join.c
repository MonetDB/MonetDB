/*
 * This Source Code Form is subject to the terms of the Mozilla Public
 * License, v. 2.0.  If a copy of the MPL was not distributed with this
 * file, You can obtain one at http://mozilla.org/MPL/2.0/.
 *
 * Copyright 1997 - July 2008 CWI, August 2008 - 2021 MonetDB B.V.
 */

#include "monetdb_config.h"
#include "gdk.h"
#include "gdk_private.h"
#include "gdk_calc_private.h"

/*
 * All join variants produce some sort of join on two input BATs,
 * optionally subject to up to two candidate lists.  Only values in
 * the input BATs that are mentioned in the associated candidate list
 * (if provided) are eligible.  They all return two output BATs in the
 * first two arguments.  The join operations differ in the way in
 * which tuples from the two inputs are matched.
 *
 * The outputs consist of two aligned BATs (i.e. same length and same
 * hseqbase (0@0)) that contain the OIDs of the input BATs that match.
 * The candidate lists, if given, contain the OIDs of the associated
 * input BAT which must be considered for matching.  The input BATs
 * must have the same type.
 *
 * All functions also have a parameter nil_matches which indicates
 * whether NIL must be considered an ordinary value that can match, or
 * whether NIL must be considered to never match.
 *
 * The join functions that are provided here are:
 * BATjoin
 *	normal equi-join
 * BATleftjoin
 *	normal equi-join, but the left output is sorted
 * BATouterjoin
 *	equi-join, but the left output is sorted, and if there is no
 *	match for a value in the left input, there is still an output
 *	with NIL in the right output
 * BATsemijoin
 *	equi-join, but the left output is sorted, and if there are
 *	multiple matches, only one is returned (i.e., the left output
 *	is also key)
 * BATthetajoin
 *	theta-join: an extra operator must be provided encoded as an
 *	integer (macros JOIN_EQ, JOIN_NE, JOIN_LT, JOIN_LE, JOIN_GT,
 *	JOIN_GE); values match if the left input has the given
 *	relationship with the right input; order of the outputs is not
 *	guaranteed
 * BATbandjoin
 *	band-join: two extra input values (c1, c2) must be provided as
 *	well as Booleans (li, hi) that indicate whether the value
 *	ranges are inclusive or not; values in the left and right
 *	inputs match if right - c1 <[=] left <[=] right + c2; if c1 or
 *	c2 is NIL, there are no matches
 * BATrangejoin
 *	range-join: the right input consists of two aligned BATs,
 *	values match if the left value is between two corresponding
 *	right values; two extra Boolean parameters, li and hi,
 *	indicate whether equal values match
 *
 * In addition to these functions, there are two more functions that
 * are closely related:
 * BATintersect
 *	intersection: return a candidate list with OIDs of tuples in
 *	the left input whose value occurs in the right input
 * BATdiff
 *	difference: return a candidate list with OIDs of tuples in the
 *	left input whose value does not occur in the right input
 */

/* Perform a bunch of sanity checks on the inputs to a join. */
static gdk_return
joinparamcheck(BAT *l, BAT *r1, BAT *r2, BAT *sl, BAT *sr, const char *func)
{
	if (ATOMtype(l->ttype) != ATOMtype(r1->ttype) ||
	    (r2 && ATOMtype(l->ttype) != ATOMtype(r2->ttype))) {
		GDKerror("%s: inputs not compatible.\n", func);
		return GDK_FAIL;
	}
	if (r2 &&
	    (BATcount(r1) != BATcount(r2) || r1->hseqbase != r2->hseqbase)) {
		GDKerror("%s: right inputs not aligned.\n", func);
		return GDK_FAIL;
	}
	if ((sl && !BATiscand(sl)) || (sr && !BATiscand(sr))) {
		GDKerror("%s: argument not a candidate list.\n", func);
		return GDK_FAIL;
	}
	return GDK_SUCCEED;
}

#define INCRSIZELOG	(8 + (SIZEOF_OID / 2))
#define INCRSIZE	(1 << INCRSIZELOG)

/* Create the result bats for a join, returns the absolute maximum
 * number of outputs that could possibly be generated. */
static BUN
joininitresults(BAT **r1p, BAT **r2p, BUN lcnt, BUN rcnt, bool lkey, bool rkey,
		bool semi, bool nil_on_miss, bool only_misses, bool min_one,
		BUN estimate)
{
	BAT *r1, *r2;
	BUN maxsize, size;

	/* if nil_on_miss is set, we really need a right output */
	assert(!nil_on_miss || r2p != NULL);

	lkey |= lcnt <= 1;
	rkey |= rcnt <= 1;

	*r1p = NULL;
	if (r2p)
		*r2p = NULL;
	if (lcnt == 0) {
		/* there is nothing to match */
		maxsize = 0;
	} else if (!only_misses && !nil_on_miss && rcnt == 0) {
		/* if right is empty, we have no hits, so if we don't
		 * want misses, the result is empty */
		maxsize = 0;
	} else if (rkey | semi | only_misses) {
		/* each entry left matches at most one on right, in
		 * case nil_on_miss is also set, each entry matches
		 * exactly one (see below) */
		maxsize = lcnt;
	} else if (lkey) {
		/* each entry on right is matched at most once */
		if (nil_on_miss) {
			/* one entry left could match all right, and
			 * all other entries left match nil */
			maxsize = lcnt + rcnt - 1;
		} else {
			maxsize = rcnt;
		}
	} else if (rcnt == 0) {
		/* nil_on_miss must be true due to previous checks, so
		 * all values on left miss */
		maxsize = lcnt;
	} else if (BUN_MAX / lcnt >= rcnt) {
		/* in the worst case we have a full cross product */
		maxsize = lcnt * rcnt;
	} else {
		/* a BAT cannot grow larger than BUN_MAX */
		maxsize = BUN_MAX;
	}
	size = estimate == BUN_NONE ? lcnt < rcnt ? lcnt : rcnt : estimate;
	if (size < INCRSIZE)
		size = INCRSIZE;
	if (size > maxsize)
		size = maxsize;
	if ((rkey | semi | only_misses) & nil_on_miss) {
		/* see comment above: each entry left matches exactly
		 * once */
		size = maxsize;
	}
	if (min_one && size < lcnt)
		size = lcnt;

	if (maxsize == 0) {
		r1 = BATdense(0, 0, 0);
		if (r1 == NULL) {
			return BUN_NONE;
		}
		if (r2p) {
			r2 = BATdense(0, 0, 0);
			if (r2 == NULL) {
				BBPreclaim(r1);
				return BUN_NONE;
			}
			*r2p = r2;
		}
		*r1p = r1;
		return 0;
	}

	r1 = COLnew(0, TYPE_oid, size, TRANSIENT);
	if (r1 == NULL) {
		return BUN_NONE;
	}
	r1->tnil = false;
	r1->tnonil = true;
	r1->tkey = true;
	r1->tsorted = true;
	r1->trevsorted = true;
	r1->tseqbase = 0;
	*r1p = r1;
	if (r2p) {
		r2 = COLnew(0, TYPE_oid, size, TRANSIENT);
		if (r2 == NULL) {
			BBPreclaim(r1);
			return BUN_NONE;
		}
		r2->tnil = false;
		r2->tnonil = true;
		r2->tkey = true;
		r2->tsorted = true;
		r2->trevsorted = true;
		r2->tseqbase = 0;
		*r2p = r2;
	}
	return maxsize;
}

#define VALUE(s, x)	(s##vars ?					\
			 s##vars + VarHeapVal(s##vals, (x), s##width) : \
			 s##vals ? (const char *) s##vals + ((x) * s##width) : \
			 (s##val = BUNtoid(s, (x)), (const char *) &s##val))
#define FVALUE(s, x)	((const char *) s##vals + ((x) * s##width))

#define APPEND(b, o)		(((oid *) b->theap->base)[b->batCount++] = (o))

static inline gdk_return
maybeextend(BAT *restrict r1, BAT *restrict r2,
	    BUN cnt, BUN lcur, BUN lcnt, BUN maxsize)
{
	if (BATcount(r1) + cnt > BATcapacity(r1)) {
		/* make some extra space by extrapolating how much more
		 * we need (fraction of l we've seen so far is used to
		 * estimate a new size but with a shallow slope so that
		 * a skewed join doesn't overwhelm, whilst making sure
		 * there is somewhat significant progress) */
		BUN newcap = (BUN) (lcnt / (lcnt / 4.0 + lcur * .75) * (BATcount(r1) + cnt));
		newcap = (newcap + INCRSIZE - 1) & ~(((BUN) 1 << INCRSIZELOG) - 1);
		if (newcap < cnt + BATcount(r1))
			newcap = cnt + BATcount(r1) + INCRSIZE;
		/* if close to maxsize, then just use maxsize */
		if (newcap + INCRSIZE > maxsize)
			newcap = maxsize;
		/* make sure heap.free is set properly before
		 * extending */
		BATsetcount(r1, BATcount(r1));
		if (BATextend(r1, newcap) != GDK_SUCCEED)
			return GDK_FAIL;
		if (r2) {
			BATsetcount(r2, BATcount(r2));
			if (BATextend(r2, newcap) != GDK_SUCCEED)
				return GDK_FAIL;
			assert(BATcapacity(r1) == BATcapacity(r2));
		}
	}
	return GDK_SUCCEED;
}

/* Return BATs through r1p and r2p for the case that there is no
 * match between l and r, taking all flags into consideration.
 *
 * This means, if nil_on_miss is set or only_misses is set, *r1p is a
 * copy of the left candidate list or a dense list of all "head"
 * values of l, and *r2p (if r2p is not NULL) is all nil.  If neither
 * of those flags is set, the result is two empty BATs. */
static gdk_return
nomatch(BAT **r1p, BAT **r2p, BAT *l, BAT *r, struct canditer *restrict lci,
	bool nil_on_miss, bool only_misses, const char *func, lng t0)
{
	BAT *r1, *r2 = NULL;

	MT_thread_setalgorithm(__func__);
	if (lci->ncand == 0 || !(nil_on_miss | only_misses)) {
		/* return empty BATs */
		if ((r1 = BATdense(0, 0, 0)) == NULL)
			return GDK_FAIL;
		if (r2p) {
			if ((r2 = BATdense(0, 0, 0)) == NULL) {
				BBPreclaim(r1);
				return GDK_FAIL;
			}
			*r2p = r2;
		}
	} else {
		r1 = canditer_slice(lci, 0, lci->ncand);
		if (r2p) {
			if ((r2 = BATconstant(0, TYPE_void, &oid_nil, lci->ncand, TRANSIENT)) == NULL) {
				BBPreclaim(r1);
				return GDK_FAIL;
			}
			*r2p = r2;
		}
	}
	*r1p = r1;
	TRC_DEBUG(ALGO, "l=" ALGOBATFMT ",r=" ALGOBATFMT ",sl=" ALGOOPTBATFMT
		  ",nil_on_miss=%s,only_misses=%s"
		  " - > " ALGOBATFMT "," ALGOOPTBATFMT
		  " (%s -- " LLFMT "usec)\n",
		  ALGOBATPAR(l), ALGOBATPAR(r), ALGOOPTBATPAR(lci->s),
		  nil_on_miss ? "true" : "false",
		  only_misses ? "true" : "false",
		  ALGOBATPAR(r1), ALGOOPTBATPAR(r2),
		  func, GDKusec() - t0);
	return GDK_SUCCEED;
}

/* Implementation of join where there is a single value (possibly
 * repeated multiple times) on the left.  This means we can use a
 * point select to find matches in the right column. */
static gdk_return
selectjoin(BAT **r1p, BAT **r2p, BAT *l, BAT *r,
	   struct canditer *lci, struct canditer *rci,
	   bool nil_matches, lng t0, bool swapped, const char *reason)
{
	BATiter li = bat_iterator(l);
	const void *v;
	BAT *bn = NULL;

	assert(lci->ncand > 0);
	assert(lci->ncand == 1 || (l->tsorted && l->trevsorted));

	MT_thread_setalgorithm(__func__);
	oid o = canditer_next(lci);
	v = BUNtail(li, o - l->hseqbase);

	if (!nil_matches &&
	    (*ATOMcompare(l->ttype))(v, ATOMnilptr(l->ttype)) == 0) {
		/* NIL doesn't match anything */
		return nomatch(r1p, r2p, l, r, lci, false, false,
			       reason, t0);
	}

	bn = BATselect(r, rci->s, v, NULL, true, true, false);
	if (bn == NULL) {
		return GDK_FAIL;
	}
	if (BATcount(bn) == 0) {
		BBPunfix(bn->batCacheid);
		return nomatch(r1p, r2p, l, r, lci, false, false,
			       reason, t0);
	}
	BAT *r1 = COLnew(0, TYPE_oid, lci->ncand * BATcount(bn), TRANSIENT);
	if (r1 == NULL) {
		BBPunfix(bn->batCacheid);
		return GDK_FAIL;
	}
	BAT *r2 = NULL;
	if (r2p) {
		r2 = COLnew(0, TYPE_oid, lci->ncand * BATcount(bn), TRANSIENT);
		if (r2 == NULL) {
			BBPunfix(bn->batCacheid);
			BBPreclaim(r1);
			return GDK_FAIL;
		}
	}

	r1->tsorted = true;
	r1->trevsorted = lci->ncand == 1;
	r1->tseqbase = BATcount(bn) == 1 && lci->tpe == cand_dense ? o : oid_nil;
	r1->tkey = BATcount(bn) == 1;
	r1->tnil = false;
	r1->tnonil = true;
	if (r2) {
		r2->tsorted = lci->ncand == 1 || BATcount(bn) == 1;
		r2->trevsorted = BATcount(bn) == 1;
		r2->tseqbase = lci->ncand == 1 && BATtdense(bn) ? bn->tseqbase : oid_nil;
		r2->tkey = lci->ncand == 1;
		r2->tnil = false;
		r2->tnonil = true;
	}
	if (BATtdense(bn)) {
		oid *o1p = (oid *) Tloc(r1, 0);
		oid *o2p = r2 ? (oid *) Tloc(r2, 0) : NULL;
		oid bno = bn->tseqbase;
		BUN p, q = BATcount(bn);

		do {
			for (p = 0; p < q; p++) {
				*o1p++ = o;
			}
			if (o2p) {
				for (p = 0; p < q; p++) {
					*o2p++ = bno + p;
				}
			}
			o = canditer_next(lci);
		} while (!is_oid_nil(o));
	} else {
		oid *o1p = (oid *) Tloc(r1, 0);
		oid *o2p = r2 ? (oid *) Tloc(r2, 0) : NULL;
		const oid *bnp = (const oid *) Tloc(bn, 0);
		BUN p, q = BATcount(bn);

		do {
			for (p = 0; p < q; p++) {
				*o1p++ = o;
			}
			if (o2p) {
				for (p = 0; p < q; p++) {
					*o2p++ = bnp[p];
				}
			}
			o = canditer_next(lci);
		} while (!is_oid_nil(o));
	}
	BATsetcount(r1, lci->ncand * BATcount(bn));
	*r1p = r1;
	if (r2p) {
		BATsetcount(r2, lci->ncand * BATcount(bn));
		*r2p = r2;
	}
	BBPunfix(bn->batCacheid);
	TRC_DEBUG(ALGO, "l=" ALGOBATFMT ","
		  "r=" ALGOBATFMT ",sl=" ALGOOPTBATFMT ","
		  "sr=" ALGOOPTBATFMT ",nil_matches=%s;%s %s "
		  "-> " ALGOBATFMT "," ALGOOPTBATFMT " (" LLFMT "usec)\n",
		  ALGOBATPAR(l), ALGOBATPAR(r),
		  ALGOOPTBATPAR(lci->s), ALGOOPTBATPAR(rci->s),
		  nil_matches ? "true" : "false",
		  swapped ? " swapped" : "", reason,
		  ALGOBATPAR(r1), ALGOOPTBATPAR(r2),
		  GDKusec() - t0);

	return GDK_SUCCEED;
}

#if SIZEOF_OID == SIZEOF_INT
#define binsearch_oid(indir, offset, vals, lo, hi, v, ordering, last) binsearch_int(indir, offset, (const int *) vals, lo, hi, (int) (v), ordering, last)
#endif
#if SIZEOF_OID == SIZEOF_LNG
#define binsearch_oid(indir, offset, vals, lo, hi, v, ordering, last) binsearch_lng(indir, offset, (const lng *) vals, lo, hi, (lng) (v), ordering, last)
#endif

/* Implementation of join where the right-hand side is dense, and if
 * there is a right candidate list, it too is dense.  In case
 * nil_on_miss is not set, we use a range select (BATselect) to find
 * the matching values in the left column and then calculate the
 * corresponding matches from the right.  If nil_on_miss is set, we
 * need to do some more work. */
static gdk_return
mergejoin_void(BAT **r1p, BAT **r2p, BAT *l, BAT *r,
	       struct canditer *restrict lci, struct canditer *restrict rci,
	       bool nil_on_miss, bool only_misses, lng t0, bool swapped,
	       const char *reason)
{
	oid lo, hi;
	BUN i;
	oid o, *o1p = NULL, *o2p = NULL;
	BAT *r1 = NULL, *r2 = NULL;
	const oid *lvals = NULL;

	/* r is dense, and if there is a candidate list, it too is
	 * dense.  This means we don't have to do any searches, we
	 * only need to compare ranges to know whether a value from l
	 * has a match in r */
	assert(ATOMtype(l->ttype) == ATOMtype(r->ttype));
	assert(r->tsorted || r->trevsorted);
	assert(BATcount(l) > 0);
	assert(rci->tpe == cand_dense);
	assert(BATcount(r) > 0);

	MT_thread_setalgorithm(__func__);
	/* figure out range [lo..hi) of values in r that we need to match */
	lo = r->tseqbase;
	hi = lo + BATcount(r);
	/* restrict [lo..hi) range further using candidate list */
	if (rci->seq > r->hseqbase)
		lo += rci->seq - r->hseqbase;
	if (rci->seq + rci->ncand < r->hseqbase + BATcount(r))
		hi -= r->hseqbase + BATcount(r) - rci->seq - rci->ncand;

	/* at this point, the matchable values in r are [lo..hi) */
	if (!nil_on_miss) {
		r1 = BATselect(l, lci->s, &lo, &hi, true, false, only_misses);
		if (r1 == NULL)
			return GDK_FAIL;
		if (only_misses && !l->tnonil) {
			/* also look for NILs */
			r2 = BATselect(l, lci->s, &oid_nil, NULL, true, false, false);
			if (r2 == NULL) {
				BBPreclaim(r1);
				return GDK_FAIL;
			}
			if (BATcount(r2) > 0) {
				BAT *mg = BATmergecand(r1, r2);
				BBPunfix(r1->batCacheid);
				BBPunfix(r2->batCacheid);
				r1 = mg;
				if (r1 == NULL)
					return GDK_FAIL;
			} else {
				BBPunfix(r2->batCacheid);
			}
			r2 = NULL;
		}
		*r1p = r1;
		if (r2p == NULL)
			goto doreturn2;
		if (BATcount(r1) == 0) {
			r2 = BATdense(0, 0, 0);
			if (r2 == NULL) {
				BBPreclaim(r1);
				return GDK_FAIL;
			}
		} else if (BATtdense(r1) && BATtdense(l)) {
			r2 = BATdense(0, l->tseqbase + r1->tseqbase - l->hseqbase + r->hseqbase - r->tseqbase, BATcount(r1));
			if (r2 == NULL) {
				BBPreclaim(r1);
				return GDK_FAIL;
			}
		} else {
			r2 = COLnew(0, TYPE_oid, BATcount(r1), TRANSIENT);
			if (r2 == NULL) {
				BBPreclaim(r1);
				return GDK_FAIL;
			}
			const oid *lp = (const oid *) Tloc(l, 0);
			const oid *o1p = (const oid *) Tloc(r1, 0);
			oid *o2p = (oid *) Tloc(r2, 0);
			hi = BATcount(r1);
			if (complex_cand(l)) {
				/* this is actually generic code */
				for (o = 0; o < hi; o++)
					o2p[o] = BUNtoid(l, BUNtoid(r1, o) - l->hseqbase) - r->tseqbase + r->hseqbase;
			} else if (BATtdense(r1)) {
				lo = r1->tseqbase - l->hseqbase;
				if (r->tseqbase == r->hseqbase) {
					memcpy(o2p, lp + lo, hi * SIZEOF_OID);
				} else {
					hi += lo;
					for (o = 0; lo < hi; o++, lo++) {
						o2p[o] = lp[lo] - r->tseqbase + r->hseqbase;
					}
				}
			} else if (BATtdense(l)) {
				for (o = 0; o < hi; o++) {
					o2p[o] = o1p[o] - l->hseqbase + l->tseqbase - r->tseqbase + r->hseqbase;
				}
			} else {
				for (o = 0; o < hi; o++) {
					o2p[o] = lp[o1p[o] - l->hseqbase] - r->tseqbase + r->hseqbase;
				}
			}
			r2->tkey = l->tkey;
			r2->tsorted = l->tsorted;
			r2->trevsorted = l->trevsorted;
			r2->tnil = false;
			r2->tnonil = true;
			BATsetcount(r2, BATcount(r1));
		}
		*r2p = r2;
		goto doreturn2;
	}
	/* nil_on_miss is set, this means we must have a second output */
	assert(r2p);
	if (BATtdense(l)) {
		/* if l is dense, we can further restrict the [lo..hi)
		 * range to values in l that match with values in r */
		o = lo;
		i = lci->seq - l->hseqbase;
		if (l->tseqbase + i > lo)
			lo = l->tseqbase + i;
		i = canditer_last(lci) + 1 - l->hseqbase;
		if (l->tseqbase + i < hi)
			hi = l->tseqbase + i;
		if (lci->tpe == cand_dense) {
			/* l is dense, and so is the left candidate
			 * list (if it exists); this means we don't
			 * have to actually look at any values in l:
			 * we can just do some arithmetic; it also
			 * means that r1 will be dense, and if
			 * nil_on_miss is not set, or if all values in
			 * l match, r2 will too */
			if (hi <= lo) {
				return nomatch(r1p, r2p, l, r, lci,
					       nil_on_miss, only_misses,
					       "mergejoin_void", t0);
			}

			/* at this point, the matched values in l and
			 * r (taking candidate lists into account) are
			 * [lo..hi) which we can translate back to the
			 * respective OID values that we can store in
			 * r1 and r2; note that r1 will be dense since
			 * all values in l will match something (even
			 * if nil since nil_on_miss is set) */
			*r1p = r1 = BATdense(0, lci->seq, lci->ncand);
			if (r1 == NULL)
				return GDK_FAIL;
			if (hi - lo < lci->ncand) {
				/* we need to fill in nils in r2 for
				 * missing values */
				*r2p = r2 = COLnew(0, TYPE_oid, lci->ncand, TRANSIENT);
				if (r2 == NULL) {
					BBPreclaim(*r1p);
					return GDK_FAIL;
				}
				o2p = (oid *) Tloc(r2, 0);
				i = l->tseqbase + lci->seq - l->hseqbase;
				lo -= i;
				hi -= i;
				i += r->hseqbase - r->tseqbase;
				for (o = 0; o < lo; o++)
					*o2p++ = oid_nil;
				for (o = lo; o < hi; o++)
					*o2p++ = o + i;
				for (o = hi; o < lci->ncand; o++)
					*o2p++ = oid_nil;
				r2->tnonil = false;
				r2->tnil = true;
				/* sorted of no nils at end */
				r2->tsorted = hi == lci->ncand;
				/* reverse sorted if single non-nil at start */
				r2->trevsorted = lo == 0 && hi == 1;
				r2->tseqbase = oid_nil;
				/* (hi - lo) different OIDs in r2,
				 * plus one for nil */
				r2->tkey = hi - lo + 1 == lci->ncand;
				BATsetcount(r2, lci->ncand);
			} else {
				/* no missing values */
				*r2p = r2 = BATdense(0, r->hseqbase + lo - r->tseqbase, lci->ncand);
				if (r2 == NULL) {
					BBPreclaim(*r1p);
					return GDK_FAIL;
				}
			}
			goto doreturn;
		}
		/* l is dense, but the candidate list exists and is
		 * not dense; we can, by manipulating the range
		 * [lo..hi), just look at the candidate list values */

		/* translate lo and hi to l's OID values that now need
		 * to match */
		lo = lo - l->tseqbase + l->hseqbase;
		hi = hi - l->tseqbase + l->hseqbase;

		*r1p = r1 = COLnew(0, TYPE_oid, lci->ncand, TRANSIENT);
		*r2p = r2 = COLnew(0, TYPE_oid, lci->ncand, TRANSIENT);
		if (r1 == NULL || r2 == NULL) {
			BBPreclaim(r1);
			BBPreclaim(r2);
			return GDK_FAIL;
		}
		o1p = (oid *) Tloc(r1, 0);
		o2p = (oid *) Tloc(r2, 0);
		r2->tnil = false;
		r2->tnonil = true;
		r2->tkey = true;
		r2->tsorted = true;
		o = canditer_next(lci);
		for (i = 0; i < lci->ncand && o < lo; i++) {
			*o1p++ = o;
			*o2p++ = oid_nil;
			o = canditer_next(lci);
		}
		if (i > 0) {
			r2->tnil = true;
			r2->tnonil = false;
			r2->tkey = i == 1;
		}
		for (; i < lci->ncand && o < hi; i++) {
			*o1p++ = o;
			*o2p++ = o - l->hseqbase + l->tseqbase - r->tseqbase + r->hseqbase;
			o = canditer_next(lci);
		}
		if (i < lci->ncand) {
			r2->tkey = !r2->tnil && lci->ncand - i == 1;
			r2->tnil = true;
			r2->tnonil = false;
			r2->tsorted = false;
			for (; i < lci->ncand; i++) {
				*o1p++ = o;
				*o2p++ = oid_nil;
				o = canditer_next(lci);
			}
		}
		BATsetcount(r1, lci->ncand);
		r1->tseqbase = BATcount(r1) == 1 ? *(oid*)Tloc(r1, 0) : oid_nil;
		r1->tsorted = true;
		r1->trevsorted = BATcount(r1) <= 1;
		r1->tnil = false;
		r1->tnonil = true;
		r1->tkey = true;
		BATsetcount(r2, BATcount(r1));
		r2->tseqbase = r2->tnil || BATcount(r2) > 1 ? oid_nil : BATcount(r2) == 1 ? *(oid*)Tloc(r2, 0) : 0;
		r2->trevsorted = BATcount(r2) <= 1;
		goto doreturn;
	}
	/* l is not dense, so we need to look at the values and check
	 * whether they are in the range [lo..hi) */
	lvals = (const oid *) Tloc(l, 0);

	/* do indirection through the candidate list to look at the
	 * value */

	*r1p = r1 = COLnew(0, TYPE_oid, lci->ncand, TRANSIENT);
	*r2p = r2 = COLnew(0, TYPE_oid, lci->ncand, TRANSIENT);
	if (r1 == NULL || r2 == NULL) {
		BBPreclaim(r1);
		BBPreclaim(r2);
		return GDK_FAIL;
	}
	o1p = (oid *) Tloc(r1, 0);
	o2p = (oid *) Tloc(r2, 0);
	r2->tnil = false;
	r2->tnonil = true;
	if (complex_cand(l)) {
		for (i = 0; i < lci->ncand; i++) {
			oid c = canditer_next(lci);

			o = BUNtoid(l, c - l->hseqbase);
			*o1p++ = c;
			if (o >= lo && o < hi) {
				*o2p++ = o - r->tseqbase + r->hseqbase;
			} else {
				*o2p++ = oid_nil;
				r2->tnil = true;
				r2->tnonil = false;
			}
		}
	} else {
		for (i = 0; i < lci->ncand; i++) {
			oid c = canditer_next(lci);

			o = lvals[c - l->hseqbase];
			*o1p++ = c;
			if (o >= lo && o < hi) {
				*o2p++ = o - r->tseqbase + r->hseqbase;
			} else {
				*o2p++ = oid_nil;
				r2->tnil = true;
				r2->tnonil = false;
			}
		}
	}
	r1->tsorted = true;
	r1->trevsorted = BATcount(r1) <= 1;
	r1->tkey = true;
	r1->tseqbase = oid_nil;
	r1->tnil = false;
	r1->tnonil = true;
	BATsetcount(r1, lci->ncand);
	BATsetcount(r2, lci->ncand);
	r2->tsorted = l->tsorted || BATcount(r2) <= 1;
	r2->trevsorted = l->trevsorted || BATcount(r2) <= 1;
	r2->tkey = l->tkey || BATcount(r2) <= 1;
	r2->tseqbase = oid_nil;

  doreturn:
	if (r1->tkey)
		virtualize(r1);
	if (r2->tkey && r2->tsorted)
		virtualize(r2);
  doreturn2:
	TRC_DEBUG(ALGO, "l=" ALGOBATFMT ","
		  "r=" ALGOBATFMT ",sl=" ALGOOPTBATFMT ","
		  "sr=" ALGOOPTBATFMT ","
		  "nil_on_miss=%s,only_misses=%s;%s %s "
		  "-> " ALGOBATFMT "," ALGOOPTBATFMT " (" LLFMT "usec)\n",
		  ALGOBATPAR(l), ALGOBATPAR(r),
		  ALGOOPTBATPAR(lci->s), ALGOOPTBATPAR(rci->s),
		  nil_on_miss ? "true" : "false",
		  only_misses ? "true" : "false",
		  swapped ? " swapped" : "", reason,
		  ALGOBATPAR(r1), ALGOOPTBATPAR(r2),
		  GDKusec() - t0);

	return GDK_SUCCEED;
}

/* Implementation of mergejoin (see below) for the special case that
 * the values are of type int, and some more conditions are met. */
static gdk_return
mergejoin_int(BAT **r1p, BAT **r2p, BAT *l, BAT *r,
	      bool nil_matches, BUN estimate, lng t0, bool swapped,
	      const char *reason)
{
	BAT *r1, *r2;
	BUN lstart, lend, lcnt;
	BUN rstart, rend;
	BUN lscan, rscan;	/* opportunistic scan window */
	BUN maxsize;
	const int *lvals, *rvals;
	int v;
	BUN nl, nr;
	oid lv;
	BUN i;

	assert(ATOMtype(l->ttype) == ATOMtype(r->ttype));
	assert(r->tsorted || r->trevsorted);

	MT_thread_setalgorithm(__func__);
	lstart = rstart = 0;
	lend = BATcount(l);
	lcnt = lend - lstart;
	rend = BATcount(r);
	lvals = (const int *) Tloc(l, 0);
	rvals = (const int *) Tloc(r, 0);
	assert(!r->tvarsized || !r->ttype);

	/* basic properties will be adjusted if necessary later on,
	 * they were initially set by joininitresults() */

	if (lend == 0 || rend == 0) {
		/* there are no matches */
		return nomatch(r1p, r2p, l, r,
			       &(struct canditer) {.tpe = cand_dense, .ncand = lcnt,},
			       false, false, __func__, t0);
	}

	if ((maxsize = joininitresults(r1p, r2p, BATcount(l), BATcount(r),
				       l->tkey, r->tkey, false, false,
				       false, false, estimate)) == BUN_NONE)
		return GDK_FAIL;
	r1 = *r1p;
	r2 = r2p ? *r2p : NULL;

	/* determine opportunistic scan window for l and r */
	for (nl = lend - lstart, lscan = 4; nl > 0; lscan++)
		nl >>= 1;
	for (nr = rend - rstart, rscan = 4; nr > 0; rscan++)
		nr >>= 1;

	if (!nil_matches) {
		/* skip over nils at the start of the columns */
		if (lscan < lend - lstart && is_int_nil(lvals[lstart + lscan])) {
			lstart = binsearch_int(NULL, 0, lvals, lstart + lscan,
					       lend - 1, int_nil, 1, 1);
		} else {
			while (is_int_nil(lvals[lstart]))
				lstart++;
		}
		if (rscan < rend - rstart && is_int_nil(rvals[rstart + rscan])) {
			rstart = binsearch_int(NULL, 0, rvals, rstart + rscan,
					       rend - 1, int_nil, 1, 1);
		} else {
			while (is_int_nil(rvals[rstart]))
				rstart++;
		}
	}
	/* from here on we don't have to worry about nil values */

	while (lstart < lend && rstart < rend) {
		v = rvals[rstart];

		if (lscan < lend - lstart && lvals[lstart + lscan] < v) {
			lstart = binsearch_int(NULL, 0, lvals, lstart + lscan,
					       lend - 1, v, 1, 0);
		} else {
			/* scan l for v */
			while (lstart < lend && lvals[lstart] < v)
				lstart++;
		}
		if (lstart >= lend) {
			/* nothing found */
			break;
		}

		/* Here we determine the next value in l that we are
		 * going to try to match in r.  We will also count the
		 * number of occurrences in l of that value.
		 * Afterwards, v points to the value and nl is the
		 * number of times it occurs.  Also, lstart will
		 * point to the next value to be considered (ready for
		 * the next iteration).
		 * If there are many equal values in l (more than
		 * lscan), we will use binary search to find the end
		 * of the sequence.  Obviously, we can do this only if
		 * l is actually sorted (lscan > 0). */
		nl = 1;		/* we'll match (at least) one in l */
		nr = 0;		/* maybe we won't match anything in r */
		v = lvals[lstart];
		if (l->tkey) {
			/* if l is key, there is a single value */
			lstart++;
		} else if (lscan < lend - lstart &&
			   v == lvals[lstart + lscan]) {
			/* lots of equal values: use binary search to
			 * find end */
			nl = binsearch_int(NULL, 0, lvals, lstart + lscan,
					   lend - 1, v, 1, 1);
			nl -= lstart;
			lstart += nl;
		} else {
			/* just scan */
			while (++lstart < lend && v == lvals[lstart])
				nl++;
		}
		/* lstart points one beyond the value we're
		 * going to match: ready for the next iteration. */

		/* First we find the first value in r that is at
		 * least as large as v, then we find the first
		 * value in r that is larger than v.  The difference
		 * is the number of values equal to v and is stored in
		 * nr.
		 * We will use binary search on r to find both ends of
		 * the sequence of values that are equal to v in case
		 * the position is "too far" (more than rscan
		 * away). */

		/* first find the location of the first value in r
		 * that is >= v, then find the location of the first
		 * value in r that is > v; the difference is the
		 * number of values equal to v */

		/* look ahead a little (rscan) in r to see whether
		 * we're better off doing a binary search */
		if (rscan < rend - rstart && rvals[rstart + rscan] < v) {
			/* value too far away in r: use binary
			 * search */
			rstart = binsearch_int(NULL, 0, rvals, rstart + rscan,
					       rend - 1, v, 1, 0);
		} else {
			/* scan r for v */
			while (rstart < rend && rvals[rstart] < v)
				rstart++;
		}
		if (rstart == rend) {
			/* nothing found */
			break;
		}

		/* now find the end of the sequence of equal values v */

		/* if r is key, there is zero or one match, otherwise
		 * look ahead a little (rscan) in r to see whether
		 * we're better off doing a binary search */
		if (r->tkey) {
			if (rstart < rend && v == rvals[rstart]) {
				nr = 1;
				rstart++;
			}
		} else if (rscan < rend - rstart &&
			   v == rvals[rstart + rscan]) {
			/* range too large: use binary search */
			nr = binsearch_int(NULL, 0, rvals, rstart + rscan,
					   rend - 1, v, 1, 1);
			nr -= rstart;
			rstart += nr;
		} else {
			/* scan r for end of range */
			while (rstart < rend && v == rvals[rstart]) {
				nr++;
				rstart++;
			}
		}
		/* rstart points to first value > v or end of
		 * r, and nr is the number of values in r that
		 * are equal to v */
		if (nr == 0) {
			/* no entries in r found */
			continue;
		}
		/* make space: nl values in l match nr values in r, so
		 * we need to add nl * nr values in the results */
		if (maybeextend(r1, r2, nl * nr, lstart, lend, maxsize) != GDK_SUCCEED)
			goto bailout;

		/* maintain properties */
		if (nl > 1) {
			/* value occurs multiple times in l, so entry
			 * in r will be repeated multiple times: hence
			 * r2 is not key and not dense */
			if (r2) {
				r2->tkey = false;
				r2->tseqbase = oid_nil;
			}
			/* multiple different values will be inserted
			 * in r1 (always in order), so not reverse
			 * ordered anymore */
			r1->trevsorted = false;
		}
		if (nr > 1) {
			/* value occurs multiple times in r, so entry
			 * in l will be repeated multiple times: hence
			 * r1 is not key and not dense */
			r1->tkey = false;
			r1->tseqbase = oid_nil;
			/* multiple different values will be inserted
			 * in r2 (in order), so not reverse ordered
			 * anymore */
			if (r2) {
				r2->trevsorted = false;
				if (nl > 1) {
					/* multiple values in l match
					 * multiple values in r, so an
					 * ordered sequence will be
					 * inserted multiple times in
					 * r2, so r2 is not ordered
					 * anymore */
					r2->tsorted = false;
				}
			}
		}
		if (BATcount(r1) > 0) {
			/* a new, higher value will be inserted into
			 * r1, so r1 is not reverse ordered anymore */
			r1->trevsorted = false;
			/* a new higher value will be added to r2 */
			if (r2) {
				r2->trevsorted = false;
			}
			if (BATtdense(r1) &&
			    ((oid *) r1->theap->base)[r1->batCount - 1] + 1 != l->hseqbase + lstart - nl) {
				r1->tseqbase = oid_nil;
			}
		}

		if (r2 &&
		    BATcount(r2) > 0 &&
		    BATtdense(r2) &&
		    ((oid *) r2->theap->base)[r2->batCount - 1] + 1 != r->hseqbase + rstart - nr) {
			r2->tseqbase = oid_nil;
		}

		/* insert values */
		lv = l->hseqbase + lstart - nl;
		for (i = 0; i < nl; i++) {
			BUN j;

			for (j = 0; j < nr; j++) {
				APPEND(r1, lv);
			}
			if (r2) {
				oid rv = r->hseqbase + rstart - nr;

				for (j = 0; j < nr; j++) {
					APPEND(r2, rv);
					rv++;
				}
			}
			lv++;
		}
	}
	/* also set other bits of heap to correct value to indicate size */
	BATsetcount(r1, BATcount(r1));
	if (r2) {
		BATsetcount(r2, BATcount(r2));
		assert(BATcount(r1) == BATcount(r2));
	}
	if (BATcount(r1) > 0) {
		if (BATtdense(r1))
			r1->tseqbase = ((oid *) r1->theap->base)[0];
		if (r2 && BATtdense(r2))
			r2->tseqbase = ((oid *) r2->theap->base)[0];
	} else {
		r1->tseqbase = 0;
		if (r2) {
			r2->tseqbase = 0;
		}
	}
	TRC_DEBUG(ALGO, "l=" ALGOBATFMT "," "r=" ALGOBATFMT ","
		  "nil_matches=%s;%s %s "
		  "-> " ALGOBATFMT "," ALGOOPTBATFMT " (" LLFMT "usec)\n",
		  ALGOBATPAR(l), ALGOBATPAR(r),
		  nil_matches ? "true" : "false",
		  swapped ? " swapped" : "", reason,
		  ALGOBATPAR(r1), ALGOOPTBATPAR(r2),
		  GDKusec() - t0);

	return GDK_SUCCEED;

  bailout:
	BBPreclaim(r1);
	BBPreclaim(r2);
	return GDK_FAIL;
}

/* Implementation of mergejoin (see below) for the special case that
 * the values are of type lng, and some more conditions are met. */
static gdk_return
mergejoin_lng(BAT **r1p, BAT **r2p, BAT *l, BAT *r,
	      bool nil_matches, BUN estimate, lng t0, bool swapped,
	      const char *reason)
{
	BAT *r1, *r2;
	BUN lstart, lend, lcnt;
	BUN rstart, rend;
	BUN lscan, rscan;	/* opportunistic scan window */
	BUN maxsize;
	const lng *lvals, *rvals;
	lng v;
	BUN nl, nr;
	oid lv;
	BUN i;

	assert(ATOMtype(l->ttype) == ATOMtype(r->ttype));
	assert(r->tsorted || r->trevsorted);

	MT_thread_setalgorithm(__func__);
	lstart = rstart = 0;
	lend = BATcount(l);
	lcnt = lend - lstart;
	rend = BATcount(r);
	lvals = (const lng *) Tloc(l, 0);
	rvals = (const lng *) Tloc(r, 0);
	assert(!r->tvarsized || !r->ttype);

	/* basic properties will be adjusted if necessary later on,
	 * they were initially set by joininitresults() */

	if (lend == 0 || rend == 0) {
		/* there are no matches */
		return nomatch(r1p, r2p, l, r,
			       &(struct canditer) {.tpe = cand_dense, .ncand = lcnt,},
			       false, false, __func__, t0);
	}

	if ((maxsize = joininitresults(r1p, r2p, BATcount(l), BATcount(r),
				       l->tkey, r->tkey, false, false,
				       false, false, estimate)) == BUN_NONE)
		return GDK_FAIL;
	r1 = *r1p;
	r2 = r2p ? *r2p : NULL;

	/* determine opportunistic scan window for l and r */
	for (nl = lend - lstart, lscan = 4; nl > 0; lscan++)
		nl >>= 1;
	for (nr = rend - rstart, rscan = 4; nr > 0; rscan++)
		nr >>= 1;

	if (!nil_matches) {
		/* skip over nils at the start of the columns */
		if (lscan < lend - lstart && is_lng_nil(lvals[lstart + lscan])) {
			lstart = binsearch_lng(NULL, 0, lvals, lstart + lscan,
					       lend - 1, lng_nil, 1, 1);
		} else {
			while (is_lng_nil(lvals[lstart]))
				lstart++;
		}
		if (rscan < rend - rstart && is_lng_nil(rvals[rstart + rscan])) {
			rstart = binsearch_lng(NULL, 0, rvals, rstart + rscan,
					       rend - 1, lng_nil, 1, 1);
		} else {
			while (is_lng_nil(rvals[rstart]))
				rstart++;
		}
	}
	/* from here on we don't have to worry about nil values */

	while (lstart < lend && rstart < rend) {
		v = rvals[rstart];

		if (lscan < lend - lstart && lvals[lstart + lscan] < v) {
			lstart = binsearch_lng(NULL, 0, lvals, lstart + lscan,
					       lend - 1, v, 1, 0);
		} else {
			/* scan l for v */
			while (lstart < lend && lvals[lstart] < v)
				lstart++;
		}
		if (lstart >= lend) {
			/* nothing found */
			break;
		}

		/* Here we determine the next value in l that we are
		 * going to try to match in r.  We will also count the
		 * number of occurrences in l of that value.
		 * Afterwards, v points to the value and nl is the
		 * number of times it occurs.  Also, lstart will
		 * point to the next value to be considered (ready for
		 * the next iteration).
		 * If there are many equal values in l (more than
		 * lscan), we will use binary search to find the end
		 * of the sequence.  Obviously, we can do this only if
		 * l is actually sorted (lscan > 0). */
		nl = 1;		/* we'll match (at least) one in l */
		nr = 0;		/* maybe we won't match anything in r */
		v = lvals[lstart];
		if (l->tkey) {
			/* if l is key, there is a single value */
			lstart++;
		} else if (lscan < lend - lstart &&
			   v == lvals[lstart + lscan]) {
			/* lots of equal values: use binary search to
			 * find end */
			nl = binsearch_lng(NULL, 0, lvals, lstart + lscan,
					   lend - 1, v, 1, 1);
			nl -= lstart;
			lstart += nl;
		} else {
			/* just scan */
			while (++lstart < lend && v == lvals[lstart])
				nl++;
		}
		/* lstart points one beyond the value we're
		 * going to match: ready for the next iteration. */

		/* First we find the first value in r that is at
		 * least as large as v, then we find the first
		 * value in r that is larger than v.  The difference
		 * is the number of values equal to v and is stored in
		 * nr.
		 * We will use binary search on r to find both ends of
		 * the sequence of values that are equal to v in case
		 * the position is "too far" (more than rscan
		 * away). */

		/* first find the location of the first value in r
		 * that is >= v, then find the location of the first
		 * value in r that is > v; the difference is the
		 * number of values equal to v */

		/* look ahead a little (rscan) in r to see whether
		 * we're better off doing a binary search */
		if (rscan < rend - rstart && rvals[rstart + rscan] < v) {
			/* value too far away in r: use binary
			 * search */
			rstart = binsearch_lng(NULL, 0, rvals, rstart + rscan,
					       rend - 1, v, 1, 0);
		} else {
			/* scan r for v */
			while (rstart < rend && rvals[rstart] < v)
				rstart++;
		}
		if (rstart == rend) {
			/* nothing found */
			break;
		}

		/* now find the end of the sequence of equal values v */

		/* if r is key, there is zero or one match, otherwise
		 * look ahead a little (rscan) in r to see whether
		 * we're better off doing a binary search */
		if (r->tkey) {
			if (rstart < rend && v == rvals[rstart]) {
				nr = 1;
				rstart++;
			}
		} else if (rscan < rend - rstart &&
			   v == rvals[rstart + rscan]) {
			/* range too large: use binary search */
			nr = binsearch_lng(NULL, 0, rvals, rstart + rscan,
					   rend - 1, v, 1, 1);
			nr -= rstart;
			rstart += nr;
		} else {
			/* scan r for end of range */
			while (rstart < rend && v == rvals[rstart]) {
				nr++;
				rstart++;
			}
		}
		/* rstart points to first value > v or end of
		 * r, and nr is the number of values in r that
		 * are equal to v */
		if (nr == 0) {
			/* no entries in r found */
			continue;
		}
		/* make space: nl values in l match nr values in r, so
		 * we need to add nl * nr values in the results */
		if (maybeextend(r1, r2, nl * nr, lstart, lend, maxsize) != GDK_SUCCEED)
			goto bailout;

		/* maintain properties */
		if (nl > 1) {
			/* value occurs multiple times in l, so entry
			 * in r will be repeated multiple times: hence
			 * r2 is not key and not dense */
			if (r2) {
				r2->tkey = false;
				r2->tseqbase = oid_nil;
			}
			/* multiple different values will be inserted
			 * in r1 (always in order), so not reverse
			 * ordered anymore */
			r1->trevsorted = false;
		}
		if (nr > 1) {
			/* value occurs multiple times in r, so entry
			 * in l will be repeated multiple times: hence
			 * r1 is not key and not dense */
			r1->tkey = false;
			r1->tseqbase = oid_nil;
			/* multiple different values will be inserted
			 * in r2 (in order), so not reverse ordered
			 * anymore */
			if (r2) {
				r2->trevsorted = false;
				if (nl > 1) {
					/* multiple values in l match
					 * multiple values in r, so an
					 * ordered sequence will be
					 * inserted multiple times in
					 * r2, so r2 is not ordered
					 * anymore */
					r2->tsorted = false;
				}
			}
		}
		if (BATcount(r1) > 0) {
			/* a new, higher value will be inserted into
			 * r1, so r1 is not reverse ordered anymore */
			r1->trevsorted = false;
			/* a new higher value will be added to r2 */
			if (r2) {
				r2->trevsorted = false;
			}
			if (BATtdense(r1) &&
			    ((oid *) r1->theap->base)[r1->batCount - 1] + 1 != l->hseqbase + lstart - nl) {
				r1->tseqbase = oid_nil;
			}
		}

		if (r2 &&
		    BATcount(r2) > 0 &&
		    BATtdense(r2) &&
		    ((oid *) r2->theap->base)[r2->batCount - 1] + 1 != r->hseqbase + rstart - nr) {
			r2->tseqbase = oid_nil;
		}

		/* insert values */
		lv = l->hseqbase + lstart - nl;
		for (i = 0; i < nl; i++) {
			BUN j;

			for (j = 0; j < nr; j++) {
				APPEND(r1, lv);
			}
			if (r2) {
				oid rv = r->hseqbase + rstart - nr;

				for (j = 0; j < nr; j++) {
					APPEND(r2, rv);
					rv++;
				}
			}
			lv++;
		}
	}
	/* also set other bits of heap to correct value to indicate size */
	BATsetcount(r1, BATcount(r1));
	if (r2) {
		BATsetcount(r2, BATcount(r2));
		assert(BATcount(r1) == BATcount(r2));
	}
	if (BATcount(r1) > 0) {
		if (BATtdense(r1))
			r1->tseqbase = ((oid *) r1->theap->base)[0];
		if (r2 && BATtdense(r2))
			r2->tseqbase = ((oid *) r2->theap->base)[0];
	} else {
		r1->tseqbase = 0;
		if (r2) {
			r2->tseqbase = 0;
		}
	}
	TRC_DEBUG(ALGO, "l=" ALGOBATFMT "," "r=" ALGOBATFMT ","
		  "nil_matches=%s;%s %s "
		  "-> " ALGOBATFMT "," ALGOOPTBATFMT " (" LLFMT "usec)\n",
		  ALGOBATPAR(l), ALGOBATPAR(r),
		  nil_matches ? "true" : "false",
		  swapped ? " swapped" : "", reason,
		  ALGOBATPAR(r1), ALGOOPTBATPAR(r2),
		  GDKusec() - t0);

	return GDK_SUCCEED;

  bailout:
	BBPreclaim(r1);
	BBPreclaim(r2);
	return GDK_FAIL;
}

/* Implementation of mergejoin (see below) for the special case that
 * the values are of type oid, and the right-hand side is a candidate
 * list with exception, and some more conditions are met. */
static gdk_return
mergejoin_cand(BAT **r1p, BAT **r2p, BAT *l, BAT *r,
	       bool nil_matches, BUN estimate, lng t0, bool swapped,
	       const char *reason)
{
	BAT *r1, *r2;
	BUN lstart, lend, lcnt;
	struct canditer lci, rci;
	BUN lscan;		/* opportunistic scan window */
	BUN maxsize;
	const oid *lvals;
	oid v;
	BUN nl, nr;
	oid lv;
	BUN i;

	assert(ATOMtype(l->ttype) == ATOMtype(r->ttype));

	MT_thread_setalgorithm(__func__);
	lstart = 0;
	lend = BATcount(l);
	lcnt = lend - lstart;
	if (l->ttype == TYPE_void) {
		assert(!is_oid_nil(l->tseqbase));
		lcnt = canditer_init(&lci, NULL, l);
		lvals = NULL;
	} else {
		lci = (struct canditer) {.tpe = cand_dense}; /* not used */
		lvals = (const oid *) Tloc(l, 0);
		assert(lvals != NULL);
	}

	assert(complex_cand(r));
	canditer_init(&rci, NULL, r);

	/* basic properties will be adjusted if necessary later on,
	 * they were initially set by joininitresults() */

	if (lend == 0 || rci.ncand == 0) {
		/* there are no matches */
		return nomatch(r1p, r2p, l, r,
			       &(struct canditer) {.tpe = cand_dense, .ncand = lcnt,},
			       false, false, __func__, t0);
	}

	if ((maxsize = joininitresults(r1p, r2p, BATcount(l), BATcount(r),
				       l->tkey, r->tkey, false, false,
				       false, false, estimate)) == BUN_NONE)
		return GDK_FAIL;
	r1 = *r1p;
	r2 = r2p ? *r2p : NULL;

	/* determine opportunistic scan window for l and r */
	for (nl = lend - lstart, lscan = 4; nl > 0; lscan++)
		nl >>= 1;

	if (!nil_matches) {
		/* skip over nils at the start of the columns */
		if (lscan < lend - lstart && lvals && is_oid_nil(lvals[lstart + lscan])) {
			lstart = binsearch_oid(NULL, 0, lvals, lstart + lscan,
					       lend - 1, oid_nil, 1, 1);
		} else if (lvals) {
			while (is_oid_nil(lvals[lstart]))
				lstart++;
		} /* else l is candidate list: no nils */
	}
	/* from here on we don't have to worry about nil values */

	while (lstart < lend && rci.next < rci.ncand) {
		v = canditer_peek(&rci);

		if (lvals) {
			if (lscan < lend - lstart &&
			    lvals[lstart + lscan] < v) {
				lstart = binsearch_oid(NULL, 0, lvals,
						       lstart + lscan,
						       lend - 1, v, 1, 0);
			} else {
				/* scan l for v */
				while (lstart < lend && lvals[lstart] < v)
					lstart++;
			}
		} else {
			lstart = canditer_search(&lci, v, true);
			canditer_setidx(&lci, lstart);
		}
		if (lstart >= lend) {
			/* nothing found */
			break;
		}

		/* Here we determine the next value in l that we are
		 * going to try to match in r.  We will also count the
		 * number of occurrences in l of that value.
		 * Afterwards, v points to the value and nl is the
		 * number of times it occurs.  Also, lstart will
		 * point to the next value to be considered (ready for
		 * the next iteration).
		 * If there are many equal values in l (more than
		 * lscan), we will use binary search to find the end
		 * of the sequence.  Obviously, we can do this only if
		 * l is actually sorted (lscan > 0). */
		nl = 1;		/* we'll match (at least) one in l */
		nr = 0;		/* maybe we won't match anything in r */
		v = lvals ? lvals[lstart] : canditer_next(&lci);
		if (l->tkey || lvals == NULL) {
			/* if l is key, there is a single value */
			lstart++;
		} else if (lscan < lend - lstart &&
			   v == lvals[lstart + lscan]) {
			/* lots of equal values: use binary search to
			 * find end */
			nl = binsearch_oid(NULL, 0, lvals, lstart + lscan,
					   lend - 1, v, 1, 1);
			nl -= lstart;
			lstart += nl;
		} else {
			/* just scan */
			while (++lstart < lend && v == lvals[lstart])
				nl++;
		}
		/* lstart points one beyond the value we're
		 * going to match: ready for the next iteration. */

		/* First we find the first value in r that is at
		 * least as large as v, then we find the first
		 * value in r that is larger than v.  The difference
		 * is the number of values equal to v and is stored in
		 * nr.
		 * We will use binary search on r to find both ends of
		 * the sequence of values that are equal to v in case
		 * the position is "too far" (more than rscan
		 * away). */

		/* first find the location of the first value in r
		 * that is >= v, then find the location of the first
		 * value in r that is > v; the difference is the
		 * number of values equal to v */
		nr = canditer_search(&rci, v, true);
		canditer_setidx(&rci, nr);
		if (nr == rci.ncand) {
			/* nothing found */
			break;
		}

		/* now find the end of the sequence of equal values v */

		/* if r is key, there is zero or one match, otherwise
		 * look ahead a little (rscan) in r to see whether
		 * we're better off doing a binary search */
		if (canditer_peek(&rci) == v) {
			nr = 1;
			canditer_next(&rci);
		} else {
			/* rci points to first value > v or end of
			 * r, and nr is the number of values in r that
			 * are equal to v */
			/* no entries in r found */
			continue;
		}
		/* make space: nl values in l match nr values in r, so
		 * we need to add nl * nr values in the results */
		if (maybeextend(r1, r2, nl * nr, lstart, lend, maxsize) != GDK_SUCCEED)
			goto bailout;

		/* maintain properties */
		if (nl > 1) {
			/* value occurs multiple times in l, so entry
			 * in r will be repeated multiple times: hence
			 * r2 is not key and not dense */
			if (r2) {
				r2->tkey = false;
				r2->tseqbase = oid_nil;
			}
			/* multiple different values will be inserted
			 * in r1 (always in order), so not reverse
			 * ordered anymore */
			r1->trevsorted = false;
		}
		if (nr > 1) {
			/* value occurs multiple times in r, so entry
			 * in l will be repeated multiple times: hence
			 * r1 is not key and not dense */
			r1->tkey = false;
			r1->tseqbase = oid_nil;
			/* multiple different values will be inserted
			 * in r2 (in order), so not reverse ordered
			 * anymore */
			if (r2) {
				r2->trevsorted = false;
				if (nl > 1) {
					/* multiple values in l match
					 * multiple values in r, so an
					 * ordered sequence will be
					 * inserted multiple times in
					 * r2, so r2 is not ordered
					 * anymore */
					r2->tsorted = false;
				}
			}
		}
		if (BATcount(r1) > 0) {
			/* a new, higher value will be inserted into
			 * r1, so r1 is not reverse ordered anymore */
			r1->trevsorted = false;
			/* a new higher value will be added to r2 */
			if (r2) {
				r2->trevsorted = false;
			}
			if (BATtdense(r1) &&
			    ((oid *) r1->theap->base)[r1->batCount - 1] + 1 != l->hseqbase + lstart - nl) {
				r1->tseqbase = oid_nil;
			}
		}

		if (r2 &&
		    BATcount(r2) > 0 &&
		    BATtdense(r2) &&
		    ((oid *) r2->theap->base)[r2->batCount - 1] + 1 != r->hseqbase + rci.next - nr) {
			r2->tseqbase = oid_nil;
		}

		/* insert values */
		lv = l->hseqbase + lstart - nl;
		for (i = 0; i < nl; i++) {
			BUN j;

			for (j = 0; j < nr; j++) {
				APPEND(r1, lv);
			}
			if (r2) {
				oid rv = r->hseqbase + rci.next - nr;

				for (j = 0; j < nr; j++) {
					APPEND(r2, rv);
					rv++;
				}
			}
			lv++;
		}
	}
	/* also set other bits of heap to correct value to indicate size */
	BATsetcount(r1, BATcount(r1));
	if (r2) {
		BATsetcount(r2, BATcount(r2));
		assert(BATcount(r1) == BATcount(r2));
	}
	if (BATcount(r1) > 0) {
		if (BATtdense(r1))
			r1->tseqbase = ((oid *) r1->theap->base)[0];
		if (r2 && BATtdense(r2))
			r2->tseqbase = ((oid *) r2->theap->base)[0];
	} else {
		r1->tseqbase = 0;
		if (r2) {
			r2->tseqbase = 0;
		}
	}
	TRC_DEBUG(ALGO, "l=" ALGOBATFMT "," "r=" ALGOBATFMT ","
		  "nil_matches=%s;%s %s "
		  "-> " ALGOBATFMT "," ALGOOPTBATFMT " (" LLFMT "usec)\n",
		  ALGOBATPAR(l), ALGOBATPAR(r),
		  nil_matches ? "true" : "false",
		  swapped ? " swapped" : "", reason,
		  ALGOBATPAR(r1), ALGOOPTBATPAR(r2),
		  GDKusec() - t0);

	return GDK_SUCCEED;

  bailout:
	BBPreclaim(r1);
	BBPreclaim(r2);
	return GDK_FAIL;
}

/* Perform a "merge" join on l and r (if both are sorted) with
 * optional candidate lists, or join using binary search on r if l is
 * not sorted.  The return BATs have already been created by the
 * caller.
 *
 * If nil_matches is set, nil values are treated as ordinary values
 * that can match; otherwise nil values never match.
 *
 * If nil_on_miss is set, a nil value is returned in r2 if there is no
 * match in r for a particular value in l (left outer join).
 *
 * If semi is set, only a single set of values in r1/r2 is returned if
 * there is a match of l in r, no matter how many matches there are in
 * r; otherwise all matches are returned.
 *
 * If max_one is set, only a single match is allowed.  This is like
 * semi, but enforces the single match.
 *
 * t0 and swapped are only for debugging (ALGOMASK set in GDKdebug).
 */
static gdk_return
mergejoin(BAT **r1p, BAT **r2p, BAT *l, BAT *r,
	  struct canditer *restrict lci, struct canditer *restrict rci,
	  bool nil_matches, bool nil_on_miss, bool semi, bool only_misses,
	  bool not_in, bool max_one, bool min_one, BUN estimate,
	  lng t0, bool swapped,
	  const char *reason)
{
	/* [lr]scan determine how far we look ahead in l/r in order to
	 * decide whether we want to do a binary search or a scan */
	BUN lscan, rscan;
	const void *lvals, *rvals; /* the values of l/r (NULL if dense) */
	const char *lvars, *rvars; /* the indirect values (NULL if fixed size) */
	int lwidth, rwidth;	   /* width of the values */
	const void *nil = ATOMnilptr(l->ttype);
	int (*cmp)(const void *, const void *) = ATOMcompare(l->ttype);
	const void *v;		/* points to value under consideration */
	const void *prev = NULL;
	BUN nl, nr;
	bool insert_nil;
	/* equal_order is set if we can scan both BATs in the same
	 * order, so when both are sorted or both are reverse sorted
	 * -- important to know in order to skip over values; if l is
	 * not sorted, this must be set to true and we will always do a
	 * binary search on all of r */
	bool equal_order;
	/* [lr]ordering is either 1 or -1 depending on the order of
	 * l/r: it determines the comparison function used */
	int lordering, rordering;
	oid lv;
	BUN i, j;		/* counters */
	bool lskipped = false;	/* whether we skipped values in l */
	oid lval = oid_nil, rval = oid_nil; /* temporary space to point v to */
	struct canditer llci, rrci;

	if (lci->tpe == cand_dense && lci->ncand == BATcount(l) &&
	    rci->tpe == cand_dense && rci->ncand == BATcount(r) &&
	    !nil_on_miss && !semi && !max_one && !min_one && !only_misses &&
	    !not_in &&
	    l->tsorted && r->tsorted) {
		/* special cases with far fewer options */
		if (complex_cand(r))
			return mergejoin_cand(r1p, r2p, l, r, nil_matches,
					      estimate, t0, swapped, __func__);
		switch (ATOMbasetype(l->ttype)) {
		case TYPE_int:
			return mergejoin_int(r1p, r2p, l, r, nil_matches,
					     estimate, t0, swapped, __func__);
		case TYPE_lng:
			return mergejoin_lng(r1p, r2p, l, r, nil_matches,
					     estimate, t0, swapped, __func__);
		}
	}

	assert(ATOMtype(l->ttype) == ATOMtype(r->ttype));
	assert(r->tsorted || r->trevsorted);

	MT_thread_setalgorithm(__func__);
	if (BATtvoid(l)) {
		/* l->ttype == TYPE_void && is_oid_nil(l->tseqbase) is
		 * handled by selectjoin */
		assert(!is_oid_nil(l->tseqbase));
		canditer_init(&llci, NULL, l);
		lvals = NULL;
	} else {
		lvals = Tloc(l, 0);
		llci = (struct canditer) {.tpe = cand_dense}; /* not used */
	}
	rrci = (struct canditer) {.tpe = cand_dense};
	if (BATtvoid(r)) {
		if (!is_oid_nil(r->tseqbase))
			canditer_init(&rrci, NULL, r);
		rvals = NULL;
	} else {
		rvals = Tloc(r, 0);
	}
	if (l->tvarsized && l->ttype) {
		assert(r->tvarsized && r->ttype);
		lvars = l->tvheap->base;
		rvars = r->tvheap->base;
	} else {
		assert(!r->tvarsized || !r->ttype);
		lvars = rvars = NULL;
	}
	lwidth = l->twidth;
	rwidth = r->twidth;

	/* basic properties will be adjusted if necessary later on,
	 * they were initially set by joininitresults() */

	if (not_in && rci->ncand > 0 && !r->tnonil &&
	    ((BATtvoid(l) && l->tseqbase == oid_nil) ||
	     (BATtvoid(r) && r->tseqbase == oid_nil) ||
	     (rvals && cmp(nil, VALUE(r, (r->tsorted ? rci->seq : canditer_last(rci)) - r->hseqbase)) == 0)))
		return nomatch(r1p, r2p, l, r, lci, false, false,
			       __func__, t0);

	if (lci->ncand == 0 ||
	    rci->ncand == 0 ||
	    (!nil_matches &&
	     ((l->ttype == TYPE_void && is_oid_nil(l->tseqbase)) ||
	      (r->ttype == TYPE_void && is_oid_nil(r->tseqbase)))) ||
	    (l->ttype == TYPE_void && is_oid_nil(l->tseqbase) &&
	     (r->tnonil ||
	      (r->ttype == TYPE_void && !is_oid_nil(r->tseqbase)))) ||
	    (r->ttype == TYPE_void && is_oid_nil(r->tseqbase) &&
	     (l->tnonil ||
	      (l->ttype == TYPE_void && !is_oid_nil(l->tseqbase))))) {
		/* there are no matches */
		return nomatch(r1p, r2p, l, r, lci, nil_on_miss, only_misses,
			       __func__, t0);
	}

	BUN maxsize = joininitresults(r1p, r2p, lci->ncand, rci->ncand,
				      l->tkey, r->tkey, semi | max_one,
				      nil_on_miss, only_misses, min_one,
				      estimate);
	if (maxsize == BUN_NONE)
		return GDK_FAIL;
	BAT *r1 = *r1p;
	BAT *r2 = r2p ? *r2p : NULL;

	if (l->tsorted || l->trevsorted) {
		/* determine opportunistic scan window for l */
		for (nl = lci->ncand, lscan = 4; nl > 0; lscan++)
			nl >>= 1;
		equal_order = (l->tsorted && r->tsorted) ||
			(l->trevsorted && r->trevsorted &&
			 !BATtvoid(l) && !BATtvoid(r));
		lordering = l->tsorted && (r->tsorted || !equal_order) ? 1 : -1;
		rordering = equal_order ? lordering : -lordering;
	} else {
		/* if l not sorted, we will always use binary search
		 * on r */
		assert(!BATtvoid(l)); /* void is always sorted */
		lscan = 0;
		equal_order = true;
		lordering = 1;
		rordering = r->tsorted ? 1 : -1;
	}
	/* determine opportunistic scan window for r; if l is not
	 * sorted this is only used to find range of equal values */
	for (nl = rci->ncand, rscan = 4; nl > 0; rscan++)
		nl >>= 1;

	if (!equal_order) {
		/* we go through r backwards */
		canditer_setidx(rci, rci->ncand);
	}
	/* At this point the various variables that help us through
	 * the algorithm have been set.  The table explains them.  The
	 * first two columns are the inputs, the next three columns
	 * are the variables, the final two columns indicate how the
	 * variables can be used.
	 *
	 * l/r    sl/sr | vals  cand  off | result   value being matched
	 * -------------+-----------------+----------------------------------
	 * dense  NULL  | NULL  NULL  set | i        off==nil?nil:i+off
	 * dense  dense | NULL  NULL  set | i        off==nil?nil:i+off
	 * dense  set   | NULL  set   set | cand[i]  off==nil?nil:cand[i]+off
	 * set    NULL  | set   NULL  0   | i        vals[i]
	 * set    dense | set   NULL  0   | i        vals[i]
	 * set    set   | set   set   0   | cand[i]  vals[cand[i]]
	 *
	 * If {l,r}off is lng_nil, all values in the corresponding bat
	 * are oid_nil because the bat has type VOID and the tseqbase
	 * is nil.
	 */

	/* Before we start adding values to r1 and r2, the properties
	 * are as follows:
	 * tseqbase - 0
	 * tkey - true
	 * tsorted - true
	 * trevsorted - true
	 * tnil - false
	 * tnonil - true
	 * We will modify these as we go along.
	 */
	while (lci->next < lci->ncand) {
		if (lscan == 0) {
			/* always search r completely */
			assert(equal_order);
			canditer_reset(rci);
		} else {
			/* If l is sorted (lscan > 0), we look at the
			 * next value in r to see whether we can jump
			 * over a large section of l using binary
			 * search.  We do this by looking ahead in l
			 * (lscan far, to be precise) and seeing if
			 * the value there is still too "small"
			 * (definition depends on sort order of l).
			 * If it is, we use binary search on l,
			 * otherwise we scan l for the next position
			 * with a value greater than or equal to the
			 * value in r.
			 * The next value to match in r is the first
			 * if equal_order is set, the last
			 * otherwise.
			 * When skipping over values in l, we count
			 * how many we skip in nlx.  We need this in
			 * case only_misses or nil_on_miss is set, and
			 * to properly set the dense property in the
			 * first output BAT. */
			BUN nlx = 0; /* number of non-matching values in l */

			if (equal_order) {
				if (rci->next == rci->ncand)
					v = NULL; /* no more values */
				else
					v = VALUE(r, canditer_peek(rci) - r->hseqbase);
			} else {
				if (rci->next == 0)
					v = NULL; /* no more values */
				else
					v = VALUE(r, canditer_peekprev(rci) - r->hseqbase);
			}
			/* here, v points to next value in r, or if
			 * we're at the end of r, v is NULL */
			if (v == NULL) {
				nlx = lci->ncand - lci->next;
			} else {
				if (lscan < lci->ncand - lci->next) {
					lv = canditer_idx(lci, lci->next + lscan);
					lv -= l->hseqbase;
					if (lvals) {
						if (lordering * cmp(VALUE(l, lv), v) < 0) {
							nlx = binsearch(NULL, 0, l->ttype, lvals, lvars, lwidth, lv, BATcount(l), v, lordering, 0);
							nlx = canditer_search(lci, nlx + l->hseqbase, true);
							nlx -= lci->next;
						}
					} else {
						assert(lordering == 1);
						if (canditer_idx(&llci, lv) < *(const oid *)v) {
							nlx = canditer_search(&llci, *(const oid *)v, true);
							nlx = canditer_search(lci, nlx + l->hseqbase, true);
							nlx -= lci->next;
						}
					}
					if (lci->next + nlx == lci->ncand)
						v = NULL;
				}
			}
			if (nlx > 0) {
				if (only_misses) {
					if (maybeextend(r1, r2, nlx, lci->next, lci->ncand, maxsize) != GDK_SUCCEED)
						goto bailout;
					lskipped |= nlx > 1 && lci->tpe != cand_dense;
					while (nlx > 0) {
						APPEND(r1, canditer_next(lci));
						nlx--;
					}
					if (lskipped)
						r1->tseqbase = oid_nil;
					if (r1->trevsorted && BATcount(r1) > 1)
						r1->trevsorted = false;
				} else if (nil_on_miss) {
					if (r2->tnonil) {
						r2->tnil = true;
						r2->tnonil = false;
						r2->tseqbase = oid_nil;
						r2->tsorted = false;
						r2->trevsorted = false;
						r2->tkey = false;
					}
					if (maybeextend(r1, r2, nlx, lci->next, lci->ncand, maxsize) != GDK_SUCCEED)
						goto bailout;
					lskipped |= nlx > 1 && lci->tpe != cand_dense;
					while (nlx > 0) {
						APPEND(r1, canditer_next(lci));
						APPEND(r2, oid_nil);
						nlx--;
					}
					if (lskipped)
						r1->tseqbase = oid_nil;
					if (r1->trevsorted && BATcount(r1) > 1)
						r1->trevsorted = false;
				} else {
					lskipped = BATcount(r1) > 0;
					canditer_setidx(lci, lci->next + nlx);
				}
			}
			if (v == NULL) {
				/* we have exhausted the inputs */
				break;
			}
		}

		/* Here we determine the next value in l that we are
		 * going to try to match in r.  We will also count the
		 * number of occurrences in l of that value.
		 * Afterwards, v points to the value and nl is the
		 * number of times it occurs.  Also, lci will point to
		 * the next value to be considered (ready for the next
		 * iteration).
		 * If there are many equal values in l (more than
		 * lscan), we will use binary search to find the end
		 * of the sequence.  Obviously, we can do this only if
		 * l is actually sorted (lscan > 0). */
		nl = 1;		/* we'll match (at least) one in l */
		nr = 0;		/* maybe we won't match anything in r */
		v = VALUE(l, canditer_peek(lci) - l->hseqbase);
		if (l->tkey) {
			/* if l is key, there is a single value */
		} else if (lscan > 0 &&
			   lscan < lci->ncand - lci->next &&
			   cmp(v, VALUE(l, canditer_idx(lci, lci->next + lscan) - l->hseqbase)) == 0) {
			/* lots of equal values: use binary search to
			 * find end */
			assert(lvals != NULL);
			nl = binsearch(NULL, 0,
				       l->ttype, lvals, lvars,
				       lwidth, lci->next + lscan,
				       BATcount(l),
				       v, lordering, 1);
			nl = canditer_search(lci, nl + l->hseqbase, true);
			nl -= lci->next;
		} else {
			struct canditer ci = *lci; /* work on copy */
			nl = 0; /* it will be incremented again */
			do {
				canditer_next(&ci);
				nl++;
			} while (ci.next < ci.ncand &&
				 cmp(v, VALUE(l, canditer_peek(&ci) - l->hseqbase)) == 0);
		}
		/* lci->next + nl is the position for the next iteration */

		if ((!nil_matches || not_in) && !l->tnonil && cmp(v, nil) == 0) {
			if (not_in) {
				/* just skip the whole thing: nils
				 * don't cause any output */
				canditer_setidx(lci, lci->next + nl);
				continue;
			}
			/* v is nil and nils don't match anything, set
			 * to NULL to indicate nil */
			v = NULL;
		}

		/* First we find the "first" value in r that is "at
		 * least as large" as v, then we find the "first"
		 * value in r that is "larger" than v.  The difference
		 * is the number of values equal to v and is stored in
		 * nr.  The definitions of "larger" and "first" depend
		 * on the orderings of l and r.  If equal_order is
		 * set, we go through r from low to high (this
		 * includes the case that l is not sorted); otherwise
		 * we go through r from high to low.
		 * In either case, we will use binary search on r to
		 * find both ends of the sequence of values that are
		 * equal to v in case the position is "too far" (more
		 * than rscan away). */
		if (v == NULL) {
			nr = 0;	/* nils don't match anything */
		} else if (r->ttype == TYPE_void && is_oid_nil(r->tseqbase)) {
			if (is_oid_nil(*(const oid *) v)) {
				/* all values in r match */
				nr = rci->ncand;
			} else {
				/* no value in r matches */
				nr = 0;
			}
			/* in either case, we're done after this */
			canditer_setidx(rci, equal_order ? rci->ncand : 0);
		} else if (equal_order) {
			/* first find the location of the first value
			 * in r that is >= v, then find the location
			 * of the first value in r that is > v; the
			 * difference is the number of values equal
			 * v; we change rci */

			/* look ahead a little (rscan) in r to
			 * see whether we're better off doing
			 * a binary search */
			if (rvals) {
				if (rscan < rci->ncand - rci->next &&
				    rordering * cmp(v, VALUE(r, canditer_idx(rci, rci->next + rscan) - r->hseqbase)) > 0) {
					/* value too far away in r:
					 * use binary search */
					lv = binsearch(NULL, 0, r->ttype, rvals, rvars, rwidth, rci->next + rscan, BATcount(r), v, rordering, 0);
					lv = canditer_search(rci, lv + r->hseqbase, true);
					canditer_setidx(rci, lv);
				} else {
					/* scan r for v */
					while (rci->next < rci->ncand) {
						if (rordering * cmp(v, VALUE(r, canditer_peek(rci) - r->hseqbase)) <= 0)
							break;
						canditer_next(rci);
					}
				}
				if (rci->next < rci->ncand &&
				    cmp(v, VALUE(r, canditer_peek(rci) - r->hseqbase)) == 0) {
					/* if we found an equal value,
					 * look for the last equal
					 * value */
					if (r->tkey) {
						/* r is key, there can
						 * only be a single
						 * equal value */
						nr = 1;
						canditer_next(rci);
					} else if (rscan < rci->ncand - rci->next &&
						   cmp(v, VALUE(r, canditer_idx(rci, rci->next + rscan) - r->hseqbase)) == 0) {
						/* many equal values:
						 * use binary search
						 * to find the end */
						nr = binsearch(NULL, 0, r->ttype, rvals, rvars, rwidth, rci->next + rscan, BATcount(r), v, rordering, 1);
						nr = canditer_search(rci, nr + r->hseqbase, true);
						nr -= rci->next;
						canditer_setidx(rci, rci->next + nr);
					} else {
						/* scan r for end of
						 * range */
						do {
							nr++;
							canditer_next(rci);
						} while (rci->next < rci->ncand &&
							 cmp(v, VALUE(r, canditer_peek(rci) - r->hseqbase)) == 0);
					}
				}
			} else {
				assert(rordering == 1);
				rval = canditer_search(&rrci, *(const oid*)v, true) + r->hseqbase;
				lv = canditer_search(rci, rval, true);
				canditer_setidx(rci, lv);
				nr = (canditer_idx(&rrci, canditer_peek(rci) - r->hseqbase) == *(oid*)v);
				if (nr == 1)
					canditer_next(rci);
			}
			/* rci points to first value > v or end of r,
			 * and nr is the number of values in r that
			 * are equal to v */
		} else {
			/* first find the location of the first value
			 * in r that is > v, then find the location
			 * of the first value in r that is >= v; the
			 * difference is the number of values equal
			 * v; we change rci */

			/* look back from the end a little
			 * (rscan) in r to see whether we're
			 * better off doing a binary search */
			if (rvals) {
				if (rci->next > rscan &&
				    rordering * cmp(v, VALUE(r, canditer_idx(rci, rci->next - rscan) - r->hseqbase)) < 0) {
					/* value too far away
					 * in r: use binary
					 * search */
					lv = binsearch(NULL, 0, r->ttype, rvals, rvars, rwidth, 0, rci->next - rscan, v, rordering, 1);
					lv = canditer_search(rci, lv + r->hseqbase, true);
					canditer_setidx(rci, lv);
				} else {
					/* scan r for v */
					while (rci->next > 0 &&
					       rordering * cmp(v, VALUE(r, canditer_peekprev(rci) - r->hseqbase)) < 0)
						canditer_prev(rci);
				}
				if (rci->next > 0 &&
				    cmp(v, VALUE(r, canditer_peekprev(rci) - r->hseqbase)) == 0) {
					/* if we found an equal value,
					 * look for the last equal
					 * value */
					if (r->tkey) {
						/* r is key, there can only be a single equal value */
						nr = 1;
						canditer_prev(rci);
					} else if (rci->next > rscan &&
						   cmp(v, VALUE(r, canditer_idx(rci, rci->next - rscan) - r->hseqbase)) == 0) {
						/* use binary search to find the start */
						nr = binsearch(NULL, 0, r->ttype, rvals, rvars, rwidth, 0, rci->next - rscan, v, rordering, 0);
						nr = canditer_search(rci, nr + r->hseqbase, true);
						nr = rci->next - nr;
						canditer_setidx(rci, rci->next - nr);
					} else {
						/* scan r for start of range */
						do {
							canditer_prev(rci);
							nr++;
						} while (rci->next > 0 &&
							 cmp(v, VALUE(r, canditer_peekprev(rci) - r->hseqbase)) == 0);
					}
				}
			} else {
				lv = canditer_search(&rrci, *(const oid *)v, true);
				lv = canditer_search(rci, lv + r->hseqbase, true);
				nr = (canditer_idx(rci, lv) == *(const oid*)v);
				canditer_setidx(rci, lv);
			}
			/* rci points to first value > v
			 * or end of r, and nr is the number of values
			 * in r that are equal to v */
		}

		if (nr == 0) {
			/* no entries in r found */
			if (!(nil_on_miss | only_misses)) {
				if (min_one) {
					GDKerror("not enough matches");
					goto bailout;
				}
				if (lscan > 0 &&
				    (equal_order ? rci->next == rci->ncand : rci->next == 0)) {
					/* nothing more left to match
					 * in r */
					break;
				}
				lskipped = BATcount(r1) > 0;
				canditer_setidx(lci, lci->next + nl);
				continue;
			}
			/* insert a nil to indicate a non-match */
			insert_nil = true;
			nr = 1;
			if (r2) {
				r2->tnil = true;
				r2->tnonil = false;
				r2->tsorted = false;
				r2->trevsorted = false;
				r2->tseqbase = oid_nil;
				r2->tkey = false;
			}
		} else if (nr > 1 && max_one) {
			GDKerror("more than one match");
			goto bailout;
		} else if (only_misses) {
			/* we had a match, so we're not interested */
			lskipped = BATcount(r1) > 0;
			canditer_setidx(lci, lci->next + nl);
			continue;
		} else {
			insert_nil = false;
			if (semi) {
				/* for semi-join, only insert single
				 * value */
				nr = 1;
			}
		}
		if (canditer_idx(lci, lci->next + nl - 1) - canditer_idx(lci, lci->next) != nl - 1) {
			/* not all values in the range are
			 * candidates */
			lskipped = true;
		}
		/* make space: nl values in l match nr values in r, so
		 * we need to add nl * nr values in the results */
		if (maybeextend(r1, r2, nl * nr, lci->next, lci->ncand, maxsize) != GDK_SUCCEED)
			goto bailout;

		/* maintain properties */
		if (nl > 1) {
			if (r2) {
				/* value occurs multiple times in l,
				 * so entry in r will be repeated
				 * multiple times: hence r2 is not key
				 * and not dense */
				r2->tkey = false;
				r2->tseqbase = oid_nil;
			}
			/* multiple different values will be inserted
			 * in r1 (always in order), so not reverse
			 * ordered anymore */
			r1->trevsorted = false;
		}
		if (nr > 1) {
			/* value occurs multiple times in r, so entry
			 * in l will be repeated multiple times: hence
			 * r1 is not key and not dense */
			r1->tkey = false;
			r1->tseqbase = oid_nil;
			if (r2) {
				/* multiple different values will be
				 * inserted in r2 (in order), so not
				 * reverse ordered anymore */
				r2->trevsorted = false;
				if (nl > 1) {
					/* multiple values in l match
					 * multiple values in r, so an
					 * ordered sequence will be
					 * inserted multiple times in
					 * r2, so r2 is not ordered
					 * anymore */
					r2->tsorted = false;
				}
			}
		}
		if (lscan == 0) {
			/* deduce relative positions of r matches for
			 * this and previous value in v */
			if (prev && r2) {
				/* keyness or r2 can only be assured
				 * as long as matched values are
				 * ordered */
				int ord = rordering * cmp(prev, v);
				if (ord < 0) {
					/* previous value in l was
					 * less than current */
					r2->trevsorted = false;
					r2->tkey &= r2->tsorted;
				} else if (ord > 0) {
					/* previous value was
					 * greater */
					r2->tsorted = false;
					r2->tkey &= r2->trevsorted;
				} else {
					/* value can be equal if
					 * intervening values in l
					 * didn't match anything; if
					 * multiple values match in r,
					 * r2 won't be sorted */
					r2->tkey = false;
					if (nr > 1) {
						r2->tsorted = false;
						r2->trevsorted = false;
					}
				}
			}
			prev = v;
		}
		if (BATcount(r1) > 0) {
			/* a new, higher value will be inserted into
			 * r1, so r1 is not reverse ordered anymore */
			r1->trevsorted = false;
			if (r2) {
				/* depending on whether l and r are
				 * ordered the same or not, a new
				 * higher or lower value will be added
				 * to r2 */
				if (equal_order)
					r2->trevsorted = false;
				else {
					r2->tsorted = false;
					r2->tseqbase = oid_nil;
				}
			}
			/* if there is a left candidate list, it may
			 * be that the next value added isn't
			 * consecutive with the last one */
			if (lskipped ||
			    ((oid *) r1->theap->base)[r1->batCount - 1] + 1 != canditer_peek(lci))
				r1->tseqbase = oid_nil;
		}

		/* insert values: first the left output */
		for (i = 0; i < nl; i++) {
			lv = canditer_next(lci);
			for (j = 0; j < nr; j++)
				APPEND(r1, lv);
		}
		/* then the right output, various different ways of
		 * doing it */
		if (r2 == NULL) {
			/* nothing to do */
		} else if (insert_nil) {
			do {
				for (i = 0; i < nr; i++) {
					APPEND(r2, oid_nil);
				}
			} while (--nl > 0);
		} else if (equal_order) {
			struct canditer ci = *rci; /* work on copy */
			if (r2->batCount > 0 &&
			    BATtdense(r2) &&
			    ((oid *) r2->theap->base)[r2->batCount - 1] + 1 != canditer_idx(&ci, ci.next - nr))
				r2->tseqbase = oid_nil;
			do {
				canditer_setidx(&ci, ci.next - nr);
				for (i = 0; i < nr; i++) {
					APPEND(r2, canditer_next(&ci));
				}
			} while (--nl > 0);
		} else {
			if (r2->batCount > 0 &&
			    BATtdense(r2) &&
			    ((oid *) r2->theap->base)[r2->batCount - 1] + 1 != canditer_peek(rci))
				r2->tseqbase = oid_nil;
			do {
				struct canditer ci = *rci; /* work on copy */
				for (i = 0; i < nr; i++) {
					APPEND(r2, canditer_next(&ci));
				}
			} while (--nl > 0);
		}
	}
	/* also set other bits of heap to correct value to indicate size */
	BATsetcount(r1, BATcount(r1));
	r1->tseqbase = oid_nil;
	if (r2) {
		BATsetcount(r2, BATcount(r2));
		assert(BATcount(r1) == BATcount(r2));
		r2->tseqbase = oid_nil;
	}
	if (BATcount(r1) > 0) {
		if (BATtdense(r1))
			r1->tseqbase = ((oid *) r1->theap->base)[0];
		if (r2 && BATtdense(r2))
			r2->tseqbase = ((oid *) r2->theap->base)[0];
	} else {
		r1->tseqbase = 0;
		if (r2) {
			r2->tseqbase = 0;
		}
	}
	TRC_DEBUG(ALGO, "l=" ALGOBATFMT ","
		  "r=" ALGOBATFMT ",sl=" ALGOOPTBATFMT ","
		  "sr=" ALGOOPTBATFMT ","
		  "nil_on_miss=%s,semi=%s,only_misses=%s,not_in=%s;%s %s "
		  "-> " ALGOBATFMT "," ALGOOPTBATFMT " (" LLFMT "usec)\n",
		  ALGOBATPAR(l), ALGOBATPAR(r),
		  ALGOOPTBATPAR(lci->s), ALGOOPTBATPAR(rci->s),
		  nil_on_miss ? "true" : "false",
		  semi ? "true" : "false",
		  only_misses ? "true" : "false",
		  not_in ? "true" : "false",
		  swapped ? " swapped" : "", reason,
		  ALGOBATPAR(r1), ALGOOPTBATPAR(r2),
		  GDKusec() - t0);

	return GDK_SUCCEED;

  bailout:
	BBPreclaim(r1);
	BBPreclaim(r2);
	return GDK_FAIL;
}

#define HASHLOOPBODY()							\
	do {								\
		if (maybeextend(r1, r2, 1, lci->next, lci->ncand, maxsize) != GDK_SUCCEED) \
			goto bailout;					\
		APPEND(r1, lo);						\
		if (r2)							\
			APPEND(r2, ro);					\
		nr++;							\
	} while (false)

#define HASHJOIN(TYPE)							\
	do {								\
		TYPE *rvals = Tloc(r, 0);				\
		TYPE *lvals = Tloc(l, 0);				\
		TYPE v;							\
		while (lci->next < lci->ncand) {			\
			lo = canditer_next(lci);			\
			v = lvals[lo - l->hseqbase];			\
			nr = 0;						\
			if ((!nil_matches || not_in) && is_##TYPE##_nil(v)) { \
				/* no match */				\
				if (not_in)				\
					continue;			\
			} else if (hash_cand) {				\
				for (rb = HASHget(hsh, hash_##TYPE(hsh, &v)); \
				     rb != HASHnil(hsh);		\
				     rb = HASHgetlink(hsh, rb)) {	\
					ro = canditer_idx(rci, rb);	\
					if (v != rvals[ro - r->hseqbase]) \
						continue;		\
					if (only_misses) {		\
						nr++;			\
						break;			\
					}				\
					HASHLOOPBODY();			\
					if (semi && !max_one)		\
						break;			\
				}					\
			} else if (rci->tpe != cand_dense) {		\
				for (rb = HASHget(hsh, hash_##TYPE(hsh, &v)); \
				     rb != HASHnil(hsh);		\
				     rb = HASHgetlink(hsh, rb)) {	\
					if (rb >= rl && rb < rh &&	\
					    v == rvals[rb] &&		\
					    canditer_contains(rci, ro = (oid) (rb - roff + rseq))) { \
						if (only_misses) {	\
							nr++;		\
							break;		\
						}			\
						HASHLOOPBODY();		\
						if (semi && !max_one)	\
							break;		\
					}				\
				}					\
			} else {					\
				for (rb = HASHget(hsh, hash_##TYPE(hsh, &v)); \
				     rb != HASHnil(hsh);		\
				     rb = HASHgetlink(hsh, rb)) {	\
					if (rb >= rl && rb < rh &&	\
					    v == rvals[rb]) {		\
						if (only_misses) {	\
							nr++;		\
							break;		\
						}			\
						ro = (oid) (rb - roff + rseq); \
						HASHLOOPBODY();		\
						if (semi && !max_one)	\
							break;		\
					}				\
				}					\
			}						\
			if (nr == 0) {					\
				if (only_misses) {			\
					nr = 1;				\
					if (maybeextend(r1, r2, 1, lci->next, lci->ncand, maxsize) != GDK_SUCCEED) \
						goto bailout;		\
					APPEND(r1, lo);			\
					if (lskipped)			\
						r1->tseqbase = oid_nil;	\
				} else if (nil_on_miss) {		\
					nr = 1;				\
					r2->tnil = true;		\
					r2->tnonil = false;		\
					r2->tkey = false;		\
					if (maybeextend(r1, r2, 1, lci->next, lci->ncand, maxsize) != GDK_SUCCEED) \
						goto bailout;		\
					APPEND(r1, lo);			\
					APPEND(r2, oid_nil);		\
				} else if (min_one) {			\
					GDKerror("not enough matches");	\
					goto bailout;			\
				} else {				\
					lskipped = BATcount(r1) > 0;	\
				}					\
			} else if (nr > 1 && max_one) {			\
				GDKerror("more than one match");	\
				goto bailout;				\
			} else if (only_misses) {			\
				lskipped = BATcount(r1) > 0;		\
			} else {					\
				if (lskipped) {				\
					/* note, we only get here in an	\
					 * iteration *after* lskipped was \
					 * first set to true, i.e. we did \
					 * indeed skip values in l */	\
					r1->tseqbase = oid_nil;		\
				}					\
				if (nr > 1) {				\
					r1->tkey = false;		\
					r1->tseqbase = oid_nil;		\
				}					\
			}						\
			if (nr > 0 && BATcount(r1) > nr)		\
				r1->trevsorted = false;			\
		}							\
	} while (0)

/* Implementation of join using a hash lookup of values in the right
 * column. */
static gdk_return
hashjoin(BAT **r1p, BAT **r2p, BAT *l, BAT *r,
	 struct canditer *restrict lci, struct canditer *restrict rci,
	 bool nil_matches, bool nil_on_miss, bool semi, bool only_misses,
	 bool not_in, bool max_one, bool min_one,
	 BUN estimate, lng t0, bool swapped,
	 bool hash, bool phash, bool hash_cand,
	 const char *reason)
{
	oid lo, ro;
	BATiter ri;
	BUN rb, roff = 0;
	/* rl, rh: lower and higher bounds for BUN values in hash table */
	BUN rl, rh;
	oid rseq;
	BUN nr;
	const char *lvals;
	const char *lvars;
	int lwidth;
	const void *nil = ATOMnilptr(l->ttype);
	int (*cmp)(const void *, const void *) = ATOMcompare(l->ttype);
	oid lval = oid_nil;	/* hold value if l is dense */
	const char *v = (const char *) &lval;
	bool lskipped = false;	/* whether we skipped values in l */
	Hash *restrict hsh = NULL;

	assert(!BATtvoid(r));
	assert(ATOMtype(l->ttype) == ATOMtype(r->ttype));

	int t = ATOMbasetype(r->ttype);
	if (r->ttype == TYPE_void || l->ttype == TYPE_void)
		t = TYPE_void;

	lwidth = l->twidth;
	lvals = (const char *) Tloc(l, 0);
	if (l->tvarsized && l->ttype) {
		assert(r->tvarsized && r->ttype);
		lvars = l->tvheap->base;
	} else {
		assert(!r->tvarsized || !r->ttype);
		lvars = NULL;
	}
	/* offset to convert BUN to OID for value in right column */
	rseq = r->hseqbase;

	if (lci->ncand == 0 || rci->ncand== 0)
		return nomatch(r1p, r2p, l, r, lci,
			       nil_on_miss, only_misses, __func__, t0);

	BUN maxsize = joininitresults(r1p, r2p, lci->ncand, rci->ncand,
				      l->tkey, r->tkey, semi | max_one,
				      nil_on_miss, only_misses, min_one,
				      estimate);
	if (maxsize == BUN_NONE)
		return GDK_FAIL;

	BAT *r1 = *r1p;
	BAT *r2 = r2p ? *r2p : NULL;

	rl = rci->seq - r->hseqbase;
	rh = canditer_last(rci) + 1 - r->hseqbase;
	if (hash_cand) {
		/* we need to create a hash on r specific for the
		 * candidate list */
		char ext[32];
		assert(rci->s);
		MT_thread_setalgorithm(swapped ? "hashjoin using candidate hash (swapped)" : "hashjoin using candidate hash");
		TRC_DEBUG(ALGO, ALGOBATFMT ": creating "
			  "hash for candidate list " ALGOBATFMT "%s%s\n",
			  ALGOBATPAR(r), ALGOBATPAR(rci->s),
			  r->thash ? " ignoring existing hash" : "",
			  swapped ? " (swapped)" : "");
		if (snprintf(ext, sizeof(ext), "thshjn%x",
			     (unsigned) rci->s->batCacheid) >= (int) sizeof(ext))
			goto bailout;
		if ((hsh = BAThash_impl(r, rci, ext)) == NULL) {
			goto bailout;
		}
	} else if (phash) {
		/* there is a hash on the parent which we should use */
		MT_thread_setalgorithm(swapped ? "hashjoin using parent hash (swapped)" : "hashjoin using parent hash");
		BAT *b = BBPdescriptor(VIEWtparent(r));
		TRC_DEBUG(ALGO, "%s(%s): using "
			  "parent(" ALGOBATFMT ") for hash%s\n",
			  __func__,
			  BATgetId(r), ALGOBATPAR(b),
			  swapped ? " (swapped)" : "");
		hsh = b->thash;
		roff = r->tbaseoff - b->tbaseoff;
		rl += roff;
		rh += roff;
		r = b;
	} else if (hash) {
		/* there is a hash on r which we should use */
		MT_thread_setalgorithm(swapped ? "hashjoin using existing hash (swapped)" : "hashjoin using existing hash");
		hsh = r->thash;
		TRC_DEBUG(ALGO, ALGOBATFMT ": using "
			  "existing hash%s\n",
			  ALGOBATPAR(r),
			  swapped ? " (swapped)" : "");
	} else {
		/* we need to create a hash on r */
		MT_thread_setalgorithm(swapped ? "hashjoin using new hash (swapped)" : "hashjoin using new hash");
		TRC_DEBUG(ALGO, ALGOBATFMT ": creating hash%s\n",
			  ALGOBATPAR(r),
			  swapped ? " (swapped)" : "");
		if (BAThash(r) != GDK_SUCCEED)
			goto bailout;
		hsh = r->thash;
	}
	assert(hsh != NULL);

	ri = bat_iterator(r);

	if (not_in && !r->tnonil) {
		/* check whether there is a nil on the right, since if
		 * so, we should return an empty result */
		if (hash_cand) {
			for (rb = HASHget(hsh, HASHprobe(hsh, nil));
			     rb != HASHnil(hsh);
			     rb = HASHgetlink(hsh, rb)) {
				ro = canditer_idx(rci, rb);
				if ((*cmp)(nil, BUNtail(ri, ro - r->hseqbase)) == 0) {
					HEAPfree(&hsh->heaplink, true);
					HEAPfree(&hsh->heapbckt, true);
					GDKfree(hsh);
					return nomatch(r1p, r2p, l, r, lci,
						       false, false, __func__, t0);
				}
			}
		} else {
			for (rb = HASHget(hsh, HASHprobe(hsh, nil));
			     rb != HASHnil(hsh);
			     rb = HASHgetlink(hsh, rb)) {
				if (rb >= rl && rb < rh &&
				    (cmp == NULL ||
				     (*cmp)(nil, BUNtail(ri, rb)) == 0)) {
					return nomatch(r1p, r2p, l, r, lci,
						       false, false,
						       __func__, t0);
				}
			}
		}
	}

	/* basic properties will be adjusted if necessary later on,
	 * they were initially set by joininitresults() */

	if (r2) {
		r2->tkey = l->tkey;
		/* r2 is not likely to be sorted (although it is
		 * certainly possible) */
		r2->tsorted = false;
		r2->trevsorted = false;
		r2->tseqbase = oid_nil;
	}

	if (lci->tpe != cand_dense)
		r1->tseqbase = oid_nil;

	switch (t) {
	case TYPE_int:
		HASHJOIN(int);
		break;
	case TYPE_lng:
		HASHJOIN(lng);
		break;
	default:
		while (lci->next < lci->ncand) {
			lo = canditer_next(lci);
			if (BATtvoid(l)) {
				if (BATtdense(l))
					lval = lo - l->hseqbase + l->tseqbase;
			} else {
				v = VALUE(l, lo - l->hseqbase);
			}
			nr = 0;
			if ((!nil_matches || not_in) && cmp(v, nil) == 0) {
				/* no match */
				if (not_in)
					continue;
			} else if (hash_cand) {
				for (rb = HASHget(hsh, HASHprobe(hsh, v));
				     rb != HASHnil(hsh);
				     rb = HASHgetlink(hsh, rb)) {
					ro = canditer_idx(rci, rb);
					if ((*cmp)(v, BUNtail(ri, ro - r->hseqbase)) != 0)
						continue;
					if (only_misses) {
						nr++;
						break;
					}
					HASHLOOPBODY();
					if (semi && !max_one)
						break;
				}
			} else if (rci->tpe != cand_dense) {
				for (rb = HASHget(hsh, HASHprobe(hsh, v));
				     rb != HASHnil(hsh);
				     rb = HASHgetlink(hsh, rb)) {
					if (rb >= rl && rb < rh &&
					    (*(cmp))(v, BUNtail(ri, rb)) == 0 &&
					    canditer_contains(rci, ro = (oid) (rb - roff + rseq))) {
						if (only_misses) {
							nr++;
							break;
						}
						HASHLOOPBODY();
						if (semi && !max_one)
							break;
					}
				}
			} else {
				for (rb = HASHget(hsh, HASHprobe(hsh, v));
				     rb != HASHnil(hsh);
				     rb = HASHgetlink(hsh, rb)) {
					if (rb >= rl && rb < rh &&
					    (*(cmp))(v, BUNtail(ri, rb)) == 0) {
						if (only_misses) {
							nr++;
							break;
						}
						ro = (oid) (rb - roff + rseq);
						HASHLOOPBODY();
						if (semi && !max_one)
							break;
					}
				}
			}
			if (nr == 0) {
				if (only_misses) {
					nr = 1;
					if (maybeextend(r1, r2, 1, lci->next, lci->ncand, maxsize) != GDK_SUCCEED)
						goto bailout;
					APPEND(r1, lo);
					if (lskipped)
						r1->tseqbase = oid_nil;
				} else if (nil_on_miss) {
					nr = 1;
					r2->tnil = true;
					r2->tnonil = false;
					r2->tkey = false;
					if (maybeextend(r1, r2, 1, lci->next, lci->ncand, maxsize) != GDK_SUCCEED)
						goto bailout;
					APPEND(r1, lo);
					APPEND(r2, oid_nil);
				} else if (min_one) {
					GDKerror("not enough matches");
					goto bailout;
				} else {
					lskipped = BATcount(r1) > 0;
				}
			} else if (nr > 1 && max_one) {
				GDKerror("more than one match");
				goto bailout;
			} else if (only_misses) {
				lskipped = BATcount(r1) > 0;
			} else {
				if (lskipped) {
					/* note, we only get here in an
					 * iteration *after* lskipped was
					 * first set to true, i.e. we did
					 * indeed skip values in l */
					r1->tseqbase = oid_nil;
				}
				if (nr > 1) {
					r1->tkey = false;
					r1->tseqbase = oid_nil;
				}
			}
			if (nr > 0 && BATcount(r1) > nr)
				r1->trevsorted = false;
		}
		break;
	}
	if (hash_cand) {
		HEAPfree(&hsh->heaplink, true);
		HEAPfree(&hsh->heapbckt, true);
		GDKfree(hsh);
	}
	/* also set other bits of heap to correct value to indicate size */
	BATsetcount(r1, BATcount(r1));
	if (BATcount(r1) <= 1) {
		r1->tsorted = true;
		r1->trevsorted = true;
		r1->tkey = true;
		r1->tseqbase = 0;
	}
	if (r2) {
		BATsetcount(r2, BATcount(r2));
		assert(BATcount(r1) == BATcount(r2));
		if (BATcount(r2) <= 1) {
			r2->tsorted = true;
			r2->trevsorted = true;
			r2->tkey = true;
			r2->tseqbase = 0;
		}
	}
	if (BATcount(r1) > 0) {
		if (BATtdense(r1))
			r1->tseqbase = ((oid *) r1->theap->base)[0];
		if (r2 && BATtdense(r2))
			r2->tseqbase = ((oid *) r2->theap->base)[0];
	} else {
		r1->tseqbase = 0;
		if (r2) {
			r2->tseqbase = 0;
		}
	}
	TRC_DEBUG(ALGO, "l=" ALGOBATFMT "," "r=" ALGOBATFMT
		  ",sl=" ALGOOPTBATFMT "," "sr=" ALGOOPTBATFMT ","
		  "nil_matches=%s,nil_on_miss=%s,semi=%s,only_misses=%s,"
		  "not_in=%s,max_one=%s,min_one=%s;%s %s -> " ALGOBATFMT "," ALGOOPTBATFMT
		  " (" LLFMT "usec)\n",
		  ALGOBATPAR(l), ALGOBATPAR(r),
		  ALGOOPTBATPAR(lci->s), ALGOOPTBATPAR(rci->s),
		  nil_matches ? "true" : "false",
		  nil_on_miss ? "true" : "false",
		  semi ? "true" : "false",
		  only_misses ? "true" : "false",
		  not_in ? "true" : "false",
		  max_one ? "true" : "false",
		  min_one ? "true" : "false",
		  swapped ? " swapped" : "", reason,
		  ALGOBATPAR(r1), ALGOOPTBATPAR(r2),
		  GDKusec() - t0);

	return GDK_SUCCEED;

  bailout:
	if (hash_cand && hsh) {
		HEAPfree(&hsh->heaplink, true);
		HEAPfree(&hsh->heapbckt, true);
		GDKfree(hsh);
	}
	BBPreclaim(r1);
	BBPreclaim(r2);
	return GDK_FAIL;
}

/* population count: count number of 1 bits in a value */
static inline uint32_t __attribute__((__const__))
pop(uint32_t x)
{
#if defined(__GNUC__)
	return (uint32_t) __builtin_popcount(x);
#elif defined(_MSC_VER)
	return (uint32_t) __popcnt((unsigned int) (x));
#else
	/* divide and conquer implementation (the two versions are
	 * essentially equivalent, but the first version is written a
	 * bit smarter) */
#if 1
	x -= (x >> 1) & ~0U/3 /* 0x55555555 */; /* 3-1=2; 2-1=1; 1-0=1; 0-0=0 */
	x = (x & ~0U/5) + ((x >> 2) & ~0U/5) /* 0x33333333 */;
	x = (x + (x >> 4)) & ~0UL/0x11 /* 0x0F0F0F0F */;
	x = (x + (x >> 8)) & ~0UL/0x101 /* 0x00FF00FF */;
	x = (x + (x >> 16)) & 0xFFFF /* ~0UL/0x10001 */;
#else
	x = (x & 0x55555555) + ((x >>  1) & 0x55555555);
	x = (x & 0x33333333) + ((x >>  2) & 0x33333333);
	x = (x & 0x0F0F0F0F) + ((x >>  4) & 0x0F0F0F0F);
	x = (x & 0x00FF00FF) + ((x >>  8) & 0x00FF00FF);
	x = (x & 0x0000FFFF) + ((x >> 16) & 0x0000FFFF);
#endif
	return x;
#endif
}

/* Count the number of unique values for the first half and the complete
 * set (the sample s of b) and return the two values in *cnt1 and
 * *cnt2. In case of error, both values are 0. */
static void
count_unique(BAT *b, BAT *s, BUN *cnt1, BUN *cnt2)
{
	struct canditer ci;
	BUN half;
	BUN cnt = 0;
	const void *v;
	const char *bvals;
	const char *bvars;
	oid bval;
	int bwidth;
	oid i, o;
	const char *nme;
	BUN hb;
	BATiter bi;
	int (*cmp)(const void *, const void *);
	const char *algomsg = "";
	lng t0 = 0;

	TRC_DEBUG_IF(ALGO) t0 = GDKusec();
	canditer_init(&ci, b, s);
	half = ci.ncand / 2;

	if (b->tkey || ci.ncand <= 1 || BATtdense(b)) {
		/* trivial: already unique */
		*cnt1 = half;
		*cnt2 = ci.ncand;
		return;
	}

	if ((BATordered(b) && BATordered_rev(b)) ||
	    (b->ttype == TYPE_void && is_oid_nil(b->tseqbase))) {
		/* trivial: all values are the same */
		*cnt1 = *cnt2 = 1;
		return;
	}

	assert(b->ttype != TYPE_void);

	bvals = Tloc(b, 0);
	if (b->tvarsized && b->ttype)
		bvars = b->tvheap->base;
	else
		bvars = NULL;
	bwidth = Tsize(b);
	cmp = ATOMcompare(b->ttype);
	bi = bat_iterator(b);

	*cnt1 = *cnt2 = 0;

	if (BATordered(b) || BATordered_rev(b)) {
		const void *prev = NULL;
		algomsg = "sorted";
		for (i = 0; i < ci.ncand; i++) {
			if (i == half)
				*cnt1 = cnt;
			o = canditer_next(&ci);
			v = VALUE(b, o - b->hseqbase);
			if (prev == NULL || (*cmp)(v, prev) != 0) {
				cnt++;
			}
			prev = v;
		}
		*cnt2 = cnt;
	} else if (ATOMbasetype(b->ttype) == TYPE_bte) {
		unsigned char val;
		uint32_t seen[256 / 32];

		algomsg = "byte-sized atoms";
		assert(bvars == NULL);
		memset(seen, 0, sizeof(seen));
		for (i = 0; i < ci.ncand; i++) {
			if (i == ci.ncand/ 2) {
				cnt = 0;
				for (int j = 0; j < 256 / 32; j++)
					cnt += pop(seen[j]);
				*cnt1 = cnt;
			}
			o = canditer_next(&ci);
			val = ((const unsigned char *) bvals)[o - b->hseqbase];
			if (!(seen[val >> 5] & (1U << (val & 0x1F)))) {
				seen[val >> 5] |= 1U << (val & 0x1F);
			}
		}
		cnt = 0;
		for (int j = 0; j < 256 / 32; j++)
			cnt += pop(seen[j]);
		*cnt2 = cnt;
	} else if (ATOMbasetype(b->ttype) == TYPE_sht) {
		unsigned short val;
		uint32_t *seen = NULL;

		algomsg = "short-sized atoms";
		assert(bvars == NULL);
		seen = GDKzalloc((65536 / 32) * sizeof(seen[0]));
		if (seen == NULL)
			return;
		for (i = 0; i < ci.ncand; i++) {
			if (i == half) {
				cnt = 0;
				for (int j = 0; j < 65536 / 32; j++)
					cnt += pop(seen[j]);
				*cnt1 = cnt;
			}
			o = canditer_next(&ci);
			val = ((const unsigned short *) bvals)[o - b->hseqbase];
			if (!(seen[val >> 5] & (1U << (val & 0x1F)))) {
				seen[val >> 5] |= 1U << (val & 0x1F);
			}
		}
		cnt = 0;
		for (int j = 0; j < 65536 / 32; j++)
			cnt += pop(seen[j]);
		*cnt2 = cnt;
		GDKfree(seen);
		seen = NULL;
	} else {
		BUN prb;
		BUN p;
		BUN mask;
		Hash hs = {0};

		GDKclrerr();	/* not interested in BAThash errors */
		algomsg = "new partial hash";
		nme = BBP_physical(b->batCacheid);
		mask = HASHmask(ci.ncand);
		if (mask < ((BUN) 1 << 16))
			mask = (BUN) 1 << 16;
		if (snprintf(hs.heaplink.filename, sizeof(hs.heaplink.filename), "%s.thshunil%x", nme, (unsigned) THRgettid()) >= (int) sizeof(hs.heaplink.filename) ||
		    snprintf(hs.heapbckt.filename, sizeof(hs.heapbckt.filename), "%s.thshunib%x", nme, (unsigned) THRgettid()) >= (int) sizeof(hs.heapbckt.filename) ||
		    HASHnew(&hs, b->ttype, BUNlast(b), mask, BUN_NONE, false) != GDK_SUCCEED) {
			GDKerror("cannot allocate hash table\n");
			HEAPfree(&hs.heaplink, true);
			HEAPfree(&hs.heapbckt, true);
			return;
		}
		for (i = 0; i < ci.ncand; i++) {
			if (i == half)
				*cnt1 = cnt;
			o = canditer_next(&ci);
			v = VALUE(b, o - b->hseqbase);
			prb = HASHprobe(&hs, v);
			for (hb = HASHget(&hs, prb);
			     hb != HASHnil(&hs);
			     hb = HASHgetlink(&hs, hb)) {
				if (cmp(v, BUNtail(bi, hb)) == 0)
					break;
			}
			if (hb == HASHnil(&hs)) {
				p = o - b->hseqbase;
				cnt++;
				/* enter into hash table */
				HASHputlink(&hs, p, HASHget(&hs, prb));
				HASHput(&hs, prb, p);
			}
		}
		*cnt2 = cnt;
		HEAPfree(&hs.heaplink, true);
		HEAPfree(&hs.heapbckt, true);
	}

	TRC_DEBUG(ALGO, "b=" ALGOBATFMT ",s=" ALGOOPTBATFMT
		  " -> " BUNFMT " " BUNFMT " (%s -- " LLFMT "usec)\n",
		  ALGOBATPAR(b), ALGOOPTBATPAR(s),
		  *cnt1, *cnt2, algomsg, GDKusec() - t0);

	return;
}

static double
guess_uniques(BAT *b, struct canditer *ci)
{
	BUN cnt1, cnt2;
	BAT *s1;

	if (b->tkey)
		return (double) ci->ncand;

	if (ci->s == NULL ||
	    (ci->tpe == cand_dense && ci->ncand == BATcount(b))) {
		PROPrec *p = BATgetprop(b, GDK_UNIQUE_ESTIMATE);
		if (p) {
			TRC_DEBUG(ALGO, "b=" ALGOBATFMT " use cached value\n",
				  ALGOBATPAR(b));
			return p->v.val.dval;
		}
		s1 = BATsample(b, 1000);
	} else {
		BAT *s2 = BATsample(ci->s, 1000);
		s1 = BATproject(s2, ci->s);
		BBPreclaim(s2);
	}
	BUN n2 = BATcount(s1);
	BUN n1 = n2 / 2;
	count_unique(b, s1, &cnt1, &cnt2);
	BBPreclaim(s1);

	double A = (double) (cnt2 - cnt1) / (n2 - n1);
	double B = cnt1 - n1 * A;

	B += A * ci->ncand;
	if (ci->s == NULL ||
	    (ci->tpe == cand_dense && ci->ncand == BATcount(b))) {
		BATsetprop(b, GDK_UNIQUE_ESTIMATE, TYPE_dbl, &B);
	}
	return B;
}

/* estimate the cost of doing a hashjoin with a hash on r; return value
 * is the estimated cost, the last three arguments receive some extra
 * information */
static double
joincost(BAT *r, struct canditer *lci, struct canditer *rci,
	 bool *hash, bool *phash, bool *cand)
{
	bool rhash = BATcheckhash(r);
	bool prhash = false;
	bool rcand = false;
	double rcost = 1;
	bat parent;
	BAT *b;

	if (rci->nvals > 0) {
		/* if we need to do binary search on candidate
		 * list, take that into account */
		rcost += log2((double) rci->nvals);
	}
	rcost *= lci->ncand;
	if (rhash) {
		/* average chain length */
		rcost *= (double) BATcount(r) / r->thash->nheads;
	} else if ((parent = VIEWtparent(r)) != 0 &&
		   (b = BBPdescriptor(parent)) != NULL &&
		   BATcheckhash(b)) {
		rhash = prhash = true;
		/* average chain length */
		rcost *= (double) BATcount(b) / b->thash->nheads;
	} else {
		PROPrec *prop = BATgetprop(r, GDK_NUNIQUE);
		if (prop) {
			/* we know number of unique values, assume some
			 * collisions */
			rcost *= 1.1 * ((double) BATcount(r) / prop->v.val.oval);
		} else {
			/* guess number of unique value and work with that */
			rcost *= 1.1 * ((double) BATcount(r) / guess_uniques(r, &(struct canditer){.tpe=cand_dense, .ncand=BATcount(r)}));
		}
#ifdef PERSISTENTHASH
		/* only count the cost of creating the hash for
		 * non-persistent bats */
		if (!(BBP_status(r->batCacheid) & BBPEXISTING) || r->theap->dirty || GDKinmemory(r->theap->farmid))
#endif
			rcost += BATcount(r) * 2.0;
	}
	if (rci->ncand != BATcount(r)) {
		/* instead of using the hash on r (cost in rcost), we
		 * can build a new hash on r taking the candidate list
		 * into account */
		double rccost;
		PROPrec *prop = BATgetprop(r, GDK_NUNIQUE);
		if (prop) {
			/* we know number of unique values, assume some
			 * chains */
			rccost = 1.1 * ((double) BATcount(r) / prop->v.val.oval);
		} else {
			/* guess number of unique value and work with that */
			rccost = 1.1 * ((double) BATcount(r) / guess_uniques(r, rci));
		}
		rccost *= lci->ncand;
		rccost += rci->ncand * 2.0; /* cost of building the hash */
		if (rccost < rcost) {
			rcost = rccost;
			rcand = true;
		}
	}
	*hash = rhash;
	*phash = prhash;
	*cand = rcand;
	return rcost;
}

#define MASK_EQ		1
#define MASK_LT		2
#define MASK_GT		4
#define MASK_LE		(MASK_EQ | MASK_LT)
#define MASK_GE		(MASK_EQ | MASK_GT)
#define MASK_NE		(MASK_LT | MASK_GT)

static gdk_return
thetajoin(BAT **r1p, BAT **r2p, BAT *l, BAT *r, BAT *sl, BAT *sr, int opcode, BUN estimate, const char *reason, lng t0)
{
	struct canditer lci, rci;
	BUN lcnt, rcnt;
	const char *lvals, *rvals;
	const char *lvars, *rvars;
	int lwidth, rwidth;
	const void *nil = ATOMnilptr(l->ttype);
	int (*cmp)(const void *, const void *) = ATOMcompare(l->ttype);
	const void *vl, *vr;
	oid lastr = 0;		/* last value inserted into r2 */
	BUN nr;
	oid lo, ro;
	int c;
	bool lskipped = false;	/* whether we skipped values in l */
	lng loff = 0, roff = 0;
	oid lval = oid_nil, rval = oid_nil;

	assert(ATOMtype(l->ttype) == ATOMtype(r->ttype));
	assert((opcode & (MASK_EQ | MASK_LT | MASK_GT)) != 0);

	lcnt = canditer_init(&lci, l, sl);
	rcnt = canditer_init(&rci, r, sr);

	lvals = BATtvoid(l) ? NULL : (const char *) Tloc(l, 0);
	rvals = BATtvoid(r) ? NULL : (const char *) Tloc(r, 0);
	if (l->tvarsized && l->ttype) {
		assert(r->tvarsized && r->ttype);
		lvars = l->tvheap->base;
		rvars = r->tvheap->base;
	} else {
		assert(!r->tvarsized || !r->ttype);
		lvars = rvars = NULL;
	}
	lwidth = l->twidth;
	rwidth = r->twidth;

	if (BATtvoid(l)) {
		if (!BATtdense(l)) {
			/* trivial: nils don't match anything */
			return nomatch(r1p, r2p, l, r, &lci,
				       false, false, __func__, t0);
		}
		loff = (lng) l->tseqbase - (lng) l->hseqbase;
	}
	if (BATtvoid(r)) {
		if (!BATtdense(r)) {
			/* trivial: nils don't match anything */
			return nomatch(r1p, r2p, l, r, &lci,
				       false, false, __func__, t0);
		}
		roff = (lng) r->tseqbase - (lng) r->hseqbase;
	}

	BUN maxsize = joininitresults(r1p, r2p, lcnt, rcnt, false, false,
				      false, false, false, false, estimate);
	if (maxsize == BUN_NONE)
		return GDK_FAIL;
	BAT *r1 = *r1p;
	BAT *r2 = r2p ? *r2p : NULL;

	r1->tkey = true;
	r1->tsorted = true;
	r1->trevsorted = true;
	if (r2) {
		r2->tkey = true;
		r2->tsorted = true;
		r2->trevsorted = true;
	}

	/* nested loop implementation for theta join */
	vl = &lval;
	vr = &rval;
	for (BUN li = 0; li < lci.ncand; li++) {
		lo = canditer_next(&lci);
		if (lvals)
			vl = VALUE(l, lo - l->hseqbase);
		else
			lval = (oid) ((lng) lo + loff);
		nr = 0;
		if (cmp(vl, nil) != 0) {
			canditer_reset(&rci);
			for (BUN ri = 0; ri < rci.ncand; ri++) {
				ro = canditer_next(&rci);
				if (rvals)
					vr = VALUE(r, ro - r->hseqbase);
				else
					rval = (oid) ((lng) ro + roff);
				if (cmp(vr, nil) == 0)
					continue;
				c = cmp(vl, vr);
				if (!((opcode & MASK_LT && c < 0) ||
				      (opcode & MASK_GT && c > 0) ||
				      (opcode & MASK_EQ && c == 0)))
					continue;
				if (maybeextend(r1, r2, 1, lci.next, lci.ncand, maxsize) != GDK_SUCCEED)
					goto bailout;
				if (BATcount(r1) > 0) {
					if (r2 && lastr + 1 != ro)
						r2->tseqbase = oid_nil;
					if (nr == 0) {
						r1->trevsorted = false;
						if (r2 == NULL) {
							/* nothing */
						} else if (lastr > ro) {
							r2->tsorted = false;
							r2->tkey = false;
						} else if (lastr < ro) {
							r2->trevsorted = false;
						} else {
							r2->tkey = false;
						}
					}
				}
				APPEND(r1, lo);
				if (r2) {
					APPEND(r2, ro);
				}
				lastr = ro;
				nr++;
			}
		}
		if (nr > 1) {
			r1->tkey = false;
			r1->tseqbase = oid_nil;
			if (r2) {
				r2->trevsorted = false;
			}
		} else if (nr == 0) {
			lskipped = BATcount(r1) > 0;
		} else if (lskipped) {
			r1->tseqbase = oid_nil;
		}
	}
	/* also set other bits of heap to correct value to indicate size */
	BATsetcount(r1, BATcount(r1));
	if (r2) {
		BATsetcount(r2, BATcount(r2));
		assert(BATcount(r1) == BATcount(r2));
	}
	if (BATcount(r1) > 0) {
		if (BATtdense(r1))
			r1->tseqbase = ((oid *) r1->theap->base)[0];
		if (r2 && BATtdense(r2))
			r2->tseqbase = ((oid *) r2->theap->base)[0];
	} else {
		r1->tseqbase = 0;
		if (r2) {
			r2->tseqbase = 0;
		}
	}
	TRC_DEBUG(ALGO, "l=" ALGOBATFMT "," "r=" ALGOBATFMT
		  ",sl=" ALGOOPTBATFMT "," "sr=" ALGOOPTBATFMT ","
		  "opcode=%s%s%s; %s -> " ALGOBATFMT "," ALGOOPTBATFMT
		  " (" LLFMT "usec)\n",
		  ALGOBATPAR(l), ALGOBATPAR(r),
		  ALGOOPTBATPAR(sl), ALGOOPTBATPAR(sr),
		  opcode & MASK_LT ? "<" : "",
		  opcode & MASK_GT ? ">" : "",
		  opcode & MASK_EQ ? "=" : "",
		  reason,
		  ALGOBATPAR(r1), ALGOOPTBATPAR(r2),
		  GDKusec() - t0);
	return GDK_SUCCEED;

  bailout:
	BBPreclaim(r1);
	BBPreclaim(r2);
	return GDK_FAIL;
}

/* small ordered right, dense left, oid's only, do fetches */
static gdk_return
fetchjoin(BAT **r1p, BAT **r2p, BAT *l, BAT *r, BAT *sl, BAT *sr,
	  struct canditer *restrict lci, struct canditer *restrict rci,
	  const char *reason, lng t0)
{
	oid lo = lci->seq - l->hseqbase + l->tseqbase, hi = lo + lci->ncand;
	BUN b, e, p;
	BAT *r1, *r2 = NULL;

	MT_thread_setalgorithm(__func__);
	if (r->tsorted) {
		b = SORTfndfirst(r, &lo);
		e = SORTfndfirst(r, &hi);
	} else {
		assert(r->trevsorted);
		b = SORTfndlast(r, &hi);
		e = SORTfndlast(r, &lo);
	}
	if (b < rci->seq - r->hseqbase)
		b = rci->seq - r->hseqbase;
	if (e > rci->seq + rci->ncand - r->hseqbase)
		e = rci->seq + rci->ncand - r->hseqbase;
	if (e == b) {
		return nomatch(r1p, r2p, l, r, lci,
			       false, false, __func__, t0);
	}
	r1 = COLnew(0, TYPE_oid, e - b, TRANSIENT);
	if (r1 == NULL)
		return GDK_FAIL;
	if (r2p) {
		if ((r2 = BATdense(0, r->hseqbase + b, e - b)) == NULL) {
			BBPreclaim(r1);
			return GDK_FAIL;
		}
		*r2p = r2;
	}
	*r1p = r1;
	oid *op = (oid *) Tloc(r1, 0);
	const oid *rp = (const oid *) Tloc(r, 0);
	for (p = b; p < e; p++) {
		*op++ = rp[p] + l->hseqbase - l->tseqbase;
	}
	BATsetcount(r1, e - b);
	r1->tkey = r->tkey;
	r1->tsorted = r->tsorted || e - b <= 1;
	r1->trevsorted = r->trevsorted || e - b <= 1;
	r1->tseqbase = e == b ? 0 : e - b == 1 ? *(const oid *)Tloc(r1, 0) : oid_nil;
	TRC_DEBUG(ALGO, "%s(l=" ALGOBATFMT ","
		  "r=" ALGOBATFMT ",sl=" ALGOOPTBATFMT ","
		  "sr=" ALGOOPTBATFMT ") %s "
		  "-> (" ALGOBATFMT "," ALGOOPTBATFMT ") " LLFMT "us\n",
		  __func__,
		  ALGOBATPAR(l), ALGOBATPAR(r),
		  ALGOOPTBATPAR(sl), ALGOOPTBATPAR(sr),
		  reason,
		  ALGOBATPAR(r1), ALGOOPTBATPAR(r2),
		  GDKusec() - t0);

	return GDK_SUCCEED;
}

static BAT *
bitmaskjoin(BAT *l, BAT *r,
	    struct canditer *restrict lci, struct canditer *restrict rci,
	    bool only_misses,
	    const char *reason, lng t0)
{
	BAT *r1;
	size_t nmsk = (lci->ncand + 31) / 32;
	uint32_t *mask = GDKzalloc(nmsk * sizeof(uint32_t));
	BUN cnt = 0;

	MT_thread_setalgorithm(__func__);
	if (mask == NULL)
		return NULL;

	for (BUN n = 0; n < rci->ncand; n++) {
		oid o = canditer_next(rci) - r->hseqbase;
		o = BUNtoid(r, o);
		if (is_oid_nil(o))
			continue;
		o += l->hseqbase;
		if (o < lci->seq + l->tseqbase)
			continue;
		o -= lci->seq + l->tseqbase;
		if (o >= lci->ncand)
			continue;
		if ((mask[o >> 5] & (1U << (o & 0x1F))) == 0) {
			cnt++;
			mask[o >> 5] |= 1U << (o & 0x1F);
		}
	}
	if (only_misses)
		cnt = lci->ncand - cnt;
	if (cnt == 0 || cnt == lci->ncand) {
		GDKfree(mask);
		if (cnt == 0)
			return BATdense(0, 0, 0);
		return BATdense(0, lci->seq, lci->ncand);
	}
	r1 = COLnew(0, TYPE_oid, cnt, TRANSIENT);
	if (r1 != NULL) {
		oid *r1p = Tloc(r1, 0);

		r1->tkey = true;
		r1->tnil = false;
		r1->tnonil = true;
		r1->tsorted = true;
		r1->trevsorted = cnt <= 1;
		if (only_misses) {
			/* set the bits for unused values at the
			 * end so that we don't need special
			 * code in the loop */
			if (lci->ncand & 0x1F)
				mask[nmsk - 1] |= ~0U << (lci->ncand & 0x1F);
			for (size_t i = 0; i < nmsk; i++)
				if (mask[i] != ~0U)
					for (uint32_t j = 0; j < 32; j++)
						if ((mask[i] & (1U << j)) == 0)
							*r1p++ = i * 32 + j + lci->seq;
		} else {
			for (size_t i = 0; i < nmsk; i++)
				if (mask[i] != 0U)
					for (uint32_t j = 0; j < 32; j++)
						if ((mask[i] & (1U << j)) != 0)
							*r1p++ = i * 32 + j + lci->seq;
		}
		BATsetcount(r1, cnt);
		assert((BUN) (r1p - (oid*) Tloc(r1, 0)) == BATcount(r1));

		TRC_DEBUG(ALGO, "l=" ALGOBATFMT ","
			  "r=" ALGOBATFMT ",sl=" ALGOOPTBATFMT ","
			  "sr=" ALGOOPTBATFMT ",only_misses=%s; %s "
			  "-> " ALGOBATFMT " (" LLFMT "usec)\n",
			  ALGOBATPAR(l), ALGOBATPAR(r),
			  ALGOOPTBATPAR(lci->s), ALGOOPTBATPAR(rci->s),
			  only_misses ? "true" : "false",
			  reason,
			  ALGOBATPAR(r1),
			  GDKusec() - t0);
	}
	GDKfree(mask);
	return r1;
}

/* Make the implementation choices for various left joins.
 * nil_matches: nil is an ordinary value that can match;
 * nil_on_miss: outer join: fill in a nil value in case of no match;
 * semi: semi join: return one of potentially more than one matches;
 * only_misses: difference: list rows without match on the right;
 * not_in: for implementing NOT IN: if nil on right then there are no matches;
 * max_one: error if there is more than one match. */
static gdk_return
leftjoin(BAT **r1p, BAT **r2p, BAT *l, BAT *r, BAT *sl, BAT *sr,
	 bool nil_matches, bool nil_on_miss, bool semi, bool only_misses,
	 bool not_in, bool max_one, bool min_one, BUN estimate,
	 const char *func, lng t0)
{
	BUN lcnt, rcnt;
	struct canditer lci, rci;
	bool rhash, prhash, rcand;
	bat parent;
	double rcost = 0;
	gdk_return rc;

	MT_thread_setalgorithm(__func__);
	/* only_misses implies left output only */
	assert(!only_misses || r2p == NULL);
	/* if nil_on_miss is set, we really need a right output */
	assert(!nil_on_miss || r2p != NULL);
	/* if not_in is set, then so is only_misses */
	assert(!not_in || only_misses);
	*r1p = NULL;
	if (r2p)
		*r2p = NULL;
	if (/* DISABLES CODE */ (0) && (parent = VIEWtparent(l)) != 0) {
		BAT *b = BBPdescriptor(parent);
		if (l->hseqbase == b->hseqbase &&
		    BATcount(l) == BATcount(b)) {
			l = b;
		}
	}
	if (/* DISABLES CODE */ (0) && (parent = VIEWtparent(r)) != 0) {
		BAT *b = BBPdescriptor(parent);
		if (r->hseqbase == b->hseqbase &&
		    BATcount(r) == BATcount(b)) {
			r = b;
		}
	}

	if (l->ttype == TYPE_msk || mask_cand(l)) {
		if ((l = BATunmask(l)) == NULL)
			return GDK_FAIL;
	} else {
		BBPfix(l->batCacheid);
	}
	if (r->ttype == TYPE_msk || mask_cand(r)) {
		if ((r = BATunmask(r)) == NULL) {
			BBPunfix(l->batCacheid);
			return GDK_FAIL;
		}
	} else {
		BBPfix(r->batCacheid);
	}

	if (joinparamcheck(l, r, NULL, sl, sr, func) != GDK_SUCCEED) {
		rc = GDK_FAIL;
		goto doreturn;
	}

	lcnt = canditer_init(&lci, l, sl);
	rcnt = canditer_init(&rci, r, sr);

	if (lcnt == 0 || (!only_misses && !nil_on_miss && rcnt == 0)) {
		TRC_DEBUG(ALGO, "%s(l=" ALGOBATFMT ","
			  "r=" ALGOBATFMT ",sl=" ALGOOPTBATFMT ","
			  "sr=" ALGOOPTBATFMT ",nil_matches=%d,"
			  "nil_on_miss=%d,semi=%d,only_misses=%d,"
			  "not_in=%d,max_one=%d,min_one=%d)\n",
			  func,
			  ALGOBATPAR(l), ALGOBATPAR(r),
			  ALGOOPTBATPAR(sl), ALGOOPTBATPAR(sr),
			  nil_matches, nil_on_miss, semi, only_misses,
			  not_in, max_one, min_one);
		rc = nomatch(r1p, r2p, l, r, &lci,
			     nil_on_miss, only_misses, func, t0);
		goto doreturn;
	}

	if (!nil_on_miss && !semi && !max_one && !min_one && !only_misses && !not_in &&
	    (lcnt == 1 || (BATordered(l) && BATordered_rev(l)) ||
	     (l->ttype == TYPE_void && is_oid_nil(l->tseqbase)))) {
		/* single value to join, use select */
		rc = selectjoin(r1p, r2p, l, r, &lci, &rci,
				nil_matches, t0, false, func);
		goto doreturn;
	} else if (BATtdense(r) && rci.tpe == cand_dense &&
		   lcnt > 0 && rcnt > 0) {
		/* use special implementation for dense right-hand side */
		rc = mergejoin_void(r1p, r2p, l, r, &lci, &rci,
				    nil_on_miss, only_misses, t0, false,
				    func);
		goto doreturn;
	} else if (BATtdense(l)
		   && lci.tpe == cand_dense
		   && rci.tpe == cand_dense
		   && !semi
		   && !max_one
		   && !min_one
		   && !nil_matches
		   && !only_misses
		   && !not_in
		   /* && (rcnt * 1024) < lcnt */
		   && (BATordered(r) || BATordered_rev(r))) {
		assert(ATOMtype(l->ttype) == TYPE_oid); /* tdense */
		rc = fetchjoin(r1p, r2p, l, r, sl, sr, &lci, &rci, func, t0);
		goto doreturn;
	} else if (BATtdense(l)
		   && lci.tpe == cand_dense
		   && r2p == NULL
		   && (semi || only_misses)
		   && !nil_on_miss
		   && !not_in
		   && !max_one
		   && !min_one) {
		*r1p = bitmaskjoin(l, r, &lci, &rci, only_misses, func, t0);
		rc = *r1p == NULL ? GDK_FAIL : GDK_SUCCEED;
		goto doreturn;
	} else if ((BATordered(r) || BATordered_rev(r))
		   && (BATordered(l)
		       || BATordered_rev(l)
		       || BATtdense(r)
		       || lcnt < 1024
		       || BATcount(r) * (Tsize(r) + (r->tvheap ? r->tvheap->size : 0) + 2 * sizeof(BUN)) > GDK_mem_maxsize / (GDKnr_threads ? GDKnr_threads : 1))) {
		rc = mergejoin(r1p, r2p, l, r, &lci, &rci,
			       nil_matches, nil_on_miss, semi, only_misses,
			       not_in, max_one, min_one, estimate, t0, false, func);
		goto doreturn;
	}
	rcost = joincost(r, &lci, &rci, &rhash, &prhash, &rcand);

	if (!nil_on_miss && !only_misses && !not_in && !max_one && !min_one) {
		/* maybe do a hash join on the swapped operands; if we
		 * do, we need to sort the output, so we take that into
		 * account as well */
		bool lhash, plhash, lcand;
		double lcost;

		lcost = joincost(l, &rci, &lci, &lhash, &plhash, &lcand);
		if (semi)
			lcost += rci.ncand; /* cost of BATunique(r) */
		/* add cost of sorting; obviously we don't know the
		 * size, so we guess that the size of the output is
		 * the same as the right input */
		lcost += rci.ncand * log((double) rci.ncand); /* sort */
		if (lcost < rcost) {
			BAT *tmp = sr;
			BAT *r1, *r2;
			if (semi) {
				sr = BATunique(r, sr);
				if (sr == NULL) {
					rc = GDK_FAIL;
					goto doreturn;
				}
				canditer_init(&rci, r, sr);
			}
			rc = hashjoin(&r2, &r1, r, l, &rci, &lci, nil_matches,
				      false, false, false, false, false, false, estimate,
				      t0, true, lhash, plhash, lcand, func);
			if (semi)
				BBPunfix(sr->batCacheid);
			if (rc != GDK_SUCCEED)
				goto doreturn;
			if (r2p == NULL) {
				BBPunfix(r2->batCacheid);
				r2 = NULL;
			}
			if (semi)
				r1->tkey = true;
			if (!VIEWtparent(r1) &&
			    r1->ttype == TYPE_oid &&
			    BBP_refs(r1->batCacheid) == 1 &&
			    (r2 == NULL ||
			     (!VIEWtparent(r2) &&
			      BBP_refs(r2->batCacheid) == 1 &&
			      r2->ttype == TYPE_oid))) {
				/* in-place sort if we can */
				if (r2) {
					GDKqsort(r1->theap->base, r2->theap->base,
						 NULL, r1->batCount, r1->twidth,
						 r2->twidth, TYPE_oid, false,
						 false);
					r2->tsorted = false;
					r2->trevsorted = false;
					r2->tseqbase = oid_nil;
					*r2p = r2;
				} else {
					GDKqsort(r1->theap->base, NULL, NULL,
						 r1->batCount, r1->twidth, 0,
						 TYPE_oid, false, false);
				}
				r1->tsorted = true;
				r1->trevsorted = false;
				*r1p = r1;
			} else {
				BAT *ob;
				rc = BATsort(&tmp, r2p ? &ob : NULL, NULL,
					     r1, NULL, NULL, false, false, false);
				BBPunfix(r1->batCacheid);
				if (rc != GDK_SUCCEED) {
					if (r2)
						BBPunfix(r2->batCacheid);
					goto doreturn;
				}
				*r1p = r1 = tmp;
				if (r2p) {
					tmp = BATproject(ob, r2);
					BBPunfix(r2->batCacheid);
					BBPunfix(ob->batCacheid);
					if (tmp == NULL) {
						BBPunfix(r1->batCacheid);
						rc = GDK_FAIL;
						goto doreturn;
					}
					*r2p = tmp;
				}
			}
			rc = GDK_SUCCEED;
			goto doreturn;
		}
	}
	rc = hashjoin(r1p, r2p, l, r, &lci, &rci,
		      nil_matches, nil_on_miss, semi, only_misses,
		      not_in, max_one, min_one, estimate, t0, false, rhash, prhash,
		      rcand, func);
  doreturn:
	BBPunfix(l->batCacheid);
	BBPunfix(r->batCacheid);
	return rc;
}

/* Perform an equi-join over l and r.  Returns two new, aligned, bats
 * with the oids of matching tuples.  The result is in the same order
 * as l (i.e. r1 is sorted). */
gdk_return
BATleftjoin(BAT **r1p, BAT **r2p, BAT *l, BAT *r, BAT *sl, BAT *sr, bool nil_matches, BUN estimate)
{
	return leftjoin(r1p, r2p, l, r, sl, sr, nil_matches,
			false, false, false, false, false, false,
			estimate, __func__,
			GDK_TRACER_TEST(M_DEBUG, ALGO) ? GDKusec() : 0);
}

/* Performs a left outer join over l and r.  Returns two new, aligned,
 * bats with the oids of matching tuples, or the oid in the first
 * output bat and nil in the second output bat if the value in l does
 * not occur in r.  The result is in the same order as l (i.e. r1 is
 * sorted). */
gdk_return
BATouterjoin(BAT **r1p, BAT **r2p, BAT *l, BAT *r, BAT *sl, BAT *sr, bool nil_matches, bool match_one, BUN estimate)
{
	return leftjoin(r1p, r2p, l, r, sl, sr, nil_matches,
			true, false, false, false, match_one, match_one,
			estimate, __func__,
			GDK_TRACER_TEST(M_DEBUG, ALGO) ? GDKusec() : 0);
}

/* Perform a semi-join over l and r.  Returns one or two new, bats
 * with the oids of matching tuples.  The result is in the same order
 * as l (i.e. r1 is sorted).  If a single bat is returned, it is a
 * candidate list. */
gdk_return
BATsemijoin(BAT **r1p, BAT **r2p, BAT *l, BAT *r, BAT *sl, BAT *sr,
	    bool nil_matches, bool max_one, BUN estimate)
{
	return leftjoin(r1p, r2p, l, r, sl, sr, nil_matches,
			false, true, false, false, max_one, false,
			estimate, __func__,
			GDK_TRACER_TEST(M_DEBUG, ALGO) ? GDKusec() : 0);
}

/* Return a candidate list with the list of rows in l whose value also
 * occurs in r.  This is just the left output of a semi-join. */
BAT *
BATintersect(BAT *l, BAT *r, BAT *sl, BAT *sr, bool nil_matches, bool max_one,
	     BUN estimate)
{
	BAT *bn;

	if (leftjoin(&bn, NULL, l, r, sl, sr, nil_matches,
		     false, true, false, false, max_one, false,
		     estimate, __func__,
		     GDK_TRACER_TEST(M_DEBUG, ALGO) ? GDKusec() : 0) == GDK_SUCCEED)
		return virtualize(bn);
	return NULL;
}

/* Return the difference of l and r.  The result is a BAT with the
 * oids of those values in l that do not occur in r.  This is what you
 * might call an anti-semi-join.  The result is a candidate list. */
BAT *
BATdiff(BAT *l, BAT *r, BAT *sl, BAT *sr, bool nil_matches, bool not_in,
	BUN estimate)
{
	BAT *bn;

	if (leftjoin(&bn, NULL, l, r, sl, sr, nil_matches,
		     false, false, true, not_in, false, false,
		     estimate, __func__,
		     GDK_TRACER_TEST(M_DEBUG, ALGO) ? GDKusec() : 0) == GDK_SUCCEED)
		return virtualize(bn);
	return NULL;
}

gdk_return
BATthetajoin(BAT **r1p, BAT **r2p, BAT *l, BAT *r, BAT *sl, BAT *sr, int op, bool nil_matches, BUN estimate)
{
	int opcode = 0;
	lng t0 = 0;

	/* encode operator as a bit mask into opcode */
	switch (op) {
	case JOIN_EQ:
		return BATjoin(r1p, r2p, l, r, sl, sr, nil_matches, estimate);
	case JOIN_NE:
		opcode = MASK_NE;
		break;
	case JOIN_LT:
		opcode = MASK_LT;
		break;
	case JOIN_LE:
		opcode = MASK_LE;
		break;
	case JOIN_GT:
		opcode = MASK_GT;
		break;
	case JOIN_GE:
		opcode = MASK_GE;
		break;
	default:
		GDKerror("unknown operator %d.\n", op);
		return GDK_FAIL;
	}

	TRC_DEBUG_IF(ALGO) t0 = GDKusec();
	*r1p = NULL;
	if (r2p) {
		*r2p = NULL;
	}
	if (joinparamcheck(l, r, NULL, sl, sr, __func__) != GDK_SUCCEED)
		return GDK_FAIL;

	return thetajoin(r1p, r2p, l, r, sl, sr, opcode, estimate,
			 __func__, t0);
}

gdk_return
BATjoin(BAT **r1p, BAT **r2p, BAT *l, BAT *r, BAT *sl, BAT *sr, bool nil_matches, BUN estimate)
{
	struct canditer lci, rci;
	bool lhash = false, rhash = false, lcand = false;
	bool plhash = false, prhash = false, rcand = false;
	bool swap;
	bat parent;
	double rcost = 0;
	double lcost = 0;
	gdk_return rc;
	lng t0 = 0;
	BAT *r2 = NULL;

	TRC_DEBUG_IF(ALGO) t0 = GDKusec();

	if (/* DISABLES CODE */ (0) && (parent = VIEWtparent(l)) != 0) {
		BAT *b = BBPdescriptor(parent);
		if (l->hseqbase == b->hseqbase &&
		    BATcount(l) == BATcount(b))
			l = b;
	}
	if (/* DISABLES CODE */ (0) && (parent = VIEWtparent(r)) != 0) {
		BAT *b = BBPdescriptor(parent);
		if (r->hseqbase == b->hseqbase &&
		    BATcount(r) == BATcount(b))
			r = b;
	}

	if (l->ttype == TYPE_msk || mask_cand(l)) {
		if ((l = BATunmask(l)) == NULL)
			return GDK_FAIL;
	} else {
		BBPfix(l->batCacheid);
	}
	if (r->ttype == TYPE_msk || mask_cand(r)) {
		if ((r = BATunmask(r)) == NULL) {
			BBPunfix(l->batCacheid);
			return GDK_FAIL;
		}
	} else {
		BBPfix(r->batCacheid);
	}

	canditer_init(&lci, l, sl);
	canditer_init(&rci, r, sr);

	*r1p = NULL;
	if (r2p)
		*r2p = NULL;

	if (joinparamcheck(l, r, NULL, sl, sr, __func__) != GDK_SUCCEED) {
		rc = GDK_FAIL;
		goto doreturn;
	}

	if (lci.ncand == 0 || rci.ncand == 0) {
		TRC_DEBUG(ALGO, "BATjoin(l=" ALGOBATFMT ","
			  "r=" ALGOBATFMT ",sl=" ALGOOPTBATFMT ","
			  "sr=" ALGOOPTBATFMT ",nil_matches=%d)\n",
			  ALGOBATPAR(l), ALGOBATPAR(r),
			  ALGOOPTBATPAR(sl), ALGOOPTBATPAR(sr),
			  nil_matches);
		rc = nomatch(r1p, r2p, l, r, &lci,
			     false, false, __func__, t0);
		goto doreturn;
	}

	swap = false;

	if (lci.ncand == 1 || (BATordered(l) && BATordered_rev(l)) || (l->ttype == TYPE_void && is_oid_nil(l->tseqbase))) {
		/* single value to join, use select */
		rc = selectjoin(r1p, r2p, l, r, &lci, &rci,
				nil_matches, t0, false, __func__);
		goto doreturn;
	} else if (rci.ncand == 1 || (BATordered(r) && BATordered_rev(r)) || (r->ttype == TYPE_void && is_oid_nil(r->tseqbase))) {
		/* single value to join, use select */
		rc = selectjoin(r2p ? r2p : &r2, r1p, r, l, &rci, &lci,
				nil_matches, t0, true, __func__);
		if (rc == GDK_SUCCEED && r2p == NULL)
			BBPunfix(r2->batCacheid);
		goto doreturn;
	} else if (BATtdense(r) && rci.tpe == cand_dense) {
		/* use special implementation for dense right-hand side */
		rc = mergejoin_void(r1p, r2p, l, r, &lci, &rci,
				    false, false, t0, false, __func__);
		goto doreturn;
	} else if (BATtdense(l) && lci.tpe == cand_dense) {
		/* use special implementation for dense right-hand side */
		rc = mergejoin_void(r2p ? r2p : &r2, r1p, r, l, &rci, &lci,
				    false, false, t0, true, __func__);
		if (rc == GDK_SUCCEED && r2p == NULL)
			BBPunfix(r2->batCacheid);
		goto doreturn;
	} else if ((BATordered(l) || BATordered_rev(l)) &&
		   (BATordered(r) || BATordered_rev(r))) {
		/* both sorted */
		rc = mergejoin(r1p, r2p, l, r, &lci, &rci,
			       nil_matches, false, false, false, false, false, false,
			       estimate, t0, false, __func__);
		goto doreturn;
	}
	/* the cost of a single lookup using the hash table on l is
	 * (approximately) the average length of the hash link chain
	 * times the cost of doing a binary search on the candidate
	 * list (if one is needed), so the total cost is this
	 * multiplied by the number of times we need to do a lookup
	 * (rci.ncand) */
	lhash = BATcheckhash(l);

	lcost = joincost(l, &rci, &lci, &lhash, &plhash, &lcand);
	rcost = joincost(r, &lci, &rci, &rhash, &prhash, &rcand);

	/* if the cost of doing searches on l is lower than the cost
	 * of doing searches on r, we swap */
	swap = (lcost < rcost);

	if ((r->ttype == TYPE_void && r->tvheap != NULL) ||
	    ((BATordered(r) || BATordered_rev(r)) &&
	     (lci.ncand * (log2((double) rci.ncand) + 1) < (swap ? lcost : rcost)))) {
		/* r is sorted and it is cheaper to do multiple binary
		 * searches than it is to use a hash */
<<<<<<< HEAD
		rc = mergejoin(r1p, r2p, l, r, &lci, &rci,
			       nil_matches, false, false, false, false, false, false,
			       estimate, t0, false, __func__);
	} else if ((BATordered(l) || BATordered_rev(l)) &&
		   (rci.ncand * (log2((double) lci.ncand) + 1) < (swap ? lcost : rcost))) {
=======
		return mergejoin(r1p, r2p, l, r, &lci, &rci,
				 nil_matches, false, false, false, false, false,
				 estimate, t0, false, __func__);
	}
	if ((l->ttype == TYPE_void && l->tvheap != NULL) ||
	    ((BATordered(l) || BATordered_rev(l)) &&
	     (rci.ncand * (log2((double) lci.ncand) + 1) < (swap ? lcost : rcost)))) {
>>>>>>> e025c6e8
		/* l is sorted and it is cheaper to do multiple binary
		 * searches than it is to use a hash */
		rc = mergejoin(r2p ? r2p : &r2, r1p, r, l, &rci, &lci,
			       nil_matches, false, false, false, false, false, false,
			       estimate, t0, true, __func__);
		if (rc == GDK_SUCCEED && r2p == NULL)
			BBPunfix(r2->batCacheid);
	} else if (swap) {
		rc = hashjoin(r2p ? r2p : &r2, r1p, r, l, &rci, &lci,
			      nil_matches, false, false, false, false, false, false,
			      estimate, t0, true, lhash, plhash, lcand,
			      __func__);
		if (rc == GDK_SUCCEED && r2p == NULL)
			BBPunfix(r2->batCacheid);
	} else {
		rc = hashjoin(r1p, r2p, l, r, &lci, &rci,
			      nil_matches, false, false, false, false, false, false,
			      estimate, t0, false, rhash, prhash, rcand,
			      __func__);
	}
  doreturn:
	BBPunfix(l->batCacheid);
	BBPunfix(r->batCacheid);
	return rc;
}

gdk_return
BATbandjoin(BAT **r1p, BAT **r2p, BAT *l, BAT *r, BAT *sl, BAT *sr,
	    const void *c1, const void *c2, bool li, bool hi, BUN estimate)
{
	lng t0 = 0;
	BUN lcnt, rcnt;
	struct canditer lci, rci;
	const char *lvals, *rvals;
	int lwidth, rwidth;
	int t;
	const void *nil = ATOMnilptr(l->ttype);
	int (*cmp)(const void *, const void *) = ATOMcompare(l->ttype);
	const char *vl, *vr;
	oid lastr = 0;		/* last value inserted into r2 */
	BUN nr;
	oid lo, ro;
	bool lskipped = false;	/* whether we skipped values in l */
	BUN nils = 0;		/* needed for XXX_WITH_CHECK macros */

	TRC_DEBUG_IF(ALGO) t0 = GDKusec();

	MT_thread_setalgorithm(__func__);
	*r1p = NULL;
	if (r2p) {
		*r2p = NULL;
	}
	if (joinparamcheck(l, r, NULL, sl, sr, __func__) != GDK_SUCCEED)
		return GDK_FAIL;

	assert(ATOMtype(l->ttype) == ATOMtype(r->ttype));

	t = ATOMtype(l->ttype);
	t = ATOMbasetype(t);

	lcnt = canditer_init(&lci, l, sl);
	rcnt = canditer_init(&rci, r, sr);

	if (lcnt == 0 || rcnt == 0)
		return nomatch(r1p, r2p, l, r, &lci,
			       false, false, __func__, t0);

	switch (t) {
	case TYPE_bte:
		if (is_bte_nil(*(const bte *)c1) ||
		    is_bte_nil(*(const bte *)c2) ||
		    -*(const bte *)c1 > *(const bte *)c2 ||
		    ((!hi || !li) && -*(const bte *)c1 == *(const bte *)c2))
			return nomatch(r1p, r2p, l, r, &lci,
				       false, false, __func__, t0);
		break;
	case TYPE_sht:
		if (is_sht_nil(*(const sht *)c1) ||
		    is_sht_nil(*(const sht *)c2) ||
		    -*(const sht *)c1 > *(const sht *)c2 ||
		    ((!hi || !li) && -*(const sht *)c1 == *(const sht *)c2))
			return nomatch(r1p, r2p, l, r, &lci,
				       false, false, __func__, t0);
		break;
	case TYPE_int:
		if (is_int_nil(*(const int *)c1) ||
		    is_int_nil(*(const int *)c2) ||
		    -*(const int *)c1 > *(const int *)c2 ||
		    ((!hi || !li) && -*(const int *)c1 == *(const int *)c2))
			return nomatch(r1p, r2p, l, r, &lci,
				       false, false, __func__, t0);
		break;
	case TYPE_lng:
		if (is_lng_nil(*(const lng *)c1) ||
		    is_lng_nil(*(const lng *)c2) ||
		    -*(const lng *)c1 > *(const lng *)c2 ||
		    ((!hi || !li) && -*(const lng *)c1 == *(const lng *)c2))
			return nomatch(r1p, r2p, l, r, &lci,
				       false, false, __func__, t0);
		break;
#ifdef HAVE_HGE
	case TYPE_hge:
		if (is_hge_nil(*(const hge *)c1) ||
		    is_hge_nil(*(const hge *)c2) ||
		    -*(const hge *)c1 > *(const hge *)c2 ||
		    ((!hi || !li) && -*(const hge *)c1 == *(const hge *)c2))
			return nomatch(r1p, r2p, l, r, &lci,
				       false, false, __func__, t0);
		break;
#endif
	case TYPE_flt:
		if (is_flt_nil(*(const flt *)c1) ||
		    is_flt_nil(*(const flt *)c2) ||
		    -*(const flt *)c1 > *(const flt *)c2 ||
		    ((!hi || !li) && -*(const flt *)c1 == *(const flt *)c2))
			return nomatch(r1p, r2p, l, r, &lci,
				       false, false, __func__, t0);
		break;
	case TYPE_dbl:
		if (is_dbl_nil(*(const dbl *)c1) ||
		    is_dbl_nil(*(const dbl *)c2) ||
		    -*(const dbl *)c1 > *(const dbl *)c2 ||
		    ((!hi || !li) && -*(const dbl *)c1 == *(const dbl *)c2))
			return nomatch(r1p, r2p, l, r, &lci,
				       false, false, __func__, t0);
		break;
	default:
		GDKerror("unsupported type\n");
		return GDK_FAIL;
	}

	BUN maxsize = joininitresults(r1p, r2p, lcnt, rcnt, false, false,
				      false, false, false, false, estimate);
	if (maxsize == BUN_NONE)
		return GDK_FAIL;
	BAT *r1 = *r1p;
	BAT *r2 = r2p ? *r2p : NULL;

	lvals = (const char *) Tloc(l, 0);
	rvals = (const char *) Tloc(r, 0);
	assert(!r->tvarsized);
	lwidth = l->twidth;
	rwidth = r->twidth;

	assert(lvals != NULL);
	assert(rvals != NULL);

	r1->tkey = true;
	r1->tsorted = true;
	r1->trevsorted = true;
	if (r2) {
		r2->tkey = true;
		r2->tsorted = true;
		r2->trevsorted = true;
	}

	/* nested loop implementation for band join */
	for (BUN li = 0; li < lcnt; li++) {
		lo = canditer_next(&lci);
		vl = FVALUE(l, lo - l->hseqbase);
		if (cmp(vl, nil) == 0)
			continue;
		nr = 0;
		canditer_reset(&rci);
		for (BUN ri = 0; ri < rcnt; ri++) {
			ro = canditer_next(&rci);
			vr = FVALUE(r, ro - r->hseqbase);
			switch (ATOMtype(l->ttype)) {
			case TYPE_bte: {
				if (is_bte_nil(*(const bte *) vr))
					continue;
				sht v1 = (sht) *(const bte *) vr, v2;
				v2 = v1;
				v1 -= *(const bte *)c1;
				if (*(const bte *)vl <= v1 &&
				    (!li || *(const bte *)vl != v1))
					continue;
				v2 += *(const bte *)c2;
				if (*(const bte *)vl >= v2 &&
				    (!hi || *(const bte *)vl != v2))
					continue;
				break;
			}
			case TYPE_sht: {
				if (is_sht_nil(*(const sht *) vr))
					continue;
				int v1 = (int) *(const sht *) vr, v2;
				v2 = v1;
				v1 -= *(const sht *)c1;
				if (*(const sht *)vl <= v1 &&
				    (!li || *(const sht *)vl != v1))
					continue;
				v2 += *(const sht *)c2;
				if (*(const sht *)vl >= v2 &&
				    (!hi || *(const sht *)vl != v2))
					continue;
				break;
			}
			case TYPE_int: {
				if (is_int_nil(*(const int *) vr))
					continue;
				lng v1 = (lng) *(const int *) vr, v2;
				v2 = v1;
				v1 -= *(const int *)c1;
				if (*(const int *)vl <= v1 &&
				    (!li || *(const int *)vl != v1))
					continue;
				v2 += *(const int *)c2;
				if (*(const int *)vl >= v2 &&
				    (!hi || *(const int *)vl != v2))
					continue;
				break;
			}
#ifdef HAVE_HGE
			case TYPE_lng: {
				if (is_lng_nil(*(const lng *) vr))
					continue;
				hge v1 = (hge) *(const lng *) vr, v2;
				v2 = v1;
				v1 -= *(const lng *)c1;
				if (*(const lng *)vl <= v1 &&
				    (!li || *(const lng *)vl != v1))
					continue;
				v2 += *(const lng *)c2;
				if (*(const lng *)vl >= v2 &&
				    (!hi || *(const lng *)vl != v2))
					continue;
				break;
			}
#else
#ifdef HAVE___INT128
			case TYPE_lng: {
				if (is_lng_nil(*(const lng *) vr))
					continue;
				__int128 v1 = (__int128) *(const lng *) vr, v2;
				v2 = v1;
				v1 -= *(const lng *)c1;
				if (*(const lng *)vl <= v1 &&
				    (!li || *(const lng *)vl != v1))
					continue;
				v2 += *(const lng *)c2;
				if (*(const lng *)vl >= v2 &&
				    (!hi || *(const lng *)vl != v2))
					continue;
				break;
			}
#else
			case TYPE_lng: {
				if (is_lng_nil(*(const lng *) vr))
					continue;
				lng v1, v2;
				bool abort_on_error = true;
				SUB_WITH_CHECK(*(const lng *)vr,
					       *(const lng *)c1,
					       lng, v1,
					       GDK_lng_max,
					       do{if(*(const lng*)c1<0)goto nolmatch;else goto lmatch1;}while(false));
				if (*(const lng *)vl <= v1 &&
				    (!li || *(const lng *)vl != v1))
					continue;
				  lmatch1:
				ADD_WITH_CHECK(*(const lng *)vr,
					       *(const lng *)c2,
					       lng, v2,
					       GDK_lng_max,
					       do{if(*(const lng*)c2>0)goto nolmatch;else goto lmatch2;}while(false));
				if (*(const lng *)vl >= v2 &&
				    (!hi || *(const lng *)vl != v2))
					continue;
				  lmatch2:
				break;
				  nolmatch:
				continue;
			}
#endif
#endif
#ifdef HAVE_HGE
			case TYPE_hge: {
				if (is_hge_nil(*(const hge *) vr))
					continue;
				hge v1, v2;
				bool abort_on_error = true;
				SUB_WITH_CHECK(*(const hge *)vr,
					       *(const hge *)c1,
					       hge, v1,
					       GDK_hge_max,
					       do{if(*(const hge*)c1<0)goto nohmatch;else goto hmatch1;}while(false));
				if (*(const hge *)vl <= v1 &&
				    (!li || *(const hge *)vl != v1))
					continue;
				  hmatch1:
				ADD_WITH_CHECK(*(const hge *)vr,
					       *(const hge *)c2,
					       hge, v2,
					       GDK_hge_max,
					       do{if(*(const hge*)c2>0)goto nohmatch;else goto hmatch2;}while(false));
				if (*(const hge *)vl >= v2 &&
				    (!hi || *(const hge *)vl != v2))
					continue;
				  hmatch2:
				break;
				  nohmatch:
				continue;
			}
#endif
			case TYPE_flt: {
				if (is_flt_nil(*(const flt *) vr))
					continue;
				dbl v1 = (dbl) *(const flt *) vr, v2;
				v2 = v1;
				v1 -= *(const flt *)c1;
				if (*(const flt *)vl <= v1 &&
				    (!li || *(const flt *)vl != v1))
					continue;
				v2 += *(const flt *)c2;
				if (*(const flt *)vl >= v2 &&
				    (!hi || *(const flt *)vl != v2))
					continue;
				break;
			}
			case TYPE_dbl: {
				if (is_dbl_nil(*(const dbl *) vr))
					continue;
				dbl v1, v2;
				bool abort_on_error = true;
				SUB_WITH_CHECK(*(const dbl *)vr,
					       *(const dbl *)c1,
					       dbl, v1,
					       GDK_dbl_max,
					       do{if(*(const dbl*)c1<0)goto nodmatch;else goto dmatch1;}while(false));
				if (*(const dbl *)vl <= v1 &&
				    (!li || *(const dbl *)vl != v1))
					continue;
				  dmatch1:
				ADD_WITH_CHECK(*(const dbl *)vr,
					       *(const dbl *)c2,
					       dbl, v2,
					       GDK_dbl_max,
					       do{if(*(const dbl*)c2>0)goto nodmatch;else goto dmatch2;}while(false));
				if (*(const dbl *)vl >= v2 &&
				    (!hi || *(const dbl *)vl != v2))
					continue;
				  dmatch2:
				break;
				  nodmatch:
				continue;
			}
			}
			if (maybeextend(r1, r2, 1, lci.next, lci.ncand, maxsize) != GDK_SUCCEED)
				goto bailout;
			if (BATcount(r1) > 0) {
				if (r2 && lastr + 1 != ro)
					r2->tseqbase = oid_nil;
				if (nr == 0) {
					r1->trevsorted = false;
					if (r2 == NULL) {
						/* nothing */
					} else if (lastr > ro) {
						r2->tsorted = false;
						r2->tkey = false;
					} else if (lastr < ro) {
						r2->trevsorted = false;
					} else {
						r2->tkey = false;
					}
				}
			}
			APPEND(r1, lo);
			if (r2) {
				APPEND(r2, ro);
			}
			lastr = ro;
			nr++;
		}
		if (nr > 1) {
			r1->tkey = false;
			r1->tseqbase = oid_nil;
			if (r2) {
				r2->trevsorted = false;
			}
		} else if (nr == 0) {
			lskipped = BATcount(r1) > 0;
		} else if (lskipped) {
			r1->tseqbase = oid_nil;
		}
	}
	/* also set other bits of heap to correct value to indicate size */
	BATsetcount(r1, BATcount(r1));
	if (r2) {
		BATsetcount(r2, BATcount(r2));
		assert(BATcount(r1) == BATcount(r2));
	}
	if (BATcount(r1) > 0) {
		if (BATtdense(r1))
			r1->tseqbase = ((oid *) r1->theap->base)[0];
		if (r2 && BATtdense(r2))
			r2->tseqbase = ((oid *) r2->theap->base)[0];
	} else {
		r1->tseqbase = 0;
		if (r2) {
			r2->tseqbase = 0;
		}
	}
	TRC_DEBUG(ALGO, "l=" ALGOBATFMT "," "r=" ALGOBATFMT
		  ",sl=" ALGOOPTBATFMT "," "sr=" ALGOOPTBATFMT ","
		  " -> " ALGOBATFMT "," ALGOOPTBATFMT
		  " (" LLFMT "usec)\n",
		  ALGOBATPAR(l), ALGOBATPAR(r),
		  ALGOOPTBATPAR(sl), ALGOOPTBATPAR(sr),
		  ALGOBATPAR(r1), ALGOOPTBATPAR(r2),
		  GDKusec() - t0);
	return GDK_SUCCEED;

  bailout:
	BBPreclaim(r1);
	BBPreclaim(r2);
	return GDK_FAIL;
}

gdk_return
BATrangejoin(BAT **r1p, BAT **r2p, BAT *l, BAT *rl, BAT *rh,
	     BAT *sl, BAT *sr, bool li, bool hi, bool anti, bool symmetric,
	     BUN estimate)
{
	struct canditer lci, rci;
	BAT *r1 = NULL, *r2 = NULL;
	BUN maxsize;
	lng t0 = 0;

	TRC_DEBUG_IF(ALGO) t0 = GDKusec();
	*r1p = NULL;
	if (r2p) {
		*r2p = NULL;
	}
	if (joinparamcheck(l, rl, rh, sl, sr, __func__) != GDK_SUCCEED)
		return GDK_FAIL;
	if (canditer_init(&lci, l, sl) == 0 ||
	    canditer_init(&rci, rl, sr) == 0 ||
	    (l->ttype == TYPE_void && is_oid_nil(l->tseqbase)) ||
	    ((rl->ttype == TYPE_void && is_oid_nil(rl->tseqbase)) &&
	     (rh->ttype == TYPE_void && is_oid_nil(rh->tseqbase)))) {
		/* trivial: empty input */
		return nomatch(r1p, r2p, l, rl, &lci, false, false,
			       __func__, t0);
	}
	if (rl->ttype == TYPE_void && is_oid_nil(rl->tseqbase)) {
		if (!anti)
			return nomatch(r1p, r2p, l, rl, &lci, false, false,
				       __func__, t0);
		return thetajoin(r1p, r2p, l, rh, sl, sr, MASK_GT, estimate,
				 __func__, t0);
	}
	if (rh->ttype == TYPE_void && is_oid_nil(rh->tseqbase)) {
		if (!anti)
			return nomatch(r1p, r2p, l, rl, &lci, false, false,
				       __func__, t0);
		return thetajoin(r1p, r2p, l, rl, sl, sr, MASK_LT, estimate,
				 __func__, t0);
	}

	if ((maxsize = joininitresults(&r1, r2p ? &r2 : NULL, sl ? BATcount(sl) : BATcount(l), sr ? BATcount(sr) : BATcount(rl), false, false, false, false, false, false, estimate)) == BUN_NONE)
		return GDK_FAIL;
	*r1p = r1;
	if (r2p) {
		*r2p = r2;
	}
	if (maxsize == 0)
		return GDK_SUCCEED;

	/* note, the rangejoin implementation is in gdk_select.c since
	 * it uses the imprints code there */
	return rangejoin(r1, r2, l, rl, rh, &lci, &rci, li, hi, anti, symmetric, maxsize);
}<|MERGE_RESOLUTION|>--- conflicted
+++ resolved
@@ -3948,21 +3948,12 @@
 	     (lci.ncand * (log2((double) rci.ncand) + 1) < (swap ? lcost : rcost)))) {
 		/* r is sorted and it is cheaper to do multiple binary
 		 * searches than it is to use a hash */
-<<<<<<< HEAD
 		rc = mergejoin(r1p, r2p, l, r, &lci, &rci,
 			       nil_matches, false, false, false, false, false, false,
 			       estimate, t0, false, __func__);
-	} else if ((BATordered(l) || BATordered_rev(l)) &&
-		   (rci.ncand * (log2((double) lci.ncand) + 1) < (swap ? lcost : rcost))) {
-=======
-		return mergejoin(r1p, r2p, l, r, &lci, &rci,
-				 nil_matches, false, false, false, false, false,
-				 estimate, t0, false, __func__);
-	}
-	if ((l->ttype == TYPE_void && l->tvheap != NULL) ||
+	} else if ((l->ttype == TYPE_void && l->tvheap != NULL) ||
 	    ((BATordered(l) || BATordered_rev(l)) &&
 	     (rci.ncand * (log2((double) lci.ncand) + 1) < (swap ? lcost : rcost)))) {
->>>>>>> e025c6e8
 		/* l is sorted and it is cheaper to do multiple binary
 		 * searches than it is to use a hash */
 		rc = mergejoin(r2p ? r2p : &r2, r1p, r, l, &rci, &lci,
