/*
 * This Source Code Form is subject to the terms of the Mozilla Public
 * License, v. 2.0.  If a copy of the MPL was not distributed with this
 * file, You can obtain one at http://mozilla.org/MPL/2.0/.
 *
 * Copyright 1997 - July 2008 CWI, August 2008 - 2017 MonetDB B.V.
 */

#include "monetdb_config.h"
#include "gdk.h"
#include "gdk_private.h"
#include "gdk_calc_private.h"

/*
 * All join variants produce some sort of join on two input BATs,
 * optionally subject to up to two candidate lists.  Only values in
 * the input BATs that are mentioned in the associated candidate list
 * (if provided) are eligible.  They all return two output BATs in the
 * first two arguments.  The join operations differ in the way in
 * which tuples from the two inputs are matched.
 *
 * All inputs BATs must be dense headed, the output BATs will also be
 * dense headed.  The outputs consist of two aligned BATs (i.e. same
 * length and same seqbase in the head column (0@0)) that contain in
 * their tails the OIDs of the input BATs that match.  The candidate
 * lists, if given, contain in their tail the OIDs of the associated
 * input BAT which must be considered for matching.  The input BATs
 * must have the same tail type.
 *
 * All functions also have a parameter nil_matches which indicates
 * whether NIL must be considered an ordinary value that can match, or
 * whether NIL must be considered to never match.
 *
 * The join functions that are provided here are:
 * BATjoin
 *	normal equi-join
 * BATleftjoin
 *	normal equi-join, but the left output is sorted
 * BATouterjoin
 *	equi-join, but the left output is sorted, and if there is no
 *	match for a value in the left input, there is still an output
 *	with NIL in the right output
 * BATsemijoin
 *	equi-join, but the left output is sorted, and if there are
 *	multiple matches, only one is returned (i.e., the left output
 *	is also key)
 * BATthetajoin
 *	theta-join: an extra operator must be provided encoded as an
 *	integer (macros JOIN_EQ, JOIN_NE, JOIN_LT, JOIN_LE, JOIN_GT,
 *	JOIN_GE); value match if the left input has the given
 *	relationship with the right input; order of the outputs is not
 *	guaranteed
 * BATbandjoin
 *	band-join: two extra input values (c1, c2) must be provided as
 *	well as Booleans (li, hi) that indicate whether the value
 *	ranges are inclusive or not; values in the left and right
 *	inputs match if right - c1 <[=] left <[=] right + c2; if c1 or
 *	c2 is NIL, there are no matches
 * BATrangejoin
 *	range-join: the right input consists of two aligned BATs,
 *	values match if the left value is between two corresponding
 *	right values; two extra Boolean parameters, li and hi,
 *	indicate whether equal values match
 *
 * In addition to these functions, there is one more functions that is
 * closely related:
 * BATdiff
 *	difference: return a candidate list compatible list of OIDs of
 *	tuples in the left input whose value does not occur in the
 *	right input
 */

/* Perform a bunch of sanity checks on the inputs to a join. */
static gdk_return
joinparamcheck(BAT *l, BAT *r1, BAT *r2, BAT *sl, BAT *sr, const char *func)
{
	if (ATOMtype(l->ttype) != ATOMtype(r1->ttype) ||
	    (r2 && ATOMtype(l->ttype) != ATOMtype(r2->ttype))) {
		GDKerror("%s: inputs not compatible.\n", func);
		return GDK_FAIL;
	}
	if (r2 &&
	    (BATcount(r1) != BATcount(r2) || r1->hseqbase != r2->hseqbase)) {
		GDKerror("%s: right inputs not aligned.\n", func);
		return GDK_FAIL;
	}
	if ((sl && ATOMtype(sl->ttype) != TYPE_oid) ||
	    (sr && ATOMtype(sr->ttype) != TYPE_oid)) {
		GDKerror("%s: candidate lists must have OID tail.\n", func);
		return GDK_FAIL;
	}
	if ((sl && !BATtordered(sl)) ||
	    (sr && !BATtordered(sr))) {
		GDKerror("%s: candidate lists must be sorted.\n", func);
		return GDK_FAIL;
	}
	if ((sl && !BATtkey(sl)) ||
	    (sr && !BATtkey(sr))) {
		GDKerror("%s: candidate lists must be unique.\n", func);
		return GDK_FAIL;
	}
	return GDK_SUCCEED;
}

/* Create the result bats for a join, returns the absolute maximum
 * number of outputs that could possibly be generated. */
static BUN
joininitresults(BAT **r1p, BAT **r2p, BUN lcnt, BUN rcnt, int lkey, int rkey,
		int semi, int nil_on_miss, int only_misses, BUN estimate)
{
	BAT *r1, *r2;
	BUN maxsize, size;

	lkey |= lcnt <= 1;
	rkey |= rcnt <= 1;

	*r1p = NULL;
	if (r2p)
		*r2p = NULL;
	if (lcnt == 0) {
		/* there is nothing to match */
		maxsize = 0;
	} else if (!only_misses && !nil_on_miss && rcnt == 0) {
		/* if right is empty, we have no hits, so if we don't
		 * want misses, the result is empty */
		maxsize = 0;
	} else if (rkey | semi | only_misses) {
		/* each entry left matches at most one on right, in
		 * case nil_on_miss is also set, each entry matches
		 * exactly one (see below) */
		maxsize = lcnt;
	} else if (lkey) {
		/* each entry on right is matched at most once */
		if (nil_on_miss) {
			/* one entry left could match all right, and
			 * all other entries left match nil */
			maxsize = lcnt + rcnt - 1;
		} else {
			maxsize = rcnt;
		}
	} else {
		/* in the worst case we have a full cross product */
		if (lcnt == 0 || rcnt == 0)
			maxsize = nil_on_miss ? lcnt : 0;
		else if (BUN_MAX / lcnt >= rcnt)
			maxsize = lcnt * rcnt;
		else
			maxsize = BUN_MAX;
	}
	size = estimate == BUN_NONE ? lcnt : estimate;
	if (size > maxsize)
		size = maxsize;
	if ((rkey | semi | only_misses) & nil_on_miss) {
		/* see comment above: each entry left matches exactly
		 * once */
		size = maxsize;
	}

	if (maxsize == 0) {
		r1 = COLnew(0, TYPE_void, 0, TRANSIENT);
		if (r1 == NULL) {
			return BUN_NONE;
		}
		BATtseqbase(r1, 0);
		if (r2p) {
			r2 = COLnew(0, TYPE_void, 0, TRANSIENT);
			if (r2 == NULL) {
				BBPreclaim(r1);
				return BUN_NONE;
			}
			BATtseqbase(r2, 0);
			*r2p = r2;
		}
		*r1p = r1;
		return 0;
	}

	r1 = COLnew(0, TYPE_oid, size, TRANSIENT);
	if (r1 == NULL) {
		return BUN_NONE;
	}
	r1->tnil = 0;
	r1->tnonil = 1;
	r1->tkey = 1;
	r1->tsorted = 1;
	r1->trevsorted = 1;
	r1->tdense = 1;
	*r1p = r1;
	if (r2p) {
		r2 = COLnew(0, TYPE_oid, size, TRANSIENT);
		if (r2 == NULL) {
			BBPreclaim(r1);
			return BUN_NONE;
		}
		r2->tnil = 0;
		r2->tnonil = 1;
		r2->tkey = 1;
		r2->tsorted = 1;
		r2->trevsorted = 1;
		r2->tdense = 1;
		*r2p = r2;
	}
	return maxsize;
}

#define VALUE(s, x)	(s##vars ? \
			 s##vars + VarHeapVal(s##vals, (x), s##width) : \
			 (const char *) s##vals + ((x) * s##width))
#define FVALUE(s, x)	((const char *) s##vals + ((x) * s##width))

#define APPEND(b, o)		(((oid *) b->theap.base)[b->batCount++] = (o))

static gdk_return
nomatch(BAT *r1, BAT *r2, BAT *l, BAT *r, BUN lstart, BUN lend,
	const oid *lcand, const oid *lcandend,
	int nil_on_miss, int only_misses, const char *func, lng t0)
{
	BUN cnt;

	r1->tkey = 1;
	r1->tnokey[0] = r1->tnokey[1] = 0;
	r1->tsorted = 1;
	r1->tnosorted = 0;
	r1->tdense = 0;
	r1->tnodense = 0;
	r1->tnil = 0;
	r1->tnonil = 1;
	if (r2) {
		r2->tkey = 1;
		r2->tnokey[0] = r2->tnokey[1] = 0;
		r2->tsorted = 1;
		r2->tnosorted = 0;
		r2->tdense = 0;
		r2->tnodense = 0;
		r2->tnil = 0;
		r2->tnonil = 1;
	}
	if (lstart == lend || !(nil_on_miss | only_misses)) {
		virtualize(r1);
		r1->trevsorted = 1;
		r1->tnorevsorted = 0;
		if (r2) {
			virtualize(r2);
			r2->trevsorted = 1;
			r2->tnorevsorted = 0;
		}
		return GDK_SUCCEED;
	}
	if (lcand) {
		cnt = (BUN) (lcandend - lcand);
		if (BATextend(r1, cnt) != GDK_SUCCEED)
			goto bailout;
		memcpy(Tloc(r1, 0), lcand, (lcandend - lcand) * sizeof(oid));
		BATsetcount(r1, cnt);
	} else {
		cnt = lend - lstart;
		HEAPfree(&r1->theap, 1);
		r1->theap.storage = r1->theap.newstorage = STORE_MEM;
		r1->theap.size = 0;
		r1->ttype = TYPE_void;
		r1->tvarsized = 1;
		r1->twidth = 0;
		r1->tshift = 0;
		if (BATextend(r1, cnt) != GDK_SUCCEED)
			goto bailout;
		BATsetcount(r1, cnt);
		BATtseqbase(r1, lstart + l->hseqbase);
	}
	r1->tnorevsorted = !(r1->trevsorted = BATcount(r1) <= 1);
	if (r2) {
		HEAPfree(&r2->theap, 1);
		r2->theap.storage = r2->theap.newstorage = STORE_MEM;
		r2->theap.size = 0;
		r2->ttype = TYPE_void;
		r2->tvarsized = 1;
		r2->twidth = 0;
		r2->tshift = 0;
		if (BATextend(r2, cnt) != GDK_SUCCEED)
			goto bailout;
		BATsetcount(r2, cnt);
		BATtseqbase(r2, oid_nil);
	}
	ALGODEBUG fprintf(stderr,
			  "#%s(l=%s,r=%s)=(%s#"BUNFMT"%s%s%s,%s#"BUNFMT"%s%s%s) " LLFMT "us -- nomatch\n",
			  func,
			  BATgetId(l), BATgetId(r),
			  BATgetId(r1), BATcount(r1),
			  r1->tsorted ? "-sorted" : "",
			  r1->trevsorted ? "-revsorted" : "",
			  r1->tkey ? "-key" : "",
			  r2 ? BATgetId(r2) : "--", r2 ? BATcount(r2) : 0,
			  r2 && r2->tsorted ? "-sorted" : "",
			  r2 && r2->trevsorted ? "-revsorted" : "",
			  r2 && r2->tkey ? "-key" : "",
			  GDKusec() - t0);
	return GDK_SUCCEED;

  bailout:
	BBPreclaim(r1);
	BBPreclaim(r2);
	return GDK_FAIL;
}

#if SIZEOF_OID == SIZEOF_INT
#define binsearch_oid(indir, offset, vals, lo, hi, v, ordering, last) binsearch_int(indir, offset, (const int *) vals, lo, hi, (int) (v), ordering, last)
#endif
#if SIZEOF_OID == SIZEOF_LNG
#define binsearch_oid(indir, offset, vals, lo, hi, v, ordering, last) binsearch_lng(indir, offset, (const lng *) vals, lo, hi, (lng) (v), ordering, last)
#endif

static gdk_return
mergejoin_void(BAT *r1, BAT *r2, BAT *l, BAT *r, BAT *sl, BAT *sr,
	       int nil_on_miss, int only_misses, lng t0)
{
	oid lo, hi;
	BUN cnt, i;
	const oid *lvals;
	oid o, seq;

	/* r has a dense tail, and if there is a candidate list, it
	 * too is dense.  This means we don't have to do any searches,
	 * we only need to compare ranges to know whether a value from
	 * l has a match in r */
	assert(ATOMtype(l->ttype) == ATOMtype(r->ttype));
	assert(r->tsorted || r->trevsorted);
	assert(sl == NULL || sl->tsorted);
	assert(sr == NULL || sr->tsorted);
	assert(BATcount(l) > 0);
	assert(BATtdense(r));
	assert(BATcount(r) > 0);
	/* figure out range [lo..hi) of values in r that we need to match */
	lo = r->tseqbase;
	hi = lo + BATcount(r);
	if (sr) {
		assert(BATtdense(sr));
		assert(BATcount(sr) > 0);
		/* restrict [lo..hi) range further using candidate
		 * list */
		if (sr->tseqbase > r->hseqbase)
			lo += sr->tseqbase - r->hseqbase;
		if (sr->tseqbase + BATcount(sr) < r->hseqbase + BATcount(r))
			hi -= r->hseqbase + BATcount(r) - sr->tseqbase - BATcount(sr);
	}
	/* at this point, the matchable values in r are [lo..hi) */
	if (BATtdense(l)) {
		/* if l has a dense tail, we can further restrict the
		 * [lo..hi) range to values in l that match with
		 * values in r */
		i = hi - lo;	/* remember these for nil_on_miss case below */
		o = lo;
		if (l->tseqbase > lo)
			lo = l->tseqbase;
		if (l->tseqbase + BATcount(l) < hi)
			hi = l->tseqbase + BATcount(l);
		if (sl == NULL || BATtdense(sl)) {
			/* l has a dense tail, and so does the left
			 * candidate list (if it exists); this means
			 * we don't have to actually look at any
			 * values in l: we can just do some
			 * arithmetic; it also means that r1 will be
			 * dense, and if nil_on_miss is not set, or if
			 * all values in l match, r2 will too */
			seq = l->hseqbase;
			cnt = BATcount(l);
			if (sl) {
				/* still further restrict lo and hi
				 * based on the left candidate list */
				if (sl->tseqbase > l->hseqbase + (lo - l->tseqbase))
					lo += sl->tseqbase - (l->hseqbase + (lo - l->tseqbase));
				if (sl->tseqbase + BATcount(sl) < l->hseqbase + (hi - l->tseqbase))
					hi -= l->hseqbase + (hi - l->tseqbase) - sl->tseqbase - BATcount(sl);
				if (sl->tseqbase > l->hseqbase) {
					cnt -= sl->tseqbase - l->hseqbase;
					seq = sl->tseqbase;
				}
				if (sl->tseqbase + BATcount(sl) < l->hseqbase + BATcount(l))
					cnt -= l->hseqbase + BATcount(l) - sl->tseqbase - BATcount(sl);
			}

			if (hi <= lo)
				return nomatch(r1, r2, l, r,
					       seq - l->hseqbase,
					       seq + cnt - l->hseqbase,
					       NULL, NULL, nil_on_miss,
					       only_misses,
					       "mergejoin_void", t0);

			/* at this point, the matched values in l and
			 * r (taking candidate lists into account) are
			 * [lo..hi) which we can translate back to the
			 * respective head values that we can store in
			 * r1 and r2; note that r1 will have a dense
			 * tail since all values in l will match
			 * something (even if nil if nil_on_miss is
			 * set) */
			if (only_misses) {
				/* the return values are
				 * [seq..lo') + [hi'..seq+cnt)
				 * where lo' and hi' are lo and hi
				 * translated back to l's head
				 * values */
				lo = lo + l->hseqbase - l->tseqbase; /* lo' */
				hi = hi + l->hseqbase - l->tseqbase; /* hi' */
				assert(lo >= seq);
				assert(hi <= seq + cnt);
				if (lo == seq || hi == seq + cnt) {
					/* one of [seq..lo') and
					 * [hi'..seq+cnt) is empty, so
					 * the result is the other
					 * range and thus dense */
					HEAPfree(&r1->theap, 1);
					r1->theap.storage = STORE_MEM;
					r1->theap.newstorage = STORE_MEM;
					r1->theap.size = 0;
					r1->ttype = TYPE_void;
					r1->tvarsized = 1;
					r1->twidth = 0;
					r1->tshift = 0;
					r1->tdense = 0;
					if (BATextend(r1, cnt - (hi - lo)) != GDK_SUCCEED)
						goto bailout;
					BATsetcount(r1, cnt - (hi - lo));
					BATtseqbase(r1, lo == seq ? hi : seq);
				} else {
					if (BATextend(r1, cnt - (hi - lo)) != GDK_SUCCEED)
						goto bailout;
					for (o = seq; o < lo; o++)
						APPEND(r1, o);
					seq += cnt;
					for (o = hi; o < seq; o++)
						APPEND(r1, o);
					BATsetcount(r1, cnt - (hi - lo));
					r1->tsorted = 1;
					r1->trevsorted = 0;
					r1->tdense = 0;
					r1->tkey = 1;
					r1->tnil = 0;
					r1->tnonil = 1;
				}
				goto doreturn;
			}
			r1->tdense = 1;
			HEAPfree(&r1->theap, 1);
			r1->theap.storage = STORE_MEM;
			r1->theap.newstorage = STORE_MEM;
			r1->theap.size = 0;
			r1->ttype = TYPE_void;
			r1->tvarsized = 1;
			r1->twidth = 0;
			r1->tshift = 0;
			if (nil_on_miss && hi - lo < cnt) {
				/* we need to fill in nils in r2 for
				 * missing values */
				BATsetcount(r1, cnt);
				BATtseqbase(r1, seq);
				if (BATextend(r2, cnt) != GDK_SUCCEED)
					goto bailout;
				for (o = seq - l->hseqbase + l->tseqbase; o < lo; o++)
					APPEND(r2, oid_nil);
				for (o = lo; o < hi; o++)
					APPEND(r2, o - r->tseqbase + r->hseqbase);
				for (o = BATcount(r2); o < cnt; o++)
					APPEND(r2, oid_nil);
				BATsetcount(r2, BATcount(r2));
				r2->tnonil = 0;
				r2->tnil = 1;
				if (BATcount(r2) <= 1) {
					r2->tsorted = 1;
					r2->trevsorted = 1;
					r2->tdense = 1;
					if (BATcount(r2) == 0)
						BATtseqbase(r2, 0);
					else
						BATtseqbase(r2, *(oid*)Tloc(r2, 0));
				} else {
					r2->tsorted = 0;
					r2->trevsorted = 0;
					r2->tdense = 0;
					r2->tseqbase = oid_nil;
				}
				/* (hi - lo) different OIDs in r2,
				 * plus one for nil */
				r2->tkey = hi - lo + 1 == cnt;
				goto doreturn;
			}
			BATsetcount(r1, hi - lo);
			BATtseqbase(r1, l->hseqbase + lo - l->tseqbase);
			if (r2) {
				r2->tdense = 1;
				HEAPfree(&r2->theap, 1);
				r2->theap.storage = STORE_MEM;
				r2->theap.newstorage = STORE_MEM;
				r2->theap.size = 0;
				r2->ttype = TYPE_void;
				r2->tvarsized = 1;
				r2->twidth = 0;
				r2->tshift = 0;
				BATsetcount(r2, hi - lo);
				BATtseqbase(r2, r->hseqbase + lo - r->tseqbase);
			}
			goto doreturn;
		}
		/* l has a dense tail, but the candidate list exists
		 * and does not have a dense tail; we can, by
		 * manipulating the range [lo..hi), just look at the
		 * candidate list values */
		assert(!BATtdense(sl));
		lvals = (const oid *) Tloc(sl, 0);
		/* translate lo and hi to l's head values that now
		 * need to match */
		lo = lo - l->tseqbase + l->hseqbase;
		hi = hi - l->tseqbase + l->hseqbase;
		cnt = BATcount(sl);
		if (BATextend(r1, cnt) != GDK_SUCCEED)
			goto bailout;
		if (r2) {
			r2->tnil = 0;
			r2->tnonil = 1;
			r2->tkey = 1;
			r2->tsorted = 1;
			if (BATextend(r2, cnt) != GDK_SUCCEED)
				goto bailout;
		}
		if (only_misses) {
			for (i = 0; i < cnt && lvals[i] < lo; i++)
				APPEND(r1, lvals[i]);
			i = binsearch_oid(NULL, 0, lvals, 0, cnt - 1, hi, 1, 0);
			for (; i < cnt; i++)
				APPEND(r1, lvals[i]);
		} else {
			if (nil_on_miss) {
				for (i = 0; i < cnt && lvals[i] < lo; i++) {
					APPEND(r1, lvals[i]);
					APPEND(r2, oid_nil);
				}
				if (i > 0) {
					r2->tnil = 1;
					r2->tnonil = 0;
					r2->tkey = i > 1;
				}
			} else {
				i = binsearch_oid(NULL, 0, lvals, 0, cnt - 1, lo, 1, 0);
			}
			for (; i < cnt && lvals[i] < hi; i++) {
				APPEND(r1, lvals[i]);
				if (r2)
					APPEND(r2, lvals[i] - l->hseqbase + l->tseqbase - r->tseqbase + r->hseqbase);
			}
			if (nil_on_miss) {
				if (i < cnt) {
					r2->tkey = r2->tnil || (cnt - i > 1);
					r2->tnil = 1;
					r2->tnonil = 0;
					r2->tsorted = 0;
				}
				for (; i < cnt; i++) {
					APPEND(r1, lvals[i]);
					APPEND(r2, oid_nil);
				}
			}
		}
		BATsetcount(r1, BATcount(r1));
		r1->tdense = BATcount(r1) <= 1;
		r1->tsorted = 1;
		r1->trevsorted = BATcount(r1) <= 1;
		r1->tnil = 0;
		r1->tnonil = 1;
		r1->tkey = 1;
		if (r2) {
			BATsetcount(r2, BATcount(r2));
			r2->tdense = BATcount(r2) <= 1;
			r2->trevsorted = BATcount(r2) <= 1;
		}
		goto doreturn;
	}
	/* l does not have a dense tail, so we need to look at the
	 * values and check whether they are in the range [lo..hi) */
	lvals = (const oid *) Tloc(l, 0);
	seq = l->hseqbase;
	cnt = BATcount(l);
	if (sl) {
		if (!BATtdense(sl)) {
			/* candidate list not dense, we need to do
			 * indirection through the candidate list to
			 * look at the value */
			const oid *lcand = (const oid *) Tloc(sl, 0);

			cnt = BATcount(sl);

			/* first restrict candidate list (lcand and
			 * cnt) to section that refers to l */
			o = l->hseqbase;
			i = binsearch_oid(NULL, 0, lcand, 0, cnt - 1, o, 1, 0);
			lcand += i;
			cnt -= i;
			o = l->hseqbase + BATcount(l);
<<<<<<< HEAD
			i = binsearch_oid(NULL, 0, lcand, 0, cnt - 1, o, 1, 0);
			//cnt -= i;
=======
			cnt = binsearch_oid(NULL, 0, lcand, 0, cnt - 1, o, 1, 0);
>>>>>>> 6e766be0

			if (BATextend(r1, cnt) != GDK_SUCCEED)
				goto bailout;
			if (r2) {
				if (BATextend(r2, cnt) != GDK_SUCCEED)
					goto bailout;
				r2->tnil = 0;
				r2->tnonil = 1;
			}
			for (i = 0; i < cnt; i++) {
				oid c = lcand[i];

				if (c >= l->hseqbase && c < l->hseqbase + BATcount(l)) {
					o = lvals[c - l->hseqbase];
					if (o >= lo && o < hi) {
						if (!only_misses) {
							APPEND(r1, c);
							if (r2)
								APPEND(r2, o - r->tseqbase + r->hseqbase);
						}
					} else if (only_misses) {
						APPEND(r1, c);
					} else if (nil_on_miss) {
						APPEND(r1, c);
						APPEND(r2, oid_nil);
						r2->tnil = 1;
						r2->tnonil = 0;
					}
				}
			}
			BATsetcount(r1, BATcount(r1));
			r1->tsorted = 1;
			r1->trevsorted = BATcount(r1) <= 1;
			r1->tkey = 1;
			r1->tdense = 0;
			r1->tnil = 0;
			r1->tnonil = 1;
			if (r2) {
				BATsetcount(r2, BATcount(r2));
				r2->tsorted = l->tsorted || BATcount(r2) <= 1;
				r2->trevsorted = l->trevsorted || BATcount(r2) <= 1;
				r2->tkey = l->tkey || BATcount(r2) <= 1;
				r2->tdense = 0;
			}
			goto doreturn;
		}
		/* candidate list exists and has a dense tail,
		 * we can try to restrict the values in l that
		 * we need to look at */
		if (sl->tseqbase > l->hseqbase) {
			/* we don't need to start at the
			 * beginning of l */
			lvals += sl->tseqbase - l->hseqbase;
			seq += sl->tseqbase - l->hseqbase;
			cnt -= sl->tseqbase - l->hseqbase;
		}
		if (sl->tseqbase + BATcount(sl) < l->hseqbase + BATcount(l)) {
			/* we don't have to continue to the
			 * end of l */
			if (cnt < l->hseqbase + BATcount(l) - sl->tseqbase - BATcount(sl))
				cnt = 0;
			else
				cnt -= l->hseqbase + BATcount(l) - sl->tseqbase - BATcount(sl);
		}
	}
	if (BATextend(r1, cnt) != GDK_SUCCEED)
		goto bailout;
	r1->tdense = 1;
	r1->tseqbase = seq;
	r1->tkey = 1;
	r1->tsorted = 1;
	r1->tnil = 0;
	r1->tnonil = 1;
	if (r2) {
		if (BATextend(r2, cnt) != GDK_SUCCEED)
			goto bailout;
		r2->tnil = 0;
		r2->tnonil = 1;
	}
	for (i = 0; i < cnt; i++) {
		o = lvals[i];
		if (o >= lo && o < hi) {
			if (!only_misses) {
				APPEND(r1, i + seq);
				if (r2)
					APPEND(r2, o - r->tseqbase + r->hseqbase);
			} else if (r1->tdense) {
				r1->tdense = 0;
				r1->tseqbase = oid_nil;
			}
		} else if (only_misses) {
			APPEND(r1, i + seq);
		} else if (nil_on_miss) {
			APPEND(r1, i + seq);
			assert(r2 != NULL); /* help Coverity */
			APPEND(r2, oid_nil);
			r2->tnil = 1;
			r2->tnonil = 0;
		} else if (r1->tdense) {
			r1->tdense = 0;
			r1->tseqbase = oid_nil;
		}
	}
	BATsetcount(r1, BATcount(r1));
	r1->trevsorted = BATcount(r1) <= 1;
	if (BATcount(r1) <= 1) {
		r1->trevsorted = 1;
		if (BATcount(r1) == 0) {
			r1->tseqbase = 0;
		} else {
			r1->tseqbase = *(oid *) Tloc(r1, 0);
		}
	} else {
		r1->trevsorted = 0;
	}
	if (r2) {
		BATsetcount(r2, BATcount(r2));
		if (BATcount(r2) <= 1) {
			r2->tdense = r2->tnonil;
			if (BATcount(r2) == 0) {
				r2->tseqbase = 0;
			} else {
				r2->tseqbase = *(oid *) Tloc(r2, 0);
			}
			r2->tkey = 1;
			r2->tsorted = 1;
			r2->trevsorted = 1;
			r2->tdense = 1;
		} else {
			if (r2->tnil) {
				r2->tkey = 0;
				r2->tsorted = 0;
				r2->trevsorted = 0;
			} else {
				r2->tkey = l->tkey;
				r2->tsorted = l->tsorted;
				r2->trevsorted = l->trevsorted;
			}
			r2->tdense = 0;
			r2->tseqbase = oid_nil;
		}
	}
  doreturn:
	if (r1->tkey)
		virtualize(r1);
	if (r2 && r2->tkey && r2->tsorted)
		virtualize(r2);
	ALGODEBUG fprintf(stderr, "#mergejoin_void(l=%s,r=%s)=(%s#"BUNFMT"%s%s%s%s,%s#"BUNFMT"%s%s%s%s) " LLFMT "us\n",
			  BATgetId(l), BATgetId(r),
			  BATgetId(r1), BATcount(r1),
			  r1->tsorted ? "-sorted" : "",
			  r1->trevsorted ? "-revsorted" : "",
			  r1->tdense ? "-dense" : "",
			  r1->tkey ? "-key" : "",
			  r2 ? BATgetId(r2) : "--", r2 ? BATcount(r2) : 0,
			  r2 && r2->tsorted ? "-sorted" : "",
			  r2 && r2->trevsorted ? "-revsorted" : "",
			  r2 && r2->tdense ? "-dense" : "",
			  r2 && r2->tkey ? "-key" : "",
			  GDKusec() - t0);
	return GDK_SUCCEED;
  bailout:
	BBPreclaim(r1);
	BBPreclaim(r2);
	return GDK_FAIL;
}

static gdk_return
mergejoin_int(BAT *r1, BAT *r2, BAT *l, BAT *r,
	      int nil_matches, BUN maxsize, lng t0, int swapped)
{
	BUN lstart, lend;
	BUN rstart, rend;
	BUN lscan, rscan;	/* opportunistic scan window */
	const int *lvals, *rvals;
	int v;
	BUN nl, nr;
	oid lv;
	BUN i;

	ALGODEBUG fprintf(stderr, "#mergejoin_int(l=%s#" BUNFMT "[%s]%s%s%s,"
			  "r=%s#" BUNFMT "[%s]%s%s%s)%s\n",
			  BATgetId(l), BATcount(l), ATOMname(l->ttype),
			  l->tsorted ? "-sorted" : "",
			  l->trevsorted ? "-revsorted" : "",
			  l->tkey ? "-key" : "",
			  BATgetId(r), BATcount(r), ATOMname(r->ttype),
			  r->tsorted ? "-sorted" : "",
			  r->trevsorted ? "-revsorted" : "",
			  r->tkey ? "-key" : "",
			  swapped ? " swapped" : "");

	assert(ATOMtype(l->ttype) == ATOMtype(r->ttype));
	assert(r->tsorted || r->trevsorted);

	lstart = rstart = 0;
	lend = BATcount(l);
	rend = BATcount(r);
	lvals = (const int *) Tloc(l, 0);
	rvals = (const int *) Tloc(r, 0);
	assert(!r->tvarsized || !r->ttype);

	/* basic properties will be adjusted if necessary later on,
	 * they were initially set by joininitresults() */

	if (lend == 0 || rend == 0) {
		/* there are no matches */
		return nomatch(r1, r2, l, r, lstart, lend, NULL, NULL,
			       0, 0, "mergejoin_int", t0);
	}

	/* determine opportunistic scan window for l and r */
	for (nl = lend - lstart, lscan = 4; nl > 0; lscan++)
		nl >>= 1;
	for (nr = rend - rstart, rscan = 4; nr > 0; rscan++)
		nr >>= 1;

	if (!nil_matches) {
		/* skip over nils at the start of the columns */
		if (lscan < lend - lstart && lvals[lstart + lscan] == int_nil) {
			lstart = binsearch_int(NULL, 0, lvals, lstart + lscan,
					       lend - 1, int_nil, 1, 1);
		} else {
			while (lvals[lstart] == int_nil)
				lstart++;
		}
		if (rscan < rend - rstart && rvals[rstart + rscan] == int_nil) {
			rstart = binsearch_int(NULL, 0, rvals, rstart + rscan,
					       rend - 1, int_nil, 1, 1);
		} else {
			while (rvals[rstart] == int_nil)
				rstart++;
		}
	}
	/* from here on we don't have to worry about nil values */

	while (lstart < lend && rstart < rend) {
		v = rvals[rstart];

		if (lscan < lend - lstart && lvals[lstart + lscan] < v) {
			lstart = binsearch_int(NULL, 0, lvals, lstart + lscan,
					       lend - 1, v, 1, 0);
		} else {
			/* scan l for v */
			while (lstart < lend && lvals[lstart] < v)
				lstart++;
		}
		if (lstart >= lend) {
			/* nothing found */
			break;
		}

		/* Here we determine the next value in l that we are
		 * going to try to match in r.  We will also count the
		 * number of occurrences in l of that value.
		 * Afterwards, v points to the value and nl is the
		 * number of times it occurs.  Also, lstart will
		 * point to the next value to be considered (ready for
		 * the next iteration).
		 * If there are many equal values in l (more than
		 * lscan), we will use binary search to find the end
		 * of the sequence.  Obviously, we can do this only if
		 * l is actually sorted (lscan > 0). */
		nl = 1;		/* we'll match (at least) one in l */
		nr = 0;		/* maybe we won't match anything in r */
		v = lvals[lstart];
		if (l->tkey) {
			/* if l is key, there is a single value */
			lstart++;
		} else if (lscan < lend - lstart &&
			   v == lvals[lstart + lscan]) {
			/* lots of equal values: use binary search to
			 * find end */
			nl = binsearch_int(NULL, 0, lvals, lstart + lscan,
					   lend - 1, v, 1, 1);
			nl -= lstart;
			lstart += nl;
		} else {
			/* just scan */
			while (++lstart < lend && v == lvals[lstart])
				nl++;
		}
		/* lstart points one beyond the value we're
		 * going to match: ready for the next iteration. */

		/* First we find the first value in r that is at
		 * least as large as v, then we find the first
		 * value in r that is larger than v.  The difference
		 * is the number of values equal to v and is stored in
		 * nr.
		 * We will use binary search on r to find both ends of
		 * the sequence of values that are equal to v in case
		 * the position is "too far" (more than rscan
		 * away). */

		/* first find the location of the first value in r
		 * that is >= v, then find the location of the first
		 * value in r that is > v; the difference is the
		 * number of values equal to v */

		/* look ahead a little (rscan) in r to see whether
		 * we're better off doing a binary search */
		if (rscan < rend - rstart && rvals[rstart + rscan] < v) {
			/* value too far away in r: use binary
			 * search */
			rstart = binsearch_int(NULL, 0, rvals, rstart + rscan,
					       rend - 1, v, 1, 0);
		} else {
			/* scan r for v */
			while (rstart < rend && rvals[rstart] < v)
				rstart++;
		}
		if (rstart == rend) {
			/* nothing found */
			break;
		}

		/* now find the end of the sequence of equal values v */

		/* if r is key, there is zero or one match, otherwise
		 * look ahead a little (rscan) in r to see whether
		 * we're better off doing a binary search */
		if (r->tkey) {
			if (rstart < rend && v == rvals[rstart]) {
				nr = 1;
				rstart++;
			}
		} else if (rscan < rend - rstart &&
			   v == rvals[rstart + rscan]) {
			/* range too large: use binary search */
			nr = binsearch_int(NULL, 0, rvals, rstart + rscan,
					   rend - 1, v, 1, 1);
			nr -= rstart;
			rstart += nr;
		} else {
			/* scan r for end of range */
			while (rstart < rend && v == rvals[rstart]) {
				nr++;
				rstart++;
			}
		}
		/* rstart points to first value > v or end of
		 * r, and nr is the number of values in r that
		 * are equal to v */
		if (nr == 0) {
			/* no entries in r found */
			continue;
		}
		/* make space: nl values in l match nr values in r, so
		 * we need to add nl * nr values in the results */
		if (BATcount(r1) + nl * nr > BATcapacity(r1)) {
			/* make some extra space by extrapolating how
			 * much more we need (fraction of l we've seen
			 * so far is used as the fraction of the
			 * expected result size we've produced so
			 * far) */
			BUN newcap = (BUN) ((double) BATcount(l) / (BATcount(l) - (lend - lstart)) * (BATcount(r1) + nl * nr) * 1.1);
			if (newcap < nl * nr + BATcount(r1))
				newcap = nl * nr + BATcount(r1) + 1024;
			if (newcap > maxsize)
				newcap = maxsize;
			/* make sure heap.free is set properly before
			 * extending */
			BATsetcount(r1, BATcount(r1));
			if (BATextend(r1, newcap) != GDK_SUCCEED)
				goto bailout;
			BATsetcount(r2, BATcount(r2));
			if (BATextend(r2, newcap) != GDK_SUCCEED)
				goto bailout;
			assert(BATcapacity(r1) == BATcapacity(r2));
		}

		/* maintain properties */
		if (nl > 1) {
			/* value occurs multiple times in l, so entry
			 * in r will be repeated multiple times: hence
			 * r2 is not key and not dense */
			r2->tkey = 0;
			r2->tdense = 0;
			/* multiple different values will be inserted
			 * in r1 (always in order), so not reverse
			 * ordered anymore */
			r1->trevsorted = 0;
		}
		if (nr > 1) {
			/* value occurs multiple times in r, so entry
			 * in l will be repeated multiple times: hence
			 * r1 is not key and not dense */
			r1->tkey = 0;
			r1->tdense = 0;
			/* multiple different values will be inserted
			 * in r2 (in order), so not reverse ordered
			 * anymore */
			r2->trevsorted = 0;
			if (nl > 1) {
				/* multiple values in l match multiple
				 * values in r, so an ordered sequence
				 * will be inserted multiple times in
				 * r2, so r2 is not ordered anymore */
				r2->tsorted = 0;
			}
		}
		if (BATcount(r1) > 0) {
			/* a new, higher value will be inserted into
			 * r1, so r1 is not reverse ordered anymore */
			r1->trevsorted = 0;
			/* a new higher value will be added to r2 */
			r2->trevsorted = 0;
			if (r1->tdense &&
			    ((oid *) r1->theap.base)[r1->batCount - 1] + 1 != l->hseqbase + lstart - nl)
				r1->tdense = 0;
		}

		if (BATcount(r2) > 0 &&
		    r2->tdense &&
		    ((oid *) r2->theap.base)[r2->batCount - 1] + 1 != r->hseqbase + rstart - nr)
			r2->tdense = 0;

		/* insert values */
		lv = l->hseqbase + lstart - nl;
		for (i = 0; i < nl; i++) {
			BUN j;
			oid rv;

			rv = r->hseqbase + rstart - nr;
			for (j = 0; j < nr; j++) {
				APPEND(r1, lv);
				APPEND(r2, rv);
				rv++;
			}
			lv++;
		}
	}
	/* also set other bits of heap to correct value to indicate size */
	BATsetcount(r1, BATcount(r1));
	BATsetcount(r2, BATcount(r2));
	assert(BATcount(r1) == BATcount(r2));
	if (BATcount(r1) > 0) {
		if (r1->tdense)
			r1->tseqbase = ((oid *) r1->theap.base)[0];
		if (r2->tdense)
			r2->tseqbase = ((oid *) r2->theap.base)[0];
	}
	ALGODEBUG fprintf(stderr, "#mergejoin_int(l=%s,r=%s)=(%s#"BUNFMT"%s%s%s%s,%s#"BUNFMT"%s%s%s%s) " LLFMT "us\n",
			  BATgetId(l), BATgetId(r),
			  BATgetId(r1), BATcount(r1),
			  r1->tsorted ? "-sorted" : "",
			  r1->trevsorted ? "-revsorted" : "",
			  r1->tdense ? "-dense" : "",
			  r1->tkey ? "-key" : "",
			  BATgetId(r2), BATcount(r2),
			  r2->tsorted ? "-sorted" : "",
			  r2->trevsorted ? "-revsorted" : "",
			  r2->tdense ? "-dense" : "",
			  r2->tkey ? "-key" : "",
			  GDKusec() - t0);
	return GDK_SUCCEED;

  bailout:
	BBPreclaim(r1);
	BBPreclaim(r2);
	return GDK_FAIL;
}

static gdk_return
mergejoin_lng(BAT *r1, BAT *r2, BAT *l, BAT *r,
	      int nil_matches, BUN maxsize, lng t0, int swapped)
{
	BUN lstart, lend;
	BUN rstart, rend;
	BUN lscan, rscan;	/* opportunistic scan window */
	const lng *lvals, *rvals;
	lng v;
	BUN nl, nr;
	oid lv;
	BUN i;

	ALGODEBUG fprintf(stderr, "#mergejoin_lng(l=%s#" BUNFMT "[%s]%s%s%s,"
			  "r=%s#" BUNFMT "[%s]%s%s%s)%s\n",
			  BATgetId(l), BATcount(l), ATOMname(l->ttype),
			  l->tsorted ? "-sorted" : "",
			  l->trevsorted ? "-revsorted" : "",
			  l->tkey ? "-key" : "",
			  BATgetId(r), BATcount(r), ATOMname(r->ttype),
			  r->tsorted ? "-sorted" : "",
			  r->trevsorted ? "-revsorted" : "",
			  r->tkey ? "-key" : "",
			  swapped ? " swapped" : "");

	assert(ATOMtype(l->ttype) == ATOMtype(r->ttype));
	assert(r->tsorted || r->trevsorted);

	lstart = rstart = 0;
	lend = BATcount(l);
	rend = BATcount(r);
	lvals = (const lng *) Tloc(l, 0);
	rvals = (const lng *) Tloc(r, 0);
	assert(!r->tvarsized || !r->ttype);

	/* basic properties will be adjusted if necessary later on,
	 * they were initially set by joininitresults() */

	if (lend == 0 || rend == 0) {
		/* there are no matches */
		return nomatch(r1, r2, l, r, lstart, lend, NULL, NULL,
			       0, 0, "mergejoin_lng", t0);
	}

	/* determine opportunistic scan window for l and r */
	for (nl = lend - lstart, lscan = 4; nl > 0; lscan++)
		nl >>= 1;
	for (nr = rend - rstart, rscan = 4; nr > 0; rscan++)
		nr >>= 1;

	if (!nil_matches) {
		/* skip over nils at the start of the columns */
		if (lscan < lend - lstart && lvals[lstart + lscan] == lng_nil) {
			lstart = binsearch_lng(NULL, 0, lvals, lstart + lscan,
					       lend - 1, lng_nil, 1, 1);
		} else {
			while (lvals[lstart] == lng_nil)
				lstart++;
		}
		if (rscan < rend - rstart && rvals[rstart + rscan] == lng_nil) {
			rstart = binsearch_lng(NULL, 0, rvals, rstart + rscan,
					       rend - 1, lng_nil, 1, 1);
		} else {
			while (rvals[rstart] == lng_nil)
				rstart++;
		}
	}
	/* from here on we don't have to worry about nil values */

	while (lstart < lend && rstart < rend) {
		v = rvals[rstart];

		if (lscan < lend - lstart && lvals[lstart + lscan] < v) {
			lstart = binsearch_lng(NULL, 0, lvals, lstart + lscan,
					       lend - 1, v, 1, 0);
		} else {
			/* scan l for v */
			while (lstart < lend && lvals[lstart] < v)
				lstart++;
		}
		if (lstart >= lend) {
			/* nothing found */
			break;
		}

		/* Here we determine the next value in l that we are
		 * going to try to match in r.  We will also count the
		 * number of occurrences in l of that value.
		 * Afterwards, v points to the value and nl is the
		 * number of times it occurs.  Also, lstart will
		 * point to the next value to be considered (ready for
		 * the next iteration).
		 * If there are many equal values in l (more than
		 * lscan), we will use binary search to find the end
		 * of the sequence.  Obviously, we can do this only if
		 * l is actually sorted (lscan > 0). */
		nl = 1;		/* we'll match (at least) one in l */
		nr = 0;		/* maybe we won't match anything in r */
		v = lvals[lstart];
		if (l->tkey) {
			/* if l is key, there is a single value */
			lstart++;
		} else if (lscan < lend - lstart &&
			   v == lvals[lstart + lscan]) {
			/* lots of equal values: use binary search to
			 * find end */
			nl = binsearch_lng(NULL, 0, lvals, lstart + lscan,
					   lend - 1, v, 1, 1);
			nl -= lstart;
			lstart += nl;
		} else {
			/* just scan */
			while (++lstart < lend && v == lvals[lstart])
				nl++;
		}
		/* lstart points one beyond the value we're
		 * going to match: ready for the next iteration. */

		/* First we find the first value in r that is at
		 * least as large as v, then we find the first
		 * value in r that is larger than v.  The difference
		 * is the number of values equal to v and is stored in
		 * nr.
		 * We will use binary search on r to find both ends of
		 * the sequence of values that are equal to v in case
		 * the position is "too far" (more than rscan
		 * away). */

		/* first find the location of the first value in r
		 * that is >= v, then find the location of the first
		 * value in r that is > v; the difference is the
		 * number of values equal to v */

		/* look ahead a little (rscan) in r to see whether
		 * we're better off doing a binary search */
		if (rscan < rend - rstart && rvals[rstart + rscan] < v) {
			/* value too far away in r: use binary
			 * search */
			rstart = binsearch_lng(NULL, 0, rvals, rstart + rscan,
					       rend - 1, v, 1, 0);
		} else {
			/* scan r for v */
			while (rstart < rend && rvals[rstart] < v)
				rstart++;
		}
		if (rstart == rend) {
			/* nothing found */
			break;
		}

		/* now find the end of the sequence of equal values v */

		/* if r is key, there is zero or one match, otherwise
		 * look ahead a little (rscan) in r to see whether
		 * we're better off doing a binary search */
		if (r->tkey) {
			if (rstart < rend && v == rvals[rstart]) {
				nr = 1;
				rstart++;
			}
		} else if (rscan < rend - rstart &&
			   v == rvals[rstart + rscan]) {
			/* range too large: use binary search */
			nr = binsearch_lng(NULL, 0, rvals, rstart + rscan,
					   rend - 1, v, 1, 1);
			nr -= rstart;
			rstart += nr;
		} else {
			/* scan r for end of range */
			while (rstart < rend && v == rvals[rstart]) {
				nr++;
				rstart++;
			}
		}
		/* rstart points to first value > v or end of
		 * r, and nr is the number of values in r that
		 * are equal to v */
		if (nr == 0) {
			/* no entries in r found */
			continue;
		}
		/* make space: nl values in l match nr values in r, so
		 * we need to add nl * nr values in the results */
		if (BATcount(r1) + nl * nr > BATcapacity(r1)) {
			/* make some extra space by extrapolating how
			 * much more we need (fraction of l we've seen
			 * so far is used as the fraction of the
			 * expected result size we've produced so
			 * far) */
			BUN newcap = (BUN) ((double) BATcount(l) / (BATcount(l) - (lend - lstart)) * (BATcount(r1) + nl * nr) * 1.1);
			if (newcap < nl * nr + BATcount(r1))
				newcap = nl * nr + BATcount(r1) + 1024;
			if (newcap > maxsize)
				newcap = maxsize;
			/* make sure heap.free is set properly before
			 * extending */
			BATsetcount(r1, BATcount(r1));
			if (BATextend(r1, newcap) != GDK_SUCCEED)
				goto bailout;
			BATsetcount(r2, BATcount(r2));
			if (BATextend(r2, newcap) != GDK_SUCCEED)
				goto bailout;
			assert(BATcapacity(r1) == BATcapacity(r2));
		}

		/* maintain properties */
		if (nl > 1) {
			/* value occurs multiple times in l, so entry
			 * in r will be repeated multiple times: hence
			 * r2 is not key and not dense */
			r2->tkey = 0;
			r2->tdense = 0;
			/* multiple different values will be inserted
			 * in r1 (always in order), so not reverse
			 * ordered anymore */
			r1->trevsorted = 0;
		}
		if (nr > 1) {
			/* value occurs multiple times in r, so entry
			 * in l will be repeated multiple times: hence
			 * r1 is not key and not dense */
			r1->tkey = 0;
			r1->tdense = 0;
			/* multiple different values will be inserted
			 * in r2 (in order), so not reverse ordered
			 * anymore */
			r2->trevsorted = 0;
			if (nl > 1) {
				/* multiple values in l match multiple
				 * values in r, so an ordered sequence
				 * will be inserted multiple times in
				 * r2, so r2 is not ordered anymore */
				r2->tsorted = 0;
			}
		}
		if (BATcount(r1) > 0) {
			/* a new, higher value will be inserted into
			 * r1, so r1 is not reverse ordered anymore */
			r1->trevsorted = 0;
			/* a new higher value will be added to r2 */
			r2->trevsorted = 0;
			if (r1->tdense &&
			    ((oid *) r1->theap.base)[r1->batCount - 1] + 1 != l->hseqbase + lstart - nl)
				r1->tdense = 0;
		}

		if (BATcount(r2) > 0 &&
		    r2->tdense &&
		    ((oid *) r2->theap.base)[r2->batCount - 1] + 1 != r->hseqbase + rstart - nr)
			r2->tdense = 0;

		/* insert values */
		lv = l->hseqbase + lstart - nl;
		for (i = 0; i < nl; i++) {
			BUN j;
			oid rv;

			rv = r->hseqbase + rstart - nr;
			for (j = 0; j < nr; j++) {
				APPEND(r1, lv);
				APPEND(r2, rv);
				rv++;
			}
			lv++;
		}
	}
	/* also set other bits of heap to correct value to indicate size */
	BATsetcount(r1, BATcount(r1));
	BATsetcount(r2, BATcount(r2));
	assert(BATcount(r1) == BATcount(r2));
	if (BATcount(r1) > 0) {
		if (r1->tdense)
			r1->tseqbase = ((oid *) r1->theap.base)[0];
		if (r2->tdense)
			r2->tseqbase = ((oid *) r2->theap.base)[0];
	}
	ALGODEBUG fprintf(stderr, "#mergejoin_lng(l=%s,r=%s)=(%s#"BUNFMT"%s%s%s%s,%s#"BUNFMT"%s%s%s%s) " LLFMT "us\n",
			  BATgetId(l), BATgetId(r),
			  BATgetId(r1), BATcount(r1),
			  r1->tsorted ? "-sorted" : "",
			  r1->trevsorted ? "-revsorted" : "",
			  r1->tdense ? "-dense" : "",
			  r1->tkey ? "-key" : "",
			  BATgetId(r2), BATcount(r2),
			  r2->tsorted ? "-sorted" : "",
			  r2->trevsorted ? "-revsorted" : "",
			  r2->tdense ? "-dense" : "",
			  r2->tkey ? "-key" : "",
			  GDKusec() - t0);
	return GDK_SUCCEED;

  bailout:
	BBPreclaim(r1);
	BBPreclaim(r2);
	return GDK_FAIL;
}

/* Perform a "merge" join on l and r (if both are sorted) with
 * optional candidate lists, or join using binary search on r if l is
 * not sorted.  The return BATs have already been created by the
 * caller.
 *
 * If nil_matches is set, nil values are treated as ordinary values
 * that can match; otherwise nil values never match.
 *
 * If nil_on_miss is set, a nil value is returned in r2 if there is no
 * match in r for a particular value in l (left outer join).
 *
 * If semi is set, only a single set of values in r1/r2 is returned if
 * there is a match of l in r, no matter how many matches there are in
 * r; otherwise all matches are returned.
 *
 * maxsize is the absolute maximum size the output BATs can become (if
 * they were to become larger, we have a bug).
 *
 * t0 and swapped are only for debugging (ALGOMASK set in GDKdebug).
 */
static gdk_return
mergejoin(BAT *r1, BAT *r2, BAT *l, BAT *r, BAT *sl, BAT *sr,
	  int nil_matches, int nil_on_miss, int semi, int only_misses,
	  BUN maxsize, lng t0, int swapped)
{
	BUN lstart, lend;
	const oid *lcand, *lcandend;
	BUN rstart, rend, rstartorig;
	BUN lcnt, rcnt;		/* not actively used, but needed for CANDINIT */
	const oid *rcand, *rcandend, *rcandorig;
	/* [lr]scan determine how far we look ahead in l/r in order to
	 * decide whether we want to do a binary search or a scan */
	BUN lscan, rscan;
	const void *lvals, *rvals; /* the values of l/r (NULL if dense) */
	const char *lvars, *rvars; /* the indirect values (NULL if fixed size) */
	int lwidth, rwidth;	   /* width of the values */
	const void *nil = ATOMnilptr(l->ttype);
	int (*cmp)(const void *, const void *) = ATOMcompare(l->ttype);
	const void *v;		/* points to value under consideration */
	const void *prev = NULL;
	BUN nl, nr;
	BUN total;		/* number of rows in l we scan */
	int insert_nil;
	/* equal_order is set if we can scan both BATs in the same
	 * order, so when both are sorted or both are reverse sorted
	 * -- important to know in order to skip over values; if l is
	 * not sorted, this must be set to 1 and we will always do a
	 * binary search on all of r */
	int equal_order;
	/* [lr]ordering is either 1 or -1 depending on the order of
	 * l/r: it determines the comparison function used */
	int lordering, rordering;
	oid lv;
	BUN i, j;		/* counters */
	int lskipped = 0;	/* whether we skipped values in l */
	lng loff = 0, roff = 0;	/* set if l/r is dense */
	oid lval = oid_nil, rval = oid_nil; /* temporary space to point v to */

	if (sl == NULL && sr == NULL && !nil_on_miss &&
	    !semi && !only_misses && l->tsorted && r->tsorted && r2 != NULL) {
		/* special cases with far fewer options */
		switch (ATOMbasetype(l->ttype)) {
		case TYPE_int:
			return mergejoin_int(r1, r2, l, r, nil_matches,
					     maxsize, t0, swapped);
		case TYPE_lng:
			return mergejoin_lng(r1, r2, l, r, nil_matches,
					     maxsize, t0, swapped);
		}
	}

	ALGODEBUG fprintf(stderr, "#mergejoin(l=%s#" BUNFMT "[%s]%s%s%s,"
			  "r=%s#" BUNFMT "[%s]%s%s%s,sl=%s#" BUNFMT "%s%s%s,"
			  "sr=%s#" BUNFMT "%s%s%s,nil_matches=%d,"
			  "nil_on_miss=%d,semi=%d)%s\n",
			  BATgetId(l), BATcount(l), ATOMname(l->ttype),
			  l->tsorted ? "-sorted" : "",
			  l->trevsorted ? "-revsorted" : "",
			  l->tkey ? "-key" : "",
			  BATgetId(r), BATcount(r), ATOMname(r->ttype),
			  r->tsorted ? "-sorted" : "",
			  r->trevsorted ? "-revsorted" : "",
			  r->tkey ? "-key" : "",
			  sl ? BATgetId(sl) : "NULL", sl ? BATcount(sl) : 0,
			  sl && sl->tsorted ? "-sorted" : "",
			  sl && sl->trevsorted ? "-revsorted" : "",
			  sl && sl->tkey ? "-key" : "",
			  sr ? BATgetId(sr) : "NULL", sr ? BATcount(sr) : 0,
			  sr && sr->tsorted ? "-sorted" : "",
			  sr && sr->trevsorted ? "-revsorted" : "",
			  sr && sr->tkey ? "-key" : "",
			  nil_matches, nil_on_miss, semi,
			  swapped ? " swapped" : "");

	assert(ATOMtype(l->ttype) == ATOMtype(r->ttype));
	assert(r->tsorted || r->trevsorted);
	assert(sl == NULL || sl->tsorted);
	assert(sr == NULL || sr->tsorted);

	CANDINIT(l, sl, lstart, lend, lcnt, lcand, lcandend);
	CANDINIT(r, sr, rstart, rend, rcnt, rcand, rcandend);
	total = lcand ? (BUN) (lcandend - lcand) : lend - lstart;
	lvals = BATtvoid(l) ? NULL : Tloc(l, 0);
	rvals = BATtvoid(r) ? NULL : Tloc(r, 0);
	if (l->tvarsized && l->ttype) {
		assert(r->tvarsized && r->ttype);
		lvars = l->tvheap->base;
		rvars = r->tvheap->base;
	} else {
		assert(!r->tvarsized || !r->ttype);
		lvars = rvars = NULL;
	}
	lwidth = l->twidth;
	rwidth = r->twidth;

	/* basic properties will be adjusted if necessary later on,
	 * they were initially set by joininitresults() */

	if (lstart == lend ||
	    rstart == rend ||
	    (!nil_matches &&
	     ((BATtvoid(l) && l->tseqbase == oid_nil) ||
	      (BATtvoid(r) && r->tseqbase == oid_nil))) ||
	    (BATtvoid(l) && l->tseqbase == oid_nil &&
	     (r->tnonil ||
	      (BATtvoid(r) && r->tseqbase != oid_nil))) ||
	    (BATtvoid(r) && r->tseqbase == oid_nil &&
	     (l->tnonil ||
	      (BATtvoid(l) && l->tseqbase != oid_nil)))) {
		/* there are no matches */
		return nomatch(r1, r2, l, r, lstart, lend, lcand, lcandend,
			       nil_on_miss, only_misses, "mergejoin", t0);
	}

	if (l->tsorted || l->trevsorted) {
		/* determine opportunistic scan window for l */
		for (nl = lcand ? (BUN) (lcandend - lcand) : lend - lstart,
			     lscan = 4;
		     nl > 0;
		     lscan++)
			nl >>= 1;
		equal_order = (l->tsorted && r->tsorted) ||
			(l->trevsorted && r->trevsorted &&
			 !BATtvoid(l) && !BATtvoid(r));
		lordering = l->tsorted && (r->tsorted || !equal_order) ? 1 : -1;
		rordering = equal_order ? lordering : -lordering;
	} else {
		/* if l not sorted, we will always use binary search
		 * on r */
		assert(!BATtvoid(l)); /* void is always sorted */
		lscan = 0;
		equal_order = 1;
		lordering = 1;
		rordering = r->tsorted ? 1 : -1;
		/* if l not sorted, we only know for sure that r2 is
		 * key if l is, and that r1 is key if r is; r1 is also
		 * key in the case of a semi-join or anti-semi-join
		 * (only_misses) */
		if (r2)
			r2->tkey = l->tkey != 0;
		r1->tkey = (r->tkey != 0) | semi | only_misses;
	}
	/* determine opportunistic scan window for r; if l is not
	 * sorted this is only used to find range of equal values */
	for (nl = rcand ? (BUN) (rcandend - rcand) : rend - rstart, rscan = 4;
	     nl > 0;
	     rscan++)
		nl >>= 1;

	if (BATtvoid(l)) {
		assert(lvals == NULL);
		if (lcand) {
			lstart = 0;
			lend = (BUN) (lcandend - lcand);
		}
		if (l->tseqbase == oid_nil)
			loff = lng_nil;
		else
			loff = (lng) l->tseqbase - (lng) l->hseqbase;
	}
	if (BATtvoid(r)) {
		assert(rvals == NULL);
		if (rcand) {
			rstart = 0;
			rend = (BUN) (rcandend - rcand);
		}
		if (r->tseqbase == oid_nil)
			roff = lng_nil;
		else
			roff = (lng) r->tseqbase - (lng) r->hseqbase;
	}
	assert(loff == 0 || lvals == NULL);
	assert(roff == 0 || rvals == NULL);
	/* At this point the various variables that help us through
	 * the algorithm have been set.  The table explains them.  The
	 * first two columns are the inputs, the next three columns
	 * are the variables, the final two columns indicate how the
	 * variables can be used.
	 *
	 * l/r    sl/sr | vals  cand  off | result   value being matched
	 * -------------+-----------------+----------------------------------
	 * dense  NULL  | NULL  NULL  set | i        off==nil?nil:i+off
	 * dense  dense | NULL  NULL  set | i        off==nil?nil:i+off
	 * dense  set   | NULL  set   set | cand[i]  off==nil?nil:cand[i]+off
	 * set    NULL  | set   NULL  0   | i        vals[i]
	 * set    dense | set   NULL  0   | i        vals[i]
	 * set    set   | set   set   0   | cand[i]  vals[cand[i]]
	 *
	 * If {l,r}off is lng_nil, all values in the corresponding bat
	 * are oid_nil because the bat has type VOID and the tseqbase
	 * is nil.
	 */

	rcandorig = rcand;
	rstartorig = rstart;

	if (sl)
		r1->tdense = sl->tdense;
	if (sr)
		r2->tdense = sr->tdense;
	while (lcand ? lcand < lcandend : lstart < lend) {
		if (lscan == 0) {
			/* always search r completely */
			rcand = rcandorig;
			rstart = rstartorig;
		} else {
			/* If l is sorted (lscan > 0), we look at the
			 * next value in r to see whether we can jump
			 * over a large section of l using binary
			 * search.  We do this by looking ahead in l
			 * (lscan far, to be precise) and seeing if
			 * the value there is still too "small"
			 * (definition depends on sort order of l).
			 * If it is, we use binary search on l,
			 * otherwise we scan l for the next position
			 * with a value greater than or equal to the
			 * value in r.
			 * The next value to match in r is the first
			 * if equal_order is set, the last
			 * otherwise.
			 * When skipping over values in l, we count
			 * how many we skip in nlx.  We need this in
			 * case only_misses or nil_on_miss is set, and
			 * to properly set the tdense property in the
			 * first output BAT. */
			BUN nlx = 0; /* number of non-matching values in l */

			if (rcand) {
				if (rcand == rcandend) {
					v = NULL; /* no more values */
				} else if (rvals) {
					v = VALUE(r, (equal_order ? rcand[0] : rcandend[-1]) - r->hseqbase);
				} else {
					rval = roff == lng_nil ? oid_nil : (oid) ((lng) (equal_order ? rcand[0] : rcandend[-1]) + roff);
					v = &rval;
				}
			} else {
				if (rstart == rend) {
					v = NULL;
				} else if (rvals) {
					v = VALUE(r, equal_order ? rstart : rend - 1);
				} else {
					if (roff == lng_nil)
						rval = oid_nil;
					else if (equal_order)
						rval = (oid) ((lng) rstart + r->tseqbase);
					else
						rval = (oid) ((lng) rend - 1 + r->tseqbase);
					v = &rval;
				}
			}
			/* here, v points to next value in r, or if
			 * we're at the end of r, v is NULL */
			if (v == NULL) {
				if (lcand) {
					nlx = (BUN) (lcandend - lcand);
					lcand = lcandend;
				} else {
					nlx = lend - lstart;
					lstart = lend;
				}
			} else if (loff == lng_nil) {
				/* all l values are NIL, and the type is OID */
				if (* (oid *) v != oid_nil) {
					/* value we're looking at in r
					 * is not NIL, so we match
					 * nothing */
					if (lcand) {
						nlx = (BUN) (lcandend - lcand);
						lcand = lcandend;
					} else {
						nlx = lend - lstart;
						lstart = lend;
					}
					v = NULL;
				}
			} else if (lcand) {
				if (lscan < (BUN) (lcandend - lcand)) {
					if (lvals) {
						if (lordering * cmp(VALUE(l, lcand[lscan] - l->hseqbase), v) < 0) {
							nlx = binsearch(lcand, l->hseqbase, l->ttype, lvals, lvars, lwidth, lscan, (BUN) (lcandend - lcand), v, lordering, 0);
						}
					} else {
						lval = (oid) ((lng) *(const oid*)v - loff);
						if (lordering > 0 ? lcand[lscan] < lval : lcand[lscan] > lval) {
							nlx = binsearch(NULL, 0, TYPE_oid, (const char *) lcand, NULL, SIZEOF_OID, 0, lcandend - lcand, &lval, 1, 0);
						}
					}
					lcand += nlx;
					if (lcand == lcandend)
						v = NULL;
				}
			} else if (lvals) {
				if (lscan + lstart < lend) {
					if (lordering * cmp(VALUE(l, lstart + lscan),
							    v) < 0) {
						nlx = lstart;
						lstart = binsearch(NULL, 0, l->ttype, lvals, lvars, lwidth, lstart + lscan, lend, v, lordering, 0);
						nlx = lstart - nlx;
						if (lstart == lend)
							v = NULL;
					}
				}
			} else if (*(const oid *)v != oid_nil) {
				if (*(const oid *)v > l->tseqbase) {
					nlx = lstart;
					lstart = *(const oid *)v - l->tseqbase;
					if (lstart >= lend) {
						lstart = lend;
						v = NULL;
					}
					nlx = lstart - nlx;
				}
			}
			if (nlx > 0) {
				if (only_misses) {
					if (lcand) {
						while (nlx > 0) {
							APPEND(r1, lcand[-(ssize_t)nlx]);
							nlx--;
						}
					} else {
						while (nlx > 0) {
							APPEND(r1, l->hseqbase + lstart - nlx);
							nlx--;
						}
					}
					if (lskipped)
						r1->tdense = 0;
					if (r1->trevsorted && BATcount(r1) > 1)
						r1->trevsorted = 0;
				} else if (nil_on_miss) {
					if (r2->tnonil) {
						r2->tnil = 1;
						r2->tnonil = 0;
						r2->tdense = 0;
						r2->tsorted = 0;
						r2->trevsorted = 0;
					}
					if (lcand) {
						while (nlx > 0) {
							APPEND(r1, lcand[-(ssize_t)nlx]);
							APPEND(r2, oid_nil);
							nlx--;
						}
					} else {
						while (nlx > 0) {
							APPEND(r1, l->hseqbase + lstart - nlx);
							APPEND(r2, oid_nil);
							nlx--;
						}
					}
				} else {
					lskipped = BATcount(r1) > 0;
				}
			}
			if (v == NULL) {
				/* we have exhausted the inputs */
				break;
			}
		}

		/* Here we determine the next value in l that we are
		 * going to try to match in r.  We will also count the
		 * number of occurrences in l of that value.
		 * Afterwards, v points to the value and nl is the
		 * number of times it occurs.  Also, lstart/lcand will
		 * point to the next value to be considered (ready for
		 * the next iteration).
		 * If there are many equal values in l (more than
		 * lscan), we will use binary search to find the end
		 * of the sequence.  Obviously, we can do this only if
		 * l is actually sorted (lscan > 0). */
		nl = 1;		/* we'll match (at least) one in l */
		nr = 0;		/* maybe we won't match anything in r */
		if (lcand) {
			if (loff == lng_nil) {
				/* all values are nil */
				lval = oid_nil;
				v = &lval;
				nl = (BUN) (lcandend - lcand);
				lcand = lcandend;
			} else if (lvals == NULL) {
				/* l is dense, i.e. key, i.e. a single value */
				lval = (oid) ((lng) *lcand++ + loff);
				v = &lval;
			} else {
				v = VALUE(l, lcand[0] - l->hseqbase);
				if (l->tkey) {
					/* if l is key, there is a
					 * single value */
					lcand++;
				} else if (lscan > 0 &&
					   lscan < (BUN) (lcandend - lcand) &&
					   cmp(v, VALUE(l, lcand[lscan] - l->hseqbase)) == 0) {
					/* lots of equal values: use
					 * binary search to find
					 * end */
					nl = binsearch(lcand, l->hseqbase,
						       l->ttype, lvals, lvars,
						       lwidth, lscan,
						       (BUN) (lcandend - lcand),
						       v, lordering, 1);
					lcand += nl;
				} else {
					while (++lcand < lcandend &&
					       cmp(v, VALUE(l, lcand[0] - l->hseqbase)) == 0)
						nl++;
				}
			}
		} else if (lvals) {
			v = VALUE(l, lstart);
			if (l->tkey) {
				/* if l is key, there is a single value */
				lstart++;
			} else if (lscan > 0 &&
				   lscan + lstart < lend &&
				   cmp(v, VALUE(l, lstart + lscan)) == 0) {
				/* lots of equal values: use binary
				 * search to find end */
				nl = binsearch(NULL, 0, l->ttype, lvals, lvars,
					       lwidth, lstart + lscan,
					       lend, v, lordering, 1);
				nl -= lstart;
				lstart += nl;
			} else {
				while (++lstart < lend &&
				       cmp(v, VALUE(l, lstart)) == 0)
					nl++;
			}
		} else if (loff == lng_nil) {
			lval = oid_nil;
			v = &lval;
			nl = lend - lstart;
			lstart = lend;
		} else {
			lval = lstart + l->tseqbase;
			v = &lval;
			lstart++;
		}
		/* lcand/lstart points one beyond the value we're
		 * going to match: ready for the next iteration. */
		if (!nil_matches && !l->tnonil && cmp(v, nil) == 0) {
			/* v is nil and nils don't match anything, set
			 * to NULL to indicate nil */
			v = NULL;
		}
		/* First we find the "first" value in r that is "at
		 * least as large" as v, then we find the "first"
		 * value in r that is "larger" than v.  The difference
		 * is the number of values equal to v and is stored in
		 * nr.  The definitions of "larger" and "first" depend
		 * on the orderings of l and r.  If equal_order is
		 * set, we go through r from low to high, changing
		 * rstart/rcand (this includes the case that l is not
		 * sorted); otherwise we go through r from high to
		 * low, changing rend/rcandend.
		 * In either case, we will use binary search on r to
		 * find both ends of the sequence of values that are
		 * equal to v in case the position is "too far" (more
		 * than rscan away). */
		if (v == NULL) {
			nr = 0;	/* nils don't match anything */
		} else if (roff == lng_nil) {
			if (*(const oid *) v == oid_nil) {
				/* all values in r match */
				nr = rcand ? (BUN) (rcandend - rcand) : rend - rstart;
			} else {
				/* no value in r matches */
				nr = 0;
			}
			/* in either case, we're done after this */
			rstart = rend;
			rcand = rcandend;
		} else if (equal_order) {
			/* first find the location of the first value
			 * in r that is >= v, then find the location
			 * of the first value in r that is > v; the
			 * difference is the number of values equal
			 * v; we change rcand/rstart */
			if (rcand) {
				/* look ahead a little (rscan) in r to
				 * see whether we're better off doing
				 * a binary search */
				if (rvals) {
					if (rscan < (BUN) (rcandend - rcand) &&
					    rordering * cmp(v, VALUE(r, rcand[rscan] - r->hseqbase)) > 0) {
						/* value too far away
						 * in r: use binary
						 * search */
						rcand += binsearch(rcand, r->hseqbase, r->ttype, rvals, rvars, rwidth, rscan, (BUN) (rcandend - rcand), v, rordering, 0);
					} else {
						/* scan r for v */
						while (rcand < rcandend &&
						       rordering * cmp(v, VALUE(r, rcand[0] - r->hseqbase)) > 0)
							rcand++;
					}
					if (rcand < rcandend &&
					    cmp(v, VALUE(r, rcand[0] - r->hseqbase)) == 0) {
						/* if we found an equal value,
						 * look for the last equal
						 * value */
						if (r->tkey) {
							/* r is key, there can
							 * only be a single
							 * equal value */
							nr = 1;
							rcand++;
						} else if (rscan < (BUN) (rcandend - rcand) &&
							   cmp(v, VALUE(r, rcand[rscan] - r->hseqbase)) == 0) {
							/* many equal values:
							 * use binary search to
							 * find the end */
							nr = binsearch(rcand, r->hseqbase, r->ttype, rvals, rvars, rwidth, rscan, (BUN) (rcandend - rcand), v, rordering, 1);
							rcand += nr;
						} else {
							/* scan r for end of
							 * range */
							do {
								nr++;
								rcand++;
							} while (rcand < rcandend &&
								 cmp(v, VALUE(r, rcand[0] - r->hseqbase)) == 0);
						}
					}
				} else {
					rval = (oid) ((lng) *(const oid*)v - roff);
					if (rscan < (BUN) (rcandend - rcand) &&
					    (rordering > 0 ? rcand[rscan] < rval : rcand[rscan] > rval)) {
						rcand += binsearch(NULL, 0, TYPE_oid, (const char *) rcand, NULL, SIZEOF_OID, rscan, rcandend - rcand, &rval, 1, 0);
					} else {
						while (rcand < rcandend &&
						       (rordering > 0 ? *rcand < rval : *rcand > rval))
							rcand++;
					}
					if (rcand < rcandend && *rcand == rval) {
						nr = 1;
						rcand++;
					}
				}
			} else if (rvals) {
				if (rstart + rscan < rend &&
				    rordering * cmp(v, VALUE(r, rstart + rscan)) > 0) {
					/* value too far away
					 * in r: use binary
					 * search */
					rstart = binsearch(NULL, 0, r->ttype, rvals, rvars, rwidth, rstart + rscan, rend, v, rordering, 0);
				} else {
					/* scan r for v */
					while (rstart < rend &&
					       rordering * cmp(v, VALUE(r, rstart)) > 0)
						rstart++;
				}
				if (rstart < rend &&
				    cmp(v, VALUE(r, rstart)) == 0) {
					/* if we found an equal value,
					 * look for the last equal
					 * value */
					if (r->tkey) {
						/* r is key, there can only be a single equal value */
						nr = 1;
						rstart++;
					} else if (rstart + rscan < rend &&
						   cmp(v, VALUE(r, rstart + rscan)) == 0) {
						/* use binary search to find the end */
						nr = binsearch(NULL, 0, r->ttype, rvals, rvars, rwidth, rstart + rscan, rend, v, rordering, 1);
						nr -= rstart;
						rstart += nr;
					} else {
						/* scan r for end of range */
						do {
							nr++;
							rstart++;
						} while (rstart < rend &&
							 cmp(v, VALUE(r, rstart)) == 0);
					}
				}
			} else if ((rval = *(const oid *)v) != oid_nil) {
				/* r is dense or void-nil, so we don't
				 * need to search, we know there is
				 * either zero or one match (note that
				 * all nils have already been dealt
				 * with) */
				if (rval >= rstart + r->tseqbase) {
					if (rval >= rend + r->tseqbase) {
						/* beyond the end: no match */
						rstart = rend;
					} else {
						/* within range: a
						 * single match */
						rstart = rval - r->tseqbase + 1;
						nr = 1;
					}
				}
			}
			/* rstart or rcand points to first value > v
			 * or end of r, and nr is the number of values
			 * in r that are equal to v */
		} else {
			/* first find the location of the first value
			 * in r that is > v, then find the location
			 * of the first value in r that is >= v; the
			 * difference is the number of values equal
			 * v; we change rcandend/rend */
			if (rcand) {
				/* look back from the end a little
				 * (rscan) in r to see whether we're
				 * better off doing a binary search */
				if (rvals) {
					if (rscan < (BUN) (rcandend - rcand) &&
					    rordering * cmp(v, VALUE(r, rcandend[-(ssize_t)rscan - 1] - r->hseqbase)) < 0) {
						/* value too far away
						 * in r: use binary
						 * search */
						rcandend = rcand + binsearch(rcand, r->hseqbase, r->ttype, rvals, rvars, rwidth, 0, (BUN) (rcandend - rcand) - rscan, v, rordering, 1);
					} else {
						/* scan r for v */
						while (rcand < rcandend &&
						       rordering * cmp(v, VALUE(r, rcandend[-1] - r->hseqbase)) < 0)
							rcandend--;
					}
					if (rcand < rcandend &&
					    cmp(v, VALUE(r, rcandend[-1] - r->hseqbase)) == 0) {
						/* if we found an equal value,
						 * look for the last equal
						 * value */
						if (r->tkey) {
							/* r is key, there can only be a single equal value */
							nr = 1;
							rcandend--;
						} else if (rscan < (BUN) (rcandend - rcand) &&
							   cmp(v, VALUE(r, rcandend[-(ssize_t)rscan - 1] - r->hseqbase)) == 0) {
							/* use binary search to find the start */
							nr = binsearch(rcand, r->hseqbase, r->ttype, rvals, rvars, rwidth, 0, (BUN) (rcandend - rcand) - rscan, v, rordering, 0);
							nr = (BUN) (rcandend - rcand) - nr;
							rcandend -= nr;
						} else {
							/* scan r for start of range */
							do {
								nr++;
								rcandend--;
							} while (rcand < rcandend &&
								 cmp(v, VALUE(r, rcandend[-1] - r->hseqbase)) == 0);
						}
					}
				} else {
					rval = (oid) ((lng) *(const oid*)v - roff);
					if (rscan < (BUN) (rcandend - rcand) &&
					    (rordering > 0 ? rcandend[-(ssize_t)rscan - 1] > rval : rcandend[-(ssize_t)rscan - 1] < rval)) {
						rcandend = rcand + binsearch(NULL, 0, TYPE_oid, (const char *) rcand, NULL, SIZEOF_OID, 0, rcandend - rcand - rscan, &rval, 1, 1);
					} else {
						while (rcand < rcandend &&
						       (rordering > 0 ? rcandend[-1] > rval : rcandend[-1] < rval))
							rcand++;
					}
					if (rcand < rcandend && rcandend[-1] == rval) {
						nr = 1;
						rcandend--;
					}
				}
			} else if (rvals) {
				if (rstart + rscan < rend &&
				    rordering * cmp(v, VALUE(r, rend - rscan - 1)) < 0) {
					/* value too far away
					 * in r: use binary
					 * search */
					rend = binsearch(NULL, 0, r->ttype, rvals, rvars, rwidth, rstart, rend - rscan, v, rordering, 1);
				} else {
					/* scan r for v */
					while (rstart < rend &&
					       rordering * cmp(v, VALUE(r, rend - 1)) < 0)
						rend--;
				}
				if (rstart < rend &&
				    cmp(v, VALUE(r, rend - 1)) == 0) {
					/* if we found an equal value,
					 * look for the last equal
					 * value */
					if (r->tkey) {
						/* r is key, there can only be a single equal value */
						nr = 1;
						rend--;
					} else if (rstart + rscan < rend &&
						   cmp(v, VALUE(r, rend - rscan - 1)) == 0) {
						/* use binary search to find the end */
						nr = binsearch(NULL, 0, r->ttype, rvals, rvars, rwidth, rstart, rend - rscan, v, rordering, 0);
						nr = rend - nr;
						rend -= nr;
					} else {
						/* scan r for end of range */
						do {
							nr++;
							rend--;
						} while (rstart < rend &&
							 cmp(v, VALUE(r, rend - 1)) == 0);
					}
				}
			} else if ((rval = *(const oid *)v) != oid_nil) {
				/* r is dense or void-nil, so we don't
				 * need to search, we know there is
				 * either zero or one match (note that
				 * all nils have already been dealt
				 * with) */
				if (rval < rend + r->tseqbase) {
					if (rval < rstart + r->tseqbase) {
						/* beyond the end: no match */
						rend = rstart;
					} else {
						/* within range: a
						 * single match */
						rend = rval - r->tseqbase;
						nr = 1;
					}
				}
			}
			/* rstart or rcand points to first value > v
			 * or end of r, and nr is the number of values
			 * in r that are equal to v */
		}

		if (nr == 0) {
			/* no entries in r found */
			if (!(nil_on_miss | only_misses)) {
				if (lscan > 0 &&
				    (rcand ? rcand == rcandend : rstart == rend)) {
					/* nothing more left to match
					 * in r */
					break;
				}
				lskipped = BATcount(r1) > 0;
				continue;
			}
			/* insert a nil to indicate a non-match */
			insert_nil = 1;
			nr = 1;
			if (r2) {
				r2->tnil = 1;
				r2->tnonil = 0;
				r2->tsorted = 0;
				r2->trevsorted = 0;
				r2->tdense = 0;
			}
		} else if (only_misses) {
			/* we had a match, so we're not interested */
			lskipped = BATcount(r1) > 0;
			continue;
		} else {
			insert_nil = 0;
			if (semi) {
				/* for semi-join, only insert single
				 * value */
				nr = 1;
			}
			if (lcand &&
			    nl > 1 &&
			    lcand[-1] != lcand[-1 - (ssize_t) nl] + nl) {
				/* not all values in the range are
				 * candidates */
				lskipped = 1;
			}
		}
		/* make space: nl values in l match nr values in r, so
		 * we need to add nl * nr values in the results */
		if (BATcount(r1) + nl * nr > BATcapacity(r1)) {
			/* make some extra space by extrapolating how
			 * much more we need (fraction of l we've seen
			 * so far is used as the fraction of the
			 * expected result size we've produced so
			 * far) */
			BUN newcap = (BUN) ((double) total / (total - (lcand ? (BUN) (lcandend - lcand) : (lend - lstart))) * (BATcount(r1) + nl * nr) * 1.1);
			if (newcap < nl * nr + BATcount(r1))
				newcap = nl * nr + BATcount(r1) + 1024;
			if (newcap > maxsize)
				newcap = maxsize;
			/* make sure heap.free is set properly before
			 * extending */
			BATsetcount(r1, BATcount(r1));
			if (BATextend(r1, newcap) != GDK_SUCCEED)
				goto bailout;
			if (r2) {
				BATsetcount(r2, BATcount(r2));
				if (BATextend(r2, newcap) != GDK_SUCCEED)
					goto bailout;
				assert(BATcapacity(r1) == BATcapacity(r2));
			}
		}

		/* maintain properties */
		if (nl > 1) {
			if (r2) {
				/* value occurs multiple times in l,
				 * so entry in r will be repeated
				 * multiple times: hence r2 is not key
				 * and not dense */
				r2->tkey = 0;
				r2->tdense = 0;
			}
			/* multiple different values will be inserted
			 * in r1 (always in order), so not reverse
			 * ordered anymore */
			r1->trevsorted = 0;
		}
		if (nr > 1) {
			/* value occurs multiple times in r, so entry
			 * in l will be repeated multiple times: hence
			 * r1 is not key and not dense */
			r1->tkey = 0;
			r1->tdense = 0;
			if (r2) {
				/* multiple different values will be
				 * inserted in r2 (in order), so not
				 * reverse ordered anymore */
				r2->trevsorted = 0;
				if (nl > 1) {
					/* multiple values in l match
					 * multiple values in r, so an
					 * ordered sequence will be
					 * inserted multiple times in
					 * r2, so r2 is not ordered
					 * anymore */
					r2->tsorted = 0;
				}
			}
		}
		if (lscan == 0) {
			/* deduce relative positions of r matches for
			 * this and previous value in v */
			if (prev && r2) {
				if (rordering * cmp(prev, v) < 0) {
					/* previous value in l was
					 * less than current */
					r2->trevsorted = 0;
				} else {
					r2->tsorted = 0;
				}
			}
			prev = v;
		}
		if (BATcount(r1) > 0) {
			/* a new, higher value will be inserted into
			 * r1, so r1 is not reverse ordered anymore */
			r1->trevsorted = 0;
			if (r2) {
				/* depending on whether l and r are
				 * ordered the same or not, a new
				 * higher or lower value will be added
				 * to r2 */
				if (equal_order)
					r2->trevsorted = 0;
				else {
					r2->tsorted = 0;
					r2->tdense = 0;
				}
			}
			if (r1->tdense && lskipped)
				r1->tdense = 0;
		}

		/* insert values: first the left output */
		if (lcand) {
			for (i = nl; i > 0; i--) {
				lv = lcand[-(ssize_t)i];
				for (j = 0; j < nr; j++)
					APPEND(r1, lv);
			}
		} else {
			for (i = nl; i > 0; i--) {
				lv = l->hseqbase + lstart - i;
				for (j = 0; j < nr; j++)
					APPEND(r1, lv);
			}
		}
		/* then the right output, various different ways of
		 * doing it */
		if (r2 == NULL) {
			/* nothing to do */
		} else if (insert_nil) {
			do {
				for (i = 0; i < nr; i++) {
					APPEND(r2, oid_nil);
				}
			} while (--nl > 0);
		} else if (rcand && equal_order) {
			if (r2->batCount > 0 &&
			    r2->tdense &&
			    ((oid *) r2->theap.base)[r2->batCount - 1] + 1 != rcand[-(ssize_t)nr])
				r2->tdense = 0;
			do {
				for (i = nr; i > 0; i--) {
					APPEND(r2, rcand[-(ssize_t)i]);
				}
			} while (--nl > 0);
		} else if (rvals && equal_order && r->ttype == TYPE_void) {
			if (r2->batCount > 0 &&
			    r2->tdense &&
			    ((oid *) r2->theap.base)[r2->batCount - 1] + 1 != ((oid*)rvals)[-(ssize_t)nr])
				r2->tdense = 0;
			do {
				for (i = nr; i > 0; i--) {
					APPEND(r2, ((oid*)rvals)[rstart -(ssize_t)i]);
				}
			} while (--nl > 0);
		} else if (rcand) {
			if (r2->batCount > 0 &&
			    r2->tdense &&
			    ((oid *) r2->theap.base)[r2->batCount - 1] + 1 != rcandend[0])
				r2->tdense = 0;
			do {
				for (i = 0; i < nr; i++) {
					APPEND(r2, rcandend[i]);
				}
			} while (--nl > 0);
		} else if (equal_order) {
			if (r2->batCount > 0 &&
			    r2->tdense &&
			    ((oid *) r2->theap.base)[r2->batCount - 1] + 1 != r->hseqbase + rstart - nr)
				r2->tdense = 0;
			do {
				for (i = nr; i > 0; i--) {
					APPEND(r2, r->hseqbase + rstart - i);
				}
			} while (--nl > 0);
		} else {
			if (r2->batCount > 0 &&
			    r2->tdense &&
			    ((oid *) r2->theap.base)[r2->batCount - 1] + 1 != rend + r->hseqbase)
				r2->tdense = 0;
			do {
				for (i = 0; i < nr; i++) {
					APPEND(r2, rend + r->hseqbase + i);
				}
			} while (--nl > 0);
		}
	}
	/* also set other bits of heap to correct value to indicate size */
	BATsetcount(r1, BATcount(r1));
	if (r2) {
		BATsetcount(r2, BATcount(r2));
		assert(BATcount(r1) == BATcount(r2));
	}
	if (BATcount(r1) > 0) {
		if (r1->tdense)
			r1->tseqbase = ((oid *) r1->theap.base)[0];
		if (r2 && r2->tdense)
			r2->tseqbase = ((oid *) r2->theap.base)[0];
	}
	ALGODEBUG fprintf(stderr, "#mergejoin(l=%s,r=%s)=(%s#"BUNFMT"%s%s%s%s,%s#"BUNFMT"%s%s%s%s) " LLFMT "us\n",
			  BATgetId(l), BATgetId(r),
			  BATgetId(r1), BATcount(r1),
			  r1->tsorted ? "-sorted" : "",
			  r1->trevsorted ? "-revsorted" : "",
			  r1->tdense ? "-dense" : "",
			  r1->tkey ? "-key" : "",
			  r2 ? BATgetId(r2) : "--", r2 ? BATcount(r2) : 0,
			  r2 && r2->tsorted ? "-sorted" : "",
			  r2 && r2->trevsorted ? "-revsorted" : "",
			  r2 && r2->tdense ? "-dense" : "",
			  r2 && r2->tkey ? "-key" : "",
			  GDKusec() - t0);
	return GDK_SUCCEED;

  bailout:
	BBPreclaim(r1);
	BBPreclaim(r2);
	return GDK_FAIL;
}

/* binary search in a candidate list, return 1 if found, 0 if not */
inline int
binsearchcand(const oid *cand, BUN lo, BUN hi, oid v)
{
	BUN mid;

	--hi;			/* now hi is inclusive */
	if (v < cand[lo] || v > cand[hi])
		return 0;
	while (hi > lo) {
		mid = (lo + hi) / 2;
		if (cand[mid] == v)
			return 1;
		if (cand[mid] < v)
			lo = mid + 1;
		else
			hi = mid - 1;
	}
	return cand[lo] == v;
}

#define HASHLOOPBODY()							\
	do {								\
		if (BUNlast(r1) == BATcapacity(r1)) {			\
			newcap = BATgrows(r1);				\
			if (newcap > maxsize)				\
				newcap = maxsize;			\
			BATsetcount(r1, BATcount(r1));			\
			if (BATextend(r1, newcap) != GDK_SUCCEED)	\
				goto bailout;				\
			if (r2) {					\
				BATsetcount(r2, BATcount(r2));		\
				if (BATextend(r2, newcap) != GDK_SUCCEED) \
					goto bailout;			\
				assert(BATcapacity(r1) == BATcapacity(r2)); \
			}						\
		}							\
		APPEND(r1, lo);						\
		if (r2)							\
			APPEND(r2, ro);					\
		nr++;							\
	} while (0)

#define HASHloop_bound(bi, h, hb, v, lo, hi)		\
	for (hb = HASHget(h, HASHprobe((h), v));	\
	     hb != HASHnil(h);				\
	     hb = HASHgetlink(h,hb))			\
		if (hb >= (lo) && hb < (hi) &&		\
		    (cmp == NULL ||			\
		     (*cmp)(v, BUNtail(bi, hb)) == 0))

#define HASHloop_bound_TYPE(bi, h, hb, v, lo, hi, TYPE)		\
	for (hb = HASHget(h, hash_##TYPE(h, v));		\
	     hb != HASHnil(h);					\
	     hb = HASHgetlink(h,hb))				\
		if (hb >= (lo) && hb < (hi) &&			\
		    simple_EQ(v, BUNtloc(bi, hb), TYPE))

#define HASHJOIN(TYPE, WIDTH)						\
	do {								\
		BUN hashnil = HASHnil(hsh);				\
		for (lo = lstart + l->hseqbase;				\
		     lstart < lend;					\
		     lo++) {						\
			v = FVALUE(l, lstart);				\
			lstart++;					\
			nr = 0;						\
			if (*(const TYPE*)v != TYPE##_nil) {		\
				for (rb = HASHget##WIDTH(hsh, hash_##TYPE(hsh, v)); \
				     rb != hashnil;			\
				     rb = HASHgetlink##WIDTH(hsh, rb))	\
					if (rb >= rl && rb < rh &&	\
					    * (const TYPE *) v == ((const TYPE *) base)[rb]) { \
						ro = (oid) (rb - rl + rseq); \
						HASHLOOPBODY();		\
					}				\
			}						\
			if (nr == 0) {					\
				lskipped = BATcount(r1) > 0;		\
			} else {					\
				if (lskipped) {				\
					r1->tdense = 0;			\
				}					\
				if (nr > 1) {				\
					r1->tkey = 0;			\
					r1->tdense = 0;			\
				}					\
				if (BATcount(r1) > nr)			\
					r1->trevsorted = 0;		\
			}						\
		}							\
	} while (0)

static gdk_return
hashjoin(BAT *r1, BAT *r2, BAT *l, BAT *r, BAT *sl, BAT *sr, int nil_matches,
	 int nil_on_miss, int semi, int only_misses, BUN maxsize, lng t0,
	 int swapped, const char *reason)
{
	BUN lstart, lend, lcnt;
	const oid *lcand = NULL, *lcandend = NULL;
	BUN rstart, rend, rcnt;
	const oid *rcand = NULL, *rcandend = NULL;
	oid lo, ro;
	BATiter ri;
	BUN rb;
	BUN rl, rh;
	oid rseq;
	BUN nr, nrcand, newcap;
	const char *lvals;
	const char *lvars;
	int lwidth;
	const void *nil = ATOMnilptr(l->ttype);
	int (*cmp)(const void *, const void *) = ATOMcompare(l->ttype);
	oid lval = oid_nil;	/* hold value if l has dense tail */
	const char *v = (const char *) &lval;
	int lskipped = 0;	/* whether we skipped values in l */
	const Hash *restrict hsh;
	int t;

	ALGODEBUG fprintf(stderr, "#hashjoin(l=%s#" BUNFMT "[%s]%s%s%s,"
			  "r=%s#" BUNFMT "[%s]%s%s%s,sl=%s#" BUNFMT "%s%s%s,"
			  "sr=%s#" BUNFMT "%s%s%s,nil_matches=%d,"
			  "nil_on_miss=%d,semi=%d)%s%s%s\n",
			  BATgetId(l), BATcount(l), ATOMname(l->ttype),
			  l->tsorted ? "-sorted" : "",
			  l->trevsorted ? "-revsorted" : "",
			  l->tkey ? "-key" : "",
			  BATgetId(r), BATcount(r), ATOMname(r->ttype),
			  r->tsorted ? "-sorted" : "",
			  r->trevsorted ? "-revsorted" : "",
			  r->tkey ? "-key" : "",
			  sl ? BATgetId(sl) : "NULL", sl ? BATcount(sl) : 0,
			  sl && sl->tsorted ? "-sorted" : "",
			  sl && sl->trevsorted ? "-revsorted" : "",
			  sl && sl->tkey ? "-key" : "",
			  sr ? BATgetId(sr) : "NULL", sr ? BATcount(sr) : 0,
			  sr && sr->tsorted ? "-sorted" : "",
			  sr && sr->trevsorted ? "-revsorted" : "",
			  sr && sr->tkey ? "-key" : "",
			  nil_matches, nil_on_miss, semi,
			  swapped ? " swapped" : "",
			  *reason ? " " : "", reason);

	assert(!BATtvoid(r));
	assert(ATOMtype(l->ttype) == ATOMtype(r->ttype));
	assert(sl == NULL || sl->tsorted);
	assert(sr == NULL || sr->tsorted);

	CANDINIT(l, sl, lstart, lend, lcnt, lcand, lcandend);
	CANDINIT(r, sr, rstart, rend, rcnt, rcand, rcandend);
	lwidth = l->twidth;
	lvals = (const char *) Tloc(l, 0);
	if (l->tvarsized && l->ttype) {
		assert(r->tvarsized && r->ttype);
		lvars = l->tvheap->base;
	} else {
		assert(!r->tvarsized || !r->ttype);
		lvars = NULL;
	}
	/* offset to convert BUN for value in right tail column to OID
	 * in right head column */
	rseq = r->hseqbase;

	/* basic properties will be adjusted if necessary later on,
	 * they were initially set by joininitresults() */

	/* if an input columns is key, the opposite output column will
	 * be key, and if semi or only_misses is set, the left output
	 * will also be key */
	r1->tkey = (r->tkey != 0) | semi | only_misses;
	if (r2) {
		r2->tkey = l->tkey != 0;
		/* r2 is not likely to be sorted (although it is
		 * certainly possible) */
		r2->tsorted = 0;
		r2->trevsorted = 0;
		r2->tdense = 0;
	}

	if (sl)
		r1->tdense = sl->tdense;

	if (lstart == lend || rstart == rend)
		return nomatch(r1, r2, l, r, lstart, lend, lcand, lcandend,
			       nil_on_miss, only_misses, "hashjoin", t0);

	rl = 0;
#ifndef DISABLE_PARENT_HASH
	if (VIEWtparent(r)) {
		BAT *b = BBPdescriptor(VIEWtparent(r));
		if (b->batPersistence == PERSISTENT || BATcheckhash(b)) {
			/* only use parent's hash if it is persistent
			 * or already has a hash */
			ALGODEBUG
				fprintf(stderr, "#hashjoin(%s#"BUNFMT"): "
					"using parent(%s#"BUNFMT") for hash\n",
					BATgetId(r), BATcount(r),
					BATgetId(b), BATcount(b));
			rl = (BUN) ((r->theap.base - b->theap.base) >> r->tshift);
			r = b;
		} else {
			ALGODEBUG
				fprintf(stderr, "#hashjoin(%s#"BUNFMT"): not "
					"using parent(%s#"BUNFMT") for hash\n",
					BATgetId(r), BATcount(r),
					BATgetId(b), BATcount(b));
		}
	}
#endif
	rh = rl + rend;
	rl += rstart;
	rseq += rstart;

	if (BAThash(r, 0) != GDK_SUCCEED)
		goto bailout;
	ri = bat_iterator(r);
	nrcand = (BUN) (rcandend - rcand);
	hsh = r->thash;
	t = ATOMbasetype(r->ttype);

	if (lcand == NULL && rcand == NULL && lvars == NULL &&
	    !nil_matches && !nil_on_miss && !semi && !only_misses &&
	    !BATtvoid(l) && (t == TYPE_int || t == TYPE_lng)) {
		/* special case for a common way of calling this
		 * function */
		const void *restrict base = Tloc(r, 0);

		if (t == TYPE_int) {
			switch (hsh->width) {
			case BUN2:
				HASHJOIN(int, 2);
				break;
			case BUN4:
				HASHJOIN(int, 4);
				break;
#ifdef BUN8
			case BUN8:
				HASHJOIN(int, 8);
				break;
#endif
			}
		} else {
			/* t == TYPE_lng */
			switch (hsh->width) {
			case BUN2:
				HASHJOIN(lng, 2);
				break;
			case BUN4:
				HASHJOIN(lng, 4);
				break;
#ifdef BUN8
			case BUN8:
				HASHJOIN(lng, 8);
				break;
#endif
			}
		}
	} else if (lcand) {
		while (lcand < lcandend) {
			lo = *lcand++;
			if (BATtvoid(l)) {
				if (l->tseqbase != oid_nil)
					lval = lo - l->hseqbase + l->tseqbase;
			} else {
				v = VALUE(l, lo - l->hseqbase);
			}
			nr = 0;
			if (!nil_matches && cmp(v, nil) == 0) {
				/* no match */
			} else if (rcand) {
				HASHloop_bound(ri, hsh, rb, v, rl, rh) {
					ro = (oid) (rb - rl + rseq);
					if (!binsearchcand(rcand, 0, nrcand, ro))
						continue;
					if (only_misses) {
						nr++;
						break;
					}
					HASHLOOPBODY();
					if (semi)
						break;
				}
			} else {
				HASHloop_bound(ri, hsh, rb, v, rl, rh) {
					ro = (oid) (rb - rl + rseq);
					if (only_misses) {
						nr++;
						break;
					}
					HASHLOOPBODY();
					if (semi)
						break;
				}
			}
			if (nr == 0) {
				if (only_misses) {
					nr = 1;
					if (BUNlast(r1) == BATcapacity(r1)) {
						newcap = BATgrows(r1);
						if (newcap > maxsize)
							newcap = maxsize;
						BATsetcount(r1, BATcount(r1));
						if (BATextend(r1, newcap) != GDK_SUCCEED)
							goto bailout;
					}
					APPEND(r1, lo);
					if (lskipped)
						r1->tdense = 0;
				} else if (nil_on_miss) {
					nr = 1;
					r2->tnil = 1;
					r2->tnonil = 0;
					r2->tkey = 0;
					if (BUNlast(r1) == BATcapacity(r1)) {
						newcap = BATgrows(r1);
						if (newcap > maxsize)
							newcap = maxsize;
						BATsetcount(r1, BATcount(r1));
						BATsetcount(r2, BATcount(r2));
						if (BATextend(r1, newcap) != GDK_SUCCEED ||
						    BATextend(r2, newcap) != GDK_SUCCEED)
							goto bailout;
						assert(BATcapacity(r1) == BATcapacity(r2));
					}
					APPEND(r1, lo);
					APPEND(r2, oid_nil);
				} else {
					lskipped = BATcount(r1) > 0;
				}
			} else if (only_misses) {
				lskipped = BATcount(r1) > 0;
			} else {
				if (lskipped) {
					/* note, we only get here in
					 * an iteration *after*
					 * lskipped was first set to
					 * 1, i.e. we did indeed skip
					 * values in l */
					r1->tdense = 0;
				}
				if (nr > 1) {
					r1->tkey = 0;
					r1->tdense = 0;
				}
			}
			if (nr > 0 && BATcount(r1) > nr)
				r1->trevsorted = 0;
		}
	} else {
		for (lo = lstart + l->hseqbase; lstart < lend; lo++) {
			if (BATtvoid(l)) {
				if (l->tseqbase != oid_nil)
					lval = lo - l->hseqbase + l->tseqbase;
			} else {
				v = VALUE(l, lstart);
			}
			lstart++;
			nr = 0;
			if (rcand) {
				if (nil_matches || cmp(v, nil) != 0) {
					HASHloop_bound(ri, hsh, rb, v, rl, rh) {
						ro = (oid) (rb - rl + rseq);
						if (!binsearchcand(rcand, 0, nrcand, ro))
							continue;
						if (only_misses) {
							nr++;
							break;
						}
						HASHLOOPBODY();
						if (semi)
							break;
					}
				}
			} else {
				switch (t) {
				case TYPE_int:
					if (nil_matches || *(const int*)v != int_nil) {
						HASHloop_bound_TYPE(ri, hsh, rb, v, rl, rh, int) {
							ro = (oid) (rb - rl + rseq);
							if (only_misses) {
								nr++;
								break;
							}
							HASHLOOPBODY();
							if (semi)
								break;
						}
					}
					break;
				case TYPE_lng:
					if (nil_matches || *(const lng*)v != lng_nil) {
						HASHloop_bound_TYPE(ri, hsh, rb, v, rl, rh, lng) {
							ro = (oid) (rb - rl + rseq);
							if (only_misses) {
								nr++;
								break;
							}
							HASHLOOPBODY();
							if (semi)
								break;
						}
					}
					break;
#ifdef HAVE_HGE
				case TYPE_hge:
					if (nil_matches || *(const hge*)v != hge_nil) {
						HASHloop_bound_TYPE(ri, hsh, rb, v, rl, rh, hge) {
							ro = (oid) (rb - rl + rseq);
							if (only_misses) {
								nr++;
								break;
							}
							HASHLOOPBODY();
							if (semi)
								break;
						}
					}
					break;
#endif
				default:
					if (nil_matches || cmp(v, nil) != 0) {
						HASHloop_bound(ri, hsh, rb, v, rl, rh) {
							ro = (oid) (rb - rl + rseq);
							if (only_misses) {
								nr++;
								break;
							}
							HASHLOOPBODY();
							if (semi)
								break;
						}
					}
					break;
				}
			}
			if (nr == 0) {
				if (only_misses) {
					nr = 1;
					if (BUNlast(r1) == BATcapacity(r1)) {
						newcap = BATgrows(r1);
						if (newcap > maxsize)
							newcap = maxsize;
						BATsetcount(r1, BATcount(r1));
						if (BATextend(r1, newcap) != GDK_SUCCEED)
							goto bailout;
					}
					APPEND(r1, lo);
					if (lskipped)
						r1->tdense = 0;
				} else if (nil_on_miss) {
					nr = 1;
					r2->tnil = 1;
					r2->tnonil = 0;
					r2->tkey = 0;
					if (BUNlast(r1) == BATcapacity(r1)) {
						newcap = BATgrows(r1);
						if (newcap > maxsize)
							newcap = maxsize;
						BATsetcount(r1, BATcount(r1));
						BATsetcount(r2, BATcount(r2));
						if (BATextend(r1, newcap) != GDK_SUCCEED ||
						    BATextend(r2, newcap) != GDK_SUCCEED)
							goto bailout;
						assert(BATcapacity(r1) == BATcapacity(r2));
					}
					APPEND(r1, lo);
					APPEND(r2, oid_nil);
				} else {
					lskipped = BATcount(r1) > 0;
				}
			} else if (only_misses) {
				lskipped = BATcount(r1) > 0;
			} else {
				if (lskipped) {
					/* note, we only get here in
					 * an iteration *after*
					 * lskipped was first set to
					 * 1, i.e. we did indeed skip
					 * values in l */
					r1->tdense = 0;
				}
				if (nr > 1) {
					r1->tkey = 0;
					r1->tdense = 0;
				}
			}
			if (nr > 0 && BATcount(r1) > nr)
				r1->trevsorted = 0;
		}
	}
	/* also set other bits of heap to correct value to indicate size */
	BATsetcount(r1, BATcount(r1));
	if (BATcount(r1) <= 1) {
		r1->tsorted = 1;
		r1->trevsorted = 1;
		r1->tkey = 1;
		r1->tdense = 1;
	}
	if (r2) {
		BATsetcount(r2, BATcount(r2));
		assert(BATcount(r1) == BATcount(r2));
		if (BATcount(r2) <= 1) {
			r2->tsorted = 1;
			r2->trevsorted = 1;
			r2->tkey = 1;
			r2->tdense = 1;
		}
	}
	if (BATcount(r1) > 0) {
		if (r1->tdense)
			r1->tseqbase = ((oid *) r1->theap.base)[0];
		if (r2 && r2->tdense)
			r2->tseqbase = ((oid *) r2->theap.base)[0];
	}
	ALGODEBUG fprintf(stderr, "#hashjoin(l=%s,r=%s)=(%s#"BUNFMT"%s%s%s%s,%s#"BUNFMT"%s%s%s%s) " LLFMT "us\n",
			  BATgetId(l), BATgetId(r),
			  BATgetId(r1), BATcount(r1),
			  r1->tsorted ? "-sorted" : "",
			  r1->trevsorted ? "-revsorted" : "",
			  r1->tdense ? "-dense" : "",
			  r1->tkey ? "-key" : "",
			  r2 ? BATgetId(r2) : "--", r2 ? BATcount(r2) : 0,
			  r2 && r2->tsorted ? "-sorted" : "",
			  r2 && r2->trevsorted ? "-revsorted" : "",
			  r2 && r2->tdense ? "-dense" : "",
			  r2 && r2->tkey ? "-key" : "",
			  GDKusec() - t0);
	return GDK_SUCCEED;

  bailout:
	BBPreclaim(r1);
	BBPreclaim(r2);
	return GDK_FAIL;
}

#define MASK_EQ		1
#define MASK_LT		2
#define MASK_GT		4
#define MASK_LE		(MASK_EQ | MASK_LT)
#define MASK_GE		(MASK_EQ | MASK_GT)
#define MASK_NE		(MASK_LT | MASK_GT)

static gdk_return
thetajoin(BAT *r1, BAT *r2, BAT *l, BAT *r, BAT *sl, BAT *sr, int opcode, BUN maxsize, lng t0)
{
	BUN lstart, lend, lcnt;
	const oid *lcand = NULL, *lcandend = NULL;
	BUN rstart, rend, rcnt;
	const oid *rcand = NULL, *rcandend = NULL;
	const char *lvals, *rvals;
	const char *lvars, *rvars;
	int lwidth, rwidth;
	const void *nil = ATOMnilptr(l->ttype);
	int (*cmp)(const void *, const void *) = ATOMcompare(l->ttype);
	const char *vl, *vr;
	const oid *p;
	oid lastr = 0;		/* last value inserted into r2 */
	BUN n, nr;
	BUN newcap;
	oid lo, ro;
	int c;
	int lskipped = 0;	/* whether we skipped values in l */
	lng loff = 0, roff = 0;
	oid lval = oid_nil, rval = oid_nil;

	ALGODEBUG fprintf(stderr, "#thetajoin(l=%s#" BUNFMT "[%s]%s%s%s,"
			  "r=%s#" BUNFMT "[%s]%s%s%s,sl=%s#" BUNFMT "%s%s%s,"
			  "sr=%s#" BUNFMT "%s%s%s,op=%s%s%s)\n",
			  BATgetId(l), BATcount(l), ATOMname(l->ttype),
			  l->tsorted ? "-sorted" : "",
			  l->trevsorted ? "-revsorted" : "",
			  l->tkey ? "-key" : "",
			  BATgetId(r), BATcount(r), ATOMname(r->ttype),
			  r->tsorted ? "-sorted" : "",
			  r->trevsorted ? "-revsorted" : "",
			  r->tkey ? "-key" : "",
			  sl ? BATgetId(sl) : "NULL", sl ? BATcount(sl) : 0,
			  sl && sl->tsorted ? "-sorted" : "",
			  sl && sl->trevsorted ? "-revsorted" : "",
			  sl && sl->tkey ? "-key" : "",
			  sr ? BATgetId(sr) : "NULL", sr ? BATcount(sr) : 0,
			  sr && sr->tsorted ? "-sorted" : "",
			  sr && sr->trevsorted ? "-revsorted" : "",
			  sr && sr->tkey ? "-key" : "",
			  opcode & MASK_LT ? "<" : "",
			  opcode & MASK_GT ? ">" : "",
			  opcode & MASK_EQ ? "=" : "");

	assert(ATOMtype(l->ttype) == ATOMtype(r->ttype));
	assert(sl == NULL || sl->tsorted);
	assert(sr == NULL || sr->tsorted);
	assert((opcode & (MASK_EQ | MASK_LT | MASK_GT)) != 0);

	CANDINIT(l, sl, lstart, lend, lcnt, lcand, lcandend);
	CANDINIT(r, sr, rstart, rend, rcnt, rcand, rcandend);

	lvals = BATtvoid(l) ? NULL : (const char *) Tloc(l, 0);
	rvals = BATtvoid(r) ? NULL : (const char *) Tloc(r, 0);
	if (l->tvarsized && l->ttype) {
		assert(r->tvarsized && r->ttype);
		lvars = l->tvheap->base;
		rvars = r->tvheap->base;
	} else {
		assert(!r->tvarsized || !r->ttype);
		lvars = rvars = NULL;
	}
	lwidth = l->twidth;
	rwidth = r->twidth;

	if (BATtvoid(l)) {
		if (l->tseqbase == oid_nil) {
			/* trivial: nils don't match anything */
			return GDK_SUCCEED;
		}
		if (lcand) {
			lstart = 0;
			lend = (BUN) (lcandend - lcand);
			lvals = (const char *) lcand;
			lcand = NULL;
			lwidth = SIZEOF_OID;
		}
		loff = (lng) l->tseqbase - (lng) l->hseqbase;
	}
	if (BATtvoid(r)) {
		if (r->tseqbase == oid_nil) {
			/* trivial: nils don't match anything */
			return GDK_SUCCEED;
		}
		if (rcand) {
			rstart = 0;
			rend = (BUN) (rcandend - rcand);
			rvals = (const char *) rcand;
			rcand = NULL;
			rwidth = SIZEOF_OID;
		}
		roff = (lng) r->tseqbase - (lng) r->hseqbase;
	}
	assert(lvals != NULL || lcand == NULL);
	assert(rvals != NULL || rcand == NULL);

	r1->tkey = 1;
	r1->tsorted = 1;
	r1->trevsorted = 1;
	r2->tkey = 1;
	r2->tsorted = 1;
	r2->trevsorted = 1;

	/* nested loop implementation for theta join */
	for (;;) {
		if (lcand) {
			if (lcand == lcandend)
				break;
			lo = *lcand++;
			vl = VALUE(l, lo - l->hseqbase);
		} else {
			if (lstart == lend)
				break;
			if (lvals) {
				vl = VALUE(l, lstart);
				if (loff != 0) {
					lval = (oid) (*(const oid *)vl + loff);
					vl = (const char *) &lval;
				}
			} else {
				lval = lstart + l->tseqbase;
				vl = (const char *) &lval;
			}
			lo = lstart++ + l->hseqbase;
		}
		nr = 0;
		if (cmp(vl, nil) != 0) {
			p = rcand;
			n = rstart;
			for (;;) {
				if (rcand) {
					if (p == rcandend)
						break;
					ro = *p++;
					vr = VALUE(r, ro - r->hseqbase);
				} else {
					if (n == rend)
						break;
					if (rvals) {
						vr = VALUE(r, n);
						if (roff != 0) {
							rval = (oid) (*(const oid *)vr + roff);
							vr = (const char *) &rval;
						}
					} else {
						rval = n + r->tseqbase;
						vr = (const char *) &rval;
					}
					ro = n++ + r->hseqbase;
				}
				if (cmp(vr, nil) == 0)
					continue;
				c = cmp(vl, vr);
				if (!((opcode & MASK_LT && c < 0) ||
				      (opcode & MASK_GT && c > 0) ||
				      (opcode & MASK_EQ && c == 0)))
					continue;
				if (BUNlast(r1) == BATcapacity(r1)) {
					newcap = BATgrows(r1);
					if (newcap > maxsize)
						newcap = maxsize;
					BATsetcount(r1, BATcount(r1));
					BATsetcount(r2, BATcount(r2));
					if (BATextend(r1, newcap) != GDK_SUCCEED ||
					    BATextend(r2, newcap) != GDK_SUCCEED)
						goto bailout;
					assert(BATcapacity(r1) == BATcapacity(r2));
				}
				if (BATcount(r2) > 0) {
					if (lastr + 1 != ro)
						r2->tdense = 0;
					if (nr == 0) {
						r1->trevsorted = 0;
						if (lastr > ro) {
							r2->tsorted = 0;
							r2->tkey = 0;
						} else if (lastr < ro) {
							r2->trevsorted = 0;
						} else {
							r2->tkey = 0;
						}
					}
				}
				APPEND(r1, lo);
				APPEND(r2, ro);
				lastr = ro;
				nr++;
			}
		}
		if (nr > 1) {
			r1->tkey = 0;
			r1->tdense = 0;
			r2->trevsorted = 0;
		} else if (nr == 0) {
			lskipped = BATcount(r1) > 0;
		} else if (lskipped) {
			r1->tdense = 0;
		}
	}
	assert(BATcount(r1) == BATcount(r2));
	/* also set other bits of heap to correct value to indicate size */
	BATsetcount(r1, BATcount(r1));
	BATsetcount(r2, BATcount(r2));
	if (BATcount(r1) > 0) {
		if (r1->tdense)
			r1->tseqbase = ((oid *) r1->theap.base)[0];
		if (r2->tdense)
			r2->tseqbase = ((oid *) r2->theap.base)[0];
	}
	ALGODEBUG fprintf(stderr, "#thetajoin(l=%s,r=%s)=(%s#"BUNFMT"%s%s%s,%s#"BUNFMT"%s%s%s) " LLFMT "us\n",
			  BATgetId(l), BATgetId(r),
			  BATgetId(r1), BATcount(r1),
			  r1->tsorted ? "-sorted" : "",
			  r1->trevsorted ? "-revsorted" : "",
			  r1->tkey ? "-key" : "",
			  BATgetId(r2), BATcount(r2),
			  r2->tsorted ? "-sorted" : "",
			  r2->trevsorted ? "-revsorted" : "",
			  r2->tkey ? "-key" : "",
			  GDKusec() - t0);
	return GDK_SUCCEED;

  bailout:
	BBPreclaim(r1);
	BBPreclaim(r2);
	return GDK_FAIL;
}

static gdk_return
bandjoin(BAT *r1, BAT *r2, BAT *l, BAT *r, BAT *sl, BAT *sr,
	 const void *c1, const void *c2, int li, int hi, BUN maxsize, lng t0)
{
	BUN lstart, lend, lcnt;
	const oid *lcand = NULL, *lcandend = NULL;
	BUN rstart, rend, rcnt;
	const oid *rcand = NULL, *rcandend = NULL;
	const char *lvals, *rvals;
	int lwidth, rwidth;
	int t;
	const void *nil = ATOMnilptr(l->ttype);
	int (*cmp)(const void *, const void *) = ATOMcompare(l->ttype);
	const char *vl, *vr;
	const oid *p;
	oid lastr = 0;		/* last value inserted into r2 */
	BUN n, nr;
	BUN newcap;
	oid lo, ro;
	int lskipped = 0;	/* whether we skipped values in l */
	BUN nils = 0;		/* needed for XXX_WITH_CHECK macros */

	ALGODEBUG fprintf(stderr, "#bandjoin(l=%s#" BUNFMT "[%s]%s%s%s,"
			  "r=%s#" BUNFMT "[%s]%s%s%s,sl=%s#" BUNFMT "%s%s%s,"
			  "sr=%s#" BUNFMT "%s%s%s)\n",
			  BATgetId(l), BATcount(l), ATOMname(l->ttype),
			  l->tsorted ? "-sorted" : "",
			  l->trevsorted ? "-revsorted" : "",
			  l->tkey ? "-key" : "",
			  BATgetId(r), BATcount(r), ATOMname(r->ttype),
			  r->tsorted ? "-sorted" : "",
			  r->trevsorted ? "-revsorted" : "",
			  r->tkey ? "-key" : "",
			  sl ? BATgetId(sl) : "NULL", sl ? BATcount(sl) : 0,
			  sl && sl->tsorted ? "-sorted" : "",
			  sl && sl->trevsorted ? "-revsorted" : "",
			  sl && sl->tkey ? "-key" : "",
			  sr ? BATgetId(sr) : "NULL", sr ? BATcount(sr) : 0,
			  sr && sr->tsorted ? "-sorted" : "",
			  sr && sr->trevsorted ? "-revsorted" : "",
			  sr && sr->tkey ? "-key" : "");

	assert(ATOMtype(l->ttype) == ATOMtype(r->ttype));
	assert(sl == NULL || sl->tsorted);
	assert(sr == NULL || sr->tsorted);

	t = ATOMtype(l->ttype);
	t = ATOMbasetype(t);

	switch (t) {
	case TYPE_bte:
		if (*(const bte *)c1 == bte_nil ||
		    *(const bte *)c2 == bte_nil ||
		    -*(const bte *)c1 > *(const bte *)c2 ||
		    ((!hi || !li) && -*(const bte *)c1 == *(const bte *)c2))
			return GDK_SUCCEED;
		break;
	case TYPE_sht:
		if (*(const sht *)c1 == sht_nil ||
		    *(const sht *)c2 == sht_nil ||
		    -*(const sht *)c1 > *(const sht *)c2 ||
		    ((!hi || !li) && -*(const sht *)c1 == *(const sht *)c2))
			return GDK_SUCCEED;
		break;
	case TYPE_int:
		if (*(const int *)c1 == int_nil ||
		    *(const int *)c2 == int_nil ||
		    -*(const int *)c1 > *(const int *)c2 ||
		    ((!hi || !li) && -*(const int *)c1 == *(const int *)c2))
			return GDK_SUCCEED;
		break;
	case TYPE_lng:
		if (*(const lng *)c1 == lng_nil ||
		    *(const lng *)c2 == lng_nil ||
		    -*(const lng *)c1 > *(const lng *)c2 ||
		    ((!hi || !li) && -*(const lng *)c1 == *(const lng *)c2))
			return GDK_SUCCEED;
		break;
#ifdef HAVE_HGE
	case TYPE_hge:
		if (*(const hge *)c1 == hge_nil ||
		    *(const hge *)c2 == hge_nil ||
		    -*(const hge *)c1 > *(const hge *)c2 ||
		    ((!hi || !li) && -*(const hge *)c1 == *(const hge *)c2))
			return GDK_SUCCEED;
		break;
#endif
	case TYPE_flt:
		if (*(const flt *)c1 == flt_nil ||
		    *(const flt *)c2 == flt_nil ||
		    -*(const flt *)c1 > *(const flt *)c2 ||
		    ((!hi || !li) && -*(const flt *)c1 == *(const flt *)c2))
			return GDK_SUCCEED;
		break;
	case TYPE_dbl:
		if (*(const dbl *)c1 == dbl_nil ||
		    *(const dbl *)c2 == dbl_nil ||
		    -*(const dbl *)c1 > *(const dbl *)c2 ||
		    ((!hi || !li) && -*(const dbl *)c1 == *(const dbl *)c2))
			return GDK_SUCCEED;
		break;
	default:
		GDKerror("BATbandjoin: unsupported type\n");
		goto bailout;
	}

	CANDINIT(l, sl, lstart, lend, lcnt, lcand, lcandend);
	CANDINIT(r, sr, rstart, rend, rcnt, rcand, rcandend);

	lvals = (const char *) Tloc(l, 0);
	rvals = (const char *) Tloc(r, 0);
	assert(!r->tvarsized);
	lwidth = l->twidth;
	rwidth = r->twidth;

	assert(lvals != NULL);
	assert(rvals != NULL);

	r1->tkey = 1;
	r1->tsorted = 1;
	r1->trevsorted = 1;
	r2->tkey = 1;
	r2->tsorted = 1;
	r2->trevsorted = 1;

	/* nested loop implementation for band join */
	for (;;) {
		if (lcand) {
			if (lcand == lcandend)
				break;
			lo = *lcand++;
			vl = FVALUE(l, lo - l->hseqbase);
		} else {
			if (lstart == lend)
				break;
			vl = FVALUE(l, lstart);
			lo = lstart++ + l->hseqbase;
		}
		if (cmp(vl, nil) == 0)
			continue;
		nr = 0;
		p = rcand;
		n = rstart;
		for (;;) {
			if (rcand) {
				if (p == rcandend)
					break;
				ro = *p++;
				vr = FVALUE(r, ro - r->hseqbase);
			} else {
				if (n == rend)
					break;
				vr = FVALUE(r, n);
				ro = n++ + r->hseqbase;
			}
			switch (ATOMtype(l->ttype)) {
			case TYPE_bte: {
				sht v1 = (sht) *(const bte *) vr, v2;

				if (v1 == bte_nil)
					continue;
				v2 = v1;
				v1 -= *(const bte *)c1;
				if (*(const bte *)vl <= v1 &&
				    (!li || *(const bte *)vl != v1))
					continue;
				v2 += *(const bte *)c2;
				if (*(const bte *)vl >= v2 &&
				    (!hi || *(const bte *)vl != v2))
					continue;
				break;
			}
			case TYPE_sht: {
				int v1 = (int) *(const sht *) vr, v2;

				if (v1 == sht_nil)
					continue;
				v2 = v1;
				v1 -= *(const sht *)c1;
				if (*(const sht *)vl <= v1 &&
				    (!li || *(const sht *)vl != v1))
					continue;
				v2 += *(const sht *)c2;
				if (*(const sht *)vl >= v2 &&
				    (!hi || *(const sht *)vl != v2))
					continue;
				break;
			}
			case TYPE_int: {
				lng v1 = (lng) *(const int *) vr, v2;

				if (v1 == int_nil)
					continue;
				v2 = v1;
				v1 -= *(const int *)c1;
				if (*(const int *)vl <= v1 &&
				    (!li || *(const int *)vl != v1))
					continue;
				v2 += *(const int *)c2;
				if (*(const int *)vl >= v2 &&
				    (!hi || *(const int *)vl != v2))
					continue;
				break;
			}
#ifdef HAVE_HGE
			case TYPE_lng: {
				hge v1 = (hge) *(const lng *) vr, v2;

				if (v1 == lng_nil)
					continue;
				v2 = v1;
				v1 -= *(const lng *)c1;
				if (*(const lng *)vl <= v1 &&
				    (!li || *(const lng *)vl != v1))
					continue;
				v2 += *(const lng *)c2;
				if (*(const lng *)vl >= v2 &&
				    (!hi || *(const lng *)vl != v2))
					continue;
				break;
			}
#else
#ifdef HAVE___INT128
			case TYPE_lng: {
				__int128 v1 = (__int128) *(const lng *) vr, v2;

				if (v1 == lng_nil)
					continue;
				v2 = v1;
				v1 -= *(const lng *)c1;
				if (*(const lng *)vl <= v1 &&
				    (!li || *(const lng *)vl != v1))
					continue;
				v2 += *(const lng *)c2;
				if (*(const lng *)vl >= v2 &&
				    (!hi || *(const lng *)vl != v2))
					continue;
				break;
			}
#else
			case TYPE_lng: {
				lng v1, v2;
				int abort_on_error = 1;

				if (*(const lng *)vr == lng_nil)
					continue;
				SUB_WITH_CHECK(lng, *(const lng *)vr,
					       lng, *(const lng *)c1,
					       lng, v1,
					       GDK_lng_max,
					       do{if(*(const lng*)c1<0)goto nolmatch;else goto lmatch1;}while(0));
				if (*(const lng *)vl <= v1 &&
				    (!li || *(const lng *)vl != v1))
					continue;
			  lmatch1:
				ADD_WITH_CHECK(lng, *(const lng *)vr,
					       lng, *(const lng *)c2,
					       lng, v2,
					       GDK_lng_max,
					       do{if(*(const lng*)c2>0)goto nolmatch;else goto lmatch2;}while(0));
				if (*(const lng *)vl >= v2 &&
				    (!hi || *(const lng *)vl != v2))
					continue;
			  lmatch2:
				break;
			  nolmatch:
				continue;
			}
#endif
#endif
#ifdef HAVE_HGE
			case TYPE_hge: {
				hge v1, v2;
				int abort_on_error = 1;

				if (*(const hge *)vr == hge_nil)
					continue;
				SUB_WITH_CHECK(hge, *(const hge *)vr,
					       hge, *(const hge *)c1,
					       hge, v1,
					       GDK_hge_max,
					       do{if(*(const hge*)c1<0)goto nohmatch;else goto hmatch1;}while(0));
				if (*(const hge *)vl <= v1 &&
				    (!li || *(const hge *)vl != v1))
					continue;
			  hmatch1:
				ADD_WITH_CHECK(hge, *(const hge *)vr,
					       hge, *(const hge *)c2,
					       hge, v2,
					       GDK_hge_max,
					       do{if(*(const hge*)c2>0)goto nohmatch;else goto hmatch2;}while(0));
				if (*(const hge *)vl >= v2 &&
				    (!hi || *(const hge *)vl != v2))
					continue;
			  hmatch2:
				break;
			  nohmatch:
				continue;
			}
#endif
			case TYPE_flt: {
				dbl v1 = (dbl) *(const flt *) vr, v2;

				if (v1 == flt_nil)
					continue;
				v2 = v1;
				v1 -= *(const flt *)c1;
				if (*(const flt *)vl <= v1 &&
				    (!li || *(const flt *)vl != v1))
					continue;
				v2 += *(const flt *)c2;
				if (*(const flt *)vl >= v2 &&
				    (!hi || *(const flt *)vl != v2))
					continue;
				break;
			}
			case TYPE_dbl: {
				dbl v1, v2;
				int abort_on_error = 1;

				if (*(const dbl *)vr == dbl_nil)
					continue;
				SUB_WITH_CHECK(dbl, *(const dbl *)vr,
					       dbl, *(const dbl *)c1,
					       dbl, v1,
					       GDK_dbl_max,
					       do{if(*(const dbl*)c1<0)goto nodmatch;else goto dmatch1;}while(0));
				if (*(const dbl *)vl <= v1 &&
				    (!li || *(const dbl *)vl != v1))
					continue;
			  dmatch1:
				ADD_WITH_CHECK(dbl, *(const dbl *)vr,
					       dbl, *(const dbl *)c2,
					       dbl, v2,
					       GDK_dbl_max,
					       do{if(*(const dbl*)c2>0)goto nodmatch;else goto dmatch2;}while(0));
				if (*(const dbl *)vl >= v2 &&
				    (!hi || *(const dbl *)vl != v2))
					continue;
			  dmatch2:
				break;
			  nodmatch:
				continue;
			}
			}
			if (BUNlast(r1) == BATcapacity(r1)) {
				newcap = BATgrows(r1);
				if (newcap > maxsize)
					newcap = maxsize;
				BATsetcount(r1, BATcount(r1));
				BATsetcount(r2, BATcount(r2));
				if (BATextend(r1, newcap) != GDK_SUCCEED ||
				    BATextend(r2, newcap) != GDK_SUCCEED)
					goto bailout;
				assert(BATcapacity(r1) == BATcapacity(r2));
			}
			if (BATcount(r2) > 0) {
				if (lastr + 1 != ro)
					r2->tdense = 0;
				if (nr == 0) {
					r1->trevsorted = 0;
					if (lastr > ro) {
						r2->tsorted = 0;
						r2->tkey = 0;
					} else if (lastr < ro) {
						r2->trevsorted = 0;
					} else {
						r2->tkey = 0;
					}
				}
			}
			APPEND(r1, lo);
			APPEND(r2, ro);
			lastr = ro;
			nr++;
		}
		if (nr > 1) {
			r1->tkey = 0;
			r1->tdense = 0;
			r2->trevsorted = 0;
		} else if (nr == 0) {
			lskipped = BATcount(r1) > 0;
		} else if (lskipped) {
			r1->tdense = 0;
		}
	}
	assert(BATcount(r1) == BATcount(r2));
	/* also set other bits of heap to correct value to indicate size */
	BATsetcount(r1, BATcount(r1));
	BATsetcount(r2, BATcount(r2));
	if (BATcount(r1) > 0) {
		if (r1->tdense)
			r1->tseqbase = ((oid *) r1->theap.base)[0];
		if (r2->tdense)
			r2->tseqbase = ((oid *) r2->theap.base)[0];
	}
	ALGODEBUG fprintf(stderr, "#bandjoin(l=%s,r=%s)=(%s#"BUNFMT"%s%s%s,%s#"BUNFMT"%s%s%s) " LLFMT "us\n",
			  BATgetId(l), BATgetId(r),
			  BATgetId(r1), BATcount(r1),
			  r1->tsorted ? "-sorted" : "",
			  r1->trevsorted ? "-revsorted" : "",
			  r1->tkey ? "-key" : "",
			  BATgetId(r2), BATcount(r2),
			  r2->tsorted ? "-sorted" : "",
			  r2->trevsorted ? "-revsorted" : "",
			  r2->tkey ? "-key" : "",
			  GDKusec() - t0);
	return GDK_SUCCEED;

  bailout:
	BBPreclaim(r1);
	BBPreclaim(r2);
	return GDK_FAIL;
}

/* small ordered right, dense left, oid's only, do fetches */
static gdk_return
fetchjoin(BAT *r1, BAT *r2, BAT *l, BAT *r)
{
	oid lo = l->tseqbase, hi = lo + BATcount(l);
	BUN b = SORTfndfirst(r, &lo), e = SORTfndlast(r, &hi), p;

	ALGODEBUG fprintf(stderr, "#fetchjoin(l=%s#" BUNFMT "[%s]%s%s%s,"
			  "r=%s#" BUNFMT "[%s]%s%s%s)\n",
			  BATgetId(l), BATcount(l), ATOMname(l->ttype),
			  l->tsorted ? "-sorted" : "",
			  l->trevsorted ? "-revsorted" : "",
			  l->tkey ? "-key" : "",
			  BATgetId(r), BATcount(r), ATOMname(r->ttype),
			  r->tsorted ? "-sorted" : "",
			  r->trevsorted ? "-revsorted" : "",
			  r->tkey ? "-key" : "");

	if (r2) {
		if (BATextend(r2, e - b) != GDK_SUCCEED)
			goto bailout;
		for (p = b; p < e; p++) {
			oid v = p + r->hseqbase;
			APPEND(r2, v);
		}
		BATsetcount(r2, e - b);
		r2->tkey = 1;
		r2->tdense = 1;
		r2->tsorted = 1;
		r2->trevsorted = e - b <= 1;
		r2->tseqbase = e == b ? 0 : r->hseqbase + b;
		virtualize(r2);
	}
	if (BATextend(r1, e - b) != GDK_SUCCEED)
		goto bailout;
	for (p = b; p < e; p++) {
		oid v = *(const oid*)Tloc(r, p) - l->tseqbase + l->hseqbase;
		APPEND(r1, v);
	}
	BATsetcount(r1, e - b);
	r1->tkey = r->tkey;
	r1->tsorted = r->tsorted || e - b <= 1;
	r1->trevsorted = r->trevsorted || e - b <= 1;
	r1->tdense = e - b <= 1;
	r1->tseqbase = e == b ? 0 : e - b == 1 ? *(const oid *)Tloc(r1, 0) : oid_nil;
	return GDK_SUCCEED;
  bailout:
	BBPreclaim(r1);
	BBPreclaim(r2);
	return GDK_FAIL;
}


/* Make the implementation choices for various left joins. */
static gdk_return
subleftjoin(BAT **r1p, BAT **r2p, BAT *l, BAT *r, BAT *sl, BAT *sr,
	    int nil_matches, int nil_on_miss, int semi, int only_misses,
	    BUN estimate, const char *name, lng t0)
{
	BAT *r1, *r2 = NULL;
	BUN lcount, rcount, maxsize;

	/* only_misses implies left output only */
	assert(!only_misses || r2p == NULL);
	/* only no right output allowed for semijoin and diff */
	assert(r2p != NULL || (semi | only_misses));
	/* if nil_on_miss is set, we really need a right output */
	assert(!nil_on_miss || r2p != NULL);
	*r1p = NULL;
	if (r2p)
		*r2p = NULL;
	if (joinparamcheck(l, r, NULL, sl, sr, name) != GDK_SUCCEED)
		return GDK_FAIL;

	lcount = BATcount(l);
	if (sl)
		lcount = MIN(lcount, BATcount(sl));
	rcount = BATcount(r);
	if (sr)
		rcount = MIN(rcount, BATcount(sr));

	if ((maxsize = joininitresults(&r1, r2p ? &r2 : NULL, lcount, rcount,
				       l->tkey, r->tkey, semi, nil_on_miss,
				       only_misses, estimate)) == BUN_NONE)
		return GDK_FAIL;
	*r1p = r1;
	if (r2p)
		*r2p = r2;
	if (maxsize == 0)
		return GDK_SUCCEED;
	if (BATtdense(r) && (sr == NULL || BATtdense(sr)) && lcount > 0 && rcount > 0) {
		/* use special implementation for dense right-hand side */
		return mergejoin_void(r1, r2, l, r, sl, sr,
				      nil_on_miss, only_misses, t0);
	} else if ((BATordered(r) || BATordered_rev(r)) &&
		   (BATtdense(r) ||
		    lcount < 1024 ||
		    BATcount(r) * (Tsize(r) + (r->tvheap ? r->tvheap->size : 0) + 2 * sizeof(BUN)) > GDK_mem_maxsize / (GDKnr_threads ? GDKnr_threads : 1)))
		return mergejoin(r1, r2, l, r, sl, sr, nil_matches,
				 nil_on_miss, semi, only_misses, maxsize, t0, 0);
	if (BATtdense(l) && BATordered(r) && (rcount * 1024) < lcount && ATOMtype(l->ttype) == TYPE_oid && !sl && !sr && !nil_matches && !only_misses)
		return fetchjoin(r1, r2, l, r);
	return hashjoin(r1, r2, l, r, sl, sr, nil_matches,
			nil_on_miss, semi, only_misses, maxsize, t0, 0, "leftjoin");
}

/* Perform an equi-join over l and r.  Returns two new, aligned,
 * dense-headed bats with in the tail the oids (head column values) of
 * matching tuples.  The result is in the same order as l (i.e. r1 is
 * sorted). */
gdk_return
BATleftjoin(BAT **r1p, BAT **r2p, BAT *l, BAT *r, BAT *sl, BAT *sr, int nil_matches, BUN estimate)
{
	return subleftjoin(r1p, r2p, l, r, sl, sr, nil_matches,
			   0, 0, 0, estimate, "BATleftjoin",
			   GDKdebug & ALGOMASK ? GDKusec() : 0);
}

/* Performs a left outer join over l and r.  Returns two new, aligned,
 * dense-headed bats with in the tail the oids (head column values) of
 * matching tuples, or the oid in the first output bat and nil in the
 * second output bat if the value in l does not occur in r.  The
 * result is in the same order as l (i.e. r1 is sorted). */
gdk_return
BATouterjoin(BAT **r1p, BAT **r2p, BAT *l, BAT *r, BAT *sl, BAT *sr, int nil_matches, BUN estimate)
{
	return subleftjoin(r1p, r2p, l, r, sl, sr, nil_matches,
			   1, 0, 0, estimate, "BATouterjoin",
			   GDKdebug & ALGOMASK ? GDKusec() : 0);
}

/* Perform a semi-join over l and r.  Returns two new, aligned,
 * dense-headed bats with in the tail the oids (head column values) of
 * matching tuples.  The result is in the same order as l (i.e. r1 is
 * sorted). */
gdk_return
BATsemijoin(BAT **r1p, BAT **r2p, BAT *l, BAT *r, BAT *sl, BAT *sr, int nil_matches, BUN estimate)
{
	return subleftjoin(r1p, r2p, l, r, sl, sr, nil_matches,
			   0, 1, 0, estimate, "BATsemijoin",
			   GDKdebug & ALGOMASK ? GDKusec() : 0);
}

/* Return the difference of l and r.  The result is a BAT with in the
 * tail the oids of those values in l that do not occur in r.  This is
 * what you might call an anti-semi-join.  The result can be used as a
 * candidate list. */
BAT *
BATdiff(BAT *l, BAT *r, BAT *sl, BAT *sr, int nil_matches, BUN estimate)
{
	BAT *bn;

	if (subleftjoin(&bn, NULL, l, r, sl, sr, nil_matches,
			0, 0, 1, estimate, "BATdiff",
			GDKdebug & ALGOMASK ? GDKusec() : 0) == GDK_SUCCEED)
		return bn;
	return NULL;
}

gdk_return
BATthetajoin(BAT **r1p, BAT **r2p, BAT *l, BAT *r, BAT *sl, BAT *sr, int op, int nil_matches, BUN estimate)
{
	BAT *r1, *r2;
	BUN maxsize;
	int opcode = 0;
	lng t0 = 0;

	/* encode operator as a bit mask into opcode */
	switch (op) {
	case JOIN_EQ:
		return BATjoin(r1p, r2p, l, r, sl, sr, nil_matches, estimate);
	case JOIN_NE:
		opcode = MASK_NE;
		break;
	case JOIN_LT:
		opcode = MASK_LT;
		break;
	case JOIN_LE:
		opcode = MASK_LE;
		break;
	case JOIN_GT:
		opcode = MASK_GT;
		break;
	case JOIN_GE:
		opcode = MASK_GE;
		break;
	default:
		GDKerror("BATthetajoin: unknown operator %d.\n", op);
		return GDK_FAIL;
	}

	ALGODEBUG t0 = GDKusec();
	*r1p = NULL;
	*r2p = NULL;
	if (joinparamcheck(l, r, NULL, sl, sr, "BATthetajoin") != GDK_SUCCEED)
		return GDK_FAIL;
	if ((maxsize = joininitresults(&r1, &r2, sl ? BATcount(sl) : BATcount(l), sr ? BATcount(sr) : BATcount(r), 0, 0, 0, 0, 0, estimate)) == BUN_NONE)
		return GDK_FAIL;
	*r1p = r1;
	*r2p = r2;
	if (maxsize == 0)
		return GDK_SUCCEED;

	return thetajoin(r1, r2, l, r, sl, sr, opcode, maxsize, t0);
}

gdk_return
BATjoin(BAT **r1p, BAT **r2p, BAT *l, BAT *r, BAT *sl, BAT *sr, int nil_matches, BUN estimate)
{
	BAT *r1, *r2;
	BUN lcount, rcount, lpcount, rpcount;
	BUN lsize, rsize;
	BUN maxsize;
	int lhash, rhash;
#ifndef DISABLE_PARENT_HASH
	bat lparent, rparent;
#endif
	int swap;
	size_t mem_size;
	lng t0 = 0;
	const char *reason = "";

	ALGODEBUG t0 = GDKusec();

	*r1p = NULL;
	*r2p = NULL;
	if (joinparamcheck(l, r, NULL, sl, sr, "BATjoin") != GDK_SUCCEED)
		return GDK_FAIL;
	lcount = BATcount(l);
	if (sl)
		lcount = MIN(lcount, BATcount(sl));
	rcount = BATcount(r);
	if (sr)
		rcount = MIN(rcount, BATcount(sr));
	if (lcount == 0 || rcount == 0) {
		r1 = COLnew(0, TYPE_void, 0, TRANSIENT);
		r2 = COLnew(0, TYPE_void, 0, TRANSIENT);
		if (r1 == NULL || r2 == NULL) {
			BBPreclaim(r1);
			BBPreclaim(r2);
			return GDK_FAIL;
		}
		BATtseqbase(r1, 0);
		BATtseqbase(r2, 0);
		*r1p = r1;
		*r2p = r2;
		return GDK_SUCCEED;
	}
	if ((maxsize = joininitresults(&r1, &r2, lcount, rcount, l->tkey, r->tkey, 0, 0, 0, estimate)) == BUN_NONE)
		return GDK_FAIL;
	*r1p = r1;
	*r2p = r2;
	if (maxsize == 0)
		return GDK_SUCCEED;
	swap = 0;

	/* some statistics to help us decide */
	lsize = (BUN) (BATcount(l) * (Tsize(l)) + (l->tvheap ? l->tvheap->size : 0) + 2 * sizeof(BUN));
	rsize = (BUN) (BATcount(r) * (Tsize(r)) + (r->tvheap ? r->tvheap->size : 0) + 2 * sizeof(BUN));
	mem_size = GDK_mem_maxsize / (GDKnr_threads ? GDKnr_threads : 1);

#ifndef DISABLE_PARENT_HASH
	lparent = VIEWtparent(l);
	if (lparent) {
		lpcount = BATcount(BBPdescriptor(lparent));
		lhash = BATcheckhash(l) || BATcheckhash(BBPdescriptor(lparent));
	} else
#endif
	{
		lpcount = BATcount(l);
		lhash = BATcheckhash(l);
	}
#ifndef DISABLE_PARENT_HASH
	rparent = VIEWtparent(r);
	if (rparent) {
		rpcount = BATcount(BBPdescriptor(rparent));
		rhash = BATcheckhash(r) || BATcheckhash(BBPdescriptor(rparent));
	} else
#endif
	{
		rpcount = BATcount(r);
		rhash = BATcheckhash(r);
	}
	if (BATtdense(r) && (sr == NULL || BATtdense(sr))) {
		/* use special implementation for dense right-hand side */
		return mergejoin_void(r1, r2, l, r, sl, sr, 0, 0, t0);
	} else if (BATtdense(l) && (sl == NULL || BATtdense(sl))) {
		/* use special implementation for dense right-hand side */
		return mergejoin_void(r2, r1, r, l, sr, sl, 0, 0, t0);
	} else if ((BATordered(l) || BATordered_rev(l)) &&
		   (BATordered(r) || BATordered_rev(r))) {
		/* both sorted */
		return mergejoin(r1, r2, l, r, sl, sr, nil_matches, 0, 0, 0, maxsize, t0, 0);
	} else if (lhash && rhash) {
		/* both have hash, smallest on right */
		swap = lcount < rcount;
		reason = "both have hash";
	} else if (lhash) {
		/* only left has hash, swap */
		swap = 1;
		reason = "left has hash";
	} else if (rhash) {
		/* only right has hash, don't swap */
		swap = 0;
		reason = "right has hash";
	} else if ((BATordered(l) || BATordered_rev(l)) &&
		   (BATtvoid(l) || rcount < 1024 || MIN(lsize, rsize) > mem_size)) {
		/* only left is sorted, swap; but only if right is
		 * "large" and the smaller of the two isn't too large
		 * (i.e. prefer hash over binary search, but only if
		 * the hash table doesn't cause thrashing) */
		return mergejoin(r2, r1, r, l, sr, sl, nil_matches, 0, 0, 0, maxsize, t0, 1);
	} else if ((BATordered(r) || BATordered_rev(r)) &&
		   (BATtvoid(r) || lcount < 1024 || MIN(lsize, rsize) > mem_size)) {
		/* only right is sorted, don't swap; but only if left
		 * is "large" and the smaller of the two isn't too
		 * large (i.e. prefer hash over binary search, but
		 * only if the hash table doesn't cause thrashing) */
		return mergejoin(r1, r2, l, r, sl, sr, nil_matches, 0, 0, 0, maxsize, t0, 0);
	} else if ((l->batPersistence == PERSISTENT
#ifndef DISABLE_PARENT_HASH
		     || (lparent != 0 &&
			 BBPquickdesc(lparent, 0)->batPersistence == PERSISTENT)
#endif
			   ) &&
		   !(r->batPersistence == PERSISTENT
#ifndef DISABLE_PARENT_HASH
		     || (rparent != 0 &&
			 BBPquickdesc(rparent, 0)->batPersistence == PERSISTENT)
#endif
			   )) {
		/* l (or its parent) is persistent and r is not,
		 * create hash on l since it may be reused */
		swap = 1;
		reason = "left is persistent";
	} else if (!(l->batPersistence == PERSISTENT
#ifndef DISABLE_PARENT_HASH
		     || (lparent != 0 &&
			 BBPquickdesc(lparent, 0)->batPersistence == PERSISTENT)
#endif
			   ) &&
		   (r->batPersistence == PERSISTENT
#ifndef DISABLE_PARENT_HASH
		    || (rparent != 0 &&
			BBPquickdesc(rparent, 0)->batPersistence == PERSISTENT)
#endif
			   )) {
		/* l (and its parent) is not persistent but r (or its
		 * parent) is, create hash on r since it may be
		 * reused */
		/* nothing */;
		reason = "right is persistent";
	} else if (lpcount < rpcount) {
		/* no hashes, not sorted, create hash on smallest BAT */
		swap = 1;
		reason = "left is smaller";
	}
	if (swap) {
		return hashjoin(r2, r1, r, l, sr, sl, nil_matches, 0, 0, 0, maxsize, t0, 1, reason);
	} else {
		return hashjoin(r1, r2, l, r, sl, sr, nil_matches, 0, 0, 0, maxsize, t0, 0, reason);
	}
}

gdk_return
BATbandjoin(BAT **r1p, BAT **r2p, BAT *l, BAT *r, BAT *sl, BAT *sr,
	       const void *c1, const void *c2, int li, int hi, BUN estimate)
{
	BAT *r1, *r2;
	BUN maxsize;
	lng t0 = 0;

	ALGODEBUG t0 = GDKusec();

	*r1p = NULL;
	*r2p = NULL;
	if (joinparamcheck(l, r, NULL, sl, sr, "BATbandjoin") != GDK_SUCCEED)
		return GDK_FAIL;
	if ((maxsize = joininitresults(&r1, &r2, sl ? BATcount(sl) : BATcount(l), sr ? BATcount(sr) : BATcount(r), 0, 0, 0, 0, 0, estimate)) == BUN_NONE)
		return GDK_FAIL;
	*r1p = r1;
	*r2p = r2;
	if (maxsize == 0)
		return GDK_SUCCEED;

	return bandjoin(r1, r2, l, r, sl, sr, c1, c2, li, hi, maxsize, t0);
}

gdk_return
BATrangejoin(BAT **r1p, BAT **r2p, BAT *l, BAT *rl, BAT *rh,
		BAT *sl, BAT *sr, int li, int hi, BUN estimate)
{
	BAT *r1, *r2;
	BUN maxsize;

	*r1p = NULL;
	*r2p = NULL;
	if (joinparamcheck(l, rl, rh, sl, sr, "BATrangejoin") != GDK_SUCCEED)
		return GDK_FAIL;
	if ((maxsize = joininitresults(&r1, &r2, sl ? BATcount(sl) : BATcount(l), sr ? BATcount(sr) : BATcount(rl), 0, 0, 0, 0, 0, estimate)) == BUN_NONE)
		return GDK_FAIL;
	*r1p = r1;
	*r2p = r2;
	if (maxsize == 0)
		return GDK_SUCCEED;

	/* note, the rangejoin implementation is in gdk_select.c since
	 * it uses the imprints code there */
	return rangejoin(r1, r2, l, rl, rh, sl, sr, li, hi, maxsize);
}<|MERGE_RESOLUTION|>--- conflicted
+++ resolved
@@ -594,12 +594,7 @@
 			lcand += i;
 			cnt -= i;
 			o = l->hseqbase + BATcount(l);
-<<<<<<< HEAD
-			i = binsearch_oid(NULL, 0, lcand, 0, cnt - 1, o, 1, 0);
-			//cnt -= i;
-=======
 			cnt = binsearch_oid(NULL, 0, lcand, 0, cnt - 1, o, 1, 0);
->>>>>>> 6e766be0
 
 			if (BATextend(r1, cnt) != GDK_SUCCEED)
 				goto bailout;
@@ -2271,16 +2266,6 @@
 			do {
 				for (i = nr; i > 0; i--) {
 					APPEND(r2, rcand[-(ssize_t)i]);
-				}
-			} while (--nl > 0);
-		} else if (rvals && equal_order && r->ttype == TYPE_void) {
-			if (r2->batCount > 0 &&
-			    r2->tdense &&
-			    ((oid *) r2->theap.base)[r2->batCount - 1] + 1 != ((oid*)rvals)[-(ssize_t)nr])
-				r2->tdense = 0;
-			do {
-				for (i = nr; i > 0; i--) {
-					APPEND(r2, ((oid*)rvals)[rstart -(ssize_t)i]);
 				}
 			} while (--nl > 0);
 		} else if (rcand) {
