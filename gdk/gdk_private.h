--- conflicted
+++ resolved
@@ -180,13 +180,9 @@
 	__attribute__((__visibility__("hidden")));
 bool HASHgonebad(BAT *b, const void *v)
 	__attribute__((__visibility__("hidden")));
-<<<<<<< HEAD
+void HASHins(BAT *b, BUN i, const void *v)
+	__attribute__((__visibility__("hidden")));
 BUN HASHmask(BUN cnt)
-=======
-void HASHins(BAT *b, BUN i, const void *v)
-	__attribute__((__visibility__("hidden")));
-__hidden BUN HASHmask(BUN cnt)
->>>>>>> 45076c99
 	__attribute__((__visibility__("hidden")));
 gdk_return HASHnew(Hash *h, int tpe, BUN size, BUN mask, BUN count, bool bcktonly)
 	__attribute__((__visibility__("hidden")));
