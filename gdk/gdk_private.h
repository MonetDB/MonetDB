--- conflicted
+++ resolved
@@ -475,13 +475,9 @@
 #define HASH_DESTROY_CHAIN_LENGTH		1000
 extern BUN hash_destroy_chain_length;
 
-<<<<<<< HEAD
 extern void (*GDKtriggerusr1)(void);
 
-#if !defined(NDEBUG) && !defined(__COVERITY__)
-=======
 #if !defined(NDEBUG) && !defined(__COVERITY__) && !defined(_CLANGD)
->>>>>>> da844f16
 /* see comment in gdk.h */
 #ifdef __GNUC__
 #define GDKmremap(p, m, oa, os, ns)					\
