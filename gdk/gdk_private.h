/*
 * This Source Code Form is subject to the terms of the Mozilla Public
 * License, v. 2.0.  If a copy of the MPL was not distributed with this
 * file, You can obtain one at http://mozilla.org/MPL/2.0/.
 *
 * Copyright 1997 - July 2008 CWI, August 2008 - 2020 MonetDB B.V.
 */

/* This file should not be included in any file outside of this directory */

#ifndef LIBGDK
#error this file should not be included outside its source directory
#endif

/* persist hash heaps for persistent BATs */
#define PERSISTENTHASH 1

/* persist order index heaps for persistent BATs */
#define PERSISTENTIDX 1

#include "gdk_system_private.h"
#include "gdk_tracer.h"

enum heaptype {
	offheap,
	varheap,
	hashheap,
	imprintsheap,
	orderidxheap
};

#ifdef GDKLIBRARY_OLDDATE
__hidden int cvtdate(int n)
	__attribute__((__visibility__("hidden")));
#endif

__hidden gdk_return ATOMheap(int id, Heap *hp, size_t cap)
	__attribute__((__warn_unused_result__))
	__attribute__((__visibility__("hidden")));
__hidden bool ATOMisdescendant(int id, int parentid)
	__attribute__((__visibility__("hidden")));
__hidden int ATOMunknown_find(const char *nme)
	__attribute__((__warn_unused_result__))
	__attribute__((__visibility__("hidden")));
__hidden str ATOMunknown_name(int a)
	__attribute__((__visibility__("hidden")));
__hidden void ATOMunknown_clean(void)
	__attribute__((__visibility__("hidden")));
__hidden bool BATcheckhash(BAT *b)
	__attribute__((__visibility__("hidden")));
__hidden bool BATcheckimprints(BAT *b)
	__attribute__((__visibility__("hidden")));
__hidden gdk_return BATcheckmodes(BAT *b, bool persistent)
	__attribute__((__warn_unused_result__))
	__attribute__((__visibility__("hidden")));
__hidden BAT *BATcreatedesc(oid hseq, int tt, bool heapnames, role_t role)
	__attribute__((__visibility__("hidden")));
__hidden void BATdelete(BAT *b)
	__attribute__((__visibility__("hidden")));
__hidden void BATdestroy(BAT *b)
	__attribute__((__visibility__("hidden")));
__hidden void BATfree(BAT *b)
	__attribute__((__visibility__("hidden")));
__hidden PROPrec *BATgetprop(BAT *b, enum prop_t idx)
	__attribute__((__visibility__("hidden")));
__hidden PROPrec * BATgetprop_nolock(BAT *b, enum prop_t idx)
	__attribute__((__visibility__("hidden")));
__hidden gdk_return BATgroup_internal(BAT **groups, BAT **extents, BAT **histo, BAT *b, BAT *s, BAT *g, BAT *e, BAT *h, bool subsorted)
	__attribute__((__warn_unused_result__))
	__attribute__((__visibility__("hidden")));
__hidden Hash *BAThash_impl(BAT *b, BAT *s, const char *ext)
	__attribute__((__visibility__("hidden")));
__hidden gdk_return BAThashsave(BAT *b, bool dosync)
	__attribute__((__visibility__("hidden")));
__hidden void BATinit_idents(BAT *bn)
	__attribute__((__visibility__("hidden")));
__hidden BAT *BATload_intern(bat bid, bool lock)
	__attribute__((__visibility__("hidden")));
__hidden gdk_return BATmaterialize(BAT *b)
	__attribute__((__warn_unused_result__))
	__attribute__((__visibility__("hidden")));
__hidden void BATrmprop(BAT *b, enum prop_t idx)
	__attribute__((__visibility__("hidden")));
__hidden void BATsetdims(BAT *b)
	__attribute__((__visibility__("hidden")));
__hidden void BATsetprop(BAT *b, enum prop_t idx, int type, const void *v)
	__attribute__((__visibility__("hidden")));
__hidden void BATsetprop_nolock(BAT *b, enum prop_t idx, int type, const void *v)
	__attribute__((__visibility__("hidden")));
__hidden gdk_return BBPcacheit(BAT *bn, bool lock)
	__attribute__((__warn_unused_result__))
	__attribute__((__visibility__("hidden")));
void BBPdump(void)		/* never called: for debugging only */
	__attribute__((__cold__));
__hidden void BBPexit(void)
	__attribute__((__visibility__("hidden")));
__hidden BAT *BBPgetdesc(bat i)
	__attribute__((__visibility__("hidden")));
__hidden gdk_return BBPinit(void)
	__attribute__((__visibility__("hidden")));
__hidden bat BBPinsert(BAT *bn)
	__attribute__((__warn_unused_result__))
	__attribute__((__visibility__("hidden")));
__hidden int BBPselectfarm(role_t role, int type, enum heaptype hptype)
	__attribute__((__visibility__("hidden")));
__hidden void BBPunshare(bat b)
	__attribute__((__visibility__("hidden")));
__hidden BUN binsearch(const oid *restrict indir, oid offset, int type, const void *restrict vals, const char * restrict vars, int width, BUN lo, BUN hi, const void *restrict v, int ordering, int last)
	__attribute__((__visibility__("hidden")));
__hidden BUN binsearch_bte(const oid *restrict indir, oid offset, const bte *restrict vals, BUN lo, BUN hi, bte v, int ordering, int last)
	__attribute__((__visibility__("hidden")));
__hidden BUN binsearch_sht(const oid *restrict indir, oid offset, const sht *restrict vals, BUN lo, BUN hi, sht v, int ordering, int last)
	__attribute__((__visibility__("hidden")));
__hidden BUN binsearch_int(const oid *restrict indir, oid offset, const int *restrict vals, BUN lo, BUN hi, int v, int ordering, int last)
	__attribute__((__visibility__("hidden")));
__hidden BUN binsearch_lng(const oid *restrict indir, oid offset, const lng *restrict vals, BUN lo, BUN hi, lng v, int ordering, int last)
	__attribute__((__visibility__("hidden")));
#ifdef HAVE_HGE
__hidden BUN binsearch_hge(const oid *restrict indir, oid offset, const hge *restrict vals, BUN lo, BUN hi, hge v, int ordering, int last)
	__attribute__((__visibility__("hidden")));
#endif
__hidden BUN binsearch_flt(const oid *restrict indir, oid offset, const flt *restrict vals, BUN lo, BUN hi, flt v, int ordering, int last)
	__attribute__((__visibility__("hidden")));
__hidden BUN binsearch_dbl(const oid *restrict indir, oid offset, const dbl *restrict vals, BUN lo, BUN hi, dbl v, int ordering, int last)
	__attribute__((__visibility__("hidden")));
__hidden gdk_return BUNreplace(BAT *b, oid left, const void *right, bool force)
	__attribute__((__warn_unused_result__))
	__attribute__((__visibility__("hidden")));
__hidden Heap *createOIDXheap(BAT *b, bool stable)
	__attribute__((__visibility__("hidden")));
__hidden void gdk_bbp_reset(void)
	__attribute__((__visibility__("hidden")));
__hidden gdk_return GDKextend(const char *fn, size_t size)
	__attribute__((__warn_unused_result__))
	__attribute__((__visibility__("hidden")));
__hidden gdk_return GDKextendf(int fd, size_t size, const char *fn)
	__attribute__((__warn_unused_result__))
	__attribute__((__visibility__("hidden")));
__hidden int GDKfdlocate(int farmid, const char *nme, const char *mode, const char *ext)
	__attribute__((__visibility__("hidden")));
__hidden FILE *GDKfilelocate(int farmid, const char *nme, const char *mode, const char *ext)
	__attribute__((__visibility__("hidden")));
__hidden FILE *GDKfileopen(int farmid, const char *dir, const char *name, const char *extension, const char *mode)
	__attribute__((__visibility__("hidden")));
__hidden char *GDKload(int farmid, const char *nme, const char *ext, size_t size, size_t *maxsize, storage_t mode)
	__attribute__((__visibility__("hidden")));
__hidden void GDKlog(_In_z_ _Printf_format_string_ FILE * fl, const char *format, ...)
	__attribute__((__format__(__printf__, 2, 3)))
	__attribute__((__visibility__("hidden")));
__hidden gdk_return GDKmove(int farmid, const char *dir1, const char *nme1, const char *ext1, const char *dir2, const char *nme2, const char *ext2)
	__attribute__((__warn_unused_result__))
	__attribute__((__visibility__("hidden")));
__hidden void *GDKmremap(const char *path, int mode, void *old_address, size_t old_size, size_t *new_size)
	__attribute__((__visibility__("hidden")));
__hidden gdk_return GDKmunmap(void *addr, size_t len)
	__attribute__((__warn_unused_result__))
	__attribute__((__visibility__("hidden")));
__hidden gdk_return GDKremovedir(int farmid, const char *nme)
	__attribute__((__warn_unused_result__))
	__attribute__((__visibility__("hidden")));
__hidden gdk_return GDKsave(int farmid, const char *nme, const char *ext, void *buf, size_t size, storage_t mode, bool dosync)
	__attribute__((__warn_unused_result__))
	__attribute__((__visibility__("hidden")));
__hidden gdk_return GDKssort_rev(void *restrict h, void *restrict t, const void *restrict base, size_t n, int hs, int ts, int tpe)
	__attribute__((__warn_unused_result__))
	__attribute__((__visibility__("hidden")));
__hidden gdk_return GDKssort(void *restrict h, void *restrict t, const void *restrict base, size_t n, int hs, int ts, int tpe)
	__attribute__((__warn_unused_result__))
	__attribute__((__visibility__("hidden")));
__hidden gdk_return GDKunlink(int farmid, const char *dir, const char *nme, const char *extension)
	__attribute__((__visibility__("hidden")));
#ifdef NATIVE_WIN32
__hidden void GDKwinerror(_In_z_ _Printf_format_string_ const char *format, ...)
	__attribute__((__format__(__printf__, 1, 2)))
	__attribute__((__visibility__("hidden")));
#endif
__hidden void HASHfree(BAT *b)
	__attribute__((__visibility__("hidden")));
__hidden bool HASHgonebad(BAT *b, const void *v)
	__attribute__((__visibility__("hidden")));
__hidden BUN HASHmask(BUN cnt)
	__attribute__((__visibility__("hidden")));
__hidden gdk_return HASHnew(Hash *h, int tpe, BUN size, BUN mask, BUN count, bool bcktonly)
	__attribute__((__visibility__("hidden")));
__hidden gdk_return HEAPalloc(Heap *h, size_t nitems, size_t itemsize)
	__attribute__((__warn_unused_result__))
	__attribute__((__visibility__("hidden")));
__hidden gdk_return HEAPcopy(Heap *dst, Heap *src)
	__attribute__((__warn_unused_result__))
	__attribute__((__visibility__("hidden")));
__hidden gdk_return HEAPdelete(Heap *h, const char *o, const char *ext)
	__attribute__((__visibility__("hidden")));
__hidden void HEAPfree(Heap *h, bool remove)
	__attribute__((__visibility__("hidden")));
__hidden gdk_return HEAPload(Heap *h, const char *nme, const char *ext, bool trunc)
	__attribute__((__warn_unused_result__))
	__attribute__((__visibility__("hidden")));
__hidden void HEAP_recover(Heap *, const var_t *, BUN)
	__attribute__((__visibility__("hidden")));
__hidden gdk_return HEAPsave(Heap *h, const char *nme, const char *ext, bool dosync)
	__attribute__((__warn_unused_result__))
	__attribute__((__visibility__("hidden")));
__hidden gdk_return HEAPshrink(Heap *h, size_t size)
	__attribute__((__warn_unused_result__))
	__attribute__((__visibility__("hidden")));
__hidden int HEAPwarm(Heap *h)
	__attribute__((__visibility__("hidden")));
__hidden void IMPSfree(BAT *b)
	__attribute__((__visibility__("hidden")));
__hidden int IMPSgetbin(int tpe, bte bits, const char *restrict bins, const void *restrict v)
	__attribute__((__visibility__("hidden")));
#ifndef NDEBUG
void IMPSprint(BAT *b)		/* never called: for debugging only */
	__attribute__((__cold__));
#endif
__hidden void MT_init_posix(void)
	__attribute__((__visibility__("hidden")));
__hidden void *MT_mremap(const char *path, int mode, void *old_address, size_t old_size, size_t *new_size)
	__attribute__((__visibility__("hidden")));
__hidden int MT_msync(void *p, size_t len)
	__attribute__((__visibility__("hidden")));
__hidden void OIDXfree(BAT *b)
	__attribute__((__visibility__("hidden")));
__hidden void persistOIDX(BAT *b)
	__attribute__((__visibility__("hidden")));
__hidden void PROPdestroy(BAT *b)
	__attribute__((__visibility__("hidden")));
__hidden gdk_return rangejoin(BAT *r1, BAT *r2, BAT *l, BAT *rl, BAT *rh, struct canditer *lci, struct canditer *rci, bool li, bool hi, bool anti, bool symmetric, BUN maxsize)
	__attribute__((__warn_unused_result__))
	__attribute__((__visibility__("hidden")));
__hidden void strCleanHash(Heap *hp, bool rebuild)
	__attribute__((__visibility__("hidden")));
__hidden int strCmp(const char *l, const char *r)
	__attribute__((__visibility__("hidden")));
__hidden void strHeap(Heap *d, size_t cap)
	__attribute__((__visibility__("hidden")));
__hidden var_t strLocate(Heap *h, const char *v)
	__attribute__((__visibility__("hidden")));
__hidden var_t strPut(Heap *h, var_t *dst, const char *v)
	__attribute__((__visibility__("hidden")));
__hidden str strRead(str a, stream *s, size_t cnt)
	__attribute__((__visibility__("hidden")));
__hidden ssize_t strToStr(char **restrict dst, size_t *restrict len, const char *restrict src, bool external)
	__attribute__((__visibility__("hidden")));
__hidden gdk_return strWrite(const char *a, stream *s, size_t cnt)
	__attribute__((__visibility__("hidden")));
__hidden gdk_return unshare_string_heap(BAT *b)
	__attribute__((__warn_unused_result__))
	__attribute__((__visibility__("hidden")));
__hidden void VIEWdestroy(BAT *b)
	__attribute__((__visibility__("hidden")));
__hidden gdk_return VIEWreset(BAT *b)
	__attribute__((__warn_unused_result__))
	__attribute__((__visibility__("hidden")));
__hidden BAT *virtualize(BAT *bn)
	__attribute__((__visibility__("hidden")));

/* some macros to help print info about BATs when using ALGODEBUG */
#define ALGOBATFMT	"%s#" BUNFMT "@" OIDFMT "[%s]%s%s%s%s%s%s%s%s%s"
#define ALGOBATPAR(b)	BATgetId(b),					\
			BATcount(b),					\
			b->hseqbase,					\
			ATOMname(b->ttype),				\
			!b->batTransient ? "P" : isVIEW(b) ? "V" : "T", \
			BATtdense(b) ? "D" : b->ttype == TYPE_void && b->tvheap ? "X" :"", \
<<<<<<< HEAD
			b->tsorted ? "S" : "",		\
			b->trevsorted ? "R" : "",	\
			b->tkey ? "K" : "",		\
			b->tnonil ? "N" : "",		\
			b->thash ? "H" : "",		\
			b->torderidx ? "O" : "",	\
=======
			b->tsorted ? "S" : "",				\
			b->trevsorted ? "R" : "",			\
			b->tkey ? "K" : "",				\
			b->tnonil ? "N" : "",				\
			b->thash ? "H" : "",				\
			b->torderidx ? "O" : "",			\
>>>>>>> 0434975f
			b->timprints ? "I" : b->theap.parentid && BBP_cache(b->theap.parentid)->timprints ? "(I)" : ""
/* use ALGOOPTBAT* when BAT is optional (can be NULL) */
#define ALGOOPTBATFMT	"%s%s" BUNFMT "%s" OIDFMT "%s%s%s%s%s%s%s%s%s%s%s%s"
#define ALGOOPTBATPAR(b)						\
			b ? BATgetId(b) : "",				\
			b ? "#" : "",					\
			b ? BATcount(b) : 0,				\
			b ? "@" : "",					\
			b ? b->hseqbase : 0,				\
			b ? "[" : "",					\
			b ? ATOMname(b->ttype) : "",			\
			b ? "]" : "",					\
			b ? !b->batTransient ? "P" : isVIEW(b) ? "V" : "T" : "", \
			b && BATtdense(b) ? "D" : b && b->ttype == TYPE_void && b->tvheap ? "X" :"", \
<<<<<<< HEAD
			b && b->tsorted ? "S" : "",	\
			b && b->trevsorted ? "R" : "",	\
			b && b->tkey ? "K" : "",	\
			b && b->tnonil ? "N" : "",	\
			b && b->thash ? "H" : "",	\
			b && b->torderidx ? "O" : "",	\
=======
			b && b->tsorted ? "S" : "",			\
			b && b->trevsorted ? "R" : "",			\
			b && b->tkey ? "K" : "",			\
			b && b->tnonil ? "N" : "",			\
			b && b->thash ? "H" : "",			\
			b && b->torderidx ? "O" : "",			\
>>>>>>> 0434975f
			b ? b->timprints ? "I" : b->theap.parentid && BBP_cache(b->theap.parentid)->timprints ? "(I)" : "" : ""

#define BBP_BATMASK	(128 * SIZEOF_SIZE_T - 1)
#define BBP_THREADMASK	63

struct PROPrec {
	enum prop_t id;
	ValRecord v;
	struct PROPrec *next;	/* simple chain of properties */
};

struct Imprints {
	bte bits;		/* how many bits in imprints */
	Heap imprints;
	void *bins;		/* pointer into imprints heap (bins borders)  */
	BUN *stats;		/* pointer into imprints heap (stats per bin) */
	void *imps;		/* pointer into imprints heap (bit vectors)   */
	void *dict;		/* pointer into imprints heap (dictionary)    */
	BUN impcnt;		/* counter for imprints                       */
	BUN dictcnt;		/* counter for cache dictionary               */
};

typedef struct {
	MT_Lock swap;
} batlock_t;

typedef struct {
	MT_Lock cache;
	MT_Lock trim;
	bat free;
} bbplock_t;

typedef char long_str[IDLENGTH];	/* standard GDK static string */

#define MAXFARMS       32

extern struct BBPfarm_t {
	unsigned int roles;	/* bitmask of allowed roles */
	const char *dirname;	/* farm directory */
	FILE *lock_file;
} BBPfarms[MAXFARMS];

extern batlock_t GDKbatLock[BBP_BATMASK + 1];
extern bbplock_t GDKbbpLock[BBP_THREADMASK + 1];
extern size_t GDK_mmap_minsize_persistent; /* size after which we use memory mapped files for persistent heaps */
extern size_t GDK_mmap_minsize_transient; /* size after which we use memory mapped files for transient heaps */
extern size_t GDK_mmap_pagesize; /* mmap granularity */
extern MT_Lock GDKnameLock;
extern MT_Lock GDKthreadLock;
extern MT_Lock GDKtmLock;

#define BATcheck(tst, msg, err)						\
	do {								\
		if ((tst) == NULL) {					\
			if (strchr((msg), ':'))				\
				GDKerror("%s.\n", (msg));		\
			else						\
				GDKerror("%s: BAT required.\n", (msg));	\
			return (err);					\
		}							\
	} while (0)
#define ERRORcheck(tst,	msg, err)		\
	do {					\
		if (tst) {			\
			GDKerror(msg);		\
			return (err);		\
		}				\
	} while (0)

#define GDKswapLock(x)  GDKbatLock[(x)&BBP_BATMASK].swap
#if SIZEOF_SIZE_T == 8
#define threadmask(y)	((int) (mix_lng(y) & BBP_THREADMASK))
#else
#define threadmask(y)	((int) (mix_int(y) & BBP_THREADMASK))
#endif
#define GDKtrimLock(y)	GDKbbpLock[y].trim
#define GDKcacheLock(y)	GDKbbpLock[y].cache
#define BBP_free(y)	GDKbbpLock[y].free

/* extra space in front of strings in string heaps when hashash is set
 * if at least (2*SIZEOF_BUN), also store length (heaps are then
 * incompatible) */
#define EXTRALEN ((SIZEOF_BUN + GDK_VARALIGN - 1) & ~(GDK_VARALIGN - 1))

#if !defined(NDEBUG) && !defined(STATIC_CODE_ANALYSIS)
/* see comment in gdk.h */
#ifdef __GNUC__
#define GDKmunmap(p, l)						\
	({	void *_ptr = (p);				\
		size_t _len = (l);				\
		gdk_return _res = GDKmunmap(_ptr, _len);	\
		TRC_DEBUG(ALLOC,						 \
				"GDKmunmap(%p,%zu) -> %u\n", \
				_ptr, _len, _res);	\
		_res;						\
	})
#define GDKmremap(p, m, oa, os, ns)					\
	({								\
		const char *_path = (p);				\
		int _mode = (m);					\
		void *_oa = (oa);					\
		size_t _os = (os);					\
		size_t *_ns = (ns);					\
		size_t _ons = *_ns;					\
		void *_res = GDKmremap(_path, _mode, _oa, _os, _ns);	\
			TRC_DEBUG(ALLOC,									\
				"GDKmremap(%s,0x%x,%p,%zu,%zu > %zu) -> %p\n", \
				_path ? _path : "NULL", (unsigned) _mode, \
				_oa, _os, _ons, *_ns, _res);		\
		_res;										\
	 })
#else
static inline gdk_return
GDKmunmap_debug(void *ptr, size_t len)
{
	gdk_return res = GDKmunmap(ptr, len);
	TRC_DEBUG(ALLOC, "GDKmunmap(%p,%zu) -> %d\n",
			   	  ptr, len, (int) res);
	return res;
}
#define GDKmunmap(p, l)		GDKmunmap_debug((p), (l))
static inline void *
GDKmremap_debug(const char *path, int mode, void *old_address, size_t old_size, size_t *new_size)
{
	size_t orig_new_size = *new_size;
	void *res = GDKmremap(path, mode, old_address, old_size, new_size);
		TRC_DEBUG(ALLOC, "GDKmremap(%s,0x%x,%p,%zu,%zu > %zu) -> %p\n",
					  path ? path : "NULL", mode,
					  old_address, old_size, orig_new_size, *new_size, res);
	return res;
}
#define GDKmremap(p, m, oa, os, ns)	GDKmremap_debug(p, m, oa, os, ns)

#endif
#endif<|MERGE_RESOLUTION|>--- conflicted
+++ resolved
@@ -263,21 +263,12 @@
 			ATOMname(b->ttype),				\
 			!b->batTransient ? "P" : isVIEW(b) ? "V" : "T", \
 			BATtdense(b) ? "D" : b->ttype == TYPE_void && b->tvheap ? "X" :"", \
-<<<<<<< HEAD
-			b->tsorted ? "S" : "",		\
-			b->trevsorted ? "R" : "",	\
-			b->tkey ? "K" : "",		\
-			b->tnonil ? "N" : "",		\
-			b->thash ? "H" : "",		\
-			b->torderidx ? "O" : "",	\
-=======
 			b->tsorted ? "S" : "",				\
 			b->trevsorted ? "R" : "",			\
 			b->tkey ? "K" : "",				\
 			b->tnonil ? "N" : "",				\
 			b->thash ? "H" : "",				\
 			b->torderidx ? "O" : "",			\
->>>>>>> 0434975f
 			b->timprints ? "I" : b->theap.parentid && BBP_cache(b->theap.parentid)->timprints ? "(I)" : ""
 /* use ALGOOPTBAT* when BAT is optional (can be NULL) */
 #define ALGOOPTBATFMT	"%s%s" BUNFMT "%s" OIDFMT "%s%s%s%s%s%s%s%s%s%s%s%s"
@@ -292,21 +283,12 @@
 			b ? "]" : "",					\
 			b ? !b->batTransient ? "P" : isVIEW(b) ? "V" : "T" : "", \
 			b && BATtdense(b) ? "D" : b && b->ttype == TYPE_void && b->tvheap ? "X" :"", \
-<<<<<<< HEAD
-			b && b->tsorted ? "S" : "",	\
-			b && b->trevsorted ? "R" : "",	\
-			b && b->tkey ? "K" : "",	\
-			b && b->tnonil ? "N" : "",	\
-			b && b->thash ? "H" : "",	\
-			b && b->torderidx ? "O" : "",	\
-=======
 			b && b->tsorted ? "S" : "",			\
 			b && b->trevsorted ? "R" : "",			\
 			b && b->tkey ? "K" : "",			\
 			b && b->tnonil ? "N" : "",			\
 			b && b->thash ? "H" : "",			\
 			b && b->torderidx ? "O" : "",			\
->>>>>>> 0434975f
 			b ? b->timprints ? "I" : b->theap.parentid && BBP_cache(b->theap.parentid)->timprints ? "(I)" : "" : ""
 
 #define BBP_BATMASK	(128 * SIZEOF_SIZE_T - 1)
@@ -398,9 +380,9 @@
 	({	void *_ptr = (p);				\
 		size_t _len = (l);				\
 		gdk_return _res = GDKmunmap(_ptr, _len);	\
-		TRC_DEBUG(ALLOC,						 \
-				"GDKmunmap(%p,%zu) -> %u\n", \
-				_ptr, _len, _res);	\
+		TRC_DEBUG(ALLOC,				\
+				"GDKmunmap(%p,%zu) -> %u\n",	\
+				_ptr, _len, _res);		\
 		_res;						\
 	})
 #define GDKmremap(p, m, oa, os, ns)					\
@@ -412,11 +394,11 @@
 		size_t *_ns = (ns);					\
 		size_t _ons = *_ns;					\
 		void *_res = GDKmremap(_path, _mode, _oa, _os, _ns);	\
-			TRC_DEBUG(ALLOC,									\
+			TRC_DEBUG(ALLOC,				\
 				"GDKmremap(%s,0x%x,%p,%zu,%zu > %zu) -> %p\n", \
 				_path ? _path : "NULL", (unsigned) _mode, \
 				_oa, _os, _ons, *_ns, _res);		\
-		_res;										\
+		_res;							\
 	 })
 #else
 static inline gdk_return
