/*
 * SPDX-License-Identifier: MPL-2.0
 *
 * This Source Code Form is subject to the terms of the Mozilla Public
 * License, v. 2.0.  If a copy of the MPL was not distributed with this
 * file, You can obtain one at http://mozilla.org/MPL/2.0/.
 *
 * Copyright 2024 MonetDB Foundation;
 * Copyright August 2008 - 2023 MonetDB B.V.;
 * Copyright 1997 - July 2008 CWI.
 */

/* This file should not be included in any file outside of this directory */

#ifndef LIBGDK
#error this file should not be included outside its source directory
#endif

/* only check whether we exceed gdk_vm_maxsize when allocating heaps */
#define SIZE_CHECK_IN_HEAPS_ONLY 1

#include "gdk_system_private.h"

enum heaptype {
	offheap,
	varheap,
	hashheap,
	orderidxheap,
	strimpheap,
	dataheap
};

enum range_comp_t {
	range_before,		/* search range fully before bat range */
	range_after,		/* search range fully after bat range */
	range_atstart,		/* search range before + inside */
	range_atend,		/* search range inside + after */
	range_contains,		/* search range contains bat range */
	range_inside,		/* search range inside bat range */
};

bool ATOMisdescendant(int id, int parentid)
	__attribute__((__visibility__("hidden")));
int ATOMunknown_find(const char *nme)
	__attribute__((__warn_unused_result__))
	__attribute__((__visibility__("hidden")));
const char *ATOMunknown_name(int a)
	__attribute__((__visibility__("hidden")));
void ATOMunknown_clean(void)
	__attribute__((__visibility__("hidden")));
bool BATcheckhash(BAT *b)
	__attribute__((__visibility__("hidden")));
gdk_return BATcheckmodes(BAT *b, bool persistent)
	__attribute__((__warn_unused_result__))
	__attribute__((__visibility__("hidden")));
BAT *BATcreatedesc(oid hseq, int tt, bool heapnames, role_t role, uint16_t width)
	__attribute__((__visibility__("hidden")));
void BATdelete(BAT *b)
	__attribute__((__visibility__("hidden")));
void BATdestroy(BAT *b)
	__attribute__((__visibility__("hidden")));
void BATfree(BAT *b)
	__attribute__((__visibility__("hidden")));
gdk_return BATgroup_internal(BAT **groups, BAT **extents, BAT **histo, BAT *b, BAT *s, BAT *g, BAT *e, BAT *h, bool subsorted)
	__attribute__((__warn_unused_result__))
	__attribute__((__visibility__("hidden")));
Hash *BAThash_impl(BAT *restrict b, struct canditer *restrict ci, const char *restrict ext)
	__attribute__((__visibility__("hidden")));
void BAThashsave(BAT *b, bool dosync)
	__attribute__((__visibility__("hidden")));
bool BATiscand(BAT *b)
	__attribute__((__visibility__("hidden")));
BAT *BATload_intern(bat bid, bool lock)
	__attribute__((__visibility__("hidden")));
gdk_return BATmaterialize(BAT *b, BUN cap)
	__attribute__((__warn_unused_result__))
	__attribute__((__visibility__("hidden")));
gdk_return BATsave_iter(BAT *bd, BATiter *bi, BUN size)
	__attribute__((__visibility__("hidden")));
void BATsetdims(BAT *b, uint16_t width)
	__attribute__((__visibility__("hidden")));
gdk_return BBPcacheit(BAT *bn, bool lock)
	__attribute__((__warn_unused_result__))
	__attribute__((__visibility__("hidden")));
gdk_return BBPchkfarms(void)
	__attribute__((__warn_unused_result__))
	__attribute__((__visibility__("hidden")));
void BBPclear(bat bid)
	__attribute__((__visibility__("hidden")));
void BBPdump(void)		/* never called: for debugging only */
	__attribute__((__cold__));
void BBPexit(void)
	__attribute__((__visibility__("hidden")));
gdk_return BBPinit(bool allow_hge_upgrade)
	__attribute__((__visibility__("hidden")));
bat BBPallocbat(int tt)
	__attribute__((__warn_unused_result__))
	__attribute__((__visibility__("hidden")));
void BBPprintinfo(void)
	__attribute__((__visibility__("hidden")));
int BBPselectfarm(role_t role, int type, enum heaptype hptype)
	__attribute__((__visibility__("hidden")));
gdk_return BBPsync(int cnt, bat *restrict subcommit, BUN *restrict sizes, lng logno)
	__attribute__((__visibility__("hidden")));
BUN binsearch(const oid *restrict indir, oid offset, int type, const void *restrict vals, const char * restrict vars, int width, BUN lo, BUN hi, const void *restrict v, int ordering, int last)
	__attribute__((__visibility__("hidden")));
BUN binsearch_bte(const oid *restrict indir, oid offset, const bte *restrict vals, BUN lo, BUN hi, bte v, int ordering, int last)
	__attribute__((__visibility__("hidden")));
BUN binsearch_sht(const oid *restrict indir, oid offset, const sht *restrict vals, BUN lo, BUN hi, sht v, int ordering, int last)
	__attribute__((__visibility__("hidden")));
BUN binsearch_int(const oid *restrict indir, oid offset, const int *restrict vals, BUN lo, BUN hi, int v, int ordering, int last)
	__attribute__((__visibility__("hidden")));
BUN binsearch_lng(const oid *restrict indir, oid offset, const lng *restrict vals, BUN lo, BUN hi, lng v, int ordering, int last)
	__attribute__((__visibility__("hidden")));
#ifdef HAVE_HGE
BUN binsearch_hge(const oid *restrict indir, oid offset, const hge *restrict vals, BUN lo, BUN hi, hge v, int ordering, int last)
	__attribute__((__visibility__("hidden")));
#endif
BUN binsearch_flt(const oid *restrict indir, oid offset, const flt *restrict vals, BUN lo, BUN hi, flt v, int ordering, int last)
	__attribute__((__visibility__("hidden")));
BUN binsearch_dbl(const oid *restrict indir, oid offset, const dbl *restrict vals, BUN lo, BUN hi, dbl v, int ordering, int last)
	__attribute__((__visibility__("hidden")));
Heap *createOIDXheap(BAT *b, bool stable)
	__attribute__((__visibility__("hidden")));
void doHASHdestroy(BAT *b, Hash *hs)
	__attribute__((__visibility__("hidden")));
void gdk_bbp_reset(void)
	__attribute__((__visibility__("hidden")));
gdk_return GDKextend(const char *fn, size_t size)
	__attribute__((__warn_unused_result__))
	__attribute__((__visibility__("hidden")));
gdk_return GDKextendf(int fd, size_t size, const char *fn)
	__attribute__((__warn_unused_result__))
	__attribute__((__visibility__("hidden")));
int GDKfdlocate(int farmid, const char *nme, const char *mode, const char *ext)
	__attribute__((__visibility__("hidden")));
FILE *GDKfilelocate(int farmid, const char *nme, const char *mode, const char *ext)
	__attribute__((__visibility__("hidden")));
FILE *GDKfileopen(int farmid, const char *dir, const char *name, const char *extension, const char *mode)
	__attribute__((__visibility__("hidden")));
char *GDKload(int farmid, const char *nme, const char *ext, size_t size, size_t *maxsize, storage_t mode)
	__attribute__((__visibility__("hidden")));
gdk_return GDKmove(int farmid, const char *dir1, const char *nme1, const char *ext1, const char *dir2, const char *nme2, const char *ext2, bool report)
	__attribute__((__warn_unused_result__))
	__attribute__((__visibility__("hidden")));
void *GDKmremap(const char *path, int mode, void *old_address, size_t old_size, size_t *new_size)
	__attribute__((__visibility__("hidden")));
gdk_return GDKremovedir(int farmid, const char *nme)
	__attribute__((__warn_unused_result__))
	__attribute__((__visibility__("hidden")));
gdk_return GDKsave(int farmid, const char *nme, const char *ext, void *buf, size_t size, storage_t mode, bool dosync)
	__attribute__((__warn_unused_result__))
	__attribute__((__visibility__("hidden")));
gdk_return GDKrsort(void *restrict h, void *restrict t, size_t n, size_t hs, size_t ts, bool reverse, bool isuuid)
	__attribute__((__warn_unused_result__))
	__attribute__((__visibility__("hidden")));
gdk_return GDKssort_rev(void *restrict h, void *restrict t, const void *restrict base, size_t n, int hs, int ts, int tpe)
	__attribute__((__warn_unused_result__))
	__attribute__((__visibility__("hidden")));
gdk_return GDKssort(void *restrict h, void *restrict t, const void *restrict base, size_t n, int hs, int ts, int tpe)
	__attribute__((__warn_unused_result__))
	__attribute__((__visibility__("hidden")));
gdk_return GDKtracer_init(const char *dbname, const char *dbtrace)
	__attribute__((__visibility__("hidden")));
gdk_return GDKunlink(int farmid, const char *dir, const char *nme, const char *extension)
	__attribute__((__visibility__("hidden")));
<<<<<<< HEAD
#define GDKwarning(...)						\
	GDKtracer_log(__FILE__, __func__, __LINE__, M_WARNING,	\
		      GDK, NULL, __VA_ARGS__)
=======
>>>>>>> 5f922561
lng getBBPlogno(void)
	__attribute__((__visibility__("hidden")));
BUN HASHappend(BAT *b, BUN i, const void *v)
	__attribute__((__visibility__("hidden")));
void HASHappend_locked(BAT *b, BUN i, const void *v)
	__attribute__((__visibility__("hidden")));
void HASHfree(BAT *b)
	__attribute__((__visibility__("hidden")));
BUN HASHdelete(BATiter *bi, BUN p, const void *v)
	__attribute__((__visibility__("hidden")));
void HASHdelete_locked(BATiter *bi, BUN p, const void *v)
	__attribute__((__visibility__("hidden")));
BUN HASHinsert(BATiter *bi, BUN p, const void *v)
	__attribute__((__visibility__("hidden")));
void HASHinsert_locked(BATiter *bi, BUN p, const void *v)
	__attribute__((__visibility__("hidden")));
static inline BUN __attribute__((__const__))
HASHmask(BUN cnt)
{
	cnt = cnt * 8 / 7;
	if (cnt < BATTINY)
		cnt = BATTINY;
	return cnt;
}
gdk_return HASHnew(Hash *h, int tpe, BUN size, BUN mask, BUN count, bool bcktonly)
	__attribute__((__visibility__("hidden")));
gdk_return HEAPalloc(Heap *h, size_t nitems, size_t itemsize)
	__attribute__((__warn_unused_result__))
	__attribute__((__visibility__("hidden")));
gdk_return HEAPcopy(Heap *dst, Heap *src, size_t offset)
	__attribute__((__warn_unused_result__))
	__attribute__((__visibility__("hidden")));
void HEAPfree(Heap *h, bool remove)
	__attribute__((__visibility__("hidden")));
gdk_return HEAPgrow(Heap **old, size_t size, bool mayshare)
	__attribute__((__visibility__("hidden")));
gdk_return HEAPload(Heap *h, const char *nme, const char *ext, bool trunc)
	__attribute__((__warn_unused_result__))
	__attribute__((__visibility__("hidden")));
void HEAP_recover(Heap *, const var_t *, BUN)
	__attribute__((__visibility__("hidden")));
gdk_return HEAPsave(Heap *h, const char *nme, const char *ext, bool dosync, BUN free, MT_Lock *lock)
	__attribute__((__warn_unused_result__))
	__attribute__((__visibility__("hidden")));
double joincost(BAT *r, BUN lcount, struct canditer *rci, bool *hash, bool *phash, bool *cand)
	__attribute__((__visibility__("hidden")));
void STRMPincref(Strimps *strimps)
	__attribute__((__visibility__("hidden")));
void STRMPdecref(Strimps *strimps, bool remove)
	__attribute__((__visibility__("hidden")));
void STRMPfree(BAT *b)
	__attribute__((__visibility__("hidden")));
void MT_init_posix(void)
	__attribute__((__visibility__("hidden")));
void *MT_mmap(const char *path, int mode, size_t len)
	__attribute__((__visibility__("hidden")));
void *MT_mremap(const char *path, int mode, void *old_address, size_t old_size, size_t *new_size)
	__attribute__((__visibility__("hidden")));
int MT_msync(void *p, size_t len)
	__attribute__((__visibility__("hidden")));
int MT_munmap(void *p, size_t len)
	__attribute__((__visibility__("hidden")));
void OIDXfree(BAT *b)
	__attribute__((__visibility__("hidden")));
void persistOIDX(BAT *b)
	__attribute__((__visibility__("hidden")));
void PROPdestroy(BAT *b)
	__attribute__((__visibility__("hidden")));
void PROPdestroy_nolock(BAT *b)
	__attribute__((__visibility__("hidden")));
void settailname(Heap *restrict tail, const char *restrict physnme, int tt, int width)
	__attribute__((__visibility__("hidden")));
void strCleanHash(Heap *hp, bool rebuild)
	__attribute__((__visibility__("hidden")));
gdk_return strHeap(Heap *d, size_t cap)
	__attribute__((__visibility__("hidden")));
var_t strLocate(Heap *h, const char *v)
	__attribute__((__visibility__("hidden")));
var_t strPut(BAT *b, var_t *dst, const void *v)
	__attribute__((__visibility__("hidden")));
char *strRead(str a, size_t *dstlen, stream *s, size_t cnt)
	__attribute__((__visibility__("hidden")));
ssize_t strToStr(char **restrict dst, size_t *restrict len, const char *restrict src, bool external)
	__attribute__((__visibility__("hidden")));
gdk_return strWrite(const char *a, stream *s, size_t cnt)
	__attribute__((__visibility__("hidden")));
gdk_return TMcommit(void)
	__attribute__((__visibility__("hidden")));
gdk_return unshare_varsized_heap(BAT *b)
	__attribute__((__warn_unused_result__))
	__attribute__((__visibility__("hidden")));
void VIEWdestroy(BAT *b)
	__attribute__((__visibility__("hidden")));
BAT *virtualize(BAT *bn)
	__attribute__((__visibility__("hidden")));

/* calculate the integer 2 logarithm (i.e. position of highest set
 * bit) of the argument (with a slight twist: 0 gives 0, 1 gives 1,
 * 0x8 to 0xF give 4, etc.) */
static inline unsigned
ilog2(BUN x)
{
	if (x == 0)
		return 0;
#ifdef __has_builtin
#if SIZEOF_BUN == 8 && __has_builtin(__builtin_clzll)
	return (unsigned) (64 - __builtin_clzll((unsigned long long) x));
#define BUILTIN_USED
#elif __has_builtin(__builtin_clz)
	return (unsigned) (32 - __builtin_clz((unsigned) x));
#define BUILTIN_USED
#endif
#endif
#ifndef BUILTIN_USED
#if defined(_MSC_VER)
	unsigned long n;
	if (
#if SIZEOF_BUN == 8
		_BitScanReverse64(&n, (unsigned __int64) x)
#else
		_BitScanReverse(&n, (unsigned long) x)
#endif
		)
		return (unsigned) n + 1;
	else
		return 0;
#else
	unsigned n = 0;
	BUN y;

	/* use a "binary search" method */
#if SIZEOF_BUN == 8
	if ((y = x >> 32) != 0) {
		x = y;
		n += 32;
	}
#endif
	if ((y = x >> 16) != 0) {
		x = y;
		n += 16;
	}
	if ((y = x >> 8) != 0) {
		x = y;
		n += 8;
	}
	if ((y = x >> 4) != 0) {
		x = y;
		n += 4;
	}
	if ((y = x >> 2) != 0) {
		x = y;
		n += 2;
	}
	if ((y = x >> 1) != 0) {
		x = y;
		n += 1;
	}
	return n + (x != 0);
#endif
#endif
#undef BUILTIN_USED
}

/* some macros to help print info about BATs when using ALGODEBUG */
#define ALGOBATFMT	"%s#" BUNFMT "@" OIDFMT "[%s%s]%s%s%s%s%s%s%s%s%s"
#define ALGOBATPAR(b)							\
	BATgetId(b),							\
	BATcount(b),							\
	b->hseqbase,							\
	ATOMname(b->ttype),						\
	b->ttype==TYPE_str?b->twidth==1?"1":b->twidth==2?"2":b->twidth==4?"4":"8":"", \
	!b->batTransient ? "P" : b->theap && b->theap->parentid != b->batCacheid ? "V" : b->tvheap && b->tvheap->parentid != b->batCacheid ? "v" : "T", \
	BATtdense(b) ? "D" : b->ttype == TYPE_void && b->tvheap ? "X" : ATOMstorage(b->ttype) == TYPE_str && GDK_ELIMDOUBLES(b->tvheap) ? "E" : "", \
	b->tsorted ? "S" : b->tnosorted ? "!s" : "",			\
	b->trevsorted ? "R" : b->tnorevsorted ? "!r" : "",		\
	b->tkey ? "K" : b->tnokey[1] ? "!k" : "",			\
	b->tnonil ? "N" : "",						\
	b->thash ? "H" : "",						\
	b->torderidx ? "O" : "",					\
	b->tstrimps ? "I" : b->theap && b->theap->parentid && BBP_desc(b->theap->parentid) && BBP_desc(b->theap->parentid)->tstrimps ? "(I)" : ""
/* use ALGOOPTBAT* when BAT is optional (can be NULL) */
#define ALGOOPTBATFMT	"%s%s" BUNFMT "%s" OIDFMT "%s%s%s%s%s%s%s%s%s%s%s%s%s"
#define ALGOOPTBATPAR(b)						\
	b ? BATgetId(b) : "",						\
	b ? "#" : "",							\
	b ? BATcount(b) : 0,						\
	b ? "@" : "",							\
	b ? b->hseqbase : 0,						\
	b ? "[" : "",							\
	b ? ATOMname(b->ttype) : "",					\
	b ? b->ttype==TYPE_str?b->twidth==1?"1":b->twidth==2?"2":b->twidth==4?"4":"8":"" : "", \
	b ? "]" : "",							\
	b ? !b->batTransient ? "P" : b->theap && b->theap->parentid != b->batCacheid ? "V" : b->tvheap && b->tvheap->parentid != b->batCacheid ? "v" : "T" : "", \
	b ? BATtdense(b) ? "D" : b->ttype == TYPE_void && b->tvheap ? "X" : ATOMstorage(b->ttype) == TYPE_str && b->tvheap && GDK_ELIMDOUBLES(b->tvheap) ? "E" : "" : "", \
	b ? b->tsorted ? "S" : b->tnosorted ? "!s" : "" : "",		\
	b ? b->trevsorted ? "R" : b->tnorevsorted ? "!r" : "" : "",	\
	b ? b->tkey ? "K" : b->tnokey[1] ? "!k" : "" : "",		\
	b && b->tnonil ? "N" : "",					\
	b && b->thash ? "H" : "",					\
	b && b->torderidx ? "O" : "",					\
	b ? b->tstrimps ? "I" : b->theap && b->theap->parentid && BBP_desc(b->theap->parentid) && BBP_desc(b->theap->parentid)->tstrimps ? "(I)" : "" : ""

#ifdef __SANITIZE_THREAD__
#define BBP_BATMASK	31
#else
#define BBP_BATMASK	((1 << (SIZEOF_SIZE_T + 5)) - 1)
#endif

struct PROPrec {
	enum prop_t id;
	ValRecord v;
	struct PROPrec *next;	/* simple chain of properties */
};

typedef uint64_t strimp_masks_t;  /* TODO: make this a sparse matrix */

struct Strimps {
	Heap strimps;
	uint8_t *sizes_base;	/* pointer into strimps heap (pair sizes)  */
	uint8_t *pairs_base;	/* pointer into strimps heap (pairs start)   */
	void *bitstrings_base;	/* pointer into strimps heap (bitstrings
				 * start) bitstrings_base is a pointer
				 * to uint64_t */
	size_t rec_cnt;		/* reconstruction counter: how many
				 * bitstrings were added after header
				 * construction. Currently unused. */
	strimp_masks_t *masks;  /* quick access to masks for
				 * bitstring construction */
};

typedef struct {
	MT_Lock swap;
} batlock_t;

typedef char long_str[IDLENGTH];	/* standard GDK static string */

#define MAXFARMS       32

extern struct BBPfarm_t {
	uint32_t roles;		/* bitmask of allowed roles */
	const char *dirname;	/* farm directory */
	FILE *lock_file;
} BBPfarms[MAXFARMS];

extern batlock_t GDKbatLock[BBP_BATMASK + 1];
extern size_t GDK_mmap_minsize_persistent; /* size after which we use memory mapped files for persistent heaps */
extern size_t GDK_mmap_minsize_transient; /* size after which we use memory mapped files for transient heaps */
extern size_t GDK_mmap_pagesize; /* mmap granularity */

#define BATcheck(tst, err)				\
	do {						\
		if ((tst) == NULL) {			\
			GDKerror("BAT required.\n");	\
			return (err);			\
		}					\
	} while (0)
#define ERRORcheck(tst,	msg, err)		\
	do {					\
		if (tst) {			\
			GDKerror(msg);		\
			return (err);		\
		}				\
	} while (0)

#define GDKswapLock(x)  GDKbatLock[(x)&BBP_BATMASK].swap

#define HEAPREMOVE	((ATOMIC_BASE_TYPE) 1 << (sizeof(ATOMIC_BASE_TYPE) * 8 - 1))
#define DELAYEDREMOVE	((ATOMIC_BASE_TYPE) 1 << (sizeof(ATOMIC_BASE_TYPE) * 8 - 2))
#define HEAPREFS	(((ATOMIC_BASE_TYPE) 1 << (sizeof(ATOMIC_BASE_TYPE) * 8 - 2)) - 1)

/* when the number of updates to a BAT is less than 1 in this number, we
 * keep the unique_est property */
#define GDK_UNIQUE_ESTIMATE_KEEP_FRACTION	1000
extern BUN gdk_unique_estimate_keep_fraction; /* should become a define once */
/* if the number of unique values is less than 1 in this number, we
 * destroy the hash rather than update it in HASH{append,insert,delete} */
#define HASH_DESTROY_UNIQUES_FRACTION		1000
extern BUN hash_destroy_uniques_fraction;     /* likewise */
/* if the estimated number of unique values is less than 1 in this
 * number, don't build a hash table to do a hashselect */
#define NO_HASH_SELECT_FRACTION			1000
extern dbl no_hash_select_fraction;           /* same here */
/* if the hash chain is longer than this number, we delete the hash
 * rather than maintaining it in HASHdelete */
#define HASH_DESTROY_CHAIN_LENGTH		1000
extern BUN hash_destroy_chain_length;

#if !defined(NDEBUG) && !defined(__COVERITY__)
/* see comment in gdk.h */
#ifdef __GNUC__
#define GDKmremap(p, m, oa, os, ns)					\
	({								\
		const char *_path = (p);				\
		int _mode = (m);					\
		void *_oa = (oa);					\
		size_t _os = (os);					\
		size_t *_ns = (ns);					\
		size_t _ons = *_ns;					\
		void *_res = GDKmremap(_path, _mode, _oa, _os, _ns);	\
		TRC_DEBUG(ALLOC,					\
			  "GDKmremap(%s,0x%x,%p,%zu,%zu > %zu) -> %p\n", \
			  _path ? _path : "NULL", (unsigned) _mode,	\
			  _oa, _os, _ons, *_ns, _res);			\
		_res;							\
	 })
#else
static inline void *
GDKmremap_debug(const char *path, int mode, void *old_address, size_t old_size, size_t *new_size)
{
	size_t orig_new_size = *new_size;
	void *res = GDKmremap(path, mode, old_address, old_size, new_size);
	TRC_DEBUG(ALLOC, "GDKmremap(%s,0x%x,%p,%zu,%zu > %zu) -> %p\n",
		  path ? path : "NULL", (unsigned) mode,
		  old_address, old_size, orig_new_size, *new_size, res);
	return res;
}
#define GDKmremap(p, m, oa, os, ns)	GDKmremap_debug(p, m, oa, os, ns)

#endif
#endif<|MERGE_RESOLUTION|>--- conflicted
+++ resolved
@@ -164,12 +164,6 @@
 	__attribute__((__visibility__("hidden")));
 gdk_return GDKunlink(int farmid, const char *dir, const char *nme, const char *extension)
 	__attribute__((__visibility__("hidden")));
-<<<<<<< HEAD
-#define GDKwarning(...)						\
-	GDKtracer_log(__FILE__, __func__, __LINE__, M_WARNING,	\
-		      GDK, NULL, __VA_ARGS__)
-=======
->>>>>>> 5f922561
 lng getBBPlogno(void)
 	__attribute__((__visibility__("hidden")));
 BUN HASHappend(BAT *b, BUN i, const void *v)
