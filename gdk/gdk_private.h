--- conflicted
+++ resolved
@@ -92,13 +92,9 @@
 var_t strLocate(Heap *h, const char *v);
 void VIEWdestroy(BAT *b);
 BAT *VIEWreset(BAT *b);
-<<<<<<< HEAD
-void VIEWunlink(BAT *b);
 int IMPSgetbin(int tpe, bte bits, char *bins, const void *v);
 void IMPSremove(BAT *b);
 void IMPSprint(BAT *b);
-=======
->>>>>>> 3b6f8264
 
 #define BBP_BATMASK	511
 #define BBP_THREADMASK	63
