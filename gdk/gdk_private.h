--- conflicted
+++ resolved
@@ -463,8 +463,6 @@
 #define GDKcacheLock(y)	GDKbbpLock[y].cache
 #define BBP_free(y)	GDKbbpLock[y].free
 
-<<<<<<< HEAD
-=======
 /* when the number of updates to a BAT is less than 1 in this number, we
  * keep the GDK_UNIQUE_ESTIMATE property */
 extern BUN GDK_UNIQUE_ESTIMATE_KEEP_FRACTION; /* should become a define once */
@@ -475,12 +473,6 @@
  * number, don't build a hash table to do a hashselect */
 extern dbl NO_HASH_SELECT_FRACTION;           /* same here */
 
-/* extra space in front of strings in string heaps when hashash is set
- * if at least (2*SIZEOF_BUN), also store length (heaps are then
- * incompatible) */
-#define EXTRALEN ((SIZEOF_BUN + GDK_VARALIGN - 1) & ~(GDK_VARALIGN - 1))
-
->>>>>>> 4d929e28
 #if !defined(NDEBUG) && !defined(__COVERITY__)
 /* see comment in gdk.h */
 #ifdef __GNUC__
