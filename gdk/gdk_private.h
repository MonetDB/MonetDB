/*
 * The contents of this file are subject to the MonetDB Public License
 * Version 1.1 (the "License"); you may not use this file except in
 * compliance with the License. You may obtain a copy of the License at
 * http://www.monetdb.org/Legal/MonetDBLicense
 *
 * Software distributed under the License is distributed on an "AS IS"
 * basis, WITHOUT WARRANTY OF ANY KIND, either express or implied. See the
 * License for the specific language governing rights and limitations
 * under the License.
 *
 * The Original Code is the MonetDB Database System.
 *
 * The Initial Developer of the Original Code is CWI.
 * Portions created by CWI are Copyright (C) 1997-July 2008 CWI.
 * Copyright August 2008-2015 MonetDB B.V.
 * All Rights Reserved.
 */

/* This file should not be included in any file outside of this directory */

#ifndef LIBGDK
#error this file should not be included outside its source directory
#endif

#include "gdk_system_private.h"

enum heaptype {
	offheap,
	varheap,
	hashheap,
	imprintsheap
};

/*
 * The different parts of which a BAT consists are physically stored
 * next to each other in the BATstore type.
 */
struct BATstore {
	BAT B;			/* storage for BAT descriptor */
	BAT BM;			/* mirror (reverse) BAT */
	COLrec H;		/* storage for head column */
	COLrec T;		/* storage for tail column */
	BATrec S;		/* the BAT properties */
};

__hidden void ALIGNcommit(BAT *b)
	__attribute__((__visibility__("hidden")));
__hidden int ATOMheap(int id, Heap *hp, size_t cap)
	__attribute__((__visibility__("hidden")));
__hidden int ATOMisdescendant(int id, int parentid)
	__attribute__((__visibility__("hidden")));
__hidden int ATOMunknown_add(const char *nme)
	__attribute__((__visibility__("hidden")));
__hidden int ATOMunknown_del(int a)
	__attribute__((__visibility__("hidden")));
__hidden int ATOMunknown_find(const char *nme)
	__attribute__((__visibility__("hidden")));
__hidden str ATOMunknown_name(int a)
	__attribute__((__visibility__("hidden")));
__hidden int BATcheckmodes(BAT *b, int persistent)
	__attribute__((__visibility__("hidden")));
__hidden BATstore *BATcreatedesc(int ht, int tt, int heapnames, int role)
	__attribute__((__visibility__("hidden")));
__hidden void BATdelete(BAT *b)
	__attribute__((__visibility__("hidden")));
__hidden void BATdestroy(BATstore *bs)
	__attribute__((__visibility__("hidden")));
__hidden int BATfree(BAT *b)
	__attribute__((__visibility__("hidden")));
__hidden gdk_return BATgroup_internal(BAT **groups, BAT **extents, BAT **histo, BAT *b, BAT *g, BAT *e, BAT *h, int subsorted)
	__attribute__((__visibility__("hidden")));
__hidden BUN BATguess(BAT *b)
	__attribute__((__visibility__("hidden")));
__hidden void BATinit_idents(BAT *bn)
	__attribute__((__visibility__("hidden")));
__hidden BAT *BATload_intern(bat bid, int lock)
	__attribute__((__visibility__("hidden")));
__hidden gdk_return BATmaterialize(BAT *b)
	__attribute__((__visibility__("hidden")));
__hidden gdk_return BATmaterializeh(BAT *b)
	__attribute__((__visibility__("hidden")));
__hidden gdk_return BATmaterializet(BAT *b)
	__attribute__((__visibility__("hidden")));
__hidden str BATrename(BAT *b, const char *nme)
	__attribute__((__visibility__("hidden")));
__hidden void BATsetdims(BAT *b)
	__attribute__((__visibility__("hidden")));
__hidden size_t BATvmsize(BAT *b, int dirty)
	__attribute__((__visibility__("hidden")));
__hidden void BBPcacheit(BATstore *bs, int lock)
	__attribute__((__visibility__("hidden")));
void BBPdump(void);		/* never called: for debugging only */
__hidden void BBPexit(void)
	__attribute__((__visibility__("hidden")));
__hidden BATstore *BBPgetdesc(bat i)
	__attribute__((__visibility__("hidden")));
__hidden void BBPinit(void)
	__attribute__((__visibility__("hidden")));
__hidden bat BBPinsert(BATstore *bs)
	__attribute__((__visibility__("hidden")));
__hidden int BBPselectfarm(int role, int type, enum heaptype hptype)
	__attribute__((__visibility__("hidden")));
__hidden void BBPtrim(size_t delta)
	__attribute__((__visibility__("hidden")));
__hidden void BBPunshare(bat b)
	__attribute__((__visibility__("hidden")));
__hidden void GDKclrerr(void)
	__attribute__((__visibility__("hidden")));
__hidden int GDKextend(const char *fn, size_t size)
	__attribute__((__visibility__("hidden")));
__hidden int GDKextendf(int fd, size_t size, const char *fn)
	__attribute__((__visibility__("hidden")));
__hidden int GDKfdlocate(int farmid, const char *nme, const char *mode, const char *ext)
	__attribute__((__visibility__("hidden")));
__hidden FILE *GDKfilelocate(int farmid, const char *nme, const char *mode, const char *ext)
	__attribute__((__visibility__("hidden")));
<<<<<<< HEAD
FILE *GDKfileopen(int farmid, const char *dir, const char *name, const char *extension, const char *mode)
	__attribute__((__visibility__("hidden")));
char *GDKload(int farmid, const char *nme, const char *ext, size_t size, size_t *maxsize, storage_t mode)
=======
__hidden char *GDKload(int farmid, const char *nme, const char *ext, size_t size, size_t *maxsize, storage_t mode)
>>>>>>> 74dd040c
	__attribute__((__visibility__("hidden")));
__hidden void GDKlog(_In_z_ _Printf_format_string_ const char *format, ...)
	__attribute__((__format__(__printf__, 1, 2)))
	__attribute__((__visibility__("hidden")));
__hidden void *GDKmallocmax(size_t size, size_t *maxsize, int emergency)
	__attribute__((__visibility__("hidden")));
__hidden int GDKmove(int farmid, const char *dir1, const char *nme1, const char *ext1, const char *dir2, const char *nme2, const char *ext2)
	__attribute__((__visibility__("hidden")));
__hidden int GDKmunmap(void *addr, size_t len)
	__attribute__((__visibility__("hidden")));
__hidden void *GDKreallocmax(void *pold, size_t size, size_t *maxsize, int emergency)
	__attribute__((__visibility__("hidden")));
__hidden int GDKremovedir(int farmid, const char *nme)
	__attribute__((__visibility__("hidden")));
__hidden int GDKsave(int farmid, const char *nme, const char *ext, void *buf, size_t size, storage_t mode)
	__attribute__((__visibility__("hidden")));
__hidden int GDKssort_rev(void *h, void *t, const void *base, size_t n, int hs, int ts, int tpe)
	__attribute__((__visibility__("hidden")));
__hidden int GDKssort(void *h, void *t, const void *base, size_t n, int hs, int ts, int tpe)
	__attribute__((__visibility__("hidden")));
__hidden int GDKunlink(int farmid, const char *dir, const char *nme, const char *extension)
	__attribute__((__visibility__("hidden")));
__hidden int HASHgonebad(BAT *b, const void *v)
	__attribute__((__visibility__("hidden")));
__hidden BUN HASHmask(BUN cnt)
	__attribute__((__visibility__("hidden")));
__hidden Hash *HASHnew(Heap *hp, int tpe, BUN size, BUN mask)
	__attribute__((__visibility__("hidden")));
__hidden void HASHremove(BAT *b)
	__attribute__((__visibility__("hidden")));
__hidden int HEAPalloc(Heap *h, size_t nitems, size_t itemsize)
	__attribute__((__visibility__("hidden")));
__hidden int HEAPcopy(Heap *dst, Heap *src)
	__attribute__((__visibility__("hidden")));
__hidden int HEAPdelete(Heap *h, const char *o, const char *ext)
	__attribute__((__visibility__("hidden")));
__hidden int HEAPfree(Heap *h, int remove)
	__attribute__((__visibility__("hidden")));
__hidden int HEAPload(Heap *h, const char *nme, const char *ext, int trunc)
	__attribute__((__visibility__("hidden")));
__hidden int HEAPsave(Heap *h, const char *nme, const char *ext)
	__attribute__((__visibility__("hidden")));
__hidden int HEAPshrink(Heap *h, size_t size)
	__attribute__((__visibility__("hidden")));
__hidden int HEAPwarm(Heap *h)
	__attribute__((__visibility__("hidden")));
__hidden void IMPSdestroy(BAT *b)
	__attribute__((__visibility__("hidden")));
__hidden int IMPSgetbin(int tpe, bte bits, const char *restrict bins, const void *restrict v)
	__attribute__((__visibility__("hidden")));
#ifndef NDEBUG
__hidden void IMPSprint(BAT *b)
	__attribute__((__visibility__("hidden")));
#endif
__hidden gdk_return unshare_string_heap(BAT *b)
	__attribute__((__visibility__("hidden")));
__hidden oid MAXoid(BAT *i)
	__attribute__((__visibility__("hidden")));
__hidden void MT_global_exit(int status)
	__attribute__((__noreturn__))
	__attribute__((__visibility__("hidden")));
__hidden void MT_init_posix(void)
	__attribute__((__visibility__("hidden")));
__hidden void *MT_mremap(const char *path, int mode, void *old_address, size_t old_size, size_t *new_size)
	__attribute__((__visibility__("hidden")));
__hidden int MT_msync(void *p, size_t len)
	__attribute__((__visibility__("hidden")));
__hidden int OIDdirty(void)
	__attribute__((__visibility__("hidden")));
__hidden int OIDinit(void)
	__attribute__((__visibility__("hidden")));
__hidden oid OIDread(str buf)
	__attribute__((__visibility__("hidden")));
__hidden int OIDwrite(FILE *f)
	__attribute__((__visibility__("hidden")));
__hidden gdk_return rangejoin(BAT *r1, BAT *r2, BAT *l, BAT *rl, BAT *rh, BAT *sl, BAT *sr, int li, int hi)
	__attribute__((__visibility__("hidden")));
__hidden void strCleanHash(Heap *hp, int rebuild)
	__attribute__((__visibility__("hidden")));
__hidden int strCmpNoNil(const unsigned char *l, const unsigned char *r)
	__attribute__((__visibility__("hidden")));
__hidden int strElimDoubles(Heap *h)
	__attribute__((__visibility__("hidden")));
__hidden var_t strLocate(Heap *h, const char *v)
	__attribute__((__visibility__("hidden")));
__hidden void VIEWdestroy(BAT *b)
	__attribute__((__visibility__("hidden")));
__hidden BAT *VIEWhead(BAT *b)
	__attribute__((__visibility__("hidden")));
__hidden gdk_return VIEWreset(BAT *b)
	__attribute__((__visibility__("hidden")));
__hidden BAT *virtualize(BAT *bn)
	__attribute__((__visibility__("hidden")));

#define BBP_BATMASK	511
#define BBP_THREADMASK	63

struct PROPrec {
	int id;
	ValRecord v;
	struct PROPrec *next;	/* simple chain of properties */
};

struct Imprints {
	bte bits;		/* how many bits in imprints */
	Heap *imprints;
	void *bins;		/* pointer into imprints heap (bins borders)  */
	BUN *stats;		/* pointer into imprints heap (stats per bin) */
	void *imps;		/* pointer into imprints heap (bit vectors)   */
	void *dict;		/* pointer into imprints heap (dictionary)    */
	BUN impcnt;		/* counter for imprints                       */
	BUN dictcnt;		/* counter for cache dictionary               */
};

typedef struct {
	MT_Lock swap;
	MT_Lock hash;
	MT_Lock imprints;
} batlock_t;

typedef struct {
	MT_Lock alloc;
	MT_Lock trim;
	bat free;
} bbplock_t;

typedef char long_str[IDLENGTH];	/* standard GDK static string */

#define MAXFARMS       32

extern struct BBPfarm_t {
	unsigned int roles;	/* bitmask of allowed roles */
	const char *dirname;	/* farm directory */
} BBPfarms[MAXFARMS];

extern int BBP_dirty;	/* BBP table dirty? */
extern batlock_t GDKbatLock[BBP_BATMASK + 1];
extern bbplock_t GDKbbpLock[BBP_THREADMASK + 1];
extern size_t GDK_mmap_minsize;	/* size after which we use memory mapped files */
extern size_t GDK_mmap_pagesize; /* mmap granularity */
extern MT_Lock GDKnameLock;
extern MT_Lock GDKthreadLock;
extern MT_Lock GDKtmLock;
extern MT_Lock MT_system_lock;

#define ATOMappendpriv(t, h) (ATOMstorage(t) != TYPE_str || GDK_ELIMDOUBLES(h))

/* The base type is the storage type if the comparison function and
 * nil values are the same as those of the storage type; otherwise it
 * is the type itself. */
#define ATOMbasetype(t)	((t) != ATOMstorage(t) &&			\
			 ATOMnilptr(t) == ATOMnilptr(ATOMstorage(t)) && \
			 ATOMcompare(t) == ATOMcompare(ATOMstorage(t)) && \
			 BATatoms[t].atomHash == BATatoms[ATOMstorage(t)].atomHash ? \
			 ATOMstorage(t) : (t))

#define BBPdirty(x)	(BBP_dirty=(x))

#define BATcheck(tst, msg, err)						\
	do {								\
		if ((tst) == NULL) {					\
			if (strchr((msg), ':'))				\
				GDKerror("%s.\n", (msg));		\
			else						\
				GDKerror("%s: BAT required.\n", (msg));	\
			return (err);					\
		}							\
	} while (0)
#define ERRORcheck(tst,	msg, err)		\
	do {					\
		if (tst) {			\
			GDKerror(msg);		\
			return (err);		\
		}				\
	} while (0)
#define BATcompatible(P1,P2,E,F)					\
	do {								\
		ERRORcheck((P1) == NULL, F ": BAT required\n", E);	\
		ERRORcheck((P2) == NULL, F ": BAT required\n", E);	\
		if (TYPEerror(BAThtype(P1),BAThtype(P2)) ||		\
		    TYPEerror(BATttype(P1),BATttype(P2)))		\
		{							\
			GDKerror("Incompatible operands.\n");		\
			return (E);					\
		}							\
		if (BAThtype(P1) != BAThtype(P2) &&			\
		    ATOMtype((P1)->htype) != ATOMtype((P2)->htype)) {	\
			CHECKDEBUG fprintf(stderr,"#Interpreting %s as %s.\n", \
				ATOMname(BAThtype(P2)), ATOMname(BAThtype(P1))); \
		}							\
		if (BATttype(P1) != BATttype(P2) &&			\
		    ATOMtype((P1)->ttype) != ATOMtype((P2)->ttype)) {	\
			CHECKDEBUG fprintf(stderr,"#Interpreting %s as %s.\n", \
				ATOMname(BATttype(P2)), ATOMname(BATttype(P1))); \
		}							\
	} while (0)
#define TYPEerror(t1,t2)	(ATOMstorage(ATOMtype(t1)) != ATOMstorage(ATOMtype(t2)))

#define GDKswapLock(x)  GDKbatLock[(x)&BBP_BATMASK].swap
#define GDKhashLock(x)  GDKbatLock[(x)&BBP_BATMASK].hash
#define GDKimprintsLock(x)  GDKbatLock[(x)&BBP_BATMASK].imprints
#if SIZEOF_SIZE_T == 8
#define threadmask(y)	((int) ((mix_int((unsigned int) y) ^ mix_int((unsigned int) (y >> 32))) & BBP_THREADMASK))
#else
#define threadmask(y)	((int) (mix_int(y) & BBP_THREADMASK))
#endif
#define GDKtrimLock(y)	GDKbbpLock[y].trim
#define GDKcacheLock(y)	GDKbbpLock[y].alloc
#define BBP_free(y)	GDKbbpLock[y].free

#define SORTloop_TYPE(b, p, q, tl, th, TYPE)				\
	if (!BATtordered(b))						\
		GDKerror("SORTloop_" #TYPE ": BAT not sorted.\n");	\
	else for (p = simple_EQ(tl, &TYPE##_nil, TYPE) ? BUNfirst(b) : SORTfndfirst(b, tl), \
		  q = simple_EQ(th, &TYPE##_nil, TYPE) ? BUNfirst(b) : SORTfndlast(b, th); \
		  p < q;						\
		  p++)

#define SORTloop_bte(b, p, q, tl, th)	SORTloop_TYPE(b, p, q, tl, th, bte)
#define SORTloop_sht(b, p, q, tl, th)	SORTloop_TYPE(b, p, q, tl, th, sht)
#define SORTloop_int(b, p, q, tl, th)	SORTloop_TYPE(b, p, q, tl, th, int)
#define SORTloop_lng(b, p, q, tl, th)	SORTloop_TYPE(b, p, q, tl, th, lng)
#ifdef HAVE_HGE
#define SORTloop_hge(b, p, q, tl, th)	SORTloop_TYPE(b, p, q, tl, th, hge)
#endif
#define SORTloop_flt(b, p, q, tl, th)	SORTloop_TYPE(b, p, q, tl, th, flt)
#define SORTloop_dbl(b, p, q, tl, th)	SORTloop_TYPE(b, p, q, tl, th, dbl)
#define SORTloop_oid(b, p, q, tl, th)	SORTloop_TYPE(b, p, q, tl, th, oid)
#define SORTloop_wrd(b, p, q, tl, th)	SORTloop_TYPE(b, p, q, tl, th, wrd)

#define SORTloop_loc(b,p,q,tl,th)					\
	if (!BATtordered(b))						\
		GDKerror("SORTloop_loc: BAT not sorted.\n");		\
	else for (p = atom_EQ(tl, ATOMnilptr((b)->ttype), (b)->ttype) ? BUNfirst(b) : SORTfndfirst(b, tl), \
			  q = atom_EQ(th, ATOMnilptr((b)->ttype), (b)->ttype) ? BUNfirst(b) : SORTfndlast(b, th); \
		  p < q;						\
		  p++)

#define SORTloop_var(b,p,q,tl,th) SORTloop_loc(b,p,q,tl,th)

#define SORTloop_bit(b,p,q,tl,th) SORTloop_bte(b,p,q,tl,th)

/* extra space in front of strings in string heaps when hashash is set
 * if at least (2*SIZEOF_BUN), also store length (heaps are then
 * incompatible) */
#define EXTRALEN ((SIZEOF_BUN + GDK_VARALIGN - 1) & ~(GDK_VARALIGN - 1))

#if !defined(NDEBUG) && !defined(STATIC_CODE_ANALYSIS)
/* see comment in gdk.h */
#ifdef __GNUC__
#define GDKmallocmax(s,ps,e)						\
	({								\
		size_t _size = (s);					\
		size_t *_psize  = (ps);					\
		void *_res = GDKmallocmax(_size,_psize,e);		\
		ALLOCDEBUG						\
			fprintf(stderr,					\
				"#GDKmallocmax(" SZFMT ",(" SZFMT ")) -> " \
				PTRFMT " %s[%s:%d]\n",			\
				_size, *_psize, PTRFMTCAST _res,	\
				__func__, __FILE__, __LINE__);		\
		_res;							\
	 })
#define GDKmunmap(p, l)							\
	({	void *_ptr = (p);					\
		size_t _len = (l);					\
		int _res = GDKmunmap(_ptr, _len);			\
		ALLOCDEBUG						\
			fprintf(stderr,					\
				"#GDKmunmap(" PTRFMT "," SZFMT ") -> %d" \
				" %s[%s:%d]\n",				\
				PTRFMTCAST _ptr, _len, _res,		\
				__func__, __FILE__, __LINE__);		\
		_res;							\
	})
#define GDKreallocmax(p,s,ps,e)						\
	({								\
		void *_ptr = (p);					\
		size_t _size = (s);					\
		size_t *_psize  = (ps);					\
		void *_res = GDKreallocmax(_ptr,_size,_psize,e);	\
		ALLOCDEBUG						\
			fprintf(stderr,					\
				"#GDKreallocmax(" PTRFMT "," SZFMT \
				",(" SZFMT ")) -> " PTRFMT		\
				" %s[%s:%d]\n", PTRFMTCAST _ptr,	\
				_size, *_psize, PTRFMTCAST _res,	\
				__func__, __FILE__, __LINE__);		\
		_res;							\
	 })
#else
static inline void *
GDKmallocmax_debug(size_t size, size_t *psize, int emergency,
		   const char *filename, int lineno)
{
	void *res = GDKmallocmax(size, psize, emergency);
	ALLOCDEBUG fprintf(stderr,
			   "#GDKmallocmax(" SZFMT ",(" SZFMT ")) -> "
			   PTRFMT " [%s:%d]\n",
			   size, *psize, PTRFMTCAST res, filename, lineno);
	return res;
}
#define GDKmallocmax(s, ps, e)	GDKmallocmax_debug((s), (ps), (e), __FILE__, __LINE__)
static inline int
GDKmunmap_debug(void *ptr, size_t len, const char *filename, int lineno)
{
	int res = GDKmunmap(ptr, len);
	ALLOCDEBUG fprintf(stderr,
			   "#GDKmunmap(" PTRFMT "," SZFMT ") -> %d [%s:%d]\n",
			   PTRFMTCAST ptr, len, res, filename, lineno);
	return res;
}
#define GDKmunmap(p, l)		GDKmunmap_debug((p), (l), __FILE__, __LINE__)
static inline void *
GDKreallocmax_debug(void *ptr, size_t size, size_t *psize, int emergency,
		    const char *filename, int lineno)
{
	void *res = GDKreallocmax(ptr, size, psize, emergency);
	ALLOCDEBUG fprintf(stderr,
			   "#GDKreallocmax(" PTRFMT "," SZFMT
			   ",(" SZFMT ")) -> " PTRFMT " [%s:%d]\n",
			   PTRFMTCAST ptr, size, *psize, PTRFMTCAST res,
			   filename, lineno);
	return res;
}
#define GDKreallocmax(p, s, ps, e)	GDKreallocmax_debug((p), (s), (ps), (e), __FILE__, __LINE__)
#endif
#endif<|MERGE_RESOLUTION|>--- conflicted
+++ resolved
@@ -115,13 +115,9 @@
 	__attribute__((__visibility__("hidden")));
 __hidden FILE *GDKfilelocate(int farmid, const char *nme, const char *mode, const char *ext)
 	__attribute__((__visibility__("hidden")));
-<<<<<<< HEAD
-FILE *GDKfileopen(int farmid, const char *dir, const char *name, const char *extension, const char *mode)
-	__attribute__((__visibility__("hidden")));
-char *GDKload(int farmid, const char *nme, const char *ext, size_t size, size_t *maxsize, storage_t mode)
-=======
+__hidden FILE *GDKfileopen(int farmid, const char *dir, const char *name, const char *extension, const char *mode)
+	__attribute__((__visibility__("hidden")));
 __hidden char *GDKload(int farmid, const char *nme, const char *ext, size_t size, size_t *maxsize, storage_t mode)
->>>>>>> 74dd040c
 	__attribute__((__visibility__("hidden")));
 __hidden void GDKlog(_In_z_ _Printf_format_string_ const char *format, ...)
 	__attribute__((__format__(__printf__, 1, 2)))
