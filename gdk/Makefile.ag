# This Source Code Form is subject to the terms of the Mozilla Public
# License, v. 2.0.  If a copy of the MPL was not distributed with this
# file, You can obtain one at http://mozilla.org/MPL/2.0/.
#
# Copyright 1997 - July 2008 CWI, August 2008 - 2020 MonetDB B.V.

MTSAFE

INCLUDES = ../common/options ../common/stream ../common/utils $(valgrind_CFLAGS)

lib_gdk = {
	VERSION = $(GDK_VERSION)
	NAME = bat
	SOURCES = \
		gdk_calc.c gdk_calc.h gdk_calc_compare.h gdk_calc_private.h \
		gdk_select.c \
		gdk_analytic_bounds.c gdk_analytic.h \
		gdk_qsort.c gdk_qsort_impl.h \
		gdk_ssort.c gdk_ssort_impl.h \
		gdk_aggr.c \
<<<<<<< HEAD
		gdk.h gdk_batop.c \
		gdk_cand.h gdk_cand.c \
		gdk_search.c gdk_hash.c gdk_hash.h gdk_tm.c \
		gdk_orderidx.c \
		gdk_align.c gdk_bbp.c gdk_bbp.h \
		gdk_heap.c gdk_utils.c gdk_utils.h \
		gdk_atoms.c gdk_atoms.h gdk_string.c \
		gdk_qsort.c gdk_qsort_impl.h \
		gdk_storage.c gdk_bat.c \
		gdk_delta.c gdk_cross.c gdk_system.c gdk_value.c \
		gdk_posix.c gdk_logger.c gdk_sample.c xoshiro256starstar.h \
		gdk_private.h gdk_delta.h gdk_logger.h gdk_posix.h \
		gdk_system.h gdk_system_private.h gdk_tm.h gdk_storage.h \
		gdk_geomlogger.h gdk_logger_internals.h \
=======
		gdk_analytic_func.c \
		gdk_bbp.c gdk_bbp.h \
>>>>>>> 0f18928b
		gdk_group.c \
		gdk_join.c \
		gdk_firstn.c \
		gdk_logger.c gdk_logger.h \
		gdk_batop.c \
		gdk_bat.c \
		gdk_hash.c gdk_hash.h \
		gdk_utils.c gdk_utils.h \
		gdk_imprints.c gdk_imprints.h \
		gdk_atoms.c gdk_atoms.h \
		gdk_project.c \
		gdk_string.c \
		gdk_orderidx.c \
		gdk_search.c \
		gdk_heap.c \
		gdk_storage.c gdk_storage.h \
		gdk_time.c gdk_time.h \
		gdk_cand.c gdk_cand.h \
		gdk_unique.c \
		gdk_posix.c gdk_posix.h \
		gdk_system.c gdk_system.h gdk_system_private.h \
		gdk_tracer.c gdk_tracer.h \
		gdk_align.c \
		gdk_interprocess.c gdk_interprocess.h \
		gdk_sample.c \
		gdk_tm.c gdk_tm.h \
		gdk_value.c \
		gdk_delta.c gdk_delta.h \
		gdk_cross.c \
		gdk.h gdk_private.h \
		xoshiro256starstar.h \
		libbat.rc
	LIBS = ../common/options/libmoptions \
		../common/utils/libmutils \
		WIN32?../common/stream/libstream \
		WIN32?$(MATH_LIBS) \
		WIN32?$(SOCKET_LIBS) \
		WIN32?$(MALLOC_LIBS) \
		WIN32?$(PTHREAD_LIBS) \
		WIN32?$(DL_LIBS) \
		WIN32?$(PSAPILIB) \
		WIN32?$(KVM_LIBS)
}

headers_h = {
	DIR = includedir/monetdb
	HEADERS = h
	SOURCES = \
		gdk.h \
		gdk_analytic.h \
		gdk_atoms.h \
		gdk_bbp.h \
		gdk_calc.h \
		gdk_cand.h \
		gdk_delta.h \
		gdk_posix.h \
		gdk_hash.h \
		gdk_system.h \
		gdk_utils.h
}

headers_pc = {
	COND = NOT_WIN32
	HEADERS = pc
	DIR = libdir/pkgconfig
	SOURCES = monetdb-gdk.pc.in
}<|MERGE_RESOLUTION|>--- conflicted
+++ resolved
@@ -18,29 +18,12 @@
 		gdk_qsort.c gdk_qsort_impl.h \
 		gdk_ssort.c gdk_ssort_impl.h \
 		gdk_aggr.c \
-<<<<<<< HEAD
-		gdk.h gdk_batop.c \
-		gdk_cand.h gdk_cand.c \
-		gdk_search.c gdk_hash.c gdk_hash.h gdk_tm.c \
-		gdk_orderidx.c \
-		gdk_align.c gdk_bbp.c gdk_bbp.h \
-		gdk_heap.c gdk_utils.c gdk_utils.h \
-		gdk_atoms.c gdk_atoms.h gdk_string.c \
-		gdk_qsort.c gdk_qsort_impl.h \
-		gdk_storage.c gdk_bat.c \
-		gdk_delta.c gdk_cross.c gdk_system.c gdk_value.c \
-		gdk_posix.c gdk_logger.c gdk_sample.c xoshiro256starstar.h \
-		gdk_private.h gdk_delta.h gdk_logger.h gdk_posix.h \
-		gdk_system.h gdk_system_private.h gdk_tm.h gdk_storage.h \
-		gdk_geomlogger.h gdk_logger_internals.h \
-=======
 		gdk_analytic_func.c \
 		gdk_bbp.c gdk_bbp.h \
->>>>>>> 0f18928b
 		gdk_group.c \
 		gdk_join.c \
 		gdk_firstn.c \
-		gdk_logger.c gdk_logger.h \
+		gdk_logger.c gdk_logger.h gdk_geomlogger.h gdk_logger_internals.h \
 		gdk_batop.c \
 		gdk_bat.c \
 		gdk_hash.c gdk_hash.h \
