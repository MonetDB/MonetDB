/*
 * This Source Code Form is subject to the terms of the Mozilla Public
 * License, v. 2.0.  If a copy of the MPL was not distributed with this
 * file, You can obtain one at http://mozilla.org/MPL/2.0/.
 *
 * Copyright 1997 - July 2008 CWI, August 2008 - 2020 MonetDB B.V.
 */

/*
 * Implementation for the column imprints index.
 * See paper:
 * Column Imprints: A Secondary Index Structure,
 * L.Sidirourgos and M.Kersten.
 */

#include "monetdb_config.h"
#include "gdk.h"
#include "gdk_private.h"
#include "gdk_imprints.h"

#define IMPRINTS_VERSION	2
#define IMPRINTS_HEADER_SIZE	4 /* nr of size_t fields in header */

#define BINSIZE(B, FUNC, T) do {		\
	switch (B) {				\
		case 8: FUNC(T,8); break;	\
		case 16: FUNC(T,16); break;	\
		case 32: FUNC(T,32); break;	\
		case 64: FUNC(T,64); break;	\
		default: assert(0); break;	\
	}					\
} while (0)


#define GETBIN(Z,X,B)				\
do {						\
	int _i;					\
	Z = 0;					\
	for (_i = 1; _i < B; _i++)		\
		Z += ((X) >= bins[_i]);		\
} while (0)


#define IMPS_CREATE(TYPE,B)						\
do {									\
	uint##B##_t mask, prvmask;					\
	uint##B##_t *restrict im = (uint##B##_t *) imps;		\
	const TYPE *restrict col = (TYPE *) Tloc(b, 0);			\
	const TYPE *restrict bins = (TYPE *) inbins;			\
	const BUN page = IMPS_PAGE / sizeof(TYPE);			\
	prvmask = 0;							\
	for (i = 0; i < b->batCount; ) {				\
		const BUN lim = MIN(i + page, b->batCount);		\
		/* new mask */						\
		mask = 0;						\
		/* build mask for all BUNs in one PAGE */		\
		for ( ; i < lim; i++) {					\
			register const TYPE val = col[i];		\
			GETBIN(bin,val,B);				\
			mask = IMPSsetBit(B,mask,bin);			\
			if (!is_##TYPE##_nil(val)) { /* do not count nils */ \
				if (!cnt_bins[bin]++) {			\
					min_bins[bin] = max_bins[bin] = i; \
				} else {				\
					if (val < col[min_bins[bin]])	\
						min_bins[bin] = i;	\
					if (val > col[max_bins[bin]])	\
						max_bins[bin] = i;	\
				}					\
			}						\
		}							\
		/* same mask as previous and enough count to add */	\
		if ((prvmask == mask) && (dcnt > 0) &&			\
		    (dict[dcnt-1].cnt < (IMPS_MAX_CNT-1))) {		\
			/* not a repeat header */			\
			if (!dict[dcnt-1].repeat) {			\
				/* if compressed */			\
				if (dict[dcnt-1].cnt > 1) {		\
					/* uncompress last */		\
					dict[dcnt-1].cnt--;		\
					/* new header */		\
					dict[dcnt].cnt = 1;		\
					dict[dcnt].flags = 0;		\
					dcnt++;				\
				}					\
				/* set repeat */			\
				dict[dcnt-1].repeat = 1;		\
			}						\
			/* increase cnt */				\
			dict[dcnt-1].cnt++;				\
		} else { /* new mask (or run out of header count) */	\
			prvmask=mask;					\
			im[icnt] = mask;				\
			icnt++;						\
			if ((dcnt > 0) && !(dict[dcnt-1].repeat) &&	\
			    (dict[dcnt-1].cnt < (IMPS_MAX_CNT-1))) {	\
				dict[dcnt-1].cnt++;			\
			} else {					\
				dict[dcnt].cnt = 1;			\
				dict[dcnt].repeat = 0;			\
				dict[dcnt].flags = 0;			\
				dcnt++;					\
			}						\
		}							\
	}								\
} while (0)

static void
imprints_create(BAT *b, void *inbins, BUN *stats, bte bits,
		void *imps, BUN *impcnt, cchdc_t *dict, BUN *dictcnt)
{
	BUN i;
	BUN dcnt, icnt;
	BUN *restrict min_bins = stats;
	BUN *restrict max_bins = min_bins + 64;
	BUN *restrict cnt_bins = max_bins + 64;
	int bin = 0;
	dcnt = icnt = 0;
#ifndef NDEBUG
	memset(min_bins, 0, 64 * SIZEOF_BUN);
	memset(max_bins, 0, 64 * SIZEOF_BUN);
#endif
	memset(cnt_bins, 0, 64 * SIZEOF_BUN);

	switch (ATOMbasetype(b->ttype)) {
	case TYPE_bte:
		BINSIZE(bits, IMPS_CREATE, bte);
		break;
	case TYPE_sht:
		BINSIZE(bits, IMPS_CREATE, sht);
		break;
	case TYPE_int:
		BINSIZE(bits, IMPS_CREATE, int);
		break;
	case TYPE_lng:
		BINSIZE(bits, IMPS_CREATE, lng);
		break;
#ifdef HAVE_HGE
	case TYPE_hge:
		BINSIZE(bits, IMPS_CREATE, hge);
		break;
#endif
	case TYPE_flt:
		BINSIZE(bits, IMPS_CREATE, flt);
		break;
	case TYPE_dbl:
		BINSIZE(bits, IMPS_CREATE, dbl);
		break;
	default:
		/* should never reach here */
		assert(0);
	}

	*dictcnt = dcnt;
	*impcnt = icnt;
}

#ifdef NDEBUG
#define CLRMEM()	((void) 0)
#else
#define CLRMEM()	while (k < 64) h[k++] = 0
#endif

#define FILL_HISTOGRAM(TYPE)						\
do {									\
	BUN k;								\
	TYPE *restrict s = (TYPE *) Tloc(s4, 0);			\
	TYPE *restrict h = imprints->bins;				\
	if (cnt < 64-1) {						\
		TYPE max = GDK_##TYPE##_max;				\
		for (k = 0; k < cnt; k++)				\
			h[k] = s[k];					\
		while (k < (BUN) imprints->bits)			\
			h[k++] = max;					\
		CLRMEM();						\
	} else {							\
		double y, ystep = (double) cnt / (64 - 1);		\
		for (k = 0, y = 0; (BUN) y < cnt; y += ystep, k++)	\
			h[k] = s[(BUN) y];				\
		if (k == 64 - 1) /* there is one left */		\
			h[k] = s[cnt - 1];				\
	}								\
} while (0)

/* Check whether we have imprints on b (and return true if we do).  It
 * may be that the imprints were made persistent, but we hadn't seen
 * that yet, so check the file system.  This also returns true if b is
 * a view and there are imprints on b's parent.
 *
 * Note that the b->timprints pointer can be NULL, meaning there are
 * no imprints; (Imprints *) 1, meaning there are no imprints loaded,
 * but they may exist on disk; or a valid pointer to loaded imprints.
 * These values are maintained here, in the IMPSdestroy and IMPSfree
 * functions, and in BBPdiskscan during initialization. */
bool
BATcheckimprints(BAT *b)
{
	bool ret;

	if (VIEWtparent(b)) {
		assert(b->timprints == NULL);
		b = BBPdescriptor(VIEWtparent(b));
	}

	if (b->timprints == (Imprints *) 1) {
		MT_lock_set(&b->batIdxLock);
		if (b->timprints == (Imprints *) 1) {
			Imprints *imprints;
			const char *nme = BBP_physical(b->batCacheid);

			assert(!GDKinmemory(b->theap.farmid));
			b->timprints = NULL;
			if ((imprints = GDKzalloc(sizeof(Imprints))) != NULL &&
			    (imprints->imprints.farmid = BBPselectfarm(b->batRole, b->ttype, imprintsheap)) >= 0) {
				int fd;

				strconcat_len(imprints->imprints.filename,
					      sizeof(imprints->imprints.filename),
					      nme, ".timprints", NULL);
				/* check whether a persisted imprints index
				 * can be found */
				if ((fd = GDKfdlocate(imprints->imprints.farmid, nme, "rb", "timprints")) >= 0) {
					size_t hdata[4];
					struct stat st;
					size_t pages;

					pages = (((size_t) BATcount(b) * b->twidth) + IMPS_PAGE - 1) / IMPS_PAGE;
					if (read(fd, hdata, sizeof(hdata)) == sizeof(hdata) &&
					    hdata[0] & ((size_t) 1 << 16) &&
					    ((hdata[0] & 0xFF00) >> 8) == IMPRINTS_VERSION &&
					    hdata[3] == (size_t) BATcount(b) &&
					    fstat(fd, &st) == 0 &&
					    st.st_size >= (off_t) (imprints->imprints.size =
								   imprints->imprints.free =
								   64 * b->twidth +
								   64 * 2 * SIZEOF_OID +
								   64 * SIZEOF_BUN +
								   pages * ((bte) hdata[0] / 8) +
								   hdata[2] * sizeof(cchdc_t) +
								   sizeof(uint64_t) /* padding for alignment */
								   + 4 * SIZEOF_SIZE_T) &&
					    HEAPload(&imprints->imprints, nme, "timprints", false) == GDK_SUCCEED) {
						/* usable */
						imprints->bits = (bte) (hdata[0] & 0xFF);
						imprints->impcnt = (BUN) hdata[1];
						imprints->dictcnt = (BUN) hdata[2];
						imprints->bins = imprints->imprints.base + 4 * SIZEOF_SIZE_T;
						imprints->stats = (BUN *) ((char *) imprints->bins + 64 * b->twidth);
						imprints->imps = (void *) (imprints->stats + 64 * 3);
						imprints->dict = (void *) ((uintptr_t) ((char *) imprints->imps + pages * (imprints->bits / 8) + sizeof(uint64_t)) & ~(sizeof(uint64_t) - 1));
						close(fd);
						imprints->imprints.parentid = b->batCacheid;
						b->timprints = imprints;
						TRC_DEBUG(ACCELERATOR, "BATcheckimprints(" ALGOBATFMT "): reusing persisted imprints\n", ALGOBATPAR(b));
						MT_lock_unset(&b->batIdxLock);

						return true;
					}
					close(fd);
					/* unlink unusable file */
					GDKunlink(imprints->imprints.farmid, BATDIR, nme, "timprints");
				}
			}
			GDKfree(imprints);
			GDKclrerr();	/* we're not currently interested in errors */
		}
		MT_lock_unset(&b->batIdxLock);
	}
	ret = b->timprints != NULL;
	if( ret)
		TRC_DEBUG(ACCELERATOR, "BATcheckimprints(" ALGOBATFMT "): already has imprints\n", ALGOBATPAR(b));
	return ret;
}

static void
BATimpsync(void *arg)
{
	BAT *b = arg;
	Imprints *imprints;
	int fd;
	lng t0 = GDKusec();
	const char *failed = " failed";

	MT_lock_set(&b->batIdxLock);
	if ((imprints = b->timprints) != NULL) {
		Heap *hp = &imprints->imprints;
		if (HEAPsave(hp, hp->filename, NULL, true) == GDK_SUCCEED) {
			if (hp->storage == STORE_MEM) {
				if ((fd = GDKfdlocate(hp->farmid, hp->filename, "rb+", NULL)) >= 0) {
					/* add version number */
					((size_t *) hp->base)[0] |= (size_t) IMPRINTS_VERSION << 8;
					/* sync-on-disk checked bit */
					((size_t *) hp->base)[0] |= (size_t) 1 << 16;
					if (write(fd, hp->base, SIZEOF_SIZE_T) >= 0) {
						failed = ""; /* not failed */
						if (!(GDKdebug & NOSYNCMASK)) {
#if defined(NATIVE_WIN32)
							_commit(fd);
#elif defined(HAVE_FDATASYNC)
							fdatasync(fd);
#elif defined(HAVE_FSYNC)
							fsync(fd);
#endif
						}
						hp->dirty = false;
					} else {
						failed = " write failed";
						perror("write hash");
					}
					close(fd);
				}
			} else {
				/* add version number */
				((size_t *) hp->base)[0] |= (size_t) IMPRINTS_VERSION << 8;
				/* sync-on-disk checked bit */
				((size_t *) hp->base)[0] |= (size_t) 1 << 16;
				if (!(GDKdebug & NOSYNCMASK) &&
				    MT_msync(hp->base, SIZEOF_SIZE_T) < 0) {
					failed = " sync failed";
					((size_t *) hp->base)[0] &= ~((size_t) IMPRINTS_VERSION << 8);
				} else {
					hp->dirty = false;
					failed = ""; /* not failed */
				}
			}
			TRC_DEBUG(ACCELERATOR, "BATimpsync(" ALGOBATFMT "): "
				  "imprints persisted "
				  "(" LLFMT " usec)%s\n", ALGOBATPAR(b),
				  GDKusec() - t0, failed);
		}
	}
	MT_lock_unset(&b->batIdxLock);
	BBPunfix(b->batCacheid);
}

gdk_return
BATimprints(BAT *b)
{
	BAT *s1 = NULL, *s2 = NULL, *s3 = NULL, *s4 = NULL;
	Imprints *imprints;
	lng t0 = GDKusec();

	/* we only create imprints for types that look like types we know */
	switch (ATOMbasetype(b->ttype)) {
	case TYPE_bte:
	case TYPE_sht:
	case TYPE_int:
	case TYPE_lng:
#ifdef HAVE_HGE
	case TYPE_hge:
#endif
	case TYPE_flt:
	case TYPE_dbl:
		break;
	default:		/* type not supported */
		/* doesn't look enough like base type: do nothing */
		GDKerror("unsupported type\n");
		return GDK_FAIL;
	}

	BATcheck(b, GDK_FAIL);

	if (BATcheckimprints(b))
		return GDK_SUCCEED;

	if (VIEWtparent(b)) {
		/* views always keep null pointer and need to obtain
		 * the latest imprint from the parent at query time */
		s2 = b;		/* remember for ACCELDEBUG print */
		b = BBPdescriptor(VIEWtparent(b));
		assert(b);
		if (BATcheckimprints(b))
			return GDK_SUCCEED;
	}
	MT_lock_set(&b->batIdxLock);


	if (b->timprints == NULL) {
		BUN cnt;
		const char *nme = GDKinmemory(b->theap.farmid) ? ":memory:" : BBP_physical(b->batCacheid);
		size_t pages;

		MT_lock_unset(&b->batIdxLock);
		MT_thread_setalgorithm("create imprints");

		if (s2)
			TRC_DEBUG(ACCELERATOR, "BATimprints(b=" ALGOBATFMT
				  "): creating imprints on parent "
				  ALGOBATFMT "\n",
				  ALGOBATPAR(s2), ALGOBATPAR(b));
		else
			TRC_DEBUG(ACCELERATOR, "BATimprints(b=" ALGOBATFMT
				  "): creating imprints\n",
				  ALGOBATPAR(b));

		s2 = NULL;

		imprints = GDKzalloc(sizeof(Imprints));
		if (imprints == NULL) {
			return GDK_FAIL;
		}
		strconcat_len(imprints->imprints.filename,
			      sizeof(imprints->imprints.filename),
			      nme, ".timprints", NULL);
		pages = (((size_t) BATcount(b) * b->twidth) + IMPS_PAGE - 1) / IMPS_PAGE;
		imprints->imprints.farmid = BBPselectfarm(b->batRole, b->ttype,
							   imprintsheap);

#define SMP_SIZE 2048
		s1 = BATsample(b, SMP_SIZE);
		if (s1 == NULL) {
			GDKfree(imprints);
			return GDK_FAIL;
		}
		s2 = BATunique(b, s1);
		if (s2 == NULL) {
			BBPunfix(s1->batCacheid);
			GDKfree(imprints);
			return GDK_FAIL;
		}
		s3 = BATproject(s2, b);
		if (s3 == NULL) {
			BBPunfix(s1->batCacheid);
			BBPunfix(s2->batCacheid);
			GDKfree(imprints);
			return GDK_FAIL;
		}
		s3->tkey = true;	/* we know is unique on tail now */
		if (BATsort(&s4, NULL, NULL, s3, NULL, NULL, false, false, false) != GDK_SUCCEED) {
			BBPunfix(s1->batCacheid);
			BBPunfix(s2->batCacheid);
			BBPunfix(s3->batCacheid);
			GDKfree(imprints);
			return GDK_FAIL;
		}
		/* s4 now is ordered and unique on tail */
		assert(s4->tkey && s4->tsorted);
		cnt = BATcount(s4);
		imprints->bits = 64;
		if (cnt <= 32)
			imprints->bits = 32;
		if (cnt <= 16)
			imprints->bits = 16;
		if (cnt <= 8)
			imprints->bits = 8;

		/* The heap we create here consists of four parts:
		 * bins, max 64 entries with bin boundaries, domain of b;
		 * stats, min/max/count for each bin, min/max are oid, and count BUN;
		 * imps, max one entry per "page", entry is "bits" wide;
		 * dict, max two entries per three "pages".
		 * In addition, we add some housekeeping entries at
		 * the start so that we can determine whether we can
		 * trust the imprints when encountered on startup (including
		 * a version number -- CURRENT VERSION is 2). */
		MT_lock_set(&b->batIdxLock);
		if (b->timprints != NULL ||
		    HEAPalloc(&imprints->imprints,
			      IMPRINTS_HEADER_SIZE * SIZEOF_SIZE_T + /* extra info */
			      64 * b->twidth + /* bins */
			      64 * 2 * SIZEOF_OID + /* {min,max}_bins */
			      64 * SIZEOF_BUN +	    /* cnt_bins */
			      pages * (imprints->bits / 8) + /* imps */
			      sizeof(uint64_t) + /* padding for alignment */
			      pages * sizeof(cchdc_t), /* dict */
			      1, 1) != GDK_SUCCEED) {
			MT_lock_unset(&b->batIdxLock);
			GDKfree(imprints);
			BBPunfix(s1->batCacheid);
			BBPunfix(s2->batCacheid);
			BBPunfix(s3->batCacheid);
			BBPunfix(s4->batCacheid);
			if (b->timprints != NULL)
				return GDK_SUCCEED; /* we were beaten to it */
			GDKerror("memory allocation error");
			return GDK_FAIL;
		}
		imprints->bins = imprints->imprints.base + IMPRINTS_HEADER_SIZE * SIZEOF_SIZE_T;
		imprints->stats = (BUN *) ((char *) imprints->bins + 64 * b->twidth);
		imprints->imps = (void *) (imprints->stats + 64 * 3);
		imprints->dict = (void *) ((uintptr_t) ((char *) imprints->imps + pages * (imprints->bits / 8) + sizeof(uint64_t)) & ~(sizeof(uint64_t) - 1));

		switch (ATOMbasetype(b->ttype)) {
		case TYPE_bte:
			FILL_HISTOGRAM(bte);
			break;
		case TYPE_sht:
			FILL_HISTOGRAM(sht);
			break;
		case TYPE_int:
			FILL_HISTOGRAM(int);
			break;
		case TYPE_lng:
			FILL_HISTOGRAM(lng);
			break;
#ifdef HAVE_HGE
		case TYPE_hge:
			FILL_HISTOGRAM(hge);
			break;
#endif
		case TYPE_flt:
			FILL_HISTOGRAM(flt);
			break;
		case TYPE_dbl:
			FILL_HISTOGRAM(dbl);
			break;
		default:
			/* should never reach here */
			assert(0);
		}

		imprints_create(b,
				imprints->bins,
				imprints->stats,
				imprints->bits,
				imprints->imps,
				&imprints->impcnt,
				imprints->dict,
				&imprints->dictcnt);
		assert(imprints->impcnt <= pages);
		assert(imprints->dictcnt <= pages);
#ifndef NDEBUG
		memset((char *) imprints->imps + imprints->impcnt * (imprints->bits / 8), 0, (char *) imprints->dict - ((char *) imprints->imps + imprints->impcnt * (imprints->bits / 8)));
#endif
		imprints->imprints.free = (size_t) ((char *) ((cchdc_t *) imprints->dict + imprints->dictcnt) - imprints->imprints.base);
		/* add info to heap for when they become persistent */
		((size_t *) imprints->imprints.base)[0] = (size_t) (imprints->bits);
		((size_t *) imprints->imprints.base)[1] = (size_t) imprints->impcnt;
		((size_t *) imprints->imprints.base)[2] = (size_t) imprints->dictcnt;
		((size_t *) imprints->imprints.base)[3] = (size_t) BATcount(b);
		imprints->imprints.parentid = b->batCacheid;
		b->timprints = imprints;
		if (BBP_status(b->batCacheid) & BBPEXISTING &&
<<<<<<< HEAD
		    !b->theap->dirty &&
		    !GDKinmemory()) {
=======
		    !b->theap.dirty &&
		    !GDKinmemory(b->theap.farmid)) {
>>>>>>> 4abcfe41
			MT_Id tid;
			BBPfix(b->batCacheid);
			char name[MT_NAME_LEN];
			snprintf(name, sizeof(name), "impssync%d", b->batCacheid);
			if (MT_create_thread(&tid, BATimpsync, b,
					     MT_THR_DETACHED, name) < 0)
				BBPunfix(b->batCacheid);
		}
	}

	TRC_DEBUG(ACCELERATOR, "BATimprints(%s): imprints construction " LLFMT " usec\n", BATgetId(b), GDKusec() - t0);
	MT_lock_unset(&b->batIdxLock);

	/* BBPUnfix tries to get the imprints lock which might lead to
	 * a deadlock if those were unfixed earlier */
	if (s1) {
		BBPunfix(s1->batCacheid);
		BBPunfix(s2->batCacheid);
		BBPunfix(s3->batCacheid);
		BBPunfix(s4->batCacheid);
	}
	return GDK_SUCCEED;
}

#define getbin(TYPE,B)				\
do {						\
	register const TYPE val = * (TYPE *) v;	\
	GETBIN(ret,val,B);			\
} while (0)

int
IMPSgetbin(int tpe, bte bits, const char *restrict inbins, const void *restrict v)
{
	int ret = -1;

	switch (tpe) {
	case TYPE_bte:
	{
		const bte *restrict bins = (bte *) inbins;
		BINSIZE(bits, getbin, bte);
	}
		break;
	case TYPE_sht:
	{
		const sht *restrict bins = (sht *) inbins;
		BINSIZE(bits, getbin, sht);
	}
		break;
	case TYPE_int:
	{
		const int *restrict bins = (int *) inbins;
		BINSIZE(bits, getbin, int);
	}
		break;
	case TYPE_lng:
	{
		const lng *restrict bins = (lng *) inbins;
		BINSIZE(bits, getbin, lng);
	}
		break;
#ifdef HAVE_HGE
	case TYPE_hge:
	{
		const hge *restrict bins = (hge *) inbins;
		BINSIZE(bits, getbin, hge);
	}
		break;
#endif
	case TYPE_flt:
	{
		const flt *restrict bins = (flt *) inbins;
		BINSIZE(bits, getbin, flt);
	}
		break;
	case TYPE_dbl:
	{
		const dbl *restrict bins = (dbl *) inbins;
		BINSIZE(bits, getbin, dbl);
	}
		break;
	default:
		assert(0);
		(void) inbins;
		break;
	}
	return ret;
}

lng
IMPSimprintsize(BAT *b)
{
	lng sz = 0;
	if (b->timprints && b->timprints != (Imprints *) 1) {
		sz = b->timprints->impcnt * b->timprints->bits / 8;
		sz += b->timprints->dictcnt * sizeof(cchdc_t);
	}
	return sz;
}

static void
IMPSremove(BAT *b)
{
	Imprints *imprints;

	assert(b->timprints != NULL);
	assert(!VIEWtparent(b));

	if ((imprints = b->timprints) != NULL) {
		b->timprints = NULL;

		TRC_DEBUG_IF(ACCELERATOR) {
			if (* (size_t *) imprints->imprints.base & (1 << 16))
				TRC_DEBUG_ENDIF(ACCELERATOR, "Removing persisted imprints\n");
		}
		if (HEAPdelete(&imprints->imprints, BBP_physical(b->batCacheid),
			       "timprints") != GDK_SUCCEED)
			TRC_DEBUG(IO_, "IMPSremove(%s): imprints heap\n", BATgetId(b));

		GDKfree(imprints);
	}
}

void
IMPSdestroy(BAT *b)
{
	if (b && b->timprints) {
		MT_lock_set(&b->batIdxLock);
		if (b->timprints == (Imprints *) 1) {
			b->timprints = NULL;
			GDKunlink(BBPselectfarm(b->batRole, b->ttype, imprintsheap),
				  BATDIR,
				  BBP_physical(b->batCacheid),
				  "timprints");
		} else if (b->timprints != NULL && !VIEWtparent(b))
			IMPSremove(b);
		MT_lock_unset(&b->batIdxLock);
	}
}

/* free the memory associated with the imprints, do not remove the
 * heap files; indicate that imprints are available on disk by setting
 * the imprints pointer to 1 */
void
IMPSfree(BAT *b)
{
	Imprints *imprints;

	if (b && b->timprints) {
		assert(b->batCacheid > 0);
		MT_lock_set(&b->batIdxLock);
		imprints = b->timprints;
		if (imprints != NULL && imprints != (Imprints *) 1) {
			if (GDKinmemory(b->theap.farmid)) {
				b->timprints = NULL;
				if (!VIEWtparent(b)) {
					HEAPfree(&imprints->imprints, true);
					GDKfree(imprints);
				}
			} else {
				b->timprints = (Imprints *) 1;
				if (!VIEWtparent(b)) {
					HEAPfree(&imprints->imprints, false);
					GDKfree(imprints);
				}
			}
		}
		MT_lock_unset(&b->batIdxLock);
	}
}

#ifndef NDEBUG
/* never called, useful for debugging */

#define IMPSPRNTMASK(T, B)						\
	do {								\
		uint##B##_t *restrict im = (uint##B##_t *) imprints->imps; \
		for (j = 0; j < imprints->bits; j++)			\
			s[j] = IMPSisSet(B, im[icnt], j) ? 'x' : '.';	\
		s[j] = '\0';						\
	} while (0)

/* function used for debugging */
void
IMPSprint(BAT *b)
{
	Imprints *imprints;
	cchdc_t *restrict d;
	char s[65];		/* max number of bits + 1 */
	BUN icnt, dcnt, l, pages;
	BUN *restrict min_bins, *restrict max_bins;
	BUN *restrict cnt_bins;
	bte j;
	int i;

	if (!BATcheckimprints(b)) {
		fprintf(stderr, "No imprint\n");
		return;
	}
	imprints = b->timprints;
	d = (cchdc_t *) imprints->dict;
	min_bins = imprints->stats;
	max_bins = min_bins + 64;
	cnt_bins = max_bins + 64;

	fprintf(stderr,
		"bits = %d, impcnt = " BUNFMT ", dictcnt = " BUNFMT "\n",
		imprints->bits, imprints->impcnt, imprints->dictcnt);
	fprintf(stderr, "MIN\n");
	for (i = 0; i < imprints->bits; i++) {
		fprintf(stderr, "[ " BUNFMT " ]\n", min_bins[i]);
	}

	fprintf(stderr, "MAX\n");
	for (i = 0; i < imprints->bits; i++) {
		fprintf(stderr, "[ " BUNFMT " ]\n", max_bins[i]);
	}
	fprintf(stderr, "COUNT\n");
	for (i = 0; i < imprints->bits; i++) {
		fprintf(stderr, "[ " BUNFMT " ]\n", cnt_bins[i]);
	}
	for (dcnt = 0, icnt = 0, pages = 1; dcnt < imprints->dictcnt; dcnt++) {
		if (d[dcnt].repeat) {
			BINSIZE(imprints->bits, IMPSPRNTMASK, " ");
			pages += d[dcnt].cnt;
			fprintf(stderr, "[ " BUNFMT " ]r %s\n", pages, s);
			icnt++;
		} else {
			l = icnt + d[dcnt].cnt;
			for (; icnt < l; icnt++) {
				BINSIZE(imprints->bits, IMPSPRNTMASK, " ");
				fprintf(stderr, "[ " BUNFMT " ]  %s\n", pages++, s);
			}
		}
	}
}
#endif<|MERGE_RESOLUTION|>--- conflicted
+++ resolved
@@ -208,7 +208,7 @@
 			Imprints *imprints;
 			const char *nme = BBP_physical(b->batCacheid);
 
-			assert(!GDKinmemory(b->theap.farmid));
+			assert(!GDKinmemory(b->theap->farmid));
 			b->timprints = NULL;
 			if ((imprints = GDKzalloc(sizeof(Imprints))) != NULL &&
 			    (imprints->imprints.farmid = BBPselectfarm(b->batRole, b->ttype, imprintsheap)) >= 0) {
@@ -377,7 +377,7 @@
 
 	if (b->timprints == NULL) {
 		BUN cnt;
-		const char *nme = GDKinmemory(b->theap.farmid) ? ":memory:" : BBP_physical(b->batCacheid);
+		const char *nme = GDKinmemory(b->theap->farmid) ? ":memory:" : BBP_physical(b->batCacheid);
 		size_t pages;
 
 		MT_lock_unset(&b->batIdxLock);
@@ -531,13 +531,8 @@
 		imprints->imprints.parentid = b->batCacheid;
 		b->timprints = imprints;
 		if (BBP_status(b->batCacheid) & BBPEXISTING &&
-<<<<<<< HEAD
 		    !b->theap->dirty &&
-		    !GDKinmemory()) {
-=======
-		    !b->theap.dirty &&
-		    !GDKinmemory(b->theap.farmid)) {
->>>>>>> 4abcfe41
+		    !GDKinmemory(b->theap->farmid)) {
 			MT_Id tid;
 			BBPfix(b->batCacheid);
 			char name[MT_NAME_LEN];
@@ -690,7 +685,7 @@
 		MT_lock_set(&b->batIdxLock);
 		imprints = b->timprints;
 		if (imprints != NULL && imprints != (Imprints *) 1) {
-			if (GDKinmemory(b->theap.farmid)) {
+			if (GDKinmemory(b->theap->farmid)) {
 				b->timprints = NULL;
 				if (!VIEWtparent(b)) {
 					HEAPfree(&imprints->imprints, true);
