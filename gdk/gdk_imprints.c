/*
 * This Source Code Form is subject to the terms of the Mozilla Public
 * License, v. 2.0.  If a copy of the MPL was not distributed with this
 * file, You can obtain one at http://mozilla.org/MPL/2.0/.
 *
 * Copyright 1997 - July 2008 CWI, August 2008 - 2020 MonetDB B.V.
 */

/*
 * Implementation for the column imprints index.
 * See paper:
 * Column Imprints: A Secondary Index Structure,
 * L.Sidirourgos and M.Kersten.
 */

#include "monetdb_config.h"
#include "gdk.h"
#include "gdk_private.h"
#include "gdk_imprints.h"

#define IMPRINTS_VERSION	2
#define IMPRINTS_HEADER_SIZE	4 /* nr of size_t fields in header */

#define BINSIZE(B, FUNC, T) do {		\
	switch (B) {				\
		case 8: FUNC(T,8); break;	\
		case 16: FUNC(T,16); break;	\
		case 32: FUNC(T,32); break;	\
		case 64: FUNC(T,64); break;	\
		default: assert(0); break;	\
	}					\
} while (0)


#define GETBIN(Z,X,B)				\
do {						\
	int _i;					\
	Z = 0;					\
	for (_i = 1; _i < B; _i++)		\
		Z += ((X) >= bins[_i]);		\
} while (0)


#define IMPS_CREATE(TYPE,B)						\
do {									\
	uint##B##_t mask, prvmask;					\
	uint##B##_t *restrict im = (uint##B##_t *) imps;		\
	const TYPE *restrict col = (TYPE *) Tloc(b, 0);			\
	const TYPE *restrict bins = (TYPE *) inbins;			\
	const BUN page = IMPS_PAGE / sizeof(TYPE);			\
	prvmask = 0;							\
	for (i = 0; i < b->batCount; ) {				\
		const BUN lim = MIN(i + page, b->batCount);		\
		/* new mask */						\
		mask = 0;						\
		/* build mask for all BUNs in one PAGE */		\
		for ( ; i < lim; i++) {					\
			register const TYPE val = col[i];		\
			GETBIN(bin,val,B);				\
			mask = IMPSsetBit(B,mask,bin);			\
			if (!is_##TYPE##_nil(val)) { /* do not count nils */ \
				if (!cnt_bins[bin]++) {			\
					min_bins[bin] = max_bins[bin] = i; \
				} else {				\
					if (val < col[min_bins[bin]])	\
						min_bins[bin] = i;	\
					if (val > col[max_bins[bin]])	\
						max_bins[bin] = i;	\
				}					\
			}						\
		}							\
		/* same mask as previous and enough count to add */	\
		if ((prvmask == mask) && (dcnt > 0) &&			\
		    (dict[dcnt-1].cnt < (IMPS_MAX_CNT-1))) {		\
			/* not a repeat header */			\
			if (!dict[dcnt-1].repeat) {			\
				/* if compressed */			\
				if (dict[dcnt-1].cnt > 1) {		\
					/* uncompress last */		\
					dict[dcnt-1].cnt--;		\
					/* new header */		\
					dict[dcnt].cnt = 1;		\
					dict[dcnt].flags = 0;		\
					dcnt++;				\
				}					\
				/* set repeat */			\
				dict[dcnt-1].repeat = 1;		\
			}						\
			/* increase cnt */				\
			dict[dcnt-1].cnt++;				\
		} else { /* new mask (or run out of header count) */	\
			prvmask=mask;					\
			im[icnt] = mask;				\
			icnt++;						\
			if ((dcnt > 0) && !(dict[dcnt-1].repeat) &&	\
			    (dict[dcnt-1].cnt < (IMPS_MAX_CNT-1))) {	\
				dict[dcnt-1].cnt++;			\
			} else {					\
				dict[dcnt].cnt = 1;			\
				dict[dcnt].repeat = 0;			\
				dict[dcnt].flags = 0;			\
				dcnt++;					\
			}						\
		}							\
	}								\
} while (0)

static void
imprints_create(BAT *b, void *inbins, BUN *stats, bte bits,
		void *imps, BUN *impcnt, cchdc_t *dict, BUN *dictcnt)
{
	BUN i;
	BUN dcnt, icnt;
	BUN *restrict min_bins = stats;
	BUN *restrict max_bins = min_bins + 64;
	BUN *restrict cnt_bins = max_bins + 64;
	int bin = 0;
	dcnt = icnt = 0;
#ifndef NDEBUG
	memset(min_bins, 0, 64 * SIZEOF_BUN);
	memset(max_bins, 0, 64 * SIZEOF_BUN);
#endif
	memset(cnt_bins, 0, 64 * SIZEOF_BUN);

	switch (ATOMbasetype(b->ttype)) {
	case TYPE_bte:
		BINSIZE(bits, IMPS_CREATE, bte);
		break;
	case TYPE_sht:
		BINSIZE(bits, IMPS_CREATE, sht);
		break;
	case TYPE_int:
		BINSIZE(bits, IMPS_CREATE, int);
		break;
	case TYPE_lng:
		BINSIZE(bits, IMPS_CREATE, lng);
		break;
#ifdef HAVE_HGE
	case TYPE_hge:
		BINSIZE(bits, IMPS_CREATE, hge);
		break;
#endif
	case TYPE_flt:
		BINSIZE(bits, IMPS_CREATE, flt);
		break;
	case TYPE_dbl:
		BINSIZE(bits, IMPS_CREATE, dbl);
		break;
	default:
		/* should never reach here */
		assert(0);
	}

	*dictcnt = dcnt;
	*impcnt = icnt;
}

#ifdef NDEBUG
#define CLRMEM()	((void) 0)
#else
#define CLRMEM()	while (k < 64) h[k++] = 0
#endif

#define FILL_HISTOGRAM(TYPE)						\
do {									\
	BUN k;								\
	TYPE *restrict s = (TYPE *) Tloc(s4, 0);			\
	TYPE *restrict h = imprints->bins;				\
	if (cnt < 64-1) {						\
		TYPE max = GDK_##TYPE##_max;				\
		for (k = 0; k < cnt; k++)				\
			h[k] = s[k];					\
		while (k < (BUN) imprints->bits)			\
			h[k++] = max;					\
		CLRMEM();						\
	} else {							\
		double y, ystep = (double) cnt / (64 - 1);		\
		for (k = 0, y = 0; (BUN) y < cnt; y += ystep, k++)	\
			h[k] = s[(BUN) y];				\
		if (k == 64 - 1) /* there is one left */		\
			h[k] = s[cnt - 1];				\
	}								\
} while (0)

/* Check whether we have imprints on b (and return true if we do).  It
 * may be that the imprints were made persistent, but we hadn't seen
 * that yet, so check the file system.  This also returns true if b is
 * a view and there are imprints on b's parent.
 *
 * Note that the b->timprints pointer can be NULL, meaning there are
 * no imprints; (Imprints *) 1, meaning there are no imprints loaded,
 * but they may exist on disk; or a valid pointer to loaded imprints.
 * These values are maintained here, in the IMPSdestroy and IMPSfree
 * functions, and in BBPdiskscan during initialization. */
bool
BATcheckimprints(BAT *b)
{
	bool ret;

	if (VIEWtparent(b)) {
		assert(b->timprints == NULL);
		b = BBPdescriptor(VIEWtparent(b));
	}

	if (b->timprints == (Imprints *) 1) {
		MT_lock_set(&b->batIdxLock);
		if (b->timprints == (Imprints *) 1) {
			Imprints *imprints;
			const char *nme = BBP_physical(b->batCacheid);

			assert(!GDKinmemory());
			b->timprints = NULL;
			if ((imprints = GDKzalloc(sizeof(Imprints))) != NULL &&
			    (imprints->imprints.farmid = BBPselectfarm(b->batRole, b->ttype, imprintsheap)) >= 0) {
				int fd;

				strconcat_len(imprints->imprints.filename,
					      sizeof(imprints->imprints.filename),
					      nme, ".timprints", NULL);
				/* check whether a persisted imprints index
				 * can be found */
				if ((fd = GDKfdlocate(imprints->imprints.farmid, nme, "rb", "timprints")) >= 0) {
					size_t hdata[4];
					struct stat st;
					size_t pages;

					pages = (((size_t) BATcount(b) * b->twidth) + IMPS_PAGE - 1) / IMPS_PAGE;
					if (read(fd, hdata, sizeof(hdata)) == sizeof(hdata) &&
					    hdata[0] & ((size_t) 1 << 16) &&
					    ((hdata[0] & 0xFF00) >> 8) == IMPRINTS_VERSION &&
					    hdata[3] == (size_t) BATcount(b) &&
					    fstat(fd, &st) == 0 &&
					    st.st_size >= (off_t) (imprints->imprints.size =
								   imprints->imprints.free =
								   64 * b->twidth +
								   64 * 2 * SIZEOF_OID +
								   64 * SIZEOF_BUN +
								   pages * ((bte) hdata[0] / 8) +
								   hdata[2] * sizeof(cchdc_t) +
								   sizeof(uint64_t) /* padding for alignment */
								   + 4 * SIZEOF_SIZE_T) &&
					    HEAPload(&imprints->imprints, nme, "timprints", false) == GDK_SUCCEED) {
						/* usable */
						imprints->bits = (bte) (hdata[0] & 0xFF);
						imprints->impcnt = (BUN) hdata[1];
						imprints->dictcnt = (BUN) hdata[2];
						imprints->bins = imprints->imprints.base + 4 * SIZEOF_SIZE_T;
						imprints->stats = (BUN *) ((char *) imprints->bins + 64 * b->twidth);
						imprints->imps = (void *) (imprints->stats + 64 * 3);
						imprints->dict = (void *) ((uintptr_t) ((char *) imprints->imps + pages * (imprints->bits / 8) + sizeof(uint64_t)) & ~(sizeof(uint64_t) - 1));
						close(fd);
						imprints->imprints.parentid = b->batCacheid;
						b->timprints = imprints;
<<<<<<< HEAD
						TRC_DEBUG(ACCELERATOR, "BATcheckimprints(" ALGOBATFMT "): reusing persisted imprints\n", ALGOBATPAR(b));
=======
						ACCELDEBUG fprintf(stderr, "#%s: BATcheckimprints(" ALGOBATFMT "): reusing persisted imprints\n", MT_thread_getname(), ALGOBATPAR(b));
>>>>>>> 0434975f
						MT_lock_unset(&b->batIdxLock);

						return true;
					}
					close(fd);
					/* unlink unusable file */
					GDKunlink(imprints->imprints.farmid, BATDIR, nme, "timprints");
				}
			}
			GDKfree(imprints);
			GDKclrerr();	/* we're not currently interested in errors */
		}
		MT_lock_unset(&b->batIdxLock);
	}
	ret = b->timprints != NULL;
<<<<<<< HEAD
	if( ret)
		TRC_DEBUG(ACCELERATOR, "BATcheckimprints(" ALGOBATFMT "): already has imprints\n", ALGOBATPAR(b));
=======
	ACCELDEBUG if (ret) fprintf(stderr, "#%s: BATcheckimprints(" ALGOBATFMT "): already has imprints\n", MT_thread_getname(), ALGOBATPAR(b));
>>>>>>> 0434975f
	return ret;
}

static void
BATimpsync(void *arg)
{
	BAT *b = arg;
	Imprints *imprints;
	int fd;
	lng t0 = GDKusec();
	const char *failed = " failed";

	MT_lock_set(&b->batIdxLock);
	if ((imprints = b->timprints) != NULL) {
		Heap *hp = &imprints->imprints;
		if (HEAPsave(hp, hp->filename, NULL, true) == GDK_SUCCEED) {
			if (hp->storage == STORE_MEM) {
				if ((fd = GDKfdlocate(hp->farmid, hp->filename, "rb+", NULL)) >= 0) {
					/* add version number */
					((size_t *) hp->base)[0] |= (size_t) IMPRINTS_VERSION << 8;
					/* sync-on-disk checked bit */
					((size_t *) hp->base)[0] |= (size_t) 1 << 16;
					if (write(fd, hp->base, SIZEOF_SIZE_T) >= 0) {
						failed = ""; /* not failed */
						if (!(GDKdebug & NOSYNCMASK)) {
#if defined(NATIVE_WIN32)
							_commit(fd);
#elif defined(HAVE_FDATASYNC)
							fdatasync(fd);
#elif defined(HAVE_FSYNC)
							fsync(fd);
#endif
						}
						hp->dirty = false;
					} else {
						failed = " write failed";
						perror("write hash");
					}
					close(fd);
				}
			} else {
				/* add version number */
				((size_t *) hp->base)[0] |= (size_t) IMPRINTS_VERSION << 8;
				/* sync-on-disk checked bit */
				((size_t *) hp->base)[0] |= (size_t) 1 << 16;
				if (!(GDKdebug & NOSYNCMASK) &&
				    MT_msync(hp->base, SIZEOF_SIZE_T) < 0) {
					failed = " sync failed";
					((size_t *) hp->base)[0] &= ~((size_t) IMPRINTS_VERSION << 8);
				} else {
					hp->dirty = false;
					failed = ""; /* not failed */
				}
			}
<<<<<<< HEAD
			TRC_DEBUG(ACCELERATOR, "BATimpsync(" ALGOBATFMT "): "
						"imprints persisted "
						"(" LLFMT " usec)%s\n", ALGOBATPAR(b),
						GDKusec() - t0, failed);
=======
			ACCELDEBUG fprintf(stderr, "#%s: BATimpsync(" ALGOBATFMT "): "
					  "imprints persisted "
					  "(" LLFMT " usec)%s\n", MT_thread_getname(), ALGOBATPAR(b),
					  GDKusec() - t0, failed);
>>>>>>> 0434975f
		}
	}
	MT_lock_unset(&b->batIdxLock);
	BBPunfix(b->batCacheid);
}

gdk_return
BATimprints(BAT *b)
{
	BAT *s1 = NULL, *s2 = NULL, *s3 = NULL, *s4 = NULL;
	Imprints *imprints;
	lng t0 = GDKusec();

	/* we only create imprints for types that look like types we know */
	switch (ATOMbasetype(b->ttype)) {
	case TYPE_bte:
	case TYPE_sht:
	case TYPE_int:
	case TYPE_lng:
#ifdef HAVE_HGE
	case TYPE_hge:
#endif
	case TYPE_flt:
	case TYPE_dbl:
		break;
	default:		/* type not supported */
		/* doesn't look enough like base type: do nothing */
		GDKerror("BATimprints: unsupported type\n");
		return GDK_FAIL;
	}

	BATcheck(b, "BATimprints", GDK_FAIL);

	if (BATcheckimprints(b))
		return GDK_SUCCEED;

	if (VIEWtparent(b)) {
		/* views always keep null pointer and need to obtain
		 * the latest imprint from the parent at query time */
		s2 = b;		/* remember for ACCELDEBUG print */
		b = BBPdescriptor(VIEWtparent(b));
		assert(b);
		if (BATcheckimprints(b))
			return GDK_SUCCEED;
	}
	MT_lock_set(&b->batIdxLock);


	if (b->timprints == NULL) {
		BUN cnt;
		const char *nme = GDKinmemory() ? ":inmemory" : BBP_physical(b->batCacheid);
		size_t pages;

		MT_lock_unset(&b->batIdxLock);

<<<<<<< HEAD
		if (s2)
			TRC_DEBUG(ACCELERATOR, "BATimprints(b=" ALGOBATFMT
=======
		ACCELDEBUG {
			if (s2)
				fprintf(stderr, "#%s: BATimprints(b=" ALGOBATFMT
>>>>>>> 0434975f
					"): creating imprints on parent "
					ALGOBATFMT "\n", MT_thread_getname(),
					ALGOBATPAR(s2), ALGOBATPAR(b));
<<<<<<< HEAD
		else
			TRC_DEBUG(ACCELERATOR, "BATimprints(b=" ALGOBATFMT
					"): creating imprints\n",
=======
			else
				fprintf(stderr, "#%s: BATimprints(b=" ALGOBATFMT
					"): creating imprints\n", MT_thread_getname(),
>>>>>>> 0434975f
					ALGOBATPAR(b));

		s2 = NULL;

		imprints = GDKzalloc(sizeof(Imprints));
		if (imprints == NULL) {
			return GDK_FAIL;
		}
		strconcat_len(imprints->imprints.filename,
			      sizeof(imprints->imprints.filename),
			      nme, ".timprints", NULL);
		pages = (((size_t) BATcount(b) * b->twidth) + IMPS_PAGE - 1) / IMPS_PAGE;
		imprints->imprints.farmid = BBPselectfarm(b->batRole, b->ttype,
							   imprintsheap);

#define SMP_SIZE 2048
		s1 = BATsample(b, SMP_SIZE);
		if (s1 == NULL) {
			GDKfree(imprints);
			return GDK_FAIL;
		}
		s2 = BATunique(b, s1);
		if (s2 == NULL) {
			BBPunfix(s1->batCacheid);
			GDKfree(imprints);
			return GDK_FAIL;
		}
		s3 = BATproject(s2, b);
		if (s3 == NULL) {
			BBPunfix(s1->batCacheid);
			BBPunfix(s2->batCacheid);
			GDKfree(imprints);
			return GDK_FAIL;
		}
		s3->tkey = true;	/* we know is unique on tail now */
		if (BATsort(&s4, NULL, NULL, s3, NULL, NULL, false, false, false) != GDK_SUCCEED) {
			BBPunfix(s1->batCacheid);
			BBPunfix(s2->batCacheid);
			BBPunfix(s3->batCacheid);
			GDKfree(imprints);
			return GDK_FAIL;
		}
		/* s4 now is ordered and unique on tail */
		assert(s4->tkey && s4->tsorted);
		cnt = BATcount(s4);
		imprints->bits = 64;
		if (cnt <= 32)
			imprints->bits = 32;
		if (cnt <= 16)
			imprints->bits = 16;
		if (cnt <= 8)
			imprints->bits = 8;

		/* The heap we create here consists of four parts:
		 * bins, max 64 entries with bin boundaries, domain of b;
		 * stats, min/max/count for each bin, min/max are oid, and count BUN;
		 * imps, max one entry per "page", entry is "bits" wide;
		 * dict, max two entries per three "pages".
		 * In addition, we add some housekeeping entries at
		 * the start so that we can determine whether we can
		 * trust the imprints when encountered on startup (including
		 * a version number -- CURRENT VERSION is 2). */
		MT_lock_set(&b->batIdxLock);
		if (b->timprints != NULL ||
		    HEAPalloc(&imprints->imprints,
			      IMPRINTS_HEADER_SIZE * SIZEOF_SIZE_T + /* extra info */
			      64 * b->twidth + /* bins */
			      64 * 2 * SIZEOF_OID + /* {min,max}_bins */
			      64 * SIZEOF_BUN +	    /* cnt_bins */
			      pages * (imprints->bits / 8) + /* imps */
			      sizeof(uint64_t) + /* padding for alignment */
			      pages * sizeof(cchdc_t), /* dict */
			      1) != GDK_SUCCEED) {
			MT_lock_unset(&b->batIdxLock);
			GDKfree(imprints);
			BBPunfix(s1->batCacheid);
			BBPunfix(s2->batCacheid);
			BBPunfix(s3->batCacheid);
			BBPunfix(s4->batCacheid);
			if (b->timprints != NULL)
				return GDK_SUCCEED; /* we were beaten to it */
			GDKerror("#BATimprints: memory allocation error");
			return GDK_FAIL;
		}
		imprints->bins = imprints->imprints.base + IMPRINTS_HEADER_SIZE * SIZEOF_SIZE_T;
		imprints->stats = (BUN *) ((char *) imprints->bins + 64 * b->twidth);
		imprints->imps = (void *) (imprints->stats + 64 * 3);
		imprints->dict = (void *) ((uintptr_t) ((char *) imprints->imps + pages * (imprints->bits / 8) + sizeof(uint64_t)) & ~(sizeof(uint64_t) - 1));

		switch (ATOMbasetype(b->ttype)) {
		case TYPE_bte:
			FILL_HISTOGRAM(bte);
			break;
		case TYPE_sht:
			FILL_HISTOGRAM(sht);
			break;
		case TYPE_int:
			FILL_HISTOGRAM(int);
			break;
		case TYPE_lng:
			FILL_HISTOGRAM(lng);
			break;
#ifdef HAVE_HGE
		case TYPE_hge:
			FILL_HISTOGRAM(hge);
			break;
#endif
		case TYPE_flt:
			FILL_HISTOGRAM(flt);
			break;
		case TYPE_dbl:
			FILL_HISTOGRAM(dbl);
			break;
		default:
			/* should never reach here */
			assert(0);
		}

		imprints_create(b,
				imprints->bins,
				imprints->stats,
				imprints->bits,
				imprints->imps,
				&imprints->impcnt,
				imprints->dict,
				&imprints->dictcnt);
		assert(imprints->impcnt <= pages);
		assert(imprints->dictcnt <= pages);
#ifndef NDEBUG
		memset((char *) imprints->imps + imprints->impcnt * (imprints->bits / 8), 0, (char *) imprints->dict - ((char *) imprints->imps + imprints->impcnt * (imprints->bits / 8)));
#endif
		imprints->imprints.free = (size_t) ((char *) ((cchdc_t *) imprints->dict + imprints->dictcnt) - imprints->imprints.base);
		/* add info to heap for when they become persistent */
		((size_t *) imprints->imprints.base)[0] = (size_t) (imprints->bits);
		((size_t *) imprints->imprints.base)[1] = (size_t) imprints->impcnt;
		((size_t *) imprints->imprints.base)[2] = (size_t) imprints->dictcnt;
		((size_t *) imprints->imprints.base)[3] = (size_t) BATcount(b);
		imprints->imprints.parentid = b->batCacheid;
		b->timprints = imprints;
		if (BBP_status(b->batCacheid) & BBPEXISTING &&
		    !b->theap.dirty &&
		    !GDKinmemory()) {
			MT_Id tid;
			BBPfix(b->batCacheid);
			char name[16];
			snprintf(name, sizeof(name), "impssync%d", b->batCacheid);
			if (MT_create_thread(&tid, BATimpsync, b,
					     MT_THR_DETACHED, name) < 0)
				BBPunfix(b->batCacheid);
		}
	}

<<<<<<< HEAD
	TRC_DEBUG(ACCELERATOR, "BATimprints(%s): imprints construction " LLFMT " usec\n", BATgetId(b), GDKusec() - t0);
=======
	ACCELDEBUG fprintf(stderr, "#%s: BATimprints(%s): imprints construction " LLFMT " usec\n", MT_thread_getname(), BATgetId(b), GDKusec() - t0);
>>>>>>> 0434975f
	MT_lock_unset(&b->batIdxLock);

	/* BBPUnfix tries to get the imprints lock which might lead to
	 * a deadlock if those were unfixed earlier */
	if (s1) {
		BBPunfix(s1->batCacheid);
		BBPunfix(s2->batCacheid);
		BBPunfix(s3->batCacheid);
		BBPunfix(s4->batCacheid);
	}
	return GDK_SUCCEED;
}

#define getbin(TYPE,B)				\
do {						\
	register const TYPE val = * (TYPE *) v;	\
	GETBIN(ret,val,B);			\
} while (0)

int
IMPSgetbin(int tpe, bte bits, const char *restrict inbins, const void *restrict v)
{
	int ret = -1;

	switch (tpe) {
	case TYPE_bte:
	{
		const bte *restrict bins = (bte *) inbins;
		BINSIZE(bits, getbin, bte);
	}
		break;
	case TYPE_sht:
	{
		const sht *restrict bins = (sht *) inbins;
		BINSIZE(bits, getbin, sht);
	}
		break;
	case TYPE_int:
	{
		const int *restrict bins = (int *) inbins;
		BINSIZE(bits, getbin, int);
	}
		break;
	case TYPE_lng:
	{
		const lng *restrict bins = (lng *) inbins;
		BINSIZE(bits, getbin, lng);
	}
		break;
#ifdef HAVE_HGE
	case TYPE_hge:
	{
		const hge *restrict bins = (hge *) inbins;
		BINSIZE(bits, getbin, hge);
	}
		break;
#endif
	case TYPE_flt:
	{
		const flt *restrict bins = (flt *) inbins;
		BINSIZE(bits, getbin, flt);
	}
		break;
	case TYPE_dbl:
	{
		const dbl *restrict bins = (dbl *) inbins;
		BINSIZE(bits, getbin, dbl);
	}
		break;
	default:
		assert(0);
		(void) inbins;
		break;
	}
	return ret;
}

lng
IMPSimprintsize(BAT *b)
{
	lng sz = 0;
	if (b->timprints && b->timprints != (Imprints *) 1) {
		sz = b->timprints->impcnt * b->timprints->bits / 8;
		sz += b->timprints->dictcnt * sizeof(cchdc_t);
	}
	return sz;
}

static void
IMPSremove(BAT *b)
{
	Imprints *imprints;

	assert(b->timprints != NULL);
	assert(!VIEWtparent(b));

	if ((imprints = b->timprints) != NULL) {
		b->timprints = NULL;

		if ((GDKdebug & ALGOMASK) &&
		    * (size_t *) imprints->imprints.base & (1 << 16))
<<<<<<< HEAD
			TRC_DEBUG(GDK_IMPRINTS, "Removing persisted imprints\n");
		if (HEAPdelete(&imprints->imprints, BBP_physical(b->batCacheid),
			       "timprints") != GDK_SUCCEED)
			TRC_DEBUG(IO_, "IMPSremove(%s): imprints heap\n", BATgetId(b));
=======
			fprintf(stderr, "#%s: IMPSremove: removing persisted imprints\n", MT_thread_getname());
		if (HEAPdelete(&imprints->imprints, BBP_physical(b->batCacheid),
			       "timprints") != GDK_SUCCEED)
			IODEBUG fprintf(stderr, "#%s: IMPSremove(%s): imprints heap\n", MT_thread_getname(), BATgetId(b));
>>>>>>> 0434975f

		GDKfree(imprints);
	}
}

void
IMPSdestroy(BAT *b)
{
	if (b && b->timprints) {
		MT_lock_set(&b->batIdxLock);
		if (b->timprints == (Imprints *) 1) {
			b->timprints = NULL;
			GDKunlink(BBPselectfarm(b->batRole, b->ttype, imprintsheap),
				  BATDIR,
				  BBP_physical(b->batCacheid),
				  "timprints");
		} else if (b->timprints != NULL && !VIEWtparent(b))
			IMPSremove(b);
		MT_lock_unset(&b->batIdxLock);
	}
}

/* free the memory associated with the imprints, do not remove the
 * heap files; indicate that imprints are available on disk by setting
 * the imprints pointer to 1 */
void
IMPSfree(BAT *b)
{
	Imprints *imprints;

	if (b && b->timprints) {
		assert(b->batCacheid > 0);
		MT_lock_set(&b->batIdxLock);
		imprints = b->timprints;
		if (imprints != NULL && imprints != (Imprints *) 1) {
			if (GDKinmemory()) {
				b->timprints = NULL;
				if (!VIEWtparent(b)) {
					HEAPfree(&imprints->imprints, true);
					GDKfree(imprints);
				}
			} else {
				b->timprints = (Imprints *) 1;
				if (!VIEWtparent(b)) {
					HEAPfree(&imprints->imprints, false);
					GDKfree(imprints);
				}
			}
		}
		MT_lock_unset(&b->batIdxLock);
	}
}

#ifndef NDEBUG
/* never called, useful for debugging */

#define IMPSPRNTMASK(T, B)						\
	do {								\
		uint##B##_t *restrict im = (uint##B##_t *) imprints->imps; \
		for (j = 0; j < imprints->bits; j++)			\
			s[j] = IMPSisSet(B, im[icnt], j) ? 'x' : '.';	\
		s[j] = '\0';						\
	} while (0)

void
IMPSprint(BAT *b)
{
	Imprints *imprints;
	cchdc_t *restrict d;
	char s[65];		/* max number of bits + 1 */
	BUN icnt, dcnt, l, pages;
	BUN *restrict min_bins, *restrict max_bins;
	BUN *restrict cnt_bins;
	bte j;
	int i;

	if (!BATcheckimprints(b)) {
		TRC_DEBUG(GDK_IMPRINTS, "No imprint\n");
		return;
	}
	imprints = b->timprints;
	d = (cchdc_t *) imprints->dict;
	min_bins = imprints->stats;
	max_bins = min_bins + 64;
	cnt_bins = max_bins + 64;

	TRC_DEBUG(GDK_IMPRINTS,
		"bits = %d, impcnt = " BUNFMT ", dictcnt = " BUNFMT "\n",
		imprints->bits, imprints->impcnt, imprints->dictcnt);
	TRC_DEBUG(GDK_IMPRINTS, "MIN\n");
	for (i = 0; i < imprints->bits; i++) {
		TRC_DEBUG(GDK_IMPRINTS, "[ " BUNFMT " ]\n", min_bins[i]);
	}
	
	TRC_DEBUG(GDK_IMPRINTS, "MAX\n");
	for (i = 0; i < imprints->bits; i++) {
		TRC_DEBUG(GDK_IMPRINTS, "[ " BUNFMT " ]\n", max_bins[i]);
	}
	TRC_DEBUG(GDK_IMPRINTS, "COUNT\n");
	for (i = 0; i < imprints->bits; i++) {
		TRC_DEBUG(GDK_IMPRINTS, "[ " BUNFMT " ]\n", cnt_bins[i]);
	}
	for (dcnt = 0, icnt = 0, pages = 1; dcnt < imprints->dictcnt; dcnt++) {
		if (d[dcnt].repeat) {
			BINSIZE(imprints->bits, IMPSPRNTMASK, " ");
			pages += d[dcnt].cnt;
			TRC_DEBUG(GDK_IMPRINTS, "[ " BUNFMT " ]r %s\n", pages, s);
			icnt++;
		} else {
			l = icnt + d[dcnt].cnt;
			for (; icnt < l; icnt++) {
				BINSIZE(imprints->bits, IMPSPRNTMASK, " ");
				TRC_DEBUG(GDK_IMPRINTS, "[ " BUNFMT " ]  %s\n", pages++, s);
			}
		}
	}
}
#endif<|MERGE_RESOLUTION|>--- conflicted
+++ resolved
@@ -251,11 +251,7 @@
 						close(fd);
 						imprints->imprints.parentid = b->batCacheid;
 						b->timprints = imprints;
-<<<<<<< HEAD
 						TRC_DEBUG(ACCELERATOR, "BATcheckimprints(" ALGOBATFMT "): reusing persisted imprints\n", ALGOBATPAR(b));
-=======
-						ACCELDEBUG fprintf(stderr, "#%s: BATcheckimprints(" ALGOBATFMT "): reusing persisted imprints\n", MT_thread_getname(), ALGOBATPAR(b));
->>>>>>> 0434975f
 						MT_lock_unset(&b->batIdxLock);
 
 						return true;
@@ -271,12 +267,8 @@
 		MT_lock_unset(&b->batIdxLock);
 	}
 	ret = b->timprints != NULL;
-<<<<<<< HEAD
 	if( ret)
 		TRC_DEBUG(ACCELERATOR, "BATcheckimprints(" ALGOBATFMT "): already has imprints\n", ALGOBATPAR(b));
-=======
-	ACCELDEBUG if (ret) fprintf(stderr, "#%s: BATcheckimprints(" ALGOBATFMT "): already has imprints\n", MT_thread_getname(), ALGOBATPAR(b));
->>>>>>> 0434975f
 	return ret;
 }
 
@@ -331,17 +323,10 @@
 					failed = ""; /* not failed */
 				}
 			}
-<<<<<<< HEAD
 			TRC_DEBUG(ACCELERATOR, "BATimpsync(" ALGOBATFMT "): "
 						"imprints persisted "
 						"(" LLFMT " usec)%s\n", ALGOBATPAR(b),
 						GDKusec() - t0, failed);
-=======
-			ACCELDEBUG fprintf(stderr, "#%s: BATimpsync(" ALGOBATFMT "): "
-					  "imprints persisted "
-					  "(" LLFMT " usec)%s\n", MT_thread_getname(), ALGOBATPAR(b),
-					  GDKusec() - t0, failed);
->>>>>>> 0434975f
 		}
 	}
 	MT_lock_unset(&b->batIdxLock);
@@ -397,26 +382,14 @@
 
 		MT_lock_unset(&b->batIdxLock);
 
-<<<<<<< HEAD
 		if (s2)
 			TRC_DEBUG(ACCELERATOR, "BATimprints(b=" ALGOBATFMT
-=======
-		ACCELDEBUG {
-			if (s2)
-				fprintf(stderr, "#%s: BATimprints(b=" ALGOBATFMT
->>>>>>> 0434975f
 					"): creating imprints on parent "
-					ALGOBATFMT "\n", MT_thread_getname(),
+					ALGOBATFMT "\n",
 					ALGOBATPAR(s2), ALGOBATPAR(b));
-<<<<<<< HEAD
 		else
 			TRC_DEBUG(ACCELERATOR, "BATimprints(b=" ALGOBATFMT
 					"): creating imprints\n",
-=======
-			else
-				fprintf(stderr, "#%s: BATimprints(b=" ALGOBATFMT
-					"): creating imprints\n", MT_thread_getname(),
->>>>>>> 0434975f
 					ALGOBATPAR(b));
 
 		s2 = NULL;
@@ -569,11 +542,7 @@
 		}
 	}
 
-<<<<<<< HEAD
 	TRC_DEBUG(ACCELERATOR, "BATimprints(%s): imprints construction " LLFMT " usec\n", BATgetId(b), GDKusec() - t0);
-=======
-	ACCELDEBUG fprintf(stderr, "#%s: BATimprints(%s): imprints construction " LLFMT " usec\n", MT_thread_getname(), BATgetId(b), GDKusec() - t0);
->>>>>>> 0434975f
 	MT_lock_unset(&b->batIdxLock);
 
 	/* BBPUnfix tries to get the imprints lock which might lead to
@@ -675,17 +644,10 @@
 
 		if ((GDKdebug & ALGOMASK) &&
 		    * (size_t *) imprints->imprints.base & (1 << 16))
-<<<<<<< HEAD
 			TRC_DEBUG(GDK_IMPRINTS, "Removing persisted imprints\n");
 		if (HEAPdelete(&imprints->imprints, BBP_physical(b->batCacheid),
 			       "timprints") != GDK_SUCCEED)
 			TRC_DEBUG(IO_, "IMPSremove(%s): imprints heap\n", BATgetId(b));
-=======
-			fprintf(stderr, "#%s: IMPSremove: removing persisted imprints\n", MT_thread_getname());
-		if (HEAPdelete(&imprints->imprints, BBP_physical(b->batCacheid),
-			       "timprints") != GDK_SUCCEED)
-			IODEBUG fprintf(stderr, "#%s: IMPSremove(%s): imprints heap\n", MT_thread_getname(), BATgetId(b));
->>>>>>> 0434975f
 
 		GDKfree(imprints);
 	}
