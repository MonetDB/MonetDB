--- conflicted
+++ resolved
@@ -251,11 +251,7 @@
 						close(fd);
 						imprints->imprints.parentid = b->batCacheid;
 						b->timprints = imprints;
-<<<<<<< HEAD
 						TRC_DEBUG(ACCEL, "BATcheckimprints(" ALGOBATFMT "): reusing persisted imprints\n", ALGOBATPAR(b));
-=======
-						ACCELDEBUG fprintf(stderr, "#%s: BATcheckimprints(" ALGOBATFMT "): reusing persisted imprints\n", MT_thread_getname(), ALGOBATPAR(b));
->>>>>>> b5ff0369
 						MT_lock_unset(&b->batIdxLock);
 
 						return true;
@@ -271,13 +267,7 @@
 		MT_lock_unset(&b->batIdxLock);
 	}
 	ret = b->timprints != NULL;
-<<<<<<< HEAD
-	/* CHECK */
-	// If is in ACCELDEBUG
-	if (ret) TRC_DEBUG(ACCEL, "BATcheckimprints(" ALGOBATFMT "): already has imprints\n", ALGOBATPAR(b));
-=======
-	ACCELDEBUG if (ret) fprintf(stderr, "#%s: BATcheckimprints(" ALGOBATFMT "): already has imprints\n", MT_thread_getname(), ALGOBATPAR(b));
->>>>>>> b5ff0369
+	TRC_DEBUG_IF(ACCEL) if (ret) TRC_DEBUG_ENDIF(ACCEL, "BATcheckimprints(" ALGOBATFMT "): already has imprints\n", ALGOBATPAR(b));
 	return ret;
 }
 
@@ -336,17 +326,10 @@
 					failed = ""; /* not failed */
 				}
 			}
-<<<<<<< HEAD
 			TRC_DEBUG(ACCEL, "BATimpsync(" ALGOBATFMT "): "
 						"imprints persisted "
 						"(" LLFMT " usec)%s\n", ALGOBATPAR(b),
 						GDKusec() - t0, failed);
-=======
-			ACCELDEBUG fprintf(stderr, "#%s: BATimpsync(" ALGOBATFMT "): "
-					  "imprints persisted "
-					  "(" LLFMT " usec)%s\n", MT_thread_getname(), ALGOBATPAR(b),
-					  GDKusec() - t0, failed);
->>>>>>> b5ff0369
 		}
 	}
 	MT_lock_unset(&b->batIdxLock);
@@ -405,28 +388,16 @@
 
 		MT_lock_unset(&b->batIdxLock);
 
-<<<<<<< HEAD
-		if (s2) {
-			TRC_DEBUG(ACCEL, "BATimprints(b=" ALGOBATFMT
+		TRC_DEBUG_IF(ACCEL) {
+			if (s2)
+				TRC_DEBUG_ENDIF(ACCEL, "BATimprints(b=" ALGOBATFMT
 						"): creating imprints on parent "
 						ALGOBATFMT "\n",
 						ALGOBATPAR(s2), ALGOBATPAR(b));
-		} else {
-			TRC_DEBUG(ACCEL, "BATimprints(b=" ALGOBATFMT
+			else
+				TRC_DEBUG_ENDIF(ACCEL, "BATimprints(b=" ALGOBATFMT
 						"): creating imprints\n",
 						ALGOBATPAR(b));
-=======
-		ACCELDEBUG {
-			if (s2)
-				fprintf(stderr, "#%s: BATimprints(b=" ALGOBATFMT
-					"): creating imprints on parent "
-					ALGOBATFMT "\n", MT_thread_getname(),
-					ALGOBATPAR(s2), ALGOBATPAR(b));
-			else
-				fprintf(stderr, "#%s: BATimprints(b=" ALGOBATFMT
-					"): creating imprints\n", MT_thread_getname(),
-					ALGOBATPAR(b));
->>>>>>> b5ff0369
 		}
 
 		s2 = NULL;
@@ -584,11 +555,7 @@
 		}
 	}
 
-<<<<<<< HEAD
 	TRC_DEBUG(ACCEL, "BATimprints(%s): imprints construction " LLFMT " usec\n", BATgetId(b), GDKusec() - t0);
-=======
-	ACCELDEBUG fprintf(stderr, "#%s: BATimprints(%s): imprints construction " LLFMT " usec\n", MT_thread_getname(), BATgetId(b), GDKusec() - t0);
->>>>>>> b5ff0369
 	MT_lock_unset(&b->batIdxLock);
 
 	/* BBPUnfix tries to get the imprints lock which might lead to
@@ -690,17 +657,10 @@
 
 		if ((GDKdebug & ALGOMASK) &&
 		    * (size_t *) imprints->imprints.base & (1 << 16))
-<<<<<<< HEAD
 			TRC_DEBUG(GDK_IMPRINTS, "Removing persisted imprints\n");
 		if (HEAPdelete(&imprints->imprints, BBP_physical(b->batCacheid),
 			       "timprints") != GDK_SUCCEED)
 			TRC_DEBUG(IO_, "IMPSremove(%s): imprints heap\n", BATgetId(b));
-=======
-			fprintf(stderr, "#%s: IMPSremove: removing persisted imprints\n", MT_thread_getname());
-		if (HEAPdelete(&imprints->imprints, BBP_physical(b->batCacheid),
-			       "timprints") != GDK_SUCCEED)
-			IODEBUG fprintf(stderr, "#%s: IMPSremove(%s): imprints heap\n", MT_thread_getname(), BATgetId(b));
->>>>>>> b5ff0369
 
 		GDKfree(imprints);
 	}
