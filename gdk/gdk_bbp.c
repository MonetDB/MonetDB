--- conflicted
+++ resolved
@@ -429,15 +429,11 @@
 static bool BBPdiskscan(const char *, size_t);
 
 static int
-<<<<<<< HEAD
 heapinit(BAT *b, const char *buf,
 #ifdef GDKLIBRARY_HASHASH
 	 int *hashash,
 #endif
-	 unsigned bbpversion, bat bid, const char *filename, int lineno)
-=======
-heapinit(BAT *b, const char *buf, int *hashash, unsigned bbpversion, const char *filename, int lineno)
->>>>>>> c18d6cec
+	 unsigned bbpversion, const char *filename, int lineno)
 {
 	int t;
 	char type[33];
@@ -557,11 +553,7 @@
 }
 
 static int
-<<<<<<< HEAD
-vheapinit(BAT *b, const char *buf, bat bid, const char *filename, int lineno)
-=======
-vheapinit(BAT *b, const char *buf, int hashash, const char *filename, int lineno)
->>>>>>> c18d6cec
+vheapinit(BAT *b, const char *buf, const char *filename, int lineno)
 {
 	int n = 0;
 	uint64_t free, size;
@@ -575,14 +567,6 @@
 			TRC_CRITICAL(GDK, "invalid format for BBP.dir on line %d", lineno);
 			return -1;
 		}
-<<<<<<< HEAD
-		b->tvheap = GDKmalloc(sizeof(Heap));
-		if (b->tvheap == NULL) {
-			TRC_CRITICAL(GDK, "cannot allocate memory for heap.");
-			return -1;
-		}
-=======
->>>>>>> c18d6cec
 		if (b->batCount == 0)
 			free = 0;
 		if (b->ttype >= 0 &&
@@ -612,31 +596,18 @@
 	return n;
 }
 
-<<<<<<< HEAD
-static gdk_return
-BBPreadEntries(FILE *fp, unsigned bbpversion, int lineno
-#ifdef GDKLIBRARY_HASHASH
-	       , bat **hashbats, bat *nhashbats
-#endif
-	)
-=======
 /* read a single line from the BBP.dir file (file pointer fp) and fill
  * in the structure pointed to by bn and extra information through the
  * other pointers; this function does not allocate any memory; return 0
  * on end of file, 1 on success, and -1 on failure */
 static int
 BBPreadBBPline(FILE *fp, unsigned bbpversion, int *lineno, BAT *bn,
+#ifdef GDKLIBRARY_HASHASH
 	       int *hashash,
+#endif
 	       char *batname, char *filename, char **options)
->>>>>>> c18d6cec
 {
 	char buf[4096];
-<<<<<<< HEAD
-#ifdef GDKLIBRARY_HASHASH
-	bat *hbats = NULL;
-	bat nhbats = 0;
-#endif
-=======
 	uint64_t batid;
 	uint16_t status;
 	unsigned int properties;
@@ -720,18 +691,19 @@
 	}
 	bn->hseqbase = (oid) base;
 	n = heapinit(bn, buf + nread,
+#ifdef GDKLIBRARY_HASHASH
 		     hashash,
+#endif
 		     bbpversion, filename, *lineno);
 	if (n < 0) {
 		return -1;
 	}
 	nread += n;
-	n = vheapinit(bn, buf + nread, *hashash, filename, *lineno);
+	n = vheapinit(bn, buf + nread, filename, *lineno);
 	if (n < 0) {
 		return -1;
 	}
 	nread += n;
->>>>>>> c18d6cec
 
 	if (buf[nread] != '\n' && buf[nread] != ' ') {
 		TRC_CRITICAL(GDK, "invalid format for BBP.dir on line %d", *lineno);
@@ -742,8 +714,17 @@
 }
 
 static gdk_return
-BBPreadEntries(FILE *fp, unsigned bbpversion, int lineno)
-{
+BBPreadEntries(FILE *fp, unsigned bbpversion, int lineno
+#ifdef GDKLIBRARY_HASHASH
+	       , bat **hashbats, bat *nhashbats
+#endif
+	)
+{
+#ifdef GDKLIBRARY_HASHASH
+	bat *hbats = NULL;
+	bat nhbats = 0;
+#endif
+
 	/* read the BBP.dir and insert the BATs into the BBP */
 	for (;;) {
 		BAT b;
@@ -760,46 +741,21 @@
 		char headname[129];
 		char filename[sizeof(BBP_physical(0))];
 		char logical[1024];
-<<<<<<< HEAD
-		uint64_t count, capacity, base = 0;
 #ifdef GDKLIBRARY_HASHASH
-=======
->>>>>>> c18d6cec
 		int Thashash;
 #endif
 
-<<<<<<< HEAD
-		lineno++;
-		if ((s = strchr(buf, '\r')) != NULL) {
-			/* convert \r\n into just \n */
-			if (s[1] != '\n') {
-				TRC_CRITICAL(GDK, "invalid format for BBP.dir on line %d", lineno);
-				goto bailout;
-			}
-			*s++ = '\n';
-			*s = 0;
-		}
-
-		if (sscanf(buf,
-			   "%" SCNu64 " %" SCNu16 " %128s %19s %u %" SCNu64
-			   " %" SCNu64 " %" SCNu64
-			   "%n",
-			   &batid, &status, headname, filename,
-			   &properties,
-			   &count, &capacity, &base,
-			   &nread) < 8) {
-			TRC_CRITICAL(GDK, "invalid format for BBP.dir on line %d", lineno);
-			goto bailout;
-		}
-
-		if (batid >= N_BBPINIT * BBPINIT) {
-			TRC_CRITICAL(GDK, "bat ID (%" PRIu64 ") too large to accomodate (max %d), on line %d.", batid, N_BBPINIT * BBPINIT - 1, lineno);
-=======
 		switch (BBPreadBBPline(fp, bbpversion, &lineno, &b,
+#ifdef GDKLIBRARY_HASHASH
 				       &Thashash,
+#endif
 				       headname, filename, &options)) {
 		case 0:
 			/* end of file */
+#ifdef GDKLIBRARY_HASHASH
+			*hashbats = hbats;
+			*nhashbats = nhbats;
+#endif
 			return GDK_SUCCEED;
 		case 1:
 			/* successfully read an entry */
@@ -811,31 +767,32 @@
 
 		if (b.batCacheid >= N_BBPINIT * BBPINIT) {
 			TRC_CRITICAL(GDK, "bat ID (%d) too large to accommodate (max %d), on line %d.", b.batCacheid, N_BBPINIT * BBPINIT - 1, lineno);
->>>>>>> c18d6cec
 			goto bailout;
 		}
 
 		if (b.batCacheid >= (bat) ATOMIC_GET(&BBPsize)) {
 			if ((bat) ATOMIC_GET(&BBPsize) + 1 >= BBPlimit &&
-<<<<<<< HEAD
-			    BBPextend(0, false, bid + 1) != GDK_SUCCEED)
-				goto bailout;
-			ATOMIC_SET(&BBPsize, bid + 1);
-=======
 			    BBPextend(0, false, b.batCacheid + 1) != GDK_SUCCEED)
 				goto bailout;
 			ATOMIC_SET(&BBPsize, b.batCacheid + 1);
->>>>>>> c18d6cec
 		}
 		if (BBP_desc(b.batCacheid) != NULL) {
 			TRC_CRITICAL(GDK, "duplicate entry in BBP.dir (ID = "
-<<<<<<< HEAD
-				     "%" PRIu64 ") on line %d.", batid, lineno);
-=======
 				     "%d) on line %d.", b.batCacheid, lineno);
->>>>>>> c18d6cec
 			goto bailout;
 		}
+
+#ifdef GDKLIBRARY_HASHASH
+		if (Thashash) {
+			assert(bbpversion <= GDKLIBRARY_HASHASH);
+			bat *sb = GDKrealloc(hbats, ++nhbats * sizeof(bat));
+			if (sb == NULL) {
+				goto bailout;
+			}
+			hbats = sb;
+			hbats[nhbats - 1] = b.batCacheid;
+		}
+#endif
 
 		BAT *bn;
 		Heap *hn;
@@ -852,12 +809,8 @@
 		    (options = GDKstrdup(options)) == NULL) {
 			GDKfree(hn);
 			GDKfree(bn);
-<<<<<<< HEAD
-			TRC_CRITICAL(GDK, "BATroles failed.");
-=======
 			PROPdestroy_nolock(&b);
 			TRC_CRITICAL(GDK, "GDKstrdup failed\n");
->>>>>>> c18d6cec
 			goto bailout;
 		}
 		if (b.tvheap) {
@@ -884,54 +837,7 @@
 		MT_rwlock_init(&bn->thashlock, name);
 		ATOMIC_INIT(&bn->theap->refs, 1);
 
-<<<<<<< HEAD
-		if (base > (uint64_t) GDK_oid_max) {
-			BATdestroy(bn);
-			TRC_CRITICAL(GDK, "head seqbase out of range (ID = %" PRIu64 ", seq = %" PRIu64 ") on line %d.", batid, base, lineno);
-			goto bailout;
-		}
-		bn->hseqbase = (oid) base;
-		n = heapinit(bn, buf + nread,
-#ifdef GDKLIBRARY_HASHASH
-			     &Thashash,
-#endif
-			     bbpversion, bid, filename, lineno);
-		if (n < 0) {
-			BATdestroy(bn);
-			goto bailout;
-		}
-		nread += n;
-		n = vheapinit(bn, buf + nread, bid, filename, lineno);
-		if (n < 0) {
-			BATdestroy(bn);
-			goto bailout;
-		}
-		nread += n;
-#ifdef GDKLIBRARY_HASHASH
-		if (Thashash) {
-			assert(bbpversion <= GDKLIBRARY_HASHASH);
-			bat *sb = GDKrealloc(hbats, ++nhbats * sizeof(bat));
-			if (sb == NULL) {
-				BATdestroy(bn);
-				goto bailout;
-			}
-			hbats = sb;
-			hbats[nhbats - 1] = bn->batCacheid;
-		}
-#endif
-
-		if (buf[nread] != '\n' && buf[nread] != ' ') {
-			BATdestroy(bn);
-			TRC_CRITICAL(GDK, "invalid format for BBP.dir on line %d", lineno);
-			goto bailout;
-		}
-		if (buf[nread] == ' ')
-			options = buf + nread + 1;
-
-		if (snprintf(BBP_bak(bid), sizeof(BBP_bak(bid)), "tmp_%o", (unsigned) bid) >= (int) sizeof(BBP_bak(bid))) {
-=======
 		if (snprintf(BBP_bak(b.batCacheid), sizeof(BBP_bak(b.batCacheid)), "tmp_%o", (unsigned) b.batCacheid) >= (int) sizeof(BBP_bak(b.batCacheid))) {
->>>>>>> c18d6cec
 			BATdestroy(bn);
 			TRC_CRITICAL(GDK, "BBP logical filename directory is too large, on line %d\n", lineno);
 			goto bailout;
@@ -961,33 +867,6 @@
 		/* help coverity */
 		BBP_physical(b.batCacheid)[sizeof(BBP_physical(b.batCacheid)) - 1] = 0;
 #endif
-<<<<<<< HEAD
-		BBP_options(bid) = NULL;
-		if (options) {
-			BBP_options(bid) = GDKstrdup(options);
-			if (BBP_options(bid) == NULL) {
-				BATdestroy(bn);
-				TRC_CRITICAL(GDK, "GDKstrdup failed\n");
-				goto bailout;
-			}
-		}
-		BBP_refs(bid) = 0;
-		BBP_lrefs(bid) = 1;	/* any BAT we encounter here is persistent, so has a logical reference */
-		BBP_desc(bid) = bn;
-		BBP_pid(bid) = 0;
-		BBP_status_set(bid, BBPEXISTING);	/* do we need other status bits? */
-	}
-#ifdef GDKLIBRARY_HASHASH
-	*hashbats = hbats;
-	*nhashbats = nhbats;
-#endif
-	return GDK_SUCCEED;
-
-  bailout:
-#ifdef GDKLIBRARY_HASHASH
-	GDKfree(hbats);
-#endif
-=======
 		BBP_options(b.batCacheid) = options;
 		BBP_refs(b.batCacheid) = 0;
 		BBP_lrefs(b.batCacheid) = 1;	/* any BAT we encounter here is persistent, so has a logical reference */
@@ -997,7 +876,9 @@
 	}
 
   bailout:
->>>>>>> c18d6cec
+#ifdef GDKLIBRARY_HASHASH
+	GDKfree(hbats);
+#endif
 	return GDK_FAIL;
 }
 
@@ -2196,12 +2077,7 @@
 
 static bat
 BBPdir_step(bat bid, BUN size, int n, char *buf, size_t bufsize,
-<<<<<<< HEAD
-	    FILE **obbpfp, FILE *nbbpf, bool subcommit, BATiter *bi)
-=======
-	    FILE **obbpfp, FILE *nbbpf, BATiter *bi,
-	    oid minpos, oid maxpos)
->>>>>>> c18d6cec
+	    FILE **obbpfp, FILE *nbbpf, BATiter *bi)
 {
 	if (n < -1)		/* safety catch */
 		return n;
@@ -3989,10 +3865,14 @@
 		char *options;
 		char filename[sizeof(BBP_physical(0))];
 		char batname[129];
+#ifdef GDKLIBRARY_HASHASH
 		int hashash;
+#endif
 
 		switch (BBPreadBBPline(fp, bbpversion, &lineno, &b,
+#ifdef GDKLIBRARY_HASHASH
 				       &hashash,
+#endif
 				       batname, filename, &options)) {
 		case 0:
 			/* end of file */
@@ -4006,7 +3886,9 @@
 			fclose(fp);
 			return;
 		}
+#ifdef GDKLIBRARY_HASHASH
 		assert(hashash == 0);
+#endif
 		assert(b.batCacheid < (bat) ATOMIC_GET(&BBPsize));
 		assert(BBP_desc(b.batCacheid) != NULL);
 		assert(b.hseqbase <= GDK_oid_max);
@@ -4176,11 +4058,7 @@
 				bi = bat_iterator(NULL);
 			}
 			if (ret == GDK_SUCCEED) {
-<<<<<<< HEAD
-				n = BBPdir_step(i, size, n, buf, sizeof(buf), &obbpf, nbbpf, subcommit != NULL, &bi);
-=======
-				n = BBPdir_step(i, size, n, buf, sizeof(buf), &obbpf, nbbpf, &bi, (BUN) minpos, (BUN) maxpos);
->>>>>>> c18d6cec
+				n = BBPdir_step(i, size, n, buf, sizeof(buf), &obbpf, nbbpf, &bi);
 			}
 			bat_iterator_end(&bi);
 			if (n == -2)
