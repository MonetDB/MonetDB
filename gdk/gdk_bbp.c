/*
 * This Source Code Form is subject to the terms of the Mozilla Public
 * License, v. 2.0.  If a copy of the MPL was not distributed with this
 * file, You can obtain one at http://mozilla.org/MPL/2.0/.
 *
 * Copyright 1997 - July 2008 CWI, August 2008 - 2020 MonetDB B.V.
 */

/*
 * @a M. L. Kersten, P. Boncz, N. J. Nes
 * @* BAT Buffer Pool (BBP)
 * The BATs created and loaded are collected in a BAT buffer pool.
 * The Bat Buffer Pool has a number of functions:
 * @table @code
 *
 * @item administration and lookup
 * The BBP is a directory which contains status information about all
 * known BATs.  This interface may be used very heavily, by
 * data-intensive applications.  To eliminate all overhead, read-only
 * access to the BBP may be done by table-lookups. The integer index
 * type for these lookups is @emph{bat}, as retrieved by
 * @emph{b->batCacheid}. The @emph{bat} zero is reserved for the nil
 * bat.
 *
 * @item persistence
 * The BBP is made persistent by saving it to the dictionary file
 * called @emph{BBP.dir} in the database.
 *
 * When the number of BATs rises, having all files in one directory
 * becomes a bottleneck.  The BBP therefore implements a scheme that
 * distributes all BATs in a growing directory tree with at most 64
 * BATs stored in one node.
 *
 * @item buffer management
 * The BBP is responsible for loading and saving of BATs to disk. It
 * also contains routines to unload BATs from memory when memory
 * resources get scarce. For this purpose, it administers BAT memory
 * reference counts (to know which BATs can be unloaded) and BAT usage
 * statistics (it unloads the least recently used BATs).
 *
 * @item recovery
 * When the database is closed or during a run-time syncpoint, the
 * system tables must be written to disk in a safe way, that is immune
 * for system failures (like disk full). To do so, the BBP implements
 * an atomic commit and recovery protocol: first all files to be
 * overwritten are moved to a BACKUP/ dir. If that succeeds, the
 * writes are done. If that also fully succeeds the BACKUP/ dir is
 * renamed to DELETE_ME/ and subsequently deleted.  If not, all files
 * in BACKUP/ are moved back to their original location.
 *
 * @item unloading
 * Bats which have a logical reference (ie. a lrefs > 0) but no memory
 * reference (refcnt == 0) can be unloaded. Unloading dirty bats
 * means, moving the original (committed version) to the BACKUP/ dir
 * and saving the bat. This complicates the commit and recovery/abort
 * issues.  The commit has to check if the bat is already moved. And
 * The recovery has to always move back the files from the BACKUP/
 * dir.
 *
 * @item reference counting
 * Bats use have two kinds of references: logical and physical
 * (pointer) ones.  The logical references are administered by
 * BBPretain/BBPrelease, the physical ones by BBPfix/BBPunfix.
 *
 * @item share counting
 * Views use the heaps of there parent bats. To save guard this, the
 * parent has a shared counter, which is incremented and decremented
 * using BBPshare and BBPunshare. These functions make sure the parent
 * is memory resident as required because of the 'pointer' sharing.
 * @end table
 */

#include "monetdb_config.h"
#include "gdk.h"
#include "gdk_private.h"
#include "gdk_storage.h"
#include "mutils.h"

#ifndef F_OK
#define F_OK 0
#endif
#ifdef _MSC_VER
#define access(f, m)	_access(f, m)
#endif

/*
 * The BBP has a fixed address, so re-allocation due to a growing BBP
 * caused by one thread does not disturb reads to the old entries by
 * another.  This is implemented using anonymous virtual memory;
 * extensions on the same address are guaranteed because a large
 * non-committed VM area is requested initially. New slots in the BBP
 * are found in O(1) by keeping a freelist that uses the 'next' field
 * in the BBPrec records.
 */
BBPrec *BBP[N_BBPINIT];		/* fixed base VM address of BBP array */
bat BBPlimit = 0;		/* current committed VM BBP array */
static ATOMIC_TYPE BBPsize = ATOMIC_VAR_INIT(0); /* current used size of BBP array */

struct BBPfarm_t BBPfarms[MAXFARMS];

#define KITTENNAP 1		/* used to suspend processing */
#define BBPNONAME "."		/* filler for no name in BBP.dir */
/*
 * The hash index uses a bucket index (int array) of size mask that is
 * tuned for perfect hashing (1 lookup). The bucket chain uses the
 * 'next' field in the BBPrec records.
 */
bat *BBP_hash = NULL;		/* BBP logical name hash buckets */
bat BBP_mask = 0;		/* number of buckets = & mask */

static gdk_return BBPfree(BAT *b, const char *calledFrom);
static void BBPdestroy(BAT *b);
static void BBPuncacheit(bat bid, bool unloaddesc);
static gdk_return BBPprepare(bool subcommit);
static BAT *getBBPdescriptor(bat i, bool lock);
static gdk_return BBPbackup(BAT *b, bool subcommit);
static gdk_return BBPdir(int cnt, bat *subcommit);

#ifdef HAVE_HGE
/* start out by saying we have no hge, but as soon as we've seen one,
 * we'll always say we do have it */
static bool havehge = false;
#endif

#define BBPnamecheck(s) (BBPtmpcheck(s) ? strtol((s) + 4, NULL, 8) : 0)

static void
BBP_insert(bat i)
{
	bat idx = (bat) (strHash(BBP_logical(i)) & BBP_mask);

	BBP_next(i) = BBP_hash[idx];
	BBP_hash[idx] = i;
}

static void
BBP_delete(bat i)
{
	bat *h = BBP_hash;
	const char *s = BBP_logical(i);
	bat idx = (bat) (strHash(s) & BBP_mask);

	for (h += idx; (i = *h) != 0; h = &BBP_next(i)) {
		if (strcmp(BBP_logical(i), s) == 0) {
			*h = BBP_next(i);
			break;
		}
	}
}

bat
getBBPsize(void)
{
	return (bat) ATOMIC_GET(&BBPsize);
}


/*
 * @+ BBP Consistency and Concurrency
 * While GDK provides the basic building blocks for an ACID system, in
 * itself it is not such a system, as we this would entail too much
 * overhead that is often not needed. Hence, some consistency control
 * is left to the user. The first important user constraint is that if
 * a user updates a BAT, (s)he himself must assure that no-one else
 * accesses this BAT.
 *
 * Concerning buffer management, the BBP carries out a swapping
 * policy.  BATs are kept in memory till the memory is full. If the
 * memory is full, the malloc functions initiate BBP trim actions,
 * that unload the coldest BATs that have a zero reference count. The
 * second important user constraint is therefore that a user may only
 * manipulate live BAT data in memory if it is sure that there is at
 * least one reference count to that BAT.
 *
 * The main BBP array is protected by two locks:
 * @table @code
 * @item GDKcacheLock]
 * this lock guards the free slot management in the BBP array.  The
 * BBP operations that allocate a new slot for a new BAT
 * (@emph{BBPinit},@emph{BBPcacheit}), delete the slot of a destroyed
 * BAT (@emph{BBPreclaim}), or rename a BAT (@emph{BBPrename}), hold
 * this lock. It also protects all BAT (re)naming actions include
 * (read and write) in the hash table with BAT names.
 * @item GDKswapLock
 * this lock guards the swap (loaded/unloaded) status of the
 * BATs. Hence, all BBP routines that influence the swapping policy,
 * or actually carry out the swapping policy itself, acquire this lock
 * (e.g. @emph{BBPfix},@emph{BBPunfix}).  Note that this also means
 * that updates to the BBP_status indicator array must be protected by
 * GDKswapLock.
 *
 * To reduce contention GDKswapLock was split into multiple locks; it
 * is now an array of lock pointers which is accessed by
 * GDKswapLock(bat)
 * @end table
 *
 * Routines that need both locks should first acquire the locks in the
 * GDKswapLock array (in ascending order) and then GDKcacheLock (and
 * release them in reverse order).
 *
 * To obtain maximum speed, read operations to existing elements in
 * the BBP are unguarded. As said, it is the users responsibility that
 * the BAT that is being read is not being modified. BBP update
 * actions that modify the BBP data structure itself are locked by the
 * BBP functions themselves. Hence, multiple concurrent BBP read
 * operations may be ongoing while at the same time at most one BBP
 * write operation @strong{on a different BAT} is executing.  This
 * holds for accesses to the public (quasi-) arrays @emph{BBPcache},
 * @emph{BBPstatus} and @emph{BBPrefs}.
 * These arrays are called quasi as now they are
 * actually stored together in one big BBPrec array called BBP, that
 * is allocated in anonymous VM space, so we can reallocate this
 * structure without changing the base address (a crucial feature if
 * read actions are to go on unlocked while other entries in the BBP
 * may be modified).
 */
static volatile MT_Id locked_by = 0;

#define BBP_unload_inc()			\
	do {					\
		MT_lock_set(&GDKunloadLock);	\
		BBPunloadCnt++;			\
		MT_lock_unset(&GDKunloadLock);	\
	} while (0)

#define BBP_unload_dec()			\
	do {					\
		MT_lock_set(&GDKunloadLock);	\
		--BBPunloadCnt;			\
		assert(BBPunloadCnt >= 0);	\
		MT_lock_unset(&GDKunloadLock);	\
	} while (0)

static int BBPunloadCnt = 0;
static MT_Lock GDKunloadLock = MT_LOCK_INITIALIZER("GDKunloadLock");

void
BBPlock(void)
{
	int i;

	/* wait for all pending unloads to finish */
	MT_lock_set(&GDKunloadLock);
	while (BBPunloadCnt > 0) {
		MT_lock_unset(&GDKunloadLock);
		MT_sleep_ms(1);
		MT_lock_set(&GDKunloadLock);
	}

	for (i = 0; i <= BBP_THREADMASK; i++)
		MT_lock_set(&GDKtrimLock(i));
	for (i = 0; i <= BBP_THREADMASK; i++)
		MT_lock_set(&GDKcacheLock(i));
	for (i = 0; i <= BBP_BATMASK; i++)
		MT_lock_set(&GDKswapLock(i));
	locked_by = MT_getpid();

	MT_lock_unset(&GDKunloadLock);
}

void
BBPunlock(void)
{
	int i;

	for (i = BBP_BATMASK; i >= 0; i--)
		MT_lock_unset(&GDKswapLock(i));
	for (i = BBP_THREADMASK; i >= 0; i--)
		MT_lock_unset(&GDKcacheLock(i));
	locked_by = 0;
	for (i = BBP_THREADMASK; i >= 0; i--)
		MT_lock_unset(&GDKtrimLock(i));
}


static gdk_return
BBPinithash(int j)
{
	bat i = (bat) ATOMIC_GET(&BBPsize);

	assert(j >= 0 && j <= BBP_THREADMASK);
	for (BBP_mask = 1; (BBP_mask << 1) <= BBPlimit; BBP_mask <<= 1)
		;
	BBP_hash = (bat *) GDKzalloc(BBP_mask * sizeof(bat));
	if (BBP_hash == NULL) {
		GDKerror("cannot allocate memory\n");
		return GDK_FAIL;
	}
	BBP_mask--;

	while (--i > 0) {
		const char *s = BBP_logical(i);

		if (s) {
			if (*s != '.' && BBPtmpcheck(s) == 0) {
				BBP_insert(i);
			}
		} else {
			BBP_next(i) = BBP_free(j);
			BBP_free(j) = i;
			if (++j > BBP_THREADMASK)
				j = 0;
		}
	}
	return GDK_SUCCEED;
}

int
BBPselectfarm(role_t role, int type, enum heaptype hptype)
{
	int i;

	(void) type;		/* may use in future */
	(void) hptype;		/* may use in future */

	if (GDKinmemory())
		return 0;

#ifndef PERSISTENTHASH
	if (hptype == hashheap)
		role = TRANSIENT;
#endif
#ifndef PERSISTENTIDX
	if (hptype == orderidxheap)
		role = TRANSIENT;
#endif
	for (i = 0; i < MAXFARMS; i++)
		if (BBPfarms[i].dirname && BBPfarms[i].roles & (1 << (int) role))
			return i;
	/* must be able to find farms for TRANSIENT and PERSISTENT */
	assert(role != TRANSIENT && role != PERSISTENT);
	return -1;
}

/*
 * BBPextend must take the trimlock, as it is called when other BBP
 * locks are held and it will allocate memory.
 */
static gdk_return
BBPextend(int idx, bool buildhash)
{
	if ((bat) ATOMIC_GET(&BBPsize) >= N_BBPINIT * BBPINIT) {
		GDKerror("trying to extend BAT pool beyond the "
			 "limit (%d)\n", N_BBPINIT * BBPINIT);
		return GDK_FAIL;
	}

	/* make sure the new size is at least BBPsize large */
	while (BBPlimit < (bat) ATOMIC_GET(&BBPsize)) {
		assert(BBP[BBPlimit >> BBPINITLOG] == NULL);
		BBP[BBPlimit >> BBPINITLOG] = GDKzalloc(BBPINIT * sizeof(BBPrec));
		if (BBP[BBPlimit >> BBPINITLOG] == NULL) {
			GDKerror("failed to extend BAT pool\n");
			return GDK_FAIL;
		}
		BBPlimit += BBPINIT;
	}

	if (buildhash) {
		int i;

		GDKfree(BBP_hash);
		BBP_hash = NULL;
		for (i = 0; i <= BBP_THREADMASK; i++)
			BBP_free(i) = 0;
		if (BBPinithash(idx) != GDK_SUCCEED)
			return GDK_FAIL;
	}
	return GDK_SUCCEED;
}

static gdk_return
recover_dir(int farmid, bool direxists)
{
	if (direxists) {
		/* just try; don't care about these non-vital files */
		if (GDKunlink(farmid, BATDIR, "BBP", "bak") != GDK_SUCCEED)
			TRC_WARNING(GDK, "unlink of BBP.bak failed\n");
		if (GDKmove(farmid, BATDIR, "BBP", "dir", BATDIR, "BBP", "bak") != GDK_SUCCEED)
			TRC_WARNING(GDK, "rename of BBP.dir to BBP.bak failed\n");
	}
	return GDKmove(farmid, BAKDIR, "BBP", "dir", BATDIR, "BBP", "dir");
}

static gdk_return BBPrecover(int farmid);
static gdk_return BBPrecover_subdir(void);
static bool BBPdiskscan(const char *, size_t);

#ifdef GDKLIBRARY_OLDDATE
#define leapyear(y)		((y) % 4 == 0 && ((y) % 100 != 0 || (y) % 400 == 0))
#define YEARDAYS(y)		(leapyear(y) ? 366 : 365)
static int CUMLEAPDAYS[13] = {
	0, 31, 60, 91, 121, 152, 182, 213, 244, 274, 305, 335, 366
};
static int CUMDAYS[13] = {
	0, 31, 59, 90, 120, 151, 181, 212, 243, 273, 304, 334, 365
};
static int
leapyears(int year)
{
	/* count the 4-fold years that passed since jan-1-0 */
	int y4 = year / 4;

	/* count the 100-fold years */
	int y100 = year / 100;

	/* count the 400-fold years */
	int y400 = year / 400;

	return y4 + y400 - y100 + (year >= 0);	/* may be negative */
}

#define YEAR_OFFSET	4712
#define YEAR_MIN	(-YEAR_OFFSET)
#define DTDAY_WIDTH	5		/* 1..28/29/30/31, depending on month */
#define DTDAY_SHIFT	0
#define DTMONTH_WIDTH	21		/* enough for 174761 years */
#define DTMONTH_SHIFT	(DTDAY_WIDTH+DTDAY_SHIFT)
#define YEAR_MAX	(YEAR_MIN+(1<<DTMONTH_WIDTH)/12-1)
#define mkdate(d, m, y)	(((((y) + YEAR_OFFSET) * 12 + (m) - 1) << DTMONTH_SHIFT) \
			 | ((d) << DTDAY_SHIFT))
#define TSTIME_WIDTH	37		/* [0..24*60*60*1000000) */
#define TSTIME_SHIFT	0
#define TSDATE_WIDTH	(DTDAY_WIDTH+DTMONTH_WIDTH)
#define TSDATE_SHIFT	(TSTIME_SHIFT+TSTIME_WIDTH)
#define mktimestamp(d, t)	((lng) (((uint64_t) (d) << TSDATE_SHIFT) | \
					((uint64_t) (t) << TSTIME_SHIFT)))

int
cvtdate(int n)
{
	int day, month, year;

	year = n / 365;
	day = (n - year * 365) - leapyears(year >= 0 ? year - 1 : year);
	if (n < 0) {
		year--;
		while (day >= 0) {
			year++;
			day -= YEARDAYS(year);
		}
		day = YEARDAYS(year) + day;
	} else {
		while (day < 0) {
			year--;
			day += YEARDAYS(year);
		}
	}

	day++;
	if (leapyear(year)) {
		for (month = day / 31 == 0 ? 1 : day / 31; month <= 12; month++)
			if (day > CUMLEAPDAYS[month - 1] && day <= CUMLEAPDAYS[month]) {
				break;
			}
		day -= CUMLEAPDAYS[month - 1];
	} else {
		for (month = day / 31 == 0 ? 1 : day / 31; month <= 12; month++)
			if (day > CUMDAYS[month - 1] && day <= CUMDAYS[month]) {
				break;
			}
		day -= CUMDAYS[month - 1];
	}
	/* clamp date */
	if (year < YEAR_MIN) {
		day = 1;
		month = 1;
		year = YEAR_MIN;
	} else if (year > YEAR_MAX) {
		day = 31;
		month = 12;
		year = YEAR_MAX;
	}
	return mkdate(day, month, year);
}

static gdk_return
fixdateheap(BAT *b, const char *anme)
{
	long_str filename;
	Heap h1;		/* old heap */
	Heap h2;		/* new heap */
	const char *nme, *bnme;
	char *srcdir;
	BUN i;
	bool nofix = true;

	nme = BBP_physical(b->batCacheid);
	srcdir = GDKfilepath(NOFARM, BATDIR, nme, NULL);
	if (srcdir == NULL) {
		TRC_CRITICAL(GDK, "GDKfilepath failed\n");
		return GDK_FAIL;
	}
	char *s;
	if ((s = strrchr(srcdir, DIR_SEP)) != NULL)
		*s = 0;

	if ((bnme = strrchr(nme, DIR_SEP)) != NULL)
		bnme++;
	else
		bnme = nme;
	sprintf(filename, "BACKUP%c%s", DIR_SEP, bnme);

	/* make backup of heap */
	if (GDKmove(b->theap.farmid, srcdir, bnme, "tail", BAKDIR, bnme, "tail") != GDK_SUCCEED) {
		GDKfree(srcdir);
		TRC_CRITICAL(GDK, "cannot make backup of %s.tail\n", nme);
		return GDK_FAIL;
	}
	/* load old heap */
	h1 = b->theap;
	strconcat_len(h1.filename, sizeof(h1.filename),
		      filename, ".tail", NULL);
	h1.base = NULL;
	h1.dirty = false;
	if (HEAPload(&h1, filename, "tail", false) != GDK_SUCCEED) {
		GDKfree(srcdir);
		TRC_CRITICAL(GDK, "loading old tail heap "
			     "for BAT %d failed\n", b->batCacheid);
		return GDK_FAIL;
	}

	/* create new heap */
	h2 = b->theap;
	strconcat_len(h2.filename, sizeof(h2.filename), nme, ".tail", NULL);
	if (HEAPalloc(&h2, b->batCapacity, strcmp(anme, "date") == 0 ? 4 : 8) != GDK_SUCCEED) {
		GDKfree(srcdir);
		HEAPfree(&h1, false);
		TRC_CRITICAL(GDK, "allocating new tail heap "
			     "for BAT %d failed\n", b->batCacheid);
		return GDK_FAIL;
	}
	h2.dirty = true;
	h2.free = h1.free;

	if (strcmp(anme, "date") == 0) {
		const int *restrict o = (const int *) h1.base;
		int *restrict n = (int *) h2.base;

		for (i = 0; i < b->batCount; i++) {
			if (is_int_nil(o[i])) {
				b->tnil = true;
				n[i] = int_nil;
			} else {
				n[i] = cvtdate(o[i]);
				nofix = false;
			}
		}
	} else if (strcmp(anme, "timestamp") == 0) {
		union timestamp {
			lng l;
			struct {
#ifndef WORDS_BIGENDIAN
				int p_msecs;
				int p_days;
#else
				int p_days;
				int p_msecs;
#endif
			} t;
		};
		const union timestamp *restrict o = (const union timestamp *) h1.base;
		lng *restrict n = (lng *) h2.base;
		for (i = 0; i < b->batCount; i++) {
			if (is_lng_nil(o[i].l)) {
				b->tnil = true;
				n[i] = lng_nil;
			} else {
				n[i] = mktimestamp(cvtdate(o[i].t.p_days),
						   o[i].t.p_msecs * LL_CONSTANT(1000));
				nofix = false;
			}
		}
	} else {
		/* daytime */
		const int *restrict o = (const int *) h1.base;
		lng *restrict n = (lng *) h2.base;

		h2.free <<= 1;
		nofix = false;
		for (i = 0; i < b->batCount; i++) {
			if (is_int_nil(o[i])) {
				b->tnil = true;
				n[i] = lng_nil;
			} else {
				n[i] = o[i] * LL_CONSTANT(1000);
			}
		}
	}

	/* cleanup */
	HEAPfree(&h1, false);
	if (nofix) {
		/* didn't fix anything, move backup back */
		HEAPfree(&h2, true);
		if (GDKmove(b->theap.farmid, BAKDIR, bnme, "tail", srcdir, bnme, "tail") != GDK_SUCCEED) {
			GDKfree(srcdir);
			TRC_CRITICAL(GDK, "cannot restore backup of %s.tail\n", nme);
			return GDK_FAIL;
		}
	} else {
		/* heap was fixed */
		b->batDirtydesc = true;
		if (HEAPsave(&h2, nme, "tail", true) != GDK_SUCCEED) {
			HEAPfree(&h2, false);
			GDKfree(srcdir);
			TRC_CRITICAL(GDK, "saving heap failed\n");
			return GDK_FAIL;
		}
		if (strcmp(anme, "daytime") == 0) {
			b->twidth = 8;
			b->tshift = 3;
		}
		HEAPfree(&h2, false);
		b->theap = h2;
	}
	GDKfree(srcdir);
	return GDK_SUCCEED;
}

static gdk_return
fixdatebats(void)
{
	bat bid;
	BAT *b;
	char filename[FILENAME_MAX];
	FILE *fp;
	size_t len;
	int written;

	for (bid = 1; bid < (bat) ATOMIC_GET(&BBPsize); bid++) {
		if ((b = BBP_desc(bid)) == NULL) {
			/* not a valid BAT */
			continue;
		}
		if (BBP_logical(bid) &&
		    (len = strlen(BBP_logical(bid))) > 12 &&
		    strcmp(BBP_logical(bid) + len - 12, "_catalog_nme") == 0) {
			/* this is one of the files used by the
			 * logger.  We need to communicate to the
			 * logger that it also needs to do a
			 * conversion.  That is done by creating a
			 * file here based on the name of this BAT. */
			written = snprintf(filename, sizeof(filename),
					   "%s/%.*s_date-convert",
					   BBPfarms[0].dirname,
					   (int) (len - 12), BBP_logical(bid));
			if (written == -1 || written >= FILENAME_MAX) {
				TRC_CRITICAL(GDK, "cannot create file %s has a very large pathname\n",
					     filename);
				return GDK_FAIL;
			}
			fp = fopen(filename, "w");
			if (fp == NULL) {
				TRC_CRITICAL(GDK, "cannot create file %s: %s\n",
					     filename, GDKstrerror(errno, (char[128]){0}, 128));
				return GDK_FAIL;
			}
			fclose(fp);
		}
		/* The date type is not known in GDK when reading the BBP */
		if (b->ttype < 0) {
			const char *anme;

			/* as yet unknown tail column type */
			anme = ATOMunknown_name(b->ttype);
			/* known string types */
			if ((strcmp(anme, "date") == 0 ||
			     strcmp(anme, "timestamp") == 0 ||
			     strcmp(anme, "daytime") == 0) &&
			    fixdateheap(b, anme) != GDK_SUCCEED)
				return GDK_FAIL;
		}
	}
	return GDK_SUCCEED;
}
#endif

static int
heapinit(BAT *b, const char *buf, int *hashash, unsigned bbpversion, bat bid, const char *filename, int lineno)
{
	int t;
	char type[33];
	uint16_t width;
	uint16_t var;
	uint16_t properties;
	uint64_t nokey0;
	uint64_t nokey1;
	uint64_t nosorted;
	uint64_t norevsorted;
	uint64_t base;
	uint64_t free;
	uint64_t size;
	uint16_t storage;
	int n;

	(void) bbpversion;	/* could be used to implement compatibility */

	norevsorted = 0; /* default for first case */
	if (sscanf(buf,
		   " %10s %" SCNu16 " %" SCNu16 " %" SCNu16 " %" SCNu64
		   " %" SCNu64 " %" SCNu64 " %" SCNu64 " %" SCNu64
		   " %" SCNu64 " %" SCNu64 " %" SCNu16
		   "%n",
		   type, &width, &var, &properties, &nokey0,
		   &nokey1, &nosorted, &norevsorted, &base,
		   &free, &size, &storage,
		   &n) < 12) {
		TRC_CRITICAL(GDK, "invalid format for BBP.dir on line %d", lineno);
		return -1;
	}

	if (properties & ~0x0F81) {
		TRC_CRITICAL(GDK, "unknown properties are set: incompatible database on line %d of BBP.dir\n", lineno);
		return -1;
	}
	*hashash = var & 2;
	var &= ~2;
#ifdef HAVE_HGE
	if (strcmp(type, "hge") == 0)
		havehge = true;
#endif
	/* sqlblob was changed to plain blob in the Apr2019 release */
	if (strcmp(type, "sqlblob") == 0)
		strcpy(type, "blob");
	if ((t = ATOMindex(type)) < 0) {
		if ((t = ATOMunknown_find(type)) == 0) {
			TRC_CRITICAL(GDK, "no space for atom %s", type);
			return -1;
		}
	} else if (var != (t == TYPE_void || BATatoms[t].atomPut != NULL)) {
		TRC_CRITICAL(GDK, "inconsistent entry in BBP.dir: tvarsized mismatch for BAT %d on line %d\n", (int) bid, lineno);
		return -1;
	} else if (var && t != 0 ?
		   ATOMsize(t) < width ||
		   (width != 1 && width != 2 && width != 4
#if SIZEOF_VAR_T == 8
		    && width != 8
#endif
			   ) :
		   ATOMsize(t) != width) {
		TRC_CRITICAL(GDK, "inconsistent entry in BBP.dir: tsize mismatch for BAT %d on line %d\n", (int) bid, lineno);
		return -1;
	}
	b->ttype = t;
	b->twidth = width;
	b->tvarsized = var != 0;
	b->tshift = ATOMelmshift(width);
	assert_shift_width(b->tshift,b->twidth);
	b->tnokey[0] = (BUN) nokey0;
	b->tnokey[1] = (BUN) nokey1;
	b->tsorted = (bit) ((properties & 0x0001) != 0);
	b->trevsorted = (bit) ((properties & 0x0080) != 0);
	b->tkey = (properties & 0x0100) != 0;
	b->tnonil = (properties & 0x0400) != 0;
	b->tnil = (properties & 0x0800) != 0;
	b->tnosorted = (BUN) nosorted;
	b->tnorevsorted = (BUN) norevsorted;
	/* (properties & 0x0200) is the old tdense flag */
	b->tseqbase = (properties & 0x0200) == 0 || base >= (uint64_t) oid_nil ? oid_nil : (oid) base;
	b->theap.free = (size_t) free;
	b->theap.size = (size_t) size;
	b->theap.base = NULL;
	strconcat_len(b->theap.filename, sizeof(b->theap.filename),
		      filename, ".tail", NULL);
	b->theap.storage = (storage_t) storage;
	b->theap.copied = false;
	b->theap.newstorage = (storage_t) storage;
	b->theap.farmid = BBPselectfarm(PERSISTENT, b->ttype, offheap);
	b->theap.dirty = false;
#ifdef GDKLIBRARY_BLOB_SORT
	if (bbpversion <= GDKLIBRARY_BLOB_SORT && strcmp(type, "blob") == 0) {
		b->tsorted = b->trevsorted = false;
		b->tnosorted = b->tnorevsorted = 0;
		OIDXdestroy(b);
	}
#endif
	if (b->theap.free > b->theap.size) {
		TRC_CRITICAL(GDK, "\"free\" value larger than \"size\" in heap of bat %d on line %d\n", (int) bid, lineno);
		return -1;
	}
	return n;
}

static int
vheapinit(BAT *b, const char *buf, int hashash, bat bid, const char *filename, int lineno)
{
	int n = 0;
	uint64_t free, size;
	uint16_t storage;

	if (b->tvarsized && b->ttype != TYPE_void) {
		b->tvheap = GDKzalloc(sizeof(Heap));
		if (b->tvheap == NULL) {
			TRC_CRITICAL(GDK, "cannot allocate memory for heap.");
			return -1;
		}
		if (sscanf(buf,
			   " %" SCNu64 " %" SCNu64 " %" SCNu16
			   "%n",
			   &free, &size, &storage, &n) < 3) {
			TRC_CRITICAL(GDK, "invalid format for BBP.dir on line %d", lineno);
			return -1;
		}
		b->tvheap->free = (size_t) free;
		b->tvheap->size = (size_t) size;
		b->tvheap->base = NULL;
		strconcat_len(b->tvheap->filename, sizeof(b->tvheap->filename),
			      filename, ".theap", NULL);
		b->tvheap->storage = (storage_t) storage;
		b->tvheap->copied = false;
		b->tvheap->hashash = hashash != 0;
		b->tvheap->cleanhash = true;
		b->tvheap->newstorage = (storage_t) storage;
		b->tvheap->dirty = false;
		b->tvheap->parentid = bid;
		b->tvheap->farmid = BBPselectfarm(PERSISTENT, b->ttype, varheap);
		if (b->tvheap->free > b->tvheap->size) {
			TRC_CRITICAL(GDK, "\"free\" value larger than \"size\" in var heap of bat %d on line %d\n", (int) bid, lineno);
			return -1;
		}
	}
	return n;
}

static gdk_return
BBPreadEntries(FILE *fp, unsigned bbpversion, int lineno)
{
	bat bid = 0;
	char buf[4096];
	BAT *bn;

	/* read the BBP.dir and insert the BATs into the BBP */
	while (fgets(buf, sizeof(buf), fp) != NULL) {
		uint64_t batid;
		uint16_t status;
		char headname[129];
		char filename[sizeof(BBP_physical(0))];
		unsigned int properties;
		int nread, n;
		char *s, *options = NULL;
		char logical[1024];
		uint64_t count, capacity, base = 0;
		int Thashash;

		lineno++;
		if ((s = strchr(buf, '\r')) != NULL) {
			/* convert \r\n into just \n */
			if (s[1] != '\n') {
				TRC_CRITICAL(GDK, "invalid format for BBP.dir on line %d", lineno);
				return GDK_FAIL;
			}
			*s++ = '\n';
			*s = 0;
		}

		if (sscanf(buf,
			   "%" SCNu64 " %" SCNu16 " %128s %19s %u %" SCNu64
			   " %" SCNu64 " %" SCNu64
			   "%n",
			   &batid, &status, headname, filename,
			   &properties,
			   &count, &capacity, &base,
			   &nread) < 8) {
			TRC_CRITICAL(GDK, "invalid format for BBP.dir on line %d", lineno);
			return GDK_FAIL;
		}

		if (batid >= N_BBPINIT * BBPINIT) {
			TRC_CRITICAL(GDK, "bat ID (%" PRIu64 ") too large to accomodate (max %d), on line %d.", batid, N_BBPINIT * BBPINIT - 1, lineno);
			return GDK_FAIL;
		}

		/* convert both / and \ path separators to our own DIR_SEP */
#if DIR_SEP != '/'
		s = filename;
		while ((s = strchr(s, '/')) != NULL)
			*s++ = DIR_SEP;
#endif
#if DIR_SEP != '\\'
		s = filename;
		while ((s = strchr(s, '\\')) != NULL)
			*s++ = DIR_SEP;
#endif

		bid = (bat) batid;
		if (batid >= (uint64_t) ATOMIC_GET(&BBPsize)) {
			ATOMIC_SET(&BBPsize, batid + 1);
			if ((bat) ATOMIC_GET(&BBPsize) >= BBPlimit)
				BBPextend(0, false);
		}
		if (BBP_desc(bid) != NULL) {
			TRC_CRITICAL(GDK, "duplicate entry in BBP.dir (ID = "
				     "%" PRIu64 ") on line %d.", batid, lineno);
			return GDK_FAIL;
		}
		bn = GDKzalloc(sizeof(BAT));
		if (bn == NULL) {
			TRC_CRITICAL(GDK, "cannot allocate memory for BAT.");
			return GDK_FAIL;
		}
		bn->batCacheid = bid;
		if (BATroles(bn, NULL) != GDK_SUCCEED) {
			GDKfree(bn);
			TRC_CRITICAL(GDK, "BATroles failed.");
			return GDK_FAIL;
		}
		bn->batTransient = false;
		bn->batCopiedtodisk = true;
		bn->batRestricted = (properties & 0x06) >> 1;
		bn->batCount = (BUN) count;
		bn->batInserted = bn->batCount;
		bn->batCapacity = (BUN) capacity;
		char name[MT_NAME_LEN];
		snprintf(name, sizeof(name), "BATlock%d", bn->batCacheid); /* fits */
		MT_lock_init(&bn->batIdxLock, name);

		if (base > (uint64_t) GDK_oid_max) {
			BATdestroy(bn);
			TRC_CRITICAL(GDK, "head seqbase out of range (ID = %" PRIu64 ", seq = %" PRIu64 ") on line %d.", batid, base, lineno);
			return GDK_FAIL;
		}
		bn->hseqbase = (oid) base;
		n = heapinit(bn, buf + nread, &Thashash, bbpversion, bid, filename, lineno);
		if (n < 0) {
			BATdestroy(bn);
			return GDK_FAIL;
		}
		nread += n;
		n = vheapinit(bn, buf + nread, Thashash, bid, filename, lineno);
		if (n < 0) {
			BATdestroy(bn);
			return GDK_FAIL;
		}
		nread += n;

		if (buf[nread] != '\n' && buf[nread] != ' ') {
			BATdestroy(bn);
			TRC_CRITICAL(GDK, "invalid format for BBP.dir on line %d", lineno);
			return GDK_FAIL;
		}
		if (buf[nread] == ' ')
			options = buf + nread + 1;

		if ((s = strchr(headname, '~')) != NULL && s == headname) {
			int len = snprintf(logical, sizeof(logical), "tmp_%o", (unsigned) bid);
			if (len == -1 || len >= (int) sizeof(logical)) {
				BATdestroy(bn);
				TRC_CRITICAL(GDK, "BBP logical filename directory is too large, on line %d\n", lineno);
				return GDK_FAIL;
			}
		} else {
			if (s)
				*s = 0;
			strcpy_len(logical, headname, sizeof(logical));
		}
		s = logical;
		BBP_logical(bid) = GDKstrdup(s);
		if (BBP_logical(bid) == NULL) {
			BATdestroy(bn);
			TRC_CRITICAL(GDK, "GDKstrdup failed\n");
			return GDK_FAIL;
		}
		/* tailname is ignored */
		strcpy_len(BBP_physical(bid), filename, sizeof(BBP_physical(bid)));
#ifdef STATIC_CODE_ANALYSIS
		/* help coverity */
		BBP_physical(bid)[sizeof(BBP_physical(bid)) - 1] = 0;
#endif
		BBP_options(bid) = NULL;
		if (options)
			BBP_options(bid) = GDKstrdup(options);
		BBP_refs(bid) = 0;
		BBP_lrefs(bid) = 1;	/* any BAT we encounter here is persistent, so has a logical reference */
		BBP_desc(bid) = bn;
		BBP_status(bid) = BBPEXISTING;	/* do we need other status bits? */
	}
	return GDK_SUCCEED;
}

/* check that the necessary files for all BATs exist and are large
 * enough */
static gdk_return
BBPcheckbats(void)
{
	for (bat bid = 1; bid < (bat) ATOMIC_GET(&BBPsize); bid++) {
		struct stat statb;
		BAT *b;
		char *path;

		if ((b = BBP_desc(bid)) == NULL) {
			/* not a valid BAT */
			continue;
		}
		if (b->ttype == TYPE_void) {
			/* no files needed */
			continue;
		}
		path = GDKfilepath(0, BATDIR, BBP_physical(b->batCacheid), "tail");
		if (path == NULL)
			return GDK_FAIL;
		if (stat(path, &statb) < 0) {
			GDKsyserror("BBPcheckbats: cannot stat file %s (expected size %zu)\n",
				    path, b->theap.free);
			GDKfree(path);
			return GDK_FAIL;
		}
		if ((size_t) statb.st_size < b->theap.free) {
			GDKerror("file %s too small (expected %zu, actual %zu)\n", path, b->theap.free, (size_t) statb.st_size);
			GDKfree(path);
			return GDK_FAIL;
		}
		GDKfree(path);
		if (b->tvheap != NULL) {
			path = GDKfilepath(0, BATDIR, BBP_physical(b->batCacheid), "theap");
			if (path == NULL)
				return GDK_FAIL;
			if (stat(path, &statb) < 0) {
				GDKsyserror("BBPcheckbats: cannot stat file %s\n",
					    path);
				GDKfree(path);
				return GDK_FAIL;
			}
			if ((size_t) statb.st_size < b->tvheap->free) {
				GDKerror("file %s too small (expected %zu, actual %zu)\n", path, b->tvheap->free, (size_t) statb.st_size);
				GDKfree(path);
				return GDK_FAIL;
			}
			GDKfree(path);
		}
	}
	return GDK_SUCCEED;
}

#ifdef HAVE_HGE
#define SIZEOF_MAX_INT SIZEOF_HGE
#else
#define SIZEOF_MAX_INT SIZEOF_LNG
#endif

static unsigned
BBPheader(FILE *fp, int *lineno)
{
	char buf[BUFSIZ];
	int sz, ptrsize, oidsize, intsize;
	unsigned bbpversion;

	if (fgets(buf, sizeof(buf), fp) == NULL) {
		TRC_CRITICAL(GDK, "BBP.dir is empty");
		return 0;
	}
	++*lineno;
	if (sscanf(buf, "BBP.dir, GDKversion %u\n", &bbpversion) != 1) {
		GDKerror("old BBP without version number; "
			 "dump the database using a compatible version, "
			 "then restore into new database using this version.\n");
		return 0;
	}
	if (bbpversion != GDKLIBRARY &&
	    bbpversion != GDKLIBRARY_OLDDATE &&
<<<<<<< HEAD
	    bbpversion != GDKLIBRARY_BLOB_SORT) {
		TRC_CRITICAL(GDK, "incompatible BBP version: expected 0%o, got 0%o.\n"
=======
	    bbpversion != GDKLIBRARY_BLOB_SORT &&
	    bbpversion != GDKLIBRARY_NIL_NAN &&
	    bbpversion != GDKLIBRARY_TALIGN) {
		TRC_CRITICAL(GDK, "incompatible BBP version: expected 0%o, got 0%o. "
>>>>>>> 9931a48c
			     "This database was probably created by a %s version of MonetDB.",
			     GDKLIBRARY, bbpversion,
			     bbpversion > GDKLIBRARY ? "newer" : "too old");
		return 0;
	}
	if (fgets(buf, sizeof(buf), fp) == NULL) {
		TRC_CRITICAL(GDK, "short BBP");
		return 0;
	}
	++*lineno;
	if (sscanf(buf, "%d %d %d", &ptrsize, &oidsize, &intsize) != 3) {
		TRC_CRITICAL(GDK, "BBP.dir has incompatible format: pointer, OID, and max. integer sizes are missing on line %d", *lineno);
		return 0;
	}
	if (ptrsize != SIZEOF_SIZE_T || oidsize != SIZEOF_OID) {
		TRC_CRITICAL(GDK, "database created with incompatible server: "
			     "expected pointer size %d, got %d, expected OID size %d, got %d.",
			     SIZEOF_SIZE_T, ptrsize, SIZEOF_OID, oidsize);
		return 0;
	}
	if (intsize > SIZEOF_MAX_INT) {
		TRC_CRITICAL(GDK, "database created with incompatible server: "
			     "expected max. integer size %d, got %d.",
			     SIZEOF_MAX_INT, intsize);
		return 0;
	}
	if (fgets(buf, sizeof(buf), fp) == NULL) {
		TRC_CRITICAL(GDK, "short BBP");
		return 0;
	}
<<<<<<< HEAD
=======
	++*lineno;
#ifdef GDKLIBRARY_TALIGN
	char *s;
	if ((s = strstr(buf, "BBPsize")) != NULL) {
		if (sscanf(s, "BBPsize=%d", &sz) != 1) {
			TRC_CRITICAL(GDK, "no BBPsize value found\n");
			return 0;
		}
		sz = (int) (sz * BATMARGIN);
		if (sz > (bat) ATOMIC_GET(&BBPsize))
			ATOMIC_SET(&BBPsize, sz);
	}
#else
>>>>>>> 9931a48c
	if (sscanf(buf, "BBPsize=%d", &sz) != 1) {
		TRC_CRITICAL(GDK, "no BBPsize value found\n");
		return 0;
	}
	sz = (int) (sz * BATMARGIN);
	if (sz > (bat) ATOMIC_GET(&BBPsize))
		ATOMIC_SET(&BBPsize, sz);
	assert(bbpversion != 0);
	return bbpversion;
}

bool
GDKinmemory(void)
{
	return BBPfarms[0].dirname == NULL;
}

/* all errors are fatal */
gdk_return
BBPaddfarm(const char *dirname, int rolemask)
{
	struct stat st;
	int i;

	if (dirname == NULL) {
		assert(BBPfarms[0].dirname == NULL);
		assert(rolemask & 1);
		assert(BBPfarms[0].roles == 0);
		BBPfarms[0].roles = rolemask;
		return GDK_SUCCEED;
	}
	if (strchr(dirname, '\n') != NULL) {
		GDKerror("no newline allowed in directory name\n");
		return GDK_FAIL;
	}
	if (rolemask == 0 || (rolemask & 1 && BBPfarms[0].dirname != NULL)) {
		GDKerror("bad rolemask\n");
		return GDK_FAIL;
	}
	if (mkdir(dirname, MONETDB_DIRMODE) < 0) {
		if (errno == EEXIST) {
			if (stat(dirname, &st) == -1 || !S_ISDIR(st.st_mode)) {
				GDKerror("%s: not a directory\n", dirname);
				return GDK_FAIL;
			}
		} else {
			GDKerror("%s: cannot create directory\n", dirname);
			return GDK_FAIL;
		}
	}
	for (i = 0; i < MAXFARMS; i++) {
		if (BBPfarms[i].dirname == NULL) {
			BBPfarms[i].dirname = GDKstrdup(dirname);
			if (BBPfarms[i].dirname == NULL)
				return GDK_FAIL;
			BBPfarms[i].roles = rolemask;
			if ((rolemask & 1) == 0) {
				char *bbpdir;
				int j;

				for (j = 0; j < i; j++)
					if (strcmp(BBPfarms[i].dirname,
						   BBPfarms[j].dirname) == 0)
						return GDK_SUCCEED;
				/* if an extra farm, make sure we
				 * don't find a BBP.dir there that
				 * might belong to an existing
				 * database */
				bbpdir = GDKfilepath(i, BATDIR, "BBP", "dir");
				if (bbpdir == NULL) {
					GDKerror("malloc failed\n");
					return GDK_FAIL;
				}
				if (stat(bbpdir, &st) != -1 || errno != ENOENT) {
					GDKfree(bbpdir);
					GDKerror("%s is a database\n", dirname);
					return GDK_FAIL;
				}
				GDKfree(bbpdir);
				bbpdir = GDKfilepath(i, BAKDIR, "BBP", "dir");
				if (bbpdir == NULL) {
					GDKerror("malloc failed\n");
					return GDK_FAIL;
				}
				if (stat(bbpdir, &st) != -1 || errno != ENOENT) {
					GDKfree(bbpdir);
					GDKerror("%s is a database\n", dirname);
					return GDK_FAIL;
				}
				GDKfree(bbpdir);
			}
			return GDK_SUCCEED;
		}
	}
	GDKerror("too many farms\n");
	return GDK_FAIL;
}

gdk_return
BBPinit(void)
{
	FILE *fp = NULL;
	struct stat st;
	unsigned bbpversion = 0;
	int i;
	int lineno = 0;

	/* the maximum number of BATs allowed in the system and the
	 * size of the "physical" array are linked in a complicated
	 * manner.  The expression below shows the relationship */
	static_assert((uint64_t) N_BBPINIT * BBPINIT < (UINT64_C(1) << (3 * ((sizeof(BBP[0][0].physical) + 2) * 2 / 5))), "\"physical\" array in BBPrec is too small");
	/* similarly, the maximum number of BATs allowed also has a
	 * (somewhat simpler) relation with the size of the "bak"
	 * array */
	static_assert((uint64_t) N_BBPINIT * BBPINIT < (UINT64_C(1) << (3 * (sizeof(BBP[0][0].bak) - 5))), "\"bak\" array in BBPrec is too small");

	if (!GDKinmemory()) {
		str bbpdirstr, backupbbpdirstr;

		if (!(bbpdirstr = GDKfilepath(0, BATDIR, "BBP", "dir"))) {
			TRC_CRITICAL(GDK, "GDKmalloc failed\n");
			return GDK_FAIL;
		}

		if (!(backupbbpdirstr = GDKfilepath(0, BAKDIR, "BBP", "dir"))) {
			GDKfree(bbpdirstr);
			TRC_CRITICAL(GDK, "GDKmalloc failed\n");
			return GDK_FAIL;
		}

		if (GDKremovedir(0, TEMPDIR) != GDK_SUCCEED) {
			GDKfree(bbpdirstr);
			GDKfree(backupbbpdirstr);
			TRC_CRITICAL(GDK, "cannot remove directory %s\n", TEMPDIR);
			return GDK_FAIL;
		}

		if (GDKremovedir(0, DELDIR) != GDK_SUCCEED) {
			GDKfree(bbpdirstr);
			GDKfree(backupbbpdirstr);
			TRC_CRITICAL(GDK, "cannot remove directory %s\n", DELDIR);
			return GDK_FAIL;
		}

		/* first move everything from SUBDIR to BAKDIR (its parent) */
		if (BBPrecover_subdir() != GDK_SUCCEED) {
			GDKfree(bbpdirstr);
			GDKfree(backupbbpdirstr);
			TRC_CRITICAL(GDK, "cannot properly recover_subdir process %s. Please check whether your disk is full or write-protected", SUBDIR);
			return GDK_FAIL;
		}

		/* try to obtain a BBP.dir from bakdir */
		if (stat(backupbbpdirstr, &st) == 0) {
			/* backup exists; *must* use it */
			if (recover_dir(0, stat(bbpdirstr, &st) == 0) != GDK_SUCCEED) {
				GDKfree(bbpdirstr);
				GDKfree(backupbbpdirstr);
				goto bailout;
			}
			if ((fp = GDKfilelocate(0, "BBP", "r", "dir")) == NULL) {
				GDKfree(bbpdirstr);
				GDKfree(backupbbpdirstr);
				TRC_CRITICAL(GDK, "cannot open recovered BBP.dir.");
				return GDK_FAIL;
			}
		} else if ((fp = GDKfilelocate(0, "BBP", "r", "dir")) == NULL) {
			/* there was no BBP.dir either. Panic! try to use a
			 * BBP.bak */
			if (stat(backupbbpdirstr, &st) < 0) {
				/* no BBP.bak (nor BBP.dir or BACKUP/BBP.dir):
				 * create a new one */
				TRC_DEBUG(IO_, "initializing BBP.\n");	/* BBPdir instead of BBPinit for backward compatibility of error messages */
				if (BBPdir(0, NULL) != GDK_SUCCEED) {
					GDKfree(bbpdirstr);
					GDKfree(backupbbpdirstr);
					goto bailout;
				}
			} else if (GDKmove(0, BATDIR, "BBP", "bak", BATDIR, "BBP", "dir") == GDK_SUCCEED)
				TRC_DEBUG(IO_, "reverting to dir saved in BBP.bak.\n");

			if ((fp = GDKfilelocate(0, "BBP", "r", "dir")) == NULL) {
				GDKfree(bbpdirstr);
				GDKfree(backupbbpdirstr);
				goto bailout;
			}
		}
		assert(fp != NULL);
		GDKfree(bbpdirstr);
		GDKfree(backupbbpdirstr);
	}

	/* scan the BBP.dir to obtain current size */
	BBPlimit = 0;
	memset(BBP, 0, sizeof(BBP));
	ATOMIC_SET(&BBPsize, 1);

	if (GDKinmemory()) {
		bbpversion = GDKLIBRARY;
	} else {
		bbpversion = BBPheader(fp, &lineno);
		if (bbpversion == 0)
			return GDK_FAIL;
	}

	BBPextend(0, false);		/* allocate BBP records */

	if (!GDKinmemory()) {
		ATOMIC_SET(&BBPsize, 1);
		if (BBPreadEntries(fp, bbpversion, lineno) != GDK_SUCCEED)
			return GDK_FAIL;
		fclose(fp);
	}

	if (BBPinithash(0) != GDK_SUCCEED) {
		TRC_CRITICAL(GDK, "BBPinithash failed");
		return GDK_FAIL;
	}

	/* will call BBPrecover if needed */
	if (!GDKinmemory() && BBPprepare(false) != GDK_SUCCEED) {
		TRC_CRITICAL(GDK, "cannot properly prepare process %s. Please check whether your disk is full or write-protected", BAKDIR);
		return GDK_FAIL;
	}

	if (BBPcheckbats() != GDK_SUCCEED)
		return GDK_FAIL;

	/* cleanup any leftovers (must be done after BBPrecover) */
	for (i = 0; i < MAXFARMS && BBPfarms[i].dirname != NULL; i++) {
		int j;
		for (j = 0; j < i; j++) {
			/* don't clean a directory twice */
			if (BBPfarms[j].dirname &&
			    strcmp(BBPfarms[i].dirname,
				   BBPfarms[j].dirname) == 0)
				break;
		}
		if (j == i) {
			char *d = GDKfilepath(i, NULL, BATDIR, NULL);
			if (d == NULL) {
				TRC_CRITICAL(GDK, "malloc failed\n");
				return GDK_FAIL;
			}
			BBPdiskscan(d, strlen(d) - strlen(BATDIR));
			GDKfree(d);
		}
	}

#ifdef GDKLIBRARY_OLDDATE
	if (bbpversion <= GDKLIBRARY_OLDDATE)
		if (fixdatebats() != GDK_SUCCEED)
			return GDK_FAIL;
#endif
	if (bbpversion < GDKLIBRARY && TMcommit() != GDK_SUCCEED) {
		TRC_CRITICAL(GDK, "TMcommit failed\n");
		return GDK_FAIL;
	}
	return GDK_SUCCEED;

  bailout:
	/* now it is time for real panic */
	TRC_CRITICAL(GDK, "could not write %s%cBBP.dir. Please check whether your disk is full or write-protected", BATDIR, DIR_SEP);
	return GDK_FAIL;
}

/*
 * During the exit phase all non-persistent BATs are removed.  Upon
 * exit the status of the BBP tables is saved on disk.  This function
 * is called once and during the shutdown of the server. Since
 * shutdown may be issued from any thread (dangerous) it may lead to
 * interference in a parallel session.
 */

static int backup_files = 0, backup_dir = 0, backup_subdir = 0;

void
BBPexit(void)
{
	bat i;
	bool skipped;

	BBPlock();	/* stop all threads ever touching more descriptors */

	/* free all memory (just for leak-checking in Purify) */
	do {
		skipped = false;
		for (i = 0; i < (bat) ATOMIC_GET(&BBPsize); i++) {
			if (BBPvalid(i)) {
				BAT *b = BBP_desc(i);

				if (b) {
					if (b->batSharecnt > 0) {
						skipped = true;
						continue;
					}
					if (isVIEW(b)) {
						/* "manually"
						 * decrement parent
						 * references, since
						 * VIEWdestroy doesn't
						 * (and can't here due
						 * to locks) do it */
						bat tp = VIEWtparent(b);
						bat vtp = VIEWvtparent(b);
						if (tp) {
							BBP_desc(tp)->batSharecnt--;
							--BBP_lrefs(tp);
						}
						if (vtp) {
							BBP_desc(vtp)->batSharecnt--;
							--BBP_lrefs(vtp);
						}
						VIEWdestroy(b);
					} else {
						BATfree(b);
					}
				}
				BBPuncacheit(i, true);
				if (BBP_logical(i) != BBP_bak(i))
					GDKfree(BBP_logical(i));
				BBP_logical(i) = NULL;
			}
		}
	} while (skipped);
	GDKfree(BBP_hash);
	BBP_hash = 0;
	// these need to be NULL, otherwise no new ones get created
	backup_files = 0;
	backup_dir = 0;
	backup_subdir = 0;

}

/*
 * The routine BBPdir creates the BAT pool dictionary file.  It
 * includes some information about the current state of affair in the
 * pool.  The location in the buffer pool is saved for later use as
 * well.  This is merely done for ease of debugging and of no
 * importance to front-ends.  The tail of non-used entries is
 * reclaimed as well.
 */
static inline int
heap_entry(FILE *fp, BAT *b)
{
	return fprintf(fp, " %s %d %d %d " BUNFMT " " BUNFMT " " BUNFMT " "
		       BUNFMT " " OIDFMT " %zu %zu %d",
		       b->ttype >= 0 ? BATatoms[b->ttype].name : ATOMunknown_name(b->ttype),
		       b->twidth,
		       b->tvarsized | (b->tvheap ? b->tvheap->hashash << 1 : 0),
		       (unsigned short) b->tsorted |
			   ((unsigned short) b->trevsorted << 7) |
			   (((unsigned short) b->tkey & 0x01) << 8) |
		           ((unsigned short) BATtdense(b) << 9) |
			   ((unsigned short) b->tnonil << 10) |
			   ((unsigned short) b->tnil << 11),
		       b->tnokey[0],
		       b->tnokey[1],
		       b->tnosorted,
		       b->tnorevsorted,
		       b->tseqbase,
		       b->theap.free,
		       b->theap.size,
		       (int) b->theap.newstorage);
}

static inline int
vheap_entry(FILE *fp, Heap *h)
{
	if (h == NULL)
		return 0;
	return fprintf(fp, " %zu %zu %d",
		       h->free, h->size, (int) h->newstorage);
}

static gdk_return
new_bbpentry(FILE *fp, bat i)
{
#ifndef NDEBUG
	assert(i > 0);
	assert(i < (bat) ATOMIC_GET(&BBPsize));
	assert(BBP_desc(i));
	assert(BBP_desc(i)->batCacheid == i);
	assert(BBP_desc(i)->batRole == PERSISTENT);
	assert(0 <= BBP_desc(i)->theap.farmid && BBP_desc(i)->theap.farmid < MAXFARMS);
	assert(BBPfarms[BBP_desc(i)->theap.farmid].roles & (1 << PERSISTENT));
	if (BBP_desc(i)->tvheap) {
		assert(0 <= BBP_desc(i)->tvheap->farmid && BBP_desc(i)->tvheap->farmid < MAXFARMS);
		assert(BBPfarms[BBP_desc(i)->tvheap->farmid].roles & (1 << PERSISTENT));
	}
#endif

	if (fprintf(fp, "%d %u %s %s %d " BUNFMT " " BUNFMT " " OIDFMT,
		    /* BAT info */
		    (int) i,
		    BBP_status(i) & BBPPERSISTENT,
		    BBP_logical(i),
		    BBP_physical(i),
		    BBP_desc(i)->batRestricted << 1,
		    BBP_desc(i)->batCount,
		    BBP_desc(i)->batCapacity,
		    BBP_desc(i)->hseqbase) < 0 ||
	    heap_entry(fp, BBP_desc(i)) < 0 ||
	    vheap_entry(fp, BBP_desc(i)->tvheap) < 0 ||
	    (BBP_options(i) && fprintf(fp, " %s", BBP_options(i)) < 0) ||
	    fprintf(fp, "\n") < 0) {
		GDKsyserror("new_bbpentry: Writing BBP.dir entry failed\n");
		return GDK_FAIL;
	}

	return GDK_SUCCEED;
}

static gdk_return
BBPdir_header(FILE *f, int n)
{
	if (fprintf(f, "BBP.dir, GDKversion %u\n%d %d %d\nBBPsize=%d\n",
		    GDKLIBRARY, SIZEOF_SIZE_T, SIZEOF_OID,
#ifdef HAVE_HGE
		    havehge ? SIZEOF_HGE :
#endif
		    SIZEOF_LNG, n) < 0 ||
	    ferror(f)) {
		GDKsyserror("BBPdir_header: Writing BBP.dir header failed\n");
		return GDK_FAIL;
	}
	return GDK_SUCCEED;
}

static gdk_return
BBPdir_subcommit(int cnt, bat *subcommit)
{
	FILE *obbpf, *nbbpf;
	bat j = 1;
	char buf[3000];
	int n;

#ifndef NDEBUG
	assert(subcommit != NULL);
	for (n = 2; n < cnt; n++)
		assert(subcommit[n - 1] < subcommit[n]);
#endif

	if ((nbbpf = GDKfilelocate(0, "BBP", "w", "dir")) == NULL)
		return GDK_FAIL;

	n = (bat) ATOMIC_GET(&BBPsize);

	/* we need to copy the backup BBP.dir to the new, but
	 * replacing the entries for the subcommitted bats */
	if ((obbpf = GDKfileopen(0, SUBDIR, "BBP", "dir", "r")) == NULL &&
	    (obbpf = GDKfileopen(0, BAKDIR, "BBP", "dir", "r")) == NULL) {
		GDKerror("subcommit attempted without backup BBP.dir.");
		goto bailout;
	}
	/* read first three lines */
	if (fgets(buf, sizeof(buf), obbpf) == NULL || /* BBP.dir, GDKversion %d */
	    fgets(buf, sizeof(buf), obbpf) == NULL || /* SIZEOF_SIZE_T SIZEOF_OID SIZEOF_MAX_INT */
	    fgets(buf, sizeof(buf), obbpf) == NULL) { /* BBPsize=%d */
		GDKerror("subcommit attempted with invalid backup BBP.dir.");
		goto bailout;
	}
	/* third line contains BBPsize */
	sscanf(buf, "BBPsize=%d", &n);
	if (n < (bat) ATOMIC_GET(&BBPsize))
		n = (bat) ATOMIC_GET(&BBPsize);

	TRC_DEBUG(IO_, "writing BBP.dir (%d bats).\n", n);

	if (BBPdir_header(nbbpf, n) != GDK_SUCCEED) {
		goto bailout;
	}
	n = 0;
	for (;;) {
		/* but for subcommits, all except the bats in the list
		 * retain their existing mode */
		if (n == 0 && obbpf != NULL) {
			if (fgets(buf, sizeof(buf), obbpf) == NULL) {
				fclose(obbpf);
				obbpf = NULL;
			} else if (sscanf(buf, "%d", &n) != 1 || n <= 0) {
				GDKerror("subcommit attempted with invalid backup BBP.dir.");
				goto bailout;
			}
			/* at this point, obbpf == NULL, or n > 0 */
		}
		if (j == cnt && n == 0) {
			assert(obbpf == NULL);
			break;
		}
		if (j < cnt && (n == 0 || subcommit[j] <= n || obbpf == NULL)) {
			bat i = subcommit[j];
			/* BBP.dir consists of all persistent bats only */
			if (BBP_status(i) & BBPPERSISTENT) {
				if (new_bbpentry(nbbpf, i) != GDK_SUCCEED) {
					goto bailout;
				}
			}
			if (i == n)
				n = 0;	/* read new entry (i.e. skip this one from old BBP.dir */
			do
				/* go to next, skipping duplicates */
				j++;
			while (j < cnt && subcommit[j] == i);
		} else {
			if (fprintf(nbbpf, "%s", buf) < 0) {
				GDKsyserror("BBPdir_subcommit: Copying BBP.dir entry failed\n");
				goto bailout;
			}
			TRC_DEBUG(IO_, "%s", buf);
			n = 0;
		}
	}

	if (fflush(nbbpf) == EOF ||
	    (!(GDKdebug & NOSYNCMASK)
#if defined(NATIVE_WIN32)
	     && _commit(_fileno(nbbpf)) < 0
#elif defined(HAVE_FDATASYNC)
	     && fdatasync(fileno(nbbpf)) < 0
#elif defined(HAVE_FSYNC)
	     && fsync(fileno(nbbpf)) < 0
#endif
		    )) {
		GDKsyserror("BBPdir_subcommit: Syncing BBP.dir file failed\n");
		goto bailout;
	}
	if (fclose(nbbpf) == EOF) {
		GDKsyserror("BBPdir_subcommit: Closing BBP.dir file failed\n");
		goto bailout;
	}

	TRC_DEBUG(IO_, "end\n");

	return GDK_SUCCEED;

  bailout:
	if (obbpf != NULL)
		fclose(obbpf);
	if (nbbpf != NULL)
		fclose(nbbpf);
	return GDK_FAIL;
}

gdk_return
BBPdir(int cnt, bat *subcommit)
{
	FILE *fp;
	bat i;

	if (subcommit)
		return BBPdir_subcommit(cnt, subcommit);

	TRC_DEBUG(IO_, "writing BBP.dir (%d bats).\n", (int) (bat) ATOMIC_GET(&BBPsize));
	if ((fp = GDKfilelocate(0, "BBP", "w", "dir")) == NULL) {
		goto bailout;
	}

	if (BBPdir_header(fp, (bat) ATOMIC_GET(&BBPsize)) != GDK_SUCCEED) {
		goto bailout;
	}

	for (i = 1; i < (bat) ATOMIC_GET(&BBPsize); i++) {
		/* write the entry
		 * BBP.dir consists of all persistent bats */
		if (BBP_status(i) & BBPPERSISTENT) {
			if (new_bbpentry(fp, i) != GDK_SUCCEED) {
				goto bailout;
			}
		}
	}

	if (fflush(fp) == EOF ||
	    (!(GDKdebug & NOSYNCMASK)
#if defined(NATIVE_WIN32)
	     && _commit(_fileno(fp)) < 0
#elif defined(HAVE_FDATASYNC)
	     && fdatasync(fileno(fp)) < 0
#elif defined(HAVE_FSYNC)
	     && fsync(fileno(fp)) < 0
#endif
		    )) {
		GDKsyserror("BBPdir: Syncing BBP.dir file failed\n");
		goto bailout;
	}
	if (fclose(fp) == EOF) {
		GDKsyserror("BBPdir: Closing BBP.dir file failed\n");
		return GDK_FAIL;
	}

	TRC_DEBUG(IO_, "end\n");

	if (i < (bat) ATOMIC_GET(&BBPsize))
		return GDK_FAIL;

	return GDK_SUCCEED;

  bailout:
	if (fp != NULL)
		fclose(fp);
	return GDK_FAIL;
}

/* function used for debugging */
void
BBPdump(void)
{
	bat i;
	size_t mem = 0, vm = 0;
	size_t cmem = 0, cvm = 0;
	int n = 0, nc = 0;

	for (i = 0; i < (bat) ATOMIC_GET(&BBPsize); i++) {
		BAT *b = BBP_cache(i);
		if (b == NULL)
			continue;
		fprintf(stderr,
			"# %d[%s]: nme='%s' refs=%d lrefs=%d "
			"status=%u count=" BUNFMT,
			i,
			ATOMname(b->ttype),
			BBP_logical(i) ? BBP_logical(i) : "<NULL>",
			BBP_refs(i),
			BBP_lrefs(i),
			BBP_status(i),
			b->batCount);
		if (b->batSharecnt > 0)
			fprintf(stderr, " shares=%d", b->batSharecnt);
		if (b->batDirtydesc)
			fprintf(stderr, " DirtyDesc");
		if (b->theap.parentid) {
			fprintf(stderr, " Theap -> %d", b->theap.parentid);
		} else {
			fprintf(stderr,
				" Theap=[%zu,%zu]%s",
				HEAPmemsize(&b->theap),
				HEAPvmsize(&b->theap),
				b->theap.dirty ? "(Dirty)" : "");
			if (BBP_logical(i) && BBP_logical(i)[0] == '.') {
				cmem += HEAPmemsize(&b->theap);
				cvm += HEAPvmsize(&b->theap);
				nc++;
			} else {
				mem += HEAPmemsize(&b->theap);
				vm += HEAPvmsize(&b->theap);
				n++;
			}
		}
		if (b->tvheap) {
			if (b->tvheap->parentid != b->batCacheid) {
				fprintf(stderr,
					" Tvheap -> %d",
					b->tvheap->parentid);
			} else {
				fprintf(stderr,
					" Tvheap=[%zu,%zu]%s",
					HEAPmemsize(b->tvheap),
					HEAPvmsize(b->tvheap),
					b->tvheap->dirty ? "(Dirty)" : "");
				if (BBP_logical(i) && BBP_logical(i)[0] == '.') {
					cmem += HEAPmemsize(b->tvheap);
					cvm += HEAPvmsize(b->tvheap);
				} else {
					mem += HEAPmemsize(b->tvheap);
					vm += HEAPvmsize(b->tvheap);
				}
			}
		}
		if (b->thash && b->thash != (Hash *) 1) {
			size_t m = HEAPmemsize(&b->thash->heaplink) + HEAPmemsize(&b->thash->heapbckt);
			size_t v = HEAPvmsize(&b->thash->heaplink) + HEAPvmsize(&b->thash->heapbckt);
			fprintf(stderr, " Thash=[%zu,%zu]", m, v);
			if (BBP_logical(i) && BBP_logical(i)[0] == '.') {
				cmem += m;
				cvm += v;
			} else {
				mem += m;
				vm += v;
			}
		}
		fprintf(stderr, " role: %s, persistence: %s\n",
			b->batRole == PERSISTENT ? "persistent" : "transient",
			b->batTransient ? "transient" : "persistent");
	}
	fprintf(stderr,
		"# %d bats: mem=%zu, vm=%zu %d cached bats: mem=%zu, vm=%zu\n",
		n, mem, vm, nc, cmem, cvm);
	fflush(stderr);
}

/*
 * @+ BBP Readonly Interface
 *
 * These interface functions do not change the BBP tables. If they
 * only access one specific BAT, the caller must have ensured that no
 * other thread is modifying that BAT, therefore such functions do not
 * need locking.
 *
 * BBP index lookup by BAT name:
 */
static inline bat
BBP_find(const char *nme, bool lock)
{
	bat i = BBPnamecheck(nme);

	if (i != 0) {
		/* for tmp_X BATs, we already know X */
		const char *s;

		if (i >= (bat) ATOMIC_GET(&BBPsize) || (s = BBP_logical(i)) == NULL || strcmp(s, nme)) {
			i = 0;
		}
	} else if (*nme != '.') {
		/* must lock since hash-lookup traverses other BATs */
		if (lock)
			MT_lock_set(&GDKnameLock);
		for (i = BBP_hash[strHash(nme) & BBP_mask]; i; i = BBP_next(i)) {
			if (strcmp(BBP_logical(i), nme) == 0)
				break;
		}
		if (lock)
			MT_lock_unset(&GDKnameLock);
	}
	return i;
}

bat
BBPindex(const char *nme)
{
	return BBP_find(nme, true);
}

BAT *
BBPgetdesc(bat i)
{
	if (is_bat_nil(i))
		return NULL;
	if (i < 0)
		i = -i;
	if (i != 0 && i < (bat) ATOMIC_GET(&BBPsize) && i && BBP_logical(i)) {
		return BBP_desc(i);
	}
	return NULL;
}

/*
 * @+ BBP Update Interface
 * Operations to insert, delete, clear, and modify BBP entries.
 * Our policy for the BBP is to provide unlocked BBP access for
 * speed, but still write operations have to be locked.
 * #ifdef DEBUG_THREADLOCAL_BATS
 * Create the shadow version (reversed) of a bat.
 *
 * An existing BAT is inserted into the BBP
 */
static inline str
BBPsubdir_recursive(str s, bat i)
{
	i >>= 6;
	if (i >= 0100) {
		s = BBPsubdir_recursive(s, i);
		*s++ = DIR_SEP;
	}
	i &= 077;
	*s++ = '0' + (i >> 3);
	*s++ = '0' + (i & 7);
	return s;
}

static inline void
BBPgetsubdir(str s, bat i)
{
	if (i >= 0100) {
		s = BBPsubdir_recursive(s, i);
	}
	*s = 0;
}

/* There are BBP_THREADMASK+1 (64) free lists, and ours (idx) is
 * empty.  Here we find a longish free list (at least 20 entries), and
 * if we can find one, we take one entry from that list.  If no long
 * enough list can be found, we create a new entry by either just
 * increasing BBPsize (up to BBPlimit) or extending the BBP (which
 * increases BBPlimit).  Every time this function is called we start
 * searching in a following free list (variable "last"). */
static gdk_return
maybeextend(int idx)
{
	int t, m;
	int n, l;
	bat i;
	static int last = 0;

	l = 0;			/* length of longest list */
	m = 0;			/* index of longest list */
	/* find a longish free list */
	for (t = 0; t <= BBP_THREADMASK && l <= 20; t++) {
		n = 0;
		for (i = BBP_free((t + last) & BBP_THREADMASK);
		     i != 0 && n <= 20;
		     i = BBP_next(i))
			n++;
		if (n > l) {
			m = (t + last) & BBP_THREADMASK;
			l = n;
		}
	}
	if (l > 20) {
		/* list is long enough, get an entry from there */
		i = BBP_free(m);
		BBP_free(m) = BBP_next(i);
		BBP_next(i) = 0;
		BBP_free(idx) = i;
	} else {
		/* let the longest list alone, get a fresh entry */
		if ((bat) ATOMIC_ADD(&BBPsize, 1) >= BBPlimit) {
			if (BBPextend(idx, true) != GDK_SUCCEED) {
				/* undo add */
				ATOMIC_SUB(&BBPsize, 1);
				/* couldn't extend; if there is any
				 * free entry, take it from the
				 * longest list after all */
				if (l > 0) {
					i = BBP_free(m);
					BBP_free(m) = BBP_next(i);
					BBP_next(i) = 0;
					BBP_free(idx) = i;
				} else {
					/* nothing available */
					return GDK_FAIL;
				}
			}
		} else {
			BBP_free(idx) = (bat) ATOMIC_GET(&BBPsize) - 1;
		}
	}
	last = (last + 1) & BBP_THREADMASK;
	return GDK_SUCCEED;
}

/* return new BAT id (> 0); return 0 on failure */
bat
BBPinsert(BAT *bn)
{
	MT_Id pid = MT_getpid();
	bool lock = locked_by == 0 || locked_by != pid;
	char dirname[24];
	bat i;
	int idx = threadmask(pid), len = 0;

	/* critical section: get a new BBP entry */
	if (lock) {
		MT_lock_set(&GDKtrimLock(idx));
		MT_lock_set(&GDKcacheLock(idx));
	}

	/* find an empty slot */
	if (BBP_free(idx) <= 0) {
		/* we need to extend the BBP */
		gdk_return r = GDK_SUCCEED;
		if (lock) {
			/* we must take all locks in a consistent
			 * order so first unset the one we've already
			 * got */
			MT_lock_unset(&GDKcacheLock(idx));
			for (i = 0; i <= BBP_THREADMASK; i++)
				MT_lock_set(&GDKcacheLock(i));
		}
		MT_lock_set(&GDKnameLock);
		/* check again in case some other thread extended
		 * while we were waiting */
		if (BBP_free(idx) <= 0) {
			r = maybeextend(idx);
		}
		MT_lock_unset(&GDKnameLock);
		if (lock)
			for (i = BBP_THREADMASK; i >= 0; i--)
				if (i != idx)
					MT_lock_unset(&GDKcacheLock(i));
		if (r != GDK_SUCCEED) {
			if (lock) {
				MT_lock_unset(&GDKcacheLock(idx));
				MT_lock_unset(&GDKtrimLock(idx));
			}
			return 0;
		}
	}
	i = BBP_free(idx);
	assert(i > 0);
	BBP_free(idx) = BBP_next(i);

	if (lock) {
		MT_lock_unset(&GDKcacheLock(idx));
		MT_lock_unset(&GDKtrimLock(idx));
	}
	/* rest of the work outside the lock */

	/* fill in basic BBP fields for the new bat */

	bn->batCacheid = i;
	bn->creator_tid = MT_getpid();

	BBP_status_set(i, BBPDELETING, "BBPinsert");
	BBP_cache(i) = NULL;
	BBP_desc(i) = NULL;
	BBP_refs(i) = 1;	/* new bats have 1 pin */
	BBP_lrefs(i) = 0;	/* ie. no logical refs */

#ifdef HAVE_HGE
	if (bn->ttype == TYPE_hge)
		havehge = true;
#endif

	if (*BBP_bak(i) == 0)
		len = snprintf(BBP_bak(i), sizeof(BBP_bak(i)), "tmp_%o", (unsigned) i);
	if (len == -1 || len >= FILENAME_MAX)
		return 0;
	BBP_logical(i) = BBP_bak(i);

	/* Keep the physical location around forever */
	if (!GDKinmemory() && *BBP_physical(i) == 0) {
		BBPgetsubdir(dirname, i);

		if (*dirname)	/* i.e., i >= 0100 */
			len = snprintf(BBP_physical(i), sizeof(BBP_physical(i)),
				       "%s%c%o", dirname, DIR_SEP, (unsigned) i);
		else
			len = snprintf(BBP_physical(i), sizeof(BBP_physical(i)),
				       "%o", (unsigned) i);
		if (len == -1 || len >= FILENAME_MAX)
			return 0;

		TRC_DEBUG(BAT_, "%d = new %s(%s)\n", (int) i, BBPname(i), ATOMname(bn->ttype));
	}

	return i;
}

gdk_return
BBPcacheit(BAT *bn, bool lock)
{
	bat i = bn->batCacheid;
	unsigned mode;

	if (lock)
		lock = locked_by == 0 || locked_by != MT_getpid();

	if (i) {
		assert(i > 0);
	} else {
		i = BBPinsert(bn);	/* bat was not previously entered */
		if (i == 0)
			return GDK_FAIL;
		if (bn->tvheap)
			bn->tvheap->parentid = i;
	}
	assert(bn->batCacheid > 0);

	if (lock)
		MT_lock_set(&GDKswapLock(i));
	mode = (BBP_status(i) | BBPLOADED) & ~(BBPLOADING | BBPDELETING);
	BBP_status_set(i, mode, "BBPcacheit");
	BBP_desc(i) = bn;

	/* cache it! */
	BBP_cache(i) = bn;

	if (lock)
		MT_lock_unset(&GDKswapLock(i));
	return GDK_SUCCEED;
}

/*
 * BBPuncacheit changes the BBP status to swapped out.  Currently only
 * used in BBPfree (bat swapped out) and BBPclear (bat destroyed
 * forever).
 */

static void
BBPuncacheit(bat i, bool unloaddesc)
{
	if (i < 0)
		i = -i;
	if (BBPcheck(i, "BBPuncacheit")) {
		BAT *b = BBP_desc(i);

		if (b) {
			if (BBP_cache(i)) {
				TRC_DEBUG(BAT_, "uncache %d (%s)\n", (int) i, BBPname(i));

				BBP_cache(i) = NULL;

				/* clearing bits can be done without the lock */
				BBP_status_off(i, BBPLOADED, "BBPuncacheit");
			}
			if (unloaddesc) {
				BBP_desc(i) = NULL;
				BATdestroy(b);
			}
		}
	}
}

/*
 * @- BBPclear
 * BBPclear removes a BAT from the BBP directory forever.
 */
static inline void
bbpclear(bat i, int idx, bool lock)
{
	TRC_DEBUG(BAT_, "clear %d (%s)\n", (int) i, BBPname(i));
	BBPuncacheit(i, true);
	TRC_DEBUG(BAT_, "set to unloading %d\n", i);
	BBP_status_set(i, BBPUNLOADING, "BBPclear");
	BBP_refs(i) = 0;
	BBP_lrefs(i) = 0;
	if (lock)
		MT_lock_set(&GDKcacheLock(idx));

	if (BBPtmpcheck(BBP_logical(i)) == 0) {
		MT_lock_set(&GDKnameLock);
		BBP_delete(i);
		MT_lock_unset(&GDKnameLock);
	}
	if (BBP_logical(i) != BBP_bak(i))
		GDKfree(BBP_logical(i));
	BBP_status_set(i, 0, "BBPclear");
	BBP_logical(i) = NULL;
	BBP_next(i) = BBP_free(idx);
	BBP_free(idx) = i;
	if (lock)
		MT_lock_unset(&GDKcacheLock(idx));
}

void
BBPclear(bat i)
{
	MT_Id pid = MT_getpid();
	bool lock = locked_by == 0 || locked_by != pid;

	if (BBPcheck(i, "BBPclear")) {
		bbpclear(i, threadmask(pid), lock);
	}
}

/*
 * @- BBP rename
 *
 * Each BAT has a logical name that is globally unique. Its reverse
 * view can also be assigned a name, that also has to be globally
 * unique.  The batId is the same as the logical BAT name.
 *
 * The default logical name of a BAT is tmp_X, where X is the
 * batCacheid.  Apart from being globally unique, new logical bat
 * names cannot be of the form tmp_X, unless X is the batCacheid.
 *
 * Physical names consist of a directory name followed by a logical
 * name suffix.  The directory name is derived from the batCacheid,
 * and is currently organized in a hierarchy that puts max 64 bats in
 * each directory (see BBPgetsubdir).
 *
 * Concerning the physical suffix: it is almost always bat_X. This
 * saves us a whole lot of trouble, as bat_X is always unique and no
 * conflicts can occur.  Other suffixes are only supported in order
 * just for backward compatibility with old repositories (you won't
 * see them anymore in new repositories).
 */
int
BBPrename(bat bid, const char *nme)
{
	BAT *b = BBPdescriptor(bid);
	char dirname[24];
	bat tmpid = 0, i;
	int idx;

	if (b == NULL)
		return 0;

	/* If name stays same, do nothing */
	if (BBP_logical(bid) && strcmp(BBP_logical(bid), nme) == 0)
		return 0;

	BBPgetsubdir(dirname, bid);

	if ((tmpid = BBPnamecheck(nme)) && tmpid != bid) {
		GDKerror("illegal temporary name: '%s'\n", nme);
		return BBPRENAME_ILLEGAL;
	}
	if (strlen(dirname) + strLen(nme) + 1 >= IDLENGTH) {
		GDKerror("illegal temporary name: '%s'\n", nme);
		return BBPRENAME_LONG;
	}
	idx = threadmask(MT_getpid());
	MT_lock_set(&GDKtrimLock(idx));
	MT_lock_set(&GDKnameLock);
	i = BBP_find(nme, false);
	if (i != 0) {
		MT_lock_unset(&GDKnameLock);
		MT_lock_unset(&GDKtrimLock(idx));
		GDKerror("name is in use: '%s'.\n", nme);
		return BBPRENAME_ALREADY;
	}

	/* carry through the name change */
	if (BBP_logical(bid) && BBPtmpcheck(BBP_logical(bid)) == 0) {
		BBP_delete(bid);
	}
	if (BBP_logical(bid) != BBP_bak(bid))
		GDKfree(BBP_logical(bid));
	BBP_logical(bid) = GDKstrdup(nme);
	if (tmpid == 0) {
		BBP_insert(bid);
	}
	b->batDirtydesc = true;
	if (!b->batTransient) {
		bool lock = locked_by == 0 || locked_by != MT_getpid();

		if (lock)
			MT_lock_set(&GDKswapLock(i));
		BBP_status_on(bid, BBPRENAMED, "BBPrename");
		if (lock)
			MT_lock_unset(&GDKswapLock(i));
	}
	MT_lock_unset(&GDKnameLock);
	MT_lock_unset(&GDKtrimLock(idx));
	return 0;
}

/*
 * @+ BBP swapping Policy
 * The BAT can be moved back to disk using the routine BBPfree.  It
 * frees the storage for other BATs. After this call BAT* references
 * maintained for the BAT are wrong.  We should keep track of dirty
 * unloaded BATs. They may have to be committed later on, which may
 * include reading them in again.
 *
 * BBPswappable: may this bat be unloaded?  Only real bats without
 * memory references can be unloaded.
 */
static inline void
BBPspin(bat i, const char *s, unsigned event)
{
	if (BBPcheck(i, "BBPspin") && (BBP_status(i) & event)) {
		lng spin = LL_CONSTANT(0);

		do {
			MT_sleep_ms(KITTENNAP);
			spin++;
		} while (BBP_status(i) & event);
		TRC_DEBUG(BAT_, "%d,%s,%u: " LLFMT " loops\n", (int) i, s, event, spin);
	}
}

/* This function can fail if the input parameter (i) is incorrect
 * (unlikely), of if the bat is a view, this is a physical (not
 * logical) incref (i.e. called through BBPfix(), and it is the first
 * reference (refs was 0 and should become 1).  It can fail in this
 * case if the parent bat cannot be loaded.
 * This means the return value of BBPfix should be checked in these
 * circumstances, but not necessarily in others. */
static inline int
incref(bat i, bool logical, bool lock)
{
	int refs;
	bat tp, tvp;
	BAT *b, *pb = NULL, *pvb = NULL;
	bool load = false;

	if (!BBPcheck(i, logical ? "BBPretain" : "BBPfix"))
		return 0;

	/* Before we get the lock and before we do all sorts of
	 * things, make sure we can load the parent bats if there are
	 * any.  If we can't load them, we can still easily fail.  If
	 * this is indeed a view, but not the first physical
	 * reference, getting the parent BAT descriptor is
	 * superfluous, but not too expensive, so we do it anyway. */
	if (!logical && (b = BBP_desc(i)) != NULL) {
		if (b->theap.parentid) {
			pb = BATdescriptor(b->theap.parentid);
			if (pb == NULL)
				return 0;
		}
		if (b->tvheap && b->tvheap->parentid != i) {
			pvb = BATdescriptor(b->tvheap->parentid);
			if (pvb == NULL) {
				if (pb)
					BBPunfix(pb->batCacheid);
				return 0;
			}
		}
	}

	if (lock) {
		for (;;) {
			MT_lock_set(&GDKswapLock(i));
			if (!(BBP_status(i) & (BBPUNSTABLE|BBPLOADING)))
				break;
			/* the BATs is "unstable", try again */
			MT_lock_unset(&GDKswapLock(i));
			MT_sleep_ms(KITTENNAP);
		}
	}
	/* we have the lock */

	b = BBP_desc(i);
	if (b == NULL) {
		/* should not have happened */
		if (lock)
			MT_lock_unset(&GDKswapLock(i));
		return 0;
	}

	assert(BBP_refs(i) + BBP_lrefs(i) ||
	       BBP_status(i) & (BBPDELETED | BBPSWAPPED));
	if (logical) {
		/* parent BATs are not relevant for logical refs */
		tp = tvp = 0;
		refs = ++BBP_lrefs(i);
	} else {
		tp = b->theap.parentid;
		assert(tp >= 0);
		tvp = b->tvheap == 0 || b->tvheap->parentid == i ? 0 : b->tvheap->parentid;
		refs = ++BBP_refs(i);
		if (refs == 1 && (tp || tvp)) {
			/* If this is a view, we must load the parent
			 * BATs, but we must do that outside of the
			 * lock.  Set the BBPLOADING flag so that
			 * other threads will wait until we're
			 * done. */
			BBP_status_on(i, BBPLOADING, "BBPfix");
			load = true;
		}
	}
	if (lock)
		MT_lock_unset(&GDKswapLock(i));

	if (load) {
		/* load the parent BATs and set the heap base pointers
		 * to the correct values */
		assert(!logical);
		if (tp) {
			assert(pb != NULL);
			b->theap.base = pb->theap.base + (size_t) b->theap.base;
		}
		/* done loading, release descriptor */
		BBP_status_off(i, BBPLOADING, "BBPfix");
	} else if (!logical) {
		/* this wasn't the first physical reference, so undo
		 * the fixes on the parent bats */
		if (pb)
			BBPunfix(pb->batCacheid);
		if (pvb)
			BBPunfix(pvb->batCacheid);
	}
	return refs;
}

/* see comment for incref */
int
BBPfix(bat i)
{
	bool lock = locked_by == 0 || locked_by != MT_getpid();

	return incref(i, false, lock);
}

int
BBPretain(bat i)
{
	bool lock = locked_by == 0 || locked_by != MT_getpid();

	return incref(i, true, lock);
}

void
BBPshare(bat parent)
{
	bool lock = locked_by == 0 || locked_by != MT_getpid();

	assert(parent > 0);
	(void) incref(parent, true, lock);
	if (lock)
		MT_lock_set(&GDKswapLock(parent));
	++BBP_cache(parent)->batSharecnt;
	assert(BBP_refs(parent) > 0);
	if (lock)
		MT_lock_unset(&GDKswapLock(parent));
	(void) incref(parent, false, lock);
}

static inline int
decref(bat i, bool logical, bool releaseShare, bool lock, const char *func)
{
	int refs = 0;
	bool swap = false;
	bat tp = 0, tvp = 0;
	BAT *b;

	assert(i > 0);
	if (lock)
		MT_lock_set(&GDKswapLock(i));
	if (releaseShare) {
		--BBP_desc(i)->batSharecnt;
		if (lock)
			MT_lock_unset(&GDKswapLock(i));
		return refs;
	}

	while (BBP_status(i) & BBPUNLOADING) {
		if (lock)
			MT_lock_unset(&GDKswapLock(i));
		BBPspin(i, func, BBPUNLOADING);
		if (lock)
			MT_lock_set(&GDKswapLock(i));
	}

	b = BBP_cache(i);

	/* decrement references by one */
	if (logical) {
		if (BBP_lrefs(i) == 0) {
			GDKerror("%s: %s does not have logical references.\n", func, BBPname(i));
			assert(0);
		} else {
			refs = --BBP_lrefs(i);
		}
	} else {
		if (BBP_refs(i) == 0) {
			GDKerror("%s: %s does not have pointer fixes.\n", func, BBPname(i));
			assert(0);
		} else {
			assert(b == NULL || b->theap.parentid == 0 || BBP_refs(b->theap.parentid) > 0);
			assert(b == NULL || b->tvheap == NULL || b->tvheap->parentid == 0 || BBP_refs(b->tvheap->parentid) > 0);
			refs = --BBP_refs(i);
			if (b && refs == 0) {
				if ((tp = b->theap.parentid) != 0)
					b->theap.base = (char *) (b->theap.base - BBP_cache(tp)->theap.base);
				tvp = VIEWvtparent(b);
			}
		}
	}

	/* we destroy transients asap and unload persistent bats only
	 * if they have been made cold or are not dirty */
	if (BBP_refs(i) > 0 ||
	    (BBP_lrefs(i) > 0 &&
	     (b == NULL || BATdirty(b) || !(BBP_status(i) & BBPPERSISTENT) || GDKinmemory()))) {
		/* bat cannot be swapped out */
	} else if (b ? b->batSharecnt == 0 : (BBP_status(i) & BBPTMP)) {
		/* bat will be unloaded now. set the UNLOADING bit
		 * while locked so no other thread thinks it's
		 * available anymore */
		assert((BBP_status(i) & BBPUNLOADING) == 0);
		TRC_DEBUG(BAT_, "%s set to unloading BAT %d\n", func, i);
		BBP_status_on(i, BBPUNLOADING, func);
		swap = true;
	}

	/* unlock before re-locking in unload; as saving a dirty
	 * persistent bat may take a long time */
	if (lock)
		MT_lock_unset(&GDKswapLock(i));

	if (swap && b != NULL) {
		if (BBP_lrefs(i) == 0 && (BBP_status(i) & BBPDELETED) == 0) {
			/* free memory (if loaded) and delete from
			 * disk (if transient but saved) */
			BBPdestroy(b);
		} else {
			TRC_DEBUG(BAT_, "%s unload and free bat %d\n", func, i);
			/* free memory of transient */
			if (BBPfree(b, func) != GDK_SUCCEED)
				return -1;	/* indicate failure */
		}
	}
	if (tp)
		decref(tp, false, false, lock, func);
	if (tvp)
		decref(tvp, false, false, lock, func);
	return refs;
}

int
BBPunfix(bat i)
{
	if (BBPcheck(i, "BBPunfix") == 0) {
		return -1;
	}
	return decref(i, false, false, true, "BBPunfix");
}

int
BBPrelease(bat i)
{
	if (BBPcheck(i, "BBPrelease") == 0) {
		return -1;
	}
	return decref(i, true, false, true, "BBPrelease");
}

/*
 * M5 often changes the physical ref into a logical reference.  This
 * state change consist of the sequence BBPretain(b);BBPunfix(b).
 * A faster solution is given below, because it does not trigger the
 * BBP management actions, such as garbage collecting the bats.
 * [first step, initiate code change]
 */
void
BBPkeepref(bat i)
{
	if (is_bat_nil(i))
		return;
	if (BBPcheck(i, "BBPkeepref")) {
		bool lock = locked_by == 0 || locked_by != MT_getpid();
		BAT *b;

		if ((b = BBPdescriptor(i)) != NULL) {
			BATsettrivprop(b);
			if (GDKdebug & (CHECKMASK | PROPMASK))
				BATassertProps(b);
		}

		incref(i, true, lock);
		assert(BBP_refs(i));
		decref(i, false, false, lock, "BBPkeepref");
	}
}

static inline void
GDKunshare(bat parent)
{
	(void) decref(parent, false, true, true, "GDKunshare");
	(void) decref(parent, true, false, true, "GDKunshare");
}

void
BBPunshare(bat parent)
{
	GDKunshare(parent);
}

/*
 * BBPreclaim is a user-exported function; the common way to destroy a
 * BAT the hard way.
 *
 * Return values:
 * -1 = bat cannot be unloaded (it has more than your own memory fix)
 *  0 = unloaded successfully
 *  1 = unload failed (due to write-to-disk failure)
 */
int
BBPreclaim(BAT *b)
{
	bat i;
	bool lock = locked_by == 0 || locked_by != MT_getpid();

	if (b == NULL)
		return -1;
	i = b->batCacheid;

	assert(BBP_refs(i) == 1);

	return decref(i, false, false, lock, "BBPreclaim") <0;
}

/*
 * BBPdescriptor checks whether BAT needs loading and does so if
 * necessary. You must have at least one fix on the BAT before calling
 * this.
 */
static BAT *
getBBPdescriptor(bat i, bool lock)
{
	bool load = false;
	BAT *b = NULL;

	assert(i > 0);
	if (!BBPcheck(i, "BBPdescriptor")) {
		return NULL;
	}
	assert(BBP_refs(i));
	if ((b = BBP_cache(i)) == NULL) {

		if (lock)
			MT_lock_set(&GDKswapLock(i));
		while (BBP_status(i) & BBPWAITING) {	/* wait for bat to be loaded by other thread */
			if (lock)
				MT_lock_unset(&GDKswapLock(i));
			MT_sleep_ms(KITTENNAP);
			if (lock)
				MT_lock_set(&GDKswapLock(i));
		}
		if (BBPvalid(i)) {
			b = BBP_cache(i);
			if (b == NULL) {
				load = true;
				TRC_DEBUG(BAT_, "set to loading BAT %d\n", i);
				BBP_status_on(i, BBPLOADING, "BBPdescriptor");
			}
		}
		if (lock)
			MT_lock_unset(&GDKswapLock(i));
	}
	if (load) {
		TRC_DEBUG(IO_, "load %s\n", BBPname(i));

		b = BATload_intern(i, lock);

		/* clearing bits can be done without the lock */
		BBP_status_off(i, BBPLOADING, "BBPdescriptor");
		CHECKDEBUG if (b != NULL)
			BATassertProps(b);
	}
	return b;
}

BAT *
BBPdescriptor(bat i)
{
	bool lock = locked_by == 0 || locked_by != MT_getpid();

	return getBBPdescriptor(i, lock);
}

/*
 * In BBPsave executes unlocked; it just marks the BBP_status of the
 * BAT to BBPsaving, so others that want to save or unload this BAT
 * must spin lock on the BBP_status field.
 */
gdk_return
BBPsave(BAT *b)
{
	bool lock = locked_by == 0 || locked_by != MT_getpid();
	bat bid = b->batCacheid;
	gdk_return ret = GDK_SUCCEED;

	if (BBP_lrefs(bid) == 0 || isVIEW(b) || !BATdirty(b)) {
		/* do nothing */
		if (b->thash && b->thash != (Hash *) 1 &&
		    (b->thash->heaplink.dirty || b->thash->heapbckt.dirty))
			BAThashsave(b, (BBP_status(bid) & BBPPERSISTENT) != 0);
		return GDK_SUCCEED;
	}
	if (lock)
		MT_lock_set(&GDKswapLock(bid));

	if (BBP_status(bid) & BBPSAVING) {
		/* wait until save in other thread completes */
		if (lock)
			MT_lock_unset(&GDKswapLock(bid));
		BBPspin(bid, "BBPsave", BBPSAVING);
	} else {
		/* save it */
		unsigned flags = BBPSAVING;

		if (DELTAdirty(b)) {
			flags |= BBPSWAPPED;
		}
		if (b->batTransient) {
			flags |= BBPTMP;
		}
		BBP_status_on(bid, flags, "BBPsave");
		if (lock)
			MT_lock_unset(&GDKswapLock(bid));

		TRC_DEBUG(IO_, "save %s\n", BATgetId(b));

		/* do the time-consuming work unlocked */
		if (BBP_status(bid) & BBPEXISTING)
			ret = BBPbackup(b, false);
		if (ret == GDK_SUCCEED) {
			ret = BATsave(b);
		}
		/* clearing bits can be done without the lock */
		BBP_status_off(bid, BBPSAVING, "BBPsave");
	}
	return ret;
}

/*
 * TODO merge BBPfree with BATfree? Its function is to prepare a BAT
 * for being unloaded (or even destroyed, if the BAT is not
 * persistent).
 */
static void
BBPdestroy(BAT *b)
{
	bat tp = b->theap.parentid;
	bat vtp = VIEWvtparent(b);

	if (isVIEW(b)) {	/* a physical view */
		VIEWdestroy(b);
	} else {
		/* bats that get destroyed must unfix their atoms */
		gdk_return (*tunfix) (const void *) = BATatoms[b->ttype].atomUnfix;
		BUN p, q;
		BATiter bi = bat_iterator(b);

		assert(b->batSharecnt == 0);
		if (tunfix) {
			BATloop(b, p, q) {
				/* ignore errors */
				(void) (*tunfix)(BUNtail(bi, p));
			}
		}
		BATdelete(b);	/* handles persistent case also (file deletes) */
	}
	BBPclear(b->batCacheid);	/* if destroyed; de-register from BBP */

	/* parent released when completely done with child */
	if (tp)
		GDKunshare(tp);
	if (vtp)
		GDKunshare(vtp);
}

static gdk_return
BBPfree(BAT *b, const char *calledFrom)
{
	bat bid = b->batCacheid, tp = VIEWtparent(b), vtp = VIEWvtparent(b);
	gdk_return ret;

	assert(bid > 0);
	assert(BBPswappable(b));
	(void) calledFrom;

	BBP_unload_inc();
	/* write dirty BATs before being unloaded */
	ret = BBPsave(b);
	if (ret == GDK_SUCCEED) {
		if (isVIEW(b)) {	/* physical view */
			VIEWdestroy(b);
		} else {
			if (BBP_cache(bid))
				BATfree(b);	/* free memory */
		}
		BBPuncacheit(bid, false);
	}
	/* clearing bits can be done without the lock */
	TRC_DEBUG(BAT_, "turn off unloading %d\n", bid);
	BBP_status_off(bid, BBPUNLOADING, calledFrom);
	BBP_unload_dec();

	/* parent released when completely done with child */
	if (ret == GDK_SUCCEED && tp)
		GDKunshare(tp);
	if (ret == GDK_SUCCEED && vtp)
		GDKunshare(vtp);
	return ret;
}

/*
 * BBPquickdesc loads a BAT descriptor without loading the entire BAT,
 * of which the result be used only for a *limited* number of
 * purposes. Specifically, during the global sync/commit, we do not
 * want to load any BATs that are not already loaded, both because
 * this costs performance, and because getting into memory shortage
 * during a commit is extremely dangerous. Loading a BAT tends not to
 * be required, since the commit actions mostly involve moving some
 * pointers in the BAT descriptor. However, some column types do
 * require loading the full bat. This is tested by the complexatom()
 * routine. Such columns are those of which the type has a fix/unfix
 * method, or those that have HeapDelete methods. The HeapDelete
 * actions are not always required and therefore the BBPquickdesc is
 * parametrized.
 */
static bool
complexatom(int t, bool delaccess)
{
	if (t >= 0 && (BATatoms[t].atomFix || (delaccess && BATatoms[t].atomDel))) {
		return true;
	}
	return false;
}

BAT *
BBPquickdesc(bat bid, bool delaccess)
{
	BAT *b;

	if (is_bat_nil(bid))
		return NULL;
	if (bid < 0) {
		GDKerror("called with negative batid.\n");
		assert(0);
		return NULL;
	}
	if ((b = BBP_cache(bid)) != NULL)
		return b;	/* already cached */
	b = (BAT *) BBPgetdesc(bid);
	if (b == NULL ||
	    complexatom(b->ttype, delaccess)) {
		b = BATload_intern(bid, true);
	}
	return b;
}

/*
 * @+ Global Commit
 */
static BAT *
dirty_bat(bat *i, bool subcommit)
{
	if (BBPvalid(*i)) {
		BAT *b;
		BBPspin(*i, "dirty_bat", BBPSAVING);
		b = BBP_cache(*i);
		if (b != NULL) {
			if ((BBP_status(*i) & BBPNEW) &&
			    BATcheckmodes(b, false) != GDK_SUCCEED) /* check mmap modes */
				*i = 0;	/* error */
			if ((BBP_status(*i) & BBPPERSISTENT) &&
			    (subcommit || BATdirty(b)))
				return b;	/* the bat is loaded, persistent and dirty */
		} else if (BBP_status(*i) & BBPSWAPPED) {
			b = (BAT *) BBPquickdesc(*i, true);
			if (b && (subcommit || b->batDirtydesc))
				return b;	/* only the desc is loaded & dirty */
		}
	}
	return NULL;
}

/*
 * @- backup-bat
 * Backup-bat moves all files of a BAT to a backup directory. Only
 * after this succeeds, it may be saved. If some failure occurs
 * halfway saving, we can thus always roll back.
 */
static gdk_return
file_move(int farmid, const char *srcdir, const char *dstdir, const char *name, const char *ext)
{
	if (GDKmove(farmid, srcdir, name, ext, dstdir, name, ext) == GDK_SUCCEED) {
		return GDK_SUCCEED;
	} else {
		char *path;
		struct stat st;

		path = GDKfilepath(farmid, srcdir, name, ext);
		if (path == NULL)
			return GDK_FAIL;
		if (stat(path, &st)) {
			/* source file does not exist; the best
			 * recovery is to give an error but continue
			 * by considering the BAT as not saved; making
			 * sure that this time it does get saved.
			 */
			GDKsyserror("file_move: cannot stat %s\n", path);
			GDKfree(path);
			return GDK_FAIL;	/* fishy, but not fatal */
		}
		GDKfree(path);
	}
	return GDK_FAIL;
}

/* returns true if the file exists */
static bool
file_exists(int farmid, const char *dir, const char *name, const char *ext)
{
	char *path;
	struct stat st;
	int ret = -1;

	path = GDKfilepath(farmid, dir, name, ext);
	if (path) {
		ret = stat(path, &st);
		TRC_DEBUG(IO_, "stat(%s) = %d\n", path, ret);
		GDKfree(path);
	}
	return (ret == 0);
}

static gdk_return
heap_move(Heap *hp, const char *srcdir, const char *dstdir, const char *nme, const char *ext)
{
	/* see doc at BATsetaccess()/gdk_bat.c for an expose on mmap
	 * heap modes */
	if (file_exists(hp->farmid, dstdir, nme, ext)) {
		/* dont overwrite heap with the committed state
		 * already in dstdir */
		return GDK_SUCCEED;
	} else if (hp->newstorage == STORE_PRIV &&
		   !file_exists(hp->farmid, srcdir, nme, ext)) {

		/* In order to prevent half-saved X.new files
		 * surviving a recover we create a dummy file in the
		 * BACKUP(dstdir) whose presence will trigger
		 * BBPrecover to remove them.  Thus, X will prevail
		 * where it otherwise wouldn't have.  If X already has
		 * a saved X.new, that one is backed up as normal.
		 */

		FILE *fp;
		long_str kill_ext;
		char *path;

		strconcat_len(kill_ext, sizeof(kill_ext), ext, ".kill", NULL);
		path = GDKfilepath(hp->farmid, dstdir, nme, kill_ext);
		if (path == NULL)
			return GDK_FAIL;
		fp = fopen(path, "w");
		if (fp == NULL)
			GDKsyserror("heap_move: cannot open file %s\n", path);
		TRC_DEBUG(IO_, "open %s = %d\n", path, fp ? 0 : -1);
		GDKfree(path);

		if (fp != NULL) {
			fclose(fp);
			return GDK_SUCCEED;
		} else {
			return GDK_FAIL;
		}
	}
	return file_move(hp->farmid, srcdir, dstdir, nme, ext);
}

/*
 * @- BBPprepare
 *
 * this routine makes sure there is a BAKDIR/, and initiates one if
 * not.  For subcommits, it does the same with SUBDIR.
 *
 * It is now locked, to get proper file counters, and also to prevent
 * concurrent BBPrecovers, etc.
 *
 * backup_dir == 0 => no backup BBP.dir
 * backup_dir == 1 => BBP.dir saved in BACKUP/
 * backup_dir == 2 => BBP.dir saved in SUBCOMMIT/
 */

static gdk_return
BBPprepare(bool subcommit)
{
	bool start_subcommit;
	int set = 1 + subcommit;
	str bakdirpath, subdirpath;
	gdk_return ret = GDK_SUCCEED;

	if(!(bakdirpath = GDKfilepath(0, NULL, BAKDIR, NULL)))
		return GDK_FAIL;
	if(!(subdirpath = GDKfilepath(0, NULL, SUBDIR, NULL))) {
		GDKfree(bakdirpath);
		return GDK_FAIL;
	}

	/* tmLock is only used here, helds usually very shortly just
	 * to protect the file counters */
	MT_lock_set(&GDKtmLock);

	start_subcommit = (subcommit && backup_subdir == 0);
	if (start_subcommit) {
		/* starting a subcommit. Make sure SUBDIR and DELDIR
		 * are clean */
		ret = BBPrecover_subdir();
	}
	if (backup_files == 0) {
		backup_dir = 0;
		ret = BBPrecover(0);
		if (ret == GDK_SUCCEED) {
			if (mkdir(bakdirpath, MONETDB_DIRMODE) < 0 && errno != EEXIST) {
				GDKsyserror("BBPprepare: cannot create directory %s\n", bakdirpath);
				ret = GDK_FAIL;
			}
			/* if BAKDIR already exists, don't signal error */
			TRC_DEBUG(IO_, "mkdir %s = %d\n", bakdirpath, (int) ret);
		}
	}
	if (ret == GDK_SUCCEED && start_subcommit) {
		/* make a new SUBDIR (subdir of BAKDIR) */
		if (mkdir(subdirpath, MONETDB_DIRMODE) < 0) {
			GDKsyserror("BBPprepare: cannot create directory %s\n", subdirpath);
			ret = GDK_FAIL;
		}
		TRC_DEBUG(IO_, "mkdir %s = %d\n", subdirpath, (int) ret);
	}
	if (ret == GDK_SUCCEED && backup_dir != set) {
		/* a valid backup dir *must* at least contain BBP.dir */
		if ((ret = GDKmove(0, backup_dir ? BAKDIR : BATDIR, "BBP", "dir", subcommit ? SUBDIR : BAKDIR, "BBP", "dir")) == GDK_SUCCEED) {
			backup_dir = set;
		}
	}
	/* increase counters */
	if (ret == GDK_SUCCEED) {
		backup_subdir += subcommit;
		backup_files++;
	}
	MT_lock_unset(&GDKtmLock);
	GDKfree(bakdirpath);
	GDKfree(subdirpath);
	return ret;
}

static gdk_return
do_backup(const char *srcdir, const char *nme, const char *ext,
	  Heap *h, bool dirty, bool subcommit)
{
	gdk_return ret = GDK_SUCCEED;

	/* direct mmap is unprotected (readonly usage, or has WAL
	 * protection); however, if we're backing up for subcommit
	 * and a backup already exists in the main backup directory
	 * (see GDKupgradevarheap), move the file */
	if (subcommit && file_exists(h->farmid, BAKDIR, nme, ext)) {
		if (file_move(h->farmid, BAKDIR, SUBDIR, nme, ext) != GDK_SUCCEED)
			return GDK_FAIL;
	}
	if (h->storage != STORE_MMAP) {
		/* STORE_PRIV saves into X.new files. Two cases could
		 * happen. The first is when a valid X.new exists
		 * because of an access change or a previous
		 * commit. This X.new should be backed up as
		 * usual. The second case is when X.new doesn't
		 * exist. In that case we could have half written
		 * X.new files (after a crash). To protect against
		 * these we write X.new.kill files in the backup
		 * directory (see heap_move). */
		char extnew[16];
		gdk_return mvret = GDK_SUCCEED;

		strconcat_len(extnew, sizeof(extnew), ext, ".new", NULL);
		if (dirty &&
		    !file_exists(h->farmid, BAKDIR, nme, extnew) &&
		    !file_exists(h->farmid, BAKDIR, nme, ext)) {
			/* if the heap is dirty and there is no heap
			 * file (with or without .new extension) in
			 * the BAKDIR, move the heap (preferably with
			 * .new extension) to the correct backup
			 * directory */
			if (file_exists(h->farmid, srcdir, nme, extnew))
				mvret = heap_move(h, srcdir,
						  subcommit ? SUBDIR : BAKDIR,
						  nme, extnew);
			else
				mvret = heap_move(h, srcdir,
						  subcommit ? SUBDIR : BAKDIR,
						  nme, ext);
		} else if (subcommit) {
			/* if subcommit, wqe may need to move an
			 * already made backup from BAKDIR to
			 * SUBSIR */
			if (file_exists(h->farmid, BAKDIR, nme, extnew))
				mvret = file_move(h->farmid, BAKDIR, SUBDIR, nme, extnew);
			else if (file_exists(h->farmid, BAKDIR, nme, ext))
				mvret = file_move(h->farmid, BAKDIR, SUBDIR, nme, ext);
		}
		/* there is a situation where the move may fail,
		 * namely if this heap was not supposed to be existing
		 * before, i.e. after a BATmaterialize on a persistent
		 * bat as a workaround, do not complain about move
		 * failure if the source file is nonexistent
		 */
		if (mvret != GDK_SUCCEED && file_exists(h->farmid, srcdir, nme, ext)) {
			ret = GDK_FAIL;
		}
		if (subcommit &&
		    (h->storage == STORE_PRIV || h->newstorage == STORE_PRIV)) {
			long_str kill_ext;

			strconcat_len(kill_ext, sizeof(kill_ext),
				      ext, ".new.kill", NULL);
			if (file_exists(h->farmid, BAKDIR, nme, kill_ext) &&
			    file_move(h->farmid, BAKDIR, SUBDIR, nme, kill_ext) != GDK_SUCCEED) {
				ret = GDK_FAIL;
			}
		}
	}
	return ret;
}

static gdk_return
BBPbackup(BAT *b, bool subcommit)
{
	char *srcdir;
	long_str nme;
	const char *s = BBP_physical(b->batCacheid);
	size_t slen;

	if (BBPprepare(subcommit) != GDK_SUCCEED) {
		return GDK_FAIL;
	}
	if (!b->batCopiedtodisk || b->batTransient) {
		return GDK_SUCCEED;
	}
	/* determine location dir and physical suffix */
	if (!(srcdir = GDKfilepath(NOFARM, BATDIR, s, NULL)))
		goto fail;
	s = strrchr(srcdir, DIR_SEP);
	if (!s)
		goto fail;

	slen = strlen(++s);
	if (slen >= sizeof(nme))
		goto fail;
	memcpy(nme, s, slen + 1);
	srcdir[s - srcdir] = 0;

	if (b->ttype != TYPE_void &&
	    do_backup(srcdir, nme, "tail", &b->theap,
		      b->batDirtydesc || b->theap.dirty,
		      subcommit) != GDK_SUCCEED)
		goto fail;
	if (b->tvheap &&
	    do_backup(srcdir, nme, "theap", b->tvheap,
		      b->batDirtydesc || b->tvheap->dirty,
		      subcommit) != GDK_SUCCEED)
		goto fail;
	GDKfree(srcdir);
	return GDK_SUCCEED;
  fail:
	if(srcdir)
		GDKfree(srcdir);
	return GDK_FAIL;
}

/*
 * @+ Atomic Write
 * The atomic BBPsync() function first safeguards the old images of
 * all files to be written in BAKDIR. It then saves all files. If that
 * succeeds fully, BAKDIR is renamed to DELDIR. The rename is
 * considered an atomic action. If it succeeds, the DELDIR is removed.
 * If something fails, the pre-sync status can be obtained by moving
 * back all backed up files; this is done by BBPrecover().
 *
 * The BBP.dir is also moved into the BAKDIR.
 */
gdk_return
BBPsync(int cnt, bat *subcommit)
{
	gdk_return ret = GDK_SUCCEED;
	int t0 = 0, t1 = 0;
	str bakdir, deldir;

	if(!(bakdir = GDKfilepath(0, NULL, subcommit ? SUBDIR : BAKDIR, NULL)))
		return GDK_FAIL;
	if(!(deldir = GDKfilepath(0, NULL, DELDIR, NULL))) {
		GDKfree(bakdir);
		return GDK_FAIL;
	}

	TRC_DEBUG_IF(PERF) t0 = t1 = GDKms();

	ret = BBPprepare(subcommit != NULL);

	/* PHASE 1: safeguard everything in a backup-dir */
	if (ret == GDK_SUCCEED) {
		int idx = 0;

		while (++idx < cnt) {
			bat i = subcommit ? subcommit[idx] : idx;
			BAT *b = dirty_bat(&i, subcommit != NULL);
			if (i <= 0)
				break;
			if (BBP_status(i) & BBPEXISTING) {
				if (b != NULL && BBPbackup(b, subcommit != NULL) != GDK_SUCCEED)
					break;
			} else if (subcommit && (b = BBP_desc(i)) && BBP_status(i) & BBPDELETED) {
				char o[10];
				char *f;
				snprintf(o, sizeof(o), "%o", (unsigned) b->batCacheid);
				f = GDKfilepath(b->theap.farmid, BAKDIR, o, "tail");
				if (f == NULL) {
					ret = GDK_FAIL;
					goto bailout;
				}
				if (access(f, F_OK) == 0)
					file_move(b->theap.farmid, BAKDIR, SUBDIR, o, "tail");
				GDKfree(f);
				f = GDKfilepath(b->theap.farmid, BAKDIR, o, "theap");
				if (f == NULL) {
					ret = GDK_FAIL;
					goto bailout;
				}
				if (access(f, F_OK) == 0)
					file_move(b->theap.farmid, BAKDIR, SUBDIR, o, "theap");
				GDKfree(f);
			}
		}
		if (idx < cnt)
			ret = GDK_FAIL;
	}
	TRC_DEBUG(PERF, "move time %d, %d files\n", (t1 = GDKms()) - t0, backup_files);

	/* PHASE 2: save the repository */
	if (ret == GDK_SUCCEED) {
		int idx = 0;

		while (++idx < cnt) {
			bat i = subcommit ? subcommit[idx] : idx;

			if (BBP_status(i) & BBPPERSISTENT) {
				BAT *b = dirty_bat(&i, subcommit != NULL);
				if (i <= 0)
					break;
				if (b != NULL && BATsave(b) != GDK_SUCCEED)
					break;	/* write error */
			}
		}
		if (idx < cnt)
			ret = GDK_FAIL;
	}

	TRC_DEBUG(PERF, "write time %d\n", (t0 = GDKms()) - t1);

	if (ret == GDK_SUCCEED) {
		ret = BBPdir(cnt, subcommit);
	}

	TRC_DEBUG(PERF, "dir time %d, %d bats\n", (t1 = GDKms()) - t0, (bat) ATOMIC_GET(&BBPsize));

	if (ret == GDK_SUCCEED) {
		/* atomic switchover */
		/* this is the big one: this call determines
		 * whether the operation of this function
		 * succeeded, so no changing of ret after this
		 * call anymore */

		if (rename(bakdir, deldir) < 0)
			ret = GDK_FAIL;
		if (ret != GDK_SUCCEED &&
		    GDKremovedir(0, DELDIR) == GDK_SUCCEED && /* maybe there was an old deldir */
		    rename(bakdir, deldir) < 0)
			ret = GDK_FAIL;
		if (ret != GDK_SUCCEED)
			GDKsyserror("BBPsync: rename(%s,%s) failed.\n", bakdir, deldir);
		TRC_DEBUG(IO_, "rename %s %s = %d\n", bakdir, deldir, (int) ret);
	}

	/* AFTERMATH */
	if (ret == GDK_SUCCEED) {
		backup_files = subcommit ? (backup_files - backup_subdir) : 0;
		backup_dir = backup_subdir = 0;
		if (GDKremovedir(0, DELDIR) != GDK_SUCCEED)
			fprintf(stderr, "#BBPsync: cannot remove directory %s\n", DELDIR);
		(void) BBPprepare(false); /* (try to) remove DELDIR and set up new BAKDIR */
		if (backup_files > 1) {
			TRC_DEBUG(PERF, "backup_files %d > 1\n", backup_files);
			backup_files = 1;
		}
	}
	TRC_DEBUG(PERF, "%s (ready time %d)\n",
		  ret == GDK_SUCCEED ? "" : " failed",
		  (t0 = GDKms()) - t1);
  bailout:
	GDKfree(bakdir);
	GDKfree(deldir);
	return ret;
}

/*
 * Recovery just moves all files back to their original location. this
 * is an incremental process: if something fails, just stop with still
 * files left for moving in BACKUP/.  The recovery process can resume
 * later with the left over files.
 */
static gdk_return
force_move(int farmid, const char *srcdir, const char *dstdir, const char *name)
{
	const char *p;
	char *dstpath, *killfile;
	gdk_return ret = GDK_SUCCEED;

	if ((p = strrchr(name, '.')) != NULL && strcmp(p, ".kill") == 0) {
		/* Found a X.new.kill file, ie remove the X.new file */
		ptrdiff_t len = p - name;
		long_str srcpath;

		strncpy(srcpath, name, len);
		srcpath[len] = '\0';
		if(!(dstpath = GDKfilepath(farmid, dstdir, srcpath, NULL))) {
			GDKsyserror("force_move: malloc fail\n");
			return GDK_FAIL;
		}

		/* step 1: remove the X.new file that is going to be
		 * overridden by X */
		if (remove(dstpath) != 0 && errno != ENOENT) {
			/* if it exists and cannot be removed, all
			 * this is going to fail */
			GDKsyserror("force_move: remove(%s)\n", dstpath);
			GDKfree(dstpath);
			return GDK_FAIL;
		}
		GDKfree(dstpath);

		/* step 2: now remove the .kill file. This one is
		 * crucial, otherwise we'll never finish recovering */
		if(!(killfile = GDKfilepath(farmid, srcdir, name, NULL))) {
			GDKsyserror("force_move: malloc fail\n");
			return GDK_FAIL;
		}
		if (remove(killfile) != 0) {
			ret = GDK_FAIL;
			GDKsyserror("force_move: remove(%s)\n", killfile);
		}
		GDKfree(killfile);
		return ret;
	}
	/* try to rename it */
	ret = GDKmove(farmid, srcdir, name, NULL, dstdir, name, NULL);

	if (ret != GDK_SUCCEED) {
		char *srcpath;

		/* two legal possible causes: file exists or dir
		 * doesn't exist */
		if(!(dstpath = GDKfilepath(farmid, dstdir, name, NULL)))
			return GDK_FAIL;
		if(!(srcpath = GDKfilepath(farmid, srcdir, name, NULL))) {
			GDKfree(dstpath);
			return GDK_FAIL;
		}
		if (remove(dstpath) != 0)	/* clear destination */
			ret = GDK_FAIL;
		TRC_DEBUG(IO_, "remove %s = %d\n", dstpath, (int) ret);

		(void) GDKcreatedir(dstdir); /* if fails, move will fail */
		ret = GDKmove(farmid, srcdir, name, NULL, dstdir, name, NULL);
		TRC_DEBUG(IO_, "link %s %s = %d\n", srcpath, dstpath, (int) ret);
		GDKfree(dstpath);
		GDKfree(srcpath);
	}
	return ret;
}

gdk_return
BBPrecover(int farmid)
{
	str bakdirpath;
	str leftdirpath;
	DIR *dirp;
	struct dirent *dent;
	long_str path, dstpath;
	bat i;
	size_t j = strlen(BATDIR);
	gdk_return ret = GDK_SUCCEED;
	bool dirseen = false;
	str dstdir;

	bakdirpath = GDKfilepath(farmid, NULL, BAKDIR, NULL);
	leftdirpath = GDKfilepath(farmid, NULL, LEFTDIR, NULL);
	if (bakdirpath == NULL || leftdirpath == NULL) {
		GDKfree(bakdirpath);
		GDKfree(leftdirpath);
		return GDK_FAIL;
	}
	dirp = opendir(bakdirpath);
	if (dirp == NULL) {
		GDKfree(bakdirpath);
		GDKfree(leftdirpath);
		return GDK_SUCCEED;	/* nothing to do */
	}
	memcpy(dstpath, BATDIR, j);
	dstpath[j] = DIR_SEP;
	dstpath[++j] = 0;
	dstdir = dstpath + j;
	TRC_DEBUG(IO_, "start\n");

	if (mkdir(leftdirpath, MONETDB_DIRMODE) < 0 && errno != EEXIST) {
		GDKsyserror("BBPrecover: cannot create directory %s\n", leftdirpath);
		closedir(dirp);
		GDKfree(bakdirpath);
		GDKfree(leftdirpath);
		return GDK_FAIL;
	}

	/* move back all files */
	while ((dent = readdir(dirp)) != NULL) {
		const char *q = strchr(dent->d_name, '.');

		if (q == dent->d_name) {
			char *fn;

			if (strcmp(dent->d_name, ".") == 0 ||
			    strcmp(dent->d_name, "..") == 0)
				continue;
			fn = GDKfilepath(farmid, BAKDIR, dent->d_name, NULL);
			if (fn) {
				int uret = remove(fn);
				TRC_DEBUG(IO_, "remove %s = %d\n",
					  fn, uret);
				GDKfree(fn);
			}
			continue;
		} else if (strcmp(dent->d_name, "BBP.dir") == 0) {
			dirseen = true;
			continue;
		}
		if (q == NULL)
			q = dent->d_name + strlen(dent->d_name);
		if ((j = q - dent->d_name) + 1 > sizeof(path)) {
			/* name too long: ignore */
			continue;
		}
		strncpy(path, dent->d_name, j);
		path[j] = 0;
		if (GDKisdigit(*path)) {
			i = strtol(path, NULL, 8);
		} else {
			i = BBP_find(path, false);
			if (i < 0)
				i = -i;
		}
		if (i == 0 || i >= (bat) ATOMIC_GET(&BBPsize) || !BBPvalid(i)) {
			force_move(farmid, BAKDIR, LEFTDIR, dent->d_name);
		} else {
			BBPgetsubdir(dstdir, i);
			if (force_move(farmid, BAKDIR, dstpath, dent->d_name) != GDK_SUCCEED)
				ret = GDK_FAIL;
		}
	}
	closedir(dirp);
	if (dirseen && ret == GDK_SUCCEED) {	/* we have a saved BBP.dir; it should be moved back!! */
		struct stat st;
		char *fn;

		fn = GDKfilepath(farmid, BATDIR, "BBP", "dir");
		if (fn == NULL) {
			ret = GDK_FAIL;
		} else {
			ret = recover_dir(farmid, stat(fn, &st) == 0);
			GDKfree(fn);
		}
	}

	if (ret == GDK_SUCCEED) {
		if (rmdir(bakdirpath) < 0) {
			GDKsyserror("BBPrecover: cannot remove directory %s\n", bakdirpath);
			ret = GDK_FAIL;
		}
		TRC_DEBUG(IO_, "rmdir %s = %d\n", bakdirpath, (int) ret);
	}
	if (ret != GDK_SUCCEED)
		GDKerror("recovery failed. Please check whether your disk is full or write-protected.\n");

	TRC_DEBUG(IO_, "end\n");
	GDKfree(bakdirpath);
	GDKfree(leftdirpath);
	return ret;
}

/*
 * SUBDIR recovery is quite mindlessly moving all files back to the
 * parent (BAKDIR).  We do recognize moving back BBP.dir and set
 * backed_up_subdir accordingly.
 */
gdk_return
BBPrecover_subdir(void)
{
	str subdirpath;
	DIR *dirp;
	struct dirent *dent;
	gdk_return ret = GDK_SUCCEED;

	subdirpath = GDKfilepath(0, NULL, SUBDIR, NULL);
	if (subdirpath == NULL)
		return GDK_FAIL;
	dirp = opendir(subdirpath);
	GDKfree(subdirpath);
	if (dirp == NULL) {
		return GDK_SUCCEED;	/* nothing to do */
	}
	TRC_DEBUG(IO_, "start\n");

	/* move back all files */
	while ((dent = readdir(dirp)) != NULL) {
		if (dent->d_name[0] == '.')
			continue;
		ret = GDKmove(0, SUBDIR, dent->d_name, NULL, BAKDIR, dent->d_name, NULL);
		if (ret == GDK_SUCCEED && strcmp(dent->d_name, "BBP.dir") == 0)
			backup_dir = 1;
		if (ret != GDK_SUCCEED)
			break;
	}
	closedir(dirp);

	/* delete the directory */
	if (ret == GDK_SUCCEED) {
		ret = GDKremovedir(0, SUBDIR);
		if (backup_dir == 2) {
			TRC_DEBUG(IO_, "%s%cBBP.dir had disappeared!\n", SUBDIR, DIR_SEP);
			backup_dir = 0;
		}
	}
	TRC_DEBUG(IO_, "end = %d\n", (int) ret);

	if (ret != GDK_SUCCEED)
		GDKerror("recovery failed. Please check whether your disk is full or write-protected.\n");
	return ret;
}

/*
 * @- The diskscan
 * The BBPdiskscan routine walks through the BAT dir, cleans up
 * leftovers, and measures disk occupancy.  Leftovers are files that
 * cannot belong to a BAT. in order to establish this for [ht]heap
 * files, the BAT descriptor is loaded in order to determine whether
 * these files are still required.
 *
 * The routine gathers all bat sizes in a bat that contains bat-ids
 * and bytesizes. The return value is the number of bytes of space
 * freed.
 */
static bool
persistent_bat(bat bid)
{
	if (bid >= 0 && bid < (bat) ATOMIC_GET(&BBPsize) && BBPvalid(bid)) {
		BAT *b = BBP_cache(bid);

		if (b == NULL || b->batCopiedtodisk) {
			return true;
		}
	}
	return false;
}

static BAT *
getdesc(bat bid)
{
	BAT *b = BBPgetdesc(bid);

	if (b == NULL)
		BBPclear(bid);
	return b;
}

static bool
BBPdiskscan(const char *parent, size_t baseoff)
{
	DIR *dirp = opendir(parent);
	struct dirent *dent;
	char fullname[FILENAME_MAX];
	str dst = fullname;
	size_t dstlen = sizeof(fullname);
	const char *src = parent;

	if (dirp == NULL)
		return true;	/* nothing to do */

	while (*src) {
		*dst++ = *src++;
		dstlen--;
	}
	if (dst > fullname && dst[-1] != DIR_SEP) {
		*dst++ = DIR_SEP;
		dstlen--;
	}

	while ((dent = readdir(dirp)) != NULL) {
		const char *p;
		bat bid;
		bool ok, delete;

		if (dent->d_name[0] == '.')
			continue;	/* ignore .dot files and directories (. ..) */

		if (strncmp(dent->d_name, "BBP.", 4) == 0 &&
		    (strcmp(parent + baseoff, BATDIR) == 0 ||
		     strncmp(parent + baseoff, BAKDIR, strlen(BAKDIR)) == 0 ||
		     strncmp(parent + baseoff, SUBDIR, strlen(SUBDIR)) == 0))
			continue;

		p = strchr(dent->d_name, '.');

		if (strlen(dent->d_name) >= dstlen) {
			/* found a file with too long a name
			   (i.e. unknown); stop pruning in this
			   subdir */
			fprintf(stderr, "BBPdiskscan: unexpected file %s, leaving %s.\n", dent->d_name, parent);
			break;
		}
		strncpy(dst, dent->d_name, dstlen);
		fullname[sizeof(fullname) - 1] = 0;

		if (p == NULL && !BBPdiskscan(fullname, baseoff)) {
			/* it was a directory */
			continue;
		}

		if (p && strcmp(p + 1, "tmp") == 0) {
			delete = true;
			ok = true;
			bid = 0;
		} else {
			bid = strtol(dent->d_name, NULL, 8);
			ok = p && bid;
			delete = false;

			if (!ok || !persistent_bat(bid)) {
				delete = true;
			} else if (strncmp(p + 1, "tail", 4) == 0) {
				BAT *b = getdesc(bid);
				delete = (b == NULL || !b->ttype || !b->batCopiedtodisk);
			} else if (strncmp(p + 1, "theap", 5) == 0) {
				BAT *b = getdesc(bid);
				delete = (b == NULL || !b->tvheap || !b->batCopiedtodisk);
			} else if (strncmp(p + 1, "thashl", 6) == 0 ||
				   strncmp(p + 1, "thashb", 6) == 0) {
#ifdef PERSISTENTHASH
				BAT *b = getdesc(bid);
				delete = b == NULL;
				if (!delete)
					b->thash = (Hash *) 1;
#else
				delete = true;
#endif
			} else if (strncmp(p + 1, "thash", 5) == 0) {
				/* older versions used .thash which we
				 * can simply ignore */
				delete = true;
			} else if (strncmp(p + 1, "timprints", 9) == 0) {
				BAT *b = getdesc(bid);
				delete = b == NULL;
				if (!delete)
					b->timprints = (Imprints *) 1;
			} else if (strncmp(p + 1, "torderidx", 9) == 0) {
#ifdef PERSISTENTIDX
				BAT *b = getdesc(bid);
				delete = b == NULL;
				if (!delete)
					b->torderidx = (Heap *) 1;
#else
				delete = true;
#endif
			} else if (strncmp(p + 1, "new", 3) != 0) {
				ok = false;
			}
		}
		if (!ok) {
			/* found an unknown file; stop pruning in this
			 * subdir */
			fprintf(stderr, "BBPdiskscan: unexpected file %s, leaving %s.\n", dent->d_name, parent);
			break;
		}
		if (delete) {
			if (remove(fullname) != 0 && errno != ENOENT) {
				GDKsyserror("BBPdiskscan: remove(%s)", fullname);
				continue;
			}
			TRC_DEBUG(IO_, "remove(%s) = 0\n", fullname);
		}
	}
	closedir(dirp);
	return false;
}

void
gdk_bbp_reset(void)
{
	int i;

	while (BBPlimit > 0) {
		BBPlimit -= BBPINIT;
		assert(BBPlimit >= 0);
		GDKfree(BBP[BBPlimit >> BBPINITLOG]);
		BBP[BBPlimit >> BBPINITLOG] = NULL;
	}
	ATOMIC_SET(&BBPsize, 0);
	for (i = 0; i < MAXFARMS; i++)
		GDKfree((void *) BBPfarms[i].dirname); /* loose "const" */
	memset(BBPfarms, 0, sizeof(BBPfarms));
	BBP_hash = 0;
	BBP_mask = 0;

	locked_by = 0;
	BBPunloadCnt = 0;
	backup_files = 0;
	backup_dir = 0;
	backup_subdir = 0;
}<|MERGE_RESOLUTION|>--- conflicted
+++ resolved
@@ -1058,15 +1058,8 @@
 	}
 	if (bbpversion != GDKLIBRARY &&
 	    bbpversion != GDKLIBRARY_OLDDATE &&
-<<<<<<< HEAD
 	    bbpversion != GDKLIBRARY_BLOB_SORT) {
-		TRC_CRITICAL(GDK, "incompatible BBP version: expected 0%o, got 0%o.\n"
-=======
-	    bbpversion != GDKLIBRARY_BLOB_SORT &&
-	    bbpversion != GDKLIBRARY_NIL_NAN &&
-	    bbpversion != GDKLIBRARY_TALIGN) {
 		TRC_CRITICAL(GDK, "incompatible BBP version: expected 0%o, got 0%o. "
->>>>>>> 9931a48c
 			     "This database was probably created by a %s version of MonetDB.",
 			     GDKLIBRARY, bbpversion,
 			     bbpversion > GDKLIBRARY ? "newer" : "too old");
@@ -1097,22 +1090,7 @@
 		TRC_CRITICAL(GDK, "short BBP");
 		return 0;
 	}
-<<<<<<< HEAD
-=======
 	++*lineno;
-#ifdef GDKLIBRARY_TALIGN
-	char *s;
-	if ((s = strstr(buf, "BBPsize")) != NULL) {
-		if (sscanf(s, "BBPsize=%d", &sz) != 1) {
-			TRC_CRITICAL(GDK, "no BBPsize value found\n");
-			return 0;
-		}
-		sz = (int) (sz * BATMARGIN);
-		if (sz > (bat) ATOMIC_GET(&BBPsize))
-			ATOMIC_SET(&BBPsize, sz);
-	}
-#else
->>>>>>> 9931a48c
 	if (sscanf(buf, "BBPsize=%d", &sz) != 1) {
 		TRC_CRITICAL(GDK, "no BBPsize value found\n");
 		return 0;
