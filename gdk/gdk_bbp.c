/*
 * This Source Code Form is subject to the terms of the Mozilla Public
 * License, v. 2.0.  If a copy of the MPL was not distributed with this
 * file, You can obtain one at http://mozilla.org/MPL/2.0/.
 *
 * Copyright 1997 - July 2008 CWI, August 2008 - 2022 MonetDB B.V.
 */

/*
 * @a M. L. Kersten, P. Boncz, N. J. Nes
 * @* BAT Buffer Pool (BBP)
 * The BATs created and loaded are collected in a BAT buffer pool.
 * The Bat Buffer Pool has a number of functions:
 * @table @code
 *
 * @item administration and lookup
 * The BBP is a directory which contains status information about all
 * known BATs.  This interface may be used very heavily, by
 * data-intensive applications.  To eliminate all overhead, read-only
 * access to the BBP may be done by table-lookups. The integer index
 * type for these lookups is @emph{bat}, as retrieved by
 * @emph{b->batCacheid}. The @emph{bat} zero is reserved for the nil
 * bat.
 *
 * @item persistence
 * The BBP is made persistent by saving it to the dictionary file
 * called @emph{BBP.dir} in the database.
 *
 * When the number of BATs rises, having all files in one directory
 * becomes a bottleneck.  The BBP therefore implements a scheme that
 * distributes all BATs in a growing directory tree with at most 64
 * BATs stored in one node.
 *
 * @item buffer management
 * The BBP is responsible for loading and saving of BATs to disk. It
 * also contains routines to unload BATs from memory when memory
 * resources get scarce. For this purpose, it administers BAT memory
 * reference counts (to know which BATs can be unloaded) and BAT usage
 * statistics (it unloads the least recently used BATs).
 *
 * @item recovery
 * When the database is closed or during a run-time syncpoint, the
 * system tables must be written to disk in a safe way, that is immune
 * for system failures (like disk full). To do so, the BBP implements
 * an atomic commit and recovery protocol: first all files to be
 * overwritten are moved to a BACKUP/ dir. If that succeeds, the
 * writes are done. If that also fully succeeds the BACKUP/ dir is
 * renamed to DELETE_ME/ and subsequently deleted.  If not, all files
 * in BACKUP/ are moved back to their original location.
 *
 * @item unloading
 * Bats which have a logical reference (ie. a lrefs > 0) but no memory
 * reference (refcnt == 0) can be unloaded. Unloading dirty bats
 * means, moving the original (committed version) to the BACKUP/ dir
 * and saving the bat. This complicates the commit and recovery/abort
 * issues.  The commit has to check if the bat is already moved. And
 * The recovery has to always move back the files from the BACKUP/
 * dir.
 *
 * @item reference counting
 * Bats use have two kinds of references: logical and physical
 * (pointer) ones.  The logical references are administered by
 * BBPretain/BBPrelease, the physical ones by BBPfix/BBPunfix.
 *
 * @item share counting
 * Views use the heaps of there parent bats. To save guard this, the
 * parent has a shared counter, which is incremented and decremented
 * using BBPshare and BBPunshare. These functions make sure the parent
 * is memory resident as required because of the 'pointer' sharing.
 * @end table
 */

#include "monetdb_config.h"
#include "gdk.h"
#include "gdk_private.h"
#include "mutils.h"
#ifdef HAVE_FCNTL_H
#include <fcntl.h>
#endif

#ifndef F_OK
#define F_OK 0
#endif
#ifndef S_ISDIR
#define S_ISDIR(mode)	(((mode) & _S_IFMT) == _S_IFDIR)
#endif

/*
 * The BBP has a fixed address, so re-allocation due to a growing BBP
 * caused by one thread does not disturb reads to the old entries by
 * another.  This is implemented using anonymous virtual memory;
 * extensions on the same address are guaranteed because a large
 * non-committed VM area is requested initially. New slots in the BBP
 * are found in O(1) by keeping a freelist that uses the 'next' field
 * in the BBPrec records.
 */
BBPrec *BBP[N_BBPINIT];		/* fixed base VM address of BBP array */
bat BBPlimit = 0;		/* current committed VM BBP array */
static ATOMIC_TYPE BBPsize = ATOMIC_VAR_INIT(0); /* current used size of BBP array */

struct BBPfarm_t BBPfarms[MAXFARMS];

#define KITTENNAP 1		/* used to suspend processing */
#define BBPNONAME "."		/* filler for no name in BBP.dir */
/*
 * The hash index uses a bucket index (int array) of size mask that is
 * tuned for perfect hashing (1 lookup). The bucket chain uses the
 * 'next' field in the BBPrec records.
 */
static MT_Lock BBPnameLock = MT_LOCK_INITIALIZER(BBPnameLock);
static bat *BBP_hash = NULL;		/* BBP logical name hash buckets */
static bat BBP_mask = 0;		/* number of buckets = & mask */
static MT_Lock GDKcacheLock = MT_LOCK_INITIALIZER(GDKcacheLock);
static bat BBP_free;

static gdk_return BBPfree(BAT *b);
static void BBPdestroy(BAT *b);
static void BBPuncacheit(bat bid, bool unloaddesc);
static gdk_return BBPprepare(bool subcommit);
static BAT *getBBPdescriptor(bat i);
static gdk_return BBPbackup(BAT *b, bool subcommit);
static gdk_return BBPdir_init(void);
static void BBPcallbacks(void);

/* two lngs of extra info in BBP.dir */
/* these two need to be atomic because of their use in AUTHcommit() */
static ATOMIC_TYPE BBPlogno = ATOMIC_VAR_INIT(0);
static ATOMIC_TYPE BBPtransid = ATOMIC_VAR_INIT(0);

#define BBPtmpcheck(s)	(strncmp(s, "tmp_", 4) == 0)

#define BBPnamecheck(s) (BBPtmpcheck(s) ? strtol((s) + 4, NULL, 8) : 0)

static void
BBP_insert(bat i)
{
	bat idx = (bat) (strHash(BBP_logical(i)) & BBP_mask);

	BBP_next(i) = BBP_hash[idx];
	BBP_hash[idx] = i;
}

static void
BBP_delete(bat i)
{
	bat *h = BBP_hash;
	const char *s = BBP_logical(i);
	bat idx = (bat) (strHash(s) & BBP_mask);

	for (h += idx; (i = *h) != 0; h = &BBP_next(i)) {
		if (strcmp(BBP_logical(i), s) == 0) {
			*h = BBP_next(i);
			break;
		}
	}
}

bat
getBBPsize(void)
{
	return (bat) ATOMIC_GET(&BBPsize);
}

lng
getBBPlogno(void)
{
	return (lng) ATOMIC_GET(&BBPlogno);
}

lng
getBBPtransid(void)
{
	return (lng) ATOMIC_GET(&BBPtransid);
}


/*
 * @+ BBP Consistency and Concurrency
 * While GDK provides the basic building blocks for an ACID system, in
 * itself it is not such a system, as we this would entail too much
 * overhead that is often not needed. Hence, some consistency control
 * is left to the user. The first important user constraint is that if
 * a user updates a BAT, (s)he himself must assure that no-one else
 * accesses this BAT.
 *
 * Concerning buffer management, the BBP carries out a swapping
 * policy.  BATs are kept in memory till the memory is full. If the
 * memory is full, the malloc functions initiate BBP trim actions,
 * that unload the coldest BATs that have a zero reference count. The
 * second important user constraint is therefore that a user may only
 * manipulate live BAT data in memory if it is sure that there is at
 * least one reference count to that BAT.
 *
 * The main BBP array is protected by two locks:
 * @table @code
 * @item GDKcacheLock]
 * this lock guards the free slot management in the BBP array.  The
 * BBP operations that allocate a new slot for a new BAT
 * (@emph{BBPinit},@emph{BBPcacheit}), delete the slot of a destroyed
 * BAT (@emph{BBPreclaim}), or rename a BAT (@emph{BBPrename}), hold
 * this lock. It also protects all BAT (re)naming actions include
 * (read and write) in the hash table with BAT names.
 * @item GDKswapLock
 * this lock guards the swap (loaded/unloaded) status of the
 * BATs. Hence, all BBP routines that influence the swapping policy,
 * or actually carry out the swapping policy itself, acquire this lock
 * (e.g. @emph{BBPfix},@emph{BBPunfix}).  Note that this also means
 * that updates to the BBP_status indicator array must be protected by
 * GDKswapLock.
 *
 * To reduce contention GDKswapLock was split into multiple locks; it
 * is now an array of lock pointers which is accessed by
 * GDKswapLock(bat)
 * @end table
 *
 * Routines that need both locks should first acquire the locks in the
 * GDKswapLock array (in ascending order) and then GDKcacheLock (and
 * release them in reverse order).
 *
 * To obtain maximum speed, read operations to existing elements in
 * the BBP are unguarded. As said, it is the users responsibility that
 * the BAT that is being read is not being modified. BBP update
 * actions that modify the BBP data structure itself are locked by the
 * BBP functions themselves. Hence, multiple concurrent BBP read
 * operations may be ongoing while at the same time at most one BBP
 * write operation @strong{on a different BAT} is executing.  This
 * holds for accesses to the public (quasi-) arrays @emph{BBPcache},
 * @emph{BBPstatus} and @emph{BBPrefs}.
 * These arrays are called quasi as now they are
 * actually stored together in one big BBPrec array called BBP, that
 * is allocated in anonymous VM space, so we can reallocate this
 * structure without changing the base address (a crucial feature if
 * read actions are to go on unlocked while other entries in the BBP
 * may be modified).
 */
static volatile MT_Id locked_by = 0;

/* use a lock instead of atomic instructions so that we wait for
 * BBPlock/BBPunlock */
#define BBP_unload_inc()			\
	do {					\
		MT_lock_set(&GDKunloadLock);	\
		BBPunloadCnt++;			\
		MT_lock_unset(&GDKunloadLock);	\
	} while (0)

#define BBP_unload_dec()			\
	do {					\
		MT_lock_set(&GDKunloadLock);	\
		--BBPunloadCnt;			\
		assert(BBPunloadCnt >= 0);	\
		MT_lock_unset(&GDKunloadLock);	\
	} while (0)

static int BBPunloadCnt = 0;
static MT_Lock GDKunloadLock = MT_LOCK_INITIALIZER(GDKunloadLock);

void
BBPtmlock(void)
{
	MT_lock_set(&GDKtmLock);
}

void
BBPtmunlock(void)
{
	MT_lock_unset(&GDKtmLock);
}

void
BBPlock(void)
{
	int i;

	/* wait for all pending unloads to finish */
	MT_lock_set(&GDKunloadLock);
	while (BBPunloadCnt > 0) {
		MT_lock_unset(&GDKunloadLock);
		MT_sleep_ms(1);
		MT_lock_set(&GDKunloadLock);
	}

	MT_lock_set(&GDKtmLock);
	MT_lock_set(&GDKcacheLock);
	for (i = 0; i <= BBP_BATMASK; i++)
		MT_lock_set(&GDKswapLock(i));
	locked_by = MT_getpid();

	MT_lock_unset(&GDKunloadLock);
}

void
BBPunlock(void)
{
	int i;

	for (i = BBP_BATMASK; i >= 0; i--)
		MT_lock_unset(&GDKswapLock(i));
	MT_lock_unset(&GDKcacheLock);
	locked_by = 0;
	MT_lock_unset(&GDKtmLock);
}

static gdk_return
BBPinithash(bat size)
{
	for (BBP_mask = 1; (BBP_mask << 1) <= BBPlimit; BBP_mask <<= 1)
		;
	BBP_hash = (bat *) GDKzalloc(BBP_mask * sizeof(bat));
	if (BBP_hash == NULL) {
		return GDK_FAIL;
	}
	BBP_mask--;

	while (--size > 0) {
		const char *s = BBP_logical(size);

		if (s) {
			if (*s != '.' && !BBPtmpcheck(s)) {
				BBP_insert(size);
			}
		} else {
			BBP_next(size) = BBP_free;
			BBP_free = size;
		}
	}
	return GDK_SUCCEED;
}

int
BBPselectfarm(role_t role, int type, enum heaptype hptype)
{
	int i;

	(void) type;		/* may use in future */
	(void) hptype;		/* may use in future */

	if (GDKinmemory(0))
		return 0;

#ifndef PERSISTENTHASH
	if (hptype == hashheap)
		role = TRANSIENT;
#endif
#ifndef PERSISTENTIDX
	if (hptype == orderidxheap)
		role = TRANSIENT;
#endif
	for (i = 0; i < MAXFARMS; i++)
		if (BBPfarms[i].roles & (1U << (int) role))
			return i;
	/* must be able to find farms for TRANSIENT and PERSISTENT */
	assert(role != TRANSIENT && role != PERSISTENT);
	return -1;
}

static gdk_return
BBPextend(bool buildhash, bat newsize)
{
	if (newsize >= N_BBPINIT * BBPINIT) {
		GDKerror("trying to extend BAT pool beyond the "
			 "limit (%d)\n", N_BBPINIT * BBPINIT);
		return GDK_FAIL;
	}

	/* make sure the new size is at least BBPsize large */
	while (BBPlimit < newsize) {
		BUN limit = BBPlimit >> BBPINITLOG;
		assert(BBP[limit] == NULL);
		BBP[limit] = GDKzalloc(BBPINIT * sizeof(BBPrec));
		if (BBP[limit] == NULL) {
			GDKerror("failed to extend BAT pool\n");
			return GDK_FAIL;
		}
		for (BUN i = 0; i < BBPINIT; i++) {
			ATOMIC_INIT(&BBP[limit][i].status, 0);
			BBP[limit][i].pid = ~(MT_Id)0;
		}
		BBPlimit += BBPINIT;
	}

	if (buildhash) {
		GDKfree(BBP_hash);
		BBP_hash = NULL;
		BBP_free = 0;
		if (BBPinithash(newsize) != GDK_SUCCEED)
			return GDK_FAIL;
	}
	return GDK_SUCCEED;
}

static gdk_return
recover_dir(int farmid, bool direxists)
{
	if (direxists) {
		/* just try; don't care about these non-vital files */
		if (GDKunlink(farmid, BATDIR, "BBP", "bak") != GDK_SUCCEED)
			TRC_WARNING(GDK, "unlink of BBP.bak failed\n");
		if (GDKmove(farmid, BATDIR, "BBP", "dir", BATDIR, "BBP", "bak", false) != GDK_SUCCEED)
			TRC_WARNING(GDK, "rename of BBP.dir to BBP.bak failed\n");
	}
	return GDKmove(farmid, BAKDIR, "BBP", "dir", BATDIR, "BBP", "dir", true);
}

static gdk_return BBPrecover(int farmid);
static gdk_return BBPrecover_subdir(void);
static bool BBPdiskscan(const char *, size_t);

static int
vheapinit(BAT *b, const char *buf, bat bid, unsigned bbpversion, const char *filename, int lineno)
{
	int n = 0;
	uint64_t free, size;
	uint16_t storage;

	(void) bbpversion;	/* could be used to implement compatibility */

	size = 0;			      /* for GDKLIBRARY_HSIZE case */
	storage = STORE_INVALID;	      /* for GDKLIBRARY_HSIZE case */
	if (bbpversion <= GDKLIBRARY_HSIZE ?
	    sscanf(buf,
		   " %" SCNu64 " %" SCNu64 " %" SCNu16
		   "%n",
		   &free, &size, &storage, &n) < 3 :
	    sscanf(buf,
		   " %" SCNu64
		   "%n",
		   &free, &n) < 1) {
		TRC_CRITICAL(GDK, "invalid format for BBP.dir on line %d", lineno);
		return -1;
	}
	b->tvheap = GDKmalloc(sizeof(Heap));
	if (b->tvheap == NULL) {
		TRC_CRITICAL(GDK, "cannot allocate memory for heap.");
		return -1;
	}
	if (b->ttype >= 0 &&
	    ATOMstorage(b->ttype) == TYPE_str &&
	    free < GDK_STRHASHTABLE * sizeof(stridx_t) + BATTINY * GDK_VARALIGN)
		size = GDK_STRHASHTABLE * sizeof(stridx_t) + BATTINY * GDK_VARALIGN;
	else if (free < 512)
		size = 512;
	else
		size = free;
	*b->tvheap = (Heap) {
		.free = (size_t) free,
		.size = (size_t) size,
		.base = NULL,
		.storage = STORE_INVALID,
		.cleanhash = true,
		.newstorage = STORE_INVALID,
		.dirty = false,
		.parentid = bid,
		.farmid = BBPselectfarm(PERSISTENT, b->ttype, varheap),
	};
	strconcat_len(b->tvheap->filename, sizeof(b->tvheap->filename),
		      filename, ".theap", NULL);
	ATOMIC_INIT(&b->tvheap->refs, 1);
	return n;
}

static int
heapinit(BAT *b, const char *buf,
#ifdef GDKLIBRARY_HASHASH
	 int *hashash,
#endif
	 unsigned bbpversion, bat bid, const char *filename, int lineno)
{
	int t;
	char type[33];
	uint16_t width;
	uint16_t var;
	uint16_t properties;
	uint64_t nokey0;
	uint64_t nokey1;
	uint64_t nosorted;
	uint64_t norevsorted;
	uint64_t base;
	uint64_t free;
	uint64_t size;
	uint16_t storage;
	uint64_t minpos, maxpos;
	int n;

	(void) bbpversion;	/* could be used to implement compatibility */

	minpos = maxpos = (uint64_t) oid_nil; /* for GDKLIBRARY_MINMAX_POS case */
	size = 0;			      /* for GDKLIBRARY_HSIZE case */
	storage = STORE_INVALID;	      /* for GDKLIBRARY_HSIZE case */
	if (bbpversion <= GDKLIBRARY_MINMAX_POS ?
	    sscanf(buf,
		   " %10s %" SCNu16 " %" SCNu16 " %" SCNu16 " %" SCNu64
		   " %" SCNu64 " %" SCNu64 " %" SCNu64 " %" SCNu64
		   " %" SCNu64 " %" SCNu64 " %" SCNu16
		   "%n",
		   type, &width, &var, &properties, &nokey0,
		   &nokey1, &nosorted, &norevsorted, &base,
		   &free, &size, &storage,
		   &n) < 12 :
	    bbpversion <= GDKLIBRARY_HSIZE ?
	    sscanf(buf,
		   " %10s %" SCNu16 " %" SCNu16 " %" SCNu16 " %" SCNu64
		   " %" SCNu64 " %" SCNu64 " %" SCNu64 " %" SCNu64
		   " %" SCNu64 " %" SCNu64 " %" SCNu16 " %" SCNu64 " %" SCNu64
		   "%n",
		   type, &width, &var, &properties, &nokey0,
		   &nokey1, &nosorted, &norevsorted, &base,
		   &free, &size, &storage, &minpos, &maxpos,
		   &n) < 14 :
	    sscanf(buf,
		   " %10s %" SCNu16 " %" SCNu16 " %" SCNu16 " %" SCNu64
		   " %" SCNu64 " %" SCNu64 " %" SCNu64 " %" SCNu64
		   " %" SCNu64 " %" SCNu64 " %" SCNu64
		   "%n",
		   type, &width, &var, &properties, &nokey0,
		   &nokey1, &nosorted, &norevsorted, &base,
		   &free, &minpos, &maxpos,
		   &n) < 12) {
		TRC_CRITICAL(GDK, "invalid format for BBP.dir on line %d", lineno);
		return -1;
	}

	if (properties & ~0x0F81) {
		TRC_CRITICAL(GDK, "unknown properties are set: incompatible database on line %d of BBP.dir\n", lineno);
		return -1;
	}
#ifdef GDKLIBRARY_HASHASH
	*hashash = var & 2;
#endif
	var &= ~2;
	if ((t = ATOMindex(type)) < 0) {
		if ((t = ATOMunknown_find(type)) == 0) {
			TRC_CRITICAL(GDK, "no space for atom %s", type);
			return -1;
		}
	} else if (var != (t == TYPE_void || BATatoms[t].atomPut != NULL)) {
		TRC_CRITICAL(GDK, "inconsistent entry in BBP.dir: tvarsized mismatch for BAT %d on line %d\n", (int) bid, lineno);
		return -1;
	} else if (var && t != 0 ?
		   ATOMsize(t) < width ||
		   (width != 1 && width != 2 && width != 4
#if SIZEOF_VAR_T == 8
		    && width != 8
#endif
			   ) :
		   ATOMsize(t) != width) {
		TRC_CRITICAL(GDK, "inconsistent entry in BBP.dir: tsize mismatch for BAT %d on line %d\n", (int) bid, lineno);
		return -1;
	}
	b->ttype = t;
	b->twidth = width;
	b->tshift = ATOMelmshift(width);
	assert_shift_width(b->tshift,b->twidth);
	b->tnokey[0] = (BUN) nokey0;
	b->tnokey[1] = (BUN) nokey1;
	b->tsorted = (bit) ((properties & 0x0001) != 0);
	b->trevsorted = (bit) ((properties & 0x0080) != 0);
	b->tkey = (properties & 0x0100) != 0;
	b->tnonil = (properties & 0x0400) != 0;
	b->tnil = (properties & 0x0800) != 0;
	b->tnosorted = (BUN) nosorted;
	b->tnorevsorted = (BUN) norevsorted;
	b->tunique_est = 0.0;
	/* (properties & 0x0200) is the old tdense flag */
	b->tseqbase = (properties & 0x0200) == 0 || base >= (uint64_t) oid_nil ? oid_nil : (oid) base;
	b->theap->free = (size_t) free;
	/* set heap size to match capacity */
	if (b->ttype == TYPE_msk) {
		/* round up capacity to multiple of 32 */
		b->batCapacity = (b->batCapacity + 31) & ~((BUN) 31);
		b->theap->size = b->batCapacity / 8;
	} else {
		b->theap->size = (size_t) b->batCapacity << b->tshift;
	}
	b->theap->base = NULL;
	settailname(b->theap, filename, t, width);
	b->theap->storage = STORE_INVALID;
	b->theap->newstorage = STORE_INVALID;
	b->theap->farmid = BBPselectfarm(PERSISTENT, b->ttype, offheap);
	b->theap->dirty = false;
	b->theap->parentid = b->batCacheid;
	if (minpos < b->batCount)
		b->tminpos = (BUN) minpos;
	else
		b->tminpos = BUN_NONE;
	if (maxpos < b->batCount)
		b->tmaxpos = (BUN) maxpos;
	else
		b->tmaxpos = BUN_NONE;
	if (t && var) {
		t = vheapinit(b, buf + n, bid, bbpversion, filename, lineno);
		if (t < 0)
			return t;
		n += t;
	}
	return n;
}

static gdk_return
BBPreadEntries(FILE *fp, unsigned bbpversion, int lineno
#ifdef GDKLIBRARY_HASHASH
	       , bat **hashbats, bat *nhashbats
#endif
	)
{
	bat bid = 0;
	char buf[4096];
#ifdef GDKLIBRARY_HASHASH
	bat *hbats = NULL;
	bat nhbats = 0;
#endif

	/* read the BBP.dir and insert the BATs into the BBP */
	while (fgets(buf, sizeof(buf), fp) != NULL) {
		BAT *bn;
		uint64_t batid;
		uint16_t status;
		char headname[129];
		char filename[sizeof(BBP_physical(0))];
		unsigned int properties;
		int nread, n;
		char *s, *options = NULL;
		char logical[1024];
		uint64_t count, capacity = 0, base = 0;
#ifdef GDKLIBRARY_HASHASH
		int Thashash;
#endif

		lineno++;
		if ((s = strchr(buf, '\r')) != NULL) {
			/* convert \r\n into just \n */
			if (s[1] != '\n') {
				TRC_CRITICAL(GDK, "invalid format for BBP.dir on line %d", lineno);
				goto bailout;
			}
			*s++ = '\n';
			*s = 0;
		}

		if (bbpversion <= GDKLIBRARY_HSIZE ?
		    sscanf(buf,
			   "%" SCNu64 " %" SCNu16 " %128s %19s %u %" SCNu64
			   " %" SCNu64 " %" SCNu64
			   "%n",
			   &batid, &status, headname, filename,
			   &properties, &count, &capacity, &base,
			   &nread) < 8 :
		    sscanf(buf,
			   "%" SCNu64 " %" SCNu16 " %128s %19s %u %" SCNu64
			   " %" SCNu64
			   "%n",
			   &batid, &status, headname, filename,
			   &properties, &count, &base,
			   &nread) < 7) {
			TRC_CRITICAL(GDK, "invalid format for BBP.dir on line %d", lineno);
			goto bailout;
		}

		if (batid >= N_BBPINIT * BBPINIT) {
			TRC_CRITICAL(GDK, "bat ID (%" PRIu64 ") too large to accomodate (max %d), on line %d.", batid, N_BBPINIT * BBPINIT - 1, lineno);
			goto bailout;
		}

		/* convert both / and \ path separators to our own DIR_SEP */
#if DIR_SEP != '/'
		s = filename;
		while ((s = strchr(s, '/')) != NULL)
			*s++ = DIR_SEP;
#endif
#if DIR_SEP != '\\'
		s = filename;
		while ((s = strchr(s, '\\')) != NULL)
			*s++ = DIR_SEP;
#endif

		bid = (bat) batid;
		if (batid >= (uint64_t) ATOMIC_GET(&BBPsize)) {
			if ((bat) ATOMIC_GET(&BBPsize) + 1 >= BBPlimit &&
			    BBPextend(false, bid + 1) != GDK_SUCCEED)
				goto bailout;
			ATOMIC_SET(&BBPsize, bid + 1);
		}
		if (BBP_desc(bid) != NULL) {
			TRC_CRITICAL(GDK, "duplicate entry in BBP.dir (ID = "
				     "%" PRIu64 ") on line %d.", batid, lineno);
			goto bailout;
		}
		if ((bn = GDKzalloc(sizeof(BAT))) == NULL ||
		    (bn->theap = GDKzalloc(sizeof(Heap))) == NULL) {
			GDKfree(bn);
			TRC_CRITICAL(GDK, "cannot allocate memory for BAT.");
			goto bailout;
		}
		bn->batCacheid = bid;
		if (BATroles(bn, NULL) != GDK_SUCCEED) {
			GDKfree(bn->theap);
			GDKfree(bn);
			TRC_CRITICAL(GDK, "BATroles failed.");
			goto bailout;
		}
		bn->batTransient = false;
		bn->batCopiedtodisk = true;
		switch ((properties & 0x06) >> 1) {
		case 0:
			bn->batRestricted = BAT_WRITE;
			break;
		case 1:
			bn->batRestricted = BAT_READ;
			break;
		case 2:
			bn->batRestricted = BAT_APPEND;
			break;
		default:
			GDKfree(bn->theap);
			GDKfree(bn);
			TRC_CRITICAL(GDK, "incorrect batRestricted value");
			goto bailout;
		}
		bn->batCount = (BUN) count;
		bn->batInserted = bn->batCount;
		/* set capacity to at least count */
		bn->batCapacity = (BUN) count <= BATTINY ? BATTINY : (BUN) count;
		char name[MT_NAME_LEN];
		snprintf(name, sizeof(name), "heaplock%d", bn->batCacheid); /* fits */
		MT_lock_init(&bn->theaplock, name);
		snprintf(name, sizeof(name), "BATlock%d", bn->batCacheid); /* fits */
		MT_lock_init(&bn->batIdxLock, name);
		snprintf(name, sizeof(name), "hashlock%d", bn->batCacheid); /* fits */
		MT_rwlock_init(&bn->thashlock, name);
		ATOMIC_INIT(&bn->theap->refs, 1);

		if (base > (uint64_t) GDK_oid_max) {
			BATdestroy(bn);
			TRC_CRITICAL(GDK, "head seqbase out of range (ID = %" PRIu64 ", seq = %" PRIu64 ") on line %d.", batid, base, lineno);
			goto bailout;
		}
		bn->hseqbase = (oid) base;
		n = heapinit(bn, buf + nread,
#ifdef GDKLIBRARY_HASHASH
			     &Thashash,
#endif
			     bbpversion, bid, filename, lineno);
		if (n < 0) {
			BATdestroy(bn);
			goto bailout;
		}
		nread += n;
#ifdef GDKLIBRARY_HASHASH
		if (Thashash) {
			assert(bbpversion <= GDKLIBRARY_HASHASH);
			bat *sb = GDKrealloc(hbats, ++nhbats * sizeof(bat));
			if (sb == NULL) {
				BATdestroy(bn);
				goto bailout;
			}
			hbats = sb;
			hbats[nhbats - 1] = bn->batCacheid;
		}
#endif

		if (buf[nread] != '\n' && buf[nread] != ' ') {
			BATdestroy(bn);
			TRC_CRITICAL(GDK, "invalid format for BBP.dir on line %d", lineno);
			goto bailout;
		}
		if (buf[nread] == ' ')
			options = buf + nread + 1;

		if (snprintf(BBP_bak(bid), sizeof(BBP_bak(bid)), "tmp_%o", (unsigned) bid) >= (int) sizeof(BBP_bak(bid))) {
			BATdestroy(bn);
			TRC_CRITICAL(GDK, "BBP logical filename directory is too large, on line %d\n", lineno);
			goto bailout;
		}
		if ((s = strchr(headname, '~')) != NULL && s == headname) {
			/* sizeof(logical) > sizeof(BBP_bak(bid)), so
			 * this fits */
			strcpy(logical, BBP_bak(bid));
		} else {
			if (s)
				*s = 0;
			strcpy_len(logical, headname, sizeof(logical));
		}
		if (strcmp(logical, BBP_bak(bid)) == 0) {
			BBP_logical(bid) = BBP_bak(bid);
		} else {
			BBP_logical(bid) = GDKstrdup(logical);
			if (BBP_logical(bid) == NULL) {
				BATdestroy(bn);
				TRC_CRITICAL(GDK, "GDKstrdup failed\n");
				goto bailout;
			}
		}
		/* tailname is ignored */
		strcpy_len(BBP_physical(bid), filename, sizeof(BBP_physical(bid)));
#ifdef __COVERITY__
		/* help coverity */
		BBP_physical(bid)[sizeof(BBP_physical(bid)) - 1] = 0;
#endif
		BBP_options(bid) = NULL;
		if (options) {
			BBP_options(bid) = GDKstrdup(options);
			if (BBP_options(bid) == NULL) {
				BATdestroy(bn);
				TRC_CRITICAL(GDK, "GDKstrdup failed\n");
				goto bailout;
			}
		}
		BBP_refs(bid) = 0;
		BBP_lrefs(bid) = 1;	/* any BAT we encounter here is persistent, so has a logical reference */
		BBP_desc(bid) = bn;
		BBP_pid(bid) = 0;
		BBP_status_set(bid, BBPEXISTING);	/* do we need other status bits? */
	}
#ifdef GDKLIBRARY_HASHASH
	*hashbats = hbats;
	*nhashbats = nhbats;
#endif
	return GDK_SUCCEED;

  bailout:
#ifdef GDKLIBRARY_HASHASH
	GDKfree(hbats);
#endif
	return GDK_FAIL;
}

/* check that the necessary files for all BATs exist and are large
 * enough */
static gdk_return
BBPcheckbats(unsigned bbpversion)
{
	(void) bbpversion;
	for (bat bid = 1, size = (bat) ATOMIC_GET(&BBPsize); bid < size; bid++) {
		struct stat statb;
		BAT *b;
		char *path;

		if ((b = BBP_desc(bid)) == NULL) {
			/* not a valid BAT */
			continue;
		}
		if (b->ttype == TYPE_void) {
			/* no files needed */
			continue;
		}
		if (b->theap->free > 0) {
			path = GDKfilepath(0, BATDIR, b->theap->filename, NULL);
			if (path == NULL)
				return GDK_FAIL;
#if 1
			/* first check string offset heap with width,
			 * then without */
			if (MT_stat(path, &statb) < 0) {
#ifdef GDKLIBRARY_TAILN
				if (b->ttype == TYPE_str &&
				    b->twidth < SIZEOF_VAR_T) {
					size_t taillen = strlen(path) - 1;
					char tailsave = path[taillen];
					path[taillen] = 0;
					if (MT_stat(path, &statb) < 0) {
						GDKsyserror("cannot stat file %s%c or %s (expected size %zu)\n",
							    path, tailsave, path, b->theap->free);
						GDKfree(path);
						return GDK_FAIL;
					}
				} else
#endif
				{
					GDKsyserror("cannot stat file %s (expected size %zu)\n",
						    path, b->theap->free);
					GDKfree(path);
					return GDK_FAIL;
				}
			}
#else
			/* first check string offset heap without width,
			 * then with */
#ifdef GDKLIBRARY_TAILN
			/* if bbpversion > GDKLIBRARY_TAILN, the offset heap can
			 * exist with either name .tail1 (etc) or .tail, if <=
			 * GDKLIBRARY_TAILN, only with .tail */
			char tailsave = 0;
			size_t taillen = 0;
			if (b->ttype == TYPE_str &&
			    b->twidth < SIZEOF_VAR_T) {
				/* old version: .tail, not .tail1, .tail2, .tail4 */
				taillen = strlen(path) - 1;
				tailsave = path[taillen];
				path[taillen] = 0;
			}
#endif
			if (MT_stat(path, &statb) < 0
#ifdef GDKLIBRARY_TAILN
			    && bbpversion > GDKLIBRARY_TAILN
			    && b->ttype == TYPE_str
			    && b->twidth < SIZEOF_VAR_T
			    && (path[taillen] = tailsave) != 0
			    && MT_stat(path, &statb) < 0
#endif
				) {

				GDKsyserror("cannot stat file %s (expected size %zu)\n",
					    path, b->theap->free);
				GDKfree(path);
				return GDK_FAIL;
			}
#endif
			if ((size_t) statb.st_size < b->theap->free) {
				GDKerror("file %s too small (expected %zu, actual %zu)\n", path, b->theap->free, (size_t) statb.st_size);
				GDKfree(path);
				return GDK_FAIL;
			}
			GDKfree(path);
		}
		if (b->tvheap != NULL && b->tvheap->free > 0) {
			path = GDKfilepath(0, BATDIR, BBP_physical(b->batCacheid), "theap");
			if (path == NULL)
				return GDK_FAIL;
			if (MT_stat(path, &statb) < 0) {
				GDKsyserror("cannot stat file %s\n",
					    path);
				GDKfree(path);
				return GDK_FAIL;
			}
			if ((size_t) statb.st_size < b->tvheap->free) {
				GDKerror("file %s too small (expected %zu, actual %zu)\n", path, b->tvheap->free, (size_t) statb.st_size);
				GDKfree(path);
				return GDK_FAIL;
			}
			GDKfree(path);
		}
	}
	return GDK_SUCCEED;
}

#ifdef HAVE_HGE
#define SIZEOF_MAX_INT SIZEOF_HGE
#else
#define SIZEOF_MAX_INT SIZEOF_LNG
#endif

static unsigned
BBPheader(FILE *fp, int *lineno, bat *bbpsize)
{
	char buf[BUFSIZ];
	int sz, ptrsize, oidsize, intsize;
	unsigned bbpversion;

	if (fgets(buf, sizeof(buf), fp) == NULL) {
		TRC_CRITICAL(GDK, "BBP.dir is empty");
		return 0;
	}
	++*lineno;
	if (sscanf(buf, "BBP.dir, GDKversion %u\n", &bbpversion) != 1) {
		GDKerror("old BBP without version number; "
			 "dump the database using a compatible version, "
			 "then restore into new database using this version.\n");
		return 0;
	}
	if (bbpversion != GDKLIBRARY &&
	    bbpversion != GDKLIBRARY_HSIZE &&
	    bbpversion != GDKLIBRARY_HASHASH &&
	    bbpversion != GDKLIBRARY_TAILN &&
	    bbpversion != GDKLIBRARY_MINMAX_POS) {
		TRC_CRITICAL(GDK, "incompatible BBP version: expected 0%o, got 0%o. "
			     "This database was probably created by a %s version of MonetDB.",
			     GDKLIBRARY, bbpversion,
			     bbpversion > GDKLIBRARY ? "newer" : "too old");
		return 0;
	}
	if (fgets(buf, sizeof(buf), fp) == NULL) {
		TRC_CRITICAL(GDK, "short BBP");
		return 0;
	}
	++*lineno;
	if (sscanf(buf, "%d %d %d", &ptrsize, &oidsize, &intsize) != 3) {
		TRC_CRITICAL(GDK, "BBP.dir has incompatible format: pointer, OID, and max. integer sizes are missing on line %d", *lineno);
		return 0;
	}
	if (ptrsize != SIZEOF_SIZE_T || oidsize != SIZEOF_OID) {
		TRC_CRITICAL(GDK, "database created with incompatible server: "
			     "expected pointer size %d, got %d, expected OID size %d, got %d.",
			     SIZEOF_SIZE_T, ptrsize, SIZEOF_OID, oidsize);
		return 0;
	}
	if (intsize > SIZEOF_MAX_INT) {
		TRC_CRITICAL(GDK, "database created with incompatible server: "
			     "expected max. integer size %d, got %d.",
			     SIZEOF_MAX_INT, intsize);
		return 0;
	}
	if (fgets(buf, sizeof(buf), fp) == NULL) {
		TRC_CRITICAL(GDK, "short BBP");
		return 0;
	}
	++*lineno;
	if (sscanf(buf, "BBPsize=%d", &sz) != 1) {
		TRC_CRITICAL(GDK, "no BBPsize value found\n");
		return 0;
	}
	if (sz > *bbpsize)
		*bbpsize = sz;
	if (bbpversion > GDKLIBRARY_MINMAX_POS) {
		if (fgets(buf, sizeof(buf), fp) == NULL) {
			TRC_CRITICAL(GDK, "short BBP");
			return 0;
		}
		lng logno, transid;
		if (sscanf(buf, "BBPinfo=" LLSCN " " LLSCN, &logno, &transid) != 2) {
			TRC_CRITICAL(GDK, "no info value found\n");
			return 0;
		}
		ATOMIC_SET(&BBPlogno, logno);
		ATOMIC_SET(&BBPtransid, transid);
	}
	return bbpversion;
}

bool
GDKinmemory(int farmid)
{
	if (farmid == NOFARM)
		farmid = 0;
	assert(farmid >= 0 && farmid < MAXFARMS);
	return BBPfarms[farmid].dirname == NULL;
}

/* all errors are fatal */
gdk_return
BBPaddfarm(const char *dirname, uint32_t rolemask, bool logerror)
{
	struct stat st;
	int i;

	if (dirname == NULL) {
		assert(BBPfarms[0].dirname == NULL);
		assert(rolemask & 1);
		assert(BBPfarms[0].roles == 0);
		BBPfarms[0].roles = rolemask;
		return GDK_SUCCEED;
	}
	if (strchr(dirname, '\n') != NULL) {
		if (logerror)
			GDKerror("no newline allowed in directory name\n");
		return GDK_FAIL;
	}
	if (rolemask == 0 || (rolemask & 1 && BBPfarms[0].dirname != NULL)) {
		if (logerror)
			GDKerror("bad rolemask\n");
		return GDK_FAIL;
	}
	if (strcmp(dirname, "in-memory") == 0 ||
	    /* backward compatibility: */ strcmp(dirname, ":memory:") == 0) {
		dirname = NULL;
	} else if (MT_mkdir(dirname) < 0) {
		if (errno == EEXIST) {
			if (MT_stat(dirname, &st) == -1 || !S_ISDIR(st.st_mode)) {
				if (logerror)
					GDKerror("%s: not a directory\n", dirname);
				return GDK_FAIL;
			}
		} else {
			if (logerror)
				GDKsyserror("%s: cannot create directory\n", dirname);
			return GDK_FAIL;
		}
	}
	for (i = 0; i < MAXFARMS; i++) {
		if (BBPfarms[i].roles == 0) {
			if (dirname) {
				BBPfarms[i].dirname = GDKstrdup(dirname);
				if (BBPfarms[i].dirname == NULL)
					return GDK_FAIL;
			}
			BBPfarms[i].roles = rolemask;
			if ((rolemask & 1) == 0 && dirname != NULL) {
				char *bbpdir;
				int j;

				for (j = 0; j < i; j++)
					if (BBPfarms[j].dirname != NULL &&
					    strcmp(BBPfarms[i].dirname,
						   BBPfarms[j].dirname) == 0)
						return GDK_SUCCEED;
				/* if an extra farm, make sure we
				 * don't find a BBP.dir there that
				 * might belong to an existing
				 * database */
				bbpdir = GDKfilepath(i, BATDIR, "BBP", "dir");
				if (bbpdir == NULL) {
					return GDK_FAIL;
				}
				if (MT_stat(bbpdir, &st) != -1 || errno != ENOENT) {
					GDKfree(bbpdir);
					if (logerror)
						GDKerror("%s is a database\n", dirname);
					return GDK_FAIL;
				}
				GDKfree(bbpdir);
				bbpdir = GDKfilepath(i, BAKDIR, "BBP", "dir");
				if (bbpdir == NULL) {
					return GDK_FAIL;
				}
				if (MT_stat(bbpdir, &st) != -1 || errno != ENOENT) {
					GDKfree(bbpdir);
					if (logerror)
						GDKerror("%s is a database\n", dirname);
					return GDK_FAIL;
				}
				GDKfree(bbpdir);
			}
			return GDK_SUCCEED;
		}
	}
	if (logerror)
		GDKerror("too many farms\n");
	return GDK_FAIL;
}

#ifdef GDKLIBRARY_HASHASH
static gdk_return
fixhashashbat(BAT *b)
{
	const char *nme = BBP_physical(b->batCacheid);
	char *srcdir = GDKfilepath(NOFARM, BATDIR, nme, NULL);
	if (srcdir == NULL) {
		TRC_CRITICAL(GDK, "GDKfilepath failed\n");
		return GDK_FAIL;
	}
	char *s;
	if ((s = strrchr(srcdir, DIR_SEP)) != NULL)
		*s = 0;
	const char *bnme;
	if ((bnme = strrchr(nme, DIR_SEP)) != NULL)
		bnme++;
	else
		bnme = nme;
	long_str filename;
	snprintf(filename, sizeof(filename), "BACKUP%c%s", DIR_SEP, bnme);

	/* we don't maintain index structures */
	HASHdestroy(b);
	IMPSdestroy(b);
	OIDXdestroy(b);
	PROPdestroy(b);
	STRMPdestroy(b);

	/* make backup of heaps */
	const char *t;
	if (GDKmove(b->theap->farmid, srcdir, bnme, "tail1",
		    BAKDIR, bnme, "tail1", false) == GDK_SUCCEED)
		t = "tail1";
	else if (GDKmove(b->theap->farmid, srcdir, bnme, "tail2",
			 BAKDIR, bnme, "tail2", false) == GDK_SUCCEED)
		t = "tail2";
#if SIZEOF_VAR_T == 8
	else if (GDKmove(b->theap->farmid, srcdir, bnme, "tail4",
			 BAKDIR, bnme, "tail4", false) == GDK_SUCCEED)
		t = "tail4";
#endif
	else if (GDKmove(b->theap->farmid, srcdir, bnme, "tail",
			 BAKDIR, bnme, "tail", true) == GDK_SUCCEED)
		t = "tail";
	else {
		GDKfree(srcdir);
		TRC_CRITICAL(GDK, "cannot make backup of %s.tail\n", nme);
		return GDK_FAIL;
	}
	GDKclrerr();
	if (GDKmove(b->theap->farmid, srcdir, bnme, "theap",
		    BAKDIR, bnme, "theap", true) != GDK_SUCCEED) {
		GDKfree(srcdir);
		TRC_CRITICAL(GDK, "cannot make backup of %s.theap\n", nme);
		return GDK_FAIL;
	}
	/* load old heaps */
	Heap h1 = *b->theap;	/* old heap */
	h1.base = NULL;
	h1.dirty = false;
	strconcat_len(h1.filename, sizeof(h1.filename), filename, ".", t, NULL);
	if (HEAPload(&h1, filename, t, false) != GDK_SUCCEED) {
		GDKfree(srcdir);
		TRC_CRITICAL(GDK, "loading old tail heap "
			     "for BAT %d failed\n", b->batCacheid);
		return GDK_FAIL;
	}
	Heap vh1 = *b->tvheap;	/* old heap */
	vh1.base = NULL;
	vh1.dirty = false;
	strconcat_len(vh1.filename, sizeof(vh1.filename), filename, ".theap", NULL);
	if (HEAPload(&vh1, filename, "theap", false) != GDK_SUCCEED) {
		GDKfree(srcdir);
		HEAPfree(&h1, false);
		TRC_CRITICAL(GDK, "loading old string heap "
			     "for BAT %d failed\n", b->batCacheid);
		return GDK_FAIL;
	}

	/* create new heaps */
	Heap *h2 = GDKmalloc(sizeof(Heap));
	Heap *vh2 = GDKmalloc(sizeof(Heap));
	if (h2 == NULL || vh2 == NULL) {
		GDKfree(h2);
		GDKfree(vh2);
		GDKfree(srcdir);
		HEAPfree(&h1, false);
		HEAPfree(&vh1, false);
		TRC_CRITICAL(GDK, "allocating new heaps "
			     "for BAT %d failed\n", b->batCacheid);
		return GDK_FAIL;
	}
	*h2 = *b->theap;
	if (HEAPalloc(h2, b->batCapacity, b->twidth, 0) != GDK_SUCCEED) {
		GDKfree(h2);
		GDKfree(vh2);
		GDKfree(srcdir);
		HEAPfree(&h1, false);
		HEAPfree(&vh1, false);
		TRC_CRITICAL(GDK, "allocating new tail heap "
			     "for BAT %d failed\n", b->batCacheid);
		return GDK_FAIL;
	}
	h2->dirty = true;
	h2->free = h1.free;

	*vh2 = *b->tvheap;
	strconcat_len(vh2->filename, sizeof(vh2->filename), nme, ".theap", NULL);
	strHeap(vh2, b->batCapacity);
	if (vh2->base == NULL) {
		GDKfree(srcdir);
		HEAPfree(&h1, false);
		HEAPfree(&vh1, false);
		HEAPfree(h2, false);
		GDKfree(h2);
		GDKfree(vh2);
		TRC_CRITICAL(GDK, "allocating new string heap "
			     "for BAT %d failed\n", b->batCacheid);
		return GDK_FAIL;
	}
	vh2->dirty = true;
	ATOMIC_INIT(&h2->refs, 1);
	ATOMIC_INIT(&vh2->refs, 1);
	Heap *ovh = b->tvheap;
	b->tvheap = vh2;
	vh2 = NULL;		/* no longer needed */
	for (BUN i = 0; i < b->batCount; i++) {
		var_t o;
		switch (b->twidth) {
		case 1:
			o = (var_t) ((uint8_t *) h1.base)[i] + GDK_VAROFFSET;
			break;
		case 2:
			o = (var_t) ((uint16_t *) h1.base)[i] + GDK_VAROFFSET;
			break;
#if SIZEOF_VAR_T == 8
		case 4:
			o = (var_t) ((uint32_t *) h1.base)[i];
			break;
#endif
		default:
			o = ((var_t *) h1.base)[i];
			break;
		}
		const char *s = vh1.base + o;
		var_t no = strPut(b, &o, s);
		if (no == 0) {
			HEAPfree(&h1, false);
			HEAPfree(&vh1, false);
			HEAPdecref(h2, false);
			HEAPdecref(b->tvheap, false);
			b->tvheap = ovh;
			GDKfree(srcdir);
			TRC_CRITICAL(GDK, "storing string value "
				     "for BAT %d failed\n", b->batCacheid);
			return GDK_FAIL;
		}
		assert(no >= GDK_VAROFFSET);
		switch (b->twidth) {
		case 1:
			no -= GDK_VAROFFSET;
			assert(no <= 0xFF);
			((uint8_t *) h2->base)[i] = (uint8_t) no;
			break;
		case 2:
			no -= GDK_VAROFFSET;
			assert(no <= 0xFFFF);
			((uint16_t *) h2->base)[i] = (uint16_t) no;
			break;
#if SIZEOF_VAR_T == 8
		case 4:
			assert(no <= 0xFFFFFFFF);
			((uint32_t *) h2->base)[i] = (uint32_t) no;
			break;
#endif
		default:
			((var_t *) h2->base)[i] = no;
			break;
		}
	}

	/* cleanup */
	HEAPfree(&h1, false);
	HEAPfree(&vh1, false);
	if (HEAPsave(h2, nme, gettailname(b), true, h2->free, NULL) != GDK_SUCCEED) {
		HEAPdecref(h2, false);
		HEAPdecref(b->tvheap, false);
		b->tvheap = ovh;
		GDKfree(srcdir);
		TRC_CRITICAL(GDK, "saving heap failed\n");
		return GDK_FAIL;
	}
	if (HEAPsave(b->tvheap, nme, "theap", true, b->tvheap->free, &b->theaplock) != GDK_SUCCEED) {
		HEAPfree(b->tvheap, false);
		b->tvheap = ovh;
		GDKfree(srcdir);
		TRC_CRITICAL(GDK, "saving string heap failed\n");
		return GDK_FAIL;
	}
	HEAPdecref(b->theap, false);
	b->theap = h2;
	HEAPfree(h2, false);
	HEAPdecref(ovh, false);
	HEAPfree(b->tvheap, false);
	GDKfree(srcdir);
	return GDK_SUCCEED;
}

static gdk_return
fixhashash(bat *hashbats, bat nhashbats)
{
	for (bat i = 0; i < nhashbats; i++) {
		bat bid = hashbats[i];
		BAT *b;
		if ((b = BBP_desc(bid)) == NULL) {
			/* not a valid BAT (shouldn't happen) */
			continue;
		}
		if (fixhashashbat(b) != GDK_SUCCEED)
			return GDK_FAIL;
	}
	return GDK_SUCCEED;
}
#endif

#ifdef GDKLIBRARY_TAILN
static gdk_return
movestrbats(void)
{
	for (bat bid = 1, nbat = (bat) ATOMIC_GET(&BBPsize); bid < nbat; bid++) {
		BAT *b = BBP_desc(bid);
		if (b == NULL) {
			/* not a valid BAT */
			continue;
		}
		if (b->ttype != TYPE_str || b->twidth == SIZEOF_VAR_T || b->batCount == 0)
			continue;
		char *oldpath = GDKfilepath(0, BATDIR, BBP_physical(b->batCacheid), "tail");
		char *newpath = GDKfilepath(0, BATDIR, b->theap->filename, NULL);
		int ret = -1;
		if (oldpath != NULL && newpath != NULL) {
			struct stat oldst, newst;
			bool oldexist = MT_stat(oldpath, &oldst) == 0;
			bool newexist = MT_stat(newpath, &newst) == 0;
			if (newexist) {
				if (oldexist) {
					if (oldst.st_mtime > newst.st_mtime) {
						GDKerror("both %s and %s exist with %s unexpectedly newer: manual intervention required\n", oldpath, newpath, oldpath);
						ret = -1;
					} else {
						TRC_WARNING(GDK, "both %s and %s exist, removing %s\n", oldpath, newpath, oldpath);
						ret = MT_remove(oldpath);
					}
				} else {
					/* already good */
					ret = 0;
				}
			} else if (oldexist) {
				TRC_DEBUG(IO_, "rename %s to %s\n", oldpath, newpath);
				ret = MT_rename(oldpath, newpath);
			} else {
				/* neither file exists: may be ok, but
				 * will be checked later */
				ret = 0;
			}
		}
		GDKfree(oldpath);
		GDKfree(newpath);
		if (ret == -1)
			return GDK_FAIL;
	}
	return GDK_SUCCEED;
}
#endif

static void
BBPtrim(bool aggressive)
{
	int n = 0;
	unsigned flag = BBPUNLOADING | BBPSYNCING | BBPSAVING;
	if (!aggressive)
		flag |= BBPHOT;
	for (bat bid = 1, nbat = (bat) ATOMIC_GET(&BBPsize); bid < nbat; bid++) {
		MT_lock_set(&GDKswapLock(bid));
		BAT *b = NULL;
		bool swap = false;
		if (BBP_refs(bid) == 0 &&
		    BBP_lrefs(bid) != 0 &&
		    (b = BBP_cache(bid)) != NULL) {
			MT_lock_set(&b->theaplock);
			if (b->batSharecnt == 0 &&
			    !isVIEW(b) &&
			    (!BATdirty(b) || (aggressive && b->theap->storage == STORE_MMAP && (b->tvheap == NULL || b->tvheap->storage == STORE_MMAP))) &&
			    !(BBP_status(bid) & flag) /*&&
			    (BBP_status(bid) & BBPPERSISTENT ||
			    (b->batRole == PERSISTENT && BBP_lrefs(bid) == 1)) */) {
				BBP_status_on(bid, BBPUNLOADING);
				swap = true;
			}
			MT_lock_unset(&b->theaplock);
		}
		MT_lock_unset(&GDKswapLock(bid));
		if (swap) {
			TRC_DEBUG(BAT_, "unload and free bat %d\n", bid);
			if (BBPfree(b) != GDK_SUCCEED)
				GDKerror("unload failed for bat %d", bid);
			n++;
		}
	}
	TRC_DEBUG(BAT_, "unloaded %d bats%s\n", n, aggressive ? " (also hot)" : "");
}

static void
BBPmanager(void *dummy)
{
	(void) dummy;

	for (;;) {
		int n = 0;
		for (bat bid = 1, nbat = (bat) ATOMIC_GET(&BBPsize); bid < nbat; bid++) {
			MT_lock_set(&GDKswapLock(bid));
			if (BBP_refs(bid) == 0 && BBP_lrefs(bid) != 0) {
				n += (BBP_status(bid) & BBPHOT) != 0;
				BBP_status_off(bid, BBPHOT);
			}
			MT_lock_unset(&GDKswapLock(bid));
		}
		TRC_DEBUG(BAT_, "cleared HOT bit from %d bats\n", n);
		size_t cur = GDKvm_cursize();
		for (int i = 0, n = cur > GDK_vm_maxsize / 2 ? 1 : cur > GDK_vm_maxsize / 4 ? 10 : 100; i < n; i++) {
			MT_sleep_ms(100);
			if (GDKexiting())
				return;
		}
		BBPtrim(false);
		BBPcallbacks();
		if (GDKexiting())
			return;
	}
}

static MT_Id manager;

gdk_return
BBPinit(void)
{
	FILE *fp = NULL;
	struct stat st;
	unsigned bbpversion = 0;
	int i;
	int lineno = 0;
#ifdef GDKLIBRARY_HASHASH
	bat *hashbats = NULL;
	bat nhashbats = 0;
	gdk_return res = GDK_SUCCEED;
#endif
	int dbg = GDKdebug;

	GDKdebug &= ~TAILCHKMASK;

	/* the maximum number of BATs allowed in the system and the
	 * size of the "physical" array are linked in a complicated
	 * manner.  The expression below shows the relationship */
	static_assert((uint64_t) N_BBPINIT * BBPINIT < (UINT64_C(1) << (3 * ((sizeof(BBP[0][0].physical) + 2) * 2 / 5))), "\"physical\" array in BBPrec is too small");
	/* similarly, the maximum number of BATs allowed also has a
	 * (somewhat simpler) relation with the size of the "bak"
	 * array */
	static_assert((uint64_t) N_BBPINIT * BBPINIT < (UINT64_C(1) << (3 * (sizeof(BBP[0][0].bak) - 5))), "\"bak\" array in BBPrec is too small");

	if (!GDKinmemory(0)) {
		str bbpdirstr, backupbbpdirstr;

		MT_lock_set(&GDKtmLock);

		if (!(bbpdirstr = GDKfilepath(0, BATDIR, "BBP", "dir"))) {
			TRC_CRITICAL(GDK, "GDKmalloc failed\n");
			MT_lock_unset(&GDKtmLock);
			GDKdebug = dbg;
			return GDK_FAIL;
		}

		if (!(backupbbpdirstr = GDKfilepath(0, BAKDIR, "BBP", "dir"))) {
			GDKfree(bbpdirstr);
			TRC_CRITICAL(GDK, "GDKmalloc failed\n");
			MT_lock_unset(&GDKtmLock);
			GDKdebug = dbg;
			return GDK_FAIL;
		}

		if (GDKremovedir(0, TEMPDIR) != GDK_SUCCEED) {
			GDKfree(bbpdirstr);
			GDKfree(backupbbpdirstr);
			TRC_CRITICAL(GDK, "cannot remove directory %s\n", TEMPDIR);
			MT_lock_unset(&GDKtmLock);
			GDKdebug = dbg;
			return GDK_FAIL;
		}

		if (GDKremovedir(0, DELDIR) != GDK_SUCCEED) {
			GDKfree(bbpdirstr);
			GDKfree(backupbbpdirstr);
			TRC_CRITICAL(GDK, "cannot remove directory %s\n", DELDIR);
			MT_lock_unset(&GDKtmLock);
			GDKdebug = dbg;
			return GDK_FAIL;
		}

		/* first move everything from SUBDIR to BAKDIR (its parent) */
		if (BBPrecover_subdir() != GDK_SUCCEED) {
			GDKfree(bbpdirstr);
			GDKfree(backupbbpdirstr);
			TRC_CRITICAL(GDK, "cannot properly recover_subdir process %s.", SUBDIR);
			MT_lock_unset(&GDKtmLock);
			GDKdebug = dbg;
			return GDK_FAIL;
		}

		/* try to obtain a BBP.dir from bakdir */
		if (MT_stat(backupbbpdirstr, &st) == 0) {
			/* backup exists; *must* use it */
			if (recover_dir(0, MT_stat(bbpdirstr, &st) == 0) != GDK_SUCCEED) {
				GDKfree(bbpdirstr);
				GDKfree(backupbbpdirstr);
				MT_lock_unset(&GDKtmLock);
				goto bailout;
			}
			if ((fp = GDKfilelocate(0, "BBP", "r", "dir")) == NULL) {
				GDKfree(bbpdirstr);
				GDKfree(backupbbpdirstr);
				TRC_CRITICAL(GDK, "cannot open recovered BBP.dir.");
				MT_lock_unset(&GDKtmLock);
				GDKdebug = dbg;
				return GDK_FAIL;
			}
		} else if ((fp = GDKfilelocate(0, "BBP", "r", "dir")) == NULL) {
			/* there was no BBP.dir either. Panic! try to use a
			 * BBP.bak */
			if (MT_stat(backupbbpdirstr, &st) < 0) {
				/* no BBP.bak (nor BBP.dir or BACKUP/BBP.dir):
				 * create a new one */
				TRC_DEBUG(IO_, "initializing BBP.\n");
				if (BBPdir_init() != GDK_SUCCEED) {
					GDKfree(bbpdirstr);
					GDKfree(backupbbpdirstr);
					MT_lock_unset(&GDKtmLock);
					goto bailout;
				}
			} else if (GDKmove(0, BATDIR, "BBP", "bak", BATDIR, "BBP", "dir", true) == GDK_SUCCEED)
				TRC_DEBUG(IO_, "reverting to dir saved in BBP.bak.\n");

			if ((fp = GDKfilelocate(0, "BBP", "r", "dir")) == NULL) {
				GDKsyserror("cannot open BBP.dir");
				GDKfree(bbpdirstr);
				GDKfree(backupbbpdirstr);
				MT_lock_unset(&GDKtmLock);
				goto bailout;
			}
		}
		assert(fp != NULL);
		GDKfree(bbpdirstr);
		GDKfree(backupbbpdirstr);
		MT_lock_unset(&GDKtmLock);
	}

	/* scan the BBP.dir to obtain current size */
	BBPlimit = 0;
	memset(BBP, 0, sizeof(BBP));

	bat bbpsize;
	bbpsize = 1;
	if (GDKinmemory(0)) {
		bbpversion = GDKLIBRARY;
	} else {
		bbpversion = BBPheader(fp, &lineno, &bbpsize);
		if (bbpversion == 0) {
			GDKdebug = dbg;
			return GDK_FAIL;
		}
	}

	/* allocate BBP records */
	if (BBPextend(false, bbpsize) != GDK_SUCCEED) {
		GDKdebug = dbg;
		return GDK_FAIL;
	}
	ATOMIC_SET(&BBPsize, bbpsize);

	if (!GDKinmemory(0)) {
		if (BBPreadEntries(fp, bbpversion, lineno
#ifdef GDKLIBRARY_HASHASH
				   , &hashbats, &nhashbats
#endif
			    ) != GDK_SUCCEED) {
			GDKdebug = dbg;
			return GDK_FAIL;
		}
		fclose(fp);
	}

	MT_lock_set(&BBPnameLock);
	if (BBPinithash((bat) ATOMIC_GET(&BBPsize)) != GDK_SUCCEED) {
		TRC_CRITICAL(GDK, "BBPinithash failed");
		MT_lock_unset(&BBPnameLock);
#ifdef GDKLIBRARY_HASHASH
		GDKfree(hashbats);
#endif
		GDKdebug = dbg;
		return GDK_FAIL;
	}
	MT_lock_unset(&BBPnameLock);

	/* will call BBPrecover if needed */
	if (!GDKinmemory(0)) {
		MT_lock_set(&GDKtmLock);
		gdk_return rc = BBPprepare(false);
		MT_lock_unset(&GDKtmLock);
		if (rc != GDK_SUCCEED) {
#ifdef GDKLIBRARY_HASHASH
			GDKfree(hashbats);
#endif
			TRC_CRITICAL(GDK, "cannot properly prepare process %s.", BAKDIR);
			GDKdebug = dbg;
			return rc;
		}
	}

	if (BBPcheckbats(bbpversion) != GDK_SUCCEED) {
#ifdef GDKLIBRARY_HASHASH
		GDKfree(hashbats);
#endif
		GDKdebug = dbg;
		return GDK_FAIL;
	}

#ifdef GDKLIBRARY_TAILN
	char *needstrbatmove;
	if (GDKinmemory(0)) {
		needstrbatmove = NULL;
	} else {
		needstrbatmove = GDKfilepath(0, BATDIR, "needstrbatmove", NULL);
		if (bbpversion <= GDKLIBRARY_TAILN) {
			/* create signal file that we need to rename string
			 * offset heaps */
			int fd = MT_open(needstrbatmove, O_WRONLY | O_CREAT);
			if (fd < 0) {
				TRC_CRITICAL(GDK, "cannot create signal file needstrbatmove.\n");
				GDKfree(needstrbatmove);
#ifdef GDKLIBRARY_HASHASH
				GDKfree(hashbats);
#endif
				GDKdebug = dbg;
				return GDK_FAIL;
			}
			close(fd);
		} else {
			/* check signal file whether we need to rename string
			 * offset heaps */
			int fd = MT_open(needstrbatmove, O_RDONLY);
			if (fd >= 0) {
				/* yes, we do */
				close(fd);
			} else if (errno == ENOENT) {
				/* no, we don't: set var to NULL */
				GDKfree(needstrbatmove);
				needstrbatmove = NULL;
			} else {
				GDKsyserror("unexpected error opening %s\n", needstrbatmove);
				GDKfree(needstrbatmove);
#ifdef GDKLIBRARY_HASHASH
				GDKfree(hashbats);
#endif
				GDKdebug = dbg;
				return GDK_FAIL;
			}
		}
	}
#endif

#ifdef GDKLIBRARY_HASHASH
	if (nhashbats > 0)
		res = fixhashash(hashbats, nhashbats);
	GDKfree(hashbats);
	if (res != GDK_SUCCEED)
		return res;
#endif

	if (bbpversion < GDKLIBRARY && TMcommit() != GDK_SUCCEED) {
		TRC_CRITICAL(GDK, "TMcommit failed\n");
		GDKdebug = dbg;
		return GDK_FAIL;
	}

#ifdef GDKLIBRARY_TAILN
	/* we rename the offset heaps after the above commit: in this
	 * version we accept both the old and new names, but we want to
	 * convert so that future versions only have the new name */
	if (needstrbatmove) {
		/* note, if renaming fails, nothing is lost: a next
		 * invocation will just try again; an older version of
		 * mserver will not work because of the TMcommit
		 * above */
		if (movestrbats() != GDK_SUCCEED) {
			GDKfree(needstrbatmove);
			GDKdebug = dbg;
			return GDK_FAIL;
		}
		MT_remove(needstrbatmove);
		GDKfree(needstrbatmove);
		needstrbatmove = NULL;
	}
#endif
	GDKdebug = dbg;

	/* cleanup any leftovers (must be done after BBPrecover) */
	for (i = 0; i < MAXFARMS && BBPfarms[i].dirname != NULL; i++) {
		int j;
		for (j = 0; j < i; j++) {
			/* don't clean a directory twice */
			if (BBPfarms[j].dirname &&
			    strcmp(BBPfarms[i].dirname,
				   BBPfarms[j].dirname) == 0)
				break;
		}
		if (j == i) {
			char *d = GDKfilepath(i, NULL, BATDIR, NULL);
			if (d == NULL) {
				return GDK_FAIL;
			}
			BBPdiskscan(d, strlen(d) - strlen(BATDIR));
			GDKfree(d);
		}
	}

	manager = THRcreate(BBPmanager, NULL, MT_THR_DETACHED, "BBPmanager");
	return GDK_SUCCEED;

  bailout:
	/* now it is time for real panic */
	TRC_CRITICAL(GDK, "could not write %s%cBBP.dir.", BATDIR, DIR_SEP);
	return GDK_FAIL;
}

/*
 * During the exit phase all non-persistent BATs are removed.  Upon
 * exit the status of the BBP tables is saved on disk.  This function
 * is called once and during the shutdown of the server. Since
 * shutdown may be issued from any thread (dangerous) it may lead to
 * interference in a parallel session.
 */

static int backup_files = 0, backup_dir = 0, backup_subdir = 0;

void
BBPexit(void)
{
	bat i;
	bool skipped;

	//BBPlock();	/* stop all threads ever touching more descriptors */

	/* free all memory (just for leak-checking in Purify) */
	do {
		skipped = false;
		for (i = 0; i < (bat) ATOMIC_GET(&BBPsize); i++) {
			if (BBPvalid(i)) {
				BAT *b = BBP_desc(i);

				if (b) {
					if (b->batSharecnt > 0) {
						skipped = true;
						continue;
					}
					MT_lock_set(&b->theaplock);
					bat tp = VIEWtparent(b);
					if (tp != 0) {
						BBP_desc(tp)->batSharecnt--;
						--BBP_lrefs(tp);
						HEAPdecref(b->theap, false);
						b->theap = NULL;
					}
					tp = VIEWvtparent(b);
					if (tp != 0) {
						BBP_desc(tp)->batSharecnt--;
						--BBP_lrefs(tp);
						HEAPdecref(b->tvheap, false);
						b->tvheap = NULL;
					}
					MT_lock_unset(&b->theaplock);
					PROPdestroy(b);
					BATfree(b);
				}
				BBP_pid(i) = 0;
				BBPuncacheit(i, true);
				if (BBP_logical(i) != BBP_bak(i))
					GDKfree(BBP_logical(i));
				BBP_logical(i) = NULL;
			}
		}
	} while (skipped);
	GDKfree(BBP_hash);
	BBP_hash = NULL;
	// these need to be NULL, otherwise no new ones get created
	backup_files = 0;
	backup_dir = 0;
	backup_subdir = 0;

}

/*
 * The routine BBPdir creates the BAT pool dictionary file.  It
 * includes some information about the current state of affair in the
 * pool.  The location in the buffer pool is saved for later use as
 * well.  This is merely done for ease of debugging and of no
 * importance to front-ends.  The tail of non-used entries is
 * reclaimed as well.
 */
static inline int
heap_entry(FILE *fp, BATiter *bi, BUN size)
{
	BAT *b = bi->b;
	size_t free = bi->hfree;
	if (size < BUN_NONE) {
		if ((bi->type >= 0 && ATOMstorage(bi->type) == TYPE_msk))
			free = ((size + 31) / 32) * 4;
		else if (bi->width > 0)
			free = size << bi->shift;
		else
			free = 0;
	}

	if ((GDKdebug & TAILCHKMASK) && free > 0) {
		char *fname = GDKfilepath(0, BATDIR, BBP_physical(b->batCacheid), gettailnamebi(bi));
		if (fname != NULL) {
			struct stat stb;
			if (stat(fname, &stb) == -1) {
				assert(0);
				TRC_WARNING(GDK, "file %s not found (expected size %zu)\n", fname, free);
			} else {
				assert((size_t) stb.st_size >= free);
				if ((size_t) stb.st_size < free)
					TRC_WARNING(GDK, "file %s too small (expected %zu, actual %zu)\n", fname, free, (size_t) stb.st_size);
			}
			GDKfree(fname);
		}
	}

	return fprintf(fp, " %s %d %d %d " BUNFMT " " BUNFMT " " BUNFMT " "
		       BUNFMT " " OIDFMT " %zu %" PRIu64" %" PRIu64,
		       bi->type >= 0 ? BATatoms[bi->type].name : ATOMunknown_name(bi->type),
		       bi->width,
		       bi->type == TYPE_void || bi->vh != NULL,
		       (unsigned short) bi->sorted |
			   ((unsigned short) bi->revsorted << 7) |
			   ((unsigned short) bi->key << 8) |
		           ((unsigned short) BATtdensebi(bi) << 9) |
			   ((unsigned short) bi->nonil << 10) |
			   ((unsigned short) bi->nil << 11),
		       bi->nokey[0] >= size || bi->nokey[1] >= size ? 0 : bi->nokey[0],
		       bi->nokey[0] >= size || bi->nokey[1] >= size ? 0 : bi->nokey[1],
		       bi->nosorted >= size ? 0 : bi->nosorted,
		       bi->norevsorted >= size ? 0 : bi->norevsorted,
		       bi->tseq,
		       free,
		       bi->minpos < size ? (uint64_t) bi->minpos : (uint64_t) oid_nil,
		       bi->maxpos < size ? (uint64_t) bi->maxpos : (uint64_t) oid_nil);
}

static inline int
vheap_entry(FILE *fp, BATiter *bi, BUN size)
{
	(void) size;
	if (bi->vh == NULL)
		return 0;
	if ((GDKdebug & TAILCHKMASK) && size > 0) {
		char *fname = GDKfilepath(0, BATDIR, BBP_physical(bi->vh->parentid), "theap");
		if (fname != NULL) {
			struct stat stb;
			if (stat(fname, &stb) == -1) {
				assert(0);
				TRC_WARNING(GDK, "file %s not found (expected size %zu)\n", fname, bi->vhfree);
			} else if ((size_t) stb.st_size < bi->vhfree) {
				/* no assert since this can actually happen */
				TRC_WARNING(GDK, "file %s too small (expected %zu, actual %zu)\n", fname, bi->vhfree, (size_t) stb.st_size);
			}
			GDKfree(fname);
		}
	}
	return fprintf(fp, " %zu", bi->vhfree);
}

static gdk_return
new_bbpentry(FILE *fp, bat i, BUN size, BATiter *bi)
{
#ifndef NDEBUG
	assert(i > 0);
	assert(i < (bat) ATOMIC_GET(&BBPsize));
	assert(bi->b);
	assert(bi->b->batCacheid == i);
	assert(bi->b->batRole == PERSISTENT);
	assert(0 <= bi->h->farmid && bi->h->farmid < MAXFARMS);
	assert(BBPfarms[bi->h->farmid].roles & (1U << PERSISTENT));
	if (bi->vh) {
		assert(0 <= bi->vh->farmid && bi->vh->farmid < MAXFARMS);
		assert(BBPfarms[bi->vh->farmid].roles & (1U << PERSISTENT));
	}
	assert(size <= bi->count || size == BUN_NONE);
#endif

	if (size > bi->count)
		size = bi->count;
	if (fprintf(fp, "%d %u %s %s %d " BUNFMT " " OIDFMT,
		    /* BAT info */
		    (int) i,
		    BBP_status(i) & BBPPERSISTENT,
		    BBP_logical(i),
		    BBP_physical(i),
		    (unsigned) bi->restricted << 1,
		    size,
		    bi->b->hseqbase) < 0 ||
	    heap_entry(fp, bi, size) < 0 ||
	    vheap_entry(fp, bi, size) < 0 ||
	    (BBP_options(i) && fprintf(fp, " %s", BBP_options(i)) < 0) ||
	    fprintf(fp, "\n") < 0) {
		GDKsyserror("new_bbpentry: Writing BBP.dir entry failed\n");
		return GDK_FAIL;
	}

	return GDK_SUCCEED;
}

static gdk_return
BBPdir_header(FILE *f, int n, lng logno, lng transid)
{
	if (fprintf(f, "BBP.dir, GDKversion %u\n%d %d %d\nBBPsize=%d\nBBPinfo=" LLFMT " " LLFMT "\n",
		    GDKLIBRARY, SIZEOF_SIZE_T, SIZEOF_OID,
#ifdef HAVE_HGE
		    SIZEOF_HGE
#else
		    SIZEOF_LNG
#endif
		    , n, logno, transid) < 0 ||
	    ferror(f)) {
		GDKsyserror("Writing BBP.dir header failed\n");
		return GDK_FAIL;
	}
	return GDK_SUCCEED;
}

static gdk_return
BBPdir_first(bool subcommit, lng logno, lng transid,
	     FILE **obbpfp, FILE **nbbpfp)
{
	FILE *obbpf = NULL, *nbbpf = NULL;
	int n = 0;
	lng ologno, otransid;

	if (obbpfp)
		*obbpfp = NULL;
	*nbbpfp = NULL;

	if ((nbbpf = GDKfilelocate(0, "BBP", "w", "dir")) == NULL) {
		return GDK_FAIL;
	}

	if (subcommit) {
		char buf[512];

		assert(obbpfp != NULL);
		/* we need to copy the backup BBP.dir to the new, but
		 * replacing the entries for the subcommitted bats */
		if ((obbpf = GDKfileopen(0, SUBDIR, "BBP", "dir", "r")) == NULL &&
		    (obbpf = GDKfileopen(0, BAKDIR, "BBP", "dir", "r")) == NULL) {
			GDKsyserror("subcommit attempted without backup BBP.dir.");
			goto bailout;
		}
		/* read first three lines */
		if (fgets(buf, sizeof(buf), obbpf) == NULL || /* BBP.dir, GDKversion %d */
		    fgets(buf, sizeof(buf), obbpf) == NULL || /* SIZEOF_SIZE_T SIZEOF_OID SIZEOF_MAX_INT */
		    fgets(buf, sizeof(buf), obbpf) == NULL) { /* BBPsize=%d */
			GDKerror("subcommit attempted with invalid backup BBP.dir.");
			goto bailout;
		}
		/* third line contains BBPsize */
		if (sscanf(buf, "BBPsize=%d", &n) != 1) {
			GDKerror("cannot read BBPsize in backup BBP.dir.");
			goto bailout;
		}
		/* fourth line contains BBPinfo */
		if (fgets(buf, sizeof(buf), obbpf) == NULL ||
		    sscanf(buf, "BBPinfo=" LLSCN " " LLSCN, &ologno, &otransid) != 2) {
			GDKerror("cannot read BBPinfo in backup BBP.dir.");
			goto bailout;
		}
	}

	if (n < (bat) ATOMIC_GET(&BBPsize))
		n = (bat) ATOMIC_GET(&BBPsize);

	TRC_DEBUG(IO_, "writing BBP.dir (%d bats).\n", n);

	if (BBPdir_header(nbbpf, n, logno, transid) != GDK_SUCCEED) {
		goto bailout;
	}

	if (obbpfp)
		*obbpfp = obbpf;
	*nbbpfp = nbbpf;

	return GDK_SUCCEED;

  bailout:
	if (obbpf != NULL)
		fclose(obbpf);
	if (nbbpf != NULL)
		fclose(nbbpf);
	return GDK_FAIL;
}

static bat
BBPdir_step(bat bid, BUN size, int n, char *buf, size_t bufsize,
	    FILE **obbpfp, FILE *nbbpf, bool subcommit, BATiter *bi)
{
	if (n < -1)		/* safety catch */
		return n;
	while (n >= 0 && n < bid) {
		if (n > 0) {
			if (GDKdebug & TAILCHKMASK) {
				uint64_t batid, free, vfree;
				char filename[sizeof(BBP_physical(0))];
				char type[33];
				uint16_t width;
				char *fname;
				struct stat stb;
				switch (sscanf(buf, "%" SCNu64 " %*u %*s %19s %*u %*u %*u %*u %10s %" SCNu16 " %*u %*u %*u %*u %*u %*u %*u %" SCNu64 " %*u %*u %*u %*u %" SCNu64 " %*u %*u",
					       &batid, filename, type, &width, &free, &vfree)) {
				case 5:
					vfree = 0;
					/* fall through */
				case 6:
					assert(batid == (uint64_t) n);
					if (free == 0)
						break;
					const char *tailname = "tail";
					if (strcmp(type, "str") == 0) {
						switch (width) {
						case 1:
							tailname = "tail1";
							break;
						case 2:
							tailname = "tail2";
							break;
#if SIZEOF_VAR_T == 8
						case 4:
							tailname = "tail4";
							break;
#endif
						}
					}
					if (subcommit) {
						char base[32];
						snprintf(base, sizeof(base), "%" PRIo64, batid);
						fname = GDKfilepath(0, BAKDIR, base, tailname);
					} else {
						fname = GDKfilepath(0, BATDIR, filename, tailname);
					}
					if (fname == NULL)
						break;
					bool found = true;
					if (stat(fname, &stb) == -1) {
						if (subcommit) {
							char *fname1 = GDKfilepath(0, BATDIR, filename, tailname);
							if (fname1 == NULL) {
								GDKfree(fname);
								break;
							}
							if (stat(fname1, &stb) == -1) {
								assert(0);
								found = false;
								GDKfree(fname1);
							} else {
								GDKfree(fname);
								fname = fname1;
							}
						} else {
							assert(0);
							found = false;
						}
					}
					if (!found) {
						TRC_WARNING(GDK, "file %s not found (expected size %" PRIu64 ")\n", fname, free);
					} else {
						assert((uint64_t) stb.st_size >= free);
						if ((uint64_t) stb.st_size < free)
							TRC_WARNING(GDK, "file %s too small (expected %" PRIu64 ", actual %zu)\n", fname, free, (size_t) stb.st_size);
					}
					GDKfree(fname);
					if (vfree == 0)
						break;
					if (subcommit) {
						char base[32];
						snprintf(base, sizeof(base), "%" PRIo64, batid);
						fname = GDKfilepath(0, BAKDIR, base, "theap");
					} else {
						fname = GDKfilepath(0, BATDIR, filename, "theap");
					}
					if (fname == NULL)
						break;
					if (stat(fname, &stb) == -1) {
						if (subcommit) {
							GDKfree(fname);
							fname = GDKfilepath(0, BATDIR, filename, "theap");
							if (fname == NULL)
								break;
							if (stat(fname, &stb) == -1)
								assert(0);
						} else {
							assert(0);
						}
					}
					assert((uint64_t) stb.st_size >= vfree);
					if ((uint64_t) stb.st_size < vfree)
						TRC_WARNING(GDK, "file %s too small (expected %" PRIu64 ", actual %zu)\n", fname, vfree, (size_t) stb.st_size);
					GDKfree(fname);
					break;
				}
			}
			if (fputs(buf, nbbpf) == EOF) {
				GDKerror("Writing BBP.dir file failed.\n");
				goto bailout;
			}
		}
		if (fgets(buf, (int) bufsize, *obbpfp) == NULL) {
			if (ferror(*obbpfp)) {
				GDKerror("error reading backup BBP.dir.");
				goto bailout;
			}
			n = -1;
			if (fclose(*obbpfp) == EOF) {
				GDKsyserror("Closing backup BBP.dir file failed.\n");
				GDKclrerr(); /* ignore error */
			}
			*obbpfp = NULL;
		} else {
			if (sscanf(buf, "%d", &n) != 1 || n <= 0 || n >= N_BBPINIT * BBPINIT) {
				GDKerror("subcommit attempted with invalid backup BBP.dir.");
				goto bailout;
			}
		}
	}
	if (BBP_status(bid) & BBPPERSISTENT) {
		if (new_bbpentry(nbbpf, bid, size, bi) != GDK_SUCCEED)
			goto bailout;
	}
	return n == -1 ? -1 : n == bid ? 0 : n;

  bailout:
	if (*obbpfp)
		fclose(*obbpfp);
	fclose(nbbpf);
	return -2;
}

static gdk_return
BBPdir_last(int n, char *buf, size_t bufsize, FILE *obbpf, FILE *nbbpf)
{
	if (n > 0 && fputs(buf, nbbpf) == EOF) {
		GDKerror("Writing BBP.dir file failed.\n");
		goto bailout;
	}
	while (obbpf) {
		if (fgets(buf, (int) bufsize, obbpf) == NULL) {
			if (ferror(obbpf)) {
				GDKerror("error reading backup BBP.dir.");
				goto bailout;
			}
			if (fclose(obbpf) == EOF) {
				GDKsyserror("Closing backup BBP.dir file failed.\n");
				GDKclrerr(); /* ignore error */
			}
			obbpf = NULL;
		} else {
			if (fputs(buf, nbbpf) == EOF) {
				GDKerror("Writing BBP.dir file failed.\n");
				goto bailout;
			}
		}
	}
	if (fflush(nbbpf) == EOF ||
	    (!(GDKdebug & NOSYNCMASK)
#if defined(NATIVE_WIN32)
	     && _commit(_fileno(nbbpf)) < 0
#elif defined(HAVE_FDATASYNC)
	     && fdatasync(fileno(nbbpf)) < 0
#elif defined(HAVE_FSYNC)
	     && fsync(fileno(nbbpf)) < 0
#endif
		    )) {
		GDKsyserror("Syncing BBP.dir file failed\n");
		goto bailout;
	}
	if (fclose(nbbpf) == EOF) {
		GDKsyserror("Closing BBP.dir file failed\n");
		nbbpf = NULL;	/* can't close again */
		goto bailout;
	}

	TRC_DEBUG(IO_, "end\n");

	return GDK_SUCCEED;

  bailout:
	if (obbpf != NULL)
		fclose(obbpf);
	if (nbbpf != NULL)
		fclose(nbbpf);
	return GDK_FAIL;
}

gdk_return
BBPdir_init(void)
{
	FILE *fp;
	gdk_return rc;

	rc = BBPdir_first(false, 0, 0, NULL, &fp);
	if (rc == GDK_SUCCEED)
		rc = BBPdir_last(-1, NULL, 0, NULL, fp);
	return rc;
}

/* function used for debugging */
void
BBPdump(void)
{
	size_t mem = 0, vm = 0;
	size_t cmem = 0, cvm = 0;
	int n = 0, nc = 0;

	for (bat i = 0; i < (bat) ATOMIC_GET(&BBPsize); i++) {
		if (BBP_refs(i) == 0 && BBP_lrefs(i) == 0)
			continue;
		BAT *b = BBP_desc(i);
		unsigned status = BBP_status(i);
		fprintf(stderr,
			"# %d: " ALGOOPTBATFMT " "
			"refs=%d lrefs=%d "
			"status=%u%s",
			i,
			ALGOOPTBATPAR(b),
			BBP_refs(i),
			BBP_lrefs(i),
			status,
			BBP_cache(i) ? "" : " not cached");
		if (b == NULL) {
			fprintf(stderr, ", no descriptor\n");
			continue;
		}
		if (b->batSharecnt > 0)
			fprintf(stderr, " shares=%d", b->batSharecnt);
		if (b->theap) {
			if (b->theap->parentid != b->batCacheid) {
				fprintf(stderr, " Theap -> %d", b->theap->parentid);
			} else {
				fprintf(stderr,
					" Theap=[%zu,%zu,f=%d]%s%s",
					b->theap->free,
					b->theap->size,
					b->theap->farmid,
					b->theap->base == NULL ? "X" : b->theap->storage == STORE_MMAP ? "M" : "",
					status & BBPSWAPPED ? "(Swapped)" : b->theap->dirty ? "(Dirty)" : "");
				if (BBP_logical(i) && BBP_logical(i)[0] == '.') {
					cmem += HEAPmemsize(b->theap);
					cvm += HEAPvmsize(b->theap);
					nc++;
				} else {
					mem += HEAPmemsize(b->theap);
					vm += HEAPvmsize(b->theap);
					n++;
				}
			}
		}
		if (b->tvheap) {
			if (b->tvheap->parentid != b->batCacheid) {
				fprintf(stderr,
					" Tvheap -> %d",
					b->tvheap->parentid);
			} else {
				fprintf(stderr,
					" Tvheap=[%zu,%zu,f=%d]%s%s",
					b->tvheap->free,
					b->tvheap->size,
					b->tvheap->farmid,
					b->tvheap->base == NULL ? "X" : b->tvheap->storage == STORE_MMAP ? "M" : "",
					b->tvheap->dirty ? "(Dirty)" : "");
				if (BBP_logical(i) && BBP_logical(i)[0] == '.') {
					cmem += HEAPmemsize(b->tvheap);
					cvm += HEAPvmsize(b->tvheap);
				} else {
					mem += HEAPmemsize(b->tvheap);
					vm += HEAPvmsize(b->tvheap);
				}
			}
		}
		if (MT_rwlock_rdtry(&b->thashlock)) {
			if (b->thash && b->thash != (Hash *) 1) {
				size_t m = HEAPmemsize(&b->thash->heaplink) + HEAPmemsize(&b->thash->heapbckt);
				size_t v = HEAPvmsize(&b->thash->heaplink) + HEAPvmsize(&b->thash->heapbckt);
				fprintf(stderr, " Thash=[%zu,%zu,f=%d/%d]", m, v,
					b->thash->heaplink.farmid,
					b->thash->heapbckt.farmid);
				if (BBP_logical(i) && BBP_logical(i)[0] == '.') {
					cmem += m;
					cvm += v;
				} else {
					mem += m;
					vm += v;
				}
			}
			MT_rwlock_rdunlock(&b->thashlock);
		}
		fprintf(stderr, " role: %s\n",
			b->batRole == PERSISTENT ? "persistent" : "transient");
	}
	fprintf(stderr,
		"# %d bats: mem=%zu, vm=%zu %d cached bats: mem=%zu, vm=%zu\n",
		n, mem, vm, nc, cmem, cvm);
	fflush(stderr);
}

/*
 * @+ BBP Readonly Interface
 *
 * These interface functions do not change the BBP tables. If they
 * only access one specific BAT, the caller must have ensured that no
 * other thread is modifying that BAT, therefore such functions do not
 * need locking.
 *
 * BBP index lookup by BAT name:
 */
static inline bat
BBP_find(const char *nme, bool lock)
{
	bat i = BBPnamecheck(nme);

	if (i != 0) {
		/* for tmp_X BATs, we already know X */
		const char *s;

		if (i >= (bat) ATOMIC_GET(&BBPsize) || (s = BBP_logical(i)) == NULL || strcmp(s, nme)) {
			i = 0;
		}
	} else if (*nme != '.') {
		/* must lock since hash-lookup traverses other BATs */
		if (lock)
			MT_lock_set(&BBPnameLock);
		for (i = BBP_hash[strHash(nme) & BBP_mask]; i; i = BBP_next(i)) {
			if (strcmp(BBP_logical(i), nme) == 0)
				break;
		}
		if (lock)
			MT_lock_unset(&BBPnameLock);
	}
	return i;
}

bat
BBPindex(const char *nme)
{
	return BBP_find(nme, true);
}

/*
 * @+ BBP Update Interface
 * Operations to insert, delete, clear, and modify BBP entries.
 * Our policy for the BBP is to provide unlocked BBP access for
 * speed, but still write operations have to be locked.
 * #ifdef DEBUG_THREADLOCAL_BATS
 * Create the shadow version (reversed) of a bat.
 *
 * An existing BAT is inserted into the BBP
 */
static inline str
BBPsubdir_recursive(str s, bat i)
{
	i >>= 6;
	if (i >= 0100) {
		s = BBPsubdir_recursive(s, i);
		*s++ = DIR_SEP;
	}
	i &= 077;
	*s++ = '0' + (i >> 3);
	*s++ = '0' + (i & 7);
	return s;
}

static inline void
BBPgetsubdir(str s, bat i)
{
	if (i >= 0100) {
		s = BBPsubdir_recursive(s, i);
	}
	*s = 0;
}

/* The free list is empty.  We create a new entry by either just
 * increasing BBPsize (up to BBPlimit) or extending the BBP (which
 * increases BBPlimit).
 *
 * Note that this is the only place in normal, multi-threaded operation
 * where BBPsize is assigned a value (never decreasing), that the
 * assignment happens after any necessary memory was allocated and
 * initialized, and that this happens when the BBPnameLock is held. */
static gdk_return
maybeextend(void)
{
	bat size = (bat) ATOMIC_GET(&BBPsize);
	if (size >= BBPlimit &&
	    BBPextend(true, size + 1) != GDK_SUCCEED) {
		/* nothing available */
		return GDK_FAIL;
	} else {
		ATOMIC_SET(&BBPsize, size + 1);
		BBP_free = size;
	}
	return GDK_SUCCEED;
}

/* return new BAT id (> 0); return 0 on failure */
bat
BBPinsert(BAT *bn)
{
	MT_Id pid = MT_getpid();
	bool lock = locked_by == 0 || locked_by != pid;
	char dirname[24];
	bat i;
	int len = 0;

	/* critical section: get a new BBP entry */
	if (lock) {
		MT_lock_set(&GDKcacheLock);
	}

	/* find an empty slot */
	if (BBP_free <= 0) {
		/* we need to extend the BBP */
		gdk_return r = GDK_SUCCEED;
		MT_lock_set(&BBPnameLock);
		/* check again in case some other thread extended
		 * while we were waiting */
		if (BBP_free <= 0) {
			r = maybeextend();
		}
		MT_lock_unset(&BBPnameLock);
		if (r != GDK_SUCCEED) {
			if (lock) {
				MT_lock_unset(&GDKcacheLock);
			}
			return 0;
		}
	}
	i = BBP_free;
	assert(i > 0);
	BBP_free = BBP_next(i);

	if (lock) {
		MT_lock_unset(&GDKcacheLock);
	}
	/* rest of the work outside the lock */

	/* fill in basic BBP fields for the new bat */

	bn->batCacheid = i;
	bn->creator_tid = MT_getpid();

	MT_lock_set(&GDKswapLock(i));
	BBP_status_set(i, BBPDELETING|BBPHOT);
	BBP_cache(i) = NULL;
	BBP_desc(i) = bn;
	BBP_refs(i) = 1;	/* new bats have 1 pin */
	BBP_lrefs(i) = 0;	/* ie. no logical refs */
	BBP_pid(i) = MT_getpid();
	MT_lock_unset(&GDKswapLock(i));

	if (*BBP_bak(i) == 0)
		len = snprintf(BBP_bak(i), sizeof(BBP_bak(i)), "tmp_%o", (unsigned) i);
	if (len == -1 || len >= FILENAME_MAX) {
		GDKerror("impossible error\n");
		return 0;
	}
	BBP_logical(i) = BBP_bak(i);

	/* Keep the physical location around forever */
	if (!GDKinmemory(0) && *BBP_physical(i) == 0) {
		BBPgetsubdir(dirname, i);

		if (*dirname)	/* i.e., i >= 0100 */
			len = snprintf(BBP_physical(i), sizeof(BBP_physical(i)),
				       "%s%c%o", dirname, DIR_SEP, (unsigned) i);
		else
			len = snprintf(BBP_physical(i), sizeof(BBP_physical(i)),
				       "%o", (unsigned) i);
		if (len == -1 || len >= FILENAME_MAX)
			return 0;

		TRC_DEBUG(BAT_, "%d = new %s(%s)\n", (int) i, BBP_logical(i), ATOMname(bn->ttype));
	}

	return i;
}

gdk_return
BBPcacheit(BAT *bn, bool lock)
{
	bat i = bn->batCacheid;
	unsigned mode;

	if (lock)
		lock = locked_by == 0 || locked_by != MT_getpid();

	assert(i > 0);

	if (lock)
		MT_lock_set(&GDKswapLock(i));
	mode = (BBP_status(i) | BBPLOADED) & ~(BBPLOADING | BBPDELETING | BBPSWAPPED);

	/* cache it! */
	BBP_cache(i) = bn;

	BBP_status_set(i, mode);

	if (lock)
		MT_lock_unset(&GDKswapLock(i));
	return GDK_SUCCEED;
}

/*
 * BBPuncacheit changes the BBP status to swapped out.  Currently only
 * used in BBPfree (bat swapped out) and BBPclear (bat destroyed
 * forever).
 */

static void
BBPuncacheit(bat i, bool unloaddesc)
{
	if (i < 0)
		i = -i;
	if (BBPcheck(i)) {
		BAT *b = BBP_desc(i);

		assert(unloaddesc || BBP_refs(i) == 0);

		if (b) {
			if (BBP_cache(i)) {
				TRC_DEBUG(BAT_, "uncache %d (%s)\n", (int) i, BBP_logical(i));

				/* clearing bits can be done without the lock */
				BBP_status_off(i, BBPLOADED);

				BBP_cache(i) = NULL;
			}
			if (unloaddesc) {
				BBP_desc(i) = NULL;
				BATdestroy(b);
			}
		}
	}
}

/*
 * @- BBPclear
 * BBPclear removes a BAT from the BBP directory forever.
 */
static inline void
bbpclear(bat i, bool lock)
{
	TRC_DEBUG(BAT_, "clear %d (%s)\n", (int) i, BBP_logical(i));
	BBPuncacheit(i, true);
	TRC_DEBUG(BAT_, "set to unloading %d\n", i);
	if (lock)
		MT_lock_set(&GDKcacheLock);

	BBP_status_set(i, BBPUNLOADING);
	if (lock)
		MT_lock_set(&GDKswapLock(i));
	BBP_refs(i) = 0;
	BBP_lrefs(i) = 0;
	if (lock)
		MT_lock_unset(&GDKswapLock(i));
	if (!BBPtmpcheck(BBP_logical(i))) {
		MT_lock_set(&BBPnameLock);
		BBP_delete(i);
		MT_lock_unset(&BBPnameLock);
	}
	if (BBP_logical(i) != BBP_bak(i))
		GDKfree(BBP_logical(i));
	BBP_status_set(i, 0);
	BBP_logical(i) = NULL;
	BBP_next(i) = BBP_free;
	BBP_free = i;
	BBP_pid(i) = ~(MT_Id)0; /* not zero, not a valid thread id */
	if (lock)
		MT_lock_unset(&GDKcacheLock);
}

void
BBPclear(bat i, bool lock)
{
	MT_Id pid = MT_getpid();

	lock &= locked_by == 0 || locked_by != pid;
	if (BBPcheck(i)) {
		bbpclear(i, lock);
	}
}

/*
 * @- BBP rename
 *
 * Each BAT has a logical name that is globally unique.
 * The batId is the same as the logical BAT name.
 *
 * The default logical name of a BAT is tmp_X, where X is the
 * batCacheid.  Apart from being globally unique, new logical bat
 * names cannot be of the form tmp_X, unless X is the batCacheid.
 *
 * Physical names consist of a directory name followed by a logical
 * name suffix.  The directory name is derived from the batCacheid,
 * and is currently organized in a hierarchy that puts max 64 bats in
 * each directory (see BBPgetsubdir).
 *
 * Concerning the physical suffix: it is almost always bat_X. This
 * saves us a whole lot of trouble, as bat_X is always unique and no
 * conflicts can occur.  Other suffixes are only supported in order
 * just for backward compatibility with old repositories (you won't
 * see them anymore in new repositories).
 */
int
BBPrename(BAT *b, const char *nme)
{
	char dirname[24];
	bat bid = b->batCacheid;
	bat tmpid = 0, i;

	if (b == NULL)
		return 0;

	if (nme == NULL) {
		if (BBP_bak(bid)[0] == 0 &&
		    snprintf(BBP_bak(bid), sizeof(BBP_bak(bid)), "tmp_%o", (unsigned) bid) >= (int) sizeof(BBP_bak(bid))) {
			/* cannot happen */
			TRC_CRITICAL(GDK, "BBP default filename too long\n");
			return BBPRENAME_LONG;
		}
		nme = BBP_bak(bid);
	}

	/* If name stays same, do nothing */
	if (BBP_logical(bid) && strcmp(BBP_logical(bid), nme) == 0)
		return 0;

	BBPgetsubdir(dirname, bid);

	if ((tmpid = BBPnamecheck(nme)) && tmpid != bid) {
		GDKerror("illegal temporary name: '%s'\n", nme);
		return BBPRENAME_ILLEGAL;
	}
	if (strlen(dirname) + strLen(nme) + 1 >= IDLENGTH) {
		GDKerror("illegal temporary name: '%s'\n", nme);
		return BBPRENAME_LONG;
	}

	MT_lock_set(&BBPnameLock);
	i = BBP_find(nme, false);
	if (i != 0) {
		MT_lock_unset(&BBPnameLock);
		GDKerror("name is in use: '%s'.\n", nme);
		return BBPRENAME_ALREADY;
	}

	char *nnme;
	if (nme == BBP_bak(bid) || strcmp(nme, BBP_bak(bid)) == 0) {
		nnme = BBP_bak(bid);
	} else {
		nnme = GDKstrdup(nme);
		if (nnme == NULL) {
			MT_lock_unset(&BBPnameLock);
			return BBPRENAME_MEMORY;
		}
	}

	/* carry through the name change */
	if (BBP_logical(bid) && !BBPtmpcheck(BBP_logical(bid))) {
		BBP_delete(bid);
	}
	if (BBP_logical(bid) != BBP_bak(bid))
		GDKfree(BBP_logical(bid));
	BBP_logical(bid) = nnme;
	if (tmpid == 0) {
		BBP_insert(bid);
	}
	MT_lock_set(&b->theaplock);
	bool transient = b->batTransient;
	MT_lock_unset(&b->theaplock);
	if (!transient) {
		bool lock = locked_by == 0 || locked_by != MT_getpid();

		if (lock)
			MT_lock_set(&GDKswapLock(i));
		BBP_status_on(bid, BBPRENAMED);
		if (lock)
			MT_lock_unset(&GDKswapLock(i));
	}
	MT_lock_unset(&BBPnameLock);
	return 0;
}

/*
 * @+ BBP swapping Policy
 * The BAT can be moved back to disk using the routine BBPfree.  It
 * frees the storage for other BATs. After this call BAT* references
 * maintained for the BAT are wrong.  We should keep track of dirty
 * unloaded BATs. They may have to be committed later on, which may
 * include reading them in again.
 *
 * BBPswappable: may this bat be unloaded?  Only real bats without
 * memory references can be unloaded.
 */
static inline void
BBPspin(bat i, const char *s, unsigned event)
{
	if (BBPcheck(i) && (BBP_status(i) & event)) {
		lng spin = LL_CONSTANT(0);

		do {
			MT_sleep_ms(KITTENNAP);
			spin++;
		} while (BBP_status(i) & event);
		TRC_DEBUG(BAT_, "%d,%s,%u: " LLFMT " loops\n", (int) i, s, event, spin);
	}
}

void
BBPcold(bat i)
{
	if (!is_bat_nil(i)) {
		BAT *b = BBP_cache(i);
		if (b == NULL)
			b = BBP_desc(i);
		if (b == NULL || b->batRole == PERSISTENT)
			BBP_status_off(i, BBPHOT);
	}
}

/* This function can fail if the input parameter (i) is incorrect
 * (unlikely). */
static inline int
incref(bat i, bool logical, bool lock)
{
	int refs;
	BAT *b;

	if (!BBPcheck(i))
		return 0;

	if (lock) {
		for (;;) {
			MT_lock_set(&GDKswapLock(i));
			if (!(BBP_status(i) & (BBPUNSTABLE|BBPLOADING)))
				break;
			/* the BATs is "unstable", try again */
			MT_lock_unset(&GDKswapLock(i));
			BBPspin(i, __func__, BBPUNSTABLE|BBPLOADING);
		}
	}
	/* we have the lock */

	b = BBP_desc(i);
	if (b == NULL) {
		/* should not have happened */
		if (lock)
			MT_lock_unset(&GDKswapLock(i));
		return 0;
	}

	assert(BBP_refs(i) + BBP_lrefs(i) ||
	       BBP_status(i) & (BBPDELETED | BBPSWAPPED));
	if (logical) {
		refs = ++BBP_lrefs(i);
		BBP_pid(i) = 0;
	} else {
		refs = ++BBP_refs(i);
		BBP_status_on(i, BBPHOT);
	}
	if (lock)
		MT_lock_unset(&GDKswapLock(i));

	return refs;
}

/* increment the physical reference counter for the given bat
 * returns the new reference count
 * also increments the physical reference count of the parent bat(s) (if
 * any) */
int
BBPfix(bat i)
{
	return BATdescriptor(i) ? 1 : 0;
}

/* increment the logical reference count for the given bat
 * returns the new reference count */
int
BBPretain(bat i)
{
	bool lock = locked_by == 0 || locked_by != MT_getpid();

	return incref(i, true, lock);
}

void
BBPshare(bat parent)
{
	bool lock = locked_by == 0 || locked_by != MT_getpid();

	assert(parent > 0);
	(void) incref(parent, true, lock);
	if (lock)
		MT_lock_set(&GDKswapLock(parent));
	++BBP_cache(parent)->batSharecnt;
	assert(BBP_refs(parent) > 0);
	if (lock)
		MT_lock_unset(&GDKswapLock(parent));
	(void) BATdescriptor(parent);
}

static inline int
decref(bat i, bool logical, bool releaseShare, bool recurse, bool lock, const char *func)
{
	int refs = 0, lrefs;
	bool swap = false;
	bat tp = 0, tvp = 0;
	int farmid = 0;
	BAT *b;

	if (is_bat_nil(i))
		return -1;
	assert(i > 0);
	if (BBPcheck(i) == 0)
		return -1;

	if (lock)
		MT_lock_set(&GDKswapLock(i));
	if (releaseShare) {
		assert(BBP_lrefs(i) > 0);
		if (BBP_desc(i)->batSharecnt == 0) {
			GDKerror("%s: %s does not have any shares.\n", func, BBP_logical(i));
			assert(0);
		} else {
			--BBP_desc(i)->batSharecnt;
		}
		if (lock)
			MT_lock_unset(&GDKswapLock(i));
		return refs;
	}

	while (BBP_status(i) & BBPUNLOADING) {
		if (lock)
			MT_lock_unset(&GDKswapLock(i));
		BBPspin(i, func, BBPUNLOADING);
		if (lock)
			MT_lock_set(&GDKswapLock(i));
	}

	b = BBP_cache(i);

	/* decrement references by one */
	if (logical) {
		if (BBP_lrefs(i) == 0) {
			GDKerror("%s: %s does not have logical references.\n", func, BBP_logical(i));
			assert(0);
		} else {
			refs = --BBP_lrefs(i);
		}
		/* cannot release last logical ref if still shared */
		assert(BBP_desc(i)->batSharecnt == 0 || refs > 0);
	} else {
		if (BBP_refs(i) == 0) {
			GDKerror("%s: %s does not have pointer fixes.\n", func, BBP_logical(i));
			assert(0);
		} else {
			assert(b == NULL || b->theap == NULL || BBP_refs(b->theap->parentid) > 0);
			assert(b == NULL || b->tvheap == NULL || BBP_refs(b->tvheap->parentid) > 0);
			refs = --BBP_refs(i);
			if (b && refs == 0) {
				tp = VIEWtparent(b);
				tvp = VIEWvtparent(b);
				if (tp || tvp)
					BBP_status_on(i, BBPHOT);
			}
		}
	}
	if (b) {
		MT_lock_set(&b->theaplock);
#if 0
		if (b->batCount > b->batInserted && !isVIEW(b)) {
			/* if batCount is larger than batInserted and
			 * the dirty bits are off, it may be that a
			 * (sub)commit happened in parallel to an
			 * update; we must undo the turning off of the
			 * dirty bits */
			if (b->theap && b->theap->parentid == i)
				b->theap->dirty = true;
			if (b->tvheap && b->tvheap->parentid == i)
				b->tvheap->dirty = true;
		}
#endif
		if (b->theap)
			farmid = b->theap->farmid;
		MT_lock_unset(&b->theaplock);
	}

	/* we destroy transients asap and unload persistent bats only
	 * if they have been made cold or are not dirty */
	unsigned chkflag = BBPSYNCING;
	if (GDKvm_cursize() < GDK_vm_maxsize &&
	     ((b && b->theap ? b->theap->size : 0) + (b && b->tvheap ? b->tvheap->size : 0)) < (GDK_vm_maxsize - GDKvm_cursize()) / 32)
		chkflag |= BBPHOT;
	/* only consider unloading if refs is 0; if, in addition, lrefs
	 * is 0, we can definitely unload, else only if some more
	 * conditions are met */
	if (b)
		MT_lock_set(&b->theaplock);
	if (BBP_refs(i) == 0 &&
	    (BBP_lrefs(i) == 0 ||
	     (b != NULL && b->theap != NULL
	      ? (!BATdirty(b) &&
		 !(BBP_status(i) & chkflag) &&
		 (BBP_status(i) & BBPPERSISTENT) &&
		 /* cannot unload in-memory data */
		 !GDKinmemory(farmid) &&
		 /* do not unload views or parents of views */
		 b->batSharecnt == 0 &&
		 b->batCacheid == b->theap->parentid &&
		 (b->tvheap == NULL || b->batCacheid == b->tvheap->parentid))
	      : (BBP_status(i) & BBPTMP)))) {
		/* bat will be unloaded now. set the UNLOADING bit
		 * while locked so no other thread thinks it's
		 * available anymore */
		assert((BBP_status(i) & BBPUNLOADING) == 0);
		TRC_DEBUG(BAT_, "%s set to unloading BAT %d (status %u, lrefs %d)\n", func, i, BBP_status(i), BBP_lrefs(i));
		BBP_status_on(i, BBPUNLOADING);
		swap = true;
	} /* else: bat cannot be swapped out */
	lrefs = BBP_lrefs(i);
	if (b)
		MT_lock_unset(&b->theaplock);

	/* unlock before re-locking in unload; as saving a dirty
	 * persistent bat may take a long time */
	if (lock)
		MT_lock_unset(&GDKswapLock(i));

	if (swap) {
		if (b != NULL) {
			if (lrefs == 0 && (BBP_status(i) & BBPDELETED) == 0) {
				/* free memory (if loaded) and delete from
				 * disk (if transient but saved) */
				BBPdestroy(b);
			} else {
				TRC_DEBUG(BAT_, "%s unload and free bat %d\n", func, i);
				/* free memory of transient */
				if (BBPfree(b) != GDK_SUCCEED)
					return -1;	/* indicate failure */
			}
		} else if (lrefs == 0 && (BBP_status(i) & BBPDELETED) == 0) {
			if ((b = BBP_desc(i)) != NULL)
				BATdelete(b);
			BBPclear(i, true);
		} else {
			BBP_status_off(i, BBPUNLOADING);
		}
	}
	if (recurse) {
		if (tp)
			decref(tp, false, false, true, lock, func);
		if (tvp)
			decref(tvp, false, false, true, lock, func);
	}
	return refs;
}

int
BBPunfix(bat i)
{
	return decref(i, false, false, true, true, __func__);
}

int
BBPrelease(bat i)
{
	return decref(i, true, false, true, true, __func__);
}

/*
 * M5 often changes the physical ref into a logical reference.  This
 * state change consist of the sequence BBPretain(b);BBPunfix(b).
 * A faster solution is given below, because it does not trigger the
 * BBP management actions, such as garbage collecting the bats.
 * [first step, initiate code change]
 */
void
BBPkeepref(BAT *b)
{
	assert(b != NULL);
	bool lock = locked_by == 0 || locked_by != MT_getpid();
	int i = b->batCacheid;
	int refs = incref(i, true, lock);
	if (refs == 1) {
		MT_lock_set(&b->theaplock);
		BATsettrivprop(b);
		MT_lock_unset(&b->theaplock);
	}
	if (GDKdebug & CHECKMASK)
		BATassertProps(b);
	if (BATsetaccess(b, BAT_READ) == NULL)
		return;		/* already decreffed */

	refs = decref(i, false, false, true, lock, __func__);
	(void) refs;
	assert(refs >= 0);
}

BAT *
BATdescriptor(bat i)
{
	BAT *b = NULL;

	if (BBPcheck(i)) {
		bool lock = locked_by == 0 || locked_by != MT_getpid();
		/* parent bats get a single fix for all physical
		 * references of a view and in order to do that
		 * properly, we must incref the parent bats always
		 * before our own incref, then after that decref them if
		 * we were not the first */
		int tp = 0, tvp = 0;
		if ((b = BBP_desc(i)) != NULL) {
			MT_lock_set(&b->theaplock);
			tp = b->theap->parentid;
			tvp = b->tvheap ? b->tvheap->parentid : 0;
			MT_lock_unset(&b->theaplock);
			if (tp != i) {
				if (BATdescriptor(tp) == NULL) {
					return NULL;
				}
			}
			if (tvp != 0 && tvp != i) {
				if (BATdescriptor(tvp) == NULL) {
					if (tp != i)
						BBPunfix(tp);
					return NULL;
				}
			}
		}
		if (lock) {
			for (;;) {
				MT_lock_set(&GDKswapLock(i));
				if (!(BBP_status(i) & (BBPUNSTABLE|BBPLOADING)))
					break;
				/* the BATs is "unstable", try again */
				MT_lock_unset(&GDKswapLock(i));
				BBPspin(i, __func__, BBPUNSTABLE|BBPLOADING);
			}
		}
		int refs;
		if ((refs = incref(i, false, false)) <= 0)
			return NULL;
		b = BBP_cache(i);
		if (b == NULL)
			b = getBBPdescriptor(i);
		if (lock)
			MT_lock_unset(&GDKswapLock(i));
		if (refs > 1) {
			if (tp != 0 && tp != i)
				BBPunfix(tp);
			if (tvp != 0 && tvp != i)
				BBPunfix(tvp);
		}
	}
	return b;
}

static inline void
GDKunshare(bat parent)
{
	(void) decref(parent, false, true, true, true, __func__);
	(void) decref(parent, true, false, true, true, __func__);
}

void
BBPunshare(bat parent)
{
	GDKunshare(parent);
}

/*
 * BBPreclaim is a user-exported function; the common way to destroy a
 * BAT the hard way.
 *
 * Return values:
 * -1 = bat cannot be unloaded (it has more than your own memory fix)
 *  0 = unloaded successfully
 *  1 = unload failed (due to write-to-disk failure)
 */
int
BBPreclaim(BAT *b)
{
	bat i;
	bool lock = locked_by == 0 || locked_by != MT_getpid();

	if (b == NULL)
		return -1;
	i = b->batCacheid;

	assert(BBP_refs(i) == 1);

	return decref(i, false, false, true, lock, __func__) < 0;
}

/*
 * BBPdescriptor checks whether BAT needs loading and does so if
 * necessary. You must have at least one fix on the BAT before calling
 * this.
 */
static BAT *
getBBPdescriptor(bat i)
{
	bool load = false;
	BAT *b = NULL;

	assert(i > 0);
	if (!BBPcheck(i)) {
		GDKerror("BBPcheck failed for bat id %d\n", i);
		return NULL;
	}
	assert(BBP_refs(i));
	if ((b = BBP_cache(i)) == NULL || BBP_status(i) & BBPWAITING) {

		while (BBP_status(i) & BBPWAITING) {	/* wait for bat to be loaded by other thread */
			MT_lock_unset(&GDKswapLock(i));
			BBPspin(i, __func__, BBPWAITING);
			MT_lock_set(&GDKswapLock(i));
		}
		if (BBPvalid(i)) {
			b = BBP_cache(i);
			if (b == NULL) {
				load = true;
				TRC_DEBUG(BAT_, "set to loading BAT %d\n", i);
				BBP_status_on(i, BBPLOADING);
			}
		}
	}
	if (load) {
		TRC_DEBUG(IO_, "load %s\n", BBP_logical(i));

		b = BATload_intern(i, false);

		/* clearing bits can be done without the lock */
		BBP_status_off(i, BBPLOADING);
		CHECKDEBUG if (b != NULL)
			BATassertProps(b);
	}
	return b;
}

/*
 * In BBPsave executes unlocked; it just marks the BBP_status of the
 * BAT to BBPsaving, so others that want to save or unload this BAT
 * must spin lock on the BBP_status field.
 */
gdk_return
BBPsave(BAT *b)
{
	bool lock = locked_by == 0 || locked_by != MT_getpid();
	bat bid = b->batCacheid;
	gdk_return ret = GDK_SUCCEED;

	MT_lock_set(&b->theaplock);
	if (BBP_lrefs(bid) == 0 || isVIEW(b) || !BATdirty(b)) {
		/* do nothing */
		MT_lock_unset(&b->theaplock);
		MT_rwlock_rdlock(&b->thashlock);
		if (b->thash && b->thash != (Hash *) 1 &&
		    (b->thash->heaplink.dirty || b->thash->heapbckt.dirty))
			BAThashsave(b, (BBP_status(bid) & BBPPERSISTENT) != 0);
		MT_rwlock_rdunlock(&b->thashlock);
		return GDK_SUCCEED;
	}
	MT_lock_unset(&b->theaplock);
	if (lock)
		MT_lock_set(&GDKswapLock(bid));

	if (BBP_status(bid) & BBPSAVING) {
		/* wait until save in other thread completes */
		if (lock)
			MT_lock_unset(&GDKswapLock(bid));
		BBPspin(bid, __func__, BBPSAVING);
	} else {
		/* save it */
		unsigned flags = BBPSAVING;

		MT_lock_set(&b->theaplock);
		if (DELTAdirty(b)) {
			flags |= BBPSWAPPED;
		}
		if (b->batTransient) {
			flags |= BBPTMP;
		}
		MT_lock_unset(&b->theaplock);
		BBP_status_on(bid, flags);
		if (lock)
			MT_lock_unset(&GDKswapLock(bid));

		TRC_DEBUG(IO_, "save %s\n", BATgetId(b));

		/* do the time-consuming work unlocked */
		if (BBP_status(bid) & BBPEXISTING)
			ret = BBPbackup(b, false);
		if (ret == GDK_SUCCEED) {
			ret = BATsave(b);
		}
		/* clearing bits can be done without the lock */
		BBP_status_off(bid, BBPSAVING);
	}
	return ret;
}

/*
 * TODO merge BBPfree with BATfree? Its function is to prepare a BAT
 * for being unloaded (or even destroyed, if the BAT is not
 * persistent).
 */
static void
BBPdestroy(BAT *b)
{
	bat tp = VIEWtparent(b);
	bat vtp = VIEWvtparent(b);

	HASHdestroy(b);
	IMPSdestroy(b);
	OIDXdestroy(b);
	PROPdestroy(b);
	if (tp == 0) {
		/* bats that get destroyed must unfix their atoms */
		gdk_return (*tunfix) (const void *) = BATatoms[b->ttype].atomUnfix;
		assert(b->batSharecnt == 0);
		if (tunfix) {
			BUN p, q;
			BATiter bi = bat_iterator_nolock(b);

			BATloop(b, p, q) {
				/* ignore errors */
				(void) (*tunfix)(BUNtail(bi, p));
			}
		}
	}
	if (tp || vtp)
		VIEWunlink(b);
	if (b->theap) {
		HEAPfree(b->theap, true);
	}
	if (b->tvheap)
		HEAPfree(b->tvheap, true);
	b->batCopiedtodisk = false;

	BBPclear(b->batCacheid, true);	/* if destroyed; de-register from BBP */

	/* parent released when completely done with child */
	if (tp)
		GDKunshare(tp);
	if (vtp)
		GDKunshare(vtp);
}

static gdk_return
BBPfree(BAT *b)
{
	bat bid = b->batCacheid, tp = VIEWtparent(b), vtp = VIEWvtparent(b);
	gdk_return ret;

	assert(bid > 0);
	assert(BBPswappable(b));
	assert(!isVIEW(b));

	BBP_unload_inc();
	/* write dirty BATs before unloading */
	ret = BBPsave(b);
	if (ret == GDK_SUCCEED) {
		if (BBP_cache(bid))
			BATfree(b);	/* free memory */
		BBPuncacheit(bid, false);
	}
	TRC_DEBUG(BAT_, "turn off unloading %d\n", bid);
	BBP_status_off(bid, BBPUNLOADING);
	BBP_unload_dec();

	/* parent released when completely done with child */
	if (ret == GDK_SUCCEED && tp)
		GDKunshare(tp);
	if (ret == GDK_SUCCEED && vtp)
		GDKunshare(vtp);
	return ret;
}

/*
 * BBPquickdesc loads a BAT descriptor without loading the entire BAT,
 * of which the result be used only for a *limited* number of
 * purposes. Specifically, during the global sync/commit, we do not
 * want to load any BATs that are not already loaded, both because
 * this costs performance, and because getting into memory shortage
 * during a commit is extremely dangerous. Loading a BAT tends not to
 * be required, since the commit actions mostly involve moving some
 * pointers in the BAT descriptor.
 */
BAT *
BBPquickdesc(bat bid)
{
	BAT *b;

	if (!BBPcheck(bid)) {
		if (!is_bat_nil(bid)) {
			GDKerror("called with invalid batid.\n");
			assert(0);
		}
		return NULL;
	}
	BBPspin(bid, __func__, BBPWAITING);
	b = BBP_desc(bid);
	if (b && b->ttype < 0) {
		const char *aname = ATOMunknown_name(b->ttype);
		int tt = ATOMindex(aname);
		if (tt < 0) {
			TRC_WARNING(GDK, "atom '%s' unknown in bat '%s'.\n",
				    aname, BBP_physical(bid));
		} else {
			b->ttype = tt;
		}
	}
	return b;
}

/*
 * @+ Global Commit
 */
static BAT *
dirty_bat(bat *i, bool subcommit)
{
	if (BBPvalid(*i)) {
		BAT *b;
		BBPspin(*i, __func__, BBPSAVING);
		b = BBP_cache(*i);
		if (b != NULL) {
			MT_lock_set(&b->theaplock);
			if ((BBP_status(*i) & BBPNEW) &&
			    BATcheckmodes(b, false) != GDK_SUCCEED) /* check mmap modes */
				*i = -*i;	/* error */
<<<<<<< HEAD
			if ((BBP_status(*i) & BBPPERSISTENT) &&
			    (subcommit || BATdirty(b))) {
				MT_lock_unset(&b->theaplock);
=======
			else if ((BBP_status(*i) & BBPPERSISTENT) &&
				 (subcommit || BATdirty(b)))
>>>>>>> 76bdfc50
				return b;	/* the bat is loaded, persistent and dirty */
			}
			MT_lock_unset(&b->theaplock);
		} else if (BBP_status(*i) & BBPSWAPPED) {
			b = (BAT *) BBPquickdesc(*i);
			if (b) {
				if (subcommit) {
					return b;	/* only the desc is loaded */
				}
			}
		}
	}
	return NULL;
}

/*
 * @- backup-bat
 * Backup-bat moves all files of a BAT to a backup directory. Only
 * after this succeeds, it may be saved. If some failure occurs
 * halfway saving, we can thus always roll back.
 */
static gdk_return
file_move(int farmid, const char *srcdir, const char *dstdir, const char *name, const char *ext)
{
	if (GDKmove(farmid, srcdir, name, ext, dstdir, name, ext, true) == GDK_SUCCEED) {
		return GDK_SUCCEED;
	} else {
		char *path;
		struct stat st;

		path = GDKfilepath(farmid, srcdir, name, ext);
		if (path == NULL)
			return GDK_FAIL;
		if (MT_stat(path, &st)) {
			/* source file does not exist; the best
			 * recovery is to give an error but continue
			 * by considering the BAT as not saved; making
			 * sure that this time it does get saved.
			 */
			GDKsyserror("file_move: cannot stat %s\n", path);
			GDKfree(path);
			return GDK_FAIL;	/* fishy, but not fatal */
		}
		GDKfree(path);
	}
	return GDK_FAIL;
}

/* returns true if the file exists */
static bool
file_exists(int farmid, const char *dir, const char *name, const char *ext)
{
	char *path;
	struct stat st;
	int ret = -1;

	path = GDKfilepath(farmid, dir, name, ext);
	if (path) {
		ret = MT_stat(path, &st);
		TRC_DEBUG(IO_, "stat(%s) = %d\n", path, ret);
		GDKfree(path);
	}
	return (ret == 0);
}

static gdk_return
heap_move(Heap *hp, const char *srcdir, const char *dstdir, const char *nme, const char *ext)
{
	/* see doc at BATsetaccess()/gdk_bat.c for an expose on mmap
	 * heap modes */
	if (file_exists(hp->farmid, dstdir, nme, ext)) {
		/* dont overwrite heap with the committed state
		 * already in dstdir */
		return GDK_SUCCEED;
	} else if (hp->newstorage == STORE_PRIV &&
		   !file_exists(hp->farmid, srcdir, nme, ext)) {

		/* In order to prevent half-saved X.new files
		 * surviving a recover we create a dummy file in the
		 * BACKUP(dstdir) whose presence will trigger
		 * BBPrecover to remove them.  Thus, X will prevail
		 * where it otherwise wouldn't have.  If X already has
		 * a saved X.new, that one is backed up as normal.
		 */

		FILE *fp;
		long_str kill_ext;
		char *path;

		strconcat_len(kill_ext, sizeof(kill_ext), ext, ".kill", NULL);
		path = GDKfilepath(hp->farmid, dstdir, nme, kill_ext);
		if (path == NULL)
			return GDK_FAIL;
		fp = MT_fopen(path, "w");
		if (fp == NULL)
			GDKsyserror("heap_move: cannot open file %s\n", path);
		TRC_DEBUG(IO_, "open %s = %d\n", path, fp ? 0 : -1);
		GDKfree(path);

		if (fp != NULL) {
			fclose(fp);
			return GDK_SUCCEED;
		} else {
			return GDK_FAIL;
		}
	}
	return file_move(hp->farmid, srcdir, dstdir, nme, ext);
}

/*
 * @- BBPprepare
 *
 * this routine makes sure there is a BAKDIR/, and initiates one if
 * not.  For subcommits, it does the same with SUBDIR.
 *
 * It is now locked, to get proper file counters, and also to prevent
 * concurrent BBPrecovers, etc.
 *
 * backup_dir == 0 => no backup BBP.dir
 * backup_dir == 1 => BBP.dir saved in BACKUP/
 * backup_dir == 2 => BBP.dir saved in SUBCOMMIT/
 */

static gdk_return
BBPprepare(bool subcommit)
{
	bool start_subcommit;
	int set = 1 + subcommit;
	str bakdirpath, subdirpath;
	gdk_return ret = GDK_SUCCEED;

	bakdirpath = GDKfilepath(0, NULL, BAKDIR, NULL);
	subdirpath = GDKfilepath(0, NULL, SUBDIR, NULL);
	if (bakdirpath == NULL || subdirpath == NULL) {
		GDKfree(bakdirpath);
		GDKfree(subdirpath);
		return GDK_FAIL;
	}

	start_subcommit = (subcommit && backup_subdir == 0);
	if (start_subcommit) {
		/* starting a subcommit. Make sure SUBDIR and DELDIR
		 * are clean */
		ret = BBPrecover_subdir();
	}
	if (backup_files == 0) {
		backup_dir = 0;
		ret = BBPrecover(0);
		if (ret == GDK_SUCCEED) {
			if (MT_mkdir(bakdirpath) < 0 && errno != EEXIST) {
				GDKsyserror("cannot create directory %s\n", bakdirpath);
				ret = GDK_FAIL;
			}
			/* if BAKDIR already exists, don't signal error */
			TRC_DEBUG(IO_, "mkdir %s = %d\n", bakdirpath, (int) ret);
		}
	}
	if (ret == GDK_SUCCEED && start_subcommit) {
		/* make a new SUBDIR (subdir of BAKDIR) */
		if (MT_mkdir(subdirpath) < 0) {
			GDKsyserror("cannot create directory %s\n", subdirpath);
			ret = GDK_FAIL;
		}
		TRC_DEBUG(IO_, "mkdir %s = %d\n", subdirpath, (int) ret);
	}
	if (ret == GDK_SUCCEED && backup_dir != set) {
		/* a valid backup dir *must* at least contain BBP.dir */
		if ((ret = GDKmove(0, backup_dir ? BAKDIR : BATDIR, "BBP", "dir", subcommit ? SUBDIR : BAKDIR, "BBP", "dir", true)) == GDK_SUCCEED) {
			backup_dir = set;
		}
	}
	/* increase counters */
	if (ret == GDK_SUCCEED) {
		backup_subdir += subcommit;
		backup_files++;
	}
	GDKfree(bakdirpath);
	GDKfree(subdirpath);
	return ret;
}

static gdk_return
do_backup(const char *srcdir, const char *nme, const char *ext,
	  Heap *h, bool dirty, bool subcommit)
{
	gdk_return ret = GDK_SUCCEED;
	char extnew[16];
	bool istail = strncmp(ext, "tail", 4) == 0;

	if (h->wasempty) {
		return GDK_SUCCEED;
	}

	/* direct mmap is unprotected (readonly usage, or has WAL
	 * protection); however, if we're backing up for subcommit
	 * and a backup already exists in the main backup directory
	 * (see GDKupgradevarheap), move the file */
	if (subcommit) {
		strcpy_len(extnew, ext, sizeof(extnew));
		char *p = extnew + strlen(extnew) - 1;
		if (*p == 'l') {
			p++;
			p[1] = 0;
		}
		bool exists;
		for (;;) {
			exists = file_exists(h->farmid, BAKDIR, nme, extnew);
			if (exists)
				break;
			if (!istail)
				break;
			if (*p == '1')
				break;
			if (*p == '2')
				*p = '1';
#if SIZEOF_VAR_T == 8
			else if (*p != '4')
				*p = '4';
#endif
			else
				*p = '2';
		}
		if (exists &&
		    file_move(h->farmid, BAKDIR, SUBDIR, nme, extnew) != GDK_SUCCEED)
			return GDK_FAIL;
	}
	if (h->storage != STORE_MMAP) {
		/* STORE_PRIV saves into X.new files. Two cases could
		 * happen. The first is when a valid X.new exists
		 * because of an access change or a previous
		 * commit. This X.new should be backed up as
		 * usual. The second case is when X.new doesn't
		 * exist. In that case we could have half written
		 * X.new files (after a crash). To protect against
		 * these we write X.new.kill files in the backup
		 * directory (see heap_move). */
		gdk_return mvret = GDK_SUCCEED;
		bool exists;

		if (istail) {
			exists = file_exists(h->farmid, BAKDIR, nme, "tail.new") ||
#if SIZEOF_VAR_T == 8
				file_exists(h->farmid, BAKDIR, nme, "tail4.new") ||
#endif
				file_exists(h->farmid, BAKDIR, nme, "tail2.new") ||
				file_exists(h->farmid, BAKDIR, nme, "tail1.new") ||
				file_exists(h->farmid, BAKDIR, nme, "tail") ||
#if SIZEOF_VAR_T == 8
				file_exists(h->farmid, BAKDIR, nme, "tail4") ||
#endif
				file_exists(h->farmid, BAKDIR, nme, "tail2") ||
				file_exists(h->farmid, BAKDIR, nme, "tail1");
		} else {
			exists = file_exists(h->farmid, BAKDIR, nme, "theap.new") ||
				file_exists(h->farmid, BAKDIR, nme, "theap");
		}

		strconcat_len(extnew, sizeof(extnew), ext, ".new", NULL);
		if (dirty && !exists) {
			/* if the heap is dirty and there is no heap
			 * file (with or without .new extension) in
			 * the BAKDIR, move the heap (preferably with
			 * .new extension) to the correct backup
			 * directory */
			if (istail) {
				if (file_exists(h->farmid, srcdir, nme, "tail.new"))
					mvret = heap_move(h, srcdir,
							  subcommit ? SUBDIR : BAKDIR,
							  nme, "tail.new");
#if SIZEOF_VAR_T == 8
				else if (file_exists(h->farmid, srcdir, nme, "tail4.new"))
					mvret = heap_move(h, srcdir,
							  subcommit ? SUBDIR : BAKDIR,
							  nme, "tail4.new");
#endif
				else if (file_exists(h->farmid, srcdir, nme, "tail2.new"))
					mvret = heap_move(h, srcdir,
							  subcommit ? SUBDIR : BAKDIR,
							  nme, "tail2.new");
				else if (file_exists(h->farmid, srcdir, nme, "tail1.new"))
					mvret = heap_move(h, srcdir,
							  subcommit ? SUBDIR : BAKDIR,
							  nme, "tail1.new");
				else if (file_exists(h->farmid, srcdir, nme, "tail"))
					mvret = heap_move(h, srcdir,
							  subcommit ? SUBDIR : BAKDIR,
							  nme, "tail");
#if SIZEOF_VAR_T == 8
				else if (file_exists(h->farmid, srcdir, nme, "tail4"))
					mvret = heap_move(h, srcdir,
							  subcommit ? SUBDIR : BAKDIR,
							  nme, "tail4");
#endif
				else if (file_exists(h->farmid, srcdir, nme, "tail2"))
					mvret = heap_move(h, srcdir,
							  subcommit ? SUBDIR : BAKDIR,
							  nme, "tail2");
				else if (file_exists(h->farmid, srcdir, nme, "tail1"))
					mvret = heap_move(h, srcdir,
							  subcommit ? SUBDIR : BAKDIR,
							  nme, "tail1");
			} else if (file_exists(h->farmid, srcdir, nme, extnew))
				mvret = heap_move(h, srcdir,
						  subcommit ? SUBDIR : BAKDIR,
						  nme, extnew);
			else
				mvret = heap_move(h, srcdir,
						  subcommit ? SUBDIR : BAKDIR,
						  nme, ext);
		} else if (subcommit) {
			/* if subcommit, we may need to move an
			 * already made backup from BAKDIR to
			 * SUBDIR */
			if (file_exists(h->farmid, BAKDIR, nme, extnew))
				mvret = file_move(h->farmid, BAKDIR, SUBDIR, nme, extnew);
			else if (file_exists(h->farmid, BAKDIR, nme, ext))
				mvret = file_move(h->farmid, BAKDIR, SUBDIR, nme, ext);
		}
		/* there is a situation where the move may fail,
		 * namely if this heap was not supposed to be existing
		 * before, i.e. after a BATmaterialize on a persistent
		 * bat; as a workaround, do not complain about move
		 * failure if the source file is nonexistent
		 */
		if (mvret != GDK_SUCCEED && file_exists(h->farmid, srcdir, nme, ext)) {
			ret = GDK_FAIL;
		}
		if (subcommit &&
		    (h->storage == STORE_PRIV || h->newstorage == STORE_PRIV)) {
			long_str kill_ext;

			strconcat_len(kill_ext, sizeof(kill_ext),
				      ext, ".new.kill", NULL);
			if (file_exists(h->farmid, BAKDIR, nme, kill_ext) &&
			    file_move(h->farmid, BAKDIR, SUBDIR, nme, kill_ext) != GDK_SUCCEED) {
				ret = GDK_FAIL;
			}
		}
	}
	return ret;
}

static gdk_return
BBPbackup(BAT *b, bool subcommit)
{
	gdk_return rc;

	if ((rc = BBPprepare(subcommit)) != GDK_SUCCEED) {
		return rc;
	}
	BATiter bi = bat_iterator(b);
	if (!bi.copiedtodisk || bi.transient) {
		bat_iterator_end(&bi);
		return GDK_SUCCEED;
	}
	/* determine location dir and physical suffix */
	char *srcdir;
	if ((srcdir = GDKfilepath(NOFARM, BATDIR, BBP_physical(b->batCacheid), NULL)) != NULL) {
		char *nme = strrchr(srcdir, DIR_SEP);
		assert(nme != NULL);
		*nme++ = '\0';	/* split into directory and file name */

		if (bi.type != TYPE_void) {
			rc = do_backup(srcdir, nme, gettailnamebi(&bi), bi.h,
				       bi.hdirty, subcommit);
			if (rc == GDK_SUCCEED && bi.vh != NULL)
				rc = do_backup(srcdir, nme, "theap", bi.vh,
					       bi.vhdirty, subcommit);
		}
	} else {
		rc = GDK_FAIL;
	}
	bat_iterator_end(&bi);
	GDKfree(srcdir);
	return rc;
}

/*
 * @+ Atomic Write
 * The atomic BBPsync() function first safeguards the old images of
 * all files to be written in BAKDIR. It then saves all files. If that
 * succeeds fully, BAKDIR is renamed to DELDIR. The rename is
 * considered an atomic action. If it succeeds, the DELDIR is removed.
 * If something fails, the pre-sync status can be obtained by moving
 * back all backed up files; this is done by BBPrecover().
 *
 * The BBP.dir is also moved into the BAKDIR.
 */
gdk_return
BBPsync(int cnt, bat *restrict subcommit, BUN *restrict sizes, lng logno, lng transid)
{
	gdk_return ret = GDK_SUCCEED;
	int t0 = 0, t1 = 0;
	str bakdir, deldir;
	const bool lock = locked_by == 0 || locked_by != MT_getpid();
	char buf[3000];
	int n = subcommit ? 0 : -1;
	FILE *obbpf, *nbbpf;

	if(!(bakdir = GDKfilepath(0, NULL, subcommit ? SUBDIR : BAKDIR, NULL)))
		return GDK_FAIL;
	if(!(deldir = GDKfilepath(0, NULL, DELDIR, NULL))) {
		GDKfree(bakdir);
		return GDK_FAIL;
	}

	TRC_DEBUG_IF(PERF) t0 = t1 = GDKms();

	ret = BBPprepare(subcommit != NULL);

	/* PHASE 1: safeguard everything in a backup-dir */
	if (ret == GDK_SUCCEED) {
		int idx = 0;

		while (++idx < cnt) {
			bat i = subcommit ? subcommit[idx] : idx;
			if (lock)
				MT_lock_set(&GDKswapLock(i));
			/* set flag that we're syncing, i.e. that we'll
			 * be between moving heap to backup dir and
			 * saving the new version, in other words, the
			 * heap may not exist in the usual location */
			BBP_status_on(i, BBPSYNCING);
			/* wait until unloading is finished before
			 * attempting to make a backup */
			while (BBP_status(i) & BBPUNLOADING) {
				if (lock)
					MT_lock_unset(&GDKswapLock(i));
				BBPspin(i, __func__, BBPUNLOADING);
				if (lock)
					MT_lock_set(&GDKswapLock(i));
			}
			BAT *b = dirty_bat(&i, subcommit != NULL);
			if (i <= 0) {
				if (lock)
					MT_lock_unset(&GDKswapLock(subcommit ? subcommit[idx] : idx));
				break;
			}
			if (BBP_status(i) & BBPEXISTING) {
				if (b != NULL) {
					if (BBPbackup(b, subcommit != NULL) != GDK_SUCCEED) {
						if (lock)
							MT_lock_unset(&GDKswapLock(i));
						break;
					}
				}
			} else {
				if (subcommit && (b = BBP_desc(i)) && BBP_status(i) & BBPDELETED) {
					char o[10];
					char *f;
					snprintf(o, sizeof(o), "%o", (unsigned) b->batCacheid);
					f = GDKfilepath(b->theap->farmid, BAKDIR, o, gettailname(b));
					if (f == NULL) {
						if (lock)
							MT_lock_unset(&GDKswapLock(i));
						ret = GDK_FAIL;
						goto bailout;
					}
					if (MT_access(f, F_OK) == 0)
						file_move(b->theap->farmid, BAKDIR, SUBDIR, o, gettailname(b));
					GDKfree(f);
					f = GDKfilepath(b->theap->farmid, BAKDIR, o, "theap");
					if (f == NULL) {
						if (lock)
							MT_lock_unset(&GDKswapLock(i));
						ret = GDK_FAIL;
						goto bailout;
					}
					if (MT_access(f, F_OK) == 0)
						file_move(b->theap->farmid, BAKDIR, SUBDIR, o, "theap");
					GDKfree(f);
				}
			}
			if (lock)
				MT_lock_unset(&GDKswapLock(i));
		}
		if (idx < cnt)
			ret = GDK_FAIL;
	}
	TRC_DEBUG(PERF, "move time %d, %d files\n", (t1 = GDKms()) - t0, backup_files);

	/* PHASE 2: save the repository and write new BBP.dir file */
	if (ret == GDK_SUCCEED) {
		ret = BBPdir_first(subcommit != NULL, logno, transid,
				   &obbpf, &nbbpf);
	}

	if (ret == GDK_SUCCEED) {
		int idx = 0;
		bool lock = locked_by == 0 || locked_by != MT_getpid();

		while (++idx < cnt) {
			bat i = subcommit ? subcommit[idx] : idx;
			/* BBP_desc(i) may be NULL */
			BUN size = sizes ? sizes[idx] : BUN_NONE;
			BATiter bi;

			if (BBP_status(i) & BBPPERSISTENT) {
				BAT *b = dirty_bat(&i, subcommit != NULL);
				if (i <= 0) {
<<<<<<< HEAD
					decref(-i, false, false, true, locked_by == 0 || locked_by != MT_getpid(), __func__);
=======
>>>>>>> 76bdfc50
					break;
				}
				bi = bat_iterator(BBP_desc(i));
				if (b) {
					/* wait for BBPSAVING so that we
					 * can set it, wait for
					 * BBPUNLOADING before
					 * attempting to save */
					for (;;) {
						if (lock)
							MT_lock_set(&GDKswapLock(i));
						if (!(BBP_status(i) & (BBPSAVING|BBPUNLOADING)))
							break;
						if (lock)
							MT_lock_unset(&GDKswapLock(i));
						BBPspin(i, __func__, BBPSAVING|BBPUNLOADING);
					}
					BBP_status_on(i, BBPSAVING);
					if (lock)
						MT_lock_unset(&GDKswapLock(i));
					assert(sizes == NULL || size <= bi.count);
					assert(sizes == NULL || bi.width == 0 || (bi.type == TYPE_msk ? ((size + 31) / 32) * 4 : size << bi.shift) <= bi.hfree);
					if (size > bi.count)
						size = bi.count;
					MT_rwlock_rdlock(&b->thashlock);
					ret = BATsave_locked(b, &bi, size);
					MT_rwlock_rdunlock(&b->thashlock);
					BBP_status_off(i, BBPSAVING);
				}
			} else {
				bi = bat_iterator(NULL);
			}
			if (ret == GDK_SUCCEED) {
				n = BBPdir_step(i, size, n, buf, sizeof(buf), &obbpf, nbbpf, subcommit != NULL, &bi);
			}
			bat_iterator_end(&bi);
<<<<<<< HEAD
			if (BBP_status(i) & BBPPERSISTENT) {
				/* can't use BBPunfix because of the
				 * "lock" argument: locked_by may be
				 * set here */
				decref(i, false, false, true, lock, __func__);
			}
=======
>>>>>>> 76bdfc50
			if (n == -2)
				break;
			/* we once again have a saved heap */
		}
		if (idx < cnt)
			ret = GDK_FAIL;
	}

	TRC_DEBUG(PERF, "write time %d\n", (t0 = GDKms()) - t1);

	if (ret == GDK_SUCCEED) {
		ret = BBPdir_last(n, buf, sizeof(buf), obbpf, nbbpf);
	}

	TRC_DEBUG(PERF, "dir time %d, %d bats\n", (t1 = GDKms()) - t0, (bat) ATOMIC_GET(&BBPsize));

	if (ret == GDK_SUCCEED) {
		/* atomic switchover */
		/* this is the big one: this call determines
		 * whether the operation of this function
		 * succeeded, so no changing of ret after this
		 * call anymore */

		if (MT_rename(bakdir, deldir) < 0 &&
		    /* maybe there was an old deldir, so remove and try again */
		    (GDKremovedir(0, DELDIR) != GDK_SUCCEED ||
		     MT_rename(bakdir, deldir) < 0))
			ret = GDK_FAIL;
		if (ret != GDK_SUCCEED)
			GDKsyserror("rename(%s,%s) failed.\n", bakdir, deldir);
		TRC_DEBUG(IO_, "rename %s %s = %d\n", bakdir, deldir, (int) ret);
	}

	/* AFTERMATH */
	if (ret == GDK_SUCCEED) {
		ATOMIC_SET(&BBPlogno, logno);	/* the new value */
		ATOMIC_SET(&BBPtransid, transid);
		backup_files = subcommit ? (backup_files - backup_subdir) : 0;
		backup_dir = backup_subdir = 0;
		if (GDKremovedir(0, DELDIR) != GDK_SUCCEED)
			fprintf(stderr, "#BBPsync: cannot remove directory %s\n", DELDIR);
		(void) BBPprepare(false); /* (try to) remove DELDIR and set up new BAKDIR */
		if (backup_files > 1) {
			TRC_DEBUG(PERF, "backup_files %d > 1\n", backup_files);
			backup_files = 1;
		}
	}
	TRC_DEBUG(PERF, "%s (ready time %d)\n",
		  ret == GDK_SUCCEED ? "" : " failed",
		  (t0 = GDKms()) - t1);
  bailout:
	/* turn off the BBPSYNCING bits for all bats, even when things
	 * didn't go according to plan (i.e., don't check for ret ==
	 * GDK_SUCCEED) */
	for (int idx = 1; idx < cnt; idx++) {
		bat i = subcommit ? subcommit[idx] : idx;
		BBP_status_off(i, BBPSYNCING);
	}

	GDKfree(bakdir);
	GDKfree(deldir);
	return ret;
}

/*
 * Recovery just moves all files back to their original location. this
 * is an incremental process: if something fails, just stop with still
 * files left for moving in BACKUP/.  The recovery process can resume
 * later with the left over files.
 */
static gdk_return
force_move(int farmid, const char *srcdir, const char *dstdir, const char *name)
{
	const char *p;
	char *dstpath, *killfile;
	gdk_return ret = GDK_SUCCEED;

	if ((p = strrchr(name, '.')) != NULL && strcmp(p, ".kill") == 0) {
		/* Found a X.new.kill file, ie remove the X.new file */
		ptrdiff_t len = p - name;
		long_str srcpath;

		strncpy(srcpath, name, len);
		srcpath[len] = '\0';
		if(!(dstpath = GDKfilepath(farmid, dstdir, srcpath, NULL))) {
			return GDK_FAIL;
		}

		/* step 1: remove the X.new file that is going to be
		 * overridden by X */
		if (MT_remove(dstpath) != 0 && errno != ENOENT) {
			/* if it exists and cannot be removed, all
			 * this is going to fail */
			GDKsyserror("force_move: remove(%s)\n", dstpath);
			GDKfree(dstpath);
			return GDK_FAIL;
		}
		GDKfree(dstpath);

		/* step 2: now remove the .kill file. This one is
		 * crucial, otherwise we'll never finish recovering */
		if(!(killfile = GDKfilepath(farmid, srcdir, name, NULL))) {
			return GDK_FAIL;
		}
		if (MT_remove(killfile) != 0) {
			ret = GDK_FAIL;
			GDKsyserror("force_move: remove(%s)\n", killfile);
		}
		GDKfree(killfile);
		return ret;
	}
	/* try to rename it */
	ret = GDKmove(farmid, srcdir, name, NULL, dstdir, name, NULL, false);

	if (ret != GDK_SUCCEED) {
		char *srcpath;

		/* two legal possible causes: file exists or dir
		 * doesn't exist */
		if(!(dstpath = GDKfilepath(farmid, dstdir, name, NULL)))
			return GDK_FAIL;
		if(!(srcpath = GDKfilepath(farmid, srcdir, name, NULL))) {
			GDKfree(dstpath);
			return GDK_FAIL;
		}
		if (MT_remove(dstpath) != 0)	/* clear destination */
			ret = GDK_FAIL;
		TRC_DEBUG(IO_, "remove %s = %d\n", dstpath, (int) ret);

		(void) GDKcreatedir(dstdir); /* if fails, move will fail */
		ret = GDKmove(farmid, srcdir, name, NULL, dstdir, name, NULL, true);
		TRC_DEBUG(IO_, "link %s %s = %d\n", srcpath, dstpath, (int) ret);
		GDKfree(dstpath);
		GDKfree(srcpath);
	}
	return ret;
}

gdk_return
BBPrecover(int farmid)
{
	str bakdirpath;
	str leftdirpath;
	DIR *dirp;
	struct dirent *dent;
	long_str path, dstpath;
	bat i;
	size_t j = strlen(BATDIR);
	gdk_return ret = GDK_SUCCEED;
	bool dirseen = false;
	str dstdir;

	bakdirpath = GDKfilepath(farmid, NULL, BAKDIR, NULL);
	leftdirpath = GDKfilepath(farmid, NULL, LEFTDIR, NULL);
	if (bakdirpath == NULL || leftdirpath == NULL) {
		GDKfree(bakdirpath);
		GDKfree(leftdirpath);
		return GDK_FAIL;
	}
	dirp = opendir(bakdirpath);
	if (dirp == NULL) {
		if (errno != ENOENT)
			GDKsyserror("cannot open directory %s\n", bakdirpath);
		GDKfree(bakdirpath);
		GDKfree(leftdirpath);
		return GDK_SUCCEED;	/* nothing to do */
	}
	memcpy(dstpath, BATDIR, j);
	dstpath[j] = DIR_SEP;
	dstpath[++j] = 0;
	dstdir = dstpath + j;
	TRC_DEBUG(IO_, "start\n");

	if (MT_mkdir(leftdirpath) < 0 && errno != EEXIST) {
		GDKsyserror("cannot create directory %s\n", leftdirpath);
		closedir(dirp);
		GDKfree(bakdirpath);
		GDKfree(leftdirpath);
		return GDK_FAIL;
	}

	/* move back all files */
	while ((dent = readdir(dirp)) != NULL) {
		const char *q = strchr(dent->d_name, '.');

		if (q == dent->d_name) {
			char *fn;

			if (strcmp(dent->d_name, ".") == 0 ||
			    strcmp(dent->d_name, "..") == 0)
				continue;
			fn = GDKfilepath(farmid, BAKDIR, dent->d_name, NULL);
			if (fn) {
				int uret = MT_remove(fn);
				TRC_DEBUG(IO_, "remove %s = %d\n",
					  fn, uret);
				GDKfree(fn);
			}
			continue;
		} else if (strcmp(dent->d_name, "BBP.dir") == 0) {
			dirseen = true;
			continue;
		}
		if (q == NULL)
			q = dent->d_name + strlen(dent->d_name);
		if ((j = q - dent->d_name) + 1 > sizeof(path)) {
			/* name too long: ignore */
			continue;
		}
		strncpy(path, dent->d_name, j);
		path[j] = 0;
		if (GDKisdigit(*path)) {
			i = strtol(path, NULL, 8);
		} else {
			i = BBP_find(path, false);
			if (i < 0)
				i = -i;
		}
		if (i == 0 || i >= (bat) ATOMIC_GET(&BBPsize) || !BBPvalid(i)) {
			force_move(farmid, BAKDIR, LEFTDIR, dent->d_name);
		} else {
			BBPgetsubdir(dstdir, i);
			if (force_move(farmid, BAKDIR, dstpath, dent->d_name) != GDK_SUCCEED)
				ret = GDK_FAIL;
		}
	}
	closedir(dirp);
	if (dirseen && ret == GDK_SUCCEED) {	/* we have a saved BBP.dir; it should be moved back!! */
		struct stat st;
		char *fn;

		fn = GDKfilepath(farmid, BATDIR, "BBP", "dir");
		if (fn == NULL) {
			ret = GDK_FAIL;
		} else {
			ret = recover_dir(farmid, MT_stat(fn, &st) == 0);
			GDKfree(fn);
		}
	}

	if (ret == GDK_SUCCEED) {
		if (MT_rmdir(bakdirpath) < 0) {
			GDKsyserror("cannot remove directory %s\n", bakdirpath);
			ret = GDK_FAIL;
		}
		TRC_DEBUG(IO_, "rmdir %s = %d\n", bakdirpath, (int) ret);
	}
	if (ret != GDK_SUCCEED)
		GDKerror("recovery failed.\n");

	TRC_DEBUG(IO_, "end\n");
	GDKfree(bakdirpath);
	GDKfree(leftdirpath);
	return ret;
}

/*
 * SUBDIR recovery is quite mindlessly moving all files back to the
 * parent (BAKDIR).  We do recognize moving back BBP.dir and set
 * backed_up_subdir accordingly.
 */
gdk_return
BBPrecover_subdir(void)
{
	str subdirpath;
	DIR *dirp;
	struct dirent *dent;
	gdk_return ret = GDK_SUCCEED;

	subdirpath = GDKfilepath(0, NULL, SUBDIR, NULL);
	if (subdirpath == NULL)
		return GDK_FAIL;
	dirp = opendir(subdirpath);
	if (dirp == NULL && errno != ENOENT)
		GDKsyserror("cannot open directory %s\n", subdirpath);
	GDKfree(subdirpath);
	if (dirp == NULL) {
		return GDK_SUCCEED;	/* nothing to do */
	}
	TRC_DEBUG(IO_, "start\n");

	/* move back all files */
	while ((dent = readdir(dirp)) != NULL) {
		if (dent->d_name[0] == '.')
			continue;
		ret = GDKmove(0, SUBDIR, dent->d_name, NULL, BAKDIR, dent->d_name, NULL, true);
		if (ret == GDK_SUCCEED && strcmp(dent->d_name, "BBP.dir") == 0)
			backup_dir = 1;
		if (ret != GDK_SUCCEED)
			break;
	}
	closedir(dirp);

	/* delete the directory */
	if (ret == GDK_SUCCEED) {
		ret = GDKremovedir(0, SUBDIR);
		if (backup_dir == 2) {
			TRC_DEBUG(IO_, "%s%cBBP.dir had disappeared!\n", SUBDIR, DIR_SEP);
			backup_dir = 0;
		}
	}
	TRC_DEBUG(IO_, "end = %d\n", (int) ret);

	if (ret != GDK_SUCCEED)
		GDKerror("recovery failed.\n");
	return ret;
}

/*
 * @- The diskscan
 * The BBPdiskscan routine walks through the BAT dir, cleans up
 * leftovers, and measures disk occupancy.  Leftovers are files that
 * cannot belong to a BAT. in order to establish this for [ht]heap
 * files, the BAT descriptor is loaded in order to determine whether
 * these files are still required.
 *
 * The routine gathers all bat sizes in a bat that contains bat-ids
 * and bytesizes. The return value is the number of bytes of space
 * freed.
 */
static bool
persistent_bat(bat bid)
{
	if (bid >= 0 && bid < (bat) ATOMIC_GET(&BBPsize) && BBPvalid(bid)) {
		BAT *b = BBP_cache(bid);

		if (b == NULL || b->batCopiedtodisk) {
			return true;
		}
	}
	return false;
}

static BAT *
getdesc(bat bid)
{
	BAT *b = NULL;

	if (is_bat_nil(bid))
		return NULL;
	assert(bid > 0);
	if (bid < (bat) ATOMIC_GET(&BBPsize) && BBP_logical(bid))
		b = BBP_desc(bid);
	if (b == NULL)
		BBPclear(bid, true);
	return b;
}

static bool
BBPdiskscan(const char *parent, size_t baseoff)
{
	DIR *dirp = opendir(parent);
	struct dirent *dent;
	char fullname[FILENAME_MAX];
	str dst = fullname;
	size_t dstlen = sizeof(fullname);
	const char *src = parent;

	if (dirp == NULL) {
		if (errno != ENOENT)
			GDKsyserror("cannot open directory %s\n", parent);
		return true;	/* nothing to do */
	}

	while (*src) {
		*dst++ = *src++;
		dstlen--;
	}
	if (dst > fullname && dst[-1] != DIR_SEP) {
		*dst++ = DIR_SEP;
		dstlen--;
	}

	while ((dent = readdir(dirp)) != NULL) {
		const char *p;
		bat bid;
		bool ok, delete;

		if (dent->d_name[0] == '.')
			continue;	/* ignore .dot files and directories (. ..) */

		if (strncmp(dent->d_name, "BBP.", 4) == 0 &&
		    (strcmp(parent + baseoff, BATDIR) == 0 ||
		     strncmp(parent + baseoff, BAKDIR, strlen(BAKDIR)) == 0 ||
		     strncmp(parent + baseoff, SUBDIR, strlen(SUBDIR)) == 0))
			continue;

		p = strchr(dent->d_name, '.');

		if (strlen(dent->d_name) >= dstlen) {
			/* found a file with too long a name
			   (i.e. unknown); stop pruning in this
			   subdir */
			fprintf(stderr, "unexpected file %s, leaving %s.\n", dent->d_name, parent);
			break;
		}
		strncpy(dst, dent->d_name, dstlen);
		fullname[sizeof(fullname) - 1] = 0;

		if (p == NULL && !BBPdiskscan(fullname, baseoff)) {
			/* it was a directory */
			continue;
		}

		if (p && strcmp(p + 1, "tmp") == 0) {
			delete = true;
			ok = true;
			bid = 0;
		} else {
			bid = strtol(dent->d_name, NULL, 8);
			ok = p && bid;
			delete = false;

			if (!ok || !persistent_bat(bid)) {
				delete = true;
			} else if (strncmp(p + 1, "tail", 4) == 0) {
				BAT *b = getdesc(bid);
				delete = (b == NULL || !b->ttype || !b->batCopiedtodisk);
				if (!delete) {
					if (b->ttype == TYPE_str) {
						switch (b->twidth) {
						case 1:
							delete = strcmp(p + 1, "tail1") != 0;
							break;
						case 2:
							delete = strcmp(p + 1, "tail2") != 0;
							break;
#if SIZEOF_VAR_T == 8
						case 4:
							delete = strcmp(p + 1, "tail4") != 0;
							break;
#endif
						default:
							delete = strcmp(p + 1, "tail") != 0;
							break;
						}
					} else {
						delete = strcmp(p + 1, "tail") != 0;
					}
				}
			} else if (strncmp(p + 1, "theap", 5) == 0) {
				BAT *b = getdesc(bid);
				delete = (b == NULL || !b->tvheap || !b->batCopiedtodisk);
			} else if (strncmp(p + 1, "thashl", 6) == 0 ||
				   strncmp(p + 1, "thashb", 6) == 0) {
#ifdef PERSISTENTHASH
				BAT *b = getdesc(bid);
				delete = b == NULL;
				if (!delete)
					b->thash = (Hash *) 1;
#else
				delete = true;
#endif
			} else if (strncmp(p + 1, "thash", 5) == 0) {
				/* older versions used .thash which we
				 * can simply ignore */
				delete = true;
			} else if (strncmp(p + 1, "thsh", 4) == 0) {
				/* temporary hash files which we can
				 * simply ignore */
				delete = true;
			} else if (strncmp(p + 1, "timprints", 9) == 0) {
				BAT *b = getdesc(bid);
				delete = b == NULL;
				if (!delete)
					b->timprints = (Imprints *) 1;
			} else if (strncmp(p + 1, "torderidx", 9) == 0) {
#ifdef PERSISTENTIDX
				BAT *b = getdesc(bid);
				delete = b == NULL;
				if (!delete)
					b->torderidx = (Heap *) 1;
#else
				delete = true;
#endif
			} else if (strncmp(p + 1, "tstrimps", 8) == 0) {
				BAT *b = getdesc(bid);
				delete = b == NULL;
				if (!delete)
					b->tstrimps = (Strimps *)1;
			} else if (strncmp(p + 1, "new", 3) != 0) {
				ok = false;
			}
		}
		if (!ok) {
			/* found an unknown file; stop pruning in this
			 * subdir */
			fprintf(stderr, "unexpected file %s, leaving %s.\n", dent->d_name, parent);
			break;
		}
		if (delete) {
			if (MT_remove(fullname) != 0 && errno != ENOENT) {
				GDKsyserror("remove(%s)", fullname);
				continue;
			}
			TRC_DEBUG(IO_, "remove(%s) = 0\n", fullname);
		}
	}
	closedir(dirp);
	return false;
}

void
gdk_bbp_reset(void)
{
	int i;

	BBP_free = 0;
	while (BBPlimit > 0) {
		BBPlimit -= BBPINIT;
		assert(BBPlimit >= 0);
		GDKfree(BBP[BBPlimit >> BBPINITLOG]);
		BBP[BBPlimit >> BBPINITLOG] = NULL;
	}
	ATOMIC_SET(&BBPsize, 0);
	for (i = 0; i < MAXFARMS; i++)
		GDKfree((void *) BBPfarms[i].dirname); /* loose "const" */
	memset(BBPfarms, 0, sizeof(BBPfarms));
	GDKfree(BBP_hash);
	BBP_hash = NULL;
	BBP_mask = 0;

	locked_by = 0;
	BBPunloadCnt = 0;
	backup_files = 0;
	backup_dir = 0;
	backup_subdir = 0;
}

static MT_Lock GDKCallbackListLock = MT_LOCK_INITIALIZER(GDKCallbackListLock);

static struct {
	int cnt;
	gdk_callback *head;
} callback_list = {
	.cnt = 0,
	.head = NULL,
};

/*
 * @- Add a callback
 * Adds new callback to the callback list.
 */
gdk_return
gdk_add_callback(char *name, gdk_callback_func *f, int argc, void *argv[], int
		interval)
{

	gdk_callback *callback = NULL;
	gdk_callback *p = callback_list.head;

	if (!(callback = GDKmalloc(sizeof(gdk_callback) + sizeof(void *) * argc))) {
		TRC_CRITICAL(GDK, "Failed to allocate memory!");
		return GDK_FAIL;
	}

	*callback = (gdk_callback) {
		.name = name,
		.argc = argc,
		.interval = interval,
		.func = f,
	};

	for (int i=0; i < argc; i++) {
		callback->argv[i] = argv[i];
	}

	MT_lock_set(&GDKCallbackListLock);
	if (p) {
		int cnt = 1;
		do {
			// check if already added
			if (strcmp(callback->name, p->name) == 0) {
				MT_lock_unset(&GDKCallbackListLock);
				GDKfree(callback);
				return GDK_FAIL;
			}
			if (p->next == NULL) {
			   	p->next = callback;
				p = callback->next;
			} else {
				p = p->next;
			}
			cnt += 1;
		} while(p);
		callback_list.cnt = cnt;
	} else {
		callback_list.cnt = 1;
		callback_list.head = callback;
	}
	MT_lock_unset(&GDKCallbackListLock);
	return GDK_SUCCEED;
}

/*
 * @- Remove a callback
 * Removes a callback from the callback list with a given name as an argument.
 */
gdk_return
gdk_remove_callback(char *cb_name, gdk_callback_func *argsfree)
{
	gdk_callback *curr = callback_list.head;
	gdk_callback *prev = NULL;
	gdk_return res = GDK_FAIL;
	while(curr) {
		if (strcmp(cb_name, curr->name) == 0) {
			MT_lock_set(&GDKCallbackListLock);
			if (curr == callback_list.head && prev == NULL) {
				callback_list.head = curr->next;
			} else {
				prev->next = curr->next;
			}
			if (argsfree)
			       	argsfree(curr->argc, curr->argv);
			GDKfree(curr);
			curr = NULL;
			callback_list.cnt -=1;
			res = GDK_SUCCEED;
			MT_lock_unset(&GDKCallbackListLock);
		} else {
			prev = curr;
			curr = curr->next;
		}
	}
	return res;
}

static gdk_return
do_callback(gdk_callback *cb)
{
	cb->last_called = GDKusec();
	return cb->func(cb->argc, cb->argv);
}

static bool
should_call(gdk_callback *cb)
{
	if (cb->last_called && cb->interval) {
		return (cb->last_called + cb->interval * 1000 * 1000) <
			GDKusec();
	}
	return true;
}

static void
BBPcallbacks(void)
{
	gdk_callback *next = callback_list.head;

	MT_lock_set(&GDKCallbackListLock);
	while (next) {
		if(should_call(next))
			do_callback(next);
		next = next->next;
	}
	MT_lock_unset(&GDKCallbackListLock);
}<|MERGE_RESOLUTION|>--- conflicted
+++ resolved
@@ -3382,14 +3382,9 @@
 			if ((BBP_status(*i) & BBPNEW) &&
 			    BATcheckmodes(b, false) != GDK_SUCCEED) /* check mmap modes */
 				*i = -*i;	/* error */
-<<<<<<< HEAD
-			if ((BBP_status(*i) & BBPPERSISTENT) &&
+			else if ((BBP_status(*i) & BBPPERSISTENT) &&
 			    (subcommit || BATdirty(b))) {
 				MT_lock_unset(&b->theaplock);
-=======
-			else if ((BBP_status(*i) & BBPPERSISTENT) &&
-				 (subcommit || BATdirty(b)))
->>>>>>> 76bdfc50
 				return b;	/* the bat is loaded, persistent and dirty */
 			}
 			MT_lock_unset(&b->theaplock);
@@ -3890,10 +3885,6 @@
 			if (BBP_status(i) & BBPPERSISTENT) {
 				BAT *b = dirty_bat(&i, subcommit != NULL);
 				if (i <= 0) {
-<<<<<<< HEAD
-					decref(-i, false, false, true, locked_by == 0 || locked_by != MT_getpid(), __func__);
-=======
->>>>>>> 76bdfc50
 					break;
 				}
 				bi = bat_iterator(BBP_desc(i));
@@ -3930,15 +3921,6 @@
 				n = BBPdir_step(i, size, n, buf, sizeof(buf), &obbpf, nbbpf, subcommit != NULL, &bi);
 			}
 			bat_iterator_end(&bi);
-<<<<<<< HEAD
-			if (BBP_status(i) & BBPPERSISTENT) {
-				/* can't use BBPunfix because of the
-				 * "lock" argument: locked_by may be
-				 * set here */
-				decref(i, false, false, true, lock, __func__);
-			}
-=======
->>>>>>> 76bdfc50
 			if (n == -2)
 				break;
 			/* we once again have a saved heap */
