--- conflicted
+++ resolved
@@ -3261,7 +3261,6 @@
 			}
 		}
 	}
-<<<<<<< HEAD
 	if (tp != 0) {
 		HEAPdecref(b->theap, false);
 		b->theap = NULL;
@@ -3274,16 +3273,6 @@
 		ATOMIC_AND(&b->oldtail->refs, ~DELAYEDREMOVE);
 		HEAPdecref(b->oldtail, true);
 		b->oldtail = NULL;
-=======
-	if (tp || vtp)
-		VIEWunlink(b);
-	ValPtr p = BATgetprop(b, (enum prop_t) 21);
-	if (p != NULL) {
-		Heap *h = p->val.pval;
-		BATrmprop(b, (enum prop_t) 21);
-		ATOMIC_AND(&h->refs, ~DELAYEDREMOVE);
-		HEAPdecref(h, true);
->>>>>>> 76c44897
 	}
 	BATdelete(b);
 
@@ -3682,31 +3671,6 @@
 	struct stat statb;
 	char *path;
 
-<<<<<<< HEAD
-	if (subcommit) {
-		char *s = strrchr(h->filename, DIR_SEP);
-		if (s)
-			s++;
-		else
-			s = h->filename;
-		path = GDKfilepath(0, BAKDIR, s, NULL);
-		if (path == NULL)
-			return;
-		if (MT_stat(path, &statb) < 0) {
-			GDKfree(path);
-			path = GDKfilepath(0, BATDIR, h->filename, NULL);
-			if (path == NULL)
-				return;
-			if (MT_stat(path, &statb) < 0) {
-				GDKsyserror("cannot stat file %s (expected size %zu)\n",
-					    path, h->free);
-				assert(0);
-				GDKfree(path);
-				return;
-			}
-		}
-	} else {
-=======
 	char *s = strrchr(h->filename, DIR_SEP);
 	if (s)
 		s++;
@@ -3717,7 +3681,6 @@
 		return;
 	if (MT_stat(path, &statb) < 0) {
 		GDKfree(path);
->>>>>>> 76c44897
 		path = GDKfilepath(0, BATDIR, h->filename, NULL);
 		if (path == NULL)
 			return;
@@ -3917,13 +3880,8 @@
 					GDKerror("setprop failed\n");
 					ret = GDK_FAIL;
 				} else {
-<<<<<<< HEAD
 					if (bi.b->oldtail == NULL)
 						bi.b->oldtail = (Heap *) 1;
-=======
-					if (BATgetprop_nolock(bi.b, (enum prop_t) 21) == NULL)
-						BATsetprop_nolock(bi.b, (enum prop_t) 21, TYPE_ptr, &(void *){(Heap *) 1});
->>>>>>> 76c44897
 					HEAPincref(bi.h);
 				}
 				MT_lock_unset(&bi.b->theaplock);
@@ -4003,10 +3961,6 @@
 		  ret == GDK_SUCCEED ? "" : " failed",
 		  (t0 = GDKms()) - t1);
 
-<<<<<<< HEAD
-=======
-  bailout:
->>>>>>> 76c44897
 	if (ret != GDK_SUCCEED) {
 		/* clean up extra refs we created */
 		for (int idx = 1; idx < cnt; idx++) {
