--- conflicted
+++ resolved
@@ -1777,7 +1777,6 @@
 						skipped = true;
 						continue;
 					}
-<<<<<<< HEAD
 					MT_lock_set(&b->theaplock);
 					bat tp = VIEWtparent(b);
 					if (tp != 0) {
@@ -1792,32 +1791,9 @@
 						--BBP_lrefs(tp);
 						HEAPdecref(b->tvheap, false);
 						b->tvheap = NULL;
-=======
-					if (isVIEW(b)) {
-						/* "manually"
-						 * decrement parent
-						 * references, since
-						 * VIEWdestroy doesn't
-						 * (and can't here due
-						 * to locks) do it */
-						bat tp = VIEWtparent(b);
-						bat vtp = VIEWvtparent(b);
-						if (tp) {
-							BBP_desc(tp)->batSharecnt--;
-							--BBP_lrefs(tp);
-						}
-						if (vtp) {
-							BBP_desc(vtp)->batSharecnt--;
-							--BBP_lrefs(vtp);
-						}
-						VIEWdestroy(b);
-					} else {
-						PROPdestroy_nolock(b);
-						BATfree(b);
->>>>>>> 30f9e674
 					}
+					PROPdestroy_nolock(b);
 					MT_lock_unset(&b->theaplock);
-					PROPdestroy(b);
 					BATfree(b);
 				}
 				BBP_pid(i) = 0;
@@ -3969,27 +3945,7 @@
 				if (i <= 0) {
 					break;
 				}
-<<<<<<< HEAD
 				bi = bat_iterator(BBP_desc(i));
-=======
-				MT_lock_set(&BBP_desc(i)->theaplock);
-				bi = bat_iterator_nolock(BBP_desc(i));
-				bi.b->batDirtydesc = size != BUN_NONE && size != bi.count;
-				HEAPincref(bi.h);
-				if (bi.vh)
-					HEAPincref(bi.vh);
-#ifndef NDEBUG
-				bi.locked = true;
-#endif
-				const ValRecord *prop;
-				prop = BATgetprop_nolock(bi.b, GDK_MIN_POS);
-				if (prop)
-					minpos = prop->val.oval;
-				prop = BATgetprop_nolock(bi.b, GDK_MAX_POS);
-				if (prop)
-					maxpos = prop->val.oval;
-				MT_lock_unset(&bi.b->theaplock);
->>>>>>> 30f9e674
 				if (b) {
 					/* wait for BBPSAVING so that we
 					 * can set it, wait for
