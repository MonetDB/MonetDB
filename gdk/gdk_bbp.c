/*
 * This Source Code Form is subject to the terms of the Mozilla Public
 * License, v. 2.0.  If a copy of the MPL was not distributed with this
 * file, You can obtain one at http://mozilla.org/MPL/2.0/.
 *
 * Copyright 1997 - July 2008 CWI, August 2008 - 2021 MonetDB B.V.
 */

/*
 * @a M. L. Kersten, P. Boncz, N. J. Nes
 * @* BAT Buffer Pool (BBP)
 * The BATs created and loaded are collected in a BAT buffer pool.
 * The Bat Buffer Pool has a number of functions:
 * @table @code
 *
 * @item administration and lookup
 * The BBP is a directory which contains status information about all
 * known BATs.  This interface may be used very heavily, by
 * data-intensive applications.  To eliminate all overhead, read-only
 * access to the BBP may be done by table-lookups. The integer index
 * type for these lookups is @emph{bat}, as retrieved by
 * @emph{b->batCacheid}. The @emph{bat} zero is reserved for the nil
 * bat.
 *
 * @item persistence
 * The BBP is made persistent by saving it to the dictionary file
 * called @emph{BBP.dir} in the database.
 *
 * When the number of BATs rises, having all files in one directory
 * becomes a bottleneck.  The BBP therefore implements a scheme that
 * distributes all BATs in a growing directory tree with at most 64
 * BATs stored in one node.
 *
 * @item buffer management
 * The BBP is responsible for loading and saving of BATs to disk. It
 * also contains routines to unload BATs from memory when memory
 * resources get scarce. For this purpose, it administers BAT memory
 * reference counts (to know which BATs can be unloaded) and BAT usage
 * statistics (it unloads the least recently used BATs).
 *
 * @item recovery
 * When the database is closed or during a run-time syncpoint, the
 * system tables must be written to disk in a safe way, that is immune
 * for system failures (like disk full). To do so, the BBP implements
 * an atomic commit and recovery protocol: first all files to be
 * overwritten are moved to a BACKUP/ dir. If that succeeds, the
 * writes are done. If that also fully succeeds the BACKUP/ dir is
 * renamed to DELETE_ME/ and subsequently deleted.  If not, all files
 * in BACKUP/ are moved back to their original location.
 *
 * @item unloading
 * Bats which have a logical reference (ie. a lrefs > 0) but no memory
 * reference (refcnt == 0) can be unloaded. Unloading dirty bats
 * means, moving the original (committed version) to the BACKUP/ dir
 * and saving the bat. This complicates the commit and recovery/abort
 * issues.  The commit has to check if the bat is already moved. And
 * The recovery has to always move back the files from the BACKUP/
 * dir.
 *
 * @item reference counting
 * Bats use have two kinds of references: logical and physical
 * (pointer) ones.  The logical references are administered by
 * BBPretain/BBPrelease, the physical ones by BBPfix/BBPunfix.
 *
 * @item share counting
 * Views use the heaps of there parent bats. To save guard this, the
 * parent has a shared counter, which is incremented and decremented
 * using BBPshare and BBPunshare. These functions make sure the parent
 * is memory resident as required because of the 'pointer' sharing.
 * @end table
 */

#include "monetdb_config.h"
#include "gdk.h"
#include "gdk_private.h"
#include "mutils.h"

#ifndef F_OK
#define F_OK 0
#endif
#ifndef S_ISDIR
#define S_ISDIR(mode)	(((mode) & _S_IFMT) == _S_IFDIR)
#endif

/*
 * The BBP has a fixed address, so re-allocation due to a growing BBP
 * caused by one thread does not disturb reads to the old entries by
 * another.  This is implemented using anonymous virtual memory;
 * extensions on the same address are guaranteed because a large
 * non-committed VM area is requested initially. New slots in the BBP
 * are found in O(1) by keeping a freelist that uses the 'next' field
 * in the BBPrec records.
 */
BBPrec *BBP[N_BBPINIT];		/* fixed base VM address of BBP array */
bat BBPlimit = 0;		/* current committed VM BBP array */
static ATOMIC_TYPE BBPsize = ATOMIC_VAR_INIT(0); /* current used size of BBP array */

struct BBPfarm_t BBPfarms[MAXFARMS];

#define KITTENNAP 1		/* used to suspend processing */
#define BBPNONAME "."		/* filler for no name in BBP.dir */
/*
 * The hash index uses a bucket index (int array) of size mask that is
 * tuned for perfect hashing (1 lookup). The bucket chain uses the
 * 'next' field in the BBPrec records.
 */
bat *BBP_hash = NULL;		/* BBP logical name hash buckets */
bat BBP_mask = 0;		/* number of buckets = & mask */

static gdk_return BBPfree(BAT *b);
static void BBPdestroy(BAT *b);
static void BBPuncacheit(bat bid, bool unloaddesc);
static gdk_return BBPprepare(bool subcommit);
static BAT *getBBPdescriptor(bat i, bool lock);
static gdk_return BBPbackup(BAT *b, bool subcommit);
static gdk_return BBPdir(int cnt, bat *restrict subcommit, BUN *restrict sizes, lng logno, lng transid);

static lng BBPlogno;		/* two lngs of extra info in BBP.dir */
static lng BBPtransid;

#ifdef HAVE_HGE
/* start out by saying we have no hge, but as soon as we've seen one,
 * we'll always say we do have it */
static bool havehge = false;
#endif

#define BBPnamecheck(s) (BBPtmpcheck(s) ? strtol((s) + 4, NULL, 8) : 0)

static void
BBP_insert(bat i)
{
	bat idx = (bat) (strHash(BBP_logical(i)) & BBP_mask);

	BBP_next(i) = BBP_hash[idx];
	BBP_hash[idx] = i;
}

static void
BBP_delete(bat i)
{
	bat *h = BBP_hash;
	const char *s = BBP_logical(i);
	bat idx = (bat) (strHash(s) & BBP_mask);

	for (h += idx; (i = *h) != 0; h = &BBP_next(i)) {
		if (strcmp(BBP_logical(i), s) == 0) {
			*h = BBP_next(i);
			break;
		}
	}
}

bat
getBBPsize(void)
{
	return (bat) ATOMIC_GET(&BBPsize);
}

lng
getBBPlogno(void)
{
	return BBPlogno;
}

lng
getBBPtransid(void)
{
	return BBPtransid;
}


/*
 * @+ BBP Consistency and Concurrency
 * While GDK provides the basic building blocks for an ACID system, in
 * itself it is not such a system, as we this would entail too much
 * overhead that is often not needed. Hence, some consistency control
 * is left to the user. The first important user constraint is that if
 * a user updates a BAT, (s)he himself must assure that no-one else
 * accesses this BAT.
 *
 * Concerning buffer management, the BBP carries out a swapping
 * policy.  BATs are kept in memory till the memory is full. If the
 * memory is full, the malloc functions initiate BBP trim actions,
 * that unload the coldest BATs that have a zero reference count. The
 * second important user constraint is therefore that a user may only
 * manipulate live BAT data in memory if it is sure that there is at
 * least one reference count to that BAT.
 *
 * The main BBP array is protected by two locks:
 * @table @code
 * @item GDKcacheLock]
 * this lock guards the free slot management in the BBP array.  The
 * BBP operations that allocate a new slot for a new BAT
 * (@emph{BBPinit},@emph{BBPcacheit}), delete the slot of a destroyed
 * BAT (@emph{BBPreclaim}), or rename a BAT (@emph{BBPrename}), hold
 * this lock. It also protects all BAT (re)naming actions include
 * (read and write) in the hash table with BAT names.
 * @item GDKswapLock
 * this lock guards the swap (loaded/unloaded) status of the
 * BATs. Hence, all BBP routines that influence the swapping policy,
 * or actually carry out the swapping policy itself, acquire this lock
 * (e.g. @emph{BBPfix},@emph{BBPunfix}).  Note that this also means
 * that updates to the BBP_status indicator array must be protected by
 * GDKswapLock.
 *
 * To reduce contention GDKswapLock was split into multiple locks; it
 * is now an array of lock pointers which is accessed by
 * GDKswapLock(bat)
 * @end table
 *
 * Routines that need both locks should first acquire the locks in the
 * GDKswapLock array (in ascending order) and then GDKcacheLock (and
 * release them in reverse order).
 *
 * To obtain maximum speed, read operations to existing elements in
 * the BBP are unguarded. As said, it is the users responsibility that
 * the BAT that is being read is not being modified. BBP update
 * actions that modify the BBP data structure itself are locked by the
 * BBP functions themselves. Hence, multiple concurrent BBP read
 * operations may be ongoing while at the same time at most one BBP
 * write operation @strong{on a different BAT} is executing.  This
 * holds for accesses to the public (quasi-) arrays @emph{BBPcache},
 * @emph{BBPstatus} and @emph{BBPrefs}.
 * These arrays are called quasi as now they are
 * actually stored together in one big BBPrec array called BBP, that
 * is allocated in anonymous VM space, so we can reallocate this
 * structure without changing the base address (a crucial feature if
 * read actions are to go on unlocked while other entries in the BBP
 * may be modified).
 */
static volatile MT_Id locked_by = 0;

#define BBP_unload_inc()			\
	do {					\
		MT_lock_set(&GDKunloadLock);	\
		BBPunloadCnt++;			\
		MT_lock_unset(&GDKunloadLock);	\
	} while (0)

#define BBP_unload_dec()			\
	do {					\
		MT_lock_set(&GDKunloadLock);	\
		--BBPunloadCnt;			\
		assert(BBPunloadCnt >= 0);	\
		MT_lock_unset(&GDKunloadLock);	\
	} while (0)

static int BBPunloadCnt = 0;
static MT_Lock GDKunloadLock = MT_LOCK_INITIALIZER(GDKunloadLock);

void
BBPlock(void)
{
	int i;

	/* wait for all pending unloads to finish */
	MT_lock_set(&GDKunloadLock);
	while (BBPunloadCnt > 0) {
		MT_lock_unset(&GDKunloadLock);
		MT_sleep_ms(1);
		MT_lock_set(&GDKunloadLock);
	}

	for (i = 0; i <= BBP_THREADMASK; i++)
		MT_lock_set(&GDKtrimLock(i));
	for (i = 0; i <= BBP_THREADMASK; i++)
		MT_lock_set(&GDKcacheLock(i));
	for (i = 0; i <= BBP_BATMASK; i++)
		MT_lock_set(&GDKswapLock(i));
	locked_by = MT_getpid();

	MT_lock_unset(&GDKunloadLock);
}

void
BBPunlock(void)
{
	int i;

	for (i = BBP_BATMASK; i >= 0; i--)
		MT_lock_unset(&GDKswapLock(i));
	for (i = BBP_THREADMASK; i >= 0; i--)
		MT_lock_unset(&GDKcacheLock(i));
	locked_by = 0;
	for (i = BBP_THREADMASK; i >= 0; i--)
		MT_lock_unset(&GDKtrimLock(i));
}


static gdk_return
BBPinithash(int j)
{
	bat i = (bat) ATOMIC_GET(&BBPsize);

	assert(j >= 0 && j <= BBP_THREADMASK);
	for (BBP_mask = 1; (BBP_mask << 1) <= BBPlimit; BBP_mask <<= 1)
		;
	BBP_hash = (bat *) GDKzalloc(BBP_mask * sizeof(bat));
	if (BBP_hash == NULL) {
		GDKerror("cannot allocate memory\n");
		return GDK_FAIL;
	}
	BBP_mask--;

	while (--i > 0) {
		const char *s = BBP_logical(i);

		if (s) {
			if (*s != '.' && BBPtmpcheck(s) == 0) {
				BBP_insert(i);
			}
		} else {
			BBP_next(i) = BBP_free(j);
			BBP_free(j) = i;
			if (++j > BBP_THREADMASK)
				j = 0;
		}
	}
	return GDK_SUCCEED;
}

int
BBPselectfarm(role_t role, int type, enum heaptype hptype)
{
	int i;

	(void) type;		/* may use in future */
	(void) hptype;		/* may use in future */

	if (GDKinmemory(0))
		return 0;

#ifndef PERSISTENTHASH
	if (hptype == hashheap)
		role = TRANSIENT;
#endif
#ifndef PERSISTENTIDX
	if (hptype == orderidxheap)
		role = TRANSIENT;
#endif
	for (i = 0; i < MAXFARMS; i++)
		if (BBPfarms[i].roles & (1U << (int) role))
			return i;
	/* must be able to find farms for TRANSIENT and PERSISTENT */
	assert(role != TRANSIENT && role != PERSISTENT);
	return -1;
}

/*
 * BBPextend must take the trimlock, as it is called when other BBP
 * locks are held and it will allocate memory.
 */
static gdk_return
BBPextend(int idx, bool buildhash)
{
	if ((bat) ATOMIC_GET(&BBPsize) >= N_BBPINIT * BBPINIT) {
		GDKerror("trying to extend BAT pool beyond the "
			 "limit (%d)\n", N_BBPINIT * BBPINIT);
		return GDK_FAIL;
	}

	/* make sure the new size is at least BBPsize large */
	while (BBPlimit < (bat) ATOMIC_GET(&BBPsize)) {
		BUN limit = BBPlimit >> BBPINITLOG;
		assert(BBP[limit] == NULL);
		BBP[limit] = GDKzalloc(BBPINIT * sizeof(BBPrec));
		if (BBP[limit] == NULL) {
			GDKerror("failed to extend BAT pool\n");
			return GDK_FAIL;
		}
		for (BUN i = 0; i < BBPINIT; i++)
			ATOMIC_INIT(&BBP[limit][i].status, 0);
		BBPlimit += BBPINIT;
	}

	if (buildhash) {
		int i;

		GDKfree(BBP_hash);
		BBP_hash = NULL;
		for (i = 0; i <= BBP_THREADMASK; i++)
			BBP_free(i) = 0;
		if (BBPinithash(idx) != GDK_SUCCEED)
			return GDK_FAIL;
	}
	return GDK_SUCCEED;
}

static gdk_return
recover_dir(int farmid, bool direxists)
{
	if (direxists) {
		/* just try; don't care about these non-vital files */
		if (GDKunlink(farmid, BATDIR, "BBP", "bak") != GDK_SUCCEED)
			TRC_WARNING(GDK, "unlink of BBP.bak failed\n");
		if (GDKmove(farmid, BATDIR, "BBP", "dir", BATDIR, "BBP", "bak", false) != GDK_SUCCEED)
			TRC_WARNING(GDK, "rename of BBP.dir to BBP.bak failed\n");
	}
	return GDKmove(farmid, BAKDIR, "BBP", "dir", BATDIR, "BBP", "dir", true);
}

static gdk_return BBPrecover(int farmid);
static gdk_return BBPrecover_subdir(void);
static bool BBPdiskscan(const char *, size_t);

static int
heapinit(BAT *b, const char *buf,
#ifdef GDKLIBRARY_HASHASH
	 int *hashash,
#endif
	 unsigned bbpversion, bat bid, const char *filename, int lineno)
{
	int t;
	char type[33];
	uint16_t width;
	uint16_t var;
	uint16_t properties;
	uint64_t nokey0;
	uint64_t nokey1;
	uint64_t nosorted;
	uint64_t norevsorted;
	uint64_t base;
	uint64_t free;
	uint64_t size;
	uint16_t storage;
	uint64_t minpos, maxpos;
	int n;

	(void) bbpversion;	/* could be used to implement compatibility */

	minpos = maxpos = (uint64_t) oid_nil; /* for GDKLIBRARY_MINMAX_POS case */
	if (bbpversion <= GDKLIBRARY_MINMAX_POS ?
	    sscanf(buf,
		   " %10s %" SCNu16 " %" SCNu16 " %" SCNu16 " %" SCNu64
		   " %" SCNu64 " %" SCNu64 " %" SCNu64 " %" SCNu64
		   " %" SCNu64 " %" SCNu64 " %" SCNu16
		   "%n",
		   type, &width, &var, &properties, &nokey0,
		   &nokey1, &nosorted, &norevsorted, &base,
		   &free, &size, &storage,
		   &n) < 12 :
	    sscanf(buf,
		   " %10s %" SCNu16 " %" SCNu16 " %" SCNu16 " %" SCNu64
		   " %" SCNu64 " %" SCNu64 " %" SCNu64 " %" SCNu64
		   " %" SCNu64 " %" SCNu64 " %" SCNu16 " %" SCNu64 " %" SCNu64
		   "%n",
		   type, &width, &var, &properties, &nokey0,
		   &nokey1, &nosorted, &norevsorted, &base,
		   &free, &size, &storage, &minpos, &maxpos,
		   &n) < 14) {
		TRC_CRITICAL(GDK, "invalid format for BBP.dir on line %d", lineno);
		return -1;
	}

	if (properties & ~0x0F81) {
		TRC_CRITICAL(GDK, "unknown properties are set: incompatible database on line %d of BBP.dir\n", lineno);
		return -1;
	}
#ifdef GDKLIBRARY_HASHASH
	*hashash = var & 2;
#endif
	var &= ~2;
#ifdef HAVE_HGE
	if (strcmp(type, "hge") == 0)
		havehge = true;
#endif
	if ((t = ATOMindex(type)) < 0) {
		if ((t = ATOMunknown_find(type)) == 0) {
			TRC_CRITICAL(GDK, "no space for atom %s", type);
			return -1;
		}
	} else if (var != (t == TYPE_void || BATatoms[t].atomPut != NULL)) {
		TRC_CRITICAL(GDK, "inconsistent entry in BBP.dir: tvarsized mismatch for BAT %d on line %d\n", (int) bid, lineno);
		return -1;
	} else if (var && t != 0 ?
		   ATOMsize(t) < width ||
		   (width != 1 && width != 2 && width != 4
#if SIZEOF_VAR_T == 8
		    && width != 8
#endif
			   ) :
		   ATOMsize(t) != width) {
		TRC_CRITICAL(GDK, "inconsistent entry in BBP.dir: tsize mismatch for BAT %d on line %d\n", (int) bid, lineno);
		return -1;
	}
	b->ttype = t;
	b->twidth = width;
	b->tvarsized = var != 0;
	b->tshift = ATOMelmshift(width);
	assert_shift_width(b->tshift,b->twidth);
	b->tnokey[0] = (BUN) nokey0;
	b->tnokey[1] = (BUN) nokey1;
	b->tsorted = (bit) ((properties & 0x0001) != 0);
	b->trevsorted = (bit) ((properties & 0x0080) != 0);
	b->tkey = (properties & 0x0100) != 0;
	b->tnonil = (properties & 0x0400) != 0;
	b->tnil = (properties & 0x0800) != 0;
	b->tnosorted = (BUN) nosorted;
	b->tnorevsorted = (BUN) norevsorted;
	/* (properties & 0x0200) is the old tdense flag */
	b->tseqbase = (properties & 0x0200) == 0 || base >= (uint64_t) oid_nil ? oid_nil : (oid) base;
	b->theap->free = (size_t) free;
	b->theap->size = (size_t) size;
	b->theap->base = NULL;
	settailname(b->theap, filename, t, width);
	b->theap->storage = (storage_t) storage;
	b->theap->newstorage = (storage_t) storage;
	b->theap->farmid = BBPselectfarm(PERSISTENT, b->ttype, offheap);
	b->theap->dirty = false;
	b->theap->parentid = b->batCacheid;
	if (minpos < b->batCount)
		BATsetprop(b, GDK_MIN_POS, TYPE_oid, &(oid){(oid)minpos});
	if (maxpos < b->batCount)
		BATsetprop(b, GDK_MAX_POS, TYPE_oid, &(oid){(oid)maxpos});
	if (b->theap->free > b->theap->size) {
		TRC_CRITICAL(GDK, "\"free\" value larger than \"size\" in heap of bat %d on line %d\n", (int) bid, lineno);
		return -1;
	}
	return n;
}

static int
vheapinit(BAT *b, const char *buf, bat bid, const char *filename, int lineno)
{
	int n = 0;
	uint64_t free, size;
	uint16_t storage;

	if (b->tvarsized && b->ttype != TYPE_void) {
		b->tvheap = GDKzalloc(sizeof(Heap));
		if (b->tvheap == NULL) {
			TRC_CRITICAL(GDK, "cannot allocate memory for heap.");
			return -1;
		}
		if (sscanf(buf,
			   " %" SCNu64 " %" SCNu64 " %" SCNu16
			   "%n",
			   &free, &size, &storage, &n) < 3) {
			TRC_CRITICAL(GDK, "invalid format for BBP.dir on line %d", lineno);
			return -1;
		}
		b->tvheap->free = (size_t) free;
		b->tvheap->size = (size_t) size;
		b->tvheap->base = NULL;
		strconcat_len(b->tvheap->filename, sizeof(b->tvheap->filename),
			      filename, ".theap", NULL);
		b->tvheap->storage = (storage_t) storage;
		b->tvheap->cleanhash = true;
		b->tvheap->newstorage = (storage_t) storage;
		b->tvheap->dirty = false;
		b->tvheap->parentid = bid;
		b->tvheap->farmid = BBPselectfarm(PERSISTENT, b->ttype, varheap);
		ATOMIC_INIT(&b->tvheap->refs, 1);
		if (b->tvheap->free > b->tvheap->size) {
			TRC_CRITICAL(GDK, "\"free\" value larger than \"size\" in var heap of bat %d on line %d\n", (int) bid, lineno);
			return -1;
		}
	}
	return n;
}

static gdk_return
BBPreadEntries(FILE *fp, unsigned bbpversion, int lineno
#ifdef GDKLIBRARY_HASHASH
	       , bat **hashbats, bat *nhashbats
#endif
	)
{
	bat bid = 0;
	char buf[4096];
#ifdef GDKLIBRARY_HASHASH
	bat *hbats = NULL;
	bat nhbats = 0;
#endif

	/* read the BBP.dir and insert the BATs into the BBP */
	while (fgets(buf, sizeof(buf), fp) != NULL) {
		BAT *bn;
		uint64_t batid;
		uint16_t status;
		char headname[129];
		char filename[sizeof(BBP_physical(0))];
		unsigned int properties;
		int nread, n;
		char *s, *options = NULL;
		char logical[1024];
		uint64_t count, capacity, base = 0;
#ifdef GDKLIBRARY_HASHASH
		int Thashash;
#endif

		lineno++;
		if ((s = strchr(buf, '\r')) != NULL) {
			/* convert \r\n into just \n */
			if (s[1] != '\n') {
				TRC_CRITICAL(GDK, "invalid format for BBP.dir on line %d", lineno);
				return GDK_FAIL;
			}
			*s++ = '\n';
			*s = 0;
		}

		if (sscanf(buf,
			   "%" SCNu64 " %" SCNu16 " %128s %19s %u %" SCNu64
			   " %" SCNu64 " %" SCNu64
			   "%n",
			   &batid, &status, headname, filename,
			   &properties,
			   &count, &capacity, &base,
			   &nread) < 8) {
			TRC_CRITICAL(GDK, "invalid format for BBP.dir on line %d", lineno);
			return GDK_FAIL;
		}

		if (batid >= N_BBPINIT * BBPINIT) {
			TRC_CRITICAL(GDK, "bat ID (%" PRIu64 ") too large to accomodate (max %d), on line %d.", batid, N_BBPINIT * BBPINIT - 1, lineno);
			return GDK_FAIL;
		}

		/* convert both / and \ path separators to our own DIR_SEP */
#if DIR_SEP != '/'
		s = filename;
		while ((s = strchr(s, '/')) != NULL)
			*s++ = DIR_SEP;
#endif
#if DIR_SEP != '\\'
		s = filename;
		while ((s = strchr(s, '\\')) != NULL)
			*s++ = DIR_SEP;
#endif

		bid = (bat) batid;
		if (batid >= (uint64_t) ATOMIC_GET(&BBPsize)) {
			ATOMIC_SET(&BBPsize, batid + 1);
			if ((bat) ATOMIC_GET(&BBPsize) >= BBPlimit)
				BBPextend(0, false);
		}
		if (BBP_desc(bid) != NULL) {
			TRC_CRITICAL(GDK, "duplicate entry in BBP.dir (ID = "
				     "%" PRIu64 ") on line %d.", batid, lineno);
			return GDK_FAIL;
		}
		if ((bn = GDKzalloc(sizeof(BAT))) == NULL ||
		    (bn->theap = GDKzalloc(sizeof(Heap))) == NULL) {
			GDKfree(bn);
			TRC_CRITICAL(GDK, "cannot allocate memory for BAT.");
			return GDK_FAIL;
		}
		bn->batCacheid = bid;
		if (BATroles(bn, NULL) != GDK_SUCCEED) {
			GDKfree(bn->theap);
			GDKfree(bn);
			TRC_CRITICAL(GDK, "BATroles failed.");
			return GDK_FAIL;
		}
		bn->batTransient = false;
		bn->batCopiedtodisk = true;
		bn->batRestricted = (properties & 0x06) >> 1;
		bn->batCount = (BUN) count;
		bn->batInserted = bn->batCount;
		bn->batCapacity = (BUN) capacity;
		char name[MT_NAME_LEN];
		snprintf(name, sizeof(name), "heaplock%d", bn->batCacheid); /* fits */
		MT_lock_init(&bn->theaplock, name);
		snprintf(name, sizeof(name), "BATlock%d", bn->batCacheid); /* fits */
		MT_lock_init(&bn->batIdxLock, name);
		snprintf(name, sizeof(name), "hashlock%d", bn->batCacheid); /* fits */
		MT_rwlock_init(&bn->thashlock, name);
		ATOMIC_INIT(&bn->theap->refs, 1);

		if (base > (uint64_t) GDK_oid_max) {
			BATdestroy(bn);
			TRC_CRITICAL(GDK, "head seqbase out of range (ID = %" PRIu64 ", seq = %" PRIu64 ") on line %d.", batid, base, lineno);
			return GDK_FAIL;
		}
		bn->hseqbase = (oid) base;
		n = heapinit(bn, buf + nread,
#ifdef GDKLIBRARY_HASHASH
			     &Thashash,
#endif
			     bbpversion, bid, filename, lineno);
		if (n < 0) {
			BATdestroy(bn);
			return GDK_FAIL;
		}
		nread += n;
		n = vheapinit(bn, buf + nread, bid, filename, lineno);
		if (n < 0) {
			BATdestroy(bn);
			return GDK_FAIL;
		}
		nread += n;
#ifdef GDKLIBRARY_HASHASH
		if (Thashash) {
			assert(bbpversion <= GDKLIBRARY_HASHASH);
			bat *sb = GDKrealloc(hbats, ++nhbats * sizeof(bat));
			if (sb == NULL) {
				GDKfree(hbats);
				BATdestroy(bn);
				return GDK_FAIL;
			}
			hbats = sb;
			hbats[nhbats - 1] = bn->batCacheid;
		}
#endif

		if (buf[nread] != '\n' && buf[nread] != ' ') {
			BATdestroy(bn);
			TRC_CRITICAL(GDK, "invalid format for BBP.dir on line %d", lineno);
			return GDK_FAIL;
		}
		if (buf[nread] == ' ')
			options = buf + nread + 1;

		if (snprintf(BBP_bak(bid), sizeof(BBP_bak(bid)), "tmp_%o", (unsigned) bid) >= (int) sizeof(BBP_bak(bid))) {
			BATdestroy(bn);
			TRC_CRITICAL(GDK, "BBP logical filename directory is too large, on line %d\n", lineno);
			return GDK_FAIL;
		}
		if ((s = strchr(headname, '~')) != NULL && s == headname) {
			/* sizeof(logical) > sizeof(BBP_bak(bid)), so
			 * this fits */
			strcpy(logical, BBP_bak(bid));
		} else {
			if (s)
				*s = 0;
			strcpy_len(logical, headname, sizeof(logical));
		}
		if (strcmp(logical, BBP_bak(bid)) == 0) {
			BBP_logical(bid) = BBP_bak(bid);
		} else {
			BBP_logical(bid) = GDKstrdup(logical);
			if (BBP_logical(bid) == NULL) {
				BATdestroy(bn);
				TRC_CRITICAL(GDK, "GDKstrdup failed\n");
				return GDK_FAIL;
			}
		}
		/* tailname is ignored */
		strcpy_len(BBP_physical(bid), filename, sizeof(BBP_physical(bid)));
#ifdef __COVERITY__
		/* help coverity */
		BBP_physical(bid)[sizeof(BBP_physical(bid)) - 1] = 0;
#endif
		BBP_options(bid) = NULL;
		if (options) {
			BBP_options(bid) = GDKstrdup(options);
			if (BBP_options(bid) == NULL) {
				BATdestroy(bn);
				TRC_CRITICAL(GDK, "GDKstrdup failed\n");
				return GDK_FAIL;
			}
		}
		BBP_refs(bid) = 0;
		BBP_lrefs(bid) = 1;	/* any BAT we encounter here is persistent, so has a logical reference */
		BBP_desc(bid) = bn;
		BBP_status_set(bid, BBPEXISTING);	/* do we need other status bits? */
	}
#ifdef GDKLIBRARY_HASHASH
	*hashbats = hbats;
	*nhashbats = nhbats;
#endif
	return GDK_SUCCEED;
}

/* check that the necessary files for all BATs exist and are large
 * enough */
static gdk_return
BBPcheckbats(unsigned bbpversion)
{
	(void) bbpversion;
	for (bat bid = 1; bid < (bat) ATOMIC_GET(&BBPsize); bid++) {
		struct stat statb;
		BAT *b;
		char *path;

		if ((b = BBP_desc(bid)) == NULL) {
			/* not a valid BAT */
			continue;
		}
		if (b->ttype == TYPE_void) {
			/* no files needed */
			continue;
		}
		path = GDKfilepath(0, BATDIR, b->theap->filename, NULL);
		if (path == NULL)
			return GDK_FAIL;
#ifdef GDKLIBRARY_TAILN
		/* if bbpversion > GDKLIBRARY_TAILN, the offset heap can
		 * exist with either name .tail1 (etc) or .tail, if <=
		 * GDKLIBRARY_TAILN, only with .tail */
		char tailsave = 0;
		size_t taillen = 0;
		if (b->ttype == TYPE_str &&
		    b->twidth < SIZEOF_VAR_T) {
			/* old version: .tail, not .tail1, .tail2, .tail4 */
			taillen = strlen(path) - 1;
			tailsave = path[taillen];
			path[taillen] = 0;
		}
#endif
		if (MT_stat(path, &statb) < 0
#ifdef GDKLIBRARY_TAILN
		    && bbpversion > GDKLIBRARY_TAILN
		    && b->ttype == TYPE_str
		    && b->twidth < SIZEOF_VAR_T
		    && (path[taillen] = tailsave) != 0
		    && MT_stat(path, &statb) < 0
#endif
			) {

			GDKsyserror("cannot stat file %s (expected size %zu)\n",
				    path, b->theap->free);
			GDKfree(path);
			return GDK_FAIL;
		}
		if ((size_t) statb.st_size < b->theap->free) {
			GDKerror("file %s too small (expected %zu, actual %zu)\n", path, b->theap->free, (size_t) statb.st_size);
			GDKfree(path);
			return GDK_FAIL;
		}
		GDKfree(path);
		if (b->tvheap != NULL) {
			path = GDKfilepath(0, BATDIR, BBP_physical(b->batCacheid), "theap");
			if (path == NULL)
				return GDK_FAIL;
			if (MT_stat(path, &statb) < 0) {
				GDKsyserror("cannot stat file %s\n",
					    path);
				GDKfree(path);
				return GDK_FAIL;
			}
			if ((size_t) statb.st_size < b->tvheap->free) {
				GDKerror("file %s too small (expected %zu, actual %zu)\n", path, b->tvheap->free, (size_t) statb.st_size);
				GDKfree(path);
				return GDK_FAIL;
			}
			GDKfree(path);
		}
	}
	return GDK_SUCCEED;
}

#ifdef HAVE_HGE
#define SIZEOF_MAX_INT SIZEOF_HGE
#else
#define SIZEOF_MAX_INT SIZEOF_LNG
#endif

static unsigned
BBPheader(FILE *fp, int *lineno)
{
	char buf[BUFSIZ];
	int sz, ptrsize, oidsize, intsize;
	unsigned bbpversion;

	if (fgets(buf, sizeof(buf), fp) == NULL) {
		TRC_CRITICAL(GDK, "BBP.dir is empty");
		return 0;
	}
	++*lineno;
	if (sscanf(buf, "BBP.dir, GDKversion %u\n", &bbpversion) != 1) {
		GDKerror("old BBP without version number; "
			 "dump the database using a compatible version, "
			 "then restore into new database using this version.\n");
		return 0;
	}
	if (bbpversion != GDKLIBRARY &&
	    bbpversion != GDKLIBRARY_HASHASH &&
	    bbpversion != GDKLIBRARY_TAILN &&
	    bbpversion != GDKLIBRARY_MINMAX_POS) {
		TRC_CRITICAL(GDK, "incompatible BBP version: expected 0%o, got 0%o. "
			     "This database was probably created by a %s version of MonetDB.",
			     GDKLIBRARY, bbpversion,
			     bbpversion > GDKLIBRARY ? "newer" : "too old");
		return 0;
	}
	if (fgets(buf, sizeof(buf), fp) == NULL) {
		TRC_CRITICAL(GDK, "short BBP");
		return 0;
	}
	++*lineno;
	if (sscanf(buf, "%d %d %d", &ptrsize, &oidsize, &intsize) != 3) {
		TRC_CRITICAL(GDK, "BBP.dir has incompatible format: pointer, OID, and max. integer sizes are missing on line %d", *lineno);
		return 0;
	}
	if (ptrsize != SIZEOF_SIZE_T || oidsize != SIZEOF_OID) {
		TRC_CRITICAL(GDK, "database created with incompatible server: "
			     "expected pointer size %d, got %d, expected OID size %d, got %d.",
			     SIZEOF_SIZE_T, ptrsize, SIZEOF_OID, oidsize);
		return 0;
	}
	if (intsize > SIZEOF_MAX_INT) {
		TRC_CRITICAL(GDK, "database created with incompatible server: "
			     "expected max. integer size %d, got %d.",
			     SIZEOF_MAX_INT, intsize);
		return 0;
	}
	if (fgets(buf, sizeof(buf), fp) == NULL) {
		TRC_CRITICAL(GDK, "short BBP");
		return 0;
	}
	++*lineno;
	if (sscanf(buf, "BBPsize=%d", &sz) != 1) {
		TRC_CRITICAL(GDK, "no BBPsize value found\n");
		return 0;
	}
	sz = (int) (sz * BATMARGIN);
	if (sz > (bat) ATOMIC_GET(&BBPsize))
		ATOMIC_SET(&BBPsize, sz);
	if (bbpversion > GDKLIBRARY_MINMAX_POS) {
		if (fgets(buf, sizeof(buf), fp) == NULL) {
			TRC_CRITICAL(GDK, "short BBP");
			return 0;
		}
		if (sscanf(buf, "BBPinfo=" LLSCN " " LLSCN, &BBPlogno, &BBPtransid) != 2) {
			TRC_CRITICAL(GDK, "no info value found\n");
			return 0;
		}
	}
	return bbpversion;
}

bool
GDKinmemory(int farmid)
{
	if (farmid == NOFARM)
		farmid = 0;
	assert(farmid >= 0 && farmid < MAXFARMS);
	return BBPfarms[farmid].dirname == NULL;
}

/* all errors are fatal */
gdk_return
BBPaddfarm(const char *dirname, uint32_t rolemask, bool logerror)
{
	struct stat st;
	int i;

	if (dirname == NULL) {
		assert(BBPfarms[0].dirname == NULL);
		assert(rolemask & 1);
		assert(BBPfarms[0].roles == 0);
		BBPfarms[0].roles = rolemask;
		return GDK_SUCCEED;
	}
	if (strchr(dirname, '\n') != NULL) {
		if (logerror)
			GDKerror("no newline allowed in directory name\n");
		return GDK_FAIL;
	}
	if (rolemask == 0 || (rolemask & 1 && BBPfarms[0].dirname != NULL)) {
		if (logerror)
			GDKerror("bad rolemask\n");
		return GDK_FAIL;
	}
	if (strcmp(dirname, "in-memory") == 0 ||
	    /* backward compatibility: */ strcmp(dirname, ":memory:") == 0) {
		dirname = NULL;
	} else if (MT_mkdir(dirname) < 0) {
		if (errno == EEXIST) {
			if (MT_stat(dirname, &st) == -1 || !S_ISDIR(st.st_mode)) {
				if (logerror)
					GDKerror("%s: not a directory\n", dirname);
				return GDK_FAIL;
			}
		} else {
			if (logerror)
				GDKsyserror("%s: cannot create directory\n", dirname);
			return GDK_FAIL;
		}
	}
	for (i = 0; i < MAXFARMS; i++) {
		if (BBPfarms[i].roles == 0) {
			if (dirname) {
				BBPfarms[i].dirname = GDKstrdup(dirname);
				if (BBPfarms[i].dirname == NULL)
					return GDK_FAIL;
			}
			BBPfarms[i].roles = rolemask;
			if ((rolemask & 1) == 0 && dirname != NULL) {
				char *bbpdir;
				int j;

				for (j = 0; j < i; j++)
					if (BBPfarms[j].dirname != NULL &&
					    strcmp(BBPfarms[i].dirname,
						   BBPfarms[j].dirname) == 0)
						return GDK_SUCCEED;
				/* if an extra farm, make sure we
				 * don't find a BBP.dir there that
				 * might belong to an existing
				 * database */
				bbpdir = GDKfilepath(i, BATDIR, "BBP", "dir");
				if (bbpdir == NULL) {
					return GDK_FAIL;
				}
				if (MT_stat(bbpdir, &st) != -1 || errno != ENOENT) {
					GDKfree(bbpdir);
					if (logerror)
						GDKerror("%s is a database\n", dirname);
					return GDK_FAIL;
				}
				GDKfree(bbpdir);
				bbpdir = GDKfilepath(i, BAKDIR, "BBP", "dir");
				if (bbpdir == NULL) {
					return GDK_FAIL;
				}
				if (MT_stat(bbpdir, &st) != -1 || errno != ENOENT) {
					GDKfree(bbpdir);
					if (logerror)
						GDKerror("%s is a database\n", dirname);
					return GDK_FAIL;
				}
				GDKfree(bbpdir);
			}
			return GDK_SUCCEED;
		}
	}
	if (logerror)
		GDKerror("too many farms\n");
	return GDK_FAIL;
}

#ifdef GDKLIBRARY_HASHASH
static gdk_return
fixhashashbat(BAT *b)
{
	const char *nme = BBP_physical(b->batCacheid);
	char *srcdir = GDKfilepath(NOFARM, BATDIR, nme, NULL);
	if (srcdir == NULL) {
		TRC_CRITICAL(GDK, "GDKfilepath failed\n");
		return GDK_FAIL;
	}
	char *s;
	if ((s = strrchr(srcdir, DIR_SEP)) != NULL)
		*s = 0;
	const char *bnme;
	if ((bnme = strrchr(nme, DIR_SEP)) != NULL)
		bnme++;
	else
		bnme = nme;
	long_str filename;
	snprintf(filename, sizeof(filename), "BACKUP%c%s", DIR_SEP, bnme);

	/* we don't maintain index structures */
	HASHdestroy(b);
	IMPSdestroy(b);
	OIDXdestroy(b);
	PROPdestroy(b);

	/* make backup of heaps */
	const char *t;
	if (GDKmove(b->theap->farmid, srcdir, bnme, "tail1",
		    BAKDIR, bnme, "tail1", false) == GDK_SUCCEED)
		t = "tail1";
	else if (GDKmove(b->theap->farmid, srcdir, bnme, "tail2",
			 BAKDIR, bnme, "tail2", false) == GDK_SUCCEED)
		t = "tail2";
#if SIZEOF_VAR_T == 8
	else if (GDKmove(b->theap->farmid, srcdir, bnme, "tail4",
			 BAKDIR, bnme, "tail4", false) == GDK_SUCCEED)
		t = "tail4";
#endif
	else if (GDKmove(b->theap->farmid, srcdir, bnme, "tail",
			 BAKDIR, bnme, "tail", true) == GDK_SUCCEED)
		t = "tail";
	else {
		GDKfree(srcdir);
		TRC_CRITICAL(GDK, "cannot make backup of %s.tail\n", nme);
		return GDK_FAIL;
	}
	GDKclrerr();
	if (GDKmove(b->theap->farmid, srcdir, bnme, "theap",
		    BAKDIR, bnme, "theap", true) != GDK_SUCCEED) {
		GDKfree(srcdir);
		TRC_CRITICAL(GDK, "cannot make backup of %s.theap\n", nme);
		return GDK_FAIL;
	}
	/* load old heaps */
	Heap h1 = *b->theap;	/* old heap */
	h1.base = NULL;
	h1.dirty = false;
	strconcat_len(h1.filename, sizeof(h1.filename), filename, ".", t, NULL);
	if (HEAPload(&h1, filename, t, false) != GDK_SUCCEED) {
		GDKfree(srcdir);
		TRC_CRITICAL(GDK, "loading old tail heap "
			     "for BAT %d failed\n", b->batCacheid);
		return GDK_FAIL;
	}
	Heap vh1 = *b->tvheap;	/* old heap */
	vh1.base = NULL;
	vh1.dirty = false;
	strconcat_len(vh1.filename, sizeof(vh1.filename), filename, ".theap", NULL);
	if (HEAPload(&vh1, filename, "theap", false) != GDK_SUCCEED) {
		GDKfree(srcdir);
		HEAPfree(&h1, false);
		TRC_CRITICAL(GDK, "loading old string heap "
			     "for BAT %d failed\n", b->batCacheid);
		return GDK_FAIL;
	}

	/* create new heaps */
	Heap *h2 = GDKmalloc(sizeof(Heap));
	Heap *vh2 = GDKmalloc(sizeof(Heap));
	if (h2 == NULL || vh2 == NULL) {
		GDKfree(h2);
		GDKfree(vh2);
		GDKfree(srcdir);
		HEAPfree(&h1, false);
		HEAPfree(&vh1, false);
		TRC_CRITICAL(GDK, "allocating new heaps "
			     "for BAT %d failed\n", b->batCacheid);
		return GDK_FAIL;
	}
	*h2 = *b->theap;
	if (HEAPalloc(h2, b->batCapacity, b->twidth, 0) != GDK_SUCCEED) {
		GDKfree(h2);
		GDKfree(vh2);
		GDKfree(srcdir);
		HEAPfree(&h1, false);
		HEAPfree(&vh1, false);
		TRC_CRITICAL(GDK, "allocating new tail heap "
			     "for BAT %d failed\n", b->batCacheid);
		return GDK_FAIL;
	}
	h2->dirty = true;
	h2->free = h1.free;

	*vh2 = *b->tvheap;
	strconcat_len(vh2->filename, sizeof(vh2->filename), nme, ".theap", NULL);
	strHeap(vh2, b->batCapacity);
	if (vh2->base == NULL) {
		GDKfree(srcdir);
		HEAPfree(&h1, false);
		HEAPfree(&vh1, false);
		HEAPfree(h2, false);
		GDKfree(h2);
		GDKfree(vh2);
		TRC_CRITICAL(GDK, "allocating new string heap "
			     "for BAT %d failed\n", b->batCacheid);
		return GDK_FAIL;
	}
	vh2->dirty = true;
	ATOMIC_INIT(&h2->refs, 1);
	ATOMIC_INIT(&vh2->refs, 1);
	Heap *ovh = b->tvheap;
	b->tvheap = vh2;
	vh2 = NULL;		/* no longer needed */
	for (BUN i = 0; i < b->batCount; i++) {
		var_t o;
		switch (b->twidth) {
		case 1:
			o = (var_t) ((uint8_t *) h1.base)[i] + GDK_VAROFFSET;
			break;
		case 2:
			o = (var_t) ((uint16_t *) h1.base)[i] + GDK_VAROFFSET;
			break;
#if SIZEOF_VAR_T == 8
		case 4:
			o = (var_t) ((uint32_t *) h1.base)[i];
			break;
#endif
		default:
			o = ((var_t *) h1.base)[i];
			break;
		}
		const char *s = vh1.base + o;
		var_t no = strPut(b, &o, s);
		if (no == 0) {
			HEAPfree(&h1, false);
			HEAPfree(&vh1, false);
			HEAPdecref(h2, false);
			HEAPdecref(b->tvheap, false);
			b->tvheap = ovh;
			GDKfree(srcdir);
			TRC_CRITICAL(GDK, "storing string value "
				     "for BAT %d failed\n", b->batCacheid);
			return GDK_FAIL;
		}
		assert(no >= GDK_VAROFFSET);
		switch (b->twidth) {
		case 1:
			no -= GDK_VAROFFSET;
			assert(no <= 0xFF);
			((uint8_t *) h2->base)[i] = (uint8_t) no;
			break;
		case 2:
			no -= GDK_VAROFFSET;
			assert(no <= 0xFFFF);
			((uint16_t *) h2->base)[i] = (uint16_t) no;
			break;
#if SIZEOF_VAR_T == 8
		case 4:
			assert(no <= 0xFFFFFFFF);
			((uint32_t *) h2->base)[i] = (uint32_t) no;
			break;
#endif
		default:
			((var_t *) h2->base)[i] = no;
			break;
		}
	}

	/* cleanup */
	HEAPfree(&h1, false);
	HEAPfree(&vh1, false);
	if (HEAPsave(h2, nme, gettailname(b), true) != GDK_SUCCEED) {
		HEAPdecref(h2, false);
		HEAPdecref(b->tvheap, false);
		b->tvheap = ovh;
		GDKfree(srcdir);
		TRC_CRITICAL(GDK, "saving heap failed\n");
		return GDK_FAIL;
	}
	if (HEAPsave(b->tvheap, nme, "theap", true) != GDK_SUCCEED) {
		HEAPfree(b->tvheap, false);
		b->tvheap = ovh;
		GDKfree(srcdir);
		TRC_CRITICAL(GDK, "saving string heap failed\n");
		return GDK_FAIL;
	}
	HEAPdecref(b->theap, false);
	b->theap = h2;
	HEAPfree(h2, false);
	HEAPdecref(ovh, false);
	HEAPfree(b->tvheap, false);
	GDKfree(srcdir);
	return GDK_SUCCEED;
}

static gdk_return
fixhashash(bat *hashbats, bat nhashbats)
{
	for (bat i = 0; i < nhashbats; i++) {
		bat bid = hashbats[i];
		BAT *b;
		if ((b = BBP_desc(bid)) == NULL) {
			/* not a valid BAT (shouldn't happen) */
			continue;
		}
		if (fixhashashbat(b) != GDK_SUCCEED)
			return GDK_FAIL;
	}
	return GDK_SUCCEED;
}
#endif

#ifdef GDKLIBRARY_TAILN
static gdk_return
movestrbats(void)
{
	for (bat bid = 1, nbat = (bat) ATOMIC_GET(&BBPsize); bid < nbat; bid++) {
		BAT *b = BBP_desc(bid);
		if (b == NULL) {
			/* not a valid BAT */
			continue;
		}
		if (b->ttype != TYPE_str || b->twidth == SIZEOF_VAR_T)
			continue;
		char *oldpath = GDKfilepath(0, BATDIR, BBP_physical(b->batCacheid), "tail");
		char *newpath = GDKfilepath(0, BATDIR, b->theap->filename, NULL);
<<<<<<< HEAD
		struct stat st;
		int ret;
		if (MT_stat(oldpath, &st) == -1 && MT_stat(newpath, &st) == 0)
			ret = 0; /* new exists, old doesn't: that's ok */
		else
=======
		int ret = -1;
		if (oldpath != NULL && newpath != NULL)
>>>>>>> 081ff3a9
			ret = MT_rename(oldpath, newpath);
		GDKfree(oldpath);
		GDKfree(newpath);
		if (ret < 0)
			return GDK_FAIL;
	}
	return GDK_SUCCEED;
}
#endif

gdk_return
BBPinit(void)
{
	FILE *fp = NULL;
	struct stat st;
	unsigned bbpversion = 0;
	int i;
	int lineno = 0;
#ifdef GDKLIBRARY_HASHASH
	bat *hashbats = NULL;
	bat nhashbats = 0;
#endif

	/* the maximum number of BATs allowed in the system and the
	 * size of the "physical" array are linked in a complicated
	 * manner.  The expression below shows the relationship */
	static_assert((uint64_t) N_BBPINIT * BBPINIT < (UINT64_C(1) << (3 * ((sizeof(BBP[0][0].physical) + 2) * 2 / 5))), "\"physical\" array in BBPrec is too small");
	/* similarly, the maximum number of BATs allowed also has a
	 * (somewhat simpler) relation with the size of the "bak"
	 * array */
	static_assert((uint64_t) N_BBPINIT * BBPINIT < (UINT64_C(1) << (3 * (sizeof(BBP[0][0].bak) - 5))), "\"bak\" array in BBPrec is too small");

	if (!GDKinmemory(0)) {
		str bbpdirstr, backupbbpdirstr;

		if (!(bbpdirstr = GDKfilepath(0, BATDIR, "BBP", "dir"))) {
			TRC_CRITICAL(GDK, "GDKmalloc failed\n");
			return GDK_FAIL;
		}

		if (!(backupbbpdirstr = GDKfilepath(0, BAKDIR, "BBP", "dir"))) {
			GDKfree(bbpdirstr);
			TRC_CRITICAL(GDK, "GDKmalloc failed\n");
			return GDK_FAIL;
		}

		if (GDKremovedir(0, TEMPDIR) != GDK_SUCCEED) {
			GDKfree(bbpdirstr);
			GDKfree(backupbbpdirstr);
			TRC_CRITICAL(GDK, "cannot remove directory %s\n", TEMPDIR);
			return GDK_FAIL;
		}

		if (GDKremovedir(0, DELDIR) != GDK_SUCCEED) {
			GDKfree(bbpdirstr);
			GDKfree(backupbbpdirstr);
			TRC_CRITICAL(GDK, "cannot remove directory %s\n", DELDIR);
			return GDK_FAIL;
		}

		/* first move everything from SUBDIR to BAKDIR (its parent) */
		if (BBPrecover_subdir() != GDK_SUCCEED) {
			GDKfree(bbpdirstr);
			GDKfree(backupbbpdirstr);
			TRC_CRITICAL(GDK, "cannot properly recover_subdir process %s. Please check whether your disk is full or write-protected", SUBDIR);
			return GDK_FAIL;
		}

		/* try to obtain a BBP.dir from bakdir */
		if (MT_stat(backupbbpdirstr, &st) == 0) {
			/* backup exists; *must* use it */
			if (recover_dir(0, MT_stat(bbpdirstr, &st) == 0) != GDK_SUCCEED) {
				GDKfree(bbpdirstr);
				GDKfree(backupbbpdirstr);
				goto bailout;
			}
			if ((fp = GDKfilelocate(0, "BBP", "r", "dir")) == NULL) {
				GDKfree(bbpdirstr);
				GDKfree(backupbbpdirstr);
				TRC_CRITICAL(GDK, "cannot open recovered BBP.dir.");
				return GDK_FAIL;
			}
		} else if ((fp = GDKfilelocate(0, "BBP", "r", "dir")) == NULL) {
			/* there was no BBP.dir either. Panic! try to use a
			 * BBP.bak */
			if (MT_stat(backupbbpdirstr, &st) < 0) {
				/* no BBP.bak (nor BBP.dir or BACKUP/BBP.dir):
				 * create a new one */
				TRC_DEBUG(IO_, "initializing BBP.\n");
				if (BBPdir(0, NULL, NULL, LL_CONSTANT(0), LL_CONSTANT(0)) != GDK_SUCCEED) {
					GDKfree(bbpdirstr);
					GDKfree(backupbbpdirstr);
					goto bailout;
				}
			} else if (GDKmove(0, BATDIR, "BBP", "bak", BATDIR, "BBP", "dir", true) == GDK_SUCCEED)
				TRC_DEBUG(IO_, "reverting to dir saved in BBP.bak.\n");

			if ((fp = GDKfilelocate(0, "BBP", "r", "dir")) == NULL) {
				GDKfree(bbpdirstr);
				GDKfree(backupbbpdirstr);
				goto bailout;
			}
		}
		assert(fp != NULL);
		GDKfree(bbpdirstr);
		GDKfree(backupbbpdirstr);
	}

	/* scan the BBP.dir to obtain current size */
	BBPlimit = 0;
	memset(BBP, 0, sizeof(BBP));
	ATOMIC_SET(&BBPsize, 1);

	if (GDKinmemory(0)) {
		bbpversion = GDKLIBRARY;
	} else {
		bbpversion = BBPheader(fp, &lineno);
		if (bbpversion == 0)
			return GDK_FAIL;
	}

	BBPextend(0, false);		/* allocate BBP records */

	if (!GDKinmemory(0)) {
		ATOMIC_SET(&BBPsize, 1);
		if (BBPreadEntries(fp, bbpversion, lineno
#ifdef GDKLIBRARY_HASHASH
				   , &hashbats, &nhashbats
#endif
			    ) != GDK_SUCCEED)
			return GDK_FAIL;
		fclose(fp);
	}

	if (BBPinithash(0) != GDK_SUCCEED) {
		TRC_CRITICAL(GDK, "BBPinithash failed");
		return GDK_FAIL;
	}

	/* will call BBPrecover if needed */
	if (!GDKinmemory(0) && BBPprepare(false) != GDK_SUCCEED) {
		TRC_CRITICAL(GDK, "cannot properly prepare process %s. Please check whether your disk is full or write-protected", BAKDIR);
		return GDK_FAIL;
	}

	if (BBPcheckbats(bbpversion) != GDK_SUCCEED)
		return GDK_FAIL;

	/* cleanup any leftovers (must be done after BBPrecover) */
	for (i = 0; i < MAXFARMS && BBPfarms[i].dirname != NULL; i++) {
		int j;
		for (j = 0; j < i; j++) {
			/* don't clean a directory twice */
			if (BBPfarms[j].dirname &&
			    strcmp(BBPfarms[i].dirname,
				   BBPfarms[j].dirname) == 0)
				break;
		}
		if (j == i) {
			char *d = GDKfilepath(i, NULL, BATDIR, NULL);
			if (d == NULL) {
				return GDK_FAIL;
			}
			BBPdiskscan(d, strlen(d) - strlen(BATDIR));
			GDKfree(d);
		}
	}

#ifdef GDKLIBRARY_HASHASH
	if (nhashbats > 0 && fixhashash(hashbats, nhashbats) != GDK_SUCCEED)
		return GDK_FAIL;
#endif

	if (bbpversion < GDKLIBRARY && TMcommit() != GDK_SUCCEED) {
		TRC_CRITICAL(GDK, "TMcommit failed\n");
		return GDK_FAIL;
	}
#ifdef GDKLIBRARY_TAILN
	/* we rename the offset heaps after the above commit: in this
	 * version we accept both the old and new names, but we want to
	 * convert so that future versions only have the new name */
	if (bbpversion <= GDKLIBRARY_TAILN) {
		/* note, if renaming fails, nothing is lost: a next
		 * invocation will just try again; an older version of
		 * mserver will not work because of the TMcommit
		 * above */
		if (movestrbats() != GDK_SUCCEED)
			return GDK_FAIL;
	}
#endif
	return GDK_SUCCEED;

  bailout:
	/* now it is time for real panic */
	TRC_CRITICAL(GDK, "could not write %s%cBBP.dir. Please check whether your disk is full or write-protected", BATDIR, DIR_SEP);
	return GDK_FAIL;
}

/*
 * During the exit phase all non-persistent BATs are removed.  Upon
 * exit the status of the BBP tables is saved on disk.  This function
 * is called once and during the shutdown of the server. Since
 * shutdown may be issued from any thread (dangerous) it may lead to
 * interference in a parallel session.
 */

static int backup_files = 0, backup_dir = 0, backup_subdir = 0;

void
BBPexit(void)
{
	bat i;
	bool skipped;

	BBPlock();	/* stop all threads ever touching more descriptors */

	/* free all memory (just for leak-checking in Purify) */
	do {
		skipped = false;
		for (i = 0; i < (bat) ATOMIC_GET(&BBPsize); i++) {
			if (BBPvalid(i)) {
				BAT *b = BBP_desc(i);

				if (b) {
					if (b->batSharecnt > 0) {
						skipped = true;
						continue;
					}
					if (isVIEW(b)) {
						/* "manually"
						 * decrement parent
						 * references, since
						 * VIEWdestroy doesn't
						 * (and can't here due
						 * to locks) do it */
						bat tp = VIEWtparent(b);
						bat vtp = VIEWvtparent(b);
						if (tp) {
							BBP_desc(tp)->batSharecnt--;
							--BBP_lrefs(tp);
						}
						if (vtp) {
							BBP_desc(vtp)->batSharecnt--;
							--BBP_lrefs(vtp);
						}
						VIEWdestroy(b);
					} else {
						PROPdestroy(b);
						BATfree(b);
					}
				}
				BBPuncacheit(i, true);
				if (BBP_logical(i) != BBP_bak(i))
					GDKfree(BBP_logical(i));
				BBP_logical(i) = NULL;
			}
		}
	} while (skipped);
	GDKfree(BBP_hash);
	BBP_hash = 0;
	// these need to be NULL, otherwise no new ones get created
	backup_files = 0;
	backup_dir = 0;
	backup_subdir = 0;

}

/*
 * The routine BBPdir creates the BAT pool dictionary file.  It
 * includes some information about the current state of affair in the
 * pool.  The location in the buffer pool is saved for later use as
 * well.  This is merely done for ease of debugging and of no
 * importance to front-ends.  The tail of non-used entries is
 * reclaimed as well.
 */
static inline int
heap_entry(FILE *fp, BAT *b, BUN size)
{
	const ValRecord *minprop, *maxprop;
	minprop = BATgetprop(b, GDK_MIN_POS);
	maxprop = BATgetprop(b, GDK_MAX_POS);
	size_t free = b->theap->free;
	if (size < BUN_NONE) {
		if ((b->ttype >= 0 && ATOMstorage(b->ttype) == TYPE_msk)) {
			BUN bytes = ((size + 31) / 32) * 4;
			if (free > bytes)
				free = bytes;
		} else if (b->twidth > 0 && free / b->twidth > size)
			free = size * b->twidth;
	}
	return fprintf(fp, " %s %d %d %d " BUNFMT " " BUNFMT " " BUNFMT " "
		       BUNFMT " " OIDFMT " %zu %zu %d " OIDFMT " " OIDFMT,
		       b->ttype >= 0 ? BATatoms[b->ttype].name : ATOMunknown_name(b->ttype),
		       b->twidth,
		       b->tvarsized,
		       (unsigned short) b->tsorted |
			   ((unsigned short) b->trevsorted << 7) |
			   (((unsigned short) b->tkey & 0x01) << 8) |
		           ((unsigned short) BATtdense(b) << 9) |
			   ((unsigned short) b->tnonil << 10) |
			   ((unsigned short) b->tnil << 11),
		       b->tnokey[0] >= size || b->tnokey[1] >= size ? 0 : b->tnokey[0],
		       b->tnokey[0] >= size || b->tnokey[1] >= size ? 0 : b->tnokey[1],
		       b->tnosorted >= size ? 0 : b->tnosorted,
		       b->tnorevsorted >= size ? 0 : b->tnorevsorted,
		       b->tseqbase,
		       free,
		       b->theap->size,
		       (int) b->theap->newstorage,
		       minprop ? minprop->val.oval : oid_nil,
		       maxprop ? maxprop->val.oval : oid_nil);
}

static inline int
vheap_entry(FILE *fp, Heap *h)
{
	if (h == NULL)
		return 0;
	return fprintf(fp, " %zu %zu %d",
		       h->free, h->size, (int) h->newstorage);
}

static gdk_return
new_bbpentry(FILE *fp, bat i, BUN size)
{
#ifndef NDEBUG
	assert(i > 0);
	assert(i < (bat) ATOMIC_GET(&BBPsize));
	assert(BBP_desc(i));
	assert(BBP_desc(i)->batCacheid == i);
	assert(BBP_desc(i)->batRole == PERSISTENT);
	assert(0 <= BBP_desc(i)->theap->farmid && BBP_desc(i)->theap->farmid < MAXFARMS);
	assert(BBPfarms[BBP_desc(i)->theap->farmid].roles & (1U << PERSISTENT));
	if (BBP_desc(i)->tvheap) {
		assert(0 <= BBP_desc(i)->tvheap->farmid && BBP_desc(i)->tvheap->farmid < MAXFARMS);
		assert(BBPfarms[BBP_desc(i)->tvheap->farmid].roles & (1U << PERSISTENT));
	}
#endif

	if (size > BBP_desc(i)->batCount)
		size = BBP_desc(i)->batCount;
	if (fprintf(fp, "%d %u %s %s %d " BUNFMT " " BUNFMT " " OIDFMT,
		    /* BAT info */
		    (int) i,
		    BBP_status(i) & BBPPERSISTENT,
		    BBP_logical(i),
		    BBP_physical(i),
		    BBP_desc(i)->batRestricted << 1,
		    size,
		    BBP_desc(i)->batCapacity,
		    BBP_desc(i)->hseqbase) < 0 ||
	    heap_entry(fp, BBP_desc(i), size) < 0 ||
	    vheap_entry(fp, BBP_desc(i)->tvheap) < 0 ||
	    (BBP_options(i) && fprintf(fp, " %s", BBP_options(i)) < 0) ||
	    fprintf(fp, "\n") < 0) {
		GDKsyserror("new_bbpentry: Writing BBP.dir entry failed\n");
		return GDK_FAIL;
	}

	return GDK_SUCCEED;
}

static gdk_return
BBPdir_header(FILE *f, int n, lng logno, lng transid)
{
	if (fprintf(f, "BBP.dir, GDKversion %u\n%d %d %d\nBBPsize=%d\nBBPinfo=" LLFMT " " LLFMT "\n",
		    GDKLIBRARY, SIZEOF_SIZE_T, SIZEOF_OID,
#ifdef HAVE_HGE
		    havehge ? SIZEOF_HGE :
#endif
		    SIZEOF_LNG, n, logno, transid) < 0 ||
	    ferror(f)) {
		GDKsyserror("Writing BBP.dir header failed\n");
		return GDK_FAIL;
	}
	return GDK_SUCCEED;
}

static gdk_return
BBPdir_subcommit(int cnt, bat *restrict subcommit, BUN *restrict sizes, lng logno, lng transid)
{
	FILE *obbpf, *nbbpf;
	bat j = 1;
	char buf[3000];
	int n;
	lng ologno, otransid;

#ifndef NDEBUG
	assert(subcommit != NULL);
	for (n = 2; n < cnt; n++)
		assert(subcommit[n - 1] < subcommit[n]);
#endif

	if ((nbbpf = GDKfilelocate(0, "BBP", "w", "dir")) == NULL)
		return GDK_FAIL;

	/* we need to copy the backup BBP.dir to the new, but
	 * replacing the entries for the subcommitted bats */
	if ((obbpf = GDKfileopen(0, SUBDIR, "BBP", "dir", "r")) == NULL &&
	    (obbpf = GDKfileopen(0, BAKDIR, "BBP", "dir", "r")) == NULL) {
		GDKsyserror("subcommit attempted without backup BBP.dir.");
		goto bailout;
	}
	/* read first three lines */
	if (fgets(buf, sizeof(buf), obbpf) == NULL || /* BBP.dir, GDKversion %d */
	    fgets(buf, sizeof(buf), obbpf) == NULL || /* SIZEOF_SIZE_T SIZEOF_OID SIZEOF_MAX_INT */
	    fgets(buf, sizeof(buf), obbpf) == NULL) { /* BBPsize=%d */
		GDKerror("subcommit attempted with invalid backup BBP.dir.");
		goto bailout;
	}
	/* third line contains BBPsize */
	if (sscanf(buf, "BBPsize=%d", &n) != 1) {
		GDKerror("cannot read BBPsize in backup BBP.dir.");
		goto bailout;
	}
	if (n < (bat) ATOMIC_GET(&BBPsize))
		n = (bat) ATOMIC_GET(&BBPsize);
	/* fourth line contains BBPinfo */
	if (fgets(buf, sizeof(buf), obbpf) == NULL ||
	    sscanf(buf, "BBPinfo=" LLSCN " " LLSCN, &ologno, &otransid) != 2) {
		GDKerror("cannot read BBPinfo in backup BBP.dir.");
		goto bailout;
	}

	TRC_DEBUG(IO_, "writing BBP.dir (%d bats).\n", n);

	if (BBPdir_header(nbbpf, n, logno, transid) != GDK_SUCCEED) {
		goto bailout;
	}
	n = 0;
	for (;;) {
		/* but for subcommits, all except the bats in the list
		 * retain their existing mode */
		if (n == 0 && obbpf != NULL) {
			if (fgets(buf, sizeof(buf), obbpf) == NULL) {
				fclose(obbpf);
				obbpf = NULL;
			} else if (sscanf(buf, "%d", &n) != 1 || n <= 0) {
				GDKerror("subcommit attempted with invalid backup BBP.dir.");
				goto bailout;
			}
			/* at this point, obbpf == NULL, or n > 0 */
		}
		if (j == cnt && n == 0) {
			assert(obbpf == NULL);
			break;
		}
		if (j < cnt && (n == 0 || subcommit[j] <= n || obbpf == NULL)) {
			bat i = subcommit[j];
			/* BBP.dir consists of all persistent bats only */
			if (BBP_status(i) & BBPPERSISTENT) {
				if (new_bbpentry(nbbpf, i, sizes ? sizes[j] : BUN_NONE) != GDK_SUCCEED) {
					goto bailout;
				}
			}
			if (i == n)
				n = 0;	/* read new entry (i.e. skip this one from old BBP.dir */
			do
				/* go to next, skipping duplicates */
				j++;
			while (j < cnt && subcommit[j] == i);
		} else {
			if (fprintf(nbbpf, "%s", buf) < 0) {
				GDKsyserror("Copying BBP.dir entry failed\n");
				goto bailout;
			}
			TRC_DEBUG(IO_, "%s", buf);
			n = 0;
		}
	}

	if (fflush(nbbpf) == EOF ||
	    (!(GDKdebug & NOSYNCMASK)
#if defined(NATIVE_WIN32)
	     && _commit(_fileno(nbbpf)) < 0
#elif defined(HAVE_FDATASYNC)
	     && fdatasync(fileno(nbbpf)) < 0
#elif defined(HAVE_FSYNC)
	     && fsync(fileno(nbbpf)) < 0
#endif
		    )) {
		GDKsyserror("Syncing BBP.dir file failed\n");
		goto bailout;
	}
	if (fclose(nbbpf) == EOF) {
		GDKsyserror("Closing BBP.dir file failed\n");
		goto bailout;
	}

	TRC_DEBUG(IO_, "end\n");

	return GDK_SUCCEED;

  bailout:
	if (obbpf != NULL)
		fclose(obbpf);
	if (nbbpf != NULL)
		fclose(nbbpf);
	return GDK_FAIL;
}

gdk_return
BBPdir(int cnt, bat *restrict subcommit, BUN *restrict sizes, lng logno, lng transid)
{
	FILE *fp;
	bat i;

	if (subcommit)
		return BBPdir_subcommit(cnt, subcommit, sizes, logno, transid);

	TRC_DEBUG(IO_, "writing BBP.dir (%d bats).\n", (int) (bat) ATOMIC_GET(&BBPsize));
	if ((fp = GDKfilelocate(0, "BBP", "w", "dir")) == NULL) {
		goto bailout;
	}

	if (BBPdir_header(fp, (bat) ATOMIC_GET(&BBPsize), logno, transid) != GDK_SUCCEED) {
		goto bailout;
	}

	for (i = 1; i < (bat) ATOMIC_GET(&BBPsize); i++) {
		/* write the entry
		 * BBP.dir consists of all persistent bats */
		if (BBP_status(i) & BBPPERSISTENT) {
			if (new_bbpentry(fp, i, BUN_NONE) != GDK_SUCCEED) {
				goto bailout;
			}
		}
	}

	if (fflush(fp) == EOF ||
	    (!(GDKdebug & NOSYNCMASK)
#if defined(NATIVE_WIN32)
	     && _commit(_fileno(fp)) < 0
#elif defined(HAVE_FDATASYNC)
	     && fdatasync(fileno(fp)) < 0
#elif defined(HAVE_FSYNC)
	     && fsync(fileno(fp)) < 0
#endif
		    )) {
		GDKsyserror("Syncing BBP.dir file failed\n");
		goto bailout;
	}
	if (fclose(fp) == EOF) {
		GDKsyserror("Closing BBP.dir file failed\n");
		return GDK_FAIL;
	}

	TRC_DEBUG(IO_, "end\n");

	if (i < (bat) ATOMIC_GET(&BBPsize))
		return GDK_FAIL;

	return GDK_SUCCEED;

  bailout:
	if (fp != NULL)
		fclose(fp);
	return GDK_FAIL;
}

/* function used for debugging */
void
BBPdump(void)
{
	bat i;
	size_t mem = 0, vm = 0;
	size_t cmem = 0, cvm = 0;
	int n = 0, nc = 0;

	for (i = 0; i < (bat) ATOMIC_GET(&BBPsize); i++) {
		if (BBP_refs(i) == 0 && BBP_lrefs(i) == 0)
			continue;
		BAT *b = BBP_desc(i);
		unsigned status = BBP_status(i);
		fprintf(stderr,
			"# %d: " ALGOOPTBATFMT " "
			"refs=%d lrefs=%d "
			"status=%u%s",
			i,
			ALGOOPTBATPAR(b),
			BBP_refs(i),
			BBP_lrefs(i),
			status,
			BBP_cache(i) ? "" : " not cached");
		if (b->batSharecnt > 0)
			fprintf(stderr, " shares=%d", b->batSharecnt);
		if (b->batDirtydesc)
			fprintf(stderr, " DirtyDesc");
		if (b->theap) {
			if (b->theap->parentid != b->batCacheid) {
				fprintf(stderr, " Theap -> %d", b->theap->parentid);
			} else {
				fprintf(stderr,
					" Theap=[%zu,%zu,f=%d]%s",
					HEAPmemsize(b->theap),
					HEAPvmsize(b->theap),
					b->theap->farmid,
					status & BBPSWAPPED ? "(Swapped)" : b->theap->dirty ? "(Dirty)" : "");
				if (BBP_logical(i) && BBP_logical(i)[0] == '.') {
					cmem += HEAPmemsize(b->theap);
					cvm += HEAPvmsize(b->theap);
					nc++;
				} else {
					mem += HEAPmemsize(b->theap);
					vm += HEAPvmsize(b->theap);
					n++;
				}
			}
		}
		if (b->tvheap) {
			if (b->tvheap->parentid != b->batCacheid) {
				fprintf(stderr,
					" Tvheap -> %d",
					b->tvheap->parentid);
			} else {
				fprintf(stderr,
					" Tvheap=[%zu,%zu,f=%d]%s",
					HEAPmemsize(b->tvheap),
					HEAPvmsize(b->tvheap),
					b->tvheap->farmid,
					b->tvheap->dirty ? "(Dirty)" : "");
				if (BBP_logical(i) && BBP_logical(i)[0] == '.') {
					cmem += HEAPmemsize(b->tvheap);
					cvm += HEAPvmsize(b->tvheap);
				} else {
					mem += HEAPmemsize(b->tvheap);
					vm += HEAPvmsize(b->tvheap);
				}
			}
		}
		if (b->thash && b->thash != (Hash *) 1) {
			size_t m = HEAPmemsize(&b->thash->heaplink) + HEAPmemsize(&b->thash->heapbckt);
			size_t v = HEAPvmsize(&b->thash->heaplink) + HEAPvmsize(&b->thash->heapbckt);
			fprintf(stderr, " Thash=[%zu,%zu,f=%d/%d]", m, v,
				b->thash->heaplink.farmid,
				b->thash->heapbckt.farmid);
			if (BBP_logical(i) && BBP_logical(i)[0] == '.') {
				cmem += m;
				cvm += v;
			} else {
				mem += m;
				vm += v;
			}
		}
		fprintf(stderr, " role: %s\n",
			b->batRole == PERSISTENT ? "persistent" : "transient");
	}
	fprintf(stderr,
		"# %d bats: mem=%zu, vm=%zu %d cached bats: mem=%zu, vm=%zu\n",
		n, mem, vm, nc, cmem, cvm);
	fflush(stderr);
}

/*
 * @+ BBP Readonly Interface
 *
 * These interface functions do not change the BBP tables. If they
 * only access one specific BAT, the caller must have ensured that no
 * other thread is modifying that BAT, therefore such functions do not
 * need locking.
 *
 * BBP index lookup by BAT name:
 */
static inline bat
BBP_find(const char *nme, bool lock)
{
	bat i = BBPnamecheck(nme);

	if (i != 0) {
		/* for tmp_X BATs, we already know X */
		const char *s;

		if (i >= (bat) ATOMIC_GET(&BBPsize) || (s = BBP_logical(i)) == NULL || strcmp(s, nme)) {
			i = 0;
		}
	} else if (*nme != '.') {
		/* must lock since hash-lookup traverses other BATs */
		if (lock)
			MT_lock_set(&GDKnameLock);
		for (i = BBP_hash[strHash(nme) & BBP_mask]; i; i = BBP_next(i)) {
			if (strcmp(BBP_logical(i), nme) == 0)
				break;
		}
		if (lock)
			MT_lock_unset(&GDKnameLock);
	}
	return i;
}

bat
BBPindex(const char *nme)
{
	return BBP_find(nme, true);
}

/*
 * @+ BBP Update Interface
 * Operations to insert, delete, clear, and modify BBP entries.
 * Our policy for the BBP is to provide unlocked BBP access for
 * speed, but still write operations have to be locked.
 * #ifdef DEBUG_THREADLOCAL_BATS
 * Create the shadow version (reversed) of a bat.
 *
 * An existing BAT is inserted into the BBP
 */
static inline str
BBPsubdir_recursive(str s, bat i)
{
	i >>= 6;
	if (i >= 0100) {
		s = BBPsubdir_recursive(s, i);
		*s++ = DIR_SEP;
	}
	i &= 077;
	*s++ = '0' + (i >> 3);
	*s++ = '0' + (i & 7);
	return s;
}

static inline void
BBPgetsubdir(str s, bat i)
{
	if (i >= 0100) {
		s = BBPsubdir_recursive(s, i);
	}
	*s = 0;
}

/* There are BBP_THREADMASK+1 (64) free lists, and ours (idx) is
 * empty.  Here we find a longish free list (at least 20 entries), and
 * if we can find one, we take one entry from that list.  If no long
 * enough list can be found, we create a new entry by either just
 * increasing BBPsize (up to BBPlimit) or extending the BBP (which
 * increases BBPlimit).  Every time this function is called we start
 * searching in a following free list (variable "last"). */
static gdk_return
maybeextend(int idx)
{
	int t, m;
	int n, l;
	bat i;
	static int last = 0;

	l = 0;			/* length of longest list */
	m = 0;			/* index of longest list */
	/* find a longish free list */
	for (t = 0; t <= BBP_THREADMASK && l <= 20; t++) {
		n = 0;
		for (i = BBP_free((t + last) & BBP_THREADMASK);
		     i != 0 && n <= 20;
		     i = BBP_next(i))
			n++;
		if (n > l) {
			m = (t + last) & BBP_THREADMASK;
			l = n;
		}
	}
	if (l > 20) {
		/* list is long enough, get an entry from there */
		i = BBP_free(m);
		BBP_free(m) = BBP_next(i);
		BBP_next(i) = 0;
		BBP_free(idx) = i;
	} else {
		/* let the longest list alone, get a fresh entry */
		if ((bat) ATOMIC_ADD(&BBPsize, 1) >= BBPlimit) {
			if (BBPextend(idx, true) != GDK_SUCCEED) {
				/* undo add */
				ATOMIC_SUB(&BBPsize, 1);
				/* couldn't extend; if there is any
				 * free entry, take it from the
				 * longest list after all */
				if (l > 0) {
					i = BBP_free(m);
					BBP_free(m) = BBP_next(i);
					BBP_next(i) = 0;
					BBP_free(idx) = i;
				} else {
					/* nothing available */
					return GDK_FAIL;
				}
			}
		} else {
			BBP_free(idx) = (bat) ATOMIC_GET(&BBPsize) - 1;
		}
	}
	last = (last + 1) & BBP_THREADMASK;
	return GDK_SUCCEED;
}

/* return new BAT id (> 0); return 0 on failure */
bat
BBPinsert(BAT *bn)
{
	MT_Id pid = MT_getpid();
	bool lock = locked_by == 0 || locked_by != pid;
	char dirname[24];
	bat i;
	int idx = threadmask(pid), len = 0;

	/* critical section: get a new BBP entry */
	if (lock) {
		MT_lock_set(&GDKtrimLock(idx));
		MT_lock_set(&GDKcacheLock(idx));
	}

	/* find an empty slot */
	if (BBP_free(idx) <= 0) {
		/* we need to extend the BBP */
		gdk_return r = GDK_SUCCEED;
		if (lock) {
			/* we must take all locks in a consistent
			 * order so first unset the one we've already
			 * got */
			MT_lock_unset(&GDKcacheLock(idx));
			for (i = 0; i <= BBP_THREADMASK; i++)
				MT_lock_set(&GDKcacheLock(i));
		}
		MT_lock_set(&GDKnameLock);
		/* check again in case some other thread extended
		 * while we were waiting */
		if (BBP_free(idx) <= 0) {
			r = maybeextend(idx);
		}
		MT_lock_unset(&GDKnameLock);
		if (lock)
			for (i = BBP_THREADMASK; i >= 0; i--)
				if (i != idx)
					MT_lock_unset(&GDKcacheLock(i));
		if (r != GDK_SUCCEED) {
			if (lock) {
				MT_lock_unset(&GDKcacheLock(idx));
				MT_lock_unset(&GDKtrimLock(idx));
			}
			return 0;
		}
	}
	i = BBP_free(idx);
	assert(i > 0);
	BBP_free(idx) = BBP_next(i);

	if (lock) {
		MT_lock_unset(&GDKcacheLock(idx));
		MT_lock_unset(&GDKtrimLock(idx));
	}
	/* rest of the work outside the lock */

	/* fill in basic BBP fields for the new bat */

	bn->batCacheid = i;
	bn->creator_tid = MT_getpid();

	BBP_status_set(i, BBPDELETING|BBPHOT);
	BBP_cache(i) = NULL;
	BBP_desc(i) = NULL;
	BBP_refs(i) = 1;	/* new bats have 1 pin */
	BBP_lrefs(i) = 0;	/* ie. no logical refs */

#ifdef HAVE_HGE
	if (bn->ttype == TYPE_hge)
		havehge = true;
#endif

	if (*BBP_bak(i) == 0)
		len = snprintf(BBP_bak(i), sizeof(BBP_bak(i)), "tmp_%o", (unsigned) i);
	if (len == -1 || len >= FILENAME_MAX)
		return 0;
	BBP_logical(i) = BBP_bak(i);

	/* Keep the physical location around forever */
	if (!GDKinmemory(0) && *BBP_physical(i) == 0) {
		BBPgetsubdir(dirname, i);

		if (*dirname)	/* i.e., i >= 0100 */
			len = snprintf(BBP_physical(i), sizeof(BBP_physical(i)),
				       "%s%c%o", dirname, DIR_SEP, (unsigned) i);
		else
			len = snprintf(BBP_physical(i), sizeof(BBP_physical(i)),
				       "%o", (unsigned) i);
		if (len == -1 || len >= FILENAME_MAX)
			return 0;

		TRC_DEBUG(BAT_, "%d = new %s(%s)\n", (int) i, BBPname(i), ATOMname(bn->ttype));
	}

	return i;
}

gdk_return
BBPcacheit(BAT *bn, bool lock)
{
	bat i = bn->batCacheid;
	unsigned mode;

	if (lock)
		lock = locked_by == 0 || locked_by != MT_getpid();

	if (i) {
		assert(i > 0);
	} else {
		i = BBPinsert(bn);	/* bat was not previously entered */
		if (i == 0)
			return GDK_FAIL;
		if (bn->theap)
			bn->theap->parentid = i;
		if (bn->tvheap)
			bn->tvheap->parentid = i;
	}
	assert(bn->batCacheid > 0);

	if (lock)
		MT_lock_set(&GDKswapLock(i));
	mode = (BBP_status(i) | BBPLOADED) & ~(BBPLOADING | BBPDELETING | BBPSWAPPED);
	BBP_status_set(i, mode);
	BBP_desc(i) = bn;

	/* cache it! */
	BBP_cache(i) = bn;

	if (lock)
		MT_lock_unset(&GDKswapLock(i));
	return GDK_SUCCEED;
}

/*
 * BBPuncacheit changes the BBP status to swapped out.  Currently only
 * used in BBPfree (bat swapped out) and BBPclear (bat destroyed
 * forever).
 */

static void
BBPuncacheit(bat i, bool unloaddesc)
{
	if (i < 0)
		i = -i;
	if (BBPcheck(i, "BBPuncacheit")) {
		BAT *b = BBP_desc(i);

		if (b) {
			if (BBP_cache(i)) {
				TRC_DEBUG(BAT_, "uncache %d (%s)\n", (int) i, BBPname(i));

				BBP_cache(i) = NULL;

				/* clearing bits can be done without the lock */
				BBP_status_off(i, BBPLOADED);
			}
			if (unloaddesc) {
				BBP_desc(i) = NULL;
				BATdestroy(b);
			}
		}
	}
}

/*
 * @- BBPclear
 * BBPclear removes a BAT from the BBP directory forever.
 */
static inline void
bbpclear(bat i, int idx, bool lock)
{
	TRC_DEBUG(BAT_, "clear %d (%s)\n", (int) i, BBPname(i));
	BBPuncacheit(i, true);
	TRC_DEBUG(BAT_, "set to unloading %d\n", i);
	BBP_status_set(i, BBPUNLOADING);
	BBP_refs(i) = 0;
	BBP_lrefs(i) = 0;
	if (lock)
		MT_lock_set(&GDKcacheLock(idx));

	if (BBPtmpcheck(BBP_logical(i)) == 0) {
		MT_lock_set(&GDKnameLock);
		BBP_delete(i);
		MT_lock_unset(&GDKnameLock);
	}
	if (BBP_logical(i) != BBP_bak(i))
		GDKfree(BBP_logical(i));
	BBP_status_set(i, 0);
	BBP_logical(i) = NULL;
	BBP_next(i) = BBP_free(idx);
	BBP_free(idx) = i;
	if (lock)
		MT_lock_unset(&GDKcacheLock(idx));
}

void
BBPclear(bat i)
{
	MT_Id pid = MT_getpid();
	bool lock = locked_by == 0 || locked_by != pid;

	if (BBPcheck(i, "BBPclear")) {
		bbpclear(i, threadmask(pid), lock);
	}
}

/*
 * @- BBP rename
 *
 * Each BAT has a logical name that is globally unique.
 * The batId is the same as the logical BAT name.
 *
 * The default logical name of a BAT is tmp_X, where X is the
 * batCacheid.  Apart from being globally unique, new logical bat
 * names cannot be of the form tmp_X, unless X is the batCacheid.
 *
 * Physical names consist of a directory name followed by a logical
 * name suffix.  The directory name is derived from the batCacheid,
 * and is currently organized in a hierarchy that puts max 64 bats in
 * each directory (see BBPgetsubdir).
 *
 * Concerning the physical suffix: it is almost always bat_X. This
 * saves us a whole lot of trouble, as bat_X is always unique and no
 * conflicts can occur.  Other suffixes are only supported in order
 * just for backward compatibility with old repositories (you won't
 * see them anymore in new repositories).
 */
int
BBPrename(bat bid, const char *nme)
{
	BAT *b = BBPdescriptor(bid);
	char dirname[24];
	bat tmpid = 0, i;
	int idx;

	if (b == NULL)
		return 0;

	if (nme == NULL) {
		if (BBP_bak(bid)[0] == 0 &&
		    snprintf(BBP_bak(bid), sizeof(BBP_bak(bid)), "tmp_%o", (unsigned) bid) >= (int) sizeof(BBP_bak(bid))) {
			/* cannot happen */
			TRC_CRITICAL(GDK, "BBP default filename too long\n");
			return BBPRENAME_LONG;
		}
		nme = BBP_bak(bid);
	}

	/* If name stays same, do nothing */
	if (BBP_logical(bid) && strcmp(BBP_logical(bid), nme) == 0)
		return 0;

	BBPgetsubdir(dirname, bid);

	if ((tmpid = BBPnamecheck(nme)) && tmpid != bid) {
		GDKerror("illegal temporary name: '%s'\n", nme);
		return BBPRENAME_ILLEGAL;
	}
	if (strlen(dirname) + strLen(nme) + 1 >= IDLENGTH) {
		GDKerror("illegal temporary name: '%s'\n", nme);
		return BBPRENAME_LONG;
	}

	idx = threadmask(MT_getpid());
	MT_lock_set(&GDKtrimLock(idx));
	MT_lock_set(&GDKnameLock);
	i = BBP_find(nme, false);
	if (i != 0) {
		MT_lock_unset(&GDKnameLock);
		MT_lock_unset(&GDKtrimLock(idx));
		GDKerror("name is in use: '%s'.\n", nme);
		return BBPRENAME_ALREADY;
	}

	char *nnme;
	if (nme == BBP_bak(bid) || strcmp(nme, BBP_bak(bid)) == 0) {
		nnme = BBP_bak(bid);
	} else {
		nnme = GDKstrdup(nme);
		if (nnme == NULL) {
			MT_lock_unset(&GDKnameLock);
			MT_lock_unset(&GDKtrimLock(idx));
			return BBPRENAME_MEMORY;
		}
	}

	/* carry through the name change */
	if (BBP_logical(bid) && BBPtmpcheck(BBP_logical(bid)) == 0) {
		BBP_delete(bid);
	}
	if (BBP_logical(bid) != BBP_bak(bid))
		GDKfree(BBP_logical(bid));
	BBP_logical(bid) = nnme;
	if (tmpid == 0) {
		BBP_insert(bid);
	}
	b->batDirtydesc = true;
	if (!b->batTransient) {
		bool lock = locked_by == 0 || locked_by != MT_getpid();

		if (lock)
			MT_lock_set(&GDKswapLock(i));
		BBP_status_on(bid, BBPRENAMED);
		if (lock)
			MT_lock_unset(&GDKswapLock(i));
	}
	MT_lock_unset(&GDKnameLock);
	MT_lock_unset(&GDKtrimLock(idx));
	return 0;
}

/*
 * @+ BBP swapping Policy
 * The BAT can be moved back to disk using the routine BBPfree.  It
 * frees the storage for other BATs. After this call BAT* references
 * maintained for the BAT are wrong.  We should keep track of dirty
 * unloaded BATs. They may have to be committed later on, which may
 * include reading them in again.
 *
 * BBPswappable: may this bat be unloaded?  Only real bats without
 * memory references can be unloaded.
 */
static inline void
BBPspin(bat i, const char *s, unsigned event)
{
	if (BBPcheck(i, "BBPspin") && (BBP_status(i) & event)) {
		lng spin = LL_CONSTANT(0);

		do {
			MT_sleep_ms(KITTENNAP);
			spin++;
		} while (BBP_status(i) & event);
		TRC_DEBUG(BAT_, "%d,%s,%u: " LLFMT " loops\n", (int) i, s, event, spin);
	}
}

void
BBPcold(bat i)
{
	if (!is_bat_nil(i)) {
		BAT *b = BBP_cache(i);
		if (b == NULL)
			b = BBP_desc(i);
		if (b == NULL || b->batRole == PERSISTENT)
			BBP_status_off(i, BBPHOT);
	}
}

/* This function can fail if the input parameter (i) is incorrect
 * (unlikely), of if the bat is a view, this is a physical (not
 * logical) incref (i.e. called through BBPfix(), and it is the first
 * reference (refs was 0 and should become 1).  It can fail in this
 * case if the parent bat cannot be loaded.
 * This means the return value of BBPfix should be checked in these
 * circumstances, but not necessarily in others. */
static inline int
incref(bat i, bool logical, bool lock)
{
	int refs;
	bat tp, tvp;
	BAT *b, *pb = NULL, *pvb = NULL;
	bool load = false;

	if (!BBPcheck(i, logical ? "BBPretain" : "BBPfix"))
		return 0;

	/* Before we get the lock and before we do all sorts of
	 * things, make sure we can load the parent bats if there are
	 * any.  If we can't load them, we can still easily fail.  If
	 * this is indeed a view, but not the first physical
	 * reference, getting the parent BAT descriptor is
	 * superfluous, but not too expensive, so we do it anyway. */
	if (!logical && (b = BBP_desc(i)) != NULL) {
		if (b->theap && b->theap->parentid != i) {
			pb = BATdescriptor(b->theap->parentid);
			if (pb == NULL)
				return 0;
		}
		if (b->tvheap && b->tvheap->parentid != i) {
			pvb = BATdescriptor(b->tvheap->parentid);
			if (pvb == NULL) {
				if (pb)
					BBPunfix(pb->batCacheid);
				return 0;
			}
		}
	}

	if (lock) {
		for (;;) {
			MT_lock_set(&GDKswapLock(i));
			if (!(BBP_status(i) & (BBPUNSTABLE|BBPLOADING)))
				break;
			/* the BATs is "unstable", try again */
			MT_lock_unset(&GDKswapLock(i));
			MT_sleep_ms(KITTENNAP);
		}
	}
	/* we have the lock */

	b = BBP_desc(i);
	if (b == NULL) {
		/* should not have happened */
		if (lock)
			MT_lock_unset(&GDKswapLock(i));
		return 0;
	}

	assert(BBP_refs(i) + BBP_lrefs(i) ||
	       BBP_status(i) & (BBPDELETED | BBPSWAPPED));
	if (logical) {
		/* parent BATs are not relevant for logical refs */
		tp = tvp = 0;
		refs = ++BBP_lrefs(i);
	} else {
		tp = b->theap == NULL || b->theap->parentid == i ? 0 : b->theap->parentid;
		assert(tp >= 0);
		tvp = b->tvheap == 0 || b->tvheap->parentid == i ? 0 : b->tvheap->parentid;
		refs = ++BBP_refs(i);
		unsigned flag = BBPHOT;
		if (refs == 1 && (tp || tvp)) {
			/* If this is a view, we must load the parent
			 * BATs, but we must do that outside of the
			 * lock.  Set the BBPLOADING flag so that
			 * other threads will wait until we're
			 * done. */
			flag |= BBPLOADING;
			load = true;
		}
		BBP_status_on(i, flag);
	}
	if (lock)
		MT_lock_unset(&GDKswapLock(i));

	if (load) {
		/* load the parent BATs */
		assert(!logical);
		if (tp) {
			assert(pb != NULL);
			if (b->theap != pb->theap) {
				HEAPincref(pb->theap);
				HEAPdecref(b->theap, false);
			}
			b->theap = pb->theap;
		}
		/* done loading, release descriptor */
		BBP_status_off(i, BBPLOADING);
	} else if (!logical) {
		/* this wasn't the first physical reference, so undo
		 * the fixes on the parent bats */
		if (pb)
			BBPunfix(pb->batCacheid);
		if (pvb)
			BBPunfix(pvb->batCacheid);
	}
	return refs;
}

/* see comment for incref */
int
BBPfix(bat i)
{
	bool lock = locked_by == 0 || locked_by != MT_getpid();

	return incref(i, false, lock);
}

int
BBPretain(bat i)
{
	bool lock = locked_by == 0 || locked_by != MT_getpid();

	return incref(i, true, lock);
}

void
BBPshare(bat parent)
{
	bool lock = locked_by == 0 || locked_by != MT_getpid();

	assert(parent > 0);
	(void) incref(parent, true, lock);
	if (lock)
		MT_lock_set(&GDKswapLock(parent));
	++BBP_cache(parent)->batSharecnt;
	assert(BBP_refs(parent) > 0);
	if (lock)
		MT_lock_unset(&GDKswapLock(parent));
	(void) incref(parent, false, lock);
}

static inline int
decref(bat i, bool logical, bool releaseShare, bool lock, const char *func)
{
	int refs = 0;
	bool swap = false;
	bat tp = 0, tvp = 0;
	BAT *b;

	assert(i > 0);
	if (lock)
		MT_lock_set(&GDKswapLock(i));
	if (releaseShare) {
		if (BBP_desc(i)->batSharecnt == 0) {
			GDKerror("%s: %s does not have any shares.\n", func, BBPname(i));
			assert(0);
		} else {
			--BBP_desc(i)->batSharecnt;
		}
		if (lock)
			MT_lock_unset(&GDKswapLock(i));
		return refs;
	}

	while (BBP_status(i) & BBPUNLOADING) {
		if (lock)
			MT_lock_unset(&GDKswapLock(i));
		BBPspin(i, func, BBPUNLOADING);
		if (lock)
			MT_lock_set(&GDKswapLock(i));
	}

	b = BBP_cache(i);

	/* decrement references by one */
	if (logical) {
		if (BBP_lrefs(i) == 0) {
			GDKerror("%s: %s does not have logical references.\n", func, BBPname(i));
			assert(0);
		} else {
			refs = --BBP_lrefs(i);
		}
	} else {
		if (BBP_refs(i) == 0) {
			GDKerror("%s: %s does not have pointer fixes.\n", func, BBPname(i));
			assert(0);
		} else {
			assert(b == NULL || b->theap == NULL || BBP_refs(b->theap->parentid) > 0);
			assert(b == NULL || b->tvheap == NULL || BBP_refs(b->tvheap->parentid) > 0);
			refs = --BBP_refs(i);
			if (b && refs == 0) {
				tp = VIEWtparent(b);
				tvp = VIEWvtparent(b);
				if (tp || tvp)
					BBP_status_on(i, BBPHOT);
			}
		}
	}

	/* we destroy transients asap and unload persistent bats only
	 * if they have been made cold or are not dirty */
	if (BBP_refs(i) > 0 ||
	    (BBP_lrefs(i) > 0 &&
	     (b == NULL ||
	      (BATdirty(b) && (BBP_status(i) & BBPHOT)) ||
	      (BBP_status(i) & BBPSYNCING) || /* no swap during (sub)commit */
	      (BBP_status(i) & (BBPPERSISTENT | BBPHOT)) == BBPHOT ||
	      GDKinmemory(b->theap->farmid)))) {
		/* bat cannot be swapped out */
	} else if (b ? b->batSharecnt == 0 : (BBP_status(i) & BBPTMP)) {
		/* bat will be unloaded now. set the UNLOADING bit
		 * while locked so no other thread thinks it's
		 * available anymore */
		assert((BBP_status(i) & BBPUNLOADING) == 0);
		TRC_DEBUG(BAT_, "%s set to unloading BAT %d\n", func, i);
		BBP_status_on(i, BBPUNLOADING);
		swap = true;
	}

	/* unlock before re-locking in unload; as saving a dirty
	 * persistent bat may take a long time */
	if (lock)
		MT_lock_unset(&GDKswapLock(i));

	if (swap && b != NULL) {
		if (BBP_lrefs(i) == 0 && (BBP_status(i) & BBPDELETED) == 0) {
			/* free memory (if loaded) and delete from
			 * disk (if transient but saved) */
			BBPdestroy(b);
		} else {
			TRC_DEBUG(BAT_, "%s unload and free bat %d\n", func, i);
			/* free memory of transient */
			if (BBPfree(b) != GDK_SUCCEED)
				return -1;	/* indicate failure */
		}
	}
	if (tp)
		decref(tp, false, false, lock, func);
	if (tvp)
		decref(tvp, false, false, lock, func);
	return refs;
}

int
BBPunfix(bat i)
{
	if (BBPcheck(i, "BBPunfix") == 0) {
		return -1;
	}
	return decref(i, false, false, true, "BBPunfix");
}

int
BBPrelease(bat i)
{
	if (BBPcheck(i, "BBPrelease") == 0) {
		return -1;
	}
	return decref(i, true, false, true, "BBPrelease");
}

/*
 * M5 often changes the physical ref into a logical reference.  This
 * state change consist of the sequence BBPretain(b);BBPunfix(b).
 * A faster solution is given below, because it does not trigger the
 * BBP management actions, such as garbage collecting the bats.
 * [first step, initiate code change]
 */
void
BBPkeepref(bat i)
{
	if (is_bat_nil(i))
		return;
	if (BBPcheck(i, "BBPkeepref")) {
		bool lock = locked_by == 0 || locked_by != MT_getpid();
		BAT *b;

		if ((b = BBPdescriptor(i)) != NULL) {
			BATsetaccess(b, BAT_READ);
			BATsettrivprop(b);
			if (GDKdebug & (CHECKMASK | PROPMASK))
				BATassertProps(b);
		}

		incref(i, true, lock);
		assert(BBP_refs(i));
		decref(i, false, false, lock, "BBPkeepref");
	}
}

static inline void
GDKunshare(bat parent)
{
	(void) decref(parent, false, true, true, "GDKunshare");
	(void) decref(parent, true, false, true, "GDKunshare");
}

void
BBPunshare(bat parent)
{
	GDKunshare(parent);
}

/*
 * BBPreclaim is a user-exported function; the common way to destroy a
 * BAT the hard way.
 *
 * Return values:
 * -1 = bat cannot be unloaded (it has more than your own memory fix)
 *  0 = unloaded successfully
 *  1 = unload failed (due to write-to-disk failure)
 */
int
BBPreclaim(BAT *b)
{
	bat i;
	bool lock = locked_by == 0 || locked_by != MT_getpid();

	if (b == NULL)
		return -1;
	i = b->batCacheid;

	assert(BBP_refs(i) == 1);

	return decref(i, false, false, lock, "BBPreclaim") <0;
}

/*
 * BBPdescriptor checks whether BAT needs loading and does so if
 * necessary. You must have at least one fix on the BAT before calling
 * this.
 */
static BAT *
getBBPdescriptor(bat i, bool lock)
{
	bool load = false;
	BAT *b = NULL;

	assert(i > 0);
	if (!BBPcheck(i, "BBPdescriptor")) {
		return NULL;
	}
	assert(BBP_refs(i));
	if ((b = BBP_cache(i)) == NULL) {

		if (lock)
			MT_lock_set(&GDKswapLock(i));
		while (BBP_status(i) & BBPWAITING) {	/* wait for bat to be loaded by other thread */
			if (lock)
				MT_lock_unset(&GDKswapLock(i));
			MT_sleep_ms(KITTENNAP);
			if (lock)
				MT_lock_set(&GDKswapLock(i));
		}
		if (BBPvalid(i)) {
			b = BBP_cache(i);
			if (b == NULL) {
				load = true;
				TRC_DEBUG(BAT_, "set to loading BAT %d\n", i);
				BBP_status_on(i, BBPLOADING);
			}
		}
		if (lock)
			MT_lock_unset(&GDKswapLock(i));
	}
	if (load) {
		TRC_DEBUG(IO_, "load %s\n", BBPname(i));

		b = BATload_intern(i, lock);

		/* clearing bits can be done without the lock */
		BBP_status_off(i, BBPLOADING);
		CHECKDEBUG if (b != NULL)
			BATassertProps(b);
	}
	return b;
}

BAT *
BBPdescriptor(bat i)
{
	bool lock = locked_by == 0 || locked_by != MT_getpid();

	return getBBPdescriptor(i, lock);
}

/*
 * In BBPsave executes unlocked; it just marks the BBP_status of the
 * BAT to BBPsaving, so others that want to save or unload this BAT
 * must spin lock on the BBP_status field.
 */
gdk_return
BBPsave(BAT *b)
{
	bool lock = locked_by == 0 || locked_by != MT_getpid();
	bat bid = b->batCacheid;
	gdk_return ret = GDK_SUCCEED;

	if (BBP_lrefs(bid) == 0 || isVIEW(b) || !BATdirtydata(b)) {
		/* do nothing */
		if (b->thash && b->thash != (Hash *) 1 &&
		    (b->thash->heaplink.dirty || b->thash->heapbckt.dirty))
			BAThashsave(b, (BBP_status(bid) & BBPPERSISTENT) != 0);
		return GDK_SUCCEED;
	}
	if (lock)
		MT_lock_set(&GDKswapLock(bid));

	if (BBP_status(bid) & BBPSAVING) {
		/* wait until save in other thread completes */
		if (lock)
			MT_lock_unset(&GDKswapLock(bid));
		BBPspin(bid, "BBPsave", BBPSAVING);
	} else {
		/* save it */
		unsigned flags = BBPSAVING;

		if (DELTAdirty(b)) {
			flags |= BBPSWAPPED;
		}
		if (b->batTransient) {
			flags |= BBPTMP;
		}
		BBP_status_on(bid, flags);
		if (lock)
			MT_lock_unset(&GDKswapLock(bid));

		TRC_DEBUG(IO_, "save %s\n", BATgetId(b));

		/* do the time-consuming work unlocked */
		if (BBP_status(bid) & BBPEXISTING)
			ret = BBPbackup(b, false);
		if (ret == GDK_SUCCEED) {
			ret = BATsave(b);
		}
		/* clearing bits can be done without the lock */
		BBP_status_off(bid, BBPSAVING);
	}
	return ret;
}

/*
 * TODO merge BBPfree with BATfree? Its function is to prepare a BAT
 * for being unloaded (or even destroyed, if the BAT is not
 * persistent).
 */
static void
BBPdestroy(BAT *b)
{
	bat tp = VIEWtparent(b);
	bat vtp = VIEWvtparent(b);

	if (isVIEW(b)) {	/* a physical view */
		VIEWdestroy(b);
	} else {
		/* bats that get destroyed must unfix their atoms */
		gdk_return (*tunfix) (const void *) = BATatoms[b->ttype].atomUnfix;
		assert(b->batSharecnt == 0);
		if (tunfix) {
			BUN p, q;
			BATiter bi = bat_iterator(b);

			BATloop(b, p, q) {
				/* ignore errors */
				(void) (*tunfix)(BUNtail(bi, p));
			}
		}
		BATdelete(b);	/* handles persistent case also (file deletes) */
	}
	BBPclear(b->batCacheid);	/* if destroyed; de-register from BBP */

	/* parent released when completely done with child */
	if (tp)
		GDKunshare(tp);
	if (vtp)
		GDKunshare(vtp);
}

static gdk_return
BBPfree(BAT *b)
{
	bat bid = b->batCacheid, tp = VIEWtparent(b), vtp = VIEWvtparent(b);
	gdk_return ret;

	assert(bid > 0);
	assert(BBPswappable(b));

	BBP_unload_inc();
	/* write dirty BATs before being unloaded */
	ret = BBPsave(b);
	if (ret == GDK_SUCCEED) {
		if (isVIEW(b)) {	/* physical view */
			VIEWdestroy(b);
		} else {
			if (BBP_cache(bid))
				BATfree(b);	/* free memory */
		}
		BBPuncacheit(bid, false);
	}
	/* clearing bits can be done without the lock */
	TRC_DEBUG(BAT_, "turn off unloading %d\n", bid);
	BBP_status_off(bid, BBPUNLOADING);
	BBP_unload_dec();

	/* parent released when completely done with child */
	if (ret == GDK_SUCCEED && tp)
		GDKunshare(tp);
	if (ret == GDK_SUCCEED && vtp)
		GDKunshare(vtp);
	return ret;
}

/*
 * BBPquickdesc loads a BAT descriptor without loading the entire BAT,
 * of which the result be used only for a *limited* number of
 * purposes. Specifically, during the global sync/commit, we do not
 * want to load any BATs that are not already loaded, both because
 * this costs performance, and because getting into memory shortage
 * during a commit is extremely dangerous. Loading a BAT tends not to
 * be required, since the commit actions mostly involve moving some
 * pointers in the BAT descriptor. However, some column types do
 * require loading the full bat. This is tested by the complexatom()
 * routine. Such columns are those of which the type has a fix/unfix
 * method, or those that have HeapDelete methods. The HeapDelete
 * actions are not always required and therefore the BBPquickdesc is
 * parametrized.
 */
static bool
complexatom(int t, bool delaccess)
{
	if (t >= 0 && (BATatoms[t].atomFix || (delaccess && BATatoms[t].atomDel))) {
		return true;
	}
	return false;
}

BAT *
BBPquickdesc(bat bid, bool delaccess)
{
	BAT *b;

	if (is_bat_nil(bid))
		return NULL;
	if (bid < 0) {
		GDKerror("called with negative batid.\n");
		assert(0);
		return NULL;
	}
	if ((b = BBP_cache(bid)) != NULL)
		return b;	/* already cached */
	b = BBP_desc(bid);
	if (complexatom(b->ttype, delaccess)) {
		b = BATload_intern(bid, true);
	}
	return b;
}

/*
 * @+ Global Commit
 */
static BAT *
dirty_bat(bat *i, bool subcommit)
{
	if (BBPvalid(*i)) {
		BAT *b;
		BBPspin(*i, "dirty_bat", BBPSAVING);
		b = BBP_cache(*i);
		if (b != NULL) {
			if ((BBP_status(*i) & BBPNEW) &&
			    BATcheckmodes(b, false) != GDK_SUCCEED) /* check mmap modes */
				*i = 0;	/* error */
			if ((BBP_status(*i) & BBPPERSISTENT) &&
			    (subcommit || BATdirty(b)))
				return b;	/* the bat is loaded, persistent and dirty */
		} else if (BBP_status(*i) & BBPSWAPPED) {
			b = (BAT *) BBPquickdesc(*i, true);
			if (b && (subcommit || b->batDirtydesc))
				return b;	/* only the desc is loaded & dirty */
		}
	}
	return NULL;
}

/*
 * @- backup-bat
 * Backup-bat moves all files of a BAT to a backup directory. Only
 * after this succeeds, it may be saved. If some failure occurs
 * halfway saving, we can thus always roll back.
 */
static gdk_return
file_move(int farmid, const char *srcdir, const char *dstdir, const char *name, const char *ext)
{
	if (GDKmove(farmid, srcdir, name, ext, dstdir, name, ext, true) == GDK_SUCCEED) {
		return GDK_SUCCEED;
	} else {
		char *path;
		struct stat st;

		path = GDKfilepath(farmid, srcdir, name, ext);
		if (path == NULL)
			return GDK_FAIL;
		if (MT_stat(path, &st)) {
			/* source file does not exist; the best
			 * recovery is to give an error but continue
			 * by considering the BAT as not saved; making
			 * sure that this time it does get saved.
			 */
			GDKsyserror("file_move: cannot stat %s\n", path);
			GDKfree(path);
			return GDK_FAIL;	/* fishy, but not fatal */
		}
		GDKfree(path);
	}
	return GDK_FAIL;
}

/* returns true if the file exists */
static bool
file_exists(int farmid, const char *dir, const char *name, const char *ext)
{
	char *path;
	struct stat st;
	int ret = -1;

	path = GDKfilepath(farmid, dir, name, ext);
	if (path) {
		ret = MT_stat(path, &st);
		TRC_DEBUG(IO_, "stat(%s) = %d\n", path, ret);
		GDKfree(path);
	}
	return (ret == 0);
}

static gdk_return
heap_move(Heap *hp, const char *srcdir, const char *dstdir, const char *nme, const char *ext)
{
	/* see doc at BATsetaccess()/gdk_bat.c for an expose on mmap
	 * heap modes */
	if (file_exists(hp->farmid, dstdir, nme, ext)) {
		/* dont overwrite heap with the committed state
		 * already in dstdir */
		return GDK_SUCCEED;
	} else if (hp->newstorage == STORE_PRIV &&
		   !file_exists(hp->farmid, srcdir, nme, ext)) {

		/* In order to prevent half-saved X.new files
		 * surviving a recover we create a dummy file in the
		 * BACKUP(dstdir) whose presence will trigger
		 * BBPrecover to remove them.  Thus, X will prevail
		 * where it otherwise wouldn't have.  If X already has
		 * a saved X.new, that one is backed up as normal.
		 */

		FILE *fp;
		long_str kill_ext;
		char *path;

		strconcat_len(kill_ext, sizeof(kill_ext), ext, ".kill", NULL);
		path = GDKfilepath(hp->farmid, dstdir, nme, kill_ext);
		if (path == NULL)
			return GDK_FAIL;
		fp = MT_fopen(path, "w");
		if (fp == NULL)
			GDKsyserror("heap_move: cannot open file %s\n", path);
		TRC_DEBUG(IO_, "open %s = %d\n", path, fp ? 0 : -1);
		GDKfree(path);

		if (fp != NULL) {
			fclose(fp);
			return GDK_SUCCEED;
		} else {
			return GDK_FAIL;
		}
	}
	return file_move(hp->farmid, srcdir, dstdir, nme, ext);
}

/*
 * @- BBPprepare
 *
 * this routine makes sure there is a BAKDIR/, and initiates one if
 * not.  For subcommits, it does the same with SUBDIR.
 *
 * It is now locked, to get proper file counters, and also to prevent
 * concurrent BBPrecovers, etc.
 *
 * backup_dir == 0 => no backup BBP.dir
 * backup_dir == 1 => BBP.dir saved in BACKUP/
 * backup_dir == 2 => BBP.dir saved in SUBCOMMIT/
 */

static gdk_return
BBPprepare(bool subcommit)
{
	bool start_subcommit;
	int set = 1 + subcommit;
	str bakdirpath, subdirpath;
	gdk_return ret = GDK_SUCCEED;

	if(!(bakdirpath = GDKfilepath(0, NULL, BAKDIR, NULL)))
		return GDK_FAIL;
	if(!(subdirpath = GDKfilepath(0, NULL, SUBDIR, NULL))) {
		GDKfree(bakdirpath);
		return GDK_FAIL;
	}

	/* tmLock is only used here, helds usually very shortly just
	 * to protect the file counters */
	MT_lock_set(&GDKtmLock);

	start_subcommit = (subcommit && backup_subdir == 0);
	if (start_subcommit) {
		/* starting a subcommit. Make sure SUBDIR and DELDIR
		 * are clean */
		ret = BBPrecover_subdir();
	}
	if (backup_files == 0) {
		backup_dir = 0;
		ret = BBPrecover(0);
		if (ret == GDK_SUCCEED) {
			if (MT_mkdir(bakdirpath) < 0 && errno != EEXIST) {
				GDKsyserror("cannot create directory %s\n", bakdirpath);
				ret = GDK_FAIL;
			}
			/* if BAKDIR already exists, don't signal error */
			TRC_DEBUG(IO_, "mkdir %s = %d\n", bakdirpath, (int) ret);
		}
	}
	if (ret == GDK_SUCCEED && start_subcommit) {
		/* make a new SUBDIR (subdir of BAKDIR) */
		if (MT_mkdir(subdirpath) < 0) {
			GDKsyserror("cannot create directory %s\n", subdirpath);
			ret = GDK_FAIL;
		}
		TRC_DEBUG(IO_, "mkdir %s = %d\n", subdirpath, (int) ret);
	}
	if (ret == GDK_SUCCEED && backup_dir != set) {
		/* a valid backup dir *must* at least contain BBP.dir */
		if ((ret = GDKmove(0, backup_dir ? BAKDIR : BATDIR, "BBP", "dir", subcommit ? SUBDIR : BAKDIR, "BBP", "dir", true)) == GDK_SUCCEED) {
			backup_dir = set;
		}
	}
	/* increase counters */
	if (ret == GDK_SUCCEED) {
		backup_subdir += subcommit;
		backup_files++;
	}
	MT_lock_unset(&GDKtmLock);
	GDKfree(bakdirpath);
	GDKfree(subdirpath);
	return ret;
}

static gdk_return
do_backup(const char *srcdir, const char *nme, const char *ext,
	  Heap *h, bool dirty, bool subcommit)
{
	gdk_return ret = GDK_SUCCEED;
	char extnew[16];
	bool istail = strncmp(ext, "tail", 4) == 0;

	/* direct mmap is unprotected (readonly usage, or has WAL
	 * protection); however, if we're backing up for subcommit
	 * and a backup already exists in the main backup directory
	 * (see GDKupgradevarheap), move the file */
	if (subcommit) {
		strcpy_len(extnew, ext, sizeof(extnew));
		char *p = extnew + strlen(extnew) - 1;
		if (*p == 'l') {
			p++;
			p[1] = 0;
		}
		bool exists;
		for (;;) {
			exists = file_exists(h->farmid, BAKDIR, nme, extnew);
			if (exists)
				break;
			if (!istail)
				break;
			if (*p == '1')
				break;
			if (*p == '2')
				*p = '1';
#if SIZEOF_VAR_T == 8
			else if (*p != '4')
				*p = '4';
#endif
			else
				*p = '2';
		}
		if (exists &&
		    file_move(h->farmid, BAKDIR, SUBDIR, nme, extnew) != GDK_SUCCEED)
			return GDK_FAIL;
	}
	if (h->storage != STORE_MMAP) {
		/* STORE_PRIV saves into X.new files. Two cases could
		 * happen. The first is when a valid X.new exists
		 * because of an access change or a previous
		 * commit. This X.new should be backed up as
		 * usual. The second case is when X.new doesn't
		 * exist. In that case we could have half written
		 * X.new files (after a crash). To protect against
		 * these we write X.new.kill files in the backup
		 * directory (see heap_move). */
		gdk_return mvret = GDK_SUCCEED;
		bool exists;

		if (istail) {
			exists = file_exists(h->farmid, BAKDIR, nme, "tail.new") ||
#if SIZEOF_VAR_T == 8
				file_exists(h->farmid, BAKDIR, nme, "tail4.new") ||
#endif
				file_exists(h->farmid, BAKDIR, nme, "tail2.new") ||
				file_exists(h->farmid, BAKDIR, nme, "tail1.new") ||
				file_exists(h->farmid, BAKDIR, nme, "tail") ||
#if SIZEOF_VAR_T == 8
				file_exists(h->farmid, BAKDIR, nme, "tail4") ||
#endif
				file_exists(h->farmid, BAKDIR, nme, "tail2") ||
				file_exists(h->farmid, BAKDIR, nme, "tail1");
		} else {
			exists = file_exists(h->farmid, BAKDIR, nme, "theap.new") ||
				file_exists(h->farmid, BAKDIR, nme, "theap");
		}

		strconcat_len(extnew, sizeof(extnew), ext, ".new", NULL);
		if (dirty && !exists) {
			/* if the heap is dirty and there is no heap
			 * file (with or without .new extension) in
			 * the BAKDIR, move the heap (preferably with
			 * .new extension) to the correct backup
			 * directory */
			if (istail) {
				if (file_exists(h->farmid, srcdir, nme, "tail.new"))
					mvret = heap_move(h, srcdir,
							  subcommit ? SUBDIR : BAKDIR,
							  nme, "tail.new");
#if SIZEOF_VAR_T == 8
				else if (file_exists(h->farmid, srcdir, nme, "tail4.new"))
					mvret = heap_move(h, srcdir,
							  subcommit ? SUBDIR : BAKDIR,
							  nme, "tail4.new");
#endif
				else if (file_exists(h->farmid, srcdir, nme, "tail2.new"))
					mvret = heap_move(h, srcdir,
							  subcommit ? SUBDIR : BAKDIR,
							  nme, "tail2.new");
				else if (file_exists(h->farmid, srcdir, nme, "tail1.new"))
					mvret = heap_move(h, srcdir,
							  subcommit ? SUBDIR : BAKDIR,
							  nme, "tail1.new");
				else if (file_exists(h->farmid, srcdir, nme, "tail"))
					mvret = heap_move(h, srcdir,
							  subcommit ? SUBDIR : BAKDIR,
							  nme, "tail");
#if SIZEOF_VAR_T == 8
				else if (file_exists(h->farmid, srcdir, nme, "tail4"))
					mvret = heap_move(h, srcdir,
							  subcommit ? SUBDIR : BAKDIR,
							  nme, "tail4");
#endif
				else if (file_exists(h->farmid, srcdir, nme, "tail2"))
					mvret = heap_move(h, srcdir,
							  subcommit ? SUBDIR : BAKDIR,
							  nme, "tail2");
				else if (file_exists(h->farmid, srcdir, nme, "tail1"))
					mvret = heap_move(h, srcdir,
							  subcommit ? SUBDIR : BAKDIR,
							  nme, "tail1");
			} else if (file_exists(h->farmid, srcdir, nme, extnew))
				mvret = heap_move(h, srcdir,
						  subcommit ? SUBDIR : BAKDIR,
						  nme, extnew);
			else
				mvret = heap_move(h, srcdir,
						  subcommit ? SUBDIR : BAKDIR,
						  nme, ext);
		} else if (subcommit) {
			/* if subcommit, we may need to move an
			 * already made backup from BAKDIR to
			 * SUBDIR */
			if (file_exists(h->farmid, BAKDIR, nme, extnew))
				mvret = file_move(h->farmid, BAKDIR, SUBDIR, nme, extnew);
			else if (file_exists(h->farmid, BAKDIR, nme, ext))
				mvret = file_move(h->farmid, BAKDIR, SUBDIR, nme, ext);
		}
		/* there is a situation where the move may fail,
		 * namely if this heap was not supposed to be existing
		 * before, i.e. after a BATmaterialize on a persistent
		 * bat; as a workaround, do not complain about move
		 * failure if the source file is nonexistent
		 */
		if (mvret != GDK_SUCCEED && file_exists(h->farmid, srcdir, nme, ext)) {
			ret = GDK_FAIL;
		}
		if (subcommit &&
		    (h->storage == STORE_PRIV || h->newstorage == STORE_PRIV)) {
			long_str kill_ext;

			strconcat_len(kill_ext, sizeof(kill_ext),
				      ext, ".new.kill", NULL);
			if (file_exists(h->farmid, BAKDIR, nme, kill_ext) &&
			    file_move(h->farmid, BAKDIR, SUBDIR, nme, kill_ext) != GDK_SUCCEED) {
				ret = GDK_FAIL;
			}
		}
	}
	return ret;
}

static gdk_return
BBPbackup(BAT *b, bool subcommit)
{
	char *srcdir;
	long_str nme;
	const char *s = BBP_physical(b->batCacheid);
	size_t slen;

	if (BBPprepare(subcommit) != GDK_SUCCEED) {
		return GDK_FAIL;
	}
	if (!b->batCopiedtodisk || b->batTransient) {
		return GDK_SUCCEED;
	}
	/* determine location dir and physical suffix */
	if (!(srcdir = GDKfilepath(NOFARM, BATDIR, s, NULL)))
		goto fail;
	s = strrchr(srcdir, DIR_SEP);
	if (!s)
		goto fail;

	slen = strlen(++s);
	if (slen >= sizeof(nme))
		goto fail;
	memcpy(nme, s, slen + 1);
	srcdir[s - srcdir] = 0;

	if (b->ttype != TYPE_void &&
	    do_backup(srcdir, nme, gettailname(b), b->theap,
		      b->batDirtydesc || b->theap->dirty,
		      subcommit) != GDK_SUCCEED)
		goto fail;
	if (b->tvheap &&
	    do_backup(srcdir, nme, "theap", b->tvheap,
		      b->batDirtydesc || b->tvheap->dirty,
		      subcommit) != GDK_SUCCEED)
		goto fail;
	GDKfree(srcdir);
	return GDK_SUCCEED;
  fail:
	if(srcdir)
		GDKfree(srcdir);
	return GDK_FAIL;
}

/*
 * @+ Atomic Write
 * The atomic BBPsync() function first safeguards the old images of
 * all files to be written in BAKDIR. It then saves all files. If that
 * succeeds fully, BAKDIR is renamed to DELDIR. The rename is
 * considered an atomic action. If it succeeds, the DELDIR is removed.
 * If something fails, the pre-sync status can be obtained by moving
 * back all backed up files; this is done by BBPrecover().
 *
 * The BBP.dir is also moved into the BAKDIR.
 */
gdk_return
BBPsync(int cnt, bat *restrict subcommit, BUN *restrict sizes, lng logno, lng transid)
{
	gdk_return ret = GDK_SUCCEED;
	int t0 = 0, t1 = 0;
	str bakdir, deldir;
	const bool lock = locked_by == 0 || locked_by != MT_getpid();

	if(!(bakdir = GDKfilepath(0, NULL, subcommit ? SUBDIR : BAKDIR, NULL)))
		return GDK_FAIL;
	if(!(deldir = GDKfilepath(0, NULL, DELDIR, NULL))) {
		GDKfree(bakdir);
		return GDK_FAIL;
	}

	TRC_DEBUG_IF(PERF) t0 = t1 = GDKms();

	ret = BBPprepare(subcommit != NULL);

	/* PHASE 1: safeguard everything in a backup-dir */
	if (ret == GDK_SUCCEED) {
		int idx = 0;

		while (++idx < cnt) {
			bat i = subcommit ? subcommit[idx] : idx;
			if (lock)
				MT_lock_set(&GDKswapLock(i));
			/* set flag that we're syncing, i.e. that we'll
			 * be between moving heap to backup dir and
			 * saving the new version */
			BBP_status_on(i, BBPSYNCING);
			/* wait until unloading is finished before
			 * attempting to make a backup */
			while (BBP_status(i) & BBPUNLOADING) {
				if (lock)
					MT_lock_unset(&GDKswapLock(i));
				BBPspin(i, __func__, BBPUNLOADING);
				if (lock)
					MT_lock_set(&GDKswapLock(i));
			}
			BAT *b = dirty_bat(&i, subcommit != NULL);
			if (i <= 0) {
				if (lock)
					MT_lock_unset(&GDKswapLock(subcommit ? subcommit[idx] : idx));
				break;
			}
			if (BBP_status(i) & BBPEXISTING) {
				if (b != NULL && BBPbackup(b, subcommit != NULL) != GDK_SUCCEED) {
					BBP_status_off(i, BBPSYNCING);
					if (lock)
						MT_lock_unset(&GDKswapLock(i));
					break;
				}
			} else if (subcommit && (b = BBP_desc(i)) && BBP_status(i) & BBPDELETED) {
				char o[10];
				char *f;
				snprintf(o, sizeof(o), "%o", (unsigned) b->batCacheid);
				f = GDKfilepath(b->theap->farmid, BAKDIR, o, gettailname(b));
				if (f == NULL) {
					BBP_status_off(i, BBPSYNCING);
					if (lock)
						MT_lock_unset(&GDKswapLock(i));
					ret = GDK_FAIL;
					goto bailout;
				}
				if (MT_access(f, F_OK) == 0)
					file_move(b->theap->farmid, BAKDIR, SUBDIR, o, gettailname(b));
				GDKfree(f);
				f = GDKfilepath(b->theap->farmid, BAKDIR, o, "theap");
				if (f == NULL) {
					BBP_status_off(i, BBPSYNCING);
					if (lock)
						MT_lock_unset(&GDKswapLock(i));
					ret = GDK_FAIL;
					goto bailout;
				}
				if (MT_access(f, F_OK) == 0)
					file_move(b->theap->farmid, BAKDIR, SUBDIR, o, "theap");
				GDKfree(f);
			}
			if (lock)
				MT_lock_unset(&GDKswapLock(i));
		}
		if (idx < cnt)
			ret = GDK_FAIL;
	}
	TRC_DEBUG(PERF, "move time %d, %d files\n", (t1 = GDKms()) - t0, backup_files);

	/* PHASE 2: save the repository */
	if (ret == GDK_SUCCEED) {
		int idx = 0;

		while (++idx < cnt) {
			bat i = subcommit ? subcommit[idx] : idx;

			if (BBP_status(i) & BBPPERSISTENT) {
				BAT *b = dirty_bat(&i, subcommit != NULL);
				if (i <= 0)
					break;
				if (b != NULL && BATsave(b) != GDK_SUCCEED)
					break;	/* write error */
			}
			/* we once again have a saved heap */
			BBP_status_off(i, BBPSYNCING);
		}
		if (idx < cnt)
			ret = GDK_FAIL;
	}

	TRC_DEBUG(PERF, "write time %d\n", (t0 = GDKms()) - t1);

	if (ret == GDK_SUCCEED) {
		ret = BBPdir(cnt, subcommit, sizes, logno, transid);
	}

	TRC_DEBUG(PERF, "dir time %d, %d bats\n", (t1 = GDKms()) - t0, (bat) ATOMIC_GET(&BBPsize));

	if (ret == GDK_SUCCEED) {
		/* atomic switchover */
		/* this is the big one: this call determines
		 * whether the operation of this function
		 * succeeded, so no changing of ret after this
		 * call anymore */

		if (MT_rename(bakdir, deldir) < 0 &&
		    /* maybe there was an old deldir, so remove and try again */
		    (GDKremovedir(0, DELDIR) != GDK_SUCCEED ||
		     MT_rename(bakdir, deldir) < 0))
			ret = GDK_FAIL;
		if (ret != GDK_SUCCEED)
			GDKsyserror("rename(%s,%s) failed.\n", bakdir, deldir);
		TRC_DEBUG(IO_, "rename %s %s = %d\n", bakdir, deldir, (int) ret);
	}

	/* AFTERMATH */
	if (ret == GDK_SUCCEED) {
		BBPlogno = logno;	/* the new value */
		BBPtransid = transid;
		backup_files = subcommit ? (backup_files - backup_subdir) : 0;
		backup_dir = backup_subdir = 0;
		if (GDKremovedir(0, DELDIR) != GDK_SUCCEED)
			fprintf(stderr, "#BBPsync: cannot remove directory %s\n", DELDIR);
		(void) BBPprepare(false); /* (try to) remove DELDIR and set up new BAKDIR */
		if (backup_files > 1) {
			TRC_DEBUG(PERF, "backup_files %d > 1\n", backup_files);
			backup_files = 1;
		}
	}
	TRC_DEBUG(PERF, "%s (ready time %d)\n",
		  ret == GDK_SUCCEED ? "" : " failed",
		  (t0 = GDKms()) - t1);
  bailout:
	GDKfree(bakdir);
	GDKfree(deldir);
	return ret;
}

/*
 * Recovery just moves all files back to their original location. this
 * is an incremental process: if something fails, just stop with still
 * files left for moving in BACKUP/.  The recovery process can resume
 * later with the left over files.
 */
static gdk_return
force_move(int farmid, const char *srcdir, const char *dstdir, const char *name)
{
	const char *p;
	char *dstpath, *killfile;
	gdk_return ret = GDK_SUCCEED;

	if ((p = strrchr(name, '.')) != NULL && strcmp(p, ".kill") == 0) {
		/* Found a X.new.kill file, ie remove the X.new file */
		ptrdiff_t len = p - name;
		long_str srcpath;

		strncpy(srcpath, name, len);
		srcpath[len] = '\0';
		if(!(dstpath = GDKfilepath(farmid, dstdir, srcpath, NULL))) {
			return GDK_FAIL;
		}

		/* step 1: remove the X.new file that is going to be
		 * overridden by X */
		if (MT_remove(dstpath) != 0 && errno != ENOENT) {
			/* if it exists and cannot be removed, all
			 * this is going to fail */
			GDKsyserror("force_move: remove(%s)\n", dstpath);
			GDKfree(dstpath);
			return GDK_FAIL;
		}
		GDKfree(dstpath);

		/* step 2: now remove the .kill file. This one is
		 * crucial, otherwise we'll never finish recovering */
		if(!(killfile = GDKfilepath(farmid, srcdir, name, NULL))) {
			return GDK_FAIL;
		}
		if (MT_remove(killfile) != 0) {
			ret = GDK_FAIL;
			GDKsyserror("force_move: remove(%s)\n", killfile);
		}
		GDKfree(killfile);
		return ret;
	}
	/* try to rename it */
	ret = GDKmove(farmid, srcdir, name, NULL, dstdir, name, NULL, false);

	if (ret != GDK_SUCCEED) {
		char *srcpath;

		/* two legal possible causes: file exists or dir
		 * doesn't exist */
		if(!(dstpath = GDKfilepath(farmid, dstdir, name, NULL)))
			return GDK_FAIL;
		if(!(srcpath = GDKfilepath(farmid, srcdir, name, NULL))) {
			GDKfree(dstpath);
			return GDK_FAIL;
		}
		if (MT_remove(dstpath) != 0)	/* clear destination */
			ret = GDK_FAIL;
		TRC_DEBUG(IO_, "remove %s = %d\n", dstpath, (int) ret);

		(void) GDKcreatedir(dstdir); /* if fails, move will fail */
		ret = GDKmove(farmid, srcdir, name, NULL, dstdir, name, NULL, true);
		TRC_DEBUG(IO_, "link %s %s = %d\n", srcpath, dstpath, (int) ret);
		GDKfree(dstpath);
		GDKfree(srcpath);
	}
	return ret;
}

gdk_return
BBPrecover(int farmid)
{
	str bakdirpath;
	str leftdirpath;
	DIR *dirp;
	struct dirent *dent;
	long_str path, dstpath;
	bat i;
	size_t j = strlen(BATDIR);
	gdk_return ret = GDK_SUCCEED;
	bool dirseen = false;
	str dstdir;

	bakdirpath = GDKfilepath(farmid, NULL, BAKDIR, NULL);
	leftdirpath = GDKfilepath(farmid, NULL, LEFTDIR, NULL);
	if (bakdirpath == NULL || leftdirpath == NULL) {
		GDKfree(bakdirpath);
		GDKfree(leftdirpath);
		return GDK_FAIL;
	}
	dirp = opendir(bakdirpath);
	if (dirp == NULL) {
		if (errno != ENOENT)
			GDKsyserror("cannot open directory %s\n", bakdirpath);
		GDKfree(bakdirpath);
		GDKfree(leftdirpath);
		return GDK_SUCCEED;	/* nothing to do */
	}
	memcpy(dstpath, BATDIR, j);
	dstpath[j] = DIR_SEP;
	dstpath[++j] = 0;
	dstdir = dstpath + j;
	TRC_DEBUG(IO_, "start\n");

	if (MT_mkdir(leftdirpath) < 0 && errno != EEXIST) {
		GDKsyserror("cannot create directory %s\n", leftdirpath);
		closedir(dirp);
		GDKfree(bakdirpath);
		GDKfree(leftdirpath);
		return GDK_FAIL;
	}

	/* move back all files */
	while ((dent = readdir(dirp)) != NULL) {
		const char *q = strchr(dent->d_name, '.');

		if (q == dent->d_name) {
			char *fn;

			if (strcmp(dent->d_name, ".") == 0 ||
			    strcmp(dent->d_name, "..") == 0)
				continue;
			fn = GDKfilepath(farmid, BAKDIR, dent->d_name, NULL);
			if (fn) {
				int uret = MT_remove(fn);
				TRC_DEBUG(IO_, "remove %s = %d\n",
					  fn, uret);
				GDKfree(fn);
			}
			continue;
		} else if (strcmp(dent->d_name, "BBP.dir") == 0) {
			dirseen = true;
			continue;
		}
		if (q == NULL)
			q = dent->d_name + strlen(dent->d_name);
		if ((j = q - dent->d_name) + 1 > sizeof(path)) {
			/* name too long: ignore */
			continue;
		}
		strncpy(path, dent->d_name, j);
		path[j] = 0;
		if (GDKisdigit(*path)) {
			i = strtol(path, NULL, 8);
		} else {
			i = BBP_find(path, false);
			if (i < 0)
				i = -i;
		}
		if (i == 0 || i >= (bat) ATOMIC_GET(&BBPsize) || !BBPvalid(i)) {
			force_move(farmid, BAKDIR, LEFTDIR, dent->d_name);
		} else {
			BBPgetsubdir(dstdir, i);
			if (force_move(farmid, BAKDIR, dstpath, dent->d_name) != GDK_SUCCEED)
				ret = GDK_FAIL;
		}
	}
	closedir(dirp);
	if (dirseen && ret == GDK_SUCCEED) {	/* we have a saved BBP.dir; it should be moved back!! */
		struct stat st;
		char *fn;

		fn = GDKfilepath(farmid, BATDIR, "BBP", "dir");
		if (fn == NULL) {
			ret = GDK_FAIL;
		} else {
			ret = recover_dir(farmid, MT_stat(fn, &st) == 0);
			GDKfree(fn);
		}
	}

	if (ret == GDK_SUCCEED) {
		if (MT_rmdir(bakdirpath) < 0) {
			GDKsyserror("cannot remove directory %s\n", bakdirpath);
			ret = GDK_FAIL;
		}
		TRC_DEBUG(IO_, "rmdir %s = %d\n", bakdirpath, (int) ret);
	}
	if (ret != GDK_SUCCEED)
		GDKerror("recovery failed. Please check whether your disk is full or write-protected.\n");

	TRC_DEBUG(IO_, "end\n");
	GDKfree(bakdirpath);
	GDKfree(leftdirpath);
	return ret;
}

/*
 * SUBDIR recovery is quite mindlessly moving all files back to the
 * parent (BAKDIR).  We do recognize moving back BBP.dir and set
 * backed_up_subdir accordingly.
 */
gdk_return
BBPrecover_subdir(void)
{
	str subdirpath;
	DIR *dirp;
	struct dirent *dent;
	gdk_return ret = GDK_SUCCEED;

	subdirpath = GDKfilepath(0, NULL, SUBDIR, NULL);
	if (subdirpath == NULL)
		return GDK_FAIL;
	dirp = opendir(subdirpath);
	if (dirp == NULL && errno != ENOENT)
		GDKsyserror("cannot open directory %s\n", subdirpath);
	GDKfree(subdirpath);
	if (dirp == NULL) {
		return GDK_SUCCEED;	/* nothing to do */
	}
	TRC_DEBUG(IO_, "start\n");

	/* move back all files */
	while ((dent = readdir(dirp)) != NULL) {
		if (dent->d_name[0] == '.')
			continue;
		ret = GDKmove(0, SUBDIR, dent->d_name, NULL, BAKDIR, dent->d_name, NULL, true);
		if (ret == GDK_SUCCEED && strcmp(dent->d_name, "BBP.dir") == 0)
			backup_dir = 1;
		if (ret != GDK_SUCCEED)
			break;
	}
	closedir(dirp);

	/* delete the directory */
	if (ret == GDK_SUCCEED) {
		ret = GDKremovedir(0, SUBDIR);
		if (backup_dir == 2) {
			TRC_DEBUG(IO_, "%s%cBBP.dir had disappeared!\n", SUBDIR, DIR_SEP);
			backup_dir = 0;
		}
	}
	TRC_DEBUG(IO_, "end = %d\n", (int) ret);

	if (ret != GDK_SUCCEED)
		GDKerror("recovery failed. Please check whether your disk is full or write-protected.\n");
	return ret;
}

/*
 * @- The diskscan
 * The BBPdiskscan routine walks through the BAT dir, cleans up
 * leftovers, and measures disk occupancy.  Leftovers are files that
 * cannot belong to a BAT. in order to establish this for [ht]heap
 * files, the BAT descriptor is loaded in order to determine whether
 * these files are still required.
 *
 * The routine gathers all bat sizes in a bat that contains bat-ids
 * and bytesizes. The return value is the number of bytes of space
 * freed.
 */
static bool
persistent_bat(bat bid)
{
	if (bid >= 0 && bid < (bat) ATOMIC_GET(&BBPsize) && BBPvalid(bid)) {
		BAT *b = BBP_cache(bid);

		if (b == NULL || b->batCopiedtodisk) {
			return true;
		}
	}
	return false;
}

static BAT *
getdesc(bat bid)
{
	BAT *b = NULL;

	if (is_bat_nil(bid))
		return NULL;
	assert(bid > 0);
	if (bid < (bat) ATOMIC_GET(&BBPsize) && BBP_logical(bid))
		b = BBP_desc(bid);
	if (b == NULL)
		BBPclear(bid);
	return b;
}

static bool
BBPdiskscan(const char *parent, size_t baseoff)
{
	DIR *dirp = opendir(parent);
	struct dirent *dent;
	char fullname[FILENAME_MAX];
	str dst = fullname;
	size_t dstlen = sizeof(fullname);
	const char *src = parent;

	if (dirp == NULL) {
		if (errno != ENOENT)
			GDKsyserror("cannot open directory %s\n", parent);
		return true;	/* nothing to do */
	}

	while (*src) {
		*dst++ = *src++;
		dstlen--;
	}
	if (dst > fullname && dst[-1] != DIR_SEP) {
		*dst++ = DIR_SEP;
		dstlen--;
	}

	while ((dent = readdir(dirp)) != NULL) {
		const char *p;
		bat bid;
		bool ok, delete;

		if (dent->d_name[0] == '.')
			continue;	/* ignore .dot files and directories (. ..) */

		if (strncmp(dent->d_name, "BBP.", 4) == 0 &&
		    (strcmp(parent + baseoff, BATDIR) == 0 ||
		     strncmp(parent + baseoff, BAKDIR, strlen(BAKDIR)) == 0 ||
		     strncmp(parent + baseoff, SUBDIR, strlen(SUBDIR)) == 0))
			continue;

		p = strchr(dent->d_name, '.');

		if (strlen(dent->d_name) >= dstlen) {
			/* found a file with too long a name
			   (i.e. unknown); stop pruning in this
			   subdir */
			fprintf(stderr, "unexpected file %s, leaving %s.\n", dent->d_name, parent);
			break;
		}
		strncpy(dst, dent->d_name, dstlen);
		fullname[sizeof(fullname) - 1] = 0;

		if (p == NULL && !BBPdiskscan(fullname, baseoff)) {
			/* it was a directory */
			continue;
		}

		if (p && strcmp(p + 1, "tmp") == 0) {
			delete = true;
			ok = true;
			bid = 0;
		} else {
			bid = strtol(dent->d_name, NULL, 8);
			ok = p && bid;
			delete = false;

			if (!ok || !persistent_bat(bid)) {
				delete = true;
			} else if (strncmp(p + 1, "tail", 4) == 0) {
				BAT *b = getdesc(bid);
				delete = (b == NULL || !b->ttype || !b->batCopiedtodisk);
			} else if (strncmp(p + 1, "theap", 5) == 0) {
				BAT *b = getdesc(bid);
				delete = (b == NULL || !b->tvheap || !b->batCopiedtodisk);
			} else if (strncmp(p + 1, "thashl", 6) == 0 ||
				   strncmp(p + 1, "thashb", 6) == 0) {
#ifdef PERSISTENTHASH
				BAT *b = getdesc(bid);
				delete = b == NULL;
				if (!delete)
					b->thash = (Hash *) 1;
#else
				delete = true;
#endif
			} else if (strncmp(p + 1, "thash", 5) == 0) {
				/* older versions used .thash which we
				 * can simply ignore */
				delete = true;
			} else if (strncmp(p + 1, "thsh", 4) == 0) {
				/* temporary hash files which we can
				 * simply ignore */
				delete = true;
			} else if (strncmp(p + 1, "timprints", 9) == 0) {
				BAT *b = getdesc(bid);
				delete = b == NULL;
				if (!delete)
					b->timprints = (Imprints *) 1;
			} else if (strncmp(p + 1, "torderidx", 9) == 0) {
#ifdef PERSISTENTIDX
				BAT *b = getdesc(bid);
				delete = b == NULL;
				if (!delete)
					b->torderidx = (Heap *) 1;
#else
				delete = true;
#endif
			} else if (strncmp(p + 1, "new", 3) != 0) {
				ok = false;
			}
		}
		if (!ok) {
			/* found an unknown file; stop pruning in this
			 * subdir */
			fprintf(stderr, "unexpected file %s, leaving %s.\n", dent->d_name, parent);
			break;
		}
		if (delete) {
			if (MT_remove(fullname) != 0 && errno != ENOENT) {
				GDKsyserror("remove(%s)", fullname);
				continue;
			}
			TRC_DEBUG(IO_, "remove(%s) = 0\n", fullname);
		}
	}
	closedir(dirp);
	return false;
}

void
gdk_bbp_reset(void)
{
	int i;

	while (BBPlimit > 0) {
		BBPlimit -= BBPINIT;
		assert(BBPlimit >= 0);
		GDKfree(BBP[BBPlimit >> BBPINITLOG]);
		BBP[BBPlimit >> BBPINITLOG] = NULL;
	}
	ATOMIC_SET(&BBPsize, 0);
	for (i = 0; i < MAXFARMS; i++)
		GDKfree((void *) BBPfarms[i].dirname); /* loose "const" */
	memset(BBPfarms, 0, sizeof(BBPfarms));
	BBP_hash = 0;
	BBP_mask = 0;

	locked_by = 0;
	BBPunloadCnt = 0;
	backup_files = 0;
	backup_dir = 0;
	backup_subdir = 0;
}<|MERGE_RESOLUTION|>--- conflicted
+++ resolved
@@ -1260,17 +1260,14 @@
 			continue;
 		char *oldpath = GDKfilepath(0, BATDIR, BBP_physical(b->batCacheid), "tail");
 		char *newpath = GDKfilepath(0, BATDIR, b->theap->filename, NULL);
-<<<<<<< HEAD
 		struct stat st;
-		int ret;
-		if (MT_stat(oldpath, &st) == -1 && MT_stat(newpath, &st) == 0)
-			ret = 0; /* new exists, old doesn't: that's ok */
-		else
-=======
 		int ret = -1;
-		if (oldpath != NULL && newpath != NULL)
->>>>>>> 081ff3a9
-			ret = MT_rename(oldpath, newpath);
+		if (oldpath != NULL && newpath != NULL) {
+			if (MT_stat(oldpath, &st) == -1 && MT_stat(newpath, &st) == 0)
+				ret = 0; /* new exists, old doesn't: that's ok */
+			else
+				ret = MT_rename(oldpath, newpath);
+		}
 		GDKfree(oldpath);
 		GDKfree(newpath);
 		if (ret < 0)
