/*
 * This Source Code Form is subject to the terms of the Mozilla Public
 * License, v. 2.0.  If a copy of the MPL was not distributed with this
 * file, You can obtain one at http://mozilla.org/MPL/2.0/.
 *
 * Copyright 1997 - July 2008 CWI, August 2008 - 2022 MonetDB B.V.
 */

/*
 * @a M. L. Kersten, P. Boncz, N. J. Nes
 * @* BAT Buffer Pool (BBP)
 * The BATs created and loaded are collected in a BAT buffer pool.
 * The Bat Buffer Pool has a number of functions:
 * @table @code
 *
 * @item administration and lookup
 * The BBP is a directory which contains status information about all
 * known BATs.  This interface may be used very heavily, by
 * data-intensive applications.  To eliminate all overhead, read-only
 * access to the BBP may be done by table-lookups. The integer index
 * type for these lookups is @emph{bat}, as retrieved by
 * @emph{b->batCacheid}. The @emph{bat} zero is reserved for the nil
 * bat.
 *
 * @item persistence
 * The BBP is made persistent by saving it to the dictionary file
 * called @emph{BBP.dir} in the database.
 *
 * When the number of BATs rises, having all files in one directory
 * becomes a bottleneck.  The BBP therefore implements a scheme that
 * distributes all BATs in a growing directory tree with at most 64
 * BATs stored in one node.
 *
 * @item buffer management
 * The BBP is responsible for loading and saving of BATs to disk. It
 * also contains routines to unload BATs from memory when memory
 * resources get scarce. For this purpose, it administers BAT memory
 * reference counts (to know which BATs can be unloaded) and BAT usage
 * statistics (it unloads the least recently used BATs).
 *
 * @item recovery
 * When the database is closed or during a run-time syncpoint, the
 * system tables must be written to disk in a safe way, that is immune
 * for system failures (like disk full). To do so, the BBP implements
 * an atomic commit and recovery protocol: first all files to be
 * overwritten are moved to a BACKUP/ dir. If that succeeds, the
 * writes are done. If that also fully succeeds the BACKUP/ dir is
 * renamed to DELETE_ME/ and subsequently deleted.  If not, all files
 * in BACKUP/ are moved back to their original location.
 *
 * @item unloading
 * Bats which have a logical reference (ie. a lrefs > 0) but no memory
 * reference (refcnt == 0) can be unloaded. Unloading dirty bats
 * means, moving the original (committed version) to the BACKUP/ dir
 * and saving the bat. This complicates the commit and recovery/abort
 * issues.  The commit has to check if the bat is already moved. And
 * The recovery has to always move back the files from the BACKUP/
 * dir.
 *
 * @item reference counting
 * Bats use have two kinds of references: logical and physical
 * (pointer) ones.  The logical references are administered by
 * BBPretain/BBPrelease, the physical ones by BBPfix/BBPunfix.
 *
 * @item share counting
 * Views use the heaps of there parent bats. To save guard this, the
 * parent has a shared counter, which is incremented and decremented
 * using BBPshare and BBPunshare. These functions make sure the parent
 * is memory resident as required because of the 'pointer' sharing.
 * @end table
 */

#include "monetdb_config.h"
#include "gdk.h"
#include "gdk_private.h"
#include "mutils.h"
#ifdef HAVE_FCNTL_H
#include <fcntl.h>
#endif

#ifndef F_OK
#define F_OK 0
#endif
#ifndef S_ISDIR
#define S_ISDIR(mode)	(((mode) & _S_IFMT) == _S_IFDIR)
#endif

/*
 * The BBP has a fixed address, so re-allocation due to a growing BBP
 * caused by one thread does not disturb reads to the old entries by
 * another.  This is implemented using anonymous virtual memory;
 * extensions on the same address are guaranteed because a large
 * non-committed VM area is requested initially. New slots in the BBP
 * are found in O(1) by keeping a freelist that uses the 'next' field
 * in the BBPrec records.
 */
BBPrec *BBP[N_BBPINIT];		/* fixed base VM address of BBP array */
bat BBPlimit = 0;		/* current committed VM BBP array */
static ATOMIC_TYPE BBPsize = ATOMIC_VAR_INIT(0); /* current used size of BBP array */

struct BBPfarm_t BBPfarms[MAXFARMS];

#define KITTENNAP 1		/* used to suspend processing */
#define BBPNONAME "."		/* filler for no name in BBP.dir */
/*
 * The hash index uses a bucket index (int array) of size mask that is
 * tuned for perfect hashing (1 lookup). The bucket chain uses the
 * 'next' field in the BBPrec records.
 */
static MT_Lock BBPnameLock = MT_LOCK_INITIALIZER(BBPnameLock);
static bat *BBP_hash = NULL;		/* BBP logical name hash buckets */
static bat BBP_mask = 0;		/* number of buckets = & mask */
#define BBP_THREADMASK	0		/* originally: 63 */
#if SIZEOF_SIZE_T == 8
#define threadmask(y)	((int) (mix_lng(y) & BBP_THREADMASK))
#else
#define threadmask(y)	((int) (mix_int(y) & BBP_THREADMASK))
#endif
static struct {
	MT_Lock cache;
	bat free;
} GDKbbpLock[BBP_THREADMASK + 1];
#define GDKcacheLock(y)	GDKbbpLock[y].cache
#define BBP_free(y)	GDKbbpLock[y].free

static gdk_return BBPfree(BAT *b);
static void BBPdestroy(BAT *b);
static void BBPuncacheit(bat bid, bool unloaddesc);
static gdk_return BBPprepare(bool subcommit);
static BAT *getBBPdescriptor(bat i, bool lock);
static gdk_return BBPbackup(BAT *b, bool subcommit);
static gdk_return BBPdir_init(void);
static void BBPcallbacks(void);

static lng BBPlogno;		/* two lngs of extra info in BBP.dir */
static lng BBPtransid;

#ifdef HAVE_HGE
/* start out by saying we have no hge, but as soon as we've seen one,
 * we'll always say we do have it */
static bool havehge = false;
#endif

#define BBPtmpcheck(s)	(strncmp(s, "tmp_", 4) == 0)

#define BBPnamecheck(s) (BBPtmpcheck(s) ? strtol((s) + 4, NULL, 8) : 0)

static void
BBP_insert(bat i)
{
	bat idx = (bat) (strHash(BBP_logical(i)) & BBP_mask);

	BBP_next(i) = BBP_hash[idx];
	BBP_hash[idx] = i;
}

static void
BBP_delete(bat i)
{
	bat *h = BBP_hash;
	const char *s = BBP_logical(i);
	bat idx = (bat) (strHash(s) & BBP_mask);

	for (h += idx; (i = *h) != 0; h = &BBP_next(i)) {
		if (strcmp(BBP_logical(i), s) == 0) {
			*h = BBP_next(i);
			break;
		}
	}
}

bat
getBBPsize(void)
{
	return (bat) ATOMIC_GET(&BBPsize);
}

lng
getBBPlogno(void)
{
	return BBPlogno;
}

lng
getBBPtransid(void)
{
	return BBPtransid;
}


/*
 * @+ BBP Consistency and Concurrency
 * While GDK provides the basic building blocks for an ACID system, in
 * itself it is not such a system, as we this would entail too much
 * overhead that is often not needed. Hence, some consistency control
 * is left to the user. The first important user constraint is that if
 * a user updates a BAT, (s)he himself must assure that no-one else
 * accesses this BAT.
 *
 * Concerning buffer management, the BBP carries out a swapping
 * policy.  BATs are kept in memory till the memory is full. If the
 * memory is full, the malloc functions initiate BBP trim actions,
 * that unload the coldest BATs that have a zero reference count. The
 * second important user constraint is therefore that a user may only
 * manipulate live BAT data in memory if it is sure that there is at
 * least one reference count to that BAT.
 *
 * The main BBP array is protected by two locks:
 * @table @code
 * @item GDKcacheLock]
 * this lock guards the free slot management in the BBP array.  The
 * BBP operations that allocate a new slot for a new BAT
 * (@emph{BBPinit},@emph{BBPcacheit}), delete the slot of a destroyed
 * BAT (@emph{BBPreclaim}), or rename a BAT (@emph{BBPrename}), hold
 * this lock. It also protects all BAT (re)naming actions include
 * (read and write) in the hash table with BAT names.
 * @item GDKswapLock
 * this lock guards the swap (loaded/unloaded) status of the
 * BATs. Hence, all BBP routines that influence the swapping policy,
 * or actually carry out the swapping policy itself, acquire this lock
 * (e.g. @emph{BBPfix},@emph{BBPunfix}).  Note that this also means
 * that updates to the BBP_status indicator array must be protected by
 * GDKswapLock.
 *
 * To reduce contention GDKswapLock was split into multiple locks; it
 * is now an array of lock pointers which is accessed by
 * GDKswapLock(bat)
 * @end table
 *
 * Routines that need both locks should first acquire the locks in the
 * GDKswapLock array (in ascending order) and then GDKcacheLock (and
 * release them in reverse order).
 *
 * To obtain maximum speed, read operations to existing elements in
 * the BBP are unguarded. As said, it is the users responsibility that
 * the BAT that is being read is not being modified. BBP update
 * actions that modify the BBP data structure itself are locked by the
 * BBP functions themselves. Hence, multiple concurrent BBP read
 * operations may be ongoing while at the same time at most one BBP
 * write operation @strong{on a different BAT} is executing.  This
 * holds for accesses to the public (quasi-) arrays @emph{BBPcache},
 * @emph{BBPstatus} and @emph{BBPrefs}.
 * These arrays are called quasi as now they are
 * actually stored together in one big BBPrec array called BBP, that
 * is allocated in anonymous VM space, so we can reallocate this
 * structure without changing the base address (a crucial feature if
 * read actions are to go on unlocked while other entries in the BBP
 * may be modified).
 */
static volatile MT_Id locked_by = 0;

/* use a lock instead of atomic instructions so that we wait for
 * BBPlock/BBPunlock */
#define BBP_unload_inc()			\
	do {					\
		MT_lock_set(&GDKunloadLock);	\
		BBPunloadCnt++;			\
		MT_lock_unset(&GDKunloadLock);	\
	} while (0)

#define BBP_unload_dec()			\
	do {					\
		MT_lock_set(&GDKunloadLock);	\
		--BBPunloadCnt;			\
		assert(BBPunloadCnt >= 0);	\
		MT_lock_unset(&GDKunloadLock);	\
	} while (0)

static int BBPunloadCnt = 0;
static MT_Lock GDKunloadLock = MT_LOCK_INITIALIZER(GDKunloadLock);

void
BBPtmlock(void)
{
	MT_lock_set(&GDKtmLock);
}

void
BBPtmunlock(void)
{
	MT_lock_unset(&GDKtmLock);
}

void
BBPlock(void)
{
	int i;

	/* wait for all pending unloads to finish */
	MT_lock_set(&GDKunloadLock);
	while (BBPunloadCnt > 0) {
		MT_lock_unset(&GDKunloadLock);
		MT_sleep_ms(1);
		MT_lock_set(&GDKunloadLock);
	}

	MT_lock_set(&GDKtmLock);
	for (i = 0; i <= BBP_THREADMASK; i++)
		MT_lock_set(&GDKcacheLock(i));
	for (i = 0; i <= BBP_BATMASK; i++)
		MT_lock_set(&GDKswapLock(i));
	locked_by = MT_getpid();

	MT_lock_unset(&GDKunloadLock);
}

void
BBPunlock(void)
{
	int i;

	for (i = BBP_BATMASK; i >= 0; i--)
		MT_lock_unset(&GDKswapLock(i));
	for (i = BBP_THREADMASK; i >= 0; i--)
		MT_lock_unset(&GDKcacheLock(i));
	locked_by = 0;
	MT_lock_unset(&GDKtmLock);
}

static gdk_return
BBPinithash(int j, bat size)
{
	assert(j >= 0 && j <= BBP_THREADMASK);
	for (BBP_mask = 1; (BBP_mask << 1) <= BBPlimit; BBP_mask <<= 1)
		;
	BBP_hash = (bat *) GDKzalloc(BBP_mask * sizeof(bat));
	if (BBP_hash == NULL) {
		return GDK_FAIL;
	}
	BBP_mask--;

	while (--size > 0) {
		const char *s = BBP_logical(size);

		if (s) {
			if (*s != '.' && !BBPtmpcheck(s)) {
				BBP_insert(size);
			}
		} else {
			BBP_next(size) = BBP_free(j);
			BBP_free(j) = size;
			if (++j > BBP_THREADMASK)
				j = 0;
		}
	}
	return GDK_SUCCEED;
}

int
BBPselectfarm(role_t role, int type, enum heaptype hptype)
{
	int i;

	(void) type;		/* may use in future */
	(void) hptype;		/* may use in future */

	if (GDKinmemory(0))
		return 0;

#ifndef PERSISTENTHASH
	if (hptype == hashheap)
		role = TRANSIENT;
#endif
#ifndef PERSISTENTIDX
	if (hptype == orderidxheap)
		role = TRANSIENT;
#endif
	for (i = 0; i < MAXFARMS; i++)
		if (BBPfarms[i].roles & (1U << (int) role))
			return i;
	/* must be able to find farms for TRANSIENT and PERSISTENT */
	assert(role != TRANSIENT && role != PERSISTENT);
	return -1;
}

static gdk_return
BBPextend(int idx, bool buildhash, bat newsize)
{
	if (newsize >= N_BBPINIT * BBPINIT) {
		GDKerror("trying to extend BAT pool beyond the "
			 "limit (%d)\n", N_BBPINIT * BBPINIT);
		return GDK_FAIL;
	}

	/* make sure the new size is at least BBPsize large */
	while (BBPlimit < newsize) {
		BUN limit = BBPlimit >> BBPINITLOG;
		assert(BBP[limit] == NULL);
		BBP[limit] = GDKzalloc(BBPINIT * sizeof(BBPrec));
		if (BBP[limit] == NULL) {
			GDKerror("failed to extend BAT pool\n");
			return GDK_FAIL;
		}
		for (BUN i = 0; i < BBPINIT; i++) {
			ATOMIC_INIT(&BBP[limit][i].status, 0);
			BBP[limit][i].pid = ~(MT_Id)0;
		}
		BBPlimit += BBPINIT;
	}

	if (buildhash) {
		int i;

		GDKfree(BBP_hash);
		BBP_hash = NULL;
		for (i = 0; i <= BBP_THREADMASK; i++)
			BBP_free(i) = 0;
		if (BBPinithash(idx, newsize) != GDK_SUCCEED)
			return GDK_FAIL;
	}
	return GDK_SUCCEED;
}

static gdk_return
recover_dir(int farmid, bool direxists)
{
	if (direxists) {
		/* just try; don't care about these non-vital files */
		if (GDKunlink(farmid, BATDIR, "BBP", "bak") != GDK_SUCCEED)
			TRC_WARNING(GDK, "unlink of BBP.bak failed\n");
		if (GDKmove(farmid, BATDIR, "BBP", "dir", BATDIR, "BBP", "bak", false) != GDK_SUCCEED)
			TRC_WARNING(GDK, "rename of BBP.dir to BBP.bak failed\n");
	}
	return GDKmove(farmid, BAKDIR, "BBP", "dir", BATDIR, "BBP", "dir", true);
}

static gdk_return BBPrecover(int farmid);
static gdk_return BBPrecover_subdir(void);
static bool BBPdiskscan(const char *, size_t);

static int
heapinit(BAT *b, const char *buf,
#ifdef GDKLIBRARY_HASHASH
	 int *hashash,
#endif
	 unsigned bbpversion, bat bid, const char *filename, int lineno)
{
	int t;
	char type[33];
	uint16_t width;
	uint16_t var;
	uint16_t properties;
	uint64_t nokey0;
	uint64_t nokey1;
	uint64_t nosorted;
	uint64_t norevsorted;
	uint64_t base;
	uint64_t free;
	uint64_t size;
	uint16_t storage;
	uint64_t minpos, maxpos;
	int n;

	(void) bbpversion;	/* could be used to implement compatibility */

	minpos = maxpos = (uint64_t) oid_nil; /* for GDKLIBRARY_MINMAX_POS case */
	if (bbpversion <= GDKLIBRARY_MINMAX_POS ?
	    sscanf(buf,
		   " %10s %" SCNu16 " %" SCNu16 " %" SCNu16 " %" SCNu64
		   " %" SCNu64 " %" SCNu64 " %" SCNu64 " %" SCNu64
		   " %" SCNu64 " %" SCNu64 " %" SCNu16
		   "%n",
		   type, &width, &var, &properties, &nokey0,
		   &nokey1, &nosorted, &norevsorted, &base,
		   &free, &size, &storage,
		   &n) < 12 :
	    sscanf(buf,
		   " %10s %" SCNu16 " %" SCNu16 " %" SCNu16 " %" SCNu64
		   " %" SCNu64 " %" SCNu64 " %" SCNu64 " %" SCNu64
		   " %" SCNu64 " %" SCNu64 " %" SCNu16 " %" SCNu64 " %" SCNu64
		   "%n",
		   type, &width, &var, &properties, &nokey0,
		   &nokey1, &nosorted, &norevsorted, &base,
		   &free, &size, &storage, &minpos, &maxpos,
		   &n) < 14) {
		TRC_CRITICAL(GDK, "invalid format for BBP.dir on line %d", lineno);
		return -1;
	}

	if (properties & ~0x0F81) {
		TRC_CRITICAL(GDK, "unknown properties are set: incompatible database on line %d of BBP.dir\n", lineno);
		return -1;
	}
#ifdef GDKLIBRARY_HASHASH
	*hashash = var & 2;
#endif
	var &= ~2;
#ifdef HAVE_HGE
	if (strcmp(type, "hge") == 0)
		havehge = true;
#endif
	if ((t = ATOMindex(type)) < 0) {
		if ((t = ATOMunknown_find(type)) == 0) {
			TRC_CRITICAL(GDK, "no space for atom %s", type);
			return -1;
		}
	} else if (var != (t == TYPE_void || BATatoms[t].atomPut != NULL)) {
		TRC_CRITICAL(GDK, "inconsistent entry in BBP.dir: tvarsized mismatch for BAT %d on line %d\n", (int) bid, lineno);
		return -1;
	} else if (var && t != 0 ?
		   ATOMsize(t) < width ||
		   (width != 1 && width != 2 && width != 4
#if SIZEOF_VAR_T == 8
		    && width != 8
#endif
			   ) :
		   ATOMsize(t) != width) {
		TRC_CRITICAL(GDK, "inconsistent entry in BBP.dir: tsize mismatch for BAT %d on line %d\n", (int) bid, lineno);
		return -1;
	}
	b->ttype = t;
	b->twidth = width;
	b->tvarsized = var != 0;
	b->tshift = ATOMelmshift(width);
	assert_shift_width(b->tshift,b->twidth);
	b->tnokey[0] = (BUN) nokey0;
	b->tnokey[1] = (BUN) nokey1;
	b->tsorted = (bit) ((properties & 0x0001) != 0);
	b->trevsorted = (bit) ((properties & 0x0080) != 0);
	b->tkey = (properties & 0x0100) != 0;
	b->tnonil = (properties & 0x0400) != 0;
	b->tnil = (properties & 0x0800) != 0;
	b->tnosorted = (BUN) nosorted;
	b->tnorevsorted = (BUN) norevsorted;
	b->tunique_est = 0.0;
	/* (properties & 0x0200) is the old tdense flag */
	b->tseqbase = (properties & 0x0200) == 0 || base >= (uint64_t) oid_nil ? oid_nil : (oid) base;
	b->theap->free = (size_t) free;
	/* set heap size to match capacity */
	if (b->ttype == TYPE_msk) {
		/* round up capacity to multiple of 32 */
		b->batCapacity = (b->batCapacity + 31) & ~((BUN) 31);
		b->theap->size = b->batCapacity / 8;
	} else {
		b->theap->size = (size_t) b->batCapacity << b->tshift;
	}
	b->theap->base = NULL;
	settailname(b->theap, filename, t, width);
	b->theap->storage = STORE_INVALID;
	b->theap->newstorage = STORE_INVALID;
	b->theap->farmid = BBPselectfarm(PERSISTENT, b->ttype, offheap);
	b->theap->dirty = false;
	b->theap->parentid = b->batCacheid;
	if (minpos < b->batCount)
		b->tminpos = (BUN) minpos;
	else
		b->tminpos = BUN_NONE;
	if (maxpos < b->batCount)
		b->tmaxpos = (BUN) maxpos;
	else
		b->tmaxpos = BUN_NONE;
	return n;
}

static int
vheapinit(BAT *b, const char *buf, bat bid, const char *filename, int lineno)
{
	int n = 0;
	uint64_t free, size;
	uint16_t storage;

	if (b->tvarsized && b->ttype != TYPE_void) {
		if (sscanf(buf,
			   " %" SCNu64 " %" SCNu64 " %" SCNu16
			   "%n",
			   &free, &size, &storage, &n) < 3) {
			TRC_CRITICAL(GDK, "invalid format for BBP.dir on line %d", lineno);
			return -1;
		}
		b->tvheap = GDKmalloc(sizeof(Heap));
		if (b->tvheap == NULL) {
			TRC_CRITICAL(GDK, "cannot allocate memory for heap.");
			return -1;
		}
		if (b->ttype >= 0 &&
		    ATOMstorage(b->ttype) == TYPE_str &&
		    free < GDK_STRHASHTABLE * sizeof(stridx_t) + BATTINY * GDK_VARALIGN)
			size = GDK_STRHASHTABLE * sizeof(stridx_t) + BATTINY * GDK_VARALIGN;
		else if (free < 512)
			size = 512;
		else
			size = free;
		*b->tvheap = (Heap) {
			.free = (size_t) free,
			.size = (size_t) size,
			.base = NULL,
			.storage = STORE_INVALID,
			.cleanhash = true,
			.newstorage = STORE_INVALID,
			.dirty = false,
			.parentid = bid,
			.farmid = BBPselectfarm(PERSISTENT, b->ttype, varheap),
		};
		strconcat_len(b->tvheap->filename, sizeof(b->tvheap->filename),
			      filename, ".theap", NULL);
		ATOMIC_INIT(&b->tvheap->refs, 1);
	}
	return n;
}

static gdk_return
BBPreadEntries(FILE *fp, unsigned bbpversion, int lineno
#ifdef GDKLIBRARY_HASHASH
	       , bat **hashbats, bat *nhashbats
#endif
	)
{
	bat bid = 0;
	char buf[4096];
#ifdef GDKLIBRARY_HASHASH
	bat *hbats = NULL;
	bat nhbats = 0;
#endif

	/* read the BBP.dir and insert the BATs into the BBP */
	while (fgets(buf, sizeof(buf), fp) != NULL) {
		BAT *bn;
		uint64_t batid;
		uint16_t status;
		char headname[129];
		char filename[sizeof(BBP_physical(0))];
		unsigned int properties;
		int nread, n;
		char *s, *options = NULL;
		char logical[1024];
		uint64_t count, capacity, base = 0;
#ifdef GDKLIBRARY_HASHASH
		int Thashash;
#endif

		lineno++;
		if ((s = strchr(buf, '\r')) != NULL) {
			/* convert \r\n into just \n */
			if (s[1] != '\n') {
				TRC_CRITICAL(GDK, "invalid format for BBP.dir on line %d", lineno);
				goto bailout;
			}
			*s++ = '\n';
			*s = 0;
		}

		if (sscanf(buf,
			   "%" SCNu64 " %" SCNu16 " %128s %19s %u %" SCNu64
			   " %" SCNu64 " %" SCNu64
			   "%n",
			   &batid, &status, headname, filename,
			   &properties,
			   &count, &capacity, &base,
			   &nread) < 8) {
			TRC_CRITICAL(GDK, "invalid format for BBP.dir on line %d", lineno);
			goto bailout;
		}

		if (batid >= N_BBPINIT * BBPINIT) {
			TRC_CRITICAL(GDK, "bat ID (%" PRIu64 ") too large to accomodate (max %d), on line %d.", batid, N_BBPINIT * BBPINIT - 1, lineno);
			goto bailout;
		}

		/* convert both / and \ path separators to our own DIR_SEP */
#if DIR_SEP != '/'
		s = filename;
		while ((s = strchr(s, '/')) != NULL)
			*s++ = DIR_SEP;
#endif
#if DIR_SEP != '\\'
		s = filename;
		while ((s = strchr(s, '\\')) != NULL)
			*s++ = DIR_SEP;
#endif

		bid = (bat) batid;
		if (batid >= (uint64_t) ATOMIC_GET(&BBPsize)) {
			if ((bat) ATOMIC_GET(&BBPsize) + 1 >= BBPlimit &&
			    BBPextend(0, false, bid + 1) != GDK_SUCCEED)
				goto bailout;
			ATOMIC_SET(&BBPsize, bid + 1);
		}
		if (BBP_desc(bid) != NULL) {
			TRC_CRITICAL(GDK, "duplicate entry in BBP.dir (ID = "
				     "%" PRIu64 ") on line %d.", batid, lineno);
			goto bailout;
		}
		if ((bn = GDKzalloc(sizeof(BAT))) == NULL ||
		    (bn->theap = GDKzalloc(sizeof(Heap))) == NULL) {
			GDKfree(bn);
			TRC_CRITICAL(GDK, "cannot allocate memory for BAT.");
			goto bailout;
		}
		bn->batCacheid = bid;
		if (BATroles(bn, NULL) != GDK_SUCCEED) {
			GDKfree(bn->theap);
			GDKfree(bn);
			TRC_CRITICAL(GDK, "BATroles failed.");
			goto bailout;
		}
		bn->batTransient = false;
		bn->batCopiedtodisk = true;
		bn->batRestricted = (properties & 0x06) >> 1;
		bn->batCount = (BUN) count;
		bn->batInserted = bn->batCount;
		/* set capacity to at least count */
		bn->batCapacity = (BUN) count <= BATTINY ? BATTINY : (BUN) count;
		char name[MT_NAME_LEN];
		snprintf(name, sizeof(name), "heaplock%d", bn->batCacheid); /* fits */
		MT_lock_init(&bn->theaplock, name);
		snprintf(name, sizeof(name), "BATlock%d", bn->batCacheid); /* fits */
		MT_lock_init(&bn->batIdxLock, name);
		snprintf(name, sizeof(name), "hashlock%d", bn->batCacheid); /* fits */
		MT_rwlock_init(&bn->thashlock, name);
		ATOMIC_INIT(&bn->theap->refs, 1);

		if (base > (uint64_t) GDK_oid_max) {
			BATdestroy(bn);
			TRC_CRITICAL(GDK, "head seqbase out of range (ID = %" PRIu64 ", seq = %" PRIu64 ") on line %d.", batid, base, lineno);
			goto bailout;
		}
		bn->hseqbase = (oid) base;
		n = heapinit(bn, buf + nread,
#ifdef GDKLIBRARY_HASHASH
			     &Thashash,
#endif
			     bbpversion, bid, filename, lineno);
		if (n < 0) {
			BATdestroy(bn);
			goto bailout;
		}
		nread += n;
		n = vheapinit(bn, buf + nread, bid, filename, lineno);
		if (n < 0) {
			BATdestroy(bn);
			goto bailout;
		}
		nread += n;
#ifdef GDKLIBRARY_HASHASH
		if (Thashash) {
			assert(bbpversion <= GDKLIBRARY_HASHASH);
			bat *sb = GDKrealloc(hbats, ++nhbats * sizeof(bat));
			if (sb == NULL) {
				BATdestroy(bn);
				goto bailout;
			}
			hbats = sb;
			hbats[nhbats - 1] = bn->batCacheid;
		}
#endif

		if (buf[nread] != '\n' && buf[nread] != ' ') {
			BATdestroy(bn);
			TRC_CRITICAL(GDK, "invalid format for BBP.dir on line %d", lineno);
			goto bailout;
		}
		if (buf[nread] == ' ')
			options = buf + nread + 1;

		if (snprintf(BBP_bak(bid), sizeof(BBP_bak(bid)), "tmp_%o", (unsigned) bid) >= (int) sizeof(BBP_bak(bid))) {
			BATdestroy(bn);
			TRC_CRITICAL(GDK, "BBP logical filename directory is too large, on line %d\n", lineno);
			goto bailout;
		}
		if ((s = strchr(headname, '~')) != NULL && s == headname) {
			/* sizeof(logical) > sizeof(BBP_bak(bid)), so
			 * this fits */
			strcpy(logical, BBP_bak(bid));
		} else {
			if (s)
				*s = 0;
			strcpy_len(logical, headname, sizeof(logical));
		}
		if (strcmp(logical, BBP_bak(bid)) == 0) {
			BBP_logical(bid) = BBP_bak(bid);
		} else {
			BBP_logical(bid) = GDKstrdup(logical);
			if (BBP_logical(bid) == NULL) {
				BATdestroy(bn);
				TRC_CRITICAL(GDK, "GDKstrdup failed\n");
				goto bailout;
			}
		}
		/* tailname is ignored */
		strcpy_len(BBP_physical(bid), filename, sizeof(BBP_physical(bid)));
#ifdef __COVERITY__
		/* help coverity */
		BBP_physical(bid)[sizeof(BBP_physical(bid)) - 1] = 0;
#endif
		BBP_options(bid) = NULL;
		if (options) {
			BBP_options(bid) = GDKstrdup(options);
			if (BBP_options(bid) == NULL) {
				BATdestroy(bn);
				TRC_CRITICAL(GDK, "GDKstrdup failed\n");
				goto bailout;
			}
		}
		BBP_refs(bid) = 0;
		BBP_lrefs(bid) = 1;	/* any BAT we encounter here is persistent, so has a logical reference */
		BBP_desc(bid) = bn;
		BBP_pid(bid) = 0;
		BBP_status_set(bid, BBPEXISTING);	/* do we need other status bits? */
	}
#ifdef GDKLIBRARY_HASHASH
	*hashbats = hbats;
	*nhashbats = nhbats;
#endif
	return GDK_SUCCEED;

  bailout:
#ifdef GDKLIBRARY_HASHASH
	GDKfree(hbats);
#endif
	return GDK_FAIL;
}

/* check that the necessary files for all BATs exist and are large
 * enough */
static gdk_return
BBPcheckbats(unsigned bbpversion)
{
	(void) bbpversion;
	for (bat bid = 1, size = (bat) ATOMIC_GET(&BBPsize); bid < size; bid++) {
		struct stat statb;
		BAT *b;
		char *path;

		if ((b = BBP_desc(bid)) == NULL) {
			/* not a valid BAT */
			continue;
		}
		if (b->ttype == TYPE_void) {
			/* no files needed */
			continue;
		}
		if (b->theap->free > 0) {
			path = GDKfilepath(0, BATDIR, b->theap->filename, NULL);
			if (path == NULL)
				return GDK_FAIL;
#if 1
			/* first check string offset heap with width,
			 * then without */
			if (MT_stat(path, &statb) < 0) {
#ifdef GDKLIBRARY_TAILN
				if (b->ttype == TYPE_str &&
				    b->twidth < SIZEOF_VAR_T) {
					size_t taillen = strlen(path) - 1;
					char tailsave = path[taillen];
					path[taillen] = 0;
					if (MT_stat(path, &statb) < 0) {
						GDKsyserror("cannot stat file %s%c or %s (expected size %zu)\n",
							    path, tailsave, path, b->theap->free);
						GDKfree(path);
						return GDK_FAIL;
					}
				} else
#endif
				{
					GDKsyserror("cannot stat file %s (expected size %zu)\n",
						    path, b->theap->free);
					GDKfree(path);
					return GDK_FAIL;
				}
			}
#else
			/* first check string offset heap without width,
			 * then with */
#ifdef GDKLIBRARY_TAILN
			/* if bbpversion > GDKLIBRARY_TAILN, the offset heap can
			 * exist with either name .tail1 (etc) or .tail, if <=
			 * GDKLIBRARY_TAILN, only with .tail */
			char tailsave = 0;
			size_t taillen = 0;
			if (b->ttype == TYPE_str &&
			    b->twidth < SIZEOF_VAR_T) {
				/* old version: .tail, not .tail1, .tail2, .tail4 */
				taillen = strlen(path) - 1;
				tailsave = path[taillen];
				path[taillen] = 0;
			}
#endif
			if (MT_stat(path, &statb) < 0
#ifdef GDKLIBRARY_TAILN
			    && bbpversion > GDKLIBRARY_TAILN
			    && b->ttype == TYPE_str
			    && b->twidth < SIZEOF_VAR_T
			    && (path[taillen] = tailsave) != 0
			    && MT_stat(path, &statb) < 0
#endif
				) {

				GDKsyserror("cannot stat file %s (expected size %zu)\n",
					    path, b->theap->free);
				GDKfree(path);
				return GDK_FAIL;
			}
#endif
			if ((size_t) statb.st_size < b->theap->free) {
				GDKerror("file %s too small (expected %zu, actual %zu)\n", path, b->theap->free, (size_t) statb.st_size);
				GDKfree(path);
				return GDK_FAIL;
			}
			GDKfree(path);
		}
		if (b->tvheap != NULL && b->tvheap->free > 0) {
			path = GDKfilepath(0, BATDIR, BBP_physical(b->batCacheid), "theap");
			if (path == NULL)
				return GDK_FAIL;
			if (MT_stat(path, &statb) < 0) {
				GDKsyserror("cannot stat file %s\n",
					    path);
				GDKfree(path);
				return GDK_FAIL;
			}
			if ((size_t) statb.st_size < b->tvheap->free) {
				GDKerror("file %s too small (expected %zu, actual %zu)\n", path, b->tvheap->free, (size_t) statb.st_size);
				GDKfree(path);
				return GDK_FAIL;
			}
			GDKfree(path);
		}
	}
	return GDK_SUCCEED;
}

#ifdef HAVE_HGE
#define SIZEOF_MAX_INT SIZEOF_HGE
#else
#define SIZEOF_MAX_INT SIZEOF_LNG
#endif

static unsigned
BBPheader(FILE *fp, int *lineno, bat *bbpsize)
{
	char buf[BUFSIZ];
	int sz, ptrsize, oidsize, intsize;
	unsigned bbpversion;

	if (fgets(buf, sizeof(buf), fp) == NULL) {
		TRC_CRITICAL(GDK, "BBP.dir is empty");
		return 0;
	}
	++*lineno;
	if (sscanf(buf, "BBP.dir, GDKversion %u\n", &bbpversion) != 1) {
		GDKerror("old BBP without version number; "
			 "dump the database using a compatible version, "
			 "then restore into new database using this version.\n");
		return 0;
	}
	if (bbpversion != GDKLIBRARY &&
	    bbpversion != GDKLIBRARY_HASHASH &&
	    bbpversion != GDKLIBRARY_TAILN &&
	    bbpversion != GDKLIBRARY_MINMAX_POS) {
		TRC_CRITICAL(GDK, "incompatible BBP version: expected 0%o, got 0%o. "
			     "This database was probably created by a %s version of MonetDB.",
			     GDKLIBRARY, bbpversion,
			     bbpversion > GDKLIBRARY ? "newer" : "too old");
		return 0;
	}
	if (fgets(buf, sizeof(buf), fp) == NULL) {
		TRC_CRITICAL(GDK, "short BBP");
		return 0;
	}
	++*lineno;
	if (sscanf(buf, "%d %d %d", &ptrsize, &oidsize, &intsize) != 3) {
		TRC_CRITICAL(GDK, "BBP.dir has incompatible format: pointer, OID, and max. integer sizes are missing on line %d", *lineno);
		return 0;
	}
	if (ptrsize != SIZEOF_SIZE_T || oidsize != SIZEOF_OID) {
		TRC_CRITICAL(GDK, "database created with incompatible server: "
			     "expected pointer size %d, got %d, expected OID size %d, got %d.",
			     SIZEOF_SIZE_T, ptrsize, SIZEOF_OID, oidsize);
		return 0;
	}
	if (intsize > SIZEOF_MAX_INT) {
		TRC_CRITICAL(GDK, "database created with incompatible server: "
			     "expected max. integer size %d, got %d.",
			     SIZEOF_MAX_INT, intsize);
		return 0;
	}
	if (fgets(buf, sizeof(buf), fp) == NULL) {
		TRC_CRITICAL(GDK, "short BBP");
		return 0;
	}
	++*lineno;
	if (sscanf(buf, "BBPsize=%d", &sz) != 1) {
		TRC_CRITICAL(GDK, "no BBPsize value found\n");
		return 0;
	}
	if (sz > *bbpsize)
		*bbpsize = sz;
	if (bbpversion > GDKLIBRARY_MINMAX_POS) {
		if (fgets(buf, sizeof(buf), fp) == NULL) {
			TRC_CRITICAL(GDK, "short BBP");
			return 0;
		}
		if (sscanf(buf, "BBPinfo=" LLSCN " " LLSCN, &BBPlogno, &BBPtransid) != 2) {
			TRC_CRITICAL(GDK, "no info value found\n");
			return 0;
		}
	}
	return bbpversion;
}

bool
GDKinmemory(int farmid)
{
	if (farmid == NOFARM)
		farmid = 0;
	assert(farmid >= 0 && farmid < MAXFARMS);
	return BBPfarms[farmid].dirname == NULL;
}

/* all errors are fatal */
gdk_return
BBPaddfarm(const char *dirname, uint32_t rolemask, bool logerror)
{
	struct stat st;
	int i;

	if (dirname == NULL) {
		assert(BBPfarms[0].dirname == NULL);
		assert(rolemask & 1);
		assert(BBPfarms[0].roles == 0);
		BBPfarms[0].roles = rolemask;
		return GDK_SUCCEED;
	}
	if (strchr(dirname, '\n') != NULL) {
		if (logerror)
			GDKerror("no newline allowed in directory name\n");
		return GDK_FAIL;
	}
	if (rolemask == 0 || (rolemask & 1 && BBPfarms[0].dirname != NULL)) {
		if (logerror)
			GDKerror("bad rolemask\n");
		return GDK_FAIL;
	}
	if (strcmp(dirname, "in-memory") == 0 ||
	    /* backward compatibility: */ strcmp(dirname, ":memory:") == 0) {
		dirname = NULL;
	} else if (MT_mkdir(dirname) < 0) {
		if (errno == EEXIST) {
			if (MT_stat(dirname, &st) == -1 || !S_ISDIR(st.st_mode)) {
				if (logerror)
					GDKerror("%s: not a directory\n", dirname);
				return GDK_FAIL;
			}
		} else {
			if (logerror)
				GDKsyserror("%s: cannot create directory\n", dirname);
			return GDK_FAIL;
		}
	}
	for (i = 0; i < MAXFARMS; i++) {
		if (BBPfarms[i].roles == 0) {
			if (dirname) {
				BBPfarms[i].dirname = GDKstrdup(dirname);
				if (BBPfarms[i].dirname == NULL)
					return GDK_FAIL;
			}
			BBPfarms[i].roles = rolemask;
			if ((rolemask & 1) == 0 && dirname != NULL) {
				char *bbpdir;
				int j;

				for (j = 0; j < i; j++)
					if (BBPfarms[j].dirname != NULL &&
					    strcmp(BBPfarms[i].dirname,
						   BBPfarms[j].dirname) == 0)
						return GDK_SUCCEED;
				/* if an extra farm, make sure we
				 * don't find a BBP.dir there that
				 * might belong to an existing
				 * database */
				bbpdir = GDKfilepath(i, BATDIR, "BBP", "dir");
				if (bbpdir == NULL) {
					return GDK_FAIL;
				}
				if (MT_stat(bbpdir, &st) != -1 || errno != ENOENT) {
					GDKfree(bbpdir);
					if (logerror)
						GDKerror("%s is a database\n", dirname);
					return GDK_FAIL;
				}
				GDKfree(bbpdir);
				bbpdir = GDKfilepath(i, BAKDIR, "BBP", "dir");
				if (bbpdir == NULL) {
					return GDK_FAIL;
				}
				if (MT_stat(bbpdir, &st) != -1 || errno != ENOENT) {
					GDKfree(bbpdir);
					if (logerror)
						GDKerror("%s is a database\n", dirname);
					return GDK_FAIL;
				}
				GDKfree(bbpdir);
			}
			return GDK_SUCCEED;
		}
	}
	if (logerror)
		GDKerror("too many farms\n");
	return GDK_FAIL;
}

#ifdef GDKLIBRARY_HASHASH
static gdk_return
fixhashashbat(BAT *b)
{
	const char *nme = BBP_physical(b->batCacheid);
	char *srcdir = GDKfilepath(NOFARM, BATDIR, nme, NULL);
	if (srcdir == NULL) {
		TRC_CRITICAL(GDK, "GDKfilepath failed\n");
		return GDK_FAIL;
	}
	char *s;
	if ((s = strrchr(srcdir, DIR_SEP)) != NULL)
		*s = 0;
	const char *bnme;
	if ((bnme = strrchr(nme, DIR_SEP)) != NULL)
		bnme++;
	else
		bnme = nme;
	long_str filename;
	snprintf(filename, sizeof(filename), "BACKUP%c%s", DIR_SEP, bnme);

	/* we don't maintain index structures */
	HASHdestroy(b);
	IMPSdestroy(b);
	OIDXdestroy(b);
	PROPdestroy(b);
	STRMPdestroy(b);

	/* make backup of heaps */
	const char *t;
	if (GDKmove(b->theap->farmid, srcdir, bnme, "tail1",
		    BAKDIR, bnme, "tail1", false) == GDK_SUCCEED)
		t = "tail1";
	else if (GDKmove(b->theap->farmid, srcdir, bnme, "tail2",
			 BAKDIR, bnme, "tail2", false) == GDK_SUCCEED)
		t = "tail2";
#if SIZEOF_VAR_T == 8
	else if (GDKmove(b->theap->farmid, srcdir, bnme, "tail4",
			 BAKDIR, bnme, "tail4", false) == GDK_SUCCEED)
		t = "tail4";
#endif
	else if (GDKmove(b->theap->farmid, srcdir, bnme, "tail",
			 BAKDIR, bnme, "tail", true) == GDK_SUCCEED)
		t = "tail";
	else {
		GDKfree(srcdir);
		TRC_CRITICAL(GDK, "cannot make backup of %s.tail\n", nme);
		return GDK_FAIL;
	}
	GDKclrerr();
	if (GDKmove(b->theap->farmid, srcdir, bnme, "theap",
		    BAKDIR, bnme, "theap", true) != GDK_SUCCEED) {
		GDKfree(srcdir);
		TRC_CRITICAL(GDK, "cannot make backup of %s.theap\n", nme);
		return GDK_FAIL;
	}
	/* load old heaps */
	Heap h1 = *b->theap;	/* old heap */
	h1.base = NULL;
	h1.dirty = false;
	strconcat_len(h1.filename, sizeof(h1.filename), filename, ".", t, NULL);
	if (HEAPload(&h1, filename, t, false) != GDK_SUCCEED) {
		GDKfree(srcdir);
		TRC_CRITICAL(GDK, "loading old tail heap "
			     "for BAT %d failed\n", b->batCacheid);
		return GDK_FAIL;
	}
	Heap vh1 = *b->tvheap;	/* old heap */
	vh1.base = NULL;
	vh1.dirty = false;
	strconcat_len(vh1.filename, sizeof(vh1.filename), filename, ".theap", NULL);
	if (HEAPload(&vh1, filename, "theap", false) != GDK_SUCCEED) {
		GDKfree(srcdir);
		HEAPfree(&h1, false);
		TRC_CRITICAL(GDK, "loading old string heap "
			     "for BAT %d failed\n", b->batCacheid);
		return GDK_FAIL;
	}

	/* create new heaps */
	Heap *h2 = GDKmalloc(sizeof(Heap));
	Heap *vh2 = GDKmalloc(sizeof(Heap));
	if (h2 == NULL || vh2 == NULL) {
		GDKfree(h2);
		GDKfree(vh2);
		GDKfree(srcdir);
		HEAPfree(&h1, false);
		HEAPfree(&vh1, false);
		TRC_CRITICAL(GDK, "allocating new heaps "
			     "for BAT %d failed\n", b->batCacheid);
		return GDK_FAIL;
	}
	*h2 = *b->theap;
	if (HEAPalloc(h2, b->batCapacity, b->twidth, 0) != GDK_SUCCEED) {
		GDKfree(h2);
		GDKfree(vh2);
		GDKfree(srcdir);
		HEAPfree(&h1, false);
		HEAPfree(&vh1, false);
		TRC_CRITICAL(GDK, "allocating new tail heap "
			     "for BAT %d failed\n", b->batCacheid);
		return GDK_FAIL;
	}
	h2->dirty = true;
	h2->free = h1.free;

	*vh2 = *b->tvheap;
	strconcat_len(vh2->filename, sizeof(vh2->filename), nme, ".theap", NULL);
	strHeap(vh2, b->batCapacity);
	if (vh2->base == NULL) {
		GDKfree(srcdir);
		HEAPfree(&h1, false);
		HEAPfree(&vh1, false);
		HEAPfree(h2, false);
		GDKfree(h2);
		GDKfree(vh2);
		TRC_CRITICAL(GDK, "allocating new string heap "
			     "for BAT %d failed\n", b->batCacheid);
		return GDK_FAIL;
	}
	vh2->dirty = true;
	ATOMIC_INIT(&h2->refs, 1);
	ATOMIC_INIT(&vh2->refs, 1);
	Heap *ovh = b->tvheap;
	b->tvheap = vh2;
	vh2 = NULL;		/* no longer needed */
	for (BUN i = 0; i < b->batCount; i++) {
		var_t o;
		switch (b->twidth) {
		case 1:
			o = (var_t) ((uint8_t *) h1.base)[i] + GDK_VAROFFSET;
			break;
		case 2:
			o = (var_t) ((uint16_t *) h1.base)[i] + GDK_VAROFFSET;
			break;
#if SIZEOF_VAR_T == 8
		case 4:
			o = (var_t) ((uint32_t *) h1.base)[i];
			break;
#endif
		default:
			o = ((var_t *) h1.base)[i];
			break;
		}
		const char *s = vh1.base + o;
		var_t no = strPut(b, &o, s);
		if (no == 0) {
			HEAPfree(&h1, false);
			HEAPfree(&vh1, false);
			HEAPdecref(h2, false);
			HEAPdecref(b->tvheap, false);
			b->tvheap = ovh;
			GDKfree(srcdir);
			TRC_CRITICAL(GDK, "storing string value "
				     "for BAT %d failed\n", b->batCacheid);
			return GDK_FAIL;
		}
		assert(no >= GDK_VAROFFSET);
		switch (b->twidth) {
		case 1:
			no -= GDK_VAROFFSET;
			assert(no <= 0xFF);
			((uint8_t *) h2->base)[i] = (uint8_t) no;
			break;
		case 2:
			no -= GDK_VAROFFSET;
			assert(no <= 0xFFFF);
			((uint16_t *) h2->base)[i] = (uint16_t) no;
			break;
#if SIZEOF_VAR_T == 8
		case 4:
			assert(no <= 0xFFFFFFFF);
			((uint32_t *) h2->base)[i] = (uint32_t) no;
			break;
#endif
		default:
			((var_t *) h2->base)[i] = no;
			break;
		}
	}

	/* cleanup */
	HEAPfree(&h1, false);
	HEAPfree(&vh1, false);
	if (HEAPsave(h2, nme, gettailname(b), true, h2->free) != GDK_SUCCEED) {
		HEAPdecref(h2, false);
		HEAPdecref(b->tvheap, false);
		b->tvheap = ovh;
		GDKfree(srcdir);
		TRC_CRITICAL(GDK, "saving heap failed\n");
		return GDK_FAIL;
	}
	if (HEAPsave(b->tvheap, nme, "theap", true, b->tvheap->free) != GDK_SUCCEED) {
		HEAPfree(b->tvheap, false);
		b->tvheap = ovh;
		GDKfree(srcdir);
		TRC_CRITICAL(GDK, "saving string heap failed\n");
		return GDK_FAIL;
	}
	HEAPdecref(b->theap, false);
	b->theap = h2;
	HEAPfree(h2, false);
	HEAPdecref(ovh, false);
	HEAPfree(b->tvheap, false);
	GDKfree(srcdir);
	return GDK_SUCCEED;
}

static gdk_return
fixhashash(bat *hashbats, bat nhashbats)
{
	for (bat i = 0; i < nhashbats; i++) {
		bat bid = hashbats[i];
		BAT *b;
		if ((b = BBP_desc(bid)) == NULL) {
			/* not a valid BAT (shouldn't happen) */
			continue;
		}
		if (fixhashashbat(b) != GDK_SUCCEED)
			return GDK_FAIL;
	}
	return GDK_SUCCEED;
}
#endif

#ifdef GDKLIBRARY_TAILN
static gdk_return
movestrbats(void)
{
	for (bat bid = 1, nbat = (bat) ATOMIC_GET(&BBPsize); bid < nbat; bid++) {
		BAT *b = BBP_desc(bid);
		if (b == NULL) {
			/* not a valid BAT */
			continue;
		}
		if (b->ttype != TYPE_str || b->twidth == SIZEOF_VAR_T || b->batCount == 0)
			continue;
		char *oldpath = GDKfilepath(0, BATDIR, BBP_physical(b->batCacheid), "tail");
		char *newpath = GDKfilepath(0, BATDIR, b->theap->filename, NULL);
		int ret = -1;
		if (oldpath != NULL && newpath != NULL) {
			struct stat oldst, newst;
			bool oldexist = MT_stat(oldpath, &oldst) == 0;
			bool newexist = MT_stat(newpath, &newst) == 0;
			if (newexist) {
				if (oldexist) {
					if (oldst.st_mtime > newst.st_mtime) {
						GDKerror("both %s and %s exist with %s unexpectedly newer: manual intervention required\n", oldpath, newpath, oldpath);
						ret = -1;
					} else {
						TRC_WARNING(GDK, "both %s and %s exist, removing %s\n", oldpath, newpath, oldpath);
						ret = MT_remove(oldpath);
					}
				} else {
					/* already good */
					ret = 0;
				}
			} else if (oldexist) {
				TRC_DEBUG(IO_, "rename %s to %s\n", oldpath, newpath);
				ret = MT_rename(oldpath, newpath);
			} else {
				/* neither file exists: may be ok, but
				 * will be checked later */
				ret = 0;
			}
		}
		GDKfree(oldpath);
		GDKfree(newpath);
		if (ret == -1)
			return GDK_FAIL;
	}
	return GDK_SUCCEED;
}
#endif

static void
BBPtrim(bool aggressive)
{
	int n = 0;
	unsigned flag = BBPUNLOADING | BBPSYNCING | BBPSAVING;
	if (!aggressive)
		flag |= BBPHOT;
	for (bat bid = 1, nbat = (bat) ATOMIC_GET(&BBPsize); bid < nbat; bid++) {
		MT_lock_set(&GDKswapLock(bid));
		BAT *b = NULL;
		bool swap = false;
		if (!(BBP_status(bid) & flag) &&
		    BBP_refs(bid) == 0 &&
		    BBP_lrefs(bid) != 0 &&
		    (b = BBP_cache(bid)) != NULL) {
			MT_lock_set(&b->theaplock);
			if (b->batSharecnt == 0 &&
			    !isVIEW(b) &&
			    (!BATdirty(b) || (aggressive && b->theap->storage == STORE_MMAP && (b->tvheap == NULL || b->tvheap->storage == STORE_MMAP))) /*&&
			    (BBP_status(bid) & BBPPERSISTENT ||
			     (b->batRole == PERSISTENT && BBP_lrefs(bid) == 1)) */) {
				BBP_status_on(bid, BBPUNLOADING);
				swap = true;
			}
			MT_lock_unset(&b->theaplock);
		}
		MT_lock_unset(&GDKswapLock(bid));
		if (swap) {
			TRC_DEBUG(BAT_, "unload and free bat %d\n", bid);
			if (BBPfree(b) != GDK_SUCCEED)
				GDKerror("unload failed for bat %d", bid);
			n++;
		}
	}
	TRC_DEBUG(BAT_, "unloaded %d bats%s\n", n, aggressive ? " (also hot)" : "");
}

static void
BBPmanager(void *dummy)
{
	(void) dummy;

	for (;;) {
		int n = 0;
		for (bat bid = 1, nbat = (bat) ATOMIC_GET(&BBPsize); bid < nbat; bid++) {
			MT_lock_set(&GDKswapLock(bid));
			if (BBP_refs(bid) == 0 && BBP_lrefs(bid) != 0) {
				n += (BBP_status(bid) & BBPHOT) != 0;
				BBP_status_off(bid, BBPHOT);
			}
			MT_lock_unset(&GDKswapLock(bid));
		}
		TRC_DEBUG(BAT_, "cleared HOT bit from %d bats\n", n);
		size_t cur = GDKvm_cursize();
		for (int i = 0, n = cur > GDK_vm_maxsize / 2 ? 1 : cur > GDK_vm_maxsize / 4 ? 10 : 100; i < n; i++) {
			MT_sleep_ms(100);
			if (GDKexiting())
				return;
		}
		BBPtrim(false);
		BBPcallbacks();
		if (GDKexiting())
			return;
	}
}

static MT_Id manager;

gdk_return
BBPinit(bool first)
{
	FILE *fp = NULL;
	struct stat st;
	unsigned bbpversion = 0;
	int i;
	int lineno = 0;
#ifdef GDKLIBRARY_HASHASH
	bat *hashbats = NULL;
	bat nhashbats = 0;
	gdk_return res = GDK_SUCCEED;
#endif
	int dbg = GDKdebug;

	GDKdebug &= ~TAILCHKMASK;

	/* the maximum number of BATs allowed in the system and the
	 * size of the "physical" array are linked in a complicated
	 * manner.  The expression below shows the relationship */
	static_assert((uint64_t) N_BBPINIT * BBPINIT < (UINT64_C(1) << (3 * ((sizeof(BBP[0][0].physical) + 2) * 2 / 5))), "\"physical\" array in BBPrec is too small");
	/* similarly, the maximum number of BATs allowed also has a
	 * (somewhat simpler) relation with the size of the "bak"
	 * array */
	static_assert((uint64_t) N_BBPINIT * BBPINIT < (UINT64_C(1) << (3 * (sizeof(BBP[0][0].bak) - 5))), "\"bak\" array in BBPrec is too small");

	if (first) {
		for (i = 0; i <= BBP_THREADMASK; i++) {
			char name[MT_NAME_LEN];
			snprintf(name, sizeof(name), "GDKcacheLock%d", i);
			MT_lock_init(&GDKbbpLock[i].cache, name);
			GDKbbpLock[i].free = 0;
		}
	}
	if (!GDKinmemory(0)) {
		str bbpdirstr, backupbbpdirstr;

		MT_lock_set(&GDKtmLock);

		if (!(bbpdirstr = GDKfilepath(0, BATDIR, "BBP", "dir"))) {
			TRC_CRITICAL(GDK, "GDKmalloc failed\n");
			MT_lock_unset(&GDKtmLock);
			GDKdebug = dbg;
			return GDK_FAIL;
		}

		if (!(backupbbpdirstr = GDKfilepath(0, BAKDIR, "BBP", "dir"))) {
			GDKfree(bbpdirstr);
			TRC_CRITICAL(GDK, "GDKmalloc failed\n");
			MT_lock_unset(&GDKtmLock);
			GDKdebug = dbg;
			return GDK_FAIL;
		}

		if (GDKremovedir(0, TEMPDIR) != GDK_SUCCEED) {
			GDKfree(bbpdirstr);
			GDKfree(backupbbpdirstr);
			TRC_CRITICAL(GDK, "cannot remove directory %s\n", TEMPDIR);
			MT_lock_unset(&GDKtmLock);
			GDKdebug = dbg;
			return GDK_FAIL;
		}

		if (GDKremovedir(0, DELDIR) != GDK_SUCCEED) {
			GDKfree(bbpdirstr);
			GDKfree(backupbbpdirstr);
			TRC_CRITICAL(GDK, "cannot remove directory %s\n", DELDIR);
			MT_lock_unset(&GDKtmLock);
			GDKdebug = dbg;
			return GDK_FAIL;
		}

		/* first move everything from SUBDIR to BAKDIR (its parent) */
		if (BBPrecover_subdir() != GDK_SUCCEED) {
			GDKfree(bbpdirstr);
			GDKfree(backupbbpdirstr);
			TRC_CRITICAL(GDK, "cannot properly recover_subdir process %s.", SUBDIR);
			MT_lock_unset(&GDKtmLock);
			GDKdebug = dbg;
			return GDK_FAIL;
		}

		/* try to obtain a BBP.dir from bakdir */
		if (MT_stat(backupbbpdirstr, &st) == 0) {
			/* backup exists; *must* use it */
			if (recover_dir(0, MT_stat(bbpdirstr, &st) == 0) != GDK_SUCCEED) {
				GDKfree(bbpdirstr);
				GDKfree(backupbbpdirstr);
				MT_lock_unset(&GDKtmLock);
				goto bailout;
			}
			if ((fp = GDKfilelocate(0, "BBP", "r", "dir")) == NULL) {
				GDKfree(bbpdirstr);
				GDKfree(backupbbpdirstr);
				TRC_CRITICAL(GDK, "cannot open recovered BBP.dir.");
				MT_lock_unset(&GDKtmLock);
				GDKdebug = dbg;
				return GDK_FAIL;
			}
		} else if ((fp = GDKfilelocate(0, "BBP", "r", "dir")) == NULL) {
			/* there was no BBP.dir either. Panic! try to use a
			 * BBP.bak */
			if (MT_stat(backupbbpdirstr, &st) < 0) {
				/* no BBP.bak (nor BBP.dir or BACKUP/BBP.dir):
				 * create a new one */
				TRC_DEBUG(IO_, "initializing BBP.\n");
				if (BBPdir_init() != GDK_SUCCEED) {
					GDKfree(bbpdirstr);
					GDKfree(backupbbpdirstr);
					MT_lock_unset(&GDKtmLock);
					goto bailout;
				}
			} else if (GDKmove(0, BATDIR, "BBP", "bak", BATDIR, "BBP", "dir", true) == GDK_SUCCEED)
				TRC_DEBUG(IO_, "reverting to dir saved in BBP.bak.\n");

			if ((fp = GDKfilelocate(0, "BBP", "r", "dir")) == NULL) {
				GDKsyserror("cannot open BBP.dir");
				GDKfree(bbpdirstr);
				GDKfree(backupbbpdirstr);
				MT_lock_unset(&GDKtmLock);
				goto bailout;
			}
		}
		assert(fp != NULL);
		GDKfree(bbpdirstr);
		GDKfree(backupbbpdirstr);
		MT_lock_unset(&GDKtmLock);
	}

	/* scan the BBP.dir to obtain current size */
	BBPlimit = 0;
	memset(BBP, 0, sizeof(BBP));

	bat bbpsize;
	bbpsize = 1;
	if (GDKinmemory(0)) {
		bbpversion = GDKLIBRARY;
	} else {
		bbpversion = BBPheader(fp, &lineno, &bbpsize);
		if (bbpversion == 0) {
			GDKdebug = dbg;
			return GDK_FAIL;
		}
	}

	/* allocate BBP records */
	if (BBPextend(0, false, bbpsize) != GDK_SUCCEED) {
		GDKdebug = dbg;
		return GDK_FAIL;
	}
	ATOMIC_SET(&BBPsize, bbpsize);

	if (!GDKinmemory(0)) {
		if (BBPreadEntries(fp, bbpversion, lineno
#ifdef GDKLIBRARY_HASHASH
				   , &hashbats, &nhashbats
#endif
			    ) != GDK_SUCCEED) {
			GDKdebug = dbg;
			return GDK_FAIL;
		}
		fclose(fp);
	}

	MT_lock_set(&BBPnameLock);
	if (BBPinithash(0, (bat) ATOMIC_GET(&BBPsize)) != GDK_SUCCEED) {
		TRC_CRITICAL(GDK, "BBPinithash failed");
		MT_lock_unset(&BBPnameLock);
#ifdef GDKLIBRARY_HASHASH
		GDKfree(hashbats);
#endif
		GDKdebug = dbg;
		return GDK_FAIL;
	}
	MT_lock_unset(&BBPnameLock);

	/* will call BBPrecover if needed */
	if (!GDKinmemory(0)) {
		MT_lock_set(&GDKtmLock);
		gdk_return rc = BBPprepare(false);
		MT_lock_unset(&GDKtmLock);
		if (rc != GDK_SUCCEED) {
#ifdef GDKLIBRARY_HASHASH
			GDKfree(hashbats);
#endif
			TRC_CRITICAL(GDK, "cannot properly prepare process %s.", BAKDIR);
			GDKdebug = dbg;
			return rc;
		}
	}

	if (BBPcheckbats(bbpversion) != GDK_SUCCEED) {
#ifdef GDKLIBRARY_HASHASH
		GDKfree(hashbats);
#endif
		GDKdebug = dbg;
		return GDK_FAIL;
	}

#ifdef GDKLIBRARY_TAILN
	char *needstrbatmove;
	if (GDKinmemory(0)) {
		needstrbatmove = NULL;
	} else {
		needstrbatmove = GDKfilepath(0, BATDIR, "needstrbatmove", NULL);
		if (bbpversion <= GDKLIBRARY_TAILN) {
			/* create signal file that we need to rename string
			 * offset heaps */
			int fd = MT_open(needstrbatmove, O_WRONLY | O_CREAT);
			if (fd < 0) {
				TRC_CRITICAL(GDK, "cannot create signal file needstrbatmove.\n");
				GDKfree(needstrbatmove);
#ifdef GDKLIBRARY_HASHASH
				GDKfree(hashbats);
#endif
				GDKdebug = dbg;
				return GDK_FAIL;
			}
			close(fd);
		} else {
			/* check signal file whether we need to rename string
			 * offset heaps */
			int fd = MT_open(needstrbatmove, O_RDONLY);
			if (fd >= 0) {
				/* yes, we do */
				close(fd);
			} else if (errno == ENOENT) {
				/* no, we don't: set var to NULL */
				GDKfree(needstrbatmove);
				needstrbatmove = NULL;
			} else {
				GDKsyserror("unexpected error opening %s\n", needstrbatmove);
				GDKfree(needstrbatmove);
#ifdef GDKLIBRARY_HASHASH
				GDKfree(hashbats);
#endif
				GDKdebug = dbg;
				return GDK_FAIL;
			}
		}
	}
#endif

#ifdef GDKLIBRARY_HASHASH
	if (nhashbats > 0)
		res = fixhashash(hashbats, nhashbats);
	GDKfree(hashbats);
	if (res != GDK_SUCCEED)
		return res;
#endif

	if (bbpversion < GDKLIBRARY && TMcommit() != GDK_SUCCEED) {
		TRC_CRITICAL(GDK, "TMcommit failed\n");
		GDKdebug = dbg;
		return GDK_FAIL;
	}

#ifdef GDKLIBRARY_TAILN
	/* we rename the offset heaps after the above commit: in this
	 * version we accept both the old and new names, but we want to
	 * convert so that future versions only have the new name */
	if (needstrbatmove) {
		/* note, if renaming fails, nothing is lost: a next
		 * invocation will just try again; an older version of
		 * mserver will not work because of the TMcommit
		 * above */
		if (movestrbats() != GDK_SUCCEED) {
			GDKfree(needstrbatmove);
			GDKdebug = dbg;
			return GDK_FAIL;
		}
		MT_remove(needstrbatmove);
		GDKfree(needstrbatmove);
		needstrbatmove = NULL;
	}
#endif
	GDKdebug = dbg;

	/* cleanup any leftovers (must be done after BBPrecover) */
	for (i = 0; i < MAXFARMS && BBPfarms[i].dirname != NULL; i++) {
		int j;
		for (j = 0; j < i; j++) {
			/* don't clean a directory twice */
			if (BBPfarms[j].dirname &&
			    strcmp(BBPfarms[i].dirname,
				   BBPfarms[j].dirname) == 0)
				break;
		}
		if (j == i) {
			char *d = GDKfilepath(i, NULL, BATDIR, NULL);
			if (d == NULL) {
				return GDK_FAIL;
			}
			BBPdiskscan(d, strlen(d) - strlen(BATDIR));
			GDKfree(d);
		}
	}

	manager = THRcreate(BBPmanager, NULL, MT_THR_DETACHED, "BBPmanager");
	return GDK_SUCCEED;

  bailout:
	/* now it is time for real panic */
	TRC_CRITICAL(GDK, "could not write %s%cBBP.dir.", BATDIR, DIR_SEP);
	return GDK_FAIL;
}

/*
 * During the exit phase all non-persistent BATs are removed.  Upon
 * exit the status of the BBP tables is saved on disk.  This function
 * is called once and during the shutdown of the server. Since
 * shutdown may be issued from any thread (dangerous) it may lead to
 * interference in a parallel session.
 */

static int backup_files = 0, backup_dir = 0, backup_subdir = 0;

void
BBPexit(void)
{
	bat i;
	bool skipped;

	BBPlock();	/* stop all threads ever touching more descriptors */

	/* free all memory (just for leak-checking in Purify) */
	do {
		skipped = false;
		for (i = 0; i < (bat) ATOMIC_GET(&BBPsize); i++) {
			if (BBPvalid(i)) {
				BAT *b = BBP_desc(i);

				if (b) {
					if (b->batSharecnt > 0) {
						skipped = true;
						continue;
					}
					MT_lock_set(&b->theaplock);
					bat tp = VIEWtparent(b);
					if (tp != 0) {
						BBP_desc(tp)->batSharecnt--;
						--BBP_lrefs(tp);
						HEAPdecref(b->theap, false);
						b->theap = NULL;
					}
					tp = VIEWvtparent(b);
					if (tp != 0) {
						BBP_desc(tp)->batSharecnt--;
						--BBP_lrefs(tp);
						HEAPdecref(b->tvheap, false);
						b->tvheap = NULL;
					}
					PROPdestroy_nolock(b);
					MT_lock_unset(&b->theaplock);
					BATfree(b);
				}
				BBP_pid(i) = 0;
				BBPuncacheit(i, true);
				if (BBP_logical(i) != BBP_bak(i))
					GDKfree(BBP_logical(i));
				BBP_logical(i) = NULL;
			}
		}
	} while (skipped);
	GDKfree(BBP_hash);
	BBP_hash = NULL;
	// these need to be NULL, otherwise no new ones get created
	backup_files = 0;
	backup_dir = 0;
	backup_subdir = 0;

}

/*
 * The routine BBPdir creates the BAT pool dictionary file.  It
 * includes some information about the current state of affair in the
 * pool.  The location in the buffer pool is saved for later use as
 * well.  This is merely done for ease of debugging and of no
 * importance to front-ends.  The tail of non-used entries is
 * reclaimed as well.
 */
static inline int
<<<<<<< HEAD
heap_entry(FILE *fp, BATiter *bi, BUN size)
=======
heap_entry(FILE *fp, BATiter *bi, BUN size, oid minpos, oid maxpos)
>>>>>>> ab6cfc60
{
	BAT *b = bi->b;
	size_t free = bi->hfree;
	if (size < BUN_NONE) {
		if ((bi->type >= 0 && ATOMstorage(bi->type) == TYPE_msk))
			free = ((size + 31) / 32) * 4;
		else if (bi->width > 0)
			free = size << bi->shift;
		else
			free = 0;
	}

	if ((GDKdebug & TAILCHKMASK) && free > 0) {
		char *fname = GDKfilepath(0, BATDIR, BBP_physical(b->batCacheid), gettailnamebi(bi));
		if (fname != NULL) {
			struct stat stb;
			if (stat(fname, &stb) == -1) {
				assert(0);
				TRC_WARNING(GDK, "file %s not found (expected size %zu)\n", fname, free);
			} else {
				assert((size_t) stb.st_size >= free);
				if ((size_t) stb.st_size < free)
					TRC_WARNING(GDK, "file %s too small (expected %zu, actual %zu)\n", fname, free, (size_t) stb.st_size);
			}
			GDKfree(fname);
		}
	}

	return fprintf(fp, " %s %d %d %d " BUNFMT " " BUNFMT " " BUNFMT " "
		       BUNFMT " " OIDFMT " %zu %zu %d %" PRIu64" %" PRIu64,
		       bi->type >= 0 ? BATatoms[bi->type].name : ATOMunknown_name(bi->type),
		       bi->width,
		       b->tvarsized,
		       (unsigned short) b->tsorted |
			   ((unsigned short) b->trevsorted << 7) |
			   ((unsigned short) b->tkey << 8) |
		           ((unsigned short) BATtdense(b) << 9) |
			   ((unsigned short) b->tnonil << 10) |
			   ((unsigned short) b->tnil << 11),
		       b->tnokey[0] >= size || b->tnokey[1] >= size ? 0 : b->tnokey[0],
		       b->tnokey[0] >= size || b->tnokey[1] >= size ? 0 : b->tnokey[1],
		       b->tnosorted >= size ? 0 : b->tnosorted,
		       b->tnorevsorted >= size ? 0 : b->tnorevsorted,
		       b->tseqbase,
		       free,
		       bi->h->size,
		       0,
<<<<<<< HEAD
		       bi->minpos < size ? (uint64_t) bi->minpos : (uint64_t) oid_nil,
		       bi->maxpos < size ? (uint64_t) bi->maxpos : (uint64_t) oid_nil);
=======
		       (BUN) minpos < size ? minpos : oid_nil,
		       (BUN) maxpos < size ? maxpos : oid_nil);
>>>>>>> ab6cfc60
}

static inline int
vheap_entry(FILE *fp, BATiter *bi, BUN size)
{
	(void) size;
	if (bi->vh == NULL)
		return 0;
	if ((GDKdebug & TAILCHKMASK) && size > 0) {
		char *fname = GDKfilepath(0, BATDIR, BBP_physical(bi->vh->parentid), "theap");
		if (fname != NULL) {
			struct stat stb;
			if (stat(fname, &stb) == -1) {
				assert(0);
				TRC_WARNING(GDK, "file %s not found (expected size %zu)\n", fname, bi->vhfree);
			} else if ((size_t) stb.st_size < bi->vhfree) {
				/* no assert since this can actually happen */
				TRC_WARNING(GDK, "file %s too small (expected %zu, actual %zu)\n", fname, bi->vhfree, (size_t) stb.st_size);
			}
			GDKfree(fname);
		}
	}
	return fprintf(fp, " %zu %zu %d", bi->vhfree, size == 0 ? 0 : bi->vh->size, 0);
}

static gdk_return
<<<<<<< HEAD
new_bbpentry(FILE *fp, bat i, BUN size, BATiter *bi)
=======
new_bbpentry(FILE *fp, bat i, BUN size, BATiter *bi, oid minpos, oid maxpos)
>>>>>>> ab6cfc60
{
#ifndef NDEBUG
	assert(i > 0);
	assert(i < (bat) ATOMIC_GET(&BBPsize));
	assert(bi->b);
	assert(bi->b->batCacheid == i);
	assert(bi->b->batRole == PERSISTENT);
	assert(0 <= bi->h->farmid && bi->h->farmid < MAXFARMS);
	assert(BBPfarms[bi->h->farmid].roles & (1U << PERSISTENT));
	if (bi->vh) {
		assert(0 <= bi->vh->farmid && bi->vh->farmid < MAXFARMS);
		assert(BBPfarms[bi->vh->farmid].roles & (1U << PERSISTENT));
	}
	assert(size <= bi->count || size == BUN_NONE);
#endif

	if (size > bi->count)
		size = bi->count;
	if (fprintf(fp, "%d %u %s %s %d " BUNFMT " " BUNFMT " " OIDFMT,
		    /* BAT info */
		    (int) i,
		    BBP_status(i) & BBPPERSISTENT,
		    BBP_logical(i),
		    BBP_physical(i),
		    bi->b->batRestricted << 1,
		    size,
		    bi->b->batCapacity,
		    bi->b->hseqbase) < 0 ||
	    heap_entry(fp, bi, size) < 0 ||
	    vheap_entry(fp, bi, size) < 0 ||
	    (BBP_options(i) && fprintf(fp, " %s", BBP_options(i)) < 0) ||
	    fprintf(fp, "\n") < 0) {
		GDKsyserror("new_bbpentry: Writing BBP.dir entry failed\n");
		return GDK_FAIL;
	}

	return GDK_SUCCEED;
}

static gdk_return
BBPdir_header(FILE *f, int n, lng logno, lng transid)
{
	if (fprintf(f, "BBP.dir, GDKversion %u\n%d %d %d\nBBPsize=%d\nBBPinfo=" LLFMT " " LLFMT "\n",
		    GDKLIBRARY, SIZEOF_SIZE_T, SIZEOF_OID,
#ifdef HAVE_HGE
		    havehge ? SIZEOF_HGE :
#endif
		    SIZEOF_LNG, n, logno, transid) < 0 ||
	    ferror(f)) {
		GDKsyserror("Writing BBP.dir header failed\n");
		return GDK_FAIL;
	}
	return GDK_SUCCEED;
}

static gdk_return
BBPdir_first(bool subcommit, lng logno, lng transid,
	     FILE **obbpfp, FILE **nbbpfp)
{
	FILE *obbpf = NULL, *nbbpf = NULL;
	int n = 0;
	lng ologno, otransid;

	if (obbpfp)
		*obbpfp = NULL;
	*nbbpfp = NULL;

	if ((nbbpf = GDKfilelocate(0, "BBP", "w", "dir")) == NULL) {
		return GDK_FAIL;
	}

	if (subcommit) {
		char buf[512];

		assert(obbpfp != NULL);
		/* we need to copy the backup BBP.dir to the new, but
		 * replacing the entries for the subcommitted bats */
		if ((obbpf = GDKfileopen(0, SUBDIR, "BBP", "dir", "r")) == NULL &&
		    (obbpf = GDKfileopen(0, BAKDIR, "BBP", "dir", "r")) == NULL) {
			GDKsyserror("subcommit attempted without backup BBP.dir.");
			goto bailout;
		}
		/* read first three lines */
		if (fgets(buf, sizeof(buf), obbpf) == NULL || /* BBP.dir, GDKversion %d */
		    fgets(buf, sizeof(buf), obbpf) == NULL || /* SIZEOF_SIZE_T SIZEOF_OID SIZEOF_MAX_INT */
		    fgets(buf, sizeof(buf), obbpf) == NULL) { /* BBPsize=%d */
			GDKerror("subcommit attempted with invalid backup BBP.dir.");
			goto bailout;
		}
		/* third line contains BBPsize */
		if (sscanf(buf, "BBPsize=%d", &n) != 1) {
			GDKerror("cannot read BBPsize in backup BBP.dir.");
			goto bailout;
		}
		/* fourth line contains BBPinfo */
		if (fgets(buf, sizeof(buf), obbpf) == NULL ||
		    sscanf(buf, "BBPinfo=" LLSCN " " LLSCN, &ologno, &otransid) != 2) {
			GDKerror("cannot read BBPinfo in backup BBP.dir.");
			goto bailout;
		}
	}

	if (n < (bat) ATOMIC_GET(&BBPsize))
		n = (bat) ATOMIC_GET(&BBPsize);

	TRC_DEBUG(IO_, "writing BBP.dir (%d bats).\n", n);

	if (BBPdir_header(nbbpf, n, logno, transid) != GDK_SUCCEED) {
		goto bailout;
	}

	if (obbpfp)
		*obbpfp = obbpf;
	*nbbpfp = nbbpf;

	return GDK_SUCCEED;

  bailout:
	if (obbpf != NULL)
		fclose(obbpf);
	if (nbbpf != NULL)
		fclose(nbbpf);
	return GDK_FAIL;
}

static bat
BBPdir_step(bat bid, BUN size, int n, char *buf, size_t bufsize,
<<<<<<< HEAD
	    FILE **obbpfp, FILE *nbbpf, bool subcommit, BATiter *bi)
=======
	    FILE **obbpfp, FILE *nbbpf, bool subcommit, BATiter *bi,
	    oid minpos, oid maxpos)
>>>>>>> ab6cfc60
{
	if (n < -1)		/* safety catch */
		return n;
	while (n >= 0 && n < bid) {
		if (n > 0) {
			if (GDKdebug & TAILCHKMASK) {
				uint64_t batid, free, vfree;
				char filename[sizeof(BBP_physical(0))];
				char type[33];
				uint16_t width;
				char *fname;
				struct stat stb;
				switch (sscanf(buf, "%" SCNu64 " %*u %*s %19s %*u %*u %*u %*u %10s %" SCNu16 " %*u %*u %*u %*u %*u %*u %*u %" SCNu64 " %*u %*u %*u %*u %" SCNu64 " %*u %*u",
					       &batid, filename, type, &width, &free, &vfree)) {
				case 5:
					vfree = 0;
					/* fall through */
				case 6:
					assert(batid == (uint64_t) n);
					if (free == 0)
						break;
					const char *tailname = "tail";
					if (strcmp(type, "str") == 0) {
						switch (width) {
						case 1:
							tailname = "tail1";
							break;
						case 2:
							tailname = "tail2";
							break;
#if SIZEOF_VAR_T == 8
						case 4:
							tailname = "tail4";
							break;
#endif
						}
					}
					if (subcommit) {
						char base[32];
						snprintf(base, sizeof(base), "%" PRIo64, batid);
						fname = GDKfilepath(0, BAKDIR, base, tailname);
					} else {
						fname = GDKfilepath(0, BATDIR, filename, tailname);
					}
					if (fname == NULL)
						break;
					bool found = true;
					if (stat(fname, &stb) == -1) {
						if (subcommit) {
							char *fname1 = GDKfilepath(0, BATDIR, filename, tailname);
							if (fname1 == NULL) {
								GDKfree(fname);
								break;
							}
							if (stat(fname1, &stb) == -1) {
								assert(0);
								found = false;
								GDKfree(fname1);
							} else {
								GDKfree(fname);
								fname = fname1;
							}
						} else {
							assert(0);
							found = false;
						}
					}
					if (!found) {
						TRC_WARNING(GDK, "file %s not found (expected size %" PRIu64 ")\n", fname, free);
					} else {
						assert((uint64_t) stb.st_size >= free);
						if ((uint64_t) stb.st_size < free)
							TRC_WARNING(GDK, "file %s too small (expected %" PRIu64 ", actual %zu)\n", fname, free, (size_t) stb.st_size);
					}
					GDKfree(fname);
					if (vfree == 0)
						break;
					if (subcommit) {
						char base[32];
						snprintf(base, sizeof(base), "%" PRIo64, batid);
						fname = GDKfilepath(0, BAKDIR, base, "theap");
					} else {
						fname = GDKfilepath(0, BATDIR, filename, "theap");
					}
					if (fname == NULL)
						break;
					if (stat(fname, &stb) == -1) {
						if (subcommit) {
							GDKfree(fname);
							fname = GDKfilepath(0, BATDIR, filename, "theap");
							if (fname == NULL)
								break;
							if (stat(fname, &stb) == -1)
								assert(0);
						} else {
							assert(0);
						}
					}
					assert((uint64_t) stb.st_size >= vfree);
					if ((uint64_t) stb.st_size < vfree)
						TRC_WARNING(GDK, "file %s too small (expected %" PRIu64 ", actual %zu)\n", fname, vfree, (size_t) stb.st_size);
					GDKfree(fname);
					break;
				}
			}
			if (fputs(buf, nbbpf) == EOF) {
				GDKerror("Writing BBP.dir file failed.\n");
				goto bailout;
			}
		}
		if (fgets(buf, (int) bufsize, *obbpfp) == NULL) {
			if (ferror(*obbpfp)) {
				GDKerror("error reading backup BBP.dir.");
				goto bailout;
			}
			n = -1;
			if (fclose(*obbpfp) == EOF) {
				GDKsyserror("Closing backup BBP.dir file failed.\n");
				GDKclrerr(); /* ignore error */
			}
			*obbpfp = NULL;
		} else {
			if (sscanf(buf, "%d", &n) != 1 || n <= 0 || n >= N_BBPINIT * BBPINIT) {
				GDKerror("subcommit attempted with invalid backup BBP.dir.");
				goto bailout;
			}
		}
	}
	if (BBP_status(bid) & BBPPERSISTENT) {
		if (new_bbpentry(nbbpf, bid, size, bi) != GDK_SUCCEED)
			goto bailout;
	}
	return n == -1 ? -1 : n == bid ? 0 : n;

  bailout:
	if (*obbpfp)
		fclose(*obbpfp);
	fclose(nbbpf);
	return -2;
}

static gdk_return
BBPdir_last(int n, char *buf, size_t bufsize, FILE *obbpf, FILE *nbbpf)
{
	if (n > 0 && fputs(buf, nbbpf) == EOF) {
		GDKerror("Writing BBP.dir file failed.\n");
		goto bailout;
	}
	while (obbpf) {
		if (fgets(buf, (int) bufsize, obbpf) == NULL) {
			if (ferror(obbpf)) {
				GDKerror("error reading backup BBP.dir.");
				goto bailout;
			}
			if (fclose(obbpf) == EOF) {
				GDKsyserror("Closing backup BBP.dir file failed.\n");
				GDKclrerr(); /* ignore error */
			}
			obbpf = NULL;
		} else {
			if (fputs(buf, nbbpf) == EOF) {
				GDKerror("Writing BBP.dir file failed.\n");
				goto bailout;
			}
		}
	}
	if (fflush(nbbpf) == EOF ||
	    (!(GDKdebug & NOSYNCMASK)
#if defined(NATIVE_WIN32)
	     && _commit(_fileno(nbbpf)) < 0
#elif defined(HAVE_FDATASYNC)
	     && fdatasync(fileno(nbbpf)) < 0
#elif defined(HAVE_FSYNC)
	     && fsync(fileno(nbbpf)) < 0
#endif
		    )) {
		GDKsyserror("Syncing BBP.dir file failed\n");
		goto bailout;
	}
	if (fclose(nbbpf) == EOF) {
		GDKsyserror("Closing BBP.dir file failed\n");
		nbbpf = NULL;	/* can't close again */
		goto bailout;
	}

	TRC_DEBUG(IO_, "end\n");

	return GDK_SUCCEED;

  bailout:
	if (obbpf != NULL)
		fclose(obbpf);
	if (nbbpf != NULL)
		fclose(nbbpf);
	return GDK_FAIL;
}

gdk_return
BBPdir_init(void)
{
	FILE *fp;
	gdk_return rc;

	rc = BBPdir_first(false, 0, 0, NULL, &fp);
	if (rc == GDK_SUCCEED)
		rc = BBPdir_last(-1, NULL, 0, NULL, fp);
	return rc;
}

/* function used for debugging */
void
BBPdump(void)
{
	size_t mem = 0, vm = 0;
	size_t cmem = 0, cvm = 0;
	int n = 0, nc = 0;

	for (bat i = 0; i < (bat) ATOMIC_GET(&BBPsize); i++) {
		if (BBP_refs(i) == 0 && BBP_lrefs(i) == 0)
			continue;
		BAT *b = BBP_desc(i);
		unsigned status = BBP_status(i);
		fprintf(stderr,
			"# %d: " ALGOOPTBATFMT " "
			"refs=%d lrefs=%d "
			"status=%u%s",
			i,
			ALGOOPTBATPAR(b),
			BBP_refs(i),
			BBP_lrefs(i),
			status,
			BBP_cache(i) ? "" : " not cached");
		if (b == NULL) {
			fprintf(stderr, ", no descriptor\n");
			continue;
		}
		if (b->batSharecnt > 0)
			fprintf(stderr, " shares=%d", b->batSharecnt);
		if (b->theap) {
			if (b->theap->parentid != b->batCacheid) {
				fprintf(stderr, " Theap -> %d", b->theap->parentid);
			} else {
				fprintf(stderr,
					" Theap=[%zu,%zu,f=%d]%s%s",
					b->theap->free,
					b->theap->size,
					b->theap->farmid,
					b->theap->base == NULL ? "X" : b->theap->storage == STORE_MMAP ? "M" : "",
					status & BBPSWAPPED ? "(Swapped)" : b->theap->dirty ? "(Dirty)" : "");
				if (BBP_logical(i) && BBP_logical(i)[0] == '.') {
					cmem += HEAPmemsize(b->theap);
					cvm += HEAPvmsize(b->theap);
					nc++;
				} else {
					mem += HEAPmemsize(b->theap);
					vm += HEAPvmsize(b->theap);
					n++;
				}
			}
		}
		if (b->tvheap) {
			if (b->tvheap->parentid != b->batCacheid) {
				fprintf(stderr,
					" Tvheap -> %d",
					b->tvheap->parentid);
			} else {
				fprintf(stderr,
					" Tvheap=[%zu,%zu,f=%d]%s%s",
					b->tvheap->free,
					b->tvheap->size,
					b->tvheap->farmid,
					b->tvheap->base == NULL ? "X" : b->tvheap->storage == STORE_MMAP ? "M" : "",
					b->tvheap->dirty ? "(Dirty)" : "");
				if (BBP_logical(i) && BBP_logical(i)[0] == '.') {
					cmem += HEAPmemsize(b->tvheap);
					cvm += HEAPvmsize(b->tvheap);
				} else {
					mem += HEAPmemsize(b->tvheap);
					vm += HEAPvmsize(b->tvheap);
				}
			}
		}
		if (MT_rwlock_rdtry(&b->thashlock)) {
			if (b->thash && b->thash != (Hash *) 1) {
				size_t m = HEAPmemsize(&b->thash->heaplink) + HEAPmemsize(&b->thash->heapbckt);
				size_t v = HEAPvmsize(&b->thash->heaplink) + HEAPvmsize(&b->thash->heapbckt);
				fprintf(stderr, " Thash=[%zu,%zu,f=%d/%d]", m, v,
					b->thash->heaplink.farmid,
					b->thash->heapbckt.farmid);
				if (BBP_logical(i) && BBP_logical(i)[0] == '.') {
					cmem += m;
					cvm += v;
				} else {
					mem += m;
					vm += v;
				}
			}
			MT_rwlock_rdunlock(&b->thashlock);
		}
		fprintf(stderr, " role: %s\n",
			b->batRole == PERSISTENT ? "persistent" : "transient");
	}
	fprintf(stderr,
		"# %d bats: mem=%zu, vm=%zu %d cached bats: mem=%zu, vm=%zu\n",
		n, mem, vm, nc, cmem, cvm);
	fflush(stderr);
}

/*
 * @+ BBP Readonly Interface
 *
 * These interface functions do not change the BBP tables. If they
 * only access one specific BAT, the caller must have ensured that no
 * other thread is modifying that BAT, therefore such functions do not
 * need locking.
 *
 * BBP index lookup by BAT name:
 */
static inline bat
BBP_find(const char *nme, bool lock)
{
	bat i = BBPnamecheck(nme);

	if (i != 0) {
		/* for tmp_X BATs, we already know X */
		const char *s;

		if (i >= (bat) ATOMIC_GET(&BBPsize) || (s = BBP_logical(i)) == NULL || strcmp(s, nme)) {
			i = 0;
		}
	} else if (*nme != '.') {
		/* must lock since hash-lookup traverses other BATs */
		if (lock)
			MT_lock_set(&BBPnameLock);
		for (i = BBP_hash[strHash(nme) & BBP_mask]; i; i = BBP_next(i)) {
			if (strcmp(BBP_logical(i), nme) == 0)
				break;
		}
		if (lock)
			MT_lock_unset(&BBPnameLock);
	}
	return i;
}

bat
BBPindex(const char *nme)
{
	return BBP_find(nme, true);
}

/*
 * @+ BBP Update Interface
 * Operations to insert, delete, clear, and modify BBP entries.
 * Our policy for the BBP is to provide unlocked BBP access for
 * speed, but still write operations have to be locked.
 * #ifdef DEBUG_THREADLOCAL_BATS
 * Create the shadow version (reversed) of a bat.
 *
 * An existing BAT is inserted into the BBP
 */
static inline str
BBPsubdir_recursive(str s, bat i)
{
	i >>= 6;
	if (i >= 0100) {
		s = BBPsubdir_recursive(s, i);
		*s++ = DIR_SEP;
	}
	i &= 077;
	*s++ = '0' + (i >> 3);
	*s++ = '0' + (i & 7);
	return s;
}

static inline void
BBPgetsubdir(str s, bat i)
{
	if (i >= 0100) {
		s = BBPsubdir_recursive(s, i);
	}
	*s = 0;
}

/* There are BBP_THREADMASK+1 (64) free lists, and ours (idx) is
 * empty.  Here we find a longish free list (at least 20 entries), and
 * if we can find one, we take one entry from that list.  If no long
 * enough list can be found, we create a new entry by either just
 * increasing BBPsize (up to BBPlimit) or extending the BBP (which
 * increases BBPlimit).  Every time this function is called we start
 * searching in a following free list (variable "last").
 *
 * Note that this is the only place in normal, multi-threaded operation
 * where BBPsize is assigned a value (never decreasing), that the
 * assignment happens after any necessary memory was allocated and
 * initialized, and that this happens when the BBPnameLock is held. */
static gdk_return
maybeextend(int idx)
{
#if BBP_THREADMASK > 0
	int t, m;
	int n, l;
	bat i;
	static int last = 0;

	l = 0;			/* length of longest list */
	m = 0;			/* index of longest list */
	/* find a longish free list */
	for (t = 0; t <= BBP_THREADMASK && l <= 20; t++) {
		n = 0;
		for (i = BBP_free((t + last) & BBP_THREADMASK);
		     i != 0 && n <= 20;
		     i = BBP_next(i))
			n++;
		if (n > l) {
			m = (t + last) & BBP_THREADMASK;
			l = n;
		}
	}
	if (l > 20) {
		/* list is long enough, get an entry from there */
		i = BBP_free(m);
		BBP_free(m) = BBP_next(i);
		BBP_next(i) = 0;
		BBP_free(idx) = i;
	} else {
#endif
		/* let the longest list alone, get a fresh entry */
		bat size = (bat) ATOMIC_GET(&BBPsize);
		if (size >= BBPlimit &&
		    BBPextend(idx, true, size + 1) != GDK_SUCCEED) {
			/* couldn't extend; if there is any
			 * free entry, take it from the
			 * longest list after all */
#if BBP_THREADMASK > 0
			if (l > 0) {
				i = BBP_free(m);
				BBP_free(m) = BBP_next(i);
				BBP_next(i) = 0;
				BBP_free(idx) = i;
				GDKclrerr();
			} else
#endif
			{
				/* nothing available */
				return GDK_FAIL;
			}
		} else {
			ATOMIC_SET(&BBPsize, size + 1);
			BBP_free(idx) = size;
		}
#if BBP_THREADMASK > 0
	}
	last = (last + 1) & BBP_THREADMASK;
#endif
	return GDK_SUCCEED;
}

/* return new BAT id (> 0); return 0 on failure */
bat
BBPinsert(BAT *bn)
{
	MT_Id pid = MT_getpid();
	bool lock = locked_by == 0 || locked_by != pid;
	char dirname[24];
	bat i;
	int idx = threadmask(pid), len = 0;

	/* critical section: get a new BBP entry */
	if (lock) {
		MT_lock_set(&GDKcacheLock(idx));
	}

	/* find an empty slot */
	if (BBP_free(idx) <= 0) {
		/* we need to extend the BBP */
		gdk_return r = GDK_SUCCEED;
#if BBP_THREADMASK > 0
		if (lock) {
			/* we must take all locks in a consistent
			 * order so first unset the one we've already
			 * got */
			MT_lock_unset(&GDKcacheLock(idx));
			for (i = 0; i <= BBP_THREADMASK; i++)
				MT_lock_set(&GDKcacheLock(i));
		}
#endif
		MT_lock_set(&BBPnameLock);
		/* check again in case some other thread extended
		 * while we were waiting */
		if (BBP_free(idx) <= 0) {
			r = maybeextend(idx);
		}
		MT_lock_unset(&BBPnameLock);
#if BBP_THREADMASK > 0
		if (lock)
			for (i = BBP_THREADMASK; i >= 0; i--)
				if (i != idx)
					MT_lock_unset(&GDKcacheLock(i));
#endif
		if (r != GDK_SUCCEED) {
			if (lock) {
				MT_lock_unset(&GDKcacheLock(idx));
			}
			return 0;
		}
	}
	i = BBP_free(idx);
	assert(i > 0);
	BBP_free(idx) = BBP_next(i);

	if (lock) {
		MT_lock_unset(&GDKcacheLock(idx));
	}
	/* rest of the work outside the lock */

	/* fill in basic BBP fields for the new bat */

	bn->batCacheid = i;
	bn->creator_tid = MT_getpid();

	MT_lock_set(&GDKswapLock(i));
	BBP_status_set(i, BBPDELETING|BBPHOT);
	BBP_cache(i) = NULL;
	BBP_desc(i) = NULL;
	BBP_refs(i) = 1;	/* new bats have 1 pin */
	BBP_lrefs(i) = 0;	/* ie. no logical refs */
	BBP_pid(i) = MT_getpid();
	MT_lock_unset(&GDKswapLock(i));

#ifdef HAVE_HGE
	if (bn->ttype == TYPE_hge)
		havehge = true;
#endif

	if (*BBP_bak(i) == 0)
		len = snprintf(BBP_bak(i), sizeof(BBP_bak(i)), "tmp_%o", (unsigned) i);
	if (len == -1 || len >= FILENAME_MAX) {
		GDKerror("impossible error\n");
		return 0;
	}
	BBP_logical(i) = BBP_bak(i);

	/* Keep the physical location around forever */
	if (!GDKinmemory(0) && *BBP_physical(i) == 0) {
		BBPgetsubdir(dirname, i);

		if (*dirname)	/* i.e., i >= 0100 */
			len = snprintf(BBP_physical(i), sizeof(BBP_physical(i)),
				       "%s%c%o", dirname, DIR_SEP, (unsigned) i);
		else
			len = snprintf(BBP_physical(i), sizeof(BBP_physical(i)),
				       "%o", (unsigned) i);
		if (len == -1 || len >= FILENAME_MAX)
			return 0;

		TRC_DEBUG(BAT_, "%d = new %s(%s)\n", (int) i, BBP_logical(i), ATOMname(bn->ttype));
	}

	return i;
}

gdk_return
BBPcacheit(BAT *bn, bool lock)
{
	bat i = bn->batCacheid;
	unsigned mode;

	if (lock)
		lock = locked_by == 0 || locked_by != MT_getpid();

	if (i) {
		assert(i > 0);
	} else {
		i = BBPinsert(bn);	/* bat was not previously entered */
		if (i == 0)
			return GDK_FAIL;
		if (bn->theap)
			bn->theap->parentid = i;
		if (bn->tvheap)
			bn->tvheap->parentid = i;
	}

	if (lock)
		MT_lock_set(&GDKswapLock(i));
	mode = (BBP_status(i) | BBPLOADED) & ~(BBPLOADING | BBPDELETING | BBPSWAPPED);
	BBP_desc(i) = bn;

	/* cache it! */
	BBP_cache(i) = bn;

	BBP_status_set(i, mode);

	if (lock)
		MT_lock_unset(&GDKswapLock(i));
	return GDK_SUCCEED;
}

/*
 * BBPuncacheit changes the BBP status to swapped out.  Currently only
 * used in BBPfree (bat swapped out) and BBPclear (bat destroyed
 * forever).
 */

static void
BBPuncacheit(bat i, bool unloaddesc)
{
	if (i < 0)
		i = -i;
	if (BBPcheck(i)) {
		BAT *b = BBP_desc(i);

		assert(unloaddesc || BBP_refs(i) == 0);

		if (b) {
			if (BBP_cache(i)) {
				TRC_DEBUG(BAT_, "uncache %d (%s)\n", (int) i, BBP_logical(i));

				/* clearing bits can be done without the lock */
				BBP_status_off(i, BBPLOADED);

				BBP_cache(i) = NULL;
			}
			if (unloaddesc) {
				BBP_desc(i) = NULL;
				BATdestroy(b);
			}
		}
	}
}

/*
 * @- BBPclear
 * BBPclear removes a BAT from the BBP directory forever.
 */
static inline void
bbpclear(bat i, int idx, bool lock)
{
	TRC_DEBUG(BAT_, "clear %d (%s)\n", (int) i, BBP_logical(i));
	BBPuncacheit(i, true);
	TRC_DEBUG(BAT_, "set to unloading %d\n", i);
	if (lock) {
		MT_lock_set(&GDKcacheLock(idx));
		MT_lock_set(&GDKswapLock(i));
	}

	BBP_status_set(i, BBPUNLOADING);
	BBP_refs(i) = 0;
	BBP_lrefs(i) = 0;
	if (lock)
		MT_lock_unset(&GDKswapLock(i));
	if (!BBPtmpcheck(BBP_logical(i))) {
		MT_lock_set(&BBPnameLock);
		BBP_delete(i);
		MT_lock_unset(&BBPnameLock);
	}
	if (BBP_logical(i) != BBP_bak(i))
		GDKfree(BBP_logical(i));
	BBP_status_set(i, 0);
	BBP_logical(i) = NULL;
	BBP_next(i) = BBP_free(idx);
	BBP_free(idx) = i;
	BBP_pid(i) = ~(MT_Id)0; /* not zero, not a valid thread id */
	if (lock)
		MT_lock_unset(&GDKcacheLock(idx));
}

void
BBPclear(bat i, bool lock)
{
	MT_Id pid = MT_getpid();

	lock &= locked_by == 0 || locked_by != pid;
	if (BBPcheck(i)) {
		bbpclear(i, threadmask(pid), lock);
	}
}

/*
 * @- BBP rename
 *
 * Each BAT has a logical name that is globally unique.
 * The batId is the same as the logical BAT name.
 *
 * The default logical name of a BAT is tmp_X, where X is the
 * batCacheid.  Apart from being globally unique, new logical bat
 * names cannot be of the form tmp_X, unless X is the batCacheid.
 *
 * Physical names consist of a directory name followed by a logical
 * name suffix.  The directory name is derived from the batCacheid,
 * and is currently organized in a hierarchy that puts max 64 bats in
 * each directory (see BBPgetsubdir).
 *
 * Concerning the physical suffix: it is almost always bat_X. This
 * saves us a whole lot of trouble, as bat_X is always unique and no
 * conflicts can occur.  Other suffixes are only supported in order
 * just for backward compatibility with old repositories (you won't
 * see them anymore in new repositories).
 */
int
BBPrename(bat bid, const char *nme)
{
	BAT *b = BBPdescriptor(bid);
	char dirname[24];
	bat tmpid = 0, i;

	if (b == NULL)
		return 0;

	if (nme == NULL) {
		if (BBP_bak(bid)[0] == 0 &&
		    snprintf(BBP_bak(bid), sizeof(BBP_bak(bid)), "tmp_%o", (unsigned) bid) >= (int) sizeof(BBP_bak(bid))) {
			/* cannot happen */
			TRC_CRITICAL(GDK, "BBP default filename too long\n");
			return BBPRENAME_LONG;
		}
		nme = BBP_bak(bid);
	}

	/* If name stays same, do nothing */
	if (BBP_logical(bid) && strcmp(BBP_logical(bid), nme) == 0)
		return 0;

	BBPgetsubdir(dirname, bid);

	if ((tmpid = BBPnamecheck(nme)) && tmpid != bid) {
		GDKerror("illegal temporary name: '%s'\n", nme);
		return BBPRENAME_ILLEGAL;
	}
	if (strlen(dirname) + strLen(nme) + 1 >= IDLENGTH) {
		GDKerror("illegal temporary name: '%s'\n", nme);
		return BBPRENAME_LONG;
	}

	MT_lock_set(&BBPnameLock);
	i = BBP_find(nme, false);
	if (i != 0) {
		MT_lock_unset(&BBPnameLock);
		GDKerror("name is in use: '%s'.\n", nme);
		return BBPRENAME_ALREADY;
	}

	char *nnme;
	if (nme == BBP_bak(bid) || strcmp(nme, BBP_bak(bid)) == 0) {
		nnme = BBP_bak(bid);
	} else {
		nnme = GDKstrdup(nme);
		if (nnme == NULL) {
			MT_lock_unset(&BBPnameLock);
			return BBPRENAME_MEMORY;
		}
	}

	/* carry through the name change */
	if (BBP_logical(bid) && !BBPtmpcheck(BBP_logical(bid))) {
		BBP_delete(bid);
	}
	if (BBP_logical(bid) != BBP_bak(bid))
		GDKfree(BBP_logical(bid));
	BBP_logical(bid) = nnme;
	if (tmpid == 0) {
		BBP_insert(bid);
	}
	if (!b->batTransient) {
		bool lock = locked_by == 0 || locked_by != MT_getpid();

		if (lock)
			MT_lock_set(&GDKswapLock(i));
		BBP_status_on(bid, BBPRENAMED);
		if (lock)
			MT_lock_unset(&GDKswapLock(i));
	}
	MT_lock_unset(&BBPnameLock);
	return 0;
}

/*
 * @+ BBP swapping Policy
 * The BAT can be moved back to disk using the routine BBPfree.  It
 * frees the storage for other BATs. After this call BAT* references
 * maintained for the BAT are wrong.  We should keep track of dirty
 * unloaded BATs. They may have to be committed later on, which may
 * include reading them in again.
 *
 * BBPswappable: may this bat be unloaded?  Only real bats without
 * memory references can be unloaded.
 */
static inline void
BBPspin(bat i, const char *s, unsigned event)
{
	if (BBPcheck(i) && (BBP_status(i) & event)) {
		lng spin = LL_CONSTANT(0);

		do {
			MT_sleep_ms(KITTENNAP);
			spin++;
		} while (BBP_status(i) & event);
		TRC_DEBUG(BAT_, "%d,%s,%u: " LLFMT " loops\n", (int) i, s, event, spin);
	}
}

void
BBPcold(bat i)
{
	if (!is_bat_nil(i)) {
		BAT *b = BBP_cache(i);
		if (b == NULL)
			b = BBP_desc(i);
		if (b == NULL || b->batRole == PERSISTENT)
			BBP_status_off(i, BBPHOT);
	}
}

/* This function can fail if the input parameter (i) is incorrect
 * (unlikely), or, if the bat is a view, this is a physical (not
 * logical) incref (i.e. called through BBPfix(), and it is the first
 * reference (refs was 0 and should become 1).  It can fail in this
 * case if the parent bat cannot be loaded.
 * This means the return value of BBPfix should be checked in these
 * circumstances, but not necessarily in others. */
static inline int
incref(bat i, bool logical, bool lock)
{
	int refs;
	bat tp = i, tvp = i;
	BAT *b, *pb = NULL, *pvb = NULL;

	if (!BBPcheck(i))
		return 0;

	/* Before we get the lock and before we do all sorts of
	 * things, make sure we can load the parent bats if there are
	 * any.  If we can't load them, we can still easily fail.  If
	 * this is indeed a view, but not the first physical
	 * reference, getting the parent BAT descriptor is
	 * superfluous, but not too expensive, so we do it anyway. */
	if (!logical && (b = BBP_desc(i)) != NULL) {
		MT_lock_set(&b->theaplock);
		tp = b->theap ? b->theap->parentid : i;
		tvp = b->tvheap ? b->tvheap->parentid : i;
		MT_lock_unset(&b->theaplock);
		if (tp != i) {
			pb = BATdescriptor(tp);
			if (pb == NULL)
				return 0;
		}
		if (tvp != i) {
			pvb = BATdescriptor(tvp);
			if (pvb == NULL) {
				if (pb)
					BBPunfix(pb->batCacheid);
				return 0;
			}
		}
	}

	if (lock) {
		for (;;) {
			MT_lock_set(&GDKswapLock(i));
			if (!(BBP_status(i) & (BBPUNSTABLE|BBPLOADING)))
				break;
			/* the BATs is "unstable", try again */
			MT_lock_unset(&GDKswapLock(i));
			BBPspin(i, __func__, BBPUNSTABLE|BBPLOADING);
		}
	}
	/* we have the lock */

	b = BBP_desc(i);
	if (b == NULL) {
		/* should not have happened */
		if (lock)
			MT_lock_unset(&GDKswapLock(i));
		return 0;
	}

	assert(BBP_refs(i) + BBP_lrefs(i) ||
	       BBP_status(i) & (BBPDELETED | BBPSWAPPED));
	if (logical) {
		/* parent BATs are not relevant for logical refs */
		refs = ++BBP_lrefs(i);
		BBP_pid(i) = 0;
	} else {
		assert(tp >= 0);
		refs = ++BBP_refs(i);
		BBP_status_on(i, BBPHOT);
	}
	if (lock)
		MT_lock_unset(&GDKswapLock(i));

	if (!logical && refs > 1) {
		/* this wasn't the first physical reference, so undo
		 * the fixes on the parent bats */
		if (pb)
			BBPunfix(pb->batCacheid);
		if (pvb)
			BBPunfix(pvb->batCacheid);
	}
	return refs;
}

/* see comment for incref */
int
BBPfix(bat i)
{
	bool lock = locked_by == 0 || locked_by != MT_getpid();

	return incref(i, false, lock);
}

int
BBPretain(bat i)
{
	bool lock = locked_by == 0 || locked_by != MT_getpid();

	return incref(i, true, lock);
}

void
BBPshare(bat parent)
{
	bool lock = locked_by == 0 || locked_by != MT_getpid();

	assert(parent > 0);
	(void) incref(parent, true, lock);
	if (lock)
		MT_lock_set(&GDKswapLock(parent));
	++BBP_cache(parent)->batSharecnt;
	assert(BBP_refs(parent) > 0);
	if (lock)
		MT_lock_unset(&GDKswapLock(parent));
	(void) incref(parent, false, lock);
}

static inline int
decref(bat i, bool logical, bool releaseShare, bool lock, const char *func)
{
	int refs = 0, lrefs;
	bool swap = false;
	bool locked = false;
	bat tp = 0, tvp = 0;
	int farmid = 0;
	BAT *b;

	if (is_bat_nil(i))
		return -1;
	assert(i > 0);
	if (BBPcheck(i) == 0)
		return -1;

	if (lock)
		MT_lock_set(&GDKswapLock(i));
	if (releaseShare) {
		assert(BBP_lrefs(i) > 0);
		if (BBP_desc(i)->batSharecnt == 0) {
			GDKerror("%s: %s does not have any shares.\n", func, BBP_logical(i));
			assert(0);
		} else {
			--BBP_desc(i)->batSharecnt;
		}
		if (lock)
			MT_lock_unset(&GDKswapLock(i));
		return refs;
	}

	while (BBP_status(i) & BBPUNLOADING) {
		if (lock)
			MT_lock_unset(&GDKswapLock(i));
		BBPspin(i, func, BBPUNLOADING);
		if (lock)
			MT_lock_set(&GDKswapLock(i));
	}

	b = BBP_cache(i);

	/* decrement references by one */
	if (logical) {
		if (BBP_lrefs(i) == 0) {
			GDKerror("%s: %s does not have logical references.\n", func, BBP_logical(i));
			assert(0);
		} else {
			refs = --BBP_lrefs(i);
		}
		/* cannot release last logical ref if still shared */
		assert(BBP_desc(i)->batSharecnt == 0 || refs > 0);
	} else {
		if (BBP_refs(i) == 0) {
			GDKerror("%s: %s does not have pointer fixes.\n", func, BBP_logical(i));
			assert(0);
		} else {
			assert(b == NULL || b->theap == NULL || BBP_refs(b->theap->parentid) > 0);
			assert(b == NULL || b->tvheap == NULL || BBP_refs(b->tvheap->parentid) > 0);
			refs = --BBP_refs(i);
			if (b && refs == 0) {
				MT_lock_set(&b->theaplock);
				locked = true;
				tp = VIEWtparent(b);
				tvp = VIEWvtparent(b);
				if (tp || tvp)
					BBP_status_on(i, BBPHOT);
			}
		}
	}
	if (b) {
		if (!locked)
			MT_lock_set(&b->theaplock);
		if (b->batCount > b->batInserted && !isVIEW(b)) {
			/* if batCount is larger than batInserted and
			 * the dirty bits are off, it may be that a
			 * (sub)commit happened in parallel to an
			 * update; we must undo the turning off of the
			 * dirty bits */
			if (b->theap && b->theap->parentid == i)
				b->theap->dirty = true;
			if (b->tvheap && b->tvheap->parentid == i)
				b->tvheap->dirty = true;
		}
		if (b->theap)
			farmid = b->theap->farmid;
	}

	/* we destroy transients asap and unload persistent bats only
	 * if they have been made cold or are not dirty */
	unsigned chkflag = BBPSYNCING;
	if (GDKvm_cursize() < GDK_vm_maxsize &&
	     ((b && b->theap ? b->theap->size : 0) + (b && b->tvheap ? b->tvheap->size : 0)) < (GDK_vm_maxsize - GDKvm_cursize()) / 32)
		chkflag |= BBPHOT;
	/* only consider unloading if refs is 0; if, in addition, lrefs
	 * is 0, we can definitely unload, else only if some more
	 * conditions are met */
	if (BBP_refs(i) == 0 &&
	    (BBP_lrefs(i) == 0 ||
	     (b != NULL && b->theap != NULL
	      ? (!BATdirty(b) &&
		 !(BBP_status(i) & chkflag) &&
		 (BBP_status(i) & BBPPERSISTENT) &&
		 /* cannot unload in-memory data */
		 !GDKinmemory(farmid) &&
		 /* do not unload views or parents of views */
		 b->batSharecnt == 0 &&
		 b->batCacheid == b->theap->parentid &&
		 (b->tvheap == NULL || b->batCacheid == b->tvheap->parentid))
	      : (BBP_status(i) & BBPTMP)))) {
		/* bat will be unloaded now. set the UNLOADING bit
		 * while locked so no other thread thinks it's
		 * available anymore */
		assert((BBP_status(i) & BBPUNLOADING) == 0);
		TRC_DEBUG(BAT_, "%s set to unloading BAT %d (status %u, lrefs %d)\n", func, i, BBP_status(i), BBP_lrefs(i));
		BBP_status_on(i, BBPUNLOADING);
		swap = true;
	} /* else: bat cannot be swapped out */
	lrefs = BBP_lrefs(i);
	if (b)
		MT_lock_unset(&b->theaplock);

	/* unlock before re-locking in unload; as saving a dirty
	 * persistent bat may take a long time */
	if (lock)
		MT_lock_unset(&GDKswapLock(i));

	if (swap) {
		if (b != NULL) {
			if (lrefs == 0 && (BBP_status(i) & BBPDELETED) == 0) {
				/* free memory (if loaded) and delete from
				 * disk (if transient but saved) */
				BBPdestroy(b);
			} else {
				TRC_DEBUG(BAT_, "%s unload and free bat %d\n", func, i);
				/* free memory of transient */
				if (BBPfree(b) != GDK_SUCCEED)
					return -1;	/* indicate failure */
			}
		} else if (lrefs == 0 && (BBP_status(i) & BBPDELETED) == 0) {
			if ((b = BBP_desc(i)) != NULL)
				BATdelete(b);
			BBPclear(i, true);
		} else {
			BBP_status_off(i, BBPUNLOADING);
		}
	}
	if (tp)
		decref(tp, false, false, lock, func);
	if (tvp)
		decref(tvp, false, false, lock, func);
	return refs;
}

int
BBPunfix(bat i)
{
	return decref(i, false, false, true, __func__);
}

int
BBPrelease(bat i)
{
	return decref(i, true, false, true, __func__);
}

/*
 * M5 often changes the physical ref into a logical reference.  This
 * state change consist of the sequence BBPretain(b);BBPunfix(b).
 * A faster solution is given below, because it does not trigger the
 * BBP management actions, such as garbage collecting the bats.
 * [first step, initiate code change]
 */
void
BBPkeepref(bat i)
{
	if (BBPcheck(i)) {
		bool lock = locked_by == 0 || locked_by != MT_getpid();
		BAT *b;

		int refs = incref(i, true, lock);
		if ((b = BBPdescriptor(i)) != NULL) {
			if (refs == 1) {
				MT_lock_set(&b->theaplock);
				BATsettrivprop(b);
				MT_lock_unset(&b->theaplock);
			}
			if (GDKdebug & (CHECKMASK | PROPMASK))
				BATassertProps(b);
			if (BATsetaccess(b, BAT_READ) == NULL)
				return; /* already decreffed */
		}

		assert(BBP_refs(i));
		decref(i, false, false, lock, __func__);
	}
}

static inline void
GDKunshare(bat parent)
{
	(void) decref(parent, false, true, true, __func__);
	(void) decref(parent, true, false, true, __func__);
}

void
BBPunshare(bat parent)
{
	GDKunshare(parent);
}

/*
 * BBPreclaim is a user-exported function; the common way to destroy a
 * BAT the hard way.
 *
 * Return values:
 * -1 = bat cannot be unloaded (it has more than your own memory fix)
 *  0 = unloaded successfully
 *  1 = unload failed (due to write-to-disk failure)
 */
int
BBPreclaim(BAT *b)
{
	bat i;
	bool lock = locked_by == 0 || locked_by != MT_getpid();

	if (b == NULL)
		return -1;
	i = b->batCacheid;

	assert(BBP_refs(i) == 1);

	return decref(i, false, false, lock, __func__) < 0;
}

/*
 * BBPdescriptor checks whether BAT needs loading and does so if
 * necessary. You must have at least one fix on the BAT before calling
 * this.
 */
static BAT *
getBBPdescriptor(bat i, bool lock)
{
	bool load = false;
	BAT *b = NULL;

	assert(i > 0);
	if (!BBPcheck(i)) {
		GDKerror("BBPcheck failed for bat id %d\n", i);
		return NULL;
	}
	assert(BBP_refs(i));
	if (lock)
		MT_lock_set(&GDKswapLock(i));
	if ((b = BBP_cache(i)) == NULL || BBP_status(i) & BBPWAITING) {

		while (BBP_status(i) & BBPWAITING) {	/* wait for bat to be loaded by other thread */
			if (lock)
				MT_lock_unset(&GDKswapLock(i));
			BBPspin(i, __func__, BBPWAITING);
			if (lock)
				MT_lock_set(&GDKswapLock(i));
		}
		if (BBPvalid(i)) {
			b = BBP_cache(i);
			if (b == NULL) {
				load = true;
				TRC_DEBUG(BAT_, "set to loading BAT %d\n", i);
				BBP_status_on(i, BBPLOADING);
			}
		}
	}
	if (lock)
		MT_lock_unset(&GDKswapLock(i));
	if (load) {
		TRC_DEBUG(IO_, "load %s\n", BBP_logical(i));

		b = BATload_intern(i, lock);

		/* clearing bits can be done without the lock */
		BBP_status_off(i, BBPLOADING);
		CHECKDEBUG if (b != NULL)
			BATassertProps(b);
	}
	return b;
}

BAT *
BBPdescriptor(bat i)
{
	bool lock = locked_by == 0 || locked_by != MT_getpid();

	return getBBPdescriptor(i, lock);
}

/*
 * In BBPsave executes unlocked; it just marks the BBP_status of the
 * BAT to BBPsaving, so others that want to save or unload this BAT
 * must spin lock on the BBP_status field.
 */
gdk_return
BBPsave(BAT *b)
{
	bool lock = locked_by == 0 || locked_by != MT_getpid();
	bat bid = b->batCacheid;
	gdk_return ret = GDK_SUCCEED;

	if (BBP_lrefs(bid) == 0 || isVIEW(b) || !BATdirtydata(b)) {
		/* do nothing */
		MT_rwlock_rdlock(&b->thashlock);
		if (b->thash && b->thash != (Hash *) 1 &&
		    (b->thash->heaplink.dirty || b->thash->heapbckt.dirty))
			BAThashsave(b, (BBP_status(bid) & BBPPERSISTENT) != 0);
		MT_rwlock_rdunlock(&b->thashlock);
		return GDK_SUCCEED;
	}
	if (lock)
		MT_lock_set(&GDKswapLock(bid));

	if (BBP_status(bid) & BBPSAVING) {
		/* wait until save in other thread completes */
		if (lock)
			MT_lock_unset(&GDKswapLock(bid));
		BBPspin(bid, __func__, BBPSAVING);
	} else {
		/* save it */
		unsigned flags = BBPSAVING;

		if (DELTAdirty(b)) {
			flags |= BBPSWAPPED;
		}
		if (b->batTransient) {
			flags |= BBPTMP;
		}
		BBP_status_on(bid, flags);
		if (lock)
			MT_lock_unset(&GDKswapLock(bid));

		TRC_DEBUG(IO_, "save %s\n", BATgetId(b));

		/* do the time-consuming work unlocked */
		if (BBP_status(bid) & BBPEXISTING)
			ret = BBPbackup(b, false);
		if (ret == GDK_SUCCEED) {
			ret = BATsave(b);
		}
		/* clearing bits can be done without the lock */
		BBP_status_off(bid, BBPSAVING);
	}
	return ret;
}

/*
 * TODO merge BBPfree with BATfree? Its function is to prepare a BAT
 * for being unloaded (or even destroyed, if the BAT is not
 * persistent).
 */
static void
BBPdestroy(BAT *b)
{
	bat tp = VIEWtparent(b);
	bat vtp = VIEWvtparent(b);

	HASHdestroy(b);
	IMPSdestroy(b);
	OIDXdestroy(b);
	PROPdestroy_nolock(b);
	if (tp == 0) {
		/* bats that get destroyed must unfix their atoms */
		gdk_return (*tunfix) (const void *) = BATatoms[b->ttype].atomUnfix;
		assert(b->batSharecnt == 0);
		if (tunfix) {
			BUN p, q;
			BATiter bi = bat_iterator_nolock(b);

			BATloop(b, p, q) {
				/* ignore errors */
				(void) (*tunfix)(BUNtail(bi, p));
			}
		}
	}
	if (tp || vtp)
		VIEWunlink(b);
	if (b->theap) {
		HEAPfree(b->theap, true);
	}
	if (b->tvheap)
		HEAPfree(b->tvheap, true);
	b->batCopiedtodisk = false;

	BBPclear(b->batCacheid, true);	/* if destroyed; de-register from BBP */

	/* parent released when completely done with child */
	if (tp)
		GDKunshare(tp);
	if (vtp)
		GDKunshare(vtp);
}

static gdk_return
BBPfree(BAT *b)
{
	bat bid = b->batCacheid, tp = VIEWtparent(b), vtp = VIEWvtparent(b);
	gdk_return ret;

	assert(bid > 0);
	assert(BBPswappable(b));
	assert(!isVIEW(b));

	BBP_unload_inc();
	/* write dirty BATs before unloading */
	ret = BBPsave(b);
	if (ret == GDK_SUCCEED) {
		if (BBP_cache(bid))
			BATfree(b);	/* free memory */
		BBPuncacheit(bid, false);
	}
	TRC_DEBUG(BAT_, "turn off unloading %d\n", bid);
	BBP_status_off(bid, BBPUNLOADING);
	BBP_unload_dec();

	/* parent released when completely done with child */
	if (ret == GDK_SUCCEED && tp)
		GDKunshare(tp);
	if (ret == GDK_SUCCEED && vtp)
		GDKunshare(vtp);
	return ret;
}

/*
 * BBPquickdesc loads a BAT descriptor without loading the entire BAT,
 * of which the result be used only for a *limited* number of
 * purposes. Specifically, during the global sync/commit, we do not
 * want to load any BATs that are not already loaded, both because
 * this costs performance, and because getting into memory shortage
 * during a commit is extremely dangerous. Loading a BAT tends not to
 * be required, since the commit actions mostly involve moving some
 * pointers in the BAT descriptor.
 */
BAT *
BBPquickdesc(bat bid)
{
	BAT *b;

	if (!BBPcheck(bid)) {
		if (!is_bat_nil(bid)) {
			GDKerror("called with invalid batid.\n");
			assert(0);
		}
		return NULL;
	}
	if ((b = BBP_cache(bid)) != NULL)
		return b;	/* already cached */
	b = BBP_desc(bid);
	if (b && b->ttype < 0) {
		const char *aname = ATOMunknown_name(b->ttype);
		int tt = ATOMindex(aname);
		if (tt < 0) {
			TRC_WARNING(GDK, "atom '%s' unknown in bat '%s'.\n",
				    aname, BBP_physical(bid));
		} else {
			b->ttype = tt;
		}
	}
	return b;
}

/*
 * @+ Global Commit
 */
static BAT *
dirty_bat(bat *i, bool subcommit)
{
	if (BBPvalid(*i)) {
		BAT *b;
		BBPspin(*i, __func__, BBPSAVING);
		b = BBP_cache(*i);
		if (b != NULL) {
			if ((BBP_status(*i) & BBPNEW) &&
			    BATcheckmodes(b, false) != GDK_SUCCEED) /* check mmap modes */
				*i = -*i;	/* error */
			else if ((BBP_status(*i) & BBPPERSISTENT) &&
				 (subcommit || BATdirty(b)))
				return b;	/* the bat is loaded, persistent and dirty */
		} else if (BBP_status(*i) & BBPSWAPPED) {
			b = (BAT *) BBPquickdesc(*i);
			if (b && subcommit)
				return b;	/* only the desc is loaded & dirty */
		}
	}
	return NULL;
}

/*
 * @- backup-bat
 * Backup-bat moves all files of a BAT to a backup directory. Only
 * after this succeeds, it may be saved. If some failure occurs
 * halfway saving, we can thus always roll back.
 */
static gdk_return
file_move(int farmid, const char *srcdir, const char *dstdir, const char *name, const char *ext)
{
	if (GDKmove(farmid, srcdir, name, ext, dstdir, name, ext, true) == GDK_SUCCEED) {
		return GDK_SUCCEED;
	} else {
		char *path;
		struct stat st;

		path = GDKfilepath(farmid, srcdir, name, ext);
		if (path == NULL)
			return GDK_FAIL;
		if (MT_stat(path, &st)) {
			/* source file does not exist; the best
			 * recovery is to give an error but continue
			 * by considering the BAT as not saved; making
			 * sure that this time it does get saved.
			 */
			GDKsyserror("file_move: cannot stat %s\n", path);
			GDKfree(path);
			return GDK_FAIL;	/* fishy, but not fatal */
		}
		GDKfree(path);
	}
	return GDK_FAIL;
}

/* returns true if the file exists */
static bool
file_exists(int farmid, const char *dir, const char *name, const char *ext)
{
	char *path;
	struct stat st;
	int ret = -1;

	path = GDKfilepath(farmid, dir, name, ext);
	if (path) {
		ret = MT_stat(path, &st);
		TRC_DEBUG(IO_, "stat(%s) = %d\n", path, ret);
		GDKfree(path);
	}
	return (ret == 0);
}

static gdk_return
heap_move(Heap *hp, const char *srcdir, const char *dstdir, const char *nme, const char *ext)
{
	/* see doc at BATsetaccess()/gdk_bat.c for an expose on mmap
	 * heap modes */
	if (file_exists(hp->farmid, dstdir, nme, ext)) {
		/* dont overwrite heap with the committed state
		 * already in dstdir */
		return GDK_SUCCEED;
	} else if (hp->newstorage == STORE_PRIV &&
		   !file_exists(hp->farmid, srcdir, nme, ext)) {

		/* In order to prevent half-saved X.new files
		 * surviving a recover we create a dummy file in the
		 * BACKUP(dstdir) whose presence will trigger
		 * BBPrecover to remove them.  Thus, X will prevail
		 * where it otherwise wouldn't have.  If X already has
		 * a saved X.new, that one is backed up as normal.
		 */

		FILE *fp;
		long_str kill_ext;
		char *path;

		strconcat_len(kill_ext, sizeof(kill_ext), ext, ".kill", NULL);
		path = GDKfilepath(hp->farmid, dstdir, nme, kill_ext);
		if (path == NULL)
			return GDK_FAIL;
		fp = MT_fopen(path, "w");
		if (fp == NULL)
			GDKsyserror("heap_move: cannot open file %s\n", path);
		TRC_DEBUG(IO_, "open %s = %d\n", path, fp ? 0 : -1);
		GDKfree(path);

		if (fp != NULL) {
			fclose(fp);
			return GDK_SUCCEED;
		} else {
			return GDK_FAIL;
		}
	}
	return file_move(hp->farmid, srcdir, dstdir, nme, ext);
}

/*
 * @- BBPprepare
 *
 * this routine makes sure there is a BAKDIR/, and initiates one if
 * not.  For subcommits, it does the same with SUBDIR.
 *
 * It is now locked, to get proper file counters, and also to prevent
 * concurrent BBPrecovers, etc.
 *
 * backup_dir == 0 => no backup BBP.dir
 * backup_dir == 1 => BBP.dir saved in BACKUP/
 * backup_dir == 2 => BBP.dir saved in SUBCOMMIT/
 */

static gdk_return
BBPprepare(bool subcommit)
{
	bool start_subcommit;
	int set = 1 + subcommit;
	str bakdirpath, subdirpath;
	gdk_return ret = GDK_SUCCEED;

	bakdirpath = GDKfilepath(0, NULL, BAKDIR, NULL);
	subdirpath = GDKfilepath(0, NULL, SUBDIR, NULL);
	if (bakdirpath == NULL || subdirpath == NULL) {
		GDKfree(bakdirpath);
		GDKfree(subdirpath);
		return GDK_FAIL;
	}

	start_subcommit = (subcommit && backup_subdir == 0);
	if (start_subcommit) {
		/* starting a subcommit. Make sure SUBDIR and DELDIR
		 * are clean */
		ret = BBPrecover_subdir();
	}
	if (backup_files == 0) {
		backup_dir = 0;
		ret = BBPrecover(0);
		if (ret == GDK_SUCCEED) {
			if (MT_mkdir(bakdirpath) < 0 && errno != EEXIST) {
				GDKsyserror("cannot create directory %s\n", bakdirpath);
				ret = GDK_FAIL;
			}
			/* if BAKDIR already exists, don't signal error */
			TRC_DEBUG(IO_, "mkdir %s = %d\n", bakdirpath, (int) ret);
		}
	}
	if (ret == GDK_SUCCEED && start_subcommit) {
		/* make a new SUBDIR (subdir of BAKDIR) */
		if (MT_mkdir(subdirpath) < 0) {
			GDKsyserror("cannot create directory %s\n", subdirpath);
			ret = GDK_FAIL;
		}
		TRC_DEBUG(IO_, "mkdir %s = %d\n", subdirpath, (int) ret);
	}
	if (ret == GDK_SUCCEED && backup_dir != set) {
		/* a valid backup dir *must* at least contain BBP.dir */
		if ((ret = GDKmove(0, backup_dir ? BAKDIR : BATDIR, "BBP", "dir", subcommit ? SUBDIR : BAKDIR, "BBP", "dir", true)) == GDK_SUCCEED) {
			backup_dir = set;
		}
	}
	/* increase counters */
	if (ret == GDK_SUCCEED) {
		backup_subdir += subcommit;
		backup_files++;
	}
	GDKfree(bakdirpath);
	GDKfree(subdirpath);
	return ret;
}

static gdk_return
do_backup(const char *srcdir, const char *nme, const char *ext,
	  Heap *h, bool dirty, bool subcommit)
{
	gdk_return ret = GDK_SUCCEED;
	char extnew[16];
	bool istail = strncmp(ext, "tail", 4) == 0;

	if (h->wasempty) {
		return GDK_SUCCEED;
	}

	/* direct mmap is unprotected (readonly usage, or has WAL
	 * protection); however, if we're backing up for subcommit
	 * and a backup already exists in the main backup directory
	 * (see GDKupgradevarheap), move the file */
	if (subcommit) {
		strcpy_len(extnew, ext, sizeof(extnew));
		char *p = extnew + strlen(extnew) - 1;
		if (*p == 'l') {
			p++;
			p[1] = 0;
		}
		bool exists;
		for (;;) {
			exists = file_exists(h->farmid, BAKDIR, nme, extnew);
			if (exists)
				break;
			if (!istail)
				break;
			if (*p == '1')
				break;
			if (*p == '2')
				*p = '1';
#if SIZEOF_VAR_T == 8
			else if (*p != '4')
				*p = '4';
#endif
			else
				*p = '2';
		}
		if (exists &&
		    file_move(h->farmid, BAKDIR, SUBDIR, nme, extnew) != GDK_SUCCEED)
			return GDK_FAIL;
	}
	if (h->storage != STORE_MMAP) {
		/* STORE_PRIV saves into X.new files. Two cases could
		 * happen. The first is when a valid X.new exists
		 * because of an access change or a previous
		 * commit. This X.new should be backed up as
		 * usual. The second case is when X.new doesn't
		 * exist. In that case we could have half written
		 * X.new files (after a crash). To protect against
		 * these we write X.new.kill files in the backup
		 * directory (see heap_move). */
		gdk_return mvret = GDK_SUCCEED;
		bool exists;

		if (istail) {
			exists = file_exists(h->farmid, BAKDIR, nme, "tail.new") ||
#if SIZEOF_VAR_T == 8
				file_exists(h->farmid, BAKDIR, nme, "tail4.new") ||
#endif
				file_exists(h->farmid, BAKDIR, nme, "tail2.new") ||
				file_exists(h->farmid, BAKDIR, nme, "tail1.new") ||
				file_exists(h->farmid, BAKDIR, nme, "tail") ||
#if SIZEOF_VAR_T == 8
				file_exists(h->farmid, BAKDIR, nme, "tail4") ||
#endif
				file_exists(h->farmid, BAKDIR, nme, "tail2") ||
				file_exists(h->farmid, BAKDIR, nme, "tail1");
		} else {
			exists = file_exists(h->farmid, BAKDIR, nme, "theap.new") ||
				file_exists(h->farmid, BAKDIR, nme, "theap");
		}

		strconcat_len(extnew, sizeof(extnew), ext, ".new", NULL);
		if (dirty && !exists) {
			/* if the heap is dirty and there is no heap
			 * file (with or without .new extension) in
			 * the BAKDIR, move the heap (preferably with
			 * .new extension) to the correct backup
			 * directory */
			if (istail) {
				if (file_exists(h->farmid, srcdir, nme, "tail.new"))
					mvret = heap_move(h, srcdir,
							  subcommit ? SUBDIR : BAKDIR,
							  nme, "tail.new");
#if SIZEOF_VAR_T == 8
				else if (file_exists(h->farmid, srcdir, nme, "tail4.new"))
					mvret = heap_move(h, srcdir,
							  subcommit ? SUBDIR : BAKDIR,
							  nme, "tail4.new");
#endif
				else if (file_exists(h->farmid, srcdir, nme, "tail2.new"))
					mvret = heap_move(h, srcdir,
							  subcommit ? SUBDIR : BAKDIR,
							  nme, "tail2.new");
				else if (file_exists(h->farmid, srcdir, nme, "tail1.new"))
					mvret = heap_move(h, srcdir,
							  subcommit ? SUBDIR : BAKDIR,
							  nme, "tail1.new");
				else if (file_exists(h->farmid, srcdir, nme, "tail"))
					mvret = heap_move(h, srcdir,
							  subcommit ? SUBDIR : BAKDIR,
							  nme, "tail");
#if SIZEOF_VAR_T == 8
				else if (file_exists(h->farmid, srcdir, nme, "tail4"))
					mvret = heap_move(h, srcdir,
							  subcommit ? SUBDIR : BAKDIR,
							  nme, "tail4");
#endif
				else if (file_exists(h->farmid, srcdir, nme, "tail2"))
					mvret = heap_move(h, srcdir,
							  subcommit ? SUBDIR : BAKDIR,
							  nme, "tail2");
				else if (file_exists(h->farmid, srcdir, nme, "tail1"))
					mvret = heap_move(h, srcdir,
							  subcommit ? SUBDIR : BAKDIR,
							  nme, "tail1");
			} else if (file_exists(h->farmid, srcdir, nme, extnew))
				mvret = heap_move(h, srcdir,
						  subcommit ? SUBDIR : BAKDIR,
						  nme, extnew);
			else
				mvret = heap_move(h, srcdir,
						  subcommit ? SUBDIR : BAKDIR,
						  nme, ext);
		} else if (subcommit) {
			/* if subcommit, we may need to move an
			 * already made backup from BAKDIR to
			 * SUBDIR */
			if (file_exists(h->farmid, BAKDIR, nme, extnew))
				mvret = file_move(h->farmid, BAKDIR, SUBDIR, nme, extnew);
			else if (file_exists(h->farmid, BAKDIR, nme, ext))
				mvret = file_move(h->farmid, BAKDIR, SUBDIR, nme, ext);
		}
		/* there is a situation where the move may fail,
		 * namely if this heap was not supposed to be existing
		 * before, i.e. after a BATmaterialize on a persistent
		 * bat; as a workaround, do not complain about move
		 * failure if the source file is nonexistent
		 */
		if (mvret != GDK_SUCCEED && file_exists(h->farmid, srcdir, nme, ext)) {
			ret = GDK_FAIL;
		}
		if (subcommit &&
		    (h->storage == STORE_PRIV || h->newstorage == STORE_PRIV)) {
			long_str kill_ext;

			strconcat_len(kill_ext, sizeof(kill_ext),
				      ext, ".new.kill", NULL);
			if (file_exists(h->farmid, BAKDIR, nme, kill_ext) &&
			    file_move(h->farmid, BAKDIR, SUBDIR, nme, kill_ext) != GDK_SUCCEED) {
				ret = GDK_FAIL;
			}
		}
	}
	return ret;
}

static gdk_return
BBPbackup(BAT *b, bool subcommit)
{
	char *srcdir;
	long_str nme;
	const char *s = BBP_physical(b->batCacheid);
	size_t slen;
	bool locked = false;

	if (BBPprepare(subcommit) != GDK_SUCCEED) {
		return GDK_FAIL;
	}
	if (!b->batCopiedtodisk || b->batTransient) {
		return GDK_SUCCEED;
	}
	/* determine location dir and physical suffix */
	if (!(srcdir = GDKfilepath(NOFARM, BATDIR, s, NULL)))
		goto fail;
	s = strrchr(srcdir, DIR_SEP);
	if (!s)
		goto fail;

	slen = strlen(++s);
	if (slen >= sizeof(nme))
		goto fail;
	memcpy(nme, s, slen + 1);
	srcdir[s - srcdir] = 0;

	MT_lock_set(&b->theaplock);
	locked = true;
	if (b->ttype != TYPE_void &&
	    do_backup(srcdir, nme, gettailname(b), b->theap,
		      b->theap->dirty,
		      subcommit) != GDK_SUCCEED)
		goto fail;
	if (b->tvheap &&
	    do_backup(srcdir, nme, "theap", b->tvheap,
		      b->tvheap->dirty,
		      subcommit) != GDK_SUCCEED)
		goto fail;
	MT_lock_unset(&b->theaplock);
	GDKfree(srcdir);
	return GDK_SUCCEED;
  fail:
	if (locked)
		MT_lock_unset(&b->theaplock);
	if(srcdir)
		GDKfree(srcdir);
	return GDK_FAIL;
}

/*
 * @+ Atomic Write
 * The atomic BBPsync() function first safeguards the old images of
 * all files to be written in BAKDIR. It then saves all files. If that
 * succeeds fully, BAKDIR is renamed to DELDIR. The rename is
 * considered an atomic action. If it succeeds, the DELDIR is removed.
 * If something fails, the pre-sync status can be obtained by moving
 * back all backed up files; this is done by BBPrecover().
 *
 * The BBP.dir is also moved into the BAKDIR.
 */
gdk_return
BBPsync(int cnt, bat *restrict subcommit, BUN *restrict sizes, lng logno, lng transid)
{
	gdk_return ret = GDK_SUCCEED;
	int t0 = 0, t1 = 0;
	str bakdir, deldir;
	const bool lock = locked_by == 0 || locked_by != MT_getpid();
	char buf[3000];
	int n = subcommit ? 0 : -1;
	FILE *obbpf, *nbbpf;

	if(!(bakdir = GDKfilepath(0, NULL, subcommit ? SUBDIR : BAKDIR, NULL)))
		return GDK_FAIL;
	if(!(deldir = GDKfilepath(0, NULL, DELDIR, NULL))) {
		GDKfree(bakdir);
		return GDK_FAIL;
	}

	TRC_DEBUG_IF(PERF) t0 = t1 = GDKms();

	ret = BBPprepare(subcommit != NULL);

	/* PHASE 1: safeguard everything in a backup-dir */
	if (ret == GDK_SUCCEED) {
		int idx = 0;

		while (++idx < cnt) {
			bat i = subcommit ? subcommit[idx] : idx;
			if (lock)
				MT_lock_set(&GDKswapLock(i));
			/* set flag that we're syncing, i.e. that we'll
			 * be between moving heap to backup dir and
			 * saving the new version, in other words, the
			 * heap may not exist in the usual location */
			BBP_status_on(i, BBPSYNCING);
			/* wait until unloading is finished before
			 * attempting to make a backup */
			while (BBP_status(i) & BBPUNLOADING) {
				if (lock)
					MT_lock_unset(&GDKswapLock(i));
				BBPspin(i, __func__, BBPUNLOADING);
				if (lock)
					MT_lock_set(&GDKswapLock(i));
			}
			BAT *b = dirty_bat(&i, subcommit != NULL);
			if (i <= 0) {
				if (lock)
					MT_lock_unset(&GDKswapLock(subcommit ? subcommit[idx] : idx));
				break;
			}
			if (BBP_status(i) & BBPEXISTING) {
				if (b != NULL) {
					if (BBPbackup(b, subcommit != NULL) != GDK_SUCCEED) {
						if (lock)
							MT_lock_unset(&GDKswapLock(i));
						break;
					}
				}
			} else {
				if (subcommit && (b = BBP_desc(i)) && BBP_status(i) & BBPDELETED) {
					char o[10];
					char *f;
					snprintf(o, sizeof(o), "%o", (unsigned) b->batCacheid);
					f = GDKfilepath(b->theap->farmid, BAKDIR, o, gettailname(b));
					if (f == NULL) {
						if (lock)
							MT_lock_unset(&GDKswapLock(i));
						ret = GDK_FAIL;
						goto bailout;
					}
					if (MT_access(f, F_OK) == 0)
						file_move(b->theap->farmid, BAKDIR, SUBDIR, o, gettailname(b));
					GDKfree(f);
					f = GDKfilepath(b->theap->farmid, BAKDIR, o, "theap");
					if (f == NULL) {
						if (lock)
							MT_lock_unset(&GDKswapLock(i));
						ret = GDK_FAIL;
						goto bailout;
					}
					if (MT_access(f, F_OK) == 0)
						file_move(b->theap->farmid, BAKDIR, SUBDIR, o, "theap");
					GDKfree(f);
				}
			}
			if (lock)
				MT_lock_unset(&GDKswapLock(i));
		}
		if (idx < cnt)
			ret = GDK_FAIL;
	}
	TRC_DEBUG(PERF, "move time %d, %d files\n", (t1 = GDKms()) - t0, backup_files);

	/* PHASE 2: save the repository and write new BBP.dir file */
	if (ret == GDK_SUCCEED) {
		ret = BBPdir_first(subcommit != NULL, logno, transid,
				   &obbpf, &nbbpf);
	}

	if (ret == GDK_SUCCEED) {
		int idx = 0;

		while (++idx < cnt) {
			bat i = subcommit ? subcommit[idx] : idx;
			/* BBP_desc(i) may be NULL */
			BUN size = sizes ? sizes[idx] : BUN_NONE;
			BATiter bi;

			if (BBP_status(i) & BBPPERSISTENT) {
				BAT *b = dirty_bat(&i, subcommit != NULL);
				if (i <= 0) {
					break;
				}
<<<<<<< HEAD
				bi = bat_iterator(BBP_desc(i));
				if (b) {
					/* wait for BBPSAVING so that we
					 * can set it, wait for
					 * BBPUNLOADING before
					 * attempting to save */
					for (;;) {
						if (lock)
							MT_lock_set(&GDKswapLock(i));
						if (!(BBP_status(i) & (BBPSAVING|BBPUNLOADING)))
							break;
=======
				MT_lock_set(&BBP_desc(i)->theaplock);
				bi = bat_iterator_nolock(BBP_desc(i));
				HEAPincref(bi.h);
				if (bi.vh)
					HEAPincref(bi.vh);
#ifndef NDEBUG
				bi.locked = true;
#endif
				assert(sizes == NULL || size <= bi.count);
				assert(sizes == NULL || bi.width == 0 || (bi.type == TYPE_msk ? ((size + 31) / 32) * 4 : size << bi.shift) <= bi.hfree);
				if (size > bi.count) /* includes sizes==NULL */
					size = bi.count;
				if (size == 0) {
					/* no need to save anything */
					MT_lock_unset(&bi.b->theaplock);
				} else {
					const ValRecord *prop;
					prop = BATgetprop_nolock(bi.b, GDK_MIN_POS);
					if (prop)
						minpos = prop->val.oval;
					prop = BATgetprop_nolock(bi.b, GDK_MAX_POS);
					if (prop)
						maxpos = prop->val.oval;
					MT_lock_unset(&bi.b->theaplock);
					if (b) {
						/* wait for BBPSAVING so
						 * that we can set it,
						 * wait for BBPUNLOADING
						 * before attempting to
						 * save */
						for (;;) {
							if (lock)
								MT_lock_set(&GDKswapLock(i));
							if (!(BBP_status(i) & (BBPSAVING|BBPUNLOADING)))
								break;
							if (lock)
								MT_lock_unset(&GDKswapLock(i));
							BBPspin(i, __func__, BBPSAVING|BBPUNLOADING);
						}
						BBP_status_on(i, BBPSAVING);
>>>>>>> ab6cfc60
						if (lock)
							MT_lock_unset(&GDKswapLock(i));
						MT_rwlock_rdlock(&b->thashlock);
						ret = BATsave_locked(b, &bi, size);
						MT_rwlock_rdunlock(&b->thashlock);
						BBP_status_off(i, BBPSAVING);
					}
				}
			} else {
				bi = bat_iterator(NULL);
			}
			if (ret == GDK_SUCCEED) {
				n = BBPdir_step(i, size, n, buf, sizeof(buf), &obbpf, nbbpf, subcommit != NULL, &bi);
			}
			bat_iterator_end(&bi);
			if (n == -2)
				break;
			/* we once again have a saved heap */
		}
		if (idx < cnt) {
			ret = GDK_FAIL;
		}
	}

	TRC_DEBUG(PERF, "write time %d\n", (t0 = GDKms()) - t1);

	if (ret == GDK_SUCCEED) {
		ret = BBPdir_last(n, buf, sizeof(buf), obbpf, nbbpf);
	}

	TRC_DEBUG(PERF, "dir time %d, %d bats\n", (t1 = GDKms()) - t0, (bat) ATOMIC_GET(&BBPsize));

	if (ret == GDK_SUCCEED) {
		/* atomic switchover */
		/* this is the big one: this call determines
		 * whether the operation of this function
		 * succeeded, so no changing of ret after this
		 * call anymore */

		if (MT_rename(bakdir, deldir) < 0 &&
		    /* maybe there was an old deldir, so remove and try again */
		    (GDKremovedir(0, DELDIR) != GDK_SUCCEED ||
		     MT_rename(bakdir, deldir) < 0))
			ret = GDK_FAIL;
		if (ret != GDK_SUCCEED)
			GDKsyserror("rename(%s,%s) failed.\n", bakdir, deldir);
		TRC_DEBUG(IO_, "rename %s %s = %d\n", bakdir, deldir, (int) ret);
	}

	/* AFTERMATH */
	if (ret == GDK_SUCCEED) {
		BBPlogno = logno;	/* the new value */
		BBPtransid = transid;
		backup_files = subcommit ? (backup_files - backup_subdir) : 0;
		backup_dir = backup_subdir = 0;
		if (GDKremovedir(0, DELDIR) != GDK_SUCCEED)
			fprintf(stderr, "#BBPsync: cannot remove directory %s\n", DELDIR);
		(void) BBPprepare(false); /* (try to) remove DELDIR and set up new BAKDIR */
		if (backup_files > 1) {
			TRC_DEBUG(PERF, "backup_files %d > 1\n", backup_files);
			backup_files = 1;
		}
	}
	TRC_DEBUG(PERF, "%s (ready time %d)\n",
		  ret == GDK_SUCCEED ? "" : " failed",
		  (t0 = GDKms()) - t1);
  bailout:
	/* turn off the BBPSYNCING bits for all bats, even when things
	 * didn't go according to plan (i.e., don't check for ret ==
	 * GDK_SUCCEED) */
	for (int idx = 1; idx < cnt; idx++) {
		bat i = subcommit ? subcommit[idx] : idx;
		BBP_status_off(i, BBPSYNCING);
	}

	GDKfree(bakdir);
	GDKfree(deldir);
	return ret;
}

/*
 * Recovery just moves all files back to their original location. this
 * is an incremental process: if something fails, just stop with still
 * files left for moving in BACKUP/.  The recovery process can resume
 * later with the left over files.
 */
static gdk_return
force_move(int farmid, const char *srcdir, const char *dstdir, const char *name)
{
	const char *p;
	char *dstpath, *killfile;
	gdk_return ret = GDK_SUCCEED;

	if ((p = strrchr(name, '.')) != NULL && strcmp(p, ".kill") == 0) {
		/* Found a X.new.kill file, ie remove the X.new file */
		ptrdiff_t len = p - name;
		long_str srcpath;

		strncpy(srcpath, name, len);
		srcpath[len] = '\0';
		if(!(dstpath = GDKfilepath(farmid, dstdir, srcpath, NULL))) {
			return GDK_FAIL;
		}

		/* step 1: remove the X.new file that is going to be
		 * overridden by X */
		if (MT_remove(dstpath) != 0 && errno != ENOENT) {
			/* if it exists and cannot be removed, all
			 * this is going to fail */
			GDKsyserror("force_move: remove(%s)\n", dstpath);
			GDKfree(dstpath);
			return GDK_FAIL;
		}
		GDKfree(dstpath);

		/* step 2: now remove the .kill file. This one is
		 * crucial, otherwise we'll never finish recovering */
		if(!(killfile = GDKfilepath(farmid, srcdir, name, NULL))) {
			return GDK_FAIL;
		}
		if (MT_remove(killfile) != 0) {
			ret = GDK_FAIL;
			GDKsyserror("force_move: remove(%s)\n", killfile);
		}
		GDKfree(killfile);
		return ret;
	}
	/* try to rename it */
	ret = GDKmove(farmid, srcdir, name, NULL, dstdir, name, NULL, false);

	if (ret != GDK_SUCCEED) {
		char *srcpath;

		/* two legal possible causes: file exists or dir
		 * doesn't exist */
		if(!(dstpath = GDKfilepath(farmid, dstdir, name, NULL)))
			return GDK_FAIL;
		if(!(srcpath = GDKfilepath(farmid, srcdir, name, NULL))) {
			GDKfree(dstpath);
			return GDK_FAIL;
		}
		if (MT_remove(dstpath) != 0)	/* clear destination */
			ret = GDK_FAIL;
		TRC_DEBUG(IO_, "remove %s = %d\n", dstpath, (int) ret);

		(void) GDKcreatedir(dstdir); /* if fails, move will fail */
		ret = GDKmove(farmid, srcdir, name, NULL, dstdir, name, NULL, true);
		TRC_DEBUG(IO_, "link %s %s = %d\n", srcpath, dstpath, (int) ret);
		GDKfree(dstpath);
		GDKfree(srcpath);
	}
	return ret;
}

gdk_return
BBPrecover(int farmid)
{
	str bakdirpath;
	str leftdirpath;
	DIR *dirp;
	struct dirent *dent;
	long_str path, dstpath;
	bat i;
	size_t j = strlen(BATDIR);
	gdk_return ret = GDK_SUCCEED;
	bool dirseen = false;
	str dstdir;

	bakdirpath = GDKfilepath(farmid, NULL, BAKDIR, NULL);
	leftdirpath = GDKfilepath(farmid, NULL, LEFTDIR, NULL);
	if (bakdirpath == NULL || leftdirpath == NULL) {
		GDKfree(bakdirpath);
		GDKfree(leftdirpath);
		return GDK_FAIL;
	}
	dirp = opendir(bakdirpath);
	if (dirp == NULL) {
		if (errno != ENOENT)
			GDKsyserror("cannot open directory %s\n", bakdirpath);
		GDKfree(bakdirpath);
		GDKfree(leftdirpath);
		return GDK_SUCCEED;	/* nothing to do */
	}
	memcpy(dstpath, BATDIR, j);
	dstpath[j] = DIR_SEP;
	dstpath[++j] = 0;
	dstdir = dstpath + j;
	TRC_DEBUG(IO_, "start\n");

	if (MT_mkdir(leftdirpath) < 0 && errno != EEXIST) {
		GDKsyserror("cannot create directory %s\n", leftdirpath);
		closedir(dirp);
		GDKfree(bakdirpath);
		GDKfree(leftdirpath);
		return GDK_FAIL;
	}

	/* move back all files */
	while ((dent = readdir(dirp)) != NULL) {
		const char *q = strchr(dent->d_name, '.');

		if (q == dent->d_name) {
			char *fn;

			if (strcmp(dent->d_name, ".") == 0 ||
			    strcmp(dent->d_name, "..") == 0)
				continue;
			fn = GDKfilepath(farmid, BAKDIR, dent->d_name, NULL);
			if (fn) {
				int uret = MT_remove(fn);
				TRC_DEBUG(IO_, "remove %s = %d\n",
					  fn, uret);
				GDKfree(fn);
			}
			continue;
		} else if (strcmp(dent->d_name, "BBP.dir") == 0) {
			dirseen = true;
			continue;
		}
		if (q == NULL)
			q = dent->d_name + strlen(dent->d_name);
		if ((j = q - dent->d_name) + 1 > sizeof(path)) {
			/* name too long: ignore */
			continue;
		}
		strncpy(path, dent->d_name, j);
		path[j] = 0;
		if (GDKisdigit(*path)) {
			i = strtol(path, NULL, 8);
		} else {
			i = BBP_find(path, false);
			if (i < 0)
				i = -i;
		}
		if (i == 0 || i >= (bat) ATOMIC_GET(&BBPsize) || !BBPvalid(i)) {
			force_move(farmid, BAKDIR, LEFTDIR, dent->d_name);
		} else {
			BBPgetsubdir(dstdir, i);
			if (force_move(farmid, BAKDIR, dstpath, dent->d_name) != GDK_SUCCEED)
				ret = GDK_FAIL;
		}
	}
	closedir(dirp);
	if (dirseen && ret == GDK_SUCCEED) {	/* we have a saved BBP.dir; it should be moved back!! */
		struct stat st;
		char *fn;

		fn = GDKfilepath(farmid, BATDIR, "BBP", "dir");
		if (fn == NULL) {
			ret = GDK_FAIL;
		} else {
			ret = recover_dir(farmid, MT_stat(fn, &st) == 0);
			GDKfree(fn);
		}
	}

	if (ret == GDK_SUCCEED) {
		if (MT_rmdir(bakdirpath) < 0) {
			GDKsyserror("cannot remove directory %s\n", bakdirpath);
			ret = GDK_FAIL;
		}
		TRC_DEBUG(IO_, "rmdir %s = %d\n", bakdirpath, (int) ret);
	}
	if (ret != GDK_SUCCEED)
		GDKerror("recovery failed.\n");

	TRC_DEBUG(IO_, "end\n");
	GDKfree(bakdirpath);
	GDKfree(leftdirpath);
	return ret;
}

/*
 * SUBDIR recovery is quite mindlessly moving all files back to the
 * parent (BAKDIR).  We do recognize moving back BBP.dir and set
 * backed_up_subdir accordingly.
 */
gdk_return
BBPrecover_subdir(void)
{
	str subdirpath;
	DIR *dirp;
	struct dirent *dent;
	gdk_return ret = GDK_SUCCEED;

	subdirpath = GDKfilepath(0, NULL, SUBDIR, NULL);
	if (subdirpath == NULL)
		return GDK_FAIL;
	dirp = opendir(subdirpath);
	if (dirp == NULL && errno != ENOENT)
		GDKsyserror("cannot open directory %s\n", subdirpath);
	GDKfree(subdirpath);
	if (dirp == NULL) {
		return GDK_SUCCEED;	/* nothing to do */
	}
	TRC_DEBUG(IO_, "start\n");

	/* move back all files */
	while ((dent = readdir(dirp)) != NULL) {
		if (dent->d_name[0] == '.')
			continue;
		ret = GDKmove(0, SUBDIR, dent->d_name, NULL, BAKDIR, dent->d_name, NULL, true);
		if (ret == GDK_SUCCEED && strcmp(dent->d_name, "BBP.dir") == 0)
			backup_dir = 1;
		if (ret != GDK_SUCCEED)
			break;
	}
	closedir(dirp);

	/* delete the directory */
	if (ret == GDK_SUCCEED) {
		ret = GDKremovedir(0, SUBDIR);
		if (backup_dir == 2) {
			TRC_DEBUG(IO_, "%s%cBBP.dir had disappeared!\n", SUBDIR, DIR_SEP);
			backup_dir = 0;
		}
	}
	TRC_DEBUG(IO_, "end = %d\n", (int) ret);

	if (ret != GDK_SUCCEED)
		GDKerror("recovery failed.\n");
	return ret;
}

/*
 * @- The diskscan
 * The BBPdiskscan routine walks through the BAT dir, cleans up
 * leftovers, and measures disk occupancy.  Leftovers are files that
 * cannot belong to a BAT. in order to establish this for [ht]heap
 * files, the BAT descriptor is loaded in order to determine whether
 * these files are still required.
 *
 * The routine gathers all bat sizes in a bat that contains bat-ids
 * and bytesizes. The return value is the number of bytes of space
 * freed.
 */
static bool
persistent_bat(bat bid)
{
	if (bid >= 0 && bid < (bat) ATOMIC_GET(&BBPsize) && BBPvalid(bid)) {
		BAT *b = BBP_cache(bid);

		if (b == NULL || b->batCopiedtodisk) {
			return true;
		}
	}
	return false;
}

static BAT *
getdesc(bat bid)
{
	BAT *b = NULL;

	if (is_bat_nil(bid))
		return NULL;
	assert(bid > 0);
	if (bid < (bat) ATOMIC_GET(&BBPsize) && BBP_logical(bid))
		b = BBP_desc(bid);
	if (b == NULL)
		BBPclear(bid, true);
	return b;
}

static bool
BBPdiskscan(const char *parent, size_t baseoff)
{
	DIR *dirp = opendir(parent);
	struct dirent *dent;
	char fullname[FILENAME_MAX];
	str dst = fullname;
	size_t dstlen = sizeof(fullname);
	const char *src = parent;

	if (dirp == NULL) {
		if (errno != ENOENT)
			GDKsyserror("cannot open directory %s\n", parent);
		return true;	/* nothing to do */
	}

	while (*src) {
		*dst++ = *src++;
		dstlen--;
	}
	if (dst > fullname && dst[-1] != DIR_SEP) {
		*dst++ = DIR_SEP;
		dstlen--;
	}

	while ((dent = readdir(dirp)) != NULL) {
		const char *p;
		bat bid;
		bool ok, delete;

		if (dent->d_name[0] == '.')
			continue;	/* ignore .dot files and directories (. ..) */

		if (strncmp(dent->d_name, "BBP.", 4) == 0 &&
		    (strcmp(parent + baseoff, BATDIR) == 0 ||
		     strncmp(parent + baseoff, BAKDIR, strlen(BAKDIR)) == 0 ||
		     strncmp(parent + baseoff, SUBDIR, strlen(SUBDIR)) == 0))
			continue;

		p = strchr(dent->d_name, '.');

		if (strlen(dent->d_name) >= dstlen) {
			/* found a file with too long a name
			   (i.e. unknown); stop pruning in this
			   subdir */
			fprintf(stderr, "unexpected file %s, leaving %s.\n", dent->d_name, parent);
			break;
		}
		strncpy(dst, dent->d_name, dstlen);
		fullname[sizeof(fullname) - 1] = 0;

		if (p == NULL && !BBPdiskscan(fullname, baseoff)) {
			/* it was a directory */
			continue;
		}

		if (p && strcmp(p + 1, "tmp") == 0) {
			delete = true;
			ok = true;
			bid = 0;
		} else {
			bid = strtol(dent->d_name, NULL, 8);
			ok = p && bid;
			delete = false;

			if (!ok || !persistent_bat(bid)) {
				delete = true;
			} else if (strncmp(p + 1, "tail", 4) == 0) {
				BAT *b = getdesc(bid);
				delete = (b == NULL || !b->ttype || !b->batCopiedtodisk);
				if (!delete) {
					if (b->ttype == TYPE_str) {
						switch (b->twidth) {
						case 1:
							delete = strcmp(p + 1, "tail1") != 0;
							break;
						case 2:
							delete = strcmp(p + 1, "tail2") != 0;
							break;
#if SIZEOF_VAR_T == 8
						case 4:
							delete = strcmp(p + 1, "tail4") != 0;
							break;
#endif
						default:
							delete = strcmp(p + 1, "tail") != 0;
							break;
						}
					} else {
						delete = strcmp(p + 1, "tail") != 0;
					}
				}
			} else if (strncmp(p + 1, "theap", 5) == 0) {
				BAT *b = getdesc(bid);
				delete = (b == NULL || !b->tvheap || !b->batCopiedtodisk);
			} else if (strncmp(p + 1, "thashl", 6) == 0 ||
				   strncmp(p + 1, "thashb", 6) == 0) {
#ifdef PERSISTENTHASH
				BAT *b = getdesc(bid);
				delete = b == NULL;
				if (!delete)
					b->thash = (Hash *) 1;
#else
				delete = true;
#endif
			} else if (strncmp(p + 1, "thash", 5) == 0) {
				/* older versions used .thash which we
				 * can simply ignore */
				delete = true;
			} else if (strncmp(p + 1, "thsh", 4) == 0) {
				/* temporary hash files which we can
				 * simply ignore */
				delete = true;
			} else if (strncmp(p + 1, "timprints", 9) == 0) {
				BAT *b = getdesc(bid);
				delete = b == NULL;
				if (!delete)
					b->timprints = (Imprints *) 1;
			} else if (strncmp(p + 1, "torderidx", 9) == 0) {
#ifdef PERSISTENTIDX
				BAT *b = getdesc(bid);
				delete = b == NULL;
				if (!delete)
					b->torderidx = (Heap *) 1;
#else
				delete = true;
#endif
			} else if (strncmp(p + 1, "tstrimps", 8) == 0) {
				BAT *b = getdesc(bid);
				delete = b == NULL;
				if (!delete)
					b->tstrimps = (Strimps *)1;
			} else if (strncmp(p + 1, "new", 3) != 0) {
				ok = false;
			}
		}
		if (!ok) {
			/* found an unknown file; stop pruning in this
			 * subdir */
			fprintf(stderr, "unexpected file %s, leaving %s.\n", dent->d_name, parent);
			break;
		}
		if (delete) {
			if (MT_remove(fullname) != 0 && errno != ENOENT) {
				GDKsyserror("remove(%s)", fullname);
				continue;
			}
			TRC_DEBUG(IO_, "remove(%s) = 0\n", fullname);
		}
	}
	closedir(dirp);
	return false;
}

void
gdk_bbp_reset(void)
{
	int i;

	for (i = 0; i <= BBP_THREADMASK; i++) {
		GDKbbpLock[i].free = 0;
	}
	while (BBPlimit > 0) {
		BBPlimit -= BBPINIT;
		assert(BBPlimit >= 0);
		GDKfree(BBP[BBPlimit >> BBPINITLOG]);
		BBP[BBPlimit >> BBPINITLOG] = NULL;
	}
	ATOMIC_SET(&BBPsize, 0);
	for (i = 0; i < MAXFARMS; i++)
		GDKfree((void *) BBPfarms[i].dirname); /* loose "const" */
	memset(BBPfarms, 0, sizeof(BBPfarms));
	GDKfree(BBP_hash);
	BBP_hash = NULL;
	BBP_mask = 0;

	locked_by = 0;
	BBPunloadCnt = 0;
	backup_files = 0;
	backup_dir = 0;
	backup_subdir = 0;
}

static MT_Lock GDKCallbackListLock = MT_LOCK_INITIALIZER(GDKCallbackListLock);

static struct {
	int cnt;
	gdk_callback *head;
} callback_list = {
	.cnt = 0,
	.head = NULL,
};

/*
 * @- Add a callback
 * Adds new callback to the callback list.
 */
gdk_return
gdk_add_callback(char *name, gdk_callback_func *f, int argc, void *argv[], int
		interval)
{

	gdk_callback *callback = NULL;
	gdk_callback *p = callback_list.head;

	if (!(callback = GDKmalloc(sizeof(gdk_callback) + sizeof(void *) * argc))) {
		TRC_CRITICAL(GDK, "Failed to allocate memory!");
		return GDK_FAIL;
	}

	*callback = (gdk_callback) {
		.name = name,
		.argc = argc,
		.interval = interval,
		.func = f,
	};

	for (int i=0; i < argc; i++) {
		callback->argv[i] = argv[i];
	}

	MT_lock_set(&GDKCallbackListLock);
	if (p) {
		int cnt = 1;
		do {
			// check if already added
			if (strcmp(callback->name, p->name) == 0) {
				MT_lock_unset(&GDKCallbackListLock);
				GDKfree(callback);
				return GDK_FAIL;
			}
			if (p->next == NULL) {
			   	p->next = callback;
				p = callback->next;
			} else {
				p = p->next;
			}
			cnt += 1;
		} while(p);
		callback_list.cnt = cnt;
	} else {
		callback_list.cnt = 1;
		callback_list.head = callback;
	}
	MT_lock_unset(&GDKCallbackListLock);
	return GDK_SUCCEED;
}

/*
 * @- Remove a callback
 * Removes a callback from the callback list with a given name as an argument.
 */
gdk_return
gdk_remove_callback(char *cb_name, gdk_callback_func *argsfree)
{
	gdk_callback *curr = callback_list.head;
	gdk_callback *prev = NULL;
	gdk_return res = GDK_FAIL;
	while(curr) {
		if (strcmp(cb_name, curr->name) == 0) {
			MT_lock_set(&GDKCallbackListLock);
			if (curr == callback_list.head && prev == NULL) {
				callback_list.head = curr->next;
			} else {
				prev->next = curr->next;
			}
			if (argsfree)
			       	argsfree(curr->argc, curr->argv);
			GDKfree(curr);
			curr = NULL;
			callback_list.cnt -=1;
			res = GDK_SUCCEED;
			MT_lock_unset(&GDKCallbackListLock);
		} else {
			prev = curr;
			curr = curr->next;
		}
	}
	return res;
}

static gdk_return
do_callback(gdk_callback *cb)
{
	cb->last_called = GDKusec();
	return cb->func(cb->argc, cb->argv);
}

static bool
should_call(gdk_callback *cb)
{
	if (cb->last_called && cb->interval) {
		return (cb->last_called + cb->interval * 1000 * 1000) <
			GDKusec();
	}
	return true;
}

static void
BBPcallbacks(void)
{
	gdk_callback *next = callback_list.head;

	MT_lock_set(&GDKCallbackListLock);
	while (next) {
		if(should_call(next))
			do_callback(next);
		next = next->next;
	}
	MT_lock_unset(&GDKCallbackListLock);
}<|MERGE_RESOLUTION|>--- conflicted
+++ resolved
@@ -1824,11 +1824,7 @@
  * reclaimed as well.
  */
 static inline int
-<<<<<<< HEAD
 heap_entry(FILE *fp, BATiter *bi, BUN size)
-=======
-heap_entry(FILE *fp, BATiter *bi, BUN size, oid minpos, oid maxpos)
->>>>>>> ab6cfc60
 {
 	BAT *b = bi->b;
 	size_t free = bi->hfree;
@@ -1876,13 +1872,8 @@
 		       free,
 		       bi->h->size,
 		       0,
-<<<<<<< HEAD
 		       bi->minpos < size ? (uint64_t) bi->minpos : (uint64_t) oid_nil,
 		       bi->maxpos < size ? (uint64_t) bi->maxpos : (uint64_t) oid_nil);
-=======
-		       (BUN) minpos < size ? minpos : oid_nil,
-		       (BUN) maxpos < size ? maxpos : oid_nil);
->>>>>>> ab6cfc60
 }
 
 static inline int
@@ -1909,11 +1900,7 @@
 }
 
 static gdk_return
-<<<<<<< HEAD
 new_bbpentry(FILE *fp, bat i, BUN size, BATiter *bi)
-=======
-new_bbpentry(FILE *fp, bat i, BUN size, BATiter *bi, oid minpos, oid maxpos)
->>>>>>> ab6cfc60
 {
 #ifndef NDEBUG
 	assert(i > 0);
@@ -2041,12 +2028,7 @@
 
 static bat
 BBPdir_step(bat bid, BUN size, int n, char *buf, size_t bufsize,
-<<<<<<< HEAD
 	    FILE **obbpfp, FILE *nbbpf, bool subcommit, BATiter *bi)
-=======
-	    FILE **obbpfp, FILE *nbbpf, bool subcommit, BATiter *bi,
-	    oid minpos, oid maxpos)
->>>>>>> ab6cfc60
 {
 	if (n < -1)		/* safety catch */
 		return n;
@@ -3974,9 +3956,12 @@
 				if (i <= 0) {
 					break;
 				}
-<<<<<<< HEAD
 				bi = bat_iterator(BBP_desc(i));
-				if (b) {
+				assert(sizes == NULL || size <= bi.count);
+				assert(sizes == NULL || bi.width == 0 || (bi.type == TYPE_msk ? ((size + 31) / 32) * 4 : size << bi.shift) <= bi.hfree);
+				if (size > bi.count) /* includes sizes==NULL */
+					size = bi.count;
+				if (b && size != 0) {
 					/* wait for BBPSAVING so that we
 					 * can set it, wait for
 					 * BBPUNLOADING before
@@ -3986,55 +3971,17 @@
 							MT_lock_set(&GDKswapLock(i));
 						if (!(BBP_status(i) & (BBPSAVING|BBPUNLOADING)))
 							break;
-=======
-				MT_lock_set(&BBP_desc(i)->theaplock);
-				bi = bat_iterator_nolock(BBP_desc(i));
-				HEAPincref(bi.h);
-				if (bi.vh)
-					HEAPincref(bi.vh);
-#ifndef NDEBUG
-				bi.locked = true;
-#endif
-				assert(sizes == NULL || size <= bi.count);
-				assert(sizes == NULL || bi.width == 0 || (bi.type == TYPE_msk ? ((size + 31) / 32) * 4 : size << bi.shift) <= bi.hfree);
-				if (size > bi.count) /* includes sizes==NULL */
-					size = bi.count;
-				if (size == 0) {
-					/* no need to save anything */
-					MT_lock_unset(&bi.b->theaplock);
-				} else {
-					const ValRecord *prop;
-					prop = BATgetprop_nolock(bi.b, GDK_MIN_POS);
-					if (prop)
-						minpos = prop->val.oval;
-					prop = BATgetprop_nolock(bi.b, GDK_MAX_POS);
-					if (prop)
-						maxpos = prop->val.oval;
-					MT_lock_unset(&bi.b->theaplock);
-					if (b) {
-						/* wait for BBPSAVING so
-						 * that we can set it,
-						 * wait for BBPUNLOADING
-						 * before attempting to
-						 * save */
-						for (;;) {
-							if (lock)
-								MT_lock_set(&GDKswapLock(i));
-							if (!(BBP_status(i) & (BBPSAVING|BBPUNLOADING)))
-								break;
-							if (lock)
-								MT_lock_unset(&GDKswapLock(i));
-							BBPspin(i, __func__, BBPSAVING|BBPUNLOADING);
-						}
-						BBP_status_on(i, BBPSAVING);
->>>>>>> ab6cfc60
 						if (lock)
 							MT_lock_unset(&GDKswapLock(i));
-						MT_rwlock_rdlock(&b->thashlock);
-						ret = BATsave_locked(b, &bi, size);
-						MT_rwlock_rdunlock(&b->thashlock);
-						BBP_status_off(i, BBPSAVING);
+						BBPspin(i, __func__, BBPSAVING|BBPUNLOADING);
 					}
+					BBP_status_on(i, BBPSAVING);
+					if (lock)
+						MT_lock_unset(&GDKswapLock(i));
+					MT_rwlock_rdlock(&b->thashlock);
+					ret = BATsave_locked(b, &bi, size);
+					MT_rwlock_rdunlock(&b->thashlock);
+					BBP_status_off(i, BBPSAVING);
 				}
 			} else {
 				bi = bat_iterator(NULL);
