/*
 * This Source Code Form is subject to the terms of the Mozilla Public
 * License, v. 2.0.  If a copy of the MPL was not distributed with this
 * file, You can obtain one at http://mozilla.org/MPL/2.0/.
 *
 * Copyright 1997 - July 2008 CWI, August 2008 - 2022 MonetDB B.V.
 */

/*
 * @a M. L. Kersten, P. Boncz, N. J. Nes
 * @* BAT Buffer Pool (BBP)
 * The BATs created and loaded are collected in a BAT buffer pool.
 * The Bat Buffer Pool has a number of functions:
 * @table @code
 *
 * @item administration and lookup
 * The BBP is a directory which contains status information about all
 * known BATs.  This interface may be used very heavily, by
 * data-intensive applications.  To eliminate all overhead, read-only
 * access to the BBP may be done by table-lookups. The integer index
 * type for these lookups is @emph{bat}, as retrieved by
 * @emph{b->batCacheid}. The @emph{bat} zero is reserved for the nil
 * bat.
 *
 * @item persistence
 * The BBP is made persistent by saving it to the dictionary file
 * called @emph{BBP.dir} in the database.
 *
 * When the number of BATs rises, having all files in one directory
 * becomes a bottleneck.  The BBP therefore implements a scheme that
 * distributes all BATs in a growing directory tree with at most 64
 * BATs stored in one node.
 *
 * @item buffer management
 * The BBP is responsible for loading and saving of BATs to disk. It
 * also contains routines to unload BATs from memory when memory
 * resources get scarce. For this purpose, it administers BAT memory
 * reference counts (to know which BATs can be unloaded) and BAT usage
 * statistics (it unloads the least recently used BATs).
 *
 * @item recovery
 * When the database is closed or during a run-time syncpoint, the
 * system tables must be written to disk in a safe way, that is immune
 * for system failures (like disk full). To do so, the BBP implements
 * an atomic commit and recovery protocol: first all files to be
 * overwritten are moved to a BACKUP/ dir. If that succeeds, the
 * writes are done. If that also fully succeeds the BACKUP/ dir is
 * renamed to DELETE_ME/ and subsequently deleted.  If not, all files
 * in BACKUP/ are moved back to their original location.
 *
 * @item unloading
 * Bats which have a logical reference (ie. a lrefs > 0) but no memory
 * reference (refcnt == 0) can be unloaded. Unloading dirty bats
 * means, moving the original (committed version) to the BACKUP/ dir
 * and saving the bat. This complicates the commit and recovery/abort
 * issues.  The commit has to check if the bat is already moved. And
 * The recovery has to always move back the files from the BACKUP/
 * dir.
 *
 * @item reference counting
 * Bats use have two kinds of references: logical and physical
 * (pointer) ones.  The logical references are administered by
 * BBPretain/BBPrelease, the physical ones by BBPfix/BBPunfix.
 */

#include "monetdb_config.h"
#include "gdk.h"
#include "gdk_private.h"
#include "mutils.h"
#ifdef HAVE_FCNTL_H
#include <fcntl.h>
#endif

#ifndef F_OK
#define F_OK 0
#endif
#ifndef S_ISDIR
#define S_ISDIR(mode)	(((mode) & _S_IFMT) == _S_IFDIR)
#endif
#ifndef O_CLOEXEC
#ifdef _O_NOINHERIT
#define O_CLOEXEC _O_NOINHERIT	/* Windows */
#else
#define O_CLOEXEC 0
#endif
#endif
#ifndef O_BINARY
#define O_BINARY 0
#endif

/*
 * The BBP has a fixed address, so re-allocation due to a growing BBP
 * caused by one thread does not disturb reads to the old entries by
 * another.  This is implemented using anonymous virtual memory;
 * extensions on the same address are guaranteed because a large
 * non-committed VM area is requested initially. New slots in the BBP
 * are found in O(1) by keeping a freelist that uses the 'next' field
 * in the BBPrec records.
 */
BBPrec *BBP[N_BBPINIT];		/* fixed base VM address of BBP array */
bat BBPlimit = 0;		/* current committed VM BBP array */
static ATOMIC_TYPE BBPsize = ATOMIC_VAR_INIT(0); /* current used size of BBP array */

struct BBPfarm_t BBPfarms[MAXFARMS];

#define KITTENNAP 1		/* used to suspend processing */
#define BBPNONAME "."		/* filler for no name in BBP.dir */
/*
 * The hash index uses a bucket index (int array) of size mask that is
 * tuned for perfect hashing (1 lookup). The bucket chain uses the
 * 'next' field in the BBPrec records.
 */
static MT_Lock BBPnameLock = MT_LOCK_INITIALIZER(BBPnameLock);
static bat *BBP_hash = NULL;		/* BBP logical name hash buckets */
static bat BBP_mask = 0;		/* number of buckets = & mask */
#define BBP_THREADMASK	((1 << 6) - 1) /* = 64 - 1 */
#if SIZEOF_SIZE_T == 8
#define threadmask(y)	((int) (mix_lng(y) & BBP_THREADMASK))
#else
#define threadmask(y)	((int) (mix_int(y) & BBP_THREADMASK))
#endif
static struct {
	MT_Lock cache;
	bat free;
} GDKbbpLock[BBP_THREADMASK + 1];
#define GDKcacheLock(y)	GDKbbpLock[y].cache
#define BBP_free(y)	GDKbbpLock[y].free

static gdk_return BBPfree(BAT *b);
static void BBPdestroy(BAT *b);
static void BBPuncacheit(bat bid, bool unloaddesc);
static gdk_return BBPprepare(bool subcommit);
static BAT *getBBPdescriptor(bat i);
static gdk_return BBPbackup(BAT *b, bool subcommit);
static gdk_return BBPdir_init(void);
static void BBPcallbacks(void);

/* two lngs of extra info in BBP.dir */
/* these two need to be atomic because of their use in AUTHcommit() */
static ATOMIC_TYPE BBPlogno = ATOMIC_VAR_INIT(0);
static ATOMIC_TYPE BBPtransid = ATOMIC_VAR_INIT(0);

#define BBPtmpcheck(s)	(strncmp(s, "tmp_", 4) == 0)

#define BBPnamecheck(s) (BBPtmpcheck(s) ? strtol((s) + 4, NULL, 8) : 0)

#define BATno_shared_heap(b) \
	(!VIEWtparent(b) && (ATOMIC_GET(&(b)->theap->refs) & HEAPREFS) == 1)

#define BATshared(b) \
	((!VIEWtparent(b) && (ATOMIC_GET(&(b)->theap->refs) & HEAPREFS) > 1) || \
	 ((b)->tvheap && !VIEWvtparent(b) && (ATOMIC_GET(&(b)->tvheap->refs) & HEAPREFS) > 1))

static void
BBP_insert(bat i)
{
	bat idx = (bat) (strHash(BBP_logical(i)) & BBP_mask);

	BBP_next(i) = BBP_hash[idx];
	BBP_hash[idx] = i;
}

static void
BBP_delete(bat i)
{
	bat *h = BBP_hash;
	const char *s = BBP_logical(i);
	bat idx = (bat) (strHash(s) & BBP_mask);

	for (h += idx; (i = *h) != 0; h = &BBP_next(i)) {
		if (strcmp(BBP_logical(i), s) == 0) {
			*h = BBP_next(i);
			break;
		}
	}
}

bat
getBBPsize(void)
{
	return (bat) ATOMIC_GET(&BBPsize);
}

lng
getBBPlogno(void)
{
	return (lng) ATOMIC_GET(&BBPlogno);
}

lng
getBBPtransid(void)
{
	return (lng) ATOMIC_GET(&BBPtransid);
}


/*
 * @+ BBP Consistency and Concurrency
 * While GDK provides the basic building blocks for an ACID system, in
 * itself it is not such a system, as we this would entail too much
 * overhead that is often not needed. Hence, some consistency control
 * is left to the user. The first important user constraint is that if
 * a user updates a BAT, (s)he himself must assure that no-one else
 * accesses this BAT.
 *
 * Concerning buffer management, the BBP carries out a swapping
 * policy.  BATs are kept in memory till the memory is full. If the
 * memory is full, the malloc functions initiate BBP trim actions,
 * that unload the coldest BATs that have a zero reference count. The
 * second important user constraint is therefore that a user may only
 * manipulate live BAT data in memory if it is sure that there is at
 * least one reference count to that BAT.
 *
 * The main BBP array is protected by two locks:
 * @table @code
 * @item GDKcacheLock]
 * this lock guards the free slot management in the BBP array.  The
 * BBP operations that allocate a new slot for a new BAT
 * (@emph{BBPinit},@emph{BBPcacheit}), delete the slot of a destroyed
 * BAT (@emph{BBPreclaim}), or rename a BAT (@emph{BBPrename}), hold
 * this lock. It also protects all BAT (re)naming actions include
 * (read and write) in the hash table with BAT names.
 * @item GDKswapLock
 * this lock guards the swap (loaded/unloaded) status of the
 * BATs. Hence, all BBP routines that influence the swapping policy,
 * or actually carry out the swapping policy itself, acquire this lock
 * (e.g. @emph{BBPfix},@emph{BBPunfix}).  Note that this also means
 * that updates to the BBP_status indicator array must be protected by
 * GDKswapLock.
 *
 * To reduce contention GDKswapLock was split into multiple locks; it
 * is now an array of lock pointers which is accessed by
 * GDKswapLock(bat)
 * @end table
 *
 * Routines that need both locks should first acquire the locks in the
 * GDKswapLock array (in ascending order) and then GDKcacheLock (and
 * release them in reverse order).
 *
 * To obtain maximum speed, read operations to existing elements in
 * the BBP are unguarded. As said, it is the users responsibility that
 * the BAT that is being read is not being modified. BBP update
 * actions that modify the BBP data structure itself are locked by the
 * BBP functions themselves. Hence, multiple concurrent BBP read
 * operations may be ongoing while at the same time at most one BBP
 * write operation @strong{on a different BAT} is executing.  This
 * holds for accesses to the public (quasi-) arrays @emph{BBPcache},
 * @emph{BBPstatus} and @emph{BBPrefs}.
 * These arrays are called quasi as now they are
 * actually stored together in one big BBPrec array called BBP, that
 * is allocated in anonymous VM space, so we can reallocate this
 * structure without changing the base address (a crucial feature if
 * read actions are to go on unlocked while other entries in the BBP
 * may be modified).
 */
static volatile MT_Id locked_by = 0;

/* use a lock instead of atomic instructions so that we wait for
 * BBPlock/BBPunlock */
#define BBP_unload_inc()			\
	do {					\
		MT_lock_set(&GDKunloadLock);	\
		BBPunloadCnt++;			\
		MT_lock_unset(&GDKunloadLock);	\
	} while (0)

#define BBP_unload_dec()			\
	do {					\
		MT_lock_set(&GDKunloadLock);	\
		--BBPunloadCnt;			\
		assert(BBPunloadCnt >= 0);	\
		MT_lock_unset(&GDKunloadLock);	\
	} while (0)

static int BBPunloadCnt = 0;
static MT_Lock GDKunloadLock = MT_LOCK_INITIALIZER(GDKunloadLock);

/* GDKtmLock protects all accesses and changes to BAKDIR and SUBDIR
 * must use BBPtmlock()/BBPtmunlock() to set/unset the lock */
static MT_Lock GDKtmLock = MT_LOCK_INITIALIZER(GDKtmLock);
static char *lockfile;
static int lockfd;

void
BBPtmlock(void)
{
	MT_lock_set(&GDKtmLock);
	if (GDKinmemory(0))
		return;
	/* also use an external lock file to synchronize with external
	 * programs */
	if (lockfile == NULL) {
		lockfile = GDKfilepath(0, NULL, ".tm_lock", NULL);
		if (lockfile == NULL)
			return;
	}
	lockfd = MT_lockf(lockfile, F_LOCK);
}

void
BBPtmunlock(void)
{
	if (lockfile && lockfd >= 0) {
		assert(!GDKinmemory(0));
		MT_lockf(lockfile, F_ULOCK);
		close(lockfd);
		lockfd = -1;
	}
	MT_lock_unset(&GDKtmLock);
}

void
BBPlock(void)
{
	int i;

	/* wait for all pending unloads to finish */
	MT_lock_set(&GDKunloadLock);
	while (BBPunloadCnt > 0) {
		MT_lock_unset(&GDKunloadLock);
		MT_sleep_ms(1);
		MT_lock_set(&GDKunloadLock);
	}

<<<<<<< HEAD
	MT_lock_set(&GDKtmLock);
	for (i = 0; i <= BBP_THREADMASK; i++)
		MT_lock_set(&GDKcacheLock(i));
=======
	BBPtmlock();
	MT_lock_set(&GDKcacheLock);
>>>>>>> de19d889
	for (i = 0; i <= BBP_BATMASK; i++)
		MT_lock_set(&GDKswapLock(i));
	locked_by = MT_getpid();

	MT_lock_unset(&GDKunloadLock);
}

void
BBPunlock(void)
{
	int i;

	for (i = BBP_BATMASK; i >= 0; i--)
		MT_lock_unset(&GDKswapLock(i));
	for (i = BBP_THREADMASK; i >= 0; i--)
		MT_lock_unset(&GDKcacheLock(i));
	locked_by = 0;
	BBPtmunlock();
}

static gdk_return
BBPinithash(bat size)
{
	for (BBP_mask = 1; (BBP_mask << 1) <= BBPlimit; BBP_mask <<= 1)
		;
	BBP_hash = (bat *) GDKzalloc(BBP_mask * sizeof(bat));
	if (BBP_hash == NULL) {
		return GDK_FAIL;
	}
	BBP_mask--;

	while (--size > 0) {
		const char *s = BBP_logical(size);

		if (s && *s != '.' && !BBPtmpcheck(s)) {
			BBP_insert(size);
		}
	}
	return GDK_SUCCEED;
}

int
BBPselectfarm(role_t role, int type, enum heaptype hptype)
{
	int i;

	(void) type;		/* may use in future */
	(void) hptype;		/* may use in future */

	if (GDKinmemory(0))
		return 0;

#ifndef PERSISTENTHASH
	if (hptype == hashheap)
		role = TRANSIENT;
#endif
#ifndef PERSISTENTIDX
	if (hptype == orderidxheap)
		role = TRANSIENT;
#endif
	for (i = 0; i < MAXFARMS; i++)
		if (BBPfarms[i].roles & (1U << (int) role))
			return i;
	/* must be able to find farms for TRANSIENT and PERSISTENT */
	assert(role != TRANSIENT && role != PERSISTENT);
	return -1;
}

static gdk_return
BBPextend(bool buildhash, bat newsize)
{
	if (newsize >= N_BBPINIT * BBPINIT) {
		GDKerror("trying to extend BAT pool beyond the "
			 "limit (%d)\n", N_BBPINIT * BBPINIT);
		return GDK_FAIL;
	}

	/* make sure the new size is at least BBPsize large */
	while (BBPlimit < newsize) {
		BUN limit = BBPlimit >> BBPINITLOG;
		assert(BBP[limit] == NULL);
		BBP[limit] = GDKzalloc(BBPINIT * sizeof(BBPrec));
		if (BBP[limit] == NULL) {
			GDKerror("failed to extend BAT pool\n");
			return GDK_FAIL;
		}
		for (BUN i = 0; i < BBPINIT; i++) {
			ATOMIC_INIT(&BBP[limit][i].status, 0);
			BBP[limit][i].pid = ~(MT_Id)0;
		}
		BBPlimit += BBPINIT;
	}

	if (buildhash) {
		GDKfree(BBP_hash);
		BBP_hash = NULL;
		if (BBPinithash(newsize) != GDK_SUCCEED)
			return GDK_FAIL;
	}
	return GDK_SUCCEED;
}

static gdk_return
recover_dir(int farmid, bool direxists)
{
	if (direxists) {
		/* just try; don't care about these non-vital files */
		if (GDKunlink(farmid, BATDIR, "BBP", "bak") != GDK_SUCCEED)
			TRC_WARNING(GDK, "unlink of BBP.bak failed\n");
		if (GDKmove(farmid, BATDIR, "BBP", "dir", BATDIR, "BBP", "bak", false) != GDK_SUCCEED)
			TRC_WARNING(GDK, "rename of BBP.dir to BBP.bak failed\n");
	}
	return GDKmove(farmid, BAKDIR, "BBP", "dir", BATDIR, "BBP", "dir", true);
}

static gdk_return BBPrecover(int farmid);
static gdk_return BBPrecover_subdir(void);
static bool BBPdiskscan(const char *, size_t);

static int
vheapinit(BAT *b, const char *buf, unsigned bbpversion, const char *filename, int lineno)
{
	int n = 0;
	uint64_t free, size;
	uint16_t storage;

	(void) bbpversion;	/* could be used to implement compatibility */

	size = 0;			      /* for GDKLIBRARY_HSIZE case */
	storage = STORE_INVALID;	      /* for GDKLIBRARY_HSIZE case */
	if (bbpversion <= GDKLIBRARY_HSIZE ?
	    sscanf(buf,
		   " %" SCNu64 " %" SCNu64 " %" SCNu16
		   "%n",
		   &free, &size, &storage, &n) < 3 :
	    sscanf(buf,
		   " %" SCNu64
		   "%n",
		   &free, &n) < 1) {
		TRC_CRITICAL(GDK, "invalid format for BBP.dir on line %d", lineno);
		return -1;
	}
	if (b->batCount == 0)
		free = 0;
	if (b->ttype >= 0 &&
	    ATOMstorage(b->ttype) == TYPE_str &&
	    free < GDK_STRHASHTABLE * sizeof(stridx_t) + BATTINY * GDK_VARALIGN)
		size = GDK_STRHASHTABLE * sizeof(stridx_t) + BATTINY * GDK_VARALIGN;
	else if (free < 512)
		size = 512;
	else
		size = free;
	*b->tvheap = (Heap) {
		.free = (size_t) free,
		.size = (size_t) size,
		.base = NULL,
		.storage = STORE_INVALID,
		.cleanhash = true,
		.newstorage = STORE_INVALID,
		.dirty = false,
		.parentid = b->batCacheid,
		.farmid = BBPselectfarm(PERSISTENT, b->ttype, varheap),
		.hasfile = free > 0,
	};
	strconcat_len(b->tvheap->filename, sizeof(b->tvheap->filename),
		      filename, ".theap", NULL);
	return n;
}

static int
heapinit(BAT *b, const char *buf,
#ifdef GDKLIBRARY_HASHASH
	 int *hashash,
#endif
	 unsigned bbpversion, const char *filename, int lineno)
{
	int t;
	char type[33];
	uint16_t width;
	uint16_t var;
	uint16_t properties;
	uint64_t nokey0;
	uint64_t nokey1;
	uint64_t nosorted;
	uint64_t norevsorted;
	uint64_t base;
	uint64_t free;
	uint64_t size;
	uint16_t storage;
	uint64_t minpos, maxpos;
	int n;

	(void) bbpversion;	/* could be used to implement compatibility */

	minpos = maxpos = (uint64_t) oid_nil; /* for GDKLIBRARY_MINMAX_POS case */
	size = 0;			      /* for GDKLIBRARY_HSIZE case */
	storage = STORE_INVALID;	      /* for GDKLIBRARY_HSIZE case */
	if (bbpversion <= GDKLIBRARY_MINMAX_POS ?
	    sscanf(buf,
		   " %10s %" SCNu16 " %" SCNu16 " %" SCNu16 " %" SCNu64
		   " %" SCNu64 " %" SCNu64 " %" SCNu64 " %" SCNu64
		   " %" SCNu64 " %" SCNu64 " %" SCNu16
		   "%n",
		   type, &width, &var, &properties, &nokey0,
		   &nokey1, &nosorted, &norevsorted, &base,
		   &free, &size, &storage,
		   &n) < 12 :
	    bbpversion <= GDKLIBRARY_HSIZE ?
	    sscanf(buf,
		   " %10s %" SCNu16 " %" SCNu16 " %" SCNu16 " %" SCNu64
		   " %" SCNu64 " %" SCNu64 " %" SCNu64 " %" SCNu64
		   " %" SCNu64 " %" SCNu64 " %" SCNu16 " %" SCNu64 " %" SCNu64
		   "%n",
		   type, &width, &var, &properties, &nokey0,
		   &nokey1, &nosorted, &norevsorted, &base,
		   &free, &size, &storage, &minpos, &maxpos,
		   &n) < 14 :
	    sscanf(buf,
		   " %10s %" SCNu16 " %" SCNu16 " %" SCNu16 " %" SCNu64
		   " %" SCNu64 " %" SCNu64 " %" SCNu64 " %" SCNu64
		   " %" SCNu64 " %" SCNu64 " %" SCNu64
		   "%n",
		   type, &width, &var, &properties, &nokey0,
		   &nokey1, &nosorted, &norevsorted, &base,
		   &free, &minpos, &maxpos,
		   &n) < 12) {
		TRC_CRITICAL(GDK, "invalid format for BBP.dir on line %d", lineno);
		return -1;
	}

	if (properties & ~0x0F81) {
		TRC_CRITICAL(GDK, "unknown properties are set: incompatible database on line %d of BBP.dir\n", lineno);
		return -1;
	}
#ifdef GDKLIBRARY_HASHASH
	*hashash = var & 2;
#endif
	var &= ~2;
	if ((t = ATOMindex(type)) < 0) {
		if ((t = ATOMunknown_find(type)) == 0) {
			TRC_CRITICAL(GDK, "no space for atom %s", type);
			return -1;
		}
	} else if (var != (t == TYPE_void || BATatoms[t].atomPut != NULL)) {
		TRC_CRITICAL(GDK, "inconsistent entry in BBP.dir: tvarsized mismatch for BAT %d on line %d\n", (int) b->batCacheid, lineno);
		return -1;
	} else if (var && t != 0 ?
		   ATOMsize(t) < width ||
		   (width != 1 && width != 2 && width != 4
#if SIZEOF_VAR_T == 8
		    && width != 8
#endif
			   ) :
		   ATOMsize(t) != width) {
		TRC_CRITICAL(GDK, "inconsistent entry in BBP.dir: tsize mismatch for BAT %d on line %d\n", (int) b->batCacheid, lineno);
		return -1;
	}
	b->ttype = t;
	b->twidth = width;
	b->tshift = ATOMelmshift(width);
	assert_shift_width(b->tshift,b->twidth);
	b->tnokey[0] = (BUN) nokey0;
	b->tnokey[1] = (BUN) nokey1;
	b->tsorted = (bit) ((properties & 0x0001) != 0);
	b->trevsorted = (bit) ((properties & 0x0080) != 0);
	b->tkey = (properties & 0x0100) != 0;
	b->tnonil = (properties & 0x0400) != 0;
	b->tnil = (properties & 0x0800) != 0;
	b->tnosorted = (BUN) nosorted;
	b->tnorevsorted = (BUN) norevsorted;
	b->tunique_est = 0.0;
	/* (properties & 0x0200) is the old tdense flag */
	b->tseqbase = (properties & 0x0200) == 0 || base >= (uint64_t) oid_nil ? oid_nil : (oid) base;
	b->theap->free = (size_t) free;
	b->theap->hasfile = free > 0;
	/* set heap size to match capacity */
	if (b->ttype == TYPE_msk) {
		/* round up capacity to multiple of 32 */
		b->batCapacity = (b->batCapacity + 31) & ~((BUN) 31);
		b->theap->size = b->batCapacity / 8;
	} else {
		b->theap->size = (size_t) b->batCapacity << b->tshift;
	}
	b->theap->base = NULL;
	settailname(b->theap, filename, t, width);
	b->theap->storage = STORE_INVALID;
	b->theap->newstorage = STORE_INVALID;
	b->theap->farmid = BBPselectfarm(PERSISTENT, b->ttype, offheap);
	b->theap->dirty = false;
	b->theap->parentid = b->batCacheid;
	if (minpos < b->batCount)
		b->tminpos = (BUN) minpos;
	else
		b->tminpos = BUN_NONE;
	if (maxpos < b->batCount)
		b->tmaxpos = (BUN) maxpos;
	else
		b->tmaxpos = BUN_NONE;
	if (t && var) {
		t = vheapinit(b, buf + n, bbpversion, filename, lineno);
		if (t < 0)
			return t;
		n += t;
	} else {
		b->tvheap = NULL;
	}
	return n;
}

/* read a single line from the BBP.dir file (file pointer fp) and fill
 * in the structure pointed to by bn and extra information through the
 * other pointers; this function does not allocate any memory; return 0
 * on end of file, 1 on success, and -1 on failure */
int
BBPreadBBPline(FILE *fp, unsigned bbpversion, int *lineno, BAT *bn,
#ifdef GDKLIBRARY_HASHASH
	       int *hashash,
#endif
	       char *batname, char *filename, char **options)
{
	char buf[4096];
	uint64_t batid;
	uint16_t status;
	unsigned int properties;
	int nread, n;
	char *s;
	uint64_t count, capacity = 0, base = 0;

	if (fgets(buf, sizeof(buf), fp) == NULL) {
		if (ferror(fp)) {
			TRC_CRITICAL(GDK, "error reading BBP.dir on line %d\n", *lineno);
			return -1;
		}
		return 0;	/* end of file */
	}
	(*lineno)++;
	if ((s = strchr(buf, '\r')) != NULL) {
		/* convert \r\n into just \n */
		if (s[1] != '\n') {
			TRC_CRITICAL(GDK, "invalid format for BBP.dir on line %d", *lineno);
			return -1;
		}
		*s++ = '\n';
		*s = 0;
	}

	if (bbpversion <= GDKLIBRARY_HSIZE ?
	    sscanf(buf,
		   "%" SCNu64 " %" SCNu16 " %128s %19s %u %" SCNu64
		   " %" SCNu64 " %" SCNu64
		   "%n",
		   &batid, &status, batname, filename,
		   &properties, &count, &capacity, &base,
		   &nread) < 8 :
	    sscanf(buf,
		   "%" SCNu64 " %" SCNu16 " %128s %19s %u %" SCNu64
		   " %" SCNu64
		   "%n",
		   &batid, &status, batname, filename,
		   &properties, &count, &base,
		   &nread) < 7) {
		TRC_CRITICAL(GDK, "invalid format for BBP.dir on line %d", *lineno);
		return -1;
	}

	if (batid >= N_BBPINIT * BBPINIT) {
		TRC_CRITICAL(GDK, "bat ID (%" PRIu64 ") too large to accomodate (max %d), on line %d.", batid, N_BBPINIT * BBPINIT - 1, *lineno);
		return -1;
	}

	/* convert both / and \ path separators to our own DIR_SEP */
#if DIR_SEP != '/'
	s = filename;
	while ((s = strchr(s, '/')) != NULL)
		*s++ = DIR_SEP;
#endif
#if DIR_SEP != '\\'
	s = filename;
	while ((s = strchr(s, '\\')) != NULL)
		*s++ = DIR_SEP;
#endif

	bn->batCacheid = (bat) batid;
	BATinit_idents(bn);
	bn->batTransient = false;
	bn->batCopiedtodisk = true;
	switch ((properties & 0x06) >> 1) {
	case 0:
		bn->batRestricted = BAT_WRITE;
		break;
	case 1:
		bn->batRestricted = BAT_READ;
		break;
	case 2:
		bn->batRestricted = BAT_APPEND;
		break;
	default:
		TRC_CRITICAL(GDK, "incorrect batRestricted value");
		return -1;
	}
	bn->batCount = (BUN) count;
	bn->batInserted = bn->batCount;
	/* set capacity to at least count */
	bn->batCapacity = (BUN) count <= BATTINY ? BATTINY : (BUN) count;

	if (base > (uint64_t) GDK_oid_max) {
		TRC_CRITICAL(GDK, "head seqbase out of range (ID = %" PRIu64 ", seq = %" PRIu64 ") on line %d.", batid, base, *lineno);
		return -1;
	}
	bn->hseqbase = (oid) base;
	n = heapinit(bn, buf + nread,
#ifdef GDKLIBRARY_HASHASH
		     hashash,
#endif
		     bbpversion, filename, *lineno);
	if (n < 0) {
		return -1;
	}
	nread += n;

	if (buf[nread] != '\n' && buf[nread] != ' ') {
		TRC_CRITICAL(GDK, "invalid format for BBP.dir on line %d", *lineno);
		return -1;
	}
	*options = (buf[nread] == ' ') ? buf + nread + 1 : NULL;
	return 1;
}

static gdk_return
BBPreadEntries(FILE *fp, unsigned bbpversion, int lineno
#ifdef GDKLIBRARY_HASHASH
	       , bat **hashbats, bat *nhashbats
#endif
	)
{
#ifdef GDKLIBRARY_HASHASH
	bat *hbats = NULL;
	bat nhbats = 0;
#endif

	/* read the BBP.dir and insert the BATs into the BBP */
	for (;;) {
		BAT b;
		Heap h;
		Heap vh;
		vh = h = (Heap) {
			.free = 0,
		};
		b = (BAT) {
			.theap = &h,
			.tvheap = &vh,
		};
		char *options;
		char headname[129];
		char filename[sizeof(BBP_physical(0))];
		char logical[1024];
#ifdef GDKLIBRARY_HASHASH
		int Thashash;
#endif

		switch (BBPreadBBPline(fp, bbpversion, &lineno, &b,
#ifdef GDKLIBRARY_HASHASH
				       &Thashash,
#endif
				       headname, filename, &options)) {
		case 0:
			/* end of file */
#ifdef GDKLIBRARY_HASHASH
			*hashbats = hbats;
			*nhashbats = nhbats;
#endif
			return GDK_SUCCEED;
		case 1:
			/* successfully read an entry */
			break;
		default:
			/* error */
			goto bailout;
		}

		if (b.batCacheid >= N_BBPINIT * BBPINIT) {
			TRC_CRITICAL(GDK, "bat ID (%d) too large to accommodate (max %d), on line %d.", b.batCacheid, N_BBPINIT * BBPINIT - 1, lineno);
			goto bailout;
		}

		if (b.batCacheid >= (bat) ATOMIC_GET(&BBPsize)) {
			if ((bat) ATOMIC_GET(&BBPsize) + 1 >= BBPlimit &&
			    BBPextend(false, b.batCacheid + 1) != GDK_SUCCEED)
				goto bailout;
			ATOMIC_SET(&BBPsize, b.batCacheid + 1);
		}
		if (BBP_desc(b.batCacheid) != NULL) {
			TRC_CRITICAL(GDK, "duplicate entry in BBP.dir (ID = "
				     "%d) on line %d.", b.batCacheid, lineno);
			goto bailout;
		}

#ifdef GDKLIBRARY_HASHASH
		if (Thashash) {
			assert(bbpversion <= GDKLIBRARY_HASHASH);
			bat *sb = GDKrealloc(hbats, ++nhbats * sizeof(bat));
			if (sb == NULL) {
				goto bailout;
			}
			hbats = sb;
			hbats[nhbats - 1] = b.batCacheid;
		}
#endif

		BAT *bn;
		Heap *hn;
		if ((bn = GDKmalloc(sizeof(BAT))) == NULL ||
		    (hn = GDKmalloc(sizeof(Heap))) == NULL) {
			GDKfree(bn);
			TRC_CRITICAL(GDK, "cannot allocate memory for BAT.");
			goto bailout;
		}
		*bn = b;
		*hn = h;
		bn->theap = hn;
		if (options &&
		    (options = GDKstrdup(options)) == NULL) {
			GDKfree(hn);
			GDKfree(bn);
			PROPdestroy_nolock(&b);
			TRC_CRITICAL(GDK, "GDKstrdup failed\n");
			goto bailout;
		}
		if (b.tvheap) {
			Heap *vhn;
			assert(b.tvheap == &vh);
			if ((vhn = GDKmalloc(sizeof(Heap))) == NULL) {
				GDKfree(hn);
				GDKfree(bn);
				GDKfree(options);
				TRC_CRITICAL(GDK, "cannot allocate memory for BAT.");
				goto bailout;
			}
			*vhn = vh;
			bn->tvheap = vhn;
			ATOMIC_INIT(&bn->tvheap->refs, 1);
		}

		char name[MT_NAME_LEN];
		snprintf(name, sizeof(name), "heaplock%d", bn->batCacheid); /* fits */
		MT_lock_init(&bn->theaplock, name);
		snprintf(name, sizeof(name), "BATlock%d", bn->batCacheid); /* fits */
		MT_lock_init(&bn->batIdxLock, name);
		snprintf(name, sizeof(name), "hashlock%d", bn->batCacheid); /* fits */
		MT_rwlock_init(&bn->thashlock, name);
		ATOMIC_INIT(&bn->theap->refs, 1);

		if (snprintf(BBP_bak(b.batCacheid), sizeof(BBP_bak(b.batCacheid)), "tmp_%o", (unsigned) b.batCacheid) >= (int) sizeof(BBP_bak(b.batCacheid))) {
			BATdestroy(bn);
			TRC_CRITICAL(GDK, "BBP logical filename directory is too large, on line %d\n", lineno);
			goto bailout;
		}
		char *s;
		if ((s = strchr(headname, '~')) != NULL && s == headname) {
			/* sizeof(logical) > sizeof(BBP_bak(b.batCacheid)), so
			 * this fits */
			strcpy(logical, BBP_bak(b.batCacheid));
		} else {
			if (s)
				*s = 0;
			strcpy_len(logical, headname, sizeof(logical));
		}
		if (strcmp(logical, BBP_bak(b.batCacheid)) == 0) {
			BBP_logical(b.batCacheid) = BBP_bak(b.batCacheid);
		} else {
			BBP_logical(b.batCacheid) = GDKstrdup(logical);
			if (BBP_logical(b.batCacheid) == NULL) {
				BATdestroy(bn);
				TRC_CRITICAL(GDK, "GDKstrdup failed\n");
				goto bailout;
			}
		}
		strcpy_len(BBP_physical(b.batCacheid), filename, sizeof(BBP_physical(b.batCacheid)));
#ifdef __COVERITY__
		/* help coverity */
		BBP_physical(b.batCacheid)[sizeof(BBP_physical(b.batCacheid)) - 1] = 0;
#endif
		BBP_options(b.batCacheid) = options;
		BBP_refs(b.batCacheid) = 0;
		BBP_lrefs(b.batCacheid) = 1;	/* any BAT we encounter here is persistent, so has a logical reference */
		BBP_desc(b.batCacheid) = bn;
		BBP_pid(b.batCacheid) = 0;
		BBP_status_set(b.batCacheid, BBPEXISTING);	/* do we need other status bits? */
	}

  bailout:
#ifdef GDKLIBRARY_HASHASH
	GDKfree(hbats);
#endif
	return GDK_FAIL;
}

/* check that the necessary files for all BATs exist and are large
 * enough */
static gdk_return
BBPcheckbats(unsigned bbpversion)
{
	(void) bbpversion;
	for (bat bid = 1, size = (bat) ATOMIC_GET(&BBPsize); bid < size; bid++) {
		struct stat statb;
		BAT *b;
		char *path;

		if ((b = BBP_desc(bid)) == NULL) {
			/* not a valid BAT */
			continue;
		}
		if (b->ttype == TYPE_void) {
			/* no files needed */
			continue;
		}
		if (b->theap->free > 0) {
			path = GDKfilepath(0, BATDIR, b->theap->filename, NULL);
			if (path == NULL)
				return GDK_FAIL;
			/* first check string offset heap with width,
			 * then without */
			if (MT_stat(path, &statb) < 0) {
#ifdef GDKLIBRARY_TAILN
				if (b->ttype == TYPE_str &&
				    b->twidth < SIZEOF_VAR_T) {
					size_t taillen = strlen(path) - 1;
					char tailsave = path[taillen];
					path[taillen] = 0;
					if (MT_stat(path, &statb) < 0) {
						GDKsyserror("cannot stat file %s%c or %s (expected size %zu)\n",
							    path, tailsave, path, b->theap->free);
						GDKfree(path);
						return GDK_FAIL;
					}
				} else
#endif
				{
					GDKsyserror("cannot stat file %s (expected size %zu)\n",
						    path, b->theap->free);
					GDKfree(path);
					return GDK_FAIL;
				}
			}
			if ((size_t) statb.st_size < b->theap->free) {
				GDKerror("file %s too small (expected %zu, actual %zu)\n", path, b->theap->free, (size_t) statb.st_size);
				GDKfree(path);
				return GDK_FAIL;
			}
			size_t hfree = b->theap->free;
			hfree = (hfree + GDK_mmap_pagesize - 1) & ~(GDK_mmap_pagesize - 1);
			if (hfree == 0)
				hfree = GDK_mmap_pagesize;
			if (statb.st_size > (off_t) hfree) {
				int fd;
				if ((fd = MT_open(path, O_RDWR | O_CLOEXEC | O_BINARY)) >= 0) {
					if (ftruncate(fd, hfree) == -1)
						perror("ftruncate");
					(void) close(fd);
				}
			}
			GDKfree(path);
		}
		if (b->tvheap != NULL && b->tvheap->free > 0) {
			path = GDKfilepath(0, BATDIR, BBP_physical(b->batCacheid), "theap");
			if (path == NULL)
				return GDK_FAIL;
			if (MT_stat(path, &statb) < 0) {
				GDKsyserror("cannot stat file %s\n",
					    path);
				GDKfree(path);
				return GDK_FAIL;
			}
			if ((size_t) statb.st_size < b->tvheap->free) {
				GDKerror("file %s too small (expected %zu, actual %zu)\n", path, b->tvheap->free, (size_t) statb.st_size);
				GDKfree(path);
				return GDK_FAIL;
			}
			size_t hfree = b->tvheap->free;
			hfree = (hfree + GDK_mmap_pagesize - 1) & ~(GDK_mmap_pagesize - 1);
			if (hfree == 0)
				hfree = GDK_mmap_pagesize;
			if (statb.st_size > (off_t) hfree) {
				int fd;
				if ((fd = MT_open(path, O_RDWR | O_CLOEXEC | O_BINARY)) >= 0) {
					if (ftruncate(fd, hfree) == -1)
						perror("ftruncate");
					(void) close(fd);
				}
			}
			GDKfree(path);
		}
	}
	return GDK_SUCCEED;
}

#ifdef HAVE_HGE
#define SIZEOF_MAX_INT SIZEOF_HGE
#else
#define SIZEOF_MAX_INT SIZEOF_LNG
#endif

unsigned
BBPheader(FILE *fp, int *lineno, bat *bbpsize, lng *logno, lng *transid)
{
	char buf[BUFSIZ];
	int sz, ptrsize, oidsize, intsize;
	unsigned bbpversion;

	if (fgets(buf, sizeof(buf), fp) == NULL) {
		TRC_CRITICAL(GDK, "BBP.dir is empty");
		return 0;
	}
	++*lineno;
	if (sscanf(buf, "BBP.dir, GDKversion %u\n", &bbpversion) != 1) {
		GDKerror("old BBP without version number; "
			 "dump the database using a compatible version, "
			 "then restore into new database using this version.\n");
		return 0;
	}
	if (bbpversion != GDKLIBRARY &&
	    bbpversion != GDKLIBRARY_HSIZE &&
	    bbpversion != GDKLIBRARY_HASHASH &&
	    bbpversion != GDKLIBRARY_TAILN &&
	    bbpversion != GDKLIBRARY_MINMAX_POS) {
		TRC_CRITICAL(GDK, "incompatible BBP version: expected 0%o, got 0%o. "
			     "This database was probably created by a %s version of MonetDB.",
			     GDKLIBRARY, bbpversion,
			     bbpversion > GDKLIBRARY ? "newer" : "too old");
		return 0;
	}
	if (fgets(buf, sizeof(buf), fp) == NULL) {
		TRC_CRITICAL(GDK, "short BBP");
		return 0;
	}
	++*lineno;
	if (sscanf(buf, "%d %d %d", &ptrsize, &oidsize, &intsize) != 3) {
		TRC_CRITICAL(GDK, "BBP.dir has incompatible format: pointer, OID, and max. integer sizes are missing on line %d", *lineno);
		return 0;
	}
	if (ptrsize != SIZEOF_SIZE_T || oidsize != SIZEOF_OID) {
		TRC_CRITICAL(GDK, "database created with incompatible server: "
			     "expected pointer size %d, got %d, expected OID size %d, got %d.",
			     SIZEOF_SIZE_T, ptrsize, SIZEOF_OID, oidsize);
		return 0;
	}
	if (intsize > SIZEOF_MAX_INT) {
		TRC_CRITICAL(GDK, "database created with incompatible server: "
			     "expected max. integer size %d, got %d.",
			     SIZEOF_MAX_INT, intsize);
		return 0;
	}
	if (fgets(buf, sizeof(buf), fp) == NULL) {
		TRC_CRITICAL(GDK, "short BBP");
		return 0;
	}
	++*lineno;
	if (sscanf(buf, "BBPsize=%d", &sz) != 1) {
		TRC_CRITICAL(GDK, "no BBPsize value found\n");
		return 0;
	}
	if (sz > *bbpsize)
		*bbpsize = sz;
	if (bbpversion > GDKLIBRARY_MINMAX_POS) {
		if (fgets(buf, sizeof(buf), fp) == NULL) {
			TRC_CRITICAL(GDK, "short BBP");
			return 0;
		}
		if (sscanf(buf, "BBPinfo=" LLSCN " " LLSCN, logno, transid) != 2) {
			TRC_CRITICAL(GDK, "no info value found\n");
			return 0;
		}
	} else {
		*logno = *transid = 0;
	}
	return bbpversion;
}

bool
GDKinmemory(int farmid)
{
	if (farmid == NOFARM)
		farmid = 0;
	assert(farmid >= 0 && farmid < MAXFARMS);
	return BBPfarms[farmid].dirname == NULL;
}

/* all errors are fatal */
gdk_return
BBPaddfarm(const char *dirname, uint32_t rolemask, bool logerror)
{
	struct stat st;
	int i;

	if (dirname == NULL) {
		assert(BBPfarms[0].dirname == NULL);
		assert(rolemask & 1);
		assert(BBPfarms[0].roles == 0);
		BBPfarms[0].roles = rolemask;
		return GDK_SUCCEED;
	}
	if (strchr(dirname, '\n') != NULL) {
		if (logerror)
			GDKerror("no newline allowed in directory name\n");
		return GDK_FAIL;
	}
	if (rolemask == 0 || (rolemask & 1 && BBPfarms[0].roles != 0)) {
		if (logerror)
			GDKerror("bad rolemask\n");
		return GDK_FAIL;
	}
	if (strcmp(dirname, "in-memory") == 0 ||
	    /* backward compatibility: */ strcmp(dirname, ":memory:") == 0) {
		dirname = NULL;
	} else if (MT_mkdir(dirname) < 0) {
		if (errno == EEXIST) {
			if (MT_stat(dirname, &st) == -1 || !S_ISDIR(st.st_mode)) {
				if (logerror)
					GDKerror("%s: not a directory\n", dirname);
				return GDK_FAIL;
			}
		} else {
			if (logerror)
				GDKsyserror("%s: cannot create directory\n", dirname);
			return GDK_FAIL;
		}
	}
	for (i = 0; i < MAXFARMS; i++) {
		if (BBPfarms[i].roles == 0) {
			if (dirname) {
				BBPfarms[i].dirname = GDKstrdup(dirname);
				if (BBPfarms[i].dirname == NULL)
					return GDK_FAIL;
			}
			BBPfarms[i].roles = rolemask;
			if ((rolemask & 1) == 0 && dirname != NULL) {
				char *bbpdir;
				int j;

				for (j = 0; j < i; j++)
					if (BBPfarms[j].dirname != NULL &&
					    strcmp(BBPfarms[i].dirname,
						   BBPfarms[j].dirname) == 0)
						return GDK_SUCCEED;
				/* if an extra farm, make sure we
				 * don't find a BBP.dir there that
				 * might belong to an existing
				 * database */
				bbpdir = GDKfilepath(i, BATDIR, "BBP", "dir");
				if (bbpdir == NULL) {
					return GDK_FAIL;
				}
				if (MT_stat(bbpdir, &st) != -1 || errno != ENOENT) {
					GDKfree(bbpdir);
					if (logerror)
						GDKerror("%s is a database\n", dirname);
					return GDK_FAIL;
				}
				GDKfree(bbpdir);
				bbpdir = GDKfilepath(i, BAKDIR, "BBP", "dir");
				if (bbpdir == NULL) {
					return GDK_FAIL;
				}
				if (MT_stat(bbpdir, &st) != -1 || errno != ENOENT) {
					GDKfree(bbpdir);
					if (logerror)
						GDKerror("%s is a database\n", dirname);
					return GDK_FAIL;
				}
				GDKfree(bbpdir);
			}
			return GDK_SUCCEED;
		}
	}
	if (logerror)
		GDKerror("too many farms\n");
	return GDK_FAIL;
}

gdk_return
BBPchkfarms(void)
{
	const char *dir = NULL;
	uint32_t rolemask = 0;
	if ((BBPfarms[0].roles & 1) == 0) {
		GDKerror("Must at least call BBPaddfarms for once for persistent data\n");
		return GDK_FAIL;
	}
	for (int i = 0; i < MAXFARMS; i++) {
		if (BBPfarms[i].roles != 0) {
			dir = BBPfarms[i].dirname;
			rolemask |= BBPfarms[i].roles;
		}
	}
	if (dir == NULL)
		dir = "in-memory";
	if ((rolemask & (1U << TRANSIENT)) == 0) {
		gdk_return rc = BBPaddfarm(dir, 1U << TRANSIENT, true);
		if (rc != GDK_SUCCEED)
			return rc;
	}
	if ((rolemask & (1U << SYSTRANS)) == 0) {
		gdk_return rc = BBPaddfarm(dir, 1U << SYSTRANS, true);
		if (rc != GDK_SUCCEED)
			return rc;
	}
	return GDK_SUCCEED;
}

#ifdef GDKLIBRARY_HASHASH
static gdk_return
fixhashashbat(BAT *b)
{
	const char *nme = BBP_physical(b->batCacheid);
	char *srcdir = GDKfilepath(NOFARM, BATDIR, nme, NULL);
	if (srcdir == NULL) {
		TRC_CRITICAL(GDK, "GDKfilepath failed\n");
		return GDK_FAIL;
	}
	char *s;
	if ((s = strrchr(srcdir, DIR_SEP)) != NULL)
		*s = 0;
	const char *bnme;
	if ((bnme = strrchr(nme, DIR_SEP)) != NULL)
		bnme++;
	else
		bnme = nme;
	long_str filename;
	snprintf(filename, sizeof(filename), "BACKUP%c%s", DIR_SEP, bnme);

	/* we don't maintain index structures */
	HASHdestroy(b);
	IMPSdestroy(b);
	OIDXdestroy(b);
	PROPdestroy(b);
	STRMPdestroy(b);

	/* make backup of heaps */
	const char *t;
	if (GDKmove(b->theap->farmid, srcdir, bnme, "tail1",
		    BAKDIR, bnme, "tail1", false) == GDK_SUCCEED)
		t = "tail1";
	else if (GDKmove(b->theap->farmid, srcdir, bnme, "tail2",
			 BAKDIR, bnme, "tail2", false) == GDK_SUCCEED)
		t = "tail2";
#if SIZEOF_VAR_T == 8
	else if (GDKmove(b->theap->farmid, srcdir, bnme, "tail4",
			 BAKDIR, bnme, "tail4", false) == GDK_SUCCEED)
		t = "tail4";
#endif
	else if (GDKmove(b->theap->farmid, srcdir, bnme, "tail",
			 BAKDIR, bnme, "tail", true) == GDK_SUCCEED)
		t = "tail";
	else {
		GDKfree(srcdir);
		TRC_CRITICAL(GDK, "cannot make backup of %s.tail\n", nme);
		return GDK_FAIL;
	}
	GDKclrerr();
	if (GDKmove(b->theap->farmid, srcdir, bnme, "theap",
		    BAKDIR, bnme, "theap", true) != GDK_SUCCEED) {
		GDKfree(srcdir);
		TRC_CRITICAL(GDK, "cannot make backup of %s.theap\n", nme);
		return GDK_FAIL;
	}
	/* load old heaps */
	Heap h1 = *b->theap;	/* old heap */
	h1.base = NULL;
	h1.dirty = false;
	strconcat_len(h1.filename, sizeof(h1.filename), filename, ".", t, NULL);
	if (HEAPload(&h1, filename, t, false) != GDK_SUCCEED) {
		GDKfree(srcdir);
		TRC_CRITICAL(GDK, "loading old tail heap "
			     "for BAT %d failed\n", b->batCacheid);
		return GDK_FAIL;
	}
	Heap vh1 = *b->tvheap;	/* old heap */
	vh1.base = NULL;
	vh1.dirty = false;
	strconcat_len(vh1.filename, sizeof(vh1.filename), filename, ".theap", NULL);
	if (HEAPload(&vh1, filename, "theap", false) != GDK_SUCCEED) {
		GDKfree(srcdir);
		HEAPfree(&h1, false);
		TRC_CRITICAL(GDK, "loading old string heap "
			     "for BAT %d failed\n", b->batCacheid);
		return GDK_FAIL;
	}

	/* create new heaps */
	Heap *h2 = GDKmalloc(sizeof(Heap));
	Heap *vh2 = GDKmalloc(sizeof(Heap));
	if (h2 == NULL || vh2 == NULL) {
		GDKfree(h2);
		GDKfree(vh2);
		GDKfree(srcdir);
		HEAPfree(&h1, false);
		HEAPfree(&vh1, false);
		TRC_CRITICAL(GDK, "allocating new heaps "
			     "for BAT %d failed\n", b->batCacheid);
		return GDK_FAIL;
	}
	*h2 = *b->theap;
	h2->base = NULL;
	if (HEAPalloc(h2, b->batCapacity, b->twidth) != GDK_SUCCEED) {
		GDKfree(h2);
		GDKfree(vh2);
		GDKfree(srcdir);
		HEAPfree(&h1, false);
		HEAPfree(&vh1, false);
		TRC_CRITICAL(GDK, "allocating new tail heap "
			     "for BAT %d failed\n", b->batCacheid);
		return GDK_FAIL;
	}
	h2->dirty = true;
	h2->free = h1.free;

	*vh2 = *b->tvheap;
	strconcat_len(vh2->filename, sizeof(vh2->filename), nme, ".theap", NULL);
	strHeap(vh2, b->batCapacity);
	if (vh2->base == NULL) {
		GDKfree(srcdir);
		HEAPfree(&h1, false);
		HEAPfree(&vh1, false);
		HEAPfree(h2, false);
		GDKfree(h2);
		GDKfree(vh2);
		TRC_CRITICAL(GDK, "allocating new string heap "
			     "for BAT %d failed\n", b->batCacheid);
		return GDK_FAIL;
	}
	vh2->dirty = true;
	ATOMIC_INIT(&h2->refs, 1);
	ATOMIC_INIT(&vh2->refs, 1);
	Heap *ovh = b->tvheap;
	b->tvheap = vh2;
	vh2 = NULL;		/* no longer needed */
	for (BUN i = 0; i < b->batCount; i++) {
		var_t o;
		switch (b->twidth) {
		case 1:
			o = (var_t) ((uint8_t *) h1.base)[i] + GDK_VAROFFSET;
			break;
		case 2:
			o = (var_t) ((uint16_t *) h1.base)[i] + GDK_VAROFFSET;
			break;
#if SIZEOF_VAR_T == 8
		case 4:
			o = (var_t) ((uint32_t *) h1.base)[i];
			break;
#endif
		default:
			o = ((var_t *) h1.base)[i];
			break;
		}
		const char *s = vh1.base + o;
		var_t no = strPut(b, &o, s);
		if (no == 0) {
			HEAPfree(&h1, false);
			HEAPfree(&vh1, false);
			HEAPdecref(h2, false);
			HEAPdecref(b->tvheap, false);
			b->tvheap = ovh;
			GDKfree(srcdir);
			TRC_CRITICAL(GDK, "storing string value "
				     "for BAT %d failed\n", b->batCacheid);
			return GDK_FAIL;
		}
		assert(no >= GDK_VAROFFSET);
		switch (b->twidth) {
		case 1:
			no -= GDK_VAROFFSET;
			assert(no <= 0xFF);
			((uint8_t *) h2->base)[i] = (uint8_t) no;
			break;
		case 2:
			no -= GDK_VAROFFSET;
			assert(no <= 0xFFFF);
			((uint16_t *) h2->base)[i] = (uint16_t) no;
			break;
#if SIZEOF_VAR_T == 8
		case 4:
			assert(no <= 0xFFFFFFFF);
			((uint32_t *) h2->base)[i] = (uint32_t) no;
			break;
#endif
		default:
			((var_t *) h2->base)[i] = no;
			break;
		}
	}

	/* cleanup */
	HEAPfree(&h1, false);
	HEAPfree(&vh1, false);
	if (HEAPsave(h2, nme, BATtailname(b), true, h2->free, NULL) != GDK_SUCCEED) {
		HEAPdecref(h2, false);
		HEAPdecref(b->tvheap, false);
		b->tvheap = ovh;
		GDKfree(srcdir);
		TRC_CRITICAL(GDK, "saving heap failed\n");
		return GDK_FAIL;
	}
	if (HEAPsave(b->tvheap, nme, "theap", true, b->tvheap->free, &b->theaplock) != GDK_SUCCEED) {
		HEAPfree(b->tvheap, false);
		b->tvheap = ovh;
		GDKfree(srcdir);
		TRC_CRITICAL(GDK, "saving string heap failed\n");
		return GDK_FAIL;
	}
	HEAPdecref(b->theap, false);
	b->theap = h2;
	HEAPfree(h2, false);
	HEAPdecref(ovh, false);
	HEAPfree(b->tvheap, false);
	GDKfree(srcdir);
	return GDK_SUCCEED;
}

static gdk_return
fixhashash(bat *hashbats, bat nhashbats)
{
	for (bat i = 0; i < nhashbats; i++) {
		bat bid = hashbats[i];
		BAT *b;
		if ((b = BBP_desc(bid)) == NULL) {
			/* not a valid BAT (shouldn't happen) */
			continue;
		}
		if (fixhashashbat(b) != GDK_SUCCEED)
			return GDK_FAIL;
	}
	return GDK_SUCCEED;
}
#endif

#ifdef GDKLIBRARY_TAILN
static gdk_return
movestrbats(void)
{
	for (bat bid = 1, nbat = (bat) ATOMIC_GET(&BBPsize); bid < nbat; bid++) {
		BAT *b = BBP_desc(bid);
		if (b == NULL) {
			/* not a valid BAT */
			continue;
		}
		if (b->ttype != TYPE_str || b->twidth == SIZEOF_VAR_T || b->batCount == 0)
			continue;
		char *oldpath = GDKfilepath(0, BATDIR, BBP_physical(b->batCacheid), "tail");
		char *newpath = GDKfilepath(0, BATDIR, b->theap->filename, NULL);
		int ret = -1;
		if (oldpath != NULL && newpath != NULL) {
			struct stat oldst, newst;
			bool oldexist = MT_stat(oldpath, &oldst) == 0;
			bool newexist = MT_stat(newpath, &newst) == 0;
			if (newexist) {
				if (oldexist) {
					if (oldst.st_mtime > newst.st_mtime) {
						GDKerror("both %s and %s exist with %s unexpectedly newer: manual intervention required\n", oldpath, newpath, oldpath);
						ret = -1;
					} else {
						TRC_WARNING(GDK, "both %s and %s exist, removing %s\n", oldpath, newpath, oldpath);
						ret = MT_remove(oldpath);
					}
				} else {
					/* already good */
					ret = 0;
				}
			} else if (oldexist) {
				TRC_DEBUG(IO_, "rename %s to %s\n", oldpath, newpath);
				ret = MT_rename(oldpath, newpath);
			} else {
				/* neither file exists: may be ok, but
				 * will be checked later */
				ret = 0;
			}
		}
		GDKfree(oldpath);
		GDKfree(newpath);
		if (ret == -1)
			return GDK_FAIL;
	}
	return GDK_SUCCEED;
}
#endif

static void
BBPtrim(bool aggressive)
{
	int n = 0;
	unsigned flag = BBPUNLOADING | BBPSYNCING | BBPSAVING;
	if (!aggressive)
		flag |= BBPHOT;
	for (bat bid = 1, nbat = (bat) ATOMIC_GET(&BBPsize); bid < nbat; bid++) {
		MT_lock_set(&GDKswapLock(bid));
		BAT *b = NULL;
		bool swap = false;
		if (!(BBP_status(bid) & flag) &&
		    BBP_refs(bid) == 0 &&
		    BBP_lrefs(bid) != 0 &&
		    (b = BBP_cache(bid)) != NULL) {
			MT_lock_set(&b->theaplock);
			if (!BATshared(b) &&
			    !isVIEW(b) &&
			    (!BATdirty(b) || (aggressive && b->theap->storage == STORE_MMAP && (b->tvheap == NULL || b->tvheap->storage == STORE_MMAP))) /*&&
			    (BBP_status(bid) & BBPPERSISTENT ||
			     (b->batRole == PERSISTENT && BBP_lrefs(bid) == 1)) */) {
				BBP_status_on(bid, BBPUNLOADING);
				swap = true;
			}
			MT_lock_unset(&b->theaplock);
		}
		MT_lock_unset(&GDKswapLock(bid));
		if (swap) {
			TRC_DEBUG(BAT_, "unload and free bat %d\n", bid);
			if (BBPfree(b) != GDK_SUCCEED)
				GDKerror("unload failed for bat %d", bid);
			n++;
		}
	}
	TRC_DEBUG(BAT_, "unloaded %d bats%s\n", n, aggressive ? " (also hot)" : "");
}

static void
BBPmanager(void *dummy)
{
	(void) dummy;

	for (;;) {
		int n = 0;
		for (bat bid = 1, nbat = (bat) ATOMIC_GET(&BBPsize); bid < nbat; bid++) {
			MT_lock_set(&GDKswapLock(bid));
			if (BBP_refs(bid) == 0 && BBP_lrefs(bid) != 0) {
				n += (BBP_status(bid) & BBPHOT) != 0;
				BBP_status_off(bid, BBPHOT);
			}
			MT_lock_unset(&GDKswapLock(bid));
		}
		TRC_DEBUG(BAT_, "cleared HOT bit from %d bats\n", n);
		size_t cur = GDKvm_cursize();
		for (int i = 0, n = cur > GDK_vm_maxsize / 2 ? 1 : cur > GDK_vm_maxsize / 4 ? 10 : 100; i < n; i++) {
			MT_sleep_ms(100);
			if (GDKexiting())
				return;
		}
		BBPtrim(false);
		BBPcallbacks();
		if (GDKexiting())
			return;
	}
}

static MT_Id manager;

gdk_return
BBPinit(bool first)
{
	FILE *fp = NULL;
	struct stat st;
	unsigned bbpversion = 0;
	int i;
	int lineno = 0;
#ifdef GDKLIBRARY_HASHASH
	bat *hashbats = NULL;
	bat nhashbats = 0;
	gdk_return res = GDK_SUCCEED;
#endif
	int dbg = GDKdebug;

	GDKdebug &= ~TAILCHKMASK;

	/* the maximum number of BATs allowed in the system and the
	 * size of the "physical" array are linked in a complicated
	 * manner.  The expression below shows the relationship */
	static_assert((uint64_t) N_BBPINIT * BBPINIT < (UINT64_C(1) << (3 * ((sizeof(BBP[0][0].physical) + 2) * 2 / 5))), "\"physical\" array in BBPrec is too small");
	/* similarly, the maximum number of BATs allowed also has a
	 * (somewhat simpler) relation with the size of the "bak"
	 * array */
	static_assert((uint64_t) N_BBPINIT * BBPINIT < (UINT64_C(1) << (3 * (sizeof(BBP[0][0].bak) - 5))), "\"bak\" array in BBPrec is too small");

	if (first) {
		for (i = 0; i <= BBP_THREADMASK; i++) {
			char name[MT_NAME_LEN];
			snprintf(name, sizeof(name), "GDKcacheLock%d", i);
			MT_lock_init(&GDKbbpLock[i].cache, name);
			GDKbbpLock[i].free = 0;
		}
	}

	if (!GDKinmemory(0)) {
		str bbpdirstr, backupbbpdirstr;

		BBPtmlock();

		if (!(bbpdirstr = GDKfilepath(0, BATDIR, "BBP", "dir"))) {
			TRC_CRITICAL(GDK, "GDKmalloc failed\n");
			BBPtmunlock();
			GDKdebug = dbg;
			return GDK_FAIL;
		}

		if (!(backupbbpdirstr = GDKfilepath(0, BAKDIR, "BBP", "dir"))) {
			GDKfree(bbpdirstr);
			TRC_CRITICAL(GDK, "GDKmalloc failed\n");
			BBPtmunlock();
			GDKdebug = dbg;
			return GDK_FAIL;
		}

		if (GDKremovedir(0, TEMPDIR) != GDK_SUCCEED) {
			GDKfree(bbpdirstr);
			GDKfree(backupbbpdirstr);
			TRC_CRITICAL(GDK, "cannot remove directory %s\n", TEMPDIR);
			BBPtmunlock();
			GDKdebug = dbg;
			return GDK_FAIL;
		}

		if (GDKremovedir(0, DELDIR) != GDK_SUCCEED) {
			GDKfree(bbpdirstr);
			GDKfree(backupbbpdirstr);
			TRC_CRITICAL(GDK, "cannot remove directory %s\n", DELDIR);
			BBPtmunlock();
			GDKdebug = dbg;
			return GDK_FAIL;
		}

		/* first move everything from SUBDIR to BAKDIR (its parent) */
		if (BBPrecover_subdir() != GDK_SUCCEED) {
			GDKfree(bbpdirstr);
			GDKfree(backupbbpdirstr);
			TRC_CRITICAL(GDK, "cannot properly recover_subdir process %s.", SUBDIR);
			BBPtmunlock();
			GDKdebug = dbg;
			return GDK_FAIL;
		}

		/* try to obtain a BBP.dir from bakdir */
		if (MT_stat(backupbbpdirstr, &st) == 0) {
			/* backup exists; *must* use it */
			if (recover_dir(0, MT_stat(bbpdirstr, &st) == 0) != GDK_SUCCEED) {
				GDKfree(bbpdirstr);
				GDKfree(backupbbpdirstr);
				BBPtmunlock();
				goto bailout;
			}
			if ((fp = GDKfilelocate(0, "BBP", "r", "dir")) == NULL) {
				GDKfree(bbpdirstr);
				GDKfree(backupbbpdirstr);
				TRC_CRITICAL(GDK, "cannot open recovered BBP.dir.");
				BBPtmunlock();
				GDKdebug = dbg;
				return GDK_FAIL;
			}
		} else if ((fp = GDKfilelocate(0, "BBP", "r", "dir")) == NULL) {
			/* there was no BBP.dir either. Panic! try to use a
			 * BBP.bak */
			if (MT_stat(backupbbpdirstr, &st) < 0) {
				/* no BBP.bak (nor BBP.dir or BACKUP/BBP.dir):
				 * create a new one */
				TRC_DEBUG(IO_, "initializing BBP.\n");
				if (BBPdir_init() != GDK_SUCCEED) {
					GDKfree(bbpdirstr);
					GDKfree(backupbbpdirstr);
					BBPtmunlock();
					goto bailout;
				}
			} else if (GDKmove(0, BATDIR, "BBP", "bak", BATDIR, "BBP", "dir", true) == GDK_SUCCEED)
				TRC_DEBUG(IO_, "reverting to dir saved in BBP.bak.\n");

			if ((fp = GDKfilelocate(0, "BBP", "r", "dir")) == NULL) {
				GDKsyserror("cannot open BBP.dir");
				GDKfree(bbpdirstr);
				GDKfree(backupbbpdirstr);
				BBPtmunlock();
				goto bailout;
			}
		}
		assert(fp != NULL);
		GDKfree(bbpdirstr);
		GDKfree(backupbbpdirstr);
		BBPtmunlock();
	}

	/* scan the BBP.dir to obtain current size */
	BBPlimit = 0;
	memset(BBP, 0, sizeof(BBP));

	bat bbpsize;
	bbpsize = 1;
	if (GDKinmemory(0)) {
		bbpversion = GDKLIBRARY;
	} else {
		lng logno, transid;
		bbpversion = BBPheader(fp, &lineno, &bbpsize, &logno, &transid);
		if (bbpversion == 0) {
			GDKdebug = dbg;
			return GDK_FAIL;
		}
		assert(bbpversion > GDKLIBRARY_MINMAX_POS || logno == 0);
		assert(bbpversion > GDKLIBRARY_MINMAX_POS || transid == 0);
		ATOMIC_SET(&BBPlogno, logno);
		ATOMIC_SET(&BBPtransid, transid);
	}

	/* allocate BBP records */
	if (BBPextend(false, bbpsize) != GDK_SUCCEED) {
		GDKdebug = dbg;
		return GDK_FAIL;
	}
	ATOMIC_SET(&BBPsize, bbpsize);

	if (!GDKinmemory(0)) {
		if (BBPreadEntries(fp, bbpversion, lineno
#ifdef GDKLIBRARY_HASHASH
				   , &hashbats, &nhashbats
#endif
			    ) != GDK_SUCCEED) {
			GDKdebug = dbg;
			return GDK_FAIL;
		}
		fclose(fp);
	}

	MT_lock_set(&BBPnameLock);
	if (BBPinithash((bat) ATOMIC_GET(&BBPsize)) != GDK_SUCCEED) {
		TRC_CRITICAL(GDK, "BBPinithash failed");
		MT_lock_unset(&BBPnameLock);
#ifdef GDKLIBRARY_HASHASH
		GDKfree(hashbats);
#endif
		GDKdebug = dbg;
		return GDK_FAIL;
	}
	MT_lock_unset(&BBPnameLock);

	/* will call BBPrecover if needed */
	if (!GDKinmemory(0)) {
		BBPtmlock();
		gdk_return rc = BBPprepare(false);
		BBPtmunlock();
		if (rc != GDK_SUCCEED) {
#ifdef GDKLIBRARY_HASHASH
			GDKfree(hashbats);
#endif
			TRC_CRITICAL(GDK, "cannot properly prepare process %s.", BAKDIR);
			GDKdebug = dbg;
			return rc;
		}
	}

	if (BBPcheckbats(bbpversion) != GDK_SUCCEED) {
#ifdef GDKLIBRARY_HASHASH
		GDKfree(hashbats);
#endif
		GDKdebug = dbg;
		return GDK_FAIL;
	}

#ifdef GDKLIBRARY_TAILN
	char *needstrbatmove;
	if (GDKinmemory(0)) {
		needstrbatmove = NULL;
	} else {
		needstrbatmove = GDKfilepath(0, BATDIR, "needstrbatmove", NULL);
		if (bbpversion <= GDKLIBRARY_TAILN) {
			/* create signal file that we need to rename string
			 * offset heaps */
			int fd = MT_open(needstrbatmove, O_WRONLY | O_CREAT);
			if (fd < 0) {
				TRC_CRITICAL(GDK, "cannot create signal file needstrbatmove.\n");
				GDKfree(needstrbatmove);
#ifdef GDKLIBRARY_HASHASH
				GDKfree(hashbats);
#endif
				GDKdebug = dbg;
				return GDK_FAIL;
			}
			close(fd);
		} else {
			/* check signal file whether we need to rename string
			 * offset heaps */
			int fd = MT_open(needstrbatmove, O_RDONLY);
			if (fd >= 0) {
				/* yes, we do */
				close(fd);
			} else if (errno == ENOENT) {
				/* no, we don't: set var to NULL */
				GDKfree(needstrbatmove);
				needstrbatmove = NULL;
			} else {
				GDKsyserror("unexpected error opening %s\n", needstrbatmove);
				GDKfree(needstrbatmove);
#ifdef GDKLIBRARY_HASHASH
				GDKfree(hashbats);
#endif
				GDKdebug = dbg;
				return GDK_FAIL;
			}
		}
	}
#endif

#ifdef GDKLIBRARY_HASHASH
	if (nhashbats > 0)
		res = fixhashash(hashbats, nhashbats);
	GDKfree(hashbats);
	if (res != GDK_SUCCEED)
		return res;
#endif

	if (bbpversion < GDKLIBRARY && TMcommit() != GDK_SUCCEED) {
		TRC_CRITICAL(GDK, "TMcommit failed\n");
		GDKdebug = dbg;
		return GDK_FAIL;
	}

#ifdef GDKLIBRARY_TAILN
	/* we rename the offset heaps after the above commit: in this
	 * version we accept both the old and new names, but we want to
	 * convert so that future versions only have the new name */
	if (needstrbatmove) {
		/* note, if renaming fails, nothing is lost: a next
		 * invocation will just try again; an older version of
		 * mserver will not work because of the TMcommit
		 * above */
		if (movestrbats() != GDK_SUCCEED) {
			GDKfree(needstrbatmove);
			GDKdebug = dbg;
			return GDK_FAIL;
		}
		MT_remove(needstrbatmove);
		GDKfree(needstrbatmove);
		needstrbatmove = NULL;
	}
#endif
	GDKdebug = dbg;

	/* cleanup any leftovers (must be done after BBPrecover) */
	for (i = 0; i < MAXFARMS && BBPfarms[i].dirname != NULL; i++) {
		int j;
		for (j = 0; j < i; j++) {
			/* don't clean a directory twice */
			if (BBPfarms[j].dirname &&
			    strcmp(BBPfarms[i].dirname,
				   BBPfarms[j].dirname) == 0)
				break;
		}
		if (j == i) {
			char *d = GDKfilepath(i, NULL, BATDIR, NULL);
			if (d == NULL) {
				return GDK_FAIL;
			}
			BBPdiskscan(d, strlen(d) - strlen(BATDIR));
			GDKfree(d);
		}
	}

	manager = THRcreate(BBPmanager, NULL, MT_THR_DETACHED, "BBPmanager");
	return GDK_SUCCEED;

  bailout:
	/* now it is time for real panic */
	TRC_CRITICAL(GDK, "could not write %s%cBBP.dir.", BATDIR, DIR_SEP);
	return GDK_FAIL;
}

/*
 * During the exit phase all non-persistent BATs are removed.  Upon
 * exit the status of the BBP tables is saved on disk.  This function
 * is called once and during the shutdown of the server. Since
 * shutdown may be issued from any thread (dangerous) it may lead to
 * interference in a parallel session.
 */

static int backup_files = 0, backup_dir = 0, backup_subdir = 0;

void
BBPexit(void)
{
	bat i;
	bool skipped;

	//BBPlock();	/* stop all threads ever touching more descriptors */

	/* free all memory (just for leak-checking in Purify) */
	do {
		skipped = false;
		for (i = 0; i < (bat) ATOMIC_GET(&BBPsize); i++) {
			if (BBPvalid(i)) {
				BAT *b = BBP_desc(i);

				if (b) {
					if (BATshared(b)) {
						skipped = true;
						continue;
					}
					MT_lock_set(&b->theaplock);
					bat tp = VIEWtparent(b);
					if (tp != 0) {
						--BBP_lrefs(tp);
						HEAPdecref(b->theap, false);
						b->theap = NULL;
					}
					tp = VIEWvtparent(b);
					if (tp != 0) {
						--BBP_lrefs(tp);
						HEAPdecref(b->tvheap, false);
						b->tvheap = NULL;
					}
					PROPdestroy_nolock(b);
					MT_lock_unset(&b->theaplock);
					BATfree(b);
				}
				BBP_pid(i) = 0;
				BBPuncacheit(i, true);
				if (BBP_logical(i) != BBP_bak(i))
					GDKfree(BBP_logical(i));
				BBP_logical(i) = NULL;
			}
		}
	} while (skipped);
	GDKfree(BBP_hash);
	BBP_hash = NULL;
	/* these need to be NULL, otherwise no new ones get created */
	backup_files = 0;
	backup_dir = 0;
	backup_subdir = 0;

}

/*
 * The routine BBPdir creates the BAT pool dictionary file.  It
 * includes some information about the current state of affair in the
 * pool.  The location in the buffer pool is saved for later use as
 * well.  This is merely done for ease of debugging and of no
 * importance to front-ends.  The tail of non-used entries is
 * reclaimed as well.
 */
static inline int
heap_entry(FILE *fp, BATiter *bi, BUN size)
{
	size_t free = bi->hfree;
	if (size < BUN_NONE) {
		if ((bi->type >= 0 && ATOMstorage(bi->type) == TYPE_msk))
			free = ((size + 31) / 32) * 4;
		else if (bi->width > 0)
			free = size << bi->shift;
		else
			free = 0;
	}

	return fprintf(fp, " %s %d %d %d " BUNFMT " " BUNFMT " " BUNFMT " "
		       BUNFMT " " OIDFMT " %zu %" PRIu64" %" PRIu64,
		       bi->type >= 0 ? BATatoms[bi->type].name : ATOMunknown_name(bi->type),
		       bi->width,
		       bi->type == TYPE_void || bi->vh != NULL,
		       (unsigned short) bi->sorted |
			   ((unsigned short) bi->revsorted << 7) |
			   ((unsigned short) bi->key << 8) |
		           ((unsigned short) BATtdensebi(bi) << 9) |
			   ((unsigned short) bi->nonil << 10) |
			   ((unsigned short) bi->nil << 11),
		       bi->nokey[0] >= size || bi->nokey[1] >= size ? 0 : bi->nokey[0],
		       bi->nokey[0] >= size || bi->nokey[1] >= size ? 0 : bi->nokey[1],
		       bi->nosorted >= size ? 0 : bi->nosorted,
		       bi->norevsorted >= size ? 0 : bi->norevsorted,
		       bi->tseq,
		       free,
		       bi->minpos < size ? (uint64_t) bi->minpos : (uint64_t) oid_nil,
		       bi->maxpos < size ? (uint64_t) bi->maxpos : (uint64_t) oid_nil);
}

static inline int
vheap_entry(FILE *fp, BATiter *bi, BUN size)
{
	(void) size;
	if (bi->vh == NULL)
		return 0;
	return fprintf(fp, " %zu", size == 0 ? 0 : bi->vhfree);
}

static gdk_return
new_bbpentry(FILE *fp, bat i, BUN size, BATiter *bi)
{
#ifndef NDEBUG
	assert(i > 0);
	assert(i < (bat) ATOMIC_GET(&BBPsize));
	assert(bi->b);
	assert(bi->b->batCacheid == i);
	assert(bi->b->batRole == PERSISTENT);
	assert(0 <= bi->h->farmid && bi->h->farmid < MAXFARMS);
	assert(BBPfarms[bi->h->farmid].roles & (1U << PERSISTENT));
	if (bi->vh) {
		assert(0 <= bi->vh->farmid && bi->vh->farmid < MAXFARMS);
		assert(BBPfarms[bi->vh->farmid].roles & (1U << PERSISTENT));
	}
	assert(size <= bi->count || size == BUN_NONE);
#endif

	if (size > bi->count)
		size = bi->count;
	if (fprintf(fp, "%d %u %s %s %d " BUNFMT " " OIDFMT,
		    /* BAT info */
		    (int) i,
		    BBP_status(i) & BBPPERSISTENT,
		    BBP_logical(i),
		    BBP_physical(i),
		    (unsigned) bi->restricted << 1,
		    size,
		    bi->b->hseqbase) < 0 ||
	    heap_entry(fp, bi, size) < 0 ||
	    vheap_entry(fp, bi, size) < 0 ||
	    (BBP_options(i) && fprintf(fp, " %s", BBP_options(i)) < 0) ||
	    fprintf(fp, "\n") < 0) {
		GDKsyserror("new_bbpentry: Writing BBP.dir entry failed\n");
		return GDK_FAIL;
	}

	return GDK_SUCCEED;
}

static gdk_return
BBPdir_header(FILE *f, int n, lng logno, lng transid)
{
	if (fprintf(f, "BBP.dir, GDKversion %u\n%d %d %d\nBBPsize=%d\nBBPinfo=" LLFMT " " LLFMT "\n",
		    GDKLIBRARY, SIZEOF_SIZE_T, SIZEOF_OID,
#ifdef HAVE_HGE
		    SIZEOF_HGE
#else
		    SIZEOF_LNG
#endif
		    , n, logno, transid) < 0 ||
	    ferror(f)) {
		GDKsyserror("Writing BBP.dir header failed\n");
		return GDK_FAIL;
	}
	return GDK_SUCCEED;
}

static gdk_return
BBPdir_first(bool subcommit, lng logno, lng transid,
	     FILE **obbpfp, FILE **nbbpfp)
{
	FILE *obbpf = NULL, *nbbpf = NULL;
	int n = 0;
	lng ologno, otransid;

	if (obbpfp)
		*obbpfp = NULL;
	*nbbpfp = NULL;

	if ((nbbpf = GDKfilelocate(0, "BBP", "w", "dir")) == NULL) {
		return GDK_FAIL;
	}

	if (subcommit) {
		char buf[512];

		assert(obbpfp != NULL);
		/* we need to copy the backup BBP.dir to the new, but
		 * replacing the entries for the subcommitted bats */
		if ((obbpf = GDKfileopen(0, SUBDIR, "BBP", "dir", "r")) == NULL &&
		    (obbpf = GDKfileopen(0, BAKDIR, "BBP", "dir", "r")) == NULL) {
			GDKsyserror("subcommit attempted without backup BBP.dir.");
			goto bailout;
		}
		/* read first three lines */
		if (fgets(buf, sizeof(buf), obbpf) == NULL || /* BBP.dir, GDKversion %d */
		    fgets(buf, sizeof(buf), obbpf) == NULL || /* SIZEOF_SIZE_T SIZEOF_OID SIZEOF_MAX_INT */
		    fgets(buf, sizeof(buf), obbpf) == NULL) { /* BBPsize=%d */
			GDKerror("subcommit attempted with invalid backup BBP.dir.");
			goto bailout;
		}
		/* third line contains BBPsize */
		if (sscanf(buf, "BBPsize=%d", &n) != 1) {
			GDKerror("cannot read BBPsize in backup BBP.dir.");
			goto bailout;
		}
		/* fourth line contains BBPinfo */
		if (fgets(buf, sizeof(buf), obbpf) == NULL ||
		    sscanf(buf, "BBPinfo=" LLSCN " " LLSCN, &ologno, &otransid) != 2) {
			GDKerror("cannot read BBPinfo in backup BBP.dir.");
			goto bailout;
		}
	}

	if (n < (bat) ATOMIC_GET(&BBPsize))
		n = (bat) ATOMIC_GET(&BBPsize);

	TRC_DEBUG(IO_, "writing BBP.dir (%d bats).\n", n);

	if (BBPdir_header(nbbpf, n, logno, transid) != GDK_SUCCEED) {
		goto bailout;
	}

	if (obbpfp)
		*obbpfp = obbpf;
	*nbbpfp = nbbpf;

	return GDK_SUCCEED;

  bailout:
	if (obbpf != NULL)
		fclose(obbpf);
	if (nbbpf != NULL)
		fclose(nbbpf);
	return GDK_FAIL;
}

static bat
BBPdir_step(bat bid, BUN size, int n, char *buf, size_t bufsize,
	    FILE **obbpfp, FILE *nbbpf, BATiter *bi)
{
	if (n < -1)		/* safety catch */
		return n;
	while (n >= 0 && n < bid) {
		if (n > 0) {
			if (fputs(buf, nbbpf) == EOF) {
				GDKerror("Writing BBP.dir file failed.\n");
				goto bailout;
			}
		}
		if (fgets(buf, (int) bufsize, *obbpfp) == NULL) {
			if (ferror(*obbpfp)) {
				GDKerror("error reading backup BBP.dir.");
				goto bailout;
			}
			n = -1;
			if (fclose(*obbpfp) == EOF) {
				GDKsyserror("Closing backup BBP.dir file failed.\n");
				GDKclrerr(); /* ignore error */
			}
			*obbpfp = NULL;
		} else {
			if (sscanf(buf, "%d", &n) != 1 || n <= 0 || n >= N_BBPINIT * BBPINIT) {
				GDKerror("subcommit attempted with invalid backup BBP.dir.");
				goto bailout;
			}
		}
	}
	if (BBP_status(bid) & BBPPERSISTENT) {
		if (new_bbpentry(nbbpf, bid, size, bi) != GDK_SUCCEED)
			goto bailout;
	}
	return n == -1 ? -1 : n == bid ? 0 : n;

  bailout:
	if (*obbpfp)
		fclose(*obbpfp);
	fclose(nbbpf);
	return -2;
}

static gdk_return
BBPdir_last(int n, char *buf, size_t bufsize, FILE *obbpf, FILE *nbbpf)
{
	if (n > 0 && fputs(buf, nbbpf) == EOF) {
		GDKerror("Writing BBP.dir file failed.\n");
		goto bailout;
	}
	while (obbpf) {
		if (fgets(buf, (int) bufsize, obbpf) == NULL) {
			if (ferror(obbpf)) {
				GDKerror("error reading backup BBP.dir.");
				goto bailout;
			}
			if (fclose(obbpf) == EOF) {
				GDKsyserror("Closing backup BBP.dir file failed.\n");
				GDKclrerr(); /* ignore error */
			}
			obbpf = NULL;
		} else {
			if (fputs(buf, nbbpf) == EOF) {
				GDKerror("Writing BBP.dir file failed.\n");
				goto bailout;
			}
		}
	}
	if (fflush(nbbpf) == EOF ||
	    (!(GDKdebug & NOSYNCMASK)
#if defined(NATIVE_WIN32)
	     && _commit(_fileno(nbbpf)) < 0
#elif defined(HAVE_FDATASYNC)
	     && fdatasync(fileno(nbbpf)) < 0
#elif defined(HAVE_FSYNC)
	     && fsync(fileno(nbbpf)) < 0
#endif
		    )) {
		GDKsyserror("Syncing BBP.dir file failed\n");
		goto bailout;
	}
	if (fclose(nbbpf) == EOF) {
		GDKsyserror("Closing BBP.dir file failed\n");
		nbbpf = NULL;	/* can't close again */
		goto bailout;
	}

	TRC_DEBUG(IO_, "end\n");

	return GDK_SUCCEED;

  bailout:
	if (obbpf != NULL)
		fclose(obbpf);
	if (nbbpf != NULL)
		fclose(nbbpf);
	return GDK_FAIL;
}

gdk_return
BBPdir_init(void)
{
	FILE *fp;
	gdk_return rc;

	rc = BBPdir_first(false, 0, 0, NULL, &fp);
	if (rc == GDK_SUCCEED)
		rc = BBPdir_last(-1, NULL, 0, NULL, fp);
	return rc;
}

/* function used for debugging */
void
BBPdump(void)
{
	size_t mem = 0, vm = 0;
	size_t cmem = 0, cvm = 0;
	int n = 0, nc = 0;

	for (bat i = 0; i < (bat) ATOMIC_GET(&BBPsize); i++) {
		if (BBP_refs(i) == 0 && BBP_lrefs(i) == 0)
			continue;
		BAT *b = BBP_desc(i);
		unsigned status = BBP_status(i);
		fprintf(stderr,
			"# %d: " ALGOOPTBATFMT " "
			"refs=%d lrefs=%d "
			"status=%u%s",
			i,
			ALGOOPTBATPAR(b),
			BBP_refs(i),
			BBP_lrefs(i),
			status,
			BBP_cache(i) ? "" : " not cached");
		if (b == NULL) {
			fprintf(stderr, ", no descriptor\n");
			continue;
		}
		if (b->theap) {
			if (b->theap->parentid != b->batCacheid) {
				fprintf(stderr, " Theap -> %d", b->theap->parentid);
			} else {
				fprintf(stderr,
					" Theap=[%zu,%zu,f=%d]%s%s",
					b->theap->free,
					b->theap->size,
					b->theap->farmid,
					b->theap->base == NULL ? "X" : b->theap->storage == STORE_MMAP ? "M" : "",
					status & BBPSWAPPED ? "(Swapped)" : b->theap->dirty ? "(Dirty)" : "");
				if (BBP_logical(i) && BBP_logical(i)[0] == '.') {
					cmem += HEAPmemsize(b->theap);
					cvm += HEAPvmsize(b->theap);
					nc++;
				} else {
					mem += HEAPmemsize(b->theap);
					vm += HEAPvmsize(b->theap);
					n++;
				}
			}
		}
		if (b->tvheap) {
			if (b->tvheap->parentid != b->batCacheid) {
				fprintf(stderr,
					" Tvheap -> %d",
					b->tvheap->parentid);
			} else {
				fprintf(stderr,
					" Tvheap=[%zu,%zu,f=%d]%s%s",
					b->tvheap->free,
					b->tvheap->size,
					b->tvheap->farmid,
					b->tvheap->base == NULL ? "X" : b->tvheap->storage == STORE_MMAP ? "M" : "",
					b->tvheap->dirty ? "(Dirty)" : "");
				if (BBP_logical(i) && BBP_logical(i)[0] == '.') {
					cmem += HEAPmemsize(b->tvheap);
					cvm += HEAPvmsize(b->tvheap);
				} else {
					mem += HEAPmemsize(b->tvheap);
					vm += HEAPvmsize(b->tvheap);
				}
			}
		}
		if (MT_rwlock_rdtry(&b->thashlock)) {
			if (b->thash && b->thash != (Hash *) 1) {
				size_t m = HEAPmemsize(&b->thash->heaplink) + HEAPmemsize(&b->thash->heapbckt);
				size_t v = HEAPvmsize(&b->thash->heaplink) + HEAPvmsize(&b->thash->heapbckt);
				fprintf(stderr, " Thash=[%zu,%zu,f=%d/%d]", m, v,
					b->thash->heaplink.farmid,
					b->thash->heapbckt.farmid);
				if (BBP_logical(i) && BBP_logical(i)[0] == '.') {
					cmem += m;
					cvm += v;
				} else {
					mem += m;
					vm += v;
				}
			}
			MT_rwlock_rdunlock(&b->thashlock);
		}
		fprintf(stderr, " role: %s\n",
			b->batRole == PERSISTENT ? "persistent" : "transient");
	}
	fprintf(stderr,
		"# %d bats: mem=%zu, vm=%zu %d cached bats: mem=%zu, vm=%zu\n",
		n, mem, vm, nc, cmem, cvm);
	fflush(stderr);
}

/*
 * @+ BBP Readonly Interface
 *
 * These interface functions do not change the BBP tables. If they
 * only access one specific BAT, the caller must have ensured that no
 * other thread is modifying that BAT, therefore such functions do not
 * need locking.
 *
 * BBP index lookup by BAT name:
 */
static inline bat
BBP_find(const char *nme, bool lock)
{
	bat i = BBPnamecheck(nme);

	if (i != 0) {
		/* for tmp_X BATs, we already know X */
		const char *s;

		if (i >= (bat) ATOMIC_GET(&BBPsize) || (s = BBP_logical(i)) == NULL || strcmp(s, nme)) {
			i = 0;
		}
	} else if (*nme != '.') {
		/* must lock since hash-lookup traverses other BATs */
		if (lock)
			MT_lock_set(&BBPnameLock);
		for (i = BBP_hash[strHash(nme) & BBP_mask]; i; i = BBP_next(i)) {
			if (strcmp(BBP_logical(i), nme) == 0)
				break;
		}
		if (lock)
			MT_lock_unset(&BBPnameLock);
	}
	return i;
}

bat
BBPindex(const char *nme)
{
	return BBP_find(nme, true);
}

/*
 * @+ BBP Update Interface
 * Operations to insert, delete, clear, and modify BBP entries.
 * Our policy for the BBP is to provide unlocked BBP access for
 * speed, but still write operations have to be locked.
 * #ifdef DEBUG_THREADLOCAL_BATS
 * Create the shadow version (reversed) of a bat.
 *
 * An existing BAT is inserted into the BBP
 */
static inline str
BBPsubdir_recursive(str s, bat i)
{
	i >>= 6;
	if (i >= 0100) {
		s = BBPsubdir_recursive(s, i);
		*s++ = DIR_SEP;
	}
	i &= 077;
	*s++ = '0' + (i >> 3);
	*s++ = '0' + (i & 7);
	return s;
}

static inline void
BBPgetsubdir(str s, bat i)
{
	if (i >= 0100) {
		s = BBPsubdir_recursive(s, i);
	}
	*s = 0;
}

/* 
 * Extends the bpp list of some thread by reserving from the common pool,
 * increasing the common pool if it runs out of space.
 */
static gdk_return
maybeextend(int idx) {
	/* release the current gdkcachelock first to avoid dealocks when extending the common pool */
	MT_lock_unset(&GDKcacheLock(idx));
	MT_lock_set(&BBPnameLock);
	MT_lock_set(&GDKcacheLock(idx));

	/* thread list was already extended by another concurrent transaction */
	if (BBP_free(idx) > 0) {
		MT_lock_unset(&BBPnameLock);
		return GDK_SUCCEED;
	}

	bat size = (bat) ATOMIC_GET(&BBPsize);
	/* if the common pool has no more space, extend it */
	if (size >= BBPlimit) {
		/* extend the common pool */
		gdk_return r = BBPextend(true, size + 1);
		if (r != GDK_SUCCEED) {
			return GDK_FAIL;
		}
	}

	/* extend the thread list */
	BBP_free(idx) = size;
	if (idx != threadmask((lng) size))
		BBP_pidx(size) = idx;

	ATOMIC_SET(&BBPsize, size + 1);

	MT_lock_unset(&BBPnameLock);
	return GDK_SUCCEED;
}

/* return new BAT id (> 0); return 0 on failure */
bat
BBPinsert(BAT *bn)
{
	MT_Id pid = MT_getpid();
	bool lock = locked_by == 0 || locked_by != pid;
	char dirname[24];
	bat i;
	int len = 0;
	int idx = threadmask(pid);

	/* critical section: get a new BBP entry */
	if (lock) {
		MT_lock_set(&GDKcacheLock(idx));
	}

	if (BBP_free(idx) <= 0) {
		/* does not have free ids, get from the common pool */
		gdk_return r = maybeextend(idx);
		if (r != GDK_SUCCEED) {
			GDKerror("Extend BBplist failed.\n");
			return 0;
		}
	}

	i = BBP_free(idx);
	assert(i > 0);
	BBP_free(idx) = BBP_next(i);

	if (lock) {
		MT_lock_unset(&GDKcacheLock(idx));
	}
	/* rest of the work outside the lock */

	/* fill in basic BBP fields for the new bat */

	bn->batCacheid = i;
	bn->creator_tid = pid;

	MT_lock_set(&GDKswapLock(i));
	BBP_status_set(i, BBPDELETING|BBPHOT);
	BBP_cache(i) = NULL;
	BBP_desc(i) = bn;
	BBP_refs(i) = 1;	/* new bats have 1 pin */
	BBP_lrefs(i) = 0;	/* ie. no logical refs */
	BBP_pid(i) = pid;
	MT_lock_unset(&GDKswapLock(i));

	if (*BBP_bak(i) == 0)
		len = snprintf(BBP_bak(i), sizeof(BBP_bak(i)), "tmp_%o", (unsigned) i);
	if (len == -1 || len >= FILENAME_MAX) {
		GDKerror("impossible error\n");
		return 0;
	}
	BBP_logical(i) = BBP_bak(i);

	/* Keep the physical location around forever */
	if (!GDKinmemory(0) && *BBP_physical(i) == 0) {
		BBPgetsubdir(dirname, i);

		if (*dirname)	/* i.e., i >= 0100 */
			len = snprintf(BBP_physical(i), sizeof(BBP_physical(i)),
				       "%s%c%o", dirname, DIR_SEP, (unsigned) i);
		else
			len = snprintf(BBP_physical(i), sizeof(BBP_physical(i)),
				       "%o", (unsigned) i);
		if (len == -1 || len >= FILENAME_MAX)
			return 0;

		TRC_DEBUG(BAT_, "%d = new %s(%s)\n", (int) i, BBP_logical(i), ATOMname(bn->ttype));
	}

	return i;
}

gdk_return
BBPcacheit(BAT *bn, bool lock)
{
	bat i = bn->batCacheid;
	unsigned mode;

	if (lock)
		lock = locked_by == 0 || locked_by != MT_getpid();

	assert(i > 0);

	if (lock)
		MT_lock_set(&GDKswapLock(i));
	mode = (BBP_status(i) | BBPLOADED) & ~(BBPLOADING | BBPDELETING | BBPSWAPPED);

	/* cache it! */
	BBP_cache(i) = bn;

	BBP_status_set(i, mode);

	if (lock)
		MT_lock_unset(&GDKswapLock(i));
	return GDK_SUCCEED;
}

/*
 * BBPuncacheit changes the BBP status to swapped out.  Currently only
 * used in BBPfree (bat swapped out) and BBPclear (bat destroyed
 * forever).
 */

static void
BBPuncacheit(bat i, bool unloaddesc)
{
	if (i < 0)
		i = -i;
	if (BBPcheck(i)) {
		BAT *b = BBP_desc(i);

		assert(unloaddesc || BBP_refs(i) == 0);

		if (b) {
			if (BBP_cache(i)) {
				TRC_DEBUG(BAT_, "uncache %d (%s)\n", (int) i, BBP_logical(i));

				/* clearing bits can be done without the lock */
				BBP_status_off(i, BBPLOADED);

				BBP_cache(i) = NULL;
			}
			if (unloaddesc) {
				BBP_desc(i) = NULL;
				BATdestroy(b);
			}
		}
	}
}

/*
 * @- BBPclear
 * BBPclear removes a BAT from the BBP directory forever.
 */
static inline void
bbpclear(bat i, int idx, bool lock)
{
	TRC_DEBUG(BAT_, "clear %d (%s)\n", (int) i, BBP_logical(i));
	BBPuncacheit(i, true);
	TRC_DEBUG(BAT_, "set to unloading %d\n", i);
	MT_lock_set(&BBPnameLock);
	if (lock) {
		MT_lock_set(&GDKcacheLock(idx));
		MT_lock_set(&GDKswapLock(i));
	}

	BBP_status_set(i, BBPUNLOADING);
	BBP_refs(i) = 0;
	BBP_lrefs(i) = 0;
	if (lock)
		MT_lock_unset(&GDKswapLock(i));
	if (!BBPtmpcheck(BBP_logical(i))) {
		BBP_delete(i);
	}
	if (BBP_logical(i) != BBP_bak(i))
		GDKfree(BBP_logical(i));
	BBP_status_set(i, 0);
	BBP_logical(i) = NULL;
	BBP_next(i) = BBP_free(idx);
	BBP_free(idx) = i;
	BBP_pid(i) = ~(MT_Id)0; /* not zero, not a valid thread id */
	if (lock)
		MT_lock_unset(&GDKcacheLock(idx));
	MT_lock_unset(&BBPnameLock);
}

void
BBPclear(bat i, bool lock)
{
	MT_Id pid = MT_getpid();
	lock &= locked_by == 0 || locked_by != pid;
	if (BBPcheck(i)) {
		int idx = BBP_pidx(i)?BBP_pidx(i):threadmask((lng) i);
		bbpclear(i, idx, lock);
	}
}

/*
 * @- BBP rename
 *
 * Each BAT has a logical name that is globally unique.
 * The batId is the same as the logical BAT name.
 *
 * The default logical name of a BAT is tmp_X, where X is the
 * batCacheid.  Apart from being globally unique, new logical bat
 * names cannot be of the form tmp_X, unless X is the batCacheid.
 *
 * Physical names consist of a directory name followed by a logical
 * name suffix.  The directory name is derived from the batCacheid,
 * and is currently organized in a hierarchy that puts max 64 bats in
 * each directory (see BBPgetsubdir).
 *
 * Concerning the physical suffix: it is almost always bat_X. This
 * saves us a whole lot of trouble, as bat_X is always unique and no
 * conflicts can occur.  Other suffixes are only supported in order
 * just for backward compatibility with old repositories (you won't
 * see them anymore in new repositories).
 */
int
BBPrename(BAT *b, const char *nme)
{
	char dirname[24];
	bat bid = b->batCacheid;
	bat tmpid = 0, i;

	if (b == NULL)
		return 0;

	if (nme == NULL) {
		if (BBP_bak(bid)[0] == 0 &&
		    snprintf(BBP_bak(bid), sizeof(BBP_bak(bid)), "tmp_%o", (unsigned) bid) >= (int) sizeof(BBP_bak(bid))) {
			/* cannot happen */
			TRC_CRITICAL(GDK, "BBP default filename too long\n");
			return BBPRENAME_LONG;
		}
		nme = BBP_bak(bid);
	}

	/* If name stays same, do nothing */
	if (BBP_logical(bid) && strcmp(BBP_logical(bid), nme) == 0)
		return 0;

	BBPgetsubdir(dirname, bid);

	if ((tmpid = BBPnamecheck(nme)) && tmpid != bid) {
		GDKerror("illegal temporary name: '%s'\n", nme);
		return BBPRENAME_ILLEGAL;
	}
	if (strlen(dirname) + strLen(nme) + 1 >= IDLENGTH) {
		GDKerror("illegal temporary name: '%s'\n", nme);
		return BBPRENAME_LONG;
	}

	MT_lock_set(&BBPnameLock);
	i = BBP_find(nme, false);
	if (i != 0) {
		MT_lock_unset(&BBPnameLock);
		GDKerror("name is in use: '%s'.\n", nme);
		return BBPRENAME_ALREADY;
	}

	char *nnme;
	if (nme == BBP_bak(bid) || strcmp(nme, BBP_bak(bid)) == 0) {
		nnme = BBP_bak(bid);
	} else {
		nnme = GDKstrdup(nme);
		if (nnme == NULL) {
			MT_lock_unset(&BBPnameLock);
			return BBPRENAME_MEMORY;
		}
	}

	/* carry through the name change */
	if (BBP_logical(bid) && !BBPtmpcheck(BBP_logical(bid))) {
		BBP_delete(bid);
	}
	if (BBP_logical(bid) != BBP_bak(bid))
		GDKfree(BBP_logical(bid));
	BBP_logical(bid) = nnme;
	if (tmpid == 0) {
		BBP_insert(bid);
	}
	MT_lock_set(&b->theaplock);
	bool transient = b->batTransient;
	MT_lock_unset(&b->theaplock);
	if (!transient) {
		bool lock = locked_by == 0 || locked_by != MT_getpid();

		if (lock)
			MT_lock_set(&GDKswapLock(i));
		BBP_status_on(bid, BBPRENAMED);
		if (lock)
			MT_lock_unset(&GDKswapLock(i));
	}
	MT_lock_unset(&BBPnameLock);
	return 0;
}

/*
 * @+ BBP swapping Policy
 * The BAT can be moved back to disk using the routine BBPfree.  It
 * frees the storage for other BATs. After this call BAT* references
 * maintained for the BAT are wrong.  We should keep track of dirty
 * unloaded BATs. They may have to be committed later on, which may
 * include reading them in again.
 *
 * BBPswappable: may this bat be unloaded?  Only real bats without
 * memory references can be unloaded.
 */
static inline void
BBPspin(bat i, const char *s, unsigned event)
{
	if (BBPcheck(i) && (BBP_status(i) & event)) {
		lng spin = LL_CONSTANT(0);

		do {
			MT_sleep_ms(KITTENNAP);
			spin++;
		} while (BBP_status(i) & event);
		TRC_DEBUG(BAT_, "%d,%s,%u: " LLFMT " loops\n", (int) i, s, event, spin);
	}
}

void
BBPcold(bat i)
{
	if (!is_bat_nil(i)) {
		BAT *b = BBP_desc(i);
		if (b == NULL || b->batRole == PERSISTENT)
			BBP_status_off(i, BBPHOT);
	}
}

/* This function can fail if the input parameter (i) is incorrect
 * (unlikely). */
static inline int
incref(bat i, bool logical, bool lock)
{
	int refs;
	BAT *b;

	if (!BBPcheck(i))
		return 0;

	if (lock) {
		for (;;) {
			MT_lock_set(&GDKswapLock(i));
			if (!(BBP_status(i) & (BBPUNSTABLE|BBPLOADING)))
				break;
			/* the BATs is "unstable", try again */
			MT_lock_unset(&GDKswapLock(i));
			BBPspin(i, __func__, BBPUNSTABLE|BBPLOADING);
		}
	}
	/* we have the lock */

	b = BBP_desc(i);
	if (b == NULL) {
		/* should not have happened */
		if (lock)
			MT_lock_unset(&GDKswapLock(i));
		return 0;
	}

	assert(BBP_refs(i) + BBP_lrefs(i) ||
	       BBP_status(i) & (BBPDELETED | BBPSWAPPED));
	if (logical) {
		refs = ++BBP_lrefs(i);
		BBP_pid(i) = 0;
	} else {
		refs = ++BBP_refs(i);
		BBP_status_on(i, BBPHOT);
	}
	if (lock)
		MT_lock_unset(&GDKswapLock(i));

	return refs;
}

/* increment the physical reference counter for the given bat
 * returns the new reference count
 * also increments the physical reference count of the parent bat(s) (if
 * any) */
int
BBPfix(bat i)
{
	return BATdescriptor(i) ? 1 : 0;
}

/* increment the logical reference count for the given bat
 * returns the new reference count */
int
BBPretain(bat i)
{
	bool lock = locked_by == 0 || locked_by != MT_getpid();

	return incref(i, true, lock);
}

static inline int
decref(bat i, bool logical, bool lock, const char *func)
{
	int refs = 0, lrefs;
	bool swap = false;
	bool locked = false;
	int farmid = 0;
	BAT *b;

	if (is_bat_nil(i))
		return -1;
	assert(i > 0);
	if (BBPcheck(i) == 0)
		return -1;

	if (lock)
		MT_lock_set(&GDKswapLock(i));

	while (BBP_status(i) & BBPUNLOADING) {
		if (lock)
			MT_lock_unset(&GDKswapLock(i));
		BBPspin(i, func, BBPUNLOADING);
		if (lock)
			MT_lock_set(&GDKswapLock(i));
	}

	b = BBP_cache(i);

	/* decrement references by one */
	if (logical) {
		if (BBP_lrefs(i) == 0) {
			GDKerror("%s: %s does not have logical references.\n", func, BBP_logical(i));
			assert(0);
		} else {
			refs = --BBP_lrefs(i);
		}
		/* cannot release last logical ref if still shared */
		// but we could still have a bat iterator on it
		//assert(!BATshared(BBP_desc(i)) || refs > 0);
	} else {
		if (BBP_refs(i) == 0) {
			GDKerror("%s: %s does not have pointer fixes.\n", func, BBP_logical(i));
			assert(0);
		} else {
			refs = --BBP_refs(i);
			if (b && refs == 0) {
				MT_lock_set(&b->theaplock);
				locked = true;
				if (VIEWtparent(b) || VIEWvtparent(b))
					BBP_status_on(i, BBPHOT);
			}
		}
	}
	if (b) {
		if (!locked)
			MT_lock_set(&b->theaplock);
#if 0
		if (b->batCount > b->batInserted && !isVIEW(b)) {
			/* if batCount is larger than batInserted and
			 * the dirty bits are off, it may be that a
			 * (sub)commit happened in parallel to an
			 * update; we must undo the turning off of the
			 * dirty bits */
			if (b->theap && b->theap->parentid == i)
				b->theap->dirty = true;
			if (b->tvheap && b->tvheap->parentid == i)
				b->tvheap->dirty = true;
		}
#endif
		if (b->theap)
			farmid = b->theap->farmid;
	}

	/* we destroy transients asap and unload persistent bats only
	 * if they have been made cold or are not dirty */
	unsigned chkflag = BBPSYNCING;
	if (GDKvm_cursize() < GDK_vm_maxsize &&
	     ((b && b->theap ? b->theap->size : 0) + (b && b->tvheap ? b->tvheap->size : 0)) < (GDK_vm_maxsize - GDKvm_cursize()) / 32)
		chkflag |= BBPHOT;
	/* only consider unloading if refs is 0; if, in addition, lrefs
	 * is 0, we can definitely unload, else only if some more
	 * conditions are met */
	if (BBP_refs(i) == 0 &&
	    (BBP_lrefs(i) == 0 ||
	     (b != NULL && b->theap != NULL
	      ? (!BATdirty(b) &&
		 !(BBP_status(i) & chkflag) &&
		 (BBP_status(i) & BBPPERSISTENT) &&
		 /* cannot unload in-memory data */
		 !GDKinmemory(farmid) &&
		 /* do not unload views or parents of views */
		 !BATshared(b) &&
		 b->batCacheid == b->theap->parentid &&
		 (b->tvheap == NULL || b->batCacheid == b->tvheap->parentid))
	      : (BBP_status(i) & BBPTMP)))) {
		/* bat will be unloaded now. set the UNLOADING bit
		 * while locked so no other thread thinks it's
		 * available anymore */
		assert((BBP_status(i) & BBPUNLOADING) == 0);
		TRC_DEBUG(BAT_, "%s set to unloading BAT %d (status %u, lrefs %d)\n", func, i, BBP_status(i), BBP_lrefs(i));
		BBP_status_on(i, BBPUNLOADING);
		swap = true;
	} /* else: bat cannot be swapped out */
	lrefs = BBP_lrefs(i);
	if (b)
		MT_lock_unset(&b->theaplock);

	/* unlock before re-locking in unload; as saving a dirty
	 * persistent bat may take a long time */
	if (lock)
		MT_lock_unset(&GDKswapLock(i));

	if (swap) {
		if (b != NULL) {
			if (lrefs == 0 && (BBP_status(i) & BBPDELETED) == 0) {
				/* free memory (if loaded) and delete from
				 * disk (if transient but saved) */
				BBPdestroy(b);
			} else {
				TRC_DEBUG(BAT_, "%s unload and free bat %d\n", func, i);
				/* free memory of transient */
				if (BBPfree(b) != GDK_SUCCEED)
					return -1;	/* indicate failure */
			}
		} else if (lrefs == 0 && (BBP_status(i) & BBPDELETED) == 0) {
			if ((b = BBP_desc(i)) != NULL)
				BATdelete(b);
			BBPclear(i, true);
		} else {
			BBP_status_off(i, BBPUNLOADING);
		}
	}
	return refs;
}

int
BBPunfix(bat i)
{
	return decref(i, false, true, __func__);
}

int
BBPrelease(bat i)
{
	return decref(i, true, true, __func__);
}

void
BBPkeepref(BAT *b)
{
	assert(b != NULL);
	bool lock = locked_by == 0 || locked_by != MT_getpid();
	int i = b->batCacheid;
	int refs = incref(i, true, lock);
	if (refs == 1) {
		MT_lock_set(&b->theaplock);
		BATsettrivprop(b);
		MT_lock_unset(&b->theaplock);
	}
	if (GDKdebug & CHECKMASK)
		BATassertProps(b);
	if (BATsetaccess(b, BAT_READ) == NULL)
		return;		/* already decreffed */

	refs = decref(i, false, lock, __func__);
	(void) refs;
	assert(refs >= 0);
}

BAT *
BATdescriptor(bat i)
{
	BAT *b = NULL;

	if (BBPcheck(i)) {
		bool lock = locked_by == 0 || locked_by != MT_getpid();
		if (lock) {
			for (;;) {
				MT_lock_set(&GDKswapLock(i));
				if (!(BBP_status(i) & (BBPUNSTABLE|BBPLOADING)))
					break;
				/* the BATs is "unstable", try again */
				MT_lock_unset(&GDKswapLock(i));
				BBPspin(i, __func__, BBPUNSTABLE|BBPLOADING);
			}
		}
		if (incref(i, false, false) > 0) {
			b = BBP_cache(i);
			if (b == NULL)
				b = getBBPdescriptor(i);
		} else {
			/* if incref fails, we must return NULL */
			b = NULL;
		}
		if (lock)
			MT_lock_unset(&GDKswapLock(i));
	}
	return b;
}

/*
 * BBPreclaim is a user-exported function; the common way to destroy a
 * BAT the hard way.
 *
 * Return values:
 * -1 = bat cannot be unloaded (it has more than your own memory fix)
 *  0 = unloaded successfully
 *  1 = unload failed (due to write-to-disk failure)
 */
int
BBPreclaim(BAT *b)
{
	bat i;
	bool lock = locked_by == 0 || locked_by != MT_getpid();

	if (b == NULL)
		return -1;
	i = b->batCacheid;

	assert(BBP_refs(i) == 1);

	return decref(i, false, lock, __func__) < 0;
}

/*
 * BBPdescriptor checks whether BAT needs loading and does so if
 * necessary. You must have at least one fix on the BAT before calling
 * this.
 */
static BAT *
getBBPdescriptor(bat i)
{
	bool load = false;
	BAT *b = NULL;

	assert(i > 0);
	if (!BBPcheck(i)) {
		GDKerror("BBPcheck failed for bat id %d\n", i);
		return NULL;
	}
	assert(BBP_refs(i));
	if ((b = BBP_cache(i)) == NULL || BBP_status(i) & BBPWAITING) {

		while (BBP_status(i) & BBPWAITING) {	/* wait for bat to be loaded by other thread */
			MT_lock_unset(&GDKswapLock(i));
			BBPspin(i, __func__, BBPWAITING);
			MT_lock_set(&GDKswapLock(i));
		}
		if (BBPvalid(i)) {
			b = BBP_cache(i);
			if (b == NULL) {
				load = true;
				TRC_DEBUG(BAT_, "set to loading BAT %d\n", i);
				BBP_status_on(i, BBPLOADING);
			}
		}
	}
	if (load) {
		TRC_DEBUG(IO_, "load %s\n", BBP_logical(i));

		b = BATload_intern(i, false);

		/* clearing bits can be done without the lock */
		BBP_status_off(i, BBPLOADING);
		CHECKDEBUG if (b != NULL)
			BATassertProps(b);
	}
	return b;
}

/*
 * In BBPsave executes unlocked; it just marks the BBP_status of the
 * BAT to BBPsaving, so others that want to save or unload this BAT
 * must spin lock on the BBP_status field.
 */
gdk_return
BBPsave(BAT *b)
{
	bool lock = locked_by == 0 || locked_by != MT_getpid();
	bat bid = b->batCacheid;
	gdk_return ret = GDK_SUCCEED;

	MT_lock_set(&b->theaplock);
	if (BBP_lrefs(bid) == 0 || isVIEW(b) || !BATdirty(b)) {
		/* do nothing */
		MT_lock_unset(&b->theaplock);
		MT_rwlock_rdlock(&b->thashlock);
		if (b->thash && b->thash != (Hash *) 1 &&
		    (b->thash->heaplink.dirty || b->thash->heapbckt.dirty))
			BAThashsave(b, (BBP_status(bid) & BBPPERSISTENT) != 0);
		MT_rwlock_rdunlock(&b->thashlock);
		return GDK_SUCCEED;
	}
	MT_lock_unset(&b->theaplock);
	if (lock)
		MT_lock_set(&GDKswapLock(bid));

	if (BBP_status(bid) & BBPSAVING) {
		/* wait until save in other thread completes */
		if (lock)
			MT_lock_unset(&GDKswapLock(bid));
		BBPspin(bid, __func__, BBPSAVING);
	} else {
		/* save it */
		unsigned flags = BBPSAVING;

		MT_lock_set(&b->theaplock);
		if (DELTAdirty(b)) {
			flags |= BBPSWAPPED;
		}
		if (b->batTransient) {
			flags |= BBPTMP;
		}
		MT_lock_unset(&b->theaplock);
		BBP_status_on(bid, flags);
		if (lock)
			MT_lock_unset(&GDKswapLock(bid));

		TRC_DEBUG(IO_, "save %s\n", BATgetId(b));

		/* do the time-consuming work unlocked */
		if (BBP_status(bid) & BBPEXISTING)
			ret = BBPbackup(b, false);
		if (ret == GDK_SUCCEED) {
			ret = BATsave(b);
		}
		/* clearing bits can be done without the lock */
		BBP_status_off(bid, BBPSAVING);
	}
	return ret;
}

/*
 * TODO merge BBPfree with BATfree? Its function is to prepare a BAT
 * for being unloaded (or even destroyed, if the BAT is not
 * persistent).
 */
static void
BBPdestroy(BAT *b)
{
	bat tp = VIEWtparent(b);
	bat vtp = VIEWvtparent(b);

	if (tp == 0) {
		/* bats that get destroyed must unfix their atoms */
		gdk_return (*tunfix) (const void *) = BATatoms[b->ttype].atomUnfix;
		if (tunfix) {
			BUN p, q;
			BATiter bi = bat_iterator_nolock(b);

			BATloop(b, p, q) {
				/* ignore errors */
				(void) (*tunfix)(BUNtail(bi, p));
			}
		}
	}
	if (b->theap) {
		HEAPdecref(b->theap, tp == 0);
		b->theap = NULL;
		if (tp != 0)
			BBPrelease(tp);
	}
	if (b->tvheap) {
		HEAPdecref(b->tvheap, vtp == 0);
		b->tvheap = NULL;
		if (vtp != 0)
			BBPrelease(vtp);
	}
	BATdelete(b);

	BBPclear(b->batCacheid, true);	/* if destroyed; de-register from BBP */
}

static gdk_return
BBPfree(BAT *b)
{
	bat bid = b->batCacheid;
	gdk_return ret;

	assert(bid > 0);
	assert(BBPswappable(b));
	assert(!isVIEW(b));

	BBP_unload_inc();
	/* write dirty BATs before unloading */
	ret = BBPsave(b);
	if (ret == GDK_SUCCEED) {
		if (BBP_cache(bid))
			BATfree(b);	/* free memory */
		BBPuncacheit(bid, false);
	}
	TRC_DEBUG(BAT_, "turn off unloading %d\n", bid);
	BBP_status_off(bid, BBPUNLOADING);
	BBP_unload_dec();
	return ret;
}

/*
 * BBPquickdesc loads a BAT descriptor without loading the entire BAT,
 * of which the result be used only for a *limited* number of
 * purposes. Specifically, during the global sync/commit, we do not
 * want to load any BATs that are not already loaded, both because
 * this costs performance, and because getting into memory shortage
 * during a commit is extremely dangerous. Loading a BAT tends not to
 * be required, since the commit actions mostly involve moving some
 * pointers in the BAT descriptor.
 */
BAT *
BBPquickdesc(bat bid)
{
	BAT *b;

	if (!BBPcheck(bid)) {
		if (!is_bat_nil(bid)) {
			GDKerror("called with invalid batid.\n");
			assert(0);
		}
		return NULL;
	}
	BBPspin(bid, __func__, BBPWAITING);
	b = BBP_desc(bid);
	if (b && b->ttype < 0) {
		const char *aname = ATOMunknown_name(b->ttype);
		int tt = ATOMindex(aname);
		if (tt < 0) {
			TRC_WARNING(GDK, "atom '%s' unknown in bat '%s'.\n",
				    aname, BBP_physical(bid));
		} else {
			b->ttype = tt;
		}
	}
	return b;
}

/*
 * @+ Global Commit
 */
static BAT *
dirty_bat(bat *i, bool subcommit)
{
	if (BBPvalid(*i)) {
		BAT *b;
		BBPspin(*i, __func__, BBPSAVING);
		b = BBP_cache(*i);
		if (b != NULL) {
			MT_lock_set(&b->theaplock);
			if ((BBP_status(*i) & BBPNEW) &&
			    BATcheckmodes(b, false) != GDK_SUCCEED) /* check mmap modes */
				*i = -*i;	/* error */
			else if ((BBP_status(*i) & BBPPERSISTENT) &&
			    (subcommit || BATdirty(b))) {
				MT_lock_unset(&b->theaplock);
				return b;	/* the bat is loaded, persistent and dirty */
			}
			MT_lock_unset(&b->theaplock);
		} else if (BBP_status(*i) & BBPSWAPPED) {
			b = (BAT *) BBPquickdesc(*i);
			if (b) {
				if (subcommit) {
					return b;	/* only the desc is loaded */
				}
			}
		}
	}
	return NULL;
}

/*
 * @- backup-bat
 * Backup-bat moves all files of a BAT to a backup directory. Only
 * after this succeeds, it may be saved. If some failure occurs
 * halfway saving, we can thus always roll back.
 */
static gdk_return
file_move(int farmid, const char *srcdir, const char *dstdir, const char *name, const char *ext)
{
	if (GDKmove(farmid, srcdir, name, ext, dstdir, name, ext, false) == GDK_SUCCEED) {
		return GDK_SUCCEED;
	} else {
		char *path;
		struct stat st;

		path = GDKfilepath(farmid, srcdir, name, ext);
		if (path == NULL)
			return GDK_FAIL;
		if (MT_stat(path, &st)) {
			/* source file does not exist; the best
			 * recovery is to give an error but continue
			 * by considering the BAT as not saved; making
			 * sure that this time it does get saved.
			 */
			GDKsyserror("file_move: cannot stat %s\n", path);
			GDKfree(path);
			return GDK_FAIL;	/* fishy, but not fatal */
		}
		GDKfree(path);
	}
	return GDK_FAIL;
}

/* returns true if the file exists */
static bool
file_exists(int farmid, const char *dir, const char *name, const char *ext)
{
	char *path;
	struct stat st;
	int ret = -1;

	path = GDKfilepath(farmid, dir, name, ext);
	if (path) {
		ret = MT_stat(path, &st);
		TRC_DEBUG(IO_, "stat(%s) = %d\n", path, ret);
		GDKfree(path);
	}
	return (ret == 0);
}

static gdk_return
heap_move(Heap *hp, const char *srcdir, const char *dstdir, const char *nme, const char *ext)
{
	/* see doc at BATsetaccess()/gdk_bat.c for an expose on mmap
	 * heap modes */
	if (file_exists(hp->farmid, dstdir, nme, ext)) {
		/* dont overwrite heap with the committed state
		 * already in dstdir */
		return GDK_SUCCEED;
	} else if (hp->newstorage == STORE_PRIV &&
		   !file_exists(hp->farmid, srcdir, nme, ext)) {

		/* In order to prevent half-saved X.new files
		 * surviving a recover we create a dummy file in the
		 * BACKUP(dstdir) whose presence will trigger
		 * BBPrecover to remove them.  Thus, X will prevail
		 * where it otherwise wouldn't have.  If X already has
		 * a saved X.new, that one is backed up as normal.
		 */

		FILE *fp;
		long_str kill_ext;
		char *path;

		strconcat_len(kill_ext, sizeof(kill_ext), ext, ".kill", NULL);
		path = GDKfilepath(hp->farmid, dstdir, nme, kill_ext);
		if (path == NULL)
			return GDK_FAIL;
		fp = MT_fopen(path, "w");
		if (fp == NULL)
			GDKsyserror("heap_move: cannot open file %s\n", path);
		TRC_DEBUG(IO_, "open %s = %d\n", path, fp ? 0 : -1);
		GDKfree(path);

		if (fp != NULL) {
			fclose(fp);
			return GDK_SUCCEED;
		} else {
			return GDK_FAIL;
		}
	}
	return file_move(hp->farmid, srcdir, dstdir, nme, ext);
}

/*
 * @- BBPprepare
 *
 * this routine makes sure there is a BAKDIR/, and initiates one if
 * not.  For subcommits, it does the same with SUBDIR.
 *
 * It is now locked, to get proper file counters, and also to prevent
 * concurrent BBPrecovers, etc.
 *
 * backup_dir == 0 => no backup BBP.dir
 * backup_dir == 1 => BBP.dir saved in BACKUP/
 * backup_dir == 2 => BBP.dir saved in SUBCOMMIT/
 */

static gdk_return
BBPprepare(bool subcommit)
{
	bool start_subcommit;
	int set = 1 + subcommit;
	gdk_return ret = GDK_SUCCEED;

	start_subcommit = (subcommit && backup_subdir == 0);
	if (start_subcommit) {
		/* starting a subcommit. Make sure SUBDIR and DELDIR
		 * are clean */
		ret = BBPrecover_subdir();
	}
	if (backup_files == 0) {
		backup_dir = 0;
		ret = BBPrecover(0);
		if (ret != GDK_SUCCEED)
			return ret;
		str bakdirpath = GDKfilepath(0, NULL, BAKDIR, NULL);
		if (bakdirpath == NULL) {
			return GDK_FAIL;
		}

		if (MT_mkdir(bakdirpath) < 0 && errno != EEXIST) {
			GDKsyserror("cannot create directory %s\n", bakdirpath);
			GDKfree(bakdirpath);
			return GDK_FAIL;
		}
		/* if BAKDIR already exists, don't signal error */
		TRC_DEBUG(IO_, "mkdir %s = %d\n", bakdirpath, (int) ret);
		GDKfree(bakdirpath);
	}
	if (start_subcommit) {
		/* make a new SUBDIR (subdir of BAKDIR) */
		str subdirpath = GDKfilepath(0, NULL, SUBDIR, NULL);
		if (subdirpath == NULL) {
			return GDK_FAIL;
		}

		if (MT_mkdir(subdirpath) < 0) {
			GDKsyserror("cannot create directory %s\n", subdirpath);
			GDKfree(subdirpath);
			return GDK_FAIL;
		}
		TRC_DEBUG(IO_, "mkdir %s = %d\n", subdirpath, (int) ret);
		GDKfree(subdirpath);
	}
	if (backup_dir != set) {
		/* a valid backup dir *must* at least contain BBP.dir */
		if ((ret = GDKmove(0, backup_dir ? BAKDIR : BATDIR, "BBP", "dir", subcommit ? SUBDIR : BAKDIR, "BBP", "dir", true)) != GDK_SUCCEED)
			return ret;
		backup_dir = set;
	}
	/* increase counters */
	backup_subdir += subcommit;
	backup_files++;

	return ret;
}

static gdk_return
do_backup(const char *srcdir, const char *nme, const char *ext,
	  Heap *h, bool dirty, bool subcommit)
{
	gdk_return ret = GDK_SUCCEED;
	char extnew[16];

	if (h->wasempty) {
		return GDK_SUCCEED;
	}

	/* direct mmap is unprotected (readonly usage, or has WAL
	 * protection) */
	if (h->storage != STORE_MMAP) {
		/* STORE_PRIV saves into X.new files. Two cases could
		 * happen. The first is when a valid X.new exists
		 * because of an access change or a previous
		 * commit. This X.new should be backed up as
		 * usual. The second case is when X.new doesn't
		 * exist. In that case we could have half written
		 * X.new files (after a crash). To protect against
		 * these we write X.new.kill files in the backup
		 * directory (see heap_move). */
		gdk_return mvret = GDK_SUCCEED;

		strconcat_len(extnew, sizeof(extnew), ext, ".new", NULL);
		if (dirty &&
		    !file_exists(h->farmid, BAKDIR, nme, extnew) &&
		    !file_exists(h->farmid, BAKDIR, nme, ext)) {
			/* if the heap is dirty and there is no heap
			 * file (with or without .new extension) in
			 * the BAKDIR, move the heap (preferably with
			 * .new extension) to the correct backup
			 * directory */
			if (file_exists(h->farmid, srcdir, nme, extnew)) {
				mvret = heap_move(h, srcdir,
						  subcommit ? SUBDIR : BAKDIR,
						  nme, extnew);
			} else if (file_exists(h->farmid, srcdir, nme, ext)) {
				mvret = heap_move(h, srcdir,
						  subcommit ? SUBDIR : BAKDIR,
						  nme, ext);
				if (mvret == GDK_SUCCEED) {
					/* file no longer in "standard"
					 * location */
					h->hasfile = false;
				}
			}
		} else if (subcommit) {
			/* if subcommit, we may need to move an
			 * already made backup from BAKDIR to
			 * SUBDIR */
			if (file_exists(h->farmid, BAKDIR, nme, extnew))
				mvret = file_move(h->farmid, BAKDIR, SUBDIR, nme, extnew);
			else if (file_exists(h->farmid, BAKDIR, nme, ext))
				mvret = file_move(h->farmid, BAKDIR, SUBDIR, nme, ext);
		}
		/* there is a situation where the move may fail,
		 * namely if this heap was not supposed to be existing
		 * before, i.e. after a BATmaterialize on a persistent
		 * bat; as a workaround, do not complain about move
		 * failure if the source file is nonexistent
		 */
		if (mvret != GDK_SUCCEED && file_exists(h->farmid, srcdir, nme, ext)) {
			ret = GDK_FAIL;
		}
		if (subcommit &&
		    (h->storage == STORE_PRIV || h->newstorage == STORE_PRIV)) {
			long_str kill_ext;

			strconcat_len(kill_ext, sizeof(kill_ext),
				      ext, ".new.kill", NULL);
			if (file_exists(h->farmid, BAKDIR, nme, kill_ext) &&
			    file_move(h->farmid, BAKDIR, SUBDIR, nme, kill_ext) != GDK_SUCCEED) {
				ret = GDK_FAIL;
			}
		}
	}
	return ret;
}

static gdk_return
BBPbackup(BAT *b, bool subcommit)
{
	gdk_return rc;

	if ((rc = BBPprepare(subcommit)) != GDK_SUCCEED) {
		return rc;
	}
	BATiter bi = bat_iterator(b);
	if (!bi.copiedtodisk || bi.transient) {
		bat_iterator_end(&bi);
		return GDK_SUCCEED;
	}
	/* determine location dir and physical suffix */
	char *srcdir;
	if ((srcdir = GDKfilepath(NOFARM, BATDIR, BBP_physical(b->batCacheid), NULL)) != NULL) {
		char *nme = strrchr(srcdir, DIR_SEP);
		assert(nme != NULL);
		*nme++ = '\0';	/* split into directory and file name */

		if (bi.type != TYPE_void) {
			rc = do_backup(srcdir, nme, BATITERtailname(&bi), bi.h,
				       bi.hdirty, subcommit);
			if (rc == GDK_SUCCEED && bi.vh != NULL)
				rc = do_backup(srcdir, nme, "theap", bi.vh,
					       bi.vhdirty, subcommit);
		}
	} else {
		rc = GDK_FAIL;
	}
	bat_iterator_end(&bi);
	GDKfree(srcdir);
	return rc;
}

static inline void
BBPcheckHeap(bool subcommit, Heap *h)
{
	struct stat statb;
	char *path;

	if (subcommit) {
		char *s = strrchr(h->filename, DIR_SEP);
		if (s)
			s++;
		else
			s = h->filename;
		path = GDKfilepath(0, BAKDIR, s, NULL);
		if (path == NULL)
			return;
		if (MT_stat(path, &statb) < 0) {
			GDKfree(path);
			path = GDKfilepath(0, BATDIR, h->filename, NULL);
			if (path == NULL)
				return;
			if (MT_stat(path, &statb) < 0) {
				assert(0);
				GDKsyserror("cannot stat file %s (expected size %zu)\n",
					    path, h->free);
				GDKfree(path);
				return;
			}
		}
	} else {
		path = GDKfilepath(0, BATDIR, h->filename, NULL);
		if (path == NULL)
			return;
		if (MT_stat(path, &statb) < 0) {
			assert(0);
			GDKsyserror("cannot stat file %s (expected size %zu)\n",
				    path, h->free);
			GDKfree(path);
			return;
		}
	}
	assert((statb.st_mode & S_IFMT) == S_IFREG);
	assert((size_t) statb.st_size >= h->free);
	if ((size_t) statb.st_size < h->free) {
		GDKerror("file %s too small (expected %zu, actual %zu)\n", path, h->free, (size_t) statb.st_size);
		GDKfree(path);
		return;
	}
	GDKfree(path);
}

static void
BBPcheckBBPdir(bool subcommit)
{
	FILE *fp;
	int lineno = 0;
	bat bbpsize = 0;
	unsigned bbpversion;
	lng logno, transid;

	fp = GDKfileopen(0, BATDIR, "BBP", "dir", "r");
	assert(fp != NULL);
	if (fp == NULL)
		return;
	bbpversion = BBPheader(fp, &lineno, &bbpsize, &logno, &transid);
	if (bbpversion == 0) {
		fclose(fp);
		return;		/* error reading file */
	}
	assert(bbpversion == GDKLIBRARY);

	for (;;) {
		BAT b;
		Heap h;
		Heap vh;
		vh = h = (Heap) {
			.free = 0,
		};
		b = (BAT) {
			.theap = &h,
			.tvheap = &vh,
		};
		char *options;
		char filename[sizeof(BBP_physical(0))];
		char batname[129];
#ifdef GDKLIBRARY_HASHASH
		int hashash;
#endif

		switch (BBPreadBBPline(fp, bbpversion, &lineno, &b,
#ifdef GDKLIBRARY_HASHASH
				       &hashash,
#endif
				       batname, filename, &options)) {
		case 0:
			/* end of file */
			fclose(fp);
			/* don't leak errors, this is just debug code */
			GDKclrerr();
			return;
		case 1:
			/* successfully read an entry */
			break;
		default:
			/* error */
			fclose(fp);
			return;
		}
#ifdef GDKLIBRARY_HASHASH
		assert(hashash == 0);
#endif
		assert(b.batCacheid < (bat) ATOMIC_GET(&BBPsize));
		assert(BBP_desc(b.batCacheid) != NULL);
		assert(b.hseqbase <= GDK_oid_max);
		if (b.ttype == TYPE_void) {
			/* no files needed */
			continue;
		}
		if (b.theap->free > 0)
			BBPcheckHeap(subcommit, b.theap);
		if (b.tvheap != NULL && b.tvheap->free > 0)
			BBPcheckHeap(subcommit, b.tvheap);
	}
}

/*
 * @+ Atomic Write
 * The atomic BBPsync() function first safeguards the old images of
 * all files to be written in BAKDIR. It then saves all files. If that
 * succeeds fully, BAKDIR is renamed to DELDIR. The rename is
 * considered an atomic action. If it succeeds, the DELDIR is removed.
 * If something fails, the pre-sync status can be obtained by moving
 * back all backed up files; this is done by BBPrecover().
 *
 * The BBP.dir is also moved into the BAKDIR.
 */
gdk_return
BBPsync(int cnt, bat *restrict subcommit, BUN *restrict sizes, lng logno, lng transid)
{
	gdk_return ret = GDK_SUCCEED;
	int t0 = 0, t1 = 0;
	str bakdir, deldir;
	const bool lock = locked_by == 0 || locked_by != MT_getpid();
	char buf[3000];
	int n = subcommit ? 0 : -1;
	FILE *obbpf, *nbbpf;

	if(!(bakdir = GDKfilepath(0, NULL, subcommit ? SUBDIR : BAKDIR, NULL)))
		return GDK_FAIL;
	if(!(deldir = GDKfilepath(0, NULL, DELDIR, NULL))) {
		GDKfree(bakdir);
		return GDK_FAIL;
	}

	TRC_DEBUG_IF(PERF) t0 = t1 = GDKms();

	ret = BBPprepare(subcommit != NULL);

	/* PHASE 1: safeguard everything in a backup-dir */
	if (ret == GDK_SUCCEED) {
		int idx = 0;

		while (++idx < cnt) {
			bat i = subcommit ? subcommit[idx] : idx;
			if (lock)
				MT_lock_set(&GDKswapLock(i));
			/* set flag that we're syncing, i.e. that we'll
			 * be between moving heap to backup dir and
			 * saving the new version, in other words, the
			 * heap may not exist in the usual location */
			BBP_status_on(i, BBPSYNCING);
			/* wait until unloading is finished before
			 * attempting to make a backup */
			while (BBP_status(i) & BBPUNLOADING) {
				if (lock)
					MT_lock_unset(&GDKswapLock(i));
				BBPspin(i, __func__, BBPUNLOADING);
				if (lock)
					MT_lock_set(&GDKswapLock(i));
			}
			BAT *b = dirty_bat(&i, subcommit != NULL);
			if (i <= 0) {
				if (lock)
					MT_lock_unset(&GDKswapLock(subcommit ? subcommit[idx] : idx));
				break;
			}
			if (BBP_status(i) & BBPEXISTING) {
				if (b != NULL && b->batInserted > 0) {
					if (BBPbackup(b, subcommit != NULL) != GDK_SUCCEED) {
						if (lock)
							MT_lock_unset(&GDKswapLock(i));
						break;
					}
				}
			}
			if (lock)
				MT_lock_unset(&GDKswapLock(i));
		}
		if (idx < cnt)
			ret = GDK_FAIL;
	}
	TRC_DEBUG(PERF, "move time %d, %d files\n", (t1 = GDKms()) - t0, backup_files);

	/* PHASE 2: save the repository and write new BBP.dir file */
	if (ret == GDK_SUCCEED) {
		ret = BBPdir_first(subcommit != NULL, logno, transid,
				   &obbpf, &nbbpf);
	}

	if (ret == GDK_SUCCEED) {
		int idx = 0;

		while (++idx < cnt) {
			bat i = subcommit ? subcommit[idx] : idx;
			/* BBP_desc(i) may be NULL */
			BUN size = sizes ? sizes[idx] : BUN_NONE;
			BATiter bi;

			if (BBP_status(i) & BBPPERSISTENT) {
				BAT *b = dirty_bat(&i, subcommit != NULL);
				if (i <= 0) {
					break;
				}
				bi = bat_iterator(BBP_desc(i));
				assert(sizes == NULL || size <= bi.count);
				assert(sizes == NULL || bi.width == 0 || (bi.type == TYPE_msk ? ((size + 31) / 32) * 4 : size << bi.shift) <= bi.hfree);
				if (size > bi.count) /* includes sizes==NULL */
					size = bi.count;
				bi.b->batInserted = size;
				if (b && size != 0) {
					/* wait for BBPSAVING so that we
					 * can set it, wait for
					 * BBPUNLOADING before
					 * attempting to save */
					for (;;) {
						if (lock)
							MT_lock_set(&GDKswapLock(i));
						if (!(BBP_status(i) & (BBPSAVING|BBPUNLOADING)))
							break;
						if (lock)
							MT_lock_unset(&GDKswapLock(i));
						BBPspin(i, __func__, BBPSAVING|BBPUNLOADING);
					}
					BBP_status_on(i, BBPSAVING);
					if (lock)
						MT_lock_unset(&GDKswapLock(i));
					MT_rwlock_rdlock(&b->thashlock);
					ret = BATsave_locked(b, &bi, size);
					MT_rwlock_rdunlock(&b->thashlock);
					BBP_status_off(i, BBPSAVING);
				}
			} else {
				bi = bat_iterator(NULL);
			}
			if (ret == GDK_SUCCEED) {
				n = BBPdir_step(i, size, n, buf, sizeof(buf), &obbpf, nbbpf, &bi);
			}
			bat_iterator_end(&bi);
			if (n == -2)
				break;
			/* we once again have a saved heap */
		}
		if (idx < cnt) {
			ret = GDK_FAIL;
		}
	}

	TRC_DEBUG(PERF, "write time %d\n", (t0 = GDKms()) - t1);

	if (ret == GDK_SUCCEED) {
		ret = BBPdir_last(n, buf, sizeof(buf), obbpf, nbbpf);
	}

	TRC_DEBUG(PERF, "dir time %d, %d bats\n", (t1 = GDKms()) - t0, (bat) ATOMIC_GET(&BBPsize));

	if (ret == GDK_SUCCEED) {
		/* atomic switchover */
		/* this is the big one: this call determines
		 * whether the operation of this function
		 * succeeded, so no changing of ret after this
		 * call anymore */

		if ((GDKdebug & TAILCHKMASK) && !GDKinmemory(0))
			BBPcheckBBPdir(subcommit != NULL);

		if (MT_rename(bakdir, deldir) < 0 &&
		    /* maybe there was an old deldir, so remove and try again */
		    (GDKremovedir(0, DELDIR) != GDK_SUCCEED ||
		     MT_rename(bakdir, deldir) < 0))
			ret = GDK_FAIL;
		if (ret != GDK_SUCCEED)
			GDKsyserror("rename(%s,%s) failed.\n", bakdir, deldir);
		TRC_DEBUG(IO_, "rename %s %s = %d\n", bakdir, deldir, (int) ret);
	}

	/* AFTERMATH */
	if (ret == GDK_SUCCEED) {
		ATOMIC_SET(&BBPlogno, logno);	/* the new value */
		ATOMIC_SET(&BBPtransid, transid);
		backup_files = subcommit ? (backup_files - backup_subdir) : 0;
		backup_dir = backup_subdir = 0;
		if (GDKremovedir(0, DELDIR) != GDK_SUCCEED)
			fprintf(stderr, "#BBPsync: cannot remove directory %s\n", DELDIR);
		(void) BBPprepare(false); /* (try to) remove DELDIR and set up new BAKDIR */
		if (backup_files > 1) {
			TRC_DEBUG(PERF, "backup_files %d > 1\n", backup_files);
			backup_files = 1;
		}
	}
	TRC_DEBUG(PERF, "%s (ready time %d)\n",
		  ret == GDK_SUCCEED ? "" : " failed",
		  (t0 = GDKms()) - t1);

	/* turn off the BBPSYNCING bits for all bats, even when things
	 * didn't go according to plan (i.e., don't check for ret ==
	 * GDK_SUCCEED) */
	for (int idx = 1; idx < cnt; idx++) {
		bat i = subcommit ? subcommit[idx] : idx;
		BBP_status_off(i, BBPSYNCING);
	}

	GDKfree(bakdir);
	GDKfree(deldir);
	return ret;
}

/*
 * Recovery just moves all files back to their original location. this
 * is an incremental process: if something fails, just stop with still
 * files left for moving in BACKUP/.  The recovery process can resume
 * later with the left over files.
 */
static gdk_return
force_move(int farmid, const char *srcdir, const char *dstdir, const char *name)
{
	const char *p;
	char *dstpath, *killfile;
	gdk_return ret = GDK_SUCCEED;

	if ((p = strrchr(name, '.')) != NULL && strcmp(p, ".kill") == 0) {
		/* Found a X.new.kill file, ie remove the X.new file */
		ptrdiff_t len = p - name;
		long_str srcpath;

		strncpy(srcpath, name, len);
		srcpath[len] = '\0';
		if(!(dstpath = GDKfilepath(farmid, dstdir, srcpath, NULL))) {
			return GDK_FAIL;
		}

		/* step 1: remove the X.new file that is going to be
		 * overridden by X */
		if (MT_remove(dstpath) != 0 && errno != ENOENT) {
			/* if it exists and cannot be removed, all
			 * this is going to fail */
			GDKsyserror("force_move: remove(%s)\n", dstpath);
			GDKfree(dstpath);
			return GDK_FAIL;
		}
		GDKfree(dstpath);

		/* step 2: now remove the .kill file. This one is
		 * crucial, otherwise we'll never finish recovering */
		if(!(killfile = GDKfilepath(farmid, srcdir, name, NULL))) {
			return GDK_FAIL;
		}
		if (MT_remove(killfile) != 0) {
			ret = GDK_FAIL;
			GDKsyserror("force_move: remove(%s)\n", killfile);
		}
		GDKfree(killfile);
		return ret;
	}
	/* try to rename it */
	ret = GDKmove(farmid, srcdir, name, NULL, dstdir, name, NULL, false);

	if (ret != GDK_SUCCEED) {
		char *srcpath;

		/* two legal possible causes: file exists or dir
		 * doesn't exist */
		if(!(dstpath = GDKfilepath(farmid, dstdir, name, NULL)))
			return GDK_FAIL;
		if(!(srcpath = GDKfilepath(farmid, srcdir, name, NULL))) {
			GDKfree(dstpath);
			return GDK_FAIL;
		}
		if (MT_remove(dstpath) != 0)	/* clear destination */
			ret = GDK_FAIL;
		TRC_DEBUG(IO_, "remove %s = %d\n", dstpath, (int) ret);

		(void) GDKcreatedir(dstdir); /* if fails, move will fail */
		ret = GDKmove(farmid, srcdir, name, NULL, dstdir, name, NULL, true);
		TRC_DEBUG(IO_, "link %s %s = %d\n", srcpath, dstpath, (int) ret);
		GDKfree(dstpath);
		GDKfree(srcpath);
	}
	return ret;
}

gdk_return
BBPrecover(int farmid)
{
	str bakdirpath;
	str leftdirpath;
	DIR *dirp;
	struct dirent *dent;
	long_str path, dstpath;
	bat i;
	size_t j = strlen(BATDIR);
	gdk_return ret = GDK_SUCCEED;
	bool dirseen = false;
	str dstdir;

	bakdirpath = GDKfilepath(farmid, NULL, BAKDIR, NULL);
	leftdirpath = GDKfilepath(farmid, NULL, LEFTDIR, NULL);
	if (bakdirpath == NULL || leftdirpath == NULL) {
		GDKfree(bakdirpath);
		GDKfree(leftdirpath);
		return GDK_FAIL;
	}
	dirp = opendir(bakdirpath);
	if (dirp == NULL) {
		if (errno != ENOENT)
			GDKsyserror("cannot open directory %s\n", bakdirpath);
		GDKfree(bakdirpath);
		GDKfree(leftdirpath);
		return GDK_SUCCEED;	/* nothing to do */
	}
	memcpy(dstpath, BATDIR, j);
	dstpath[j] = DIR_SEP;
	dstpath[++j] = 0;
	dstdir = dstpath + j;
	TRC_DEBUG(IO_, "start\n");

	if (MT_mkdir(leftdirpath) < 0 && errno != EEXIST) {
		GDKsyserror("cannot create directory %s\n", leftdirpath);
		closedir(dirp);
		GDKfree(bakdirpath);
		GDKfree(leftdirpath);
		return GDK_FAIL;
	}

	/* move back all files */
	while ((dent = readdir(dirp)) != NULL) {
		const char *q = strchr(dent->d_name, '.');

		if (q == dent->d_name) {
			char *fn;

			if (strcmp(dent->d_name, ".") == 0 ||
			    strcmp(dent->d_name, "..") == 0)
				continue;
			fn = GDKfilepath(farmid, BAKDIR, dent->d_name, NULL);
			if (fn) {
				int uret = MT_remove(fn);
				TRC_DEBUG(IO_, "remove %s = %d\n",
					  fn, uret);
				GDKfree(fn);
			}
			continue;
		} else if (strcmp(dent->d_name, "BBP.dir") == 0) {
			dirseen = true;
			continue;
		}
		if (q == NULL)
			q = dent->d_name + strlen(dent->d_name);
		if ((j = q - dent->d_name) + 1 > sizeof(path)) {
			/* name too long: ignore */
			continue;
		}
		strncpy(path, dent->d_name, j);
		path[j] = 0;
		if (GDKisdigit(*path)) {
			i = strtol(path, NULL, 8);
		} else {
			i = BBP_find(path, false);
			if (i < 0)
				i = -i;
		}
		if (i == 0 || i >= (bat) ATOMIC_GET(&BBPsize) || !BBPvalid(i)) {
			force_move(farmid, BAKDIR, LEFTDIR, dent->d_name);
		} else {
			BBPgetsubdir(dstdir, i);
			if (force_move(farmid, BAKDIR, dstpath, dent->d_name) != GDK_SUCCEED)
				ret = GDK_FAIL;
		}
	}
	closedir(dirp);
	if (dirseen && ret == GDK_SUCCEED) {	/* we have a saved BBP.dir; it should be moved back!! */
		struct stat st;
		char *fn;

		fn = GDKfilepath(farmid, BATDIR, "BBP", "dir");
		if (fn == NULL) {
			ret = GDK_FAIL;
		} else {
			ret = recover_dir(farmid, MT_stat(fn, &st) == 0);
			GDKfree(fn);
		}
	}

	if (ret == GDK_SUCCEED) {
		if (MT_rmdir(bakdirpath) < 0) {
			GDKsyserror("cannot remove directory %s\n", bakdirpath);
			ret = GDK_FAIL;
		}
		TRC_DEBUG(IO_, "rmdir %s = %d\n", bakdirpath, (int) ret);
	}
	if (ret != GDK_SUCCEED)
		GDKerror("recovery failed.\n");

	TRC_DEBUG(IO_, "end\n");
	GDKfree(bakdirpath);
	GDKfree(leftdirpath);
	return ret;
}

/*
 * SUBDIR recovery is quite mindlessly moving all files back to the
 * parent (BAKDIR).  We do recognize moving back BBP.dir and set
 * backed_up_subdir accordingly.
 */
gdk_return
BBPrecover_subdir(void)
{
	str subdirpath;
	DIR *dirp;
	struct dirent *dent;
	gdk_return ret = GDK_SUCCEED;

	subdirpath = GDKfilepath(0, NULL, SUBDIR, NULL);
	if (subdirpath == NULL)
		return GDK_FAIL;
	dirp = opendir(subdirpath);
	if (dirp == NULL && errno != ENOENT)
		GDKsyserror("cannot open directory %s\n", subdirpath);
	GDKfree(subdirpath);
	if (dirp == NULL) {
		return GDK_SUCCEED;	/* nothing to do */
	}
	TRC_DEBUG(IO_, "start\n");

	/* move back all files */
	while ((dent = readdir(dirp)) != NULL) {
		if (dent->d_name[0] == '.')
			continue;
		ret = GDKmove(0, SUBDIR, dent->d_name, NULL, BAKDIR, dent->d_name, NULL, true);
		if (ret == GDK_SUCCEED && strcmp(dent->d_name, "BBP.dir") == 0)
			backup_dir = 1;
		if (ret != GDK_SUCCEED)
			break;
	}
	closedir(dirp);

	/* delete the directory */
	if (ret == GDK_SUCCEED) {
		ret = GDKremovedir(0, SUBDIR);
		if (backup_dir == 2) {
			TRC_DEBUG(IO_, "%s%cBBP.dir had disappeared!\n", SUBDIR, DIR_SEP);
			backup_dir = 0;
		}
	}
	TRC_DEBUG(IO_, "end = %d\n", (int) ret);

	if (ret != GDK_SUCCEED)
		GDKerror("recovery failed.\n");
	return ret;
}

/*
 * @- The diskscan
 * The BBPdiskscan routine walks through the BAT dir, cleans up
 * leftovers, and measures disk occupancy.  Leftovers are files that
 * cannot belong to a BAT. in order to establish this for [ht]heap
 * files, the BAT descriptor is loaded in order to determine whether
 * these files are still required.
 *
 * The routine gathers all bat sizes in a bat that contains bat-ids
 * and bytesizes. The return value is the number of bytes of space
 * freed.
 */
static bool
persistent_bat(bat bid)
{
	if (bid >= 0 && bid < (bat) ATOMIC_GET(&BBPsize) && BBPvalid(bid)) {
		BAT *b = BBP_cache(bid);

		if (b == NULL || b->batCopiedtodisk) {
			return true;
		}
	}
	return false;
}

static BAT *
getdesc(bat bid)
{
	BAT *b = NULL;

	if (is_bat_nil(bid))
		return NULL;
	assert(bid > 0);
	if (bid < (bat) ATOMIC_GET(&BBPsize) && BBP_logical(bid))
		b = BBP_desc(bid);
	if (b == NULL)
		BBPclear(bid, true);
	return b;
}

static bool
BBPdiskscan(const char *parent, size_t baseoff)
{
	DIR *dirp = opendir(parent);
	struct dirent *dent;
	char fullname[FILENAME_MAX];
	str dst = fullname;
	size_t dstlen = sizeof(fullname);
	const char *src = parent;

	if (dirp == NULL) {
		if (errno != ENOENT)
			GDKsyserror("cannot open directory %s\n", parent);
		return true;	/* nothing to do */
	}

	while (*src) {
		*dst++ = *src++;
		dstlen--;
	}
	if (dst > fullname && dst[-1] != DIR_SEP) {
		*dst++ = DIR_SEP;
		dstlen--;
	}

	while ((dent = readdir(dirp)) != NULL) {
		const char *p;
		bat bid;
		bool ok, delete;

		if (dent->d_name[0] == '.')
			continue;	/* ignore .dot files and directories (. ..) */

		if (strncmp(dent->d_name, "BBP.", 4) == 0 &&
		    (strcmp(parent + baseoff, BATDIR) == 0 ||
		     strncmp(parent + baseoff, BAKDIR, strlen(BAKDIR)) == 0 ||
		     strncmp(parent + baseoff, SUBDIR, strlen(SUBDIR)) == 0))
			continue;

		p = strchr(dent->d_name, '.');

		if (strlen(dent->d_name) >= dstlen) {
			/* found a file with too long a name
			   (i.e. unknown); stop pruning in this
			   subdir */
			fprintf(stderr, "unexpected file %s, leaving %s.\n", dent->d_name, parent);
			break;
		}
		strncpy(dst, dent->d_name, dstlen);
		fullname[sizeof(fullname) - 1] = 0;

		if (p == NULL && !BBPdiskscan(fullname, baseoff)) {
			/* it was a directory */
			continue;
		}

		if (p && strcmp(p + 1, "tmp") == 0) {
			delete = true;
			ok = true;
			bid = 0;
		} else {
			bid = strtol(dent->d_name, NULL, 8);
			ok = p && bid;
			delete = false;

			if (!ok || !persistent_bat(bid)) {
				delete = true;
			} else if (strncmp(p + 1, "tail", 4) == 0) {
				BAT *b = getdesc(bid);
				delete = (b == NULL || !b->ttype || !b->batCopiedtodisk || b->batCount == 0);
				assert(b->batCount > 0 || b->theap->free == 0);
				if (!delete) {
					if (b->ttype == TYPE_str) {
						switch (b->twidth) {
						case 1:
							delete = strcmp(p + 1, "tail1") != 0;
							break;
						case 2:
							delete = strcmp(p + 1, "tail2") != 0;
							break;
#if SIZEOF_VAR_T == 8
						case 4:
							delete = strcmp(p + 1, "tail4") != 0;
							break;
#endif
						default:
							delete = strcmp(p + 1, "tail") != 0;
							break;
						}
					} else {
						delete = strcmp(p + 1, "tail") != 0;
					}
				}
			} else if (strncmp(p + 1, "theap", 5) == 0) {
				BAT *b = getdesc(bid);
				delete = (b == NULL || !b->tvheap || !b->batCopiedtodisk || b->tvheap->free == 0);
			} else if (strncmp(p + 1, "thashl", 6) == 0 ||
				   strncmp(p + 1, "thashb", 6) == 0) {
#ifdef PERSISTENTHASH
				BAT *b = getdesc(bid);
				delete = b == NULL;
				if (!delete)
					b->thash = (Hash *) 1;
#else
				delete = true;
#endif
			} else if (strncmp(p + 1, "thash", 5) == 0) {
				/* older versions used .thash which we
				 * can simply ignore */
				delete = true;
			} else if (strncmp(p + 1, "thsh", 4) == 0) {
				/* temporary hash files which we can
				 * simply ignore */
				delete = true;
			} else if (strncmp(p + 1, "timprints", 9) == 0) {
				BAT *b = getdesc(bid);
				delete = b == NULL;
				if (!delete)
					b->timprints = (Imprints *) 1;
			} else if (strncmp(p + 1, "torderidx", 9) == 0) {
#ifdef PERSISTENTIDX
				BAT *b = getdesc(bid);
				delete = b == NULL;
				if (!delete)
					b->torderidx = (Heap *) 1;
#else
				delete = true;
#endif
			} else if (strncmp(p + 1, "tstrimps", 8) == 0) {
				BAT *b = getdesc(bid);
				delete = b == NULL;
				if (!delete)
					b->tstrimps = (Strimps *)1;
			} else if (strncmp(p + 1, "new", 3) != 0) {
				ok = false;
			}
		}
		if (!ok) {
			/* found an unknown file; stop pruning in this
			 * subdir */
			fprintf(stderr, "unexpected file %s, leaving %s.\n", dent->d_name, parent);
			break;
		}
		if (delete) {
			if (MT_remove(fullname) != 0 && errno != ENOENT) {
				GDKsyserror("remove(%s)", fullname);
				continue;
			}
			TRC_DEBUG(IO_, "remove(%s) = 0\n", fullname);
		}
	}
	closedir(dirp);
	return false;
}

void
gdk_bbp_reset(void)
{
	int i;

	for (i = 0; i <= BBP_THREADMASK; i++) {
		GDKbbpLock[i].free = 0;
	}
	while (BBPlimit > 0) {
		BBPlimit -= BBPINIT;
		assert(BBPlimit >= 0);
		GDKfree(BBP[BBPlimit >> BBPINITLOG]);
		BBP[BBPlimit >> BBPINITLOG] = NULL;
	}
	ATOMIC_SET(&BBPsize, 0);
	for (i = 0; i < MAXFARMS; i++)
		GDKfree((void *) BBPfarms[i].dirname); /* loose "const" */
	memset(BBPfarms, 0, sizeof(BBPfarms));
	GDKfree(BBP_hash);
	BBP_hash = NULL;
	BBP_mask = 0;

	locked_by = 0;
	BBPunloadCnt = 0;
	backup_files = 0;
	backup_dir = 0;
	backup_subdir = 0;
}

static MT_Lock GDKCallbackListLock = MT_LOCK_INITIALIZER(GDKCallbackListLock);

static struct {
	int cnt;
	gdk_callback *head;
} callback_list = {
	.cnt = 0,
	.head = NULL,
};

/*
 * @- Add a callback
 * Adds new callback to the callback list.
 */
gdk_return
gdk_add_callback(char *name, gdk_callback_func *f, int argc, void *argv[], int
		interval)
{

	gdk_callback *callback = NULL;

	if (!(callback = GDKmalloc(sizeof(gdk_callback) + sizeof(void *) * argc))) {
		TRC_CRITICAL(GDK, "Failed to allocate memory!");
		return GDK_FAIL;
	}

	*callback = (gdk_callback) {
		.name = name,
		.argc = argc,
		.interval = interval,
		.func = f,
	};

	for (int i=0; i < argc; i++) {
		callback->argv[i] = argv[i];
	}

	MT_lock_set(&GDKCallbackListLock);
	gdk_callback *p = callback_list.head;
	if (p) {
		int cnt = 1;
		do {
			/* check if already added */
			if (strcmp(callback->name, p->name) == 0) {
				MT_lock_unset(&GDKCallbackListLock);
				GDKfree(callback);
				return GDK_FAIL;
			}
			if (p->next == NULL) {
			   	p->next = callback;
				p = callback->next;
			} else {
				p = p->next;
			}
			cnt += 1;
		} while(p);
		callback_list.cnt = cnt;
	} else {
		callback_list.cnt = 1;
		callback_list.head = callback;
	}
	MT_lock_unset(&GDKCallbackListLock);
	return GDK_SUCCEED;
}

/*
 * @- Remove a callback
 * Removes a callback from the callback list with a given name as an argument.
 */
gdk_return
gdk_remove_callback(char *cb_name, gdk_callback_func *argsfree)
{
	gdk_callback *prev = NULL;
	gdk_return res = GDK_FAIL;

	MT_lock_set(&GDKCallbackListLock);
	gdk_callback *curr = callback_list.head;
	while(curr) {
		if (strcmp(cb_name, curr->name) == 0) {
			if (curr == callback_list.head && prev == NULL) {
				callback_list.head = curr->next;
			} else {
				prev->next = curr->next;
			}
			if (argsfree)
			       	argsfree(curr->argc, curr->argv);
			GDKfree(curr);
			curr = NULL;
			callback_list.cnt -=1;
			res = GDK_SUCCEED;
		} else {
			prev = curr;
			curr = curr->next;
		}
	}
	MT_lock_unset(&GDKCallbackListLock);
	return res;
}

static gdk_return
do_callback(gdk_callback *cb)
{
	cb->last_called = GDKusec();
	return cb->func(cb->argc, cb->argv);
}

static bool
should_call(gdk_callback *cb)
{
	if (cb->last_called && cb->interval) {
		return (cb->last_called + cb->interval * 1000 * 1000) <
			GDKusec();
	}
	return true;
}

static void
BBPcallbacks(void)
{
	MT_lock_set(&GDKCallbackListLock);
	gdk_callback *next = callback_list.head;

	while (next) {
		if(should_call(next))
			do_callback(next);
		next = next->next;
	}
	MT_lock_unset(&GDKCallbackListLock);
}<|MERGE_RESOLUTION|>--- conflicted
+++ resolved
@@ -322,14 +322,9 @@
 		MT_lock_set(&GDKunloadLock);
 	}
 
-<<<<<<< HEAD
-	MT_lock_set(&GDKtmLock);
+	BBPtmlock();
 	for (i = 0; i <= BBP_THREADMASK; i++)
 		MT_lock_set(&GDKcacheLock(i));
-=======
-	BBPtmlock();
-	MT_lock_set(&GDKcacheLock);
->>>>>>> de19d889
 	for (i = 0; i <= BBP_BATMASK; i++)
 		MT_lock_set(&GDKswapLock(i));
 	locked_by = MT_getpid();
