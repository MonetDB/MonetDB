--- conflicted
+++ resolved
@@ -3304,12 +3304,8 @@
 			BATfree(b);	/* free memory */
 		BBPuncacheit(bid, false);
 	}
-<<<<<<< HEAD
-	TRC_DEBUG(BAT_, "turn off unloading %d\n", bid);
+	TRC_DEBUG(BAT, "turn off unloading %d\n", bid);
 	MT_lock_set(&GDKswapLock(bid));
-=======
-	TRC_DEBUG(BAT, "turn off unloading %d\n", bid);
->>>>>>> 7233f1ba
 	BBP_status_off(bid, BBPUNLOADING);
 	MT_cond_broadcast(&GDKswapCond(bid));
 	MT_lock_unset(&GDKswapLock(bid));
