--- conflicted
+++ resolved
@@ -546,12 +546,7 @@
 			.free = (size_t) free,
 			.size = (size_t) size,
 			.base = NULL,
-<<<<<<< HEAD
-			.storage = (storage_t) storage,
-=======
 			.storage = STORE_INVALID,
-			.hashash = hashash != 0,
->>>>>>> bb60d33a
 			.cleanhash = true,
 			.newstorage = STORE_INVALID,
 			.dirty = false,
@@ -1675,15 +1670,9 @@
 		       b->tseqbase,
 		       free,
 		       b->theap->size,
-<<<<<<< HEAD
-		       (int) b->theap->newstorage,
+		       0,
 		       b->tminpos < b->hseqbase + size ? (uint64_t) b->tminpos : (uint64_t) oid_nil,
 		       b->tmaxpos < b->hseqbase + size ? (uint64_t) b->tmaxpos : (uint64_t) oid_nil);
-=======
-		       0,
-		       minprop && minprop->val.oval < b->hseqbase + size ? minprop->val.oval : oid_nil,
-		       maxprop && maxprop->val.oval < b->hseqbase + size ? maxprop->val.oval : oid_nil);
->>>>>>> bb60d33a
 }
 
 static inline int
