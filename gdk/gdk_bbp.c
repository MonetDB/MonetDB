--- conflicted
+++ resolved
@@ -2925,12 +2925,9 @@
 	if (b) {
 		if (!locked) {
 			MT_lock_set(&b->theaplock);
-<<<<<<< HEAD
+			locked = true;
+		}
 #if 0
-=======
-			locked = true;
-		}
->>>>>>> 5655b519
 		if (b->batCount > b->batInserted && !isVIEW(b)) {
 			/* if batCount is larger than batInserted and
 			 * the dirty bits are off, it may be that a
