/*
 * This Source Code Form is subject to the terms of the Mozilla Public
 * License, v. 2.0.  If a copy of the MPL was not distributed with this
 * file, You can obtain one at http://mozilla.org/MPL/2.0/.
 *
 * Copyright 1997 - July 2008 CWI, August 2008 - 2022 MonetDB B.V.
 */

/*
 * @a M. L. Kersten, P. Boncz, N. J. Nes
 * @* BAT Buffer Pool (BBP)
 * The BATs created and loaded are collected in a BAT buffer pool.
 * The Bat Buffer Pool has a number of functions:
 * @table @code
 *
 * @item administration and lookup
 * The BBP is a directory which contains status information about all
 * known BATs.  This interface may be used very heavily, by
 * data-intensive applications.  To eliminate all overhead, read-only
 * access to the BBP may be done by table-lookups. The integer index
 * type for these lookups is @emph{bat}, as retrieved by
 * @emph{b->batCacheid}. The @emph{bat} zero is reserved for the nil
 * bat.
 *
 * @item persistence
 * The BBP is made persistent by saving it to the dictionary file
 * called @emph{BBP.dir} in the database.
 *
 * When the number of BATs rises, having all files in one directory
 * becomes a bottleneck.  The BBP therefore implements a scheme that
 * distributes all BATs in a growing directory tree with at most 64
 * BATs stored in one node.
 *
 * @item buffer management
 * The BBP is responsible for loading and saving of BATs to disk. It
 * also contains routines to unload BATs from memory when memory
 * resources get scarce. For this purpose, it administers BAT memory
 * reference counts (to know which BATs can be unloaded) and BAT usage
 * statistics (it unloads the least recently used BATs).
 *
 * @item recovery
 * When the database is closed or during a run-time syncpoint, the
 * system tables must be written to disk in a safe way, that is immune
 * for system failures (like disk full). To do so, the BBP implements
 * an atomic commit and recovery protocol: first all files to be
 * overwritten are moved to a BACKUP/ dir. If that succeeds, the
 * writes are done. If that also fully succeeds the BACKUP/ dir is
 * renamed to DELETE_ME/ and subsequently deleted.  If not, all files
 * in BACKUP/ are moved back to their original location.
 *
 * @item unloading
 * Bats which have a logical reference (ie. a lrefs > 0) but no memory
 * reference (refcnt == 0) can be unloaded. Unloading dirty bats
 * means, moving the original (committed version) to the BACKUP/ dir
 * and saving the bat. This complicates the commit and recovery/abort
 * issues.  The commit has to check if the bat is already moved. And
 * The recovery has to always move back the files from the BACKUP/
 * dir.
 *
 * @item reference counting
 * Bats use have two kinds of references: logical and physical
 * (pointer) ones.  The logical references are administered by
 * BBPretain/BBPrelease, the physical ones by BBPfix/BBPunfix.
 *
 * @item share counting
 * Views use the heaps of there parent bats. To save guard this, the
 * parent has a shared counter, which is incremented and decremented
 * using BBPshare and BBPunshare. These functions make sure the parent
 * is memory resident as required because of the 'pointer' sharing.
 * @end table
 */

#include "monetdb_config.h"
#include "gdk.h"
#include "gdk_private.h"
#include "mutils.h"
#ifdef HAVE_FCNTL_H
#include <fcntl.h>
#endif

#ifndef F_OK
#define F_OK 0
#endif
#ifndef S_ISDIR
#define S_ISDIR(mode)	(((mode) & _S_IFMT) == _S_IFDIR)
#endif

/*
 * The BBP has a fixed address, so re-allocation due to a growing BBP
 * caused by one thread does not disturb reads to the old entries by
 * another.  This is implemented using anonymous virtual memory;
 * extensions on the same address are guaranteed because a large
 * non-committed VM area is requested initially. New slots in the BBP
 * are found in O(1) by keeping a freelist that uses the 'next' field
 * in the BBPrec records.
 */
BBPrec *BBP[N_BBPINIT];		/* fixed base VM address of BBP array */
bat BBPlimit = 0;		/* current committed VM BBP array */
static ATOMIC_TYPE BBPsize = ATOMIC_VAR_INIT(0); /* current used size of BBP array */

struct BBPfarm_t BBPfarms[MAXFARMS];

#define KITTENNAP 1		/* used to suspend processing */
#define BBPNONAME "."		/* filler for no name in BBP.dir */
/*
 * The hash index uses a bucket index (int array) of size mask that is
 * tuned for perfect hashing (1 lookup). The bucket chain uses the
 * 'next' field in the BBPrec records.
 */
static MT_Lock BBPnameLock = MT_LOCK_INITIALIZER(BBPnameLock);
static bat *BBP_hash = NULL;		/* BBP logical name hash buckets */
static bat BBP_mask = 0;		/* number of buckets = & mask */
static MT_Lock GDKcacheLock = MT_LOCK_INITIALIZER(GDKcacheLock);
static bat BBP_free;

static gdk_return BBPfree(BAT *b);
static void BBPdestroy(BAT *b);
static void BBPuncacheit(bat bid, bool unloaddesc);
static gdk_return BBPprepare(bool subcommit);
static BAT *getBBPdescriptor(bat i);
static gdk_return BBPbackup(BAT *b, bool subcommit);
static gdk_return BBPdir_init(void);
static void BBPcallbacks(void);

/* two lngs of extra info in BBP.dir */
/* these two need to be atomic because of their use in AUTHcommit() */
static ATOMIC_TYPE BBPlogno = ATOMIC_VAR_INIT(0);
static ATOMIC_TYPE BBPtransid = ATOMIC_VAR_INIT(0);

#define BBPtmpcheck(s)	(strncmp(s, "tmp_", 4) == 0)

#define BBPnamecheck(s) (BBPtmpcheck(s) ? strtol((s) + 4, NULL, 8) : 0)

static void
BBP_insert(bat i)
{
	bat idx = (bat) (strHash(BBP_logical(i)) & BBP_mask);

	BBP_next(i) = BBP_hash[idx];
	BBP_hash[idx] = i;
}

static void
BBP_delete(bat i)
{
	bat *h = BBP_hash;
	const char *s = BBP_logical(i);
	bat idx = (bat) (strHash(s) & BBP_mask);

	for (h += idx; (i = *h) != 0; h = &BBP_next(i)) {
		if (strcmp(BBP_logical(i), s) == 0) {
			*h = BBP_next(i);
			break;
		}
	}
}

bat
getBBPsize(void)
{
	return (bat) ATOMIC_GET(&BBPsize);
}

lng
getBBPlogno(void)
{
	return (lng) ATOMIC_GET(&BBPlogno);
}

lng
getBBPtransid(void)
{
	return (lng) ATOMIC_GET(&BBPtransid);
}


/*
 * @+ BBP Consistency and Concurrency
 * While GDK provides the basic building blocks for an ACID system, in
 * itself it is not such a system, as we this would entail too much
 * overhead that is often not needed. Hence, some consistency control
 * is left to the user. The first important user constraint is that if
 * a user updates a BAT, (s)he himself must assure that no-one else
 * accesses this BAT.
 *
 * Concerning buffer management, the BBP carries out a swapping
 * policy.  BATs are kept in memory till the memory is full. If the
 * memory is full, the malloc functions initiate BBP trim actions,
 * that unload the coldest BATs that have a zero reference count. The
 * second important user constraint is therefore that a user may only
 * manipulate live BAT data in memory if it is sure that there is at
 * least one reference count to that BAT.
 *
 * The main BBP array is protected by two locks:
 * @table @code
 * @item GDKcacheLock]
 * this lock guards the free slot management in the BBP array.  The
 * BBP operations that allocate a new slot for a new BAT
 * (@emph{BBPinit},@emph{BBPcacheit}), delete the slot of a destroyed
 * BAT (@emph{BBPreclaim}), or rename a BAT (@emph{BBPrename}), hold
 * this lock. It also protects all BAT (re)naming actions include
 * (read and write) in the hash table with BAT names.
 * @item GDKswapLock
 * this lock guards the swap (loaded/unloaded) status of the
 * BATs. Hence, all BBP routines that influence the swapping policy,
 * or actually carry out the swapping policy itself, acquire this lock
 * (e.g. @emph{BBPfix},@emph{BBPunfix}).  Note that this also means
 * that updates to the BBP_status indicator array must be protected by
 * GDKswapLock.
 *
 * To reduce contention GDKswapLock was split into multiple locks; it
 * is now an array of lock pointers which is accessed by
 * GDKswapLock(bat)
 * @end table
 *
 * Routines that need both locks should first acquire the locks in the
 * GDKswapLock array (in ascending order) and then GDKcacheLock (and
 * release them in reverse order).
 *
 * To obtain maximum speed, read operations to existing elements in
 * the BBP are unguarded. As said, it is the users responsibility that
 * the BAT that is being read is not being modified. BBP update
 * actions that modify the BBP data structure itself are locked by the
 * BBP functions themselves. Hence, multiple concurrent BBP read
 * operations may be ongoing while at the same time at most one BBP
 * write operation @strong{on a different BAT} is executing.  This
 * holds for accesses to the public (quasi-) arrays @emph{BBPcache},
 * @emph{BBPstatus} and @emph{BBPrefs}.
 * These arrays are called quasi as now they are
 * actually stored together in one big BBPrec array called BBP, that
 * is allocated in anonymous VM space, so we can reallocate this
 * structure without changing the base address (a crucial feature if
 * read actions are to go on unlocked while other entries in the BBP
 * may be modified).
 */
static volatile MT_Id locked_by = 0;

/* use a lock instead of atomic instructions so that we wait for
 * BBPlock/BBPunlock */
#define BBP_unload_inc()			\
	do {					\
		MT_lock_set(&GDKunloadLock);	\
		BBPunloadCnt++;			\
		MT_lock_unset(&GDKunloadLock);	\
	} while (0)

#define BBP_unload_dec()			\
	do {					\
		MT_lock_set(&GDKunloadLock);	\
		--BBPunloadCnt;			\
		assert(BBPunloadCnt >= 0);	\
		MT_lock_unset(&GDKunloadLock);	\
	} while (0)

static int BBPunloadCnt = 0;
static MT_Lock GDKunloadLock = MT_LOCK_INITIALIZER(GDKunloadLock);

void
BBPlock(void)
{
	int i;

	/* wait for all pending unloads to finish */
	MT_lock_set(&GDKunloadLock);
	while (BBPunloadCnt > 0) {
		MT_lock_unset(&GDKunloadLock);
		MT_sleep_ms(1);
		MT_lock_set(&GDKunloadLock);
	}

	MT_lock_set(&GDKtmLock);
	MT_lock_set(&GDKcacheLock);
	for (i = 0; i <= BBP_BATMASK; i++)
		MT_lock_set(&GDKswapLock(i));
	locked_by = MT_getpid();

	MT_lock_unset(&GDKunloadLock);
}

void
BBPunlock(void)
{
	int i;

	for (i = BBP_BATMASK; i >= 0; i--)
		MT_lock_unset(&GDKswapLock(i));
	MT_lock_unset(&GDKcacheLock);
	locked_by = 0;
	MT_lock_unset(&GDKtmLock);
}


static gdk_return
BBPinithash(bat size)
{
	for (BBP_mask = 1; (BBP_mask << 1) <= BBPlimit; BBP_mask <<= 1)
		;
	BBP_hash = (bat *) GDKzalloc(BBP_mask * sizeof(bat));
	if (BBP_hash == NULL) {
		return GDK_FAIL;
	}
	BBP_mask--;

	while (--size > 0) {
		const char *s = BBP_logical(size);

		if (s) {
			if (*s != '.' && !BBPtmpcheck(s)) {
				BBP_insert(size);
			}
		} else {
			BBP_next(size) = BBP_free;
			BBP_free = size;
		}
	}
	return GDK_SUCCEED;
}

int
BBPselectfarm(role_t role, int type, enum heaptype hptype)
{
	int i;

	(void) type;		/* may use in future */
	(void) hptype;		/* may use in future */

	if (GDKinmemory(0))
		return 0;

#ifndef PERSISTENTHASH
	if (hptype == hashheap)
		role = TRANSIENT;
#endif
#ifndef PERSISTENTIDX
	if (hptype == orderidxheap)
		role = TRANSIENT;
#endif
	for (i = 0; i < MAXFARMS; i++)
		if (BBPfarms[i].roles & (1U << (int) role))
			return i;
	/* must be able to find farms for TRANSIENT and PERSISTENT */
	assert(role != TRANSIENT && role != PERSISTENT);
	return -1;
}

static gdk_return
BBPextend(bool buildhash, bat newsize)
{
	if (newsize >= N_BBPINIT * BBPINIT) {
		GDKerror("trying to extend BAT pool beyond the "
			 "limit (%d)\n", N_BBPINIT * BBPINIT);
		return GDK_FAIL;
	}

	/* make sure the new size is at least BBPsize large */
	while (BBPlimit < newsize) {
		BUN limit = BBPlimit >> BBPINITLOG;
		assert(BBP[limit] == NULL);
		BBP[limit] = GDKzalloc(BBPINIT * sizeof(BBPrec));
		if (BBP[limit] == NULL) {
			GDKerror("failed to extend BAT pool\n");
			return GDK_FAIL;
		}
		for (BUN i = 0; i < BBPINIT; i++) {
			ATOMIC_INIT(&BBP[limit][i].status, 0);
			BBP[limit][i].pid = ~(MT_Id)0;
		}
		BBPlimit += BBPINIT;
	}

	if (buildhash) {
		GDKfree(BBP_hash);
		BBP_hash = NULL;
		BBP_free = 0;
		if (BBPinithash(newsize) != GDK_SUCCEED)
			return GDK_FAIL;
	}
	return GDK_SUCCEED;
}

static gdk_return
recover_dir(int farmid, bool direxists)
{
	if (direxists) {
		/* just try; don't care about these non-vital files */
		if (GDKunlink(farmid, BATDIR, "BBP", "bak") != GDK_SUCCEED)
			TRC_WARNING(GDK, "unlink of BBP.bak failed\n");
		if (GDKmove(farmid, BATDIR, "BBP", "dir", BATDIR, "BBP", "bak", false) != GDK_SUCCEED)
			TRC_WARNING(GDK, "rename of BBP.dir to BBP.bak failed\n");
	}
	return GDKmove(farmid, BAKDIR, "BBP", "dir", BATDIR, "BBP", "dir", true);
}

static gdk_return BBPrecover(int farmid);
static gdk_return BBPrecover_subdir(void);
static bool BBPdiskscan(const char *, size_t);

static int
vheapinit(BAT *b, const char *buf, bat bid, unsigned bbpversion, const char *filename, int lineno)
{
	int n = 0;
	uint64_t free, size;
	uint16_t storage;

	(void) bbpversion;	/* could be used to implement compatibility */

	size = 0;			      /* for GDKLIBRARY_HSIZE case */
	storage = STORE_INVALID;	      /* for GDKLIBRARY_HSIZE case */
	if (bbpversion <= GDKLIBRARY_HSIZE ?
	    sscanf(buf,
		   " %" SCNu64 " %" SCNu64 " %" SCNu16
		   "%n",
		   &free, &size, &storage, &n) < 3 :
	    sscanf(buf,
		   " %" SCNu64
		   "%n",
		   &free, &n) < 1) {
		TRC_CRITICAL(GDK, "invalid format for BBP.dir on line %d", lineno);
		return -1;
	}
	b->tvheap = GDKmalloc(sizeof(Heap));
	if (b->tvheap == NULL) {
		TRC_CRITICAL(GDK, "cannot allocate memory for heap.");
		return -1;
	}
	if (b->ttype >= 0 &&
	    ATOMstorage(b->ttype) == TYPE_str &&
	    free < GDK_STRHASHTABLE * sizeof(stridx_t) + BATTINY * GDK_VARALIGN)
		size = GDK_STRHASHTABLE * sizeof(stridx_t) + BATTINY * GDK_VARALIGN;
	else if (free < 512)
		size = 512;
	else
		size = free;
	*b->tvheap = (Heap) {
		.free = (size_t) free,
		.size = (size_t) size,
		.base = NULL,
		.storage = STORE_INVALID,
		.cleanhash = true,
		.newstorage = STORE_INVALID,
		.dirty = false,
		.parentid = bid,
		.farmid = BBPselectfarm(PERSISTENT, b->ttype, varheap),
	};
	strconcat_len(b->tvheap->filename, sizeof(b->tvheap->filename),
		      filename, ".theap", NULL);
	ATOMIC_INIT(&b->tvheap->refs, 1);
	return n;
}

static int
heapinit(BAT *b, const char *buf,
#ifdef GDKLIBRARY_HASHASH
	 int *hashash,
#endif
	 unsigned bbpversion, bat bid, const char *filename, int lineno)
{
	int t;
	char type[33];
	uint16_t width;
	uint16_t var;
	uint16_t properties;
	uint64_t nokey0;
	uint64_t nokey1;
	uint64_t nosorted;
	uint64_t norevsorted;
	uint64_t base;
	uint64_t free;
	uint64_t size;
	uint16_t storage;
	uint64_t minpos, maxpos;
	int n;

	(void) bbpversion;	/* could be used to implement compatibility */

	minpos = maxpos = (uint64_t) oid_nil; /* for GDKLIBRARY_MINMAX_POS case */
	size = 0;			      /* for GDKLIBRARY_HSIZE case */
	storage = STORE_INVALID;	      /* for GDKLIBRARY_HSIZE case */
	if (bbpversion <= GDKLIBRARY_MINMAX_POS ?
	    sscanf(buf,
		   " %10s %" SCNu16 " %" SCNu16 " %" SCNu16 " %" SCNu64
		   " %" SCNu64 " %" SCNu64 " %" SCNu64 " %" SCNu64
		   " %" SCNu64 " %" SCNu64 " %" SCNu16
		   "%n",
		   type, &width, &var, &properties, &nokey0,
		   &nokey1, &nosorted, &norevsorted, &base,
		   &free, &size, &storage,
		   &n) < 12 :
	    bbpversion <= GDKLIBRARY_HSIZE ?
	    sscanf(buf,
		   " %10s %" SCNu16 " %" SCNu16 " %" SCNu16 " %" SCNu64
		   " %" SCNu64 " %" SCNu64 " %" SCNu64 " %" SCNu64
		   " %" SCNu64 " %" SCNu64 " %" SCNu16 " %" SCNu64 " %" SCNu64
		   "%n",
		   type, &width, &var, &properties, &nokey0,
		   &nokey1, &nosorted, &norevsorted, &base,
		   &free, &size, &storage, &minpos, &maxpos,
		   &n) < 14 :
	    sscanf(buf,
		   " %10s %" SCNu16 " %" SCNu16 " %" SCNu16 " %" SCNu64
		   " %" SCNu64 " %" SCNu64 " %" SCNu64 " %" SCNu64
		   " %" SCNu64 " %" SCNu64 " %" SCNu64
		   "%n",
		   type, &width, &var, &properties, &nokey0,
		   &nokey1, &nosorted, &norevsorted, &base,
		   &free, &minpos, &maxpos,
		   &n) < 12) {
		TRC_CRITICAL(GDK, "invalid format for BBP.dir on line %d", lineno);
		return -1;
	}

	if (properties & ~0x0F81) {
		TRC_CRITICAL(GDK, "unknown properties are set: incompatible database on line %d of BBP.dir\n", lineno);
		return -1;
	}
#ifdef GDKLIBRARY_HASHASH
	*hashash = var & 2;
#endif
	var &= ~2;
	if ((t = ATOMindex(type)) < 0) {
		if ((t = ATOMunknown_find(type)) == 0) {
			TRC_CRITICAL(GDK, "no space for atom %s", type);
			return -1;
		}
	} else if (var != (t == TYPE_void || BATatoms[t].atomPut != NULL)) {
		TRC_CRITICAL(GDK, "inconsistent entry in BBP.dir: tvarsized mismatch for BAT %d on line %d\n", (int) bid, lineno);
		return -1;
	} else if (var && t != 0 ?
		   ATOMsize(t) < width ||
		   (width != 1 && width != 2 && width != 4
#if SIZEOF_VAR_T == 8
		    && width != 8
#endif
			   ) :
		   ATOMsize(t) != width) {
		TRC_CRITICAL(GDK, "inconsistent entry in BBP.dir: tsize mismatch for BAT %d on line %d\n", (int) bid, lineno);
		return -1;
	}
	b->ttype = t;
	b->twidth = width;
	b->tshift = ATOMelmshift(width);
	assert_shift_width(b->tshift,b->twidth);
	b->tnokey[0] = (BUN) nokey0;
	b->tnokey[1] = (BUN) nokey1;
	b->tsorted = (bit) ((properties & 0x0001) != 0);
	b->trevsorted = (bit) ((properties & 0x0080) != 0);
	b->tkey = (properties & 0x0100) != 0;
	b->tnonil = (properties & 0x0400) != 0;
	b->tnil = (properties & 0x0800) != 0;
	b->tnosorted = (BUN) nosorted;
	b->tnorevsorted = (BUN) norevsorted;
	b->tunique_est = 0.0;
	/* (properties & 0x0200) is the old tdense flag */
	b->tseqbase = (properties & 0x0200) == 0 || base >= (uint64_t) oid_nil ? oid_nil : (oid) base;
	b->theap->free = (size_t) free;
	/* set heap size to match capacity */
	if (b->ttype == TYPE_msk) {
		/* round up capacity to multiple of 32 */
		b->batCapacity = (b->batCapacity + 31) & ~((BUN) 31);
		b->theap->size = b->batCapacity / 8;
	} else {
		b->theap->size = (size_t) b->batCapacity << b->tshift;
	}
	b->theap->base = NULL;
	settailname(b->theap, filename, t, width);
	b->theap->storage = STORE_INVALID;
	b->theap->newstorage = STORE_INVALID;
	b->theap->farmid = BBPselectfarm(PERSISTENT, b->ttype, offheap);
	b->theap->dirty = false;
	b->theap->parentid = b->batCacheid;
	if (minpos < b->batCount)
		b->tminpos = (BUN) minpos;
	else
		b->tminpos = BUN_NONE;
	if (maxpos < b->batCount)
		b->tmaxpos = (BUN) maxpos;
	else
		b->tmaxpos = BUN_NONE;
	if (t && var) {
		t = vheapinit(b, buf + n, bid, bbpversion, filename, lineno);
		if (t < 0)
			return t;
		n += t;
	}
	return n;
}

static gdk_return
BBPreadEntries(FILE *fp, unsigned bbpversion, int lineno
#ifdef GDKLIBRARY_HASHASH
	       , bat **hashbats, bat *nhashbats
#endif
	)
{
	bat bid = 0;
	char buf[4096];
#ifdef GDKLIBRARY_HASHASH
	bat *hbats = NULL;
	bat nhbats = 0;
#endif

	/* read the BBP.dir and insert the BATs into the BBP */
	while (fgets(buf, sizeof(buf), fp) != NULL) {
		BAT *bn;
		uint64_t batid;
		uint16_t status;
		char headname[129];
		char filename[sizeof(BBP_physical(0))];
		unsigned int properties;
		int nread, n;
		char *s, *options = NULL;
		char logical[1024];
		uint64_t count, capacity = 0, base = 0;
#ifdef GDKLIBRARY_HASHASH
		int Thashash;
#endif

		lineno++;
		if ((s = strchr(buf, '\r')) != NULL) {
			/* convert \r\n into just \n */
			if (s[1] != '\n') {
				TRC_CRITICAL(GDK, "invalid format for BBP.dir on line %d", lineno);
				goto bailout;
			}
			*s++ = '\n';
			*s = 0;
		}

		if (bbpversion <= GDKLIBRARY_HSIZE ?
		    sscanf(buf,
			   "%" SCNu64 " %" SCNu16 " %128s %19s %u %" SCNu64
			   " %" SCNu64 " %" SCNu64
			   "%n",
			   &batid, &status, headname, filename,
			   &properties, &count, &capacity, &base,
			   &nread) < 8 :
		    sscanf(buf,
			   "%" SCNu64 " %" SCNu16 " %128s %19s %u %" SCNu64
			   " %" SCNu64
			   "%n",
			   &batid, &status, headname, filename,
			   &properties, &count, &base,
			   &nread) < 7) {
			TRC_CRITICAL(GDK, "invalid format for BBP.dir on line %d", lineno);
			goto bailout;
		}

		if (batid >= N_BBPINIT * BBPINIT) {
			TRC_CRITICAL(GDK, "bat ID (%" PRIu64 ") too large to accomodate (max %d), on line %d.", batid, N_BBPINIT * BBPINIT - 1, lineno);
			goto bailout;
		}

		/* convert both / and \ path separators to our own DIR_SEP */
#if DIR_SEP != '/'
		s = filename;
		while ((s = strchr(s, '/')) != NULL)
			*s++ = DIR_SEP;
#endif
#if DIR_SEP != '\\'
		s = filename;
		while ((s = strchr(s, '\\')) != NULL)
			*s++ = DIR_SEP;
#endif

		bid = (bat) batid;
		if (batid >= (uint64_t) ATOMIC_GET(&BBPsize)) {
			if ((bat) ATOMIC_GET(&BBPsize) + 1 >= BBPlimit &&
			    BBPextend(false, bid + 1) != GDK_SUCCEED)
				goto bailout;
			ATOMIC_SET(&BBPsize, bid + 1);
		}
		if (BBP_desc(bid) != NULL) {
			TRC_CRITICAL(GDK, "duplicate entry in BBP.dir (ID = "
				     "%" PRIu64 ") on line %d.", batid, lineno);
			goto bailout;
		}
		if ((bn = GDKzalloc(sizeof(BAT))) == NULL ||
		    (bn->theap = GDKzalloc(sizeof(Heap))) == NULL) {
			GDKfree(bn);
			TRC_CRITICAL(GDK, "cannot allocate memory for BAT.");
			goto bailout;
		}
		bn->batCacheid = bid;
		if (BATroles(bn, NULL) != GDK_SUCCEED) {
			GDKfree(bn->theap);
			GDKfree(bn);
			TRC_CRITICAL(GDK, "BATroles failed.");
			goto bailout;
		}
		bn->batTransient = false;
		bn->batCopiedtodisk = true;
		switch ((properties & 0x06) >> 1) {
		case 0:
			bn->batRestricted = BAT_WRITE;
			break;
		case 1:
			bn->batRestricted = BAT_READ;
			break;
		case 2:
			bn->batRestricted = BAT_APPEND;
			break;
		default:
			GDKfree(bn->theap);
			GDKfree(bn);
			TRC_CRITICAL(GDK, "incorrect batRestricted value");
			goto bailout;
		}
		bn->batCount = (BUN) count;
		bn->batInserted = bn->batCount;
		/* set capacity to at least count */
		bn->batCapacity = (BUN) count <= BATTINY ? BATTINY : (BUN) count;
		char name[MT_NAME_LEN];
		snprintf(name, sizeof(name), "heaplock%d", bn->batCacheid); /* fits */
		MT_lock_init(&bn->theaplock, name);
		snprintf(name, sizeof(name), "BATlock%d", bn->batCacheid); /* fits */
		MT_lock_init(&bn->batIdxLock, name);
		snprintf(name, sizeof(name), "hashlock%d", bn->batCacheid); /* fits */
		MT_rwlock_init(&bn->thashlock, name);
		ATOMIC_INIT(&bn->theap->refs, 1);

		if (base > (uint64_t) GDK_oid_max) {
			BATdestroy(bn);
			TRC_CRITICAL(GDK, "head seqbase out of range (ID = %" PRIu64 ", seq = %" PRIu64 ") on line %d.", batid, base, lineno);
			goto bailout;
		}
		bn->hseqbase = (oid) base;
		n = heapinit(bn, buf + nread,
#ifdef GDKLIBRARY_HASHASH
			     &Thashash,
#endif
			     bbpversion, bid, filename, lineno);
		if (n < 0) {
			BATdestroy(bn);
			goto bailout;
		}
		nread += n;
#ifdef GDKLIBRARY_HASHASH
		if (Thashash) {
			assert(bbpversion <= GDKLIBRARY_HASHASH);
			bat *sb = GDKrealloc(hbats, ++nhbats * sizeof(bat));
			if (sb == NULL) {
				BATdestroy(bn);
				goto bailout;
			}
			hbats = sb;
			hbats[nhbats - 1] = bn->batCacheid;
		}
#endif

		if (buf[nread] != '\n' && buf[nread] != ' ') {
			BATdestroy(bn);
			TRC_CRITICAL(GDK, "invalid format for BBP.dir on line %d", lineno);
			goto bailout;
		}
		if (buf[nread] == ' ')
			options = buf + nread + 1;

		if (snprintf(BBP_bak(bid), sizeof(BBP_bak(bid)), "tmp_%o", (unsigned) bid) >= (int) sizeof(BBP_bak(bid))) {
			BATdestroy(bn);
			TRC_CRITICAL(GDK, "BBP logical filename directory is too large, on line %d\n", lineno);
			goto bailout;
		}
		if ((s = strchr(headname, '~')) != NULL && s == headname) {
			/* sizeof(logical) > sizeof(BBP_bak(bid)), so
			 * this fits */
			strcpy(logical, BBP_bak(bid));
		} else {
			if (s)
				*s = 0;
			strcpy_len(logical, headname, sizeof(logical));
		}
		if (strcmp(logical, BBP_bak(bid)) == 0) {
			BBP_logical(bid) = BBP_bak(bid);
		} else {
			BBP_logical(bid) = GDKstrdup(logical);
			if (BBP_logical(bid) == NULL) {
				BATdestroy(bn);
				TRC_CRITICAL(GDK, "GDKstrdup failed\n");
				goto bailout;
			}
		}
		/* tailname is ignored */
		strcpy_len(BBP_physical(bid), filename, sizeof(BBP_physical(bid)));
#ifdef __COVERITY__
		/* help coverity */
		BBP_physical(bid)[sizeof(BBP_physical(bid)) - 1] = 0;
#endif
		BBP_options(bid) = NULL;
		if (options) {
			BBP_options(bid) = GDKstrdup(options);
			if (BBP_options(bid) == NULL) {
				BATdestroy(bn);
				TRC_CRITICAL(GDK, "GDKstrdup failed\n");
				goto bailout;
			}
		}
		BBP_refs(bid) = 0;
		BBP_lrefs(bid) = 1;	/* any BAT we encounter here is persistent, so has a logical reference */
		BBP_desc(bid) = bn;
		BBP_pid(bid) = 0;
		BBP_status_set(bid, BBPEXISTING);	/* do we need other status bits? */
	}
#ifdef GDKLIBRARY_HASHASH
	*hashbats = hbats;
	*nhashbats = nhbats;
#endif
	return GDK_SUCCEED;

  bailout:
#ifdef GDKLIBRARY_HASHASH
	GDKfree(hbats);
#endif
	return GDK_FAIL;
}

/* check that the necessary files for all BATs exist and are large
 * enough */
static gdk_return
BBPcheckbats(unsigned bbpversion)
{
	(void) bbpversion;
	for (bat bid = 1, size = (bat) ATOMIC_GET(&BBPsize); bid < size; bid++) {
		struct stat statb;
		BAT *b;
		char *path;

		if ((b = BBP_desc(bid)) == NULL) {
			/* not a valid BAT */
			continue;
		}
		if (b->ttype == TYPE_void) {
			/* no files needed */
			continue;
		}
		if (b->theap->free > 0) {
			path = GDKfilepath(0, BATDIR, b->theap->filename, NULL);
			if (path == NULL)
				return GDK_FAIL;
#if 1
			/* first check string offset heap with width,
			 * then without */
			if (MT_stat(path, &statb) < 0) {
#ifdef GDKLIBRARY_TAILN
				if (b->ttype == TYPE_str &&
				    b->twidth < SIZEOF_VAR_T) {
					size_t taillen = strlen(path) - 1;
					char tailsave = path[taillen];
					path[taillen] = 0;
					if (MT_stat(path, &statb) < 0) {
						GDKsyserror("cannot stat file %s%c or %s (expected size %zu)\n",
							    path, tailsave, path, b->theap->free);
						GDKfree(path);
						return GDK_FAIL;
					}
				} else
#endif
				{
					GDKsyserror("cannot stat file %s (expected size %zu)\n",
						    path, b->theap->free);
					GDKfree(path);
					return GDK_FAIL;
				}
			}
#else
			/* first check string offset heap without width,
			 * then with */
#ifdef GDKLIBRARY_TAILN
			/* if bbpversion > GDKLIBRARY_TAILN, the offset heap can
			 * exist with either name .tail1 (etc) or .tail, if <=
			 * GDKLIBRARY_TAILN, only with .tail */
			char tailsave = 0;
			size_t taillen = 0;
			if (b->ttype == TYPE_str &&
			    b->twidth < SIZEOF_VAR_T) {
				/* old version: .tail, not .tail1, .tail2, .tail4 */
				taillen = strlen(path) - 1;
				tailsave = path[taillen];
				path[taillen] = 0;
			}
#endif
			if (MT_stat(path, &statb) < 0
#ifdef GDKLIBRARY_TAILN
			    && bbpversion > GDKLIBRARY_TAILN
			    && b->ttype == TYPE_str
			    && b->twidth < SIZEOF_VAR_T
			    && (path[taillen] = tailsave) != 0
			    && MT_stat(path, &statb) < 0
#endif
				) {

				GDKsyserror("cannot stat file %s (expected size %zu)\n",
					    path, b->theap->free);
				GDKfree(path);
				return GDK_FAIL;
			}
#endif
			if ((size_t) statb.st_size < b->theap->free) {
				GDKerror("file %s too small (expected %zu, actual %zu)\n", path, b->theap->free, (size_t) statb.st_size);
				GDKfree(path);
				return GDK_FAIL;
			}
			GDKfree(path);
		}
		if (b->tvheap != NULL && b->tvheap->free > 0) {
			path = GDKfilepath(0, BATDIR, BBP_physical(b->batCacheid), "theap");
			if (path == NULL)
				return GDK_FAIL;
			if (MT_stat(path, &statb) < 0) {
				GDKsyserror("cannot stat file %s\n",
					    path);
				GDKfree(path);
				return GDK_FAIL;
			}
			if ((size_t) statb.st_size < b->tvheap->free) {
				GDKerror("file %s too small (expected %zu, actual %zu)\n", path, b->tvheap->free, (size_t) statb.st_size);
				GDKfree(path);
				return GDK_FAIL;
			}
			GDKfree(path);
		}
	}
	return GDK_SUCCEED;
}

#ifdef HAVE_HGE
#define SIZEOF_MAX_INT SIZEOF_HGE
#else
#define SIZEOF_MAX_INT SIZEOF_LNG
#endif

static unsigned
BBPheader(FILE *fp, int *lineno, bat *bbpsize)
{
	char buf[BUFSIZ];
	int sz, ptrsize, oidsize, intsize;
	unsigned bbpversion;

	if (fgets(buf, sizeof(buf), fp) == NULL) {
		TRC_CRITICAL(GDK, "BBP.dir is empty");
		return 0;
	}
	++*lineno;
	if (sscanf(buf, "BBP.dir, GDKversion %u\n", &bbpversion) != 1) {
		GDKerror("old BBP without version number; "
			 "dump the database using a compatible version, "
			 "then restore into new database using this version.\n");
		return 0;
	}
	if (bbpversion != GDKLIBRARY &&
	    bbpversion != GDKLIBRARY_HSIZE &&
	    bbpversion != GDKLIBRARY_HASHASH &&
	    bbpversion != GDKLIBRARY_TAILN &&
	    bbpversion != GDKLIBRARY_MINMAX_POS) {
		TRC_CRITICAL(GDK, "incompatible BBP version: expected 0%o, got 0%o. "
			     "This database was probably created by a %s version of MonetDB.",
			     GDKLIBRARY, bbpversion,
			     bbpversion > GDKLIBRARY ? "newer" : "too old");
		return 0;
	}
	if (fgets(buf, sizeof(buf), fp) == NULL) {
		TRC_CRITICAL(GDK, "short BBP");
		return 0;
	}
	++*lineno;
	if (sscanf(buf, "%d %d %d", &ptrsize, &oidsize, &intsize) != 3) {
		TRC_CRITICAL(GDK, "BBP.dir has incompatible format: pointer, OID, and max. integer sizes are missing on line %d", *lineno);
		return 0;
	}
	if (ptrsize != SIZEOF_SIZE_T || oidsize != SIZEOF_OID) {
		TRC_CRITICAL(GDK, "database created with incompatible server: "
			     "expected pointer size %d, got %d, expected OID size %d, got %d.",
			     SIZEOF_SIZE_T, ptrsize, SIZEOF_OID, oidsize);
		return 0;
	}
	if (intsize > SIZEOF_MAX_INT) {
		TRC_CRITICAL(GDK, "database created with incompatible server: "
			     "expected max. integer size %d, got %d.",
			     SIZEOF_MAX_INT, intsize);
		return 0;
	}
	if (fgets(buf, sizeof(buf), fp) == NULL) {
		TRC_CRITICAL(GDK, "short BBP");
		return 0;
	}
	++*lineno;
	if (sscanf(buf, "BBPsize=%d", &sz) != 1) {
		TRC_CRITICAL(GDK, "no BBPsize value found\n");
		return 0;
	}
	if (sz > *bbpsize)
		*bbpsize = sz;
	if (bbpversion > GDKLIBRARY_MINMAX_POS) {
		if (fgets(buf, sizeof(buf), fp) == NULL) {
			TRC_CRITICAL(GDK, "short BBP");
			return 0;
		}
		lng logno, transid;
		if (sscanf(buf, "BBPinfo=" LLSCN " " LLSCN, &logno, &transid) != 2) {
			TRC_CRITICAL(GDK, "no info value found\n");
			return 0;
		}
		ATOMIC_SET(&BBPlogno, logno);
		ATOMIC_SET(&BBPtransid, transid);
	}
	return bbpversion;
}

bool
GDKinmemory(int farmid)
{
	if (farmid == NOFARM)
		farmid = 0;
	assert(farmid >= 0 && farmid < MAXFARMS);
	return BBPfarms[farmid].dirname == NULL;
}

/* all errors are fatal */
gdk_return
BBPaddfarm(const char *dirname, uint32_t rolemask, bool logerror)
{
	struct stat st;
	int i;

	if (dirname == NULL) {
		assert(BBPfarms[0].dirname == NULL);
		assert(rolemask & 1);
		assert(BBPfarms[0].roles == 0);
		BBPfarms[0].roles = rolemask;
		return GDK_SUCCEED;
	}
	if (strchr(dirname, '\n') != NULL) {
		if (logerror)
			GDKerror("no newline allowed in directory name\n");
		return GDK_FAIL;
	}
	if (rolemask == 0 || (rolemask & 1 && BBPfarms[0].dirname != NULL)) {
		if (logerror)
			GDKerror("bad rolemask\n");
		return GDK_FAIL;
	}
	if (strcmp(dirname, "in-memory") == 0 ||
	    /* backward compatibility: */ strcmp(dirname, ":memory:") == 0) {
		dirname = NULL;
	} else if (MT_mkdir(dirname) < 0) {
		if (errno == EEXIST) {
			if (MT_stat(dirname, &st) == -1 || !S_ISDIR(st.st_mode)) {
				if (logerror)
					GDKerror("%s: not a directory\n", dirname);
				return GDK_FAIL;
			}
		} else {
			if (logerror)
				GDKsyserror("%s: cannot create directory\n", dirname);
			return GDK_FAIL;
		}
	}
	for (i = 0; i < MAXFARMS; i++) {
		if (BBPfarms[i].roles == 0) {
			if (dirname) {
				BBPfarms[i].dirname = GDKstrdup(dirname);
				if (BBPfarms[i].dirname == NULL)
					return GDK_FAIL;
			}
			BBPfarms[i].roles = rolemask;
			if ((rolemask & 1) == 0 && dirname != NULL) {
				char *bbpdir;
				int j;

				for (j = 0; j < i; j++)
					if (BBPfarms[j].dirname != NULL &&
					    strcmp(BBPfarms[i].dirname,
						   BBPfarms[j].dirname) == 0)
						return GDK_SUCCEED;
				/* if an extra farm, make sure we
				 * don't find a BBP.dir there that
				 * might belong to an existing
				 * database */
				bbpdir = GDKfilepath(i, BATDIR, "BBP", "dir");
				if (bbpdir == NULL) {
					return GDK_FAIL;
				}
				if (MT_stat(bbpdir, &st) != -1 || errno != ENOENT) {
					GDKfree(bbpdir);
					if (logerror)
						GDKerror("%s is a database\n", dirname);
					return GDK_FAIL;
				}
				GDKfree(bbpdir);
				bbpdir = GDKfilepath(i, BAKDIR, "BBP", "dir");
				if (bbpdir == NULL) {
					return GDK_FAIL;
				}
				if (MT_stat(bbpdir, &st) != -1 || errno != ENOENT) {
					GDKfree(bbpdir);
					if (logerror)
						GDKerror("%s is a database\n", dirname);
					return GDK_FAIL;
				}
				GDKfree(bbpdir);
			}
			return GDK_SUCCEED;
		}
	}
	if (logerror)
		GDKerror("too many farms\n");
	return GDK_FAIL;
}

#ifdef GDKLIBRARY_HASHASH
static gdk_return
fixhashashbat(BAT *b)
{
	const char *nme = BBP_physical(b->batCacheid);
	char *srcdir = GDKfilepath(NOFARM, BATDIR, nme, NULL);
	if (srcdir == NULL) {
		TRC_CRITICAL(GDK, "GDKfilepath failed\n");
		return GDK_FAIL;
	}
	char *s;
	if ((s = strrchr(srcdir, DIR_SEP)) != NULL)
		*s = 0;
	const char *bnme;
	if ((bnme = strrchr(nme, DIR_SEP)) != NULL)
		bnme++;
	else
		bnme = nme;
	long_str filename;
	snprintf(filename, sizeof(filename), "BACKUP%c%s", DIR_SEP, bnme);

	/* we don't maintain index structures */
	HASHdestroy(b);
	IMPSdestroy(b);
	OIDXdestroy(b);
	PROPdestroy(b);
	STRMPdestroy(b);

	/* make backup of heaps */
	const char *t;
	if (GDKmove(b->theap->farmid, srcdir, bnme, "tail1",
		    BAKDIR, bnme, "tail1", false) == GDK_SUCCEED)
		t = "tail1";
	else if (GDKmove(b->theap->farmid, srcdir, bnme, "tail2",
			 BAKDIR, bnme, "tail2", false) == GDK_SUCCEED)
		t = "tail2";
#if SIZEOF_VAR_T == 8
	else if (GDKmove(b->theap->farmid, srcdir, bnme, "tail4",
			 BAKDIR, bnme, "tail4", false) == GDK_SUCCEED)
		t = "tail4";
#endif
	else if (GDKmove(b->theap->farmid, srcdir, bnme, "tail",
			 BAKDIR, bnme, "tail", true) == GDK_SUCCEED)
		t = "tail";
	else {
		GDKfree(srcdir);
		TRC_CRITICAL(GDK, "cannot make backup of %s.tail\n", nme);
		return GDK_FAIL;
	}
	GDKclrerr();
	if (GDKmove(b->theap->farmid, srcdir, bnme, "theap",
		    BAKDIR, bnme, "theap", true) != GDK_SUCCEED) {
		GDKfree(srcdir);
		TRC_CRITICAL(GDK, "cannot make backup of %s.theap\n", nme);
		return GDK_FAIL;
	}
	/* load old heaps */
	Heap h1 = *b->theap;	/* old heap */
	h1.base = NULL;
	h1.dirty = false;
	strconcat_len(h1.filename, sizeof(h1.filename), filename, ".", t, NULL);
	if (HEAPload(&h1, filename, t, false) != GDK_SUCCEED) {
		GDKfree(srcdir);
		TRC_CRITICAL(GDK, "loading old tail heap "
			     "for BAT %d failed\n", b->batCacheid);
		return GDK_FAIL;
	}
	Heap vh1 = *b->tvheap;	/* old heap */
	vh1.base = NULL;
	vh1.dirty = false;
	strconcat_len(vh1.filename, sizeof(vh1.filename), filename, ".theap", NULL);
	if (HEAPload(&vh1, filename, "theap", false) != GDK_SUCCEED) {
		GDKfree(srcdir);
		HEAPfree(&h1, false);
		TRC_CRITICAL(GDK, "loading old string heap "
			     "for BAT %d failed\n", b->batCacheid);
		return GDK_FAIL;
	}

	/* create new heaps */
	Heap *h2 = GDKmalloc(sizeof(Heap));
	Heap *vh2 = GDKmalloc(sizeof(Heap));
	if (h2 == NULL || vh2 == NULL) {
		GDKfree(h2);
		GDKfree(vh2);
		GDKfree(srcdir);
		HEAPfree(&h1, false);
		HEAPfree(&vh1, false);
		TRC_CRITICAL(GDK, "allocating new heaps "
			     "for BAT %d failed\n", b->batCacheid);
		return GDK_FAIL;
	}
	*h2 = *b->theap;
	if (HEAPalloc(h2, b->batCapacity, b->twidth, 0) != GDK_SUCCEED) {
		GDKfree(h2);
		GDKfree(vh2);
		GDKfree(srcdir);
		HEAPfree(&h1, false);
		HEAPfree(&vh1, false);
		TRC_CRITICAL(GDK, "allocating new tail heap "
			     "for BAT %d failed\n", b->batCacheid);
		return GDK_FAIL;
	}
	h2->dirty = true;
	h2->free = h1.free;

	*vh2 = *b->tvheap;
	strconcat_len(vh2->filename, sizeof(vh2->filename), nme, ".theap", NULL);
	strHeap(vh2, b->batCapacity);
	if (vh2->base == NULL) {
		GDKfree(srcdir);
		HEAPfree(&h1, false);
		HEAPfree(&vh1, false);
		HEAPfree(h2, false);
		GDKfree(h2);
		GDKfree(vh2);
		TRC_CRITICAL(GDK, "allocating new string heap "
			     "for BAT %d failed\n", b->batCacheid);
		return GDK_FAIL;
	}
	vh2->dirty = true;
	ATOMIC_INIT(&h2->refs, 1);
	ATOMIC_INIT(&vh2->refs, 1);
	Heap *ovh = b->tvheap;
	b->tvheap = vh2;
	vh2 = NULL;		/* no longer needed */
	for (BUN i = 0; i < b->batCount; i++) {
		var_t o;
		switch (b->twidth) {
		case 1:
			o = (var_t) ((uint8_t *) h1.base)[i] + GDK_VAROFFSET;
			break;
		case 2:
			o = (var_t) ((uint16_t *) h1.base)[i] + GDK_VAROFFSET;
			break;
#if SIZEOF_VAR_T == 8
		case 4:
			o = (var_t) ((uint32_t *) h1.base)[i];
			break;
#endif
		default:
			o = ((var_t *) h1.base)[i];
			break;
		}
		const char *s = vh1.base + o;
		var_t no = strPut(b, &o, s);
		if (no == 0) {
			HEAPfree(&h1, false);
			HEAPfree(&vh1, false);
			HEAPdecref(h2, false);
			HEAPdecref(b->tvheap, false);
			b->tvheap = ovh;
			GDKfree(srcdir);
			TRC_CRITICAL(GDK, "storing string value "
				     "for BAT %d failed\n", b->batCacheid);
			return GDK_FAIL;
		}
		assert(no >= GDK_VAROFFSET);
		switch (b->twidth) {
		case 1:
			no -= GDK_VAROFFSET;
			assert(no <= 0xFF);
			((uint8_t *) h2->base)[i] = (uint8_t) no;
			break;
		case 2:
			no -= GDK_VAROFFSET;
			assert(no <= 0xFFFF);
			((uint16_t *) h2->base)[i] = (uint16_t) no;
			break;
#if SIZEOF_VAR_T == 8
		case 4:
			assert(no <= 0xFFFFFFFF);
			((uint32_t *) h2->base)[i] = (uint32_t) no;
			break;
#endif
		default:
			((var_t *) h2->base)[i] = no;
			break;
		}
	}

	/* cleanup */
	HEAPfree(&h1, false);
	HEAPfree(&vh1, false);
	if (HEAPsave(h2, nme, gettailname(b), true, h2->free, NULL) != GDK_SUCCEED) {
		HEAPdecref(h2, false);
		HEAPdecref(b->tvheap, false);
		b->tvheap = ovh;
		GDKfree(srcdir);
		TRC_CRITICAL(GDK, "saving heap failed\n");
		return GDK_FAIL;
	}
	if (HEAPsave(b->tvheap, nme, "theap", true, b->tvheap->free, &b->theaplock) != GDK_SUCCEED) {
		HEAPfree(b->tvheap, false);
		b->tvheap = ovh;
		GDKfree(srcdir);
		TRC_CRITICAL(GDK, "saving string heap failed\n");
		return GDK_FAIL;
	}
	HEAPdecref(b->theap, false);
	b->theap = h2;
	HEAPfree(h2, false);
	HEAPdecref(ovh, false);
	HEAPfree(b->tvheap, false);
	GDKfree(srcdir);
	return GDK_SUCCEED;
}

static gdk_return
fixhashash(bat *hashbats, bat nhashbats)
{
	for (bat i = 0; i < nhashbats; i++) {
		bat bid = hashbats[i];
		BAT *b;
		if ((b = BBP_desc(bid)) == NULL) {
			/* not a valid BAT (shouldn't happen) */
			continue;
		}
		if (fixhashashbat(b) != GDK_SUCCEED)
			return GDK_FAIL;
	}
	return GDK_SUCCEED;
}
#endif

#ifdef GDKLIBRARY_TAILN
static gdk_return
movestrbats(void)
{
	for (bat bid = 1, nbat = (bat) ATOMIC_GET(&BBPsize); bid < nbat; bid++) {
		BAT *b = BBP_desc(bid);
		if (b == NULL) {
			/* not a valid BAT */
			continue;
		}
		if (b->ttype != TYPE_str || b->twidth == SIZEOF_VAR_T || b->batCount == 0)
			continue;
		char *oldpath = GDKfilepath(0, BATDIR, BBP_physical(b->batCacheid), "tail");
		char *newpath = GDKfilepath(0, BATDIR, b->theap->filename, NULL);
		int ret = -1;
		if (oldpath != NULL && newpath != NULL) {
			struct stat oldst, newst;
			bool oldexist = MT_stat(oldpath, &oldst) == 0;
			bool newexist = MT_stat(newpath, &newst) == 0;
			if (newexist) {
				if (oldexist) {
					if (oldst.st_mtime > newst.st_mtime) {
						GDKerror("both %s and %s exist with %s unexpectedly newer: manual intervention required\n", oldpath, newpath, oldpath);
						ret = -1;
					} else {
						TRC_WARNING(GDK, "both %s and %s exist, removing %s\n", oldpath, newpath, oldpath);
						ret = MT_remove(oldpath);
					}
				} else {
					/* already good */
					ret = 0;
				}
			} else if (oldexist) {
				TRC_DEBUG(IO_, "rename %s to %s\n", oldpath, newpath);
				ret = MT_rename(oldpath, newpath);
			} else {
				/* neither file exists: may be ok, but
				 * will be checked later */
				ret = 0;
			}
		}
		GDKfree(oldpath);
		GDKfree(newpath);
		if (ret == -1)
			return GDK_FAIL;
	}
	return GDK_SUCCEED;
}
#endif

static void
BBPtrim(bool aggressive)
{
	int n = 0;
	unsigned flag = BBPUNLOADING | BBPSYNCING | BBPSAVING;
	if (!aggressive)
		flag |= BBPHOT;
	for (bat bid = 1, nbat = (bat) ATOMIC_GET(&BBPsize); bid < nbat; bid++) {
		MT_lock_set(&GDKswapLock(bid));
		BAT *b = NULL;
		bool swap = false;
		if (BBP_refs(bid) == 0 &&
		    BBP_lrefs(bid) != 0 &&
<<<<<<< HEAD
		    (b = BBP_cache(bid)) != NULL) {
			MT_lock_set(&b->theaplock);
			if (b->batSharecnt == 0 &&
			    (!BATdirty(b) || (aggressive && b->theap->storage == STORE_MMAP && (b->tvheap == NULL || b->tvheap->storage == STORE_MMAP))) &&
			    !(BBP_status(bid) & flag) /*&&
			    (BBP_status(bid) & BBPPERSISTENT ||
			    (b->batRole == PERSISTENT && BBP_lrefs(bid) == 1)) */) {
				BBP_status_on(bid, BBPUNLOADING);
				swap = true;
			}
			MT_lock_unset(&b->theaplock);
=======
		    (b = BBP_cache(bid)) != NULL &&
		    b->batSharecnt == 0 &&
		    !isVIEW(b) &&
		    (!BATdirty(b) || (aggressive && b->theap->storage == STORE_MMAP && (b->tvheap == NULL || b->tvheap->storage == STORE_MMAP))) &&
		    !(BBP_status(bid) & flag) /*&&
		    (BBP_status(bid) & BBPPERSISTENT ||
		    (b->batRole == PERSISTENT && BBP_lrefs(bid) == 1)) */) {
			BBP_status_on(bid, BBPUNLOADING);
			swap = true;
>>>>>>> 848da34d
		}
		MT_lock_unset(&GDKswapLock(bid));
		if (swap) {
			TRC_DEBUG(BAT_, "unload and free bat %d\n", bid);
			if (BBPfree(b) != GDK_SUCCEED)
				GDKerror("unload failed for bat %d", bid);
			n++;
		}
	}
	TRC_DEBUG(BAT_, "unloaded %d bats%s\n", n, aggressive ? " (also hot)" : "");
}

static void
BBPmanager(void *dummy)
{
	(void) dummy;

	for (;;) {
		int n = 0;
		for (bat bid = 1, nbat = (bat) ATOMIC_GET(&BBPsize); bid < nbat; bid++) {
			MT_lock_set(&GDKswapLock(bid));
			if (BBP_refs(bid) == 0 && BBP_lrefs(bid) != 0) {
				n += (BBP_status(bid) & BBPHOT) != 0;
				BBP_status_off(bid, BBPHOT);
			}
			MT_lock_unset(&GDKswapLock(bid));
		}
		TRC_DEBUG(BAT_, "cleared HOT bit from %d bats\n", n);
		size_t cur = GDKvm_cursize();
		for (int i = 0, n = cur > GDK_vm_maxsize / 2 ? 1 : cur > GDK_vm_maxsize / 4 ? 10 : 100; i < n; i++) {
			MT_sleep_ms(100);
			if (GDKexiting())
				return;
		}
		BBPtrim(false);
		BBPcallbacks();
		if (GDKexiting())
			return;
	}
}

static MT_Id manager;

gdk_return
BBPinit(void)
{
	FILE *fp = NULL;
	struct stat st;
	unsigned bbpversion = 0;
	int i;
	int lineno = 0;
#ifdef GDKLIBRARY_HASHASH
	bat *hashbats = NULL;
	bat nhashbats = 0;
	gdk_return res = GDK_SUCCEED;
#endif
	int dbg = GDKdebug;

	GDKdebug &= ~TAILCHKMASK;

	/* the maximum number of BATs allowed in the system and the
	 * size of the "physical" array are linked in a complicated
	 * manner.  The expression below shows the relationship */
	static_assert((uint64_t) N_BBPINIT * BBPINIT < (UINT64_C(1) << (3 * ((sizeof(BBP[0][0].physical) + 2) * 2 / 5))), "\"physical\" array in BBPrec is too small");
	/* similarly, the maximum number of BATs allowed also has a
	 * (somewhat simpler) relation with the size of the "bak"
	 * array */
	static_assert((uint64_t) N_BBPINIT * BBPINIT < (UINT64_C(1) << (3 * (sizeof(BBP[0][0].bak) - 5))), "\"bak\" array in BBPrec is too small");

	if (!GDKinmemory(0)) {
		str bbpdirstr, backupbbpdirstr;

		MT_lock_set(&GDKtmLock);

		if (!(bbpdirstr = GDKfilepath(0, BATDIR, "BBP", "dir"))) {
			TRC_CRITICAL(GDK, "GDKmalloc failed\n");
			MT_lock_unset(&GDKtmLock);
			GDKdebug = dbg;
			return GDK_FAIL;
		}

		if (!(backupbbpdirstr = GDKfilepath(0, BAKDIR, "BBP", "dir"))) {
			GDKfree(bbpdirstr);
			TRC_CRITICAL(GDK, "GDKmalloc failed\n");
			MT_lock_unset(&GDKtmLock);
			GDKdebug = dbg;
			return GDK_FAIL;
		}

		if (GDKremovedir(0, TEMPDIR) != GDK_SUCCEED) {
			GDKfree(bbpdirstr);
			GDKfree(backupbbpdirstr);
			TRC_CRITICAL(GDK, "cannot remove directory %s\n", TEMPDIR);
			MT_lock_unset(&GDKtmLock);
			GDKdebug = dbg;
			return GDK_FAIL;
		}

		if (GDKremovedir(0, DELDIR) != GDK_SUCCEED) {
			GDKfree(bbpdirstr);
			GDKfree(backupbbpdirstr);
			TRC_CRITICAL(GDK, "cannot remove directory %s\n", DELDIR);
			MT_lock_unset(&GDKtmLock);
			GDKdebug = dbg;
			return GDK_FAIL;
		}

		/* first move everything from SUBDIR to BAKDIR (its parent) */
		if (BBPrecover_subdir() != GDK_SUCCEED) {
			GDKfree(bbpdirstr);
			GDKfree(backupbbpdirstr);
			TRC_CRITICAL(GDK, "cannot properly recover_subdir process %s.", SUBDIR);
			MT_lock_unset(&GDKtmLock);
			GDKdebug = dbg;
			return GDK_FAIL;
		}

		/* try to obtain a BBP.dir from bakdir */
		if (MT_stat(backupbbpdirstr, &st) == 0) {
			/* backup exists; *must* use it */
			if (recover_dir(0, MT_stat(bbpdirstr, &st) == 0) != GDK_SUCCEED) {
				GDKfree(bbpdirstr);
				GDKfree(backupbbpdirstr);
				MT_lock_unset(&GDKtmLock);
				goto bailout;
			}
			if ((fp = GDKfilelocate(0, "BBP", "r", "dir")) == NULL) {
				GDKfree(bbpdirstr);
				GDKfree(backupbbpdirstr);
				TRC_CRITICAL(GDK, "cannot open recovered BBP.dir.");
				MT_lock_unset(&GDKtmLock);
				GDKdebug = dbg;
				return GDK_FAIL;
			}
		} else if ((fp = GDKfilelocate(0, "BBP", "r", "dir")) == NULL) {
			/* there was no BBP.dir either. Panic! try to use a
			 * BBP.bak */
			if (MT_stat(backupbbpdirstr, &st) < 0) {
				/* no BBP.bak (nor BBP.dir or BACKUP/BBP.dir):
				 * create a new one */
				TRC_DEBUG(IO_, "initializing BBP.\n");
				if (BBPdir_init() != GDK_SUCCEED) {
					GDKfree(bbpdirstr);
					GDKfree(backupbbpdirstr);
					MT_lock_unset(&GDKtmLock);
					goto bailout;
				}
			} else if (GDKmove(0, BATDIR, "BBP", "bak", BATDIR, "BBP", "dir", true) == GDK_SUCCEED)
				TRC_DEBUG(IO_, "reverting to dir saved in BBP.bak.\n");

			if ((fp = GDKfilelocate(0, "BBP", "r", "dir")) == NULL) {
				GDKsyserror("cannot open BBP.dir");
				GDKfree(bbpdirstr);
				GDKfree(backupbbpdirstr);
				MT_lock_unset(&GDKtmLock);
				goto bailout;
			}
		}
		assert(fp != NULL);
		GDKfree(bbpdirstr);
		GDKfree(backupbbpdirstr);
		MT_lock_unset(&GDKtmLock);
	}

	/* scan the BBP.dir to obtain current size */
	BBPlimit = 0;
	memset(BBP, 0, sizeof(BBP));

	bat bbpsize;
	bbpsize = 1;
	if (GDKinmemory(0)) {
		bbpversion = GDKLIBRARY;
	} else {
		bbpversion = BBPheader(fp, &lineno, &bbpsize);
		if (bbpversion == 0) {
			GDKdebug = dbg;
			return GDK_FAIL;
		}
	}

	/* allocate BBP records */
	if (BBPextend(false, bbpsize) != GDK_SUCCEED) {
		GDKdebug = dbg;
		return GDK_FAIL;
	}
	ATOMIC_SET(&BBPsize, bbpsize);

	if (!GDKinmemory(0)) {
		if (BBPreadEntries(fp, bbpversion, lineno
#ifdef GDKLIBRARY_HASHASH
				   , &hashbats, &nhashbats
#endif
			    ) != GDK_SUCCEED) {
			GDKdebug = dbg;
			return GDK_FAIL;
		}
		fclose(fp);
	}

	MT_lock_set(&BBPnameLock);
	if (BBPinithash((bat) ATOMIC_GET(&BBPsize)) != GDK_SUCCEED) {
		TRC_CRITICAL(GDK, "BBPinithash failed");
		MT_lock_unset(&BBPnameLock);
#ifdef GDKLIBRARY_HASHASH
		GDKfree(hashbats);
#endif
		GDKdebug = dbg;
		return GDK_FAIL;
	}
	MT_lock_unset(&BBPnameLock);

	/* will call BBPrecover if needed */
	if (!GDKinmemory(0)) {
		MT_lock_set(&GDKtmLock);
		gdk_return rc = BBPprepare(false);
		MT_lock_unset(&GDKtmLock);
		if (rc != GDK_SUCCEED) {
#ifdef GDKLIBRARY_HASHASH
			GDKfree(hashbats);
#endif
			TRC_CRITICAL(GDK, "cannot properly prepare process %s.", BAKDIR);
			GDKdebug = dbg;
			return rc;
		}
	}

	if (BBPcheckbats(bbpversion) != GDK_SUCCEED) {
#ifdef GDKLIBRARY_HASHASH
		GDKfree(hashbats);
#endif
		GDKdebug = dbg;
		return GDK_FAIL;
	}

#ifdef GDKLIBRARY_TAILN
	char *needstrbatmove;
	if (GDKinmemory(0)) {
		needstrbatmove = NULL;
	} else {
		needstrbatmove = GDKfilepath(0, BATDIR, "needstrbatmove", NULL);
		if (bbpversion <= GDKLIBRARY_TAILN) {
			/* create signal file that we need to rename string
			 * offset heaps */
			int fd = MT_open(needstrbatmove, O_WRONLY | O_CREAT);
			if (fd < 0) {
				TRC_CRITICAL(GDK, "cannot create signal file needstrbatmove.\n");
				GDKfree(needstrbatmove);
#ifdef GDKLIBRARY_HASHASH
				GDKfree(hashbats);
#endif
				GDKdebug = dbg;
				return GDK_FAIL;
			}
			close(fd);
		} else {
			/* check signal file whether we need to rename string
			 * offset heaps */
			int fd = MT_open(needstrbatmove, O_RDONLY);
			if (fd >= 0) {
				/* yes, we do */
				close(fd);
			} else if (errno == ENOENT) {
				/* no, we don't: set var to NULL */
				GDKfree(needstrbatmove);
				needstrbatmove = NULL;
			} else {
				GDKsyserror("unexpected error opening %s\n", needstrbatmove);
				GDKfree(needstrbatmove);
#ifdef GDKLIBRARY_HASHASH
				GDKfree(hashbats);
#endif
				GDKdebug = dbg;
				return GDK_FAIL;
			}
		}
	}
#endif

#ifdef GDKLIBRARY_HASHASH
	if (nhashbats > 0)
		res = fixhashash(hashbats, nhashbats);
	GDKfree(hashbats);
	if (res != GDK_SUCCEED)
		return res;
#endif

	if (bbpversion < GDKLIBRARY && TMcommit() != GDK_SUCCEED) {
		TRC_CRITICAL(GDK, "TMcommit failed\n");
		GDKdebug = dbg;
		return GDK_FAIL;
	}

#ifdef GDKLIBRARY_TAILN
	/* we rename the offset heaps after the above commit: in this
	 * version we accept both the old and new names, but we want to
	 * convert so that future versions only have the new name */
	if (needstrbatmove) {
		/* note, if renaming fails, nothing is lost: a next
		 * invocation will just try again; an older version of
		 * mserver will not work because of the TMcommit
		 * above */
		if (movestrbats() != GDK_SUCCEED) {
			GDKfree(needstrbatmove);
			GDKdebug = dbg;
			return GDK_FAIL;
		}
		MT_remove(needstrbatmove);
		GDKfree(needstrbatmove);
		needstrbatmove = NULL;
	}
#endif
	GDKdebug = dbg;

	/* cleanup any leftovers (must be done after BBPrecover) */
	for (i = 0; i < MAXFARMS && BBPfarms[i].dirname != NULL; i++) {
		int j;
		for (j = 0; j < i; j++) {
			/* don't clean a directory twice */
			if (BBPfarms[j].dirname &&
			    strcmp(BBPfarms[i].dirname,
				   BBPfarms[j].dirname) == 0)
				break;
		}
		if (j == i) {
			char *d = GDKfilepath(i, NULL, BATDIR, NULL);
			if (d == NULL) {
				return GDK_FAIL;
			}
			BBPdiskscan(d, strlen(d) - strlen(BATDIR));
			GDKfree(d);
		}
	}

	manager = THRcreate(BBPmanager, NULL, MT_THR_DETACHED, "BBPmanager");
	return GDK_SUCCEED;

  bailout:
	/* now it is time for real panic */
	TRC_CRITICAL(GDK, "could not write %s%cBBP.dir.", BATDIR, DIR_SEP);
	return GDK_FAIL;
}

/*
 * During the exit phase all non-persistent BATs are removed.  Upon
 * exit the status of the BBP tables is saved on disk.  This function
 * is called once and during the shutdown of the server. Since
 * shutdown may be issued from any thread (dangerous) it may lead to
 * interference in a parallel session.
 */

static int backup_files = 0, backup_dir = 0, backup_subdir = 0;

void
BBPexit(void)
{
	bat i;
	bool skipped;

	//BBPlock();	/* stop all threads ever touching more descriptors */

	/* free all memory (just for leak-checking in Purify) */
	do {
		skipped = false;
		for (i = 0; i < (bat) ATOMIC_GET(&BBPsize); i++) {
			if (BBPvalid(i)) {
				BAT *b = BBP_desc(i);

				if (b) {
					if (b->batSharecnt > 0) {
						skipped = true;
						continue;
					}
					MT_lock_set(&b->theaplock);
					bat tp = VIEWtparent(b);
					if (tp != 0) {
						BBP_desc(tp)->batSharecnt--;
						--BBP_lrefs(tp);
						HEAPdecref(b->theap, false);
						b->theap = NULL;
					}
					tp = VIEWvtparent(b);
					if (tp != 0) {
						BBP_desc(tp)->batSharecnt--;
						--BBP_lrefs(tp);
						HEAPdecref(b->tvheap, false);
						b->tvheap = NULL;
					}
					MT_lock_unset(&b->theaplock);
					PROPdestroy(b);
					BATfree(b);
				}
				BBP_pid(i) = 0;
				BBPuncacheit(i, true);
				if (BBP_logical(i) != BBP_bak(i))
					GDKfree(BBP_logical(i));
				BBP_logical(i) = NULL;
			}
		}
	} while (skipped);
	GDKfree(BBP_hash);
	BBP_hash = NULL;
	// these need to be NULL, otherwise no new ones get created
	backup_files = 0;
	backup_dir = 0;
	backup_subdir = 0;

}

/*
 * The routine BBPdir creates the BAT pool dictionary file.  It
 * includes some information about the current state of affair in the
 * pool.  The location in the buffer pool is saved for later use as
 * well.  This is merely done for ease of debugging and of no
 * importance to front-ends.  The tail of non-used entries is
 * reclaimed as well.
 */
static inline int
heap_entry(FILE *fp, BATiter *bi, BUN size)
{
	BAT *b = bi->b;
	size_t free = bi->hfree;
	if (size < BUN_NONE) {
		if ((bi->type >= 0 && ATOMstorage(bi->type) == TYPE_msk))
			free = ((size + 31) / 32) * 4;
		else if (bi->width > 0)
			free = size << bi->shift;
		else
			free = 0;
	}

	if ((GDKdebug & TAILCHKMASK) && free > 0) {
		char *fname = GDKfilepath(0, BATDIR, BBP_physical(b->batCacheid), gettailnamebi(bi));
		if (fname != NULL) {
			struct stat stb;
			if (stat(fname, &stb) == -1) {
				assert(0);
				TRC_WARNING(GDK, "file %s not found (expected size %zu)\n", fname, free);
			} else {
				assert((size_t) stb.st_size >= free);
				if ((size_t) stb.st_size < free)
					TRC_WARNING(GDK, "file %s too small (expected %zu, actual %zu)\n", fname, free, (size_t) stb.st_size);
			}
			GDKfree(fname);
		}
	}

	return fprintf(fp, " %s %d %d %d " BUNFMT " " BUNFMT " " BUNFMT " "
		       BUNFMT " " OIDFMT " %zu %" PRIu64" %" PRIu64,
		       bi->type >= 0 ? BATatoms[bi->type].name : ATOMunknown_name(bi->type),
		       bi->width,
		       bi->type == TYPE_void || bi->vh != NULL,
		       (unsigned short) bi->sorted |
			   ((unsigned short) bi->revsorted << 7) |
			   ((unsigned short) bi->key << 8) |
		           ((unsigned short) BATtdensebi(bi) << 9) |
			   ((unsigned short) bi->nonil << 10) |
			   ((unsigned short) bi->nil << 11),
		       bi->nokey[0] >= size || bi->nokey[1] >= size ? 0 : bi->nokey[0],
		       bi->nokey[0] >= size || bi->nokey[1] >= size ? 0 : bi->nokey[1],
		       bi->nosorted >= size ? 0 : bi->nosorted,
		       bi->norevsorted >= size ? 0 : bi->norevsorted,
		       bi->tseq,
		       free,
		       bi->minpos < size ? (uint64_t) bi->minpos : (uint64_t) oid_nil,
		       bi->maxpos < size ? (uint64_t) bi->maxpos : (uint64_t) oid_nil);
}

static inline int
vheap_entry(FILE *fp, BATiter *bi, BUN size)
{
	(void) size;
	if (bi->vh == NULL)
		return 0;
	if ((GDKdebug & TAILCHKMASK) && size > 0) {
		char *fname = GDKfilepath(0, BATDIR, BBP_physical(bi->vh->parentid), "theap");
		if (fname != NULL) {
			struct stat stb;
			if (stat(fname, &stb) == -1) {
				assert(0);
				TRC_WARNING(GDK, "file %s not found (expected size %zu)\n", fname, bi->vhfree);
			} else if ((size_t) stb.st_size < bi->vhfree) {
				/* no assert since this can actually happen */
				TRC_WARNING(GDK, "file %s too small (expected %zu, actual %zu)\n", fname, bi->vhfree, (size_t) stb.st_size);
			}
			GDKfree(fname);
		}
	}
	return fprintf(fp, " %zu", bi->vhfree);
}

static gdk_return
new_bbpentry(FILE *fp, bat i, BUN size, BATiter *bi)
{
#ifndef NDEBUG
	assert(i > 0);
	assert(i < (bat) ATOMIC_GET(&BBPsize));
	assert(bi->b);
	assert(bi->b->batCacheid == i);
	assert(bi->b->batRole == PERSISTENT);
	assert(0 <= bi->h->farmid && bi->h->farmid < MAXFARMS);
	assert(BBPfarms[bi->h->farmid].roles & (1U << PERSISTENT));
	if (bi->vh) {
		assert(0 <= bi->vh->farmid && bi->vh->farmid < MAXFARMS);
		assert(BBPfarms[bi->vh->farmid].roles & (1U << PERSISTENT));
	}
	assert(size <= bi->count || size == BUN_NONE);
#endif

	if (size > bi->count)
		size = bi->count;
	if (fprintf(fp, "%d %u %s %s %d " BUNFMT " " OIDFMT,
		    /* BAT info */
		    (int) i,
		    BBP_status(i) & BBPPERSISTENT,
		    BBP_logical(i),
		    BBP_physical(i),
		    (unsigned) bi->restricted << 1,
		    size,
		    bi->b->hseqbase) < 0 ||
	    heap_entry(fp, bi, size) < 0 ||
	    vheap_entry(fp, bi, size) < 0 ||
	    (BBP_options(i) && fprintf(fp, " %s", BBP_options(i)) < 0) ||
	    fprintf(fp, "\n") < 0) {
		GDKsyserror("new_bbpentry: Writing BBP.dir entry failed\n");
		return GDK_FAIL;
	}

	return GDK_SUCCEED;
}

static gdk_return
BBPdir_header(FILE *f, int n, lng logno, lng transid)
{
	if (fprintf(f, "BBP.dir, GDKversion %u\n%d %d %d\nBBPsize=%d\nBBPinfo=" LLFMT " " LLFMT "\n",
		    GDKLIBRARY, SIZEOF_SIZE_T, SIZEOF_OID,
#ifdef HAVE_HGE
		    SIZEOF_HGE
#else
		    SIZEOF_LNG
#endif
		    , n, logno, transid) < 0 ||
	    ferror(f)) {
		GDKsyserror("Writing BBP.dir header failed\n");
		return GDK_FAIL;
	}
	return GDK_SUCCEED;
}

static gdk_return
BBPdir_first(bool subcommit, lng logno, lng transid,
	     FILE **obbpfp, FILE **nbbpfp)
{
	FILE *obbpf = NULL, *nbbpf = NULL;
	int n = 0;
	lng ologno, otransid;

	if (obbpfp)
		*obbpfp = NULL;
	*nbbpfp = NULL;

	if ((nbbpf = GDKfilelocate(0, "BBP", "w", "dir")) == NULL) {
		return GDK_FAIL;
	}

	if (subcommit) {
		char buf[512];

		assert(obbpfp != NULL);
		/* we need to copy the backup BBP.dir to the new, but
		 * replacing the entries for the subcommitted bats */
		if ((obbpf = GDKfileopen(0, SUBDIR, "BBP", "dir", "r")) == NULL &&
		    (obbpf = GDKfileopen(0, BAKDIR, "BBP", "dir", "r")) == NULL) {
			GDKsyserror("subcommit attempted without backup BBP.dir.");
			goto bailout;
		}
		/* read first three lines */
		if (fgets(buf, sizeof(buf), obbpf) == NULL || /* BBP.dir, GDKversion %d */
		    fgets(buf, sizeof(buf), obbpf) == NULL || /* SIZEOF_SIZE_T SIZEOF_OID SIZEOF_MAX_INT */
		    fgets(buf, sizeof(buf), obbpf) == NULL) { /* BBPsize=%d */
			GDKerror("subcommit attempted with invalid backup BBP.dir.");
			goto bailout;
		}
		/* third line contains BBPsize */
		if (sscanf(buf, "BBPsize=%d", &n) != 1) {
			GDKerror("cannot read BBPsize in backup BBP.dir.");
			goto bailout;
		}
		/* fourth line contains BBPinfo */
		if (fgets(buf, sizeof(buf), obbpf) == NULL ||
		    sscanf(buf, "BBPinfo=" LLSCN " " LLSCN, &ologno, &otransid) != 2) {
			GDKerror("cannot read BBPinfo in backup BBP.dir.");
			goto bailout;
		}
	}

	if (n < (bat) ATOMIC_GET(&BBPsize))
		n = (bat) ATOMIC_GET(&BBPsize);

	TRC_DEBUG(IO_, "writing BBP.dir (%d bats).\n", n);

	if (BBPdir_header(nbbpf, n, logno, transid) != GDK_SUCCEED) {
		goto bailout;
	}

	if (obbpfp)
		*obbpfp = obbpf;
	*nbbpfp = nbbpf;

	return GDK_SUCCEED;

  bailout:
	if (obbpf != NULL)
		fclose(obbpf);
	if (nbbpf != NULL)
		fclose(nbbpf);
	return GDK_FAIL;
}

static bat
BBPdir_step(bat bid, BUN size, int n, char *buf, size_t bufsize,
	    FILE **obbpfp, FILE *nbbpf, bool subcommit, BATiter *bi)
{
	if (n < -1)		/* safety catch */
		return n;
	while (n >= 0 && n < bid) {
		if (n > 0) {
			if (GDKdebug & TAILCHKMASK) {
				uint64_t batid, free, vfree;
				char filename[sizeof(BBP_physical(0))];
				char type[33];
				uint16_t width;
				char *fname;
				struct stat stb;
				switch (sscanf(buf, "%" SCNu64 " %*u %*s %19s %*u %*u %*u %*u %10s %" SCNu16 " %*u %*u %*u %*u %*u %*u %*u %" SCNu64 " %*u %*u %*u %*u %" SCNu64 " %*u %*u",
					       &batid, filename, type, &width, &free, &vfree)) {
				case 5:
					vfree = 0;
					/* fall through */
				case 6:
					assert(batid == (uint64_t) n);
					if (free == 0)
						break;
					const char *tailname = "tail";
					if (strcmp(type, "str") == 0) {
						switch (width) {
						case 1:
							tailname = "tail1";
							break;
						case 2:
							tailname = "tail2";
							break;
#if SIZEOF_VAR_T == 8
						case 4:
							tailname = "tail4";
							break;
#endif
						}
					}
					if (subcommit) {
						char base[32];
						snprintf(base, sizeof(base), "%" PRIo64, batid);
						fname = GDKfilepath(0, BAKDIR, base, tailname);
					} else {
						fname = GDKfilepath(0, BATDIR, filename, tailname);
					}
					if (fname == NULL)
						break;
					bool found = true;
					if (stat(fname, &stb) == -1) {
						if (subcommit) {
							char *fname1 = GDKfilepath(0, BATDIR, filename, tailname);
							if (fname1 == NULL) {
								GDKfree(fname);
								break;
							}
							if (stat(fname1, &stb) == -1) {
								assert(0);
								found = false;
								GDKfree(fname1);
							} else {
								GDKfree(fname);
								fname = fname1;
							}
						} else {
							assert(0);
							found = false;
						}
					}
					if (!found) {
						TRC_WARNING(GDK, "file %s not found (expected size %" PRIu64 ")\n", fname, free);
					} else {
						assert((uint64_t) stb.st_size >= free);
						if ((uint64_t) stb.st_size < free)
							TRC_WARNING(GDK, "file %s too small (expected %" PRIu64 ", actual %zu)\n", fname, free, (size_t) stb.st_size);
					}
					GDKfree(fname);
					if (vfree == 0)
						break;
					if (subcommit) {
						char base[32];
						snprintf(base, sizeof(base), "%" PRIo64, batid);
						fname = GDKfilepath(0, BAKDIR, base, "theap");
					} else {
						fname = GDKfilepath(0, BATDIR, filename, "theap");
					}
					if (fname == NULL)
						break;
					if (stat(fname, &stb) == -1) {
						if (subcommit) {
							GDKfree(fname);
							fname = GDKfilepath(0, BATDIR, filename, "theap");
							if (fname == NULL)
								break;
							if (stat(fname, &stb) == -1)
								assert(0);
						} else {
							assert(0);
						}
					}
					assert((uint64_t) stb.st_size >= vfree);
					if ((uint64_t) stb.st_size < vfree)
						TRC_WARNING(GDK, "file %s too small (expected %" PRIu64 ", actual %zu)\n", fname, vfree, (size_t) stb.st_size);
					GDKfree(fname);
					break;
				}
			}
			if (fputs(buf, nbbpf) == EOF) {
				GDKerror("Writing BBP.dir file failed.\n");
				goto bailout;
			}
		}
		if (fgets(buf, (int) bufsize, *obbpfp) == NULL) {
			if (ferror(*obbpfp)) {
				GDKerror("error reading backup BBP.dir.");
				goto bailout;
			}
			n = -1;
			if (fclose(*obbpfp) == EOF) {
				GDKsyserror("Closing backup BBP.dir file failed.\n");
				GDKclrerr(); /* ignore error */
			}
			*obbpfp = NULL;
		} else {
			if (sscanf(buf, "%d", &n) != 1 || n <= 0 || n >= N_BBPINIT * BBPINIT) {
				GDKerror("subcommit attempted with invalid backup BBP.dir.");
				goto bailout;
			}
		}
	}
	if (BBP_status(bid) & BBPPERSISTENT) {
		if (new_bbpentry(nbbpf, bid, size, bi) != GDK_SUCCEED)
			goto bailout;
	}
	return n == -1 ? -1 : n == bid ? 0 : n;

  bailout:
	if (*obbpfp)
		fclose(*obbpfp);
	fclose(nbbpf);
	return -2;
}

static gdk_return
BBPdir_last(int n, char *buf, size_t bufsize, FILE *obbpf, FILE *nbbpf)
{
	if (n > 0 && fputs(buf, nbbpf) == EOF) {
		GDKerror("Writing BBP.dir file failed.\n");
		goto bailout;
	}
	while (obbpf) {
		if (fgets(buf, (int) bufsize, obbpf) == NULL) {
			if (ferror(obbpf)) {
				GDKerror("error reading backup BBP.dir.");
				goto bailout;
			}
			if (fclose(obbpf) == EOF) {
				GDKsyserror("Closing backup BBP.dir file failed.\n");
				GDKclrerr(); /* ignore error */
			}
			obbpf = NULL;
		} else {
			if (fputs(buf, nbbpf) == EOF) {
				GDKerror("Writing BBP.dir file failed.\n");
				goto bailout;
			}
		}
	}
	if (fflush(nbbpf) == EOF ||
	    (!(GDKdebug & NOSYNCMASK)
#if defined(NATIVE_WIN32)
	     && _commit(_fileno(nbbpf)) < 0
#elif defined(HAVE_FDATASYNC)
	     && fdatasync(fileno(nbbpf)) < 0
#elif defined(HAVE_FSYNC)
	     && fsync(fileno(nbbpf)) < 0
#endif
		    )) {
		GDKsyserror("Syncing BBP.dir file failed\n");
		goto bailout;
	}
	if (fclose(nbbpf) == EOF) {
		GDKsyserror("Closing BBP.dir file failed\n");
		nbbpf = NULL;	/* can't close again */
		goto bailout;
	}

	TRC_DEBUG(IO_, "end\n");

	return GDK_SUCCEED;

  bailout:
	if (obbpf != NULL)
		fclose(obbpf);
	if (nbbpf != NULL)
		fclose(nbbpf);
	return GDK_FAIL;
}

gdk_return
BBPdir_init(void)
{
	FILE *fp;
	gdk_return rc;

	rc = BBPdir_first(false, 0, 0, NULL, &fp);
	if (rc == GDK_SUCCEED)
		rc = BBPdir_last(-1, NULL, 0, NULL, fp);
	return rc;
}

/* function used for debugging */
void
BBPdump(void)
{
	size_t mem = 0, vm = 0;
	size_t cmem = 0, cvm = 0;
	int n = 0, nc = 0;

	for (bat i = 0; i < (bat) ATOMIC_GET(&BBPsize); i++) {
		if (BBP_refs(i) == 0 && BBP_lrefs(i) == 0)
			continue;
		BAT *b = BBP_desc(i);
		unsigned status = BBP_status(i);
		fprintf(stderr,
			"# %d: " ALGOOPTBATFMT " "
			"refs=%d lrefs=%d "
			"status=%u%s",
			i,
			ALGOOPTBATPAR(b),
			BBP_refs(i),
			BBP_lrefs(i),
			status,
			BBP_cache(i) ? "" : " not cached");
		if (b == NULL) {
			fprintf(stderr, ", no descriptor\n");
			continue;
		}
		if (b->batSharecnt > 0)
			fprintf(stderr, " shares=%d", b->batSharecnt);
		if (b->batDirtydesc)
			fprintf(stderr, " DirtyDesc");
		if (b->theap) {
			if (b->theap->parentid != b->batCacheid) {
				fprintf(stderr, " Theap -> %d", b->theap->parentid);
			} else {
				fprintf(stderr,
					" Theap=[%zu,%zu,f=%d]%s%s",
					b->theap->free,
					b->theap->size,
					b->theap->farmid,
					b->theap->base == NULL ? "X" : b->theap->storage == STORE_MMAP ? "M" : "",
					status & BBPSWAPPED ? "(Swapped)" : b->theap->dirty ? "(Dirty)" : "");
				if (BBP_logical(i) && BBP_logical(i)[0] == '.') {
					cmem += HEAPmemsize(b->theap);
					cvm += HEAPvmsize(b->theap);
					nc++;
				} else {
					mem += HEAPmemsize(b->theap);
					vm += HEAPvmsize(b->theap);
					n++;
				}
			}
		}
		if (b->tvheap) {
			if (b->tvheap->parentid != b->batCacheid) {
				fprintf(stderr,
					" Tvheap -> %d",
					b->tvheap->parentid);
			} else {
				fprintf(stderr,
					" Tvheap=[%zu,%zu,f=%d]%s%s",
					b->tvheap->free,
					b->tvheap->size,
					b->tvheap->farmid,
					b->tvheap->base == NULL ? "X" : b->tvheap->storage == STORE_MMAP ? "M" : "",
					b->tvheap->dirty ? "(Dirty)" : "");
				if (BBP_logical(i) && BBP_logical(i)[0] == '.') {
					cmem += HEAPmemsize(b->tvheap);
					cvm += HEAPvmsize(b->tvheap);
				} else {
					mem += HEAPmemsize(b->tvheap);
					vm += HEAPvmsize(b->tvheap);
				}
			}
		}
		if (MT_rwlock_rdtry(&b->thashlock)) {
			if (b->thash && b->thash != (Hash *) 1) {
				size_t m = HEAPmemsize(&b->thash->heaplink) + HEAPmemsize(&b->thash->heapbckt);
				size_t v = HEAPvmsize(&b->thash->heaplink) + HEAPvmsize(&b->thash->heapbckt);
				fprintf(stderr, " Thash=[%zu,%zu,f=%d/%d]", m, v,
					b->thash->heaplink.farmid,
					b->thash->heapbckt.farmid);
				if (BBP_logical(i) && BBP_logical(i)[0] == '.') {
					cmem += m;
					cvm += v;
				} else {
					mem += m;
					vm += v;
				}
			}
			MT_rwlock_rdunlock(&b->thashlock);
		}
		fprintf(stderr, " role: %s\n",
			b->batRole == PERSISTENT ? "persistent" : "transient");
	}
	fprintf(stderr,
		"# %d bats: mem=%zu, vm=%zu %d cached bats: mem=%zu, vm=%zu\n",
		n, mem, vm, nc, cmem, cvm);
	fflush(stderr);
}

/*
 * @+ BBP Readonly Interface
 *
 * These interface functions do not change the BBP tables. If they
 * only access one specific BAT, the caller must have ensured that no
 * other thread is modifying that BAT, therefore such functions do not
 * need locking.
 *
 * BBP index lookup by BAT name:
 */
static inline bat
BBP_find(const char *nme, bool lock)
{
	bat i = BBPnamecheck(nme);

	if (i != 0) {
		/* for tmp_X BATs, we already know X */
		const char *s;

		if (i >= (bat) ATOMIC_GET(&BBPsize) || (s = BBP_logical(i)) == NULL || strcmp(s, nme)) {
			i = 0;
		}
	} else if (*nme != '.') {
		/* must lock since hash-lookup traverses other BATs */
		if (lock)
			MT_lock_set(&BBPnameLock);
		for (i = BBP_hash[strHash(nme) & BBP_mask]; i; i = BBP_next(i)) {
			if (strcmp(BBP_logical(i), nme) == 0)
				break;
		}
		if (lock)
			MT_lock_unset(&BBPnameLock);
	}
	return i;
}

bat
BBPindex(const char *nme)
{
	return BBP_find(nme, true);
}

/*
 * @+ BBP Update Interface
 * Operations to insert, delete, clear, and modify BBP entries.
 * Our policy for the BBP is to provide unlocked BBP access for
 * speed, but still write operations have to be locked.
 * #ifdef DEBUG_THREADLOCAL_BATS
 * Create the shadow version (reversed) of a bat.
 *
 * An existing BAT is inserted into the BBP
 */
static inline str
BBPsubdir_recursive(str s, bat i)
{
	i >>= 6;
	if (i >= 0100) {
		s = BBPsubdir_recursive(s, i);
		*s++ = DIR_SEP;
	}
	i &= 077;
	*s++ = '0' + (i >> 3);
	*s++ = '0' + (i & 7);
	return s;
}

static inline void
BBPgetsubdir(str s, bat i)
{
	if (i >= 0100) {
		s = BBPsubdir_recursive(s, i);
	}
	*s = 0;
}

/* The free list is empty.  We create a new entry by either just
 * increasing BBPsize (up to BBPlimit) or extending the BBP (which
 * increases BBPlimit).
 *
 * Note that this is the only place in normal, multi-threaded operation
 * where BBPsize is assigned a value (never decreasing), that the
 * assignment happens after any necessary memory was allocated and
 * initialized, and that this happens when the BBPnameLock is held. */
static gdk_return
maybeextend(void)
{
	bat size = (bat) ATOMIC_GET(&BBPsize);
	if (size >= BBPlimit &&
	    BBPextend(true, size + 1) != GDK_SUCCEED) {
		/* nothing available */
		return GDK_FAIL;
	} else {
		ATOMIC_SET(&BBPsize, size + 1);
		BBP_free = size;
	}
	return GDK_SUCCEED;
}

/* return new BAT id (> 0); return 0 on failure */
bat
BBPinsert(BAT *bn)
{
	MT_Id pid = MT_getpid();
	bool lock = locked_by == 0 || locked_by != pid;
	char dirname[24];
	bat i;
	int len = 0;

	/* critical section: get a new BBP entry */
	if (lock) {
		MT_lock_set(&GDKcacheLock);
	}

	/* find an empty slot */
	if (BBP_free <= 0) {
		/* we need to extend the BBP */
		gdk_return r = GDK_SUCCEED;
		MT_lock_set(&BBPnameLock);
		/* check again in case some other thread extended
		 * while we were waiting */
		if (BBP_free <= 0) {
			r = maybeextend();
		}
		MT_lock_unset(&BBPnameLock);
		if (r != GDK_SUCCEED) {
			if (lock) {
				MT_lock_unset(&GDKcacheLock);
			}
			return 0;
		}
	}
	i = BBP_free;
	assert(i > 0);
	BBP_free = BBP_next(i);

	if (lock) {
		MT_lock_unset(&GDKcacheLock);
	}
	/* rest of the work outside the lock */

	/* fill in basic BBP fields for the new bat */

	bn->batCacheid = i;
	bn->creator_tid = MT_getpid();

	MT_lock_set(&GDKswapLock(i));
	BBP_status_set(i, BBPDELETING|BBPHOT);
	BBP_cache(i) = NULL;
	BBP_desc(i) = bn;
	BBP_refs(i) = 1;	/* new bats have 1 pin */
	BBP_lrefs(i) = 0;	/* ie. no logical refs */
	BBP_pid(i) = MT_getpid();
	MT_lock_unset(&GDKswapLock(i));

	if (*BBP_bak(i) == 0)
		len = snprintf(BBP_bak(i), sizeof(BBP_bak(i)), "tmp_%o", (unsigned) i);
	if (len == -1 || len >= FILENAME_MAX) {
		GDKerror("impossible error\n");
		return 0;
	}
	BBP_logical(i) = BBP_bak(i);

	/* Keep the physical location around forever */
	if (!GDKinmemory(0) && *BBP_physical(i) == 0) {
		BBPgetsubdir(dirname, i);

		if (*dirname)	/* i.e., i >= 0100 */
			len = snprintf(BBP_physical(i), sizeof(BBP_physical(i)),
				       "%s%c%o", dirname, DIR_SEP, (unsigned) i);
		else
			len = snprintf(BBP_physical(i), sizeof(BBP_physical(i)),
				       "%o", (unsigned) i);
		if (len == -1 || len >= FILENAME_MAX)
			return 0;

		TRC_DEBUG(BAT_, "%d = new %s(%s)\n", (int) i, BBP_logical(i), ATOMname(bn->ttype));
	}

	return i;
}

gdk_return
BBPcacheit(BAT *bn, bool lock)
{
	bat i = bn->batCacheid;
	unsigned mode;

	if (lock)
		lock = locked_by == 0 || locked_by != MT_getpid();

	if (i) {
		assert(i > 0);
	} else {
		i = BBPinsert(bn);	/* bat was not previously entered */
		if (i == 0)
			return GDK_FAIL;
		if (bn->theap)
			bn->theap->parentid = i;
		if (bn->tvheap)
			bn->tvheap->parentid = i;
	}

	if (lock)
		MT_lock_set(&GDKswapLock(i));
	mode = (BBP_status(i) | BBPLOADED) & ~(BBPLOADING | BBPDELETING | BBPSWAPPED);

	/* cache it! */
	BBP_cache(i) = bn;

	BBP_status_set(i, mode);

	if (lock)
		MT_lock_unset(&GDKswapLock(i));
	return GDK_SUCCEED;
}

/*
 * BBPuncacheit changes the BBP status to swapped out.  Currently only
 * used in BBPfree (bat swapped out) and BBPclear (bat destroyed
 * forever).
 */

static void
BBPuncacheit(bat i, bool unloaddesc)
{
	if (i < 0)
		i = -i;
	if (BBPcheck(i)) {
		BAT *b = BBP_desc(i);

		assert(unloaddesc || BBP_refs(i) == 0);

		if (b) {
			if (BBP_cache(i)) {
				TRC_DEBUG(BAT_, "uncache %d (%s)\n", (int) i, BBP_logical(i));

				/* clearing bits can be done without the lock */
				BBP_status_off(i, BBPLOADED);

				BBP_cache(i) = NULL;
			}
			if (unloaddesc) {
				BBP_desc(i) = NULL;
				BATdestroy(b);
			}
		}
	}
}

/*
 * @- BBPclear
 * BBPclear removes a BAT from the BBP directory forever.
 */
static inline void
bbpclear(bat i, bool lock)
{
	TRC_DEBUG(BAT_, "clear %d (%s)\n", (int) i, BBP_logical(i));
	BBPuncacheit(i, true);
	TRC_DEBUG(BAT_, "set to unloading %d\n", i);
	if (lock)
		MT_lock_set(&GDKcacheLock);

	BBP_status_set(i, BBPUNLOADING);
	if (lock)
		MT_lock_set(&GDKswapLock(i));
	BBP_refs(i) = 0;
	BBP_lrefs(i) = 0;
	if (lock)
		MT_lock_unset(&GDKswapLock(i));
	if (!BBPtmpcheck(BBP_logical(i))) {
		MT_lock_set(&BBPnameLock);
		BBP_delete(i);
		MT_lock_unset(&BBPnameLock);
	}
	if (BBP_logical(i) != BBP_bak(i))
		GDKfree(BBP_logical(i));
	BBP_status_set(i, 0);
	BBP_logical(i) = NULL;
	BBP_next(i) = BBP_free;
	BBP_free = i;
	BBP_pid(i) = ~(MT_Id)0; /* not zero, not a valid thread id */
	if (lock)
		MT_lock_unset(&GDKcacheLock);
}

void
BBPclear(bat i, bool lock)
{
	MT_Id pid = MT_getpid();

	lock &= locked_by == 0 || locked_by != pid;
	if (BBPcheck(i)) {
		bbpclear(i, lock);
	}
}

/*
 * @- BBP rename
 *
 * Each BAT has a logical name that is globally unique.
 * The batId is the same as the logical BAT name.
 *
 * The default logical name of a BAT is tmp_X, where X is the
 * batCacheid.  Apart from being globally unique, new logical bat
 * names cannot be of the form tmp_X, unless X is the batCacheid.
 *
 * Physical names consist of a directory name followed by a logical
 * name suffix.  The directory name is derived from the batCacheid,
 * and is currently organized in a hierarchy that puts max 64 bats in
 * each directory (see BBPgetsubdir).
 *
 * Concerning the physical suffix: it is almost always bat_X. This
 * saves us a whole lot of trouble, as bat_X is always unique and no
 * conflicts can occur.  Other suffixes are only supported in order
 * just for backward compatibility with old repositories (you won't
 * see them anymore in new repositories).
 */
int
BBPrename(BAT *b, const char *nme)
{
	char dirname[24];
	bat bid = b->batCacheid;
	bat tmpid = 0, i;

	if (b == NULL)
		return 0;

	if (nme == NULL) {
		if (BBP_bak(bid)[0] == 0 &&
		    snprintf(BBP_bak(bid), sizeof(BBP_bak(bid)), "tmp_%o", (unsigned) bid) >= (int) sizeof(BBP_bak(bid))) {
			/* cannot happen */
			TRC_CRITICAL(GDK, "BBP default filename too long\n");
			return BBPRENAME_LONG;
		}
		nme = BBP_bak(bid);
	}

	/* If name stays same, do nothing */
	if (BBP_logical(bid) && strcmp(BBP_logical(bid), nme) == 0)
		return 0;

	BBPgetsubdir(dirname, bid);

	if ((tmpid = BBPnamecheck(nme)) && tmpid != bid) {
		GDKerror("illegal temporary name: '%s'\n", nme);
		return BBPRENAME_ILLEGAL;
	}
	if (strlen(dirname) + strLen(nme) + 1 >= IDLENGTH) {
		GDKerror("illegal temporary name: '%s'\n", nme);
		return BBPRENAME_LONG;
	}

	MT_lock_set(&BBPnameLock);
	i = BBP_find(nme, false);
	if (i != 0) {
		MT_lock_unset(&BBPnameLock);
		GDKerror("name is in use: '%s'.\n", nme);
		return BBPRENAME_ALREADY;
	}

	char *nnme;
	if (nme == BBP_bak(bid) || strcmp(nme, BBP_bak(bid)) == 0) {
		nnme = BBP_bak(bid);
	} else {
		nnme = GDKstrdup(nme);
		if (nnme == NULL) {
			MT_lock_unset(&BBPnameLock);
			return BBPRENAME_MEMORY;
		}
	}

	/* carry through the name change */
	if (BBP_logical(bid) && !BBPtmpcheck(BBP_logical(bid))) {
		BBP_delete(bid);
	}
	if (BBP_logical(bid) != BBP_bak(bid))
		GDKfree(BBP_logical(bid));
	BBP_logical(bid) = nnme;
	if (tmpid == 0) {
		BBP_insert(bid);
	}
	MT_lock_set(&b->theaplock);
	b->batDirtydesc = true;
	bool transient = b->batTransient;
	MT_lock_unset(&b->theaplock);
	if (!transient) {
		bool lock = locked_by == 0 || locked_by != MT_getpid();

		if (lock)
			MT_lock_set(&GDKswapLock(i));
		BBP_status_on(bid, BBPRENAMED);
		if (lock)
			MT_lock_unset(&GDKswapLock(i));
	}
	MT_lock_unset(&BBPnameLock);
	return 0;
}

/*
 * @+ BBP swapping Policy
 * The BAT can be moved back to disk using the routine BBPfree.  It
 * frees the storage for other BATs. After this call BAT* references
 * maintained for the BAT are wrong.  We should keep track of dirty
 * unloaded BATs. They may have to be committed later on, which may
 * include reading them in again.
 *
 * BBPswappable: may this bat be unloaded?  Only real bats without
 * memory references can be unloaded.
 */
static inline void
BBPspin(bat i, const char *s, unsigned event)
{
	if (BBPcheck(i) && (BBP_status(i) & event)) {
		lng spin = LL_CONSTANT(0);

		do {
			MT_sleep_ms(KITTENNAP);
			spin++;
		} while (BBP_status(i) & event);
		TRC_DEBUG(BAT_, "%d,%s,%u: " LLFMT " loops\n", (int) i, s, event, spin);
	}
}

void
BBPcold(bat i)
{
	if (!is_bat_nil(i)) {
		BAT *b = BBP_cache(i);
		if (b == NULL)
			b = BBP_desc(i);
		if (b == NULL || b->batRole == PERSISTENT)
			BBP_status_off(i, BBPHOT);
	}
}

/* This function can fail if the input parameter (i) is incorrect
 * (unlikely). */
static inline int
incref(bat i, bool logical, bool lock)
{
	int refs;
	BAT *b, *pb = NULL, *pvb = NULL;

	if (!BBPcheck(i))
		return 0;

	if (lock) {
		for (;;) {
			MT_lock_set(&GDKswapLock(i));
			if (!(BBP_status(i) & (BBPUNSTABLE|BBPLOADING)))
				break;
			/* the BATs is "unstable", try again */
			MT_lock_unset(&GDKswapLock(i));
			BBPspin(i, __func__, BBPUNSTABLE|BBPLOADING);
		}
	}
	/* we have the lock */

	b = BBP_desc(i);
	if (b == NULL) {
		/* should not have happened */
		if (lock)
			MT_lock_unset(&GDKswapLock(i));
		return 0;
	}

	assert(BBP_refs(i) + BBP_lrefs(i) ||
	       BBP_status(i) & (BBPDELETED | BBPSWAPPED));
	if (logical) {
		refs = ++BBP_lrefs(i);
		BBP_pid(i) = 0;
	} else {
		refs = ++BBP_refs(i);
		BBP_status_on(i, BBPHOT);
	}
	if (lock)
		MT_lock_unset(&GDKswapLock(i));

	if (!logical && refs > 1) {
		/* this wasn't the first physical reference, so undo
		 * the fixes on the parent bats */
		if (pb)
			BBPunfix(pb->batCacheid);
		if (pvb)
			BBPunfix(pvb->batCacheid);
	}
	return refs;
}

/* increment the physical reference counter for the given bat
 * returns the new reference count
 * also increments the physical reference count of the parent bat(s) (if
 * any) */
int
BBPfix(bat i)
{
	bool lock = locked_by == 0 || locked_by != MT_getpid();

	BAT *b = BBP_desc(i);
	if (b) {
		if (b->theap->parentid != b->batCacheid)
			(void) BBPfix(b->theap->parentid);
		if (b->tvheap && b->tvheap->parentid != b->batCacheid)
			(void) BBPfix(b->tvheap->parentid);
	}
	return incref(i, false, lock);
}

/* increment the logical reference count for the given bat
 * returns the new reference count */
int
BBPretain(bat i)
{
	bool lock = locked_by == 0 || locked_by != MT_getpid();

	return incref(i, true, lock);
}

void
BBPshare(bat parent)
{
	bool lock = locked_by == 0 || locked_by != MT_getpid();

	assert(parent > 0);
	(void) incref(parent, true, lock);
	if (lock)
		MT_lock_set(&GDKswapLock(parent));
	++BBP_cache(parent)->batSharecnt;
	assert(BBP_refs(parent) > 0);
	if (lock)
		MT_lock_unset(&GDKswapLock(parent));
	BBPfix(parent);
}

static inline int
decref(bat i, bool logical, bool releaseShare, bool recurse, bool lock, const char *func)
{
	int refs = 0, lrefs;
	bool swap = false;
	bat tp = 0, tvp = 0;
	int farmid = 0;
	BAT *b;

	if (is_bat_nil(i))
		return -1;
	assert(i > 0);
	if (BBPcheck(i) == 0)
		return -1;

	if (lock)
		MT_lock_set(&GDKswapLock(i));
	if (releaseShare) {
		assert(BBP_lrefs(i) > 0);
		if (BBP_desc(i)->batSharecnt == 0) {
			GDKerror("%s: %s does not have any shares.\n", func, BBP_logical(i));
			assert(0);
		} else {
			--BBP_desc(i)->batSharecnt;
		}
		if (lock)
			MT_lock_unset(&GDKswapLock(i));
		return refs;
	}

	while (BBP_status(i) & BBPUNLOADING) {
		if (lock)
			MT_lock_unset(&GDKswapLock(i));
		BBPspin(i, func, BBPUNLOADING);
		if (lock)
			MT_lock_set(&GDKswapLock(i));
	}

	b = BBP_cache(i);

	/* decrement references by one */
	if (logical) {
		if (BBP_lrefs(i) == 0) {
			GDKerror("%s: %s does not have logical references.\n", func, BBP_logical(i));
			assert(0);
		} else {
			refs = --BBP_lrefs(i);
		}
		/* cannot release last logical ref if still shared */
		assert(BBP_desc(i)->batSharecnt == 0 || refs > 0);
	} else {
		if (BBP_refs(i) == 0) {
			GDKerror("%s: %s does not have pointer fixes.\n", func, BBP_logical(i));
			assert(0);
		} else {
			assert(b == NULL || b->theap == NULL || BBP_refs(b->theap->parentid) > 0);
			assert(b == NULL || b->tvheap == NULL || BBP_refs(b->tvheap->parentid) > 0);
			refs = --BBP_refs(i);
			if (b && refs == 0) {
				tp = VIEWtparent(b);
				tvp = VIEWvtparent(b);
				if (tp || tvp)
					BBP_status_on(i, BBPHOT);
			}
		}
	}
	if (b) {
		MT_lock_set(&b->theaplock);
#if 0
		if (b->batCount > b->batInserted && !isVIEW(b)) {
			/* if batCount is larger than batInserted and
			 * the dirty bits are off, it may be that a
			 * (sub)commit happened in parallel to an
			 * update; we must undo the turning off of the
			 * dirty bits */
			b->batDirtydesc = true;
			if (b->theap && b->theap->parentid == i)
				b->theap->dirty = true;
			if (b->tvheap && b->tvheap->parentid == i)
				b->tvheap->dirty = true;
		}
#endif
		if (b->theap)
			farmid = b->theap->farmid;
		MT_lock_unset(&b->theaplock);
	}

	/* we destroy transients asap and unload persistent bats only
	 * if they have been made cold or are not dirty */
	unsigned chkflag = BBPSYNCING;
	if (GDKvm_cursize() < GDK_vm_maxsize &&
	     ((b && b->theap ? b->theap->size : 0) + (b && b->tvheap ? b->tvheap->size : 0)) < (GDK_vm_maxsize - GDKvm_cursize()) / 32)
		chkflag |= BBPHOT;
	/* only consider unloading if refs is 0; if, in addition, lrefs
	 * is 0, we can definitely unload, else only if some more
	 * conditions are met */
	if (b)
		MT_lock_set(&b->theaplock);
	if (BBP_refs(i) == 0 &&
	    (BBP_lrefs(i) == 0 ||
	     (b != NULL && b->theap != NULL
	      ? (!BATdirty(b) &&
		 !(BBP_status(i) & chkflag) &&
		 (BBP_status(i) & BBPPERSISTENT) &&
		 /* cannot unload in-memory data */
		 !GDKinmemory(farmid) &&
		 /* do not unload views or parents of views */
		 b->batSharecnt == 0 &&
		 b->batCacheid == b->theap->parentid &&
		 (b->tvheap == NULL || b->batCacheid == b->tvheap->parentid))
	      : (BBP_status(i) & BBPTMP)))) {
		/* bat will be unloaded now. set the UNLOADING bit
		 * while locked so no other thread thinks it's
		 * available anymore */
		assert((BBP_status(i) & BBPUNLOADING) == 0);
		TRC_DEBUG(BAT_, "%s set to unloading BAT %d (status %u, lrefs %d)\n", func, i, BBP_status(i), BBP_lrefs(i));
		BBP_status_on(i, BBPUNLOADING);
		swap = true;
	} /* else: bat cannot be swapped out */
	lrefs = BBP_lrefs(i);
	if (b)
		MT_lock_unset(&b->theaplock);

	/* unlock before re-locking in unload; as saving a dirty
	 * persistent bat may take a long time */
	if (lock)
		MT_lock_unset(&GDKswapLock(i));

	if (swap) {
		if (b != NULL) {
			if (lrefs == 0 && (BBP_status(i) & BBPDELETED) == 0) {
				/* free memory (if loaded) and delete from
				 * disk (if transient but saved) */
				BBPdestroy(b);
			} else {
				TRC_DEBUG(BAT_, "%s unload and free bat %d\n", func, i);
				/* free memory of transient */
				if (BBPfree(b) != GDK_SUCCEED)
					return -1;	/* indicate failure */
			}
		} else if (lrefs == 0 && (BBP_status(i) & BBPDELETED) == 0) {
			if ((b = BBP_desc(i)) != NULL)
				BATdelete(b);
			BBPclear(i, true);
		} else {
			BBP_status_off(i, BBPUNLOADING);
		}
	}
	if (recurse) {
		if (tp)
			decref(tp, false, false, true, lock, func);
		if (tvp)
			decref(tvp, false, false, true, lock, func);
	}
	return refs;
}

int
BBPunfix(bat i)
{
	return decref(i, false, false, true, true, __func__);
}

int
BBPrelease(bat i)
{
	return decref(i, true, false, true, true, __func__);
}

/*
 * M5 often changes the physical ref into a logical reference.  This
 * state change consist of the sequence BBPretain(b);BBPunfix(b).
 * A faster solution is given below, because it does not trigger the
 * BBP management actions, such as garbage collecting the bats.
 * [first step, initiate code change]
 */
void
BBPkeepref(BAT *b)
{
	assert(b != NULL);
	bool lock = locked_by == 0 || locked_by != MT_getpid();
	int i = b->batCacheid;
	int refs = incref(i, true, lock);
	if (refs == 1) {
		MT_lock_set(&b->theaplock);
		BATsettrivprop(b);
		MT_lock_unset(&b->theaplock);
	}
	if (GDKdebug & CHECKMASK)
		BATassertProps(b);
	if (BATsetaccess(b, BAT_READ) == NULL)
		return;		/* already decreffed */

	refs = decref(i, false, false, true, lock, __func__);
	(void) refs;
	assert(refs >= 0);
}

BAT *
BATdescriptor(bat i)
{
	BAT *b = NULL;

	if (BBPcheck(i)) {
		for (;;) {
			MT_lock_set(&GDKswapLock(i));
			if (!(BBP_status(i) & (BBPUNSTABLE|BBPLOADING)))
				break;
			/* the BATs is "unstable", try again */
			MT_lock_unset(&GDKswapLock(i));
			BBPspin(i, __func__, BBPUNSTABLE|BBPLOADING);
		}
		if (incref(i, false, false) <= 0)
			return NULL;
		b = BBP_cache(i);
		if (b == NULL)
			b = getBBPdescriptor(i);
		MT_lock_unset(&GDKswapLock(i));
		if (b != NULL) {
			MT_lock_set(&b->theaplock);
			int tp = b->theap->parentid;
			int tvp = b->tvheap ? b->tvheap->parentid : 0;
			MT_lock_unset(&b->theaplock);
			if (tp != b->batCacheid &&
			    BATdescriptor(tp) == NULL) {
				decref(i, false, false, false, false, __func__);
				return NULL;
			}
			if (tvp != 0 &&
			    tvp != b->batCacheid &&
			    BATdescriptor(tvp) == NULL) {
				if (tp != b->batCacheid)
					decref(tp, false, false, true, true, __func__);

				decref(i, false, false, false, false, __func__);
				return NULL;
			}
		}
	}
	return b;
}

static inline void
GDKunshare(bat parent)
{
	(void) decref(parent, false, true, true, true, __func__);
	(void) decref(parent, true, false, true, true, __func__);
}

void
BBPunshare(bat parent)
{
	GDKunshare(parent);
}

/*
 * BBPreclaim is a user-exported function; the common way to destroy a
 * BAT the hard way.
 *
 * Return values:
 * -1 = bat cannot be unloaded (it has more than your own memory fix)
 *  0 = unloaded successfully
 *  1 = unload failed (due to write-to-disk failure)
 */
int
BBPreclaim(BAT *b)
{
	bat i;
	bool lock = locked_by == 0 || locked_by != MT_getpid();

	if (b == NULL)
		return -1;
	i = b->batCacheid;

	assert(BBP_refs(i) == 1);

<<<<<<< HEAD
	return decref(i, false, false, true, lock, __func__) <0;
=======
	return decref(i, false, false, lock, __func__) < 0;
>>>>>>> 848da34d
}

/*
 * BBPdescriptor checks whether BAT needs loading and does so if
 * necessary. You must have at least one fix on the BAT before calling
 * this.
 */
static BAT *
getBBPdescriptor(bat i)
{
	bool load = false;
	BAT *b = NULL;

	assert(i > 0);
	if (!BBPcheck(i)) {
		GDKerror("BBPcheck failed for bat id %d\n", i);
		return NULL;
	}
	assert(BBP_refs(i));
	if ((b = BBP_cache(i)) == NULL || BBP_status(i) & BBPWAITING) {

		while (BBP_status(i) & BBPWAITING) {	/* wait for bat to be loaded by other thread */
			MT_lock_unset(&GDKswapLock(i));
			BBPspin(i, __func__, BBPWAITING);
			MT_lock_set(&GDKswapLock(i));
		}
		if (BBPvalid(i)) {
			b = BBP_cache(i);
			if (b == NULL) {
				load = true;
				TRC_DEBUG(BAT_, "set to loading BAT %d\n", i);
				BBP_status_on(i, BBPLOADING);
			}
		}
	}
	if (load) {
		TRC_DEBUG(IO_, "load %s\n", BBP_logical(i));

		b = BATload_intern(i, false);

		/* clearing bits can be done without the lock */
		BBP_status_off(i, BBPLOADING);
		CHECKDEBUG if (b != NULL)
			BATassertProps(b);
	}
	return b;
}

/*
 * In BBPsave executes unlocked; it just marks the BBP_status of the
 * BAT to BBPsaving, so others that want to save or unload this BAT
 * must spin lock on the BBP_status field.
 */
gdk_return
BBPsave(BAT *b)
{
	bool lock = locked_by == 0 || locked_by != MT_getpid();
	bat bid = b->batCacheid;
	gdk_return ret = GDK_SUCCEED;

	MT_lock_set(&b->theaplock);
	if (BBP_lrefs(bid) == 0 || isVIEW(b) || !BATdirtydata(b)) {
		/* do nothing */
		MT_lock_unset(&b->theaplock);
		MT_rwlock_rdlock(&b->thashlock);
		if (b->thash && b->thash != (Hash *) 1 &&
		    (b->thash->heaplink.dirty || b->thash->heapbckt.dirty))
			BAThashsave(b, (BBP_status(bid) & BBPPERSISTENT) != 0);
		MT_rwlock_rdunlock(&b->thashlock);
		return GDK_SUCCEED;
	}
	MT_lock_unset(&b->theaplock);
	if (lock)
		MT_lock_set(&GDKswapLock(bid));

	if (BBP_status(bid) & BBPSAVING) {
		/* wait until save in other thread completes */
		if (lock)
			MT_lock_unset(&GDKswapLock(bid));
		BBPspin(bid, __func__, BBPSAVING);
	} else {
		/* save it */
		unsigned flags = BBPSAVING;

		MT_lock_set(&b->theaplock);
		if (DELTAdirty(b)) {
			flags |= BBPSWAPPED;
		}
		if (b->batTransient) {
			flags |= BBPTMP;
		}
		MT_lock_unset(&b->theaplock);
		BBP_status_on(bid, flags);
		if (lock)
			MT_lock_unset(&GDKswapLock(bid));

		TRC_DEBUG(IO_, "save %s\n", BATgetId(b));

		/* do the time-consuming work unlocked */
		if (BBP_status(bid) & BBPEXISTING)
			ret = BBPbackup(b, false);
		if (ret == GDK_SUCCEED) {
			ret = BATsave(b);
		}
		/* clearing bits can be done without the lock */
		BBP_status_off(bid, BBPSAVING);
	}
	return ret;
}

/*
 * TODO merge BBPfree with BATfree? Its function is to prepare a BAT
 * for being unloaded (or even destroyed, if the BAT is not
 * persistent).
 */
static void
BBPdestroy(BAT *b)
{
	bat tp = VIEWtparent(b);
	bat vtp = VIEWvtparent(b);

	HASHdestroy(b);
	IMPSdestroy(b);
	OIDXdestroy(b);
	PROPdestroy(b);
	if (tp == 0) {
		/* bats that get destroyed must unfix their atoms */
		gdk_return (*tunfix) (const void *) = BATatoms[b->ttype].atomUnfix;
		assert(b->batSharecnt == 0);
		if (tunfix) {
			BUN p, q;
			BATiter bi = bat_iterator_nolock(b);

			BATloop(b, p, q) {
				/* ignore errors */
				(void) (*tunfix)(BUNtail(bi, p));
			}
		}
	}
	if (tp || vtp)
		VIEWunlink(b);
	if (b->theap) {
		HEAPfree(b->theap, true);
	}
	if (b->tvheap)
		HEAPfree(b->tvheap, true);
	b->batCopiedtodisk = false;

	BBPclear(b->batCacheid, true);	/* if destroyed; de-register from BBP */

	/* parent released when completely done with child */
	if (tp)
		GDKunshare(tp);
	if (vtp)
		GDKunshare(vtp);
}

static gdk_return
BBPfree(BAT *b)
{
	bat bid = b->batCacheid, tp = VIEWtparent(b), vtp = VIEWvtparent(b);
	gdk_return ret;

	assert(bid > 0);
	assert(BBPswappable(b));
	assert(!isVIEW(b));

	BBP_unload_inc();
	/* write dirty BATs before unloading */
	ret = BBPsave(b);
	if (ret == GDK_SUCCEED) {
		if (BBP_cache(bid))
			BATfree(b);	/* free memory */
		BBPuncacheit(bid, false);
	}
	TRC_DEBUG(BAT_, "turn off unloading %d\n", bid);
	BBP_status_off(bid, BBPUNLOADING);
	BBP_unload_dec();

	/* parent released when completely done with child */
	if (ret == GDK_SUCCEED && tp)
		GDKunshare(tp);
	if (ret == GDK_SUCCEED && vtp)
		GDKunshare(vtp);
	return ret;
}

/*
 * BBPquickdesc loads a BAT descriptor without loading the entire BAT,
 * of which the result be used only for a *limited* number of
 * purposes. Specifically, during the global sync/commit, we do not
 * want to load any BATs that are not already loaded, both because
 * this costs performance, and because getting into memory shortage
 * during a commit is extremely dangerous. Loading a BAT tends not to
 * be required, since the commit actions mostly involve moving some
 * pointers in the BAT descriptor.
 */
BAT *
BBPquickdesc(bat bid)
{
	BAT *b;

	if (!BBPcheck(bid)) {
		if (!is_bat_nil(bid)) {
			GDKerror("called with invalid batid.\n");
			assert(0);
		}
		return NULL;
	}
	BBPspin(bid, __func__, BBPWAITING);
	b = BBP_desc(bid);
	if (b && b->ttype < 0) {
		const char *aname = ATOMunknown_name(b->ttype);
		int tt = ATOMindex(aname);
		if (tt < 0) {
			TRC_WARNING(GDK, "atom '%s' unknown in bat '%s'.\n",
				    aname, BBP_physical(bid));
		} else {
			b->ttype = tt;
		}
	}
	return b;
}

/*
 * @+ Global Commit
 */
static BAT *
dirty_bat(bat *i, bool subcommit)
{
	if (BBPvalid(*i)) {
		BAT *b;
		BBPspin(*i, __func__, BBPSAVING);
		b = BBP_cache(*i);
		if (b != NULL) {
			MT_lock_set(&b->theaplock);
			if ((BBP_status(*i) & BBPNEW) &&
			    BATcheckmodes(b, false) != GDK_SUCCEED) /* check mmap modes */
				*i = -*i;	/* error */
			if ((BBP_status(*i) & BBPPERSISTENT) &&
			    (subcommit || BATdirty(b))) {
				MT_lock_unset(&b->theaplock);
				return b;	/* the bat is loaded, persistent and dirty */
			}
			MT_lock_unset(&b->theaplock);
		} else if (BBP_status(*i) & BBPSWAPPED) {
			b = (BAT *) BBPquickdesc(*i);
			if (b) {
				MT_lock_set(&b->theaplock);
				if (subcommit || b->batDirtydesc) {
					MT_lock_unset(&b->theaplock);
					return b;	/* only the desc is loaded & dirty */
				}
				MT_lock_unset(&b->theaplock);
			}
		}
	}
	return NULL;
}

/*
 * @- backup-bat
 * Backup-bat moves all files of a BAT to a backup directory. Only
 * after this succeeds, it may be saved. If some failure occurs
 * halfway saving, we can thus always roll back.
 */
static gdk_return
file_move(int farmid, const char *srcdir, const char *dstdir, const char *name, const char *ext)
{
	if (GDKmove(farmid, srcdir, name, ext, dstdir, name, ext, true) == GDK_SUCCEED) {
		return GDK_SUCCEED;
	} else {
		char *path;
		struct stat st;

		path = GDKfilepath(farmid, srcdir, name, ext);
		if (path == NULL)
			return GDK_FAIL;
		if (MT_stat(path, &st)) {
			/* source file does not exist; the best
			 * recovery is to give an error but continue
			 * by considering the BAT as not saved; making
			 * sure that this time it does get saved.
			 */
			GDKsyserror("file_move: cannot stat %s\n", path);
			GDKfree(path);
			return GDK_FAIL;	/* fishy, but not fatal */
		}
		GDKfree(path);
	}
	return GDK_FAIL;
}

/* returns true if the file exists */
static bool
file_exists(int farmid, const char *dir, const char *name, const char *ext)
{
	char *path;
	struct stat st;
	int ret = -1;

	path = GDKfilepath(farmid, dir, name, ext);
	if (path) {
		ret = MT_stat(path, &st);
		TRC_DEBUG(IO_, "stat(%s) = %d\n", path, ret);
		GDKfree(path);
	}
	return (ret == 0);
}

static gdk_return
heap_move(Heap *hp, const char *srcdir, const char *dstdir, const char *nme, const char *ext)
{
	/* see doc at BATsetaccess()/gdk_bat.c for an expose on mmap
	 * heap modes */
	if (file_exists(hp->farmid, dstdir, nme, ext)) {
		/* dont overwrite heap with the committed state
		 * already in dstdir */
		return GDK_SUCCEED;
	} else if (hp->newstorage == STORE_PRIV &&
		   !file_exists(hp->farmid, srcdir, nme, ext)) {

		/* In order to prevent half-saved X.new files
		 * surviving a recover we create a dummy file in the
		 * BACKUP(dstdir) whose presence will trigger
		 * BBPrecover to remove them.  Thus, X will prevail
		 * where it otherwise wouldn't have.  If X already has
		 * a saved X.new, that one is backed up as normal.
		 */

		FILE *fp;
		long_str kill_ext;
		char *path;

		strconcat_len(kill_ext, sizeof(kill_ext), ext, ".kill", NULL);
		path = GDKfilepath(hp->farmid, dstdir, nme, kill_ext);
		if (path == NULL)
			return GDK_FAIL;
		fp = MT_fopen(path, "w");
		if (fp == NULL)
			GDKsyserror("heap_move: cannot open file %s\n", path);
		TRC_DEBUG(IO_, "open %s = %d\n", path, fp ? 0 : -1);
		GDKfree(path);

		if (fp != NULL) {
			fclose(fp);
			return GDK_SUCCEED;
		} else {
			return GDK_FAIL;
		}
	}
	return file_move(hp->farmid, srcdir, dstdir, nme, ext);
}

/*
 * @- BBPprepare
 *
 * this routine makes sure there is a BAKDIR/, and initiates one if
 * not.  For subcommits, it does the same with SUBDIR.
 *
 * It is now locked, to get proper file counters, and also to prevent
 * concurrent BBPrecovers, etc.
 *
 * backup_dir == 0 => no backup BBP.dir
 * backup_dir == 1 => BBP.dir saved in BACKUP/
 * backup_dir == 2 => BBP.dir saved in SUBCOMMIT/
 */

static gdk_return
BBPprepare(bool subcommit)
{
	bool start_subcommit;
	int set = 1 + subcommit;
	str bakdirpath, subdirpath;
	gdk_return ret = GDK_SUCCEED;

	bakdirpath = GDKfilepath(0, NULL, BAKDIR, NULL);
	subdirpath = GDKfilepath(0, NULL, SUBDIR, NULL);
	if (bakdirpath == NULL || subdirpath == NULL) {
		GDKfree(bakdirpath);
		GDKfree(subdirpath);
		return GDK_FAIL;
	}

	start_subcommit = (subcommit && backup_subdir == 0);
	if (start_subcommit) {
		/* starting a subcommit. Make sure SUBDIR and DELDIR
		 * are clean */
		ret = BBPrecover_subdir();
	}
	if (backup_files == 0) {
		backup_dir = 0;
		ret = BBPrecover(0);
		if (ret == GDK_SUCCEED) {
			if (MT_mkdir(bakdirpath) < 0 && errno != EEXIST) {
				GDKsyserror("cannot create directory %s\n", bakdirpath);
				ret = GDK_FAIL;
			}
			/* if BAKDIR already exists, don't signal error */
			TRC_DEBUG(IO_, "mkdir %s = %d\n", bakdirpath, (int) ret);
		}
	}
	if (ret == GDK_SUCCEED && start_subcommit) {
		/* make a new SUBDIR (subdir of BAKDIR) */
		if (MT_mkdir(subdirpath) < 0) {
			GDKsyserror("cannot create directory %s\n", subdirpath);
			ret = GDK_FAIL;
		}
		TRC_DEBUG(IO_, "mkdir %s = %d\n", subdirpath, (int) ret);
	}
	if (ret == GDK_SUCCEED && backup_dir != set) {
		/* a valid backup dir *must* at least contain BBP.dir */
		if ((ret = GDKmove(0, backup_dir ? BAKDIR : BATDIR, "BBP", "dir", subcommit ? SUBDIR : BAKDIR, "BBP", "dir", true)) == GDK_SUCCEED) {
			backup_dir = set;
		}
	}
	/* increase counters */
	if (ret == GDK_SUCCEED) {
		backup_subdir += subcommit;
		backup_files++;
	}
	GDKfree(bakdirpath);
	GDKfree(subdirpath);
	return ret;
}

static gdk_return
do_backup(const char *srcdir, const char *nme, const char *ext,
	  Heap *h, bool dirty, bool subcommit)
{
	gdk_return ret = GDK_SUCCEED;
	char extnew[16];
	bool istail = strncmp(ext, "tail", 4) == 0;

	if (h->wasempty) {
		return GDK_SUCCEED;
	}

	/* direct mmap is unprotected (readonly usage, or has WAL
	 * protection); however, if we're backing up for subcommit
	 * and a backup already exists in the main backup directory
	 * (see GDKupgradevarheap), move the file */
	if (subcommit) {
		strcpy_len(extnew, ext, sizeof(extnew));
		char *p = extnew + strlen(extnew) - 1;
		if (*p == 'l') {
			p++;
			p[1] = 0;
		}
		bool exists;
		for (;;) {
			exists = file_exists(h->farmid, BAKDIR, nme, extnew);
			if (exists)
				break;
			if (!istail)
				break;
			if (*p == '1')
				break;
			if (*p == '2')
				*p = '1';
#if SIZEOF_VAR_T == 8
			else if (*p != '4')
				*p = '4';
#endif
			else
				*p = '2';
		}
		if (exists &&
		    file_move(h->farmid, BAKDIR, SUBDIR, nme, extnew) != GDK_SUCCEED)
			return GDK_FAIL;
	}
	if (h->storage != STORE_MMAP) {
		/* STORE_PRIV saves into X.new files. Two cases could
		 * happen. The first is when a valid X.new exists
		 * because of an access change or a previous
		 * commit. This X.new should be backed up as
		 * usual. The second case is when X.new doesn't
		 * exist. In that case we could have half written
		 * X.new files (after a crash). To protect against
		 * these we write X.new.kill files in the backup
		 * directory (see heap_move). */
		gdk_return mvret = GDK_SUCCEED;
		bool exists;

		if (istail) {
			exists = file_exists(h->farmid, BAKDIR, nme, "tail.new") ||
#if SIZEOF_VAR_T == 8
				file_exists(h->farmid, BAKDIR, nme, "tail4.new") ||
#endif
				file_exists(h->farmid, BAKDIR, nme, "tail2.new") ||
				file_exists(h->farmid, BAKDIR, nme, "tail1.new") ||
				file_exists(h->farmid, BAKDIR, nme, "tail") ||
#if SIZEOF_VAR_T == 8
				file_exists(h->farmid, BAKDIR, nme, "tail4") ||
#endif
				file_exists(h->farmid, BAKDIR, nme, "tail2") ||
				file_exists(h->farmid, BAKDIR, nme, "tail1");
		} else {
			exists = file_exists(h->farmid, BAKDIR, nme, "theap.new") ||
				file_exists(h->farmid, BAKDIR, nme, "theap");
		}

		strconcat_len(extnew, sizeof(extnew), ext, ".new", NULL);
		if (dirty && !exists) {
			/* if the heap is dirty and there is no heap
			 * file (with or without .new extension) in
			 * the BAKDIR, move the heap (preferably with
			 * .new extension) to the correct backup
			 * directory */
			if (istail) {
				if (file_exists(h->farmid, srcdir, nme, "tail.new"))
					mvret = heap_move(h, srcdir,
							  subcommit ? SUBDIR : BAKDIR,
							  nme, "tail.new");
#if SIZEOF_VAR_T == 8
				else if (file_exists(h->farmid, srcdir, nme, "tail4.new"))
					mvret = heap_move(h, srcdir,
							  subcommit ? SUBDIR : BAKDIR,
							  nme, "tail4.new");
#endif
				else if (file_exists(h->farmid, srcdir, nme, "tail2.new"))
					mvret = heap_move(h, srcdir,
							  subcommit ? SUBDIR : BAKDIR,
							  nme, "tail2.new");
				else if (file_exists(h->farmid, srcdir, nme, "tail1.new"))
					mvret = heap_move(h, srcdir,
							  subcommit ? SUBDIR : BAKDIR,
							  nme, "tail1.new");
				else if (file_exists(h->farmid, srcdir, nme, "tail"))
					mvret = heap_move(h, srcdir,
							  subcommit ? SUBDIR : BAKDIR,
							  nme, "tail");
#if SIZEOF_VAR_T == 8
				else if (file_exists(h->farmid, srcdir, nme, "tail4"))
					mvret = heap_move(h, srcdir,
							  subcommit ? SUBDIR : BAKDIR,
							  nme, "tail4");
#endif
				else if (file_exists(h->farmid, srcdir, nme, "tail2"))
					mvret = heap_move(h, srcdir,
							  subcommit ? SUBDIR : BAKDIR,
							  nme, "tail2");
				else if (file_exists(h->farmid, srcdir, nme, "tail1"))
					mvret = heap_move(h, srcdir,
							  subcommit ? SUBDIR : BAKDIR,
							  nme, "tail1");
			} else if (file_exists(h->farmid, srcdir, nme, extnew))
				mvret = heap_move(h, srcdir,
						  subcommit ? SUBDIR : BAKDIR,
						  nme, extnew);
			else
				mvret = heap_move(h, srcdir,
						  subcommit ? SUBDIR : BAKDIR,
						  nme, ext);
		} else if (subcommit) {
			/* if subcommit, we may need to move an
			 * already made backup from BAKDIR to
			 * SUBDIR */
			if (file_exists(h->farmid, BAKDIR, nme, extnew))
				mvret = file_move(h->farmid, BAKDIR, SUBDIR, nme, extnew);
			else if (file_exists(h->farmid, BAKDIR, nme, ext))
				mvret = file_move(h->farmid, BAKDIR, SUBDIR, nme, ext);
		}
		/* there is a situation where the move may fail,
		 * namely if this heap was not supposed to be existing
		 * before, i.e. after a BATmaterialize on a persistent
		 * bat; as a workaround, do not complain about move
		 * failure if the source file is nonexistent
		 */
		if (mvret != GDK_SUCCEED && file_exists(h->farmid, srcdir, nme, ext)) {
			ret = GDK_FAIL;
		}
		if (subcommit &&
		    (h->storage == STORE_PRIV || h->newstorage == STORE_PRIV)) {
			long_str kill_ext;

			strconcat_len(kill_ext, sizeof(kill_ext),
				      ext, ".new.kill", NULL);
			if (file_exists(h->farmid, BAKDIR, nme, kill_ext) &&
			    file_move(h->farmid, BAKDIR, SUBDIR, nme, kill_ext) != GDK_SUCCEED) {
				ret = GDK_FAIL;
			}
		}
	}
	return ret;
}

static gdk_return
BBPbackup(BAT *b, bool subcommit)
{
	gdk_return rc;

	if ((rc = BBPprepare(subcommit)) != GDK_SUCCEED) {
		return rc;
	}
	BATiter bi = bat_iterator(b);
	if (!bi.copiedtodisk || bi.transient) {
		bat_iterator_end(&bi);
		return GDK_SUCCEED;
	}
	/* determine location dir and physical suffix */
	char *srcdir;
	if ((srcdir = GDKfilepath(NOFARM, BATDIR, BBP_physical(b->batCacheid), NULL)) != NULL) {
		char *nme = strrchr(srcdir, DIR_SEP);
		assert(nme != NULL);
		*nme++ = '\0';	/* split into directory and file name */

		if (bi.type != TYPE_void) {
			rc = do_backup(srcdir, nme, gettailnamebi(&bi), bi.h,
				       bi.dirtydesc || bi.hdirty,
				       subcommit);
			if (rc == GDK_SUCCEED && bi.vh != NULL)
				rc = do_backup(srcdir, nme, "theap", bi.vh,
					       bi.dirtydesc || bi.vhdirty,
					       subcommit);
		}
	} else {
		rc = GDK_FAIL;
	}
	bat_iterator_end(&bi);
	GDKfree(srcdir);
	return rc;
}

/*
 * @+ Atomic Write
 * The atomic BBPsync() function first safeguards the old images of
 * all files to be written in BAKDIR. It then saves all files. If that
 * succeeds fully, BAKDIR is renamed to DELDIR. The rename is
 * considered an atomic action. If it succeeds, the DELDIR is removed.
 * If something fails, the pre-sync status can be obtained by moving
 * back all backed up files; this is done by BBPrecover().
 *
 * The BBP.dir is also moved into the BAKDIR.
 */
gdk_return
BBPsync(int cnt, bat *restrict subcommit, BUN *restrict sizes, lng logno, lng transid)
{
	gdk_return ret = GDK_SUCCEED;
	int t0 = 0, t1 = 0;
	str bakdir, deldir;
	const bool lock = locked_by == 0 || locked_by != MT_getpid();
	char buf[3000];
	int n = subcommit ? 0 : -1;
	FILE *obbpf, *nbbpf;

	if(!(bakdir = GDKfilepath(0, NULL, subcommit ? SUBDIR : BAKDIR, NULL)))
		return GDK_FAIL;
	if(!(deldir = GDKfilepath(0, NULL, DELDIR, NULL))) {
		GDKfree(bakdir);
		return GDK_FAIL;
	}

	TRC_DEBUG_IF(PERF) t0 = t1 = GDKms();

	ret = BBPprepare(subcommit != NULL);

	/* PHASE 1: safeguard everything in a backup-dir */
	if (ret == GDK_SUCCEED) {
		int idx = 0;

		while (++idx < cnt) {
			bat i = subcommit ? subcommit[idx] : idx;
			if (lock)
				MT_lock_set(&GDKswapLock(i));
			/* set flag that we're syncing, i.e. that we'll
			 * be between moving heap to backup dir and
			 * saving the new version, in other words, the
			 * heap may not exist in the usual location */
			BBP_status_on(i, BBPSYNCING);
			/* wait until unloading is finished before
			 * attempting to make a backup */
			while (BBP_status(i) & BBPUNLOADING) {
				if (lock)
					MT_lock_unset(&GDKswapLock(i));
				BBPspin(i, __func__, BBPUNLOADING);
				if (lock)
					MT_lock_set(&GDKswapLock(i));
			}
			BAT *b = dirty_bat(&i, subcommit != NULL);
			if (i <= 0) {
				if (lock)
					MT_lock_unset(&GDKswapLock(subcommit ? subcommit[idx] : idx));
				break;
			}
			if (BBP_status(i) & BBPEXISTING) {
				if (b != NULL) {
					if (BBPbackup(b, subcommit != NULL) != GDK_SUCCEED) {
						BBP_status_off(i, BBPSYNCING);
						if (lock)
							MT_lock_unset(&GDKswapLock(i));
						break;
					}
				} else {
					/* file has not been moved to
					 * backup dir, so no need for
					 * other threads to wait */
					BBP_status_off(i, BBPSYNCING);
				}
			} else {
				BBP_status_off(i, BBPSYNCING);
				if (subcommit && (b = BBP_desc(i)) && BBP_status(i) & BBPDELETED) {
					char o[10];
					char *f;
					snprintf(o, sizeof(o), "%o", (unsigned) b->batCacheid);
					f = GDKfilepath(b->theap->farmid, BAKDIR, o, gettailname(b));
					if (f == NULL) {
						if (lock)
							MT_lock_unset(&GDKswapLock(i));
						ret = GDK_FAIL;
						goto bailout;
					}
					if (MT_access(f, F_OK) == 0)
						file_move(b->theap->farmid, BAKDIR, SUBDIR, o, gettailname(b));
					GDKfree(f);
					f = GDKfilepath(b->theap->farmid, BAKDIR, o, "theap");
					if (f == NULL) {
						if (lock)
							MT_lock_unset(&GDKswapLock(i));
						ret = GDK_FAIL;
						goto bailout;
					}
					if (MT_access(f, F_OK) == 0)
						file_move(b->theap->farmid, BAKDIR, SUBDIR, o, "theap");
					GDKfree(f);
				}
			}
			if (lock)
				MT_lock_unset(&GDKswapLock(i));
		}
		if (idx < cnt)
			ret = GDK_FAIL;
	}
	TRC_DEBUG(PERF, "move time %d, %d files\n", (t1 = GDKms()) - t0, backup_files);

	/* PHASE 2: save the repository and write new BBP.dir file */
	if (ret == GDK_SUCCEED) {
		ret = BBPdir_first(subcommit != NULL, logno, transid,
				   &obbpf, &nbbpf);
	}

	if (ret == GDK_SUCCEED) {
		int idx = 0;
		bool lock = locked_by == 0 || locked_by != MT_getpid();

		while (++idx < cnt) {
			bat i = subcommit ? subcommit[idx] : idx;
			/* BBP_desc(i) may be NULL */
			BUN size = sizes ? sizes[idx] : BUN_NONE;
			BATiter bi;

			/* add a fix so that BBPmanager doesn't interfere */
			BBPfix(i);
			if (BBP_status(i) & BBPPERSISTENT) {
				BAT *b = dirty_bat(&i, subcommit != NULL);
				if (i <= 0) {
					decref(-i, false, false, true, locked_by == 0 || locked_by != MT_getpid(), __func__);
					break;
				}
				bi = bat_iterator(BBP_desc(i));
				if (b) {
					/* wait for BBPSAVING so that we
					 * can set it, wait for
					 * BBPUNLOADING before
					 * attempting to save */
					for (;;) {
						if (lock)
							MT_lock_set(&GDKswapLock(i));
						if (!(BBP_status(i) & (BBPSAVING|BBPUNLOADING)))
							break;
						if (lock)
							MT_lock_unset(&GDKswapLock(i));
						BBPspin(i, __func__, BBPSAVING|BBPUNLOADING);
					}
					BBP_status_on(i, BBPSAVING);
					if (lock)
						MT_lock_unset(&GDKswapLock(i));
					assert(size <= bi.count || size == BUN_NONE);
					if (size > bi.count)
						size = bi.count;
					MT_rwlock_rdlock(&b->thashlock);
					ret = BATsave_locked(b, &bi, size);
					MT_rwlock_rdunlock(&b->thashlock);
					BBP_status_off(i, BBPSAVING);
				}
			} else {
				bi = bat_iterator(NULL);
			}
			if (ret == GDK_SUCCEED) {
				n = BBPdir_step(i, size, n, buf, sizeof(buf), &obbpf, nbbpf, subcommit != NULL, &bi);
			}
			bat_iterator_end(&bi);
			/* can't use BBPunfix because of the "lock"
			 * argument: locked_by may be set here */
			decref(i, false, false, true, lock, __func__);
			if (n == -2)
				break;
			/* we once again have a saved heap */
			BBP_status_off(i, BBPSYNCING);
		}
		if (idx < cnt)
			ret = GDK_FAIL;
	}

	TRC_DEBUG(PERF, "write time %d\n", (t0 = GDKms()) - t1);

	if (ret == GDK_SUCCEED) {
		ret = BBPdir_last(n, buf, sizeof(buf), obbpf, nbbpf);
	}

	TRC_DEBUG(PERF, "dir time %d, %d bats\n", (t1 = GDKms()) - t0, (bat) ATOMIC_GET(&BBPsize));

	if (ret == GDK_SUCCEED) {
		/* atomic switchover */
		/* this is the big one: this call determines
		 * whether the operation of this function
		 * succeeded, so no changing of ret after this
		 * call anymore */

		if (MT_rename(bakdir, deldir) < 0 &&
		    /* maybe there was an old deldir, so remove and try again */
		    (GDKremovedir(0, DELDIR) != GDK_SUCCEED ||
		     MT_rename(bakdir, deldir) < 0))
			ret = GDK_FAIL;
		if (ret != GDK_SUCCEED)
			GDKsyserror("rename(%s,%s) failed.\n", bakdir, deldir);
		TRC_DEBUG(IO_, "rename %s %s = %d\n", bakdir, deldir, (int) ret);
	}

	/* AFTERMATH */
	if (ret == GDK_SUCCEED) {
		ATOMIC_SET(&BBPlogno, logno);	/* the new value */
		ATOMIC_SET(&BBPtransid, transid);
		backup_files = subcommit ? (backup_files - backup_subdir) : 0;
		backup_dir = backup_subdir = 0;
		if (GDKremovedir(0, DELDIR) != GDK_SUCCEED)
			fprintf(stderr, "#BBPsync: cannot remove directory %s\n", DELDIR);
		(void) BBPprepare(false); /* (try to) remove DELDIR and set up new BAKDIR */
		if (backup_files > 1) {
			TRC_DEBUG(PERF, "backup_files %d > 1\n", backup_files);
			backup_files = 1;
		}
	}
	TRC_DEBUG(PERF, "%s (ready time %d)\n",
		  ret == GDK_SUCCEED ? "" : " failed",
		  (t0 = GDKms()) - t1);
  bailout:
	GDKfree(bakdir);
	GDKfree(deldir);
	return ret;
}

/*
 * Recovery just moves all files back to their original location. this
 * is an incremental process: if something fails, just stop with still
 * files left for moving in BACKUP/.  The recovery process can resume
 * later with the left over files.
 */
static gdk_return
force_move(int farmid, const char *srcdir, const char *dstdir, const char *name)
{
	const char *p;
	char *dstpath, *killfile;
	gdk_return ret = GDK_SUCCEED;

	if ((p = strrchr(name, '.')) != NULL && strcmp(p, ".kill") == 0) {
		/* Found a X.new.kill file, ie remove the X.new file */
		ptrdiff_t len = p - name;
		long_str srcpath;

		strncpy(srcpath, name, len);
		srcpath[len] = '\0';
		if(!(dstpath = GDKfilepath(farmid, dstdir, srcpath, NULL))) {
			return GDK_FAIL;
		}

		/* step 1: remove the X.new file that is going to be
		 * overridden by X */
		if (MT_remove(dstpath) != 0 && errno != ENOENT) {
			/* if it exists and cannot be removed, all
			 * this is going to fail */
			GDKsyserror("force_move: remove(%s)\n", dstpath);
			GDKfree(dstpath);
			return GDK_FAIL;
		}
		GDKfree(dstpath);

		/* step 2: now remove the .kill file. This one is
		 * crucial, otherwise we'll never finish recovering */
		if(!(killfile = GDKfilepath(farmid, srcdir, name, NULL))) {
			return GDK_FAIL;
		}
		if (MT_remove(killfile) != 0) {
			ret = GDK_FAIL;
			GDKsyserror("force_move: remove(%s)\n", killfile);
		}
		GDKfree(killfile);
		return ret;
	}
	/* try to rename it */
	ret = GDKmove(farmid, srcdir, name, NULL, dstdir, name, NULL, false);

	if (ret != GDK_SUCCEED) {
		char *srcpath;

		/* two legal possible causes: file exists or dir
		 * doesn't exist */
		if(!(dstpath = GDKfilepath(farmid, dstdir, name, NULL)))
			return GDK_FAIL;
		if(!(srcpath = GDKfilepath(farmid, srcdir, name, NULL))) {
			GDKfree(dstpath);
			return GDK_FAIL;
		}
		if (MT_remove(dstpath) != 0)	/* clear destination */
			ret = GDK_FAIL;
		TRC_DEBUG(IO_, "remove %s = %d\n", dstpath, (int) ret);

		(void) GDKcreatedir(dstdir); /* if fails, move will fail */
		ret = GDKmove(farmid, srcdir, name, NULL, dstdir, name, NULL, true);
		TRC_DEBUG(IO_, "link %s %s = %d\n", srcpath, dstpath, (int) ret);
		GDKfree(dstpath);
		GDKfree(srcpath);
	}
	return ret;
}

gdk_return
BBPrecover(int farmid)
{
	str bakdirpath;
	str leftdirpath;
	DIR *dirp;
	struct dirent *dent;
	long_str path, dstpath;
	bat i;
	size_t j = strlen(BATDIR);
	gdk_return ret = GDK_SUCCEED;
	bool dirseen = false;
	str dstdir;

	bakdirpath = GDKfilepath(farmid, NULL, BAKDIR, NULL);
	leftdirpath = GDKfilepath(farmid, NULL, LEFTDIR, NULL);
	if (bakdirpath == NULL || leftdirpath == NULL) {
		GDKfree(bakdirpath);
		GDKfree(leftdirpath);
		return GDK_FAIL;
	}
	dirp = opendir(bakdirpath);
	if (dirp == NULL) {
		if (errno != ENOENT)
			GDKsyserror("cannot open directory %s\n", bakdirpath);
		GDKfree(bakdirpath);
		GDKfree(leftdirpath);
		return GDK_SUCCEED;	/* nothing to do */
	}
	memcpy(dstpath, BATDIR, j);
	dstpath[j] = DIR_SEP;
	dstpath[++j] = 0;
	dstdir = dstpath + j;
	TRC_DEBUG(IO_, "start\n");

	if (MT_mkdir(leftdirpath) < 0 && errno != EEXIST) {
		GDKsyserror("cannot create directory %s\n", leftdirpath);
		closedir(dirp);
		GDKfree(bakdirpath);
		GDKfree(leftdirpath);
		return GDK_FAIL;
	}

	/* move back all files */
	while ((dent = readdir(dirp)) != NULL) {
		const char *q = strchr(dent->d_name, '.');

		if (q == dent->d_name) {
			char *fn;

			if (strcmp(dent->d_name, ".") == 0 ||
			    strcmp(dent->d_name, "..") == 0)
				continue;
			fn = GDKfilepath(farmid, BAKDIR, dent->d_name, NULL);
			if (fn) {
				int uret = MT_remove(fn);
				TRC_DEBUG(IO_, "remove %s = %d\n",
					  fn, uret);
				GDKfree(fn);
			}
			continue;
		} else if (strcmp(dent->d_name, "BBP.dir") == 0) {
			dirseen = true;
			continue;
		}
		if (q == NULL)
			q = dent->d_name + strlen(dent->d_name);
		if ((j = q - dent->d_name) + 1 > sizeof(path)) {
			/* name too long: ignore */
			continue;
		}
		strncpy(path, dent->d_name, j);
		path[j] = 0;
		if (GDKisdigit(*path)) {
			i = strtol(path, NULL, 8);
		} else {
			i = BBP_find(path, false);
			if (i < 0)
				i = -i;
		}
		if (i == 0 || i >= (bat) ATOMIC_GET(&BBPsize) || !BBPvalid(i)) {
			force_move(farmid, BAKDIR, LEFTDIR, dent->d_name);
		} else {
			BBPgetsubdir(dstdir, i);
			if (force_move(farmid, BAKDIR, dstpath, dent->d_name) != GDK_SUCCEED)
				ret = GDK_FAIL;
		}
	}
	closedir(dirp);
	if (dirseen && ret == GDK_SUCCEED) {	/* we have a saved BBP.dir; it should be moved back!! */
		struct stat st;
		char *fn;

		fn = GDKfilepath(farmid, BATDIR, "BBP", "dir");
		if (fn == NULL) {
			ret = GDK_FAIL;
		} else {
			ret = recover_dir(farmid, MT_stat(fn, &st) == 0);
			GDKfree(fn);
		}
	}

	if (ret == GDK_SUCCEED) {
		if (MT_rmdir(bakdirpath) < 0) {
			GDKsyserror("cannot remove directory %s\n", bakdirpath);
			ret = GDK_FAIL;
		}
		TRC_DEBUG(IO_, "rmdir %s = %d\n", bakdirpath, (int) ret);
	}
	if (ret != GDK_SUCCEED)
		GDKerror("recovery failed.\n");

	TRC_DEBUG(IO_, "end\n");
	GDKfree(bakdirpath);
	GDKfree(leftdirpath);
	return ret;
}

/*
 * SUBDIR recovery is quite mindlessly moving all files back to the
 * parent (BAKDIR).  We do recognize moving back BBP.dir and set
 * backed_up_subdir accordingly.
 */
gdk_return
BBPrecover_subdir(void)
{
	str subdirpath;
	DIR *dirp;
	struct dirent *dent;
	gdk_return ret = GDK_SUCCEED;

	subdirpath = GDKfilepath(0, NULL, SUBDIR, NULL);
	if (subdirpath == NULL)
		return GDK_FAIL;
	dirp = opendir(subdirpath);
	if (dirp == NULL && errno != ENOENT)
		GDKsyserror("cannot open directory %s\n", subdirpath);
	GDKfree(subdirpath);
	if (dirp == NULL) {
		return GDK_SUCCEED;	/* nothing to do */
	}
	TRC_DEBUG(IO_, "start\n");

	/* move back all files */
	while ((dent = readdir(dirp)) != NULL) {
		if (dent->d_name[0] == '.')
			continue;
		ret = GDKmove(0, SUBDIR, dent->d_name, NULL, BAKDIR, dent->d_name, NULL, true);
		if (ret == GDK_SUCCEED && strcmp(dent->d_name, "BBP.dir") == 0)
			backup_dir = 1;
		if (ret != GDK_SUCCEED)
			break;
	}
	closedir(dirp);

	/* delete the directory */
	if (ret == GDK_SUCCEED) {
		ret = GDKremovedir(0, SUBDIR);
		if (backup_dir == 2) {
			TRC_DEBUG(IO_, "%s%cBBP.dir had disappeared!\n", SUBDIR, DIR_SEP);
			backup_dir = 0;
		}
	}
	TRC_DEBUG(IO_, "end = %d\n", (int) ret);

	if (ret != GDK_SUCCEED)
		GDKerror("recovery failed.\n");
	return ret;
}

/*
 * @- The diskscan
 * The BBPdiskscan routine walks through the BAT dir, cleans up
 * leftovers, and measures disk occupancy.  Leftovers are files that
 * cannot belong to a BAT. in order to establish this for [ht]heap
 * files, the BAT descriptor is loaded in order to determine whether
 * these files are still required.
 *
 * The routine gathers all bat sizes in a bat that contains bat-ids
 * and bytesizes. The return value is the number of bytes of space
 * freed.
 */
static bool
persistent_bat(bat bid)
{
	if (bid >= 0 && bid < (bat) ATOMIC_GET(&BBPsize) && BBPvalid(bid)) {
		BAT *b = BBP_cache(bid);

		if (b == NULL || b->batCopiedtodisk) {
			return true;
		}
	}
	return false;
}

static BAT *
getdesc(bat bid)
{
	BAT *b = NULL;

	if (is_bat_nil(bid))
		return NULL;
	assert(bid > 0);
	if (bid < (bat) ATOMIC_GET(&BBPsize) && BBP_logical(bid))
		b = BBP_desc(bid);
	if (b == NULL)
		BBPclear(bid, true);
	return b;
}

static bool
BBPdiskscan(const char *parent, size_t baseoff)
{
	DIR *dirp = opendir(parent);
	struct dirent *dent;
	char fullname[FILENAME_MAX];
	str dst = fullname;
	size_t dstlen = sizeof(fullname);
	const char *src = parent;

	if (dirp == NULL) {
		if (errno != ENOENT)
			GDKsyserror("cannot open directory %s\n", parent);
		return true;	/* nothing to do */
	}

	while (*src) {
		*dst++ = *src++;
		dstlen--;
	}
	if (dst > fullname && dst[-1] != DIR_SEP) {
		*dst++ = DIR_SEP;
		dstlen--;
	}

	while ((dent = readdir(dirp)) != NULL) {
		const char *p;
		bat bid;
		bool ok, delete;

		if (dent->d_name[0] == '.')
			continue;	/* ignore .dot files and directories (. ..) */

		if (strncmp(dent->d_name, "BBP.", 4) == 0 &&
		    (strcmp(parent + baseoff, BATDIR) == 0 ||
		     strncmp(parent + baseoff, BAKDIR, strlen(BAKDIR)) == 0 ||
		     strncmp(parent + baseoff, SUBDIR, strlen(SUBDIR)) == 0))
			continue;

		p = strchr(dent->d_name, '.');

		if (strlen(dent->d_name) >= dstlen) {
			/* found a file with too long a name
			   (i.e. unknown); stop pruning in this
			   subdir */
			fprintf(stderr, "unexpected file %s, leaving %s.\n", dent->d_name, parent);
			break;
		}
		strncpy(dst, dent->d_name, dstlen);
		fullname[sizeof(fullname) - 1] = 0;

		if (p == NULL && !BBPdiskscan(fullname, baseoff)) {
			/* it was a directory */
			continue;
		}

		if (p && strcmp(p + 1, "tmp") == 0) {
			delete = true;
			ok = true;
			bid = 0;
		} else {
			bid = strtol(dent->d_name, NULL, 8);
			ok = p && bid;
			delete = false;

			if (!ok || !persistent_bat(bid)) {
				delete = true;
			} else if (strncmp(p + 1, "tail", 4) == 0) {
				BAT *b = getdesc(bid);
				delete = (b == NULL || !b->ttype || !b->batCopiedtodisk);
				if (!delete) {
					if (b->ttype == TYPE_str) {
						switch (b->twidth) {
						case 1:
							delete = strcmp(p + 1, "tail1") != 0;
							break;
						case 2:
							delete = strcmp(p + 1, "tail2") != 0;
							break;
#if SIZEOF_VAR_T == 8
						case 4:
							delete = strcmp(p + 1, "tail4") != 0;
							break;
#endif
						default:
							delete = strcmp(p + 1, "tail") != 0;
							break;
						}
					} else {
						delete = strcmp(p + 1, "tail") != 0;
					}
				}
			} else if (strncmp(p + 1, "theap", 5) == 0) {
				BAT *b = getdesc(bid);
				delete = (b == NULL || !b->tvheap || !b->batCopiedtodisk);
			} else if (strncmp(p + 1, "thashl", 6) == 0 ||
				   strncmp(p + 1, "thashb", 6) == 0) {
#ifdef PERSISTENTHASH
				BAT *b = getdesc(bid);
				delete = b == NULL;
				if (!delete)
					b->thash = (Hash *) 1;
#else
				delete = true;
#endif
			} else if (strncmp(p + 1, "thash", 5) == 0) {
				/* older versions used .thash which we
				 * can simply ignore */
				delete = true;
			} else if (strncmp(p + 1, "thsh", 4) == 0) {
				/* temporary hash files which we can
				 * simply ignore */
				delete = true;
			} else if (strncmp(p + 1, "timprints", 9) == 0) {
				BAT *b = getdesc(bid);
				delete = b == NULL;
				if (!delete)
					b->timprints = (Imprints *) 1;
			} else if (strncmp(p + 1, "torderidx", 9) == 0) {
#ifdef PERSISTENTIDX
				BAT *b = getdesc(bid);
				delete = b == NULL;
				if (!delete)
					b->torderidx = (Heap *) 1;
#else
				delete = true;
#endif
			} else if (strncmp(p + 1, "tstrimps", 8) == 0) {
				BAT *b = getdesc(bid);
				delete = b == NULL;
				if (!delete)
					b->tstrimps = (Strimps *)1;
			} else if (strncmp(p + 1, "new", 3) != 0) {
				ok = false;
			}
		}
		if (!ok) {
			/* found an unknown file; stop pruning in this
			 * subdir */
			fprintf(stderr, "unexpected file %s, leaving %s.\n", dent->d_name, parent);
			break;
		}
		if (delete) {
			if (MT_remove(fullname) != 0 && errno != ENOENT) {
				GDKsyserror("remove(%s)", fullname);
				continue;
			}
			TRC_DEBUG(IO_, "remove(%s) = 0\n", fullname);
		}
	}
	closedir(dirp);
	return false;
}

void
gdk_bbp_reset(void)
{
	int i;

	BBP_free = 0;
	while (BBPlimit > 0) {
		BBPlimit -= BBPINIT;
		assert(BBPlimit >= 0);
		GDKfree(BBP[BBPlimit >> BBPINITLOG]);
		BBP[BBPlimit >> BBPINITLOG] = NULL;
	}
	ATOMIC_SET(&BBPsize, 0);
	for (i = 0; i < MAXFARMS; i++)
		GDKfree((void *) BBPfarms[i].dirname); /* loose "const" */
	memset(BBPfarms, 0, sizeof(BBPfarms));
	GDKfree(BBP_hash);
	BBP_hash = NULL;
	BBP_mask = 0;

	locked_by = 0;
	BBPunloadCnt = 0;
	backup_files = 0;
	backup_dir = 0;
	backup_subdir = 0;
}

static MT_Lock GDKCallbackListLock = MT_LOCK_INITIALIZER(GDKCallbackListLock);

static struct {
	int cnt;
	gdk_callback *head;
} callback_list = {
	.cnt = 0,
	.head = NULL,
};

/*
 * @- Add a callback
 * Adds new callback to the callback list.
 */
gdk_return
gdk_add_callback(char *name, gdk_callback_func *f, int argc, void *argv[], int
		interval)
{

	gdk_callback *callback = NULL;
	gdk_callback *p = callback_list.head;

	if (!(callback = GDKmalloc(sizeof(gdk_callback) + sizeof(void *) * argc))) {
		TRC_CRITICAL(GDK, "Failed to allocate memory!");
		return GDK_FAIL;
	}

	*callback = (gdk_callback) {
		.name = name,
		.argc = argc,
		.interval = interval,
		.func = f,
	};

	for (int i=0; i < argc; i++) {
		callback->argv[i] = argv[i];
	}

	MT_lock_set(&GDKCallbackListLock);
	if (p) {
		int cnt = 1;
		do {
			// check if already added
			if (strcmp(callback->name, p->name) == 0) {
				MT_lock_unset(&GDKCallbackListLock);
				GDKfree(callback);
				return GDK_FAIL;
			}
			if (p->next == NULL) {
			   	p->next = callback;
				p = callback->next;
			} else {
				p = p->next;
			}
			cnt += 1;
		} while(p);
		callback_list.cnt = cnt;
	} else {
		callback_list.cnt = 1;
		callback_list.head = callback;
	}
	MT_lock_unset(&GDKCallbackListLock);
	return GDK_SUCCEED;
}

/*
 * @- Remove a callback
 * Removes a callback from the callback list with a given name as an argument.
 */
gdk_return
gdk_remove_callback(char *cb_name, gdk_callback_func *argsfree)
{
	gdk_callback *curr = callback_list.head;
	gdk_callback *prev = NULL;
	gdk_return res = GDK_FAIL;
	while(curr) {
		if (strcmp(cb_name, curr->name) == 0) {
			MT_lock_set(&GDKCallbackListLock);
			if (curr == callback_list.head && prev == NULL) {
				callback_list.head = curr->next;
			} else {
				prev->next = curr->next;
			}
			if (argsfree)
			       	argsfree(curr->argc, curr->argv);
			GDKfree(curr);
			curr = NULL;
			callback_list.cnt -=1;
			res = GDK_SUCCEED;
			MT_lock_unset(&GDKCallbackListLock);
		} else {
			prev = curr;
			curr = curr->next;
		}
	}
	return res;
}

static gdk_return
do_callback(gdk_callback *cb)
{
	cb->last_called = GDKusec();
	return cb->func(cb->argc, cb->argv);
}

static bool
should_call(gdk_callback *cb)
{
	if (cb->last_called && cb->interval) {
		return (cb->last_called + cb->interval * 1000 * 1000) <
			GDKusec();
	}
	return true;
}

static void
BBPcallbacks(void)
{
	gdk_callback *next = callback_list.head;

	MT_lock_set(&GDKCallbackListLock);
	while (next) {
		if(should_call(next))
			do_callback(next);
		next = next->next;
	}
	MT_lock_unset(&GDKCallbackListLock);
}<|MERGE_RESOLUTION|>--- conflicted
+++ resolved
@@ -1394,10 +1394,10 @@
 		bool swap = false;
 		if (BBP_refs(bid) == 0 &&
 		    BBP_lrefs(bid) != 0 &&
-<<<<<<< HEAD
 		    (b = BBP_cache(bid)) != NULL) {
 			MT_lock_set(&b->theaplock);
 			if (b->batSharecnt == 0 &&
+			    !isVIEW(b) &&
 			    (!BATdirty(b) || (aggressive && b->theap->storage == STORE_MMAP && (b->tvheap == NULL || b->tvheap->storage == STORE_MMAP))) &&
 			    !(BBP_status(bid) & flag) /*&&
 			    (BBP_status(bid) & BBPPERSISTENT ||
@@ -1406,17 +1406,6 @@
 				swap = true;
 			}
 			MT_lock_unset(&b->theaplock);
-=======
-		    (b = BBP_cache(bid)) != NULL &&
-		    b->batSharecnt == 0 &&
-		    !isVIEW(b) &&
-		    (!BATdirty(b) || (aggressive && b->theap->storage == STORE_MMAP && (b->tvheap == NULL || b->tvheap->storage == STORE_MMAP))) &&
-		    !(BBP_status(bid) & flag) /*&&
-		    (BBP_status(bid) & BBPPERSISTENT ||
-		    (b->batRole == PERSISTENT && BBP_lrefs(bid) == 1)) */) {
-			BBP_status_on(bid, BBPUNLOADING);
-			swap = true;
->>>>>>> 848da34d
 		}
 		MT_lock_unset(&GDKswapLock(bid));
 		if (swap) {
@@ -3158,11 +3147,7 @@
 
 	assert(BBP_refs(i) == 1);
 
-<<<<<<< HEAD
-	return decref(i, false, false, true, lock, __func__) <0;
-=======
-	return decref(i, false, false, lock, __func__) < 0;
->>>>>>> 848da34d
+	return decref(i, false, false, true, lock, __func__) < 0;
 }
 
 /*
