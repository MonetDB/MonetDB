/*
 * This Source Code Form is subject to the terms of the Mozilla Public
 * License, v. 2.0.  If a copy of the MPL was not distributed with this
 * file, You can obtain one at http://mozilla.org/MPL/2.0/.
 *
 * Copyright 1997 - July 2008 CWI, August 2008 - 2017 MonetDB B.V.
 */

/*
 * @a M. L. Kersten, P. Boncz, N. J. Nes
 * @* BAT Buffer Pool (BBP)
 * The BATs created and loaded are collected in a BAT buffer pool.
 * The Bat Buffer Pool has a number of functions:
 * @table @code
 *
 * @item administration and lookup
 * The BBP is a directory which contains status information about all
 * known BATs.  This interface may be used very heavily, by
 * data-intensive applications.  To eliminate all overhead, read-only
 * access to the BBP may be done by table-lookups. The integer index
 * type for these lookups is @emph{bat}, as retrieved by
 * @emph{BBPcacheid(b)}. The @emph{bat} zero is reserved for the nil
 * bat.
 *
 * @item persistence
 * The BBP is made persistent by saving it to the dictionary file
 * called @emph{BBP.dir} in the database.
 *
 * When the number of BATs rises, having all files in one directory
 * becomes a bottleneck.  The BBP therefore implements a scheme that
 * distributes all BATs in a growing directory tree with at most 64
 * BATs stored in one node.
 *
 * @item buffer management
 * The BBP is responsible for loading and saving of BATs to disk. It
 * also contains routines to unload BATs from memory when memory
 * resources get scarce. For this purpose, it administers BAT memory
 * reference counts (to know which BATs can be unloaded) and BAT usage
 * statistics (it unloads the least recently used BATs).
 *
 * @item recovery
 * When the database is closed or during a run-time syncpoint, the
 * system tables must be written to disk in a safe way, that is immune
 * for system failures (like disk full). To do so, the BBP implements
 * an atomic commit and recovery protocol: first all files to be
 * overwritten are moved to a BACKUP/ dir. If that succeeds, the
 * writes are done. If that also fully succeeds the BACKUP/ dir is
 * renamed to DELETE_ME/ and subsequently deleted.  If not, all files
 * in BACKUP/ are moved back to their original location.
 *
 * @item unloading
 * Bats which have a logical reference (ie. a lrefs > 0) but no memory
 * reference (refcnt == 0) can be unloaded. Unloading dirty bats
 * means, moving the original (committed version) to the BACKUP/ dir
 * and saving the bat. This complicates the commit and recovery/abort
 * issues.  The commit has to check if the bat is already moved. And
 * The recovery has to always move back the files from the BACKUP/
 * dir.
 *
 * @item reference counting
 * Bats use have two kinds of references: logical and physical
 * (pointer) ones.  The logical references are administered by
 * BBPretain/BBPrelease, the physical ones by BBPfix/BBPunfix.
 *
 * @item share counting
 * Views use the heaps of there parent bats. To save guard this, the
 * parent has a shared counter, which is incremented and decremented
 * using BBPshare and BBPunshare. These functions make sure the parent
 * is memory resident as required because of the 'pointer' sharing.
 * @end table
 */

#include "monetdb_config.h"
#include "gdk.h"
#include "gdk_private.h"
#include "gdk_storage.h"
#include "mutils.h"

#ifndef F_OK
#define F_OK 0
#endif
#ifdef _MSC_VER
#define access(f, m)	_access(f, m)
#endif

/*
 * The BBP has a fixed address, so re-allocation due to a growing BBP
 * caused by one thread does not disturb reads to the old entries by
 * another.  This is implemented using anonymous virtual memory;
 * extensions on the same address are guaranteed because a large
 * non-committed VM area is requested initially. New slots in the BBP
 * are found in O(1) by keeping a freelist that uses the 'next' field
 * in the BBPrec records.
 */
BBPrec *BBP[N_BBPINIT];		/* fixed base VM address of BBP array */
bat BBPlimit = 0;		/* current committed VM BBP array */
#ifdef ATOMIC_LOCK
static MT_Lock BBPsizeLock MT_LOCK_INITIALIZER("BBPsizeLock");
#endif
static volatile ATOMIC_TYPE BBPsize = 0; /* current used size of BBP array */

struct BBPfarm_t BBPfarms[MAXFARMS];

#define KITTENNAP 4 	/* used to suspend processing */
#define BBPNONAME "."		/* filler for no name in BBP.dir */
/*
 * The hash index uses a bucket index (int array) of size mask that is
 * tuned for perfect hashing (1 lookup). The bucket chain uses the
 * 'next' field in the BBPrec records.
 */
bat *BBP_hash = NULL;		/* BBP logical name hash buckets */
bat BBP_mask = 0;		/* number of buckets = & mask */

static void BBPspin(bat bid, const char *debug, int event);
static gdk_return BBPfree(BAT *b, const char *calledFrom);
static void BBPdestroy(BAT *b);
static void BBPuncacheit(bat bid, int unloaddesc);
static gdk_return BBPprepare(bit subcommit);
static BAT *getBBPdescriptor(bat i, int lock);
static gdk_return BBPbackup(BAT *b, bit subcommit);
static gdk_return BBPdir(int cnt, bat *subcommit);

#ifdef HAVE_HGE
/* start out by saying we have no hge, but as soon as we've seen one,
 * we'll always say we do have it */
static int havehge = 0;
#endif

#define BBPnamecheck(s) (BBPtmpcheck(s) ? strtol((s) + 4, NULL, 8) : 0)

static void
BBP_insert(bat i)
{
	bat idx = (bat) (strHash(BBP_logical(i)) & BBP_mask);

	BBP_next(i) = BBP_hash[idx];
	BBP_hash[idx] = i;
}

static void
BBP_delete(bat i)
{
	bat *h = BBP_hash;
	const char *s = BBP_logical(i);
	bat idx = (bat) (strHash(s) & BBP_mask);

	for (h += idx; (i = *h) != 0; h = &BBP_next(i)) {
		if (strcmp(BBP_logical(i), s) == 0) {
			*h = BBP_next(i);
			break;
		}
	}
}

bat
getBBPsize(void)
{
	return (bat) ATOMIC_GET(BBPsize, BBPsizeLock);
}


/*
 * other globals
 */
int BBP_dirty = 0;		/* BBP structures modified? */
int BBPin = 0;			/* bats loaded statistic */
int BBPout = 0;			/* bats saved statistic */

/*
 * @+ BBP Consistency and Concurrency
 * While GDK provides the basic building blocks for an ACID system, in
 * itself it is not such a system, as we this would entail too much
 * overhead that is often not needed. Hence, some consistency control
 * is left to the user. The first important user constraint is that if
 * a user updates a BAT, (s)he himself must assure that no-one else
 * accesses this BAT.
 *
 * Concerning buffer management, the BBP carries out a swapping
 * policy.  BATs are kept in memory till the memory is full. If the
 * memory is full, the malloc functions initiate BBP trim actions,
 * that unload the coldest BATs that have a zero reference count. The
 * second important user constraint is therefore that a user may only
 * manipulate live BAT data in memory if it is sure that there is at
 * least one reference count to that BAT.
 *
 * The main BBP array is protected by two locks:
 * @table @code
 * @item GDKcacheLock]
 * this lock guards the free slot management in the BBP array.  The
 * BBP operations that allocate a new slot for a new BAT
 * (@emph{BBPinit},@emph{BBPcacheit}), delete the slot of a destroyed
 * BAT (@emph{BBPreclaim}), or rename a BAT (@emph{BBPrename}), hold
 * this lock. It also protects all BAT (re)naming actions include
 * (read and write) in the hash table with BAT names.
 * @item GDKswapLock
 * this lock guards the swap (loaded/unloaded) status of the
 * BATs. Hence, all BBP routines that influence the swapping policy,
 * or actually carry out the swapping policy itself, acquire this lock
 * (e.g. @emph{BBPfix},@emph{BBPunfix}).  Note that this also means
 * that updates to the BBP_status indicator array must be protected by
 * GDKswapLock.
 *
 * To reduce contention GDKswapLock was split into multiple locks; it
 * is now an array of lock pointers which is accessed by
 * GDKswapLock(bat)
 * @end table
 *
 * Routines that need both locks should first acquire the locks in the
 * GDKswapLock array (in ascending order) and then GDKcacheLock (and
 * release them in reverse order).
 *
 * To obtain maximum speed, read operations to existing elements in
 * the BBP are unguarded. As said, it is the users responsibility that
 * the BAT that is being read is not being modified. BBP update
 * actions that modify the BBP data structure itself are locked by the
 * BBP functions themselves. Hence, multiple concurrent BBP read
 * operations may be ongoing while at the same time at most one BBP
 * write operation @strong{on a different BAT} is executing.  This
 * holds for accesses to the public (quasi-) arrays @emph{BBPcache},
 * @emph{BBPstatus}, @emph{BBPrefs}, @emph{BBPlogical} and
 * @emph{BBPphysical}. These arrays are called quasi as now they are
 * actually stored together in one big BBPrec array called BBP, that
 * is allocated in anonymous VM space, so we can reallocate this
 * structure without changing the base address (a crucial feature if
 * read actions are to go on unlocked while other entries in the BBP
 * may be modified).
 */
static volatile MT_Id locked_by = 0;

#define BBP_unload_inc(bid, nme)		\
	do {					\
		MT_lock_set(&GDKunloadLock);	\
		BBPunloadCnt++;			\
		MT_lock_unset(&GDKunloadLock);	\
	} while (0)

#define BBP_unload_dec(bid, nme)		\
	do {					\
		MT_lock_set(&GDKunloadLock);	\
		--BBPunloadCnt;			\
		assert(BBPunloadCnt >= 0);	\
		MT_lock_unset(&GDKunloadLock);	\
	} while (0)

static int BBPunloadCnt = 0;
static MT_Lock GDKunloadLock MT_LOCK_INITIALIZER("GDKunloadLock");

void
BBPlock(void)
{
	int i;

	/* wait for all pending unloads to finish */
	MT_lock_set(&GDKunloadLock);
	while (BBPunloadCnt > 0) {
		MT_lock_unset(&GDKunloadLock);
		MT_sleep_ms(1);
		MT_lock_set(&GDKunloadLock);
	}

	for (i = 0; i <= BBP_THREADMASK; i++)
		MT_lock_set(&GDKtrimLock(i));
	for (i = 0; i <= BBP_THREADMASK; i++)
		MT_lock_set(&GDKcacheLock(i));
	for (i = 0; i <= BBP_BATMASK; i++)
		MT_lock_set(&GDKswapLock(i));
	locked_by = MT_getpid();

	MT_lock_unset(&GDKunloadLock);
}

void
BBPunlock(void)
{
	int i;

	for (i = BBP_BATMASK; i >= 0; i--)
		MT_lock_unset(&GDKswapLock(i));
	for (i = BBP_THREADMASK; i >= 0; i--)
		MT_lock_unset(&GDKcacheLock(i));
	locked_by = 0;
	for (i = BBP_THREADMASK; i >= 0; i--)
		MT_lock_unset(&GDKtrimLock(i));
}


static gdk_return
BBPinithash(int j)
{
	bat i = (bat) ATOMIC_GET(BBPsize, BBPsizeLock);

	assert(j >= 0 && j <= BBP_THREADMASK);
	for (BBP_mask = 1; (BBP_mask << 1) <= BBPlimit; BBP_mask <<= 1)
		;
	BBP_hash = (bat *) GDKzalloc(BBP_mask * sizeof(bat));
	if (BBP_hash == NULL) {
		GDKerror("BBPinithash: cannot allocate memory\n");
		return GDK_FAIL;
	}
	BBP_mask--;

	while (--i > 0) {
		const char *s = BBP_logical(i);

		if (s) {
			if (*s != '.' && BBPtmpcheck(s) == 0) {
				BBP_insert(i);
			}
		} else {
			BBP_next(i) = BBP_free(j);
			BBP_free(j) = i;
			if (++j > BBP_THREADMASK)
				j = 0;
		}
	}
	return GDK_SUCCEED;
}

int
BBPselectfarm(int role, int type, enum heaptype hptype)
{
	int i;

	(void) type;		/* may use in future */
	(void) hptype;		/* may use in future */

	assert(role >= 0 && role < 32);
#ifndef PERSISTENTHASH
	if (hptype == hashheap)
		role = TRANSIENT;
#endif
#ifndef PERSISTENTIDX
	if (hptype == orderidxheap)
		role = TRANSIENT;
#endif
	for (i = 0; i < MAXFARMS; i++)
		if (BBPfarms[i].dirname && BBPfarms[i].roles & (1 << role))
			return i;
	/* must be able to find farms for TRANSIENT and PERSISTENT */
	assert(role != TRANSIENT && role != PERSISTENT);
	return -1;
}

/*
 * BBPextend must take the trimlock, as it is called when other BBP
 * locks are held and it will allocate memory.
 */
static gdk_return
BBPextend(int idx, int buildhash)
{
	if ((bat) ATOMIC_GET(BBPsize, BBPsizeLock) >= N_BBPINIT * BBPINIT) {
		GDKerror("BBPextend: trying to extend BAT pool beyond the "
			 "limit (%d)\n", N_BBPINIT * BBPINIT);
		return GDK_FAIL;
	}

	/* make sure the new size is at least BBPsize large */
	while (BBPlimit < (bat) ATOMIC_GET(BBPsize, BBPsizeLock)) {
		assert(BBP[BBPlimit >> BBPINITLOG] == NULL);
		BBP[BBPlimit >> BBPINITLOG] = GDKzalloc(BBPINIT * sizeof(BBPrec));
		if (BBP[BBPlimit >> BBPINITLOG] == NULL) {
			GDKerror("BBPextend: failed to extend BAT pool\n");
			return GDK_FAIL;
		}
		BBPlimit += BBPINIT;
	}

	if (buildhash) {
		int i;

		GDKfree(BBP_hash);
		BBP_hash = NULL;
		for (i = 0; i <= BBP_THREADMASK; i++)
			BBP_free(i) = 0;
		if (BBPinithash(idx) != GDK_SUCCEED)
			return GDK_FAIL;
	}
	return GDK_SUCCEED;
}

static inline char *
BBPtmpname(char *s, size_t len, bat i)
{
	snprintf(s, len, "tmp_%o", (int) i);
	return s;
}

static inline str
BBPphysicalname(str s, int len, bat i)
{
	s[--len] = 0;
	while (i > 0) {
		s[--len] = '0' + (i & 7);
		i >>= 3;
	}
	return s + len;
}

static gdk_return
recover_dir(int farmid, int direxists)
{
	if (direxists) {
		/* just try; don't care about these non-vital files */
		if (GDKunlink(farmid, BATDIR, "BBP", "bak") != GDK_SUCCEED)
			fprintf(stderr, "#recover_dir: unlink of BBP.bak failed\n");
		if (GDKmove(farmid, BATDIR, "BBP", "dir", BATDIR, "BBP", "bak") != GDK_SUCCEED)
			fprintf(stderr, "#recover_dir: rename of BBP.dir to BBP.bak failed\n");
	}
	return GDKmove(farmid, BAKDIR, "BBP", "dir", BATDIR, "BBP", "dir");
}

static gdk_return BBPrecover(int farmid);
static gdk_return BBPrecover_subdir(void);
static int BBPdiskscan(const char *, size_t);

#ifdef GDKLIBRARY_SORTEDPOS
static void
fixsorted(void)
{
	bat bid;
	BAT *b;
	BATiter bi;
	int dbg = GDKdebug;
	int loaded;

	GDKdebug &= ~(CHECKMASK | PROPMASK);
	for (bid = 1; bid < (bat) ATOMIC_GET(BBPsize, BBPsizeLock); bid++) {
		if ((b = BBP_desc(bid)) == NULL)
			continue; /* not a valid BAT */
		loaded = 0;
		if (b->tnosorted != 0) {
			if (b->tsorted) {
				/* position should not be set */
				b->batDirtydesc = 1;
				b->tnosorted = 0;
			} else if (b->tnosorted == 0 ||
				   b->tnosorted >= b->batCount ||
				   b->ttype < 0) {
				/* out of range */
				b->batDirtydesc = 1;
				b->tnosorted = 0;
			} else if (b->ttype == TYPE_void) {
				/* void is always sorted */
				b->batDirtydesc = 1;
				b->tnosorted = 0;
				b->tsorted = 1;
			} else {
				if (!loaded) {
					b = BATdescriptor(bid);
					bi = bat_iterator(b);
					if (b == NULL)
						b = BBP_desc(bid);
					else
						loaded = 1;
				}
				if (!loaded ||
				    ATOMcmp(b->ttype,
					    BUNtail(bi, b->tnosorted - 1),
					    BUNtail(bi, b->tnosorted)) <= 0) {
					/* incorrect hint */
					b->batDirtydesc = 1;
					b->tnosorted = 0;
				}
			}
		}
		if (b->tnorevsorted != 0) {
			if (b->trevsorted) {
				/* position should not be set */
				b->batDirtydesc = 1;
				b->tnorevsorted = 0;
			} else if (b->tnorevsorted == 0 ||
				   b->tnorevsorted >= b->batCount ||
				   b->ttype < 0) {
				/* out of range */
				b->batDirtydesc = 1;
				b->tnorevsorted = 0;
			} else if (b->ttype == TYPE_void) {
				/* void is only revsorted if nil */
				b->batDirtydesc = 1;
				if (b->tseqbase == oid_nil ||
				    b->batCount <= 1) {
					b->tnorevsorted = 0;
					b->trevsorted = 1;
				} else {
					b->tnorevsorted = 1;
				}
			} else {
				if (!loaded) {
					b = BATdescriptor(bid);
					bi = bat_iterator(b);
					if (b == NULL)
						b = BBP_desc(bid);
					else
						loaded = 1;
				}
				if (!loaded ||
				    ATOMcmp(b->ttype,
					    BUNtail(bi, b->tnorevsorted - 1),
					    BUNtail(bi, b->tnorevsorted)) >= 0) {
					/* incorrect hint */
					b->batDirtydesc = 1;
					b->tnorevsorted = 0;
				}
			}
		}
		if (loaded)
			BBPunfix(bid);
	}
	GDKdebug = dbg;
}
#endif

#ifdef GDKLIBRARY_OLDWKB
/* "Danger, Will Robinson".
 *
 * Upgrade the Well-known Binary (WKB) from older geom versions to the
 * one in current use.  This function must be called before the SQL
 * Write-ahead Log (WAL) is processed, and in order to be able to
 * recover safely, we call it here.  The WAL may create new BATs with
 * the WKB type, or append values to an existing BAT.  In the first
 * case it is hard, and in the second impossible, to upgrade the BAT
 * later.
 *
 * This function is located here, since it needs to be called early
 * (as discussed), and because it calls functions that are GDK only.
 * There is a little knowledge about the MonetDB WKB type, but nothing
 * about the internals of the type.  The only knowledge is the layout
 * of the old and new structures.
 *
 * All errors are fatal.
 */
static void
fixwkbheap(void)
{
	bat bid, bbpsize = getBBPsize();
	BAT *b;
	int utypewkb = ATOMunknown_find("wkb");
	const char *nme, *bnme;
	char filename[64];
	Heap h1, h2;
	const var_t *restrict old;
	var_t *restrict new;
	BUN i;
	struct old_wkb {
		int len;
		char data[FLEXIBLE_ARRAY_MEMBER];
	} *owkb;
	struct new_wkb {
		int len;
		int srid;
		char data[FLEXIBLE_ARRAY_MEMBER];
	} *nwkb;
	char *oldname, *newname;

	if (utypewkb == 0)
		GDKfatal("fixwkbheap: no space for wkb atom");

	for (bid = 1; bid < bbpsize; bid++) {
		if ((b = BBP_desc(bid)) == NULL)
			continue; /* not a valid BAT */

		if (b->ttype != utypewkb || b->batCount == 0)
			continue; /* nothing to do for this BAT */
		assert(b->tvheap);
		assert(b->twidth == SIZEOF_VAR_T);

		nme = BBP_physical(bid);
		if ((bnme = strrchr(nme, DIR_SEP)) == NULL)
			bnme = nme;
		else
			bnme++;
		snprintf(filename, sizeof(filename), "BACKUP%c%s", DIR_SEP, bnme);
		if ((oldname = GDKfilepath(b->theap.farmid, BATDIR, nme, "tail")) == NULL ||
		    (newname = GDKfilepath(b->theap.farmid, BAKDIR, bnme, "tail")) == NULL ||
		    GDKcreatedir(newname) != GDK_SUCCEED ||
		    rename(oldname, newname) < 0)
			GDKfatal("fixwkbheap: cannot make backup of %s.tail\n", nme);
		GDKfree(oldname);
		GDKfree(newname);
		if ((oldname = GDKfilepath(b->tvheap->farmid, BATDIR, nme, "theap")) == NULL ||
		    (newname = GDKfilepath(b->tvheap->farmid, BAKDIR, bnme, "theap")) == NULL ||
		    rename(oldname, newname) < 0)
			GDKfatal("fixwkbheap: cannot make backup of %s.theap\n", nme);
		GDKfree(oldname);
		GDKfree(newname);

		h1 = b->theap;
		h1.filename = NULL;
		h1.base = NULL;
		h1.dirty = 0;
		h2 = *b->tvheap;
		h2.filename = NULL;
		h2.base = NULL;
		h2.dirty = 0;

		/* load old heaps */
		if (HEAPload(&h1, filename, "tail", 0) != GDK_SUCCEED ||
		    HEAPload(&h2, filename, "theap", 0) != GDK_SUCCEED)
			GDKfatal("fixwkbheap: cannot load old heaps for BAT %d\n", bid);
		/* create new heaps */
		if ((b->theap.filename = GDKfilepath(NOFARM, NULL, nme, "tail")) == NULL ||
		    (b->tvheap->filename = GDKfilepath(NOFARM, NULL, nme, "theap")) == NULL)
			GDKfatal("fixwkbheap: out of memory\n");
		if (HEAPalloc(&b->theap, b->batCapacity, SIZEOF_VAR_T) != GDK_SUCCEED)
			GDKfatal("fixwkbheap: cannot allocate heap\n");
		b->theap.dirty = TRUE;
		b->theap.free = h1.free;
		HEAP_initialize(b->tvheap, b->batCapacity, 0, (int) sizeof(var_t));
		if (b->tvheap->base == NULL)
			GDKfatal("fixwkbheap: cannot allocate heap\n");
		b->tvheap->parentid = bid;

		/* do the conversion */
		b->theap.dirty = TRUE;
		b->tvheap->dirty = TRUE;
		old = (const var_t *) h1.base;
		new = (var_t *) Tloc(b, 0);
		for (i = 0; i < b->batCount; i++) {
			int len;
			owkb = (struct old_wkb *) (h2.base + old[i]);
			if ((len = owkb->len) == ~0)
				len = 0;
			if ((new[i] = HEAP_malloc(b->tvheap, offsetof(struct new_wkb, data) + len)) == 0)
				GDKfatal("fixwkbheap: cannot allocate heap space\n");
			nwkb = (struct new_wkb *) (b->tvheap->base + new[i]);
			nwkb->len = owkb->len;
			nwkb->srid = 0;
			if (len > 0)
				memcpy(nwkb->data, owkb->data, len);
		}
		HEAPfree(&h1, 0);
		HEAPfree(&h2, 0);
		if (HEAPsave(&b->theap, nme, "tail") != GDK_SUCCEED ||
		    HEAPsave(b->tvheap, nme, "theap") != GDK_SUCCEED)
			GDKfatal("fixwkbheap: saving heap failed\n");
		HEAPfree(&b->theap, 0);
		HEAPfree(b->tvheap, 0);
	}
}
#endif

#ifdef GDKLIBRARY_BADEMPTY
/* There was a bug (fixed in changeset 1f5498568a24) which could
 * result in empty strings not being double-eliminated.  This code
 * fixes the affected bats.
 * Note that we only fix BATs whose string heap is still fully double
 * eliminated. */
static inline int
offsearch(const int *restrict offsets, int noffsets, int val)
{
	/* binary search on offsets for val, return whether present */
	int lo = 0, hi = noffsets - 1, mid;

	while (hi > lo) {
		mid = (lo + hi) / 2;
		if (offsets[mid] == val)
			return 1;
		if (offsets[mid] < val)
			lo = mid + 1;
		else
			hi = mid - 1;
	}
	return offsets[lo] == val;
}

static void
fixstroffheap(BAT *b, int *restrict offsets)
{
	long_str filename;
	Heap h1;		/* old offset heap */
	Heap h2;		/* new string heap */
	Heap h3;		/* new offset heap */
	Heap *h;		/* string heap */
	int noffsets = 0;
	const size_t extralen = b->tvheap->hashash ? EXTRALEN : 0;
	size_t pos;
	var_t emptyoff = 0;
	const char *nme, *bnme;
	char *srcdir;
	BUN i;
	int width;
	int nofix = 1;

	assert(GDK_ELIMDOUBLES(b->tvheap));

	nme = BBP_physical(b->batCacheid);
	srcdir = GDKfilepath(NOFARM, BATDIR, nme, NULL);
	if (srcdir == NULL)
		GDKfatal("fixstroffheap: GDKmalloc failed\n");
	*strrchr(srcdir, DIR_SEP) = 0;

	/* load string heap */
	if (HEAPload(b->tvheap, nme, "theap", 0) != GDK_SUCCEED)
		GDKfatal("fixstroffheap: loading string (theap) heap "
			 "for BAT %d failed\n", b->batCacheid);
	h = b->tvheap;		/* abbreviation */
	/* collect valid offsets */
	pos = GDK_STRHASHSIZE;
	while (pos < h->free) {
		const char *s;
		size_t pad;

		pad = GDK_VARALIGN - (pos & (GDK_VARALIGN - 1));
		if (pad < sizeof(stridx_t))
			pad += GDK_VARALIGN;
		pos += pad + extralen;
		s = h->base + pos;
		if (*s == '\0')
			emptyoff = (var_t) pos;
		offsets[noffsets++] = (int) pos; /* < 65536, i.e. fits */
		pos += GDK_STRLEN(s);
	}
	HEAPfree(b->tvheap, 0);

	if ((bnme = strrchr(nme, DIR_SEP)) != NULL)
		bnme++;
	else
		bnme = nme;
	sprintf(filename, "BACKUP%c%s", DIR_SEP, bnme);

	width = b->twidth;
	h2.dirty = 0;
	if (emptyoff == 0) {
		/* no legitimate empty string in the string heap; we
		 * now make a backup of the old string heap and create
		 * a new one to which we add an empty string */
		h2 = *b->tvheap;
		if (GDKmove(h2.farmid, srcdir, bnme, "theap", BAKDIR, bnme, "theap") != GDK_SUCCEED)
			GDKfatal("fixstroffheap: cannot make backup of %s.theap\n", nme);
		h2.filename = GDKfilepath(NOFARM, NULL, nme, "theap");
		if (h2.filename == NULL)
			GDKfatal("fixstroffheap: GDKmalloc failed\n");
		h2.base = NULL;
		if (HEAPalloc(&h2, h2.size, 1) != GDK_SUCCEED)
			GDKfatal("fixstroffheap: allocating new string heap "
				 "for BAT %d failed\n", b->batCacheid);
		h2.cleanhash = b->tvheap->cleanhash;
		h2.hashash = b->tvheap->hashash;
		h2.free = b->tvheap->free;
		/* load old offset heap and copy contents to new heap */
		h1 = *b->tvheap;
		h1.filename = NULL;
		h1.base = NULL;
		h1.dirty = 0;
		if (HEAPload(&h1, filename, "theap", 0) != GDK_SUCCEED)
			GDKfatal("fixstroffheap: loading old tail heap "
				 "for BAT %d failed\n", b->batCacheid);
		memcpy(h2.base, h1.base, h2.free);
		HEAPfree(&h1, 0);
		h2.dirty = 1;
		if ((*BATatoms[TYPE_str].atomPut)(&h2, &emptyoff, "") == 0)
			GDKfatal("fixstroffheap: cannot insert empty string "
				 "in BAT %d failed\n", b->batCacheid);
		/* if the offset of the new empty string doesn't fit
		 * in the offset heap (too many bits for the current
		 * width), we will also make the new offset heap
		 * wider */
		if ((width <= 2 ? emptyoff - GDK_VAROFFSET : emptyoff) >= (var_t) (1 << (width * 8))) {
			width <<= 1;
			assert((width <= 2 ? emptyoff - GDK_VAROFFSET : emptyoff) < (var_t) (1 << (width * 8)));
		}
	}

	/* make backup of offset heap */
	if (GDKmove(b->theap.farmid, srcdir, bnme, "tail", BAKDIR, bnme, "tail") != GDK_SUCCEED)
		GDKfatal("fixstroffheap: cannot make backup of %s.tail\n", nme);
	/* load old offset heap */
	h1 = b->theap;
	h1.filename = NULL;
	h1.base = NULL;
	h1.dirty = 0;
	if (HEAPload(&h1, filename, "tail", 0) != GDK_SUCCEED)
		GDKfatal("fixstroffheap: loading old tail heap "
			 "for BAT %d failed\n", b->batCacheid);

	/* create new offset heap */
	h3 = b->theap;
	h3.filename = GDKfilepath(NOFARM, NULL, nme, "tail");
	if (h3.filename == NULL)
		GDKfatal("fixstroffheap: GDKmalloc failed\n");
	if (HEAPalloc(&h3, b->batCapacity, width) != GDK_SUCCEED)
		GDKfatal("fixstroffheap: allocating new tail heap "
			 "for BAT %d failed\n", b->batCacheid);
	h3.dirty = TRUE;
	h3.free = h1.free;

	switch (b->twidth) {
	case 1:
		for (i = 0; i < b->batCount; i++) {
			pos = (var_t) ((unsigned char *) h1.base)[i] + GDK_VAROFFSET;
			if (!offsearch(offsets, noffsets, (int) pos)) {
				pos = emptyoff;
				nofix = 0;
			}
			if (width == 1)
				((unsigned char *) h3.base)[i] = (unsigned char) (pos - GDK_VAROFFSET);
			else
				((unsigned short *) h3.base)[i] = (unsigned short) (pos - GDK_VAROFFSET);
		}
		break;
	case 2:
		for (i = 0; i < b->batCount; i++) {
			pos = (var_t) ((unsigned short *) h1.base)[i] + GDK_VAROFFSET;
			if (!offsearch(offsets, noffsets, (int) pos)) {
				pos = emptyoff;
				nofix = 0;
			}
			if (width == 2)
				((unsigned short *) h3.base)[i] = (unsigned short) (pos - GDK_VAROFFSET);
			else
				((unsigned int *) h3.base)[i] = (unsigned int) (pos - GDK_VAROFFSET);
		}
		break;
	case 4:
		for (i = 0; i < b->batCount; i++) {
			pos = (var_t) ((unsigned int *) h1.base)[i];
			if (!offsearch(offsets, noffsets, (int) pos)) {
				pos = emptyoff;
				nofix = 0;
			}
			((unsigned int *) h3.base)[i] = (unsigned int) pos;
		}
		break;
#if SIZEOF_VAR_T == 8
	case 8:
		for (i = 0; i < b->batCount; i++) {
			pos = (var_t) ((ulng *) h1.base)[i];
			if (!offsearch(offsets, noffsets, (int) pos)) {
				pos = emptyoff;
				nofix = 0;
			}
			((ulng *) h3.base)[i] = (ulng) pos;
		}
		break;
#endif
	default:
		/* cannot happen */
		assert(0);
	}

	/* cleanup */
	HEAPfree(&h1, 0);
	if (nofix) {
		/* didn't fix anything, move backups back */
		if (h2.dirty) {
			HEAPfree(&h2, 1);
			if (GDKmove(b->tvheap->farmid, BAKDIR, bnme, "theap", srcdir, bnme, "theap") != GDK_SUCCEED)
				GDKfatal("fixstroffheap: cannot restore backup of %s.theap\n", nme);
		}
		HEAPfree(&h3, 1);
		if (GDKmove(b->theap.farmid, BAKDIR, bnme, "tail", srcdir, bnme, "tail") != GDK_SUCCEED)
			GDKfatal("fixstroffheap: cannot restore backup of %s.tail\n", nme);
	} else {
		/* offset heap was fixed */
		b->twidth = width;
		b->batDirtydesc = 1;
		if (h2.dirty) {
			/* in addition, we added an empty string to
			 * the string heap */
			if (HEAPsave(&h2, nme, "theap") != GDK_SUCCEED)
				GDKfatal("fixstroffheap: saving heap failed\n");
			HEAPfree(&h2, 0);
			*b->tvheap = h2;
		}
		if (HEAPsave(&h3, nme, "tail") != GDK_SUCCEED)
			GDKfatal("fixstroffheap: saving heap failed\n");
		HEAPfree(&h3, 0);
		b->theap = h3;
	}
	GDKfree(srcdir);
}

static void
fixstrbats(void)
{
	bat bid;
	BAT *b;
	int *offsets;
	int tt;

	fprintf(stderr,
		"# fixing string offset heaps\n");
	fflush(stderr);

	/* The minimum size a string occupies in the double-eliminated
	 * part of a string heap is SIZEOF_VAR_T (due to padding to
	 * multiples of this value) plus the size of the chain pointer
	 * (another var_t), and if hashes are stored, plus the size of
	 * a hash value (yet another var_t).  In total, 2 or 3 var_t
	 * sizes.  The hash table itself is 1024 times the size of a
	 * var_t.  So on 32 bit architectures, 8000 is plenty, and on
	 * 64 bit architectures, 4000 is plenty.  But we need less if
	 * the heap is not fully occupied.  This results in the
	 * following calculation. */
	offsets = GDKmalloc((GDK_ELIMLIMIT / (2 * SIZEOF_VAR_T)) * sizeof(int));
	if (offsets == NULL)
		GDKfatal("fixstroffheap: cannot allocate memory\n");

	for (bid = 1; bid < (bat) ATOMIC_GET(BBPsize, BBPsizeLock); bid++) {
		if ((b = BBP_desc(bid)) == NULL || b->batCount == 0)
			continue;	/* not a valid BAT, or an empty one */
		if ((tt = b->ttype) < 0) {
			const char *anme;

			/* as yet unknown tail column type */
			anme = ATOMunknown_name(tt);
			/* known string types */
			if (strcmp(anme, "url") == 0 ||
			    strcmp(anme, "json") == 0 ||
			    strcmp(anme, "xml") == 0 ||
			    strcmp(anme, "identifier") == 0)
				tt = TYPE_str;
		}

		if (tt != TYPE_str || !GDK_ELIMDOUBLES(b->tvheap))
			continue;	/* nothing to do for this BAT */

		fixstroffheap(b, offsets);
	}

	GDKfree(offsets);
}
#endif

/*
 * A read only BAT can be shared in a file system by reading its
 * descriptor separately.  The default src=0 is to read the full
 * BBPdir file.
 */
static int
headheapinit(oid *hseq, const char *buf, bat bid)
{
	char type[11];
	unsigned short width;
	unsigned short var;
	unsigned short properties;
	lng nokey0;
	lng nokey1;
	lng nosorted;
	lng norevsorted;
	lng base;
	lng align;
	lng free;
	lng size;
	unsigned short storage;
	int n;

	if (sscanf(buf,
		   " %10s %hu %hu %hu "LLFMT" "LLFMT" "LLFMT" "LLFMT" "LLFMT" "LLFMT" "LLFMT" "LLFMT" %hu"
		   "%n",
		   type, &width, &var, &properties, &nokey0,
		   &nokey1, &nosorted, &norevsorted, &base,
		   &align, &free, &size, &storage,
		   &n) < 13)
		GDKfatal("BBPinit: invalid format for BBP.dir\n%s", buf);

	if (strcmp(type, "void") != 0)
		GDKfatal("BBPinit: head column must be VOID (ID = %d).", (int) bid);
	if (base < 0
#if SIZEOF_OID < SIZEOF_LNG
	    || base >= (lng) oid_nil
#endif
		)
		GDKfatal("BBPinit: head seqbase out of range (ID = %d, seq = "LLFMT").", (int) bid, base);
	*hseq = (oid) base;
	return n;
}

static int
heapinit(BAT *b, const char *buf, int *hashash, const char *HT, int bbpversion, bat bid)
{
	int t;
	char type[11];
	unsigned short width;
	unsigned short var;
	unsigned short properties;
	lng nokey0;
	lng nokey1;
	lng nosorted;
	lng norevsorted;
	lng base;
	lng align;
	lng free;
	lng size;
	unsigned short storage;
	int n;

	(void) bbpversion;	/* could be used to implement compatibility */

	norevsorted = 0; /* default for first case */
	if (bbpversion <= GDKLIBRARY_TALIGN ?
	    sscanf(buf,
		   " %10s %hu %hu %hu "LLFMT" "LLFMT" "LLFMT" "LLFMT" "LLFMT" "LLFMT" "LLFMT" "LLFMT" %hu"
		   "%n",
		   type, &width, &var, &properties, &nokey0,
		   &nokey1, &nosorted, &norevsorted, &base,
		   &align, &free, &size, &storage,
		   &n) < 13 :
		sscanf(buf,
		   " %10s %hu %hu %hu "LLFMT" "LLFMT" "LLFMT" "LLFMT" "LLFMT" "LLFMT" "LLFMT" %hu"
		   "%n",
		   type, &width, &var, &properties, &nokey0,
		   &nokey1, &nosorted, &norevsorted, &base,
		   &free, &size, &storage,
		   &n) < 12)
		GDKfatal("BBPinit: invalid format for BBP.dir\n%s", buf);

	if (properties & ~0x0F81)
		GDKfatal("BBPinit: unknown properties are set: incompatible database\n");
	*hashash = var & 2;
	var &= ~2;
#ifdef HAVE_HGE
	if (strcmp(type, "hge") == 0)
		havehge = 1;
#endif
	if ((t = ATOMindex(type)) < 0) {
		if ((t = ATOMunknown_find(type)) == 0)
			GDKfatal("BBPinit: no space for atom %s", type);
	} else if (var != (t == TYPE_void || BATatoms[t].atomPut != NULL))
		GDKfatal("BBPinit: inconsistent entry in BBP.dir: %s.varsized mismatch for BAT %d\n", HT, (int) bid);
	else if (var && t != 0 ?
		 ATOMsize(t) < width ||
		 (width != 1 && width != 2 && width != 4
#if SIZEOF_VAR_T == 8
		  && width != 8
#endif
			 ) :
		 ATOMsize(t) != width)
		GDKfatal("BBPinit: inconsistent entry in BBP.dir: %s.size mismatch for BAT %d\n", HT, (int) bid);
	b->ttype = t;
	b->twidth = width;
	b->tvarsized = var != 0;
	b->tshift = ATOMelmshift(width);
	assert_shift_width(b->tshift,b->twidth);
	b->tnokey[0] = (BUN) nokey0;
	b->tnokey[1] = (BUN) nokey1;
	b->tsorted = (bit) ((properties & 0x0001) != 0);
	b->trevsorted = (bit) ((properties & 0x0080) != 0);
	b->tkey = (properties & 0x0100) != 0;
	b->tdense = (properties & 0x0200) != 0;
	b->tnonil = (properties & 0x0400) != 0;
	b->tnil = (properties & 0x0800) != 0;
	b->tnosorted = (BUN) nosorted;
	b->tnorevsorted = (BUN) norevsorted;
	b->tseqbase = base < 0 ? oid_nil : (oid) base;
	b->theap.free = (size_t) free;
	b->theap.size = (size_t) size;
	b->theap.base = NULL;
	b->theap.filename = NULL;
	b->theap.storage = (storage_t) storage;
	b->theap.copied = 0;
	b->theap.newstorage = (storage_t) storage;
	b->theap.farmid = BBPselectfarm(PERSISTENT, b->ttype, offheap);
	b->theap.dirty = 0;
	if (b->theap.free > b->theap.size)
		GDKfatal("BBPinit: \"free\" value larger than \"size\" in heap of bat %d\n", (int) bid);
	return n;
}

static int
vheapinit(BAT *b, const char *buf, int hashash, bat bid)
{
	int n = 0;
	lng free, size;
	unsigned short storage;

	if (b->tvarsized && b->ttype != TYPE_void) {
		b->tvheap = GDKzalloc(sizeof(Heap));
		if (b->tvheap == NULL)
			GDKfatal("BBPinit: cannot allocate memory for heap.");
		if (sscanf(buf,
			   " "LLFMT" "LLFMT" %hu"
			   "%n",
			   &free, &size, &storage, &n) < 3)
			GDKfatal("BBPinit: invalid format for BBP.dir\n%s", buf);
		b->tvheap->free = (size_t) free;
		b->tvheap->size = (size_t) size;
		b->tvheap->base = NULL;
		b->tvheap->filename = NULL;
		b->tvheap->storage = (storage_t) storage;
		b->tvheap->copied = 0;
		b->tvheap->hashash = hashash != 0;
		b->tvheap->cleanhash = 1;
		b->tvheap->newstorage = (storage_t) storage;
		b->tvheap->dirty = 0;
		b->tvheap->parentid = bid;
		b->tvheap->farmid = BBPselectfarm(PERSISTENT, b->ttype, varheap);
		if (b->tvheap->free > b->tvheap->size)
			GDKfatal("BBPinit: \"free\" value larger than \"size\" in var heap of bat %d\n", (int) bid);
	}
	return n;
}

static void
BBPreadEntries(FILE *fp, int bbpversion)
{
	bat bid = 0;
	char buf[4096];
	BAT *bn;

	/* read the BBP.dir and insert the BATs into the BBP */
	while (fgets(buf, sizeof(buf), fp) != NULL) {
		lng batid;
		unsigned short status;
		char headname[129];
		char filename[129];
		unsigned int properties;
		int lastused;
		int nread;
		char *s, *options = NULL;
		char logical[1024];
		lng inserted = 0, deleted = 0, first = 0, count, capacity, base = 0;
#ifdef GDKLIBRARY_HEADED
		/* these variables are not used in later versions */
		char tailname[129];
		unsigned short map_head = 0, map_tail = 0, map_hheap = 0, map_theap = 0;
#endif
		int Thashash;

		if ((s = strchr(buf, '\r')) != NULL) {
			/* convert \r\n into just \n */
			if (s[1] != '\n')
				GDKfatal("BBPinit: invalid format for BBP.dir");
			*s++ = '\n';
			*s = 0;
		}

		if (bbpversion <= GDKLIBRARY_INSERTED ?
		    sscanf(buf,
			   LLFMT" %hu %128s %128s %128s %d %u "LLFMT" "LLFMT" "LLFMT" "LLFMT" "LLFMT" %hu %hu %hu %hu"
			   "%n",
			   &batid, &status, headname, tailname, filename,
			   &lastused, &properties, &inserted, &deleted, &first,
			   &count, &capacity, &map_head, &map_tail, &map_hheap,
			   &map_theap,
			   &nread) < 16 :
		    bbpversion <= GDKLIBRARY_HEADED ?
		    sscanf(buf,
			   LLFMT" %hu %128s %128s %128s %d %u "LLFMT" "LLFMT" "LLFMT" %hu %hu %hu %hu"
			   "%n",
			   &batid, &status, headname, tailname, filename,
			   &lastused, &properties, &first,
			   &count, &capacity, &map_head, &map_tail, &map_hheap,
			   &map_theap,
			   &nread) < 14 :
		    sscanf(buf,
			   LLFMT" %hu %128s %128s %u "LLFMT" "LLFMT" "LLFMT
			   "%n",
			   &batid, &status, headname, filename,
			   &properties,
			   &count, &capacity, &base,
			   &nread) < 8)
			GDKfatal("BBPinit: invalid format for BBP.dir\n%s", buf);

		/* convert both / and \ path separators to our own DIR_SEP */
#if DIR_SEP != '/'
		s = filename;
		while ((s = strchr(s, '/')) != NULL)
			*s++ = DIR_SEP;
#endif
#if DIR_SEP != '\\'
		s = filename;
		while ((s = strchr(s, '\\')) != NULL)
			*s++ = DIR_SEP;
#endif

		if (first != 0)
			GDKfatal("BBPinit: first != 0 (ID = "LLFMT").", batid);

		bid = (bat) batid;
		if (batid >= (lng) ATOMIC_GET(BBPsize, BBPsizeLock)) {
			ATOMIC_SET(BBPsize, (ATOMIC_TYPE) (batid + 1), BBPsizeLock);
			if ((bat) ATOMIC_GET(BBPsize, BBPsizeLock) >= BBPlimit)
				BBPextend(0, FALSE);
		}
		if (BBP_desc(bid) != NULL)
			GDKfatal("BBPinit: duplicate entry in BBP.dir (ID = "LLFMT").", batid);
		bn = GDKzalloc(sizeof(BAT));
		if (bn == NULL)
			GDKfatal("BBPinit: cannot allocate memory for BAT.");
		bn->batCacheid = bid;
		BATroles(bn, NULL);
		bn->batPersistence = PERSISTENT;
		bn->batCopiedtodisk = 1;
		bn->batRestricted = (properties & 0x06) >> 1;
		bn->batCount = (BUN) count;
		bn->batInserted = bn->batCount;
		bn->batCapacity = (BUN) capacity;

		if (bbpversion <= GDKLIBRARY_HEADED) {
			nread += headheapinit(&bn->hseqbase, buf + nread, bid);
		} else {
			if (base < 0
#if SIZEOF_OID < SIZEOF_LNG
			    || base >= (lng) oid_nil
#endif
				)
				GDKfatal("BBPinit: head seqbase out of range (ID = "LLFMT", seq = "LLFMT").", batid, base);
			bn->hseqbase = (oid) base;
		}
		nread += heapinit(bn, buf + nread, &Thashash, "T", bbpversion, bid);
		nread += vheapinit(bn, buf + nread, Thashash, bid);

		if (bbpversion <= GDKLIBRARY_NOKEY &&
		    (bn->tnokey[0] != 0 || bn->tnokey[1] != 0)) {
			/* we don't trust the nokey values */
			bn->tnokey[0] = bn->tnokey[1] = 0;
			bn->batDirtydesc = 1;
		}

		if (buf[nread] != '\n' && buf[nread] != ' ')
			GDKfatal("BBPinit: invalid format for BBP.dir\n%s", buf);
		if (buf[nread] == ' ')
			options = buf + nread + 1;

		BBP_desc(bid) = bn;
		BBP_status(bid) = BBPEXISTING;	/* do we need other status bits? */
		if ((s = strchr(headname, '~')) != NULL && s == headname) {
			s = BBPtmpname(logical, sizeof(logical), bid);
		} else {
			if (s)
				*s = 0;
			strncpy(logical, headname, sizeof(logical));
			s = logical;
		}
		BBP_logical(bid) = GDKstrdup(s);
		/* tailname is ignored */
		BBP_physical(bid) = GDKstrdup(filename);
		BBP_options(bid) = NULL;
		if (options)
			BBP_options(bid) = GDKstrdup(options);
		BBP_refs(bid) = 0;
		BBP_lrefs(bid) = 1;	/* any BAT we encounter here is persistent, so has a logical reference */
	}
}

#ifdef HAVE_HGE
#define SIZEOF_MAX_INT SIZEOF_HGE
#else
#define SIZEOF_MAX_INT SIZEOF_LNG
#endif

static int
BBPheader(FILE *fp)
{
	char buf[BUFSIZ];
	int sz, bbpversion, ptrsize, oidsize, intsize;
	char *s;

	if (fgets(buf, sizeof(buf), fp) == NULL) {
		GDKfatal("BBPinit: BBP.dir is empty");
	}
	if (sscanf(buf, "BBP.dir, GDKversion %d\n", &bbpversion) != 1) {
		GDKerror("BBPinit: old BBP without version number");
		GDKerror("dump the database using a compatible version,");
		GDKerror("then restore into new database using this version.\n");
		exit(1);
	}
	if (bbpversion != GDKLIBRARY &&
	    bbpversion != GDKLIBRARY_BADEMPTY &&
	    bbpversion != GDKLIBRARY_NOKEY &&
	    bbpversion != GDKLIBRARY_SORTEDPOS &&
	    bbpversion != GDKLIBRARY_OLDWKB &&
	    bbpversion != GDKLIBRARY_INSERTED &&
	    bbpversion != GDKLIBRARY_HEADED &&
	    bbpversion != GDKLIBRARY_TALIGN) {
		GDKfatal("BBPinit: incompatible BBP version: expected 0%o, got 0%o.\n"
			 "This database was probably created by %s version of MonetDB.",
			 GDKLIBRARY, bbpversion,
			 bbpversion > GDKLIBRARY ? "a newer" : "a too old");
	}
	if (fgets(buf, sizeof(buf), fp) == NULL) {
		GDKfatal("BBPinit: short BBP");
	}
	if (sscanf(buf, "%d %d %d", &ptrsize, &oidsize, &intsize) != 3) {
		GDKfatal("BBPinit: BBP.dir has incompatible format: pointer, OID, and max. integer sizes are missing");
	}
	if (ptrsize != SIZEOF_SIZE_T || oidsize != SIZEOF_OID) {
		GDKfatal("BBPinit: database created with incompatible server:\n"
			 "expected pointer size %d, got %d, expected OID size %d, got %d.",
			 SIZEOF_SIZE_T, ptrsize, SIZEOF_OID, oidsize);
	}
	if (intsize > SIZEOF_MAX_INT) {
		GDKfatal("BBPinit: database created with incompatible server:\n"
			 "expected max. integer size %d, got %d.",
			 SIZEOF_MAX_INT, intsize);
	}
	if (fgets(buf, sizeof(buf), fp) == NULL) {
		GDKfatal("BBPinit: short BBP");
	}
	/* when removing GDKLIBRARY_TALIGN, also remove the strstr
	 * call and just sscanf from buf */
	if ((s = strstr(buf, "BBPsize")) != NULL) {
		sscanf(s, "BBPsize=%d", &sz);
		sz = (int) (sz * BATMARGIN);
		if (sz > (bat) ATOMIC_GET(BBPsize, BBPsizeLock))
			ATOMIC_SET(BBPsize, sz, BBPsizeLock);
	}
	return bbpversion;
}

/* all errors are fatal */
void
BBPaddfarm(const char *dirname, int rolemask)
{
	struct stat st;
	int i;

	if (strchr(dirname, '\n') != NULL) {
		GDKfatal("BBPaddfarm: no newline allowed in directory name\n");
	}
	if (rolemask == 0 || (rolemask & 1 && BBPfarms[0].dirname != NULL)) {
		GDKfatal("BBPaddfarm: bad rolemask\n");
	}
	if (mkdir(dirname, 0755) < 0) {
		if (errno == EEXIST) {
			if (stat(dirname, &st) == -1 || !S_ISDIR(st.st_mode)) {
				GDKfatal("BBPaddfarm: %s: not a directory\n", dirname);
			}
		} else {
			GDKfatal("BBPaddfarm: %s: cannot create directory\n", dirname);
		}
	}
	for (i = 0; i < MAXFARMS; i++) {
		if (BBPfarms[i].dirname == NULL) {
			BBPfarms[i].dirname = GDKstrdup(dirname);
			BBPfarms[i].roles = rolemask;
			if ((rolemask & 1) == 0) {
				char *bbpdir;
				int j;

				for (j = 0; j < i; j++)
					if (strcmp(BBPfarms[i].dirname,
						   BBPfarms[j].dirname) == 0)
						return;
				/* if an extra farm, make sure we
				 * don't find a BBP.dir there that
				 * might belong to an existing
				 * database */
				bbpdir = GDKfilepath(i, BATDIR, "BBP", "dir");
				if (bbpdir == NULL)
					GDKfatal("BBPaddfarm: malloc failed\n");
				if (stat(bbpdir, &st) != -1 || errno != ENOENT)
					GDKfatal("BBPaddfarm: %s is a database\n", dirname);
				GDKfree(bbpdir);
				bbpdir = GDKfilepath(i, BAKDIR, "BBP", "dir");
				if (bbpdir == NULL)
					GDKfatal("BBPaddfarm: malloc failed\n");
				if (stat(bbpdir, &st) != -1 || errno != ENOENT)
					GDKfatal("BBPaddfarm: %s is a database\n", dirname);
				GDKfree(bbpdir);
			}
			return;
		}
	}
	GDKfatal("BBPaddfarm: too many farms\n");
}

void
BBPresetfarms(void)
{
	BBPexit();
	BBPunlock();
	BBPsize = 0;
	if (BBPfarms[0].dirname != NULL) {
		GDKfree((void*) BBPfarms[0].dirname);
	}
	BBPfarms[0].dirname = NULL;
	BBPfarms[0].roles = 0;
}


void
BBPinit(void)
{
	FILE *fp = NULL;
	struct stat st;
	int bbpversion;
	str bbpdirstr = GDKfilepath(0, BATDIR, "BBP", "dir");
	str backupbbpdirstr = GDKfilepath(0, BAKDIR, "BBP", "dir");
	int i;

#ifdef NEED_MT_LOCK_INIT
	MT_lock_init(&GDKunloadLock, "GDKunloadLock");
	ATOMIC_INIT(BBPsizeLock);
#endif

	if (BBPfarms[0].dirname == NULL) {
		BBPaddfarm(".", 1 << PERSISTENT);
		BBPaddfarm(".", 1 << TRANSIENT);
	}

	if (GDKremovedir(0, DELDIR) != GDK_SUCCEED)
		GDKfatal("BBPinit: cannot remove directory %s\n", DELDIR);

	/* first move everything from SUBDIR to BAKDIR (its parent) */
	if (BBPrecover_subdir() != GDK_SUCCEED)
		GDKfatal("BBPinit: cannot properly recover_subdir process %s. Please check whether your disk is full or write-protected", SUBDIR);

	/* try to obtain a BBP.dir from bakdir */
	if (stat(backupbbpdirstr, &st) == 0) {
		/* backup exists; *must* use it */
		if (recover_dir(0, stat(bbpdirstr, &st) == 0) != GDK_SUCCEED)
			goto bailout;
		if ((fp = GDKfilelocate(0, "BBP", "r", "dir")) == NULL)
			GDKfatal("BBPinit: cannot open recovered BBP.dir.");
	} else if ((fp = GDKfilelocate(0, "BBP", "r", "dir")) == NULL) {
		/* there was no BBP.dir either. Panic! try to use a
		 * BBP.bak */
		if (stat(backupbbpdirstr, &st) < 0) {
			/* no BBP.bak (nor BBP.dir or BACKUP/BBP.dir):
			 * create a new one */
			IODEBUG fprintf(stderr, "#BBPdir: initializing BBP.\n");	/* BBPdir instead of BBPinit for backward compatibility of error messages */
			if (BBPdir(0, NULL) != GDK_SUCCEED)
				goto bailout;
		} else if (GDKmove(0, BATDIR, "BBP", "bak", BATDIR, "BBP", "dir") == GDK_SUCCEED)
			IODEBUG fprintf(stderr, "#BBPinit: reverting to dir saved in BBP.bak.\n");

		if ((fp = GDKfilelocate(0, "BBP", "r", "dir")) == NULL)
			goto bailout;
	}
	assert(fp != NULL);

	/* scan the BBP.dir to obtain current size */
	BBPlimit = 0;
	memset(BBP, 0, sizeof(BBP));
	ATOMIC_SET(BBPsize, 1, BBPsizeLock);
	BBPdirty(1);

	bbpversion = BBPheader(fp);

	BBPextend(0, FALSE);		/* allocate BBP records */
	ATOMIC_SET(BBPsize, 1, BBPsizeLock);

	BBPreadEntries(fp, bbpversion);
	fclose(fp);

	if (BBPinithash(0) != GDK_SUCCEED)
		GDKfatal("BBPinit: BBPinithash failed");

	/* will call BBPrecover if needed */
	if (BBPprepare(FALSE) != GDK_SUCCEED)
		GDKfatal("BBPinit: cannot properly prepare process %s. Please check whether your disk is full or write-protected", BAKDIR);

	/* cleanup any leftovers (must be done after BBPrecover) */
	for (i = 0; i < MAXFARMS && BBPfarms[i].dirname != NULL; i++) {
		int j;
		for (j = 0; j < i; j++) {
			/* don't clean a directory twice */
			if (BBPfarms[j].dirname &&
			    strcmp(BBPfarms[i].dirname,
				   BBPfarms[j].dirname) == 0)
				break;
		}
		if (j == i) {
			char *d = GDKfilepath(i, NULL, BATDIR, NULL);
			if (d == NULL)
				GDKfatal("BBPinit: malloc failed\n");
			BBPdiskscan(d, strlen(d) - strlen(BATDIR));
			GDKfree(d);
		}
	}

#ifdef GDKLIBRARY_SORTEDPOS
	if (bbpversion <= GDKLIBRARY_SORTEDPOS)
		fixsorted();
#endif
#ifdef GDKLIBRARY_OLDWKB
	if (bbpversion <= GDKLIBRARY_OLDWKB)
		fixwkbheap();
#endif
#ifdef GDKLIBRARY_BADEMPTY
	if (bbpversion <= GDKLIBRARY_BADEMPTY)
		fixstrbats();
#endif
	if (bbpversion < GDKLIBRARY)
		TMcommit();
	GDKfree(bbpdirstr);
	GDKfree(backupbbpdirstr);
	return;

      bailout:
	/* now it is time for real panic */
	GDKfatal("BBPinit: could not write %s%cBBP.dir. Please check whether your disk is full or write-protected", BATDIR, DIR_SEP);
}

/*
 * During the exit phase all non-persistent BATs are removed.  Upon
 * exit the status of the BBP tables is saved on disk.  This function
 * is called once and during the shutdown of the server. Since
 * shutdown may be issued from any thread (dangerous) it may lead to
 * interference in a parallel session.
 */

static int backup_files = 0, backup_dir = 0, backup_subdir = 0;

void
BBPexit(void)
{
	bat i;
	int skipped;

	BBPlock();	/* stop all threads ever touching more descriptors */

	/* free all memory (just for leak-checking in Purify) */
	do {
		skipped = 0;
		for (i = 0; i < (bat) ATOMIC_GET(BBPsize, BBPsizeLock); i++) {
			if (BBPvalid(i)) {
				BAT *b = BBP_desc(i);

				if (b) {
					if (b->batSharecnt > 0) {
						skipped = 1;
						continue;
					}
					if (isVIEW(b)) {
						/* "manually"
						 * decrement parent
						 * references, since
						 * VIEWdestroy doesn't
						 * (and can't here due
						 * to locks) do it */
						bat tp = VIEWtparent(b);
						bat vtp = VIEWvtparent(b);
						if (tp) {
							BBP_desc(tp)->batSharecnt--;
							--BBP_lrefs(tp);
						}
						if (vtp) {
							BBP_desc(vtp)->batSharecnt--;
							--BBP_lrefs(vtp);
						}
						VIEWdestroy(b);
					} else {
						BATfree(b);
					}
				}
				BBPuncacheit(i, TRUE);
				if (BBP_logical(i) != BBP_bak(i))
					GDKfree(BBP_bak(i));
				BBP_bak(i) = NULL;
				GDKfree(BBP_logical(i));
				BBP_logical(i) = NULL;
			}
			if (BBP_physical(i)) {
				GDKfree(BBP_physical(i));
				BBP_physical(i) = NULL;
			}
			if (BBP_bak(i))
				GDKfree(BBP_bak(i));
			BBP_bak(i) = NULL;
		}
	} while (skipped);
	GDKfree(BBP_hash);
	BBP_hash = 0;
	// these need to be NULL, otherwise no new ones get created
	backup_files = 0;
	backup_dir = 0;
	backup_subdir = 0;

}

/*
 * The routine BBPdir creates the BAT pool dictionary file.  It
 * includes some information about the current state of affair in the
 * pool.  The location in the buffer pool is saved for later use as
 * well.  This is merely done for ease of debugging and of no
 * importance to front-ends.  The tail of non-used entries is
 * reclaimed as well.
 */
static inline int
heap_entry(FILE *fp, BAT *b)
{
	return fprintf(fp, " %s %d %d %d " BUNFMT " " BUNFMT " " BUNFMT " "
		       BUNFMT " " OIDFMT " " SZFMT " " SZFMT " %d",
		       b->ttype >= 0 ? BATatoms[b->ttype].name : ATOMunknown_name(b->ttype),
		       b->twidth,
		       b->tvarsized | (b->tvheap ? b->tvheap->hashash << 1 : 0),
		       (unsigned short) b->tsorted |
			   ((unsigned short) b->trevsorted << 7) |
			   (((unsigned short) b->tkey & 0x01) << 8) |
			   ((unsigned short) b->tdense << 9) |
			   ((unsigned short) b->tnonil << 10) |
			   ((unsigned short) b->tnil << 11),
		       b->tnokey[0],
		       b->tnokey[1],
		       b->tnosorted,
		       b->tnorevsorted,
		       b->tseqbase,
		       b->theap.free,
		       b->theap.size,
		       (int) b->theap.newstorage);
}

static inline int
vheap_entry(FILE *fp, Heap *h)
{
	if (h == NULL)
		return 0;
	return fprintf(fp, " " SZFMT " " SZFMT " %d",
		       h->free, h->size, (int) h->newstorage);
}

static gdk_return
new_bbpentry(FILE *fp, bat i, const char *prefix)
{
#ifndef NDEBUG
	assert(i > 0);
	assert(i < (bat) ATOMIC_GET(BBPsize, BBPsizeLock));
	assert(BBP_desc(i));
	assert(BBP_desc(i)->batCacheid == i);
	assert(BBP_desc(i)->batRole == PERSISTENT);
	assert(0 <= BBP_desc(i)->theap.farmid && BBP_desc(i)->theap.farmid < MAXFARMS);
	assert(BBPfarms[BBP_desc(i)->theap.farmid].roles & (1 << PERSISTENT));
	if (BBP_desc(i)->tvheap) {
		assert(0 <= BBP_desc(i)->tvheap->farmid && BBP_desc(i)->tvheap->farmid < MAXFARMS);
		assert(BBPfarms[BBP_desc(i)->tvheap->farmid].roles & (1 << PERSISTENT));
	}
#endif

	if (fprintf(fp, "%s" SSZFMT " %d %s %s %d " BUNFMT " "
		    BUNFMT " " OIDFMT, prefix,
		    /* BAT info */
		    (ssize_t) i,
		    BBP_status(i) & BBPPERSISTENT,
		    BBP_logical(i),
		    BBP_physical(i),
		    BBP_desc(i)->batRestricted << 1,
		    BBP_desc(i)->batCount,
		    BBP_desc(i)->batCapacity,
		    BBP_desc(i)->hseqbase) < 0 ||
	    heap_entry(fp, BBP_desc(i)) < 0 ||
	    vheap_entry(fp, BBP_desc(i)->tvheap) < 0 ||
	    (BBP_options(i) &&
	     fprintf(fp, " %s", BBP_options(i)) < 0) ||
	    fprintf(fp, "\n") < 0) {
		GDKsyserror("new_bbpentry: Writing BBP.dir entry failed\n");
		return GDK_FAIL;
	}

	return GDK_SUCCEED;
}

static gdk_return
BBPdir_header(FILE *f, int n)
{
	if (fprintf(f, "BBP.dir, GDKversion %d\n%d %d %d\nBBPsize=%d\n",
		    GDKLIBRARY, SIZEOF_SIZE_T, SIZEOF_OID,
#ifdef HAVE_HGE
		    havehge ? SIZEOF_HGE :
#endif
		    SIZEOF_LNG, n) < 0 ||
	    ferror(f)) {
		GDKsyserror("BBPdir_header: Writing BBP.dir header failed\n");
		return GDK_FAIL;
	}
	return GDK_SUCCEED;
}

static gdk_return
BBPdir_subcommit(int cnt, bat *subcommit)
{
	FILE *obbpf, *nbbpf;
	bat j = 1;
	char buf[3000];
	int n;

#ifndef NDEBUG
	assert(subcommit != NULL);
	for (n = 2; n < cnt; n++)
		assert(subcommit[n - 1] < subcommit[n]);
#endif

	if ((nbbpf = GDKfilelocate(0, "BBP", "w", "dir")) == NULL)
		return GDK_FAIL;

	n = (bat) ATOMIC_GET(BBPsize, BBPsizeLock);

	/* we need to copy the backup BBP.dir to the new, but
	 * replacing the entries for the subcommitted bats */
	if ((obbpf = GDKfileopen(0, SUBDIR, "BBP", "dir", "r")) == NULL) {
		if ((obbpf = GDKfileopen(0, BAKDIR, "BBP", "dir", "r")) == NULL)
			GDKfatal("BBPdir: subcommit attempted without backup BBP.dir.");
	}
	/* read first three lines */
	if (fgets(buf, sizeof(buf), obbpf) == NULL || /* BBP.dir, GDKversion %d */
	    fgets(buf, sizeof(buf), obbpf) == NULL || /* SIZEOF_SIZE_T SIZEOF_OID SIZEOF_MAX_INT */
	    fgets(buf, sizeof(buf), obbpf) == NULL) /* BBPsize=%d */
		GDKfatal("BBPdir: subcommit attempted with invalid backup BBP.dir.");
	/* third line contains BBPsize */
	sscanf(buf, "BBPsize=%d", &n);
	if (n < (bat) ATOMIC_GET(BBPsize, BBPsizeLock))
		n = (bat) ATOMIC_GET(BBPsize, BBPsizeLock);

	if (GDKdebug & (IOMASK | THRDMASK))
		fprintf(stderr, "#BBPdir: writing BBP.dir (%d bats).\n", n);

	if (BBPdir_header(nbbpf, n) != GDK_SUCCEED) {
		goto bailout;
	}
	n = 0;
	for (;;) {
		/* but for subcommits, all except the bats in the list
		 * retain their existing mode */
		if (n == 0 && obbpf != NULL) {
			if (fgets(buf, sizeof(buf), obbpf) == NULL) {
				fclose(obbpf);
				obbpf = NULL;
			} else if (sscanf(buf, "%d", &n) != 1 || n <= 0)
				GDKfatal("BBPdir: subcommit attempted with invalid backup BBP.dir.");
			/* at this point, obbpf == NULL, or n > 0 */
		}
		if (j == cnt && n == 0) {
			assert(obbpf == NULL);
			break;
		}
		if (j < cnt && (n == 0 || subcommit[j] <= n || obbpf == NULL)) {
			bat i = subcommit[j];
			/* BBP.dir consists of all persistent bats only */
			if (BBP_status(i) & BBPPERSISTENT) {
				if (new_bbpentry(nbbpf, i, "") != GDK_SUCCEED) {
					goto bailout;
				}
				IODEBUG new_bbpentry(stderr, i, "#");
			}
			if (i == n)
				n = 0;	/* read new entry (i.e. skip this one from old BBP.dir */
			do
				/* go to next, skipping duplicates */
				j++;
			while (j < cnt && subcommit[j] == i);
		} else {
			if (fprintf(nbbpf, "%s", buf) < 0) {
				GDKsyserror("BBPdir_subcommit: Copying BBP.dir entry failed\n");
				goto bailout;
			}
			IODEBUG fprintf(stderr, "#%s", buf);
			n = 0;
		}
	}

	if (fflush(nbbpf) == EOF ||
	    (!(GDKdebug & FORCEMITOMASK) &&
#ifdef NATIVE_WIN32
	     _commit(_fileno(nbbpf)) < 0
#else
#ifdef HAVE_FDATASYNC
	     fdatasync(fileno(nbbpf)) < 0
#else
#ifdef HAVE_FSYNC
	     fsync(fileno(nbbpf)) < 0
#endif
#endif
#endif
		    )) {
		GDKsyserror("BBPdir_subcommit: Syncing BBP.dir file failed\n");
		goto bailout;
	}
	if (fclose(nbbpf) == EOF) {
		GDKsyserror("BBPdir_subcommit: Closing BBP.dir file failed\n");
		goto bailout;
	}

	IODEBUG fprintf(stderr, "#BBPdir end\n");

	return GDK_SUCCEED;

      bailout:
	if (obbpf != NULL)
		fclose(obbpf);
	if (nbbpf != NULL)
		fclose(nbbpf);
	return GDK_FAIL;
}

gdk_return
BBPdir(int cnt, bat *subcommit)
{
	FILE *fp;
	bat i;

	if (subcommit)
		return BBPdir_subcommit(cnt, subcommit);

	if (GDKdebug & (IOMASK | THRDMASK))
		fprintf(stderr, "#BBPdir: writing BBP.dir (%d bats).\n", (int) (bat) ATOMIC_GET(BBPsize, BBPsizeLock));
	if ((fp = GDKfilelocate(0, "BBP", "w", "dir")) == NULL) {
		goto bailout;
	}

	if (BBPdir_header(fp, (bat) ATOMIC_GET(BBPsize, BBPsizeLock)) != GDK_SUCCEED) {
		goto bailout;
	}

	for (i = 1; i < (bat) ATOMIC_GET(BBPsize, BBPsizeLock); i++) {
		/* write the entry
		 * BBP.dir consists of all persistent bats */
		if (BBP_status(i) & BBPPERSISTENT) {
			if (new_bbpentry(fp, i, "") != GDK_SUCCEED) {
				goto bailout;
			}
			IODEBUG new_bbpentry(stderr, i, "#");
		}
	}

	if (fflush(fp) == EOF ||
#ifdef NATIVE_WIN32
	    _commit(_fileno(fp)) < 0
#else
#ifdef HAVE_FDATASYNC
	    fdatasync(fileno(fp)) < 0
#else
#ifdef HAVE_FSYNC
	    fsync(fileno(fp)) < 0
#endif
#endif
#endif
		) {
		GDKsyserror("BBPdir: Syncing BBP.dir file failed\n");
		goto bailout;
	}
	if (fclose(fp) == EOF) {
		GDKsyserror("BBPdir: Closing BBP.dir file failed\n");
		return GDK_FAIL;
	}

	IODEBUG fprintf(stderr, "#BBPdir end\n");

	if (i < (bat) ATOMIC_GET(BBPsize, BBPsizeLock))
		return GDK_FAIL;

	return GDK_SUCCEED;

      bailout:
	if (fp != NULL)
		fclose(fp);
	return GDK_FAIL;
}

/* function used for debugging */
void
BBPdump(void)
{
	bat i;
	size_t mem = 0, vm = 0;
	size_t cmem = 0, cvm = 0;
	int n = 0, nc = 0;

	for (i = 0; i < (bat) ATOMIC_GET(BBPsize, BBPsizeLock); i++) {
		BAT *b = BBP_cache(i);
		if (b == NULL)
			continue;
		fprintf(stderr,
			"# %d[%s]: nme='%s' refs=%d lrefs=%d "
			"status=%d count=" BUNFMT,
			i,
			ATOMname(b->ttype),
			BBP_logical(i) ? BBP_logical(i) : "<NULL>",
			BBP_refs(i),
			BBP_lrefs(i),
			BBP_status(i),
			b->batCount);
		if (b->batSharecnt > 0)
			fprintf(stderr, " shares=%d", b->batSharecnt);
		if (b->batDirty)
			fprintf(stderr, " Dirty");
		if (b->batDirtydesc)
			fprintf(stderr, " DirtyDesc");
		if (b->theap.parentid) {
			fprintf(stderr, " Theap -> %d", b->theap.parentid);
		} else {
			fprintf(stderr,
				" Theap=[" SZFMT "," SZFMT "]%s",
				HEAPmemsize(&b->theap),
				HEAPvmsize(&b->theap),
				b->theap.dirty ? "(Dirty)" : "");
			if (BBP_logical(i) && BBP_logical(i)[0] == '.') {
				cmem += HEAPmemsize(&b->theap);
				cvm += HEAPvmsize(&b->theap);
				nc++;
			} else {
				mem += HEAPmemsize(&b->theap);
				vm += HEAPvmsize(&b->theap);
				n++;
			}
		}
		if (b->tvheap) {
			if (b->tvheap->parentid != b->batCacheid) {
				fprintf(stderr,
					" Tvheap -> %d",
					b->tvheap->parentid);
			} else {
				fprintf(stderr,
					" Tvheap=[" SZFMT "," SZFMT "]%s",
					HEAPmemsize(b->tvheap),
					HEAPvmsize(b->tvheap),
				b->tvheap->dirty ? "(Dirty)" : "");
				if (BBP_logical(i) && BBP_logical(i)[0] == '.') {
					cmem += HEAPmemsize(b->tvheap);
					cvm += HEAPvmsize(b->tvheap);
				} else {
					mem += HEAPmemsize(b->tvheap);
					vm += HEAPvmsize(b->tvheap);
				}
			}
		}
		if (b->thash && b->thash != (Hash *) -1) {
			fprintf(stderr,
				" Thash=[" SZFMT "," SZFMT "]",
				HEAPmemsize(b->thash->heap),
				HEAPvmsize(b->thash->heap));
			if (BBP_logical(i) && BBP_logical(i)[0] == '.') {
				cmem += HEAPmemsize(b->thash->heap);
				cvm += HEAPvmsize(b->thash->heap);
			} else {
				mem += HEAPmemsize(b->thash->heap);
				vm += HEAPvmsize(b->thash->heap);
			}
		}
		fprintf(stderr, " role: %s, persistence: %s\n",
			b->batRole == PERSISTENT ? "persistent" : "transient",
			b->batPersistence == PERSISTENT ? "persistent" : "transient");
	}
	fprintf(stderr,
		"# %d bats: mem=" SZFMT ", vm=" SZFMT " %d cached bats: mem=" SZFMT ", vm=" SZFMT "\n",
		n, mem, vm, nc, cmem, cvm);
	fflush(stderr);
}

/*
 * @+ BBP Readonly Interface
 *
 * These interface functions do not change the BBP tables. If they
 * only access one specific BAT, the caller must have ensured that no
 * other thread is modifying that BAT, therefore such functions do not
 * need locking.
 *
 * BBP index lookup by BAT name:
 */
static inline bat
BBP_find(const char *nme, int lock)
{
	bat i = BBPnamecheck(nme);

	if (i != 0) {
		/* for tmp_X BATs, we already know X */
		const char *s;

		if (i >= (bat) ATOMIC_GET(BBPsize, BBPsizeLock) || (s = BBP_logical(i)) == NULL || strcmp(s, nme)) {
			i = 0;
		}
	} else if (*nme != '.') {
		/* must lock since hash-lookup traverses other BATs */
		if (lock)
			MT_lock_set(&GDKnameLock);
		for (i = BBP_hash[strHash(nme) & BBP_mask]; i; i = BBP_next(i)) {
			if (strcmp(BBP_logical(i), nme) == 0)
				break;
		}
		if (lock)
			MT_lock_unset(&GDKnameLock);
	}
	return i;
}

bat
BBPindex(const char *nme)
{
	return BBP_find(nme, TRUE);
}

BAT *
BBPgetdesc(bat i)
{
	if (i == bat_nil)
		return NULL;
	if (i < 0)
		i = -i;
	if (i != 0 && i < (bat) ATOMIC_GET(BBPsize, BBPsizeLock) && i && BBP_logical(i)) {
		return BBP_desc(i);
	}
	return NULL;
}

str
BBPlogical(bat bid, str buf)
{
	if (buf == NULL) {
		return NULL;
	} else if (BBPcheck(bid, "BBPlogical")) {
		strcpy(buf, BBP_logical(bid));
	} else {
		*buf = 0;
	}
	return buf;
}

str
BBPphysical(bat bid, str buf)
{
	if (buf == NULL) {
		return NULL;
	} else if (BBPcheck(bid, "BBPphysical")) {
		strcpy(buf, BBP_physical(bid));
	} else {
		*buf = 0;
	}
	return buf;
}

/*
 * @+ BBP Update Interface
 * Operations to insert, delete, clear, and modify BBP entries.
 * Our policy for the BBP is to provide unlocked BBP access for
 * speed, but still write operations have to be locked.
 * #ifdef DEBUG_THREADLOCAL_BATS
 * Create the shadow version (reversed) of a bat.
 *
 * An existing BAT is inserted into the BBP
 */
static inline str
BBPsubdir_recursive(str s, bat i)
{
	i >>= 6;
	if (i >= 0100) {
		s = BBPsubdir_recursive(s, i);
		*s++ = DIR_SEP;
	}
	i &= 077;
	*s++ = '0' + (i >> 3);
	*s++ = '0' + (i & 7);
	return s;
}

static inline void
BBPgetsubdir(str s, bat i)
{
	if (i >= 0100) {
		s = BBPsubdir_recursive(s, i);
	}
	*s = 0;
}

/* There are BBP_THREADMASK+1 (64) free lists, and ours (idx) is
 * empty.  Here we find a longish free list (at least 20 entries), and
 * if we can find one, we take one entry from that list.  If no long
 * enough list can be found, we create a new entry by either just
 * increasing BBPsize (up to BBPlimit) or extending the BBP (which
 * increases BBPlimit).  Every time this function is called we start
 * searching in a following free list (variable "last"). */
static gdk_return
maybeextend(int idx)
{
	int t, m;
	int n, l;
	bat i;
	static int last = 0;

	l = 0;			/* length of longest list */
	m = 0;			/* index of longest list */
	/* find a longish free list */
	for (t = 0; t <= BBP_THREADMASK && l <= 20; t++) {
		n = 0;
		for (i = BBP_free((t + last) & BBP_THREADMASK);
		     i != 0 && n <= 20;
		     i = BBP_next(i))
			n++;
		if (n > l) {
			m = (t + last) & BBP_THREADMASK;
			l = n;
		}
	}
	if (l > 20) {
		/* list is long enough, get an entry from there */
		i = BBP_free(m);
		BBP_free(m) = BBP_next(i);
		BBP_next(i) = 0;
		BBP_free(idx) = i;
	} else {
		/* let the longest list alone, get a fresh entry */
		if ((bat) ATOMIC_ADD(BBPsize, 1, BBPsizeLock) >= BBPlimit) {
			if (BBPextend(idx, TRUE) != GDK_SUCCEED) {
				/* undo add */
				ATOMIC_SUB(BBPsize, 1, BBPsizeLock);
				/* couldn't extend; if there is any
				 * free entry, take it from the
				 * longest list after all */
				if (l > 0) {
					i = BBP_free(m);
					BBP_free(m) = BBP_next(i);
					BBP_next(i) = 0;
					BBP_free(idx) = i;
				} else {
					/* nothing available */
					return GDK_FAIL;
				}
			}
		} else {
			BBP_free(idx) = (bat) ATOMIC_GET(BBPsize, BBPsizeLock) - 1;
		}
	}
	last = (last + 1) & BBP_THREADMASK;
	return GDK_SUCCEED;
}

/* return new BAT id (> 0); return 0 on failure */
bat
BBPinsert(BAT *bn)
{
	MT_Id pid = MT_getpid();
	int lock = locked_by ? pid != locked_by : 1;
	const char *s;
	long_str dirname;
	bat i;
	int idx = threadmask(pid);

	/* critical section: get a new BBP entry */
	if (lock) {
		MT_lock_set(&GDKtrimLock(idx));
		MT_lock_set(&GDKcacheLock(idx));
	}

	/* find an empty slot */
	if (BBP_free(idx) <= 0) {
		/* we need to extend the BBP */
		gdk_return r = GDK_SUCCEED;
		if (lock) {
			/* we must take all locks in a consistent
			 * order so first unset the one we've already
			 * got */
			MT_lock_unset(&GDKcacheLock(idx));
			for (i = 0; i <= BBP_THREADMASK; i++)
				MT_lock_set(&GDKcacheLock(i));
		}
		MT_lock_set(&GDKnameLock);
		/* check again in case some other thread extended
		 * while we were waiting */
		if (BBP_free(idx) <= 0) {
			r = maybeextend(idx);
		}
		MT_lock_unset(&GDKnameLock);
		if (lock)
			for (i = BBP_THREADMASK; i >= 0; i--)
				if (i != idx)
					MT_lock_unset(&GDKcacheLock(i));
		if (r != GDK_SUCCEED) {
			if (lock) {
				MT_lock_unset(&GDKcacheLock(idx));
				MT_lock_unset(&GDKtrimLock(idx));
			}
			return 0;
		}
	}
	i = BBP_free(idx);
	assert(i > 0);
	BBP_free(idx) = BBP_next(i);

	if (lock) {
		MT_lock_unset(&GDKcacheLock(idx));
		MT_lock_unset(&GDKtrimLock(idx));
	}
	/* rest of the work outside the lock */

	/* fill in basic BBP fields for the new bat */

	bn->batCacheid = i;
	bn->creator_tid = MT_getpid();

	BBP_status_set(i, BBPDELETING, "BBPinsert");
	BBP_cache(i) = NULL;
	BBP_desc(i) = NULL;
	BBP_refs(i) = 1;	/* new bats have 1 pin */
	BBP_lrefs(i) = 0;	/* ie. no logical refs */

#ifdef HAVE_HGE
	if (bn->ttype == TYPE_hge)
		havehge = 1;
#endif

	if (BBP_bak(i) == NULL) {
		s = BBPtmpname(dirname, 64, i);
		BBP_logical(i) = GDKstrdup(s);
		BBP_bak(i) = BBP_logical(i);
	} else
		BBP_logical(i) = BBP_bak(i);

	/* Keep the physical location around forever */
	if (BBP_physical(i) == NULL) {
		char name[64], *nme;

		BBPgetsubdir(dirname, i);
		nme = BBPphysicalname(name, 64, i);

		BBP_physical(i) = GDKfilepath(NOFARM, dirname, nme, NULL);

		BATDEBUG fprintf(stderr, "#%d = new %s(%s)\n", (int) i, BBPname(i), ATOMname(bn->ttype));
	}

	BBPdirty(1);

	return i;
}

gdk_return
BBPcacheit(BAT *bn, int lock)
{
	bat i = bn->batCacheid;
	int mode;

	if (lock)
		lock = locked_by ? MT_getpid() != locked_by : 1;

	if (i) {
		assert(i > 0);
	} else {
		i = BBPinsert(bn);	/* bat was not previously entered */
		if (i == 0)
			return GDK_FAIL;
		if (bn->tvheap)
			bn->tvheap->parentid = i;
	}
	assert(bn->batCacheid > 0);

	if (lock)
		MT_lock_set(&GDKswapLock(i));
	mode = (BBP_status(i) | BBPLOADED) & ~(BBPLOADING | BBPDELETING);
	BBP_status_set(i, mode, "BBPcacheit");
	BBP_desc(i) = bn;

	/* cache it! */
	BBP_cache(i) = bn;

	if (lock)
		MT_lock_unset(&GDKswapLock(i));
	return GDK_SUCCEED;
}

/*
 * BBPuncacheit changes the BBP status to swapped out.  Currently only
 * used in BBPfree (bat swapped out) and BBPclear (bat destroyed
 * forever).
 */

static void
BBPuncacheit(bat i, int unloaddesc)
{
	if (i < 0)
		i = -i;
	if (BBPcheck(i, "BBPuncacheit")) {
		BAT *b = BBP_desc(i);

		if (b) {
			if (BBP_cache(i)) {
				BATDEBUG fprintf(stderr, "#uncache %d (%s)\n", (int) i, BBPname(i));

				BBP_cache(i) = NULL;

				/* clearing bits can be done without the lock */
				BBP_status_off(i, BBPLOADED, "BBPuncacheit");
			}
			if (unloaddesc) {
				BBP_desc(i) = NULL;
				BATdestroy(b);
			}
		}
	}
}

/*
 * @- BBPclear
 * BBPclear removes a BAT from the BBP directory forever.
 */
static inline void
bbpclear(bat i, int idx, const char *lock)
{
	BATDEBUG {
		fprintf(stderr, "#clear %d (%s)\n", (int) i, BBPname(i));
	}
	BBPuncacheit(i, TRUE);
	BATDEBUG {
		fprintf(stderr, "#BBPclear set to unloading %d\n", i);
	}
	BBP_status_set(i, BBPUNLOADING, "BBPclear");
	BBP_refs(i) = 0;
	BBP_lrefs(i) = 0;
	if (lock)
		MT_lock_set(&GDKcacheLock(idx));

	if (BBPtmpcheck(BBP_logical(i)) == 0) {
		MT_lock_set(&GDKnameLock);
		BBP_delete(i);
		MT_lock_unset(&GDKnameLock);
	}
	if (BBP_logical(i) != BBP_bak(i))
		GDKfree(BBP_logical(i));
	BBP_status_set(i, 0, "BBPclear");
	BBP_logical(i) = NULL;
	BBP_next(i) = BBP_free(idx);
	BBP_free(idx) = i;
	if (lock)
		MT_lock_unset(&GDKcacheLock(idx));
}

void
BBPclear(bat i)
{
	MT_Id pid = MT_getpid();
	int lock = locked_by ? pid != locked_by : 1;

	if (BBPcheck(i, "BBPclear")) {
		bbpclear(i, threadmask(pid), lock ? "BBPclear" : NULL);
	}
}

/*
 * @- BBP rename
 *
 * Each BAT has a logical name that is globally unique. Its reverse
 * view can also be assigned a name, that also has to be globally
 * unique.  The batId is the same as the logical BAT name.
 *
 * The default logical name of a BAT is tmp_X, where X is the
 * batCacheid.  Apart from being globally unique, new logical bat
 * names cannot be of the form tmp_X, unless X is the batCacheid.
 *
 * Physical names consist of a directory name followed by a logical
 * name suffix.  The directory name is derived from the batCacheid,
 * and is currently organized in a hierarchy that puts max 64 bats in
 * each directory (see BBPgetsubdir).
 *
 * Concerning the physical suffix: it is almost always bat_X. This
 * saves us a whole lot of trouble, as bat_X is always unique and no
 * conflicts can occur.  Other suffixes are only supported in order
 * just for backward compatibility with old repositories (you won't
 * see them anymore in new repositories).
 */
int
BBPrename(bat bid, const char *nme)
{
	BAT *b = BBPdescriptor(bid);
	long_str dirname;
	bat tmpid = 0, i;
	int idx;

	if (b == NULL)
		return 0;

	/* If name stays same, do nothing */
	if (BBP_logical(bid) && strcmp(BBP_logical(bid), nme) == 0)
		return 0;

	BBPgetsubdir(dirname, bid);

	if ((tmpid = BBPnamecheck(nme)) && tmpid != bid) {
		GDKerror("BBPrename: illegal temporary name: '%s'\n", nme);
		return BBPRENAME_ILLEGAL;
	}
	if (strlen(dirname) + strLen(nme) + 1 >= IDLENGTH) {
		GDKerror("BBPrename: illegal temporary name: '%s'\n", nme);
		return BBPRENAME_LONG;
	}
	idx = threadmask(MT_getpid());
	MT_lock_set(&GDKtrimLock(idx));
	MT_lock_set(&GDKnameLock);
	i = BBP_find(nme, FALSE);
	if (i != 0) {
		MT_lock_unset(&GDKnameLock);
		MT_lock_unset(&GDKtrimLock(idx));
		GDKerror("BBPrename: name is in use: '%s'.\n", nme);
		return BBPRENAME_ALREADY;
	}

	/* carry through the name change */
	if (BBP_logical(bid) && BBPtmpcheck(BBP_logical(bid)) == 0) {
		BBP_delete(bid);
	}
	if (BBP_logical(bid) != BBP_bak(bid))
		GDKfree(BBP_logical(bid));
	BBP_logical(bid) = GDKstrdup(nme);
	if (tmpid == 0) {
		BBP_insert(bid);
	}
	b->batDirtydesc = 1;
	if (b->batPersistence == PERSISTENT) {
		int lock = locked_by ? MT_getpid() != locked_by : 1;

		if (lock)
			MT_lock_set(&GDKswapLock(i));
		BBP_status_on(bid, BBPRENAMED, "BBPrename");
		if (lock)
			MT_lock_unset(&GDKswapLock(i));
		BBPdirty(1);
	}
	MT_lock_unset(&GDKnameLock);
	MT_lock_unset(&GDKtrimLock(idx));
	return 0;
}

/*
 * @+ BBP swapping Policy
 * The BAT can be moved back to disk using the routine BBPfree.  It
 * frees the storage for other BATs. After this call BAT* references
 * maintained for the BAT are wrong.  We should keep track of dirty
 * unloaded BATs. They may have to be committed later on, which may
 * include reading them in again.
 *
 * BBPswappable: may this bat be unloaded?  Only real bats without
 * memory references can be unloaded.
 */
static inline void
BBPspin(bat i, const char *s, int event)
{
	if (BBPcheck(i, "BBPspin") && (BBP_status(i) & event)) {
		lng spin = LL_CONSTANT(0);

		while (BBP_status(i) & event) {
			MT_sleep_ms(KITTENNAP);
			spin++;
		}
		BATDEBUG fprintf(stderr, "#BBPspin(%d,%s,%d): " LLFMT " loops\n", (int) i, s, event, spin);
	}
}

static inline int
incref(bat i, int logical, int lock)
{
	int refs;
	bat tp, tvp;
	BAT *b;
	int load = 0;

	if (i == bat_nil) {
		/* Stefan: May this happen? Or should we better call
		 * GDKerror(), here? */
		/* GDKerror("BBPincref() called with bat_nil!\n"); */
		return 0;
	}

	if (!BBPcheck(i, logical ? "BBPretain" : "BBPfix"))
		return 0;

	if (lock) {
		for (;;) {
			MT_lock_set(&GDKswapLock(i));
			if (!(BBP_status(i) & (BBPUNSTABLE|BBPLOADING)))
				break;
			/* the BATs is "unstable", try again */
			MT_lock_unset(&GDKswapLock(i));
			MT_sleep_ms(KITTENNAP);
		}
	}
	/* we have the lock */

	b = BBP_desc(i);
	if (b == NULL) {
		/* should not have happened */
		if (lock)
			MT_lock_unset(&GDKswapLock(i));
		return 0;
	}

	assert(BBP_refs(i) + BBP_lrefs(i) ||
	       BBP_status(i) & (BBPDELETED | BBPSWAPPED));
	if (logical) {
		/* parent BATs are not relevant for logical refs */
		tp = tvp = 0;
		refs = ++BBP_lrefs(i);
	} else {
		tp = b->theap.parentid;
		assert(tp >= 0);
		tvp = b->tvheap == 0 || b->tvheap->parentid == i ? 0 : b->tvheap->parentid;
		refs = ++BBP_refs(i);
		if (refs == 1 && (tp || tvp)) {
			/* If this is a view, we must load the parent
			 * BATs, but we must do that outside of the
			 * lock.  Set the BBPLOADING flag so that
			 * other threads will wait until we're
			 * done. */
			BBP_status_on(i, BBPLOADING, "BBPfix");
			load = 1;
		}
	}
	if (lock)
		MT_lock_unset(&GDKswapLock(i));

	if (load) {
		/* load the parent BATs and set the heap base pointers
		 * to the correct values */
		assert(!logical);
		if (tp) {
			BAT *pb;
			incref(tp, 0, lock);
			pb = getBBPdescriptor(tp, lock);
			b->theap.base = pb->theap.base + (size_t) b->theap.base;
			/* if we shared the hash before, share it
			 * again note that if the parent's hash is
			 * destroyed, we also don't have a hash
			 * anymore */
			if (b->thash == (Hash *) -1)
				b->thash = pb->thash;
		}
		if (tvp) {
			incref(tvp, 0, lock);
			(void) getBBPdescriptor(tvp, lock);
		}
		/* done loading, release descriptor */
		BBP_status_off(i, BBPLOADING, "BBPfix");
	}
	return refs;
}

int
BBPfix(bat i)
{
	int lock = locked_by ? MT_getpid() != locked_by : 1;

	return incref(i, FALSE, lock);
}

int
BBPretain(bat i)
{
	int lock = locked_by ? MT_getpid() != locked_by : 1;

	return incref(i, TRUE, lock);
}

void
BBPshare(bat parent)
{
	int lock = locked_by ? MT_getpid() != locked_by : 1;

	assert(parent > 0);
	if (lock)
		MT_lock_set(&GDKswapLock(parent));
	(void) incref(parent, TRUE, 0);
	++BBP_cache(parent)->batSharecnt;
	assert(BBP_refs(parent) > 0);
	(void) incref(parent, FALSE, 0);
	if (lock)
		MT_lock_unset(&GDKswapLock(parent));
}

static inline int
decref(bat i, int logical, int releaseShare, int lock, const char *func)
{
	int refs = 0, swap = 0;
	bat tp = 0, tvp = 0;
	BAT *b;

	assert(i > 0);
	if (lock)
		MT_lock_set(&GDKswapLock(i));
	if (releaseShare) {
		--BBP_desc(i)->batSharecnt;
		if (lock)
			MT_lock_unset(&GDKswapLock(i));
		return refs;
	}

	while (BBP_status(i) & BBPUNLOADING) {
		if (lock)
			MT_lock_unset(&GDKswapLock(i));
		BBPspin(i, func, BBPUNLOADING);
		if (lock)
			MT_lock_set(&GDKswapLock(i));
	}

	b = BBP_cache(i);

	/* decrement references by one */
	if (logical) {
		if (BBP_lrefs(i) == 0) {
			GDKerror("%s: %s does not have logical references.\n", func, BBPname(i));
			assert(0);
		} else {
			refs = --BBP_lrefs(i);
		}
	} else {
		if (BBP_refs(i) == 0) {
			GDKerror("%s: %s does not have pointer fixes.\n", func, BBPname(i));
			assert(0);
		} else {
			assert(b == NULL || b->theap.parentid == 0 || BBP_refs(b->theap.parentid) > 0);
			assert(b == NULL || b->tvheap == NULL || b->tvheap->parentid == 0 || BBP_refs(b->tvheap->parentid) > 0);
			refs = --BBP_refs(i);
			if (b && refs == 0) {
				if ((tp = b->theap.parentid) != 0)
					b->theap.base = (char *) (b->theap.base - BBP_cache(tp)->theap.base);
				/* if a view shared the hash with its
				 * parent, indicate this, but only if
				 * view isn't getting destroyed */
				if (tp && b->thash &&
				    b->thash == BBP_cache(tp)->thash)
					b->thash = (Hash *) -1;
				tvp = VIEWvtparent(b);
			}
		}
	}

	/* we destroy transients asap and unload persistent bats only
	 * if they have been made cold or are not dirty */
	if (BBP_refs(i) > 0 ||
	    (BBP_lrefs(i) > 0 &&
	     (b == NULL || BATdirty(b) || !(BBP_status(i) & BBPPERSISTENT)))) {
		/* bat cannot be swapped out */
	} else if (b || (BBP_status(i) & BBPTMP)) {
		/* bat will be unloaded now. set the UNLOADING bit
		 * while locked so no other thread thinks it's
		 * available anymore */
		assert((BBP_status(i) & BBPUNLOADING) == 0);
		BATDEBUG {
			fprintf(stderr, "#%s set to unloading BAT %d\n", func, i);
		}
		BBP_status_on(i, BBPUNLOADING, func);
		swap = TRUE;
	}

	/* unlock before re-locking in unload; as saving a dirty
	 * persistent bat may take a long time */
	if (lock)
		MT_lock_unset(&GDKswapLock(i));

	if (swap && b != NULL) {
		if (BBP_lrefs(i) == 0 && (BBP_status(i) & BBPDELETED) == 0) {
			/* free memory (if loaded) and delete from
			 * disk (if transient but saved) */
			BBPdestroy(b);
		} else {
			BATDEBUG {
				fprintf(stderr, "#%s unload and free bat %d\n", func, i);
			}
			BBP_unload_inc(i, func);
			/* free memory of transient */
			if (BBPfree(b, func) != GDK_SUCCEED)
				return -1;	/* indicate failure */
		}
	}
	if (tp)
		decref(tp, FALSE, FALSE, lock, func);
	if (tvp)
		decref(tvp, FALSE, FALSE, lock, func);
	return refs;
}

int
BBPunfix(bat i)
{
	if (BBPcheck(i, "BBPunfix") == 0) {
		return -1;
	}
	return decref(i, FALSE, FALSE, TRUE, "BBPunfix");
}

int
BBPrelease(bat i)
{
	if (BBPcheck(i, "BBPrelease") == 0) {
		return -1;
	}
	return decref(i, TRUE, FALSE, TRUE, "BBPrelease");
}

/*
 * M5 often changes the physical ref into a logical reference.  This
 * state change consist of the sequence BBPretain(b);BBPunfix(b).
 * A faster solution is given below, because it does not trigger the
 * BBP management actions, such as garbage collecting the bats.
 * [first step, initiate code change]
 */
void
BBPkeepref(bat i)
{
	if (i == bat_nil)
		return;
	if (BBPcheck(i, "BBPkeepref")) {
		int lock = locked_by ? MT_getpid() != locked_by : 1;
		BAT *b;

		if ((b = BBPdescriptor(i)) != NULL) {
			BATsettrivprop(b);
			if (GDKdebug & (CHECKMASK | PROPMASK))
				BATassertProps(b);
		}

		incref(i, TRUE, lock);
		assert(BBP_refs(i));
		decref(i, FALSE, FALSE, lock, "BBPkeepref");
	}
}

static inline void
GDKunshare(bat parent)
{
	(void) decref(parent, FALSE, TRUE, TRUE, "GDKunshare");
	(void) decref(parent, TRUE, FALSE, TRUE, "GDKunshare");
}

void
BBPunshare(bat parent)
{
	GDKunshare(parent);
}

/*
 * BBPreclaim is a user-exported function; the common way to destroy a
 * BAT the hard way.
 *
 * Return values:
 * -1 = bat cannot be unloaded (it has more than your own memory fix)
 *  0 = unloaded successfully
 *  1 = unload failed (due to write-to-disk failure)
 */
int
BBPreclaim(BAT *b)
{
	bat i;
	int lock = locked_by ? MT_getpid() != locked_by : 1;

	if (b == NULL)
		return -1;
	i = b->batCacheid;

	assert(BBP_refs(i) == 1);

	return decref(i, 0, 0, lock, "BBPreclaim") <0;
}

/*
 * BBPdescriptor checks whether BAT needs loading and does so if
 * necessary. You must have at least one fix on the BAT before calling
 * this.
 */
static BAT *
getBBPdescriptor(bat i, int lock)
{
	int load = FALSE;
	BAT *b = NULL;

	assert(i > 0);
	if (!BBPcheck(i, "BBPdescriptor")) {
		return NULL;
	}
	assert(BBP_refs(i));
	if ((b = BBP_cache(i)) == NULL) {

		if (lock)
			MT_lock_set(&GDKswapLock(i));
		while (BBP_status(i) & BBPWAITING) {	/* wait for bat to be loaded by other thread */
			if (lock)
				MT_lock_unset(&GDKswapLock(i));
			MT_sleep_ms(KITTENNAP);
			if (lock)
				MT_lock_set(&GDKswapLock(i));
		}
		if (BBPvalid(i)) {
			b = BBP_cache(i);
			if (b == NULL) {
				load = TRUE;
				BATDEBUG {
					fprintf(stderr, "#BBPdescriptor set to unloading BAT %d\n", i);
				}
				BBP_status_on(i, BBPLOADING, "BBPdescriptor");
			}
		}
		if (lock)
			MT_lock_unset(&GDKswapLock(i));
	}
	if (load) {
		IODEBUG fprintf(stderr, "#load %s\n", BBPname(i));

		b = BATload_intern(i, lock);
		BBPin++;

		/* clearing bits can be done without the lock */
		BBP_status_off(i, BBPLOADING, "BBPdescriptor");
		CHECKDEBUG if (b != NULL)
			BATassertProps(b);
	}
	return b;
}

BAT *
BBPdescriptor(bat i)
{
	int lock = locked_by ? MT_getpid() != locked_by : 1;

	return getBBPdescriptor(i, lock);
}

/*
 * In BBPsave executes unlocked; it just marks the BBP_status of the
 * BAT to BBPsaving, so others that want to save or unload this BAT
 * must spin lock on the BBP_status field.
 */
gdk_return
BBPsave(BAT *b)
{
	int lock = locked_by ? MT_getpid() != locked_by : 1;
	bat bid = b->batCacheid;
	gdk_return ret = GDK_SUCCEED;

	if (BBP_lrefs(bid) == 0 || isVIEW(b) || !BATdirty(b))
		/* do nothing */
		return GDK_SUCCEED;

	if (lock)
		MT_lock_set(&GDKswapLock(bid));

	if (BBP_status(bid) & BBPSAVING) {
		/* wait until save in other thread completes */
		if (lock)
			MT_lock_unset(&GDKswapLock(bid));
		BBPspin(bid, "BBPsave", BBPSAVING);
	} else {
		/* save it */
		int flags = BBPSAVING;

		if (DELTAdirty(b)) {
			flags |= BBPSWAPPED;
			BBPdirty(1);
		}
		if (b->batPersistence != PERSISTENT) {
			flags |= BBPTMP;
		}
		BBP_status_on(bid, flags, "BBPsave");
		if (lock)
			MT_lock_unset(&GDKswapLock(bid));

		IODEBUG fprintf(stderr, "#save %s\n", BATgetId(b));

		/* do the time-consuming work unlocked */
		if (BBP_status(bid) & BBPEXISTING)
			ret = BBPbackup(b, FALSE);
		if (ret == GDK_SUCCEED) {
			BBPout++;
			ret = BATsave(b);
		}
		/* clearing bits can be done without the lock */
		BBP_status_off(bid, BBPSAVING, "BBPsave");
	}
	return ret;
}

/*
 * TODO merge BBPfree with BATfree? Its function is to prepare a BAT
 * for being unloaded (or even destroyed, if the BAT is not
 * persistent).
 */
static void
BBPdestroy(BAT *b)
{
	bat tp = b->theap.parentid;
	bat vtp = VIEWvtparent(b);

	if (isVIEW(b)) {	/* a physical view */
		VIEWdestroy(b);
	} else {
		/* bats that get destroyed must unfix their atoms */
		int (*tunfix) (const void *) = BATatoms[b->ttype].atomUnfix;
		BUN p, q;
		BATiter bi = bat_iterator(b);

		assert(b->batSharecnt == 0);
		if (tunfix) {
			BATloop(b, p, q) {
				(*tunfix) (BUNtail(bi, p));
			}
		}
		BATdelete(b);	/* handles persistent case also (file deletes) */
	}
	BBPclear(b->batCacheid);	/* if destroyed; de-register from BBP */

	/* parent released when completely done with child */
	if (tp)
		GDKunshare(tp);
	if (vtp)
		GDKunshare(vtp);
}

static gdk_return
BBPfree(BAT *b, const char *calledFrom)
{
	bat bid = b->batCacheid, tp = VIEWtparent(b), vtp = VIEWvtparent(b);
	gdk_return ret;

	assert(bid > 0);
	assert(BBPswappable(b));
	(void) calledFrom;

	/* write dirty BATs before being unloaded */
	ret = BBPsave(b);
	if (ret == GDK_SUCCEED) {
		if (isVIEW(b)) {	/* physical view */
			VIEWdestroy(b);
		} else {
			if (BBP_cache(bid))
				BATfree(b);	/* free memory */
		}
		BBPuncacheit(bid, FALSE);
	}
	/* clearing bits can be done without the lock */
	BATDEBUG {
		fprintf(stderr, "#BBPfree turn off unloading %d\n", bid);
	}
	BBP_status_off(bid, BBPUNLOADING, calledFrom);
	BBP_unload_dec(bid, calledFrom);

	/* parent released when completely done with child */
	if (ret == GDK_SUCCEED && tp)
		GDKunshare(tp);
	if (ret == GDK_SUCCEED && vtp)
		GDKunshare(vtp);
	return ret;
}

/*
 * BBPquickdesc loads a BAT descriptor without loading the entire BAT,
 * of which the result be used only for a *limited* number of
 * purposes. Specifically, during the global sync/commit, we do not
 * want to load any BATs that are not already loaded, both because
 * this costs performance, and because getting into memory shortage
 * during a commit is extremely dangerous. Loading a BAT tends not to
 * be required, since the commit actions mostly involve moving some
 * pointers in the BAT descriptor. However, some column types do
 * require loading the full bat. This is tested by the complexatom()
 * routine. Such columns are those of which the type has a fix/unfix
 * method, or those that have HeapDelete methods. The HeapDelete
 * actions are not always required and therefore the BBPquickdesc is
 * parametrized.
 */
static int
complexatom(int t, int delaccess)
{
	if (t >= 0 && (BATatoms[t].atomFix || (delaccess && BATatoms[t].atomDel))) {
		return TRUE;
	}
	return FALSE;
}

BAT *
BBPquickdesc(bat bid, int delaccess)
{
	BAT *b;

	if (bid == bat_nil || bid == 0)
		return NULL;
	if (bid < 0) {
		GDKerror("BBPquickdesc: called with negative batid.\n");
		assert(0);
		return NULL;
	}
	if ((b = BBP_cache(bid)) != NULL)
		return b;	/* already cached */
	b = (BAT *) BBPgetdesc(bid);
	if (b == NULL ||
	    complexatom(b->ttype, delaccess)) {
		b = BATload_intern(bid, 1);
		BBPin++;
	}
	return b;
}

/*
 * @+ Global Commit
 */
static BAT *
dirty_bat(bat *i, int subcommit)
{
	if (BBPvalid(*i)) {
		BAT *b;
		BBPspin(*i, "dirty_bat", BBPSAVING);
		b = BBP_cache(*i);
		if (b != NULL) {
			if ((BBP_status(*i) & BBPNEW) &&
			    BATcheckmodes(b, FALSE) != GDK_SUCCEED) /* check mmap modes */
				*i = 0;	/* error */
			if ((BBP_status(*i) & BBPPERSISTENT) &&
			    (subcommit || BATdirty(b)))
				return b;	/* the bat is loaded, persistent and dirty */
		} else if (BBP_status(*i) & BBPSWAPPED) {
			b = (BAT *) BBPquickdesc(*i, TRUE);
			if (b && (subcommit || b->batDirtydesc))
				return b;	/* only the desc is loaded & dirty */
		}
	}
	return NULL;
}

/*
 * @- backup-bat
 * Backup-bat moves all files of a BAT to a backup directory. Only
 * after this succeeds, it may be saved. If some failure occurs
 * halfway saving, we can thus always roll back.
 */
static gdk_return
file_move(int farmid, const char *srcdir, const char *dstdir, const char *name, const char *ext)
{
	if (GDKmove(farmid, srcdir, name, ext, dstdir, name, ext) == GDK_SUCCEED) {
		return GDK_SUCCEED;
	} else {
		char *path;
		struct stat st;

		path = GDKfilepath(farmid, srcdir, name, ext);
		if (path == NULL)
			return GDK_FAIL;
		if (stat(path, &st)) {
			/* source file does not exist; the best
			 * recovery is to give an error but continue
			 * by considering the BAT as not saved; making
			 * sure that this time it does get saved.
			 */
			GDKsyserror("file_move: cannot stat %s\n", path);
			GDKfree(path);
			return GDK_FAIL;	/* fishy, but not fatal */
		}
		GDKfree(path);
	}
	return GDK_FAIL;
}

/* returns 1 if the file exists */
static int
file_exists(int farmid, const char *dir, const char *name, const char *ext)
{
	char *path;
	struct stat st;
	int ret = -1;

	path = GDKfilepath(farmid, dir, name, ext);
	if (path) {
		ret = stat(path, &st);
		IODEBUG fprintf(stderr, "#stat(%s) = %d\n", path, ret);
		GDKfree(path);
	}
	return (ret == 0);
}

static gdk_return
heap_move(Heap *hp, const char *srcdir, const char *dstdir, const char *nme, const char *ext)
{
	/* see doc at BATsetaccess()/gdk_bat.c for an expose on mmap
	 * heap modes */
	if (file_exists(hp->farmid, dstdir, nme, ext)) {
		/* dont overwrite heap with the committed state
		 * already in dstdir */
		return GDK_SUCCEED;
	} else if (hp->filename &&
		   hp->newstorage == STORE_PRIV &&
		   !file_exists(hp->farmid, srcdir, nme, ext)) {

		/* In order to prevent half-saved X.new files
		 * surviving a recover we create a dummy file in the
		 * BACKUP(dstdir) whose presence will trigger
		 * BBPrecover to remove them.  Thus, X will prevail
		 * where it otherwise wouldn't have.  If X already has
		 * a saved X.new, that one is backed up as normal.
		 */

		FILE *fp;
		long_str kill_ext;
		char *path;

		snprintf(kill_ext, sizeof(kill_ext), "%s.kill", ext);
		path = GDKfilepath(hp->farmid, dstdir, nme, kill_ext);
		if (path == NULL)
			return GDK_FAIL;
		fp = fopen(path, "w");
		if (fp == NULL)
			GDKsyserror("heap_move: cannot open file %s\n", path);
		IODEBUG fprintf(stderr, "#open %s = %d\n", path, fp ? 0 : -1);
		GDKfree(path);

		if (fp != NULL) {
			fclose(fp);
			return GDK_SUCCEED;
		} else {
			return GDK_FAIL;
		}
	}
	return file_move(hp->farmid, srcdir, dstdir, nme, ext);
}

/*
 * @- BBPprepare
 *
 * this routine makes sure there is a BAKDIR/, and initiates one if
 * not.  For subcommits, it does the same with SUBDIR.
 *
 * It is now locked, to get proper file counters, and also to prevent
 * concurrent BBPrecovers, etc.
 *
 * backup_dir == 0 => no backup BBP.dir
 * backup_dir == 1 => BBP.dir saved in BACKUP/
 * backup_dir == 2 => BBP.dir saved in SUBCOMMIT/
 */

static gdk_return
BBPprepare(bit subcommit)
{
	int start_subcommit, set = 1 + subcommit;
	str bakdirpath = GDKfilepath(0, NULL, BAKDIR, NULL);
	str subdirpath = GDKfilepath(0, NULL, SUBDIR, NULL);

	gdk_return ret = GDK_SUCCEED;

	/* tmLock is only used here, helds usually very shortly just
	 * to protect the file counters */
	MT_lock_set(&GDKtmLock);

	start_subcommit = (subcommit && backup_subdir == 0);
	if (start_subcommit) {
		/* starting a subcommit. Make sure SUBDIR and DELDIR
		 * are clean */
		ret = BBPrecover_subdir();
	}
	if (backup_files == 0) {
		backup_dir = 0;
		ret = BBPrecover(0);
		if (ret == GDK_SUCCEED) {
			if (mkdir(bakdirpath, 0755) < 0 && errno != EEXIST) {
				GDKsyserror("BBPprepare: cannot create directory %s\n", bakdirpath);
				ret = GDK_FAIL;
			}
			/* if BAKDIR already exists, don't signal error */
			IODEBUG fprintf(stderr, "#mkdir %s = %d\n", bakdirpath, (int) ret);
		}
	}
	if (ret == GDK_SUCCEED && start_subcommit) {
		/* make a new SUBDIR (subdir of BAKDIR) */
		if (mkdir(subdirpath, 0755) < 0) {
			GDKsyserror("BBPprepare: cannot create directory %s\n", subdirpath);
			ret = GDK_FAIL;
		}
		IODEBUG fprintf(stderr, "#mkdir %s = %d\n", subdirpath, (int) ret);
	}
	if (ret == GDK_SUCCEED && backup_dir != set) {
		/* a valid backup dir *must* at least contain BBP.dir */
		if ((ret = GDKmove(0, backup_dir ? BAKDIR : BATDIR, "BBP", "dir", subcommit ? SUBDIR : BAKDIR, "BBP", "dir")) == GDK_SUCCEED) {
			backup_dir = set;
		}
	}
	/* increase counters */
	if (ret == GDK_SUCCEED) {
		backup_subdir += subcommit;
		backup_files++;
	}
	MT_lock_unset(&GDKtmLock);
	GDKfree(bakdirpath);
	GDKfree(subdirpath);
	return ret;
}

static gdk_return
do_backup(const char *srcdir, const char *nme, const char *ext,
	  Heap *h, int dirty, bit subcommit)
{
	gdk_return ret = GDK_SUCCEED;

	 /* direct mmap is unprotected (readonly usage, or has WAL
	  * protection); however, if we're backing up for subcommit
	  * and a backup already exists in the main backup directory
	  * (see GDKupgradevarheap), move the file */
	if (subcommit && file_exists(h->farmid, BAKDIR, nme, ext)) {
		if (file_move(h->farmid, BAKDIR, SUBDIR, nme, ext) != GDK_SUCCEED)
			return GDK_FAIL;
	}
	if (h->storage != STORE_MMAP) {
		/* STORE_PRIV saves into X.new files. Two cases could
		 * happen. The first is when a valid X.new exists
		 * because of an access change or a previous
		 * commit. This X.new should be backed up as
		 * usual. The second case is when X.new doesn't
		 * exist. In that case we could have half written
		 * X.new files (after a crash). To protect against
		 * these we write X.new.kill files in the backup
		 * directory (see heap_move). */
		char extnew[16];
		gdk_return mvret = GDK_SUCCEED;

		snprintf(extnew, sizeof(extnew), "%s.new", ext);
		if (dirty &&
		    !file_exists(h->farmid, BAKDIR, nme, extnew) &&
		    !file_exists(h->farmid, BAKDIR, nme, ext)) {
			/* if the heap is dirty and there is no heap
			 * file (with or without .new extension) in
			 * the BAKDIR, move the heap (preferably with
			 * .new extension) to the correct backup
			 * directory */
			if (file_exists(h->farmid, srcdir, nme, extnew))
				mvret = heap_move(h, srcdir,
						  subcommit ? SUBDIR : BAKDIR,
						  nme, extnew);
			else
				mvret = heap_move(h, srcdir,
						  subcommit ? SUBDIR : BAKDIR,
						  nme, ext);
		} else if (subcommit) {
			/* if subcommit, wqe may need to move an
			 * already made backup from BAKDIR to
			 * SUBSIR */
			if (file_exists(h->farmid, BAKDIR, nme, extnew))
				mvret = file_move(h->farmid, BAKDIR, SUBDIR, nme, extnew);
			else if (file_exists(h->farmid, BAKDIR, nme, ext))
				mvret = file_move(h->farmid, BAKDIR, SUBDIR, nme, ext);
		}
		/* there is a situation where the move may fail,
		 * namely if this heap was not supposed to be existing
		 * before, i.e. after a BATmaterialize on a persistent
		 * bat as a workaround, do not complain about move
		 * failure if the source file is nonexistent
		 */
		if (mvret != GDK_SUCCEED && file_exists(h->farmid, srcdir, nme, ext)) {
			ret = GDK_FAIL;
		}
		if (subcommit &&
		    (h->storage == STORE_PRIV || h->newstorage == STORE_PRIV)) {
			long_str kill_ext;

			snprintf(kill_ext, sizeof(kill_ext), "%s.new.kill", ext);
			if (file_exists(h->farmid, BAKDIR, nme, kill_ext) &&
			    file_move(h->farmid, BAKDIR, SUBDIR, nme, kill_ext) != GDK_SUCCEED) {
				ret = GDK_FAIL;
			}
		}
	}
	return ret;
}

static gdk_return
BBPbackup(BAT *b, bit subcommit)
{
	char *srcdir;
	long_str nme;
	const char *s = BBP_physical(b->batCacheid);

	if (BBPprepare(subcommit) != GDK_SUCCEED) {
		return GDK_FAIL;
	}
	if (b->batCopiedtodisk == 0 || b->batPersistence != PERSISTENT) {
		return GDK_SUCCEED;
	}
	/* determine location dir and physical suffix */
	srcdir = GDKfilepath(NOFARM, BATDIR, s, NULL);
	s = strrchr(srcdir, DIR_SEP);
	if (!s)
		goto fail;
	strncpy(nme, ++s, sizeof(nme));
	nme[sizeof(nme) - 1] = 0;
	srcdir[s - srcdir] = 0;

	if (b->ttype != TYPE_void &&
	    do_backup(srcdir, nme, "tail", &b->theap,
		      b->batDirty || b->theap.dirty, subcommit) != GDK_SUCCEED)
		goto fail;
	if (b->tvheap &&
	    do_backup(srcdir, nme, "theap", b->tvheap,
		      b->batDirty || b->tvheap->dirty, subcommit) != GDK_SUCCEED)
		goto fail;
	GDKfree(srcdir);
	return GDK_SUCCEED;
  fail:
	GDKfree(srcdir);
	return GDK_FAIL;
}

/*
 * @+ Atomic Write
 * The atomic BBPsync() function first safeguards the old images of
 * all files to be written in BAKDIR. It then saves all files. If that
 * succeeds fully, BAKDIR is renamed to DELDIR. The rename is
 * considered an atomic action. If it succeeds, the DELDIR is removed.
 * If something fails, the pre-sync status can be obtained by moving
 * back all backed up files; this is done by BBPrecover().
 *
 * The BBP.dir is also moved into the BAKDIR.
 */
gdk_return
BBPsync(int cnt, bat *subcommit)
{
	gdk_return ret = GDK_SUCCEED;
	int bbpdirty = 0;
	int t0 = 0, t1 = 0;

	str bakdir = GDKfilepath(0, NULL, subcommit ? SUBDIR : BAKDIR, NULL);
	str deldir = GDKfilepath(0, NULL, DELDIR, NULL);

	PERFDEBUG t0 = t1 = GDKms();

	ret = BBPprepare(subcommit != NULL);

	/* PHASE 1: safeguard everything in a backup-dir */
	bbpdirty = BBP_dirty;
	if (ret == GDK_SUCCEED) {
		int idx = 0;

		while (++idx < cnt) {
			bat i = subcommit ? subcommit[idx] : idx;
			BAT *b = dirty_bat(&i, subcommit != NULL);
			if (i <= 0)
				break;
			if (BBP_status(i) & BBPEXISTING) {
				if (b != NULL && BBPbackup(b, subcommit != NULL) != GDK_SUCCEED)
					break;
			} else if (subcommit && (b = BBP_desc(i)) && BBP_status(i) & BBPDELETED) {
				char o[10];
				char *f;
				snprintf(o, sizeof(o), "%o", b->batCacheid);
				f = GDKfilepath(b->theap.farmid, BAKDIR, o, "tail");
				if (access(f, F_OK) == 0)
					file_move(b->theap.farmid, BAKDIR, SUBDIR, o, "tail");
				GDKfree(f);
				f = GDKfilepath(b->theap.farmid, BAKDIR, o, "theap");
				if (access(f, F_OK) == 0)
					file_move(b->theap.farmid, BAKDIR, SUBDIR, o, "theap");
				GDKfree(f);
			}
		}
		if (idx < cnt)
			ret = GDK_FAIL;
	}
	PERFDEBUG fprintf(stderr, "#BBPsync (move time %d) %d files\n", (t1 = GDKms()) - t0, backup_files);

	/* PHASE 2: save the repository */
	if (ret == GDK_SUCCEED) {
		int idx = 0;

		while (++idx < cnt) {
			bat i = subcommit ? subcommit[idx] : idx;

			if (BBP_status(i) & BBPPERSISTENT) {
				BAT *b = dirty_bat(&i, subcommit != NULL);
				if (i <= 0)
					break;
				if (b != NULL && BATsave(b) != GDK_SUCCEED)
					break;	/* write error */
			}
		}
		if (idx < cnt)
			ret = GDK_FAIL;
	}

	PERFDEBUG fprintf(stderr, "#BBPsync (write time %d)\n", (t0 = GDKms()) - t1);

	if (ret == GDK_SUCCEED) {
		if (bbpdirty) {
			ret = BBPdir(cnt, subcommit);
		} else if (backup_dir && GDKmove(0, (backup_dir == 1) ? BAKDIR : SUBDIR, "BBP", "dir", BATDIR, "BBP", "dir") != GDK_SUCCEED) {
			ret = GDK_FAIL;	/* tried a cheap way to get BBP.dir; but it failed */
		} else {
			/* commit might still fail; we must remember
			 * that we moved BBP.dir out of BAKDIR */
			backup_dir = 0;
		}
	}

	PERFDEBUG fprintf(stderr, "#BBPsync (dir time %d) %d bats\n", (t1 = GDKms()) - t0, (bat) ATOMIC_GET(BBPsize, BBPsizeLock));

	if (bbpdirty || backup_files > 0) {
		if (ret == GDK_SUCCEED) {

			/* atomic switchover */
			/* this is the big one: this call determines
			 * whether the operation of this function
			 * succeeded, so no changing of ret after this
			 * call anymore */

			if (rename(bakdir, deldir) < 0)
				ret = GDK_FAIL;
			if (ret != GDK_SUCCEED &&
			    GDKremovedir(0, DELDIR) == GDK_SUCCEED && /* maybe there was an old deldir */
			    rename(bakdir, deldir) < 0)
				ret = GDK_FAIL;
			if (ret != GDK_SUCCEED)
				GDKsyserror("BBPsync: rename(%s,%s) failed.\n", bakdir, deldir);
			IODEBUG fprintf(stderr, "#BBPsync: rename %s %s = %d\n", bakdir, deldir, (int) ret);
		}

		/* AFTERMATH */
		if (ret == GDK_SUCCEED) {
			BBP_dirty = 0;
			backup_files = subcommit ? (backup_files - backup_subdir) : 0;
			backup_dir = backup_subdir = 0;
			if (GDKremovedir(0, DELDIR) != GDK_SUCCEED)
				fprintf(stderr, "#BBPsync: cannot remove directory %s\n", DELDIR);
			(void) BBPprepare(0);	/* (try to) remove DELDIR and set up new BAKDIR */
			if (backup_files > 1) {
				PERFDEBUG fprintf(stderr, "#BBPsync (backup_files %d > 1)\n", backup_files);
				backup_files = 1;
			}
		}
	}
	PERFDEBUG fprintf(stderr, "#BBPsync (ready time %d)\n", (t0 = GDKms()) - t1);
	GDKfree(bakdir);
	GDKfree(deldir);
	return ret;
}

/*
 * Recovery just moves all files back to their original location. this
 * is an incremental process: if something fails, just stop with still
 * files left for moving in BACKUP/.  The recovery process can resume
 * later with the left over files.
 */
static gdk_return
force_move(int farmid, const char *srcdir, const char *dstdir, const char *name)
{
	const char *p;
	char *dstpath, *killfile;
	gdk_return ret = GDK_SUCCEED;

	if ((p = strrchr(name, '.')) != NULL && strcmp(p, ".kill") == 0) {
		/* Found a X.new.kill file, ie remove the X.new file */
		ptrdiff_t len = p - name;
		long_str srcpath;

		strncpy(srcpath, name, len);
		srcpath[len] = '\0';
		dstpath = GDKfilepath(farmid, dstdir, srcpath, NULL);

		/* step 1: remove the X.new file that is going to be
		 * overridden by X */
		if (unlink(dstpath) < 0 && errno != ENOENT) {
			/* if it exists and cannot be removed, all
			 * this is going to fail */
			GDKsyserror("force_move: unlink(%s)\n", dstpath);
			GDKfree(dstpath);
			return GDK_FAIL;
		}
		GDKfree(dstpath);

		/* step 2: now remove the .kill file. This one is
		 * crucial, otherwise we'll never finish recovering */
		killfile = GDKfilepath(farmid, srcdir, name, NULL);
		if (unlink(killfile) < 0) {
			ret = GDK_FAIL;
			GDKsyserror("force_move: unlink(%s)\n", killfile);
		}
		GDKfree(killfile);
		return ret;
	}
	/* try to rename it */
	ret = GDKmove(farmid, srcdir, name, NULL, dstdir, name, NULL);

	if (ret != GDK_SUCCEED) {
		char *srcpath;

		/* two legal possible causes: file exists or dir
		 * doesn't exist */
		dstpath = GDKfilepath(farmid, dstdir, name, NULL);
		srcpath = GDKfilepath(farmid, srcdir, name, NULL);
		if (unlink(dstpath) < 0)	/* clear destination */
			ret = GDK_FAIL;
		IODEBUG fprintf(stderr, "#unlink %s = %d\n", dstpath, (int) ret);

		(void) GDKcreatedir(dstdir); /* if fails, move will fail */
		ret = GDKmove(farmid, srcdir, name, NULL, dstdir, name, NULL);
		IODEBUG fprintf(stderr, "#link %s %s = %d\n", srcpath, dstpath, (int) ret);
		GDKfree(dstpath);
		GDKfree(srcpath);
	}
	return ret;
}

gdk_return
BBPrecover(int farmid)
{
	str bakdirpath;
	str leftdirpath;
	DIR *dirp;
	struct dirent *dent;
	long_str path, dstpath;
	bat i;
	size_t j = strlen(BATDIR);
	gdk_return ret = GDK_SUCCEED;
	int dirseen = FALSE;
	str dstdir;

	bakdirpath = GDKfilepath(farmid, NULL, BAKDIR, NULL);
	leftdirpath = GDKfilepath(farmid, NULL, LEFTDIR, NULL);
	if (bakdirpath == NULL || leftdirpath == NULL) {
		GDKfree(bakdirpath);
		GDKfree(leftdirpath);
		return GDK_FAIL;
	}
	dirp = opendir(bakdirpath);
	if (dirp == NULL) {
		GDKfree(bakdirpath);
		GDKfree(leftdirpath);
		return GDK_SUCCEED;	/* nothing to do */
	}
	memcpy(dstpath, BATDIR, j);
	dstpath[j] = DIR_SEP;
	dstpath[++j] = 0;
	dstdir = dstpath + j;
	IODEBUG fprintf(stderr, "#BBPrecover(start)\n");

	if (mkdir(leftdirpath, 0755) < 0 && errno != EEXIST) {
		GDKsyserror("BBPrecover: cannot create directory %s\n", leftdirpath);
		closedir(dirp);
		GDKfree(bakdirpath);
		GDKfree(leftdirpath);
		return GDK_FAIL;
	}

	/* move back all files */
	while ((dent = readdir(dirp)) != NULL) {
		const char *q = strchr(dent->d_name, '.');

		if (q == dent->d_name) {
			char *fn;

			if (strcmp(dent->d_name, ".") == 0 ||
			    strcmp(dent->d_name, "..") == 0)
				continue;
			fn = GDKfilepath(farmid, BAKDIR, dent->d_name, NULL);
			if (fn) {
				int uret = unlink(fn);
				IODEBUG fprintf(stderr, "#unlink %s = %d\n",
						fn, uret);
				GDKfree(fn);
			}
			continue;
		} else if (strcmp(dent->d_name, "BBP.dir") == 0) {
			dirseen = TRUE;
			continue;
		}
		if (q == NULL)
			q = dent->d_name + strlen(dent->d_name);
		if ((j = q - dent->d_name) + 1 > sizeof(path)) {
			/* name too long: ignore */
			continue;
		}
		strncpy(path, dent->d_name, j);
		path[j] = 0;
		if (GDKisdigit(*path)) {
			i = strtol(path, NULL, 8);
		} else {
			i = BBP_find(path, FALSE);
			if (i < 0)
				i = -i;
		}
		if (i == 0 || i >= (bat) ATOMIC_GET(BBPsize, BBPsizeLock) || !BBPvalid(i)) {
			force_move(farmid, BAKDIR, LEFTDIR, dent->d_name);
		} else {
			BBPgetsubdir(dstdir, i);
			if (force_move(farmid, BAKDIR, dstpath, dent->d_name) != GDK_SUCCEED)
				ret = GDK_FAIL;
		}
	}
	closedir(dirp);
	if (dirseen && ret == GDK_SUCCEED) {	/* we have a saved BBP.dir; it should be moved back!! */
		struct stat st;
		char *fn;

		fn = GDKfilepath(farmid, BATDIR, "BBP", "dir");
		ret = recover_dir(farmid, stat(fn, &st) == 0);
		GDKfree(fn);
	}

	if (ret == GDK_SUCCEED) {
		if (rmdir(bakdirpath) < 0) {
			GDKsyserror("BBPrecover: cannot remove directory %s\n", bakdirpath);
			ret = GDK_FAIL;
		}
		IODEBUG fprintf(stderr, "#rmdir %s = %d\n", bakdirpath, (int) ret);
	}
	if (ret != GDK_SUCCEED)
		GDKerror("BBPrecover: recovery failed. Please check whether your disk is full or write-protected.\n");

	IODEBUG fprintf(stderr, "#BBPrecover(end)\n");
	GDKfree(bakdirpath);
	GDKfree(leftdirpath);
	return ret;
}

/*
 * SUBDIR recovery is quite mindlessly moving all files back to the
 * parent (BAKDIR).  We do recognize moving back BBP.dir and set
 * backed_up_subdir accordingly.
 */
gdk_return
BBPrecover_subdir(void)
{
	str subdirpath;
	DIR *dirp;
	struct dirent *dent;
	gdk_return ret = GDK_SUCCEED;

	subdirpath = GDKfilepath(0, NULL, SUBDIR, NULL);
	if (subdirpath == NULL)
		return GDK_FAIL;
	dirp = opendir(subdirpath);
	GDKfree(subdirpath);
	if (dirp == NULL) {
		return GDK_SUCCEED;	/* nothing to do */
	}
	IODEBUG fprintf(stderr, "#BBPrecover_subdir(start)\n");

	/* move back all files */
	while ((dent = readdir(dirp)) != NULL) {
		if (dent->d_name[0] == '.')
			continue;
		ret = GDKmove(0, SUBDIR, dent->d_name, NULL, BAKDIR, dent->d_name, NULL);
		if (ret == GDK_SUCCEED && strcmp(dent->d_name, "BBP.dir") == 0)
			backup_dir = 1;
		if (ret != GDK_SUCCEED)
			break;
	}
	closedir(dirp);

	/* delete the directory */
	if (ret == GDK_SUCCEED) {
		ret = GDKremovedir(0, SUBDIR);
		if (backup_dir == 2) {
			IODEBUG fprintf(stderr, "#BBPrecover_subdir: %s%cBBP.dir had disappeared!", SUBDIR, DIR_SEP);
			backup_dir = 0;
		}
	}
	IODEBUG fprintf(stderr, "#BBPrecover_subdir(end) = %d\n", (int) ret);

	if (ret != GDK_SUCCEED)
		GDKerror("BBPrecover_subdir: recovery failed. Please check whether your disk is full or write-protected.\n");
	return ret;
}

/*
 * @- The diskscan
 * The BBPdiskscan routine walks through the BAT dir, cleans up
 * leftovers, and measures disk occupancy.  Leftovers are files that
 * cannot belong to a BAT. in order to establish this for [ht]heap
 * files, the BAT descriptor is loaded in order to determine whether
 * these files are still required.
 *
 * The routine gathers all bat sizes in a bat that contains bat-ids
 * and bytesizes. The return value is the number of bytes of space
 * freed.
 */
static int
persistent_bat(bat bid)
{
	if (bid >= 0 && bid < (bat) ATOMIC_GET(BBPsize, BBPsizeLock) && BBPvalid(bid)) {
		BAT *b = BBP_cache(bid);

		if (b == NULL || b->batCopiedtodisk) {
			return TRUE;
		}
	}
	return FALSE;
}

static BAT *
getdesc(bat bid)
{
	BAT *b = BBPgetdesc(bid);

	if (b == NULL)
		BBPclear(bid);
	return b;
}

static int
BBPdiskscan(const char *parent, size_t baseoff)
{
	DIR *dirp = opendir(parent);
	struct dirent *dent;
	char fullname[PATHLENGTH];
	str dst = fullname;
	size_t dstlen = sizeof(fullname);
	const char *src = parent;

	if (dirp == NULL)
		return -1;	/* nothing to do */

	while (*src) {
		*dst++ = *src++;
		dstlen--;
	}
	if (dst > fullname && dst[-1] != DIR_SEP) {
		*dst++ = DIR_SEP;
		dstlen--;
	}

	while ((dent = readdir(dirp)) != NULL) {
		const char *p;
		bat bid;
		int ok, delete;

		if (dent->d_name[0] == '.')
			continue;	/* ignore .dot files and directories (. ..) */

		if (strncmp(dent->d_name, "BBP.", 4) == 0 &&
		    (strcmp(parent + baseoff, BATDIR) == 0 ||
		     strncmp(parent + baseoff, BAKDIR, strlen(BAKDIR)) == 0 ||
		     strncmp(parent + baseoff, SUBDIR, strlen(SUBDIR)) == 0))
			continue;

		p = strchr(dent->d_name, '.');

		if (strlen(dent->d_name) >= dstlen) {
			/* found a file with too long a name
			   (i.e. unknown); stop pruning in this
			   subdir */
			fprintf(stderr, "BBPdiskscan: unexpected file %s, leaving %s.\n", dent->d_name, parent);
			break;
		}
		strncpy(dst, dent->d_name, dstlen);
		fullname[sizeof(fullname) - 1] = 0;

		if (p == NULL && BBPdiskscan(fullname, baseoff) == 0) {
			/* it was a directory */
			continue;
		}

		if (p && strcmp(p + 1, "tmp") == 0) {
			delete = TRUE;
			ok = TRUE;
			bid = 0;
		} else {
			bid = strtol(dent->d_name, NULL, 8);
			ok = p && bid;
			delete = FALSE;

			if (ok == FALSE || !persistent_bat(bid)) {
				delete = TRUE;
			} else if (strncmp(p + 1, "tail", 4) == 0) {
				BAT *b = getdesc(bid);
				delete = (b == NULL || !b->ttype || b->batCopiedtodisk == 0);
			} else if (strncmp(p + 1, "theap", 5) == 0) {
				BAT *b = getdesc(bid);
				delete = (b == NULL || !b->tvheap || b->batCopiedtodisk == 0);
			} else if (strncmp(p + 1, "thash", 5) == 0) {
#ifdef PERSISTENTHASH
				BAT *b = getdesc(bid);
				delete = b == NULL;
				if (!delete)
					b->thash = (Hash *) 1;
#else
				delete = TRUE;
#endif
<<<<<<< HEAD
		} else if (strncmp(p + 1, "tmosaic", 9) == 0) {
			BAT *b = getdesc(bid);
			delete = b == NULL;
			if (!delete)
				b->tmosaic = (Heap *) 1;
		} else if (strncmp(p + 1, "timprints", 9) == 0) {
			BAT *b = getdesc(bid);
			delete = b == NULL;
			if (!delete)
				b->timprints = (Imprints *) 1;
		} else if (strncmp(p + 1, "torderidx", 9) == 0) {
=======
			} else if (strncmp(p + 1, "timprints", 9) == 0) {
				BAT *b = getdesc(bid);
				delete = b == NULL;
				if (!delete)
					b->timprints = (Imprints *) 1;
			} else if (strncmp(p + 1, "torderidx", 9) == 0) {
>>>>>>> 655cdb92
#ifdef PERSISTENTIDX
				BAT *b = getdesc(bid);
				delete = b == NULL;
				if (!delete)
					b->torderidx = (Heap *) 1;
#else
				delete = TRUE;
#endif
			} else if (strncmp(p + 1, "priv", 4) != 0 &&
				   strncmp(p + 1, "new", 3) != 0 &&
				   strncmp(p + 1, "head", 4) != 0 &&
				   strncmp(p + 1, "tail", 4) != 0) {
				ok = FALSE;
			} else if (strncmp(p + 1, "head", 4) == 0 ||
				   strncmp(p + 1, "hheap", 5) == 0 ||
				   strncmp(p + 1, "hhash", 5) == 0 ||
				   strncmp(p + 1, "himprints", 9) == 0 ||
				   strncmp(p + 1, "horderidx", 9) == 0) {
				/* head is VOID, so no head, hheap files, and
				 * we do not support any indexes on the
				 * head */
				delete = 1;
			}
		}
		if (!ok) {
			/* found an unknown file; stop pruning in this
			 * subdir */
			fprintf(stderr, "BBPdiskscan: unexpected file %s, leaving %s.\n", dent->d_name, parent);
			break;
		}
		if (delete) {
			if (unlink(fullname) < 0 && errno != ENOENT) {
				GDKsyserror("BBPdiskscan: unlink(%s)", fullname);
				continue;
			}
			IODEBUG fprintf(stderr, "#BBPcleanup: unlink(%s) = 0\n", fullname);
		}
	}
	closedir(dirp);
	return 0;
}

void
gdk_bbp_reset(void)
{
	int i;

	while (BBPlimit > 0) {
		BBPlimit -= BBPINIT;
		assert(BBPlimit >= 0);
		GDKfree(BBP[BBPlimit >> BBPINITLOG]);
	}
	memset(BBP, 0, sizeof(BBP));
	BBPlimit = 0;
	BBPsize = 0;
	for (i = 0; i < MAXFARMS; i++)
		GDKfree((void *) BBPfarms[i].dirname); /* loose "const" */
	memset(BBPfarms, 0, sizeof(BBPfarms));
	BBP_hash = 0;
	BBP_mask = 0;

	BBP_dirty = 0;
	BBPin = 0;
	BBPout = 0;

	locked_by = 0;
	BBPunloadCnt = 0;
	backup_files = 0;
	backup_dir = 0;
	backup_subdir = 0;
}<|MERGE_RESOLUTION|>--- conflicted
+++ resolved
@@ -3740,26 +3740,17 @@
 #else
 				delete = TRUE;
 #endif
-<<<<<<< HEAD
 		} else if (strncmp(p + 1, "tmosaic", 9) == 0) {
 			BAT *b = getdesc(bid);
 			delete = b == NULL;
 			if (!delete)
 				b->tmosaic = (Heap *) 1;
-		} else if (strncmp(p + 1, "timprints", 9) == 0) {
-			BAT *b = getdesc(bid);
-			delete = b == NULL;
-			if (!delete)
-				b->timprints = (Imprints *) 1;
-		} else if (strncmp(p + 1, "torderidx", 9) == 0) {
-=======
 			} else if (strncmp(p + 1, "timprints", 9) == 0) {
 				BAT *b = getdesc(bid);
 				delete = b == NULL;
 				if (!delete)
 					b->timprints = (Imprints *) 1;
 			} else if (strncmp(p + 1, "torderidx", 9) == 0) {
->>>>>>> 655cdb92
 #ifdef PERSISTENTIDX
 				BAT *b = getdesc(bid);
 				delete = b == NULL;
