/*
 * SPDX-License-Identifier: MPL-2.0
 *
 * This Source Code Form is subject to the terms of the Mozilla Public
 * License, v. 2.0.  If a copy of the MPL was not distributed with this
 * file, You can obtain one at http://mozilla.org/MPL/2.0/.
 *
 * Copyright 1997 - July 2008 CWI, August 2008 - 2022 MonetDB B.V.
 */

/*
 * @a M. L. Kersten, P. Boncz, N. J. Nes
 * @* BAT Buffer Pool (BBP)
 * The BATs created and loaded are collected in a BAT buffer pool.
 * The Bat Buffer Pool has a number of functions:
 * @table @code
 *
 * @item administration and lookup
 * The BBP is a directory which contains status information about all
 * known BATs.  This interface may be used very heavily, by
 * data-intensive applications.  To eliminate all overhead, read-only
 * access to the BBP may be done by table-lookups. The integer index
 * type for these lookups is @emph{bat}, as retrieved by
 * @emph{b->batCacheid}. The @emph{bat} zero is reserved for the nil
 * bat.
 *
 * @item persistence
 * The BBP is made persistent by saving it to the dictionary file
 * called @emph{BBP.dir} in the database.
 *
 * When the number of BATs rises, having all files in one directory
 * becomes a bottleneck.  The BBP therefore implements a scheme that
 * distributes all BATs in a growing directory tree with at most 64
 * BATs stored in one node.
 *
 * @item buffer management
 * The BBP is responsible for loading and saving of BATs to disk. It
 * also contains routines to unload BATs from memory when memory
 * resources get scarce. For this purpose, it administers BAT memory
 * reference counts (to know which BATs can be unloaded) and BAT usage
 * statistics (it unloads the least recently used BATs).
 *
 * @item recovery
 * When the database is closed or during a run-time syncpoint, the
 * system tables must be written to disk in a safe way, that is immune
 * for system failures (like disk full). To do so, the BBP implements
 * an atomic commit and recovery protocol: first all files to be
 * overwritten are moved to a BACKUP/ dir. If that succeeds, the
 * writes are done. If that also fully succeeds the BACKUP/ dir is
 * renamed to DELETE_ME/ and subsequently deleted.  If not, all files
 * in BACKUP/ are moved back to their original location.
 *
 * @item unloading
 * Bats which have a logical reference (ie. a lrefs > 0) but no memory
 * reference (refcnt == 0) can be unloaded. Unloading dirty bats
 * means, moving the original (committed version) to the BACKUP/ dir
 * and saving the bat. This complicates the commit and recovery/abort
 * issues.  The commit has to check if the bat is already moved. And
 * The recovery has to always move back the files from the BACKUP/
 * dir.
 *
 * @item reference counting
 * Bats use have two kinds of references: logical and physical
 * (pointer) ones.  The logical references are administered by
 * BBPretain/BBPrelease, the physical ones by BBPfix/BBPunfix.
 */

#include "monetdb_config.h"
#include "gdk.h"
#include "gdk_private.h"
#include "mutils.h"
#ifdef HAVE_FCNTL_H
#include <fcntl.h>
#endif

#ifndef F_OK
#define F_OK 0
#endif
#ifndef S_ISDIR
#define S_ISDIR(mode)	(((mode) & _S_IFMT) == _S_IFDIR)
#endif
#ifndef O_CLOEXEC
#ifdef _O_NOINHERIT
#define O_CLOEXEC _O_NOINHERIT	/* Windows */
#else
#define O_CLOEXEC 0
#endif
#endif
#ifndef O_BINARY
#define O_BINARY 0
#endif

/*
 * The BBP has a fixed address, so re-allocation due to a growing BBP
 * caused by one thread does not disturb reads to the old entries by
 * another.  This is implemented using anonymous virtual memory;
 * extensions on the same address are guaranteed because a large
 * non-committed VM area is requested initially. New slots in the BBP
 * are found in O(1) by keeping a freelist that uses the 'next' field
 * in the BBPrec records.
 */
BBPrec *BBP[N_BBPINIT];		/* fixed base VM address of BBP array */
bat BBPlimit = 0;		/* current committed VM BBP array */
static ATOMIC_TYPE BBPsize = ATOMIC_VAR_INIT(0); /* current used size of BBP array */

struct BBPfarm_t BBPfarms[MAXFARMS];

#define KITTENNAP 1		/* used to suspend processing */
#define BBPNONAME "."		/* filler for no name in BBP.dir */
/*
 * The hash index uses a bucket index (int array) of size mask that is
 * tuned for perfect hashing (1 lookup). The bucket chain uses the
 * 'next' field in the BBPrec records.
 */
static MT_Lock BBPnameLock = MT_LOCK_INITIALIZER(BBPnameLock);
static bat *BBP_hash = NULL;		/* BBP logical name hash buckets */
static bat BBP_mask = 0;		/* number of buckets = & mask */
static MT_Lock GDKcacheLock = MT_LOCK_INITIALIZER(GDKcacheLock);
static bat BBP_free;

static gdk_return BBPfree(BAT *b);
static void BBPdestroy(BAT *b);
static void BBPuncacheit(bat bid, bool unloaddesc);
static gdk_return BBPprepare(bool subcommit);
static BAT *getBBPdescriptor(bat i);
static gdk_return BBPbackup(BAT *b, bool subcommit);
static gdk_return BBPdir_init(void);
static void BBPcallbacks(void);

/* two lngs of extra info in BBP.dir */
/* these two need to be atomic because of their use in AUTHcommit() */
static ATOMIC_TYPE BBPlogno = ATOMIC_VAR_INIT(0);
static ATOMIC_TYPE BBPtransid = ATOMIC_VAR_INIT(0);

#define BBPtmpcheck(s)	(strncmp(s, "tmp_", 4) == 0)

#define BBPnamecheck(s) (BBPtmpcheck(s) ? strtol((s) + 4, NULL, 8) : 0)

#define BATno_shared_heap(b) \
	(!VIEWtparent(b) && (ATOMIC_GET(&(b)->theap->refs) & HEAPREFS) == 1)

#define BATshared(b) \
	((!VIEWtparent(b) && (ATOMIC_GET(&(b)->theap->refs) & HEAPREFS) > 1) || \
	 ((b)->tvheap && !VIEWvtparent(b) && (ATOMIC_GET(&(b)->tvheap->refs) & HEAPREFS) > 1))

static void
BBP_insert(bat i)
{
	bat idx = (bat) (strHash(BBP_logical(i)) & BBP_mask);

	BBP_next(i) = BBP_hash[idx];
	BBP_hash[idx] = i;
}

static void
BBP_delete(bat i)
{
	bat *h = BBP_hash;
	const char *s = BBP_logical(i);
	bat idx = (bat) (strHash(s) & BBP_mask);

	for (h += idx; (i = *h) != 0; h = &BBP_next(i)) {
		if (strcmp(BBP_logical(i), s) == 0) {
			*h = BBP_next(i);
			break;
		}
	}
}

bat
getBBPsize(void)
{
	return (bat) ATOMIC_GET(&BBPsize);
}

lng
getBBPlogno(void)
{
	return (lng) ATOMIC_GET(&BBPlogno);
}

lng
getBBPtransid(void)
{
	return (lng) ATOMIC_GET(&BBPtransid);
}


/*
 * @+ BBP Consistency and Concurrency
 * While GDK provides the basic building blocks for an ACID system, in
 * itself it is not such a system, as we this would entail too much
 * overhead that is often not needed. Hence, some consistency control
 * is left to the user. The first important user constraint is that if
 * a user updates a BAT, (s)he himself must assure that no-one else
 * accesses this BAT.
 *
 * Concerning buffer management, the BBP carries out a swapping
 * policy.  BATs are kept in memory till the memory is full. If the
 * memory is full, the malloc functions initiate BBP trim actions,
 * that unload the coldest BATs that have a zero reference count. The
 * second important user constraint is therefore that a user may only
 * manipulate live BAT data in memory if it is sure that there is at
 * least one reference count to that BAT.
 *
 * The main BBP array is protected by two locks:
 * @table @code
 * @item GDKcacheLock]
 * this lock guards the free slot management in the BBP array.  The
 * BBP operations that allocate a new slot for a new BAT
 * (@emph{BBPinit},@emph{BBPcacheit}), delete the slot of a destroyed
 * BAT (@emph{BBPreclaim}), or rename a BAT (@emph{BBPrename}), hold
 * this lock. It also protects all BAT (re)naming actions include
 * (read and write) in the hash table with BAT names.
 * @item GDKswapLock
 * this lock guards the swap (loaded/unloaded) status of the
 * BATs. Hence, all BBP routines that influence the swapping policy,
 * or actually carry out the swapping policy itself, acquire this lock
 * (e.g. @emph{BBPfix},@emph{BBPunfix}).  Note that this also means
 * that updates to the BBP_status indicator array must be protected by
 * GDKswapLock.
 *
 * To reduce contention GDKswapLock was split into multiple locks; it
 * is now an array of lock pointers which is accessed by
 * GDKswapLock(bat)
 * @end table
 *
 * Routines that need both locks should first acquire the locks in the
 * GDKswapLock array (in ascending order) and then GDKcacheLock (and
 * release them in reverse order).
 *
 * To obtain maximum speed, read operations to existing elements in
 * the BBP are unguarded. As said, it is the users responsibility that
 * the BAT that is being read is not being modified. BBP update
 * actions that modify the BBP data structure itself are locked by the
 * BBP functions themselves. Hence, multiple concurrent BBP read
 * operations may be ongoing while at the same time at most one BBP
 * write operation @strong{on a different BAT} is executing.  This
 * holds for accesses to the public (quasi-) arrays @emph{BBPcache},
 * @emph{BBPstatus} and @emph{BBPrefs}.
 * These arrays are called quasi as now they are
 * actually stored together in one big BBPrec array called BBP, that
 * is allocated in anonymous VM space, so we can reallocate this
 * structure without changing the base address (a crucial feature if
 * read actions are to go on unlocked while other entries in the BBP
 * may be modified).
 */
static volatile MT_Id locked_by = 0;

/* use a lock instead of atomic instructions so that we wait for
 * BBPlock/BBPunlock */
#define BBP_unload_inc()			\
	do {					\
		MT_lock_set(&GDKunloadLock);	\
		BBPunloadCnt++;			\
		MT_lock_unset(&GDKunloadLock);	\
	} while (0)

#define BBP_unload_dec()			\
	do {					\
		MT_lock_set(&GDKunloadLock);	\
		--BBPunloadCnt;			\
		assert(BBPunloadCnt >= 0);	\
		MT_lock_unset(&GDKunloadLock);	\
	} while (0)

static int BBPunloadCnt = 0;
static MT_Lock GDKunloadLock = MT_LOCK_INITIALIZER(GDKunloadLock);

/* GDKtmLock protects all accesses and changes to BAKDIR and SUBDIR
 * must use BBPtmlock()/BBPtmunlock() to set/unset the lock */
static MT_Lock GDKtmLock = MT_LOCK_INITIALIZER(GDKtmLock);
static char *lockfile;
static int lockfd;

void
BBPtmlock(void)
{
	MT_lock_set(&GDKtmLock);
	if (GDKinmemory(0))
		return;
	/* also use an external lock file to synchronize with external
	 * programs */
	if (lockfile == NULL) {
		lockfile = GDKfilepath(0, NULL, ".tm_lock", NULL);
		if (lockfile == NULL)
			return;
	}
	lockfd = MT_lockf(lockfile, F_LOCK);
}

void
BBPtmunlock(void)
{
	if (lockfile && lockfd >= 0) {
		assert(!GDKinmemory(0));
		MT_lockf(lockfile, F_ULOCK);
		close(lockfd);
		lockfd = -1;
	}
	MT_lock_unset(&GDKtmLock);
}

void
BBPlock(void)
{
	int i;

	/* wait for all pending unloads to finish */
	MT_lock_set(&GDKunloadLock);
	while (BBPunloadCnt > 0) {
		MT_lock_unset(&GDKunloadLock);
		MT_sleep_ms(1);
		MT_lock_set(&GDKunloadLock);
	}

	BBPtmlock();
	MT_lock_set(&GDKcacheLock);
	for (i = 0; i <= BBP_BATMASK; i++)
		MT_lock_set(&GDKswapLock(i));
	locked_by = MT_getpid();

	MT_lock_unset(&GDKunloadLock);
}

void
BBPunlock(void)
{
	int i;

	for (i = BBP_BATMASK; i >= 0; i--)
		MT_lock_unset(&GDKswapLock(i));
	MT_lock_unset(&GDKcacheLock);
	locked_by = 0;
	BBPtmunlock();
}

static gdk_return
BBPinithash(bat size)
{
	for (BBP_mask = 1; (BBP_mask << 1) <= BBPlimit; BBP_mask <<= 1)
		;
	BBP_hash = (bat *) GDKzalloc(BBP_mask * sizeof(bat));
	if (BBP_hash == NULL) {
		return GDK_FAIL;
	}
	BBP_mask--;

	while (--size > 0) {
		const char *s = BBP_logical(size);

		if (s) {
			if (*s != '.' && !BBPtmpcheck(s)) {
				BBP_insert(size);
			}
		} else {
			BBP_next(size) = BBP_free;
			BBP_free = size;
		}
	}
	return GDK_SUCCEED;
}

int
BBPselectfarm(role_t role, int type, enum heaptype hptype)
{
	int i;

	(void) type;		/* may use in future */
	(void) hptype;		/* may use in future */

	if (GDKinmemory(0))
		return 0;

#ifndef PERSISTENTHASH
	if (hptype == hashheap)
		role = TRANSIENT;
#endif
#ifndef PERSISTENTIDX
	if (hptype == orderidxheap)
		role = TRANSIENT;
#endif
	for (i = 0; i < MAXFARMS; i++)
		if (BBPfarms[i].roles & (1U << (int) role))
			return i;
	/* must be able to find farms for TRANSIENT and PERSISTENT */
	assert(role != TRANSIENT && role != PERSISTENT);
	return -1;
}

static gdk_return
BBPextend(bool buildhash, bat newsize)
{
	if (newsize >= N_BBPINIT * BBPINIT) {
		GDKerror("trying to extend BAT pool beyond the "
			 "limit (%d)\n", N_BBPINIT * BBPINIT);
		return GDK_FAIL;
	}

	/* make sure the new size is at least BBPsize large */
	while (BBPlimit < newsize) {
		BUN limit = BBPlimit >> BBPINITLOG;
		assert(BBP[limit] == NULL);
		BBP[limit] = GDKzalloc(BBPINIT * sizeof(BBPrec));
		if (BBP[limit] == NULL) {
			GDKerror("failed to extend BAT pool\n");
			return GDK_FAIL;
		}
		for (BUN i = 0; i < BBPINIT; i++) {
			ATOMIC_INIT(&BBP[limit][i].status, 0);
			BBP[limit][i].pid = ~(MT_Id)0;
		}
		BBPlimit += BBPINIT;
	}

	if (buildhash) {
		GDKfree(BBP_hash);
		BBP_hash = NULL;
		BBP_free = 0;
		if (BBPinithash(newsize) != GDK_SUCCEED)
			return GDK_FAIL;
	}
	return GDK_SUCCEED;
}

static gdk_return
recover_dir(int farmid, bool direxists)
{
	if (direxists) {
		/* just try; don't care about these non-vital files */
		if (GDKunlink(farmid, BATDIR, "BBP", "bak") != GDK_SUCCEED)
			TRC_WARNING(GDK, "unlink of BBP.bak failed\n");
		if (GDKmove(farmid, BATDIR, "BBP", "dir", BATDIR, "BBP", "bak", false) != GDK_SUCCEED)
			TRC_WARNING(GDK, "rename of BBP.dir to BBP.bak failed\n");
	}
	return GDKmove(farmid, BAKDIR, "BBP", "dir", BATDIR, "BBP", "dir", true);
}

static gdk_return BBPrecover(int farmid);
static gdk_return BBPrecover_subdir(void);
static bool BBPdiskscan(const char *, size_t);

static int
vheapinit(BAT *b, const char *buf, unsigned bbpversion, const char *filename, int lineno)
{
	int n = 0;
	uint64_t free, size;
	uint16_t storage;

	(void) bbpversion;	/* could be used to implement compatibility */

	size = 0;			      /* for GDKLIBRARY_HSIZE case */
	storage = STORE_INVALID;	      /* for GDKLIBRARY_HSIZE case */
	if (bbpversion <= GDKLIBRARY_HSIZE ?
	    sscanf(buf,
		   " %" SCNu64 " %" SCNu64 " %" SCNu16
		   "%n",
		   &free, &size, &storage, &n) < 3 :
	    sscanf(buf,
		   " %" SCNu64
		   "%n",
		   &free, &n) < 1) {
		TRC_CRITICAL(GDK, "invalid format for BBP.dir on line %d", lineno);
		return -1;
	}
	if (b->batCount == 0)
		free = 0;
	if (b->ttype >= 0 &&
	    ATOMstorage(b->ttype) == TYPE_str &&
	    free < GDK_STRHASHTABLE * sizeof(stridx_t) + BATTINY * GDK_VARALIGN)
		size = GDK_STRHASHTABLE * sizeof(stridx_t) + BATTINY * GDK_VARALIGN;
	else if (free < 512)
		size = 512;
	else
		size = free;
	*b->tvheap = (Heap) {
		.free = (size_t) free,
		.size = (size_t) size,
		.base = NULL,
		.storage = STORE_INVALID,
		.cleanhash = true,
		.newstorage = STORE_INVALID,
		.dirty = false,
		.parentid = b->batCacheid,
		.farmid = BBPselectfarm(PERSISTENT, b->ttype, varheap),
		.hasfile = free > 0,
	};
	strconcat_len(b->tvheap->filename, sizeof(b->tvheap->filename),
		      filename, ".theap", NULL);
	return n;
}

static int
heapinit(BAT *b, const char *buf,
#ifdef GDKLIBRARY_HASHASH
	 int *hashash,
#endif
	 unsigned bbpversion, const char *filename, int lineno)
{
	int t;
	char type[33];
	uint16_t width;
	uint16_t var;
	uint16_t properties;
	uint64_t nokey0;
	uint64_t nokey1;
	uint64_t nosorted;
	uint64_t norevsorted;
	uint64_t base;
	uint64_t free;
	uint64_t size;
	uint16_t storage;
	uint64_t minpos, maxpos;
	int n;

	(void) bbpversion;	/* could be used to implement compatibility */

	minpos = maxpos = (uint64_t) oid_nil; /* for GDKLIBRARY_MINMAX_POS case */
	size = 0;			      /* for GDKLIBRARY_HSIZE case */
	storage = STORE_INVALID;	      /* for GDKLIBRARY_HSIZE case */
	if (bbpversion <= GDKLIBRARY_MINMAX_POS ?
	    sscanf(buf,
		   " %10s %" SCNu16 " %" SCNu16 " %" SCNu16 " %" SCNu64
		   " %" SCNu64 " %" SCNu64 " %" SCNu64 " %" SCNu64
		   " %" SCNu64 " %" SCNu64 " %" SCNu16
		   "%n",
		   type, &width, &var, &properties, &nokey0,
		   &nokey1, &nosorted, &norevsorted, &base,
		   &free, &size, &storage,
		   &n) < 12 :
	    bbpversion <= GDKLIBRARY_HSIZE ?
	    sscanf(buf,
		   " %10s %" SCNu16 " %" SCNu16 " %" SCNu16 " %" SCNu64
		   " %" SCNu64 " %" SCNu64 " %" SCNu64 " %" SCNu64
		   " %" SCNu64 " %" SCNu64 " %" SCNu16 " %" SCNu64 " %" SCNu64
		   "%n",
		   type, &width, &var, &properties, &nokey0,
		   &nokey1, &nosorted, &norevsorted, &base,
		   &free, &size, &storage, &minpos, &maxpos,
		   &n) < 14 :
	    sscanf(buf,
		   " %10s %" SCNu16 " %" SCNu16 " %" SCNu16 " %" SCNu64
		   " %" SCNu64 " %" SCNu64 " %" SCNu64 " %" SCNu64
		   " %" SCNu64 " %" SCNu64 " %" SCNu64
		   "%n",
		   type, &width, &var, &properties, &nokey0,
		   &nokey1, &nosorted, &norevsorted, &base,
		   &free, &minpos, &maxpos,
		   &n) < 12) {
		TRC_CRITICAL(GDK, "invalid format for BBP.dir on line %d", lineno);
		return -1;
	}

	if (properties & ~0x0F81) {
		TRC_CRITICAL(GDK, "unknown properties are set: incompatible database on line %d of BBP.dir\n", lineno);
		return -1;
	}
#ifdef GDKLIBRARY_HASHASH
	*hashash = var & 2;
#endif
	var &= ~2;
	if ((t = ATOMindex(type)) < 0) {
		if ((t = ATOMunknown_find(type)) == 0) {
			TRC_CRITICAL(GDK, "no space for atom %s", type);
			return -1;
		}
	} else if (var != (t == TYPE_void || BATatoms[t].atomPut != NULL)) {
		TRC_CRITICAL(GDK, "inconsistent entry in BBP.dir: tvarsized mismatch for BAT %d on line %d\n", (int) b->batCacheid, lineno);
		return -1;
	} else if (var && t != 0 ?
		   ATOMsize(t) < width ||
		   (width != 1 && width != 2 && width != 4
#if SIZEOF_VAR_T == 8
		    && width != 8
#endif
			   ) :
		   ATOMsize(t) != width) {
		TRC_CRITICAL(GDK, "inconsistent entry in BBP.dir: tsize mismatch for BAT %d on line %d\n", (int) b->batCacheid, lineno);
		return -1;
	}
	b->ttype = t;
	b->twidth = width;
	b->tshift = ATOMelmshift(width);
	assert_shift_width(b->tshift,b->twidth);
	b->tnokey[0] = (BUN) nokey0;
	b->tnokey[1] = (BUN) nokey1;
	b->tsorted = (bit) ((properties & 0x0001) != 0);
	b->trevsorted = (bit) ((properties & 0x0080) != 0);
	b->tkey = (properties & 0x0100) != 0;
	b->tnonil = (properties & 0x0400) != 0;
	b->tnil = (properties & 0x0800) != 0;
	b->tnosorted = (BUN) nosorted;
	b->tnorevsorted = (BUN) norevsorted;
	b->tunique_est = 0.0;
	/* (properties & 0x0200) is the old tdense flag */
	b->tseqbase = (properties & 0x0200) == 0 || base >= (uint64_t) oid_nil ? oid_nil : (oid) base;
	b->theap->free = (size_t) free;
	b->theap->hasfile = free > 0;
	/* set heap size to match capacity */
	if (b->ttype == TYPE_msk) {
		/* round up capacity to multiple of 32 */
		b->batCapacity = (b->batCapacity + 31) & ~((BUN) 31);
		b->theap->size = b->batCapacity / 8;
	} else {
		b->theap->size = (size_t) b->batCapacity << b->tshift;
	}
	b->theap->base = NULL;
	settailname(b->theap, filename, t, width);
	b->theap->storage = STORE_INVALID;
	b->theap->newstorage = STORE_INVALID;
	b->theap->farmid = BBPselectfarm(PERSISTENT, b->ttype, offheap);
	b->theap->dirty = false;
	b->theap->parentid = b->batCacheid;
	if (minpos < b->batCount)
		b->tminpos = (BUN) minpos;
	else
		b->tminpos = BUN_NONE;
	if (maxpos < b->batCount)
		b->tmaxpos = (BUN) maxpos;
	else
		b->tmaxpos = BUN_NONE;
	if (t && var) {
		t = vheapinit(b, buf + n, bbpversion, filename, lineno);
		if (t < 0)
			return t;
		n += t;
	} else {
		b->tvheap = NULL;
	}
	return n;
}

/* read a single line from the BBP.dir file (file pointer fp) and fill
 * in the structure pointed to by bn and extra information through the
 * other pointers; this function does not allocate any memory; return 0
 * on end of file, 1 on success, and -1 on failure */
int
BBPreadBBPline(FILE *fp, unsigned bbpversion, int *lineno, BAT *bn,
#ifdef GDKLIBRARY_HASHASH
	       int *hashash,
#endif
	       char *batname, char *filename, char **options)
{
	char buf[4096];
	uint64_t batid;
	uint16_t status;
	unsigned int properties;
	int nread, n;
	char *s;
	uint64_t count, capacity = 0, base = 0;

	if (fgets(buf, sizeof(buf), fp) == NULL) {
		if (ferror(fp)) {
			TRC_CRITICAL(GDK, "error reading BBP.dir on line %d\n", *lineno);
			return -1;
		}
		return 0;	/* end of file */
	}
	(*lineno)++;
	if ((s = strchr(buf, '\r')) != NULL) {
		/* convert \r\n into just \n */
		if (s[1] != '\n') {
			TRC_CRITICAL(GDK, "invalid format for BBP.dir on line %d", *lineno);
			return -1;
		}
		*s++ = '\n';
		*s = 0;
	}

	if (bbpversion <= GDKLIBRARY_HSIZE ?
	    sscanf(buf,
		   "%" SCNu64 " %" SCNu16 " %128s %19s %u %" SCNu64
		   " %" SCNu64 " %" SCNu64
		   "%n",
		   &batid, &status, batname, filename,
		   &properties, &count, &capacity, &base,
		   &nread) < 8 :
	    sscanf(buf,
		   "%" SCNu64 " %" SCNu16 " %128s %19s %u %" SCNu64
		   " %" SCNu64
		   "%n",
		   &batid, &status, batname, filename,
		   &properties, &count, &base,
		   &nread) < 7) {
		TRC_CRITICAL(GDK, "invalid format for BBP.dir on line %d", *lineno);
		return -1;
	}

	if (batid >= N_BBPINIT * BBPINIT) {
		TRC_CRITICAL(GDK, "bat ID (%" PRIu64 ") too large to accomodate (max %d), on line %d.", batid, N_BBPINIT * BBPINIT - 1, *lineno);
		return -1;
	}

	/* convert both / and \ path separators to our own DIR_SEP */
#if DIR_SEP != '/'
	s = filename;
	while ((s = strchr(s, '/')) != NULL)
		*s++ = DIR_SEP;
#endif
#if DIR_SEP != '\\'
	s = filename;
	while ((s = strchr(s, '\\')) != NULL)
		*s++ = DIR_SEP;
#endif

	bn->batCacheid = (bat) batid;
	BATinit_idents(bn);
	bn->batTransient = false;
	bn->batCopiedtodisk = true;
	switch ((properties & 0x06) >> 1) {
	case 0:
		bn->batRestricted = BAT_WRITE;
		break;
	case 1:
		bn->batRestricted = BAT_READ;
		break;
	case 2:
		bn->batRestricted = BAT_APPEND;
		break;
	default:
		TRC_CRITICAL(GDK, "incorrect batRestricted value");
		return -1;
	}
	bn->batCount = (BUN) count;
	bn->batInserted = bn->batCount;
	/* set capacity to at least count */
	bn->batCapacity = (BUN) count <= BATTINY ? BATTINY : (BUN) count;

	if (base > (uint64_t) GDK_oid_max) {
		TRC_CRITICAL(GDK, "head seqbase out of range (ID = %" PRIu64 ", seq = %" PRIu64 ") on line %d.", batid, base, *lineno);
		return -1;
	}
	bn->hseqbase = (oid) base;
	n = heapinit(bn, buf + nread,
#ifdef GDKLIBRARY_HASHASH
		     hashash,
#endif
		     bbpversion, filename, *lineno);
	if (n < 0) {
		return -1;
	}
	nread += n;

	if (buf[nread] != '\n' && buf[nread] != ' ') {
		TRC_CRITICAL(GDK, "invalid format for BBP.dir on line %d", *lineno);
		return -1;
	}
	*options = (buf[nread] == ' ') ? buf + nread + 1 : NULL;
	return 1;
}

static gdk_return
BBPreadEntries(FILE *fp, unsigned bbpversion, int lineno
#ifdef GDKLIBRARY_HASHASH
	       , bat **hashbats, bat *nhashbats
#endif
	)
{
#ifdef GDKLIBRARY_HASHASH
	bat *hbats = NULL;
	bat nhbats = 0;
#endif

	/* read the BBP.dir and insert the BATs into the BBP */
	for (;;) {
		BAT b;
		Heap h;
		Heap vh;
		vh = h = (Heap) {
			.free = 0,
		};
		b = (BAT) {
			.theap = &h,
			.tvheap = &vh,
		};
		char *options;
		char headname[129];
		char filename[sizeof(BBP_physical(0))];
		char logical[1024];
#ifdef GDKLIBRARY_HASHASH
		int Thashash;
#endif

		switch (BBPreadBBPline(fp, bbpversion, &lineno, &b,
#ifdef GDKLIBRARY_HASHASH
				       &Thashash,
#endif
				       headname, filename, &options)) {
		case 0:
			/* end of file */
#ifdef GDKLIBRARY_HASHASH
			*hashbats = hbats;
			*nhashbats = nhbats;
#endif
			return GDK_SUCCEED;
		case 1:
			/* successfully read an entry */
			break;
		default:
			/* error */
			goto bailout;
		}

		if (b.batCacheid >= N_BBPINIT * BBPINIT) {
			TRC_CRITICAL(GDK, "bat ID (%d) too large to accommodate (max %d), on line %d.", b.batCacheid, N_BBPINIT * BBPINIT - 1, lineno);
			goto bailout;
		}

		if (b.batCacheid >= (bat) ATOMIC_GET(&BBPsize)) {
			if ((bat) ATOMIC_GET(&BBPsize) + 1 >= BBPlimit &&
			    BBPextend(false, b.batCacheid + 1) != GDK_SUCCEED)
				goto bailout;
			ATOMIC_SET(&BBPsize, b.batCacheid + 1);
		}
		if (BBP_desc(b.batCacheid) != NULL) {
			TRC_CRITICAL(GDK, "duplicate entry in BBP.dir (ID = "
				     "%d) on line %d.", b.batCacheid, lineno);
			goto bailout;
		}

#ifdef GDKLIBRARY_HASHASH
		if (Thashash) {
			assert(bbpversion <= GDKLIBRARY_HASHASH);
			bat *sb = GDKrealloc(hbats, ++nhbats * sizeof(bat));
			if (sb == NULL) {
				goto bailout;
			}
			hbats = sb;
			hbats[nhbats - 1] = b.batCacheid;
		}
#endif

		BAT *bn;
		Heap *hn;
		if ((bn = GDKmalloc(sizeof(BAT))) == NULL ||
		    (hn = GDKmalloc(sizeof(Heap))) == NULL) {
			GDKfree(bn);
			TRC_CRITICAL(GDK, "cannot allocate memory for BAT.");
			goto bailout;
		}
		*bn = b;
		*hn = h;
		bn->theap = hn;
		if (options &&
		    (options = GDKstrdup(options)) == NULL) {
			GDKfree(hn);
			GDKfree(bn);
			PROPdestroy_nolock(&b);
			TRC_CRITICAL(GDK, "GDKstrdup failed\n");
			goto bailout;
		}
		if (b.tvheap) {
			Heap *vhn;
			assert(b.tvheap == &vh);
			if ((vhn = GDKmalloc(sizeof(Heap))) == NULL) {
				GDKfree(hn);
				GDKfree(bn);
				GDKfree(options);
				TRC_CRITICAL(GDK, "cannot allocate memory for BAT.");
				goto bailout;
			}
			*vhn = vh;
			bn->tvheap = vhn;
			ATOMIC_INIT(&bn->tvheap->refs, 1);
		}

		char name[MT_NAME_LEN];
		snprintf(name, sizeof(name), "heaplock%d", bn->batCacheid); /* fits */
		MT_lock_init(&bn->theaplock, name);
		snprintf(name, sizeof(name), "BATlock%d", bn->batCacheid); /* fits */
		MT_lock_init(&bn->batIdxLock, name);
		snprintf(name, sizeof(name), "hashlock%d", bn->batCacheid); /* fits */
		MT_rwlock_init(&bn->thashlock, name);
		ATOMIC_INIT(&bn->theap->refs, 1);

		if (snprintf(BBP_bak(b.batCacheid), sizeof(BBP_bak(b.batCacheid)), "tmp_%o", (unsigned) b.batCacheid) >= (int) sizeof(BBP_bak(b.batCacheid))) {
			BATdestroy(bn);
			TRC_CRITICAL(GDK, "BBP logical filename directory is too large, on line %d\n", lineno);
			goto bailout;
		}
		char *s;
		if ((s = strchr(headname, '~')) != NULL && s == headname) {
			/* sizeof(logical) > sizeof(BBP_bak(b.batCacheid)), so
			 * this fits */
			strcpy(logical, BBP_bak(b.batCacheid));
		} else {
			if (s)
				*s = 0;
			strcpy_len(logical, headname, sizeof(logical));
		}
		if (strcmp(logical, BBP_bak(b.batCacheid)) == 0) {
			BBP_logical(b.batCacheid) = BBP_bak(b.batCacheid);
		} else {
			BBP_logical(b.batCacheid) = GDKstrdup(logical);
			if (BBP_logical(b.batCacheid) == NULL) {
				BATdestroy(bn);
				TRC_CRITICAL(GDK, "GDKstrdup failed\n");
				goto bailout;
			}
		}
		strcpy_len(BBP_physical(b.batCacheid), filename, sizeof(BBP_physical(b.batCacheid)));
#ifdef __COVERITY__
		/* help coverity */
		BBP_physical(b.batCacheid)[sizeof(BBP_physical(b.batCacheid)) - 1] = 0;
#endif
		BBP_options(b.batCacheid) = options;
		BBP_refs(b.batCacheid) = 0;
		BBP_lrefs(b.batCacheid) = 1;	/* any BAT we encounter here is persistent, so has a logical reference */
		BBP_desc(b.batCacheid) = bn;
		BBP_pid(b.batCacheid) = 0;
		BBP_status_set(b.batCacheid, BBPEXISTING);	/* do we need other status bits? */
	}

  bailout:
#ifdef GDKLIBRARY_HASHASH
	GDKfree(hbats);
#endif
	return GDK_FAIL;
}

/* check that the necessary files for all BATs exist and are large
 * enough */
static gdk_return
BBPcheckbats(unsigned bbpversion)
{
	(void) bbpversion;
	for (bat bid = 1, size = (bat) ATOMIC_GET(&BBPsize); bid < size; bid++) {
		struct stat statb;
		BAT *b;
		char *path;

		if ((b = BBP_desc(bid)) == NULL) {
			/* not a valid BAT */
			continue;
		}
		if (b->ttype == TYPE_void) {
			/* no files needed */
			continue;
		}
		if (b->theap->free > 0) {
			path = GDKfilepath(0, BATDIR, b->theap->filename, NULL);
			if (path == NULL)
				return GDK_FAIL;
			/* first check string offset heap with width,
			 * then without */
			if (MT_stat(path, &statb) < 0) {
#ifdef GDKLIBRARY_TAILN
				if (b->ttype == TYPE_str &&
				    b->twidth < SIZEOF_VAR_T) {
					size_t taillen = strlen(path) - 1;
					char tailsave = path[taillen];
					path[taillen] = 0;
					if (MT_stat(path, &statb) < 0) {
						GDKsyserror("cannot stat file %s%c or %s (expected size %zu)\n",
							    path, tailsave, path, b->theap->free);
						GDKfree(path);
						return GDK_FAIL;
					}
				} else
#endif
				{
					GDKsyserror("cannot stat file %s (expected size %zu)\n",
						    path, b->theap->free);
					GDKfree(path);
					return GDK_FAIL;
				}
			}
			if ((size_t) statb.st_size < b->theap->free) {
				GDKerror("file %s too small (expected %zu, actual %zu)\n", path, b->theap->free, (size_t) statb.st_size);
				GDKfree(path);
				return GDK_FAIL;
			}
			size_t hfree = b->theap->free;
			hfree = (hfree + GDK_mmap_pagesize - 1) & ~(GDK_mmap_pagesize - 1);
			if (hfree == 0)
				hfree = GDK_mmap_pagesize;
			if (statb.st_size > (off_t) hfree) {
				int fd;
				if ((fd = MT_open(path, O_RDWR | O_CLOEXEC | O_BINARY)) >= 0) {
					if (ftruncate(fd, hfree) == -1)
						perror("ftruncate");
					(void) close(fd);
				}
			}
			GDKfree(path);
		}
		if (b->tvheap != NULL && b->tvheap->free > 0) {
			path = GDKfilepath(0, BATDIR, BBP_physical(b->batCacheid), "theap");
			if (path == NULL)
				return GDK_FAIL;
			if (MT_stat(path, &statb) < 0) {
				GDKsyserror("cannot stat file %s\n",
					    path);
				GDKfree(path);
				return GDK_FAIL;
			}
			if ((size_t) statb.st_size < b->tvheap->free) {
				GDKerror("file %s too small (expected %zu, actual %zu)\n", path, b->tvheap->free, (size_t) statb.st_size);
				GDKfree(path);
				return GDK_FAIL;
			}
			size_t hfree = b->tvheap->free;
			hfree = (hfree + GDK_mmap_pagesize - 1) & ~(GDK_mmap_pagesize - 1);
			if (hfree == 0)
				hfree = GDK_mmap_pagesize;
			if (statb.st_size > (off_t) hfree) {
				int fd;
				if ((fd = MT_open(path, O_RDWR | O_CLOEXEC | O_BINARY)) >= 0) {
					if (ftruncate(fd, hfree) == -1)
						perror("ftruncate");
					(void) close(fd);
				}
			}
			GDKfree(path);
		}
	}
	return GDK_SUCCEED;
}

#ifdef HAVE_HGE
#define SIZEOF_MAX_INT SIZEOF_HGE
#else
#define SIZEOF_MAX_INT SIZEOF_LNG
#endif

unsigned
BBPheader(FILE *fp, int *lineno, bat *bbpsize, lng *logno, lng *transid)
{
	char buf[BUFSIZ];
	int sz, ptrsize, oidsize, intsize;
	unsigned bbpversion;

	if (fgets(buf, sizeof(buf), fp) == NULL) {
		TRC_CRITICAL(GDK, "BBP.dir is empty");
		return 0;
	}
	++*lineno;
	if (sscanf(buf, "BBP.dir, GDKversion %u\n", &bbpversion) != 1) {
		GDKerror("old BBP without version number; "
			 "dump the database using a compatible version, "
			 "then restore into new database using this version.\n");
		return 0;
	}
	if (bbpversion != GDKLIBRARY &&
	    bbpversion != GDKLIBRARY_HSIZE &&
	    bbpversion != GDKLIBRARY_HASHASH &&
	    bbpversion != GDKLIBRARY_TAILN &&
	    bbpversion != GDKLIBRARY_MINMAX_POS) {
		TRC_CRITICAL(GDK, "incompatible BBP version: expected 0%o, got 0%o. "
			     "This database was probably created by a %s version of MonetDB.",
			     GDKLIBRARY, bbpversion,
			     bbpversion > GDKLIBRARY ? "newer" : "too old");
		return 0;
	}
	if (fgets(buf, sizeof(buf), fp) == NULL) {
		TRC_CRITICAL(GDK, "short BBP");
		return 0;
	}
	++*lineno;
	if (sscanf(buf, "%d %d %d", &ptrsize, &oidsize, &intsize) != 3) {
		TRC_CRITICAL(GDK, "BBP.dir has incompatible format: pointer, OID, and max. integer sizes are missing on line %d", *lineno);
		return 0;
	}
	if (ptrsize != SIZEOF_SIZE_T || oidsize != SIZEOF_OID) {
		TRC_CRITICAL(GDK, "database created with incompatible server: "
			     "expected pointer size %d, got %d, expected OID size %d, got %d.",
			     SIZEOF_SIZE_T, ptrsize, SIZEOF_OID, oidsize);
		return 0;
	}
	if (intsize > SIZEOF_MAX_INT) {
		TRC_CRITICAL(GDK, "database created with incompatible server: "
			     "expected max. integer size %d, got %d.",
			     SIZEOF_MAX_INT, intsize);
		return 0;
	}
	if (fgets(buf, sizeof(buf), fp) == NULL) {
		TRC_CRITICAL(GDK, "short BBP");
		return 0;
	}
	++*lineno;
	if (sscanf(buf, "BBPsize=%d", &sz) != 1) {
		TRC_CRITICAL(GDK, "no BBPsize value found\n");
		return 0;
	}
	if (sz > *bbpsize)
		*bbpsize = sz;
	if (bbpversion > GDKLIBRARY_MINMAX_POS) {
		if (fgets(buf, sizeof(buf), fp) == NULL) {
			TRC_CRITICAL(GDK, "short BBP");
			return 0;
		}
		if (sscanf(buf, "BBPinfo=" LLSCN " " LLSCN, logno, transid) != 2) {
			TRC_CRITICAL(GDK, "no info value found\n");
			return 0;
		}
	} else {
		*logno = *transid = 0;
	}
	return bbpversion;
}

bool
GDKinmemory(int farmid)
{
	if (farmid == NOFARM)
		farmid = 0;
	assert(farmid >= 0 && farmid < MAXFARMS);
	return BBPfarms[farmid].dirname == NULL;
}

/* all errors are fatal */
gdk_return
BBPaddfarm(const char *dirname, uint32_t rolemask, bool logerror)
{
	struct stat st;
	int i;

	if (dirname == NULL) {
		assert(BBPfarms[0].dirname == NULL);
		assert(rolemask & 1);
		assert(BBPfarms[0].roles == 0);
		BBPfarms[0].roles = rolemask;
		return GDK_SUCCEED;
	}
	if (strchr(dirname, '\n') != NULL) {
		if (logerror)
			GDKerror("no newline allowed in directory name\n");
		return GDK_FAIL;
	}
	if (rolemask == 0 || (rolemask & 1 && BBPfarms[0].roles != 0)) {
		if (logerror)
			GDKerror("bad rolemask\n");
		return GDK_FAIL;
	}
	if (strcmp(dirname, "in-memory") == 0 ||
	    /* backward compatibility: */ strcmp(dirname, ":memory:") == 0) {
		dirname = NULL;
	} else if (MT_mkdir(dirname) < 0) {
		if (errno == EEXIST) {
			if (MT_stat(dirname, &st) == -1 || !S_ISDIR(st.st_mode)) {
				if (logerror)
					GDKerror("%s: not a directory\n", dirname);
				return GDK_FAIL;
			}
		} else {
			if (logerror)
				GDKsyserror("%s: cannot create directory\n", dirname);
			return GDK_FAIL;
		}
	}
	for (i = 0; i < MAXFARMS; i++) {
		if (BBPfarms[i].roles == 0) {
			if (dirname) {
				BBPfarms[i].dirname = GDKstrdup(dirname);
				if (BBPfarms[i].dirname == NULL)
					return GDK_FAIL;
			}
			BBPfarms[i].roles = rolemask;
			if ((rolemask & 1) == 0 && dirname != NULL) {
				char *bbpdir;
				int j;

				for (j = 0; j < i; j++)
					if (BBPfarms[j].dirname != NULL &&
					    strcmp(BBPfarms[i].dirname,
						   BBPfarms[j].dirname) == 0)
						return GDK_SUCCEED;
				/* if an extra farm, make sure we
				 * don't find a BBP.dir there that
				 * might belong to an existing
				 * database */
				bbpdir = GDKfilepath(i, BATDIR, "BBP", "dir");
				if (bbpdir == NULL) {
					return GDK_FAIL;
				}
				if (MT_stat(bbpdir, &st) != -1 || errno != ENOENT) {
					GDKfree(bbpdir);
					if (logerror)
						GDKerror("%s is a database\n", dirname);
					return GDK_FAIL;
				}
				GDKfree(bbpdir);
				bbpdir = GDKfilepath(i, BAKDIR, "BBP", "dir");
				if (bbpdir == NULL) {
					return GDK_FAIL;
				}
				if (MT_stat(bbpdir, &st) != -1 || errno != ENOENT) {
					GDKfree(bbpdir);
					if (logerror)
						GDKerror("%s is a database\n", dirname);
					return GDK_FAIL;
				}
				GDKfree(bbpdir);
			}
			return GDK_SUCCEED;
		}
	}
	if (logerror)
		GDKerror("too many farms\n");
	return GDK_FAIL;
}

gdk_return
BBPchkfarms(void)
{
	const char *dir = NULL;
	uint32_t rolemask = 0;
	if ((BBPfarms[0].roles & 1) == 0) {
		GDKerror("Must at least call BBPaddfarms for once for persistent data\n");
		return GDK_FAIL;
	}
	for (int i = 0; i < MAXFARMS; i++) {
		if (BBPfarms[i].roles != 0) {
			dir = BBPfarms[i].dirname;
			rolemask |= BBPfarms[i].roles;
		}
	}
	if (dir == NULL)
		dir = "in-memory";
	if ((rolemask & (1U << TRANSIENT)) == 0) {
		gdk_return rc = BBPaddfarm(dir, 1U << TRANSIENT, true);
		if (rc != GDK_SUCCEED)
			return rc;
	}
	if ((rolemask & (1U << SYSTRANS)) == 0) {
		gdk_return rc = BBPaddfarm(dir, 1U << SYSTRANS, true);
		if (rc != GDK_SUCCEED)
			return rc;
	}
	return GDK_SUCCEED;
}

#ifdef GDKLIBRARY_HASHASH
static gdk_return
fixhashashbat(BAT *b)
{
	const char *nme = BBP_physical(b->batCacheid);
	char *srcdir = GDKfilepath(NOFARM, BATDIR, nme, NULL);
	if (srcdir == NULL) {
		TRC_CRITICAL(GDK, "GDKfilepath failed\n");
		return GDK_FAIL;
	}
	char *s;
	if ((s = strrchr(srcdir, DIR_SEP)) != NULL)
		*s = 0;
	const char *bnme;
	if ((bnme = strrchr(nme, DIR_SEP)) != NULL)
		bnme++;
	else
		bnme = nme;
	long_str filename;
	snprintf(filename, sizeof(filename), "BACKUP%c%s", DIR_SEP, bnme);

	/* we don't maintain index structures */
	HASHdestroy(b);
	IMPSdestroy(b);
	OIDXdestroy(b);
	PROPdestroy(b);
	STRMPdestroy(b);

	/* make backup of heaps */
	const char *t;
	if (GDKmove(b->theap->farmid, srcdir, bnme, "tail1",
		    BAKDIR, bnme, "tail1", false) == GDK_SUCCEED)
		t = "tail1";
	else if (GDKmove(b->theap->farmid, srcdir, bnme, "tail2",
			 BAKDIR, bnme, "tail2", false) == GDK_SUCCEED)
		t = "tail2";
#if SIZEOF_VAR_T == 8
	else if (GDKmove(b->theap->farmid, srcdir, bnme, "tail4",
			 BAKDIR, bnme, "tail4", false) == GDK_SUCCEED)
		t = "tail4";
#endif
	else if (GDKmove(b->theap->farmid, srcdir, bnme, "tail",
			 BAKDIR, bnme, "tail", true) == GDK_SUCCEED)
		t = "tail";
	else {
		GDKfree(srcdir);
		TRC_CRITICAL(GDK, "cannot make backup of %s.tail\n", nme);
		return GDK_FAIL;
	}
	GDKclrerr();
	if (GDKmove(b->theap->farmid, srcdir, bnme, "theap",
		    BAKDIR, bnme, "theap", true) != GDK_SUCCEED) {
		GDKfree(srcdir);
		TRC_CRITICAL(GDK, "cannot make backup of %s.theap\n", nme);
		return GDK_FAIL;
	}
	/* load old heaps */
	Heap h1 = *b->theap;	/* old heap */
	h1.base = NULL;
	h1.dirty = false;
	strconcat_len(h1.filename, sizeof(h1.filename), filename, ".", t, NULL);
	if (HEAPload(&h1, filename, t, false) != GDK_SUCCEED) {
		GDKfree(srcdir);
		TRC_CRITICAL(GDK, "loading old tail heap "
			     "for BAT %d failed\n", b->batCacheid);
		return GDK_FAIL;
	}
	Heap vh1 = *b->tvheap;	/* old heap */
	vh1.base = NULL;
	vh1.dirty = false;
	strconcat_len(vh1.filename, sizeof(vh1.filename), filename, ".theap", NULL);
	if (HEAPload(&vh1, filename, "theap", false) != GDK_SUCCEED) {
		GDKfree(srcdir);
		HEAPfree(&h1, false);
		TRC_CRITICAL(GDK, "loading old string heap "
			     "for BAT %d failed\n", b->batCacheid);
		return GDK_FAIL;
	}

	/* create new heaps */
	Heap *h2 = GDKmalloc(sizeof(Heap));
	Heap *vh2 = GDKmalloc(sizeof(Heap));
	if (h2 == NULL || vh2 == NULL) {
		GDKfree(h2);
		GDKfree(vh2);
		GDKfree(srcdir);
		HEAPfree(&h1, false);
		HEAPfree(&vh1, false);
		TRC_CRITICAL(GDK, "allocating new heaps "
			     "for BAT %d failed\n", b->batCacheid);
		return GDK_FAIL;
	}
	*h2 = *b->theap;
	h2->base = NULL;
	if (HEAPalloc(h2, b->batCapacity, b->twidth) != GDK_SUCCEED) {
		GDKfree(h2);
		GDKfree(vh2);
		GDKfree(srcdir);
		HEAPfree(&h1, false);
		HEAPfree(&vh1, false);
		TRC_CRITICAL(GDK, "allocating new tail heap "
			     "for BAT %d failed\n", b->batCacheid);
		return GDK_FAIL;
	}
	h2->dirty = true;
	h2->free = h1.free;

	*vh2 = *b->tvheap;
	strconcat_len(vh2->filename, sizeof(vh2->filename), nme, ".theap", NULL);
	strHeap(vh2, b->batCapacity);
	if (vh2->base == NULL) {
		GDKfree(srcdir);
		HEAPfree(&h1, false);
		HEAPfree(&vh1, false);
		HEAPfree(h2, false);
		GDKfree(h2);
		GDKfree(vh2);
		TRC_CRITICAL(GDK, "allocating new string heap "
			     "for BAT %d failed\n", b->batCacheid);
		return GDK_FAIL;
	}
	vh2->dirty = true;
	ATOMIC_INIT(&h2->refs, 1);
	ATOMIC_INIT(&vh2->refs, 1);
	Heap *ovh = b->tvheap;
	b->tvheap = vh2;
	vh2 = NULL;		/* no longer needed */
	for (BUN i = 0; i < b->batCount; i++) {
		var_t o;
		switch (b->twidth) {
		case 1:
			o = (var_t) ((uint8_t *) h1.base)[i] + GDK_VAROFFSET;
			break;
		case 2:
			o = (var_t) ((uint16_t *) h1.base)[i] + GDK_VAROFFSET;
			break;
#if SIZEOF_VAR_T == 8
		case 4:
			o = (var_t) ((uint32_t *) h1.base)[i];
			break;
#endif
		default:
			o = ((var_t *) h1.base)[i];
			break;
		}
		const char *s = vh1.base + o;
		var_t no = strPut(b, &o, s);
		if (no == 0) {
			HEAPfree(&h1, false);
			HEAPfree(&vh1, false);
			HEAPdecref(h2, false);
			HEAPdecref(b->tvheap, false);
			b->tvheap = ovh;
			GDKfree(srcdir);
			TRC_CRITICAL(GDK, "storing string value "
				     "for BAT %d failed\n", b->batCacheid);
			return GDK_FAIL;
		}
		assert(no >= GDK_VAROFFSET);
		switch (b->twidth) {
		case 1:
			no -= GDK_VAROFFSET;
			assert(no <= 0xFF);
			((uint8_t *) h2->base)[i] = (uint8_t) no;
			break;
		case 2:
			no -= GDK_VAROFFSET;
			assert(no <= 0xFFFF);
			((uint16_t *) h2->base)[i] = (uint16_t) no;
			break;
#if SIZEOF_VAR_T == 8
		case 4:
			assert(no <= 0xFFFFFFFF);
			((uint32_t *) h2->base)[i] = (uint32_t) no;
			break;
#endif
		default:
			((var_t *) h2->base)[i] = no;
			break;
		}
	}

	/* cleanup */
	HEAPfree(&h1, false);
	HEAPfree(&vh1, false);
	if (HEAPsave(h2, nme, BATtailname(b), true, h2->free, NULL) != GDK_SUCCEED) {
		HEAPdecref(h2, false);
		HEAPdecref(b->tvheap, false);
		b->tvheap = ovh;
		GDKfree(srcdir);
		TRC_CRITICAL(GDK, "saving heap failed\n");
		return GDK_FAIL;
	}
	if (HEAPsave(b->tvheap, nme, "theap", true, b->tvheap->free, &b->theaplock) != GDK_SUCCEED) {
		HEAPfree(b->tvheap, false);
		b->tvheap = ovh;
		GDKfree(srcdir);
		TRC_CRITICAL(GDK, "saving string heap failed\n");
		return GDK_FAIL;
	}
	HEAPdecref(b->theap, false);
	b->theap = h2;
	HEAPfree(h2, false);
	HEAPdecref(ovh, false);
	HEAPfree(b->tvheap, false);
	GDKfree(srcdir);
	return GDK_SUCCEED;
}

static gdk_return
fixhashash(bat *hashbats, bat nhashbats)
{
	for (bat i = 0; i < nhashbats; i++) {
		bat bid = hashbats[i];
		BAT *b;
		if ((b = BBP_desc(bid)) == NULL) {
			/* not a valid BAT (shouldn't happen) */
			continue;
		}
		if (fixhashashbat(b) != GDK_SUCCEED)
			return GDK_FAIL;
	}
	return GDK_SUCCEED;
}
#endif

#ifdef GDKLIBRARY_TAILN
static gdk_return
movestrbats(void)
{
	for (bat bid = 1, nbat = (bat) ATOMIC_GET(&BBPsize); bid < nbat; bid++) {
		BAT *b = BBP_desc(bid);
		if (b == NULL) {
			/* not a valid BAT */
			continue;
		}
		if (b->ttype != TYPE_str || b->twidth == SIZEOF_VAR_T || b->batCount == 0)
			continue;
		char *oldpath = GDKfilepath(0, BATDIR, BBP_physical(b->batCacheid), "tail");
		char *newpath = GDKfilepath(0, BATDIR, b->theap->filename, NULL);
		int ret = -1;
		if (oldpath != NULL && newpath != NULL) {
			struct stat oldst, newst;
			bool oldexist = MT_stat(oldpath, &oldst) == 0;
			bool newexist = MT_stat(newpath, &newst) == 0;
			if (newexist) {
				if (oldexist) {
					if (oldst.st_mtime > newst.st_mtime) {
						GDKerror("both %s and %s exist with %s unexpectedly newer: manual intervention required\n", oldpath, newpath, oldpath);
						ret = -1;
					} else {
						TRC_WARNING(GDK, "both %s and %s exist, removing %s\n", oldpath, newpath, oldpath);
						ret = MT_remove(oldpath);
					}
				} else {
					/* already good */
					ret = 0;
				}
			} else if (oldexist) {
				TRC_DEBUG(IO_, "rename %s to %s\n", oldpath, newpath);
				ret = MT_rename(oldpath, newpath);
			} else {
				/* neither file exists: may be ok, but
				 * will be checked later */
				ret = 0;
			}
		}
		GDKfree(oldpath);
		GDKfree(newpath);
		if (ret == -1)
			return GDK_FAIL;
	}
	return GDK_SUCCEED;
}
#endif

static void
BBPtrim(bool aggressive)
{
	int n = 0;
	unsigned flag = BBPUNLOADING | BBPSYNCING | BBPSAVING;
	if (!aggressive)
		flag |= BBPHOT;
	for (bat bid = 1, nbat = (bat) ATOMIC_GET(&BBPsize); bid < nbat; bid++) {
		MT_lock_set(&GDKswapLock(bid));
		BAT *b = NULL;
		bool swap = false;
		if (!(BBP_status(bid) & flag) &&
		    BBP_refs(bid) == 0 &&
		    BBP_lrefs(bid) != 0 &&
		    (b = BBP_cache(bid)) != NULL) {
			MT_lock_set(&b->theaplock);
			if (!BATshared(b) &&
			    !isVIEW(b) &&
			    (!BATdirty(b) || (aggressive && b->theap->storage == STORE_MMAP && (b->tvheap == NULL || b->tvheap->storage == STORE_MMAP))) /*&&
			    (BBP_status(bid) & BBPPERSISTENT ||
			     (b->batRole == PERSISTENT && BBP_lrefs(bid) == 1)) */) {
				BBP_status_on(bid, BBPUNLOADING);
				swap = true;
			}
			MT_lock_unset(&b->theaplock);
		}
		MT_lock_unset(&GDKswapLock(bid));
		if (swap) {
			TRC_DEBUG(BAT_, "unload and free bat %d\n", bid);
			if (BBPfree(b) != GDK_SUCCEED)
				GDKerror("unload failed for bat %d", bid);
			n++;
		}
	}
	TRC_DEBUG(BAT_, "unloaded %d bats%s\n", n, aggressive ? " (also hot)" : "");
}

static void
BBPmanager(void *dummy)
{
	(void) dummy;

	for (;;) {
		int n = 0;
		for (bat bid = 1, nbat = (bat) ATOMIC_GET(&BBPsize); bid < nbat; bid++) {
			MT_lock_set(&GDKswapLock(bid));
			if (BBP_refs(bid) == 0 && BBP_lrefs(bid) != 0) {
				n += (BBP_status(bid) & BBPHOT) != 0;
				BBP_status_off(bid, BBPHOT);
			}
			MT_lock_unset(&GDKswapLock(bid));
		}
		TRC_DEBUG(BAT_, "cleared HOT bit from %d bats\n", n);
		size_t cur = GDKvm_cursize();
		for (int i = 0, n = cur > GDK_vm_maxsize / 2 ? 1 : cur > GDK_vm_maxsize / 4 ? 10 : 100; i < n; i++) {
			MT_sleep_ms(100);
			if (GDKexiting())
				return;
		}
		BBPtrim(false);
		BBPcallbacks();
		if (GDKexiting())
			return;
	}
}

static MT_Id manager;

gdk_return
BBPinit(void)
{
	FILE *fp = NULL;
	struct stat st;
	unsigned bbpversion = 0;
	int i;
	int lineno = 0;
#ifdef GDKLIBRARY_HASHASH
	bat *hashbats = NULL;
	bat nhashbats = 0;
	gdk_return res = GDK_SUCCEED;
#endif
	int dbg = GDKdebug;

	GDKdebug &= ~TAILCHKMASK;

	/* the maximum number of BATs allowed in the system and the
	 * size of the "physical" array are linked in a complicated
	 * manner.  The expression below shows the relationship */
	static_assert((uint64_t) N_BBPINIT * BBPINIT < (UINT64_C(1) << (3 * ((sizeof(BBP[0][0].physical) + 2) * 2 / 5))), "\"physical\" array in BBPrec is too small");
	/* similarly, the maximum number of BATs allowed also has a
	 * (somewhat simpler) relation with the size of the "bak"
	 * array */
	static_assert((uint64_t) N_BBPINIT * BBPINIT < (UINT64_C(1) << (3 * (sizeof(BBP[0][0].bak) - 5))), "\"bak\" array in BBPrec is too small");

	if (!GDKinmemory(0)) {
		str bbpdirstr, backupbbpdirstr;

		BBPtmlock();

		if (!(bbpdirstr = GDKfilepath(0, BATDIR, "BBP", "dir"))) {
			TRC_CRITICAL(GDK, "GDKmalloc failed\n");
			BBPtmunlock();
			GDKdebug = dbg;
			return GDK_FAIL;
		}

		if (!(backupbbpdirstr = GDKfilepath(0, BAKDIR, "BBP", "dir"))) {
			GDKfree(bbpdirstr);
			TRC_CRITICAL(GDK, "GDKmalloc failed\n");
			BBPtmunlock();
			GDKdebug = dbg;
			return GDK_FAIL;
		}

		if (GDKremovedir(0, TEMPDIR) != GDK_SUCCEED) {
			GDKfree(bbpdirstr);
			GDKfree(backupbbpdirstr);
			TRC_CRITICAL(GDK, "cannot remove directory %s\n", TEMPDIR);
			BBPtmunlock();
			GDKdebug = dbg;
			return GDK_FAIL;
		}

		if (GDKremovedir(0, DELDIR) != GDK_SUCCEED) {
			GDKfree(bbpdirstr);
			GDKfree(backupbbpdirstr);
			TRC_CRITICAL(GDK, "cannot remove directory %s\n", DELDIR);
			BBPtmunlock();
			GDKdebug = dbg;
			return GDK_FAIL;
		}

		/* first move everything from SUBDIR to BAKDIR (its parent) */
		if (BBPrecover_subdir() != GDK_SUCCEED) {
			GDKfree(bbpdirstr);
			GDKfree(backupbbpdirstr);
			TRC_CRITICAL(GDK, "cannot properly recover_subdir process %s.", SUBDIR);
			BBPtmunlock();
			GDKdebug = dbg;
			return GDK_FAIL;
		}

		/* try to obtain a BBP.dir from bakdir */
		if (MT_stat(backupbbpdirstr, &st) == 0) {
			/* backup exists; *must* use it */
			if (recover_dir(0, MT_stat(bbpdirstr, &st) == 0) != GDK_SUCCEED) {
				GDKfree(bbpdirstr);
				GDKfree(backupbbpdirstr);
				BBPtmunlock();
				goto bailout;
			}
			if ((fp = GDKfilelocate(0, "BBP", "r", "dir")) == NULL) {
				GDKfree(bbpdirstr);
				GDKfree(backupbbpdirstr);
				TRC_CRITICAL(GDK, "cannot open recovered BBP.dir.");
				BBPtmunlock();
				GDKdebug = dbg;
				return GDK_FAIL;
			}
		} else if ((fp = GDKfilelocate(0, "BBP", "r", "dir")) == NULL) {
			/* there was no BBP.dir either. Panic! try to use a
			 * BBP.bak */
			if (MT_stat(backupbbpdirstr, &st) < 0) {
				/* no BBP.bak (nor BBP.dir or BACKUP/BBP.dir):
				 * create a new one */
				TRC_DEBUG(IO_, "initializing BBP.\n");
				if (BBPdir_init() != GDK_SUCCEED) {
					GDKfree(bbpdirstr);
					GDKfree(backupbbpdirstr);
					BBPtmunlock();
					goto bailout;
				}
			} else if (GDKmove(0, BATDIR, "BBP", "bak", BATDIR, "BBP", "dir", true) == GDK_SUCCEED)
				TRC_DEBUG(IO_, "reverting to dir saved in BBP.bak.\n");

			if ((fp = GDKfilelocate(0, "BBP", "r", "dir")) == NULL) {
				GDKsyserror("cannot open BBP.dir");
				GDKfree(bbpdirstr);
				GDKfree(backupbbpdirstr);
				BBPtmunlock();
				goto bailout;
			}
		}
		assert(fp != NULL);
		GDKfree(bbpdirstr);
		GDKfree(backupbbpdirstr);
		BBPtmunlock();
	}

	/* scan the BBP.dir to obtain current size */
	BBPlimit = 0;
	memset(BBP, 0, sizeof(BBP));

	bat bbpsize;
	bbpsize = 1;
	if (GDKinmemory(0)) {
		bbpversion = GDKLIBRARY;
	} else {
		lng logno, transid;
		bbpversion = BBPheader(fp, &lineno, &bbpsize, &logno, &transid);
		if (bbpversion == 0) {
			GDKdebug = dbg;
			return GDK_FAIL;
		}
		assert(bbpversion > GDKLIBRARY_MINMAX_POS || logno == 0);
		assert(bbpversion > GDKLIBRARY_MINMAX_POS || transid == 0);
		ATOMIC_SET(&BBPlogno, logno);
		ATOMIC_SET(&BBPtransid, transid);
	}

	/* allocate BBP records */
	if (BBPextend(false, bbpsize) != GDK_SUCCEED) {
		GDKdebug = dbg;
		return GDK_FAIL;
	}
	ATOMIC_SET(&BBPsize, bbpsize);

	if (!GDKinmemory(0)) {
		if (BBPreadEntries(fp, bbpversion, lineno
#ifdef GDKLIBRARY_HASHASH
				   , &hashbats, &nhashbats
#endif
			    ) != GDK_SUCCEED) {
			GDKdebug = dbg;
			return GDK_FAIL;
		}
		fclose(fp);
	}

	MT_lock_set(&BBPnameLock);
	if (BBPinithash((bat) ATOMIC_GET(&BBPsize)) != GDK_SUCCEED) {
		TRC_CRITICAL(GDK, "BBPinithash failed");
		MT_lock_unset(&BBPnameLock);
#ifdef GDKLIBRARY_HASHASH
		GDKfree(hashbats);
#endif
		GDKdebug = dbg;
		return GDK_FAIL;
	}
	MT_lock_unset(&BBPnameLock);

	/* will call BBPrecover if needed */
	if (!GDKinmemory(0)) {
		BBPtmlock();
		gdk_return rc = BBPprepare(false);
		BBPtmunlock();
		if (rc != GDK_SUCCEED) {
#ifdef GDKLIBRARY_HASHASH
			GDKfree(hashbats);
#endif
			TRC_CRITICAL(GDK, "cannot properly prepare process %s.", BAKDIR);
			GDKdebug = dbg;
			return rc;
		}
	}

	if (BBPcheckbats(bbpversion) != GDK_SUCCEED) {
#ifdef GDKLIBRARY_HASHASH
		GDKfree(hashbats);
#endif
		GDKdebug = dbg;
		return GDK_FAIL;
	}

#ifdef GDKLIBRARY_TAILN
	char *needstrbatmove;
	if (GDKinmemory(0)) {
		needstrbatmove = NULL;
	} else {
		needstrbatmove = GDKfilepath(0, BATDIR, "needstrbatmove", NULL);
		if (bbpversion <= GDKLIBRARY_TAILN) {
			/* create signal file that we need to rename string
			 * offset heaps */
			int fd = MT_open(needstrbatmove, O_WRONLY | O_CREAT);
			if (fd < 0) {
				TRC_CRITICAL(GDK, "cannot create signal file needstrbatmove.\n");
				GDKfree(needstrbatmove);
#ifdef GDKLIBRARY_HASHASH
				GDKfree(hashbats);
#endif
				GDKdebug = dbg;
				return GDK_FAIL;
			}
			close(fd);
		} else {
			/* check signal file whether we need to rename string
			 * offset heaps */
			int fd = MT_open(needstrbatmove, O_RDONLY);
			if (fd >= 0) {
				/* yes, we do */
				close(fd);
			} else if (errno == ENOENT) {
				/* no, we don't: set var to NULL */
				GDKfree(needstrbatmove);
				needstrbatmove = NULL;
			} else {
				GDKsyserror("unexpected error opening %s\n", needstrbatmove);
				GDKfree(needstrbatmove);
#ifdef GDKLIBRARY_HASHASH
				GDKfree(hashbats);
#endif
				GDKdebug = dbg;
				return GDK_FAIL;
			}
		}
	}
#endif

#ifdef GDKLIBRARY_HASHASH
	if (nhashbats > 0)
		res = fixhashash(hashbats, nhashbats);
	GDKfree(hashbats);
	if (res != GDK_SUCCEED)
		return res;
#endif

	if (bbpversion < GDKLIBRARY && TMcommit() != GDK_SUCCEED) {
		TRC_CRITICAL(GDK, "TMcommit failed\n");
		GDKdebug = dbg;
		return GDK_FAIL;
	}

#ifdef GDKLIBRARY_TAILN
	/* we rename the offset heaps after the above commit: in this
	 * version we accept both the old and new names, but we want to
	 * convert so that future versions only have the new name */
	if (needstrbatmove) {
		/* note, if renaming fails, nothing is lost: a next
		 * invocation will just try again; an older version of
		 * mserver will not work because of the TMcommit
		 * above */
		if (movestrbats() != GDK_SUCCEED) {
			GDKfree(needstrbatmove);
			GDKdebug = dbg;
			return GDK_FAIL;
		}
		MT_remove(needstrbatmove);
		GDKfree(needstrbatmove);
		needstrbatmove = NULL;
	}
#endif
	GDKdebug = dbg;

	/* cleanup any leftovers (must be done after BBPrecover) */
	for (i = 0; i < MAXFARMS && BBPfarms[i].dirname != NULL; i++) {
		int j;
		for (j = 0; j < i; j++) {
			/* don't clean a directory twice */
			if (BBPfarms[j].dirname &&
			    strcmp(BBPfarms[i].dirname,
				   BBPfarms[j].dirname) == 0)
				break;
		}
		if (j == i) {
			char *d = GDKfilepath(i, NULL, BATDIR, NULL);
			if (d == NULL) {
				return GDK_FAIL;
			}
			BBPdiskscan(d, strlen(d) - strlen(BATDIR));
			GDKfree(d);
		}
	}

	manager = THRcreate(BBPmanager, NULL, MT_THR_DETACHED, "BBPmanager");
	return GDK_SUCCEED;

  bailout:
	/* now it is time for real panic */
	TRC_CRITICAL(GDK, "could not write %s%cBBP.dir.", BATDIR, DIR_SEP);
	return GDK_FAIL;
}

/*
 * During the exit phase all non-persistent BATs are removed.  Upon
 * exit the status of the BBP tables is saved on disk.  This function
 * is called once and during the shutdown of the server. Since
 * shutdown may be issued from any thread (dangerous) it may lead to
 * interference in a parallel session.
 */

static int backup_files = 0, backup_dir = 0, backup_subdir = 0;

void
BBPexit(void)
{
	bat i;
	bool skipped;

	//BBPlock();	/* stop all threads ever touching more descriptors */

	/* free all memory (just for leak-checking in Purify) */
	do {
		skipped = false;
		for (i = 0; i < (bat) ATOMIC_GET(&BBPsize); i++) {
			if (BBPvalid(i)) {
				BAT *b = BBP_desc(i);

				if (b) {
					if (BATshared(b)) {
						skipped = true;
						continue;
					}
					MT_lock_set(&b->theaplock);
					bat tp = VIEWtparent(b);
					if (tp != 0) {
						--BBP_lrefs(tp);
						HEAPdecref(b->theap, false);
						b->theap = NULL;
					}
					tp = VIEWvtparent(b);
					if (tp != 0) {
						--BBP_lrefs(tp);
						HEAPdecref(b->tvheap, false);
						b->tvheap = NULL;
					}
					PROPdestroy_nolock(b);
					MT_lock_unset(&b->theaplock);
					BATfree(b);
				}
				BBP_pid(i) = 0;
				BBPuncacheit(i, true);
				if (BBP_logical(i) != BBP_bak(i))
					GDKfree(BBP_logical(i));
				BBP_logical(i) = NULL;
			}
		}
	} while (skipped);
	GDKfree(BBP_hash);
	BBP_hash = NULL;
	/* these need to be NULL, otherwise no new ones get created */
	backup_files = 0;
	backup_dir = 0;
	backup_subdir = 0;

}

/*
 * The routine BBPdir creates the BAT pool dictionary file.  It
 * includes some information about the current state of affair in the
 * pool.  The location in the buffer pool is saved for later use as
 * well.  This is merely done for ease of debugging and of no
 * importance to front-ends.  The tail of non-used entries is
 * reclaimed as well.
 */
static inline int
heap_entry(FILE *fp, BATiter *bi, BUN size)
{
	size_t free = bi->hfree;
	if (size < BUN_NONE) {
		if ((bi->type >= 0 && ATOMstorage(bi->type) == TYPE_msk))
			free = ((size + 31) / 32) * 4;
		else if (bi->width > 0)
			free = size << bi->shift;
		else
			free = 0;
	}

	return fprintf(fp, " %s %d %d %d " BUNFMT " " BUNFMT " " BUNFMT " "
		       BUNFMT " " OIDFMT " %zu %" PRIu64" %" PRIu64,
		       bi->type >= 0 ? BATatoms[bi->type].name : ATOMunknown_name(bi->type),
		       bi->width,
		       bi->type == TYPE_void || bi->vh != NULL,
		       (unsigned short) bi->sorted |
			   ((unsigned short) bi->revsorted << 7) |
			   ((unsigned short) bi->key << 8) |
		           ((unsigned short) BATtdensebi(bi) << 9) |
			   ((unsigned short) bi->nonil << 10) |
			   ((unsigned short) bi->nil << 11),
		       bi->nokey[0] >= size || bi->nokey[1] >= size ? 0 : bi->nokey[0],
		       bi->nokey[0] >= size || bi->nokey[1] >= size ? 0 : bi->nokey[1],
		       bi->nosorted >= size ? 0 : bi->nosorted,
		       bi->norevsorted >= size ? 0 : bi->norevsorted,
		       bi->tseq,
		       free,
		       bi->minpos < size ? (uint64_t) bi->minpos : (uint64_t) oid_nil,
		       bi->maxpos < size ? (uint64_t) bi->maxpos : (uint64_t) oid_nil);
}

static inline int
vheap_entry(FILE *fp, BATiter *bi, BUN size)
{
	(void) size;
	if (bi->vh == NULL)
		return 0;
	return fprintf(fp, " %zu", size == 0 ? 0 : bi->vhfree);
}

static gdk_return
new_bbpentry(FILE *fp, bat i, BUN size, BATiter *bi)
{
#ifndef NDEBUG
	assert(i > 0);
	assert(i < (bat) ATOMIC_GET(&BBPsize));
	assert(bi->b);
	assert(bi->b->batCacheid == i);
	assert(bi->b->batRole == PERSISTENT);
	assert(0 <= bi->h->farmid && bi->h->farmid < MAXFARMS);
	assert(BBPfarms[bi->h->farmid].roles & (1U << PERSISTENT));
	if (bi->vh) {
		assert(0 <= bi->vh->farmid && bi->vh->farmid < MAXFARMS);
		assert(BBPfarms[bi->vh->farmid].roles & (1U << PERSISTENT));
	}
	assert(size <= bi->count || size == BUN_NONE);
#endif

	if (size > bi->count)
		size = bi->count;
	if (fprintf(fp, "%d %u %s %s %d " BUNFMT " " OIDFMT,
		    /* BAT info */
		    (int) i,
		    BBP_status(i) & BBPPERSISTENT,
		    BBP_logical(i),
		    BBP_physical(i),
		    (unsigned) bi->restricted << 1,
		    size,
		    bi->b->hseqbase) < 0 ||
	    heap_entry(fp, bi, size) < 0 ||
	    vheap_entry(fp, bi, size) < 0 ||
	    (BBP_options(i) && fprintf(fp, " %s", BBP_options(i)) < 0) ||
	    fprintf(fp, "\n") < 0) {
		GDKsyserror("new_bbpentry: Writing BBP.dir entry failed\n");
		return GDK_FAIL;
	}

	return GDK_SUCCEED;
}

static gdk_return
BBPdir_header(FILE *f, int n, lng logno, lng transid)
{
	if (fprintf(f, "BBP.dir, GDKversion %u\n%d %d %d\nBBPsize=%d\nBBPinfo=" LLFMT " " LLFMT "\n",
		    GDKLIBRARY, SIZEOF_SIZE_T, SIZEOF_OID,
#ifdef HAVE_HGE
		    SIZEOF_HGE
#else
		    SIZEOF_LNG
#endif
		    , n, logno, transid) < 0 ||
	    ferror(f)) {
		GDKsyserror("Writing BBP.dir header failed\n");
		return GDK_FAIL;
	}
	return GDK_SUCCEED;
}

static gdk_return
BBPdir_first(bool subcommit, lng logno, lng transid,
	     FILE **obbpfp, FILE **nbbpfp)
{
	FILE *obbpf = NULL, *nbbpf = NULL;
	int n = 0;
	lng ologno, otransid;

	if (obbpfp)
		*obbpfp = NULL;
	*nbbpfp = NULL;

	if ((nbbpf = GDKfilelocate(0, "BBP", "w", "dir")) == NULL) {
		return GDK_FAIL;
	}

	if (subcommit) {
		char buf[512];

		assert(obbpfp != NULL);
		/* we need to copy the backup BBP.dir to the new, but
		 * replacing the entries for the subcommitted bats */
		if ((obbpf = GDKfileopen(0, SUBDIR, "BBP", "dir", "r")) == NULL &&
		    (obbpf = GDKfileopen(0, BAKDIR, "BBP", "dir", "r")) == NULL) {
			GDKsyserror("subcommit attempted without backup BBP.dir.");
			goto bailout;
		}
		/* read first three lines */
		if (fgets(buf, sizeof(buf), obbpf) == NULL || /* BBP.dir, GDKversion %d */
		    fgets(buf, sizeof(buf), obbpf) == NULL || /* SIZEOF_SIZE_T SIZEOF_OID SIZEOF_MAX_INT */
		    fgets(buf, sizeof(buf), obbpf) == NULL) { /* BBPsize=%d */
			GDKerror("subcommit attempted with invalid backup BBP.dir.");
			goto bailout;
		}
		/* third line contains BBPsize */
		if (sscanf(buf, "BBPsize=%d", &n) != 1) {
			GDKerror("cannot read BBPsize in backup BBP.dir.");
			goto bailout;
		}
		/* fourth line contains BBPinfo */
		if (fgets(buf, sizeof(buf), obbpf) == NULL ||
		    sscanf(buf, "BBPinfo=" LLSCN " " LLSCN, &ologno, &otransid) != 2) {
			GDKerror("cannot read BBPinfo in backup BBP.dir.");
			goto bailout;
		}
	}

	if (n < (bat) ATOMIC_GET(&BBPsize))
		n = (bat) ATOMIC_GET(&BBPsize);

	TRC_DEBUG(IO_, "writing BBP.dir (%d bats).\n", n);

	if (BBPdir_header(nbbpf, n, logno, transid) != GDK_SUCCEED) {
		goto bailout;
	}

	if (obbpfp)
		*obbpfp = obbpf;
	*nbbpfp = nbbpf;

	return GDK_SUCCEED;

  bailout:
	if (obbpf != NULL)
		fclose(obbpf);
	if (nbbpf != NULL)
		fclose(nbbpf);
	return GDK_FAIL;
}

static bat
BBPdir_step(bat bid, BUN size, int n, char *buf, size_t bufsize,
	    FILE **obbpfp, FILE *nbbpf, BATiter *bi)
{
	if (n < -1)		/* safety catch */
		return n;
	while (n >= 0 && n < bid) {
		if (n > 0) {
			if (fputs(buf, nbbpf) == EOF) {
				GDKerror("Writing BBP.dir file failed.\n");
				goto bailout;
			}
		}
		if (fgets(buf, (int) bufsize, *obbpfp) == NULL) {
			if (ferror(*obbpfp)) {
				GDKerror("error reading backup BBP.dir.");
				goto bailout;
			}
			n = -1;
			if (fclose(*obbpfp) == EOF) {
				GDKsyserror("Closing backup BBP.dir file failed.\n");
				GDKclrerr(); /* ignore error */
			}
			*obbpfp = NULL;
		} else {
			if (sscanf(buf, "%d", &n) != 1 || n <= 0 || n >= N_BBPINIT * BBPINIT) {
				GDKerror("subcommit attempted with invalid backup BBP.dir.");
				goto bailout;
			}
		}
	}
	if (BBP_status(bid) & BBPPERSISTENT) {
		if (new_bbpentry(nbbpf, bid, size, bi) != GDK_SUCCEED)
			goto bailout;
	}
	return n == -1 ? -1 : n == bid ? 0 : n;

  bailout:
	if (*obbpfp)
		fclose(*obbpfp);
	fclose(nbbpf);
	return -2;
}

static gdk_return
BBPdir_last(int n, char *buf, size_t bufsize, FILE *obbpf, FILE *nbbpf)
{
	if (n > 0 && fputs(buf, nbbpf) == EOF) {
		GDKerror("Writing BBP.dir file failed.\n");
		goto bailout;
	}
	while (obbpf) {
		if (fgets(buf, (int) bufsize, obbpf) == NULL) {
			if (ferror(obbpf)) {
				GDKerror("error reading backup BBP.dir.");
				goto bailout;
			}
			if (fclose(obbpf) == EOF) {
				GDKsyserror("Closing backup BBP.dir file failed.\n");
				GDKclrerr(); /* ignore error */
			}
			obbpf = NULL;
		} else {
			if (fputs(buf, nbbpf) == EOF) {
				GDKerror("Writing BBP.dir file failed.\n");
				goto bailout;
			}
		}
	}
	if (fflush(nbbpf) == EOF ||
	    (!(GDKdebug & NOSYNCMASK)
#if defined(NATIVE_WIN32)
	     && _commit(_fileno(nbbpf)) < 0
#elif defined(HAVE_FDATASYNC)
	     && fdatasync(fileno(nbbpf)) < 0
#elif defined(HAVE_FSYNC)
	     && fsync(fileno(nbbpf)) < 0
#endif
		    )) {
		GDKsyserror("Syncing BBP.dir file failed\n");
		goto bailout;
	}
	if (fclose(nbbpf) == EOF) {
		GDKsyserror("Closing BBP.dir file failed\n");
		nbbpf = NULL;	/* can't close again */
		goto bailout;
	}

	TRC_DEBUG(IO_, "end\n");

	return GDK_SUCCEED;

  bailout:
	if (obbpf != NULL)
		fclose(obbpf);
	if (nbbpf != NULL)
		fclose(nbbpf);
	return GDK_FAIL;
}

gdk_return
BBPdir_init(void)
{
	FILE *fp;
	gdk_return rc;

	rc = BBPdir_first(false, 0, 0, NULL, &fp);
	if (rc == GDK_SUCCEED)
		rc = BBPdir_last(-1, NULL, 0, NULL, fp);
	return rc;
}

/* function used for debugging */
void
BBPdump(void)
{
	size_t mem = 0, vm = 0;
	size_t cmem = 0, cvm = 0;
	int n = 0, nc = 0;

	for (bat i = 0; i < (bat) ATOMIC_GET(&BBPsize); i++) {
		if (BBP_refs(i) == 0 && BBP_lrefs(i) == 0)
			continue;
		BAT *b = BBP_desc(i);
		unsigned status = BBP_status(i);
		fprintf(stderr,
			"# %d: " ALGOOPTBATFMT " "
			"refs=%d lrefs=%d "
			"status=%u%s",
			i,
			ALGOOPTBATPAR(b),
			BBP_refs(i),
			BBP_lrefs(i),
			status,
			BBP_cache(i) ? "" : " not cached");
		if (b == NULL) {
			fprintf(stderr, ", no descriptor\n");
			continue;
		}
		if (b->theap) {
			if (b->theap->parentid != b->batCacheid) {
				fprintf(stderr, " Theap -> %d", b->theap->parentid);
			} else {
				fprintf(stderr,
					" Theap=[%zu,%zu,f=%d]%s%s",
					b->theap->free,
					b->theap->size,
					b->theap->farmid,
					b->theap->base == NULL ? "X" : b->theap->storage == STORE_MMAP ? "M" : "",
					status & BBPSWAPPED ? "(Swapped)" : b->theap->dirty ? "(Dirty)" : "");
				if (BBP_logical(i) && BBP_logical(i)[0] == '.') {
					cmem += HEAPmemsize(b->theap);
					cvm += HEAPvmsize(b->theap);
					nc++;
				} else {
					mem += HEAPmemsize(b->theap);
					vm += HEAPvmsize(b->theap);
					n++;
				}
			}
		}
		if (b->tvheap) {
			if (b->tvheap->parentid != b->batCacheid) {
				fprintf(stderr,
					" Tvheap -> %d",
					b->tvheap->parentid);
			} else {
				fprintf(stderr,
					" Tvheap=[%zu,%zu,f=%d]%s%s",
					b->tvheap->free,
					b->tvheap->size,
					b->tvheap->farmid,
					b->tvheap->base == NULL ? "X" : b->tvheap->storage == STORE_MMAP ? "M" : "",
					b->tvheap->dirty ? "(Dirty)" : "");
				if (BBP_logical(i) && BBP_logical(i)[0] == '.') {
					cmem += HEAPmemsize(b->tvheap);
					cvm += HEAPvmsize(b->tvheap);
				} else {
					mem += HEAPmemsize(b->tvheap);
					vm += HEAPvmsize(b->tvheap);
				}
			}
		}
		if (MT_rwlock_rdtry(&b->thashlock)) {
			if (b->thash && b->thash != (Hash *) 1) {
				size_t m = HEAPmemsize(&b->thash->heaplink) + HEAPmemsize(&b->thash->heapbckt);
				size_t v = HEAPvmsize(&b->thash->heaplink) + HEAPvmsize(&b->thash->heapbckt);
				fprintf(stderr, " Thash=[%zu,%zu,f=%d/%d]", m, v,
					b->thash->heaplink.farmid,
					b->thash->heapbckt.farmid);
				if (BBP_logical(i) && BBP_logical(i)[0] == '.') {
					cmem += m;
					cvm += v;
				} else {
					mem += m;
					vm += v;
				}
			}
			MT_rwlock_rdunlock(&b->thashlock);
		}
		fprintf(stderr, " role: %s\n",
			b->batRole == PERSISTENT ? "persistent" : "transient");
	}
	fprintf(stderr,
		"# %d bats: mem=%zu, vm=%zu %d cached bats: mem=%zu, vm=%zu\n",
		n, mem, vm, nc, cmem, cvm);
	fflush(stderr);
}

/*
 * @+ BBP Readonly Interface
 *
 * These interface functions do not change the BBP tables. If they
 * only access one specific BAT, the caller must have ensured that no
 * other thread is modifying that BAT, therefore such functions do not
 * need locking.
 *
 * BBP index lookup by BAT name:
 */
static inline bat
BBP_find(const char *nme, bool lock)
{
	bat i = BBPnamecheck(nme);

	if (i != 0) {
		/* for tmp_X BATs, we already know X */
		const char *s;

		if (i >= (bat) ATOMIC_GET(&BBPsize) || (s = BBP_logical(i)) == NULL || strcmp(s, nme)) {
			i = 0;
		}
	} else if (*nme != '.') {
		/* must lock since hash-lookup traverses other BATs */
		if (lock)
			MT_lock_set(&BBPnameLock);
		for (i = BBP_hash[strHash(nme) & BBP_mask]; i; i = BBP_next(i)) {
			if (strcmp(BBP_logical(i), nme) == 0)
				break;
		}
		if (lock)
			MT_lock_unset(&BBPnameLock);
	}
	return i;
}

bat
BBPindex(const char *nme)
{
	return BBP_find(nme, true);
}

/*
 * @+ BBP Update Interface
 * Operations to insert, delete, clear, and modify BBP entries.
 * Our policy for the BBP is to provide unlocked BBP access for
 * speed, but still write operations have to be locked.
 * #ifdef DEBUG_THREADLOCAL_BATS
 * Create the shadow version (reversed) of a bat.
 *
 * An existing BAT is inserted into the BBP
 */
static inline str
BBPsubdir_recursive(str s, bat i)
{
	i >>= 6;
	if (i >= 0100) {
		s = BBPsubdir_recursive(s, i);
		*s++ = DIR_SEP;
	}
	i &= 077;
	*s++ = '0' + (i >> 3);
	*s++ = '0' + (i & 7);
	return s;
}

static inline void
BBPgetsubdir(str s, bat i)
{
	if (i >= 0100) {
		s = BBPsubdir_recursive(s, i);
	}
	*s = 0;
}

/* The free list is empty.  We create a new entry by either just
 * increasing BBPsize (up to BBPlimit) or extending the BBP (which
 * increases BBPlimit).
 *
 * Note that this is the only place in normal, multi-threaded operation
 * where BBPsize is assigned a value (never decreasing), that the
 * assignment happens after any necessary memory was allocated and
 * initialized, and that this happens when the BBPnameLock is held. */
static gdk_return
maybeextend(void)
{
	bat size = (bat) ATOMIC_GET(&BBPsize);
	if (size >= BBPlimit &&
	    BBPextend(true, size + 1) != GDK_SUCCEED) {
		/* nothing available */
		return GDK_FAIL;
	} else {
		ATOMIC_SET(&BBPsize, size + 1);
		BBP_free = size;
	}
	return GDK_SUCCEED;
}

/* return new BAT id (> 0); return 0 on failure */
bat
BBPinsert(BAT *bn)
{
	MT_Id pid = MT_getpid();
	bool lock = locked_by == 0 || locked_by != pid;
	char dirname[24];
	bat i;
	int len = 0;

	/* critical section: get a new BBP entry */
	if (lock) {
		MT_lock_set(&GDKcacheLock);
	}

	/* find an empty slot */
	if (BBP_free <= 0) {
		/* we need to extend the BBP */
		gdk_return r = GDK_SUCCEED;
		MT_lock_set(&BBPnameLock);
		/* check again in case some other thread extended
		 * while we were waiting */
		if (BBP_free <= 0) {
			r = maybeextend();
		}
		MT_lock_unset(&BBPnameLock);
		if (r != GDK_SUCCEED) {
			if (lock) {
				MT_lock_unset(&GDKcacheLock);
			}
			return 0;
		}
	}
	i = BBP_free;
	assert(i > 0);
	BBP_free = BBP_next(i);

	if (lock) {
		MT_lock_unset(&GDKcacheLock);
	}
	/* rest of the work outside the lock */

	/* fill in basic BBP fields for the new bat */

	bn->batCacheid = i;
	bn->creator_tid = pid;

	MT_lock_set(&GDKswapLock(i));
	BBP_status_set(i, BBPDELETING|BBPHOT);
	BBP_cache(i) = NULL;
	BBP_desc(i) = bn;
	BBP_refs(i) = 1;	/* new bats have 1 pin */
	BBP_lrefs(i) = 0;	/* ie. no logical refs */
	BBP_pid(i) = pid;
	MT_lock_unset(&GDKswapLock(i));

	if (*BBP_bak(i) == 0)
		len = snprintf(BBP_bak(i), sizeof(BBP_bak(i)), "tmp_%o", (unsigned) i);
	if (len == -1 || len >= FILENAME_MAX) {
		GDKerror("impossible error\n");
		return 0;
	}
	BBP_logical(i) = BBP_bak(i);

	/* Keep the physical location around forever */
	if (!GDKinmemory(0) && *BBP_physical(i) == 0) {
		BBPgetsubdir(dirname, i);

		if (*dirname)	/* i.e., i >= 0100 */
			len = snprintf(BBP_physical(i), sizeof(BBP_physical(i)),
				       "%s%c%o", dirname, DIR_SEP, (unsigned) i);
		else
			len = snprintf(BBP_physical(i), sizeof(BBP_physical(i)),
				       "%o", (unsigned) i);
		if (len == -1 || len >= FILENAME_MAX)
			return 0;

		TRC_DEBUG(BAT_, "%d = new %s(%s)\n", (int) i, BBP_logical(i), ATOMname(bn->ttype));
	}

	return i;
}

gdk_return
BBPcacheit(BAT *bn, bool lock)
{
	bat i = bn->batCacheid;
	unsigned mode;

	if (lock)
		lock = locked_by == 0 || locked_by != MT_getpid();

	assert(i > 0);

	if (lock)
		MT_lock_set(&GDKswapLock(i));
	mode = (BBP_status(i) | BBPLOADED) & ~(BBPLOADING | BBPDELETING | BBPSWAPPED);

	/* cache it! */
	BBP_cache(i) = bn;

	BBP_status_set(i, mode);

	if (lock)
		MT_lock_unset(&GDKswapLock(i));
	return GDK_SUCCEED;
}

/*
 * BBPuncacheit changes the BBP status to swapped out.  Currently only
 * used in BBPfree (bat swapped out) and BBPclear (bat destroyed
 * forever).
 */

static void
BBPuncacheit(bat i, bool unloaddesc)
{
	if (i < 0)
		i = -i;
	if (BBPcheck(i)) {
		BAT *b = BBP_desc(i);

		assert(unloaddesc || BBP_refs(i) == 0);

		if (b) {
			if (BBP_cache(i)) {
				TRC_DEBUG(BAT_, "uncache %d (%s)\n", (int) i, BBP_logical(i));

				/* clearing bits can be done without the lock */
				BBP_status_off(i, BBPLOADED);

				BBP_cache(i) = NULL;
			}
			if (unloaddesc) {
				BBP_desc(i) = NULL;
				BATdestroy(b);
			}
		}
	}
}

/*
 * @- BBPclear
 * BBPclear removes a BAT from the BBP directory forever.
 */
static inline void
bbpclear(bat i, bool lock)
{
	TRC_DEBUG(BAT_, "clear %d (%s)\n", (int) i, BBP_logical(i));
	BBPuncacheit(i, true);
	TRC_DEBUG(BAT_, "set to unloading %d\n", i);
	if (lock) {
		MT_lock_set(&GDKcacheLock);
		MT_lock_set(&GDKswapLock(i));
	}

	BBP_status_set(i, BBPUNLOADING);
	BBP_refs(i) = 0;
	BBP_lrefs(i) = 0;
	if (lock)
		MT_lock_unset(&GDKswapLock(i));
	if (!BBPtmpcheck(BBP_logical(i))) {
		MT_lock_set(&BBPnameLock);
		BBP_delete(i);
		MT_lock_unset(&BBPnameLock);
	}
	if (BBP_logical(i) != BBP_bak(i))
		GDKfree(BBP_logical(i));
	BBP_status_set(i, 0);
	BBP_logical(i) = NULL;
	BBP_next(i) = BBP_free;
	BBP_free = i;
	BBP_pid(i) = ~(MT_Id)0; /* not zero, not a valid thread id */
	if (lock)
		MT_lock_unset(&GDKcacheLock);
}

void
BBPclear(bat i)
{
<<<<<<< HEAD
	lock &= locked_by == 0 || locked_by != MT_getpid();
=======
>>>>>>> c78a0071
	if (BBPcheck(i)) {
		bool lock = locked_by == 0 || locked_by != MT_getpid();
		bbpclear(i, lock);
	}
}

/*
 * @- BBP rename
 *
 * Each BAT has a logical name that is globally unique.
 * The batId is the same as the logical BAT name.
 *
 * The default logical name of a BAT is tmp_X, where X is the
 * batCacheid.  Apart from being globally unique, new logical bat
 * names cannot be of the form tmp_X, unless X is the batCacheid.
 *
 * Physical names consist of a directory name followed by a logical
 * name suffix.  The directory name is derived from the batCacheid,
 * and is currently organized in a hierarchy that puts max 64 bats in
 * each directory (see BBPgetsubdir).
 *
 * Concerning the physical suffix: it is almost always bat_X. This
 * saves us a whole lot of trouble, as bat_X is always unique and no
 * conflicts can occur.  Other suffixes are only supported in order
 * just for backward compatibility with old repositories (you won't
 * see them anymore in new repositories).
 */
int
BBPrename(BAT *b, const char *nme)
{
	char dirname[24];
	bat bid = b->batCacheid;
	bat tmpid = 0, i;

	if (b == NULL)
		return 0;

	if (nme == NULL) {
		if (BBP_bak(bid)[0] == 0 &&
		    snprintf(BBP_bak(bid), sizeof(BBP_bak(bid)), "tmp_%o", (unsigned) bid) >= (int) sizeof(BBP_bak(bid))) {
			/* cannot happen */
			TRC_CRITICAL(GDK, "BBP default filename too long\n");
			return BBPRENAME_LONG;
		}
		nme = BBP_bak(bid);
	}

	/* If name stays same, do nothing */
	if (BBP_logical(bid) && strcmp(BBP_logical(bid), nme) == 0)
		return 0;

	BBPgetsubdir(dirname, bid);

	if ((tmpid = BBPnamecheck(nme)) && tmpid != bid) {
		GDKerror("illegal temporary name: '%s'\n", nme);
		return BBPRENAME_ILLEGAL;
	}
	if (strlen(dirname) + strLen(nme) + 1 >= IDLENGTH) {
		GDKerror("illegal temporary name: '%s'\n", nme);
		return BBPRENAME_LONG;
	}

	MT_lock_set(&BBPnameLock);
	i = BBP_find(nme, false);
	if (i != 0) {
		MT_lock_unset(&BBPnameLock);
		GDKerror("name is in use: '%s'.\n", nme);
		return BBPRENAME_ALREADY;
	}

	char *nnme;
	if (nme == BBP_bak(bid) || strcmp(nme, BBP_bak(bid)) == 0) {
		nnme = BBP_bak(bid);
	} else {
		nnme = GDKstrdup(nme);
		if (nnme == NULL) {
			MT_lock_unset(&BBPnameLock);
			return BBPRENAME_MEMORY;
		}
	}

	/* carry through the name change */
	if (BBP_logical(bid) && !BBPtmpcheck(BBP_logical(bid))) {
		BBP_delete(bid);
	}
	if (BBP_logical(bid) != BBP_bak(bid))
		GDKfree(BBP_logical(bid));
	BBP_logical(bid) = nnme;
	if (tmpid == 0) {
		BBP_insert(bid);
	}
	MT_lock_set(&b->theaplock);
	bool transient = b->batTransient;
	MT_lock_unset(&b->theaplock);
	if (!transient) {
		bool lock = locked_by == 0 || locked_by != MT_getpid();

		if (lock)
			MT_lock_set(&GDKswapLock(i));
		BBP_status_on(bid, BBPRENAMED);
		if (lock)
			MT_lock_unset(&GDKswapLock(i));
	}
	MT_lock_unset(&BBPnameLock);
	return 0;
}

/*
 * @+ BBP swapping Policy
 * The BAT can be moved back to disk using the routine BBPfree.  It
 * frees the storage for other BATs. After this call BAT* references
 * maintained for the BAT are wrong.  We should keep track of dirty
 * unloaded BATs. They may have to be committed later on, which may
 * include reading them in again.
 *
 * BBPswappable: may this bat be unloaded?  Only real bats without
 * memory references can be unloaded.
 */
static inline void
BBPspin(bat i, const char *s, unsigned event)
{
	if (BBPcheck(i) && (BBP_status(i) & event)) {
		lng spin = LL_CONSTANT(0);

		do {
			MT_sleep_ms(KITTENNAP);
			spin++;
		} while (BBP_status(i) & event);
		TRC_DEBUG(BAT_, "%d,%s,%u: " LLFMT " loops\n", (int) i, s, event, spin);
	}
}

void
BBPcold(bat i)
{
	if (!is_bat_nil(i)) {
		BAT *b = BBP_desc(i);
		if (b == NULL || b->batRole == PERSISTENT)
			BBP_status_off(i, BBPHOT);
	}
}

/* This function can fail if the input parameter (i) is incorrect
 * (unlikely). */
static inline int
incref(bat i, bool logical, bool lock)
{
	int refs;
	BAT *b;

	if (!BBPcheck(i))
		return 0;

	if (lock) {
		for (;;) {
			MT_lock_set(&GDKswapLock(i));
			if (!(BBP_status(i) & (BBPUNSTABLE|BBPLOADING)))
				break;
			/* the BATs is "unstable", try again */
			MT_lock_unset(&GDKswapLock(i));
			BBPspin(i, __func__, BBPUNSTABLE|BBPLOADING);
		}
	}
	/* we have the lock */

	b = BBP_desc(i);
	if (b == NULL) {
		/* should not have happened */
		if (lock)
			MT_lock_unset(&GDKswapLock(i));
		return 0;
	}

	assert(BBP_refs(i) + BBP_lrefs(i) ||
	       BBP_status(i) & (BBPDELETED | BBPSWAPPED));
	if (logical) {
		refs = ++BBP_lrefs(i);
		BBP_pid(i) = 0;
	} else {
		refs = ++BBP_refs(i);
		BBP_status_on(i, BBPHOT);
	}
	if (lock)
		MT_lock_unset(&GDKswapLock(i));

	return refs;
}

/* increment the physical reference counter for the given bat
 * returns the new reference count
 * also increments the physical reference count of the parent bat(s) (if
 * any) */
int
BBPfix(bat i)
{
	return BATdescriptor(i) ? 1 : 0;
}

/* increment the logical reference count for the given bat
 * returns the new reference count */
int
BBPretain(bat i)
{
	bool lock = locked_by == 0 || locked_by != MT_getpid();

	return incref(i, true, lock);
}

static inline int
decref(bat i, bool logical, bool lock, const char *func)
{
	int refs = 0, lrefs;
	bool swap = false;
	bool locked = false;
	int farmid = 0;
	BAT *b;

	if (is_bat_nil(i))
		return -1;
	assert(i > 0);
	if (BBPcheck(i) == 0)
		return -1;

	if (lock)
		MT_lock_set(&GDKswapLock(i));

	while (BBP_status(i) & BBPUNLOADING) {
		if (lock)
			MT_lock_unset(&GDKswapLock(i));
		BBPspin(i, func, BBPUNLOADING);
		if (lock)
			MT_lock_set(&GDKswapLock(i));
	}

	b = BBP_cache(i);

	/* decrement references by one */
	if (logical) {
		if (BBP_lrefs(i) == 0) {
			GDKerror("%s: %s does not have logical references.\n", func, BBP_logical(i));
			assert(0);
		} else {
			refs = --BBP_lrefs(i);
		}
		/* cannot release last logical ref if still shared */
		// but we could still have a bat iterator on it
		//assert(!BATshared(BBP_desc(i)) || refs > 0);
	} else {
		if (BBP_refs(i) == 0) {
			GDKerror("%s: %s does not have pointer fixes.\n", func, BBP_logical(i));
			assert(0);
		} else {
			refs = --BBP_refs(i);
			if (b && refs == 0) {
				MT_lock_set(&b->theaplock);
				locked = true;
				if (VIEWtparent(b) || VIEWvtparent(b))
					BBP_status_on(i, BBPHOT);
			}
		}
	}
	if (b) {
		if (!locked)
			MT_lock_set(&b->theaplock);
#if 0
		if (b->batCount > b->batInserted && !isVIEW(b)) {
			/* if batCount is larger than batInserted and
			 * the dirty bits are off, it may be that a
			 * (sub)commit happened in parallel to an
			 * update; we must undo the turning off of the
			 * dirty bits */
			if (b->theap && b->theap->parentid == i)
				b->theap->dirty = true;
			if (b->tvheap && b->tvheap->parentid == i)
				b->tvheap->dirty = true;
		}
#endif
		if (b->theap)
			farmid = b->theap->farmid;
	}

	/* we destroy transients asap and unload persistent bats only
	 * if they have been made cold or are not dirty */
	unsigned chkflag = BBPSYNCING;
	if (GDKvm_cursize() < GDK_vm_maxsize &&
	     ((b && b->theap ? b->theap->size : 0) + (b && b->tvheap ? b->tvheap->size : 0)) < (GDK_vm_maxsize - GDKvm_cursize()) / 32)
		chkflag |= BBPHOT;
	/* only consider unloading if refs is 0; if, in addition, lrefs
	 * is 0, we can definitely unload, else only if some more
	 * conditions are met */
	if (BBP_refs(i) == 0 &&
	    (BBP_lrefs(i) == 0 ||
	     (b != NULL && b->theap != NULL
	      ? (!BATdirty(b) &&
		 !(BBP_status(i) & chkflag) &&
		 (BBP_status(i) & BBPPERSISTENT) &&
		 /* cannot unload in-memory data */
		 !GDKinmemory(farmid) &&
		 /* do not unload views or parents of views */
		 !BATshared(b) &&
		 b->batCacheid == b->theap->parentid &&
		 (b->tvheap == NULL || b->batCacheid == b->tvheap->parentid))
	      : (BBP_status(i) & BBPTMP)))) {
		/* bat will be unloaded now. set the UNLOADING bit
		 * while locked so no other thread thinks it's
		 * available anymore */
		assert((BBP_status(i) & BBPUNLOADING) == 0);
		TRC_DEBUG(BAT_, "%s set to unloading BAT %d (status %u, lrefs %d)\n", func, i, BBP_status(i), BBP_lrefs(i));
		BBP_status_on(i, BBPUNLOADING);
		swap = true;
	} /* else: bat cannot be swapped out */
	lrefs = BBP_lrefs(i);
	if (b)
		MT_lock_unset(&b->theaplock);

	/* unlock before re-locking in unload; as saving a dirty
	 * persistent bat may take a long time */
	if (lock)
		MT_lock_unset(&GDKswapLock(i));

	if (swap) {
		if (b != NULL) {
			if (lrefs == 0 && (BBP_status(i) & BBPDELETED) == 0) {
				/* free memory (if loaded) and delete from
				 * disk (if transient but saved) */
				BBPdestroy(b);
			} else {
				TRC_DEBUG(BAT_, "%s unload and free bat %d\n", func, i);
				/* free memory of transient */
				if (BBPfree(b) != GDK_SUCCEED)
					return -1;	/* indicate failure */
			}
		} else if (lrefs == 0 && (BBP_status(i) & BBPDELETED) == 0) {
			if ((b = BBP_desc(i)) != NULL)
				BATdelete(b);
			BBPclear(i);
		} else {
			BBP_status_off(i, BBPUNLOADING);
		}
	}
	return refs;
}

int
BBPunfix(bat i)
{
	return decref(i, false, true, __func__);
}

int
BBPrelease(bat i)
{
	return decref(i, true, true, __func__);
}

void
BBPkeepref(BAT *b)
{
	assert(b != NULL);
	bool lock = locked_by == 0 || locked_by != MT_getpid();
	int i = b->batCacheid;
	int refs = incref(i, true, lock);
	if (refs == 1) {
		MT_lock_set(&b->theaplock);
		BATsettrivprop(b);
		MT_lock_unset(&b->theaplock);
	}
	if (GDKdebug & CHECKMASK)
		BATassertProps(b);
	if (BATsetaccess(b, BAT_READ) == NULL)
		return;		/* already decreffed */

	refs = decref(i, false, lock, __func__);
	(void) refs;
	assert(refs >= 0);
}

BAT *
BATdescriptor(bat i)
{
	BAT *b = NULL;

	if (BBPcheck(i)) {
		bool lock = locked_by == 0 || locked_by != MT_getpid();
		if (lock) {
			for (;;) {
				MT_lock_set(&GDKswapLock(i));
				if (!(BBP_status(i) & (BBPUNSTABLE|BBPLOADING)))
					break;
				/* the BATs is "unstable", try again */
				MT_lock_unset(&GDKswapLock(i));
				BBPspin(i, __func__, BBPUNSTABLE|BBPLOADING);
			}
		}
		if (incref(i, false, false) > 0) {
			b = BBP_cache(i);
			if (b == NULL)
				b = getBBPdescriptor(i);
		} else {
			/* if incref fails, we must return NULL */
			b = NULL;
		}
		if (lock)
			MT_lock_unset(&GDKswapLock(i));
	}
	return b;
}

/*
 * BBPdescriptor checks whether BAT needs loading and does so if
 * necessary. You must have at least one fix on the BAT before calling
 * this.
 */
static BAT *
getBBPdescriptor(bat i)
{
	bool load = false;
	BAT *b = NULL;

	assert(i > 0);
	if (!BBPcheck(i)) {
		GDKerror("BBPcheck failed for bat id %d\n", i);
		return NULL;
	}
	assert(BBP_refs(i));
	if ((b = BBP_cache(i)) == NULL || BBP_status(i) & BBPWAITING) {

		while (BBP_status(i) & BBPWAITING) {	/* wait for bat to be loaded by other thread */
			MT_lock_unset(&GDKswapLock(i));
			BBPspin(i, __func__, BBPWAITING);
			MT_lock_set(&GDKswapLock(i));
		}
		if (BBPvalid(i)) {
			b = BBP_cache(i);
			if (b == NULL) {
				load = true;
				TRC_DEBUG(BAT_, "set to loading BAT %d\n", i);
				BBP_status_on(i, BBPLOADING);
			}
		}
	}
	if (load) {
		TRC_DEBUG(IO_, "load %s\n", BBP_logical(i));

		b = BATload_intern(i, false);

		/* clearing bits can be done without the lock */
		BBP_status_off(i, BBPLOADING);
		CHECKDEBUG if (b != NULL)
			BATassertProps(b);
	}
	return b;
}

/*
 * In BBPsave executes unlocked; it just marks the BBP_status of the
 * BAT to BBPsaving, so others that want to save or unload this BAT
 * must spin lock on the BBP_status field.
 */
gdk_return
BBPsave(BAT *b)
{
	bool lock = locked_by == 0 || locked_by != MT_getpid();
	bat bid = b->batCacheid;
	gdk_return ret = GDK_SUCCEED;

	MT_lock_set(&b->theaplock);
	if (BBP_lrefs(bid) == 0 || isVIEW(b) || !BATdirty(b)) {
		/* do nothing */
		MT_lock_unset(&b->theaplock);
		MT_rwlock_rdlock(&b->thashlock);
		if (b->thash && b->thash != (Hash *) 1 &&
		    (b->thash->heaplink.dirty || b->thash->heapbckt.dirty))
			BAThashsave(b, (BBP_status(bid) & BBPPERSISTENT) != 0);
		MT_rwlock_rdunlock(&b->thashlock);
		return GDK_SUCCEED;
	}
	MT_lock_unset(&b->theaplock);
	if (lock)
		MT_lock_set(&GDKswapLock(bid));

	if (BBP_status(bid) & BBPSAVING) {
		/* wait until save in other thread completes */
		if (lock)
			MT_lock_unset(&GDKswapLock(bid));
		BBPspin(bid, __func__, BBPSAVING);
	} else {
		/* save it */
		unsigned flags = BBPSAVING;

		MT_lock_set(&b->theaplock);
		if (DELTAdirty(b)) {
			flags |= BBPSWAPPED;
		}
		if (b->batTransient) {
			flags |= BBPTMP;
		}
		MT_lock_unset(&b->theaplock);
		BBP_status_on(bid, flags);
		if (lock)
			MT_lock_unset(&GDKswapLock(bid));

		TRC_DEBUG(IO_, "save %s\n", BATgetId(b));

		/* do the time-consuming work unlocked */
		if (BBP_status(bid) & BBPEXISTING)
			ret = BBPbackup(b, false);
		if (ret == GDK_SUCCEED) {
			ret = BATsave(b);
		}
		/* clearing bits can be done without the lock */
		BBP_status_off(bid, BBPSAVING);
	}
	return ret;
}

/*
 * TODO merge BBPfree with BATfree? Its function is to prepare a BAT
 * for being unloaded (or even destroyed, if the BAT is not
 * persistent).
 */
static void
BBPdestroy(BAT *b)
{
	bat tp = VIEWtparent(b);
	bat vtp = VIEWvtparent(b);

	if (tp == 0) {
		/* bats that get destroyed must unfix their atoms */
		gdk_return (*tunfix) (const void *) = BATatoms[b->ttype].atomUnfix;
		if (tunfix) {
			BUN p, q;
			BATiter bi = bat_iterator_nolock(b);

			BATloop(b, p, q) {
				/* ignore errors */
				(void) (*tunfix)(BUNtail(bi, p));
			}
		}
	}
	if (b->theap) {
		HEAPdecref(b->theap, tp == 0);
		b->theap = NULL;
		if (tp != 0)
			BBPrelease(tp);
	}
	if (b->tvheap) {
		HEAPdecref(b->tvheap, vtp == 0);
		b->tvheap = NULL;
		if (vtp != 0)
			BBPrelease(vtp);
	}
	BATdelete(b);

<<<<<<< HEAD
	BBPclear(b->batCacheid, true);	/* if destroyed; de-register from BBP */
=======
	BBPclear(b->batCacheid);	/* if destroyed; de-register from BBP */

	/* parent released when completely done with child */
	if (tp)
		BBPunshare(tp);
	if (vtp)
		BBPunshare(vtp);
>>>>>>> c78a0071
}

static gdk_return
BBPfree(BAT *b)
{
	bat bid = b->batCacheid;
	gdk_return ret;

	assert(bid > 0);
	assert(BBPswappable(b));
	assert(!isVIEW(b));

	BBP_unload_inc();
	/* write dirty BATs before unloading */
	ret = BBPsave(b);
	if (ret == GDK_SUCCEED) {
		if (BBP_cache(bid))
			BATfree(b);	/* free memory */
		BBPuncacheit(bid, false);
	}
	TRC_DEBUG(BAT_, "turn off unloading %d\n", bid);
	BBP_status_off(bid, BBPUNLOADING);
	BBP_unload_dec();
	return ret;
}

/*
 * BBPquickdesc loads a BAT descriptor without loading the entire BAT,
 * of which the result be used only for a *limited* number of
 * purposes. Specifically, during the global sync/commit, we do not
 * want to load any BATs that are not already loaded, both because
 * this costs performance, and because getting into memory shortage
 * during a commit is extremely dangerous. Loading a BAT tends not to
 * be required, since the commit actions mostly involve moving some
 * pointers in the BAT descriptor.
 */
BAT *
BBPquickdesc(bat bid)
{
	BAT *b;

	if (!BBPcheck(bid)) {
		if (!is_bat_nil(bid)) {
			GDKerror("called with invalid batid.\n");
			assert(0);
		}
		return NULL;
	}
	BBPspin(bid, __func__, BBPWAITING);
	b = BBP_desc(bid);
	if (b && b->ttype < 0) {
		const char *aname = ATOMunknown_name(b->ttype);
		int tt = ATOMindex(aname);
		if (tt < 0) {
			TRC_WARNING(GDK, "atom '%s' unknown in bat '%s'.\n",
				    aname, BBP_physical(bid));
		} else {
			b->ttype = tt;
		}
	}
	return b;
}

/*
 * @+ Global Commit
 */
static BAT *
dirty_bat(bat *i, bool subcommit)
{
	if (BBPvalid(*i)) {
		BAT *b;
		BBPspin(*i, __func__, BBPSAVING);
		b = BBP_cache(*i);
		if (b != NULL) {
			MT_lock_set(&b->theaplock);
			if ((BBP_status(*i) & BBPNEW) &&
			    BATcheckmodes(b, false) != GDK_SUCCEED) /* check mmap modes */
				*i = -*i;	/* error */
			else if ((BBP_status(*i) & BBPPERSISTENT) &&
			    (subcommit || BATdirty(b))) {
				MT_lock_unset(&b->theaplock);
				return b;	/* the bat is loaded, persistent and dirty */
			}
			MT_lock_unset(&b->theaplock);
		} else if (BBP_status(*i) & BBPSWAPPED) {
			b = (BAT *) BBPquickdesc(*i);
			if (b) {
				if (subcommit) {
					return b;	/* only the desc is loaded */
				}
			}
		}
	}
	return NULL;
}

/*
 * @- backup-bat
 * Backup-bat moves all files of a BAT to a backup directory. Only
 * after this succeeds, it may be saved. If some failure occurs
 * halfway saving, we can thus always roll back.
 */
static gdk_return
file_move(int farmid, const char *srcdir, const char *dstdir, const char *name, const char *ext)
{
	if (GDKmove(farmid, srcdir, name, ext, dstdir, name, ext, false) == GDK_SUCCEED) {
		return GDK_SUCCEED;
	} else {
		char *path;
		struct stat st;

		path = GDKfilepath(farmid, srcdir, name, ext);
		if (path == NULL)
			return GDK_FAIL;
		if (MT_stat(path, &st)) {
			/* source file does not exist; the best
			 * recovery is to give an error but continue
			 * by considering the BAT as not saved; making
			 * sure that this time it does get saved.
			 */
			GDKsyserror("file_move: cannot stat %s\n", path);
			GDKfree(path);
			return GDK_FAIL;	/* fishy, but not fatal */
		}
		GDKfree(path);
	}
	return GDK_FAIL;
}

/* returns true if the file exists */
static bool
file_exists(int farmid, const char *dir, const char *name, const char *ext)
{
	char *path;
	struct stat st;
	int ret = -1;

	path = GDKfilepath(farmid, dir, name, ext);
	if (path) {
		ret = MT_stat(path, &st);
		TRC_DEBUG(IO_, "stat(%s) = %d\n", path, ret);
		GDKfree(path);
	}
	return (ret == 0);
}

static gdk_return
heap_move(Heap *hp, const char *srcdir, const char *dstdir, const char *nme, const char *ext)
{
	/* see doc at BATsetaccess()/gdk_bat.c for an expose on mmap
	 * heap modes */
	if (file_exists(hp->farmid, dstdir, nme, ext)) {
		/* dont overwrite heap with the committed state
		 * already in dstdir */
		return GDK_SUCCEED;
	} else if (hp->newstorage == STORE_PRIV &&
		   !file_exists(hp->farmid, srcdir, nme, ext)) {

		/* In order to prevent half-saved X.new files
		 * surviving a recover we create a dummy file in the
		 * BACKUP(dstdir) whose presence will trigger
		 * BBPrecover to remove them.  Thus, X will prevail
		 * where it otherwise wouldn't have.  If X already has
		 * a saved X.new, that one is backed up as normal.
		 */

		FILE *fp;
		long_str kill_ext;
		char *path;

		strconcat_len(kill_ext, sizeof(kill_ext), ext, ".kill", NULL);
		path = GDKfilepath(hp->farmid, dstdir, nme, kill_ext);
		if (path == NULL)
			return GDK_FAIL;
		fp = MT_fopen(path, "w");
		if (fp == NULL)
			GDKsyserror("heap_move: cannot open file %s\n", path);
		TRC_DEBUG(IO_, "open %s = %d\n", path, fp ? 0 : -1);
		GDKfree(path);

		if (fp != NULL) {
			fclose(fp);
			return GDK_SUCCEED;
		} else {
			return GDK_FAIL;
		}
	}
	return file_move(hp->farmid, srcdir, dstdir, nme, ext);
}

/*
 * @- BBPprepare
 *
 * this routine makes sure there is a BAKDIR/, and initiates one if
 * not.  For subcommits, it does the same with SUBDIR.
 *
 * It is now locked, to get proper file counters, and also to prevent
 * concurrent BBPrecovers, etc.
 *
 * backup_dir == 0 => no backup BBP.dir
 * backup_dir == 1 => BBP.dir saved in BACKUP/
 * backup_dir == 2 => BBP.dir saved in SUBCOMMIT/
 */

static gdk_return
BBPprepare(bool subcommit)
{
	bool start_subcommit;
	int set = 1 + subcommit;
	gdk_return ret = GDK_SUCCEED;

	start_subcommit = (subcommit && backup_subdir == 0);
	if (start_subcommit) {
		/* starting a subcommit. Make sure SUBDIR and DELDIR
		 * are clean */
		ret = BBPrecover_subdir();
	}
	if (backup_files == 0) {
		backup_dir = 0;
		ret = BBPrecover(0);
		if (ret != GDK_SUCCEED)
			return ret;
		str bakdirpath = GDKfilepath(0, NULL, BAKDIR, NULL);
		if (bakdirpath == NULL) {
			return GDK_FAIL;
		}

		if (MT_mkdir(bakdirpath) < 0 && errno != EEXIST) {
			GDKsyserror("cannot create directory %s\n", bakdirpath);
			GDKfree(bakdirpath);
			return GDK_FAIL;
		}
		/* if BAKDIR already exists, don't signal error */
		TRC_DEBUG(IO_, "mkdir %s = %d\n", bakdirpath, (int) ret);
		GDKfree(bakdirpath);
	}
	if (start_subcommit) {
		/* make a new SUBDIR (subdir of BAKDIR) */
		str subdirpath = GDKfilepath(0, NULL, SUBDIR, NULL);
		if (subdirpath == NULL) {
			return GDK_FAIL;
		}

		if (MT_mkdir(subdirpath) < 0) {
			GDKsyserror("cannot create directory %s\n", subdirpath);
			GDKfree(subdirpath);
			return GDK_FAIL;
		}
		TRC_DEBUG(IO_, "mkdir %s = %d\n", subdirpath, (int) ret);
		GDKfree(subdirpath);
	}
	if (backup_dir != set) {
		/* a valid backup dir *must* at least contain BBP.dir */
		if ((ret = GDKmove(0, backup_dir ? BAKDIR : BATDIR, "BBP", "dir", subcommit ? SUBDIR : BAKDIR, "BBP", "dir", true)) != GDK_SUCCEED)
			return ret;
		backup_dir = set;
	}
	/* increase counters */
	backup_subdir += subcommit;
	backup_files++;

	return ret;
}

static gdk_return
do_backup(const char *srcdir, const char *nme, const char *ext,
	  Heap *h, bool dirty, bool subcommit)
{
	gdk_return ret = GDK_SUCCEED;
	char extnew[16];

	if (h->wasempty) {
		return GDK_SUCCEED;
	}

	/* direct mmap is unprotected (readonly usage, or has WAL
	 * protection) */
	if (h->storage != STORE_MMAP) {
		/* STORE_PRIV saves into X.new files. Two cases could
		 * happen. The first is when a valid X.new exists
		 * because of an access change or a previous
		 * commit. This X.new should be backed up as
		 * usual. The second case is when X.new doesn't
		 * exist. In that case we could have half written
		 * X.new files (after a crash). To protect against
		 * these we write X.new.kill files in the backup
		 * directory (see heap_move). */
		gdk_return mvret = GDK_SUCCEED;

		strconcat_len(extnew, sizeof(extnew), ext, ".new", NULL);
		if (dirty &&
		    !file_exists(h->farmid, BAKDIR, nme, extnew) &&
		    !file_exists(h->farmid, BAKDIR, nme, ext)) {
			/* if the heap is dirty and there is no heap
			 * file (with or without .new extension) in
			 * the BAKDIR, move the heap (preferably with
			 * .new extension) to the correct backup
			 * directory */
			if (file_exists(h->farmid, srcdir, nme, extnew)) {
				mvret = heap_move(h, srcdir,
						  subcommit ? SUBDIR : BAKDIR,
						  nme, extnew);
			} else if (file_exists(h->farmid, srcdir, nme, ext)) {
				mvret = heap_move(h, srcdir,
						  subcommit ? SUBDIR : BAKDIR,
						  nme, ext);
				if (mvret == GDK_SUCCEED) {
					/* file no longer in "standard"
					 * location */
					h->hasfile = false;
				}
			}
		} else if (subcommit) {
			/* if subcommit, we may need to move an
			 * already made backup from BAKDIR to
			 * SUBDIR */
			if (file_exists(h->farmid, BAKDIR, nme, extnew))
				mvret = file_move(h->farmid, BAKDIR, SUBDIR, nme, extnew);
			else if (file_exists(h->farmid, BAKDIR, nme, ext))
				mvret = file_move(h->farmid, BAKDIR, SUBDIR, nme, ext);
		}
		/* there is a situation where the move may fail,
		 * namely if this heap was not supposed to be existing
		 * before, i.e. after a BATmaterialize on a persistent
		 * bat; as a workaround, do not complain about move
		 * failure if the source file is nonexistent
		 */
		if (mvret != GDK_SUCCEED && file_exists(h->farmid, srcdir, nme, ext)) {
			ret = GDK_FAIL;
		}
		if (subcommit &&
		    (h->storage == STORE_PRIV || h->newstorage == STORE_PRIV)) {
			long_str kill_ext;

			strconcat_len(kill_ext, sizeof(kill_ext),
				      ext, ".new.kill", NULL);
			if (file_exists(h->farmid, BAKDIR, nme, kill_ext) &&
			    file_move(h->farmid, BAKDIR, SUBDIR, nme, kill_ext) != GDK_SUCCEED) {
				ret = GDK_FAIL;
			}
		}
	}
	return ret;
}

static gdk_return
BBPbackup(BAT *b, bool subcommit)
{
	gdk_return rc;

	if ((rc = BBPprepare(subcommit)) != GDK_SUCCEED) {
		return rc;
	}
	BATiter bi = bat_iterator(b);
	if (!bi.copiedtodisk || bi.transient) {
		bat_iterator_end(&bi);
		return GDK_SUCCEED;
	}
	/* determine location dir and physical suffix */
	char *srcdir;
	if ((srcdir = GDKfilepath(NOFARM, BATDIR, BBP_physical(b->batCacheid), NULL)) != NULL) {
		char *nme = strrchr(srcdir, DIR_SEP);
		assert(nme != NULL);
		*nme++ = '\0';	/* split into directory and file name */

		if (bi.type != TYPE_void) {
			rc = do_backup(srcdir, nme, BATITERtailname(&bi), bi.h,
				       bi.hdirty, subcommit);
			if (rc == GDK_SUCCEED && bi.vh != NULL)
				rc = do_backup(srcdir, nme, "theap", bi.vh,
					       bi.vhdirty, subcommit);
		}
	} else {
		rc = GDK_FAIL;
	}
	bat_iterator_end(&bi);
	GDKfree(srcdir);
	return rc;
}

static inline void
BBPcheckHeap(bool subcommit, Heap *h)
{
	struct stat statb;
	char *path;

	if (subcommit) {
		char *s = strrchr(h->filename, DIR_SEP);
		if (s)
			s++;
		else
			s = h->filename;
		path = GDKfilepath(0, BAKDIR, s, NULL);
		if (path == NULL)
			return;
		if (MT_stat(path, &statb) < 0) {
			GDKfree(path);
			path = GDKfilepath(0, BATDIR, h->filename, NULL);
			if (path == NULL)
				return;
			if (MT_stat(path, &statb) < 0) {
				assert(0);
				GDKsyserror("cannot stat file %s (expected size %zu)\n",
					    path, h->free);
				GDKfree(path);
				return;
			}
		}
	} else {
		path = GDKfilepath(0, BATDIR, h->filename, NULL);
		if (path == NULL)
			return;
		if (MT_stat(path, &statb) < 0) {
			assert(0);
			GDKsyserror("cannot stat file %s (expected size %zu)\n",
				    path, h->free);
			GDKfree(path);
			return;
		}
	}
	assert((statb.st_mode & S_IFMT) == S_IFREG);
	assert((size_t) statb.st_size >= h->free);
	if ((size_t) statb.st_size < h->free) {
		GDKerror("file %s too small (expected %zu, actual %zu)\n", path, h->free, (size_t) statb.st_size);
		GDKfree(path);
		return;
	}
	GDKfree(path);
}

static void
BBPcheckBBPdir(bool subcommit)
{
	FILE *fp;
	int lineno = 0;
	bat bbpsize = 0;
	unsigned bbpversion;
	lng logno, transid;

	fp = GDKfileopen(0, BATDIR, "BBP", "dir", "r");
	assert(fp != NULL);
	if (fp == NULL)
		return;
	bbpversion = BBPheader(fp, &lineno, &bbpsize, &logno, &transid);
	if (bbpversion == 0) {
		fclose(fp);
		return;		/* error reading file */
	}
	assert(bbpversion == GDKLIBRARY);

	for (;;) {
		BAT b;
		Heap h;
		Heap vh;
		vh = h = (Heap) {
			.free = 0,
		};
		b = (BAT) {
			.theap = &h,
			.tvheap = &vh,
		};
		char *options;
		char filename[sizeof(BBP_physical(0))];
		char batname[129];
#ifdef GDKLIBRARY_HASHASH
		int hashash;
#endif

		switch (BBPreadBBPline(fp, bbpversion, &lineno, &b,
#ifdef GDKLIBRARY_HASHASH
				       &hashash,
#endif
				       batname, filename, &options)) {
		case 0:
			/* end of file */
			fclose(fp);
			/* don't leak errors, this is just debug code */
			GDKclrerr();
			return;
		case 1:
			/* successfully read an entry */
			break;
		default:
			/* error */
			fclose(fp);
			return;
		}
#ifdef GDKLIBRARY_HASHASH
		assert(hashash == 0);
#endif
		assert(b.batCacheid < (bat) ATOMIC_GET(&BBPsize));
		assert(BBP_desc(b.batCacheid) != NULL);
		assert(b.hseqbase <= GDK_oid_max);
		if (b.ttype == TYPE_void) {
			/* no files needed */
			continue;
		}
		if (b.theap->free > 0)
			BBPcheckHeap(subcommit, b.theap);
		if (b.tvheap != NULL && b.tvheap->free > 0)
			BBPcheckHeap(subcommit, b.tvheap);
	}
}

/*
 * @+ Atomic Write
 * The atomic BBPsync() function first safeguards the old images of
 * all files to be written in BAKDIR. It then saves all files. If that
 * succeeds fully, BAKDIR is renamed to DELDIR. The rename is
 * considered an atomic action. If it succeeds, the DELDIR is removed.
 * If something fails, the pre-sync status can be obtained by moving
 * back all backed up files; this is done by BBPrecover().
 *
 * The BBP.dir is also moved into the BAKDIR.
 */
gdk_return
BBPsync(int cnt, bat *restrict subcommit, BUN *restrict sizes, lng logno, lng transid)
{
	gdk_return ret = GDK_SUCCEED;
	int t0 = 0, t1 = 0;
	str bakdir, deldir;
	const bool lock = locked_by == 0 || locked_by != MT_getpid();
	char buf[3000];
	int n = subcommit ? 0 : -1;
	FILE *obbpf, *nbbpf;

	if(!(bakdir = GDKfilepath(0, NULL, subcommit ? SUBDIR : BAKDIR, NULL)))
		return GDK_FAIL;
	if(!(deldir = GDKfilepath(0, NULL, DELDIR, NULL))) {
		GDKfree(bakdir);
		return GDK_FAIL;
	}

	TRC_DEBUG_IF(PERF) t0 = t1 = GDKms();

	ret = BBPprepare(subcommit != NULL);

	/* PHASE 1: safeguard everything in a backup-dir */
	if (ret == GDK_SUCCEED) {
		int idx = 0;

		while (++idx < cnt) {
			bat i = subcommit ? subcommit[idx] : idx;
			if (lock)
				MT_lock_set(&GDKswapLock(i));
			/* set flag that we're syncing, i.e. that we'll
			 * be between moving heap to backup dir and
			 * saving the new version, in other words, the
			 * heap may not exist in the usual location */
			BBP_status_on(i, BBPSYNCING);
			/* wait until unloading is finished before
			 * attempting to make a backup */
			while (BBP_status(i) & BBPUNLOADING) {
				if (lock)
					MT_lock_unset(&GDKswapLock(i));
				BBPspin(i, __func__, BBPUNLOADING);
				if (lock)
					MT_lock_set(&GDKswapLock(i));
			}
			BAT *b = dirty_bat(&i, subcommit != NULL);
			if (i <= 0) {
				if (lock)
					MT_lock_unset(&GDKswapLock(subcommit ? subcommit[idx] : idx));
				break;
			}
			if (BBP_status(i) & BBPEXISTING) {
				if (b != NULL && b->batInserted > 0) {
					if (BBPbackup(b, subcommit != NULL) != GDK_SUCCEED) {
						if (lock)
							MT_lock_unset(&GDKswapLock(i));
						break;
					}
				}
			}
			if (lock)
				MT_lock_unset(&GDKswapLock(i));
		}
		if (idx < cnt)
			ret = GDK_FAIL;
	}
	TRC_DEBUG(PERF, "move time %d, %d files\n", (t1 = GDKms()) - t0, backup_files);

	/* PHASE 2: save the repository and write new BBP.dir file */
	if (ret == GDK_SUCCEED) {
		ret = BBPdir_first(subcommit != NULL, logno, transid,
				   &obbpf, &nbbpf);
	}

	if (ret == GDK_SUCCEED) {
		int idx = 0;

		while (++idx < cnt) {
			bat i = subcommit ? subcommit[idx] : idx;
			/* BBP_desc(i) may be NULL */
			BUN size = sizes ? sizes[idx] : BUN_NONE;
			BATiter bi;

			if (BBP_status(i) & BBPPERSISTENT) {
				BAT *b = dirty_bat(&i, subcommit != NULL);
				if (i <= 0) {
					break;
				}
				bi = bat_iterator(BBP_desc(i));
				assert(sizes == NULL || size <= bi.count);
				assert(sizes == NULL || bi.width == 0 || (bi.type == TYPE_msk ? ((size + 31) / 32) * 4 : size << bi.shift) <= bi.hfree);
				if (size > bi.count) /* includes sizes==NULL */
					size = bi.count;
				bi.b->batInserted = size;
				if (b && size != 0) {
					/* wait for BBPSAVING so that we
					 * can set it, wait for
					 * BBPUNLOADING before
					 * attempting to save */
					for (;;) {
						if (lock)
							MT_lock_set(&GDKswapLock(i));
						if (!(BBP_status(i) & (BBPSAVING|BBPUNLOADING)))
							break;
						if (lock)
							MT_lock_unset(&GDKswapLock(i));
						BBPspin(i, __func__, BBPSAVING|BBPUNLOADING);
					}
					BBP_status_on(i, BBPSAVING);
					if (lock)
						MT_lock_unset(&GDKswapLock(i));
					ret = BATsave_iter(b, &bi, size);
					BBP_status_off(i, BBPSAVING);
				}
			} else {
				bi = bat_iterator(NULL);
			}
			if (ret == GDK_SUCCEED) {
				n = BBPdir_step(i, size, n, buf, sizeof(buf), &obbpf, nbbpf, &bi);
			}
			bat_iterator_end(&bi);
			if (n == -2)
				break;
			/* we once again have a saved heap */
		}
		if (idx < cnt) {
			ret = GDK_FAIL;
		}
	}

	TRC_DEBUG(PERF, "write time %d\n", (t0 = GDKms()) - t1);

	if (ret == GDK_SUCCEED) {
		ret = BBPdir_last(n, buf, sizeof(buf), obbpf, nbbpf);
	}

	TRC_DEBUG(PERF, "dir time %d, %d bats\n", (t1 = GDKms()) - t0, (bat) ATOMIC_GET(&BBPsize));

	if (ret == GDK_SUCCEED) {
		/* atomic switchover */
		/* this is the big one: this call determines
		 * whether the operation of this function
		 * succeeded, so no changing of ret after this
		 * call anymore */

		if ((GDKdebug & TAILCHKMASK) && !GDKinmemory(0))
			BBPcheckBBPdir(subcommit != NULL);

		if (MT_rename(bakdir, deldir) < 0 &&
		    /* maybe there was an old deldir, so remove and try again */
		    (GDKremovedir(0, DELDIR) != GDK_SUCCEED ||
		     MT_rename(bakdir, deldir) < 0))
			ret = GDK_FAIL;
		if (ret != GDK_SUCCEED)
			GDKsyserror("rename(%s,%s) failed.\n", bakdir, deldir);
		TRC_DEBUG(IO_, "rename %s %s = %d\n", bakdir, deldir, (int) ret);
	}

	/* AFTERMATH */
	if (ret == GDK_SUCCEED) {
		ATOMIC_SET(&BBPlogno, logno);	/* the new value */
		ATOMIC_SET(&BBPtransid, transid);
		backup_files = subcommit ? (backup_files - backup_subdir) : 0;
		backup_dir = backup_subdir = 0;
		if (GDKremovedir(0, DELDIR) != GDK_SUCCEED)
			fprintf(stderr, "#BBPsync: cannot remove directory %s\n", DELDIR);
		(void) BBPprepare(false); /* (try to) remove DELDIR and set up new BAKDIR */
		if (backup_files > 1) {
			TRC_DEBUG(PERF, "backup_files %d > 1\n", backup_files);
			backup_files = 1;
		}
	}
	TRC_DEBUG(PERF, "%s (ready time %d)\n",
		  ret == GDK_SUCCEED ? "" : " failed",
		  (t0 = GDKms()) - t1);

	/* turn off the BBPSYNCING bits for all bats, even when things
	 * didn't go according to plan (i.e., don't check for ret ==
	 * GDK_SUCCEED) */
	for (int idx = 1; idx < cnt; idx++) {
		bat i = subcommit ? subcommit[idx] : idx;
		BBP_status_off(i, BBPSYNCING);
	}

	GDKfree(bakdir);
	GDKfree(deldir);
	return ret;
}

/*
 * Recovery just moves all files back to their original location. this
 * is an incremental process: if something fails, just stop with still
 * files left for moving in BACKUP/.  The recovery process can resume
 * later with the left over files.
 */
static gdk_return
force_move(int farmid, const char *srcdir, const char *dstdir, const char *name)
{
	const char *p;
	char *dstpath, *killfile;
	gdk_return ret = GDK_SUCCEED;

	if ((p = strrchr(name, '.')) != NULL && strcmp(p, ".kill") == 0) {
		/* Found a X.new.kill file, ie remove the X.new file */
		ptrdiff_t len = p - name;
		long_str srcpath;

		strncpy(srcpath, name, len);
		srcpath[len] = '\0';
		if(!(dstpath = GDKfilepath(farmid, dstdir, srcpath, NULL))) {
			return GDK_FAIL;
		}

		/* step 1: remove the X.new file that is going to be
		 * overridden by X */
		if (MT_remove(dstpath) != 0 && errno != ENOENT) {
			/* if it exists and cannot be removed, all
			 * this is going to fail */
			GDKsyserror("force_move: remove(%s)\n", dstpath);
			GDKfree(dstpath);
			return GDK_FAIL;
		}
		GDKfree(dstpath);

		/* step 2: now remove the .kill file. This one is
		 * crucial, otherwise we'll never finish recovering */
		if(!(killfile = GDKfilepath(farmid, srcdir, name, NULL))) {
			return GDK_FAIL;
		}
		if (MT_remove(killfile) != 0) {
			ret = GDK_FAIL;
			GDKsyserror("force_move: remove(%s)\n", killfile);
		}
		GDKfree(killfile);
		return ret;
	}
	/* try to rename it */
	ret = GDKmove(farmid, srcdir, name, NULL, dstdir, name, NULL, false);

	if (ret != GDK_SUCCEED) {
		char *srcpath;

		/* two legal possible causes: file exists or dir
		 * doesn't exist */
		if(!(dstpath = GDKfilepath(farmid, dstdir, name, NULL)))
			return GDK_FAIL;
		if(!(srcpath = GDKfilepath(farmid, srcdir, name, NULL))) {
			GDKfree(dstpath);
			return GDK_FAIL;
		}
		if (MT_remove(dstpath) != 0)	/* clear destination */
			ret = GDK_FAIL;
		TRC_DEBUG(IO_, "remove %s = %d\n", dstpath, (int) ret);

		(void) GDKcreatedir(dstdir); /* if fails, move will fail */
		ret = GDKmove(farmid, srcdir, name, NULL, dstdir, name, NULL, true);
		TRC_DEBUG(IO_, "link %s %s = %d\n", srcpath, dstpath, (int) ret);
		GDKfree(dstpath);
		GDKfree(srcpath);
	}
	return ret;
}

gdk_return
BBPrecover(int farmid)
{
	str bakdirpath;
	str leftdirpath;
	DIR *dirp;
	struct dirent *dent;
	long_str path, dstpath;
	bat i;
	size_t j = strlen(BATDIR);
	gdk_return ret = GDK_SUCCEED;
	bool dirseen = false;
	str dstdir;

	bakdirpath = GDKfilepath(farmid, NULL, BAKDIR, NULL);
	leftdirpath = GDKfilepath(farmid, NULL, LEFTDIR, NULL);
	if (bakdirpath == NULL || leftdirpath == NULL) {
		GDKfree(bakdirpath);
		GDKfree(leftdirpath);
		return GDK_FAIL;
	}
	dirp = opendir(bakdirpath);
	if (dirp == NULL) {
		if (errno != ENOENT)
			GDKsyserror("cannot open directory %s\n", bakdirpath);
		GDKfree(bakdirpath);
		GDKfree(leftdirpath);
		return GDK_SUCCEED;	/* nothing to do */
	}
	memcpy(dstpath, BATDIR, j);
	dstpath[j] = DIR_SEP;
	dstpath[++j] = 0;
	dstdir = dstpath + j;
	TRC_DEBUG(IO_, "start\n");

	if (MT_mkdir(leftdirpath) < 0 && errno != EEXIST) {
		GDKsyserror("cannot create directory %s\n", leftdirpath);
		closedir(dirp);
		GDKfree(bakdirpath);
		GDKfree(leftdirpath);
		return GDK_FAIL;
	}

	/* move back all files */
	while ((dent = readdir(dirp)) != NULL) {
		const char *q = strchr(dent->d_name, '.');

		if (q == dent->d_name) {
			char *fn;

			if (strcmp(dent->d_name, ".") == 0 ||
			    strcmp(dent->d_name, "..") == 0)
				continue;
			fn = GDKfilepath(farmid, BAKDIR, dent->d_name, NULL);
			if (fn) {
				int uret = MT_remove(fn);
				TRC_DEBUG(IO_, "remove %s = %d\n",
					  fn, uret);
				GDKfree(fn);
			}
			continue;
		} else if (strcmp(dent->d_name, "BBP.dir") == 0) {
			dirseen = true;
			continue;
		}
		if (q == NULL)
			q = dent->d_name + strlen(dent->d_name);
		if ((j = q - dent->d_name) + 1 > sizeof(path)) {
			/* name too long: ignore */
			continue;
		}
		strncpy(path, dent->d_name, j);
		path[j] = 0;
		if (GDKisdigit(*path)) {
			i = strtol(path, NULL, 8);
		} else {
			i = BBP_find(path, false);
			if (i < 0)
				i = -i;
		}
		if (i == 0 || i >= (bat) ATOMIC_GET(&BBPsize) || !BBPvalid(i)) {
			force_move(farmid, BAKDIR, LEFTDIR, dent->d_name);
		} else {
			BBPgetsubdir(dstdir, i);
			if (force_move(farmid, BAKDIR, dstpath, dent->d_name) != GDK_SUCCEED)
				ret = GDK_FAIL;
		}
	}
	closedir(dirp);
	if (dirseen && ret == GDK_SUCCEED) {	/* we have a saved BBP.dir; it should be moved back!! */
		struct stat st;
		char *fn;

		fn = GDKfilepath(farmid, BATDIR, "BBP", "dir");
		if (fn == NULL) {
			ret = GDK_FAIL;
		} else {
			ret = recover_dir(farmid, MT_stat(fn, &st) == 0);
			GDKfree(fn);
		}
	}

	if (ret == GDK_SUCCEED) {
		if (MT_rmdir(bakdirpath) < 0) {
			GDKsyserror("cannot remove directory %s\n", bakdirpath);
			ret = GDK_FAIL;
		}
		TRC_DEBUG(IO_, "rmdir %s = %d\n", bakdirpath, (int) ret);
	}
	if (ret != GDK_SUCCEED)
		GDKerror("recovery failed.\n");

	TRC_DEBUG(IO_, "end\n");
	GDKfree(bakdirpath);
	GDKfree(leftdirpath);
	return ret;
}

/*
 * SUBDIR recovery is quite mindlessly moving all files back to the
 * parent (BAKDIR).  We do recognize moving back BBP.dir and set
 * backed_up_subdir accordingly.
 */
gdk_return
BBPrecover_subdir(void)
{
	str subdirpath;
	DIR *dirp;
	struct dirent *dent;
	gdk_return ret = GDK_SUCCEED;

	subdirpath = GDKfilepath(0, NULL, SUBDIR, NULL);
	if (subdirpath == NULL)
		return GDK_FAIL;
	dirp = opendir(subdirpath);
	if (dirp == NULL && errno != ENOENT)
		GDKsyserror("cannot open directory %s\n", subdirpath);
	GDKfree(subdirpath);
	if (dirp == NULL) {
		return GDK_SUCCEED;	/* nothing to do */
	}
	TRC_DEBUG(IO_, "start\n");

	/* move back all files */
	while ((dent = readdir(dirp)) != NULL) {
		if (dent->d_name[0] == '.')
			continue;
		ret = GDKmove(0, SUBDIR, dent->d_name, NULL, BAKDIR, dent->d_name, NULL, true);
		if (ret == GDK_SUCCEED && strcmp(dent->d_name, "BBP.dir") == 0)
			backup_dir = 1;
		if (ret != GDK_SUCCEED)
			break;
	}
	closedir(dirp);

	/* delete the directory */
	if (ret == GDK_SUCCEED) {
		ret = GDKremovedir(0, SUBDIR);
		if (backup_dir == 2) {
			TRC_DEBUG(IO_, "%s%cBBP.dir had disappeared!\n", SUBDIR, DIR_SEP);
			backup_dir = 0;
		}
	}
	TRC_DEBUG(IO_, "end = %d\n", (int) ret);

	if (ret != GDK_SUCCEED)
		GDKerror("recovery failed.\n");
	return ret;
}

/*
 * @- The diskscan
 * The BBPdiskscan routine walks through the BAT dir, cleans up
 * leftovers, and measures disk occupancy.  Leftovers are files that
 * cannot belong to a BAT. in order to establish this for [ht]heap
 * files, the BAT descriptor is loaded in order to determine whether
 * these files are still required.
 *
 * The routine gathers all bat sizes in a bat that contains bat-ids
 * and bytesizes. The return value is the number of bytes of space
 * freed.
 */
static bool
persistent_bat(bat bid)
{
	if (bid >= 0 && bid < (bat) ATOMIC_GET(&BBPsize) && BBPvalid(bid)) {
		BAT *b = BBP_cache(bid);

		if (b == NULL || b->batCopiedtodisk) {
			return true;
		}
	}
	return false;
}

static BAT *
getdesc(bat bid)
{
	BAT *b = NULL;

	if (is_bat_nil(bid))
		return NULL;
	assert(bid > 0);
	if (bid < (bat) ATOMIC_GET(&BBPsize) && BBP_logical(bid))
		b = BBP_desc(bid);
	if (b == NULL)
		BBPclear(bid);
	return b;
}

static bool
BBPdiskscan(const char *parent, size_t baseoff)
{
	DIR *dirp = opendir(parent);
	struct dirent *dent;
	char fullname[FILENAME_MAX];
	str dst = fullname;
	size_t dstlen = sizeof(fullname);
	const char *src = parent;

	if (dirp == NULL) {
		if (errno != ENOENT)
			GDKsyserror("cannot open directory %s\n", parent);
		return true;	/* nothing to do */
	}

	while (*src) {
		*dst++ = *src++;
		dstlen--;
	}
	if (dst > fullname && dst[-1] != DIR_SEP) {
		*dst++ = DIR_SEP;
		dstlen--;
	}

	while ((dent = readdir(dirp)) != NULL) {
		const char *p;
		bat bid;
		bool ok, delete;

		if (dent->d_name[0] == '.')
			continue;	/* ignore .dot files and directories (. ..) */

		if (strncmp(dent->d_name, "BBP.", 4) == 0 &&
		    (strcmp(parent + baseoff, BATDIR) == 0 ||
		     strncmp(parent + baseoff, BAKDIR, strlen(BAKDIR)) == 0 ||
		     strncmp(parent + baseoff, SUBDIR, strlen(SUBDIR)) == 0))
			continue;

		p = strchr(dent->d_name, '.');

		if (strlen(dent->d_name) >= dstlen) {
			/* found a file with too long a name
			   (i.e. unknown); stop pruning in this
			   subdir */
			fprintf(stderr, "unexpected file %s, leaving %s.\n", dent->d_name, parent);
			break;
		}
		strncpy(dst, dent->d_name, dstlen);
		fullname[sizeof(fullname) - 1] = 0;

		if (p == NULL && !BBPdiskscan(fullname, baseoff)) {
			/* it was a directory */
			continue;
		}

		if (p && strcmp(p + 1, "tmp") == 0) {
			delete = true;
			ok = true;
			bid = 0;
		} else {
			bid = strtol(dent->d_name, NULL, 8);
			ok = p && bid;
			delete = false;

			if (!ok || !persistent_bat(bid)) {
				delete = true;
			} else if (strncmp(p + 1, "tail", 4) == 0) {
				BAT *b = getdesc(bid);
				delete = (b == NULL || !b->ttype || !b->batCopiedtodisk || b->batCount == 0);
				assert(b->batCount > 0 || b->theap->free == 0);
				if (!delete) {
					if (b->ttype == TYPE_str) {
						switch (b->twidth) {
						case 1:
							delete = strcmp(p + 1, "tail1") != 0;
							break;
						case 2:
							delete = strcmp(p + 1, "tail2") != 0;
							break;
#if SIZEOF_VAR_T == 8
						case 4:
							delete = strcmp(p + 1, "tail4") != 0;
							break;
#endif
						default:
							delete = strcmp(p + 1, "tail") != 0;
							break;
						}
					} else {
						delete = strcmp(p + 1, "tail") != 0;
					}
				}
			} else if (strncmp(p + 1, "theap", 5) == 0) {
				BAT *b = getdesc(bid);
				delete = (b == NULL || !b->tvheap || !b->batCopiedtodisk || b->tvheap->free == 0);
			} else if (strncmp(p + 1, "thashl", 6) == 0 ||
				   strncmp(p + 1, "thashb", 6) == 0) {
#ifdef PERSISTENTHASH
				BAT *b = getdesc(bid);
				delete = b == NULL;
				if (!delete)
					b->thash = (Hash *) 1;
#else
				delete = true;
#endif
			} else if (strncmp(p + 1, "thash", 5) == 0) {
				/* older versions used .thash which we
				 * can simply ignore */
				delete = true;
			} else if (strncmp(p + 1, "thsh", 4) == 0) {
				/* temporary hash files which we can
				 * simply ignore */
				delete = true;
			} else if (strncmp(p + 1, "timprints", 9) == 0) {
				BAT *b = getdesc(bid);
				delete = b == NULL;
				if (!delete)
					b->timprints = (Imprints *) 1;
			} else if (strncmp(p + 1, "torderidx", 9) == 0) {
#ifdef PERSISTENTIDX
				BAT *b = getdesc(bid);
				delete = b == NULL;
				if (!delete)
					b->torderidx = (Heap *) 1;
#else
				delete = true;
#endif
			} else if (strncmp(p + 1, "tstrimps", 8) == 0) {
				BAT *b = getdesc(bid);
				delete = b == NULL;
				if (!delete)
					b->tstrimps = (Strimps *)1;
			} else if (strncmp(p + 1, "new", 3) != 0) {
				ok = false;
			}
		}
		if (!ok) {
			/* found an unknown file; stop pruning in this
			 * subdir */
			fprintf(stderr, "unexpected file %s, leaving %s.\n", dent->d_name, parent);
			break;
		}
		if (delete) {
			if (MT_remove(fullname) != 0 && errno != ENOENT) {
				GDKsyserror("remove(%s)", fullname);
				continue;
			}
			TRC_DEBUG(IO_, "remove(%s) = 0\n", fullname);
		}
	}
	closedir(dirp);
	return false;
}

void
gdk_bbp_reset(void)
{
	int i;

	BBP_free = 0;
	while (BBPlimit > 0) {
		BBPlimit -= BBPINIT;
		assert(BBPlimit >= 0);
		GDKfree(BBP[BBPlimit >> BBPINITLOG]);
		BBP[BBPlimit >> BBPINITLOG] = NULL;
	}
	ATOMIC_SET(&BBPsize, 0);
	for (i = 0; i < MAXFARMS; i++)
		GDKfree((void *) BBPfarms[i].dirname); /* loose "const" */
	memset(BBPfarms, 0, sizeof(BBPfarms));
	GDKfree(BBP_hash);
	BBP_hash = NULL;
	BBP_mask = 0;

	locked_by = 0;
	BBPunloadCnt = 0;
	backup_files = 0;
	backup_dir = 0;
	backup_subdir = 0;
}

static MT_Lock GDKCallbackListLock = MT_LOCK_INITIALIZER(GDKCallbackListLock);

static struct {
	int cnt;
	gdk_callback *head;
} callback_list = {
	.cnt = 0,
	.head = NULL,
};

/*
 * @- Add a callback
 * Adds new callback to the callback list.
 */
gdk_return
gdk_add_callback(char *name, gdk_callback_func *f, int argc, void *argv[], int
		interval)
{

	gdk_callback *callback = NULL;

	if (!(callback = GDKmalloc(sizeof(gdk_callback) + sizeof(void *) * argc))) {
		TRC_CRITICAL(GDK, "Failed to allocate memory!");
		return GDK_FAIL;
	}

	*callback = (gdk_callback) {
		.name = name,
		.argc = argc,
		.interval = interval,
		.func = f,
	};

	for (int i=0; i < argc; i++) {
		callback->argv[i] = argv[i];
	}

	MT_lock_set(&GDKCallbackListLock);
	gdk_callback *p = callback_list.head;
	if (p) {
		int cnt = 1;
		do {
			/* check if already added */
			if (strcmp(callback->name, p->name) == 0) {
				MT_lock_unset(&GDKCallbackListLock);
				GDKfree(callback);
				return GDK_FAIL;
			}
			if (p->next == NULL) {
			   	p->next = callback;
				p = callback->next;
			} else {
				p = p->next;
			}
			cnt += 1;
		} while(p);
		callback_list.cnt = cnt;
	} else {
		callback_list.cnt = 1;
		callback_list.head = callback;
	}
	MT_lock_unset(&GDKCallbackListLock);
	return GDK_SUCCEED;
}

/*
 * @- Remove a callback
 * Removes a callback from the callback list with a given name as an argument.
 */
gdk_return
gdk_remove_callback(char *cb_name, gdk_callback_func *argsfree)
{
	gdk_callback *prev = NULL;
	gdk_return res = GDK_FAIL;

	MT_lock_set(&GDKCallbackListLock);
	gdk_callback *curr = callback_list.head;
	while(curr) {
		if (strcmp(cb_name, curr->name) == 0) {
			if (curr == callback_list.head && prev == NULL) {
				callback_list.head = curr->next;
			} else {
				prev->next = curr->next;
			}
			if (argsfree)
			       	argsfree(curr->argc, curr->argv);
			GDKfree(curr);
			curr = NULL;
			callback_list.cnt -=1;
			res = GDK_SUCCEED;
		} else {
			prev = curr;
			curr = curr->next;
		}
	}
	MT_lock_unset(&GDKCallbackListLock);
	return res;
}

static gdk_return
do_callback(gdk_callback *cb)
{
	cb->last_called = GDKusec();
	return cb->func(cb->argc, cb->argv);
}

static bool
should_call(gdk_callback *cb)
{
	if (cb->last_called && cb->interval) {
		return (cb->last_called + cb->interval * 1000 * 1000) <
			GDKusec();
	}
	return true;
}

static void
BBPcallbacks(void)
{
	MT_lock_set(&GDKCallbackListLock);
	gdk_callback *next = callback_list.head;

	while (next) {
		if(should_call(next))
			do_callback(next);
		next = next->next;
	}
	MT_lock_unset(&GDKCallbackListLock);
}<|MERGE_RESOLUTION|>--- conflicted
+++ resolved
@@ -2608,10 +2608,6 @@
 void
 BBPclear(bat i)
 {
-<<<<<<< HEAD
-	lock &= locked_by == 0 || locked_by != MT_getpid();
-=======
->>>>>>> c78a0071
 	if (BBPcheck(i)) {
 		bool lock = locked_by == 0 || locked_by != MT_getpid();
 		bbpclear(i, lock);
@@ -3166,17 +3162,7 @@
 	}
 	BATdelete(b);
 
-<<<<<<< HEAD
-	BBPclear(b->batCacheid, true);	/* if destroyed; de-register from BBP */
-=======
 	BBPclear(b->batCacheid);	/* if destroyed; de-register from BBP */
-
-	/* parent released when completely done with child */
-	if (tp)
-		BBPunshare(tp);
-	if (vtp)
-		BBPunshare(vtp);
->>>>>>> c78a0071
 }
 
 static gdk_return
