--- conflicted
+++ resolved
@@ -535,13 +535,9 @@
 	else
 		b->tminpos = BUN_NONE;
 	if (maxpos < b->batCount)
-<<<<<<< HEAD
 		b->tmaxpos = (BUN) maxpos;
 	else
 		b->tmaxpos = BUN_NONE;
-=======
-		BATsetprop_nolock(b, GDK_MAX_POS, TYPE_oid, &(oid){(oid)maxpos});
->>>>>>> a25bcf62
 	return n;
 }
 
@@ -1816,11 +1812,7 @@
  * reclaimed as well.
  */
 static inline int
-<<<<<<< HEAD
 heap_entry(FILE *fp, BATiter *bi, BUN size)
-=======
-heap_entry(FILE *fp, BATiter *bi, BUN size, BUN minpos, BUN maxpos)
->>>>>>> a25bcf62
 {
 	BAT *b = bi->b;
 	size_t free = bi->hfree;
@@ -1850,17 +1842,10 @@
 	}
 
 	return fprintf(fp, " %s %d %d %d " BUNFMT " " BUNFMT " " BUNFMT " "
-<<<<<<< HEAD
 		       BUNFMT " " OIDFMT " %zu %zu %d %" PRIu64" %" PRIu64,
 		       bi->type >= 0 ? BATatoms[bi->type].name : ATOMunknown_name(bi->type),
 		       bi->width,
 		       b->tvarsized,
-=======
-		       BUNFMT " " OIDFMT " %zu %zu %d " OIDFMT " " OIDFMT,
-		       bi->type >= 0 ? BATatoms[bi->type].name : ATOMunknown_name(bi->type),
-		       bi->width,
-		       b->tvarsized | (bi->vh ? bi->vh->hashash << 1 : 0),
->>>>>>> a25bcf62
 		       (unsigned short) b->tsorted |
 			   ((unsigned short) b->trevsorted << 7) |
 			   (((unsigned short) b->tkey & 0x01) << 8) |
@@ -1875,13 +1860,8 @@
 		       free,
 		       bi->h->size,
 		       0,
-<<<<<<< HEAD
-		       bi->minpos < b->hseqbase + size ? (uint64_t) bi->minpos : (uint64_t) oid_nil,
-		       bi->maxpos < b->hseqbase + size ? (uint64_t) bi->maxpos : (uint64_t) oid_nil);
-=======
-		       minpos < size ? (oid) minpos : oid_nil,
-		       maxpos < size ? (oid) maxpos : oid_nil);
->>>>>>> a25bcf62
+		       bi->minpos < size ? (uint64_t) bi->minpos : (uint64_t) oid_nil,
+		       bi->maxpos < size ? (uint64_t) bi->maxpos : (uint64_t) oid_nil);
 }
 
 static inline int
@@ -1908,11 +1888,7 @@
 }
 
 static gdk_return
-<<<<<<< HEAD
 new_bbpentry(FILE *fp, bat i, BUN size, BATiter *bi)
-=======
-new_bbpentry(FILE *fp, bat i, BUN size, BATiter *bi, BUN minpos, BUN maxpos)
->>>>>>> a25bcf62
 {
 #ifndef NDEBUG
 	assert(i > 0);
@@ -1926,10 +1902,7 @@
 		assert(0 <= bi->vh->farmid && bi->vh->farmid < MAXFARMS);
 		assert(BBPfarms[bi->vh->farmid].roles & (1U << PERSISTENT));
 	}
-<<<<<<< HEAD
 	assert(size <= bi->count || size == BUN_NONE);
-=======
->>>>>>> a25bcf62
 #endif
 
 	if (size > bi->count)
@@ -1944,11 +1917,7 @@
 		    size,
 		    bi->b->batCapacity,
 		    bi->b->hseqbase) < 0 ||
-<<<<<<< HEAD
 	    heap_entry(fp, bi, size) < 0 ||
-=======
-	    heap_entry(fp, bi, size, minpos, maxpos) < 0 ||
->>>>>>> a25bcf62
 	    vheap_entry(fp, bi, size) < 0 ||
 	    (BBP_options(i) && fprintf(fp, " %s", BBP_options(i)) < 0) ||
 	    fprintf(fp, "\n") < 0) {
@@ -2047,12 +2016,7 @@
 
 static bat
 BBPdir_step(bat bid, BUN size, int n, char *buf, size_t bufsize,
-<<<<<<< HEAD
 	    FILE **obbpfp, FILE *nbbpf, bool subcommit, BATiter *bi)
-=======
-	    FILE **obbpfp, FILE *nbbpf, bool subcommit, BATiter *bi,
-	    BUN minpos, BUN maxpos)
->>>>>>> a25bcf62
 {
 	if (n < -1)		/* safety catch */
 		return n;
@@ -2182,11 +2146,7 @@
 		}
 	}
 	if (BBP_status(bid) & BBPPERSISTENT) {
-<<<<<<< HEAD
 		if (new_bbpentry(nbbpf, bid, size, bi) != GDK_SUCCEED)
-=======
-		if (new_bbpentry(nbbpf, bid, size, bi, minpos, maxpos) != GDK_SUCCEED)
->>>>>>> a25bcf62
 			goto bailout;
 	}
 	return n == -1 ? -1 : n == bid ? 0 : n;
@@ -3968,10 +3928,6 @@
 			/* BBP_desc(i) may be NULL */
 			BUN size = sizes ? sizes[idx] : BUN_NONE;
 			BATiter bi;
-<<<<<<< HEAD
-=======
-			oid minpos = oid_nil, maxpos = oid_nil;
->>>>>>> a25bcf62
 
 			/* add a fix so that BBPmanager doesn't interfere */
 			BBPfix(i);
@@ -3981,24 +3937,7 @@
 					decref(-i, false, false, locked_by == 0 || locked_by != MT_getpid(), __func__);
 					break;
 				}
-<<<<<<< HEAD
 				bi = bat_iterator(BBP_desc(i));
-=======
-				MT_lock_set(&BBP_desc(i)->theaplock);
-				bi = bat_iterator_nolock(BBP_desc(i));
-				HEAPincref(bi.h);
-				if (bi.vh)
-					HEAPincref(bi.vh);
-				bi.locked = true;
-				const ValRecord *prop;
-				prop = BATgetprop_nolock(bi.b, GDK_MIN_POS);
-				if (prop)
-					minpos = prop->val.oval;
-				prop = BATgetprop_nolock(bi.b, GDK_MAX_POS);
-				if (prop)
-					maxpos = prop->val.oval;
-				MT_lock_unset(&bi.b->theaplock);
->>>>>>> a25bcf62
 				if (b) {
 					/* wait for BBPSAVING so that we
 					 * can set it, wait for
@@ -4016,10 +3955,7 @@
 					BBP_status_on(i, BBPSAVING);
 					if (lock)
 						MT_lock_unset(&GDKswapLock(i));
-<<<<<<< HEAD
 					assert(size <= bi.count || size == BUN_NONE);
-=======
->>>>>>> a25bcf62
 					if (size > bi.count)
 						size = bi.count;
 					MT_rwlock_rdlock(&b->thashlock);
@@ -4031,11 +3967,7 @@
 				bi = bat_iterator(NULL);
 			}
 			if (ret == GDK_SUCCEED) {
-<<<<<<< HEAD
 				n = BBPdir_step(i, size, n, buf, sizeof(buf), &obbpf, nbbpf, subcommit != NULL, &bi);
-=======
-				n = BBPdir_step(i, size, n, buf, sizeof(buf), &obbpf, nbbpf, subcommit != NULL, &bi, (BUN) minpos, (BUN) maxpos);
->>>>>>> a25bcf62
 			}
 			bat_iterator_end(&bi);
 			/* can't use BBPunfix because of the "lock"
