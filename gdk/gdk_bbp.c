--- conflicted
+++ resolved
@@ -973,7 +973,7 @@
 	b->theap.copied = false;
 	b->theap.newstorage = (storage_t) storage;
 	b->theap.farmid = BBPselectfarm(PERSISTENT, b->ttype, offheap);
-	b->theap.dirty = false;
+	b->theap.dirty = 0;
 	if (b->theap.free > b->theap.size)
 		GDKfatal("BBPinit: \"free\" value larger than \"size\" in heap of bat %d\n", (int) bid);
 	return n;
@@ -3664,14 +3664,10 @@
 				delete = (b == NULL || !b->ttype || !b->batCopiedtodisk);
 			} else if (strncmp(p + 1, "theap", 5) == 0) {
 				BAT *b = getdesc(bid);
-<<<<<<< HEAD
-				delete = (b == NULL || !b->tvheap || b->batCopiedtodisk == 0);
+				delete = (b == NULL || !b->tvheap || !b->batCopiedtodisk);
 			} else if (strncmp(p + 1, "mosaic", 6) == 0) {
 				BAT *b = getdesc(bid);
-				delete = (b == NULL || !b->tmosaic || b->batCopiedtodisk == 0);
-=======
-				delete = (b == NULL || !b->tvheap || !b->batCopiedtodisk);
->>>>>>> a5e50bde
+				delete = (b == NULL || !b->tmosaic || !b->batCopiedtodisk);
 			} else if (strncmp(p + 1, "thash", 5) == 0) {
 #ifdef PERSISTENTHASH
 				BAT *b = getdesc(bid);
