/*
 * This Source Code Form is subject to the terms of the Mozilla Public
 * License, v. 2.0.  If a copy of the MPL was not distributed with this
 * file, You can obtain one at http://mozilla.org/MPL/2.0/.
 *
 * Copyright 1997 - July 2008 CWI, August 2008 - 2021 MonetDB B.V.
 */

/*
 * @a M. L. Kersten, P. Boncz, N. J. Nes
 * @* BAT Buffer Pool (BBP)
 * The BATs created and loaded are collected in a BAT buffer pool.
 * The Bat Buffer Pool has a number of functions:
 * @table @code
 *
 * @item administration and lookup
 * The BBP is a directory which contains status information about all
 * known BATs.  This interface may be used very heavily, by
 * data-intensive applications.  To eliminate all overhead, read-only
 * access to the BBP may be done by table-lookups. The integer index
 * type for these lookups is @emph{bat}, as retrieved by
 * @emph{b->batCacheid}. The @emph{bat} zero is reserved for the nil
 * bat.
 *
 * @item persistence
 * The BBP is made persistent by saving it to the dictionary file
 * called @emph{BBP.dir} in the database.
 *
 * When the number of BATs rises, having all files in one directory
 * becomes a bottleneck.  The BBP therefore implements a scheme that
 * distributes all BATs in a growing directory tree with at most 64
 * BATs stored in one node.
 *
 * @item buffer management
 * The BBP is responsible for loading and saving of BATs to disk. It
 * also contains routines to unload BATs from memory when memory
 * resources get scarce. For this purpose, it administers BAT memory
 * reference counts (to know which BATs can be unloaded) and BAT usage
 * statistics (it unloads the least recently used BATs).
 *
 * @item recovery
 * When the database is closed or during a run-time syncpoint, the
 * system tables must be written to disk in a safe way, that is immune
 * for system failures (like disk full). To do so, the BBP implements
 * an atomic commit and recovery protocol: first all files to be
 * overwritten are moved to a BACKUP/ dir. If that succeeds, the
 * writes are done. If that also fully succeeds the BACKUP/ dir is
 * renamed to DELETE_ME/ and subsequently deleted.  If not, all files
 * in BACKUP/ are moved back to their original location.
 *
 * @item unloading
 * Bats which have a logical reference (ie. a lrefs > 0) but no memory
 * reference (refcnt == 0) can be unloaded. Unloading dirty bats
 * means, moving the original (committed version) to the BACKUP/ dir
 * and saving the bat. This complicates the commit and recovery/abort
 * issues.  The commit has to check if the bat is already moved. And
 * The recovery has to always move back the files from the BACKUP/
 * dir.
 *
 * @item reference counting
 * Bats use have two kinds of references: logical and physical
 * (pointer) ones.  The logical references are administered by
 * BBPretain/BBPrelease, the physical ones by BBPfix/BBPunfix.
 *
 * @item share counting
 * Views use the heaps of there parent bats. To save guard this, the
 * parent has a shared counter, which is incremented and decremented
 * using BBPshare and BBPunshare. These functions make sure the parent
 * is memory resident as required because of the 'pointer' sharing.
 * @end table
 */

#include "monetdb_config.h"
#include "gdk.h"
#include "gdk_private.h"
#include "mutils.h"

#ifndef F_OK
#define F_OK 0
#endif
#ifndef S_ISDIR
#define S_ISDIR(mode)	(((mode) & _S_IFMT) == _S_IFDIR)
#endif

/*
 * The BBP has a fixed address, so re-allocation due to a growing BBP
 * caused by one thread does not disturb reads to the old entries by
 * another.  This is implemented using anonymous virtual memory;
 * extensions on the same address are guaranteed because a large
 * non-committed VM area is requested initially. New slots in the BBP
 * are found in O(1) by keeping a freelist that uses the 'next' field
 * in the BBPrec records.
 */
BBPrec *BBP[N_BBPINIT];		/* fixed base VM address of BBP array */
bat BBPlimit = 0;		/* current committed VM BBP array */
static ATOMIC_TYPE BBPsize = ATOMIC_VAR_INIT(0); /* current used size of BBP array */

struct BBPfarm_t BBPfarms[MAXFARMS];

#define KITTENNAP 1		/* used to suspend processing */
#define BBPNONAME "."		/* filler for no name in BBP.dir */
/*
 * The hash index uses a bucket index (int array) of size mask that is
 * tuned for perfect hashing (1 lookup). The bucket chain uses the
 * 'next' field in the BBPrec records.
 */
static MT_Lock BBPnameLock = MT_LOCK_INITIALIZER(BBPnameLock);
static bat *BBP_hash = NULL;		/* BBP logical name hash buckets */
static bat BBP_mask = 0;		/* number of buckets = & mask */

static gdk_return BBPfree(BAT *b);
static void BBPdestroy(BAT *b);
static void BBPuncacheit(bat bid, bool unloaddesc);
static gdk_return BBPprepare(bool subcommit);
static BAT *getBBPdescriptor(bat i, bool lock);
static gdk_return BBPbackup(BAT *b, bool subcommit);
static gdk_return BBPdir_init(void);

static lng BBPlogno;		/* two lngs of extra info in BBP.dir */
static lng BBPtransid;

#ifdef HAVE_HGE
/* start out by saying we have no hge, but as soon as we've seen one,
 * we'll always say we do have it */
static bool havehge = false;
#endif

#define BBPtmpcheck(s)	(strncmp(s, "tmp_", 4) == 0)

#define BBPnamecheck(s) (BBPtmpcheck(s) ? strtol((s) + 4, NULL, 8) : 0)

static void
BBP_insert(bat i)
{
	bat idx = (bat) (strHash(BBP_logical(i)) & BBP_mask);

	BBP_next(i) = BBP_hash[idx];
	BBP_hash[idx] = i;
}

static void
BBP_delete(bat i)
{
	bat *h = BBP_hash;
	const char *s = BBP_logical(i);
	bat idx = (bat) (strHash(s) & BBP_mask);

	for (h += idx; (i = *h) != 0; h = &BBP_next(i)) {
		if (strcmp(BBP_logical(i), s) == 0) {
			*h = BBP_next(i);
			break;
		}
	}
}

bat
getBBPsize(void)
{
	return (bat) ATOMIC_GET(&BBPsize);
}

lng
getBBPlogno(void)
{
	return BBPlogno;
}

lng
getBBPtransid(void)
{
	return BBPtransid;
}


/*
 * @+ BBP Consistency and Concurrency
 * While GDK provides the basic building blocks for an ACID system, in
 * itself it is not such a system, as we this would entail too much
 * overhead that is often not needed. Hence, some consistency control
 * is left to the user. The first important user constraint is that if
 * a user updates a BAT, (s)he himself must assure that no-one else
 * accesses this BAT.
 *
 * Concerning buffer management, the BBP carries out a swapping
 * policy.  BATs are kept in memory till the memory is full. If the
 * memory is full, the malloc functions initiate BBP trim actions,
 * that unload the coldest BATs that have a zero reference count. The
 * second important user constraint is therefore that a user may only
 * manipulate live BAT data in memory if it is sure that there is at
 * least one reference count to that BAT.
 *
 * The main BBP array is protected by two locks:
 * @table @code
 * @item GDKcacheLock]
 * this lock guards the free slot management in the BBP array.  The
 * BBP operations that allocate a new slot for a new BAT
 * (@emph{BBPinit},@emph{BBPcacheit}), delete the slot of a destroyed
 * BAT (@emph{BBPreclaim}), or rename a BAT (@emph{BBPrename}), hold
 * this lock. It also protects all BAT (re)naming actions include
 * (read and write) in the hash table with BAT names.
 * @item GDKswapLock
 * this lock guards the swap (loaded/unloaded) status of the
 * BATs. Hence, all BBP routines that influence the swapping policy,
 * or actually carry out the swapping policy itself, acquire this lock
 * (e.g. @emph{BBPfix},@emph{BBPunfix}).  Note that this also means
 * that updates to the BBP_status indicator array must be protected by
 * GDKswapLock.
 *
 * To reduce contention GDKswapLock was split into multiple locks; it
 * is now an array of lock pointers which is accessed by
 * GDKswapLock(bat)
 * @end table
 *
 * Routines that need both locks should first acquire the locks in the
 * GDKswapLock array (in ascending order) and then GDKcacheLock (and
 * release them in reverse order).
 *
 * To obtain maximum speed, read operations to existing elements in
 * the BBP are unguarded. As said, it is the users responsibility that
 * the BAT that is being read is not being modified. BBP update
 * actions that modify the BBP data structure itself are locked by the
 * BBP functions themselves. Hence, multiple concurrent BBP read
 * operations may be ongoing while at the same time at most one BBP
 * write operation @strong{on a different BAT} is executing.  This
 * holds for accesses to the public (quasi-) arrays @emph{BBPcache},
 * @emph{BBPstatus} and @emph{BBPrefs}.
 * These arrays are called quasi as now they are
 * actually stored together in one big BBPrec array called BBP, that
 * is allocated in anonymous VM space, so we can reallocate this
 * structure without changing the base address (a crucial feature if
 * read actions are to go on unlocked while other entries in the BBP
 * may be modified).
 */
static volatile MT_Id locked_by = 0;

#define BBP_unload_inc()			\
	do {					\
		MT_lock_set(&GDKunloadLock);	\
		BBPunloadCnt++;			\
		MT_lock_unset(&GDKunloadLock);	\
	} while (0)

#define BBP_unload_dec()			\
	do {					\
		MT_lock_set(&GDKunloadLock);	\
		--BBPunloadCnt;			\
		assert(BBPunloadCnt >= 0);	\
		MT_lock_unset(&GDKunloadLock);	\
	} while (0)

static int BBPunloadCnt = 0;
static MT_Lock GDKunloadLock = MT_LOCK_INITIALIZER(GDKunloadLock);

void
BBPlock(void)
{
	int i;

	/* wait for all pending unloads to finish */
	MT_lock_set(&GDKunloadLock);
	while (BBPunloadCnt > 0) {
		MT_lock_unset(&GDKunloadLock);
		MT_sleep_ms(1);
		MT_lock_set(&GDKunloadLock);
	}

	MT_lock_set(&GDKtmLock);
	for (i = 0; i <= BBP_THREADMASK; i++)
		MT_lock_set(&GDKcacheLock(i));
	for (i = 0; i <= BBP_BATMASK; i++)
		MT_lock_set(&GDKswapLock(i));
	locked_by = MT_getpid();

	MT_lock_unset(&GDKunloadLock);
}

void
BBPunlock(void)
{
	int i;

	for (i = BBP_BATMASK; i >= 0; i--)
		MT_lock_unset(&GDKswapLock(i));
	for (i = BBP_THREADMASK; i >= 0; i--)
		MT_lock_unset(&GDKcacheLock(i));
	locked_by = 0;
	MT_lock_unset(&GDKtmLock);
}


static gdk_return
BBPinithash(int j)
{
	bat i = (bat) ATOMIC_GET(&BBPsize);

	assert(j >= 0 && j <= BBP_THREADMASK);
	for (BBP_mask = 1; (BBP_mask << 1) <= BBPlimit; BBP_mask <<= 1)
		;
	BBP_hash = (bat *) GDKzalloc(BBP_mask * sizeof(bat));
	if (BBP_hash == NULL) {
		return GDK_FAIL;
	}
	BBP_mask--;

	while (--i > 0) {
		const char *s = BBP_logical(i);

		if (s) {
			if (*s != '.' && !BBPtmpcheck(s)) {
				BBP_insert(i);
			}
		} else {
			BBP_next(i) = BBP_free(j);
			BBP_free(j) = i;
			if (++j > BBP_THREADMASK)
				j = 0;
		}
	}
	return GDK_SUCCEED;
}

int
BBPselectfarm(role_t role, int type, enum heaptype hptype)
{
	int i;

	(void) type;		/* may use in future */
	(void) hptype;		/* may use in future */

	if (GDKinmemory(0))
		return 0;

#ifndef PERSISTENTHASH
	if (hptype == hashheap)
		role = TRANSIENT;
#endif
#ifndef PERSISTENTIDX
	if (hptype == orderidxheap)
		role = TRANSIENT;
#endif
	for (i = 0; i < MAXFARMS; i++)
		if (BBPfarms[i].roles & (1U << (int) role))
			return i;
	/* must be able to find farms for TRANSIENT and PERSISTENT */
	assert(role != TRANSIENT && role != PERSISTENT);
	return -1;
}

static gdk_return
BBPextend(int idx, bool buildhash)
{
	if ((bat) ATOMIC_GET(&BBPsize) >= N_BBPINIT * BBPINIT) {
		GDKerror("trying to extend BAT pool beyond the "
			 "limit (%d)\n", N_BBPINIT * BBPINIT);
		return GDK_FAIL;
	}

	/* make sure the new size is at least BBPsize large */
	while (BBPlimit < (bat) ATOMIC_GET(&BBPsize)) {
		BUN limit = BBPlimit >> BBPINITLOG;
		assert(BBP[limit] == NULL);
		BBP[limit] = GDKzalloc(BBPINIT * sizeof(BBPrec));
		if (BBP[limit] == NULL) {
			GDKerror("failed to extend BAT pool\n");
			return GDK_FAIL;
		}
		for (BUN i = 0; i < BBPINIT; i++) {
			ATOMIC_INIT(&BBP[limit][i].status, 0);
			BBP[limit][i].pid = ~(MT_Id)0;
		}
		BBPlimit += BBPINIT;
	}

	if (buildhash) {
		int i;

		GDKfree(BBP_hash);
		BBP_hash = NULL;
		for (i = 0; i <= BBP_THREADMASK; i++)
			BBP_free(i) = 0;
		if (BBPinithash(idx) != GDK_SUCCEED)
			return GDK_FAIL;
	}
	return GDK_SUCCEED;
}

static gdk_return
recover_dir(int farmid, bool direxists)
{
	if (direxists) {
		/* just try; don't care about these non-vital files */
		if (GDKunlink(farmid, BATDIR, "BBP", "bak") != GDK_SUCCEED)
			TRC_WARNING(GDK, "unlink of BBP.bak failed\n");
		if (GDKmove(farmid, BATDIR, "BBP", "dir", BATDIR, "BBP", "bak", false) != GDK_SUCCEED)
			TRC_WARNING(GDK, "rename of BBP.dir to BBP.bak failed\n");
	}
	return GDKmove(farmid, BAKDIR, "BBP", "dir", BATDIR, "BBP", "dir", true);
}

static gdk_return BBPrecover(int farmid);
static gdk_return BBPrecover_subdir(void);
static bool BBPdiskscan(const char *, size_t);

static int
heapinit(BAT *b, const char *buf,
#ifdef GDKLIBRARY_HASHASH
	 int *hashash,
#endif
	 unsigned bbpversion, bat bid, const char *filename, int lineno)
{
	int t;
	char type[33];
	uint16_t width;
	uint16_t var;
	uint16_t properties;
	uint64_t nokey0;
	uint64_t nokey1;
	uint64_t nosorted;
	uint64_t norevsorted;
	uint64_t base;
	uint64_t free;
	uint64_t size;
	uint16_t storage;
	uint64_t minpos, maxpos;
	int n;

	(void) bbpversion;	/* could be used to implement compatibility */

	minpos = maxpos = (uint64_t) oid_nil; /* for GDKLIBRARY_MINMAX_POS case */
	if (bbpversion <= GDKLIBRARY_MINMAX_POS ?
	    sscanf(buf,
		   " %10s %" SCNu16 " %" SCNu16 " %" SCNu16 " %" SCNu64
		   " %" SCNu64 " %" SCNu64 " %" SCNu64 " %" SCNu64
		   " %" SCNu64 " %" SCNu64 " %" SCNu16
		   "%n",
		   type, &width, &var, &properties, &nokey0,
		   &nokey1, &nosorted, &norevsorted, &base,
		   &free, &size, &storage,
		   &n) < 12 :
	    sscanf(buf,
		   " %10s %" SCNu16 " %" SCNu16 " %" SCNu16 " %" SCNu64
		   " %" SCNu64 " %" SCNu64 " %" SCNu64 " %" SCNu64
		   " %" SCNu64 " %" SCNu64 " %" SCNu16 " %" SCNu64 " %" SCNu64
		   "%n",
		   type, &width, &var, &properties, &nokey0,
		   &nokey1, &nosorted, &norevsorted, &base,
		   &free, &size, &storage, &minpos, &maxpos,
		   &n) < 14) {
		TRC_CRITICAL(GDK, "invalid format for BBP.dir on line %d", lineno);
		return -1;
	}

	if (properties & ~0x0F81) {
		TRC_CRITICAL(GDK, "unknown properties are set: incompatible database on line %d of BBP.dir\n", lineno);
		return -1;
	}
#ifdef GDKLIBRARY_HASHASH
	*hashash = var & 2;
#endif
	var &= ~2;
#ifdef HAVE_HGE
	if (strcmp(type, "hge") == 0)
		havehge = true;
#endif
	if ((t = ATOMindex(type)) < 0) {
		if ((t = ATOMunknown_find(type)) == 0) {
			TRC_CRITICAL(GDK, "no space for atom %s", type);
			return -1;
		}
	} else if (var != (t == TYPE_void || BATatoms[t].atomPut != NULL)) {
		TRC_CRITICAL(GDK, "inconsistent entry in BBP.dir: tvarsized mismatch for BAT %d on line %d\n", (int) bid, lineno);
		return -1;
	} else if (var && t != 0 ?
		   ATOMsize(t) < width ||
		   (width != 1 && width != 2 && width != 4
#if SIZEOF_VAR_T == 8
		    && width != 8
#endif
			   ) :
		   ATOMsize(t) != width) {
		TRC_CRITICAL(GDK, "inconsistent entry in BBP.dir: tsize mismatch for BAT %d on line %d\n", (int) bid, lineno);
		return -1;
	}
	b->ttype = t;
	b->twidth = width;
	b->tvarsized = var != 0;
	b->tshift = ATOMelmshift(width);
	assert_shift_width(b->tshift,b->twidth);
	b->tnokey[0] = (BUN) nokey0;
	b->tnokey[1] = (BUN) nokey1;
	b->tsorted = (bit) ((properties & 0x0001) != 0);
	b->trevsorted = (bit) ((properties & 0x0080) != 0);
	b->tkey = (properties & 0x0100) != 0;
	b->tnonil = (properties & 0x0400) != 0;
	b->tnil = (properties & 0x0800) != 0;
	b->tnosorted = (BUN) nosorted;
	b->tnorevsorted = (BUN) norevsorted;
	b->tunique_est = 0.0;
	/* (properties & 0x0200) is the old tdense flag */
	b->tseqbase = (properties & 0x0200) == 0 || base >= (uint64_t) oid_nil ? oid_nil : (oid) base;
	b->theap->free = (size_t) free;
	b->theap->size = (size_t) size;
	b->theap->base = NULL;
	settailname(b->theap, filename, t, width);
	b->theap->storage = STORE_INVALID;
	b->theap->newstorage = STORE_INVALID;
	b->theap->farmid = BBPselectfarm(PERSISTENT, b->ttype, offheap);
	b->theap->dirty = false;
	b->theap->parentid = b->batCacheid;
	if (minpos < b->batCount)
		b->tminpos = (BUN) minpos;
	else
		b->tminpos = BUN_NONE;
	if (maxpos < b->batCount)
		b->tmaxpos = (BUN) maxpos;
	else
		b->tmaxpos = BUN_NONE;
	if (b->theap->free > b->theap->size) {
		TRC_CRITICAL(GDK, "\"free\" value larger than \"size\" in heap of bat %d on line %d\n", (int) bid, lineno);
		return -1;
	}
	return n;
}

static int
vheapinit(BAT *b, const char *buf, bat bid, const char *filename, int lineno)
{
	int n = 0;
	uint64_t free, size;
	uint16_t storage;

	if (b->tvarsized && b->ttype != TYPE_void) {
		if (sscanf(buf,
			   " %" SCNu64 " %" SCNu64 " %" SCNu16
			   "%n",
			   &free, &size, &storage, &n) < 3) {
			TRC_CRITICAL(GDK, "invalid format for BBP.dir on line %d", lineno);
			return -1;
		}
		b->tvheap = GDKmalloc(sizeof(Heap));
		if (b->tvheap == NULL) {
			TRC_CRITICAL(GDK, "cannot allocate memory for heap.");
			return -1;
		}
		*b->tvheap = (Heap) {
			.free = (size_t) free,
			.size = (size_t) size,
			.base = NULL,
			.storage = STORE_INVALID,
			.cleanhash = true,
			.newstorage = STORE_INVALID,
			.dirty = false,
			.parentid = bid,
			.farmid = BBPselectfarm(PERSISTENT, b->ttype, varheap),
		};
		strconcat_len(b->tvheap->filename, sizeof(b->tvheap->filename),
			      filename, ".theap", NULL);
		ATOMIC_INIT(&b->tvheap->refs, 1);
		if (b->tvheap->free > b->tvheap->size) {
			TRC_CRITICAL(GDK, "\"free\" value larger than \"size\" in var heap of bat %d on line %d\n", (int) bid, lineno);
			return -1;
		}
	}
	return n;
}

static gdk_return
BBPreadEntries(FILE *fp, unsigned bbpversion, int lineno
#ifdef GDKLIBRARY_HASHASH
	       , bat **hashbats, bat *nhashbats
#endif
	)
{
	bat bid = 0;
	char buf[4096];
#ifdef GDKLIBRARY_HASHASH
	bat *hbats = NULL;
	bat nhbats = 0;
#endif

	/* read the BBP.dir and insert the BATs into the BBP */
	while (fgets(buf, sizeof(buf), fp) != NULL) {
		BAT *bn;
		uint64_t batid;
		uint16_t status;
		char headname[129];
		char filename[sizeof(BBP_physical(0))];
		unsigned int properties;
		int nread, n;
		char *s, *options = NULL;
		char logical[1024];
		uint64_t count, capacity, base = 0;
#ifdef GDKLIBRARY_HASHASH
		int Thashash;
#endif

		lineno++;
		if ((s = strchr(buf, '\r')) != NULL) {
			/* convert \r\n into just \n */
			if (s[1] != '\n') {
				TRC_CRITICAL(GDK, "invalid format for BBP.dir on line %d", lineno);
				return GDK_FAIL;
			}
			*s++ = '\n';
			*s = 0;
		}

		if (sscanf(buf,
			   "%" SCNu64 " %" SCNu16 " %128s %19s %u %" SCNu64
			   " %" SCNu64 " %" SCNu64
			   "%n",
			   &batid, &status, headname, filename,
			   &properties,
			   &count, &capacity, &base,
			   &nread) < 8) {
			TRC_CRITICAL(GDK, "invalid format for BBP.dir on line %d", lineno);
			return GDK_FAIL;
		}

		if (batid >= N_BBPINIT * BBPINIT) {
			TRC_CRITICAL(GDK, "bat ID (%" PRIu64 ") too large to accomodate (max %d), on line %d.", batid, N_BBPINIT * BBPINIT - 1, lineno);
			return GDK_FAIL;
		}

		/* convert both / and \ path separators to our own DIR_SEP */
#if DIR_SEP != '/'
		s = filename;
		while ((s = strchr(s, '/')) != NULL)
			*s++ = DIR_SEP;
#endif
#if DIR_SEP != '\\'
		s = filename;
		while ((s = strchr(s, '\\')) != NULL)
			*s++ = DIR_SEP;
#endif

		bid = (bat) batid;
		if (batid >= (uint64_t) ATOMIC_GET(&BBPsize)) {
			ATOMIC_SET(&BBPsize, batid + 1);
			if ((bat) ATOMIC_GET(&BBPsize) >= BBPlimit)
				BBPextend(0, false);
		}
		if (BBP_desc(bid) != NULL) {
			TRC_CRITICAL(GDK, "duplicate entry in BBP.dir (ID = "
				     "%" PRIu64 ") on line %d.", batid, lineno);
			return GDK_FAIL;
		}
		if ((bn = GDKzalloc(sizeof(BAT))) == NULL ||
		    (bn->theap = GDKzalloc(sizeof(Heap))) == NULL) {
			GDKfree(bn);
			TRC_CRITICAL(GDK, "cannot allocate memory for BAT.");
			return GDK_FAIL;
		}
		bn->batCacheid = bid;
		if (BATroles(bn, NULL) != GDK_SUCCEED) {
			GDKfree(bn->theap);
			GDKfree(bn);
			TRC_CRITICAL(GDK, "BATroles failed.");
			return GDK_FAIL;
		}
		bn->batTransient = false;
		bn->batCopiedtodisk = true;
		bn->batRestricted = (properties & 0x06) >> 1;
		bn->batCount = (BUN) count;
		bn->batInserted = bn->batCount;
		bn->batCapacity = (BUN) capacity;
		char name[MT_NAME_LEN];
		snprintf(name, sizeof(name), "heaplock%d", bn->batCacheid); /* fits */
		MT_lock_init(&bn->theaplock, name);
		snprintf(name, sizeof(name), "BATlock%d", bn->batCacheid); /* fits */
		MT_lock_init(&bn->batIdxLock, name);
		snprintf(name, sizeof(name), "hashlock%d", bn->batCacheid); /* fits */
		MT_rwlock_init(&bn->thashlock, name);
		ATOMIC_INIT(&bn->theap->refs, 1);

		if (base > (uint64_t) GDK_oid_max) {
			BATdestroy(bn);
			TRC_CRITICAL(GDK, "head seqbase out of range (ID = %" PRIu64 ", seq = %" PRIu64 ") on line %d.", batid, base, lineno);
			return GDK_FAIL;
		}
		bn->hseqbase = (oid) base;
		n = heapinit(bn, buf + nread,
#ifdef GDKLIBRARY_HASHASH
			     &Thashash,
#endif
			     bbpversion, bid, filename, lineno);
		if (n < 0) {
			BATdestroy(bn);
			return GDK_FAIL;
		}
		nread += n;
		n = vheapinit(bn, buf + nread, bid, filename, lineno);
		if (n < 0) {
			BATdestroy(bn);
			return GDK_FAIL;
		}
		nread += n;
#ifdef GDKLIBRARY_HASHASH
		if (Thashash) {
			assert(bbpversion <= GDKLIBRARY_HASHASH);
			bat *sb = GDKrealloc(hbats, ++nhbats * sizeof(bat));
			if (sb == NULL) {
				GDKfree(hbats);
				BATdestroy(bn);
				return GDK_FAIL;
			}
			hbats = sb;
			hbats[nhbats - 1] = bn->batCacheid;
		}
#endif

		if (buf[nread] != '\n' && buf[nread] != ' ') {
			BATdestroy(bn);
			TRC_CRITICAL(GDK, "invalid format for BBP.dir on line %d", lineno);
			return GDK_FAIL;
		}
		if (buf[nread] == ' ')
			options = buf + nread + 1;

		if (snprintf(BBP_bak(bid), sizeof(BBP_bak(bid)), "tmp_%o", (unsigned) bid) >= (int) sizeof(BBP_bak(bid))) {
			BATdestroy(bn);
			TRC_CRITICAL(GDK, "BBP logical filename directory is too large, on line %d\n", lineno);
			return GDK_FAIL;
		}
		if ((s = strchr(headname, '~')) != NULL && s == headname) {
			/* sizeof(logical) > sizeof(BBP_bak(bid)), so
			 * this fits */
			strcpy(logical, BBP_bak(bid));
		} else {
			if (s)
				*s = 0;
			strcpy_len(logical, headname, sizeof(logical));
		}
		if (strcmp(logical, BBP_bak(bid)) == 0) {
			BBP_logical(bid) = BBP_bak(bid);
		} else {
			BBP_logical(bid) = GDKstrdup(logical);
			if (BBP_logical(bid) == NULL) {
				BATdestroy(bn);
				TRC_CRITICAL(GDK, "GDKstrdup failed\n");
				return GDK_FAIL;
			}
		}
		/* tailname is ignored */
		strcpy_len(BBP_physical(bid), filename, sizeof(BBP_physical(bid)));
#ifdef __COVERITY__
		/* help coverity */
		BBP_physical(bid)[sizeof(BBP_physical(bid)) - 1] = 0;
#endif
		BBP_options(bid) = NULL;
		if (options) {
			BBP_options(bid) = GDKstrdup(options);
			if (BBP_options(bid) == NULL) {
				BATdestroy(bn);
				TRC_CRITICAL(GDK, "GDKstrdup failed\n");
				return GDK_FAIL;
			}
		}
		BBP_refs(bid) = 0;
		BBP_lrefs(bid) = 1;	/* any BAT we encounter here is persistent, so has a logical reference */
		BBP_desc(bid) = bn;
		BBP_pid(bid) = 0;
		BBP_status_set(bid, BBPEXISTING);	/* do we need other status bits? */
	}
#ifdef GDKLIBRARY_HASHASH
	*hashbats = hbats;
	*nhashbats = nhbats;
#endif
	return GDK_SUCCEED;
}

/* check that the necessary files for all BATs exist and are large
 * enough */
static gdk_return
BBPcheckbats(unsigned bbpversion)
{
	(void) bbpversion;
	for (bat bid = 1; bid < (bat) ATOMIC_GET(&BBPsize); bid++) {
		struct stat statb;
		BAT *b;
		char *path;

		if ((b = BBP_desc(bid)) == NULL) {
			/* not a valid BAT */
			continue;
		}
		if (b->ttype == TYPE_void) {
			/* no files needed */
			continue;
		}
		if (b->theap->free > 0) {
			path = GDKfilepath(0, BATDIR, b->theap->filename, NULL);
			if (path == NULL)
				return GDK_FAIL;
#if 1
			/* first check string offset heap with width,
			 * then without */
			if (MT_stat(path, &statb) < 0) {
#ifdef GDKLIBRARY_TAILN
				if (b->ttype == TYPE_str &&
				    b->twidth < SIZEOF_VAR_T) {
					size_t taillen = strlen(path) - 1;
					char tailsave = path[taillen];
					path[taillen] = 0;
					if (MT_stat(path, &statb) < 0) {
						GDKsyserror("cannot stat file %s%c or %s (expected size %zu)\n",
							    path, tailsave, path, b->theap->free);
						GDKfree(path);
						return GDK_FAIL;
					}
				} else
#endif
				{
					GDKsyserror("cannot stat file %s (expected size %zu)\n",
						    path, b->theap->free);
					GDKfree(path);
					return GDK_FAIL;
				}
			}
#else
			/* first check string offset heap without widht,
			 * then with */
#ifdef GDKLIBRARY_TAILN
			/* if bbpversion > GDKLIBRARY_TAILN, the offset heap can
			 * exist with either name .tail1 (etc) or .tail, if <=
			 * GDKLIBRARY_TAILN, only with .tail */
			char tailsave = 0;
			size_t taillen = 0;
			if (b->ttype == TYPE_str &&
			    b->twidth < SIZEOF_VAR_T) {
				/* old version: .tail, not .tail1, .tail2, .tail4 */
				taillen = strlen(path) - 1;
				tailsave = path[taillen];
				path[taillen] = 0;
			}
#endif
			if (MT_stat(path, &statb) < 0
#ifdef GDKLIBRARY_TAILN
			    && bbpversion > GDKLIBRARY_TAILN
			    && b->ttype == TYPE_str
			    && b->twidth < SIZEOF_VAR_T
			    && (path[taillen] = tailsave) != 0
			    && MT_stat(path, &statb) < 0
#endif
				) {

				GDKsyserror("cannot stat file %s (expected size %zu)\n",
					    path, b->theap->free);
				GDKfree(path);
				return GDK_FAIL;
			}
#endif
			if ((size_t) statb.st_size < b->theap->free) {
				GDKerror("file %s too small (expected %zu, actual %zu)\n", path, b->theap->free, (size_t) statb.st_size);
				GDKfree(path);
				return GDK_FAIL;
			}
			GDKfree(path);
		}
		if (b->tvheap != NULL && b->tvheap->free > 0) {
			path = GDKfilepath(0, BATDIR, BBP_physical(b->batCacheid), "theap");
			if (path == NULL)
				return GDK_FAIL;
			if (MT_stat(path, &statb) < 0) {
				GDKsyserror("cannot stat file %s\n",
					    path);
				GDKfree(path);
				return GDK_FAIL;
			}
			if ((size_t) statb.st_size < b->tvheap->free) {
				GDKerror("file %s too small (expected %zu, actual %zu)\n", path, b->tvheap->free, (size_t) statb.st_size);
				GDKfree(path);
				return GDK_FAIL;
			}
			GDKfree(path);
		}
	}
	return GDK_SUCCEED;
}

#ifdef HAVE_HGE
#define SIZEOF_MAX_INT SIZEOF_HGE
#else
#define SIZEOF_MAX_INT SIZEOF_LNG
#endif

static unsigned
BBPheader(FILE *fp, int *lineno)
{
	char buf[BUFSIZ];
	int sz, ptrsize, oidsize, intsize;
	unsigned bbpversion;

	if (fgets(buf, sizeof(buf), fp) == NULL) {
		TRC_CRITICAL(GDK, "BBP.dir is empty");
		return 0;
	}
	++*lineno;
	if (sscanf(buf, "BBP.dir, GDKversion %u\n", &bbpversion) != 1) {
		GDKerror("old BBP without version number; "
			 "dump the database using a compatible version, "
			 "then restore into new database using this version.\n");
		return 0;
	}
	if (bbpversion != GDKLIBRARY &&
	    bbpversion != GDKLIBRARY_HASHASH &&
	    bbpversion != GDKLIBRARY_TAILN &&
	    bbpversion != GDKLIBRARY_MINMAX_POS) {
		TRC_CRITICAL(GDK, "incompatible BBP version: expected 0%o, got 0%o. "
			     "This database was probably created by a %s version of MonetDB.",
			     GDKLIBRARY, bbpversion,
			     bbpversion > GDKLIBRARY ? "newer" : "too old");
		return 0;
	}
	if (fgets(buf, sizeof(buf), fp) == NULL) {
		TRC_CRITICAL(GDK, "short BBP");
		return 0;
	}
	++*lineno;
	if (sscanf(buf, "%d %d %d", &ptrsize, &oidsize, &intsize) != 3) {
		TRC_CRITICAL(GDK, "BBP.dir has incompatible format: pointer, OID, and max. integer sizes are missing on line %d", *lineno);
		return 0;
	}
	if (ptrsize != SIZEOF_SIZE_T || oidsize != SIZEOF_OID) {
		TRC_CRITICAL(GDK, "database created with incompatible server: "
			     "expected pointer size %d, got %d, expected OID size %d, got %d.",
			     SIZEOF_SIZE_T, ptrsize, SIZEOF_OID, oidsize);
		return 0;
	}
	if (intsize > SIZEOF_MAX_INT) {
		TRC_CRITICAL(GDK, "database created with incompatible server: "
			     "expected max. integer size %d, got %d.",
			     SIZEOF_MAX_INT, intsize);
		return 0;
	}
	if (fgets(buf, sizeof(buf), fp) == NULL) {
		TRC_CRITICAL(GDK, "short BBP");
		return 0;
	}
	++*lineno;
	if (sscanf(buf, "BBPsize=%d", &sz) != 1) {
		TRC_CRITICAL(GDK, "no BBPsize value found\n");
		return 0;
	}
	sz = (int) (sz * BATMARGIN);
	if (sz > (bat) ATOMIC_GET(&BBPsize))
		ATOMIC_SET(&BBPsize, sz);
	if (bbpversion > GDKLIBRARY_MINMAX_POS) {
		if (fgets(buf, sizeof(buf), fp) == NULL) {
			TRC_CRITICAL(GDK, "short BBP");
			return 0;
		}
		if (sscanf(buf, "BBPinfo=" LLSCN " " LLSCN, &BBPlogno, &BBPtransid) != 2) {
			TRC_CRITICAL(GDK, "no info value found\n");
			return 0;
		}
	}
	return bbpversion;
}

bool
GDKinmemory(int farmid)
{
	if (farmid == NOFARM)
		farmid = 0;
	assert(farmid >= 0 && farmid < MAXFARMS);
	return BBPfarms[farmid].dirname == NULL;
}

/* all errors are fatal */
gdk_return
BBPaddfarm(const char *dirname, uint32_t rolemask, bool logerror)
{
	struct stat st;
	int i;

	if (dirname == NULL) {
		assert(BBPfarms[0].dirname == NULL);
		assert(rolemask & 1);
		assert(BBPfarms[0].roles == 0);
		BBPfarms[0].roles = rolemask;
		return GDK_SUCCEED;
	}
	if (strchr(dirname, '\n') != NULL) {
		if (logerror)
			GDKerror("no newline allowed in directory name\n");
		return GDK_FAIL;
	}
	if (rolemask == 0 || (rolemask & 1 && BBPfarms[0].dirname != NULL)) {
		if (logerror)
			GDKerror("bad rolemask\n");
		return GDK_FAIL;
	}
	if (strcmp(dirname, "in-memory") == 0 ||
	    /* backward compatibility: */ strcmp(dirname, ":memory:") == 0) {
		dirname = NULL;
	} else if (MT_mkdir(dirname) < 0) {
		if (errno == EEXIST) {
			if (MT_stat(dirname, &st) == -1 || !S_ISDIR(st.st_mode)) {
				if (logerror)
					GDKerror("%s: not a directory\n", dirname);
				return GDK_FAIL;
			}
		} else {
			if (logerror)
				GDKsyserror("%s: cannot create directory\n", dirname);
			return GDK_FAIL;
		}
	}
	for (i = 0; i < MAXFARMS; i++) {
		if (BBPfarms[i].roles == 0) {
			if (dirname) {
				BBPfarms[i].dirname = GDKstrdup(dirname);
				if (BBPfarms[i].dirname == NULL)
					return GDK_FAIL;
			}
			BBPfarms[i].roles = rolemask;
			if ((rolemask & 1) == 0 && dirname != NULL) {
				char *bbpdir;
				int j;

				for (j = 0; j < i; j++)
					if (BBPfarms[j].dirname != NULL &&
					    strcmp(BBPfarms[i].dirname,
						   BBPfarms[j].dirname) == 0)
						return GDK_SUCCEED;
				/* if an extra farm, make sure we
				 * don't find a BBP.dir there that
				 * might belong to an existing
				 * database */
				bbpdir = GDKfilepath(i, BATDIR, "BBP", "dir");
				if (bbpdir == NULL) {
					return GDK_FAIL;
				}
				if (MT_stat(bbpdir, &st) != -1 || errno != ENOENT) {
					GDKfree(bbpdir);
					if (logerror)
						GDKerror("%s is a database\n", dirname);
					return GDK_FAIL;
				}
				GDKfree(bbpdir);
				bbpdir = GDKfilepath(i, BAKDIR, "BBP", "dir");
				if (bbpdir == NULL) {
					return GDK_FAIL;
				}
				if (MT_stat(bbpdir, &st) != -1 || errno != ENOENT) {
					GDKfree(bbpdir);
					if (logerror)
						GDKerror("%s is a database\n", dirname);
					return GDK_FAIL;
				}
				GDKfree(bbpdir);
			}
			return GDK_SUCCEED;
		}
	}
	if (logerror)
		GDKerror("too many farms\n");
	return GDK_FAIL;
}

#ifdef GDKLIBRARY_HASHASH
static gdk_return
fixhashashbat(BAT *b)
{
	const char *nme = BBP_physical(b->batCacheid);
	char *srcdir = GDKfilepath(NOFARM, BATDIR, nme, NULL);
	if (srcdir == NULL) {
		TRC_CRITICAL(GDK, "GDKfilepath failed\n");
		return GDK_FAIL;
	}
	char *s;
	if ((s = strrchr(srcdir, DIR_SEP)) != NULL)
		*s = 0;
	const char *bnme;
	if ((bnme = strrchr(nme, DIR_SEP)) != NULL)
		bnme++;
	else
		bnme = nme;
	long_str filename;
	snprintf(filename, sizeof(filename), "BACKUP%c%s", DIR_SEP, bnme);

	/* we don't maintain index structures */
	HASHdestroy(b);
	IMPSdestroy(b);
	OIDXdestroy(b);
	PROPdestroy(b);

	/* make backup of heaps */
	const char *t;
	if (GDKmove(b->theap->farmid, srcdir, bnme, "tail1",
		    BAKDIR, bnme, "tail1", false) == GDK_SUCCEED)
		t = "tail1";
	else if (GDKmove(b->theap->farmid, srcdir, bnme, "tail2",
			 BAKDIR, bnme, "tail2", false) == GDK_SUCCEED)
		t = "tail2";
#if SIZEOF_VAR_T == 8
	else if (GDKmove(b->theap->farmid, srcdir, bnme, "tail4",
			 BAKDIR, bnme, "tail4", false) == GDK_SUCCEED)
		t = "tail4";
#endif
	else if (GDKmove(b->theap->farmid, srcdir, bnme, "tail",
			 BAKDIR, bnme, "tail", true) == GDK_SUCCEED)
		t = "tail";
	else {
		GDKfree(srcdir);
		TRC_CRITICAL(GDK, "cannot make backup of %s.tail\n", nme);
		return GDK_FAIL;
	}
	GDKclrerr();
	if (GDKmove(b->theap->farmid, srcdir, bnme, "theap",
		    BAKDIR, bnme, "theap", true) != GDK_SUCCEED) {
		GDKfree(srcdir);
		TRC_CRITICAL(GDK, "cannot make backup of %s.theap\n", nme);
		return GDK_FAIL;
	}
	/* load old heaps */
	Heap h1 = *b->theap;	/* old heap */
	h1.base = NULL;
	h1.dirty = false;
	strconcat_len(h1.filename, sizeof(h1.filename), filename, ".", t, NULL);
	if (HEAPload(&h1, filename, t, false) != GDK_SUCCEED) {
		GDKfree(srcdir);
		TRC_CRITICAL(GDK, "loading old tail heap "
			     "for BAT %d failed\n", b->batCacheid);
		return GDK_FAIL;
	}
	Heap vh1 = *b->tvheap;	/* old heap */
	vh1.base = NULL;
	vh1.dirty = false;
	strconcat_len(vh1.filename, sizeof(vh1.filename), filename, ".theap", NULL);
	if (HEAPload(&vh1, filename, "theap", false) != GDK_SUCCEED) {
		GDKfree(srcdir);
		HEAPfree(&h1, false);
		TRC_CRITICAL(GDK, "loading old string heap "
			     "for BAT %d failed\n", b->batCacheid);
		return GDK_FAIL;
	}

	/* create new heaps */
	Heap *h2 = GDKmalloc(sizeof(Heap));
	Heap *vh2 = GDKmalloc(sizeof(Heap));
	if (h2 == NULL || vh2 == NULL) {
		GDKfree(h2);
		GDKfree(vh2);
		GDKfree(srcdir);
		HEAPfree(&h1, false);
		HEAPfree(&vh1, false);
		TRC_CRITICAL(GDK, "allocating new heaps "
			     "for BAT %d failed\n", b->batCacheid);
		return GDK_FAIL;
	}
	*h2 = *b->theap;
	if (HEAPalloc(h2, b->batCapacity, b->twidth, 0) != GDK_SUCCEED) {
		GDKfree(h2);
		GDKfree(vh2);
		GDKfree(srcdir);
		HEAPfree(&h1, false);
		HEAPfree(&vh1, false);
		TRC_CRITICAL(GDK, "allocating new tail heap "
			     "for BAT %d failed\n", b->batCacheid);
		return GDK_FAIL;
	}
	h2->dirty = true;
	h2->free = h1.free;

	*vh2 = *b->tvheap;
	strconcat_len(vh2->filename, sizeof(vh2->filename), nme, ".theap", NULL);
	strHeap(vh2, b->batCapacity);
	if (vh2->base == NULL) {
		GDKfree(srcdir);
		HEAPfree(&h1, false);
		HEAPfree(&vh1, false);
		HEAPfree(h2, false);
		GDKfree(h2);
		GDKfree(vh2);
		TRC_CRITICAL(GDK, "allocating new string heap "
			     "for BAT %d failed\n", b->batCacheid);
		return GDK_FAIL;
	}
	vh2->dirty = true;
	ATOMIC_INIT(&h2->refs, 1);
	ATOMIC_INIT(&vh2->refs, 1);
	Heap *ovh = b->tvheap;
	b->tvheap = vh2;
	vh2 = NULL;		/* no longer needed */
	for (BUN i = 0; i < b->batCount; i++) {
		var_t o;
		switch (b->twidth) {
		case 1:
			o = (var_t) ((uint8_t *) h1.base)[i] + GDK_VAROFFSET;
			break;
		case 2:
			o = (var_t) ((uint16_t *) h1.base)[i] + GDK_VAROFFSET;
			break;
#if SIZEOF_VAR_T == 8
		case 4:
			o = (var_t) ((uint32_t *) h1.base)[i];
			break;
#endif
		default:
			o = ((var_t *) h1.base)[i];
			break;
		}
		const char *s = vh1.base + o;
		var_t no = strPut(b, &o, s);
		if (no == 0) {
			HEAPfree(&h1, false);
			HEAPfree(&vh1, false);
			HEAPdecref(h2, false);
			HEAPdecref(b->tvheap, false);
			b->tvheap = ovh;
			GDKfree(srcdir);
			TRC_CRITICAL(GDK, "storing string value "
				     "for BAT %d failed\n", b->batCacheid);
			return GDK_FAIL;
		}
		assert(no >= GDK_VAROFFSET);
		switch (b->twidth) {
		case 1:
			no -= GDK_VAROFFSET;
			assert(no <= 0xFF);
			((uint8_t *) h2->base)[i] = (uint8_t) no;
			break;
		case 2:
			no -= GDK_VAROFFSET;
			assert(no <= 0xFFFF);
			((uint16_t *) h2->base)[i] = (uint16_t) no;
			break;
#if SIZEOF_VAR_T == 8
		case 4:
			assert(no <= 0xFFFFFFFF);
			((uint32_t *) h2->base)[i] = (uint32_t) no;
			break;
#endif
		default:
			((var_t *) h2->base)[i] = no;
			break;
		}
	}

	/* cleanup */
	HEAPfree(&h1, false);
	HEAPfree(&vh1, false);
	if (HEAPsave(h2, nme, gettailname(b), true, h2->free) != GDK_SUCCEED) {
		HEAPdecref(h2, false);
		HEAPdecref(b->tvheap, false);
		b->tvheap = ovh;
		GDKfree(srcdir);
		TRC_CRITICAL(GDK, "saving heap failed\n");
		return GDK_FAIL;
	}
	if (HEAPsave(b->tvheap, nme, "theap", true, b->tvheap->free) != GDK_SUCCEED) {
		HEAPfree(b->tvheap, false);
		b->tvheap = ovh;
		GDKfree(srcdir);
		TRC_CRITICAL(GDK, "saving string heap failed\n");
		return GDK_FAIL;
	}
	HEAPdecref(b->theap, false);
	b->theap = h2;
	HEAPfree(h2, false);
	HEAPdecref(ovh, false);
	HEAPfree(b->tvheap, false);
	GDKfree(srcdir);
	return GDK_SUCCEED;
}

static gdk_return
fixhashash(bat *hashbats, bat nhashbats)
{
	for (bat i = 0; i < nhashbats; i++) {
		bat bid = hashbats[i];
		BAT *b;
		if ((b = BBP_desc(bid)) == NULL) {
			/* not a valid BAT (shouldn't happen) */
			continue;
		}
		if (fixhashashbat(b) != GDK_SUCCEED)
			return GDK_FAIL;
	}
	return GDK_SUCCEED;
}
#endif

#ifdef GDKLIBRARY_TAILN
static gdk_return
movestrbats(void)
{
	for (bat bid = 1, nbat = (bat) ATOMIC_GET(&BBPsize); bid < nbat; bid++) {
		BAT *b = BBP_desc(bid);
		if (b == NULL) {
			/* not a valid BAT */
			continue;
		}
		if (b->ttype != TYPE_str || b->twidth == SIZEOF_VAR_T || b->batCount == 0)
			continue;
		char *oldpath = GDKfilepath(0, BATDIR, BBP_physical(b->batCacheid), "tail");
		char *newpath = GDKfilepath(0, BATDIR, b->theap->filename, NULL);
		struct stat st;
		int ret = -1;
		if (oldpath != NULL && newpath != NULL) {
<<<<<<< HEAD
			if (MT_stat(oldpath, &st) != 0 && (b->batCount == 0 || MT_stat(newpath, &st) == 0))
				ret = 0; /* old doesn't exist, but new does or bat is empty: that's ok */
			else {
				ret = MT_rename(oldpath, newpath);
				if (ret < 0)
					GDKsyserror("rename %s %s\n", oldpath, newpath);
=======
			struct stat oldst, newst;
			bool oldexist = MT_stat(oldpath, &oldst) == 0;
			bool newexist = MT_stat(newpath, &newst) == 0;
			if (newexist) {
				if (oldexist) {
					if (oldst.st_mtime > newst.st_mtime) {
						GDKerror("both %s and %s exist with %s unexpectedly newer: manual intervention required\n", oldpath, newpath, oldpath);
						ret = -1;
					} else {
						TRC_WARNING(GDK, "both %s and %s exist, removing %s\n", oldpath, newpath, oldpath);
						ret = MT_remove(oldpath);
					}
				} else {
					/* already good */
					ret = 0;
				}
			} else if (oldexist) {
				TRC_DEBUG(IO_, "rename %s to %s\n", oldpath, newpath);
				ret = MT_rename(oldpath, newpath);
			} else {
				/* neither file exists: may be ok, but
				 * will be checked later */
				ret = 0;
>>>>>>> 570345ad
			}
		}
		GDKfree(oldpath);
		GDKfree(newpath);
		if (ret == -1)
			return GDK_FAIL;
	}
	return GDK_SUCCEED;
}
#endif

static void
BBPtrim(bool aggressive)
{
	int n = 0;
	unsigned flag = BBPUNLOADING | BBPSYNCING | BBPSAVING;
	if (!aggressive)
		flag |= BBPHOT;
	for (bat bid = 1; bid < (bat) ATOMIC_GET(&BBPsize); bid++) {
		MT_lock_set(&GDKswapLock(bid));
		BAT *b = NULL;
		bool swap = false;
		if (BBP_refs(bid) == 0 &&
		    BBP_lrefs(bid) != 0 &&
		    (b = BBP_cache(bid)) != NULL &&
		    b->batSharecnt == 0 &&
		    (!BATdirty(b) || (aggressive && b->theap->storage == STORE_MMAP && (b->tvheap == NULL || b->tvheap->storage == STORE_MMAP))) &&
		    !(BBP_status(bid) & flag) /*&&
		    (BBP_status(bid) & BBPPERSISTENT ||
		    (b->batRole == PERSISTENT && BBP_lrefs(bid) == 1)) */) {
			BBP_status_on(bid, BBPUNLOADING);
			swap = true;
		}
		MT_lock_unset(&GDKswapLock(bid));
		if (swap) {
			TRC_DEBUG(BAT_, "unload and free bat %d\n", bid);
			if (BBPfree(b) != GDK_SUCCEED)
				GDKerror("unload failed for bat %d", bid);
			n++;
		}
	}
	TRC_DEBUG(BAT_, "unloaded %d bats%s\n", n, aggressive ? " (also hot)" : "");
}

static void
BBPmanager(void *dummy)
{
	(void) dummy;

	for (;;) {
		int n = 0;
		for (bat bid = 1; bid < (bat) ATOMIC_GET(&BBPsize); bid++) {
			MT_lock_set(&GDKswapLock(bid));
			if (BBP_refs(bid) == 0 && BBP_lrefs(bid) != 0) {
				n += (BBP_status(bid) & BBPHOT) != 0;
				BBP_status_off(bid, BBPHOT);
			}
			MT_lock_unset(&GDKswapLock(bid));
		}
		TRC_DEBUG(BAT_, "cleared HOT bit from %d bats\n", n);
		size_t cur = GDKvm_cursize();
		for (int i = 0, n = cur > GDK_vm_maxsize / 2 ? 1 : cur > GDK_vm_maxsize / 4 ? 10 : 100; i < n; i++) {
			MT_sleep_ms(100);
			if (GDKexiting())
				return;
		}
		BBPtrim(false);
		if (GDKexiting())
			return;
	}
}

static MT_Id manager;

gdk_return
BBPinit(void)
{
	FILE *fp = NULL;
	struct stat st;
	unsigned bbpversion = 0;
	int i;
	int lineno = 0;
#ifdef GDKLIBRARY_HASHASH
	bat *hashbats = NULL;
	bat nhashbats = 0;
#endif

	/* the maximum number of BATs allowed in the system and the
	 * size of the "physical" array are linked in a complicated
	 * manner.  The expression below shows the relationship */
	static_assert((uint64_t) N_BBPINIT * BBPINIT < (UINT64_C(1) << (3 * ((sizeof(BBP[0][0].physical) + 2) * 2 / 5))), "\"physical\" array in BBPrec is too small");
	/* similarly, the maximum number of BATs allowed also has a
	 * (somewhat simpler) relation with the size of the "bak"
	 * array */
	static_assert((uint64_t) N_BBPINIT * BBPINIT < (UINT64_C(1) << (3 * (sizeof(BBP[0][0].bak) - 5))), "\"bak\" array in BBPrec is too small");

	if (!GDKinmemory(0)) {
		str bbpdirstr, backupbbpdirstr;

		MT_lock_set(&GDKtmLock);

		if (!(bbpdirstr = GDKfilepath(0, BATDIR, "BBP", "dir"))) {
			TRC_CRITICAL(GDK, "GDKmalloc failed\n");
			MT_lock_unset(&GDKtmLock);
			return GDK_FAIL;
		}

		if (!(backupbbpdirstr = GDKfilepath(0, BAKDIR, "BBP", "dir"))) {
			GDKfree(bbpdirstr);
			TRC_CRITICAL(GDK, "GDKmalloc failed\n");
			MT_lock_unset(&GDKtmLock);
			return GDK_FAIL;
		}

		if (GDKremovedir(0, TEMPDIR) != GDK_SUCCEED) {
			GDKfree(bbpdirstr);
			GDKfree(backupbbpdirstr);
			TRC_CRITICAL(GDK, "cannot remove directory %s\n", TEMPDIR);
			MT_lock_unset(&GDKtmLock);
			return GDK_FAIL;
		}

		if (GDKremovedir(0, DELDIR) != GDK_SUCCEED) {
			GDKfree(bbpdirstr);
			GDKfree(backupbbpdirstr);
			TRC_CRITICAL(GDK, "cannot remove directory %s\n", DELDIR);
			MT_lock_unset(&GDKtmLock);
			return GDK_FAIL;
		}

		/* first move everything from SUBDIR to BAKDIR (its parent) */
		if (BBPrecover_subdir() != GDK_SUCCEED) {
			GDKfree(bbpdirstr);
			GDKfree(backupbbpdirstr);
			TRC_CRITICAL(GDK, "cannot properly recover_subdir process %s.", SUBDIR);
			MT_lock_unset(&GDKtmLock);
			return GDK_FAIL;
		}

		/* try to obtain a BBP.dir from bakdir */
		if (MT_stat(backupbbpdirstr, &st) == 0) {
			/* backup exists; *must* use it */
			if (recover_dir(0, MT_stat(bbpdirstr, &st) == 0) != GDK_SUCCEED) {
				GDKfree(bbpdirstr);
				GDKfree(backupbbpdirstr);
				MT_lock_unset(&GDKtmLock);
				goto bailout;
			}
			if ((fp = GDKfilelocate(0, "BBP", "r", "dir")) == NULL) {
				GDKfree(bbpdirstr);
				GDKfree(backupbbpdirstr);
				TRC_CRITICAL(GDK, "cannot open recovered BBP.dir.");
				MT_lock_unset(&GDKtmLock);
				return GDK_FAIL;
			}
		} else if ((fp = GDKfilelocate(0, "BBP", "r", "dir")) == NULL) {
			/* there was no BBP.dir either. Panic! try to use a
			 * BBP.bak */
			if (MT_stat(backupbbpdirstr, &st) < 0) {
				/* no BBP.bak (nor BBP.dir or BACKUP/BBP.dir):
				 * create a new one */
				TRC_DEBUG(IO_, "initializing BBP.\n");
				if (BBPdir_init() != GDK_SUCCEED) {
					GDKfree(bbpdirstr);
					GDKfree(backupbbpdirstr);
					MT_lock_unset(&GDKtmLock);
					goto bailout;
				}
			} else if (GDKmove(0, BATDIR, "BBP", "bak", BATDIR, "BBP", "dir", true) == GDK_SUCCEED)
				TRC_DEBUG(IO_, "reverting to dir saved in BBP.bak.\n");

			if ((fp = GDKfilelocate(0, "BBP", "r", "dir")) == NULL) {
				GDKsyserror("cannot open BBP.dir");
				GDKfree(bbpdirstr);
				GDKfree(backupbbpdirstr);
				MT_lock_unset(&GDKtmLock);
				goto bailout;
			}
		}
		assert(fp != NULL);
		GDKfree(bbpdirstr);
		GDKfree(backupbbpdirstr);
		MT_lock_unset(&GDKtmLock);
	}

	/* scan the BBP.dir to obtain current size */
	BBPlimit = 0;
	memset(BBP, 0, sizeof(BBP));
	ATOMIC_SET(&BBPsize, 1);

	if (GDKinmemory(0)) {
		bbpversion = GDKLIBRARY;
	} else {
		bbpversion = BBPheader(fp, &lineno);
		if (bbpversion == 0)
			return GDK_FAIL;
	}

	BBPextend(0, false);		/* allocate BBP records */

	if (!GDKinmemory(0)) {
		ATOMIC_SET(&BBPsize, 1);
		if (BBPreadEntries(fp, bbpversion, lineno
#ifdef GDKLIBRARY_HASHASH
				   , &hashbats, &nhashbats
#endif
			    ) != GDK_SUCCEED)
			return GDK_FAIL;
		fclose(fp);
	}

	MT_lock_set(&BBPnameLock);
	if (BBPinithash(0) != GDK_SUCCEED) {
		TRC_CRITICAL(GDK, "BBPinithash failed");
		MT_lock_unset(&BBPnameLock);
		return GDK_FAIL;
	}
	MT_lock_unset(&BBPnameLock);

	/* will call BBPrecover if needed */
	if (!GDKinmemory(0)) {
		MT_lock_set(&GDKtmLock);
		gdk_return rc = BBPprepare(false);
		MT_lock_unset(&GDKtmLock);
		if (rc != GDK_SUCCEED) {
			TRC_CRITICAL(GDK, "cannot properly prepare process %s.", BAKDIR);
			return rc;
		}
	}

	if (BBPcheckbats(bbpversion) != GDK_SUCCEED)
		return GDK_FAIL;

#ifdef GDKLIBRARY_TAILN
	char *needstrbatmove;
	needstrbatmove = GDKfilepath(0, BATDIR, "needstrbatmove", NULL);
	if (bbpversion <= GDKLIBRARY_TAILN) {
		/* create signal file that we need to rename string
		 * offset heaps */
		int fd = MT_open(needstrbatmove, O_WRONLY | O_CREAT);
		if (fd < 0) {
			TRC_CRITICAL(GDK, "cannot create signal file needstrbatmove.\n");
			GDKfree(needstrbatmove);
			return GDK_FAIL;
		}
		close(fd);
	} else {
		/* check signal file whether we need to rename string
		 * offset heaps */
		int fd = MT_open(needstrbatmove, O_RDONLY);
		if (fd >= 0) {
			/* yes, we do */
			close(fd);
		} else if (errno == ENOENT) {
			/* no, we don't: set var to NULL */
			GDKfree(needstrbatmove);
			needstrbatmove = NULL;
		} else {
			GDKsyserror("unexpected error opening %s\n", needstrbatmove);
			GDKfree(needstrbatmove);
			return GDK_FAIL;
		}
	}
#endif

#ifdef GDKLIBRARY_HASHASH
	if (nhashbats > 0 && fixhashash(hashbats, nhashbats) != GDK_SUCCEED)
		return GDK_FAIL;
#endif

	if (bbpversion < GDKLIBRARY && TMcommit() != GDK_SUCCEED) {
		TRC_CRITICAL(GDK, "TMcommit failed\n");
		return GDK_FAIL;
	}

#ifdef GDKLIBRARY_TAILN
	/* we rename the offset heaps after the above commit: in this
	 * version we accept both the old and new names, but we want to
	 * convert so that future versions only have the new name */
	if (needstrbatmove) {
		/* note, if renaming fails, nothing is lost: a next
		 * invocation will just try again; an older version of
		 * mserver will not work because of the TMcommit
		 * above */
		if (movestrbats() != GDK_SUCCEED) {
			GDKfree(needstrbatmove);
			return GDK_FAIL;
		}
		MT_remove(needstrbatmove);
		GDKfree(needstrbatmove);
		needstrbatmove = NULL;
	}
#endif

	/* cleanup any leftovers (must be done after BBPrecover) */
	for (i = 0; i < MAXFARMS && BBPfarms[i].dirname != NULL; i++) {
		int j;
		for (j = 0; j < i; j++) {
			/* don't clean a directory twice */
			if (BBPfarms[j].dirname &&
			    strcmp(BBPfarms[i].dirname,
				   BBPfarms[j].dirname) == 0)
				break;
		}
		if (j == i) {
			char *d = GDKfilepath(i, NULL, BATDIR, NULL);
			if (d == NULL) {
				return GDK_FAIL;
			}
			BBPdiskscan(d, strlen(d) - strlen(BATDIR));
			GDKfree(d);
		}
	}

	manager = THRcreate(BBPmanager, NULL, MT_THR_DETACHED, "BBPmanager");
	return GDK_SUCCEED;

  bailout:
	/* now it is time for real panic */
	TRC_CRITICAL(GDK, "could not write %s%cBBP.dir.", BATDIR, DIR_SEP);
	return GDK_FAIL;
}

/*
 * During the exit phase all non-persistent BATs are removed.  Upon
 * exit the status of the BBP tables is saved on disk.  This function
 * is called once and during the shutdown of the server. Since
 * shutdown may be issued from any thread (dangerous) it may lead to
 * interference in a parallel session.
 */

static int backup_files = 0, backup_dir = 0, backup_subdir = 0;

void
BBPexit(void)
{
	bat i;
	bool skipped;

	BBPlock();	/* stop all threads ever touching more descriptors */

	/* free all memory (just for leak-checking in Purify) */
	do {
		skipped = false;
		for (i = 0; i < (bat) ATOMIC_GET(&BBPsize); i++) {
			if (BBPvalid(i)) {
				BAT *b = BBP_desc(i);

				if (b) {
					if (b->batSharecnt > 0) {
						skipped = true;
						continue;
					}
					if (isVIEW(b)) {
						/* "manually"
						 * decrement parent
						 * references, since
						 * VIEWdestroy doesn't
						 * (and can't here due
						 * to locks) do it */
						bat tp = VIEWtparent(b);
						bat vtp = VIEWvtparent(b);
						if (tp) {
							BBP_desc(tp)->batSharecnt--;
							--BBP_lrefs(tp);
						}
						if (vtp) {
							BBP_desc(vtp)->batSharecnt--;
							--BBP_lrefs(vtp);
						}
						VIEWdestroy(b);
					} else {
						PROPdestroy(b);
						BATfree(b);
					}
				}
				BBP_pid(i) = 0;
				BBPuncacheit(i, true);
				if (BBP_logical(i) != BBP_bak(i))
					GDKfree(BBP_logical(i));
				BBP_logical(i) = NULL;
			}
		}
	} while (skipped);
	GDKfree(BBP_hash);
	BBP_hash = NULL;
	// these need to be NULL, otherwise no new ones get created
	backup_files = 0;
	backup_dir = 0;
	backup_subdir = 0;

}

/*
 * The routine BBPdir creates the BAT pool dictionary file.  It
 * includes some information about the current state of affair in the
 * pool.  The location in the buffer pool is saved for later use as
 * well.  This is merely done for ease of debugging and of no
 * importance to front-ends.  The tail of non-used entries is
 * reclaimed as well.
 */
static inline int
heap_entry(FILE *fp, BAT *b, BUN size)
{
	size_t free = b->theap->free;
	if (size < BUN_NONE) {
		if ((b->ttype >= 0 && ATOMstorage(b->ttype) == TYPE_msk)) {
			BUN bytes = ((size + 31) / 32) * 4;
			if (free > bytes)
				free = bytes;
		} else if (b->twidth > 0 && free / b->twidth > size)
			free = size << b->tshift;
	}
	return fprintf(fp, " %s %d %d %d " BUNFMT " " BUNFMT " " BUNFMT " "
		       BUNFMT " " OIDFMT " %zu %zu %d %" PRIu64" %" PRIu64,
		       b->ttype >= 0 ? BATatoms[b->ttype].name : ATOMunknown_name(b->ttype),
		       b->twidth,
		       b->tvarsized,
		       (unsigned short) b->tsorted |
			   ((unsigned short) b->trevsorted << 7) |
			   (((unsigned short) b->tkey & 0x01) << 8) |
		           ((unsigned short) BATtdense(b) << 9) |
			   ((unsigned short) b->tnonil << 10) |
			   ((unsigned short) b->tnil << 11),
		       b->tnokey[0] >= size || b->tnokey[1] >= size ? 0 : b->tnokey[0],
		       b->tnokey[0] >= size || b->tnokey[1] >= size ? 0 : b->tnokey[1],
		       b->tnosorted >= size ? 0 : b->tnosorted,
		       b->tnorevsorted >= size ? 0 : b->tnorevsorted,
		       b->tseqbase,
		       free,
		       b->theap->size,
		       0,
		       b->tminpos < b->hseqbase + size ? (uint64_t) b->tminpos : (uint64_t) oid_nil,
		       b->tmaxpos < b->hseqbase + size ? (uint64_t) b->tmaxpos : (uint64_t) oid_nil);
}

static inline int
vheap_entry(FILE *fp, Heap *h)
{
	if (h == NULL)
		return 0;
	return fprintf(fp, " %zu %zu %d", h->free, h->size, 0);
}

static gdk_return
new_bbpentry(FILE *fp, bat i, BUN size)
{
#ifndef NDEBUG
	assert(i > 0);
	assert(i < (bat) ATOMIC_GET(&BBPsize));
	assert(BBP_desc(i));
	assert(BBP_desc(i)->batCacheid == i);
	assert(BBP_desc(i)->batRole == PERSISTENT);
	assert(0 <= BBP_desc(i)->theap->farmid && BBP_desc(i)->theap->farmid < MAXFARMS);
	assert(BBPfarms[BBP_desc(i)->theap->farmid].roles & (1U << PERSISTENT));
	if (BBP_desc(i)->tvheap) {
		assert(0 <= BBP_desc(i)->tvheap->farmid && BBP_desc(i)->tvheap->farmid < MAXFARMS);
		assert(BBPfarms[BBP_desc(i)->tvheap->farmid].roles & (1U << PERSISTENT));
	}
#endif

	if (size > BBP_desc(i)->batCount)
		size = BBP_desc(i)->batCount;
	if (fprintf(fp, "%d %u %s %s %d " BUNFMT " " BUNFMT " " OIDFMT,
		    /* BAT info */
		    (int) i,
		    BBP_status(i) & BBPPERSISTENT,
		    BBP_logical(i),
		    BBP_physical(i),
		    BBP_desc(i)->batRestricted << 1,
		    size,
		    BBP_desc(i)->batCapacity,
		    BBP_desc(i)->hseqbase) < 0 ||
	    heap_entry(fp, BBP_desc(i), size) < 0 ||
	    vheap_entry(fp, BBP_desc(i)->tvheap) < 0 ||
	    (BBP_options(i) && fprintf(fp, " %s", BBP_options(i)) < 0) ||
	    fprintf(fp, "\n") < 0) {
		GDKsyserror("new_bbpentry: Writing BBP.dir entry failed\n");
		return GDK_FAIL;
	}

	return GDK_SUCCEED;
}

static gdk_return
BBPdir_header(FILE *f, int n, lng logno, lng transid)
{
	if (fprintf(f, "BBP.dir, GDKversion %u\n%d %d %d\nBBPsize=%d\nBBPinfo=" LLFMT " " LLFMT "\n",
		    GDKLIBRARY, SIZEOF_SIZE_T, SIZEOF_OID,
#ifdef HAVE_HGE
		    havehge ? SIZEOF_HGE :
#endif
		    SIZEOF_LNG, n, logno, transid) < 0 ||
	    ferror(f)) {
		GDKsyserror("Writing BBP.dir header failed\n");
		return GDK_FAIL;
	}
	return GDK_SUCCEED;
}

static gdk_return
BBPdir_first(bool subcommit, lng logno, lng transid,
	     FILE **obbpfp, FILE **nbbpfp)
{
	FILE *obbpf = NULL, *nbbpf = NULL;
	int n = 0;
	lng ologno, otransid;

	if (obbpfp)
		*obbpfp = NULL;
	*nbbpfp = NULL;

	if ((nbbpf = GDKfilelocate(0, "BBP", "w", "dir")) == NULL) {
		return GDK_FAIL;
	}

	if (subcommit) {
		char buf[512];

		assert(obbpfp != NULL);
		/* we need to copy the backup BBP.dir to the new, but
		 * replacing the entries for the subcommitted bats */
		if ((obbpf = GDKfileopen(0, SUBDIR, "BBP", "dir", "r")) == NULL &&
		    (obbpf = GDKfileopen(0, BAKDIR, "BBP", "dir", "r")) == NULL) {
			GDKsyserror("subcommit attempted without backup BBP.dir.");
			goto bailout;
		}
		/* read first three lines */
		if (fgets(buf, sizeof(buf), obbpf) == NULL || /* BBP.dir, GDKversion %d */
		    fgets(buf, sizeof(buf), obbpf) == NULL || /* SIZEOF_SIZE_T SIZEOF_OID SIZEOF_MAX_INT */
		    fgets(buf, sizeof(buf), obbpf) == NULL) { /* BBPsize=%d */
			GDKerror("subcommit attempted with invalid backup BBP.dir.");
			goto bailout;
		}
		/* third line contains BBPsize */
		if (sscanf(buf, "BBPsize=%d", &n) != 1) {
			GDKerror("cannot read BBPsize in backup BBP.dir.");
			goto bailout;
		}
		/* fourth line contains BBPinfo */
		if (fgets(buf, sizeof(buf), obbpf) == NULL ||
		    sscanf(buf, "BBPinfo=" LLSCN " " LLSCN, &ologno, &otransid) != 2) {
			GDKerror("cannot read BBPinfo in backup BBP.dir.");
			goto bailout;
		}
	}

	if (n < (bat) ATOMIC_GET(&BBPsize))
		n = (bat) ATOMIC_GET(&BBPsize);

	TRC_DEBUG(IO_, "writing BBP.dir (%d bats).\n", n);

	if (BBPdir_header(nbbpf, n, logno, transid) != GDK_SUCCEED) {
		goto bailout;
	}

	if (obbpfp)
		*obbpfp = obbpf;
	*nbbpfp = nbbpf;

	return GDK_SUCCEED;

  bailout:
	if (obbpf != NULL)
		fclose(obbpf);
	if (nbbpf != NULL)
		fclose(nbbpf);
	return GDK_FAIL;
}

static bat
BBPdir_step(bat bid, BUN size, int n, char *buf, size_t bufsize,
	    FILE **obbpfp, FILE *nbbpf)
{
	if (n < -1)		/* safety catch */
		return n;
	while (n >= 0 && n < bid) {
		if (n > 0 && fputs(buf, nbbpf) == EOF) {
			GDKerror("Writing BBP.dir file failed.\n");
			goto bailout;
		}
		if (fgets(buf, (int) bufsize, *obbpfp) == NULL) {
			if (ferror(*obbpfp)) {
				GDKerror("error reading backup BBP.dir.");
				goto bailout;
			}
			n = -1;
			if (fclose(*obbpfp) == EOF) {
				GDKsyserror("Closing backup BBP.dir file failed.\n");
				GDKclrerr(); /* ignore error */
			}
			*obbpfp = NULL;
		} else {
			if (sscanf(buf, "%d", &n) != 1 || n <= 0) {
				GDKerror("subcommit attempted with invalid backup BBP.dir.");
				goto bailout;
			}
		}
	}
	if (BBP_status(bid) & BBPPERSISTENT) {
		if (new_bbpentry(nbbpf, bid, size) != GDK_SUCCEED)
			goto bailout;
	}
	return n == -1 ? -1 : n == bid ? 0 : n;

  bailout:
	if (*obbpfp)
		fclose(*obbpfp);
	fclose(nbbpf);
	return -2;
}

static gdk_return
BBPdir_last(int n, char *buf, size_t bufsize, FILE *obbpf, FILE *nbbpf)
{
	if (n > 0 && fputs(buf, nbbpf) == EOF) {
		GDKerror("Writing BBP.dir file failed.\n");
		goto bailout;
	}
	while (obbpf) {
		if (fgets(buf, (int) bufsize, obbpf) == NULL) {
			if (ferror(obbpf)) {
				GDKerror("error reading backup BBP.dir.");
				goto bailout;
			}
			if (fclose(obbpf) == EOF) {
				GDKsyserror("Closing backup BBP.dir file failed.\n");
				GDKclrerr(); /* ignore error */
			}
			obbpf = NULL;
		} else {
			if (fputs(buf, nbbpf) == EOF) {
				GDKerror("Writing BBP.dir file failed.\n");
				goto bailout;
			}
		}
	}
	if (fflush(nbbpf) == EOF ||
	    (!(GDKdebug & NOSYNCMASK)
#if defined(NATIVE_WIN32)
	     && _commit(_fileno(nbbpf)) < 0
#elif defined(HAVE_FDATASYNC)
	     && fdatasync(fileno(nbbpf)) < 0
#elif defined(HAVE_FSYNC)
	     && fsync(fileno(nbbpf)) < 0
#endif
		    )) {
		GDKsyserror("Syncing BBP.dir file failed\n");
		goto bailout;
	}
	if (fclose(nbbpf) == EOF) {
		GDKsyserror("Closing BBP.dir file failed\n");
		goto bailout;
	}

	TRC_DEBUG(IO_, "end\n");

	return GDK_SUCCEED;

  bailout:
	if (obbpf != NULL)
		fclose(obbpf);
	if (nbbpf != NULL)
		fclose(nbbpf);
	return GDK_FAIL;
}

gdk_return
BBPdir_init(void)
{
	FILE *fp;
	gdk_return rc;

	rc = BBPdir_first(false, 0, 0, NULL, &fp);
	if (rc == GDK_SUCCEED)
		rc = BBPdir_last(-1, NULL, 0, NULL, fp);
	return rc;
}

/* function used for debugging */
void
BBPdump(void)
{
	size_t mem = 0, vm = 0;
	size_t cmem = 0, cvm = 0;
	int n = 0, nc = 0;

	for (bat i = 0; i < (bat) ATOMIC_GET(&BBPsize); i++) {
		if (BBP_refs(i) == 0 && BBP_lrefs(i) == 0)
			continue;
		BAT *b = BBP_desc(i);
		unsigned status = BBP_status(i);
		fprintf(stderr,
			"# %d: " ALGOOPTBATFMT " "
			"refs=%d lrefs=%d "
			"status=%u%s",
			i,
			ALGOOPTBATPAR(b),
			BBP_refs(i),
			BBP_lrefs(i),
			status,
			BBP_cache(i) ? "" : " not cached");
		if (b == NULL) {
			fprintf(stderr, ", no descriptor\n");
			continue;
		}
		if (b->batSharecnt > 0)
			fprintf(stderr, " shares=%d", b->batSharecnt);
		if (b->batDirtydesc)
			fprintf(stderr, " DirtyDesc");
		if (b->theap) {
			if (b->theap->parentid != b->batCacheid) {
				fprintf(stderr, " Theap -> %d", b->theap->parentid);
			} else {
				fprintf(stderr,
					" Theap=[%zu,%zu,f=%d]%s%s",
					b->theap->free,
					b->theap->size,
					b->theap->farmid,
					b->theap->base == NULL ? "X" : b->theap->storage == STORE_MMAP ? "M" : "",
					status & BBPSWAPPED ? "(Swapped)" : b->theap->dirty ? "(Dirty)" : "");
				if (BBP_logical(i) && BBP_logical(i)[0] == '.') {
					cmem += HEAPmemsize(b->theap);
					cvm += HEAPvmsize(b->theap);
					nc++;
				} else {
					mem += HEAPmemsize(b->theap);
					vm += HEAPvmsize(b->theap);
					n++;
				}
			}
		}
		if (b->tvheap) {
			if (b->tvheap->parentid != b->batCacheid) {
				fprintf(stderr,
					" Tvheap -> %d",
					b->tvheap->parentid);
			} else {
				fprintf(stderr,
					" Tvheap=[%zu,%zu,f=%d]%s%s",
					b->tvheap->free,
					b->tvheap->size,
					b->tvheap->farmid,
					b->tvheap->base == NULL ? "X" : b->tvheap->storage == STORE_MMAP ? "M" : "",
					b->tvheap->dirty ? "(Dirty)" : "");
				if (BBP_logical(i) && BBP_logical(i)[0] == '.') {
					cmem += HEAPmemsize(b->tvheap);
					cvm += HEAPvmsize(b->tvheap);
				} else {
					mem += HEAPmemsize(b->tvheap);
					vm += HEAPvmsize(b->tvheap);
				}
			}
		}
		if (MT_rwlock_rdtry(&b->thashlock)) {
			if (b->thash && b->thash != (Hash *) 1) {
				size_t m = HEAPmemsize(&b->thash->heaplink) + HEAPmemsize(&b->thash->heapbckt);
				size_t v = HEAPvmsize(&b->thash->heaplink) + HEAPvmsize(&b->thash->heapbckt);
				fprintf(stderr, " Thash=[%zu,%zu,f=%d/%d]", m, v,
					b->thash->heaplink.farmid,
					b->thash->heapbckt.farmid);
				if (BBP_logical(i) && BBP_logical(i)[0] == '.') {
					cmem += m;
					cvm += v;
				} else {
					mem += m;
					vm += v;
				}
			}
			MT_rwlock_rdunlock(&b->thashlock);
		}
		fprintf(stderr, " role: %s\n",
			b->batRole == PERSISTENT ? "persistent" : "transient");
	}
	fprintf(stderr,
		"# %d bats: mem=%zu, vm=%zu %d cached bats: mem=%zu, vm=%zu\n",
		n, mem, vm, nc, cmem, cvm);
	fflush(stderr);
}

/*
 * @+ BBP Readonly Interface
 *
 * These interface functions do not change the BBP tables. If they
 * only access one specific BAT, the caller must have ensured that no
 * other thread is modifying that BAT, therefore such functions do not
 * need locking.
 *
 * BBP index lookup by BAT name:
 */
static inline bat
BBP_find(const char *nme, bool lock)
{
	bat i = BBPnamecheck(nme);

	if (i != 0) {
		/* for tmp_X BATs, we already know X */
		const char *s;

		if (i >= (bat) ATOMIC_GET(&BBPsize) || (s = BBP_logical(i)) == NULL || strcmp(s, nme)) {
			i = 0;
		}
	} else if (*nme != '.') {
		/* must lock since hash-lookup traverses other BATs */
		if (lock)
			MT_lock_set(&BBPnameLock);
		for (i = BBP_hash[strHash(nme) & BBP_mask]; i; i = BBP_next(i)) {
			if (strcmp(BBP_logical(i), nme) == 0)
				break;
		}
		if (lock)
			MT_lock_unset(&BBPnameLock);
	}
	return i;
}

bat
BBPindex(const char *nme)
{
	return BBP_find(nme, true);
}

/*
 * @+ BBP Update Interface
 * Operations to insert, delete, clear, and modify BBP entries.
 * Our policy for the BBP is to provide unlocked BBP access for
 * speed, but still write operations have to be locked.
 * #ifdef DEBUG_THREADLOCAL_BATS
 * Create the shadow version (reversed) of a bat.
 *
 * An existing BAT is inserted into the BBP
 */
static inline str
BBPsubdir_recursive(str s, bat i)
{
	i >>= 6;
	if (i >= 0100) {
		s = BBPsubdir_recursive(s, i);
		*s++ = DIR_SEP;
	}
	i &= 077;
	*s++ = '0' + (i >> 3);
	*s++ = '0' + (i & 7);
	return s;
}

static inline void
BBPgetsubdir(str s, bat i)
{
	if (i >= 0100) {
		s = BBPsubdir_recursive(s, i);
	}
	*s = 0;
}

/* There are BBP_THREADMASK+1 (64) free lists, and ours (idx) is
 * empty.  Here we find a longish free list (at least 20 entries), and
 * if we can find one, we take one entry from that list.  If no long
 * enough list can be found, we create a new entry by either just
 * increasing BBPsize (up to BBPlimit) or extending the BBP (which
 * increases BBPlimit).  Every time this function is called we start
 * searching in a following free list (variable "last"). */
static gdk_return
maybeextend(int idx)
{
	int t, m;
	int n, l;
	bat i;
	static int last = 0;

	l = 0;			/* length of longest list */
	m = 0;			/* index of longest list */
	/* find a longish free list */
	for (t = 0; t <= BBP_THREADMASK && l <= 20; t++) {
		n = 0;
		for (i = BBP_free((t + last) & BBP_THREADMASK);
		     i != 0 && n <= 20;
		     i = BBP_next(i))
			n++;
		if (n > l) {
			m = (t + last) & BBP_THREADMASK;
			l = n;
		}
	}
	if (l > 20) {
		/* list is long enough, get an entry from there */
		i = BBP_free(m);
		BBP_free(m) = BBP_next(i);
		BBP_next(i) = 0;
		BBP_free(idx) = i;
	} else {
		/* let the longest list alone, get a fresh entry */
		if ((bat) ATOMIC_ADD(&BBPsize, 1) >= BBPlimit) {
			if (BBPextend(idx, true) != GDK_SUCCEED) {
				/* undo add */
				ATOMIC_SUB(&BBPsize, 1);
				/* couldn't extend; if there is any
				 * free entry, take it from the
				 * longest list after all */
				if (l > 0) {
					i = BBP_free(m);
					BBP_free(m) = BBP_next(i);
					BBP_next(i) = 0;
					BBP_free(idx) = i;
					GDKclrerr();
				} else {
					/* nothing available */
					return GDK_FAIL;
				}
			}
		} else {
			BBP_free(idx) = (bat) ATOMIC_GET(&BBPsize) - 1;
		}
	}
	last = (last + 1) & BBP_THREADMASK;
	return GDK_SUCCEED;
}

/* return new BAT id (> 0); return 0 on failure */
bat
BBPinsert(BAT *bn)
{
	MT_Id pid = MT_getpid();
	bool lock = locked_by == 0 || locked_by != pid;
	char dirname[24];
	bat i;
	int idx = threadmask(pid), len = 0;

	/* critical section: get a new BBP entry */
	if (lock) {
		MT_lock_set(&GDKcacheLock(idx));
	}

	/* find an empty slot */
	if (BBP_free(idx) <= 0) {
		/* we need to extend the BBP */
		gdk_return r = GDK_SUCCEED;
		if (lock) {
			/* we must take all locks in a consistent
			 * order so first unset the one we've already
			 * got */
			MT_lock_unset(&GDKcacheLock(idx));
			for (i = 0; i <= BBP_THREADMASK; i++)
				MT_lock_set(&GDKcacheLock(i));
		}
		MT_lock_set(&BBPnameLock);
		/* check again in case some other thread extended
		 * while we were waiting */
		if (BBP_free(idx) <= 0) {
			r = maybeextend(idx);
		}
		MT_lock_unset(&BBPnameLock);
		if (lock)
			for (i = BBP_THREADMASK; i >= 0; i--)
				if (i != idx)
					MT_lock_unset(&GDKcacheLock(i));
		if (r != GDK_SUCCEED) {
			if (lock) {
				MT_lock_unset(&GDKcacheLock(idx));
			}
			return 0;
		}
	}
	i = BBP_free(idx);
	assert(i > 0);
	BBP_free(idx) = BBP_next(i);

	if (lock) {
		MT_lock_unset(&GDKcacheLock(idx));
	}
	/* rest of the work outside the lock */

	/* fill in basic BBP fields for the new bat */

	bn->batCacheid = i;
	bn->creator_tid = MT_getpid();

	BBP_status_set(i, BBPDELETING|BBPHOT);
	BBP_cache(i) = NULL;
	BBP_desc(i) = NULL;
	BBP_refs(i) = 1;	/* new bats have 1 pin */
	BBP_lrefs(i) = 0;	/* ie. no logical refs */
	BBP_pid(i) = MT_getpid();

#ifdef HAVE_HGE
	if (bn->ttype == TYPE_hge)
		havehge = true;
#endif

	if (*BBP_bak(i) == 0)
		len = snprintf(BBP_bak(i), sizeof(BBP_bak(i)), "tmp_%o", (unsigned) i);
	if (len == -1 || len >= FILENAME_MAX) {
		GDKerror("impossible error\n");
		return 0;
	}
	BBP_logical(i) = BBP_bak(i);

	/* Keep the physical location around forever */
	if (!GDKinmemory(0) && *BBP_physical(i) == 0) {
		BBPgetsubdir(dirname, i);

		if (*dirname)	/* i.e., i >= 0100 */
			len = snprintf(BBP_physical(i), sizeof(BBP_physical(i)),
				       "%s%c%o", dirname, DIR_SEP, (unsigned) i);
		else
			len = snprintf(BBP_physical(i), sizeof(BBP_physical(i)),
				       "%o", (unsigned) i);
		if (len == -1 || len >= FILENAME_MAX)
			return 0;

		TRC_DEBUG(BAT_, "%d = new %s(%s)\n", (int) i, BBP_logical(i), ATOMname(bn->ttype));
	}

	return i;
}

gdk_return
BBPcacheit(BAT *bn, bool lock)
{
	bat i = bn->batCacheid;
	unsigned mode;

	if (lock)
		lock = locked_by == 0 || locked_by != MT_getpid();

	if (i) {
		assert(i > 0);
	} else {
		i = BBPinsert(bn);	/* bat was not previously entered */
		if (i == 0)
			return GDK_FAIL;
		if (bn->theap)
			bn->theap->parentid = i;
		if (bn->tvheap)
			bn->tvheap->parentid = i;
	}

	if (lock)
		MT_lock_set(&GDKswapLock(i));
	mode = (BBP_status(i) | BBPLOADED) & ~(BBPLOADING | BBPDELETING | BBPSWAPPED);
	BBP_desc(i) = bn;

	/* cache it! */
	BBP_cache(i) = bn;

	BBP_status_set(i, mode);

	if (lock)
		MT_lock_unset(&GDKswapLock(i));
	return GDK_SUCCEED;
}

/*
 * BBPuncacheit changes the BBP status to swapped out.  Currently only
 * used in BBPfree (bat swapped out) and BBPclear (bat destroyed
 * forever).
 */

static void
BBPuncacheit(bat i, bool unloaddesc)
{
	if (i < 0)
		i = -i;
	if (BBPcheck(i)) {
		BAT *b = BBP_desc(i);

		assert(unloaddesc || BBP_refs(i) == 0);

		if (b) {
			if (BBP_cache(i)) {
				TRC_DEBUG(BAT_, "uncache %d (%s)\n", (int) i, BBP_logical(i));

				/* clearing bits can be done without the lock */
				BBP_status_off(i, BBPLOADED);

				BBP_cache(i) = NULL;
			}
			if (unloaddesc) {
				BBP_desc(i) = NULL;
				BATdestroy(b);
			}
		}
	}
}

/*
 * @- BBPclear
 * BBPclear removes a BAT from the BBP directory forever.
 */
static inline void
bbpclear(bat i, int idx, bool lock)
{
	TRC_DEBUG(BAT_, "clear %d (%s)\n", (int) i, BBP_logical(i));
	BBPuncacheit(i, true);
	TRC_DEBUG(BAT_, "set to unloading %d\n", i);
	if (lock)
		MT_lock_set(&GDKcacheLock(idx));

	BBP_status_set(i, BBPUNLOADING);
	BBP_refs(i) = 0;
	BBP_lrefs(i) = 0;
	if (!BBPtmpcheck(BBP_logical(i))) {
		MT_lock_set(&BBPnameLock);
		BBP_delete(i);
		MT_lock_unset(&BBPnameLock);
	}
	if (BBP_logical(i) != BBP_bak(i))
		GDKfree(BBP_logical(i));
	BBP_status_set(i, 0);
	BBP_logical(i) = NULL;
	BBP_next(i) = BBP_free(idx);
	BBP_free(idx) = i;
	BBP_pid(i) = ~(MT_Id)0; /* not zero, not a valid thread id */
	if (lock)
		MT_lock_unset(&GDKcacheLock(idx));
}

void
BBPclear(bat i, bool lock)
{
	MT_Id pid = MT_getpid();

	lock &= locked_by == 0 || locked_by != pid;
	if (BBPcheck(i)) {
		bbpclear(i, threadmask(pid), lock);
	}
}

/*
 * @- BBP rename
 *
 * Each BAT has a logical name that is globally unique.
 * The batId is the same as the logical BAT name.
 *
 * The default logical name of a BAT is tmp_X, where X is the
 * batCacheid.  Apart from being globally unique, new logical bat
 * names cannot be of the form tmp_X, unless X is the batCacheid.
 *
 * Physical names consist of a directory name followed by a logical
 * name suffix.  The directory name is derived from the batCacheid,
 * and is currently organized in a hierarchy that puts max 64 bats in
 * each directory (see BBPgetsubdir).
 *
 * Concerning the physical suffix: it is almost always bat_X. This
 * saves us a whole lot of trouble, as bat_X is always unique and no
 * conflicts can occur.  Other suffixes are only supported in order
 * just for backward compatibility with old repositories (you won't
 * see them anymore in new repositories).
 */
int
BBPrename(bat bid, const char *nme)
{
	BAT *b = BBPdescriptor(bid);
	char dirname[24];
	bat tmpid = 0, i;

	if (b == NULL)
		return 0;

	if (nme == NULL) {
		if (BBP_bak(bid)[0] == 0 &&
		    snprintf(BBP_bak(bid), sizeof(BBP_bak(bid)), "tmp_%o", (unsigned) bid) >= (int) sizeof(BBP_bak(bid))) {
			/* cannot happen */
			TRC_CRITICAL(GDK, "BBP default filename too long\n");
			return BBPRENAME_LONG;
		}
		nme = BBP_bak(bid);
	}

	/* If name stays same, do nothing */
	if (BBP_logical(bid) && strcmp(BBP_logical(bid), nme) == 0)
		return 0;

	BBPgetsubdir(dirname, bid);

	if ((tmpid = BBPnamecheck(nme)) && tmpid != bid) {
		GDKerror("illegal temporary name: '%s'\n", nme);
		return BBPRENAME_ILLEGAL;
	}
	if (strlen(dirname) + strLen(nme) + 1 >= IDLENGTH) {
		GDKerror("illegal temporary name: '%s'\n", nme);
		return BBPRENAME_LONG;
	}

	MT_lock_set(&BBPnameLock);
	i = BBP_find(nme, false);
	if (i != 0) {
		MT_lock_unset(&BBPnameLock);
		GDKerror("name is in use: '%s'.\n", nme);
		return BBPRENAME_ALREADY;
	}

	char *nnme;
	if (nme == BBP_bak(bid) || strcmp(nme, BBP_bak(bid)) == 0) {
		nnme = BBP_bak(bid);
	} else {
		nnme = GDKstrdup(nme);
		if (nnme == NULL) {
			MT_lock_unset(&BBPnameLock);
			return BBPRENAME_MEMORY;
		}
	}

	/* carry through the name change */
	if (BBP_logical(bid) && !BBPtmpcheck(BBP_logical(bid))) {
		BBP_delete(bid);
	}
	if (BBP_logical(bid) != BBP_bak(bid))
		GDKfree(BBP_logical(bid));
	BBP_logical(bid) = nnme;
	if (tmpid == 0) {
		BBP_insert(bid);
	}
	b->batDirtydesc = true;
	if (!b->batTransient) {
		bool lock = locked_by == 0 || locked_by != MT_getpid();

		if (lock)
			MT_lock_set(&GDKswapLock(i));
		BBP_status_on(bid, BBPRENAMED);
		if (lock)
			MT_lock_unset(&GDKswapLock(i));
	}
	MT_lock_unset(&BBPnameLock);
	return 0;
}

/*
 * @+ BBP swapping Policy
 * The BAT can be moved back to disk using the routine BBPfree.  It
 * frees the storage for other BATs. After this call BAT* references
 * maintained for the BAT are wrong.  We should keep track of dirty
 * unloaded BATs. They may have to be committed later on, which may
 * include reading them in again.
 *
 * BBPswappable: may this bat be unloaded?  Only real bats without
 * memory references can be unloaded.
 */
static inline void
BBPspin(bat i, const char *s, unsigned event)
{
	if (BBPcheck(i) && (BBP_status(i) & event)) {
		lng spin = LL_CONSTANT(0);

		do {
			MT_sleep_ms(KITTENNAP);
			spin++;
		} while (BBP_status(i) & event);
		TRC_DEBUG(BAT_, "%d,%s,%u: " LLFMT " loops\n", (int) i, s, event, spin);
	}
}

void
BBPcold(bat i)
{
	if (!is_bat_nil(i)) {
		BAT *b = BBP_cache(i);
		if (b == NULL)
			b = BBP_desc(i);
		if (b == NULL || b->batRole == PERSISTENT)
			BBP_status_off(i, BBPHOT);
	}
}

/* This function can fail if the input parameter (i) is incorrect
 * (unlikely), of if the bat is a view, this is a physical (not
 * logical) incref (i.e. called through BBPfix(), and it is the first
 * reference (refs was 0 and should become 1).  It can fail in this
 * case if the parent bat cannot be loaded.
 * This means the return value of BBPfix should be checked in these
 * circumstances, but not necessarily in others. */
static inline int
incref(bat i, bool logical, bool lock)
{
	int refs;
	bat tp = i, tvp = i;
	BAT *b, *pb = NULL, *pvb = NULL;
	bool load = false;

	if (!BBPcheck(i))
		return 0;

	/* Before we get the lock and before we do all sorts of
	 * things, make sure we can load the parent bats if there are
	 * any.  If we can't load them, we can still easily fail.  If
	 * this is indeed a view, but not the first physical
	 * reference, getting the parent BAT descriptor is
	 * superfluous, but not too expensive, so we do it anyway. */
	if (!logical && (b = BBP_desc(i)) != NULL) {
		MT_lock_set(&b->theaplock);
		tp = b->theap ? b->theap->parentid : i;
		tvp = b->tvheap ? b->tvheap->parentid : i;
		MT_lock_unset(&b->theaplock);
		if (tp != i) {
			pb = BATdescriptor(tp);
			if (pb == NULL)
				return 0;
		}
		if (tvp != i) {
			pvb = BATdescriptor(tvp);
			if (pvb == NULL) {
				if (pb)
					BBPunfix(pb->batCacheid);
				return 0;
			}
		}
	}

	if (lock) {
		for (;;) {
			MT_lock_set(&GDKswapLock(i));
			if (!(BBP_status(i) & (BBPUNSTABLE|BBPLOADING)))
				break;
			/* the BATs is "unstable", try again */
			MT_lock_unset(&GDKswapLock(i));
			BBPspin(i, __func__, BBPUNSTABLE|BBPLOADING);
		}
	}
	/* we have the lock */

	b = BBP_desc(i);
	if (b == NULL) {
		/* should not have happened */
		if (lock)
			MT_lock_unset(&GDKswapLock(i));
		return 0;
	}

	assert(BBP_refs(i) + BBP_lrefs(i) ||
	       BBP_status(i) & (BBPDELETED | BBPSWAPPED));
	if (logical) {
		/* parent BATs are not relevant for logical refs */
		refs = ++BBP_lrefs(i);
		BBP_pid(i) = 0;
	} else {
		assert(tp >= 0);
		refs = ++BBP_refs(i);
		unsigned flag = BBPHOT;
		if (refs == 1 && (tp != i || tvp != i)) {
			/* If this is a view, we must load the parent
			 * BATs, but we must do that outside of the
			 * lock.  Set the BBPLOADING flag so that
			 * other threads will wait until we're
			 * done. */
			flag |= BBPLOADING;
			load = true;
		}
		BBP_status_on(i, flag);
	}
	if (lock)
		MT_lock_unset(&GDKswapLock(i));

	if (load) {
		/* load the parent BATs */
		assert(!logical);
		if (tp != i) {
			assert(pb != NULL);
			/* load being set implies there is no other
			 * thread that has access to this bat, but the
			 * parent is a different matter */
			MT_lock_set(&pb->theaplock);
			if (b->theap != pb->theap) {
				HEAPincref(pb->theap);
				HEAPdecref(b->theap, false);
				b->theap = pb->theap;
			}
			MT_lock_unset(&pb->theaplock);
		}
		/* done loading, release descriptor */
		BBP_status_off(i, BBPLOADING);
	} else if (!logical) {
		/* this wasn't the first physical reference, so undo
		 * the fixes on the parent bats */
		if (pb)
			BBPunfix(pb->batCacheid);
		if (pvb)
			BBPunfix(pvb->batCacheid);
	}
	return refs;
}

/* see comment for incref */
int
BBPfix(bat i)
{
	bool lock = locked_by == 0 || locked_by != MT_getpid();

	return incref(i, false, lock);
}

int
BBPretain(bat i)
{
	bool lock = locked_by == 0 || locked_by != MT_getpid();

	return incref(i, true, lock);
}

void
BBPshare(bat parent)
{
	bool lock = locked_by == 0 || locked_by != MT_getpid();

	assert(parent > 0);
	(void) incref(parent, true, lock);
	if (lock)
		MT_lock_set(&GDKswapLock(parent));
	++BBP_cache(parent)->batSharecnt;
	assert(BBP_refs(parent) > 0);
	if (lock)
		MT_lock_unset(&GDKswapLock(parent));
	(void) incref(parent, false, lock);
}

static inline int
decref(bat i, bool logical, bool releaseShare, bool lock, const char *func)
{
	int refs = 0, lrefs;
	bool swap = false;
	bat tp = 0, tvp = 0;
	int farmid = 0;
	BAT *b;

	if (is_bat_nil(i))
		return -1;
	assert(i > 0);
	if (BBPcheck(i) == 0)
		return -1;

	if (lock)
		MT_lock_set(&GDKswapLock(i));
	if (releaseShare) {
		assert(BBP_lrefs(i) > 0);
		if (BBP_desc(i)->batSharecnt == 0) {
			GDKerror("%s: %s does not have any shares.\n", func, BBP_logical(i));
			assert(0);
		} else {
			--BBP_desc(i)->batSharecnt;
		}
		if (lock)
			MT_lock_unset(&GDKswapLock(i));
		return refs;
	}

	while (BBP_status(i) & BBPUNLOADING) {
		if (lock)
			MT_lock_unset(&GDKswapLock(i));
		BBPspin(i, func, BBPUNLOADING);
		if (lock)
			MT_lock_set(&GDKswapLock(i));
	}

	b = BBP_cache(i);

	/* decrement references by one */
	if (logical) {
		if (BBP_lrefs(i) == 0) {
			GDKerror("%s: %s does not have logical references.\n", func, BBP_logical(i));
			assert(0);
		} else {
			refs = --BBP_lrefs(i);
		}
		/* cannot release last logical ref if still shared */
		assert(BBP_desc(i)->batSharecnt == 0 || refs > 0);
	} else {
		if (BBP_refs(i) == 0) {
			GDKerror("%s: %s does not have pointer fixes.\n", func, BBP_logical(i));
			assert(0);
		} else {
			assert(b == NULL || b->theap == NULL || BBP_refs(b->theap->parentid) > 0);
			assert(b == NULL || b->tvheap == NULL || BBP_refs(b->tvheap->parentid) > 0);
			refs = --BBP_refs(i);
			if (b && refs == 0) {
				tp = VIEWtparent(b);
				tvp = VIEWvtparent(b);
				if (tp || tvp)
					BBP_status_on(i, BBPHOT);
			}
		}
	}
	if (b) {
		MT_lock_set(&b->theaplock);
		if (b->batCount > b->batInserted && !isVIEW(b)) {
			/* if batCount is larger than batInserted and
			 * the dirty bits are off, it may be that a
			 * (sub)commit happened in parallel to an
			 * update; we must undo the turning off of the
			 * dirty bits */
			b->batDirtydesc = true;
			if (b->theap)
				b->theap->dirty = true;
			if (b->tvheap)
				b->tvheap->dirty = true;
		}
		farmid = b->theap->farmid;
		MT_lock_unset(&b->theaplock);
	}

	/* we destroy transients asap and unload persistent bats only
	 * if they have been made cold or are not dirty */
	unsigned chkflag = BBPSYNCING;
	if (GDKvm_cursize() < GDK_vm_maxsize &&
	     ((b && b->theap ? b->theap->size : 0) + (b && b->tvheap ? b->tvheap->size : 0)) < (GDK_vm_maxsize - GDKvm_cursize()) / 32)
		chkflag |= BBPHOT;
	if (BBP_refs(i) > 0 ||
	    (BBP_lrefs(i) > 0 &&
	     (b == NULL ||
	      BATdirty(b) ||
	      (BBP_status(i) & chkflag) ||
	      !(BBP_status(i) & BBPPERSISTENT) ||
	      GDKinmemory(farmid)))) {
		/* bat cannot be swapped out */
	} else if (b ? b->batSharecnt == 0 : (BBP_status(i) & BBPTMP)) {
		/* bat will be unloaded now. set the UNLOADING bit
		 * while locked so no other thread thinks it's
		 * available anymore */
		assert((BBP_status(i) & BBPUNLOADING) == 0);
		TRC_DEBUG(BAT_, "%s set to unloading BAT %d (status %u, lrefs %d)\n", func, i, BBP_status(i), BBP_lrefs(i));
		BBP_status_on(i, BBPUNLOADING);
		swap = true;
	}
	lrefs = BBP_lrefs(i);

	/* unlock before re-locking in unload; as saving a dirty
	 * persistent bat may take a long time */
	if (lock)
		MT_lock_unset(&GDKswapLock(i));

	if (swap && b != NULL) {
		if (lrefs == 0 && (BBP_status(i) & BBPDELETED) == 0) {
			/* free memory (if loaded) and delete from
			 * disk (if transient but saved) */
			BBPdestroy(b);
		} else {
			TRC_DEBUG(BAT_, "%s unload and free bat %d\n", func, i);
			/* free memory of transient */
			if (BBPfree(b) != GDK_SUCCEED)
				return -1;	/* indicate failure */
		}
	}
	if (tp)
		decref(tp, false, false, lock, func);
	if (tvp)
		decref(tvp, false, false, lock, func);
	return refs;
}

int
BBPunfix(bat i)
{
	return decref(i, false, false, true, "BBPunfix");
}

int
BBPrelease(bat i)
{
	return decref(i, true, false, true, "BBPrelease");
}

/*
 * M5 often changes the physical ref into a logical reference.  This
 * state change consist of the sequence BBPretain(b);BBPunfix(b).
 * A faster solution is given below, because it does not trigger the
 * BBP management actions, such as garbage collecting the bats.
 * [first step, initiate code change]
 */
void
BBPkeepref(bat i)
{
	if (BBPcheck(i)) {
		bool lock = locked_by == 0 || locked_by != MT_getpid();
		BAT *b;

		incref(i, true, lock);
		if ((b = BBPdescriptor(i)) != NULL) {
			BATsettrivprop(b);
			if (GDKdebug & (CHECKMASK | PROPMASK))
				BATassertProps(b);
			if (BATsetaccess(b, BAT_READ) == NULL)
				return; /* already decreffed */
		}

		assert(BBP_refs(i));
		decref(i, false, false, lock, "BBPkeepref");
	}
}

static inline void
GDKunshare(bat parent)
{
	(void) decref(parent, false, true, true, "GDKunshare");
	(void) decref(parent, true, false, true, "GDKunshare");
}

void
BBPunshare(bat parent)
{
	GDKunshare(parent);
}

/*
 * BBPreclaim is a user-exported function; the common way to destroy a
 * BAT the hard way.
 *
 * Return values:
 * -1 = bat cannot be unloaded (it has more than your own memory fix)
 *  0 = unloaded successfully
 *  1 = unload failed (due to write-to-disk failure)
 */
int
BBPreclaim(BAT *b)
{
	bat i;
	bool lock = locked_by == 0 || locked_by != MT_getpid();

	if (b == NULL)
		return -1;
	i = b->batCacheid;

	assert(BBP_refs(i) == 1);

	return decref(i, false, false, lock, "BBPreclaim") <0;
}

/*
 * BBPdescriptor checks whether BAT needs loading and does so if
 * necessary. You must have at least one fix on the BAT before calling
 * this.
 */
static BAT *
getBBPdescriptor(bat i, bool lock)
{
	bool load = false;
	BAT *b = NULL;

	assert(i > 0);
	if (!BBPcheck(i)) {
		GDKerror("BBPcheck failed for bat id %d\n", i);
		return NULL;
	}
	assert(BBP_refs(i));
	if (lock)
		MT_lock_set(&GDKswapLock(i));
	if ((b = BBP_cache(i)) == NULL || BBP_status(i) & BBPWAITING) {

		while (BBP_status(i) & BBPWAITING) {	/* wait for bat to be loaded by other thread */
			if (lock)
				MT_lock_unset(&GDKswapLock(i));
			BBPspin(i, __func__, BBPWAITING);
			if (lock)
				MT_lock_set(&GDKswapLock(i));
		}
		if (BBPvalid(i)) {
			b = BBP_cache(i);
			if (b == NULL) {
				load = true;
				TRC_DEBUG(BAT_, "set to loading BAT %d\n", i);
				BBP_status_on(i, BBPLOADING);
			}
		}
	}
	if (lock)
		MT_lock_unset(&GDKswapLock(i));
	if (load) {
		TRC_DEBUG(IO_, "load %s\n", BBP_logical(i));

		b = BATload_intern(i, lock);

		/* clearing bits can be done without the lock */
		BBP_status_off(i, BBPLOADING);
		CHECKDEBUG if (b != NULL)
			BATassertProps(b);
	}
	return b;
}

BAT *
BBPdescriptor(bat i)
{
	bool lock = locked_by == 0 || locked_by != MT_getpid();

	return getBBPdescriptor(i, lock);
}

/*
 * In BBPsave executes unlocked; it just marks the BBP_status of the
 * BAT to BBPsaving, so others that want to save or unload this BAT
 * must spin lock on the BBP_status field.
 */
gdk_return
BBPsave(BAT *b)
{
	bool lock = locked_by == 0 || locked_by != MT_getpid();
	bat bid = b->batCacheid;
	gdk_return ret = GDK_SUCCEED;

	if (BBP_lrefs(bid) == 0 || isVIEW(b) || !BATdirtydata(b)) {
		/* do nothing */
		MT_rwlock_rdlock(&b->thashlock);
		if (b->thash && b->thash != (Hash *) 1 &&
		    (b->thash->heaplink.dirty || b->thash->heapbckt.dirty))
			BAThashsave(b, (BBP_status(bid) & BBPPERSISTENT) != 0);
		MT_rwlock_rdunlock(&b->thashlock);
		return GDK_SUCCEED;
	}
	if (lock)
		MT_lock_set(&GDKswapLock(bid));

	if (BBP_status(bid) & BBPSAVING) {
		/* wait until save in other thread completes */
		if (lock)
			MT_lock_unset(&GDKswapLock(bid));
		BBPspin(bid, __func__, BBPSAVING);
	} else {
		/* save it */
		unsigned flags = BBPSAVING;

		if (DELTAdirty(b)) {
			flags |= BBPSWAPPED;
		}
		if (b->batTransient) {
			flags |= BBPTMP;
		}
		BBP_status_on(bid, flags);
		if (lock)
			MT_lock_unset(&GDKswapLock(bid));

		TRC_DEBUG(IO_, "save %s\n", BATgetId(b));

		/* do the time-consuming work unlocked */
		if (BBP_status(bid) & BBPEXISTING)
			ret = BBPbackup(b, false);
		if (ret == GDK_SUCCEED) {
			ret = BATsave(b);
		}
		/* clearing bits can be done without the lock */
		BBP_status_off(bid, BBPSAVING);
	}
	return ret;
}

/*
 * TODO merge BBPfree with BATfree? Its function is to prepare a BAT
 * for being unloaded (or even destroyed, if the BAT is not
 * persistent).
 */
static void
BBPdestroy(BAT *b)
{
	bat tp = VIEWtparent(b);
	bat vtp = VIEWvtparent(b);

	if (isVIEW(b)) {	/* a physical view */
		VIEWdestroy(b);
	} else {
		/* bats that get destroyed must unfix their atoms */
		gdk_return (*tunfix) (const void *) = BATatoms[b->ttype].atomUnfix;
		assert(b->batSharecnt == 0);
		if (tunfix) {
			BUN p, q;
			BATiter bi = bat_iterator_nolock(b);

			BATloop(b, p, q) {
				/* ignore errors */
				(void) (*tunfix)(BUNtail(bi, p));
			}
		}
		BATdelete(b);	/* handles persistent case also (file deletes) */
	}
	BBPclear(b->batCacheid, true);	/* if destroyed; de-register from BBP */

	/* parent released when completely done with child */
	if (tp)
		GDKunshare(tp);
	if (vtp)
		GDKunshare(vtp);
}

static gdk_return
BBPfree(BAT *b)
{
	bat bid = b->batCacheid, tp = VIEWtparent(b), vtp = VIEWvtparent(b);
	gdk_return ret;

	assert(bid > 0);
	assert(BBPswappable(b));

	BBP_unload_inc();
	/* write dirty BATs before being unloaded */
	ret = BBPsave(b);
	if (ret == GDK_SUCCEED) {
		if (isVIEW(b)) {	/* physical view */
			VIEWdestroy(b);
		} else {
			if (BBP_cache(bid))
				BATfree(b);	/* free memory */
		}
		BBPuncacheit(bid, false);
	}
	/* clearing bits can be done without the lock */
	TRC_DEBUG(BAT_, "turn off unloading %d\n", bid);
	BBP_status_off(bid, BBPUNLOADING);
	BBP_unload_dec();

	/* parent released when completely done with child */
	if (ret == GDK_SUCCEED && tp)
		GDKunshare(tp);
	if (ret == GDK_SUCCEED && vtp)
		GDKunshare(vtp);
	return ret;
}

/*
 * BBPquickdesc loads a BAT descriptor without loading the entire BAT,
 * of which the result be used only for a *limited* number of
 * purposes. Specifically, during the global sync/commit, we do not
 * want to load any BATs that are not already loaded, both because
 * this costs performance, and because getting into memory shortage
 * during a commit is extremely dangerous. Loading a BAT tends not to
 * be required, since the commit actions mostly involve moving some
 * pointers in the BAT descriptor.
 */
BAT *
BBPquickdesc(bat bid)
{
	BAT *b;

	if (!BBPcheck(bid)) {
		if (!is_bat_nil(bid)) {
			GDKerror("called with invalid batid.\n");
			assert(0);
		}
		return NULL;
	}
	if ((b = BBP_cache(bid)) != NULL)
		return b;	/* already cached */
	return BBP_desc(bid);
}

/*
 * @+ Global Commit
 */
static BAT *
dirty_bat(bat *i, bool subcommit)
{
	if (BBPvalid(*i)) {
		BAT *b;
		BBPspin(*i, __func__, BBPSAVING);
		b = BBP_cache(*i);
		if (b != NULL) {
			if ((BBP_status(*i) & BBPNEW) &&
			    BATcheckmodes(b, false) != GDK_SUCCEED) /* check mmap modes */
				*i = 0;	/* error */
			if ((BBP_status(*i) & BBPPERSISTENT) &&
			    (subcommit || BATdirty(b)))
				return b;	/* the bat is loaded, persistent and dirty */
		} else if (BBP_status(*i) & BBPSWAPPED) {
			b = (BAT *) BBPquickdesc(*i);
			if (b && (subcommit || b->batDirtydesc))
				return b;	/* only the desc is loaded & dirty */
		}
	}
	return NULL;
}

/*
 * @- backup-bat
 * Backup-bat moves all files of a BAT to a backup directory. Only
 * after this succeeds, it may be saved. If some failure occurs
 * halfway saving, we can thus always roll back.
 */
static gdk_return
file_move(int farmid, const char *srcdir, const char *dstdir, const char *name, const char *ext)
{
	if (GDKmove(farmid, srcdir, name, ext, dstdir, name, ext, true) == GDK_SUCCEED) {
		return GDK_SUCCEED;
	} else {
		char *path;
		struct stat st;

		path = GDKfilepath(farmid, srcdir, name, ext);
		if (path == NULL)
			return GDK_FAIL;
		if (MT_stat(path, &st)) {
			/* source file does not exist; the best
			 * recovery is to give an error but continue
			 * by considering the BAT as not saved; making
			 * sure that this time it does get saved.
			 */
			GDKsyserror("file_move: cannot stat %s\n", path);
			GDKfree(path);
			return GDK_FAIL;	/* fishy, but not fatal */
		}
		GDKfree(path);
	}
	return GDK_FAIL;
}

/* returns true if the file exists */
static bool
file_exists(int farmid, const char *dir, const char *name, const char *ext)
{
	char *path;
	struct stat st;
	int ret = -1;

	path = GDKfilepath(farmid, dir, name, ext);
	if (path) {
		ret = MT_stat(path, &st);
		TRC_DEBUG(IO_, "stat(%s) = %d\n", path, ret);
		GDKfree(path);
	}
	return (ret == 0);
}

static gdk_return
heap_move(Heap *hp, const char *srcdir, const char *dstdir, const char *nme, const char *ext)
{
	/* see doc at BATsetaccess()/gdk_bat.c for an expose on mmap
	 * heap modes */
	if (file_exists(hp->farmid, dstdir, nme, ext)) {
		/* dont overwrite heap with the committed state
		 * already in dstdir */
		return GDK_SUCCEED;
	} else if (hp->newstorage == STORE_PRIV &&
		   !file_exists(hp->farmid, srcdir, nme, ext)) {

		/* In order to prevent half-saved X.new files
		 * surviving a recover we create a dummy file in the
		 * BACKUP(dstdir) whose presence will trigger
		 * BBPrecover to remove them.  Thus, X will prevail
		 * where it otherwise wouldn't have.  If X already has
		 * a saved X.new, that one is backed up as normal.
		 */

		FILE *fp;
		long_str kill_ext;
		char *path;

		strconcat_len(kill_ext, sizeof(kill_ext), ext, ".kill", NULL);
		path = GDKfilepath(hp->farmid, dstdir, nme, kill_ext);
		if (path == NULL)
			return GDK_FAIL;
		fp = MT_fopen(path, "w");
		if (fp == NULL)
			GDKsyserror("heap_move: cannot open file %s\n", path);
		TRC_DEBUG(IO_, "open %s = %d\n", path, fp ? 0 : -1);
		GDKfree(path);

		if (fp != NULL) {
			fclose(fp);
			return GDK_SUCCEED;
		} else {
			return GDK_FAIL;
		}
	}
	return file_move(hp->farmid, srcdir, dstdir, nme, ext);
}

/*
 * @- BBPprepare
 *
 * this routine makes sure there is a BAKDIR/, and initiates one if
 * not.  For subcommits, it does the same with SUBDIR.
 *
 * It is now locked, to get proper file counters, and also to prevent
 * concurrent BBPrecovers, etc.
 *
 * backup_dir == 0 => no backup BBP.dir
 * backup_dir == 1 => BBP.dir saved in BACKUP/
 * backup_dir == 2 => BBP.dir saved in SUBCOMMIT/
 */

static gdk_return
BBPprepare(bool subcommit)
{
	bool start_subcommit;
	int set = 1 + subcommit;
	str bakdirpath, subdirpath;
	gdk_return ret = GDK_SUCCEED;

	bakdirpath = GDKfilepath(0, NULL, BAKDIR, NULL);
	subdirpath = GDKfilepath(0, NULL, SUBDIR, NULL);
	if (bakdirpath == NULL || subdirpath == NULL) {
		GDKfree(bakdirpath);
		GDKfree(subdirpath);
		return GDK_FAIL;
	}

	start_subcommit = (subcommit && backup_subdir == 0);
	if (start_subcommit) {
		/* starting a subcommit. Make sure SUBDIR and DELDIR
		 * are clean */
		ret = BBPrecover_subdir();
	}
	if (backup_files == 0) {
		backup_dir = 0;
		ret = BBPrecover(0);
		if (ret == GDK_SUCCEED) {
			if (MT_mkdir(bakdirpath) < 0 && errno != EEXIST) {
				GDKsyserror("cannot create directory %s\n", bakdirpath);
				ret = GDK_FAIL;
			}
			/* if BAKDIR already exists, don't signal error */
			TRC_DEBUG(IO_, "mkdir %s = %d\n", bakdirpath, (int) ret);
		}
	}
	if (ret == GDK_SUCCEED && start_subcommit) {
		/* make a new SUBDIR (subdir of BAKDIR) */
		if (MT_mkdir(subdirpath) < 0) {
			GDKsyserror("cannot create directory %s\n", subdirpath);
			ret = GDK_FAIL;
		}
		TRC_DEBUG(IO_, "mkdir %s = %d\n", subdirpath, (int) ret);
	}
	if (ret == GDK_SUCCEED && backup_dir != set) {
		/* a valid backup dir *must* at least contain BBP.dir */
		if ((ret = GDKmove(0, backup_dir ? BAKDIR : BATDIR, "BBP", "dir", subcommit ? SUBDIR : BAKDIR, "BBP", "dir", true)) == GDK_SUCCEED) {
			backup_dir = set;
		}
	}
	/* increase counters */
	if (ret == GDK_SUCCEED) {
		backup_subdir += subcommit;
		backup_files++;
	}
	GDKfree(bakdirpath);
	GDKfree(subdirpath);
	return ret;
}

static gdk_return
do_backup(const char *srcdir, const char *nme, const char *ext,
	  Heap *h, bool dirty, bool subcommit)
{
	gdk_return ret = GDK_SUCCEED;
	char extnew[16];
	bool istail = strncmp(ext, "tail", 4) == 0;

	if (h->wasempty) {
		return GDK_SUCCEED;
	}

	/* direct mmap is unprotected (readonly usage, or has WAL
	 * protection); however, if we're backing up for subcommit
	 * and a backup already exists in the main backup directory
	 * (see GDKupgradevarheap), move the file */
	if (subcommit) {
		strcpy_len(extnew, ext, sizeof(extnew));
		char *p = extnew + strlen(extnew) - 1;
		if (*p == 'l') {
			p++;
			p[1] = 0;
		}
		bool exists;
		for (;;) {
			exists = file_exists(h->farmid, BAKDIR, nme, extnew);
			if (exists)
				break;
			if (!istail)
				break;
			if (*p == '1')
				break;
			if (*p == '2')
				*p = '1';
#if SIZEOF_VAR_T == 8
			else if (*p != '4')
				*p = '4';
#endif
			else
				*p = '2';
		}
		if (exists &&
		    file_move(h->farmid, BAKDIR, SUBDIR, nme, extnew) != GDK_SUCCEED)
			return GDK_FAIL;
	}
	if (h->storage != STORE_MMAP) {
		/* STORE_PRIV saves into X.new files. Two cases could
		 * happen. The first is when a valid X.new exists
		 * because of an access change or a previous
		 * commit. This X.new should be backed up as
		 * usual. The second case is when X.new doesn't
		 * exist. In that case we could have half written
		 * X.new files (after a crash). To protect against
		 * these we write X.new.kill files in the backup
		 * directory (see heap_move). */
		gdk_return mvret = GDK_SUCCEED;
		bool exists;

		if (istail) {
			exists = file_exists(h->farmid, BAKDIR, nme, "tail.new") ||
#if SIZEOF_VAR_T == 8
				file_exists(h->farmid, BAKDIR, nme, "tail4.new") ||
#endif
				file_exists(h->farmid, BAKDIR, nme, "tail2.new") ||
				file_exists(h->farmid, BAKDIR, nme, "tail1.new") ||
				file_exists(h->farmid, BAKDIR, nme, "tail") ||
#if SIZEOF_VAR_T == 8
				file_exists(h->farmid, BAKDIR, nme, "tail4") ||
#endif
				file_exists(h->farmid, BAKDIR, nme, "tail2") ||
				file_exists(h->farmid, BAKDIR, nme, "tail1");
		} else {
			exists = file_exists(h->farmid, BAKDIR, nme, "theap.new") ||
				file_exists(h->farmid, BAKDIR, nme, "theap");
		}

		strconcat_len(extnew, sizeof(extnew), ext, ".new", NULL);
		if (dirty && !exists) {
			/* if the heap is dirty and there is no heap
			 * file (with or without .new extension) in
			 * the BAKDIR, move the heap (preferably with
			 * .new extension) to the correct backup
			 * directory */
			if (istail) {
				if (file_exists(h->farmid, srcdir, nme, "tail.new"))
					mvret = heap_move(h, srcdir,
							  subcommit ? SUBDIR : BAKDIR,
							  nme, "tail.new");
#if SIZEOF_VAR_T == 8
				else if (file_exists(h->farmid, srcdir, nme, "tail4.new"))
					mvret = heap_move(h, srcdir,
							  subcommit ? SUBDIR : BAKDIR,
							  nme, "tail4.new");
#endif
				else if (file_exists(h->farmid, srcdir, nme, "tail2.new"))
					mvret = heap_move(h, srcdir,
							  subcommit ? SUBDIR : BAKDIR,
							  nme, "tail2.new");
				else if (file_exists(h->farmid, srcdir, nme, "tail1.new"))
					mvret = heap_move(h, srcdir,
							  subcommit ? SUBDIR : BAKDIR,
							  nme, "tail1.new");
				else if (file_exists(h->farmid, srcdir, nme, "tail"))
					mvret = heap_move(h, srcdir,
							  subcommit ? SUBDIR : BAKDIR,
							  nme, "tail");
#if SIZEOF_VAR_T == 8
				else if (file_exists(h->farmid, srcdir, nme, "tail4"))
					mvret = heap_move(h, srcdir,
							  subcommit ? SUBDIR : BAKDIR,
							  nme, "tail4");
#endif
				else if (file_exists(h->farmid, srcdir, nme, "tail2"))
					mvret = heap_move(h, srcdir,
							  subcommit ? SUBDIR : BAKDIR,
							  nme, "tail2");
				else if (file_exists(h->farmid, srcdir, nme, "tail1"))
					mvret = heap_move(h, srcdir,
							  subcommit ? SUBDIR : BAKDIR,
							  nme, "tail1");
			} else if (file_exists(h->farmid, srcdir, nme, extnew))
				mvret = heap_move(h, srcdir,
						  subcommit ? SUBDIR : BAKDIR,
						  nme, extnew);
			else
				mvret = heap_move(h, srcdir,
						  subcommit ? SUBDIR : BAKDIR,
						  nme, ext);
		} else if (subcommit) {
			/* if subcommit, we may need to move an
			 * already made backup from BAKDIR to
			 * SUBDIR */
			if (file_exists(h->farmid, BAKDIR, nme, extnew))
				mvret = file_move(h->farmid, BAKDIR, SUBDIR, nme, extnew);
			else if (file_exists(h->farmid, BAKDIR, nme, ext))
				mvret = file_move(h->farmid, BAKDIR, SUBDIR, nme, ext);
		}
		/* there is a situation where the move may fail,
		 * namely if this heap was not supposed to be existing
		 * before, i.e. after a BATmaterialize on a persistent
		 * bat; as a workaround, do not complain about move
		 * failure if the source file is nonexistent
		 */
		if (mvret != GDK_SUCCEED && file_exists(h->farmid, srcdir, nme, ext)) {
			ret = GDK_FAIL;
		}
		if (subcommit &&
		    (h->storage == STORE_PRIV || h->newstorage == STORE_PRIV)) {
			long_str kill_ext;

			strconcat_len(kill_ext, sizeof(kill_ext),
				      ext, ".new.kill", NULL);
			if (file_exists(h->farmid, BAKDIR, nme, kill_ext) &&
			    file_move(h->farmid, BAKDIR, SUBDIR, nme, kill_ext) != GDK_SUCCEED) {
				ret = GDK_FAIL;
			}
		}
	}
	return ret;
}

static gdk_return
BBPbackup(BAT *b, bool subcommit)
{
	char *srcdir;
	long_str nme;
	const char *s = BBP_physical(b->batCacheid);
	size_t slen;

	if (BBPprepare(subcommit) != GDK_SUCCEED) {
		return GDK_FAIL;
	}
	if (!b->batCopiedtodisk || b->batTransient) {
		return GDK_SUCCEED;
	}
	/* determine location dir and physical suffix */
	if (!(srcdir = GDKfilepath(NOFARM, BATDIR, s, NULL)))
		goto fail;
	s = strrchr(srcdir, DIR_SEP);
	if (!s)
		goto fail;

	slen = strlen(++s);
	if (slen >= sizeof(nme))
		goto fail;
	memcpy(nme, s, slen + 1);
	srcdir[s - srcdir] = 0;

	if (b->ttype != TYPE_void &&
	    do_backup(srcdir, nme, gettailname(b), b->theap,
		      b->batDirtydesc || b->theap->dirty,
		      subcommit) != GDK_SUCCEED)
		goto fail;
	if (b->tvheap &&
	    do_backup(srcdir, nme, "theap", b->tvheap,
		      b->batDirtydesc || b->tvheap->dirty,
		      subcommit) != GDK_SUCCEED)
		goto fail;
	GDKfree(srcdir);
	return GDK_SUCCEED;
  fail:
	if(srcdir)
		GDKfree(srcdir);
	return GDK_FAIL;
}

/*
 * @+ Atomic Write
 * The atomic BBPsync() function first safeguards the old images of
 * all files to be written in BAKDIR. It then saves all files. If that
 * succeeds fully, BAKDIR is renamed to DELDIR. The rename is
 * considered an atomic action. If it succeeds, the DELDIR is removed.
 * If something fails, the pre-sync status can be obtained by moving
 * back all backed up files; this is done by BBPrecover().
 *
 * The BBP.dir is also moved into the BAKDIR.
 */
gdk_return
BBPsync(int cnt, bat *restrict subcommit, BUN *restrict sizes, lng logno, lng transid)
{
	gdk_return ret = GDK_SUCCEED;
	int t0 = 0, t1 = 0;
	str bakdir, deldir;
	const bool lock = locked_by == 0 || locked_by != MT_getpid();
	char buf[3000];
	int n = subcommit ? 0 : -1;
	FILE *obbpf, *nbbpf;

	if(!(bakdir = GDKfilepath(0, NULL, subcommit ? SUBDIR : BAKDIR, NULL)))
		return GDK_FAIL;
	if(!(deldir = GDKfilepath(0, NULL, DELDIR, NULL))) {
		GDKfree(bakdir);
		return GDK_FAIL;
	}

	TRC_DEBUG_IF(PERF) t0 = t1 = GDKms();

	ret = BBPprepare(subcommit != NULL);

	/* PHASE 1: safeguard everything in a backup-dir */
	if (ret == GDK_SUCCEED) {
		int idx = 0;

		while (++idx < cnt) {
			bat i = subcommit ? subcommit[idx] : idx;
			if (lock)
				MT_lock_set(&GDKswapLock(i));
			/* set flag that we're syncing, i.e. that we'll
			 * be between moving heap to backup dir and
			 * saving the new version, in other words, the
			 * heap may not exist in the usual location */
			BBP_status_on(i, BBPSYNCING);
			/* wait until unloading is finished before
			 * attempting to make a backup */
			while (BBP_status(i) & BBPUNLOADING) {
				if (lock)
					MT_lock_unset(&GDKswapLock(i));
				BBPspin(i, __func__, BBPUNLOADING);
				if (lock)
					MT_lock_set(&GDKswapLock(i));
			}
			BAT *b = dirty_bat(&i, subcommit != NULL);
			if (i <= 0) {
				if (lock)
					MT_lock_unset(&GDKswapLock(subcommit ? subcommit[idx] : idx));
				break;
			}
			if (BBP_status(i) & BBPEXISTING) {
				if (b != NULL) {
					if (BBPbackup(b, subcommit != NULL) != GDK_SUCCEED) {
						BBP_status_off(i, BBPSYNCING);
						if (lock)
							MT_lock_unset(&GDKswapLock(i));
						break;
					}
				} else {
					/* file has not been moved to
					 * backup dir, so no need for
					 * other threads to wait */
					BBP_status_off(i, BBPSYNCING);
				}
			} else {
				BBP_status_off(i, BBPSYNCING);
				if (subcommit && (b = BBP_desc(i)) && BBP_status(i) & BBPDELETED) {
					char o[10];
					char *f;
					snprintf(o, sizeof(o), "%o", (unsigned) b->batCacheid);
					f = GDKfilepath(b->theap->farmid, BAKDIR, o, gettailname(b));
					if (f == NULL) {
						if (lock)
							MT_lock_unset(&GDKswapLock(i));
						ret = GDK_FAIL;
						goto bailout;
					}
					if (MT_access(f, F_OK) == 0)
						file_move(b->theap->farmid, BAKDIR, SUBDIR, o, gettailname(b));
					GDKfree(f);
					f = GDKfilepath(b->theap->farmid, BAKDIR, o, "theap");
					if (f == NULL) {
						if (lock)
							MT_lock_unset(&GDKswapLock(i));
						ret = GDK_FAIL;
						goto bailout;
					}
					if (MT_access(f, F_OK) == 0)
						file_move(b->theap->farmid, BAKDIR, SUBDIR, o, "theap");
					GDKfree(f);
				}
			}
			if (lock)
				MT_lock_unset(&GDKswapLock(i));
		}
		if (idx < cnt)
			ret = GDK_FAIL;
	}
	TRC_DEBUG(PERF, "move time %d, %d files\n", (t1 = GDKms()) - t0, backup_files);

	/* PHASE 2: save the repository and write new BBP.dir file */
	if (ret == GDK_SUCCEED) {
		ret = BBPdir_first(subcommit != NULL, logno, transid,
				   &obbpf, &nbbpf);
	}

	if (ret == GDK_SUCCEED) {
		int idx = 0;

		while (++idx < cnt) {
			bat i = subcommit ? subcommit[idx] : idx;
			/* BBP_desc(i) may be NULL */
			BUN size = sizes ? sizes[idx] : BUN_NONE;

			if (BBP_status(i) & BBPPERSISTENT) {
				BAT *b = dirty_bat(&i, subcommit != NULL);
				if (i <= 0) {
					break;
				}
				if (b) {
					/* wait for BBPSAVING so that we
					 * can set it, wait for
					 * BBPUNLOADING before
					 * attempting to save */
					for (;;) {
						if (lock)
							MT_lock_set(&GDKswapLock(i));
						if (!(BBP_status(i) & (BBPSAVING|BBPUNLOADING)))
							break;
						if (lock)
							MT_lock_unset(&GDKswapLock(i));
						BBPspin(i, __func__, BBPSAVING|BBPUNLOADING);
					}
					BBP_status_on(i, BBPSAVING);
					if (lock)
						MT_lock_unset(&GDKswapLock(i));
					BATiter bi = bat_iterator(b);
					if (size > bi.count)
						size = bi.count;
					MT_rwlock_rdlock(&b->thashlock);
					ret = BATsave_locked(b, &bi, size);
					MT_rwlock_rdunlock(&b->thashlock);
					bat_iterator_end(&bi);
					BBP_status_off(i, BBPSAVING);
				}
			}
			if (ret == GDK_SUCCEED) {
				n = BBPdir_step(i, size, n, buf, sizeof(buf), &obbpf, nbbpf);
			}
			if (n == -2)
				break;
			/* we once again have a saved heap */
			BBP_status_off(i, BBPSYNCING);
		}
		if (idx < cnt)
			ret = GDK_FAIL;
	}

	TRC_DEBUG(PERF, "write time %d\n", (t0 = GDKms()) - t1);

	if (ret == GDK_SUCCEED) {
		ret = BBPdir_last(n, buf, sizeof(buf), obbpf, nbbpf);
	}

	TRC_DEBUG(PERF, "dir time %d, %d bats\n", (t1 = GDKms()) - t0, (bat) ATOMIC_GET(&BBPsize));

	if (ret == GDK_SUCCEED) {
		/* atomic switchover */
		/* this is the big one: this call determines
		 * whether the operation of this function
		 * succeeded, so no changing of ret after this
		 * call anymore */

		if (MT_rename(bakdir, deldir) < 0 &&
		    /* maybe there was an old deldir, so remove and try again */
		    (GDKremovedir(0, DELDIR) != GDK_SUCCEED ||
		     MT_rename(bakdir, deldir) < 0))
			ret = GDK_FAIL;
		if (ret != GDK_SUCCEED)
			GDKsyserror("rename(%s,%s) failed.\n", bakdir, deldir);
		TRC_DEBUG(IO_, "rename %s %s = %d\n", bakdir, deldir, (int) ret);
	}

	/* AFTERMATH */
	if (ret == GDK_SUCCEED) {
		BBPlogno = logno;	/* the new value */
		BBPtransid = transid;
		backup_files = subcommit ? (backup_files - backup_subdir) : 0;
		backup_dir = backup_subdir = 0;
		if (GDKremovedir(0, DELDIR) != GDK_SUCCEED)
			fprintf(stderr, "#BBPsync: cannot remove directory %s\n", DELDIR);
		(void) BBPprepare(false); /* (try to) remove DELDIR and set up new BAKDIR */
		if (backup_files > 1) {
			TRC_DEBUG(PERF, "backup_files %d > 1\n", backup_files);
			backup_files = 1;
		}
	}
	TRC_DEBUG(PERF, "%s (ready time %d)\n",
		  ret == GDK_SUCCEED ? "" : " failed",
		  (t0 = GDKms()) - t1);
  bailout:
	GDKfree(bakdir);
	GDKfree(deldir);
	return ret;
}

/*
 * Recovery just moves all files back to their original location. this
 * is an incremental process: if something fails, just stop with still
 * files left for moving in BACKUP/.  The recovery process can resume
 * later with the left over files.
 */
static gdk_return
force_move(int farmid, const char *srcdir, const char *dstdir, const char *name)
{
	const char *p;
	char *dstpath, *killfile;
	gdk_return ret = GDK_SUCCEED;

	if ((p = strrchr(name, '.')) != NULL && strcmp(p, ".kill") == 0) {
		/* Found a X.new.kill file, ie remove the X.new file */
		ptrdiff_t len = p - name;
		long_str srcpath;

		strncpy(srcpath, name, len);
		srcpath[len] = '\0';
		if(!(dstpath = GDKfilepath(farmid, dstdir, srcpath, NULL))) {
			return GDK_FAIL;
		}

		/* step 1: remove the X.new file that is going to be
		 * overridden by X */
		if (MT_remove(dstpath) != 0 && errno != ENOENT) {
			/* if it exists and cannot be removed, all
			 * this is going to fail */
			GDKsyserror("force_move: remove(%s)\n", dstpath);
			GDKfree(dstpath);
			return GDK_FAIL;
		}
		GDKfree(dstpath);

		/* step 2: now remove the .kill file. This one is
		 * crucial, otherwise we'll never finish recovering */
		if(!(killfile = GDKfilepath(farmid, srcdir, name, NULL))) {
			return GDK_FAIL;
		}
		if (MT_remove(killfile) != 0) {
			ret = GDK_FAIL;
			GDKsyserror("force_move: remove(%s)\n", killfile);
		}
		GDKfree(killfile);
		return ret;
	}
	/* try to rename it */
	ret = GDKmove(farmid, srcdir, name, NULL, dstdir, name, NULL, false);

	if (ret != GDK_SUCCEED) {
		char *srcpath;

		/* two legal possible causes: file exists or dir
		 * doesn't exist */
		if(!(dstpath = GDKfilepath(farmid, dstdir, name, NULL)))
			return GDK_FAIL;
		if(!(srcpath = GDKfilepath(farmid, srcdir, name, NULL))) {
			GDKfree(dstpath);
			return GDK_FAIL;
		}
		if (MT_remove(dstpath) != 0)	/* clear destination */
			ret = GDK_FAIL;
		TRC_DEBUG(IO_, "remove %s = %d\n", dstpath, (int) ret);

		(void) GDKcreatedir(dstdir); /* if fails, move will fail */
		ret = GDKmove(farmid, srcdir, name, NULL, dstdir, name, NULL, true);
		TRC_DEBUG(IO_, "link %s %s = %d\n", srcpath, dstpath, (int) ret);
		GDKfree(dstpath);
		GDKfree(srcpath);
	}
	return ret;
}

gdk_return
BBPrecover(int farmid)
{
	str bakdirpath;
	str leftdirpath;
	DIR *dirp;
	struct dirent *dent;
	long_str path, dstpath;
	bat i;
	size_t j = strlen(BATDIR);
	gdk_return ret = GDK_SUCCEED;
	bool dirseen = false;
	str dstdir;

	bakdirpath = GDKfilepath(farmid, NULL, BAKDIR, NULL);
	leftdirpath = GDKfilepath(farmid, NULL, LEFTDIR, NULL);
	if (bakdirpath == NULL || leftdirpath == NULL) {
		GDKfree(bakdirpath);
		GDKfree(leftdirpath);
		return GDK_FAIL;
	}
	dirp = opendir(bakdirpath);
	if (dirp == NULL) {
		if (errno != ENOENT)
			GDKsyserror("cannot open directory %s\n", bakdirpath);
		GDKfree(bakdirpath);
		GDKfree(leftdirpath);
		return GDK_SUCCEED;	/* nothing to do */
	}
	memcpy(dstpath, BATDIR, j);
	dstpath[j] = DIR_SEP;
	dstpath[++j] = 0;
	dstdir = dstpath + j;
	TRC_DEBUG(IO_, "start\n");

	if (MT_mkdir(leftdirpath) < 0 && errno != EEXIST) {
		GDKsyserror("cannot create directory %s\n", leftdirpath);
		closedir(dirp);
		GDKfree(bakdirpath);
		GDKfree(leftdirpath);
		return GDK_FAIL;
	}

	/* move back all files */
	while ((dent = readdir(dirp)) != NULL) {
		const char *q = strchr(dent->d_name, '.');

		if (q == dent->d_name) {
			char *fn;

			if (strcmp(dent->d_name, ".") == 0 ||
			    strcmp(dent->d_name, "..") == 0)
				continue;
			fn = GDKfilepath(farmid, BAKDIR, dent->d_name, NULL);
			if (fn) {
				int uret = MT_remove(fn);
				TRC_DEBUG(IO_, "remove %s = %d\n",
					  fn, uret);
				GDKfree(fn);
			}
			continue;
		} else if (strcmp(dent->d_name, "BBP.dir") == 0) {
			dirseen = true;
			continue;
		}
		if (q == NULL)
			q = dent->d_name + strlen(dent->d_name);
		if ((j = q - dent->d_name) + 1 > sizeof(path)) {
			/* name too long: ignore */
			continue;
		}
		strncpy(path, dent->d_name, j);
		path[j] = 0;
		if (GDKisdigit(*path)) {
			i = strtol(path, NULL, 8);
		} else {
			i = BBP_find(path, false);
			if (i < 0)
				i = -i;
		}
		if (i == 0 || i >= (bat) ATOMIC_GET(&BBPsize) || !BBPvalid(i)) {
			force_move(farmid, BAKDIR, LEFTDIR, dent->d_name);
		} else {
			BBPgetsubdir(dstdir, i);
			if (force_move(farmid, BAKDIR, dstpath, dent->d_name) != GDK_SUCCEED)
				ret = GDK_FAIL;
		}
	}
	closedir(dirp);
	if (dirseen && ret == GDK_SUCCEED) {	/* we have a saved BBP.dir; it should be moved back!! */
		struct stat st;
		char *fn;

		fn = GDKfilepath(farmid, BATDIR, "BBP", "dir");
		if (fn == NULL) {
			ret = GDK_FAIL;
		} else {
			ret = recover_dir(farmid, MT_stat(fn, &st) == 0);
			GDKfree(fn);
		}
	}

	if (ret == GDK_SUCCEED) {
		if (MT_rmdir(bakdirpath) < 0) {
			GDKsyserror("cannot remove directory %s\n", bakdirpath);
			ret = GDK_FAIL;
		}
		TRC_DEBUG(IO_, "rmdir %s = %d\n", bakdirpath, (int) ret);
	}
	if (ret != GDK_SUCCEED)
		GDKerror("recovery failed.\n");

	TRC_DEBUG(IO_, "end\n");
	GDKfree(bakdirpath);
	GDKfree(leftdirpath);
	return ret;
}

/*
 * SUBDIR recovery is quite mindlessly moving all files back to the
 * parent (BAKDIR).  We do recognize moving back BBP.dir and set
 * backed_up_subdir accordingly.
 */
gdk_return
BBPrecover_subdir(void)
{
	str subdirpath;
	DIR *dirp;
	struct dirent *dent;
	gdk_return ret = GDK_SUCCEED;

	subdirpath = GDKfilepath(0, NULL, SUBDIR, NULL);
	if (subdirpath == NULL)
		return GDK_FAIL;
	dirp = opendir(subdirpath);
	if (dirp == NULL && errno != ENOENT)
		GDKsyserror("cannot open directory %s\n", subdirpath);
	GDKfree(subdirpath);
	if (dirp == NULL) {
		return GDK_SUCCEED;	/* nothing to do */
	}
	TRC_DEBUG(IO_, "start\n");

	/* move back all files */
	while ((dent = readdir(dirp)) != NULL) {
		if (dent->d_name[0] == '.')
			continue;
		ret = GDKmove(0, SUBDIR, dent->d_name, NULL, BAKDIR, dent->d_name, NULL, true);
		if (ret == GDK_SUCCEED && strcmp(dent->d_name, "BBP.dir") == 0)
			backup_dir = 1;
		if (ret != GDK_SUCCEED)
			break;
	}
	closedir(dirp);

	/* delete the directory */
	if (ret == GDK_SUCCEED) {
		ret = GDKremovedir(0, SUBDIR);
		if (backup_dir == 2) {
			TRC_DEBUG(IO_, "%s%cBBP.dir had disappeared!\n", SUBDIR, DIR_SEP);
			backup_dir = 0;
		}
	}
	TRC_DEBUG(IO_, "end = %d\n", (int) ret);

	if (ret != GDK_SUCCEED)
		GDKerror("recovery failed.\n");
	return ret;
}

/*
 * @- The diskscan
 * The BBPdiskscan routine walks through the BAT dir, cleans up
 * leftovers, and measures disk occupancy.  Leftovers are files that
 * cannot belong to a BAT. in order to establish this for [ht]heap
 * files, the BAT descriptor is loaded in order to determine whether
 * these files are still required.
 *
 * The routine gathers all bat sizes in a bat that contains bat-ids
 * and bytesizes. The return value is the number of bytes of space
 * freed.
 */
static bool
persistent_bat(bat bid)
{
	if (bid >= 0 && bid < (bat) ATOMIC_GET(&BBPsize) && BBPvalid(bid)) {
		BAT *b = BBP_cache(bid);

		if (b == NULL || b->batCopiedtodisk) {
			return true;
		}
	}
	return false;
}

static BAT *
getdesc(bat bid)
{
	BAT *b = NULL;

	if (is_bat_nil(bid))
		return NULL;
	assert(bid > 0);
	if (bid < (bat) ATOMIC_GET(&BBPsize) && BBP_logical(bid))
		b = BBP_desc(bid);
	if (b == NULL)
		BBPclear(bid, true);
	return b;
}

static bool
BBPdiskscan(const char *parent, size_t baseoff)
{
	DIR *dirp = opendir(parent);
	struct dirent *dent;
	char fullname[FILENAME_MAX];
	str dst = fullname;
	size_t dstlen = sizeof(fullname);
	const char *src = parent;

	if (dirp == NULL) {
		if (errno != ENOENT)
			GDKsyserror("cannot open directory %s\n", parent);
		return true;	/* nothing to do */
	}

	while (*src) {
		*dst++ = *src++;
		dstlen--;
	}
	if (dst > fullname && dst[-1] != DIR_SEP) {
		*dst++ = DIR_SEP;
		dstlen--;
	}

	while ((dent = readdir(dirp)) != NULL) {
		const char *p;
		bat bid;
		bool ok, delete;

		if (dent->d_name[0] == '.')
			continue;	/* ignore .dot files and directories (. ..) */

		if (strncmp(dent->d_name, "BBP.", 4) == 0 &&
		    (strcmp(parent + baseoff, BATDIR) == 0 ||
		     strncmp(parent + baseoff, BAKDIR, strlen(BAKDIR)) == 0 ||
		     strncmp(parent + baseoff, SUBDIR, strlen(SUBDIR)) == 0))
			continue;

		p = strchr(dent->d_name, '.');

		if (strlen(dent->d_name) >= dstlen) {
			/* found a file with too long a name
			   (i.e. unknown); stop pruning in this
			   subdir */
			fprintf(stderr, "unexpected file %s, leaving %s.\n", dent->d_name, parent);
			break;
		}
		strncpy(dst, dent->d_name, dstlen);
		fullname[sizeof(fullname) - 1] = 0;

		if (p == NULL && !BBPdiskscan(fullname, baseoff)) {
			/* it was a directory */
			continue;
		}

		if (p && strcmp(p + 1, "tmp") == 0) {
			delete = true;
			ok = true;
			bid = 0;
		} else {
			bid = strtol(dent->d_name, NULL, 8);
			ok = p && bid;
			delete = false;

			if (!ok || !persistent_bat(bid)) {
				delete = true;
			} else if (strncmp(p + 1, "tail", 4) == 0) {
				BAT *b = getdesc(bid);
				delete = (b == NULL || !b->ttype || !b->batCopiedtodisk);
				if (!delete) {
					if (b->ttype == TYPE_str) {
						switch (b->twidth) {
						case 1:
							delete = strcmp(p + 1, "tail1") != 0;
							break;
						case 2:
							delete = strcmp(p + 1, "tail2") != 0;
							break;
#if SIZEOF_VAR_T == 8
						case 4:
							delete = strcmp(p + 1, "tail4") != 0;
							break;
#endif
						default:
							delete = strcmp(p + 1, "tail") != 0;
							break;
						}
					} else {
						delete = strcmp(p + 1, "tail") != 0;
					}
				}
			} else if (strncmp(p + 1, "theap", 5) == 0) {
				BAT *b = getdesc(bid);
				delete = (b == NULL || !b->tvheap || !b->batCopiedtodisk);
			} else if (strncmp(p + 1, "thashl", 6) == 0 ||
				   strncmp(p + 1, "thashb", 6) == 0) {
#ifdef PERSISTENTHASH
				BAT *b = getdesc(bid);
				delete = b == NULL;
				if (!delete)
					b->thash = (Hash *) 1;
#else
				delete = true;
#endif
			} else if (strncmp(p + 1, "thash", 5) == 0) {
				/* older versions used .thash which we
				 * can simply ignore */
				delete = true;
			} else if (strncmp(p + 1, "thsh", 4) == 0) {
				/* temporary hash files which we can
				 * simply ignore */
				delete = true;
			} else if (strncmp(p + 1, "timprints", 9) == 0) {
				BAT *b = getdesc(bid);
				delete = b == NULL;
				if (!delete)
					b->timprints = (Imprints *) 1;
			} else if (strncmp(p + 1, "torderidx", 9) == 0) {
#ifdef PERSISTENTIDX
				BAT *b = getdesc(bid);
				delete = b == NULL;
				if (!delete)
					b->torderidx = (Heap *) 1;
#else
				delete = true;
#endif
			} else if (strncmp(p + 1, "new", 3) != 0) {
				ok = false;
			}
		}
		if (!ok) {
			/* found an unknown file; stop pruning in this
			 * subdir */
			fprintf(stderr, "unexpected file %s, leaving %s.\n", dent->d_name, parent);
			break;
		}
		if (delete) {
			if (MT_remove(fullname) != 0 && errno != ENOENT) {
				GDKsyserror("remove(%s)", fullname);
				continue;
			}
			TRC_DEBUG(IO_, "remove(%s) = 0\n", fullname);
		}
	}
	closedir(dirp);
	return false;
}

void
gdk_bbp_reset(void)
{
	int i;

	while (BBPlimit > 0) {
		BBPlimit -= BBPINIT;
		assert(BBPlimit >= 0);
		GDKfree(BBP[BBPlimit >> BBPINITLOG]);
		BBP[BBPlimit >> BBPINITLOG] = NULL;
	}
	ATOMIC_SET(&BBPsize, 0);
	for (i = 0; i < MAXFARMS; i++)
		GDKfree((void *) BBPfarms[i].dirname); /* loose "const" */
	memset(BBPfarms, 0, sizeof(BBPfarms));
	GDKfree(BBP_hash);
	BBP_hash = NULL;
	BBP_mask = 0;

	locked_by = 0;
	BBPunloadCnt = 0;
	backup_files = 0;
	backup_dir = 0;
	backup_subdir = 0;
}<|MERGE_RESOLUTION|>--- conflicted
+++ resolved
@@ -1297,17 +1297,8 @@
 			continue;
 		char *oldpath = GDKfilepath(0, BATDIR, BBP_physical(b->batCacheid), "tail");
 		char *newpath = GDKfilepath(0, BATDIR, b->theap->filename, NULL);
-		struct stat st;
 		int ret = -1;
 		if (oldpath != NULL && newpath != NULL) {
-<<<<<<< HEAD
-			if (MT_stat(oldpath, &st) != 0 && (b->batCount == 0 || MT_stat(newpath, &st) == 0))
-				ret = 0; /* old doesn't exist, but new does or bat is empty: that's ok */
-			else {
-				ret = MT_rename(oldpath, newpath);
-				if (ret < 0)
-					GDKsyserror("rename %s %s\n", oldpath, newpath);
-=======
 			struct stat oldst, newst;
 			bool oldexist = MT_stat(oldpath, &oldst) == 0;
 			bool newexist = MT_stat(newpath, &newst) == 0;
@@ -1331,7 +1322,6 @@
 				/* neither file exists: may be ok, but
 				 * will be checked later */
 				ret = 0;
->>>>>>> 570345ad
 			}
 		}
 		GDKfree(oldpath);
