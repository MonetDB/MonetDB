--- conflicted
+++ resolved
@@ -389,219 +389,6 @@
 static gdk_return BBPrecover_subdir(void);
 static bool BBPdiskscan(const char *, size_t);
 
-<<<<<<< HEAD
-=======
-#ifdef GDKLIBRARY_NIL_NAN
-static gdk_return
-fixfltheap(BAT *b)
-{
-	long_str filename;
-	Heap h1;		/* old heap */
-	Heap h2;		/* new heap */
-	const char *nme, *bnme;
-	char *srcdir;
-	BUN i;
-	bool nofix = true;
-
-	nme = BBP_physical(b->batCacheid);
-	srcdir = GDKfilepath(NOFARM, BATDIR, nme, NULL);
-	if (srcdir == NULL) {
-		TRC_CRITICAL(GDK, "GDKfilepath failed\n");
-		return GDK_FAIL;
-	}
-	char *s;
-	if ((s = strrchr(srcdir, DIR_SEP)) != NULL)
-		*s = 0;
-
-	if ((bnme = strrchr(nme, DIR_SEP)) != NULL)
-		bnme++;
-	else
-		bnme = nme;
-	sprintf(filename, "BACKUP%c%s", DIR_SEP, bnme);
-
-	/* we don't maintain index structures */
-	HASHdestroy(b);
-	IMPSdestroy(b);
-	OIDXdestroy(b);
-	PROPdestroy(b);
-
-	/* make backup of heap */
-	if (GDKmove(b->theap.farmid, srcdir, bnme, "tail", BAKDIR, bnme, "tail") != GDK_SUCCEED) {
-		GDKfree(srcdir);
-		TRC_CRITICAL(GDK, "cannot make backup of %s.tail\n", nme);
-		return GDK_FAIL;
-	}
-	/* load old heap */
-	h1 = b->theap;
-	strconcat_len(h1.filename, sizeof(h1.filename),
-		      filename, ".tail", NULL);
-	h1.base = NULL;
-	h1.dirty = false;
-	if (HEAPload(&h1, filename, "tail", false) != GDK_SUCCEED) {
-		GDKfree(srcdir);
-		TRC_CRITICAL(GDK, "loading old tail heap "
-			     "for BAT %d failed\n", b->batCacheid);
-		return GDK_FAIL;
-	}
-
-	/* create new heap */
-	h2 = b->theap;
-	strconcat_len(h2.filename, sizeof(h2.filename), nme, ".tail", NULL);
-	if (HEAPalloc(&h2, b->batCapacity, b->twidth) != GDK_SUCCEED) {
-		GDKfree(srcdir);
-		HEAPfree(&h1, false);
-		TRC_CRITICAL(GDK, "allocating new tail heap "
-			     "for BAT %d failed\n", b->batCacheid);
-		return GDK_FAIL;
-	}
-	h2.dirty = true;
-	h2.free = h1.free;
-
-	switch (b->ttype) {
-	case TYPE_flt: {
-		const flt *restrict o = (const flt *) h1.base;
-		flt *restrict n = (flt *) h2.base;
-
-		for (i = 0; i < b->batCount; i++) {
-			if (o[i] == GDK_flt_min) {
-				b->tnil = true;
-				n[i] = flt_nil;
-				nofix = false;
-			} else {
-				n[i] = o[i];
-			}
-		}
-		break;
-	}
-	case TYPE_dbl: {
-		const dbl *restrict o = (const dbl *) h1.base;
-		dbl *restrict n = (dbl *) h2.base;
-
-		for (i = 0; i < b->batCount; i++) {
-			if (o[i] == GDK_dbl_min) {
-				b->tnil = true;
-				n[i] = dbl_nil;
-				nofix = false;
-			} else {
-				n[i] = o[i];
-			}
-		}
-		break;
-	}
-	default: {
-		struct mbr {
-			float xmin, ymin, xmax, ymax;
-		};
-		const struct mbr *restrict o = (const struct mbr *) h1.base;
-		struct mbr *restrict n = (struct mbr *) h2.base;
-
-		assert(strcmp(ATOMunknown_name(b->ttype), "mbr") == 0);
-		assert(b->twidth == 4 * sizeof(flt));
-
-		for (i = 0; i < b->batCount; i++) {
-			if (o[i].xmin == GDK_flt_min ||
-			    o[i].xmax == GDK_flt_min ||
-			    o[i].ymin == GDK_flt_min ||
-			    o[i].ymax == GDK_flt_min) {
-				b->tnil = true;
-				n[i].xmin = n[i].xmax = n[i].ymin = n[i].ymax = flt_nil;
-				nofix = false;
-			} else {
-				n[i] = o[i];
-			}
-		}
-		break;
-	}
-	}
-
-	/* cleanup */
-	HEAPfree(&h1, false);
-	if (nofix) {
-		/* didn't fix anything, move backup back */
-		HEAPfree(&h2, true);
-		if (GDKmove(b->theap.farmid, BAKDIR, bnme, "tail", srcdir, bnme, "tail") != GDK_SUCCEED) {
-			GDKfree(srcdir);
-			TRC_CRITICAL(GDK, "cannot restore backup of %s.tail\n", nme);
-			return GDK_FAIL;
-		}
-	} else {
-		/* heap was fixed */
-		b->batDirtydesc = true;
-		if (HEAPsave(&h2, nme, "tail", true) != GDK_SUCCEED) {
-			HEAPfree(&h2, false);
-			GDKfree(srcdir);
-			TRC_CRITICAL(GDK, "saving heap failed\n");
-			return GDK_FAIL;
-		}
-		HEAPfree(&h2, false);
-		b->theap = h2;
-	}
-	GDKfree(srcdir);
-	return GDK_SUCCEED;
-}
-
-static gdk_return
-fixfloatbats(void)
-{
-	bat bid;
-	BAT *b;
-	char filename[FILENAME_MAX];
-	FILE *fp;
-	size_t len;
-	int written;
-
-	for (bid = 1; bid < (bat) ATOMIC_GET(&BBPsize); bid++) {
-		if ((b = BBP_desc(bid)) == NULL) {
-			/* not a valid BAT */
-			continue;
-		}
-		if (BBP_logical(bid) &&
-		    (len = strlen(BBP_logical(bid))) > 12 &&
-		    strcmp(BBP_logical(bid) + len - 12, "_catalog_nme") == 0) {
-			/* this is one of the files used by the
-			 * logger.  We need to communicate to the
-			 * logger that it also needs to do a
-			 * conversion.  That is done by creating a
-			 * file here based on the name of this BAT. */
-			written = snprintf(filename, sizeof(filename),
-					   "%s/%.*s_nil-nan-convert",
-					   BBPfarms[0].dirname,
-					   (int) (len - 12), BBP_logical(bid));
-			if (written == -1 || written >= FILENAME_MAX) {
-				TRC_CRITICAL(GDK, "cannot create file %s has a very large pathname\n",
-					     filename);
-				return GDK_FAIL;
-			}
-			fp = fopen(filename, "w");
-			if (fp == NULL) {
-				GDKsyserror("cannot create file %s\n",
-					    filename);
-				return GDK_FAIL;
-			}
-			fclose(fp);
-		}
-		if (b->batCount == 0 || b->tnonil) {
-			/*  no NILs to convert */
-			continue;
-		}
-		if (b->ttype < 0) {
-			const char *anme;
-
-			/* as yet unknown tail column type */
-			anme = ATOMunknown_name(b->ttype);
-			/* known string types */
-			if (strcmp(anme, "mbr") != 0)
-				continue;
-		} else if (b->ttype != TYPE_flt && b->ttype != TYPE_dbl)
-			continue;
-		if (fixfltheap(b) != GDK_SUCCEED)
-			return GDK_FAIL;
-	}
-	return GDK_SUCCEED;
-}
-#endif
-
->>>>>>> 6fb9343b
 #ifdef GDKLIBRARY_OLDDATE
 #define leapyear(y)		((y) % 4 == 0 && ((y) % 100 != 0 || (y) % 400 == 0))
 #define YEARDAYS(y)		(leapyear(y) ? 366 : 365)
