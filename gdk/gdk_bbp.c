/*
 * This Source Code Form is subject to the terms of the Mozilla Public
 * License, v. 2.0.  If a copy of the MPL was not distributed with this
 * file, You can obtain one at http://mozilla.org/MPL/2.0/.
 *
 * Copyright 2008-2015 MonetDB B.V.
 */

/*
 * @a M. L. Kersten, P. Boncz, N. J. Nes
 * @* BAT Buffer Pool (BBP)
 * The BATs created and loaded are collected in a BAT buffer pool.
 * The Bat Buffer Pool has a number of functions:
 * @table @code
 *
 * @item administration and lookup
 * The BBP is a directory which contains status information about all
 * known BATs.  This interface may be used very heavily, by
 * data-intensive applications.  To eliminate all overhead, read-only
 * access to the BBP may be done by table-lookups. The integer index
 * type for these lookups is @emph{bat}, as retrieved by
 * @emph{BBPcacheid(b)}. The @emph{bat} zero is reserved for the nil
 * bat.
 *
 * @item persistence
 * The BBP is made persistent by saving it to the dictionary file
 * called @emph{BBP.dir} in the database.
 *
 * When the number of BATs rises, having all files in one directory
 * becomes a bottleneck.  The BBP therefore implements a scheme that
 * distributes all BATs in a growing directory tree with at most 64
 * BATs stored in one node.
 *
 * @item buffer management
 * The BBP is responsible for loading and saving of BATs to disk. It
 * also contains routines to unload BATs from memory when memory
 * resources get scarce. For this purpose, it administers BAT memory
 * reference counts (to know which BATs can be unloaded) and BAT usage
 * statistics (it unloads the least recently used BATs).
 *
 * @item recovery
 * When the database is closed or during a run-time syncpoint, the
 * system tables must be written to disk in a safe way, that is immune
 * for system failures (like disk full). To do so, the BBP implements
 * an atomic commit and recovery protocol: first all files to be
 * overwritten are moved to a BACKUP/ dir. If that succeeds, the
 * writes are done. If that also fully succeeds the BACKUP/ dir is
 * renamed to DELETE_ME/ and subsequently deleted.  If not, all files
 * in BACKUP/ are moved back to their original location.
 *
 * @item unloading
 * Bats which have a logical reference (ie. a lrefs > 0) but no memory
 * reference (refcnt == 0) can be unloaded. Unloading dirty bats
 * means, moving the original (committed version) to the BACKUP/ dir
 * and saving the bat. This complicates the commit and recovery/abort
 * issues.  The commit has to check if the bat is already moved. And
 * The recovery has to always move back the files from the BACKUP/
 * dir.
 *
 * @item reference counting
 * Bats use have two kinds of references: logical and physical
 * (pointer) ones.  Both are administered with the BBPincref/BBPdecref
 * routines. For backward compatibility, we maintain BBPfix/BBPunfix
 * as shorthands for the adjusting the pointer references.
 *
 * @item share counting
 * Views use the heaps of there parent bats. To save guard this, the
 * parent has a shared counter, which is incremented and decremented
 * using BBPshare and BBPunshare. These functions make sure the parent
 * is memory resident as required because of the 'pointer' sharing.
 * @end table
 */

#include "monetdb_config.h"
#include "gdk.h"
#include "gdk_private.h"
#include "gdk_storage.h"
#include "mutils.h"
/*
 * The BBP has a fixed address, so re-allocation due to a growing BBP
 * caused by one thread does not disturb reads to the old entries by
 * another.  This is implemented using anonymous virtual memory;
 * extensions on the same address are guaranteed because a large
 * non-committed VM area is requested initially. New slots in the BBP
 * are found in O(1) by keeping a freelist that uses the 'next' field
 * in the BBPrec records.
 */
BBPrec *BBP[N_BBPINIT];		/* fixed base VM address of BBP array */
bat BBPlimit = 0;		/* current committed VM BBP array */
#ifdef ATOMIC_LOCK
static MT_Lock BBPsizeLock MT_LOCK_INITIALIZER("BBPsizeLock");
#endif
static volatile ATOMIC_TYPE BBPsize = 0; /* current used size of BBP array */

struct BBPfarm_t BBPfarms[MAXFARMS];

#define KITTENNAP 4 	/* used to suspend processing */
#define BBPNONAME "."		/* filler for no name in BBP.dir */
/*
 * The hash index uses a bucket index (int array) of size mask that is
 * tuned for perfect hashing (1 lookup). The bucket chain uses the
 * 'next' field in the BBPrec records.
 */
bat *BBP_hash = NULL;		/* BBP logical name hash buckets */
bat BBP_mask = 0;		/* number of buckets = & mask */

static void BBPspin(bat bid, const char *debug, int event);
static gdk_return BBPfree(BAT *b, const char *calledFrom);
static void BBPdestroy(BAT *b);
static void BBPuncacheit(bat bid, int unloaddesc);
static gdk_return BBPprepare(bit subcommit);
static BAT *getBBPdescriptor(bat i, int lock);
static gdk_return BBPbackup(BAT *b, bit subcommit);
static gdk_return BBPdir(int cnt, bat *subcommit);

#define BBPnamecheck(s) (BBPtmpcheck(s) ? ((s)[3] == '_' ? strtol((s) + 4, NULL, 8) : -strtol((s) + 5, NULL, 8)) : 0)

#ifdef ATOMIC_LOCK
static MT_Lock stampLock MT_LOCK_INITIALIZER("stampLock");
#endif
static volatile ATOMIC_TYPE stamp = 0;
static inline int
BBPstamp(void)
{
	return (int) ATOMIC_INC(stamp, stampLock);
}

static void
BBPsetstamp(int newstamp)
{
	ATOMIC_SET(stamp, newstamp, stampLock);
}


static void
BBP_insert(bat i)
{
	bat idx = (bat) (strHash(BBP_logical(i)) & BBP_mask);

	BBP_next(i) = BBP_hash[idx];
	BBP_hash[idx] = i;
}

static void
BBP_delete(bat i)
{
	bat *h = BBP_hash;
	const char *s = BBP_logical(i);
	bat idx = (bat) (strHash(s) & BBP_mask);

	for (h += idx; (i = *h) != 0; h = &BBP_next(i)) {
		if (strcmp(BBP_logical(i), s) == 0) {
			*h = BBP_next(i);
			break;
		}
	}
}

bat
getBBPsize(void)
{
	return (bat) ATOMIC_GET(BBPsize, BBPsizeLock);
}


/*
 * other globals
 */
#ifdef ATOMIC_LOCK
static MT_Lock BBP_curstampLock MT_LOCK_INITIALIZER("BBP_curstampLock");
#endif
static volatile ATOMIC_TYPE BBP_curstamp = 0; /* unique stamp for creation of a bat */
MT_Id BBP_notrim = ~((MT_Id) 0);	/* avoids BBPtrim when we really do not want it */
int BBP_dirty = 0;		/* BBP structures modified? */
int BBPin = 0;			/* bats loaded statistic */
int BBPout = 0;			/* bats saved statistic */

/*
 * @+ BBP Consistency and Concurrency
 * While GDK provides the basic building blocks for an ACID system, in
 * itself it is not such a system, as we this would entail too much
 * overhead that is often not needed. Hence, some consistency control
 * is left to the user. The first important user constraint is that if
 * a user updates a BAT, (s)he himself must assure that no-one else
 * accesses this BAT.
 *
 * Concerning buffer management, the BBP carries out a swapping
 * policy.  BATs are kept in memory till the memory is full. If the
 * memory is full, the malloc functions initiate BBP trim actions,
 * that unload the coldest BATs that have a zero reference count. The
 * second important user constraint is therefore that a user may only
 * manipulate live BAT data in memory if it is sure that there is at
 * least one reference count to that BAT.
 *
 * The main BBP array is protected by two locks:
 * @table @code
 * @item GDKcacheLock]
 * this lock guards the free slot management in the BBP array.  The
 * BBP operations that allocate a new slot for a new BAT
 * (@emph{BBPinit},@emph{BBPcacheit}), delete the slot of a destroyed
 * BAT (@emph{BBPreclaim}), or rename a BAT (@emph{BBPrename}), hold
 * this lock. It also protects all BAT (re)naming actions include
 * (read and write) in the hash table with BAT names.
 * @item GDKswapLock
 * this lock guards the swap (loaded/unloaded) status of the
 * BATs. Hence, all BBP routines that influence the swapping policy,
 * or actually carry out the swapping policy itself, acquire this lock
 * (e.g. @emph{BBPfix},@emph{BBPunfix}).  Note that this also means
 * that updates to the BBP_status indicator array must be protected by
 * GDKswapLock.
 *
 * To reduce contention GDKswapLock was split into multiple locks; it
 * is now an array of lock pointers which is accessed by
 * GDKswapLock(abs(bat))
 * @end table
 *
 * Routines that need both locks should first acquire the locks in the
 * GDKswapLock array (in ascending order) and then GDKcacheLock (and
 * release them in reverse order).
 *
 * To obtain maximum speed, read operations to existing elements in
 * the BBP are unguarded. As said, it is the users responsibility that
 * the BAT that is being read is not being modified. BBP update
 * actions that modify the BBP data structure itself are locked by the
 * BBP functions themselves. Hence, multiple concurrent BBP read
 * operations may be ongoing while at the same time at most one BBP
 * write operation @strong{on a different BAT} is executing.  This
 * holds for accesses to the public (quasi-) arrays @emph{BBPcache},
 * @emph{BBPstatus}, @emph{BBPrefs}, @emph{BBPlogical} and
 * @emph{BBPphysical}. These arrays are called quasi as now they are
 * actually stored together in one big BBPrec array called BBP, that
 * is allocated in anonymous VM space, so we can reallocate this
 * structure without changing the base address (a crucial feature if
 * read actions are to go on unlocked while other entries in the BBP
 * may be modified).
 */
static volatile MT_Id locked_by = 0;

#define BBP_unload_inc(bid, nme)		\
	do {					\
		MT_lock_set(&GDKunloadLock);	\
		BBPunloadCnt++;			\
		MT_lock_unset(&GDKunloadLock);	\
	} while (0)

#define BBP_unload_dec(bid, nme)		\
	do {					\
		MT_lock_set(&GDKunloadLock);	\
		--BBPunloadCnt;			\
		assert(BBPunloadCnt >= 0);	\
		MT_lock_unset(&GDKunloadLock);	\
	} while (0)

static int BBPunloadCnt = 0;
static MT_Lock GDKunloadLock MT_LOCK_INITIALIZER("GDKunloadLock");

void
BBPlock(const char *nme)
{
	int i;

	/* wait for all pending unloads to finish */
	(void) nme;
	MT_lock_set(&GDKunloadLock);
	while (BBPunloadCnt > 0) {
		MT_lock_unset(&GDKunloadLock);
		MT_sleep_ms(1);
		MT_lock_set(&GDKunloadLock);
	}

	for (i = 0; i <= BBP_THREADMASK; i++)
		MT_lock_set(&GDKtrimLock(i));
	BBP_notrim = MT_getpid();
	for (i = 0; i <= BBP_THREADMASK; i++)
		MT_lock_set(&GDKcacheLock(i));
	for (i = 0; i <= BBP_BATMASK; i++)
		MT_lock_set(&GDKswapLock(i));
	locked_by = BBP_notrim;

	MT_lock_unset(&GDKunloadLock);
}

void
BBPunlock(const char *nme)
{
	int i;

	(void) nme;
	for (i = BBP_BATMASK; i >= 0; i--)
		MT_lock_unset(&GDKswapLock(i));
	for (i = BBP_THREADMASK; i >= 0; i--)
		MT_lock_unset(&GDKcacheLock(i));
	BBP_notrim = 0;
	locked_by = 0;
	for (i = BBP_THREADMASK; i >= 0; i--)
		MT_lock_unset(&GDKtrimLock(i));
}


static void
BBPinithash(int j)
{
	bat i = (bat) ATOMIC_GET(BBPsize, BBPsizeLock);

	assert(j >= 0 && j <= BBP_THREADMASK);
	for (BBP_mask = 1; (BBP_mask << 1) <= BBPlimit; BBP_mask <<= 1)
		;
	BBP_hash = (bat *) GDKzalloc(BBP_mask * sizeof(bat));
	if (BBP_hash == NULL)
		GDKfatal("BBPinithash: cannot allocate memory\n");
	BBP_mask--;

	while (--i > 0) {
		const char *s = BBP_logical(i);

		if (s) {
			const char *sm = BBP_logical(-i);

			if (*s != '.' && BBPtmpcheck(s) == 0) {
				BBP_insert(i);
			}
			if (sm && *sm != '.' && BBPtmpcheck(sm) == 0) {
				BBP_insert(-i);
			}
		} else {
			BBP_next(i) = BBP_free(j);
			BBP_free(j) = i;
			if (++j > BBP_THREADMASK)
				j = 0;
		}
	}
}

int
BBPselectfarm(int role, int type, enum heaptype hptype)
{
	int i;

	assert(role >= 0 && role < 32);
	(void) type;		/* may use in future */
	(void) hptype;		/* may use in future */
	for (i = 0; i < MAXFARMS; i++)
		if (BBPfarms[i].dirname && BBPfarms[i].roles & (1 << role))
			return i;
	/* must be able to find farms for TRANSIENT and PERSISTENT */
	assert(role != TRANSIENT && role != PERSISTENT);
	return -1;
}

/*
 * BBPextend must take the trimlock, as it is called when other BBP
 * locks are held and it will allocate memory. This could trigger a
 * BBPtrim, causing deadlock.
 */
static void
BBPextend(int idx, int buildhash)
{
	BBP_notrim = MT_getpid();

	if ((bat) ATOMIC_GET(BBPsize, BBPsizeLock) >= N_BBPINIT * BBPINIT)
		GDKfatal("BBPextend: trying to extend BAT pool beyond the "
			 "limit (%d)\n", N_BBPINIT * BBPINIT);

	/* make sure the new size is at least BBPsize large */
	while (BBPlimit < (bat) ATOMIC_GET(BBPsize, BBPsizeLock)) {
		assert(BBP[BBPlimit >> BBPINITLOG] == NULL);
		BBP[BBPlimit >> BBPINITLOG] = GDKzalloc(BBPINIT * sizeof(BBPrec));
		if (BBP[BBPlimit >> BBPINITLOG] == NULL)
			GDKfatal("BBPextend: failed to extend BAT pool\n");
		BBPlimit += BBPINIT;
	}

	if (buildhash) {
		int i;

		GDKfree(BBP_hash);
		BBP_hash = NULL;
		for (i = 0; i <= BBP_THREADMASK; i++)
			BBP_free(i) = 0;
		BBPinithash(idx);
	}
	BBP_notrim = 0;
}

static inline str
BBPtmpname(str s, int len, bat i)
{
	int reverse = i < 0;

	if (reverse)
		i = -i;
	s[--len] = 0;
	while (i > 0) {
		s[--len] = '0' + (i & 7);
		i >>= 3;
	}
	s[--len] = '_';
	if (reverse)
		s[--len] = 'r';
	s[--len] = 'p';
	s[--len] = 'm';
	s[--len] = 't';
	return s + len;
}

static inline str
BBPphysicalname(str s, int len, bat i)
{
	s[--len] = 0;
	while (i > 0) {
		s[--len] = '0' + (i & 7);
		i >>= 3;
	}
	return s + len;
}

static gdk_return
recover_dir(int farmid, int direxists)
{
	if (direxists) {
		/* just try; don't care about these non-vital files */
		(void) GDKunlink(farmid, BATDIR, "BBP", "bak");
		(void) GDKmove(farmid, BATDIR, "BBP", "dir", BATDIR, "BBP", "bak");
	}
	return GDKmove(farmid, BAKDIR, "BBP", "dir", BATDIR, "BBP", "dir");
}

static gdk_return BBPrecover(int farmid);
static gdk_return BBPrecover_subdir(void);
static int BBPdiskscan(const char *);

#if SIZEOF_SIZE_T == 8 && SIZEOF_OID == 8
/* Convert 32-bit OIDs to 64 bits.
 * This function must be called at the end of BBPinit(), just before
 * "normal processing" starts.  All errors that happen during the
 * conversion are fatal.  This function is "safe" in the sense that
 * when it is interrupted, recovery will just start over.  No
 * permanent changes are made to the database until all string heaps
 * have been converted, and then the changes are made atomically.
 *
 * In addition to doing the conversion to all BATs with OID or STR
 * columns (the latter since the format of the string heap is
 * different for 64/32 and 64/64 configurations), we also look out for
 * the *_catalog BATs that are used by gdk_logger.  If we encounter
 * such a BAT, we create a file based on the name of that BAT
 * (i.e. using the first part of the name) to inform the logger that
 * it too needs to convert 32 bit OIDs to 64 bits.  If the process
 * here gets interrupted, the logger is never called, and if we get
 * then restarted, we just create the file again, so this process is
 * safe. */

static void
fixoidheapcolumn(BAT *b, const char *srcdir, const char *nme,
		 const char *filename, const char *headtail,
		 const char *htheap)
{
	bat bid = abs(b->batCacheid);
	Heap h1, h2;
	int *old;
	oid *new;
	BUN i;
	char *s;
	unsigned short w;
	const char *bnme;
	int ht;

	if ((bnme = strrchr(nme, DIR_SEP)) != NULL)
		bnme++;
	else
		bnme = nme;

	if (GDKmove(b->H->heap.farmid, srcdir, bnme, headtail, BAKDIR, bnme, headtail) != GDK_SUCCEED)
		GDKfatal("fixoidheap: cannot make backup of %s.%s\n", nme, headtail);

	if ((ht = b->H->type) < 0) {
		const char *anme;

		/* as yet unknown head column type */
		anme = ATOMunknown_name(ht);
		if (strcmp(anme, "url") == 0)
			b->H->type = TYPE_str;
		else if (strcmp(anme, "sqlblob") == 0 ||
			 strcmp(anme, "wkb") == 0)
			b->H->type = TYPE_int;
		else
			GDKfatal("fixoidheap: unrecognized column "
				 "type %s for BAT %d\n", anme, bid);
	}

	if (b->H->type == TYPE_str) {
		if (GDKmove(b->H->vheap->farmid, srcdir, bnme, htheap, BAKDIR, bnme, htheap) != GDK_SUCCEED)
			GDKfatal("fixoidheap: cannot make backup of %s.%s\n", nme, htheap);

		h1 = b->H->heap;
		h1.filename = NULL;
		h1.base = NULL;
		h1.dirty = 0;
		h2 = *b->H->vheap;
		h2.filename = NULL;
		h2.base = NULL;
		h2.dirty = 0;

		/* load old string heap */
		if (HEAPload(&h1, filename, headtail, 0) != GDK_SUCCEED)
			GDKfatal("fixoidheap: loading old %s heap "
				 "for BAT %d failed\n", headtail, bid);
		if (HEAPload(&h2, filename, htheap, 0) != GDK_SUCCEED)
			GDKfatal("fixoidheap: loading old string heap "
				 "for BAT %d failed\n", bid);

		/* create new string heap */
		b->H->heap.filename = GDKfilepath(NOFARM, NULL, nme, headtail);
		if (b->H->heap.filename == NULL)
			GDKfatal("fixoidheap: GDKmalloc failed\n");
		w = b->H->width; /* remember old width */
		b->H->width = 1;
		b->H->shift = 0;
		if (HEAPalloc(&b->H->heap, b->batCapacity, SIZEOF_OID) != GDK_SUCCEED)
			GDKfatal("fixoidheap: allocating new %s heap "
				 "for BAT %d failed\n", headtail, bid);

		b->H->heap.dirty = TRUE;
		b->H->vheap->filename = GDKfilepath(NOFARM, NULL, nme, htheap);
		if (b->H->vheap->filename == NULL)
			GDKfatal("fixoidheap: GDKmalloc failed\n");
		if (ATOMheap(TYPE_str, b->H->vheap, b->batCapacity) != GDK_SUCCEED)
			GDKfatal("fixoidheap: initializing new string "
				 "heap for BAT %d failed\n", bid);
		b->H->vheap->parentid = bid;

		/* do the conversion */
		b->H->heap.dirty = TRUE;
		b->H->vheap->dirty = TRUE;
		for (i = 0; i < b->batCount; i++) {
			/* s = h2.base + VarHeapVal(h1.base, i, w); */
			switch (w) {
			case 1:
				s = h2.base + (((var_t) ((unsigned char *) h1.base)[i] + ((GDK_STRHASHTABLE * sizeof(unsigned short)) >> 3)) << 3);
				break;
			case 2:
				s = h2.base + (((var_t) ((unsigned short *) h1.base)[i] + ((GDK_STRHASHTABLE * sizeof(unsigned short)) >> 3)) << 3);
				break;
			case 4:
				s = h2.base + ((var_t) ((unsigned int *) h1.base)[i] << 3);
				break;
			default:
				assert(0);
				/* cannot happen, but compiler doesn't know */
				s = NULL;
			}
			b->H->heap.free += b->H->width;
			Hputvalue(b, Hloc(b, i), s, 0);
		}
		HEAPfree(&h1, 0);
		HEAPfree(&h2, 0);
		HEAPsave(b->H->vheap, nme, htheap);
		HEAPfree(b->H->vheap, 0);
	} else {
		assert(b->H->type == TYPE_oid ||
		       (b->H->type != TYPE_void && b->H->varsized));
		h1 = b->H->heap;
		h1.filename = NULL;
		h1.base = NULL;
		h1.dirty = 0;
		h1.parentid = 0;

		/* load old heap */
		if (HEAPload(&h1, filename, headtail, 0) != GDK_SUCCEED)
			GDKfatal("fixoidheap: loading old %s heap "
				 "for BAT %d failed\n", headtail, bid);

		/* create new heap */
		b->H->heap.filename = GDKfilepath(NOFARM, NULL, nme, headtail);
		if (b->H->heap.filename == NULL)
			GDKfatal("fixoidheap: GDKmalloc failed\n");
		b->H->width = SIZEOF_OID;
		b->H->shift = 3;
		assert(b->H->width == (1 << b->H->shift));
		if (HEAPalloc(&b->H->heap, b->batCapacity, SIZEOF_OID) != GDK_SUCCEED)
			GDKfatal("fixoidheap: allocating new %s heap "
				 "for BAT %d failed\n", headtail, bid);

		b->H->heap.dirty = TRUE;
		old = (int *) h1.base + b->batFirst;
		new = (oid *) b->H->heap.base + b->batFirst;
		if (b->H->varsized)
			for (i = 0; i < b->batCount; i++)
				new[i] = (oid) old[i] << 3;
		else
			for (i = 0; i < b->batCount; i++)
				new[i] = old[i] == int_nil ? oid_nil : (oid) old[i];
		b->H->heap.free = h1.free << 1;
		HEAPfree(&h1, 0);
	}
	HEAPsave(&b->H->heap, nme, headtail);
	HEAPfree(&b->H->heap, 0);

	if (ht < 0)
		b->H->type = ht;

	return;

  bunins_failed:
	GDKfatal("fixoidheap: memory allocation failed\n");
}

static void
fixoidheap(void)
{
	bat bid;
	BATstore *bs;
	const char *nme, *bnme;
	char *srcdir;
	long_str filename;
	size_t len;
	FILE *fp;

	fprintf(stderr,
		"# upgrading database from 32 bit OIDs to 64 bit OIDs\n");
	fflush(stderr);

	for (bid = 1; bid < (bat) ATOMIC_GET(BBPsize, BBPsizeLock); bid++) {
		if ((bs = BBP_desc(bid)) == NULL)
			continue;	/* not a valid BAT */
		if (BBP_logical(bid) &&
		    (len = strlen(BBP_logical(bid))) > 8 &&
		    strcmp(BBP_logical(bid) + len - 8, "_catalog") == 0) {
			/* this is one of the files used by the
			 * logger.  We need to communicate to the
			 * logger that it also needs to do a
			 * conversion.  That is done by creating a
			 * file here based on the name of this BAT. */
			snprintf(filename, sizeof(filename),
				 "%.*s_32-64-convert",
				 (int) (len - 8), BBP_logical(bid));
			fp = fopen(filename, "w");
			if (fp == NULL)
				GDKfatal("fixoidheap: cannot create file %s\n",
					 filename);
			fclose(fp);
		}

		/* OID and (non-void) varsized columns have to be rewritten */
		if (bs->H.type != TYPE_oid &&
		    (bs->H.type == TYPE_void || !bs->H.varsized) &&
		    bs->T.type != TYPE_oid &&
		    (bs->T.type == TYPE_void || !bs->T.varsized))
			continue; /* nothing to do for this BAT */

		nme = BBP_physical(bid);
		if ((bnme = strrchr(nme, DIR_SEP)) == NULL)
			bnme = nme;
		else
			bnme++;
		sprintf(filename, "BACKUP%c%s", DIR_SEP, bnme);
		srcdir = GDKfilepath(bs->H.heap.farmid, BATDIR, nme, NULL);
		*strrchr(srcdir, DIR_SEP) = 0;

		if (bs->H.type == TYPE_oid ||
		    (bs->H.varsized && bs->H.type != TYPE_void)) {
			assert(bs->H.type != TYPE_oid || bs->H.width == 4);
			fixoidheapcolumn(&bs->B, srcdir, nme, filename, "head", "hheap");
		}
		GDKfree(srcdir);
		srcdir = GDKfilepath(bs->T.heap.farmid, BATDIR, nme, NULL);
		*strrchr(srcdir, DIR_SEP) = 0;
		if (bs->T.type == TYPE_oid ||
		    (bs->T.varsized && bs->T.type != TYPE_void)) {
			assert(bs->T.type != TYPE_oid || bs->T.width == 4);
			fixoidheapcolumn(&bs->BM, srcdir, nme, filename, "tail", "theap");
		}
		GDKfree(srcdir);
	}

	/* make permanent */
	if (TMcommit() != GDK_SUCCEED)
		GDKfatal("fixoidheap: commit failed\n");
}
#endif

/*
 * A read only BAT can be shared in a file system by reading its
 * descriptor separately.  The default src=0 is to read the full
 * BBPdir file.
 */
static int
heapinit(COLrec *col, const char *buf, int *hashash, const char *HT, int oidsize, int bbpversion, bat bid)
{
	int t;
	char type[11];
	unsigned short width;
	unsigned short var;
	unsigned short properties;
	lng nokey0;
	lng nokey1;
	lng nosorted;
	lng norevsorted;
	lng base;
	lng align;
	lng free;
	lng size;
	unsigned short storage;
	int n;

	(void) oidsize;		/* only used when SIZEOF_OID==8 */
	(void) bbpversion;	/* could be used to implement compatibility */

	norevsorted = 0; /* default for first case */
	if (sscanf(buf,
		   " %10s %hu %hu %hu %lld %lld %lld %lld %lld %lld %lld %lld %hu"
		   "%n",
		   type, &width, &var, &properties, &nokey0,
		   &nokey1, &nosorted, &norevsorted, &base,
		   &align, &free, &size, &storage,
		   &n) < 13)
		GDKfatal("BBPinit: invalid format for BBP.dir\n%s", buf);

	if (properties & ~0x0F81)
		GDKfatal("BBPinit: unknown properties are set: incompatible database\n");
	*hashash = var & 2;
	var &= ~2;
	/* silently convert chr columns to bte */
	if (strcmp(type, "chr") == 0)
		strcpy(type, "bte");
	if ((t = ATOMindex(type)) < 0)
		t = ATOMunknown_find(type);
	else if (var != (t == TYPE_void || BATatoms[t].atomPut != NULL))
		GDKfatal("BBPinit: inconsistent entry in BBP.dir: %s.varsized mismatch for BAT %d\n", HT, (int) bid);
	else if (var && t != 0 ?
		 ATOMsize(t) < width ||
		 (width != 1 && width != 2 && width != 4
#if SIZEOF_VAR_T == 8
		  && width != 8
#endif
			 ) :
		 ATOMsize(t) != width
#if SIZEOF_SIZE_T == 8 && SIZEOF_OID == 8
		 && (t != TYPE_oid || oidsize == 0 || width != oidsize)
#endif
		)
		GDKfatal("BBPinit: inconsistent entry in BBP.dir: %s.size mismatch for BAT %d\n", HT, (int) bid);
	col->type = t;
	col->width = width;
	col->varsized = var != 0;
	col->shift = ATOMelmshift(width);
	assert_shift_width(col->shift,col->width);
	col->nokey[0] = (BUN) nokey0;
	col->nokey[1] = (BUN) nokey1;
	col->sorted = (bit) ((properties & 0x0001) != 0);
	col->revsorted = (bit) ((properties & 0x0080) != 0);
	col->key = (properties & 0x0100) != 0;
	col->dense = (properties & 0x0200) != 0;
	col->nonil = (properties & 0x0400) != 0;
	col->nil = (properties & 0x0800) != 0;
	col->nosorted = (BUN) nosorted;
	col->norevsorted = (BUN) norevsorted;
	col->seq = base < 0 ? oid_nil : (oid) base;
	col->align = (oid) align;
	col->heap.free = (size_t) free;
	col->heap.size = (size_t) size;
	col->heap.base = NULL;
	col->heap.filename = NULL;
	col->heap.storage = (storage_t) storage;
	col->heap.copied = 0;
	col->heap.newstorage = (storage_t) storage;
	col->heap.farmid = BBPselectfarm(PERSISTENT, col->type, offheap);
	col->heap.dirty = 0;
	if (bbpversion <= GDKLIBRARY_INET_COMPARE && strcmp(type, "inet") == 0) {
		/* don't trust ordering information on inet columns */
		col->sorted = 0;
		col->revsorted = 0;
	}
	if (col->heap.free > col->heap.size)
		GDKfatal("BBPinit: \"free\" value larger than \"size\" in heap of bat %d\n", (int) bid);
	return n;
}

static int
vheapinit(COLrec *col, const char *buf, int hashash, bat bid)
{
	int n = 0;
	lng free, size;
	unsigned short storage;

	if (col->varsized && col->type != TYPE_void) {
		col->vheap = GDKzalloc(sizeof(Heap));
		if (col->vheap == NULL)
			GDKfatal("BBPinit: cannot allocate memory for heap.");
		if (sscanf(buf,
			   " %lld %lld %hu"
			   "%n",
			   &free, &size, &storage, &n) < 3)
			GDKfatal("BBPinit: invalid format for BBP.dir\n%s", buf);
		col->vheap->free = (size_t) free;
		col->vheap->size = (size_t) size;
		col->vheap->base = NULL;
		col->vheap->filename = NULL;
		col->vheap->storage = (storage_t) storage;
		col->vheap->copied = 0;
		col->vheap->hashash = hashash != 0;
		col->vheap->newstorage = (storage_t) storage;
		col->vheap->dirty = 0;
		col->vheap->parentid = bid;
		col->vheap->farmid = BBPselectfarm(PERSISTENT, col->type, varheap);
		if (col->vheap->free > col->vheap->size)
			GDKfatal("BBPinit: \"free\" value larger than \"size\" in var heap of bat %d\n", (int) bid);
	}
	return n;
}

static int
BBPreadEntries(FILE *fp, int *min_stamp, int *max_stamp, int oidsize, int bbpversion)
{
	bat bid = 0;
	char buf[4096];
	BATstore *bs;
	int needcommit = 0;

	/* read the BBP.dir and insert the BATs into the BBP */
	while (fgets(buf, sizeof(buf), fp) != NULL) {
		lng batid;
		unsigned short status;
		char headname[129];
		char tailname[129];
		char filename[129];
		unsigned int properties;
		int lastused;
		int nread;
		char *s, *options = NULL;
		char logical[1024];
		lng inserted, deleted, first, count, capacity;
		unsigned short map_head, map_tail, map_hheap, map_theap;
		int Hhashash, Thashash;

		if ((s = strchr(buf, '\r')) != NULL) {
			/* convert \r\n into just \n */
			if (s[1] != '\n')
				GDKfatal("BBPinit: invalid format for BBP.dir");
			*s++ = '\n';
			*s = 0;
		}

		if (sscanf(buf,
			   "%lld %hu %128s %128s %128s %d %u %lld %lld %lld %lld %lld %hu %hu %hu %hu"
			   "%n",
			   &batid, &status, headname, tailname, filename,
			   &lastused, &properties, &inserted, &deleted, &first,
			   &count, &capacity, &map_head, &map_tail, &map_hheap,
			   &map_theap,
			   &nread) < 16)
			GDKfatal("BBPinit: invalid format for BBP.dir%s", buf);

		/* convert both / and \ path separators to our own DIR_SEP */
#if DIR_SEP != '/'
		s = filename;
		while ((s = strchr(s, '/')) != NULL)
			*s++ = DIR_SEP;
#endif
#if DIR_SEP != '\\'
		s = filename;
		while ((s = strchr(s, '\\')) != NULL)
			*s++ = DIR_SEP;
#endif

		bid = (bat) batid;
		if (batid >= (lng) ATOMIC_GET(BBPsize, BBPsizeLock)) {
			ATOMIC_SET(BBPsize, (ATOMIC_TYPE) (batid + 1), BBPsizeLock);
			if ((bat) ATOMIC_GET(BBPsize, BBPsizeLock) >= BBPlimit)
				BBPextend(0, FALSE);
		}
		if (BBP_desc(bid) != NULL)
			GDKfatal("BBPinit: duplicate entry in BBP.dir.");
		bs = GDKzalloc(sizeof(BATstore));
		if (bs == NULL)
			GDKfatal("BBPinit: cannot allocate memory for BATstore.");
		bs->B.H = &bs->H;
		bs->B.T = &bs->T;
		bs->B.S = &bs->S;
		bs->B.batCacheid = bid;
		bs->BM.H = &bs->T;
		bs->BM.T = &bs->H;
		bs->BM.S = &bs->S;
		bs->BM.batCacheid = -bid;
		BATroles(&bs->B, NULL, NULL);
		bs->S.persistence = PERSISTENT;
		bs->S.copiedtodisk = 1;
		bs->S.restricted = (properties & 0x06) >> 1;
		bs->S.inserted = (BUN) inserted;
		bs->S.deleted = (BUN) deleted;
		bs->S.first = (BUN) first;
		bs->S.count = (BUN) count;
		bs->S.capacity = (BUN) capacity;
		bs->S.map_head = (char) map_head;
		bs->S.map_tail = (char) map_tail;
		bs->S.map_hheap = (char) map_hheap;
		bs->S.map_theap = (char) map_theap;

		nread += heapinit(&bs->H, buf + nread, &Hhashash, "H", oidsize, bbpversion, bid);
		nread += heapinit(&bs->T, buf + nread, &Thashash, "T", oidsize, bbpversion, bid);
		nread += vheapinit(&bs->H, buf + nread, Hhashash, bid);
		nread += vheapinit(&bs->T, buf + nread, Thashash, bid);

		if (bs->S.count > 1) {
			/* fix result of bug in BATappend not clearing
			 * revsorted property */
			if (bs->H.type == TYPE_void && bs->H.seq != oid_nil && bs->H.revsorted) {
				bs->H.revsorted = 0;
				bs->S.descdirty = 1;
				needcommit = 1;
			}
			if (bs->T.type == TYPE_void && bs->T.seq != oid_nil && bs->T.revsorted) {
				bs->T.revsorted = 0;
				bs->S.descdirty = 1;
				needcommit = 1;
			}
		}

		if (buf[nread] != '\n' && buf[nread] != ' ')
			GDKfatal("BBPinit: invalid format for BBP.dir\n%s", buf);
		if (buf[nread] == ' ')
			options = buf + nread + 1;

		BBP_desc(bid) = bs;
		BBP_status(bid) = BBPEXISTING;	/* do we need other status bits? */
		if ((s = strchr(headname, '~')) != NULL && s == headname) {
			s = BBPtmpname(logical, sizeof(logical), bid);
		} else {
			if (s)
				*s = 0;
			strncpy(logical, headname, sizeof(logical));
			s = logical;
		}
		BBP_logical(bid) = GDKstrdup(s);
		if (strcmp(tailname, BBPNONAME) != 0)
			BBP_logical(-bid) = GDKstrdup(tailname);
		else
			BBP_logical(-bid) = GDKstrdup(BBPtmpname(tailname, sizeof(tailname), -bid));
		BBP_physical(bid) = GDKstrdup(filename);
		BBP_options(bid) = NULL;
		if (options)
			BBP_options(bid) = GDKstrdup(options);
		BBP_lastused(bid) = lastused;
		if (lastused > *max_stamp)
			*max_stamp = lastused;
		if (lastused < *min_stamp)
			*min_stamp = lastused;
		BBP_refs(bid) = 0;
		BBP_lrefs(bid) = 1;	/* any BAT we encounter here is persistent, so has a logical reference */
	}
	return needcommit;
}

#ifdef HAVE_HGE
#define SIZEOF_MAX_INT SIZEOF_HGE
#else
#define SIZEOF_MAX_INT SIZEOF_LNG
#endif

static int
BBPheader(FILE *fp, oid *BBPoid, int *OIDsize)
{
	char buf[BUFSIZ];
	int sz, bbpversion, ptrsize, oidsize, intsize;
	char *s;

	if (fgets(buf, sizeof(buf), fp) == NULL) {
		GDKfatal("BBPinit: BBP.dir is empty");
	}
	if (sscanf(buf, "BBP.dir, GDKversion %d\n", &bbpversion) != 1) {
		GDKerror("BBPinit: old BBP without version number");
		GDKerror("dump the database using a compatible version,");
		GDKerror("then restore into new database using this version.\n");
		exit(1);
	}
	if (bbpversion != GDKLIBRARY &&
	    bbpversion != GDKLIBRARY_64_BIT_INT) {
		GDKfatal("BBPinit: incompatible BBP version: expected 0%o, got 0%o.", GDKLIBRARY, bbpversion);
	}
	if (fgets(buf, sizeof(buf), fp) == NULL) {
		GDKfatal("BBPinit: short BBP");
	}
	if (bbpversion <= GDKLIBRARY_64_BIT_INT) {
		if (sscanf(buf, "%d %d", &ptrsize, &oidsize) != 2) {
			GDKfatal("BBPinit: BBP.dir has incompatible format: pointer and OID sizes are missing");
		}
		intsize = SIZEOF_LNG;
	} else {
		if (sscanf(buf, "%d %d %d", &ptrsize, &oidsize, &intsize) != 3) {
			GDKfatal("BBPinit: BBP.dir has incompatible format: pointer, OID, and max. integer sizes are missing");
		}
	}
	if (ptrsize != SIZEOF_SIZE_T || oidsize != SIZEOF_OID) {
#if SIZEOF_SIZE_T == 8 && SIZEOF_OID == 8
		if (ptrsize != SIZEOF_SIZE_T || oidsize != SIZEOF_INT)
#endif
		GDKfatal("BBPinit: database created with incompatible server:\n"
			 "expected pointer size %d, got %d, expected OID size %d, got %d.",
			 SIZEOF_SIZE_T, ptrsize, SIZEOF_OID, oidsize);
	}
	if (intsize > SIZEOF_MAX_INT) {
		GDKfatal("BBPinit: database created with incompatible server:\n"
			 "expected max. integer size %d, got %d.",
			 SIZEOF_MAX_INT, intsize);
	}
	if (OIDsize)
		*OIDsize = oidsize;
	if (fgets(buf, sizeof(buf), fp) == NULL) {
		GDKfatal("BBPinit: short BBP");
	}
	*BBPoid = OIDread(buf);
	if ((s = strstr(buf, "BBPsize")) != NULL) {
		sscanf(s, "BBPsize=%d", &sz);
		sz = (int) (sz * BATMARGIN);
		if (sz > (bat) ATOMIC_GET(BBPsize, BBPsizeLock))
			ATOMIC_SET(BBPsize, sz, BBPsizeLock);
	}
	return bbpversion;
}

/* all errors are fatal */
void
BBPaddfarm(const char *dirname, int rolemask)
{
	struct stat st;
	int i;

	if (strchr(dirname, '\n') != NULL) {
		GDKfatal("BBPaddfarm: no newline allowed in directory name\n");
	}
	if (rolemask == 0 || (rolemask & 1 && BBPfarms[0].dirname != NULL)) {
		GDKfatal("BBPaddfarm: bad rolemask\n");
	}
	if (mkdir(dirname, 0755) < 0) {
		if (errno == EEXIST) {
			if (stat(dirname, &st) == -1 || !S_ISDIR(st.st_mode)) {
				GDKfatal("BBPaddfarm: %s: not a directory\n", dirname);
			}
		} else {
			GDKfatal("BBPaddfarm: %s: cannot create directory\n", dirname);
		}
	}
	for (i = 0; i < MAXFARMS; i++) {
		if (BBPfarms[i].dirname == NULL) {
			BBPfarms[i].dirname = strdup(dirname);
			BBPfarms[i].roles = rolemask;
			return;
		}
	}
	GDKfatal("BBPaddfarm: too many farms\n");
}

void
BBPinit(void)
{
	FILE *fp = NULL;
	struct stat st;
	int min_stamp = 0x7fffffff, max_stamp = 0;
	bat bid;
	int bbpversion;
	int oidsize;
	oid BBPoid;
	int needcommit;

#ifdef NEED_MT_LOCK_INIT
	MT_lock_init(&GDKunloadLock, "GDKunloadLock");
	ATOMIC_INIT(stampLock);
	ATOMIC_INIT(BBPsizeLock);
#endif

	if (BBPfarms[0].dirname == NULL)
		BBPaddfarm(".", (1 << PERSISTENT) | (1 << TRANSIENT));

	GDKremovedir(0, DELDIR);

	/* first move everything from SUBDIR to BAKDIR (its parent) */
	if (BBPrecover_subdir() != GDK_SUCCEED)
		GDKfatal("BBPinit: cannot properly recover_subdir process %s. Please check whether your disk is full or write-protected", SUBDIR);

	/* try to obtain a BBP.dir from bakdir */

	if (stat(BAKDIR DIR_SEP_STR "BBP.dir", &st) == 0) {
		/* backup exists; *must* use it */
		if (recover_dir(0, stat(BATDIR DIR_SEP_STR "BBP.dir", &st) == 0) != GDK_SUCCEED)
			goto bailout;
		if ((fp = GDKfilelocate(0, "BBP", "r", "dir")) == NULL)
			GDKfatal("BBPinit: cannot open recovered BBP.dir.");
	} else if ((fp = GDKfilelocate(0, "BBP", "r", "dir")) == NULL) {
		/* there was no BBP.dir either. Panic! try to use a
		 * BBP.bak */
		if (stat(BAKDIR DIR_SEP_STR "BBP.dir", &st) < 0) {
			/* no BBP.bak (nor BBP.dir or BACKUP/BBP.dir):
			 * create a new one */
			IODEBUG fprintf(stderr, "#BBPdir: initializing BBP.\n");	/* BBPdir instead of BBPinit for backward compatibility of error messages */
			if (BBPdir(0, NULL) != GDK_SUCCEED)
				goto bailout;
		} else if (GDKmove(0, BATDIR, "BBP", "bak", BATDIR, "BBP", "dir") == GDK_SUCCEED)
			IODEBUG fprintf(stderr, "#BBPinit: reverting to dir saved in BBP.bak.\n");

		if ((fp = GDKfilelocate(0, "BBP", "r", "dir")) == NULL)
			goto bailout;
	}
	assert(fp != NULL);

	/* scan the BBP.dir to obtain current size */
	BBPlimit = 0;
	memset(BBP, 0, sizeof(BBP));
	ATOMIC_SET(BBPsize, 1, BBPsizeLock);

	bbpversion = BBPheader(fp, &BBPoid, &oidsize);

	BBPextend(0, FALSE);		/* allocate BBP records */
	ATOMIC_SET(BBPsize, 1, BBPsizeLock);

	needcommit = BBPreadEntries(fp, &min_stamp, &max_stamp, oidsize, bbpversion);
	fclose(fp);

	/* normalize saved LRU stamps */
	if (min_stamp <= max_stamp) {
		for (bid = 1; bid < (bat) ATOMIC_GET(BBPsize, BBPsizeLock); bid++)
			if (BBPvalid(bid))
				BBP_lastused(bid) -= min_stamp;
		BBPsetstamp(max_stamp - min_stamp);
	}

	BBPinithash(0);
	BBP_notrim = 0;

	OIDbase(BBPoid);

	/* will call BBPrecover if needed */
	if (BBPprepare(FALSE) != GDK_SUCCEED)
		GDKfatal("BBPinit: cannot properly prepare process %s. Please check whether your disk is full or write-protected", BAKDIR);

	/* cleanup any leftovers (must be done after BBPrecover) */
	BBPdiskscan(BATDIR);

#if SIZEOF_SIZE_T == 8 && SIZEOF_OID == 8
	if (oidsize == SIZEOF_INT)
		fixoidheap();
#else
	(void) oidsize;
#endif
	if (bbpversion < GDKLIBRARY || needcommit)
		TMcommit();

	return;

      bailout:
	/* now it is time for real panic */
	GDKfatal("BBPinit: could not write %s%cBBP.dir. Please check whether your disk is full or write-protected", BATDIR, DIR_SEP);
}

/*
 * During the exit phase all non-persistent BATs are removed.  Upon
 * exit the status of the BBP tables is saved on disk.  This function
 * is called once and during the shutdown of the server. Since
 * shutdown may be issued from any thread (dangerous) it may lead to
 * interference in a parallel session.
 */

void
BBPexit(void)
{
	bat i;
	int skipped;

	BBPlock("BBPexit");	/* stop all threads ever touching more descriptors */

	/* free all memory (just for leak-checking in Purify) */
	do {
		skipped = 0;
		for (i = 0; i < (bat) ATOMIC_GET(BBPsize, BBPsizeLock); i++) {
			if (BBPvalid(i)) {
				BAT *b = BBP_cache(i);

				if (b) {
					if (b->batSharecnt > 0) {
						skipped = 1;
						continue;
					}
					/* NIELS ?? Why reduce share count, it's done in VIEWdestroy !! */
					if (isVIEW(b)) {
						bat hp = VIEWhparent(b), tp = VIEWtparent(b);
						bat vhp = VIEWvhparent(b), vtp = VIEWvtparent(b);
						if (hp) {
							BBP_cache(hp)->batSharecnt--;
							--BBP_lrefs(hp);
						}
						if (tp) {
							BBP_cache(tp)->batSharecnt--;
							--BBP_lrefs(tp);
						}
						if (vhp) {
							BBP_cache(vhp)->batSharecnt--;
							--BBP_lrefs(vhp);
						}
						if (vtp) {
							BBP_cache(vtp)->batSharecnt--;
							--BBP_lrefs(vtp);
						}
					}
					if (isVIEW(b))
						VIEWdestroy(b);
					else
						BATfree(b);
				}
				BBPuncacheit(i, TRUE);
				if (BBP_logical(i) != BBP_bak(i))
					GDKfree(BBP_bak(i));
				BBP_bak(i) = NULL;
				GDKfree(BBP_logical(i));
				BBP_logical(i) = NULL;
				GDKfree(BBP_logical(-i));
				BBP_logical(-i) = NULL;
			}
			if (BBP_physical(i)) {
				GDKfree(BBP_physical(i));
				BBP_physical(i) = NULL;
			}
			if (BBP_bak(i))
				GDKfree(BBP_bak(i));
			BBP_bak(i) = NULL;
		}
	} while (skipped);
	GDKfree(BBP_hash);
	BBP_hash = 0;
}

/*
 * The routine BBPdir creates the BAT pool dictionary file.  It
 * includes some information about the current state of affair in the
 * pool.  The location in the buffer pool is saved for later use as
 * well.  This is merely done for ease of debugging and of no
 * importance to front-ends.  The tail of non-used entries is
 * reclaimed as well.
 */
static inline int
heap_entry(FILE *fp, COLrec *col)
{
	return fprintf(fp, " %s %d %d %d " BUNFMT " " BUNFMT " " BUNFMT " "
		       BUNFMT " " OIDFMT " " OIDFMT " " SZFMT " " SZFMT " %d",
		       col->type >= 0 ? BATatoms[col->type].name : ATOMunknown_name(col->type),
		       col->width,
		       col->varsized | (col->vheap ? col->vheap->hashash << 1 : 0),
		       (unsigned short) col->sorted |
			   ((unsigned short) col->revsorted << 7) |
			   (((unsigned short) col->key & 0x01) << 8) |
			   ((unsigned short) col->dense << 9) |
			   ((unsigned short) col->nonil << 10) |
			   ((unsigned short) col->nil << 11),
		       col->nokey[0],
		       col->nokey[1],
		       col->nosorted,
		       col->norevsorted,
		       col->seq,
		       col->align,
		       col->heap.free,
		       col->heap.size,
		       (int) col->heap.newstorage);
}

static inline int
vheap_entry(FILE *fp, Heap *h)
{
	if (h == NULL)
		return 0;
	return fprintf(fp, " " SZFMT " " SZFMT " %d",
		       h->free, h->size, (int) h->newstorage);
}

static gdk_return
new_bbpentry(FILE *fp, bat i)
{
#ifndef NDEBUG
	assert(i > 0);
	assert(i < (bat) ATOMIC_GET(BBPsize, BBPsizeLock));
	assert(BBP_desc(i));
	assert(BBP_desc(i)->B.batCacheid == i);
	assert(BBP_desc(i)->S.role == PERSISTENT);
	assert(0 <= BBP_desc(i)->H.heap.farmid && BBP_desc(i)->H.heap.farmid < MAXFARMS);
	assert(BBPfarms[BBP_desc(i)->H.heap.farmid].roles & (1 << PERSISTENT));
	assert(0 <= BBP_desc(i)->T.heap.farmid && BBP_desc(i)->T.heap.farmid < MAXFARMS);
	assert(BBPfarms[BBP_desc(i)->T.heap.farmid].roles & (1 << PERSISTENT));
	if (BBP_desc(i)->H.vheap) {
		assert(0 <= BBP_desc(i)->H.vheap->farmid && BBP_desc(i)->H.vheap->farmid < MAXFARMS);
		assert(BBPfarms[BBP_desc(i)->H.vheap->farmid].roles & (1 << PERSISTENT));
	}
	if (BBP_desc(i)->T.vheap) {
		assert(0 <= BBP_desc(i)->T.vheap->farmid && BBP_desc(i)->T.vheap->farmid < MAXFARMS);
		assert(BBPfarms[BBP_desc(i)->T.vheap->farmid].roles & (1 << PERSISTENT));
	}
#endif

	if (fprintf(fp, SSZFMT " %d %s %s %s %d %d " BUNFMT " " BUNFMT " "
		    BUNFMT " " BUNFMT " " BUNFMT " %d %d %d %d", /* BAT info */
		    (ssize_t) i,
		    BBP_status(i) & BBPPERSISTENT,
		    BBP_logical(i),
		    BBP_logical(-i) ? BBP_logical(-i) : BBPNONAME,
		    BBP_physical(i),
		    BBP_lastused(i),
		    BBP_desc(i)->S.restricted << 1,
		    BBP_desc(i)->S.inserted,
		    BBP_desc(i)->S.deleted,
		    BBP_desc(i)->S.first,
		    BBP_desc(i)->S.count,
		    BBP_desc(i)->S.capacity,
		    (unsigned char) BBP_desc(i)->S.map_head,
		    (unsigned char) BBP_desc(i)->S.map_tail,
		    (unsigned char) BBP_desc(i)->S.map_hheap,
		    (unsigned char) BBP_desc(i)->S.map_theap) < 0 ||
	    heap_entry(fp, &BBP_desc(i)->H) < 0 ||
	    heap_entry(fp, &BBP_desc(i)->T) < 0 ||
	    vheap_entry(fp, BBP_desc(i)->H.vheap) < 0 ||
	    vheap_entry(fp, BBP_desc(i)->T.vheap) < 0 ||
	    (BBP_options(i) &&
	     fprintf(fp, " %s", BBP_options(i)) < 0) ||
	    fprintf(fp, "\n") < 0) {
		GDKsyserror("new_bbpentry: Writing BBP.dir entry failed\n");
		return GDK_FAIL;
	}

	return GDK_SUCCEED;
}

static gdk_return
BBPdir_header(FILE *f, int n)
{
	if (fprintf(f, "BBP.dir, GDKversion %d\n%d %d %d\n",
		    GDKLIBRARY, SIZEOF_SIZE_T, SIZEOF_OID, SIZEOF_MAX_INT) < 0 ||
	    OIDwrite(f) < 0 ||
	    fprintf(f, " BBPsize=%d\n", n) < 0 ||
	    ferror(f)) {
		GDKsyserror("BBPdir_header: Writing BBP.dir header failed\n");
		return GDK_FAIL;
	}
	return GDK_SUCCEED;
}

static gdk_return
BBPdir_subcommit(int cnt, bat *subcommit)
{
	FILE *obbpf, *nbbpf;
	bat j = 1;
	char buf[3000];
	char *p;
	int n;

	assert(subcommit != NULL);

	if ((nbbpf = GDKfilelocate(0, "BBP", "w", "dir")) == NULL)
		return GDK_FAIL;

	n = (bat) ATOMIC_GET(BBPsize, BBPsizeLock);

	/* we need to copy the backup BBP.dir to the new, but
	 * replacing the entries for the subcommitted bats */
	if ((obbpf = fopen(SUBDIR DIR_SEP_STR "BBP.dir", "r")) == NULL) {
		if ((obbpf = fopen(BAKDIR DIR_SEP_STR "BBP.dir", "r")) == NULL)
			GDKfatal("BBPdir: subcommit attempted without backup BBP.dir.");
	}
	/* read first three lines */
	if (fgets(buf, sizeof(buf), obbpf) == NULL || /* BBP.dir, GDKversion %d */
	    fgets(buf, sizeof(buf), obbpf) == NULL || /* SIZEOF_SIZE_T SIZEOF_OID SIZEOF_MAX_INT */
	    fgets(buf, sizeof(buf), obbpf) == NULL) /* BBPsize=%d */
		GDKfatal("BBPdir: subcommit attempted with invalid backup BBP.dir.");
	/* third line contains BBPsize */
	if ((p = strstr(buf, "BBPsize")) != NULL)
		sscanf(p, "BBPsize=%d", &n);
	if (n < (bat) ATOMIC_GET(BBPsize, BBPsizeLock))
		n = (bat) ATOMIC_GET(BBPsize, BBPsizeLock);

	if (GDKdebug & (IOMASK | THRDMASK))
		fprintf(stderr, "#BBPdir: writing BBP.dir (%d bats).\n", n);
	IODEBUG {
		fprintf(stderr, "#BBPdir start oid=");
		OIDwrite(stderr);
		fprintf(stderr, "\n");
	}

	if (BBPdir_header(nbbpf, n) != GDK_SUCCEED) {
		goto bailout;
	}
	n = 0;
	for (;;) {
		/* but for subcommits, all except the bats in the list
		 * retain their existing mode */
		if (n == 0 && obbpf != NULL) {
			if (fgets(buf, sizeof(buf), obbpf) == NULL) {
				fclose(obbpf);
				obbpf = NULL;
			} else if (sscanf(buf, "%d", &n) != 1 || n <= 0)
				GDKfatal("BBPdir: subcommit attempted with invalid backup BBP.dir.");
			/* at this point, obbpf == NULL, or n > 0 */
		}
		if (j == cnt && n == 0) {
			assert(obbpf == NULL);
			break;
		}
		if (j < cnt && (n == 0 || subcommit[j] <= n || obbpf == NULL)) {
			bat i = subcommit[j];
			/* BBP.dir consists of all persistent bats only */
			if (BBP_status(i) & BBPPERSISTENT) {
				if (new_bbpentry(nbbpf, i) != GDK_SUCCEED) {
					goto bailout;
				}
				IODEBUG new_bbpentry(stderr, i);
			}
			if (i == n)
				n = 0;	/* read new entry (i.e. skip this one from old BBP.dir */
			do
				/* go to next, skipping duplicates */
				j++;
			while (j < cnt && subcommit[j] == i);
		} else {
			if (fprintf(nbbpf, "%s", buf) < 0) {
				GDKsyserror("BBPdir_subcommit: Copying BBP.dir entry failed\n");
				goto bailout;
			}
			IODEBUG fprintf(stderr, "%s", buf);
			n = 0;
		}
	}

	if (fflush(nbbpf) == EOF ||
	    (!(GDKdebug & FORCEMITOMASK) &&
#ifdef NATIVE_WIN32
	     _commit(_fileno(nbbpf)) < 0
#else
#ifdef HAVE_FDATASYNC
	     fdatasync(fileno(nbbpf)) < 0
#else
#ifdef HAVE_FSYNC
	     fsync(fileno(nbbpf)) < 0
#endif
#endif
#endif
		    )) {
		GDKsyserror("BBPdir_subcommit: Syncing BBP.dir file failed\n");
		goto bailout;
	}
	if (fclose(nbbpf) == EOF) {
		GDKsyserror("BBPdir_subcommit: Closing BBP.dir file failed\n");
		goto bailout;
	}

	IODEBUG fprintf(stderr, "#BBPdir end\n");

	return GDK_SUCCEED;

      bailout:
	if (obbpf != NULL)
		fclose(obbpf);
	if (nbbpf != NULL)
		fclose(nbbpf);
	return GDK_FAIL;
}

gdk_return
BBPdir(int cnt, bat *subcommit)
{
	FILE *fp;
	bat i;

	if (subcommit)
		return BBPdir_subcommit(cnt, subcommit);

	if (GDKdebug & (IOMASK | THRDMASK))
		fprintf(stderr, "#BBPdir: writing BBP.dir (%d bats).\n", (int) (bat) ATOMIC_GET(BBPsize, BBPsizeLock));
	IODEBUG {
		fprintf(stderr, "#BBPdir start oid=");
		OIDwrite(stderr);
		fprintf(stderr, "\n");
	}
	if ((fp = GDKfilelocate(0, "BBP", "w", "dir")) == NULL) {
		goto bailout;
	}

	if (BBPdir_header(fp, (bat) ATOMIC_GET(BBPsize, BBPsizeLock)) != GDK_SUCCEED) {
		goto bailout;
	}

	for (i = 1; i < (bat) ATOMIC_GET(BBPsize, BBPsizeLock); i++) {
		/* write the entry
		 * BBP.dir consists of all persistent bats */
		if (BBP_status(i) & BBPPERSISTENT) {
			if (new_bbpentry(fp, i) != GDK_SUCCEED) {
				goto bailout;
			}
			IODEBUG new_bbpentry(stderr, i);
		}
	}

	if (fflush(fp) == EOF ||
#ifdef NATIVE_WIN32
	    _commit(_fileno(fp)) < 0
#else
#ifdef HAVE_FDATASYNC
	    fdatasync(fileno(fp)) < 0
#else
#ifdef HAVE_FSYNC
	    fsync(fileno(fp)) < 0
#endif
#endif
#endif
		) {
		GDKsyserror("BBPdir: Syncing BBP.dir file failed\n");
		goto bailout;
	}
	if (fclose(fp) == EOF) {
		GDKsyserror("BBPdir: Closing BBP.dir file failed\n");
		return GDK_FAIL;
	}

	IODEBUG fprintf(stderr, "#BBPdir end\n");

	if (i < (bat) ATOMIC_GET(BBPsize, BBPsizeLock))
		return GDK_FAIL;

	return GDK_SUCCEED;

      bailout:
	if (fp != NULL)
		fclose(fp);
	return GDK_FAIL;
}

/* function used for debugging */
void
BBPdump(void)
{
	bat i;
	size_t mem = 0, vm = 0;
	size_t cmem = 0, cvm = 0;
	int n = 0, nc = 0;

	for (i = 0; i < (bat) ATOMIC_GET(BBPsize, BBPsizeLock); i++) {
		BAT *b = BBP_cache(i);
		if (b == NULL)
			continue;
		fprintf(stderr,
			"# %d[%s,%s]: nme=['%s','%s'] refs=%d lrefs=%d "
			"status=%d count=" BUNFMT " "
			"Hheap=[" SZFMT "," SZFMT "] "
			"Hvheap=[" SZFMT "," SZFMT "] "
			"Hhash=[" SZFMT "," SZFMT "] "
			"Theap=[" SZFMT "," SZFMT "] "
			"Tvheap=[" SZFMT "," SZFMT "] "
			"Thash=[" SZFMT "," SZFMT "]\n",
			i,
			ATOMname(b->H->type),
			ATOMname(b->T->type),
			BBP_logical(i) ? BBP_logical(i) : "<NULL>",
			BBP_logical(-i) ? BBP_logical(-i) : "<NULL>",
			BBP_refs(i),
			BBP_lrefs(i),
			BBP_status(i),
			b->batCount,
			HEAPmemsize(&b->H->heap),
			HEAPvmsize(&b->H->heap),
			HEAPmemsize(b->H->vheap),
			HEAPvmsize(b->H->vheap),
			b->H->hash && b->H->hash != (Hash *) -1 && b->H->hash != (Hash *) 1 ? HEAPmemsize(b->H->hash->heap) : 0,
			b->H->hash && b->H->hash != (Hash *) -1 && b->H->hash != (Hash *) 1 ? HEAPvmsize(b->H->hash->heap) : 0,
			HEAPmemsize(&b->T->heap),
			HEAPvmsize(&b->T->heap),
			HEAPmemsize(b->T->vheap),
			HEAPvmsize(b->T->vheap),
			b->T->hash && b->T->hash != (Hash *) -1 && b->T->hash != (Hash *) 1 ? HEAPmemsize(b->T->hash->heap) : 0,
			b->T->hash && b->T->hash != (Hash *) -1 && b->T->hash != (Hash *) 1 ? HEAPvmsize(b->T->hash->heap) : 0);
		if (BBP_logical(i) && BBP_logical(i)[0] == '.') {
			cmem += HEAPmemsize(&b->H->heap);
			cvm += HEAPvmsize(&b->H->heap);
			nc++;
		} else {
			mem += HEAPmemsize(&b->H->heap);
			vm += HEAPvmsize(&b->H->heap);
			n++;
		}
		if (b->H->vheap) {
			if (BBP_logical(i) && BBP_logical(i)[0] == '.') {
				cmem += HEAPmemsize(b->H->vheap);
				cvm += HEAPvmsize(b->H->vheap);
			} else {
				mem += HEAPmemsize(b->H->vheap);
				vm += HEAPvmsize(b->H->vheap);
			}
		}
		if (b->H->hash && b->H->hash != (Hash *) -1 && b->H->hash != (Hash *) 1) {
			if (BBP_logical(i) && BBP_logical(i)[0] == '.') {
				cmem += HEAPmemsize(b->H->hash->heap);
				cvm += HEAPvmsize(b->H->hash->heap);
			} else {
				mem += HEAPmemsize(b->H->hash->heap);
				vm += HEAPvmsize(b->H->hash->heap);
			}
		}
		if (BBP_logical(i) && BBP_logical(i)[0] == '.') {
			cmem += HEAPmemsize(&b->T->heap);
			cvm += HEAPvmsize(&b->T->heap);
		} else {
			mem += HEAPmemsize(&b->T->heap);
			vm += HEAPvmsize(&b->T->heap);
		}
		if (b->T->vheap) {
			if (BBP_logical(i) && BBP_logical(i)[0] == '.') {
				cmem += HEAPmemsize(b->T->vheap);
				cvm += HEAPvmsize(b->T->vheap);
			} else {
				mem += HEAPmemsize(b->T->vheap);
				vm += HEAPvmsize(b->T->vheap);
			}
		}
		if (b->T->hash && b->T->hash != (Hash *) -1 && b->T->hash != (Hash *) 1) {
			if (BBP_logical(i) && BBP_logical(i)[0] == '.') {
				cmem += HEAPmemsize(b->T->hash->heap);
				cvm += HEAPvmsize(b->T->hash->heap);
			} else {
				mem += HEAPmemsize(b->T->hash->heap);
				vm += HEAPvmsize(b->T->hash->heap);
			}
		}
	}
	fprintf(stderr,
		"# %d bats: mem=" SZFMT ", vm=" SZFMT " %d cached bats: mem=" SZFMT ", vm=" SZFMT "\n",
		n, mem, vm, nc, cmem, cvm);
	fflush(stderr);
}

/*
 * @+ BBP Readonly Interface
 *
 * These interface functions do not change the BBP tables. If they
 * only access one specific BAT, the caller must have ensured that no
 * other thread is modifying that BAT, therefore such functions do not
 * need locking.
 *
 * BBP index lookup by BAT name:
 */
static inline bat
BBP_find(const char *nme, int lock)
{
	bat i = BBPnamecheck(nme);

	if (i != 0) {
		/* for tmp_X and tmpr_X BATs, we already know X */
		const char *s;

		if (abs(i) >= (bat) ATOMIC_GET(BBPsize, BBPsizeLock) || (s = BBP_logical(i)) == NULL || strcmp(s, nme)) {
			i = 0;
		}
	} else if (*nme != '.') {
		/* must lock since hash-lookup traverses other BATs */
		if (lock)
			MT_lock_set(&GDKnameLock);
		for (i = BBP_hash[strHash(nme) & BBP_mask]; i; i = BBP_next(i)) {
			if (strcmp(BBP_logical(i), nme) == 0)
				break;
		}
		if (lock)
			MT_lock_unset(&GDKnameLock);
	}
	return i;
}

bat
BBPindex(const char *nme)
{
	return BBP_find(nme, TRUE);
}

BATstore *
BBPgetdesc(bat i)
{
	if (i == bat_nil)
		return NULL;
	if (i < 0)
		i = -i;
	if (i != 0 && i < (bat) ATOMIC_GET(BBPsize, BBPsizeLock) && i && BBP_logical(i)) {
		return BBP_desc(i);
	}
	return NULL;
}

str
BBPlogical(bat bid, str buf)
{
	if (buf == NULL) {
		return NULL;
	} else if (BBPcheck(bid, "BBPlogical")) {
		if (bid < 0 && BBP_logical(bid) == NULL)
			bid = -bid;
		strcpy(buf, BBP_logical(bid));
	} else {
		*buf = 0;
	}
	return buf;
}

str
BBPphysical(bat bid, str buf)
{
	if (buf == NULL) {
		return NULL;
	} else if (BBPcheck(bid, "BBPphysical")) {
		strcpy(buf, BBP_physical(abs(bid)));
	} else {
		*buf = 0;
	}
	return buf;
}

/*
 * @+ BBP Update Interface
 * Operations to insert, delete, clear, and modify BBP entries.
 * Our policy for the BBP is to provide unlocked BBP access for
 * speed, but still write operations have to be locked.
 * #ifdef DEBUG_THREADLOCAL_BATS
 * Create the shadow version (reversed) of a bat.
 *
 * An existing BAT is inserted into the BBP
 */
static inline str
BBPsubdir_recursive(str s, bat i)
{
	i >>= 6;
	if (i >= 0100) {
		s = BBPsubdir_recursive(s, i);
		*s++ = DIR_SEP;
	}
	i &= 077;
	*s++ = '0' + (i >> 3);
	*s++ = '0' + (i & 7);
	return s;
}

static inline void
BBPgetsubdir(str s, bat i)
{
	if (i >= 0100) {
		s = BBPsubdir_recursive(s, i);
	}
	*s = 0;
}

int
BBPcurstamp(void)
{
	return ATOMIC_GET(BBP_curstamp, BBP_curstampLock) & 0x7fffffff;
}

/* There are BBP_THREADMASK+1 (64) free lists, and ours (idx) is
 * empty.  Here we find a longish free list (at least 20 entries), and
 * if we can find one, we take one entry from that list.  If no long
 * enough list can be found, we create a new entry by either just
 * increasing BBPsize (up to BBPlimit) or extending the BBP (which
 * increases BBPlimit).  Every time this function is called we start
 * searching in a following free list (variable "last"). */
static void
maybeextend(int idx)
{
	int t, m;
	int n, l;
	bat i;
	static int last = 0;

	l = 0;			/* length of longest list */
	m = 0;			/* index of longest list */
	/* find a longish free list */
	for (t = 0; t <= BBP_THREADMASK && l <= 20; t++) {
		n = 0;
		for (i = BBP_free((t + last) & BBP_THREADMASK);
		     i != 0 && n <= 20;
		     i = BBP_next(i))
			n++;
		if (n > l) {
			m = (t + last) & BBP_THREADMASK;
			l = n;
		}
	}
	if (l > 20) {
		/* list is long enough, get an entry from there */
		i = BBP_free(m);
		BBP_free(m) = BBP_next(i);
		BBP_next(i) = 0;
		BBP_free(idx) = i;
	} else {
		/* let the longest list alone, get a fresh entry */
		if ((bat) ATOMIC_ADD(BBPsize, 1, BBPsizeLock) >= BBPlimit) {
			BBPextend(idx, TRUE);
		} else {
			BBP_free(idx) = (bat) ATOMIC_GET(BBPsize, BBPsizeLock) - 1;
		}
	}
	last = (last + 1) & BBP_THREADMASK;
}

bat
BBPinsert(BATstore *bs)
{
	MT_Id pid = MT_getpid();
	int lock = locked_by ? pid != locked_by : 1;
	const char *s;
	long_str dirname;
	bat i;
	int idx = threadmask(pid);

	assert(bs->B.H != NULL);
	assert(bs->B.T != NULL);
	assert(bs->B.H == bs->BM.T);
	assert(bs->B.T == bs->BM.H);

	/* critical section: get a new BBP entry */
	if (lock) {
		MT_lock_set(&GDKtrimLock(idx));
		MT_lock_set(&GDKcacheLock(idx));
	}

	/* find an empty slot */
	if (BBP_free(idx) <= 0) {
		/* we need to extend the BBP */
		if (lock) {
			/* we must take all locks in a consistent
			 * order so first unset the one we've already
			 * got */
			MT_lock_unset(&GDKcacheLock(idx));
			for (i = 0; i <= BBP_THREADMASK; i++)
				MT_lock_set(&GDKcacheLock(i));
		}
		MT_lock_set(&GDKnameLock);
		/* check again in case some other thread extended
		 * while we were waiting */
		if (BBP_free(idx) <= 0) {
			maybeextend(idx);
		}
		MT_lock_unset(&GDKnameLock);
		if (lock)
			for (i = BBP_THREADMASK; i >= 0; i--)
				if (i != idx)
					MT_lock_unset(&GDKcacheLock(i));
	}
	i = BBP_free(idx);
	assert(i > 0);
	BBP_free(idx) = BBP_next(i);

	if (lock) {
		MT_lock_unset(&GDKcacheLock(idx));
		MT_lock_unset(&GDKtrimLock(idx));
	}
	/* rest of the work outside the lock , as GDKstrdup/GDKmalloc
	 * may trigger a BBPtrim */

	/* fill in basic BBP fields for the new bat */

	bs->S.stamp = ATOMIC_INC(BBP_curstamp, BBP_curstampLock) & 0x7fffffff;
	bs->B.batCacheid = i;
	bs->BM.batCacheid = -i;
	bs->S.tid = MT_getpid();

	BBP_status_set(i, BBPDELETING, "BBPinsert");
	BBP_cache(i) = NULL;
	BBP_desc(i) = NULL;
	BBP_refs(i) = 1;	/* new bats have 1 pin */
	BBP_lrefs(i) = 0;	/* ie. no logical refs */

	if (BBP_bak(i) == NULL) {
		s = BBPtmpname(dirname, 64, i);
		BBP_logical(i) = GDKstrdup(s);
		BBP_bak(i) = BBP_logical(i);
	} else
		BBP_logical(i) = BBP_bak(i);
	s = BBPtmpname(dirname, 64, -i);
	BBP_logical(-i) = GDKstrdup(s);

	/* Keep the physical location around forever */
	if (BBP_physical(i) == NULL) {
		char name[64], *nme;

		BBPgetsubdir(dirname, i);
		nme = BBPphysicalname(name, 64, i);

		BBP_physical(i) = GDKfilepath(NOFARM, dirname, nme, NULL);

		BATDEBUG fprintf(stderr, "#%d = new %s(%s,%s)\n", (int) i, BBPname(i), ATOMname(bs->H.type), ATOMname(bs->T.type));
	}

	return i;
}

void
BBPcacheit(BATstore *bs, int lock)
{
	bat i = bs->B.batCacheid;
	int mode;

	if (lock)
		lock = locked_by ? MT_getpid() != locked_by : 1;

	if (i) {
		assert(i > 0);
	} else {
		i = BBPinsert(bs);	/* bat was not previously entered */
		if (bs->H.vheap)
			bs->H.vheap->parentid = i;
		if (bs->T.vheap)
			bs->T.vheap->parentid = i;
	}
	assert(bs->B.batCacheid > 0);
	assert(bs->BM.batCacheid < 0);
	assert(bs->B.batCacheid == -bs->BM.batCacheid);

	if (lock)
		MT_lock_set(&GDKswapLock(i));
	mode = (BBP_status(i) | BBPLOADED) & ~(BBPLOADING | BBPDELETING);
	BBP_status_set(i, mode, "BBPcacheit");
	BBP_lastused(i) = BBPLASTUSED(BBPstamp() + ((mode == BBPLOADED) ? 150 : 0));
	BBP_desc(i) = bs;

	/* cache it! */
	BBP_cache(i) = &bs->B;
	BBP_cache(-i) = &bs->BM;

	if (lock)
		MT_lock_unset(&GDKswapLock(i));
}

/*
 * BBPuncacheit changes the BBP status to swapped out.  Currently only
 * used in BBPfree (bat swapped out) and BBPclear (bat destroyed
 * forever).
 */

static void
BBPuncacheit(bat i, int unloaddesc)
{
	if (i < 0)
		i = -i;
	if (BBPcheck(i, "BBPuncacheit")) {
		BATstore *bs = BBP_desc(i);

		if (bs) {
			if (BBP_cache(i)) {
				BATDEBUG fprintf(stderr, "#uncache %d (%s)\n", (int) i, BBPname(i));

				BBP_cache(i) = BBP_cache(-i) = NULL;

				/* clearing bits can be done without the lock */
				BBP_status_off(i, BBPLOADED, "BBPuncacheit");
			}
			if (unloaddesc) {
				BBP_desc(i) = NULL;
				BATdestroy(bs);
			}
		}
	}
}

/*
 * @- BBPclear
 * BBPclear removes a BAT from the BBP directory forever.
 */
static inline void
bbpclear(bat i, int idx, const char *lock)
{
	BATDEBUG {
		fprintf(stderr, "#clear %d (%s)\n", (int) i, BBPname(i));
	}
	BBPuncacheit(i, TRUE);
	BATDEBUG {
		fprintf(stderr, "#BBPclear set to unloading %d\n", i);
	}
	BBP_status_set(i, BBPUNLOADING, "BBPclear");
	BBP_refs(i) = 0;
	BBP_lrefs(i) = 0;
	if (lock)
		MT_lock_set(&GDKcacheLock(idx));

	if (BBPtmpcheck(BBP_logical(i)) == 0) {
		MT_lock_set(&GDKnameLock);
		BBP_delete(i);
		MT_lock_unset(&GDKnameLock);
	}
	if (BBPtmpcheck(BBP_logical(-i)) == 0) {
		MT_lock_set(&GDKnameLock);
		BBP_delete(-i);
		MT_lock_unset(&GDKnameLock);
	}
	if (BBP_logical(i) != BBP_bak(i))
		GDKfree(BBP_logical(i));
	if (BBP_logical(-i) != BBP_bak(-i))
		GDKfree(BBP_logical(-i));
	BBP_status_set(i, 0, "BBPclear");
	BBP_logical(i) = NULL;
	BBP_logical(-i) = NULL;
	BBP_next(i) = BBP_free(idx);
	BBP_free(idx) = i;
	if (lock)
		MT_lock_unset(&GDKcacheLock(idx));
}

void
BBPclear(bat i)
{
	MT_Id pid = MT_getpid();
	int lock = locked_by ? pid != locked_by : 1;

	if (BBPcheck(i, "BBPclear")) {
		bbpclear(abs(i), threadmask(pid), lock ? "BBPclear" : NULL);
	}
}

/*
 * @- BBP rename
 *
 * Each BAT has a logical name that is globally unique. Its reverse
 * view can also be assigned a name, that also has to be globally
 * unique.  The batId is the same as the logical BAT name.
 *
 * The default logical name of a BAT is tmp_X, where X is the
 * batCacheid.  Apart from being globally unique, new logical bat
 * names cannot be of the form tmp_X, unless X is the batCacheid.
 *
 * Physical names consist of a directory name followed by a logical
 * name suffix.  The directory name is derived from the batCacheid,
 * and is currently organized in a hierarchy that puts max 64 bats in
 * each directory (see BBPgetsubdir).
 *
 * Concerning the physical suffix: it is almost always bat_X. This
 * saves us a whole lot of trouble, as bat_X is always unique and no
 * conflicts can occur.  Other suffixes are only supported in order
 * just for backward compatibility with old repositories (you won't
 * see them anymore in new repositories).
 */
int
BBPrename(bat bid, const char *nme)
{
	BAT *b = BBPdescriptor(bid);
	long_str dirname;
	bat tmpid = 0, i;
	int idx;

	if (b == NULL)
		return 0;

	/* If name stays same, do nothing */
	if (BBP_logical(bid) && strcmp(BBP_logical(bid), nme) == 0)
		return 0;

	BBPgetsubdir(dirname, abs(bid));

	if ((tmpid = BBPnamecheck(nme)) && (bid < 0 || tmpid != bid)) {
		return BBPRENAME_ILLEGAL;
	}
	if (strlen(dirname) + strLen(nme) + 1 >= IDLENGTH) {
		return BBPRENAME_LONG;
	}
	idx = threadmask(MT_getpid());
	MT_lock_set(&GDKtrimLock(idx));
	MT_lock_set(&GDKnameLock);
	i = BBP_find(nme, FALSE);
	if (i != 0) {
		MT_lock_unset(&GDKnameLock);
		MT_lock_unset(&GDKtrimLock(idx));
		return BBPRENAME_ALREADY;
	}
	BBP_notrim = MT_getpid();

	/* carry through the name change */
	if (BBP_logical(bid) && BBPtmpcheck(BBP_logical(bid)) == 0) {
		BBP_delete(bid);
	}
	if (BBP_logical(bid) != BBP_bak(bid))
		GDKfree(BBP_logical(bid));
	BBP_logical(bid) = GDKstrdup(nme);
	if (tmpid == 0) {
		BBP_insert(bid);
	}
	b->batDirtydesc = 1;
	if (b->batPersistence == PERSISTENT) {
		int lock = locked_by ? MT_getpid() != locked_by : 1;

		if (lock)
			MT_lock_set(&GDKswapLock(i));
		BBP_status_on(abs(bid), BBPRENAMED, "BBPrename");
		if (lock)
			MT_lock_unset(&GDKswapLock(i));
		BBPdirty(1);
	}
	MT_lock_unset(&GDKnameLock);
	BBP_notrim = 0;
	MT_lock_unset(&GDKtrimLock(idx));
	return 0;
}

/*
 * @+ BBP swapping Policy
 * The BAT can be moved back to disk using the routine BBPfree.  It
 * frees the storage for other BATs. After this call BAT* references
 * maintained for the BAT are wrong.  We should keep track of dirty
 * unloaded BATs. They may have to be committed later on, which may
 * include reading them in again.
 *
 * BBPswappable: may this bat be unloaded?  Only real bats without
 * memory references can be unloaded.
 */
static inline void
BBPspin(bat i, const char *s, int event)
{
	if (BBPcheck(i, "BBPspin") && (BBP_status(i) & event)) {
		lng spin = LL_CONSTANT(0);

		while (BBP_status(i) & event) {
			MT_sleep_ms(KITTENNAP);
			spin++;
		}
		BATDEBUG fprintf(stderr, "#BBPspin(%d,%s,%d): " LLFMT " loops\n", (int) i, s, event, spin);
	}
}

static inline int
incref(bat i, int logical, int lock)
{
	int refs;
	bat hp, tp, hvp, tvp;
	BATstore *bs;
	BAT *b;
	int load = 0;

	if (i == bat_nil) {
		/* Stefan: May this happen? Or should we better call
		 * GDKerror(), here? */
		/* GDKerror("BBPincref() called with bat_nil!\n"); */
		return 0;
	}
	if (i < 0)
		i = -i;

	if (!BBPcheck(i, "BBPincref"))
		return 0;

	if (lock) {
		for (;;) {
			MT_lock_set(&GDKswapLock(i));
			if (!(BBP_status(i) & (BBPUNSTABLE|BBPLOADING)))
				break;
			/* the BATs is "unstable", try again */
			MT_lock_unset(&GDKswapLock(i));
			MT_sleep_ms(KITTENNAP);
		}
	}
	/* we have the lock */

	bs = BBP_desc(i);
	if ( bs == 0) {
		/* should not have happened */
		if (lock)
			MT_lock_unset(&GDKswapLock(i));
		return 0;
	}

	assert(BBP_refs(i) + BBP_lrefs(i) ||
	       BBP_status(i) & (BBPDELETED | BBPSWAPPED));
	if (logical) {
		/* parent BATs are not relevant for logical refs */
		hp = tp = hvp = tvp = 0;
		refs = ++BBP_lrefs(i);
	} else {
		hp = bs->B.H->heap.parentid;
		tp = bs->B.T->heap.parentid;
		hvp = bs->B.H->vheap == 0 || bs->B.H->vheap->parentid == i ? 0 : bs->B.H->vheap->parentid;
		tvp = bs->B.T->vheap == 0 || bs->B.T->vheap->parentid == i ? 0 : bs->B.T->vheap->parentid;
		refs = ++BBP_refs(i);
		if (refs == 1 && (hp || tp || hvp || tvp)) {
			/* If this is a view, we must load the parent
			 * BATs, but we must do that outside of the
			 * lock.  Set the BBPLOADING flag so that
			 * other threads will wait until we're
			 * done. */
			BBP_status_on(i, BBPLOADING, "BBPincref");
			load = 1;
		}
	}
	if (lock)
		MT_lock_unset(&GDKswapLock(i));

	if (load) {
		/* load the parent BATs and set the heap base pointers
		 * to the correct values */
		assert(!logical);
		if (hp) {
			incref(hp, 0, lock);
			b = getBBPdescriptor(hp, lock);
			bs->B.H->heap.base = b->H->heap.base + (size_t) bs->B.H->heap.base;
			/* if we shared the hash before, share
			 * it again note that if the parent's
			 * hash is destroyed, we also don't
			 * have a hash anymore */
			if (bs->B.H->hash == (Hash *) -1)
				bs->B.H->hash = b->H->hash;
		}
		if (tp) {
			incref(tp, 0, lock);
			b = getBBPdescriptor(tp, lock);
			if (bs->B.H != bs->B.T) {  /* mirror? */
				bs->B.T->heap.base = b->H->heap.base + (size_t) bs->B.T->heap.base;
				/* if we shared the hash before, share
				 * it again note that if the parent's
				 * hash is destroyed, we also don't
				 * have a hash anymore */
				if (bs->B.T->hash == (Hash *) -1)
					bs->B.T->hash = b->H->hash;
			}
		}
		if (hvp) {
			incref(hvp, 0, lock);
			(void) getBBPdescriptor(hvp, lock);
		}
		if (tvp) {
			incref(tvp, 0, lock);
			(void) getBBPdescriptor(tvp, lock);
		}
		/* done loading, release descriptor */
		BBP_status_off(i, BBPLOADING, "BBPincref");
	}
	return refs;
}

int
BBPincref(bat i, int logical)
{
	int lock = locked_by ? MT_getpid() != locked_by : 1;

	return incref(i, logical, lock);
}

void
BBPshare(bat parent)
{
	int lock = locked_by ? MT_getpid() != locked_by : 1;

	if (parent < 0)
		parent = -parent;
	if (lock)
		MT_lock_set(&GDKswapLock(parent));
	(void) incref(parent, TRUE, 0);
	++BBP_cache(parent)->batSharecnt;
	assert(BBP_refs(parent) > 0);
	(void) incref(parent, FALSE, 0);
	if (lock)
		MT_lock_unset(&GDKswapLock(parent));
}

static inline int
decref(bat i, int logical, int releaseShare, int lock)
{
	int refs = 0, swap = 0;
	bat hp = 0, tp = 0, hvp = 0, tvp = 0;
	BAT *b;

	assert(i > 0);
	if (lock)
		MT_lock_set(&GDKswapLock(i));
	if (releaseShare) {
		--BBP_desc(i)->S.sharecnt;
		if (lock)
			MT_lock_unset(&GDKswapLock(i));
		return refs;
	}

	while (BBP_status(i) & BBPUNLOADING) {
		if (lock)
			MT_lock_unset(&GDKswapLock(i));
		BBPspin(i, "BBPdecref", BBPUNLOADING);
		if (lock)
			MT_lock_set(&GDKswapLock(i));
	}

	b = BBP_cache(i);

	/* decrement references by one */
	if (logical) {
		if (BBP_lrefs(i) == 0) {
			GDKerror("BBPdecref: %s does not have logical references.\n", BBPname(i));
			assert(0);
		} else {
			refs = --BBP_lrefs(i);
		}
	} else {
		if (BBP_refs(i) == 0) {
			GDKerror("BBPdecref: %s does not have pointer fixes.\n", BBPname(i));
			assert(0);
		} else {
			assert(b == NULL || b->H->heap.parentid == 0 || BBP_refs(b->H->heap.parentid) > 0);
			assert(b == NULL || b->T->heap.parentid == 0 || BBP_refs(b->T->heap.parentid) > 0);
			assert(b == NULL || b->H->vheap == NULL || b->H->vheap->parentid == 0 || BBP_refs(b->H->vheap->parentid) > 0);
			assert(b == NULL || b->T->vheap == NULL || b->T->vheap->parentid == 0 || BBP_refs(b->T->vheap->parentid) > 0);
			refs = --BBP_refs(i);
			if (b && refs == 0) {
				if ((hp = b->H->heap.parentid) != 0)
					b->H->heap.base = (char *) (b->H->heap.base - BBP_cache(hp)->H->heap.base);
				if ((tp = b->T->heap.parentid) != 0 &&
				    b->H != b->T)
					b->T->heap.base = (char *) (b->T->heap.base - BBP_cache(tp)->H->heap.base);
				/* if a view shared the hash with its
				 * parent, indicate this, but only if
				 * view isn't getting destroyed */
				if (hp && b->H->hash &&
				    b->H->hash == BBP_cache(hp)->H->hash)
					b->H->hash = (Hash *) -1;
				if (tp && b->T->hash &&
				    b->T->hash == BBP_cache(tp)->H->hash)
					b->T->hash = (Hash *) -1;
				hvp = VIEWvhparent(b);
				tvp = VIEWvtparent(b);
			}
		}
	}

	/* we destroy transients asap and unload persistent bats only
	 * if they have been made cold or are not dirty */
	if (BBP_refs(i) > 0 ||
	    (BBP_lrefs(i) > 0 &&
	     BBP_lastused(i) != 0 &&
	     (b == NULL || BATdirty(b) || !(BBP_status(i) & BBPPERSISTENT)))) {
		/* bat cannot be swapped out. renew its last usage
		 * stamp for the BBP LRU policy */
		int sec = BBPLASTUSED(BBPstamp());

		if (sec > BBPLASTUSED(BBP_lastused(i)))
			BBP_lastused(i) = sec;
	} else if (b || (BBP_status(i) & BBPTMP)) {
		/* bat will be unloaded now. set the UNLOADING bit
		 * while locked so no other thread thinks it's
		 * available anymore */
		assert((BBP_status(i) & BBPUNLOADING) == 0);
		BATDEBUG {
			fprintf(stderr, "#BBPdecref set to unloading BAT %d\n", i);
		}
		BBP_status_on(i, BBPUNLOADING, "BBPdecref");
		swap = TRUE;
	}

	/* unlock before re-locking in unload; as saving a dirty
	 * persistent bat may take a long time */
	if (lock)
		MT_lock_unset(&GDKswapLock(i));

	if (swap && b != NULL) {
		if (BBP_lrefs(i) == 0 && (BBP_status(i) & BBPDELETED) == 0) {
			/* free memory (if loaded) and delete from
			 * disk (if transient but saved) */
			BBPdestroy(b);
		} else {
			BATDEBUG {
				fprintf(stderr, "#BBPdecref unload and free bat %d\n", i);
			}
			BBP_unload_inc(i, "BBPdecref");
			/* free memory of transient */
			if (BBPfree(b, "BBPdecref") != GDK_SUCCEED)
				return -1;	/* indicate failure */
		}
	}
	if (hp)
		decref(abs(hp), FALSE, FALSE, lock);
	if (tp)
		decref(abs(tp), FALSE, FALSE, lock);
	if (hvp)
		decref(abs(hvp), FALSE, FALSE, lock);
	if (tvp)
		decref(abs(tvp), FALSE, FALSE, lock);
	return refs;
}

#undef BBPdecref
int
BBPdecref(bat i, int logical)
{
	if (BBPcheck(i, "BBPdecref") == 0) {
		return -1;
	}
	if (i < 0)
		i = -i;
	return decref(i, logical, FALSE, TRUE);
}

/*
 * M5 often changes the physical ref into a logical reference.  This
 * state change consist of the sequence BBPincref(b,TRUE);BBPunfix(b).
 * A faster solution is given below, because it does not trigger the
 * BBP management actions, such as garbage collecting the bats.
 * [first step, initiate code change]
 */
void
BBPkeepref(bat i)
{
	if (i == bat_nil)
		return;
	if (i < 0)
		i = -i;
	if (BBPcheck(i, "BBPkeepref")) {
		int lock = locked_by ? MT_getpid() != locked_by : 1;
		BAT *b;

		if ((b = BBPdescriptor(i)) != NULL) {
			BATsettrivprop(b);
			if (GDKdebug & (CHECKMASK | PROPMASK))
				BATassertProps(b);
		}

		incref(i, TRUE, lock);
		assert(BBP_refs(i));
		decref(i, FALSE, FALSE, lock);
	}
}

static inline void
GDKunshare(bat parent)
{
	if (parent < 0)
		parent = -parent;
	(void) decref(parent, FALSE, TRUE, TRUE);
	(void) decref(parent, TRUE, FALSE, TRUE);
}

void
BBPunshare(bat parent)
{
	GDKunshare(parent);
}

/*
 * BBPreclaim is a user-exported function; the common way to destroy a
 * BAT the hard way.
 *
 * Return values:
 * -1 = bat cannot be unloaded (it has more than your own memory fix)
 *  0 = unloaded successfully
 *  1 = unload failed (due to write-to-disk failure)
 */
int
BBPreclaim(BAT *b)
{
	bat i;
	int lock = locked_by ? MT_getpid() != locked_by : 1;

	if (b == NULL)
		return -1;
	i = abs(b->batCacheid);

	assert(BBP_refs(i) == 1);

	return decref(i, 0, 0, lock) <0;
}

/*
 * BBPdescriptor checks whether BAT needs loading and does so if
 * necessary. You must have at least one fix on the BAT before calling
 * this.
 */
static BAT *
getBBPdescriptor(bat i, int lock)
{
	int load = FALSE;
	bat j = abs(i);
	BAT *b = NULL;

	if (!BBPcheck(i, "BBPdescriptor")) {
		return NULL;
	}
	assert(BBP_refs(i));
	if ((b = BBP_cache(i)) == NULL) {

		if (lock)
			MT_lock_set(&GDKswapLock(j));
		while (BBP_status(j) & BBPWAITING) {	/* wait for bat to be loaded by other thread */
			if (lock)
				MT_lock_unset(&GDKswapLock(j));
			MT_sleep_ms(KITTENNAP);
			if (lock)
				MT_lock_set(&GDKswapLock(j));
		}
		if (BBPvalid(j)) {
			b = BBP_cache(i);
			if (b == NULL) {
				load = TRUE;
				BATDEBUG {
					fprintf(stderr, "#BBPdescriptor set to unloading BAT %d\n", j);
				}
				BBP_status_on(j, BBPLOADING, "BBPdescriptor");
			}
		}
		if (lock)
			MT_lock_unset(&GDKswapLock(j));
	}
	if (load) {
		IODEBUG fprintf(stderr, "#load %s\n", BBPname(i));

		b = BATload_intern(j, lock);
		BBPin++;

		/* clearing bits can be done without the lock */
		BBP_status_off(j, BBPLOADING, "BBPdescriptor");
		CHECKDEBUG BATassertProps(b);
		if (i < 0)
			b = BATmirror(b);
	}
	return b;
}

BAT *
BBPdescriptor(bat i)
{
	int lock = locked_by ? MT_getpid() != locked_by : 1;

	return getBBPdescriptor(i, lock);
}

/*
 * In BBPsave executes unlocked; it just marks the BBP_status of the
 * BAT to BBPsaving, so others that want to save or unload this BAT
 * must spin lock on the BBP_status field.
 */
gdk_return
BBPsave(BAT *b)
{
	int lock = locked_by ? MT_getpid() != locked_by : 1;
	bat bid = abs(b->batCacheid);
	gdk_return ret = GDK_SUCCEED;

	if (BBP_lrefs(bid) == 0 || isVIEW(b) || !BATdirty(b))
		/* do nothing */
		return GDK_SUCCEED;

	if (lock)
		MT_lock_set(&GDKswapLock(bid));

	if (BBP_status(bid) & BBPSAVING) {
		/* wait until save in other thread completes */
		if (lock)
			MT_lock_unset(&GDKswapLock(bid));
		BBPspin(bid, "BBPsave", BBPSAVING);
	} else {
		/* save it */
		int flags = BBPSAVING;

		if (DELTAdirty(b)) {
			flags |= BBPSWAPPED;
			BBPdirty(1);
		}
		if (b->batPersistence != PERSISTENT) {
			flags |= BBPTMP;
		}
		BBP_status_on(bid, flags, "BBPsave");
		if (lock)
			MT_lock_unset(&GDKswapLock(bid));

		IODEBUG fprintf(stderr, "#save %s\n", BATgetId(b));

		/* do the time-consuming work unlocked */
		if (BBP_status(bid) & BBPEXISTING)
			ret = BBPbackup(b, FALSE);
		if (ret == GDK_SUCCEED) {
			BBPout++;
			ret = BATsave(b);
		}
		/* clearing bits can be done without the lock */
		BBP_status_off(bid, BBPSAVING, "BBPsave");
	}
	return ret;
}

/*
 * TODO merge BBPfree with BATfree? Its function is to prepare a BAT
 * for being unloaded (or even destroyed, if the BAT is not
 * persistent).
 */
static void
BBPdestroy(BAT *b)
{
	bat hp = b->H->heap.parentid, tp = b->T->heap.parentid;
	bat vhp = VIEWvhparent(b), vtp = VIEWvtparent(b);

	if (isVIEW(b)) {	/* a physical view */
		VIEWdestroy(b);
	} else {
		/* bats that get destroyed must unfix their atoms */
		int (*hunfix) (const void *) = BATatoms[b->htype].atomUnfix;
		int (*tunfix) (const void *) = BATatoms[b->ttype].atomUnfix;
		BUN p, q;
		BATiter bi = bat_iterator(b);

		assert(b->batSharecnt == 0);
		if (hunfix) {
			DELloop(b, p, q) {
				(*hunfix) (BUNhead(bi, p));
			}
			BATloop(b, p, q) {
				(*hunfix) (BUNhead(bi, p));
			}
		}
		if (tunfix) {
			DELloop(b, p, q) {
				(*tunfix) (BUNtail(bi, p));
			}
			BATloop(b, p, q) {
				(*tunfix) (BUNtail(bi, p));
			}
		}
		BATdelete(b);	/* handles persistent case also (file deletes) */
	}
	BBPclear(b->batCacheid);	/* if destroyed; de-register from BBP */

	/* parent released when completely done with child */
	if (hp)
		GDKunshare(hp);
	if (vhp)
		GDKunshare(vhp);
	if (tp)
		GDKunshare(tp);
	if (vtp)
		GDKunshare(vtp);
}

static gdk_return
BBPfree(BAT *b, const char *calledFrom)
{
	bat bid = abs(b->batCacheid), hp = VIEWhparent(b), tp = VIEWtparent(b), vhp = VIEWvhparent(b), vtp = VIEWvtparent(b);
	gdk_return ret;

	assert(BBPswappable(b));
	(void) calledFrom;

	/* write dirty BATs before being unloaded */
	ret = BBPsave(b);
	if (ret == GDK_SUCCEED) {
		if (isVIEW(b)) {	/* physical view */
			VIEWdestroy(b);
		} else {
			if (BBP_cache(bid))
				BATfree(b);	/* free memory */
		}
		BBPuncacheit(bid, FALSE);
	}
	/* clearing bits can be done without the lock */
	BATDEBUG {
		fprintf(stderr, "#BBPfree turn off unloading %d\n", bid);
	}
	BBP_status_off(bid, BBPUNLOADING, calledFrom);
	BBP_unload_dec(bid, calledFrom);

	/* parent released when completely done with child */
	if (ret == GDK_SUCCEED && hp)
		GDKunshare(hp);
	if (ret == GDK_SUCCEED && tp)
		GDKunshare(tp);
	if (ret == GDK_SUCCEED && vhp)
		GDKunshare(vhp);
	if (ret == GDK_SUCCEED && vtp)
		GDKunshare(vtp);
	return ret;
}

/*
 * @- Storage trimming
 * BBPtrim unloads the least recently used BATs to free memory
 * resources.  It gets passed targets in bytes of physical memory and
 * logical virtual memory resources to free. Overhead costs are
 * reduced by making just one scan, analyzing the first BBPMAXTRIM
 * bats and keeping the result in a list for later use (the oldest bat
 * now is going to be the oldest bat in the future as well).  This
 * list is sorted on last-used timestamp. BBPtrim keeps unloading BATs
 * till the targets are met or there are no more BATs to unload.
 *
 * In determining whether a BAT will be unloaded, first it has to be
 * BBPswappable, and second its resources occupied must be of the
 * requested type. The algorithm actually makes two passes, in the
 * first only clean bats are unloaded (in order of their stamp).
 *
 * In order to keep this under control with multiple threads all
 * running out of memory at the same time, we make sure that
 * @itemize
 * @item
 * just one thread does a BBPtrim at a time (by having a BBPtrimLock
 * set).
 * @item
 * while decisions are made as to which bats to unload (1) the BBP is
 * scanned, and (2) unload decisions are made. Due to these
 * properties, the search&decide phase of BBPtrim acquires both
 * GDKcacheLock (due to (1)) and all GDKswapLocks (due to (2)). They
 * must be released during the actual unloading.  (as otherwise
 * deadlock occurs => unloading a bat may e.g. kill an accelerator
 * that is a BAT, which in turn requires BBP lock acquisition).
 * @item
 * to avoid further deadlock, the update functions in BBP that hold
 * either GDKcacheLock or a GDKswapLock may never cause a BBPtrim
 * (notice that BBPtrim could theoretically be set off just by
 * allocating a little piece of memory, e.g.  GDKstrdup()). If these
 * routines must alloc memory, they must set the BBP_notrim variable,
 * acquiring the addition GDKtrimLock, in order to prevent such
 * deadlock.
 * @item
 * the BBPtrim is atomic; only releases its locks when all BAT unload
 * work is done. This ensures that if all memory requests that
 * triggered BBPtrim could possible be satisfied by unloading BATs,
 * this will succeed.
 * @end itemize
 *
 * The scan phase was optimized further in order to stop early when it
 * is a priori known that the targets are met (which is the case if
 * the BBPtrim is not due to memory shortage but due to the ndesc
 * quota).  Note that scans may always stop before BBPsize as the
 * BBPMAXTRIM is a fixed number which may be smaller. As such, a
 * mechanism was added to resume a broken off scan at the point where
 * scanning was broken off rather than always starting at BBP[1] (this
 * does more justice to the lower numbered bats and will more quickly
 * find fresh unload candidates).
 *
 * We also refined the swap criterion. If the BBPtrim was initiated
 * due to:
 * - too much descriptors: small bats are unloaded first (from LRU
 *   cold to hot)
 * - too little memory: big bats are unloaded first (from LRU cold to
 *   hot).
 * Unloading-first is enforced by subtracting @math{2^31} from the
 * stamp in the field where the candidates are sorted on.
 *
 * BBPtrim is abandoned when the application has indicated that it
 * does not need it anymore.
 */
#define BBPMAXTRIM 40000
#define BBPSMALLBAT 1000

typedef struct {
	bat bid;		/* bat id */
	int next;		/* next position in list */
	BUN cnt;		/* bat count */
#if SIZEOF_BUN == SIZEOF_INT
	BUN dummy;		/* padding to power-of-two size */
#endif
} bbptrim_t;

static unsigned lastused[BBPMAXTRIM]; /* bat lastused stamp; sort on this field */
static bbptrim_t bbptrim[BBPMAXTRIM];
static int bbptrimfirst = BBPMAXTRIM, bbptrimlast = 0, bbpunloadtail, bbpunload, bbptrimmax = BBPMAXTRIM, bbpscanstart = 1;

static bat
BBPtrim_scan(bat bbppos, bat bbplim)
{
	bbptrimlast = 0;
	bbptrimmax = BBPMAXTRIM;
	MEMDEBUG fprintf(stderr, "#TRIMSCAN: start=%d, limit=%d\n", (int) bbppos, (int) bbplim);

	if (bbppos < (bat) ATOMIC_GET(BBPsize, BBPsizeLock))
		do {
			if (BBPvalid(bbppos)) {
				BAT *b = BBP_cache(bbppos);

				if (BBPtrimmable(b)) {
					/* when unloading for memory,
					 * treat small BATs with a
					 * preference over big ones.
					 * rationale: I/O penalty for
					 * cache miss is relatively
					 * higher for small bats
					 */
					BUN cnt = BATcount(b);
					unsigned swap_first = (cnt >= BBPSMALLBAT);

					/* however, when we are
					 * looking to decrease the
					 * number of descriptors, try
					 * to put the small bats in
					 * front of the load list
					 * instead..
					 */

					/* subtract 2-billion to make
					 * sure the swap_first class
					 * bats are unloaded first */
					lastused[bbptrimlast] = (unsigned) BBPLASTUSED(BBP_lastused(bbppos)) | (swap_first << 31);
					bbptrim[bbptrimlast].bid = bbppos;
					bbptrim[bbptrimlast].cnt = cnt;
					if (++bbptrimlast == bbptrimmax)
						break;
				}
			}
			if (++bbppos == (bat) ATOMIC_GET(BBPsize, BBPsizeLock))
				bbppos = 1;	/* treat BBP as a circular buffer */
		} while (bbppos != bbplim);

	if (bbptrimlast > 0) {
		int i;
		/* sort lastused array as (signed) int */
		GDKqsort(lastused, bbptrim, NULL, bbptrimlast,
			 sizeof(lastused[0]), sizeof(bbptrim[0]), TYPE_int);
		for (i = bbptrimfirst = 0; i < bbptrimlast; i++) {
			MEMDEBUG fprintf(stderr, "#TRIMSCAN: %11d%c %9d=%s\t(#" BUNFMT ")\n", (int) BBPLASTUSED(lastused[i]), lastused[i] & ((unsigned) 1 << 31) ? '*' : ' ', i, BBPname(bbptrim[i].bid), bbptrim[i].cnt);

			bbptrim[i].next = i + 1;
		}
		bbptrim[bbptrimlast - 1].next = BBPMAXTRIM;
	} else {
		bbptrimfirst = BBPMAXTRIM;
	}
	MEMDEBUG fprintf(stderr, "#TRIMSCAN: end at %d (size=%d)\n", bbppos, (int) (bat) ATOMIC_GET(BBPsize, BBPsizeLock));

	return bbppos;
}


/* insert BATs to unload from bbptrim list into bbpunload list;
 * rebuild bbptrimlist only with the useful leftovers */
static size_t
BBPtrim_select(size_t target, int dirty)
{
	int bbptrimtail = BBPMAXTRIM, next = bbptrimfirst;

	MEMDEBUG fprintf(stderr, "#TRIMSELECT: dirty = %d\n", dirty);

	/* make the bbptrim-list empty; we will insert the untouched
	 * elements in it */
	bbptrimfirst = BBPMAXTRIM;

	while (next != BBPMAXTRIM) {
		int cur = next;	/* cur is the entry in the old bbptrimlist we are processing */
		int untouched = BBPLASTUSED(BBP_lastused(bbptrim[cur].bid)) <= (int) BBPLASTUSED(lastused[cur]);
		BAT *b = BBP_cache(bbptrim[cur].bid);

		next = bbptrim[cur].next;	/* do now, because we overwrite bbptrim[cur].next below */

		MEMDEBUG if (b) {
			fprintf(stderr,
				"#TRIMSELECT: candidate=%s BAT*=" PTRFMT "\n",
				BBPname(bbptrim[cur].bid),
				PTRFMTCAST(void *)b);

			fprintf(stderr,
				"#            (cnt=" BUNFMT ", mode=%d, "
				"refs=%d, wait=%d, parent=%d,%d, "
				"lastused=%d,%d,%d)\n",
				bbptrim[cur].cnt,
				(int) b->batPersistence,
				BBP_refs(b->batCacheid),
				(BBP_status(b->batCacheid) & BBPWAITING) != 0,
				VIEWhparent(b),
				VIEWtparent(b),
				BBP_lastused(b->batCacheid),
				(int) BBPLASTUSED(lastused[cur]),
				(int) lastused[cur]);
		}
		/* recheck if conditions encountered by trimscan in
		 * the past still hold */
		if (BBPtrimmable(b) && untouched) {
			size_t memdelta = BATmemsize(b, FALSE) + BATvmsize(b, FALSE);
			size_t memdirty = BATmemsize(b, TRUE) + BATvmsize(b, TRUE);

			if (((b->batPersistence == TRANSIENT &&
			      BBP_lrefs(bbptrim[cur].bid) == 0) || /* needs not be saved when unloaded, OR.. */
			     memdirty <= sizeof(BATstore) || /* the BAT is actually clean, OR.. */
			     dirty) /* we are allowed to cause I/O (second run).. */
			    &&	/* AND ... */
			    target > 0 && memdelta > 0)
				/* there is some reward in terms of
				 * memory requirements */
			{
				/* only then we unload! */
				MEMDEBUG {
					fprintf(stderr,
						"#TRIMSELECT: unload %s [" SZFMT "] bytes [" SZFMT "] dirty\n",
						BBPname(b->batCacheid),
						memdelta,
						memdirty);
				}
				BATDEBUG {
					fprintf(stderr,
						"#BBPtrim_select set to unloading BAT %d\n",
						bbptrim[cur].bid);
				}
				BBP_status_on(bbptrim[cur].bid, BBPUNLOADING, "BBPtrim_select");
				BBP_unload_inc(bbptrim[cur].bid, "BBPtrim_select");
				target = target > memdelta ? target - memdelta : 0;

				/* add to bbpunload list */
				if (bbpunload == BBPMAXTRIM) {
					bbpunload = cur;
				} else {
					bbptrim[bbpunloadtail].next = cur;
				}
				bbptrim[cur].next = BBPMAXTRIM;
				bbpunloadtail = cur;
			} else if (!dirty) {
				/* do not unload now, but keep around;
				 * insert at the end of the new
				 * bbptrim list */
				MEMDEBUG {
					fprintf(stderr,
						"#TRIMSELECT: keep %s [" SZFMT "] bytes [" SZFMT "] dirty target(" SZFMT ")\n",
						BBPname(b->batCacheid),
						memdelta,
						memdirty,
						MAX(0, target));
				}
				if (bbptrimtail == BBPMAXTRIM) {
					bbptrimfirst = cur;
				} else {
					bbptrim[bbptrimtail].next = cur;
				}
				bbptrim[cur].next = BBPMAXTRIM;
				bbptrimtail = cur;
			} else {
				/* bats that even in the second
				 * (dirty) run are not selected,
				 * should be acquitted from the
				 * trimlist until a next scan */
				MEMDEBUG fprintf(stderr, "#TRIMSELECT: delete %s from trimlist (does not match trim needs)\n", BBPname(bbptrim[cur].bid));
			}
		} else {
			/* BAT was touched (or unloaded) since
			 * trimscan => it is discarded from both
			 * lists */
			char buf[80], *bnme = BBP_logical(bbptrim[cur].bid);

			if (bnme == NULL) {
				bnme = BBPtmpname(buf, 64, bbptrim[cur].bid);
			}
			MEMDEBUG fprintf(stderr,
					 "#TRIMSELECT: delete %s from trimlist (has been %s)\n",
					 bnme,
					 b ? "touched since last scan" : "unloaded already");
		}

		if (target == 0) {
			/* we're done; glue the rest of the old
			 * bbptrim list to the new bbptrim list */
			if (bbptrimtail == BBPMAXTRIM) {
				bbptrimfirst = next;
			} else {
				bbptrim[bbptrimtail].next = next;
			}
			break;
		}
	}
	MEMDEBUG fprintf(stderr, "#TRIMSELECT: end\n");
	return target;
}

void
BBPtrim(size_t target)
{
	int i, limit, scan, did_scan = FALSE, done = BBP_THREADMASK;
	int msec = 0, bats_written = 0, bats_unloaded = 0;	/* performance info */
	MT_Id t = MT_getpid();

	PERFDEBUG msec = GDKms();

	if (BBP_notrim == t)
		return;		/* avoid deadlock by one thread going here twice */

	for (i = 0; i <= BBP_THREADMASK; i++)
		MT_lock_set(&GDKtrimLock(i));
	BBP_notrim = t;

	/* recheck targets to see whether the work was already done by
	 * another thread */
	if (target && target != BBPTRIM_ALL) {
		size_t rss2 = MT_getrss() / 2;
		target = GDKvm_cursize();
		if (target > rss2)
			target -= rss2;
		else
			target = 0;
	}
	MEMDEBUG fprintf(stderr,
			 "#BBPTRIM_ENTER: memsize=" SZFMT ",vmsize=" SZFMT "\n",
			 GDKmem_cursize(), GDKvm_cursize());

	MEMDEBUG fprintf(stderr, "#BBPTRIM: target=" SZFMT "\n", target);
	PERFDEBUG fprintf(stderr, "#BBPtrim(mem=%d)\n", target > 0);

	scan = (bbptrimfirst == BBPMAXTRIM);
	if (bbpscanstart >= (bat) ATOMIC_GET(BBPsize, BBPsizeLock))
		bbpscanstart = 1;	/* sometimes, the BBP shrinks! */
	limit = bbpscanstart;

	while (target > 0) {
		/* check for runtime overruling */
		if (GDK_vm_trim == 0)
			break;
		if (done-- < 0)
			break;
		/* acquire the BBP locks */
		for (i = 0; i <= BBP_THREADMASK; i++)
			MT_lock_set(&GDKcacheLock(i));
		for (i = 0; i <= BBP_BATMASK; i++)
			MT_lock_set(&GDKswapLock(i));

		/* gather a list of unload candidate BATs, but try to
		 * avoid scanning by reusing previous leftovers
		 * first */
		if (scan) {
			did_scan = TRUE;
			bbpscanstart = BBPtrim_scan(bbpscanstart, limit);
			scan = (bbpscanstart != limit);
		} else {
			scan = TRUE;
		}

		/* decide which of the candidates to unload using LRU */
		bbpunload = BBPMAXTRIM;
		target = BBPtrim_select(target, FALSE);	/* first try to select only clean BATs */
		if (did_scan && target > 0) {
			target = BBPtrim_select(target, TRUE);	/* if that is not enough, also unload dirty BATs */
		}

		/* release the BBP locks */
		for (i = 0; i <= BBP_BATMASK; i++)
			MT_lock_unset(&GDKswapLock(i));
		for (i = 0; i <= BBP_THREADMASK; i++)
			MT_lock_unset(&GDKcacheLock(i));

		/* do the unload work unlocked */
		MEMDEBUG fprintf(stderr, "#BBPTRIM: %s\n",
				 (bbpunload != BBPMAXTRIM) ? " lastused   batid name" : "no more unload candidates!");

		for (i = bbpunload; i != BBPMAXTRIM; i = bbptrim[i].next) {
			BAT *b = BBP_cache(bbptrim[i].bid);

			if (b == NULL || !(BBP_status(bbptrim[i].bid) & BBPUNLOADING)) {
				IODEBUG fprintf(stderr,
						"BBPtrim: bat(%d) gone\n",
						bbptrim[i].bid);
				continue;
			}
			MEMDEBUG fprintf(stderr, "#BBPTRIM: %8d%c %7d %s\n",
					 (int) BBPLASTUSED(lastused[i]),
					 lastused[i] & ((unsigned) 1 << 31) ? '*' : ' ',
					 (int) bbptrim[i].bid,
					 BBPname(bbptrim[i].bid));

			bats_written += (b->batPersistence != TRANSIENT && BATdirty(b));
			bats_unloaded++;
			BATDEBUG {
				fprintf(stderr,
					"#BBPtrim unloaded and free bat %d\n",
					b->batCacheid);
			}
			BBPfree(b, "BBPtrim");
		}
		/* continue while we can scan for more candiates */
		if (!scan)
			break;
	}
	/* done trimming */
	MEMDEBUG fprintf(stderr, "#BBPTRIM_EXIT: memsize=" SZFMT ",vmsize=" SZFMT "\n", GDKmem_cursize(), GDKvm_cursize());
	PERFDEBUG fprintf(stderr, "#BBPtrim(did_scan=%d, bats_unloaded=%d, bats_written=%d) %d ms\n", did_scan, bats_unloaded, bats_written, GDKms() - msec);

	BBP_notrim = 0;
	for (i = BBP_THREADMASK; i >= 0; i--)
		MT_lock_unset(&GDKtrimLock(i));
}

void
BBPhot(bat i)
{
	if (i < 0)
		i = -i;
	if (BBPcheck(i, "BBPhot")) {
		int lock = locked_by ? MT_getpid() != locked_by : 1;

		if (lock)
			MT_lock_set(&GDKswapLock(i));
		BBP_lastused(i) = BBPLASTUSED(BBPstamp() + 30000);
		if (lock)
			MT_lock_unset(&GDKswapLock(i));
	}
}

void
BBPcold(bat i)
{
	if (i < 0)
		i = -i;
	if (BBPcheck(i, "BBPcold")) {
		MT_Id pid = MT_getpid();
		int idx = threadmask(pid);
		int lock = locked_by ? pid != locked_by : 1;

		MT_lock_set(&GDKtrimLock(idx));
		if (lock)
			MT_lock_set(&GDKswapLock(i));
		/* make very cold and insert on top of trim list */
		BBP_lastused(i) = 0;
		if (BBP_cache(i) && bbptrimlast < bbptrimmax) {
			lastused[--bbptrimmax] = 0;
			bbptrim[bbptrimmax].bid = i;
			bbptrim[bbptrimmax].next = bbptrimfirst;
			bbptrimfirst = bbptrimmax;
		}
		if (lock)
			MT_lock_unset(&GDKswapLock(i));
		MT_lock_unset(&GDKtrimLock(idx));
	}
}

/*
 * BBPquickdesc loads a BAT descriptor without loading the entire BAT,
 * of which the result be used only for a *limited* number of
 * purposes. Specifically, during the global sync/commit, we do not
 * want to load any BATs that are not already loaded, both because
 * this costs performance, and because getting into memory shortage
 * during a commit is extremely dangerous, as the global sync has all
 * the BBPlocks, so no BBPtrim() can be done to free memory when
 * needed. Loading a BAT tends not to be required, since the commit
 * actions mostly involve moving some pointers in the BAT
 * descriptor. However, some column types do require loading the full
 * bat. This is tested by the complexatom() routine. Such columns are
 * those of which the type has a fix/unfix method, or those that have
 * HeapDelete methods. The HeapDelete actions are not always required
 * and therefore the BBPquickdesc is parametrized.
 */
static int
complexatom(int t, int delaccess)
{
	if (t >= 0 && (BATatoms[t].atomFix || (delaccess && BATatoms[t].atomDel))) {
		return TRUE;
	}
	return FALSE;
}

BAT *
BBPquickdesc(bat bid, int delaccess)
{
	BAT *b;

	if (bid == bat_nil || bid == 0)
		return NULL;
	if (bid < 0) {
		GDKerror("BBPquickdesc: called with negative batid.\n");
		assert(0);
		return NULL;
	}
	if ((b = BBP_cache(bid)) != NULL)
		return b;	/* already cached */
	b = (BAT *) BBPgetdesc(bid);
	if (b == NULL ||
	    complexatom(b->htype, delaccess) ||
	    complexatom(b->ttype, delaccess)) {
		b = BATload_intern(bid, 1);
		BBPin++;
	}
	return b;
}

/*
 * @+ Global Commit
 */
static BAT *
dirty_bat(bat *i, int subcommit)
{
	if (BBPvalid(*i)) {
		BAT *b;
		BBPspin(*i, "dirty_bat", BBPSAVING);
		b = BBP_cache(*i);
		if (b != NULL) {
			if ((BBP_status(*i) & BBPNEW) &&
			    BATcheckmodes(b, FALSE) != GDK_SUCCEED) /* check mmap modes */
				*i = 0;	/* error */
			if ((BBP_status(*i) & BBPPERSISTENT) &&
			    (subcommit || BATdirty(b)))
				return b;	/* the bat is loaded, persistent and dirty */
		} else if (BBP_status(*i) & BBPSWAPPED) {
			b = (BAT *) BBPquickdesc(*i, TRUE);
			if (b && (subcommit || b->batDirtydesc))
				return b;	/* only the desc is loaded & dirty */
		}
	}
	return NULL;
}

/*
 * @- backup-bat
 * Backup-bat moves all files of a BAT to a backup directory. Only
 * after this succeeds, it may be saved. If some failure occurs
 * halfway saving, we can thus always roll back.
 */
static gdk_return
file_move(int farmid, const char *srcdir, const char *dstdir, const char *name, const char *ext)
{
	if (GDKmove(farmid, srcdir, name, ext, dstdir, name, ext) == GDK_SUCCEED) {
		return GDK_SUCCEED;
	} else {
		char *path;
		struct stat st;

		path = GDKfilepath(farmid, srcdir, name, ext);
		if (path == NULL)
			return GDK_FAIL;
		if (stat(path, &st)) {
			/* source file does not exist; the best
			 * recovery is to give an error but continue
			 * by considering the BAT as not saved; making
			 * sure that this time it does get saved.
			 */
			GDKsyserror("file_move: cannot stat %s\n", path);
			GDKfree(path);
			return GDK_FAIL;	/* fishy, but not fatal */
		}
		GDKfree(path);
	}
	return GDK_FAIL;
}

/* returns 1 if the file exists */
static int
file_exists(int farmid, const char *dir, const char *name, const char *ext)
{
	char *path;
	struct stat st;
	int ret = -1;

	path = GDKfilepath(farmid, dir, name, ext);
	if (path) {
		ret = stat(path, &st);
		IODEBUG fprintf(stderr, "#stat(%s) = %d\n", path, ret);
		GDKfree(path);
	}
	return (ret == 0);
}

static gdk_return
heap_move(Heap *hp, const char *srcdir, const char *dstdir, const char *nme, const char *ext)
{
	/* see doc at BATsetaccess()/gdk_bat.mx for an expose on mmap
	 * heap modes */
	if (file_exists(hp->farmid, dstdir, nme, ext)) {
		/* dont overwrite heap with the committed state
		 * already in dstdir */
		return GDK_SUCCEED;
	} else if (hp->filename &&
		   hp->newstorage == STORE_PRIV &&
		   !file_exists(hp->farmid, srcdir, nme, ext)) {

		/* In order to prevent half-saved X.new files
		 * surviving a recover we create a dummy file in the
		 * BACKUP(dstdir) whose presence will trigger
		 * BBPrecover to remove them.  Thus, X will prevail
		 * where it otherwise wouldn't have.  If X already has
		 * a saved X.new, that one is backed up as normal.
		 */

		FILE *fp;
		long_str kill_ext;
		char *path;

		snprintf(kill_ext, sizeof(kill_ext), "%s.kill", ext);
		path = GDKfilepath(hp->farmid, dstdir, nme, kill_ext);
		if (path == NULL)
			return GDK_FAIL;
		fp = fopen(path, "w");
		if (fp == NULL)
			GDKsyserror("heap_move: cannot open file %s\n", path);
		IODEBUG fprintf(stderr, "#open %s = %d\n", path, fp ? 0 : -1);
		GDKfree(path);

		if (fp != NULL) {
			fclose(fp);
			return GDK_SUCCEED;
		} else {
			return GDK_FAIL;
		}
	}
	return file_move(hp->farmid, srcdir, dstdir, nme, ext);
}

/*
 * @- BBPprepare
 *
 * this routine makes sure there is a BAKDIR/, and initiates one if
 * not.  For subcommits, it does the same with SUBDIR.
 *
 * It is now locked, to get proper file counters, and also to prevent
 * concurrent BBPrecovers, etc.
 *
 * backup_dir == 0 => no backup BBP.dir
 * backup_dir == 1 => BBP.dir saved in BACKUP/
 * backup_dir == 2 => BBP.dir saved in SUBCOMMIT/
 */
static int backup_files = 0, backup_dir = 0, backup_subdir = 0;

static gdk_return
BBPprepare(bit subcommit)
{
	int start_subcommit, set = 1 + subcommit;
	gdk_return ret = GDK_SUCCEED;

	/* tmLock is only used here, helds usually very shortly just
	 * to protect the file counters */
	MT_lock_set(&GDKtmLock);

	start_subcommit = (subcommit && backup_subdir == 0);
	if (start_subcommit) {
		/* starting a subcommit. Make sure SUBDIR and DELDIR
		 * are clean */
		ret = BBPrecover_subdir();
	}
	if (backup_files == 0) {
		backup_dir = 0;
		ret = BBPrecover(0);
		if (ret == GDK_SUCCEED) {
			if (mkdir(BAKDIR, 0755) < 0 && errno != EEXIST) {
				GDKsyserror("BBPprepare: cannot create directory %s\n", BAKDIR);
				ret = GDK_FAIL;
			}
			/* if BAKDIR already exists, don't signal error */
			IODEBUG fprintf(stderr, "#mkdir %s = %d\n", BAKDIR, (int) ret);
		}
	}
	if (ret == GDK_SUCCEED && start_subcommit) {
		/* make a new SUBDIR (subdir of BAKDIR) */
		if (mkdir(SUBDIR, 0755) < 0) {
			GDKsyserror("BBPprepare: cannot create directory %s\n", SUBDIR);
			ret = GDK_FAIL;
		}
		IODEBUG fprintf(stderr, "#mkdir %s = %d\n", SUBDIR, (int) ret);
	}
	if (ret == GDK_SUCCEED && backup_dir != set) {
		/* a valid backup dir *must* at least contain BBP.dir */
		if ((ret = GDKmove(0, backup_dir ? BAKDIR : BATDIR, "BBP", "dir", subcommit ? SUBDIR : BAKDIR, "BBP", "dir")) == GDK_SUCCEED) {
			backup_dir = set;
		}
	}
	/* increase counters */
	if (ret == GDK_SUCCEED) {
		backup_subdir += subcommit;
		backup_files++;
	}
	MT_lock_unset(&GDKtmLock);

	return ret;
}

static gdk_return
do_backup(const char *srcdir, const char *nme, const char *extbase,
	  Heap *h, int tp, int dirty, bit subcommit)
{
	gdk_return ret = GDK_SUCCEED;

	 /* direct mmap is unprotected (readonly usage, or has WAL
	  * protection); however, if we're backing up for subcommit
	  * and a backup already exists in the main backup directory
	  * (see GDKupgradevarheap), move the file */
	if (subcommit && file_exists(h->farmid, BAKDIR, nme, extbase)) {
		if (file_move(h->farmid, BAKDIR, SUBDIR, nme, extbase) != GDK_SUCCEED)
			return GDK_FAIL;
	} else if (h->storage != STORE_MMAP) {
		/* STORE_PRIV saves into X.new files. Two cases could
		 * happen. The first is when a valid X.new exists
		 * because of an access change or a previous
		 * commit. This X.new should be backed up as
		 * usual. The second case is when X.new doesn't
		 * exist. In that case we could have half written
		 * X.new files (after a crash). To protect against
		 * these we write X.new.kill files in the backup
		 * directory (see heap_move). */
		char ext[16];
		gdk_return mvret = GDK_SUCCEED;

		if (h->filename && h->newstorage == STORE_PRIV)
			snprintf(ext, sizeof(ext), "%s.new", extbase);
		else
			snprintf(ext, sizeof(ext), "%s", extbase);
		if (tp && dirty && !file_exists(h->farmid, BAKDIR, nme, ext)) {
			/* file will be saved (is dirty), move the old
			 * image into backup */
			mvret = heap_move(h, srcdir, subcommit ? SUBDIR : BAKDIR, nme, ext);
		} else if (subcommit && tp &&
			   (dirty || file_exists(h->farmid, BAKDIR, nme, ext))) {
			/* file is clean. move the backup into the
			 * subcommit dir (commit should eliminate
			 * backup) */
			mvret = file_move(h->farmid, BAKDIR, SUBDIR, nme, ext);
		}
		/* there is a situation where the move may fail,
		 * namely if this heap was not supposed to be existing
		 * before, i.e. after a BATmaterialize on a persistent
		 * bat as a workaround, do not complain about move
		 * failure if the source file is nonexistent
		 */
		if (mvret != GDK_SUCCEED && file_exists(h->farmid, srcdir, nme, ext)) {
			ret = GDK_FAIL;
		}
		if (subcommit &&
		    (h->storage == STORE_PRIV || h->newstorage == STORE_PRIV)) {
			long_str kill_ext;

			snprintf(kill_ext, sizeof(kill_ext), "%s.new.kill", ext);
			if (file_exists(h->farmid, BAKDIR, nme, kill_ext) &&
			    file_move(h->farmid, BAKDIR, SUBDIR, nme, kill_ext) != GDK_SUCCEED) {
				ret = GDK_FAIL;
			}
		}
	}
	return ret;
}

static gdk_return
BBPbackup(BAT *b, bit subcommit)
{
	char *srcdir;
	long_str nme;
	const char *s = BBP_physical(b->batCacheid);

	if (BBPprepare(subcommit) != GDK_SUCCEED) {
		return GDK_FAIL;
	}
	if (b->batCopiedtodisk == 0 || b->batPersistence != PERSISTENT) {
		return GDK_SUCCEED;
	}
	/* determine location dir and physical suffix */
	srcdir = GDKfilepath(NOFARM, BATDIR, s, NULL);
	s = strrchr(srcdir, DIR_SEP);
	if (!s)
		goto fail;
	strncpy(nme, ++s, sizeof(nme));
	nme[sizeof(nme) - 1] = 0;
	srcdir[s - srcdir] = 0;

	if (do_backup(srcdir, nme, "head", &b->H->heap, b->htype,
		      b->batDirty || b->H->heap.dirty, subcommit) != GDK_SUCCEED)
		goto fail;
	if (do_backup(srcdir, nme, "tail", &b->T->heap, b->ttype,
		      b->batDirty || b->T->heap.dirty, subcommit) != GDK_SUCCEED)
		goto fail;
	if (b->H->vheap &&
	    do_backup(srcdir, nme, "hheap", b->H->vheap,
		      b->htype && b->hvarsized,
		      b->batDirty || b->H->vheap->dirty, subcommit) != GDK_SUCCEED)
		goto fail;
	if (b->T->vheap &&
	    do_backup(srcdir, nme, "theap", b->T->vheap,
		      b->ttype && b->tvarsized,
		      b->batDirty || b->T->vheap->dirty, subcommit) != GDK_SUCCEED)
		goto fail;
	GDKfree(srcdir);
	return GDK_SUCCEED;
  fail:
	GDKfree(srcdir);
	return GDK_FAIL;
}

/*
 * @+ Atomic Write
 * The atomic BBPsync() function first safeguards the old images of
 * all files to be written in BAKDIR. It then saves all files. If that
 * succeeds fully, BAKDIR is renamed to DELDIR. The rename is
 * considered an atomic action. If it succeeds, the DELDIR is removed.
 * If something fails, the pre-sync status can be obtained by moving
 * back all backed up files; this is done by BBPrecover().
 *
 * The BBP.dir is also moved into the BAKDIR.
 */
gdk_return
BBPsync(int cnt, bat *subcommit)
{
	gdk_return ret = GDK_SUCCEED;
	int bbpdirty = 0;
	int t0 = 0, t1 = 0;

	PERFDEBUG t0 = t1 = GDKms();

	ret = BBPprepare(subcommit != NULL);

	/* PHASE 1: safeguard everything in a backup-dir */
	bbpdirty = BBP_dirty;
	if (OIDdirty()) {
		bbpdirty = BBP_dirty = 1;
	}
	if (ret == GDK_SUCCEED) {
		int idx = 0;

		while (++idx < cnt) {
			bat i = subcommit ? subcommit[idx] : idx;
			BAT *b = dirty_bat(&i, subcommit != NULL);
			if (i <= 0)
				break;
			if (BBP_status(i) & BBPEXISTING) {
				if (b != NULL && BBPbackup(b, subcommit != NULL) != GDK_SUCCEED)
					break;
			}
		}
		if (idx < cnt)
			ret = GDK_FAIL;
	}
	PERFDEBUG fprintf(stderr, "#BBPsync (move time %d) %d files\n", (t1 = GDKms()) - t0, backup_files);

	/* PHASE 2: save the repository */
	if (ret == GDK_SUCCEED) {
		int idx = 0;

		while (++idx < cnt) {
			bat i = subcommit ? subcommit[idx] : idx;

			if (BBP_status(i) & BBPPERSISTENT) {
				BAT *b = dirty_bat(&i, subcommit != NULL);
				if (i <= 0)
					break;
				if (b != NULL && BATsave(b) != GDK_SUCCEED)
					break;	/* write error */
			}
		}
		if (idx < cnt)
			ret = GDK_FAIL;
	}

	PERFDEBUG fprintf(stderr, "#BBPsync (write time %d)\n", (t0 = GDKms()) - t1);

	if (ret == GDK_SUCCEED) {
		if (bbpdirty) {
			ret = BBPdir(cnt, subcommit);
		} else if (backup_dir && GDKmove(0, (backup_dir == 1) ? BAKDIR : SUBDIR, "BBP", "dir", BATDIR, "BBP", "dir") != GDK_SUCCEED) {
			ret = GDK_FAIL;	/* tried a cheap way to get BBP.dir; but it failed */
		} else {
			/* commit might still fail; we must remember
			 * that we moved BBP.dir out of BAKDIR */
			backup_dir = 0;
		}
	}

	PERFDEBUG fprintf(stderr, "#BBPsync (dir time %d) %d bats\n", (t1 = GDKms()) - t0, (bat) ATOMIC_GET(BBPsize, BBPsizeLock));

	if (bbpdirty || backup_files > 0) {
		if (ret == GDK_SUCCEED) {
			char *bakdir = subcommit ? SUBDIR : BAKDIR;

			/* atomic switchover */
			/* this is the big one: this call determines
			 * whether the operation of this function
			 * succeeded, so no changing of ret after this
			 * call anymore */
			if (rename(bakdir, DELDIR) < 0)
				ret = GDK_FAIL;
			if (ret != GDK_SUCCEED &&
			    GDKremovedir(0, DELDIR) == GDK_SUCCEED && /* maybe there was an old deldir */
			    rename(bakdir, DELDIR) < 0)
				ret = GDK_FAIL;
			if (ret != GDK_SUCCEED)
				GDKsyserror("BBPsync: rename(%s,%s) failed.\n", bakdir, DELDIR);
			IODEBUG fprintf(stderr, "#BBPsync: rename %s %s = %d\n", bakdir, DELDIR, (int) ret);
		}

		/* AFTERMATH */
		if (ret == GDK_SUCCEED) {
			BBP_dirty = 0;
			backup_files = subcommit ? (backup_files - backup_subdir) : 0;
			backup_dir = backup_subdir = 0;
			(void) GDKremovedir(0, DELDIR);
			(void) BBPprepare(0);	/* (try to) remove DELDIR and set up new BAKDIR */
			if (backup_files > 1) {
				PERFDEBUG fprintf(stderr, "#BBPsync (backup_files %d > 1)\n", backup_files);
				backup_files = 1;
			}
		}
	}
	PERFDEBUG fprintf(stderr, "#BBPsync (ready time %d)\n", (t0 = GDKms()) - t1);

	return ret;
}

/*
 * Recovery just moves all files back to their original location. this
 * is an incremental process: if something fails, just stop with still
 * files left for moving in BACKUP/.  The recovery process can resume
 * later with the left over files.
 */
static gdk_return
force_move(int farmid, const char *srcdir, const char *dstdir, const char *name)
{
	const char *p;
	char *dstpath, *killfile;
	gdk_return ret = GDK_SUCCEED;

	if ((p = strrchr(name, '.')) != NULL && strcmp(p, ".kill") == 0) {
		/* Found a X.new.kill file, ie remove the X.new file */
		ptrdiff_t len = p - name;
		long_str srcpath;

		strncpy(srcpath, name, len);
		srcpath[len] = '\0';
		dstpath = GDKfilepath(farmid, dstdir, srcpath, NULL);

		/* step 1: remove the X.new file that is going to be
		 * overridden by X */
		if (unlink(dstpath) < 0 && errno != ENOENT) {
			/* if it exists and cannot be removed, all
			 * this is going to fail */
			GDKsyserror("force_move: unlink(%s)\n", dstpath);
			GDKfree(dstpath);
			return GDK_FAIL;
		}
		GDKfree(dstpath);

		/* step 2: now remove the .kill file. This one is
		 * crucial, otherwise we'll never finish recovering */
		killfile = GDKfilepath(farmid, srcdir, name, NULL);
		if (unlink(killfile) < 0) {
			ret = GDK_FAIL;
			GDKsyserror("force_move: unlink(%s)\n", killfile);
		}
		GDKfree(killfile);
		return ret;
	}
	/* try to rename it */
	ret = GDKmove(farmid, srcdir, name, NULL, dstdir, name, NULL);

	if (ret != GDK_SUCCEED) {
		char *srcpath;

		/* two legal possible causes: file exists or dir
		 * doesn't exist */
		dstpath = GDKfilepath(farmid, dstdir, name, NULL);
		srcpath = GDKfilepath(farmid, srcdir, name, NULL);
		if (unlink(dstpath) < 0)	/* clear destination */
			ret = GDK_FAIL;
		IODEBUG fprintf(stderr, "#unlink %s = %d\n", dstpath, (int) ret);

		(void) GDKcreatedir(dstdir); /* if fails, move will fail */
		ret = GDKmove(farmid, srcdir, name, NULL, dstdir, name, NULL);
		IODEBUG fprintf(stderr, "#link %s %s = %d\n", srcpath, dstpath, (int) ret);
		GDKfree(dstpath);
		GDKfree(srcpath);
	}
	return ret;
}

gdk_return
BBPrecover(int farmid)
{
	DIR *dirp = opendir(BAKDIR);
	struct dirent *dent;
	long_str path, dstpath;
	bat i;
	size_t j = strlen(BATDIR);
	gdk_return ret = GDK_SUCCEED;
	int dirseen = FALSE;
	str dstdir;

	if (dirp == NULL) {
		return GDK_SUCCEED;	/* nothing to do */
	}
	memcpy(dstpath, BATDIR, j);
	dstpath[j] = DIR_SEP;
	dstpath[++j] = 0;
	dstdir = dstpath + j;
	IODEBUG fprintf(stderr, "#BBPrecover(start)\n");

	if (mkdir(LEFTDIR, 0755) < 0 && errno != EEXIST) {
		GDKsyserror("BBPrecover: cannot create directory %s\n", LEFTDIR);
		closedir(dirp);
		return GDK_FAIL;
	}

	/* move back all files */
	while ((dent = readdir(dirp)) != NULL) {
		const char *q = strchr(dent->d_name, '.');

		if (q == dent->d_name) {
			char *fn;

			if (strcmp(dent->d_name, ".") == 0 ||
			    strcmp(dent->d_name, "..") == 0)
				continue;
			fn = GDKfilepath(farmid, BAKDIR, dent->d_name, NULL);
			if (fn) {
				int uret = unlink(fn);
				IODEBUG fprintf(stderr, "#unlink %s = %d\n",
						fn, uret);
				GDKfree(fn);
			}
			continue;
		} else if (strcmp(dent->d_name, "BBP.dir") == 0) {
			dirseen = TRUE;
			continue;
		}
		if (q == NULL)
			q = dent->d_name + strlen(dent->d_name);
		if ((j = q - dent->d_name) + 1 > sizeof(path)) {
			/* name too long: ignore */
			continue;
		}
		strncpy(path, dent->d_name, j);
		path[j] = 0;
		if (GDKisdigit(*path)) {
			i = strtol(path, NULL, 8);
		} else {
			i = BBP_find(path, FALSE);
			if (i < 0)
				i = -i;
		}
		if (i == 0 || i >= (bat) ATOMIC_GET(BBPsize, BBPsizeLock) || !BBPvalid(i)) {
			force_move(farmid, BAKDIR, LEFTDIR, dent->d_name);
		} else {
			BBPgetsubdir(dstdir, i);
			if (force_move(farmid, BAKDIR, dstpath, dent->d_name) != GDK_SUCCEED)
				ret = GDK_FAIL;
		}
	}
	closedir(dirp);
	if (dirseen && ret == GDK_SUCCEED) {	/* we have a saved BBP.dir; it should be moved back!! */
		struct stat st;
		char *fn;

		fn = GDKfilepath(farmid, BATDIR, "BBP", "dir");
		ret = recover_dir(farmid, stat(fn, &st) == 0);
		GDKfree(fn);
	}

	if (ret == GDK_SUCCEED) {
		if (rmdir(BAKDIR) < 0) {
			GDKsyserror("BBPrecover: cannot remove directory %s\n", BAKDIR);
			ret = GDK_FAIL;
		}
		IODEBUG fprintf(stderr, "#rmdir %s = %d\n", BAKDIR, (int) ret);
	}
	if (ret != GDK_SUCCEED)
		GDKerror("BBPrecover: recovery failed. Please check whether your disk is full or write-protected.\n");

	IODEBUG fprintf(stderr, "#BBPrecover(end)\n");

	return ret;
}

/*
 * SUBDIR recovery is quite mindlessly moving all files back to the
 * parent (BAKDIR).  We do recognize moving back BBP.dir and set
 * backed_up_subdir accordingly.
 */
gdk_return
BBPrecover_subdir(void)
{
	DIR *dirp = opendir(SUBDIR);
	struct dirent *dent;
	gdk_return ret = GDK_SUCCEED;

	if (dirp == NULL) {
		return GDK_SUCCEED;	/* nothing to do */
	}
	IODEBUG fprintf(stderr, "#BBPrecover_subdir(start)\n");

	/* move back all files */
	while ((dent = readdir(dirp)) != NULL) {
		if (dent->d_name[0] == '.')
			continue;
		ret = GDKmove(0, SUBDIR, dent->d_name, NULL, BAKDIR, dent->d_name, NULL);
		if (ret == GDK_SUCCEED && strcmp(dent->d_name, "BBP.dir") == 0)
			backup_dir = 1;
		if (ret != GDK_SUCCEED)
			break;
	}
	closedir(dirp);

	/* delete the directory */
	if (ret == GDK_SUCCEED) {
		ret = GDKremovedir(0, SUBDIR);
		if (backup_dir == 2) {
			IODEBUG fprintf(stderr, "BBPrecover_subdir: %s%cBBP.dir had disappeared!", SUBDIR, DIR_SEP);
			backup_dir = 0;
		}
	}
	IODEBUG fprintf(stderr, "#BBPrecover_subdir(end) = %d\n", (int) ret);

	if (ret != GDK_SUCCEED)
		GDKerror("BBPrecover_subdir: recovery failed. Please check whether your disk is full or write-protected.\n");
	return ret;
}

/*
 * @- The diskscan
 * The BBPdiskscan routine walks through the BAT dir, cleans up
 * leftovers, and measures disk occupancy.  Leftovers are files that
 * cannot belong to a BAT. in order to establish this for [ht]heap
 * files, the BAT descriptor is loaded in order to determine whether
 * these files are still required.
 *
 * The routine gathers all bat sizes in a bat that contains bat-ids
 * and bytesizes. The return value is the number of bytes of space
 * freed.
 */
static int
persistent_bat(bat bid)
{
	if (bid >= 0 && bid < (bat) ATOMIC_GET(BBPsize, BBPsizeLock) && BBPvalid(bid)) {
		BAT *b = BBP_cache(bid);

		if (b == NULL || b->batCopiedtodisk) {
			return TRUE;
		}
	}
	return FALSE;
}

static BAT *
getdesc(bat bid)
{
	BATstore *bs = BBPgetdesc(bid);

	if (bs == NULL)
		BBPclear(bid);
	return &bs->B;
}

static int
BBPdiskscan(const char *parent)
{
	DIR *dirp = opendir(parent);
	struct dirent *dent;
	long_str fullname;
	str dst = fullname;
	size_t dstlen = sizeof(fullname);
	const char *src = parent;

	if (dirp == NULL)
		return -1;	/* nothing to do */

	while (*src) {
		*dst++ = *src++;
		dstlen--;
	}
	if (dst > fullname && dst[-1] != DIR_SEP) {
		*dst++ = DIR_SEP;
		dstlen--;
	}

	while ((dent = readdir(dirp)) != NULL) {
		const char *p;
		bat bid;
		int ok, delete;

		if (dent->d_name[0] == '.')
			continue;	/* ignore .dot files and directories (. ..) */

		if (strncmp(dent->d_name, "BBP.", 4) == 0 &&
		    (strcmp(parent, BATDIR) == 0 ||
		     strncmp(parent, BAKDIR, strlen(BAKDIR)) == 0 ||
		     strncmp(parent, SUBDIR, strlen(SUBDIR)) == 0))
			continue;

		p = strchr(dent->d_name, '.');
		bid = strtol(dent->d_name, NULL, 8);
		ok = p && bid;
		delete = FALSE;

		if (strlen(dent->d_name) >= dstlen) {
			/* found a file with too long a name
			   (i.e. unknown); stop pruning in this
			   subdir */
			IODEBUG fprintf(stderr, "BBPdiskscan: unexpected file %s, leaving %s.\n", dent->d_name, parent);
			break;
		}
		strncpy(dst, dent->d_name, dstlen);
		fullname[sizeof(fullname) - 1] = 0;

		if (p == NULL && BBPdiskscan(fullname) == 0) {
			/* it was a directory */
			continue;
		}

		if (ok == FALSE || !persistent_bat(bid)) {
			delete = TRUE;
		} else if (strstr(p + 1, ".tmp")) {
			delete = 1;	/* throw away any .tmp file */
		} else if (strncmp(p + 1, "head", 4) == 0) {
			BAT *b = getdesc(bid);
			delete = (b == NULL || !b->htype || b->batCopiedtodisk == 0);
		} else if (strncmp(p + 1, "tail", 4) == 0) {
			BAT *b = getdesc(bid);
			delete = (b == NULL || !b->ttype || b->batCopiedtodisk == 0);
		} else if (strncmp(p + 1, "hheap", 5) == 0) {
			BAT *b = getdesc(bid);
			delete = (b == NULL || !b->H->vheap || b->batCopiedtodisk == 0);
		} else if (strncmp(p + 1, "theap", 5) == 0) {
			BAT *b = getdesc(bid);
			delete = (b == NULL || !b->T->vheap || b->batCopiedtodisk == 0);
		} else if (strncmp(p + 1, "hhash", 5) == 0) {
#ifdef PERSISTENTHASH
			BAT *b = getdesc(bid);
			delete = b == NULL;
			if (!delete)
				b->H->hash = (Hash *) 1;
#else
			delete = TRUE;
#endif
		} else if (strncmp(p + 1, "hhash", 5) == 0 ||
			   strncmp(p + 1, "thash", 5) == 0) {
#ifdef PERSISTENTHASH
			BAT *b = getdesc(bid);
			delete = b == NULL;
			if (!delete)
				b->T->hash = (Hash *) 1;
#else
			delete = TRUE;
#endif
		} else if (strncmp(p + 1, "himprints", 9) == 0) {
			BAT *b = getdesc(bid);
			delete = b == NULL;
			if (!delete)
				b->H->imprints = (Imprints *) 1;
		} else if (strncmp(p + 1, "timprints", 9) == 0) {
			BAT *b = getdesc(bid);
			delete = b == NULL;
<<<<<<< HEAD
		} else if (strncmp(p + 1, "mosaic", 6) == 0) {
			BAT *b = getdesc(bid);
			delete = b == NULL;
		} else if (strncmp(p + 1, "priv", 4) != 0 && strncmp(p + 1, "new", 3) != 0 && strncmp(p + 1, "head", 4) != 0 && strncmp(p + 1, "tail", 4) != 0) {
=======
			if (!delete)
				b->T->imprints = (Imprints *) 1;
		} else if (strncmp(p + 1, "priv", 4) != 0 &&
			   strncmp(p + 1, "new", 3) != 0 &&
			   strncmp(p + 1, "head", 4) != 0 &&
			   strncmp(p + 1, "tail", 4) != 0) {
>>>>>>> 3f642494
			ok = FALSE;
		}
		if (!ok) {
			/* found an unknown file; stop pruning in this
			 * subdir */
			IODEBUG fprintf(stderr, "BBPdiskscan: unexpected file %s, leaving %s.\n", dent->d_name, parent);
			break;
		}
		if (delete) {
			if (unlink(fullname) < 0 && errno != ENOENT) {
				GDKsyserror("BBPdiskscan: unlink(%s)", fullname);
				continue;
			}
			IODEBUG fprintf(stderr, "#BBPcleanup: unlink(%s) = 0\n", fullname);
		}
	}
	closedir(dirp);
	return 0;
}

#if 0
void
BBPatom_drop(int atom)
{
	int i;
	const char *nme = ATOMname(atom);
	int unknown = ATOMunknown_add(nme);

	BBPlock("BBPatom_drop");
	for (i = 0; i < (bat) ATOMIC_GET(BBPsize, BBPsizeLock); i++) {
		if (BBPvalid(i)) {
			BATstore *b = BBP_desc(i);

			if (!b)
				continue;

			if (b->B.htype == atom)
				b->B.htype = unknown;
			if (b->B.ttype == atom)
				b->B.ttype = unknown;
		}
	}
	BBPunlock("BBPatom_drop");
}

void
BBPatom_load(int atom)
{
	const char *nme;
	int i, unknown;

	BBPlock("BBPatom_load");
	nme = ATOMname(atom);
	unknown = ATOMunknown_find(nme);
	ATOMunknown_del(unknown);
	for (i = 0; i < (bat) ATOMIC_GET(BBPsize, BBPsizeLock); i++) {
		if (BBPvalid(i)) {
			BATstore *b = BBP_desc(i);

			if (!b)
				continue;

			if (b->B.htype == unknown)
				b->B.htype = atom;
			if (b->B.ttype == unknown)
				b->B.ttype = atom;
		}
	}
	BBPunlock("BBPatom_load");
}
#endif
<|MERGE_RESOLUTION|>--- conflicted
+++ resolved
@@ -3907,19 +3907,15 @@
 		} else if (strncmp(p + 1, "timprints", 9) == 0) {
 			BAT *b = getdesc(bid);
 			delete = b == NULL;
-<<<<<<< HEAD
+			if (!delete)
+				b->T->imprints = (Imprints *) 1;
 		} else if (strncmp(p + 1, "mosaic", 6) == 0) {
 			BAT *b = getdesc(bid);
 			delete = b == NULL;
-		} else if (strncmp(p + 1, "priv", 4) != 0 && strncmp(p + 1, "new", 3) != 0 && strncmp(p + 1, "head", 4) != 0 && strncmp(p + 1, "tail", 4) != 0) {
-=======
-			if (!delete)
-				b->T->imprints = (Imprints *) 1;
 		} else if (strncmp(p + 1, "priv", 4) != 0 &&
 			   strncmp(p + 1, "new", 3) != 0 &&
 			   strncmp(p + 1, "head", 4) != 0 &&
 			   strncmp(p + 1, "tail", 4) != 0) {
->>>>>>> 3f642494
 			ok = FALSE;
 		}
 		if (!ok) {
