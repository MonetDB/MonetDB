--- conflicted
+++ resolved
@@ -4102,17 +4102,8 @@
 						  fname, BAKDIR, SUBDIR);
 			}
 		}
-<<<<<<< HEAD
-		BAT *b = dirty_bat(&i, subcommit != NULL);
+		b = dirty_bat(&i, subcommit != NULL);
 		if (i <= 0)
-=======
-		b = dirty_bat(&i, subcommit != NULL);
-		if (i <= 0 ||
-		    (BBP_status(bid) & BBPEXISTING &&
-		     b != NULL &&
-		     b->batInserted > 0 &&
-		     BBPbackup(b, subcommit != NULL) != GDK_SUCCEED)) {
->>>>>>> e17f5ef5
 			ret = GDK_FAIL;
 		else if (BBP_status(bid) & BBPEXISTING &&
 			 b != NULL &&
