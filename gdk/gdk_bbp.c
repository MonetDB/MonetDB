--- conflicted
+++ resolved
@@ -1887,15 +1887,8 @@
 		       b->tnorevsorted >= size ? 0 : b->tnorevsorted,
 		       b->tseqbase,
 		       free,
-<<<<<<< HEAD
-		       bi->minpos < b->hseqbase + size ? (uint64_t) bi->minpos : (uint64_t) oid_nil,
-		       bi->maxpos < b->hseqbase + size ? (uint64_t) bi->maxpos : (uint64_t) oid_nil);
-=======
-		       bi->h->size,
-		       0,
 		       bi->minpos < size ? (uint64_t) bi->minpos : (uint64_t) oid_nil,
 		       bi->maxpos < size ? (uint64_t) bi->maxpos : (uint64_t) oid_nil);
->>>>>>> a54476d7
 }
 
 static inline int
