--- conflicted
+++ resolved
@@ -4013,101 +4013,44 @@
 		/* BBP_desc(i) may be NULL */
 		BUN size = sizes ? sizes[idx] : BUN_NONE;
 		BATiter bi;
-		oid minpos = oid_nil, maxpos = oid_nil;
-
-<<<<<<< HEAD
-		while (++idx < cnt) {
-			bat i = subcommit ? subcommit[idx] : idx;
-			/* BBP_desc(i) may be NULL */
-			BUN size = sizes ? sizes[idx] : BUN_NONE;
-			BATiter bi;
-
-			if (BBP_status(i) & BBPPERSISTENT) {
-				BAT *b = dirty_bat(&i, subcommit != NULL);
-				if (i <= 0) {
-					break;
-				}
-				bi = bat_iterator(BBP_desc(i));
-				assert(sizes == NULL || size <= bi.count);
-				assert(sizes == NULL || bi.width == 0 || (bi.type == TYPE_msk ? ((size + 31) / 32) * 4 : size << bi.shift) <= bi.hfree);
-				if (size > bi.count) /* includes sizes==NULL */
-					size = bi.count;
-				bi.b->batInserted = size;
-				if (b && size != 0) {
-					/* wait for BBPSAVING so that we
-					 * can set it, wait for
-					 * BBPUNLOADING before
-					 * attempting to save */
-=======
+
 		if (BBP_status(i) & BBPPERSISTENT) {
 			BAT *b = dirty_bat(&i, subcommit != NULL);
 			if (i <= 0) {
 				ret = GDK_FAIL;
 				break;
 			}
-			MT_lock_set(&BBP_desc(i)->theaplock);
-			bi = bat_iterator_nolock(BBP_desc(i));
-			HEAPincref(bi.h);
-			if (bi.vh)
-				HEAPincref(bi.vh);
-#ifndef NDEBUG
-			bi.locked = true;
-#endif
+			bi = bat_iterator(BBP_desc(i));
 			assert(sizes == NULL || size <= bi.count);
 			assert(sizes == NULL || bi.width == 0 || (bi.type == TYPE_msk ? ((size + 31) / 32) * 4 : size << bi.shift) <= bi.hfree);
 			if (size > bi.count) /* includes sizes==NULL */
 				size = bi.count;
 			bi.b->batInserted = size;
-			if (size == 0) {
-				/* no need to save anything */
-				MT_lock_unset(&bi.b->theaplock);
-			} else {
-				const ValRecord *prop;
-				prop = BATgetprop_nolock(bi.b, GDK_MIN_POS);
-				if (prop)
-					minpos = prop->val.oval;
-				prop = BATgetprop_nolock(bi.b, GDK_MAX_POS);
-				if (prop)
-					maxpos = prop->val.oval;
-				MT_lock_unset(&bi.b->theaplock);
-				if (b) {
-					/* wait for BBPSAVING so
-					 * that we can set it,
-					 * wait for BBPUNLOADING
-					 * before attempting to
-					 * save */
->>>>>>> ed7e5ec0
-					for (;;) {
-						if (lock)
-							MT_lock_set(&GDKswapLock(i));
-						if (!(BBP_status(i) & (BBPSAVING|BBPUNLOADING)))
-							break;
-						if (lock)
-							MT_lock_unset(&GDKswapLock(i));
-						BBPspin(i, __func__, BBPSAVING|BBPUNLOADING);
-					}
-					BBP_status_on(i, BBPSAVING);
+			if (b && size != 0) {
+				/* wait for BBPSAVING so that we
+				 * can set it, wait for
+				 * BBPUNLOADING before
+				 * attempting to save */
+				for (;;) {
+					if (lock)
+						MT_lock_set(&GDKswapLock(i));
+					if (!(BBP_status(i) & (BBPSAVING|BBPUNLOADING)))
+						break;
 					if (lock)
 						MT_lock_unset(&GDKswapLock(i));
-					ret = BATsave_iter(b, &bi, size);
-					BBP_status_off(i, BBPSAVING);
+					BBPspin(i, __func__, BBPSAVING|BBPUNLOADING);
 				}
-			}
-<<<<<<< HEAD
-			if (ret == GDK_SUCCEED) {
-				n = BBPdir_step(i, size, n, buf, sizeof(buf), &obbpf, nbbpf, &bi);
-			}
-			bat_iterator_end(&bi);
-			if (n == -2)
-				break;
-			/* we once again have a saved heap */
-=======
+				BBP_status_on(i, BBPSAVING);
+				if (lock)
+					MT_lock_unset(&GDKswapLock(i));
+				ret = BATsave_iter(b, &bi, size);
+				BBP_status_off(i, BBPSAVING);
+			}
 		} else {
 			bi = bat_iterator(NULL);
->>>>>>> ed7e5ec0
 		}
 		if (ret == GDK_SUCCEED) {
-			n = BBPdir_step(i, size, n, buf, sizeof(buf), &obbpf, nbbpf, &bi, (BUN) minpos, (BUN) maxpos);
+			n = BBPdir_step(i, size, n, buf, sizeof(buf), &obbpf, nbbpf, &bi);
 			if (n < -1)
 				ret = GDK_FAIL;
 		}
