--- conflicted
+++ resolved
@@ -4632,7 +4632,6 @@
 	backup_subdir = 0;
 }
 
-<<<<<<< HEAD
 static MT_Lock GDKCallbackListLock = MT_LOCK_INITIALIZER(GDKCallbackListLock);
 
 static struct {
@@ -4760,7 +4759,8 @@
 		next = next->next;
 	}
 	MT_lock_unset(&GDKCallbackListLock);
-=======
+}
+
 /* GDKtmLock protects all accesses and changes to BAKDIR and SUBDIR.
  * MUST use BBPtmlock()/BBPtmunlock() to set/unset the lock.
  *
@@ -4796,5 +4796,4 @@
 		lockfd = -1;
 	}
 	MT_lock_unset(&GDKtmLock);
->>>>>>> fb9e3400
 }