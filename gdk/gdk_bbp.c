--- conflicted
+++ resolved
@@ -3209,23 +3209,15 @@
 			}
 		}
 	}
-<<<<<<< HEAD
-	if (b->theap) {
-		assert(tp != 0 || (ATOMIC_GET(&b->theap->refs) & HEAPREFS) == 1);
-		HEAPdecref(b->theap, tp == 0);
+	if (tp != 0) {
+		HEAPdecref(b->theap, false);
 		b->theap = NULL;
 	}
-	if (b->tvheap) {
-		assert(vtp != 0 || (ATOMIC_GET(&b->tvheap->refs) & HEAPREFS) == 1);
-		HEAPdecref(b->tvheap, vtp == 0);
+	if (vtp != 0) {
+		HEAPdecref(b->tvheap, false);
 		b->tvheap = NULL;
 	}
-	b->batCopiedtodisk = false;
-=======
-	if (tp || vtp)
-		VIEWunlink(b);
 	BATdelete(b);
->>>>>>> 978d0864
 
 	BBPclear(b->batCacheid, true);	/* if destroyed; de-register from BBP */
 
