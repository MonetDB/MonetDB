/*
 * This Source Code Form is subject to the terms of the Mozilla Public
 * License, v. 2.0.  If a copy of the MPL was not distributed with this
 * file, You can obtain one at http://mozilla.org/MPL/2.0/.
 *
 * Copyright 1997 - July 2008 CWI, August 2008 - 2020 MonetDB B.V.
 */

#include "monetdb_config.h"
#include "gdk.h"
#include "gdk_private.h"
#include "gdk_calc_private.h"

#define VALUE(x)	(vars ? vars + VarHeapVal(vals, (x), width) : vals + (x) * width)
/* BATunique returns a bat that indicates the unique tail values of
 * the input bat.  This is essentially the same output as the
 * "extents" output of BATgroup.  The difference is that BATunique
 * does not return the grouping bat.
 *
 * The first input is the bat from which unique rows are selected, the
 * second input is an optional candidate list.
 *
 * The return value is a candidate list.
 */
BAT *
BATunique(BAT *b, BAT *s)
{
	BAT *bn;
	BUN cnt;
	const void *v;
	const char *vals;
	const char *vars;
	int width;
	oid i, o;
	uint16_t *seen = NULL;
	const char *nme;
	Hash *hs = NULL;
	BUN hb;
	BATiter bi;
	int (*cmp)(const void *, const void *);
	bat parent;
	struct canditer ci;
	PROPrec *prop;

	BATcheck(b, "BATunique", NULL);
	cnt = canditer_init(&ci, b, s);

	if (b->tkey || cnt <= 1 || BATtdense(b)) {
		/* trivial: already unique */
		bn = canditer_slice(&ci, 0, ci.ncand);
<<<<<<< HEAD
		TRC_DEBUG(ALGO, "BATunique(b=" ALGOBATFMT
				  ",s=" ALGOOPTBATFMT ")=" ALGOOPTBATFMT
				  ": trivial case: "
				  "already unique, slice candidates\n",
=======
		ALGODEBUG fprintf(stderr, "#%s: BATunique(b=" ALGOBATFMT
				  ",s=" ALGOOPTBATFMT ")=" ALGOOPTBATFMT
				  ": trivial case: "
				  "already unique, slice candidates\n", MT_thread_getname(),
>>>>>>> 99a00151
				  ALGOBATPAR(b), ALGOOPTBATPAR(s),
				  ALGOOPTBATPAR(bn));
		return bn;
	}

	if ((BATordered(b) && BATordered_rev(b)) ||
	    (b->ttype == TYPE_void && is_oid_nil(b->tseqbase))) {
		/* trivial: all values are the same */
		bn = BATdense(0, ci.seq, 1);
<<<<<<< HEAD
		TRC_DEBUG(ALGO, "BATunique(b=" ALGOBATFMT ",s="
				  ALGOOPTBATFMT ")=" ALGOOPTBATFMT
				  ": trivial case: all equal\n",
=======
		ALGODEBUG fprintf(stderr, "#%s: BATunique(b=" ALGOBATFMT ",s="
				  ALGOOPTBATFMT ")=" ALGOOPTBATFMT
				  ": trivial case: all equal\n", MT_thread_getname(),
>>>>>>> 99a00151
				  ALGOBATPAR(b), ALGOOPTBATPAR(s),
				  ALGOOPTBATPAR(bn));
		return bn;
	}

	assert(b->ttype != TYPE_void);

	if (s == NULL && (prop = BATgetprop(b, GDK_NUNIQUE)) != NULL)
		bn = COLnew(0, TYPE_oid, prop->v.val.oval, TRANSIENT);
	else
		bn = COLnew(0, TYPE_oid, 1024, TRANSIENT);
	if (bn == NULL)
		return NULL;
	vals = Tloc(b, 0);
	if (b->tvarsized && b->ttype)
		vars = b->tvheap->base;
	else
		vars = NULL;
	width = Tsize(b);
	cmp = ATOMcompare(b->ttype);
	bi = bat_iterator(b);

	if (BATordered(b) || BATordered_rev(b)) {
		const void *prev = NULL;
<<<<<<< HEAD
		TRC_DEBUG(ALGO, "BATunique(b=" ALGOBATFMT ",s="
				  ALGOOPTBATFMT "): (reverse) sorted\n",
=======

		ALGODEBUG fprintf(stderr, "#%s: BATunique(b=" ALGOBATFMT ",s="
				  ALGOOPTBATFMT "): (reverse) sorted\n", MT_thread_getname(),
>>>>>>> 99a00151
				  ALGOBATPAR(b), ALGOOPTBATPAR(s));
		for (i = 0; i < ci.ncand; i++) {
			o = canditer_next(&ci);
			v = VALUE(o - b->hseqbase);
			if (prev == NULL || (*cmp)(v, prev) != 0) {
				if (bunfastappTYPE(oid, bn, &o) != GDK_SUCCEED)
					goto bunins_failed;
			}
			prev = v;
		}
	} else if (ATOMbasetype(b->ttype) == TYPE_bte) {
		unsigned char val;

<<<<<<< HEAD
		TRC_DEBUG(ALGO, "BATunique(b=" ALGOBATFMT ",s="
				  ALGOOPTBATFMT "): byte sized atoms\n",
=======
		ALGODEBUG fprintf(stderr, "#%s: BATunique(b=" ALGOBATFMT ",s="
				  ALGOOPTBATFMT "): byte sized atoms\n", MT_thread_getname(),
>>>>>>> 99a00151
				  ALGOBATPAR(b), ALGOOPTBATPAR(s));
		assert(vars == NULL);
		seen = GDKzalloc((256 / 16) * sizeof(seen[0]));
		if (seen == NULL)
			goto bunins_failed;
		for (i = 0; i < ci.ncand; i++) {
			o = canditer_next(&ci);
			val = ((const unsigned char *) vals)[o - b->hseqbase];
			if (!(seen[val >> 4] & (1U << (val & 0xF)))) {
				seen[val >> 4] |= 1U << (val & 0xF);
				if (bunfastappTYPE(oid, bn, &o) != GDK_SUCCEED)
					goto bunins_failed;
				if (bn->batCount == 256) {
					/* there cannot be more than
					 * 256 distinct values */
					break;
				}
			}
		}
		GDKfree(seen);
		seen = NULL;
	} else if (ATOMbasetype(b->ttype) == TYPE_sht) {
		unsigned short val;

<<<<<<< HEAD
		TRC_DEBUG(ALGO, "BATunique(b=" ALGOBATFMT ",s="
				  ALGOOPTBATFMT "): short sized atoms\n",
=======
		ALGODEBUG fprintf(stderr, "#%s: BATunique(b=" ALGOBATFMT ",s="
				  ALGOOPTBATFMT "): short sized atoms\n", MT_thread_getname(),
>>>>>>> 99a00151
				  ALGOBATPAR(b), ALGOOPTBATPAR(s));
		assert(vars == NULL);
		seen = GDKzalloc((65536 / 16) * sizeof(seen[0]));
		if (seen == NULL)
			goto bunins_failed;
		for (i = 0; i < ci.ncand; i++) {
			o = canditer_next(&ci);
			val = ((const unsigned short *) vals)[o - b->hseqbase];
			if (!(seen[val >> 4] & (1U << (val & 0xF)))) {
				seen[val >> 4] |= 1U << (val & 0xF);
				if (bunfastappTYPE(oid, bn, &o) != GDK_SUCCEED)
					goto bunins_failed;
				if (bn->batCount == 65536) {
					/* there cannot be more than
					 * 65536 distinct values */
					break;
				}
			}
		}
		GDKfree(seen);
		seen = NULL;
	} else if (BATcheckhash(b) ||
		   (!b->batTransient &&
		    BAThash(b) == GDK_SUCCEED) ||
		   ((parent = VIEWtparent(b)) != 0 &&
		    BATcheckhash(BBPdescriptor(parent)))) {
		BUN lo;
		oid seq;

		/* we already have a hash table on b, or b is
		 * persistent and we could create a hash table, or b
		 * is a view on a bat that already has a hash table */
<<<<<<< HEAD
		TRC_DEBUG(ALGO, "BATunique(b=" ALGOBATFMT ",s="
				  ALGOOPTBATFMT "): use existing hash\n",
=======
		ALGODEBUG fprintf(stderr, "#%s: BATunique(b=" ALGOBATFMT ",s="
				  ALGOOPTBATFMT "): use existing hash\n", MT_thread_getname(),
>>>>>>> 99a00151
				  ALGOBATPAR(b), ALGOOPTBATPAR(s));
		seq = b->hseqbase;
		if (b->thash == NULL && (parent = VIEWtparent(b)) != 0) {
			BAT *b2 = BBPdescriptor(parent);
			lo = (BUN) ((b->theap.base - b2->theap.base) >> b->tshift);
			b = b2;
			bi = bat_iterator(b);
		} else {
			lo = 0;
		}
		hs = b->thash;
		for (i = 0; i < ci.ncand; i++) {
			BUN p;

			o = canditer_next(&ci);
			p = o - seq;
			v = VALUE(p);
			for (hb = HASHgetlink(hs, p + lo);
			     hb != HASHnil(hs) && hb >= lo;
			     hb = HASHgetlink(hs, hb)) {
				assert(hb < p + lo);
				if (cmp(v, BUNtail(bi, hb)) == 0 &&
				    canditer_search(&ci,
						    hb - lo + seq,
						    false) != BUN_NONE) {
					/* we've seen this value
					 * before */
					break;
				}
			}
			if (hb == HASHnil(hs) || hb < lo) {
				if (bunfastappTYPE(oid, bn, &o) != GDK_SUCCEED)
					goto bunins_failed;
			}
		}
	} else {
		BUN prb;
		BUN p;
		BUN mask;

		GDKclrerr();	/* not interested in BAThash errors */
<<<<<<< HEAD
		TRC_DEBUG(ALGO, "BATunique(b=" ALGOBATFMT ",s="
				  ALGOOPTBATFMT "): create partial hash\n",
=======
		ALGODEBUG fprintf(stderr, "#%s: BATunique(b=" ALGOBATFMT ",s="
				  ALGOOPTBATFMT "): create partial hash\n", MT_thread_getname(),
>>>>>>> 99a00151
				  ALGOBATPAR(b), ALGOOPTBATPAR(s));
		nme = BBP_physical(b->batCacheid);
		if (ATOMbasetype(b->ttype) == TYPE_bte) {
			mask = (BUN) 1 << 8;
			cmp = NULL; /* no compare needed, "hash" is perfect */
		} else if (ATOMbasetype(b->ttype) == TYPE_sht) {
			mask = (BUN) 1 << 16;
			cmp = NULL; /* no compare needed, "hash" is perfect */
		} else {
			if (s)
				mask = HASHmask(s->batCount);
			else
				mask = HASHmask(b->batCount);
			if (mask < ((BUN) 1 << 16))
				mask = (BUN) 1 << 16;
		}
		if ((hs = GDKzalloc(sizeof(Hash))) == NULL) {
			GDKerror("BATunique: cannot allocate hash table\n");
			goto bunins_failed;
		}
		if (snprintf(hs->heaplink.filename, sizeof(hs->heaplink.filename), "%s.thshunil%x", nme, THRgettid()) >= (int) sizeof(hs->heaplink.filename) ||
		    snprintf(hs->heapbckt.filename, sizeof(hs->heapbckt.filename), "%s.thshunib%x", nme, THRgettid()) >= (int) sizeof(hs->heapbckt.filename) ||
		    HASHnew(hs, b->ttype, BUNlast(b), mask, BUN_NONE, false) != GDK_SUCCEED) {
			GDKfree(hs);
			hs = NULL;
			GDKerror("BATunique: cannot allocate hash table\n");
			goto bunins_failed;
		}
		for (i = 0; i < ci.ncand; i++) {
			o = canditer_next(&ci);
			v = VALUE(o - b->hseqbase);
			prb = HASHprobe(hs, v);
			for (hb = HASHget(hs, prb);
			     hb != HASHnil(hs);
			     hb = HASHgetlink(hs, hb)) {
				if (cmp == NULL || cmp(v, BUNtail(bi, hb)) == 0)
					break;
			}
			if (hb == HASHnil(hs)) {
				p = o - b->hseqbase;
				if (bunfastappTYPE(oid, bn, &o) != GDK_SUCCEED)
					goto bunins_failed;
				/* enter into hash table */
				HASHputlink(hs, p, HASHget(hs, prb));
				HASHput(hs, prb, p);
			}
		}
		HEAPfree(&hs->heaplink, true);
		HEAPfree(&hs->heapbckt, true);
		GDKfree(hs);
	}

	bn->theap.dirty = true;
	bn->tsorted = true;
	bn->trevsorted = BATcount(bn) <= 1;
	bn->tkey = true;
	bn->tnil = false;
	bn->tnonil = true;
	if (BATcount(bn) == BATcount(b)) {
		/* it turns out all values are distinct */
		assert(b->tnokey[0] == 0);
		assert(b->tnokey[1] == 0);
		b->tkey = true;
		b->batDirtydesc = true;
	}
	bn = virtualize(bn);
<<<<<<< HEAD
	TRC_DEBUG(ALGO, "BATunique(b=" ALGOBATFMT ","
=======
	ALGODEBUG fprintf(stderr, "#%s: BATunique(b=" ALGOBATFMT ","
>>>>>>> 99a00151
			  "s=" ALGOOPTBATFMT ")="
			  ALGOBATFMT "\n", MT_thread_getname(),
			  ALGOBATPAR(b), ALGOOPTBATPAR(s),
			  ALGOBATPAR(bn));
	return bn;

  bunins_failed:
	if (seen)
		GDKfree(seen);
	if (hs != NULL && hs != b->thash) {
		HEAPfree(&hs->heaplink, true);
		HEAPfree(&hs->heapbckt, true);
		GDKfree(hs);
	}
	BBPreclaim(bn);
	return NULL;
}<|MERGE_RESOLUTION|>--- conflicted
+++ resolved
@@ -48,17 +48,10 @@
 	if (b->tkey || cnt <= 1 || BATtdense(b)) {
 		/* trivial: already unique */
 		bn = canditer_slice(&ci, 0, ci.ncand);
-<<<<<<< HEAD
 		TRC_DEBUG(ALGO, "BATunique(b=" ALGOBATFMT
 				  ",s=" ALGOOPTBATFMT ")=" ALGOOPTBATFMT
 				  ": trivial case: "
 				  "already unique, slice candidates\n",
-=======
-		ALGODEBUG fprintf(stderr, "#%s: BATunique(b=" ALGOBATFMT
-				  ",s=" ALGOOPTBATFMT ")=" ALGOOPTBATFMT
-				  ": trivial case: "
-				  "already unique, slice candidates\n", MT_thread_getname(),
->>>>>>> 99a00151
 				  ALGOBATPAR(b), ALGOOPTBATPAR(s),
 				  ALGOOPTBATPAR(bn));
 		return bn;
@@ -68,15 +61,9 @@
 	    (b->ttype == TYPE_void && is_oid_nil(b->tseqbase))) {
 		/* trivial: all values are the same */
 		bn = BATdense(0, ci.seq, 1);
-<<<<<<< HEAD
 		TRC_DEBUG(ALGO, "BATunique(b=" ALGOBATFMT ",s="
 				  ALGOOPTBATFMT ")=" ALGOOPTBATFMT
 				  ": trivial case: all equal\n",
-=======
-		ALGODEBUG fprintf(stderr, "#%s: BATunique(b=" ALGOBATFMT ",s="
-				  ALGOOPTBATFMT ")=" ALGOOPTBATFMT
-				  ": trivial case: all equal\n", MT_thread_getname(),
->>>>>>> 99a00151
 				  ALGOBATPAR(b), ALGOOPTBATPAR(s),
 				  ALGOOPTBATPAR(bn));
 		return bn;
@@ -101,14 +88,8 @@
 
 	if (BATordered(b) || BATordered_rev(b)) {
 		const void *prev = NULL;
-<<<<<<< HEAD
 		TRC_DEBUG(ALGO, "BATunique(b=" ALGOBATFMT ",s="
 				  ALGOOPTBATFMT "): (reverse) sorted\n",
-=======
-
-		ALGODEBUG fprintf(stderr, "#%s: BATunique(b=" ALGOBATFMT ",s="
-				  ALGOOPTBATFMT "): (reverse) sorted\n", MT_thread_getname(),
->>>>>>> 99a00151
 				  ALGOBATPAR(b), ALGOOPTBATPAR(s));
 		for (i = 0; i < ci.ncand; i++) {
 			o = canditer_next(&ci);
@@ -122,13 +103,8 @@
 	} else if (ATOMbasetype(b->ttype) == TYPE_bte) {
 		unsigned char val;
 
-<<<<<<< HEAD
 		TRC_DEBUG(ALGO, "BATunique(b=" ALGOBATFMT ",s="
 				  ALGOOPTBATFMT "): byte sized atoms\n",
-=======
-		ALGODEBUG fprintf(stderr, "#%s: BATunique(b=" ALGOBATFMT ",s="
-				  ALGOOPTBATFMT "): byte sized atoms\n", MT_thread_getname(),
->>>>>>> 99a00151
 				  ALGOBATPAR(b), ALGOOPTBATPAR(s));
 		assert(vars == NULL);
 		seen = GDKzalloc((256 / 16) * sizeof(seen[0]));
@@ -153,13 +129,8 @@
 	} else if (ATOMbasetype(b->ttype) == TYPE_sht) {
 		unsigned short val;
 
-<<<<<<< HEAD
 		TRC_DEBUG(ALGO, "BATunique(b=" ALGOBATFMT ",s="
 				  ALGOOPTBATFMT "): short sized atoms\n",
-=======
-		ALGODEBUG fprintf(stderr, "#%s: BATunique(b=" ALGOBATFMT ",s="
-				  ALGOOPTBATFMT "): short sized atoms\n", MT_thread_getname(),
->>>>>>> 99a00151
 				  ALGOBATPAR(b), ALGOOPTBATPAR(s));
 		assert(vars == NULL);
 		seen = GDKzalloc((65536 / 16) * sizeof(seen[0]));
@@ -192,13 +163,8 @@
 		/* we already have a hash table on b, or b is
 		 * persistent and we could create a hash table, or b
 		 * is a view on a bat that already has a hash table */
-<<<<<<< HEAD
 		TRC_DEBUG(ALGO, "BATunique(b=" ALGOBATFMT ",s="
 				  ALGOOPTBATFMT "): use existing hash\n",
-=======
-		ALGODEBUG fprintf(stderr, "#%s: BATunique(b=" ALGOBATFMT ",s="
-				  ALGOOPTBATFMT "): use existing hash\n", MT_thread_getname(),
->>>>>>> 99a00151
 				  ALGOBATPAR(b), ALGOOPTBATPAR(s));
 		seq = b->hseqbase;
 		if (b->thash == NULL && (parent = VIEWtparent(b)) != 0) {
@@ -240,13 +206,8 @@
 		BUN mask;
 
 		GDKclrerr();	/* not interested in BAThash errors */
-<<<<<<< HEAD
 		TRC_DEBUG(ALGO, "BATunique(b=" ALGOBATFMT ",s="
 				  ALGOOPTBATFMT "): create partial hash\n",
-=======
-		ALGODEBUG fprintf(stderr, "#%s: BATunique(b=" ALGOBATFMT ",s="
-				  ALGOOPTBATFMT "): create partial hash\n", MT_thread_getname(),
->>>>>>> 99a00151
 				  ALGOBATPAR(b), ALGOOPTBATPAR(s));
 		nme = BBP_physical(b->batCacheid);
 		if (ATOMbasetype(b->ttype) == TYPE_bte) {
@@ -313,13 +274,9 @@
 		b->batDirtydesc = true;
 	}
 	bn = virtualize(bn);
-<<<<<<< HEAD
 	TRC_DEBUG(ALGO, "BATunique(b=" ALGOBATFMT ","
-=======
-	ALGODEBUG fprintf(stderr, "#%s: BATunique(b=" ALGOBATFMT ","
->>>>>>> 99a00151
 			  "s=" ALGOOPTBATFMT ")="
-			  ALGOBATFMT "\n", MT_thread_getname(),
+			  ALGOBATFMT "\n",
 			  ALGOBATPAR(b), ALGOOPTBATPAR(s),
 			  ALGOBATPAR(bn));
 	return bn;
