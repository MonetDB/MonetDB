/*
 * This Source Code Form is subject to the terms of the Mozilla Public
 * License, v. 2.0.  If a copy of the MPL was not distributed with this
 * file, You can obtain one at http://mozilla.org/MPL/2.0/.
 *
 * Copyright 1997 - July 2008 CWI, August 2008 - 2020 MonetDB B.V.
 */

#include "monetdb_config.h"
#include "gdk.h"
#include "gdk_analytic.h"
#include "gdk_calc_private.h"

#define ANALYTICAL_DIFF_IMP(TPE)				\
	do {							\
		TPE *bp = (TPE*)Tloc(b, 0);			\
		TPE prev = *bp, *end = bp + cnt;		\
		if (np) {					\
			for (; bp < end; bp++, rb++, np++) {	\
				*rb = *np;			\
				if (*bp != prev) {		\
					*rb = TRUE;		\
					prev = *bp;		\
				}				\
			}					\
		} else {					\
			for (; bp < end; bp++, rb++) {		\
				if (*bp == prev) {		\
					*rb = FALSE;		\
				} else {			\
					*rb = TRUE;		\
					prev = *bp;		\
				}				\
			}					\
		}						\
	} while (0)

/* We use NaN for floating point null values, which always output false on equality tests */
#define ANALYTICAL_DIFF_FLOAT_IMP(TPE)					\
	do {								\
		TPE *bp = (TPE*)Tloc(b, 0);				\
		TPE prev = *bp, *end = bp + cnt;			\
		if (np) {						\
			for (; bp < end; bp++, rb++, np++) {		\
				*rb = *np;				\
				if (*bp != prev && (!is_##TPE##_nil(*bp) || !is_##TPE##_nil(prev))) { \
					*rb = TRUE;			\
					prev = *bp;			\
				}					\
			}						\
		} else {						\
			for (; bp < end; bp++, rb++) {			\
				if (*bp == prev || (is_##TPE##_nil(*bp) && is_##TPE##_nil(prev))) { \
					*rb = FALSE;			\
				} else {				\
					*rb = TRUE;			\
					prev = *bp;			\
				}					\
			}						\
		}							\
	} while (0)

gdk_return
GDKanalyticaldiff(BAT *r, BAT *b, BAT *p, int tpe)
{
	BUN i, cnt = BATcount(b);
	bit *restrict rb = (bit *) Tloc(r, 0), *restrict np = p ? (bit *) Tloc(p, 0) : NULL;

	switch (tpe) {
	case TYPE_bit:
		ANALYTICAL_DIFF_IMP(bit);
		break;
	case TYPE_bte:
		ANALYTICAL_DIFF_IMP(bte);
		break;
	case TYPE_sht:
		ANALYTICAL_DIFF_IMP(sht);
		break;
	case TYPE_int:
		ANALYTICAL_DIFF_IMP(int);
		break;
	case TYPE_lng:
		ANALYTICAL_DIFF_IMP(lng);
		break;
#ifdef HAVE_HGE
	case TYPE_hge:
		ANALYTICAL_DIFF_IMP(hge);
		break;
#endif
	case TYPE_flt: {
		if (b->tnonil) {
			ANALYTICAL_DIFF_IMP(flt);
		} else { /* Because of NaN values, use this path */
			ANALYTICAL_DIFF_FLOAT_IMP(flt);
		}
	} break;
	case TYPE_dbl: {
		if (b->tnonil) {
			ANALYTICAL_DIFF_IMP(dbl);
		} else { /* Because of NaN values, use this path */
			ANALYTICAL_DIFF_FLOAT_IMP(dbl);
		}
	} break;
	default:{
		BATiter it = bat_iterator(b);
		ptr v = BUNtail(it, 0), next;
		int (*atomcmp) (const void *, const void *) = ATOMcompare(tpe);
		if (np) {
			for (i = 0; i < cnt; i++, rb++, np++) {
				*rb = *np;
				next = BUNtail(it, i);
				if (atomcmp(v, next) != 0) {
					*rb = TRUE;
					v = next;
				}
			}
		} else {
			for (i = 0; i < cnt; i++, rb++) {
				next = BUNtail(it, i);
				if (atomcmp(v, next) != 0) {
					*rb = TRUE;
					v = next;
				} else {
					*rb = FALSE;
				}
			}
		}
	}
	}
	BATsetcount(r, cnt);
	r->tnonil = true;
	r->tnil = false;
	return GDK_SUCCEED;
}

#define NTILE_CALC(TPE, NEXT_VALUE, CAST1, CAST2, CAST3)	\
	do {					\
		for (TPE i = 0; rb < rp; i++, rb++) {	\
			TPE val = NEXT_VALUE; \
			if (is_##TPE##_nil(val)) {	\
				has_nils = true;	\
				*rb = TPE##_nil;	\
			} else { \
				TPE nval = CAST1; \
				if ((CAST2) nval >= (CAST3) ncnt) { \
					*rb = i + 1;  \
				} else { \
					BUN bsize = ncnt / nval; \
					BUN top = ncnt - nval * bsize; \
					BUN small = top * (bsize + 1); \
					if ((CAST2) i < (CAST3) small) \
						*rb = (TPE)(1 + i / (bsize + 1)); \
					else \
						*rb = (TPE)(1 + top + (i - small) / bsize); \
				} \
			} \
		} \
	} while (0)

#define ANALYTICAL_NTILE_IMP(TPE, NEXT_VALUE, CAST1, CAST2, CAST3)	\
	do {							\
		TPE *rp, *rb;	\
		rb = rp = (TPE*)Tloc(r, 0);		\
		if (p) {					\
			pnp = np = (bit*)Tloc(p, 0);	\
			end = np + cnt;				\
			for (; np < end; np++) {	\
				if (*np) {			\
					ncnt = np - pnp;	\
					rp += ncnt;		\
					NTILE_CALC(TPE, NEXT_VALUE, CAST1, CAST2, CAST3);\
					pnp = np;	\
				}				\
			}					\
			ncnt = np - pnp;			\
			rp += ncnt;				\
			NTILE_CALC(TPE, NEXT_VALUE, CAST1, CAST2, CAST3);	\
		} else {					\
			rp += cnt;				\
			NTILE_CALC(TPE, NEXT_VALUE, CAST1, CAST2, CAST3);	\
		}						\
	} while (0)

#define ANALYTICAL_NTILE_SINGLE_IMP(TPE, CAST1, CAST2, CAST3) \
	do {	\
		TPE ntl = *(TPE*) ntile; \
		ANALYTICAL_NTILE_IMP(TPE, ntl, CAST1, CAST2, CAST3); \
	} while (0)

#define ANALYTICAL_NTILE_MULTI_IMP(TPE, CAST1, CAST2, CAST3) \
	do {	\
		BUN k = 0; \
		TPE *restrict nn = (TPE*)Tloc(n, 0);	\
		ANALYTICAL_NTILE_IMP(TPE, nn[k++], CAST1, CAST2, CAST3); \
	} while (0)

gdk_return
GDKanalyticalntile(BAT *r, BAT *b, BAT *p, BAT *n, int tpe, const void *restrict ntile)
{
	BUN cnt = BATcount(b), ncnt = cnt;
	bit *np, *pnp, *end;
	bool has_nils = false;

	assert((n && !ntile) || (!n && ntile));

<<<<<<< HEAD
	if (ntile) {
		switch (tpe) {
		case TYPE_bte:
			ANALYTICAL_NTILE_SINGLE_IMP(bte, val, BUN, BUN);
			break;
		case TYPE_sht:
			ANALYTICAL_NTILE_SINGLE_IMP(sht, val, BUN, BUN);
			break;
		case TYPE_int:
			ANALYTICAL_NTILE_SINGLE_IMP(int, val, BUN, BUN);
			break;
		case TYPE_lng:
			ANALYTICAL_NTILE_SINGLE_IMP(lng, val,
#if SIZEOF_VAR_T == SIZEOF_INT
			lng, lng
#else
			BUN, BUN
#endif
			);
			break;
#ifdef HAVE_HGE
		case TYPE_hge:
			ANALYTICAL_NTILE_SINGLE_IMP(hge, (val > (hge) GDK_lng_max) ? GDK_lng_max : (lng) val,
#if SIZEOF_VAR_T == SIZEOF_INT
			lng, lng
=======
	switch (tpe) {
	case TYPE_bte:
		ANALYTICAL_NTILE_IMP(bte, val, BUN, BUN);
		break;
	case TYPE_sht:
		ANALYTICAL_NTILE_IMP(sht, val, BUN, BUN);
		break;
	case TYPE_int:
		ANALYTICAL_NTILE_IMP(int, val, BUN, BUN);
		break;
	case TYPE_lng:
#if SIZEOF_OID == SIZEOF_INT
		ANALYTICAL_NTILE_IMP(lng, val, lng, lng);
>>>>>>> 73056aef
#else
		ANALYTICAL_NTILE_IMP(lng, val, BUN, BUN);
#endif
		break;
#endif
		default:
			goto nosupport;
		}
	} else {
		switch (tpe) {
		case TYPE_bte:
			ANALYTICAL_NTILE_MULTI_IMP(bte, val, BUN, BUN);
			break;
		case TYPE_sht:
			ANALYTICAL_NTILE_MULTI_IMP(sht, val, BUN, BUN);
			break;
		case TYPE_int:
			ANALYTICAL_NTILE_MULTI_IMP(int, val, BUN, BUN);
			break;
		case TYPE_lng:
			ANALYTICAL_NTILE_MULTI_IMP(lng, val,
#if SIZEOF_VAR_T == SIZEOF_INT
			lng, lng
#else
			BUN, BUN
#endif
			);
			break;
#ifdef HAVE_HGE
<<<<<<< HEAD
		case TYPE_hge:
			ANALYTICAL_NTILE_MULTI_IMP(hge, (val > (hge) GDK_lng_max) ? GDK_lng_max : (lng) val,
#if SIZEOF_VAR_T == SIZEOF_INT
			lng, lng
=======
	case TYPE_hge:
#if SIZEOF_OID == SIZEOF_INT
		ANALYTICAL_NTILE_IMP(hge, (val > (hge) GDK_lng_max) ? GDK_lng_max : (lng) val, lng, lng);
>>>>>>> 73056aef
#else
		ANALYTICAL_NTILE_IMP(hge, (val > (hge) GDK_lng_max) ? GDK_lng_max : (lng) val, BUN, BUN);
#endif
		break;
#endif
		default:
			goto nosupport;
		}
	}
	BATsetcount(r, cnt);
	r->tnonil = !has_nils;
	r->tnil = has_nils;
	return GDK_SUCCEED;
nosupport:
	GDKerror("GDKanalyticalntile: type %s not supported for the ntile type.\n", ATOMname(tpe));
	return GDK_FAIL;
}

#define ANALYTICAL_FIRST_IMP(TPE)				\
	do {							\
		TPE *bp, *bs, *be, curval, *restrict rb;	\
		bp = (TPE*)Tloc(b, 0);				\
		rb = (TPE*)Tloc(r, 0);				\
		for (; i < cnt; i++, rb++) {			\
			bs = bp + start[i];			\
			be = bp + end[i];			\
			curval = (be > bs) ? *bs : TPE##_nil;	\
			*rb = curval;				\
			if (is_##TPE##_nil(curval))		\
				has_nils = true;		\
		}						\
	} while (0)

gdk_return
GDKanalyticalfirst(BAT *r, BAT *b, BAT *s, BAT *e, int tpe)
{
	BUN i = 0, cnt = BATcount(b);
	lng *restrict start, *restrict end;
	bool has_nils = false;

	assert(s && e);
	start = (lng *) Tloc(s, 0);
	end = (lng *) Tloc(e, 0);

	switch (tpe) {
	case TYPE_bit:
		ANALYTICAL_FIRST_IMP(bit);
		break;
	case TYPE_bte:
		ANALYTICAL_FIRST_IMP(bte);
		break;
	case TYPE_sht:
		ANALYTICAL_FIRST_IMP(sht);
		break;
	case TYPE_int:
		ANALYTICAL_FIRST_IMP(int);
		break;
	case TYPE_lng:
		ANALYTICAL_FIRST_IMP(lng);
		break;
#ifdef HAVE_HGE
	case TYPE_hge:
		ANALYTICAL_FIRST_IMP(hge);
		break;
#endif
	case TYPE_flt:
		ANALYTICAL_FIRST_IMP(flt);
		break;
	case TYPE_dbl:
		ANALYTICAL_FIRST_IMP(dbl);
		break;
	default:{
		const void *restrict nil = ATOMnilptr(tpe);
		int (*atomcmp) (const void *, const void *) = ATOMcompare(tpe);
		BATiter bpi = bat_iterator(b);
		void *curval;

		for (; i < cnt; i++) {
			curval = (end[i] > start[i]) ? BUNtail(bpi, (BUN) start[i]) : (void *) nil;
			if (BUNappend(r, curval, false) != GDK_SUCCEED)
				goto allocation_error;
			if (atomcmp(curval, nil) == 0)
				has_nils = true;
		}
	}
	}
	BATsetcount(r, cnt);
	r->tnonil = !has_nils;
	r->tnil = has_nils;
	return GDK_SUCCEED;
      allocation_error:
	GDKerror("GDKanalyticalfirst: malloc failure\n");
	return GDK_FAIL;
}

#define ANALYTICAL_LAST_IMP(TPE)					\
	do {								\
		TPE *bp, *bs, *be, curval, *restrict rb;		\
		bp = (TPE*)Tloc(b, 0);					\
		rb = (TPE*)Tloc(r, 0);					\
		for (; i<cnt; i++, rb++) {				\
			bs = bp + start[i];				\
			be = bp + end[i];				\
			curval = (be > bs) ? *(be - 1) : TPE##_nil;	\
			*rb = curval;					\
			if (is_##TPE##_nil(curval))			\
				has_nils = true;			\
		}							\
	} while (0)

gdk_return
GDKanalyticallast(BAT *r, BAT *b, BAT *s, BAT *e, int tpe)
{
	BUN i = 0, cnt = BATcount(b);
	lng *restrict start, *restrict end;
	bool has_nils = false;

	assert(s && e);
	start = (lng *) Tloc(s, 0);
	end = (lng *) Tloc(e, 0);

	switch (tpe) {
	case TYPE_bit:
		ANALYTICAL_LAST_IMP(bit);
		break;
	case TYPE_bte:
		ANALYTICAL_LAST_IMP(bte);
		break;
	case TYPE_sht:
		ANALYTICAL_LAST_IMP(sht);
		break;
	case TYPE_int:
		ANALYTICAL_LAST_IMP(int);
		break;
	case TYPE_lng:
		ANALYTICAL_LAST_IMP(lng);
		break;
#ifdef HAVE_HGE
	case TYPE_hge:
		ANALYTICAL_LAST_IMP(hge);
		break;
#endif
	case TYPE_flt:
		ANALYTICAL_LAST_IMP(flt);
		break;
	case TYPE_dbl:
		ANALYTICAL_LAST_IMP(dbl);
		break;
	default:{
		const void *restrict nil = ATOMnilptr(tpe);
		int (*atomcmp) (const void *, const void *) = ATOMcompare(tpe);
		BATiter bpi = bat_iterator(b);
		void *curval;

		for (; i < cnt; i++) {
			curval = (end[i] > start[i]) ? BUNtail(bpi, (BUN) (end[i] - 1)) : (void *) nil;
			if (BUNappend(r, curval, false) != GDK_SUCCEED)
				goto allocation_error;
			if (atomcmp(curval, nil) == 0)
				has_nils = true;
		}
	}
	}
	BATsetcount(r, cnt);
	r->tnonil = !has_nils;
	r->tnil = has_nils;
	return GDK_SUCCEED;
      allocation_error:
	GDKerror("GDKanalyticallast: malloc failure\n");
	return GDK_FAIL;
}

#define ANALYTICAL_NTHVALUE_IMP_SINGLE_FIXED(TPE1)			\
	do {								\
		TPE1 *bp = (TPE1*)Tloc(b, 0), *bs, *be, curval, *restrict rb = (TPE1*)Tloc(r, 0); \
		if (is_lng_nil(nth)) {					\
			has_nils = true;				\
			for (; i < cnt; i++, rb++)			\
				*rb = TPE1##_nil;			\
		} else {						\
			nth--;						\
			for (; i < cnt; i++, rb++) {			\
				bs = bp + start[i];			\
				be = bp + end[i];			\
				curval = (be > bs && nth < (end[i] - start[i])) ? *(bs + nth) : TPE1##_nil; \
				*rb = curval;				\
				if (is_##TPE1##_nil(curval))		\
					has_nils = true;		\
			}						\
		}							\
	} while (0)

#define ANALYTICAL_NTHVALUE_IMP_MULTI_FIXED(TPE1, TPE2, TPE3)		\
	do {								\
		TPE2 *restrict lp = (TPE2*)Tloc(l, 0);			\
		for (; i < cnt; i++, rb++) {				\
			TPE2 lnth = lp[i];				\
			bs = bp + start[i];				\
			be = bp + end[i];				\
			if (is_##TPE2##_nil(lnth) || be <= bs || (TPE3)(lnth - 1) > (TPE3)(end[i] - start[i])) \
				curval = TPE1##_nil;			\
			else						\
				curval = *(bs + lnth - 1);		\
			*rb = curval;					\
			if (is_##TPE1##_nil(curval))			\
				has_nils = true;			\
		}							\
	} while (0)

#ifdef HAVE_HGE
#define ANALYTICAL_NTHVALUE_CALC_FIXED_HGE(TPE1)			\
	case TYPE_hge:							\
		ANALYTICAL_NTHVALUE_IMP_MULTI_FIXED(TPE1, hge, hge);	\
		break;
#else
#define ANALYTICAL_NTHVALUE_CALC_FIXED_HGE(TPE1)
#endif

#define ANALYTICAL_NTHVALUE_CALC_FIXED(TPE1)				\
	do {								\
		TPE1 *bp, *bs, *be, curval, *restrict rb;		\
		bp = (TPE1*)Tloc(b, 0);					\
		rb = (TPE1*)Tloc(r, 0);					\
		switch (tp2) {						\
		case TYPE_bte:						\
			ANALYTICAL_NTHVALUE_IMP_MULTI_FIXED(TPE1, bte, lng); \
			break;						\
		case TYPE_sht:						\
			ANALYTICAL_NTHVALUE_IMP_MULTI_FIXED(TPE1, sht, lng); \
			break;						\
		case TYPE_int:						\
			ANALYTICAL_NTHVALUE_IMP_MULTI_FIXED(TPE1, int, lng); \
			break;						\
		case TYPE_lng:						\
			ANALYTICAL_NTHVALUE_IMP_MULTI_FIXED(TPE1, lng, lng); \
			break;						\
		ANALYTICAL_NTHVALUE_CALC_FIXED_HGE(TPE1)		\
		default:						\
			goto nosupport;					\
		}							\
	} while (0)

#define ANALYTICAL_NTHVALUE_IMP_MULTI_VARSIZED(TPE1, TPE2)		\
	do {								\
		TPE1 *restrict lp = (TPE1*)Tloc(l, 0);			\
		for (; i < cnt; i++) {					\
			TPE1 lnth = lp[i];				\
			if (is_##TPE1##_nil(lnth) || end[i] <= start[i] || (TPE2)(lnth - 1) > (TPE2)(end[i] - start[i])) \
				curval = (void *) nil;			\
			else						\
				curval = BUNtail(bpi, (BUN) (start[i] + lnth - 1)); \
			if (BUNappend(r, curval, false) != GDK_SUCCEED) \
				goto allocation_error;			\
			if (atomcmp(curval, nil) == 0)			\
				has_nils = true;			\
		}							\
	} while (0)

gdk_return
GDKanalyticalnthvalue(BAT *r, BAT *b, BAT *s, BAT *e, BAT *l, const void *restrict bound, int tp1, int tp2)
{
	BUN i = 0, cnt = BATcount(b);
	lng *restrict start, *restrict end, nth = 0;
	bool has_nils = false;
	const void *restrict nil = ATOMnilptr(tp1);
	int (*atomcmp) (const void *, const void *) = ATOMcompare(tp1);
	void *curval;

	assert(s && e && ((l && !bound) || (!l && bound)));
	start = (lng *) Tloc(s, 0);
	end = (lng *) Tloc(e, 0);

	if (bound) {
		switch (tp2) {
		case TYPE_bte:{
			bte val = *(bte *) bound;
			nth = !is_bte_nil(val) ? (lng) val : lng_nil;
		} break;
		case TYPE_sht:{
			sht val = *(sht *) bound;
			nth = !is_sht_nil(val) ? (lng) val : lng_nil;
		} break;
		case TYPE_int:{
			int val = *(int *) bound;
			nth = !is_int_nil(val) ? (lng) val : lng_nil;
		} break;
		case TYPE_lng:{
			nth = *(lng *) bound;
		} break;
#ifdef HAVE_HGE
		case TYPE_hge:{
			hge nval = *(hge *) bound;
			nth = is_hge_nil(nval) ? lng_nil : (nval > (hge) GDK_lng_max) ? GDK_lng_max : (lng) nval;
		} break;
#endif
		default:
			goto nosupport;
		}
		switch (tp1) {
		case TYPE_bit:
			ANALYTICAL_NTHVALUE_IMP_SINGLE_FIXED(bit);
			break;
		case TYPE_bte:
			ANALYTICAL_NTHVALUE_IMP_SINGLE_FIXED(bte);
			break;
		case TYPE_sht:
			ANALYTICAL_NTHVALUE_IMP_SINGLE_FIXED(sht);
			break;
		case TYPE_int:
			ANALYTICAL_NTHVALUE_IMP_SINGLE_FIXED(int);
			break;
		case TYPE_lng:
			ANALYTICAL_NTHVALUE_IMP_SINGLE_FIXED(lng);
			break;
#ifdef HAVE_HGE
		case TYPE_hge:
			ANALYTICAL_NTHVALUE_IMP_SINGLE_FIXED(hge);
			break;
#endif
		case TYPE_flt:
			ANALYTICAL_NTHVALUE_IMP_SINGLE_FIXED(flt);
			break;
		case TYPE_dbl:
			ANALYTICAL_NTHVALUE_IMP_SINGLE_FIXED(dbl);
			break;
		default:{
			BATiter bpi = bat_iterator(b);
			if (is_lng_nil(nth)) {
				has_nils = true;
				for (; i < cnt; i++)
					if (BUNappend(r, nil, false) != GDK_SUCCEED)
						goto allocation_error;
			} else {
				nth--;
				for (; i < cnt; i++) {
					curval = (end[i] > start[i] && nth < (end[i] - start[i])) ? BUNtail(bpi, (BUN) (start[i] + nth)) : (void *) nil;
					if (BUNappend(r, curval, false) != GDK_SUCCEED)
						goto allocation_error;
					if (atomcmp(curval, nil) == 0)
						has_nils = true;
				}
			}
		}
		}
	} else {
		switch (tp1) {
		case TYPE_bit:
			ANALYTICAL_NTHVALUE_CALC_FIXED(bit);
			break;
		case TYPE_bte:
			ANALYTICAL_NTHVALUE_CALC_FIXED(bte);
			break;
		case TYPE_sht:
			ANALYTICAL_NTHVALUE_CALC_FIXED(sht);
			break;
		case TYPE_int:
			ANALYTICAL_NTHVALUE_CALC_FIXED(int);
			break;
		case TYPE_lng:
			ANALYTICAL_NTHVALUE_CALC_FIXED(lng);
			break;
#ifdef HAVE_HGE
		case TYPE_hge:
			ANALYTICAL_NTHVALUE_CALC_FIXED(hge);
			break;
#endif
		case TYPE_flt:
			ANALYTICAL_NTHVALUE_CALC_FIXED(flt);
			break;
		case TYPE_dbl:
			ANALYTICAL_NTHVALUE_CALC_FIXED(dbl);
			break;
		default:{
			BATiter bpi = bat_iterator(b);
			switch (tp2) {
			case TYPE_bte:
				ANALYTICAL_NTHVALUE_IMP_MULTI_VARSIZED(bte, lng);
				break;
			case TYPE_sht:
				ANALYTICAL_NTHVALUE_IMP_MULTI_VARSIZED(sht, lng);
				break;
			case TYPE_int:
				ANALYTICAL_NTHVALUE_IMP_MULTI_VARSIZED(int, lng);
				break;
			case TYPE_lng:
				ANALYTICAL_NTHVALUE_IMP_MULTI_VARSIZED(lng, lng);
				break;
#ifdef HAVE_HGE
			case TYPE_hge:
				ANALYTICAL_NTHVALUE_IMP_MULTI_VARSIZED(hge, hge);
				break;
#endif
			default:
				goto nosupport;
			}
		}
		}
	}
	BATsetcount(r, cnt);
	r->tnonil = !has_nils;
	r->tnil = has_nils;
	return GDK_SUCCEED;
      allocation_error:
	GDKerror("GDKanalyticalnthvalue: malloc failure\n");
	return GDK_FAIL;
      nosupport:
	GDKerror("GDKanalyticalnthvalue: type %s not supported for the nth_value.\n", ATOMname(tp2));
	return GDK_FAIL;
}

#define ANALYTICAL_LAG_CALC(TPE)				\
	do {							\
		for (i = 0; i < lag && rb < rp; i++, rb++)	\
			*rb = def;				\
		if (lag > 0 && is_##TPE##_nil(def))		\
			has_nils = true;			\
		for (; rb < rp; rb++, bp++) {			\
			next = *bp;				\
			*rb = next;				\
			if (is_##TPE##_nil(next))		\
				has_nils = true;		\
		}						\
	} while (0)

#define ANALYTICAL_LAG_IMP(TPE)						\
	do {								\
		TPE *rp, *rb, *bp, *nbp, *rend,				\
			def = *((TPE *) default_value), next;		\
		bp = (TPE*)Tloc(b, 0);					\
		rb = rp = (TPE*)Tloc(r, 0);				\
		rend = rb + cnt;					\
		if (lag == BUN_NONE) {					\
			has_nils = true;				\
			for (; rb < rend; rb++)				\
				*rb = TPE##_nil;			\
		} else if (p) {						\
			pnp = np = (bit*)Tloc(p, 0);			\
			end = np + cnt;					\
			for (; np < end; np++) {			\
				if (*np) {				\
					ncnt = (np - pnp);		\
					rp += ncnt;			\
					nbp = bp + ncnt;		\
					ANALYTICAL_LAG_CALC(TPE);	\
					bp = nbp;			\
					pnp = np;			\
				}					\
			}						\
			rp += (np - pnp);				\
			ANALYTICAL_LAG_CALC(TPE);			\
		} else {						\
			rp += cnt;					\
			ANALYTICAL_LAG_CALC(TPE);			\
		}							\
	} while (0)

#define ANALYTICAL_LAG_OTHERS						\
	do {								\
		for (i = 0; i < lag && k < j; i++, k++) {		\
			if (BUNappend(r, default_value, false) != GDK_SUCCEED) \
				goto allocation_error;			\
		}							\
		if (lag > 0 && atomcmp(default_value, nil) == 0)	\
			has_nils = true;				\
		for (l = k - lag; k < j; k++, l++) {			\
			curval = BUNtail(bpi, l);			\
			if (BUNappend(r, curval, false) != GDK_SUCCEED)	\
				goto allocation_error;			\
			if (atomcmp(curval, nil) == 0)			\
				has_nils = true;			\
		}							\
	} while (0)

gdk_return
GDKanalyticallag(BAT *r, BAT *b, BAT *p, BUN lag, const void *restrict default_value, int tpe)
{
	int (*atomcmp) (const void *, const void *);
	const void *restrict nil;
	BUN i = 0, j = 0, k = 0, l = 0, ncnt, cnt = BATcount(b);
	bit *np, *pnp, *end;
	bool has_nils = false;

	assert(default_value);

	switch (tpe) {
	case TYPE_bit:
		ANALYTICAL_LAG_IMP(bit);
		break;
	case TYPE_bte:
		ANALYTICAL_LAG_IMP(bte);
		break;
	case TYPE_sht:
		ANALYTICAL_LAG_IMP(sht);
		break;
	case TYPE_int:
		ANALYTICAL_LAG_IMP(int);
		break;
	case TYPE_lng:
		ANALYTICAL_LAG_IMP(lng);
		break;
#ifdef HAVE_HGE
	case TYPE_hge:
		ANALYTICAL_LAG_IMP(hge);
		break;
#endif
	case TYPE_flt:
		ANALYTICAL_LAG_IMP(flt);
		break;
	case TYPE_dbl:
		ANALYTICAL_LAG_IMP(dbl);
		break;
	default:{
		BATiter bpi = bat_iterator(b);
		const void *restrict curval;
		nil = ATOMnilptr(tpe);
		atomcmp = ATOMcompare(tpe);
		if (lag == BUN_NONE) {
			has_nils = true;
			for (j = 0; j < cnt; j++) {
				if (BUNappend(r, nil, false) != GDK_SUCCEED)
					goto allocation_error;
			}
		} else if (p) {
			pnp = np = (bit *) Tloc(p, 0);
			end = np + cnt;
			for (; np < end; np++) {
				if (*np) {
					j += (np - pnp);
					ANALYTICAL_LAG_OTHERS;
					pnp = np;
				}
			}
			j += (np - pnp);
			ANALYTICAL_LAG_OTHERS;
		} else {
			j += cnt;
			ANALYTICAL_LAG_OTHERS;
		}
	}
	}
	BATsetcount(r, cnt);
	r->tnonil = !has_nils;
	r->tnil = has_nils;
	return GDK_SUCCEED;
      allocation_error:
	GDKerror("GDKanalyticallag: malloc failure\n");
	return GDK_FAIL;
}

#define LEAD_CALC(TPE)						\
	do {							\
		if (lead < ncnt) {				\
			bp += lead;				\
			l = ncnt - lead;			\
			for (i = 0; i < l; i++, rb++, bp++) {	\
				next = *bp;			\
				*rb = next;			\
				if (is_##TPE##_nil(next))	\
					has_nils = true;	\
			}					\
		} else {					\
			bp += ncnt;				\
		}						\
		for (;rb < rp; rb++)				\
			*rb = def;				\
		if (lead > 0 && is_##TPE##_nil(def))		\
			has_nils = true;			\
	} while (0)

#define ANALYTICAL_LEAD_IMP(TPE)				\
	do {							\
		TPE *rp, *rb, *bp, *rend,			\
			def = *((TPE *) default_value), next;	\
		bp = (TPE*)Tloc(b, 0);				\
		rb = rp = (TPE*)Tloc(r, 0);			\
		rend = rb + cnt;				\
		if (lead == BUN_NONE) {				\
			has_nils = true;			\
			for (; rb < rend; rb++)			\
				*rb = TPE##_nil;		\
		} else if (p) {					\
			pnp = np = (bit*)Tloc(p, 0);		\
			end = np + cnt;				\
			for (; np < end; np++) {		\
				if (*np) {			\
					ncnt = (np - pnp);	\
					rp += ncnt;		\
					LEAD_CALC(TPE);		\
					pnp = np;		\
				}				\
			}					\
			ncnt = (np - pnp);			\
			rp += ncnt;				\
			LEAD_CALC(TPE);				\
		} else {					\
			ncnt = cnt;				\
			rp += ncnt;				\
			LEAD_CALC(TPE);				\
		}						\
	} while (0)

#define ANALYTICAL_LEAD_OTHERS						\
	do {								\
		j += ncnt;						\
		if (lead < ncnt) {					\
			m = ncnt - lead;				\
			for (i = 0,n = k + lead; i < m; i++, n++) {	\
				curval = BUNtail(bpi, n);		\
				if (BUNappend(r, curval, false) != GDK_SUCCEED)	\
					goto allocation_error;		\
				if (atomcmp(curval, nil) == 0)		\
					has_nils = true;		\
			}						\
			k += i;						\
		}							\
		for (; k < j; k++) {					\
			if (BUNappend(r, default_value, false) != GDK_SUCCEED) \
				goto allocation_error;			\
		}							\
		if (lead > 0 && atomcmp(default_value, nil) == 0)	\
			has_nils = true;				\
	} while (0)

gdk_return
GDKanalyticallead(BAT *r, BAT *b, BAT *p, BUN lead, const void *restrict default_value, int tpe)
{
	int (*atomcmp) (const void *, const void *);
	const void *restrict nil;
	BUN i = 0, j = 0, k = 0, l = 0, ncnt, cnt = BATcount(b);
	bit *np, *pnp, *end;
	bool has_nils = false;

	assert(default_value);

	switch (tpe) {
	case TYPE_bit:
		ANALYTICAL_LEAD_IMP(bit);
		break;
	case TYPE_bte:
		ANALYTICAL_LEAD_IMP(bte);
		break;
	case TYPE_sht:
		ANALYTICAL_LEAD_IMP(sht);
		break;
	case TYPE_int:
		ANALYTICAL_LEAD_IMP(int);
		break;
	case TYPE_lng:
		ANALYTICAL_LEAD_IMP(lng);
		break;
#ifdef HAVE_HGE
	case TYPE_hge:
		ANALYTICAL_LEAD_IMP(hge);
		break;
#endif
	case TYPE_flt:
		ANALYTICAL_LEAD_IMP(flt);
		break;
	case TYPE_dbl:
		ANALYTICAL_LEAD_IMP(dbl);
		break;
	default:{
		BUN m = 0, n = 0;
		BATiter bpi = bat_iterator(b);
		const void *restrict curval;
		nil = ATOMnilptr(tpe);
		atomcmp = ATOMcompare(tpe);
		if (lead == BUN_NONE) {
			has_nils = true;
			for (j = 0; j < cnt; j++) {
				if (BUNappend(r, nil, false) != GDK_SUCCEED)
					goto allocation_error;
			}
		} else if (p) {
			pnp = np = (bit *) Tloc(p, 0);
			end = np + cnt;
			for (; np < end; np++) {
				if (*np) {
					ncnt = (np - pnp);
					ANALYTICAL_LEAD_OTHERS;
					pnp = np;
				}
			}
			ncnt = (np - pnp);
			ANALYTICAL_LEAD_OTHERS;
		} else {
			ncnt = cnt;
			ANALYTICAL_LEAD_OTHERS;
		}
	}
	}
	BATsetcount(r, cnt);
	r->tnonil = !has_nils;
	r->tnil = has_nils;
	return GDK_SUCCEED;
      allocation_error:
	GDKerror("GDKanalyticallead: malloc failure\n");
	return GDK_FAIL;
}

#define ANALYTICAL_MIN_MAX_CALC(TPE, OP)				\
	do {								\
		TPE *bp = (TPE*)Tloc(b, 0), *bs, *be, v,		\
			curval = TPE##_nil, *restrict rb = (TPE*)Tloc(r, 0); \
		for (; i < cnt; i++, rb++) {				\
			bs = bp + start[i];				\
			be = bp + end[i];				\
			for (; bs < be; bs++) {				\
				v = *bs;				\
				if (!is_##TPE##_nil(v)) {		\
					if (is_##TPE##_nil(curval))	\
						curval = v;             \
					else				\
						curval = OP(v, curval); \
				}					\
			}						\
			*rb = curval;					\
			if (is_##TPE##_nil(curval))			\
				has_nils = true;			\
			else						\
				curval = TPE##_nil;			\
		}							\
	} while (0)

#ifdef HAVE_HGE
#define ANALYTICAL_MIN_MAX_LIMIT(OP)			\
	case TYPE_hge:					\
		ANALYTICAL_MIN_MAX_CALC(hge, OP);	\
	break;
#else
#define ANALYTICAL_MIN_MAX_LIMIT(OP)
#endif

#define ANALYTICAL_MIN_MAX(OP, IMP, SIGN_OP)				\
gdk_return								\
GDKanalytical##OP(BAT *r, BAT *b, BAT *s, BAT *e, int tpe)		\
{									\
	bool has_nils = false;						\
	BUN i = 0, cnt = BATcount(b);					\
	lng *restrict start, *restrict end, j = 0, l = 0;		\
									\
	assert(s && e);							\
	start = (lng*)Tloc(s, 0);					\
	end = (lng*)Tloc(e, 0);						\
									\
	switch (tpe) {							\
	case TYPE_bit:							\
		ANALYTICAL_MIN_MAX_CALC(bit, IMP);			\
		break;							\
	case TYPE_bte:							\
		ANALYTICAL_MIN_MAX_CALC(bte, IMP);			\
		break;							\
	case TYPE_sht:							\
		ANALYTICAL_MIN_MAX_CALC(sht, IMP);			\
		break;							\
	case TYPE_int:							\
		ANALYTICAL_MIN_MAX_CALC(int, IMP);			\
		break;							\
	case TYPE_lng:							\
		ANALYTICAL_MIN_MAX_CALC(lng, IMP);			\
		break;							\
		ANALYTICAL_MIN_MAX_LIMIT(IMP)				\
	case TYPE_flt:							\
		ANALYTICAL_MIN_MAX_CALC(flt, IMP);			\
		break;							\
	case TYPE_dbl:							\
		ANALYTICAL_MIN_MAX_CALC(dbl, IMP);			\
		break;							\
	default: {							\
		BATiter bpi = bat_iterator(b);				\
		const void *nil = ATOMnilptr(tpe);			\
		int (*atomcmp)(const void *, const void *) = ATOMcompare(tpe); \
		void *curval;						\
		for (; i < cnt; i++) {					\
			j = start[i];					\
			l = end[i];					\
			curval = (void*)nil;				\
			for (;j < l; j++) {				\
				void *next = BUNtail(bpi, (BUN) j);	\
				if (atomcmp(next, nil) != 0) {		\
					if (atomcmp(curval, nil) == 0)	\
						curval = next;		\
					else				\
						curval = atomcmp(next, curval) SIGN_OP 0 ? curval : next; \
				}					\
			}						\
			if (BUNappend(r, curval, false) != GDK_SUCCEED) \
				goto allocation_error;			\
			if (atomcmp(curval, nil) == 0)			\
				has_nils = true;			\
		}							\
	}								\
	}								\
	BATsetcount(r, cnt);						\
	r->tnonil = !has_nils;						\
	r->tnil = has_nils;						\
	return GDK_SUCCEED;						\
  allocation_error:							\
	GDKerror("GDKanalytical""OP"": malloc failure\n");		\
	return GDK_FAIL;						\
}

ANALYTICAL_MIN_MAX(min, MIN, >)
ANALYTICAL_MIN_MAX(max, MAX, <)

#define ANALYTICAL_COUNT_NO_NIL_FIXED_SIZE_IMP(TPE)		\
	do {							\
		TPE *bp, *bs, *be;				\
		bp = (TPE*)Tloc(b, 0);				\
		for (; i < cnt; i++, rb++) {			\
			bs = bp + start[i];                     \
			be = bp + end[i];                       \
			for (; bs < be; bs++)			\
				curval += !is_##TPE##_nil(*bs);	\
			*rb = curval;                           \
			curval = 0;                             \
		}						\
	} while (0)

#define ANALYTICAL_COUNT_NO_NIL_STR_IMP(TPE_CAST, OFFSET)		\
	do {								\
		for (; i < cnt; i++, rb++) {				\
			j = start[i];					\
			l = end[i];					\
			for (; j < l; j++)				\
				curval += base[(var_t) ((TPE_CAST) bp) OFFSET] != '\200'; \
			*rb = curval;					\
			curval = 0;					\
		}							\
	} while (0)

gdk_return
GDKanalyticalcount(BAT *r, BAT *b, BAT *s, BAT *e, const bit *restrict ignore_nils, int tpe)
{
	BUN i = 0, cnt = BATcount(b);
	lng *restrict rb = (lng *) Tloc(r, 0), *restrict start, *restrict end, curval = 0, j = 0, l = 0;

	assert(s && e && ignore_nils);
	start = (lng *) Tloc(s, 0);
	end = (lng *) Tloc(e, 0);

	if (!*ignore_nils || b->tnonil) {
		for (; i < cnt; i++, rb++)
			*rb = (end[i] > start[i]) ? (end[i] - start[i]) : 0;
	} else {
		switch (tpe) {
		case TYPE_bit:
			ANALYTICAL_COUNT_NO_NIL_FIXED_SIZE_IMP(bit);
			break;
		case TYPE_bte:
			ANALYTICAL_COUNT_NO_NIL_FIXED_SIZE_IMP(bte);
			break;
		case TYPE_sht:
			ANALYTICAL_COUNT_NO_NIL_FIXED_SIZE_IMP(sht);
			break;
		case TYPE_int:
			ANALYTICAL_COUNT_NO_NIL_FIXED_SIZE_IMP(int);
			break;
		case TYPE_lng:
			ANALYTICAL_COUNT_NO_NIL_FIXED_SIZE_IMP(lng);
			break;
#ifdef HAVE_HGE
		case TYPE_hge:
			ANALYTICAL_COUNT_NO_NIL_FIXED_SIZE_IMP(hge);
			break;
#endif
		case TYPE_flt:
			ANALYTICAL_COUNT_NO_NIL_FIXED_SIZE_IMP(flt);
			break;
		case TYPE_dbl:
			ANALYTICAL_COUNT_NO_NIL_FIXED_SIZE_IMP(dbl);
			break;
		case TYPE_str:{
			const char *restrict base = b->tvheap->base;
			const void *restrict bp = Tloc(b, 0);
			switch (b->twidth) {
			case 1:
				ANALYTICAL_COUNT_NO_NIL_STR_IMP(const unsigned char *,[j] + GDK_VAROFFSET);
				break;
			case 2:
				ANALYTICAL_COUNT_NO_NIL_STR_IMP(const unsigned short *,[j] + GDK_VAROFFSET);
				break;
#if SIZEOF_VAR_T != SIZEOF_INT
			case 4:
				ANALYTICAL_COUNT_NO_NIL_STR_IMP(const unsigned int *,[j]);
				break;
#endif
			default:
				ANALYTICAL_COUNT_NO_NIL_STR_IMP(const var_t *,[j]);
				break;
			}
			break;
		}
		default:{
			const void *restrict nil = ATOMnilptr(tpe);
			int (*cmp) (const void *, const void *) = ATOMcompare(tpe);
			if (b->tvarsized) {
				const char *restrict base = b->tvheap->base;
				const void *restrict bp = Tloc(b, 0);
				for (; i < cnt; i++, rb++) {
					j = start[i];
					l = end[i];
					for (; j < l; j++)
						curval += cmp(nil, base + ((const var_t *) bp)[j]) != 0;
					*rb = curval;
					curval = 0;
				}
			} else {
				for (; i < cnt; i++, rb++) {
					j = start[i];
					l = end[i];
					for (; j < l; j++)
						curval += cmp(Tloc(b, j), nil) != 0;
					*rb = curval;
					curval = 0;
				}
			}
		}
		}
	}
	BATsetcount(r, cnt);
	r->tnonil = true;
	r->tnil = false;
	return GDK_SUCCEED;
}

#define ANALYTICAL_SUM_IMP_NUM(TPE1, TPE2)				\
	do {								\
		TPE1 *bs, *be, v;					\
		for (; i < cnt; i++, rb++) {				\
			bs = bp + start[i];				\
			be = bp + end[i];				\
			for (; bs < be; bs++) {				\
				v = *bs;				\
				if (!is_##TPE1##_nil(v)) {		\
					if (is_##TPE2##_nil(curval))	\
						curval = (TPE2) v;      \
					else				\
						ADD_WITH_CHECK(v, curval, TPE2, curval, GDK_##TPE2##_max, goto calc_overflow); \
				}					\
			}						\
			*rb = curval;					\
			if (is_##TPE2##_nil(curval))			\
				has_nils = true;			\
			else						\
				curval = TPE2##_nil;			\
		}							\
	} while (0)

#define ANALYTICAL_SUM_IMP_FP(TPE1, TPE2)				\
	do {								\
		TPE1 *bs;						\
		BUN parcel;						\
		for (; i < cnt; i++, rb++) {				\
			if (end[i] > start[i]) {			\
				bs = bp + start[i];			\
				parcel = (BUN)(end[i] - start[i]);	\
				if (dofsum(bs, 0,			\
					   &(struct canditer){.tpe = cand_dense, .ncand = parcel,}, \
					   parcel, &curval, 1, TYPE_##TPE1, \
					   TYPE_##TPE2, NULL, 0, 0, true, \
					   false, true) == BUN_NONE) {	\
					goto bailout;			\
				}					\
			}						\
			*rb = curval;					\
			if (is_##TPE2##_nil(curval))			\
				has_nils = true;			\
			else						\
				curval = TPE2##_nil;			\
		}							\
	} while (0)

#define ANALYTICAL_SUM_CALC(TPE1, TPE2, IMP)		\
	do {						\
		TPE1 *bp = (TPE1*)Tloc(b, 0);           \
		TPE2 *restrict rb, curval = TPE2##_nil; \
		rb = (TPE2*)Tloc(r, 0);                 \
		IMP(TPE1, TPE2);                        \
	} while (0)

gdk_return
GDKanalyticalsum(BAT *r, BAT *b, BAT *s, BAT *e, int tp1, int tp2)
{
	bool has_nils = false;
	BUN i = 0, cnt = BATcount(b), nils = 0;
	int abort_on_error = 1;
	lng *restrict start, *restrict end;

	assert(s && e);
	start = (lng *) Tloc(s, 0);
	end = (lng *) Tloc(e, 0);

	switch (tp2) {
	case TYPE_bte:{
		switch (tp1) {
		case TYPE_bte:
			ANALYTICAL_SUM_CALC(bte, bte, ANALYTICAL_SUM_IMP_NUM);
			break;
		default:
			goto nosupport;
		}
		break;
	}
	case TYPE_sht:{
		switch (tp1) {
		case TYPE_bte:
			ANALYTICAL_SUM_CALC(bte, sht, ANALYTICAL_SUM_IMP_NUM);
			break;
		case TYPE_sht:
			ANALYTICAL_SUM_CALC(sht, sht, ANALYTICAL_SUM_IMP_NUM);
			break;
		default:
			goto nosupport;
		}
		break;
	}
	case TYPE_int:{
		switch (tp1) {
		case TYPE_bte:
			ANALYTICAL_SUM_CALC(bte, int, ANALYTICAL_SUM_IMP_NUM);
			break;
		case TYPE_sht:
			ANALYTICAL_SUM_CALC(sht, int, ANALYTICAL_SUM_IMP_NUM);
			break;
		case TYPE_int:
			ANALYTICAL_SUM_CALC(int, int, ANALYTICAL_SUM_IMP_NUM);
			break;
		default:
			goto nosupport;
		}
		break;
	}
	case TYPE_lng:{
		switch (tp1) {
		case TYPE_bte:
			ANALYTICAL_SUM_CALC(bte, lng, ANALYTICAL_SUM_IMP_NUM);
			break;
		case TYPE_sht:
			ANALYTICAL_SUM_CALC(sht, lng, ANALYTICAL_SUM_IMP_NUM);
			break;
		case TYPE_int:
			ANALYTICAL_SUM_CALC(int, lng, ANALYTICAL_SUM_IMP_NUM);
			break;
		case TYPE_lng:
			ANALYTICAL_SUM_CALC(lng, lng, ANALYTICAL_SUM_IMP_NUM);
			break;
		default:
			goto nosupport;
		}
		break;
	}
#ifdef HAVE_HGE
	case TYPE_hge:{
		switch (tp1) {
		case TYPE_bte:
			ANALYTICAL_SUM_CALC(bte, hge, ANALYTICAL_SUM_IMP_NUM);
			break;
		case TYPE_sht:
			ANALYTICAL_SUM_CALC(sht, hge, ANALYTICAL_SUM_IMP_NUM);
			break;
		case TYPE_int:
			ANALYTICAL_SUM_CALC(int, hge, ANALYTICAL_SUM_IMP_NUM);
			break;
		case TYPE_lng:
			ANALYTICAL_SUM_CALC(lng, hge, ANALYTICAL_SUM_IMP_NUM);
			break;
		case TYPE_hge:
			ANALYTICAL_SUM_CALC(hge, hge, ANALYTICAL_SUM_IMP_NUM);
			break;
		default:
			goto nosupport;
		}
		break;
	}
#endif
	case TYPE_flt:{
		switch (tp1) {
		case TYPE_flt:
			ANALYTICAL_SUM_CALC(flt, flt, ANALYTICAL_SUM_IMP_FP);
			break;
		default:
			goto nosupport;
		}
		break;
	}
	case TYPE_dbl:{
		switch (tp1) {
		case TYPE_flt:
			ANALYTICAL_SUM_CALC(flt, dbl, ANALYTICAL_SUM_IMP_FP);
			break;
		case TYPE_dbl:
			ANALYTICAL_SUM_CALC(dbl, dbl, ANALYTICAL_SUM_IMP_FP);
			break;
		default:
			goto nosupport;
		}
		break;
	}
	default:
		goto nosupport;
	}
	BATsetcount(r, cnt);
	r->tnonil = !has_nils;
	r->tnil = has_nils;
	return GDK_SUCCEED;
      bailout:
	GDKerror("GDKanalyticalsum: error while calculating floating-point sum\n");
	return GDK_FAIL;
      nosupport:
	GDKerror("GDKanalyticalsum: type combination (sum(%s)->%s) not supported.\n", ATOMname(tp1), ATOMname(tp2));
	return GDK_FAIL;
      calc_overflow:
	GDKerror("22003!overflow in calculation.\n");
	return GDK_FAIL;
}

#define ANALYTICAL_PROD_CALC_NUM(TPE1, TPE2, TPE3)			\
	do {								\
		TPE1 *bp = (TPE1*)Tloc(b, 0), *bs, *be, v;		\
		TPE2 *restrict rb, curval = TPE2##_nil;			\
		rb = (TPE2*)Tloc(r, 0);					\
		for (; i < cnt; i++, rb++) {				\
			bs = bp + start[i];				\
			be = bp + end[i];				\
			for (; bs < be; bs++) {				\
				v = *bs;				\
				if (!is_##TPE1##_nil(v)) {		\
					if (is_##TPE2##_nil(curval))	\
						curval = (TPE2) v;	\
					else				\
						MUL4_WITH_CHECK(v, curval, TPE2, curval, GDK_##TPE2##_max, TPE3, \
										goto calc_overflow); \
				}					\
			}						\
			*rb = curval;					\
			if (is_##TPE2##_nil(curval))			\
				has_nils = true;			\
			else						\
				curval = TPE2##_nil;			\
		}							\
	} while (0)

#define ANALYTICAL_PROD_CALC_NUM_LIMIT(TPE1, TPE2, REAL_IMP)		\
	do {								\
		TPE1 *bp = (TPE1*)Tloc(b, 0), *bs, *be, v;		\
		TPE2 *restrict rb, curval = TPE2##_nil;			\
		rb = (TPE2*)Tloc(r, 0);					\
		for (; i < cnt; i++, rb++) {				\
			bs = bp + start[i];				\
			be = bp + end[i];				\
			for (; bs < be; bs++) {				\
				v = *bs;				\
				if (!is_##TPE1##_nil(v)) {		\
					if (is_##TPE2##_nil(curval))	\
						curval = (TPE2) v;      \
					else				\
						REAL_IMP(v, curval, curval, GDK_##TPE2##_max, goto calc_overflow); \
				}					\
			}						\
			*rb = curval;					\
			if (is_##TPE2##_nil(curval))			\
				has_nils = true;			\
			else						\
				curval = TPE2##_nil;			\
		}							\
	} while (0)

#define ANALYTICAL_PROD_CALC_FP(TPE1, TPE2)				\
	do {								\
		TPE1 *bp = (TPE1*)Tloc(b, 0), *bs, *be, v;		\
		TPE2 *restrict rb, curval = TPE2##_nil;			\
		rb = (TPE2*)Tloc(r, 0);					\
		for (; i < cnt; i++, rb++) {				\
			bs = bp + start[i];				\
			be = bp + end[i];				\
			for (; bs < be; bs++) {				\
				v = *bs;				\
				if (!is_##TPE1##_nil(v)) {		\
					if (is_##TPE2##_nil(curval)) {	\
						curval = (TPE2) v;	\
					} else if (ABSOLUTE(curval) > 1 && GDK_##TPE2##_max / ABSOLUTE(v) < ABSOLUTE(curval)) { \
						if (abort_on_error)	\
							goto calc_overflow; \
						curval = TPE2##_nil;	\
						nils++;			\
					} else {			\
						curval *= v;		\
					}				\
				}					\
			}						\
			*rb = curval;					\
			if (is_##TPE2##_nil(curval))			\
				has_nils = true;			\
			else						\
				curval = TPE2##_nil;			\
		}							\
	} while (0)

gdk_return
GDKanalyticalprod(BAT *r, BAT *b, BAT *s, BAT *e, int tp1, int tp2)
{
	bool has_nils = false;
	BUN i = 0, cnt = BATcount(b), nils = 0;
	int abort_on_error = 1;
	lng *restrict start, *restrict end;

	assert(s && e);
	start = (lng *) Tloc(s, 0);
	end = (lng *) Tloc(e, 0);

	switch (tp2) {
	case TYPE_bte:{
		switch (tp1) {
		case TYPE_bte:
			ANALYTICAL_PROD_CALC_NUM(bte, bte, sht);
			break;
		default:
			goto nosupport;
		}
		break;
	}
	case TYPE_sht:{
		switch (tp1) {
		case TYPE_bte:
			ANALYTICAL_PROD_CALC_NUM(bte, sht, int);
			break;
		case TYPE_sht:
			ANALYTICAL_PROD_CALC_NUM(sht, sht, int);
			break;
		default:
			goto nosupport;
		}
		break;
	}
	case TYPE_int:{
		switch (tp1) {
		case TYPE_bte:
			ANALYTICAL_PROD_CALC_NUM(bte, int, lng);
			break;
		case TYPE_sht:
			ANALYTICAL_PROD_CALC_NUM(sht, int, lng);
			break;
		case TYPE_int:
			ANALYTICAL_PROD_CALC_NUM(int, int, lng);
			break;
		default:
			goto nosupport;
		}
		break;
	}
#ifdef HAVE_HGE
	case TYPE_lng:{
		switch (tp1) {
		case TYPE_bte:
			ANALYTICAL_PROD_CALC_NUM(bte, lng, hge);
			break;
		case TYPE_sht:
			ANALYTICAL_PROD_CALC_NUM(sht, lng, hge);
			break;
		case TYPE_int:
			ANALYTICAL_PROD_CALC_NUM(int, lng, hge);
			break;
		case TYPE_lng:
			ANALYTICAL_PROD_CALC_NUM(lng, lng, hge);
			break;
		default:
			goto nosupport;
		}
		break;
	}
	case TYPE_hge:{
		switch (tp1) {
		case TYPE_bte:
			ANALYTICAL_PROD_CALC_NUM_LIMIT(bte, hge, HGEMUL_CHECK);
			break;
		case TYPE_sht:
			ANALYTICAL_PROD_CALC_NUM_LIMIT(sht, hge, HGEMUL_CHECK);
			break;
		case TYPE_int:
			ANALYTICAL_PROD_CALC_NUM_LIMIT(int, hge, HGEMUL_CHECK);
			break;
		case TYPE_lng:
			ANALYTICAL_PROD_CALC_NUM_LIMIT(lng, hge, HGEMUL_CHECK);
			break;
		case TYPE_hge:
			ANALYTICAL_PROD_CALC_NUM_LIMIT(hge, hge, HGEMUL_CHECK);
			break;
		default:
			goto nosupport;
		}
		break;
	}
#else
	case TYPE_lng:{
		switch (tp1) {
		case TYPE_bte:
			ANALYTICAL_PROD_CALC_NUM_LIMIT(bte, lng, LNGMUL_CHECK);
			break;
		case TYPE_sht:
			ANALYTICAL_PROD_CALC_NUM_LIMIT(sht, lng, LNGMUL_CHECK);
			break;
		case TYPE_int:
			ANALYTICAL_PROD_CALC_NUM_LIMIT(int, lng, LNGMUL_CHECK);
			break;
		case TYPE_lng:
			ANALYTICAL_PROD_CALC_NUM_LIMIT(lng, lng, LNGMUL_CHECK);
			break;
		default:
			goto nosupport;
		}
		break;
	}
#endif
	case TYPE_flt:{
		switch (tp1) {
		case TYPE_flt:
			ANALYTICAL_PROD_CALC_FP(flt, flt);
			break;
		default:
			goto nosupport;
		}
		break;
	}
	case TYPE_dbl:{
		switch (tp1) {
		case TYPE_flt:
			ANALYTICAL_PROD_CALC_FP(flt, dbl);
			break;
		case TYPE_dbl:
			ANALYTICAL_PROD_CALC_FP(dbl, dbl);
			break;
		default:
			goto nosupport;
		}
		break;
	}
	default:
		goto nosupport;
	}
	BATsetcount(r, cnt);
	r->tnonil = !has_nils;
	r->tnil = has_nils;
	return GDK_SUCCEED;
      nosupport:
	GDKerror("GDKanalyticalprod: type combination (prod(%s)->%s) not supported.\n", ATOMname(tp1), ATOMname(tp2));
	return GDK_FAIL;
      calc_overflow:
	GDKerror("22003!overflow in calculation.\n");
	return GDK_FAIL;
}

#define ANALYTICAL_AVERAGE_CALC_NUM(TPE,lng_hge)			\
	do {								\
		TPE *bp = (TPE*)Tloc(b, 0), *bs, *be, v, a = 0;		\
		for (; i < cnt; i++, rb++) {				\
			bs = bp + start[i];				\
			be = bp + end[i];				\
			for (; bs < be; bs++) {				\
				v = *bs;				\
				if (!is_##TPE##_nil(v)) {		\
					ADD_WITH_CHECK(v, sum, lng_hge, sum, GDK_##lng_hge##_max, goto avg_overflow##TPE); \
					/* count only when no overflow occurs */ \
					n++;				\
				}					\
			}						\
			if (0) {					\
avg_overflow##TPE:							\
				assert(n > 0);				\
				if (sum >= 0) {				\
					a = (TPE) (sum / (lng_hge) n);	\
					rr = (BUN) (sum % (SBUN) n);	\
				} else {				\
					sum = -sum;			\
					a = - (TPE) (sum / (lng_hge) n); \
					rr = (BUN) (sum % (SBUN) n);	\
					if (r) {			\
						a--;			\
						rr = n - rr;		\
					}				\
				}					\
				for (; bs < be; bs++) {			\
					v = *bs;			\
					if (is_##TPE##_nil(v))		\
						continue;		\
					AVERAGE_ITER(TPE, v, a, rr, n);	\
				}					\
				curval = a + (dbl) rr / n;		\
				goto calc_done##TPE;			\
			}						\
			curval = n > 0 ? (dbl) sum / n : dbl_nil;	\
calc_done##TPE:								\
			*rb = curval;					\
			has_nils = has_nils || (n == 0);		\
			n = 0;						\
			sum = 0;					\
		}							\
	} while (0)

#ifdef HAVE_HGE
#define ANALYTICAL_AVERAGE_LNG_HGE(TPE) ANALYTICAL_AVERAGE_CALC_NUM(TPE,hge)
#else
#define ANALYTICAL_AVERAGE_LNG_HGE(TPE) ANALYTICAL_AVERAGE_CALC_NUM(TPE,lng)
#endif

#define ANALYTICAL_AVERAGE_CALC_FP(TPE)					\
	do {								\
		TPE *bp = (TPE*)Tloc(b, 0), *bs, *be, v;		\
		dbl a = 0;						\
		for (; i < cnt; i++, rb++) {				\
			bs = bp + start[i];				\
			be = bp + end[i];				\
			for (; bs < be; bs++) {				\
				v = *bs;				\
				if (!is_##TPE##_nil(v))			\
					AVERAGE_ITER_FLOAT(TPE, v, a, n); \
			}						\
			curval = (n > 0) ? a : dbl_nil;			\
			*rb = curval;					\
			has_nils = has_nils || (n == 0);		\
			n = 0;						\
			a = 0;						\
		}							\
	} while (0)

gdk_return
GDKanalyticalavg(BAT *r, BAT *b, BAT *s, BAT *e, int tpe)
{
	bool has_nils = false;
	BUN i = 0, cnt = BATcount(b), nils = 0, n = 0, rr = 0;
	bool abort_on_error = true;
	lng *restrict start, *restrict end;
	dbl *restrict rb = (dbl *) Tloc(r, 0), curval;
#ifdef HAVE_HGE
	hge sum = 0;
#else
	lng sum = 0;
#endif

	assert(s && e);
	start = (lng *) Tloc(s, 0);
	end = (lng *) Tloc(e, 0);

	switch (tpe) {
	case TYPE_bte:
		ANALYTICAL_AVERAGE_LNG_HGE(bte);
		break;
	case TYPE_sht:
		ANALYTICAL_AVERAGE_LNG_HGE(sht);
		break;
	case TYPE_int:
		ANALYTICAL_AVERAGE_LNG_HGE(int);
		break;
	case TYPE_lng:
		ANALYTICAL_AVERAGE_LNG_HGE(lng);
		break;
#ifdef HAVE_HGE
	case TYPE_hge:
		ANALYTICAL_AVERAGE_LNG_HGE(hge);
		break;
#endif
	case TYPE_flt:
		ANALYTICAL_AVERAGE_CALC_FP(flt);
		break;
	case TYPE_dbl:
		ANALYTICAL_AVERAGE_CALC_FP(dbl);
		break;
	default:
		GDKerror("GDKanalyticalavg: average of type %s unsupported.\n", ATOMname(tpe));
		return GDK_FAIL;
	}
	BATsetcount(r, cnt);
	r->tnonil = !has_nils;
	r->tnil = has_nils;
	return GDK_SUCCEED;
}<|MERGE_RESOLUTION|>--- conflicted
+++ resolved
@@ -203,7 +203,6 @@
 
 	assert((n && !ntile) || (!n && ntile));
 
-<<<<<<< HEAD
 	if (ntile) {
 		switch (tpe) {
 		case TYPE_bte:
@@ -216,38 +215,19 @@
 			ANALYTICAL_NTILE_SINGLE_IMP(int, val, BUN, BUN);
 			break;
 		case TYPE_lng:
-			ANALYTICAL_NTILE_SINGLE_IMP(lng, val,
-#if SIZEOF_VAR_T == SIZEOF_INT
-			lng, lng
+#if SIZEOF_OID == SIZEOF_INT
+			ANALYTICAL_NTILE_SINGLE_IMP(lng, val, lng, lng);
 #else
-			BUN, BUN
-#endif
-			);
+			ANALYTICAL_NTILE_SINGLE_IMP(lng, val, BUN, BUN);
+#endif
 			break;
 #ifdef HAVE_HGE
 		case TYPE_hge:
-			ANALYTICAL_NTILE_SINGLE_IMP(hge, (val > (hge) GDK_lng_max) ? GDK_lng_max : (lng) val,
-#if SIZEOF_VAR_T == SIZEOF_INT
-			lng, lng
-=======
-	switch (tpe) {
-	case TYPE_bte:
-		ANALYTICAL_NTILE_IMP(bte, val, BUN, BUN);
-		break;
-	case TYPE_sht:
-		ANALYTICAL_NTILE_IMP(sht, val, BUN, BUN);
-		break;
-	case TYPE_int:
-		ANALYTICAL_NTILE_IMP(int, val, BUN, BUN);
-		break;
-	case TYPE_lng:
 #if SIZEOF_OID == SIZEOF_INT
-		ANALYTICAL_NTILE_IMP(lng, val, lng, lng);
->>>>>>> 73056aef
+			ANALYTICAL_NTILE_SINGLE_IMP(hge, (val > (hge) GDK_lng_max) ? GDK_lng_max : (lng) val, lng, lng);
 #else
-		ANALYTICAL_NTILE_IMP(lng, val, BUN, BUN);
-#endif
-		break;
+			ANALYTICAL_NTILE_SINGLE_IMP(hge, (val > (hge) GDK_lng_max) ? GDK_lng_max : (lng) val, BUN, BUN);
+#endif
 #endif
 		default:
 			goto nosupport;
@@ -264,27 +244,18 @@
 			ANALYTICAL_NTILE_MULTI_IMP(int, val, BUN, BUN);
 			break;
 		case TYPE_lng:
-			ANALYTICAL_NTILE_MULTI_IMP(lng, val,
-#if SIZEOF_VAR_T == SIZEOF_INT
-			lng, lng
+#if SIZEOF_OID == SIZEOF_INT
+			ANALYTICAL_NTILE_MULTI_IMP(lng, val, lng, lng);
 #else
-			BUN, BUN
-#endif
-			);
-			break;
-#ifdef HAVE_HGE
-<<<<<<< HEAD
+			ANALYTICAL_NTILE_MULTI_IMP(lng, val, BUN, BUN);
+#endif
+			break;
+#ifdef HAVE_HGE
 		case TYPE_hge:
-			ANALYTICAL_NTILE_MULTI_IMP(hge, (val > (hge) GDK_lng_max) ? GDK_lng_max : (lng) val,
-#if SIZEOF_VAR_T == SIZEOF_INT
-			lng, lng
-=======
-	case TYPE_hge:
 #if SIZEOF_OID == SIZEOF_INT
-		ANALYTICAL_NTILE_IMP(hge, (val > (hge) GDK_lng_max) ? GDK_lng_max : (lng) val, lng, lng);
->>>>>>> 73056aef
+			ANALYTICAL_NTILE_MULTI_IMP(hge, (val > (hge) GDK_lng_max) ? GDK_lng_max : (lng) val, lng, lng);
 #else
-		ANALYTICAL_NTILE_IMP(hge, (val > (hge) GDK_lng_max) ? GDK_lng_max : (lng) val, BUN, BUN);
+			ANALYTICAL_NTILE_MULTI_IMP(hge, (val > (hge) GDK_lng_max) ? GDK_lng_max : (lng) val, BUN, BUN);
 #endif
 		break;
 #endif
