--- conflicted
+++ resolved
@@ -133,8 +133,7 @@
 	return GDK_SUCCEED;
 }
 
-<<<<<<< HEAD
-#define NTILE_CALC(TPE, NEXT_VALUE, CAST1, CAST2, CAST3)	\
+#define NTILE_CALC(TPE, NEXT_VALUE, LNG_HGE, UPCAST)	\
 	do {					\
 		for (TPE i = 0; rb < rp; i++, rb++) {	\
 			TPE val = NEXT_VALUE; \
@@ -142,102 +141,59 @@
 				has_nils = true;	\
 				*rb = TPE##_nil;	\
 			} else { \
-				TPE nval = CAST1; \
-				if ((CAST2) nval >= (CAST3) ncnt) { \
+				UPCAST nval = (UPCAST) LNG_HGE; \
+				if (nval >= ncnt) { \
 					*rb = i + 1;  \
 				} else { \
-					BUN bsize = ncnt / nval; \
-					BUN top = ncnt - nval * bsize; \
-					BUN small = top * (bsize + 1); \
-					if ((CAST2) i < (CAST3) small) \
+					UPCAST bsize = ncnt / nval; \
+					UPCAST top = ncnt - nval * bsize; \
+					UPCAST small = top * (bsize + 1); \
+					if ((UPCAST) i < small) \
 						*rb = (TPE)(1 + i / (bsize + 1)); \
 					else \
 						*rb = (TPE)(1 + top + (i - small) / bsize); \
 				} \
-=======
-#define NTILE_CALC(TPE, UPCAST)		\
-	do {			\
-		if (nval >= ncnt) {	\
-			for (i = 1; rb < rp; i++, rb++)	\
-				*rb = i;		\
-		} else { \
-			UPCAST bsize = ncnt / nval; \
-			UPCAST top = ncnt - nval * bsize; \
-			UPCAST small = top * (bsize + 1); \
-			for (i = 0; rb < rp; i++, rb++) {	\
-				if ((UPCAST) i < small) \
-					*rb = (TPE)(1 + i / (bsize + 1)); \
-				else \
-					*rb = (TPE)(1 + top + (i - small) / bsize); \
->>>>>>> 82f365f8
 			} \
 		} \
 	} while (0)
 
-<<<<<<< HEAD
-#define ANALYTICAL_NTILE_IMP(TPE, NEXT_VALUE, CAST1, CAST2, CAST3)	\
+#define ANALYTICAL_NTILE_IMP(TPE, NEXT_VALUE, LNG_HGE, UPCAST)	\
 	do {							\
 		TPE *rp, *rb;	\
+		UPCAST ncnt; \
 		rb = rp = (TPE*)Tloc(r, 0);		\
 		if (p) {					\
 			pnp = np = (bit*)Tloc(p, 0);	\
-=======
-#define ANALYTICAL_NTILE_IMP(TPE, LNG_HGE, UPCAST)		\
-	do {							\
-		TPE i, *rp, *rb, val = *(TPE*) ntile;	\
-		UPCAST ncnt, nval = LNG_HGE; \
-		rb = rp = (TPE*)Tloc(r, 0);			\
-		if (is_##TPE##_nil(val)) {			\
-			TPE *end = rp + cnt;			\
-			has_nils = true;			\
-			for (; rp < end; rp++)			\
-				*rp = TPE##_nil;		\
-		} else if (p) {					\
-			pnp = np = (bit*)Tloc(p, 0);		\
->>>>>>> 82f365f8
 			end = np + cnt;				\
 			for (; np < end; np++) {	\
 				if (*np) {			\
 					ncnt = np - pnp;	\
 					rp += ncnt;		\
-<<<<<<< HEAD
-					NTILE_CALC(TPE, NEXT_VALUE, CAST1, CAST2, CAST3);\
+					NTILE_CALC(TPE, NEXT_VALUE, LNG_HGE, UPCAST);\
 					pnp = np;	\
-=======
-					NTILE_CALC(TPE, UPCAST);		\
-					pnp = np;		\
->>>>>>> 82f365f8
 				}				\
 			}					\
 			ncnt = np - pnp;			\
 			rp += ncnt;				\
-<<<<<<< HEAD
-			NTILE_CALC(TPE, NEXT_VALUE, CAST1, CAST2, CAST3);	\
-=======
-			NTILE_CALC(TPE, UPCAST);		\
->>>>>>> 82f365f8
+			NTILE_CALC(TPE, NEXT_VALUE, LNG_HGE, UPCAST);	\
 		} else {					\
 			ncnt = (UPCAST) cnt; \
 			rp += cnt;				\
-<<<<<<< HEAD
-			NTILE_CALC(TPE, NEXT_VALUE, CAST1, CAST2, CAST3);	\
-=======
-			NTILE_CALC(TPE, UPCAST);		\
->>>>>>> 82f365f8
+			NTILE_CALC(TPE, NEXT_VALUE, LNG_HGE, UPCAST);	\
 		}						\
 	} while (0)
 
-#define ANALYTICAL_NTILE_SINGLE_IMP(TPE, CAST1, CAST2, CAST3) \
+#define ANALYTICAL_NTILE_SINGLE_IMP(TPE, LNG_HGE, UPCAST) \
 	do {	\
 		TPE ntl = *(TPE*) ntile; \
-		ANALYTICAL_NTILE_IMP(TPE, ntl, CAST1, CAST2, CAST3); \
-	} while (0)
-
-#define ANALYTICAL_NTILE_MULTI_IMP(TPE, CAST1, CAST2, CAST3) \
+		ANALYTICAL_NTILE_IMP(TPE, ntl, LNG_HGE, UPCAST); \
+	} while (0)
+
+#define ANALYTICAL_NTILE_MULTI_IMP(TPE, LNG_HGE, UPCAST) \
 	do {	\
 		BUN k = 0; \
 		TPE *restrict nn = (TPE*)Tloc(n, 0);	\
-		ANALYTICAL_NTILE_IMP(TPE, nn[k++], CAST1, CAST2, CAST3); \
+		ANALYTICAL_NTILE_IMP(TPE, nn[k++], LNG_HGE, UPCAST); \
 	} while (0)
 
 gdk_return
@@ -249,49 +205,30 @@
 
 	assert((n && !ntile) || (!n && ntile));
 
-<<<<<<< HEAD
 	if (ntile) {
 		switch (tpe) {
 		case TYPE_bte:
-			ANALYTICAL_NTILE_SINGLE_IMP(bte, val, BUN, BUN);
+			ANALYTICAL_NTILE_SINGLE_IMP(bte, val, BUN);
 			break;
 		case TYPE_sht:
-			ANALYTICAL_NTILE_SINGLE_IMP(sht, val, BUN, BUN);
+			ANALYTICAL_NTILE_SINGLE_IMP(sht, val, BUN);
 			break;
 		case TYPE_int:
-			ANALYTICAL_NTILE_SINGLE_IMP(int, val, BUN, BUN);
+			ANALYTICAL_NTILE_SINGLE_IMP(int, val, BUN);
 			break;
 		case TYPE_lng:
 #if SIZEOF_OID == SIZEOF_INT
-			ANALYTICAL_NTILE_SINGLE_IMP(lng, val, lng, lng);
+			ANALYTICAL_NTILE_SINGLE_IMP(lng, val, lng);
 #else
-			ANALYTICAL_NTILE_SINGLE_IMP(lng, val, BUN, BUN);
-=======
-	switch (tpe) {
-	case TYPE_bte:
-		ANALYTICAL_NTILE_IMP(bte, val, BUN);
-		break;
-	case TYPE_sht:
-		ANALYTICAL_NTILE_IMP(sht, val, BUN);
-		break;
-	case TYPE_int:
-		ANALYTICAL_NTILE_IMP(int, val, BUN);
-		break;
-	case TYPE_lng:
-#if SIZEOF_OID == SIZEOF_INT
-		ANALYTICAL_NTILE_IMP(lng, val, lng);
-#else
-		ANALYTICAL_NTILE_IMP(lng, val, BUN);
->>>>>>> 82f365f8
+			ANALYTICAL_NTILE_SINGLE_IMP(lng, val, BUN);
 #endif
 			break;
 #ifdef HAVE_HGE
 		case TYPE_hge:
 #if SIZEOF_OID == SIZEOF_INT
-<<<<<<< HEAD
-			ANALYTICAL_NTILE_SINGLE_IMP(hge, (val > (hge) GDK_lng_max) ? GDK_lng_max : (lng) val, lng, lng);
+			ANALYTICAL_NTILE_SINGLE_IMP(hge, (val > (hge) GDK_int_max) ? GDK_int_max : (lng) val, lng);
 #else
-			ANALYTICAL_NTILE_SINGLE_IMP(hge, (val > (hge) GDK_lng_max) ? GDK_lng_max : (lng) val, BUN, BUN);
+			ANALYTICAL_NTILE_SINGLE_IMP(hge, (val > (hge) GDK_lng_max) ? GDK_lng_max : (lng) val, BUN);
 #endif
 #endif
 		default:
@@ -300,32 +237,27 @@
 	} else {
 		switch (tpe) {
 		case TYPE_bte:
-			ANALYTICAL_NTILE_MULTI_IMP(bte, val, BUN, BUN);
+			ANALYTICAL_NTILE_MULTI_IMP(bte, val, BUN);
 			break;
 		case TYPE_sht:
-			ANALYTICAL_NTILE_MULTI_IMP(sht, val, BUN, BUN);
+			ANALYTICAL_NTILE_MULTI_IMP(sht, val, BUN);
 			break;
 		case TYPE_int:
-			ANALYTICAL_NTILE_MULTI_IMP(int, val, BUN, BUN);
+			ANALYTICAL_NTILE_MULTI_IMP(int, val, BUN);
 			break;
 		case TYPE_lng:
 #if SIZEOF_OID == SIZEOF_INT
-			ANALYTICAL_NTILE_MULTI_IMP(lng, val, lng, lng);
+			ANALYTICAL_NTILE_MULTI_IMP(lng, val, lng);
 #else
-			ANALYTICAL_NTILE_MULTI_IMP(lng, val, BUN, BUN);
+			ANALYTICAL_NTILE_MULTI_IMP(lng, val, BUN);
 #endif
 			break;
 #ifdef HAVE_HGE
 		case TYPE_hge:
 #if SIZEOF_OID == SIZEOF_INT
-			ANALYTICAL_NTILE_MULTI_IMP(hge, (val > (hge) GDK_lng_max) ? GDK_lng_max : (lng) val, lng, lng);
+			ANALYTICAL_NTILE_MULTI_IMP(hge, (val > (hge) GDK_int_max) ? GDK_int_max : (lng) val, lng);
 #else
-			ANALYTICAL_NTILE_MULTI_IMP(hge, (val > (hge) GDK_lng_max) ? GDK_lng_max : (lng) val, BUN, BUN);
-=======
-		ANALYTICAL_NTILE_IMP(hge, (val > (hge) GDK_lng_max) ? GDK_lng_max : (lng) val, lng);
-#else
-		ANALYTICAL_NTILE_IMP(hge, (val > (hge) GDK_lng_max) ? GDK_lng_max : (lng) val, BUN);
->>>>>>> 82f365f8
+			ANALYTICAL_NTILE_MULTI_IMP(hge, (val > (hge) GDK_lng_max) ? GDK_lng_max : (lng) val, BUN);
 #endif
 		break;
 #endif
