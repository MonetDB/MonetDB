--- conflicted
+++ resolved
@@ -144,16 +144,7 @@
 	cnt = BATcount(b);
 	/* empty sample size */
 	if (n == 0) {
-<<<<<<< HEAD
 		bn = BATnew(TYPE_void, TYPE_void, 0, TRANSIENT);
-		BATsetcount(bn, 0);
-		BATseqbase(bn, 0);
-		BATseqbase(BATmirror(bn), 0);
-		/* sample size is larger than the input BAT, return all oids */
-	} else if (n >= cnt) {
-		bn = BATnew(TYPE_void, TYPE_void, cnt, TRANSIENT);
-=======
-		bn = BATnew(TYPE_void, TYPE_void, 0);
 		if (bn == NULL) {
 			GDKerror("BATsample: memory allocation error");
 			return NULL;
@@ -163,12 +154,11 @@
 		BATseqbase(BATmirror(bn), 0);
 	/* sample size is larger than the input BAT, return all oids */
 	} else if (cnt <= n) {
-		bn = BATnew(TYPE_void, TYPE_void, cnt);
+		bn = BATnew(TYPE_void, TYPE_void, cnt, TRANSIENT);
 		if (bn == NULL) {
 			GDKerror("BATsample: memory allocation error");
 			return NULL;
 		}
->>>>>>> 5e82733b
 		BATsetcount(bn, cnt);
 		BATseqbase(bn, 0);
 		BATseqbase(BATmirror(bn), b->H->seq);
