/*
 * This Source Code Form is subject to the terms of the Mozilla Public
 * License, v. 2.0.  If a copy of the MPL was not distributed with this
 * file, You can obtain one at http://mozilla.org/MPL/2.0/.
 *
 * Copyright 1997 - July 2008 CWI, August 2008 - 2022 MonetDB B.V.
 */

/*
 * @a M. L. Kersten, P. Boncz, N. Nes
 * @* BAT Module
 * In this Chapter we describe the BAT implementation in more detail.
 * The routines mentioned are primarily meant to simplify the library
 * implementation.
 *
 * @+ BAT Construction
 * BATs are implemented in several blocks of memory, prepared for disk
 * storage and easy shipment over a network.
 *
 * The BAT starts with a descriptor, which indicates the required BAT
 * library version and the BAT administration details.  In particular,
 * it describes the binary relationship maintained and the location of
 * fields required for storage.
 *
 * The general layout of the BAT in this implementation is as follows.
 * Each BAT comes with a heap for the loc-size buns and, optionally,
 * with heaps to manage the variable-sized data items of both
 * dimensions.  The buns are assumed to be stored as loc-size objects.
 * This is essentially an array of structs to store the associations.
 * The size is determined at BAT creation time using an upper bound on
 * the number of elements to be accommodated.  In case of overflow,
 * its storage space is extended automatically.
 *
 * The capacity of a BAT places an upper limit on the number of BUNs
 * to be stored initially. The actual space set aside may be quite
 * large.  Moreover, the size is aligned to int boundaries to speedup
 * access and avoid some machine limitations.
 *
 * Initialization of the variable parts rely on type specific routines
 * called atomHeap.
 */
#include "monetdb_config.h"
#include "gdk.h"
#include "gdk_private.h"
#include "mutils.h"

#ifdef ALIGN
#undef ALIGN
#endif
#define ALIGN(n,b)	((b)?(b)*(1+(((n)-1)/(b))):n)

#define ATOMneedheap(tpe) (BATatoms[tpe].atomHeap != NULL)

static char *BATstring_t = "t";

#define default_ident(s)	((s) == BATstring_t)

void
BATinit_idents(BAT *bn)
{
	bn->tident = BATstring_t;
}

BAT *
BATcreatedesc(oid hseq, int tt, bool heapnames, role_t role, uint16_t width)
{
	BAT *bn;

	/*
	 * Alloc space for the BAT and its dependent records.
	 */
	assert(tt >= 0);

	bn = GDKmalloc(sizeof(BAT));

	if (bn == NULL)
		return NULL;

	/*
	 * Fill in basic column info
	 */
	*bn = (BAT) {
		.hseqbase = hseq,

		.ttype = tt,
		.tkey = false,
		.tnonil = true,
		.tnil = false,
		.tsorted = ATOMlinear(tt),
		.trevsorted = ATOMlinear(tt),
		.tident = BATstring_t,
		.tseqbase = oid_nil,
		.tminpos = BUN_NONE,
		.tmaxpos = BUN_NONE,
		.tunique_est = 0.0,

		.batRole = role,
		.batTransient = true,
		.batRestricted = BAT_WRITE,
		.batDirtydesc = true,
	};
	if (heapnames && (bn->theap = GDKmalloc(sizeof(Heap))) == NULL) {
		GDKfree(bn);
		return NULL;
	}

	/*
	 * add to BBP
	 */
	if (BBPinsert(bn) == 0) {
		GDKfree(bn->theap);
		GDKfree(bn);
		return NULL;
	}
	/*
	 * fill in heap names, so HEAPallocs can resort to disk for
	 * very large writes.
	 */
	if (heapnames) {
		assert(bn->theap != NULL);
		*bn->theap = (Heap) {
			.parentid = bn->batCacheid,
			.farmid = BBPselectfarm(role, bn->ttype, offheap),
			.dirty = true,
		};

		const char *nme = BBP_physical(bn->batCacheid);
		settailname(bn->theap, nme, tt, width);

		if (ATOMneedheap(tt)) {
			if ((bn->tvheap = GDKmalloc(sizeof(Heap))) == NULL) {
				BBPclear(bn->batCacheid, true);
				HEAPfree(bn->theap, true);
				GDKfree(bn->theap);
				GDKfree(bn);
				return NULL;
			}
			*bn->tvheap = (Heap) {
				.parentid = bn->batCacheid,
				.farmid = BBPselectfarm(role, bn->ttype, varheap),
				.dirty = true,
			};
			ATOMIC_INIT(&bn->tvheap->refs, 1);
			strconcat_len(bn->tvheap->filename,
				      sizeof(bn->tvheap->filename),
				      nme, ".theap", NULL);
		}
		ATOMIC_INIT(&bn->theap->refs, 1);
	} else {
		assert(bn->theap == NULL);
	}
	char name[MT_NAME_LEN];
	snprintf(name, sizeof(name), "heaplock%d", bn->batCacheid); /* fits */
	MT_lock_init(&bn->theaplock, name);
	snprintf(name, sizeof(name), "BATlock%d", bn->batCacheid); /* fits */
	MT_lock_init(&bn->batIdxLock, name);
	snprintf(name, sizeof(name), "hashlock%d", bn->batCacheid); /* fits */
	MT_rwlock_init(&bn->thashlock, name);
	return bn;
}

uint8_t
ATOMelmshift(int sz)
{
	uint8_t sh;
	int i = sz >> 1;

	for (sh = 0; i != 0; sh++) {
		i >>= 1;
	}
	return sh;
}


void
BATsetdims(BAT *b, uint16_t width)
{
	b->twidth = b->ttype == TYPE_str ? width > 0 ? width : 1 : ATOMsize(b->ttype);
	b->tshift = ATOMelmshift(b->twidth);
	assert_shift_width(b->tshift, b->twidth);
	b->tvarsized = b->ttype == TYPE_void || BATatoms[b->ttype].atomPut != NULL;
}

const char *
gettailname(const BAT *b)
{
	if (b->ttype == TYPE_str) {
		switch (b->twidth) {
		case 1:
			return "tail1";
		case 2:
			return "tail2";
#if SIZEOF_VAR_T == 8
		case 4:
			return "tail4";
#endif
		default:
			break;
		}
	}
	return "tail";
}

void
settailname(Heap *restrict tail, const char *restrict physnme, int tt, int width)
{
	if (tt == TYPE_str) {
		switch (width) {
		case 0:
		case 1:
			strconcat_len(tail->filename,
				      sizeof(tail->filename), physnme,
				      ".tail1", NULL);
			return;
		case 2:
			strconcat_len(tail->filename,
				      sizeof(tail->filename), physnme,
				      ".tail2", NULL);
			return;
#if SIZEOF_VAR_T == 8
		case 4:
			strconcat_len(tail->filename,
				      sizeof(tail->filename), physnme,
				      ".tail4", NULL);
			return;
#endif
		default:
			break;
		}
	}
	strconcat_len(tail->filename, sizeof(tail->filename), physnme,
		      ".tail", NULL);
}

/*
 * @- BAT allocation
 * Allocate BUN heap and variable-size atomheaps (see e.g. strHeap).
 * We now initialize new BATs with their heapname such that the
 * modified HEAPalloc/HEAPextend primitives can possibly use memory
 * mapped files as temporary heap storage.
 *
 * In case of huge bats, we want HEAPalloc to write a file to disk,
 * and memory map it. To make this possible, we must provide it with
 * filenames.
 */
BAT *
COLnew2(oid hseq, int tt, BUN cap, role_t role, uint16_t width)
{
	BAT *bn;

	assert(cap <= BUN_MAX);
	assert(hseq <= oid_nil);
	assert(tt != TYPE_bat);
	ERRORcheck((tt < 0) || (tt > GDKatomcnt), "tt error\n", NULL);

	/* round up to multiple of BATTINY */
	if (cap < BUN_MAX - BATTINY)
		cap = (cap + BATTINY - 1) & ~(BATTINY - 1);
	if (ATOMstorage(tt) == TYPE_msk) {
		if (cap < 8*BATTINY)
			cap = 8*BATTINY;
		else
			cap = (cap + 31) & ~(BUN)31;
	} else if (cap < BATTINY)
		cap = BATTINY;
	/* limit the size */
	if (cap > BUN_MAX)
		cap = BUN_MAX;

	bn = BATcreatedesc(hseq, tt, true, role, width);
	if (bn == NULL)
		return NULL;

	BATsetdims(bn, width);
	bn->batCapacity = cap;

	if (ATOMstorage(tt) == TYPE_msk)
		cap /= 8;	/* 8 values per byte */

	/* alloc the main heaps */
	if (tt && HEAPalloc(bn->theap, cap, bn->twidth, ATOMsize(bn->ttype)) != GDK_SUCCEED) {
		goto bailout;
	}

	if (bn->tvheap && width == 0 && ATOMheap(tt, bn->tvheap, cap) != GDK_SUCCEED) {
		goto bailout;
	}
	DELTAinit(bn);
	if (BBPcacheit(bn, true) != GDK_SUCCEED) {
		goto bailout;
	}
	TRC_DEBUG(ALGO, "-> " ALGOBATFMT "\n", ALGOBATPAR(bn));
	return bn;
  bailout:
	BBPclear(bn->batCacheid, true);
	return NULL;
}

BAT *
COLnew(oid hseq, int tt, BUN cap, role_t role)
{
	return COLnew2(hseq, tt, cap, role, 0);
}

BAT *
BATdense(oid hseq, oid tseq, BUN cnt)
{
	BAT *bn;

	bn = COLnew(hseq, TYPE_void, 0, TRANSIENT);
	if (bn != NULL) {
		BATtseqbase(bn, tseq);
		BATsetcount(bn, cnt);
		TRC_DEBUG(ALGO, OIDFMT "," OIDFMT "," BUNFMT
			  "-> " ALGOBATFMT "\n", hseq, tseq, cnt,
			  ALGOBATPAR(bn));
	}
	return bn;
}

BAT *
BATattach(int tt, const char *heapfile, role_t role)
{
	BAT *bn;
	char *p;
	size_t m;
	FILE *f;

	ERRORcheck(tt <= 0 , "bad tail type (<=0)\n", NULL);
	ERRORcheck(ATOMvarsized(tt) && ATOMstorage(tt) != TYPE_str, "bad tail type (varsized and not str)\n", NULL);
	ERRORcheck(heapfile == NULL, "bad heapfile name\n", NULL);

	if ((f = MT_fopen(heapfile, "rb")) == NULL) {
		GDKsyserror("BATattach: cannot open %s\n", heapfile);
		return NULL;
	}
	if (ATOMstorage(tt) == TYPE_str) {
		size_t n;
		char *s;
		int c, u;

		if ((bn = COLnew(0, tt, 0, role)) == NULL) {
			fclose(f);
			return NULL;
		}
		m = 4096;
		n = 0;
		u = 0;
		s = p = GDKmalloc(m);
		if (p == NULL) {
			fclose(f);
			BBPreclaim(bn);
			return NULL;
		}
		while ((c = getc(f)) != EOF) {
			if (n == m) {
				m += 4096;
				s = GDKrealloc(p, m);
				if (s == NULL) {
					GDKfree(p);
					BBPreclaim(bn);
					fclose(f);
					return NULL;
				}
				p = s;
				s = p + n;
			}
			if (c == '\n' && n > 0 && s[-1] == '\r') {
				/* deal with CR-LF sequence */
				s[-1] = c;
			} else {
				*s++ = c;
				n++;
			}
			if (u) {
				if ((c & 0xC0) == 0x80)
					u--;
				else
					goto notutf8;
			} else if ((c & 0xF8) == 0xF0)
				u = 3;
			else if ((c & 0xF0) == 0xE0)
				u = 2;
			else if ((c & 0xE0) == 0xC0)
				u = 1;
			else if ((c & 0x80) == 0x80)
				goto notutf8;
			else if (c == 0) {
				if (BUNappend(bn, p, false) != GDK_SUCCEED) {
					BBPreclaim(bn);
					fclose(f);
					GDKfree(p);
					return NULL;
				}
				s = p;
				n = 0;
			}
		}
		fclose(f);
		GDKfree(p);
		if (n > 0) {
			BBPreclaim(bn);
			GDKerror("last string is not null-terminated\n");
			return NULL;
		}
	} else {
		struct stat st;
		int atomsize;
		BUN cap;
		lng n;

		if (fstat(fileno(f), &st) < 0) {
			GDKsyserror("BATattach: cannot stat %s\n", heapfile);
			fclose(f);
			return NULL;
		}
		atomsize = ATOMsize(tt);
		if (st.st_size % atomsize != 0) {
			fclose(f);
			GDKerror("heapfile size not integral number of atoms\n");
			return NULL;
		}
		if (ATOMstorage(tt) == TYPE_msk ?
		    (st.st_size > (off_t) (BUN_MAX / 8)) :
		    ((size_t) (st.st_size / atomsize) > (size_t) BUN_MAX)) {
			fclose(f);
			GDKerror("heapfile too large\n");
			return NULL;
		}
		cap = (BUN) (ATOMstorage(tt) == TYPE_msk ?
			     st.st_size * 8 :
			     st.st_size / atomsize);
		bn = COLnew(0, tt, cap, role);
		if (bn == NULL) {
			fclose(f);
			return NULL;
		}
		p = Tloc(bn, 0);
		n = (lng) st.st_size;
		while (n > 0 && (m = fread(p, 1, (size_t) MIN(1024*1024, n), f)) > 0) {
			p += m;
			n -= m;
		}
		fclose(f);
		if (n > 0) {
			GDKerror("couldn't read the complete file\n");
			BBPreclaim(bn);
			return NULL;
		}
		BATsetcount(bn, cap);
		bn->tnonil = cap == 0;
		bn->tnil = false;
		bn->tseqbase = oid_nil;
		if (cap > 1) {
			bn->tsorted = false;
			bn->trevsorted = false;
			bn->tkey = false;
		} else {
			bn->tsorted = ATOMlinear(tt);
			bn->trevsorted = ATOMlinear(tt);
			bn->tkey = true;
		}
	}
	return bn;

  notutf8:
	fclose(f);
	BBPreclaim(bn);
	GDKfree(p);
	GDKerror("input is not UTF-8\n");
	return NULL;
}

/*
 * If the BAT runs out of storage for BUNS it will reallocate space.
 * For memory mapped BATs we simple extend the administration after
 * having an assurance that the BAT still can be safely stored away.
 */
BUN
BATgrows(BAT *b)
{
	BUN oldcap, newcap;

	BATcheck(b, 0);

	newcap = oldcap = BATcapacity(b);
	if (newcap < BATTINY)
		newcap = 2 * BATTINY;
	else if (newcap < 10 * BATTINY)
		newcap = 4 * newcap;
	else if (newcap < 50 * BATTINY)
		newcap = 2 * newcap;
	else if ((double) newcap * BATMARGIN <= (double) BUN_MAX)
		newcap = (BUN) ((double) newcap * BATMARGIN);
	else
		newcap = BUN_MAX;
	if (newcap == oldcap) {
		if (newcap <= BUN_MAX - 10)
			newcap += 10;
		else
			newcap = BUN_MAX;
	}
	if (ATOMstorage(b->ttype) == TYPE_msk) /* round up to multiple of 32 */
		newcap = (newcap + 31) & ~(BUN)31;
	return newcap;
}

/*
 * The routine should ensure that the BAT keeps its location in the
 * BAT buffer.
 *
 * Overflow in the other heaps are dealt with in the atom routines.
 * Here we merely copy their references into the new administration
 * space.
 */
gdk_return
BATextend(BAT *b, BUN newcap)
{
	size_t theap_size;

	assert(newcap <= BUN_MAX);
	BATcheck(b, GDK_FAIL);
	/*
	 * The main issue is to properly predict the new BAT size.
	 * storage overflow. The assumption taken is that capacity
	 * overflow is rare. It is changed only when the position of
	 * the next available BUN surpasses the free area marker.  Be
	 * aware that the newcap should be greater than the old value,
	 * otherwise you may easily corrupt the administration of
	 * malloc.
	 */
	if (newcap <= BATcapacity(b)) {
		return GDK_SUCCEED;
	}

	if (ATOMstorage(b->ttype) == TYPE_msk) {
		newcap = (newcap + 31) & ~(BUN)31; /* round up to multiple of 32 */
		theap_size = (size_t) (newcap / 8); /* in bytes */
	} else {
		theap_size = (size_t) newcap << b->tshift;
	}
	b->batCapacity = newcap;

	if (b->theap->base) {
		TRC_DEBUG(HEAP, "HEAPgrow in BATextend %s %zu %zu\n",
			  b->theap->filename, b->theap->size, theap_size);
		return HEAPgrow(&b->theaplock, &b->theap, theap_size, b->batRestricted == BAT_READ);
	}
	return GDK_SUCCEED;
}



/*
 * @+ BAT destruction
 * BATclear quickly removes all elements from a BAT. It must respect
 * the transaction rules; so stable elements must be moved to the
 * "deleted" section of the BAT (they cannot be fully deleted
 * yet). For the elements that really disappear, we must free
 * heapspace and unfix the atoms if they have fix/unfix handles. As an
 * optimization, in the case of no stable elements, we quickly empty
 * the heaps by copying a standard small empty image over them.
 */
gdk_return
BATclear(BAT *b, bool force)
{
	BUN p, q;

	BATcheck(b, GDK_FAIL);

	if (!force && b->batInserted > 0) {
		GDKerror("cannot clear committed BAT\n");
		return GDK_FAIL;
	}

	TRC_DEBUG(ALGO, ALGOBATFMT "\n", ALGOBATPAR(b));

	/* kill all search accelerators */
	HASHdestroy(b);
	IMPSdestroy(b);
	OIDXdestroy(b);
	STRMPdestroy(b);
	PROPdestroy(b);

	/* we must dispose of all inserted atoms */
	MT_lock_set(&b->theaplock);
	if (force && BATatoms[b->ttype].atomDel == NULL) {
		assert(b->tvheap == NULL || b->tvheap->parentid == b->batCacheid);
		/* no stable elements: we do a quick heap clean */
		/* need to clean heap which keeps data even though the
		   BUNs got removed. This means reinitialize when
		   free > 0
		*/
		if (b->tvheap && b->tvheap->free > 0) {
			Heap *th = GDKmalloc(sizeof(Heap));

			if (th == NULL) {
				MT_lock_unset(&b->theaplock);
				return GDK_FAIL;
			}
			*th = (Heap) {
				.farmid = b->tvheap->farmid,
			};
			strcpy_len(th->filename, b->tvheap->filename, sizeof(th->filename));
			if (ATOMheap(b->ttype, th, 0) != GDK_SUCCEED) {
				MT_lock_unset(&b->theaplock);
				return GDK_FAIL;
			}
			ATOMIC_INIT(&th->refs, 1);
			th->parentid = b->tvheap->parentid;
			th->dirty = true;
			HEAPdecref(b->tvheap, false);
			b->tvheap = th;
		}
	} else {
		/* do heap-delete of all inserted atoms */
		void (*tatmdel)(Heap*,var_t*) = BATatoms[b->ttype].atomDel;

		/* TYPE_str has no del method, so we shouldn't get here */
		assert(tatmdel == NULL || b->twidth == sizeof(var_t));
		if (tatmdel) {
			BATiter bi = bat_iterator_nolock(b);

			for (p = b->batInserted, q = BUNlast(b); p < q; p++)
				(*tatmdel)(b->tvheap, (var_t*) BUNtloc(bi,p));
			b->tvheap->dirty = true;
		}
	}

	if (force)
		b->batInserted = 0;
	b->batCount = 0;
	if (b->ttype == TYPE_void)
		b->batCapacity = 0;
	b->theap->free = 0;
	BAThseqbase(b, 0);
	BATtseqbase(b, ATOMtype(b->ttype) == TYPE_oid ? 0 : oid_nil);
	b->batDirtydesc = true;
	b->theap->dirty = true;
	BATsettrivprop(b);
	b->tnosorted = b->tnorevsorted = 0;
	b->tnokey[0] = b->tnokey[1] = 0;
	b->tminpos = BUN_NONE;
	b->tmaxpos = BUN_NONE;
	b->tunique_est = 0.0;
	MT_lock_unset(&b->theaplock);
	return GDK_SUCCEED;
}

/* free a cached BAT; leave the bat descriptor cached */
void
BATfree(BAT *b)
{
	if (b == NULL)
		return;

	/* deallocate all memory for a bat */
	if (b->tident && !default_ident(b->tident))
		GDKfree(b->tident);
	b->tident = BATstring_t;
	MT_rwlock_rdlock(&b->thashlock);
	BUN nunique = BUN_NONE;
	if (b->thash && b->thash != (Hash *) 1) {
		nunique = b->thash->nunique;
	}
	MT_rwlock_rdunlock(&b->thashlock);
	HASHfree(b);
	IMPSfree(b);
	OIDXfree(b);
	STRMPfree(b);
	MT_lock_set(&b->theaplock);
	if (nunique != BUN_NONE) {
		b->tunique_est = (double) nunique;
	}
	if (b->theap) {
		assert(ATOMIC_GET(&b->theap->refs) == 1);
		assert(b->theap->parentid == b->batCacheid);
		HEAPfree(b->theap, false);
	}
	if (b->tvheap) {
		assert(ATOMIC_GET(&b->tvheap->refs) == 1);
		assert(b->tvheap->parentid == b->batCacheid);
		HEAPfree(b->tvheap, false);
	}
	MT_lock_unset(&b->theaplock);
}

/* free a cached BAT descriptor */
void
BATdestroy(BAT *b)
{
	if (b->tident && !default_ident(b->tident))
		GDKfree(b->tident);
	b->tident = BATstring_t;
	if (b->tvheap) {
		ATOMIC_DESTROY(&b->tvheap->refs);
		GDKfree(b->tvheap);
	}
	PROPdestroy(b);
	MT_lock_destroy(&b->theaplock);
	MT_lock_destroy(&b->batIdxLock);
	MT_rwlock_destroy(&b->thashlock);
	if (b->theap) {
		ATOMIC_DESTROY(&b->theap->refs);
		GDKfree(b->theap);
	}
	GDKfree(b);
}

/*
 * @+ BAT copying
 *
 * BAT copying is an often used operation. So it deserves attention.
 * When making a copy of a BAT, the following aspects are of
 * importance:
 *
 * - the requested head and tail types. The purpose of the copy may be
 *   to slightly change these types (e.g. void <-> oid). We may also
 *   remap between types as long as they share the same
 *   ATOMstorage(type), i.e. the types have the same physical
 *   implementation. We may even want to allow 'dirty' trick such as
 *   viewing a flt-column suddenly as int.
 *
 *   To allow such changes, the desired column-types is a
 *   parameter of COLcopy.
 *
 * - access mode. If we want a read-only copy of a read-only BAT, a
 *   VIEW may do (in this case, the user may be after just an
 *   independent BAT header and id). This is indicated by the
 *   parameter (writable = FALSE).
 *
 *   In other cases, we really want an independent physical copy
 *   (writable = TRUE).  Changing the mode to BAT_WRITE will be a
 *   zero-cost operation if the BAT was copied with (writable = TRUE).
 *
 * In GDK, the result is a BAT that is BAT_WRITE iff (writable ==
 * TRUE).
 *
 * In these cases the copy becomes a logical view on the original,
 * which ensures that the original cannot be modified or destroyed
 * (which could affect the shared heaps).
 */
static bool
wrongtype(int t1, int t2)
{
	/* check if types are compatible. be extremely forgiving */
	if (t1 != TYPE_void) {
		t1 = ATOMtype(ATOMstorage(t1));
		t2 = ATOMtype(ATOMstorage(t2));
		if (t1 != t2) {
			if (ATOMvarsized(t1) ||
			    ATOMvarsized(t2) ||
			    t1 == TYPE_msk || t2 == TYPE_msk ||
			    ATOMsize(t1) != ATOMsize(t2) ||
			    BATatoms[t1].atomFix ||
			    BATatoms[t2].atomFix)
				return true;
		}
	}
	return false;
}

/*
 * There are four main implementation cases:
 * (1) we are allowed to return a view (zero effort),
 * (2) the result is void,void (zero effort),
 * (3) we can copy the heaps (memcopy, or even VM page sharing)
 * (4) we must insert BUN-by-BUN into the result (fallback)
 * The latter case is still optimized for the case that the result
 * is bat[void,T] for a simple fixed-size type T. In that case we
 * do inline array[T] inserts.
 */
BAT *
COLcopy(BAT *b, int tt, bool writable, role_t role)
{
	bool slowcopy = false;
	BAT *bn = NULL;
	BATiter bi;

	BATcheck(b, NULL);
	assert(tt != TYPE_bat);

	/* maybe a bit ugly to change the requested bat type?? */
	if (b->ttype == TYPE_void && !writable)
		tt = TYPE_void;

	if (tt != b->ttype && wrongtype(tt, b->ttype)) {
		GDKerror("wrong tail-type requested\n");
		return NULL;
	}

	bi = bat_iterator(b);

	/* first try case (1); create a view, possibly with different
	 * atom-types */
	if (!writable &&
	    role == TRANSIENT &&
	    b->batRestricted == BAT_READ &&
	    ATOMstorage(b->ttype) != TYPE_msk && /* no view on TYPE_msk */
	    (!VIEWtparent(b) ||
	     BBP_cache(VIEWtparent(b))->batRestricted == BAT_READ)) {
		bn = VIEWcreate(b->hseqbase, b);
		if (bn == NULL) {
			bat_iterator_end(&bi);
			return NULL;
		}
		if (tt != bn->ttype) {
			bn->ttype = tt;
			bn->tvarsized = ATOMvarsized(tt);
			bn->tseqbase = ATOMtype(tt) == TYPE_oid ? bi.tseq : oid_nil;
		}
	} else {
		/* check whether we need case (4); BUN-by-BUN copy (by
		 * setting slowcopy to false) */
		if (ATOMsize(tt) != ATOMsize(bi.type)) {
			/* oops, void materialization */
			slowcopy = true;
		} else if (BATatoms[tt].atomFix) {
			/* oops, we need to fix/unfix atoms */
			slowcopy = true;
		} else if (bi.h && bi.h->parentid != b->batCacheid &&
			   BATcapacity(BBP_cache(bi.h->parentid)) > bi.count + bi.count) {
			/* reduced slice view: do not copy too much
			 * garbage */
			slowcopy = true;
		} else if (bi.vh && bi.vh->parentid != b->batCacheid &&
			   BATcount(BBP_cache(bi.vh->parentid)) > bi.count + bi.count) {
			/* reduced vheap view: do not copy too much
			 * garbage; this really is a heuristic since the
			 * vheap could be used completely, even if the
			 * offset heap is only (less than) half the size
			 * of the parent's offset heap */
			slowcopy = true;
		}

		bn = COLnew2(b->hseqbase, tt, bi.count, role, bi.width);
		if (bn == NULL) {
			bat_iterator_end(&bi);
			return NULL;
		}
		if (bn->tvheap != NULL && bn->tvheap->base == NULL) {
			/* this combination can happen since the last
			 * argument of COLnew2 not being zero triggers a
			 * skip in the allocation of the tvheap */
			if (ATOMheap(bn->ttype, bn->tvheap, bn->batCapacity) != GDK_SUCCEED) {
				goto bunins_failed;
			}
		}

		if (tt == TYPE_void) {
			/* case (2): a void,void result => nothing to
			 * copy! */
			bn->theap->free = 0;
		} else if (!slowcopy) {
			/* case (3): just copy the heaps */
			if (bn->tvheap && HEAPextend(bn->tvheap, bi.vhfree, true) != GDK_SUCCEED) {
 				goto bunins_failed;
 			}
			memcpy(bn->theap->base, bi.base, bi.hfree);
			bn->theap->free = bi.hfree;
			bn->theap->dirty = true;
 			if (bn->tvheap) {
				memcpy(bn->tvheap->base, bi.vh->base, bi.vhfree);
				bn->tvheap->free = bi.vhfree;
				bn->tvheap->dirty = true;
			}

			/* make sure we use the correct capacity */
			if (ATOMstorage(bn->ttype) == TYPE_msk)
				bn->batCapacity = (BUN) (bn->theap->size * 8);
			else if (bn->ttype)
				bn->batCapacity = (BUN) (bn->theap->size >> bn->tshift);
			else
				bn->batCapacity = 0;
		} else if (BATatoms[tt].atomFix || tt != TYPE_void || ATOMextern(tt)) {
			/* case (4): one-by-one BUN insert (really slow) */
			BUN p, q, r = 0;

			BATloop(b, p, q) {
				const void *t = BUNtail(bi, p);

				if (bunfastapp_nocheck(bn, t) != GDK_SUCCEED) {
					goto bunins_failed;
				}
				r++;
			}
			bn->theap->dirty |= bi.count > 0;
		} else if (tt != TYPE_void && bi.type == TYPE_void) {
			/* case (4): optimized for unary void
			 * materialization */
			oid cur = bi.tseq, *dst = (oid *) Tloc(bn, 0);
			const oid inc = !is_oid_nil(cur);

			bn->theap->free = bi.count * sizeof(oid);
			bn->theap->dirty |= bi.count > 0;
			for (BUN p = 0; p < bi.count; p++) {
				dst[p] = cur;
				cur += inc;
			}
		} else if (ATOMstorage(bi.type) == TYPE_msk) {
			/* convert number of bits to number of bytes,
			 * and round the latter up to a multiple of
			 * 4 (copy in units of 4 bytes) */
			bn->theap->free = (bi.count + 7) / 8;
			bn->theap->free = (bn->theap->free + 3) & ~(size_t)3;
			bn->theap->dirty |= bi.count > 0;
			memcpy(Tloc(bn, 0), bi.base, bn->theap->free);
		} else {
			/* case (4): optimized for simple array copy */
			bn->theap->free = bi.count << bn->tshift;
			bn->theap->dirty |= bi.count > 0;
			memcpy(Tloc(bn, 0), bi.base, bn->theap->free);
		}
		/* copy all properties (size+other) from the source bat */
		BATsetcount(bn, bi.count);
	}
	/* set properties (note that types may have changed in the copy) */
	if (ATOMtype(tt) == ATOMtype(bi.type)) {
		if (ATOMtype(tt) == TYPE_oid) {
			BATtseqbase(bn, bi.tseq);
		} else {
			BATtseqbase(bn, oid_nil);
		}
		BATkey(bn, BATtkey(b));
		bn->tsorted = BATtordered(b);
		bn->trevsorted = BATtrevordered(b);
		bn->batDirtydesc = true;
		bn->tnorevsorted = b->tnorevsorted;
		if (b->tnokey[0] != b->tnokey[1]) {
			bn->tnokey[0] = b->tnokey[0];
			bn->tnokey[1] = b->tnokey[1];
		} else {
			bn->tnokey[0] = bn->tnokey[1] = 0;
		}
		bn->tnosorted = b->tnosorted;
		bn->tnonil = b->tnonil;
		bn->tnil = b->tnil;
		bn->tminpos = bi.minpos;
		bn->tmaxpos = bi.maxpos;
		bn->tunique_est = bi.unique_est;
	} else if (ATOMstorage(tt) == ATOMstorage(b->ttype) &&
		   ATOMcompare(tt) == ATOMcompare(b->ttype)) {
		BUN h = BUNlast(b);
		bn->tsorted = b->tsorted;
		bn->trevsorted = b->trevsorted;
		if (b->tkey)
			BATkey(bn, true);
		bn->tnonil = b->tnonil;
		bn->tnil = b->tnil;
		if (b->tnosorted > 0 && b->tnosorted < h)
			bn->tnosorted = b->tnosorted;
		else
			bn->tnosorted = 0;
		if (b->tnorevsorted > 0 && b->tnorevsorted < h)
			bn->tnorevsorted = b->tnorevsorted;
		else
			bn->tnorevsorted = 0;
		if (b->tnokey[0] < h &&
		    b->tnokey[1] < h &&
		    b->tnokey[0] != b->tnokey[1]) {
			bn->tnokey[0] = b->tnokey[0];
			bn->tnokey[1] = b->tnokey[1];
		} else {
			bn->tnokey[0] = bn->tnokey[1] = 0;
		}
		bn->tminpos = bi.minpos;
		bn->tmaxpos = bi.maxpos;
		bn->tunique_est = bi.unique_est;
	} else {
		bn->tsorted = bn->trevsorted = false; /* set based on count later */
		bn->tnonil = bn->tnil = false;
		bn->tnosorted = bn->tnorevsorted = 0;
		bn->tnokey[0] = bn->tnokey[1] = 0;
	}
	if (BATcount(bn) <= 1) {
		bn->tsorted = ATOMlinear(b->ttype);
		bn->trevsorted = ATOMlinear(b->ttype);
		bn->tkey = true;
	}
	if (!writable)
		bn->batRestricted = BAT_READ;
	TRC_DEBUG(ALGO, ALGOBATFMT " -> " ALGOBATFMT "\n",
		  ALGOBATPAR(b), ALGOBATPAR(bn));
	bat_iterator_end(&bi);
	return bn;
      bunins_failed:
	bat_iterator_end(&bi);
	BBPreclaim(bn);
	return NULL;
}

/* Append an array of values of length count to the bat.  For
 * fixed-sized values, `values' is an array of values, for
 * variable-sized values, `values' is an array of pointers to values.
 * If values equals NULL, count times nil will be appended. */
gdk_return
BUNappendmulti(BAT *b, const void *values, BUN count, bool force)
{
	BUN p;

	BATcheck(b, GDK_FAIL);

	assert(!VIEWtparent(b));

	if (count == 0)
		return GDK_SUCCEED;

	TRC_DEBUG(ALGO, ALGOBATFMT " appending " BUNFMT " values%s\n", ALGOBATPAR(b), count, values ? "" : " (all nil)");

	p = BUNlast(b);		/* insert at end */
	if (p == BUN_MAX || BATcount(b) + count >= BUN_MAX) {
		GDKerror("bat too large\n");
		return GDK_FAIL;
	}

	ALIGNapp(b, force, GDK_FAIL);
	b->batDirtydesc = true;

	if (b->ttype == TYPE_void && BATtdense(b)) {
		const oid *ovals = values;
		bool dense = b->batCount == 0 || (ovals != NULL && b->tseqbase + 1 == ovals[0]);
		if (ovals) {
			for (BUN i = 1; dense && i < count; i++) {
				dense = ovals[i - 1] + 1 == ovals[i];
			}
		}
		if (dense) {
			MT_lock_set(&b->theaplock);
			if (b->batCount == 0)
				b->tseqbase = ovals ? ovals[0] : oid_nil;
			BATsetcount(b, BATcount(b) + count);
			MT_lock_unset(&b->theaplock);
			return GDK_SUCCEED;
		} else {
			/* we need to materialize b; allocate enough capacity */
			b->batCapacity = BATcount(b) + count;
			if (BATmaterialize(b) != GDK_SUCCEED)
				return GDK_FAIL;
		}
	}

	if (unshare_varsized_heap(b) != GDK_SUCCEED) {
		return GDK_FAIL;
	}

	if (BATcount(b) + count > BATcapacity(b)) {
		/* if needed space exceeds a normal growth extend just
		 * with what's needed */
		BUN ncap = BATcount(b) + count;
		BUN grows = BATgrows(b);

		if (ncap > grows)
			grows = ncap;
		gdk_return rc = BATextend(b, grows);
		if (rc != GDK_SUCCEED)
			return rc;
	}

<<<<<<< HEAD
	if (count > BATcount(b) / GDK_UNIQUE_ESTIMATE_KEEP_FRACTION) {
		MT_lock_set(&b->theaplock);
		b->tunique_est = 0;
		MT_lock_unset(&b->theaplock);
	}
=======
	MT_lock_set(&b->theaplock);
	if (count > BATcount(b) / GDK_UNIQUE_ESTIMATE_KEEP_FRACTION)
		BATrmprop_nolock(b, GDK_UNIQUE_ESTIMATE);
>>>>>>> b8044c11
	b->theap->dirty = true;
	const void *t = b->ttype == TYPE_msk ? &(msk){false} : ATOMnilptr(b->ttype);
	if (b->ttype == TYPE_oid) {
		/* spend extra effort on oid (possible candidate list) */
		if (values == NULL || is_oid_nil(((oid *) values)[0])) {
			b->tnil = true;
			b->tnonil = false;
			b->tsorted = false;
			b->trevsorted = false;
			b->tkey = false;
			b->tseqbase = oid_nil;
		} else {
			if (b->batCount == 0) {
				b->tsorted = true;
				b->trevsorted = true;
				b->tkey = true;
				b->tseqbase = count == 1 ? ((oid *) values)[0] : oid_nil;
				b->tnil = false;
				b->tnonil = true;
			} else {
				if (!is_oid_nil(b->tseqbase) &&
				    (count > 1 ||
				     b->tseqbase + b->batCount != ((oid *) values)[0]))
					b->tseqbase = oid_nil;
				if (b->tsorted && ((oid *) b->theap->base)[b->batCount - 1] > ((oid *) values)[0]) {
					b->tsorted = false;
					if (b->tnosorted == 0)
						b->tnosorted = b->batCount;
				}
				if (b->trevsorted && ((oid *) b->theap->base)[b->batCount - 1] < ((oid *) values)[0]) {
					b->trevsorted = false;
					if (b->tnorevsorted == 0)
						b->tnorevsorted = b->batCount;
				}
				if (b->tkey) {
					if (((oid *) b->theap->base)[b->batCount - 1] == ((oid *) values)[0]) {
						b->tkey = false;
						if (b->tnokey[1] == 0) {
							b->tnokey[0] = b->batCount - 1;
							b->tnokey[1] = b->batCount;
						}
					} else if (!b->tsorted && !b->trevsorted)
						b->tkey = false;
				}
			}
			for (BUN i = 1; i < count; i++) {
				if (is_oid_nil(((oid *) values)[i])) {
					b->tnil = true;
					b->tnonil = false;
					b->tsorted = false;
					b->trevsorted = false;
					b->tkey = false;
					b->tseqbase = oid_nil;
					break;
				}
				if (((oid *) values)[i - 1] == ((oid *) values)[i]) {
					b->tkey = false;
					if (b->tnokey[1] == 0) {
						b->tnokey[0] = b->batCount + i - 1;
						b->tnokey[1] = b->batCount + i;
					}
				} else if (((oid *) values)[i - 1] > ((oid *) values)[i]) {
					b->tsorted = false;
					if (b->tnosorted == 0)
						b->tnosorted = b->batCount + i;
					if (!b->trevsorted)
						b->tkey = false;
				} else {
					if (((oid *) values)[i - 1] + 1 != ((oid *) values)[i])
						b->tseqbase = oid_nil;
					b->trevsorted = false;
					if (b->tnorevsorted == 0)
						b->tnorevsorted = b->batCount + i;
					if (!b->tsorted)
						b->tkey = false;
				}
			}
		}
	} else if (!ATOMlinear(b->ttype)) {
		b->tnil = b->tnonil = false;
		b->tsorted = b->trevsorted = b->tkey = false;
	} else if (b->batCount == 0) {
		if (values == NULL) {
			b->tsorted = b->trevsorted = true;
			b->tkey = count == 1;
			b->tnil = true;
			b->tnonil = false;
		} else {
			b->tsorted = b->trevsorted = b->tkey = count == 1;
			b->tnil = b->tnonil = false;
		}
	} else {
		b->tnil |= values == NULL;
		b->tnonil = false;
		b->tsorted = b->trevsorted = b->tkey = false;
	}
	MT_lock_unset(&b->theaplock);
	if (values && b->ttype) {
		int (*atomcmp) (const void *, const void *) = ATOMcompare(b->ttype);
		const void *atomnil = ATOMnilptr(b->ttype);
<<<<<<< HEAD
		const void *minvalp = NULL, *maxvalp = NULL;
		BATiter bi = bat_iterator_nolock(b);
		if (bi.minpos != BUN_NONE)
			minvalp = BUNtail(bi, bi.minpos);
		if (bi.maxpos != BUN_NONE)
			maxvalp = BUNtail(bi, bi.maxpos);
=======
		MT_lock_set(&b->theaplock);
		const ValRecord *prop = BATgetprop_nolock(b, GDK_MIN_POS);
		BUN minpos = prop ? (BUN) prop->val.oval : BUN_NONE;
		prop = BATgetprop_nolock(b, GDK_MAX_POS);
		BUN maxpos = prop ? (BUN) prop->val.oval : BUN_NONE;
		BATiter bi = bat_iterator_nolock(b);
		MT_lock_unset(&b->theaplock);
		const void *minvalp = NULL, *maxvalp = NULL;
		if (minpos != BUN_NONE)
			minvalp = BUNtail(bi, minpos);
		if (maxpos != BUN_NONE)
			maxvalp = BUNtail(bi, maxpos);
>>>>>>> b8044c11
		if (b->tvarsized) {
			const void *vbase = b->tvheap->base;
			for (BUN i = 0; i < count; i++) {
				t = ((void **) values)[i];
				gdk_return rc = tfastins_nocheckVAR(b, p, t);
				if (rc != GDK_SUCCEED) {
					return rc;
				}
				if (vbase != b->tvheap->base) {
					/* tvheap changed location, so
					 * pointers may need to be
					 * updated (not if they were
					 * initialized from t below, but
					 * we don't know) */
					bi = bat_iterator_nolock(b);
					vbase = b->tvheap->base;
					if (bi.minpos != BUN_NONE)
						minvalp = BUNtvar(bi, bi.minpos);
					if (bi.maxpos != BUN_NONE)
						maxvalp = BUNtvar(bi, bi.maxpos);
				}
				if (atomcmp(t, atomnil) != 0) {
					if (p == 0) {
						bi.minpos = bi.maxpos = 0;
						minvalp = maxvalp = t;
					} else {
						if (bi.minpos != BUN_NONE &&
						    atomcmp(minvalp, t) > 0) {
							bi.minpos = p;
							minvalp = t;
						}
						if (bi.maxpos != BUN_NONE &&
						    atomcmp(maxvalp, t) < 0) {
							bi.maxpos = p;
							maxvalp = t;
						}
					}
				}
				p++;
			}
			MT_rwlock_wrlock(&b->thashlock);
			if (b->thash) {
				p -= count;
				for (BUN i = 0; i < count; i++) {
					t = ((void **) values)[i];
					HASHappend_locked(b, p, t);
					p++;
				}
			}
			MT_rwlock_wrunlock(&b->thashlock);
		} else if (ATOMstorage(b->ttype) == TYPE_msk) {
			bi.minpos = bi.maxpos = BUN_NONE;
			minvalp = maxvalp = NULL;
			for (BUN i = 0; i < count; i++) {
				t = (void *) ((char *) values + (i << b->tshift));
				mskSetVal(b, p, *(msk *) t);
				p++;
			}
		} else {
			MT_rwlock_wrlock(&b->thashlock);
			for (BUN i = 0; i < count; i++) {
				t = (void *) ((char *) values + (i << b->tshift));
				gdk_return rc = tfastins_nocheckFIX(b, p, t);
				if (rc != GDK_SUCCEED) {
					MT_rwlock_wrunlock(&b->thashlock);
					return rc;
				}
				if (b->thash) {
					HASHappend_locked(b, p, t);
				}
				if (atomcmp(t, atomnil) != 0) {
					if (p == 0) {
						bi.minpos = bi.maxpos = 0;
						minvalp = maxvalp = t;
					} else {
						if (bi.minpos != BUN_NONE &&
						    atomcmp(minvalp, t) > 0) {
							bi.minpos = p;
							minvalp = t;
						}
						if (bi.maxpos != BUN_NONE &&
						    atomcmp(maxvalp, t) < 0) {
							bi.maxpos = p;
							maxvalp = t;
						}
					}
				}
				p++;
			}
			MT_rwlock_wrunlock(&b->thashlock);
		}
		MT_lock_set(&b->theaplock);
		b->tminpos = bi.minpos;
		b->tmaxpos = bi.maxpos;
		MT_lock_unset(&b->theaplock);
	} else {
		MT_rwlock_wrlock(&b->thashlock);
		for (BUN i = 0; i < count; i++) {
			gdk_return rc = tfastins_nocheck(b, p, t);
			if (rc != GDK_SUCCEED) {
				MT_rwlock_wrunlock(&b->thashlock);
				return rc;
			}
			if (b->thash) {
				HASHappend_locked(b, p, t);
			}
			p++;
		}
		MT_rwlock_wrunlock(&b->thashlock);
	}
	MT_lock_set(&b->theaplock);
	BATsetcount(b, p);
	MT_lock_unset(&b->theaplock);

	IMPSdestroy(b); /* no support for inserts in imprints yet */
	OIDXdestroy(b);
	STRMPdestroy(b); 	/* TODO: use STRMPappendBitstring */
	return GDK_SUCCEED;
}

/* Append a single value to the bat. */
gdk_return
BUNappend(BAT *b, const void *t, bool force)
{
	return BUNappendmulti(b, b->ttype && b->tvarsized ? (const void *) &t : (const void *) t, 1, force);
}

gdk_return
BUNdelete(BAT *b, oid o)
{
	BUN p;
	BATiter bi = bat_iterator_nolock(b);
	const void *val;

	assert(!is_oid_nil(b->hseqbase) || BATcount(b) == 0);
	if (o < b->hseqbase || o >= b->hseqbase + BATcount(b)) {
		/* value already not there */
		return GDK_SUCCEED;
	}
	assert(BATcount(b) > 0); /* follows from "if" above */
	p = o - b->hseqbase;
	if (p < b->batInserted) {
		GDKerror("cannot delete committed value\n");
		return GDK_FAIL;
	}
	TRC_DEBUG(ALGO, ALGOBATFMT " deleting oid " OIDFMT "\n", ALGOBATPAR(b), o);
	b->batDirtydesc = true;
	val = BUNtail(bi, p);
	/* writing the values should be locked, reading could be done
	 * unlocked (since we're the only thread that should be changing
	 * anything) */
	MT_lock_set(&b->theaplock);
	if (b->tmaxpos == p)
		b->tmaxpos = BUN_NONE;
	if (b->tminpos == p)
		b->tminpos = BUN_NONE;
	MT_lock_unset(&b->theaplock);
	if (ATOMunfix(b->ttype, val) != GDK_SUCCEED)
		return GDK_FAIL;
	HASHdelete(b, p, val);
	ATOMdel(b->ttype, b->tvheap, (var_t *) BUNtloc(bi, p));
	if (p != BUNlast(b) - 1 &&
	    (b->ttype != TYPE_void || BATtdense(b))) {
		/* replace to-be-delete BUN with last BUN; materialize
		 * void column before doing so */
		if (b->ttype == TYPE_void &&
		    BATmaterialize(b) != GDK_SUCCEED)
			return GDK_FAIL;
		if (ATOMstorage(b->ttype) == TYPE_msk) {
			msk mval = mskGetVal(b, BUNlast(b) - 1);
			assert(b->thash == NULL);
			mskSetVal(b, p, mval);
			/* don't leave garbage */
			mskClr(b, BUNlast(b) - 1);
		} else {
			val = Tloc(b, BUNlast(b) - 1);
			HASHdelete(b, BUNlast(b) - 1, val);
			memcpy(Tloc(b, p), val, Tsize(b));
			HASHinsert(b, p, val);
			MT_lock_set(&b->theaplock);
			if (b->tminpos == BUNlast(b) - 1)
				b->tminpos = p;
			if (b->tmaxpos == BUNlast(b) - 1)
				b->tmaxpos = p;
			MT_lock_unset(&b->theaplock);
		}
		/* no longer sorted */
		b->tsorted = b->trevsorted = false;
		b->theap->dirty = true;
	}
	if (b->tnosorted >= p)
		b->tnosorted = 0;
	if (b->tnorevsorted >= p)
		b->tnorevsorted = 0;
	MT_lock_set(&b->theaplock);
	b->batCount--;
	if (BATcount(b) < GDK_UNIQUE_ESTIMATE_KEEP_FRACTION)
		b->tunique_est = 0;
	MT_lock_unset(&b->theaplock);
	if (b->batCount <= 1) {
		/* some trivial properties */
		b->tkey = true;
		b->tsorted = b->trevsorted = true;
		b->tnosorted = b->tnorevsorted = 0;
		if (b->batCount == 0) {
			b->tnil = false;
			b->tnonil = true;
		}
	}
	IMPSdestroy(b);
	OIDXdestroy(b);
	return GDK_SUCCEED;
}

/* @-  BUN replace
 * The last operation in this context is BUN replace. It assumes that
 * the header denotes a key. The old value association is destroyed
 * (if it exists in the first place) and the new value takes its
 * place.
 *
 * In order to make updates on void columns workable; replaces on them
 * are always done in-place. Performing them without bun-movements
 * greatly simplifies the problem. The 'downside' is that when
 * transaction management has to be performed, replaced values should
 * be saved explicitly.
 */
static gdk_return
BUNinplacemulti(BAT *b, const oid *positions, const void *values, BUN count, bool force, bool autoincr)
{
	BUN last = BUNlast(b) - 1;
	BATiter bi = bat_iterator_nolock(b);
	int tt;
	BUN prv, nxt;
	const void *val;

	/* zap alignment info */
	if (!force && (b->batRestricted != BAT_WRITE || b->batSharecnt > 0)) {
		GDKerror("access denied to %s, aborting.\n",
			 BATgetId(b));
		return GDK_FAIL;
	}
	TRC_DEBUG(ALGO, ALGOBATFMT " replacing " BUNFMT " values\n", ALGOBATPAR(b), count);
	MT_lock_set(&b->theaplock);
	if (b->ttype == TYPE_void) {
		PROPdestroy(b);
		b->tminpos = BUN_NONE;
		b->tmaxpos = BUN_NONE;
		b->tunique_est = 0.0;
	} else if (count > BATcount(b) / GDK_UNIQUE_ESTIMATE_KEEP_FRACTION) {
		b->tunique_est = 0;
	}
	MT_lock_unset(&b->theaplock);
	MT_rwlock_wrlock(&b->thashlock);
	for (BUN i = 0; i < count; i++) {
		BUN p = autoincr ? positions[0] - b->hseqbase + i : positions[i] - b->hseqbase;
		const void *t = b->ttype && b->tvarsized ?
			((const void **) values)[i] :
			(const void *) ((const char *) values + (i << b->tshift));
		const bool isnil = ATOMlinear(b->ttype) &&
			ATOMcmp(b->ttype, t, ATOMnilptr(b->ttype)) == 0;

		/* retrieve old value, but if this comes from the
		 * logger, we need to deal with offsets that point
		 * outside of the valid vheap */
		if (b->tvarsized) {
			if (b->ttype) {
				size_t off = BUNtvaroff(bi, p);
				if (off < bi.vhfree)
					val = bi.vh->base + off;
				else
					val = NULL; /* bad offset */
			} else {
				val = BUNtpos(bi, p);
			}
		} else if (bi.type == TYPE_msk) {
			val = BUNtmsk(bi, p);
		} else {
			val = BUNtloc(bi, p);
		}

		if (val) {
			if (ATOMcmp(b->ttype, val, t) == 0)
				continue; /* nothing to do */
			if (!isnil &&
			    b->tnil &&
			    ATOMcmp(b->ttype, val, ATOMnilptr(b->ttype)) == 0) {
				/* if old value is nil and new value
				 * isn't, we're not sure anymore about
				 * the nil property, so we must clear
				 * it */
				b->tnil = false;
			}
			if (b->ttype != TYPE_void) {
				if (bi.maxpos != BUN_NONE) {
					if (!isnil && ATOMcmp(b->ttype, BUNtail(bi, bi.maxpos), t) < 0) {
						/* new value is larger
						 * than previous
						 * largest */
						bi.maxpos = p;
					} else if (bi.maxpos == p && ATOMcmp(b->ttype, BUNtail(bi, bi.maxpos), t) != 0) {
						/* old value is equal to
						 * largest and new value
						 * is smaller or nil (see
						 * above), so we don't
						 * know anymore which is
						 * the largest */
						bi.maxpos = BUN_NONE;
					}
				}
				if (bi.minpos != BUN_NONE) {
					if (!isnil && ATOMcmp(b->ttype, BUNtail(bi, bi.minpos), t) > 0) {
						/* new value is smaller
						 * than previous
						 * smallest */
						bi.minpos = p;
					} else if (bi.minpos == p && ATOMcmp(b->ttype, BUNtail(bi, bi.minpos), t) != 0) {
						/* old value is equal to
						 * smallest and new value
						 * is larger or nil (see
						 * above), so we don't
						 * know anymore which is
						 * the largest */
						bi.minpos = BUN_NONE;
					}
				}
			}
			HASHdelete_locked(b, p, val);	/* first delete old value from hash */
		} else {
			/* out of range old value, so the properties and
			 * hash cannot be trusted */
			PROPdestroy(b);
			Hash *hs = b->thash;
			if (hs) {
				b->thash = NULL;
				doHASHdestroy(b, hs);
			}
			MT_lock_set(&b->theaplock);
			bi.minpos = BUN_NONE;
			bi.maxpos = BUN_NONE;
			b->tunique_est = 0.0;
			MT_lock_unset(&b->theaplock);
		}
		OIDXdestroy(b);
		IMPSdestroy(b);
		STRMPdestroy(b);

		if (b->tvarsized && b->ttype) {
			var_t _d;
			ptr _ptr;
			_ptr = BUNtloc(bi, p);
			switch (b->twidth) {
			default:	/* only three or four cases possible */
				_d = (var_t) * (uint8_t *) _ptr + GDK_VAROFFSET;
				break;
			case 2:
				_d = (var_t) * (uint16_t *) _ptr + GDK_VAROFFSET;
				break;
			case 4:
				_d = (var_t) * (uint32_t *) _ptr;
				break;
#if SIZEOF_VAR_T == 8
			case 8:
				_d = (var_t) * (uint64_t *) _ptr;
				break;
#endif
			}
			if (ATOMreplaceVAR(b, &_d, t) != GDK_SUCCEED) {
				MT_rwlock_wrunlock(&b->thashlock);
				return GDK_FAIL;
			}
			if (b->twidth < SIZEOF_VAR_T &&
			    (b->twidth <= 2 ? _d - GDK_VAROFFSET : _d) >= ((size_t) 1 << (8 << b->tshift))) {
				/* doesn't fit in current heap, upgrade
				 * it, can't keep hashlock while doing
				 * so */
				MT_rwlock_wrunlock(&b->thashlock);
				if (GDKupgradevarheap(b, _d, 0, bi.count) != GDK_SUCCEED) {
					return GDK_FAIL;
				}
				MT_rwlock_wrlock(&b->thashlock);
			}
			/* reinitialize iterator after possible heap upgrade */
			{
				/* save and restore minpos/maxpos */
				BUN minpos = bi.minpos;
				BUN maxpos = bi.maxpos;
				bi = bat_iterator_nolock(b);
				bi.minpos = minpos;
				bi.maxpos = maxpos;
			}
			_ptr = BUNtloc(bi, p);
			switch (b->twidth) {
			default:	/* only three or four cases possible */
				* (uint8_t *) _ptr = (uint8_t) (_d - GDK_VAROFFSET);
				break;
			case 2:
				* (uint16_t *) _ptr = (uint16_t) (_d - GDK_VAROFFSET);
				break;
			case 4:
				* (uint32_t *) _ptr = (uint32_t) _d;
				break;
#if SIZEOF_VAR_T == 8
			case 8:
				* (uint64_t *) _ptr = (uint64_t) _d;
				break;
#endif
			}
		} else if (ATOMstorage(b->ttype) == TYPE_msk) {
			mskSetVal(b, p, * (msk *) t);
		} else {
			assert(BATatoms[b->ttype].atomPut == NULL);
			if (ATOMfix(b->ttype, t) != GDK_SUCCEED ||
			    ATOMunfix(b->ttype, BUNtloc(bi, p)) != GDK_SUCCEED) {
				MT_rwlock_wrunlock(&b->thashlock);
				return GDK_FAIL;
			}
			switch (ATOMsize(b->ttype)) {
			case 0:	     /* void */
				break;
			case 1:
				((bte *) b->theap->base)[p] = * (bte *) t;
				break;
			case 2:
				((sht *) b->theap->base)[p] = * (sht *) t;
				break;
			case 4:
				((int *) b->theap->base)[p] = * (int *) t;
				break;
			case 8:
				((lng *) b->theap->base)[p] = * (lng *) t;
				break;
			case 16:
#ifdef HAVE_HGE
				((hge *) b->theap->base)[p] = * (hge *) t;
#else
				((uuid *) b->theap->base)[p] = * (uuid *) t;
#endif
				break;
			default:
				memcpy(BUNtloc(bi, p), t, ATOMsize(b->ttype));
				break;
			}
		}

		HASHinsert_locked(b, p, t);	/* insert new value into hash */

		tt = b->ttype;
		prv = p > 0 ? p - 1 : BUN_NONE;
		nxt = p < last ? p + 1 : BUN_NONE;

		if (BATtordered(b)) {
			if (prv != BUN_NONE &&
			    ATOMcmp(tt, t, BUNtail(bi, prv)) < 0) {
				b->tsorted = false;
				b->tnosorted = p;
			} else if (nxt != BUN_NONE &&
				   ATOMcmp(tt, t, BUNtail(bi, nxt)) > 0) {
				b->tsorted = false;
				b->tnosorted = nxt;
			} else if (b->ttype != TYPE_void && BATtdense(b)) {
				if (prv != BUN_NONE &&
				    1 + * (oid *) BUNtloc(bi, prv) != * (oid *) t) {
					b->tseqbase = oid_nil;
				} else if (nxt != BUN_NONE &&
					   * (oid *) BUNtloc(bi, nxt) != 1 + * (oid *) t) {
					b->tseqbase = oid_nil;
				} else if (prv == BUN_NONE &&
					   nxt == BUN_NONE) {
					b->tseqbase = * (oid *) t;
				}
			}
		} else if (b->tnosorted >= p)
			b->tnosorted = 0;
		if (BATtrevordered(b)) {
			if (prv != BUN_NONE &&
			    ATOMcmp(tt, t, BUNtail(bi, prv)) > 0) {
				b->trevsorted = false;
				b->tnorevsorted = p;
			} else if (nxt != BUN_NONE &&
				   ATOMcmp(tt, t, BUNtail(bi, nxt)) < 0) {
				b->trevsorted = false;
				b->tnorevsorted = nxt;
			}
		} else if (b->tnorevsorted >= p)
			b->tnorevsorted = 0;
		if (((b->ttype != TYPE_void) & b->tkey) && b->batCount > 1) {
			BATkey(b, false);
		} else if (!b->tkey && (b->tnokey[0] == p || b->tnokey[1] == p))
			b->tnokey[0] = b->tnokey[1] = 0;
		if (b->tnonil && ATOMstorage(b->ttype) != TYPE_msk)
			b->tnonil = t && ATOMcmp(b->ttype, t, ATOMnilptr(b->ttype)) != 0;
	}
	MT_rwlock_wrunlock(&b->thashlock);
	MT_lock_set(&b->theaplock);
	b->tminpos = bi.minpos;
	b->tmaxpos = bi.maxpos;
	b->theap->dirty = true;
	if (b->tvheap)
		b->tvheap->dirty = true;
	MT_lock_unset(&b->theaplock);

	return GDK_SUCCEED;
}

/* Replace multiple values given by their positions with the given values. */
gdk_return
BUNreplacemulti(BAT *b, const oid *positions, const void *values, BUN count, bool force)
{
	BATcheck(b, GDK_FAIL);

	if (b->ttype == TYPE_void && BATmaterialize(b) != GDK_SUCCEED)
		return GDK_FAIL;

	return BUNinplacemulti(b, positions, values, count, force, false);
}

/* Replace multiple values starting from a given position with the given
 * values. */
gdk_return
BUNreplacemultiincr(BAT *b, oid position, const void *values, BUN count, bool force)
{
	BATcheck(b, GDK_FAIL);

	if (b->ttype == TYPE_void && BATmaterialize(b) != GDK_SUCCEED)
		return GDK_FAIL;

	return BUNinplacemulti(b, &position, values, count, force, true);
}

gdk_return
BUNreplace(BAT *b, oid id, const void *t, bool force)
{
	return BUNreplacemulti(b, &id, b->ttype && b->tvarsized ? (const void *) &t : t, 1, force);
}

/* very much like BUNreplace, but this doesn't make any changes if the
 * tail column is void */
gdk_return
void_inplace(BAT *b, oid id, const void *val, bool force)
{
	assert(id >= b->hseqbase && id < b->hseqbase + BATcount(b));
	if (id < b->hseqbase || id >= b->hseqbase + BATcount(b)) {
		GDKerror("id out of range\n");
		return GDK_FAIL;
	}
	if (b->ttype == TYPE_void)
		return GDK_SUCCEED;
	return BUNinplacemulti(b, &id, b->ttype && b->tvarsized ? (const void *) &val : (const void *) val, 1, force, false);
}

/*
 * @- BUN Lookup
 * Location of a BUN using a value should use the available indexes to
 * speed up access. If indexes are lacking then a hash index is
 * constructed under the assumption that 1) multiple access to the BAT
 * can be expected and 2) building the hash is only slightly more
 * expensive than the full linear scan.  BUN_NONE is returned if no
 * such element could be found.  In those cases where the type is
 * known and a hash index is available, one should use the inline
 * functions to speed-up processing.
 */
static BUN
slowfnd(BAT *b, const void *v)
{
	BATiter bi = bat_iterator(b);
	BUN p, q;
	int (*cmp)(const void *, const void *) = ATOMcompare(b->ttype);

	BATloop(b, p, q) {
		if ((*cmp)(v, BUNtail(bi, p)) == 0) {
			bat_iterator_end(&bi);
			return p;
		}
	}
	bat_iterator_end(&bi);
	return BUN_NONE;
}

static BUN
mskfnd(BAT *b, msk v)
{
	BUN p, q;

	if (* (msk *) v) {
		/* find a 1 value */
		for (p = 0, q = (BATcount(b) + 31) / 32; p < q; p++) {
			if (((uint32_t *) b->theap->base)[p] != 0) {
				/* there's at least one 1 bit */
				return p * 32 + candmask_lobit(((uint32_t *) b->theap->base)[p]);
			}
		}
	} else {
		/* find a 0 value */
		for (p = 0, q = (BATcount(b) + 31) / 32; p < q; p++) {
			if (((uint32_t *) b->theap->base)[p] != ~0U) {
				/* there's at least one 0 bit */
				return p * 32 + candmask_lobit(~((uint32_t *) b->theap->base)[p]);
			}
		}
	}
	return BUN_NONE;
}

BUN
BUNfnd(BAT *b, const void *v)
{
	BUN r = BUN_NONE;
	BATiter bi;

	BATcheck(b, BUN_NONE);
	if (!v || BATcount(b) == 0)
		return r;
	if (complex_cand(b)) {
		struct canditer ci;
		canditer_init(&ci, NULL, b);
		return canditer_search(&ci, * (const oid *) v, false);
	}
	if (BATtvoid(b))
		return BUNfndVOID(b, v);
	if (ATOMstorage(b->ttype) == TYPE_msk) {
		return mskfnd(b, *(msk*)v);
	}
	if (!BATcheckhash(b)) {
		if (BATordered(b) || BATordered_rev(b))
			return SORTfnd(b, v);
	}
	if (BAThash(b) == GDK_SUCCEED) {
		bi = bat_iterator(b); /* outside of hashlock */
		MT_rwlock_rdlock(&b->thashlock);
		if (b->thash == NULL) {
			MT_rwlock_rdunlock(&b->thashlock);
			bat_iterator_end(&bi);
			goto hashfnd_failed;
		}
		switch (ATOMbasetype(b->ttype)) {
		case TYPE_bte:
			HASHloop_bte(bi, b->thash, r, v)
				break;
			break;
		case TYPE_sht:
			HASHloop_sht(bi, b->thash, r, v)
				break;
			break;
		case TYPE_int:
			HASHloop_int(bi, b->thash, r, v)
				break;
			break;
		case TYPE_flt:
			HASHloop_flt(bi, b->thash, r, v)
				break;
			break;
		case TYPE_dbl:
			HASHloop_dbl(bi, b->thash, r, v)
				break;
			break;
		case TYPE_lng:
			HASHloop_lng(bi, b->thash, r, v)
				break;
			break;
#ifdef HAVE_HGE
		case TYPE_hge:
			HASHloop_hge(bi, b->thash, r, v)
				break;
			break;
#endif
		case TYPE_uuid:
			HASHloop_uuid(bi, b->thash, r, v)
				break;
			break;
		case TYPE_str:
			HASHloop_str(bi, b->thash, r, v)
				break;
			break;
		default:
			HASHloop(bi, b->thash, r, v)
				break;
			break;
		}
		MT_rwlock_rdunlock(&b->thashlock);
		bat_iterator_end(&bi);
		return r;
	}
  hashfnd_failed:
	/* can't build hash table, search the slow way */
	GDKclrerr();
	return slowfnd(b, v);
}

/*
 * @+ BAT Property Management
 *
 * The function BATcount returns the number of active elements in a
 * BAT.  Counting is type independent.  It can be implemented quickly,
 * because the system ensures a dense BUN list.
 */
void
BATsetcapacity(BAT *b, BUN cnt)
{
	b->batCapacity = cnt;
	assert(b->batCount <= cnt);
}

void
BATsetcount(BAT *b, BUN cnt)
{
	/* head column is always VOID, and some head properties never change */
	assert(!is_oid_nil(b->hseqbase));
	assert(cnt <= BUN_MAX);

	b->batCount = cnt;
	b->batDirtydesc = true;
	b->theap->dirty |= b->ttype != TYPE_void && b->theap->parentid == b->batCacheid && cnt > 0;
	if (b->theap->parentid == b->batCacheid)
		b->theap->free = tailsize(b, cnt);
	if (b->ttype == TYPE_void)
		b->batCapacity = cnt;
	if (cnt <= 1) {
		b->tsorted = b->trevsorted = ATOMlinear(b->ttype);
		b->tnosorted = b->tnorevsorted = 0;
	}
	/* if the BAT was made smaller, we need to zap some values */
	if (b->tnosorted >= BUNlast(b))
		b->tnosorted = 0;
	if (b->tnorevsorted >= BUNlast(b))
		b->tnorevsorted = 0;
	if (b->tnokey[0] >= BUNlast(b) || b->tnokey[1] >= BUNlast(b)) {
		b->tnokey[0] = 0;
		b->tnokey[1] = 0;
	}
	if (b->ttype == TYPE_void) {
		b->tsorted = true;
		if (is_oid_nil(b->tseqbase)) {
			b->tkey = cnt <= 1;
			b->trevsorted = true;
			b->tnil = true;
			b->tnonil = false;
		} else {
			b->tkey = true;
			b->trevsorted = cnt <= 1;
			b->tnil = false;
			b->tnonil = true;
		}
	}
	assert(b->batCapacity >= cnt);
}

/*
 * The key and name properties can be changed at any time.  Keyed
 * dimensions are automatically supported by an auxiliary hash-based
 * access structure to speed up searching. Turning off the key
 * integrity property does not cause the index to disappear. It can
 * still be used to speed-up retrieval. The routine BATkey sets the
 * key property of the association head.
 */
gdk_return
BATkey(BAT *b, bool flag)
{
	BATcheck(b, GDK_FAIL);
	if (b->ttype == TYPE_void) {
		if (BATtdense(b) && !flag) {
			GDKerror("dense column must be unique.\n");
			return GDK_FAIL;
		}
		if (is_oid_nil(b->tseqbase) && flag && b->batCount > 1) {
			GDKerror("void column cannot be unique.\n");
			return GDK_FAIL;
		}
	}
	if (b->tkey != flag)
		b->batDirtydesc = true;
	b->tkey = flag;
	if (!flag) {
		b->tseqbase = oid_nil;
	} else
		b->tnokey[0] = b->tnokey[1] = 0;
	gdk_return rc = GDK_SUCCEED;
	if (flag && VIEWtparent(b)) {
		/* if a view is key, then so is the parent if the two
		 * are aligned */
		BAT *bp = BBP_cache(VIEWtparent(b));
		MT_lock_set(&bp->theaplock);
		if (BATcount(b) == BATcount(bp) &&
		    ATOMtype(BATttype(b)) == ATOMtype(BATttype(bp)) &&
		    !BATtkey(bp) &&
		    ((BATtvoid(b) && BATtvoid(bp) && b->tseqbase == bp->tseqbase) ||
		     BATcount(b) == 0))
			rc = BATkey(bp, true);
		MT_lock_unset(&bp->theaplock);
	}
	return rc;
}

void
BAThseqbase(BAT *b, oid o)
{
	if (b != NULL) {
		assert(o <= GDK_oid_max);	/* i.e., not oid_nil */
		assert(o + BATcount(b) <= GDK_oid_max);
		if (b->hseqbase != o) {
			b->batDirtydesc = true;
			b->hseqbase = o;
		}
	}
}

void
BATtseqbase(BAT *b, oid o)
{
	assert(o <= oid_nil);
	if (b == NULL)
		return;
	assert(is_oid_nil(o) || o + BATcount(b) <= GDK_oid_max);
	if (b->tseqbase != o) {
		b->batDirtydesc = true;
	}
	if (ATOMtype(b->ttype) == TYPE_oid) {
		b->tseqbase = o;

		/* adapt keyness */
		if (BATtvoid(b)) {
			b->tsorted = true;
			if (is_oid_nil(o)) {
				b->tkey = b->batCount <= 1;
				b->tnonil = b->batCount == 0;
				b->tnil = b->batCount > 0;
				b->trevsorted = true;
				b->tnosorted = b->tnorevsorted = 0;
				if (!b->tkey) {
					b->tnokey[0] = 0;
					b->tnokey[1] = 1;
				} else {
					b->tnokey[0] = b->tnokey[1] = 0;
				}
			} else {
				if (!b->tkey) {
					b->tkey = true;
					b->tnokey[0] = b->tnokey[1] = 0;
				}
				b->tnonil = true;
				b->tnil = false;
				b->trevsorted = b->batCount <= 1;
				if (!b->trevsorted)
					b->tnorevsorted = 1;
			}
		}
	} else {
		assert(o == oid_nil);
		b->tseqbase = oid_nil;
	}
}

gdk_return
BATroles(BAT *b, const char *tnme)
{
	if (b == NULL)
		return GDK_SUCCEED;
	if (b->tident && !default_ident(b->tident))
		GDKfree(b->tident);
	if (tnme)
		b->tident = GDKstrdup(tnme);
	else
		b->tident = BATstring_t;
	return b->tident ? GDK_SUCCEED : GDK_FAIL;
}

/*
 * @- Change the BAT access permissions (read, append, write)
 * Regrettably, BAT access-permissions, persistent status and memory
 * map modes, interact in ways that makes one's brain sizzle. This
 * makes BATsetaccess and TMcommit (where a change in BAT persistence
 * mode is made permanent) points in which the memory map status of
 * bats needs to be carefully re-assessed and ensured.
 *
 * Another complication is the fact that during commit, concurrent
 * users may access the heaps, such that the simple solution
 * unmap;re-map is out of the question.
 * Even worse, it is not possible to even rename an open mmap file in
 * Windows. For this purpose, we dropped the old .priv scheme, which
 * relied on file moves. Now, the file that is opened with mmap is
 * always the X file, in case of newstorage=STORE_PRIV, we save in a
 * new file X.new
 *
 * we must consider the following dimensions:
 *
 * persistence:
 *     not simply the current persistence mode but whether the bat *was*
 *     present at the last commit point (BBP status & BBPEXISTING).
 *     The crucial issue is namely whether we must guarantee recovery
 *     to a previous sane state.
 *
 * access:
 *     whether the BAT is BAT_READ or BAT_WRITE. Note that BAT_APPEND
 *     is usually the same as BAT_READ (as our concern are only data pages
 *     that already existed at the last commit).
 *
 * storage:
 *     the current way the heap file X is memory-mapped;
 *     STORE_MMAP uses direct mapping (so dirty pages may be flushed
 *     at any time to disk), STORE_PRIV uses copy-on-write.
 *
 * newstorage:
 *     the current save-regime. STORE_MMAP calls msync() on the heap X,
 *     whereas STORE_PRIV writes the *entire* heap in a file: X.new
 *     If a BAT is loaded from disk, the field newstorage is used
 *     to set storage as well (so before change-access and commit-
 *     persistence mayhem, we always have newstorage=storage).
 *
 * change-access:
 *     what happens if the bat-access mode is changed from
 *     BAT_READ into BAT_WRITE (or vice versa).
 *
 * commit-persistence:
 *     what happens during commit if the bat-persistence mode was
 *     changed (from TRANSIENT into PERSISTENT, or vice versa).
 *
 * this is the scheme:
 *
 *  persistence access    newstorage storage    change-access commit-persistence
 *  =========== ========= ========== ========== ============= ==================
 * 0 transient  BAT_READ  STORE_MMAP STORE_MMAP =>2           =>4
 * 1 transient  BAT_READ  STORE_PRIV STORE_PRIV =>3           =>5
 * 2 transient  BAT_WRITE STORE_MMAP STORE_MMAP =>0           =>6+
 * 3 transient  BAT_WRITE STORE_PRIV STORE_PRIV =>1           =>7
 * 4 persistent BAT_READ  STORE_MMAP STORE_MMAP =>6+          =>0
 * 5 persistent BAT_READ  STORE_PRIV STORE_PRIV =>7           =>1
 * 6 persistent BAT_WRITE STORE_PRIV STORE_MMAP del X.new=>4+ del X.new;=>2+
 * 7 persistent BAT_WRITE STORE_PRIV STORE_PRIV =>5           =>3
 *
 * exception states:
 * a transient  BAT_READ  STORE_PRIV STORE_MMAP =>b           =>c
 * b transient  BAT_WRITE STORE_PRIV STORE_MMAP =>a           =>6
 * c persistent BAT_READ  STORE_PRIV STORE_MMAP =>6           =>a
 *
 * (+) indicates that we must ensure that the heap gets saved in its new mode
 *
 * Note that we now allow a heap with save-regime STORE_PRIV that was
 * actually mapped STORE_MMAP. In effect, the potential corruption of
 * the X file is compensated by writing out full X.new files that take
 * precedence.  When transitioning out of this state towards one with
 * both storage regime and OS as STORE_MMAP we need to move the X.new
 * files into the backup directory. Then msync the X file and (on
 * success) remove the X.new; see backup_new().
 *
 * Exception states are only reachable if the commit fails and those
 * new persistent bats have already been processed (but never become
 * part of a committed state). In that case a transition 2=>6 may end
 * up 2=>b.  Exception states a and c are reachable from b.
 *
 * Errors in HEAPchangeaccess() can be handled atomically inside the
 * routine.  The work on changing mmap modes HEAPcommitpersistence()
 * is done during the BBPsync() for all bats that are newly persistent
 * (BBPNEW). After the TMcommit(), it is done for those bats that are
 * no longer persistent after the commit (BBPDELETED), only if it
 * succeeds.  Such transient bats cannot be processed before the
 * commit, because the commit may fail and then the more unsafe
 * transient mmap modes would be present on a persistent bat.
 *
 * See dirty_bat() in BBPsync() -- gdk_bbp.c and epilogue() in
 * gdk_tm.c.
 *
 * Including the exception states, we have 11 of the 16
 * combinations. As for the 5 avoided states, all four
 * (persistence,access) states with (STORE_MMAP,STORE_PRIV) are
 * omitted (this would amount to an msync() save regime on a
 * copy-on-write heap -- which does not work). The remaining avoided
 * state is the patently unsafe
 * (persistent,BAT_WRITE,STORE_MMAP,STORE_MMAP).
 *
 * Note that after a server restart exception states are gone, as on
 * BAT loads the saved descriptor is inspected again (which will
 * reproduce the state at the last succeeded commit).
 *
 * To avoid exception states, a TMsubcommit protocol would need to be
 * used which is too heavy for BATsetaccess().
 *
 * Note that this code is not about making heaps mmap-ed in the first
 * place.  It is just about determining which flavor of mmap should be
 * used. The MAL user is oblivious of such details.
 */

/* rather than deleting X.new, we comply with the commit protocol and
 * move it to backup storage */
static gdk_return
backup_new(Heap *hp, bool lock)
{
	int batret, bakret, ret = -1;
	char *batpath, *bakpath;
	struct stat st;

	/* check for an existing X.new in BATDIR, BAKDIR and SUBDIR */
	batpath = GDKfilepath(hp->farmid, BATDIR, hp->filename, ".new");
	bakpath = GDKfilepath(hp->farmid, BAKDIR, hp->filename, ".new");
	if (batpath != NULL && bakpath != NULL) {
		/* file actions here interact with the global commits */
		if (lock)
			MT_lock_set(&GDKtmLock);

		batret = MT_stat(batpath, &st);
		bakret = MT_stat(bakpath, &st);

		if (batret == 0 && bakret) {
			/* no backup yet, so move the existing X.new there out
			 * of the way */
			if ((ret = MT_rename(batpath, bakpath)) < 0)
				GDKsyserror("backup_new: rename %s to %s failed\n",
					    batpath, bakpath);
			TRC_DEBUG(IO_, "rename(%s,%s) = %d\n", batpath, bakpath, ret);
		} else if (batret == 0) {
			/* there is a backup already; just remove the X.new */
			if ((ret = MT_remove(batpath)) != 0)
				GDKsyserror("backup_new: remove %s failed\n", batpath);
			TRC_DEBUG(IO_, "remove(%s) = %d\n", batpath, ret);
		} else {
			ret = 0;
		}
		if (lock)
			MT_lock_unset(&GDKtmLock);
	}
	GDKfree(batpath);
	GDKfree(bakpath);
	return ret ? GDK_FAIL : GDK_SUCCEED;
}

#define ACCESSMODE(wr,rd) ((wr)?BAT_WRITE:(rd)?BAT_READ:-1)

/* transition heap from readonly to writable */
static storage_t
HEAPchangeaccess(Heap *hp, int dstmode, bool existing)
{
	if (hp->base == NULL || hp->newstorage == STORE_MEM || !existing || dstmode == -1)
		return hp->newstorage;	/* 0<=>2,1<=>3,a<=>b */

	if (dstmode == BAT_WRITE) {
		if (hp->storage != STORE_PRIV)
			hp->dirty = true;	/* exception c does not make it dirty */
		return STORE_PRIV;	/* 4=>6,5=>7,c=>6 persistent BAT_WRITE needs STORE_PRIV */
	}
	if (hp->storage == STORE_MMAP) {	/* 6=>4 */
		hp->dirty = true;
		return backup_new(hp, true) != GDK_SUCCEED ? STORE_INVALID : STORE_MMAP;	/* only called for existing bats */
	}
	return hp->storage;	/* 7=>5 */
}

/* heap changes persistence mode (at commit point) */
static storage_t
HEAPcommitpersistence(Heap *hp, bool writable, bool existing)
{
	if (existing) {		/* existing, ie will become transient */
		if (hp->storage == STORE_MMAP && hp->newstorage == STORE_PRIV && writable) {	/* 6=>2 */
			hp->dirty = true;
			return backup_new(hp, false) != GDK_SUCCEED ? STORE_INVALID : STORE_MMAP;	/* only called for existing bats */
		}
		return hp->newstorage;	/* 4=>0,5=>1,7=>3,c=>a no change */
	}
	/* !existing, ie will become persistent */
	if (hp->newstorage == STORE_MEM)
		return hp->newstorage;
	if (hp->newstorage == STORE_MMAP && !writable)
		return STORE_MMAP;	/* 0=>4 STORE_MMAP */

	if (hp->newstorage == STORE_MMAP)
		hp->dirty = true;	/* 2=>6 */
	return STORE_PRIV;	/* 1=>5,2=>6,3=>7,a=>c,b=>6 states */
}


#define ATOMappendpriv(t, h) (ATOMstorage(t) != TYPE_str /*|| GDK_ELIMDOUBLES(h) */)

/* change the heap modes at a commit */
gdk_return
BATcheckmodes(BAT *b, bool existing)
{
	storage_t m1 = STORE_MEM, m3 = STORE_MEM;
	bool dirty = false, wr;

	BATcheck(b, GDK_FAIL);

	wr = (b->batRestricted == BAT_WRITE);
	if (b->ttype) {
		m1 = HEAPcommitpersistence(b->theap, wr, existing);
		dirty |= (b->theap->newstorage != m1);
	}

	if (b->tvheap) {
		bool ta = (b->batRestricted == BAT_APPEND) && ATOMappendpriv(b->ttype, b->tvheap);
		m3 = HEAPcommitpersistence(b->tvheap, wr || ta, existing);
		dirty |= (b->tvheap->newstorage != m3);
	}
	if (m1 == STORE_INVALID || m3 == STORE_INVALID)
		return GDK_FAIL;

	if (dirty) {
		b->batDirtydesc = true;
		b->theap->newstorage = m1;
		if (b->tvheap)
			b->tvheap->newstorage = m3;
	}
	return GDK_SUCCEED;
}

BAT *
BATsetaccess(BAT *b, restrict_t newmode)
{
	restrict_t bakmode;
	bool bakdirty;

	BATcheck(b, NULL);
	if ((isVIEW(b) || b->batSharecnt) && newmode != BAT_READ) {
		BAT *bn = COLcopy(b, b->ttype, true, TRANSIENT);
		BBPunfix(b->batCacheid);
		if (bn == NULL)
			return NULL;
		b = bn;
	}
	bakmode = (restrict_t) b->batRestricted;
	bakdirty = b->batDirtydesc;
	if (bakmode != newmode) {
		bool existing = (BBP_status(b->batCacheid) & BBPEXISTING) != 0;
		bool wr = (newmode == BAT_WRITE);
		bool rd = (bakmode == BAT_WRITE);
		storage_t m1, m3 = STORE_MEM;
		storage_t b1, b3 = STORE_MEM;

		b1 = b->theap->newstorage;
		m1 = HEAPchangeaccess(b->theap, ACCESSMODE(wr, rd), existing);
		if (b->tvheap) {
			bool ta = (newmode == BAT_APPEND && ATOMappendpriv(b->ttype, b->tvheap));
			b3 = b->tvheap->newstorage;
			m3 = HEAPchangeaccess(b->tvheap, ACCESSMODE(wr && ta, rd && ta), existing);
		}
		if (m1 == STORE_INVALID || m3 == STORE_INVALID) {
			BBPunfix(b->batCacheid);
			return NULL;
		}

		/* set new access mode and mmap modes */
		b->batRestricted = (unsigned int) newmode;
		b->batDirtydesc = true;
		b->theap->newstorage = m1;
		if (b->tvheap)
			b->tvheap->newstorage = m3;

		if (existing && BBPsave(b) != GDK_SUCCEED) {
			/* roll back all changes */
			b->batRestricted = (unsigned int) bakmode;
			b->batDirtydesc = bakdirty;
			b->theap->newstorage = b1;
			if (b->tvheap)
				b->tvheap->newstorage = b3;
			BBPunfix(b->batCacheid);
			return NULL;
		}
	}
	return b;
}

restrict_t
BATgetaccess(BAT *b)
{
	BATcheck(b, BAT_WRITE /* 0 */);
	assert(b->batRestricted != 3); /* only valid restrict_t values */
	return (restrict_t) b->batRestricted;
}

/*
 * @- change BAT persistency (persistent,session,transient)
 * In the past, we prevented BATS with certain types from being saved at all:
 * - BATs of BATs, as having recursive bats creates cascading
 *   complexities in commits/aborts.
 * - any atom with refcounts, as the BBP has no overview of such
 *   user-defined refcounts.
 * - pointer types, as the values they point to are bound to be transient.
 *
 * However, nowadays we do allow such saves, as the BBP swapping
 * mechanism was altered to be able to save transient bats temporarily
 * to disk in order to make room.  Thus, we must be able to save any
 * transient BAT to disk.
 *
 * What we don't allow is to make such bats persistent.
 *
 * Although the persistent state does influence the allowed mmap
 * modes, this only goes for the *real* committed persistent
 * state. Making the bat persistent with BATmode does not matter for
 * the heap modes until the commit point is reached. So we do not need
 * to do anything with heap modes yet at this point.
 */
#define check_type(tp)							\
	do {								\
		if (ATOMisdescendant((tp), TYPE_ptr) ||			\
		    BATatoms[tp].atomUnfix ||				\
		    BATatoms[tp].atomFix) {				\
			GDKerror("%s type implies that %s[%s] "		\
				 "cannot be made persistent.\n",	\
				 ATOMname(tp), BATgetId(b),		\
				 ATOMname(b->ttype));			\
			return GDK_FAIL;				\
		}							\
	} while (0)

gdk_return
BATmode(BAT *b, bool transient)
{
	BATcheck(b, GDK_FAIL);

	/* can only make a bat PERSISTENT if its role is already
	 * PERSISTENT */
	assert(transient || b->batRole == PERSISTENT);
	/* cannot make a view PERSISTENT */
	assert(transient || !isVIEW(b));

	if (b->batRole == TRANSIENT && !transient) {
		GDKerror("cannot change mode of BAT in TRANSIENT farm.\n");
		return GDK_FAIL;
	}

	if (transient != b->batTransient) {
		bat bid = b->batCacheid;

		if (!transient) {
			check_type(b->ttype);
		}

		/* persistent BATs get a logical reference */
		if (!transient) {
			BBPretain(bid);
		} else if (!b->batTransient) {
			BBPrelease(bid);
		}
		MT_lock_set(&GDKswapLock(bid));
		if (!transient) {
			if (BBP_status(bid) & BBPDELETED) {
				BBP_status_on(bid, BBPEXISTING);
				BBP_status_off(bid, BBPDELETED);
			} else
				BBP_status_on(bid, BBPNEW);
		} else if (!b->batTransient) {
			if (!(BBP_status(bid) & BBPNEW))
				BBP_status_on(bid, BBPDELETED);
			BBP_status_off(bid, BBPPERSISTENT);
		}
		/* session bats or persistent bats that did not
		 * witness a commit yet may have been saved */
		if (b->batCopiedtodisk) {
			if (!transient) {
				BBP_status_off(bid, BBPTMP);
			} else {
				/* TMcommit must remove it to
				 * guarantee free space */
				BBP_status_on(bid, BBPTMP);
			}
		}
		b->batTransient = transient;
		MT_lock_unset(&GDKswapLock(bid));
	}
	return GDK_SUCCEED;
}

/* BATassertProps checks whether properties are set correctly.  Under
 * no circumstances will it change any properties.  Note that the
 * "nil" property is not actually used anywhere, but it is checked. */

#ifdef NDEBUG
/* assertions are disabled, turn failing tests into a message */
#undef assert
#define assert(test)	((void) ((test) || (TRC_CRITICAL_ENDIF(BAT_, "Assertion `%s' failed\n", #test), 0)))
#endif

/* Assert that properties are set correctly.
 *
 * A BAT can have a bunch of properties set.  Mostly, the property
 * bits are set if we *know* the property holds, and not set if we
 * don't know whether the property holds (or if we know it doesn't
 * hold).  All properties are per column.
 *
 * The properties currently maintained are:
 *
 * seqbase	Only valid for TYPE_oid and TYPE_void columns: each
 *		value in the column is exactly one more than the
 *		previous value, starting at position 0 with the value
 *		stored in this property.
 *		This implies sorted, key, nonil (which therefore need
 *		to be set).
 * nil		There is at least one NIL value in the column.
 * nonil	There are no NIL values in the column.
 * key		All values in the column are distinct.
 * sorted	The column is sorted (ascending).  If also revsorted,
 *		then all values are equal.
 * revsorted	The column is reversely sorted (descending).  If
 *		also sorted, then all values are equal.
 * nosorted	BUN position which proofs not sorted (given position
 *		and one before are not ordered correctly).
 * norevsorted	BUN position which proofs not revsorted (given position
 *		and one before are not ordered correctly).
 * nokey	Pair of BUN positions that proof not all values are
 *		distinct (i.e. values at given locations are equal).
 *
 * Note that the functions BATtseqbase and BATkey also set more
 * properties than you might suspect.  When setting properties on a
 * newly created and filled BAT, you may want to first make sure the
 * batCount is set correctly (e.g. by calling BATsetcount), then use
 * BATtseqbase and BATkey, and finally set the other properties.
 *
 * For a view, we cannot check all properties, since it is possible with
 * the way the SQL layer works, that a parent BAT gets changed, changing
 * the properties, while there is a view.  The view is supposed to look
 * at only at the non-changing part of the BAT (through candidate
 * lists), but this means that the properties of the view might not be
 * correct.  For this reason, for views, we skip all property checking
 * that looks at the BAT content.
 */

void
BATassertProps(BAT *b)
{
	unsigned bbpstatus;
	BUN p, q;
	int (*cmpf)(const void *, const void *);
	int cmp;
	const void *prev = NULL, *valp, *nilp;
	char filename[sizeof(b->theap->filename)];
	bool isview;

	/* do the complete check within a lock */
	MT_lock_set(&b->theaplock);

	/* general BAT sanity */
	assert(b != NULL);
	assert(b->batCacheid > 0);
	assert(b->batCount >= b->batInserted);

	/* headless */
	assert(b->hseqbase <= GDK_oid_max); /* non-nil seqbase */
	assert(b->hseqbase + BATcount(b) <= GDK_oid_max);

	isview = isVIEW(b);

	bbpstatus = BBP_status(b->batCacheid);
	/* only at most one of BBPDELETED, BBPEXISTING, BBPNEW may be set */
	assert(((bbpstatus & BBPDELETED) != 0) +
	       ((bbpstatus & BBPEXISTING) != 0) +
	       ((bbpstatus & BBPNEW) != 0) <= 1);

	assert(b->ttype >= TYPE_void);
	assert(b->ttype < GDKatomcnt);
	assert(b->ttype != TYPE_bat);
	assert(isview ||
	       b->ttype == TYPE_void ||
	       BBPfarms[b->theap->farmid].roles & (1 << b->batRole));
	assert(isview ||
	       b->tvheap == NULL ||
	       (BBPfarms[b->tvheap->farmid].roles & (1 << b->batRole)));

	cmpf = ATOMcompare(b->ttype);
	nilp = ATOMnilptr(b->ttype);

	assert(b->theap->free >= tailsize(b, BUNlast(b)));
	if (b->ttype != TYPE_void) {
		assert(b->batCount <= b->batCapacity);
		assert(b->theap->size >= b->theap->free);
		if (ATOMstorage(b->ttype) == TYPE_msk) {
			/* 32 values per 4-byte word (that's not the
			 * same as 8 values per byte...) */
			assert(b->theap->size >= 4 * ((b->batCapacity + 31) / 32));
		} else
			assert(b->theap->size >> b->tshift >= b->batCapacity);
	}
	strconcat_len(filename, sizeof(filename),
		      BBP_physical(b->theap->parentid),
		      b->ttype == TYPE_str ? b->twidth == 1 ? ".tail1" : b->twidth == 2 ? ".tail2" :
#if SIZEOF_VAR_T == 8
		      b->twidth == 4 ? ".tail4" :
#endif
		      ".tail" : ".tail",
		      NULL);
	assert(strcmp(b->theap->filename, filename) == 0);
	if (b->tvheap) {
		strconcat_len(filename, sizeof(filename),
			      BBP_physical(b->tvheap->parentid),
			      ".theap",
			      NULL);
		assert(strcmp(b->tvheap->filename, filename) == 0);
	}

	/* void and str imply varsized */
	if (b->ttype == TYPE_void ||
	    ATOMstorage(b->ttype) == TYPE_str)
		assert(b->tvarsized);
	/* other "known" types are not varsized */
	if (ATOMstorage(b->ttype) > TYPE_void &&
	    ATOMstorage(b->ttype) < TYPE_str)
		assert(!b->tvarsized);
	/* shift and width have a particular relationship */
	if (ATOMstorage(b->ttype) == TYPE_str)
		assert(b->twidth >= 1 && b->twidth <= ATOMsize(b->ttype));
	else
		assert(b->twidth == ATOMsize(b->ttype));
	assert(b->tseqbase <= oid_nil);
	/* only oid/void columns can be dense */
	assert(is_oid_nil(b->tseqbase) || b->ttype == TYPE_oid || b->ttype == TYPE_void);
	/* a column cannot both have and not have NILs */
	assert(!b->tnil || !b->tnonil);
	if (b->ttype == TYPE_void) {
		assert(b->tshift == 0);
		assert(b->twidth == 0);
		assert(b->tsorted);
		if (is_oid_nil(b->tseqbase)) {
			assert(b->tvheap == NULL);
			assert(BATcount(b) == 0 || !b->tnonil);
			assert(BATcount(b) <= 1 || !b->tkey);
			assert(b->trevsorted);
		} else {
			if (b->tvheap != NULL) {
				/* candidate list with exceptions */
				assert(b->batRole == TRANSIENT);
				assert(b->tvheap->free <= b->tvheap->size);
				assert(b->tvheap->free >= sizeof(ccand_t));
				assert((negoid_cand(b) && ccand_free(b) % SIZEOF_OID == 0) || mask_cand(b));
				if (negoid_cand(b) && ccand_free(b) > 0) {
					const oid *oids = (const oid *) ccand_first(b);
					q = ccand_free(b) / SIZEOF_OID;
					assert(oids != NULL);
					assert(b->tseqbase + BATcount(b) + q <= GDK_oid_max);
					/* exceptions within range */
					assert(oids[0] >= b->tseqbase);
					assert(oids[q - 1] < b->tseqbase + BATcount(b) + q);
					/* exceptions sorted */
					for (p = 1; p < q; p++)
						assert(oids[p - 1] < oids[p]);
				}
			}
			assert(b->tseqbase + b->batCount <= GDK_oid_max);
			assert(BATcount(b) == 0 || !b->tnil);
			assert(BATcount(b) <= 1 || !b->trevsorted);
			assert(b->tkey);
			assert(b->tnonil);
		}
		MT_lock_unset(&b->theaplock);
		return;
	}

	BATiter bi  = bat_iterator_nolock(b);

	if (BATtdense(b)) {
		assert(b->tseqbase + b->batCount <= GDK_oid_max);
		assert(b->ttype == TYPE_oid);
		assert(b->tsorted);
		assert(b->tkey);
		assert(b->tnonil);
		if ((q = b->batCount) != 0) {
			const oid *o = (const oid *) Tloc(b, 0);
			assert(*o == b->tseqbase);
			for (p = 1; p < q; p++)
				assert(o[p - 1] + 1 == o[p]);
		}
		MT_lock_unset(&b->theaplock);
		return;
	}
	assert(1 << b->tshift == b->twidth);
	/* only linear atoms can be sorted */
	assert(!b->tsorted || ATOMlinear(b->ttype));
	assert(!b->trevsorted || ATOMlinear(b->ttype));
	if (ATOMlinear(b->ttype)) {
		assert(b->tnosorted == 0 ||
		       (b->tnosorted > 0 &&
			b->tnosorted < b->batCount));
		assert(!b->tsorted || b->tnosorted == 0);
		if (!isview &&
		    !b->tsorted &&
		    b->tnosorted > 0 &&
		    b->tnosorted < b->batCount)
			assert(cmpf(BUNtail(bi, b->tnosorted - 1),
				    BUNtail(bi, b->tnosorted)) > 0);
		assert(b->tnorevsorted == 0 ||
		       (b->tnorevsorted > 0 &&
			b->tnorevsorted < b->batCount));
		assert(!b->trevsorted || b->tnorevsorted == 0);
		if (!isview &&
		    !b->trevsorted &&
		    b->tnorevsorted > 0 &&
		    b->tnorevsorted < b->batCount)
			assert(cmpf(BUNtail(bi, b->tnorevsorted - 1),
				    BUNtail(bi, b->tnorevsorted)) < 0);
	}
	/* if tkey property set, both tnokey values must be 0 */
	assert(!b->tkey || (b->tnokey[0] == 0 && b->tnokey[1] == 0));
	if (!isview && !b->tkey && (b->tnokey[0] != 0 || b->tnokey[1] != 0)) {
		/* if tkey not set and tnokey indicates a proof of
		 * non-key-ness, make sure the tnokey values are in
		 * range and indeed provide a proof */
		assert(b->tnokey[0] != b->tnokey[1]);
		assert(b->tnokey[0] < b->batCount);
		assert(b->tnokey[1] < b->batCount);
		assert(cmpf(BUNtail(bi, b->tnokey[0]),
			    BUNtail(bi, b->tnokey[1])) == 0);
	}
	/* var heaps must have sane sizes */
	assert(b->tvheap == NULL || b->tvheap->free <= b->tvheap->size);

	if (!b->tkey && !b->tsorted && !b->trevsorted &&
	    !b->tnonil && !b->tnil) {
		/* nothing more to prove */
		MT_lock_unset(&b->theaplock);
		return;
	}

	/* only do a scan if property checking is requested and the bat
	 * is not a view */
	if (!isview && GDKdebug & PROPMASK) {
		const void *maxval = NULL;
		const void *minval = NULL;
		bool seenmax = false, seenmin = false;
		bool seennil = false;

		if (b->tmaxpos != BUN_NONE) {
			assert(b->tmaxpos < BATcount(b));
			maxval = BUNtail(bi, b->tmaxpos);
		}
		if (b->tminpos != BUN_NONE) {
			assert(b->tminpos < BATcount(b));
			minval = BUNtail(bi, b->tminpos);
		}
		if (ATOMstorage(b->ttype) == TYPE_msk) {
			/* for now, don't do extra checks for bit mask */
			;
		} else if (b->tsorted || b->trevsorted || !b->tkey) {
			/* if sorted (either way), or we don't have to
			 * prove uniqueness, we can do a simple
			 * scan */
			/* only call compare function if we have to */
			bool cmpprv = b->tsorted | b->trevsorted | b->tkey;
			bool cmpnil = b->tnonil | b->tnil;

			BATloop(b, p, q) {
				valp = BUNtail(bi, p);
				bool isnil = cmpf(valp, nilp) == 0;
				assert(b->ttype != TYPE_flt || !isinf(*(flt*)valp));
				assert(b->ttype != TYPE_dbl || !isinf(*(dbl*)valp));
				if (maxval && !isnil) {
					cmp = cmpf(maxval, valp);
					assert(cmp >= 0);
					seenmax |= cmp == 0;
				}
				if (minval && !isnil) {
					cmp = cmpf(minval, valp);
					assert(cmp <= 0);
					seenmin |= cmp == 0;
				}
				if (prev && cmpprv) {
					cmp = cmpf(prev, valp);
					assert(!b->tsorted || cmp <= 0);
					assert(!b->trevsorted || cmp >= 0);
					assert(!b->tkey || cmp != 0);
				}
				if (cmpnil) {
					assert(!b->tnonil || !isnil);
					if (isnil) {
						/* we found a nil:
						 * we're done checking
						 * for them */
						seennil = true;
						cmpnil = 0;
						if (!cmpprv && maxval == NULL && minval == NULL) {
							/* we were
							 * only
							 * checking
							 * for nils,
							 * so nothing
							 * more to
							 * do */
							break;
						}
					}
				}
				prev = valp;
			}
		} else {	/* b->tkey && !b->tsorted && !b->trevsorted */
			/* we need to check for uniqueness the hard
			 * way (i.e. using a hash table) */
			const char *nme = BBP_physical(b->batCacheid);
			Hash *hs = NULL;
			BUN mask;

			if ((hs = GDKzalloc(sizeof(Hash))) == NULL) {
				TRC_WARNING(BAT_, "Cannot allocate hash table\n");
				goto abort_check;
			}
			if (snprintf(hs->heaplink.filename, sizeof(hs->heaplink.filename), "%s.thshprpl%x", nme, (unsigned) THRgettid()) >= (int) sizeof(hs->heaplink.filename) ||
			    snprintf(hs->heapbckt.filename, sizeof(hs->heapbckt.filename), "%s.thshprpb%x", nme, (unsigned) THRgettid()) >= (int) sizeof(hs->heapbckt.filename)) {
				/* cannot happen, see comment in gdk.h
				 * about sizes near definition of
				 * BBPINIT */
				GDKfree(hs);
				TRC_CRITICAL(BAT_, "Heap filename is too large\n");
				goto abort_check;
			}
			if (ATOMsize(b->ttype) == 1)
				mask = (BUN) 1 << 8;
			else if (ATOMsize(b->ttype) == 2)
				mask = (BUN) 1 << 16;
			else
				mask = HASHmask(b->batCount);
			if ((hs->heaplink.farmid = BBPselectfarm(
				     TRANSIENT, b->ttype, hashheap)) < 0 ||
			    (hs->heapbckt.farmid = BBPselectfarm(
				    TRANSIENT, b->ttype, hashheap)) < 0 ||
			    HASHnew(hs, b->ttype, BUNlast(b),
				    mask, BUN_NONE, false) != GDK_SUCCEED) {
				GDKfree(hs);
				TRC_WARNING(BAT_, "Cannot allocate hash table\n");
				goto abort_check;
			}
			BATloop(b, p, q) {
				BUN hb;
				BUN prb;
				valp = BUNtail(bi, p);
				bool isnil = cmpf(valp, nilp) == 0;
				assert(b->ttype != TYPE_flt || !isinf(*(flt*)valp));
				assert(b->ttype != TYPE_dbl || !isinf(*(dbl*)valp));
				if (maxval && !isnil) {
					cmp = cmpf(maxval, valp);
					assert(cmp >= 0);
					seenmax |= cmp == 0;
				}
				if (minval && !isnil) {
					cmp = cmpf(minval, valp);
					assert(cmp <= 0);
					seenmin |= cmp == 0;
				}
				prb = HASHprobe(hs, valp);
				for (hb = HASHget(hs, prb);
				     hb != BUN_NONE;
				     hb = HASHgetlink(hs, hb))
					if (cmpf(valp, BUNtail(bi, hb)) == 0)
						assert(!b->tkey);
				HASHputlink(hs, p, HASHget(hs, prb));
				HASHput(hs, prb, p);
				assert(!b->tnonil || !isnil);
				seennil |= isnil;
			}
			HEAPfree(&hs->heaplink, true);
			HEAPfree(&hs->heapbckt, true);
			GDKfree(hs);
		}
	  abort_check:
		GDKclrerr();
		assert(maxval == NULL || seenmax);
		assert(minval == NULL || seenmin);
		assert(!b->tnil || seennil);
	}
	MT_lock_unset(&b->theaplock);
}<|MERGE_RESOLUTION|>--- conflicted
+++ resolved
@@ -1056,17 +1056,9 @@
 			return rc;
 	}
 
-<<<<<<< HEAD
-	if (count > BATcount(b) / GDK_UNIQUE_ESTIMATE_KEEP_FRACTION) {
-		MT_lock_set(&b->theaplock);
-		b->tunique_est = 0;
-		MT_lock_unset(&b->theaplock);
-	}
-=======
 	MT_lock_set(&b->theaplock);
 	if (count > BATcount(b) / GDK_UNIQUE_ESTIMATE_KEEP_FRACTION)
-		BATrmprop_nolock(b, GDK_UNIQUE_ESTIMATE);
->>>>>>> b8044c11
+		b->tunique_est = 0;
 	b->theap->dirty = true;
 	const void *t = b->ttype == TYPE_msk ? &(msk){false} : ATOMnilptr(b->ttype);
 	if (b->ttype == TYPE_oid) {
@@ -1167,27 +1159,12 @@
 	if (values && b->ttype) {
 		int (*atomcmp) (const void *, const void *) = ATOMcompare(b->ttype);
 		const void *atomnil = ATOMnilptr(b->ttype);
-<<<<<<< HEAD
 		const void *minvalp = NULL, *maxvalp = NULL;
 		BATiter bi = bat_iterator_nolock(b);
 		if (bi.minpos != BUN_NONE)
 			minvalp = BUNtail(bi, bi.minpos);
 		if (bi.maxpos != BUN_NONE)
 			maxvalp = BUNtail(bi, bi.maxpos);
-=======
-		MT_lock_set(&b->theaplock);
-		const ValRecord *prop = BATgetprop_nolock(b, GDK_MIN_POS);
-		BUN minpos = prop ? (BUN) prop->val.oval : BUN_NONE;
-		prop = BATgetprop_nolock(b, GDK_MAX_POS);
-		BUN maxpos = prop ? (BUN) prop->val.oval : BUN_NONE;
-		BATiter bi = bat_iterator_nolock(b);
-		MT_lock_unset(&b->theaplock);
-		const void *minvalp = NULL, *maxvalp = NULL;
-		if (minpos != BUN_NONE)
-			minvalp = BUNtail(bi, minpos);
-		if (maxpos != BUN_NONE)
-			maxvalp = BUNtail(bi, maxpos);
->>>>>>> b8044c11
 		if (b->tvarsized) {
 			const void *vbase = b->tvheap->base;
 			for (BUN i = 0; i < count; i++) {
