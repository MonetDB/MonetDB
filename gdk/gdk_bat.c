/*
 * This Source Code Form is subject to the terms of the Mozilla Public
 * License, v. 2.0.  If a copy of the MPL was not distributed with this
 * file, You can obtain one at http://mozilla.org/MPL/2.0/.
 *
 * Copyright 1997 - July 2008 CWI, August 2008 - 2018 MonetDB B.V.
 */

/*
 * @a M. L. Kersten, P. Boncz, N. Nes
 * @* BAT Module
 * In this Chapter we describe the BAT implementation in more detail.
 * The routines mentioned are primarily meant to simplify the library
 * implementation.
 *
 * @+ BAT Construction
 * BATs are implemented in several blocks of memory, prepared for disk
 * storage and easy shipment over a network.
 *
 * The BAT starts with a descriptor, which indicates the required BAT
 * library version and the BAT administration details.  In particular,
 * it describes the binary relationship maintained and the location of
 * fields required for storage.
 *
 * The general layout of the BAT in this implementation is as follows.
 * Each BAT comes with a heap for the loc-size buns and, optionally,
 * with heaps to manage the variable-sized data items of both
 * dimensions.  The buns are assumed to be stored as loc-size objects.
 * This is essentially an array of structs to store the associations.
 * The size is determined at BAT creation time using an upper bound on
 * the number of elements to be accommodated.  In case of overflow,
 * its storage space is extended automatically.
 *
 * The capacity of a BAT places an upper limit on the number of BUNs
 * to be stored initially. The actual space set aside may be quite
 * large.  Moreover, the size is aligned to int boundaries to speedup
 * access and avoid some machine limitations.
 *
 * Initialization of the variable parts rely on type specific routines
 * called atomHeap.
 */
#include "monetdb_config.h"
#include "gdk.h"
#include "gdk_private.h"

#ifdef ALIGN
#undef ALIGN
#endif
#define ALIGN(n,b)	((b)?(b)*(1+(((n)-1)/(b))):n)

#define ATOMneedheap(tpe) (BATatoms[tpe].atomHeap != NULL)

static char *BATstring_h = "h";
static char *BATstring_t = "t";

static inline bool
default_ident(char *s)
{
	return (s == BATstring_h || s == BATstring_t);
}

void
BATinit_idents(BAT *bn)
{
	bn->tident = BATstring_t;
}

BAT *
BATcreatedesc(oid hseq, int tt, bool heapnames, int role)
{
	BAT *bn;

	/*
	 * Alloc space for the BAT and its dependent records.
	 */
	assert(tt >= 0);
	assert(role >= 0 && role < 32);

	bn = GDKzalloc(sizeof(BAT));

	if (bn == NULL)
		return NULL;

	/*
	 * Fill in basic column info
	 */
	bn->hseqbase = hseq;

	bn->ttype = tt;
	bn->tkey = false;
	bn->tunique = false;
	bn->tnonil = true;
	bn->tnil = false;
	bn->tsorted = bn->trevsorted = ATOMlinear(tt);
	bn->tident = BATstring_t;
	bn->tseqbase = oid_nil;
	bn->tprops = NULL;

	bn->batRole = role;
	bn->batPersistence = TRANSIENT;
	/*
	 * add to BBP
	 */
	if (BBPinsert(bn) == 0) {
		GDKfree(bn);
		return NULL;
	}
	/*
 	* Default zero for order oid index
 	*/
	bn->torderidx = NULL;
	/*
	 * fill in heap names, so HEAPallocs can resort to disk for
	 * very large writes.
	 */
	assert(bn->batCacheid > 0);

	const char *nme = BBP_physical(bn->batCacheid);
	stpconcat(bn->theap.filename, nme, ".tail", NULL);
	bn->theap.farmid = BBPselectfarm(role, bn->ttype, offheap);
	if (heapnames && ATOMneedheap(tt)) {
		if ((bn->tvheap = (Heap *) GDKzalloc(sizeof(Heap))) == NULL)
			goto bailout;
		stpconcat(bn->tvheap->filename, nme, ".theap", NULL);
		bn->tvheap->parentid = bn->batCacheid;
		bn->tvheap->farmid = BBPselectfarm(role, bn->ttype, varheap);
	}
	bn->batDirtydesc = true;
	return bn;
      bailout:
	BBPclear(bn->batCacheid);
	if (tt)
		HEAPfree(&bn->theap, true);
	if (bn->tvheap) {
		HEAPfree(bn->tvheap, true);
		GDKfree(bn->tvheap);
	}
	GDKfree(bn);
	return NULL;
}

uint8_t
ATOMelmshift(int sz)
{
	uint8_t sh;
	int i = sz >> 1;

	for (sh = 0; i != 0; sh++) {
		i >>= 1;
	}
	return sh;
}


void
BATsetdims(BAT *b)
{
	b->twidth = b->ttype == TYPE_str ? 1 : ATOMsize(b->ttype);
	b->tshift = ATOMelmshift(Tsize(b));
	assert_shift_width(b->tshift, b->twidth);
	b->tvarsized = b->ttype == TYPE_void || BATatoms[b->ttype].atomPut != NULL;
}

/*
 * @- BAT allocation
 * Allocate BUN heap and variable-size atomheaps (see e.g. strHeap).
 * We now initialize new BATs with their heapname such that the
 * modified HEAPalloc/HEAPextend primitives can possibly use memory
 * mapped files as temporary heap storage.
 *
 * In case of huge bats, we want HEAPalloc to write a file to disk,
 * and memory map it. To make this possible, we must provide it with
 * filenames.
 */
BAT *
COLnew(oid hseq, int tt, BUN cap, int role)
{
	BAT *bn;

	assert(cap <= BUN_MAX);
	assert(hseq <= oid_nil);
	assert(tt != TYPE_bat);
	ERRORcheck((tt < 0) || (tt > GDKatomcnt), "COLnew:tt error\n", NULL);
	ERRORcheck(role < 0 || role >= 32, "COLnew:role error\n", NULL);

	/* round up to multiple of BATTINY */
	if (cap < BUN_MAX - BATTINY)
		cap = (cap + BATTINY - 1) & ~(BATTINY - 1);
	if (cap < BATTINY)
		cap = BATTINY;
	/* and in case we don't have assertions enabled: limit the size */
	if (cap > BUN_MAX)
		cap = BUN_MAX;

	/* and in case we don't have assertions enabled: limit the size */
	if (cap > BUN_MAX) {
		/* shouldn't happen, but if it does... */
		assert(0);
		cap = BUN_MAX;
	}
	bn = BATcreatedesc(hseq, tt, tt != TYPE_void, role);
	if (bn == NULL)
		return NULL;

	BATsetdims(bn);
	bn->batCapacity = cap;

	/* alloc the main heaps */
	if (tt && HEAPalloc(&bn->theap, cap, bn->twidth) != GDK_SUCCEED) {
		goto bailout;
	}

	if (bn->tvheap && ATOMheap(tt, bn->tvheap, cap) != GDK_SUCCEED) {
		GDKfree(bn->tvheap);
		goto bailout;
	}
	DELTAinit(bn);
	if (BBPcacheit(bn, true) != GDK_SUCCEED) {
		GDKfree(bn->tvheap);
		goto bailout;
	}
	ALGODEBUG fprintf(stderr, "#COLnew()=" ALGOBATFMT "\n", ALGOBATPAR(bn));
	return bn;
  bailout:
	BBPclear(bn->batCacheid);
	HEAPfree(&bn->theap, true);
	GDKfree(bn);
	return NULL;
}

BAT *
BATdense(oid hseq, oid tseq, BUN cnt)
{
	BAT *bn;

	bn = COLnew(hseq, TYPE_void, 0, TRANSIENT);
	if (bn != NULL) {
		BATtseqbase(bn, tseq);
		BATsetcount(bn, cnt);
		ALGODEBUG fprintf(stderr, "#BATdense()=" ALGOBATFMT "\n", ALGOBATPAR(bn));
	}
	return bn;
}

BAT *
BATattach(int tt, const char *heapfile, int role)
{
	BAT *bn;
	char *p;
	size_t m;
	FILE *f;

	ERRORcheck(tt <= 0 , "BATattach: bad tail type (<=0)\n", NULL);
	ERRORcheck(ATOMvarsized(tt) && ATOMstorage(tt) != TYPE_str, "BATattach: bad tail type (varsized and not str)\n", NULL);
	ERRORcheck(heapfile == NULL, "BATattach: bad heapfile name\n", NULL);
	ERRORcheck(role < 0 || role >= 32, "BATattach: role error\n", NULL);

	if ((f = fopen(heapfile, "rb")) == NULL) {
		GDKsyserror("BATattach: cannot open %s\n", heapfile);
		return NULL;
	}
	if (ATOMstorage(tt) == TYPE_str) {
		size_t n;
		char *s;
		int c, u;

		if ((bn = COLnew(0, tt, 0, role)) == NULL) {
			fclose(f);
			return NULL;
		}
		m = 4096;
		n = 0;
		u = 0;
		s = p = GDKmalloc(m);
		if (p == NULL) {
			fclose(f);
			BBPreclaim(bn);
			return NULL;
		}
		while ((c = getc(f)) != EOF) {
			if (n == m) {
				m += 4096;
				s = GDKrealloc(p, m);
				if (s == NULL) {
					GDKfree(p);
					BBPreclaim(bn);
					fclose(f);
					return NULL;
				}
				p = s;
				s = p + n;
			}
			if (c == '\n' && n > 0 && s[-1] == '\r') {
				/* deal with CR-LF sequence */
				s[-1] = c;
			} else {
				*s++ = c;
				n++;
			}
			if (u) {
				if ((c & 0xC0) == 0x80)
					u--;
				else
					goto notutf8;
			} else if ((c & 0xF8) == 0xF0)
				u = 3;
			else if ((c & 0xF0) == 0xE0)
				u = 2;
			else if ((c & 0xE0) == 0xC0)
				u = 1;
			else if ((c & 0x80) == 0x80)
				goto notutf8;
			else if (c == 0) {
				if (BUNappend(bn, p, false) != GDK_SUCCEED) {
					BBPreclaim(bn);
					fclose(f);
					GDKfree(p);
					return NULL;
				}
				s = p;
				n = 0;
			}
		}
		fclose(f);
		GDKfree(p);
		if (n > 0) {
			BBPreclaim(bn);
			GDKerror("BATattach: last string is not null-terminated\n");
			return NULL;
		}
	} else {
		struct stat st;
		unsigned int atomsize;
		BUN cap;
		lng n;

		if (fstat(fileno(f), &st) < 0) {
			GDKsyserror("BATattach: cannot stat %s\n", heapfile);
			fclose(f);
			return NULL;
		}
		atomsize = ATOMsize(tt);
		if (st.st_size % atomsize != 0) {
			fclose(f);
			GDKerror("BATattach: heapfile size not integral number of atoms\n");
			return NULL;
		}
		if ((size_t) (st.st_size / atomsize) > (size_t) BUN_MAX) {
			fclose(f);
			GDKerror("BATattach: heapfile too large\n");
			return NULL;
		}
		cap = (BUN) (st.st_size / atomsize);
		bn = COLnew(0, tt, cap, role);
		if (bn == NULL) {
			fclose(f);
			return NULL;
		}
		p = Tloc(bn, 0);
		n = (lng) st.st_size;
		while (n > 0 && (m = fread(p, 1, (size_t) MIN(1024*1024, n), f)) > 0) {
			p += m;
			n -= m;
		}
		fclose(f);
		if (n > 0) {
			GDKerror("BATattach: couldn't read the complete file\n");
			BBPreclaim(bn);
			return NULL;
		}
		BATsetcount(bn, cap);
		bn->tnonil = cap == 0;
		bn->tnil = false;
		bn->tseqbase = oid_nil;
		if (cap > 1) {
			bn->tsorted = false;
			bn->trevsorted = false;
			bn->tkey = false;
		} else {
			bn->tsorted = true;
			bn->trevsorted = true;
			bn->tkey = true;
		}
	}
	return bn;

  notutf8:
	fclose(f);
	BBPreclaim(bn);
	GDKfree(p);
	GDKerror("BATattach: input is not UTF-8\n");
	return NULL;
}

/*
 * If the BAT runs out of storage for BUNS it will reallocate space.
 * For memory mapped BATs we simple extend the administration after
 * having an assurance that the BAT still can be safely stored away.
 */
BUN
BATgrows(BAT *b)
{
	BUN oldcap, newcap;

	BATcheck(b, "BATgrows", 0);

	newcap = oldcap = BATcapacity(b);
	if (newcap < BATTINY)
		newcap = 2 * BATTINY;
	else if (newcap < 10 * BATTINY)
		newcap = 4 * newcap;
	else if (newcap < 50 * BATTINY)
		newcap = 2 * newcap;
	else if ((double) newcap * BATMARGIN <= (double) BUN_MAX)
		newcap = (BUN) ((double) newcap * BATMARGIN);
	else
		newcap = BUN_MAX;
	if (newcap == oldcap) {
		if (newcap <= BUN_MAX - 10)
			newcap += 10;
		else
			newcap = BUN_MAX;
	}
	return newcap;
}

/*
 * The routine should ensure that the BAT keeps its location in the
 * BAT buffer.
 *
 * Overflow in the other heaps are dealt with in the atom routines.
 * Here we merely copy their references into the new administration
 * space.
 */
gdk_return
BATextend(BAT *b, BUN newcap)
{
	size_t theap_size = newcap;

	assert(newcap <= BUN_MAX);
	BATcheck(b, "BATextend", GDK_FAIL);
	/*
	 * The main issue is to properly predict the new BAT size.
	 * storage overflow. The assumption taken is that capacity
	 * overflow is rare. It is changed only when the position of
	 * the next available BUN surpasses the free area marker.  Be
	 * aware that the newcap should be greater than the old value,
	 * otherwise you may easily corrupt the administration of
	 * malloc.
	 */
	if (newcap <= BATcapacity(b)) {
		return GDK_SUCCEED;
	}

	b->batCapacity = newcap;

	theap_size *= Tsize(b);
	if (b->theap.base && GDKdebug & HEAPMASK)
		fprintf(stderr, "#HEAPextend in BATextend %s %zu %zu\n", b->theap.filename, b->theap.size, theap_size);
	if (b->theap.base &&
	    HEAPextend(&b->theap, theap_size, b->batRestricted == BAT_READ) != GDK_SUCCEED)
		return GDK_FAIL;
	HASHdestroy(b);
	IMPSdestroy(b);
	OIDXdestroy(b);
	return GDK_SUCCEED;
}



/*
 * @+ BAT destruction
 * BATclear quickly removes all elements from a BAT. It must respect
 * the transaction rules; so stable elements must be moved to the
 * "deleted" section of the BAT (they cannot be fully deleted
 * yet). For the elements that really disappear, we must free
 * heapspace and unfix the atoms if they have fix/unfix handles. As an
 * optimization, in the case of no stable elements, we quickly empty
 * the heaps by copying a standard small empty image over them.
 */
gdk_return
BATclear(BAT *b, bool force)
{
	BUN p, q;

	BATcheck(b, "BATclear", GDK_FAIL);

	if (!force && b->batInserted > 0) {
		GDKerror("BATclear: cannot clear committed BAT\n");
		return GDK_FAIL;
	}

	/* kill all search accelerators */
	HASHdestroy(b);
	IMPSdestroy(b);
	OIDXdestroy(b);
	PROPdestroy(b);

	/* we must dispose of all inserted atoms */
	if (force && BATatoms[b->ttype].atomDel == NULL) {
		assert(b->tvheap == NULL || b->tvheap->parentid == b->batCacheid);
		/* no stable elements: we do a quick heap clean */
		/* need to clean heap which keeps data even though the
		   BUNs got removed. This means reinitialize when
		   free > 0
		*/
		if (b->tvheap && b->tvheap->free > 0) {
			Heap th;

			th = (Heap) {
				.farmid = b->tvheap->farmid,
			};
			strncpy(th.filename, b->tvheap->filename, sizeof(th.filename));
			if (ATOMheap(b->ttype, &th, 0) != GDK_SUCCEED)
				return GDK_FAIL;
			th.parentid = b->tvheap->parentid;
			th.dirty = true;
			HEAPfree(b->tvheap, false);
			*b->tvheap = th;
		}
	} else {
		/* do heap-delete of all inserted atoms */
		void (*tatmdel)(Heap*,var_t*) = BATatoms[b->ttype].atomDel;

		/* TYPE_str has no del method, so we shouldn't get here */
		assert(tatmdel == NULL || b->twidth == sizeof(var_t));
		if (tatmdel) {
			BATiter bi = bat_iterator(b);

			for (p = b->batInserted, q = BUNlast(b); p < q; p++)
				(*tatmdel)(b->tvheap, (var_t*) BUNtloc(bi,p));
			b->tvheap->dirty = true;
		}
	}

	if (force)
		b->batInserted = 0;
	BATsetcount(b,0);
	BAThseqbase(b, 0);
	BATtseqbase(b, ATOMtype(b->ttype) == TYPE_oid ? 0 : oid_nil);
	b->batDirtydesc = true;
	b->theap.dirty = true;
	BATsettrivprop(b);
	b->tnosorted = b->tnorevsorted = 0;
	b->tnokey[0] = b->tnokey[1] = 0;
	return GDK_SUCCEED;
}

/* free a cached BAT; leave the bat descriptor cached */
void
BATfree(BAT *b)
{
	if (b == NULL)
		return;

	/* deallocate all memory for a bat */
	assert(b->batCacheid > 0);
	if (b->tident && !default_ident(b->tident))
		GDKfree(b->tident);
	b->tident = BATstring_t;
	PROPdestroy(b);
	HASHfree(b);
	IMPSfree(b);
	OIDXfree(b);
	if (b->ttype)
		HEAPfree(&b->theap, false);
	else
		assert(!b->theap.base);
	if (b->tvheap) {
		assert(b->tvheap->parentid == b->batCacheid);
		HEAPfree(b->tvheap, false);
	}
}

/* free a cached BAT descriptor */
void
BATdestroy(BAT *b)
{
	if (b->tident && !default_ident(b->tident))
		GDKfree(b->tident);
	b->tident = BATstring_t;
	if (b->tvheap)
		GDKfree(b->tvheap);
	PROPdestroy(b);
	GDKfree(b);
}

/*
 * @+ BAT copying
 *
 * BAT copying is an often used operation. So it deserves attention.
 * When making a copy of a BAT, the following aspects are of
 * importance:
 *
 * - the requested head and tail types. The purpose of the copy may be
 *   to slightly change these types (e.g. void <-> oid). We may also
 *   remap between types as long as they share the same
 *   ATOMstorage(type), i.e. the types have the same physical
 *   implementation. We may even want to allow 'dirty' trick such as
 *   viewing a flt-column suddenly as int.
 *
 *   To allow such changes, the desired column-types is a
 *   parameter of COLcopy.
 *
 * - access mode. If we want a read-only copy of a read-only BAT, a
 *   VIEW may do (in this case, the user may be after just an
 *   independent BAT header and id). This is indicated by the
 *   parameter (writable = FALSE).
 *
 *   In other cases, we really want an independent physical copy
 *   (writable = TRUE).  Changing the mode to BAT_WRITE will be a
 *   zero-cost operation if the BAT was copied with (writable = TRUE).
 *
 * In GDK, the result is a BAT that is BAT_WRITE iff (writable ==
 * TRUE).
 *
 * In these cases the copy becomes a logical view on the original,
 * which ensures that the original cannot be modified or destroyed
 * (which could affect the shared heaps).
 */
static void
heapmove(Heap *dst, Heap *src)
{
	HEAPfree(dst, false);
	*dst = *src;
}

static bool
wrongtype(int t1, int t2)
{
	/* check if types are compatible. be extremely forgiving */
	if (t1 != TYPE_void) {
		t1 = ATOMtype(ATOMstorage(t1));
		t2 = ATOMtype(ATOMstorage(t2));
		if (t1 != t2) {
			if (ATOMvarsized(t1) ||
			    ATOMvarsized(t2) ||
			    ATOMsize(t1) != ATOMsize(t2) ||
			    BATatoms[t1].atomFix ||
			    BATatoms[t2].atomFix)
				return true;
		}
	}
	return false;
}

/*
 * There are four main implementation cases:
 * (1) we are allowed to return a view (zero effort),
 * (2) the result is void,void (zero effort),
 * (3) we can copy the heaps (memcopy, or even VM page sharing)
 * (4) we must insert BUN-by-BUN into the result (fallback)
 * The latter case is still optimized for the case that the result
 * is bat[void,T] for a simple fixed-size type T. In that case we
 * do inline array[T] inserts.
 */
/* TODO make it simpler, ie copy per column */
BAT *
COLcopy(BAT *b, int tt, bool writable, int role)
{
	BUN bunstocopy = BUN_NONE;
	BUN cnt;
	BAT *bn = NULL;

	BATcheck(b, "BATcopy", NULL);
	assert(tt != TYPE_bat);
	cnt = b->batCount;

	/* maybe a bit ugly to change the requested bat type?? */
	if (b->ttype == TYPE_void && !writable)
		tt = TYPE_void;

	if (tt != b->ttype && wrongtype(tt, b->ttype)) {
		GDKerror("BATcopy: wrong tail-type requested\n");
		return NULL;
	}

	/* first try case (1); create a view, possibly with different
	 * atom-types */
	if (role == b->batRole &&
	    b->batRestricted == BAT_READ &&
	    (!VIEWtparent(b) ||
	     BBP_cache(VIEWtparent(b))->batRestricted == BAT_READ) &&
	    !writable) {
		bn = VIEWcreate(b->hseqbase, b);
		if (bn == NULL)
			return NULL;
		if (tt != bn->ttype) {
			bn->ttype = tt;
			bn->tvarsized = ATOMvarsized(tt);
			bn->tseqbase = b->tseqbase;
		}
	} else {
		/* check whether we need case (4); BUN-by-BUN copy (by
		 * setting bunstocopy != BUN_NONE) */
		if (ATOMsize(tt) != ATOMsize(b->ttype)) {
			/* oops, void materialization */
			bunstocopy = cnt;
		} else if (BATatoms[tt].atomFix) {
			/* oops, we need to fix/unfix atoms */
			bunstocopy = cnt;
		} else if (isVIEW(b)) {
			/* extra checks needed for views */
			bat tp = VIEWtparent(b);

			if (tp != 0 && BATcapacity(BBP_cache(tp)) > cnt + cnt)
				/* reduced slice view: do not copy too
				 * much garbage */
				bunstocopy = cnt;
		}

		bn = COLnew(b->hseqbase, tt, MAX(1, bunstocopy == BUN_NONE ? 0 : bunstocopy), role);
		if (bn == NULL)
			return NULL;

		if (bn->tvarsized && bn->ttype && bunstocopy == BUN_NONE) {
			bn->tshift = b->tshift;
			bn->twidth = b->twidth;
			if (HEAPextend(&bn->theap, BATcapacity(bn) << bn->tshift, true) != GDK_SUCCEED)
				goto bunins_failed;
		}

		if (tt == TYPE_void) {
			/* case (2): a void,void result => nothing to
			 * copy! */
			bn->theap.free = 0;
		} else if (bunstocopy == BUN_NONE) {
			/* case (3): just copy the heaps; if possible
			 * with copy-on-write VM support */
			Heap bthp, thp;

<<<<<<< HEAD
			bthp = (Heap) {
				.farmid = BBPselectfarm(role, b->ttype, offheap),
			};
			thp = (Heap) {
				.farmid = BBPselectfarm(role, b->ttype, varheap),
			};
			snprintf(bthp.filename, sizeof(bthp.filename),
				 "%s.tail", BBP_physical(bn->batCacheid));
			snprintf(thp.filename, sizeof(thp.filename), "%s.theap",
				 BBP_physical(bn->batCacheid));
=======
			memset(&bthp, 0, sizeof(Heap));
			memset(&thp, 0, sizeof(Heap));

			bthp.farmid = BBPselectfarm(role, b->ttype, offheap);
			thp.farmid = BBPselectfarm(role, b->ttype, varheap);
			stpconcat(bthp.filename, BBP_physical(bn->batCacheid),
				  ".tail", NULL);
			stpconcat(thp.filename, BBP_physical(bn->batCacheid),
				  ".theap", NULL);
>>>>>>> 1edb752d
			if ((b->ttype && HEAPcopy(&bthp, &b->theap) != GDK_SUCCEED) ||
			    (bn->tvheap && HEAPcopy(&thp, b->tvheap) != GDK_SUCCEED)) {
				HEAPfree(&thp, true);
				HEAPfree(&bthp, true);
				BBPreclaim(bn);
				return NULL;
			}
			/* succeeded; replace dummy small heaps by the
			 * real ones */
			heapmove(&bn->theap, &bthp);
			thp.parentid = bn->batCacheid;
			if (bn->tvheap)
				heapmove(bn->tvheap, &thp);

			/* make sure we use the correct capacity */
			bn->batCapacity = (BUN) (bn->ttype ? bn->theap.size >> bn->tshift : 0);


			/* first/inserted must point equally far into
			 * the heap as in the source */
			bn->batInserted = b->batInserted;
		} else if (BATatoms[tt].atomFix || tt != TYPE_void || ATOMextern(tt)) {
			/* case (4): one-by-one BUN insert (really slow) */
			BUN p, q, r = 0;
			BATiter bi = bat_iterator(b);

			BATloop(b, p, q) {
				const void *t = BUNtail(bi, p);

				bunfastapp_nocheck(bn, r, t, Tsize(bn));
				r++;
			}
			bn->theap.dirty |= bunstocopy > 0;
		} else if (tt != TYPE_void && b->ttype == TYPE_void) {
			/* case (4): optimized for unary void
			 * materialization */
			oid cur = b->tseqbase, *dst = (oid *) bn->theap.base;
			oid inc = !is_oid_nil(cur);

			bn->theap.free = bunstocopy * sizeof(oid);
			bn->theap.dirty |= bunstocopy > 0;
			while (bunstocopy--) {
				*dst++ = cur;
				cur += inc;
			}
		} else {
			/* case (4): optimized for simple array copy */
			bn->theap.free = bunstocopy * Tsize(bn);
			bn->theap.dirty |= bunstocopy > 0;
			memcpy(Tloc(bn, 0), Tloc(b, 0), bn->theap.free);
		}
		/* copy all properties (size+other) from the source bat */
		BATsetcount(bn, cnt);
	}
	/* set properties (note that types may have changed in the copy) */
	if (ATOMtype(tt) == ATOMtype(b->ttype)) {
		if (ATOMtype(tt) == TYPE_oid) {
			BATtseqbase(bn, b->tseqbase);
		} else {
			BATtseqbase(bn, oid_nil);
		}
		BATkey(bn, BATtkey(b));
		bn->tsorted = BATtordered(b);
		bn->trevsorted = BATtrevordered(b);
		bn->batDirtydesc = true;
		bn->tnorevsorted = b->tnorevsorted;
		if (b->tnokey[0] != b->tnokey[1]) {
			bn->tnokey[0] = b->tnokey[0];
			bn->tnokey[1] = b->tnokey[1];
		} else {
			bn->tnokey[0] = bn->tnokey[1] = 0;
		}
		bn->tnosorted = b->tnosorted;
		bn->tnonil = b->tnonil;
		bn->tnil = b->tnil;
	} else if (ATOMstorage(tt) == ATOMstorage(b->ttype) &&
		   ATOMcompare(tt) == ATOMcompare(b->ttype)) {
		BUN h = BUNlast(b);
		bn->tsorted = b->tsorted;
		bn->trevsorted = b->trevsorted;
		if (b->tkey)
			BATkey(bn, true);
		bn->tnonil = b->tnonil;
		bn->tnil = b->tnil;
		if (b->tnosorted > 0 && b->tnosorted < h)
			bn->tnosorted = b->tnosorted;
		else
			bn->tnosorted = 0;
		if (b->tnorevsorted > 0 && b->tnorevsorted < h)
			bn->tnorevsorted = b->tnorevsorted;
		else
			bn->tnorevsorted = 0;
		if (b->tnokey[0] < h &&
		    b->tnokey[1] < h &&
		    b->tnokey[0] != b->tnokey[1]) {
			bn->tnokey[0] = b->tnokey[0];
			bn->tnokey[1] = b->tnokey[1];
		} else {
			bn->tnokey[0] = bn->tnokey[1] = 0;
		}
	} else {
		bn->tsorted = bn->trevsorted = false; /* set based on count later */
		bn->tnonil = bn->tnil = false;
		bn->tnosorted = bn->tnorevsorted = 0;
		bn->tnokey[0] = bn->tnokey[1] = 0;
	}
	if (BATcount(bn) <= 1) {
		bn->tsorted = ATOMlinear(b->ttype);
		bn->trevsorted = ATOMlinear(b->ttype);
		bn->tkey = true;
	}
	if (!writable)
		bn->batRestricted = BAT_READ;
	ALGODEBUG fprintf(stderr, "#COLcopy(" ALGOBATFMT ")=" ALGOBATFMT "\n",
			  ALGOBATPAR(b), ALGOBATPAR(bn));
	return bn;
      bunins_failed:
	BBPreclaim(bn);
	return NULL;
}

#ifdef HAVE_HGE
#define un_move_sz16(src, dst, sz)					\
		if (sz == 16) {						\
			* (hge *) dst = * (hge *) src;			\
		} else
#else
#define un_move_sz16(src, dst, sz)
#endif

#define un_move(src, dst, sz)						\
	do {								\
		un_move_sz16(src,dst,sz)				\
		if (sz == 8) {						\
			* (lng *) dst = * (lng *) src;			\
		} else if (sz == 4) {					\
			* (int *) dst = * (int *) src;			\
		} else if (sz > 0) {					\
			char *_dst = (char *) dst;			\
			char *_src = (char *) src;			\
			char *_end = _src + sz;				\
									\
			while (_src < _end)				\
				*_dst++ = *_src++;			\
		}							\
	} while (0)
#define acc_move(l, p)							\
	do {								\
		char tmp[16];						\
		/* avoid compiler warning: dereferencing type-punned pointer \
		 * will break strict-aliasing rules */			\
		char *tmpp = tmp;					\
									\
		assert(ts <= 16);					\
									\
		/* move first to tmp */					\
		un_move(Tloc(b, l), tmpp, ts);				\
		/* move delete to first */				\
		un_move(Tloc(b, p), Tloc(b, l), ts);			\
		/* move first to deleted */				\
		un_move(tmpp, Tloc(b, p), ts);				\
	} while (0)

static void
setcolprops(BAT *b, const void *x)
{
	bool isnil = b->ttype != TYPE_void &&
		ATOMcmp(b->ttype, x, ATOMnilptr(b->ttype)) == 0;
	BATiter bi;
	BUN pos;
	const void *prv;
	int cmp;

	/* x may only be NULL if the column type is VOID */
	assert(x != NULL || b->ttype == TYPE_void);
	if (b->batCount == 0) {
		/* first value */
		b->tsorted = b->trevsorted = ATOMlinear(b->ttype);
		b->tnosorted = b->tnorevsorted = 0;
		b->tkey = true;
		b->tnokey[0] = b->tnokey[1] = 0;
		if (b->ttype == TYPE_void) {
			if (x) {
				b->tseqbase = * (const oid *) x;
			}
			b->tnil = is_oid_nil(b->tseqbase);
			b->tnonil = !b->tnil;
		} else {
			b->tnil = isnil;
			b->tnonil = !isnil;
			if (b->ttype == TYPE_oid) {
				b->tseqbase = * (const oid *) x;
			}
		}
	} else if (b->ttype == TYPE_void) {
		/* not the first value in a VOID column: we keep the
		 * seqbase, and x is not used, so only some properties
		 * are affected */
		if (!is_oid_nil(b->tseqbase)) {
			if (b->trevsorted) {
				b->tnorevsorted = BUNlast(b);
				b->trevsorted = false;
			}
			b->tnil = false;
			b->tnonil = true;
		} else {
			if (b->tkey) {
				b->tnokey[0] = 0;
				b->tnokey[1] = BUNlast(b);
				b->tkey = false;
			}
			b->tnil = true;
			b->tnonil = false;
		}
	} else {
		bi = bat_iterator(b);
		pos = BUNlast(b);
		prv = BUNtail(bi, pos - 1);
		cmp = ATOMcmp(b->ttype, prv, x);

		if (!b->tunique && /* assume outside check if tunique */
		    b->tkey &&
		    (cmp == 0 || /* definitely not KEY */
		     (b->batCount > 1 && /* can't guarantee KEY if unordered */
		      ((b->tsorted && cmp > 0) ||
		       (b->trevsorted && cmp < 0) ||
		       (!b->tsorted && !b->trevsorted))))) {
			b->tkey = false;
			if (cmp == 0) {
				b->tnokey[0] = pos - 1;
				b->tnokey[1] = pos;
			}
		}
		if (b->tsorted && cmp > 0) {
			/* out of order */
			b->tsorted = false;
			b->tnosorted = pos;
		}
		if (b->trevsorted && cmp < 0) {
			/* out of order */
			b->trevsorted = false;
			b->tnorevsorted = pos;
		}
		if (BATtdense(b) && (cmp >= 0 || * (const oid *) prv + 1 != * (const oid *) x)) {
			assert(b->ttype == TYPE_oid);
			b->tseqbase = oid_nil;
		}
		if (isnil) {
			b->tnonil = false;
			b->tnil = true;
		}
	}
}

/*
 * @+ BUNappend
 * The BUNappend function can be used to add a single value to void
 * and oid headed bats. The new head value will be a unique number,
 * (max(bat)+1).
 */
gdk_return
BUNappend(BAT *b, const void *t, bool force)
{
	BUN p;
	size_t tsize = 0;

	BATcheck(b, "BUNappend", GDK_FAIL);

	assert(!isVIEW(b));
	if (b->tunique && BUNfnd(b, t) != BUN_NONE) {
		return GDK_SUCCEED;
	}

	p = BUNlast(b);		/* insert at end */
	if (p == BUN_MAX || b->batCount == BUN_MAX) {
		GDKerror("BUNappend: bat too large\n");
		return GDK_FAIL;
	}

	ALIGNapp(b, "BUNappend", force, GDK_FAIL);
	b->batDirtydesc = true;
	if (b->thash && b->tvheap)
		tsize = b->tvheap->size;

	if (b->ttype == TYPE_void && BATtdense(b)) {
		if (b->batCount == 0) {
			b->tseqbase = * (const oid *) t;
		} else if (is_oid_nil(* (oid *) t) ||
			   b->tseqbase + b->batCount != *(const oid *) t) {
			if (BATmaterialize(b) != GDK_SUCCEED)
				return GDK_FAIL;
		}
	}

	if (unshare_string_heap(b) != GDK_SUCCEED) {
		return GDK_FAIL;
	}

	setcolprops(b, t);

	if (b->ttype != TYPE_void) {
		bunfastapp(b, t);
		b->theap.dirty = true;
	} else {
		BATsetcount(b, b->batCount + 1);
	}


	IMPSdestroy(b); /* no support for inserts in imprints yet */
	OIDXdestroy(b);
	if (b->ttype != TYPE_void
	    && ATOMlinear(b->ttype)
	    && ATOMcmp(b->ttype, t, ATOMnilptr(b->ttype)) != 0) {
		PROPrec *prop;

		if (b->batCount == 1) {
			BATsetprop(b, GDK_MAX_VALUE, b->ttype, t);
			BATsetprop(b, GDK_MIN_VALUE, b->ttype, t);
		} else {
			if ((prop = BATgetprop(b, GDK_MAX_VALUE)) != NULL &&
			    ATOMcmp(b->ttype, VALptr(&prop->v), t) < 0) {
				BATsetprop(b, GDK_MAX_VALUE, b->ttype, t);
			}
			if ((prop = BATgetprop(b, GDK_MIN_VALUE)) != NULL &&
			    ATOMcmp(b->ttype, VALptr(&prop->v), t) > 0) {
				BATsetprop(b, GDK_MIN_VALUE, b->ttype, t);
			}
		}
#if 0		/* enable if we have more properties than just min/max */
		do {
			for (prop = b->tprops; prop; prop = prop->next)
				if (prop->id != GDK_MAX_VALUE &&
				    prop->id != GDK_MIN_VALUE) {
					BATrmprop(b, prop->id);
					break;
				}
		} while (prop);
#endif
	} else {
		PROPdestroy(b);
	}
	if (b->thash == (Hash *) 1 ||
	    (b->thash && ((size_t *) b->thash->heap.base)[0] & (1 << 24))) {
		/* don't bother first loading the hash to then change
		 * it, also, cannot maintain persistent hashes */
		HASHdestroy(b);
	}
	if (b->thash) {
		HASHins(b, p, t);
		if (tsize && tsize != b->tvheap->size)
			HEAPwarm(b->tvheap);
	}
	return GDK_SUCCEED;
      bunins_failed:
	return GDK_FAIL;
}

gdk_return
BUNdelete(BAT *b, oid o)
{
	BUN p;
	BATiter bi = bat_iterator(b);
	const void *val;
	PROPrec *prop;

	assert(!is_oid_nil(b->hseqbase) || BATcount(b) == 0);
	if (o < b->hseqbase || o >= b->hseqbase + BATcount(b)) {
		/* value already not there */
		return GDK_SUCCEED;
	}
	assert(BATcount(b) > 0); /* follows from "if" above */
	p = o - b->hseqbase;
	if (p < b->batInserted) {
		GDKerror("BUNdelete: cannot delete committed value\n");
		return GDK_FAIL;
	}
	b->batDirtydesc = true;
	val = BUNtail(bi, p);
	if (ATOMcmp(b->ttype, ATOMnilptr(b->ttype), val) != 0) {
		if ((prop = BATgetprop(b, GDK_MAX_VALUE)) != NULL
		    && ATOMcmp(b->ttype, VALptr(&prop->v), val) >= 0)
			BATrmprop(b, GDK_MAX_VALUE);
		if ((prop = BATgetprop(b, GDK_MIN_VALUE)) != NULL
		    && ATOMcmp(b->ttype, VALptr(&prop->v), val) <= 0)
			BATrmprop(b, GDK_MIN_VALUE);
	}
	ATOMunfix(b->ttype, val);
	ATOMdel(b->ttype, b->tvheap, (var_t *) BUNtloc(bi, p));
	if (p != BUNlast(b) - 1 &&
	    (b->ttype != TYPE_void || BATtdense(b))) {
		/* replace to-be-delete BUN with last BUN; materialize
		 * void column before doing so */
		if (b->ttype == TYPE_void &&
		    BATmaterialize(b) != GDK_SUCCEED)
			return GDK_FAIL;
		memcpy(Tloc(b, p), Tloc(b, BUNlast(b) - 1), Tsize(b));
		/* no longer sorted */
		b->tsorted = b->trevsorted = false;
		b->theap.dirty = true;
	}
	if (b->tnosorted >= p)
		b->tnosorted = 0;
	if (b->tnorevsorted >= p)
		b->tnorevsorted = 0;
	b->batCount--;
	if (b->batCount <= 1) {
		/* some trivial properties */
		b->tkey = true;
		b->tsorted = b->trevsorted = true;
		b->tnosorted = b->tnorevsorted = 0;
		if (b->batCount == 0) {
			b->tnil = false;
			b->tnonil = true;
		}
	}
	IMPSdestroy(b);
	OIDXdestroy(b);
	HASHdestroy(b);
#if 0		/* enable if we have more properties than just min/max */
	do {
		for (prop = b->tprops; prop; prop = prop->next)
			if (prop->id != GDK_MAX_VALUE &&
			    prop->id != GDK_MIN_VALUE) {
				BATrmprop(b, prop->id);
				break;
			}
	} while (prop);
#endif
	return GDK_SUCCEED;
}

/* @-  BUN replace
 * The last operation in this context is BUN replace. It assumes that
 * the header denotes a key. The old value association is destroyed
 * (if it exists in the first place) and the new value takes its
 * place.
 *
 * In order to make updates on void columns workable; replaces on them
 * are always done in-place. Performing them without bun-movements
 * greatly simplifies the problem. The 'downside' is that when
 * transaction management has to be performed, replaced values should
 * be saved explicitly.
 */
gdk_return
BUNinplace(BAT *b, BUN p, const void *t, bool force)
{
	BUN last = BUNlast(b) - 1;
	BATiter bi = bat_iterator(b);
	int tt;
	BUN prv, nxt;
	const void *val;

	assert(p >= b->batInserted || force);

	/* uncommitted BUN elements */

	/* zap alignment info */
	if (!force && (b->batRestricted != BAT_WRITE || b->batSharecnt > 0)) {
		GDKerror("BUNinplace: access denied to %s, aborting.\n",
			 BATgetId(b));
		return GDK_FAIL;
	}
	val = BUNtail(bi, p);	/* old value */
	if (b->tnil &&
	    ATOMcmp(b->ttype, val, ATOMnilptr(b->ttype)) == 0 &&
	    ATOMcmp(b->ttype, t, ATOMnilptr(b->ttype)) != 0) {
		/* if old value is nil and new value isn't, we're not
		 * sure anymore about the nil property, so we must
		 * clear it */
		b->tnil = false;
	}
	HASHdestroy(b);
	if (b->ttype != TYPE_void && ATOMlinear(b->ttype)) {
		PROPrec *prop;

		if ((prop = BATgetprop(b, GDK_MAX_VALUE)) != NULL) {
			if (ATOMcmp(b->ttype, t, ATOMnilptr(b->ttype)) != 0 &&
			    ATOMcmp(b->ttype, VALptr(&prop->v), t) < 0) {
				/* new value is larger than previous
				 * largest */
				BATsetprop(b, GDK_MAX_VALUE, b->ttype, t);
			} else if (ATOMcmp(b->ttype, t, val) != 0 &&
				   ATOMcmp(b->ttype, VALptr(&prop->v), val) == 0) {
				/* old value is equal to largest and
				 * new value is smaller (see above),
				 * so we don't know anymore which is
				 * the largest */
				BATrmprop(b, GDK_MAX_VALUE);
			}
		}
		if ((prop = BATgetprop(b, GDK_MIN_VALUE)) != NULL) {
			if (ATOMcmp(b->ttype, t, ATOMnilptr(b->ttype)) != 0 &&
			    ATOMcmp(b->ttype, VALptr(&prop->v), t) > 0) {
				/* new value is smaller than previous
				 * smallest */
				BATsetprop(b, GDK_MIN_VALUE, b->ttype, t);
			} else if (ATOMcmp(b->ttype, t, val) != 0 &&
				   ATOMcmp(b->ttype, VALptr(&prop->v), val) <= 0) {
				/* old value is equal to smallest and
				 * new value is larger (see above), so
				 * we don't know anymore which is the
				 * smallest */
				BATrmprop(b, GDK_MIN_VALUE);
			}
		}
#if 0		/* enable if we have more properties than just min/max */
		do {
			for (prop = b->tprops; prop; prop = prop->next)
				if (prop->id != GDK_MAX_VALUE &&
				    prop->id != GDK_MIN_VALUE) {
					BATrmprop(b, prop->id);
					break;
				}
		} while (prop);
#endif
	} else {
		PROPdestroy(b);
	}
	OIDXdestroy(b);
	IMPSdestroy(b);
	if (b->tvarsized && b->ttype) {
		var_t _d;
		ptr _ptr;
		_ptr = BUNtloc(bi, p);
		switch (b->twidth) {
		case 1:
			_d = (var_t) * (uint8_t *) _ptr + GDK_VAROFFSET;
			break;
		case 2:
			_d = (var_t) * (uint16_t *) _ptr + GDK_VAROFFSET;
			break;
		case 4:
			_d = (var_t) * (uint32_t *) _ptr;
			break;
#if SIZEOF_VAR_T == 8
		case 8:
			_d = (var_t) * (uint64_t *) _ptr;
			break;
#endif
		}
		ATOMreplaceVAR(b->ttype, b->tvheap, &_d, t);
		if (b->twidth < SIZEOF_VAR_T &&
		    (b->twidth <= 2 ? _d - GDK_VAROFFSET : _d) >= ((size_t) 1 << (8 * b->twidth))) {
			/* doesn't fit in current heap, upgrade it */
			if (GDKupgradevarheap(b, _d, false, b->batRestricted == BAT_READ) != GDK_SUCCEED)
				goto bunins_failed;
		}
		_ptr = BUNtloc(bi, p);
		switch (b->twidth) {
		case 1:
			* (uint8_t *) _ptr = (uint8_t) (_d - GDK_VAROFFSET);
			break;
		case 2:
			* (uint16_t *) _ptr = (uint16_t) (_d - GDK_VAROFFSET);
			break;
		case 4:
			* (uint32_t *) _ptr = (uint32_t) _d;
			break;
#if SIZEOF_VAR_T == 8
		case 8:
			* (uint64_t *) _ptr = (uint64_t) _d;
			break;
#endif
		}
	} else {
		assert(BATatoms[b->ttype].atomPut == NULL);
		ATOMfix(b->ttype, t);
		ATOMunfix(b->ttype, BUNtloc(bi, p));
		switch (ATOMsize(b->ttype)) {
		case 0:	     /* void */
			break;
		case 1:
			((bte *) b->theap.base)[p] = * (bte *) t;
			break;
		case 2:
			((sht *) b->theap.base)[p] = * (sht *) t;
			break;
		case 4:
			((int *) b->theap.base)[p] = * (int *) t;
			break;
		case 8:
			((lng *) b->theap.base)[p] = * (lng *) t;
			break;
#ifdef HAVE_HGE
		case 16:
			((hge *) b->theap.base)[p] = * (hge *) t;
			break;
#endif
		default:
			memcpy(BUNtloc(bi, p), t, ATOMsize(b->ttype));
			break;
		}
	}

	tt = b->ttype;
	prv = p > 0 ? p - 1 : BUN_NONE;
	nxt = p < last ? p + 1 : BUN_NONE;

	if (BATtordered(b)) {
		if (prv != BUN_NONE &&
		    ATOMcmp(tt, t, BUNtail(bi, prv)) < 0) {
			b->tsorted = false;
			b->tnosorted = p;
		} else if (nxt != BUN_NONE &&
			   ATOMcmp(tt, t, BUNtail(bi, nxt)) > 0) {
			b->tsorted = false;
			b->tnosorted = nxt;
		} else if (b->ttype != TYPE_void && BATtdense(b)) {
			if (prv != BUN_NONE &&
			    1 + * (oid *) BUNtloc(bi, prv) != * (oid *) t) {
				b->tseqbase = oid_nil;
			} else if (nxt != BUN_NONE &&
				   * (oid *) BUNtloc(bi, nxt) != 1 + * (oid *) t) {
				b->tseqbase = oid_nil;
			} else if (prv == BUN_NONE &&
				   nxt == BUN_NONE) {
				b->tseqbase = * (oid *) t;
			}
		}
	} else if (b->tnosorted >= p)
		b->tnosorted = 0;
	if (BATtrevordered(b)) {
		if (prv != BUN_NONE &&
		    ATOMcmp(tt, t, BUNtail(bi, prv)) > 0) {
			b->trevsorted = false;
			b->tnorevsorted = p;
		} else if (nxt != BUN_NONE &&
			   ATOMcmp(tt, t, BUNtail(bi, nxt)) < 0) {
			b->trevsorted = false;
			b->tnorevsorted = nxt;
		}
	} else if (b->tnorevsorted >= p)
		b->tnorevsorted = 0;
	if (((b->ttype != TYPE_void) & b->tkey & !b->tunique) && b->batCount > 1) {
		BATkey(b, false);
	} else if (!b->tkey && (b->tnokey[0] == p || b->tnokey[1] == p))
		b->tnokey[0] = b->tnokey[1] = 0;
	if (b->tnonil)
		b->tnonil = t && ATOMcmp(b->ttype, t, ATOMnilptr(b->ttype)) != 0;
	b->theap.dirty = true;
	if (b->tvheap)
		b->tvheap->dirty = true;

	return GDK_SUCCEED;

  bunins_failed:
	return GDK_FAIL;
}

/* very much like void_inplace, except this materializes a void tail
 * column if necessarry */
gdk_return
BUNreplace(BAT *b, oid id, const void *t, bool force)
{
	BATcheck(b, "BUNreplace", GDK_FAIL);
	BATcheck(t, "BUNreplace: tail value is nil", GDK_FAIL);

	if (id < b->hseqbase || id >= b->hseqbase + BATcount(b))
		return GDK_SUCCEED;

	if (b->tunique && BUNfnd(b, t) != BUN_NONE) {
		return GDK_SUCCEED;
	}
	if (b->ttype == TYPE_void) {
		/* no need to materialize if value doesn't change */
		if (is_oid_nil(b->tseqbase) ||
		    b->tseqbase + id - b->hseqbase == *(const oid *) t)
			return GDK_SUCCEED;
		if (BATmaterialize(b) != GDK_SUCCEED)
			return GDK_FAIL;
	}

	return BUNinplace(b, id - b->hseqbase, t, force);
}

/* very much like BUNreplace, but this doesn't make any changes if the
 * tail column is void */
gdk_return
void_inplace(BAT *b, oid id, const void *val, bool force)
{
	assert(id >= b->hseqbase && id < b->hseqbase + BATcount(b));
	if (id < b->hseqbase || id >= b->hseqbase + BATcount(b)) {
		GDKerror("void_inplace: id out of range\n");
		return GDK_FAIL;
	}
	if (b->tunique && BUNfnd(b, val) != BUN_NONE)
		return GDK_SUCCEED;
	if (b->ttype == TYPE_void)
		return GDK_SUCCEED;
	return BUNinplace(b, id - b->hseqbase, val, force);
}

gdk_return
void_replace_bat(BAT *b, BAT *p, BAT *u, bool force)
{
	BUN r, s;
	BATiter uvi = bat_iterator(u);

	BATloop(u, r, s) {
		oid updid = BUNtoid(p, r);
		const void *val = BUNtail(uvi, r);

		if (void_inplace(b, updid, val, force) != GDK_SUCCEED)
			return GDK_FAIL;
	}
	return GDK_SUCCEED;
}

/*
 * @- BUN Lookup
 * Location of a BUN using a value should use the available indexes to
 * speed up access. If indexes are lacking then a hash index is
 * constructed under the assumption that 1) multiple access to the BAT
 * can be expected and 2) building the hash is only slightly more
 * expensive than the full linear scan.  BUN_NONE is returned if no
 * such element could be found.  In those cases where the type is
 * known and a hash index is available, one should use the inline
 * functions to speed-up processing.
 */
static BUN
slowfnd(BAT *b, const void *v)
{
	BATiter bi = bat_iterator(b);
	BUN p, q;
	int (*cmp)(const void *, const void *) = ATOMcompare(b->ttype);

	BATloop(b, p, q) {
		if ((*cmp)(v, BUNtail(bi, p)) == 0)
			return p;
	}
	return BUN_NONE;
}

BUN
BUNfnd(BAT *b, const void *v)
{
	BUN r = BUN_NONE;
	BATiter bi;

	BATcheck(b, "BUNfnd", 0);
	if (!v)
		return r;
	if (BATtvoid(b))
		return BUNfndVOID(b, v);
	if (!BATcheckhash(b)) {
		if (BATordered(b) || BATordered_rev(b))
			return SORTfnd(b, v);
	}
	bi = bat_iterator(b);
	switch (ATOMbasetype(b->ttype)) {
	case TYPE_bte:
		HASHfnd_bte(r, bi, v);
		break;
	case TYPE_sht:
		HASHfnd_sht(r, bi, v);
		break;
	case TYPE_int:
		HASHfnd_int(r, bi, v);
		break;
	case TYPE_flt:
		HASHfnd_flt(r, bi, v);
		break;
	case TYPE_dbl:
		HASHfnd_dbl(r, bi, v);
		break;
	case TYPE_lng:
		HASHfnd_lng(r, bi, v);
		break;
#ifdef HAVE_HGE
	case TYPE_hge:
		HASHfnd_hge(r, bi, v);
		break;
#endif
	case TYPE_str:
		HASHfnd_str(r, bi, v);
		break;
	default:
		HASHfnd(r, bi, v);
	}
	return r;
  hashfnd_failed:
	/* can't build hash table, search the slow way */
	return slowfnd(b, v);
}

/*
 * @+ BAT Property Management
 *
 * The function BATcount returns the number of active elements in a
 * BAT.  Counting is type independent.  It can be implemented quickly,
 * because the system ensures a dense BUN list.
 */
void
BATsetcapacity(BAT *b, BUN cnt)
{
	b->batCapacity = cnt;
	assert(b->batCount <= cnt);
}

void
BATsetcount(BAT *b, BUN cnt)
{
	/* head column is always VOID, and some head properties never change */
	assert(!is_oid_nil(b->hseqbase));
	assert(cnt <= BUN_MAX);

	b->batCount = cnt;
	b->batDirtydesc = true;
	b->theap.free = tailsize(b, cnt);
	if (b->ttype == TYPE_void)
		b->batCapacity = cnt;
	if (cnt <= 1) {
		b->tsorted = b->trevsorted = ATOMlinear(b->ttype);
		b->tnosorted = b->tnorevsorted = 0;
	}
	/* if the BAT was made smaller, we need to zap some values */
	if (b->tnosorted >= BUNlast(b))
		b->tnosorted = 0;
	if (b->tnorevsorted >= BUNlast(b))
		b->tnorevsorted = 0;
	if (b->tnokey[0] >= BUNlast(b) || b->tnokey[1] >= BUNlast(b)) {
		b->tnokey[0] = 0;
		b->tnokey[1] = 0;
	}
	if (b->ttype == TYPE_void) {
		b->tsorted = true;
		if (is_oid_nil(b->tseqbase)) {
			b->tkey = cnt <= 1;
			b->trevsorted = true;
			b->tnil = true;
			b->tnonil = false;
		} else {
			b->tkey = true;
			b->trevsorted = cnt <= 1;
			b->tnil = false;
			b->tnonil = true;
		}
	}
	assert(b->batCapacity >= cnt);
}

/*
 * The key and name properties can be changed at any time.  Keyed
 * dimensions are automatically supported by an auxiliary hash-based
 * access structure to speed up searching. Turning off the key
 * integrity property does not cause the index to disappear. It can
 * still be used to speed-up retrieval. The routine BATkey sets the
 * key property of the association head.
 */
gdk_return
BATkey(BAT *b, bool flag)
{
	BATcheck(b, "BATkey", GDK_FAIL);
	assert(b->batCacheid > 0);
	assert(!b->tunique || flag);
	if (b->ttype == TYPE_void) {
		if (BATtdense(b) && !flag) {
			GDKerror("BATkey: dense column must be unique.\n");
			return GDK_FAIL;
		}
		if (is_oid_nil(b->tseqbase) && flag && b->batCount > 1) {
			GDKerror("BATkey: void column cannot be unique.\n");
			return GDK_FAIL;
		}
	}
	if (b->tkey != flag)
		b->batDirtydesc = true;
	b->tkey = flag;
	if (!flag) {
		b->tseqbase = oid_nil;
	} else
		b->tnokey[0] = b->tnokey[1] = 0;
	if (flag && VIEWtparent(b)) {
		/* if a view is key, then so is the parent if the two
		 * are aligned */
		BAT *bp = BBP_cache(VIEWtparent(b));
		if (BATcount(b) == BATcount(bp) &&
		    ATOMtype(BATttype(b)) == ATOMtype(BATttype(bp)) &&
		    !BATtkey(bp) &&
		    ((BATtvoid(b) && BATtvoid(bp) && b->tseqbase == bp->tseqbase) ||
		     BATcount(b) == 0))
			return BATkey(bp, true);
	}
	return GDK_SUCCEED;
}

void
BAThseqbase(BAT *b, oid o)
{
	if (b != NULL) {
		assert(o <= GDK_oid_max);	/* i.e., not oid_nil */
		assert(o + BATcount(b) <= GDK_oid_max);
		assert(b->batCacheid > 0);
		if (b->hseqbase != o) {
			b->batDirtydesc = true;
			b->hseqbase = o;
		}
	}
}

void
BATtseqbase(BAT *b, oid o)
{
	assert(o <= oid_nil);
	if (b == NULL)
		return;
	assert(is_oid_nil(o) || o + BATcount(b) <= GDK_oid_max);
	assert(b->batCacheid > 0);
	if (b->tseqbase != o) {
		b->batDirtydesc = true;
	}
	if (ATOMtype(b->ttype) == TYPE_oid) {
		b->tseqbase = o;

		/* adapt keyness */
		if (BATtvoid(b)) {
			b->tsorted = true;
			if (is_oid_nil(o)) {
				b->tkey = b->batCount <= 1;
				b->tnonil = b->batCount == 0;
				b->tnil = b->batCount > 0;
				b->trevsorted = true;
				b->tnosorted = b->tnorevsorted = 0;
				if (!b->tkey) {
					b->tnokey[0] = 0;
					b->tnokey[1] = 1;
				} else {
					b->tnokey[0] = b->tnokey[1] = 0;
				}
			} else {
				if (!b->tkey) {
					b->tkey = true;
					b->tnokey[0] = b->tnokey[1] = 0;
				}
				b->tnonil = true;
				b->tnil = false;
				b->trevsorted = b->batCount <= 1;
				if (!b->trevsorted)
					b->tnorevsorted = 1;
			}
		}
	} else {
		assert(o == oid_nil);
		b->tseqbase = oid_nil;
	}
}

gdk_return
BATroles(BAT *b, const char *tnme)
{
	if (b == NULL)
		return GDK_SUCCEED;
	if (b->tident && !default_ident(b->tident))
		GDKfree(b->tident);
	if (tnme)
		b->tident = GDKstrdup(tnme);
	else
		b->tident = BATstring_t;
	return b->tident ? GDK_SUCCEED : GDK_FAIL;
}

/*
 * @- Change the BAT access permissions (read, append, write)
 * Regrettably, BAT access-permissions, persistent status and memory
 * map modes, interact in ways that makes one's brain sizzle. This
 * makes BATsetaccess and TMcommit (where a change in BAT persistence
 * mode is made permanent) points in which the memory map status of
 * bats needs to be carefully re-assessed and ensured.
 *
 * Another complication is the fact that during commit, concurrent
 * users may access the heaps, such that the simple solution
 * unmap;re-map is out of the question.
 * Even worse, it is not possible to even rename an open mmap file in
 * Windows. For this purpose, we dropped the old .priv scheme, which
 * relied on file moves. Now, the file that is opened with mmap is
 * always the X file, in case of newstorage=STORE_PRIV, we save in a
 * new file X.new
 *
 * we must consider the following dimensions:
 *
 * persistence:
 *     not simply the current persistence mode but whether the bat *was*
 *     present at the last commit point (BBP status & BBPEXISTING).
 *     The crucial issue is namely whether we must guarantee recovery
 *     to a previous sane state.
 *
 * access:
 *     whether the BAT is BAT_READ or BAT_WRITE. Note that BAT_APPEND
 *     is usually the same as BAT_READ (as our concern are only data pages
 *     that already existed at the last commit).
 *
 * storage:
 *     the current way the heap file X is memory-mapped;
 *     STORE_MMAP uses direct mapping (so dirty pages may be flushed
 *     at any time to disk), STORE_PRIV uses copy-on-write.
 *
 * newstorage:
 *     the current save-regime. STORE_MMAP calls msync() on the heap X,
 *     whereas STORE_PRIV writes the *entire* heap in a file: X.new
 *     If a BAT is loaded from disk, the field newstorage is used
 *     to set storage as well (so before change-access and commit-
 *     persistence mayhem, we always have newstorage=storage).
 *
 * change-access:
 *     what happens if the bat-access mode is changed from
 *     BAT_READ into BAT_WRITE (or vice versa).
 *
 * commit-persistence:
 *     what happens during commit if the bat-persistence mode was
 *     changed (from TRANSIENT into PERSISTENT, or vice versa).
 *
 * this is the scheme:
 *
 *  persistence access    newstorage storage    change-access commit-persistence
 *  =========== ========= ========== ========== ============= ==================
 * 0 transient  BAT_READ  STORE_MMAP STORE_MMAP =>2           =>4
 * 1 transient  BAT_READ  STORE_PRIV STORE_PRIV =>3           =>5
 * 2 transient  BAT_WRITE STORE_MMAP STORE_MMAP =>0           =>6+
 * 3 transient  BAT_WRITE STORE_PRIV STORE_PRIV =>1           =>7
 * 4 persistent BAT_READ  STORE_MMAP STORE_MMAP =>6+          =>0
 * 5 persistent BAT_READ  STORE_PRIV STORE_PRIV =>7           =>1
 * 6 persistent BAT_WRITE STORE_PRIV STORE_MMAP del X.new=>4+ del X.new;=>2+
 * 7 persistent BAT_WRITE STORE_PRIV STORE_PRIV =>5           =>3
 *
 * exception states:
 * a transient  BAT_READ  STORE_PRIV STORE_MMAP =>b           =>c
 * b transient  BAT_WRITE STORE_PRIV STORE_MMAP =>a           =>6
 * c persistent BAT_READ  STORE_PRIV STORE_MMAP =>6           =>a
 *
 * (+) indicates that we must ensure that the heap gets saved in its new mode
 *
 * Note that we now allow a heap with save-regime STORE_PRIV that was
 * actually mapped STORE_MMAP. In effect, the potential corruption of
 * the X file is compensated by writing out full X.new files that take
 * precedence.  When transitioning out of this state towards one with
 * both storage regime and OS as STORE_MMAP we need to move the X.new
 * files into the backup directory. Then msync the X file and (on
 * success) remove the X.new; see backup_new().
 *
 * Exception states are only reachable if the commit fails and those
 * new persistent bats have already been processed (but never become
 * part of a committed state). In that case a transition 2=>6 may end
 * up 2=>b.  Exception states a and c are reachable from b.
 *
 * Errors in HEAPchangeaccess() can be handled atomically inside the
 * routine.  The work on changing mmap modes HEAPcommitpersistence()
 * is done during the BBPsync() for all bats that are newly persistent
 * (BBPNEW). After the TMcommit(), it is done for those bats that are
 * no longer persistent after the commit (BBPDELETED), only if it
 * succeeds.  Such transient bats cannot be processed before the
 * commit, because the commit may fail and then the more unsafe
 * transient mmap modes would be present on a persistent bat.
 *
 * See dirty_bat() in BBPsync() -- gdk_bbp.c and epilogue() in
 * gdk_tm.c.
 *
 * Including the exception states, we have 11 of the 16
 * combinations. As for the 5 avoided states, all four
 * (persistence,access) states with (STORE_MMAP,STORE_PRIV) are
 * omitted (this would amount to an msync() save regime on a
 * copy-on-write heap -- which does not work). The remaining avoided
 * state is the patently unsafe
 * (persistent,BAT_WRITE,STORE_MMAP,STORE_MMAP).
 *
 * Note that after a server restart exception states are gone, as on
 * BAT loads the saved descriptor is inspected again (which will
 * reproduce the state at the last succeeded commit).
 *
 * To avoid exception states, a TMsubcommit protocol would need to be
 * used which is too heavy for BATsetaccess().
 *
 * Note that this code is not about making heaps mmap-ed in the first
 * place.  It is just about determining which flavor of mmap should be
 * used. The MAL user is oblivious of such details.
 */

/* rather than deleting X.new, we comply with the commit protocol and
 * move it to backup storage */
static gdk_return
backup_new(Heap *hp, int lockbat)
{
	int batret, bakret, xx, ret = 0;
	char *batpath, *bakpath;
	struct stat st;

	/* file actions here interact with the global commits */
	for (xx = 0; xx <= lockbat; xx++)
		MT_lock_set(&GDKtrimLock(xx));

	/* check for an existing X.new in BATDIR, BAKDIR and SUBDIR */
	batpath = GDKfilepath(hp->farmid, BATDIR, hp->filename, ".new");
	bakpath = GDKfilepath(hp->farmid, BAKDIR, hp->filename, ".new");
	batret = stat(batpath, &st);
	bakret = stat(bakpath, &st);

	if (batret == 0 && bakret) {
		/* no backup yet, so move the existing X.new there out
		 * of the way */
		if ((ret = rename(batpath, bakpath)) < 0)
			GDKsyserror("backup_new: rename %s to %s failed\n",
				    batpath, bakpath);
		IODEBUG fprintf(stderr, "#rename(%s,%s) = %d\n", batpath, bakpath, ret);
	} else if (batret == 0) {
		/* there is a backup already; just remove the X.new */
		if ((ret = remove(batpath)) != 0)
			GDKsyserror("backup_new: remove %s failed\n", batpath);
		IODEBUG fprintf(stderr, "#remove(%s) = %d\n", batpath, ret);
	}
	GDKfree(batpath);
	GDKfree(bakpath);
	for (xx = lockbat; xx >= 0; xx--)
		MT_lock_unset(&GDKtrimLock(xx));
	return ret ? GDK_FAIL : GDK_SUCCEED;
}

#define ACCESSMODE(wr,rd) ((wr)?BAT_WRITE:(rd)?BAT_READ:-1)

/* transition heap from readonly to writable */
static storage_t
HEAPchangeaccess(Heap *hp, int dstmode, bool existing)
{
	if (hp->base == NULL || hp->newstorage == STORE_MEM || !existing || dstmode == -1)
		return hp->newstorage;	/* 0<=>2,1<=>3,a<=>b */

	if (dstmode == BAT_WRITE) {
		if (hp->storage != STORE_PRIV)
			hp->dirty = true;	/* exception c does not make it dirty */
		return STORE_PRIV;	/* 4=>6,5=>7,c=>6 persistent BAT_WRITE needs STORE_PRIV */
	}
	if (hp->storage == STORE_MMAP) {	/* 6=>4 */
		hp->dirty = true;
		return backup_new(hp, BBP_THREADMASK) != GDK_SUCCEED ? STORE_INVALID : STORE_MMAP;	/* only called for existing bats */
	}
	return hp->storage;	/* 7=>5 */
}

/* heap changes persistence mode (at commit point) */
static storage_t
HEAPcommitpersistence(Heap *hp, bool writable, bool existing)
{
	if (existing) {		/* existing, ie will become transient */
		if (hp->storage == STORE_MMAP && hp->newstorage == STORE_PRIV && writable) {	/* 6=>2 */
			hp->dirty = true;
			return backup_new(hp, -1) != GDK_SUCCEED ? STORE_INVALID : STORE_MMAP;	/* only called for existing bats */
		}
		return hp->newstorage;	/* 4=>0,5=>1,7=>3,c=>a no change */
	}
	/* !existing, ie will become persistent */
	if (hp->newstorage == STORE_MEM)
		return hp->newstorage;
	if (hp->newstorage == STORE_MMAP && !writable)
		return STORE_MMAP;	/* 0=>4 STORE_MMAP */

	if (hp->newstorage == STORE_MMAP)
		hp->dirty = true;	/* 2=>6 */
	return STORE_PRIV;	/* 1=>5,2=>6,3=>7,a=>c,b=>6 states */
}


#define ATOMappendpriv(t, h) (ATOMstorage(t) != TYPE_str || GDK_ELIMDOUBLES(h))

/* change the heap modes at a commit */
gdk_return
BATcheckmodes(BAT *b, bool existing)
{
	bool wr = (b->batRestricted == BAT_WRITE);
	storage_t m1 = STORE_MEM, m3 = STORE_MEM;
	bool dirty = false;

	BATcheck(b, "BATcheckmodes", GDK_FAIL);

	if (b->ttype) {
		m1 = HEAPcommitpersistence(&b->theap, wr, existing);
		dirty |= (b->theap.newstorage != m1);
	}

	if (b->tvheap) {
		bool ta = (b->batRestricted == BAT_APPEND) && ATOMappendpriv(b->ttype, b->tvheap);
		m3 = HEAPcommitpersistence(b->tvheap, wr || ta, existing);
		dirty |= (b->tvheap->newstorage != m3);
	}
	if (m1 == STORE_INVALID || m3 == STORE_INVALID)
		return GDK_FAIL;

	if (dirty) {
		b->batDirtydesc = true;
		b->theap.newstorage = m1;
		if (b->tvheap)
			b->tvheap->newstorage = m3;
	}
	return GDK_SUCCEED;
}

gdk_return
BATsetaccess(BAT *b, restrict_t newmode)
{
	restrict_t bakmode;
	bool bakdirty;

	BATcheck(b, "BATsetaccess", GDK_FAIL);
	if (isVIEW(b) && newmode != BAT_READ) {
		if (VIEWreset(b) != GDK_SUCCEED)
			return GDK_FAIL;
	}
	bakmode = (restrict_t) b->batRestricted;
	bakdirty = b->batDirtydesc;
	if (bakmode != newmode || (b->batSharecnt && newmode != BAT_READ)) {
		bool existing = (BBP_status(b->batCacheid) & BBPEXISTING) != 0;
		bool wr = (newmode == BAT_WRITE);
		bool rd = (bakmode == BAT_WRITE);
		storage_t m1, m3 = STORE_MEM;
		storage_t b1, b3 = STORE_MEM;

		if (b->batSharecnt && newmode != BAT_READ) {
			BATDEBUG THRprintf(GDKout, "#BATsetaccess: %s has %d views; try creating a copy\n", BATgetId(b), b->batSharecnt);
			GDKerror("BATsetaccess: %s has %d views\n",
				 BATgetId(b), b->batSharecnt);
			return GDK_FAIL;
		}

		b1 = b->theap.newstorage;
		m1 = HEAPchangeaccess(&b->theap, ACCESSMODE(wr, rd), existing);
		if (b->tvheap) {
			bool ta = (newmode == BAT_APPEND && ATOMappendpriv(b->ttype, b->tvheap));
			b3 = b->tvheap->newstorage;
			m3 = HEAPchangeaccess(b->tvheap, ACCESSMODE(wr && ta, rd && ta), existing);
		}
		if (m1 == STORE_INVALID || m3 == STORE_INVALID)
			return GDK_FAIL;

		/* set new access mode and mmap modes */
		b->batRestricted = (unsigned int) newmode;
		b->batDirtydesc = true;
		b->theap.newstorage = m1;
		if (b->tvheap)
			b->tvheap->newstorage = m3;

		if (existing && BBPsave(b) != GDK_SUCCEED) {
			/* roll back all changes */
			b->batRestricted = (unsigned int) bakmode;
			b->batDirtydesc = bakdirty;
			b->theap.newstorage = b1;
			if (b->tvheap)
				b->tvheap->newstorage = b3;
			return GDK_FAIL;
		}
	}
	return GDK_SUCCEED;
}

restrict_t
BATgetaccess(BAT *b)
{
	BATcheck(b, "BATgetaccess", BAT_WRITE /* 0 */);
	assert(b->batRestricted != 3); /* only valid restrict_t values */
	return (restrict_t) b->batRestricted;
}

/*
 * @- change BAT persistency (persistent,session,transient)
 * In the past, we prevented BATS with certain types from being saved at all:
 * - BATs of BATs, as having recursive bats creates cascading
 *   complexities in commits/aborts.
 * - any atom with refcounts, as the BBP has no overview of such
 *   user-defined refcounts.
 * - pointer types, as the values they point to are bound to be transient.
 *
 * However, nowadays we do allow such saves, as the BBP swapping
 * mechanism was altered to be able to save transient bats temporarily
 * to disk in order to make room.  Thus, we must be able to save any
 * transient BAT to disk.
 *
 * What we don't allow is to make such bats persistent.
 *
 * Although the persistent state does influence the allowed mmap
 * modes, this only goes for the *real* committed persistent
 * state. Making the bat persistent with BATmode does not matter for
 * the heap modes until the commit point is reached. So we do not need
 * to do anything with heap modes yet at this point.
 */
#define check_type(tp)							\
	do {								\
		if (ATOMisdescendant((tp), TYPE_ptr) ||			\
		    BATatoms[tp].atomUnfix ||				\
		    BATatoms[tp].atomFix) {				\
			GDKerror("BATmode: %s type implies that %s[%s] " \
				 "cannot be made persistent.\n",	\
				 ATOMname(tp), BATgetId(b),		\
				 ATOMname(b->ttype));			\
			return GDK_FAIL;				\
		}							\
	} while (0)

gdk_return
BATmode(BAT *b, int mode)
{
	BATcheck(b, "BATmode", GDK_FAIL);

	/* can only make a bat PERSISTENT if its role is already
	 * PERSISTENT */
	assert(mode == PERSISTENT || mode == TRANSIENT);
	assert(mode == TRANSIENT || b->batRole == PERSISTENT);

	if (b->batRole == TRANSIENT && mode != TRANSIENT) {
		GDKerror("cannot change mode of BAT in TRANSIENT farm.\n");
		return GDK_FAIL;
	}

	if (mode != b->batPersistence) {
		bat bid = b->batCacheid;

		if (mode == PERSISTENT) {
			check_type(b->ttype);
		}
		BBP_dirty = true;

		if (mode == PERSISTENT && isVIEW(b)) {
			if (VIEWreset(b) != GDK_SUCCEED) {
				return GDK_FAIL;
			}
		}
		/* persistent BATs get a logical reference */
		if (mode == PERSISTENT) {
			BBPretain(bid);
		} else if (b->batPersistence == PERSISTENT) {
			BBPrelease(bid);
		}
		MT_lock_set(&GDKswapLock(bid));
		if (mode == PERSISTENT) {
			if (!(BBP_status(bid) & BBPDELETED))
				BBP_status_on(bid, BBPNEW, "BATmode");
			else
				BBP_status_on(bid, BBPEXISTING, "BATmode");
			BBP_status_off(bid, BBPDELETED, "BATmode");
		} else if (b->batPersistence == PERSISTENT) {
			if (!(BBP_status(bid) & BBPNEW))
				BBP_status_on(bid, BBPDELETED, "BATmode");
			BBP_status_off(bid, BBPPERSISTENT, "BATmode");
		}
		/* session bats or persistent bats that did not
		 * witness a commit yet may have been saved */
		if (b->batCopiedtodisk) {
			if (mode == PERSISTENT) {
				BBP_status_off(bid, BBPTMP, "BATmode");
			} else {
				/* TMcommit must remove it to
				 * guarantee free space */
				BBP_status_on(bid, BBPTMP, "BATmode");
			}
		}
		b->batPersistence = mode;
		MT_lock_unset(&GDKswapLock(bid));
	}
	return GDK_SUCCEED;
}

/* BATassertProps checks whether properties are set correctly.  Under
 * no circumstances will it change any properties.  Note that the
 * "nil" property is not actually used anywhere, but it is checked. */

#ifdef NDEBUG
/* assertions are disabled, turn failing tests into a message */
#undef assert
#define assert(test)	((void) ((test) || fprintf(stderr, "!WARNING: %s:%d: assertion `%s' failed\n", __FILE__, __LINE__, #test)))
#endif

/* Assert that properties are set correctly.
 *
 * A BAT can have a bunch of properties set.  Mostly, the property
 * bits are set if we *know* the property holds, and not set if we
 * don't know whether the property holds (or if we know it doesn't
 * hold).  All properties are per column.
 *
 * The properties currently maintained are:
 *
 * seqbase	Only valid for TYPE_oid and TYPE_void columns: each
 *		value in the column is exactly one more than the
 *		previous value, starting at position 0 with the value
 *		stored in this property.
 *		This implies sorted, key, nonil (which therefore need
 *		to be set).
 * nil		There is at least one NIL value in the column.
 * nonil	There are no NIL values in the column.
 * key		All values in the column are distinct.
 * sorted	The column is sorted (ascending).  If also revsorted,
 *		then all values are equal.
 * revsorted	The column is reversely sorted (descending).  If
 *		also sorted, then all values are equal.
 * nosorted	BUN position which proofs not sorted (given position
 *		and one before are not ordered correctly).
 * norevsorted	BUN position which proofs not revsorted (given position
 *		and one before are not ordered correctly).
 * nokey	Pair of BUN positions that proof not all values are
 *		distinct (i.e. values at given locations are equal).
 *
 * In addition there is a property "unique" that, when set, indicates
 * that values must be kept unique (and hence that the "key" property
 * must be set).  This property is only used when changing (adding,
 * replacing) values.
 *
 * Note that the functions BATtseqbase and BATkey also set more
 * properties than you might suspect.  When setting properties on a
 * newly created and filled BAT, you may want to first make sure the
 * batCount is set correctly (e.g. by calling BATsetcount), then use
 * BATtseqbase and BATkey, and finally set the other properties.
 */

void
BATassertProps(BAT *b)
{
	unsigned bbpstatus;
	BATiter bi = bat_iterator(b);
	BUN p, q;
	int (*cmpf)(const void *, const void *);
	int cmp;
	const void *prev = NULL, *valp, *nilp;

	/* general BAT sanity */
	assert(b != NULL);
	assert(b->batCacheid > 0);
	assert(b->batCount >= b->batInserted);

	/* headless */
	assert(b->hseqbase <= GDK_oid_max); /* non-nil seqbase */
	assert(b->hseqbase + BATcount(b) <= GDK_oid_max);

	bbpstatus = BBP_status(b->batCacheid);
	/* only at most one of BBPDELETED, BBPEXISTING, BBPNEW may be set */
	assert(((bbpstatus & BBPDELETED) != 0) +
	       ((bbpstatus & BBPEXISTING) != 0) +
	       ((bbpstatus & BBPNEW) != 0) <= 1);

	assert(b != NULL);
	assert(b->ttype >= TYPE_void);
	assert(b->ttype < GDKatomcnt);
	assert(b->ttype != TYPE_bat);
	assert(!b->tunique || b->tkey); /* if unique, then key */
	assert(isVIEW(b) ||
	       b->ttype == TYPE_void ||
	       BBPfarms[b->theap.farmid].roles & (1 << b->batRole));
	assert(isVIEW(b) ||
	       b->tvheap == NULL ||
	       (BBPfarms[b->tvheap->farmid].roles & (1 << b->batRole)));

	cmpf = ATOMcompare(b->ttype);
	nilp = ATOMnilptr(b->ttype);

	assert(b->theap.free >= tailsize(b, BUNlast(b)));
	if (b->ttype != TYPE_void) {
		assert(b->batCount <= b->batCapacity);
		assert(b->theap.size >= b->theap.free);
		assert(b->theap.size >> b->tshift >= b->batCapacity);
	}

	/* void and str imply varsized */
	if (b->ttype == TYPE_void ||
	    ATOMstorage(b->ttype) == TYPE_str)
		assert(b->tvarsized);
	/* other "known" types are not varsized */
	if (ATOMstorage(b->ttype) > TYPE_void &&
	    ATOMstorage(b->ttype) < TYPE_str)
		assert(!b->tvarsized);
	/* shift and width have a particular relationship */
	if (ATOMstorage(b->ttype) == TYPE_str)
		assert(b->twidth >= 1 && b->twidth <= ATOMsize(b->ttype));
	else
		assert(b->twidth == ATOMsize(b->ttype));
	assert(b->tseqbase <= oid_nil);
	/* only oid/void columns can be dense */
	assert(is_oid_nil(b->tseqbase) || b->ttype == TYPE_oid || b->ttype == TYPE_void);
	/* a column cannot both have and not have NILs */
	assert(!b->tnil || !b->tnonil);
	if (b->ttype == TYPE_void) {
		assert(b->tshift == 0);
		assert(b->twidth == 0);
		assert(b->tsorted);
		if (is_oid_nil(b->tseqbase)) {
			assert(BATcount(b) == 0 || !b->tnonil);
			assert(BATcount(b) <= 1 || !b->tkey);
			assert(b->trevsorted);
		} else {
			assert(b->tseqbase + b->batCount <= GDK_oid_max);
			assert(BATcount(b) == 0 || !b->tnil);
			assert(BATcount(b) <= 1 || !b->trevsorted);
			assert(b->tkey);
			assert(b->tnonil);
		}
		return;
	}
	if (BATtdense(b)) {
		assert(b->tseqbase + b->batCount <= GDK_oid_max);
		assert(b->ttype == TYPE_oid);
		assert(b->tsorted);
		assert(b->tkey);
		assert(b->tnonil);
		if ((q = b->batCount) != 0) {
			const oid *o = (const oid *) Tloc(b, 0);
			assert(*o == b->tseqbase);
			for (p = 1; p < q; p++)
				assert(o[p - 1] + 1 == o[p]);
		}
		return;
	}
	assert(1 << b->tshift == b->twidth);
	/* only linear atoms can be sorted */
	assert(!b->tsorted || ATOMlinear(b->ttype));
	assert(!b->trevsorted || ATOMlinear(b->ttype));
	if (ATOMlinear(b->ttype)) {
		assert(b->tnosorted == 0 ||
		       (b->tnosorted > 0 &&
			b->tnosorted < b->batCount));
		assert(!b->tsorted || b->tnosorted == 0);
		if (!b->tsorted &&
		    b->tnosorted > 0 &&
		    b->tnosorted < b->batCount)
			assert(cmpf(BUNtail(bi, b->tnosorted - 1),
				    BUNtail(bi, b->tnosorted)) > 0);
		assert(b->tnorevsorted == 0 ||
		       (b->tnorevsorted > 0 &&
			b->tnorevsorted < b->batCount));
		assert(!b->trevsorted || b->tnorevsorted == 0);
		if (!b->trevsorted &&
		    b->tnorevsorted > 0 &&
		    b->tnorevsorted < b->batCount)
			assert(cmpf(BUNtail(bi, b->tnorevsorted - 1),
				    BUNtail(bi, b->tnorevsorted)) < 0);
	}
	/* if tkey property set, both tnokey values must be 0 */
	assert(!b->tkey || (b->tnokey[0] == 0 && b->tnokey[1] == 0));
	if (!b->tkey && (b->tnokey[0] != 0 || b->tnokey[1] != 0)) {
		/* if tkey not set and tnokey indicates a proof of
		 * non-key-ness, make sure the tnokey values are in
		 * range and indeed provide a proof */
		assert(b->tnokey[0] != b->tnokey[1]);
		assert(b->tnokey[0] < b->batCount);
		assert(b->tnokey[1] < b->batCount);
		assert(cmpf(BUNtail(bi, b->tnokey[0]),
			    BUNtail(bi, b->tnokey[1])) == 0);
	}
	/* var heaps must have sane sizes */
	assert(b->tvheap == NULL || b->tvheap->free <= b->tvheap->size);

	if (!b->tkey && !b->tsorted && !b->trevsorted &&
	    !b->tnonil && !b->tnil) {
		/* nothing more to prove */
		return;
	}

	PROPDEBUG { /* only do a scan if property checking is requested */
		PROPrec *prop;
		const void *maxval = NULL;
		const void *minval = NULL;
		bool seenmax = false, seenmin = false;
		bool seennil = false;

		if ((prop = BATgetprop(b, GDK_MAX_VALUE)) != NULL)
			maxval = VALptr(&prop->v);
		if ((prop = BATgetprop(b, GDK_MIN_VALUE)) != NULL)
			minval = VALptr(&prop->v);
		if (b->tsorted || b->trevsorted || !b->tkey) {
			/* if sorted (either way), or we don't have to
			 * prove uniqueness, we can do a simple
			 * scan */
			/* only call compare function if we have to */
			bool cmpprv = b->tsorted | b->trevsorted | b->tkey;
			bool cmpnil = b->tnonil | b->tnil;

			BATloop(b, p, q) {
				valp = BUNtail(bi, p);
				bool isnil = cmpf(valp, nilp) == 0;
				if (maxval && !isnil) {
					cmp = cmpf(maxval, valp);
					assert(cmp >= 0);
					seenmax |= cmp == 0;
				}
				if (minval && !isnil) {
					cmp = cmpf(minval, valp);
					assert(cmp <= 0);
					seenmin |= cmp == 0;
				}
				if (prev && cmpprv) {
					cmp = cmpf(prev, valp);
					assert(!b->tsorted || cmp <= 0);
					assert(!b->trevsorted || cmp >= 0);
					assert(!b->tkey || cmp != 0);
				}
				if (cmpnil) {
					assert(!b->tnonil || !isnil);
					if (isnil) {
						/* we found a nil:
						 * we're done checking
						 * for them */
						seennil = true;
						cmpnil = 0;
						if (!cmpprv && maxval == NULL && minval == NULL) {
							/* we were
							 * only
							 * checking
							 * for nils,
							 * so nothing
							 * more to
							 * do */
							break;
						}
					}
				}
				prev = valp;
			}
		} else {	/* b->tkey && !b->tsorted && !b->trevsorted */
			/* we need to check for uniqueness the hard
			 * way (i.e. using a hash table) */
			const char *nme = BBP_physical(b->batCacheid);
			Hash *hs = NULL;
			BUN mask;

			if ((hs = GDKzalloc(sizeof(Hash))) == NULL) {
				fprintf(stderr,
					"#BATassertProps: cannot allocate "
					"hash table\n");
				goto abort_check;
			}
			snprintf(hs->heap.filename, sizeof(hs->heap.filename),
				 "%s.hash%d", nme, THRgettid());
			if (ATOMsize(b->ttype) == 1)
				mask = (BUN) 1 << 8;
			else if (ATOMsize(b->ttype) == 2)
				mask = (BUN) 1 << 16;
			else
				mask = HASHmask(b->batCount);
			if ((hs->heap.farmid = BBPselectfarm(TRANSIENT, b->ttype,
							hashheap)) < 0 ||
			    HASHnew(hs, b->ttype, BUNlast(b),
				    mask, BUN_NONE) != GDK_SUCCEED) {
				GDKfree(hs);
				fprintf(stderr,
					"#BATassertProps: cannot allocate "
					"hash table\n");
				goto abort_check;
			}
			BATloop(b, p, q) {
				BUN hb;
				BUN prb;
				valp = BUNtail(bi, p);
				bool isnil = cmpf(valp, nilp) == 0;
				if (maxval && !isnil) {
					cmp = cmpf(maxval, valp);
					assert(cmp >= 0);
					seenmax |= cmp == 0;
				}
				if (minval && !isnil) {
					cmp = cmpf(minval, valp);
					assert(cmp <= 0);
					seenmin |= cmp == 0;
				}
				prb = HASHprobe(hs, valp);
				for (hb = HASHget(hs,prb);
				     hb != HASHnil(hs);
				     hb = HASHgetlink(hs,hb))
					if (cmpf(valp, BUNtail(bi, hb)) == 0)
						assert(!b->tkey);
				HASHputlink(hs,p, HASHget(hs,prb));
				HASHput(hs,prb,p);
				assert(!b->tnonil || !isnil);
				seennil |= isnil;
			}
			HEAPfree(&hs->heap, true);
			GDKfree(hs);
		}
	  abort_check:
		assert(maxval == NULL || seenmax);
		assert(minval == NULL || seenmin);
		assert(!b->tnil || seennil);
	}
}<|MERGE_RESOLUTION|>--- conflicted
+++ resolved
@@ -729,28 +729,16 @@
 			 * with copy-on-write VM support */
 			Heap bthp, thp;
 
-<<<<<<< HEAD
 			bthp = (Heap) {
 				.farmid = BBPselectfarm(role, b->ttype, offheap),
 			};
 			thp = (Heap) {
 				.farmid = BBPselectfarm(role, b->ttype, varheap),
 			};
-			snprintf(bthp.filename, sizeof(bthp.filename),
-				 "%s.tail", BBP_physical(bn->batCacheid));
-			snprintf(thp.filename, sizeof(thp.filename), "%s.theap",
-				 BBP_physical(bn->batCacheid));
-=======
-			memset(&bthp, 0, sizeof(Heap));
-			memset(&thp, 0, sizeof(Heap));
-
-			bthp.farmid = BBPselectfarm(role, b->ttype, offheap);
-			thp.farmid = BBPselectfarm(role, b->ttype, varheap);
 			stpconcat(bthp.filename, BBP_physical(bn->batCacheid),
 				  ".tail", NULL);
 			stpconcat(thp.filename, BBP_physical(bn->batCacheid),
 				  ".theap", NULL);
->>>>>>> 1edb752d
 			if ((b->ttype && HEAPcopy(&bthp, &b->theap) != GDK_SUCCEED) ||
 			    (bn->tvheap && HEAPcopy(&thp, b->tvheap) != GDK_SUCCEED)) {
 				HEAPfree(&thp, true);
