--- conflicted
+++ resolved
@@ -2217,11 +2217,7 @@
 }
 
 
-<<<<<<< HEAD
 #define ATOMappendpriv(t, h) (ATOMstorage(t) != TYPE_str)
-=======
-#define ATOMappendpriv(t, h) (ATOMstorage(t) != TYPE_str /*|| GDK_ELIMDOUBLES(h) */)
->>>>>>> 06d554a8
 
 /* change the heap modes at a commit */
 gdk_return
