/*
 * This Source Code Form is subject to the terms of the Mozilla Public
 * License, v. 2.0.  If a copy of the MPL was not distributed with this
 * file, You can obtain one at http://mozilla.org/MPL/2.0/.
 *
 * Copyright 1997 - July 2008 CWI, August 2008 - 2022 MonetDB B.V.
 */

/*
 * @a M. L. Kersten, P. Boncz, N. Nes
 * @* BAT Module
 * In this Chapter we describe the BAT implementation in more detail.
 * The routines mentioned are primarily meant to simplify the library
 * implementation.
 *
 * @+ BAT Construction
 * BATs are implemented in several blocks of memory, prepared for disk
 * storage and easy shipment over a network.
 *
 * The BAT starts with a descriptor, which indicates the required BAT
 * library version and the BAT administration details.  In particular,
 * it describes the binary relationship maintained and the location of
 * fields required for storage.
 *
 * The general layout of the BAT in this implementation is as follows.
 * Each BAT comes with a heap for the loc-size buns and, optionally,
 * with heaps to manage the variable-sized data items of both
 * dimensions.  The buns are assumed to be stored as loc-size objects.
 * This is essentially an array of structs to store the associations.
 * The size is determined at BAT creation time using an upper bound on
 * the number of elements to be accommodated.  In case of overflow,
 * its storage space is extended automatically.
 *
 * The capacity of a BAT places an upper limit on the number of BUNs
 * to be stored initially. The actual space set aside may be quite
 * large.  Moreover, the size is aligned to int boundaries to speedup
 * access and avoid some machine limitations.
 *
 * Initialization of the variable parts rely on type specific routines
 * called atomHeap.
 */
#include "monetdb_config.h"
#include "gdk.h"
#include "gdk_private.h"
#include "mutils.h"

#ifdef ALIGN
#undef ALIGN
#endif
#define ALIGN(n,b)	((b)?(b)*(1+(((n)-1)/(b))):n)

#define ATOMneedheap(tpe) (BATatoms[tpe].atomHeap != NULL)

static char *BATstring_t = "t";

#define default_ident(s)	((s) == BATstring_t)

void
BATinit_idents(BAT *bn)
{
	bn->tident = BATstring_t;
}

BAT *
BATcreatedesc(oid hseq, int tt, bool heapnames, role_t role, uint16_t width)
{
	BAT *bn;

	/*
	 * Alloc space for the BAT and its dependent records.
	 */
	assert(tt >= 0);

	bn = GDKmalloc(sizeof(BAT));

	if (bn == NULL)
		return NULL;

	/*
	 * Fill in basic column info
	 */
	*bn = (BAT) {
		.hseqbase = hseq,

		.ttype = tt,
		.tkey = false,
		.tnonil = true,
		.tnil = false,
		.tsorted = ATOMlinear(tt),
		.trevsorted = ATOMlinear(tt),
		.tident = BATstring_t,
		.tseqbase = oid_nil,
		.tminpos = BUN_NONE,
		.tmaxpos = BUN_NONE,
		.tunique_est = 0.0,

		.batRole = role,
		.batTransient = true,
		.batRestricted = BAT_WRITE,
		.batDirtydesc = true,
	};
	if (heapnames && (bn->theap = GDKmalloc(sizeof(Heap))) == NULL) {
		GDKfree(bn);
		return NULL;
	}

	/*
	 * add to BBP
	 */
	if (BBPinsert(bn) == 0) {
		GDKfree(bn->theap);
		GDKfree(bn);
		return NULL;
	}
	/*
	 * fill in heap names, so HEAPallocs can resort to disk for
	 * very large writes.
	 */
	if (heapnames) {
		assert(bn->theap != NULL);
		*bn->theap = (Heap) {
			.parentid = bn->batCacheid,
			.farmid = BBPselectfarm(role, bn->ttype, offheap),
			.dirty = true,
		};

		const char *nme = BBP_physical(bn->batCacheid);
		settailname(bn->theap, nme, tt, width);

		if (ATOMneedheap(tt)) {
			if ((bn->tvheap = GDKmalloc(sizeof(Heap))) == NULL) {
				BBPclear(bn->batCacheid, true);
				HEAPfree(bn->theap, true);
				GDKfree(bn->theap);
				GDKfree(bn);
				return NULL;
			}
			*bn->tvheap = (Heap) {
				.parentid = bn->batCacheid,
				.farmid = BBPselectfarm(role, bn->ttype, varheap),
				.dirty = true,
			};
			ATOMIC_INIT(&bn->tvheap->refs, 1);
			strconcat_len(bn->tvheap->filename,
				      sizeof(bn->tvheap->filename),
				      nme, ".theap", NULL);
		}
		ATOMIC_INIT(&bn->theap->refs, 1);
	} else {
		assert(bn->theap == NULL);
	}
	char name[MT_NAME_LEN];
	snprintf(name, sizeof(name), "heaplock%d", bn->batCacheid); /* fits */
	MT_lock_init(&bn->theaplock, name);
	snprintf(name, sizeof(name), "BATlock%d", bn->batCacheid); /* fits */
	MT_lock_init(&bn->batIdxLock, name);
	snprintf(name, sizeof(name), "hashlock%d", bn->batCacheid); /* fits */
	MT_rwlock_init(&bn->thashlock, name);
	return bn;
}

uint8_t
ATOMelmshift(int sz)
{
	uint8_t sh;
	int i = sz >> 1;

	for (sh = 0; i != 0; sh++) {
		i >>= 1;
	}
	return sh;
}


void
BATsetdims(BAT *b, uint16_t width)
{
	b->twidth = b->ttype == TYPE_str ? width > 0 ? width : 1 : ATOMsize(b->ttype);
	b->tshift = ATOMelmshift(b->twidth);
	assert_shift_width(b->tshift, b->twidth);
	b->tvarsized = b->ttype == TYPE_void || BATatoms[b->ttype].atomPut != NULL;
}

const char *
gettailname(const BAT *b)
{
	if (b->ttype == TYPE_str) {
		switch (b->twidth) {
		case 1:
			return "tail1";
		case 2:
			return "tail2";
#if SIZEOF_VAR_T == 8
		case 4:
			return "tail4";
#endif
		default:
			break;
		}
	}
	return "tail";
}

void
settailname(Heap *restrict tail, const char *restrict physnme, int tt, int width)
{
	if (tt == TYPE_str) {
		switch (width) {
		case 0:
		case 1:
			strconcat_len(tail->filename,
				      sizeof(tail->filename), physnme,
				      ".tail1", NULL);
			return;
		case 2:
			strconcat_len(tail->filename,
				      sizeof(tail->filename), physnme,
				      ".tail2", NULL);
			return;
#if SIZEOF_VAR_T == 8
		case 4:
			strconcat_len(tail->filename,
				      sizeof(tail->filename), physnme,
				      ".tail4", NULL);
			return;
#endif
		default:
			break;
		}
	}
	strconcat_len(tail->filename, sizeof(tail->filename), physnme,
		      ".tail", NULL);
}

/*
 * @- BAT allocation
 * Allocate BUN heap and variable-size atomheaps (see e.g. strHeap).
 * We now initialize new BATs with their heapname such that the
 * modified HEAPalloc/HEAPextend primitives can possibly use memory
 * mapped files as temporary heap storage.
 *
 * In case of huge bats, we want HEAPalloc to write a file to disk,
 * and memory map it. To make this possible, we must provide it with
 * filenames.
 */
BAT *
COLnew2(oid hseq, int tt, BUN cap, role_t role, uint16_t width)
{
	BAT *bn;

	assert(cap <= BUN_MAX);
	assert(hseq <= oid_nil);
	assert(tt != TYPE_bat);
	ERRORcheck((tt < 0) || (tt > GDKatomcnt), "tt error\n", NULL);

	/* round up to multiple of BATTINY */
	if (cap < BUN_MAX - BATTINY)
		cap = (cap + BATTINY - 1) & ~(BATTINY - 1);
	if (ATOMstorage(tt) == TYPE_msk) {
		if (cap < 8*BATTINY)
			cap = 8*BATTINY;
		else
			cap = (cap + 31) & ~(BUN)31;
	} else if (cap < BATTINY)
		cap = BATTINY;
	/* limit the size */
	if (cap > BUN_MAX)
		cap = BUN_MAX;

	bn = BATcreatedesc(hseq, tt, true, role, width);
	if (bn == NULL)
		return NULL;

	BATsetdims(bn, width);
	bn->batCapacity = cap;

	if (ATOMstorage(tt) == TYPE_msk)
		cap /= 8;	/* 8 values per byte */

	/* alloc the main heaps */
	if (tt && HEAPalloc(bn->theap, cap, bn->twidth, ATOMsize(bn->ttype)) != GDK_SUCCEED) {
		goto bailout;
	}

	if (bn->tvheap && width == 0 && ATOMheap(tt, bn->tvheap, cap) != GDK_SUCCEED) {
		goto bailout;
	}
	DELTAinit(bn);
	if (BBPcacheit(bn, true) != GDK_SUCCEED) {
		goto bailout;
	}
	TRC_DEBUG(ALGO, "-> " ALGOBATFMT "\n", ALGOBATPAR(bn));
	return bn;
  bailout:
	BBPclear(bn->batCacheid, true);
	return NULL;
}

BAT *
COLnew(oid hseq, int tt, BUN cap, role_t role)
{
	return COLnew2(hseq, tt, cap, role, 0);
}

BAT *
BATdense(oid hseq, oid tseq, BUN cnt)
{
	BAT *bn;

	bn = COLnew(hseq, TYPE_void, 0, TRANSIENT);
	if (bn != NULL) {
		BATtseqbase(bn, tseq);
		BATsetcount(bn, cnt);
		TRC_DEBUG(ALGO, OIDFMT "," OIDFMT "," BUNFMT
			  "-> " ALGOBATFMT "\n", hseq, tseq, cnt,
			  ALGOBATPAR(bn));
	}
	return bn;
}

BAT *
BATattach(int tt, const char *heapfile, role_t role)
{
	BAT *bn;
	char *p;
	size_t m;
	FILE *f;

	ERRORcheck(tt <= 0 , "bad tail type (<=0)\n", NULL);
	ERRORcheck(ATOMvarsized(tt) && ATOMstorage(tt) != TYPE_str, "bad tail type (varsized and not str)\n", NULL);
	ERRORcheck(heapfile == NULL, "bad heapfile name\n", NULL);

	if ((f = MT_fopen(heapfile, "rb")) == NULL) {
		GDKsyserror("BATattach: cannot open %s\n", heapfile);
		return NULL;
	}
	if (ATOMstorage(tt) == TYPE_str) {
		size_t n;
		char *s;
		int c, u;

		if ((bn = COLnew(0, tt, 0, role)) == NULL) {
			fclose(f);
			return NULL;
		}
		m = 4096;
		n = 0;
		u = 0;
		s = p = GDKmalloc(m);
		if (p == NULL) {
			fclose(f);
			BBPreclaim(bn);
			return NULL;
		}
		while ((c = getc(f)) != EOF) {
			if (n == m) {
				m += 4096;
				s = GDKrealloc(p, m);
				if (s == NULL) {
					GDKfree(p);
					BBPreclaim(bn);
					fclose(f);
					return NULL;
				}
				p = s;
				s = p + n;
			}
			if (c == '\n' && n > 0 && s[-1] == '\r') {
				/* deal with CR-LF sequence */
				s[-1] = c;
			} else {
				*s++ = c;
				n++;
			}
			if (u) {
				if ((c & 0xC0) == 0x80)
					u--;
				else
					goto notutf8;
			} else if ((c & 0xF8) == 0xF0)
				u = 3;
			else if ((c & 0xF0) == 0xE0)
				u = 2;
			else if ((c & 0xE0) == 0xC0)
				u = 1;
			else if ((c & 0x80) == 0x80)
				goto notutf8;
			else if (c == 0) {
				if (BUNappend(bn, p, false) != GDK_SUCCEED) {
					BBPreclaim(bn);
					fclose(f);
					GDKfree(p);
					return NULL;
				}
				s = p;
				n = 0;
			}
		}
		fclose(f);
		GDKfree(p);
		if (n > 0) {
			BBPreclaim(bn);
			GDKerror("last string is not null-terminated\n");
			return NULL;
		}
	} else {
		struct stat st;
		int atomsize;
		BUN cap;
		lng n;

		if (fstat(fileno(f), &st) < 0) {
			GDKsyserror("BATattach: cannot stat %s\n", heapfile);
			fclose(f);
			return NULL;
		}
		atomsize = ATOMsize(tt);
		if (st.st_size % atomsize != 0) {
			fclose(f);
			GDKerror("heapfile size not integral number of atoms\n");
			return NULL;
		}
		if (ATOMstorage(tt) == TYPE_msk ?
		    (st.st_size > (off_t) (BUN_MAX / 8)) :
		    ((size_t) (st.st_size / atomsize) > (size_t) BUN_MAX)) {
			fclose(f);
			GDKerror("heapfile too large\n");
			return NULL;
		}
		cap = (BUN) (ATOMstorage(tt) == TYPE_msk ?
			     st.st_size * 8 :
			     st.st_size / atomsize);
		bn = COLnew(0, tt, cap, role);
		if (bn == NULL) {
			fclose(f);
			return NULL;
		}
		p = Tloc(bn, 0);
		n = (lng) st.st_size;
		while (n > 0 && (m = fread(p, 1, (size_t) MIN(1024*1024, n), f)) > 0) {
			p += m;
			n -= m;
		}
		fclose(f);
		if (n > 0) {
			GDKerror("couldn't read the complete file\n");
			BBPreclaim(bn);
			return NULL;
		}
		BATsetcount(bn, cap);
		bn->tnonil = cap == 0;
		bn->tnil = false;
		bn->tseqbase = oid_nil;
		if (cap > 1) {
			bn->tsorted = false;
			bn->trevsorted = false;
			bn->tkey = false;
		} else {
			bn->tsorted = ATOMlinear(tt);
			bn->trevsorted = ATOMlinear(tt);
			bn->tkey = true;
		}
	}
	return bn;

  notutf8:
	fclose(f);
	BBPreclaim(bn);
	GDKfree(p);
	GDKerror("input is not UTF-8\n");
	return NULL;
}

/*
 * If the BAT runs out of storage for BUNS it will reallocate space.
 * For memory mapped BATs we simple extend the administration after
 * having an assurance that the BAT still can be safely stored away.
 */
BUN
BATgrows(BAT *b)
{
	BUN oldcap, newcap;

	BATcheck(b, 0);

	newcap = oldcap = BATcapacity(b);
	if (newcap < BATTINY)
		newcap = 2 * BATTINY;
	else if (newcap < 10 * BATTINY)
		newcap = 4 * newcap;
	else if (newcap < 50 * BATTINY)
		newcap = 2 * newcap;
	else if ((double) newcap * BATMARGIN <= (double) BUN_MAX)
		newcap = (BUN) ((double) newcap * BATMARGIN);
	else
		newcap = BUN_MAX;
	if (newcap == oldcap) {
		if (newcap <= BUN_MAX - 10)
			newcap += 10;
		else
			newcap = BUN_MAX;
	}
	if (ATOMstorage(b->ttype) == TYPE_msk) /* round up to multiple of 32 */
		newcap = (newcap + 31) & ~(BUN)31;
	return newcap;
}

/*
 * The routine should ensure that the BAT keeps its location in the
 * BAT buffer.
 *
 * Overflow in the other heaps are dealt with in the atom routines.
 * Here we merely copy their references into the new administration
 * space.
 */
gdk_return
BATextend(BAT *b, BUN newcap)
{
	size_t theap_size;

	assert(newcap <= BUN_MAX);
	BATcheck(b, GDK_FAIL);
	/*
	 * The main issue is to properly predict the new BAT size.
	 * storage overflow. The assumption taken is that capacity
	 * overflow is rare. It is changed only when the position of
	 * the next available BUN surpasses the free area marker.  Be
	 * aware that the newcap should be greater than the old value,
	 * otherwise you may easily corrupt the administration of
	 * malloc.
	 */
	if (newcap <= BATcapacity(b)) {
		return GDK_SUCCEED;
	}

	if (ATOMstorage(b->ttype) == TYPE_msk) {
		newcap = (newcap + 31) & ~(BUN)31; /* round up to multiple of 32 */
		theap_size = (size_t) (newcap / 8); /* in bytes */
	} else {
		theap_size = (size_t) newcap << b->tshift;
	}
	b->batCapacity = newcap;

	if (b->theap->base) {
		TRC_DEBUG(HEAP, "HEAPgrow in BATextend %s %zu %zu\n",
			  b->theap->filename, b->theap->size, theap_size);
		return HEAPgrow(&b->theaplock, &b->theap, theap_size, b->batRestricted == BAT_READ);
	}
	return GDK_SUCCEED;
}



/*
 * @+ BAT destruction
 * BATclear quickly removes all elements from a BAT. It must respect
 * the transaction rules; so stable elements must be moved to the
 * "deleted" section of the BAT (they cannot be fully deleted
 * yet). For the elements that really disappear, we must free
 * heapspace and unfix the atoms if they have fix/unfix handles. As an
 * optimization, in the case of no stable elements, we quickly empty
 * the heaps by copying a standard small empty image over them.
 */
gdk_return
BATclear(BAT *b, bool force)
{
	BUN p, q;

	BATcheck(b, GDK_FAIL);

	if (!force && b->batInserted > 0) {
		GDKerror("cannot clear committed BAT\n");
		return GDK_FAIL;
	}

	TRC_DEBUG(ALGO, ALGOBATFMT "\n", ALGOBATPAR(b));

	/* kill all search accelerators */
	HASHdestroy(b);
	IMPSdestroy(b);
	OIDXdestroy(b);
	STRMPdestroy(b);
	PROPdestroy(b);

	/* we must dispose of all inserted atoms */
	MT_lock_set(&b->theaplock);
	if (force && BATatoms[b->ttype].atomDel == NULL) {
		assert(b->tvheap == NULL || b->tvheap->parentid == b->batCacheid);
		/* no stable elements: we do a quick heap clean */
		/* need to clean heap which keeps data even though the
		   BUNs got removed. This means reinitialize when
		   free > 0
		*/
		if (b->tvheap && b->tvheap->free > 0) {
			Heap *th = GDKmalloc(sizeof(Heap));

			if (th == NULL) {
				MT_lock_unset(&b->theaplock);
				return GDK_FAIL;
			}
			*th = (Heap) {
				.farmid = b->tvheap->farmid,
			};
			strcpy_len(th->filename, b->tvheap->filename, sizeof(th->filename));
			if (ATOMheap(b->ttype, th, 0) != GDK_SUCCEED) {
				MT_lock_unset(&b->theaplock);
				return GDK_FAIL;
			}
			ATOMIC_INIT(&th->refs, 1);
			th->parentid = b->tvheap->parentid;
			th->dirty = true;
			HEAPdecref(b->tvheap, false);
			b->tvheap = th;
		}
	} else {
		/* do heap-delete of all inserted atoms */
		void (*tatmdel)(Heap*,var_t*) = BATatoms[b->ttype].atomDel;

		/* TYPE_str has no del method, so we shouldn't get here */
		assert(tatmdel == NULL || b->twidth == sizeof(var_t));
		if (tatmdel) {
			BATiter bi = bat_iterator_nolock(b);

			for (p = b->batInserted, q = BUNlast(b); p < q; p++)
				(*tatmdel)(b->tvheap, (var_t*) BUNtloc(bi,p));
			b->tvheap->dirty = true;
		}
	}

	if (force)
		b->batInserted = 0;
	b->batCount = 0;
	if (b->ttype == TYPE_void)
		b->batCapacity = 0;
	b->theap->free = 0;
	BAThseqbase(b, 0);
	BATtseqbase(b, ATOMtype(b->ttype) == TYPE_oid ? 0 : oid_nil);
	b->batDirtydesc = true;
	b->theap->dirty = true;
	BATsettrivprop(b);
	b->tnosorted = b->tnorevsorted = 0;
	b->tnokey[0] = b->tnokey[1] = 0;
	b->tminpos = BUN_NONE;
	b->tmaxpos = BUN_NONE;
	b->tunique_est = 0.0;
	MT_lock_unset(&b->theaplock);
	return GDK_SUCCEED;
}

/* free a cached BAT; leave the bat descriptor cached */
void
BATfree(BAT *b)
{
	if (b == NULL)
		return;

	/* deallocate all memory for a bat */
	if (b->tident && !default_ident(b->tident))
		GDKfree(b->tident);
	b->tident = BATstring_t;
	MT_rwlock_rdlock(&b->thashlock);
	BUN nunique = BUN_NONE;
	if (b->thash && b->thash != (Hash *) 1) {
		nunique = b->thash->nunique;
	}
	MT_rwlock_rdunlock(&b->thashlock);
	HASHfree(b);
	IMPSfree(b);
	OIDXfree(b);
	STRMPfree(b);
	MT_lock_set(&b->theaplock);
	if (nunique != BUN_NONE) {
		b->tunique_est = (double) nunique;
	}
	if (b->theap) {
		assert(ATOMIC_GET(&b->theap->refs) == 1);
		assert(b->theap->parentid == b->batCacheid);
		HEAPfree(b->theap, false);
	}
	if (b->tvheap) {
		assert(ATOMIC_GET(&b->tvheap->refs) == 1);
		assert(b->tvheap->parentid == b->batCacheid);
		HEAPfree(b->tvheap, false);
	}
	MT_lock_unset(&b->theaplock);
}

/* free a cached BAT descriptor */
void
BATdestroy(BAT *b)
{
	if (b->tident && !default_ident(b->tident))
		GDKfree(b->tident);
	b->tident = BATstring_t;
	if (b->tvheap) {
		ATOMIC_DESTROY(&b->tvheap->refs);
		GDKfree(b->tvheap);
	}
	PROPdestroy_nolock(b);
	MT_lock_destroy(&b->theaplock);
	MT_lock_destroy(&b->batIdxLock);
	MT_rwlock_destroy(&b->thashlock);
	if (b->theap) {
		ATOMIC_DESTROY(&b->theap->refs);
		GDKfree(b->theap);
	}
	GDKfree(b);
}

/*
 * @+ BAT copying
 *
 * BAT copying is an often used operation. So it deserves attention.
 * When making a copy of a BAT, the following aspects are of
 * importance:
 *
 * - the requested head and tail types. The purpose of the copy may be
 *   to slightly change these types (e.g. void <-> oid). We may also
 *   remap between types as long as they share the same
 *   ATOMstorage(type), i.e. the types have the same physical
 *   implementation. We may even want to allow 'dirty' trick such as
 *   viewing a flt-column suddenly as int.
 *
 *   To allow such changes, the desired column-types is a
 *   parameter of COLcopy.
 *
 * - access mode. If we want a read-only copy of a read-only BAT, a
 *   VIEW may do (in this case, the user may be after just an
 *   independent BAT header and id). This is indicated by the
 *   parameter (writable = FALSE).
 *
 *   In other cases, we really want an independent physical copy
 *   (writable = TRUE).  Changing the mode to BAT_WRITE will be a
 *   zero-cost operation if the BAT was copied with (writable = TRUE).
 *
 * In GDK, the result is a BAT that is BAT_WRITE iff (writable ==
 * TRUE).
 *
 * In these cases the copy becomes a logical view on the original,
 * which ensures that the original cannot be modified or destroyed
 * (which could affect the shared heaps).
 */
static bool
wrongtype(int t1, int t2)
{
	/* check if types are compatible. be extremely forgiving */
	if (t1 != TYPE_void) {
		t1 = ATOMtype(ATOMstorage(t1));
		t2 = ATOMtype(ATOMstorage(t2));
		if (t1 != t2) {
			if (ATOMvarsized(t1) ||
			    ATOMvarsized(t2) ||
			    t1 == TYPE_msk || t2 == TYPE_msk ||
			    ATOMsize(t1) != ATOMsize(t2) ||
			    BATatoms[t1].atomFix ||
			    BATatoms[t2].atomFix)
				return true;
		}
	}
	return false;
}

/*
 * There are four main implementation cases:
 * (1) we are allowed to return a view (zero effort),
 * (2) the result is void,void (zero effort),
 * (3) we can copy the heaps (memcopy, or even VM page sharing)
 * (4) we must insert BUN-by-BUN into the result (fallback)
 * The latter case is still optimized for the case that the result
 * is bat[void,T] for a simple fixed-size type T. In that case we
 * do inline array[T] inserts.
 */
BAT *
COLcopy(BAT *b, int tt, bool writable, role_t role)
{
	bool slowcopy = false;
	BAT *bn = NULL;
	BATiter bi;

	BATcheck(b, NULL);
	assert(tt != TYPE_bat);

	/* maybe a bit ugly to change the requested bat type?? */
	if (b->ttype == TYPE_void && !writable)
		tt = TYPE_void;

	if (tt != b->ttype && wrongtype(tt, b->ttype)) {
		GDKerror("wrong tail-type requested\n");
		return NULL;
	}

	bi = bat_iterator(b);

	/* first try case (1); create a view, possibly with different
	 * atom-types */
	if (!writable &&
	    role == TRANSIENT &&
	    b->batRestricted == BAT_READ &&
	    ATOMstorage(b->ttype) != TYPE_msk && /* no view on TYPE_msk */
	    (!VIEWtparent(b) ||
	     BBP_cache(VIEWtparent(b))->batRestricted == BAT_READ)) {
		bn = VIEWcreate(b->hseqbase, b);
		if (bn == NULL) {
			bat_iterator_end(&bi);
			return NULL;
		}
		if (tt != bn->ttype) {
			bn->ttype = tt;
			bn->tvarsized = ATOMvarsized(tt);
			bn->tseqbase = ATOMtype(tt) == TYPE_oid ? bi.tseq : oid_nil;
		}
	} else {
		/* check whether we need case (4); BUN-by-BUN copy (by
		 * setting slowcopy to false) */
		if (ATOMsize(tt) != ATOMsize(bi.type)) {
			/* oops, void materialization */
			slowcopy = true;
		} else if (BATatoms[tt].atomFix) {
			/* oops, we need to fix/unfix atoms */
			slowcopy = true;
		} else if (bi.h && bi.h->parentid != b->batCacheid &&
			   BATcapacity(BBP_cache(bi.h->parentid)) > bi.count + bi.count) {
			/* reduced slice view: do not copy too much
			 * garbage */
			slowcopy = true;
		} else if (bi.vh && bi.vh->parentid != b->batCacheid &&
			   BATcount(BBP_cache(bi.vh->parentid)) > bi.count + bi.count) {
			/* reduced vheap view: do not copy too much
			 * garbage; this really is a heuristic since the
			 * vheap could be used completely, even if the
			 * offset heap is only (less than) half the size
			 * of the parent's offset heap */
			slowcopy = true;
		}

		bn = COLnew2(b->hseqbase, tt, bi.count, role, bi.width);
		if (bn == NULL) {
			bat_iterator_end(&bi);
			return NULL;
		}
		if (bn->tvheap != NULL && bn->tvheap->base == NULL) {
			/* this combination can happen since the last
			 * argument of COLnew2 not being zero triggers a
			 * skip in the allocation of the tvheap */
			if (ATOMheap(bn->ttype, bn->tvheap, bn->batCapacity) != GDK_SUCCEED) {
				goto bunins_failed;
			}
		}

		if (tt == TYPE_void) {
			/* case (2): a void,void result => nothing to
			 * copy! */
			bn->theap->free = 0;
		} else if (!slowcopy) {
			/* case (3): just copy the heaps */
			if (bn->tvheap && HEAPextend(bn->tvheap, bi.vhfree, true) != GDK_SUCCEED) {
 				goto bunins_failed;
 			}
			memcpy(bn->theap->base, bi.base, bi.hfree);
			bn->theap->free = bi.hfree;
			bn->theap->dirty = true;
 			if (bn->tvheap) {
				memcpy(bn->tvheap->base, bi.vh->base, bi.vhfree);
				bn->tvheap->free = bi.vhfree;
				bn->tvheap->dirty = true;
			}

			/* make sure we use the correct capacity */
			if (ATOMstorage(bn->ttype) == TYPE_msk)
				bn->batCapacity = (BUN) (bn->theap->size * 8);
			else if (bn->ttype)
				bn->batCapacity = (BUN) (bn->theap->size >> bn->tshift);
			else
				bn->batCapacity = 0;
		} else if (BATatoms[tt].atomFix || tt != TYPE_void || ATOMextern(tt)) {
			/* case (4): one-by-one BUN insert (really slow) */
			BUN p, q, r = 0;

			BATloop(b, p, q) {
				const void *t = BUNtail(bi, p);

				if (bunfastapp_nocheck(bn, t) != GDK_SUCCEED) {
					goto bunins_failed;
				}
				r++;
			}
			bn->theap->dirty |= bi.count > 0;
		} else if (tt != TYPE_void && bi.type == TYPE_void) {
			/* case (4): optimized for unary void
			 * materialization */
			oid cur = bi.tseq, *dst = (oid *) Tloc(bn, 0);
			const oid inc = !is_oid_nil(cur);

			bn->theap->free = bi.count * sizeof(oid);
			bn->theap->dirty |= bi.count > 0;
			for (BUN p = 0; p < bi.count; p++) {
				dst[p] = cur;
				cur += inc;
			}
		} else if (ATOMstorage(bi.type) == TYPE_msk) {
			/* convert number of bits to number of bytes,
			 * and round the latter up to a multiple of
			 * 4 (copy in units of 4 bytes) */
			bn->theap->free = (bi.count + 7) / 8;
			bn->theap->free = (bn->theap->free + 3) & ~(size_t)3;
			bn->theap->dirty |= bi.count > 0;
			memcpy(Tloc(bn, 0), bi.base, bn->theap->free);
		} else {
			/* case (4): optimized for simple array copy */
			bn->theap->free = bi.count << bn->tshift;
			bn->theap->dirty |= bi.count > 0;
			memcpy(Tloc(bn, 0), bi.base, bn->theap->free);
		}
		/* copy all properties (size+other) from the source bat */
		BATsetcount(bn, bi.count);
	}
	/* set properties (note that types may have changed in the copy) */
	if (ATOMtype(tt) == ATOMtype(bi.type)) {
		if (ATOMtype(tt) == TYPE_oid) {
			BATtseqbase(bn, bi.tseq);
		} else {
			BATtseqbase(bn, oid_nil);
		}
		BATkey(bn, BATtkey(b));
		bn->tsorted = BATtordered(b);
		bn->trevsorted = BATtrevordered(b);
		bn->batDirtydesc = true;
		bn->tnorevsorted = b->tnorevsorted;
		if (b->tnokey[0] != b->tnokey[1]) {
			bn->tnokey[0] = b->tnokey[0];
			bn->tnokey[1] = b->tnokey[1];
		} else {
			bn->tnokey[0] = bn->tnokey[1] = 0;
		}
		bn->tnosorted = b->tnosorted;
		bn->tnonil = b->tnonil;
		bn->tnil = b->tnil;
		bn->tminpos = bi.minpos;
		bn->tmaxpos = bi.maxpos;
		bn->tunique_est = bi.unique_est;
	} else if (ATOMstorage(tt) == ATOMstorage(b->ttype) &&
		   ATOMcompare(tt) == ATOMcompare(b->ttype)) {
		BUN h = BUNlast(b);
		bn->tsorted = b->tsorted;
		bn->trevsorted = b->trevsorted;
		if (b->tkey)
			BATkey(bn, true);
		bn->tnonil = b->tnonil;
		bn->tnil = b->tnil;
		if (b->tnosorted > 0 && b->tnosorted < h)
			bn->tnosorted = b->tnosorted;
		else
			bn->tnosorted = 0;
		if (b->tnorevsorted > 0 && b->tnorevsorted < h)
			bn->tnorevsorted = b->tnorevsorted;
		else
			bn->tnorevsorted = 0;
		if (b->tnokey[0] < h &&
		    b->tnokey[1] < h &&
		    b->tnokey[0] != b->tnokey[1]) {
			bn->tnokey[0] = b->tnokey[0];
			bn->tnokey[1] = b->tnokey[1];
		} else {
			bn->tnokey[0] = bn->tnokey[1] = 0;
		}
		bn->tminpos = bi.minpos;
		bn->tmaxpos = bi.maxpos;
		bn->tunique_est = bi.unique_est;
	} else {
		bn->tsorted = bn->trevsorted = false; /* set based on count later */
		bn->tnonil = bn->tnil = false;
		bn->tnosorted = bn->tnorevsorted = 0;
		bn->tnokey[0] = bn->tnokey[1] = 0;
	}
	if (BATcount(bn) <= 1) {
		bn->tsorted = ATOMlinear(b->ttype);
		bn->trevsorted = ATOMlinear(b->ttype);
		bn->tkey = true;
	}
	if (!writable)
		bn->batRestricted = BAT_READ;
	TRC_DEBUG(ALGO, ALGOBATFMT " -> " ALGOBATFMT "\n",
		  ALGOBATPAR(b), ALGOBATPAR(bn));
	bat_iterator_end(&bi);
	return bn;
      bunins_failed:
	bat_iterator_end(&bi);
	BBPreclaim(bn);
	return NULL;
}

/* Append an array of values of length count to the bat.  For
 * fixed-sized values, `values' is an array of values, for
 * variable-sized values, `values' is an array of pointers to values.
 * If values equals NULL, count times nil will be appended. */
gdk_return
BUNappendmulti(BAT *b, const void *values, BUN count, bool force)
{
	BUN p;

	BATcheck(b, GDK_FAIL);

	assert(!VIEWtparent(b));

	if (count == 0)
		return GDK_SUCCEED;

	TRC_DEBUG(ALGO, ALGOBATFMT " appending " BUNFMT " values%s\n", ALGOBATPAR(b), count, values ? "" : " (all nil)");

	p = BUNlast(b);		/* insert at end */
	if (p == BUN_MAX || BATcount(b) + count >= BUN_MAX) {
		GDKerror("bat too large\n");
		return GDK_FAIL;
	}

	ALIGNapp(b, force, GDK_FAIL);

	if (b->ttype == TYPE_void && BATtdense(b)) {
		const oid *ovals = values;
		bool dense = b->batCount == 0 || (ovals != NULL && b->tseqbase + 1 == ovals[0]);
		if (ovals) {
			for (BUN i = 1; dense && i < count; i++) {
				dense = ovals[i - 1] + 1 == ovals[i];
			}
		}
		if (dense) {
			MT_lock_set(&b->theaplock);
			if (b->batCount == 0)
				b->tseqbase = ovals ? ovals[0] : oid_nil;
			BATsetcount(b, BATcount(b) + count);
			MT_lock_unset(&b->theaplock);
			return GDK_SUCCEED;
		} else {
			/* we need to materialize b; allocate enough capacity */
			MT_lock_set(&b->theaplock);
			b->batCapacity = BATcount(b) + count;
			MT_lock_unset(&b->theaplock);
			if (BATmaterialize(b) != GDK_SUCCEED)
				return GDK_FAIL;
		}
	}

	if (unshare_varsized_heap(b) != GDK_SUCCEED) {
		return GDK_FAIL;
	}

	if (BATcount(b) + count > BATcapacity(b)) {
		/* if needed space exceeds a normal growth extend just
		 * with what's needed */
		BUN ncap = BATcount(b) + count;
		BUN grows = BATgrows(b);

		if (ncap > grows)
			grows = ncap;
		gdk_return rc = BATextend(b, grows);
		if (rc != GDK_SUCCEED)
			return rc;
	}

	MT_lock_set(&b->theaplock);
	b->batDirtydesc = true;
	if (count > BATcount(b) / GDK_UNIQUE_ESTIMATE_KEEP_FRACTION)
		b->tunique_est = 0;
	b->theap->dirty = true;
	const void *t = b->ttype == TYPE_msk ? &(msk){false} : ATOMnilptr(b->ttype);
	if (b->ttype == TYPE_oid) {
		/* spend extra effort on oid (possible candidate list) */
		if (values == NULL || is_oid_nil(((oid *) values)[0])) {
			b->tnil = true;
			b->tnonil = false;
			b->tsorted = false;
			b->trevsorted = false;
			b->tkey = false;
			b->tseqbase = oid_nil;
		} else {
			if (b->batCount == 0) {
				b->tsorted = true;
				b->trevsorted = true;
				b->tkey = true;
				b->tseqbase = count == 1 ? ((oid *) values)[0] : oid_nil;
				b->tnil = false;
				b->tnonil = true;
			} else {
				if (!is_oid_nil(b->tseqbase) &&
				    (count > 1 ||
				     b->tseqbase + b->batCount != ((oid *) values)[0]))
					b->tseqbase = oid_nil;
				if (b->tsorted && ((oid *) b->theap->base)[b->batCount - 1] > ((oid *) values)[0]) {
					b->tsorted = false;
					if (b->tnosorted == 0)
						b->tnosorted = b->batCount;
				}
				if (b->trevsorted && ((oid *) b->theap->base)[b->batCount - 1] < ((oid *) values)[0]) {
					b->trevsorted = false;
					if (b->tnorevsorted == 0)
						b->tnorevsorted = b->batCount;
				}
				if (b->tkey) {
					if (((oid *) b->theap->base)[b->batCount - 1] == ((oid *) values)[0]) {
						b->tkey = false;
						if (b->tnokey[1] == 0) {
							b->tnokey[0] = b->batCount - 1;
							b->tnokey[1] = b->batCount;
						}
					} else if (!b->tsorted && !b->trevsorted)
						b->tkey = false;
				}
			}
			for (BUN i = 1; i < count; i++) {
				if (is_oid_nil(((oid *) values)[i])) {
					b->tnil = true;
					b->tnonil = false;
					b->tsorted = false;
					b->trevsorted = false;
					b->tkey = false;
					b->tseqbase = oid_nil;
					break;
				}
				if (((oid *) values)[i - 1] == ((oid *) values)[i]) {
					b->tkey = false;
					if (b->tnokey[1] == 0) {
						b->tnokey[0] = b->batCount + i - 1;
						b->tnokey[1] = b->batCount + i;
					}
				} else if (((oid *) values)[i - 1] > ((oid *) values)[i]) {
					b->tsorted = false;
					if (b->tnosorted == 0)
						b->tnosorted = b->batCount + i;
					if (!b->trevsorted)
						b->tkey = false;
				} else {
					if (((oid *) values)[i - 1] + 1 != ((oid *) values)[i])
						b->tseqbase = oid_nil;
					b->trevsorted = false;
					if (b->tnorevsorted == 0)
						b->tnorevsorted = b->batCount + i;
					if (!b->tsorted)
						b->tkey = false;
				}
			}
		}
	} else if (!ATOMlinear(b->ttype)) {
		b->tnil = b->tnonil = false;
		b->tsorted = b->trevsorted = b->tkey = false;
	} else if (b->batCount == 0) {
		if (values == NULL) {
			b->tsorted = b->trevsorted = true;
			b->tkey = count == 1;
			b->tnil = true;
			b->tnonil = false;
		} else {
			b->tsorted = b->trevsorted = b->tkey = count == 1;
			b->tnil = b->tnonil = false;
		}
	} else {
		b->tnil |= values == NULL;
		b->tnonil = false;
		b->tsorted = b->trevsorted = b->tkey = false;
	}
	MT_lock_unset(&b->theaplock);
	if (values && b->ttype) {
		int (*atomcmp) (const void *, const void *) = ATOMcompare(b->ttype);
		const void *atomnil = ATOMnilptr(b->ttype);
		const void *minvalp = NULL, *maxvalp = NULL;
		BATiter bi = bat_iterator_nolock(b);
		if (bi.minpos != BUN_NONE)
			minvalp = BUNtail(bi, bi.minpos);
		if (bi.maxpos != BUN_NONE)
			maxvalp = BUNtail(bi, bi.maxpos);
		if (b->tvarsized) {
			const void *vbase = b->tvheap->base;
			for (BUN i = 0; i < count; i++) {
				t = ((void **) values)[i];
				gdk_return rc = tfastins_nocheckVAR(b, p, t);
				if (rc != GDK_SUCCEED) {
					return rc;
				}
				if (vbase != b->tvheap->base) {
					/* tvheap changed location, so
					 * pointers may need to be
					 * updated (not if they were
					 * initialized from t below, but
					 * we don't know) */
					bi = bat_iterator_nolock(b);
					vbase = b->tvheap->base;
					if (bi.minpos != BUN_NONE)
						minvalp = BUNtvar(bi, bi.minpos);
					if (bi.maxpos != BUN_NONE)
						maxvalp = BUNtvar(bi, bi.maxpos);
				}
				if (atomcmp(t, atomnil) != 0) {
					if (p == 0) {
						bi.minpos = bi.maxpos = 0;
						minvalp = maxvalp = t;
					} else {
						if (bi.minpos != BUN_NONE &&
						    atomcmp(minvalp, t) > 0) {
							bi.minpos = p;
							minvalp = t;
						}
						if (bi.maxpos != BUN_NONE &&
						    atomcmp(maxvalp, t) < 0) {
							bi.maxpos = p;
							maxvalp = t;
						}
					}
				}
				p++;
			}
			MT_rwlock_wrlock(&b->thashlock);
			if (b->thash) {
				p -= count;
				for (BUN i = 0; i < count; i++) {
					t = ((void **) values)[i];
					HASHappend_locked(b, p, t);
					p++;
				}
			}
			MT_rwlock_wrunlock(&b->thashlock);
		} else if (ATOMstorage(b->ttype) == TYPE_msk) {
			bi.minpos = bi.maxpos = BUN_NONE;
			minvalp = maxvalp = NULL;
			for (BUN i = 0; i < count; i++) {
				t = (void *) ((char *) values + (i << b->tshift));
				mskSetVal(b, p, *(msk *) t);
				p++;
			}
		} else {
			MT_rwlock_wrlock(&b->thashlock);
			for (BUN i = 0; i < count; i++) {
				t = (void *) ((char *) values + (i << b->tshift));
				gdk_return rc = tfastins_nocheckFIX(b, p, t);
				if (rc != GDK_SUCCEED) {
					MT_rwlock_wrunlock(&b->thashlock);
					return rc;
				}
				if (b->thash) {
					HASHappend_locked(b, p, t);
				}
				if (atomcmp(t, atomnil) != 0) {
					if (p == 0) {
						bi.minpos = bi.maxpos = 0;
						minvalp = maxvalp = t;
					} else {
						if (bi.minpos != BUN_NONE &&
						    atomcmp(minvalp, t) > 0) {
							bi.minpos = p;
							minvalp = t;
						}
						if (bi.maxpos != BUN_NONE &&
						    atomcmp(maxvalp, t) < 0) {
							bi.maxpos = p;
							maxvalp = t;
						}
					}
				}
				p++;
			}
			MT_rwlock_wrunlock(&b->thashlock);
		}
		MT_lock_set(&b->theaplock);
		b->tminpos = bi.minpos;
		b->tmaxpos = bi.maxpos;
		MT_lock_unset(&b->theaplock);
	} else {
		MT_rwlock_wrlock(&b->thashlock);
		for (BUN i = 0; i < count; i++) {
			gdk_return rc = tfastins_nocheck(b, p, t);
			if (rc != GDK_SUCCEED) {
				MT_rwlock_wrunlock(&b->thashlock);
				return rc;
			}
			if (b->thash) {
				HASHappend_locked(b, p, t);
			}
			p++;
		}
		MT_rwlock_wrunlock(&b->thashlock);
	}
	MT_lock_set(&b->theaplock);
	BATsetcount(b, p);
	MT_lock_unset(&b->theaplock);

	IMPSdestroy(b); /* no support for inserts in imprints yet */
	OIDXdestroy(b);
	STRMPdestroy(b); 	/* TODO: use STRMPappendBitstring */
	return GDK_SUCCEED;
}

/* Append a single value to the bat. */
gdk_return
BUNappend(BAT *b, const void *t, bool force)
{
	return BUNappendmulti(b, b->ttype && b->tvarsized ? (const void *) &t : (const void *) t, 1, force);
}

gdk_return
BUNdelete(BAT *b, oid o)
{
	BUN p;
	BATiter bi = bat_iterator_nolock(b);
	const void *val;
<<<<<<< HEAD
=======
	const ValRecord *prop;
	bool locked = false;
>>>>>>> 0c51fa4b

	assert(!is_oid_nil(b->hseqbase) || BATcount(b) == 0);
	if (o < b->hseqbase || o >= b->hseqbase + BATcount(b)) {
		/* value already not there */
		return GDK_SUCCEED;
	}
	assert(BATcount(b) > 0); /* follows from "if" above */
	p = o - b->hseqbase;
	if (p < b->batInserted) {
		GDKerror("cannot delete committed value\n");
		return GDK_FAIL;
	}
<<<<<<< HEAD
	TRC_DEBUG(ALGO, ALGOBATFMT " deleting oid " OIDFMT "\n", ALGOBATPAR(b), o);
	b->batDirtydesc = true;
=======
>>>>>>> 0c51fa4b
	val = BUNtail(bi, p);
	/* writing the values should be locked, reading could be done
	 * unlocked (since we're the only thread that should be changing
	 * anything) */
	MT_lock_set(&b->theaplock);
	if (b->tmaxpos == p)
		b->tmaxpos = BUN_NONE;
	if (b->tminpos == p)
		b->tminpos = BUN_NONE;
	MT_lock_unset(&b->theaplock);
	if (ATOMunfix(b->ttype, val) != GDK_SUCCEED)
		return GDK_FAIL;
	HASHdelete(b, p, val);
	ATOMdel(b->ttype, b->tvheap, (var_t *) BUNtloc(bi, p));
	if (p != BUNlast(b) - 1 &&
	    (b->ttype != TYPE_void || BATtdense(b))) {
		/* replace to-be-delete BUN with last BUN; materialize
		 * void column before doing so */
		if (b->ttype == TYPE_void &&
		    BATmaterialize(b) != GDK_SUCCEED)
			return GDK_FAIL;
		if (ATOMstorage(b->ttype) == TYPE_msk) {
			msk mval = mskGetVal(b, BUNlast(b) - 1);
			assert(b->thash == NULL);
			mskSetVal(b, p, mval);
			/* don't leave garbage */
			mskClr(b, BUNlast(b) - 1);
		} else {
			val = Tloc(b, BUNlast(b) - 1);
			HASHdelete(b, BUNlast(b) - 1, val);
			memcpy(Tloc(b, p), val, Tsize(b));
			HASHinsert(b, p, val);
			MT_lock_set(&b->theaplock);
			if (b->tminpos == BUNlast(b) - 1)
				b->tminpos = p;
			if (b->tmaxpos == BUNlast(b) - 1)
				b->tmaxpos = p;
			MT_lock_unset(&b->theaplock);
		}
		/* no longer sorted */
		MT_lock_set(&b->theaplock);
		locked = true;
		b->tsorted = b->trevsorted = false;
		b->theap->dirty = true;
	}
	if (!locked)
		MT_lock_set(&b->theaplock);
	b->batDirtydesc = true;
	if (b->tnosorted >= p)
		b->tnosorted = 0;
	if (b->tnorevsorted >= p)
		b->tnorevsorted = 0;
	b->batCount--;
	if (BATcount(b) < GDK_UNIQUE_ESTIMATE_KEEP_FRACTION)
<<<<<<< HEAD
		b->tunique_est = 0;
	MT_lock_unset(&b->theaplock);
=======
		BATrmprop_nolock(b, GDK_UNIQUE_ESTIMATE);
>>>>>>> 0c51fa4b
	if (b->batCount <= 1) {
		/* some trivial properties */
		b->tkey = true;
		b->tsorted = b->trevsorted = true;
		b->tnosorted = b->tnorevsorted = 0;
		if (b->batCount == 0) {
			b->tnil = false;
			b->tnonil = true;
		}
	}
	MT_lock_unset(&b->theaplock);
	IMPSdestroy(b);
	OIDXdestroy(b);
	return GDK_SUCCEED;
}

/* @-  BUN replace
 * The last operation in this context is BUN replace. It assumes that
 * the header denotes a key. The old value association is destroyed
 * (if it exists in the first place) and the new value takes its
 * place.
 *
 * In order to make updates on void columns workable; replaces on them
 * are always done in-place. Performing them without bun-movements
 * greatly simplifies the problem. The 'downside' is that when
 * transaction management has to be performed, replaced values should
 * be saved explicitly.
 */
static gdk_return
BUNinplacemulti(BAT *b, const oid *positions, const void *values, BUN count, bool force, bool autoincr)
{
	BUN last = BUNlast(b) - 1;
	BATiter bi = bat_iterator_nolock(b);
	int tt;
	BUN prv, nxt;
	const void *val;
	bool locked = false;

	/* zap alignment info */
	if (!force && (b->batRestricted != BAT_WRITE || b->batSharecnt > 0)) {
		GDKerror("access denied to %s, aborting.\n",
			 BATgetId(b));
		return GDK_FAIL;
	}
	TRC_DEBUG(ALGO, ALGOBATFMT " replacing " BUNFMT " values\n", ALGOBATPAR(b), count);
	MT_lock_set(&b->theaplock);
	if (b->ttype == TYPE_void) {
		PROPdestroy(b);
		b->tminpos = BUN_NONE;
		b->tmaxpos = BUN_NONE;
		b->tunique_est = 0.0;
	} else if (count > BATcount(b) / GDK_UNIQUE_ESTIMATE_KEEP_FRACTION) {
		b->tunique_est = 0;
	}
	MT_lock_unset(&b->theaplock);
	MT_rwlock_wrlock(&b->thashlock);
	for (BUN i = 0; i < count; i++) {
		BUN p = autoincr ? positions[0] - b->hseqbase + i : positions[i] - b->hseqbase;
		const void *t = b->ttype && b->tvarsized ?
			((const void **) values)[i] :
			(const void *) ((const char *) values + (i << b->tshift));
		const bool isnil = ATOMlinear(b->ttype) &&
			ATOMcmp(b->ttype, t, ATOMnilptr(b->ttype)) == 0;

		/* retrieve old value, but if this comes from the
		 * logger, we need to deal with offsets that point
		 * outside of the valid vheap */
		if (b->tvarsized) {
			if (b->ttype) {
				size_t off = BUNtvaroff(bi, p);
				if (off < bi.vhfree)
					val = bi.vh->base + off;
				else
					val = NULL; /* bad offset */
			} else {
				val = BUNtpos(bi, p);
			}
		} else if (bi.type == TYPE_msk) {
			val = BUNtmsk(bi, p);
		} else {
			val = BUNtloc(bi, p);
		}

		if (val) {
			if (ATOMcmp(b->ttype, val, t) == 0)
				continue; /* nothing to do */
			if (!isnil &&
			    b->tnil &&
			    ATOMcmp(b->ttype, val, ATOMnilptr(b->ttype)) == 0) {
				/* if old value is nil and new value
				 * isn't, we're not sure anymore about
				 * the nil property, so we must clear
				 * it */
				if (!locked) {
					MT_lock_set(&b->theaplock);
					locked = true;
				}
				b->tnil = false;
			}
<<<<<<< HEAD
			if (b->ttype != TYPE_void) {
				if (bi.maxpos != BUN_NONE) {
					if (!isnil && ATOMcmp(b->ttype, BUNtail(bi, bi.maxpos), t) < 0) {
=======
			if (b->ttype != TYPE_void && ATOMlinear(b->ttype)) {
				const ValRecord *prop;

				if (!locked) {
					MT_lock_set(&b->theaplock);
					locked = true;
				}
				if ((prop = BATgetprop_nolock(b, GDK_MAX_VALUE)) != NULL) {
					if (ATOMcmp(b->ttype, t, ATOMnilptr(b->ttype)) != 0 &&
					    ATOMcmp(b->ttype, VALptr(prop), t) < 0) {
>>>>>>> 0c51fa4b
						/* new value is larger
						 * than previous
						 * largest */
						bi.maxpos = p;
					} else if (bi.maxpos == p && ATOMcmp(b->ttype, BUNtail(bi, bi.maxpos), t) != 0) {
						/* old value is equal to
						 * largest and new value
						 * is smaller or nil (see
						 * above), so we don't
						 * know anymore which is
						 * the largest */
						bi.maxpos = BUN_NONE;
					}
				}
				if (bi.minpos != BUN_NONE) {
					if (!isnil && ATOMcmp(b->ttype, BUNtail(bi, bi.minpos), t) > 0) {
						/* new value is smaller
						 * than previous
						 * smallest */
						bi.minpos = p;
					} else if (bi.minpos == p && ATOMcmp(b->ttype, BUNtail(bi, bi.minpos), t) != 0) {
						/* old value is equal to
						 * smallest and new value
						 * is larger or nil (see
						 * above), so we don't
						 * know anymore which is
						 * the largest */
						bi.minpos = BUN_NONE;
					}
				}
<<<<<<< HEAD
=======
				if (count > BATcount(b) / GDK_UNIQUE_ESTIMATE_KEEP_FRACTION)
					BATrmprop_nolock(b, GDK_UNIQUE_ESTIMATE);
			} else if (b->tprops) {
				if (!locked) {
					MT_lock_set(&b->theaplock);
					locked = true;
				}
				PROPdestroy_nolock(b);
			}
			if (locked) {
				MT_lock_unset(&b->theaplock);
				locked = false;
>>>>>>> 0c51fa4b
			}
			HASHdelete_locked(b, p, val);	/* first delete old value from hash */
		} else {
			/* out of range old value, so the properties and
			 * hash cannot be trusted */
			PROPdestroy(b);
			Hash *hs = b->thash;
			if (hs) {
				b->thash = NULL;
				doHASHdestroy(b, hs);
			}
			MT_lock_set(&b->theaplock);
			bi.minpos = BUN_NONE;
			bi.maxpos = BUN_NONE;
			b->tunique_est = 0.0;
			MT_lock_unset(&b->theaplock);
		}
		OIDXdestroy(b);
		IMPSdestroy(b);
		STRMPdestroy(b);

		if (b->tvarsized && b->ttype) {
			var_t _d;
			ptr _ptr;
			_ptr = BUNtloc(bi, p);
			switch (b->twidth) {
			default:	/* only three or four cases possible */
				_d = (var_t) * (uint8_t *) _ptr + GDK_VAROFFSET;
				break;
			case 2:
				_d = (var_t) * (uint16_t *) _ptr + GDK_VAROFFSET;
				break;
			case 4:
				_d = (var_t) * (uint32_t *) _ptr;
				break;
#if SIZEOF_VAR_T == 8
			case 8:
				_d = (var_t) * (uint64_t *) _ptr;
				break;
#endif
			}
			if (ATOMreplaceVAR(b, &_d, t) != GDK_SUCCEED) {
				MT_rwlock_wrunlock(&b->thashlock);
				return GDK_FAIL;
			}
			if (b->twidth < SIZEOF_VAR_T &&
			    (b->twidth <= 2 ? _d - GDK_VAROFFSET : _d) >= ((size_t) 1 << (8 << b->tshift))) {
				/* doesn't fit in current heap, upgrade
				 * it, can't keep hashlock while doing
				 * so */
				MT_rwlock_wrunlock(&b->thashlock);
				if (GDKupgradevarheap(b, _d, 0, bi.count) != GDK_SUCCEED) {
					return GDK_FAIL;
				}
				MT_rwlock_wrlock(&b->thashlock);
			}
			/* reinitialize iterator after possible heap upgrade */
			{
				/* save and restore minpos/maxpos */
				BUN minpos = bi.minpos;
				BUN maxpos = bi.maxpos;
				bi = bat_iterator_nolock(b);
				bi.minpos = minpos;
				bi.maxpos = maxpos;
			}
			_ptr = BUNtloc(bi, p);
			switch (b->twidth) {
			default:	/* only three or four cases possible */
				* (uint8_t *) _ptr = (uint8_t) (_d - GDK_VAROFFSET);
				break;
			case 2:
				* (uint16_t *) _ptr = (uint16_t) (_d - GDK_VAROFFSET);
				break;
			case 4:
				* (uint32_t *) _ptr = (uint32_t) _d;
				break;
#if SIZEOF_VAR_T == 8
			case 8:
				* (uint64_t *) _ptr = (uint64_t) _d;
				break;
#endif
			}
		} else if (ATOMstorage(b->ttype) == TYPE_msk) {
			mskSetVal(b, p, * (msk *) t);
		} else {
			assert(BATatoms[b->ttype].atomPut == NULL);
			if (ATOMfix(b->ttype, t) != GDK_SUCCEED ||
			    ATOMunfix(b->ttype, BUNtloc(bi, p)) != GDK_SUCCEED) {
				MT_rwlock_wrunlock(&b->thashlock);
				return GDK_FAIL;
			}
			switch (ATOMsize(b->ttype)) {
			case 0:	     /* void */
				break;
			case 1:
				((bte *) b->theap->base)[p] = * (bte *) t;
				break;
			case 2:
				((sht *) b->theap->base)[p] = * (sht *) t;
				break;
			case 4:
				((int *) b->theap->base)[p] = * (int *) t;
				break;
			case 8:
				((lng *) b->theap->base)[p] = * (lng *) t;
				break;
			case 16:
#ifdef HAVE_HGE
				((hge *) b->theap->base)[p] = * (hge *) t;
#else
				((uuid *) b->theap->base)[p] = * (uuid *) t;
#endif
				break;
			default:
				memcpy(BUNtloc(bi, p), t, ATOMsize(b->ttype));
				break;
			}
		}

		HASHinsert_locked(b, p, t);	/* insert new value into hash */

		tt = b->ttype;
		prv = p > 0 ? p - 1 : BUN_NONE;
		nxt = p < last ? p + 1 : BUN_NONE;

		MT_lock_set(&b->theaplock);
		if (BATtordered(b)) {
			if (prv != BUN_NONE &&
			    ATOMcmp(tt, t, BUNtail(bi, prv)) < 0) {
				b->tsorted = false;
				b->tnosorted = p;
			} else if (nxt != BUN_NONE &&
				   ATOMcmp(tt, t, BUNtail(bi, nxt)) > 0) {
				b->tsorted = false;
				b->tnosorted = nxt;
			} else if (b->ttype != TYPE_void && BATtdense(b)) {
				if (prv != BUN_NONE &&
				    1 + * (oid *) BUNtloc(bi, prv) != * (oid *) t) {
					b->tseqbase = oid_nil;
				} else if (nxt != BUN_NONE &&
					   * (oid *) BUNtloc(bi, nxt) != 1 + * (oid *) t) {
					b->tseqbase = oid_nil;
				} else if (prv == BUN_NONE &&
					   nxt == BUN_NONE) {
					b->tseqbase = * (oid *) t;
				}
			}
		} else if (b->tnosorted >= p)
			b->tnosorted = 0;
		if (BATtrevordered(b)) {
			if (prv != BUN_NONE &&
			    ATOMcmp(tt, t, BUNtail(bi, prv)) > 0) {
				b->trevsorted = false;
				b->tnorevsorted = p;
			} else if (nxt != BUN_NONE &&
				   ATOMcmp(tt, t, BUNtail(bi, nxt)) < 0) {
				b->trevsorted = false;
				b->tnorevsorted = nxt;
			}
		} else if (b->tnorevsorted >= p)
			b->tnorevsorted = 0;
		if (((b->ttype != TYPE_void) & b->tkey) && b->batCount > 1) {
			BATkey(b, false);
		} else if (!b->tkey && (b->tnokey[0] == p || b->tnokey[1] == p))
			b->tnokey[0] = b->tnokey[1] = 0;
		if (b->tnonil && ATOMstorage(b->ttype) != TYPE_msk)
			b->tnonil = t && ATOMcmp(b->ttype, t, ATOMnilptr(b->ttype)) != 0;
		MT_lock_unset(&b->theaplock);
	}
	MT_rwlock_wrunlock(&b->thashlock);
	MT_lock_set(&b->theaplock);
<<<<<<< HEAD
	b->tminpos = bi.minpos;
	b->tmaxpos = bi.maxpos;
=======
	b->batDirtydesc = true;
>>>>>>> 0c51fa4b
	b->theap->dirty = true;
	if (b->tvheap)
		b->tvheap->dirty = true;
	MT_lock_unset(&b->theaplock);

	return GDK_SUCCEED;
}

/* Replace multiple values given by their positions with the given values. */
gdk_return
BUNreplacemulti(BAT *b, const oid *positions, const void *values, BUN count, bool force)
{
	BATcheck(b, GDK_FAIL);

	if (b->ttype == TYPE_void && BATmaterialize(b) != GDK_SUCCEED)
		return GDK_FAIL;

	return BUNinplacemulti(b, positions, values, count, force, false);
}

/* Replace multiple values starting from a given position with the given
 * values. */
gdk_return
BUNreplacemultiincr(BAT *b, oid position, const void *values, BUN count, bool force)
{
	BATcheck(b, GDK_FAIL);

	if (b->ttype == TYPE_void && BATmaterialize(b) != GDK_SUCCEED)
		return GDK_FAIL;

	return BUNinplacemulti(b, &position, values, count, force, true);
}

gdk_return
BUNreplace(BAT *b, oid id, const void *t, bool force)
{
	return BUNreplacemulti(b, &id, b->ttype && b->tvarsized ? (const void *) &t : t, 1, force);
}

/* very much like BUNreplace, but this doesn't make any changes if the
 * tail column is void */
gdk_return
void_inplace(BAT *b, oid id, const void *val, bool force)
{
	assert(id >= b->hseqbase && id < b->hseqbase + BATcount(b));
	if (id < b->hseqbase || id >= b->hseqbase + BATcount(b)) {
		GDKerror("id out of range\n");
		return GDK_FAIL;
	}
	if (b->ttype == TYPE_void)
		return GDK_SUCCEED;
	return BUNinplacemulti(b, &id, b->ttype && b->tvarsized ? (const void *) &val : (const void *) val, 1, force, false);
}

/*
 * @- BUN Lookup
 * Location of a BUN using a value should use the available indexes to
 * speed up access. If indexes are lacking then a hash index is
 * constructed under the assumption that 1) multiple access to the BAT
 * can be expected and 2) building the hash is only slightly more
 * expensive than the full linear scan.  BUN_NONE is returned if no
 * such element could be found.  In those cases where the type is
 * known and a hash index is available, one should use the inline
 * functions to speed-up processing.
 */
static BUN
slowfnd(BAT *b, const void *v)
{
	BATiter bi = bat_iterator(b);
	BUN p, q;
	int (*cmp)(const void *, const void *) = ATOMcompare(b->ttype);

	BATloop(b, p, q) {
		if ((*cmp)(v, BUNtail(bi, p)) == 0) {
			bat_iterator_end(&bi);
			return p;
		}
	}
	bat_iterator_end(&bi);
	return BUN_NONE;
}

static BUN
mskfnd(BAT *b, msk v)
{
	BUN p, q;

	if (* (msk *) v) {
		/* find a 1 value */
		for (p = 0, q = (BATcount(b) + 31) / 32; p < q; p++) {
			if (((uint32_t *) b->theap->base)[p] != 0) {
				/* there's at least one 1 bit */
				return p * 32 + candmask_lobit(((uint32_t *) b->theap->base)[p]);
			}
		}
	} else {
		/* find a 0 value */
		for (p = 0, q = (BATcount(b) + 31) / 32; p < q; p++) {
			if (((uint32_t *) b->theap->base)[p] != ~0U) {
				/* there's at least one 0 bit */
				return p * 32 + candmask_lobit(~((uint32_t *) b->theap->base)[p]);
			}
		}
	}
	return BUN_NONE;
}

BUN
BUNfnd(BAT *b, const void *v)
{
	BUN r = BUN_NONE;
	BATiter bi;

	BATcheck(b, BUN_NONE);
	if (!v || BATcount(b) == 0)
		return r;
	if (complex_cand(b)) {
		struct canditer ci;
		canditer_init(&ci, NULL, b);
		return canditer_search(&ci, * (const oid *) v, false);
	}
	if (BATtvoid(b))
		return BUNfndVOID(b, v);
	if (ATOMstorage(b->ttype) == TYPE_msk) {
		return mskfnd(b, *(msk*)v);
	}
	if (!BATcheckhash(b)) {
		if (BATordered(b) || BATordered_rev(b))
			return SORTfnd(b, v);
	}
	if (BAThash(b) == GDK_SUCCEED) {
		bi = bat_iterator(b); /* outside of hashlock */
		MT_rwlock_rdlock(&b->thashlock);
		if (b->thash == NULL) {
			MT_rwlock_rdunlock(&b->thashlock);
			bat_iterator_end(&bi);
			goto hashfnd_failed;
		}
		switch (ATOMbasetype(b->ttype)) {
		case TYPE_bte:
			HASHloop_bte(bi, b->thash, r, v)
				break;
			break;
		case TYPE_sht:
			HASHloop_sht(bi, b->thash, r, v)
				break;
			break;
		case TYPE_int:
			HASHloop_int(bi, b->thash, r, v)
				break;
			break;
		case TYPE_flt:
			HASHloop_flt(bi, b->thash, r, v)
				break;
			break;
		case TYPE_dbl:
			HASHloop_dbl(bi, b->thash, r, v)
				break;
			break;
		case TYPE_lng:
			HASHloop_lng(bi, b->thash, r, v)
				break;
			break;
#ifdef HAVE_HGE
		case TYPE_hge:
			HASHloop_hge(bi, b->thash, r, v)
				break;
			break;
#endif
		case TYPE_uuid:
			HASHloop_uuid(bi, b->thash, r, v)
				break;
			break;
		case TYPE_str:
			HASHloop_str(bi, b->thash, r, v)
				break;
			break;
		default:
			HASHloop(bi, b->thash, r, v)
				break;
			break;
		}
		MT_rwlock_rdunlock(&b->thashlock);
		bat_iterator_end(&bi);
		return r;
	}
  hashfnd_failed:
	/* can't build hash table, search the slow way */
	GDKclrerr();
	return slowfnd(b, v);
}

/*
 * @+ BAT Property Management
 *
 * The function BATcount returns the number of active elements in a
 * BAT.  Counting is type independent.  It can be implemented quickly,
 * because the system ensures a dense BUN list.
 */
void
BATsetcapacity(BAT *b, BUN cnt)
{
	b->batCapacity = cnt;
	assert(b->batCount <= cnt);
}

void
BATsetcount(BAT *b, BUN cnt)
{
	/* head column is always VOID, and some head properties never change */
	assert(!is_oid_nil(b->hseqbase));
	assert(cnt <= BUN_MAX);

	b->batCount = cnt;
	b->batDirtydesc = true;
	b->theap->dirty |= b->ttype != TYPE_void && b->theap->parentid == b->batCacheid && cnt > 0;
	if (b->theap->parentid == b->batCacheid)
		b->theap->free = tailsize(b, cnt);
	if (b->ttype == TYPE_void)
		b->batCapacity = cnt;
	if (cnt <= 1) {
		b->tsorted = b->trevsorted = ATOMlinear(b->ttype);
		b->tnosorted = b->tnorevsorted = 0;
	}
	/* if the BAT was made smaller, we need to zap some values */
	if (b->tnosorted >= BUNlast(b))
		b->tnosorted = 0;
	if (b->tnorevsorted >= BUNlast(b))
		b->tnorevsorted = 0;
	if (b->tnokey[0] >= BUNlast(b) || b->tnokey[1] >= BUNlast(b)) {
		b->tnokey[0] = 0;
		b->tnokey[1] = 0;
	}
	if (b->ttype == TYPE_void) {
		b->tsorted = true;
		if (is_oid_nil(b->tseqbase)) {
			b->tkey = cnt <= 1;
			b->trevsorted = true;
			b->tnil = true;
			b->tnonil = false;
		} else {
			b->tkey = true;
			b->trevsorted = cnt <= 1;
			b->tnil = false;
			b->tnonil = true;
		}
	}
	assert(b->batCapacity >= cnt);
}

/*
 * The key and name properties can be changed at any time.  Keyed
 * dimensions are automatically supported by an auxiliary hash-based
 * access structure to speed up searching. Turning off the key
 * integrity property does not cause the index to disappear. It can
 * still be used to speed-up retrieval. The routine BATkey sets the
 * key property of the association head.
 */
gdk_return
BATkey(BAT *b, bool flag)
{
	BATcheck(b, GDK_FAIL);
	if (b->ttype == TYPE_void) {
		if (BATtdense(b) && !flag) {
			GDKerror("dense column must be unique.\n");
			return GDK_FAIL;
		}
		if (is_oid_nil(b->tseqbase) && flag && b->batCount > 1) {
			GDKerror("void column cannot be unique.\n");
			return GDK_FAIL;
		}
	}
	if (b->tkey != flag)
		b->batDirtydesc = true;
	b->tkey = flag;
	if (!flag) {
		b->tseqbase = oid_nil;
	} else
		b->tnokey[0] = b->tnokey[1] = 0;
	gdk_return rc = GDK_SUCCEED;
	if (flag && VIEWtparent(b)) {
		/* if a view is key, then so is the parent if the two
		 * are aligned */
		BAT *bp = BBP_cache(VIEWtparent(b));
		MT_lock_set(&bp->theaplock);
		if (BATcount(b) == BATcount(bp) &&
		    ATOMtype(BATttype(b)) == ATOMtype(BATttype(bp)) &&
		    !BATtkey(bp) &&
		    ((BATtvoid(b) && BATtvoid(bp) && b->tseqbase == bp->tseqbase) ||
		     BATcount(b) == 0))
			rc = BATkey(bp, true);
		MT_lock_unset(&bp->theaplock);
	}
	return rc;
}

void
BAThseqbase(BAT *b, oid o)
{
	if (b != NULL) {
		assert(o <= GDK_oid_max);	/* i.e., not oid_nil */
		assert(o + BATcount(b) <= GDK_oid_max);
		if (b->hseqbase != o) {
			b->batDirtydesc = true;
			b->hseqbase = o;
		}
	}
}

void
BATtseqbase(BAT *b, oid o)
{
	assert(o <= oid_nil);
	if (b == NULL)
		return;
	assert(is_oid_nil(o) || o + BATcount(b) <= GDK_oid_max);
	if (b->tseqbase != o) {
		b->batDirtydesc = true;
	}
	if (ATOMtype(b->ttype) == TYPE_oid) {
		b->tseqbase = o;

		/* adapt keyness */
		if (BATtvoid(b)) {
			b->tsorted = true;
			if (is_oid_nil(o)) {
				b->tkey = b->batCount <= 1;
				b->tnonil = b->batCount == 0;
				b->tnil = b->batCount > 0;
				b->trevsorted = true;
				b->tnosorted = b->tnorevsorted = 0;
				if (!b->tkey) {
					b->tnokey[0] = 0;
					b->tnokey[1] = 1;
				} else {
					b->tnokey[0] = b->tnokey[1] = 0;
				}
			} else {
				if (!b->tkey) {
					b->tkey = true;
					b->tnokey[0] = b->tnokey[1] = 0;
				}
				b->tnonil = true;
				b->tnil = false;
				b->trevsorted = b->batCount <= 1;
				if (!b->trevsorted)
					b->tnorevsorted = 1;
			}
		}
	} else {
		assert(o == oid_nil);
		b->tseqbase = oid_nil;
	}
}

gdk_return
BATroles(BAT *b, const char *tnme)
{
	if (b == NULL)
		return GDK_SUCCEED;
	if (b->tident && !default_ident(b->tident))
		GDKfree(b->tident);
	if (tnme)
		b->tident = GDKstrdup(tnme);
	else
		b->tident = BATstring_t;
	return b->tident ? GDK_SUCCEED : GDK_FAIL;
}

/*
 * @- Change the BAT access permissions (read, append, write)
 * Regrettably, BAT access-permissions, persistent status and memory
 * map modes, interact in ways that makes one's brain sizzle. This
 * makes BATsetaccess and TMcommit (where a change in BAT persistence
 * mode is made permanent) points in which the memory map status of
 * bats needs to be carefully re-assessed and ensured.
 *
 * Another complication is the fact that during commit, concurrent
 * users may access the heaps, such that the simple solution
 * unmap;re-map is out of the question.
 * Even worse, it is not possible to even rename an open mmap file in
 * Windows. For this purpose, we dropped the old .priv scheme, which
 * relied on file moves. Now, the file that is opened with mmap is
 * always the X file, in case of newstorage=STORE_PRIV, we save in a
 * new file X.new
 *
 * we must consider the following dimensions:
 *
 * persistence:
 *     not simply the current persistence mode but whether the bat *was*
 *     present at the last commit point (BBP status & BBPEXISTING).
 *     The crucial issue is namely whether we must guarantee recovery
 *     to a previous sane state.
 *
 * access:
 *     whether the BAT is BAT_READ or BAT_WRITE. Note that BAT_APPEND
 *     is usually the same as BAT_READ (as our concern are only data pages
 *     that already existed at the last commit).
 *
 * storage:
 *     the current way the heap file X is memory-mapped;
 *     STORE_MMAP uses direct mapping (so dirty pages may be flushed
 *     at any time to disk), STORE_PRIV uses copy-on-write.
 *
 * newstorage:
 *     the current save-regime. STORE_MMAP calls msync() on the heap X,
 *     whereas STORE_PRIV writes the *entire* heap in a file: X.new
 *     If a BAT is loaded from disk, the field newstorage is used
 *     to set storage as well (so before change-access and commit-
 *     persistence mayhem, we always have newstorage=storage).
 *
 * change-access:
 *     what happens if the bat-access mode is changed from
 *     BAT_READ into BAT_WRITE (or vice versa).
 *
 * commit-persistence:
 *     what happens during commit if the bat-persistence mode was
 *     changed (from TRANSIENT into PERSISTENT, or vice versa).
 *
 * this is the scheme:
 *
 *  persistence access    newstorage storage    change-access commit-persistence
 *  =========== ========= ========== ========== ============= ==================
 * 0 transient  BAT_READ  STORE_MMAP STORE_MMAP =>2           =>4
 * 1 transient  BAT_READ  STORE_PRIV STORE_PRIV =>3           =>5
 * 2 transient  BAT_WRITE STORE_MMAP STORE_MMAP =>0           =>6+
 * 3 transient  BAT_WRITE STORE_PRIV STORE_PRIV =>1           =>7
 * 4 persistent BAT_READ  STORE_MMAP STORE_MMAP =>6+          =>0
 * 5 persistent BAT_READ  STORE_PRIV STORE_PRIV =>7           =>1
 * 6 persistent BAT_WRITE STORE_PRIV STORE_MMAP del X.new=>4+ del X.new;=>2+
 * 7 persistent BAT_WRITE STORE_PRIV STORE_PRIV =>5           =>3
 *
 * exception states:
 * a transient  BAT_READ  STORE_PRIV STORE_MMAP =>b           =>c
 * b transient  BAT_WRITE STORE_PRIV STORE_MMAP =>a           =>6
 * c persistent BAT_READ  STORE_PRIV STORE_MMAP =>6           =>a
 *
 * (+) indicates that we must ensure that the heap gets saved in its new mode
 *
 * Note that we now allow a heap with save-regime STORE_PRIV that was
 * actually mapped STORE_MMAP. In effect, the potential corruption of
 * the X file is compensated by writing out full X.new files that take
 * precedence.  When transitioning out of this state towards one with
 * both storage regime and OS as STORE_MMAP we need to move the X.new
 * files into the backup directory. Then msync the X file and (on
 * success) remove the X.new; see backup_new().
 *
 * Exception states are only reachable if the commit fails and those
 * new persistent bats have already been processed (but never become
 * part of a committed state). In that case a transition 2=>6 may end
 * up 2=>b.  Exception states a and c are reachable from b.
 *
 * Errors in HEAPchangeaccess() can be handled atomically inside the
 * routine.  The work on changing mmap modes HEAPcommitpersistence()
 * is done during the BBPsync() for all bats that are newly persistent
 * (BBPNEW). After the TMcommit(), it is done for those bats that are
 * no longer persistent after the commit (BBPDELETED), only if it
 * succeeds.  Such transient bats cannot be processed before the
 * commit, because the commit may fail and then the more unsafe
 * transient mmap modes would be present on a persistent bat.
 *
 * See dirty_bat() in BBPsync() -- gdk_bbp.c and epilogue() in
 * gdk_tm.c.
 *
 * Including the exception states, we have 11 of the 16
 * combinations. As for the 5 avoided states, all four
 * (persistence,access) states with (STORE_MMAP,STORE_PRIV) are
 * omitted (this would amount to an msync() save regime on a
 * copy-on-write heap -- which does not work). The remaining avoided
 * state is the patently unsafe
 * (persistent,BAT_WRITE,STORE_MMAP,STORE_MMAP).
 *
 * Note that after a server restart exception states are gone, as on
 * BAT loads the saved descriptor is inspected again (which will
 * reproduce the state at the last succeeded commit).
 *
 * To avoid exception states, a TMsubcommit protocol would need to be
 * used which is too heavy for BATsetaccess().
 *
 * Note that this code is not about making heaps mmap-ed in the first
 * place.  It is just about determining which flavor of mmap should be
 * used. The MAL user is oblivious of such details.
 */

/* rather than deleting X.new, we comply with the commit protocol and
 * move it to backup storage */
static gdk_return
backup_new(Heap *hp, bool lock)
{
	int batret, bakret, ret = -1;
	char *batpath, *bakpath;
	struct stat st;

	/* check for an existing X.new in BATDIR, BAKDIR and SUBDIR */
	batpath = GDKfilepath(hp->farmid, BATDIR, hp->filename, ".new");
	bakpath = GDKfilepath(hp->farmid, BAKDIR, hp->filename, ".new");
	if (batpath != NULL && bakpath != NULL) {
		/* file actions here interact with the global commits */
		if (lock)
			MT_lock_set(&GDKtmLock);

		batret = MT_stat(batpath, &st);
		bakret = MT_stat(bakpath, &st);

		if (batret == 0 && bakret) {
			/* no backup yet, so move the existing X.new there out
			 * of the way */
			if ((ret = MT_rename(batpath, bakpath)) < 0)
				GDKsyserror("backup_new: rename %s to %s failed\n",
					    batpath, bakpath);
			TRC_DEBUG(IO_, "rename(%s,%s) = %d\n", batpath, bakpath, ret);
		} else if (batret == 0) {
			/* there is a backup already; just remove the X.new */
			if ((ret = MT_remove(batpath)) != 0)
				GDKsyserror("backup_new: remove %s failed\n", batpath);
			TRC_DEBUG(IO_, "remove(%s) = %d\n", batpath, ret);
		} else {
			ret = 0;
		}
		if (lock)
			MT_lock_unset(&GDKtmLock);
	}
	GDKfree(batpath);
	GDKfree(bakpath);
	return ret ? GDK_FAIL : GDK_SUCCEED;
}

#define ACCESSMODE(wr,rd) ((wr)?BAT_WRITE:(rd)?BAT_READ:-1)

/* transition heap from readonly to writable */
static storage_t
HEAPchangeaccess(Heap *hp, int dstmode, bool existing)
{
	if (hp->base == NULL || hp->newstorage == STORE_MEM || !existing || dstmode == -1)
		return hp->newstorage;	/* 0<=>2,1<=>3,a<=>b */

	if (dstmode == BAT_WRITE) {
		if (hp->storage != STORE_PRIV)
			hp->dirty = true;	/* exception c does not make it dirty */
		return STORE_PRIV;	/* 4=>6,5=>7,c=>6 persistent BAT_WRITE needs STORE_PRIV */
	}
	if (hp->storage == STORE_MMAP) {	/* 6=>4 */
		hp->dirty = true;
		return backup_new(hp, true) != GDK_SUCCEED ? STORE_INVALID : STORE_MMAP;	/* only called for existing bats */
	}
	return hp->storage;	/* 7=>5 */
}

/* heap changes persistence mode (at commit point) */
static storage_t
HEAPcommitpersistence(Heap *hp, bool writable, bool existing)
{
	if (existing) {		/* existing, ie will become transient */
		if (hp->storage == STORE_MMAP && hp->newstorage == STORE_PRIV && writable) {	/* 6=>2 */
			hp->dirty = true;
			return backup_new(hp, false) != GDK_SUCCEED ? STORE_INVALID : STORE_MMAP;	/* only called for existing bats */
		}
		return hp->newstorage;	/* 4=>0,5=>1,7=>3,c=>a no change */
	}
	/* !existing, ie will become persistent */
	if (hp->newstorage == STORE_MEM)
		return hp->newstorage;
	if (hp->newstorage == STORE_MMAP && !writable)
		return STORE_MMAP;	/* 0=>4 STORE_MMAP */

	if (hp->newstorage == STORE_MMAP)
		hp->dirty = true;	/* 2=>6 */
	return STORE_PRIV;	/* 1=>5,2=>6,3=>7,a=>c,b=>6 states */
}


#define ATOMappendpriv(t, h) (ATOMstorage(t) != TYPE_str /*|| GDK_ELIMDOUBLES(h) */)

/* change the heap modes at a commit */
gdk_return
BATcheckmodes(BAT *b, bool existing)
{
	storage_t m1 = STORE_MEM, m3 = STORE_MEM;
	bool dirty = false, wr;

	BATcheck(b, GDK_FAIL);

	wr = (b->batRestricted == BAT_WRITE);
	if (b->ttype) {
		m1 = HEAPcommitpersistence(b->theap, wr, existing);
		dirty |= (b->theap->newstorage != m1);
	}

	if (b->tvheap) {
		bool ta = (b->batRestricted == BAT_APPEND) && ATOMappendpriv(b->ttype, b->tvheap);
		m3 = HEAPcommitpersistence(b->tvheap, wr || ta, existing);
		dirty |= (b->tvheap->newstorage != m3);
	}
	if (m1 == STORE_INVALID || m3 == STORE_INVALID)
		return GDK_FAIL;

	if (dirty) {
		b->batDirtydesc = true;
		b->theap->newstorage = m1;
		if (b->tvheap)
			b->tvheap->newstorage = m3;
	}
	return GDK_SUCCEED;
}

BAT *
BATsetaccess(BAT *b, restrict_t newmode)
{
	restrict_t bakmode;
	bool bakdirty;

	BATcheck(b, NULL);
	if ((isVIEW(b) || b->batSharecnt) && newmode != BAT_READ) {
		BAT *bn = COLcopy(b, b->ttype, true, TRANSIENT);
		BBPunfix(b->batCacheid);
		if (bn == NULL)
			return NULL;
		b = bn;
	}
	bakmode = (restrict_t) b->batRestricted;
	bakdirty = b->batDirtydesc;
	if (bakmode != newmode) {
		bool existing = (BBP_status(b->batCacheid) & BBPEXISTING) != 0;
		bool wr = (newmode == BAT_WRITE);
		bool rd = (bakmode == BAT_WRITE);
		storage_t m1, m3 = STORE_MEM;
		storage_t b1, b3 = STORE_MEM;

		b1 = b->theap->newstorage;
		m1 = HEAPchangeaccess(b->theap, ACCESSMODE(wr, rd), existing);
		if (b->tvheap) {
			bool ta = (newmode == BAT_APPEND && ATOMappendpriv(b->ttype, b->tvheap));
			b3 = b->tvheap->newstorage;
			m3 = HEAPchangeaccess(b->tvheap, ACCESSMODE(wr && ta, rd && ta), existing);
		}
		if (m1 == STORE_INVALID || m3 == STORE_INVALID) {
			BBPunfix(b->batCacheid);
			return NULL;
		}

		/* set new access mode and mmap modes */
		b->batRestricted = (unsigned int) newmode;
		b->batDirtydesc = true;
		b->theap->newstorage = m1;
		if (b->tvheap)
			b->tvheap->newstorage = m3;

		if (existing && BBPsave(b) != GDK_SUCCEED) {
			/* roll back all changes */
			b->batRestricted = (unsigned int) bakmode;
			b->batDirtydesc = bakdirty;
			b->theap->newstorage = b1;
			if (b->tvheap)
				b->tvheap->newstorage = b3;
			BBPunfix(b->batCacheid);
			return NULL;
		}
	}
	return b;
}

restrict_t
BATgetaccess(BAT *b)
{
	BATcheck(b, BAT_WRITE /* 0 */);
	assert(b->batRestricted != 3); /* only valid restrict_t values */
	return (restrict_t) b->batRestricted;
}

/*
 * @- change BAT persistency (persistent,session,transient)
 * In the past, we prevented BATS with certain types from being saved at all:
 * - BATs of BATs, as having recursive bats creates cascading
 *   complexities in commits/aborts.
 * - any atom with refcounts, as the BBP has no overview of such
 *   user-defined refcounts.
 * - pointer types, as the values they point to are bound to be transient.
 *
 * However, nowadays we do allow such saves, as the BBP swapping
 * mechanism was altered to be able to save transient bats temporarily
 * to disk in order to make room.  Thus, we must be able to save any
 * transient BAT to disk.
 *
 * What we don't allow is to make such bats persistent.
 *
 * Although the persistent state does influence the allowed mmap
 * modes, this only goes for the *real* committed persistent
 * state. Making the bat persistent with BATmode does not matter for
 * the heap modes until the commit point is reached. So we do not need
 * to do anything with heap modes yet at this point.
 */
#define check_type(tp)							\
	do {								\
		if (ATOMisdescendant((tp), TYPE_ptr) ||			\
		    BATatoms[tp].atomUnfix ||				\
		    BATatoms[tp].atomFix) {				\
			GDKerror("%s type implies that %s[%s] "		\
				 "cannot be made persistent.\n",	\
				 ATOMname(tp), BATgetId(b),		\
				 ATOMname(b->ttype));			\
			return GDK_FAIL;				\
		}							\
	} while (0)

gdk_return
BATmode(BAT *b, bool transient)
{
	BATcheck(b, GDK_FAIL);

	/* can only make a bat PERSISTENT if its role is already
	 * PERSISTENT */
	assert(transient || b->batRole == PERSISTENT);
	/* cannot make a view PERSISTENT */
	assert(transient || !isVIEW(b));

	if (b->batRole == TRANSIENT && !transient) {
		GDKerror("cannot change mode of BAT in TRANSIENT farm.\n");
		return GDK_FAIL;
	}

	if (transient != b->batTransient) {
		bat bid = b->batCacheid;

		if (!transient) {
			check_type(b->ttype);
		}

		/* persistent BATs get a logical reference */
		if (!transient) {
			BBPretain(bid);
		} else if (!b->batTransient) {
			BBPrelease(bid);
		}
		MT_lock_set(&GDKswapLock(bid));
		if (!transient) {
			if (BBP_status(bid) & BBPDELETED) {
				BBP_status_on(bid, BBPEXISTING);
				BBP_status_off(bid, BBPDELETED);
			} else
				BBP_status_on(bid, BBPNEW);
		} else if (!b->batTransient) {
			if (!(BBP_status(bid) & BBPNEW))
				BBP_status_on(bid, BBPDELETED);
			BBP_status_off(bid, BBPPERSISTENT);
		}
		/* session bats or persistent bats that did not
		 * witness a commit yet may have been saved */
		if (b->batCopiedtodisk) {
			if (!transient) {
				BBP_status_off(bid, BBPTMP);
			} else {
				/* TMcommit must remove it to
				 * guarantee free space */
				BBP_status_on(bid, BBPTMP);
			}
		}
		b->batTransient = transient;
		MT_lock_unset(&GDKswapLock(bid));
	}
	return GDK_SUCCEED;
}

/* BATassertProps checks whether properties are set correctly.  Under
 * no circumstances will it change any properties.  Note that the
 * "nil" property is not actually used anywhere, but it is checked. */

#ifdef NDEBUG
/* assertions are disabled, turn failing tests into a message */
#undef assert
#define assert(test)	((void) ((test) || (TRC_CRITICAL_ENDIF(BAT_, "Assertion `%s' failed\n", #test), 0)))
#endif

/* Assert that properties are set correctly.
 *
 * A BAT can have a bunch of properties set.  Mostly, the property
 * bits are set if we *know* the property holds, and not set if we
 * don't know whether the property holds (or if we know it doesn't
 * hold).  All properties are per column.
 *
 * The properties currently maintained are:
 *
 * seqbase	Only valid for TYPE_oid and TYPE_void columns: each
 *		value in the column is exactly one more than the
 *		previous value, starting at position 0 with the value
 *		stored in this property.
 *		This implies sorted, key, nonil (which therefore need
 *		to be set).
 * nil		There is at least one NIL value in the column.
 * nonil	There are no NIL values in the column.
 * key		All values in the column are distinct.
 * sorted	The column is sorted (ascending).  If also revsorted,
 *		then all values are equal.
 * revsorted	The column is reversely sorted (descending).  If
 *		also sorted, then all values are equal.
 * nosorted	BUN position which proofs not sorted (given position
 *		and one before are not ordered correctly).
 * norevsorted	BUN position which proofs not revsorted (given position
 *		and one before are not ordered correctly).
 * nokey	Pair of BUN positions that proof not all values are
 *		distinct (i.e. values at given locations are equal).
 *
 * Note that the functions BATtseqbase and BATkey also set more
 * properties than you might suspect.  When setting properties on a
 * newly created and filled BAT, you may want to first make sure the
 * batCount is set correctly (e.g. by calling BATsetcount), then use
 * BATtseqbase and BATkey, and finally set the other properties.
 *
 * For a view, we cannot check all properties, since it is possible with
 * the way the SQL layer works, that a parent BAT gets changed, changing
 * the properties, while there is a view.  The view is supposed to look
 * at only at the non-changing part of the BAT (through candidate
 * lists), but this means that the properties of the view might not be
 * correct.  For this reason, for views, we skip all property checking
 * that looks at the BAT content.
 */

void
BATassertProps(BAT *b)
{
	unsigned bbpstatus;
	BUN p, q;
	int (*cmpf)(const void *, const void *);
	int cmp;
	const void *prev = NULL, *valp, *nilp;
	char filename[sizeof(b->theap->filename)];
	bool isview;

	/* do the complete check within a lock */
	MT_lock_set(&b->theaplock);

	/* general BAT sanity */
	assert(b != NULL);
	assert(b->batCacheid > 0);
	assert(b->batCount >= b->batInserted);

	/* headless */
	assert(b->hseqbase <= GDK_oid_max); /* non-nil seqbase */
	assert(b->hseqbase + BATcount(b) <= GDK_oid_max);

	isview = isVIEW(b);

	bbpstatus = BBP_status(b->batCacheid);
	/* only at most one of BBPDELETED, BBPEXISTING, BBPNEW may be set */
	assert(((bbpstatus & BBPDELETED) != 0) +
	       ((bbpstatus & BBPEXISTING) != 0) +
	       ((bbpstatus & BBPNEW) != 0) <= 1);

	assert(b->ttype >= TYPE_void);
	assert(b->ttype < GDKatomcnt);
	assert(b->ttype != TYPE_bat);
	assert(isview ||
	       b->ttype == TYPE_void ||
	       BBPfarms[b->theap->farmid].roles & (1 << b->batRole));
	assert(isview ||
	       b->tvheap == NULL ||
	       (BBPfarms[b->tvheap->farmid].roles & (1 << b->batRole)));

	cmpf = ATOMcompare(b->ttype);
	nilp = ATOMnilptr(b->ttype);

	assert(b->theap->free >= tailsize(b, BUNlast(b)));
	if (b->ttype != TYPE_void) {
		assert(b->batCount <= b->batCapacity);
		assert(b->theap->size >= b->theap->free);
		if (ATOMstorage(b->ttype) == TYPE_msk) {
			/* 32 values per 4-byte word (that's not the
			 * same as 8 values per byte...) */
			assert(b->theap->size >= 4 * ((b->batCapacity + 31) / 32));
		} else
			assert(b->theap->size >> b->tshift >= b->batCapacity);
	}
	strconcat_len(filename, sizeof(filename),
		      BBP_physical(b->theap->parentid),
		      b->ttype == TYPE_str ? b->twidth == 1 ? ".tail1" : b->twidth == 2 ? ".tail2" :
#if SIZEOF_VAR_T == 8
		      b->twidth == 4 ? ".tail4" :
#endif
		      ".tail" : ".tail",
		      NULL);
	assert(strcmp(b->theap->filename, filename) == 0);
	if (b->tvheap) {
		strconcat_len(filename, sizeof(filename),
			      BBP_physical(b->tvheap->parentid),
			      ".theap",
			      NULL);
		assert(strcmp(b->tvheap->filename, filename) == 0);
	}

	/* void and str imply varsized */
	if (b->ttype == TYPE_void ||
	    ATOMstorage(b->ttype) == TYPE_str)
		assert(b->tvarsized);
	/* other "known" types are not varsized */
	if (ATOMstorage(b->ttype) > TYPE_void &&
	    ATOMstorage(b->ttype) < TYPE_str)
		assert(!b->tvarsized);
	/* shift and width have a particular relationship */
	if (ATOMstorage(b->ttype) == TYPE_str)
		assert(b->twidth >= 1 && b->twidth <= ATOMsize(b->ttype));
	else
		assert(b->twidth == ATOMsize(b->ttype));
	assert(b->tseqbase <= oid_nil);
	/* only oid/void columns can be dense */
	assert(is_oid_nil(b->tseqbase) || b->ttype == TYPE_oid || b->ttype == TYPE_void);
	/* a column cannot both have and not have NILs */
	assert(!b->tnil || !b->tnonil);
	if (b->ttype == TYPE_void) {
		assert(b->tshift == 0);
		assert(b->twidth == 0);
		assert(b->tsorted);
		if (is_oid_nil(b->tseqbase)) {
			assert(b->tvheap == NULL);
			assert(BATcount(b) == 0 || !b->tnonil);
			assert(BATcount(b) <= 1 || !b->tkey);
			assert(b->trevsorted);
		} else {
			if (b->tvheap != NULL) {
				/* candidate list with exceptions */
				assert(b->batRole == TRANSIENT);
				assert(b->tvheap->free <= b->tvheap->size);
				assert(b->tvheap->free >= sizeof(ccand_t));
				assert((negoid_cand(b) && ccand_free(b) % SIZEOF_OID == 0) || mask_cand(b));
				if (negoid_cand(b) && ccand_free(b) > 0) {
					const oid *oids = (const oid *) ccand_first(b);
					q = ccand_free(b) / SIZEOF_OID;
					assert(oids != NULL);
					assert(b->tseqbase + BATcount(b) + q <= GDK_oid_max);
					/* exceptions within range */
					assert(oids[0] >= b->tseqbase);
					assert(oids[q - 1] < b->tseqbase + BATcount(b) + q);
					/* exceptions sorted */
					for (p = 1; p < q; p++)
						assert(oids[p - 1] < oids[p]);
				}
			}
			assert(b->tseqbase + b->batCount <= GDK_oid_max);
			assert(BATcount(b) == 0 || !b->tnil);
			assert(BATcount(b) <= 1 || !b->trevsorted);
			assert(b->tkey);
			assert(b->tnonil);
		}
		MT_lock_unset(&b->theaplock);
		return;
	}

	BATiter bi  = bat_iterator_nolock(b);

	if (BATtdense(b)) {
		assert(b->tseqbase + b->batCount <= GDK_oid_max);
		assert(b->ttype == TYPE_oid);
		assert(b->tsorted);
		assert(b->tkey);
		assert(b->tnonil);
		if ((q = b->batCount) != 0) {
			const oid *o = (const oid *) Tloc(b, 0);
			assert(*o == b->tseqbase);
			for (p = 1; p < q; p++)
				assert(o[p - 1] + 1 == o[p]);
		}
		MT_lock_unset(&b->theaplock);
		return;
	}
	assert(1 << b->tshift == b->twidth);
	/* only linear atoms can be sorted */
	assert(!b->tsorted || ATOMlinear(b->ttype));
	assert(!b->trevsorted || ATOMlinear(b->ttype));
	if (ATOMlinear(b->ttype)) {
		assert(b->tnosorted == 0 ||
		       (b->tnosorted > 0 &&
			b->tnosorted < b->batCount));
		assert(!b->tsorted || b->tnosorted == 0);
		if (!isview &&
		    !b->tsorted &&
		    b->tnosorted > 0 &&
		    b->tnosorted < b->batCount)
			assert(cmpf(BUNtail(bi, b->tnosorted - 1),
				    BUNtail(bi, b->tnosorted)) > 0);
		assert(b->tnorevsorted == 0 ||
		       (b->tnorevsorted > 0 &&
			b->tnorevsorted < b->batCount));
		assert(!b->trevsorted || b->tnorevsorted == 0);
		if (!isview &&
		    !b->trevsorted &&
		    b->tnorevsorted > 0 &&
		    b->tnorevsorted < b->batCount)
			assert(cmpf(BUNtail(bi, b->tnorevsorted - 1),
				    BUNtail(bi, b->tnorevsorted)) < 0);
	}
	/* if tkey property set, both tnokey values must be 0 */
	assert(!b->tkey || (b->tnokey[0] == 0 && b->tnokey[1] == 0));
	if (!isview && !b->tkey && (b->tnokey[0] != 0 || b->tnokey[1] != 0)) {
		/* if tkey not set and tnokey indicates a proof of
		 * non-key-ness, make sure the tnokey values are in
		 * range and indeed provide a proof */
		assert(b->tnokey[0] != b->tnokey[1]);
		assert(b->tnokey[0] < b->batCount);
		assert(b->tnokey[1] < b->batCount);
		assert(cmpf(BUNtail(bi, b->tnokey[0]),
			    BUNtail(bi, b->tnokey[1])) == 0);
	}
	/* var heaps must have sane sizes */
	assert(b->tvheap == NULL || b->tvheap->free <= b->tvheap->size);

	if (!b->tkey && !b->tsorted && !b->trevsorted &&
	    !b->tnonil && !b->tnil) {
		/* nothing more to prove */
		MT_lock_unset(&b->theaplock);
		return;
	}

	/* only do a scan if property checking is requested and the bat
	 * is not a view */
	if (!isview && GDKdebug & PROPMASK) {
		const void *maxval = NULL;
		const void *minval = NULL;
		bool seenmax = false, seenmin = false;
		bool seennil = false;

		if (b->tmaxpos != BUN_NONE) {
			assert(b->tmaxpos < BATcount(b));
			maxval = BUNtail(bi, b->tmaxpos);
		}
		if (b->tminpos != BUN_NONE) {
			assert(b->tminpos < BATcount(b));
			minval = BUNtail(bi, b->tminpos);
		}
		if (ATOMstorage(b->ttype) == TYPE_msk) {
			/* for now, don't do extra checks for bit mask */
			;
		} else if (b->tsorted || b->trevsorted || !b->tkey) {
			/* if sorted (either way), or we don't have to
			 * prove uniqueness, we can do a simple
			 * scan */
			/* only call compare function if we have to */
			bool cmpprv = b->tsorted | b->trevsorted | b->tkey;
			bool cmpnil = b->tnonil | b->tnil;

			BATloop(b, p, q) {
				valp = BUNtail(bi, p);
				bool isnil = cmpf(valp, nilp) == 0;
				assert(b->ttype != TYPE_flt || !isinf(*(flt*)valp));
				assert(b->ttype != TYPE_dbl || !isinf(*(dbl*)valp));
				if (maxval && !isnil) {
					cmp = cmpf(maxval, valp);
					assert(cmp >= 0);
					seenmax |= cmp == 0;
				}
				if (minval && !isnil) {
					cmp = cmpf(minval, valp);
					assert(cmp <= 0);
					seenmin |= cmp == 0;
				}
				if (prev && cmpprv) {
					cmp = cmpf(prev, valp);
					assert(!b->tsorted || cmp <= 0);
					assert(!b->trevsorted || cmp >= 0);
					assert(!b->tkey || cmp != 0);
				}
				if (cmpnil) {
					assert(!b->tnonil || !isnil);
					if (isnil) {
						/* we found a nil:
						 * we're done checking
						 * for them */
						seennil = true;
						cmpnil = 0;
						if (!cmpprv && maxval == NULL && minval == NULL) {
							/* we were
							 * only
							 * checking
							 * for nils,
							 * so nothing
							 * more to
							 * do */
							break;
						}
					}
				}
				prev = valp;
			}
		} else {	/* b->tkey && !b->tsorted && !b->trevsorted */
			/* we need to check for uniqueness the hard
			 * way (i.e. using a hash table) */
			const char *nme = BBP_physical(b->batCacheid);
			Hash *hs = NULL;
			BUN mask;

			if ((hs = GDKzalloc(sizeof(Hash))) == NULL) {
				TRC_WARNING(BAT_, "Cannot allocate hash table\n");
				goto abort_check;
			}
			if (snprintf(hs->heaplink.filename, sizeof(hs->heaplink.filename), "%s.thshprpl%x", nme, (unsigned) THRgettid()) >= (int) sizeof(hs->heaplink.filename) ||
			    snprintf(hs->heapbckt.filename, sizeof(hs->heapbckt.filename), "%s.thshprpb%x", nme, (unsigned) THRgettid()) >= (int) sizeof(hs->heapbckt.filename)) {
				/* cannot happen, see comment in gdk.h
				 * about sizes near definition of
				 * BBPINIT */
				GDKfree(hs);
				TRC_CRITICAL(BAT_, "Heap filename is too large\n");
				goto abort_check;
			}
			if (ATOMsize(b->ttype) == 1)
				mask = (BUN) 1 << 8;
			else if (ATOMsize(b->ttype) == 2)
				mask = (BUN) 1 << 16;
			else
				mask = HASHmask(b->batCount);
			if ((hs->heaplink.farmid = BBPselectfarm(
				     TRANSIENT, b->ttype, hashheap)) < 0 ||
			    (hs->heapbckt.farmid = BBPselectfarm(
				    TRANSIENT, b->ttype, hashheap)) < 0 ||
			    HASHnew(hs, b->ttype, BUNlast(b),
				    mask, BUN_NONE, false) != GDK_SUCCEED) {
				GDKfree(hs);
				TRC_WARNING(BAT_, "Cannot allocate hash table\n");
				goto abort_check;
			}
			BATloop(b, p, q) {
				BUN hb;
				BUN prb;
				valp = BUNtail(bi, p);
				bool isnil = cmpf(valp, nilp) == 0;
				assert(b->ttype != TYPE_flt || !isinf(*(flt*)valp));
				assert(b->ttype != TYPE_dbl || !isinf(*(dbl*)valp));
				if (maxval && !isnil) {
					cmp = cmpf(maxval, valp);
					assert(cmp >= 0);
					seenmax |= cmp == 0;
				}
				if (minval && !isnil) {
					cmp = cmpf(minval, valp);
					assert(cmp <= 0);
					seenmin |= cmp == 0;
				}
				prb = HASHprobe(hs, valp);
				for (hb = HASHget(hs, prb);
				     hb != BUN_NONE;
				     hb = HASHgetlink(hs, hb))
					if (cmpf(valp, BUNtail(bi, hb)) == 0)
						assert(!b->tkey);
				HASHputlink(hs, p, HASHget(hs, prb));
				HASHput(hs, prb, p);
				assert(!b->tnonil || !isnil);
				seennil |= isnil;
			}
			HEAPfree(&hs->heaplink, true);
			HEAPfree(&hs->heapbckt, true);
			GDKfree(hs);
		}
	  abort_check:
		GDKclrerr();
		assert(maxval == NULL || seenmax);
		assert(minval == NULL || seenmin);
		assert(!b->tnil || seennil);
	}
	MT_lock_unset(&b->theaplock);
}<|MERGE_RESOLUTION|>--- conflicted
+++ resolved
@@ -1300,11 +1300,7 @@
 	BUN p;
 	BATiter bi = bat_iterator_nolock(b);
 	const void *val;
-<<<<<<< HEAD
-=======
-	const ValRecord *prop;
 	bool locked = false;
->>>>>>> 0c51fa4b
 
 	assert(!is_oid_nil(b->hseqbase) || BATcount(b) == 0);
 	if (o < b->hseqbase || o >= b->hseqbase + BATcount(b)) {
@@ -1317,11 +1313,7 @@
 		GDKerror("cannot delete committed value\n");
 		return GDK_FAIL;
 	}
-<<<<<<< HEAD
 	TRC_DEBUG(ALGO, ALGOBATFMT " deleting oid " OIDFMT "\n", ALGOBATPAR(b), o);
-	b->batDirtydesc = true;
-=======
->>>>>>> 0c51fa4b
 	val = BUNtail(bi, p);
 	/* writing the values should be locked, reading could be done
 	 * unlocked (since we're the only thread that should be changing
@@ -1355,15 +1347,17 @@
 			memcpy(Tloc(b, p), val, Tsize(b));
 			HASHinsert(b, p, val);
 			MT_lock_set(&b->theaplock);
+			locked = true;
 			if (b->tminpos == BUNlast(b) - 1)
 				b->tminpos = p;
 			if (b->tmaxpos == BUNlast(b) - 1)
 				b->tmaxpos = p;
-			MT_lock_unset(&b->theaplock);
 		}
 		/* no longer sorted */
-		MT_lock_set(&b->theaplock);
-		locked = true;
+		if (!locked) {
+			MT_lock_set(&b->theaplock);
+			locked = true;
+		}
 		b->tsorted = b->trevsorted = false;
 		b->theap->dirty = true;
 	}
@@ -1376,12 +1370,7 @@
 		b->tnorevsorted = 0;
 	b->batCount--;
 	if (BATcount(b) < GDK_UNIQUE_ESTIMATE_KEEP_FRACTION)
-<<<<<<< HEAD
 		b->tunique_est = 0;
-	MT_lock_unset(&b->theaplock);
-=======
-		BATrmprop_nolock(b, GDK_UNIQUE_ESTIMATE);
->>>>>>> 0c51fa4b
 	if (b->batCount <= 1) {
 		/* some trivial properties */
 		b->tkey = true;
@@ -1418,7 +1407,6 @@
 	int tt;
 	BUN prv, nxt;
 	const void *val;
-	bool locked = false;
 
 	/* zap alignment info */
 	if (!force && (b->batRestricted != BAT_WRITE || b->batSharecnt > 0)) {
@@ -1475,28 +1463,13 @@
 				 * isn't, we're not sure anymore about
 				 * the nil property, so we must clear
 				 * it */
-				if (!locked) {
-					MT_lock_set(&b->theaplock);
-					locked = true;
-				}
+				MT_lock_set(&b->theaplock);
 				b->tnil = false;
-			}
-<<<<<<< HEAD
+				MT_lock_unset(&b->theaplock);
+			}
 			if (b->ttype != TYPE_void) {
 				if (bi.maxpos != BUN_NONE) {
 					if (!isnil && ATOMcmp(b->ttype, BUNtail(bi, bi.maxpos), t) < 0) {
-=======
-			if (b->ttype != TYPE_void && ATOMlinear(b->ttype)) {
-				const ValRecord *prop;
-
-				if (!locked) {
-					MT_lock_set(&b->theaplock);
-					locked = true;
-				}
-				if ((prop = BATgetprop_nolock(b, GDK_MAX_VALUE)) != NULL) {
-					if (ATOMcmp(b->ttype, t, ATOMnilptr(b->ttype)) != 0 &&
-					    ATOMcmp(b->ttype, VALptr(prop), t) < 0) {
->>>>>>> 0c51fa4b
 						/* new value is larger
 						 * than previous
 						 * largest */
@@ -1527,21 +1500,6 @@
 						bi.minpos = BUN_NONE;
 					}
 				}
-<<<<<<< HEAD
-=======
-				if (count > BATcount(b) / GDK_UNIQUE_ESTIMATE_KEEP_FRACTION)
-					BATrmprop_nolock(b, GDK_UNIQUE_ESTIMATE);
-			} else if (b->tprops) {
-				if (!locked) {
-					MT_lock_set(&b->theaplock);
-					locked = true;
-				}
-				PROPdestroy_nolock(b);
-			}
-			if (locked) {
-				MT_lock_unset(&b->theaplock);
-				locked = false;
->>>>>>> 0c51fa4b
 			}
 			HASHdelete_locked(b, p, val);	/* first delete old value from hash */
 		} else {
@@ -1713,12 +1671,9 @@
 	}
 	MT_rwlock_wrunlock(&b->thashlock);
 	MT_lock_set(&b->theaplock);
-<<<<<<< HEAD
 	b->tminpos = bi.minpos;
 	b->tmaxpos = bi.maxpos;
-=======
 	b->batDirtydesc = true;
->>>>>>> 0c51fa4b
 	b->theap->dirty = true;
 	if (b->tvheap)
 		b->tvheap->dirty = true;
