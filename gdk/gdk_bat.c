--- conflicted
+++ resolved
@@ -124,8 +124,8 @@
 	 */
 	BBPinsert(bs);
 	/*
-	 * Default zero for order oid index
-	 */
+ 	* Default zero for order oid index
+ 	*/
 	bn->torderidx = 0;
 	bn->horderidx = 0;
 	/*
@@ -416,7 +416,6 @@
 		return GDK_FAIL;
 	HASHdestroy(b);
 	IMPSdestroy(b);
-	OIDXdestroy(b);
 	return GDK_SUCCEED;
 }
 
@@ -443,7 +442,6 @@
 	/* kill all search accelerators */
 	HASHdestroy(b);
 	IMPSdestroy(b);
-	OIDXdestroy(b);
 
 	/* we must dispose of all inserted atoms */
 	if ((b->batDeleted == b->batInserted || force) &&
@@ -518,7 +516,6 @@
 	b->T->props = NULL;
 	HASHfree(b);
 	IMPSfree(b);
-	OIDXdestroy(b);
 	if (b->htype)
 		HEAPfree(&b->H->heap, 0);
 	else
@@ -952,116 +949,6 @@
 	}
 }
 
-<<<<<<< HEAD
-/* maybe materialize a VOID column */
-#define void_materialize(b, x)						\
-	do {								\
-		if ((b)->x##type == TYPE_void &&			\
-		    (b)->x##seqbase != oid_nil) {			\
-			if (* (oid *) x == oid_nil ||			\
-			    ((b)->batCount > 0 &&			\
-			     (b)->x##seqbase + (b)->batCount != *(oid *) x)) { \
-				if (BATmaterialize##x(b) != GDK_SUCCEED)	\
-					return GDK_FAIL;		\
-				countonly = 0;				\
-			} else if ((b)->batCount == 0) {		\
-				(b)->x##seqbase = * (oid *) x;	\
-			}						\
-		}							\
-	} while (0)
-
-/*
- * The interface routine should also perform integrity checks.  Null
- * values should have been obtained at a higher level.  This code
- * assumes that new elements are appended to the BUN list.
- */
-gdk_return
-BUNins(BAT *b, const void *h, const void *t, bit force)
-{
-	int countonly;
-	BUN p;
-	BAT *bm;
-
-	BATcheck(b, "BUNins", GDK_FAIL);
-	BATcheck(h, "BUNins: head value is nil", GDK_FAIL);
-
-	countonly = (b->htype == TYPE_void && b->ttype == TYPE_void);
-	bm = BBP_cache(-b->batCacheid);
-
-	void_materialize(b, h);
-	void_materialize(b, t);
-
-	if ((b->hkey & BOUND2BTRUE) && (p = BUNfnd(bm, h)) != BUN_NONE) {
-		if (BUNinplace(b, p, h, t, force) != GDK_SUCCEED)
-			return GDK_FAIL;
-	} else if ((b->tkey & BOUND2BTRUE) && (p = BUNfnd(b, t)) != BUN_NONE) {
-		if (BUNinplace(bm, p, t, h, force) != GDK_SUCCEED)
-			return GDK_FAIL;
-	} else {
-#ifndef STATIC_CODE_ANALYSIS
-		size_t hsize = 0, tsize = 0;
-#endif
-
-		p = BUNlast(b);	/* insert at end */
-		if (p == BUN_MAX || b->batCount == BUN_MAX) {
-			GDKerror("BUNins: bat too large\n");
-			return GDK_FAIL;
-		}
-
-		if (unshare_string_heap(b) != GDK_SUCCEED) {
-			return GDK_FAIL;
-		}
-
-		ALIGNins(b, "BUNins", force, GDK_FAIL);
-		b->batDirty = 1;
-#ifndef STATIC_CODE_ANALYSIS
-		if (b->H->hash && b->H->vheap)
-			hsize = b->H->vheap->size;
-		if (b->T->hash && b->T->vheap)
-			tsize = b->T->vheap->size;
-#endif
-
-		setcolprops(b, b->H, h);
-		setcolprops(b, b->T, t);
-
-		if (!countonly) {
-			bunfastins(b, h, t);
-		} else {
-			BATsetcount(b, b->batCount + 1);
-		}
-
-		if (b->H->hash) {
-			HASHins(bm, p, h);
-#ifndef STATIC_CODE_ANALYSIS
-			if (hsize && hsize != b->H->vheap->size) {
-				/* Coverity: "Useless call: calling
-				 * HEAPwarm is only useful for its
-				 * return value, which is ignored" */
-				HEAPwarm(b->H->vheap);
-			}
-#endif
-		}
-		if (b->T->hash) {
-			HASHins(b, p, t);
-#ifndef STATIC_CODE_ANALYSIS
-			if (tsize && tsize != b->T->vheap->size) {
-				/* Coverity: "Useless call: calling
-				 * HEAPwarm is only useful for its
-				 * return value, which is ignored" */
-				HEAPwarm(b->T->vheap);
-			}
-#endif
-		}
-	}
-	IMPSdestroy(b); /* no support for inserts in imprints yet */
-	OIDXdestroy(b);
-	return GDK_SUCCEED;
-      bunins_failed:
-	return GDK_FAIL;
-}
-
-=======
->>>>>>> 63d83e39
 oid
 MAXoid(BAT *i)
 {
@@ -1139,7 +1026,6 @@
 
 
 	IMPSdestroy(b); /* no support for inserts in imprints yet */
-	OIDXdestroy(b);
 
 	/* first adapt the hashes; then the user-defined accelerators.
 	 * REASON: some accelerator updates (qsignature) use the hashes!
@@ -1166,27 +1052,11 @@
 		/* value already not there */
 		return GDK_SUCCEED;
 	}
-<<<<<<< HEAD
-	b->batCount--;
-	b->batDirty = 1;	/* bat is dirty */
-	IMPSdestroy(b); /* no support for inserts in imprints yet */
-	OIDXdestroy(b);
-	return p;
-}
-
-#undef BUNdelete
-BUN
-BUNdelete(BAT *b, BUN p, bit force)
-{
-	if (p == BUN_NONE) {
-		return p;
-=======
 	assert(BATcount(b) > 0); /* follows from "if" above */
 	p = o - b->hseqbase + BUNfirst(b);
 	if (p < b->batInserted) {
 		GDKerror("BUNdelete: cannot delete committed value\n");
 		return GDK_FAIL;
->>>>>>> 63d83e39
 	}
 	b->batDirty = 1;
 	ATOMunfix(b->ttype, BUNtail(bi, p));
