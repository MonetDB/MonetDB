--- conflicted
+++ resolved
@@ -1374,139 +1374,6 @@
 		b->tnonil = false;
 		b->tsorted = b->trevsorted = b->tkey = false;
 	}
-<<<<<<< HEAD
-	BATiter bi = bat_iterator_nolock(b);
-	MT_lock_unset(&b->theaplock);
-	MT_rwlock_wrlock(&b->thashlock);
-	if (values && b->ttype) {
-		int (*atomcmp) (const void *, const void *) = ATOMcompare(b->ttype);
-		const void *atomnil = ATOMnilptr(b->ttype);
-		const void *minvalp = NULL, *maxvalp = NULL;
-		if (b->tvheap) {
-			if (bi.minpos != BUN_NONE)
-				minvalp = BUNtvar(bi, bi.minpos);
-			if (bi.maxpos != BUN_NONE)
-				maxvalp = BUNtvar(bi, bi.maxpos);
-			const void *vbase = b->tvheap->base;
-			for (BUN i = 0; i < count; i++) {
-				t = ((void **) values)[i];
-				gdk_return rc = tfastins_nocheckVAR(b, p, t);
-				if (rc != GDK_SUCCEED) {
-					MT_rwlock_wrunlock(&b->thashlock);
-					return rc;
-				}
-				if (vbase != b->tvheap->base) {
-					/* tvheap changed location, so
-					 * pointers may need to be
-					 * updated (not if they were
-					 * initialized from t below, but
-					 * we don't know) */
-					BUN minpos = bi.minpos;
-					BUN maxpos = bi.maxpos;
-					MT_lock_set(&b->theaplock);
-					bi = bat_iterator_nolock(b);
-					MT_lock_unset(&b->theaplock);
-					bi.minpos = minpos;
-					bi.maxpos = maxpos;
-					vbase = b->tvheap->base;
-					if (bi.minpos != BUN_NONE)
-						minvalp = BUNtvar(bi, bi.minpos);
-					if (bi.maxpos != BUN_NONE)
-						maxvalp = BUNtvar(bi, bi.maxpos);
-				}
-				if (!atomnil || atomcmp(t, atomnil) != 0) {
-					if (p == 0) {
-						bi.minpos = bi.maxpos = 0;
-						minvalp = maxvalp = t;
-					} else {
-						if (bi.minpos != BUN_NONE &&
-						    atomcmp(minvalp, t) > 0) {
-							bi.minpos = p;
-							minvalp = t;
-						}
-						if (bi.maxpos != BUN_NONE &&
-						    atomcmp(maxvalp, t) < 0) {
-							bi.maxpos = p;
-							maxvalp = t;
-						}
-					}
-				}
-				p++;
-			}
-			if (b->thash) {
-				p -= count;
-				for (BUN i = 0; i < count; i++) {
-					t = ((void **) values)[i];
-					HASHappend_locked(b, p, t);
-					p++;
-				}
-				nunique = b->thash ? b->thash->nunique : 0;
-			}
-		} else if (ATOMstorage(b->ttype) == TYPE_msk) {
-			bi.minpos = bi.maxpos = BUN_NONE;
-			minvalp = maxvalp = NULL;
-			for (BUN i = 0; i < count; i++) {
-				t = (void *) ((char *) values + (i << b->tshift));
-				mskSetVal(b, p, *(msk *) t);
-				p++;
-			}
-		} else {
-			if (bi.minpos != BUN_NONE)
-				minvalp = BUNtloc(bi, bi.minpos);
-			if (bi.maxpos != BUN_NONE)
-				maxvalp = BUNtloc(bi, bi.maxpos);
-			for (BUN i = 0; i < count; i++) {
-				t = (void *) ((char *) values + (i << b->tshift));
-				gdk_return rc = tfastins_nocheckFIX(b, p, t);
-				if (rc != GDK_SUCCEED) {
-					MT_rwlock_wrunlock(&b->thashlock);
-					return rc;
-				}
-				if (b->thash) {
-					HASHappend_locked(b, p, t);
-				}
-				if (!atomnil || atomcmp(t, atomnil) != 0) {
-					if (p == 0) {
-						bi.minpos = bi.maxpos = 0;
-						minvalp = maxvalp = t;
-					} else {
-						if (bi.minpos != BUN_NONE &&
-						    atomcmp(minvalp, t) > 0) {
-							bi.minpos = p;
-							minvalp = t;
-						}
-						if (bi.maxpos != BUN_NONE &&
-						    atomcmp(maxvalp, t) < 0) {
-							bi.maxpos = p;
-							maxvalp = t;
-						}
-					}
-				}
-				p++;
-			}
-			nunique = b->thash ? b->thash->nunique : 0;
-		}
-		MT_lock_set(&b->theaplock);
-		b->tminpos = bi.minpos;
-		b->tmaxpos = bi.maxpos;
-		MT_lock_unset(&b->theaplock);
-	} else {
-		for (BUN i = 0; i < count; i++) {
-			gdk_return rc = tfastins_nocheck(b, p, t);
-			if (rc != GDK_SUCCEED) {
-				MT_rwlock_wrunlock(&b->thashlock);
-				return rc;
-			}
-			if (b->thash) {
-				HASHappend_locked(b, p, t);
-			}
-			p++;
-		}
-		nunique = b->thash ? b->thash->nunique : 0;
-	}
-	MT_lock_set(&b->theaplock);
-=======
->>>>>>> aaa34bab
 	BATsetcount(b, p);
 	if (nunique != 0)
 		b->tunique_est = (double) nunique;
@@ -2963,12 +2830,10 @@
 		if (b->tmaxpos != BUN_NONE) {
 			assert(b->tmaxpos < BATcount(b));
 			maxval = BUNtail(bi, b->tmaxpos);
-			assert(cmpf(maxval, nilp) != 0);
 		}
 		if (b->tminpos != BUN_NONE) {
 			assert(b->tminpos < BATcount(b));
 			minval = BUNtail(bi, b->tminpos);
-			assert(cmpf(minval, nilp) != 0);
 		}
 		if (ATOMstorage(b->ttype) == TYPE_msk) {
 			/* for now, don't do extra checks for bit mask */
