/*
 * This Source Code Form is subject to the terms of the Mozilla Public
 * License, v. 2.0.  If a copy of the MPL was not distributed with this
 * file, You can obtain one at http://mozilla.org/MPL/2.0/.
 *
 * Copyright 2008-2015 MonetDB B.V.
 */

/*
 * @a M. L. Kersten, P. Boncz, N. Nes
 * @* BAT Module
 * In this Chapter we describe the BAT implementation in more detail.
 * The routines mentioned are primarily meant to simplify the library
 * implementation.
 *
 * @+ BAT Construction
 * BATs are implemented in several blocks of memory, prepared for disk
 * storage and easy shipment over a network.
 *
 * The BAT starts with a descriptor, which indicates the required BAT
 * library version and the BAT administration details.  In particular,
 * it describes the binary relationship maintained and the location of
 * fields required for storage.
 *
 * The general layout of the BAT in this implementation is as follows.
 * Each BAT comes with a heap for the loc-size buns and, optionally,
 * with heaps to manage the variable-sized data items of both
 * dimensions.  The buns are assumed to be stored as loc-size objects.
 * This is essentially an array of structs to store the associations.
 * The size is determined at BAT creation time using an upper bound on
 * the number of elements to be accommodated.  In case of overflow,
 * its storage space is extended automatically.
 *
 * The capacity of a BAT places an upper limit on the number of BUNs
 * to be stored initially. The actual space set aside may be quite
 * large.  Moreover, the size is aligned to int boundaries to speedup
 * access and avoid some machine limitations.
 *
 * Initialization of the variable parts rely on type specific routines
 * called atomHeap.
 */
#include "monetdb_config.h"
#include "gdk.h"
#include "gdk_private.h"

#ifdef ALIGN
#undef ALIGN
#endif
#define ALIGN(n,b)	((b)?(b)*(1+(((n)-1)/(b))):n)

#define ATOMneedheap(tpe) (BATatoms[tpe].atomHeap != NULL)

static char *BATstring_h = "h";
static char *BATstring_t = "t";

static inline int
default_ident(char *s)
{
	return (s == BATstring_h || s == BATstring_t);
}

void
BATinit_idents(BAT *bn)
{
	bn->hident = BATstring_h;
	bn->tident = BATstring_t;
}

BATstore *
BATcreatedesc(int ht, int tt, int heapnames, int role)
{
	BAT *bn;
	BATstore *bs;

	/*
	 * Alloc space for the BAT and its dependent records.
	 */
	assert(ht >= 0 && tt >= 0);
	assert(role >= 0 && role < 32);
	assert(ht == TYPE_void);

	bs = (BATstore *) GDKzalloc(sizeof(BATstore));

	if (bs == NULL)
		return NULL;
	HEADLESSDEBUG {
		if (ht != TYPE_void && ht != TYPE_oid)
			fprintf(stderr, "#headless violation in BATcreatedesc for bat[:%s,:%s]\n", ATOMname(ht), ATOMname(tt));
	}
	/*
	 * assert needed in the kernel to get symbol eprintf resolved.
	 * Else modules using assert fail to load.
	 */
	bs->BM.H = &bs->T;
	bs->BM.T = &bs->H;
	bs->BM.S = &bs->S;
	bs->B.H = &bs->H;
	bs->B.T = &bs->T;
	bs->B.S = &bs->S;

	bn = &bs->B;

	/*
	 * Fill in basic column info
	 */
	bn->htype = ht;
	bn->ttype = tt;
	bn->hkey = FALSE;
	bn->tkey = FALSE;
	bn->H->nonil = TRUE;
	bn->T->nonil = TRUE;
	bn->hsorted = bn->hrevsorted = ATOMlinear(ht) != 0;
	bn->tsorted = bn->trevsorted = ATOMlinear(tt) != 0;

	bn->hident = BATstring_h;
	bn->tident = BATstring_t;
	bn->halign = OIDnew(2);
	bn->talign = bn->halign + 1;
	bn->hseqbase = (ht == TYPE_void) ? oid_nil : 0;
	bn->tseqbase = (tt == TYPE_void) ? oid_nil : 0;
	bn->batRole = role;
	bn->batPersistence = TRANSIENT;
	bn->H->props = bn->T->props = NULL;
	/*
	 * add to BBP
	 */
	BBPinsert(bs);
	/*
	 * Default zero for order oid index
	 */
	bn->torderidx = 0;
	bn->horderidx = 0;
	/*
	 * fill in heap names, so HEAPallocs can resort to disk for
	 * very large writes.
	 */
	assert(bn->batCacheid > 0);
	bn->H->heap.filename = NULL;
	bn->T->heap.filename = NULL;
	bn->H->heap.farmid = BBPselectfarm(role, bn->htype, offheap);
	bn->T->heap.farmid = BBPselectfarm(role, bn->ttype, offheap);
	bn->batMaphead = 0;
	bn->batMaptail = 0;
	bn->batMaphheap = 0;
	bn->batMaptheap = 0;
	if (heapnames) {
		const char *nme = BBP_physical(bn->batCacheid);

		if (ht) {
			bn->H->heap.filename = GDKfilepath(NOFARM, NULL, nme, "head");
			if (bn->H->heap.filename == NULL)
				goto bailout;
		}

		if (tt) {
			bn->T->heap.filename = GDKfilepath(NOFARM, NULL, nme, "tail");
			if (bn->T->heap.filename == NULL)
				goto bailout;
		}

		if (ATOMneedheap(ht)) {
			if ((bn->H->vheap = (Heap *) GDKzalloc(sizeof(Heap))) == NULL ||
			    (bn->H->vheap->filename = GDKfilepath(NOFARM, NULL, nme, "hheap")) == NULL)
				goto bailout;
			bn->H->vheap->parentid = bn->batCacheid;
			bn->H->vheap->farmid = BBPselectfarm(role, bn->htype, varheap);
		}

		if (ATOMneedheap(tt)) {
			if ((bn->T->vheap = (Heap *) GDKzalloc(sizeof(Heap))) == NULL ||
			    (bn->T->vheap->filename = GDKfilepath(NOFARM, NULL, nme, "theap")) == NULL)
				goto bailout;
			bn->T->vheap->parentid = bn->batCacheid;
			bn->T->vheap->farmid = BBPselectfarm(role, bn->ttype, varheap);
		}
	}
	bn->batDirty = TRUE;
	return bs;
      bailout:
	if (ht)
		HEAPfree(&bn->H->heap, 1);
	if (tt)
		HEAPfree(&bn->T->heap, 1);
	if (bn->H->vheap) {
		HEAPfree(bn->H->vheap, 1);
		GDKfree(bn->H->vheap);
	}
	if (bn->T->vheap) {
		HEAPfree(bn->T->vheap, 1);
		GDKfree(bn->T->vheap);
	}
	GDKfree(bs);
	return NULL;
}

bte
ATOMelmshift(int sz)
{
	bte sh;
	int i = sz >> 1;

	for (sh = 0; i != 0; sh++) {
		i >>= 1;
	}
	return sh;
}


void
BATsetdims(BAT *b)
{
	if (b->htype == TYPE_str)
		b->H->width = 1;
	else
		b->H->width = ATOMsize(b->htype);
	if (b->ttype == TYPE_str)
		b->T->width = 1;
	else
		b->T->width = ATOMsize(b->ttype);
	b->H->shift = ATOMelmshift(Hsize(b));
	b->T->shift = ATOMelmshift(Tsize(b));
	assert_shift_width(b->H->shift, b->H->width);
	assert_shift_width(b->T->shift, b->T->width);
	b->H->varsized = b->htype == TYPE_void || BATatoms[b->htype].atomPut != NULL;
	b->T->varsized = b->ttype == TYPE_void || BATatoms[b->ttype].atomPut != NULL;
}

/*
 * @- BAT allocation
 * Allocate BUN heap and variable-size atomheaps (see e.g. strHeap).
 * We now initialize new BATs with their heapname such that the
 * modified HEAPalloc/HEAPextend primitives can possibly use memory
 * mapped files as temporary heap storage.
 *
 * In case of huge bats, we want HEAPalloc to write a file to disk,
 * and memory map it. To make this possible, we must provide it with
 * filenames.
 */
static BATstore *
BATnewstorage(int ht, int tt, BUN cap, int role)
{
	BATstore *bs;
	BAT *bn;

	/* and in case we don't have assertions enabled: limit the size */
	if (cap > BUN_MAX) {
		/* shouldn't happen, but if it does... */
		assert(0);
		cap = BUN_MAX;
	}
	bs = BATcreatedesc(ht, tt, (ht || tt), role);
	if (bs == NULL)
		return NULL;
	bn = &bs->B;

	BATsetdims(bn);
	bn->batCapacity = cap;

	/* alloc the main heaps */
	if (ht && HEAPalloc(&bn->H->heap, cap, bn->H->width) != GDK_SUCCEED) {
		return NULL;
	}
	if (tt && HEAPalloc(&bn->T->heap, cap, bn->T->width) != GDK_SUCCEED) {
		if (ht)
			HEAPfree(&bn->H->heap, 1);
		return NULL;
	}

	if (ATOMheap(ht, bn->H->vheap, cap) != GDK_SUCCEED) {
		if (ht)
			HEAPfree(&bn->H->heap, 1);
		if (tt)
			HEAPfree(&bn->T->heap, 1);
		GDKfree(bn->H->vheap);
		if (bn->T->vheap)
			GDKfree(bn->T->vheap);
		return NULL;
	}
	if (ATOMheap(tt, bn->T->vheap, cap) != GDK_SUCCEED) {
		if (ht)
			HEAPfree(&bn->H->heap, 1);
		if (tt)
			HEAPfree(&bn->T->heap, 1);
		if (bn->H->vheap) {
			HEAPfree(bn->H->vheap, 1);
			GDKfree(bn->H->vheap);
		}
		GDKfree(bn->T->vheap);
		return NULL;
	}
	DELTAinit(bn);
	BBPcacheit(bs, 1);
	return bs;
}

BAT *
BATnew(int ht, int tt, BUN cap, int role)
{
	BATstore *bs;

	assert(cap <= BUN_MAX);
	assert(ht != TYPE_bat);
	assert(tt != TYPE_bat);
	ERRORcheck((ht < 0) || (ht > GDKatomcnt), "BATnew:ht error\n", NULL);
	ERRORcheck((tt < 0) || (tt > GDKatomcnt), "BATnew:tt error\n", NULL);
	ERRORcheck(role < 0 || role >= 32, "BATnew:role error\n", NULL);

	/* round up to multiple of BATTINY */
	if (cap < BUN_MAX - BATTINY)
		cap = (cap + BATTINY - 1) & ~(BATTINY - 1);
	if (cap < BATTINY)
		cap = BATTINY;
	/* and in case we don't have assertions enabled: limit the size */
	if (cap > BUN_MAX)
		cap = BUN_MAX;
	bs = BATnewstorage(ht, tt, cap, role);
	return bs == NULL ? NULL : &bs->B;
}

BAT *
BATattach(int tt, const char *heapfile, int role)
{
	BATstore *bs;
	BAT *bn;
	struct stat st;
	int atomsize;
	BUN cap;
	char *path;

	ERRORcheck(tt <= 0 , "BATattach: bad tail type (<=0)\n", NULL);
	ERRORcheck(ATOMvarsized(tt), "BATattach: bad tail type (varsized)\n", NULL);
	ERRORcheck(heapfile == 0, "BATattach: bad heapfile name\n", NULL);
	ERRORcheck(role < 0 || role >= 32, "BATattach: role error\n", NULL);
	if (lstat(heapfile, &st) < 0) {
		GDKsyserror("BATattach: cannot stat heapfile\n");
		return NULL;
	}
	ERRORcheck(!S_ISREG(st.st_mode), "BATattach: heapfile must be a regular file\n", NULL);
	ERRORcheck(st.st_nlink != 1, "BATattach: heapfile must have only one link\n", NULL);
	atomsize = ATOMsize(tt);
	ERRORcheck(st.st_size % atomsize != 0, "BATattach: heapfile size not integral number of atoms\n", NULL);
	ERRORcheck((size_t) (st.st_size / atomsize) > (size_t) BUN_MAX, "BATattach: heapfile too large\n", NULL);
	cap = (BUN) (st.st_size / atomsize);
	bs = BATcreatedesc(TYPE_void, tt, 1, role);
	if (bs == NULL)
		return NULL;
	bn = &bs->B;
	BATsetdims(bn);
	path = GDKfilepath(bn->T->heap.farmid, BATDIR, bn->T->heap.filename, "new");
	GDKcreatedir(path);
	if (rename(heapfile, path) < 0) {
		GDKsyserror("BATattach: cannot rename heapfile\n");
		GDKfree(path);
		HEAPfree(&bn->T->heap, 1);
		GDKfree(bs);
		return NULL;
	}
	GDKfree(path);
	bn->hseqbase = 0;
	BATkey(bn, TRUE);
	BATsetcapacity(bn, cap);
	BATsetcount(bn, cap);
	if (cap > 1) {
		bn->tsorted = 0;
		bn->trevsorted = 0;
		bn->tdense = 0;
		bn->tkey = 0;
	}
	bn->batRestricted = BAT_READ;
	bn->T->heap.size = (size_t) st.st_size;
	bn->T->heap.newstorage = bn->T->heap.storage = (bn->T->heap.size < GDK_mmap_minsize) ? STORE_MEM : STORE_MMAP;
	if (HEAPload(&bn->T->heap, BBP_physical(bn->batCacheid), "tail", TRUE) != GDK_SUCCEED) {
		HEAPfree(&bn->T->heap, 1);
		GDKfree(bs);
		return NULL;
	}
	BBPcacheit(bs, 1);
	return bn;
}

/*
 * If the BAT runs out of storage for BUNS it will reallocate space.
 * For memory mapped BATs we simple extend the administration after
 * having an assurance that the BAT still can be safely stored away.
 */
BUN
BATgrows(BAT *b)
{
	BUN oldcap, newcap;

	BATcheck(b, "BATgrows", 0);

	newcap = oldcap = BATcapacity(b);
	if (newcap < BATTINY)
		newcap = 2 * BATTINY;
	else if (newcap < 10 * BATTINY)
		newcap = 4 * newcap;
	else if (newcap < 50 * BATTINY)
		newcap = 2 * newcap;
	else if ((double) newcap * BATMARGIN <= (double) BUN_MAX)
		newcap = (BUN) ((double) newcap * BATMARGIN);
	else
		newcap = BUN_MAX;
	if (newcap == oldcap) {
		if (newcap <= BUN_MAX - 10)
			newcap += 10;
		else
			newcap = BUN_MAX;
	}
	return newcap;
}

/*
 * The routine should ensure that the BAT keeps its location in the
 * BAT buffer.
 *
 * Overflow in the other heaps are dealt with in the atom routines.
 * Here we merely copy their references into the new administration
 * space.
 */
gdk_return
BATextend(BAT *b, BUN newcap)
{
	size_t hheap_size = newcap, theap_size = newcap;

	assert(newcap <= BUN_MAX);
	BATcheck(b, "BATextend", GDK_FAIL);
	/*
	 * The main issue is to properly predict the new BAT size.
	 * storage overflow. The assumption taken is that capacity
	 * overflow is rare. It is changed only when the position of
	 * the next available BUN surpasses the free area marker.  Be
	 * aware that the newcap should be greater than the old value,
	 * otherwise you may easily corrupt the administration of
	 * malloc.
	 */
	if (newcap <= BATcapacity(b)) {
		return GDK_SUCCEED;
	}

	b->batCapacity = newcap;

	hheap_size *= Hsize(b);
	if (b->H->heap.base && GDKdebug & HEAPMASK)
		fprintf(stderr, "#HEAPextend in BATextend %s " SZFMT " " SZFMT "\n", b->H->heap.filename, b->H->heap.size, hheap_size);
	if (b->H->heap.base &&
	    HEAPextend(&b->H->heap, hheap_size, b->batRestricted == BAT_READ) != GDK_SUCCEED)
		return GDK_FAIL;
	theap_size *= Tsize(b);
	if (b->T->heap.base && GDKdebug & HEAPMASK)
		fprintf(stderr, "#HEAPextend in BATextend %s " SZFMT " " SZFMT "\n", b->T->heap.filename, b->T->heap.size, theap_size);
	if (b->T->heap.base &&
	    HEAPextend(&b->T->heap, theap_size, b->batRestricted == BAT_READ) != GDK_SUCCEED)
		return GDK_FAIL;
	HASHdestroy(b);
	IMPSdestroy(b);
	OIDXdestroy(b);
	return GDK_SUCCEED;
}



/*
 * @+ BAT destruction
 * BATclear quickly removes all elements from a BAT. It must respect
 * the transaction rules; so stable elements must be moved to the
 * "deleted" section of the BAT (they cannot be fully deleted
 * yet). For the elements that really disappear, we must free
 * heapspace and unfix the atoms if they have fix/unfix handles. As an
 * optimization, in the case of no stable elements, we quickly empty
 * the heaps by copying a standard small empty image over them.
 */
gdk_return
BATclear(BAT *b, int force)
{
	BUN p, q;
	int voidbat;

	BATcheck(b, "BATclear", GDK_FAIL);

	voidbat = 0;

	if (BAThdense(b) && b->htype == TYPE_void) {
		voidbat = 1;
	}
	if (BATtdense(b) && b->ttype == TYPE_void) {
		voidbat = 1;
	}

	/* small BAT: delete all elements by hand */
	if (!force && !voidbat && b->batCount < 20) {
		BATloopDEL(b, p, q) {
			p = BUNdelete(b, p, FALSE);
		}
		return GDK_SUCCEED;
	}

	/* kill all search accelerators */
	HASHdestroy(b);
	IMPSdestroy(b);
	OIDXdestroy(b);

	/* we must dispose of all inserted atoms */
	if ((b->batDeleted == b->batInserted || force) &&
	    BATatoms[b->htype].atomDel == NULL &&
	    BATatoms[b->ttype].atomDel == NULL) {
		Heap hh, th;

		/* no stable elements: we do a quick heap clean */
		/* need to clean heap which keeps data even though the
		   BUNs got removed. This means reinitialize when
		   free > 0
		*/
		size_t cap = 0;

		memset(&hh, 0, sizeof(hh));
		memset(&th, 0, sizeof(th));
		if (b->H->vheap) {
			hh.farmid = b->H->vheap->farmid;
			if (b->H->vheap->free > 0 &&
			    ATOMheap(b->htype, &hh, cap) != GDK_SUCCEED) {
				return GDK_FAIL;
			}
		}
		if (b->T->vheap) {
			th.farmid = b->T->vheap->farmid;
			if (b->T->vheap->free > 0 &&
			    ATOMheap(b->ttype, &th, cap) != GDK_SUCCEED) {
				if (b->H->vheap && b->H->vheap->free > 0)
					HEAPfree(&hh, 1);
				return GDK_FAIL;
			}
		}
		assert(b->H->vheap == NULL || b->H->vheap->parentid == abs(b->batCacheid));
		if (b->H->vheap && b->H->vheap->free > 0) {
			hh.parentid = b->H->vheap->parentid;
			HEAPfree(b->H->vheap, 0);
			*b->H->vheap = hh;
		}
		assert(b->T->vheap == NULL || b->T->vheap->parentid == abs(b->batCacheid));
		if (b->T->vheap && b->T->vheap->free > 0) {
			th.parentid = b->T->vheap->parentid;
			HEAPfree(b->T->vheap, 0);
			*b->T->vheap = th;
		}
	} else {
		/* do heap-delete of all inserted atoms */
		void (*hatmdel)(Heap*,var_t*) = BATatoms[b->htype].atomDel;
		void (*tatmdel)(Heap*,var_t*) = BATatoms[b->ttype].atomDel;

		/* TYPE_str has no del method, so we shouldn't get here */
		assert(hatmdel == NULL || b->H->width == sizeof(var_t));
		assert(tatmdel == NULL || b->T->width == sizeof(var_t));
		if (hatmdel || tatmdel) {
			BATiter bi = bat_iterator(b);

			for(p = b->batInserted, q = BUNlast(b); p < q; p++) {
				if (hatmdel)
					(*hatmdel)(b->H->vheap, (var_t*) BUNhloc(bi,p));
				if (tatmdel)
					(*tatmdel)(b->T->vheap, (var_t*) BUNtloc(bi,p));
			}
		}
	}

	if (force)
		b->batFirst = b->batDeleted = b->batInserted = 0;
	else
		b->batFirst = b->batInserted;
	BATsetcount(b,0);
	BATseqbase(b, 0);
	BATseqbase(BATmirror(b), 0);
	b->batDirty = TRUE;
	BATsettrivprop(b);
	return GDK_SUCCEED;
}

/* free a cached BAT; leave the bat descriptor cached */
void
BATfree(BAT *b)
{
	if (b == NULL)
		return;

	/* deallocate all memory for a bat */
	if (b->batCacheid < 0)
		b = BBP_cache(-(b->batCacheid));
	if (b->hident && !default_ident(b->hident))
		GDKfree(b->hident);
	b->hident = BATstring_h;
	if (b->tident && !default_ident(b->tident))
		GDKfree(b->tident);
	b->tident = BATstring_t;
	if (b->H->props)
		PROPdestroy(b->H->props);
	b->H->props = NULL;
	if (b->T->props)
		PROPdestroy(b->T->props);
	b->T->props = NULL;
<<<<<<< HEAD
	HASHdestroy(b);
	IMPSdestroy(b);
	OIDXdestroy(b);
=======
	HASHfree(b);
	IMPSfree(b);
>>>>>>> 9de7ee8b
	if (b->htype)
		HEAPfree(&b->H->heap, 0);
	else
		assert(!b->H->heap.base);
	if (b->ttype)
		HEAPfree(&b->T->heap, 0);
	else
		assert(!b->T->heap.base);
	if (b->H->vheap) {
		assert(b->H->vheap->parentid == b->batCacheid);
		HEAPfree(b->H->vheap, 0);
	}
	if (b->T->vheap) {
		assert(b->T->vheap->parentid == b->batCacheid);
		HEAPfree(b->T->vheap, 0);
	}

	b = BBP_cache(-b->batCacheid);
	if (b) {
		BBP_cache(b->batCacheid) = NULL;
	}
}

/* free a cached BAT descriptor */
void
BATdestroy( BATstore *bs )
{
	if (bs->H.id && !default_ident(bs->H.id))
		GDKfree(bs->H.id);
	bs->H.id = BATstring_h;
	if (bs->T.id && !default_ident(bs->T.id))
		GDKfree(bs->T.id);
	bs->T.id = BATstring_t;
	if (bs->H.vheap)
		GDKfree(bs->H.vheap);
	if (bs->T.vheap)
		GDKfree(bs->T.vheap);
	if (bs->H.props)
		PROPdestroy(bs->H.props);
	if (bs->T.props)
		PROPdestroy(bs->T.props);
	GDKfree(bs);
}

/*
 * @+ BAT copying
 *
 * BAT copying is an often used operation. So it deserves attention.
 * When making a copy of a BAT, the following aspects are of
 * importance:
 *
 * - the requested head and tail types. The purpose of the copy may be
 *   to slightly change these types (e.g. void <-> oid). We may also
 *   remap between types as long as they share the same
 *   ATOMstorage(type), i.e. the types have the same physical
 *   implementation. We may even want to allow 'dirty' trick such as
 *   viewing a flt-column suddenly as int.
 *
 *   To allow such changes, the desired head- and tail-types are a
 *   parameter of BATcopy.
 *
 * - access mode. If we want a read-only copy of a read-only BAT, a
 *   VIEW may do (in this case, the user may be after just an
 *   independent BAT header and id). This is indicated by the
 *   parameter (writable = FALSE).
 *
 *   In other cases, we really want an independent physical copy
 *   (writable = TRUE).  Changing the mode to BAT_WRITE will be a
 *   zero-cost operation if the BAT was copied with (writable = TRUE).
 *
 * In GDK, the result is a BAT that is BAT_WRITE iff (writable ==
 * TRUE).
 *
 * In these cases the copy becomes a logical view on the original,
 * which ensures that the original cannot be modified or destroyed
 * (which could affect the shared heaps).
 */
static gdk_return
heapcopy(BAT *bn, char *ext, Heap *dst, Heap *src)
{
	if (src->filename && src->newstorage != STORE_MEM) {
		const char *nme = BBP_physical(bn->batCacheid);

		if ((dst->filename = GDKfilepath(NOFARM, NULL, nme, ext)) == NULL)
			return GDK_FAIL;
	}
	return HEAPcopy(dst, src);
}

static void
heapmove(Heap *dst, Heap *src)
{
	if (src->filename == NULL) {
		src->filename = dst->filename;
		dst->filename = NULL;
	}
	HEAPfree(dst, 0);
	*dst = *src;
}

static int
wrongtype(int t1, int t2)
{
	/* check if types are compatible. be extremely forgiving */
	if (t1) {
		t1 = ATOMtype(ATOMstorage(t1));
		t2 = ATOMtype(ATOMstorage(t2));
		if (t1 != t2) {
			if (ATOMvarsized(t1) ||
			    ATOMvarsized(t2) ||
			    ATOMsize(t1) != ATOMsize(t2) ||
			    ATOMalign(t1) != ATOMalign(t2) ||
			    BATatoms[t1].atomFix ||
			    BATatoms[t2].atomFix)
				return TRUE;
		}
	}
	return FALSE;
}

/*
 * There are four main implementation cases:
 * (1) we are allowed to return a view (zero effort),
 * (2) the result is void,void (zero effort),
 * (3) we can copy the heaps (memcopy, or even VM page sharing)
 * (4) we must insert BUN-by-BUN into the result (fallback)
 * The latter case is still optimized for the case that the result
 * is bat[void,T] for a simple fixed-size type T. In that case we
 * do inline array[T] inserts.
 */
/* TODO make it simpler, ie copy per column */
BAT *
BATcopy(BAT *b, int ht, int tt, int writable, int role)
{
	BUN bunstocopy = BUN_NONE;
	BUN cnt;
	BAT *bn = NULL;

	BATcheck(b, "BATcopy", NULL);
	assert(ht != TYPE_bat);
	assert(tt != TYPE_bat);
	cnt = b->batCount;

	/* maybe a bit ugly to change the requested bat types?? */
	if (b->htype == TYPE_void && !writable)
		ht = TYPE_void;
	if (b->ttype == TYPE_void && !writable)
		tt = TYPE_void;

	if (ht != b->htype && wrongtype(ht, b->htype)) {
		GDKerror("BATcopy: wrong head-type requested\n");
		return NULL;
	}
	if (tt != b->ttype && wrongtype(tt, b->ttype)) {
		GDKerror("BATcopy: wrong tail-type requested\n");
		return NULL;
	}

	/* first try case (1); create a view, possibly with different atom-types */
	if (role == b->batRole &&
	    BAThrestricted(b) == BAT_READ &&
	    BATtrestricted(b) == BAT_READ &&
	    !writable) {
		bn = VIEWcreate(b, b);
		if (bn == NULL)
			return NULL;
		if (ht != bn->htype) {
			assert(bn->H != bn->T);
			bn->htype = ht;
			bn->hvarsized = ATOMvarsized(ht);
			bn->hseqbase = b->hseqbase;
		}
		if (tt != bn->ttype) {
			assert(bn->H != bn->T);
			bn->ttype = tt;
			bn->tvarsized = ATOMvarsized(tt);
			bn->tseqbase = b->tseqbase;
		}
	} else {
		/* check whether we need case (4); BUN-by-BUN copy (by
		 * setting bunstocopy != BUN_NONE) */
		if (ATOMsize(ht) != ATOMsize(b->htype) ||
		    ATOMsize(tt) != ATOMsize(b->ttype)) {
			/* oops, void materialization */
			bunstocopy = cnt;
		} else if (BATatoms[ht].atomFix || BATatoms[tt].atomFix) {
			/* oops, we need to fix/unfix atoms */
			bunstocopy = cnt;
		} else if (isVIEW(b)) {
			/* extra checks needed for views */
			bat hp = VIEWhparent(b), tp = VIEWtparent(b);

			if (isVIEWCOMBINE(b) ||	/* oops, mirror view! */
			    /* reduced slice view: do not copy too
			     * much garbage */
			    (hp != 0 && BATcapacity(BBP_cache(hp)) > cnt + cnt) ||
			    (tp != 0 && BATcapacity(BBP_cache(tp)) > cnt + cnt))
				bunstocopy = cnt;
		}

		bn = BATnew(ht, tt, MAX(1, bunstocopy == BUN_NONE ? 0 : bunstocopy), role);
		if (bn == NULL)
			return NULL;

		if (bn->hvarsized && bn->htype && bunstocopy == BUN_NONE) {
			bn->H->shift = b->H->shift;
			bn->H->width = b->H->width;
			if (HEAPextend(&bn->H->heap, BATcapacity(bn) << bn->H->shift, TRUE) != GDK_SUCCEED)
				goto bunins_failed;
		}
		if (bn->tvarsized && bn->ttype && bunstocopy == BUN_NONE) {
			bn->T->shift = b->T->shift;
			bn->T->width = b->T->width;
			if (HEAPextend(&bn->T->heap, BATcapacity(bn) << bn->T->shift, TRUE) != GDK_SUCCEED)
				goto bunins_failed;
		}

		if (ht == TYPE_void && tt == TYPE_void) {
			/* case (2): a void,void result => nothing to
			 * copy! */
			bn->H->heap.free = 0;
			bn->T->heap.free = 0;
		} else if (bunstocopy == BUN_NONE) {
			/* case (3): just copy the heaps; if possible
			 * with copy-on-write VM support */
			BUN hcap = 0, tcap = 0;
			Heap bhhp, bthp, hhp, thp;
			memset(&bhhp, 0, sizeof(Heap));
			memset(&bthp, 0, sizeof(Heap));
			memset(&hhp, 0, sizeof(Heap));
			memset(&thp, 0, sizeof(Heap));

			bhhp.farmid = BBPselectfarm(role, b->htype, offheap);
			bthp.farmid = BBPselectfarm(role, b->ttype, offheap);
			hhp.farmid = BBPselectfarm(role, b->htype, varheap);
			thp.farmid = BBPselectfarm(role, b->ttype, varheap);
			if ((b->htype && heapcopy(bn, "head", &bhhp, &b->H->heap) != GDK_SUCCEED) ||
			    (b->ttype && heapcopy(bn, "tail", &bthp, &b->T->heap) != GDK_SUCCEED) ||
			    (bn->H->vheap && heapcopy(bn, "hheap", &hhp, b->H->vheap) != GDK_SUCCEED) ||
			    (bn->T->vheap && heapcopy(bn, "theap", &thp, b->T->vheap) != GDK_SUCCEED)) {
				HEAPfree(&thp, 1);
				HEAPfree(&hhp, 1);
				HEAPfree(&bthp, 1);
				HEAPfree(&bhhp, 1);
				BBPreclaim(bn);
				return NULL;
			}
			/* succeeded; replace dummy small heaps by the
			 * real ones */
			heapmove(&bn->H->heap, &bhhp);
			heapmove(&bn->T->heap, &bthp);
			hhp.parentid = bn->batCacheid;
			thp.parentid = bn->batCacheid;
			if (bn->H->vheap)
				heapmove(bn->H->vheap, &hhp);
			if (bn->T->vheap)
				heapmove(bn->T->vheap, &thp);

			/* make sure we use the correct capacity */
			hcap = (BUN) (bn->htype ? bn->H->heap.size >> bn->H->shift : 0);
			tcap = (BUN) (bn->ttype ? bn->T->heap.size >> bn->T->shift : 0);
			if (hcap && tcap)
				bn->batCapacity = MIN(hcap, tcap);
			else if (hcap)
				bn->batCapacity = hcap;
			else
				bn->batCapacity = tcap;


			/* first/inserted must point equally far into
			 * the heap as in the source */
			bn->batFirst = b->batFirst;
			bn->batInserted = b->batInserted;
		} else if (BATatoms[ht].atomFix || BATatoms[tt].atomFix || (ht && tt) || ATOMextern(MAX(ht, tt))) {
			/* case (4): one-by-one BUN insert (really slow) */
			BUN p, q, r = BUNfirst(bn);
			BATiter bi = bat_iterator(b);

			BATloop(b, p, q) {
				const void *h = BUNhead(bi, p);
				const void *t = BUNtail(bi, p);

				bunfastins_nocheck(bn, r, h, t, Hsize(bn), Tsize(bn));
				r++;
			}
		} else if ((ht && b->htype == TYPE_void) || (tt && b->ttype == TYPE_void)) {
			/* case (4): optimized for unary void
			 * materialization */
			oid cur = ht ? b->hseqbase : b->tseqbase, *dst = (oid *) (ht ? bn->H->heap.base : bn->T->heap.base);
			oid inc = (cur != oid_nil);

			bn->H->heap.free = bn->T->heap.free = 0;
			if (ht)
				bn->H->heap.free = bunstocopy * sizeof(oid);
			else
				bn->T->heap.free = bunstocopy * sizeof(oid);
			while (bunstocopy--) {
				*dst++ = cur;
				cur += inc;
			}
		} else {
			/* case (4): optimized for simple array copy */
			BUN p = BUNfirst(b);

			bn->H->heap.free = bn->T->heap.free = 0;
			if (ht) {
				bn->H->heap.free = bunstocopy * Hsize(bn);
				memcpy(Hloc(bn, 0), Hloc(b, p), bn->H->heap.free);
			} else {
				bn->T->heap.free = bunstocopy * Tsize(bn);
				memcpy(Tloc(bn, 0), Tloc(b, p), bn->T->heap.free);
			}
		}
		/* copy all properties (size+other) from the source bat */
		BATsetcount(bn, cnt);
	}
	/* set properties (note that types may have changed in the copy) */
	if (ATOMtype(ht) == ATOMtype(b->htype)) {
		ALIGNsetH(bn, b);
	} else if (ATOMstorage(ht) == ATOMstorage(b->htype) &&
		   ATOMcompare(ht) == ATOMcompare(b->htype)) {
		bn->hsorted = b->hsorted;
		bn->hrevsorted = b->hrevsorted;
		bn->hdense = b->hdense && ATOMtype(bn->htype) == TYPE_oid;
		if (b->hkey)
			BATkey(bn, TRUE);
		bn->H->nonil = b->H->nonil;
	} else {
		bn->hsorted = bn->hrevsorted = 0; /* set based on count later */
		bn->hdense = bn->H->nonil = 0;
	}
	if (ATOMtype(tt) == ATOMtype(b->ttype)) {
		ALIGNsetT(bn, b);
	} else if (ATOMstorage(tt) == ATOMstorage(b->ttype) &&
		   ATOMcompare(tt) == ATOMcompare(b->ttype)) {
		bn->tsorted = b->tsorted;
		bn->trevsorted = b->trevsorted;
		bn->tdense = b->tdense && ATOMtype(bn->ttype) == TYPE_oid;
		if (b->tkey)
			BATkey(BATmirror(bn), TRUE);
		bn->T->nonil = b->T->nonil;
	} else {
		bn->tsorted = bn->trevsorted = 0; /* set based on count later */
		bn->tdense = bn->T->nonil = 0;
	}
	if (BATcount(bn) <= 1) {
		bn->hsorted = ATOMlinear(b->htype);
		bn->hrevsorted = ATOMlinear(b->htype);
		bn->hkey = 1;
		bn->tsorted = ATOMlinear(b->ttype);
		bn->trevsorted = ATOMlinear(b->ttype);
		bn->tkey = 1;
	}
	if (writable != TRUE)
		bn->batRestricted = BAT_READ;
	return bn;
      bunins_failed:
	BBPreclaim(bn);
	return NULL;
}

#ifdef HAVE_HGE
#define un_move_sz16(src, dst, sz)					\
		if (sz == 16) {						\
			* (hge *) dst = * (hge *) src;			\
		} else
#else
#define un_move_sz16(src, dst, sz)
#endif

#define un_move(src, dst, sz)						\
	do {								\
		un_move_sz16(src,dst,sz)				\
		if (sz == 8) {						\
			* (lng *) dst = * (lng *) src;			\
		} else if (sz == 4) {					\
			* (int *) dst = * (int *) src;			\
		} else {						\
			str _dst = (str) dst, _src = (str) src, _end = _src + sz; \
									\
			while (_src < _end)				\
				*_dst++ = *_src++;			\
		}							\
	} while (0)
#define acc_move(l, p)							\
	do {								\
		char tmp[16];						\
		/* avoid compiler warning: dereferencing type-punned pointer \
		 * will break strict-aliasing rules */			\
		char *tmpp = tmp;					\
									\
		assert(hs <= 16);					\
		assert(ts <= 16);					\
									\
		/* move first to tmp */					\
		un_move(Hloc(b, l), tmpp, hs);				\
		/* move delete to first */				\
		un_move(Hloc(b, p), Hloc(b, l), hs);			\
		/* move first to deleted */				\
		un_move(tmpp, Hloc(b, p), hs);				\
									\
		/* move first to tmp */					\
		un_move(Tloc(b, l), tmpp, ts);				\
		/* move delete to first */				\
		un_move(Tloc(b, p), Tloc(b, l), ts);			\
		/* move first to deleted */				\
		un_move(tmpp, Tloc(b, p), ts);				\
	} while (0)

static void
setcolprops(BAT *b, COLrec *col, const void *x)
{
	int isnil = col->type != TYPE_void &&
		atom_CMP(x, ATOMnilptr(col->type), col->type) == 0;
	BATiter bi;
	BUN pos;
	const void *prv;
	int cmp;

	/* x may only be NULL if the column type is VOID */
	assert(x != NULL || col->type == TYPE_void);
	if (b->batCount == 0) {
		/* first value */
		col->sorted = col->revsorted = ATOMlinear(col->type) != 0;
		col->key |= 1;
		if (col->type == TYPE_void) {
			if (x) {
				col->seq = * (const oid *) x;
			}
			col->nil = col->seq == oid_nil;
			col->nonil = !col->nil;
		} else {
			col->nil = isnil;
			col->nonil = !isnil;
			if (col->type == TYPE_oid) {
				col->dense = !isnil;
				col->seq = * (const oid *) x;
			}
		}
	} else if (col->type == TYPE_void) {
		/* not the first value in a VOID column: we keep the
		 * seqbase and x is not used, so only some properties
		 * are affected */
		if (col->seq != oid_nil) {
			col->revsorted = 0;
			col->nil = 0;
			col->nonil = 1;
		} else {
			col->key = 0;
			col->nil = 1;
			col->nonil = 0;
		}
	} else {
		bi = bat_iterator(b);
		pos = BUNlast(b);
		prv = col == b->H ? BUNhead(bi, pos - 1) : BUNtail(bi, pos - 1);
		cmp = atom_CMP(prv, x, col->type);

		if (col->key == 1 && /* assume outside check if BOUND2BTRUE */
		    (cmp == 0 || /* definitely not KEY */
		     (b->batCount > 1 && /* can't guarantee KEY if unordered */
		      ((col->sorted && cmp > 0) ||
		       (col->revsorted && cmp < 0) ||
		       (!col->sorted && !col->revsorted))))) {
			col->key = 0;
			col->nokey[0] = pos - 1;
			col->nokey[1] = pos;
		}
		if (col->sorted && cmp > 0) {
			/* out of order */
			col->sorted = 0;
			col->nosorted = pos;
		}
		if (col->revsorted && cmp < 0) {
			/* out of order */
			col->revsorted = 0;
			col->norevsorted = pos;
		}
		if (col->dense && (cmp >= 0 || * (const oid *) prv + 1 != * (const oid *) x)) {
			col->dense = 0;
			col->nodense = pos;
		}
		if (isnil) {
			col->nonil = 0;
			col->nil = 1;
		}
	}
}

/* maybe materialize a VOID column */
#define void_materialize(b, x)						\
	do {								\
		if ((b)->x##type == TYPE_void &&			\
		    (b)->x##seqbase != oid_nil) {			\
			if (* (oid *) x == oid_nil ||			\
			    ((b)->batCount > 0 &&			\
			     (b)->x##seqbase + (b)->batCount != *(oid *) x)) { \
				if (BATmaterialize##x(b) != GDK_SUCCEED)	\
					return GDK_FAIL;		\
				countonly = 0;				\
			} else if ((b)->batCount == 0) {		\
				(b)->x##seqbase = * (oid *) x;	\
			}						\
		}							\
	} while (0)

/*
 * The interface routine should also perform integrity checks.  Null
 * values should have been obtained at a higher level.  This code
 * assumes that new elements are appended to the BUN list.
 */
gdk_return
BUNins(BAT *b, const void *h, const void *t, bit force)
{
	int countonly;
	BUN p;
	BAT *bm;

	BATcheck(b, "BUNins", GDK_FAIL);
	BATcheck(h, "BUNins: head value is nil", GDK_FAIL);

	countonly = (b->htype == TYPE_void && b->ttype == TYPE_void);
	bm = BBP_cache(-b->batCacheid);

	void_materialize(b, h);
	void_materialize(b, t);

	if ((b->hkey & BOUND2BTRUE) && (p = BUNfnd(bm, h)) != BUN_NONE) {
		if (BUNinplace(b, p, h, t, force) != GDK_SUCCEED)
			return GDK_FAIL;
	} else if ((b->tkey & BOUND2BTRUE) && (p = BUNfnd(b, t)) != BUN_NONE) {
		if (BUNinplace(bm, p, t, h, force) != GDK_SUCCEED)
			return GDK_FAIL;
	} else {
#ifndef STATIC_CODE_ANALYSIS
		size_t hsize = 0, tsize = 0;
#endif

		p = BUNlast(b);	/* insert at end */
		if (p == BUN_MAX || b->batCount == BUN_MAX) {
			GDKerror("BUNins: bat too large\n");
			return GDK_FAIL;
		}

		if (unshare_string_heap(b) != GDK_SUCCEED) {
			return GDK_FAIL;
		}

		ALIGNins(b, "BUNins", force, GDK_FAIL);
		b->batDirty = 1;
#ifndef STATIC_CODE_ANALYSIS
		if (b->H->hash && b->H->vheap)
			hsize = b->H->vheap->size;
		if (b->T->hash && b->T->vheap)
			tsize = b->T->vheap->size;
#endif

		setcolprops(b, b->H, h);
		setcolprops(b, b->T, t);

		if (!countonly) {
			bunfastins(b, h, t);
		} else {
			BATsetcount(b, b->batCount + 1);
		}

		if (b->H->hash) {
			HASHins(bm, p, h);
#ifndef STATIC_CODE_ANALYSIS
			if (hsize && hsize != b->H->vheap->size) {
				/* Coverity: "Useless call: calling
				 * HEAPwarm is only useful for its
				 * return value, which is ignored" */
				HEAPwarm(b->H->vheap);
			}
#endif
		}
		if (b->T->hash) {
			HASHins(b, p, t);
#ifndef STATIC_CODE_ANALYSIS
			if (tsize && tsize != b->T->vheap->size) {
				/* Coverity: "Useless call: calling
				 * HEAPwarm is only useful for its
				 * return value, which is ignored" */
				HEAPwarm(b->T->vheap);
			}
#endif
		}
	}
	IMPSdestroy(b); /* no support for inserts in imprints yet */
	OIDXdestroy(b);
	return GDK_SUCCEED;
      bunins_failed:
	return GDK_FAIL;
}

oid
MAXoid(BAT *i)
{
	BATiter ii = bat_iterator(i);
	oid o = i->hseqbase - 1;

	if (i->batCount)
		o = *(oid *) BUNhead(ii, BUNlast(i) - 1);
	if (!BAThordered(i)) {
		BUN r, s;

		BATloop(i, r, s) {
			oid v = *(oid *) BUNhead(ii, r);

			if (v > o)
				o = v;
		}
	}
	return o;
}

/*
 * @+ BUNappend
 * The BUNappend function can be used to add a single value to void
 * and oid headed bats. The new head value will be a unique number,
 * (max(bat)+1).
 */
gdk_return
BUNappend(BAT *b, const void *t, bit force)
{
	BUN i;
	BUN p;
	BAT *bm;
	const void *h = NULL;
	oid id = 0;
	int countonly;
	size_t hsize = 0, tsize = 0;

	BATcheck(b, "BUNappend", GDK_FAIL);

	if (b->htype != TYPE_void && b->htype != TYPE_oid) {
		GDKerror("BUNappend: can only append to void and oid bats\n");
		return GDK_FAIL;
	}

	assert(!isVIEW(b));
	bm = BATmirror(b);
	if ((b->tkey & BOUND2BTRUE) && BUNfnd(b, t) != BUN_NONE) {
		return GDK_SUCCEED;
	}

	p = BUNlast(b);		/* insert at end */
	if (p == BUN_MAX || b->batCount == BUN_MAX) {
		GDKerror("BUNappend: bat too large\n");
		return GDK_FAIL;
	}

	i = p;
	ALIGNapp(b, "BUNappend", force, GDK_FAIL);
	b->batDirty = 1;
	countonly = (b->htype == TYPE_void && b->ttype == TYPE_void);
	if (b->H->hash && b->H->vheap)
		hsize = b->H->vheap->size;
	if (b->T->hash && b->T->vheap)
		tsize = b->T->vheap->size;

	if (b->htype == TYPE_oid) {
		h = &id;
		id = b->batCount == 0 ? 0 : MAXoid(b) + 1;
	}
	void_materialize(b, t);

	if (unshare_string_heap(b) != GDK_SUCCEED) {
		return GDK_FAIL;
	}

	setcolprops(b, b->H, h);
	setcolprops(b, b->T, t);

	if (!countonly) {
		bunfastins(b, h, t);
	} else {
		BATsetcount(b, b->batCount + 1);
	}


	IMPSdestroy(b); /* no support for inserts in imprints yet */
	OIDXdestroy(b);

	/* first adapt the hashes; then the user-defined accelerators.
	 * REASON: some accelerator updates (qsignature) use the hashes!
	 */
	if (b->H->hash && h) {
		HASHins(bm, i, h);
		if (hsize && hsize != b->H->vheap->size)
			HEAPwarm(b->H->vheap);
	}
	if (b->T->hash) {
		HASHins(b, i, t);

		if (tsize && tsize != b->T->vheap->size)
			HEAPwarm(b->T->vheap);
	}
	return GDK_SUCCEED;
      bunins_failed:
	return GDK_FAIL;
}


/*
 * @- BUN Delete
 * Deletes should maintain the BAT as a contiguous array. This
 * implementation permits using a BATloop for(;;) construction to use
 * the BUNdelete routines, by not modifying what is in front of the
 * deleted bun.
 *
 * This routine returns the next BUN in b after deletion of p.  Note:
 * to cause less trouble when updating BATs with void columns the
 * delete policy has been changed. Deleted volatile elements are now
 * being overwritten by the last element; instead of causing a cascade
 * of moves. The sequential deletability property is changed somewhat:
 * instead of doing
 * 	BATloop(b,p,q) BUNdelete(b,p,FALSE)
 * one now must do:
 *	BATloopDEL(b,p) p = BUNdelete(b,p,FALSE)
 */
static inline BUN
BUNdelete_(BAT *b, BUN p, bit force)
{
	BATiter bi = bat_iterator(b);
	BAT *bm = BBP_cache(-b->batCacheid);
	BUN l, last = BUNlast(b) - 1;
	BUN idx1;

	ALIGNdel(b, "BUNdelete", force, BUN_NONE);	/* zap alignment info */

	/*
	 * @- Committed Delete.
	 * Deleting a (committed) bun: the first and deleted swap position.
	 */
	HASHdestroy(b);
	if (p < b->batInserted && !force) {
		idx1 = p;
		if (p == b->batFirst) {	/* first can simply be discarded */
			if (BAThdense(b)) {
				bm->tseqbase = ++b->hseqbase;
			}
			if (BATtdense(b)) {
				bm->hseqbase = ++b->tseqbase;
			}
		} else {
			unsigned short hs = Hsize(b), ts = Tsize(b);

			l = BUNfirst(b);
			acc_move(l,p);
			if (b->hsorted) {
				b->hsorted = FALSE;
				b->H->nosorted = idx1;
			}
			if (b->hrevsorted) {
				b->hrevsorted = FALSE;
				b->H->norevsorted = idx1;
			}
			if (b->hdense) {
				b->hdense = FALSE;
				b->H->nodense = idx1;
			}
			if (b->tsorted) {
				b->tsorted = FALSE;
				b->T->nosorted = idx1;
			}
			if (b->trevsorted) {
				b->trevsorted = FALSE;
				b->T->norevsorted = idx1;
			}
			if (b->tdense) {
				b->tdense = FALSE;
				b->T->nodense = idx1;
			}
		}
		b->batFirst++;
	} else {
		/*
		 * @- Uncommitted Delete.
		 * This bun was not committed, and should therefore
		 * disappear. The last inserted bun (if present) is
		 * copied over it.
		 */
		int (*hunfix) (const void *) = BATatoms[b->htype].atomUnfix;
		int (*tunfix) (const void *) = BATatoms[b->ttype].atomUnfix;
		void (*hatmdel) (Heap *, var_t *) = BATatoms[b->htype].atomDel;
		void (*tatmdel) (Heap *, var_t *) = BATatoms[b->ttype].atomDel;

		if (hunfix) {
			(*hunfix) (BUNhead(bi, p));
		}
		if (tunfix) {
			(*tunfix) (BUNtail(bi, p));
		}
		if (hatmdel) {
			assert(b->H->width == sizeof(var_t));
			(*hatmdel) (b->H->vheap, (var_t *) BUNhloc(bi, p));
		}
		if (tatmdel) {
			assert(b->T->width == sizeof(var_t));
			(*tatmdel) (b->T->vheap, (var_t *) BUNtloc(bi, p));
		}
		idx1 = p;
		if (p != last) {
			unsigned short hs = Hsize(b), ts = Tsize(b);
			BATiter bi2 = bat_iterator(b);

			/* coverity[result_independent_of_operands] */
			acc_move(last,p);
			/* If a column was sorted before the BUN was
			   deleted, check whether it is still sorted
			   afterward.  This is done by comparing the
			   value that was put in place of the deleted
			   value is still ordered correctly with
			   respect to the following value.  Note that
			   if p+1==last, the new value is now the
			   last, so no comparison is needed. */
			if (b->hsorted) {
				if (p + 1 < last &&
				    ATOMcmp(b->htype, BUNhead(bi, p), BUNhead(bi2, p + 1)) > 0) {
					b->hsorted = FALSE;
					b->H->nosorted = idx1;
				}
				if (b->hdense) {
					b->hdense = FALSE;
					b->H->nodense = idx1;
				}
			}
			if (b->hrevsorted) {
				if (p + 1 < last &&
				    ATOMcmp(b->htype, BUNhead(bi, p), BUNhead(bi2, p + 1)) < 0) {
					b->hrevsorted = FALSE;
					b->H->norevsorted = idx1;
				}
			}
			if (b->tsorted) {
				if (p + 1 < last &&
				    ATOMcmp(b->ttype, BUNtail(bi, p), BUNtail(bi2, p + 1)) > 0) {
					b->tsorted = FALSE;
					b->H->nosorted = idx1;
				}
				if (b->tdense) {
					b->tdense = FALSE;
					b->T->nodense = idx1;
				}
			}
			if (b->trevsorted) {
				if (p + 1 < last &&
				    ATOMcmp(b->ttype, BUNtail(bi, p), BUNtail(bi2, p + 1)) < 0) {
					b->trevsorted = FALSE;
					b->H->norevsorted = idx1;
				}
			}
		}
		b->H->heap.free -= Hsize(b);
		b->T->heap.free -= Tsize(b);
		p--;
	}
	b->batCount--;
	b->batDirty = 1;	/* bat is dirty */
	IMPSdestroy(b); /* no support for inserts in imprints yet */
	OIDXdestroy(b);
	return p;
}

#undef BUNdelete
BUN
BUNdelete(BAT *b, BUN p, bit force)
{
	if (p == BUN_NONE) {
		return p;
	}
	if ( /* (b->htype == TYPE_void && b->hseqbase != oid_nil) || */ (b->ttype == TYPE_void && b->tseqbase != oid_nil)) {
		BUN last = BUNlast(b) - 1;

		if ((p < b->batInserted || p != last) && !force) {
			if (BATmaterialize(b) != GDK_SUCCEED)
				return BUN_NONE;
		}
	}
	return BUNdelete_(b, p, force);
}

static BUN BUNlocate(BAT *b, const void *x, const void *y);

#undef BUNdel
gdk_return
BUNdel(BAT *b, const void *x, const void *y, bit force)
{
	BUN p;

	BATcheck(b, "BUNdel", GDK_FAIL);
	BATcheck(x, "BUNdel: head value is nil", GDK_FAIL);

	if ((p = BUNlocate(b, x, y)) != BUN_NONE) {
		ALIGNdel(b, "BUNdel", force, GDK_FAIL);	/* zap alignment info */
		BUNdelete(b, p, force);
		return GDK_SUCCEED;
	}
	return GDK_FAIL;
}

/*
 * Deletion of strings leads to garbage on the variable stack.  This
 * can be removed by compaction of the BAT through copying it.
 *
 * @-  BUN replace
 * The last operation in this context is BUN replace. It assumes that
 * the header denotes a key. The old value association is destroyed
 * (if it exists in the first place) and the new value takes its
 * place.
 *
 * In order to make updates on void columns workable; replaces on them
 * are always done in-place. Performing them without bun-movements
 * greatly simplifies the problem. The 'downside' is that when
 * transaction management has to be performed, replaced values should
 * be saved explicitly.
 */
gdk_return
BUNinplace(BAT *b, BUN p, const void *h, const void *t, bit force)
{
	if (p >= b->batInserted || force) {
		/* uncommitted BUN elements */
		BUN last = BUNlast(b) - 1;
		BAT *bm = BBP_cache(-b->batCacheid);
		BUN pit = p;
		BATiter bi = bat_iterator(b);
		int tt;
		BUN prv, nxt;

		ALIGNinp(b, "BUNreplace", force, GDK_FAIL);	/* zap alignment info */
		if (b->T->nil &&
		    atom_CMP(BUNtail(bi, p), ATOMnilptr(b->ttype), b->ttype) == 0 &&
		    atom_CMP(t, ATOMnilptr(b->ttype), b->ttype) != 0) {
			/* if old value is nil and new value isn't,
			 * we're not sure anymore about the nil
			 * property, so we must clear it */
			b->T->nil = 0;
		}
		HASHremove(b);
		Treplacevalue(b, BUNtloc(bi, p), t);

		tt = b->ttype;
		prv = p > b->batFirst ? p - 1 : BUN_NONE;
		nxt = p < last ? p + 1 : BUN_NONE;

		if (BATtordered(b)) {
			if ((prv != BUN_NONE &&
			     ATOMcmp(tt, t, BUNtail(bi, prv)) < 0) ||
			    (nxt != BUN_NONE &&
			     ATOMcmp(tt, t, BUNtail(bi, nxt)) > 0)) {
				b->tsorted = FALSE;
				b->T->nosorted = pit;
			} else if (b->ttype != TYPE_void && b->tdense) {
				if ((prv != BUN_NONE &&
				     1 + * (oid *) BUNtloc(bi, prv) != * (oid *) t) ||
				    (nxt != BUN_NONE &&
				     * (oid *) BUNtloc(bi, nxt) != 1 + * (oid *) t)) {
					b->tdense = FALSE;
					b->T->nodense = pit;
				} else if (prv == BUN_NONE &&
					   nxt == BUN_NONE) {
					bm->hseqbase = b->tseqbase = * (oid *) t;
				}
			}
		}
		if (BATtrevordered(b)) {
			if ((prv != BUN_NONE &&
			     ATOMcmp(tt, t, BUNtail(bi, prv)) > 0) ||
			    (nxt != BUN_NONE &&
			     ATOMcmp(tt, t, BUNtail(bi, nxt)) < 0)) {
				b->trevsorted = FALSE;
				b->T->norevsorted = pit;
			}
		}
		if (((b->ttype != TYPE_void) & b->tkey & !(b->tkey & BOUND2BTRUE)) && b->batCount > 1) {
			BATkey(bm, FALSE);
		}
		if (b->T->nonil)
			b->T->nonil = t && atom_CMP(t, ATOMnilptr(b->ttype), b->ttype) != 0;
		b->T->heap.dirty = TRUE;
		if (b->T->vheap)
			b->T->vheap->dirty = TRUE;
	} else {
		/* committed BUN */
		BUNdelete(b, p, force);
		if (BUNins(b, h, t, force) != GDK_SUCCEED) {
		      bunins_failed:
			return GDK_FAIL;
		}
	}
	return GDK_SUCCEED;
}

gdk_return
BUNreplace(BAT *b, const void *h, const void *t, bit force)
{
	BUN p;

	BATcheck(b, "BUNreplace", GDK_FAIL);
	BATcheck(h, "BUNreplace: head value is nil", GDK_FAIL);
	BATcheck(t, "BUNreplace: tail value is nil", GDK_FAIL);

	if ((p = BUNfnd(BATmirror(b), h)) == BUN_NONE)
		return GDK_SUCCEED;

	if ((b->tkey & BOUND2BTRUE) && BUNfnd(b, t) != BUN_NONE) {
		return GDK_SUCCEED;
	}
	if (b->ttype == TYPE_void) {
		BUN i;

		/* no need to materialize if value doesn't change */
		if (b->tseqbase == oid_nil || (b->hseqbase + p) == *(oid *) t)
			return GDK_SUCCEED;
		i = p;
		if (BATmaterializet(b) != GDK_SUCCEED)
			return GDK_FAIL;
		p = i;
	}

	return BUNinplace(b, p, h, t, force);
}

gdk_return
void_inplace(BAT *b, oid id, const void *val, bit force)
{
	gdk_return res = GDK_SUCCEED;
	BUN p = BUN_NONE;
	BUN oldInserted = b->batInserted;
	BAT *bm = BATmirror(b);

	assert(b->htype == TYPE_void);
	assert(b->hseqbase != oid_nil);
	assert(b->batCount > (id - b->hseqbase));

	b->batInserted = 0;
	p = BUNfndVOID(bm, &id);

	assert(force || p >= b->batInserted);	/* we don't want delete/ins */
	assert(force || !b->batRestricted);
	res = BUNinplace(b, p, (ptr) &id, val, force);

	b->batInserted = oldInserted;
	return res;
}

BUN
void_replace_bat(BAT *b, BAT *p, BAT *u, bit force)
{
	BUN nr = 0;
	BUN r, s;
	BATiter uii = bat_iterator(p);
	BATiter uvi = bat_iterator(u);

	BATloop(u, r, s) {
		oid updid = *(oid *) BUNtail(uii, r);
		const void *val = BUNtail(uvi, r);

		if (void_inplace(b, updid, val, force) != GDK_SUCCEED)
			return BUN_NONE;
		nr++;
	}
	return nr;
}

/*
 * @- BUN Lookup
 * Location of a BUN using a value should use the available indexes to
 * speed up access. If indexes are lacking then a hash index is
 * constructed under the assumption that 1) multiple access to the BAT
 * can be expected and 2) building the hash is only slightly more
 * expensive than the full linear scan.  BUN_NONE is returned if no
 * such element could be found.  In those cases where the type is
 * known and a hash index is available, one should use the inline
 * functions to speed-up processing.
 */
static BUN
slowfnd(BAT *b, const void *v)
{
	BATiter bi = bat_iterator(b);
	BUN p, q;
	int (*cmp)(const void *, const void *) = ATOMcompare(b->ttype);

	BATloop(b, p, q) {
		if ((*cmp)(v, BUNtail(bi, p)) == 0)
			return p;
	}
	return BUN_NONE;
}

BUN
BUNfnd(BAT *b, const void *v)
{
	BUN r = BUN_NONE;
	BATiter bi;

	BATcheck(b, "BUNfnd", 0);
	if (!v)
		return r;
	if (BATtvoid(b))
		return BUNfndVOID(b, v);
	if (!b->T->hash) {
		if (BATtordered(b) || BATtrevordered(b))
			return SORTfnd(b, v);
	}
	bi = bat_iterator(b);
	switch (ATOMstorage(b->ttype)) {
	case TYPE_bte:
		HASHfnd_bte(r, bi, v);
		break;
	case TYPE_sht:
		HASHfnd_sht(r, bi, v);
		break;
	case TYPE_int:
	case TYPE_flt:
		HASHfnd_int(r, bi, v);
		break;
	case TYPE_dbl:
	case TYPE_lng:
		HASHfnd_lng(r, bi, v);
		break;
#ifdef HAVE_HGE
	case TYPE_hge:
		HASHfnd_hge(r, bi, v);
		break;
#endif
	case TYPE_str:
		HASHfnd_str(r, bi, v);
		break;
	default:
		HASHfnd(r, bi, v);
	}
	return r;
  hashfnd_failed:
	/* can't build hash table, search the slow way */
	return slowfnd(b, v);
}

#define usemirror()						\
	do {							\
		int (*_cmp) (const void *, const void *);	\
		const void *_p;					\
								\
		_cmp = hcmp;					\
		hcmp = tcmp;					\
		tcmp = _cmp;					\
		_p = x;						\
		x = y;						\
		y = _p;						\
		bi.b = b = BATmirror(b);			\
	} while (0)

#define dohash(hp)	(ATOMstorage(hp->type) != TYPE_bte &&	\
			 (ATOMstorage(hp->type) != TYPE_str ||	\
			  !GDK_ELIMDOUBLES(hp->vheap)))

static BUN
BUNlocate(BAT *b, const void *x, const void *y)
{
	BATiter bi = bat_iterator(b);
	int (*hcmp) (const void *, const void *);
	int (*tcmp) (const void *, const void *);
	int htpe, ttpe, hint = 0, tint = 0, hlng = 0, tlng = 0;
	union {
		var_t v;
		int i;
		lng l;
	} hidx, tidx;
	BUN p, q;
	BAT *v = NULL;

	BATcheck(b, "BUNlocate: BAT parameter required", 0);
	BATcheck(x, "BUNlocate: value parameter required", 0);
	hcmp = ATOMcompare(b->htype);
	tcmp = ATOMcompare(b->ttype);
	p = BUNfirst(b);
	q = BUNlast(b);
	if (p == q)
		return BUN_NONE;	/* empty bat */

	/* sometimes BUNlocate is just about a single column */
	if (y &&
	    BAThordered(b) &&
	    (*hcmp) (x, BUNhead(bi, p)) == 0 &&
	    (*hcmp) (x, BUNhead(bi, q - 1)) == 0)
		usemirror();
	if (y == NULL ||
	    (BATtordered(b) &&
	     (*tcmp) (y, BUNtail(bi, p)) == 0 &&
	     (*tcmp) (y, BUNtail(bi, q - 1)) == 0)) {
		return BUNfnd(BATmirror(b), x);
	}

	/* positional lookup is always the best choice */
	if (BATtdense(b))
		usemirror();
	if (BAThdense(b)) {
		BUN i = (BUN) (*(oid *) x - b->hseqbase);

		if (i < b->batCount) {
			i += BUNfirst(b);
			p = i;
			if ((*tcmp) (y, BUNtail(bi, p)) == 0)
				return p;
		}
		return BUN_NONE;
	}

	/* next, try to restrict the range using sorted columns */
	if (BATtordered(b) || BATtrevordered(b)) {
		p = SORTfndfirst(b, y);
		q = SORTfndlast(b, y);
	}
	if (BAThordered(b) || BAThrevordered(b)) {
		BUN mp = SORTfndfirst(BATmirror(b), x);
		BUN mq = SORTfndlast(BATmirror(b), x);

		if (mp > p)
			p = mp;
		if (mq < p)
			q = mq;
	}
	if (p >= q)
		return BUN_NONE;	/* value combination cannot occur */

	/* if the range is still larger than 32 BUNs, consider
	 * investing in a hash table */
	if ((q - p) > (1 << 5)) {
		/* regrettably MonetDB support only single-column hashes
		 * strategy: create a hash on both columns, and select
		 * the column with the best distribution
		 */
		if ((b->T->hash && b->H->hash == NULL) || !dohash(b->H))
			usemirror();
		if (b->H->hash == NULL && (v = VIEWcreate_(b, b, TRUE)) != NULL) {
			/* As we are going to remove the worst hash
			 * table later, we must do everything in a
			 * view, as it is not permitted to remove a
			 * hash table from a read-only operation (like
			 * BUNlocate). Other threads might then crash.
			 */
			if (dohash(v->H))
				(void) BAThash(BATmirror(v), 0);
			if (dohash(v->T))
				(void) BAThash(v, 0);
			GDKclrerr(); /* not interested in BAThash failures */
			if (v->H->hash && v->T->hash) {	/* we can choose between two hash tables */
				BUN hcnt = 0, tcnt = 0;
				BUN i;

				for (i = 0; i <= v->H->hash->mask; i++)
					hcnt += HASHget(v->H->hash,i) != HASHnil(v->H->hash);
				for (i = 0; i <= v->T->hash->mask; i++)
					tcnt += HASHget(v->T->hash,i) != HASHnil(v->T->hash);
				if (hcnt < tcnt) {
					usemirror();
					v = BATmirror(v);
				}
				/* remove the least selective hash table */
				HASHremove(v);
			}
			if (v->H->hash == NULL) {
				usemirror();
				v = BATmirror(v);
			}
			if (v->H->hash) {
				MT_lock_set(&GDKhashLock(abs(b->batCacheid)));
				if (b->H->hash == NULL) {	/* give it to the parent */
					b->H->hash = v->H->hash;
				}
				MT_lock_unset(&GDKhashLock(abs(b->batCacheid)));
			}
			BBPreclaim(v);
			v = NULL;
		}
	}

	/* exploit string double elimination, when present */
	htpe = ATOMbasetype(b->htype);
	ttpe = ATOMbasetype(b->ttype);
	if (ATOMstorage(htpe) == TYPE_str && GDK_ELIMDOUBLES(b->H->vheap) && b->H->width > 2) {
		hidx.v = strLocate(b->H->vheap, x);
		if (hidx.v == 0)
			return BUN_NONE;	/* x does not occur */
		if (b->H->hash == NULL) {
			switch (b->H->width) {
			case SIZEOF_INT:
				hidx.i = (int) hidx.v;
				x = &hidx.i;
				htpe = TYPE_int;
				break;
			case SIZEOF_LNG:
				hidx.l = (lng) hidx.v;
				x = &hidx.l;
				htpe = TYPE_lng;
				break;
#ifdef HAVE_HGE
			case SIZEOF_HGE:
				/* does this occur? do we need to handle it? */
				assert(0);
				break;
#endif
			}
		}
	}
	if (ATOMstorage(ttpe) == TYPE_str && GDK_ELIMDOUBLES(b->T->vheap) && b->T->width > 2) {
		tidx.v = strLocate(b->T->vheap, y);
		if (tidx.v == 0)
			return BUN_NONE;	/* y does not occur */
		if (b->T->hash == NULL) {
			switch (b->T->width) {
			case SIZEOF_INT:
				tidx.i = (int) tidx.v;
				y = &tidx.i;
				ttpe = TYPE_int;
				break;
			case SIZEOF_LNG:
				tidx.l = (lng) tidx.v;
				y = &tidx.l;
				ttpe = TYPE_lng;
				break;
#ifdef HAVE_HGE
			case SIZEOF_HGE:
				/* does this occur? do we need to handle it? */
				assert(0);
				break;
#endif
			}
		}
	}

	/* type analysis. For equi-lookup {flt,dbl,wrd,oid} can all be
	 * treated as either int or lng */
	if (!ATOMvarsized(htpe)) {
		hint = (ATOMsize(htpe) == sizeof(int));
		hlng = (ATOMsize(htpe) == sizeof(lng));
#ifdef HAVE_HGE
		/* does this occur? do we need to handle it? */
		assert(ATOMsize(htpe) != sizeof(hge));
#endif
	}
	if (!ATOMvarsized(ttpe)) {
		tint = (ATOMsize(ttpe) == sizeof(int));
		tlng = (ATOMsize(ttpe) == sizeof(lng));
#ifdef HAVE_HGE
		/* does this occur? do we need to handle it? */
		assert(ATOMsize(ttpe) != sizeof(hge));
#endif
	}

	/* hashloop over head values, check tail values */
	if (b->H->hash) {
		BUN h;

		bi = bat_iterator(BATmirror(b)); /* HASHloop works on tail */
		if (hint && tint) {
			HASHloop_int(bi, b->H->hash, h, x)
			    if (*(int *) y == *(int *) BUNhloc(bi, h))
				return h;
		} else if (hint && tlng) {
			HASHloop_int(bi, b->H->hash, h, x)
			    if (*(lng *) y == *(lng *) BUNhloc(bi, h))
				return h;
		} else if (hlng && tint) {
			HASHloop_lng(bi, b->H->hash, h, x)
			    if (*(int *) y == *(int *) BUNhloc(bi, h))
				return h;
		} else if (hlng && tlng) {
			HASHloop_lng(bi, b->H->hash, h, x)
			    if (*(lng *) y == *(lng *) BUNhloc(bi, h))
				return h;
		} else {
			HASHloop(bi, b->H->hash, h, x)
			    if ((*tcmp) (y, BUNhead(bi, h)) == 0)
				return h;
		}
		return BUN_NONE;
	}

	/* linear check; we get here for small ranges, [bte,bte] bats,
	 * and hash alloc failure */
	if (htpe == TYPE_bte && ttpe == TYPE_bte) {
		for (; p < q; p++)
			if (*(bte *) BUNhloc(bi, p) == *(bte *) x &&
			    *(bte *) BUNtloc(bi, p) == *(bte *) y)
				return p;
	} else if (hint && tint) {
		for (; p < q; p++)
			if (*(int *) BUNhloc(bi, p) == *(int *) x &&
			    *(int *) BUNtloc(bi, p) == *(int *) y)
				return p;
	} else if (hint && tlng) {
		for (; p < q; p++)
			if (*(int *) BUNhloc(bi, p) == *(int *) x &&
			    *(lng *) BUNtloc(bi, p) == *(lng *) y)
				return p;
	} else if (hlng && tint) {
		for (; p < q; p++)
			if (*(lng *) BUNhloc(bi, p) == *(lng *) x &&
			    *(int *) BUNtloc(bi, p) == *(int *) y)
				return p;
	} else if (hlng && tlng) {
		for (; p < q; p++)
			if (*(lng *) BUNhloc(bi, p) == *(lng *) x &&
			    *(lng *) BUNtloc(bi, p) == *(lng *) y)
				return p;
	} else {
		for (; p < q; p++)
			if ((*hcmp) (x, BUNhead(bi, p)) == 0 &&
			    (*tcmp) (y, BUNtail(bi, p)) == 0)
				return p;
	}
	return BUN_NONE;
}



/*
 * @+ BAT Property Management
 *
 * The function BATcount returns the number of active elements in a
 * BAT.  Counting is type independent.  It can be implemented quickly,
 * because the system ensures a dense BUN list.
 */
void
BATsetcapacity(BAT *b, BUN cnt)
{
	b->batCapacity = cnt;
	assert(b->batCount <= cnt);
}

void
BATsetcount(BAT *b, BUN cnt)
{
	b->batCount = cnt;
	b->batDirtydesc = TRUE;
	b->H->heap.free = headsize(b, BUNfirst(b) + cnt);
	b->T->heap.free = tailsize(b, BUNfirst(b) + cnt);
	if (b->H->type == TYPE_void && b->T->type == TYPE_void)
		b->batCapacity = cnt;
	if (cnt <= 1) {
		b->hsorted = b->hrevsorted = ATOMlinear(b->htype) != 0;
		b->tsorted = b->trevsorted = ATOMlinear(b->ttype) != 0;
	}
	if (b->htype == TYPE_void) {
		b->hsorted = 1;
		if (b->hseqbase == oid_nil) { /* unlikely */
			b->hkey = cnt <= 1;
			b->hrevsorted = 1;
			b->H->nil = 1;
			b->H->nonil = 0;
		} else {
			b->hkey = 1;
			b->hrevsorted = cnt <= 1;
			b->H->nil = 0;
			b->H->nonil = 1;
		}
	}
	if (b->ttype == TYPE_void) {
		b->tsorted = 1;
		if (b->tseqbase == oid_nil) {
			b->tkey = cnt <= 1;
			b->trevsorted = 1;
			b->T->nil = 1;
			b->T->nonil = 0;
		} else {
			b->tkey = 1;
			b->trevsorted = cnt <= 1;
			b->T->nil = 0;
			b->T->nonil = 1;
		}
	}
	assert(b->batCapacity >= cnt);
}

size_t
BATvmsize(BAT *b, int dirty)
{
	BATcheck(b, "BATvmsize", 0);
	if (b->batDirty || (b->batPersistence != TRANSIENT && !b->batCopiedtodisk))
		dirty = 0;
	return (!dirty || b->H->heap.dirty ? HEAPvmsize(&b->H->heap) : 0) +
		(!dirty || b->T->heap.dirty ? HEAPvmsize(&b->T->heap) : 0) +
		((!dirty || b->H->heap.dirty) && b->H->hash ? HEAPvmsize(b->H->hash->heap) : 0) +
		((!dirty || b->T->heap.dirty) && b->T->hash ? HEAPvmsize(b->T->hash->heap) : 0) +
		(b->H->vheap && (!dirty || b->H->vheap->dirty) ? HEAPvmsize(b->H->vheap) : 0) +
		(b->T->vheap && (!dirty || b->T->vheap->dirty) ? HEAPvmsize(b->T->vheap) : 0);
}

size_t
BATmemsize(BAT *b, int dirty)
{
	BATcheck(b, "BATmemsize", 0);
	if (b->batDirty ||
	    (b->batPersistence != TRANSIENT && !b->batCopiedtodisk))
		dirty = 0;
	return (!dirty || b->batDirtydesc ? sizeof(BATstore) : 0) +
		(!dirty || b->H->heap.dirty ? HEAPmemsize(&b->H->heap) : 0) +
		(!dirty || b->T->heap.dirty ? HEAPmemsize(&b->T->heap) : 0) +
		((!dirty || b->H->heap.dirty) && b->H->hash ? HEAPmemsize(b->H->hash->heap) : 0) +
		((!dirty || b->T->heap.dirty) && b->T->hash ? HEAPmemsize(b->T->hash->heap) : 0) +
		(b->H->vheap && (!dirty || b->H->vheap->dirty) ? HEAPmemsize(b->H->vheap) : 0) +
		(b->T->vheap && (!dirty || b->T->vheap->dirty) ? HEAPmemsize(b->T->vheap) : 0);
}

/*
 * The key and name properties can be changed at any time.  Keyed
 * dimensions are automatically supported by an auxiliary hash-based
 * access structure to speed up searching. Turning off the key
 * integrity property does not cause the index to disappear. It can
 * still be used to speed-up retrieval. The routine BATkey sets the
 * key property of the association head.
 */
gdk_return
BATkey(BAT *b, int flag)
{
	bat parent;

	BATcheck(b, "BATkey", GDK_FAIL);
	parent = VIEWparentcol(b);
	if (b->htype == TYPE_void) {
		if (b->hseqbase == oid_nil && flag == BOUND2BTRUE) {
			GDKerror("BATkey: nil-column cannot be kept unique.\n");
			return GDK_FAIL;
		}
		if (b->hseqbase != oid_nil && flag == FALSE) {
			GDKerror("BATkey: dense column must be unique.\n");
			return GDK_FAIL;
		}
		if (b->hseqbase == oid_nil && flag == TRUE && b->batCount > 1) {
			GDKerror("BATkey: void column cannot be unique.\n");
			return GDK_FAIL;
		}
	}
	if (flag)
		flag |= (1 | b->hkey);
	if (b->hkey != flag)
		b->batDirtydesc = TRUE;
	b->hkey = flag;
	if (!flag)
		b->hdense = 0;
	if (flag && parent && ALIGNsynced(b, BBP_cache(parent)))
		return BATkey(BBP_cache(parent), TRUE);
	return GDK_SUCCEED;
}


void
BATseqbase(BAT *b, oid o)
{
	if (b == NULL)
		return;
	assert(o <= oid_nil);
	if (ATOMtype(b->htype) == TYPE_oid) {
		if (b->hseqbase != o) {
			b->batDirtydesc = TRUE;
			/* zap alignment if column is changed by new
			 * seqbase */
			if (b->htype == TYPE_void)
				b->halign = 0;
		}
		b->hseqbase = o;
		if (b->htype == TYPE_oid && o == oid_nil)
			b->hdense = 0;

		/* adapt keyness */
		if (BAThvoid(b)) {
			if (o == oid_nil) {
				b->hkey = b->batCount <= 1;
				b->H->nonil = b->batCount == 0;
				b->H->nil = b->batCount > 0;
				b->hsorted = b->hrevsorted = 1;
			} else {
				if (!b->hkey) {
					b->hkey = TRUE;
					b->H->nokey[0] = b->H->nokey[1] = 0;
				}
				b->H->nonil = 1;
				b->H->nil = 0;
				b->hsorted = 1;
				b->hrevsorted = b->batCount <= 1;
			}
		}
	}
}

/*
 * BATs have a logical name that is independent of their location in
 * the file system (this depends on batCacheid).  The dimensions of
 * the BAT can be given a separate name.  It helps front-ends in
 * identifying the column of interest.  The new name should be
 * recognizable as an identifier.  Otherwise interaction through the
 * front-ends becomes complicated.
 */
int
BATname(BAT *b, const char *nme)
{
	BATcheck(b, "BATname", 0);
	return BBPrename(b->batCacheid, nme);
}

str
BATrename(BAT *b, const char *nme)
{
	int ret;

	BATcheck(b, "BATrename", NULL);
	ret = BATname(b, nme);
	if (ret == 1) {
		GDKerror("BATrename: identifier expected: %s\n", nme);
	} else if (ret == BBPRENAME_ALREADY) {
		GDKerror("BATrename: name is in use: '%s'.\n", nme);
	} else if (ret == BBPRENAME_ILLEGAL) {
		GDKerror("BATrename: illegal temporary name: '%s'\n", nme);
	} else if (ret == BBPRENAME_LONG) {
		GDKerror("BATrename: name too long: '%s'\n", nme);
	}
	return BBPname(b->batCacheid);
}


void
BATroles(BAT *b, const char *hnme, const char *tnme)
{
	if (b == NULL)
		return;
	if (b->hident && !default_ident(b->hident))
		GDKfree(b->hident);
	if (hnme)
		b->hident = GDKstrdup(hnme);
	else
		b->hident = BATstring_h;
	if (b->tident && !default_ident(b->tident))
		GDKfree(b->tident);
	if (tnme)
		b->tident = GDKstrdup(tnme);
	else
		b->tident = BATstring_t;
}

/*
 * @- BATmmap
 * Changing the storage status of heaps in a BAT is done in BATmmap.
 * The new semantics is to do nothing: the new mapping only takes
 * effect the next time the bat is loaded or extended. The latter is
 * needed for loading large data sets. These transient bats should
 * switch cheaply between malloced and memory mapped modes.
 *
 * We modify the hp->storage fields using HEAPnewstorage and store
 * that we want malloced or memory mapped heaps in special binary
 * batMap fields that are used when the BAT descriptor is saved.
 */
/* TODO niels: merge with BATsetmodes in gdk_storage */
#define STORE_MODE(m,r,e,s,f) (((m) == STORE_MEM)?STORE_MEM:((r)&&(e)&&!(f))||(s)==STORE_PRIV?STORE_PRIV:STORE_MMAP)
static void
HEAPnewstorage(BAT *b, int force)
{
	int existing = (BBPstatus(b->batCacheid) & BBPEXISTING);
	int brestrict = (b->batRestricted == BAT_WRITE);

	if (b->batMaphead) {
		b->H->heap.newstorage = STORE_MODE(b->batMaphead, brestrict, existing, b->H->heap.storage, force);
		if (force)
			b->H->heap.forcemap = 1;
	}
	if (b->batMaptail) {
		b->T->heap.newstorage = STORE_MODE(b->batMaptail, brestrict, existing, b->T->heap.storage, force);
		if (force)
			b->T->heap.forcemap = 1;
	}
	if (b->H->vheap && b->batMaphheap) {
		int hrestrict = (b->batRestricted == BAT_APPEND) && ATOMappendpriv(b->htype, b->H->vheap);
		b->H->vheap->newstorage = STORE_MODE(b->batMaphheap, brestrict || hrestrict, existing, b->H->vheap->storage, force);
		if (force)
			b->H->vheap->forcemap = 1;
	}
	if (b->T->vheap && b->batMaptheap) {
		int trestrict = (b->batRestricted == BAT_APPEND) && ATOMappendpriv(b->ttype, b->T->vheap);
		b->T->vheap->newstorage = STORE_MODE(b->batMaptheap, brestrict || trestrict, existing, b->T->vheap->storage, force);
		if (force)
			b->T->vheap->forcemap = 1;
	}
}

void
BATmmap(BAT *b, int hb, int tb, int hhp, int thp, int force)
{
	if (b == NULL)
		return;
	IODEBUG fprintf(stderr, "#BATmmap(%s,%d,%d,%d,%d%s)\n", BATgetId(b), hb, tb, hhp, thp, force ? ",force" : "");

	/* Reverse back if required, as this determines which heap is
	 * saved in the "hheap" file and which in the "theap" file.
	 */
	if (b->batCacheid < 0) {
		int swap = hb;
		hb = tb;
		tb = swap;
		swap = hhp;
		hhp = thp;
		thp = swap;
		b = BATmirror(b);
	}
	b->batMaphead = hb;
	b->batMaptail = tb;
	b->batMaphheap = hhp;
	b->batMaptheap = thp;
	HEAPnewstorage(b, force);
	b->batDirtydesc = 1;
}

/*
 * @- Change the BAT access permissions (read, append, write)
 * Regrettably, BAT access-permissions, persistent status and memory
 * map modes, interact in ways that makes one's brain sizzle. This
 * makes BATsetaccess and TMcommit (where a change in BAT persistence
 * mode is made permanent) points in which the memory map status of
 * bats needs to be carefully re-assessed and ensured.
 *
 * Another complication is the fact that during commit, concurrent
 * users may access the heaps, such that the simple solution
 * unmap;re-map is out of the question.
 * Even worse, it is not possible to even rename an open mmap file in
 * Windows. For this purpose, we dropped the old .priv scheme, which
 * relied on file moves. Now, the file that is opened with mmap is
 * always the X file, in case of newstorage=STORE_PRIV, we save in a
 * new file X.new
 *
 * we must consider the following dimensions:
 *
 * persistence:
 *     not simply the current persistence mode but whether the bat *was*
 *     present at the last commit point (BBP status & BBPEXISTING).
 *     The crucial issue is namely whether we must guarantee recovery
 *     to a previous sane state.
 *
 * access:
 *     whether the BAT is BAT_READ or BAT_WRITE. Note that BAT_APPEND
 *     is usually the same as BAT_READ (as our concern are only data pages
 *     that already existed at the last commit).
 *
 * storage:
 *     the current way the heap file X is memory-mapped;
 *     STORE_MMAP uses direct mapping (so dirty pages may be flushed
 *     at any time to disk), STORE_PRIV uses copy-on-write.
 *
 * newstorage:
 *     the current save-regime. STORE_MMAP calls msync() on the heap X,
 *     whereas STORE_PRIV writes the *entire* heap in a file: X.new
 *     If a BAT is loaded from disk, the field newstorage is used
 *     to set storage as well (so before change-access and commit-
 *     persistence mayhem, we always have newstorage=storage).
 *
 * change-access:
 *     what happens if the bat-access mode is changed from
 *     BAT_READ into BAT_WRITE (or vice versa).
 *
 * commit-persistence:
 *     what happens during commit if the bat-persistence mode was
 *     changed (from TRANSIENT into PERSISTENT, or vice versa).
 *
 * this is the scheme:
 *
 *  persistence access    newstorage storage    change-access commit-persistence
 *  =========== ========= ========== ========== ============= ==================
 * 0 transient  BAT_READ  STORE_MMAP STORE_MMAP =>2           =>4
 * 1 transient  BAT_READ  STORE_PRIV STORE_PRIV =>3           =>5
 * 2 transient  BAT_WRITE STORE_MMAP STORE_MMAP =>0           =>6+
 * 3 transient  BAT_WRITE STORE_PRIV STORE_PRIV =>1           =>7
 * 4 persistent BAT_READ  STORE_MMAP STORE_MMAP =>6+          =>0
 * 5 persistent BAT_READ  STORE_PRIV STORE_PRIV =>7           =>1
 * 6 persistent BAT_WRITE STORE_PRIV STORE_MMAP del X.new=>4+ del X.new;=>2+
 * 7 persistent BAT_WRITE STORE_PRIV STORE_PRIV =>5           =>3
 *
 * exception states:
 * a transient  BAT_READ  STORE_PRIV STORE_MMAP =>b           =>c
 * b transient  BAT_WRITE STORE_PRIV STORE_MMAP =>a           =>6
 * c persistent BAT_READ  STORE_PRIV STORE_MMAP =>6           =>a
 *
 * (+) indicates that we must ensure that the heap gets saved in its new mode
 *
 * Note that we now allow a heap with save-regime STORE_PRIV that was
 * actually mapped STORE_MMAP. In effect, the potential corruption of
 * the X file is compensated by writing out full X.new files that take
 * precedence.  When transitioning out of this state towards one with
 * both storage regime and OS as STORE_MMAP we need to move the X.new
 * files into the backup directory. Then msync the X file and (on
 * success) remove the X.new; see backup_new().
 *
 * Exception states are only reachable if the commit fails and those
 * new persistent bats have already been processed (but never become
 * part of a committed state). In that case a transition 2=>6 may end
 * up 2=>b.  Exception states a and c are reachable from b.
 *
 * Errors in HEAPchangeaccess() can be handled atomically inside the
 * routine.  The work on changing mmap modes HEAPcommitpersistence()
 * is done during the BBPsync() for all bats that are newly persistent
 * (BBPNEW). After the TMcommit(), it is done for those bats that are
 * no longer persistent after the commit (BBPDELETED), only if it
 * succeeds.  Such transient bats cannot be processed before the
 * commit, because the commit may fail and then the more unsafe
 * transient mmap modes would be present on a persistent bat.
 *
 * See dirty_bat() in BBPsync() -- gdk_bbp.mx and epilogue() in
 * gdk_tm.mx
 *
 * Including the exception states, we have 11 of the 16
 * combinations. As for the 5 avoided states, all four
 * (persistence,access) states with (STORE_MMAP,STORE_PRIV) are
 * omitted (this would amount to an msync() save regime on a
 * copy-on-write heap -- which does not work). The remaining avoided
 * state is the patently unsafe
 * (persistent,BAT_WRITE,STORE_MMAP,STORE_MMAP).
 *
 * Note that after a server restart exception states are gone, as on
 * BAT loads the saved descriptor is inspected again (which will
 * reproduce the state at the last succeeded commit).
 *
 * To avoid exception states, a TMsubcommit protocol would need to be
 * used which is too heavy for BATsetaccess().
 *
 * Note that this code is not about making heaps mmap-ed in the first
 * place.  It is just about determining which flavor of mmap should be
 * used. The MAL user is oblivious of such details.
 *
 * The route for making heaps mmapped in the first place (or make them
 * no longer so) is to request a mode change with BATmmap. The
 * requested modes are remembered in b->batMap*. At the next re-load
 * of the BAT, they are applied after a sanity check (DESCsetmodes()
 * in gdk_storage.mx).  @end verbatim
 */
/* rather than deleting X.new, we comply with the commit protocol and
 * move it to backup storage */
static gdk_return
backup_new(Heap *hp, int lockbat)
{
	int batret, bakret, xx, ret = 0;
	char *batpath, *bakpath;
	struct stat st;

	/* file actions here interact with the global commits */
	for (xx = 0; xx <= lockbat; xx++)
		MT_lock_set(&GDKtrimLock(xx));

	/* check for an existing X.new in BATDIR, BAKDIR and SUBDIR */
	batpath = GDKfilepath(hp->farmid, BATDIR, hp->filename, ".new");
	bakpath = GDKfilepath(hp->farmid, BAKDIR, hp->filename, ".new");
	batret = stat(batpath, &st);
	bakret = stat(bakpath, &st);

	if (batret == 0 && bakret) {
		/* no backup yet, so move the existing X.new there out
		 * of the way */
		if ((ret = rename(batpath, bakpath)) < 0)
			GDKsyserror("backup_new: rename %s to %s failed\n",
				    batpath, bakpath);
		IODEBUG fprintf(stderr, "#rename(%s,%s) = %d\n", batpath, bakpath, ret);
	} else if (batret == 0) {
		/* there is a backup already; just remove the X.new */
		if ((ret = unlink(batpath)) < 0)
			GDKsyserror("backup_new: unlink %s failed\n", batpath);
		IODEBUG fprintf(stderr, "#unlink(%s) = %d\n", batpath, ret);
	}
	GDKfree(batpath);
	GDKfree(bakpath);
	for (xx = lockbat; xx >= 0; xx--)
		MT_lock_unset(&GDKtrimLock(xx));
	return ret ? GDK_FAIL : GDK_SUCCEED;
}

#define ACCESSMODE(wr,rd) ((wr)?BAT_WRITE:(rd)?BAT_READ:-1)

/* transition heap from readonly to writable */
static storage_t
HEAPchangeaccess(Heap *hp, int dstmode, int existing)
{
	if (hp->base == NULL || hp->newstorage == STORE_MEM || !existing || dstmode == -1)
		return hp->newstorage;	/* 0<=>2,1<=>3,a<=>b */

	if (dstmode == BAT_WRITE) {
		if (hp->storage != STORE_PRIV)
			hp->dirty = 1;	/* exception c does not make it dirty */
		return STORE_PRIV;	/* 4=>6,5=>7,c=>6 persistent BAT_WRITE needs STORE_PRIV */
	}
	if (hp->storage == STORE_MMAP) {	/* 6=>4 */
		hp->dirty = 1;
		return backup_new(hp, BBP_THREADMASK) != GDK_SUCCEED ? STORE_INVALID : STORE_MMAP;	/* only called for existing bats */
	}
	return hp->storage;	/* 7=>5 */
}

/* heap changes persistence mode (at commit point) */
static storage_t
HEAPcommitpersistence(Heap *hp, int writable, int existing)
{
	if (existing) {		/* existing, ie will become transient */
		if (hp->storage == STORE_MMAP && hp->newstorage == STORE_PRIV && writable) {	/* 6=>2 */
			hp->dirty = 1;
			return backup_new(hp, -1) != GDK_SUCCEED ? STORE_INVALID : STORE_MMAP;	/* only called for existing bats */
		}
		return hp->newstorage;	/* 4=>0,5=>1,7=>3,c=>a no change */
	}
	/* !existing, ie will become persistent */
	if (hp->newstorage == STORE_MEM)
		return hp->newstorage;
	if (hp->newstorage == STORE_MMAP && !writable)
		return STORE_MMAP;	/* 0=>4 STORE_MMAP */

	if (hp->newstorage == STORE_MMAP)
		hp->dirty = 1;	/* 2=>6 */
	return STORE_PRIV;	/* 1=>5,2=>6,3=>7,a=>c,b=>6 states */
}


/* change the heap modes at a commit */
gdk_return
BATcheckmodes(BAT *b, int existing)
{
	int wr = (b->batRestricted == BAT_WRITE);
	storage_t m0 = STORE_MEM, m1 = STORE_MEM, m2 = STORE_MEM, m3 = STORE_MEM;
	int dirty = 0;

	BATcheck(b, "BATcheckmodes", GDK_FAIL);

	if (b->htype) {
		m0 = HEAPcommitpersistence(&b->H->heap, wr, existing);
		dirty |= (b->H->heap.newstorage != m0);
	}

	if (b->ttype) {
		m1 = HEAPcommitpersistence(&b->T->heap, wr, existing);
		dirty |= (b->T->heap.newstorage != m1);
	}

	if (b->H->vheap) {
		int ha = (b->batRestricted == BAT_APPEND) && ATOMappendpriv(b->htype, b->H->vheap);
		m2 = HEAPcommitpersistence(b->H->vheap, wr || ha, existing);
		dirty |= (b->H->vheap->newstorage != m2);
	}
	if (b->T->vheap) {
		int ta = (b->batRestricted == BAT_APPEND) && ATOMappendpriv(b->ttype, b->T->vheap);
		m3 = HEAPcommitpersistence(b->T->vheap, wr || ta, existing);
		dirty |= (b->T->vheap->newstorage != m3);
	}
	if (m0 == STORE_INVALID || m1 == STORE_INVALID ||
	    m2 == STORE_INVALID || m3 == STORE_INVALID)
		return GDK_FAIL;

	if (dirty) {
		b->batDirtydesc = 1;
		b->H->heap.newstorage = m0;
		b->T->heap.newstorage = m1;
		if (b->H->vheap)
			b->H->vheap->newstorage = m2;
		if (b->T->vheap)
			b->T->vheap->newstorage = m3;
	}
	return GDK_SUCCEED;
}

gdk_return
BATsetaccess(BAT *b, int newmode)
{
	int bakmode, bakdirty;
	BATcheck(b, "BATsetaccess", GDK_FAIL);
	if (isVIEW(b) && newmode != BAT_READ) {
		if (VIEWreset(b) != GDK_SUCCEED)
			return GDK_FAIL;
	}
	bakmode = b->batRestricted;
	bakdirty = b->batDirtydesc;
	if (bakmode != newmode || (b->batSharecnt && newmode != BAT_READ)) {
		int existing = BBP_status(b->batCacheid) & BBPEXISTING;
		int wr = (newmode == BAT_WRITE);
		int rd = (bakmode == BAT_WRITE);
		storage_t m0, m1, m2 = STORE_MEM, m3 = STORE_MEM;
		storage_t b0, b1, b2 = STORE_MEM, b3 = STORE_MEM;

		if (b->batSharecnt && newmode != BAT_READ) {
			BATDEBUG THRprintf(GDKout, "#BATsetaccess: %s has %d views; try creating a copy\n", BATgetId(b), b->batSharecnt);
			GDKerror("BATsetaccess: %s has %d views\n",
				 BATgetId(b), b->batSharecnt);
			return GDK_FAIL;
		}

		b0 = b->H->heap.newstorage;
		m0 = HEAPchangeaccess(&b->H->heap, ACCESSMODE(wr, rd), existing);
		b1 = b->T->heap.newstorage;
		m1 = HEAPchangeaccess(&b->T->heap, ACCESSMODE(wr, rd), existing);
		if (b->H->vheap) {
			int ha = (newmode == BAT_APPEND && ATOMappendpriv(b->htype, b->H->vheap));
			b2 = b->H->vheap->newstorage;
			m2 = HEAPchangeaccess(b->H->vheap, ACCESSMODE(wr && ha, rd && ha), existing);
		}
		if (b->T->vheap) {
			int ta = (newmode == BAT_APPEND && ATOMappendpriv(b->ttype, b->T->vheap));
			b3 = b->T->vheap->newstorage;
			m3 = HEAPchangeaccess(b->T->vheap, ACCESSMODE(wr && ta, rd && ta), existing);
		}
		if (m0 == STORE_INVALID || m1 == STORE_INVALID ||
		    m2 == STORE_INVALID || m3 == STORE_INVALID)
			return GDK_FAIL;

		/* set new access mode and mmap modes */
		b->batRestricted = newmode;
		b->batDirtydesc = TRUE;
		b->H->heap.newstorage = m0;
		b->T->heap.newstorage = m1;
		if (b->H->vheap)
			b->H->vheap->newstorage = m2;
		if (b->T->vheap)
			b->T->vheap->newstorage = m3;

		if (existing && BBPsave(b) != GDK_SUCCEED) {
			/* roll back all changes */
			b->batRestricted = bakmode;
			b->batDirtydesc = bakdirty;
			b->H->heap.newstorage = b0;
			b->T->heap.newstorage = b1;
			if (b->H->vheap)
				b->H->vheap->newstorage = b2;
			if (b->T->vheap)
				b->T->vheap->newstorage = b3;
			return GDK_FAIL;
		}
	}
	return GDK_SUCCEED;
}

int
BATgetaccess(BAT *b)
{
	BATcheck(b, "BATgetaccess", 0);
	return b->batRestricted;
}

/*
 * @- change BAT persistency (persistent,session,transient)
 * In the past, we prevented BATS with certain types from being saved at all:
 * - BATs of BATs, as having recursive bats creates cascading
 *   complexities in commits/aborts.
 * - any atom with refcounts, as the BBP has no overview of such
 *   user-defined refcounts.
 * - pointer types, as the values they point to are bound to be transient.
 *
 * However, nowadays we do allow such saves, as the BBP swapping
 * mechanism was altered to be able to save transient bats temporarily
 * to disk in order to make room.  Thus, we must be able to save any
 * transient BAT to disk.
 *
 * What we don't allow is to make such bats persistent.
 *
 * Although the persistent state does influence the allowed mmap
 * modes, this only goes for the *real* committed persistent
 * state. Making the bat persistent with BATmode does not matter for
 * the heap modes until the commit point is reached. So we do not need
 * to do anything with heap modes yet at this point.
 */
#define check_type(tp)							\
	do {								\
		if (ATOMisdescendant((tp), TYPE_ptr) ||			\
		    BATatoms[tp].atomUnfix ||				\
		    BATatoms[tp].atomFix) {				\
			GDKerror("BATmode: %s type implies that %s[%s,%s] " \
				 "cannot be made persistent.\n",	\
				 ATOMname(tp), BATgetId(b),		\
				 ATOMname(b->htype), ATOMname(b->ttype)); \
			return GDK_FAIL;				\
		}							\
	} while (0)

gdk_return
BATmode(BAT *b, int mode)
{
	BATcheck(b, "BATmode", GDK_FAIL);

	/* can only make a bat PERSISTENT if its role is already
	 * PERSISTENT */
	assert(mode == PERSISTENT || mode == TRANSIENT);
	assert(mode == TRANSIENT || b->batRole == PERSISTENT);

	if (b->batRole == TRANSIENT && mode != TRANSIENT) {
		GDKerror("cannot change mode of BAT in TRANSIENT farm.\n");
		return GDK_FAIL;
	}

	if (mode != b->batPersistence) {
		bat bid = abs(b->batCacheid);

		if (mode == PERSISTENT) {
			check_type(b->htype);
			check_type(b->ttype);
		}
		BBPdirty(1);

		if (mode == PERSISTENT && isVIEW(b)) {
			if (VIEWreset(b) != GDK_SUCCEED) {
				return GDK_FAIL;
			}
		}
		/* persistent BATs get a logical reference */
		if (mode == PERSISTENT) {
			BBPincref(bid, TRUE);
		} else if (b->batPersistence == PERSISTENT) {
			BBPdecref(bid, TRUE);
		}
		MT_lock_set(&GDKswapLock(bid));
		if (mode == PERSISTENT) {
			if (!(BBP_status(bid) & BBPDELETED))
				BBP_status_on(bid, BBPNEW, "BATmode");
			else
				BBP_status_on(bid, BBPEXISTING, "BATmode");
			BBP_status_off(bid, BBPDELETED, "BATmode");
		} else if (b->batPersistence == PERSISTENT) {
			if (!(BBP_status(bid) & BBPNEW))
				BBP_status_on(bid, BBPDELETED, "BATmode");
			BBP_status_off(bid, BBPPERSISTENT, "BATmode");
		}
		/* session bats or persistent bats that did not
		 * witness a commit yet may have been saved */
		if (b->batCopiedtodisk) {
			if (mode == PERSISTENT) {
				BBP_status_off(bid, BBPTMP, "BATmode");
			} else {
				/* TMcommit must remove it to
				 * guarantee free space */
				BBP_status_on(bid, BBPTMP, "BATmode");
			}
		}
		b->batPersistence = mode;
		MT_lock_unset(&GDKswapLock(bid));
	}
	return GDK_SUCCEED;
}

/* BATassertProps checks whether properties are set correctly.  Under
 * no circumstances will it change any properties.  Note that the
 * "nil" property is not actually used anywhere, but it is checked. */

#ifdef NDEBUG
/* assertions are disabled, turn failing tests into a message */
#undef assert
#define assert(test)	((void) ((test) || fprintf(stderr, "!WARNING: %s:%d: assertion `%s' failed\n", __FILE__, __LINE__, #test)))
#endif

static void
BATassertHeadProps(BAT *b)
{
	BATiter bi = bat_iterator(b);
	BUN p, q;
	int (*cmpf)(const void *, const void *);
	int cmp;
	const void *prev = NULL, *valp, *nilp;
	int seennil = 0;

	assert(b != NULL);
	assert(b->htype >= TYPE_void);
	assert(b->htype < GDKatomcnt);
	assert(b->htype != TYPE_bat);
	/* if BOUND2BTRUE is set, then so must the low order bit */
	assert(!(b->hkey & BOUND2BTRUE) || (b->hkey & 1)); /* hkey != 2 */
	assert(isVIEW(b) ||
	       b->htype == TYPE_void ||
	       BBPfarms[b->H->heap.farmid].roles & (1 << b->batRole));
	assert(isVIEW(b) ||
	       b->H->vheap == NULL ||
	       (BBPfarms[b->H->vheap->farmid].roles & (1 << b->batRole)));

	cmpf = ATOMcompare(b->htype);
	nilp = ATOMnilptr(b->htype);
	p = BUNfirst(b);
	q = BUNlast(b);

	assert(b->H->heap.free >= headsize(b, BUNlast(b)));
	if (b->htype != TYPE_void) {
		assert(b->batCount <= b->batCapacity);
		assert(b->H->heap.size >= b->H->heap.free);
		assert(b->H->heap.size >> b->H->shift >= b->batCapacity);
	}

	/* void and str imply varsized */
	if (b->htype == TYPE_void ||
	    ATOMstorage(b->htype) == TYPE_str)
		assert(b->hvarsized);
	/* other "known" types are not varsized */
	if (ATOMstorage(b->htype) > TYPE_void &&
	    ATOMstorage(b->htype) < TYPE_str)
		assert(!b->hvarsized);
	/* shift and width have a particular relationship */
	assert(b->H->shift >= 0);
	if (b->hdense)
		assert(b->htype == TYPE_oid || b->htype == TYPE_void);
	/* a column cannot both have and not have NILs */
	assert(!b->H->nil || !b->H->nonil);
	assert(b->hseqbase <= oid_nil);
	if (b->htype == TYPE_void) {
		assert(b->H->shift == 0);
		assert(b->H->width == 0);
		if (b->hseqbase == oid_nil) {
			assert(BATcount(b) == 0 || !b->H->nonil);
			assert(BATcount(b) <= 1 || !b->hkey);
			/* assert(!b->hdense); */
			assert(b->hsorted);
			assert(b->hrevsorted);
		} else {
			assert(BATcount(b) == 0 || !b->H->nil);
			assert(BATcount(b) <= 1 || !b->hrevsorted);
			/* assert(b->hdense); */
			assert(b->hkey);
			assert(b->hsorted);
		}
		return;
	}
	if (ATOMstorage(b->htype) == TYPE_str)
		assert(b->H->width >= 1 && b->H->width <= ATOMsize(b->htype));
	else
		assert(b->H->width == ATOMsize(b->htype));
	assert(1 << b->H->shift == b->H->width);
	if (b->htype == TYPE_oid && b->hdense) {
		assert(b->hsorted);
		assert(b->hseqbase != oid_nil);
		if (b->batCount > 0) {
			assert(b->hseqbase != oid_nil);
			assert(* (oid *) BUNhead(bi, p) == b->hseqbase);
		}
	}
	/* only linear atoms can be sorted */
	assert(!b->hsorted || ATOMlinear(b->htype));
	assert(!b->hrevsorted || ATOMlinear(b->htype));
	/* var heaps must have sane sizes */
	assert(b->H->vheap == NULL || b->H->vheap->free <= b->H->vheap->size);

	if (!b->hkey && !b->hsorted && !b->hrevsorted &&
	    !b->H->nonil && !b->H->nil) {
		/* nothing more to prove */
		return;
	}

	PROPDEBUG { /* only do a scan if property checking is requested */
		if (b->hsorted || b->hrevsorted || !b->hkey) {
			/* if sorted (either way), or we don't have to
			 * prove uniqueness, we can do a simple
			 * scan */
			/* only call compare function if we have to */
			int cmpprv = b->hsorted | b->hrevsorted | b->hkey;
			int cmpnil = b->H->nonil | b->H->nil;

			BATloop(b, p, q) {
				valp = BUNhead(bi, p);
				if (prev && cmpprv) {
					cmp = cmpf(prev, valp);
					assert(!b->hsorted || cmp <= 0);
					assert(!b->hrevsorted || cmp >= 0);
					assert(!b->hkey || cmp != 0);
					assert(!b->hdense || * (oid *) prev + 1 == * (oid *) valp);
				}
				if (cmpnil) {
					cmp = cmpf(valp, nilp);
					assert(!b->H->nonil || cmp != 0);
					if (cmp == 0) {
						/* we found a nil:
						 * we're done checking
						 * for them */
						seennil = 1;
						cmpnil = 0;
						if (!cmpprv) {
							/* we were
							 * only
							 * checking
							 * for nils,
							 * so nothing
							 * more to
							 * do */
							break;
						}
					}
				}
				prev = valp;
			}
		} else {	/* b->hkey && !b->hsorted && !b->hrevsorted */
			/* we need to check for uniqueness the hard
			 * way (i.e. using a hash table) */
			const char *nme = BBP_physical(b->batCacheid);
			char *ext;
			size_t nmelen = strlen(nme);
			Heap *hp;
			Hash *hs = NULL;
			BUN mask;

			if ((hp = GDKzalloc(sizeof(Heap))) == NULL ||
			    (hp->filename = GDKmalloc(nmelen + 30)) == NULL) {
				if (hp)
					GDKfree(hp);
				fprintf(stderr,
					"#BATassertProps: cannot allocate "
					"hash table\n");
				goto abort_check;
			}
			snprintf(hp->filename, nmelen + 30,
				 "%s.hash" SZFMT, nme, MT_getpid());
			ext = GDKstrdup(hp->filename + nmelen + 1);
			if (ATOMsize(b->htype) == 1)
				mask = 1 << 8;
			else if (ATOMsize(b->htype) == 2)
				mask = 1 << 16;
			else
				mask = HASHmask(b->batCount);
			if ((hp->farmid = BBPselectfarm(TRANSIENT, b->htype,
							hashheap)) < 0 ||
			    (hs = HASHnew(hp, b->htype, BUNlast(b),
					  mask, BUN_NONE)) == NULL) {
				GDKfree(ext);
				GDKfree(hp->filename);
				GDKfree(hp);
				fprintf(stderr,
					"#BATassertProps: cannot allocate "
					"hash table\n");
				goto abort_check;
			}
			BATloop(b, p, q) {
				BUN hb;
				BUN prb;
				valp = BUNhead(bi, p);
				prb = HASHprobe(hs, valp);
				for (hb = HASHget(hs,prb);
				     hb != HASHnil(hs);
				     hb = HASHgetlink(hs,hb))
					if (cmpf(valp, BUNhead(bi, hb)) == 0)
						assert(!b->hkey);
				HASHputlink(hs,p, HASHget(hs,prb));
				HASHput(hs,prb,p);
				cmp = cmpf(valp, nilp);
				assert(!b->H->nonil || cmp != 0);
				if (cmp == 0)
					seennil = 1;
			}
			HEAPfree(hp, 1);
			GDKfree(hp);
			GDKfree(hs);
			GDKfree(ext);
		}
	  abort_check:
		assert(!b->H->nil || seennil);
	}
}

/* Assert that properties are set correctly.
 *
 * A BAT can have a bunch of properties set.  Mostly, the property
 * bits are set if we *know* the property holds, and not set if we
 * don't know whether the property holds (or if we know it doesn't
 * hold).  All properties are per column.
 *
 * The properties currently maintained are:
 *
 * dense	Only valid for TYPE_oid columns: each value in the
 *		column is exactly one more than the previous value.
 *		This implies sorted, key, nonil.
 * nil		There is at least one NIL value in the column.
 * nonil	There are no NIL values in the column.
 * key		All values in the column are distinct.
 * sorted	The column is sorted (ascending).  If also revsorted,
 *		then all values are equal.
 * revsorted	The column is reversely sorted (descending).  If
 *		also sorted, then all values are equal.
 *
 * The "key" property consists of two bits.  The lower bit, when set,
 * indicates that all values in the column are distinct.  The upper
 * bit, when set, indicates that all values must be distinct
 * (BOUND2BTRUE).
 *
 * Note that the functions BATseqbase and BATkey also set more
 * properties than you might suspect.  When setting properties on a
 * newly created and filled BAT, you may want to first make sure the
 * batCount is set correctly (e.g. by calling BATsetcount), then use
 * BATseqbase and BATkey, and finally set the other properties.
 */

void
BATassertProps(BAT *b)
{
	BAT *bm;
	int bbpstatus;

	/* general BAT sanity */
	assert(b != NULL);
	bm = BATmirror(b);
	assert(bm != NULL);
	assert(b->H == bm->T);
	assert(b->T == bm->H);
	assert(b->S == bm->S);
	assert(b->batDeleted < BUN_MAX);
	assert(b->batFirst >= b->batDeleted);
	assert(b->batInserted >= b->batFirst);
	assert(b->batFirst + b->batCount >= b->batInserted);
	assert(b->batFirst == 0);
	bbpstatus = BBP_status(b->batCacheid);
	/* only at most one of BBPDELETED, BBPEXISTING, BBPNEW may be set */
	assert(((bbpstatus & BBPDELETED) != 0) +
	       ((bbpstatus & BBPEXISTING) != 0) +
	       ((bbpstatus & BBPNEW) != 0) <= 1);

	BATassertHeadProps(b);
	if (b->H != bm->H)
		BATassertHeadProps(bm);
}

/* derive properties that can be derived with a simple scan: sorted,
 * revsorted, dense; if expensive is set, we also check the key
 * property
 * note that we don't check nil/nonil: we usually know pretty quickly
 * that a column is not sorted, but we usually need a full scan for
 * nonil.
 */
void
BATderiveHeadProps(BAT *b, int expensive)
{
	BATiter bi = bat_iterator(b);
	BUN p, q;
	int (*cmpf)(const void *, const void *);
	int cmp;
	const void *prev = NULL, *valp, *nilp;
	int sorted, revsorted, key, dense;
	const char *nme = NULL;
	char *ext = NULL;
	size_t nmelen;
	Heap *hp = NULL;
	Hash *hs = NULL;
	BUN hb, prb;
	oid sqbs = oid_nil;

	if (b == NULL) {
		assert(0);
		return;
	}
	assert((b->hkey & BOUND2BTRUE) == 0);
	COLsettrivprop(b, b->H);
	cmpf = ATOMcompare(b->htype);
	nilp = ATOMnilptr(b->htype);
	b->batDirtydesc = 1;	/* we will be changing things */
	if (b->htype == TYPE_void || b->batCount <= 1) {
		/* COLsettrivprop has already taken care of all
		 * properties except for (no)nil if count == 1 */
		if (b->batCount == 1) {
			valp = BUNhead(bi, BUNfirst(b));
			if (cmpf(valp, nilp) == 0) {
				b->H->nil = 1;
				b->H->nonil = 0;
			} else {
				b->H->nil = 0;
				b->H->nonil = 1;
			}
		}
		return;
	}
	/* tentatively set until proven otherwise */
	key = 1;
	sorted = revsorted = (ATOMlinear(b->htype) != 0);
	dense = (b->htype == TYPE_oid);
	/* if no* props already set correctly, we can maybe speed
	 * things up, if not set correctly, reset them now and set
	 * them later */
	if (!b->hkey &&
	    b->H->nokey[0] >= b->batFirst &&
	    b->H->nokey[0] < b->batFirst + b->batCount &&
	    b->H->nokey[1] >= b->batFirst &&
	    b->H->nokey[1] < b->batFirst + b->batCount &&
	    b->H->nokey[0] != b->H->nokey[1] &&
	    cmpf(BUNhead(bi, b->H->nokey[0]),
		 BUNhead(bi, b->H->nokey[1])) == 0) {
		/* we found proof that the column doesn't deserve the
		 * key property, no need to check the hard way */
		expensive = 0;
		key = 0;
	} else {
		b->H->nokey[0] = 0;
		b->H->nokey[1] = 0;
	}
	if (!b->hsorted &&
	    b->H->nosorted > b->batFirst &&
	    b->H->nosorted < b->batFirst + b->batCount &&
	    cmpf(BUNhead(bi, b->H->nosorted - 1),
		 BUNhead(bi, b->H->nosorted)) > 0) {
		sorted = 0;
		dense = 0;
	} else {
		b->H->nosorted = 0;
	}
	if (!b->hrevsorted &&
	    b->H->norevsorted > b->batFirst &&
	    b->H->norevsorted < b->batFirst + b->batCount &&
	    cmpf(BUNhead(bi, b->H->norevsorted - 1),
		 BUNhead(bi, b->H->norevsorted)) < 0) {
		revsorted = 0;
	} else {
		b->H->norevsorted = 0;
	}
	if (dense &&
	    !b->hdense &&
	    b->H->nodense >= b->batFirst &&
	    b->H->nodense < b->batFirst + b->batCount &&
	    (b->H->nodense == b->batFirst ?
	     * (oid *) BUNhead(bi, b->H->nodense) == oid_nil :
	     * (oid *) BUNhead(bi, b->H->nodense - 1) + 1 != * (oid *) BUNhead(bi, b->H->nodense))) {
		dense = 0;
	} else {
		b->H->nodense = 0;
	}
	if (expensive) {
		BUN mask;

		nme = BBP_physical(b->batCacheid);
		nmelen = strlen(nme);
		if (ATOMsize(b->htype) == 1)
			mask = 1 << 8;
		else if (ATOMsize(b->htype) == 2)
			mask = 1 << 16;
		else
			mask = HASHmask(b->batCount);
		if ((hp = GDKzalloc(sizeof(Heap))) == NULL ||
		    (hp->filename = GDKmalloc(nmelen + 30)) == NULL ||
		    (hp->farmid = BBPselectfarm(TRANSIENT, b->htype, hashheap)) < 0 ||
		    snprintf(hp->filename, nmelen + 30,
			     "%s.hash" SZFMT, nme, MT_getpid()) < 0 ||
		    (ext = GDKstrdup(hp->filename + nmelen + 1)) == NULL ||
		    (hs = HASHnew(hp, b->htype, BUNlast(b), mask, BUN_NONE)) == NULL) {
			if (hp) {
				if (hp->filename)
					GDKfree(hp->filename);
				GDKfree(hp);
			}
			if (ext)
				GDKfree(ext);
			hp = NULL;
			ext = NULL;
			fprintf(stderr,
				"#BATderiveProps: cannot allocate "
				"hash table: not doing full check\n");
		}
	}
	for (q = BUNlast(b), p = BUNfirst(b);
	     p < q && (sorted || revsorted || (key && hs));
	     p++) {
		valp = BUNhead(bi, p);
		if (prev) {
			cmp = cmpf(prev, valp);
			if (cmp < 0) {
				revsorted = 0;
				if (b->H->norevsorted == 0)
					b->H->norevsorted = p;
				if (dense &&
				    * (oid *) prev + 1 != * (oid *) valp) {
					dense = 0;
					if (b->H->nodense == 0)
						b->H->nodense = p;
				}
			} else {
				if (cmp > 0) {
					sorted = 0;
					if (b->H->nosorted == 0)
						b->H->nosorted = p;
				} else {
					key = 0;
					if (b->H->nokey[0] == 0 &&
					    b->H->nokey[1] == 0) {
						b->H->nokey[0] = p - 1;
						b->H->nokey[1] = p;
					}
				}
				if (dense) {
					dense = 0;
					if (b->H->nodense == 0)
						b->H->nodense = p;
				}
			}
		} else if (dense && (sqbs = * (oid *) valp) == oid_nil) {
			dense = 0;
			b->H->nodense = p;
		}
		prev = valp;
		if (key && hs) {
			prb = HASHprobe(hs, valp);
			for (hb = HASHget(hs,prb);
			     hb != HASHnil(hs);
			     hb = HASHgetlink(hs,hb)) {
				if (cmpf(valp, BUNhead(bi, hb)) == 0) {
					key = 0;
					b->H->nokey[0] = hb;
					b->H->nokey[1] = p;
					break;
				}
			}
			HASHputlink(hs,p, HASHget(hs,prb));
			HASHput(hs,prb,p);
		}
	}
	if (hs) {
		HEAPfree(hp, 1);
		GDKfree(hp);
		GDKfree(hs);
		GDKfree(ext);
	}
	b->hsorted = sorted;
	b->hrevsorted = revsorted;
	b->hdense = dense;
	if (dense)
		b->hseqbase = sqbs;
	if (hs) {
		b->hkey = key;
	} else {
		/* we can only say something about keyness if the
		 * column is sorted */
		b->hkey = key & (sorted | revsorted);
	}
	if (sorted || revsorted) {
		/* if sorted, we only need to check the extremes to
		 * know whether there are any nils */
		if (cmpf(BUNhead(bi, BUNfirst(b)), nilp) != 0 &&
		    cmpf(BUNhead(bi, BUNlast(b) - 1), nilp) != 0) {
			b->H->nonil = 1;
			b->H->nil = 0;
		} else {
			b->H->nonil = 0;
			b->H->nil = 1;
		}
	}
#ifndef NDEBUG
	BATassertHeadProps(b);
#endif
}

void
BATderiveProps(BAT *b, int expensive)
{
	if (b == NULL) {
		assert(0);
		return;
	}
	BATderiveHeadProps(b, expensive);
	if (b->H != b->T)
		BATderiveHeadProps(BATmirror(b), expensive);
}<|MERGE_RESOLUTION|>--- conflicted
+++ resolved
@@ -597,14 +597,9 @@
 	if (b->T->props)
 		PROPdestroy(b->T->props);
 	b->T->props = NULL;
-<<<<<<< HEAD
-	HASHdestroy(b);
-	IMPSdestroy(b);
-	OIDXdestroy(b);
-=======
 	HASHfree(b);
 	IMPSfree(b);
->>>>>>> 9de7ee8b
+	OIDXdestroy(b);
 	if (b->htype)
 		HEAPfree(&b->H->heap, 0);
 	else
