/*
 * SPDX-License-Identifier: MPL-2.0
 *
 * This Source Code Form is subject to the terms of the Mozilla Public
 * License, v. 2.0.  If a copy of the MPL was not distributed with this
 * file, You can obtain one at http://mozilla.org/MPL/2.0/.
 *
 * Copyright 2024 MonetDB Foundation;
 * Copyright August 2008 - 2023 MonetDB B.V.;
 * Copyright 1997 - July 2008 CWI.
 */

/*
 * @a M. L. Kersten, P. Boncz, N. Nes
 * @* BAT Module
 * In this Chapter we describe the BAT implementation in more detail.
 * The routines mentioned are primarily meant to simplify the library
 * implementation.
 *
 * @+ BAT Construction
 * BATs are implemented in several blocks of memory, prepared for disk
 * storage and easy shipment over a network.
 *
 * The BAT starts with a descriptor, which indicates the required BAT
 * library version and the BAT administration details.  In particular,
 * it describes the binary relationship maintained and the location of
 * fields required for storage.
 *
 * The general layout of the BAT in this implementation is as follows.
 * Each BAT comes with a heap for the loc-size buns and, optionally,
 * with heaps to manage the variable-sized data items of both
 * dimensions.  The buns are assumed to be stored as loc-size objects.
 * This is essentially an array of structs to store the associations.
 * The size is determined at BAT creation time using an upper bound on
 * the number of elements to be accommodated.  In case of overflow,
 * its storage space is extended automatically.
 *
 * The capacity of a BAT places an upper limit on the number of BUNs
 * to be stored initially. The actual space set aside may be quite
 * large.  Moreover, the size is aligned to int boundaries to speedup
 * access and avoid some machine limitations.
 *
 * Initialization of the variable parts rely on type specific routines
 * called atomHeap.
 */
#include "monetdb_config.h"
#include "gdk.h"
#include "gdk_private.h"
#include "mutils.h"

#ifdef ALIGN
#undef ALIGN
#endif
#define ALIGN(n,b)	((b)?(b)*(1+(((n)-1)/(b))):n)

#define ATOMneedheap(tpe) (BATatoms[tpe].atomHeap != NULL)

BAT *
BATcreatedesc(oid hseq, int tt, bool heapnames, role_t role, uint16_t width)
{
	bat bid;
	BAT *bn;
	Heap *h = NULL, *vh = NULL;

	/*
	 * Alloc space for the BAT and its dependent records.
	 */
	assert(tt >= 0);

	if (heapnames) {
		if ((h = GDKmalloc(sizeof(Heap))) == NULL) {
			return NULL;
		}
		*h = (Heap) {
			.farmid = BBPselectfarm(role, tt, offheap),
			.dirty = true,
			.refs = ATOMIC_VAR_INIT(1),
		};

		if (ATOMneedheap(tt)) {
			if ((vh = GDKmalloc(sizeof(Heap))) == NULL) {
				GDKfree(h);
				return NULL;
			}
			*vh = (Heap) {
				.farmid = BBPselectfarm(role, tt, varheap),
				.dirty = true,
				.refs = ATOMIC_VAR_INIT(1),
			};
		}
	}

	bid = BBPallocbat(tt);
	if (bid == 0) {
		GDKfree(h);
		GDKfree(vh);
		return NULL;
	}
	bn = BBP_desc(bid);

	/*
	 * Fill in basic column info
	 */
	*bn = (BAT) {
		.batCacheid = bid,
		.hseqbase = hseq,

		.ttype = tt,
		.tkey = true,
		.tnonil = true,
		.tnil = false,
		.tsorted = ATOMlinear(tt),
		.trevsorted = ATOMlinear(tt),
		.tascii = tt == TYPE_str,
		.tseqbase = oid_nil,
		.tminpos = BUN_NONE,
		.tmaxpos = BUN_NONE,
		.tunique_est = 0.0,

		.batRole = role,
		.batTransient = true,
		.batRestricted = BAT_WRITE,
		.theap = h,
		.tvheap = vh,
		.creator_tid = MT_getpid(),
	};

	if (bn->theap) {
		bn->theap->parentid = bn->batCacheid;
		const char *nme = BBP_physical(bn->batCacheid);
		settailname(bn->theap, nme, tt, width);

		if (bn->tvheap) {
			bn->tvheap->parentid = bn->batCacheid;
			strconcat_len(bn->tvheap->filename,
				      sizeof(bn->tvheap->filename),
				      nme, ".theap", NULL);
		}
	}
	char name[MT_NAME_LEN];
	snprintf(name, sizeof(name), "heaplock%d", bn->batCacheid); /* fits */
	MT_lock_init(&bn->theaplock, name);
	snprintf(name, sizeof(name), "BATlock%d", bn->batCacheid); /* fits */
	MT_lock_init(&bn->batIdxLock, name);
	snprintf(name, sizeof(name), "hashlock%d", bn->batCacheid); /* fits */
	MT_rwlock_init(&bn->thashlock, name);
	return bn;
}

uint8_t
ATOMelmshift(int sz)
{
	uint8_t sh;
	int i = sz >> 1;

	for (sh = 0; i != 0; sh++) {
		i >>= 1;
	}
	return sh;
}


void
BATsetdims(BAT *b, uint16_t width)
{
	b->twidth = b->ttype == TYPE_str ? width > 0 ? width : 1 : ATOMsize(b->ttype);
	b->tshift = ATOMelmshift(b->twidth);
	assert_shift_width(b->tshift, b->twidth);
}

const char *
BATtailname(const BAT *b)
{
	if (b->ttype == TYPE_str) {
		switch (b->twidth) {
		case 1:
			return "tail1";
		case 2:
			return "tail2";
		case 4:
#if SIZEOF_VAR_T == 8
			return "tail4";
		case 8:
#endif
			break;
		default:
			MT_UNREACHABLE();
		}
	}
	return "tail";
}

void
settailname(Heap *restrict tail, const char *restrict physnme, int tt, int width)
{
	if (tt == TYPE_str) {
		switch (width) {
		case 0:
		case 1:
			strconcat_len(tail->filename,
				      sizeof(tail->filename), physnme,
				      ".tail1", NULL);
			return;
		case 2:
			strconcat_len(tail->filename,
				      sizeof(tail->filename), physnme,
				      ".tail2", NULL);
			return;
		case 4:
#if SIZEOF_VAR_T == 8
			strconcat_len(tail->filename,
				      sizeof(tail->filename), physnme,
				      ".tail4", NULL);
			return;
		case 8:
#endif
			break;
		default:
			MT_UNREACHABLE();
		}
	}
	strconcat_len(tail->filename, sizeof(tail->filename), physnme,
		      ".tail", NULL);
}

/*
 * @- BAT allocation
 * Allocate BUN heap and variable-size atomheaps (see e.g. strHeap).
 * We now initialize new BATs with their heapname such that the
 * modified HEAPalloc/HEAPextend primitives can possibly use memory
 * mapped files as temporary heap storage.
 *
 * In case of huge bats, we want HEAPalloc to write a file to disk,
 * and memory map it. To make this possible, we must provide it with
 * filenames.
 */
BAT *
COLnew2(oid hseq, int tt, BUN cap, role_t role, uint16_t width)
{
	BAT *bn;

	assert(cap <= BUN_MAX);
	assert(hseq <= oid_nil);
	ERRORcheck((tt < 0) || (tt > GDKatomcnt), "tt error\n", NULL);

	/* round up to multiple of BATTINY */
	if (cap < BUN_MAX - BATTINY)
		cap = (cap + BATTINY - 1) & ~(BATTINY - 1);
	if (ATOMstorage(tt) == TYPE_msk) {
		if (cap < 8*BATTINY)
			cap = 8*BATTINY;
		else
			cap = (cap + 31) & ~(BUN)31;
	} else if (cap < BATTINY)
		cap = BATTINY;
	/* limit the size */
	if (cap > BUN_MAX)
		cap = BUN_MAX;

	bn = BATcreatedesc(hseq, tt, true, role, width);
	if (bn == NULL)
		return NULL;

	BATsetdims(bn, width);
	bn->batCapacity = cap;

	if (ATOMstorage(tt) == TYPE_msk)
		cap /= 8;	/* 8 values per byte */

	/* alloc the main heaps */
	if (tt && HEAPalloc(bn->theap, cap, bn->twidth) != GDK_SUCCEED) {
		goto bailout;
	}

	if (bn->tvheap && width == 0 && ATOMheap(tt, bn->tvheap, cap) != GDK_SUCCEED) {
		HEAPfree(bn->theap, true);
		goto bailout;
	}
	DELTAinit(bn);
	if (BBPcacheit(bn, true) != GDK_SUCCEED) {
		/* cannot happen, function always returns success */
		goto bailout;
	}
	TRC_DEBUG(ALGO, "-> " ALGOBATFMT "\n", ALGOBATPAR(bn));
	return bn;
  bailout:
	BBPclear(bn->batCacheid);
	return NULL;
}

BAT *
COLnew(oid hseq, int tt, BUN cap, role_t role)
{
	return COLnew2(hseq, tt, cap, role, 0);
}

BAT *
BATdense(oid hseq, oid tseq, BUN cnt)
{
	BAT *bn;

	bn = COLnew(hseq, TYPE_void, 0, TRANSIENT);
	if (bn != NULL) {
		BATtseqbase(bn, tseq);
		BATsetcount(bn, cnt);
		TRC_DEBUG(ALGO, OIDFMT "," OIDFMT "," BUNFMT
			  "-> " ALGOBATFMT "\n", hseq, tseq, cnt,
			  ALGOBATPAR(bn));
	}
	return bn;
}

BAT *
BATattach(int tt, const char *heapfile, role_t role)
{
	BAT *bn;
	char *p;
	size_t m;
	FILE *f;

	ERRORcheck(tt <= 0 , "bad tail type (<=0)\n", NULL);
	ERRORcheck(ATOMvarsized(tt) && ATOMstorage(tt) != TYPE_str, "bad tail type (varsized and not str)\n", NULL);
	ERRORcheck(heapfile == NULL, "bad heapfile name\n", NULL);

	if ((f = MT_fopen(heapfile, "rb")) == NULL) {
		GDKsyserror("BATattach: cannot open %s\n", heapfile);
		return NULL;
	}
	if (ATOMstorage(tt) == TYPE_str) {
		size_t n;
		char *s;
		int c, u;

		if ((bn = COLnew(0, tt, 0, role)) == NULL) {
			fclose(f);
			return NULL;
		}
		m = 4096;
		n = 0;
		u = 0;
		s = p = GDKmalloc(m);
		if (p == NULL) {
			fclose(f);
			BBPreclaim(bn);
			return NULL;
		}
		while ((c = getc(f)) != EOF) {
			if (n == m) {
				m += 4096;
				s = GDKrealloc(p, m);
				if (s == NULL) {
					GDKfree(p);
					BBPreclaim(bn);
					fclose(f);
					return NULL;
				}
				p = s;
				s = p + n;
			}
			if (c == '\n' && n > 0 && s[-1] == '\r') {
				/* deal with CR-LF sequence */
				s[-1] = c;
			} else {
				*s++ = c;
				n++;
			}
			if (u) {
				if ((c & 0xC0) == 0x80)
					u--;
				else
					goto notutf8;
			} else if ((c & 0xF8) == 0xF0)
				u = 3;
			else if ((c & 0xF0) == 0xE0)
				u = 2;
			else if ((c & 0xE0) == 0xC0)
				u = 1;
			else if ((c & 0x80) == 0x80)
				goto notutf8;
			else if (c == 0) {
				if (BUNappend(bn, p, false) != GDK_SUCCEED) {
					BBPreclaim(bn);
					fclose(f);
					GDKfree(p);
					return NULL;
				}
				s = p;
				n = 0;
			}
		}
		fclose(f);
		GDKfree(p);
		if (n > 0) {
			BBPreclaim(bn);
			GDKerror("last string is not null-terminated\n");
			return NULL;
		}
	} else {
		struct stat st;
		int atomsize;
		BUN cap;
		lng n;

		if (fstat(fileno(f), &st) < 0) {
			GDKsyserror("BATattach: cannot stat %s\n", heapfile);
			fclose(f);
			return NULL;
		}
		atomsize = ATOMsize(tt);
		if (st.st_size % atomsize != 0) {
			fclose(f);
			GDKerror("heapfile size not integral number of atoms\n");
			return NULL;
		}
		if (ATOMstorage(tt) == TYPE_msk ?
		    (st.st_size > (off_t) (BUN_MAX / 8)) :
		    ((size_t) (st.st_size / atomsize) > (size_t) BUN_MAX)) {
			fclose(f);
			GDKerror("heapfile too large\n");
			return NULL;
		}
		cap = (BUN) (ATOMstorage(tt) == TYPE_msk ?
			     st.st_size * 8 :
			     st.st_size / atomsize);
		bn = COLnew(0, tt, cap, role);
		if (bn == NULL) {
			fclose(f);
			return NULL;
		}
		p = Tloc(bn, 0);
		n = (lng) st.st_size;
		while (n > 0 && (m = fread(p, 1, (size_t) MIN(1024*1024, n), f)) > 0) {
			p += m;
			n -= m;
		}
		fclose(f);
		if (n > 0) {
			GDKerror("couldn't read the complete file\n");
			BBPreclaim(bn);
			return NULL;
		}
		BATsetcount(bn, cap);
		bn->tnonil = cap == 0;
		bn->tnil = false;
		bn->tseqbase = oid_nil;
		if (cap > 1) {
			bn->tsorted = false;
			bn->trevsorted = false;
			bn->tkey = false;
		} else {
			bn->tsorted = ATOMlinear(tt);
			bn->trevsorted = ATOMlinear(tt);
			bn->tkey = true;
		}
	}
	return bn;

  notutf8:
	fclose(f);
	BBPreclaim(bn);
	GDKfree(p);
	GDKerror("input is not UTF-8\n");
	return NULL;
}

/*
 * If the BAT runs out of storage for BUNS it will reallocate space.
 * For memory mapped BATs we simple extend the administration after
 * having an assurance that the BAT still can be safely stored away.
 */
BUN
BATgrows(BAT *b)
{
	BUN oldcap, newcap;

	BATcheck(b, 0);

	newcap = oldcap = BATcapacity(b);
	if (newcap < BATTINY)
		newcap = 2 * BATTINY;
	else if (newcap < 10 * BATTINY)
		newcap = 4 * newcap;
	else if (newcap < 50 * BATTINY)
		newcap = 2 * newcap;
	else if ((double) newcap * BATMARGIN <= (double) BUN_MAX)
		newcap = (BUN) ((double) newcap * BATMARGIN);
	else
		newcap = BUN_MAX;
	if (newcap == oldcap) {
		if (newcap <= BUN_MAX - 10)
			newcap += 10;
		else
			newcap = BUN_MAX;
	}
	if (ATOMstorage(b->ttype) == TYPE_msk) /* round up to multiple of 32 */
		newcap = (newcap + 31) & ~(BUN)31;
	return newcap;
}

/*
 * The routine should ensure that the BAT keeps its location in the
 * BAT buffer.
 *
 * Overflow in the other heaps are dealt with in the atom routines.
 * Here we merely copy their references into the new administration
 * space.
 */
gdk_return
BATextend(BAT *b, BUN newcap)
{
	size_t theap_size;
	gdk_return rc = GDK_SUCCEED;

	assert(newcap <= BUN_MAX);
	BATcheck(b, GDK_FAIL);
	/*
	 * The main issue is to properly predict the new BAT size.
	 * storage overflow. The assumption taken is that capacity
	 * overflow is rare. It is changed only when the position of
	 * the next available BUN surpasses the free area marker.  Be
	 * aware that the newcap should be greater than the old value,
	 * otherwise you may easily corrupt the administration of
	 * malloc.
	 */
	if (newcap <= BATcapacity(b)) {
		return GDK_SUCCEED;
	}

	if (ATOMstorage(b->ttype) == TYPE_msk) {
		newcap = (newcap + 31) & ~(BUN)31; /* round up to multiple of 32 */
		theap_size = (size_t) (newcap / 8); /* in bytes */
	} else {
		theap_size = (size_t) newcap << b->tshift;
	}

	MT_lock_set(&b->theaplock);
	if (b->theap->base) {
		TRC_DEBUG(HEAP, "HEAPgrow in BATextend %s %zu %zu\n",
			  b->theap->filename, b->theap->size, theap_size);
		rc = HEAPgrow(&b->theap, theap_size, b->batRestricted == BAT_READ);
		if (rc == GDK_SUCCEED)
			b->batCapacity = newcap;
	} else {
		b->batCapacity = newcap;
	}
	MT_lock_unset(&b->theaplock);

	return rc;
}



/*
 * @+ BAT destruction
 * BATclear quickly removes all elements from a BAT. It must respect
 * the transaction rules; so stable elements must be moved to the
 * "deleted" section of the BAT (they cannot be fully deleted
 * yet). For the elements that really disappear, we must free
 * heapspace. As an optimization, in the case of no stable elements, we quickly empty
 * the heaps by copying a standard small empty image over them.
 */
gdk_return
BATclear(BAT *b, bool force)
{
	BUN p, q;

	BATcheck(b, GDK_FAIL);

	if (!force && b->batInserted > 0) {
		GDKerror("cannot clear committed BAT\n");
		return GDK_FAIL;
	}

	TRC_DEBUG(ALGO, ALGOBATFMT "\n", ALGOBATPAR(b));

	/* kill all search accelerators */
	HASHdestroy(b);
	IMPSdestroy(b);
	OIDXdestroy(b);
	STRMPdestroy(b);
	RTREEdestroy(b);
	PROPdestroy(b);

	bat tvp = 0;

	/* we must dispose of all inserted atoms */
	MT_lock_set(&b->theaplock);
	if (force && BATatoms[b->ttype].atomDel == NULL) {
		assert(b->tvheap == NULL || b->tvheap->parentid == b->batCacheid);
		/* no stable elements: we do a quick heap clean */
		/* need to clean heap which keeps data even though the
		   BUNs got removed. This means reinitialize when
		   free > 0
		*/
		if (b->tvheap && b->tvheap->free > 0) {
			Heap *th = GDKmalloc(sizeof(Heap));

			if (th == NULL) {
				MT_lock_unset(&b->theaplock);
				return GDK_FAIL;
			}
			*th = (Heap) {
				.farmid = b->tvheap->farmid,
				.parentid = b->tvheap->parentid,
				.dirty = true,
				.hasfile = b->tvheap->hasfile,
				.refs = ATOMIC_VAR_INIT(1),
			};
			strcpy_len(th->filename, b->tvheap->filename, sizeof(th->filename));
			if (ATOMheap(b->ttype, th, 0) != GDK_SUCCEED) {
				MT_lock_unset(&b->theaplock);
				return GDK_FAIL;
			}
			tvp = b->tvheap->parentid;
			HEAPdecref(b->tvheap, false);
			b->tvheap = th;
		}
	} else {
		/* do heap-delete of all inserted atoms */
		void (*tatmdel)(Heap*,var_t*) = BATatoms[b->ttype].atomDel;

		/* TYPE_str has no del method, so we shouldn't get here */
		assert(tatmdel == NULL || b->twidth == sizeof(var_t));
		if (tatmdel) {
			BATiter bi = bat_iterator_nolock(b);

			for (p = b->batInserted, q = BATcount(b); p < q; p++)
				(*tatmdel)(b->tvheap, (var_t*) BUNtloc(bi,p));
			b->tvheap->dirty = true;
		}
	}

	b->batInserted = 0;
	b->batCount = 0;
	if (b->ttype == TYPE_void)
		b->batCapacity = 0;
	b->theap->free = 0;
	BAThseqbase(b, 0);
	BATtseqbase(b, ATOMtype(b->ttype) == TYPE_oid ? 0 : oid_nil);
	b->theap->dirty = true;
	b->tnonil = true;
	b->tnil = false;
	b->tsorted = b->trevsorted = ATOMlinear(b->ttype);
	b->tnosorted = b->tnorevsorted = 0;
	b->tkey = true;
	b->tnokey[0] = b->tnokey[1] = 0;
	b->tminpos = b->tmaxpos = BUN_NONE;
	b->tunique_est = 0;
	MT_lock_unset(&b->theaplock);
	if (tvp != 0 && tvp != b->batCacheid)
		BBPrelease(tvp);
	return GDK_SUCCEED;
}

/* free a cached BAT; leave the bat descriptor cached */
void
BATfree(BAT *b)
{
	if (b == NULL)
		return;

	/* deallocate all memory for a bat */
	MT_rwlock_rdlock(&b->thashlock);
	BUN nunique = BUN_NONE;
	if (b->thash && b->thash != (Hash *) 1) {
		nunique = b->thash->nunique;
	}
	MT_rwlock_rdunlock(&b->thashlock);
	HASHfree(b);
	IMPSfree(b);
	OIDXfree(b);
	STRMPfree(b);
	RTREEfree(b);
	MT_lock_set(&b->theaplock);
	if (nunique != BUN_NONE) {
		b->tunique_est = (double) nunique;
	}
	/* wait until there are no other references to the heap; a
	 * reference is possible in e.g. BBPsync that uses a
	 * bat_iterator directly on the BBP_desc, i.e. without fix */
	while (b->theap && (ATOMIC_GET(&b->theap->refs) & HEAPREFS) > 1) {
		MT_lock_unset(&b->theaplock);
		MT_sleep_ms(1);
		MT_lock_set(&b->theaplock);
	}
	if (b->theap) {
		assert((ATOMIC_GET(&b->theap->refs) & HEAPREFS) == 1);
		assert(b->theap->parentid == b->batCacheid);
		HEAPfree(b->theap, false);
	}
	/* wait until there are no other references to the heap; a
	 * reference is possible in e.g. BBPsync that uses a
	 * bat_iterator directly on the BBP_desc, i.e. without fix */
	while (b->tvheap && (ATOMIC_GET(&b->tvheap->refs) & HEAPREFS) > 1) {
		MT_lock_unset(&b->theaplock);
		MT_sleep_ms(1);
		MT_lock_set(&b->theaplock);
	}
	if (b->tvheap) {
		assert((ATOMIC_GET(&b->tvheap->refs) & HEAPREFS) == 1);
		assert(b->tvheap->parentid == b->batCacheid);
		HEAPfree(b->tvheap, false);
	}
	MT_lock_unset(&b->theaplock);
}

/* free a cached BAT descriptor */
void
BATdestroy(BAT *b)
{
	if (b->tvheap) {
		GDKfree(b->tvheap);
	}
	PROPdestroy_nolock(b);
	MT_lock_destroy(&b->theaplock);
	MT_lock_destroy(&b->batIdxLock);
	MT_rwlock_destroy(&b->thashlock);
	if (b->theap) {
		GDKfree(b->theap);
	}
	if (b->oldtail) {
		ATOMIC_AND(&b->oldtail->refs, ~DELAYEDREMOVE);
		/* the bat has not been committed, so we cannot remove
		 * the old tail file */
		HEAPdecref(b->oldtail, false);
		b->oldtail = NULL;
	}
	*b = (BAT) {
		.batCacheid = 0,
	};
}

/*
 * @+ BAT copying
 *
 * BAT copying is an often used operation. So it deserves attention.
 * When making a copy of a BAT, the following aspects are of
 * importance:
 *
 * - the requested head and tail types. The purpose of the copy may be
 *   to slightly change these types (e.g. void <-> oid). We may also
 *   remap between types as long as they share the same
 *   ATOMstorage(type), i.e. the types have the same physical
 *   implementation. We may even want to allow 'dirty' trick such as
 *   viewing a flt-column suddenly as int.
 *
 *   To allow such changes, the desired column-types is a
 *   parameter of COLcopy.
 *
 * - access mode. If we want a read-only copy of a read-only BAT, a
 *   VIEW may do (in this case, the user may be after just an
 *   independent BAT header and id). This is indicated by the
 *   parameter (writable = FALSE).
 *
 *   In other cases, we really want an independent physical copy
 *   (writable = TRUE).  Changing the mode to BAT_WRITE will be a
 *   zero-cost operation if the BAT was copied with (writable = TRUE).
 *
 * In GDK, the result is a BAT that is BAT_WRITE iff (writable ==
 * TRUE).
 *
 * In these cases the copy becomes a logical view on the original,
 * which ensures that the original cannot be modified or destroyed
 * (which could affect the shared heaps).
 */
static bool
wrongtype(int t1, int t2)
{
	/* check if types are compatible. be extremely forgiving */
	if (t1 != TYPE_void) {
		t1 = ATOMtype(ATOMstorage(t1));
		t2 = ATOMtype(ATOMstorage(t2));
		if (t1 != t2) {
			if (ATOMvarsized(t1) ||
			    ATOMvarsized(t2) ||
			    t1 == TYPE_msk || t2 == TYPE_msk ||
			    ATOMsize(t1) != ATOMsize(t2))
				return true;
		}
	}
	return false;
}

/*
 * There are four main implementation cases:
 * (1) we are allowed to return a view (zero effort),
 * (2) the result is void,void (zero effort),
 * (3) we can copy the heaps (memcopy, or even VM page sharing)
 * (4) we must insert BUN-by-BUN into the result (fallback)
 * The latter case is still optimized for the case that the result
 * is bat[void,T] for a simple fixed-size type T. In that case we
 * do inline array[T] inserts.
 */
BAT *
COLcopy(BAT *b, int tt, bool writable, role_t role)
{
	bool slowcopy = false;
	BAT *bn = NULL;
	BATiter bi;
	char strhash[GDK_STRHASHSIZE];

	BATcheck(b, NULL);

	/* maybe a bit ugly to change the requested bat type?? */
	if (b->ttype == TYPE_void && !writable)
		tt = TYPE_void;

	if (tt != b->ttype && wrongtype(tt, b->ttype)) {
		GDKerror("wrong tail-type requested\n");
		return NULL;
	}

	/* in case of a string bat, we save the string heap hash table
	 * while we have the lock so that we can restore it in the copy;
	 * this is because during our operation, a parallel thread could
	 * be adding strings to the vheap which would modify the hash
	 * table and that would result in buckets containing values
	 * beyond the original vheap that we're copying */
	MT_lock_set(&b->theaplock);
	bi = bat_iterator_nolock(b);
	if (ATOMstorage(b->ttype) == TYPE_str && b->tvheap->free >= GDK_STRHASHSIZE)
		memcpy(strhash, b->tvheap->base, GDK_STRHASHSIZE);

	bat_iterator_incref(&bi);
	MT_lock_unset(&b->theaplock);

	/* first try case (1); create a view, possibly with different
	 * atom-types */
	if (!writable &&
	    role == TRANSIENT &&
	    bi.restricted == BAT_READ &&
	    ATOMstorage(b->ttype) != TYPE_msk && /* no view on TYPE_msk */
	    (bi.h == NULL ||
	     bi.h->parentid == b->batCacheid ||
	     BBP_desc(bi.h->parentid)->batRestricted == BAT_READ)) {
		bn = VIEWcreate(b->hseqbase, b, 0, BUN_MAX);
		if (bn == NULL) {
			goto bunins_failed;
		}
		if (tt != bn->ttype) {
			bn->ttype = tt;
			if (bn->tvheap && !ATOMvarsized(tt)) {
				if (bn->tvheap->parentid != bn->batCacheid)
					BBPrelease(bn->tvheap->parentid);
				HEAPdecref(bn->tvheap, false);
				bn->tvheap = NULL;
			}
			bn->tseqbase = ATOMtype(tt) == TYPE_oid ? bi.tseq : oid_nil;
		}
		bat_iterator_end(&bi);
		return bn;
	} else {
		/* check whether we need case (4); BUN-by-BUN copy (by
		 * setting slowcopy to true) */
		if (ATOMsize(tt) != ATOMsize(bi.type)) {
			/* oops, void materialization */
			slowcopy = true;
		} else if (bi.h && bi.h->parentid != b->batCacheid &&
			   BATcapacity(BBP_desc(bi.h->parentid)) > bi.count + bi.count) {
			/* reduced slice view: do not copy too much
			 * garbage */
			slowcopy = true;
		} else if (bi.vh && bi.vh->parentid != b->batCacheid &&
			   BATcount(BBP_desc(bi.vh->parentid)) > bi.count + bi.count) {
			/* reduced vheap view: do not copy too much
			 * garbage; this really is a heuristic since the
			 * vheap could be used completely, even if the
			 * offset heap is only (less than) half the size
			 * of the parent's offset heap */
			slowcopy = true;
		}

		bn = COLnew2(b->hseqbase, tt, bi.count, role, bi.width);
		if (bn == NULL) {
			goto bunins_failed;
		}
		if (bn->tvheap != NULL && bn->tvheap->base == NULL) {
			/* this combination can happen since the last
			 * argument of COLnew2 not being zero triggers a
			 * skip in the allocation of the tvheap */
			if (ATOMheap(bn->ttype, bn->tvheap, bn->batCapacity) != GDK_SUCCEED) {
				goto bunins_failed;
			}
		}

		if (tt == TYPE_void) {
			/* case (2): a void,void result => nothing to
			 * copy! */
			bn->theap->free = 0;
		} else if (!slowcopy) {
			/* case (3): just copy the heaps */
			if (bn->tvheap && HEAPextend(bn->tvheap, bi.vhfree, true) != GDK_SUCCEED) {
				goto bunins_failed;
			}
			memcpy(bn->theap->base, bi.base, bi.hfree);
			bn->theap->free = bi.hfree;
			bn->theap->dirty = true;
			if (bn->tvheap) {
				memcpy(bn->tvheap->base, bi.vh->base, bi.vhfree);
				bn->tvheap->free = bi.vhfree;
				bn->tvheap->dirty = true;
<<<<<<< HEAD
				bn->tascii = bi.ascii;
=======
				if (ATOMstorage(b->ttype) == TYPE_str && bi.vhfree >= GDK_STRHASHSIZE)
					memcpy(bn->tvheap->base, strhash, GDK_STRHASHSIZE);
>>>>>>> eaff7a88
			}

			/* make sure we use the correct capacity */
			if (ATOMstorage(bn->ttype) == TYPE_msk)
				bn->batCapacity = (BUN) (bn->theap->size * 8);
			else if (bn->ttype)
				bn->batCapacity = (BUN) (bn->theap->size >> bn->tshift);
			else
				bn->batCapacity = 0;
		} else if (tt != TYPE_void || ATOMextern(tt)) {
			/* case (4): one-by-one BUN insert (really slow) */
			QryCtx *qry_ctx = MT_thread_get_qry_ctx();

			TIMEOUT_LOOP_IDX_DECL(p, bi.count, qry_ctx) {
				const void *t = BUNtail(bi, p);

				if (bunfastapp_nocheck(bn, t) != GDK_SUCCEED) {
					goto bunins_failed;
				}
			}
			TIMEOUT_CHECK(qry_ctx, GOTO_LABEL_TIMEOUT_HANDLER(bunins_failed, qry_ctx));
			bn->theap->dirty |= bi.count > 0;
		} else if (tt != TYPE_void && bi.type == TYPE_void) {
			/* case (4): optimized for unary void
			 * materialization */
			oid cur = bi.tseq, *dst = (oid *) Tloc(bn, 0);
			const oid inc = !is_oid_nil(cur);

			bn->theap->free = bi.count * sizeof(oid);
			bn->theap->dirty |= bi.count > 0;
			for (BUN p = 0; p < bi.count; p++) {
				dst[p] = cur;
				cur += inc;
			}
		} else if (ATOMstorage(bi.type) == TYPE_msk) {
			/* convert number of bits to number of bytes,
			 * and round the latter up to a multiple of
			 * 4 (copy in units of 4 bytes) */
			bn->theap->free = ((bi.count + 31) / 32) * 4;
			bn->theap->dirty |= bi.count > 0;
			memcpy(Tloc(bn, 0), bi.base, bn->theap->free);
		} else {
			/* case (4): optimized for simple array copy */
			bn->theap->free = bi.count << bn->tshift;
			bn->theap->dirty |= bi.count > 0;
			memcpy(Tloc(bn, 0), bi.base, bn->theap->free);
		}
		/* copy all properties (size+other) from the source bat */
		BATsetcount(bn, bi.count);
	}
	/* set properties (note that types may have changed in the copy) */
	if (ATOMtype(tt) == ATOMtype(bi.type)) {
		if (ATOMtype(tt) == TYPE_oid) {
			BATtseqbase(bn, bi.tseq);
		} else {
			BATtseqbase(bn, oid_nil);
		}
		BATkey(bn, bi.key);
		bn->tsorted = bi.sorted;
		bn->trevsorted = bi.revsorted;
		bn->tnorevsorted = bi.norevsorted;
		if (bi.nokey[0] != bi.nokey[1]) {
			bn->tnokey[0] = bi.nokey[0];
			bn->tnokey[1] = bi.nokey[1];
		} else {
			bn->tnokey[0] = bn->tnokey[1] = 0;
		}
		bn->tnosorted = bi.nosorted;
		bn->tnonil = bi.nonil;
		bn->tnil = bi.nil;
		bn->tminpos = bi.minpos;
		bn->tmaxpos = bi.maxpos;
		bn->tunique_est = bi.unique_est;
	} else if (ATOMstorage(tt) == ATOMstorage(b->ttype) &&
		   ATOMcompare(tt) == ATOMcompare(b->ttype)) {
		BUN h = bi.count;
		bn->tsorted = bi.sorted;
		bn->trevsorted = bi.revsorted;
		BATkey(bn, bi.key);
		bn->tnonil = bi.nonil;
		bn->tnil = bi.nil;
		if (bi.nosorted > 0 && bi.nosorted < h)
			bn->tnosorted = bi.nosorted;
		else
			bn->tnosorted = 0;
		if (bi.norevsorted > 0 && bi.norevsorted < h)
			bn->tnorevsorted = bi.norevsorted;
		else
			bn->tnorevsorted = 0;
		if (bi.nokey[0] < h &&
		    bi.nokey[1] < h &&
		    bi.nokey[0] != bi.nokey[1]) {
			bn->tnokey[0] = bi.nokey[0];
			bn->tnokey[1] = bi.nokey[1];
		} else {
			bn->tnokey[0] = bn->tnokey[1] = 0;
		}
		bn->tminpos = bi.minpos;
		bn->tmaxpos = bi.maxpos;
		bn->tunique_est = bi.unique_est;
	} else {
		bn->tsorted = bn->trevsorted = false; /* set based on count later */
		bn->tnonil = bn->tnil = false;
		bn->tkey = false;
		bn->tnosorted = bn->tnorevsorted = 0;
		bn->tnokey[0] = bn->tnokey[1] = 0;
	}
	if (BATcount(bn) <= 1) {
		bn->tsorted = ATOMlinear(b->ttype);
		bn->trevsorted = ATOMlinear(b->ttype);
		bn->tkey = true;
	}
	bat_iterator_end(&bi);
	if (!writable)
		bn->batRestricted = BAT_READ;
	TRC_DEBUG(ALGO, ALGOBATFMT " -> " ALGOBATFMT "\n",
		  ALGOBATPAR(b), ALGOBATPAR(bn));
	return bn;
      bunins_failed:
	bat_iterator_end(&bi);
	BBPreclaim(bn);
	return NULL;
}

/* Append an array of values of length count to the bat.  For
 * fixed-sized values, `values' is an array of values, for
 * variable-sized values, `values' is an array of pointers to values.
 * If values equals NULL, count times nil will be appended. */
gdk_return
BUNappendmulti(BAT *b, const void *values, BUN count, bool force)
{
	BUN p;
	BUN nunique = 0;

	BATcheck(b, GDK_FAIL);

	assert(!VIEWtparent(b));

	if (count == 0)
		return GDK_SUCCEED;

	TRC_DEBUG(ALGO, ALGOBATFMT " appending " BUNFMT " values%s\n", ALGOBATPAR(b), count, values ? "" : " (all nil)");

	p = BATcount(b);		/* insert at end */
	if (p == BUN_MAX || BATcount(b) + count >= BUN_MAX) {
		GDKerror("bat too large\n");
		return GDK_FAIL;
	}

	ALIGNapp(b, force, GDK_FAIL);
	/* load hash so that we can maintain it */
	(void) BATcheckhash(b);

	if (b->ttype == TYPE_void && BATtdense(b)) {
		const oid *ovals = values;
		bool dense = b->batCount == 0 || (ovals != NULL && b->tseqbase + 1 == ovals[0]);
		if (ovals) {
			for (BUN i = 1; dense && i < count; i++) {
				dense = ovals[i - 1] + 1 == ovals[i];
			}
		}
		if (dense) {
			MT_lock_set(&b->theaplock);
			if (b->batCount == 0)
				b->tseqbase = ovals ? ovals[0] : oid_nil;
			BATsetcount(b, BATcount(b) + count);
			MT_lock_unset(&b->theaplock);
			return GDK_SUCCEED;
		} else {
			/* we need to materialize b; allocate enough capacity */
			if (BATmaterialize(b, BATcount(b) + count) != GDK_SUCCEED)
				return GDK_FAIL;
		}
	}

	if (unshare_varsized_heap(b) != GDK_SUCCEED) {
		return GDK_FAIL;
	}

	if (BATcount(b) + count > BATcapacity(b)) {
		/* if needed space exceeds a normal growth extend just
		 * with what's needed */
		BUN ncap = BATcount(b) + count;
		BUN grows = BATgrows(b);

		if (ncap > grows)
			grows = ncap;
		gdk_return rc = BATextend(b, grows);
		if (rc != GDK_SUCCEED)
			return rc;
	}

	const void *t = b->ttype == TYPE_msk ? &(msk){false} : ATOMnilptr(b->ttype);
	MT_lock_set(&b->theaplock);
	BATiter bi = bat_iterator_nolock(b);
	const ValRecord *prop;
	ValRecord minprop, maxprop;
	const void *minbound = NULL, *maxbound = NULL;
	if ((prop = BATgetprop_nolock(b, GDK_MIN_BOUND)) != NULL &&
	    VALcopy(&minprop, prop) != NULL)
		minbound = VALptr(&minprop);
	if ((prop = BATgetprop_nolock(b, GDK_MAX_BOUND)) != NULL &&
	    VALcopy(&maxprop, prop) != NULL)
		maxbound = VALptr(&maxprop);
	const bool notnull = BATgetprop_nolock(b, GDK_NOT_NULL) != NULL;
	MT_lock_unset(&b->theaplock);
	MT_rwlock_wrlock(&b->thashlock);
	if (values && b->ttype) {
		int (*atomcmp) (const void *, const void *) = ATOMcompare(b->ttype);
		const void *atomnil = ATOMnilptr(b->ttype);
		const void *minvalp = NULL, *maxvalp = NULL;
		if (b->tvheap) {
			if (bi.minpos != BUN_NONE)
				minvalp = BUNtvar(bi, bi.minpos);
			if (bi.maxpos != BUN_NONE)
				maxvalp = BUNtvar(bi, bi.maxpos);
			const void *vbase = b->tvheap->base;
			for (BUN i = 0; i < count; i++) {
				t = ((void **) values)[i];
				bool isnil = atomcmp(t, atomnil) == 0;
				gdk_return rc;
				if (notnull && isnil) {
					assert(0);
					GDKerror("NULL value not within bounds\n");
					rc = GDK_FAIL;
				} else if (minbound &&
					   !isnil &&
					   atomcmp(t, minbound) < 0) {
					assert(0);
					GDKerror("value not within bounds\n");
					rc = GDK_FAIL;
				} else if (maxbound &&
					   !isnil &&
					   atomcmp(t, maxbound) >= 0) {
					assert(0);
					GDKerror("value not within bounds\n");
					rc = GDK_FAIL;
				} else {
					rc = tfastins_nocheckVAR(b, p, t);
				}
				if (rc != GDK_SUCCEED) {
					MT_rwlock_wrunlock(&b->thashlock);
					if (minbound)
						VALclear(&minprop);
					if (maxbound)
						VALclear(&maxprop);
					return rc;
				}
				if (vbase != b->tvheap->base) {
					/* tvheap changed location, so
					 * pointers may need to be
					 * updated (not if they were
					 * initialized from t below, but
					 * we don't know) */
					BUN minpos = bi.minpos;
					BUN maxpos = bi.maxpos;
					MT_lock_set(&b->theaplock);
					bi = bat_iterator_nolock(b);
					MT_lock_unset(&b->theaplock);
					bi.minpos = minpos;
					bi.maxpos = maxpos;
					vbase = b->tvheap->base;
					if (bi.minpos != BUN_NONE)
						minvalp = BUNtvar(bi, bi.minpos);
					if (bi.maxpos != BUN_NONE)
						maxvalp = BUNtvar(bi, bi.maxpos);
				}
				if (!isnil) {
					if (p == 0) {
						bi.minpos = bi.maxpos = 0;
						minvalp = maxvalp = t;
					} else {
						if (bi.minpos != BUN_NONE &&
						    atomcmp(minvalp, t) > 0) {
							bi.minpos = p;
							minvalp = t;
						}
						if (bi.maxpos != BUN_NONE &&
						    atomcmp(maxvalp, t) < 0) {
							bi.maxpos = p;
							maxvalp = t;
						}
					}
				}
				p++;
			}
			if (minbound)
				VALclear(&minprop);
			if (maxbound)
				VALclear(&maxprop);
			if (b->thash) {
				p -= count;
				for (BUN i = 0; i < count; i++) {
					t = ((void **) values)[i];
					HASHappend_locked(b, p, t);
					p++;
				}
				nunique = b->thash ? b->thash->nunique : 0;
			}
		} else if (ATOMstorage(b->ttype) == TYPE_msk) {
			bi.minpos = bi.maxpos = BUN_NONE;
			minvalp = maxvalp = NULL;
			for (BUN i = 0; i < count; i++) {
				t = (void *) ((char *) values + (i << b->tshift));
				mskSetVal(b, p, *(msk *) t);
				p++;
			}
		} else {
			if (bi.minpos != BUN_NONE)
				minvalp = BUNtloc(bi, bi.minpos);
			if (bi.maxpos != BUN_NONE)
				maxvalp = BUNtloc(bi, bi.maxpos);
			for (BUN i = 0; i < count; i++) {
				t = (void *) ((char *) values + (i << b->tshift));
				gdk_return rc = tfastins_nocheckFIX(b, p, t);
				if (rc != GDK_SUCCEED) {
					MT_rwlock_wrunlock(&b->thashlock);
					return rc;
				}
				if (b->thash) {
					HASHappend_locked(b, p, t);
				}
				if (atomcmp(t, atomnil) != 0) {
					if (p == 0) {
						bi.minpos = bi.maxpos = 0;
						minvalp = maxvalp = t;
					} else {
						if (bi.minpos != BUN_NONE &&
						    atomcmp(minvalp, t) > 0) {
							bi.minpos = p;
							minvalp = t;
						}
						if (bi.maxpos != BUN_NONE &&
						    atomcmp(maxvalp, t) < 0) {
							bi.maxpos = p;
							maxvalp = t;
						}
					}
				}
				p++;
			}
			nunique = b->thash ? b->thash->nunique : 0;
		}
	} else {
		for (BUN i = 0; i < count; i++) {
			gdk_return rc = tfastins_nocheck(b, p, t);
			if (rc != GDK_SUCCEED) {
				MT_rwlock_wrunlock(&b->thashlock);
				return rc;
			}
			if (b->thash) {
				HASHappend_locked(b, p, t);
			}
			p++;
		}
		nunique = b->thash ? b->thash->nunique : 0;
	}
	MT_lock_set(&b->theaplock);
	b->tminpos = bi.minpos;
	b->tmaxpos = bi.maxpos;
	if (count > BATcount(b) / gdk_unique_estimate_keep_fraction)
		b->tunique_est = 0;

	if (b->ttype == TYPE_oid) {
		/* spend extra effort on oid (possible candidate list) */
		if (values == NULL || is_oid_nil(((oid *) values)[0])) {
			b->tnil = true;
			b->tnonil = false;
			b->tsorted = false;
			b->trevsorted = false;
			b->tkey = false;
			b->tseqbase = oid_nil;
		} else {
			if (b->batCount == 0) {
				b->tsorted = true;
				b->trevsorted = true;
				b->tkey = true;
				b->tseqbase = count == 1 ? ((oid *) values)[0] : oid_nil;
				b->tnil = false;
				b->tnonil = true;
			} else {
				if (!is_oid_nil(b->tseqbase) &&
				    (count > 1 ||
				     b->tseqbase + b->batCount != ((oid *) values)[0]))
					b->tseqbase = oid_nil;
				if (b->tsorted && !is_oid_nil(((oid *) b->theap->base)[b->batCount - 1]) && ((oid *) b->theap->base)[b->batCount - 1] > ((oid *) values)[0]) {
					b->tsorted = false;
					if (b->tnosorted == 0)
						b->tnosorted = b->batCount;
				}
				if (b->trevsorted && !is_oid_nil(((oid *) values)[0]) && ((oid *) b->theap->base)[b->batCount - 1] < ((oid *) values)[0]) {
					b->trevsorted = false;
					if (b->tnorevsorted == 0)
						b->tnorevsorted = b->batCount;
				}
				if (b->tkey) {
					if (((oid *) b->theap->base)[b->batCount - 1] == ((oid *) values)[0]) {
						b->tkey = false;
						if (b->tnokey[1] == 0) {
							b->tnokey[0] = b->batCount - 1;
							b->tnokey[1] = b->batCount;
						}
					} else if (!b->tsorted && !b->trevsorted)
						b->tkey = false;
				}
			}
			for (BUN i = 1; i < count; i++) {
				if (is_oid_nil(((oid *) values)[i])) {
					b->tnil = true;
					b->tnonil = false;
					b->tsorted = false;
					b->trevsorted = false;
					b->tkey = false;
					b->tseqbase = oid_nil;
					break;
				}
				if (((oid *) values)[i - 1] == ((oid *) values)[i]) {
					b->tkey = false;
					if (b->tnokey[1] == 0) {
						b->tnokey[0] = b->batCount + i - 1;
						b->tnokey[1] = b->batCount + i;
					}
				} else if (((oid *) values)[i - 1] > ((oid *) values)[i]) {
					b->tsorted = false;
					if (b->tnosorted == 0)
						b->tnosorted = b->batCount + i;
					if (!b->trevsorted)
						b->tkey = false;
				} else {
					if (((oid *) values)[i - 1] + 1 != ((oid *) values)[i])
						b->tseqbase = oid_nil;
					b->trevsorted = false;
					if (b->tnorevsorted == 0)
						b->tnorevsorted = b->batCount + i;
					if (!b->tsorted)
						b->tkey = false;
				}
			}
		}
	} else if (!ATOMlinear(b->ttype)) {
		b->tnil = b->tnonil = false;
		b->tsorted = b->trevsorted = b->tkey = false;
	} else if (b->batCount == 0) {
		if (values == NULL) {
			b->tsorted = b->trevsorted = true;
			b->tkey = count == 1;
			b->tnil = true;
			b->tnonil = false;
			b->tunique_est = 1;
		} else {
			int c;
			b->tnil = b->tnonil = false;
			switch (count) {
			case 1:
				b->tsorted = b->trevsorted = b->tkey = true;
				b->tunique_est = 1;
				break;
			case 2:
				if (b->tvheap)
					c = ATOMcmp(b->ttype,
						    ((void **) values)[0],
						    ((void **) values)[1]);
				else
					c = ATOMcmp(b->ttype,
						    values,
						    (char *) values + b->twidth);
				b->tsorted = c <= 0;
				b->tnosorted = !b->tsorted;
				b->trevsorted = c >= 0;
				b->tnorevsorted = !b->trevsorted;
				b->tkey = c != 0;
				b->tnokey[0] = 0;
				b->tnokey[1] = !b->tkey;
				b->tunique_est = (double) (1 + b->tkey);
				break;
			default:
				b->tsorted = b->trevsorted = b->tkey = false;
				break;
			}
		}
	} else if (b->batCount == 1 && count == 1) {
		bi = bat_iterator_nolock(b);
		t = b->ttype == TYPE_msk ? &(msk){false} : ATOMnilptr(b->ttype);
		if (values != NULL) {
			if (b->tvheap)
				t = ((void **) values)[0];
			else
				t = values;
		}
		int c = ATOMcmp(b->ttype, BUNtail(bi, 0), t);
		b->tsorted = c <= 0;
		b->tnosorted = !b->tsorted;
		b->trevsorted = c >= 0;
		b->tnorevsorted = !b->trevsorted;
		b->tkey = c != 0;
		b->tnokey[0] = 0;
		b->tnokey[1] = !b->tkey;
		b->tunique_est = (double) (1 + b->tkey);
		b->tnil |= values == NULL;
		b->tnonil = false;
	} else {
		b->tnil |= values == NULL;
		b->tnonil = false;
		b->tsorted = b->trevsorted = b->tkey = false;
	}
	BATsetcount(b, p);
	if (nunique != 0)
		b->tunique_est = (double) nunique;
	MT_lock_unset(&b->theaplock);
	MT_rwlock_wrunlock(&b->thashlock);

	IMPSdestroy(b);		/* no support for inserts in imprints yet */
	OIDXdestroy(b);
	STRMPdestroy(b);	/* TODO: use STRMPappendBitstring */
	RTREEdestroy(b);
	return GDK_SUCCEED;
}

/* Append a single value to the bat. */
gdk_return
BUNappend(BAT *b, const void *t, bool force)
{
	return BUNappendmulti(b, b->ttype && b->tvheap ? (const void *) &t : (const void *) t, 1, force);
}

gdk_return
BUNdelete(BAT *b, oid o)
{
	BUN p;
	BATiter bi = bat_iterator_nolock(b);
	const void *val;
	bool locked = false;
	BUN nunique;

	assert(!is_oid_nil(b->hseqbase) || BATcount(b) == 0);
	if (o < b->hseqbase || o >= b->hseqbase + BATcount(b)) {
		/* value already not there */
		return GDK_SUCCEED;
	}
	assert(BATcount(b) > 0); /* follows from "if" above */
	p = o - b->hseqbase;
	if (p < b->batInserted) {
		GDKerror("cannot delete committed value\n");
		return GDK_FAIL;
	}
	TRC_DEBUG(ALGO, ALGOBATFMT " deleting oid " OIDFMT "\n", ALGOBATPAR(b), o);
	/* load hash so that we can maintain it */
	(void) BATcheckhash(b);

	val = BUNtail(bi, p);
	/* writing the values should be locked, reading could be done
	 * unlocked (since we're the only thread that should be changing
	 * anything) */
	MT_lock_set(&b->theaplock);
	if (b->tmaxpos == p)
		b->tmaxpos = BUN_NONE;
	if (b->tminpos == p)
		b->tminpos = BUN_NONE;
	MT_lock_unset(&b->theaplock);
	nunique = HASHdelete(&bi, p, val);
	ATOMdel(b->ttype, b->tvheap, (var_t *) BUNtloc(bi, p));
	if (p != BATcount(b) - 1 &&
	    (b->ttype != TYPE_void || BATtdense(b))) {
		/* replace to-be-delete BUN with last BUN; materialize
		 * void column before doing so */
		if (b->ttype == TYPE_void &&
		    BATmaterialize(b, BUN_NONE) != GDK_SUCCEED)
			return GDK_FAIL;
		if (ATOMstorage(b->ttype) == TYPE_msk) {
			msk mval = mskGetVal(b, BATcount(b) - 1);
			assert(b->thash == NULL);
			mskSetVal(b, p, mval);
			/* don't leave garbage */
			mskClr(b, BATcount(b) - 1);
		} else {
			val = Tloc(b, BATcount(b) - 1);
			nunique = HASHdelete(&bi, BATcount(b) - 1, val);
			memcpy(Tloc(b, p), val, b->twidth);
			nunique = HASHinsert(&bi, p, val);
			MT_lock_set(&b->theaplock);
			locked = true;
			if (b->tminpos == BATcount(b) - 1)
				b->tminpos = p;
			if (b->tmaxpos == BATcount(b) - 1)
				b->tmaxpos = p;
		}
		/* no longer sorted */
		if (!locked) {
			MT_lock_set(&b->theaplock);
			locked = true;
		}
		b->tsorted = b->trevsorted = false;
		b->theap->dirty = true;
	}
	if (!locked)
		MT_lock_set(&b->theaplock);
	if (b->tnosorted >= p)
		b->tnosorted = 0;
	if (b->tnorevsorted >= p)
		b->tnorevsorted = 0;
	b->batCount--;
	if (nunique != 0)
		b->tunique_est = (double) nunique;
	else if (BATcount(b) < gdk_unique_estimate_keep_fraction)
		b->tunique_est = 0;
	if (b->batCount <= 1) {
		/* some trivial properties */
		b->tkey = true;
		b->tsorted = b->trevsorted = true;
		b->tnosorted = b->tnorevsorted = 0;
		if (b->batCount == 0) {
			b->tnil = false;
			b->tnonil = true;
		}
	}
	MT_lock_unset(&b->theaplock);
	IMPSdestroy(b);
	OIDXdestroy(b);
	return GDK_SUCCEED;
}

/* @-  BUN replace
 * The last operation in this context is BUN replace. It assumes that
 * the header denotes a key. The old value association is destroyed
 * (if it exists in the first place) and the new value takes its
 * place.
 *
 * In order to make updates on void columns workable; replaces on them
 * are always done in-place. Performing them without bun-movements
 * greatly simplifies the problem. The 'downside' is that when
 * transaction management has to be performed, replaced values should
 * be saved explicitly.
 */
static gdk_return
BUNinplacemulti(BAT *b, const oid *positions, const void *values, BUN count, bool force, bool autoincr)
{
	BUN prv, nxt;
	const void *val;
	int (*atomcmp) (const void *, const void *) = ATOMcompare(b->ttype);
	const void *atomnil = ATOMnilptr(b->ttype);

	MT_lock_set(&b->theaplock);
	BUN last = BATcount(b) - 1;
	BATiter bi = bat_iterator_nolock(b);
	/* zap alignment info */
	if (!force && (b->batRestricted != BAT_WRITE ||
		       ((ATOMIC_GET(&b->theap->refs) & HEAPREFS) > 1))) {
		MT_lock_unset(&b->theaplock);
		GDKerror("access denied to %s, aborting.\n",
			 BATgetId(b));
		assert(0);
		return GDK_FAIL;
	}
	TRC_DEBUG(ALGO, ALGOBATFMT " replacing " BUNFMT " values\n", ALGOBATPAR(b), count);
	if (b->ttype == TYPE_void) {
		PROPdestroy(b);
		b->tminpos = BUN_NONE;
		b->tmaxpos = BUN_NONE;
		b->tunique_est = 0.0;
	} else if (count > BATcount(b) / gdk_unique_estimate_keep_fraction) {
		b->tunique_est = 0;
	}
	const ValRecord *prop;
	ValRecord minprop, maxprop;
	const void *minbound = NULL, *maxbound = NULL;
	if ((prop = BATgetprop_nolock(b, GDK_MIN_BOUND)) != NULL &&
	    VALcopy(&minprop, prop) != NULL)
		minbound = VALptr(&minprop);
	if ((prop = BATgetprop_nolock(b, GDK_MAX_BOUND)) != NULL &&
	    VALcopy(&maxprop, prop) != NULL)
		maxbound = VALptr(&maxprop);
	const bool notnull = BATgetprop_nolock(b, GDK_NOT_NULL) != NULL;
	MT_lock_unset(&b->theaplock);
	/* load hash so that we can maintain it */
	(void) BATcheckhash(b);
	MT_rwlock_wrlock(&b->thashlock);
	for (BUN i = 0; i < count; i++) {
		BUN p = autoincr ? positions[0] - b->hseqbase + i : positions[i] - b->hseqbase;
		const void *t = b->ttype && b->tvheap ?
			((const void **) values)[i] :
			(const void *) ((const char *) values + (i << b->tshift));
		bool isnil = atomnil && atomcmp(t, atomnil) == 0;
		if (notnull && isnil) {
			assert(0);
			GDKerror("NULL value not within bounds\n");
			MT_rwlock_wrunlock(&b->thashlock);
			goto bailout;
		} else if (!isnil &&
			   ((minbound &&
			     atomcmp(t, minbound) < 0) ||
			    (maxbound &&
			     atomcmp(t, maxbound) >= 0))) {
			assert(0);
			GDKerror("value not within bounds\n");
			MT_rwlock_wrunlock(&b->thashlock);
			goto bailout;
		}

		/* retrieve old value, but if this comes from the
		 * logger, we need to deal with offsets that point
		 * outside of the valid vheap */
		if (b->ttype == TYPE_void) {
			val = BUNtpos(bi, p);
		} else if (bi.type == TYPE_msk) {
			val = BUNtmsk(bi, p);
		} else if (b->tvheap) {
			size_t off = BUNtvaroff(bi, p);
			if (off < bi.vhfree)
				val = bi.vh->base + off;
			else
				val = NULL; /* bad offset */
		} else {
			val = BUNtloc(bi, p);
		}

		if (val) {
			if (atomcmp(val, t) == 0)
				continue; /* nothing to do */
			if (!isnil &&
			    b->tnil &&
			    atomcmp(val, atomnil) == 0) {
				/* if old value is nil and new value
				 * isn't, we're not sure anymore about
				 * the nil property, so we must clear
				 * it */
				MT_lock_set(&b->theaplock);
				b->tnil = false;
				MT_lock_unset(&b->theaplock);
			}
			if (b->ttype != TYPE_void) {
				if (bi.maxpos != BUN_NONE) {
					if (!isnil && atomcmp(BUNtail(bi, bi.maxpos), t) < 0) {
						/* new value is larger
						 * than previous
						 * largest */
						bi.maxpos = p;
					} else if (bi.maxpos == p && atomcmp(BUNtail(bi, bi.maxpos), t) != 0) {
						/* old value is equal to
						 * largest and new value
						 * is smaller or nil (see
						 * above), so we don't
						 * know anymore which is
						 * the largest */
						bi.maxpos = BUN_NONE;
					}
				}
				if (bi.minpos != BUN_NONE) {
					if (!isnil && atomcmp(BUNtail(bi, bi.minpos), t) > 0) {
						/* new value is smaller
						 * than previous
						 * smallest */
						bi.minpos = p;
					} else if (bi.minpos == p && atomcmp(BUNtail(bi, bi.minpos), t) != 0) {
						/* old value is equal to
						 * smallest and new value
						 * is larger or nil (see
						 * above), so we don't
						 * know anymore which is
						 * the largest */
						bi.minpos = BUN_NONE;
					}
				}
			}
			HASHdelete_locked(&bi, p, val);	/* first delete old value from hash */
		} else {
			/* out of range old value, so the properties and
			 * hash cannot be trusted */
			PROPdestroy(b);
			Hash *hs = b->thash;
			if (hs) {
				b->thash = NULL;
				doHASHdestroy(b, hs);
			}
			MT_lock_set(&b->theaplock);
			bi.minpos = BUN_NONE;
			bi.maxpos = BUN_NONE;
			b->tunique_est = 0.0;
			MT_lock_unset(&b->theaplock);
		}
		OIDXdestroy(b);
		IMPSdestroy(b);
		STRMPdestroy(b);
		RTREEdestroy(b);

		if (b->tvheap && b->ttype) {
			var_t _d;
			ptr _ptr;
			_ptr = BUNtloc(bi, p);
			switch (b->twidth) {
			case 1:
				_d = (var_t) * (uint8_t *) _ptr + GDK_VAROFFSET;
				break;
			case 2:
				_d = (var_t) * (uint16_t *) _ptr + GDK_VAROFFSET;
				break;
			case 4:
				_d = (var_t) * (uint32_t *) _ptr;
				break;
#if SIZEOF_VAR_T == 8
			case 8:
				_d = (var_t) * (uint64_t *) _ptr;
				break;
#endif
			default:
				MT_UNREACHABLE();
			}
			MT_lock_set(&b->theaplock);
			if (ATOMreplaceVAR(b, &_d, t) != GDK_SUCCEED) {
				MT_lock_unset(&b->theaplock);
				MT_rwlock_wrunlock(&b->thashlock);
				goto bailout;
			}
			MT_lock_unset(&b->theaplock);
			if (b->twidth < SIZEOF_VAR_T &&
			    (b->twidth <= 2 ? _d - GDK_VAROFFSET : _d) >= ((size_t) 1 << (8 << b->tshift))) {
				/* doesn't fit in current heap, upgrade it */
				if (GDKupgradevarheap(b, _d, 0, bi.count) != GDK_SUCCEED) {
					MT_rwlock_wrunlock(&b->thashlock);
					goto bailout;
				}
			}
			/* reinitialize iterator after possible heap upgrade */
			{
				/* save and restore minpos/maxpos */
				BUN minpos = bi.minpos;
				BUN maxpos = bi.maxpos;
				bi = bat_iterator_nolock(b);
				bi.minpos = minpos;
				bi.maxpos = maxpos;
			}
			_ptr = BUNtloc(bi, p);
			switch (b->twidth) {
			case 1:
				* (uint8_t *) _ptr = (uint8_t) (_d - GDK_VAROFFSET);
				break;
			case 2:
				* (uint16_t *) _ptr = (uint16_t) (_d - GDK_VAROFFSET);
				break;
			case 4:
				* (uint32_t *) _ptr = (uint32_t) _d;
				break;
#if SIZEOF_VAR_T == 8
			case 8:
				* (uint64_t *) _ptr = (uint64_t) _d;
				break;
#endif
			default:
				MT_UNREACHABLE();
			}
		} else if (ATOMstorage(b->ttype) == TYPE_msk) {
			mskSetVal(b, p, * (msk *) t);
		} else {
			assert(BATatoms[b->ttype].atomPut == NULL);
			switch (ATOMsize(b->ttype)) {
			case 0:	     /* void */
				break;
			case 1:
				((bte *) b->theap->base)[p] = * (bte *) t;
				break;
			case 2:
				((sht *) b->theap->base)[p] = * (sht *) t;
				break;
			case 4:
				((int *) b->theap->base)[p] = * (int *) t;
				break;
			case 8:
				((lng *) b->theap->base)[p] = * (lng *) t;
				break;
			case 16:
#ifdef HAVE_HGE
				((hge *) b->theap->base)[p] = * (hge *) t;
#else
				((uuid *) b->theap->base)[p] = * (uuid *) t;
#endif
				break;
			default:
				memcpy(BUNtloc(bi, p), t, ATOMsize(b->ttype));
				break;
			}
		}

		HASHinsert_locked(&bi, p, t);	/* insert new value into hash */

		prv = p > 0 ? p - 1 : BUN_NONE;
		nxt = p < last ? p + 1 : BUN_NONE;

		MT_lock_set(&b->theaplock);
		if (b->tsorted) {
			if (prv != BUN_NONE &&
			    atomcmp(t, BUNtail(bi, prv)) < 0) {
				b->tsorted = false;
				b->tnosorted = p;
			} else if (nxt != BUN_NONE &&
				   atomcmp(t, BUNtail(bi, nxt)) > 0) {
				b->tsorted = false;
				b->tnosorted = nxt;
			} else if (b->ttype != TYPE_void && BATtdense(b)) {
				if (prv != BUN_NONE &&
				    1 + * (oid *) BUNtloc(bi, prv) != * (oid *) t) {
					b->tseqbase = oid_nil;
				} else if (nxt != BUN_NONE &&
					   * (oid *) BUNtloc(bi, nxt) != 1 + * (oid *) t) {
					b->tseqbase = oid_nil;
				} else if (prv == BUN_NONE &&
					   nxt == BUN_NONE) {
					b->tseqbase = * (oid *) t;
				}
			}
		} else if (b->tnosorted >= p)
			b->tnosorted = 0;
		if (b->trevsorted) {
			if (prv != BUN_NONE &&
			    atomcmp(t, BUNtail(bi, prv)) > 0) {
				b->trevsorted = false;
				b->tnorevsorted = p;
			} else if (nxt != BUN_NONE &&
				   atomcmp(t, BUNtail(bi, nxt)) < 0) {
				b->trevsorted = false;
				b->tnorevsorted = nxt;
			}
		} else if (b->tnorevsorted >= p)
			b->tnorevsorted = 0;
		if (((b->ttype != TYPE_void) & b->tkey) && b->batCount > 1) {
			BATkey(b, false);
		} else if (!b->tkey && (b->tnokey[0] == p || b->tnokey[1] == p))
			b->tnokey[0] = b->tnokey[1] = 0;
		if (b->tnonil && ATOMstorage(b->ttype) != TYPE_msk)
			b->tnonil = t && atomcmp(t, atomnil) != 0;
		MT_lock_unset(&b->theaplock);
	}
	BUN nunique = b->thash ? b->thash->nunique : 0;
	MT_rwlock_wrunlock(&b->thashlock);
	MT_lock_set(&b->theaplock);
	if (nunique != 0)
		b->tunique_est = (double) nunique;
	b->tminpos = bi.minpos;
	b->tmaxpos = bi.maxpos;
	b->theap->dirty = true;
	if (b->tvheap)
		b->tvheap->dirty = true;
	MT_lock_unset(&b->theaplock);

	return GDK_SUCCEED;

  bailout:
	if (minbound)
		VALclear(&minprop);
	if (maxbound)
		VALclear(&maxprop);
	return GDK_FAIL;
}

/* Replace multiple values given by their positions with the given values. */
gdk_return
BUNreplacemulti(BAT *b, const oid *positions, const void *values, BUN count, bool force)
{
	BATcheck(b, GDK_FAIL);

	if (b->ttype == TYPE_void && BATmaterialize(b, BUN_NONE) != GDK_SUCCEED)
		return GDK_FAIL;

	return BUNinplacemulti(b, positions, values, count, force, false);
}

/* Replace multiple values starting from a given position with the given
 * values. */
gdk_return
BUNreplacemultiincr(BAT *b, oid position, const void *values, BUN count, bool force)
{
	BATcheck(b, GDK_FAIL);

	if (b->ttype == TYPE_void && BATmaterialize(b, BUN_NONE) != GDK_SUCCEED)
		return GDK_FAIL;

	return BUNinplacemulti(b, &position, values, count, force, true);
}

gdk_return
BUNreplace(BAT *b, oid id, const void *t, bool force)
{
	return BUNreplacemulti(b, &id, b->ttype && b->tvheap ? (const void *) &t : t, 1, force);
}

/* very much like BUNreplace, but this doesn't make any changes if the
 * tail column is void */
gdk_return
void_inplace(BAT *b, oid id, const void *val, bool force)
{
	assert(id >= b->hseqbase && id < b->hseqbase + BATcount(b));
	if (id < b->hseqbase || id >= b->hseqbase + BATcount(b)) {
		GDKerror("id out of range\n");
		return GDK_FAIL;
	}
	if (b->ttype == TYPE_void)
		return GDK_SUCCEED;
	return BUNinplacemulti(b, &id, b->ttype && b->tvheap ? (const void *) &val : (const void *) val, 1, force, false);
}

/*
 * @- BUN Lookup
 * Location of a BUN using a value should use the available indexes to
 * speed up access. If indexes are lacking then a hash index is
 * constructed under the assumption that 1) multiple access to the BAT
 * can be expected and 2) building the hash is only slightly more
 * expensive than the full linear scan.  BUN_NONE is returned if no
 * such element could be found.  In those cases where the type is
 * known and a hash index is available, one should use the inline
 * functions to speed-up processing.
 */
static BUN
slowfnd(BAT *b, const void *v)
{
	BATiter bi = bat_iterator(b);
	BUN p, q;
	int (*cmp)(const void *, const void *) = ATOMcompare(bi.type);

	BATloop(b, p, q) {
		if ((*cmp)(v, BUNtail(bi, p)) == 0) {
			bat_iterator_end(&bi);
			return p;
		}
	}
	bat_iterator_end(&bi);
	return BUN_NONE;
}

static BUN
mskfnd(BAT *b, msk v)
{
	BUN p, q;

	if (v) {
		/* find a 1 value */
		for (p = 0, q = (BATcount(b) + 31) / 32; p < q; p++) {
			if (((uint32_t *) b->theap->base)[p] != 0) {
				/* there's at least one 1 bit */
				return p * 32 + candmask_lobit(((uint32_t *) b->theap->base)[p]);
			}
		}
	} else {
		/* find a 0 value */
		for (p = 0, q = (BATcount(b) + 31) / 32; p < q; p++) {
			if (((uint32_t *) b->theap->base)[p] != ~0U) {
				/* there's at least one 0 bit */
				return p * 32 + candmask_lobit(~((uint32_t *) b->theap->base)[p]);
			}
		}
	}
	return BUN_NONE;
}

BUN
BUNfnd(BAT *b, const void *v)
{
	BUN r = BUN_NONE;
	BATiter bi;

	BATcheck(b, BUN_NONE);
	if (!v || BATcount(b) == 0)
		return r;
	if (complex_cand(b)) {
		struct canditer ci;
		canditer_init(&ci, NULL, b);
		return canditer_search(&ci, * (const oid *) v, false);
	}
	if (BATtvoid(b))
		return BUNfndVOID(b, v);
	if (ATOMstorage(b->ttype) == TYPE_msk) {
		return mskfnd(b, *(msk*)v);
	}
	if (!BATcheckhash(b)) {
		if (BATordered(b) || BATordered_rev(b))
			return SORTfnd(b, v);
	}
	if (BAThash(b) == GDK_SUCCEED) {
		bi = bat_iterator(b); /* outside of hashlock */
		MT_rwlock_rdlock(&b->thashlock);
		if (b->thash == NULL) {
			MT_rwlock_rdunlock(&b->thashlock);
			bat_iterator_end(&bi);
			goto hashfnd_failed;
		}
		switch (ATOMbasetype(bi.type)) {
		case TYPE_bte:
			HASHloop_bte(bi, b->thash, r, v)
				break;
			break;
		case TYPE_sht:
			HASHloop_sht(bi, b->thash, r, v)
				break;
			break;
		case TYPE_int:
			HASHloop_int(bi, b->thash, r, v)
				break;
			break;
		case TYPE_flt:
			HASHloop_flt(bi, b->thash, r, v)
				break;
			break;
		case TYPE_dbl:
			HASHloop_dbl(bi, b->thash, r, v)
				break;
			break;
		case TYPE_lng:
			HASHloop_lng(bi, b->thash, r, v)
				break;
			break;
#ifdef HAVE_HGE
		case TYPE_hge:
			HASHloop_hge(bi, b->thash, r, v)
				break;
			break;
#endif
		case TYPE_uuid:
			HASHloop_uuid(bi, b->thash, r, v)
				break;
			break;
		case TYPE_str:
			HASHloop_str(bi, b->thash, r, v)
				break;
			break;
		default:
			HASHloop(bi, b->thash, r, v)
				break;
			break;
		}
		MT_rwlock_rdunlock(&b->thashlock);
		bat_iterator_end(&bi);
		return r;
	}
  hashfnd_failed:
	/* can't build hash table, search the slow way */
	GDKclrerr();
	return slowfnd(b, v);
}

/*
 * @+ BAT Property Management
 *
 * The function BATcount returns the number of active elements in a
 * BAT.  Counting is type independent.  It can be implemented quickly,
 * because the system ensures a dense BUN list.
 */
void
BATsetcapacity(BAT *b, BUN cnt)
{
	b->batCapacity = cnt;
	assert(b->batCount <= cnt);
}

/* Set the batCount value for the bat and also set some dependent
 * properties.  This function should be called only when it is save from
 * concurrent use (e.g. when theaplock is being held). */
void
BATsetcount(BAT *b, BUN cnt)
{
	/* head column is always VOID, and some head properties never change */
	assert(!is_oid_nil(b->hseqbase));
	assert(cnt <= BUN_MAX);

	b->batCount = cnt;
	if (b->theap->parentid == b->batCacheid) {
		b->theap->dirty |= b->ttype != TYPE_void && cnt > 0;
		b->theap->free = tailsize(b, cnt);
	}
	if (b->ttype == TYPE_void)
		b->batCapacity = cnt;
	if (cnt <= 1) {
		b->tsorted = b->trevsorted = ATOMlinear(b->ttype);
		b->tnosorted = b->tnorevsorted = 0;
	}
	/* if the BAT was made smaller, we need to zap some values */
	if (b->tnosorted >= BATcount(b))
		b->tnosorted = 0;
	if (b->tnorevsorted >= BATcount(b))
		b->tnorevsorted = 0;
	if (b->tnokey[0] >= BATcount(b) || b->tnokey[1] >= BATcount(b)) {
		b->tnokey[0] = 0;
		b->tnokey[1] = 0;
	}
	if (b->ttype == TYPE_void) {
		b->tsorted = true;
		if (is_oid_nil(b->tseqbase)) {
			b->tkey = cnt <= 1;
			b->trevsorted = true;
			b->tnil = true;
			b->tnonil = false;
		} else {
			b->tkey = true;
			b->trevsorted = cnt <= 1;
			b->tnil = false;
			b->tnonil = true;
		}
	}
	assert(b->batCapacity >= cnt);
}

/*
 * The key and name properties can be changed at any time.  Keyed
 * dimensions are automatically supported by an auxiliary hash-based
 * access structure to speed up searching. Turning off the key
 * integrity property does not cause the index to disappear. It can
 * still be used to speed-up retrieval. The routine BATkey sets the
 * key property of the association head.
 */
gdk_return
BATkey(BAT *b, bool flag)
{
	BATcheck(b, GDK_FAIL);
	if (b->ttype == TYPE_void) {
		if (BATtdense(b) && !flag) {
			GDKerror("dense column must be unique.\n");
			return GDK_FAIL;
		}
		if (is_oid_nil(b->tseqbase) && flag && b->batCount > 1) {
			GDKerror("void column cannot be unique.\n");
			return GDK_FAIL;
		}
	}
	b->tkey = flag;
	if (!flag) {
		b->tseqbase = oid_nil;
	} else
		b->tnokey[0] = b->tnokey[1] = 0;
	gdk_return rc = GDK_SUCCEED;
	if (flag && VIEWtparent(b)) {
		/* if a view is key, then so is the parent if the two
		 * are aligned */
		BAT *bp = BATdescriptor(VIEWtparent(b));
		if (bp != NULL) {
			MT_lock_set(&bp->theaplock);
			if (BATcount(b) == BATcount(bp) &&
			    ATOMtype(BATttype(b)) == ATOMtype(BATttype(bp)) &&
			    !BATtkey(bp) &&
			    ((BATtvoid(b) && BATtvoid(bp) && b->tseqbase == bp->tseqbase) ||
			     BATcount(b) == 0))
				rc = BATkey(bp, true);
			MT_lock_unset(&bp->theaplock);
			BBPunfix(bp->batCacheid);
		}
	}
	return rc;
}

void
BAThseqbase(BAT *b, oid o)
{
	if (b != NULL) {
		assert(o <= GDK_oid_max);	/* i.e., not oid_nil */
		assert(o + BATcount(b) <= GDK_oid_max);
		b->hseqbase = o;
	}
}

void
BATtseqbase(BAT *b, oid o)
{
	assert(o <= oid_nil);
	if (b == NULL)
		return;
	assert(is_oid_nil(o) || o + BATcount(b) <= GDK_oid_max);
	if (ATOMtype(b->ttype) == TYPE_oid) {
		b->tseqbase = o;

		/* adapt keyness */
		if (BATtvoid(b)) {
			b->tsorted = true;
			if (is_oid_nil(o)) {
				b->tkey = b->batCount <= 1;
				b->tnonil = b->batCount == 0;
				b->tnil = b->batCount > 0;
				b->trevsorted = true;
				b->tnosorted = b->tnorevsorted = 0;
				if (!b->tkey) {
					b->tnokey[0] = 0;
					b->tnokey[1] = 1;
				} else {
					b->tnokey[0] = b->tnokey[1] = 0;
				}
			} else {
				if (!b->tkey) {
					b->tkey = true;
					b->tnokey[0] = b->tnokey[1] = 0;
				}
				b->tnonil = true;
				b->tnil = false;
				b->trevsorted = b->batCount <= 1;
				if (!b->trevsorted)
					b->tnorevsorted = 1;
			}
		}
	} else {
		assert(o == oid_nil);
		b->tseqbase = oid_nil;
	}
}

/*
 * @- Change the BAT access permissions (read, append, write)
 * Regrettably, BAT access-permissions, persistent status and memory
 * map modes, interact in ways that makes one's brain sizzle. This
 * makes BATsetaccess and TMcommit (where a change in BAT persistence
 * mode is made permanent) points in which the memory map status of
 * bats needs to be carefully re-assessed and ensured.
 *
 * Another complication is the fact that during commit, concurrent
 * users may access the heaps, such that the simple solution
 * unmap;re-map is out of the question.
 * Even worse, it is not possible to even rename an open mmap file in
 * Windows. For this purpose, we dropped the old .priv scheme, which
 * relied on file moves. Now, the file that is opened with mmap is
 * always the X file, in case of newstorage=STORE_PRIV, we save in a
 * new file X.new
 *
 * we must consider the following dimensions:
 *
 * persistence:
 *     not simply the current persistence mode but whether the bat *was*
 *     present at the last commit point (BBP status & BBPEXISTING).
 *     The crucial issue is namely whether we must guarantee recovery
 *     to a previous sane state.
 *
 * access:
 *     whether the BAT is BAT_READ or BAT_WRITE. Note that BAT_APPEND
 *     is usually the same as BAT_READ (as our concern are only data pages
 *     that already existed at the last commit).
 *
 * storage:
 *     the current way the heap file X is memory-mapped;
 *     STORE_MMAP uses direct mapping (so dirty pages may be flushed
 *     at any time to disk), STORE_PRIV uses copy-on-write.
 *
 * newstorage:
 *     the current save-regime. STORE_MMAP calls msync() on the heap X,
 *     whereas STORE_PRIV writes the *entire* heap in a file: X.new
 *     If a BAT is loaded from disk, the field newstorage is used
 *     to set storage as well (so before change-access and commit-
 *     persistence mayhem, we always have newstorage=storage).
 *
 * change-access:
 *     what happens if the bat-access mode is changed from
 *     BAT_READ into BAT_WRITE (or vice versa).
 *
 * commit-persistence:
 *     what happens during commit if the bat-persistence mode was
 *     changed (from TRANSIENT into PERSISTENT, or vice versa).
 *
 * this is the scheme:
 *
 *  persistence access    newstorage storage    change-access commit-persistence
 *  =========== ========= ========== ========== ============= ==================
 * 0 transient  BAT_READ  STORE_MMAP STORE_MMAP =>2           =>4
 * 1 transient  BAT_READ  STORE_PRIV STORE_PRIV =>3           =>5
 * 2 transient  BAT_WRITE STORE_MMAP STORE_MMAP =>0           =>6+
 * 3 transient  BAT_WRITE STORE_PRIV STORE_PRIV =>1           =>7
 * 4 persistent BAT_READ  STORE_MMAP STORE_MMAP =>6+          =>0
 * 5 persistent BAT_READ  STORE_PRIV STORE_PRIV =>7           =>1
 * 6 persistent BAT_WRITE STORE_PRIV STORE_MMAP del X.new=>4+ del X.new;=>2+
 * 7 persistent BAT_WRITE STORE_PRIV STORE_PRIV =>5           =>3
 *
 * exception states:
 * a transient  BAT_READ  STORE_PRIV STORE_MMAP =>b           =>c
 * b transient  BAT_WRITE STORE_PRIV STORE_MMAP =>a           =>6
 * c persistent BAT_READ  STORE_PRIV STORE_MMAP =>6           =>a
 *
 * (+) indicates that we must ensure that the heap gets saved in its new mode
 *
 * Note that we now allow a heap with save-regime STORE_PRIV that was
 * actually mapped STORE_MMAP. In effect, the potential corruption of
 * the X file is compensated by writing out full X.new files that take
 * precedence.  When transitioning out of this state towards one with
 * both storage regime and OS as STORE_MMAP we need to move the X.new
 * files into the backup directory. Then msync the X file and (on
 * success) remove the X.new; see backup_new().
 *
 * Exception states are only reachable if the commit fails and those
 * new persistent bats have already been processed (but never become
 * part of a committed state). In that case a transition 2=>6 may end
 * up 2=>b.  Exception states a and c are reachable from b.
 *
 * Errors in HEAPchangeaccess() can be handled atomically inside the
 * routine.  The work on changing mmap modes HEAPcommitpersistence()
 * is done during the BBPsync() for all bats that are newly persistent
 * (BBPNEW). After the TMcommit(), it is done for those bats that are
 * no longer persistent after the commit (BBPDELETED), only if it
 * succeeds.  Such transient bats cannot be processed before the
 * commit, because the commit may fail and then the more unsafe
 * transient mmap modes would be present on a persistent bat.
 *
 * See dirty_bat() in BBPsync() -- gdk_bbp.c and epilogue() in
 * gdk_tm.c.
 *
 * Including the exception states, we have 11 of the 16
 * combinations. As for the 5 avoided states, all four
 * (persistence,access) states with (STORE_MMAP,STORE_PRIV) are
 * omitted (this would amount to an msync() save regime on a
 * copy-on-write heap -- which does not work). The remaining avoided
 * state is the patently unsafe
 * (persistent,BAT_WRITE,STORE_MMAP,STORE_MMAP).
 *
 * Note that after a server restart exception states are gone, as on
 * BAT loads the saved descriptor is inspected again (which will
 * reproduce the state at the last succeeded commit).
 *
 * To avoid exception states, a TMsubcommit protocol would need to be
 * used which is too heavy for BATsetaccess().
 *
 * Note that this code is not about making heaps mmap-ed in the first
 * place.  It is just about determining which flavor of mmap should be
 * used. The MAL user is oblivious of such details.
 */

/* rather than deleting X.new, we comply with the commit protocol and
 * move it to backup storage */
static gdk_return
backup_new(Heap *hp, bool lock)
{
	int batret, bakret, ret = -1;
	char *batpath, *bakpath;
	struct stat st;

	char *bak_filename = NULL;
	if ((bak_filename = strrchr(hp->filename, DIR_SEP)) != NULL)
		bak_filename++;
	else
		bak_filename = hp->filename;
	/* check for an existing X.new in BATDIR, BAKDIR and SUBDIR */
	batpath = GDKfilepath(hp->farmid, BATDIR, hp->filename, "new");
	bakpath = GDKfilepath(hp->farmid, BAKDIR, bak_filename, "new");
	if (batpath != NULL && bakpath != NULL) {
		/* file actions here interact with the global commits */
		if (lock)
			BBPtmlock();

		batret = MT_stat(batpath, &st);
		bakret = MT_stat(bakpath, &st);

		if (batret == 0 && bakret) {
			/* no backup yet, so move the existing X.new there out
			 * of the way */
			if ((ret = MT_rename(batpath, bakpath)) < 0)
				GDKsyserror("backup_new: rename %s to %s failed\n",
					    batpath, bakpath);
			TRC_DEBUG(IO_, "rename(%s,%s) = %d\n", batpath, bakpath, ret);
		} else if (batret == 0) {
			/* there is a backup already; just remove the X.new */
			if ((ret = MT_remove(batpath)) != 0)
				GDKsyserror("backup_new: remove %s failed\n", batpath);
			TRC_DEBUG(IO_, "remove(%s) = %d\n", batpath, ret);
		} else {
			ret = 0;
		}
		if (lock)
			BBPtmunlock();
	}
	GDKfree(batpath);
	GDKfree(bakpath);
	return ret ? GDK_FAIL : GDK_SUCCEED;
}

#define ACCESSMODE(wr,rd) ((wr)?BAT_WRITE:(rd)?BAT_READ:-1)

/* transition heap from readonly to writable */
static storage_t
HEAPchangeaccess(Heap *hp, int dstmode, bool existing)
{
	if (hp->base == NULL || hp->newstorage == STORE_MEM || !existing || dstmode == -1)
		return hp->newstorage;	/* 0<=>2,1<=>3,a<=>b */

	if (dstmode == BAT_WRITE) {
		if (hp->storage != STORE_PRIV)
			hp->dirty = true;	/* exception c does not make it dirty */
		return STORE_PRIV;	/* 4=>6,5=>7,c=>6 persistent BAT_WRITE needs STORE_PRIV */
	}
	if (hp->storage == STORE_MMAP) {	/* 6=>4 */
		hp->dirty = true;
		return backup_new(hp, true) != GDK_SUCCEED ? STORE_INVALID : STORE_MMAP;	/* only called for existing bats */
	}
	return hp->storage;	/* 7=>5 */
}

/* heap changes persistence mode (at commit point) */
static storage_t
HEAPcommitpersistence(Heap *hp, bool writable, bool existing)
{
	if (existing) {		/* existing, ie will become transient */
		if (hp->storage == STORE_MMAP && hp->newstorage == STORE_PRIV && writable) {	/* 6=>2 */
			hp->dirty = true;
			return backup_new(hp, false) != GDK_SUCCEED ? STORE_INVALID : STORE_MMAP;	/* only called for existing bats */
		}
		return hp->newstorage;	/* 4=>0,5=>1,7=>3,c=>a no change */
	}
	/* !existing, ie will become persistent */
	if (hp->newstorage == STORE_MEM)
		return hp->newstorage;
	if (hp->newstorage == STORE_MMAP && !writable)
		return STORE_MMAP;	/* 0=>4 STORE_MMAP */

	if (hp->newstorage == STORE_MMAP)
		hp->dirty = true;	/* 2=>6 */
	return STORE_PRIV;	/* 1=>5,2=>6,3=>7,a=>c,b=>6 states */
}


#define ATOMappendpriv(t, h) (ATOMstorage(t) != TYPE_str /*|| GDK_ELIMDOUBLES(h) */)

/* change the heap modes at a commit */
gdk_return
BATcheckmodes(BAT *b, bool existing)
{
	storage_t m1 = STORE_MEM, m3 = STORE_MEM;
	bool dirty = false, wr;

	BATcheck(b, GDK_FAIL);

	wr = (b->batRestricted == BAT_WRITE);
	if (b->ttype) {
		m1 = HEAPcommitpersistence(b->theap, wr, existing);
		dirty |= (b->theap->newstorage != m1);
	}

	if (b->tvheap) {
		bool ta = (b->batRestricted == BAT_APPEND) && ATOMappendpriv(b->ttype, b->tvheap);
		m3 = HEAPcommitpersistence(b->tvheap, wr || ta, existing);
		dirty |= (b->tvheap->newstorage != m3);
	}
	if (m1 == STORE_INVALID || m3 == STORE_INVALID)
		return GDK_FAIL;

	if (dirty) {
		b->theap->newstorage = m1;
		if (b->tvheap)
			b->tvheap->newstorage = m3;
	}
	return GDK_SUCCEED;
}

BAT *
BATsetaccess(BAT *b, restrict_t newmode)
{
	restrict_t bakmode;

	BATcheck(b, NULL);
	if (newmode != BAT_READ &&
	    (isVIEW(b) || (ATOMIC_GET(&b->theap->refs) & HEAPREFS) > 1)) {
		BAT *bn = COLcopy(b, b->ttype, true, b->batRole);
		BBPunfix(b->batCacheid);
		if (bn == NULL)
			return NULL;
		b = bn;
	}
	MT_lock_set(&b->theaplock);
	bakmode = b->batRestricted;
	if (bakmode != newmode) {
		bool existing = (BBP_status(b->batCacheid) & BBPEXISTING) != 0;
		bool wr = (newmode == BAT_WRITE);
		bool rd = (bakmode == BAT_WRITE);
		storage_t m1 = STORE_MEM, m3 = STORE_MEM;
		storage_t b1 = STORE_MEM, b3 = STORE_MEM;

		if (b->theap->parentid == b->batCacheid) {
			b1 = b->theap->newstorage;
			m1 = HEAPchangeaccess(b->theap, ACCESSMODE(wr, rd), existing);
		}
		if (b->tvheap && b->tvheap->parentid == b->batCacheid) {
			bool ta = (newmode == BAT_APPEND && ATOMappendpriv(b->ttype, b->tvheap));
			b3 = b->tvheap->newstorage;
			m3 = HEAPchangeaccess(b->tvheap, ACCESSMODE(wr && ta, rd && ta), existing);
		}
		if (m1 == STORE_INVALID || m3 == STORE_INVALID) {
			MT_lock_unset(&b->theaplock);
			BBPunfix(b->batCacheid);
			return NULL;
		}

		/* set new access mode and mmap modes */
		b->batRestricted = newmode;
		if (b->theap->parentid == b->batCacheid)
			b->theap->newstorage = m1;
		if (b->tvheap && b->tvheap->parentid == b->batCacheid)
			b->tvheap->newstorage = m3;

		MT_lock_unset(&b->theaplock);
		if (existing && !isVIEW(b) && BBPsave(b) != GDK_SUCCEED) {
			/* roll back all changes */
			MT_lock_set(&b->theaplock);
			b->batRestricted = bakmode;
			b->theap->newstorage = b1;
			if (b->tvheap)
				b->tvheap->newstorage = b3;
			MT_lock_unset(&b->theaplock);
			BBPunfix(b->batCacheid);
			return NULL;
		}
	} else {
		MT_lock_unset(&b->theaplock);
	}
	return b;
}

restrict_t
BATgetaccess(BAT *b)
{
	BATcheck(b, BAT_WRITE);
	MT_lock_set(&b->theaplock);
	restrict_t restricted = b->batRestricted;
	MT_lock_unset(&b->theaplock);
	return restricted;
}

/*
 * @- change BAT persistency (persistent,session,transient)
 * In the past, we prevented BATS with certain types from being saved at all:
 * - BATs of BATs, as having recursive bats creates cascading
 *   complexities in commits/aborts.
 * - any atom with refcounts, as the BBP has no overview of such
 *   user-defined refcounts.
 * - pointer types, as the values they point to are bound to be transient.
 *
 * However, nowadays we do allow such saves, as the BBP swapping
 * mechanism was altered to be able to save transient bats temporarily
 * to disk in order to make room.  Thus, we must be able to save any
 * transient BAT to disk.
 *
 * What we don't allow is to make such bats persistent.
 *
 * Although the persistent state does influence the allowed mmap
 * modes, this only goes for the *real* committed persistent
 * state. Making the bat persistent with BATmode does not matter for
 * the heap modes until the commit point is reached. So we do not need
 * to do anything with heap modes yet at this point.
 */
gdk_return
BATmode(BAT *b, bool transient)
{
	BATcheck(b, GDK_FAIL);

	/* can only make a bat PERSISTENT if its role is already
	 * PERSISTENT */
	assert(transient || b->batRole == PERSISTENT);
	/* cannot make a view PERSISTENT */
	assert(transient || !isVIEW(b));

	if (b->batRole == TRANSIENT && !transient) {
		GDKerror("cannot change mode of BAT in TRANSIENT farm.\n");
		return GDK_FAIL;
	}

	BATiter bi = bat_iterator(b);
	bool mustrelease = false;
	bat bid = b->batCacheid;

	if (transient != bi.transient) {
		if (!transient) {
			if (ATOMisdescendant(b->ttype, TYPE_ptr)) {
				GDKerror("%s type implies that %s[%s] "
					 "cannot be made persistent.\n",
					 ATOMname(b->ttype), BATgetId(b),
					 ATOMname(b->ttype));
				bat_iterator_end(&bi);
				return GDK_FAIL;
			}
		}

		/* persistent BATs get a logical reference */
		if (!transient) {
			BBPretain(bid);
		} else if (!bi.transient) {
			/* we need to delay the release because if there
			 * is no fix and the bat is loaded, BBPrelease
			 * can call BBPfree which calls BATfree which
			 * may hang while waiting for the heap reference
			 * that we have because of the BAT iterator to
			 * come down, in other words, deadlock */
			mustrelease = true;
		}
		MT_lock_set(&GDKswapLock(bid));
		if (!transient) {
			if (BBP_status(bid) & BBPDELETED) {
				BBP_status_on(bid, BBPEXISTING);
				BBP_status_off(bid, BBPDELETED);
			} else
				BBP_status_on(bid, BBPNEW);
		} else if (!bi.transient) {
			if (!(BBP_status(bid) & BBPNEW))
				BBP_status_on(bid, BBPDELETED);
			BBP_status_off(bid, BBPPERSISTENT);
		}
		/* session bats or persistent bats that did not
		 * witness a commit yet may have been saved */
		MT_lock_set(&b->theaplock);
		if (b->batCopiedtodisk) {
			if (!transient) {
				BBP_status_off(bid, BBPTMP);
			} else {
				/* TMcommit must remove it to
				 * guarantee free space */
				BBP_status_on(bid, BBPTMP);
			}
		}
		b->batTransient = transient;
		MT_lock_unset(&b->theaplock);
		MT_lock_unset(&GDKswapLock(bid));
	}
	bat_iterator_end(&bi);
	/* release after bat_iterator_end because of refs to heaps */
	if (mustrelease)
		BBPrelease(bid);
	return GDK_SUCCEED;
}

/* BATassertProps checks whether properties are set correctly.  Under
 * no circumstances will it change any properties.  Note that the
 * "nil" property is not actually used anywhere, but it is checked. */

#ifdef NDEBUG
/* assertions are disabled, turn failing tests into a message */
#undef assert
#define assert(test)	((void) ((test) || (TRC_CRITICAL_ENDIF(CHECK_, "Assertion `%s' failed\n", #test), 0)))
#endif

static void
assert_ascii(const char *s)
{
	if (!strNil(s)) {
		while (*s) {
			assert((*s & 0x80) == 0);
			s++;
		}
	}
}

/* Assert that properties are set correctly.
 *
 * A BAT can have a bunch of properties set.  Mostly, the property
 * bits are set if we *know* the property holds, and not set if we
 * don't know whether the property holds (or if we know it doesn't
 * hold).  All properties are per column.
 *
 * The properties currently maintained are:
 *
 * seqbase	Only valid for TYPE_oid and TYPE_void columns: each
 *		value in the column is exactly one more than the
 *		previous value, starting at position 0 with the value
 *		stored in this property.
 *		This implies sorted, key, nonil (which therefore need
 *		to be set).
 * nil		There is at least one NIL value in the column.
 * nonil	There are no NIL values in the column.
 * key		All values in the column are distinct.
 * sorted	The column is sorted (ascending).  If also revsorted,
 *		then all values are equal.
 * revsorted	The column is reversely sorted (descending).  If
 *		also sorted, then all values are equal.
 * nosorted	BUN position which proofs not sorted (given position
 *		and one before are not ordered correctly).
 * norevsorted	BUN position which proofs not revsorted (given position
 *		and one before are not ordered correctly).
 * nokey	Pair of BUN positions that proof not all values are
 *		distinct (i.e. values at given locations are equal).
 * ascii	Only valid for TYPE_str columns: all strings in the column
 *		are ASCII, i.e. the UTF-8 encoding for all characters is a
 *		single byte.
 *
 * Note that the functions BATtseqbase and BATkey also set more
 * properties than you might suspect.  When setting properties on a
 * newly created and filled BAT, you may want to first make sure the
 * batCount is set correctly (e.g. by calling BATsetcount), then use
 * BATtseqbase and BATkey, and finally set the other properties.
 *
 * For a view, we cannot check all properties, since it is possible with
 * the way the SQL layer works, that a parent BAT gets changed, changing
 * the properties, while there is a view.  The view is supposed to look
 * at only the non-changing part of the BAT (through candidate lists),
 * but this means that the properties of the view might not be correct.
 * For this reason, for views, we skip all property checking that looks
 * at the BAT content.
 */

void
BATassertProps(BAT *b)
{
	unsigned bbpstatus;
	BUN p, q;
	int (*cmpf)(const void *, const void *);
	int cmp;
	const void *prev = NULL, *valp, *nilp;
	char filename[sizeof(b->theap->filename)];
	bool isview1, isview2;

	/* do the complete check within a lock */
	MT_lock_set(&b->theaplock);

	/* general BAT sanity */
	assert(b != NULL);
	assert(b->batCacheid > 0);
	assert(b->batCacheid < getBBPsize());
	assert(b == BBP_desc(b->batCacheid));
	assert(b->batCount >= b->batInserted);

	/* headless */
	assert(b->hseqbase <= GDK_oid_max); /* non-nil seqbase */
	assert(b->hseqbase + BATcount(b) <= GDK_oid_max);

	isview1 = b->theap->parentid != b->batCacheid;
	isview2 = b->tvheap && b->tvheap->parentid != b->batCacheid;

	bbpstatus = BBP_status(b->batCacheid);
	/* only at most one of BBPDELETED, BBPEXISTING, BBPNEW may be set */
	assert(((bbpstatus & BBPDELETED) != 0) +
	       ((bbpstatus & BBPEXISTING) != 0) +
	       ((bbpstatus & BBPNEW) != 0) <= 1);

	assert(b->ttype >= TYPE_void);
	assert(b->ttype < GDKatomcnt);
	assert(isview1 ||
	       b->ttype == TYPE_void ||
	       BBPfarms[b->theap->farmid].roles & (1 << b->batRole));
	assert(isview2 ||
	       b->tvheap == NULL ||
	       (BBPfarms[b->tvheap->farmid].roles & (1 << b->batRole)));

	cmpf = ATOMcompare(b->ttype);
	nilp = ATOMnilptr(b->ttype);

	assert(isview1 || b->theap->free >= tailsize(b, BATcount(b)));
	if (b->ttype != TYPE_void) {
		assert(b->batCount <= b->batCapacity);
		assert(isview1 || b->theap->size >= b->theap->free);
		if (ATOMstorage(b->ttype) == TYPE_msk) {
			/* 32 values per 4-byte word (that's not the
			 * same as 8 values per byte...) */
			assert(isview1 || b->theap->size >= 4 * ((b->batCapacity + 31) / 32));
		} else
			assert(isview1 || b->theap->size >> b->tshift >= b->batCapacity);
	}
	if (!isview1) {
		strconcat_len(filename, sizeof(filename),
			      BBP_physical(b->theap->parentid),
			      b->ttype == TYPE_str ? b->twidth == 1 ? ".tail1" : b->twidth == 2 ? ".tail2" :
#if SIZEOF_VAR_T == 8
			      b->twidth == 4 ? ".tail4" :
#endif
			      ".tail" : ".tail",
			      NULL);
		assert(strcmp(b->theap->filename, filename) == 0);
	}
	if (!isview2 && b->tvheap) {
		strconcat_len(filename, sizeof(filename),
			      BBP_physical(b->tvheap->parentid),
			      ".theap",
			      NULL);
		assert(strcmp(b->tvheap->filename, filename) == 0);
	}

	/* void, str and blob imply varsized */
	if (ATOMstorage(b->ttype) == TYPE_str ||
	    ATOMstorage(b->ttype) == TYPE_blob)
		assert(b->tvheap != NULL);
	/* other "known" types are not varsized */
	if (ATOMstorage(b->ttype) > TYPE_void &&
	    ATOMstorage(b->ttype) < TYPE_str)
		assert(b->tvheap == NULL);
	/* shift and width have a particular relationship */
	if (ATOMstorage(b->ttype) == TYPE_str)
		assert(b->twidth >= 1 && b->twidth <= ATOMsize(b->ttype));
	else
		assert(b->twidth == ATOMsize(b->ttype));
	assert(b->tseqbase <= oid_nil);
	/* only oid/void columns can be dense */
	assert(is_oid_nil(b->tseqbase) || b->ttype == TYPE_oid || b->ttype == TYPE_void);
	/* a column cannot both have and not have NILs */
	assert(!b->tnil || !b->tnonil);
	/* only string columns can be ASCII */
	assert(!b->tascii || ATOMstorage(b->ttype) == TYPE_str);
	if (b->ttype == TYPE_void) {
		assert(b->tshift == 0);
		assert(b->twidth == 0);
		assert(b->tsorted);
		if (is_oid_nil(b->tseqbase)) {
			assert(b->tvheap == NULL);
			assert(BATcount(b) == 0 || !b->tnonil);
			assert(BATcount(b) <= 1 || !b->tkey);
			assert(b->trevsorted);
		} else {
			if (b->tvheap != NULL) {
				/* candidate list with exceptions */
				assert(b->batRole == TRANSIENT || b->batRole == SYSTRANS);
				assert(b->tvheap->free <= b->tvheap->size);
				assert(b->tvheap->free >= sizeof(ccand_t));
				assert((negoid_cand(b) && ccand_free(b) % SIZEOF_OID == 0) || mask_cand(b));
				if (negoid_cand(b) && ccand_free(b) > 0) {
					const oid *oids = (const oid *) ccand_first(b);
					q = ccand_free(b) / SIZEOF_OID;
					assert(oids != NULL);
					assert(b->tseqbase + BATcount(b) + q <= GDK_oid_max);
					/* exceptions within range */
					assert(oids[0] >= b->tseqbase);
					assert(oids[q - 1] < b->tseqbase + BATcount(b) + q);
					/* exceptions sorted */
					for (p = 1; p < q; p++)
						assert(oids[p - 1] < oids[p]);
				}
			}
			assert(b->tseqbase + b->batCount <= GDK_oid_max);
			assert(BATcount(b) == 0 || !b->tnil);
			assert(BATcount(b) <= 1 || !b->trevsorted);
			assert(b->tkey);
			assert(b->tnonil);
		}
		MT_lock_unset(&b->theaplock);
		return;
	}

	BATiter bi  = bat_iterator_nolock(b);

	if (BATtdense(b)) {
		assert(b->tseqbase + b->batCount <= GDK_oid_max);
		assert(b->ttype == TYPE_oid);
		assert(b->tsorted);
		assert(b->tkey);
		assert(b->tnonil);
		if ((q = b->batCount) != 0) {
			const oid *o = (const oid *) Tloc(b, 0);
			assert(*o == b->tseqbase);
			for (p = 1; p < q; p++)
				assert(o[p - 1] + 1 == o[p]);
		}
		MT_lock_unset(&b->theaplock);
		return;
	}
	assert(1 << b->tshift == b->twidth);
	/* only linear atoms can be sorted */
	assert(!b->tsorted || ATOMlinear(b->ttype));
	assert(!b->trevsorted || ATOMlinear(b->ttype));
	if (ATOMlinear(b->ttype)) {
		assert(b->tnosorted == 0 ||
		       (b->tnosorted > 0 &&
			b->tnosorted < b->batCount));
		assert(!b->tsorted || b->tnosorted == 0);
		if (!isview1 &&
		    !isview2 &&
		    !b->tsorted &&
		    b->tnosorted > 0 &&
		    b->tnosorted < b->batCount)
			assert(cmpf(BUNtail(bi, b->tnosorted - 1),
				    BUNtail(bi, b->tnosorted)) > 0);
		assert(b->tnorevsorted == 0 ||
		       (b->tnorevsorted > 0 &&
			b->tnorevsorted < b->batCount));
		assert(!b->trevsorted || b->tnorevsorted == 0);
		if (!isview1 &&
		    !isview2 &&
		    !b->trevsorted &&
		    b->tnorevsorted > 0 &&
		    b->tnorevsorted < b->batCount)
			assert(cmpf(BUNtail(bi, b->tnorevsorted - 1),
				    BUNtail(bi, b->tnorevsorted)) < 0);
	}
	/* if tkey property set, both tnokey values must be 0 */
	assert(!b->tkey || (b->tnokey[0] == 0 && b->tnokey[1] == 0));
	if (!isview1 &&
	    !isview2 &&
	    !b->tkey &&
	    (b->tnokey[0] != 0 || b->tnokey[1] != 0)) {
		/* if tkey not set and tnokey indicates a proof of
		 * non-key-ness, make sure the tnokey values are in
		 * range and indeed provide a proof */
		assert(b->tnokey[0] != b->tnokey[1]);
		assert(b->tnokey[0] < b->batCount);
		assert(b->tnokey[1] < b->batCount);
		assert(cmpf(BUNtail(bi, b->tnokey[0]),
			    BUNtail(bi, b->tnokey[1])) == 0);
	}
	/* var heaps must have sane sizes */
	assert(b->tvheap == NULL || b->tvheap->free <= b->tvheap->size);

	if (!b->tkey && !b->tsorted && !b->trevsorted &&
	    !b->tnonil && !b->tnil) {
		/* nothing more to prove */
		MT_lock_unset(&b->theaplock);
		return;
	}

	/* only do a scan if the bat is not a view */
	if (!isview1 && !isview2) {
		const ValRecord *prop;
		const void *maxval = NULL;
		const void *minval = NULL;
		const void *maxbound = NULL;
		const void *minbound = NULL;
		const bool notnull = BATgetprop_nolock(b, GDK_NOT_NULL) != NULL;
		bool seenmax = false, seenmin = false;
		bool seennil = false;

		if ((prop = BATgetprop_nolock(b, GDK_MAX_BOUND)) != NULL)
			maxbound = VALptr(prop);
		if ((prop = BATgetprop_nolock(b, GDK_MIN_BOUND)) != NULL)
			minbound = VALptr(prop);
		if (b->tmaxpos != BUN_NONE) {
			assert(b->tmaxpos < BATcount(b));
			maxval = BUNtail(bi, b->tmaxpos);
			assert(cmpf(maxval, nilp) != 0);
		}
		if (b->tminpos != BUN_NONE) {
			assert(b->tminpos < BATcount(b));
			minval = BUNtail(bi, b->tminpos);
			assert(cmpf(minval, nilp) != 0);
		}
		if (ATOMstorage(b->ttype) == TYPE_msk) {
			/* for now, don't do extra checks for bit mask */
			;
		} else if (b->tsorted || b->trevsorted || !b->tkey) {
			/* if sorted (either way), or we don't have to
			 * prove uniqueness, we can do a simple
			 * scan */
			/* only call compare function if we have to */
			bool cmpprv = b->tsorted | b->trevsorted | b->tkey;

			BATloop(b, p, q) {
				valp = BUNtail(bi, p);
				bool isnil = cmpf(valp, nilp) == 0;
				assert(!isnil || !notnull);
				assert(!b->tnonil || !isnil);
				assert(b->ttype != TYPE_flt || !isinf(*(flt*)valp));
				assert(b->ttype != TYPE_dbl || !isinf(*(dbl*)valp));
				if (b->tascii)
					assert_ascii(valp);
				if (minbound && !isnil) {
					cmp = cmpf(minbound, valp);
					assert(cmp <= 0);
				}
				if (maxbound && !isnil) {
					cmp = cmpf(maxbound, valp);
					assert(cmp > 0);
				}
				if (maxval && !isnil) {
					cmp = cmpf(maxval, valp);
					assert(cmp >= 0);
					seenmax |= cmp == 0;
				}
				if (minval && !isnil) {
					cmp = cmpf(minval, valp);
					assert(cmp <= 0);
					seenmin |= cmp == 0;
				}
				if (prev && cmpprv) {
					cmp = cmpf(prev, valp);
					assert(!b->tsorted || cmp <= 0);
					assert(!b->trevsorted || cmp >= 0);
					assert(!b->tkey || cmp != 0);
				}
				seennil |= isnil;
				if (seennil && !cmpprv &&
				    maxval == NULL && minval == NULL &&
				    minbound == NULL && maxbound == NULL) {
					/* we've done all the checking
					 * we can do */
					break;
				}
				prev = valp;
			}
		} else {	/* b->tkey && !b->tsorted && !b->trevsorted */
			/* we need to check for uniqueness the hard
			 * way (i.e. using a hash table) */
			const char *nme = BBP_physical(b->batCacheid);
			Hash *hs = NULL;
			BUN mask;

			if ((hs = GDKzalloc(sizeof(Hash))) == NULL) {
				TRC_WARNING(BAT_, "Cannot allocate hash table\n");
				goto abort_check;
			}
			if (snprintf(hs->heaplink.filename, sizeof(hs->heaplink.filename), "%s.thshprpl%x", nme, (unsigned) MT_getpid()) >= (int) sizeof(hs->heaplink.filename) ||
			    snprintf(hs->heapbckt.filename, sizeof(hs->heapbckt.filename), "%s.thshprpb%x", nme, (unsigned) MT_getpid()) >= (int) sizeof(hs->heapbckt.filename)) {
				/* cannot happen, see comment in gdk.h
				 * about sizes near definition of
				 * BBPINIT */
				GDKfree(hs);
				TRC_CRITICAL(BAT_, "Heap filename is too large\n");
				goto abort_check;
			}
			if (ATOMsize(b->ttype) == 1)
				mask = (BUN) 1 << 8;
			else if (ATOMsize(b->ttype) == 2)
				mask = (BUN) 1 << 16;
			else
				mask = HASHmask(b->batCount);
			hs->heapbckt.parentid = b->batCacheid;
			hs->heaplink.parentid = b->batCacheid;
			if ((hs->heaplink.farmid = BBPselectfarm(
				     TRANSIENT, b->ttype, hashheap)) < 0 ||
			    (hs->heapbckt.farmid = BBPselectfarm(
				    TRANSIENT, b->ttype, hashheap)) < 0 ||
			    HASHnew(hs, b->ttype, BATcount(b),
				    mask, BUN_NONE, false) != GDK_SUCCEED) {
				GDKfree(hs);
				TRC_WARNING(BAT_, "Cannot allocate hash table\n");
				goto abort_check;
			}
			BATloop(b, p, q) {
				BUN hb;
				BUN prb;
				valp = BUNtail(bi, p);
				bool isnil = cmpf(valp, nilp) == 0;
				assert(!isnil || !notnull);
				assert(b->ttype != TYPE_flt || !isinf(*(flt*)valp));
				assert(b->ttype != TYPE_dbl || !isinf(*(dbl*)valp));
				if (b->tascii)
					assert_ascii(valp);
				if (minbound && !isnil) {
					cmp = cmpf(minbound, valp);
					assert(cmp <= 0);
				}
				if (maxbound && !isnil) {
					cmp = cmpf(maxbound, valp);
					assert(cmp > 0);
				}
				if (maxval && !isnil) {
					cmp = cmpf(maxval, valp);
					assert(cmp >= 0);
					seenmax |= cmp == 0;
				}
				if (minval && !isnil) {
					cmp = cmpf(minval, valp);
					assert(cmp <= 0);
					seenmin |= cmp == 0;
				}
				prb = HASHprobe(hs, valp);
				for (hb = HASHget(hs, prb);
				     hb != BUN_NONE;
				     hb = HASHgetlink(hs, hb))
					if (cmpf(valp, BUNtail(bi, hb)) == 0)
						assert(!b->tkey);
				HASHputlink(hs, p, HASHget(hs, prb));
				HASHput(hs, prb, p);
				assert(!b->tnonil || !isnil);
				seennil |= isnil;
			}
			HEAPfree(&hs->heaplink, true);
			HEAPfree(&hs->heapbckt, true);
			GDKfree(hs);
		}
	  abort_check:
		GDKclrerr();
		assert(maxval == NULL || seenmax);
		assert(minval == NULL || seenmin);
		assert(!b->tnil || seennil);
	}
	MT_lock_unset(&b->theaplock);
}<|MERGE_RESOLUTION|>--- conflicted
+++ resolved
@@ -899,12 +899,9 @@
 				memcpy(bn->tvheap->base, bi.vh->base, bi.vhfree);
 				bn->tvheap->free = bi.vhfree;
 				bn->tvheap->dirty = true;
-<<<<<<< HEAD
 				bn->tascii = bi.ascii;
-=======
 				if (ATOMstorage(b->ttype) == TYPE_str && bi.vhfree >= GDK_STRHASHSIZE)
 					memcpy(bn->tvheap->base, strhash, GDK_STRHASHSIZE);
->>>>>>> eaff7a88
 			}
 
 			/* make sure we use the correct capacity */
