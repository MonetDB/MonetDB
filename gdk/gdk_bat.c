--- conflicted
+++ resolved
@@ -211,11 +211,7 @@
 		GDKfree(bn->tvheap);
 		goto bailout;
 	}
-<<<<<<< HEAD
 	TRC_DEBUG(ALGO, "COLnew()=" ALGOBATFMT "\n", ALGOBATPAR(bn));
-=======
-	ALGODEBUG fprintf(stderr, "#%s: COLnew()=" ALGOBATFMT "\n", MT_thread_getname(), ALGOBATPAR(bn));
->>>>>>> 0434975f
 	return bn;
   bailout:
 	BBPclear(bn->batCacheid);
@@ -234,11 +230,7 @@
 	if (bn != NULL) {
 		BATtseqbase(bn, tseq);
 		BATsetcount(bn, cnt);
-<<<<<<< HEAD
 		TRC_DEBUG(ALGO, "BATdense()=" ALGOBATFMT "\n", ALGOBATPAR(bn));
-=======
-		ALGODEBUG fprintf(stderr, "#%s: BATdense()=" ALGOBATFMT "\n", MT_thread_getname(), ALGOBATPAR(bn));
->>>>>>> 0434975f
 	}
 	return bn;
 }
@@ -456,11 +448,7 @@
 
 	theap_size *= Tsize(b);
 	if (b->theap.base && GDKdebug & HEAPMASK)
-<<<<<<< HEAD
 		TRC_INFO(BAT_, "HEAPextend in BATextend %s %zu %zu\n", b->theap.filename, b->theap.size, theap_size);
-=======
-		fprintf(stderr, "#%s: HEAPextend in BATextend %s %zu %zu\n", MT_thread_getname(), b->theap.filename, b->theap.size, theap_size);
->>>>>>> 0434975f
 	if (b->theap.base &&
 	    HEAPextend(&b->theap, theap_size, b->batRestricted == BAT_READ) != GDK_SUCCEED)
 		return GDK_FAIL;
@@ -857,13 +845,8 @@
 	}
 	if (!writable)
 		bn->batRestricted = BAT_READ;
-<<<<<<< HEAD
 	TRC_DEBUG(ALGO, "COLcopy(" ALGOBATFMT ")=" ALGOBATFMT "\n",
 			  	ALGOBATPAR(b), ALGOBATPAR(bn));
-=======
-	ALGODEBUG fprintf(stderr, "#%s: COLcopy(" ALGOBATFMT ")=" ALGOBATFMT "\n", MT_thread_getname(),
-			  ALGOBATPAR(b), ALGOBATPAR(bn));
->>>>>>> 0434975f
 	return bn;
       bunins_failed:
 	BBPreclaim(bn);
@@ -1849,20 +1832,12 @@
 		if ((ret = rename(batpath, bakpath)) < 0)
 			GDKsyserror("backup_new: rename %s to %s failed\n",
 				    batpath, bakpath);
-<<<<<<< HEAD
 		TRC_DEBUG(IO_, "rename(%s,%s) = %d\n", batpath, bakpath, ret);
-=======
-		IODEBUG fprintf(stderr, "#%s: rename(%s,%s) = %d\n", MT_thread_getname(), batpath, bakpath, ret);
->>>>>>> 0434975f
 	} else if (batret == 0) {
 		/* there is a backup already; just remove the X.new */
 		if ((ret = remove(batpath)) != 0)
 			GDKsyserror("backup_new: remove %s failed\n", batpath);
-<<<<<<< HEAD
 		TRC_DEBUG(IO_, "remove(%s) = %d\n", batpath, ret);
-=======
-		IODEBUG fprintf(stderr, "#%s: remove(%s) = %d\n", MT_thread_getname(), batpath, ret);
->>>>>>> 0434975f
 	}
   bailout:
 	GDKfree(batpath);
@@ -1971,11 +1946,7 @@
 		storage_t b1, b3 = STORE_MEM;
 
 		if (b->batSharecnt && newmode != BAT_READ) {
-<<<<<<< HEAD
 			TRC_DEBUG(BAT_, "%s has %d views; try creating a copy\n", BATgetId(b), b->batSharecnt);
-=======
-			BATDEBUG fprintf(stderr, "#%s: BATsetaccess: %s has %d views; try creating a copy\n", MT_thread_getname(), BATgetId(b), b->batSharecnt);
->>>>>>> 0434975f
 			GDKerror("BATsetaccess: %s has %d views\n",
 				 BATgetId(b), b->batSharecnt);
 			return GDK_FAIL;
@@ -2242,13 +2213,9 @@
 				assert(b->tvheap->free <= b->tvheap->size);
 				assert(b->tvheap->free % SIZEOF_OID == 0);
 				if (b->tvheap->free > 0) {
-<<<<<<< HEAD
 		#ifndef NDEBUG
 					const oid *oids = (const oid *) b->tvheap->base;
 		#endif
-=======
-					const oid *oids = (const oid *) b->tvheap->base;
->>>>>>> 0434975f
 					q = b->tvheap->free / SIZEOF_OID;
 					assert(oids != NULL);
 					assert(b->tseqbase + BATcount(b) + q <= GDK_oid_max);
@@ -2397,25 +2364,13 @@
 			BUN mask;
 
 			if ((hs = GDKzalloc(sizeof(Hash))) == NULL) {
-<<<<<<< HEAD
 				TRC_ERROR(BAT_, "Cannot allocate hash table\n");
-=======
-				fprintf(stderr,
-					"#%s: BATassertProps: cannot allocate "
-					"hash table\n", MT_thread_getname());
->>>>>>> 0434975f
 				goto abort_check;
 			}
 			if (snprintf(hs->heaplink.filename, sizeof(hs->heaplink.filename), "%s.thshprpl%x", nme, THRgettid()) >= (int) sizeof(hs->heaplink.filename) ||
 			    snprintf(hs->heapbckt.filename, sizeof(hs->heapbckt.filename), "%s.thshprpb%x", nme, THRgettid()) >= (int) sizeof(hs->heapbckt.filename)) {
 				GDKfree(hs);
-<<<<<<< HEAD
 				TRC_ERROR(BAT_, "Heap filename is too large\n");
-=======
-				fprintf(stderr,
-					"#%s: BATassertProps: heap filename "
-					"is too large\n", MT_thread_getname());
->>>>>>> 0434975f
 				goto abort_check;
 			}
 			if (ATOMsize(b->ttype) == 1)
@@ -2431,13 +2386,7 @@
 			    HASHnew(hs, b->ttype, BUNlast(b),
 				    mask, BUN_NONE, false) != GDK_SUCCEED) {
 				GDKfree(hs);
-<<<<<<< HEAD
 				TRC_ERROR(BAT_, "Cannot allocate hash table\n");
-=======
-				fprintf(stderr,
-					"#%s: BATassertProps: cannot allocate "
-					"hash table\n", MT_thread_getname());
->>>>>>> 0434975f
 				goto abort_check;
 			}
 			BATloop(b, p, q) {
