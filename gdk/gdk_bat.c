--- conflicted
+++ resolved
@@ -2205,11 +2205,7 @@
 		bak_filename = hp->filename;
 	/* check for an existing X.new in BATDIR, BAKDIR and SUBDIR */
 	batpath = GDKfilepath(hp->farmid, BATDIR, hp->filename, "new");
-<<<<<<< HEAD
-	bakpath = GDKfilepath(hp->farmid, BAKDIR, hp->filename, "new");
-=======
 	bakpath = GDKfilepath(hp->farmid, BAKDIR, bak_filename, "new");
->>>>>>> 3df73cf6
 	if (batpath != NULL && bakpath != NULL) {
 		/* file actions here interact with the global commits */
 		if (lock)
