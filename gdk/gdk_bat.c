--- conflicted
+++ resolved
@@ -832,20 +832,11 @@
 	if (ATOMstorage(b->ttype) == TYPE_str && b->tvheap->free >= GDK_STRHASHSIZE)
 		memcpy(strhash, b->tvheap->base, GDK_STRHASHSIZE);
 
-<<<<<<< HEAD
 	bat_iterator_incref(&bi);
-=======
-#ifndef NDEBUG
-	bi.locked = true;
-#endif
-	HEAPincref(bi.h);
-	if (bi.vh)
-		HEAPincref(bi.vh);
 	if (pvb)
 		MT_lock_unset(&pvb->theaplock);
 	if (pb)
 		MT_lock_unset(&pb->theaplock);
->>>>>>> 7cf7a15d
 	MT_lock_unset(&b->theaplock);
 
 	/* first try case (1); create a view, possibly with different
