/*
 * This Source Code Form is subject to the terms of the Mozilla Public
 * License, v. 2.0.  If a copy of the MPL was not distributed with this
 * file, You can obtain one at http://mozilla.org/MPL/2.0/.
 *
 * Copyright 1997 - July 2008 CWI, August 2008 - 2021 MonetDB B.V.
 */

/*
 * @a M. L. Kersten, P. Boncz, N. Nes
 * @* BAT Module
 * In this Chapter we describe the BAT implementation in more detail.
 * The routines mentioned are primarily meant to simplify the library
 * implementation.
 *
 * @+ BAT Construction
 * BATs are implemented in several blocks of memory, prepared for disk
 * storage and easy shipment over a network.
 *
 * The BAT starts with a descriptor, which indicates the required BAT
 * library version and the BAT administration details.  In particular,
 * it describes the binary relationship maintained and the location of
 * fields required for storage.
 *
 * The general layout of the BAT in this implementation is as follows.
 * Each BAT comes with a heap for the loc-size buns and, optionally,
 * with heaps to manage the variable-sized data items of both
 * dimensions.  The buns are assumed to be stored as loc-size objects.
 * This is essentially an array of structs to store the associations.
 * The size is determined at BAT creation time using an upper bound on
 * the number of elements to be accommodated.  In case of overflow,
 * its storage space is extended automatically.
 *
 * The capacity of a BAT places an upper limit on the number of BUNs
 * to be stored initially. The actual space set aside may be quite
 * large.  Moreover, the size is aligned to int boundaries to speedup
 * access and avoid some machine limitations.
 *
 * Initialization of the variable parts rely on type specific routines
 * called atomHeap.
 */
#include "monetdb_config.h"
#include "gdk.h"
#include "gdk_private.h"
#include "mutils.h"

#ifdef ALIGN
#undef ALIGN
#endif
#define ALIGN(n,b)	((b)?(b)*(1+(((n)-1)/(b))):n)

#define ATOMneedheap(tpe) (BATatoms[tpe].atomHeap != NULL)

static char *BATstring_t = "t";

#define default_ident(s)	((s) == BATstring_t)

void
BATinit_idents(BAT *bn)
{
	bn->tident = BATstring_t;
}

BAT *
BATcreatedesc(oid hseq, int tt, bool heapnames, role_t role)
{
	BAT *bn;

	/*
	 * Alloc space for the BAT and its dependent records.
	 */
	assert(tt >= 0);

	bn = GDKmalloc(sizeof(BAT));

	if (bn == NULL)
		return NULL;

	/*
	 * Fill in basic column info
	 */
	*bn = (BAT) {
		.hseqbase = hseq,

		.ttype = tt,
		.tkey = false,
		.tnonil = true,
		.tnil = false,
		.tsorted = ATOMlinear(tt),
		.trevsorted = ATOMlinear(tt),
		.tident = BATstring_t,
		.tseqbase = oid_nil,
		.tminpos = BUN_NONE,
		.tmaxpos = BUN_NONE,
		.tunique_est = 0.0,

		.batRole = role,
		.batTransient = true,
	};
	if (heapnames && (bn->theap = GDKmalloc(sizeof(Heap))) == NULL) {
		GDKfree(bn);
		return NULL;
	}

	/*
	 * add to BBP
	 */
	if (BBPinsert(bn) == 0) {
		GDKfree(bn->theap);
		GDKfree(bn);
		return NULL;
	}
	/*
	 * fill in heap names, so HEAPallocs can resort to disk for
	 * very large writes.
	 */
	assert(bn->batCacheid > 0);

	if (heapnames) {
		assert(bn->theap != NULL);
		*bn->theap = (Heap) {
			.parentid = bn->batCacheid,
			.farmid = BBPselectfarm(role, bn->ttype, offheap),
		};

		const char *nme = BBP_physical(bn->batCacheid);
		strconcat_len(bn->theap->filename, sizeof(bn->theap->filename),
			      nme, ".tail", NULL);

		if (ATOMneedheap(tt)) {
			if ((bn->tvheap = GDKmalloc(sizeof(Heap))) == NULL) {
				BBPclear(bn->batCacheid, true);
				HEAPfree(bn->theap, true);
				GDKfree(bn->theap);
				GDKfree(bn);
				return NULL;
			}
			*bn->tvheap = (Heap) {
				.parentid = bn->batCacheid,
				.farmid = BBPselectfarm(role, bn->ttype, varheap),
			};
			ATOMIC_INIT(&bn->tvheap->refs, 1);
			strconcat_len(bn->tvheap->filename,
				      sizeof(bn->tvheap->filename),
				      nme, ".theap", NULL);
		}
		ATOMIC_INIT(&bn->theap->refs, 1);
	} else {
		assert(bn->theap == NULL);
	}
	char name[MT_NAME_LEN];
	snprintf(name, sizeof(name), "heaplock%d", bn->batCacheid); /* fits */
	MT_lock_init(&bn->theaplock, name);
	snprintf(name, sizeof(name), "BATlock%d", bn->batCacheid); /* fits */
	MT_lock_init(&bn->batIdxLock, name);
	snprintf(name, sizeof(name), "hashlock%d", bn->batCacheid); /* fits */
	MT_rwlock_init(&bn->thashlock, name);
	bn->batDirtydesc = true;
	return bn;
}

uint8_t
ATOMelmshift(int sz)
{
	uint8_t sh;
	int i = sz >> 1;

	for (sh = 0; i != 0; sh++) {
		i >>= 1;
	}
	return sh;
}


void
BATsetdims(BAT *b)
{
	b->twidth = b->ttype == TYPE_str ? 1 : ATOMsize(b->ttype);
	b->tshift = ATOMelmshift(b->twidth);
	assert_shift_width(b->tshift, b->twidth);
	b->tvarsized = b->ttype == TYPE_void || BATatoms[b->ttype].atomPut != NULL;
}

const char *
gettailname(const BAT *b)
{
	if (b->ttype != TYPE_str)
		return "tail";
	switch (b->twidth) {
	case 1:
		return "tail1";
	case 2:
		return "tail2";
#if SIZEOF_VAR_T == 8
	case 4:
		return "tail4";
#endif
	default:
		return "tail";
	}
}

void
settailname(Heap *restrict tail, const char *restrict physnme, int tt, int width)
{
	if (tt == TYPE_str) {
		switch (width) {
		case 1:
			strconcat_len(tail->filename,
				      sizeof(tail->filename), physnme,
				      ".tail1", NULL);
			return;
		case 2:
			strconcat_len(tail->filename,
				      sizeof(tail->filename), physnme,
				      ".tail2", NULL);
			return;
#if SIZEOF_VAR_T == 8
		case 4:
			strconcat_len(tail->filename,
				      sizeof(tail->filename), physnme,
				      ".tail4", NULL);
			return;
#endif
		default:
			break;
		}
	}
	strconcat_len(tail->filename, sizeof(tail->filename), physnme,
		      ".tail", NULL);
}

/*
 * @- BAT allocation
 * Allocate BUN heap and variable-size atomheaps (see e.g. strHeap).
 * We now initialize new BATs with their heapname such that the
 * modified HEAPalloc/HEAPextend primitives can possibly use memory
 * mapped files as temporary heap storage.
 *
 * In case of huge bats, we want HEAPalloc to write a file to disk,
 * and memory map it. To make this possible, we must provide it with
 * filenames.
 */
BAT *
COLnew_intern(oid hseq, int tt, BUN cap, role_t role, uint16_t width)
{
	BAT *bn;

	assert(cap <= BUN_MAX);
	assert(hseq <= oid_nil);
	assert(tt != TYPE_bat);
	ERRORcheck((tt < 0) || (tt > GDKatomcnt), "tt error\n", NULL);

	/* round up to multiple of BATTINY */
	if (cap < BUN_MAX - BATTINY)
		cap = (cap + BATTINY - 1) & ~(BATTINY - 1);
	if (ATOMstorage(tt) == TYPE_msk) {
		if (cap < 8*BATTINY)
			cap = 8*BATTINY;
		else
			cap = (cap + 31) & ~(BUN)31;
	} else if (cap < BATTINY)
		cap = BATTINY;
	/* limit the size */
	if (cap > BUN_MAX)
		cap = BUN_MAX;

	bn = BATcreatedesc(hseq, tt, true, role);
	if (bn == NULL)
		return NULL;

	BATsetdims(bn);
	bn->batCapacity = cap;

	if (ATOMstorage(tt) == TYPE_msk)
		cap /= 8;	/* 8 values per byte */
	else if (tt == TYPE_str) {
		if (width != 0)
			bn->twidth = width;
		settailname(bn->theap, BBP_physical(bn->batCacheid), tt, bn->twidth);
	}

	/* alloc the main heaps */
	if (tt && HEAPalloc(bn->theap, cap, bn->twidth, ATOMsize(bn->ttype)) != GDK_SUCCEED) {
		goto bailout;
	}

	if (bn->tvheap && width == 0 && ATOMheap(tt, bn->tvheap, cap) != GDK_SUCCEED) {
		goto bailout;
	}
	DELTAinit(bn);
	if (BBPcacheit(bn, true) != GDK_SUCCEED) {
		goto bailout;
	}
	TRC_DEBUG(ALGO, "-> " ALGOBATFMT "\n", ALGOBATPAR(bn));
	return bn;
  bailout:
	BBPclear(bn->batCacheid, true);
	if (bn->theap)
		HEAPdecref(bn->theap, true);
	if (bn->tvheap)
		HEAPdecref(bn->tvheap, true);
	MT_lock_destroy(&bn->theaplock);
	MT_lock_destroy(&bn->batIdxLock);
	MT_rwlock_destroy(&bn->thashlock);
	GDKfree(bn);
	return NULL;
}

BAT *
COLnew(oid hseq, int tt, BUN cap, role_t role)
{
	return COLnew_intern(hseq, tt, cap, role, 0);
}

BAT *
BATdense(oid hseq, oid tseq, BUN cnt)
{
	BAT *bn;

	bn = COLnew(hseq, TYPE_void, 0, TRANSIENT);
	if (bn != NULL) {
		BATtseqbase(bn, tseq);
		BATsetcount(bn, cnt);
		TRC_DEBUG(ALGO, OIDFMT "," OIDFMT "," BUNFMT
			  "-> " ALGOBATFMT "\n", hseq, tseq, cnt,
			  ALGOBATPAR(bn));
	}
	return bn;
}

BAT *
BATattach(int tt, const char *heapfile, role_t role)
{
	BAT *bn;
	char *p;
	size_t m;
	FILE *f;

	ERRORcheck(tt <= 0 , "bad tail type (<=0)\n", NULL);
	ERRORcheck(ATOMvarsized(tt) && ATOMstorage(tt) != TYPE_str, "bad tail type (varsized and not str)\n", NULL);
	ERRORcheck(heapfile == NULL, "bad heapfile name\n", NULL);

	if ((f = MT_fopen(heapfile, "rb")) == NULL) {
		GDKsyserror("BATattach: cannot open %s\n", heapfile);
		return NULL;
	}
	if (ATOMstorage(tt) == TYPE_str) {
		size_t n;
		char *s;
		int c, u;

		if ((bn = COLnew(0, tt, 0, role)) == NULL) {
			fclose(f);
			return NULL;
		}
		m = 4096;
		n = 0;
		u = 0;
		s = p = GDKmalloc(m);
		if (p == NULL) {
			fclose(f);
			BBPreclaim(bn);
			return NULL;
		}
		while ((c = getc(f)) != EOF) {
			if (n == m) {
				m += 4096;
				s = GDKrealloc(p, m);
				if (s == NULL) {
					GDKfree(p);
					BBPreclaim(bn);
					fclose(f);
					return NULL;
				}
				p = s;
				s = p + n;
			}
			if (c == '\n' && n > 0 && s[-1] == '\r') {
				/* deal with CR-LF sequence */
				s[-1] = c;
			} else {
				*s++ = c;
				n++;
			}
			if (u) {
				if ((c & 0xC0) == 0x80)
					u--;
				else
					goto notutf8;
			} else if ((c & 0xF8) == 0xF0)
				u = 3;
			else if ((c & 0xF0) == 0xE0)
				u = 2;
			else if ((c & 0xE0) == 0xC0)
				u = 1;
			else if ((c & 0x80) == 0x80)
				goto notutf8;
			else if (c == 0) {
				if (BUNappend(bn, p, false) != GDK_SUCCEED) {
					BBPreclaim(bn);
					fclose(f);
					GDKfree(p);
					return NULL;
				}
				s = p;
				n = 0;
			}
		}
		fclose(f);
		GDKfree(p);
		if (n > 0) {
			BBPreclaim(bn);
			GDKerror("last string is not null-terminated\n");
			return NULL;
		}
	} else {
		struct stat st;
		int atomsize;
		BUN cap;
		lng n;

		if (fstat(fileno(f), &st) < 0) {
			GDKsyserror("BATattach: cannot stat %s\n", heapfile);
			fclose(f);
			return NULL;
		}
		atomsize = ATOMsize(tt);
		if (st.st_size % atomsize != 0) {
			fclose(f);
			GDKerror("heapfile size not integral number of atoms\n");
			return NULL;
		}
		if (ATOMstorage(tt) == TYPE_msk ?
		    (st.st_size > (off_t) (BUN_MAX / 8)) :
		    ((size_t) (st.st_size / atomsize) > (size_t) BUN_MAX)) {
			fclose(f);
			GDKerror("heapfile too large\n");
			return NULL;
		}
		cap = (BUN) (ATOMstorage(tt) == TYPE_msk ?
			     st.st_size * 8 :
			     st.st_size / atomsize);
		bn = COLnew(0, tt, cap, role);
		if (bn == NULL) {
			fclose(f);
			return NULL;
		}
		p = Tloc(bn, 0);
		n = (lng) st.st_size;
		while (n > 0 && (m = fread(p, 1, (size_t) MIN(1024*1024, n), f)) > 0) {
			p += m;
			n -= m;
		}
		fclose(f);
		if (n > 0) {
			GDKerror("couldn't read the complete file\n");
			BBPreclaim(bn);
			return NULL;
		}
		BATsetcount(bn, cap);
		bn->tnonil = cap == 0;
		bn->tnil = false;
		bn->tseqbase = oid_nil;
		if (cap > 1) {
			bn->tsorted = false;
			bn->trevsorted = false;
			bn->tkey = false;
		} else {
			bn->tsorted = ATOMlinear(tt);
			bn->trevsorted = ATOMlinear(tt);
			bn->tkey = true;
		}
	}
	return bn;

  notutf8:
	fclose(f);
	BBPreclaim(bn);
	GDKfree(p);
	GDKerror("input is not UTF-8\n");
	return NULL;
}

/*
 * If the BAT runs out of storage for BUNS it will reallocate space.
 * For memory mapped BATs we simple extend the administration after
 * having an assurance that the BAT still can be safely stored away.
 */
BUN
BATgrows(BAT *b)
{
	BUN oldcap, newcap;

	BATcheck(b, 0);

	newcap = oldcap = BATcapacity(b);
	if (newcap < BATTINY)
		newcap = 2 * BATTINY;
	else if (newcap < 10 * BATTINY)
		newcap = 4 * newcap;
	else if (newcap < 50 * BATTINY)
		newcap = 2 * newcap;
	else if ((double) newcap * BATMARGIN <= (double) BUN_MAX)
		newcap = (BUN) ((double) newcap * BATMARGIN);
	else
		newcap = BUN_MAX;
	if (newcap == oldcap) {
		if (newcap <= BUN_MAX - 10)
			newcap += 10;
		else
			newcap = BUN_MAX;
	}
	if (ATOMstorage(b->ttype) == TYPE_msk) /* round up to multiple of 32 */
		newcap = (newcap + 31) & ~(BUN)31;
	return newcap;
}

/*
 * The routine should ensure that the BAT keeps its location in the
 * BAT buffer.
 *
 * Overflow in the other heaps are dealt with in the atom routines.
 * Here we merely copy their references into the new administration
 * space.
 */
gdk_return
BATextend(BAT *b, BUN newcap)
{
	size_t theap_size;

	assert(newcap <= BUN_MAX);
	BATcheck(b, GDK_FAIL);
	/*
	 * The main issue is to properly predict the new BAT size.
	 * storage overflow. The assumption taken is that capacity
	 * overflow is rare. It is changed only when the position of
	 * the next available BUN surpasses the free area marker.  Be
	 * aware that the newcap should be greater than the old value,
	 * otherwise you may easily corrupt the administration of
	 * malloc.
	 */
	if (newcap <= BATcapacity(b)) {
		return GDK_SUCCEED;
	}

	if (ATOMstorage(b->ttype) == TYPE_msk) {
		newcap = (newcap + 31) & ~(BUN)31; /* round up to multiple of 32 */
		theap_size = (size_t) (newcap / 8); /* in bytes */
	} else {
		theap_size = (size_t) newcap << b->tshift;
	}
	b->batCapacity = newcap;

	if (b->theap->base) {
		TRC_DEBUG(HEAP, "HEAPgrow in BATextend %s %zu %zu\n",
			  b->theap->filename, b->theap->size, theap_size);
		return HEAPgrow(&b->theaplock, &b->theap, theap_size, b->batRestricted == BAT_READ);
	}
	return GDK_SUCCEED;
}



/*
 * @+ BAT destruction
 * BATclear quickly removes all elements from a BAT. It must respect
 * the transaction rules; so stable elements must be moved to the
 * "deleted" section of the BAT (they cannot be fully deleted
 * yet). For the elements that really disappear, we must free
 * heapspace and unfix the atoms if they have fix/unfix handles. As an
 * optimization, in the case of no stable elements, we quickly empty
 * the heaps by copying a standard small empty image over them.
 */
gdk_return
BATclear(BAT *b, bool force)
{
	BUN p, q;

	BATcheck(b, GDK_FAIL);

	if (!force && b->batInserted > 0) {
		GDKerror("cannot clear committed BAT\n");
		return GDK_FAIL;
	}

	/* kill all search accelerators */
	HASHdestroy(b);
	IMPSdestroy(b);
	OIDXdestroy(b);
	PROPdestroy(b);

	/* we must dispose of all inserted atoms */
	MT_lock_set(&b->theaplock);
	if (force && BATatoms[b->ttype].atomDel == NULL) {
		assert(b->tvheap == NULL || b->tvheap->parentid == b->batCacheid);
		/* no stable elements: we do a quick heap clean */
		/* need to clean heap which keeps data even though the
		   BUNs got removed. This means reinitialize when
		   free > 0
		*/
		if (b->tvheap && b->tvheap->free > 0) {
			Heap *th = GDKmalloc(sizeof(Heap));

			if (th == NULL) {
				MT_lock_unset(&b->theaplock);
				return GDK_FAIL;
			}
			*th = (Heap) {
				.farmid = b->tvheap->farmid,
			};
			strcpy_len(th->filename, b->tvheap->filename, sizeof(th->filename));
			if (ATOMheap(b->ttype, th, 0) != GDK_SUCCEED) {
				MT_lock_unset(&b->theaplock);
				return GDK_FAIL;
			}
			ATOMIC_INIT(&th->refs, 1);
			th->parentid = b->tvheap->parentid;
			th->dirty = true;
			HEAPdecref(b->tvheap, false);
			b->tvheap = th;
		}
	} else {
		/* do heap-delete of all inserted atoms */
		void (*tatmdel)(Heap*,var_t*) = BATatoms[b->ttype].atomDel;

		/* TYPE_str has no del method, so we shouldn't get here */
		assert(tatmdel == NULL || b->twidth == sizeof(var_t));
		if (tatmdel) {
			BATiter bi = bat_iterator_nolock(b);

			for (p = b->batInserted, q = BUNlast(b); p < q; p++)
				(*tatmdel)(b->tvheap, (var_t*) BUNtloc(bi,p));
			b->tvheap->dirty = true;
		}
	}

	if (force)
		b->batInserted = 0;
	b->batCount = 0;
	if (b->ttype == TYPE_void)
		b->batCapacity = 0;
	BAThseqbase(b, 0);
	BATtseqbase(b, ATOMtype(b->ttype) == TYPE_oid ? 0 : oid_nil);
	b->batDirtydesc = true;
	b->theap->dirty = true;
	BATsettrivprop(b);
	b->tnosorted = b->tnorevsorted = 0;
	b->tnokey[0] = b->tnokey[1] = 0;
	b->tminpos = BUN_NONE;
	b->tmaxpos = BUN_NONE;
	b->tunique_est = 0.0;
	MT_lock_unset(&b->theaplock);
	return GDK_SUCCEED;
}

/* free a cached BAT; leave the bat descriptor cached */
void
BATfree(BAT *b)
{
	if (b == NULL)
		return;

	/* deallocate all memory for a bat */
	assert(b->batCacheid > 0);
	if (b->tident && !default_ident(b->tident))
		GDKfree(b->tident);
	b->tident = BATstring_t;
	MT_rwlock_rdlock(&b->thashlock);
	BUN nunique = BUN_NONE;
	if (b->thash && b->thash != (Hash *) 1) {
		nunique = b->thash->nunique;
	}
	MT_rwlock_rdunlock(&b->thashlock);
	HASHfree(b);
	IMPSfree(b);
	OIDXfree(b);
	MT_lock_set(&b->theaplock);
	if (nunique != BUN_NONE) {
		b->tunique_est = (double) nunique;
	}
	if (b->theap) {
		assert(ATOMIC_GET(&b->theap->refs) == 1);
		assert(b->theap->parentid == b->batCacheid);
		HEAPfree(b->theap, false);
	}
	if (b->tvheap) {
		assert(ATOMIC_GET(&b->tvheap->refs) == 1);
		assert(b->tvheap->parentid == b->batCacheid);
		HEAPfree(b->tvheap, false);
	}
	MT_lock_unset(&b->theaplock);
}

/* free a cached BAT descriptor */
void
BATdestroy(BAT *b)
{
	if (b->tident && !default_ident(b->tident))
		GDKfree(b->tident);
	b->tident = BATstring_t;
	GDKfree(b->tvheap);
	PROPdestroy(b);
	MT_lock_destroy(&b->theaplock);
	MT_lock_destroy(&b->batIdxLock);
	MT_rwlock_destroy(&b->thashlock);
	GDKfree(b->theap);
	GDKfree(b);
}

/*
 * @+ BAT copying
 *
 * BAT copying is an often used operation. So it deserves attention.
 * When making a copy of a BAT, the following aspects are of
 * importance:
 *
 * - the requested head and tail types. The purpose of the copy may be
 *   to slightly change these types (e.g. void <-> oid). We may also
 *   remap between types as long as they share the same
 *   ATOMstorage(type), i.e. the types have the same physical
 *   implementation. We may even want to allow 'dirty' trick such as
 *   viewing a flt-column suddenly as int.
 *
 *   To allow such changes, the desired column-types is a
 *   parameter of COLcopy.
 *
 * - access mode. If we want a read-only copy of a read-only BAT, a
 *   VIEW may do (in this case, the user may be after just an
 *   independent BAT header and id). This is indicated by the
 *   parameter (writable = FALSE).
 *
 *   In other cases, we really want an independent physical copy
 *   (writable = TRUE).  Changing the mode to BAT_WRITE will be a
 *   zero-cost operation if the BAT was copied with (writable = TRUE).
 *
 * In GDK, the result is a BAT that is BAT_WRITE iff (writable ==
 * TRUE).
 *
 * In these cases the copy becomes a logical view on the original,
 * which ensures that the original cannot be modified or destroyed
 * (which could affect the shared heaps).
 */
static bool
wrongtype(int t1, int t2)
{
	/* check if types are compatible. be extremely forgiving */
	if (t1 != TYPE_void) {
		t1 = ATOMtype(ATOMstorage(t1));
		t2 = ATOMtype(ATOMstorage(t2));
		if (t1 != t2) {
			if (ATOMvarsized(t1) ||
			    ATOMvarsized(t2) ||
			    t1 == TYPE_msk || t2 == TYPE_msk ||
			    ATOMsize(t1) != ATOMsize(t2) ||
			    BATatoms[t1].atomFix ||
			    BATatoms[t2].atomFix)
				return true;
		}
	}
	return false;
}

/*
 * There are four main implementation cases:
 * (1) we are allowed to return a view (zero effort),
 * (2) the result is void,void (zero effort),
 * (3) we can copy the heaps (memcopy, or even VM page sharing)
 * (4) we must insert BUN-by-BUN into the result (fallback)
 * The latter case is still optimized for the case that the result
 * is bat[void,T] for a simple fixed-size type T. In that case we
 * do inline array[T] inserts.
 */
BAT *
COLcopy(BAT *b, int tt, bool writable, role_t role)
{
	bool slowcopy = false;
	BAT *bn = NULL;
	BATiter bi;

	BATcheck(b, NULL);
	assert(tt != TYPE_bat);

	/* maybe a bit ugly to change the requested bat type?? */
	if (b->ttype == TYPE_void && !writable)
		tt = TYPE_void;

	if (tt != b->ttype && wrongtype(tt, b->ttype)) {
		GDKerror("wrong tail-type requested\n");
		return NULL;
	}

	bi = bat_iterator(b);

	/* first try case (1); create a view, possibly with different
	 * atom-types */
	if (!writable &&
	    role == b->batRole &&
	    b->batRestricted == BAT_READ &&
	    ATOMstorage(b->ttype) != TYPE_msk && /* no view on TYPE_msk */
	    (!VIEWtparent(b) ||
	     BBP_cache(VIEWtparent(b))->batRestricted == BAT_READ)) {
		bn = VIEWcreate(b->hseqbase, b);
		if (bn == NULL) {
			bat_iterator_end(&bi);
			return NULL;
		}
		if (tt != bn->ttype) {
			bn->ttype = tt;
			bn->tvarsized = ATOMvarsized(tt);
			bn->tseqbase = ATOMtype(tt) == TYPE_oid ? bi.tseq : oid_nil;
		}
	} else {
		/* check whether we need case (4); BUN-by-BUN copy (by
		 * setting slowcopy to false) */
		if (ATOMsize(tt) != ATOMsize(bi.type)) {
			/* oops, void materialization */
			slowcopy = true;
		} else if (BATatoms[tt].atomFix) {
			/* oops, we need to fix/unfix atoms */
			slowcopy = true;
		} else if (bi.h && bi.h->parentid != b->batCacheid) {
			/* extra checks needed for views */
			if (BATcapacity(BBP_cache(bi.h->parentid)) > bi.count + bi.count)
				/* reduced slice view: do not copy too
				 * much garbage */
				slowcopy = true;
		}

		bn = COLnew_intern(b->hseqbase, tt, bi.count, role, bi.width);
		if (bn == NULL) {
			bat_iterator_end(&bi);
			return NULL;
		}
		if (bn->tvheap != NULL && bn->tvheap->base == NULL) {
			/* this combination can happen since the last
			 * argument of COLnew_intern not being zero
			 * triggers a skip in the allocation of the
			 * tvheap */
			if (ATOMheap(bn->ttype, bn->tvheap, bn->batCapacity) != GDK_SUCCEED) {
				bat_iterator_end(&bi);
				BBPreclaim(bn);
				return NULL;
			}
		}

		if (tt == TYPE_void) {
			/* case (2): a void,void result => nothing to
			 * copy! */
			bn->theap->free = 0;
		} else if (!slowcopy) {
			/* case (3): just copy the heaps */
			if (bn->tvheap && HEAPextend(bn->tvheap, bi.vhfree, true) != GDK_SUCCEED) {
 				goto bunins_failed;
 			}
			memcpy(bn->theap->base, bi.base, bi.count << bi.shift);
			bn->theap->free = bi.count << bi.shift;
			bn->theap->dirty = true;
 			if (bn->tvheap) {
				memcpy(bn->tvheap->base, bi.vh->base, bi.vhfree);
				bn->tvheap->free = bi.vhfree;
				bn->tvheap->dirty = true;
			}

			/* make sure we use the correct capacity */
			if (ATOMstorage(bn->ttype) == TYPE_msk)
				bn->batCapacity = (BUN) (bn->theap->size * 8);
			else if (bn->ttype)
				bn->batCapacity = (BUN) (bn->theap->size >> bn->tshift);
			else
				bn->batCapacity = 0;
		} else if (BATatoms[tt].atomFix || tt != TYPE_void || ATOMextern(tt)) {
			/* case (4): one-by-one BUN insert (really slow) */
			BUN p, q, r = 0;

			BATloop(b, p, q) {
				const void *t = BUNtail(bi, p);

				if (bunfastapp_nocheck(bn, t) != GDK_SUCCEED) {
					goto bunins_failed;
				}
				r++;
			}
			bn->theap->dirty |= bi.count > 0;
		} else if (tt != TYPE_void && bi.type == TYPE_void) {
			/* case (4): optimized for unary void
			 * materialization */
			oid cur = bi.tseq, *dst = (oid *) Tloc(bn, 0);
			const oid inc = !is_oid_nil(cur);

			bn->theap->free = bi.count * sizeof(oid);
			bn->theap->dirty |= bi.count > 0;
			for (BUN p = 0; p < bi.count; p++) {
				dst[p] = cur;
				cur += inc;
			}
		} else if (ATOMstorage(bi.type) == TYPE_msk) {
			/* convert number of bits to number of bytes,
			 * and round the latter up to a multiple of
			 * 4 (copy in units of 4 bytes) */
			bn->theap->free = (bi.count + 7) / 8;
			bn->theap->free = (bn->theap->free + 3) & ~(size_t)3;
			bn->theap->dirty |= bi.count > 0;
			memcpy(Tloc(bn, 0), bi.base, bn->theap->free);
		} else {
			/* case (4): optimized for simple array copy */
			bn->theap->free = bi.count << bn->tshift;
			bn->theap->dirty |= bi.count > 0;
			memcpy(Tloc(bn, 0), bi.base, bn->theap->free);
		}
		/* copy all properties (size+other) from the source bat */
		BATsetcount(bn, bi.count);
	}
	/* set properties (note that types may have changed in the copy) */
	if (ATOMtype(tt) == ATOMtype(bi.type)) {
		if (ATOMtype(tt) == TYPE_oid) {
			BATtseqbase(bn, bi.tseq);
		} else {
			BATtseqbase(bn, oid_nil);
		}
		BATkey(bn, BATtkey(b));
		bn->tsorted = BATtordered(b);
		bn->trevsorted = BATtrevordered(b);
		bn->batDirtydesc = true;
		bn->tnorevsorted = b->tnorevsorted;
		if (b->tnokey[0] != b->tnokey[1]) {
			bn->tnokey[0] = b->tnokey[0];
			bn->tnokey[1] = b->tnokey[1];
		} else {
			bn->tnokey[0] = bn->tnokey[1] = 0;
		}
		bn->tnosorted = b->tnosorted;
		bn->tnonil = b->tnonil;
		bn->tnil = b->tnil;
		bn->tminpos = bi.minpos;
		bn->tmaxpos = bi.maxpos;
		bn->tunique_est = bi.unique_est;
	} else if (ATOMstorage(tt) == ATOMstorage(b->ttype) &&
		   ATOMcompare(tt) == ATOMcompare(b->ttype)) {
		BUN h = BUNlast(b);
		bn->tsorted = b->tsorted;
		bn->trevsorted = b->trevsorted;
		if (b->tkey)
			BATkey(bn, true);
		bn->tnonil = b->tnonil;
		bn->tnil = b->tnil;
		if (b->tnosorted > 0 && b->tnosorted < h)
			bn->tnosorted = b->tnosorted;
		else
			bn->tnosorted = 0;
		if (b->tnorevsorted > 0 && b->tnorevsorted < h)
			bn->tnorevsorted = b->tnorevsorted;
		else
			bn->tnorevsorted = 0;
		if (b->tnokey[0] < h &&
		    b->tnokey[1] < h &&
		    b->tnokey[0] != b->tnokey[1]) {
			bn->tnokey[0] = b->tnokey[0];
			bn->tnokey[1] = b->tnokey[1];
		} else {
			bn->tnokey[0] = bn->tnokey[1] = 0;
		}
		bn->tminpos = bi.minpos;
		bn->tmaxpos = bi.maxpos;
		bn->tunique_est = bi.unique_est;
	} else {
		bn->tsorted = bn->trevsorted = false; /* set based on count later */
		bn->tnonil = bn->tnil = false;
		bn->tnosorted = bn->tnorevsorted = 0;
		bn->tnokey[0] = bn->tnokey[1] = 0;
	}
	if (BATcount(bn) <= 1) {
		bn->tsorted = ATOMlinear(b->ttype);
		bn->trevsorted = ATOMlinear(b->ttype);
		bn->tkey = true;
	}
	if (!writable)
		bn->batRestricted = BAT_READ;
	TRC_DEBUG(ALGO, ALGOBATFMT " -> " ALGOBATFMT "\n",
		  ALGOBATPAR(b), ALGOBATPAR(bn));
	bat_iterator_end(&bi);
	return bn;
      bunins_failed:
	bat_iterator_end(&bi);
	BBPreclaim(bn);
	return NULL;
}

/* Append an array of values of length count to the bat.  For
 * fixed-sized values, `values' is an array of values, for
 * variable-sized values, `values' is an array of pointers to values.
 * If values equals NULL, count times nil will be appended. */
gdk_return
BUNappendmulti(BAT *b, const void *values, BUN count, bool force)
{
	BUN p;

	BATcheck(b, GDK_FAIL);

	assert(!VIEWtparent(b));

	if (count == 0)
		return GDK_SUCCEED;

	p = BUNlast(b);		/* insert at end */
	if (p == BUN_MAX || BATcount(b) + count >= BUN_MAX) {
		GDKerror("bat too large\n");
		return GDK_FAIL;
	}

	ALIGNapp(b, force, GDK_FAIL);
	b->batDirtydesc = true;

	if (b->ttype == TYPE_void && BATtdense(b)) {
		const oid *ovals = values;
		bool dense = b->batCount == 0 || (ovals != NULL && b->tseqbase + 1 == ovals[0]);
		if (ovals) {
			for (BUN i = 1; dense && i < count; i++) {
				dense = ovals[i - 1] + 1 == ovals[i];
			}
		}
		if (dense) {
			if (b->batCount == 0)
				b->tseqbase = ovals ? ovals[0] : oid_nil;
			BATsetcount(b, BATcount(b) + count);
			return GDK_SUCCEED;
		} else {
			/* we need to materialize b; allocate enough capacity */
			b->batCapacity = BATcount(b) + count;
			if (BATmaterialize(b) != GDK_SUCCEED)
				return GDK_FAIL;
		}
	}

	if (unshare_varsized_heap(b) != GDK_SUCCEED) {
		return GDK_FAIL;
	}

	if (BATcount(b) + count > BATcapacity(b)) {
		/* if needed space exceeds a normal growth extend just
		 * with what's needed */
		BUN ncap = BATcount(b) + count;
		BUN grows = BATgrows(b);

		if (ncap > grows)
			grows = ncap;
		gdk_return rc = BATextend(b, grows);
		if (rc != GDK_SUCCEED)
			return rc;
	}

	if (count > BATcount(b) / GDK_UNIQUE_ESTIMATE_KEEP_FRACTION) {
		MT_lock_set(&b->theaplock);
		b->tunique_est = 0;
		MT_lock_unset(&b->theaplock);
	}
	b->theap->dirty = true;
	const void *t = b->ttype == TYPE_msk ? &(msk){false} : ATOMnilptr(b->ttype);
	if (b->ttype == TYPE_oid) {
		/* spend extra effort on oid (possible candidate list) */
		if (values == NULL || is_oid_nil(((oid *) values)[0])) {
			b->tnil = true;
			b->tnonil = false;
			b->tsorted = false;
			b->trevsorted = false;
			b->tkey = false;
			b->tseqbase = oid_nil;
		} else {
			if (b->batCount == 0) {
				b->tsorted = true;
				b->trevsorted = true;
				b->tkey = true;
				b->tseqbase = count == 1 ? ((oid *) values)[0] : oid_nil;
				b->tnil = false;
				b->tnonil = true;
			} else {
				if (!is_oid_nil(b->tseqbase) &&
				    (count > 1 ||
				     b->tseqbase + b->batCount != ((oid *) values)[0]))
					b->tseqbase = oid_nil;
				if (b->tsorted && ((oid *) b->theap->base)[b->batCount - 1] > ((oid *) values)[0]) {
					b->tsorted = false;
					if (b->tnosorted == 0)
						b->tnosorted = b->batCount;
				}
				if (b->trevsorted && ((oid *) b->theap->base)[b->batCount - 1] < ((oid *) values)[0]) {
					b->trevsorted = false;
					if (b->tnorevsorted == 0)
						b->tnorevsorted = b->batCount;
				}
				if (b->tkey) {
					if (((oid *) b->theap->base)[b->batCount - 1] == ((oid *) values)[0]) {
						b->tkey = false;
						if (b->tnokey[1] == 0) {
							b->tnokey[0] = b->batCount - 1;
							b->tnokey[1] = b->batCount;
						}
					} else if (!b->tsorted && !b->trevsorted)
						b->tkey = false;
				}
			}
			for (BUN i = 1; i < count; i++) {
				if (is_oid_nil(((oid *) values)[i])) {
					b->tnil = true;
					b->tnonil = false;
					b->tsorted = false;
					b->trevsorted = false;
					b->tkey = false;
					b->tseqbase = oid_nil;
					break;
				}
				if (((oid *) values)[i - 1] == ((oid *) values)[i]) {
					b->tkey = false;
					if (b->tnokey[1] == 0) {
						b->tnokey[0] = b->batCount + i - 1;
						b->tnokey[1] = b->batCount + i;
					}
				} else if (((oid *) values)[i - 1] > ((oid *) values)[i]) {
					b->tsorted = false;
					if (b->tnosorted == 0)
						b->tnosorted = b->batCount + i;
					if (!b->trevsorted)
						b->tkey = false;
				} else {
					if (((oid *) values)[i - 1] + 1 != ((oid *) values)[i])
						b->tseqbase = oid_nil;
					b->trevsorted = false;
					if (b->tnorevsorted == 0)
						b->tnorevsorted = b->batCount + i;
					if (!b->tsorted)
						b->tkey = false;
				}
			}
		}
	} else if (!ATOMlinear(b->ttype)) {
		b->tnil = b->tnonil = false;
		b->tsorted = b->trevsorted = b->tkey = false;
	} else if (b->batCount == 0) {
		if (values == NULL) {
			b->tsorted = b->trevsorted = true;
			b->tkey = count == 1;
			b->tnil = true;
			b->tnonil = false;
		} else {
			b->tsorted = b->trevsorted = b->tkey = count == 1;
			b->tnil = b->tnonil = false;
		}
	} else {
		b->tnil = values == NULL;
		b->tnonil = false;
		b->tsorted = b->trevsorted = b->tkey = false;
	}
	MT_rwlock_wrlock(&b->thashlock);
	if (values && b->ttype) {
		int (*atomcmp) (const void *, const void *) = ATOMcompare(b->ttype);
		const void *atomnil = ATOMnilptr(b->ttype);
		MT_lock_set(&b->theaplock);
		BUN minpos = b->tminpos;
		BUN maxpos = b->tmaxpos;
		MT_lock_unset(&b->theaplock);
		const void *minvalp = NULL, *maxvalp = NULL;
		BATiter bi = bat_iterator_nolock(b);
		if (minpos != BUN_NONE)
			minvalp = BUNtail(bi, minpos);
		if (maxpos != BUN_NONE)
			maxvalp = BUNtail(bi, maxpos);
		if (b->tvarsized) {
			const void *vbase = b->tvheap->base;
			for (BUN i = 0; i < count; i++) {
				t = ((void **) values)[i];
				gdk_return rc = tfastins_nocheckVAR(b, p, t);
				if (rc != GDK_SUCCEED) {
					MT_rwlock_wrunlock(&b->thashlock);
					return rc;
				}
				if (vbase != b->tvheap->base) {
					/* tvheap changed location, so
					 * pointers may need to be
					 * updated (not if they were
					 * initialized from t below, but
					 * we don't know) */
					bi = bat_iterator_nolock(b);
					vbase = b->tvheap->base;
					if (minpos != BUN_NONE)
						minvalp = BUNtvar(bi, minpos);
					if (maxpos != BUN_NONE)
						maxvalp = BUNtvar(bi, maxpos);
				}
				if (b->thash) {
					HASHappend_locked(b, p, t);
				}
				if (atomcmp(t, atomnil) != 0) {
					if (p == 0) {
						minpos = maxpos = 0;
						minvalp = maxvalp = t;
					} else {
						if (minpos != BUN_NONE &&
						    atomcmp(minvalp, t) > 0) {
							minpos = p;
							minvalp = t;
						}
						if (maxpos != BUN_NONE &&
						    atomcmp(maxvalp, t) < 0) {
							maxpos = p;
							maxvalp = t;
						}
					}
				}
				p++;
			}
		} else if (ATOMstorage(b->ttype) == TYPE_msk) {
			minpos = maxpos = BUN_NONE;
			minvalp = maxvalp = NULL;
			for (BUN i = 0; i < count; i++) {
				t = (void *) ((char *) values + (i << b->tshift));
				mskSetVal(b, p, *(msk *) t);
				p++;
			}
		} else {
			for (BUN i = 0; i < count; i++) {
				t = (void *) ((char *) values + (i << b->tshift));
				gdk_return rc = tfastins_nocheckFIX(b, p, t);
				if (rc != GDK_SUCCEED) {
					MT_rwlock_wrunlock(&b->thashlock);
					return rc;
				}
				if (b->thash) {
					HASHappend_locked(b, p, t);
				}
				if (atomcmp(t, atomnil) != 0) {
					if (p == 0) {
						minpos = maxpos = 0;
						minvalp = maxvalp = t;
					} else {
						if (minpos != BUN_NONE &&
						    atomcmp(minvalp, t) > 0) {
							minpos = p;
							minvalp = t;
						}
						if (maxpos != BUN_NONE &&
						    atomcmp(maxvalp, t) < 0) {
							maxpos = p;
							maxvalp = t;
						}
					}
				}
				p++;
			}
		}
		MT_lock_set(&b->theaplock);
		b->tminpos = minpos;
		b->tmaxpos = maxpos;
		MT_lock_unset(&b->theaplock);
	} else {
		for (BUN i = 0; i < count; i++) {
			gdk_return rc = tfastins_nocheck(b, p, t);
			if (rc != GDK_SUCCEED) {
				MT_rwlock_wrunlock(&b->thashlock);
				return rc;
			}
			if (b->thash) {
				HASHappend_locked(b, p, t);
			}
			p++;
		}
	}
	MT_rwlock_wrunlock(&b->thashlock);
	BATsetcount(b, p);

	IMPSdestroy(b); /* no support for inserts in imprints yet */
	OIDXdestroy(b);
	return GDK_SUCCEED;
}

/* Append a single value to the bat. */
gdk_return
BUNappend(BAT *b, const void *t, bool force)
{
	return BUNappendmulti(b, b->ttype && b->tvarsized ? (const void *) &t : (const void *) t, 1, force);
}

gdk_return
BUNdelete(BAT *b, oid o)
{
	BUN p;
	BATiter bi = bat_iterator_nolock(b);
	const void *val;

	assert(!is_oid_nil(b->hseqbase) || BATcount(b) == 0);
	if (o < b->hseqbase || o >= b->hseqbase + BATcount(b)) {
		/* value already not there */
		return GDK_SUCCEED;
	}
	assert(BATcount(b) > 0); /* follows from "if" above */
	p = o - b->hseqbase;
	if (p < b->batInserted) {
		GDKerror("cannot delete committed value\n");
		return GDK_FAIL;
	}
	b->batDirtydesc = true;
	val = BUNtail(bi, p);
	/* writing the values should be locked, reading could be done
	 * unlocked (since we're the only thread that should be changing
	 * anything) */
	MT_lock_set(&b->theaplock);
	if (b->tmaxpos == p)
		b->tmaxpos = BUN_NONE;
	if (b->tminpos == p)
		b->tminpos = BUN_NONE;
	MT_lock_unset(&b->theaplock);
	if (ATOMunfix(b->ttype, val) != GDK_SUCCEED)
		return GDK_FAIL;
	HASHdelete(b, p, val);
	ATOMdel(b->ttype, b->tvheap, (var_t *) BUNtloc(bi, p));
	if (p != BUNlast(b) - 1 &&
	    (b->ttype != TYPE_void || BATtdense(b))) {
		/* replace to-be-delete BUN with last BUN; materialize
		 * void column before doing so */
		if (b->ttype == TYPE_void &&
		    BATmaterialize(b) != GDK_SUCCEED)
			return GDK_FAIL;
		if (ATOMstorage(b->ttype) == TYPE_msk) {
			msk mval = mskGetVal(b, BUNlast(b) - 1);
			HASHdelete(b, BUNlast(b) - 1, &mval);
			mskSetVal(b, p, mval);
			/* don't leave garbage */
			mskClr(b, BUNlast(b) - 1);
			HASHinsert(b, p, &mval);
		} else {
			val = Tloc(b, BUNlast(b) - 1);
			HASHdelete(b, BUNlast(b) - 1, val);
			memcpy(Tloc(b, p), val, Tsize(b));
			HASHinsert(b, p, val);
			MT_lock_set(&b->theaplock);
			if (b->tminpos == BUNlast(b) - 1)
				b->tminpos = p;
			if (b->tmaxpos == BUNlast(b) - 1)
				b->tmaxpos = p;
			MT_lock_unset(&b->theaplock);
		}
		/* no longer sorted */
		b->tsorted = b->trevsorted = false;
		b->theap->dirty = true;
	}
	if (b->tnosorted >= p)
		b->tnosorted = 0;
	if (b->tnorevsorted >= p)
		b->tnorevsorted = 0;
	MT_lock_set(&b->theaplock);
	b->batCount--;
	if (BATcount(b) < GDK_UNIQUE_ESTIMATE_KEEP_FRACTION)
		b->tunique_est = 0;
	MT_lock_unset(&b->theaplock);
	if (b->batCount <= 1) {
		/* some trivial properties */
		b->tkey = true;
		b->tsorted = b->trevsorted = true;
		b->tnosorted = b->tnorevsorted = 0;
		if (b->batCount == 0) {
			b->tnil = false;
			b->tnonil = true;
		}
	}
	IMPSdestroy(b);
	OIDXdestroy(b);
	return GDK_SUCCEED;
}

/* @-  BUN replace
 * The last operation in this context is BUN replace. It assumes that
 * the header denotes a key. The old value association is destroyed
 * (if it exists in the first place) and the new value takes its
 * place.
 *
 * In order to make updates on void columns workable; replaces on them
 * are always done in-place. Performing them without bun-movements
 * greatly simplifies the problem. The 'downside' is that when
 * transaction management has to be performed, replaced values should
 * be saved explicitly.
 */
static gdk_return
BUNinplacemulti(BAT *b, const oid *positions, const void *values, BUN count, bool force, bool autoincr)
{
	BUN last = BUNlast(b) - 1;
	BATiter bi = bat_iterator_nolock(b);
	int tt;
	BUN prv, nxt;
	const void *val;

	/* zap alignment info */
	if (!force && (b->batRestricted != BAT_WRITE || b->batSharecnt > 0)) {
		GDKerror("access denied to %s, aborting.\n",
			 BATgetId(b));
		return GDK_FAIL;
	}
	MT_lock_set(&b->theaplock);
	if (b->ttype == TYPE_void) {
		PROPdestroy(b);
		b->tminpos = BUN_NONE;
		b->tmaxpos = BUN_NONE;
		b->tunique_est = 0.0;
	} else if (count > BATcount(b) / GDK_UNIQUE_ESTIMATE_KEEP_FRACTION) {
		b->tunique_est = 0;
	}
	BUN minpos = b->tminpos;
	BUN maxpos = b->tmaxpos;
	MT_lock_unset(&b->theaplock);
	MT_rwlock_wrlock(&b->thashlock);
	for (BUN i = 0; i < count; i++) {
		BUN p = autoincr ? positions[0] - b->hseqbase + i : positions[i] - b->hseqbase;
		const void *t = b->ttype && b->tvarsized ?
			((const void **) values)[i] :
			(const void *) ((const char *) values + (i << b->tshift));
		const bool isnil = ATOMlinear(b->ttype) &&
			ATOMcmp(b->ttype, t, ATOMnilptr(b->ttype)) == 0;

		/* retrieve old value, but if this comes from the
		 * logger, we need to deal with offsets that point
		 * outside of the valid vheap */
		if (b->tvarsized) {
			if (b->ttype) {
				size_t off = BUNtvaroff(bi, p);
				if (off < bi.vhfree)
					val = bi.vh->base + off;
				else
					val = NULL; /* bad offset */
			} else {
				val = BUNtpos(bi, p);
			}
		} else {
			val = BUNtloc(bi, p);
		}

		if (val) {
			if (ATOMcmp(b->ttype, val, t) == 0)
				continue; /* nothing to do */
			if (!isnil &&
			    b->tnil &&
			    ATOMcmp(b->ttype, val, ATOMnilptr(b->ttype)) == 0) {
				/* if old value is nil and new value
				 * isn't, we're not sure anymore about
				 * the nil property, so we must clear
				 * it */
				b->tnil = false;
			}
			if (b->ttype != TYPE_void) {
				if (maxpos != BUN_NONE) {
					if (!isnil && ATOMcmp(b->ttype, BUNtail(bi, maxpos), t) < 0) {
						/* new value is larger
						 * than previous
						 * largest */
						maxpos = p;
					} else if (maxpos == p && ATOMcmp(b->ttype, BUNtail(bi, maxpos), t) != 0) {
						/* old value is equal to
						 * largest and new value
						 * is smaller or nil (see
						 * above), so we don't
						 * know anymore which is
						 * the largest */
						maxpos = BUN_NONE;
					}
				}
				if (minpos != BUN_NONE) {
					if (!isnil && ATOMcmp(b->ttype, BUNtail(bi, minpos), t) > 0) {
						/* new value is smaller
						 * than previous
						 * smallest */
						minpos = p;
					} else if (minpos == p && ATOMcmp(b->ttype, BUNtail(bi, minpos), t) != 0) {
						/* old value is equal to
						 * smallest and new value
						 * is larger or nil (see
						 * above), so we don't
						 * know anymore which is
						 * the largest */
						minpos = BUN_NONE;
					}
				}
			}
			HASHdelete_locked(b, p, val);	/* first delete old value from hash */
		} else {
			/* out of range old value, so the properties and
			 * hash cannot be trusted */
			PROPdestroy(b);
			Hash *hs = b->thash;
			if (hs) {
				b->thash = NULL;
				doHASHdestroy(b, hs);
			}
			MT_lock_set(&b->theaplock);
			minpos = BUN_NONE;
			maxpos = BUN_NONE;
			b->tunique_est = 0.0;
			MT_lock_unset(&b->theaplock);
		}
		OIDXdestroy(b);
		IMPSdestroy(b);

		if (b->tvarsized && b->ttype) {
			var_t _d;
			ptr _ptr;
			_ptr = BUNtloc(bi, p);
			switch (b->twidth) {
			default:	/* only three or four cases possible */
				_d = (var_t) * (uint8_t *) _ptr + GDK_VAROFFSET;
				break;
			case 2:
				_d = (var_t) * (uint16_t *) _ptr + GDK_VAROFFSET;
				break;
			case 4:
				_d = (var_t) * (uint32_t *) _ptr;
				break;
#if SIZEOF_VAR_T == 8
			case 8:
				_d = (var_t) * (uint64_t *) _ptr;
				break;
#endif
			}
			if (ATOMreplaceVAR(b, &_d, t) != GDK_SUCCEED) {
				MT_rwlock_wrunlock(&b->thashlock);
				return GDK_FAIL;
			}
			if (b->twidth < SIZEOF_VAR_T &&
			    (b->twidth <= 2 ? _d - GDK_VAROFFSET : _d) >= ((size_t) 1 << (8 << b->tshift))) {
				/* doesn't fit in current heap, upgrade it */
				if (GDKupgradevarheap(b, _d, 0, bi.count) != GDK_SUCCEED) {
					MT_rwlock_wrunlock(&b->thashlock);
					return GDK_FAIL;
				}
			}
			/* reinitialize iterator after possible heap upgrade */
			bi = bat_iterator_nolock(b);
			_ptr = BUNtloc(bi, p);
			switch (b->twidth) {
			default:	/* only three or four cases possible */
				* (uint8_t *) _ptr = (uint8_t) (_d - GDK_VAROFFSET);
				break;
			case 2:
				* (uint16_t *) _ptr = (uint16_t) (_d - GDK_VAROFFSET);
				break;
			case 4:
				* (uint32_t *) _ptr = (uint32_t) _d;
				break;
#if SIZEOF_VAR_T == 8
			case 8:
				* (uint64_t *) _ptr = (uint64_t) _d;
				break;
#endif
			}
		} else if (ATOMstorage(b->ttype) == TYPE_msk) {
			mskSetVal(b, p, * (msk *) t);
		} else {
			assert(BATatoms[b->ttype].atomPut == NULL);
			if (ATOMfix(b->ttype, t) != GDK_SUCCEED ||
			    ATOMunfix(b->ttype, BUNtloc(bi, p)) != GDK_SUCCEED) {
				MT_rwlock_wrunlock(&b->thashlock);
				return GDK_FAIL;
			}
			switch (ATOMsize(b->ttype)) {
			case 0:	     /* void */
				break;
			case 1:
				((bte *) b->theap->base)[p] = * (bte *) t;
				break;
			case 2:
				((sht *) b->theap->base)[p] = * (sht *) t;
				break;
			case 4:
				((int *) b->theap->base)[p] = * (int *) t;
				break;
			case 8:
				((lng *) b->theap->base)[p] = * (lng *) t;
				break;
			case 16:
#ifdef HAVE_HGE
				((hge *) b->theap->base)[p] = * (hge *) t;
#else
				((uuid *) b->theap->base)[p] = * (uuid *) t;
#endif
				break;
			default:
				memcpy(BUNtloc(bi, p), t, ATOMsize(b->ttype));
				break;
			}
		}

		HASHinsert_locked(b, p, t);	/* insert new value into hash */

		tt = b->ttype;
		prv = p > 0 ? p - 1 : BUN_NONE;
		nxt = p < last ? p + 1 : BUN_NONE;

		if (BATtordered(b)) {
			if (prv != BUN_NONE &&
			    ATOMcmp(tt, t, BUNtail(bi, prv)) < 0) {
				b->tsorted = false;
				b->tnosorted = p;
			} else if (nxt != BUN_NONE &&
				   ATOMcmp(tt, t, BUNtail(bi, nxt)) > 0) {
				b->tsorted = false;
				b->tnosorted = nxt;
			} else if (b->ttype != TYPE_void && BATtdense(b)) {
				if (prv != BUN_NONE &&
				    1 + * (oid *) BUNtloc(bi, prv) != * (oid *) t) {
					b->tseqbase = oid_nil;
				} else if (nxt != BUN_NONE &&
					   * (oid *) BUNtloc(bi, nxt) != 1 + * (oid *) t) {
					b->tseqbase = oid_nil;
				} else if (prv == BUN_NONE &&
					   nxt == BUN_NONE) {
					b->tseqbase = * (oid *) t;
				}
			}
		} else if (b->tnosorted >= p)
			b->tnosorted = 0;
		if (BATtrevordered(b)) {
			if (prv != BUN_NONE &&
			    ATOMcmp(tt, t, BUNtail(bi, prv)) > 0) {
				b->trevsorted = false;
				b->tnorevsorted = p;
			} else if (nxt != BUN_NONE &&
				   ATOMcmp(tt, t, BUNtail(bi, nxt)) < 0) {
				b->trevsorted = false;
				b->tnorevsorted = nxt;
			}
		} else if (b->tnorevsorted >= p)
			b->tnorevsorted = 0;
		if (((b->ttype != TYPE_void) & b->tkey) && b->batCount > 1) {
			BATkey(b, false);
		} else if (!b->tkey && (b->tnokey[0] == p || b->tnokey[1] == p))
			b->tnokey[0] = b->tnokey[1] = 0;
		if (b->tnonil && ATOMstorage(b->ttype) != TYPE_msk)
			b->tnonil = t && ATOMcmp(b->ttype, t, ATOMnilptr(b->ttype)) != 0;
	}
	MT_rwlock_wrunlock(&b->thashlock);
	MT_lock_set(&b->theaplock);
<<<<<<< HEAD
	b->tminpos = minpos;
	b->tmaxpos = maxpos;
	MT_lock_unset(&b->theaplock);
=======
>>>>>>> 4d4a29b0
	b->theap->dirty = true;
	if (b->tvheap)
		b->tvheap->dirty = true;
	MT_lock_unset(&b->theaplock);

	return GDK_SUCCEED;
}

/* Replace multiple values given by their positions with the given values. */
gdk_return
BUNreplacemulti(BAT *b, const oid *positions, const void *values, BUN count, bool force)
{
	BATcheck(b, GDK_FAIL);

	if (b->ttype == TYPE_void && BATmaterialize(b) != GDK_SUCCEED)
		return GDK_FAIL;

	return BUNinplacemulti(b, positions, values, count, force, false);
}

/* Replace multiple values starting from a given position with the given
 * values. */
gdk_return
BUNreplacemultiincr(BAT *b, oid position, const void *values, BUN count, bool force)
{
	BATcheck(b, GDK_FAIL);

	if (b->ttype == TYPE_void && BATmaterialize(b) != GDK_SUCCEED)
		return GDK_FAIL;

	return BUNinplacemulti(b, &position, values, count, force, true);
}

gdk_return
BUNreplace(BAT *b, oid id, const void *t, bool force)
{
	return BUNreplacemulti(b, &id, b->ttype && b->tvarsized ? (const void *) &t : t, 1, force);
}

/* very much like BUNreplace, but this doesn't make any changes if the
 * tail column is void */
gdk_return
void_inplace(BAT *b, oid id, const void *val, bool force)
{
	assert(id >= b->hseqbase && id < b->hseqbase + BATcount(b));
	if (id < b->hseqbase || id >= b->hseqbase + BATcount(b)) {
		GDKerror("id out of range\n");
		return GDK_FAIL;
	}
	if (b->ttype == TYPE_void)
		return GDK_SUCCEED;
	return BUNinplacemulti(b, &id, b->ttype && b->tvarsized ? (const void *) &val : (const void *) val, 1, force, false);
}

/*
 * @- BUN Lookup
 * Location of a BUN using a value should use the available indexes to
 * speed up access. If indexes are lacking then a hash index is
 * constructed under the assumption that 1) multiple access to the BAT
 * can be expected and 2) building the hash is only slightly more
 * expensive than the full linear scan.  BUN_NONE is returned if no
 * such element could be found.  In those cases where the type is
 * known and a hash index is available, one should use the inline
 * functions to speed-up processing.
 */
static BUN
slowfnd(BAT *b, const void *v)
{
	BATiter bi = bat_iterator(b);
	BUN p, q;
	int (*cmp)(const void *, const void *) = ATOMcompare(b->ttype);

	BATloop(b, p, q) {
		if ((*cmp)(v, BUNtail(bi, p)) == 0) {
			bat_iterator_end(&bi);
			return p;
		}
	}
	bat_iterator_end(&bi);
	return BUN_NONE;
}

static BUN
mskfnd(BAT *b, msk v)
{
	BUN p, q;

	if (* (msk *) v) {
		/* find a 1 value */
		for (p = 0, q = (BATcount(b) + 31) / 32; p < q; p++) {
			if (((uint32_t *) b->theap->base)[p] != 0) {
				/* there's at least one 1 bit */
				return p * 32 + candmask_lobit(((uint32_t *) b->theap->base)[p]);
			}
		}
	} else {
		/* find a 0 value */
		for (p = 0, q = (BATcount(b) + 31) / 32; p < q; p++) {
			if (((uint32_t *) b->theap->base)[p] != ~0U) {
				/* there's at least one 0 bit */
				return p * 32 + candmask_lobit(~((uint32_t *) b->theap->base)[p]);
			}
		}
	}
	return BUN_NONE;
}

BUN
BUNfnd(BAT *b, const void *v)
{
	BUN r = BUN_NONE;
	BATiter bi;

	BATcheck(b, BUN_NONE);
	if (!v || BATcount(b) == 0)
		return r;
	if (complex_cand(b)) {
		struct canditer ci;
		canditer_init(&ci, NULL, b);
		return canditer_search(&ci, * (const oid *) v, false);
	}
	if (BATtvoid(b))
		return BUNfndVOID(b, v);
	if (ATOMstorage(b->ttype) == TYPE_msk) {
		return mskfnd(b, *(msk*)v);
	}
	if (!BATcheckhash(b)) {
		if (BATordered(b) || BATordered_rev(b))
			return SORTfnd(b, v);
	}
	if (BAThash(b) == GDK_SUCCEED) {
		bi = bat_iterator(b); /* outside of hashlock */
		MT_rwlock_rdlock(&b->thashlock);
		if (b->thash == NULL) {
			MT_rwlock_rdunlock(&b->thashlock);
			bat_iterator_end(&bi);
			goto hashfnd_failed;
		}
		switch (ATOMbasetype(b->ttype)) {
		case TYPE_bte:
			HASHloop_bte(bi, b->thash, r, v)
				break;
			break;
		case TYPE_sht:
			HASHloop_sht(bi, b->thash, r, v)
				break;
			break;
		case TYPE_int:
			HASHloop_int(bi, b->thash, r, v)
				break;
			break;
		case TYPE_flt:
			HASHloop_flt(bi, b->thash, r, v)
				break;
			break;
		case TYPE_dbl:
			HASHloop_dbl(bi, b->thash, r, v)
				break;
			break;
		case TYPE_lng:
			HASHloop_lng(bi, b->thash, r, v)
				break;
			break;
#ifdef HAVE_HGE
		case TYPE_hge:
			HASHloop_hge(bi, b->thash, r, v)
				break;
			break;
#endif
		case TYPE_uuid:
			HASHloop_uuid(bi, b->thash, r, v)
				break;
			break;
		case TYPE_str:
			HASHloop_str(bi, b->thash, r, v)
				break;
			break;
		default:
			HASHloop(bi, b->thash, r, v)
				break;
			break;
		}
		MT_rwlock_rdunlock(&b->thashlock);
		bat_iterator_end(&bi);
		return r;
	}
  hashfnd_failed:
	/* can't build hash table, search the slow way */
	GDKclrerr();
	return slowfnd(b, v);
}

/*
 * @+ BAT Property Management
 *
 * The function BATcount returns the number of active elements in a
 * BAT.  Counting is type independent.  It can be implemented quickly,
 * because the system ensures a dense BUN list.
 */
void
BATsetcapacity(BAT *b, BUN cnt)
{
	b->batCapacity = cnt;
	assert(b->batCount <= cnt);
}

void
BATsetcount(BAT *b, BUN cnt)
{
	/* head column is always VOID, and some head properties never change */
	assert(!is_oid_nil(b->hseqbase));
	assert(cnt <= BUN_MAX);

	MT_lock_set(&b->theaplock);
	b->batCount = cnt;
	b->batDirtydesc = true;
	b->theap->dirty |= b->ttype != TYPE_void && b->theap->parentid == b->batCacheid && cnt > 0;
	if (b->theap->parentid == b->batCacheid)
		b->theap->free = tailsize(b, cnt);
	if (b->ttype == TYPE_void)
		b->batCapacity = cnt;
	if (cnt <= 1) {
		b->tsorted = b->trevsorted = ATOMlinear(b->ttype);
		b->tnosorted = b->tnorevsorted = 0;
	}
	/* if the BAT was made smaller, we need to zap some values */
	if (b->tnosorted >= BUNlast(b))
		b->tnosorted = 0;
	if (b->tnorevsorted >= BUNlast(b))
		b->tnorevsorted = 0;
	if (b->tnokey[0] >= BUNlast(b) || b->tnokey[1] >= BUNlast(b)) {
		b->tnokey[0] = 0;
		b->tnokey[1] = 0;
	}
	if (b->ttype == TYPE_void) {
		b->tsorted = true;
		if (is_oid_nil(b->tseqbase)) {
			b->tkey = cnt <= 1;
			b->trevsorted = true;
			b->tnil = true;
			b->tnonil = false;
		} else {
			b->tkey = true;
			b->trevsorted = cnt <= 1;
			b->tnil = false;
			b->tnonil = true;
		}
	}
	assert(b->batCapacity >= cnt);
	MT_lock_unset(&b->theaplock);
}

/*
 * The key and name properties can be changed at any time.  Keyed
 * dimensions are automatically supported by an auxiliary hash-based
 * access structure to speed up searching. Turning off the key
 * integrity property does not cause the index to disappear. It can
 * still be used to speed-up retrieval. The routine BATkey sets the
 * key property of the association head.
 */
gdk_return
BATkey(BAT *b, bool flag)
{
	BATcheck(b, GDK_FAIL);
	assert(b->batCacheid > 0);
	if (b->ttype == TYPE_void) {
		if (BATtdense(b) && !flag) {
			GDKerror("dense column must be unique.\n");
			return GDK_FAIL;
		}
		if (is_oid_nil(b->tseqbase) && flag && b->batCount > 1) {
			GDKerror("void column cannot be unique.\n");
			return GDK_FAIL;
		}
	}
	if (b->tkey != flag)
		b->batDirtydesc = true;
	b->tkey = flag;
	if (!flag) {
		b->tseqbase = oid_nil;
	} else
		b->tnokey[0] = b->tnokey[1] = 0;
	gdk_return rc = GDK_SUCCEED;
	if (flag && VIEWtparent(b)) {
		/* if a view is key, then so is the parent if the two
		 * are aligned */
		BAT *bp = BBP_cache(VIEWtparent(b));
		MT_lock_set(&bp->theaplock);
		if (BATcount(b) == BATcount(bp) &&
		    ATOMtype(BATttype(b)) == ATOMtype(BATttype(bp)) &&
		    !BATtkey(bp) &&
		    ((BATtvoid(b) && BATtvoid(bp) && b->tseqbase == bp->tseqbase) ||
		     BATcount(b) == 0))
			rc = BATkey(bp, true);
		MT_lock_unset(&bp->theaplock);
	}
	return rc;
}

void
BAThseqbase(BAT *b, oid o)
{
	if (b != NULL) {
		assert(o <= GDK_oid_max);	/* i.e., not oid_nil */
		assert(o + BATcount(b) <= GDK_oid_max);
		assert(b->batCacheid > 0);
		if (b->hseqbase != o) {
			b->batDirtydesc = true;
			b->hseqbase = o;
		}
	}
}

void
BATtseqbase(BAT *b, oid o)
{
	assert(o <= oid_nil);
	if (b == NULL)
		return;
	assert(is_oid_nil(o) || o + BATcount(b) <= GDK_oid_max);
	assert(b->batCacheid > 0);
	if (b->tseqbase != o) {
		b->batDirtydesc = true;
	}
	if (ATOMtype(b->ttype) == TYPE_oid) {
		b->tseqbase = o;

		/* adapt keyness */
		if (BATtvoid(b)) {
			b->tsorted = true;
			if (is_oid_nil(o)) {
				b->tkey = b->batCount <= 1;
				b->tnonil = b->batCount == 0;
				b->tnil = b->batCount > 0;
				b->trevsorted = true;
				b->tnosorted = b->tnorevsorted = 0;
				if (!b->tkey) {
					b->tnokey[0] = 0;
					b->tnokey[1] = 1;
				} else {
					b->tnokey[0] = b->tnokey[1] = 0;
				}
			} else {
				if (!b->tkey) {
					b->tkey = true;
					b->tnokey[0] = b->tnokey[1] = 0;
				}
				b->tnonil = true;
				b->tnil = false;
				b->trevsorted = b->batCount <= 1;
				if (!b->trevsorted)
					b->tnorevsorted = 1;
			}
		}
	} else {
		assert(o == oid_nil);
		b->tseqbase = oid_nil;
	}
}

gdk_return
BATroles(BAT *b, const char *tnme)
{
	if (b == NULL)
		return GDK_SUCCEED;
	if (b->tident && !default_ident(b->tident))
		GDKfree(b->tident);
	if (tnme)
		b->tident = GDKstrdup(tnme);
	else
		b->tident = BATstring_t;
	return b->tident ? GDK_SUCCEED : GDK_FAIL;
}

/*
 * @- Change the BAT access permissions (read, append, write)
 * Regrettably, BAT access-permissions, persistent status and memory
 * map modes, interact in ways that makes one's brain sizzle. This
 * makes BATsetaccess and TMcommit (where a change in BAT persistence
 * mode is made permanent) points in which the memory map status of
 * bats needs to be carefully re-assessed and ensured.
 *
 * Another complication is the fact that during commit, concurrent
 * users may access the heaps, such that the simple solution
 * unmap;re-map is out of the question.
 * Even worse, it is not possible to even rename an open mmap file in
 * Windows. For this purpose, we dropped the old .priv scheme, which
 * relied on file moves. Now, the file that is opened with mmap is
 * always the X file, in case of newstorage=STORE_PRIV, we save in a
 * new file X.new
 *
 * we must consider the following dimensions:
 *
 * persistence:
 *     not simply the current persistence mode but whether the bat *was*
 *     present at the last commit point (BBP status & BBPEXISTING).
 *     The crucial issue is namely whether we must guarantee recovery
 *     to a previous sane state.
 *
 * access:
 *     whether the BAT is BAT_READ or BAT_WRITE. Note that BAT_APPEND
 *     is usually the same as BAT_READ (as our concern are only data pages
 *     that already existed at the last commit).
 *
 * storage:
 *     the current way the heap file X is memory-mapped;
 *     STORE_MMAP uses direct mapping (so dirty pages may be flushed
 *     at any time to disk), STORE_PRIV uses copy-on-write.
 *
 * newstorage:
 *     the current save-regime. STORE_MMAP calls msync() on the heap X,
 *     whereas STORE_PRIV writes the *entire* heap in a file: X.new
 *     If a BAT is loaded from disk, the field newstorage is used
 *     to set storage as well (so before change-access and commit-
 *     persistence mayhem, we always have newstorage=storage).
 *
 * change-access:
 *     what happens if the bat-access mode is changed from
 *     BAT_READ into BAT_WRITE (or vice versa).
 *
 * commit-persistence:
 *     what happens during commit if the bat-persistence mode was
 *     changed (from TRANSIENT into PERSISTENT, or vice versa).
 *
 * this is the scheme:
 *
 *  persistence access    newstorage storage    change-access commit-persistence
 *  =========== ========= ========== ========== ============= ==================
 * 0 transient  BAT_READ  STORE_MMAP STORE_MMAP =>2           =>4
 * 1 transient  BAT_READ  STORE_PRIV STORE_PRIV =>3           =>5
 * 2 transient  BAT_WRITE STORE_MMAP STORE_MMAP =>0           =>6+
 * 3 transient  BAT_WRITE STORE_PRIV STORE_PRIV =>1           =>7
 * 4 persistent BAT_READ  STORE_MMAP STORE_MMAP =>6+          =>0
 * 5 persistent BAT_READ  STORE_PRIV STORE_PRIV =>7           =>1
 * 6 persistent BAT_WRITE STORE_PRIV STORE_MMAP del X.new=>4+ del X.new;=>2+
 * 7 persistent BAT_WRITE STORE_PRIV STORE_PRIV =>5           =>3
 *
 * exception states:
 * a transient  BAT_READ  STORE_PRIV STORE_MMAP =>b           =>c
 * b transient  BAT_WRITE STORE_PRIV STORE_MMAP =>a           =>6
 * c persistent BAT_READ  STORE_PRIV STORE_MMAP =>6           =>a
 *
 * (+) indicates that we must ensure that the heap gets saved in its new mode
 *
 * Note that we now allow a heap with save-regime STORE_PRIV that was
 * actually mapped STORE_MMAP. In effect, the potential corruption of
 * the X file is compensated by writing out full X.new files that take
 * precedence.  When transitioning out of this state towards one with
 * both storage regime and OS as STORE_MMAP we need to move the X.new
 * files into the backup directory. Then msync the X file and (on
 * success) remove the X.new; see backup_new().
 *
 * Exception states are only reachable if the commit fails and those
 * new persistent bats have already been processed (but never become
 * part of a committed state). In that case a transition 2=>6 may end
 * up 2=>b.  Exception states a and c are reachable from b.
 *
 * Errors in HEAPchangeaccess() can be handled atomically inside the
 * routine.  The work on changing mmap modes HEAPcommitpersistence()
 * is done during the BBPsync() for all bats that are newly persistent
 * (BBPNEW). After the TMcommit(), it is done for those bats that are
 * no longer persistent after the commit (BBPDELETED), only if it
 * succeeds.  Such transient bats cannot be processed before the
 * commit, because the commit may fail and then the more unsafe
 * transient mmap modes would be present on a persistent bat.
 *
 * See dirty_bat() in BBPsync() -- gdk_bbp.c and epilogue() in
 * gdk_tm.c.
 *
 * Including the exception states, we have 11 of the 16
 * combinations. As for the 5 avoided states, all four
 * (persistence,access) states with (STORE_MMAP,STORE_PRIV) are
 * omitted (this would amount to an msync() save regime on a
 * copy-on-write heap -- which does not work). The remaining avoided
 * state is the patently unsafe
 * (persistent,BAT_WRITE,STORE_MMAP,STORE_MMAP).
 *
 * Note that after a server restart exception states are gone, as on
 * BAT loads the saved descriptor is inspected again (which will
 * reproduce the state at the last succeeded commit).
 *
 * To avoid exception states, a TMsubcommit protocol would need to be
 * used which is too heavy for BATsetaccess().
 *
 * Note that this code is not about making heaps mmap-ed in the first
 * place.  It is just about determining which flavor of mmap should be
 * used. The MAL user is oblivious of such details.
 */

/* rather than deleting X.new, we comply with the commit protocol and
 * move it to backup storage */
static gdk_return
backup_new(Heap *hp, bool lock)
{
	int batret, bakret, ret = -1;
	char *batpath, *bakpath;
	struct stat st;

	/* check for an existing X.new in BATDIR, BAKDIR and SUBDIR */
	batpath = GDKfilepath(hp->farmid, BATDIR, hp->filename, ".new");
	bakpath = GDKfilepath(hp->farmid, BAKDIR, hp->filename, ".new");
	if (batpath != NULL && bakpath != NULL) {
		/* file actions here interact with the global commits */
		if (lock)
			MT_lock_set(&GDKtmLock);

		batret = MT_stat(batpath, &st);
		bakret = MT_stat(bakpath, &st);

		if (batret == 0 && bakret) {
			/* no backup yet, so move the existing X.new there out
			 * of the way */
			if ((ret = MT_rename(batpath, bakpath)) < 0)
				GDKsyserror("backup_new: rename %s to %s failed\n",
					    batpath, bakpath);
			TRC_DEBUG(IO_, "rename(%s,%s) = %d\n", batpath, bakpath, ret);
		} else if (batret == 0) {
			/* there is a backup already; just remove the X.new */
			if ((ret = MT_remove(batpath)) != 0)
				GDKsyserror("backup_new: remove %s failed\n", batpath);
			TRC_DEBUG(IO_, "remove(%s) = %d\n", batpath, ret);
		} else {
			ret = 0;
		}
		if (lock)
			MT_lock_unset(&GDKtmLock);
	}
	GDKfree(batpath);
	GDKfree(bakpath);
	return ret ? GDK_FAIL : GDK_SUCCEED;
}

#define ACCESSMODE(wr,rd) ((wr)?BAT_WRITE:(rd)?BAT_READ:-1)

/* transition heap from readonly to writable */
static storage_t
HEAPchangeaccess(Heap *hp, int dstmode, bool existing)
{
	if (hp->base == NULL || hp->newstorage == STORE_MEM || !existing || dstmode == -1)
		return hp->newstorage;	/* 0<=>2,1<=>3,a<=>b */

	if (dstmode == BAT_WRITE) {
		if (hp->storage != STORE_PRIV)
			hp->dirty = true;	/* exception c does not make it dirty */
//		return STORE_PRIV;	/* 4=>6,5=>7,c=>6 persistent BAT_WRITE needs STORE_PRIV */
		return STORE_MMAP;
	}
	if (hp->storage == STORE_MMAP) {	/* 6=>4 */
		hp->dirty = true;
		return backup_new(hp, true) != GDK_SUCCEED ? STORE_INVALID : STORE_MMAP;	/* only called for existing bats */
	}
	return hp->storage;	/* 7=>5 */
}

/* heap changes persistence mode (at commit point) */
static storage_t
HEAPcommitpersistence(Heap *hp, bool writable, bool existing)
{
	if (existing) {		/* existing, ie will become transient */
		if (hp->storage == STORE_MMAP && hp->newstorage == STORE_PRIV && writable) {	/* 6=>2 */
			hp->dirty = true;
			return backup_new(hp, false) != GDK_SUCCEED ? STORE_INVALID : STORE_MMAP;	/* only called for existing bats */
		}
		return hp->newstorage;	/* 4=>0,5=>1,7=>3,c=>a no change */
	}
	/* !existing, ie will become persistent */
	if (hp->newstorage == STORE_MEM)
		return hp->newstorage;
	if (hp->newstorage == STORE_MMAP && !writable)
		return STORE_MMAP;	/* 0=>4 STORE_MMAP */

	if (hp->newstorage == STORE_MMAP)
		hp->dirty = true;	/* 2=>6 */
//	return STORE_PRIV;	/* 1=>5,2=>6,3=>7,a=>c,b=>6 states */
	return STORE_MMAP;
}


#define ATOMappendpriv(t, h) (ATOMstorage(t) != TYPE_str /*|| GDK_ELIMDOUBLES(h) */)

/* change the heap modes at a commit */
gdk_return
BATcheckmodes(BAT *b, bool existing)
{
	storage_t m1 = STORE_MEM, m3 = STORE_MEM;
	bool dirty = false, wr;

	BATcheck(b, GDK_FAIL);

	wr = (b->batRestricted == BAT_WRITE);
	if (b->ttype) {
		m1 = HEAPcommitpersistence(b->theap, wr, existing);
		dirty |= (b->theap->newstorage != m1);
	}

	if (b->tvheap) {
		bool ta = (b->batRestricted == BAT_APPEND) && ATOMappendpriv(b->ttype, b->tvheap);
		m3 = HEAPcommitpersistence(b->tvheap, wr || ta, existing);
		dirty |= (b->tvheap->newstorage != m3);
	}
	if (m1 == STORE_INVALID || m3 == STORE_INVALID)
		return GDK_FAIL;

	if (dirty) {
		b->batDirtydesc = true;
		b->theap->newstorage = m1;
		if (b->tvheap)
			b->tvheap->newstorage = m3;
	}
	return GDK_SUCCEED;
}

BAT *
BATsetaccess(BAT *b, restrict_t newmode)
{
	restrict_t bakmode;
	bool bakdirty;

	BATcheck(b, NULL);
	if ((isVIEW(b) || b->batSharecnt) && newmode != BAT_READ) {
		BAT *bn = COLcopy(b, b->ttype, true, TRANSIENT);
		BBPunfix(b->batCacheid);
		if (bn == NULL)
			return NULL;
		b = bn;
	}
	bakmode = (restrict_t) b->batRestricted;
	bakdirty = b->batDirtydesc;
	if (bakmode != newmode) {
		bool existing = (BBP_status(b->batCacheid) & BBPEXISTING) != 0;
		bool wr = (newmode == BAT_WRITE);
		bool rd = (bakmode == BAT_WRITE);
		storage_t m1, m3 = STORE_MEM;
		storage_t b1, b3 = STORE_MEM;

		b1 = b->theap->newstorage;
		m1 = HEAPchangeaccess(b->theap, ACCESSMODE(wr, rd), existing);
		if (b->tvheap) {
			bool ta = (newmode == BAT_APPEND && ATOMappendpriv(b->ttype, b->tvheap));
			b3 = b->tvheap->newstorage;
			m3 = HEAPchangeaccess(b->tvheap, ACCESSMODE(wr && ta, rd && ta), existing);
		}
		if (m1 == STORE_INVALID || m3 == STORE_INVALID) {
			BBPunfix(b->batCacheid);
			return NULL;
		}

		/* set new access mode and mmap modes */
		b->batRestricted = (unsigned int) newmode;
		b->batDirtydesc = true;
		b->theap->newstorage = m1;
		if (b->tvheap)
			b->tvheap->newstorage = m3;

		if (existing && BBPsave(b) != GDK_SUCCEED) {
			/* roll back all changes */
			b->batRestricted = (unsigned int) bakmode;
			b->batDirtydesc = bakdirty;
			b->theap->newstorage = b1;
			if (b->tvheap)
				b->tvheap->newstorage = b3;
			BBPunfix(b->batCacheid);
			return NULL;
		}
	}
	return b;
}

restrict_t
BATgetaccess(BAT *b)
{
	BATcheck(b, BAT_WRITE /* 0 */);
	assert(b->batRestricted != 3); /* only valid restrict_t values */
	return (restrict_t) b->batRestricted;
}

/*
 * @- change BAT persistency (persistent,session,transient)
 * In the past, we prevented BATS with certain types from being saved at all:
 * - BATs of BATs, as having recursive bats creates cascading
 *   complexities in commits/aborts.
 * - any atom with refcounts, as the BBP has no overview of such
 *   user-defined refcounts.
 * - pointer types, as the values they point to are bound to be transient.
 *
 * However, nowadays we do allow such saves, as the BBP swapping
 * mechanism was altered to be able to save transient bats temporarily
 * to disk in order to make room.  Thus, we must be able to save any
 * transient BAT to disk.
 *
 * What we don't allow is to make such bats persistent.
 *
 * Although the persistent state does influence the allowed mmap
 * modes, this only goes for the *real* committed persistent
 * state. Making the bat persistent with BATmode does not matter for
 * the heap modes until the commit point is reached. So we do not need
 * to do anything with heap modes yet at this point.
 */
#define check_type(tp)							\
	do {								\
		if (ATOMisdescendant((tp), TYPE_ptr) ||			\
		    BATatoms[tp].atomUnfix ||				\
		    BATatoms[tp].atomFix) {				\
			GDKerror("%s type implies that %s[%s] "		\
				 "cannot be made persistent.\n",	\
				 ATOMname(tp), BATgetId(b),		\
				 ATOMname(b->ttype));			\
			return GDK_FAIL;				\
		}							\
	} while (0)

gdk_return
BATmode(BAT *b, bool transient)
{
	BATcheck(b, GDK_FAIL);

	/* can only make a bat PERSISTENT if its role is already
	 * PERSISTENT */
	assert(transient || b->batRole == PERSISTENT);
	/* cannot make a view PERSISTENT */
	assert(transient || !isVIEW(b));

	if (b->batRole == TRANSIENT && !transient) {
		GDKerror("cannot change mode of BAT in TRANSIENT farm.\n");
		return GDK_FAIL;
	}

	if (transient != b->batTransient) {
		bat bid = b->batCacheid;

		if (!transient) {
			check_type(b->ttype);
		}

		/* persistent BATs get a logical reference */
		if (!transient) {
			BBPretain(bid);
		} else if (!b->batTransient) {
			BBPrelease(bid);
		}
		MT_lock_set(&GDKswapLock(bid));
		if (!transient) {
			if (BBP_status(bid) & BBPDELETED) {
				BBP_status_on(bid, BBPEXISTING);
				BBP_status_off(bid, BBPDELETED);
			} else
				BBP_status_on(bid, BBPNEW);
		} else if (!b->batTransient) {
			if (!(BBP_status(bid) & BBPNEW))
				BBP_status_on(bid, BBPDELETED);
			BBP_status_off(bid, BBPPERSISTENT);
		}
		/* session bats or persistent bats that did not
		 * witness a commit yet may have been saved */
		if (b->batCopiedtodisk) {
			if (!transient) {
				BBP_status_off(bid, BBPTMP);
			} else {
				/* TMcommit must remove it to
				 * guarantee free space */
				BBP_status_on(bid, BBPTMP);
			}
		}
		b->batTransient = transient;
		MT_lock_unset(&GDKswapLock(bid));
	}
	return GDK_SUCCEED;
}

/* BATassertProps checks whether properties are set correctly.  Under
 * no circumstances will it change any properties.  Note that the
 * "nil" property is not actually used anywhere, but it is checked. */

#ifdef NDEBUG
/* assertions are disabled, turn failing tests into a message */
#undef assert
#define assert(test)	((void) ((test) || (TRC_CRITICAL_ENDIF(BAT_, "Assertion `%s' failed\n", #test), 0)))
#endif

/* Assert that properties are set correctly.
 *
 * A BAT can have a bunch of properties set.  Mostly, the property
 * bits are set if we *know* the property holds, and not set if we
 * don't know whether the property holds (or if we know it doesn't
 * hold).  All properties are per column.
 *
 * The properties currently maintained are:
 *
 * seqbase	Only valid for TYPE_oid and TYPE_void columns: each
 *		value in the column is exactly one more than the
 *		previous value, starting at position 0 with the value
 *		stored in this property.
 *		This implies sorted, key, nonil (which therefore need
 *		to be set).
 * nil		There is at least one NIL value in the column.
 * nonil	There are no NIL values in the column.
 * key		All values in the column are distinct.
 * sorted	The column is sorted (ascending).  If also revsorted,
 *		then all values are equal.
 * revsorted	The column is reversely sorted (descending).  If
 *		also sorted, then all values are equal.
 * nosorted	BUN position which proofs not sorted (given position
 *		and one before are not ordered correctly).
 * norevsorted	BUN position which proofs not revsorted (given position
 *		and one before are not ordered correctly).
 * nokey	Pair of BUN positions that proof not all values are
 *		distinct (i.e. values at given locations are equal).
 *
 * Note that the functions BATtseqbase and BATkey also set more
 * properties than you might suspect.  When setting properties on a
 * newly created and filled BAT, you may want to first make sure the
 * batCount is set correctly (e.g. by calling BATsetcount), then use
 * BATtseqbase and BATkey, and finally set the other properties.
 */

void
BATassertProps(BAT *b)
{
	unsigned bbpstatus;
	BUN p, q;
	int (*cmpf)(const void *, const void *);
	int cmp;
	const void *prev = NULL, *valp, *nilp;

	/* do the complete check within a lock */
	MT_lock_set(&b->theaplock);

	/* general BAT sanity */
	assert(b != NULL);
	assert(b->batCacheid > 0);
	assert(b->batCount >= b->batInserted);

	/* headless */
	assert(b->hseqbase <= GDK_oid_max); /* non-nil seqbase */
	assert(b->hseqbase + BATcount(b) <= GDK_oid_max);

	bbpstatus = BBP_status(b->batCacheid);
	/* only at most one of BBPDELETED, BBPEXISTING, BBPNEW may be set */
	assert(((bbpstatus & BBPDELETED) != 0) +
	       ((bbpstatus & BBPEXISTING) != 0) +
	       ((bbpstatus & BBPNEW) != 0) <= 1);

	assert(b->ttype >= TYPE_void);
	assert(b->ttype < GDKatomcnt);
	assert(b->ttype != TYPE_bat);
	assert(isVIEW(b) ||
	       b->ttype == TYPE_void ||
	       BBPfarms[b->theap->farmid].roles & (1 << b->batRole));
	assert(isVIEW(b) ||
	       b->tvheap == NULL ||
	       (BBPfarms[b->tvheap->farmid].roles & (1 << b->batRole)));

	cmpf = ATOMcompare(b->ttype);
	nilp = ATOMnilptr(b->ttype);

	assert(b->theap->free >= tailsize(b, BUNlast(b)));
	if (b->ttype != TYPE_void) {
		assert(b->batCount <= b->batCapacity);
		assert(b->theap->size >= b->theap->free);
		if (ATOMstorage(b->ttype) == TYPE_msk) {
			/* 32 values per 4-byte word (that's not the
			 * same as 8 values per byte...) */
			assert(b->theap->size >= 4 * ((b->batCapacity + 31) / 32));
		} else
			assert(b->theap->size >> b->tshift >= b->batCapacity);
	}

	/* void and str imply varsized */
	if (b->ttype == TYPE_void ||
	    ATOMstorage(b->ttype) == TYPE_str)
		assert(b->tvarsized);
	/* other "known" types are not varsized */
	if (ATOMstorage(b->ttype) > TYPE_void &&
	    ATOMstorage(b->ttype) < TYPE_str)
		assert(!b->tvarsized);
	/* shift and width have a particular relationship */
	if (ATOMstorage(b->ttype) == TYPE_str)
		assert(b->twidth >= 1 && b->twidth <= ATOMsize(b->ttype));
	else
		assert(b->twidth == ATOMsize(b->ttype));
	assert(b->tseqbase <= oid_nil);
	/* only oid/void columns can be dense */
	assert(is_oid_nil(b->tseqbase) || b->ttype == TYPE_oid || b->ttype == TYPE_void);
	/* a column cannot both have and not have NILs */
	assert(!b->tnil || !b->tnonil);
	if (b->ttype == TYPE_void) {
		assert(b->tshift == 0);
		assert(b->twidth == 0);
		assert(b->tsorted);
		if (is_oid_nil(b->tseqbase)) {
			assert(b->tvheap == NULL);
			assert(BATcount(b) == 0 || !b->tnonil);
			assert(BATcount(b) <= 1 || !b->tkey);
			assert(b->trevsorted);
		} else {
			if (b->tvheap != NULL) {
				/* candidate list with exceptions */
				assert(b->batRole == TRANSIENT);
				assert(b->tvheap->free <= b->tvheap->size);
				assert(b->tvheap->free >= sizeof(ccand_t));
				assert((negoid_cand(b) && ccand_free(b) % SIZEOF_OID == 0) || mask_cand(b));
				if (negoid_cand(b) && ccand_free(b) > 0) {
					const oid *oids = (const oid *) ccand_first(b);
					q = ccand_free(b) / SIZEOF_OID;
					assert(oids != NULL);
					assert(b->tseqbase + BATcount(b) + q <= GDK_oid_max);
					/* exceptions within range */
					assert(oids[0] >= b->tseqbase);
					assert(oids[q - 1] < b->tseqbase + BATcount(b) + q);
					/* exceptions sorted */
					for (p = 1; p < q; p++)
						assert(oids[p - 1] < oids[p]);
				}
			}
			assert(b->tseqbase + b->batCount <= GDK_oid_max);
			assert(BATcount(b) == 0 || !b->tnil);
			assert(BATcount(b) <= 1 || !b->trevsorted);
			assert(b->tkey);
			assert(b->tnonil);
		}
		MT_lock_unset(&b->theaplock);
		return;
	}

	BATiter bi  = bat_iterator_nolock(b);

	if (BATtdense(b)) {
		assert(b->tseqbase + b->batCount <= GDK_oid_max);
		assert(b->ttype == TYPE_oid);
		assert(b->tsorted);
		assert(b->tkey);
		assert(b->tnonil);
		if ((q = b->batCount) != 0) {
			const oid *o = (const oid *) Tloc(b, 0);
			assert(*o == b->tseqbase);
			for (p = 1; p < q; p++)
				assert(o[p - 1] + 1 == o[p]);
		}
		MT_lock_unset(&b->theaplock);
		return;
	}
	assert(1 << b->tshift == b->twidth);
	/* only linear atoms can be sorted */
	assert(!b->tsorted || ATOMlinear(b->ttype));
	assert(!b->trevsorted || ATOMlinear(b->ttype));
	if (ATOMlinear(b->ttype)) {
		assert(b->tnosorted == 0 ||
		       (b->tnosorted > 0 &&
			b->tnosorted < b->batCount));
		assert(!b->tsorted || b->tnosorted == 0);
		if (!b->tsorted &&
		    b->tnosorted > 0 &&
		    b->tnosorted < b->batCount)
			assert(cmpf(BUNtail(bi, b->tnosorted - 1),
				    BUNtail(bi, b->tnosorted)) > 0);
		assert(b->tnorevsorted == 0 ||
		       (b->tnorevsorted > 0 &&
			b->tnorevsorted < b->batCount));
		assert(!b->trevsorted || b->tnorevsorted == 0);
		if (!b->trevsorted &&
		    b->tnorevsorted > 0 &&
		    b->tnorevsorted < b->batCount)
			assert(cmpf(BUNtail(bi, b->tnorevsorted - 1),
				    BUNtail(bi, b->tnorevsorted)) < 0);
	}
	/* if tkey property set, both tnokey values must be 0 */
	assert(!b->tkey || (b->tnokey[0] == 0 && b->tnokey[1] == 0));
	if (!b->tkey && (b->tnokey[0] != 0 || b->tnokey[1] != 0)) {
		/* if tkey not set and tnokey indicates a proof of
		 * non-key-ness, make sure the tnokey values are in
		 * range and indeed provide a proof */
		assert(b->tnokey[0] != b->tnokey[1]);
		assert(b->tnokey[0] < b->batCount);
		assert(b->tnokey[1] < b->batCount);
		assert(cmpf(BUNtail(bi, b->tnokey[0]),
			    BUNtail(bi, b->tnokey[1])) == 0);
	}
	/* var heaps must have sane sizes */
	assert(b->tvheap == NULL || b->tvheap->free <= b->tvheap->size);

	if (!b->tkey && !b->tsorted && !b->trevsorted &&
	    !b->tnonil && !b->tnil) {
		/* nothing more to prove */
		MT_lock_unset(&b->theaplock);
		return;
	}

	PROPDEBUG { /* only do a scan if property checking is requested */
		const void *maxval = NULL;
		const void *minval = NULL;
		bool seenmax = false, seenmin = false;
		bool seennil = false;

		if (b->tmaxpos != BUN_NONE) {
			assert(b->tmaxpos < BATcount(b));
			maxval = BUNtail(bi, b->tmaxpos);
		}
		if (b->tminpos != BUN_NONE) {
			assert(b->tminpos < BATcount(b));
			minval = BUNtail(bi, b->tminpos);
		}
		if (ATOMstorage(b->ttype) == TYPE_msk) {
			/* for now, don't do extra checks for bit mask */
			;
		} else if (b->tsorted || b->trevsorted || !b->tkey) {
			/* if sorted (either way), or we don't have to
			 * prove uniqueness, we can do a simple
			 * scan */
			/* only call compare function if we have to */
			bool cmpprv = b->tsorted | b->trevsorted | b->tkey;
			bool cmpnil = b->tnonil | b->tnil;

			BATloop(b, p, q) {
				valp = BUNtail(bi, p);
				bool isnil = cmpf(valp, nilp) == 0;
				assert(b->ttype != TYPE_flt || !isinf(*(flt*)valp));
				assert(b->ttype != TYPE_dbl || !isinf(*(dbl*)valp));
				if (maxval && !isnil) {
					cmp = cmpf(maxval, valp);
					assert(cmp >= 0);
					seenmax |= cmp == 0;
				}
				if (minval && !isnil) {
					cmp = cmpf(minval, valp);
					assert(cmp <= 0);
					seenmin |= cmp == 0;
				}
				if (prev && cmpprv) {
					cmp = cmpf(prev, valp);
					assert(!b->tsorted || cmp <= 0);
					assert(!b->trevsorted || cmp >= 0);
					assert(!b->tkey || cmp != 0);
				}
				if (cmpnil) {
					assert(!b->tnonil || !isnil);
					if (isnil) {
						/* we found a nil:
						 * we're done checking
						 * for them */
						seennil = true;
						cmpnil = 0;
						if (!cmpprv && maxval == NULL && minval == NULL) {
							/* we were
							 * only
							 * checking
							 * for nils,
							 * so nothing
							 * more to
							 * do */
							break;
						}
					}
				}
				prev = valp;
			}
		} else {	/* b->tkey && !b->tsorted && !b->trevsorted */
			/* we need to check for uniqueness the hard
			 * way (i.e. using a hash table) */
			const char *nme = BBP_physical(b->batCacheid);
			Hash *hs = NULL;
			BUN mask;

			if ((hs = GDKzalloc(sizeof(Hash))) == NULL) {
				TRC_WARNING(BAT_, "Cannot allocate hash table\n");
				goto abort_check;
			}
			if (snprintf(hs->heaplink.filename, sizeof(hs->heaplink.filename), "%s.thshprpl%x", nme, (unsigned) THRgettid()) >= (int) sizeof(hs->heaplink.filename) ||
			    snprintf(hs->heapbckt.filename, sizeof(hs->heapbckt.filename), "%s.thshprpb%x", nme, (unsigned) THRgettid()) >= (int) sizeof(hs->heapbckt.filename)) {
				/* cannot happen, see comment in gdk.h
				 * about sizes near definition of
				 * BBPINIT */
				GDKfree(hs);
				TRC_CRITICAL(BAT_, "Heap filename is too large\n");
				goto abort_check;
			}
			if (ATOMsize(b->ttype) == 1)
				mask = (BUN) 1 << 8;
			else if (ATOMsize(b->ttype) == 2)
				mask = (BUN) 1 << 16;
			else
				mask = HASHmask(b->batCount);
			if ((hs->heaplink.farmid = BBPselectfarm(
				     TRANSIENT, b->ttype, hashheap)) < 0 ||
			    (hs->heapbckt.farmid = BBPselectfarm(
				    TRANSIENT, b->ttype, hashheap)) < 0 ||
			    HASHnew(hs, b->ttype, BUNlast(b),
				    mask, BUN_NONE, false) != GDK_SUCCEED) {
				GDKfree(hs);
				TRC_WARNING(BAT_, "Cannot allocate hash table\n");
				goto abort_check;
			}
			BATloop(b, p, q) {
				BUN hb;
				BUN prb;
				valp = BUNtail(bi, p);
				bool isnil = cmpf(valp, nilp) == 0;
				assert(b->ttype != TYPE_flt || !isinf(*(flt*)valp));
				assert(b->ttype != TYPE_dbl || !isinf(*(dbl*)valp));
				if (maxval && !isnil) {
					cmp = cmpf(maxval, valp);
					assert(cmp >= 0);
					seenmax |= cmp == 0;
				}
				if (minval && !isnil) {
					cmp = cmpf(minval, valp);
					assert(cmp <= 0);
					seenmin |= cmp == 0;
				}
				prb = HASHprobe(hs, valp);
				for (hb = HASHget(hs, prb);
				     hb != BUN_NONE;
				     hb = HASHgetlink(hs, hb))
					if (cmpf(valp, BUNtail(bi, hb)) == 0)
						assert(!b->tkey);
				HASHputlink(hs, p, HASHget(hs, prb));
				HASHput(hs, prb, p);
				assert(!b->tnonil || !isnil);
				seennil |= isnil;
			}
			HEAPfree(&hs->heaplink, true);
			HEAPfree(&hs->heapbckt, true);
			GDKfree(hs);
		}
	  abort_check:
		GDKclrerr();
		assert(maxval == NULL || seenmax);
		assert(minval == NULL || seenmin);
		assert(!b->tnil || seennil);
	}
	MT_lock_unset(&b->theaplock);
}<|MERGE_RESOLUTION|>--- conflicted
+++ resolved
@@ -1634,12 +1634,8 @@
 	}
 	MT_rwlock_wrunlock(&b->thashlock);
 	MT_lock_set(&b->theaplock);
-<<<<<<< HEAD
 	b->tminpos = minpos;
 	b->tmaxpos = maxpos;
-	MT_lock_unset(&b->theaplock);
-=======
->>>>>>> 4d4a29b0
 	b->theap->dirty = true;
 	if (b->tvheap)
 		b->tvheap->dirty = true;
