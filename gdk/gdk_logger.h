/*
 * This Source Code Form is subject to the terms of the Mozilla Public
 * License, v. 2.0.  If a copy of the MPL was not distributed with this
 * file, You can obtain one at http://mozilla.org/MPL/2.0/.
 *
 * Copyright 1997 - July 2008 CWI, August 2008 - 2020 MonetDB B.V.
 */

#ifndef _LOGGER_H_
#define _LOGGER_H_

#define LOGFILE "log"

typedef gdk_return (*preversionfix_fptr)(int oldversion, int newversion);
typedef gdk_return (*postversionfix_fptr)(void *lg);

<<<<<<< HEAD
typedef struct logger logger;
=======
typedef struct logger {
	int debug;
	int version;
	lng changes;
	lng id;
	int tid;
	bool with_ids;
	bool inmemory;
#ifdef GDKLIBRARY_OLDDATE
	/* convert old date values to new */
	bool convert_date;
#endif
	char *fn;
	char *dir;
	char *local_dir; /* the directory in which the log is written */
	preversionfix_fptr prefuncp;
	postversionfix_fptr postfuncp;
	stream *log;
	lng end;		/* end of pre-allocated blocks for faster f(data)sync */
	/* Store log_bids (int) to circumvent trouble with reference counting */
	BAT *catalog_bid;	/* int bid column */
	BAT *catalog_nme;	/* str name column */
	BAT *catalog_tpe;	/* type of column */
	BAT *catalog_oid;	/* object identifier of column (the pair type,oid is unique) */
	BAT *dcatalog;		/* deleted from catalog table */
	BAT *seqs_id;		/* int id column */
	BAT *seqs_val;		/* lng value column */
	BAT *dseqs;		/* deleted from seqs table */
	BAT *snapshots_bid;	/* int bid column */
	BAT *snapshots_tid;	/* int tid column */
	BAT *dsnapshots;	/* deleted from snapshots table */
	BAT *freed;		/* snapshots can be created and destroyed,
				   in a single logger transaction.
				   These snapshot bats should be freed
				   directly (on transaction
				   commit). */
	BAT *freed_lid; 	/* lid when bat got deleted from catalog table */
	void *buf;
	size_t bufsize;
} logger;

#define BATSIZE 0
>>>>>>> eba92481

typedef int log_bid;

/*
 * @+ Sequence numbers
 * The logger also keeps sequence numbers. A sequence needs to store
 * each requested (block) of sequence numbers. This is done using the
 * log_sequence function. The logger_sequence function can be used to
 * return the last logged sequence number. Sequences identifiers
 * should be unique. The first OBJ_SID is for
 * frontend objects, for example the sql objects have a global
 * sequence counter such that each table, trigger, sequence etc. has a
 * unique number.
 */
/* the sequence identifier for frontend objects */
#define OBJ_SID	1

/* type of object id's, to log */
#define LOG_NONE 0
#define LOG_TAB 1
#define LOG_COL 2
#define LOG_IDX 3

gdk_export logger *logger_create(int debug, const char *fn, const char *logdir, int version, preversionfix_fptr prefuncp, postversionfix_fptr postfuncp);
gdk_export void logger_destroy(logger *lg);
gdk_export gdk_return logger_exit(logger *lg, lng save_id);
gdk_export gdk_return logger_restart(logger *lg, lng save_id);
gdk_export gdk_return logger_cleanup(logger *lg);
gdk_export void logger_with_ids(logger *lg);
gdk_export lng logger_changes(logger *lg);
gdk_export int logger_sequence(logger *lg, int seq, lng *id);

/* todo pass the transaction id */
gdk_export gdk_return log_bat(logger *lg, BAT *b, const char *n, char tpe, oid id);
gdk_export gdk_return log_bat_clear(logger *lg, const char *n, char tpe, oid id);
gdk_export gdk_return log_bat_persists(logger *lg, BAT *b, const char *n, char tpe, oid id);
gdk_export gdk_return log_bat_transient(logger *lg, const char *n, char tpe, oid id);
gdk_export gdk_return log_delta(logger *lg, BAT *uid, BAT *uval, const char *n, char tpe, oid id);

gdk_export gdk_return log_tstart(logger *lg);
gdk_export gdk_return log_tend(logger *lg);
gdk_export gdk_return log_abort(logger *lg);
gdk_export lng log_save_id(logger *lg);	/* return the current transaction id */

gdk_export gdk_return log_sequence(logger *lg, int seq, lng id);

gdk_export gdk_return logger_add_bat(logger *lg, BAT *b, const char *name, char tpe, oid id)
	__attribute__ ((__warn_unused_result__));
gdk_export gdk_return logger_del_bat(logger *lg, log_bid bid)
	__attribute__ ((__warn_unused_result__));
gdk_export log_bid logger_find_bat(logger *lg, const char *name, char tpe, oid id);
gdk_export gdk_return logger_upgrade_bat(logger *lg, const char *name, char tpe, oid id)
	__attribute__ ((__warn_unused_result__));

#endif /*_LOGGER_H_*/<|MERGE_RESOLUTION|>--- conflicted
+++ resolved
@@ -14,52 +14,7 @@
 typedef gdk_return (*preversionfix_fptr)(int oldversion, int newversion);
 typedef gdk_return (*postversionfix_fptr)(void *lg);
 
-<<<<<<< HEAD
 typedef struct logger logger;
-=======
-typedef struct logger {
-	int debug;
-	int version;
-	lng changes;
-	lng id;
-	int tid;
-	bool with_ids;
-	bool inmemory;
-#ifdef GDKLIBRARY_OLDDATE
-	/* convert old date values to new */
-	bool convert_date;
-#endif
-	char *fn;
-	char *dir;
-	char *local_dir; /* the directory in which the log is written */
-	preversionfix_fptr prefuncp;
-	postversionfix_fptr postfuncp;
-	stream *log;
-	lng end;		/* end of pre-allocated blocks for faster f(data)sync */
-	/* Store log_bids (int) to circumvent trouble with reference counting */
-	BAT *catalog_bid;	/* int bid column */
-	BAT *catalog_nme;	/* str name column */
-	BAT *catalog_tpe;	/* type of column */
-	BAT *catalog_oid;	/* object identifier of column (the pair type,oid is unique) */
-	BAT *dcatalog;		/* deleted from catalog table */
-	BAT *seqs_id;		/* int id column */
-	BAT *seqs_val;		/* lng value column */
-	BAT *dseqs;		/* deleted from seqs table */
-	BAT *snapshots_bid;	/* int bid column */
-	BAT *snapshots_tid;	/* int tid column */
-	BAT *dsnapshots;	/* deleted from snapshots table */
-	BAT *freed;		/* snapshots can be created and destroyed,
-				   in a single logger transaction.
-				   These snapshot bats should be freed
-				   directly (on transaction
-				   commit). */
-	BAT *freed_lid; 	/* lid when bat got deleted from catalog table */
-	void *buf;
-	size_t bufsize;
-} logger;
-
-#define BATSIZE 0
->>>>>>> eba92481
 
 typedef int log_bid;
 
@@ -85,8 +40,7 @@
 
 gdk_export logger *logger_create(int debug, const char *fn, const char *logdir, int version, preversionfix_fptr prefuncp, postversionfix_fptr postfuncp);
 gdk_export void logger_destroy(logger *lg);
-gdk_export gdk_return logger_exit(logger *lg, lng save_id);
-gdk_export gdk_return logger_restart(logger *lg, lng save_id);
+gdk_export gdk_return logger_flush(logger *lg, lng save_id);
 gdk_export gdk_return logger_cleanup(logger *lg);
 gdk_export void logger_with_ids(logger *lg);
 gdk_export lng logger_changes(logger *lg);
