/*
 * This Source Code Form is subject to the terms of the Mozilla Public
 * License, v. 2.0.  If a copy of the MPL was not distributed with this
 * file, You can obtain one at http://mozilla.org/MPL/2.0/.
 *
 * Copyright 1997 - July 2008 CWI, August 2008 - 2020 MonetDB B.V.
 */

#include "monetdb_config.h"
#include "gdk.h"
#include "gdk_private.h"

/*
 * BATproject returns a BAT aligned with the left input whose values
 * are the values from the right input that were referred to by the
 * OIDs in the left input.
 *
 * BATproject2 is similar, except instead of a single right input
 * there are two of which the second's hseqbase is equal to the first
 * hseqbase + its batCount.
 */

#define project_loop(TYPE)						\
static gdk_return							\
project_##TYPE(BAT *restrict bn, BAT *restrict l,			\
	       struct canditer *restrict ci,				\
	       BAT *restrict r1, BAT *restrict r2)			\
{									\
	BUN lo, hi;							\
	const TYPE *restrict r1t;					\
	const TYPE *restrict r2t;					\
	TYPE *restrict bt;						\
	TYPE v;								\
	oid r1seq, r1end;						\
	oid r2seq, r2end;						\
									\
	MT_thread_setalgorithm(__func__);				\
	r1t = (const TYPE *) Tloc(r1, 0);				\
	r2t = r2 ? (const TYPE *) Tloc(r2, 0) : NULL;			\
	bt = (TYPE *) Tloc(bn, 0);					\
	r1seq = r1->hseqbase;						\
	r1end = r1seq + BATcount(r1);					\
	if (r2) {							\
		r2seq = r2->hseqbase;					\
		r2end = r2seq + BATcount(r2);				\
	} else {							\
		r2seq = r2end = r1end;					\
	}								\
	if (ci) {							\
		for (lo = 0, hi = ci->ncand; lo < hi; lo++) {		\
			oid o = canditer_next(ci);			\
			if (o < r1seq || o >= r2end) {			\
				GDKerror("does not match always\n");	\
				return GDK_FAIL;			\
			}						\
			if (o < r1end)					\
				v = r1t[o - r1seq];			\
			else						\
				v = r2t[o - r2seq];			\
			bt[lo] = v;					\
		}							\
	} else if (BATtdense(l)) {					\
		for (lo = 0, hi = BATcount(l); lo < hi; lo++) {		\
			oid o = l->tseqbase + lo;			\
			if (o < r1seq || o >= r2end) {			\
				GDKerror("does not match always\n");	\
				return GDK_FAIL;			\
			}						\
			if (o < r1end)					\
				v = r1t[o - r1seq];			\
			else						\
				v = r2t[o - r2seq];			\
			bt[lo] = v;					\
		}							\
	} else {							\
		const oid *restrict ot = (const oid *) Tloc(l, 0);	\
		for (lo = 0, hi = BATcount(l); lo < hi; lo++) {		\
			oid o = ot[lo];					\
			if (is_oid_nil(o)) {				\
				bt[lo] = v = TYPE##_nil;		\
				bn->tnil = true;			\
			} else if (o < r1seq || o >= r2end) {		\
				GDKerror("does not match always\n");	\
				return GDK_FAIL;			\
			} else if (o < r1end) {				\
				v = r1t[o - r1seq];			\
				bt[lo] = v;				\
			} else {					\
				v = r2t[o - r2seq];			\
				bt[lo] = v;				\
			}						\
		}							\
	}								\
	BATsetcount(bn, lo);						\
	return GDK_SUCCEED;						\
}


/* project type switch */
project_loop(bte)
project_loop(sht)
project_loop(int)
project_loop(flt)
project_loop(dbl)
project_loop(lng)
#ifdef HAVE_HGE
project_loop(hge)
#endif

static gdk_return
project_oid(BAT *restrict bn, BAT *restrict l, struct canditer *restrict lci,
	    BAT *restrict r1, BAT *restrict r2)
{
	BUN lo, hi;
	oid *restrict bt;
	oid r1seq, r1end;
	oid r2seq, r2end;
	const oid *restrict r1t = NULL;
	const oid *restrict r2t = NULL;
	struct canditer r1ci = {0}, r2ci = {0};

	MT_thread_setalgorithm(__func__);
	if (complex_cand(r1))
		canditer_init(&r1ci, NULL, r1);
	else if (!BATtdense(r1))
		r1t = (const oid *) Tloc(r1, 0);
	r1seq = r1->hseqbase;
	r1end = r1seq + BATcount(r1);
	if (r2) {
		if (complex_cand(r2))
			canditer_init(&r2ci, NULL, r2);
		else if (!BATtdense(r2))
			r2t = (const oid *) Tloc(r2, 0);
		r2seq = r2->hseqbase;
		r2end = r2seq + BATcount(r2);
	} else {
		r2seq = r2end = r1end;
	}
	bt = (oid *) Tloc(bn, 0);
	if (lci) {
		for (lo = 0, hi = lci->ncand; lo < hi; lo++) {
			oid o = canditer_next(lci);
			if (o < r1seq || o >= r2end) {
				GDKerror("does not match always\n");
				return GDK_FAIL;
			}
			if (o < r1end) {
				if (r1ci.s)
					bt[lo] = canditer_idx(&r1ci, o - r1seq);
				else if (r1t)
					bt[lo] = r1t[o - r1seq];
				else
					bt[lo] = o - r1seq + r1->tseqbase;
			} else {
				if (r2ci.s)
					bt[lo] = canditer_idx(&r2ci, o - r2seq);
				else if (r2t)
					bt[lo] = r2t[o - r2seq];
				else
					bt[lo] = o - r2seq + r2->tseqbase;
			}
		}
	} else if (BATtdense(l)) {
		for (lo = 0, hi = BATcount(l); lo < hi; lo++) {
			oid o = l->tseqbase + lo;
			if (o < r1seq || o >= r2end) {
				GDKerror("does not match always\n");
				return GDK_FAIL;
			}
			if (o < r1end) {
				if (r1ci.s)
					bt[lo] = canditer_idx(&r1ci, o - r1seq);
				else if (r1t)
					bt[lo] = r1t[o - r1seq];
				else
					bt[lo] = o - r1seq + r1->tseqbase;
			} else {
				if (r2ci.s)
					bt[lo] = canditer_idx(&r2ci, o - r2seq);
				else if (r2t)
					bt[lo] = r2t[o - r2seq];
				else
					bt[lo] = o - r2seq + r2->tseqbase;
			}
		}
	} else {
		const oid *ot = (const oid *) Tloc(l, 0);
		for (lo = 0, hi = BATcount(l); lo < hi; lo++) {
			oid o = ot[lo];
			if (is_oid_nil(o)) {
				bt[lo] = oid_nil;
				bn->tnonil = false;
				bn->tnil = true;
			} else if (o < r1seq || o >= r2end) {
				GDKerror("does not match always\n");
				return GDK_FAIL;
			} else if (o < r1end) {
				if (r1ci.s)
					bt[lo] = canditer_idx(&r1ci, o - r1seq);
				else if (r1t)
					bt[lo] = r1t[o - r1seq];
				else
					bt[lo] = o - r1seq + r1->tseqbase;
			} else {
				if (r2ci.s)
					bt[lo] = canditer_idx(&r2ci, o - r2seq);
				else if (r2t)
					bt[lo] = r2t[o - r2seq];
				else
					bt[lo] = o - r2seq + r2->tseqbase;
			}
		}
	}
	BATsetcount(bn, lo);
	return GDK_SUCCEED;
}

static gdk_return
project_any(BAT *restrict bn, BAT *restrict l, struct canditer *restrict ci,
	    BAT *restrict r1, BAT *restrict r2)
{
	BUN lo, hi;
	BATiter r1i, r2i;
	const void *nil = ATOMnilptr(r1->ttype);
	const void *v;
	oid r1seq, r1end;
	oid r2seq, r2end;

	MT_thread_setalgorithm(__func__);
	r1i = bat_iterator(r1);
	r1seq = r1->hseqbase;
	r1end = r1seq + BATcount(r1);
	r2i = bat_iterator(r2);
	if (r2) {
		r2seq = r2->hseqbase;
		r2end = r2seq + BATcount(r2);
	} else {
		r2seq = r2end = r1end;
	}
	if (ci) {
		for (lo = 0, hi = ci->ncand; lo < hi; lo++) {
			oid o = canditer_next(ci);
			if (o < r1seq || o >= r2end) {
				GDKerror("does not match always\n");
				return GDK_FAIL;
			}
			if (o < r1end)
				v = BUNtail(r1i, o - r1seq);
			else
				v = BUNtail(r2i, o - r2seq);
			if (tfastins_nocheck(bn, lo, v, Tsize(bn)) != GDK_SUCCEED)
				return GDK_FAIL;
		}
	} else if (BATtdense(l)) {
		for (lo = 0, hi = BATcount(l); lo < hi; lo++) {
			oid o = l->tseqbase + lo;
			if (o < r1seq || o >= r2end) {
				GDKerror("does not match always\n");
				return GDK_FAIL;
			}
			if (o < r1end)
				v = BUNtail(r1i, o - r1seq);
			else
				v = BUNtail(r2i, o - r2seq);
			if (tfastins_nocheck(bn, lo, v, Tsize(bn)) != GDK_SUCCEED)
				return GDK_FAIL;
		}
	} else {
		const oid *restrict ot = (const oid *) Tloc(l, 0);

		for (lo = 0, hi = BATcount(l); lo < hi; lo++) {
			oid o = ot[lo];
			if (is_oid_nil(o)) {
				v = nil;
				bn->tnil = true;
			} else if (o < r1seq || o >= r2end) {
				GDKerror("does not match always\n");
				return GDK_FAIL;
			} else if (o < r1end) {
				v = BUNtail(r1i, o - r1seq);
			} else {
				v = BUNtail(r2i, o - r2seq);
			}
			if (tfastins_nocheck(bn, lo, v, Tsize(bn)) != GDK_SUCCEED)
				return GDK_FAIL;
		}
	}
	BATsetcount(bn, lo);
	bn->theap->dirty = true;
	return GDK_SUCCEED;
}

static BAT *
project_str(BAT *restrict l, struct canditer *restrict ci,
	    BAT *restrict r1, BAT *restrict r2, lng t0)
{
	BAT *bn;
	BUN lo, hi;
	oid r1seq, r1end;
	oid r2seq, r2end;
	BUN h1off;
	BAT *r;
	BUN off;
	oid seq;
	var_t v;

	if ((bn = COLnew(l->hseqbase, TYPE_str, ci ? ci->ncand : BATcount(l),
			 TRANSIENT)) != NULL)
		return NULL;

	v = (var_t) r1->tvheap->free;
	if (r1->tvheap == r2->tvheap) {
		h1off = 0;
		BBPshare(bn->tvheap->parentid);
		HEAPfree(bn->tvheap, true);
		GDKfree(bn->tvheap);
		bn->tvheap = r1->tvheap;
	} else {
		v = (v + GDK_VARALIGN - 1) & ~(GDK_VARALIGN - 1);
		h1off = (BUN) v;
		v += ((var_t) r2->tvheap->free + GDK_VARALIGN - 1) & ~(GDK_VARALIGN - 1);
		if (HEAPextend(bn->tvheap, v, false) != GDK_SUCCEED) {
			BBPreclaim(bn);
			return NULL;
		}
		memcpy(bn->tvheap->base, r1->tvheap->base, r1->tvheap->free);
#ifndef NDEBUG
		if (h1off > r1->tvheap->free)
			memset(bn->tvheap->base + r1->tvheap->free, 0, h1off - r1->tvheap->free);
#endif
		memcpy(bn->tvheap->base + h1off, r2->tvheap->base, r2->tvheap->free);
	}

	if (v >= ((var_t) 1 << (8 * bn->twidth)) &&
	    GDKupgradevarheap(bn, v, false, false) != GDK_SUCCEED) {
		BBPreclaim(bn);
		return NULL;
	}

	r1seq = r1->hseqbase;
	r1end = r1seq + BATcount(r1);
	r2seq = r2->hseqbase;
	r2end = r2seq + BATcount(r2);
	if (ci) {
		for (lo = 0, hi = ci->ncand; lo < hi; lo++) {
			oid o = canditer_next(ci);
			if (o < r1seq || o >= r2end) {
				GDKerror("does not match always\n");
				BBPreclaim(bn);
				return NULL;
			}
			if (o < r1end) {
				r = r1;
				off = 0;
				seq = r1seq;
			} else {
				r = r2;
				off = h1off;
				seq = r2seq;
			}
			switch (r->twidth) {
			case 1:
				v = (var_t) ((uint8_t *) r->theap.base)[o - seq] + GDK_VAROFFSET;
				break;
			case 2:
				v = (var_t) ((uint16_t *) r->theap.base)[o - seq] + GDK_VAROFFSET;
				break;
			case 4:
				v = (var_t) ((uint32_t *) r->theap.base)[o - seq];
				break;
			case 8:
				v = (var_t) ((uint64_t *) r->theap.base)[o - seq];
				break;
			}
			v += off;
			switch (bn->twidth) {
			case 1:
				((uint8_t *) bn->theap.base)[lo] = (uint8_t) (v - GDK_VAROFFSET);
				break;
			case 2:
				((uint16_t *) bn->theap.base)[lo] = (uint16_t) (v - GDK_VAROFFSET);
				break;
			case 4:
				((uint32_t *) bn->theap.base)[lo] = (uint32_t) v;
				break;
			case 8:
				((uint64_t *) bn->theap.base)[lo] = (uint64_t) v;
				break;
			}
		}
	} else if (BATtdense(l)) {
		for (lo = 0, hi = BATcount(l); lo < hi; lo++) {
			oid o = l->tseqbase + lo;
			if (o < r1seq || o >= r2end) {
				GDKerror("does not match always\n");
				BBPreclaim(bn);
				return NULL;
			}
			if (o < r1end) {
				r = r1;
				off = 0;
				seq = r1seq;
			} else {
				r = r2;
				off = h1off;
				seq = r2seq;
			}
			switch (r->twidth) {
			case 1:
				v = (var_t) ((uint8_t *) r->theap.base)[o - seq] + GDK_VAROFFSET;
				break;
			case 2:
				v = (var_t) ((uint16_t *) r->theap.base)[o - seq] + GDK_VAROFFSET;
				break;
			case 4:
				v = (var_t) ((uint32_t *) r->theap.base)[o - seq];
				break;
			case 8:
				v = (var_t) ((uint64_t *) r->theap.base)[o - seq];
				break;
			}
			v += off;
			switch (bn->twidth) {
			case 1:
				((uint8_t *) bn->theap.base)[lo] = (uint8_t) (v - GDK_VAROFFSET);
				break;
			case 2:
				((uint16_t *) bn->theap.base)[lo] = (uint16_t) (v - GDK_VAROFFSET);
				break;
			case 4:
				((uint32_t *) bn->theap.base)[lo] = (uint32_t) v;
				break;
			case 8:
				((uint64_t *) bn->theap.base)[lo] = (uint64_t) v;
				break;
			}
		}
	} else {
		const oid *restrict ot = (const oid *) Tloc(l, 0);
		for (lo = 0, hi = BATcount(l); lo < hi; lo++) {
			oid o = ot[lo];
			if (o < r1seq || o >= r2end) {
				GDKerror("does not match always\n");
				BBPreclaim(bn);
				return NULL;
			}
			if (o < r1end) {
				r = r1;
				off = 0;
				seq = r1seq;
			} else {
				r = r2;
				off = h1off;
				seq = r2seq;
			}
			switch (r->twidth) {
			case 1:
				v = (var_t) ((uint8_t *) r->theap.base)[o - seq] + GDK_VAROFFSET;
				break;
			case 2:
				v = (var_t) ((uint16_t *) r->theap.base)[o - seq] + GDK_VAROFFSET;
				break;
			case 4:
				v = (var_t) ((uint32_t *) r->theap.base)[o - seq];
				break;
			case 8:
				v = (var_t) ((uint64_t *) r->theap.base)[o - seq];
				break;
			}
			v += off;
			switch (bn->twidth) {
			case 1:
				((uint8_t *) bn->theap.base)[lo] = (uint8_t) (v - GDK_VAROFFSET);
				break;
			case 2:
				((uint16_t *) bn->theap.base)[lo] = (uint16_t) (v - GDK_VAROFFSET);
				break;
			case 4:
				((uint32_t *) bn->theap.base)[lo] = (uint32_t) v;
				break;
			case 8:
				((uint64_t *) bn->theap.base)[lo] = (uint64_t) v;
				break;
			}
		}
	}
	BATsetcount(bn, lo);
	bn->tsorted = bn->trevsorted = false;
	bn->tnil = false;
	bn->tnonil = r1->tnonil & r2->tnonil;
	bn->tkey = false;
	TRC_DEBUG(ALGO, "l=" ALGOBATFMT " r1=" ALGOBATFMT " r2=" ALGOBATFMT
		  " -> " ALGOBATFMT "%s " LLFMT "us\n",
		  ALGOBATPAR(l), ALGOBATPAR(r1), ALGOBATPAR(r2),
		  ALGOBATPAR(bn),
		  bn && bn->ttype == TYPE_str && bn->tvheap == r1->tvheap ? " sharing string heap" : "",
		  GDKusec() - t0);
	return bn;
}

BAT *
BATproject2(BAT *restrict l, BAT *restrict r1, BAT *restrict r2)
{
	BAT *bn = NULL;
	BAT *or1 = r1, *or2 = r2;
	oid lo, hi;
	gdk_return res;
	int tpe = ATOMtype(r1->ttype);
	bool stringtrick = false;
	BUN lcount = BATcount(l);
	struct canditer ci, *lci = NULL;
	const char *msg = "";
	lng t0 = 0;

	TRC_DEBUG_IF(ALGO) t0 = GDKusec();

	assert(ATOMtype(l->ttype) == TYPE_oid || l->ttype == TYPE_msk);
	assert(r2 == NULL || tpe == ATOMtype(r2->ttype));
	assert(r2 == NULL || r1->hseqbase + r1->batCount == r2->hseqbase);

	if (BATtdense(l) && lcount > 0) {
		lo = l->tseqbase;
		hi = l->tseqbase + lcount;
		if (lo >= r1->hseqbase && hi <= r1->hseqbase + r1->batCount) {
			bn = BATslice(r1, lo - r1->hseqbase, hi - r1->hseqbase);
			BAThseqbase(bn, l->hseqbase);
			msg = " (slice)";
			goto doreturn;
		}
		if (lo < r1->hseqbase || r2 == NULL || hi > r2->hseqbase + r2->batCount) {
			GDKerror("does not match always\n");
			return NULL;
		}
		if (lo >= r2->hseqbase) {
			bn = BATslice(r2, lo - r2->hseqbase, hi - r2->hseqbase);
			BAThseqbase(bn, l->hseqbase);
			msg = " (slice2)";
			goto doreturn;
		}
	}
	if (complex_cand(l) || l->ttype == TYPE_msk) {
		/* l is candidate list with exceptions or is a bitmask */
		assert(l->ttype == TYPE_msk || !is_oid_nil(l->tseqbase));
		lcount = canditer_init(&ci, NULL, l);
		lci = &ci;
	}
	if (lcount == 0 ||
	    (l->ttype == TYPE_void && is_oid_nil(l->tseqbase)) ||
	    (r1->ttype == TYPE_void && is_oid_nil(r1->tseqbase) &&
	     (r2 == NULL ||
	      (r2->ttype == TYPE_void && is_oid_nil(r2->tseqbase))))) {
		/* trivial: all values are nil (includes no entries at all) */
		const void *nil = r1->ttype == TYPE_msk ? &oid_nil : ATOMnilptr(r1->ttype);

		bn = BATconstant(l->hseqbase, r1->ttype == TYPE_oid || r1->ttype == TYPE_msk ? TYPE_void : r1->ttype,
				 nil, lcount, TRANSIENT);
		if (bn != NULL &&
		    ATOMtype(bn->ttype) == TYPE_oid &&
		    BATcount(bn) == 0) {
			BATtseqbase(bn, 0);
		}
		msg = " (constant)";
		goto doreturn;
	}

<<<<<<< HEAD
	if (ATOMstorage(tpe) == TYPE_str &&
	    l->tnonil &&
	    r2 == NULL &&
	    (r1->batCount == 0 ||
	     lcount > (r1->batCount >> 3) ||
	     r1->batRestricted == BAT_READ)) {
		/* insert strings as ints, we need to copy the string
		 * heap whole sale; we can't do this if there are nils
		 * in the left column, and we won't do it if the left
		 * is much smaller than the right and the right is
		 * writable (meaning we have to actually copy the
		 * right string heap) */
		tpe = r1->twidth == 1 ? TYPE_bte : (r1->twidth == 2 ? TYPE_sht : (r1->twidth == 4 ? TYPE_int : TYPE_lng));
		stringtrick = true;
	} else if (tpe == TYPE_msk || mask_cand(r1)) {
		r1 = BATunmask(r1);
		if (r1 == NULL)
			goto doreturn;
		if (r2) {
			r2 = BATunmask(r2);
			if (r2 == NULL)
				goto doreturn;
		}
		tpe = TYPE_oid;
=======
	if (ATOMstorage(tpe) == TYPE_str) {
		if (l->tnonil &&
		    r2 == NULL &&
		    (r1->batCount == 0 ||
		     lcount > (r1->batCount >> 3) ||
		     r1->batRestricted == BAT_READ)) {
			/* insert strings as ints, we need to copy the
			 * string heap whole sale; we can't do this if
			 * there are nils in the left column, and we
			 * won't do it if the left is much smaller than
			 * the right and the right is writable (meaning
			 * we have to actually copy the right string
			 * heap) */
			tpe = r1->twidth == 1 ? TYPE_bte : (r1->twidth == 2 ? TYPE_sht : (r1->twidth == 4 ? TYPE_int : TYPE_lng));
			stringtrick = true;
		} else if (l->tnonil &&
			   r2 != NULL &&
			   (r1->tvheap == r2->tvheap ||
			    (!GDK_ELIMDOUBLES(r1->tvheap) &&
			     !GDK_ELIMDOUBLES(r2->tvheap) /* && size tests */))) {
			/* r1 and r2 may explicitly share their vheap,
			 * if they do, the result will also share the
			 * vheap; this also means that for this case we
			 * don't care about duplicate elimination: it
			 * will remain the same */
			return project_str(l, lci, r1, r2, t0);
		}
>>>>>>> cfa199aa
	}
	bn = COLnew(l->hseqbase, tpe, lcount, TRANSIENT);
	if (bn == NULL) {
		goto doreturn;
	}
	bn->tnil = false;
	if (r2) {
		bn->tnonil = l->tnonil & r1->tnonil & r2->tnonil;
		bn->tsorted = l->batCount <= 1;
		bn->trevsorted = l->batCount <= 1;
		bn->tkey = l->batCount <= 1;
	} else {
		bn->tnonil = l->tnonil & r1->tnonil;
		bn->tsorted = l->batCount <= 1
			|| (l->tsorted & r1->tsorted)
			|| (l->trevsorted & r1->trevsorted);
		bn->trevsorted = l->batCount <= 1
			|| (l->tsorted & r1->trevsorted)
			|| (l->trevsorted & r1->tsorted);
		bn->tkey = l->batCount <= 1 || (l->tkey & r1->tkey);
	}

	if (!stringtrick && tpe != TYPE_oid)
		tpe = ATOMstorage(tpe);
	switch (tpe) {
	case TYPE_bte:
		res = project_bte(bn, l, lci, r1, r2);
		break;
	case TYPE_sht:
		res = project_sht(bn, l, lci, r1, r2);
		break;
	case TYPE_int:
		res = project_int(bn, l, lci, r1, r2);
		break;
	case TYPE_flt:
		res = project_flt(bn, l, lci, r1, r2);
		break;
	case TYPE_dbl:
		res = project_dbl(bn, l, lci, r1, r2);
		break;
	case TYPE_lng:
		res = project_lng(bn, l, lci, r1, r2);
		break;
#ifdef HAVE_HGE
	case TYPE_hge:
		res = project_hge(bn, l, lci, r1, r2);
		break;
#endif
	case TYPE_oid:
		res = project_oid(bn, l, lci, r1, r2);
		break;
	default:
		res = project_any(bn, l, lci, r1, r2);
		break;
	}

	if (res != GDK_SUCCEED)
		goto bailout;

	/* handle string trick */
	if (stringtrick) {
		assert(r1->tvheap);
		if (r1->batRestricted == BAT_READ) {
			/* really share string heap */
			MT_lock_set(&r1->theaplock);
			/* no need to lock bn, it's ours */
			assert(r1->tvheap->parentid > 0);
			BBPshare(r1->tvheap->parentid);
			bn->tvheap = r1->tvheap;
			HEAPincref(r1->tvheap);
			MT_lock_unset(&r1->theaplock);
		} else {
			/* make copy of string heap */
			bn->tvheap = (Heap *) GDKzalloc(sizeof(Heap));
			if (bn->tvheap == NULL)
				goto bailout;
			bn->tvheap->parentid = bn->batCacheid;
			bn->tvheap->farmid = BBPselectfarm(bn->batRole, TYPE_str, varheap);
			strconcat_len(bn->tvheap->filename,
				      sizeof(bn->tvheap->filename),
				      BBP_physical(bn->batCacheid), ".theap",
				      NULL);
			ATOMIC_INIT(&bn->tvheap->refs, 1);
			if (HEAPcopy(bn->tvheap, r1->tvheap) != GDK_SUCCEED)
				goto bailout;
		}
		bn->ttype = r1->ttype;
		bn->tvarsized = true;
		bn->twidth = r1->twidth;
		bn->tshift = r1->tshift;
	}

	if (!BATtdense(r1) || (r2 && !BATtdense(r2)))
		BATtseqbase(bn, oid_nil);

  doreturn:
	TRC_DEBUG(ALGO, "l=" ALGOBATFMT " r1=" ALGOBATFMT " r2=" ALGOOPTBATFMT
		  " -> " ALGOOPTBATFMT "%s%s " LLFMT "us\n",
		  ALGOBATPAR(l), ALGOBATPAR(or1), ALGOOPTBATPAR(or2),
		  ALGOOPTBATPAR(bn),
		  bn && bn->ttype == TYPE_str && bn->tvheap == r1->tvheap ? " sharing string heap" : "",
		  msg, GDKusec() - t0);
	if (r1 != or1)
		BBPreclaim(r1);
	if (r2 != or2)
		BBPreclaim(r2);
	return bn;

  bailout:
	BBPreclaim(bn);
	bn = NULL;
	goto doreturn;
}

BAT *
BATproject(BAT *restrict l, BAT *restrict r)
{
	return BATproject2(l, r, NULL);
}

/* Calculate a chain of BATproject calls.
 * The argument is a NULL-terminated array of BAT pointers.
 * This function is equivalent (apart from reference counting) to a
 * sequence of calls
 * bn = BATproject(bats[0], bats[1]);
 * bn = BATproject(bn, bats[2]);
 * ...
 * bn = BATproject(bn, bats[n-1]);
 * return bn;
 * where none of the intermediates are actually produced (and bats[n]==NULL).
 * Note that all BATs except the last must have type oid/void or msk.
 */
BAT *
BATprojectchain(BAT **bats)
{
	struct ba {
		BAT *b;
		oid hlo;
		BUN cnt;
		oid *t;
		struct canditer ci; /* used if .ci.s != NULL */
	} *ba;
	BAT **tobedeleted = NULL;
	int ndelete = 0;
	int n;
	BAT *b = NULL, *bn = NULL;
	bool allnil = false;
	bool issorted = true;
	bool nonil = true;
	bool stringtrick = false;
	const void *nil;
	int tpe;
	lng t0 = 0;

	TRC_DEBUG_IF(ALGO) t0 = GDKusec();
	/* count number of participating BATs and allocate some
	 * temporary work space */
	for (n = 0; bats[n]; n++) {
		b = bats[n];
		ndelete += (b->ttype == TYPE_msk || mask_cand(b));
		TRC_DEBUG(ALGO, "arg %d: " ALGOBATFMT "\n",
			  n + 1, ALGOBATPAR(b));
	}
	if (n == 0) {
		GDKerror("must have BAT arguments\n");
		return NULL;
	}
	if (n == 1) {
		bn = COLcopy(b, b->ttype, true, TRANSIENT);
		TRC_DEBUG(ALGO, "single bat: copy -> " ALGOOPTBATFMT
			  " " LLFMT " usec\n",
			  ALGOOPTBATPAR(bn), GDKusec() - t0);
		return bn;
	}

	if (ndelete > 0 &&
	    (tobedeleted = GDKmalloc(sizeof(BAT *) * ndelete)) == NULL)
		return NULL;
	ba = GDKmalloc(sizeof(*ba) * n);
	if (ba == NULL) {
		GDKfree(tobedeleted);
		return NULL;
	}

	ndelete = 0;
	for (n = 0; bats[n]; n++) {
		b = bats[n];
		if (b->ttype == TYPE_msk || mask_cand(b)) {
			BAT *nb = b;

			if ((b = BATunmask(nb)) == NULL) {
				goto bunins_failed;
			}
			tobedeleted[ndelete++] = b;
		}
		ba[n] = (struct ba) {
			.b = b,
			.hlo = b->hseqbase,
			.cnt = b->batCount,
			.t = (oid *) Tloc(b, 0),
		};
		allnil |= b->ttype == TYPE_void && is_oid_nil(b->tseqbase);
		issorted &= b->tsorted;
		if (bats[n + 1])
			nonil &= b->tnonil;
		if (b->tnonil && b->tkey && b->tsorted &&
		    ATOMtype(b->ttype) == TYPE_oid) {
			canditer_init(&ba[n].ci, NULL, b);
		}
	}
	/* b is last BAT in bats array */
	tpe = ATOMtype(b->ttype);
	nil = ATOMnilptr(tpe);
	if (allnil || ba[0].cnt == 0) {
		bn = BATconstant(ba[0].hlo, tpe == TYPE_oid ? TYPE_void : tpe,
				 nil, ba[0].cnt, TRANSIENT);
		while (ndelete-- > 0)
			BBPreclaim(tobedeleted[ndelete]);
		GDKfree(tobedeleted);
		GDKfree(ba);
		TRC_DEBUG(ALGO, "with %d bats: nil/empty -> " ALGOOPTBATFMT
			  " " LLFMT " usec\n",
			  n, ALGOOPTBATPAR(bn), GDKusec() - t0);
		return bn;
	}

	if (nonil && ATOMstorage(tpe) == TYPE_str && b->batRestricted == BAT_READ) {
		stringtrick = true;
		tpe = b->twidth == 1 ? TYPE_bte : (b->twidth == 2 ? TYPE_sht : (b->twidth == 4 ? TYPE_int : TYPE_lng));
	}

	bn = COLnew(ba[0].hlo, tpe, ba[0].cnt, TRANSIENT);
	if (bn == NULL) {
		goto bunins_failed;
	}

	if (ATOMtype(b->ttype) == TYPE_oid) {
		/* oid all the way */
		oid *d = (oid *) Tloc(bn, 0);
		assert(!stringtrick);
		for (BUN p = 0; p < ba[0].cnt; p++) {
			oid o = ba[0].ci.s ? canditer_next(&ba[0].ci) : ba[0].t[p];
			for (int i = 1; i < n; i++) {
				if (is_oid_nil(o)) {
					bn->tnil = true;
					break;
				}
				if (o < ba[i].hlo || o >= ba[i].hlo + ba[i].cnt) {
					GDKerror("does not match always\n");
					goto bunins_failed;
				}
				o -= ba[i].hlo;
				o = ba[i].ci.s ? canditer_idx(&ba[i].ci, o) : ba[i].t[o];
			}
			if (bunfastappTYPE(oid, bn, &o) != GDK_SUCCEED)
				goto bunins_failed;
			if (ATOMputFIX(bn->ttype, d, &o) != GDK_SUCCEED)
				goto bunins_failed;
			d++;
		}
	} else if (!ATOMvarsized(tpe)) {
		const void *v;
		char *d = Tloc(bn, 0);

		bn->tnil = false;
		n--;	/* stop one before the end, also ba[n] is last */
		for (BUN p = 0; p < ba[0].cnt; p++) {
			oid o = ba[0].ci.s ? canditer_next(&ba[0].ci) : ba[0].t[p];

			for (int i = 1; i < n; i++) {
				if (is_oid_nil(o)) {
					bn->tnil = true;
					break;
				}
				if (o < ba[i].hlo || o >= ba[i].hlo + ba[i].cnt) {
					GDKerror("does not match always\n");
					goto bunins_failed;
				}
				o -= ba[i].hlo;
				o = ba[i].ci.s ? canditer_idx(&ba[i].ci, o) : ba[i].t[o];
			}
			if (is_oid_nil(o)) {
				assert(!stringtrick);
				bn->tnil = true;
				v = nil;
			} else if (o < ba[n].hlo || o >= ba[n].hlo + ba[n].cnt) {
				GDKerror("does not match always\n");
				goto bunins_failed;
			} else {
				o -= ba[n].hlo;
				v = Tloc(b, o);
			}
			if (ATOMputFIX(tpe, d, v) != GDK_SUCCEED)
				goto bunins_failed;
			d += b->twidth;
		}
		if (stringtrick) {
			bn->tnil = false;
			bn->tnonil = b->tnonil;
			bn->tkey = false;
			MT_lock_set(&b->theaplock);
			BBPshare(b->tvheap->parentid);
			bn->tvheap = b->tvheap;
			HEAPincref(b->tvheap);
			MT_lock_unset(&b->theaplock);
			bn->ttype = b->ttype;
			bn->tvarsized = true;
			assert(bn->twidth == b->twidth);
			assert(bn->tshift == b->tshift);
		}
		n++;		/* undo for debug print */
	} else {
		BATiter bi = bat_iterator(b);
		const void *v;

		assert(!stringtrick);
		bn->tnil = false;
		n--;	/* stop one before the end, also ba[n] is last */
		for (BUN p = 0; p < ba[0].cnt; p++) {
			oid o = ba[0].ci.s ? canditer_next(&ba[0].ci) : ba[0].t[p];
			for (int i = 1; i < n; i++) {
				if (is_oid_nil(o)) {
					bn->tnil = true;
					break;
				}
				if (o < ba[i].hlo || o >= ba[i].hlo + ba[i].cnt) {
					GDKerror("does not match always\n");
					goto bunins_failed;
				}
				o -= ba[i].hlo;
				o = ba[i].ci.s ? canditer_idx(&ba[i].ci, o) : ba[i].t[o];
			}
			if (is_oid_nil(o)) {
				bn->tnil = true;
				v = nil;
			} else if (o < ba[n].hlo || o >= ba[n].hlo + ba[n].cnt) {
				GDKerror("does not match always\n");
				goto bunins_failed;
			} else {
				o -= ba[n].hlo;
				v = BUNtail(bi, o);
			}
			if (bunfastapp(bn, v) != GDK_SUCCEED)
				goto bunins_failed;
		}
		n++;		/* undo for debug print */
	}
	BATsetcount(bn, ba[0].cnt);
	bn->tsorted = (ba[0].cnt <= 1) | issorted;
	bn->trevsorted = ba[0].cnt <= 1;
	bn->tnonil = nonil & b->tnonil;
	bn->tseqbase = oid_nil;
	/* note, b may point to one of the bats in tobedeleted, so
	 * reclaim after the last use of b */
	while (ndelete-- > 0)
		BBPreclaim(tobedeleted[ndelete]);
	GDKfree(tobedeleted);
	GDKfree(ba);
	TRC_DEBUG(ALGO, "with %d bats: " ALGOOPTBATFMT " " LLFMT " usec\n",
		  n, ALGOOPTBATPAR(bn), GDKusec() - t0);
	return bn;

  bunins_failed:
	while (ndelete-- > 0)
		BBPreclaim(tobedeleted[ndelete]);
	GDKfree(tobedeleted);
	GDKfree(ba);
	BBPreclaim(bn);
	TRC_DEBUG(ALGO, "failed " LLFMT "usec\n", GDKusec() - t0);
	return NULL;
}<|MERGE_RESOLUTION|>--- conflicted
+++ resolved
@@ -360,31 +360,31 @@
 			}
 			switch (r->twidth) {
 			case 1:
-				v = (var_t) ((uint8_t *) r->theap.base)[o - seq] + GDK_VAROFFSET;
+				v = (var_t) ((uint8_t *) r->theap->base)[o - seq] + GDK_VAROFFSET;
 				break;
 			case 2:
-				v = (var_t) ((uint16_t *) r->theap.base)[o - seq] + GDK_VAROFFSET;
+				v = (var_t) ((uint16_t *) r->theap->base)[o - seq] + GDK_VAROFFSET;
 				break;
 			case 4:
-				v = (var_t) ((uint32_t *) r->theap.base)[o - seq];
+				v = (var_t) ((uint32_t *) r->theap->base)[o - seq];
 				break;
 			case 8:
-				v = (var_t) ((uint64_t *) r->theap.base)[o - seq];
+				v = (var_t) ((uint64_t *) r->theap->base)[o - seq];
 				break;
 			}
 			v += off;
 			switch (bn->twidth) {
 			case 1:
-				((uint8_t *) bn->theap.base)[lo] = (uint8_t) (v - GDK_VAROFFSET);
+				((uint8_t *) bn->theap->base)[lo] = (uint8_t) (v - GDK_VAROFFSET);
 				break;
 			case 2:
-				((uint16_t *) bn->theap.base)[lo] = (uint16_t) (v - GDK_VAROFFSET);
+				((uint16_t *) bn->theap->base)[lo] = (uint16_t) (v - GDK_VAROFFSET);
 				break;
 			case 4:
-				((uint32_t *) bn->theap.base)[lo] = (uint32_t) v;
+				((uint32_t *) bn->theap->base)[lo] = (uint32_t) v;
 				break;
 			case 8:
-				((uint64_t *) bn->theap.base)[lo] = (uint64_t) v;
+				((uint64_t *) bn->theap->base)[lo] = (uint64_t) v;
 				break;
 			}
 		}
@@ -407,31 +407,31 @@
 			}
 			switch (r->twidth) {
 			case 1:
-				v = (var_t) ((uint8_t *) r->theap.base)[o - seq] + GDK_VAROFFSET;
+				v = (var_t) ((uint8_t *) r->theap->base)[o - seq] + GDK_VAROFFSET;
 				break;
 			case 2:
-				v = (var_t) ((uint16_t *) r->theap.base)[o - seq] + GDK_VAROFFSET;
+				v = (var_t) ((uint16_t *) r->theap->base)[o - seq] + GDK_VAROFFSET;
 				break;
 			case 4:
-				v = (var_t) ((uint32_t *) r->theap.base)[o - seq];
+				v = (var_t) ((uint32_t *) r->theap->base)[o - seq];
 				break;
 			case 8:
-				v = (var_t) ((uint64_t *) r->theap.base)[o - seq];
+				v = (var_t) ((uint64_t *) r->theap->base)[o - seq];
 				break;
 			}
 			v += off;
 			switch (bn->twidth) {
 			case 1:
-				((uint8_t *) bn->theap.base)[lo] = (uint8_t) (v - GDK_VAROFFSET);
+				((uint8_t *) bn->theap->base)[lo] = (uint8_t) (v - GDK_VAROFFSET);
 				break;
 			case 2:
-				((uint16_t *) bn->theap.base)[lo] = (uint16_t) (v - GDK_VAROFFSET);
+				((uint16_t *) bn->theap->base)[lo] = (uint16_t) (v - GDK_VAROFFSET);
 				break;
 			case 4:
-				((uint32_t *) bn->theap.base)[lo] = (uint32_t) v;
+				((uint32_t *) bn->theap->base)[lo] = (uint32_t) v;
 				break;
 			case 8:
-				((uint64_t *) bn->theap.base)[lo] = (uint64_t) v;
+				((uint64_t *) bn->theap->base)[lo] = (uint64_t) v;
 				break;
 			}
 		}
@@ -455,31 +455,31 @@
 			}
 			switch (r->twidth) {
 			case 1:
-				v = (var_t) ((uint8_t *) r->theap.base)[o - seq] + GDK_VAROFFSET;
+				v = (var_t) ((uint8_t *) r->theap->base)[o - seq] + GDK_VAROFFSET;
 				break;
 			case 2:
-				v = (var_t) ((uint16_t *) r->theap.base)[o - seq] + GDK_VAROFFSET;
+				v = (var_t) ((uint16_t *) r->theap->base)[o - seq] + GDK_VAROFFSET;
 				break;
 			case 4:
-				v = (var_t) ((uint32_t *) r->theap.base)[o - seq];
+				v = (var_t) ((uint32_t *) r->theap->base)[o - seq];
 				break;
 			case 8:
-				v = (var_t) ((uint64_t *) r->theap.base)[o - seq];
+				v = (var_t) ((uint64_t *) r->theap->base)[o - seq];
 				break;
 			}
 			v += off;
 			switch (bn->twidth) {
 			case 1:
-				((uint8_t *) bn->theap.base)[lo] = (uint8_t) (v - GDK_VAROFFSET);
+				((uint8_t *) bn->theap->base)[lo] = (uint8_t) (v - GDK_VAROFFSET);
 				break;
 			case 2:
-				((uint16_t *) bn->theap.base)[lo] = (uint16_t) (v - GDK_VAROFFSET);
+				((uint16_t *) bn->theap->base)[lo] = (uint16_t) (v - GDK_VAROFFSET);
 				break;
 			case 4:
-				((uint32_t *) bn->theap.base)[lo] = (uint32_t) v;
+				((uint32_t *) bn->theap->base)[lo] = (uint32_t) v;
 				break;
 			case 8:
-				((uint64_t *) bn->theap.base)[lo] = (uint64_t) v;
+				((uint64_t *) bn->theap->base)[lo] = (uint64_t) v;
 				break;
 			}
 		}
@@ -563,32 +563,6 @@
 		goto doreturn;
 	}
 
-<<<<<<< HEAD
-	if (ATOMstorage(tpe) == TYPE_str &&
-	    l->tnonil &&
-	    r2 == NULL &&
-	    (r1->batCount == 0 ||
-	     lcount > (r1->batCount >> 3) ||
-	     r1->batRestricted == BAT_READ)) {
-		/* insert strings as ints, we need to copy the string
-		 * heap whole sale; we can't do this if there are nils
-		 * in the left column, and we won't do it if the left
-		 * is much smaller than the right and the right is
-		 * writable (meaning we have to actually copy the
-		 * right string heap) */
-		tpe = r1->twidth == 1 ? TYPE_bte : (r1->twidth == 2 ? TYPE_sht : (r1->twidth == 4 ? TYPE_int : TYPE_lng));
-		stringtrick = true;
-	} else if (tpe == TYPE_msk || mask_cand(r1)) {
-		r1 = BATunmask(r1);
-		if (r1 == NULL)
-			goto doreturn;
-		if (r2) {
-			r2 = BATunmask(r2);
-			if (r2 == NULL)
-				goto doreturn;
-		}
-		tpe = TYPE_oid;
-=======
 	if (ATOMstorage(tpe) == TYPE_str) {
 		if (l->tnonil &&
 		    r2 == NULL &&
@@ -616,7 +590,16 @@
 			 * will remain the same */
 			return project_str(l, lci, r1, r2, t0);
 		}
->>>>>>> cfa199aa
+	} else if (tpe == TYPE_msk || mask_cand(r1)) {
+		r1 = BATunmask(r1);
+		if (r1 == NULL)
+			goto doreturn;
+		if (r2) {
+			r2 = BATunmask(r2);
+			if (r2 == NULL)
+				goto doreturn;
+		}
+		tpe = TYPE_oid;
 	}
 	bn = COLnew(l->hseqbase, tpe, lcount, TRANSIENT);
 	if (bn == NULL) {
