/*
 * This Source Code Form is subject to the terms of the Mozilla Public
 * License, v. 2.0.  If a copy of the MPL was not distributed with this
 * file, You can obtain one at http://mozilla.org/MPL/2.0/.
 *
 * Copyright 1997 - July 2008 CWI, August 2008 - 2021 MonetDB B.V.
 */

#include "monetdb_config.h"
#include "gdk.h"
#include "gdk_private.h"

/*
 * BATproject returns a BAT aligned with the left input whose values
 * are the values from the right input that were referred to by the
 * OIDs in the left input.
 *
 * BATproject2 is similar, except instead of a single right input
 * there are two of which the second's hseqbase is equal to the first
 * hseqbase + its batCount.
 */

#define project1_loop(TYPE)						\
static gdk_return							\
project1_##TYPE(BAT *restrict bn, BAT *restrict l, BAT *restrict r1,	\
		BATiter *restrict r1i)					\
{									\
	BUN lo, hi;							\
	const TYPE *restrict r1t;					\
	TYPE *restrict bt;						\
	oid r1seq, r1end;						\
									\
	MT_thread_setalgorithm(__func__);				\
	r1t = (const TYPE *) r1i->base;					\
	bt = (TYPE *) Tloc(bn, 0);					\
	r1seq = r1->hseqbase;						\
	r1end = r1seq + BATcount(r1);					\
	if (BATtdense(l)) {						\
		if (l->tseqbase < r1seq ||				\
		   (l->tseqbase+BATcount(l)) >= r1end) {		\
			GDKerror("does not match always\n");		\
			return GDK_FAIL;				\
		}							\
		oid off = l->tseqbase - r1seq;				\
		r1t += off;						\
		for (lo = 0, hi = BATcount(l); lo < hi; lo++) 		\
			bt[lo] = r1t[lo];				\
	} else {							\
		assert(l->ttype);					\
		BATiter li = bat_iterator(l);				\
		const oid *restrict ot = (const oid *) li.base;		\
		for (lo = 0, hi = BATcount(l); lo < hi; lo++) {		\
			oid o = ot[lo];					\
			if (o < r1seq || o >= r1end) {			\
				GDKerror("does not match always\n");	\
				bat_iterator_end(&li);			\
				return GDK_FAIL;			\
			}						\
			bt[lo] = r1t[o - r1seq];			\
		}							\
		bat_iterator_end(&li);					\
	}								\
	BATsetcount(bn, lo);						\
	return GDK_SUCCEED;						\
}

/* project type switch */
project1_loop(bte)
project1_loop(sht)
project1_loop(int)
project1_loop(flt)
project1_loop(dbl)
project1_loop(lng)
#ifdef HAVE_HGE
project1_loop(hge)
#endif
project1_loop(uuid)

#define project_loop(TYPE)						\
static gdk_return							\
project_##TYPE(BAT *restrict bn, BAT *restrict l,			\
	       struct canditer *restrict ci,				\
	       BAT *restrict r1, BAT *restrict r2,			\
	       BATiter *restrict r1i, BATiter *restrict r2i)		\
{									\
	BUN lo, hi;							\
	const TYPE *restrict r1t;					\
	const TYPE *restrict r2t;					\
	TYPE *restrict bt;						\
	TYPE v;								\
	oid r1seq, r1end;						\
	oid r2seq, r2end;						\
									\
	if (r2 == NULL &&						\
	    (!ci || (ci->tpe == cand_dense && BATtdense(l))) &&		\
	    l->tnonil && r1->ttype && !BATtdense(r1))			\
		return project1_##TYPE(bn, l, r1, r1i);			\
	MT_thread_setalgorithm(__func__);				\
	r1t = (const TYPE *) r1i->base;					\
	r2t = (const TYPE *) r2i->base;	/* may be NULL if r2 == NULL */	\
	bt = (TYPE *) Tloc(bn, 0);					\
	r1seq = r1->hseqbase;						\
	r1end = r1seq + BATcount(r1);					\
	if (r2) {							\
		r2seq = r2->hseqbase;					\
		r2end = r2seq + BATcount(r2);				\
	} else {							\
		r2seq = r2end = r1end;					\
	}								\
	if (ci) {							\
		for (lo = 0, hi = ci->ncand; lo < hi; lo++) {		\
			oid o = canditer_next(ci);			\
			if (o < r1seq || o >= r2end) {			\
				GDKerror("does not match always\n");	\
				return GDK_FAIL;			\
			}						\
			if (o < r1end)					\
				v = r1t[o - r1seq];			\
			else						\
				v = r2t[o - r2seq];			\
			bt[lo] = v;					\
		}							\
	} else if (BATtdense(l)) {					\
		for (lo = 0, hi = BATcount(l); lo < hi; lo++) {		\
			oid o = l->tseqbase + lo;			\
			if (o < r1seq || o >= r2end) {			\
				GDKerror("does not match always\n");	\
				return GDK_FAIL;			\
			}						\
			if (o < r1end)					\
				v = r1t[o - r1seq];			\
			else						\
				v = r2t[o - r2seq];			\
			bt[lo] = v;					\
		}							\
	} else {							\
		BATiter li = bat_iterator(l);				\
		const oid *restrict ot = (const oid *) li.base;		\
		for (lo = 0, hi = BATcount(l); lo < hi; lo++) {		\
			oid o = ot[lo];					\
			if (is_oid_nil(o)) {				\
				bt[lo] = v = TYPE##_nil;		\
				bn->tnil = true;			\
			} else if (o < r1seq || o >= r2end) {		\
				GDKerror("does not match always\n");	\
				bat_iterator_end(&li);			\
				return GDK_FAIL;			\
			} else if (o < r1end) {				\
				v = r1t[o - r1seq];			\
				bt[lo] = v;				\
			} else {					\
				v = r2t[o - r2seq];			\
				bt[lo] = v;				\
			}						\
		}							\
		bat_iterator_end(&li);					\
	}								\
	BATsetcount(bn, lo);						\
	return GDK_SUCCEED;						\
}


/* project type switch */
project_loop(bte)
project_loop(sht)
project_loop(int)
project_loop(flt)
project_loop(dbl)
project_loop(lng)
#ifdef HAVE_HGE
project_loop(hge)
#endif
project_loop(uuid)

static gdk_return
project_oid(BAT *restrict bn, BAT *restrict l, struct canditer *restrict lci,
	    BAT *restrict r1, BAT *restrict r2,
	    BATiter *restrict r1i, BATiter *restrict r2i)
{
	BUN lo, hi;
	oid *restrict bt;
	oid r1seq, r1end;
	oid r2seq, r2end;
	const oid *restrict r1t = NULL;
	const oid *restrict r2t = NULL;
	struct canditer r1ci = {0}, r2ci = {0};

	if ((!lci || (lci->tpe == cand_dense && BATtdense(l))) && r1->ttype && !BATtdense(r1) && !r2 &&	l->tnonil) {
		if (sizeof(oid) == sizeof(lng))
			return project1_lng(bn, l, r1, r1i);
		else
			return project1_int(bn, l, r1, r1i);
	}
	MT_thread_setalgorithm(__func__);
	if (complex_cand(r1))
		canditer_init(&r1ci, NULL, r1);
	else if (!BATtdense(r1))
		r1t = (const oid *) r1i->base;
	r1seq = r1->hseqbase;
	r1end = r1seq + r1i->count;
	if (r2) {
		if (complex_cand(r2))
			canditer_init(&r2ci, NULL, r2);
		else if (!BATtdense(r2))
			r2t = (const oid *) r2i->base;
		r2seq = r2->hseqbase;
		r2end = r2seq + r2i->count;
	} else {
		r2seq = r2end = r1end;
	}
	bt = (oid *) Tloc(bn, 0);
	if (lci) {
		for (lo = 0, hi = lci->ncand; lo < hi; lo++) {
			oid o = canditer_next(lci);
			if (o < r1seq || o >= r2end) {
				goto nomatch;
			}
			if (o < r1end) {
				if (r1ci.s)
					bt[lo] = canditer_idx(&r1ci, o - r1seq);
				else if (r1t)
					bt[lo] = r1t[o - r1seq];
				else
					bt[lo] = o - r1seq + r1->tseqbase;
			} else {
				if (r2ci.s)
					bt[lo] = canditer_idx(&r2ci, o - r2seq);
				else if (r2t)
					bt[lo] = r2t[o - r2seq];
				else
					bt[lo] = o - r2seq + r2->tseqbase;
			}
		}
	} else if (BATtdense(l)) {
		for (lo = 0, hi = BATcount(l); lo < hi; lo++) {
			oid o = l->tseqbase + lo;
			if (o < r1seq || o >= r2end) {
				goto nomatch;
			}
			if (o < r1end) {
				if (r1ci.s)
					bt[lo] = canditer_idx(&r1ci, o - r1seq);
				else if (r1t)
					bt[lo] = r1t[o - r1seq];
				else
					bt[lo] = o - r1seq + r1->tseqbase;
			} else {
				if (r2ci.s)
					bt[lo] = canditer_idx(&r2ci, o - r2seq);
				else if (r2t)
					bt[lo] = r2t[o - r2seq];
				else
					bt[lo] = o - r2seq + r2->tseqbase;
			}
		}
	} else {
		BATiter li = bat_iterator(l);
		const oid *ot = (const oid *) li.base;
		for (lo = 0, hi = BATcount(l); lo < hi; lo++) {
			oid o = ot[lo];
			if (is_oid_nil(o)) {
				bt[lo] = oid_nil;
				bn->tnonil = false;
				bn->tnil = true;
			} else if (o < r1seq || o >= r2end) {
				bat_iterator_end(&li);
				goto nomatch;
			} else if (o < r1end) {
				if (r1ci.s)
					bt[lo] = canditer_idx(&r1ci, o - r1seq);
				else if (r1t)
					bt[lo] = r1t[o - r1seq];
				else
					bt[lo] = o - r1seq + r1->tseqbase;
			} else {
				if (r2ci.s)
					bt[lo] = canditer_idx(&r2ci, o - r2seq);
				else if (r2t)
					bt[lo] = r2t[o - r2seq];
				else
					bt[lo] = o - r2seq + r2->tseqbase;
			}
		}
		bat_iterator_end(&li);
	}
	BATsetcount(bn, lo);
	return GDK_SUCCEED;
  nomatch:
	GDKerror("does not match always\n");
	return GDK_FAIL;
}

static gdk_return
project_any(BAT *restrict bn, BAT *restrict l, struct canditer *restrict ci,
	    BAT *restrict r1, BAT *restrict r2,
	    BATiter *restrict r1i, BATiter *restrict r2i)
{
	BUN lo, hi;
	const void *nil = ATOMnilptr(r1->ttype);
	const void *v;
	oid r1seq, r1end;
	oid r2seq, r2end;

	MT_thread_setalgorithm(__func__);
	r1seq = r1->hseqbase;
	r1end = r1seq + BATcount(r1);
	if (r2) {
		r2seq = r2->hseqbase;
		r2end = r2seq + BATcount(r2);
	} else {
		r2seq = r2end = r1end;
	}
	if (ci) {
		for (lo = 0, hi = ci->ncand; lo < hi; lo++) {
			oid o = canditer_next(ci);
			if (o < r1seq || o >= r2end) {
				GDKerror("does not match always\n");
				return GDK_FAIL;
			}
			if (o < r1end)
				v = BUNtail(*r1i, o - r1seq);
			else
				v = BUNtail(*r2i, o - r2seq);
			if (tfastins_nocheck(bn, lo, v) != GDK_SUCCEED) {
				return GDK_FAIL;
			}
		}
	} else if (BATtdense(l)) {
		for (lo = 0, hi = BATcount(l); lo < hi; lo++) {
			oid o = l->tseqbase + lo;
			if (o < r1seq || o >= r2end) {
				GDKerror("does not match always\n");
				return GDK_FAIL;
			}
			if (o < r1end)
				v = BUNtail(*r1i, o - r1seq);
			else
				v = BUNtail(*r2i, o - r2seq);
			if (tfastins_nocheck(bn, lo, v) != GDK_SUCCEED) {
				return GDK_FAIL;
			}
		}
	} else {
		BATiter li = bat_iterator(l);
		const oid *restrict ot = (const oid *) li.base;

		for (lo = 0, hi = BATcount(l); lo < hi; lo++) {
			oid o = ot[lo];
			if (is_oid_nil(o)) {
				v = nil;
				bn->tnil = true;
			} else if (o < r1seq || o >= r2end) {
				GDKerror("does not match always\n");
				bat_iterator_end(&li);
				return GDK_FAIL;
			} else if (o < r1end) {
				v = BUNtail(*r1i, o - r1seq);
			} else {
				v = BUNtail(*r2i, o - r2seq);
			}
			if (tfastins_nocheck(bn, lo, v) != GDK_SUCCEED) {
				bat_iterator_end(&li);
				return GDK_FAIL;
			}
		}
		bat_iterator_end(&li);
	}
	BATsetcount(bn, lo);
	bn->theap->dirty = true;
	return GDK_SUCCEED;
}

static BAT *
project_str(BAT *restrict l, struct canditer *restrict ci, int tpe,
	    BAT *restrict r1, BAT *restrict r2,
	    BATiter *restrict r1i, BATiter *restrict r2i,
	    lng t0)
{
	BAT *bn;
	BUN lo, hi;
	oid r1seq, r1end;
	oid r2seq, r2end;
	BUN h1off;
	BUN off;
	oid seq;
	var_t v;
	BATiter *ri;

	if ((bn = COLnew(l->hseqbase, tpe, ci ? ci->ncand : BATcount(l),
			 TRANSIENT)) == NULL)
		return NULL;

	v = (var_t) r1i->vhfree;
	if (r1i->vh == r2i->vh) {
		h1off = 0;
		BBPshare(r1i->vh->parentid);
		HEAPdecref(bn->tvheap, true);
		HEAPincref(r1i->vh);
		bn->tvheap = r1i->vh;
	} else {
		v = (v + GDK_VARALIGN - 1) & ~(GDK_VARALIGN - 1);
		h1off = (BUN) v;
		v += ((var_t) r2i->vhfree + GDK_VARALIGN - 1) & ~(GDK_VARALIGN - 1);
		if (HEAPextend(bn->tvheap, v, false) != GDK_SUCCEED) {
			BBPreclaim(bn);
			return NULL;
		}
		memcpy(bn->tvheap->base, r1i->vh->base, r1i->vhfree);
#ifndef NDEBUG
		if (h1off > r1i->vhfree)
			memset(bn->tvheap->base + r1i->vhfree, 0, h1off - r1i->vhfree);
#endif
		memcpy(bn->tvheap->base + h1off, r2i->vh->base, r2i->vhfree);
		bn->tvheap->free = h1off + r2i->vhfree;
	}

	if (v >= ((var_t) 1 << (8 << bn->tshift)) &&
	    GDKupgradevarheap(bn, v, false, 0) != GDK_SUCCEED) {
		BBPreclaim(bn);
		return NULL;
	}

	r1seq = r1->hseqbase;
	r1end = r1seq + r1i->count;
	r2seq = r2->hseqbase;
	r2end = r2seq + r2i->count;
	if (ci) {
		for (lo = 0, hi = ci->ncand; lo < hi; lo++) {
			oid o = canditer_next(ci);
			if (o < r1seq || o >= r2end) {
				GDKerror("does not match always\n");
				BBPreclaim(bn);
				return NULL;
			}
			if (o < r1end) {
				ri = r1i;
				off = 0;
				seq = r1seq;
			} else {
				ri = r2i;
				off = h1off;
				seq = r2seq;
			}
			switch (ri->width) {
			case 1:
				v = (var_t) ((uint8_t *) ri->base)[o - seq] + GDK_VAROFFSET;
				break;
			case 2:
				v = (var_t) ((uint16_t *) ri->base)[o - seq] + GDK_VAROFFSET;
				break;
			case 4:
				v = (var_t) ((uint32_t *) ri->base)[o - seq];
				break;
			case 8:
				v = (var_t) ((uint64_t *) ri->base)[o - seq];
				break;
			}
			v += off;
			switch (bn->twidth) {
			case 1:
				((uint8_t *) bn->theap->base)[lo] = (uint8_t) (v - GDK_VAROFFSET);
				break;
			case 2:
				((uint16_t *) bn->theap->base)[lo] = (uint16_t) (v - GDK_VAROFFSET);
				break;
			case 4:
				((uint32_t *) bn->theap->base)[lo] = (uint32_t) v;
				break;
			case 8:
				((uint64_t *) bn->theap->base)[lo] = (uint64_t) v;
				break;
			}
		}
	} else if (BATtdense(l)) {
		for (lo = 0, hi = BATcount(l); lo < hi; lo++) {
			oid o = l->tseqbase + lo;
			if (o < r1seq || o >= r2end) {
				GDKerror("does not match always\n");
				BBPreclaim(bn);
				return NULL;
			}
			if (o < r1end) {
				ri = r1i;
				off = 0;
				seq = r1seq;
			} else {
				ri = r2i;
				off = h1off;
				seq = r2seq;
			}
			switch (ri->width) {
			case 1:
				v = (var_t) ((uint8_t *) ri->base)[o - seq] + GDK_VAROFFSET;
				break;
			case 2:
				v = (var_t) ((uint16_t *) ri->base)[o - seq] + GDK_VAROFFSET;
				break;
			case 4:
				v = (var_t) ((uint32_t *) ri->base)[o - seq];
				break;
			case 8:
				v = (var_t) ((uint64_t *) ri->base)[o - seq];
				break;
			}
			v += off;
			switch (bn->twidth) {
			case 1:
				((uint8_t *) bn->theap->base)[lo] = (uint8_t) (v - GDK_VAROFFSET);
				break;
			case 2:
				((uint16_t *) bn->theap->base)[lo] = (uint16_t) (v - GDK_VAROFFSET);
				break;
			case 4:
				((uint32_t *) bn->theap->base)[lo] = (uint32_t) v;
				break;
			case 8:
				((uint64_t *) bn->theap->base)[lo] = (uint64_t) v;
				break;
			}
		}
	} else {
		BATiter li = bat_iterator(l);
		const oid *restrict ot = (const oid *) li.base;
		for (lo = 0, hi = BATcount(l); lo < hi; lo++) {
			oid o = ot[lo];
			if (o < r1seq || o >= r2end) {
				GDKerror("does not match always\n");
				BBPreclaim(bn);
				bat_iterator_end(&li);
				return NULL;
			}
			if (o < r1end) {
				ri = r1i;
				off = 0;
				seq = r1seq;
			} else {
				ri = r2i;
				off = h1off;
				seq = r2seq;
			}
			switch (ri->width) {
			case 1:
				v = (var_t) ((uint8_t *) ri->base)[o - seq] + GDK_VAROFFSET;
				break;
			case 2:
				v = (var_t) ((uint16_t *) ri->base)[o - seq] + GDK_VAROFFSET;
				break;
			case 4:
				v = (var_t) ((uint32_t *) ri->base)[o - seq];
				break;
			case 8:
				v = (var_t) ((uint64_t *) ri->base)[o - seq];
				break;
			}
			v += off;
			switch (bn->twidth) {
			case 1:
				((uint8_t *) bn->theap->base)[lo] = (uint8_t) (v - GDK_VAROFFSET);
				break;
			case 2:
				((uint16_t *) bn->theap->base)[lo] = (uint16_t) (v - GDK_VAROFFSET);
				break;
			case 4:
				((uint32_t *) bn->theap->base)[lo] = (uint32_t) v;
				break;
			case 8:
				((uint64_t *) bn->theap->base)[lo] = (uint64_t) v;
				break;
			}
		}
		bat_iterator_end(&li);
	}
	BATsetcount(bn, lo);
	bn->tsorted = bn->trevsorted = false;
	bn->tnil = false;
	bn->tnonil = r1->tnonil & r2->tnonil;
	bn->tkey = false;
	TRC_DEBUG(ALGO, "l=" ALGOBATFMT " r1=" ALGOBATFMT " r2=" ALGOBATFMT
		  " -> " ALGOBATFMT "%s " LLFMT "us\n",
		  ALGOBATPAR(l), ALGOBATPAR(r1), ALGOBATPAR(r2),
		  ALGOBATPAR(bn),
		  bn && bn->ttype == TYPE_str && bn->tvheap == r1i->vh ? " sharing string heap" : "",
		  GDKusec() - t0);
	return bn;
}

BAT *
BATproject2(BAT *restrict l, BAT *restrict r1, BAT *restrict r2)
{
	BAT *bn = NULL;
	BAT *or1 = r1, *or2 = r2, *ol = l;
	oid lo, hi;
	gdk_return res;
	int tpe = ATOMtype(r1->ttype), otpe = tpe;
	bool stringtrick = false;
	BUN lcount = BATcount(l);
	struct canditer ci, *lci = NULL;
	const char *msg = "";
	lng t0 = 0;
	BATiter r1i = bat_iterator(r1);
	BATiter r2i = bat_iterator(r2);

	TRC_DEBUG_IF(ALGO) t0 = GDKusec();

	assert(ATOMtype(l->ttype) == TYPE_oid || l->ttype == TYPE_msk);
	assert(r2 == NULL || tpe == ATOMtype(r2->ttype));
	assert(r2 == NULL || r1->hseqbase + r1i.count == r2->hseqbase);

	if (r2 && r1i.count == 0) {
		/* unlikely special case: r1 is empty, so we just have r2 */
		r1 = r2;
		r2 = NULL;
		bat_iterator_end(&r1i);
		r1i = r2i;
		r2i = bat_iterator(r2);
	}

	if (BATtdense(l) && lcount > 0) {
		lo = l->tseqbase;
		hi = l->tseqbase + lcount;
		if (lo >= r1->hseqbase && hi <= r1->hseqbase + r1i.count) {
			bn = BATslice(r1, lo - r1->hseqbase, hi - r1->hseqbase);
			BAThseqbase(bn, l->hseqbase);
			msg = " (slice)";
			goto doreturn;
		}
		if (lo < r1->hseqbase || r2 == NULL || hi > r2->hseqbase + r2i.count) {
			GDKerror("does not match always\n");
			bat_iterator_end(&r1i);
			bat_iterator_end(&r2i);
			return NULL;
		}
		if (lo >= r2->hseqbase) {
			bn = BATslice(r2, lo - r2->hseqbase, hi - r2->hseqbase);
			BAThseqbase(bn, l->hseqbase);
			msg = " (slice2)";
			goto doreturn;
		}
	}
	if (complex_cand(l)) {
		/* l is candidate list with exceptions or is a bitmask */
		assert(l->ttype == TYPE_msk || !is_oid_nil(l->tseqbase));
		lcount = canditer_init(&ci, NULL, l);
		lci = &ci;
	} else if (l->ttype == TYPE_msk) {
		l = BATunmask(l);
		if (l == NULL)
			goto doreturn;
	}
	if (lcount == 0 ||
	    (l->ttype == TYPE_void && is_oid_nil(l->tseqbase)) ||
	    (r1->ttype == TYPE_void && is_oid_nil(r1->tseqbase) &&
	     (r2 == NULL ||
	      (r2->ttype == TYPE_void && is_oid_nil(r2->tseqbase))))) {
		/* trivial: all values are nil (includes no entries at all) */
		const void *nil = r1->ttype == TYPE_msk ? &oid_nil : ATOMnilptr(r1->ttype);

		bn = BATconstant(l->hseqbase, r1->ttype == TYPE_oid || r1->ttype == TYPE_msk ? TYPE_void : r1->ttype,
				 nil, lcount, TRANSIENT);
		if (bn != NULL &&
		    ATOMtype(bn->ttype) == TYPE_oid &&
		    BATcount(bn) == 0) {
			BATtseqbase(bn, 0);
		}
		msg = " (constant)";
		goto doreturn;
	}

	if (ATOMstorage(tpe) == TYPE_str) {
		if (l->tnonil &&
		    r2 == NULL &&
		    (r1i.count == 0 ||
		     lcount > (r1i.count >> 3) ||
		     r1->batRestricted == BAT_READ)) {
			/* insert strings as ints, we need to copy the
			 * string heap whole sale; we can't do this if
			 * there are nils in the left column, and we
			 * won't do it if the left is much smaller than
			 * the right and the right is writable (meaning
			 * we have to actually copy the right string
			 * heap) */
			tpe = r1i.width == 1 ? TYPE_bte : (r1i.width == 2 ? TYPE_sht : (r1i.width == 4 ? TYPE_int : TYPE_lng));
			stringtrick = true;
		} else if (l->tnonil &&
			   r2 != NULL &&
			   (r1i.vh == r2i.vh ||
			    (!GDK_ELIMDOUBLES(r1i.vh) /* && size tests */))) {
			/* r1 and r2 may explicitly share their vheap,
			 * if they do, the result will also share the
			 * vheap; this also means that for this case we
			 * don't care about duplicate elimination: it
			 * will remain the same */
			bn = project_str(l, lci, tpe, r1, r2, &r1i, &r2i, t0);
			bat_iterator_end(&r1i);
			bat_iterator_end(&r2i);
			return bn;
		}
	} else if (tpe == TYPE_msk || mask_cand(r1)) {
		r1 = BATunmask(r1);
		if (r1 == NULL)
			goto doreturn;
		if (r2) {
			r2 = BATunmask(r2);
			if (r2 == NULL)
				goto doreturn;
		}
		tpe = TYPE_oid;
		bat_iterator_end(&r1i);
		bat_iterator_end(&r2i);
		r1i = bat_iterator(r1);
		r2i = bat_iterator(r2);
	}
	bn = COLnew_intern(l->hseqbase, ATOMtype(r1->ttype), lcount, TRANSIENT, stringtrick ? r1i.width : 0);
	if (bn == NULL) {
		goto doreturn;
	}
	bn->tnil = false;
	if (r2) {
		bn->tnonil = l->tnonil & r1->tnonil & r2->tnonil;
		bn->tsorted = l->batCount <= 1;
		bn->trevsorted = l->batCount <= 1;
		bn->tkey = l->batCount <= 1;
	} else {
		bn->tnonil = l->tnonil & r1->tnonil;
		bn->tsorted = l->batCount <= 1
			|| (l->tsorted & r1->tsorted)
			|| (l->trevsorted & r1->trevsorted)
			|| r1->batCount <= 1;
		bn->trevsorted = l->batCount <= 1
			|| (l->tsorted & r1->trevsorted)
			|| (l->trevsorted & r1->tsorted)
			|| r1->batCount <= 1;
		bn->tkey = l->batCount <= 1 || (l->tkey & r1->tkey);
	}

	if (!stringtrick && tpe != TYPE_oid)
		tpe = ATOMbasetype(tpe);
	switch (tpe) {
	case TYPE_bte:
		res = project_bte(bn, l, lci, r1, r2, &r1i, &r2i);
		break;
	case TYPE_sht:
		res = project_sht(bn, l, lci, r1, r2, &r1i, &r2i);
		break;
	case TYPE_int:
		res = project_int(bn, l, lci, r1, r2, &r1i, &r2i);
		break;
	case TYPE_flt:
		res = project_flt(bn, l, lci, r1, r2, &r1i, &r2i);
		break;
	case TYPE_dbl:
		res = project_dbl(bn, l, lci, r1, r2, &r1i, &r2i);
		break;
	case TYPE_lng:
		res = project_lng(bn, l, lci, r1, r2, &r1i, &r2i);
		break;
#ifdef HAVE_HGE
	case TYPE_hge:
		res = project_hge(bn, l, lci, r1, r2, &r1i, &r2i);
		break;
#endif
	case TYPE_oid:
		res = project_oid(bn, l, lci, r1, r2, &r1i, &r2i);
		break;
	case TYPE_uuid:
		res = project_uuid(bn, l, lci, r1, r2, &r1i, &r2i);
		break;
	default:
		res = project_any(bn, l, lci, r1, r2, &r1i, &r2i);
		break;
	}

	if (res != GDK_SUCCEED)
		goto bailout;

	/* handle string trick */
	if (stringtrick) {
<<<<<<< HEAD
		assert(r1i.vh);
		if (r1->batRestricted == BAT_READ) {
=======
		assert(r1->tvheap);
		if (r1->batRestricted == BAT_READ || VIEWvtparent(r1)) {
>>>>>>> 0301af77
			/* really share string heap */
			assert(r1i.vh->parentid > 0);
			BBPshare(r1i.vh->parentid);
			/* there is no file, so we don't need to remove it */
			HEAPdecref(bn->tvheap, false);
			bn->tvheap = r1i.vh;
			HEAPincref(r1i.vh);
		} else {
			/* make copy of string heap */
			bn->tvheap->parentid = bn->batCacheid;
			bn->tvheap->farmid = BBPselectfarm(bn->batRole, otpe, varheap);
			strconcat_len(bn->tvheap->filename,
				      sizeof(bn->tvheap->filename),
				      BBP_physical(bn->batCacheid), ".theap",
				      NULL);
			if (HEAPcopy(bn->tvheap, r1i.vh, 0) != GDK_SUCCEED)
				goto bailout;
		}
		bn->ttype = r1->ttype;
		bn->tvarsized = true;
		bn->twidth = r1i.width;
		bn->tshift = r1i.shift;
	}

	if (!BATtdense(r1) || (r2 && !BATtdense(r2)))
		BATtseqbase(bn, oid_nil);

  doreturn:
	TRC_DEBUG(ALGO, "l=" ALGOBATFMT " r1=" ALGOBATFMT " r2=" ALGOOPTBATFMT
		  " -> " ALGOOPTBATFMT "%s%s " LLFMT "us\n",
		  ALGOBATPAR(l), ALGOBATPAR(or1), ALGOOPTBATPAR(or2),
		  ALGOOPTBATPAR(bn),
		  bn && bn->ttype == TYPE_str && bn->tvheap == r1i.vh ? " sharing string heap" : "",
		  msg, GDKusec() - t0);
	bat_iterator_end(&r1i);
	bat_iterator_end(&r2i);
	if (l != ol)
		BBPreclaim(l);
	if (r1 != or1)
		BBPreclaim(r1);
	if (r2 != or2)
		BBPreclaim(r2);
	return bn;

  bailout:
	BBPreclaim(bn);
	bn = NULL;
	goto doreturn;
}

BAT *
BATproject(BAT *restrict l, BAT *restrict r)
{
	return BATproject2(l, r, NULL);
}

/* Calculate a chain of BATproject calls.
 * The argument is a NULL-terminated array of BAT pointers.
 * This function is equivalent (apart from reference counting) to a
 * sequence of calls
 * bn = BATproject(bats[0], bats[1]);
 * bn = BATproject(bn, bats[2]);
 * ...
 * bn = BATproject(bn, bats[n-1]);
 * return bn;
 * where none of the intermediates are actually produced (and bats[n]==NULL).
 * Note that all BATs except the last must have type oid/void or msk.
 *
 * We assume that all but the last BAT in the chain is temporary and
 * therefore there is no chance that another thread will modify it while
 * we're busy.  This is not necessarily the case for that last BAT, so
 * it uses a BAT iterator.
 */
BAT *
BATprojectchain(BAT **bats)
{
	struct ba {
		BAT *b;
		oid hlo;
		oid hhi;
		BUN cnt;
		oid *t;
		struct canditer ci; /* used if .ci.s != NULL */
	} *ba;
	BAT **tobedeleted = NULL;
	int ndelete = 0;
	int n, i;
	BAT *b = NULL, *bn = NULL;
	BATiter bi;
	bool allnil = false;
	bool issorted = true;
	bool nonil = true;
	bool stringtrick = false;
	const void *nil;
	int tpe;
	lng t0 = 0;

	TRC_DEBUG_IF(ALGO) t0 = GDKusec();
	/* count number of participating BATs and allocate some
	 * temporary work space */
	for (n = 0; bats[n]; n++) {
		b = bats[n];
		ndelete += (b->ttype == TYPE_msk || mask_cand(b));
		TRC_DEBUG(ALGO, "arg %d: " ALGOBATFMT "\n",
			  n + 1, ALGOBATPAR(b));
	}
	if (n == 0) {
		GDKerror("must have BAT arguments\n");
		return NULL;
	}
	if (n == 1) {
		bn = COLcopy(b, b->ttype, true, TRANSIENT);
		TRC_DEBUG(ALGO, "single bat: copy -> " ALGOOPTBATFMT
			  " " LLFMT " usec\n",
			  ALGOOPTBATPAR(bn), GDKusec() - t0);
		return bn;
	}

	if (ndelete > 0 &&
	    (tobedeleted = GDKmalloc(sizeof(BAT *) * ndelete)) == NULL)
		return NULL;
	ba = GDKmalloc(sizeof(*ba) * n);
	if (ba == NULL) {
		GDKfree(tobedeleted);
		return NULL;
	}

	ndelete = 0;
	for (n = 0, i = 0; bats[n]; n++) {
		b = bats[n];
		if (b->ttype == TYPE_msk || mask_cand(b)) {
			if ((b = BATunmask(b)) == NULL) {
				goto bunins_failed;
			}
			tobedeleted[ndelete++] = b;
		}
		if (bats[n+1] && BATtdense(b) && b->hseqbase == b->tseqbase && b->tseqbase == bats[n+1]->hseqbase && BATcount(b) == BATcount(bats[n+1]))
			continue; /* skip dense bat */
		ba[i] = (struct ba) {
			.b = b,
			.hlo = b->hseqbase,
			.hhi = b->hseqbase + b->batCount,
			.cnt = b->batCount,
			.t = (oid *) Tloc(b, 0),
		};
		allnil |= b->ttype == TYPE_void && is_oid_nil(b->tseqbase);
		issorted &= b->tsorted;
		if (bats[n + 1])
			nonil &= b->tnonil;
		if (b->tnonil && b->tkey && b->tsorted &&
		    ATOMtype(b->ttype) == TYPE_oid) {
			canditer_init(&ba[i].ci, NULL, b);
		}
		i++;
	}
	n = i;
	if (i<=2) {
		if (i == 1) {
			bn = ba[0].b;
			BBPfix(bn->batCacheid);
		} else {
			bn = BATproject(ba[0].b, ba[1].b);
		}
		while (ndelete-- > 0)
			BBPunfix(tobedeleted[ndelete]->batCacheid);
		GDKfree(tobedeleted);
		GDKfree(ba);
		return bn;
	}
	/* b is last BAT in bats array */
	tpe = ATOMtype(b->ttype);
	nil = ATOMnilptr(tpe);
	if (allnil || ba[0].cnt == 0) {
		bn = BATconstant(ba[0].hlo, tpe == TYPE_oid ? TYPE_void : tpe,
				 nil, ba[0].cnt, TRANSIENT);
		while (ndelete-- > 0)
			BBPreclaim(tobedeleted[ndelete]);
		GDKfree(tobedeleted);
		GDKfree(ba);
		TRC_DEBUG(ALGO, "with %d bats: nil/empty -> " ALGOOPTBATFMT
			  " " LLFMT " usec\n",
			  n, ALGOOPTBATPAR(bn), GDKusec() - t0);
		return bn;
	}

	bi = bat_iterator(b);
	if (nonil && ATOMstorage(tpe) == TYPE_str && b->batRestricted == BAT_READ) {
		stringtrick = true;
		bn = COLnew_intern(ba[0].hlo, tpe, ba[0].cnt, TRANSIENT, bi.width);
		if (bn && bn->tvheap) {
			/* no need to remove any files since they were
			 * never created for this bat */
			HEAPdecref(bn->tvheap, false);
			bn->tvheap = NULL;
		}
		tpe = bi.width == 1 ? TYPE_bte : (bi.width == 2 ? TYPE_sht : (bi.width == 4 ? TYPE_int : TYPE_lng));
	} else {
		bn = COLnew(ba[0].hlo, tpe, ba[0].cnt, TRANSIENT);
	}
	if (bn == NULL) {
		bat_iterator_end(&bi);
		goto bunins_failed;
	}

	assert(ba[n - 1].b == b);
	ba[n - 1].t = bi.base;
	if (ATOMtype(b->ttype) == TYPE_oid) {
		/* oid all the way */
		oid *d = (oid *) Tloc(bn, 0);
		assert(!stringtrick);
		for (BUN p = 0; p < ba[0].cnt; p++) {
			oid o = ba[0].ci.s ? canditer_next(&ba[0].ci) : ba[0].t[p];
			for (int i = 1; i < n; i++) {
				if (is_oid_nil(o)) {
					bn->tnil = true;
					break;
				}
				if (o < ba[i].hlo || o >= ba[i].hhi) {
					GDKerror("does not match always\n");
					bat_iterator_end(&bi);
					goto bunins_failed;
				}
				o -= ba[i].hlo;
				o = ba[i].ci.s ?
				    (ba[i].ci.tpe == cand_dense) ?
					canditer_idx_dense(&ba[i].ci, o) :
					canditer_idx(&ba[i].ci, o) : ba[i].t[o];
			}
			*d++ = o;
		}
	} else if (!ATOMvarsized(tpe)) {
		const void *v;
		char *d = Tloc(bn, 0);

		bn->tnil = false;
		n--;	/* stop one before the end, also ba[n] is last */
		for (BUN p = 0; p < ba[0].cnt; p++) {
			oid o = ba[0].ci.s ? canditer_next(&ba[0].ci) : ba[0].t[p];

			for (int i = 1; i < n; i++) {
				if (is_oid_nil(o)) {
					bn->tnil = true;
					break;
				}
				if (o < ba[i].hlo || o >= ba[i].hhi) {
					GDKerror("does not match always\n");
					bat_iterator_end(&bi);
					goto bunins_failed;
				}
				o -= ba[i].hlo;
				o = ba[i].ci.s ?
				    (ba[i].ci.tpe == cand_dense) ?
					canditer_idx_dense(&ba[i].ci, o) :
					canditer_idx(&ba[i].ci, o) : ba[i].t[o];
			}
			if (is_oid_nil(o)) {
				assert(!stringtrick);
				bn->tnil = true;
				v = nil;
			} else if (o < ba[n].hlo || o >= ba[n].hhi) {
				GDKerror("does not match always\n");
				bat_iterator_end(&bi);
				goto bunins_failed;
			} else {
				o -= ba[n].hlo;
				v = (const char *) bi.base + (o << bi.shift);
			}
			if (ATOMputFIX(tpe, d, v) != GDK_SUCCEED) {
				bat_iterator_end(&bi);
				goto bunins_failed;
			}
			d += bi.width;
		}
		if (stringtrick) {
			bn->tnil = false;
			bn->tnonil = b->tnonil;
			bn->tkey = false;
			BBPshare(bi.vh->parentid);
			assert(bn->tvheap == NULL);
			bn->tvheap = bi.vh;
			HEAPincref(bi.vh);
			assert(bn->ttype == b->ttype);
			assert(bn->tvarsized);
			assert(bn->twidth == bi.width);
			assert(bn->tshift == bi.shift);
		}
		n++;		/* undo for debug print */
	} else {
		const void *v;

		assert(!stringtrick);
		bn->tnil = false;
		n--;	/* stop one before the end, also ba[n] is last */
		for (BUN p = 0; p < ba[0].cnt; p++) {
			oid o = ba[0].ci.s ? canditer_next(&ba[0].ci) : ba[0].t[p];
			for (int i = 1; i < n; i++) {
				if (is_oid_nil(o)) {
					bn->tnil = true;
					break;
				}
				if (o < ba[i].hlo || o >= ba[i].hhi) {
					GDKerror("does not match always\n");
					bat_iterator_end(&bi);
					goto bunins_failed;
				}
				o -= ba[i].hlo;
				o = ba[i].ci.s ?
				    (ba[i].ci.tpe == cand_dense) ?
					canditer_idx_dense(&ba[i].ci, o) :
					canditer_idx(&ba[i].ci, o) : ba[i].t[o];
			}
			if (is_oid_nil(o)) {
				bn->tnil = true;
				v = nil;
			} else if (o < ba[n].hlo || o >= ba[n].hhi) {
				GDKerror("does not match always\n");
				bat_iterator_end(&bi);
				goto bunins_failed;
			} else {
				o -= ba[n].hlo;
				v = BUNtail(bi, o);
			}
			if (bunfastapp(bn, v) != GDK_SUCCEED) {
				bat_iterator_end(&bi);
				goto bunins_failed;
			}
		}
		n++;		/* undo for debug print */
	}
	bat_iterator_end(&bi);
	BATsetcount(bn, ba[0].cnt);
	bn->tsorted = (ba[0].cnt <= 1) | issorted;
	bn->trevsorted = ba[0].cnt <= 1;
	bn->tnonil = nonil & b->tnonil;
	bn->tseqbase = oid_nil;
	/* note, b may point to one of the bats in tobedeleted, so
	 * reclaim after the last use of b */
	while (ndelete-- > 0)
		BBPreclaim(tobedeleted[ndelete]);
	GDKfree(tobedeleted);
	GDKfree(ba);
	TRC_DEBUG(ALGO, "with %d bats: " ALGOOPTBATFMT " " LLFMT " usec\n",
		  n, ALGOOPTBATPAR(bn), GDKusec() - t0);
	return bn;

  bunins_failed:
	while (ndelete-- > 0)
		BBPreclaim(tobedeleted[ndelete]);
	GDKfree(tobedeleted);
	GDKfree(ba);
	BBPreclaim(bn);
	TRC_DEBUG(ALGO, "failed " LLFMT "usec\n", GDKusec() - t0);
	return NULL;
}<|MERGE_RESOLUTION|>--- conflicted
+++ resolved
@@ -775,13 +775,8 @@
 
 	/* handle string trick */
 	if (stringtrick) {
-<<<<<<< HEAD
 		assert(r1i.vh);
-		if (r1->batRestricted == BAT_READ) {
-=======
-		assert(r1->tvheap);
 		if (r1->batRestricted == BAT_READ || VIEWvtparent(r1)) {
->>>>>>> 0301af77
 			/* really share string heap */
 			assert(r1i.vh->parentid > 0);
 			BBPshare(r1i.vh->parentid);
