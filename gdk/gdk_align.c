/*
 * This Source Code Form is subject to the terms of the Mozilla Public
 * License, v. 2.0.  If a copy of the MPL was not distributed with this
 * file, You can obtain one at http://mozilla.org/MPL/2.0/.
 *
 * Copyright 1997 - July 2008 CWI, August 2008 - 2020 MonetDB B.V.
 */

/*
 * @a Peter Boncz, Niels Nes
 * @* BAT Alignment
 * For BATs that result from a n-ary relational scheme it may help to
 * align the BATs on their head value. In particular, it permits
 * replacing a hash-join by a merge-join, which is significantly
 * faster on large tables. Especially if the BATs involved cause page
 * activity or when you can not afford the large hash structures to
 * speed-up processing.
 *
 * For orthogonality, we support alignment between arbitrary columns
 * (head or tail).
 *
 * All standard GDK set-calls update the alignment info in their
 * respective ways. For example, the routine @emph{BUNclustercopy}
 * shuffles the first argument, such that the BUNs are in the same
 * order as those in the second argument.  This operation will mark
 * both columns of the first @emph{BAT} as synced with the second
 * (likewise, @emph{Colcopy()}, which makes a copy, instead of
 * in-place shuffling, has the same alignment effect.
 *
 * Each alignment sequence is given a unique identifier, so as to
 * easily detect this situation. It is retained in the @emph{BAT
 * descriptor}.
 * @+ Alignment Design Considerations
 * Alignment primitives require the right hooks to be inserted in
 * several places in the GDK, apart form this file:
 * @itemize
 * @item @emph{ BUN update operations}.
 * The updated BATs have to be marked as un-aligned.
 * @item @emph{ set operations}.
 * For most relational operations some statements can be made about
 * the size and order of the BATs they produce. This information can
 * be formalized by indicating alignment information automatically.
 * @item @emph{ transaction operations}.
 * Alignment statuses must be kept consistent under database commits
 * and aborts.
 * @end itemize
 */
#include "monetdb_config.h"
#include "gdk.h"
#include "gdk_private.h"

/* Return TRUE if the two BATs are aligned (same size, same
 * hseqbase). */
int
ALIGNsynced(BAT *b1, BAT *b2)
{
	if (b1 == NULL || b2 == NULL)
		return 0;

	assert(!is_oid_nil(b1->hseqbase));
	assert(!is_oid_nil(b2->hseqbase));

	return BATcount(b1) == BATcount(b2) && b1->hseqbase == b2->hseqbase;
}

/*
 * @+ View BATS
 * The general routine for getting a 'view' BAT upon another BAT is
 * @emph{VIEWcreate}. On this @emph{#read-only} BAT (there is kernel
 * support for this), you can then make vertical slices.
 *
 * It is possible to create a view on a writable BAT. Updates in the
 * parent are then automatically reflected in the VIEW.  Note that the
 * VIEW bat itself can never be modified.
 *
 * Horizontal views should only be given out on a view BAT, but only
 * if it is dead sure the parent BAT is read-only.  This because they
 * cannot physically share the batBuns heap with the parent, as they
 * need a modified version.
 */
BAT *
VIEWcreate(oid seq, BAT *b)
{
	BAT *bn;
	bat tp = 0;

	BATcheck(b, NULL);

	if (b->ttype == TYPE_void) {
		/* we don't do views on void bats */
		return BATdense(seq, b->tseqbase, b->batCount);
	}

	bn = BATcreatedesc(seq, b->ttype, false, TRANSIENT);
	if (bn == NULL)
		return NULL;
	assert(bn->theap == NULL);

	tp = VIEWtparent(b);
	if (tp == 0 && b->ttype != TYPE_void)
		tp = b->batCacheid;
	assert(b->ttype != TYPE_void || !tp);
	/* the T column descriptor is fully copied. We need copies
	 * because in case of a mark, we are going to override a
	 * column with a void. Take care to zero the accelerator data,
	 * though. */
	bn->batInserted = b->batInserted;
	bn->batCount = b->batCount;
	bn->batCapacity = b->batCapacity;
	MT_lock_set(&b->theaplock);
	bn->T = b->T;
	(void) ATOMIC_INC(&b->theap->refs);
	if (b->tvheap)
		(void) ATOMIC_INC(&b->tvheap->refs);
	MT_lock_unset(&b->theaplock);

	if (tp)
		BBPshare(tp);
	if (bn->tvheap) {
		assert(bn->tvheap->parentid > 0);
		BBPshare(bn->tvheap->parentid);
	}

	bn->tprops = NULL;

	/* correct values after copy of column info */
	BATinit_idents(bn);
	bn->batRestricted = BAT_READ;
	bn->thash = NULL;
	/* imprints are shared, but the check is dynamic */
	bn->timprints = NULL;
	/* Order OID index */
	bn->torderidx = NULL;
	if (BBPcacheit(bn, true) != GDK_SUCCEED) {	/* enter in BBP */
		if (tp) {
			BBPunshare(tp);
<<<<<<< HEAD
		if (bn->tvheap) {
			BBPunshare(bn->tvheap->parentid);
			HEAPdecref(bn->tvheap, false);
		}
		HEAPdecref(bn->theap, false);
		MT_lock_destroy(&bn->theaplock);
=======
			BBPunfix(tp);
		}
		if (bn->tvheap) {
			BBPunshare(bn->tvheap->parentid);
			BBPunfix(bn->tvheap->parentid);
		}
>>>>>>> 17ab9b68
		MT_lock_destroy(&bn->batIdxLock);
		GDKfree(bn);
		return NULL;
	}
	TRC_DEBUG(ALGO, "VIEWcreate(" ALGOBATFMT ")=" ALGOBATFMT "\n",
		  ALGOBATPAR(b), ALGOBATPAR(bn));
	return bn;
}

/*
 * The BATmaterialize routine produces in-place materialized version
 * of a void bat (which should not be a VIEW) (later we should add the
 * code for VIEWs).
 */

gdk_return
BATmaterialize(BAT *b)
{
	BUN cnt;
	Heap *tail;
	BUN p, q;
	oid t, *x;

	BATcheck(b, GDK_FAIL);
	assert(!isVIEW(b));
	if (b->ttype != TYPE_void) {
		/* no voids */
		return GDK_SUCCEED;
	}

	cnt = BATcapacity(b);
	if ((tail = GDKmalloc(sizeof(Heap))) == NULL)
		return GDK_FAIL;
	*tail = *b->theap;
	ATOMIC_INIT(&tail->refs, 1);
	p = 0;
	q = BUNlast(b);
	assert(cnt >= q - p);
	TRC_DEBUG(ALGO, "BATmaterialize(" ALGOBATFMT ")\n", ALGOBATPAR(b));

	/* cleanup possible ACC's */
	HASHdestroy(b);
	IMPSdestroy(b);
	OIDXdestroy(b);

	strconcat_len(b->theap->filename, sizeof(b->theap->filename),
		      BBP_physical(b->batCacheid), ".tail", NULL);
	if (HEAPalloc(tail, cnt, sizeof(oid), 0) != GDK_SUCCEED) {
		return GDK_FAIL;
	}

	/* point of no return */
	MT_lock_set(&b->theaplock);
	assert(ATOMIC_GET(&b->theap->refs) > 0);
	HEAPdecref(b->theap, false);
	b->theap = tail;
	b->tbaseoff = 0;
	MT_lock_unset(&b->theaplock);
	b->ttype = TYPE_oid;
	BATsetdims(b);
	b->batDirtydesc = true;
	b->theap->dirty = true;

	/* So now generate [t..t+cnt-1] */
	t = b->tseqbase;
	x = (oid *) Tloc(b, 0);
	if (is_oid_nil(t)) {
		while (p < q)
			x[p++] = oid_nil;
	} else if (b->tvheap) {
		assert(b->batRole == TRANSIENT);
		assert(b->tvheap->free % SIZEOF_OID == 0);
		BUN nexc = (BUN) (b->tvheap->free / SIZEOF_OID);
		const oid *exc = (const oid *) b->tvheap->base;
		BUN i = 0;
		while (p < q) {
			while (i < nexc && t == exc[i]) {
				i++;
				t++;
			}
			x[p++] = t++;
		}
		b->tseqbase = oid_nil;
		MT_lock_set(&b->theaplock);
		assert(ATOMIC_GET(&b->tvheap->refs) > 0);
		HEAPdecref(b->tvheap, true);
		b->tvheap = NULL;
		MT_lock_unset(&b->theaplock);
	} else {
		while (p < q)
			x[p++] = t++;
	}
	BATsetcount(b, b->batCount);

	return GDK_SUCCEED;
}

/*
 * The @#VIEWunlink@ routine cuts a reference to the parent. Part of the view
 * destroy sequence.
 */
static void
VIEWunlink(BAT *b)
{
	if (b) {
		bat tp = VIEWtparent(b);
		bat vtp = VIEWvtparent(b);
		BAT *tpb = NULL;
		BAT *vtpb = NULL;

		assert(b->batCacheid > 0);
		if (tp)
			tpb = BBP_cache(tp);
		if (tp && !vtp)
			vtp = tp;
		if (vtp)
			vtpb = BBP_cache(vtp);

		if (tpb == NULL && vtpb == NULL)
			return;

		/* unlink heaps shared with parent */
		MT_lock_set(&b->theaplock);
		if (b->theap && b->theap->parentid != b->batCacheid) {
			HEAPdecref(b->theap, false);
			b->theap = NULL;
		}
		assert(b->tvheap == NULL || b->tvheap->parentid > 0);
		if (b->tvheap && b->tvheap->parentid != b->batCacheid) {
			HEAPdecref(b->tvheap, false);
			b->tvheap = NULL;
		}
		MT_lock_unset(&b->theaplock);

		/* unlink properties shared with parent */
		if (tpb && b->tprops && b->tprops == tpb->tprops)
			b->tprops = NULL;

		/* unlink imprints shared with parent */
		if (tpb && b->timprints && b->timprints == tpb->timprints)
			b->timprints = NULL;
	}
}

/*
 * Materialize a view into a normal BAT. If it is a slice, we really
 * want to reduce storage of the new BAT.
 */
gdk_return
VIEWreset(BAT *b)
{
	bat tp, tvp;
	Heap *tail, *th = NULL;
	BAT *v = NULL;

	if (b == NULL)
		return GDK_FAIL;
	assert(b->batCacheid > 0);
	tp = VIEWtparent(b);
	tvp = VIEWvtparent(b);
	if (tp || tvp) {
		BUN cnt;
		const char *nme;

		/* alloc heaps */
		tail = GDKmalloc(sizeof(Heap));
		if (tail == NULL)
			return GDK_FAIL;
		*tail = (Heap) {
			.parentid = b->batCacheid,
			.farmid = BBPselectfarm(b->batRole, b->ttype, offheap),
		};
		ATOMIC_INIT(&tail->refs, 1);

		cnt = BATcount(b) + 1;
		nme = BBP_physical(b->batCacheid);

		strconcat_len(tail->filename, sizeof(tail->filename),
			      nme, ".tail", NULL);
		if (b->ttype && HEAPalloc(tail, cnt, Tsize(b), ATOMsize(b->ttype)) != GDK_SUCCEED)
			goto bailout;
		if (b->tvheap) {
			th = GDKmalloc(sizeof(Heap));
			if (th == NULL)
				goto bailout;
			*th = (Heap) {
				.parentid = b->batCacheid,
				.farmid = BBPselectfarm(b->batRole, b->ttype, varheap),
			};
			ATOMIC_INIT(&th->refs, 1);
			strconcat_len(th->filename, sizeof(th->filename),
				      nme, ".theap", NULL);
			if (ATOMheap(b->ttype, th, cnt) != GDK_SUCCEED)
				goto bailout;
		}

		v = VIEWcreate(b->hseqbase, b);
		if (v == NULL)
			goto bailout;

		/* point of no return: cut the link to your parents */
		VIEWunlink(b);
		if (tp) {
			BBPunshare(tp);
			BBPunfix(tp);
		}
		if (tvp) {
			BBPunshare(tvp);
			BBPunfix(tvp);
		}

		b->hseqbase = v->hseqbase;

		b->ttype = v->ttype;
		b->tvarsized = v->tvarsized;
		b->tshift = v->tshift;
		b->twidth = v->twidth;
		b->tseqbase = v->tseqbase;

		b->batRestricted = BAT_WRITE;

		b->tkey = BATtkey(v);

		/* replace the heaps */
		if (tail->storage == STORE_MMAP) {
			b->twidth = ATOMsize(b->ttype);
			b->tshift = ATOMelmshift(Tsize(b));
		}
		b->theap = tail;
		tail = NULL;
		b->tbaseoff = 0;

		/* unshare from parents heap */
		if (th) {
			assert(b->tvheap == NULL);
			b->tvheap = th;
			th = NULL;
		}

		if (v->theap->parentid == b->batCacheid) {
			assert(tp == 0);
			assert(b->batSharecnt > 0);
			BBPunshare(b->batCacheid);
			BBPunfix(b->batCacheid);
			v->theap->parentid = v->batCacheid;
		}
		b->batSharecnt = 0;
		b->batCopiedtodisk = false;
		b->batDirtydesc = true;

		b->tkey = BATtkey(v);

		/* make the BAT empty and insert all again */
		DELTAinit(b);
		/* reset capacity */
		b->batCapacity = cnt;

		/* insert all of v in b, and quit */
		if (BATappend2(b, v, NULL, false, false) != GDK_SUCCEED)
			goto bailout;
		BBPreclaim(v);
	}
	return GDK_SUCCEED;
      bailout:
	BBPreclaim(v);
	if (tail) {
		ATOMIC_DESTROY(&tail->refs);
		HEAPfree(tail, true);
		GDKfree(tail);
	}
	if (th) {
		ATOMIC_DESTROY(&th->refs);
		HEAPfree(th, true);
		GDKfree(th);
	}
	return GDK_FAIL;
}

/*
 * The remainder are utilities to manipulate the BAT view and not to
 * forget some details in the process.  It expects a position range in
 * the underlying BAT and compensates for outliers.
 */
void
VIEWbounds(BAT *b, BAT *view, BUN l, BUN h)
{
	BUN cnt;

	if (b == NULL || view == NULL)
		return;
	if (h > BATcount(b))
		h = BATcount(b);
	if (h < l)
		h = l;
	cnt = h - l;
	view->batInserted = 0;
	if (view->ttype != TYPE_void) {
		view->tbaseoff = b->tbaseoff + l;
	}
	BATsetcount(view, cnt);
	BATsetcapacity(view, cnt);
	if (view->tnosorted > l && view->tnosorted < l + cnt)
		view->tnosorted -= l;
	else
		view->tnosorted = 0;
	if (view->tnorevsorted > l && view->tnorevsorted < l + cnt)
		view->tnorevsorted -= l;
	else
		view->tnorevsorted = 0;
	if (view->tnokey[0] >= l && view->tnokey[0] < l + cnt &&
	    view->tnokey[1] >= l && view->tnokey[1] < l + cnt &&
	    view->tnokey[0] != view->tnokey[1]) {
		view->tnokey[0] -= l;
		view->tnokey[1] -= l;
	} else {
		view->tnokey[0] = view->tnokey[1] = 0;
	}
}

/*
 * Destroy a view.
 */
void
VIEWdestroy(BAT *b)
{
	assert(isVIEW(b));

	/* remove any leftover private hash structures */
	HASHdestroy(b);
	IMPSdestroy(b);
	OIDXdestroy(b);
	VIEWunlink(b);

	MT_lock_set(&b->theaplock);
	if (b->theap) {
		HEAPdecref(b->theap, false);
		b->theap = NULL;
	}
	if (b->tvheap) {
		HEAPdecref(b->tvheap, false);
		b->tvheap = NULL;
	}
	MT_lock_unset(&b->theaplock);
	BATfree(b);
}<|MERGE_RESOLUTION|>--- conflicted
+++ resolved
@@ -134,21 +134,14 @@
 	if (BBPcacheit(bn, true) != GDK_SUCCEED) {	/* enter in BBP */
 		if (tp) {
 			BBPunshare(tp);
-<<<<<<< HEAD
+			BBPunfix(tp);
+		}
 		if (bn->tvheap) {
 			BBPunshare(bn->tvheap->parentid);
 			HEAPdecref(bn->tvheap, false);
 		}
 		HEAPdecref(bn->theap, false);
 		MT_lock_destroy(&bn->theaplock);
-=======
-			BBPunfix(tp);
-		}
-		if (bn->tvheap) {
-			BBPunshare(bn->tvheap->parentid);
-			BBPunfix(bn->tvheap->parentid);
-		}
->>>>>>> 17ab9b68
 		MT_lock_destroy(&bn->batIdxLock);
 		GDKfree(bn);
 		return NULL;
