/*
 * This Source Code Form is subject to the terms of the Mozilla Public
 * License, v. 2.0.  If a copy of the MPL was not distributed with this
 * file, You can obtain one at http://mozilla.org/MPL/2.0/.
 *
 * Copyright 1997 - July 2008 CWI, August 2008 - 2022 MonetDB B.V.
 */

/*
 * @a Peter Boncz, Niels Nes
 * @* BAT Alignment
 * For BATs that result from a n-ary relational scheme it may help to
 * align the BATs on their head value. In particular, it permits
 * replacing a hash-join by a merge-join, which is significantly
 * faster on large tables. Especially if the BATs involved cause page
 * activity or when you can not afford the large hash structures to
 * speed-up processing.
 *
 * For orthogonality, we support alignment between arbitrary columns
 * (head or tail).
 *
 * All standard GDK set-calls update the alignment info in their
 * respective ways. For example, the routine @emph{BUNclustercopy}
 * shuffles the first argument, such that the BUNs are in the same
 * order as those in the second argument.  This operation will mark
 * both columns of the first @emph{BAT} as synced with the second
 * (likewise, @emph{Colcopy()}, which makes a copy, instead of
 * in-place shuffling, has the same alignment effect.
 *
 * Each alignment sequence is given a unique identifier, so as to
 * easily detect this situation. It is retained in the @emph{BAT
 * descriptor}.
 * @+ Alignment Design Considerations
 * Alignment primitives require the right hooks to be inserted in
 * several places in the GDK, apart form this file:
 * @itemize
 * @item @emph{ BUN update operations}.
 * The updated BATs have to be marked as un-aligned.
 * @item @emph{ set operations}.
 * For most relational operations some statements can be made about
 * the size and order of the BATs they produce. This information can
 * be formalized by indicating alignment information automatically.
 * @item @emph{ transaction operations}.
 * Alignment statuses must be kept consistent under database commits
 * and aborts.
 * @end itemize
 */
#include "monetdb_config.h"
#include "gdk.h"
#include "gdk_private.h"

/* Return TRUE if the two BATs are aligned (same size, same
 * hseqbase). */
int
ALIGNsynced(BAT *b1, BAT *b2)
{
	if (b1 == NULL || b2 == NULL)
		return 0;

	assert(!is_oid_nil(b1->hseqbase));
	assert(!is_oid_nil(b2->hseqbase));

	return BATcount(b1) == BATcount(b2) && b1->hseqbase == b2->hseqbase;
}

/*
 * @+ View BATS
 * The general routine for getting a 'view' BAT upon another BAT is
 * @emph{VIEWcreate}. On this @emph{#read-only} BAT (there is kernel
 * support for this), you can then make vertical slices.
 *
 * It is possible to create a view on a writable BAT. Updates in the
 * parent are then automatically reflected in the VIEW.  Note that the
 * VIEW bat itself can never be modified.
 *
 * Horizontal views should only be given out on a view BAT, but only
 * if it is dead sure the parent BAT is read-only.  This because they
 * cannot physically share the batBuns heap with the parent, as they
 * need a modified version.
 */
BAT *
VIEWcreate(oid seq, BAT *b)
{
	BAT *bn;
	bat tp = 0;

	BATcheck(b, NULL);

	if (b->ttype == TYPE_void) {
		/* we don't do views on void bats */
		return BATdense(seq, b->tseqbase, b->batCount);
	}

	bn = BATcreatedesc(seq, b->ttype, false, TRANSIENT, 0);
	if (bn == NULL)
		return NULL;
	assert(bn->theap == NULL);

	/* the T column descriptor is fully copied. We need copies
	 * because in case of a mark, we are going to override a
	 * column with a void. Take care to zero the accelerator data,
	 * though. */
	MT_lock_set(&b->theaplock);
	bn->batInserted = b->batInserted;
	bn->batCount = b->batCount;
	bn->batCapacity = b->batCapacity;
	bn->T = b->T;
	tp = VIEWtparent(b);
	if (tp == 0 && b->ttype != TYPE_void)
		tp = b->batCacheid;
	assert(b->ttype != TYPE_void || !tp);
	HEAPincref(b->theap);
	if (b->tvheap)
		HEAPincref(b->tvheap);
	MT_lock_unset(&b->theaplock);

	if (tp)
		BBPshare(tp);
	if (bn->tvheap) {
		assert(bn->tvheap->parentid > 0);
		BBPshare(bn->tvheap->parentid);
	}

	bn->tprops = NULL;

	/* correct values after copy of column info */
	BATinit_idents(bn);
	bn->batRestricted = BAT_READ;
	bn->thash = NULL;
	/* imprints are shared, but the check is dynamic */
	bn->timprints = NULL;
	/* Order OID index */
	bn->torderidx = NULL;
	/* Only the parent should have a pointer to the strimp */
	bn->tstrimps = NULL;
	if (BBPcacheit(bn, true) != GDK_SUCCEED) {	/* enter in BBP */
		if (tp) {
			BBPunshare(tp);
			BBPunfix(tp);
		}
		if (bn->tvheap) {
			BBPunshare(bn->tvheap->parentid);
			HEAPdecref(bn->tvheap, false);
		}
		HEAPdecref(bn->theap, false);
		MT_lock_destroy(&bn->theaplock);
		MT_lock_destroy(&bn->batIdxLock);
		MT_rwlock_destroy(&bn->thashlock);
		GDKfree(bn);
		return NULL;
	}
	TRC_DEBUG(ALGO, ALGOBATFMT " -> " ALGOBATFMT "\n",
		  ALGOBATPAR(b), ALGOBATPAR(bn));
	return bn;
}

/*
 * The BATmaterialize routine produces in-place materialized version
 * of a void bat (which should not be a VIEW) (later we should add the
 * code for VIEWs).
 */

gdk_return
BATmaterialize(BAT *b)
{
	BUN cnt;
	Heap *tail;
	BUN p, q;
	oid t, *x;

	BATcheck(b, GDK_FAIL);
	assert(!isVIEW(b));
	if (b->ttype != TYPE_void) {
		/* no voids */
		return GDK_SUCCEED;
	}

	cnt = BATcapacity(b);
	if ((tail = GDKmalloc(sizeof(Heap))) == NULL)
		return GDK_FAIL;
	p = 0;
	q = BUNlast(b);
	assert(cnt >= q - p);
	TRC_DEBUG(ALGO, "BATmaterialize(" ALGOBATFMT ")\n", ALGOBATPAR(b));

	/* cleanup possible ACC's */
	HASHdestroy(b);
	IMPSdestroy(b);
	OIDXdestroy(b);

	*tail = (Heap) {
		.farmid = BBPselectfarm(b->batRole, TYPE_oid, offheap),
		.parentid = b->batCacheid,
		.dirty = true,
	};
	settailname(tail, BBP_physical(b->batCacheid), TYPE_oid, 0);
	if (HEAPalloc(tail, cnt, sizeof(oid), 0) != GDK_SUCCEED) {
		GDKfree(tail);
		return GDK_FAIL;
	}
	x = (oid *) tail->base;
	t = b->tseqbase;
	if (is_oid_nil(t)) {
		for (p = 0; p < q; p++)
			x[p] = oid_nil;
	} else {
		for (p = 0; p < q; p++)
			x[p] = t++;
	}
	ATOMIC_INIT(&tail->refs, 1);
	/* point of no return */
	MT_lock_set(&b->theaplock);
	assert(ATOMIC_GET(&b->theap->refs) > 0);
	/* can only look at tvheap when lock is held */
	if (complex_cand(b)) {
		assert(b->batRole == TRANSIENT);
		if (negoid_cand(b)) {
			assert(ccand_free(b) % SIZEOF_OID == 0);
			BUN nexc = (BUN) (ccand_free(b) / SIZEOF_OID);
			const oid *exc = (const oid *) ccand_first(b);
			BUN i;
			for (p = 0, i = 0; p < q; p++) {
				while (i < nexc && t == exc[i]) {
					i++;
					t++;
				}
				x[p] = t++;
			}
		} else {
			assert(mask_cand(b));
			BUN nmsk = (BUN) (ccand_free(b) / sizeof(uint32_t));
			const uint32_t *src = (const uint32_t *) ccand_first(b);
			BUN n = 0;
			t -= (oid) CCAND(b)->firstbit;
			for (p = 0; p < nmsk; p++) {
				uint32_t val = src[p];
				if (val == 0)
					continue;
				for (uint32_t i = 0; i < 32; i++) {
					if (val & (1U << i)) {
						assert(n < q);
						x[n++] = t + p * 32 + i;
					}
				}
			}
			assert(n == q);
		}
		HEAPdecref(b->tvheap, true);
		b->tvheap = NULL;
	}
	HEAPdecref(b->theap, false);
	b->theap = tail;
	b->tbaseoff = 0;
<<<<<<< HEAD
	b->theap->dirty = true;
	b->tunique_est = is_oid_nil(t) ? 1.0 : (double) b->batCount;
	MT_lock_unset(&b->theaplock);
=======
	BATsetprop_nolock(b, GDK_NUNIQUE, TYPE_oid, &(oid){is_oid_nil(t) ? 1 : b->batCount});
	BATsetprop_nolock(b, GDK_UNIQUE_ESTIMATE, TYPE_dbl, &(dbl){is_oid_nil(t) ? 1.0 : (dbl)b->batCount});
>>>>>>> 60eb8621
	b->ttype = TYPE_oid;
	BATsetdims(b, 0);
	b->batDirtydesc = true;
	BATsetcount(b, b->batCount);
	MT_lock_unset(&b->theaplock);

	return GDK_SUCCEED;
}

/*
 * The @#VIEWunlink@ routine cuts a reference to the parent. Part of the view
 * destroy sequence.
 */
void
VIEWunlink(BAT *b)
{
	if (b) {
		MT_lock_set(&b->theaplock);

		bat tp = VIEWtparent(b);
		bat vtp = VIEWvtparent(b);
		BAT *tpb = NULL;
		BAT *vtpb = NULL;

		if (tp)
			tpb = BBP_cache(tp);
		if (vtp)
			vtpb = BBP_cache(vtp);

		if (tpb == NULL && vtpb == NULL) {
			MT_lock_unset(&b->theaplock);
			return;
		}

		/* unlink heaps shared with parent */
		if (b->theap && b->theap->parentid != b->batCacheid) {
			HEAPdecref(b->theap, false);
			b->theap = NULL;
		}
		assert(b->tvheap == NULL || b->tvheap->parentid > 0);
		if (b->tvheap && b->tvheap->parentid != b->batCacheid) {
			HEAPdecref(b->tvheap, false);
			b->tvheap = NULL;
		}

		MT_lock_unset(&b->theaplock);

		MT_lock_set(&b->batIdxLock);
		/* unlink imprints shared with parent */
		if (b->timprints &&
		    b->timprints != (Imprints *) 1 &&
		    b->timprints->imprints.parentid != b->batCacheid) {
			IMPSdecref(b->timprints, false);
			b->timprints = NULL;
		}
		MT_lock_unset(&b->batIdxLock);
	}
}

/*
 * The remainder are utilities to manipulate the BAT view and not to
 * forget some details in the process.  It expects a position range in
 * the underlying BAT and compensates for outliers.
 */
void
VIEWbounds(BAT *b, BAT *view, BUN l, BUN h)
{
	BUN cnt;
	BUN baseoff;

	if (b == NULL || view == NULL)
		return;
	if (h > BATcount(b))
		h = BATcount(b);
	baseoff = b->tbaseoff;
	if (h < l)
		h = l;
	cnt = h - l;
	view->batInserted = 0;
	if (view->ttype != TYPE_void) {
		view->tbaseoff = baseoff + l;
	}
	BATsetcount(view, cnt);
	BATsetcapacity(view, cnt);
	if (view->tnosorted > l && view->tnosorted < l + cnt)
		view->tnosorted -= l;
	else
		view->tnosorted = 0;
	if (view->tnorevsorted > l && view->tnorevsorted < l + cnt)
		view->tnorevsorted -= l;
	else
		view->tnorevsorted = 0;
	if (view->tnokey[0] >= l && view->tnokey[0] < l + cnt &&
	    view->tnokey[1] >= l && view->tnokey[1] < l + cnt &&
	    view->tnokey[0] != view->tnokey[1]) {
		view->tnokey[0] -= l;
		view->tnokey[1] -= l;
	} else {
		view->tnokey[0] = view->tnokey[1] = 0;
	}
	if (view->tminpos >= l && view->tminpos < l + cnt)
		view->tminpos -= l;
	else
		view->tminpos = BUN_NONE;
	if (view->tmaxpos >= l && view->tmaxpos < l + cnt)
		view->tmaxpos -= l;
	else
		view->tmaxpos = BUN_NONE;
	view->tkey |= cnt <= 1;
}

/*
 * Destroy a view.
 */
void
VIEWdestroy(BAT *b)
{
	assert(isVIEW(b));

	/* remove any leftover private hash structures */
	HASHdestroy(b);
	IMPSdestroy(b);
	OIDXdestroy(b);
	STRMPdestroy(b);
	PROPdestroy(b);
	VIEWunlink(b);

	MT_lock_set(&b->theaplock);
	/* heaps that are left after VIEWunlink are ours, so need to be
	 * destroyed (and files deleted) */
	if (b->theap) {
		HEAPdecref(b->theap, true);
		b->theap = NULL;
	}
	if (b->tvheap) {
		/* should never happen: if this heap exists, then it was
		 * our own (not a view), and then it doesn't make sense
		 * that the offset heap was a view (at least one of them
		 * had to be) */
		HEAPdecref(b->tvheap, true);
		b->tvheap = NULL;
	}
	MT_lock_unset(&b->theaplock);
	BATfree(b);
}<|MERGE_RESOLUTION|>--- conflicted
+++ resolved
@@ -251,14 +251,8 @@
 	HEAPdecref(b->theap, false);
 	b->theap = tail;
 	b->tbaseoff = 0;
-<<<<<<< HEAD
 	b->theap->dirty = true;
 	b->tunique_est = is_oid_nil(t) ? 1.0 : (double) b->batCount;
-	MT_lock_unset(&b->theaplock);
-=======
-	BATsetprop_nolock(b, GDK_NUNIQUE, TYPE_oid, &(oid){is_oid_nil(t) ? 1 : b->batCount});
-	BATsetprop_nolock(b, GDK_UNIQUE_ESTIMATE, TYPE_dbl, &(dbl){is_oid_nil(t) ? 1.0 : (dbl)b->batCount});
->>>>>>> 60eb8621
 	b->ttype = TYPE_oid;
 	BATsetdims(b, 0);
 	b->batDirtydesc = true;
