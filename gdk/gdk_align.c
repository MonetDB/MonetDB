/*
 * This Source Code Form is subject to the terms of the Mozilla Public
 * License, v. 2.0.  If a copy of the MPL was not distributed with this
 * file, You can obtain one at http://mozilla.org/MPL/2.0/.
 *
 * Copyright 1997 - July 2008 CWI, August 2008 - 2020 MonetDB B.V.
 */

/*
 * @a Peter Boncz, Niels Nes
 * @* BAT Alignment
 * For BATs that result from a n-ary relational scheme it may help to
 * align the BATs on their head value. In particular, it permits
 * replacing a hash-join by a merge-join, which is significantly
 * faster on large tables. Especially if the BATs involved cause page
 * activity or when you can not afford the large hash structures to
 * speed-up processing.
 *
 * For orthogonality, we support alignment between arbitrary columns
 * (head or tail).
 *
 * All standard GDK set-calls update the alignment info in their
 * respective ways. For example, the routine @emph{BUNclustercopy}
 * shuffles the first argument, such that the BUNs are in the same
 * order as those in the second argument.  This operation will mark
 * both columns of the first @emph{BAT} as synced with the second
 * (likewise, @emph{Colcopy()}, which makes a copy, instead of
 * in-place shuffling, has the same alignment effect.
 *
 * Each alignment sequence is given a unique identifier, so as to
 * easily detect this situation. It is retained in the @emph{BAT
 * descriptor}.
 * @+ Alignment Design Considerations
 * Alignment primitives require the right hooks to be inserted in
 * several places in the GDK, apart form this file:
 * @itemize
 * @item @emph{ BUN update operations}.
 * The updated BATs have to be marked as un-aligned.
 * @item @emph{ set operations}.
 * For most relational operations some statements can be made about
 * the size and order of the BATs they produce. This information can
 * be formalized by indicating alignment information automatically.
 * @item @emph{ transaction operations}.
 * Alignment statuses must be kept consistent under database commits
 * and aborts.
 * @end itemize
 */
#include "monetdb_config.h"
#include "gdk.h"
#include "gdk_private.h"

/* Return TRUE if the two BATs are aligned (same size, same
 * hseqbase). */
int
ALIGNsynced(BAT *b1, BAT *b2)
{
	if (b1 == NULL || b2 == NULL)
		return 0;

	assert(!is_oid_nil(b1->hseqbase));
	assert(!is_oid_nil(b2->hseqbase));

	return BATcount(b1) == BATcount(b2) && b1->hseqbase == b2->hseqbase;
}

/*
 * @+ View BATS
 * The general routine for getting a 'view' BAT upon another BAT is
 * @emph{VIEWcreate}. On this @emph{#read-only} BAT (there is kernel
 * support for this), you can then make vertical slices.
 *
 * It is possible to create a view on a writable BAT. Updates in the
 * parent are then automatically reflected in the VIEW.  Note that the
 * VIEW bat itself can never be modified.
 *
 * Horizontal views should only be given out on a view BAT, but only
 * if it is dead sure the parent BAT is read-only.  This because they
 * cannot physically share the batBuns heap with the parent, as they
 * need a modified version.
 */
BAT *
VIEWcreate(oid seq, BAT *b)
{
	BAT *bn;
	bat tp = 0;

	BATcheck(b, NULL);

	if (b->ttype == TYPE_void) {
		/* we don't do views on void bats */
		return BATdense(seq, b->tseqbase, b->batCount);
	}

	bn = BATcreatedesc(seq, b->ttype, false, TRANSIENT);
	if (bn == NULL)
		return NULL;
	assert(bn->theap == NULL);

	tp = VIEWtparent(b);
	if (tp == 0 && b->ttype != TYPE_void)
		tp = b->batCacheid;
	assert(b->ttype != TYPE_void || !tp);
	/* the T column descriptor is fully copied. We need copies
	 * because in case of a mark, we are going to override a
	 * column with a void. Take care to zero the accelerator data,
	 * though. */
	bn->batInserted = b->batInserted;
	bn->batCount = b->batCount;
	bn->batCapacity = b->batCapacity;
	MT_lock_set(&b->theaplock);
	bn->T = b->T;
	HEAPincref(b->theap);
	if (b->tvheap)
		HEAPincref(b->tvheap);
	MT_lock_unset(&b->theaplock);

	if (tp)
		BBPshare(tp);
	if (bn->tvheap) {
		assert(bn->tvheap->parentid > 0);
		BBPshare(bn->tvheap->parentid);
	}

	bn->tprops = NULL;

	/* correct values after copy of column info */
	BATinit_idents(bn);
	bn->batRestricted = BAT_READ;
	bn->thash = NULL;
	/* imprints are shared, but the check is dynamic */
	bn->timprints = NULL;
	/* Order OID index */
	bn->torderidx = NULL;
	if (BBPcacheit(bn, true) != GDK_SUCCEED) {	/* enter in BBP */
		if (tp) {
			BBPunshare(tp);
			BBPunfix(tp);
		}
		if (bn->tvheap) {
			BBPunshare(bn->tvheap->parentid);
			HEAPdecref(bn->tvheap, false);
		}
		HEAPdecref(bn->theap, false);
		MT_lock_destroy(&bn->theaplock);
		MT_lock_destroy(&bn->batIdxLock);
		GDKfree(bn);
		return NULL;
	}
	TRC_DEBUG(ALGO, "VIEWcreate(" ALGOBATFMT ")=" ALGOBATFMT "\n",
		  ALGOBATPAR(b), ALGOBATPAR(bn));
	return bn;
}

/*
 * The BATmaterialize routine produces in-place materialized version
 * of a void bat (which should not be a VIEW) (later we should add the
 * code for VIEWs).
 */

gdk_return
BATmaterialize(BAT *b)
{
	BUN cnt;
	Heap *tail;
	BUN p, q;
	oid t, *x;

	BATcheck(b, GDK_FAIL);
	assert(!isVIEW(b));
	if (b->ttype != TYPE_void) {
		/* no voids */
		return GDK_SUCCEED;
	}

	cnt = BATcapacity(b);
	if ((tail = GDKmalloc(sizeof(Heap))) == NULL)
		return GDK_FAIL;
	*tail = *b->theap;
	p = 0;
	q = BUNlast(b);
	assert(cnt >= q - p);
	TRC_DEBUG(ALGO, "BATmaterialize(" ALGOBATFMT ")\n", ALGOBATPAR(b));

	/* cleanup possible ACC's */
	HASHdestroy(b);
	IMPSdestroy(b);
	OIDXdestroy(b);

	strconcat_len(b->theap->filename, sizeof(b->theap->filename),
		      BBP_physical(b->batCacheid), ".tail", NULL);
	if (HEAPalloc(tail, cnt, sizeof(oid), 0) != GDK_SUCCEED) {
		GDKfree(tail);
		return GDK_FAIL;
	}

	ATOMIC_INIT(&tail->refs, 1);
	/* point of no return */
	MT_lock_set(&b->theaplock);
	assert(ATOMIC_GET(&b->theap->refs) > 0);
	HEAPdecref(b->theap, false);
	b->theap = tail;
	b->tbaseoff = 0;
	MT_lock_unset(&b->theaplock);
	b->ttype = TYPE_oid;
	BATsetdims(b);
	b->batDirtydesc = true;
	b->theap->dirty = true;

	/* So now generate [t..t+cnt-1] */
	t = b->tseqbase;
	x = (oid *) Tloc(b, 0);
	if (is_oid_nil(t)) {
		while (p < q)
			x[p++] = oid_nil;
	} else if (b->tvheap) {
		assert(b->batRole == TRANSIENT);
		assert(b->tvheap->free % SIZEOF_OID == 0);
		BUN nexc = (BUN) (b->tvheap->free / SIZEOF_OID);
		const oid *exc = (const oid *) b->tvheap->base;
		BUN i = 0;
		while (p < q) {
			while (i < nexc && t == exc[i]) {
				i++;
				t++;
			}
			x[p++] = t++;
		}
		b->tseqbase = oid_nil;
		MT_lock_set(&b->theaplock);
		assert(ATOMIC_GET(&b->tvheap->refs) > 0);
		HEAPdecref(b->tvheap, true);
		b->tvheap = NULL;
		MT_lock_unset(&b->theaplock);
	} else {
		while (p < q)
			x[p++] = t++;
	}
	BATsetcount(b, b->batCount);

	return GDK_SUCCEED;
}

/*
 * The @#VIEWunlink@ routine cuts a reference to the parent. Part of the view
 * destroy sequence.
 */
static void
VIEWunlink(BAT *b)
{
	if (b) {
		bat tp = VIEWtparent(b);
		bat vtp = VIEWvtparent(b);
		BAT *tpb = NULL;
		BAT *vtpb = NULL;

		assert(b->batCacheid > 0);
		if (tp)
			tpb = BBP_cache(tp);
		if (tp && !vtp)
			vtp = tp;
		if (vtp)
			vtpb = BBP_cache(vtp);

		if (tpb == NULL && vtpb == NULL)
			return;

		/* unlink heaps shared with parent */
		MT_lock_set(&b->theaplock);
		if (b->theap && b->theap->parentid != b->batCacheid) {
			HEAPdecref(b->theap, false);
			b->theap = NULL;
		}
		assert(b->tvheap == NULL || b->tvheap->parentid > 0);
		if (b->tvheap && b->tvheap->parentid != b->batCacheid) {
			HEAPdecref(b->tvheap, false);
			b->tvheap = NULL;
		}
		MT_lock_unset(&b->theaplock);

		/* unlink properties shared with parent */
		if (tpb && b->tprops && b->tprops == tpb->tprops)
			b->tprops = NULL;

		/* unlink imprints shared with parent */
		if (tpb && b->timprints && b->timprints == tpb->timprints)
			b->timprints = NULL;
	}
}

/*
 * Materialize a view into a normal BAT. If it is a slice, we really
 * want to reduce storage of the new BAT.
 */
gdk_return
VIEWreset(BAT *b)
{
<<<<<<< HEAD
	bat tp, tvp;
	Heap *tail, *th = NULL;
	BAT *v = NULL;

=======
>>>>>>> 7a2b5d14
	if (b == NULL)
		return GDK_FAIL;

<<<<<<< HEAD
		/* alloc heaps */
		tail = GDKmalloc(sizeof(Heap));
		if (tail == NULL)
			return GDK_FAIL;
		*tail = (Heap) {
			.parentid = b->batCacheid,
			.farmid = BBPselectfarm(b->batRole, b->ttype, offheap),
		};
		ATOMIC_INIT(&tail->refs, 1);

		cnt = BATcount(b) + 1;
		nme = BBP_physical(b->batCacheid);

		strconcat_len(tail->filename, sizeof(tail->filename),
			      nme, ".tail", NULL);
		if (b->ttype && HEAPalloc(tail, cnt, Tsize(b), ATOMsize(b->ttype)) != GDK_SUCCEED)
			goto bailout;
		if (b->tvheap) {
			th = GDKmalloc(sizeof(Heap));
			if (th == NULL)
				goto bailout;
			*th = (Heap) {
				.parentid = b->batCacheid,
				.farmid = BBPselectfarm(b->batRole, b->ttype, varheap),
			};
			ATOMIC_INIT(&th->refs, 1);
			strconcat_len(th->filename, sizeof(th->filename),
				      nme, ".theap", NULL);
			if (ATOMheap(b->ttype, th, cnt) != GDK_SUCCEED)
				goto bailout;
		}
=======
	bat tp = VIEWtparent(b);
	bat tvp = VIEWvtparent(b);
	if (tp == 0 && tvp == 0)
		return GDK_SUCCEED;

	if (tp == 0) {
		/* only sharing the vheap */
		assert(ATOMstorage(b->ttype) == TYPE_str);
		return unshare_string_heap(b);
	}
>>>>>>> 7a2b5d14

	BAT *v = VIEWcreate(b->hseqbase, b);
	if (v == NULL)
		return GDK_FAIL;

<<<<<<< HEAD
		/* point of no return: cut the link to your parents */
		VIEWunlink(b);
		if (tp) {
			BBPunshare(tp);
			BBPunfix(tp);
=======
	assert(VIEWtparent(v) != b->batCacheid);
	assert(VIEWvtparent(v) != b->batCacheid);

	const char *nme = BBP_physical(b->batCacheid);
	BUN cnt = BATcount(b);
	Heap tail = (Heap) {
		.farmid = BBPselectfarm(b->batRole, b->ttype, offheap),
	};
	strconcat_len(tail.filename, sizeof(tail.filename), nme, ".tail", NULL);
	if (b->ttype && HEAPalloc(&tail, cnt, Tsize(b)) != GDK_SUCCEED) {
		BBPunfix(v->batCacheid);
		return GDK_FAIL;
	}
	Heap *th = NULL;
	if (b->tvheap) {
		th = GDKmalloc(sizeof(Heap));
		if (th == NULL) {
			HEAPfree(&tail, true);
			BBPunfix(v->batCacheid);
			return GDK_FAIL;
>>>>>>> 7a2b5d14
		}
		*th = (Heap) {
			.farmid = BBPselectfarm(b->batRole, b->ttype, varheap),
			.parentid = b->batCacheid,
		};
		strconcat_len(th->filename, sizeof(th->filename),
			      nme, ".theap", NULL);
		if (ATOMheap(b->ttype, th, cnt) != GDK_SUCCEED) {
			HEAPfree(&tail, true);
			GDKfree(th);
			BBPunfix(v->batCacheid);
			return GDK_FAIL;
		}
	}

<<<<<<< HEAD
		b->hseqbase = v->hseqbase;

		b->ttype = v->ttype;
		b->tvarsized = v->tvarsized;
		b->tshift = v->tshift;
		b->twidth = v->twidth;
		b->tseqbase = v->tseqbase;

		b->batRestricted = BAT_WRITE;

		b->tkey = BATtkey(v);

		/* replace the heaps */
		if (tail->storage == STORE_MMAP) {
			b->twidth = ATOMsize(b->ttype);
			b->tshift = ATOMelmshift(Tsize(b));
		}
		b->theap = tail;
		tail = NULL;
		b->tbaseoff = 0;
=======
	BAT bak = *b;		/* backup copy */
>>>>>>> 7a2b5d14

	/* start overwriting */
	VIEWunlink(b);
	b->tvheap = th;
	b->theap = tail;
	/* we empty out b completely and then fill it from v */
	DELTAinit(b);
	b->batCapacity = cnt;
	b->batCopiedtodisk = false;
	b->batDirtydesc = true;
	b->batRestricted = BAT_WRITE;
	b->tkey = true;
	b->tsorted = b->trevsorted = true;
	b->tnosorted = b->tnorevsorted = 0;
	b->tnokey[0] = b->tnokey[1] = 0;
	b->tnil = false;
	b->tnonil = true;
	if (BATappend2(b, v, NULL, false, false) != GDK_SUCCEED) {
		/* clean up the mess */
		if (th) {
<<<<<<< HEAD
			assert(b->tvheap == NULL);
			b->tvheap = th;
			th = NULL;
		}

		if (v->theap->parentid == b->batCacheid) {
			assert(tp == 0);
			assert(b->batSharecnt > 0);
			BBPunshare(b->batCacheid);
			BBPunfix(b->batCacheid);
			v->theap->parentid = v->batCacheid;
		}
		b->batSharecnt = 0;
		b->batCopiedtodisk = false;
		b->batDirtydesc = true;

		b->tkey = BATtkey(v);

		/* make the BAT empty and insert all again */
		DELTAinit(b);
		/* reset capacity */
		b->batCapacity = cnt;

		/* insert all of v in b, and quit */
		if (BATappend2(b, v, NULL, false, false) != GDK_SUCCEED) {
			GDKerror("appending view failed");
			goto bailout;
=======
			HEAPfree(th, true);
			GDKfree(th);
>>>>>>> 7a2b5d14
		}
		HEAPfree(&tail, true);
		*b = bak;
		BBPunfix(v->batCacheid);
		return GDK_FAIL;
	}
	/* point of no return */
	if (tp) {
		BBPunshare(tp);
		BBPunfix(tp);
	}
	if (tvp) {
		BBPunshare(tvp);
		BBPunfix(tvp);
	}
	BBPunfix(v->batCacheid);
	return GDK_SUCCEED;
<<<<<<< HEAD
      bailout:
	BBPreclaim(v);
	if (tail) {
		ATOMIC_DESTROY(&tail->refs);
		HEAPfree(tail, true);
		GDKfree(tail);
	}
	if (th) {
		ATOMIC_DESTROY(&th->refs);
		HEAPfree(th, true);
		GDKfree(th);
	}
	return GDK_FAIL;
=======
>>>>>>> 7a2b5d14
}

/*
 * The remainder are utilities to manipulate the BAT view and not to
 * forget some details in the process.  It expects a position range in
 * the underlying BAT and compensates for outliers.
 */
void
VIEWbounds(BAT *b, BAT *view, BUN l, BUN h)
{
	BUN cnt;

	if (b == NULL || view == NULL)
		return;
	if (h > BATcount(b))
		h = BATcount(b);
	if (h < l)
		h = l;
	cnt = h - l;
	view->batInserted = 0;
	if (view->ttype != TYPE_void) {
		view->tbaseoff = b->tbaseoff + l;
	}
	BATsetcount(view, cnt);
	BATsetcapacity(view, cnt);
	if (view->tnosorted > l && view->tnosorted < l + cnt)
		view->tnosorted -= l;
	else
		view->tnosorted = 0;
	if (view->tnorevsorted > l && view->tnorevsorted < l + cnt)
		view->tnorevsorted -= l;
	else
		view->tnorevsorted = 0;
	if (view->tnokey[0] >= l && view->tnokey[0] < l + cnt &&
	    view->tnokey[1] >= l && view->tnokey[1] < l + cnt &&
	    view->tnokey[0] != view->tnokey[1]) {
		view->tnokey[0] -= l;
		view->tnokey[1] -= l;
	} else {
		view->tnokey[0] = view->tnokey[1] = 0;
	}
}

/*
 * Destroy a view.
 */
void
VIEWdestroy(BAT *b)
{
	assert(isVIEW(b));

	/* remove any leftover private hash structures */
	HASHdestroy(b);
	IMPSdestroy(b);
	OIDXdestroy(b);
	PROPdestroy(b);
	VIEWunlink(b);

	MT_lock_set(&b->theaplock);
	if (b->theap) {
		HEAPdecref(b->theap, false);
		b->theap = NULL;
	}
	if (b->tvheap) {
		HEAPdecref(b->tvheap, false);
		b->tvheap = NULL;
	}
	MT_lock_unset(&b->theaplock);
	BATfree(b);
}<|MERGE_RESOLUTION|>--- conflicted
+++ resolved
@@ -294,49 +294,9 @@
 gdk_return
 VIEWreset(BAT *b)
 {
-<<<<<<< HEAD
-	bat tp, tvp;
-	Heap *tail, *th = NULL;
-	BAT *v = NULL;
-
-=======
->>>>>>> 7a2b5d14
 	if (b == NULL)
 		return GDK_FAIL;
 
-<<<<<<< HEAD
-		/* alloc heaps */
-		tail = GDKmalloc(sizeof(Heap));
-		if (tail == NULL)
-			return GDK_FAIL;
-		*tail = (Heap) {
-			.parentid = b->batCacheid,
-			.farmid = BBPselectfarm(b->batRole, b->ttype, offheap),
-		};
-		ATOMIC_INIT(&tail->refs, 1);
-
-		cnt = BATcount(b) + 1;
-		nme = BBP_physical(b->batCacheid);
-
-		strconcat_len(tail->filename, sizeof(tail->filename),
-			      nme, ".tail", NULL);
-		if (b->ttype && HEAPalloc(tail, cnt, Tsize(b), ATOMsize(b->ttype)) != GDK_SUCCEED)
-			goto bailout;
-		if (b->tvheap) {
-			th = GDKmalloc(sizeof(Heap));
-			if (th == NULL)
-				goto bailout;
-			*th = (Heap) {
-				.parentid = b->batCacheid,
-				.farmid = BBPselectfarm(b->batRole, b->ttype, varheap),
-			};
-			ATOMIC_INIT(&th->refs, 1);
-			strconcat_len(th->filename, sizeof(th->filename),
-				      nme, ".theap", NULL);
-			if (ATOMheap(b->ttype, th, cnt) != GDK_SUCCEED)
-				goto bailout;
-		}
-=======
 	bat tp = VIEWtparent(b);
 	bat tvp = VIEWvtparent(b);
 	if (tp == 0 && tvp == 0)
@@ -347,29 +307,29 @@
 		assert(ATOMstorage(b->ttype) == TYPE_str);
 		return unshare_string_heap(b);
 	}
->>>>>>> 7a2b5d14
 
 	BAT *v = VIEWcreate(b->hseqbase, b);
 	if (v == NULL)
 		return GDK_FAIL;
 
-<<<<<<< HEAD
-		/* point of no return: cut the link to your parents */
-		VIEWunlink(b);
-		if (tp) {
-			BBPunshare(tp);
-			BBPunfix(tp);
-=======
 	assert(VIEWtparent(v) != b->batCacheid);
 	assert(VIEWvtparent(v) != b->batCacheid);
 
 	const char *nme = BBP_physical(b->batCacheid);
 	BUN cnt = BATcount(b);
-	Heap tail = (Heap) {
+
+	Heap *tail = GDKmalloc(sizeof(Heap));
+
+	if (tail == NULL)
+		return GDK_FAIL;
+	*tail = (Heap) {
+		.parentid = b->batCacheid,
 		.farmid = BBPselectfarm(b->batRole, b->ttype, offheap),
 	};
-	strconcat_len(tail.filename, sizeof(tail.filename), nme, ".tail", NULL);
-	if (b->ttype && HEAPalloc(&tail, cnt, Tsize(b)) != GDK_SUCCEED) {
+	ATOMIC_INIT(&tail->refs, 1);
+	strconcat_len(tail->filename, sizeof(tail->filename), nme, ".tail", NULL);
+	if (b->ttype && HEAPalloc(tail, cnt, Tsize(b), Tsize(b)) != GDK_SUCCEED) {
+		GDKfree(tail);
 		BBPunfix(v->batCacheid);
 		return GDK_FAIL;
 	}
@@ -377,49 +337,28 @@
 	if (b->tvheap) {
 		th = GDKmalloc(sizeof(Heap));
 		if (th == NULL) {
-			HEAPfree(&tail, true);
+			HEAPfree(tail, true);
 			BBPunfix(v->batCacheid);
+			GDKfree(tail);
 			return GDK_FAIL;
->>>>>>> 7a2b5d14
 		}
 		*th = (Heap) {
 			.farmid = BBPselectfarm(b->batRole, b->ttype, varheap),
 			.parentid = b->batCacheid,
 		};
+		ATOMIC_INIT(&th->refs, 1);
 		strconcat_len(th->filename, sizeof(th->filename),
 			      nme, ".theap", NULL);
 		if (ATOMheap(b->ttype, th, cnt) != GDK_SUCCEED) {
-			HEAPfree(&tail, true);
+			HEAPfree(tail, true);
+			GDKfree(tail);
 			GDKfree(th);
 			BBPunfix(v->batCacheid);
 			return GDK_FAIL;
 		}
 	}
 
-<<<<<<< HEAD
-		b->hseqbase = v->hseqbase;
-
-		b->ttype = v->ttype;
-		b->tvarsized = v->tvarsized;
-		b->tshift = v->tshift;
-		b->twidth = v->twidth;
-		b->tseqbase = v->tseqbase;
-
-		b->batRestricted = BAT_WRITE;
-
-		b->tkey = BATtkey(v);
-
-		/* replace the heaps */
-		if (tail->storage == STORE_MMAP) {
-			b->twidth = ATOMsize(b->ttype);
-			b->tshift = ATOMelmshift(Tsize(b));
-		}
-		b->theap = tail;
-		tail = NULL;
-		b->tbaseoff = 0;
-=======
 	BAT bak = *b;		/* backup copy */
->>>>>>> 7a2b5d14
 
 	/* start overwriting */
 	VIEWunlink(b);
@@ -437,43 +376,15 @@
 	b->tnokey[0] = b->tnokey[1] = 0;
 	b->tnil = false;
 	b->tnonil = true;
+	b->tbaseoff = 0;
 	if (BATappend2(b, v, NULL, false, false) != GDK_SUCCEED) {
 		/* clean up the mess */
 		if (th) {
-<<<<<<< HEAD
-			assert(b->tvheap == NULL);
-			b->tvheap = th;
-			th = NULL;
-		}
-
-		if (v->theap->parentid == b->batCacheid) {
-			assert(tp == 0);
-			assert(b->batSharecnt > 0);
-			BBPunshare(b->batCacheid);
-			BBPunfix(b->batCacheid);
-			v->theap->parentid = v->batCacheid;
-		}
-		b->batSharecnt = 0;
-		b->batCopiedtodisk = false;
-		b->batDirtydesc = true;
-
-		b->tkey = BATtkey(v);
-
-		/* make the BAT empty and insert all again */
-		DELTAinit(b);
-		/* reset capacity */
-		b->batCapacity = cnt;
-
-		/* insert all of v in b, and quit */
-		if (BATappend2(b, v, NULL, false, false) != GDK_SUCCEED) {
-			GDKerror("appending view failed");
-			goto bailout;
-=======
 			HEAPfree(th, true);
 			GDKfree(th);
->>>>>>> 7a2b5d14
-		}
-		HEAPfree(&tail, true);
+		}
+		HEAPfree(tail, true);
+		GDKfree(tail);
 		*b = bak;
 		BBPunfix(v->batCacheid);
 		return GDK_FAIL;
@@ -489,22 +400,6 @@
 	}
 	BBPunfix(v->batCacheid);
 	return GDK_SUCCEED;
-<<<<<<< HEAD
-      bailout:
-	BBPreclaim(v);
-	if (tail) {
-		ATOMIC_DESTROY(&tail->refs);
-		HEAPfree(tail, true);
-		GDKfree(tail);
-	}
-	if (th) {
-		ATOMIC_DESTROY(&th->refs);
-		HEAPfree(th, true);
-		GDKfree(th);
-	}
-	return GDK_FAIL;
-=======
->>>>>>> 7a2b5d14
 }
 
 /*
