/*
 * This Source Code Form is subject to the terms of the Mozilla Public
 * License, v. 2.0.  If a copy of the MPL was not distributed with this
 * file, You can obtain one at http://mozilla.org/MPL/2.0/.
 *
 * Copyright 1997 - July 2008 CWI, August 2008 - 2019 MonetDB B.V.
 */

#ifndef _GDK_DELTA_H_
#define _GDK_DELTA_H_

#include "gdk_tracer.h"

/*
 * We make sure here that the BUNs section of a BAT at least starts 4
 * bytes from the BUN start.  This ensures that the first data item of
 * e.g. a BAT[void,bit] is (at least) integer aligned.  This optimizes
 * processing on such BATs (DDBENCH).
 */
<<<<<<< HEAD
#define DELTAinit(P1)							\
	do {										\
		BATsetcount((P1), 0);					\
		(P1)->theap.free = 0;					\
		(P1)->batInserted = 0;					\
		(P1)->tshift = ATOMelmshift(Tsize(P1));	\
		TRC_DEBUG(DELTA,							\
			"%s free %zu ins " BUNFMT			\
			" base %p\n",						\
			BATgetId(P1),						\
			(P1)->theap.free,					\
			(P1)->batInserted,					\
			(P1)->theap.base);					\
	} while (0)
=======
static inline void
DELTAinit(BAT *b)
{
	BATsetcount(b, 0);
	b->theap.free = 0;
	b->batInserted = 0;
	b->tshift = ATOMelmshift(Tsize(b));
	DELTADEBUG fprintf(stderr,
			   "#DELTAinit %s free %zu ins " BUNFMT " base %p\n",
			   BBP_logical(b->batCacheid),
			   b->theap.free,
			   b->batInserted,
			   b->theap.base);
}

>>>>>>> c85f5c43
/*
 * Upon saving a BAT, we should convert the delta marker BUN pointers
 * into indexes and convert them back into pointers upon reload.
 *
 * The BATdirty(b) tells you whether a BAT's main memory
 * representation differs from its saved image on stable storage. But
 * *not* whether it has changed since last transaction commit (it can
 * be storage-clean, but transaction-dirty). For this we have
 * DELTAdirty(b).
 */
#define DELTAdirty(b)	((b)->batInserted < BUNlast(b))

#endif /* _GDK_DELTA_H_ */<|MERGE_RESOLUTION|>--- conflicted
+++ resolved
@@ -17,22 +17,6 @@
  * e.g. a BAT[void,bit] is (at least) integer aligned.  This optimizes
  * processing on such BATs (DDBENCH).
  */
-<<<<<<< HEAD
-#define DELTAinit(P1)							\
-	do {										\
-		BATsetcount((P1), 0);					\
-		(P1)->theap.free = 0;					\
-		(P1)->batInserted = 0;					\
-		(P1)->tshift = ATOMelmshift(Tsize(P1));	\
-		TRC_DEBUG(DELTA,							\
-			"%s free %zu ins " BUNFMT			\
-			" base %p\n",						\
-			BATgetId(P1),						\
-			(P1)->theap.free,					\
-			(P1)->batInserted,					\
-			(P1)->theap.base);					\
-	} while (0)
-=======
 static inline void
 DELTAinit(BAT *b)
 {
@@ -40,15 +24,14 @@
 	b->theap.free = 0;
 	b->batInserted = 0;
 	b->tshift = ATOMelmshift(Tsize(b));
-	DELTADEBUG fprintf(stderr,
-			   "#DELTAinit %s free %zu ins " BUNFMT " base %p\n",
-			   BBP_logical(b->batCacheid),
-			   b->theap.free,
-			   b->batInserted,
-			   b->theap.base);
+	TRC_DEBUG(DELTA,
+			"%s free %zu ins " BUNFMT " base %p\n",
+			BBP_logical(b->batCacheid),
+			b->theap.free,
+			b->batInserted,
+			b->theap.base);
 }
 
->>>>>>> c85f5c43
 /*
  * Upon saving a BAT, we should convert the delta marker BUN pointers
  * into indexes and convert them back into pointers upon reload.
