--- conflicted
+++ resolved
@@ -267,13 +267,9 @@
 					hp->dirty = FALSE;
 					b->thash = h;
 					ALGODEBUG fprintf(stderr, "#BATcheckhash: reusing persisted hash %s\n", BATgetId(b));
-<<<<<<< HEAD
-					MT_lock_unset(&GDKhashLock(abs(b->batCacheid)));
+					MT_lock_unset(&GDKhashLock(b->batCacheid));
 					IDXACCESS fprintf(stderr, "[%d,%d]:%c (" BUNFMT ") #BATcheckhash: load persistent hash index (usec " LLFMT
 					                          ")\n", b->batCacheid,-VIEWtparent(b), h->type, BATcount(b), GDKusec() - t);
-=======
-					MT_lock_unset(&GDKhashLock(b->batCacheid));
->>>>>>> d4d98436
 					return 1;
 				}
 				GDKfree(h);
@@ -538,12 +534,8 @@
 		ALGODEBUG fprintf(stderr, "#BAThash: hash construction " LLFMT " usec\n", t1 - t0);
 		ALGODEBUG HASHcollisions(b, b->thash);
 	}
-<<<<<<< HEAD
-	MT_lock_unset(&GDKhashLock(abs(b->batCacheid)));
+	MT_lock_unset(&GDKhashLock(b->batCacheid));
 	IDXACCESS fprintf(stderr, "[%d,%d]:%d (" BUNFMT ") #BAThash: create hash index (ms=" LLFMT ")\n", b->batCacheid,-VIEWtparent(b),  b->T->hash->type, BATcount(b), t1 - t0);
-=======
-	MT_lock_unset(&GDKhashLock(b->batCacheid));
->>>>>>> d4d98436
 	return GDK_SUCCEED;
 }
 
