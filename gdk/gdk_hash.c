/*
 * This Source Code Form is subject to the terms of the Mozilla Public
 * License, v. 2.0.  If a copy of the MPL was not distributed with this
 * file, You can obtain one at http://mozilla.org/MPL/2.0/.
 *
 * Copyright 1997 - July 2008 CWI, August 2008 - 2020 MonetDB B.V.
 */

/*
 * - Hash Table Creation
 * The hash indexing scheme for BATs reserves a block of memory to
 * maintain the hash table and a collision list. A one-to-one mapping
 * exists between the BAT and the collision list using the BUN
 * index. NOTE: we alloc the link list as a parallel array to the BUN
 * array; hence the hash link array has the same size as
 * BATcapacity(b) (not BATcount(b)). This allows us in the BUN insert
 * and delete to assume that there is hash space iff there is BUN
 * space.
 *
 * The hash mask size is a power of two, so we can do bitwise AND on
 * the hash (integer) number to quickly find the head of the bucket
 * chain.  Clearly, the hash mask size is a crucial parameter. If we
 * know that the column is unique (tkey), we use direct hashing (mask
 * size ~= BATcount). Otherwise we dynamically determine the mask size
 * by starting out with mask size = BATcount/64 (just 1.5% of memory
 * storage overhead). Then we start building the hash table on the
 * first 25% of the BAT. As we aim for max-collisions list length of
 * 4, the list on 25% should not exceed length 1. So, if a small
 * number of collisssions occurs (mask/2) then we abandon the attempt
 * and restart with a mask that is 4 times larger. This converges
 * after three cycles to direct hashing.
 */

#include "monetdb_config.h"
#include "gdk.h"
#include "gdk_private.h"

static int
HASHwidth(BUN hashsize)
{
	if (hashsize <= (BUN) BUN2_NONE)
		return BUN2;
#ifdef BUN8
	if (hashsize <= (BUN) BUN4_NONE)
		return BUN4;
	return BUN8;
#else
	return BUN4;
#endif
}

static inline BUN
hashmask(BUN m)
{
	m |= m >> 1;
	m |= m >> 2;
	m |= m >> 4;
	m |= m >> 8;
	m |= m >> 16;
#if SIZEOF_BUN == 8
	m |= m >> 32;
#endif
	return m;
}

BUN
HASHmask(BUN cnt)
{
	BUN m = cnt;

#if 0
	/* find largest power of 2 smaller than or equal to cnt */
	m = hashmask(m);
	m -= m >> 1;

	/* if cnt is more than 1/3 into the gap between m and 2*m,
	   double m */
	if (m + m - cnt < 2 * (cnt - m))
		m += m;
#else
	m = m * 8 / 7;
#endif
	if (m < BATTINY)
		m = BATTINY;
	return m;
}

static inline void
HASHclear(Hash *h)
{
	/* since BUN2_NONE, BUN4_NONE, BUN8_NONE
	 * are all equal to -1 (~0), i.e., have all bits set,
	 * we can use a simple memset() to clear the Hash,
	 * rather than iteratively assigning individual
	 * BUNi_NONE values in a for-loop
	 */
<<<<<<< HEAD
	memset(h->Bckt, 0xFF, NHASHBUCKETS(h) * h->width);
=======
	memset(h->Bckt, 0xFF, h->nbucket * h->width);
>>>>>>> 0434975f
}

#define HASH_VERSION		3
#define HASH_HEADER_SIZE	7	/* nr of size_t fields in header */

static void
doHASHdestroy(BAT *b, Hash *hs)
{
	if (hs == (Hash *) 1) {
		GDKunlink(BBPselectfarm(b->batRole, b->ttype, hashheap),
			  BATDIR,
			  BBP_physical(b->batCacheid),
			  "thash");
	} else if (hs) {
		bat p = VIEWtparent(b);
		BAT *hp = NULL;

		if (p)
			hp = BBP_cache(p);

		if (!hp || hs != hp->thash) {
			ACCELDEBUG fprintf(stderr, "#%s: HASHdestroy(" ALGOBATFMT "): removing%s hash\n", MT_thread_getname(), ALGOBATPAR(b), *(size_t *) hs->heapbckt.base & (1 << 24) ? " persisted" : "");
			HEAPfree(&hs->heapbckt, true);
			HEAPfree(&hs->heaplink, true);
			GDKfree(hs);
		}
	}
}

gdk_return
HASHnew(Hash *h, int tpe, BUN size, BUN mask, BUN count, bool bcktonly)
{
	if (h->width == 0)
		h->width = HASHwidth(size);

	if (!bcktonly) {
		if (HEAPalloc(&h->heaplink, size, h->width) != GDK_SUCCEED)
			return GDK_FAIL;
		h->heaplink.free = size * h->width;
		h->Link = h->heaplink.base;
	}
	if (HEAPalloc(&h->heapbckt, mask + HASH_HEADER_SIZE * SIZEOF_SIZE_T / h->width, h->width) != GDK_SUCCEED)
		return GDK_FAIL;
	h->heapbckt.free = mask * h->width + HASH_HEADER_SIZE * SIZEOF_SIZE_T;
	h->nbucket = mask;
	if (mask & (mask - 1)) {
		h->mask2 = hashmask(mask);
		h->mask1 = h->mask2 >> 1;
	} else {
		/* mask is a power of two */
		h->mask1 = mask - 1;
		h->mask2 = h->mask1 << 1 | 1;
	}
	switch (h->width) {
	case BUN2:
		h->nil = (BUN) BUN2_NONE;
		break;
	case BUN4:
		h->nil = (BUN) BUN4_NONE;
		break;
#ifdef BUN8
	case BUN8:
		h->nil = (BUN) BUN8_NONE;
		break;
#endif
	default:
		assert(0);
	}
	h->Bckt = h->heapbckt.base + HASH_HEADER_SIZE * SIZEOF_SIZE_T;
	h->type = tpe;
	HASHclear(h);		/* zero the mask */
	((size_t *) h->heapbckt.base)[0] = (size_t) HASH_VERSION;
	((size_t *) h->heapbckt.base)[1] = (size_t) size;
	((size_t *) h->heapbckt.base)[2] = (size_t) h->nbucket;
	((size_t *) h->heapbckt.base)[3] = (size_t) h->width;
	((size_t *) h->heapbckt.base)[4] = (size_t) count;
	((size_t *) h->heapbckt.base)[5] = (size_t) h->nunique;
	((size_t *) h->heapbckt.base)[6] = (size_t) h->nheads;
<<<<<<< HEAD
	TRC_DEBUG(ACCELERATOR, 
			"create hash(size " BUNFMT ", mask " BUNFMT ", width %d, total " BUNFMT " bytes);\n", size, mask, h->width, (size + mask) * h->width);
=======
	ACCELDEBUG fprintf(stderr, "#%s: HASHnew: create hash(size " BUNFMT ", mask " BUNFMT ", width %d, total " BUNFMT " bytes);\n", MT_thread_getname(), size, mask, h->width, (size + mask) * h->width);
>>>>>>> 0434975f
	return GDK_SUCCEED;
}

/* collect HASH statistics for analysis */
static void
HASHcollisions(BAT *b, Hash *h, const char *func)
{
	lng cnt, entries = 0, max = 0;
	double total = 0;
	BUN p, i, j, nil;

	if (b == 0 || h == 0)
		return;
	nil = HASHnil(h);
<<<<<<< HEAD
	for (i = 0, j = NHASHBUCKETS(h); i < j; i++)
=======
	for (i = 0, j = h->nbucket; i < j; i++)
>>>>>>> 0434975f
		if ((p = HASHget(h, i)) != nil) {
			entries++;
			cnt = 0;
			for (; p != nil; p = HASHgetlink(h, p))
				cnt++;
			if (cnt > max)
				max = cnt;
			total += cnt;
		}
<<<<<<< HEAD
	TRC_DEBUG(GDK_HASH, 
		"%s(" ALGOBATFMT "): statistics " BUNFMT ", "
		"entries " LLFMT ", nunique " BUNFMT ", nbuckets " BUNFMT ", "
		"max " LLFMT ", avg %2.6f;\n",
		func, ALGOBATPAR(b), BATcount(b), entries,
		h->nunique, NHASHBUCKETS(h), max,
=======
	fprintf(stderr,
		"#%s: %s(" ALGOBATFMT "): statistics " BUNFMT ", "
		"entries " LLFMT ", nunique " BUNFMT ", nbucket " BUNFMT ", "
		"max " LLFMT ", avg %2.6f;\n",
		MT_thread_getname(), func, ALGOBATPAR(b), BATcount(b), entries,
		h->nunique, h->nbucket, max,
>>>>>>> 0434975f
		entries == 0 ? 0 : total / entries);
}

static gdk_return
HASHupgradehashheap(BAT *b)
{
	Hash *h = b->thash;
	int nwidth = h->width << 1;
	BUN i;

	assert(nwidth <= SIZEOF_BUN);
	assert((nwidth & (nwidth - 1)) == 0);

	if (HEAPextend(&h->heaplink, h->heaplink.size * nwidth / h->width, true) != GDK_SUCCEED ||
	    HEAPextend(&h->heapbckt, (h->heapbckt.size - HASH_HEADER_SIZE * SIZEOF_SIZE_T) * nwidth / h->width + HASH_HEADER_SIZE * SIZEOF_SIZE_T, true) != GDK_SUCCEED) {
		b->thash = NULL;
		doHASHdestroy(b, h);
		return GDK_FAIL;
	}
	h->Link = h->heaplink.base;
	h->Bckt = h->heapbckt.base + HASH_HEADER_SIZE * SIZEOF_SIZE_T;
	switch (nwidth) {
	case BUN4:
		switch (h->width) {
		case BUN2:
			i = h->heaplink.free / h->width;
			h->heaplink.free = i * nwidth;
			while (i > 0) {
				i--;
				BUN2type v = ((BUN2type *) h->Link)[i];
				((BUN4type *) h->Link)[i] = v == BUN2_NONE ? BUN4_NONE : v;
			}
			i = (h->heapbckt.free - HASH_HEADER_SIZE * SIZEOF_SIZE_T) / h->width;
			h->heapbckt.free = HASH_HEADER_SIZE * SIZEOF_SIZE_T + i * nwidth;
			while (i > 0) {
				i--;
				BUN2type v = ((BUN2type *) h->Bckt)[i];
				((BUN4type *) h->Bckt)[i] = v == BUN2_NONE ? BUN4_NONE : v;
			}
			break;
		}
		h->nil = BUN4_NONE;
		break;
#ifdef BUN8
	case BUN8:
		switch (h->width) {
		case BUN2:
			i = h->heaplink.free / h->width;
			h->heaplink.free = i * nwidth;
			while (i > 0) {
				i--;
				BUN2type v = ((BUN2type *) h->Link)[i];
				((BUN8type *) h->Link)[i] = v == BUN2_NONE ? BUN8_NONE : v;
			}
			i = (h->heapbckt.free - HASH_HEADER_SIZE * SIZEOF_SIZE_T) / h->width;
			h->heapbckt.free = HASH_HEADER_SIZE * SIZEOF_SIZE_T + i * nwidth;
			while (i > 0) {
				i--;
				BUN2type v = ((BUN2type *) h->Bckt)[i];
				((BUN8type *) h->Bckt)[i] = v == BUN2_NONE ? BUN8_NONE : v;
			}
			break;
		case BUN4:
			i = h->heaplink.free / h->width;
			h->heaplink.free = i * nwidth;
			while (i > 0) {
				i--;
				BUN4type v = ((BUN4type *) h->Link)[i];
				((BUN8type *) h->Link)[i] = v == BUN4_NONE ? BUN8_NONE : v;
			}
			i = (h->heapbckt.free - HASH_HEADER_SIZE * SIZEOF_SIZE_T) / h->width;
			h->heapbckt.free = HASH_HEADER_SIZE * SIZEOF_SIZE_T + i * nwidth;
			while (i > 0) {
				i--;
				BUN4type v = ((BUN4type *) h->Bckt)[i];
				((BUN8type *) h->Bckt)[i] = v == BUN4_NONE ? BUN8_NONE : v;
			}
			break;
		}
		h->nil = BUN8_NONE;
		break;
#endif
	}
	h->width = nwidth;
	return GDK_SUCCEED;
}

gdk_return
HASHgrowbucket(BAT *b)
{
<<<<<<< HEAD
	switch (ATOMsize(b->ttype)) {
	case 1:
	case 2:
		/* no need to grow bucket list */
		return GDK_SUCCEED;
	default:
		break;
	}

	Hash *h = b->thash;
	BUN nbucket;
	BUN onbucket = NHASHBUCKETS(h);
=======
	Hash *h = b->thash;
	BUN nbucket;
	BUN onbucket = h->nbucket;
>>>>>>> 0434975f
	lng t0 = 0;

	ACCELDEBUG t0 = GDKusec();

	/* only needed to fix hash tables built before this fix was
	 * introduced */
	if (h->nil <= h->mask2 && HASHupgradehashheap(b) != GDK_SUCCEED)
		return GDK_FAIL;

	h->heapbckt.dirty = true;
	h->heaplink.dirty = true;
	if (((size_t *) h->heapbckt.base)[0] & (size_t) 1 << 24) {
		/* persistent hash: remove persistency */
		((size_t *) h->heapbckt.base)[0] &= ~((size_t) 1 << 24);
		if (h->heapbckt.storage != STORE_MEM) {
			if (!(GDKdebug & NOSYNCMASK) &&
			    MT_msync(h->heapbckt.base, SIZEOF_SIZE_T) < 0)
				return GDK_FAIL;
		}
	}
<<<<<<< HEAD
	while (h->nunique >= (nbucket = NHASHBUCKETS(h)) * 7 / 8) {
=======
	while (h->nunique >= (nbucket = h->nbucket) * 7 / 8) {
>>>>>>> 0434975f
		BUN new = h->nbucket;
		BUN old = new & h->mask1;
		BATiter bi = bat_iterator(b);
		BUN msk = h->mask1 + 1; /* == h->mask2 - h->mask1 */

		assert(h->heapbckt.free == nbucket * h->width + HASH_HEADER_SIZE * SIZEOF_SIZE_T);
		if (h->heapbckt.free + h->width > h->heapbckt.size) {
			if (HEAPextend(&h->heapbckt,
				       h->heapbckt.size + GDK_mmap_pagesize,
				       true) != GDK_SUCCEED) {
				return GDK_FAIL;
			}
			h->Bckt = h->heapbckt.base + HASH_HEADER_SIZE * SIZEOF_SIZE_T;
		}
		assert(h->heapbckt.free + h->width <= h->heapbckt.size);
		if (h->nbucket == h->mask2) {
			h->mask1 = h->mask2;
			h->mask2 = h->mask2 << 1 | 1;
			if (h->nil == h->mask2) {
				/* time to widen the hash table */
				if (HASHupgradehashheap(b) != GDK_SUCCEED)
					return GDK_FAIL;
			}
		}
		h->nbucket++;
		h->heapbckt.free += h->width;
		BUN lold, lnew, hb;
		lold = lnew = HASHnil(h);
		if ((hb = HASHget(h, old)) != HASHnil(h)) {
			h->nheads--;
			do {
				const void *v = BUNtail(bi, hb);
				BUN hsh = ATOMhash(h->type, v);
				assert((hsh & (msk - 1)) == old);
				if (hsh & msk) {
					/* move to new list */
					if (lnew == HASHnil(h)) {
						HASHput(h, new, hb);
						h->nheads++;
					} else
						HASHputlink(h, lnew, hb);
					lnew = hb;
				} else {
					/* move to old list */
					if (lold == HASHnil(h)) {
						h->nheads++;
						HASHput(h, old, hb);
					} else
						HASHputlink(h, lold, hb);
					lold = hb;
				}
				hb = HASHgetlink(h, hb);
			} while (hb != HASHnil(h));
		}
		if (lnew == HASHnil(h))
			HASHput(h, new, HASHnil(h));
		else
			HASHputlink(h, lnew, HASHnil(h));
		if (lold == HASHnil(h))
			HASHput(h, old, HASHnil(h));
		else
			HASHputlink(h, lold, HASHnil(h));
		BATsetprop_nolock(b, GDK_HASH_BUCKETS, TYPE_oid,
<<<<<<< HEAD
				  &(oid){NHASHBUCKETS(h)});
	}
	ACCELDEBUG if (NHASHBUCKETS(h) > onbucket) {
		fprintf(stderr, "#%s: %s(" ALGOBATFMT ") " BUNFMT
			" -> " BUNFMT " buckets (" LLFMT " usec)\n",
			MT_thread_getname(), __func__, ALGOBATPAR(b),
			onbucket, NHASHBUCKETS(h), GDKusec() - t0);
=======
				  &(oid){h->nbucket});
	}
	ACCELDEBUG if (h->nbucket > onbucket) {
		fprintf(stderr, "#%s: %s(" ALGOBATFMT ") " BUNFMT
			" -> " BUNFMT " buckets (" LLFMT " usec)\n",
			MT_thread_getname(), __func__, ALGOBATPAR(b),
			onbucket, h->nbucket, GDKusec() - t0);
>>>>>>> 0434975f
		HASHcollisions(b, h, __func__);
	}
	return GDK_SUCCEED;
}

/* Return TRUE if we have a hash on the tail, even if we need to read
 * one from disk.
 *
 * Note that the b->thash pointer can be NULL, meaning there is no
 * hash; (Hash *) 1, meaning there is no hash loaded, but it may exist
 * on disk; or a valid pointer to a loaded hash.  These values are
 * maintained here, in the HASHdestroy and HASHfree functions, and in
 * BBPdiskscan during initialization. */
bool
BATcheckhash(BAT *b)
{
	bool ret;
	lng t = 0;

	/* we don't need the lock just to read the value b->thash */
	if (b->thash == (Hash *) 1) {
		/* but when we want to change it, we need the lock */
		TRC_DEBUG_IF(ACCELERATOR) t = GDKusec();
		MT_lock_set(&b->batIdxLock);
		TRC_DEBUG_IF(ACCELERATOR) t = GDKusec() - t;
		/* if still 1 now that we have the lock, we can update */
		if (b->thash == (Hash *) 1) {
			Hash *h;
			int fd;

			assert(!GDKinmemory());
			b->thash = NULL;
			if ((h = GDKzalloc(sizeof(*h))) != NULL &&
			    (h->heaplink.farmid = BBPselectfarm(b->batRole, b->ttype, hashheap)) >= 0 &&
			    (h->heapbckt.farmid = BBPselectfarm(b->batRole, b->ttype, hashheap)) >= 0) {
				const char *nme = BBP_physical(b->batCacheid);
				strconcat_len(h->heaplink.filename,
					      sizeof(h->heaplink.filename),
					      nme, ".thashl", NULL);
				strconcat_len(h->heapbckt.filename,
					      sizeof(h->heapbckt.filename),
					      nme, ".thashb", NULL);

				/* check whether a persisted hash can be found */
				if ((fd = GDKfdlocate(h->heapbckt.farmid, nme, "rb+", "thashb")) >= 0) {
					size_t hdata[HASH_HEADER_SIZE];
					struct stat st;

					if (read(fd, hdata, sizeof(hdata)) == sizeof(hdata) &&
					    hdata[0] == (
#ifdef PERSISTENTHASH
						    ((size_t) 1 << 24) |
#endif
						    HASH_VERSION) &&
					    hdata[1] > 0 &&
					    hdata[4] == (size_t) BATcount(b) &&
					    fstat(fd, &st) == 0 &&
					    st.st_size >= (off_t) (h->heapbckt.size = h->heapbckt.free = (h->nbucket = (BUN) hdata[2]) * (BUN) (h->width = (uint8_t) hdata[3]) + HASH_HEADER_SIZE * SIZEOF_SIZE_T) &&
					    close(fd) == 0 &&
					    (fd = GDKfdlocate(h->heaplink.farmid, nme, "rb+", "thashl")) >= 0 &&
					    fstat(fd, &st) == 0 &&
					    st.st_size > 0 &&
					    st.st_size >= (off_t) (h->heaplink.size = h->heaplink.free = hdata[1] * h->width) &&
					    HEAPload(&h->heaplink, nme, "thashl", false) == GDK_SUCCEED) {
						if (HEAPload(&h->heapbckt, nme, "thashb", false) == GDK_SUCCEED) {
							if (h->nbucket & (h->nbucket - 1)) {
								h->mask2 = hashmask(h->nbucket);
								h->mask1 = h->mask2 >> 1;
							} else {
								h->mask1 = h->nbucket - 1;
								h->mask2 = h->mask1 << 1 | 1;
							}
							h->nunique = hdata[5];
							h->nheads = hdata[6];
							h->type = ATOMtype(b->ttype);
							switch (h->width) {
							case BUN2:
								h->nil = (BUN) BUN2_NONE;
								break;
							case BUN4:
								h->nil = (BUN) BUN4_NONE;
								break;
#ifdef BUN8
							case BUN8:
								h->nil = (BUN) BUN8_NONE;
								break;
#endif
							default:
								assert(0);
							}
							if (h->nil > h->nbucket) {
								close(fd);
								h->Link = h->heaplink.base;
								h->Bckt = h->heapbckt.base + HASH_HEADER_SIZE * SIZEOF_SIZE_T;
								h->heaplink.parentid = b->batCacheid;
								h->heapbckt.parentid = b->batCacheid;
								h->heaplink.dirty = false;
								h->heapbckt.dirty = false;
								BATsetprop_nolock(
									b,
									GDK_HASH_BUCKETS,
									TYPE_oid,
<<<<<<< HEAD
									&(oid){NHASHBUCKETS(h)});
=======
									&(oid){h->nbucket});
>>>>>>> 0434975f
								BATsetprop_nolock(
									b,
									GDK_NUNIQUE,
									TYPE_oid,
									&(oid){h->nunique});
								b->thash = h;
<<<<<<< HEAD
								TRC_DEBUG(ACCELERATOR, 
										"(" ALGOBATFMT "): reusing persisted hash\n", ALGOBATPAR(b));
=======
								ACCELDEBUG fprintf(stderr, "#%s: BATcheckhash(" ALGOBATFMT "): reusing persisted hash\n", MT_thread_getname(), ALGOBATPAR(b));
>>>>>>> 0434975f
								MT_lock_unset(&b->batIdxLock);
								return true;
							}
							/* if h->nil==h->nbucket
							 * (was
							 * possible in
							 * previous
							 * iterations
							 * of the
							 * code), then
							 * we can't
							 * use the
							 * hash since
							 * we can't
							 * distinguish
							 * between
							 * end-of-list
							 * and a valid
							 * link */
							HEAPfree(&h->heapbckt, false);
						}
						HEAPfree(&h->heaplink, false);
					}
					close(fd);
					/* unlink unusable file */
					GDKunlink(h->heaplink.farmid, BATDIR, nme, "thashl");
					GDKunlink(h->heapbckt.farmid, BATDIR, nme, "thashb");
				}
			}
			GDKfree(h);
			GDKclrerr();	/* we're not currently interested in errors */
		}
		MT_lock_unset(&b->batIdxLock);
	}
	ret = b->thash != NULL;
<<<<<<< HEAD
	if (ret)
		TRC_DEBUG(ACCELERATOR, 
				"(" ALGOBATFMT "): already has hash, waited " LLFMT " usec\n", ALGOBATPAR(b), t);
=======
	ACCELDEBUG if (ret) fprintf(stderr, "#%s: BATcheckhash(" ALGOBATFMT "): already has hash, waited " LLFMT " usec\n", MT_thread_getname(), ALGOBATPAR(b), t);
>>>>>>> 0434975f
	return ret;
}

gdk_return
BAThashsave(BAT *b, bool dosync)
{
	int fd;
	gdk_return rc = GDK_SUCCEED;
	Hash *h;
	lng t0 = 0;

	TRC_DEBUG_IF(ACCELERATOR) t0 = GDKusec();

	if ((h = b->thash) != NULL) {
		Heap *hp = &h->heapbckt;

#ifndef PERSISTENTHASH
		/* no need to sync if not persistent */
		dosync = false;
#endif

		rc = GDK_FAIL;
		/* only persist if parent BAT hasn't changed in the
		 * mean time */
		((size_t *) hp->base)[0] = (size_t) HASH_VERSION;
		((size_t *) hp->base)[1] = (size_t) (h->heaplink.free / h->width);
		((size_t *) hp->base)[2] = (size_t) h->nbucket;
		((size_t *) hp->base)[3] = (size_t) h->width;
		((size_t *) hp->base)[4] = (size_t) BATcount(b);
		((size_t *) hp->base)[5] = (size_t) h->nunique;
		((size_t *) hp->base)[6] = (size_t) h->nheads;
		if (!b->theap.dirty &&
		    HEAPsave(&h->heaplink, h->heaplink.filename, NULL, dosync) == GDK_SUCCEED &&
		    HEAPsave(hp, hp->filename, NULL, dosync) == GDK_SUCCEED) {
			h->heaplink.dirty = false;
			if (hp->storage == STORE_MEM) {
				if ((fd = GDKfdlocate(hp->farmid, hp->filename, "rb+", NULL)) >= 0) {
					((size_t *) hp->base)[0] |= (size_t) 1 << 24;
					if (write(fd, hp->base, SIZEOF_SIZE_T) >= 0) {
						rc = GDK_SUCCEED;
						if (dosync &&
						    !(GDKdebug & NOSYNCMASK)) {
#if defined(NATIVE_WIN32)
							_commit(fd);
#elif defined(HAVE_FDATASYNC)
							fdatasync(fd);
#elif defined(HAVE_FSYNC)
							fsync(fd);
#endif
						}
						hp->dirty = false;
					} else {
						perror("write hash");
					}
					close(fd);
				}
			} else {
				((size_t *) hp->base)[0] |= (size_t) 1 << 24;
				if (dosync && !(GDKdebug & NOSYNCMASK) &&
				    MT_msync(hp->base, SIZEOF_SIZE_T) < 0) {
					((size_t *) hp->base)[0] &= ~((size_t) 1 << 24);
				} else {
					hp->dirty = false;
					rc = GDK_SUCCEED;
				}
			}
<<<<<<< HEAD
			TRC_DEBUG(ACCELERATOR, 
					"(" ALGOBATFMT ") persisting hash %s%s (" LLFMT " usec)%s\n", ALGOBATPAR(b), hp->filename, dosync ? "" : " no sync", GDKusec() - t0, rc == GDK_SUCCEED ? "" : " failed");
=======
			ACCELDEBUG fprintf(stderr, "#%s: %s(" ALGOBATFMT ") persisting hash %s%s (" LLFMT " usec)%s\n", MT_thread_getname(), __func__, ALGOBATPAR(b), hp->filename, dosync ? "" : " no sync", GDKusec() - t0, rc == GDK_SUCCEED ? "" : " failed");
>>>>>>> 0434975f
		}
	}
	return rc;
}

#ifdef PERSISTENTHASH
static void
BAThashsync(void *arg)
{
	BAT *b = arg;

	/* we could check whether b->thash == NULL before getting the
	 * lock, and only lock if it isn't; however, it's very
	 * unlikely that that is the case, so we don't */
	MT_lock_set(&b->batIdxLock);
	BAThashsave(b, true);
	MT_lock_unset(&b->batIdxLock);
	BBPunfix(b->batCacheid);
}
#endif

#define starthash(TYPE)							\
	do {								\
		const TYPE *restrict v = (const TYPE *) BUNtloc(bi, 0);	\
		for (; p < cnt1; p++) {					\
			c = hash_##TYPE(h, v + o - b->hseqbase);	\
			hget = HASHget(h, c);				\
			if (hget == hnil) {				\
				if (h->nheads == maxslots)		\
					break; /* mask too full */	\
				h->nheads++;				\
				h->nunique++;				\
			} else {					\
				for (hb = hget;				\
				     hb != hnil;			\
				     hb = HASHgetlink(h, hb)) {		\
					if (v[o - b->hseqbase] == v[hb]) \
						break;			\
				}					\
				h->nunique += hb == hnil;		\
			}						\
			HASHputlink(h, p, hget);			\
			HASHput(h, c, p);				\
			o = canditer_next(&ci);				\
		}							\
	} while (0)
#define finishhash(TYPE)						\
	do {								\
		const TYPE *restrict v = (const TYPE *) BUNtloc(bi, 0);	\
		for (; p < cnt; p++) {					\
			c = hash_##TYPE(h, v + o - b->hseqbase);	\
			c = hash_##TYPE(h, v + o - b->hseqbase);	\
			hget = HASHget(h, c);				\
			h->nheads += hget == hnil;			\
			for (hb = hget;					\
			     hb != hnil;				\
			     hb = HASHgetlink(h, hb)) {			\
				if (v[o - b->hseqbase] == v[hb])	\
					break;				\
			}						\
			h->nunique += hb == hnil;			\
			HASHputlink(h, p, hget);			\
			HASHput(h, c, p);				\
			o = canditer_next(&ci);				\
		}							\
	} while (0)

/*
 * The prime routine for the BAT layer is to create a new hash index.
 * Its argument is the element type and the maximum number of BUNs be
 * stored under the hash function.
 */
Hash *
BAThash_impl(BAT *b, BAT *s, const char *ext)
{
	lng t0 = 0;
	unsigned int tpe = ATOMbasetype(b->ttype);
	BUN cnt, cnt1;
	struct canditer ci;
	BUN mask, maxmask = 0;
	BUN p, c;
	oid o;
	BUN hnil, hget, hb;
	Hash *h = NULL;
	const char *nme = GDKinmemory() ? ":inmemory" : BBP_physical(b->batCacheid);
	BATiter bi = bat_iterator(b);
	PROPrec *prop;

<<<<<<< HEAD
	TRC_DEBUG_IF(ACCELERATOR) t0 = GDKusec();
	TRC_DEBUG(ACCELERATOR, 
			"BAThash(" ALGOBATFMT "): create hash;\n", ALGOBATPAR(b));
	if (b->ttype == TYPE_void) {
		if (is_oid_nil(b->tseqbase)) {
			TRC_DEBUG(ACCELERATOR, 
					"cannot create hash-table on void-NIL column.\n");
			GDKerror("BAThash: no hash on void/nil column\n");
			return NULL;
		}
		TRC_DEBUG(ACCELERATOR,
				"creating hash-table on void column..\n");
=======
	ACCELDEBUG t0 = GDKusec();
	ACCELDEBUG fprintf(stderr, "#%s: BAThash(" ALGOBATFMT "): create hash;\n", MT_thread_getname(),
			  ALGOBATPAR(b));
	if (b->ttype == TYPE_void) {
		if (is_oid_nil(b->tseqbase)) {
			ACCELDEBUG fprintf(stderr, "#%s: BAThash: cannot create hash-table on void-NIL column.\n", MT_thread_getname());
			GDKerror("BAThash: no hash on void/nil column\n");
			return NULL;
		}
		ACCELDEBUG fprintf(stderr, "#%s: BAThash: creating hash-table on void column..\n", MT_thread_getname());
>>>>>>> 0434975f
		assert(0);
		tpe = TYPE_void;
	}

	cnt = canditer_init(&ci, b, s);

	if ((h = GDKzalloc(sizeof(*h))) == NULL ||
	    (h->heaplink.farmid = BBPselectfarm(b->batRole, b->ttype, hashheap)) < 0 ||
	    (h->heapbckt.farmid = BBPselectfarm(b->batRole, b->ttype, hashheap)) < 0) {
<<<<<<< HEAD
		GDKfree(h);
		return NULL;
	}
	h->width = HASHwidth(BATcapacity(b));
	h->heaplink.dirty = true;
	h->heapbckt.dirty = true;
	strconcat_len(h->heaplink.filename, sizeof(h->heaplink.filename),
		      nme, ".", ext, "l", NULL);
	strconcat_len(h->heapbckt.filename, sizeof(h->heapbckt.filename),
		      nme, ".", ext, "b", NULL);
	if (HEAPalloc(&h->heaplink, s ? cnt : BATcapacity(b),
		      h->width) != GDK_SUCCEED) {
		GDKfree(h);
		return NULL;
	}
=======
		GDKfree(h);
		return NULL;
	}
	h->width = HASHwidth(BATcapacity(b));
	h->heaplink.dirty = true;
	h->heapbckt.dirty = true;
	strconcat_len(h->heaplink.filename, sizeof(h->heaplink.filename),
		      nme, ".", ext, "l", NULL);
	strconcat_len(h->heapbckt.filename, sizeof(h->heapbckt.filename),
		      nme, ".", ext, "b", NULL);
	if (HEAPalloc(&h->heaplink, s ? cnt : BATcapacity(b),
		      h->width) != GDK_SUCCEED) {
		GDKfree(h);
		return NULL;
	}
>>>>>>> 0434975f
	h->heaplink.free = cnt * h->width;
	h->Link = h->heaplink.base;
#ifndef NDEBUG
	/* clear unused part of Link array */
	if (h->heaplink.size > h->heaplink.free)
		memset(h->heaplink.base + h->heaplink.free, 0,
		       h->heaplink.size - h->heaplink.free);
#endif

	/* determine hash mask size */
	cnt1 = 0;
	if (ATOMsize(tpe) == 1) {
		/* perfect hash for one-byte sized atoms */
		mask = (1 << 8);
	} else if (ATOMsize(tpe) == 2) {
		/* perfect hash for two-byte sized atoms */
		mask = (1 << 16);
	} else if (b->tkey || cnt <= 4096) {
		/* if key, or if small, don't bother dynamically
		 * adjusting the hash mask */
		mask = HASHmask(cnt);
 	} else if (s == NULL && (prop = BATgetprop_nolock(b, GDK_NUNIQUE)) != NULL) {
		assert(prop->v.vtype == TYPE_oid);
		mask = prop->v.val.oval * 8 / 7;
 	} else if (s == NULL && (prop = BATgetprop_nolock(b, GDK_HASH_BUCKETS)) != NULL) {
		assert(prop->v.vtype == TYPE_oid);
		mask = prop->v.val.oval;
		maxmask = HASHmask(cnt);
		if (mask > maxmask)
			mask = maxmask;
	} else {
		/* dynamic hash: we start with HASHmask(cnt)/64, or,
		 * if cnt large enough, HASHmask(cnt)/256; if there
		 * are too many collisions we try HASHmask(cnt)/64,
		 * HASHmask(cnt)/16, HASHmask(cnt)/4, and finally
		 * HASHmask(cnt), but we might skip some of these if
		 * there are many distinct values.  */
		maxmask = HASHmask(cnt);
		mask = maxmask >> 6;
		while (mask > 4096)
			mask >>= 2;
		/* try out on first 25% of b */
		cnt1 = cnt >> 2;
	}

	o = canditer_next(&ci);	/* always one ahead */
	for (;;) {
		lng t1 = 0;
<<<<<<< HEAD
		TRC_DEBUG_IF(ACCELERATOR) t1 = GDKusec();
=======
		ACCELDEBUG t1 = GDKusec();
>>>>>>> 0434975f
		BUN maxslots = (mask >> 3) - 1;	/* 1/8 full is too full */

		h->nheads = 0;
		h->nunique = 0;
		p = 0;
		HEAPfree(&h->heapbckt, true);
		/* create the hash structures */
		if (HASHnew(h, ATOMtype(b->ttype), BATcapacity(b),
			    mask, cnt, true) != GDK_SUCCEED) {
			HEAPfree(&h->heaplink, true);
			GDKfree(h);
			return NULL;
		}

		hnil = HASHnil(h);

		switch (tpe) {
		case TYPE_bte:
			starthash(bte);
			break;
		case TYPE_sht:
			starthash(sht);
			break;
		case TYPE_flt:
			starthash(flt);
			break;
		case TYPE_int:
			starthash(int);
			break;
		case TYPE_dbl:
			starthash(dbl);
			break;
		case TYPE_lng:
			starthash(lng);
			break;
#ifdef HAVE_HGE
		case TYPE_hge:
			starthash(hge);
			break;
#endif
		default:
			for (; p < cnt1; p++) {
				const void *restrict v = BUNtail(bi, o - b->hseqbase);
				c = hash_any(h, v);
				hget = HASHget(h, c);
				if (hget == hnil) {
					if (h->nheads == maxslots)
						break; /* mask too full */
					h->nheads++;
					h->nunique++;
				} else {
					for (hb = hget;
					     hb != hnil;
					     hb = HASHgetlink(h, hb)) {
						if (ATOMcmp(h->type,
							    v,
							    BUNtail(bi, hb)) == 0)
							break;
					}
					h->nunique += hb == hnil;
				}
				HASHputlink(h, p, hget);
				HASHput(h, c, p);
				o = canditer_next(&ci);
			}
			break;
		}
<<<<<<< HEAD
		TRC_DEBUG_IF(ACCELERATOR) if (p < cnt1)
			TRC_DEBUG_ENDIF(ACCELERATOR, 
					"(%s): abort starthash with "
				"mask " BUNFMT " at " BUNFMT " after " LLFMT " usec\n", BATgetId(b), mask, p, GDKusec() - t1);
=======
		ACCELDEBUG if (p < cnt1)
			fprintf(stderr, "#%s: BAThash(%s): abort starthash with "
				"mask " BUNFMT " at " BUNFMT " after " LLFMT " usec\n", MT_thread_getname(), BATgetId(b),
				mask, p, GDKusec() - t1);
>>>>>>> 0434975f
		if (p == cnt1 || mask == maxmask)
			break;
		mask <<= 2;
		/* if we fill up the slots fast (p <= maxslots * 1.2)
		 * increase mask size a bit more quickly */
		if (p == h->nunique) {
			/* only unique values so far: grow really fast */
			mask = maxmask;
			cnt1 = 0;
		} else if (mask < maxmask && p <= maxslots * 1.2)
			mask <<= 2;
		canditer_reset(&ci);
		o = canditer_next(&ci);
	}

	/* finish the hashtable with the current mask */
	switch (tpe) {
	case TYPE_bte:
		finishhash(bte);
		break;
	case TYPE_sht:
		finishhash(sht);
		break;
	case TYPE_int:
		finishhash(int);
		break;
	case TYPE_flt:
		finishhash(flt);
		break;
	case TYPE_dbl:
		finishhash(dbl);
		break;
	case TYPE_lng:
		finishhash(lng);
		break;
#ifdef HAVE_HGE
	case TYPE_hge:
		finishhash(hge);
		break;
#endif
	default:
		for (; p < cnt; p++) {
			const void *restrict v = BUNtail(bi, o - b->hseqbase);
			c = hash_any(h, v);
			hget = HASHget(h, c);
			h->nheads += hget == hnil;
			for (hb = hget;
			     hb != hnil;
			     hb = HASHgetlink(h, hb)) {
				if (ATOMcmp(h->type, v, BUNtail(bi, hb)) == 0)
					break;
			}
			h->nunique += hb == hnil;
			HASHputlink(h, p, hget);
			HASHput(h, c, p);
			o = canditer_next(&ci);
		}
		break;
	}
	if (s == NULL) {
<<<<<<< HEAD
		BATsetprop_nolock(b, GDK_HASH_BUCKETS, TYPE_oid, &(oid){NHASHBUCKETS(h)});
=======
		BATsetprop_nolock(b, GDK_HASH_BUCKETS, TYPE_oid, &(oid){h->nbucket});
>>>>>>> 0434975f
		BATsetprop_nolock(b, GDK_NUNIQUE, TYPE_oid, &(oid){h->nunique});
	}
	h->heapbckt.parentid = b->batCacheid;
	h->heaplink.parentid = b->batCacheid;
	/* if the number of unique values is equal to the bat count,
	 * all values are necessarily distinct */
	if (h->nunique == BATcount(b) && !b->tkey) {
		b->tkey = true;
		b->batDirtydesc = true;
	}
<<<<<<< HEAD
	TRC_DEBUG_IF(ACCELERATOR) {
		TRC_DEBUG_ENDIF(ACCELERATOR, 
				"hash construction " LLFMT " usec\n", GDKusec() - t0);
=======
	ACCELDEBUG {
		fprintf(stderr, "#%s: BAThash: hash construction " LLFMT " usec\n", MT_thread_getname(), GDKusec() - t0);
>>>>>>> 0434975f
		HASHcollisions(b, h, __func__);
	}
	return h;
}

gdk_return
BAThash(BAT *b)
{
	assert(b->batCacheid > 0);
	if (BATcheckhash(b)) {
		return GDK_SUCCEED;
	}
	MT_lock_set(&b->batIdxLock);
	if (b->thash == NULL) {
		if ((b->thash = BAThash_impl(b, NULL, "thash")) == NULL) {
			MT_lock_unset(&b->batIdxLock);
			return GDK_FAIL;
		}
#ifdef PERSISTENTHASH
		if (BBP_status(b->batCacheid) & BBPEXISTING && !b->theap.dirty && !GDKinmemory()) {
			MT_Id tid;
			BBPfix(b->batCacheid);
			char name[16];
			snprintf(name, sizeof(name), "hashsync%d", b->batCacheid);
			MT_lock_unset(&b->batIdxLock);
			if (MT_create_thread(&tid, BAThashsync, b,
					     MT_THR_DETACHED,
					     name) < 0) {
				/* couldn't start thread: clean up */
				BBPunfix(b->batCacheid);
			}
			return GDK_SUCCEED;
		} else
<<<<<<< HEAD
			TRC_DEBUG(ACCELERATOR, 
					"NOT persisting hash %d\n", b->batCacheid);
=======
			ACCELDEBUG fprintf(stderr, "#%s: BAThash: NOT persisting hash %d\n", MT_thread_getname(), b->batCacheid);
>>>>>>> 0434975f
#endif
	}
	MT_lock_unset(&b->batIdxLock);
	return GDK_SUCCEED;
}

/*
 * The entry on which a value hashes can be calculated with the
 * routine HASHprobe.
 */
BUN
HASHprobe(const Hash *h, const void *v)
{
	switch (ATOMbasetype(h->type)) {
	case TYPE_bte:
		return hash_bte(h, v);
	case TYPE_sht:
		return hash_sht(h, v);
	case TYPE_int:
	case TYPE_flt:
		return hash_int(h, v);
	case TYPE_dbl:
	case TYPE_lng:
		return hash_lng(h, v);
#ifdef HAVE_HGE
	case TYPE_hge:
		return hash_hge(h, v);
#endif
	default:
		return hash_any(h, v);
	}
}

BUN
HASHlist(Hash *h, BUN i)
{
	BUN c = 1;
	BUN j = HASHget(h, i), nil = HASHnil(h);

	if (j == nil)
		return 1;
	while ((j = HASHgetlink(h, i)) != nil) {
		c++;
		i = j;
	}
	return c;
}

void
HASHdestroy(BAT *b)
{
	if (b && b->thash) {
		Hash *hs;
		MT_lock_set(&b->batIdxLock);
		hs = b->thash;
		b->thash = NULL;
		MT_lock_unset(&b->batIdxLock);
		doHASHdestroy(b, hs);
	}
}

void
HASHfree(BAT *b)
{
	if (b && b->thash) {
		Hash *h;
		MT_lock_set(&b->batIdxLock);
		if ((h = b->thash) != NULL && h != (Hash *) 1) {
			bool rmheap = GDKinmemory() || h->heaplink.dirty || h->heapbckt.dirty;
			ACCELDEBUG fprintf(stderr, "#%s: %s: "ALGOBATFMT" free hash %s\n",
					   MT_thread_getname(), __func__,
					   ALGOBATPAR(b),
					   rmheap ? "removing" : "keeping");

			b->thash = rmheap ? NULL : (Hash *) 1;
			HEAPfree(&h->heapbckt, rmheap);
			HEAPfree(&h->heaplink, rmheap);
			GDKfree(h);
		}
		MT_lock_unset(&b->batIdxLock);
	}
}

bool
HASHgonebad(BAT *b, const void *v)
{
	Hash *h = b->thash;
	BATiter bi = bat_iterator(b);
	BUN cnt, hit;

	if (h == NULL)
		return true;	/* no hash is bad hash? */

<<<<<<< HEAD
	if (NHASHBUCKETS(h) * 2 < BATcount(b)) {
=======
	if (h->nbucket * 2 < BATcount(b)) {
>>>>>>> 0434975f
		int (*cmp) (const void *, const void *) = ATOMcompare(b->ttype);
		BUN i = HASHget(h, (BUN) HASHprobe(h, v)), nil = HASHnil(h);
		for (cnt = hit = 1; i != nil; i = HASHgetlink(h, i), cnt++)
			hit += ((*cmp) (v, BUNtail(bi, (BUN) i)) == 0);

		if (cnt / hit > 4)
			return true;	/* linked list too long */

		/* in this case, linked lists are long but contain the
		 * desired values such hash tables may be useful for
		 * locating all duplicates */
	}
	return false;		/* a-ok */
}<|MERGE_RESOLUTION|>--- conflicted
+++ resolved
@@ -94,11 +94,7 @@
 	 * rather than iteratively assigning individual
 	 * BUNi_NONE values in a for-loop
 	 */
-<<<<<<< HEAD
-	memset(h->Bckt, 0xFF, NHASHBUCKETS(h) * h->width);
-=======
 	memset(h->Bckt, 0xFF, h->nbucket * h->width);
->>>>>>> 0434975f
 }
 
 #define HASH_VERSION		3
@@ -177,12 +173,8 @@
 	((size_t *) h->heapbckt.base)[4] = (size_t) count;
 	((size_t *) h->heapbckt.base)[5] = (size_t) h->nunique;
 	((size_t *) h->heapbckt.base)[6] = (size_t) h->nheads;
-<<<<<<< HEAD
-	TRC_DEBUG(ACCELERATOR, 
-			"create hash(size " BUNFMT ", mask " BUNFMT ", width %d, total " BUNFMT " bytes);\n", size, mask, h->width, (size + mask) * h->width);
-=======
-	ACCELDEBUG fprintf(stderr, "#%s: HASHnew: create hash(size " BUNFMT ", mask " BUNFMT ", width %d, total " BUNFMT " bytes);\n", MT_thread_getname(), size, mask, h->width, (size + mask) * h->width);
->>>>>>> 0434975f
+	TRC_DEBUG(ACCELERATOR,
+		  "create hash(size " BUNFMT ", mask " BUNFMT ", width %d, total " BUNFMT " bytes);\n", size, mask, h->width, (size + mask) * h->width);
 	return GDK_SUCCEED;
 }
 
@@ -197,11 +189,7 @@
 	if (b == 0 || h == 0)
 		return;
 	nil = HASHnil(h);
-<<<<<<< HEAD
-	for (i = 0, j = NHASHBUCKETS(h); i < j; i++)
-=======
 	for (i = 0, j = h->nbucket; i < j; i++)
->>>>>>> 0434975f
 		if ((p = HASHget(h, i)) != nil) {
 			entries++;
 			cnt = 0;
@@ -211,21 +199,12 @@
 				max = cnt;
 			total += cnt;
 		}
-<<<<<<< HEAD
-	TRC_DEBUG(GDK_HASH, 
+	TRC_DEBUG(GDK_HASH,
 		"%s(" ALGOBATFMT "): statistics " BUNFMT ", "
-		"entries " LLFMT ", nunique " BUNFMT ", nbuckets " BUNFMT ", "
+		"entries " LLFMT ", nunique " BUNFMT ", nbucket " BUNFMT ", "
 		"max " LLFMT ", avg %2.6f;\n",
 		func, ALGOBATPAR(b), BATcount(b), entries,
-		h->nunique, NHASHBUCKETS(h), max,
-=======
-	fprintf(stderr,
-		"#%s: %s(" ALGOBATFMT "): statistics " BUNFMT ", "
-		"entries " LLFMT ", nunique " BUNFMT ", nbucket " BUNFMT ", "
-		"max " LLFMT ", avg %2.6f;\n",
-		MT_thread_getname(), func, ALGOBATPAR(b), BATcount(b), entries,
 		h->nunique, h->nbucket, max,
->>>>>>> 0434975f
 		entries == 0 ? 0 : total / entries);
 }
 
@@ -316,24 +295,9 @@
 gdk_return
 HASHgrowbucket(BAT *b)
 {
-<<<<<<< HEAD
-	switch (ATOMsize(b->ttype)) {
-	case 1:
-	case 2:
-		/* no need to grow bucket list */
-		return GDK_SUCCEED;
-	default:
-		break;
-	}
-
-	Hash *h = b->thash;
-	BUN nbucket;
-	BUN onbucket = NHASHBUCKETS(h);
-=======
 	Hash *h = b->thash;
 	BUN nbucket;
 	BUN onbucket = h->nbucket;
->>>>>>> 0434975f
 	lng t0 = 0;
 
 	ACCELDEBUG t0 = GDKusec();
@@ -354,11 +318,7 @@
 				return GDK_FAIL;
 		}
 	}
-<<<<<<< HEAD
-	while (h->nunique >= (nbucket = NHASHBUCKETS(h)) * 7 / 8) {
-=======
 	while (h->nunique >= (nbucket = h->nbucket) * 7 / 8) {
->>>>>>> 0434975f
 		BUN new = h->nbucket;
 		BUN old = new & h->mask1;
 		BATiter bi = bat_iterator(b);
@@ -422,15 +382,6 @@
 		else
 			HASHputlink(h, lold, HASHnil(h));
 		BATsetprop_nolock(b, GDK_HASH_BUCKETS, TYPE_oid,
-<<<<<<< HEAD
-				  &(oid){NHASHBUCKETS(h)});
-	}
-	ACCELDEBUG if (NHASHBUCKETS(h) > onbucket) {
-		fprintf(stderr, "#%s: %s(" ALGOBATFMT ") " BUNFMT
-			" -> " BUNFMT " buckets (" LLFMT " usec)\n",
-			MT_thread_getname(), __func__, ALGOBATPAR(b),
-			onbucket, NHASHBUCKETS(h), GDKusec() - t0);
-=======
 				  &(oid){h->nbucket});
 	}
 	ACCELDEBUG if (h->nbucket > onbucket) {
@@ -438,7 +389,6 @@
 			" -> " BUNFMT " buckets (" LLFMT " usec)\n",
 			MT_thread_getname(), __func__, ALGOBATPAR(b),
 			onbucket, h->nbucket, GDKusec() - t0);
->>>>>>> 0434975f
 		HASHcollisions(b, h, __func__);
 	}
 	return GDK_SUCCEED;
@@ -541,23 +491,15 @@
 									b,
 									GDK_HASH_BUCKETS,
 									TYPE_oid,
-<<<<<<< HEAD
-									&(oid){NHASHBUCKETS(h)});
-=======
 									&(oid){h->nbucket});
->>>>>>> 0434975f
 								BATsetprop_nolock(
 									b,
 									GDK_NUNIQUE,
 									TYPE_oid,
 									&(oid){h->nunique});
 								b->thash = h;
-<<<<<<< HEAD
-								TRC_DEBUG(ACCELERATOR, 
-										"(" ALGOBATFMT "): reusing persisted hash\n", ALGOBATPAR(b));
-=======
-								ACCELDEBUG fprintf(stderr, "#%s: BATcheckhash(" ALGOBATFMT "): reusing persisted hash\n", MT_thread_getname(), ALGOBATPAR(b));
->>>>>>> 0434975f
+								TRC_DEBUG(ACCELERATOR,
+									  "BATcheckhash(" ALGOBATFMT "): reusing persisted hash\n", ALGOBATPAR(b));
 								MT_lock_unset(&b->batIdxLock);
 								return true;
 							}
@@ -593,13 +535,9 @@
 		MT_lock_unset(&b->batIdxLock);
 	}
 	ret = b->thash != NULL;
-<<<<<<< HEAD
 	if (ret)
 		TRC_DEBUG(ACCELERATOR, 
 				"(" ALGOBATFMT "): already has hash, waited " LLFMT " usec\n", ALGOBATPAR(b), t);
-=======
-	ACCELDEBUG if (ret) fprintf(stderr, "#%s: BATcheckhash(" ALGOBATFMT "): already has hash, waited " LLFMT " usec\n", MT_thread_getname(), ALGOBATPAR(b), t);
->>>>>>> 0434975f
 	return ret;
 }
 
@@ -666,12 +604,8 @@
 					rc = GDK_SUCCEED;
 				}
 			}
-<<<<<<< HEAD
 			TRC_DEBUG(ACCELERATOR, 
 					"(" ALGOBATFMT ") persisting hash %s%s (" LLFMT " usec)%s\n", ALGOBATPAR(b), hp->filename, dosync ? "" : " no sync", GDKusec() - t0, rc == GDK_SUCCEED ? "" : " failed");
-=======
-			ACCELDEBUG fprintf(stderr, "#%s: %s(" ALGOBATFMT ") persisting hash %s%s (" LLFMT " usec)%s\n", MT_thread_getname(), __func__, ALGOBATPAR(b), hp->filename, dosync ? "" : " no sync", GDKusec() - t0, rc == GDK_SUCCEED ? "" : " failed");
->>>>>>> 0434975f
 		}
 	}
 	return rc;
@@ -760,7 +694,6 @@
 	BATiter bi = bat_iterator(b);
 	PROPrec *prop;
 
-<<<<<<< HEAD
 	TRC_DEBUG_IF(ACCELERATOR) t0 = GDKusec();
 	TRC_DEBUG(ACCELERATOR, 
 			"BAThash(" ALGOBATFMT "): create hash;\n", ALGOBATPAR(b));
@@ -773,18 +706,6 @@
 		}
 		TRC_DEBUG(ACCELERATOR,
 				"creating hash-table on void column..\n");
-=======
-	ACCELDEBUG t0 = GDKusec();
-	ACCELDEBUG fprintf(stderr, "#%s: BAThash(" ALGOBATFMT "): create hash;\n", MT_thread_getname(),
-			  ALGOBATPAR(b));
-	if (b->ttype == TYPE_void) {
-		if (is_oid_nil(b->tseqbase)) {
-			ACCELDEBUG fprintf(stderr, "#%s: BAThash: cannot create hash-table on void-NIL column.\n", MT_thread_getname());
-			GDKerror("BAThash: no hash on void/nil column\n");
-			return NULL;
-		}
-		ACCELDEBUG fprintf(stderr, "#%s: BAThash: creating hash-table on void column..\n", MT_thread_getname());
->>>>>>> 0434975f
 		assert(0);
 		tpe = TYPE_void;
 	}
@@ -794,7 +715,6 @@
 	if ((h = GDKzalloc(sizeof(*h))) == NULL ||
 	    (h->heaplink.farmid = BBPselectfarm(b->batRole, b->ttype, hashheap)) < 0 ||
 	    (h->heapbckt.farmid = BBPselectfarm(b->batRole, b->ttype, hashheap)) < 0) {
-<<<<<<< HEAD
 		GDKfree(h);
 		return NULL;
 	}
@@ -810,23 +730,6 @@
 		GDKfree(h);
 		return NULL;
 	}
-=======
-		GDKfree(h);
-		return NULL;
-	}
-	h->width = HASHwidth(BATcapacity(b));
-	h->heaplink.dirty = true;
-	h->heapbckt.dirty = true;
-	strconcat_len(h->heaplink.filename, sizeof(h->heaplink.filename),
-		      nme, ".", ext, "l", NULL);
-	strconcat_len(h->heapbckt.filename, sizeof(h->heapbckt.filename),
-		      nme, ".", ext, "b", NULL);
-	if (HEAPalloc(&h->heaplink, s ? cnt : BATcapacity(b),
-		      h->width) != GDK_SUCCEED) {
-		GDKfree(h);
-		return NULL;
-	}
->>>>>>> 0434975f
 	h->heaplink.free = cnt * h->width;
 	h->Link = h->heaplink.base;
 #ifndef NDEBUG
@@ -875,11 +778,7 @@
 	o = canditer_next(&ci);	/* always one ahead */
 	for (;;) {
 		lng t1 = 0;
-<<<<<<< HEAD
 		TRC_DEBUG_IF(ACCELERATOR) t1 = GDKusec();
-=======
-		ACCELDEBUG t1 = GDKusec();
->>>>>>> 0434975f
 		BUN maxslots = (mask >> 3) - 1;	/* 1/8 full is too full */
 
 		h->nheads = 0;
@@ -947,17 +846,10 @@
 			}
 			break;
 		}
-<<<<<<< HEAD
 		TRC_DEBUG_IF(ACCELERATOR) if (p < cnt1)
 			TRC_DEBUG_ENDIF(ACCELERATOR, 
 					"(%s): abort starthash with "
 				"mask " BUNFMT " at " BUNFMT " after " LLFMT " usec\n", BATgetId(b), mask, p, GDKusec() - t1);
-=======
-		ACCELDEBUG if (p < cnt1)
-			fprintf(stderr, "#%s: BAThash(%s): abort starthash with "
-				"mask " BUNFMT " at " BUNFMT " after " LLFMT " usec\n", MT_thread_getname(), BATgetId(b),
-				mask, p, GDKusec() - t1);
->>>>>>> 0434975f
 		if (p == cnt1 || mask == maxmask)
 			break;
 		mask <<= 2;
@@ -1018,11 +910,7 @@
 		break;
 	}
 	if (s == NULL) {
-<<<<<<< HEAD
-		BATsetprop_nolock(b, GDK_HASH_BUCKETS, TYPE_oid, &(oid){NHASHBUCKETS(h)});
-=======
 		BATsetprop_nolock(b, GDK_HASH_BUCKETS, TYPE_oid, &(oid){h->nbucket});
->>>>>>> 0434975f
 		BATsetprop_nolock(b, GDK_NUNIQUE, TYPE_oid, &(oid){h->nunique});
 	}
 	h->heapbckt.parentid = b->batCacheid;
@@ -1033,14 +921,9 @@
 		b->tkey = true;
 		b->batDirtydesc = true;
 	}
-<<<<<<< HEAD
 	TRC_DEBUG_IF(ACCELERATOR) {
 		TRC_DEBUG_ENDIF(ACCELERATOR, 
 				"hash construction " LLFMT " usec\n", GDKusec() - t0);
-=======
-	ACCELDEBUG {
-		fprintf(stderr, "#%s: BAThash: hash construction " LLFMT " usec\n", MT_thread_getname(), GDKusec() - t0);
->>>>>>> 0434975f
 		HASHcollisions(b, h, __func__);
 	}
 	return h;
@@ -1074,12 +957,8 @@
 			}
 			return GDK_SUCCEED;
 		} else
-<<<<<<< HEAD
 			TRC_DEBUG(ACCELERATOR, 
 					"NOT persisting hash %d\n", b->batCacheid);
-=======
-			ACCELDEBUG fprintf(stderr, "#%s: BAThash: NOT persisting hash %d\n", MT_thread_getname(), b->batCacheid);
->>>>>>> 0434975f
 #endif
 	}
 	MT_lock_unset(&b->batIdxLock);
@@ -1173,11 +1052,7 @@
 	if (h == NULL)
 		return true;	/* no hash is bad hash? */
 
-<<<<<<< HEAD
-	if (NHASHBUCKETS(h) * 2 < BATcount(b)) {
-=======
 	if (h->nbucket * 2 < BATcount(b)) {
->>>>>>> 0434975f
 		int (*cmp) (const void *, const void *) = ATOMcompare(b->ttype);
 		BUN i = HASHget(h, (BUN) HASHprobe(h, v)), nil = HASHnil(h);
 		for (cnt = hit = 1; i != nil; i = HASHgetlink(h, i), cnt++)
