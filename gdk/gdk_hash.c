/*
 * SPDX-License-Identifier: MPL-2.0
 *
 * This Source Code Form is subject to the terms of the Mozilla Public
 * License, v. 2.0.  If a copy of the MPL was not distributed with this
 * file, You can obtain one at http://mozilla.org/MPL/2.0/.
 *
 * Copyright 2024, 2025 MonetDB Foundation;
 * Copyright August 2008 - 2023 MonetDB B.V.;
 * Copyright 1997 - July 2008 CWI.
 */

/*
 * - Hash Table Creation
 * The hash indexing scheme for BATs reserves a block of memory to
 * maintain the hash table and a collision list. A one-to-one mapping
 * exists between the BAT and the collision list using the BUN
 * index. NOTE: we alloc the link list as a parallel array to the BUN
 * array; hence the hash link array has the same size as
 * BATcapacity(b) (not BATcount(b)). This allows us in the BUN insert
 * and delete to assume that there is hash space if there is BUN
 * space.
 *
 * The hash mask size is a power of two, so we can do bitwise AND on
 * the hash (integer) number to quickly find the head of the bucket
 * chain.  Clearly, the hash mask size is a crucial parameter. If we
 * know that the column is unique (tkey), we use direct hashing (mask
 * size ~= BATcount). Otherwise we dynamically determine the mask size
 * by starting out with mask size = BATcount/64 (just 1.5% of memory
 * storage overhead). Then we start building the hash table on the
 * first 25% of the BAT. As we aim for max-collisions list length of
 * 4, the list on 25% should not exceed length 1. So, if a small
 * number of collisssions occurs (mask/2) then we abandon the attempt
 * and restart with a mask that is 4 times larger. This converges
 * after three cycles to direct hashing.
 */

#include "monetdb_config.h"
#include "gdk.h"
#include "gdk_private.h"

__attribute__((__const__))
static inline uint8_t
HASHwidth(BUN hashsize)
{
	(void) hashsize;
#ifdef BUN2
	if (hashsize <= (BUN) BUN2_NONE)
		return BUN2;
#endif
#ifdef BUN8
	if (hashsize > (BUN) BUN4_NONE)
		return BUN8;
#endif
	return BUN4;
}

__attribute__((__const__))
static inline BUN
hashmask(BUN m)
{
	m |= m >> 1;
	m |= m >> 2;
	m |= m >> 4;
	m |= m >> 8;
	m |= m >> 16;
#if SIZEOF_BUN == 8
	m |= m >> 32;
#endif
	return m;
}

static inline void
HASHclear(Hash *h)
{
	/* since BUN2_NONE, BUN4_NONE, BUN8_NONE
	 * are all equal to ~0, i.e., have all bits set,
	 * we can use a simple memset() to clear the Hash,
	 * rather than iteratively assigning individual
	 * BUNi_NONE values in a for-loop
	 */
	memset(h->Bckt, 0xFF, h->nbucket * h->width);
}

#define HASH_VERSION		6
#define HASH_HEADER_SIZE	7	/* nr of size_t fields in header */

void
doHASHdestroy(BAT *b, Hash *hs)
{
	if (hs == (Hash *) 1) {
		GDKunlink(BBPselectfarm(b->batRole, b->ttype, hashheap),
			  BATDIR,
			  BBP_physical(b->batCacheid),
			  "thashl");
		GDKunlink(BBPselectfarm(b->batRole, b->ttype, hashheap),
			  BATDIR,
			  BBP_physical(b->batCacheid),
			  "thashb");
	} else if (hs) {
		TRC_DEBUG(ACCELERATOR, ALGOBATFMT ": removing%s hash\n", ALGOBATPAR(b), *(size_t *) hs->heapbckt.base & (1 << 24) ? " persisted" : "");
		HEAPfree(&hs->heapbckt, true);
		HEAPfree(&hs->heaplink, true);
		GDKfree(hs);
	}
}

gdk_return
HASHnew(Hash *h, int tpe, BUN size, BUN mask, BUN count, bool bcktonly)
{
	if (h->width == 0)
		h->width = HASHwidth(size);

	if (!bcktonly) {
		if (HEAPalloc(&h->heaplink, size, h->width) != GDK_SUCCEED)
			return GDK_FAIL;
		h->heaplink.free = size * h->width;
		h->heaplink.dirty = true;
		h->Link = h->heaplink.base;
	}
	if (HEAPalloc(&h->heapbckt, mask + HASH_HEADER_SIZE * SIZEOF_SIZE_T / h->width, h->width) != GDK_SUCCEED) {
		if (!bcktonly) {
			HEAPfree(&h->heaplink, true);
			h->heaplink.free = 0;
			h->Link = NULL;
		}
		return GDK_FAIL;
	}
	h->heapbckt.free = mask * h->width + HASH_HEADER_SIZE * SIZEOF_SIZE_T;
	h->heapbckt.dirty = true;
	h->nbucket = mask;
	if (mask & (mask - 1)) {
		h->mask2 = hashmask(mask);
		h->mask1 = h->mask2 >> 1;
	} else {
		/* mask is a power of two */
		h->mask1 = mask - 1;
		h->mask2 = h->mask1 << 1 | 1;
	}
	h->Bckt = h->heapbckt.base + HASH_HEADER_SIZE * SIZEOF_SIZE_T;
	h->type = tpe;
	HASHclear(h);		/* zero the mask */
	((size_t *) h->heapbckt.base)[0] = (size_t) HASH_VERSION;
	((size_t *) h->heapbckt.base)[1] = (size_t) size;
	((size_t *) h->heapbckt.base)[2] = (size_t) h->nbucket;
	((size_t *) h->heapbckt.base)[3] = (size_t) h->width;
	((size_t *) h->heapbckt.base)[4] = (size_t) count;
	((size_t *) h->heapbckt.base)[5] = (size_t) h->nunique;
	((size_t *) h->heapbckt.base)[6] = (size_t) h->nheads;
	TRC_DEBUG(ACCELERATOR,
		  "create hash(size " BUNFMT ", mask " BUNFMT ", width %d, total " BUNFMT " bytes);\n", size, mask, h->width, (size + mask) * h->width);
	return GDK_SUCCEED;
}

/* collect HASH statistics for analysis */
static void
HASHcollisions(BAT *b, Hash *h, const char *func)
{
	lng cnt, entries = 0, max = 0;
	double total = 0;
	BUN p, i, j;

	if (b == 0 || h == 0)
		return;
	for (i = 0, j = h->nbucket; i < j; i++)
		if ((p = HASHget(h, i)) != BUN_NONE) {
			entries++;
			cnt = 0;
			for (; p != BUN_NONE; p = HASHgetlink(h, p))
				cnt++;
			if (cnt > max)
				max = cnt;
			total += cnt;
		}
	TRC_DEBUG_ENDIF(ACCELERATOR,
			"%s(" ALGOBATFMT "): statistics " BUNFMT ", "
			"entries " LLFMT ", nunique " BUNFMT ", "
			"nbucket " BUNFMT ", max " LLFMT ", avg %2.6f;\n",
			func, ALGOBATPAR(b), BATcount(b), entries,
			h->nunique, h->nbucket, max,
			entries == 0 ? 0 : total / entries);
}

static gdk_return
HASHupgradehashheap(BAT *b)
{
#if defined(BUN2) || defined(BUN8)
	Hash *h = b->thash;
	int nwidth = h->width << 1;
	BUN i;

	assert(nwidth <= SIZEOF_BUN);
	assert((nwidth & (nwidth - 1)) == 0);

	if (HEAPextend(&h->heaplink, h->heaplink.size * nwidth / h->width, true) != GDK_SUCCEED ||
	    HEAPextend(&h->heapbckt, (h->heapbckt.size - HASH_HEADER_SIZE * SIZEOF_SIZE_T) * nwidth / h->width + HASH_HEADER_SIZE * SIZEOF_SIZE_T, true) != GDK_SUCCEED) {
		b->thash = NULL;
		doHASHdestroy(b, h);
		return GDK_FAIL;
	}
	h->Link = h->heaplink.base;
	h->Bckt = h->heapbckt.base + HASH_HEADER_SIZE * SIZEOF_SIZE_T;
	switch (nwidth) {
	case BUN4:
#ifdef BUN2
		switch (h->width) {
		case BUN2:
			i = h->heaplink.free / h->width;
			h->heaplink.free = i * nwidth;
			while (i > 0) {
				i--;
				BUN2type v = ((BUN2type *) h->Link)[i];
				((BUN4type *) h->Link)[i] = v == BUN2_NONE ? BUN4_NONE : v;
			}
			i = (h->heapbckt.free - HASH_HEADER_SIZE * SIZEOF_SIZE_T) / h->width;
			h->heapbckt.free = HASH_HEADER_SIZE * SIZEOF_SIZE_T + i * nwidth;
			while (i > 0) {
				i--;
				BUN2type v = ((BUN2type *) h->Bckt)[i];
				((BUN4type *) h->Bckt)[i] = v == BUN2_NONE ? BUN4_NONE : v;
			}
			h->heapbckt.dirty = true;
			h->heaplink.dirty = true;
			break;
		}
#endif
		break;
#ifdef BUN8
	case BUN8:
		switch (h->width) {
#ifdef BUN2
		case BUN2:
			i = h->heaplink.free / h->width;
			h->heaplink.free = i * nwidth;
			while (i > 0) {
				i--;
				BUN2type v = ((BUN2type *) h->Link)[i];
				((BUN8type *) h->Link)[i] = v == BUN2_NONE ? BUN8_NONE : v;
			}
			i = (h->heapbckt.free - HASH_HEADER_SIZE * SIZEOF_SIZE_T) / h->width;
			h->heapbckt.free = HASH_HEADER_SIZE * SIZEOF_SIZE_T + i * nwidth;
			while (i > 0) {
				i--;
				BUN2type v = ((BUN2type *) h->Bckt)[i];
				((BUN8type *) h->Bckt)[i] = v == BUN2_NONE ? BUN8_NONE : v;
			}
			h->heapbckt.dirty = true;
			h->heaplink.dirty = true;
			break;
#endif
		case BUN4:
			i = h->heaplink.free / h->width;
			h->heaplink.free = i * nwidth;
			while (i > 0) {
				i--;
				BUN4type v = ((BUN4type *) h->Link)[i];
				((BUN8type *) h->Link)[i] = v == BUN4_NONE ? BUN8_NONE : v;
			}
			i = (h->heapbckt.free - HASH_HEADER_SIZE * SIZEOF_SIZE_T) / h->width;
			h->heapbckt.free = HASH_HEADER_SIZE * SIZEOF_SIZE_T + i * nwidth;
			while (i > 0) {
				i--;
				BUN4type v = ((BUN4type *) h->Bckt)[i];
				((BUN8type *) h->Bckt)[i] = v == BUN4_NONE ? BUN8_NONE : v;
			}
			h->heapbckt.dirty = true;
			h->heaplink.dirty = true;
			break;
		}
		break;
#endif
	}
	h->width = nwidth;
#else
	(void) b;
#endif
	return GDK_SUCCEED;
}

/* write/remove the bit into/from the hash file that indicates the hash
 * is good to go; the bit is the last part to be written and the first
 * to be removed */
static inline gdk_return
HASHfix(Hash *h, bool save, bool dosync)
{
	if (!h->heapbckt.dirty && !h->heaplink.dirty) {
		const size_t mask = (size_t) 1 << 24;
		if (((size_t *) h->heapbckt.base)[0] & mask) {
			if (save)
				return GDK_SUCCEED;
			((size_t *) h->heapbckt.base)[0] &= ~mask;
		} else {
			if (!save)
				return GDK_SUCCEED;
			((size_t *) h->heapbckt.base)[0] |= mask;
		}
		if (h->heapbckt.storage == STORE_MEM) {
			gdk_return rc = GDK_FAIL;
			int fd = GDKfdlocate(h->heapbckt.farmid, h->heapbckt.filename, "rb+", NULL);
			if (fd >= 0) {
				if (write(fd, h->heapbckt.base, SIZEOF_SIZE_T) == SIZEOF_SIZE_T) {
					if (dosync &&
					    !(ATOMIC_GET(&GDKdebug) & NOSYNCMASK)) {
#if defined(NATIVE_WIN32)
						_commit(fd);
#elif defined(HAVE_FDATASYNC)
						fdatasync(fd);
#elif defined(HAVE_FSYNC)
						fsync(fd);
#endif
					}
					rc = GDK_SUCCEED;
				}
				close(fd);
			}
			if (rc != GDK_SUCCEED)
				((size_t *) h->heapbckt.base)[0] &= ~mask;
			return rc;
		} else {
			if (dosync &&
			    !(ATOMIC_GET(&GDKdebug) & NOSYNCMASK) &&
			    MT_msync(h->heapbckt.base, SIZEOF_SIZE_T) < 0) {
				((size_t *) h->heapbckt.base)[0] &= ~mask;
				return GDK_FAIL;
			}
		}
	}
	return GDK_SUCCEED;
}

static gdk_return
HASHgrowbucket(BAT *b)
{
	Hash *h = b->thash;
	BUN nbucket;
	BUN onbucket = h->nbucket;
	lng t0 = 0;

	TRC_DEBUG_IF(ACCELERATOR) t0 = GDKusec();

	/* only needed to fix hash tables built before this fix was
	 * introduced */
	if (h->width < SIZEOF_BUN &&
	    ((BUN) 1 << (h->width * 8)) - 1 <= h->mask2 &&
	    HASHupgradehashheap(b) != GDK_SUCCEED)
		return GDK_FAIL;

	while (h->nunique >= (nbucket = h->nbucket) * 7 / 8) {
		BUN new = h->nbucket;
		BUN old = new & h->mask1;
		BUN mask = h->mask1 + 1; /* == h->mask2 - h->mask1 */

		assert(h->heapbckt.free == nbucket * h->width + HASH_HEADER_SIZE * SIZEOF_SIZE_T);
		if (h->heapbckt.free + h->width > h->heapbckt.size) {
			if (HEAPextend(&h->heapbckt,
				       h->heapbckt.size + GDK_mmap_pagesize,
				       true) != GDK_SUCCEED) {
				return GDK_FAIL;
			}
			h->Bckt = h->heapbckt.base + HASH_HEADER_SIZE * SIZEOF_SIZE_T;
		}
		assert(h->heapbckt.free + h->width <= h->heapbckt.size);
		if (h->nbucket == h->mask2) {
			h->mask1 = h->mask2;
			h->mask2 |= h->mask2 << 1;
			if (h->width < SIZEOF_BUN &&
			    h->mask2 == ((BUN) 1 << (h->width * 8)) - 1) {
				/* time to widen the hash table */
				if (HASHupgradehashheap(b) != GDK_SUCCEED)
					return GDK_FAIL;
			}
		}
		h->nbucket++;
		h->heapbckt.free += h->width;
		BUN lold, lnew, hb;
		lold = lnew = BUN_NONE;
		BATiter bi = bat_iterator(b);
		if ((hb = HASHget(h, old)) != BUN_NONE) {
			h->nheads--;
			do {
				const void *v = BUNtail(bi, hb);
				BUN hsh = ATOMhash(h->type, v);
				assert((hsh & (mask - 1)) == old);
				if (hsh & mask) {
					/* move to new list */
					if (lnew == BUN_NONE) {
						HASHput(h, new, hb);
						h->nheads++;
					} else
						HASHputlink(h, lnew, hb);
					lnew = hb;
				} else {
					/* move to old list */
					if (lold == BUN_NONE) {
						h->nheads++;
						HASHput(h, old, hb);
					} else
						HASHputlink(h, lold, hb);
					lold = hb;
				}
				hb = HASHgetlink(h, hb);
			} while (hb != BUN_NONE);
		}
		bat_iterator_end(&bi);
		if (lnew == BUN_NONE)
			HASHput(h, new, BUN_NONE);
		else
			HASHputlink(h, lnew, BUN_NONE);
		if (lold == BUN_NONE)
			HASHput(h, old, BUN_NONE);
		else
			HASHputlink(h, lold, BUN_NONE);
	}
	h->heapbckt.dirty = true;
	h->heaplink.dirty = true;
	TRC_DEBUG_IF(ACCELERATOR) if (h->nbucket > onbucket) {
		TRC_DEBUG_ENDIF(ACCELERATOR, ALGOBATFMT " " BUNFMT
			" -> " BUNFMT " buckets (" LLFMT " usec)\n",
			ALGOBATPAR(b),
			onbucket, h->nbucket, GDKusec() - t0);
		HASHcollisions(b, h, __func__);
	}
	return GDK_SUCCEED;
}

/* Return TRUE if we have a hash on the tail, even if we need to read
 * one from disk.
 *
 * Note that the b->thash pointer can be NULL, meaning there is no
 * hash; (Hash *) 1, meaning there is no hash loaded, but it may exist
 * on disk; or a valid pointer to a loaded hash.  These values are
 * maintained here, in the HASHdestroy and HASHfree functions, and in
 * BBPdiskscan during initialization. */
bool
BATcheckhash(BAT *b)
{
	lng t = 0;
	Hash *h;

	MT_rwlock_rdlock(&b->thashlock);
	h = b->thash;
	MT_rwlock_rdunlock(&b->thashlock);
	if (h == (Hash *) 1) {
		/* but when we want to change it, we need the lock */
		TRC_DEBUG_IF(ACCELERATOR) t = GDKusec();
		MT_rwlock_wrlock(&b->thashlock);
		TRC_DEBUG_IF(ACCELERATOR) t = GDKusec() - t;
		/* if still 1 now that we have the lock, we can update */
		if (b->thash == (Hash *) 1) {
			int fd;

			assert(!GDKinmemory(b->theap->farmid));
			b->thash = NULL;
			if ((h = GDKzalloc(sizeof(*h))) != NULL &&
			    (h->heaplink.farmid = BBPselectfarm(b->batRole, b->ttype, hashheap)) >= 0 &&
			    (h->heapbckt.farmid = BBPselectfarm(b->batRole, b->ttype, hashheap)) >= 0) {
				const char *nme = BBP_physical(b->batCacheid);
				strconcat_len(h->heaplink.filename,
					      sizeof(h->heaplink.filename),
					      nme, ".thashl", NULL);
				strconcat_len(h->heapbckt.filename,
					      sizeof(h->heapbckt.filename),
					      nme, ".thashb", NULL);
				h->heaplink.storage = STORE_INVALID;
				h->heaplink.newstorage = STORE_INVALID;
				h->heapbckt.storage = STORE_INVALID;
				h->heapbckt.newstorage = STORE_INVALID;

				/* check whether a persisted hash can be found */
				if ((fd = GDKfdlocate(h->heapbckt.farmid, nme, "rb+", "thashb")) >= 0) {
					size_t hdata[HASH_HEADER_SIZE];
					struct stat st;

					if (read(fd, hdata, sizeof(hdata)) == sizeof(hdata) &&
					    (hdata[0] == (((size_t) 1 << 24) | HASH_VERSION)) &&
					    hdata[1] > 0 &&
					    (
#ifdef BUN2
						    hdata[3] == BUN2 ||
#endif
						    hdata[3] == BUN4
#ifdef BUN8
						    || hdata[3] == BUN8
#endif
						    ) &&
					    hdata[4] == (size_t) BATcount(b) &&
					    fstat(fd, &st) == 0 &&
					    st.st_size >= (off_t) (h->heapbckt.size = h->heapbckt.free = (h->nbucket = (BUN) hdata[2]) * (BUN) (h->width = (uint8_t) hdata[3]) + HASH_HEADER_SIZE * SIZEOF_SIZE_T) &&
					    close(fd) == 0 &&
					    (fd = GDKfdlocate(h->heaplink.farmid, nme, "rb+", "thashl")) >= 0 &&
					    fstat(fd, &st) == 0 &&
					    st.st_size > 0 &&
					    st.st_size >= (off_t) (h->heaplink.size = h->heaplink.free = hdata[1] * h->width) &&
					    HEAPload(&h->heaplink, nme, "thashl", false) == GDK_SUCCEED) {
						if (HEAPload(&h->heapbckt, nme, "thashb", false) == GDK_SUCCEED) {
							if (h->nbucket & (h->nbucket - 1)) {
								h->mask2 = hashmask(h->nbucket);
								h->mask1 = h->mask2 >> 1;
							} else {
								h->mask1 = h->nbucket - 1;
								h->mask2 = h->mask1 << 1 | 1;
							}
							h->nunique = hdata[5];
							h->nheads = hdata[6];
							h->type = ATOMtype(b->ttype);
							if (h->width < SIZEOF_BUN &&
							    ((BUN) 1 << (8 * h->width)) - 1 > h->nbucket) {
								close(fd);
								h->Link = h->heaplink.base;
								h->Bckt = h->heapbckt.base + HASH_HEADER_SIZE * SIZEOF_SIZE_T;
								h->heaplink.parentid = b->batCacheid;
								h->heapbckt.parentid = b->batCacheid;
								b->thash = h;
								h->heapbckt.hasfile = true;
								h->heaplink.hasfile = true;
								TRC_DEBUG(ACCELERATOR,
									  ALGOBATFMT ": reusing persisted hash\n", ALGOBATPAR(b));
								MT_rwlock_wrunlock(&b->thashlock);
								return true;
							}
							/* if h->nbucket
							 * equals the
							 * BUN_NONE
							 * representation
							 * for the
							 * current hash
							 * width (was
							 * possible in
							 * previous
							 * iterations of
							 * the code),
							 * then we can't
							 * use the hash
							 * since we
							 * can't
							 * distinguish
							 * between
							 * end-of-list
							 * and a valid
							 * link */
							HEAPfree(&h->heapbckt, false);
						}
						HEAPfree(&h->heaplink, false);
					}
					close(fd);
					/* unlink unusable file */
					GDKunlink(h->heaplink.farmid, BATDIR, nme, "thashl");
					GDKunlink(h->heapbckt.farmid, BATDIR, nme, "thashb");
					h->heapbckt.hasfile = false;
					h->heaplink.hasfile = false;
				}
			}
			GDKfree(h);
			GDKclrerr();	/* we're not currently interested in errors */
		}
		h = b->thash;
		MT_rwlock_wrunlock(&b->thashlock);
	}
	if (h != NULL) {
		TRC_DEBUG(ACCELERATOR, ALGOBATFMT ": already has hash, waited " LLFMT " usec\n", ALGOBATPAR(b), t);
	}
	return h != NULL;
}

/* figure out size of the hash (sum of the sizes of the two hash files)
 * without loading them */
size_t
HASHsize(BAT *b)
{
	size_t sz = 0;
	MT_rwlock_rdlock(&b->thashlock);
	if (b->thash == NULL) {
		sz = 0;
	} else if (b->thash != (Hash *) 1) {
		sz = b->thash->heaplink.size + b->thash->heapbckt.size;
	} else {
		int farmid = BBPselectfarm(b->batRole, b->ttype, hashheap);
		if (farmid >= 0) {
			const char *nme = BBP_physical(b->batCacheid);
			char fname[MAXPATH];

			if (GDKfilepath(fname, sizeof(fname), farmid, BATDIR, nme, "thashb") == GDK_SUCCEED) {
				struct stat st;
				if (stat(fname, &st) == 0) {
					sz = (size_t) st.st_size;
					fname[strlen(fname) - 1] = 'l';
					if (stat(fname, &st) == 0)
						sz += (size_t) st.st_size;
					else
						sz = 0;
				}
			}
		}
	}
	MT_rwlock_rdunlock(&b->thashlock);
	return sz;
}

static void
BAThashsave_intern(BAT *b, bool dosync)
{
	Hash *h;
	lng t0 = 0;

	TRC_DEBUG_IF(ACCELERATOR) t0 = GDKusec();

	if ((h = b->thash) != NULL) {
		/* only persist if parent BAT hasn't changed in the
		 * mean time */
		if (!b->theap->dirty &&
		    ((size_t *) h->heapbckt.base)[1] == BATcount(b) &&
		    ((size_t *) h->heapbckt.base)[4] == BATcount(b)) {
			h->heaplink.dirty = false;
			h->heapbckt.dirty = false;
			if (HEAPsave(&h->heaplink, h->heaplink.filename, NULL, dosync, h->heaplink.free, NULL) == GDK_SUCCEED &&
			    HEAPsave(&h->heapbckt, h->heapbckt.filename, NULL, dosync, h->heapbckt.free, NULL) == GDK_SUCCEED) {
				h->heaplink.hasfile = true;
				h->heapbckt.hasfile = true;
				gdk_return rc = HASHfix(h, true, dosync);
				TRC_DEBUG(ACCELERATOR,
					  ALGOBATFMT ": persisting hash %s%s (" LLFMT " usec)%s\n", ALGOBATPAR(b), h->heapbckt.filename, dosync ? "" : " no sync", GDKusec() - t0, rc == GDK_SUCCEED ? "" : " failed");
			} else {
				h->heaplink.dirty = true;
				h->heapbckt.dirty = true;
			}
		}
		GDKclrerr();
	}
}

void
BAThashsave(BAT *b, bool dosync)
{
	Hash *h = b->thash;
	if (h == NULL)
		return;
	((size_t *) h->heapbckt.base)[0] = (size_t) HASH_VERSION;
	((size_t *) h->heapbckt.base)[1] = (size_t) (h->heaplink.free / h->width);
	((size_t *) h->heapbckt.base)[2] = (size_t) h->nbucket;
	((size_t *) h->heapbckt.base)[3] = (size_t) h->width;
	((size_t *) h->heapbckt.base)[4] = (size_t) BATcount(b);
	((size_t *) h->heapbckt.base)[5] = (size_t) h->nunique;
	((size_t *) h->heapbckt.base)[6] = (size_t) h->nheads;
	BAThashsave_intern(b, dosync);
}

#define EQbte(a, b)	((a) == (b))
#define EQsht(a, b)	((a) == (b))
#define EQint(a, b)	((a) == (b))
#define EQlng(a, b)	((a) == (b))
#ifdef HAVE_HGE
#define EQhge(a, b)	((a) == (b))
#endif
#define EQflt(a, b)	(is_flt_nil(a) ? is_flt_nil(b) : (a) == (b))
#define EQdbl(a, b)	(is_dbl_nil(a) ? is_dbl_nil(b) : (a) == (b))
#define EQinet4(a, b)	((a).align == (b).align)
#ifdef HAVE_HGE
#define EQuuid(a, b)	((a).h == (b).h)
#define EQinet6(a, b)	((a).align == (b).align)
#else
#define EQuuid(a, b)	(memcmp((a).u, (b).u, UUID_SIZE) == 0)
#define EQinet6(a, b)	(memcmp((a).hex, (b).hex, sizeof(inet6)) == 0)
#endif

#define starthash(TYPE)							\
	do {								\
		const TYPE *restrict v = (const TYPE *) BUNtloc(bi, 0);	\
		TIMEOUT_LOOP_IDX(p, cnt1, qry_ctx) {			\
			c = hash_##TYPE(h, v + o - b->hseqbase);	\
			hget = HASHget(h, c);				\
			if (hget == BUN_NONE) {				\
				if (h->nheads == maxslots)		\
					TIMEOUT_LOOP_BREAK; /* mask too full */	\
				h->nheads++;				\
				h->nunique++;				\
			} else {					\
				for (hb = hget;				\
				     hb != BUN_NONE;			\
				     hb = HASHgetlink(h, hb)) {		\
					if (EQ##TYPE(v[o - b->hseqbase], v[hb])) \
						break;			\
				}					\
				h->nunique += hb == BUN_NONE;		\
			}						\
			HASHputlink(h, p, hget);			\
			HASHput(h, c, p);				\
			o = canditer_next(ci);				\
		}							\
		TIMEOUT_CHECK(qry_ctx,					\
			      GOTO_LABEL_TIMEOUT_HANDLER(bailout, qry_ctx)); \
	} while (0)
#define finishhash(TYPE)						\
	do {								\
		const TYPE *restrict v = (const TYPE *) BUNtloc(bi, 0);	\
		TIMEOUT_LOOP(ci->ncand - p, qry_ctx) {			\
			c = hash_##TYPE(h, v + o - b->hseqbase);	\
			hget = HASHget(h, c);				\
			h->nheads += hget == BUN_NONE;			\
			if (!hascand) {					\
				for (hb = hget;				\
				     hb != BUN_NONE;			\
				     hb = HASHgetlink(h, hb)) {		\
					if (EQ##TYPE(v[o - b->hseqbase], v[hb])) \
						break;			\
				}					\
				h->nunique += hb == BUN_NONE;		\
				o = canditer_next_dense(ci);		\
			} else {					\
				o = canditer_next(ci);			\
			}						\
			HASHputlink(h, p, hget);			\
			HASHput(h, c, p);				\
			p++;						\
		}							\
		TIMEOUT_CHECK(qry_ctx,					\
			      GOTO_LABEL_TIMEOUT_HANDLER(bailout, qry_ctx)); \
	} while (0)

/* Internal function to create a hash table for the given BAT b.
 * If a candidate list s is also given, the hash table is specific for
 * the combination of the two: only values from b that are referred to
 * by s are included in the hash table, so if a result is found when
 * searching the hash table, the result is a candidate. */
Hash *
BAThash_impl(BAT *restrict b, struct canditer *restrict ci, const char *restrict ext)
{
	lng t0 = 0;
	BUN cnt1;
	BUN mask, maxmask = 0;
	BUN p, c;
	oid o;
	BUN hget, hb;
	Hash *h = NULL;
	const char *nme = GDKinmemory(b->theap->farmid) ? ":memory:" : BBP_physical(b->batCacheid);
	BATiter bi = bat_iterator(b);
	unsigned int tpe = ATOMbasetype(bi.type);
	bool hascand = ci->tpe != cand_dense || ci->ncand != bi.count;

	QryCtx *qry_ctx = MT_thread_get_qry_ctx();

	assert(strcmp(ext, "thash") != 0 || !hascand);
	assert(bi.type != TYPE_msk);

	MT_thread_setalgorithm(hascand ? "create hash with candidates" : "create hash");
	TRC_DEBUG_IF(ACCELERATOR) t0 = GDKusec();
	TRC_DEBUG(ACCELERATOR,
		  ALGOBATFMT ": create hash;\n", ALGOBATPAR(b));
	if (bi.type == TYPE_void) {
		if (is_oid_nil(b->tseqbase)) {
			TRC_DEBUG(ACCELERATOR,
				  "cannot create hash-table on void-NIL column.\n");
			GDKerror("no hash on void/nil column\n");
			bat_iterator_end(&bi);
			return NULL;
		}
		TRC_DEBUG(ACCELERATOR,
			  "creating hash-table on void column..\n");
		assert(0);
		tpe = TYPE_void;
	}

	if ((h = GDKzalloc(sizeof(*h))) == NULL ||
	    (h->heaplink.farmid = BBPselectfarm(hascand ? TRANSIENT : b->batRole, bi.type, hashheap)) < 0 ||
	    (h->heapbckt.farmid = BBPselectfarm(hascand ? TRANSIENT : b->batRole, bi.type, hashheap)) < 0) {
		GDKfree(h);
		bat_iterator_end(&bi);
		return NULL;
	}
	h->width = HASHwidth(BATcapacity(b));
	h->heaplink.dirty = true;
	h->heapbckt.dirty = true;
	strconcat_len(h->heaplink.filename, sizeof(h->heaplink.filename),
		      nme, ".", ext, "l", NULL);
	strconcat_len(h->heapbckt.filename, sizeof(h->heapbckt.filename),
		      nme, ".", ext, "b", NULL);
	h->heapbckt.parentid = b->batCacheid;
	h->heaplink.parentid = b->batCacheid;
	if (HEAPalloc(&h->heaplink, hascand ? ci->ncand : BATcapacity(b),
		      h->width) != GDK_SUCCEED) {
		GDKfree(h);
		bat_iterator_end(&bi);
		return NULL;
	}
	h->heaplink.free = ci->ncand * h->width;
	h->Link = h->heaplink.base;
#ifndef NDEBUG
	/* clear unused part of Link array */
	if (h->heaplink.size > h->heaplink.free)
		memset(h->heaplink.base + h->heaplink.free, 0,
		       h->heaplink.size - h->heaplink.free);
#endif

	/* determine hash mask size */
	cnt1 = 0;
	if (ATOMsize(tpe) == 1) {
		/* perfect hash for one-byte sized atoms */
		mask = (1 << 8);
	} else if (ATOMsize(tpe) == 2) {
		/* perfect hash for two-byte sized atoms */
		mask = (1 << 16);
	} else if (bi.key || ci->ncand <= 4096) {
		/* if key, or if small, don't bother dynamically
		 * adjusting the hash mask */
		mask = HASHmask(ci->ncand);
	} else if (!hascand && bi.unique_est != 0) {
		maxmask = HASHmask(ci->ncand);
		mask = HASHmask(bi.unique_est);
		if (mask < maxmask) {
			/* it's only an estimate: try out on first 25%
			 * of b */
			cnt1 = ci->ncand >> 2;
		}
	} else {
		/* dynamic hash: we start with HASHmask(ci->ncand)/64, or,
		 * if ci->ncand large enough, HASHmask(ci->ncand)/256; if there
		 * are too many collisions we try HASHmask(ci->ncand)/64,
		 * HASHmask(ci->ncand)/16, HASHmask(ci->ncand)/4, and finally
		 * HASHmask(ci->ncand), but we might skip some of these if
		 * there are many distinct values.  */
		maxmask = HASHmask(ci->ncand);
		mask = maxmask >> 6;
		while (mask > 4096)
			mask >>= 2;
		if (mask < BATTINY)
			mask = BATTINY;
		/* try out on first 25% of b */
		cnt1 = ci->ncand >> 2;
	}

	o = canditer_next(ci);	/* always one ahead */
	for (;;) {
		lng t1 = 0;
		TRC_DEBUG_IF(ACCELERATOR) t1 = GDKusec();
		BUN maxslots = (mask >> 3) - 1;	/* 1/8 full is too full */

		h->nheads = 0;
		h->nunique = 0;
		p = 0;
		HEAPfree(&h->heapbckt, true);
		/* create the hash structures */
		if (HASHnew(h, ATOMtype(bi.type), BATcapacity(b),
			    mask, ci->ncand, true) != GDK_SUCCEED) {
			HEAPfree(&h->heaplink, true);
			GDKfree(h);
			bat_iterator_end(&bi);
			return NULL;
		}

		switch (tpe) {
		case TYPE_bte:
			starthash(bte);
			break;
		case TYPE_sht:
			starthash(sht);
			break;
		case TYPE_flt:
			starthash(flt);
			break;
		case TYPE_int:
			starthash(int);
			break;
		case TYPE_dbl:
			starthash(dbl);
			break;
		case TYPE_lng:
			starthash(lng);
			break;
#ifdef HAVE_HGE
		case TYPE_hge:
			starthash(hge);
			break;
#endif
		case TYPE_uuid:
			starthash(uuid);
			break;
		case TYPE_inet4:
			starthash(inet4);
			break;
		case TYPE_inet6:
			starthash(inet6);
			break;
		default: {
<<<<<<< HEAD
			bool (*atomeq)(const void *, const void *) = ATOMequal(h->type);
			TIMEOUT_LOOP(p, qry_ctx) {
=======
			int (*atomcmp)(const void *, const void *) = ATOMcompare(h->type);
			TIMEOUT_LOOP_IDX(p, cnt1, qry_ctx) {
>>>>>>> 251b6f43
				const void *restrict v = BUNtail(bi, o - b->hseqbase);
				c = hash_any(h, v);
				hget = HASHget(h, c);
				if (hget == BUN_NONE) {
					if (h->nheads == maxslots)
						TIMEOUT_LOOP_BREAK; /* mask too full */
					h->nheads++;
					h->nunique++;
				} else {
					for (hb = hget;
					     hb != BUN_NONE;
					     hb = HASHgetlink(h, hb)) {
						if (atomeq(v,
							   BUNtail(bi, hb)))
							break;
					}
					h->nunique += hb == BUN_NONE;
				}
				HASHputlink(h, p, hget);
				HASHput(h, c, p);
				o = canditer_next(ci);
			}
			TIMEOUT_CHECK(qry_ctx,
				      GOTO_LABEL_TIMEOUT_HANDLER(bailout, qry_ctx));
			break;
		}
		}
		TRC_DEBUG_IF(ACCELERATOR) if (p < cnt1)
			TRC_DEBUG_ENDIF(ACCELERATOR,
					"%s: abort starthash with "
				"mask " BUNFMT " at " BUNFMT " after " LLFMT " usec\n", BATgetId(b), mask, p, GDKusec() - t1);
		if (p == cnt1 || mask == maxmask)
			break;
		mask <<= 2;
		/* if we fill up the slots fast (p <= maxslots * 1.2)
		 * increase mask size a bit more quickly */
		if (p == h->nunique) {
			/* only unique values so far: grow really fast */
			mask = maxmask;
			cnt1 = 0;
		} else if (mask < maxmask && p <= maxslots * 1.2)
			mask <<= 2;
		canditer_reset(ci);
		o = canditer_next(ci);
	}

	/* finish the hashtable with the current mask */
	switch (tpe) {
	case TYPE_bte:
		finishhash(bte);
		break;
	case TYPE_sht:
		finishhash(sht);
		break;
	case TYPE_int:
		finishhash(int);
		break;
	case TYPE_flt:
		finishhash(flt);
		break;
	case TYPE_dbl:
		finishhash(dbl);
		break;
	case TYPE_lng:
		finishhash(lng);
		break;
#ifdef HAVE_HGE
	case TYPE_hge:
		finishhash(hge);
		break;
#endif
	case TYPE_uuid:
		finishhash(uuid);
		break;
	case TYPE_inet4:
		finishhash(inet4);
		break;
	case TYPE_inet6:
		finishhash(inet6);
		break;
	default: {
		bool (*atomeq)(const void *, const void *) = ATOMequal(h->type);
		TIMEOUT_LOOP(ci->ncand - p, qry_ctx) {
			const void *restrict v = BUNtail(bi, o - b->hseqbase);
			c = hash_any(h, v);
			hget = HASHget(h, c);
			h->nheads += hget == BUN_NONE;
			if (!hascand) {
				for (hb = hget;
				     hb != BUN_NONE;
				     hb = HASHgetlink(h, hb)) {
					if (atomeq(v, BUNtail(bi, hb)))
						break;
				}
				h->nunique += hb == BUN_NONE;
			}
			HASHputlink(h, p, hget);
			HASHput(h, c, p);
			o = canditer_next(ci);
			p++;
		}
		TIMEOUT_CHECK(qry_ctx,
			      GOTO_LABEL_TIMEOUT_HANDLER(bailout, qry_ctx));
		break;
	}
	}
	bat_iterator_end(&bi);
	/* if the number of unique values is equal to the bat count,
	 * all values are necessarily distinct */
	MT_lock_set(&b->theaplock);
	if (h->nunique == BATcount(b) && !b->tkey) {
		b->tkey = true;
	}
	if (ci->ncand == BATcount(b))
		b->tunique_est = (double) h->nunique;
	MT_lock_unset(&b->theaplock);
	TRC_DEBUG_IF(ACCELERATOR) {
		TRC_DEBUG_ENDIF(ACCELERATOR,
				"hash construction " LLFMT " usec\n", GDKusec() - t0);
		HASHcollisions(b, h, __func__);
	}
	return h;

  bailout:
	bat_iterator_end(&bi);
	HEAPfree(&h->heaplink, true);
	HEAPfree(&h->heapbckt, true);
	GDKfree(h);
	return NULL;
}

gdk_return
BAThash(BAT *b)
{
	if (b->ttype == TYPE_void) {
		GDKerror("No hash on void type bats\n");
		return GDK_FAIL;
	}
	if (ATOMstorage(b->ttype) == TYPE_msk) {
		GDKerror("No hash on msk type bats\n");
		return GDK_FAIL;
	}
	if (BATcheckhash(b)) {
		return GDK_SUCCEED;
	}
#ifdef __COVERITY__
	MT_rwlock_wrlock(&b->thashlock);
#else
	for (;;) {
		/* If multiple threads simultaneously try to build a
		 * hash on a bat, e.g. in order to perform a join, it
		 * may happen that one thread succeeds in obtaining the
		 * write lock, then builds the hash, releases the lock,
		 * acquires the read lock, and performs the join.  The
		 * other threads may then still be attempting to acquire
		 * the write lock.  But now they have to wait until the
		 * read lock is released, which can be quite a long
		 * time.  Especially if a second thread goes through the
		 * same process as the first. */
		if (MT_rwlock_wrtry(&b->thashlock))
			break;
		MT_sleep_ms(1);
		if (MT_rwlock_rdtry(&b->thashlock)) {
			if (b->thash != NULL && b->thash != (Hash *) 1) {
				MT_rwlock_rdunlock(&b->thashlock);
				return GDK_SUCCEED;
			}
			MT_rwlock_rdunlock(&b->thashlock);
		}
	}
#endif
	/* we have the write lock */
	if (b->thash == NULL) {
		struct canditer ci;
		canditer_init(&ci, b, NULL);
		if ((b->thash = BAThash_impl(b, &ci, "thash")) == NULL) {
			MT_rwlock_wrunlock(&b->thashlock);
			return GDK_FAIL;
		}
	}
	MT_rwlock_wrunlock(&b->thashlock);
	return GDK_SUCCEED;
}

/*
 * The entry on which a value hashes can be calculated with the
 * routine HASHprobe.
 */
BUN
HASHprobe(const Hash *h, const void *v)
{
	switch (ATOMbasetype(h->type)) {
	case TYPE_bte:
		return hash_bte(h, v);
	case TYPE_sht:
		return hash_sht(h, v);
	case TYPE_int:
		return hash_int(h, v);
	case TYPE_lng:
		return hash_lng(h, v);
#ifdef HAVE_HGE
	case TYPE_hge:
		return hash_hge(h, v);
#endif
	case TYPE_flt:
		return hash_flt(h, v);
	case TYPE_dbl:
		return hash_dbl(h, v);
	case TYPE_uuid:
		return hash_uuid(h, v);
	case TYPE_inet4:
		return hash_inet4(h, v);
	case TYPE_inet6:
		return hash_inet6(h, v);
	default:
		return hash_any(h, v);
	}
}

void
HASHappend_locked(BAT *b, BUN i, const void *v)
{
	Hash *h = b->thash;
	if (h == NULL) {
		return;
	}
	if (h == (Hash *) 1) {
		b->thash = NULL;
		doHASHdestroy(b, h);
		GDKclrerr();
		return;
	}
	assert(i * h->width == h->heaplink.free);
	if (h->nunique < b->batCount / hash_destroy_uniques_fraction) {
		b->thash = NULL;
		doHASHdestroy(b, h);
		GDKclrerr();
		return;
	}
	if (HASHfix(h, false, true) != GDK_SUCCEED) {
		b->thash = NULL;
		doHASHdestroy(b, h);
		GDKclrerr();
		return;
	}
	if (HASHwidth(i + 1) > h->width &&
	     HASHupgradehashheap(b) != GDK_SUCCEED) {
		GDKclrerr();
		return;
	}
	if ((ATOMsize(b->ttype) > 2 &&
	     HASHgrowbucket(b) != GDK_SUCCEED) ||
	    ((i + 1) * h->width > h->heaplink.size &&
	     HEAPextend(&h->heaplink,
			i * h->width + GDK_mmap_pagesize,
			true) != GDK_SUCCEED)) {
		b->thash = NULL;
		HEAPfree(&h->heapbckt, true);
		HEAPfree(&h->heaplink, true);
		GDKfree(h);
		GDKclrerr();
		return;
	}
	h->Link = h->heaplink.base;
	BUN c = HASHprobe(h, v);
	h->heaplink.free += h->width;
	BUN hb = HASHget(h, c);
	BUN hb2;
	BATiter bi = bat_iterator_nolock(b);
	bool (*atomeq)(const void *, const void *) = ATOMequal(h->type);
	for (hb2 = hb;
	     hb2 != BUN_NONE;
	     hb2 = HASHgetlink(h, hb2)) {
		if (atomeq(v, BUNtail(bi, hb2)))
			break;
	}
	h->nheads += hb == BUN_NONE;
	h->nunique += hb2 == BUN_NONE;
	HASHputlink(h, i, hb);
	HASHput(h, c, i);
	h->heapbckt.dirty = true;
	h->heaplink.dirty = true;
}

BUN
HASHappend(BAT *b, BUN i, const void *v)
{
	BUN nunique;
	MT_rwlock_wrlock(&b->thashlock);
	HASHappend_locked(b, i, v);
	nunique = b->thash ? b->thash->nunique : 0;
	MT_rwlock_wrunlock(&b->thashlock);
	return nunique;
}

/* insert value v at position p into the hash table of b */
void
HASHinsert_locked(BATiter *bi, BUN p, const void *v)
{
	BAT *b = bi->b;
	Hash *h = b->thash;
	if (h == NULL) {
		return;
	}
	if (h == (Hash *) 1) {
		b->thash = NULL;
		doHASHdestroy(b, h);
		GDKclrerr();
		return;
	}
	assert(p * h->width < h->heaplink.free);
	if (h->nunique < b->batCount / hash_destroy_uniques_fraction) {
		b->thash = NULL;
		doHASHdestroy(b, h);
		GDKclrerr();
		return;
	}
	if (HASHfix(h, false, true) != GDK_SUCCEED) {
		b->thash = NULL;
		doHASHdestroy(b, h);
		GDKclrerr();
		return;
	}
	BUN c = HASHprobe(h, v);
	BUN hb = HASHget(h, c);
	bool (*atomeq)(const void *, const void *) = ATOMequal(h->type);
	if (hb == BUN_NONE || hb < p) {
		/* bucket is empty, or bucket is used by lower numbered
		 * position */
		HASHputlink(h, p, hb);
		HASHput(h, c, p);
		h->heaplink.dirty = true;
		h->heapbckt.dirty = true;
		if (hb == BUN_NONE) {
			h->nheads++;
		} else {
			do {
				if (atomeq(v, BUNtail(*bi, hb))) {
					/* found another row with the
					 * same value, so don't
					 * increment nunique */
					return;
				}
				hb = HASHgetlink(h, hb);
			} while (hb != BUN_NONE);
		}
		/* this is a new value */
		h->nunique++;
		return;
	}
	bool seen = false;
	for (;;) {
		if (!seen)
			seen = atomeq(v, BUNtail(*bi, hb));
		BUN hb2 = HASHgetlink(h, hb);
		if (hb2 == BUN_NONE || hb2 < p) {
			HASHputlink(h, p, hb2);
			HASHputlink(h, hb, p);
			h->heaplink.dirty = true;
			while (!seen && hb2 != BUN_NONE) {
				seen = atomeq(v, BUNtail(*bi, hb2));
				hb2 = HASHgetlink(h, hb2);
			}
			if (!seen)
				h->nunique++;
			return;
		}
		hb = hb2;
	}
}

BUN
HASHinsert(BATiter *bi, BUN p, const void *v)
{
	BUN nunique;
	MT_rwlock_wrlock(&bi->b->thashlock);
	HASHinsert_locked(bi, p, v);
	nunique = bi->b->thash ? bi->b->thash->nunique : 0;
	MT_rwlock_wrunlock(&bi->b->thashlock);
	return nunique;
}

/* delete value v at position p from the hash table of b */
void
HASHdelete_locked(BATiter *bi, BUN p, const void *v)
{
	BAT *b = bi->b;
	Hash *h = b->thash;
	if (h == NULL) {
		return;
	}
	if (h == (Hash *) 1) {
		b->thash = NULL;
		doHASHdestroy(b, h);
		GDKclrerr();
		return;
	}
	assert(p * h->width < h->heaplink.free);
	if (h->nunique < b->batCount / hash_destroy_uniques_fraction) {
		b->thash = NULL;
		doHASHdestroy(b, h);
		GDKclrerr();
		return;
	}
	if (HASHfix(h, false, true) != GDK_SUCCEED) {
		b->thash = NULL;
		doHASHdestroy(b, h);
		GDKclrerr();
		return;
	}
	BUN c = HASHprobe(h, v);
	BUN hb = HASHget(h, c);
	bool (*atomeq)(const void *, const void *) = ATOMequal(h->type);
	if (hb == p) {
		BUN hb2 = HASHgetlink(h, p);
		HASHput(h, c, hb2);
		HASHputlink(h, p, BUN_NONE);
		h->heaplink.dirty = true;
		h->heapbckt.dirty = true;
		if (hb2 == BUN_NONE) {
			h->nheads--;
		} else {
			do {
				if (atomeq(v, BUNtail(*bi, hb2))) {
					/* found another row with the
					 * same value, so don't
					 * decrement nunique below */
					return;
				}
				hb2 = HASHgetlink(h, hb2);
			} while (hb2 != BUN_NONE);
		}
		/* no rows found with the same value, so number of
		 * unique values is one lower */
		h->nunique--;
		return;
	}
	bool seen = false;
	BUN links = 0;
	for (;;) {
		if (!seen)
			seen = atomeq(v, BUNtail(*bi, hb));
		BUN hb2 = HASHgetlink(h, hb);
		assert(hb2 != BUN_NONE );
		assert(hb2 < hb);
		if (hb2 == p) {
			for (hb2 = HASHgetlink(h, hb2);
			     !seen && hb2 != BUN_NONE;
			     hb2 = HASHgetlink(h, hb2))
				seen = atomeq(v, BUNtail(*bi, hb2));
			break;
		}
		hb = hb2;
		if (++links > hash_destroy_chain_length) {
			b->thash = NULL;
			doHASHdestroy(b, h);
			GDKclrerr();
			return;
		}
	}
	HASHputlink(h, hb, HASHgetlink(h, p));
	HASHputlink(h, p, BUN_NONE);
	h->heaplink.dirty = true;
	if (!seen)
		h->nunique--;
}

BUN
HASHdelete(BATiter *bi, BUN p, const void *v)
{
	BUN nunique;
	MT_rwlock_wrlock(&bi->b->thashlock);
	HASHdelete_locked(bi, p, v);
	nunique = bi->b->thash ? bi->b->thash->nunique : 0;
	MT_rwlock_wrunlock(&bi->b->thashlock);
	return nunique;
}

BUN
HASHlist(Hash *h, BUN i)
{
	BUN c = 1;
	BUN j = HASHget(h, i);

	if (j == BUN_NONE)
		return 1;
	while ((j = HASHgetlink(h, i)) != BUN_NONE) {
		c++;
		i = j;
	}
	return c;
}

void
HASHdestroy(BAT *b)
{
	if (b && b->thash) {
		Hash *hs;
		MT_rwlock_wrlock(&b->thashlock);
		hs = b->thash;
		b->thash = NULL;
		MT_rwlock_wrunlock(&b->thashlock);
		doHASHdestroy(b, hs);
	}
}

void
HASHfree(BAT *b)
{
	if (b) {
		Hash *h;
		MT_rwlock_wrlock(&b->thashlock);
		if ((h = b->thash) != NULL && h != (Hash *) 1) {
			bool rmheap = h->heaplink.dirty || h->heapbckt.dirty;
			TRC_DEBUG(ACCELERATOR, ALGOBATFMT " free hash %s\n",
				  ALGOBATPAR(b),
				  rmheap ? "removing" : "keeping");

			b->thash = rmheap ? NULL : (Hash *) 1;
			HEAPfree(&h->heapbckt, rmheap);
			HEAPfree(&h->heaplink, rmheap);
			GDKfree(h);
		}
		MT_rwlock_wrunlock(&b->thashlock);
	}
}<|MERGE_RESOLUTION|>--- conflicted
+++ resolved
@@ -880,13 +880,8 @@
 			starthash(inet6);
 			break;
 		default: {
-<<<<<<< HEAD
 			bool (*atomeq)(const void *, const void *) = ATOMequal(h->type);
-			TIMEOUT_LOOP(p, qry_ctx) {
-=======
-			int (*atomcmp)(const void *, const void *) = ATOMcompare(h->type);
 			TIMEOUT_LOOP_IDX(p, cnt1, qry_ctx) {
->>>>>>> 251b6f43
 				const void *restrict v = BUNtail(bi, o - b->hseqbase);
 				c = hash_any(h, v);
 				hget = HASHget(h, c);
