--- conflicted
+++ resolved
@@ -529,19 +529,13 @@
 	if (cap > BATcapacity(b))
 		BATsetcapacity(b, cap);
 	b->theap = new;
-<<<<<<< HEAD
 	if (BBP_status(bid) & (BBPEXISTING|BBPDELETED) && b->oldtail == NULL) {
 		b->oldtail = old;
-		ATOMIC_OR(&old->refs, DELAYEDREMOVE);
-=======
-	if (BBP_status(bid) & (BBPEXISTING|BBPDELETED) && BATgetprop_nolock(b, (enum prop_t) 21) == NULL) {
-		BATsetprop_nolock(b, (enum prop_t) 21, TYPE_ptr, &old);
 		if ((ATOMIC_OR(&old->refs, DELAYEDREMOVE) & HEAPREFS) == 1) {
 			/* we have the only reference, we can free the
 			 * memory */
 			HEAPfree(old, false);
 		}
->>>>>>> 2360ce5d
 	} else {
 		ValPtr p = BATgetprop_nolock(b, (enum prop_t) 20);
 		HEAPdecref(old, p == NULL || strcmp(((Heap*) p->val.pval)->filename, old->filename) != 0);
