--- conflicted
+++ resolved
@@ -1143,11 +1143,8 @@
 		}
 		heap = b->tvheap;
 		heap->free = newsize;
-<<<<<<< HEAD
+		heap->dirty = true;
 		MT_lock_unset(&b->theaplock);
-=======
-		heap->dirty = true;
->>>>>>> 8c6efbb7
 		hheader = HEAP_index(heap, 0, HEADER);
 
 		blockp = HEAP_index(heap, block, CHUNK);
