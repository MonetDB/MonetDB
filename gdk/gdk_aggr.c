--- conflicted
+++ resolved
@@ -3641,17 +3641,11 @@
 					      bi.width, 0, bi.count,
 					      ATOMnilptr(bi.type), 1, 1);
 				if (r == 0) {
-<<<<<<< HEAD
 					/* there are no nils, record that */
-					MT_lock_set(&b->theaplock);
-					b->tnonil = true;
-=======
 					MT_lock_set(&b->theaplock);
 					if (b->batCount == bi.count) {
 						b->tnonil = true;
-						b->batDirtydesc = true;
 					}
->>>>>>> 3ba29a7b
 					MT_lock_unset(&b->theaplock);
 				}
 				bat_iterator_end(&bi);
