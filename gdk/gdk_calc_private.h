--- conflicted
+++ resolved
@@ -154,15 +154,10 @@
 #ifdef HAVE_HGE
 #define LNGMUL_CHECK(lft, rgt, dst, max, on_overflow)			\
 	MULI4_WITH_CHECK(lft, rgt, lng, dst, max, hge, on_overflow)
-<<<<<<< HEAD
 #elif HAVE___INT128
 #define LNGMUL_CHECK(lft, rgt, dst, max, on_overflow)			\
 	MULI4_WITH_CHECK(lft, rgt, lng, dst, max, __int128, on_overflow)
-#elif defined(_MSC_VER) && defined(_M_AMD64)
-=======
-#else
-#if defined(_MSC_VER) && defined(_M_AMD64) && !defined(__INTEL_COMPILER)
->>>>>>> 64af6520
+#elif defined(_MSC_VER) && defined(_M_AMD64) && !defined(__INTEL_COMPILER)
 #include <intrin.h>
 #pragma intrinsic(_mul128)
 #define LNGMUL_CHECK(lft, rgt, dst, max, on_overflow)			\
