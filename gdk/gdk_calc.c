/*
 * This Source Code Form is subject to the terms of the Mozilla Public
 * License, v. 2.0.  If a copy of the MPL was not distributed with this
 * file, You can obtain one at http://mozilla.org/MPL/2.0/.
 *
 * Copyright 1997 - July 2008 CWI, August 2008 - 2020 MonetDB B.V.
 */

#include "monetdb_config.h"
#include "gdk.h"
#include "gdk_private.h"
#include "gdk_calc_private.h"
#include <math.h>

/* Define symbol FULL_IMPLEMENTATION to get implementations for all
 * sensible output types for +, -, *, /.  Without the symbol, all
 * combinations of input types are supported, but only output types
 * that are either the largest of the input types or one size larger
 * (if available) for +, -, *.  For division the output type can be
 * either input type of flt or dbl. */

#define FULL_IMPLEMENTATION

/* Generally, the functions return a new BAT aligned with the input
 * BAT(s).  If there are multiple input BATs, they must be aligned.
 * If there is a candidate list, the calculations are only done for
 * the candidates, all other values are NIL (so that the output is
 * still aligned). */

/* format strings for the seven/eight basic types we deal with */
#define FMTbte	"%d"
#define FMTsht	"%d"
#define FMTint	"%d"
#define FMTlng	LLFMT
#ifdef HAVE_HGE
#define FMThge	"%.40g"
#endif
#define FMTflt	"%.9g"
#define FMTdbl	"%.17g"
#define FMToid	OIDFMT

/* casts; only required for type hge, since there is no genuine format
 * string for it (i.e., for __int128) (yet?) */
#define CSTbte
#define CSTsht
#define CSTint
#define CSTlng
#ifdef HAVE_HGE
#define CSThge  (dbl)
#endif
#define CSTflt
#define CSTdbl
#define CSToid

/* Most of the internal routines return a count of the number of NIL
 * values they produced.  They indicate an error by returning a value
 * >= BUN_NONE.  BUN_NONE means that the error was dealt with by
 * calling GDKerror (generally for overflow or conversion errors).
 * BUN_NONE+1 is returned by the DIV and MOD functions to indicate
 * division by zero.  */

/* replace BATconstant with a version that produces a void bat for
 * TYPE_oid/nil */
#define BATconstantV(HSEQ, TAILTYPE, VALUE, CNT, ROLE)			\
	((TAILTYPE) == TYPE_oid && ((CNT) == 0 || *(oid*)(VALUE) == oid_nil) \
	 ? BATconstant(HSEQ, TYPE_void, VALUE, CNT, ROLE)		\
	 : BATconstant(HSEQ, TAILTYPE, VALUE, CNT, ROLE))

static gdk_return
checkbats(BAT *b1, BAT *b2, const char *func)
{
	if (b1->batCount != b2->batCount) {
		GDKerror("%s: inputs not the same size.\n", func);
		return GDK_FAIL;
	}
	return GDK_SUCCEED;
}

#define UNARY_2TYPE_FUNC(TYPE1, TYPE2, FUNC)				\
	do {								\
		const TYPE1 *restrict src = (const TYPE1 *) Tloc(b, 0);	\
		TYPE2 *restrict dst = (TYPE2 *) Tloc(bn, 0);		\
		x = canditer_next(&ci) - b->hseqbase;			\
		i = 0;							\
		do {							\
			while (i < x) {					\
				dst[i++] = TYPE2##_nil;			\
				nils++;					\
			}						\
			if (is_##TYPE1##_nil(src[i])) {			\
				nils++;					\
				dst[i] = TYPE2##_nil;			\
			} else {					\
				dst[i] = FUNC(src[i]);			\
			}						\
			i++;						\
			x = canditer_next(&ci);				\
			if (is_oid_nil(x))				\
				break;					\
			x -= b->hseqbase;				\
		} while (i < cnt);					\
		while (i < cnt) {					\
			dst[i++] = TYPE2##_nil;				\
			nils++;						\
		}							\
	} while (0)

#define BINARY_3TYPE_FUNC(TYPE1, TYPE2, TYPE3, FUNC)			\
	do {								\
		do {							\
			while (k < x) {					\
				((TYPE3 *) dst)[k++] = TYPE3##_nil;	\
				nils++;					\
			}						\
			i = x * incr1;					\
			j = x * incr2;					\
			TYPE1 v1 = ((const TYPE1 *) lft)[i];		\
			TYPE2 v2 = ((const TYPE2 *) rgt)[j];		\
			if (is_##TYPE1##_nil(v1) || is_##TYPE2##_nil(v2)) { \
				nils++;					\
				((TYPE3 *) dst)[k] = TYPE3##_nil;	\
			} else {					\
				((TYPE3 *) dst)[k] = FUNC(v1, v2);	\
			}						\
			k++;						\
			x = canditer_next(ci);				\
			if (is_oid_nil(x))				\
				break;					\
			x -= candoff;					\
		} while (k < cnt);					\
		while (k < cnt) {					\
			((TYPE3 *) dst)[k++] = TYPE3##_nil;		\
			nils++;						\
		}							\
	} while (0)

/* special case for EQ and NE where we have a nil_matches flag for
 * when it is set */
#define BINARY_3TYPE_FUNC_nilmatch(TYPE1, TYPE2, TYPE3, FUNC)		\
	do {								\
		do {							\
			while (k < x) {					\
				((TYPE3 *) dst)[k++] = TYPE3##_nil;	\
				nils++;					\
			}						\
			i = x * incr1;					\
			j = x * incr2;					\
			TYPE1 v1 = ((const TYPE1 *) lft)[i];		\
			TYPE2 v2 = ((const TYPE2 *) rgt)[j];		\
			if (is_##TYPE1##_nil(v1) || is_##TYPE2##_nil(v2)) { \
				((TYPE3 *) dst)[k] = FUNC(is_##TYPE1##_nil(v1), is_##TYPE2##_nil(v2)); \
			} else {					\
				((TYPE3 *) dst)[k] = FUNC(v1, v2);	\
			}						\
			k++;						\
			x = canditer_next(ci);				\
			if (is_oid_nil(x))				\
				break;					\
			x -= candoff;					\
		} while (k < cnt);					\
		while (k < cnt) {					\
			((TYPE3 *) dst)[k++] = TYPE3##_nil;		\
			nils++;						\
		}							\
	} while (0)

#define BINARY_3TYPE_FUNC_nonil(TYPE1, TYPE2, TYPE3, FUNC)		\
	do {								\
		do {							\
			while (k < x) {					\
				((TYPE3 *) dst)[k++] = TYPE3##_nil;	\
				nils++;					\
			}						\
			i = x * incr1;					\
			j = x * incr2;					\
			TYPE1 v1 = ((const TYPE1 *) lft)[i];		\
			TYPE2 v2 = ((const TYPE2 *) rgt)[j];		\
			((TYPE3 *) dst)[k] = FUNC(v1, v2);		\
			k++;						\
			x = canditer_next(ci);				\
			if (is_oid_nil(x))				\
				break;					\
			x -= candoff;					\
		} while (k < cnt);					\
		while (k < cnt) {					\
			((TYPE3 *) dst)[k++] = TYPE3##_nil;		\
			nils++;						\
		}							\
	} while (0)

#define BINARY_3TYPE_FUNC_CHECK(TYPE1, TYPE2, TYPE3, FUNC, CHECK)	\
	do {								\
		do {							\
			while (k < x) {					\
				((TYPE3 *) dst)[k++] = TYPE3##_nil;	\
				nils++;					\
			}						\
			i = x * incr1;					\
			j = x * incr2;					\
			TYPE1 v1 = ((const TYPE1 *) lft)[i];		\
			TYPE2 v2 = ((const TYPE2 *) rgt)[j];		\
			if (is_##TYPE1##_nil(v1) || is_##TYPE2##_nil(v2)) { \
				nils++;					\
				((TYPE3 *) dst)[k] = TYPE3##_nil;	\
			} else if (CHECK(v1, v2)) {			\
				if (abort_on_error) {			\
					GDKerror("%s: shift operand too large in " \
						 #FUNC"("FMT##TYPE1","FMT##TYPE2").\n", \
						 func,			\
						 CST##TYPE1 v1,		\
						 CST##TYPE2 v2);	\
					goto checkfail;			\
				}					\
				((TYPE3 *)dst)[k] = TYPE3##_nil;	\
				nils++;					\
			} else {					\
				((TYPE3 *) dst)[k] = FUNC(v1, v2);	\
			}						\
			k++;						\
			x = canditer_next(ci);				\
			if (is_oid_nil(x))				\
				break;					\
			x -= candoff;					\
		} while (k < cnt);					\
		while (k < cnt) {					\
			((TYPE3 *) dst)[k++] = TYPE3##_nil;		\
			nils++;						\
		}							\
	} while (0)

/* ---------------------------------------------------------------------- */
/* logical (for type bit) or bitwise (for integral types) NOT */

#define NOT(x)		(~(x))
#define NOTBIT(x)	(!(x))

BAT *
BATcalcnot(BAT *b, BAT *s)
{
	BAT *bn;
	BUN nils = 0;
	BUN i, cnt, ncand;
	oid x;
	struct canditer ci;

	BATcheck(b, __func__, NULL);
	cnt = BATcount(b);
	ncand = canditer_init(&ci, b, s);
	if (ncand == 0)
		return BATconstant(b->hseqbase, b->ttype,
				   ATOMnilptr(b->ttype), cnt, TRANSIENT);

	bn = COLnew(b->hseqbase, b->ttype, cnt, TRANSIENT);
	if (bn == NULL)
		return NULL;

	switch (ATOMbasetype(b->ttype)) {
	case TYPE_bte:
		if (b->ttype == TYPE_bit) {
			UNARY_2TYPE_FUNC(bit, bit, NOTBIT);
		} else {
			UNARY_2TYPE_FUNC(bte, bte, NOT);
		}
		break;
	case TYPE_sht:
		UNARY_2TYPE_FUNC(sht, sht, NOT);
		break;
	case TYPE_int:
		UNARY_2TYPE_FUNC(int, int, NOT);
		break;
	case TYPE_lng:
		UNARY_2TYPE_FUNC(lng, lng, NOT);
		break;
#ifdef HAVE_HGE
	case TYPE_hge:
		UNARY_2TYPE_FUNC(hge, hge, NOT);
		break;
#endif
	default:
		BBPunfix(bn->batCacheid);
		GDKerror("%s: type %s not supported.\n",
			 __func__, ATOMname(b->ttype));
		return NULL;
	}

	BATsetcount(bn, cnt);

	/* NOT reverses the order, but NILs mess it up */
	bn->tsorted = nils == 0 && b->trevsorted;
	bn->trevsorted = nils == 0 && b->tsorted;
	bn->tnil = nils != 0;
	bn->tnonil = nils == 0;
	bn->tkey = b->tkey && nils <= 1;

	if (nils != 0 && !b->tnil) {
		b->tnil = true;
		b->batDirtydesc = true;
	}
	if (nils == 0 && !b->tnonil) {
		b->tnonil = true;
		b->batDirtydesc = true;
	}

	return bn;
}

gdk_return
VARcalcnot(ValPtr ret, const ValRecord *v)
{
	ret->vtype = v->vtype;
	switch (ATOMbasetype(v->vtype)) {
	case TYPE_bte:
		if (is_bit_nil(v->val.btval))
			ret->val.btval = bit_nil;
		else if (v->vtype == TYPE_bit)
			ret->val.btval = !v->val.btval;
		else
			ret->val.btval = ~v->val.btval;
		break;
	case TYPE_sht:
		if (is_sht_nil(v->val.shval))
			ret->val.shval = sht_nil;
		else
			ret->val.shval = ~v->val.shval;
		break;
	case TYPE_int:
		if (is_int_nil(v->val.ival))
			ret->val.ival = int_nil;
		else
			ret->val.ival = ~v->val.ival;
		break;
	case TYPE_lng:
		if (is_lng_nil(v->val.lval))
			ret->val.lval = lng_nil;
		else
			ret->val.lval = ~v->val.lval;
		break;
#ifdef HAVE_HGE
	case TYPE_hge:
		if (is_hge_nil(v->val.hval))
			ret->val.hval = hge_nil;
		else
			ret->val.hval = ~v->val.hval;
		break;
#endif
	default:
		GDKerror("VARcalcnot: bad input type %s.\n",
			 ATOMname(v->vtype));
		return GDK_FAIL;
	}
	return GDK_SUCCEED;
}

/* ---------------------------------------------------------------------- */
/* negate value (any numeric type) */

#define NEGATE(x)	(-(x))

BAT *
BATcalcnegate(BAT *b, BAT *s)
{
	BAT *bn;
	BUN nils = 0;
	BUN i, cnt, ncand;
	oid x;
	struct canditer ci;

	BATcheck(b, __func__, NULL);
	cnt = BATcount(b);
	ncand = canditer_init(&ci, b, s);
	if (ncand == 0)
		return BATconstant(b->hseqbase, b->ttype,
				   ATOMnilptr(b->ttype), cnt, TRANSIENT);

	bn = COLnew(b->hseqbase, b->ttype, cnt, TRANSIENT);
	if (bn == NULL)
		return NULL;

	switch (ATOMbasetype(b->ttype)) {
	case TYPE_bte:
		UNARY_2TYPE_FUNC(bte, bte, NEGATE);
		break;
	case TYPE_sht:
		UNARY_2TYPE_FUNC(sht, sht, NEGATE);
		break;
	case TYPE_int:
		UNARY_2TYPE_FUNC(int, int, NEGATE);
		break;
	case TYPE_lng:
		UNARY_2TYPE_FUNC(lng, lng, NEGATE);
		break;
#ifdef HAVE_HGE
	case TYPE_hge:
		UNARY_2TYPE_FUNC(hge, hge, NEGATE);
		break;
#endif
	case TYPE_flt:
		UNARY_2TYPE_FUNC(flt, flt, NEGATE);
		break;
	case TYPE_dbl:
		UNARY_2TYPE_FUNC(dbl, dbl, NEGATE);
		break;
	default:
		BBPunfix(bn->batCacheid);
		GDKerror("%s: type %s not supported.\n", __func__,
			 ATOMname(b->ttype));
		return NULL;
	}

	BATsetcount(bn, cnt);

	/* unary - reverses the order, but NILs mess it up */
	bn->tsorted = nils == 0 && b->trevsorted;
	bn->trevsorted = nils == 0 && b->tsorted;
	bn->tnil = nils != 0;
	bn->tnonil = nils == 0;
	bn->tkey = b->tkey && nils <= 1;

	if (nils != 0 && !b->tnil) {
		b->tnil = true;
		b->batDirtydesc = true;
	}
	if (nils == 0 && !b->tnonil) {
		b->tnonil = true;
		b->batDirtydesc = true;
	}

	return bn;
}

gdk_return
VARcalcnegate(ValPtr ret, const ValRecord *v)
{
	ret->vtype = v->vtype;
	switch (ATOMbasetype(v->vtype)) {
	case TYPE_bte:
		if (is_bte_nil(v->val.btval))
			ret->val.btval = bte_nil;
		else
			ret->val.btval = -v->val.btval;
		break;
	case TYPE_sht:
		if (is_sht_nil(v->val.shval))
			ret->val.shval = sht_nil;
		else
			ret->val.shval = -v->val.shval;
		break;
	case TYPE_int:
		if (is_int_nil(v->val.ival))
			ret->val.ival = int_nil;
		else
			ret->val.ival = -v->val.ival;
		break;
	case TYPE_lng:
		if (is_lng_nil(v->val.lval))
			ret->val.lval = lng_nil;
		else
			ret->val.lval = -v->val.lval;
		break;
#ifdef HAVE_HGE
	case TYPE_hge:
		if (is_hge_nil(v->val.hval))
			ret->val.hval = hge_nil;
		else
			ret->val.hval = -v->val.hval;
		break;
#endif
	case TYPE_flt:
		if (is_flt_nil(v->val.fval))
			ret->val.fval = flt_nil;
		else
			ret->val.fval = -v->val.fval;
		break;
	case TYPE_dbl:
		if (is_dbl_nil(v->val.dval))
			ret->val.dval = dbl_nil;
		else
			ret->val.dval = -v->val.dval;
		break;
	default:
		GDKerror("VARcalcnegate: bad input type %s.\n",
			 ATOMname(v->vtype));
		return GDK_FAIL;
	}
	return GDK_SUCCEED;
}

/* ---------------------------------------------------------------------- */
/* absolute value (any numeric type) */

BAT *
BATcalcabsolute(BAT *b, BAT *s)
{
	BAT *bn;
	BUN nils= 0;
	BUN i, cnt, ncand;
	oid x;
	struct canditer ci;

	BATcheck(b, __func__, NULL);
	cnt = BATcount(b);
	ncand = canditer_init(&ci, b, s);
	if (ncand == 0)
		return BATconstant(b->hseqbase, b->ttype,
				   ATOMnilptr(b->ttype), cnt, TRANSIENT);

	bn = COLnew(b->hseqbase, b->ttype, cnt, TRANSIENT);
	if (bn == NULL)
		return NULL;

	switch (ATOMbasetype(b->ttype)) {
	case TYPE_bte:
		UNARY_2TYPE_FUNC(bte, bte, (bte) abs);
		break;
	case TYPE_sht:
		UNARY_2TYPE_FUNC(sht, sht, (sht) abs);
		break;
	case TYPE_int:
		UNARY_2TYPE_FUNC(int, int, abs);
		break;
	case TYPE_lng:
		UNARY_2TYPE_FUNC(lng, lng, llabs);
		break;
#ifdef HAVE_HGE
	case TYPE_hge:
		UNARY_2TYPE_FUNC(hge, hge, ABSOLUTE);
		break;
#endif
	case TYPE_flt:
		UNARY_2TYPE_FUNC(flt, flt, fabsf);
		break;
	case TYPE_dbl:
		UNARY_2TYPE_FUNC(dbl, dbl, fabs);
		break;
	default:
		BBPunfix(bn->batCacheid);
		GDKerror("%s: bad input type %s.\n", __func__,
			 ATOMname(b->ttype));
		return NULL;
	}

	BATsetcount(bn, cnt);

	/* ABSOLUTE messes up order (unless all values were negative
	 * or all values were positive, but we don't know anything
	 * about that) */
	bn->tsorted = cnt <= 1 || nils == cnt;
	bn->trevsorted = cnt <= 1 || nils == cnt;
	bn->tkey = cnt <= 1;
	bn->tnil = nils != 0;
	bn->tnonil = nils == 0;

	if (nils && !b->tnil) {
		b->tnil = true;
		b->batDirtydesc = true;
	}
	if (nils == 0 && !b->tnonil) {
		b->tnonil = true;
		b->batDirtydesc = true;
	}

	return bn;
}

gdk_return
VARcalcabsolute(ValPtr ret, const ValRecord *v)
{
	ret->vtype = v->vtype;
	switch (ATOMbasetype(v->vtype)) {
	case TYPE_bte:
		if (is_bte_nil(v->val.btval))
			ret->val.btval = bte_nil;
		else
			ret->val.btval = (bte) abs(v->val.btval);
		break;
	case TYPE_sht:
		if (is_sht_nil(v->val.shval))
			ret->val.shval = sht_nil;
		else
			ret->val.shval = (sht) abs(v->val.shval);
		break;
	case TYPE_int:
		if (is_int_nil(v->val.ival))
			ret->val.ival = int_nil;
		else
			ret->val.ival = abs(v->val.ival);
		break;
	case TYPE_lng:
		if (is_lng_nil(v->val.lval))
			ret->val.lval = lng_nil;
		else
			ret->val.lval = llabs(v->val.lval);
		break;
#ifdef HAVE_HGE
	case TYPE_hge:
		if (is_hge_nil(v->val.hval))
			ret->val.hval = hge_nil;
		else
			ret->val.hval = ABSOLUTE(v->val.hval);
		break;
#endif
	case TYPE_flt:
		if (is_flt_nil(v->val.fval))
			ret->val.fval = flt_nil;
		else
			ret->val.fval = fabsf(v->val.fval);
		break;
	case TYPE_dbl:
		if (is_dbl_nil(v->val.dval))
			ret->val.dval = dbl_nil;
		else
			ret->val.dval = fabs(v->val.dval);
		break;
	default:
		GDKerror("VARcalcabsolute: bad input type %s.\n",
			 ATOMname(v->vtype));
		return GDK_FAIL;
	}
	return GDK_SUCCEED;
}

/* ---------------------------------------------------------------------- */
/* is the value equal to zero (any numeric type) */

#define ISZERO(x)		((bit) ((x) == 0))

BAT *
BATcalciszero(BAT *b, BAT *s)
{
	BAT *bn;
	BUN nils = 0;
	BUN i, cnt, ncand;
	oid x;
	struct canditer ci;

	BATcheck(b, __func__, NULL);
	cnt = BATcount(b);
	ncand = canditer_init(&ci, b, s);
	if (ncand == 0)
		return BATconstant(b->hseqbase, TYPE_bit,
				   ATOMnilptr(TYPE_bit), cnt, TRANSIENT);

	bn = COLnew(b->hseqbase, TYPE_bit, cnt, TRANSIENT);
	if (bn == NULL)
		return NULL;

	switch (ATOMbasetype(b->ttype)) {
	case TYPE_bte:
		UNARY_2TYPE_FUNC(bte, bit, ISZERO);
		break;
	case TYPE_sht:
		UNARY_2TYPE_FUNC(sht, bit, ISZERO);
		break;
	case TYPE_int:
		UNARY_2TYPE_FUNC(int, bit, ISZERO);
		break;
	case TYPE_lng:
		UNARY_2TYPE_FUNC(lng, bit, ISZERO);
		break;
#ifdef HAVE_HGE
	case TYPE_hge:
		UNARY_2TYPE_FUNC(hge, bit, ISZERO);
		break;
#endif
	case TYPE_flt:
		UNARY_2TYPE_FUNC(flt, bit, ISZERO);
		break;
	case TYPE_dbl:
		UNARY_2TYPE_FUNC(dbl, bit, ISZERO);
		break;
	default:
		BBPunfix(bn->batCacheid);
		GDKerror("%s: bad input type %s.\n", __func__,
			 ATOMname(b->ttype));
		return NULL;
	}

	BATsetcount(bn, cnt);

	bn->tsorted = cnt <= 1 || nils == cnt;
	bn->trevsorted = cnt <= 1 || nils == cnt;
	bn->tkey = cnt <= 1;
	bn->tnil = nils != 0;
	bn->tnonil = nils == 0;

	if (nils != 0 && !b->tnil) {
		b->tnil = true;
		b->batDirtydesc = true;
	}
	if (nils == 0 && !b->tnonil) {
		b->tnonil = true;
		b->batDirtydesc = true;
	}

	return bn;
}

gdk_return
VARcalciszero(ValPtr ret, const ValRecord *v)
{
	ret->vtype = TYPE_bit;
	switch (ATOMbasetype(v->vtype)) {
	case TYPE_bte:
		if (is_bte_nil(v->val.btval))
			ret->val.btval = bit_nil;
		else
			ret->val.btval = ISZERO(v->val.btval);
		break;
	case TYPE_sht:
		if (is_sht_nil(v->val.shval))
			ret->val.btval = bit_nil;
		else
			ret->val.btval = ISZERO(v->val.shval);
		break;
	case TYPE_int:
		if (is_int_nil(v->val.ival))
			ret->val.btval = bit_nil;
		else
			ret->val.btval = ISZERO(v->val.ival);
		break;
	case TYPE_lng:
		if (is_lng_nil(v->val.lval))
			ret->val.btval = bit_nil;
		else
			ret->val.btval = ISZERO(v->val.lval);
		break;
#ifdef HAVE_HGE
	case TYPE_hge:
		if (is_hge_nil(v->val.hval))
			ret->val.btval = bit_nil;
		else
			ret->val.btval = ISZERO(v->val.hval);
		break;
#endif
	case TYPE_flt:
		if (is_flt_nil(v->val.fval))
			ret->val.btval = bit_nil;
		else
			ret->val.btval = ISZERO(v->val.fval);
		break;
	case TYPE_dbl:
		if (is_dbl_nil(v->val.dval))
			ret->val.btval = bit_nil;
		else
			ret->val.btval = ISZERO(v->val.dval);
		break;
	default:
		GDKerror("VARcalciszero: bad input type %s.\n",
			 ATOMname(v->vtype));
		return GDK_FAIL;
	}
	return GDK_SUCCEED;
}

/* ---------------------------------------------------------------------- */
/* sign of value (-1 for negative, 0 for 0, +1 for positive; any
 * numeric type) */

#define SIGN(x)		((bte) ((x) < 0 ? -1 : (x) > 0))

BAT *
BATcalcsign(BAT *b, BAT *s)
{
	BAT *bn;
	BUN nils = 0;
	BUN i, cnt, ncand;
	oid x;
	struct canditer ci;

	BATcheck(b, __func__, NULL);
	cnt = BATcount(b);
	ncand = canditer_init(&ci, b, s);
	if (ncand == 0)
		return BATconstant(b->hseqbase, TYPE_bte,
				   ATOMnilptr(TYPE_bte), cnt, TRANSIENT);

	bn = COLnew(b->hseqbase, TYPE_bte, cnt, TRANSIENT);
	if (bn == NULL)
		return NULL;

	switch (ATOMbasetype(b->ttype)) {
	case TYPE_bte:
		UNARY_2TYPE_FUNC(bte, bte, SIGN);
		break;
	case TYPE_sht:
		UNARY_2TYPE_FUNC(sht, bte, SIGN);
		break;
	case TYPE_int:
		UNARY_2TYPE_FUNC(int, bte, SIGN);
		break;
	case TYPE_lng:
		UNARY_2TYPE_FUNC(lng, bte, SIGN);
		break;
#ifdef HAVE_HGE
	case TYPE_hge:
		UNARY_2TYPE_FUNC(hge, bte, SIGN);
		break;
#endif
	case TYPE_flt:
		UNARY_2TYPE_FUNC(flt, bte, SIGN);
		break;
	case TYPE_dbl:
		UNARY_2TYPE_FUNC(dbl, bte, SIGN);
		break;
	default:
		BBPunfix(bn->batCacheid);
		GDKerror("%s: bad input type %s.\n", __func__,
			 ATOMname(b->ttype));
		return NULL;
	}

	BATsetcount(bn, cnt);

	/* SIGN is ordered if the input is ordered (negative comes
	 * first, positive comes after) and NILs stay in the same
	 * position */
	bn->tsorted = b->tsorted || cnt <= 1 || nils == cnt;
	bn->trevsorted = b->trevsorted || cnt <= 1 || nils == cnt;
	bn->tkey = cnt <= 1;
	bn->tnil = nils != 0;
	bn->tnonil = nils == 0;

	if (nils != 0 && !b->tnil) {
		b->tnil = true;
		b->batDirtydesc = true;
	}
	if (nils == 0 && !b->tnonil) {
		b->tnonil = true;
		b->batDirtydesc = true;
	}

	return bn;
}

gdk_return
VARcalcsign(ValPtr ret, const ValRecord *v)
{
	ret->vtype = TYPE_bte;
	switch (ATOMbasetype(v->vtype)) {
	case TYPE_bte:
		if (is_bte_nil(v->val.btval))
			ret->val.btval = bte_nil;
		else
			ret->val.btval = SIGN(v->val.btval);
		break;
	case TYPE_sht:
		if (is_sht_nil(v->val.shval))
			ret->val.btval = bte_nil;
		else
			ret->val.btval = SIGN(v->val.shval);
		break;
	case TYPE_int:
		if (is_int_nil(v->val.ival))
			ret->val.btval = bte_nil;
		else
			ret->val.btval = SIGN(v->val.ival);
		break;
	case TYPE_lng:
		if (is_lng_nil(v->val.lval))
			ret->val.btval = bte_nil;
		else
			ret->val.btval = SIGN(v->val.lval);
		break;
#ifdef HAVE_HGE
	case TYPE_hge:
		if (is_hge_nil(v->val.hval))
			ret->val.btval = bte_nil;
		else
			ret->val.btval = SIGN(v->val.hval);
		break;
#endif
	case TYPE_flt:
		if (is_flt_nil(v->val.fval))
			ret->val.btval = bte_nil;
		else
			ret->val.btval = SIGN(v->val.fval);
		break;
	case TYPE_dbl:
		if (is_dbl_nil(v->val.dval))
			ret->val.btval = bte_nil;
		else
			ret->val.btval = SIGN(v->val.dval);
		break;
	default:
		GDKerror("VARcalcsign: bad input type %s.\n",
			 ATOMname(v->vtype));
		return GDK_FAIL;
	}
	return GDK_SUCCEED;
}

/* ---------------------------------------------------------------------- */
/* is the value nil (any type) */

#define ISNIL_TYPE(TYPE, NOTNIL)					\
	do {								\
		const TYPE *restrict src = (const TYPE *) Tloc(b, 0);	\
		do {							\
			while (i < x) {					\
				dst[i++] = bit_nil;			\
				nils++;					\
			}						\
			dst[i] = (bit) ((is_##TYPE##_nil(src[i])) ^ NOTNIL); \
			i++;						\
			x = canditer_next(&ci);				\
			if (is_oid_nil(x))				\
				break;					\
			x -= b->hseqbase;				\
		} while (i < cnt);					\
	} while (0)

static BAT *
BATcalcisnil_implementation(BAT *b, BAT *s, int notnil)
{
	BAT *bn;
	BUN i, cnt, ncand;
	oid x;
	struct canditer ci;
	bit *restrict dst;
	BUN nils = 0;

	BATcheck(b, __func__, NULL);

	cnt = BATcount(b);
	ncand = canditer_init(&ci, b, s);
	if (ncand == 0)
		return BATconstant(b->hseqbase, TYPE_bit,
				   ATOMnilptr(TYPE_bit), cnt, TRANSIENT);

	if (ncand == cnt) {
		if (b->tnonil || BATtdense(b)) {
			return BATconstant(b->hseqbase, TYPE_bit, &(bit){0},
					   cnt, TRANSIENT);
		} else if (b->ttype == TYPE_void) {
			/* non-nil handled above */
			assert(is_oid_nil(b->tseqbase));
			return BATconstant(b->hseqbase, TYPE_bit, &(bit){1},
					   cnt, TRANSIENT);
		}
	}

	bn = COLnew(b->hseqbase, TYPE_bit, cnt, TRANSIENT);
	if (bn == NULL)
		return NULL;

	dst = (bit *) Tloc(bn, 0);
	x = canditer_next(&ci) - b->hseqbase;
	i = 0;

	switch (ATOMbasetype(b->ttype)) {
	case TYPE_bte:
		ISNIL_TYPE(bte, notnil);
		break;
	case TYPE_sht:
		ISNIL_TYPE(sht, notnil);
		break;
	case TYPE_int:
		ISNIL_TYPE(int, notnil);
		break;
	case TYPE_lng:
		ISNIL_TYPE(lng, notnil);
		break;
#ifdef HAVE_HGE
	case TYPE_hge:
		ISNIL_TYPE(hge, notnil);
		break;
#endif
	case TYPE_flt:
		ISNIL_TYPE(flt, notnil);
		break;
	case TYPE_dbl:
		ISNIL_TYPE(dbl, notnil);
		break;
	default:
	{
		BATiter bi = bat_iterator(b);
		int (*atomcmp)(const void *, const void *) = ATOMcompare(b->ttype);
		const void *nil = ATOMnilptr(b->ttype);

		do {
			while (i < x) {
				dst[i++] = bit_nil;
				nils++;
			}
			dst[i] = (bit) (((*atomcmp)(BUNtail(bi, i), nil) == 0) ^ notnil);
			i++;
			x = canditer_next(&ci);
			if (is_oid_nil(x))
				break;
			x -= b->hseqbase;
		} while (i < cnt);
		break;
	}
	}
	while (i < cnt) {
		dst[i++] = bit_nil;
		nils++;
	}

	BATsetcount(bn, cnt);

	/* If b sorted, all nils are at the start, i.e. bn starts with
	 * 1's and ends with 0's, hence bn is revsorted.  Similarly
	 * for revsorted.  This reasoning breaks down if there is a
	 * candidate list. */
	bn->tsorted = s == NULL && b->trevsorted;
	bn->trevsorted = s == NULL && b->tsorted;
	bn->tnil = nils != 0;
	bn->tnonil = nils == 0;
	bn->tkey = cnt <= 1;

	return bn;
}

BAT *
BATcalcisnil(BAT *b, BAT *s)
{
	return BATcalcisnil_implementation(b, s, 0);
}

BAT *
BATcalcisnotnil(BAT *b, BAT *s)
{
	return BATcalcisnil_implementation(b, s, 1);
}

gdk_return
VARcalcisnil(ValPtr ret, const ValRecord *v)
{
	ret->vtype = TYPE_bit;
	ret->val.btval = (bit) VALisnil(v);
	return GDK_SUCCEED;
}

gdk_return
VARcalcisnotnil(ValPtr ret, const ValRecord *v)
{
	ret->vtype = TYPE_bit;
	ret->val.btval = (bit) !VALisnil(v);
	return GDK_SUCCEED;
}

BAT *
BATcalcmin(BAT *b1, BAT *b2, BAT *s)
{
	BAT *bn;
	BUN nils = 0;
	BUN cnt, ncand;
	BUN i;
	struct canditer ci;
	oid x;
	const void *restrict nil;
	const void *p1, *p2;
	BATiter b1i, b2i;
	int (*cmp)(const void *, const void *);

	BATcheck(b1, __func__, NULL);
	BATcheck(b2, __func__, NULL);

	if (checkbats(b1, b2, __func__) != GDK_SUCCEED)
		return NULL;
	if (ATOMtype(b1->ttype) != ATOMtype(b2->ttype)) {
		GDKerror("%s: inputs have incompatible types\n", __func__);
		return NULL;
	}

	cnt = BATcount(b1);
	nil = ATOMnilptr(b1->ttype);
	ncand = canditer_init(&ci, b1, s);
	if (ncand == 0)
		return BATconstantV(b1->hseqbase, b1->ttype,
				    nil, cnt, TRANSIENT);

	bn = COLnew(b1->hseqbase, ATOMtype(b1->ttype), cnt, TRANSIENT);
	if (bn == NULL)
		return NULL;
	cmp = ATOMcompare(b1->ttype);
	b1i = bat_iterator(b1);
	b2i = bat_iterator(b2);

	x = canditer_next(&ci) - b1->hseqbase;
	i = 0;
	do {
		while (i < x) {
			if (bunfastapp(bn, nil) != GDK_SUCCEED)
				goto bunins_failed;
			i++;
			nils++;
		}
		p1 = BUNtail(b1i, i);
		p2 = BUNtail(b2i, i);
		if (cmp(p1, nil) == 0 || cmp(p2, nil) == 0) {
			nils++;
			p1 = nil;
		} else if (cmp(p1, p2) > 0) {
			p1 = p2;
		}
		if (bunfastapp(bn, p1) != GDK_SUCCEED)
			goto bunins_failed;
		i++;
		x = canditer_next(&ci);
		if (is_oid_nil(x))
			break;
		x -= b1->hseqbase;
	} while (i < cnt);
	while (i < cnt) {
		if (bunfastapp(bn, nil) != GDK_SUCCEED)
			goto bunins_failed;
		i++;
		nils++;
	}

	bn->theap.dirty = true;
	bn->tnil = nils > 0;
	bn->tnonil = nils == 0;
	if (cnt <= 1) {
		bn->tsorted = true;
		bn->trevsorted = true;
		bn->tkey = true;
		bn->tseqbase = ATOMtype(b1->ttype) == TYPE_oid ? cnt == 1 ? *(oid*)Tloc(bn,0) : 0 : oid_nil;
	} else {
		bn->tsorted = false;
		bn->trevsorted = false;
		bn->tkey = false;
		bn->tseqbase = oid_nil;
	}
	return bn;
  bunins_failed:
	BBPreclaim(bn);
	return NULL;
}

BAT *
BATcalcmin_no_nil(BAT *b1, BAT *b2, BAT *s)
{
	BAT *bn;
	BUN nils = 0;
	BUN cnt, ncand;
	BUN i;
	struct canditer ci;
	oid x;
	const void *restrict nil;
	const void *p1, *p2;
	BATiter b1i, b2i;
	int (*cmp)(const void *, const void *);

	BATcheck(b1, __func__, NULL);
	BATcheck(b2, __func__, NULL);

	if (checkbats(b1, b2, __func__) != GDK_SUCCEED)
		return NULL;
	if (ATOMtype(b1->ttype) != ATOMtype(b2->ttype)) {
		GDKerror("%s: inputs have incompatible types\n", __func__);
		return NULL;
	}

	cnt = BATcount(b1);
	nil = ATOMnilptr(b1->ttype);
	ncand = canditer_init(&ci, b1, s);
	if (ncand == 0)
		return BATconstantV(b1->hseqbase, b1->ttype,
				    nil, cnt, TRANSIENT);

	bn = COLnew(b1->hseqbase, ATOMtype(b1->ttype), cnt, TRANSIENT);
	if (bn == NULL)
		return NULL;
	cmp = ATOMcompare(b1->ttype);
	b1i = bat_iterator(b1);
	b2i = bat_iterator(b2);

	x = canditer_next(&ci) - b1->hseqbase;
	i = 0;
	do {
		while (i < x) {
			if (bunfastapp(bn, nil) != GDK_SUCCEED)
				goto bunins_failed;
			i++;
			nils++;
		}
		p1 = BUNtail(b1i, i);
		p2 = BUNtail(b2i, i);
		if (cmp(p1, nil) == 0) {
			if (cmp(p2, nil) == 0) {
				/* both values are nil */
				nils++;
			} else {
				p1 = p2;
			}
		} else if (cmp(p2, nil) != 0 && cmp(p1, p2) > 0) {
			p1 = p2;
		}
		if (bunfastapp(bn, p1) != GDK_SUCCEED)
			goto bunins_failed;
		i++;
		x = canditer_next(&ci);
		if (is_oid_nil(x))
			break;
		x -= b1->hseqbase;
	} while (i < cnt);
	while (i < cnt) {
		if (bunfastapp(bn, nil) != GDK_SUCCEED)
			goto bunins_failed;
		i++;
		nils++;
	}

	bn->theap.dirty = true;
	bn->tnil = nils > 0;
	bn->tnonil = nils == 0;
	if (cnt <= 1) {
		bn->tsorted = true;
		bn->trevsorted = true;
		bn->tkey = true;
		bn->tseqbase = ATOMtype(b1->ttype) == TYPE_oid ? cnt == 1 ? *(oid*)Tloc(bn,0) : 0 : oid_nil;
	} else {
		bn->tsorted = false;
		bn->trevsorted = false;
		bn->tkey = false;
		bn->tseqbase = oid_nil;
	}
	return bn;
  bunins_failed:
	BBPreclaim(bn);
	return NULL;
}

BAT *
BATcalcmincst(BAT *b, const ValRecord *v, BAT *s)
{
	BAT *bn;
	BUN nils = 0;
	BUN cnt, ncand;
	BUN i;
	struct canditer ci;
	oid x;
	const void *restrict nil;
	const void *p1, *p2;
	BATiter bi;
	int (*cmp)(const void *, const void *);

	BATcheck(b, __func__, NULL);
	if (ATOMtype(b->ttype) != v->vtype) {
		GDKerror("%s: inputs have incompatible types\n", __func__);
		return NULL;
	}

	cnt = BATcount(b);
	nil = ATOMnilptr(b->ttype);
	ncand = canditer_init(&ci, b, s);

	nil = ATOMnilptr(b->ttype);
	cmp = ATOMcompare(b->ttype);
	p2 = VALptr(v);
	if (ncand == 0 ||
	    cmp(p2, nil) == 0 ||
	    (b->ttype == TYPE_void && is_oid_nil(b->tseqbase)))
		return BATconstantV(b->hseqbase, b->ttype, nil, cnt, TRANSIENT);

	bn = COLnew(b->hseqbase, ATOMtype(b->ttype), cnt, TRANSIENT);
	if (bn == NULL)
		return NULL;
	bi = bat_iterator(b);

	x = canditer_next(&ci) - b->hseqbase;
	i = 0;
	do {
		while (i < x) {
			if (bunfastapp(bn, nil) != GDK_SUCCEED)
				goto bunins_failed;
			i++;
			nils++;
		}
		p1 = BUNtail(bi, i);
		if (cmp(p1, nil) == 0) {
			nils++;
			p1 = nil;
		} else if (cmp(p1, p2) > 0) {
			p1 = p2;
		}
		if (bunfastapp(bn, p1) != GDK_SUCCEED)
			goto bunins_failed;
		i++;
		x = canditer_next(&ci);
		if (is_oid_nil(x))
			break;
		x -= b->hseqbase;
	} while (i < cnt);
	while (i < cnt) {
		if (bunfastapp(bn, nil) != GDK_SUCCEED)
			goto bunins_failed;
		i++;
		nils++;
	}

	bn->theap.dirty = true;
	bn->tnil = nils > 0;
	bn->tnonil = nils == 0;
	if (cnt <= 1) {
		bn->tsorted = true;
		bn->trevsorted = true;
		bn->tkey = true;
		bn->tseqbase = ATOMtype(bn->ttype) == TYPE_oid ? cnt == 1 ? *(oid*)Tloc(bn,0) : 0 : oid_nil;
	} else {
		bn->tsorted = false;
		bn->trevsorted = false;
		bn->tkey = false;
		bn->tseqbase = oid_nil;
	}
	return bn;
  bunins_failed:
	BBPreclaim(bn);
	return NULL;
}

BAT *
BATcalccstmin(const ValRecord *v, BAT *b, BAT *s)
{
	return BATcalcmincst(b, v, s);
}

BAT *
BATcalcmincst_no_nil(BAT *b, const ValRecord *v, BAT *s)
{
	BAT *bn;
	BUN nils = 0;
	BUN cnt, ncand;
	BUN i;
	struct canditer ci;
	oid x;
	const void *restrict nil;
	const void *p1, *p2;
	BATiter bi;
	int (*cmp)(const void *, const void *);

	BATcheck(b, __func__, NULL);
	if (ATOMtype(b->ttype) != v->vtype) {
		GDKerror("%s: inputs have incompatible types\n", __func__);
		return NULL;
	}

	cnt = BATcount(b);
	nil = ATOMnilptr(b->ttype);
	ncand = canditer_init(&ci, b, s);
	if (ncand == 0)
		return BATconstantV(b->hseqbase, b->ttype,
				    nil, cnt, TRANSIENT);

	cmp = ATOMcompare(b->ttype);
	p2 = VALptr(v);
	if (b->ttype == TYPE_void &&
	    is_oid_nil(b->tseqbase) &&
	    is_oid_nil(* (const oid *) p2))
		return BATconstant(b->hseqbase, TYPE_void,
				   &oid_nil, cnt, TRANSIENT);

	bn = COLnew(b->hseqbase, ATOMtype(b->ttype), cnt, TRANSIENT);
	if (bn == NULL)
		return NULL;
	bi = bat_iterator(b);
	if (cmp(p2, nil) == 0)
		p2 = NULL;

	x = canditer_next(&ci) - b->hseqbase;
	i = 0;
	do {
		while (i < x) {
			if (bunfastapp(bn, nil) != GDK_SUCCEED)
				goto bunins_failed;
			i++;
			nils++;
		}
		p1 = BUNtail(bi, i);
		if (p2) {
			if (cmp(p1, nil) == 0) {
				p1 = p2;
			} else if (cmp(p1, p2) > 0) {
				p1 = p2;
			}
		}
		if (bunfastapp(bn, p1) != GDK_SUCCEED)
			goto bunins_failed;
		i++;
		x = canditer_next(&ci);
		if (is_oid_nil(x))
			break;
		x -= b->hseqbase;
	} while (i < cnt);
	while (i < cnt) {
		if (bunfastapp(bn, nil) != GDK_SUCCEED)
			goto bunins_failed;
		i++;
		nils++;
	}
	bn->theap.dirty = true;
	bn->tnil = nils > 0;
	bn->tnonil = nils == 0;
	if (cnt <= 1) {
		bn->tsorted = true;
		bn->trevsorted = true;
		bn->tkey = true;
		bn->tseqbase = ATOMtype(bn->ttype) == TYPE_oid ? cnt == 1 ? *(oid*)Tloc(bn,0) : 0 : oid_nil;
	} else {
		bn->tsorted = false;
		bn->trevsorted = false;
		bn->tkey = false;
		bn->tseqbase = oid_nil;
	}
	return bn;
  bunins_failed:
	BBPreclaim(bn);
	return NULL;
}

BAT *
BATcalccstmin_no_nil(const ValRecord *v, BAT *b, BAT *s)
{
	return BATcalcmincst_no_nil(b, v, s);
}

BAT *
BATcalcmax(BAT *b1, BAT *b2, BAT *s)
{
	BAT *bn;
	BUN nils = 0;
	BUN cnt, ncand;
	BUN i;
	struct canditer ci;
	oid x;
	const void *restrict nil;
	const void *p1, *p2;
	BATiter b1i, b2i;
	int (*cmp)(const void *, const void *);

	BATcheck(b1, __func__, NULL);
	BATcheck(b2, __func__, NULL);

	if (checkbats(b1, b2, __func__) != GDK_SUCCEED)
		return NULL;
	if (ATOMtype(b1->ttype) != ATOMtype(b2->ttype)) {
		GDKerror("%s: inputs have incompatible types\n", __func__);
		return NULL;
	}

	cnt = BATcount(b1);
	nil = ATOMnilptr(b1->ttype);
	ncand = canditer_init(&ci, b1, s);
	if (ncand == 0)
		return BATconstantV(b1->hseqbase, b1->ttype,
				    nil, cnt, TRANSIENT);

	bn = COLnew(b1->hseqbase, ATOMtype(b1->ttype), cnt, TRANSIENT);
	if (bn == NULL)
		return NULL;
	cmp = ATOMcompare(b1->ttype);
	b1i = bat_iterator(b1);
	b2i = bat_iterator(b2);

	x = canditer_next(&ci) - b1->hseqbase;
	i = 0;
	do {
		while (i < x) {
			if (bunfastapp(bn, nil) != GDK_SUCCEED)
				goto bunins_failed;
			i++;
			nils++;
		}
		p1 = BUNtail(b1i, i);
		p2 = BUNtail(b2i, i);
		if (cmp(p1, nil) == 0 || cmp(p2, nil) == 0) {
			nils++;
			p1 = nil;
		} else if (cmp(p1, p2) < 0) {
			p1 = p2;
		}
		if (bunfastapp(bn, p1) != GDK_SUCCEED)
			goto bunins_failed;
		i++;
		x = canditer_next(&ci);
		if (is_oid_nil(x))
			break;
		x -= b1->hseqbase;
	} while (i < cnt);
	while (i < cnt) {
		if (bunfastapp(bn, nil) != GDK_SUCCEED)
			goto bunins_failed;
		i++;
		nils++;
	}

	bn->theap.dirty = true;
	bn->tnil = nils > 0;
	bn->tnonil = nils == 0;
	if (cnt <= 1) {
		bn->tsorted = true;
		bn->trevsorted = true;
		bn->tkey = true;
		bn->tseqbase = ATOMtype(b1->ttype) == TYPE_oid ? cnt == 1 ? *(oid*)Tloc(bn,0) : 0 : oid_nil;
	} else {
		bn->tsorted = false;
		bn->trevsorted = false;
		bn->tkey = false;
		bn->tseqbase = oid_nil;
	}
	return bn;
  bunins_failed:
	BBPreclaim(bn);
	return NULL;
}

BAT *
BATcalcmax_no_nil(BAT *b1, BAT *b2, BAT *s)
{
	BAT *bn;
	BUN nils = 0;
	BUN cnt, ncand;
	BUN i;
	struct canditer ci;
	oid x;
	const void *restrict nil;
	const void *p1, *p2;
	BATiter b1i, b2i;
	int (*cmp)(const void *, const void *);

	BATcheck(b1, __func__, NULL);
	BATcheck(b2, __func__, NULL);

	if (checkbats(b1, b2, __func__) != GDK_SUCCEED)
		return NULL;
	if (ATOMtype(b1->ttype) != ATOMtype(b2->ttype)) {
		GDKerror("%s: inputs have incompatible types\n", __func__);
		return NULL;
	}

	cnt = BATcount(b1);
	nil = ATOMnilptr(b1->ttype);
	ncand = canditer_init(&ci, b1, s);
	if (ncand == 0)
		return BATconstantV(b1->hseqbase, b1->ttype,
				    nil, cnt, TRANSIENT);

	bn = COLnew(b1->hseqbase, ATOMtype(b1->ttype), cnt, TRANSIENT);
	if (bn == NULL)
		return NULL;
	cmp = ATOMcompare(b1->ttype);
	b1i = bat_iterator(b1);
	b2i = bat_iterator(b2);

	x = canditer_next(&ci) - b1->hseqbase;
	i = 0;
	do {
		while (i < x) {
			if (bunfastapp(bn, nil) != GDK_SUCCEED)
				goto bunins_failed;
			i++;
			nils++;
		}
		p1 = BUNtail(b1i, i);
		p2 = BUNtail(b2i, i);
		if (cmp(p1, nil) == 0) {
			if (cmp(p2, nil) == 0) {
				/* both values are nil */
				nils++;
			} else {
				p1 = p2;
			}
		} else if (cmp(p2, nil) != 0 && cmp(p1, p2) < 0) {
			p1 = p2;
		}
		if (bunfastapp(bn, p1) != GDK_SUCCEED)
			goto bunins_failed;
		i++;
		x = canditer_next(&ci);
		if (is_oid_nil(x))
			break;
		x -= b1->hseqbase;
	} while (i < cnt);
	while (i < cnt) {
		if (bunfastapp(bn, nil) != GDK_SUCCEED)
			goto bunins_failed;
		i++;
		nils++;
	}

	bn->theap.dirty = true;
	bn->tnil = nils > 0;
	bn->tnonil = nils == 0;
	if (cnt <= 1) {
		bn->tsorted = true;
		bn->trevsorted = true;
		bn->tkey = true;
		bn->tseqbase = ATOMtype(b1->ttype) == TYPE_oid ? cnt == 1 ? *(oid*)Tloc(bn,0) : 0 : oid_nil;
	} else {
		bn->tsorted = false;
		bn->trevsorted = false;
		bn->tkey = false;
		bn->tseqbase = oid_nil;
	}
	return bn;
  bunins_failed:
	BBPreclaim(bn);
	return NULL;
}

BAT *
BATcalcmaxcst(BAT *b, const ValRecord *v, BAT *s)
{
	BAT *bn;
	BUN nils = 0;
	BUN cnt, ncand;
	BUN i;
	struct canditer ci;
	oid x;
	const void *restrict nil;
	const void *p1, *p2;
	BATiter bi;
	int (*cmp)(const void *, const void *);

	BATcheck(b, __func__, NULL);
	if (ATOMtype(b->ttype) != v->vtype) {
		GDKerror("%s: inputs have incompatible types\n", __func__);
		return NULL;
	}

	cnt = BATcount(b);
	nil = ATOMnilptr(b->ttype);
	ncand = canditer_init(&ci, b, s);

	nil = ATOMnilptr(b->ttype);
	cmp = ATOMcompare(b->ttype);
	p2 = VALptr(v);
	if (ncand == 0 ||
	    cmp(p2, nil) == 0 ||
	    (b->ttype == TYPE_void && is_oid_nil(b->tseqbase)))
		return BATconstantV(b->hseqbase, b->ttype, nil, cnt, TRANSIENT);

	bn = COLnew(b->hseqbase, ATOMtype(b->ttype), cnt, TRANSIENT);
	if (bn == NULL)
		return NULL;
	bi = bat_iterator(b);

	x = canditer_next(&ci) - b->hseqbase;
	i = 0;
	do {
		while (i < x) {
			if (bunfastapp(bn, nil) != GDK_SUCCEED)
				goto bunins_failed;
			i++;
			nils++;
		}
		p1 = BUNtail(bi, i);
		if (cmp(p1, nil) == 0) {
			nils++;
			p1 = nil;
		} else if (cmp(p1, p2) < 0) {
			p1 = p2;
		}
		if (bunfastapp(bn, p1) != GDK_SUCCEED)
			goto bunins_failed;
		i++;
		x = canditer_next(&ci);
		if (is_oid_nil(x))
			break;
		x -= b->hseqbase;
	} while (i < cnt);
	while (i < cnt) {
		if (bunfastapp(bn, nil) != GDK_SUCCEED)
			goto bunins_failed;
		i++;
		nils++;
	}

	bn->theap.dirty = true;
	bn->tnil = nils > 0;
	bn->tnonil = nils == 0;
	if (cnt <= 1) {
		bn->tsorted = true;
		bn->trevsorted = true;
		bn->tkey = true;
		bn->tseqbase = ATOMtype(bn->ttype) == TYPE_oid ? cnt == 1 ? *(oid*)Tloc(bn,0) : 0 : oid_nil;
	} else {
		bn->tsorted = false;
		bn->trevsorted = false;
		bn->tkey = false;
		bn->tseqbase = oid_nil;
	}
	return bn;
  bunins_failed:
	BBPreclaim(bn);
	return NULL;
}

BAT *
BATcalccstmax(const ValRecord *v, BAT *b, BAT *s)
{
	return BATcalcmaxcst(b, v, s);
}

BAT *
BATcalcmaxcst_no_nil(BAT *b, const ValRecord *v, BAT *s)
{
	BAT *bn;
	BUN nils = 0;
	BUN cnt, ncand;
	BUN i;
	struct canditer ci;
	oid x;
	const void *restrict nil;
	const void *p1, *p2;
	BATiter bi;
	int (*cmp)(const void *, const void *);

	BATcheck(b, __func__, NULL);
	if (ATOMtype(b->ttype) != v->vtype) {
		GDKerror("%s: inputs have incompatible types\n", __func__);
		return NULL;
	}

	cnt = BATcount(b);
	nil = ATOMnilptr(b->ttype);
	ncand = canditer_init(&ci, b, s);
	if (ncand == 0)
		return BATconstantV(b->hseqbase, b->ttype,
				    nil, cnt, TRANSIENT);

	cmp = ATOMcompare(b->ttype);
	p2 = VALptr(v);
	if (b->ttype == TYPE_void &&
	    is_oid_nil(b->tseqbase) &&
	    is_oid_nil(* (const oid *) p2))
		return BATconstant(b->hseqbase, TYPE_void,
				   &oid_nil, cnt, TRANSIENT);

	bn = COLnew(b->hseqbase, ATOMtype(b->ttype), cnt, TRANSIENT);
	if (bn == NULL)
		return NULL;
	bi = bat_iterator(b);
	if (cmp(p2, nil) == 0)
		p2 = NULL;

	x = canditer_next(&ci) - b->hseqbase;
	i = 0;
	do {
		while (i < x) {
			if (bunfastapp(bn, nil) != GDK_SUCCEED)
				goto bunins_failed;
			i++;
			nils++;
		}
		p1 = BUNtail(bi, i);
		if (p2) {
			if (cmp(p1, nil) == 0) {
				p1 = p2;
			} else if (cmp(p1, p2) < 0) {
				p1 = p2;
			}
		}
		if (bunfastapp(bn, p1) != GDK_SUCCEED)
			goto bunins_failed;
		i++;
		x = canditer_next(&ci);
		if (is_oid_nil(x))
			break;
		x -= b->hseqbase;
	} while (i < cnt);
	while (i < cnt) {
		if (bunfastapp(bn, nil) != GDK_SUCCEED)
			goto bunins_failed;
		i++;
		nils++;
	}
	bn->theap.dirty = true;
	bn->tnil = nils > 0;
	bn->tnonil = nils == 0;
	if (cnt <= 1) {
		bn->tsorted = true;
		bn->trevsorted = true;
		bn->tkey = true;
		bn->tseqbase = ATOMtype(bn->ttype) == TYPE_oid ? cnt == 1 ? *(oid*)Tloc(bn,0) : 0 : oid_nil;
	} else {
		bn->tsorted = false;
		bn->trevsorted = false;
		bn->tkey = false;
		bn->tseqbase = oid_nil;
	}
	return bn;
  bunins_failed:
	BBPreclaim(bn);
	return NULL;
}

BAT *
BATcalccstmax_no_nil(const ValRecord *v, BAT *b, BAT *s)
{
	return BATcalcmaxcst_no_nil(b, v, s);
}

/* ---------------------------------------------------------------------- */
/* addition (any numeric type) */

#define ON_OVERFLOW(TYPE1, TYPE2, OP)				\
	do {							\
		GDKerror("22003!overflow in calculation "	\
			 FMT##TYPE1 OP FMT##TYPE2 ".\n",	\
			 CST##TYPE1 lft[i], CST##TYPE2 rgt[j]);	\
		return BUN_NONE;				\
	} while (0)

#define ADD_3TYPE(TYPE1, TYPE2, TYPE3, IF)				\
static BUN								\
add_##TYPE1##_##TYPE2##_##TYPE3(const TYPE1 *lft, int incr1,		\
				const TYPE2 *rgt, int incr2,		\
				TYPE3 *restrict dst, TYPE3 max, BUN cnt, \
				struct canditer *restrict ci,		\
				oid candoff, bool abort_on_error)	\
{									\
	oid x = canditer_next(ci) - candoff;				\
	BUN i, j, k = 0;						\
	BUN nils = 0;							\
									\
	do {								\
		while (k < x) {						\
			dst[k++] = TYPE3##_nil;				\
			nils++;						\
		}							\
		i = x * incr1;						\
		j = x * incr2;						\
		if (is_##TYPE1##_nil(lft[i]) || is_##TYPE2##_nil(rgt[j])) { \
			dst[k] = TYPE3##_nil;				\
			nils++;						\
		} else {						\
			ADD##IF##_WITH_CHECK(lft[i], rgt[j],		\
					     TYPE3, dst[k],		\
					     max,			\
					     ON_OVERFLOW(TYPE1, TYPE2, "+")); \
		}							\
		k++;							\
		x = canditer_next(ci);					\
		if (is_oid_nil(x))					\
			break;						\
		x -= candoff;						\
	} while (k < cnt);						\
	while (k < cnt) {						\
		dst[k++] = TYPE3##_nil;					\
		nils++;							\
	}								\
	return nils;							\
}

#define ADD_3TYPE_enlarge(TYPE1, TYPE2, TYPE3, IF)			\
static BUN								\
add_##TYPE1##_##TYPE2##_##TYPE3(const TYPE1 *lft, int incr1,		\
				const TYPE2 *rgt, int incr2,		\
				TYPE3 *restrict dst, TYPE3 max, BUN cnt, \
				struct canditer *restrict ci,		\
				oid candoff, bool abort_on_error)	\
{									\
	oid x = canditer_next(ci) - candoff;				\
	BUN i, j, k = 0;						\
	BUN nils = 0;							\
	const bool couldoverflow = (max < (TYPE3) GDK_##TYPE1##_max + (TYPE3) GDK_##TYPE2##_max); \
									\
	do {								\
		while (k < x) {						\
			dst[k++] = TYPE3##_nil;				\
			nils++;						\
		}							\
		i = x * incr1;						\
		j = x * incr2;						\
		if (is_##TYPE1##_nil(lft[i]) || is_##TYPE2##_nil(rgt[j])) { \
			dst[k] = TYPE3##_nil;				\
			nils++;						\
		} else if (couldoverflow) {				\
			ADD##IF##_WITH_CHECK(lft[i], rgt[j],		\
					     TYPE3, dst[k],		\
					     max,			\
					     ON_OVERFLOW(TYPE1, TYPE2, "+")); \
		} else {						\
			dst[k] = (TYPE3) lft[i] + rgt[j];		\
		}							\
		k++;							\
		x = canditer_next(ci);					\
		if (is_oid_nil(x))					\
			break;						\
		x -= candoff;						\
	} while (k < cnt);						\
	while (k < cnt) {						\
		dst[k++] = TYPE3##_nil;					\
		nils++;							\
	}								\
	return nils;							\
}

ADD_3TYPE(bte, bte, bte, I)
ADD_3TYPE_enlarge(bte, bte, sht, I)
#ifdef FULL_IMPLEMENTATION
ADD_3TYPE_enlarge(bte, bte, int, I)
ADD_3TYPE_enlarge(bte, bte, lng, I)
#ifdef HAVE_HGE
ADD_3TYPE_enlarge(bte, bte, hge, I)
#endif
ADD_3TYPE_enlarge(bte, bte, flt, F)
ADD_3TYPE_enlarge(bte, bte, dbl, F)
#endif
ADD_3TYPE(bte, sht, sht, I)
ADD_3TYPE_enlarge(bte, sht, int, I)
#ifdef FULL_IMPLEMENTATION
ADD_3TYPE_enlarge(bte, sht, lng, I)
#ifdef HAVE_HGE
ADD_3TYPE_enlarge(bte, sht, hge, I)
#endif
ADD_3TYPE_enlarge(bte, sht, flt, F)
ADD_3TYPE_enlarge(bte, sht, dbl, F)
#endif
ADD_3TYPE(bte, int, int, I)
ADD_3TYPE_enlarge(bte, int, lng, I)
#ifdef FULL_IMPLEMENTATION
#ifdef HAVE_HGE
ADD_3TYPE_enlarge(bte, int, hge, I)
#endif
ADD_3TYPE_enlarge(bte, int, flt, F)
ADD_3TYPE_enlarge(bte, int, dbl, F)
#endif
ADD_3TYPE(bte, lng, lng, I)
#ifdef HAVE_HGE
ADD_3TYPE_enlarge(bte, lng, hge, I)
#endif
#ifdef FULL_IMPLEMENTATION
ADD_3TYPE_enlarge(bte, lng, flt, F)
ADD_3TYPE_enlarge(bte, lng, dbl, F)
#endif
#ifdef HAVE_HGE
ADD_3TYPE(bte, hge, hge, I)
#ifdef FULL_IMPLEMENTATION
ADD_3TYPE_enlarge(bte, hge, flt, F)
ADD_3TYPE_enlarge(bte, hge, dbl, F)
#endif
#endif
ADD_3TYPE(bte, flt, flt, F)
ADD_3TYPE_enlarge(bte, flt, dbl, F)
ADD_3TYPE(bte, dbl, dbl, F)
ADD_3TYPE(sht, bte, sht, I)
ADD_3TYPE_enlarge(sht, bte, int, I)
#ifdef FULL_IMPLEMENTATION
ADD_3TYPE_enlarge(sht, bte, lng, I)
#ifdef HAVE_HGE
ADD_3TYPE_enlarge(sht, bte, hge, I)
#endif
ADD_3TYPE_enlarge(sht, bte, flt, F)
ADD_3TYPE_enlarge(sht, bte, dbl, F)
#endif
ADD_3TYPE(sht, sht, sht, I)
ADD_3TYPE_enlarge(sht, sht, int, I)
#ifdef FULL_IMPLEMENTATION
ADD_3TYPE_enlarge(sht, sht, lng, I)
#ifdef HAVE_HGE
ADD_3TYPE_enlarge(sht, sht, hge, I)
#endif
ADD_3TYPE_enlarge(sht, sht, flt, F)
ADD_3TYPE_enlarge(sht, sht, dbl, F)
#endif
ADD_3TYPE(sht, int, int, I)
ADD_3TYPE_enlarge(sht, int, lng, I)
#ifdef FULL_IMPLEMENTATION
#ifdef HAVE_HGE
ADD_3TYPE_enlarge(sht, int, hge, I)
#endif
ADD_3TYPE_enlarge(sht, int, flt, F)
ADD_3TYPE_enlarge(sht, int, dbl, F)
#endif
ADD_3TYPE(sht, lng, lng, I)
#ifdef HAVE_HGE
ADD_3TYPE_enlarge(sht, lng, hge, I)
#endif
#ifdef FULL_IMPLEMENTATION
ADD_3TYPE_enlarge(sht, lng, flt, F)
ADD_3TYPE_enlarge(sht, lng, dbl, F)
#endif
#ifdef HAVE_HGE
ADD_3TYPE(sht, hge, hge, I)
#ifdef FULL_IMPLEMENTATION
ADD_3TYPE_enlarge(sht, hge, flt, F)
ADD_3TYPE_enlarge(sht, hge, dbl, F)
#endif
#endif
ADD_3TYPE(sht, flt, flt, F)
ADD_3TYPE_enlarge(sht, flt, dbl, F)
ADD_3TYPE(sht, dbl, dbl, F)
ADD_3TYPE(int, bte, int, I)
ADD_3TYPE_enlarge(int, bte, lng, I)
#ifdef FULL_IMPLEMENTATION
#ifdef HAVE_HGE
ADD_3TYPE_enlarge(int, bte, hge, I)
#endif
ADD_3TYPE_enlarge(int, bte, flt, F)
ADD_3TYPE_enlarge(int, bte, dbl, F)
#endif
ADD_3TYPE(int, sht, int, I)
ADD_3TYPE_enlarge(int, sht, lng, I)
#ifdef FULL_IMPLEMENTATION
#ifdef HAVE_HGE
ADD_3TYPE_enlarge(int, sht, hge, I)
#endif
ADD_3TYPE_enlarge(int, sht, flt, F)
ADD_3TYPE_enlarge(int, sht, dbl, F)
#endif
ADD_3TYPE(int, int, int, I)
ADD_3TYPE_enlarge(int, int, lng, I)
#ifdef FULL_IMPLEMENTATION
#ifdef HAVE_HGE
ADD_3TYPE_enlarge(int, int, hge, I)
#endif
ADD_3TYPE_enlarge(int, int, flt, F)
ADD_3TYPE_enlarge(int, int, dbl, F)
#endif
ADD_3TYPE(int, lng, lng, I)
#ifdef HAVE_HGE
ADD_3TYPE_enlarge(int, lng, hge, I)
#endif
#ifdef FULL_IMPLEMENTATION
ADD_3TYPE_enlarge(int, lng, flt, F)
ADD_3TYPE_enlarge(int, lng, dbl, F)
#endif
#ifdef HAVE_HGE
ADD_3TYPE(int, hge, hge, I)
#ifdef FULL_IMPLEMENTATION
ADD_3TYPE_enlarge(int, hge, flt, F)
ADD_3TYPE_enlarge(int, hge, dbl, F)
#endif
#endif
ADD_3TYPE(int, flt, flt, F)
ADD_3TYPE_enlarge(int, flt, dbl, F)
ADD_3TYPE(int, dbl, dbl, F)
ADD_3TYPE(lng, bte, lng, I)
#ifdef HAVE_HGE
ADD_3TYPE_enlarge(lng, bte, hge, I)
#endif
#ifdef FULL_IMPLEMENTATION
ADD_3TYPE_enlarge(lng, bte, flt, F)
ADD_3TYPE_enlarge(lng, bte, dbl, F)
#endif
ADD_3TYPE(lng, sht, lng, I)
#ifdef HAVE_HGE
ADD_3TYPE_enlarge(lng, sht, hge, I)
#endif
#ifdef FULL_IMPLEMENTATION
ADD_3TYPE_enlarge(lng, sht, flt, F)
ADD_3TYPE_enlarge(lng, sht, dbl, F)
#endif
ADD_3TYPE(lng, int, lng, I)
#ifdef HAVE_HGE
ADD_3TYPE_enlarge(lng, int, hge, I)
#endif
#ifdef FULL_IMPLEMENTATION
ADD_3TYPE_enlarge(lng, int, flt, F)
ADD_3TYPE_enlarge(lng, int, dbl, F)
#endif
ADD_3TYPE(lng, lng, lng, I)
#ifdef HAVE_HGE
ADD_3TYPE_enlarge(lng, lng, hge, I)
#endif
#ifdef FULL_IMPLEMENTATION
ADD_3TYPE_enlarge(lng, lng, flt, F)
ADD_3TYPE_enlarge(lng, lng, dbl, F)
#endif
#ifdef HAVE_HGE
ADD_3TYPE(lng, hge, hge, I)
#ifdef FULL_IMPLEMENTATION
ADD_3TYPE_enlarge(lng, hge, flt, F)
ADD_3TYPE_enlarge(lng, hge, dbl, F)
#endif
#endif
ADD_3TYPE(lng, flt, flt, F)
ADD_3TYPE_enlarge(lng, flt, dbl, F)
ADD_3TYPE(lng, dbl, dbl, F)
#ifdef HAVE_HGE
ADD_3TYPE(hge, bte, hge, I)
#ifdef FULL_IMPLEMENTATION
ADD_3TYPE_enlarge(hge, bte, flt, F)
ADD_3TYPE_enlarge(hge, bte, dbl, F)
#endif
ADD_3TYPE(hge, sht, hge, I)
#ifdef FULL_IMPLEMENTATION
ADD_3TYPE_enlarge(hge, sht, flt, F)
ADD_3TYPE_enlarge(hge, sht, dbl, F)
#endif
ADD_3TYPE(hge, int, hge, I)
#ifdef FULL_IMPLEMENTATION
ADD_3TYPE_enlarge(hge, int, flt, F)
ADD_3TYPE_enlarge(hge, int, dbl, F)
#endif
ADD_3TYPE(hge, lng, hge, I)
#ifdef FULL_IMPLEMENTATION
ADD_3TYPE_enlarge(hge, lng, flt, F)
ADD_3TYPE_enlarge(hge, lng, dbl, F)
#endif
ADD_3TYPE(hge, hge, hge, I)
#ifdef FULL_IMPLEMENTATION
ADD_3TYPE_enlarge(hge, hge, flt, F)
ADD_3TYPE_enlarge(hge, hge, dbl, F)
#endif
ADD_3TYPE(hge, flt, flt, F)
ADD_3TYPE_enlarge(hge, flt, dbl, F)
ADD_3TYPE(hge, dbl, dbl, F)
#endif
ADD_3TYPE(flt, bte, flt, F)
ADD_3TYPE_enlarge(flt, bte, dbl, F)
ADD_3TYPE(flt, sht, flt, F)
ADD_3TYPE_enlarge(flt, sht, dbl, F)
ADD_3TYPE(flt, int, flt, F)
ADD_3TYPE_enlarge(flt, int, dbl, F)
ADD_3TYPE(flt, lng, flt, F)
ADD_3TYPE_enlarge(flt, lng, dbl, F)
#ifdef HAVE_HGE
ADD_3TYPE(flt, hge, flt, F)
ADD_3TYPE_enlarge(flt, hge, dbl, F)
#endif
ADD_3TYPE(flt, flt, flt, F)
ADD_3TYPE_enlarge(flt, flt, dbl, F)
ADD_3TYPE(flt, dbl, dbl, F)
ADD_3TYPE(dbl, bte, dbl, F)
ADD_3TYPE(dbl, sht, dbl, F)
ADD_3TYPE(dbl, int, dbl, F)
ADD_3TYPE(dbl, lng, dbl, F)
#ifdef HAVE_HGE
ADD_3TYPE(dbl, hge, dbl, F)
#endif
ADD_3TYPE(dbl, flt, dbl, F)
ADD_3TYPE(dbl, dbl, dbl, F)

static BUN
add_typeswitchloop(const void *lft, int tp1, int incr1,
		   const void *rgt, int tp2, int incr2,
		   void *restrict dst, int tp, BUN cnt,
		   struct canditer *restrict ci, oid candoff,
		   bool abort_on_error, const char *func)
{
	BUN nils;

	tp1 = ATOMbasetype(tp1);
	tp2 = ATOMbasetype(tp2);
	tp = ATOMbasetype(tp);
	switch (tp1) {
	case TYPE_bte:
		switch (tp2) {
		case TYPE_bte:
			switch (tp) {
			case TYPE_bte:
				nils = add_bte_bte_bte(lft, incr1, rgt, incr2,
						       dst, GDK_bte_max, cnt,
						       ci, candoff,
						       abort_on_error);
				break;
			case TYPE_sht:
				nils = add_bte_bte_sht(lft, incr1, rgt, incr2,
						       dst, GDK_sht_max, cnt,
						       ci, candoff,
						       abort_on_error);
				break;
#ifdef FULL_IMPLEMENTATION
			case TYPE_int:
				nils = add_bte_bte_int(lft, incr1, rgt, incr2,
						       dst, GDK_int_max, cnt,
						       ci, candoff,
						       abort_on_error);
				break;
			case TYPE_lng:
				nils = add_bte_bte_lng(lft, incr1, rgt, incr2,
						       dst, GDK_lng_max, cnt,
						       ci, candoff,
						       abort_on_error);
				break;
#ifdef HAVE_HGE
			case TYPE_hge:
				nils = add_bte_bte_hge(lft, incr1, rgt, incr2,
						       dst, GDK_hge_max, cnt,
						       ci, candoff,
						       abort_on_error);
				break;
#endif
			case TYPE_flt:
				nils = add_bte_bte_flt(lft, incr1, rgt, incr2,
						       dst, GDK_flt_max, cnt,
						       ci, candoff,
						       abort_on_error);
				break;
			case TYPE_dbl:
				nils = add_bte_bte_dbl(lft, incr1, rgt, incr2,
						       dst, GDK_dbl_max, cnt,
						       ci, candoff,
						       abort_on_error);
				break;
#endif
			default:
				goto unsupported;
			}
			break;
		case TYPE_sht:
			switch (tp) {
			case TYPE_sht:
				nils = add_bte_sht_sht(lft, incr1, rgt, incr2,
						       dst, GDK_sht_max, cnt,
						       ci, candoff,
						       abort_on_error);
				break;
			case TYPE_int:
				nils = add_bte_sht_int(lft, incr1, rgt, incr2,
						       dst, GDK_int_max, cnt,
						       ci, candoff,
						       abort_on_error);
				break;
#ifdef FULL_IMPLEMENTATION
			case TYPE_lng:
				nils = add_bte_sht_lng(lft, incr1, rgt, incr2,
						       dst, GDK_lng_max, cnt,
						       ci, candoff,
						       abort_on_error);
				break;
#ifdef HAVE_HGE
			case TYPE_hge:
				nils = add_bte_sht_hge(lft, incr1, rgt, incr2,
						       dst, GDK_hge_max, cnt,
						       ci, candoff,
						       abort_on_error);
				break;
#endif
			case TYPE_flt:
				nils = add_bte_sht_flt(lft, incr1, rgt, incr2,
						       dst, GDK_flt_max, cnt,
						       ci, candoff,
						       abort_on_error);
				break;
			case TYPE_dbl:
				nils = add_bte_sht_dbl(lft, incr1, rgt, incr2,
						       dst, GDK_dbl_max, cnt,
						       ci, candoff,
						       abort_on_error);
				break;
#endif
			default:
				goto unsupported;
			}
			break;
		case TYPE_int:
			switch (tp) {
			case TYPE_int:
				nils = add_bte_int_int(lft, incr1, rgt, incr2,
						       dst, GDK_int_max, cnt,
						       ci, candoff,
						       abort_on_error);
				break;
			case TYPE_lng:
				nils = add_bte_int_lng(lft, incr1, rgt, incr2,
						       dst, GDK_lng_max, cnt,
						       ci, candoff,
						       abort_on_error);
				break;
#ifdef FULL_IMPLEMENTATION
#ifdef HAVE_HGE
			case TYPE_hge:
				nils = add_bte_int_hge(lft, incr1, rgt, incr2,
						       dst, GDK_hge_max, cnt,
						       ci, candoff,
						       abort_on_error);
				break;
#endif
			case TYPE_flt:
				nils = add_bte_int_flt(lft, incr1, rgt, incr2,
						       dst, GDK_flt_max, cnt,
						       ci, candoff,
						       abort_on_error);
				break;
			case TYPE_dbl:
				nils = add_bte_int_dbl(lft, incr1, rgt, incr2,
						       dst, GDK_dbl_max, cnt,
						       ci, candoff,
						       abort_on_error);
				break;
#endif
			default:
				goto unsupported;
			}
			break;
		case TYPE_lng:
			switch (tp) {
			case TYPE_lng:
				nils = add_bte_lng_lng(lft, incr1, rgt, incr2,
						       dst, GDK_lng_max, cnt,
						       ci, candoff,
						       abort_on_error);
				break;
#ifdef HAVE_HGE
			case TYPE_hge:
				nils = add_bte_lng_hge(lft, incr1, rgt, incr2,
						       dst, GDK_hge_max, cnt,
						       ci, candoff,
						       abort_on_error);
				break;
#endif
#ifdef FULL_IMPLEMENTATION
			case TYPE_flt:
				nils = add_bte_lng_flt(lft, incr1, rgt, incr2,
						       dst, GDK_flt_max, cnt,
						       ci, candoff,
						       abort_on_error);
				break;
			case TYPE_dbl:
				nils = add_bte_lng_dbl(lft, incr1, rgt, incr2,
						       dst, GDK_dbl_max, cnt,
						       ci, candoff,
						       abort_on_error);
				break;
#endif
			default:
				goto unsupported;
			}
			break;
#ifdef HAVE_HGE
		case TYPE_hge:
			switch (tp) {
			case TYPE_hge:
				nils = add_bte_hge_hge(lft, incr1, rgt, incr2,
						       dst, GDK_hge_max, cnt,
						       ci, candoff,
						       abort_on_error);
				break;
#ifdef FULL_IMPLEMENTATION
			case TYPE_flt:
				nils = add_bte_hge_flt(lft, incr1, rgt, incr2,
						       dst, GDK_flt_max, cnt,
						       ci, candoff,
						       abort_on_error);
				break;
			case TYPE_dbl:
				nils = add_bte_hge_dbl(lft, incr1, rgt, incr2,
						       dst, GDK_dbl_max, cnt,
						       ci, candoff,
						       abort_on_error);
				break;
#endif
			default:
				goto unsupported;
			}
			break;
#endif
		case TYPE_flt:
			switch (tp) {
			case TYPE_flt:
				nils = add_bte_flt_flt(lft, incr1, rgt, incr2,
						       dst, GDK_flt_max, cnt,
						       ci, candoff,
						       abort_on_error);
				break;
			case TYPE_dbl:
				nils = add_bte_flt_dbl(lft, incr1, rgt, incr2,
						       dst, GDK_dbl_max, cnt,
						       ci, candoff,
						       abort_on_error);
				break;
			default:
				goto unsupported;
			}
			break;
		case TYPE_dbl:
			switch (tp) {
			case TYPE_dbl:
				nils = add_bte_dbl_dbl(lft, incr1, rgt, incr2,
						       dst, GDK_dbl_max, cnt,
						       ci, candoff,
						       abort_on_error);
				break;
			default:
				goto unsupported;
			}
			break;
		default:
			goto unsupported;
		}
		break;
	case TYPE_sht:
		switch (tp2) {
		case TYPE_bte:
			switch (tp) {
			case TYPE_sht:
				nils = add_sht_bte_sht(lft, incr1, rgt, incr2,
						       dst, GDK_sht_max, cnt,
						       ci, candoff,
						       abort_on_error);
				break;
			case TYPE_int:
				nils = add_sht_bte_int(lft, incr1, rgt, incr2,
						       dst, GDK_int_max, cnt,
						       ci, candoff,
						       abort_on_error);
				break;
#ifdef FULL_IMPLEMENTATION
			case TYPE_lng:
				nils = add_sht_bte_lng(lft, incr1, rgt, incr2,
						       dst, GDK_lng_max, cnt,
						       ci, candoff,
						       abort_on_error);
				break;
#ifdef HAVE_HGE
			case TYPE_hge:
				nils = add_sht_bte_hge(lft, incr1, rgt, incr2,
						       dst, GDK_hge_max, cnt,
						       ci, candoff,
						       abort_on_error);
				break;
#endif
			case TYPE_flt:
				nils = add_sht_bte_flt(lft, incr1, rgt, incr2,
						       dst, GDK_flt_max, cnt,
						       ci, candoff,
						       abort_on_error);
				break;
			case TYPE_dbl:
				nils = add_sht_bte_dbl(lft, incr1, rgt, incr2,
						       dst, GDK_dbl_max, cnt,
						       ci, candoff,
						       abort_on_error);
				break;
#endif
			default:
				goto unsupported;
			}
			break;
		case TYPE_sht:
			switch (tp) {
			case TYPE_sht:
				nils = add_sht_sht_sht(lft, incr1, rgt, incr2,
						       dst, GDK_sht_max, cnt,
						       ci, candoff,
						       abort_on_error);
				break;
			case TYPE_int:
				nils = add_sht_sht_int(lft, incr1, rgt, incr2,
						       dst, GDK_int_max, cnt,
						       ci, candoff,
						       abort_on_error);
				break;
#ifdef FULL_IMPLEMENTATION
			case TYPE_lng:
				nils = add_sht_sht_lng(lft, incr1, rgt, incr2,
						       dst, GDK_lng_max, cnt,
						       ci, candoff,
						       abort_on_error);
				break;
#ifdef HAVE_HGE
			case TYPE_hge:
				nils = add_sht_sht_hge(lft, incr1, rgt, incr2,
						       dst, GDK_hge_max, cnt,
						       ci, candoff,
						       abort_on_error);
				break;
#endif
			case TYPE_flt:
				nils = add_sht_sht_flt(lft, incr1, rgt, incr2,
						       dst, GDK_flt_max, cnt,
						       ci, candoff,
						       abort_on_error);
				break;
			case TYPE_dbl:
				nils = add_sht_sht_dbl(lft, incr1, rgt, incr2,
						       dst, GDK_dbl_max, cnt,
						       ci, candoff,
						       abort_on_error);
				break;
#endif
			default:
				goto unsupported;
			}
			break;
		case TYPE_int:
			switch (tp) {
			case TYPE_int:
				nils = add_sht_int_int(lft, incr1, rgt, incr2,
						       dst, GDK_int_max, cnt,
						       ci, candoff,
						       abort_on_error);
				break;
			case TYPE_lng:
				nils = add_sht_int_lng(lft, incr1, rgt, incr2,
						       dst, GDK_lng_max, cnt,
						       ci, candoff,
						       abort_on_error);
				break;
#ifdef FULL_IMPLEMENTATION
#ifdef HAVE_HGE
			case TYPE_hge:
				nils = add_sht_int_hge(lft, incr1, rgt, incr2,
						       dst, GDK_hge_max, cnt,
						       ci, candoff,
						       abort_on_error);
				break;
#endif
			case TYPE_flt:
				nils = add_sht_int_flt(lft, incr1, rgt, incr2,
						       dst, GDK_flt_max, cnt,
						       ci, candoff,
						       abort_on_error);
				break;
			case TYPE_dbl:
				nils = add_sht_int_dbl(lft, incr1, rgt, incr2,
						       dst, GDK_dbl_max, cnt,
						       ci, candoff,
						       abort_on_error);
				break;
#endif
			default:
				goto unsupported;
			}
			break;
		case TYPE_lng:
			switch (tp) {
			case TYPE_lng:
				nils = add_sht_lng_lng(lft, incr1, rgt, incr2,
						       dst, GDK_lng_max, cnt,
						       ci, candoff,
						       abort_on_error);
				break;
#ifdef HAVE_HGE
			case TYPE_hge:
				nils = add_sht_lng_hge(lft, incr1, rgt, incr2,
						       dst, GDK_hge_max, cnt,
						       ci, candoff,
						       abort_on_error);
				break;
#endif
#ifdef FULL_IMPLEMENTATION
			case TYPE_flt:
				nils = add_sht_lng_flt(lft, incr1, rgt, incr2,
						       dst, GDK_flt_max, cnt,
						       ci, candoff,
						       abort_on_error);
				break;
			case TYPE_dbl:
				nils = add_sht_lng_dbl(lft, incr1, rgt, incr2,
						       dst, GDK_dbl_max, cnt,
						       ci, candoff,
						       abort_on_error);
				break;
#endif
			default:
				goto unsupported;
			}
			break;
#ifdef HAVE_HGE
		case TYPE_hge:
			switch (tp) {
			case TYPE_hge:
				nils = add_sht_hge_hge(lft, incr1, rgt, incr2,
						       dst, GDK_hge_max, cnt,
						       ci, candoff,
						       abort_on_error);
				break;
#ifdef FULL_IMPLEMENTATION
			case TYPE_flt:
				nils = add_sht_hge_flt(lft, incr1, rgt, incr2,
						       dst, GDK_flt_max, cnt,
						       ci, candoff,
						       abort_on_error);
				break;
			case TYPE_dbl:
				nils = add_sht_hge_dbl(lft, incr1, rgt, incr2,
						       dst, GDK_dbl_max, cnt,
						       ci, candoff,
						       abort_on_error);
				break;
#endif
			default:
				goto unsupported;
			}
			break;
#endif
		case TYPE_flt:
			switch (tp) {
			case TYPE_flt:
				nils = add_sht_flt_flt(lft, incr1, rgt, incr2,
						       dst, GDK_flt_max, cnt,
						       ci, candoff,
						       abort_on_error);
				break;
			case TYPE_dbl:
				nils = add_sht_flt_dbl(lft, incr1, rgt, incr2,
						       dst, GDK_dbl_max, cnt,
						       ci, candoff,
						       abort_on_error);
				break;
			default:
				goto unsupported;
			}
			break;
		case TYPE_dbl:
			switch (tp) {
			case TYPE_dbl:
				nils = add_sht_dbl_dbl(lft, incr1, rgt, incr2,
						       dst, GDK_dbl_max, cnt,
						       ci, candoff,
						       abort_on_error);
				break;
			default:
				goto unsupported;
			}
			break;
		default:
			goto unsupported;
		}
		break;
	case TYPE_int:
		switch (tp2) {
		case TYPE_bte:
			switch (tp) {
			case TYPE_int:
				nils = add_int_bte_int(lft, incr1, rgt, incr2,
						       dst, GDK_int_max, cnt,
						       ci, candoff,
						       abort_on_error);
				break;
			case TYPE_lng:
				nils = add_int_bte_lng(lft, incr1, rgt, incr2,
						       dst, GDK_lng_max, cnt,
						       ci, candoff,
						       abort_on_error);
				break;
#ifdef FULL_IMPLEMENTATION
#ifdef HAVE_HGE
			case TYPE_hge:
				nils = add_int_bte_hge(lft, incr1, rgt, incr2,
						       dst, GDK_hge_max, cnt,
						       ci, candoff,
						       abort_on_error);
				break;
#endif
			case TYPE_flt:
				nils = add_int_bte_flt(lft, incr1, rgt, incr2,
						       dst, GDK_flt_max, cnt,
						       ci, candoff,
						       abort_on_error);
				break;
			case TYPE_dbl:
				nils = add_int_bte_dbl(lft, incr1, rgt, incr2,
						       dst, GDK_dbl_max, cnt,
						       ci, candoff,
						       abort_on_error);
				break;
#endif
			default:
				goto unsupported;
			}
			break;
		case TYPE_sht:
			switch (tp) {
			case TYPE_int:
				nils = add_int_sht_int(lft, incr1, rgt, incr2,
						       dst, GDK_int_max, cnt,
						       ci, candoff,
						       abort_on_error);
				break;
			case TYPE_lng:
				nils = add_int_sht_lng(lft, incr1, rgt, incr2,
						       dst, GDK_lng_max, cnt,
						       ci, candoff,
						       abort_on_error);
				break;
#ifdef FULL_IMPLEMENTATION
#ifdef HAVE_HGE
			case TYPE_hge:
				nils = add_int_sht_hge(lft, incr1, rgt, incr2,
						       dst, GDK_hge_max, cnt,
						       ci, candoff,
						       abort_on_error);
				break;
#endif
			case TYPE_flt:
				nils = add_int_sht_flt(lft, incr1, rgt, incr2,
						       dst, GDK_flt_max, cnt,
						       ci, candoff,
						       abort_on_error);
				break;
			case TYPE_dbl:
				nils = add_int_sht_dbl(lft, incr1, rgt, incr2,
						       dst, GDK_dbl_max, cnt,
						       ci, candoff,
						       abort_on_error);
				break;
#endif
			default:
				goto unsupported;
			}
			break;
		case TYPE_int:
			switch (tp) {
			case TYPE_int:
				nils = add_int_int_int(lft, incr1, rgt, incr2,
						       dst, GDK_int_max, cnt,
						       ci, candoff,
						       abort_on_error);
				break;
			case TYPE_lng:
				nils = add_int_int_lng(lft, incr1, rgt, incr2,
						       dst, GDK_lng_max, cnt,
						       ci, candoff,
						       abort_on_error);
				break;
#ifdef FULL_IMPLEMENTATION
#ifdef HAVE_HGE
			case TYPE_hge:
				nils = add_int_int_hge(lft, incr1, rgt, incr2,
						       dst, GDK_hge_max, cnt,
						       ci, candoff,
						       abort_on_error);
				break;
#endif
			case TYPE_flt:
				nils = add_int_int_flt(lft, incr1, rgt, incr2,
						       dst, GDK_flt_max, cnt,
						       ci, candoff,
						       abort_on_error);
				break;
			case TYPE_dbl:
				nils = add_int_int_dbl(lft, incr1, rgt, incr2,
						       dst, GDK_dbl_max, cnt,
						       ci, candoff,
						       abort_on_error);
				break;
#endif
			default:
				goto unsupported;
			}
			break;
		case TYPE_lng:
			switch (tp) {
			case TYPE_lng:
				nils = add_int_lng_lng(lft, incr1, rgt, incr2,
						       dst, GDK_lng_max, cnt,
						       ci, candoff,
						       abort_on_error);
				break;
#ifdef HAVE_HGE
			case TYPE_hge:
				nils = add_int_lng_hge(lft, incr1, rgt, incr2,
						       dst, GDK_hge_max, cnt,
						       ci, candoff,
						       abort_on_error);
				break;
#endif
#ifdef FULL_IMPLEMENTATION
			case TYPE_flt:
				nils = add_int_lng_flt(lft, incr1, rgt, incr2,
						       dst, GDK_flt_max, cnt,
						       ci, candoff,
						       abort_on_error);
				break;
			case TYPE_dbl:
				nils = add_int_lng_dbl(lft, incr1, rgt, incr2,
						       dst, GDK_dbl_max, cnt,
						       ci, candoff,
						       abort_on_error);
				break;
#endif
			default:
				goto unsupported;
			}
			break;
#ifdef HAVE_HGE
		case TYPE_hge:
			switch (tp) {
			case TYPE_hge:
				nils = add_int_hge_hge(lft, incr1, rgt, incr2,
						       dst, GDK_hge_max, cnt,
						       ci, candoff,
						       abort_on_error);
				break;
#ifdef FULL_IMPLEMENTATION
			case TYPE_flt:
				nils = add_int_hge_flt(lft, incr1, rgt, incr2,
						       dst, GDK_flt_max, cnt,
						       ci, candoff,
						       abort_on_error);
				break;
			case TYPE_dbl:
				nils = add_int_hge_dbl(lft, incr1, rgt, incr2,
						       dst, GDK_dbl_max, cnt,
						       ci, candoff,
						       abort_on_error);
				break;
#endif
			default:
				goto unsupported;
			}
			break;
#endif
		case TYPE_flt:
			switch (tp) {
			case TYPE_flt:
				nils = add_int_flt_flt(lft, incr1, rgt, incr2,
						       dst, GDK_flt_max, cnt,
						       ci, candoff,
						       abort_on_error);
				break;
			case TYPE_dbl:
				nils = add_int_flt_dbl(lft, incr1, rgt, incr2,
						       dst, GDK_dbl_max, cnt,
						       ci, candoff,
						       abort_on_error);
				break;
			default:
				goto unsupported;
			}
			break;
		case TYPE_dbl:
			switch (tp) {
			case TYPE_dbl:
				nils = add_int_dbl_dbl(lft, incr1, rgt, incr2,
						       dst, GDK_dbl_max, cnt,
						       ci, candoff,
						       abort_on_error);
				break;
			default:
				goto unsupported;
			}
			break;
		default:
			goto unsupported;
		}
		break;
	case TYPE_lng:
		switch (tp2) {
		case TYPE_bte:
			switch (tp) {
			case TYPE_lng:
				nils = add_lng_bte_lng(lft, incr1, rgt, incr2,
						       dst, GDK_lng_max, cnt,
						       ci, candoff,
						       abort_on_error);
				break;
#ifdef HAVE_HGE
			case TYPE_hge:
				nils = add_lng_bte_hge(lft, incr1, rgt, incr2,
						       dst, GDK_hge_max, cnt,
						       ci, candoff,
						       abort_on_error);
				break;
#endif
#ifdef FULL_IMPLEMENTATION
			case TYPE_flt:
				nils = add_lng_bte_flt(lft, incr1, rgt, incr2,
						       dst, GDK_flt_max, cnt,
						       ci, candoff,
						       abort_on_error);
				break;
			case TYPE_dbl:
				nils = add_lng_bte_dbl(lft, incr1, rgt, incr2,
						       dst, GDK_dbl_max, cnt,
						       ci, candoff,
						       abort_on_error);
				break;
#endif
			default:
				goto unsupported;
			}
			break;
		case TYPE_sht:
			switch (tp) {
			case TYPE_lng:
				nils = add_lng_sht_lng(lft, incr1, rgt, incr2,
						       dst, GDK_lng_max, cnt,
						       ci, candoff,
						       abort_on_error);
				break;
#ifdef HAVE_HGE
			case TYPE_hge:
				nils = add_lng_sht_hge(lft, incr1, rgt, incr2,
						       dst, GDK_hge_max, cnt,
						       ci, candoff,
						       abort_on_error);
				break;
#endif
#ifdef FULL_IMPLEMENTATION
			case TYPE_flt:
				nils = add_lng_sht_flt(lft, incr1, rgt, incr2,
						       dst, GDK_flt_max, cnt,
						       ci, candoff,
						       abort_on_error);
				break;
			case TYPE_dbl:
				nils = add_lng_sht_dbl(lft, incr1, rgt, incr2,
						       dst, GDK_dbl_max, cnt,
						       ci, candoff,
						       abort_on_error);
				break;
#endif
			default:
				goto unsupported;
			}
			break;
		case TYPE_int:
			switch (tp) {
			case TYPE_lng:
				nils = add_lng_int_lng(lft, incr1, rgt, incr2,
						       dst, GDK_lng_max, cnt,
						       ci, candoff,
						       abort_on_error);
				break;
#ifdef HAVE_HGE
			case TYPE_hge:
				nils = add_lng_int_hge(lft, incr1, rgt, incr2,
						       dst, GDK_hge_max, cnt,
						       ci, candoff,
						       abort_on_error);
				break;
#endif
#ifdef FULL_IMPLEMENTATION
			case TYPE_flt:
				nils = add_lng_int_flt(lft, incr1, rgt, incr2,
						       dst, GDK_flt_max, cnt,
						       ci, candoff,
						       abort_on_error);
				break;
			case TYPE_dbl:
				nils = add_lng_int_dbl(lft, incr1, rgt, incr2,
						       dst, GDK_dbl_max, cnt,
						       ci, candoff,
						       abort_on_error);
				break;
#endif
			default:
				goto unsupported;
			}
			break;
		case TYPE_lng:
			switch (tp) {
			case TYPE_lng:
				nils = add_lng_lng_lng(lft, incr1, rgt, incr2,
						       dst, GDK_lng_max, cnt,
						       ci, candoff,
						       abort_on_error);
				break;
#ifdef HAVE_HGE
			case TYPE_hge:
				nils = add_lng_lng_hge(lft, incr1, rgt, incr2,
						       dst, GDK_hge_max, cnt,
						       ci, candoff,
						       abort_on_error);
				break;
#endif
#ifdef FULL_IMPLEMENTATION
			case TYPE_flt:
				nils = add_lng_lng_flt(lft, incr1, rgt, incr2,
						       dst, GDK_flt_max, cnt,
						       ci, candoff,
						       abort_on_error);
				break;
			case TYPE_dbl:
				nils = add_lng_lng_dbl(lft, incr1, rgt, incr2,
						       dst, GDK_dbl_max, cnt,
						       ci, candoff,
						       abort_on_error);
				break;
#endif
			default:
				goto unsupported;
			}
			break;
#ifdef HAVE_HGE
		case TYPE_hge:
			switch (tp) {
			case TYPE_hge:
				nils = add_lng_hge_hge(lft, incr1, rgt, incr2,
						       dst, GDK_hge_max, cnt,
						       ci, candoff,
						       abort_on_error);
				break;
#ifdef FULL_IMPLEMENTATION
			case TYPE_flt:
				nils = add_lng_hge_flt(lft, incr1, rgt, incr2,
						       dst, GDK_flt_max, cnt,
						       ci, candoff,
						       abort_on_error);
				break;
			case TYPE_dbl:
				nils = add_lng_hge_dbl(lft, incr1, rgt, incr2,
						       dst, GDK_dbl_max, cnt,
						       ci, candoff,
						       abort_on_error);
				break;
#endif
			default:
				goto unsupported;
			}
			break;
#endif
		case TYPE_flt:
			switch (tp) {
			case TYPE_flt:
				nils = add_lng_flt_flt(lft, incr1, rgt, incr2,
						       dst, GDK_flt_max, cnt,
						       ci, candoff,
						       abort_on_error);
				break;
			case TYPE_dbl:
				nils = add_lng_flt_dbl(lft, incr1, rgt, incr2,
						       dst, GDK_dbl_max, cnt,
						       ci, candoff,
						       abort_on_error);
				break;
			default:
				goto unsupported;
			}
			break;
		case TYPE_dbl:
			switch (tp) {
			case TYPE_dbl:
				nils = add_lng_dbl_dbl(lft, incr1, rgt, incr2,
						       dst, GDK_dbl_max, cnt,
						       ci, candoff,
						       abort_on_error);
				break;
			default:
				goto unsupported;
			}
			break;
		default:
			goto unsupported;
		}
		break;
#ifdef HAVE_HGE
	case TYPE_hge:
		switch (tp2) {
		case TYPE_bte:
			switch (tp) {
			case TYPE_hge:
				nils = add_hge_bte_hge(lft, incr1, rgt, incr2,
						       dst, GDK_hge_max, cnt,
						       ci, candoff,
						       abort_on_error);
				break;
#ifdef FULL_IMPLEMENTATION
			case TYPE_flt:
				nils = add_hge_bte_flt(lft, incr1, rgt, incr2,
						       dst, GDK_flt_max, cnt,
						       ci, candoff,
						       abort_on_error);
				break;
			case TYPE_dbl:
				nils = add_hge_bte_dbl(lft, incr1, rgt, incr2,
						       dst, GDK_dbl_max, cnt,
						       ci, candoff,
						       abort_on_error);
				break;
#endif
			default:
				goto unsupported;
			}
			break;
		case TYPE_sht:
			switch (tp) {
			case TYPE_hge:
				nils = add_hge_sht_hge(lft, incr1, rgt, incr2,
						       dst, GDK_hge_max, cnt,
						       ci, candoff,
						       abort_on_error);
				break;
#ifdef FULL_IMPLEMENTATION
			case TYPE_flt:
				nils = add_hge_sht_flt(lft, incr1, rgt, incr2,
						       dst, GDK_flt_max, cnt,
						       ci, candoff,
						       abort_on_error);
				break;
			case TYPE_dbl:
				nils = add_hge_sht_dbl(lft, incr1, rgt, incr2,
						       dst, GDK_dbl_max, cnt,
						       ci, candoff,
						       abort_on_error);
				break;
#endif
			default:
				goto unsupported;
			}
			break;
		case TYPE_int:
			switch (tp) {
			case TYPE_hge:
				nils = add_hge_int_hge(lft, incr1, rgt, incr2,
						       dst, GDK_hge_max, cnt,
						       ci, candoff,
						       abort_on_error);
				break;
#ifdef FULL_IMPLEMENTATION
			case TYPE_flt:
				nils = add_hge_int_flt(lft, incr1, rgt, incr2,
						       dst, GDK_flt_max, cnt,
						       ci, candoff,
						       abort_on_error);
				break;
			case TYPE_dbl:
				nils = add_hge_int_dbl(lft, incr1, rgt, incr2,
						       dst, GDK_dbl_max, cnt,
						       ci, candoff,
						       abort_on_error);
				break;
#endif
			default:
				goto unsupported;
			}
			break;
		case TYPE_lng:
			switch (tp) {
			case TYPE_hge:
				nils = add_hge_lng_hge(lft, incr1, rgt, incr2,
						       dst, GDK_hge_max, cnt,
						       ci, candoff,
						       abort_on_error);
				break;
#ifdef FULL_IMPLEMENTATION
			case TYPE_flt:
				nils = add_hge_lng_flt(lft, incr1, rgt, incr2,
						       dst, GDK_flt_max, cnt,
						       ci, candoff,
						       abort_on_error);
				break;
			case TYPE_dbl:
				nils = add_hge_lng_dbl(lft, incr1, rgt, incr2,
						       dst, GDK_dbl_max, cnt,
						       ci, candoff,
						       abort_on_error);
				break;
#endif
			default:
				goto unsupported;
			}
			break;
		case TYPE_hge:
			switch (tp) {
			case TYPE_hge:
				nils = add_hge_hge_hge(lft, incr1, rgt, incr2,
						       dst, GDK_hge_max, cnt,
						       ci, candoff,
						       abort_on_error);
				break;
#ifdef FULL_IMPLEMENTATION
			case TYPE_flt:
				nils = add_hge_hge_flt(lft, incr1, rgt, incr2,
						       dst, GDK_flt_max, cnt,
						       ci, candoff,
						       abort_on_error);
				break;
			case TYPE_dbl:
				nils = add_hge_hge_dbl(lft, incr1, rgt, incr2,
						       dst, GDK_dbl_max, cnt,
						       ci, candoff,
						       abort_on_error);
				break;
#endif
			default:
				goto unsupported;
			}
			break;
		case TYPE_flt:
			switch (tp) {
			case TYPE_flt:
				nils = add_hge_flt_flt(lft, incr1, rgt, incr2,
						       dst, GDK_flt_max, cnt,
						       ci, candoff,
						       abort_on_error);
				break;
			case TYPE_dbl:
				nils = add_hge_flt_dbl(lft, incr1, rgt, incr2,
						       dst, GDK_dbl_max, cnt,
						       ci, candoff,
						       abort_on_error);
				break;
			default:
				goto unsupported;
			}
			break;
		case TYPE_dbl:
			switch (tp) {
			case TYPE_dbl:
				nils = add_hge_dbl_dbl(lft, incr1, rgt, incr2,
						       dst, GDK_dbl_max, cnt,
						       ci, candoff,
						       abort_on_error);
				break;
			default:
				goto unsupported;
			}
			break;
		default:
			goto unsupported;
		}
		break;
#endif
	case TYPE_flt:
		switch (tp2) {
		case TYPE_bte:
			switch (tp) {
			case TYPE_flt:
				nils = add_flt_bte_flt(lft, incr1, rgt, incr2,
						       dst, GDK_flt_max, cnt,
						       ci, candoff,
						       abort_on_error);
				break;
			case TYPE_dbl:
				nils = add_flt_bte_dbl(lft, incr1, rgt, incr2,
						       dst, GDK_dbl_max, cnt,
						       ci, candoff,
						       abort_on_error);
				break;
			default:
				goto unsupported;
			}
			break;
		case TYPE_sht:
			switch (tp) {
			case TYPE_flt:
				nils = add_flt_sht_flt(lft, incr1, rgt, incr2,
						       dst, GDK_flt_max, cnt,
						       ci, candoff,
						       abort_on_error);
				break;
			case TYPE_dbl:
				nils = add_flt_sht_dbl(lft, incr1, rgt, incr2,
						       dst, GDK_dbl_max, cnt,
						       ci, candoff,
						       abort_on_error);
				break;
			default:
				goto unsupported;
			}
			break;
		case TYPE_int:
			switch (tp) {
			case TYPE_flt:
				nils = add_flt_int_flt(lft, incr1, rgt, incr2,
						       dst, GDK_flt_max, cnt,
						       ci, candoff,
						       abort_on_error);
				break;
			case TYPE_dbl:
				nils = add_flt_int_dbl(lft, incr1, rgt, incr2,
						       dst, GDK_dbl_max, cnt,
						       ci, candoff,
						       abort_on_error);
				break;
			default:
				goto unsupported;
			}
			break;
		case TYPE_lng:
			switch (tp) {
			case TYPE_flt:
				nils = add_flt_lng_flt(lft, incr1, rgt, incr2,
						       dst, GDK_flt_max, cnt,
						       ci, candoff,
						       abort_on_error);
				break;
			case TYPE_dbl:
				nils = add_flt_lng_dbl(lft, incr1, rgt, incr2,
						       dst, GDK_dbl_max, cnt,
						       ci, candoff,
						       abort_on_error);
				break;
			default:
				goto unsupported;
			}
			break;
#ifdef HAVE_HGE
		case TYPE_hge:
			switch (tp) {
			case TYPE_flt:
				nils = add_flt_hge_flt(lft, incr1, rgt, incr2,
						       dst, GDK_flt_max, cnt,
						       ci, candoff,
						       abort_on_error);
				break;
			case TYPE_dbl:
				nils = add_flt_hge_dbl(lft, incr1, rgt, incr2,
						       dst, GDK_dbl_max, cnt,
						       ci, candoff,
						       abort_on_error);
				break;
			default:
				goto unsupported;
			}
			break;
#endif
		case TYPE_flt:
			switch (tp) {
			case TYPE_flt:
				nils = add_flt_flt_flt(lft, incr1, rgt, incr2,
						       dst, GDK_flt_max, cnt,
						       ci, candoff,
						       abort_on_error);
				break;
			case TYPE_dbl:
				nils = add_flt_flt_dbl(lft, incr1, rgt, incr2,
						       dst, GDK_dbl_max, cnt,
						       ci, candoff,
						       abort_on_error);
				break;
			default:
				goto unsupported;
			}
			break;
		case TYPE_dbl:
			switch (tp) {
			case TYPE_dbl:
				nils = add_flt_dbl_dbl(lft, incr1, rgt, incr2,
						       dst, GDK_dbl_max, cnt,
						       ci, candoff,
						       abort_on_error);
				break;
			default:
				goto unsupported;
			}
			break;
		default:
			goto unsupported;
		}
		break;
	case TYPE_dbl:
		switch (tp2) {
		case TYPE_bte:
			switch (tp) {
			case TYPE_dbl:
				nils = add_dbl_bte_dbl(lft, incr1, rgt, incr2,
						       dst, GDK_dbl_max, cnt,
						       ci, candoff,
						       abort_on_error);
				break;
			default:
				goto unsupported;
			}
			break;
		case TYPE_sht:
			switch (tp) {
			case TYPE_dbl:
				nils = add_dbl_sht_dbl(lft, incr1, rgt, incr2,
						       dst, GDK_dbl_max, cnt,
						       ci, candoff,
						       abort_on_error);
				break;
			default:
				goto unsupported;
			}
			break;
		case TYPE_int:
			switch (tp) {
			case TYPE_dbl:
				nils = add_dbl_int_dbl(lft, incr1, rgt, incr2,
						       dst, GDK_dbl_max, cnt,
						       ci, candoff,
						       abort_on_error);
				break;
			default:
				goto unsupported;
			}
			break;
		case TYPE_lng:
			switch (tp) {
			case TYPE_dbl:
				nils = add_dbl_lng_dbl(lft, incr1, rgt, incr2,
						       dst, GDK_dbl_max, cnt,
						       ci, candoff,
						       abort_on_error);
				break;
			default:
				goto unsupported;
			}
			break;
#ifdef HAVE_HGE
		case TYPE_hge:
			switch (tp) {
			case TYPE_dbl:
				nils = add_dbl_hge_dbl(lft, incr1, rgt, incr2,
						       dst, GDK_dbl_max, cnt,
						       ci, candoff,
						       abort_on_error);
				break;
			default:
				goto unsupported;
			}
			break;
#endif
		case TYPE_flt:
			switch (tp) {
			case TYPE_dbl:
				nils = add_dbl_flt_dbl(lft, incr1, rgt, incr2,
						       dst, GDK_dbl_max, cnt,
						       ci, candoff,
						       abort_on_error);
				break;
			default:
				goto unsupported;
			}
			break;
		case TYPE_dbl:
			switch (tp) {
			case TYPE_dbl:
				nils = add_dbl_dbl_dbl(lft, incr1, rgt, incr2,
						       dst, GDK_dbl_max, cnt,
						       ci, candoff,
						       abort_on_error);
				break;
			default:
				goto unsupported;
			}
			break;
		default:
			goto unsupported;
		}
		break;
	default:
		goto unsupported;
	}

	return nils;

  unsupported:
	GDKerror("%s: type combination (add(%s,%s)->%s) not supported.\n",
		 func, ATOMname(tp1), ATOMname(tp2), ATOMname(tp));
	return BUN_NONE;
}

static BUN
addstr_loop(BAT *b1, const char *l, BAT *b2, const char *r, BAT *bn,
	    BUN cnt, struct canditer *restrict ci)
{
	BUN i;
	BUN nils = 0;
	char *s;
	size_t slen, llen, rlen;
	BATiter b1i, b2i;
	oid candoff;

	assert(b1 != NULL || b2 != NULL); /* at least one not NULL */
	candoff = b1 ? b1->hseqbase : b2->hseqbase;
	b1i = bat_iterator(b1);
	b2i = bat_iterator(b2);
	oid x = canditer_next(ci) - candoff;
	slen = 1024;
	s = GDKmalloc(slen);
	if (s == NULL)
		goto bunins_failed;
	i = 0;
	do {
		while (i < x) {
			if (tfastins_nocheckVAR(bn, i, str_nil, Tsize(bn)) != GDK_SUCCEED)
				goto bunins_failed;
			nils++;
			i++;
		}
		if (b1)
			l = BUNtvar(b1i, i);
		if (b2)
			r = BUNtvar(b2i, i);
		if (strNil(l) || strNil(r)) {
			nils++;
			if (tfastins_nocheckVAR(bn, i, str_nil, Tsize(bn)) != GDK_SUCCEED)
				goto bunins_failed;
		} else {
			llen = strlen(l);
			rlen = strlen(r);
			if (llen + rlen >= slen) {
				slen = llen + rlen + 1024;
				GDKfree(s);
				s = GDKmalloc(slen);
				if (s == NULL)
					goto bunins_failed;
			}
			(void) stpcpy(stpcpy(s, l), r);
			if (tfastins_nocheckVAR(bn, i, s, Tsize(bn)) != GDK_SUCCEED)
				goto bunins_failed;
		}
		i++;
		x = canditer_next(ci);
		if (is_oid_nil(x))
			break;
		x -= candoff;
	} while (i < cnt);
	GDKfree(s);
	s = NULL;
	while (i < cnt) {
		if (tfastins_nocheckVAR(bn, i, str_nil, Tsize(bn)) != GDK_SUCCEED)
			goto bunins_failed;
		nils++;
		i++;
	}
	bn->theap.dirty = true;
	return nils;

  bunins_failed:
	GDKfree(s);
	return BUN_NONE;
}

BAT *
BATcalcadd(BAT *b1, BAT *b2, BAT *s, int tp, bool abort_on_error)
{
	BAT *bn;
	BUN nils;
	BUN cnt, ncand;
	struct canditer ci;

	BATcheck(b1, __func__, NULL);
	BATcheck(b2, __func__, NULL);

	if (checkbats(b1, b2, __func__) != GDK_SUCCEED)
		return NULL;

	cnt = BATcount(b1);
	ncand = canditer_init(&ci, b1, s);
	if (ncand == 0)
		return BATconstant(b1->hseqbase, tp, ATOMnilptr(tp),
				   cnt, TRANSIENT);

	bn = COLnew(b1->hseqbase, tp, cnt, TRANSIENT);
	if (bn == NULL)
		return NULL;

	if (b1->ttype == TYPE_str && b2->ttype == TYPE_str && tp == TYPE_str) {
		nils = addstr_loop(b1, NULL, b2, NULL, bn, cnt, &ci);
	} else {
		nils = add_typeswitchloop(Tloc(b1, 0),
					  b1->ttype, 1,
					  Tloc(b2, 0),
					  b2->ttype, 1,
					  Tloc(bn, 0), tp,
					  cnt, &ci, b1->hseqbase,
					  abort_on_error, __func__);
	}

	if (nils == BUN_NONE) {
		BBPunfix(bn->batCacheid);
		return NULL;
	}

	BATsetcount(bn, cnt);

	/* if both inputs are sorted the same way, and no overflow
	 * occurred (we only know for sure if abort_on_error is set),
	 * the result is also sorted */
	bn->tsorted = (abort_on_error && b1->tsorted & b2->tsorted && nils == 0) ||
		cnt <= 1 || nils == cnt;
	bn->trevsorted = (abort_on_error && b1->trevsorted & b2->trevsorted && nils == 0) ||
		cnt <= 1 || nils == cnt;
	bn->tkey = cnt <= 1;
	bn->tnil = nils != 0;
	bn->tnonil = nils == 0;

	return bn;
}

BAT *
BATcalcaddcst(BAT *b, const ValRecord *v, BAT *s, int tp, bool abort_on_error)
{
	BAT *bn;
	BUN nils;
	BUN cnt, ncand;
	struct canditer ci;

	BATcheck(b, __func__, NULL);

	cnt = BATcount(b);
	ncand = canditer_init(&ci, b, s);
	if (ncand == 0)
		return BATconstant(b->hseqbase, tp, ATOMnilptr(tp),
				   cnt, TRANSIENT);

	bn = COLnew(b->hseqbase, tp, cnt, TRANSIENT);
	if (bn == NULL)
		return NULL;

	if (b->ttype == TYPE_str && v->vtype == TYPE_str && tp == TYPE_str) {
		nils = addstr_loop(b, NULL, NULL, v->val.sval, bn, cnt, &ci);
	} else {
		nils = add_typeswitchloop(Tloc(b, 0), b->ttype, 1,
					  VALptr(v), v->vtype, 0,
					  Tloc(bn, 0), tp,
					  cnt, &ci, b->hseqbase,
					  abort_on_error, __func__);
	}

	if (nils == BUN_NONE) {
		BBPunfix(bn->batCacheid);
		return NULL;
	}

	BATsetcount(bn, cnt);

	/* if the input is sorted, and no overflow occurred (we only
	 * know for sure if abort_on_error is set), the result is also
	 * sorted */
	bn->tsorted = (abort_on_error && b->tsorted && nils == 0) ||
		cnt <= 1 || nils == cnt;
	bn->trevsorted = (abort_on_error && b->trevsorted && nils == 0) ||
		cnt <= 1 || nils == cnt;
	bn->tkey = cnt <= 1;
	bn->tnil = nils != 0;
	bn->tnonil = nils == 0;

	return bn;
}

BAT *
BATcalccstadd(const ValRecord *v, BAT *b, BAT *s, int tp, bool abort_on_error)
{
	BAT *bn;
	BUN nils;
	BUN cnt, ncand;
	struct canditer ci;

	BATcheck(b, __func__, NULL);

	cnt = BATcount(b);
	ncand = canditer_init(&ci, b, s);
	if (ncand == 0)
		return BATconstant(b->hseqbase, tp, ATOMnilptr(tp),
				   cnt, TRANSIENT);

	bn = COLnew(b->hseqbase, tp, cnt, TRANSIENT);
	if (bn == NULL)
		return NULL;

	if (b->ttype == TYPE_str && v->vtype == TYPE_str && tp == TYPE_str) {
		nils = addstr_loop(NULL, v->val.sval, b, NULL, bn, cnt, &ci);
	} else {
		nils = add_typeswitchloop(VALptr(v), v->vtype, 0,
					  Tloc(b, 0), b->ttype, 1,
					  Tloc(bn, 0), tp,
					  cnt, &ci, b->hseqbase,
					  abort_on_error, __func__);
	}

	if (nils == BUN_NONE) {
		BBPunfix(bn->batCacheid);
		return NULL;
	}

	BATsetcount(bn, cnt);

	/* if the input is sorted, and no overflow occurred (we only
	 * know for sure if abort_on_error is set), the result is also
	 * sorted */
	bn->tsorted = (abort_on_error && b->tsorted && nils == 0) ||
		cnt <= 1 || nils == cnt;
	bn->trevsorted = (abort_on_error && b->trevsorted && nils == 0) ||
		cnt <= 1 || nils == cnt;
	bn->tkey = cnt <= 1;
	bn->tnil = nils != 0;
	bn->tnonil = nils == 0;

	return bn;
}

gdk_return
VARcalcadd(ValPtr ret, const ValRecord *lft, const ValRecord *rgt,
	   bool abort_on_error)
{
	if (add_typeswitchloop(VALptr(lft), lft->vtype, 0,
			       VALptr(rgt), rgt->vtype, 0,
			       VALget(ret), ret->vtype, 1,
			       &(struct canditer){.tpe=cand_dense, .ncand=1},
			       0, abort_on_error, __func__) == BUN_NONE)
		return GDK_FAIL;
	return GDK_SUCCEED;
}

static BAT *
BATcalcincrdecr(BAT *b, BAT *s, bool abort_on_error,
		BUN (*typeswitchloop)(const void *, int, int,
				      const void *, int, int,
				      void *, int, BUN,
				      struct canditer *restrict,
				      oid, bool, const char *),
		const char *func)
{
	BAT *bn;
	BUN nils= 0;
	BUN cnt, ncand;
	struct canditer ci;

	BATcheck(b, func, NULL);

	cnt = BATcount(b);
	ncand = canditer_init(&ci, b, s);
	if (ncand == 0)
		return BATconstant(b->hseqbase, b->ttype, ATOMnilptr(b->ttype),
				   cnt, TRANSIENT);

	bn = COLnew(b->hseqbase, b->ttype, cnt, TRANSIENT);
	if (bn == NULL)
		return NULL;

	nils = (*typeswitchloop)(Tloc(b, 0), b->ttype, 1,
				 &(bte){1}, TYPE_bte, 0,
				 Tloc(bn, 0), bn->ttype,
				 cnt, &ci, b->hseqbase,
				 abort_on_error, func);

	if (nils == BUN_NONE) {
		BBPunfix(bn->batCacheid);
		return NULL;
	}

	BATsetcount(bn, cnt);

	/* if the input is sorted, and no overflow occurred (we only
	 * know for sure if abort_on_error is set), the result is also
	 * sorted */
	bn->tsorted = (abort_on_error && b->tsorted) ||
		cnt <= 1 || nils == cnt;
	bn->trevsorted = (abort_on_error && b->trevsorted) ||
		cnt <= 1 || nils == cnt;
	bn->tkey = cnt <= 1;
	bn->tnil = nils != 0;
	bn->tnonil = nils == 0;

	if (nils && !b->tnil) {
		b->tnil = true;
		b->batDirtydesc = true;
	}
	if (nils == 0 && !b->tnonil) {
		b->tnonil = true;
		b->batDirtydesc = true;
	}

	return bn;
}

BAT *
BATcalcincr(BAT *b, BAT *s, bool abort_on_error)
{
	return BATcalcincrdecr(b, s, abort_on_error, add_typeswitchloop,
			       __func__);
}

gdk_return
VARcalcincr(ValPtr ret, const ValRecord *v, bool abort_on_error)
{
	if (add_typeswitchloop(VALptr(v), v->vtype, 0,
			       &(bte){1}, TYPE_bte, 0,
			       VALget(ret), ret->vtype, 1,
			       &(struct canditer){.tpe=cand_dense, .ncand=1},
			       0, abort_on_error, __func__) == BUN_NONE)
		return GDK_FAIL;
	return GDK_SUCCEED;
}

/* ---------------------------------------------------------------------- */
/* subtraction (any numeric type) */

#define SUB_3TYPE(TYPE1, TYPE2, TYPE3, IF)				\
static BUN								\
sub_##TYPE1##_##TYPE2##_##TYPE3(const TYPE1 *lft, int incr1,		\
				const TYPE2 *rgt, int incr2,		\
				TYPE3 *restrict dst, TYPE3 max, BUN cnt, \
				struct canditer *restrict ci,		\
				oid candoff, bool abort_on_error)	\
{									\
	oid x = canditer_next(ci) - candoff;				\
	BUN i, j, k = 0;						\
	BUN nils = 0;							\
									\
	do {								\
		while (k < x) {						\
			dst[k++] = TYPE3##_nil;				\
			nils++;						\
		}							\
		i = x * incr1;						\
		j = x * incr2;						\
		if (is_##TYPE1##_nil(lft[i]) || is_##TYPE2##_nil(rgt[j])) { \
			dst[k] = TYPE3##_nil;				\
			nils++;						\
		} else {						\
			SUB##IF##_WITH_CHECK(lft[i], rgt[j],		\
					     TYPE3, dst[k],		\
					     max,			\
					     ON_OVERFLOW(TYPE1, TYPE2, "-")); \
		}							\
		k++;							\
		x = canditer_next(ci);					\
		if (is_oid_nil(x))					\
			break;						\
		x -= candoff;						\
	} while (k < cnt);						\
	while (k < cnt) {						\
		dst[k++] = TYPE3##_nil;					\
		nils++;							\
	}								\
	return nils;							\
}

#define SUB_3TYPE_enlarge(TYPE1, TYPE2, TYPE3, IF)			\
static BUN								\
sub_##TYPE1##_##TYPE2##_##TYPE3(const TYPE1 *lft, int incr1,		\
				const TYPE2 *rgt, int incr2,		\
				TYPE3 *restrict dst, TYPE3 max, BUN cnt, \
				struct canditer *restrict ci,		\
				oid candoff, bool abort_on_error)	\
{									\
	oid x = canditer_next(ci) - candoff;				\
	BUN i, j, k = 0;						\
	BUN nils = 0;							\
	const bool couldoverflow = (max < (TYPE3) GDK_##TYPE1##_max + (TYPE3) GDK_##TYPE2##_max); \
									\
	do {								\
		while (k < x) {						\
			dst[k++] = TYPE3##_nil;				\
			nils++;						\
		}							\
		i = x * incr1;						\
		j = x * incr2;						\
		if (is_##TYPE1##_nil(lft[i]) || is_##TYPE2##_nil(rgt[j])) { \
			dst[k] = TYPE3##_nil;				\
			nils++;						\
		} else if (couldoverflow) {				\
			SUB##IF##_WITH_CHECK(lft[i], rgt[j],		\
					     TYPE3, dst[k],		\
					     max,			\
					     ON_OVERFLOW(TYPE1, TYPE2, "-")); \
		} else {						\
			dst[k] = (TYPE3) lft[i] + rgt[j];		\
		}							\
		k++;							\
		x = canditer_next(ci);					\
		if (is_oid_nil(x))					\
			break;						\
		x -= candoff;						\
	} while (k < cnt);						\
	while (k < cnt) {						\
		dst[k++] = TYPE3##_nil;					\
		nils++;							\
	}								\
	return nils;							\
}

SUB_3TYPE(bte, bte, bte, I)
SUB_3TYPE_enlarge(bte, bte, sht, I)
#ifdef FULL_IMPLEMENTATION
SUB_3TYPE_enlarge(bte, bte, int, I)
SUB_3TYPE_enlarge(bte, bte, lng, I)
#ifdef HAVE_HGE
SUB_3TYPE_enlarge(bte, bte, hge, I)
#endif
SUB_3TYPE_enlarge(bte, bte, flt, F)
SUB_3TYPE_enlarge(bte, bte, dbl, F)
#endif
SUB_3TYPE(bte, sht, sht, I)
SUB_3TYPE_enlarge(bte, sht, int, I)
#ifdef FULL_IMPLEMENTATION
SUB_3TYPE_enlarge(bte, sht, lng, I)
#ifdef HAVE_HGE
SUB_3TYPE_enlarge(bte, sht, hge, I)
#endif
SUB_3TYPE_enlarge(bte, sht, flt, F)
SUB_3TYPE_enlarge(bte, sht, dbl, F)
#endif
SUB_3TYPE(bte, int, int, I)
SUB_3TYPE_enlarge(bte, int, lng, I)
#ifdef FULL_IMPLEMENTATION
#ifdef HAVE_HGE
SUB_3TYPE_enlarge(bte, int, hge, I)
#endif
SUB_3TYPE_enlarge(bte, int, flt, F)
SUB_3TYPE_enlarge(bte, int, dbl, F)
#endif
SUB_3TYPE(bte, lng, lng, I)
#ifdef HAVE_HGE
SUB_3TYPE_enlarge(bte, lng, hge, I)
#endif
#ifdef FULL_IMPLEMENTATION
SUB_3TYPE_enlarge(bte, lng, flt, F)
SUB_3TYPE_enlarge(bte, lng, dbl, F)
#endif
#ifdef HAVE_HGE
SUB_3TYPE(bte, hge, hge, I)
#ifdef FULL_IMPLEMENTATION
SUB_3TYPE_enlarge(bte, hge, flt, F)
SUB_3TYPE_enlarge(bte, hge, dbl, F)
#endif
#endif
SUB_3TYPE(bte, flt, flt, F)
SUB_3TYPE_enlarge(bte, flt, dbl, F)
SUB_3TYPE(bte, dbl, dbl, F)
SUB_3TYPE(sht, bte, sht, I)
SUB_3TYPE_enlarge(sht, bte, int, I)
#ifdef FULL_IMPLEMENTATION
SUB_3TYPE_enlarge(sht, bte, lng, I)
#ifdef HAVE_HGE
SUB_3TYPE_enlarge(sht, bte, hge, I)
#endif
SUB_3TYPE_enlarge(sht, bte, flt, F)
SUB_3TYPE_enlarge(sht, bte, dbl, F)
#endif
SUB_3TYPE(sht, sht, sht, I)
SUB_3TYPE_enlarge(sht, sht, int, I)
#ifdef FULL_IMPLEMENTATION
SUB_3TYPE_enlarge(sht, sht, lng, I)
#ifdef HAVE_HGE
SUB_3TYPE_enlarge(sht, sht, hge, I)
#endif
SUB_3TYPE_enlarge(sht, sht, flt, F)
SUB_3TYPE_enlarge(sht, sht, dbl, F)
#endif
SUB_3TYPE(sht, int, int, I)
SUB_3TYPE_enlarge(sht, int, lng, I)
#ifdef FULL_IMPLEMENTATION
#ifdef HAVE_HGE
SUB_3TYPE_enlarge(sht, int, hge, I)
#endif
SUB_3TYPE_enlarge(sht, int, flt, F)
SUB_3TYPE_enlarge(sht, int, dbl, F)
#endif
SUB_3TYPE(sht, lng, lng, I)
#ifdef HAVE_HGE
SUB_3TYPE_enlarge(sht, lng, hge, I)
#endif
#ifdef FULL_IMPLEMENTATION
SUB_3TYPE_enlarge(sht, lng, flt, F)
SUB_3TYPE_enlarge(sht, lng, dbl, F)
#endif
#ifdef HAVE_HGE
SUB_3TYPE(sht, hge, hge, I)
#ifdef FULL_IMPLEMENTATION
SUB_3TYPE_enlarge(sht, hge, flt, F)
SUB_3TYPE_enlarge(sht, hge, dbl, F)
#endif
#endif
SUB_3TYPE(sht, flt, flt, F)
SUB_3TYPE_enlarge(sht, flt, dbl, F)
SUB_3TYPE(sht, dbl, dbl, F)
SUB_3TYPE(int, bte, int, I)
SUB_3TYPE_enlarge(int, bte, lng, I)
#ifdef FULL_IMPLEMENTATION
#ifdef HAVE_HGE
SUB_3TYPE_enlarge(int, bte, hge, I)
#endif
SUB_3TYPE_enlarge(int, bte, flt, F)
SUB_3TYPE_enlarge(int, bte, dbl, F)
#endif
SUB_3TYPE(int, sht, int, I)
SUB_3TYPE_enlarge(int, sht, lng, I)
#ifdef FULL_IMPLEMENTATION
#ifdef HAVE_HGE
SUB_3TYPE_enlarge(int, sht, hge, I)
#endif
SUB_3TYPE_enlarge(int, sht, flt, F)
SUB_3TYPE_enlarge(int, sht, dbl, F)
#endif
SUB_3TYPE(int, int, int, I)
SUB_3TYPE_enlarge(int, int, lng, I)
#ifdef FULL_IMPLEMENTATION
#ifdef HAVE_HGE
SUB_3TYPE_enlarge(int, int, hge, I)
#endif
SUB_3TYPE_enlarge(int, int, flt, F)
SUB_3TYPE_enlarge(int, int, dbl, F)
#endif
SUB_3TYPE(int, lng, lng, I)
#ifdef HAVE_HGE
SUB_3TYPE_enlarge(int, lng, hge, I)
#endif
#ifdef FULL_IMPLEMENTATION
SUB_3TYPE_enlarge(int, lng, flt, F)
SUB_3TYPE_enlarge(int, lng, dbl, F)
#endif
#ifdef HAVE_HGE
SUB_3TYPE(int, hge, hge, I)
#ifdef FULL_IMPLEMENTATION
SUB_3TYPE_enlarge(int, hge, flt, F)
SUB_3TYPE_enlarge(int, hge, dbl, F)
#endif
#endif
SUB_3TYPE(int, flt, flt, F)
SUB_3TYPE_enlarge(int, flt, dbl, F)
SUB_3TYPE(int, dbl, dbl, F)
SUB_3TYPE(lng, bte, lng, I)
#ifdef HAVE_HGE
SUB_3TYPE_enlarge(lng, bte, hge, I)
#endif
#ifdef FULL_IMPLEMENTATION
SUB_3TYPE_enlarge(lng, bte, flt, F)
SUB_3TYPE_enlarge(lng, bte, dbl, F)
#endif
SUB_3TYPE(lng, sht, lng, I)
#ifdef HAVE_HGE
SUB_3TYPE_enlarge(lng, sht, hge, I)
#endif
#ifdef FULL_IMPLEMENTATION
SUB_3TYPE_enlarge(lng, sht, flt, F)
SUB_3TYPE_enlarge(lng, sht, dbl, F)
#endif
SUB_3TYPE(lng, int, lng, I)
#ifdef HAVE_HGE
SUB_3TYPE_enlarge(lng, int, hge, I)
#endif
#ifdef FULL_IMPLEMENTATION
SUB_3TYPE_enlarge(lng, int, flt, F)
SUB_3TYPE_enlarge(lng, int, dbl, F)
#endif
SUB_3TYPE(lng, lng, lng, I)
#ifdef HAVE_HGE
SUB_3TYPE_enlarge(lng, lng, hge, I)
#endif
#ifdef FULL_IMPLEMENTATION
SUB_3TYPE_enlarge(lng, lng, flt, F)
SUB_3TYPE_enlarge(lng, lng, dbl, F)
#endif
#ifdef HAVE_HGE
SUB_3TYPE(lng, hge, hge, I)
#ifdef FULL_IMPLEMENTATION
SUB_3TYPE_enlarge(lng, hge, flt, F)
SUB_3TYPE_enlarge(lng, hge, dbl, F)
#endif
#endif
SUB_3TYPE(lng, flt, flt, F)
SUB_3TYPE_enlarge(lng, flt, dbl, F)
SUB_3TYPE(lng, dbl, dbl, F)
#ifdef HAVE_HGE
SUB_3TYPE(hge, bte, hge, I)
#ifdef FULL_IMPLEMENTATION
SUB_3TYPE_enlarge(hge, bte, flt, F)
SUB_3TYPE_enlarge(hge, bte, dbl, F)
#endif
SUB_3TYPE(hge, sht, hge, I)
#ifdef FULL_IMPLEMENTATION
SUB_3TYPE_enlarge(hge, sht, flt, F)
SUB_3TYPE_enlarge(hge, sht, dbl, F)
#endif
SUB_3TYPE(hge, int, hge, I)
#ifdef FULL_IMPLEMENTATION
SUB_3TYPE_enlarge(hge, int, flt, F)
SUB_3TYPE_enlarge(hge, int, dbl, F)
#endif
SUB_3TYPE(hge, lng, hge, I)
#ifdef FULL_IMPLEMENTATION
SUB_3TYPE_enlarge(hge, lng, flt, F)
SUB_3TYPE_enlarge(hge, lng, dbl, F)
#endif
SUB_3TYPE(hge, hge, hge, I)
#ifdef FULL_IMPLEMENTATION
SUB_3TYPE_enlarge(hge, hge, flt, F)
SUB_3TYPE_enlarge(hge, hge, dbl, F)
#endif
SUB_3TYPE(hge, flt, flt, F)
SUB_3TYPE_enlarge(hge, flt, dbl, F)
SUB_3TYPE(hge, dbl, dbl, F)
#endif
SUB_3TYPE(flt, bte, flt, F)
SUB_3TYPE_enlarge(flt, bte, dbl, F)
SUB_3TYPE(flt, sht, flt, F)
SUB_3TYPE_enlarge(flt, sht, dbl, F)
SUB_3TYPE(flt, int, flt, F)
SUB_3TYPE_enlarge(flt, int, dbl, F)
SUB_3TYPE(flt, lng, flt, F)
SUB_3TYPE_enlarge(flt, lng, dbl, F)
#ifdef HAVE_HGE
SUB_3TYPE(flt, hge, flt, F)
SUB_3TYPE_enlarge(flt, hge, dbl, F)
#endif
SUB_3TYPE(flt, flt, flt, F)
SUB_3TYPE_enlarge(flt, flt, dbl, F)
SUB_3TYPE(flt, dbl, dbl, F)
SUB_3TYPE(dbl, bte, dbl, F)
SUB_3TYPE(dbl, sht, dbl, F)
SUB_3TYPE(dbl, int, dbl, F)
SUB_3TYPE(dbl, lng, dbl, F)
#ifdef HAVE_HGE
SUB_3TYPE(dbl, hge, dbl, F)
#endif
SUB_3TYPE(dbl, flt, dbl, F)
SUB_3TYPE(dbl, dbl, dbl, F)

static BUN
sub_typeswitchloop(const void *lft, int tp1, int incr1,
		   const void *rgt, int tp2, int incr2,
		   void *restrict dst, int tp, BUN cnt,
		   struct canditer *restrict ci, oid candoff,
		   bool abort_on_error, const char *func)
{
	BUN nils;

	tp1 = ATOMbasetype(tp1);
	tp2 = ATOMbasetype(tp2);
	tp = ATOMbasetype(tp);
	switch (tp1) {
	case TYPE_bte:
		switch (tp2) {
		case TYPE_bte:
			switch (tp) {
			case TYPE_bte:
				nils = sub_bte_bte_bte(lft, incr1, rgt, incr2,
						       dst, GDK_bte_max, cnt,
						       ci, candoff,
						       abort_on_error);
				break;
			case TYPE_sht:
				nils = sub_bte_bte_sht(lft, incr1, rgt, incr2,
						       dst, GDK_sht_max, cnt,
						       ci, candoff,
						       abort_on_error);
				break;
#ifdef FULL_IMPLEMENTATION
			case TYPE_int:
				nils = sub_bte_bte_int(lft, incr1, rgt, incr2,
						       dst, GDK_int_max, cnt,
						       ci, candoff,
						       abort_on_error);
				break;
			case TYPE_lng:
				nils = sub_bte_bte_lng(lft, incr1, rgt, incr2,
						       dst, GDK_lng_max, cnt,
						       ci, candoff,
						       abort_on_error);
				break;
#ifdef HAVE_HGE
			case TYPE_hge:
				nils = sub_bte_bte_hge(lft, incr1, rgt, incr2,
						       dst, GDK_hge_max, cnt,
						       ci, candoff,
						       abort_on_error);
				break;
#endif
			case TYPE_flt:
				nils = sub_bte_bte_flt(lft, incr1, rgt, incr2,
						       dst, GDK_flt_max, cnt,
						       ci, candoff,
						       abort_on_error);
				break;
			case TYPE_dbl:
				nils = sub_bte_bte_dbl(lft, incr1, rgt, incr2,
						       dst, GDK_dbl_max, cnt,
						       ci, candoff,
						       abort_on_error);
				break;
#endif
			default:
				goto unsupported;
			}
			break;
		case TYPE_sht:
			switch (tp) {
			case TYPE_sht:
				nils = sub_bte_sht_sht(lft, incr1, rgt, incr2,
						       dst, GDK_sht_max, cnt,
						       ci, candoff,
						       abort_on_error);
				break;
			case TYPE_int:
				nils = sub_bte_sht_int(lft, incr1, rgt, incr2,
						       dst, GDK_int_max, cnt,
						       ci, candoff,
						       abort_on_error);
				break;
#ifdef FULL_IMPLEMENTATION
			case TYPE_lng:
				nils = sub_bte_sht_lng(lft, incr1, rgt, incr2,
						       dst, GDK_lng_max, cnt,
						       ci, candoff,
						       abort_on_error);
				break;
#ifdef HAVE_HGE
			case TYPE_hge:
				nils = sub_bte_sht_hge(lft, incr1, rgt, incr2,
						       dst, GDK_hge_max, cnt,
						       ci, candoff,
						       abort_on_error);
				break;
#endif
			case TYPE_flt:
				nils = sub_bte_sht_flt(lft, incr1, rgt, incr2,
						       dst, GDK_flt_max, cnt,
						       ci, candoff,
						       abort_on_error);
				break;
			case TYPE_dbl:
				nils = sub_bte_sht_dbl(lft, incr1, rgt, incr2,
						       dst, GDK_dbl_max, cnt,
						       ci, candoff,
						       abort_on_error);
				break;
#endif
			default:
				goto unsupported;
			}
			break;
		case TYPE_int:
			switch (tp) {
			case TYPE_int:
				nils = sub_bte_int_int(lft, incr1, rgt, incr2,
						       dst, GDK_int_max, cnt,
						       ci, candoff,
						       abort_on_error);
				break;
			case TYPE_lng:
				nils = sub_bte_int_lng(lft, incr1, rgt, incr2,
						       dst, GDK_lng_max, cnt,
						       ci, candoff,
						       abort_on_error);
				break;
#ifdef FULL_IMPLEMENTATION
#ifdef HAVE_HGE
			case TYPE_hge:
				nils = sub_bte_int_hge(lft, incr1, rgt, incr2,
						       dst, GDK_hge_max, cnt,
						       ci, candoff,
						       abort_on_error);
				break;
#endif
			case TYPE_flt:
				nils = sub_bte_int_flt(lft, incr1, rgt, incr2,
						       dst, GDK_flt_max, cnt,
						       ci, candoff,
						       abort_on_error);
				break;
			case TYPE_dbl:
				nils = sub_bte_int_dbl(lft, incr1, rgt, incr2,
						       dst, GDK_dbl_max, cnt,
						       ci, candoff,
						       abort_on_error);
				break;
#endif
			default:
				goto unsupported;
			}
			break;
		case TYPE_lng:
			switch (tp) {
			case TYPE_lng:
				nils = sub_bte_lng_lng(lft, incr1, rgt, incr2,
						       dst, GDK_lng_max, cnt,
						       ci, candoff,
						       abort_on_error);
				break;
#ifdef HAVE_HGE
			case TYPE_hge:
				nils = sub_bte_lng_hge(lft, incr1, rgt, incr2,
						       dst, GDK_hge_max, cnt,
						       ci, candoff,
						       abort_on_error);
				break;
#endif
#ifdef FULL_IMPLEMENTATION
			case TYPE_flt:
				nils = sub_bte_lng_flt(lft, incr1, rgt, incr2,
						       dst, GDK_flt_max, cnt,
						       ci, candoff,
						       abort_on_error);
				break;
			case TYPE_dbl:
				nils = sub_bte_lng_dbl(lft, incr1, rgt, incr2,
						       dst, GDK_dbl_max, cnt,
						       ci, candoff,
						       abort_on_error);
				break;
#endif
			default:
				goto unsupported;
			}
			break;
#ifdef HAVE_HGE
		case TYPE_hge:
			switch (tp) {
			case TYPE_hge:
				nils = sub_bte_hge_hge(lft, incr1, rgt, incr2,
						       dst, GDK_hge_max, cnt,
						       ci, candoff,
						       abort_on_error);
				break;
#ifdef FULL_IMPLEMENTATION
			case TYPE_flt:
				nils = sub_bte_hge_flt(lft, incr1, rgt, incr2,
						       dst, GDK_flt_max, cnt,
						       ci, candoff,
						       abort_on_error);
				break;
			case TYPE_dbl:
				nils = sub_bte_hge_dbl(lft, incr1, rgt, incr2,
						       dst, GDK_dbl_max, cnt,
						       ci, candoff,
						       abort_on_error);
				break;
#endif
			default:
				goto unsupported;
			}
			break;
#endif
		case TYPE_flt:
			switch (tp) {
			case TYPE_flt:
				nils = sub_bte_flt_flt(lft, incr1, rgt, incr2,
						       dst, GDK_flt_max, cnt,
						       ci, candoff,
						       abort_on_error);
				break;
			case TYPE_dbl:
				nils = sub_bte_flt_dbl(lft, incr1, rgt, incr2,
						       dst, GDK_dbl_max, cnt,
						       ci, candoff,
						       abort_on_error);
				break;
			default:
				goto unsupported;
			}
			break;
		case TYPE_dbl:
			switch (tp) {
			case TYPE_dbl:
				nils = sub_bte_dbl_dbl(lft, incr1, rgt, incr2,
						       dst, GDK_dbl_max, cnt,
						       ci, candoff,
						       abort_on_error);
				break;
			default:
				goto unsupported;
			}
			break;
		default:
			goto unsupported;
		}
		break;
	case TYPE_sht:
		switch (tp2) {
		case TYPE_bte:
			switch (tp) {
			case TYPE_sht:
				nils = sub_sht_bte_sht(lft, incr1, rgt, incr2,
						       dst, GDK_sht_max, cnt,
						       ci, candoff,
						       abort_on_error);
				break;
			case TYPE_int:
				nils = sub_sht_bte_int(lft, incr1, rgt, incr2,
						       dst, GDK_int_max, cnt,
						       ci, candoff,
						       abort_on_error);
				break;
#ifdef FULL_IMPLEMENTATION
			case TYPE_lng:
				nils = sub_sht_bte_lng(lft, incr1, rgt, incr2,
						       dst, GDK_lng_max, cnt,
						       ci, candoff,
						       abort_on_error);
				break;
#ifdef HAVE_HGE
			case TYPE_hge:
				nils = sub_sht_bte_hge(lft, incr1, rgt, incr2,
						       dst, GDK_hge_max, cnt,
						       ci, candoff,
						       abort_on_error);
				break;
#endif
			case TYPE_flt:
				nils = sub_sht_bte_flt(lft, incr1, rgt, incr2,
						       dst, GDK_flt_max, cnt,
						       ci, candoff,
						       abort_on_error);
				break;
			case TYPE_dbl:
				nils = sub_sht_bte_dbl(lft, incr1, rgt, incr2,
						       dst, GDK_dbl_max, cnt,
						       ci, candoff,
						       abort_on_error);
				break;
#endif
			default:
				goto unsupported;
			}
			break;
		case TYPE_sht:
			switch (tp) {
			case TYPE_sht:
				nils = sub_sht_sht_sht(lft, incr1, rgt, incr2,
						       dst, GDK_sht_max, cnt,
						       ci, candoff,
						       abort_on_error);
				break;
			case TYPE_int:
				nils = sub_sht_sht_int(lft, incr1, rgt, incr2,
						       dst, GDK_int_max, cnt,
						       ci, candoff,
						       abort_on_error);
				break;
#ifdef FULL_IMPLEMENTATION
			case TYPE_lng:
				nils = sub_sht_sht_lng(lft, incr1, rgt, incr2,
						       dst, GDK_lng_max, cnt,
						       ci, candoff,
						       abort_on_error);
				break;
#ifdef HAVE_HGE
			case TYPE_hge:
				nils = sub_sht_sht_hge(lft, incr1, rgt, incr2,
						       dst, GDK_hge_max, cnt,
						       ci, candoff,
						       abort_on_error);
				break;
#endif
			case TYPE_flt:
				nils = sub_sht_sht_flt(lft, incr1, rgt, incr2,
						       dst, GDK_flt_max, cnt,
						       ci, candoff,
						       abort_on_error);
				break;
			case TYPE_dbl:
				nils = sub_sht_sht_dbl(lft, incr1, rgt, incr2,
						       dst, GDK_dbl_max, cnt,
						       ci, candoff,
						       abort_on_error);
				break;
#endif
			default:
				goto unsupported;
			}
			break;
		case TYPE_int:
			switch (tp) {
			case TYPE_int:
				nils = sub_sht_int_int(lft, incr1, rgt, incr2,
						       dst, GDK_int_max, cnt,
						       ci, candoff,
						       abort_on_error);
				break;
			case TYPE_lng:
				nils = sub_sht_int_lng(lft, incr1, rgt, incr2,
						       dst, GDK_lng_max, cnt,
						       ci, candoff,
						       abort_on_error);
				break;
#ifdef FULL_IMPLEMENTATION
#ifdef HAVE_HGE
			case TYPE_hge:
				nils = sub_sht_int_hge(lft, incr1, rgt, incr2,
						       dst, GDK_hge_max, cnt,
						       ci, candoff,
						       abort_on_error);
				break;
#endif
			case TYPE_flt:
				nils = sub_sht_int_flt(lft, incr1, rgt, incr2,
						       dst, GDK_flt_max, cnt,
						       ci, candoff,
						       abort_on_error);
				break;
			case TYPE_dbl:
				nils = sub_sht_int_dbl(lft, incr1, rgt, incr2,
						       dst, GDK_dbl_max, cnt,
						       ci, candoff,
						       abort_on_error);
				break;
#endif
			default:
				goto unsupported;
			}
			break;
		case TYPE_lng:
			switch (tp) {
			case TYPE_lng:
				nils = sub_sht_lng_lng(lft, incr1, rgt, incr2,
						       dst, GDK_lng_max, cnt,
						       ci, candoff,
						       abort_on_error);
				break;
#ifdef HAVE_HGE
			case TYPE_hge:
				nils = sub_sht_lng_hge(lft, incr1, rgt, incr2,
						       dst, GDK_hge_max, cnt,
						       ci, candoff,
						       abort_on_error);
				break;
#endif
#ifdef FULL_IMPLEMENTATION
			case TYPE_flt:
				nils = sub_sht_lng_flt(lft, incr1, rgt, incr2,
						       dst, GDK_flt_max, cnt,
						       ci, candoff,
						       abort_on_error);
				break;
			case TYPE_dbl:
				nils = sub_sht_lng_dbl(lft, incr1, rgt, incr2,
						       dst, GDK_dbl_max, cnt,
						       ci, candoff,
						       abort_on_error);
				break;
#endif
			default:
				goto unsupported;
			}
			break;
#ifdef HAVE_HGE
		case TYPE_hge:
			switch (tp) {
			case TYPE_hge:
				nils = sub_sht_hge_hge(lft, incr1, rgt, incr2,
						       dst, GDK_hge_max, cnt,
						       ci, candoff,
						       abort_on_error);
				break;
#ifdef FULL_IMPLEMENTATION
			case TYPE_flt:
				nils = sub_sht_hge_flt(lft, incr1, rgt, incr2,
						       dst, GDK_flt_max, cnt,
						       ci, candoff,
						       abort_on_error);
				break;
			case TYPE_dbl:
				nils = sub_sht_hge_dbl(lft, incr1, rgt, incr2,
						       dst, GDK_dbl_max, cnt,
						       ci, candoff,
						       abort_on_error);
				break;
#endif
			default:
				goto unsupported;
			}
			break;
#endif
		case TYPE_flt:
			switch (tp) {
			case TYPE_flt:
				nils = sub_sht_flt_flt(lft, incr1, rgt, incr2,
						       dst, GDK_flt_max, cnt,
						       ci, candoff,
						       abort_on_error);
				break;
			case TYPE_dbl:
				nils = sub_sht_flt_dbl(lft, incr1, rgt, incr2,
						       dst, GDK_dbl_max, cnt,
						       ci, candoff,
						       abort_on_error);
				break;
			default:
				goto unsupported;
			}
			break;
		case TYPE_dbl:
			switch (tp) {
			case TYPE_dbl:
				nils = sub_sht_dbl_dbl(lft, incr1, rgt, incr2,
						       dst, GDK_dbl_max, cnt,
						       ci, candoff,
						       abort_on_error);
				break;
			default:
				goto unsupported;
			}
			break;
		default:
			goto unsupported;
		}
		break;
	case TYPE_int:
		switch (tp2) {
		case TYPE_bte:
			switch (tp) {
			case TYPE_int:
				nils = sub_int_bte_int(lft, incr1, rgt, incr2,
						       dst, GDK_int_max, cnt,
						       ci, candoff,
						       abort_on_error);
				break;
			case TYPE_lng:
				nils = sub_int_bte_lng(lft, incr1, rgt, incr2,
						       dst, GDK_lng_max, cnt,
						       ci, candoff,
						       abort_on_error);
				break;
#ifdef FULL_IMPLEMENTATION
#ifdef HAVE_HGE
			case TYPE_hge:
				nils = sub_int_bte_hge(lft, incr1, rgt, incr2,
						       dst, GDK_hge_max, cnt,
						       ci, candoff,
						       abort_on_error);
				break;
#endif
			case TYPE_flt:
				nils = sub_int_bte_flt(lft, incr1, rgt, incr2,
						       dst, GDK_flt_max, cnt,
						       ci, candoff,
						       abort_on_error);
				break;
			case TYPE_dbl:
				nils = sub_int_bte_dbl(lft, incr1, rgt, incr2,
						       dst, GDK_dbl_max, cnt,
						       ci, candoff,
						       abort_on_error);
				break;
#endif
			default:
				goto unsupported;
			}
			break;
		case TYPE_sht:
			switch (tp) {
			case TYPE_int:
				nils = sub_int_sht_int(lft, incr1, rgt, incr2,
						       dst, GDK_int_max, cnt,
						       ci, candoff,
						       abort_on_error);
				break;
			case TYPE_lng:
				nils = sub_int_sht_lng(lft, incr1, rgt, incr2,
						       dst, GDK_lng_max, cnt,
						       ci, candoff,
						       abort_on_error);
				break;
#ifdef FULL_IMPLEMENTATION
#ifdef HAVE_HGE
			case TYPE_hge:
				nils = sub_int_sht_hge(lft, incr1, rgt, incr2,
						       dst, GDK_hge_max, cnt,
						       ci, candoff,
						       abort_on_error);
				break;
#endif
			case TYPE_flt:
				nils = sub_int_sht_flt(lft, incr1, rgt, incr2,
						       dst, GDK_flt_max, cnt,
						       ci, candoff,
						       abort_on_error);
				break;
			case TYPE_dbl:
				nils = sub_int_sht_dbl(lft, incr1, rgt, incr2,
						       dst, GDK_dbl_max, cnt,
						       ci, candoff,
						       abort_on_error);
				break;
#endif
			default:
				goto unsupported;
			}
			break;
		case TYPE_int:
			switch (tp) {
			case TYPE_int:
				nils = sub_int_int_int(lft, incr1, rgt, incr2,
						       dst, GDK_int_max, cnt,
						       ci, candoff,
						       abort_on_error);
				break;
			case TYPE_lng:
				nils = sub_int_int_lng(lft, incr1, rgt, incr2,
						       dst, GDK_lng_max, cnt,
						       ci, candoff,
						       abort_on_error);
				break;
#ifdef FULL_IMPLEMENTATION
#ifdef HAVE_HGE
			case TYPE_hge:
				nils = sub_int_int_hge(lft, incr1, rgt, incr2,
						       dst, GDK_hge_max, cnt,
						       ci, candoff,
						       abort_on_error);
				break;
#endif
			case TYPE_flt:
				nils = sub_int_int_flt(lft, incr1, rgt, incr2,
						       dst, GDK_flt_max, cnt,
						       ci, candoff,
						       abort_on_error);
				break;
			case TYPE_dbl:
				nils = sub_int_int_dbl(lft, incr1, rgt, incr2,
						       dst, GDK_dbl_max, cnt,
						       ci, candoff,
						       abort_on_error);
				break;
#endif
			default:
				goto unsupported;
			}
			break;
		case TYPE_lng:
			switch (tp) {
			case TYPE_lng:
				nils = sub_int_lng_lng(lft, incr1, rgt, incr2,
						       dst, GDK_lng_max, cnt,
						       ci, candoff,
						       abort_on_error);
				break;
#ifdef HAVE_HGE
			case TYPE_hge:
				nils = sub_int_lng_hge(lft, incr1, rgt, incr2,
						       dst, GDK_hge_max, cnt,
						       ci, candoff,
						       abort_on_error);
				break;
#endif
#ifdef FULL_IMPLEMENTATION
			case TYPE_flt:
				nils = sub_int_lng_flt(lft, incr1, rgt, incr2,
						       dst, GDK_flt_max, cnt,
						       ci, candoff,
						       abort_on_error);
				break;
			case TYPE_dbl:
				nils = sub_int_lng_dbl(lft, incr1, rgt, incr2,
						       dst, GDK_dbl_max, cnt,
						       ci, candoff,
						       abort_on_error);
				break;
#endif
			default:
				goto unsupported;
			}
			break;
#ifdef HAVE_HGE
		case TYPE_hge:
			switch (tp) {
			case TYPE_hge:
				nils = sub_int_hge_hge(lft, incr1, rgt, incr2,
						       dst, GDK_hge_max, cnt,
						       ci, candoff,
						       abort_on_error);
				break;
#ifdef FULL_IMPLEMENTATION
			case TYPE_flt:
				nils = sub_int_hge_flt(lft, incr1, rgt, incr2,
						       dst, GDK_flt_max, cnt,
						       ci, candoff,
						       abort_on_error);
				break;
			case TYPE_dbl:
				nils = sub_int_hge_dbl(lft, incr1, rgt, incr2,
						       dst, GDK_dbl_max, cnt,
						       ci, candoff,
						       abort_on_error);
				break;
#endif
			default:
				goto unsupported;
			}
			break;
#endif
		case TYPE_flt:
			switch (tp) {
			case TYPE_flt:
				nils = sub_int_flt_flt(lft, incr1, rgt, incr2,
						       dst, GDK_flt_max, cnt,
						       ci, candoff,
						       abort_on_error);
				break;
			case TYPE_dbl:
				nils = sub_int_flt_dbl(lft, incr1, rgt, incr2,
						       dst, GDK_dbl_max, cnt,
						       ci, candoff,
						       abort_on_error);
				break;
			default:
				goto unsupported;
			}
			break;
		case TYPE_dbl:
			switch (tp) {
			case TYPE_dbl:
				nils = sub_int_dbl_dbl(lft, incr1, rgt, incr2,
						       dst, GDK_dbl_max, cnt,
						       ci, candoff,
						       abort_on_error);
				break;
			default:
				goto unsupported;
			}
			break;
		default:
			goto unsupported;
		}
		break;
	case TYPE_lng:
		switch (tp2) {
		case TYPE_bte:
			switch (tp) {
			case TYPE_lng:
				nils = sub_lng_bte_lng(lft, incr1, rgt, incr2,
						       dst, GDK_lng_max, cnt,
						       ci, candoff,
						       abort_on_error);
				break;
#ifdef HAVE_HGE
			case TYPE_hge:
				nils = sub_lng_bte_hge(lft, incr1, rgt, incr2,
						       dst, GDK_hge_max, cnt,
						       ci, candoff,
						       abort_on_error);
				break;
#endif
#ifdef FULL_IMPLEMENTATION
			case TYPE_flt:
				nils = sub_lng_bte_flt(lft, incr1, rgt, incr2,
						       dst, GDK_flt_max, cnt,
						       ci, candoff,
						       abort_on_error);
				break;
			case TYPE_dbl:
				nils = sub_lng_bte_dbl(lft, incr1, rgt, incr2,
						       dst, GDK_dbl_max, cnt,
						       ci, candoff,
						       abort_on_error);
				break;
#endif
			default:
				goto unsupported;
			}
			break;
		case TYPE_sht:
			switch (tp) {
			case TYPE_lng:
				nils = sub_lng_sht_lng(lft, incr1, rgt, incr2,
						       dst, GDK_lng_max, cnt,
						       ci, candoff,
						       abort_on_error);
				break;
#ifdef HAVE_HGE
			case TYPE_hge:
				nils = sub_lng_sht_hge(lft, incr1, rgt, incr2,
						       dst, GDK_hge_max, cnt,
						       ci, candoff,
						       abort_on_error);
				break;
#endif
#ifdef FULL_IMPLEMENTATION
			case TYPE_flt:
				nils = sub_lng_sht_flt(lft, incr1, rgt, incr2,
						       dst, GDK_flt_max, cnt,
						       ci, candoff,
						       abort_on_error);
				break;
			case TYPE_dbl:
				nils = sub_lng_sht_dbl(lft, incr1, rgt, incr2,
						       dst, GDK_dbl_max, cnt,
						       ci, candoff,
						       abort_on_error);
				break;
#endif
			default:
				goto unsupported;
			}
			break;
		case TYPE_int:
			switch (tp) {
			case TYPE_lng:
				nils = sub_lng_int_lng(lft, incr1, rgt, incr2,
						       dst, GDK_lng_max, cnt,
						       ci, candoff,
						       abort_on_error);
				break;
#ifdef HAVE_HGE
			case TYPE_hge:
				nils = sub_lng_int_hge(lft, incr1, rgt, incr2,
						       dst, GDK_hge_max, cnt,
						       ci, candoff,
						       abort_on_error);
				break;
#endif
#ifdef FULL_IMPLEMENTATION
			case TYPE_flt:
				nils = sub_lng_int_flt(lft, incr1, rgt, incr2,
						       dst, GDK_flt_max, cnt,
						       ci, candoff,
						       abort_on_error);
				break;
			case TYPE_dbl:
				nils = sub_lng_int_dbl(lft, incr1, rgt, incr2,
						       dst, GDK_dbl_max, cnt,
						       ci, candoff,
						       abort_on_error);
				break;
#endif
			default:
				goto unsupported;
			}
			break;
		case TYPE_lng:
			switch (tp) {
			case TYPE_lng:
				nils = sub_lng_lng_lng(lft, incr1, rgt, incr2,
						       dst, GDK_lng_max, cnt,
						       ci, candoff,
						       abort_on_error);
				break;
#ifdef HAVE_HGE
			case TYPE_hge:
				nils = sub_lng_lng_hge(lft, incr1, rgt, incr2,
						       dst, GDK_hge_max, cnt,
						       ci, candoff,
						       abort_on_error);
				break;
#endif
#ifdef FULL_IMPLEMENTATION
			case TYPE_flt:
				nils = sub_lng_lng_flt(lft, incr1, rgt, incr2,
						       dst, GDK_flt_max, cnt,
						       ci, candoff,
						       abort_on_error);
				break;
			case TYPE_dbl:
				nils = sub_lng_lng_dbl(lft, incr1, rgt, incr2,
						       dst, GDK_dbl_max, cnt,
						       ci, candoff,
						       abort_on_error);
				break;
#endif
			default:
				goto unsupported;
			}
			break;
#ifdef HAVE_HGE
		case TYPE_hge:
			switch (tp) {
			case TYPE_hge:
				nils = sub_lng_hge_hge(lft, incr1, rgt, incr2,
						       dst, GDK_hge_max, cnt,
						       ci, candoff,
						       abort_on_error);
				break;
#ifdef FULL_IMPLEMENTATION
			case TYPE_flt:
				nils = sub_lng_hge_flt(lft, incr1, rgt, incr2,
						       dst, GDK_flt_max, cnt,
						       ci, candoff,
						       abort_on_error);
				break;
			case TYPE_dbl:
				nils = sub_lng_hge_dbl(lft, incr1, rgt, incr2,
						       dst, GDK_dbl_max, cnt,
						       ci, candoff,
						       abort_on_error);
				break;
#endif
			default:
				goto unsupported;
			}
			break;
#endif
		case TYPE_flt:
			switch (tp) {
			case TYPE_flt:
				nils = sub_lng_flt_flt(lft, incr1, rgt, incr2,
						       dst, GDK_flt_max, cnt,
						       ci, candoff,
						       abort_on_error);
				break;
			case TYPE_dbl:
				nils = sub_lng_flt_dbl(lft, incr1, rgt, incr2,
						       dst, GDK_dbl_max, cnt,
						       ci, candoff,
						       abort_on_error);
				break;
			default:
				goto unsupported;
			}
			break;
		case TYPE_dbl:
			switch (tp) {
			case TYPE_dbl:
				nils = sub_lng_dbl_dbl(lft, incr1, rgt, incr2,
						       dst, GDK_dbl_max, cnt,
						       ci, candoff,
						       abort_on_error);
				break;
			default:
				goto unsupported;
			}
			break;
		default:
			goto unsupported;
		}
		break;
#ifdef HAVE_HGE
	case TYPE_hge:
		switch (tp2) {
		case TYPE_bte:
			switch (tp) {
			case TYPE_hge:
				nils = sub_hge_bte_hge(lft, incr1, rgt, incr2,
						       dst, GDK_hge_max, cnt,
						       ci, candoff,
						       abort_on_error);
				break;
#ifdef FULL_IMPLEMENTATION
			case TYPE_flt:
				nils = sub_hge_bte_flt(lft, incr1, rgt, incr2,
						       dst, GDK_flt_max, cnt,
						       ci, candoff,
						       abort_on_error);
				break;
			case TYPE_dbl:
				nils = sub_hge_bte_dbl(lft, incr1, rgt, incr2,
						       dst, GDK_dbl_max, cnt,
						       ci, candoff,
						       abort_on_error);
				break;
#endif
			default:
				goto unsupported;
			}
			break;
		case TYPE_sht:
			switch (tp) {
			case TYPE_hge:
				nils = sub_hge_sht_hge(lft, incr1, rgt, incr2,
						       dst, GDK_hge_max, cnt,
						       ci, candoff,
						       abort_on_error);
				break;
#ifdef FULL_IMPLEMENTATION
			case TYPE_flt:
				nils = sub_hge_sht_flt(lft, incr1, rgt, incr2,
						       dst, GDK_flt_max, cnt,
						       ci, candoff,
						       abort_on_error);
				break;
			case TYPE_dbl:
				nils = sub_hge_sht_dbl(lft, incr1, rgt, incr2,
						       dst, GDK_dbl_max, cnt,
						       ci, candoff,
						       abort_on_error);
				break;
#endif
			default:
				goto unsupported;
			}
			break;
		case TYPE_int:
			switch (tp) {
			case TYPE_hge:
				nils = sub_hge_int_hge(lft, incr1, rgt, incr2,
						       dst, GDK_hge_max, cnt,
						       ci, candoff,
						       abort_on_error);
				break;
#ifdef FULL_IMPLEMENTATION
			case TYPE_flt:
				nils = sub_hge_int_flt(lft, incr1, rgt, incr2,
						       dst, GDK_flt_max, cnt,
						       ci, candoff,
						       abort_on_error);
				break;
			case TYPE_dbl:
				nils = sub_hge_int_dbl(lft, incr1, rgt, incr2,
						       dst, GDK_dbl_max, cnt,
						       ci, candoff,
						       abort_on_error);
				break;
#endif
			default:
				goto unsupported;
			}
			break;
		case TYPE_lng:
			switch (tp) {
			case TYPE_hge:
				nils = sub_hge_lng_hge(lft, incr1, rgt, incr2,
						       dst, GDK_hge_max, cnt,
						       ci, candoff,
						       abort_on_error);
				break;
#ifdef FULL_IMPLEMENTATION
			case TYPE_flt:
				nils = sub_hge_lng_flt(lft, incr1, rgt, incr2,
						       dst, GDK_flt_max, cnt,
						       ci, candoff,
						       abort_on_error);
				break;
			case TYPE_dbl:
				nils = sub_hge_lng_dbl(lft, incr1, rgt, incr2,
						       dst, GDK_dbl_max, cnt,
						       ci, candoff,
						       abort_on_error);
				break;
#endif
			default:
				goto unsupported;
			}
			break;
		case TYPE_hge:
			switch (tp) {
			case TYPE_hge:
				nils = sub_hge_hge_hge(lft, incr1, rgt, incr2,
						       dst, GDK_hge_max, cnt,
						       ci, candoff,
						       abort_on_error);
				break;
#ifdef FULL_IMPLEMENTATION
			case TYPE_flt:
				nils = sub_hge_hge_flt(lft, incr1, rgt, incr2,
						       dst, GDK_flt_max, cnt,
						       ci, candoff,
						       abort_on_error);
				break;
			case TYPE_dbl:
				nils = sub_hge_hge_dbl(lft, incr1, rgt, incr2,
						       dst, GDK_dbl_max, cnt,
						       ci, candoff,
						       abort_on_error);
				break;
#endif
			default:
				goto unsupported;
			}
			break;
		case TYPE_flt:
			switch (tp) {
			case TYPE_flt:
				nils = sub_hge_flt_flt(lft, incr1, rgt, incr2,
						       dst, GDK_flt_max, cnt,
						       ci, candoff,
						       abort_on_error);
				break;
			case TYPE_dbl:
				nils = sub_hge_flt_dbl(lft, incr1, rgt, incr2,
						       dst, GDK_dbl_max, cnt,
						       ci, candoff,
						       abort_on_error);
				break;
			default:
				goto unsupported;
			}
			break;
		case TYPE_dbl:
			switch (tp) {
			case TYPE_dbl:
				nils = sub_hge_dbl_dbl(lft, incr1, rgt, incr2,
						       dst, GDK_dbl_max, cnt,
						       ci, candoff,
						       abort_on_error);
				break;
			default:
				goto unsupported;
			}
			break;
		default:
			goto unsupported;
		}
		break;
#endif
	case TYPE_flt:
		switch (tp2) {
		case TYPE_bte:
			switch (tp) {
			case TYPE_flt:
				nils = sub_flt_bte_flt(lft, incr1, rgt, incr2,
						       dst, GDK_flt_max, cnt,
						       ci, candoff,
						       abort_on_error);
				break;
			case TYPE_dbl:
				nils = sub_flt_bte_dbl(lft, incr1, rgt, incr2,
						       dst, GDK_dbl_max, cnt,
						       ci, candoff,
						       abort_on_error);
				break;
			default:
				goto unsupported;
			}
			break;
		case TYPE_sht:
			switch (tp) {
			case TYPE_flt:
				nils = sub_flt_sht_flt(lft, incr1, rgt, incr2,
						       dst, GDK_flt_max, cnt,
						       ci, candoff,
						       abort_on_error);
				break;
			case TYPE_dbl:
				nils = sub_flt_sht_dbl(lft, incr1, rgt, incr2,
						       dst, GDK_dbl_max, cnt,
						       ci, candoff,
						       abort_on_error);
				break;
			default:
				goto unsupported;
			}
			break;
		case TYPE_int:
			switch (tp) {
			case TYPE_flt:
				nils = sub_flt_int_flt(lft, incr1, rgt, incr2,
						       dst, GDK_flt_max, cnt,
						       ci, candoff,
						       abort_on_error);
				break;
			case TYPE_dbl:
				nils = sub_flt_int_dbl(lft, incr1, rgt, incr2,
						       dst, GDK_dbl_max, cnt,
						       ci, candoff,
						       abort_on_error);
				break;
			default:
				goto unsupported;
			}
			break;
		case TYPE_lng:
			switch (tp) {
			case TYPE_flt:
				nils = sub_flt_lng_flt(lft, incr1, rgt, incr2,
						       dst, GDK_flt_max, cnt,
						       ci, candoff,
						       abort_on_error);
				break;
			case TYPE_dbl:
				nils = sub_flt_lng_dbl(lft, incr1, rgt, incr2,
						       dst, GDK_dbl_max, cnt,
						       ci, candoff,
						       abort_on_error);
				break;
			default:
				goto unsupported;
			}
			break;
#ifdef HAVE_HGE
		case TYPE_hge:
			switch (tp) {
			case TYPE_flt:
				nils = sub_flt_hge_flt(lft, incr1, rgt, incr2,
						       dst, GDK_flt_max, cnt,
						       ci, candoff,
						       abort_on_error);
				break;
			case TYPE_dbl:
				nils = sub_flt_hge_dbl(lft, incr1, rgt, incr2,
						       dst, GDK_dbl_max, cnt,
						       ci, candoff,
						       abort_on_error);
				break;
			default:
				goto unsupported;
			}
			break;
#endif
		case TYPE_flt:
			switch (tp) {
			case TYPE_flt:
				nils = sub_flt_flt_flt(lft, incr1, rgt, incr2,
						       dst, GDK_flt_max, cnt,
						       ci, candoff,
						       abort_on_error);
				break;
			case TYPE_dbl:
				nils = sub_flt_flt_dbl(lft, incr1, rgt, incr2,
						       dst, GDK_dbl_max, cnt,
						       ci, candoff,
						       abort_on_error);
				break;
			default:
				goto unsupported;
			}
			break;
		case TYPE_dbl:
			switch (tp) {
			case TYPE_dbl:
				nils = sub_flt_dbl_dbl(lft, incr1, rgt, incr2,
						       dst, GDK_dbl_max, cnt,
						       ci, candoff,
						       abort_on_error);
				break;
			default:
				goto unsupported;
			}
			break;
		default:
			goto unsupported;
		}
		break;
	case TYPE_dbl:
		switch (tp2) {
		case TYPE_bte:
			switch (tp) {
			case TYPE_dbl:
				nils = sub_dbl_bte_dbl(lft, incr1, rgt, incr2,
						       dst, GDK_dbl_max, cnt,
						       ci, candoff,
						       abort_on_error);
				break;
			default:
				goto unsupported;
			}
			break;
		case TYPE_sht:
			switch (tp) {
			case TYPE_dbl:
				nils = sub_dbl_sht_dbl(lft, incr1, rgt, incr2,
						       dst, GDK_dbl_max, cnt,
						       ci, candoff,
						       abort_on_error);
				break;
			default:
				goto unsupported;
			}
			break;
		case TYPE_int:
			switch (tp) {
			case TYPE_dbl:
				nils = sub_dbl_int_dbl(lft, incr1, rgt, incr2,
						       dst, GDK_dbl_max, cnt,
						       ci, candoff,
						       abort_on_error);
				break;
			default:
				goto unsupported;
			}
			break;
		case TYPE_lng:
			switch (tp) {
			case TYPE_dbl:
				nils = sub_dbl_lng_dbl(lft, incr1, rgt, incr2,
						       dst, GDK_dbl_max, cnt,
						       ci, candoff,
						       abort_on_error);
				break;
			default:
				goto unsupported;
			}
			break;
#ifdef HAVE_HGE
		case TYPE_hge:
			switch (tp) {
			case TYPE_dbl:
				nils = sub_dbl_hge_dbl(lft, incr1, rgt, incr2,
						       dst, GDK_dbl_max, cnt,
						       ci, candoff,
						       abort_on_error);
				break;
			default:
				goto unsupported;
			}
			break;
#endif
		case TYPE_flt:
			switch (tp) {
			case TYPE_dbl:
				nils = sub_dbl_flt_dbl(lft, incr1, rgt, incr2,
						       dst, GDK_dbl_max, cnt,
						       ci, candoff,
						       abort_on_error);
				break;
			default:
				goto unsupported;
			}
			break;
		case TYPE_dbl:
			switch (tp) {
			case TYPE_dbl:
				nils = sub_dbl_dbl_dbl(lft, incr1, rgt, incr2,
						       dst, GDK_dbl_max, cnt,
						       ci, candoff,
						       abort_on_error);
				break;
			default:
				goto unsupported;
			}
			break;
		default:
			goto unsupported;
		}
		break;
	default:
		goto unsupported;
	}

	return nils;

  unsupported:
	GDKerror("%s: type combination (sub(%s,%s)->%s) not supported.\n",
		 func, ATOMname(tp1), ATOMname(tp2), ATOMname(tp));
	return BUN_NONE;
}

BAT *
BATcalcsub(BAT *b1, BAT *b2, BAT *s, int tp, bool abort_on_error)
{
	BAT *bn;
	BUN nils;
	BUN cnt, ncand;
	struct canditer ci;

	BATcheck(b1, __func__, NULL);
	BATcheck(b2, __func__, NULL);

	if (checkbats(b1, b2, __func__) != GDK_SUCCEED)
		return NULL;

	cnt = BATcount(b1);
	ncand = canditer_init(&ci, b1, s);
	if (ncand == 0)
		return BATconstant(b1->hseqbase, tp, ATOMnilptr(tp),
				   cnt, TRANSIENT);

	bn = COLnew(b1->hseqbase, tp, cnt, TRANSIENT);
	if (bn == NULL)
		return NULL;

	nils = sub_typeswitchloop(Tloc(b1, 0), b1->ttype, 1,
				  Tloc(b2, 0), b2->ttype, 1,
				  Tloc(bn, 0), tp,
				  cnt, &ci, b1->hseqbase,
				  abort_on_error, __func__);

	if (nils == BUN_NONE) {
		BBPunfix(bn->batCacheid);
		return NULL;
	}

	BATsetcount(bn, cnt);

	bn->tsorted = cnt <= 1 || nils == cnt;
	bn->trevsorted = cnt <= 1 || nils == cnt;
	bn->tkey = cnt <= 1;
	bn->tnil = nils != 0;
	bn->tnonil = nils == 0;

	return bn;
}

BAT *
BATcalcsubcst(BAT *b, const ValRecord *v, BAT *s, int tp, bool abort_on_error)
{
	BAT *bn;
	BUN nils;
	BUN cnt, ncand;
	struct canditer ci;

	BATcheck(b, __func__, NULL);

	cnt = BATcount(b);
	ncand = canditer_init(&ci, b, s);
	if (ncand == 0)
		return BATconstant(b->hseqbase, tp, ATOMnilptr(tp),
				   cnt, TRANSIENT);

	bn = COLnew(b->hseqbase, tp, cnt, TRANSIENT);
	if (bn == NULL)
		return NULL;

	nils = sub_typeswitchloop(Tloc(b, 0), b->ttype, 1,
				  VALptr(v), v->vtype, 0,
				  Tloc(bn, 0), tp,
				  cnt, &ci, b->hseqbase,
				  abort_on_error, __func__);

	if (nils == BUN_NONE) {
		BBPunfix(bn->batCacheid);
		return NULL;
	}

	BATsetcount(bn, cnt);

	/* if the input is sorted, and no overflow occurred (we only
	 * know for sure if abort_on_error is set), the result is also
	 * sorted */
	bn->tsorted = (abort_on_error && b->tsorted && nils == 0) ||
		cnt <= 1 || nils == cnt;
	bn->trevsorted = (abort_on_error && b->trevsorted && nils == 0) ||
		cnt <= 1 || nils == cnt;
	bn->tkey = cnt <= 1;
	bn->tnil = nils != 0;
	bn->tnonil = nils == 0;

	return bn;
}

BAT *
BATcalccstsub(const ValRecord *v, BAT *b, BAT *s, int tp, bool abort_on_error)
{
	BAT *bn;
	BUN nils;
	BUN cnt, ncand;
	struct canditer ci;

	BATcheck(b, __func__, NULL);

	cnt = BATcount(b);
	ncand = canditer_init(&ci, b, s);
	if (ncand == 0)
		return BATconstant(b->hseqbase, tp, ATOMnilptr(tp),
				   cnt, TRANSIENT);

	bn = COLnew(b->hseqbase, tp, cnt, TRANSIENT);
	if (bn == NULL)
		return NULL;

	nils = sub_typeswitchloop(VALptr(v), v->vtype, 0,
				  Tloc(b, 0), b->ttype, 1,
				  Tloc(bn, 0), tp,
				  cnt, &ci, b->hseqbase,
				  abort_on_error, __func__);

	if (nils == BUN_NONE) {
		BBPunfix(bn->batCacheid);
		return NULL;
	}

	BATsetcount(bn, cnt);

	/* if the input is sorted, and no overflow occurred (we only
	 * know for sure if abort_on_error is set), the result is
	 * sorted in the opposite direction (except that NILs mess
	 * things up */
	bn->tsorted = (abort_on_error && nils == 0 && b->trevsorted) ||
		cnt <= 1 || nils == cnt;
	bn->trevsorted = (abort_on_error && nils == 0 && b->tsorted) ||
		cnt <= 1 || nils == cnt;
	bn->tkey = cnt <= 1;
	bn->tnil = nils != 0;
	bn->tnonil = nils == 0;

	return bn;
}

gdk_return
VARcalcsub(ValPtr ret, const ValRecord *lft, const ValRecord *rgt,
	   bool abort_on_error)
{
	if (sub_typeswitchloop(VALptr(lft), lft->vtype, 0,
			       VALptr(rgt), rgt->vtype, 0,
			       VALget(ret), ret->vtype, 1,
			       &(struct canditer){.tpe=cand_dense, .ncand=1},
			       0, abort_on_error, __func__) == BUN_NONE)
		return GDK_FAIL;
	return GDK_SUCCEED;
}

BAT *
BATcalcdecr(BAT *b, BAT *s, bool abort_on_error)
{
	return BATcalcincrdecr(b, s, abort_on_error, sub_typeswitchloop,
			       __func__);
}

gdk_return
VARcalcdecr(ValPtr ret, const ValRecord *v, bool abort_on_error)
{
	if (sub_typeswitchloop(VALptr(v), v->vtype, 0,
			       &(bte){1}, TYPE_bte, 0,
			       VALget(ret), ret->vtype, 1,
			       &(struct canditer){.tpe=cand_dense, .ncand=1},
			       0, abort_on_error, __func__) == BUN_NONE)
		return GDK_FAIL;
	return GDK_SUCCEED;
}

/* ---------------------------------------------------------------------- */
/* multiplication (any numeric type) */

/* TYPE4 must be a type larger than both TYPE1 and TYPE2 so that
 * multiplying into it doesn't cause overflow */
#define MUL_4TYPE(TYPE1, TYPE2, TYPE3, TYPE4, IF)			\
static BUN								\
mul_##TYPE1##_##TYPE2##_##TYPE3(const TYPE1 *lft, int incr1,		\
				const TYPE2 *rgt, int incr2,		\
				TYPE3 *restrict dst, TYPE3 max, BUN cnt, \
				struct canditer *restrict ci,		\
				oid candoff, bool abort_on_error)	\
{									\
	oid x = canditer_next(ci) - candoff;				\
	BUN i, j, k = 0;						\
	BUN nils = 0;							\
									\
	do {								\
		while (k < x) {						\
			dst[k++] = TYPE3##_nil;				\
			nils++;						\
		}							\
		i = x * incr1;						\
		j = x * incr2;						\
		if (is_##TYPE1##_nil(lft[i]) || is_##TYPE2##_nil(rgt[j])) { \
			dst[k] = TYPE3##_nil;				\
			nils++;						\
		} else {						\
			MUL##IF##4_WITH_CHECK(lft[i], rgt[j],		\
					      TYPE3, dst[k],		\
					      max,			\
					      TYPE4,			\
					      ON_OVERFLOW(TYPE1, TYPE2, "*")); \
		}							\
		k++;							\
		x = canditer_next(ci);					\
		if (is_oid_nil(x))					\
			break;						\
		x -= candoff;						\
	} while (k < cnt);						\
	while (k < cnt) {						\
		dst[k++] = TYPE3##_nil;					\
		nils++;							\
	}								\
	return nils;							\
}

#define MUL_3TYPE_enlarge(TYPE1, TYPE2, TYPE3, IF)			\
static BUN								\
mul_##TYPE1##_##TYPE2##_##TYPE3(const TYPE1 *lft, int incr1,		\
				const TYPE2 *rgt, int incr2,		\
				TYPE3 *restrict dst, TYPE3 max, BUN cnt, \
				struct canditer *restrict ci,		\
				oid candoff, bool abort_on_error)	\
{									\
	oid x = canditer_next(ci) - candoff;				\
	BUN i, j, k = 0;						\
	BUN nils = 0;							\
	const bool couldoverflow = (max < (TYPE3) GDK_##TYPE1##_max * (TYPE3) GDK_##TYPE2##_max); \
									\
	do {								\
		while (k < x) {						\
			dst[k++] = TYPE3##_nil;				\
			nils++;						\
		}							\
		i = x * incr1;						\
		j = x * incr2;						\
		if (is_##TYPE1##_nil(lft[i]) || is_##TYPE2##_nil(rgt[j])) { \
			dst[k] = TYPE3##_nil;				\
			nils++;						\
		} else if (couldoverflow) {				\
			MUL##IF##4_WITH_CHECK(lft[i], rgt[j],		\
					      TYPE3, dst[k],		\
					      max,			\
					      TYPE3,			\
					      ON_OVERFLOW(TYPE1, TYPE2, "*")); \
		} else {						\
			dst[k] = (TYPE3) lft[i] * rgt[j];		\
		}							\
		k++;							\
		x = canditer_next(ci);					\
		if (is_oid_nil(x))					\
			break;						\
		x -= candoff;						\
	} while (k < cnt);						\
	while (k < cnt) {						\
		dst[k++] = TYPE3##_nil;					\
		nils++;							\
	}								\
	return nils;							\
}

#ifdef HAVE_HGE

#define MUL_2TYPE_lng(TYPE1, TYPE2)	MUL_4TYPE(TYPE1, TYPE2, lng, hge, I)

#define MUL_2TYPE_hge(TYPE1, TYPE2)					\
static BUN								\
mul_##TYPE1##_##TYPE2##_hge(const TYPE1 *lft, int incr1,		\
			    const TYPE2 *rgt, int incr2,		\
			    hge *restrict dst, hge max, BUN cnt,	\
			    struct canditer *restrict ci,		\
			    oid candoff, bool abort_on_error)		\
{									\
	oid x = canditer_next(ci) - candoff;				\
	BUN i, j, k = 0;						\
	BUN nils = 0;							\
									\
	do {								\
		while (k < x) {						\
			dst[k++] = hge_nil;				\
			nils++;						\
		}							\
		i = x * incr1;						\
		j = x * incr2;						\
		if (is_##TYPE1##_nil(lft[i]) || is_##TYPE2##_nil(rgt[j])) { \
			dst[k] = hge_nil;				\
			nils++;						\
		} else {						\
			HGEMUL_CHECK(lft[i], rgt[j],			\
				     dst[k],				\
				     max,				\
				     ON_OVERFLOW(TYPE1, TYPE2, "*"));	\
		}							\
		k++;							\
		x = canditer_next(ci);					\
		if (is_oid_nil(x))					\
			break;						\
		x -= candoff;						\
	} while (k < cnt);						\
	while (k < cnt) {						\
		dst[k++] = hge_nil;					\
		nils++;							\
	}								\
	return nils;							\
}

#else

#define MUL_2TYPE_lng(TYPE1, TYPE2)					\
static BUN								\
mul_##TYPE1##_##TYPE2##_lng(const TYPE1 *lft, int incr1,		\
			    const TYPE2 *rgt, int incr2,		\
			    lng *restrict dst, lng max, BUN cnt,	\
			    struct canditer *restrict ci,		\
			    oid candoff, bool abort_on_error)		\
{									\
	oid x = canditer_next(ci) - candoff;				\
	BUN i, j, k = 0;						\
	BUN nils = 0;							\
									\
	do {								\
		while (k < x) {						\
			dst[k++] = lng_nil;				\
			nils++;						\
		}							\
		i = x * incr1;						\
		j = x * incr2;						\
		if (is_##TYPE1##_nil(lft[i]) || is_##TYPE2##_nil(rgt[j])) { \
			dst[k] = lng_nil;				\
			nils++;						\
		} else {						\
			LNGMUL_CHECK(lft[i], rgt[j],			\
				     dst[k],				\
				     max,				\
				     ON_OVERFLOW(TYPE1, TYPE2, "*"));	\
		}							\
		k++;							\
		x = canditer_next(ci);					\
		if (is_oid_nil(x))					\
			break;						\
		x -= candoff;						\
	} while (k < cnt);						\
	while (k < cnt) {						\
		dst[k++] = lng_nil;					\
		nils++;							\
	}								\
	return nils;							\
}

#endif

#define MUL_2TYPE_float(TYPE1, TYPE2, TYPE3)				\
static BUN								\
mul_##TYPE1##_##TYPE2##_##TYPE3(const TYPE1 *lft, int incr1,		\
				const TYPE2 *rgt, int incr2,		\
				TYPE3 *restrict dst, TYPE3 max, BUN cnt, \
				struct canditer *restrict ci,		\
				oid candoff, bool abort_on_error)	\
{									\
	oid x = canditer_next(ci) - candoff;				\
	BUN i, j, k = 0;						\
	BUN nils = 0;							\
									\
	do {								\
		while (k < x) {						\
			dst[k++] = TYPE3##_nil;				\
			nils++;						\
		}							\
		i = x * incr1;						\
		j = x * incr2;						\
		if (is_##TYPE1##_nil(lft[i]) || is_##TYPE2##_nil(rgt[j])) { \
			dst[k] = TYPE3##_nil;				\
			nils++;						\
		} else {						\
			/* only check for overflow, not for underflow */ \
			dst[k] = (TYPE3) (lft[i] * rgt[j]);		\
			if (isinf(dst[k]) || ABSOLUTE(dst[k]) > max) {	\
				if (abort_on_error)			\
					ON_OVERFLOW(TYPE1, TYPE2, "*");	\
				dst[k] = TYPE3##_nil;			\
				nils++;					\
			}						\
		}							\
		k++;							\
		x = canditer_next(ci);					\
		if (is_oid_nil(x))					\
			break;						\
		x -= candoff;						\
	} while (k < cnt);						\
	while (k < cnt) {						\
		dst[k++] = TYPE3##_nil;					\
		nils++;							\
	}								\
	return nils;							\
}

MUL_4TYPE(bte, bte, bte, sht, I)
MUL_3TYPE_enlarge(bte, bte, sht, I)
#ifdef FULL_IMPLEMENTATION
MUL_3TYPE_enlarge(bte, bte, int, I)
MUL_3TYPE_enlarge(bte, bte, lng, I)
#ifdef HAVE_HGE
MUL_3TYPE_enlarge(bte, bte, hge, I)
#endif
MUL_3TYPE_enlarge(bte, bte, flt, F)
MUL_3TYPE_enlarge(bte, bte, dbl, F)
#endif
MUL_4TYPE(bte, sht, sht, int, I)
MUL_3TYPE_enlarge(bte, sht, int, I)
#ifdef FULL_IMPLEMENTATION
MUL_3TYPE_enlarge(bte, sht, lng, I)
#ifdef HAVE_HGE
MUL_3TYPE_enlarge(bte, sht, hge, I)
#endif
MUL_3TYPE_enlarge(bte, sht, flt, F)
MUL_3TYPE_enlarge(bte, sht, dbl, F)
#endif
MUL_4TYPE(bte, int, int, lng, I)
MUL_3TYPE_enlarge(bte, int, lng, I)
#ifdef FULL_IMPLEMENTATION
#ifdef HAVE_HGE
MUL_3TYPE_enlarge(bte, int, hge, I)
#endif
MUL_3TYPE_enlarge(bte, int, flt, F)
MUL_3TYPE_enlarge(bte, int, dbl, F)
#endif
MUL_2TYPE_lng(bte, lng)
#ifdef HAVE_HGE
MUL_3TYPE_enlarge(bte, lng, hge, I)
#endif
#ifdef FULL_IMPLEMENTATION
MUL_3TYPE_enlarge(bte, lng, flt, F)
MUL_3TYPE_enlarge(bte, lng, dbl, F)
#endif
#ifdef HAVE_HGE
MUL_2TYPE_hge(bte, hge)
#ifdef FULL_IMPLEMENTATION
MUL_3TYPE_enlarge(bte, hge, flt, F)
MUL_3TYPE_enlarge(bte, hge, dbl, F)
#endif
#endif
MUL_2TYPE_float(bte, flt, flt)
MUL_3TYPE_enlarge(bte, flt, dbl, F)
MUL_2TYPE_float(bte, dbl, dbl)
MUL_4TYPE(sht, bte, sht, int, I)
MUL_3TYPE_enlarge(sht, bte, int, I)
#ifdef FULL_IMPLEMENTATION
MUL_3TYPE_enlarge(sht, bte, lng, I)
#ifdef HAVE_HGE
MUL_3TYPE_enlarge(sht, bte, hge, I)
#endif
MUL_3TYPE_enlarge(sht, bte, flt, F)
MUL_3TYPE_enlarge(sht, bte, dbl, F)
#endif
MUL_4TYPE(sht, sht, sht, int, I)
MUL_3TYPE_enlarge(sht, sht, int, I)
#ifdef FULL_IMPLEMENTATION
MUL_3TYPE_enlarge(sht, sht, lng, I)
#ifdef HAVE_HGE
MUL_3TYPE_enlarge(sht, sht, hge, I)
#endif
MUL_3TYPE_enlarge(sht, sht, flt, F)
MUL_3TYPE_enlarge(sht, sht, dbl, F)
#endif
MUL_4TYPE(sht, int, int, lng, I)
MUL_3TYPE_enlarge(sht, int, lng, I)
#ifdef FULL_IMPLEMENTATION
#ifdef HAVE_HGE
MUL_3TYPE_enlarge(sht, int, hge, I)
#endif
MUL_3TYPE_enlarge(sht, int, flt, F)
MUL_3TYPE_enlarge(sht, int, dbl, F)
#endif
MUL_2TYPE_lng(sht, lng)
#ifdef HAVE_HGE
MUL_3TYPE_enlarge(sht, lng, hge, I)
#endif
#ifdef FULL_IMPLEMENTATION
MUL_3TYPE_enlarge(sht, lng, flt, F)
MUL_3TYPE_enlarge(sht, lng, dbl, F)
#endif
#ifdef HAVE_HGE
MUL_2TYPE_hge(sht, hge)
#ifdef FULL_IMPLEMENTATION
MUL_3TYPE_enlarge(sht, hge, flt, F)
MUL_3TYPE_enlarge(sht, hge, dbl, F)
#endif
#endif
MUL_2TYPE_float(sht, flt, flt)
MUL_3TYPE_enlarge(sht, flt, dbl, F)
MUL_2TYPE_float(sht, dbl, dbl)
MUL_4TYPE(int, bte, int, lng, I)
MUL_3TYPE_enlarge(int, bte, lng, I)
#ifdef FULL_IMPLEMENTATION
#ifdef HAVE_HGE
MUL_3TYPE_enlarge(int, bte, hge, I)
#endif
MUL_3TYPE_enlarge(int, bte, flt, F)
MUL_3TYPE_enlarge(int, bte, dbl, F)
#endif
MUL_4TYPE(int, sht, int, lng, I)
MUL_3TYPE_enlarge(int, sht, lng, I)
#ifdef FULL_IMPLEMENTATION
#ifdef HAVE_HGE
MUL_3TYPE_enlarge(int, sht, hge, I)
#endif
MUL_3TYPE_enlarge(int, sht, flt, F)
MUL_3TYPE_enlarge(int, sht, dbl, F)
#endif
MUL_4TYPE(int, int, int, lng, I)
MUL_3TYPE_enlarge(int, int, lng, I)
#ifdef FULL_IMPLEMENTATION
#ifdef HAVE_HGE
MUL_3TYPE_enlarge(int, int, hge, I)
#endif
MUL_3TYPE_enlarge(int, int, flt, F)
MUL_3TYPE_enlarge(int, int, dbl, F)
#endif
MUL_2TYPE_lng(int, lng)
#ifdef HAVE_HGE
MUL_3TYPE_enlarge(int, lng, hge, I)
#endif
#ifdef FULL_IMPLEMENTATION
MUL_3TYPE_enlarge(int, lng, flt, F)
MUL_3TYPE_enlarge(int, lng, dbl, F)
#endif
#ifdef HAVE_HGE
MUL_2TYPE_hge(int, hge)
#ifdef FULL_IMPLEMENTATION
MUL_3TYPE_enlarge(int, hge, flt, F)
MUL_3TYPE_enlarge(int, hge, dbl, F)
#endif
#endif
MUL_2TYPE_float(int, flt, flt)
MUL_3TYPE_enlarge(int, flt, dbl, F)
MUL_2TYPE_float(int, dbl, dbl)
MUL_2TYPE_lng(lng, bte)
#ifdef HAVE_HGE
MUL_3TYPE_enlarge(lng, bte, hge, I)
#endif
#ifdef FULL_IMPLEMENTATION
MUL_3TYPE_enlarge(lng, bte, flt, F)
MUL_3TYPE_enlarge(lng, bte, dbl, F)
#endif
MUL_2TYPE_lng(lng, sht)
#ifdef HAVE_HGE
MUL_3TYPE_enlarge(lng, sht, hge, I)
#endif
#ifdef FULL_IMPLEMENTATION
MUL_3TYPE_enlarge(lng, sht, flt, F)
MUL_3TYPE_enlarge(lng, sht, dbl, F)
#endif
MUL_2TYPE_lng(lng, int)
#ifdef HAVE_HGE
MUL_3TYPE_enlarge(lng, int, hge, I)
#endif
#ifdef FULL_IMPLEMENTATION
MUL_3TYPE_enlarge(lng, int, flt, F)
MUL_3TYPE_enlarge(lng, int, dbl, F)
#endif
MUL_2TYPE_lng(lng, lng)
#ifdef HAVE_HGE
MUL_3TYPE_enlarge(lng, lng, hge, I)
#endif
#ifdef FULL_IMPLEMENTATION
MUL_3TYPE_enlarge(lng, lng, flt, F)
MUL_3TYPE_enlarge(lng, lng, dbl, F)
#endif
#ifdef HAVE_HGE
MUL_2TYPE_hge(lng, hge)
#ifdef FULL_IMPLEMENTATION
MUL_3TYPE_enlarge(lng, hge, flt, F)
MUL_3TYPE_enlarge(lng, hge, dbl, F)
#endif
#endif
MUL_2TYPE_float(lng, flt, flt)
MUL_3TYPE_enlarge(lng, flt, dbl, F)
MUL_2TYPE_float(lng, dbl, dbl)
#ifdef HAVE_HGE
MUL_2TYPE_hge(hge, bte)
#ifdef FULL_IMPLEMENTATION
MUL_3TYPE_enlarge(hge, bte, flt, F)
MUL_3TYPE_enlarge(hge, bte, dbl, F)
#endif
MUL_2TYPE_hge(hge, sht)
#ifdef FULL_IMPLEMENTATION
MUL_3TYPE_enlarge(hge, sht, flt, F)
MUL_3TYPE_enlarge(hge, sht, dbl, F)
#endif
MUL_2TYPE_hge(hge, int)
#ifdef FULL_IMPLEMENTATION
MUL_3TYPE_enlarge(hge, int, flt, F)
MUL_3TYPE_enlarge(hge, int, dbl, F)
#endif
MUL_2TYPE_hge(hge, lng)
#ifdef FULL_IMPLEMENTATION
MUL_3TYPE_enlarge(hge, lng, flt, F)
MUL_3TYPE_enlarge(hge, lng, dbl, F)
#endif
MUL_2TYPE_hge(hge, hge)
#ifdef FULL_IMPLEMENTATION
MUL_3TYPE_enlarge(hge, hge, flt, F)
MUL_3TYPE_enlarge(hge, hge, dbl, F)
#endif
MUL_2TYPE_float(hge, flt, flt)
MUL_3TYPE_enlarge(hge, flt, dbl, F)
MUL_2TYPE_float(hge, dbl, dbl)
#endif
MUL_2TYPE_float(flt, bte, flt)
MUL_3TYPE_enlarge(flt, bte, dbl, F)
MUL_2TYPE_float(flt, sht, flt)
MUL_3TYPE_enlarge(flt, sht, dbl, F)
MUL_2TYPE_float(flt, int, flt)
MUL_3TYPE_enlarge(flt, int, dbl, F)
MUL_2TYPE_float(flt, lng, flt)
MUL_3TYPE_enlarge(flt, lng, dbl, F)
#ifdef HAVE_HGE
MUL_2TYPE_float(flt, hge, flt)
MUL_3TYPE_enlarge(flt, hge, dbl, F)
#endif
MUL_2TYPE_float(flt, flt, flt)
MUL_3TYPE_enlarge(flt, flt, dbl, F)
MUL_2TYPE_float(flt, dbl, dbl)
MUL_2TYPE_float(dbl, bte, dbl)
MUL_2TYPE_float(dbl, sht, dbl)
MUL_2TYPE_float(dbl, int, dbl)
MUL_2TYPE_float(dbl, lng, dbl)
#ifdef HAVE_HGE
MUL_2TYPE_float(dbl, hge, dbl)
#endif
MUL_2TYPE_float(dbl, flt, dbl)
MUL_2TYPE_float(dbl, dbl, dbl)

static BUN
mul_typeswitchloop(const void *lft, int tp1, int incr1,
		   const void *rgt, int tp2, int incr2,
		   void *restrict dst, int tp, BUN cnt,
		   struct canditer *restrict ci, oid candoff,
		   bool abort_on_error, const char *func)
{
	BUN nils;

	tp1 = ATOMbasetype(tp1);
	tp2 = ATOMbasetype(tp2);
	tp = ATOMbasetype(tp);
	switch (tp1) {
	case TYPE_bte:
		switch (tp2) {
		case TYPE_bte:
			switch (tp) {
			case TYPE_bte:
				nils = mul_bte_bte_bte(lft, incr1, rgt, incr2,
						       dst, GDK_bte_max, cnt,
						       ci, candoff,
						       abort_on_error);
				break;
			case TYPE_sht:
				nils = mul_bte_bte_sht(lft, incr1, rgt, incr2,
						       dst, GDK_sht_max, cnt,
						       ci, candoff,
						       abort_on_error);
				break;
#ifdef FULL_IMPLEMENTATION
			case TYPE_int:
				nils = mul_bte_bte_int(lft, incr1, rgt, incr2,
						       dst, GDK_int_max, cnt,
						       ci, candoff,
						       abort_on_error);
				break;
			case TYPE_lng:
				nils = mul_bte_bte_lng(lft, incr1, rgt, incr2,
						       dst, GDK_lng_max, cnt,
						       ci, candoff,
						       abort_on_error);
				break;
#ifdef HAVE_HGE
			case TYPE_hge:
				nils = mul_bte_bte_hge(lft, incr1, rgt, incr2,
						       dst, GDK_hge_max, cnt,
						       ci, candoff,
						       abort_on_error);
				break;
#endif
			case TYPE_flt:
				nils = mul_bte_bte_flt(lft, incr1, rgt, incr2,
						       dst, GDK_flt_max, cnt,
						       ci, candoff,
						       abort_on_error);
				break;
			case TYPE_dbl:
				nils = mul_bte_bte_dbl(lft, incr1, rgt, incr2,
						       dst, GDK_dbl_max, cnt,
						       ci, candoff,
						       abort_on_error);
				break;
#endif
			default:
				goto unsupported;
			}
			break;
		case TYPE_sht:
			switch (tp) {
			case TYPE_sht:
				nils = mul_bte_sht_sht(lft, incr1, rgt, incr2,
						       dst, GDK_sht_max, cnt,
						       ci, candoff,
						       abort_on_error);
				break;
			case TYPE_int:
				nils = mul_bte_sht_int(lft, incr1, rgt, incr2,
						       dst, GDK_int_max, cnt,
						       ci, candoff,
						       abort_on_error);
				break;
#ifdef FULL_IMPLEMENTATION
			case TYPE_lng:
				nils = mul_bte_sht_lng(lft, incr1, rgt, incr2,
						       dst, GDK_lng_max, cnt,
						       ci, candoff,
						       abort_on_error);
				break;
#ifdef HAVE_HGE
			case TYPE_hge:
				nils = mul_bte_sht_hge(lft, incr1, rgt, incr2,
						       dst, GDK_hge_max, cnt,
						       ci, candoff,
						       abort_on_error);
				break;
#endif
			case TYPE_flt:
				nils = mul_bte_sht_flt(lft, incr1, rgt, incr2,
						       dst, GDK_flt_max, cnt,
						       ci, candoff,
						       abort_on_error);
				break;
			case TYPE_dbl:
				nils = mul_bte_sht_dbl(lft, incr1, rgt, incr2,
						       dst, GDK_dbl_max, cnt,
						       ci, candoff,
						       abort_on_error);
				break;
#endif
			default:
				goto unsupported;
			}
			break;
		case TYPE_int:
			switch (tp) {
			case TYPE_int:
				nils = mul_bte_int_int(lft, incr1, rgt, incr2,
						       dst, GDK_int_max, cnt,
						       ci, candoff,
						       abort_on_error);
				break;
			case TYPE_lng:
				nils = mul_bte_int_lng(lft, incr1, rgt, incr2,
						       dst, GDK_lng_max, cnt,
						       ci, candoff,
						       abort_on_error);
				break;
#ifdef FULL_IMPLEMENTATION
#ifdef HAVE_HGE
			case TYPE_hge:
				nils = mul_bte_int_hge(lft, incr1, rgt, incr2,
						       dst, GDK_hge_max, cnt,
						       ci, candoff,
						       abort_on_error);
				break;
#endif
			case TYPE_flt:
				nils = mul_bte_int_flt(lft, incr1, rgt, incr2,
						       dst, GDK_flt_max, cnt,
						       ci, candoff,
						       abort_on_error);
				break;
			case TYPE_dbl:
				nils = mul_bte_int_dbl(lft, incr1, rgt, incr2,
						       dst, GDK_dbl_max, cnt,
						       ci, candoff,
						       abort_on_error);
				break;
#endif
			default:
				goto unsupported;
			}
			break;
		case TYPE_lng:
			switch (tp) {
			case TYPE_lng:
				nils = mul_bte_lng_lng(lft, incr1, rgt, incr2,
						       dst, GDK_lng_max, cnt,
						       ci, candoff,
						       abort_on_error);
				break;
#ifdef HAVE_HGE
			case TYPE_hge:
				nils = mul_bte_lng_hge(lft, incr1, rgt, incr2,
						       dst, GDK_hge_max, cnt,
						       ci, candoff,
						       abort_on_error);
				break;
#endif
#ifdef FULL_IMPLEMENTATION
			case TYPE_flt:
				nils = mul_bte_lng_flt(lft, incr1, rgt, incr2,
						       dst, GDK_flt_max, cnt,
						       ci, candoff,
						       abort_on_error);
				break;
			case TYPE_dbl:
				nils = mul_bte_lng_dbl(lft, incr1, rgt, incr2,
						       dst, GDK_dbl_max, cnt,
						       ci, candoff,
						       abort_on_error);
				break;
#endif
			default:
				goto unsupported;
			}
			break;
#ifdef HAVE_HGE
		case TYPE_hge:
			switch (tp) {
			case TYPE_hge:
				nils = mul_bte_hge_hge(lft, incr1, rgt, incr2,
						       dst, GDK_hge_max, cnt,
						       ci, candoff,
						       abort_on_error);
				break;
#ifdef FULL_IMPLEMENTATION
			case TYPE_flt:
				nils = mul_bte_hge_flt(lft, incr1, rgt, incr2,
						       dst, GDK_flt_max, cnt,
						       ci, candoff,
						       abort_on_error);
				break;
			case TYPE_dbl:
				nils = mul_bte_hge_dbl(lft, incr1, rgt, incr2,
						       dst, GDK_dbl_max, cnt,
						       ci, candoff,
						       abort_on_error);
				break;
#endif
			default:
				goto unsupported;
			}
			break;
#endif
		case TYPE_flt:
			switch (tp) {
			case TYPE_flt:
				nils = mul_bte_flt_flt(lft, incr1, rgt, incr2,
						       dst, GDK_flt_max, cnt,
						       ci, candoff,
						       abort_on_error);
				break;
			case TYPE_dbl:
				nils = mul_bte_flt_dbl(lft, incr1, rgt, incr2,
						       dst, GDK_dbl_max, cnt,
						       ci, candoff,
						       abort_on_error);
				break;
			default:
				goto unsupported;
			}
			break;
		case TYPE_dbl:
			switch (tp) {
			case TYPE_dbl:
				nils = mul_bte_dbl_dbl(lft, incr1, rgt, incr2,
						       dst, GDK_dbl_max, cnt,
						       ci, candoff,
						       abort_on_error);
				break;
			default:
				goto unsupported;
			}
			break;
		default:
			goto unsupported;
		}
		break;
	case TYPE_sht:
		switch (tp2) {
		case TYPE_bte:
			switch (tp) {
			case TYPE_sht:
				nils = mul_sht_bte_sht(lft, incr1, rgt, incr2,
						       dst, GDK_sht_max, cnt,
						       ci, candoff,
						       abort_on_error);
				break;
			case TYPE_int:
				nils = mul_sht_bte_int(lft, incr1, rgt, incr2,
						       dst, GDK_int_max, cnt,
						       ci, candoff,
						       abort_on_error);
				break;
#ifdef FULL_IMPLEMENTATION
			case TYPE_lng:
				nils = mul_sht_bte_lng(lft, incr1, rgt, incr2,
						       dst, GDK_lng_max, cnt,
						       ci, candoff,
						       abort_on_error);
				break;
#ifdef HAVE_HGE
			case TYPE_hge:
				nils = mul_sht_bte_hge(lft, incr1, rgt, incr2,
						       dst, GDK_hge_max, cnt,
						       ci, candoff,
						       abort_on_error);
				break;
#endif
			case TYPE_flt:
				nils = mul_sht_bte_flt(lft, incr1, rgt, incr2,
						       dst, GDK_flt_max, cnt,
						       ci, candoff,
						       abort_on_error);
				break;
			case TYPE_dbl:
				nils = mul_sht_bte_dbl(lft, incr1, rgt, incr2,
						       dst, GDK_dbl_max, cnt,
						       ci, candoff,
						       abort_on_error);
				break;
#endif
			default:
				goto unsupported;
			}
			break;
		case TYPE_sht:
			switch (tp) {
			case TYPE_sht:
				nils = mul_sht_sht_sht(lft, incr1, rgt, incr2,
						       dst, GDK_sht_max, cnt,
						       ci, candoff,
						       abort_on_error);
				break;
			case TYPE_int:
				nils = mul_sht_sht_int(lft, incr1, rgt, incr2,
						       dst, GDK_int_max, cnt,
						       ci, candoff,
						       abort_on_error);
				break;
#ifdef FULL_IMPLEMENTATION
			case TYPE_lng:
				nils = mul_sht_sht_lng(lft, incr1, rgt, incr2,
						       dst, GDK_lng_max, cnt,
						       ci, candoff,
						       abort_on_error);
				break;
#ifdef HAVE_HGE
			case TYPE_hge:
				nils = mul_sht_sht_hge(lft, incr1, rgt, incr2,
						       dst, GDK_hge_max, cnt,
						       ci, candoff,
						       abort_on_error);
				break;
#endif
			case TYPE_flt:
				nils = mul_sht_sht_flt(lft, incr1, rgt, incr2,
						       dst, GDK_flt_max, cnt,
						       ci, candoff,
						       abort_on_error);
				break;
			case TYPE_dbl:
				nils = mul_sht_sht_dbl(lft, incr1, rgt, incr2,
						       dst, GDK_dbl_max, cnt,
						       ci, candoff,
						       abort_on_error);
				break;
#endif
			default:
				goto unsupported;
			}
			break;
		case TYPE_int:
			switch (tp) {
			case TYPE_int:
				nils = mul_sht_int_int(lft, incr1, rgt, incr2,
						       dst, GDK_int_max, cnt,
						       ci, candoff,
						       abort_on_error);
				break;
			case TYPE_lng:
				nils = mul_sht_int_lng(lft, incr1, rgt, incr2,
						       dst, GDK_lng_max, cnt,
						       ci, candoff,
						       abort_on_error);
				break;
#ifdef FULL_IMPLEMENTATION
#ifdef HAVE_HGE
			case TYPE_hge:
				nils = mul_sht_int_hge(lft, incr1, rgt, incr2,
						       dst, GDK_hge_max, cnt,
						       ci, candoff,
						       abort_on_error);
				break;
#endif
			case TYPE_flt:
				nils = mul_sht_int_flt(lft, incr1, rgt, incr2,
						       dst, GDK_flt_max, cnt,
						       ci, candoff,
						       abort_on_error);
				break;
			case TYPE_dbl:
				nils = mul_sht_int_dbl(lft, incr1, rgt, incr2,
						       dst, GDK_dbl_max, cnt,
						       ci, candoff,
						       abort_on_error);
				break;
#endif
			default:
				goto unsupported;
			}
			break;
		case TYPE_lng:
			switch (tp) {
			case TYPE_lng:
				nils = mul_sht_lng_lng(lft, incr1, rgt, incr2,
						       dst, GDK_lng_max, cnt,
						       ci, candoff,
						       abort_on_error);
				break;
#ifdef HAVE_HGE
			case TYPE_hge:
				nils = mul_sht_lng_hge(lft, incr1, rgt, incr2,
						       dst, GDK_hge_max, cnt,
						       ci, candoff,
						       abort_on_error);
				break;
#endif
#ifdef FULL_IMPLEMENTATION
			case TYPE_flt:
				nils = mul_sht_lng_flt(lft, incr1, rgt, incr2,
						       dst, GDK_flt_max, cnt,
						       ci, candoff,
						       abort_on_error);
				break;
			case TYPE_dbl:
				nils = mul_sht_lng_dbl(lft, incr1, rgt, incr2,
						       dst, GDK_dbl_max, cnt,
						       ci, candoff,
						       abort_on_error);
				break;
#endif
			default:
				goto unsupported;
			}
			break;
#ifdef HAVE_HGE
		case TYPE_hge:
			switch (tp) {
			case TYPE_hge:
				nils = mul_sht_hge_hge(lft, incr1, rgt, incr2,
						       dst, GDK_hge_max, cnt,
						       ci, candoff,
						       abort_on_error);
				break;
#ifdef FULL_IMPLEMENTATION
			case TYPE_flt:
				nils = mul_sht_hge_flt(lft, incr1, rgt, incr2,
						       dst, GDK_flt_max, cnt,
						       ci, candoff,
						       abort_on_error);
				break;
			case TYPE_dbl:
				nils = mul_sht_hge_dbl(lft, incr1, rgt, incr2,
						       dst, GDK_dbl_max, cnt,
						       ci, candoff,
						       abort_on_error);
				break;
#endif
			default:
				goto unsupported;
			}
			break;
#endif
		case TYPE_flt:
			switch (tp) {
			case TYPE_flt:
				nils = mul_sht_flt_flt(lft, incr1, rgt, incr2,
						       dst, GDK_flt_max, cnt,
						       ci, candoff,
						       abort_on_error);
				break;
			case TYPE_dbl:
				nils = mul_sht_flt_dbl(lft, incr1, rgt, incr2,
						       dst, GDK_dbl_max, cnt,
						       ci, candoff,
						       abort_on_error);
				break;
			default:
				goto unsupported;
			}
			break;
		case TYPE_dbl:
			switch (tp) {
			case TYPE_dbl:
				nils = mul_sht_dbl_dbl(lft, incr1, rgt, incr2,
						       dst, GDK_dbl_max, cnt,
						       ci, candoff,
						       abort_on_error);
				break;
			default:
				goto unsupported;
			}
			break;
		default:
			goto unsupported;
		}
		break;
	case TYPE_int:
		switch (tp2) {
		case TYPE_bte:
			switch (tp) {
			case TYPE_int:
				nils = mul_int_bte_int(lft, incr1, rgt, incr2,
						       dst, GDK_int_max, cnt,
						       ci, candoff,
						       abort_on_error);
				break;
			case TYPE_lng:
				nils = mul_int_bte_lng(lft, incr1, rgt, incr2,
						       dst, GDK_lng_max, cnt,
						       ci, candoff,
						       abort_on_error);
				break;
#ifdef FULL_IMPLEMENTATION
#ifdef HAVE_HGE
			case TYPE_hge:
				nils = mul_int_bte_hge(lft, incr1, rgt, incr2,
						       dst, GDK_hge_max, cnt,
						       ci, candoff,
						       abort_on_error);
				break;
#endif
			case TYPE_flt:
				nils = mul_int_bte_flt(lft, incr1, rgt, incr2,
						       dst, GDK_flt_max, cnt,
						       ci, candoff,
						       abort_on_error);
				break;
			case TYPE_dbl:
				nils = mul_int_bte_dbl(lft, incr1, rgt, incr2,
						       dst, GDK_dbl_max, cnt,
						       ci, candoff,
						       abort_on_error);
				break;
#endif
			default:
				goto unsupported;
			}
			break;
		case TYPE_sht:
			switch (tp) {
			case TYPE_int:
				nils = mul_int_sht_int(lft, incr1, rgt, incr2,
						       dst, GDK_int_max, cnt,
						       ci, candoff,
						       abort_on_error);
				break;
			case TYPE_lng:
				nils = mul_int_sht_lng(lft, incr1, rgt, incr2,
						       dst, GDK_lng_max, cnt,
						       ci, candoff,
						       abort_on_error);
				break;
#ifdef FULL_IMPLEMENTATION
#ifdef HAVE_HGE
			case TYPE_hge:
				nils = mul_int_sht_hge(lft, incr1, rgt, incr2,
						       dst, GDK_hge_max, cnt,
						       ci, candoff,
						       abort_on_error);
				break;
#endif
			case TYPE_flt:
				nils = mul_int_sht_flt(lft, incr1, rgt, incr2,
						       dst, GDK_flt_max, cnt,
						       ci, candoff,
						       abort_on_error);
				break;
			case TYPE_dbl:
				nils = mul_int_sht_dbl(lft, incr1, rgt, incr2,
						       dst, GDK_dbl_max, cnt,
						       ci, candoff,
						       abort_on_error);
				break;
#endif
			default:
				goto unsupported;
			}
			break;
		case TYPE_int:
			switch (tp) {
			case TYPE_int:
				nils = mul_int_int_int(lft, incr1, rgt, incr2,
						       dst, GDK_int_max, cnt,
						       ci, candoff,
						       abort_on_error);
				break;
			case TYPE_lng:
				nils = mul_int_int_lng(lft, incr1, rgt, incr2,
						       dst, GDK_lng_max, cnt,
						       ci, candoff,
						       abort_on_error);
				break;
#ifdef FULL_IMPLEMENTATION
#ifdef HAVE_HGE
			case TYPE_hge:
				nils = mul_int_int_hge(lft, incr1, rgt, incr2,
						       dst, GDK_hge_max, cnt,
						       ci, candoff,
						       abort_on_error);
				break;
#endif
			case TYPE_flt:
				nils = mul_int_int_flt(lft, incr1, rgt, incr2,
						       dst, GDK_flt_max, cnt,
						       ci, candoff,
						       abort_on_error);
				break;
			case TYPE_dbl:
				nils = mul_int_int_dbl(lft, incr1, rgt, incr2,
						       dst, GDK_dbl_max, cnt,
						       ci, candoff,
						       abort_on_error);
				break;
#endif
			default:
				goto unsupported;
			}
			break;
		case TYPE_lng:
			switch (tp) {
			case TYPE_lng:
				nils = mul_int_lng_lng(lft, incr1, rgt, incr2,
						       dst, GDK_lng_max, cnt,
						       ci, candoff,
						       abort_on_error);
				break;
#ifdef HAVE_HGE
			case TYPE_hge:
				nils = mul_int_lng_hge(lft, incr1, rgt, incr2,
						       dst, GDK_hge_max, cnt,
						       ci, candoff,
						       abort_on_error);
				break;
#endif
#ifdef FULL_IMPLEMENTATION
			case TYPE_flt:
				nils = mul_int_lng_flt(lft, incr1, rgt, incr2,
						       dst, GDK_flt_max, cnt,
						       ci, candoff,
						       abort_on_error);
				break;
			case TYPE_dbl:
				nils = mul_int_lng_dbl(lft, incr1, rgt, incr2,
						       dst, GDK_dbl_max, cnt,
						       ci, candoff,
						       abort_on_error);
				break;
#endif
			default:
				goto unsupported;
			}
			break;
#ifdef HAVE_HGE
		case TYPE_hge:
			switch (tp) {
			case TYPE_hge:
				nils = mul_int_hge_hge(lft, incr1, rgt, incr2,
						       dst, GDK_hge_max, cnt,
						       ci, candoff,
						       abort_on_error);
				break;
#ifdef FULL_IMPLEMENTATION
			case TYPE_flt:
				nils = mul_int_hge_flt(lft, incr1, rgt, incr2,
						       dst, GDK_flt_max, cnt,
						       ci, candoff,
						       abort_on_error);
				break;
			case TYPE_dbl:
				nils = mul_int_hge_dbl(lft, incr1, rgt, incr2,
						       dst, GDK_dbl_max, cnt,
						       ci, candoff,
						       abort_on_error);
				break;
#endif
			default:
				goto unsupported;
			}
			break;
#endif
		case TYPE_flt:
			switch (tp) {
			case TYPE_flt:
				nils = mul_int_flt_flt(lft, incr1, rgt, incr2,
						       dst, GDK_flt_max, cnt,
						       ci, candoff,
						       abort_on_error);
				break;
			case TYPE_dbl:
				nils = mul_int_flt_dbl(lft, incr1, rgt, incr2,
						       dst, GDK_dbl_max, cnt,
						       ci, candoff,
						       abort_on_error);
				break;
			default:
				goto unsupported;
			}
			break;
		case TYPE_dbl:
			switch (tp) {
			case TYPE_dbl:
				nils = mul_int_dbl_dbl(lft, incr1, rgt, incr2,
						       dst, GDK_dbl_max, cnt,
						       ci, candoff,
						       abort_on_error);
				break;
			default:
				goto unsupported;
			}
			break;
		default:
			goto unsupported;
		}
		break;
	case TYPE_lng:
		switch (tp2) {
		case TYPE_bte:
			switch (tp) {
			case TYPE_lng:
				nils = mul_lng_bte_lng(lft, incr1, rgt, incr2,
						       dst, GDK_lng_max, cnt,
						       ci, candoff,
						       abort_on_error);
				break;
#ifdef HAVE_HGE
			case TYPE_hge:
				nils = mul_lng_bte_hge(lft, incr1, rgt, incr2,
						       dst, GDK_hge_max, cnt,
						       ci, candoff,
						       abort_on_error);
				break;
#endif
#ifdef FULL_IMPLEMENTATION
			case TYPE_flt:
				nils = mul_lng_bte_flt(lft, incr1, rgt, incr2,
						       dst, GDK_flt_max, cnt,
						       ci, candoff,
						       abort_on_error);
				break;
			case TYPE_dbl:
				nils = mul_lng_bte_dbl(lft, incr1, rgt, incr2,
						       dst, GDK_dbl_max, cnt,
						       ci, candoff,
						       abort_on_error);
				break;
#endif
			default:
				goto unsupported;
			}
			break;
		case TYPE_sht:
			switch (tp) {
			case TYPE_lng:
				nils = mul_lng_sht_lng(lft, incr1, rgt, incr2,
						       dst, GDK_lng_max, cnt,
						       ci, candoff,
						       abort_on_error);
				break;
#ifdef HAVE_HGE
			case TYPE_hge:
				nils = mul_lng_sht_hge(lft, incr1, rgt, incr2,
						       dst, GDK_hge_max, cnt,
						       ci, candoff,
						       abort_on_error);
				break;
#endif
#ifdef FULL_IMPLEMENTATION
			case TYPE_flt:
				nils = mul_lng_sht_flt(lft, incr1, rgt, incr2,
						       dst, GDK_flt_max, cnt,
						       ci, candoff,
						       abort_on_error);
				break;
			case TYPE_dbl:
				nils = mul_lng_sht_dbl(lft, incr1, rgt, incr2,
						       dst, GDK_dbl_max, cnt,
						       ci, candoff,
						       abort_on_error);
				break;
#endif
			default:
				goto unsupported;
			}
			break;
		case TYPE_int:
			switch (tp) {
			case TYPE_lng:
				nils = mul_lng_int_lng(lft, incr1, rgt, incr2,
						       dst, GDK_lng_max, cnt,
						       ci, candoff,
						       abort_on_error);
				break;
#ifdef HAVE_HGE
			case TYPE_hge:
				nils = mul_lng_int_hge(lft, incr1, rgt, incr2,
						       dst, GDK_hge_max, cnt,
						       ci, candoff,
						       abort_on_error);
				break;
#endif
#ifdef FULL_IMPLEMENTATION
			case TYPE_flt:
				nils = mul_lng_int_flt(lft, incr1, rgt, incr2,
						       dst, GDK_flt_max, cnt,
						       ci, candoff,
						       abort_on_error);
				break;
			case TYPE_dbl:
				nils = mul_lng_int_dbl(lft, incr1, rgt, incr2,
						       dst, GDK_dbl_max, cnt,
						       ci, candoff,
						       abort_on_error);
				break;
#endif
			default:
				goto unsupported;
			}
			break;
		case TYPE_lng:
			switch (tp) {
			case TYPE_lng:
				nils = mul_lng_lng_lng(lft, incr1, rgt, incr2,
						       dst, GDK_lng_max, cnt,
						       ci, candoff,
						       abort_on_error);
				break;
#ifdef HAVE_HGE
			case TYPE_hge:
				nils = mul_lng_lng_hge(lft, incr1, rgt, incr2,
						       dst, GDK_hge_max, cnt,
						       ci, candoff,
						       abort_on_error);
				break;
#endif
#ifdef FULL_IMPLEMENTATION
			case TYPE_flt:
				nils = mul_lng_lng_flt(lft, incr1, rgt, incr2,
						       dst, GDK_flt_max, cnt,
						       ci, candoff,
						       abort_on_error);
				break;
			case TYPE_dbl:
				nils = mul_lng_lng_dbl(lft, incr1, rgt, incr2,
						       dst, GDK_dbl_max, cnt,
						       ci, candoff,
						       abort_on_error);
				break;
#endif
			default:
				goto unsupported;
			}
			break;
#ifdef HAVE_HGE
		case TYPE_hge:
			switch (tp) {
			case TYPE_hge:
				nils = mul_lng_hge_hge(lft, incr1, rgt, incr2,
						       dst, GDK_hge_max, cnt,
						       ci, candoff,
						       abort_on_error);
				break;
#ifdef FULL_IMPLEMENTATION
			case TYPE_flt:
				nils = mul_lng_hge_flt(lft, incr1, rgt, incr2,
						       dst, GDK_flt_max, cnt,
						       ci, candoff,
						       abort_on_error);
				break;
			case TYPE_dbl:
				nils = mul_lng_hge_dbl(lft, incr1, rgt, incr2,
						       dst, GDK_dbl_max, cnt,
						       ci, candoff,
						       abort_on_error);
				break;
#endif
			default:
				goto unsupported;
			}
			break;
#endif
		case TYPE_flt:
			switch (tp) {
			case TYPE_flt:
				nils = mul_lng_flt_flt(lft, incr1, rgt, incr2,
						       dst, GDK_flt_max, cnt,
						       ci, candoff,
						       abort_on_error);
				break;
			case TYPE_dbl:
				nils = mul_lng_flt_dbl(lft, incr1, rgt, incr2,
						       dst, GDK_dbl_max, cnt,
						       ci, candoff,
						       abort_on_error);
				break;
			default:
				goto unsupported;
			}
			break;
		case TYPE_dbl:
			switch (tp) {
			case TYPE_dbl:
				nils = mul_lng_dbl_dbl(lft, incr1, rgt, incr2,
						       dst, GDK_dbl_max, cnt,
						       ci, candoff,
						       abort_on_error);
				break;
			default:
				goto unsupported;
			}
			break;
		default:
			goto unsupported;
		}
		break;
#ifdef HAVE_HGE
	case TYPE_hge:
		switch (tp2) {
		case TYPE_bte:
			switch (tp) {
			case TYPE_hge:
				nils = mul_hge_bte_hge(lft, incr1, rgt, incr2,
						       dst, GDK_hge_max, cnt,
						       ci, candoff,
						       abort_on_error);
				break;
#ifdef FULL_IMPLEMENTATION
			case TYPE_flt:
				nils = mul_hge_bte_flt(lft, incr1, rgt, incr2,
						       dst, GDK_flt_max, cnt,
						       ci, candoff,
						       abort_on_error);
				break;
			case TYPE_dbl:
				nils = mul_hge_bte_dbl(lft, incr1, rgt, incr2,
						       dst, GDK_dbl_max, cnt,
						       ci, candoff,
						       abort_on_error);
				break;
#endif
			default:
				goto unsupported;
			}
			break;
		case TYPE_sht:
			switch (tp) {
			case TYPE_hge:
				nils = mul_hge_sht_hge(lft, incr1, rgt, incr2,
						       dst, GDK_hge_max, cnt,
						       ci, candoff,
						       abort_on_error);
				break;
#ifdef FULL_IMPLEMENTATION
			case TYPE_flt:
				nils = mul_hge_sht_flt(lft, incr1, rgt, incr2,
						       dst, GDK_flt_max, cnt,
						       ci, candoff,
						       abort_on_error);
				break;
			case TYPE_dbl:
				nils = mul_hge_sht_dbl(lft, incr1, rgt, incr2,
						       dst, GDK_dbl_max, cnt,
						       ci, candoff,
						       abort_on_error);
				break;
#endif
			default:
				goto unsupported;
			}
			break;
		case TYPE_int:
			switch (tp) {
			case TYPE_hge:
				nils = mul_hge_int_hge(lft, incr1, rgt, incr2,
						       dst, GDK_hge_max, cnt,
						       ci, candoff,
						       abort_on_error);
				break;
#ifdef FULL_IMPLEMENTATION
			case TYPE_flt:
				nils = mul_hge_int_flt(lft, incr1, rgt, incr2,
						       dst, GDK_flt_max, cnt,
						       ci, candoff,
						       abort_on_error);
				break;
			case TYPE_dbl:
				nils = mul_hge_int_dbl(lft, incr1, rgt, incr2,
						       dst, GDK_dbl_max, cnt,
						       ci, candoff,
						       abort_on_error);
				break;
#endif
			default:
				goto unsupported;
			}
			break;
		case TYPE_lng:
			switch (tp) {
			case TYPE_hge:
				nils = mul_hge_lng_hge(lft, incr1, rgt, incr2,
						       dst, GDK_hge_max, cnt,
						       ci, candoff,
						       abort_on_error);
				break;
#ifdef FULL_IMPLEMENTATION
			case TYPE_flt:
				nils = mul_hge_lng_flt(lft, incr1, rgt, incr2,
						       dst, GDK_flt_max, cnt,
						       ci, candoff,
						       abort_on_error);
				break;
			case TYPE_dbl:
				nils = mul_hge_lng_dbl(lft, incr1, rgt, incr2,
						       dst, GDK_dbl_max, cnt,
						       ci, candoff,
						       abort_on_error);
				break;
#endif
			default:
				goto unsupported;
			}
			break;
#ifdef HAVE_HGE
		case TYPE_hge:
			switch (tp) {
			case TYPE_hge:
				nils = mul_hge_hge_hge(lft, incr1, rgt, incr2,
						       dst, GDK_hge_max, cnt,
						       ci, candoff,
						       abort_on_error);
				break;
#ifdef FULL_IMPLEMENTATION
			case TYPE_flt:
				nils = mul_hge_hge_flt(lft, incr1, rgt, incr2,
						       dst, GDK_flt_max, cnt,
						       ci, candoff,
						       abort_on_error);
				break;
			case TYPE_dbl:
				nils = mul_hge_hge_dbl(lft, incr1, rgt, incr2,
						       dst, GDK_dbl_max, cnt,
						       ci, candoff,
						       abort_on_error);
				break;
#endif
			default:
				goto unsupported;
			}
			break;
#endif
		case TYPE_flt:
			switch (tp) {
			case TYPE_flt:
				nils = mul_hge_flt_flt(lft, incr1, rgt, incr2,
						       dst, GDK_flt_max, cnt,
						       ci, candoff,
						       abort_on_error);
				break;
			case TYPE_dbl:
				nils = mul_hge_flt_dbl(lft, incr1, rgt, incr2,
						       dst, GDK_dbl_max, cnt,
						       ci, candoff,
						       abort_on_error);
				break;
			default:
				goto unsupported;
			}
			break;
		case TYPE_dbl:
			switch (tp) {
			case TYPE_dbl:
				nils = mul_hge_dbl_dbl(lft, incr1, rgt, incr2,
						       dst, GDK_dbl_max, cnt,
						       ci, candoff,
						       abort_on_error);
				break;
			default:
				goto unsupported;
			}
			break;
		default:
			goto unsupported;
		}
		break;
#endif
	case TYPE_flt:
		switch (tp2) {
		case TYPE_bte:
			switch (tp) {
			case TYPE_flt:
				nils = mul_flt_bte_flt(lft, incr1, rgt, incr2,
						       dst, GDK_flt_max, cnt,
						       ci, candoff,
						       abort_on_error);
				break;
			case TYPE_dbl:
				nils = mul_flt_bte_dbl(lft, incr1, rgt, incr2,
						       dst, GDK_dbl_max, cnt,
						       ci, candoff,
						       abort_on_error);
				break;
			default:
				goto unsupported;
			}
			break;
		case TYPE_sht:
			switch (tp) {
			case TYPE_flt:
				nils = mul_flt_sht_flt(lft, incr1, rgt, incr2,
						       dst, GDK_flt_max, cnt,
						       ci, candoff,
						       abort_on_error);
				break;
			case TYPE_dbl:
				nils = mul_flt_sht_dbl(lft, incr1, rgt, incr2,
						       dst, GDK_dbl_max, cnt,
						       ci, candoff,
						       abort_on_error);
				break;
			default:
				goto unsupported;
			}
			break;
		case TYPE_int:
			switch (tp) {
			case TYPE_flt:
				nils = mul_flt_int_flt(lft, incr1, rgt, incr2,
						       dst, GDK_flt_max, cnt,
						       ci, candoff,
						       abort_on_error);
				break;
			case TYPE_dbl:
				nils = mul_flt_int_dbl(lft, incr1, rgt, incr2,
						       dst, GDK_dbl_max, cnt,
						       ci, candoff,
						       abort_on_error);
				break;
			default:
				goto unsupported;
			}
			break;
		case TYPE_lng:
			switch (tp) {
			case TYPE_flt:
				nils = mul_flt_lng_flt(lft, incr1, rgt, incr2,
						       dst, GDK_flt_max, cnt,
						       ci, candoff,
						       abort_on_error);
				break;
			case TYPE_dbl:
				nils = mul_flt_lng_dbl(lft, incr1, rgt, incr2,
						       dst, GDK_dbl_max, cnt,
						       ci, candoff,
						       abort_on_error);
				break;
			default:
				goto unsupported;
			}
			break;
#ifdef HAVE_HGE
		case TYPE_hge:
			switch (tp) {
			case TYPE_flt:
				nils = mul_flt_hge_flt(lft, incr1, rgt, incr2,
						       dst, GDK_flt_max, cnt,
						       ci, candoff,
						       abort_on_error);
				break;
			case TYPE_dbl:
				nils = mul_flt_hge_dbl(lft, incr1, rgt, incr2,
						       dst, GDK_dbl_max, cnt,
						       ci, candoff,
						       abort_on_error);
				break;
			default:
				goto unsupported;
			}
			break;
#endif
		case TYPE_flt:
			switch (tp) {
			case TYPE_flt:
				nils = mul_flt_flt_flt(lft, incr1, rgt, incr2,
						       dst, GDK_flt_max, cnt,
						       ci, candoff,
						       abort_on_error);
				break;
			case TYPE_dbl:
				nils = mul_flt_flt_dbl(lft, incr1, rgt, incr2,
						       dst, GDK_dbl_max, cnt,
						       ci, candoff,
						       abort_on_error);
				break;
			default:
				goto unsupported;
			}
			break;
		case TYPE_dbl:
			switch (tp) {
			case TYPE_dbl:
				nils = mul_flt_dbl_dbl(lft, incr1, rgt, incr2,
						       dst, GDK_dbl_max, cnt,
						       ci, candoff,
						       abort_on_error);
				break;
			default:
				goto unsupported;
			}
			break;
		default:
			goto unsupported;
		}
		break;
	case TYPE_dbl:
		switch (tp2) {
		case TYPE_bte:
			switch (tp) {
			case TYPE_dbl:
				nils = mul_dbl_bte_dbl(lft, incr1, rgt, incr2,
						       dst, GDK_dbl_max, cnt,
						       ci, candoff,
						       abort_on_error);
				break;
			default:
				goto unsupported;
			}
			break;
		case TYPE_sht:
			switch (tp) {
			case TYPE_dbl:
				nils = mul_dbl_sht_dbl(lft, incr1, rgt, incr2,
						       dst, GDK_dbl_max, cnt,
						       ci, candoff,
						       abort_on_error);
				break;
			default:
				goto unsupported;
			}
			break;
		case TYPE_int:
			switch (tp) {
			case TYPE_dbl:
				nils = mul_dbl_int_dbl(lft, incr1, rgt, incr2,
						       dst, GDK_dbl_max, cnt,
						       ci, candoff,
						       abort_on_error);
				break;
			default:
				goto unsupported;
			}
			break;
		case TYPE_lng:
			switch (tp) {
			case TYPE_dbl:
				nils = mul_dbl_lng_dbl(lft, incr1, rgt, incr2,
						       dst, GDK_dbl_max, cnt,
						       ci, candoff,
						       abort_on_error);
				break;
			default:
				goto unsupported;
			}
			break;
#ifdef HAVE_HGE
		case TYPE_hge:
			switch (tp) {
			case TYPE_dbl:
				nils = mul_dbl_hge_dbl(lft, incr1, rgt, incr2,
						       dst, GDK_dbl_max, cnt,
						       ci, candoff,
						       abort_on_error);
				break;
			default:
				goto unsupported;
			}
			break;
#endif
		case TYPE_flt:
			switch (tp) {
			case TYPE_dbl:
				nils = mul_dbl_flt_dbl(lft, incr1, rgt, incr2,
						       dst, GDK_dbl_max, cnt,
						       ci, candoff,
						       abort_on_error);
				break;
			default:
				goto unsupported;
			}
			break;
		case TYPE_dbl:
			switch (tp) {
			case TYPE_dbl:
				nils = mul_dbl_dbl_dbl(lft, incr1, rgt, incr2,
						       dst, GDK_dbl_max, cnt,
						       ci, candoff,
						       abort_on_error);
				break;
			default:
				goto unsupported;
			}
			break;
		default:
			goto unsupported;
		}
		break;
	default:
		goto unsupported;
	}

	return nils;

  unsupported:
	GDKerror("%s: type combination mul(%s,%s)->%s) not supported.\n",
		 func, ATOMname(tp1), ATOMname(tp2), ATOMname(tp));
	return BUN_NONE;
}

static BAT *
BATcalcmuldivmod(BAT *b1, BAT *b2, BAT *s, int tp, bool abort_on_error,
		 BUN (*typeswitchloop)(const void *, int, int,
				       const void *, int, int,
				       void *restrict, int, BUN,
				       struct canditer *restrict,
				       oid, bool, const char *),
		 const char *func)
{
	BAT *bn;
	BUN nils;
	BUN cnt, ncand;
	struct canditer ci;

	BATcheck(b1, func, NULL);
	BATcheck(b2, func, NULL);

	if (checkbats(b1, b2, func) != GDK_SUCCEED)
		return NULL;

	cnt = BATcount(b1);
	ncand = canditer_init(&ci, b1, s);
	if (ncand == 0)
		return BATconstant(b1->hseqbase, tp, ATOMnilptr(tp),
				   cnt, TRANSIENT);

	bn = COLnew(b1->hseqbase, tp, cnt, TRANSIENT);
	if (bn == NULL)
		return NULL;

	nils = (*typeswitchloop)(Tloc(b1, 0), b1->ttype, 1,
				 Tloc(b2, 0), b2->ttype, 1,
				 Tloc(bn, 0), tp,
				 cnt, &ci, b1->hseqbase,
				 abort_on_error, func);

	if (nils >= BUN_NONE) {
		BBPunfix(bn->batCacheid);
		return NULL;
	}

	BATsetcount(bn, cnt);

	bn->tsorted = cnt <= 1 || nils == cnt;
	bn->trevsorted = cnt <= 1 || nils == cnt;
	bn->tkey = cnt <= 1;
	bn->tnil = nils != 0;
	bn->tnonil = nils == 0;

	return bn;
}

BAT *
BATcalcmul(BAT *b1, BAT *b2, BAT *s, int tp, bool abort_on_error)
{
	return BATcalcmuldivmod(b1, b2, s, tp, abort_on_error,
				mul_typeswitchloop, __func__);
}

BAT *
BATcalcmulcst(BAT *b, const ValRecord *v, BAT *s, int tp, bool abort_on_error)
{
	BAT *bn;
	BUN nils;
	BUN cnt, ncand;
	struct canditer ci;

	BATcheck(b, __func__, NULL);

	cnt = BATcount(b);
	ncand = canditer_init(&ci, b, s);
	if (ncand == 0)
		return BATconstant(b->hseqbase, tp, ATOMnilptr(tp),
				   cnt, TRANSIENT);

	bn = COLnew(b->hseqbase, tp, cnt, TRANSIENT);
	if (bn == NULL)
		return NULL;

	nils = mul_typeswitchloop(Tloc(b, 0), b->ttype, 1,
				  VALptr(v), v->vtype, 0,
				  Tloc(bn, 0), tp,
				  cnt, &ci, b->hseqbase,
				  abort_on_error, __func__);

	if (nils == BUN_NONE) {
		BBPunfix(bn->batCacheid);
		return NULL;
	}

	BATsetcount(bn, cnt);

	/* if the input is sorted, and no overflow occurred (we only
	 * know for sure if abort_on_error is set), the result is also
	 * sorted, or reverse sorted if the constant is negative */
	if (abort_on_error) {
		ValRecord sign;

		VARcalcsign(&sign, v);
		bn->tsorted = (sign.val.btval >= 0 && b->tsorted && nils == 0) ||
			(sign.val.btval <= 0 && b->trevsorted && nils == 0) ||
			cnt <= 1 || nils == cnt;
		bn->trevsorted = (sign.val.btval >= 0 && b->trevsorted && nils == 0) ||
			(sign.val.btval <= 0 && b->tsorted && nils == 0) ||
			cnt <= 1 || nils == cnt;
	} else {
		bn->tsorted = cnt <= 1 || nils == cnt;
		bn->trevsorted = cnt <= 1 || nils == cnt;
	}
	bn->tkey = cnt <= 1;
	bn->tnil = nils != 0;
	bn->tnonil = nils == 0;

	return bn;
}

BAT *
BATcalccstmul(const ValRecord *v, BAT *b, BAT *s, int tp, bool abort_on_error)
{
	BAT *bn;
	BUN nils;
	BUN cnt, ncand;
	struct canditer ci;

	BATcheck(b, __func__, NULL);

	cnt = BATcount(b);
	ncand = canditer_init(&ci, b, s);
	if (ncand == 0)
		return BATconstant(b->hseqbase, tp, ATOMnilptr(tp),
				   cnt, TRANSIENT);

	bn = COLnew(b->hseqbase, tp, cnt, TRANSIENT);
	if (bn == NULL)
		return NULL;

	nils = mul_typeswitchloop(VALptr(v), v->vtype, 0,
				  Tloc(b, 0), b->ttype, 1,
				  Tloc(bn, 0), tp,
				  cnt, &ci, b->hseqbase,
				  abort_on_error, __func__);

	if (nils == BUN_NONE) {
		BBPunfix(bn->batCacheid);
		return NULL;
	}

	BATsetcount(bn, cnt);

	/* if the input is sorted, and no overflow occurred (we only
	 * know for sure if abort_on_error is set), the result is also
	 * sorted, or reverse sorted if the constant is negative */
	if (abort_on_error) {
		ValRecord sign;

		VARcalcsign(&sign, v);
		bn->tsorted = (sign.val.btval >= 0 && b->tsorted && nils == 0) ||
			(sign.val.btval <= 0 && b->trevsorted && nils == 0) ||
			cnt <= 1 || nils == cnt;
		bn->trevsorted = (sign.val.btval >= 0 && b->trevsorted && nils == 0) ||
			(sign.val.btval <= 0 && b->tsorted && nils == 0) ||
			cnt <= 1 || nils == cnt;
	} else {
		bn->tsorted = cnt <= 1 || nils == cnt;
		bn->trevsorted = cnt <= 1 || nils == cnt;
	}
	bn->tkey = cnt <= 1;
	bn->tnil = nils != 0;
	bn->tnonil = nils == 0;

	return bn;
}

gdk_return
VARcalcmul(ValPtr ret, const ValRecord *lft, const ValRecord *rgt,
	   bool abort_on_error)
{
	if (mul_typeswitchloop(VALptr(lft), lft->vtype, 0,
			       VALptr(rgt), rgt->vtype, 0,
			       VALget(ret), ret->vtype, 1,
			       &(struct canditer){.tpe=cand_dense, .ncand=1},
			       0, abort_on_error, __func__) == BUN_NONE)
		return GDK_FAIL;
	return GDK_SUCCEED;
}

/* ---------------------------------------------------------------------- */
/* division (any numeric type) */

#define DIV_3TYPE(TYPE1, TYPE2, TYPE3)					\
static BUN								\
div_##TYPE1##_##TYPE2##_##TYPE3(const TYPE1 *lft, int incr1,		\
				const TYPE2 *rgt, int incr2,		\
				TYPE3 *restrict dst, TYPE3 max, BUN cnt, \
				struct canditer *restrict ci,		\
				oid candoff, bool abort_on_error)	\
{									\
	oid x = canditer_next(ci) - candoff;				\
	BUN i, j, k = 0;						\
	BUN nils = 0;							\
									\
	do {								\
		while (k < x) {						\
			dst[k++] = TYPE3##_nil;				\
			nils++;						\
		}							\
		i = x * incr1;						\
		j = x * incr2;						\
		if (is_##TYPE1##_nil(lft[i]) || is_##TYPE2##_nil(rgt[j])) { \
			dst[k] = TYPE3##_nil;				\
			nils++;						\
		} else if (rgt[j] == 0) {				\
			if (abort_on_error)				\
				return BUN_NONE + 1;			\
			dst[k] = TYPE3##_nil;				\
			nils++;						\
		} else {						\
			dst[k] = (TYPE3) (lft[i] / rgt[j]);		\
			if (dst[k] < -max || dst[k] > max) {		\
				if (abort_on_error)			\
					return BUN_NONE + 2;		\
				dst[k] = TYPE3##_nil;			\
				nils++;					\
			}						\
		}							\
		k++;							\
		x = canditer_next(ci);					\
		if (is_oid_nil(x))					\
			break;						\
		x -= candoff;						\
	} while (k < cnt);						\
	while (k < cnt) {						\
		dst[k++] = TYPE3##_nil;					\
		nils++;							\
	}								\
	return nils;							\
}

#define DIV_3TYPE_float(TYPE1, TYPE2, TYPE3)				\
static BUN								\
div_##TYPE1##_##TYPE2##_##TYPE3(const TYPE1 *lft, int incr1,		\
				const TYPE2 *rgt, int incr2,		\
				TYPE3 *restrict dst, TYPE3 max, BUN cnt, \
				struct canditer *restrict ci,		\
				oid candoff, bool abort_on_error)	\
{									\
	oid x = canditer_next(ci) - candoff;				\
	BUN i, j, k = 0;						\
	BUN nils = 0;							\
									\
	do {								\
		while (k < x) {						\
			dst[k++] = TYPE3##_nil;				\
			nils++;						\
		}							\
		i = x * incr1;						\
		j = x * incr2;						\
		if (is_##TYPE1##_nil(lft[i]) || is_##TYPE2##_nil(rgt[j])) { \
			dst[k] = TYPE3##_nil;				\
			nils++;						\
		} else if (rgt[j] == 0 ||				\
			   (ABSOLUTE(rgt[j]) < 1 &&			\
			    GDK_##TYPE3##_max * ABSOLUTE(rgt[j]) < lft[i])) { \
			/* only check for overflow, not for underflow */ \
			if (abort_on_error) {				\
				if (rgt[j] == 0)			\
					return BUN_NONE + 1;		\
				ON_OVERFLOW(TYPE1, TYPE2, "/");		\
			}						\
			dst[k] = TYPE3##_nil;				\
			nils++;						\
		} else {						\
			dst[k] = (TYPE3) lft[i] / rgt[j];		\
			if (dst[k] < -max || dst[k] > max) {		\
				if (abort_on_error)			\
					return BUN_NONE + 2;		\
				dst[k] = TYPE3##_nil;			\
				nils++;					\
			}						\
		}							\
		k++;							\
		x = canditer_next(ci);					\
		if (is_oid_nil(x))					\
			break;						\
		x -= candoff;						\
	} while (k < cnt);						\
	while (k < cnt) {						\
		dst[k++] = TYPE3##_nil;					\
		nils++;							\
	}								\
	return nils;							\
}

DIV_3TYPE(bte, bte, bte)
#ifdef FULL_IMPLEMENTATION
DIV_3TYPE(bte, bte, sht)
DIV_3TYPE(bte, bte, int)
DIV_3TYPE(bte, bte, lng)
#ifdef HAVE_HGE
DIV_3TYPE(bte, bte, hge)
#endif
#endif
DIV_3TYPE(bte, bte, flt)
DIV_3TYPE(bte, bte, dbl)
DIV_3TYPE(bte, sht, bte)
#ifdef FULL_IMPLEMENTATION
DIV_3TYPE(bte, sht, sht)
DIV_3TYPE(bte, sht, int)
DIV_3TYPE(bte, sht, lng)
#ifdef HAVE_HGE
DIV_3TYPE(bte, sht, hge)
#endif
#endif
DIV_3TYPE(bte, sht, flt)
DIV_3TYPE(bte, sht, dbl)
DIV_3TYPE(bte, int, bte)
#ifdef FULL_IMPLEMENTATION
DIV_3TYPE(bte, int, sht)
DIV_3TYPE(bte, int, int)
DIV_3TYPE(bte, int, lng)
#ifdef HAVE_HGE
DIV_3TYPE(bte, int, hge)
#endif
#endif
DIV_3TYPE(bte, int, flt)
DIV_3TYPE(bte, int, dbl)
DIV_3TYPE(bte, lng, bte)
#ifdef FULL_IMPLEMENTATION
DIV_3TYPE(bte, lng, sht)
DIV_3TYPE(bte, lng, int)
DIV_3TYPE(bte, lng, lng)
#ifdef HAVE_HGE
DIV_3TYPE(bte, lng, hge)
#endif
#endif
DIV_3TYPE(bte, lng, flt)
DIV_3TYPE(bte, lng, dbl)
#ifdef HAVE_HGE
DIV_3TYPE(bte, hge, bte)
#ifdef FULL_IMPLEMENTATION
DIV_3TYPE(bte, hge, sht)
DIV_3TYPE(bte, hge, int)
DIV_3TYPE(bte, hge, lng)
DIV_3TYPE(bte, hge, hge)
#endif
DIV_3TYPE(bte, hge, flt)
DIV_3TYPE(bte, hge, dbl)
#endif
DIV_3TYPE_float(bte, flt, flt)
DIV_3TYPE_float(bte, flt, dbl)
DIV_3TYPE_float(bte, dbl, dbl)
DIV_3TYPE(sht, bte, sht)
#ifdef FULL_IMPLEMENTATION
DIV_3TYPE(sht, bte, int)
DIV_3TYPE(sht, bte, lng)
#ifdef HAVE_HGE
DIV_3TYPE(sht, bte, hge)
#endif
#endif
DIV_3TYPE(sht, bte, flt)
DIV_3TYPE(sht, bte, dbl)
DIV_3TYPE(sht, sht, sht)
#ifdef FULL_IMPLEMENTATION
DIV_3TYPE(sht, sht, int)
DIV_3TYPE(sht, sht, lng)
#ifdef HAVE_HGE
DIV_3TYPE(sht, sht, hge)
#endif
#endif
DIV_3TYPE(sht, sht, flt)
DIV_3TYPE(sht, sht, dbl)
DIV_3TYPE(sht, int, sht)
#ifdef FULL_IMPLEMENTATION
DIV_3TYPE(sht, int, int)
DIV_3TYPE(sht, int, lng)
#ifdef HAVE_HGE
DIV_3TYPE(sht, int, hge)
#endif
#endif
DIV_3TYPE(sht, int, flt)
DIV_3TYPE(sht, int, dbl)
DIV_3TYPE(sht, lng, sht)
#ifdef FULL_IMPLEMENTATION
DIV_3TYPE(sht, lng, int)
DIV_3TYPE(sht, lng, lng)
#ifdef HAVE_HGE
DIV_3TYPE(sht, lng, hge)
#endif
#endif
DIV_3TYPE(sht, lng, flt)
DIV_3TYPE(sht, lng, dbl)
#ifdef HAVE_HGE
DIV_3TYPE(sht, hge, sht)
#ifdef FULL_IMPLEMENTATION
DIV_3TYPE(sht, hge, int)
DIV_3TYPE(sht, hge, lng)
DIV_3TYPE(sht, hge, hge)
#endif
DIV_3TYPE(sht, hge, flt)
DIV_3TYPE(sht, hge, dbl)
#endif
DIV_3TYPE_float(sht, flt, flt)
DIV_3TYPE_float(sht, flt, dbl)
DIV_3TYPE_float(sht, dbl, dbl)
DIV_3TYPE(int, bte, int)
#ifdef FULL_IMPLEMENTATION
DIV_3TYPE(int, bte, lng)
#ifdef HAVE_HGE
DIV_3TYPE(int, bte, hge)
#endif
#endif
DIV_3TYPE(int, bte, flt)
DIV_3TYPE(int, bte, dbl)
DIV_3TYPE(int, sht, int)
#ifdef FULL_IMPLEMENTATION
DIV_3TYPE(int, sht, lng)
#ifdef HAVE_HGE
DIV_3TYPE(int, sht, hge)
#endif
#endif
DIV_3TYPE(int, sht, flt)
DIV_3TYPE(int, sht, dbl)
DIV_3TYPE(int, int, int)
#ifdef FULL_IMPLEMENTATION
DIV_3TYPE(int, int, lng)
#ifdef HAVE_HGE
DIV_3TYPE(int, int, hge)
#endif
#endif
DIV_3TYPE(int, int, flt)
DIV_3TYPE(int, int, dbl)
DIV_3TYPE(int, lng, int)
#ifdef FULL_IMPLEMENTATION
DIV_3TYPE(int, lng, lng)
#ifdef HAVE_HGE
DIV_3TYPE(int, lng, hge)
#endif
#endif
DIV_3TYPE(int, lng, flt)
DIV_3TYPE(int, lng, dbl)
#ifdef HAVE_HGE
DIV_3TYPE(int, hge, int)
#ifdef FULL_IMPLEMENTATION
DIV_3TYPE(int, hge, lng)
DIV_3TYPE(int, hge, hge)
#endif
DIV_3TYPE(int, hge, flt)
DIV_3TYPE(int, hge, dbl)
#endif
DIV_3TYPE_float(int, flt, flt)
DIV_3TYPE_float(int, flt, dbl)
DIV_3TYPE_float(int, dbl, dbl)
DIV_3TYPE(lng, bte, lng)
#ifdef HAVE_HGE
#ifdef FULL_IMPLEMENTATION
DIV_3TYPE(lng, bte, hge)
#endif
#endif
DIV_3TYPE(lng, bte, flt)
DIV_3TYPE(lng, bte, dbl)
DIV_3TYPE(lng, sht, lng)
#ifdef FULL_IMPLEMENTATION
#ifdef HAVE_HGE
DIV_3TYPE(lng, sht, hge)
#endif
#endif
DIV_3TYPE(lng, sht, flt)
DIV_3TYPE(lng, sht, dbl)
DIV_3TYPE(lng, int, lng)
#ifdef FULL_IMPLEMENTATION
#ifdef HAVE_HGE
DIV_3TYPE(lng, int, hge)
#endif
#endif
DIV_3TYPE(lng, int, flt)
DIV_3TYPE(lng, int, dbl)
DIV_3TYPE(lng, lng, lng)
#ifdef FULL_IMPLEMENTATION
#ifdef HAVE_HGE
DIV_3TYPE(lng, lng, hge)
#endif
#endif
DIV_3TYPE(lng, lng, flt)
DIV_3TYPE(lng, lng, dbl)
#ifdef HAVE_HGE
DIV_3TYPE(lng, hge, lng)
#ifdef FULL_IMPLEMENTATION
DIV_3TYPE(lng, hge, hge)
#endif
DIV_3TYPE(lng, hge, flt)
DIV_3TYPE(lng, hge, dbl)
#endif
DIV_3TYPE_float(lng, flt, flt)
DIV_3TYPE_float(lng, flt, dbl)
DIV_3TYPE_float(lng, dbl, dbl)
#ifdef HAVE_HGE
DIV_3TYPE(hge, bte, hge)
DIV_3TYPE(hge, bte, flt)
DIV_3TYPE(hge, bte, dbl)
DIV_3TYPE(hge, sht, hge)
DIV_3TYPE(hge, sht, flt)
DIV_3TYPE(hge, sht, dbl)
DIV_3TYPE(hge, int, hge)
DIV_3TYPE(hge, int, flt)
DIV_3TYPE(hge, int, dbl)
DIV_3TYPE(hge, lng, hge)
DIV_3TYPE(hge, lng, flt)
DIV_3TYPE(hge, lng, dbl)
DIV_3TYPE(hge, hge, hge)
DIV_3TYPE(hge, hge, flt)
DIV_3TYPE(hge, hge, dbl)
DIV_3TYPE_float(hge, flt, flt)
DIV_3TYPE_float(hge, flt, dbl)
DIV_3TYPE_float(hge, dbl, dbl)
#endif
DIV_3TYPE(flt, bte, flt)
DIV_3TYPE(flt, bte, dbl)
DIV_3TYPE(flt, sht, flt)
DIV_3TYPE(flt, sht, dbl)
DIV_3TYPE(flt, int, flt)
DIV_3TYPE(flt, int, dbl)
DIV_3TYPE(flt, lng, flt)
DIV_3TYPE(flt, lng, dbl)
#ifdef HAVE_HGE
DIV_3TYPE(flt, hge, flt)
DIV_3TYPE(flt, hge, dbl)
#endif
DIV_3TYPE_float(flt, flt, flt)
DIV_3TYPE_float(flt, flt, dbl)
DIV_3TYPE_float(flt, dbl, dbl)
DIV_3TYPE(dbl, bte, dbl)
DIV_3TYPE(dbl, sht, dbl)
DIV_3TYPE(dbl, int, dbl)
DIV_3TYPE(dbl, lng, dbl)
#ifdef HAVE_HGE
DIV_3TYPE(dbl, hge, dbl)
#endif
DIV_3TYPE_float(dbl, flt, dbl)
DIV_3TYPE_float(dbl, dbl, dbl)

static BUN
div_typeswitchloop(const void *lft, int tp1, int incr1,
		   const void *rgt, int tp2, int incr2,
		   void *restrict dst, int tp, BUN cnt,
		   struct canditer *restrict ci, oid candoff,
		   bool abort_on_error, const char *func)
{
	BUN nils;

	tp1 = ATOMbasetype(tp1);
	tp2 = ATOMbasetype(tp2);
	tp = ATOMbasetype(tp);
	switch (tp1) {
	case TYPE_bte:
		switch (tp2) {
		case TYPE_bte:
			switch (tp) {
			case TYPE_bte:
				nils = div_bte_bte_bte(lft, incr1, rgt, incr2,
						       dst, GDK_bte_max, cnt,
						       ci, candoff,
						       abort_on_error);
				break;
#ifdef FULL_IMPLEMENTATION
			case TYPE_sht:
				nils = div_bte_bte_sht(lft, incr1, rgt, incr2,
						       dst, GDK_sht_max, cnt,
						       ci, candoff,
						       abort_on_error);
				break;
			case TYPE_int:
				nils = div_bte_bte_int(lft, incr1, rgt, incr2,
						       dst, GDK_int_max, cnt,
						       ci, candoff,
						       abort_on_error);
				break;
			case TYPE_lng:
				nils = div_bte_bte_lng(lft, incr1, rgt, incr2,
						       dst, GDK_lng_max, cnt,
						       ci, candoff,
						       abort_on_error);
				break;
#ifdef HAVE_HGE
			case TYPE_hge:
				nils = div_bte_bte_hge(lft, incr1, rgt, incr2,
						       dst, GDK_hge_max, cnt,
						       ci, candoff,
						       abort_on_error);
				break;
#endif
#endif
			case TYPE_flt:
				nils = div_bte_bte_flt(lft, incr1, rgt, incr2,
						       dst, GDK_flt_max, cnt,
						       ci, candoff,
						       abort_on_error);
				break;
			case TYPE_dbl:
				nils = div_bte_bte_dbl(lft, incr1, rgt, incr2,
						       dst, GDK_dbl_max, cnt,
						       ci, candoff,
						       abort_on_error);
				break;
			default:
				goto unsupported;
			}
			break;
		case TYPE_sht:
			switch (tp) {
			case TYPE_bte:
				nils = div_bte_sht_bte(lft, incr1, rgt, incr2,
						       dst, GDK_bte_max, cnt,
						       ci, candoff,
						       abort_on_error);
				break;
#ifdef FULL_IMPLEMENTATION
			case TYPE_sht:
				nils = div_bte_sht_sht(lft, incr1, rgt, incr2,
						       dst, GDK_sht_max, cnt,
						       ci, candoff,
						       abort_on_error);
				break;
			case TYPE_int:
				nils = div_bte_sht_int(lft, incr1, rgt, incr2,
						       dst, GDK_int_max, cnt,
						       ci, candoff,
						       abort_on_error);
				break;
			case TYPE_lng:
				nils = div_bte_sht_lng(lft, incr1, rgt, incr2,
						       dst, GDK_lng_max, cnt,
						       ci, candoff,
						       abort_on_error);
				break;
#ifdef HAVE_HGE
			case TYPE_hge:
				nils = div_bte_sht_hge(lft, incr1, rgt, incr2,
						       dst, GDK_hge_max, cnt,
						       ci, candoff,
						       abort_on_error);
				break;
#endif
#endif
			case TYPE_flt:
				nils = div_bte_sht_flt(lft, incr1, rgt, incr2,
						       dst, GDK_flt_max, cnt,
						       ci, candoff,
						       abort_on_error);
				break;
			case TYPE_dbl:
				nils = div_bte_sht_dbl(lft, incr1, rgt, incr2,
						       dst, GDK_dbl_max, cnt,
						       ci, candoff,
						       abort_on_error);
				break;
			default:
				goto unsupported;
			}
			break;
		case TYPE_int:
			switch (tp) {
			case TYPE_bte:
				nils = div_bte_int_bte(lft, incr1, rgt, incr2,
						       dst, GDK_bte_max, cnt,
						       ci, candoff,
						       abort_on_error);
				break;
#ifdef FULL_IMPLEMENTATION
			case TYPE_sht:
				nils = div_bte_int_sht(lft, incr1, rgt, incr2,
						       dst, GDK_sht_max, cnt,
						       ci, candoff,
						       abort_on_error);
				break;
			case TYPE_int:
				nils = div_bte_int_int(lft, incr1, rgt, incr2,
						       dst, GDK_int_max, cnt,
						       ci, candoff,
						       abort_on_error);
				break;
			case TYPE_lng:
				nils = div_bte_int_lng(lft, incr1, rgt, incr2,
						       dst, GDK_lng_max, cnt,
						       ci, candoff,
						       abort_on_error);
				break;
#ifdef HAVE_HGE
			case TYPE_hge:
				nils = div_bte_int_hge(lft, incr1, rgt, incr2,
						       dst, GDK_hge_max, cnt,
						       ci, candoff,
						       abort_on_error);
				break;
#endif
#endif
			case TYPE_flt:
				nils = div_bte_int_flt(lft, incr1, rgt, incr2,
						       dst, GDK_flt_max, cnt,
						       ci, candoff,
						       abort_on_error);
				break;
			case TYPE_dbl:
				nils = div_bte_int_dbl(lft, incr1, rgt, incr2,
						       dst, GDK_dbl_max, cnt,
						       ci, candoff,
						       abort_on_error);
				break;
			default:
				goto unsupported;
			}
			break;
		case TYPE_lng:
			switch (tp) {
			case TYPE_bte:
				nils = div_bte_lng_bte(lft, incr1, rgt, incr2,
						       dst, GDK_bte_max, cnt,
						       ci, candoff,
						       abort_on_error);
				break;
#ifdef FULL_IMPLEMENTATION
			case TYPE_sht:
				nils = div_bte_lng_sht(lft, incr1, rgt, incr2,
						       dst, GDK_sht_max, cnt,
						       ci, candoff,
						       abort_on_error);
				break;
			case TYPE_int:
				nils = div_bte_lng_int(lft, incr1, rgt, incr2,
						       dst, GDK_int_max, cnt,
						       ci, candoff,
						       abort_on_error);
				break;
			case TYPE_lng:
				nils = div_bte_lng_lng(lft, incr1, rgt, incr2,
						       dst, GDK_lng_max, cnt,
						       ci, candoff,
						       abort_on_error);
				break;
#ifdef HAVE_HGE
			case TYPE_hge:
				nils = div_bte_lng_hge(lft, incr1, rgt, incr2,
						       dst, GDK_hge_max, cnt,
						       ci, candoff,
						       abort_on_error);
				break;
#endif
#endif
			case TYPE_flt:
				nils = div_bte_lng_flt(lft, incr1, rgt, incr2,
						       dst, GDK_flt_max, cnt,
						       ci, candoff,
						       abort_on_error);
				break;
			case TYPE_dbl:
				nils = div_bte_lng_dbl(lft, incr1, rgt, incr2,
						       dst, GDK_dbl_max, cnt,
						       ci, candoff,
						       abort_on_error);
				break;
			default:
				goto unsupported;
			}
			break;
#ifdef HAVE_HGE
		case TYPE_hge:
			switch (tp) {
			case TYPE_bte:
				nils = div_bte_hge_bte(lft, incr1, rgt, incr2,
						       dst, GDK_bte_max, cnt,
						       ci, candoff,
						       abort_on_error);
				break;
#ifdef FULL_IMPLEMENTATION
			case TYPE_sht:
				nils = div_bte_hge_sht(lft, incr1, rgt, incr2,
						       dst, GDK_sht_max, cnt,
						       ci, candoff,
						       abort_on_error);
				break;
			case TYPE_int:
				nils = div_bte_hge_int(lft, incr1, rgt, incr2,
						       dst, GDK_int_max, cnt,
						       ci, candoff,
						       abort_on_error);
				break;
			case TYPE_lng:
				nils = div_bte_hge_lng(lft, incr1, rgt, incr2,
						       dst, GDK_lng_max, cnt,
						       ci, candoff,
						       abort_on_error);
				break;
			case TYPE_hge:
				nils = div_bte_hge_hge(lft, incr1, rgt, incr2,
						       dst, GDK_hge_max, cnt,
						       ci, candoff,
						       abort_on_error);
				break;
#endif
			case TYPE_flt:
				nils = div_bte_hge_flt(lft, incr1, rgt, incr2,
						       dst, GDK_flt_max, cnt,
						       ci, candoff,
						       abort_on_error);
				break;
			case TYPE_dbl:
				nils = div_bte_hge_dbl(lft, incr1, rgt, incr2,
						       dst, GDK_dbl_max, cnt,
						       ci, candoff,
						       abort_on_error);
				break;
			default:
				goto unsupported;
			}
			break;
#endif
		case TYPE_flt:
			switch (tp) {
			case TYPE_flt:
				nils = div_bte_flt_flt(lft, incr1, rgt, incr2,
						       dst, GDK_flt_max, cnt,
						       ci, candoff,
						       abort_on_error);
				break;
			case TYPE_dbl:
				nils = div_bte_flt_dbl(lft, incr1, rgt, incr2,
						       dst, GDK_dbl_max, cnt,
						       ci, candoff,
						       abort_on_error);
				break;
			default:
				goto unsupported;
			}
			break;
		case TYPE_dbl:
			switch (tp) {
			case TYPE_dbl:
				nils = div_bte_dbl_dbl(lft, incr1, rgt, incr2,
						       dst, GDK_dbl_max, cnt,
						       ci, candoff,
						       abort_on_error);
				break;
			default:
				goto unsupported;
			}
			break;
		default:
			goto unsupported;
		}
		break;
	case TYPE_sht:
		switch (tp2) {
		case TYPE_bte:
			switch (tp) {
			case TYPE_sht:
				nils = div_sht_bte_sht(lft, incr1, rgt, incr2,
						       dst, GDK_sht_max, cnt,
						       ci, candoff,
						       abort_on_error);
				break;
#ifdef FULL_IMPLEMENTATION
			case TYPE_int:
				nils = div_sht_bte_int(lft, incr1, rgt, incr2,
						       dst, GDK_int_max, cnt,
						       ci, candoff,
						       abort_on_error);
				break;
			case TYPE_lng:
				nils = div_sht_bte_lng(lft, incr1, rgt, incr2,
						       dst, GDK_lng_max, cnt,
						       ci, candoff,
						       abort_on_error);
				break;
#ifdef HAVE_HGE
			case TYPE_hge:
				nils = div_sht_bte_hge(lft, incr1, rgt, incr2,
						       dst, GDK_hge_max, cnt,
						       ci, candoff,
						       abort_on_error);
				break;
#endif
#endif
			case TYPE_flt:
				nils = div_sht_bte_flt(lft, incr1, rgt, incr2,
						       dst, GDK_flt_max, cnt,
						       ci, candoff,
						       abort_on_error);
				break;
			case TYPE_dbl:
				nils = div_sht_bte_dbl(lft, incr1, rgt, incr2,
						       dst, GDK_dbl_max, cnt,
						       ci, candoff,
						       abort_on_error);
				break;
			default:
				goto unsupported;
			}
			break;
		case TYPE_sht:
			switch (tp) {
			case TYPE_sht:
				nils = div_sht_sht_sht(lft, incr1, rgt, incr2,
						       dst, GDK_sht_max, cnt,
						       ci, candoff,
						       abort_on_error);
				break;
#ifdef FULL_IMPLEMENTATION
			case TYPE_int:
				nils = div_sht_sht_int(lft, incr1, rgt, incr2,
						       dst, GDK_int_max, cnt,
						       ci, candoff,
						       abort_on_error);
				break;
			case TYPE_lng:
				nils = div_sht_sht_lng(lft, incr1, rgt, incr2,
						       dst, GDK_lng_max, cnt,
						       ci, candoff,
						       abort_on_error);
				break;
#ifdef HAVE_HGE
			case TYPE_hge:
				nils = div_sht_sht_hge(lft, incr1, rgt, incr2,
						       dst, GDK_hge_max, cnt,
						       ci, candoff,
						       abort_on_error);
				break;
#endif
#endif
			case TYPE_flt:
				nils = div_sht_sht_flt(lft, incr1, rgt, incr2,
						       dst, GDK_flt_max, cnt,
						       ci, candoff,
						       abort_on_error);
				break;
			case TYPE_dbl:
				nils = div_sht_sht_dbl(lft, incr1, rgt, incr2,
						       dst, GDK_dbl_max, cnt,
						       ci, candoff,
						       abort_on_error);
				break;
			default:
				goto unsupported;
			}
			break;
		case TYPE_int:
			switch (tp) {
			case TYPE_sht:
				nils = div_sht_int_sht(lft, incr1, rgt, incr2,
						       dst, GDK_sht_max, cnt,
						       ci, candoff,
						       abort_on_error);
				break;
#ifdef FULL_IMPLEMENTATION
			case TYPE_int:
				nils = div_sht_int_int(lft, incr1, rgt, incr2,
						       dst, GDK_int_max, cnt,
						       ci, candoff,
						       abort_on_error);
				break;
			case TYPE_lng:
				nils = div_sht_int_lng(lft, incr1, rgt, incr2,
						       dst, GDK_lng_max, cnt,
						       ci, candoff,
						       abort_on_error);
				break;
#ifdef HAVE_HGE
			case TYPE_hge:
				nils = div_sht_int_hge(lft, incr1, rgt, incr2,
						       dst, GDK_hge_max, cnt,
						       ci, candoff,
						       abort_on_error);
				break;
#endif
#endif
			case TYPE_flt:
				nils = div_sht_int_flt(lft, incr1, rgt, incr2,
						       dst, GDK_flt_max, cnt,
						       ci, candoff,
						       abort_on_error);
				break;
			case TYPE_dbl:
				nils = div_sht_int_dbl(lft, incr1, rgt, incr2,
						       dst, GDK_dbl_max, cnt,
						       ci, candoff,
						       abort_on_error);
				break;
			default:
				goto unsupported;
			}
			break;
		case TYPE_lng:
			switch (tp) {
			case TYPE_sht:
				nils = div_sht_lng_sht(lft, incr1, rgt, incr2,
						       dst, GDK_sht_max, cnt,
						       ci, candoff,
						       abort_on_error);
				break;
#ifdef FULL_IMPLEMENTATION
			case TYPE_int:
				nils = div_sht_lng_int(lft, incr1, rgt, incr2,
						       dst, GDK_int_max, cnt,
						       ci, candoff,
						       abort_on_error);
				break;
			case TYPE_lng:
				nils = div_sht_lng_lng(lft, incr1, rgt, incr2,
						       dst, GDK_lng_max, cnt,
						       ci, candoff,
						       abort_on_error);
				break;
#ifdef HAVE_HGE
			case TYPE_hge:
				nils = div_sht_lng_hge(lft, incr1, rgt, incr2,
						       dst, GDK_hge_max, cnt,
						       ci, candoff,
						       abort_on_error);
				break;
#endif
#endif
			case TYPE_flt:
				nils = div_sht_lng_flt(lft, incr1, rgt, incr2,
						       dst, GDK_flt_max, cnt,
						       ci, candoff,
						       abort_on_error);
				break;
			case TYPE_dbl:
				nils = div_sht_lng_dbl(lft, incr1, rgt, incr2,
						       dst, GDK_dbl_max, cnt,
						       ci, candoff,
						       abort_on_error);
				break;
			default:
				goto unsupported;
			}
			break;
#ifdef HAVE_HGE
		case TYPE_hge:
			switch (tp) {
			case TYPE_sht:
				nils = div_sht_hge_sht(lft, incr1, rgt, incr2,
						       dst, GDK_sht_max, cnt,
						       ci, candoff,
						       abort_on_error);
				break;
#ifdef FULL_IMPLEMENTATION
			case TYPE_int:
				nils = div_sht_hge_int(lft, incr1, rgt, incr2,
						       dst, GDK_int_max, cnt,
						       ci, candoff,
						       abort_on_error);
				break;
			case TYPE_lng:
				nils = div_sht_hge_lng(lft, incr1, rgt, incr2,
						       dst, GDK_lng_max, cnt,
						       ci, candoff,
						       abort_on_error);
				break;
			case TYPE_hge:
				nils = div_sht_hge_hge(lft, incr1, rgt, incr2,
						       dst, GDK_hge_max, cnt,
						       ci, candoff,
						       abort_on_error);
				break;
#endif
			case TYPE_flt:
				nils = div_sht_hge_flt(lft, incr1, rgt, incr2,
						       dst, GDK_flt_max, cnt,
						       ci, candoff,
						       abort_on_error);
				break;
			case TYPE_dbl:
				nils = div_sht_hge_dbl(lft, incr1, rgt, incr2,
						       dst, GDK_dbl_max, cnt,
						       ci, candoff,
						       abort_on_error);
				break;
			default:
				goto unsupported;
			}
			break;
#endif
		case TYPE_flt:
			switch (tp) {
			case TYPE_flt:
				nils = div_sht_flt_flt(lft, incr1, rgt, incr2,
						       dst, GDK_flt_max, cnt,
						       ci, candoff,
						       abort_on_error);
				break;
			case TYPE_dbl:
				nils = div_sht_flt_dbl(lft, incr1, rgt, incr2,
						       dst, GDK_dbl_max, cnt,
						       ci, candoff,
						       abort_on_error);
				break;
			default:
				goto unsupported;
			}
			break;
		case TYPE_dbl:
			switch (tp) {
			case TYPE_dbl:
				nils = div_sht_dbl_dbl(lft, incr1, rgt, incr2,
						       dst, GDK_dbl_max, cnt,
						       ci, candoff,
						       abort_on_error);
				break;
			default:
				goto unsupported;
			}
			break;
		default:
			goto unsupported;
		}
		break;
	case TYPE_int:
		switch (tp2) {
		case TYPE_bte:
			switch (tp) {
			case TYPE_int:
				nils = div_int_bte_int(lft, incr1, rgt, incr2,
						       dst, GDK_int_max, cnt,
						       ci, candoff,
						       abort_on_error);
				break;
#ifdef FULL_IMPLEMENTATION
			case TYPE_lng:
				nils = div_int_bte_lng(lft, incr1, rgt, incr2,
						       dst, GDK_lng_max, cnt,
						       ci, candoff,
						       abort_on_error);
				break;
#ifdef HAVE_HGE
			case TYPE_hge:
				nils = div_int_bte_hge(lft, incr1, rgt, incr2,
						       dst, GDK_hge_max, cnt,
						       ci, candoff,
						       abort_on_error);
				break;
#endif
#endif
			case TYPE_flt:
				nils = div_int_bte_flt(lft, incr1, rgt, incr2,
						       dst, GDK_flt_max, cnt,
						       ci, candoff,
						       abort_on_error);
				break;
			case TYPE_dbl:
				nils = div_int_bte_dbl(lft, incr1, rgt, incr2,
						       dst, GDK_dbl_max, cnt,
						       ci, candoff,
						       abort_on_error);
				break;
			default:
				goto unsupported;
			}
			break;
		case TYPE_sht:
			switch (tp) {
			case TYPE_int:
				nils = div_int_sht_int(lft, incr1, rgt, incr2,
						       dst, GDK_int_max, cnt,
						       ci, candoff,
						       abort_on_error);
				break;
#ifdef FULL_IMPLEMENTATION
			case TYPE_lng:
				nils = div_int_sht_lng(lft, incr1, rgt, incr2,
						       dst, GDK_lng_max, cnt,
						       ci, candoff,
						       abort_on_error);
				break;
#ifdef HAVE_HGE
			case TYPE_hge:
				nils = div_int_sht_hge(lft, incr1, rgt, incr2,
						       dst, GDK_hge_max, cnt,
						       ci, candoff,
						       abort_on_error);
				break;
#endif
#endif
			case TYPE_flt:
				nils = div_int_sht_flt(lft, incr1, rgt, incr2,
						       dst, GDK_flt_max, cnt,
						       ci, candoff,
						       abort_on_error);
				break;
			case TYPE_dbl:
				nils = div_int_sht_dbl(lft, incr1, rgt, incr2,
						       dst, GDK_dbl_max, cnt,
						       ci, candoff,
						       abort_on_error);
				break;
			default:
				goto unsupported;
			}
			break;
		case TYPE_int:
			switch (tp) {
			case TYPE_int:
				nils = div_int_int_int(lft, incr1, rgt, incr2,
						       dst, GDK_int_max, cnt,
						       ci, candoff,
						       abort_on_error);
				break;
#ifdef FULL_IMPLEMENTATION
			case TYPE_lng:
				nils = div_int_int_lng(lft, incr1, rgt, incr2,
						       dst, GDK_lng_max, cnt,
						       ci, candoff,
						       abort_on_error);
				break;
#ifdef HAVE_HGE
			case TYPE_hge:
				nils = div_int_int_hge(lft, incr1, rgt, incr2,
						       dst, GDK_hge_max, cnt,
						       ci, candoff,
						       abort_on_error);
				break;
#endif
#endif
			case TYPE_flt:
				nils = div_int_int_flt(lft, incr1, rgt, incr2,
						       dst, GDK_flt_max, cnt,
						       ci, candoff,
						       abort_on_error);
				break;
			case TYPE_dbl:
				nils = div_int_int_dbl(lft, incr1, rgt, incr2,
						       dst, GDK_dbl_max, cnt,
						       ci, candoff,
						       abort_on_error);
				break;
			default:
				goto unsupported;
			}
			break;
		case TYPE_lng:
			switch (tp) {
			case TYPE_int:
				nils = div_int_lng_int(lft, incr1, rgt, incr2,
						       dst, GDK_int_max, cnt,
						       ci, candoff,
						       abort_on_error);
				break;
#ifdef FULL_IMPLEMENTATION
			case TYPE_lng:
				nils = div_int_lng_lng(lft, incr1, rgt, incr2,
						       dst, GDK_lng_max, cnt,
						       ci, candoff,
						       abort_on_error);
				break;
#ifdef HAVE_HGE
			case TYPE_hge:
				nils = div_int_lng_hge(lft, incr1, rgt, incr2,
						       dst, GDK_hge_max, cnt,
						       ci, candoff,
						       abort_on_error);
				break;
#endif
#endif
			case TYPE_flt:
				nils = div_int_lng_flt(lft, incr1, rgt, incr2,
						       dst, GDK_flt_max, cnt,
						       ci, candoff,
						       abort_on_error);
				break;
			case TYPE_dbl:
				nils = div_int_lng_dbl(lft, incr1, rgt, incr2,
						       dst, GDK_dbl_max, cnt,
						       ci, candoff,
						       abort_on_error);
				break;
			default:
				goto unsupported;
			}
			break;
#ifdef HAVE_HGE
		case TYPE_hge:
			switch (tp) {
			case TYPE_int:
				nils = div_int_hge_int(lft, incr1, rgt, incr2,
						       dst, GDK_int_max, cnt,
						       ci, candoff,
						       abort_on_error);
				break;
#ifdef FULL_IMPLEMENTATION
			case TYPE_lng:
				nils = div_int_hge_lng(lft, incr1, rgt, incr2,
						       dst, GDK_lng_max, cnt,
						       ci, candoff,
						       abort_on_error);
				break;
			case TYPE_hge:
				nils = div_int_hge_hge(lft, incr1, rgt, incr2,
						       dst, GDK_hge_max, cnt,
						       ci, candoff,
						       abort_on_error);
				break;
#endif
			case TYPE_flt:
				nils = div_int_hge_flt(lft, incr1, rgt, incr2,
						       dst, GDK_flt_max, cnt,
						       ci, candoff,
						       abort_on_error);
				break;
			case TYPE_dbl:
				nils = div_int_hge_dbl(lft, incr1, rgt, incr2,
						       dst, GDK_dbl_max, cnt,
						       ci, candoff,
						       abort_on_error);
				break;
			default:
				goto unsupported;
			}
			break;
#endif
		case TYPE_flt:
			switch (tp) {
			case TYPE_flt:
				nils = div_int_flt_flt(lft, incr1, rgt, incr2,
						       dst, GDK_flt_max, cnt,
						       ci, candoff,
						       abort_on_error);
				break;
			case TYPE_dbl:
				nils = div_int_flt_dbl(lft, incr1, rgt, incr2,
						       dst, GDK_dbl_max, cnt,
						       ci, candoff,
						       abort_on_error);
				break;
			default:
				goto unsupported;
			}
			break;
		case TYPE_dbl:
			switch (tp) {
			case TYPE_dbl:
				nils = div_int_dbl_dbl(lft, incr1, rgt, incr2,
						       dst, GDK_dbl_max, cnt,
						       ci, candoff,
						       abort_on_error);
				break;
			default:
				goto unsupported;
			}
			break;
		default:
			goto unsupported;
		}
		break;
	case TYPE_lng:
		switch (tp2) {
		case TYPE_bte:
			switch (tp) {
			case TYPE_lng:
				nils = div_lng_bte_lng(lft, incr1, rgt, incr2,
						       dst, GDK_lng_max, cnt,
						       ci, candoff,
						       abort_on_error);
				break;
#ifdef FULL_IMPLEMENTATION
#ifdef HAVE_HGE
			case TYPE_hge:
				nils = div_lng_bte_hge(lft, incr1, rgt, incr2,
						       dst, GDK_hge_max, cnt,
						       ci, candoff,
						       abort_on_error);
				break;
#endif
#endif
			case TYPE_flt:
				nils = div_lng_bte_flt(lft, incr1, rgt, incr2,
						       dst, GDK_flt_max, cnt,
						       ci, candoff,
						       abort_on_error);
				break;
			case TYPE_dbl:
				nils = div_lng_bte_dbl(lft, incr1, rgt, incr2,
						       dst, GDK_dbl_max, cnt,
						       ci, candoff,
						       abort_on_error);
				break;
			default:
				goto unsupported;
			}
			break;
		case TYPE_sht:
			switch (tp) {
			case TYPE_lng:
				nils = div_lng_sht_lng(lft, incr1, rgt, incr2,
						       dst, GDK_lng_max, cnt,
						       ci, candoff,
						       abort_on_error);
				break;
#ifdef FULL_IMPLEMENTATION
#ifdef HAVE_HGE
			case TYPE_hge:
				nils = div_lng_sht_hge(lft, incr1, rgt, incr2,
						       dst, GDK_hge_max, cnt,
						       ci, candoff,
						       abort_on_error);
				break;
#endif
#endif
			case TYPE_flt:
				nils = div_lng_sht_flt(lft, incr1, rgt, incr2,
						       dst, GDK_flt_max, cnt,
						       ci, candoff,
						       abort_on_error);
				break;
			case TYPE_dbl:
				nils = div_lng_sht_dbl(lft, incr1, rgt, incr2,
						       dst, GDK_dbl_max, cnt,
						       ci, candoff,
						       abort_on_error);
				break;
			default:
				goto unsupported;
			}
			break;
		case TYPE_int:
			switch (tp) {
			case TYPE_lng:
				nils = div_lng_int_lng(lft, incr1, rgt, incr2,
						       dst, GDK_lng_max, cnt,
						       ci, candoff,
						       abort_on_error);
				break;
#ifdef FULL_IMPLEMENTATION
#ifdef HAVE_HGE
			case TYPE_hge:
				nils = div_lng_int_hge(lft, incr1, rgt, incr2,
						       dst, GDK_hge_max, cnt,
						       ci, candoff,
						       abort_on_error);
				break;
#endif
#endif
			case TYPE_flt:
				nils = div_lng_int_flt(lft, incr1, rgt, incr2,
						       dst, GDK_flt_max, cnt,
						       ci, candoff,
						       abort_on_error);
				break;
			case TYPE_dbl:
				nils = div_lng_int_dbl(lft, incr1, rgt, incr2,
						       dst, GDK_dbl_max, cnt,
						       ci, candoff,
						       abort_on_error);
				break;
			default:
				goto unsupported;
			}
			break;
		case TYPE_lng:
			switch (tp) {
			case TYPE_lng:
				nils = div_lng_lng_lng(lft, incr1, rgt, incr2,
						       dst, GDK_lng_max, cnt,
						       ci, candoff,
						       abort_on_error);
				break;
#ifdef FULL_IMPLEMENTATION
#ifdef HAVE_HGE
			case TYPE_hge:
				nils = div_lng_lng_hge(lft, incr1, rgt, incr2,
						       dst, GDK_hge_max, cnt,
						       ci, candoff,
						       abort_on_error);
				break;
#endif
#endif
			case TYPE_flt:
				nils = div_lng_lng_flt(lft, incr1, rgt, incr2,
						       dst, GDK_flt_max, cnt,
						       ci, candoff,
						       abort_on_error);
				break;
			case TYPE_dbl:
				nils = div_lng_lng_dbl(lft, incr1, rgt, incr2,
						       dst, GDK_dbl_max, cnt,
						       ci, candoff,
						       abort_on_error);
				break;
			default:
				goto unsupported;
			}
			break;
#ifdef HAVE_HGE
		case TYPE_hge:
			switch (tp) {
			case TYPE_lng:
				nils = div_lng_hge_lng(lft, incr1, rgt, incr2,
						       dst, GDK_lng_max, cnt,
						       ci, candoff,
						       abort_on_error);
				break;
#ifdef FULL_IMPLEMENTATION
			case TYPE_hge:
				nils = div_lng_hge_hge(lft, incr1, rgt, incr2,
						       dst, GDK_hge_max, cnt,
						       ci, candoff,
						       abort_on_error);
				break;
#endif
			case TYPE_flt:
				nils = div_lng_hge_flt(lft, incr1, rgt, incr2,
						       dst, GDK_flt_max, cnt,
						       ci, candoff,
						       abort_on_error);
				break;
			case TYPE_dbl:
				nils = div_lng_hge_dbl(lft, incr1, rgt, incr2,
						       dst, GDK_dbl_max, cnt,
						       ci, candoff,
						       abort_on_error);
				break;
			default:
				goto unsupported;
			}
			break;
#endif
		case TYPE_flt:
			switch (tp) {
			case TYPE_flt:
				nils = div_lng_flt_flt(lft, incr1, rgt, incr2,
						       dst, GDK_flt_max, cnt,
						       ci, candoff,
						       abort_on_error);
				break;
			case TYPE_dbl:
				nils = div_lng_flt_dbl(lft, incr1, rgt, incr2,
						       dst, GDK_dbl_max, cnt,
						       ci, candoff,
						       abort_on_error);
				break;
			default:
				goto unsupported;
			}
			break;
		case TYPE_dbl:
			switch (tp) {
			case TYPE_dbl:
				nils = div_lng_dbl_dbl(lft, incr1, rgt, incr2,
						       dst, GDK_dbl_max, cnt,
						       ci, candoff,
						       abort_on_error);
				break;
			default:
				goto unsupported;
			}
			break;
		default:
			goto unsupported;
		}
		break;
#ifdef HAVE_HGE
	case TYPE_hge:
		switch (tp2) {
		case TYPE_bte:
			switch (tp) {
			case TYPE_hge:
				nils = div_hge_bte_hge(lft, incr1, rgt, incr2,
						       dst, GDK_hge_max, cnt,
						       ci, candoff,
						       abort_on_error);
				break;
			case TYPE_flt:
				nils = div_hge_bte_flt(lft, incr1, rgt, incr2,
						       dst, GDK_flt_max, cnt,
						       ci, candoff,
						       abort_on_error);
				break;
			case TYPE_dbl:
				nils = div_hge_bte_dbl(lft, incr1, rgt, incr2,
						       dst, GDK_dbl_max, cnt,
						       ci, candoff,
						       abort_on_error);
				break;
			default:
				goto unsupported;
			}
			break;
		case TYPE_sht:
			switch (tp) {
			case TYPE_hge:
				nils = div_hge_sht_hge(lft, incr1, rgt, incr2,
						       dst, GDK_hge_max, cnt,
						       ci, candoff,
						       abort_on_error);
				break;
			case TYPE_flt:
				nils = div_hge_sht_flt(lft, incr1, rgt, incr2,
						       dst, GDK_flt_max, cnt,
						       ci, candoff,
						       abort_on_error);
				break;
			case TYPE_dbl:
				nils = div_hge_sht_dbl(lft, incr1, rgt, incr2,
						       dst, GDK_dbl_max, cnt,
						       ci, candoff,
						       abort_on_error);
				break;
			default:
				goto unsupported;
			}
			break;
		case TYPE_int:
			switch (tp) {
			case TYPE_hge:
				nils = div_hge_int_hge(lft, incr1, rgt, incr2,
						       dst, GDK_hge_max, cnt,
						       ci, candoff,
						       abort_on_error);
				break;
			case TYPE_flt:
				nils = div_hge_int_flt(lft, incr1, rgt, incr2,
						       dst, GDK_flt_max, cnt,
						       ci, candoff,
						       abort_on_error);
				break;
			case TYPE_dbl:
				nils = div_hge_int_dbl(lft, incr1, rgt, incr2,
						       dst, GDK_dbl_max, cnt,
						       ci, candoff,
						       abort_on_error);
				break;
			default:
				goto unsupported;
			}
			break;
		case TYPE_lng:
			switch (tp) {
			case TYPE_hge:
				nils = div_hge_lng_hge(lft, incr1, rgt, incr2,
						       dst, GDK_hge_max, cnt,
						       ci, candoff,
						       abort_on_error);
				break;
			case TYPE_flt:
				nils = div_hge_lng_flt(lft, incr1, rgt, incr2,
						       dst, GDK_flt_max, cnt,
						       ci, candoff,
						       abort_on_error);
				break;
			case TYPE_dbl:
				nils = div_hge_lng_dbl(lft, incr1, rgt, incr2,
						       dst, GDK_dbl_max, cnt,
						       ci, candoff,
						       abort_on_error);
				break;
			default:
				goto unsupported;
			}
			break;
		case TYPE_hge:
			switch (tp) {
			case TYPE_hge:
				nils = div_hge_hge_hge(lft, incr1, rgt, incr2,
						       dst, GDK_hge_max, cnt,
						       ci, candoff,
						       abort_on_error);
				break;
			case TYPE_flt:
				nils = div_hge_hge_flt(lft, incr1, rgt, incr2,
						       dst, GDK_flt_max, cnt,
						       ci, candoff,
						       abort_on_error);
				break;
			case TYPE_dbl:
				nils = div_hge_hge_dbl(lft, incr1, rgt, incr2,
						       dst, GDK_dbl_max, cnt,
						       ci, candoff,
						       abort_on_error);
				break;
			default:
				goto unsupported;
			}
			break;
		case TYPE_flt:
			switch (tp) {
			case TYPE_flt:
				nils = div_hge_flt_flt(lft, incr1, rgt, incr2,
						       dst, GDK_flt_max, cnt,
						       ci, candoff,
						       abort_on_error);
				break;
			case TYPE_dbl:
				nils = div_hge_flt_dbl(lft, incr1, rgt, incr2,
						       dst, GDK_dbl_max, cnt,
						       ci, candoff,
						       abort_on_error);
				break;
			default:
				goto unsupported;
			}
			break;
		case TYPE_dbl:
			switch (tp) {
			case TYPE_dbl:
				nils = div_hge_dbl_dbl(lft, incr1, rgt, incr2,
						       dst, GDK_dbl_max, cnt,
						       ci, candoff,
						       abort_on_error);
				break;
			default:
				goto unsupported;
			}
			break;
		default:
			goto unsupported;
		}
		break;
#endif
	case TYPE_flt:
		switch (tp2) {
		case TYPE_bte:
			switch (tp) {
			case TYPE_flt:
				nils = div_flt_bte_flt(lft, incr1, rgt, incr2,
						       dst, GDK_flt_max, cnt,
						       ci, candoff,
						       abort_on_error);
				break;
			case TYPE_dbl:
				nils = div_flt_bte_dbl(lft, incr1, rgt, incr2,
						       dst, GDK_dbl_max, cnt,
						       ci, candoff,
						       abort_on_error);
				break;
			default:
				goto unsupported;
			}
			break;
		case TYPE_sht:
			switch (tp) {
			case TYPE_flt:
				nils = div_flt_sht_flt(lft, incr1, rgt, incr2,
						       dst, GDK_flt_max, cnt,
						       ci, candoff,
						       abort_on_error);
				break;
			case TYPE_dbl:
				nils = div_flt_sht_dbl(lft, incr1, rgt, incr2,
						       dst, GDK_dbl_max, cnt,
						       ci, candoff,
						       abort_on_error);
				break;
			default:
				goto unsupported;
			}
			break;
		case TYPE_int:
			switch (tp) {
			case TYPE_flt:
				nils = div_flt_int_flt(lft, incr1, rgt, incr2,
						       dst, GDK_flt_max, cnt,
						       ci, candoff,
						       abort_on_error);
				break;
			case TYPE_dbl:
				nils = div_flt_int_dbl(lft, incr1, rgt, incr2,
						       dst, GDK_dbl_max, cnt,
						       ci, candoff,
						       abort_on_error);
				break;
			default:
				goto unsupported;
			}
			break;
		case TYPE_lng:
			switch (tp) {
			case TYPE_flt:
				nils = div_flt_lng_flt(lft, incr1, rgt, incr2,
						       dst, GDK_flt_max, cnt,
						       ci, candoff,
						       abort_on_error);
				break;
			case TYPE_dbl:
				nils = div_flt_lng_dbl(lft, incr1, rgt, incr2,
						       dst, GDK_dbl_max, cnt,
						       ci, candoff,
						       abort_on_error);
				break;
			default:
				goto unsupported;
			}
			break;
#ifdef HAVE_HGE
		case TYPE_hge:
			switch (tp) {
			case TYPE_flt:
				nils = div_flt_hge_flt(lft, incr1, rgt, incr2,
						       dst, GDK_flt_max, cnt,
						       ci, candoff,
						       abort_on_error);
				break;
			case TYPE_dbl:
				nils = div_flt_hge_dbl(lft, incr1, rgt, incr2,
						       dst, GDK_dbl_max, cnt,
						       ci, candoff,
						       abort_on_error);
				break;
			default:
				goto unsupported;
			}
			break;
#endif
		case TYPE_flt:
			switch (tp) {
			case TYPE_flt:
				nils = div_flt_flt_flt(lft, incr1, rgt, incr2,
						       dst, GDK_flt_max, cnt,
						       ci, candoff,
						       abort_on_error);
				break;
			case TYPE_dbl:
				nils = div_flt_flt_dbl(lft, incr1, rgt, incr2,
						       dst, GDK_dbl_max, cnt,
						       ci, candoff,
						       abort_on_error);
				break;
			default:
				goto unsupported;
			}
			break;
		case TYPE_dbl:
			switch (tp) {
			case TYPE_dbl:
				nils = div_flt_dbl_dbl(lft, incr1, rgt, incr2,
						       dst, GDK_dbl_max, cnt,
						       ci, candoff,
						       abort_on_error);
				break;
			default:
				goto unsupported;
			}
			break;
		default:
			goto unsupported;
		}
		break;
	case TYPE_dbl:
		switch (tp2) {
		case TYPE_bte:
			switch (tp) {
			case TYPE_dbl:
				nils = div_dbl_bte_dbl(lft, incr1, rgt, incr2,
						       dst, GDK_dbl_max, cnt,
						       ci, candoff,
						       abort_on_error);
				break;
			default:
				goto unsupported;
			}
			break;
		case TYPE_sht:
			switch (tp) {
			case TYPE_dbl:
				nils = div_dbl_sht_dbl(lft, incr1, rgt, incr2,
						       dst, GDK_dbl_max, cnt,
						       ci, candoff,
						       abort_on_error);
				break;
			default:
				goto unsupported;
			}
			break;
		case TYPE_int:
			switch (tp) {
			case TYPE_dbl:
				nils = div_dbl_int_dbl(lft, incr1, rgt, incr2,
						       dst, GDK_dbl_max, cnt,
						       ci, candoff,
						       abort_on_error);
				break;
			default:
				goto unsupported;
			}
			break;
		case TYPE_lng:
			switch (tp) {
			case TYPE_dbl:
				nils = div_dbl_lng_dbl(lft, incr1, rgt, incr2,
						       dst, GDK_dbl_max, cnt,
						       ci, candoff,
						       abort_on_error);
				break;
			default:
				goto unsupported;
			}
			break;
#ifdef HAVE_HGE
		case TYPE_hge:
			switch (tp) {
			case TYPE_dbl:
				nils = div_dbl_hge_dbl(lft, incr1, rgt, incr2,
						       dst, GDK_dbl_max, cnt,
						       ci, candoff,
						       abort_on_error);
				break;
			default:
				goto unsupported;
			}
			break;
#endif
		case TYPE_flt:
			switch (tp) {
			case TYPE_dbl:
				nils = div_dbl_flt_dbl(lft, incr1, rgt, incr2,
						       dst, GDK_dbl_max, cnt,
						       ci, candoff,
						       abort_on_error);
				break;
			default:
				goto unsupported;
			}
			break;
		case TYPE_dbl:
			switch (tp) {
			case TYPE_dbl:
				nils = div_dbl_dbl_dbl(lft, incr1, rgt, incr2,
						       dst, GDK_dbl_max, cnt,
						       ci, candoff,
						       abort_on_error);
				break;
			default:
				goto unsupported;
			}
			break;
		default:
			goto unsupported;
		}
		break;
	default:
		goto unsupported;
	}

	if (nils == BUN_NONE + 1)
		GDKerror("22012!division by zero.\n");

	return nils;

  unsupported:
	GDKerror("%s: type combination (div(%s,%s)->%s) not supported.\n",
		 func, ATOMname(tp1), ATOMname(tp2), ATOMname(tp));
	return BUN_NONE;
}

BAT *
BATcalcdiv(BAT *b1, BAT *b2, BAT *s, int tp, bool abort_on_error)
{
	return BATcalcmuldivmod(b1, b2, s, tp, abort_on_error,
				div_typeswitchloop, __func__);
}

BAT *
BATcalcdivcst(BAT *b, const ValRecord *v, BAT *s, int tp, bool abort_on_error)
{
	BAT *bn;
	BUN nils;
	BUN cnt, ncand;
	struct canditer ci;

	BATcheck(b, __func__, NULL);

	cnt = BATcount(b);
	ncand = canditer_init(&ci, b, s);
	if (ncand == 0)
		return BATconstant(b->hseqbase, tp, ATOMnilptr(tp),
				   cnt, TRANSIENT);

	bn = COLnew(b->hseqbase, tp, cnt, TRANSIENT);
	if (bn == NULL)
		return NULL;

	nils = div_typeswitchloop(Tloc(b, 0), b->ttype, 1,
				  VALptr(v), v->vtype, 0,
				  Tloc(bn, 0), tp,
				  cnt, &ci, b->hseqbase,
				  abort_on_error, __func__);

	if (nils >= BUN_NONE) {
		BBPunfix(bn->batCacheid);
		return NULL;
	}

	BATsetcount(bn, cnt);

	/* if the input is sorted, and no zero division occurred (we
	 * only know for sure if abort_on_error is set), the result is
	 * also sorted, or reverse sorted if the constant is
	 * negative */
	if (abort_on_error) {
		ValRecord sign;

		VARcalcsign(&sign, v);
		bn->tsorted = (sign.val.btval > 0 && b->tsorted && nils == 0) ||
			(sign.val.btval < 0 && b->trevsorted && nils == 0) ||
			cnt <= 1 || nils == cnt;
		bn->trevsorted = (sign.val.btval > 0 && b->trevsorted && nils == 0) ||
			(sign.val.btval < 0 && b->tsorted && nils == 0) ||
			cnt <= 1 || nils == cnt;
	} else {
		bn->tsorted = cnt <= 1 || nils == cnt;
		bn->trevsorted = cnt <= 1 || nils == cnt;
	}
	bn->tsorted = cnt <= 1 || nils == cnt;
	bn->trevsorted = cnt <= 1 || nils == cnt;
	bn->tkey = cnt <= 1;
	bn->tnil = nils != 0;
	bn->tnonil = nils == 0;

	return bn;
}

BAT *
BATcalccstdiv(const ValRecord *v, BAT *b, BAT *s, int tp, bool abort_on_error)
{
	BAT *bn;
	BUN nils;
	BUN cnt, ncand;
	struct canditer ci;

	BATcheck(b, __func__, NULL);

	cnt = BATcount(b);
	ncand = canditer_init(&ci, b, s);
	if (ncand == 0)
		return BATconstant(b->hseqbase, tp, ATOMnilptr(tp),
				   cnt, TRANSIENT);

	bn = COLnew(b->hseqbase, tp, cnt, TRANSIENT);
	if (bn == NULL)
		return NULL;

	nils = div_typeswitchloop(VALptr(v), v->vtype, 0,
				  Tloc(b, 0), b->ttype, 1,
				  Tloc(bn, 0), tp,
				  cnt, &ci, b->hseqbase,
				  abort_on_error, __func__);

	if (nils >= BUN_NONE) {
		BBPunfix(bn->batCacheid);
		return NULL;
	}

	BATsetcount(bn, cnt);

	bn->tsorted = cnt <= 1 || nils == cnt;
	bn->trevsorted = cnt <= 1 || nils == cnt;
	bn->tkey = cnt <= 1;
	bn->tnil = nils != 0;
	bn->tnonil = nils == 0;

	return bn;
}

gdk_return
VARcalcdiv(ValPtr ret, const ValRecord *lft, const ValRecord *rgt,
	   bool abort_on_error)
{
	if (div_typeswitchloop(VALptr(lft), lft->vtype, 0,
			       VALptr(rgt), rgt->vtype, 0,
			       VALget(ret), ret->vtype, 1,
			       &(struct canditer){.tpe=cand_dense, .ncand=1},
			       0, abort_on_error, __func__) >= BUN_NONE)
		return GDK_FAIL;
	return GDK_SUCCEED;
}

/* ---------------------------------------------------------------------- */
/* modulo (any numeric type) */

#define MOD_3TYPE(TYPE1, TYPE2, TYPE3)					\
static BUN								\
mod_##TYPE1##_##TYPE2##_##TYPE3(const TYPE1 *lft, int incr1,		\
				const TYPE2 *rgt, int incr2,		\
				TYPE3 *restrict dst, BUN cnt,		\
				struct canditer *restrict ci,		\
				oid candoff, bool abort_on_error)	\
{									\
	oid x = canditer_next(ci) - candoff;				\
	BUN i, j, k = 0;						\
	BUN nils = 0;							\
									\
	do {								\
		while (k < x) {						\
			dst[k++] = TYPE3##_nil;				\
			nils++;						\
		}							\
		i = x * incr1;						\
		j = x * incr2;						\
		if (is_##TYPE1##_nil(lft[i]) || is_##TYPE2##_nil(rgt[j])) { \
			dst[k] = TYPE3##_nil;				\
			nils++;						\
		} else if (rgt[j] == 0) {				\
			if (abort_on_error)				\
				return BUN_NONE + 1;			\
			dst[k] = TYPE3##_nil;				\
			nils++;						\
		} else {						\
			dst[k] = (TYPE3) lft[i] % rgt[j];		\
		}							\
		k++;							\
		x = canditer_next(ci);					\
		if (is_oid_nil(x))					\
			break;						\
		x -= candoff;						\
	} while (k < cnt);						\
	while (k < cnt) {						\
		dst[k++] = TYPE3##_nil;					\
		nils++;							\
	}								\
	return nils;							\
}

#define FMOD_3TYPE(TYPE1, TYPE2, TYPE3, FUNC)				\
static BUN								\
mod_##TYPE1##_##TYPE2##_##TYPE3(const TYPE1 *lft, int incr1,		\
				const TYPE2 *rgt, int incr2,		\
				TYPE3 *restrict dst, BUN cnt,		\
				struct canditer *restrict ci,		\
				oid candoff, bool abort_on_error)	\
{									\
	oid x = canditer_next(ci) - candoff;				\
	BUN i, j, k = 0;						\
	BUN nils = 0;							\
									\
	do {								\
		while (k < x) {						\
			dst[k++] = TYPE3##_nil;				\
			nils++;						\
		}							\
		i = x * incr1;						\
		j = x * incr2;						\
		if (is_##TYPE1##_nil(lft[i]) || is_##TYPE2##_nil(rgt[j])) { \
			dst[k] = TYPE3##_nil;				\
			nils++;						\
		} else if (rgt[j] == 0) {				\
			if (abort_on_error)				\
				return BUN_NONE + 1;			\
			dst[k] = TYPE3##_nil;				\
			nils++;						\
		} else {						\
			dst[k] = (TYPE3) FUNC((TYPE3) lft[i],		\
					      (TYPE3) rgt[j]);		\
		}							\
		k++;							\
		x = canditer_next(ci);					\
		if (is_oid_nil(x))					\
			break;						\
		x -= candoff;						\
	} while (k < cnt);						\
	while (k < cnt) {						\
		dst[k++] = TYPE3##_nil;					\
		nils++;							\
	}								\
	return nils;							\
}

MOD_3TYPE(bte, bte, bte)
#ifdef FULL_IMPLEMENTATION
MOD_3TYPE(bte, bte, sht)
MOD_3TYPE(bte, bte, int)
MOD_3TYPE(bte, bte, lng)
#ifdef HAVE_HGE
MOD_3TYPE(bte, bte, hge)
#endif
#endif
MOD_3TYPE(bte, sht, bte)
#ifdef FULL_IMPLEMENTATION
MOD_3TYPE(bte, sht, sht)
MOD_3TYPE(bte, sht, int)
MOD_3TYPE(bte, sht, lng)
#ifdef HAVE_HGE
MOD_3TYPE(bte, sht, hge)
#endif
#endif
MOD_3TYPE(bte, int, bte)
#ifdef FULL_IMPLEMENTATION
MOD_3TYPE(bte, int, sht)
MOD_3TYPE(bte, int, int)
MOD_3TYPE(bte, int, lng)
#ifdef HAVE_HGE
MOD_3TYPE(bte, int, hge)
#endif
#endif
MOD_3TYPE(bte, lng, bte)
#ifdef FULL_IMPLEMENTATION
MOD_3TYPE(bte, lng, sht)
MOD_3TYPE(bte, lng, int)
MOD_3TYPE(bte, lng, lng)
#ifdef HAVE_HGE
MOD_3TYPE(bte, lng, hge)
#endif
#endif
#ifdef HAVE_HGE
MOD_3TYPE(bte, hge, bte)
#ifdef FULL_IMPLEMENTATION
MOD_3TYPE(bte, hge, sht)
MOD_3TYPE(bte, hge, int)
MOD_3TYPE(bte, hge, lng)
MOD_3TYPE(bte, hge, hge)
#endif
#endif
MOD_3TYPE(sht, bte, bte)
#ifdef FULL_IMPLEMENTATION
MOD_3TYPE(sht, bte, sht)
MOD_3TYPE(sht, bte, int)
MOD_3TYPE(sht, bte, lng)
#ifdef HAVE_HGE
MOD_3TYPE(sht, bte, hge)
#endif
#endif
MOD_3TYPE(sht, sht, sht)
#ifdef FULL_IMPLEMENTATION
MOD_3TYPE(sht, sht, int)
MOD_3TYPE(sht, sht, lng)
#ifdef HAVE_HGE
MOD_3TYPE(sht, sht, hge)
#endif
#endif
MOD_3TYPE(sht, int, sht)
#ifdef FULL_IMPLEMENTATION
MOD_3TYPE(sht, int, int)
MOD_3TYPE(sht, int, lng)
#ifdef HAVE_HGE
MOD_3TYPE(sht, int, hge)
#endif
#endif
MOD_3TYPE(sht, lng, sht)
#ifdef FULL_IMPLEMENTATION
MOD_3TYPE(sht, lng, int)
MOD_3TYPE(sht, lng, lng)
#ifdef HAVE_HGE
MOD_3TYPE(sht, lng, hge)
#endif
#endif
#ifdef HAVE_HGE
MOD_3TYPE(sht, hge, sht)
#ifdef FULL_IMPLEMENTATION
MOD_3TYPE(sht, hge, int)
MOD_3TYPE(sht, hge, lng)
MOD_3TYPE(sht, hge, hge)
#endif
#endif
MOD_3TYPE(int, bte, bte)
#ifdef FULL_IMPLEMENTATION
MOD_3TYPE(int, bte, sht)
MOD_3TYPE(int, bte, int)
MOD_3TYPE(int, bte, lng)
#ifdef HAVE_HGE
MOD_3TYPE(int, bte, hge)
#endif
#endif
MOD_3TYPE(int, sht, sht)
#ifdef FULL_IMPLEMENTATION
MOD_3TYPE(int, sht, int)
MOD_3TYPE(int, sht, lng)
#ifdef HAVE_HGE
MOD_3TYPE(int, sht, hge)
#endif
#endif
MOD_3TYPE(int, int, int)
#ifdef FULL_IMPLEMENTATION
MOD_3TYPE(int, int, lng)
#ifdef HAVE_HGE
MOD_3TYPE(int, int, hge)
#endif
#endif
MOD_3TYPE(int, lng, int)
#ifdef FULL_IMPLEMENTATION
MOD_3TYPE(int, lng, lng)
#ifdef HAVE_HGE
MOD_3TYPE(int, lng, hge)
#endif
#endif
#ifdef HAVE_HGE
MOD_3TYPE(int, hge, int)
#ifdef FULL_IMPLEMENTATION
MOD_3TYPE(int, hge, lng)
MOD_3TYPE(int, hge, hge)
#endif
#endif
MOD_3TYPE(lng, bte, bte)
#ifdef FULL_IMPLEMENTATION
MOD_3TYPE(lng, bte, sht)
MOD_3TYPE(lng, bte, int)
MOD_3TYPE(lng, bte, lng)
#ifdef HAVE_HGE
MOD_3TYPE(lng, bte, hge)
#endif
#endif
MOD_3TYPE(lng, sht, sht)
#ifdef FULL_IMPLEMENTATION
MOD_3TYPE(lng, sht, int)
MOD_3TYPE(lng, sht, lng)
#ifdef HAVE_HGE
MOD_3TYPE(lng, sht, hge)
#endif
#endif
MOD_3TYPE(lng, int, int)
#ifdef FULL_IMPLEMENTATION
MOD_3TYPE(lng, int, lng)
#ifdef HAVE_HGE
MOD_3TYPE(lng, int, hge)
#endif
#endif
MOD_3TYPE(lng, lng, lng)
#ifdef FULL_IMPLEMENTATION
#ifdef HAVE_HGE
MOD_3TYPE(lng, lng, hge)
#endif
#endif
#ifdef HAVE_HGE
MOD_3TYPE(lng, hge, lng)
#ifdef FULL_IMPLEMENTATION
MOD_3TYPE(lng, hge, hge)
#endif
#endif
#ifdef HAVE_HGE
MOD_3TYPE(hge, bte, bte)
#ifdef FULL_IMPLEMENTATION
MOD_3TYPE(hge, bte, sht)
MOD_3TYPE(hge, bte, int)
MOD_3TYPE(hge, bte, lng)
MOD_3TYPE(hge, bte, hge)
#endif
MOD_3TYPE(hge, sht, sht)
#ifdef FULL_IMPLEMENTATION
MOD_3TYPE(hge, sht, int)
MOD_3TYPE(hge, sht, lng)
MOD_3TYPE(hge, sht, hge)
#endif
MOD_3TYPE(hge, int, int)
#ifdef FULL_IMPLEMENTATION
MOD_3TYPE(hge, int, lng)
MOD_3TYPE(hge, int, hge)
#endif
MOD_3TYPE(hge, lng, lng)
#ifdef FULL_IMPLEMENTATION
MOD_3TYPE(hge, lng, hge)
#endif
MOD_3TYPE(hge, hge, hge)
#endif

FMOD_3TYPE(bte, flt, flt, fmodf)
FMOD_3TYPE(sht, flt, flt, fmodf)
FMOD_3TYPE(int, flt, flt, fmodf)
FMOD_3TYPE(lng, flt, flt, fmodf)
#ifdef HAVE_HGE
FMOD_3TYPE(hge, flt, flt, fmodf)
#endif
FMOD_3TYPE(flt, bte, flt, fmodf)
FMOD_3TYPE(flt, sht, flt, fmodf)
FMOD_3TYPE(flt, int, flt, fmodf)
FMOD_3TYPE(flt, lng, flt, fmodf)
#ifdef HAVE_HGE
FMOD_3TYPE(flt, hge, flt, fmodf)
#endif
FMOD_3TYPE(flt, flt, flt, fmodf)
FMOD_3TYPE(bte, dbl, dbl, fmod)
FMOD_3TYPE(sht, dbl, dbl, fmod)
FMOD_3TYPE(int, dbl, dbl, fmod)
FMOD_3TYPE(lng, dbl, dbl, fmod)
#ifdef HAVE_HGE
FMOD_3TYPE(hge, dbl, dbl, fmod)
#endif
FMOD_3TYPE(flt, dbl, dbl, fmod)
FMOD_3TYPE(dbl, bte, dbl, fmod)
FMOD_3TYPE(dbl, sht, dbl, fmod)
FMOD_3TYPE(dbl, int, dbl, fmod)
FMOD_3TYPE(dbl, lng, dbl, fmod)
#ifdef HAVE_HGE
FMOD_3TYPE(dbl, hge, dbl, fmod)
#endif
FMOD_3TYPE(dbl, flt, dbl, fmod)
FMOD_3TYPE(dbl, dbl, dbl, fmod)

static BUN
mod_typeswitchloop(const void *lft, int tp1, int incr1,
		   const void *rgt, int tp2, int incr2,
		   void *restrict dst, int tp, BUN cnt,
		   struct canditer *restrict ci, oid candoff,
		   bool abort_on_error, const char *func)
{
	BUN nils;

	tp1 = ATOMbasetype(tp1);
	tp2 = ATOMbasetype(tp2);
	tp = ATOMbasetype(tp);
	switch (tp1) {
	case TYPE_bte:
		switch (tp2) {
		case TYPE_bte:
			switch (tp) {
			case TYPE_bte:
				nils = mod_bte_bte_bte(lft, incr1, rgt, incr2,
						       dst, cnt, ci, candoff,
						       abort_on_error);
				break;
#ifdef FULL_IMPLEMENTATION
			case TYPE_sht:
				nils = mod_bte_bte_sht(lft, incr1, rgt, incr2,
						       dst, cnt, ci, candoff,
						       abort_on_error);
				break;
			case TYPE_int:
				nils = mod_bte_bte_int(lft, incr1, rgt, incr2,
						       dst, cnt, ci, candoff,
						       abort_on_error);
				break;
			case TYPE_lng:
				nils = mod_bte_bte_lng(lft, incr1, rgt, incr2,
						       dst, cnt, ci, candoff,
						       abort_on_error);
				break;
#ifdef HAVE_HGE
			case TYPE_hge:
				nils = mod_bte_bte_hge(lft, incr1, rgt, incr2,
						       dst, cnt, ci, candoff,
						       abort_on_error);
				break;
#endif
#endif
			default:
				goto unsupported;
			}
			break;
		case TYPE_sht:
			switch (tp) {
			case TYPE_bte:
				nils = mod_bte_sht_bte(lft, incr1, rgt, incr2,
						       dst, cnt, ci, candoff,
						       abort_on_error);
				break;
#ifdef FULL_IMPLEMENTATION
			case TYPE_sht:
				nils = mod_bte_sht_sht(lft, incr1, rgt, incr2,
						       dst, cnt, ci, candoff,
						       abort_on_error);
				break;
			case TYPE_int:
				nils = mod_bte_sht_int(lft, incr1, rgt, incr2,
						       dst, cnt, ci, candoff,
						       abort_on_error);
				break;
			case TYPE_lng:
				nils = mod_bte_sht_lng(lft, incr1, rgt, incr2,
						       dst, cnt, ci, candoff,
						       abort_on_error);
				break;
#ifdef HAVE_HGE
			case TYPE_hge:
				nils = mod_bte_sht_hge(lft, incr1, rgt, incr2,
						       dst, cnt, ci, candoff,
						       abort_on_error);
				break;
#endif
#endif
			default:
				goto unsupported;
			}
			break;
		case TYPE_int:
			switch (tp) {
			case TYPE_bte:
				nils = mod_bte_int_bte(lft, incr1, rgt, incr2,
						       dst, cnt, ci, candoff,
						       abort_on_error);
				break;
#ifdef FULL_IMPLEMENTATION
			case TYPE_sht:
				nils = mod_bte_int_sht(lft, incr1, rgt, incr2,
						       dst, cnt, ci, candoff,
						       abort_on_error);
				break;
			case TYPE_int:
				nils = mod_bte_int_int(lft, incr1, rgt, incr2,
						       dst, cnt, ci, candoff,
						       abort_on_error);
				break;
			case TYPE_lng:
				nils = mod_bte_int_lng(lft, incr1, rgt, incr2,
						       dst, cnt, ci, candoff,
						       abort_on_error);
				break;
#ifdef HAVE_HGE
			case TYPE_hge:
				nils = mod_bte_int_hge(lft, incr1, rgt, incr2,
						       dst, cnt, ci, candoff,
						       abort_on_error);
				break;
#endif
#endif
			default:
				goto unsupported;
			}
			break;
		case TYPE_lng:
			switch (tp) {
			case TYPE_bte:
				nils = mod_bte_lng_bte(lft, incr1, rgt, incr2,
						       dst, cnt, ci, candoff,
						       abort_on_error);
				break;
#ifdef FULL_IMPLEMENTATION
			case TYPE_sht:
				nils = mod_bte_lng_sht(lft, incr1, rgt, incr2,
						       dst, cnt, ci, candoff,
						       abort_on_error);
				break;
			case TYPE_int:
				nils = mod_bte_lng_int(lft, incr1, rgt, incr2,
						       dst, cnt, ci, candoff,
						       abort_on_error);
				break;
			case TYPE_lng:
				nils = mod_bte_lng_lng(lft, incr1, rgt, incr2,
						       dst, cnt, ci, candoff,
						       abort_on_error);
				break;
#ifdef HAVE_HGE
			case TYPE_hge:
				nils = mod_bte_lng_hge(lft, incr1, rgt, incr2,
						       dst, cnt, ci, candoff,
						       abort_on_error);
				break;
#endif
#endif
			default:
				goto unsupported;
			}
			break;
#ifdef HAVE_HGE
		case TYPE_hge:
			switch (tp) {
			case TYPE_bte:
				nils = mod_bte_hge_bte(lft, incr1, rgt, incr2,
						       dst, cnt, ci, candoff,
						       abort_on_error);
				break;
#ifdef FULL_IMPLEMENTATION
			case TYPE_sht:
				nils = mod_bte_hge_sht(lft, incr1, rgt, incr2,
						       dst, cnt, ci, candoff,
						       abort_on_error);
				break;
			case TYPE_int:
				nils = mod_bte_hge_int(lft, incr1, rgt, incr2,
						       dst, cnt, ci, candoff,
						       abort_on_error);
				break;
			case TYPE_lng:
				nils = mod_bte_hge_lng(lft, incr1, rgt, incr2,
						       dst, cnt, ci, candoff,
						       abort_on_error);
				break;
			case TYPE_hge:
				nils = mod_bte_hge_hge(lft, incr1, rgt, incr2,
						       dst, cnt, ci, candoff,
						       abort_on_error);
				break;
#endif
			default:
				goto unsupported;
			}
			break;
#endif
		case TYPE_flt:
			switch (tp) {
			case TYPE_flt:
				nils = mod_bte_flt_flt(lft, incr1, rgt, incr2,
						       dst, cnt, ci, candoff,
						       abort_on_error);
				break;
			default:
				goto unsupported;
			}
			break;
		case TYPE_dbl:
			switch (tp) {
			case TYPE_dbl:
				nils = mod_bte_dbl_dbl(lft, incr1, rgt, incr2,
						       dst, cnt, ci, candoff,
						       abort_on_error);
				break;
			default:
				goto unsupported;
			}
			break;
		default:
			goto unsupported;
		}
		break;
	case TYPE_sht:
		switch (tp2) {
		case TYPE_bte:
			switch (tp) {
			case TYPE_bte:
				nils = mod_sht_bte_bte(lft, incr1, rgt, incr2,
						       dst, cnt, ci, candoff,
						       abort_on_error);
				break;
#ifdef FULL_IMPLEMENTATION
			case TYPE_sht:
				nils = mod_sht_bte_sht(lft, incr1, rgt, incr2,
						       dst, cnt, ci, candoff,
						       abort_on_error);
				break;
			case TYPE_int:
				nils = mod_sht_bte_int(lft, incr1, rgt, incr2,
						       dst, cnt, ci, candoff,
						       abort_on_error);
				break;
			case TYPE_lng:
				nils = mod_sht_bte_lng(lft, incr1, rgt, incr2,
						       dst, cnt, ci, candoff,
						       abort_on_error);
				break;
#ifdef HAVE_HGE
			case TYPE_hge:
				nils = mod_sht_bte_hge(lft, incr1, rgt, incr2,
						       dst, cnt, ci, candoff,
						       abort_on_error);
				break;
#endif
#endif
			default:
				goto unsupported;
			}
			break;
		case TYPE_sht:
			switch (tp) {
			case TYPE_sht:
				nils = mod_sht_sht_sht(lft, incr1, rgt, incr2,
						       dst, cnt, ci, candoff,
						       abort_on_error);
				break;
#ifdef FULL_IMPLEMENTATION
			case TYPE_int:
				nils = mod_sht_sht_int(lft, incr1, rgt, incr2,
						       dst, cnt, ci, candoff,
						       abort_on_error);
				break;
			case TYPE_lng:
				nils = mod_sht_sht_lng(lft, incr1, rgt, incr2,
						       dst, cnt, ci, candoff,
						       abort_on_error);
				break;
#ifdef HAVE_HGE
			case TYPE_hge:
				nils = mod_sht_sht_hge(lft, incr1, rgt, incr2,
						       dst, cnt, ci, candoff,
						       abort_on_error);
				break;
#endif
#endif
			default:
				goto unsupported;
			}
			break;
		case TYPE_int:
			switch (tp) {
			case TYPE_sht:
				nils = mod_sht_int_sht(lft, incr1, rgt, incr2,
						       dst, cnt, ci, candoff,
						       abort_on_error);
				break;
#ifdef FULL_IMPLEMENTATION
			case TYPE_int:
				nils = mod_sht_int_int(lft, incr1, rgt, incr2,
						       dst, cnt, ci, candoff,
						       abort_on_error);
				break;
			case TYPE_lng:
				nils = mod_sht_int_lng(lft, incr1, rgt, incr2,
						       dst, cnt, ci, candoff,
						       abort_on_error);
				break;
#ifdef HAVE_HGE
			case TYPE_hge:
				nils = mod_sht_int_hge(lft, incr1, rgt, incr2,
						       dst, cnt, ci, candoff,
						       abort_on_error);
				break;
#endif
#endif
			default:
				goto unsupported;
			}
			break;
		case TYPE_lng:
			switch (tp) {
			case TYPE_sht:
				nils = mod_sht_lng_sht(lft, incr1, rgt, incr2,
						       dst, cnt, ci, candoff,
						       abort_on_error);
				break;
#ifdef FULL_IMPLEMENTATION
			case TYPE_int:
				nils = mod_sht_lng_int(lft, incr1, rgt, incr2,
						       dst, cnt, ci, candoff,
						       abort_on_error);
				break;
			case TYPE_lng:
				nils = mod_sht_lng_lng(lft, incr1, rgt, incr2,
						       dst, cnt, ci, candoff,
						       abort_on_error);
				break;
#ifdef HAVE_HGE
			case TYPE_hge:
				nils = mod_sht_lng_hge(lft, incr1, rgt, incr2,
						       dst, cnt, ci, candoff,
						       abort_on_error);
				break;
#endif
#endif
			default:
				goto unsupported;
			}
			break;
#ifdef HAVE_HGE
		case TYPE_hge:
			switch (tp) {
			case TYPE_sht:
				nils = mod_sht_hge_sht(lft, incr1, rgt, incr2,
						       dst, cnt, ci, candoff,
						       abort_on_error);
				break;
#ifdef FULL_IMPLEMENTATION
			case TYPE_int:
				nils = mod_sht_hge_int(lft, incr1, rgt, incr2,
						       dst, cnt, ci, candoff,
						       abort_on_error);
				break;
			case TYPE_lng:
				nils = mod_sht_hge_lng(lft, incr1, rgt, incr2,
						       dst, cnt, ci, candoff,
						       abort_on_error);
				break;
			case TYPE_hge:
				nils = mod_sht_hge_hge(lft, incr1, rgt, incr2,
						       dst, cnt, ci, candoff,
						       abort_on_error);
				break;
#endif
			default:
				goto unsupported;
			}
			break;
#endif
		case TYPE_flt:
			switch (tp) {
			case TYPE_flt:
				nils = mod_sht_flt_flt(lft, incr1, rgt, incr2,
						       dst, cnt, ci, candoff,
						       abort_on_error);
				break;
			default:
				goto unsupported;
			}
			break;
		case TYPE_dbl:
			switch (tp) {
			case TYPE_dbl:
				nils = mod_sht_dbl_dbl(lft, incr1, rgt, incr2,
						       dst, cnt, ci, candoff,
						       abort_on_error);
				break;
			default:
				goto unsupported;
			}
			break;
		default:
			goto unsupported;
		}
		break;
	case TYPE_int:
		switch (tp2) {
		case TYPE_bte:
			switch (tp) {
			case TYPE_bte:
				nils = mod_int_bte_bte(lft, incr1, rgt, incr2,
						       dst, cnt, ci, candoff,
						       abort_on_error);
				break;
#ifdef FULL_IMPLEMENTATION
			case TYPE_sht:
				nils = mod_int_bte_sht(lft, incr1, rgt, incr2,
						       dst, cnt, ci, candoff,
						       abort_on_error);
				break;
			case TYPE_int:
				nils = mod_int_bte_int(lft, incr1, rgt, incr2,
						       dst, cnt, ci, candoff,
						       abort_on_error);
				break;
			case TYPE_lng:
				nils = mod_int_bte_lng(lft, incr1, rgt, incr2,
						       dst, cnt, ci, candoff,
						       abort_on_error);
				break;
#ifdef HAVE_HGE
			case TYPE_hge:
				nils = mod_int_bte_hge(lft, incr1, rgt, incr2,
						       dst, cnt, ci, candoff,
						       abort_on_error);
				break;
#endif
#endif
			default:
				goto unsupported;
			}
			break;
		case TYPE_sht:
			switch (tp) {
			case TYPE_sht:
				nils = mod_int_sht_sht(lft, incr1, rgt, incr2,
						       dst, cnt, ci, candoff,
						       abort_on_error);
				break;
#ifdef FULL_IMPLEMENTATION
			case TYPE_int:
				nils = mod_int_sht_int(lft, incr1, rgt, incr2,
						       dst, cnt, ci, candoff,
						       abort_on_error);
				break;
			case TYPE_lng:
				nils = mod_int_sht_lng(lft, incr1, rgt, incr2,
						       dst, cnt, ci, candoff,
						       abort_on_error);
				break;
#ifdef HAVE_HGE
			case TYPE_hge:
				nils = mod_int_sht_hge(lft, incr1, rgt, incr2,
						       dst, cnt, ci, candoff,
						       abort_on_error);
				break;
#endif
#endif
			default:
				goto unsupported;
			}
			break;
		case TYPE_int:
			switch (tp) {
			case TYPE_int:
				nils = mod_int_int_int(lft, incr1, rgt, incr2,
						       dst, cnt, ci, candoff,
						       abort_on_error);
				break;
#ifdef FULL_IMPLEMENTATION
			case TYPE_lng:
				nils = mod_int_int_lng(lft, incr1, rgt, incr2,
						       dst, cnt, ci, candoff,
						       abort_on_error);
				break;
#ifdef HAVE_HGE
			case TYPE_hge:
				nils = mod_int_int_hge(lft, incr1, rgt, incr2,
						       dst, cnt, ci, candoff,
						       abort_on_error);
				break;
#endif
#endif
			default:
				goto unsupported;
			}
			break;
		case TYPE_lng:
			switch (tp) {
			case TYPE_int:
				nils = mod_int_lng_int(lft, incr1, rgt, incr2,
						       dst, cnt, ci, candoff,
						       abort_on_error);
				break;
#ifdef FULL_IMPLEMENTATION
			case TYPE_lng:
				nils = mod_int_lng_lng(lft, incr1, rgt, incr2,
						       dst, cnt, ci, candoff,
						       abort_on_error);
				break;
#ifdef HAVE_HGE
			case TYPE_hge:
				nils = mod_int_lng_hge(lft, incr1, rgt, incr2,
						       dst, cnt, ci, candoff,
						       abort_on_error);
				break;
#endif
#endif
			default:
				goto unsupported;
			}
			break;
#ifdef HAVE_HGE
		case TYPE_hge:
			switch (tp) {
			case TYPE_int:
				nils = mod_int_hge_int(lft, incr1, rgt, incr2,
						       dst, cnt, ci, candoff,
						       abort_on_error);
				break;
#ifdef FULL_IMPLEMENTATION
			case TYPE_lng:
				nils = mod_int_hge_lng(lft, incr1, rgt, incr2,
						       dst, cnt, ci, candoff,
						       abort_on_error);
				break;
			case TYPE_hge:
				nils = mod_int_hge_hge(lft, incr1, rgt, incr2,
						       dst, cnt, ci, candoff,
						       abort_on_error);
				break;
#endif
			default:
				goto unsupported;
			}
			break;
#endif
		case TYPE_flt:
			switch (tp) {
			case TYPE_flt:
				nils = mod_int_flt_flt(lft, incr1, rgt, incr2,
						       dst, cnt, ci, candoff,
						       abort_on_error);
				break;
			default:
				goto unsupported;
			}
			break;
		case TYPE_dbl:
			switch (tp) {
			case TYPE_dbl:
				nils = mod_int_dbl_dbl(lft, incr1, rgt, incr2,
						       dst, cnt, ci, candoff,
						       abort_on_error);
				break;
			default:
				goto unsupported;
			}
			break;
		default:
			goto unsupported;
		}
		break;
	case TYPE_lng:
		switch (tp2) {
		case TYPE_bte:
			switch (tp) {
			case TYPE_bte:
				nils = mod_lng_bte_bte(lft, incr1, rgt, incr2,
						       dst, cnt, ci, candoff,
						       abort_on_error);
				break;
#ifdef FULL_IMPLEMENTATION
			case TYPE_sht:
				nils = mod_lng_bte_sht(lft, incr1, rgt, incr2,
						       dst, cnt, ci, candoff,
						       abort_on_error);
				break;
			case TYPE_int:
				nils = mod_lng_bte_int(lft, incr1, rgt, incr2,
						       dst, cnt, ci, candoff,
						       abort_on_error);
				break;
			case TYPE_lng:
				nils = mod_lng_bte_lng(lft, incr1, rgt, incr2,
						       dst, cnt, ci, candoff,
						       abort_on_error);
				break;
#ifdef HAVE_HGE
			case TYPE_hge:
				nils = mod_lng_bte_hge(lft, incr1, rgt, incr2,
						       dst, cnt, ci, candoff,
						       abort_on_error);
				break;
#endif
#endif
			default:
				goto unsupported;
			}
			break;
		case TYPE_sht:
			switch (tp) {
			case TYPE_sht:
				nils = mod_lng_sht_sht(lft, incr1, rgt, incr2,
						       dst, cnt, ci, candoff,
						       abort_on_error);
				break;
#ifdef FULL_IMPLEMENTATION
			case TYPE_int:
				nils = mod_lng_sht_int(lft, incr1, rgt, incr2,
						       dst, cnt, ci, candoff,
						       abort_on_error);
				break;
			case TYPE_lng:
				nils = mod_lng_sht_lng(lft, incr1, rgt, incr2,
						       dst, cnt, ci, candoff,
						       abort_on_error);
				break;
#ifdef HAVE_HGE
			case TYPE_hge:
				nils = mod_lng_sht_hge(lft, incr1, rgt, incr2,
						       dst, cnt, ci, candoff,
						       abort_on_error);
				break;
#endif
#endif
			default:
				goto unsupported;
			}
			break;
		case TYPE_int:
			switch (tp) {
			case TYPE_int:
				nils = mod_lng_int_int(lft, incr1, rgt, incr2,
						       dst, cnt, ci, candoff,
						       abort_on_error);
				break;
#ifdef FULL_IMPLEMENTATION
			case TYPE_lng:
				nils = mod_lng_int_lng(lft, incr1, rgt, incr2,
						       dst, cnt, ci, candoff,
						       abort_on_error);
				break;
#ifdef HAVE_HGE
			case TYPE_hge:
				nils = mod_lng_int_hge(lft, incr1, rgt, incr2,
						       dst, cnt, ci, candoff,
						       abort_on_error);
				break;
#endif
#endif
			default:
				goto unsupported;
			}
			break;
		case TYPE_lng:
			switch (tp) {
			case TYPE_lng:
				nils = mod_lng_lng_lng(lft, incr1, rgt, incr2,
						       dst, cnt, ci, candoff,
						       abort_on_error);
				break;
#ifdef FULL_IMPLEMENTATION
#ifdef HAVE_HGE
			case TYPE_hge:
				nils = mod_lng_lng_hge(lft, incr1, rgt, incr2,
						       dst, cnt, ci, candoff,
						       abort_on_error);
				break;
#endif
#endif
			default:
				goto unsupported;
			}
			break;
#ifdef HAVE_HGE
		case TYPE_hge:
			switch (tp) {
			case TYPE_lng:
				nils = mod_lng_hge_lng(lft, incr1, rgt, incr2,
						       dst, cnt, ci, candoff,
						       abort_on_error);
				break;
#ifdef FULL_IMPLEMENTATION
			case TYPE_hge:
				nils = mod_lng_hge_hge(lft, incr1, rgt, incr2,
						       dst, cnt, ci, candoff,
						       abort_on_error);
				break;
#endif
			default:
				goto unsupported;
			}
			break;
#endif
		case TYPE_flt:
			switch (tp) {
			case TYPE_flt:
				nils = mod_lng_flt_flt(lft, incr1, rgt, incr2,
						       dst, cnt, ci, candoff,
						       abort_on_error);
				break;
			default:
				goto unsupported;
			}
			break;
		case TYPE_dbl:
			switch (tp) {
			case TYPE_dbl:
				nils = mod_lng_dbl_dbl(lft, incr1, rgt, incr2,
						       dst, cnt, ci, candoff,
						       abort_on_error);
				break;
			default:
				goto unsupported;
			}
			break;
		default:
			goto unsupported;
		}
		break;
#ifdef HAVE_HGE
	case TYPE_hge:
		switch (tp2) {
		case TYPE_bte:
			switch (tp) {
			case TYPE_bte:
				nils = mod_hge_bte_bte(lft, incr1, rgt, incr2,
						       dst, cnt, ci, candoff,
						       abort_on_error);
				break;
#ifdef FULL_IMPLEMENTATION
			case TYPE_sht:
				nils = mod_hge_bte_sht(lft, incr1, rgt, incr2,
						       dst, cnt, ci, candoff,
						       abort_on_error);
				break;
			case TYPE_int:
				nils = mod_hge_bte_int(lft, incr1, rgt, incr2,
						       dst, cnt, ci, candoff,
						       abort_on_error);
				break;
			case TYPE_lng:
				nils = mod_hge_bte_lng(lft, incr1, rgt, incr2,
						       dst, cnt, ci, candoff,
						       abort_on_error);
				break;
			case TYPE_hge:
				nils = mod_hge_bte_hge(lft, incr1, rgt, incr2,
						       dst, cnt, ci, candoff,
						       abort_on_error);
				break;
#endif
			default:
				goto unsupported;
			}
			break;
		case TYPE_sht:
			switch (tp) {
			case TYPE_sht:
				nils = mod_hge_sht_sht(lft, incr1, rgt, incr2,
						       dst, cnt, ci, candoff,
						       abort_on_error);
				break;
#ifdef FULL_IMPLEMENTATION
			case TYPE_int:
				nils = mod_hge_sht_int(lft, incr1, rgt, incr2,
						       dst, cnt, ci, candoff,
						       abort_on_error);
				break;
			case TYPE_lng:
				nils = mod_hge_sht_lng(lft, incr1, rgt, incr2,
						       dst, cnt, ci, candoff,
						       abort_on_error);
				break;
			case TYPE_hge:
				nils = mod_hge_sht_hge(lft, incr1, rgt, incr2,
						       dst, cnt, ci, candoff,
						       abort_on_error);
				break;
#endif
			default:
				goto unsupported;
			}
			break;
		case TYPE_int:
			switch (tp) {
			case TYPE_int:
				nils = mod_hge_int_int(lft, incr1, rgt, incr2,
						       dst, cnt, ci, candoff,
						       abort_on_error);
				break;
#ifdef FULL_IMPLEMENTATION
			case TYPE_lng:
				nils = mod_hge_int_lng(lft, incr1, rgt, incr2,
						       dst, cnt, ci, candoff,
						       abort_on_error);
				break;
			case TYPE_hge:
				nils = mod_hge_int_hge(lft, incr1, rgt, incr2,
						       dst, cnt, ci, candoff,
						       abort_on_error);
				break;
#endif
			default:
				goto unsupported;
			}
			break;
		case TYPE_lng:
			switch (tp) {
			case TYPE_lng:
				nils = mod_hge_lng_lng(lft, incr1, rgt, incr2,
						       dst, cnt, ci, candoff,
						       abort_on_error);
				break;
#ifdef FULL_IMPLEMENTATION
			case TYPE_hge:
				nils = mod_hge_lng_hge(lft, incr1, rgt, incr2,
						       dst, cnt, ci, candoff,
						       abort_on_error);
				break;
#endif
			default:
				goto unsupported;
			}
			break;
		case TYPE_hge:
			switch (tp) {
			case TYPE_hge:
				nils = mod_hge_hge_hge(lft, incr1, rgt, incr2,
						       dst, cnt, ci, candoff,
						       abort_on_error);
				break;
			default:
				goto unsupported;
			}
			break;
		case TYPE_flt:
			switch (tp) {
			case TYPE_flt:
				nils = mod_hge_flt_flt(lft, incr1, rgt, incr2,
						       dst, cnt, ci, candoff,
						       abort_on_error);
				break;
			default:
				goto unsupported;
			}
			break;
		case TYPE_dbl:
			switch (tp) {
			case TYPE_dbl:
				nils = mod_hge_dbl_dbl(lft, incr1, rgt, incr2,
						       dst, cnt, ci, candoff,
						       abort_on_error);
				break;
			default:
				goto unsupported;
			}
			break;
		default:
			goto unsupported;
		}
		break;
#endif
	case TYPE_flt:
		switch (tp2) {
		case TYPE_bte:
			switch (tp) {
			case TYPE_flt:
				nils = mod_flt_bte_flt(lft, incr1, rgt, incr2,
						       dst, cnt, ci, candoff,
						       abort_on_error);
				break;
			default:
				goto unsupported;
			}
			break;
		case TYPE_sht:
			switch (tp) {
			case TYPE_flt:
				nils = mod_flt_sht_flt(lft, incr1, rgt, incr2,
						       dst, cnt, ci, candoff,
						       abort_on_error);
				break;
			default:
				goto unsupported;
			}
			break;
		case TYPE_int:
			switch (tp) {
			case TYPE_flt:
				nils = mod_flt_int_flt(lft, incr1, rgt, incr2,
						       dst, cnt, ci, candoff,
						       abort_on_error);
				break;
			default:
				goto unsupported;
			}
			break;
		case TYPE_lng:
			switch (tp) {
			case TYPE_flt:
				nils = mod_flt_lng_flt(lft, incr1, rgt, incr2,
						       dst, cnt, ci, candoff,
						       abort_on_error);
				break;
			default:
				goto unsupported;
			}
			break;
#ifdef HAVE_HGE
		case TYPE_hge:
			switch (tp) {
			case TYPE_flt:
				nils = mod_flt_hge_flt(lft, incr1, rgt, incr2,
						       dst, cnt, ci, candoff,
						       abort_on_error);
				break;
			default:
				goto unsupported;
			}
			break;
#endif
		case TYPE_flt:
			switch (tp) {
			case TYPE_flt:
				nils = mod_flt_flt_flt(lft, incr1, rgt, incr2,
						       dst, cnt, ci, candoff,
						       abort_on_error);
				break;
			default:
				goto unsupported;
			}
			break;
		case TYPE_dbl:
			switch (tp) {
			case TYPE_dbl:
				nils = mod_flt_dbl_dbl(lft, incr1, rgt, incr2,
						       dst, cnt, ci, candoff,
						       abort_on_error);
				break;
			default:
				goto unsupported;
			}
			break;
		default:
			goto unsupported;
		}
		break;
	case TYPE_dbl:
		switch (tp2) {
		case TYPE_bte:
			switch (tp) {
			case TYPE_dbl:
				nils = mod_dbl_bte_dbl(lft, incr1, rgt, incr2,
						       dst, cnt, ci, candoff,
						       abort_on_error);
				break;
			default:
				goto unsupported;
			}
			break;
		case TYPE_sht:
			switch (tp) {
			case TYPE_dbl:
				nils = mod_dbl_sht_dbl(lft, incr1, rgt, incr2,
						       dst, cnt, ci, candoff,
						       abort_on_error);
				break;
			default:
				goto unsupported;
			}
			break;
		case TYPE_int:
			switch (tp) {
			case TYPE_dbl:
				nils = mod_dbl_int_dbl(lft, incr1, rgt, incr2,
						       dst, cnt, ci, candoff,
						       abort_on_error);
				break;
			default:
				goto unsupported;
			}
			break;
		case TYPE_lng:
			switch (tp) {
			case TYPE_dbl:
				nils = mod_dbl_lng_dbl(lft, incr1, rgt, incr2,
						       dst, cnt, ci, candoff,
						       abort_on_error);
				break;
			default:
				goto unsupported;
			}
			break;
#ifdef HAVE_HGE
		case TYPE_hge:
			switch (tp) {
			case TYPE_dbl:
				nils = mod_dbl_hge_dbl(lft, incr1, rgt, incr2,
						       dst, cnt, ci, candoff,
						       abort_on_error);
				break;
			default:
				goto unsupported;
			}
			break;
#endif
		case TYPE_flt:
			switch (tp) {
			case TYPE_dbl:
				nils = mod_dbl_flt_dbl(lft, incr1, rgt, incr2,
						       dst, cnt, ci, candoff,
						       abort_on_error);
				break;
			default:
				goto unsupported;
			}
			break;
		case TYPE_dbl:
			switch (tp) {
			case TYPE_dbl:
				nils = mod_dbl_dbl_dbl(lft, incr1, rgt, incr2,
						       dst, cnt, ci, candoff,
						       abort_on_error);
				break;
			default:
				goto unsupported;
			}
			break;
		default:
			goto unsupported;
		}
		break;
	default:
		goto unsupported;
	}

	if (nils == BUN_NONE + 1)
		GDKerror("22012!division by zero.\n");

	return nils;

  unsupported:
	GDKerror("%s: type combination (mod(%s,%s)->%s) not supported.\n",
		 func, ATOMname(tp1), ATOMname(tp2), ATOMname(tp));
	return BUN_NONE;
}

BAT *
BATcalcmod(BAT *b1, BAT *b2, BAT *s, int tp, bool abort_on_error)
{
	return BATcalcmuldivmod(b1, b2, s, tp, abort_on_error,
				mod_typeswitchloop, __func__);
}

BAT *
BATcalcmodcst(BAT *b, const ValRecord *v, BAT *s, int tp, bool abort_on_error)
{
	BAT *bn;
	BUN nils;
	BUN cnt, ncand;
	struct canditer ci;

	BATcheck(b, __func__, NULL);

	cnt = BATcount(b);
	ncand = canditer_init(&ci, b, s);
	if (ncand == 0)
		return BATconstant(b->hseqbase, tp, ATOMnilptr(tp),
				   cnt, TRANSIENT);

	bn = COLnew(b->hseqbase, tp, cnt, TRANSIENT);
	if (bn == NULL)
		return NULL;

	nils = mod_typeswitchloop(Tloc(b, 0), b->ttype, 1,
				  VALptr(v), v->vtype, 0,
				  Tloc(bn, 0), tp,
				  cnt, &ci, b->hseqbase,
				  abort_on_error, __func__);

	if (nils >= BUN_NONE) {
		BBPunfix(bn->batCacheid);
		return NULL;
	}

	BATsetcount(bn, cnt);

	bn->tsorted = cnt <= 1 || nils == cnt;
	bn->trevsorted = cnt <= 1 || nils == cnt;
	bn->tkey = cnt <= 1;
	bn->tnil = nils != 0;
	bn->tnonil = nils == 0;

	return bn;
}

BAT *
BATcalccstmod(const ValRecord *v, BAT *b, BAT *s, int tp, bool abort_on_error)
{
	BAT *bn;
	BUN nils;
	BUN cnt, ncand;
	struct canditer ci;

	BATcheck(b, __func__, NULL);

	cnt = BATcount(b);
	ncand = canditer_init(&ci, b, s);
	if (ncand == 0)
		return BATconstant(b->hseqbase, tp, ATOMnilptr(tp),
				   cnt, TRANSIENT);

	bn = COLnew(b->hseqbase, tp, cnt, TRANSIENT);
	if (bn == NULL)
		return NULL;

	nils = mod_typeswitchloop(VALptr(v), v->vtype, 0,
				  Tloc(b, 0), b->ttype, 1,
				  Tloc(bn, 0), tp,
				  cnt, &ci, b->hseqbase,
				  abort_on_error, __func__);

	if (nils >= BUN_NONE) {
		BBPunfix(bn->batCacheid);
		return NULL;
	}

	BATsetcount(bn, cnt);

	bn->tsorted = cnt <= 1 || nils == cnt;
	bn->trevsorted = cnt <= 1 || nils == cnt;
	bn->tkey = cnt <= 1;
	bn->tnil = nils != 0;
	bn->tnonil = nils == 0;

	return bn;
}

gdk_return
VARcalcmod(ValPtr ret, const ValRecord *lft, const ValRecord *rgt,
	   bool abort_on_error)
{
	if (mod_typeswitchloop(VALptr(lft), lft->vtype, 0,
			       VALptr(rgt), rgt->vtype, 0,
			       VALget(ret), ret->vtype, 1,
			       &(struct canditer){.tpe=cand_dense, .ncand=1},
			       0, abort_on_error, __func__) >= BUN_NONE)
		return GDK_FAIL;
	return GDK_SUCCEED;
}

/* ---------------------------------------------------------------------- */
/* logical (for type bit) or bitwise (for integral types) exclusive OR */

#define XOR(a, b)	((a) ^ (b))
#define XORBIT(a, b)	(((a) == 0) != ((b) == 0))

static BUN
xor_typeswitchloop(const void *lft, int incr1,
		   const void *rgt, int incr2,
		   void *restrict dst, int tp, BUN cnt,
		   struct canditer *restrict ci, oid candoff,
		   int nonil, const char *func)
{
	oid x = canditer_next(ci) - candoff;
	BUN i, j, k = 0;
	BUN nils = 0;

	switch (ATOMbasetype(tp)) {
	case TYPE_bte:
		if (tp == TYPE_bit) {
			if (nonil)
				BINARY_3TYPE_FUNC_nonil(bit, bit, bit, XORBIT);
			else
				BINARY_3TYPE_FUNC(bit, bit, bit, XORBIT);
		} else {
			if (nonil)
				BINARY_3TYPE_FUNC_nonil(bte, bte, bte, XOR);
			else
				BINARY_3TYPE_FUNC(bte, bte, bte, XOR);
		}
		break;
	case TYPE_sht:
		if (nonil)
			BINARY_3TYPE_FUNC_nonil(sht, sht, sht, XOR);
		else
			BINARY_3TYPE_FUNC(sht, sht, sht, XOR);
		break;
	case TYPE_int:
		if (nonil)
			BINARY_3TYPE_FUNC_nonil(int, int, int, XOR);
		else
			BINARY_3TYPE_FUNC(int, int, int, XOR);
		break;
	case TYPE_lng:
		if (nonil)
			BINARY_3TYPE_FUNC_nonil(lng, lng, lng, XOR);
		else
			BINARY_3TYPE_FUNC(lng, lng, lng, XOR);
		break;
#ifdef HAVE_HGE
	case TYPE_hge:
		if (nonil)
			BINARY_3TYPE_FUNC_nonil(hge, hge, hge, XOR);
		else
			BINARY_3TYPE_FUNC(hge, hge, hge, XOR);
		break;
#endif
	default:
		GDKerror("%s: bad input type %s.\n", func, ATOMname(tp));
		return BUN_NONE;
	}

	return nils;
}

BAT *
BATcalcxor(BAT *b1, BAT *b2, BAT *s)
{
	BAT *bn;
	BUN nils;
	BUN cnt, ncand;
	struct canditer ci;

	BATcheck(b1, __func__, NULL);
	BATcheck(b2, __func__, NULL);

	if (checkbats(b1, b2, __func__) != GDK_SUCCEED)
		return NULL;

	if (ATOMbasetype(b1->ttype) != ATOMbasetype(b2->ttype)) {
		GDKerror("%s: incompatible input types.\n", __func__);
		return NULL;
	}

	cnt = BATcount(b1);
	ncand = canditer_init(&ci, b1, s);
	if (ncand == 0)
		return BATconstant(b1->hseqbase, b1->ttype,
				   ATOMnilptr(b1->ttype), cnt, TRANSIENT);

	bn = COLnew(b1->hseqbase, b1->ttype, cnt, TRANSIENT);
	if (bn == NULL)
		return NULL;

	nils = xor_typeswitchloop(Tloc(b1, 0), 1,
				  Tloc(b2, 0), 1,
				  Tloc(bn, 0),
				  b1->ttype, cnt,
				  &ci, b1->hseqbase,
				  cnt == ncand && b1->tnonil && b2->tnonil,
				  __func__);

	if (nils == BUN_NONE) {
		BBPunfix(bn->batCacheid);
		return NULL;
	}

	BATsetcount(bn, cnt);

	bn->tsorted = cnt <= 1 || nils == cnt;
	bn->trevsorted = cnt <= 1 || nils == cnt;
	bn->tkey = cnt <= 1;
	bn->tnil = nils != 0;
	bn->tnonil = nils == 0;

	return bn;
}

BAT *
BATcalcxorcst(BAT *b, const ValRecord *v, BAT *s)
{
	BAT *bn;
	BUN nils;
	BUN cnt, ncand;
	struct canditer ci;

	BATcheck(b, __func__, NULL);

	if (ATOMbasetype(b->ttype) != ATOMbasetype(v->vtype)) {
		GDKerror("%s: incompatible input types.\n", __func__);
		return NULL;
	}

	cnt = BATcount(b);
	ncand = canditer_init(&ci, b, s);
	if (ncand == 0)
		return BATconstant(b->hseqbase, b->ttype, ATOMnilptr(b->ttype),
				   cnt, TRANSIENT);

	bn = COLnew(b->hseqbase, b->ttype, cnt, TRANSIENT);
	if (bn == NULL)
		return NULL;

	nils = xor_typeswitchloop(Tloc(b, 0), 1,
				  VALptr(v), 0,
				  Tloc(bn, 0), b->ttype,
				  cnt,
				  &ci, b->hseqbase,
				  cnt == ncand && b->tnonil && ATOMcmp(v->vtype, VALptr(v), ATOMnilptr(v->vtype)) != 0,
				  __func__);

	if (nils == BUN_NONE) {
		BBPunfix(bn->batCacheid);
		return NULL;
	}

	BATsetcount(bn, cnt);

	bn->tsorted = cnt <= 1 || nils == cnt;
	bn->trevsorted = cnt <= 1 || nils == cnt;
	bn->tkey = cnt <= 1;
	bn->tnil = nils != 0;
	bn->tnonil = nils == 0;

	return bn;
}

BAT *
BATcalccstxor(const ValRecord *v, BAT *b, BAT *s)
{
	return BATcalcxorcst(b, v, s);
}

gdk_return
VARcalcxor(ValPtr ret, const ValRecord *lft, const ValRecord *rgt)
{
	if (ATOMbasetype(lft->vtype) != ATOMbasetype(rgt->vtype)) {
		GDKerror("VARcalccstxor: incompatible input types.\n");
		return GDK_FAIL;
	}

	if (xor_typeswitchloop(VALptr(lft), 0,
			       VALptr(rgt), 0,
			       VALget(ret), lft->vtype, 1,
			       &(struct canditer){.tpe=cand_dense, .ncand=1},
			       0, 0, __func__) == BUN_NONE)
		return GDK_FAIL;
	return GDK_SUCCEED;
}

/* ---------------------------------------------------------------------- */
/* logical (for type bit) or bitwise (for integral types) OR */

#define or3(a,b)	((a) == 1 || (b) == 1 ? 1 : is_bit_nil(a) || is_bit_nil(b) ? bit_nil : 0)

#define OR(a, b)	((a) | (b))

static BUN
or_typeswitchloop(const void *lft, int incr1,
		  const void *rgt, int incr2,
		  void *restrict dst, int tp, BUN cnt,
		  struct canditer *restrict ci, oid candoff,
		  int nonil, const char *func)
{
	oid x = canditer_next(ci) - candoff;
	BUN i, j, k = 0;
	BUN nils = 0;

	switch (ATOMbasetype(tp)) {
	case TYPE_bte:
		if (tp == TYPE_bit) {
			/* implement tri-Boolean algebra */
			do {
				while (k < x) {
					((bit *) dst)[k++] = bit_nil;
					nils++;
				}
				i = x * incr1;
				j = x * incr2;
				bit v1 = ((const bit *) lft)[i];
				bit v2 = ((const bit *) rgt)[j];
				((bit *) dst)[k] = or3(v1, v2);
				nils += is_bit_nil(((bit *) dst)[k]);
				k++;
				x = canditer_next(ci);
				if (is_oid_nil(x))
					break;
				x -= candoff;
			} while (k < cnt);
			while (k < cnt) {
				((bit *) dst)[k++] = bit_nil;
				nils++;
			}
		} else {
			if (nonil)
				BINARY_3TYPE_FUNC_nonil(bte, bte, bte, OR);
			else
				BINARY_3TYPE_FUNC(bte, bte, bte, OR);
		}
		break;
	case TYPE_sht:
		if (nonil)
			BINARY_3TYPE_FUNC_nonil(sht, sht, sht, OR);
		else
			BINARY_3TYPE_FUNC(sht, sht, sht, OR);
		break;
	case TYPE_int:
		if (nonil)
			BINARY_3TYPE_FUNC_nonil(int, int, int, OR);
		else
			BINARY_3TYPE_FUNC(int, int, int, OR);
		break;
	case TYPE_lng:
		if (nonil)
			BINARY_3TYPE_FUNC_nonil(lng, lng, lng, OR);
		else
			BINARY_3TYPE_FUNC(lng, lng, lng, OR);
		break;
#ifdef HAVE_HGE
	case TYPE_hge:
		if (nonil)
			BINARY_3TYPE_FUNC_nonil(hge, hge, hge, OR);
		else
			BINARY_3TYPE_FUNC(hge, hge, hge, OR);
		break;
#endif
	default:
		GDKerror("%s: bad input type %s.\n", func, ATOMname(tp));
		return BUN_NONE;
	}

	return nils;
}

BAT *
BATcalcor(BAT *b1, BAT *b2, BAT *s)
{
	BAT *bn;
	BUN nils;
	BUN cnt, ncand;
	struct canditer ci;

	BATcheck(b1, __func__, NULL);
	BATcheck(b2, __func__, NULL);

	if (checkbats(b1, b2, __func__) != GDK_SUCCEED)
		return NULL;

	if (ATOMbasetype(b1->ttype) != ATOMbasetype(b2->ttype)) {
		GDKerror("%s: incompatible input types.\n", __func__);
		return NULL;
	}

	cnt = BATcount(b1);
	ncand = canditer_init(&ci, b1, s);
	if (ncand == 0)
		return BATconstant(b1->hseqbase, b1->ttype,
				   ATOMnilptr(b1->ttype), cnt, TRANSIENT);

	bn = COLnew(b1->hseqbase, b1->ttype, cnt, TRANSIENT);
	if (bn == NULL)
		return NULL;

	nils = or_typeswitchloop(Tloc(b1, 0), 1,
				 Tloc(b2, 0), 1,
				 Tloc(bn, 0),
				 b1->ttype, cnt,
				 &ci, b1->hseqbase,
				 b1->tnonil && b2->tnonil,
				 __func__);

	if (nils == BUN_NONE) {
		BBPunfix(bn->batCacheid);
		return NULL;
	}

	BATsetcount(bn, cnt);

	bn->tsorted = cnt <= 1 || nils == cnt;
	bn->trevsorted = cnt <= 1 || nils == cnt;
	bn->tkey = cnt <= 1;
	bn->tnil = nils != 0;
	bn->tnonil = nils == 0;

	return bn;
}

BAT *
BATcalcorcst(BAT *b, const ValRecord *v, BAT *s)
{
	BAT *bn;
	BUN nils;
	BUN cnt, ncand;
	struct canditer ci;

	BATcheck(b, __func__, NULL);

	if (ATOMbasetype(b->ttype) != ATOMbasetype(v->vtype)) {
		GDKerror("%s: incompatible input types.\n", __func__);
		return NULL;
	}

	cnt = BATcount(b);
	ncand = canditer_init(&ci, b, s);
	if (ncand == 0)
		return BATconstant(b->hseqbase, b->ttype, ATOMnilptr(b->ttype),
				   cnt, TRANSIENT);

	bn = COLnew(b->hseqbase, b->ttype, cnt, TRANSIENT);
	if (bn == NULL)
		return NULL;

	nils = or_typeswitchloop(Tloc(b, 0), 1,
				 VALptr(v), 0,
				 Tloc(bn, 0), b->ttype,
				 cnt,
				 &ci, b->hseqbase,
				 cnt == ncand && b->tnonil && ATOMcmp(v->vtype, VALptr(v), ATOMnilptr(v->vtype)) != 0,
				 __func__);

	if (nils == BUN_NONE) {
		BBPunfix(bn->batCacheid);
		return NULL;
	}

	BATsetcount(bn, cnt);

	bn->tsorted = cnt <= 1 || nils == cnt;
	bn->trevsorted = cnt <= 1 || nils == cnt;
	bn->tkey = cnt <= 1;
	bn->tnil = nils != 0;
	bn->tnonil = nils == 0;

	return bn;
}

BAT *
BATcalccstor(const ValRecord *v, BAT *b, BAT *s)
{
	return BATcalcorcst(b, v, s);
}

gdk_return
VARcalcor(ValPtr ret, const ValRecord *lft, const ValRecord *rgt)
{
	if (ATOMbasetype(lft->vtype) != ATOMbasetype(rgt->vtype)) {
		GDKerror("VARcalccstor: incompatible input types.\n");
		return GDK_FAIL;
	}

	if (or_typeswitchloop(VALptr(lft), 0,
			      VALptr(rgt), 0,
			      VALget(ret), lft->vtype, 1,
			      &(struct canditer){.tpe=cand_dense, .ncand=1},
			      0, 0, __func__) == BUN_NONE)
		return GDK_FAIL;
	return GDK_SUCCEED;
}

/* ---------------------------------------------------------------------- */
/* logical (for type bit) or bitwise (for integral types) exclusive AND */

#define and3(a,b)	((a) == 0 || (b) == 0 ? 0 : is_bit_nil(a) || is_bit_nil(b) ? bit_nil : 1)

#define AND(a, b)	((a) & (b))

static BUN
and_typeswitchloop(const void *lft, int incr1,
		   const void *rgt, int incr2,
		   void *restrict dst, int tp, BUN cnt,
		   struct canditer *restrict ci, oid candoff,
		   int nonil, const char *func)
{
	oid x = canditer_next(ci) - candoff;
	BUN i, j, k = 0;
	BUN nils = 0;

	switch (ATOMbasetype(tp)) {
	case TYPE_bte:
		if (tp == TYPE_bit) {
			/* implement tri-Boolean algebra */
			do {
				while (k < x) {
					((bit *) dst)[k++] = bit_nil;
					nils++;
				}
				i = x * incr1;
				j = x * incr2;
				bit v1 = ((const bit *) lft)[i];
				bit v2 = ((const bit *) rgt)[j];
				((bit *) dst)[k] = and3(v1, v2);
				nils += is_bit_nil(((bit *) dst)[k]);
				k++;
				x = canditer_next(ci);
				if (is_oid_nil(x))
					break;
				x -= candoff;
			} while (k < cnt);
			while (k < cnt) {
				((bit *) dst)[k++] = bit_nil;
				nils++;
			}
		} else {
			if (nonil)
				BINARY_3TYPE_FUNC_nonil(bte, bte, bte, AND);
			else
				BINARY_3TYPE_FUNC(bte, bte, bte, AND);
		}
		break;
	case TYPE_sht:
		if (nonil)
			BINARY_3TYPE_FUNC_nonil(sht, sht, sht, AND);
		else
			BINARY_3TYPE_FUNC(sht, sht, sht, AND);
		break;
	case TYPE_int:
		if (nonil)
			BINARY_3TYPE_FUNC_nonil(int, int, int, AND);
		else
			BINARY_3TYPE_FUNC(int, int, int, AND);
		break;
	case TYPE_lng:
		if (nonil)
			BINARY_3TYPE_FUNC_nonil(lng, lng, lng, AND);
		else
			BINARY_3TYPE_FUNC(lng, lng, lng, AND);
		break;
#ifdef HAVE_HGE
	case TYPE_hge:
		if (nonil)
			BINARY_3TYPE_FUNC_nonil(hge, hge, hge, AND);
		else
			BINARY_3TYPE_FUNC(hge, hge, hge, AND);
		break;
#endif
	default:
		GDKerror("%s: bad input type %s.\n", func, ATOMname(tp));
		return BUN_NONE;
	}

	return nils;
}

BAT *
BATcalcand(BAT *b1, BAT *b2, BAT *s)
{
	BAT *bn;
	BUN nils;
	BUN cnt, ncand;
	struct canditer ci;

	BATcheck(b1, __func__, NULL);
	BATcheck(b2, __func__, NULL);

	if (checkbats(b1, b2, __func__) != GDK_SUCCEED)
		return NULL;

	if (ATOMbasetype(b1->ttype) != ATOMbasetype(b2->ttype)) {
		GDKerror("%s: incompatible input types.\n", __func__);
		return NULL;
	}

	cnt = BATcount(b1);
	ncand = canditer_init(&ci, b1, s);
	if (ncand == 0)
		return BATconstant(b1->hseqbase, b1->ttype,
				   ATOMnilptr(b1->ttype), cnt, TRANSIENT);

	bn = COLnew(b1->hseqbase, b1->ttype, cnt, TRANSIENT);
	if (bn == NULL)
		return NULL;

	nils = and_typeswitchloop(Tloc(b1, 0), 1,
				  Tloc(b2, 0), 1,
				  Tloc(bn, 0),
				  b1->ttype, cnt,
				  &ci, b1->hseqbase,
				  b1->tnonil && b2->tnonil,
				  __func__);

	if (nils == BUN_NONE) {
		BBPunfix(bn->batCacheid);
		return NULL;
	}

	BATsetcount(bn, cnt);

	bn->tsorted = cnt <= 1 || nils == cnt;
	bn->trevsorted = cnt <= 1 || nils == cnt;
	bn->tkey = cnt <= 1;
	bn->tnil = nils != 0;
	bn->tnonil = nils == 0;

	return bn;
}

BAT *
BATcalcandcst(BAT *b, const ValRecord *v, BAT *s)
{
	BAT *bn;
	BUN nils;
	BUN cnt, ncand;
	struct canditer ci;

	BATcheck(b, __func__, NULL);

	if (ATOMbasetype(b->ttype) != ATOMbasetype(v->vtype)) {
		GDKerror("%s: incompatible input types.\n", __func__);
		return NULL;
	}

	cnt = BATcount(b);
	ncand = canditer_init(&ci, b, s);
	if (ncand == 0)
		return BATconstant(b->hseqbase, b->ttype, ATOMnilptr(b->ttype),
				   cnt, TRANSIENT);

	bn = COLnew(b->hseqbase, b->ttype, cnt, TRANSIENT);
	if (bn == NULL)
		return NULL;

	nils = and_typeswitchloop(Tloc(b, 0), 1,
				  VALptr(v), 0,
				  Tloc(bn, 0), b->ttype,
				  cnt, &ci, b->hseqbase,
				  b->tnonil && ATOMcmp(v->vtype, VALptr(v), ATOMnilptr(v->vtype)) != 0,
				  __func__);

	if (nils == BUN_NONE) {
		BBPunfix(bn->batCacheid);
		return NULL;
	}

	BATsetcount(bn, cnt);

	bn->tsorted = cnt <= 1 || nils == cnt;
	bn->trevsorted = cnt <= 1 || nils == cnt;
	bn->tkey = cnt <= 1;
	bn->tnil = nils != 0;
	bn->tnonil = nils == 0;

	return bn;
}

BAT *
BATcalccstand(const ValRecord *v, BAT *b, BAT *s)
{
	return BATcalcandcst(b, v, s);
}

gdk_return
VARcalcand(ValPtr ret, const ValRecord *lft, const ValRecord *rgt)
{
	if (ATOMbasetype(lft->vtype) != ATOMbasetype(rgt->vtype)) {
		GDKerror("VARcalccstand: incompatible input types.\n");
		return GDK_FAIL;
	}

	if (and_typeswitchloop(VALptr(lft), 0,
			       VALptr(rgt), 0,
			       VALget(ret), lft->vtype, 1,
			       &(struct canditer){.tpe=cand_dense, .ncand=1},
			       0, 0, __func__) == BUN_NONE)
		return GDK_FAIL;
	return GDK_SUCCEED;
}

/* ---------------------------------------------------------------------- */
/* left shift (any integral type) */

#define LSH(a, b)		((a) << (b))

#define SHIFT_CHECK(a, b)	((b) < 0 || (b) >= 8 * (int) sizeof(a))
#define NO_SHIFT_CHECK(a, b)	0

/* In standard C, left shift is undefined if any of the following
 * conditions hold:
 * - right operand is negative or larger or equal to the width of the
 *   left operand;
 * - left operand is negative;
 * - left operand times two-to-the-power of the right operand is not
 *   representable in the (promoted) type of the left operand. */
#define LSH_CHECK(a, b, TYPE)	(SHIFT_CHECK(a, b) || (a) < 0 || (a) > (GDK_##TYPE##_max >> (b)))
#define LSH_CHECK_bte(a, b)	LSH_CHECK(a, b, bte)
#define LSH_CHECK_sht(a, b)	LSH_CHECK(a, b, sht)
#define LSH_CHECK_int(a, b)	LSH_CHECK(a, b, int)
#define LSH_CHECK_lng(a, b)	LSH_CHECK(a, b, lng)

static BUN
lsh_typeswitchloop(const void *lft, int tp1, int incr1,
		   const void *rgt, int tp2, int incr2,
		   void *restrict dst, BUN cnt,
		   struct canditer *restrict ci, oid candoff,
		   bool abort_on_error, const char *func)
{
	oid x = canditer_next(ci) - candoff;
	BUN i, j, k = 0;
	BUN nils = 0;

	tp1 = ATOMbasetype(tp1);
	tp2 = ATOMbasetype(tp2);
	switch (tp1) {
	case TYPE_bte:
		switch (tp2) {
		case TYPE_bte:
			BINARY_3TYPE_FUNC_CHECK(bte, bte, bte, LSH,
						LSH_CHECK_bte);
			break;
		case TYPE_sht:
			BINARY_3TYPE_FUNC_CHECK(bte, sht, bte, LSH,
						LSH_CHECK_bte);
			break;
		case TYPE_int:
			BINARY_3TYPE_FUNC_CHECK(bte, int, bte, LSH,
						LSH_CHECK_bte);
			break;
		case TYPE_lng:
			BINARY_3TYPE_FUNC_CHECK(bte, lng, bte, LSH,
						LSH_CHECK_bte);
			break;
#ifdef HAVE_HGE
		case TYPE_hge:
			BINARY_3TYPE_FUNC_CHECK(bte, hge, bte, LSH,
						SHIFT_CHECK);
			break;
#endif
		default:
			goto unsupported;
		}
		break;
	case TYPE_sht:
		switch (tp2) {
		case TYPE_bte:
			BINARY_3TYPE_FUNC_CHECK(sht, bte, sht, LSH,
						LSH_CHECK_sht);
			break;
		case TYPE_sht:
			BINARY_3TYPE_FUNC_CHECK(sht, sht, sht, LSH,
						LSH_CHECK_sht);
			break;
		case TYPE_int:
			BINARY_3TYPE_FUNC_CHECK(sht, int, sht, LSH,
						LSH_CHECK_sht);
			break;
		case TYPE_lng:
			BINARY_3TYPE_FUNC_CHECK(sht, lng, sht, LSH,
						LSH_CHECK_sht);
			break;
#ifdef HAVE_HGE
		case TYPE_hge:
			BINARY_3TYPE_FUNC_CHECK(sht, hge, sht, LSH,
						SHIFT_CHECK);
			break;
#endif
		default:
			goto unsupported;
		}
		break;
	case TYPE_int:
		switch (tp2) {
		case TYPE_bte:
			BINARY_3TYPE_FUNC_CHECK(int, bte, int, LSH,
						LSH_CHECK_int);
			break;
		case TYPE_sht:
			BINARY_3TYPE_FUNC_CHECK(int, sht, int, LSH,
						LSH_CHECK_int);
			break;
		case TYPE_int:
			BINARY_3TYPE_FUNC_CHECK(int, int, int, LSH,
						LSH_CHECK_int);
			break;
		case TYPE_lng:
			BINARY_3TYPE_FUNC_CHECK(int, lng, int, LSH,
						LSH_CHECK_int);
			break;
#ifdef HAVE_HGE
		case TYPE_hge:
			BINARY_3TYPE_FUNC_CHECK(int, hge, int, LSH,
						SHIFT_CHECK);
			break;
#endif
		default:
			goto unsupported;
		}
		break;
	case TYPE_lng:
		switch (tp2) {
		case TYPE_bte:
			BINARY_3TYPE_FUNC_CHECK(lng, bte, lng, LSH,
						LSH_CHECK_lng);
			break;
		case TYPE_sht:
			BINARY_3TYPE_FUNC_CHECK(lng, sht, lng, LSH,
						LSH_CHECK_lng);
			break;
		case TYPE_int:
			BINARY_3TYPE_FUNC_CHECK(lng, int, lng, LSH,
						LSH_CHECK_lng);
			break;
		case TYPE_lng:
			BINARY_3TYPE_FUNC_CHECK(lng, lng, lng, LSH,
						LSH_CHECK_lng);
			break;
#ifdef HAVE_HGE
		case TYPE_hge:
			BINARY_3TYPE_FUNC_CHECK(lng, hge, lng, LSH,
						SHIFT_CHECK);
			break;
#endif
		default:
			goto unsupported;
		}
		break;
#ifdef HAVE_HGE
	case TYPE_hge:
		switch (tp2) {
		case TYPE_bte:
			BINARY_3TYPE_FUNC_CHECK(hge, bte, hge, LSH,
						NO_SHIFT_CHECK);
			break;
		case TYPE_sht:
			BINARY_3TYPE_FUNC_CHECK(hge, sht, hge, LSH,
						SHIFT_CHECK);
			break;
		case TYPE_int:
			BINARY_3TYPE_FUNC_CHECK(hge, int, hge, LSH,
						SHIFT_CHECK);
			break;
		case TYPE_lng:
			BINARY_3TYPE_FUNC_CHECK(hge, lng, hge, LSH,
						SHIFT_CHECK);
			break;
		case TYPE_hge:
			BINARY_3TYPE_FUNC_CHECK(hge, hge, hge, LSH,
						SHIFT_CHECK);
			break;
		default:
			goto unsupported;
		}
		break;
#endif
	default:
		goto unsupported;
	}

	return nils;

  unsupported:
	GDKerror("%s: bad input types %s,%s.\n", func,
		 ATOMname(tp1), ATOMname(tp2));
  checkfail:
	return BUN_NONE;
}

BAT *
BATcalclsh(BAT *b1, BAT *b2, BAT *s, bool abort_on_error)
{
	BAT *bn;
	BUN nils;
	BUN cnt, ncand;
	struct canditer ci;

	BATcheck(b1, __func__, NULL);
	BATcheck(b2, __func__, NULL);

	if (checkbats(b1, b2, __func__) != GDK_SUCCEED)
		return NULL;

	cnt = BATcount(b1);
	ncand = canditer_init(&ci, b1, s);
	if (ncand == 0)
		return BATconstant(b1->hseqbase, b1->ttype,
				   ATOMnilptr(b1->ttype), cnt, TRANSIENT);

	bn = COLnew(b1->hseqbase, b1->ttype, cnt, TRANSIENT);
	if (bn == NULL)
		return NULL;

	nils = lsh_typeswitchloop(Tloc(b1, 0), b1->ttype, 1,
				  Tloc(b2, 0), b2->ttype, 1,
				  Tloc(bn, 0),
				  cnt, &ci, b1->hseqbase,
				  abort_on_error, __func__);

	if (nils == BUN_NONE) {
		BBPunfix(bn->batCacheid);
		return NULL;
	}

	BATsetcount(bn, cnt);

	bn->tsorted = cnt <= 1 || nils == cnt;
	bn->trevsorted = cnt <= 1 || nils == cnt;
	bn->tkey = cnt <= 1;
	bn->tnil = nils != 0;
	bn->tnonil = nils == 0;

	return bn;
}

BAT *
BATcalclshcst(BAT *b, const ValRecord *v, BAT *s, bool abort_on_error)
{
	BAT *bn;
	BUN nils;
	BUN cnt, ncand;
	struct canditer ci;

	BATcheck(b, __func__, NULL);

	cnt = BATcount(b);
	ncand = canditer_init(&ci, b, s);
	if (ncand == 0)
		return BATconstant(b->hseqbase, b->ttype, ATOMnilptr(b->ttype),
				   cnt, TRANSIENT);

	bn = COLnew(b->hseqbase, b->ttype, cnt, TRANSIENT);
	if (bn == NULL)
		return NULL;

	nils = lsh_typeswitchloop(Tloc(b, 0), b->ttype, 1,
				  VALptr(v), v->vtype, 0,
				  Tloc(bn, 0),
				  cnt, &ci, b->hseqbase,
				  abort_on_error, __func__);

	if (nils == BUN_NONE) {
		BBPunfix(bn->batCacheid);
		return NULL;
	}

	BATsetcount(bn, cnt);

	bn->tsorted = cnt <= 1 || nils == cnt;
	bn->trevsorted = cnt <= 1 || nils == cnt;
	bn->tkey = cnt <= 1;
	bn->tnil = nils != 0;
	bn->tnonil = nils == 0;

	return bn;
}

BAT *
BATcalccstlsh(const ValRecord *v, BAT *b, BAT *s, bool abort_on_error)
{
	BAT *bn;
	BUN nils;
	BUN cnt, ncand;
	struct canditer ci;

	BATcheck(b, __func__, NULL);

	cnt = BATcount(b);
	ncand = canditer_init(&ci, b, s);
	if (ncand == 0)
		return BATconstant(b->hseqbase, v->vtype, ATOMnilptr(v->vtype),
				   cnt, TRANSIENT);

	bn = COLnew(b->hseqbase, v->vtype, cnt, TRANSIENT);
	if (bn == NULL)
		return NULL;

	nils = lsh_typeswitchloop(VALptr(v), v->vtype, 0,
				  Tloc(b, 0), b->ttype, 1,
				  Tloc(bn, 0),
				  cnt, &ci, b->hseqbase,
				  abort_on_error, __func__);

	if (nils == BUN_NONE) {
		BBPunfix(bn->batCacheid);
		return NULL;
	}

	BATsetcount(bn, cnt);

	bn->tsorted = cnt <= 1 || nils == cnt;
	bn->trevsorted = cnt <= 1 || nils == cnt;
	bn->tkey = cnt <= 1;
	bn->tnil = nils != 0;
	bn->tnonil = nils == 0;

	return bn;
}

gdk_return
VARcalclsh(ValPtr ret, const ValRecord *lft, const ValRecord *rgt,
	   bool abort_on_error)
{
	ret->vtype = lft->vtype;
	if (lsh_typeswitchloop(VALptr(lft), lft->vtype, 0,
			       VALptr(rgt), rgt->vtype, 0,
			       VALget(ret), 1,
			       &(struct canditer){.tpe=cand_dense, .ncand=1},
			       0, abort_on_error, __func__) == BUN_NONE)
		return GDK_FAIL;
	return GDK_SUCCEED;
}

/* ---------------------------------------------------------------------- */
/* right shift (any integral type) */

#define RSH(a, b)	((a) >> (b))

static BUN
rsh_typeswitchloop(const void *lft, int tp1, int incr1,
		   const void *rgt, int tp2, int incr2,
		   void *restrict dst, BUN cnt,
		   struct canditer *restrict ci, oid candoff,
		   bool abort_on_error, const char *func)
{
	oid x = canditer_next(ci) - candoff;
	BUN i, j, k = 0;
	BUN nils = 0;

	tp1 = ATOMbasetype(tp1);
	tp2 = ATOMbasetype(tp2);
	switch (tp1) {
	case TYPE_bte:
		switch (tp2) {
		case TYPE_bte:
			BINARY_3TYPE_FUNC_CHECK(bte, bte, bte, RSH,
						SHIFT_CHECK);
			break;
		case TYPE_sht:
			BINARY_3TYPE_FUNC_CHECK(bte, sht, bte, RSH,
						SHIFT_CHECK);
			break;
		case TYPE_int:
			BINARY_3TYPE_FUNC_CHECK(bte, int, bte, RSH,
						SHIFT_CHECK);
			break;
		case TYPE_lng:
			BINARY_3TYPE_FUNC_CHECK(bte, lng, bte, RSH,
						SHIFT_CHECK);
			break;
#ifdef HAVE_HGE
		case TYPE_hge:
			BINARY_3TYPE_FUNC_CHECK(bte, hge, bte, RSH,
						SHIFT_CHECK);
			break;
#endif
		default:
			goto unsupported;
		}
		break;
	case TYPE_sht:
		switch (tp2) {
		case TYPE_bte:
			BINARY_3TYPE_FUNC_CHECK(sht, bte, sht, RSH,
						SHIFT_CHECK);
			break;
		case TYPE_sht:
			BINARY_3TYPE_FUNC_CHECK(sht, sht, sht, RSH,
						SHIFT_CHECK);
			break;
		case TYPE_int:
			BINARY_3TYPE_FUNC_CHECK(sht, int, sht, RSH,
						SHIFT_CHECK);
			break;
		case TYPE_lng:
			BINARY_3TYPE_FUNC_CHECK(sht, lng, sht, RSH,
						SHIFT_CHECK);
			break;
#ifdef HAVE_HGE
		case TYPE_hge:
			BINARY_3TYPE_FUNC_CHECK(sht, hge, sht, RSH,
						SHIFT_CHECK);
			break;
#endif
		default:
			goto unsupported;
		}
		break;
	case TYPE_int:
		switch (tp2) {
		case TYPE_bte:
			BINARY_3TYPE_FUNC_CHECK(int, bte, int, RSH,
						SHIFT_CHECK);
			break;
		case TYPE_sht:
			BINARY_3TYPE_FUNC_CHECK(int, sht, int, RSH,
						SHIFT_CHECK);
			break;
		case TYPE_int:
			BINARY_3TYPE_FUNC_CHECK(int, int, int, RSH,
						SHIFT_CHECK);
			break;
		case TYPE_lng:
			BINARY_3TYPE_FUNC_CHECK(int, lng, int, RSH,
						SHIFT_CHECK);
			break;
#ifdef HAVE_HGE
		case TYPE_hge:
			BINARY_3TYPE_FUNC_CHECK(int, hge, int, RSH,
						SHIFT_CHECK);
			break;
#endif
		default:
			goto unsupported;
		}
		break;
	case TYPE_lng:
		switch (tp2) {
		case TYPE_bte:
			BINARY_3TYPE_FUNC_CHECK(lng, bte, lng, RSH,
						SHIFT_CHECK);
			break;
		case TYPE_sht:
			BINARY_3TYPE_FUNC_CHECK(lng, sht, lng, RSH,
						SHIFT_CHECK);
			break;
		case TYPE_int:
			BINARY_3TYPE_FUNC_CHECK(lng, int, lng, RSH,
						SHIFT_CHECK);
			break;
		case TYPE_lng:
			BINARY_3TYPE_FUNC_CHECK(lng, lng, lng, RSH,
						SHIFT_CHECK);
			break;
#ifdef HAVE_HGE
		case TYPE_hge:
			BINARY_3TYPE_FUNC_CHECK(lng, hge, lng, RSH,
						SHIFT_CHECK);
			break;
#endif
		default:
			goto unsupported;
		}
		break;
#ifdef HAVE_HGE
	case TYPE_hge:
		switch (tp2) {
		case TYPE_bte:
			BINARY_3TYPE_FUNC_CHECK(hge, bte, hge, RSH,
						NO_SHIFT_CHECK);
			break;
		case TYPE_sht:
			BINARY_3TYPE_FUNC_CHECK(hge, sht, hge, RSH,
						SHIFT_CHECK);
			break;
		case TYPE_int:
			BINARY_3TYPE_FUNC_CHECK(hge, int, hge, RSH,
						SHIFT_CHECK);
			break;
		case TYPE_lng:
			BINARY_3TYPE_FUNC_CHECK(hge, lng, hge, RSH,
						SHIFT_CHECK);
			break;
		case TYPE_hge:
			BINARY_3TYPE_FUNC_CHECK(hge, hge, hge, RSH,
						SHIFT_CHECK);
			break;
		default:
			goto unsupported;
		}
		break;
#endif
	default:
		goto unsupported;
	}

	return nils;

  unsupported:
	GDKerror("%s: bad input types %s,%s.\n", func,
		 ATOMname(tp1), ATOMname(tp2));
  checkfail:
	return BUN_NONE;
}

BAT *
BATcalcrsh(BAT *b1, BAT *b2, BAT *s, bool abort_on_error)
{
	BAT *bn;
	BUN nils;
	BUN cnt, ncand;
	struct canditer ci;

	BATcheck(b1, __func__, NULL);
	BATcheck(b2, __func__, NULL);

	if (checkbats(b1, b2, __func__) != GDK_SUCCEED)
		return NULL;

	cnt = BATcount(b1);
	ncand = canditer_init(&ci, b1, s);
	if (ncand == 0)
		return BATconstant(b1->hseqbase, b1->ttype,
				   ATOMnilptr(b1->ttype), cnt, TRANSIENT);

	bn = COLnew(b1->hseqbase, b1->ttype, cnt, TRANSIENT);
	if (bn == NULL)
		return NULL;

	nils = rsh_typeswitchloop(Tloc(b1, 0), b1->ttype, 1,
				  Tloc(b2, 0), b2->ttype, 1,
				  Tloc(bn, 0),
				  cnt, &ci, b1->hseqbase,
				  abort_on_error, __func__);

	if (nils == BUN_NONE) {
		BBPunfix(bn->batCacheid);
		return NULL;
	}

	BATsetcount(bn, cnt);

	bn->tsorted = cnt <= 1 || nils == cnt;
	bn->trevsorted = cnt <= 1 || nils == cnt;
	bn->tkey = cnt <= 1;
	bn->tnil = nils != 0;
	bn->tnonil = nils == 0;

	return bn;
}

BAT *
BATcalcrshcst(BAT *b, const ValRecord *v, BAT *s, bool abort_on_error)
{
	BAT *bn;
	BUN nils;
	BUN cnt, ncand;
	struct canditer ci;

	BATcheck(b, __func__, NULL);

	cnt = BATcount(b);
	ncand = canditer_init(&ci, b, s);
	if (ncand == 0)
		return BATconstant(b->hseqbase, b->ttype, ATOMnilptr(b->ttype),
				   cnt, TRANSIENT);

	bn = COLnew(b->hseqbase, b->ttype, cnt, TRANSIENT);
	if (bn == NULL)
		return NULL;

	nils = rsh_typeswitchloop(Tloc(b, 0), b->ttype, 1,
				  VALptr(v), v->vtype, 0,
				  Tloc(bn, 0),
				  cnt, &ci, b->hseqbase,
				  abort_on_error, __func__);

	if (nils == BUN_NONE) {
		BBPunfix(bn->batCacheid);
		return NULL;
	}

	BATsetcount(bn, cnt);

	bn->tsorted = cnt <= 1 || nils == cnt;
	bn->trevsorted = cnt <= 1 || nils == cnt;
	bn->tkey = cnt <= 1;
	bn->tnil = nils != 0;
	bn->tnonil = nils == 0;

	return bn;
}

BAT *
BATcalccstrsh(const ValRecord *v, BAT *b, BAT *s, bool abort_on_error)
{
	BAT *bn;
	BUN nils;
	BUN cnt, ncand;
	struct canditer ci;

	BATcheck(b, __func__, NULL);

	cnt = BATcount(b);
	ncand = canditer_init(&ci, b, s);
	if (ncand == 0)
		return BATconstant(b->hseqbase, v->vtype, ATOMnilptr(v->vtype),
				   cnt, TRANSIENT);

	bn = COLnew(b->hseqbase, v->vtype, cnt, TRANSIENT);
	if (bn == NULL)
		return NULL;

	nils = rsh_typeswitchloop(VALptr(v), v->vtype, 0,
				  Tloc(b, 0), b->ttype, 1,
				  Tloc(bn, 0),
				  cnt, &ci, b->hseqbase,
				  abort_on_error, __func__);

	if (nils == BUN_NONE) {
		BBPunfix(bn->batCacheid);
		return NULL;
	}

	BATsetcount(bn, cnt);

	bn->tsorted = cnt <= 1 || nils == cnt;
	bn->trevsorted = cnt <= 1 || nils == cnt;
	bn->tkey = cnt <= 1;
	bn->tnil = nils != 0;
	bn->tnonil = nils == 0;

	return bn;
}

gdk_return
VARcalcrsh(ValPtr ret, const ValRecord *lft, const ValRecord *rgt,
	   bool abort_on_error)
{
	ret->vtype = lft->vtype;
	if (rsh_typeswitchloop(VALptr(lft), lft->vtype, 0,
			       VALptr(rgt), rgt->vtype, 0,
			       VALget(ret), 1,
			       &(struct canditer){.tpe=cand_dense, .ncand=1},
			       0, abort_on_error, __func__) == BUN_NONE)
		return GDK_FAIL;
	return GDK_SUCCEED;
}

/* ---------------------------------------------------------------------- */
/* less than (any "linear" type) */

/* these three are for all simple comparisons (6 in all) */
#define TYPE_TPE		TYPE_bit
#define TPE			bit
#define TPE_nil			bit_nil
#define is_TPE_nil		is_bit_nil

#define OP			LT
#define op_typeswitchloop	lt_typeswitchloop
#define BATcalcop_intern	BATcalclt_intern
#define BATcalcop		BATcalclt
#define BATcalcopcst		BATcalcltcst
#define BATcalccstop		BATcalccstlt
#define VARcalcop		VARcalclt

#include "gdk_calc_compare.h"

#undef OP
#undef op_typeswitchloop
#undef BATcalcop_intern
#undef BATcalcop
#undef BATcalcopcst
#undef BATcalccstop
#undef VARcalcop

/* ---------------------------------------------------------------------- */
/* greater than (any "linear" type) */

#define OP			GT
#define op_typeswitchloop	gt_typeswitchloop
#define BATcalcop_intern	BATcalcgt_intern
#define BATcalcop		BATcalcgt
#define BATcalcopcst		BATcalcgtcst
#define BATcalccstop		BATcalccstgt
#define VARcalcop		VARcalcgt

#include "gdk_calc_compare.h"

#undef OP
#undef op_typeswitchloop
#undef BATcalcop_intern
#undef BATcalcop
#undef BATcalcopcst
#undef BATcalccstop
#undef VARcalcop

/* ---------------------------------------------------------------------- */
/* less than or equal (any "linear" type) */

#define LE(a, b)	((bit) ((a) <= (b)))

#define OP			LE
#define op_typeswitchloop	le_typeswitchloop
#define BATcalcop_intern	BATcalcle_intern
#define BATcalcop		BATcalcle
#define BATcalcopcst		BATcalclecst
#define BATcalccstop		BATcalccstle
#define VARcalcop		VARcalcle

#include "gdk_calc_compare.h"

#undef OP
#undef op_typeswitchloop
#undef BATcalcop_intern
#undef BATcalcop
#undef BATcalcopcst
#undef BATcalccstop
#undef VARcalcop

/* ---------------------------------------------------------------------- */
/* greater than or equal (any "linear" type) */

#define GE(a, b)	((bit) ((a) >= (b)))

#define OP			GE
#define op_typeswitchloop	ge_typeswitchloop
#define BATcalcop_intern	BATcalcge_intern
#define BATcalcop		BATcalcge
#define BATcalcopcst		BATcalcgecst
#define BATcalccstop		BATcalccstge
#define VARcalcop		VARcalcge

#include "gdk_calc_compare.h"

#undef OP
#undef op_typeswitchloop
#undef BATcalcop_intern
#undef BATcalcop
#undef BATcalcopcst
#undef BATcalccstop
#undef VARcalcop

/* ---------------------------------------------------------------------- */
/* equal (any type) */

#define EQ(a, b)	((bit) ((a) == (b)))

#define OP			EQ
#define op_typeswitchloop	eq_typeswitchloop
#define BATcalcop_intern	BATcalceq_intern
#define BATcalcop		BATcalceq
#define BATcalcopcst		BATcalceqcst
#define BATcalccstop		BATcalccsteq
#define VARcalcop		VARcalceq

#define NIL_MATCHES_FLAG 1

#include "gdk_calc_compare.h"

#undef OP
#undef op_typeswitchloop
#undef BATcalcop_intern
#undef BATcalcop
#undef BATcalcopcst
#undef BATcalccstop
#undef VARcalcop

/* ---------------------------------------------------------------------- */
/* not equal (any type) */

#define NE(a, b)	((bit) ((a) != (b)))

#define OP			NE
#define op_typeswitchloop	ne_typeswitchloop
#define BATcalcop_intern	BATcalcne_intern
#define BATcalcop		BATcalcne
#define BATcalcopcst		BATcalcnecst
#define BATcalccstop		BATcalccstne
#define VARcalcop		VARcalcne

#include "gdk_calc_compare.h"

#undef NIL_MATCHES_FLAG

#undef OP
#undef op_typeswitchloop
#undef BATcalcop_intern
#undef BATcalcop
#undef BATcalcopcst
#undef BATcalccstop
#undef VARcalcop

#undef TYPE_TPE
#undef TPE
#undef TPE_nil
#undef is_TPE_nil

/* ---------------------------------------------------------------------- */
/* generic comparison (any "linear" type) */

/* #define CMP(a, b)	((bte) ((a) < (b) ? -1 : (a) > (b))) */
#define CMP(a, b)	((bte) (((a) > (b)) - ((a) < (b))))

#define TYPE_TPE		TYPE_bte
#define TPE			bte
#define TPE_nil			bte_nil
#define is_TPE_nil		is_bte_nil

#define OP			CMP
#define op_typeswitchloop	cmp_typeswitchloop
#define BATcalcop_intern	BATcalccmp_intern
#define BATcalcop		BATcalccmp
#define BATcalcopcst		BATcalccmpcst
#define BATcalccstop		BATcalccstcmp
#define VARcalcop		VARcalccmp

#include "gdk_calc_compare.h"

#undef OP
#undef op_typeswitchloop
#undef BATcalcop_intern
#undef BATcalcop
#undef BATcalcopcst
#undef BATcalccstop
#undef VARcalcop

#undef TYPE_TPE
#undef TPE
#undef TPE_nil
#undef is_TPE_nil

/* ---------------------------------------------------------------------- */
/* between (any "linear" type) */

#define LTbte(a,b)	((a) < (b))
#define LTsht(a,b)	((a) < (b))
#define LTint(a,b)	((a) < (b))
#define LTlng(a,b)	((a) < (b))
#define LThge(a,b)	((a) < (b))
#define LToid(a,b)	((a) < (b))
#define LTflt(a,b)	((a) < (b))
#define LTdbl(a,b)	((a) < (b))
#define LTany(a,b)	((*atomcmp)(a, b) < 0)
#define EQbte(a,b)	((a) == (b))
#define EQsht(a,b)	((a) == (b))
#define EQint(a,b)	((a) == (b))
#define EQlng(a,b)	((a) == (b))
#define EQhge(a,b)	((a) == (b))
#define EQoid(a,b)	((a) == (b))
#define EQflt(a,b)	((a) == (b))
#define EQdbl(a,b)	((a) == (b))
#define EQany(a,b)	((*atomcmp)(a, b) == 0)

#define is_any_nil(v)	((v) == NULL || (*atomcmp)((v), nil) == 0)

#define less3(a,b,i,t)	(is_##t##_nil(a) || is_##t##_nil(b) ? bit_nil : LT##t(a, b) || (i && EQ##t(a, b)))
#define grtr3(a,b,i,t)	(is_##t##_nil(a) || is_##t##_nil(b) ? bit_nil : LT##t(b, a) || (i && EQ##t(a, b)))
#define not3(a)		(is_bit_nil(a) ? bit_nil : !(a))

#define between3(v, lo, linc, hi, hinc, TYPE)				\
	and3(grtr3(v, lo, linc, TYPE), less3(v, hi, hinc, TYPE))

#define BETWEEN(v, lo, hi, TYPE)					\
	(is_##TYPE##_nil(v)						\
	 ? nils_false ? 0 : bit_nil					\
	 : (bit) (anti							\
		  ? (symmetric						\
		     ? not3(or3(between3(v, lo, linc, hi, hinc, TYPE),	\
				between3(v, hi, hinc, lo, linc, TYPE)))	\
		     : not3(between3(v, lo, linc, hi, hinc, TYPE)))	\
		  : (symmetric						\
		     ? or3(between3(v, lo, linc, hi, hinc, TYPE),	\
			   between3(v, hi, hinc, lo, linc, TYPE))	\
		     : between3(v, lo, linc, hi, hinc, TYPE))))

#define BETWEEN_LOOP_TYPE(TYPE)						\
	do {								\
		do {							\
			while (l < x) {					\
				dst[l++] = bit_nil;			\
				nils++;					\
			}						\
			i = x * incr1;					\
			j = x * incr2;					\
			k = x * incr3;					\
			dst[l] = BETWEEN(((const TYPE *) src)[i],	\
					 ((const TYPE *) lo)[j],	\
					 ((const TYPE *) hi)[k],	\
					 TYPE);				\
			nils += is_bit_nil(dst[l]);			\
			l++;						\
			x = canditer_next(ci);				\
			if (is_oid_nil(x))				\
				break;					\
			x -= seqbase;					\
		} while (l < cnt);					\
		while (l < cnt) {					\
			dst[l++] = bit_nil;				\
			nils++;						\
		}							\
	} while (0)

static BAT *
BATcalcbetween_intern(const void *src, int incr1, const char *hp1, int wd1,
		      const void *lo, int incr2, const char *hp2, int wd2,
		      const void *hi, int incr3, const char *hp3, int wd3,
		      int tp, BUN cnt, struct canditer *restrict ci,
		      oid seqbase, bool symmetric, bool anti,
		      bool linc, bool hinc, bool nils_false, const char *func)
{
	BAT *bn;
	BUN nils = 0;
	BUN i, j, k, l = 0;
	bit *restrict dst;
	const void *nil;
	int (*atomcmp)(const void *, const void *);
	oid x = canditer_next(ci) - seqbase;

	bn = COLnew(seqbase, TYPE_bit, cnt, TRANSIENT);
	if (bn == NULL)
		return NULL;

	dst = (bit *) Tloc(bn, 0);

	tp = ATOMbasetype(tp);

	switch (tp) {
	case TYPE_bte:
		BETWEEN_LOOP_TYPE(bte);
		break;
	case TYPE_sht:
		BETWEEN_LOOP_TYPE(sht);
		break;
	case TYPE_int:
		BETWEEN_LOOP_TYPE(int);
		break;
	case TYPE_lng:
		BETWEEN_LOOP_TYPE(lng);
		break;
#ifdef HAVE_HGE
	case TYPE_hge:
		BETWEEN_LOOP_TYPE(hge);
		break;
#endif
	case TYPE_flt:
		BETWEEN_LOOP_TYPE(flt);
		break;
	case TYPE_dbl:
		BETWEEN_LOOP_TYPE(dbl);
		break;
	default:
		assert(tp != TYPE_oid);
		if (!ATOMlinear(tp) ||
		    (atomcmp = ATOMcompare(tp)) == NULL) {
			BBPunfix(bn->batCacheid);
			GDKerror("%s: bad input type %s.\n",
				 func, ATOMname(tp));
			return NULL;
		}
		nil = ATOMnilptr(tp);
		do {
			while (l < x) {
				dst[l++] = bit_nil;
				nils++;
			}
			i = x * incr1;
			j = x * incr2;
			k = x * incr3;
			const void *p1, *p2, *p3;
			p1 = hp1
				? (const void *) (hp1 + VarHeapVal(src, i, wd1))
				: (const void *) ((const char *) src + i * wd1);
			p2 = hp2
				? (const void *) (hp2 + VarHeapVal(lo, j, wd2))
				: (const void *) ((const char *) lo + j * wd2);
			p3 = hp3
				? (const void *) (hp3 + VarHeapVal(hi, k, wd3))
				: (const void *) ((const char *) hi + k * wd3);
			dst[l] = BETWEEN(p1, p2, p3, any);
			nils += is_bit_nil(dst[l]);
			l++;
			x = canditer_next(ci);
			if (is_oid_nil(x))
				break;
			x -= seqbase;
		} while (l < cnt);
		while (l < cnt) {
			dst[l++] = bit_nil;
			nils++;
		}
		break;
	}

	BATsetcount(bn, cnt);

	bn->tsorted = cnt <= 1 || nils == cnt;
	bn->trevsorted = cnt <= 1 || nils == cnt;
	bn->tkey = cnt <= 1;
	bn->tnil = nils != 0;
	bn->tnonil = nils == 0;

	return bn;
}

BAT *
BATcalcbetween(BAT *b, BAT *lo, BAT *hi, BAT *s, bool symmetric,
	       bool linc, bool hinc, bool nils_false, bool anti)
{
	BAT *bn;
	BUN cnt, ncand;
	struct canditer ci;

	BATcheck(b, __func__, NULL);
	BATcheck(lo, __func__, NULL);
	BATcheck(hi, __func__, NULL);

	if (checkbats(b, lo, __func__) != GDK_SUCCEED)
		return NULL;
	if (checkbats(b, hi, __func__) != GDK_SUCCEED)
		return NULL;

	cnt = BATcount(b);
	ncand = canditer_init(&ci, b, s);
	if (ncand == 0)
		return BATconstant(b->hseqbase, TYPE_bit,
				   ATOMnilptr(TYPE_bit), cnt, TRANSIENT);

	if (BATtvoid(b) &&
	    BATtvoid(lo) &&
	    BATtvoid(hi) &&
	    cnt == ncand) {
		bit res;

		res = BETWEEN(b->tseqbase, lo->tseqbase, hi->tseqbase, oid);
		return BATconstant(b->hseqbase, TYPE_bit, &res, BATcount(b),
				   TRANSIENT);
	}

	bn = BATcalcbetween_intern(Tloc(b, 0), 1,
				   b->tvheap ? b->tvheap->base : NULL,
				   b->twidth,
				   Tloc(lo, 0), 1,
				   lo->tvheap ? lo->tvheap->base : NULL,
				   lo->twidth,
				   Tloc(hi, 0), 1,
				   hi->tvheap ? hi->tvheap->base : NULL,
				   hi->twidth,
				   b->ttype, cnt,
				   &ci,
				   b->hseqbase, symmetric, anti, linc, hinc,
				   nils_false, __func__);

	return bn;
}

BAT *
BATcalcbetweencstcst(BAT *b, const ValRecord *lo, const ValRecord *hi, BAT *s,
		     bool symmetric, bool linc, bool hinc, bool nils_false,
		     bool anti)
{
	BAT *bn;
	BUN cnt, ncand;
	struct canditer ci;

	BATcheck(b, __func__, NULL);

	if (ATOMbasetype(b->ttype) != ATOMbasetype(lo->vtype) ||
	    ATOMbasetype(b->ttype) != ATOMbasetype(hi->vtype)) {
		GDKerror("%s: incompatible input types.\n", __func__);
		return NULL;
	}

	cnt = BATcount(b);
	ncand = canditer_init(&ci, b, s);
	if (ncand == 0)
		return BATconstant(b->hseqbase, TYPE_bit,
				   ATOMnilptr(TYPE_bit), cnt, TRANSIENT);

	bn = BATcalcbetween_intern(Tloc(b, 0), 1,
				   b->tvheap ? b->tvheap->base : NULL,
				   b->twidth,
				   VALptr(lo), 0, NULL, 0,
				   VALptr(hi), 0, NULL, 0,
				   b->ttype, cnt,
				   &ci,
				   b->hseqbase, symmetric, anti,
				   linc, hinc, nils_false,
				   __func__);

	return bn;
}

BAT *
BATcalcbetweenbatcst(BAT *b, BAT *lo, const ValRecord *hi, BAT *s,
		     bool symmetric, bool linc, bool hinc, bool nils_false,
		     bool anti)
{
	BAT *bn;
	BUN cnt, ncand;
	struct canditer ci;

	BATcheck(b, __func__, NULL);
	BATcheck(lo, __func__, NULL);

	if (checkbats(b, lo, __func__) != GDK_SUCCEED)
		return NULL;

	if (ATOMbasetype(b->ttype) != ATOMbasetype(hi->vtype)) {
		GDKerror("%s: incompatible input types.\n", __func__);
		return NULL;
	}

	cnt = BATcount(b);
	ncand = canditer_init(&ci, b, s);
	if (ncand == 0)
		return BATconstant(b->hseqbase, TYPE_bit,
				   ATOMnilptr(TYPE_bit), cnt, TRANSIENT);

	bn = BATcalcbetween_intern(Tloc(b, 0), 1,
				   b->tvheap ? b->tvheap->base : NULL,
				   b->twidth,
				   Tloc(lo, 0), 1,
				   lo->tvheap ? lo->tvheap->base : NULL,
				   lo->twidth,
				   VALptr(hi), 0, NULL, 0,
				   b->ttype, cnt,
				   &ci,
				   b->hseqbase, symmetric, anti,
				   linc, hinc, nils_false,
				   __func__);

	return bn;
}

BAT *
BATcalcbetweencstbat(BAT *b, const ValRecord *lo, BAT *hi, BAT *s,
		     bool symmetric, bool linc, bool hinc, bool nils_false,
		     bool anti)
{
	BAT *bn;
	BUN cnt, ncand;
	struct canditer ci;

	BATcheck(b, __func__, NULL);
	BATcheck(hi, __func__, NULL);

	if (checkbats(b, hi, __func__) != GDK_SUCCEED)
		return NULL;

	if (ATOMbasetype(b->ttype) != ATOMbasetype(lo->vtype)) {
		GDKerror("%s: incompatible input types.\n", __func__);
		return NULL;
	}

	cnt = BATcount(b);
	ncand = canditer_init(&ci, b, s);
	if (ncand == 0)
		return BATconstant(b->hseqbase, TYPE_bit,
				   ATOMnilptr(TYPE_bit), cnt, TRANSIENT);

	bn = BATcalcbetween_intern(Tloc(b, 0), 1,
				   b->tvheap ? b->tvheap->base : NULL,
				   b->twidth,
				   VALptr(lo), 0, NULL, 0,
				   Tloc(hi, 0), 1,
				   hi->tvheap ? hi->tvheap->base : NULL,
				   hi->twidth,
				   b->ttype, cnt,
				   &ci,
				   b->hseqbase, symmetric, anti,
				   linc, hinc, nils_false,
				   __func__);

	return bn;
}

gdk_return
VARcalcbetween(ValPtr ret, const ValRecord *v, const ValRecord *lo,
	       const ValRecord *hi, bool symmetric, bool linc, bool hinc,
	       bool nils_false, bool anti)
{
	int t;
	int (*atomcmp)(const void *, const void *);
	const void *nil;

	t = v->vtype;
	if (t != lo->vtype || t != hi->vtype) {
		GDKerror("VARcalcbetween: incompatible input types.\n");
		return GDK_FAIL;
	}
	if (!ATOMlinear(t)) {
		GDKerror("VARcalcbetween: non-linear input type.\n");
		return GDK_FAIL;
	}

	t = ATOMbasetype(t);

	ret->vtype = TYPE_bit;
	switch (t) {
	case TYPE_bte:
		ret->val.btval = BETWEEN(v->val.btval, lo->val.btval, hi->val.btval, bte);
		break;
	case TYPE_sht:
		ret->val.btval = BETWEEN(v->val.shval, lo->val.shval, hi->val.shval, sht);
		break;
	case TYPE_int:
		ret->val.btval = BETWEEN(v->val.ival, lo->val.ival, hi->val.ival, int);
		break;
	case TYPE_lng:
		ret->val.btval = BETWEEN(v->val.lval, lo->val.lval, hi->val.lval, lng);
		break;
#ifdef HAVE_HGE
	case TYPE_hge:
		ret->val.btval = BETWEEN(v->val.hval, lo->val.hval, hi->val.hval, hge);
		break;
#endif
	case TYPE_flt:
		ret->val.btval = BETWEEN(v->val.fval, lo->val.fval, hi->val.fval, flt);
		break;
	case TYPE_dbl:
		ret->val.btval = BETWEEN(v->val.dval, lo->val.dval, hi->val.dval, dbl);
		break;
	default:
		nil = ATOMnilptr(t);
		atomcmp = ATOMcompare(t);
		ret->val.btval = BETWEEN(VALptr(v), VALptr(lo), VALptr(hi), any);
		break;
	}
	return GDK_SUCCEED;
}

/* ---------------------------------------------------------------------- */
/* if-then-else (any type) */

#define IFTHENELSELOOP(TYPE)						\
	do {								\
		for (i = 0; i < cnt; i++) {				\
			if (is_bit_nil(src[i])) {			\
				((TYPE *) dst)[i] = * (TYPE *) nil;	\
				nils++;					\
			} else if (src[i]) {				\
				((TYPE *) dst)[i] = ((TYPE *) col1)[k]; \
			} else {					\
				((TYPE *) dst)[i] = ((TYPE *) col2)[l]; \
			}						\
			k += incr1;					\
			l += incr2;					\
		}							\
	} while (0)
#define IFTHENELSELOOP_oid()						\
	do {								\
		for (i = 0; i < cnt; i++) {				\
			if (is_bit_nil(src[i])) {			\
				((oid *) dst)[i] = oid_nil;		\
				nils++;					\
			} else if (src[i]) {				\
				((oid *) dst)[i] = col1 ? ((oid *) col1)[k] : seq1; \
			} else {					\
				((oid *) dst)[i] = col2 ? ((oid *) col2)[k] : seq2; \
			}						\
			k += incr1;					\
			l += incr2;					\
			seq1 += incr1;					\
			seq2 += incr2;					\
		}							\
	} while (0)

static BAT *
BATcalcifthenelse_intern(BAT *b,
			 const void *col1, int incr1, const char *heap1,
			 int width1, int nonil1, oid seq1,
			 const void *col2, int incr2, const char *heap2,
			 int width2, int nonil2, oid seq2,
			 int tpe)
{
	BAT *bn;
	void *restrict dst;
	BUN i, k, l;
	BUN nils = 0;
	const void *nil;
	const void *p;
	const bit *src;
	BUN cnt = b->batCount;

	/* col1 and col2 can only be NULL for void columns */
	assert(col1 != NULL || ATOMtype(tpe) == TYPE_oid);
	assert(col2 != NULL || ATOMtype(tpe) == TYPE_oid);
	assert(col1 != NULL || heap1 == NULL);
	assert(col2 != NULL || heap2 == NULL);
	assert(col1 != NULL || incr1 == 1);
	assert(col2 != NULL || incr2 == 1);

	bn = COLnew(b->hseqbase, ATOMtype(tpe), cnt, TRANSIENT);
	if (bn == NULL)
		return NULL;

	src = (const bit *) Tloc(b, 0);

	nil = ATOMnilptr(tpe);
	dst = (void *) Tloc(bn, 0);
	k = l = 0;
	if (bn->tvarsized) {
		assert((heap1 != NULL && width1 > 0) || (width1 == 0 && incr1 == 0));
		assert((heap2 != NULL && width2 > 0) || (width2 == 0 && incr2 == 0));
		for (i = 0; i < cnt; i++) {
			if (is_bit_nil(src[i])) {
				p = nil;
				nils++;
			} else if (src[i]) {
				if (heap1)
					p = heap1 + VarHeapVal(col1, k, width1);
				else
					p = col1;
			} else {
				if (heap2)
					p = heap2 + VarHeapVal(col2, l, width2);
				else
					p = col2;
			}
			if (tfastins_nocheckVAR(bn, i, p, Tsize(bn)) != GDK_SUCCEED) {
				BBPreclaim(bn);
				return NULL;
			}
			k += incr1;
			l += incr2;
		}
	} else {
		assert(heap1 == NULL);
		assert(heap2 == NULL);
		if (ATOMtype(tpe) == TYPE_oid) {
			IFTHENELSELOOP_oid();
		} else {
			switch (bn->twidth) {
			case 1:
				IFTHENELSELOOP(bte);
				break;
			case 2:
				IFTHENELSELOOP(sht);
				break;
			case 4:
				IFTHENELSELOOP(int);
				break;
			case 8:
				IFTHENELSELOOP(lng);
				break;
#ifdef HAVE_HGE
			case 16:
				IFTHENELSELOOP(hge);
				break;
#endif
			default:
				for (i = 0; i < cnt; i++) {
					if (is_bit_nil(src[i])) {
						p = nil;
						nils++;
					} else if (src[i]) {
						p = ((const char *) col1) + k * width1;
					} else {
						p = ((const char *) col2) + l * width2;
					}
					memcpy(dst, p, bn->twidth);
					dst = (void *) ((char *) dst + bn->twidth);
					k += incr1;
					l += incr2;
				}
			}
		}
	}

	BATsetcount(bn, cnt);
	bn->theap.dirty = true;

	bn->tsorted = cnt <= 1 || nils == cnt;
	bn->trevsorted = cnt <= 1 || nils == cnt;
	bn->tkey = cnt <= 1;
	bn->tnil = nils != 0;
	bn->tnonil = nils == 0 && nonil1 && nonil2;

	return bn;
}

BAT *
BATcalcifthenelse(BAT *b, BAT *b1, BAT *b2)
{
	BATcheck(b, __func__, NULL);
	BATcheck(b1, __func__, NULL);
	BATcheck(b2, __func__, NULL);

	if (checkbats(b, b1, __func__) != GDK_SUCCEED)
		return NULL;
	if (checkbats(b, b2, __func__) != GDK_SUCCEED)
		return NULL;
	if (b->ttype != TYPE_bit || ATOMtype(b1->ttype) != ATOMtype(b2->ttype)) {
		GDKerror("%s: \"then\" and \"else\" BATs have different types.\n", __func__);
		return NULL;
	}
	return BATcalcifthenelse_intern(b,
					Tloc(b1, 0), 1, b1->tvheap ? b1->tvheap->base : NULL, b1->twidth, b1->tnonil, b1->tseqbase,
					Tloc(b2, 0), 1, b2->tvheap ? b2->tvheap->base : NULL, b2->twidth, b2->tnonil, b2->tseqbase,
					b1->ttype);
}

BAT *
BATcalcifthenelsecst(BAT *b, BAT *b1, const ValRecord *c2)
{
	BATcheck(b, __func__, NULL);
	BATcheck(b1, __func__, NULL);
	BATcheck(c2, __func__, NULL);

	if (checkbats(b, b1, __func__) != GDK_SUCCEED)
		return NULL;
	if (b->ttype != TYPE_bit || ATOMtype(b1->ttype) != ATOMtype(c2->vtype)) {
		GDKerror("%s: \"then\" and \"else\" BATs have different types.\n", __func__);
		return NULL;
	}
	return BATcalcifthenelse_intern(b,
					Tloc(b1, 0), 1, b1->tvheap ? b1->tvheap->base : NULL, b1->twidth, b1->tnonil, b1->tseqbase,
					VALptr(c2), 0, NULL, 0, !VALisnil(c2), 0,
					b1->ttype);
}

BAT *
BATcalcifthencstelse(BAT *b, const ValRecord *c1, BAT *b2)
{
	BATcheck(b, __func__, NULL);
	BATcheck(c1, __func__, NULL);
	BATcheck(b2, __func__, NULL);

	if (checkbats(b, b2, __func__) != GDK_SUCCEED)
		return NULL;
	if (b->ttype != TYPE_bit || ATOMtype(b2->ttype) != ATOMtype(c1->vtype)) {
		GDKerror("%s: \"then\" and \"else\" BATs have different types.\n", __func__);
		return NULL;
	}
	return BATcalcifthenelse_intern(b,
					VALptr(c1), 0, NULL, 0, !VALisnil(c1), 0,
					Tloc(b2, 0), 1, b2->tvheap ? b2->tvheap->base : NULL, b2->twidth, b2->tnonil, b2->tseqbase,
					c1->vtype);
}

BAT *
BATcalcifthencstelsecst(BAT *b, const ValRecord *c1, const ValRecord *c2)
{
	BATcheck(b, __func__, NULL);
	BATcheck(c1, __func__, NULL);
	BATcheck(c2, __func__, NULL);

	if (b->ttype != TYPE_bit || ATOMtype(c1->vtype) != ATOMtype(c2->vtype)) {
		GDKerror("%s: \"then\" and \"else\" BATs have different types.\n", __func__);
		return NULL;
	}
	return BATcalcifthenelse_intern(b,
					VALptr(c1), 0, NULL, 0, !VALisnil(c1), 0,
					VALptr(c2), 0, NULL, 0, !VALisnil(c2), 0,
					c1->vtype);
}

/* ---------------------------------------------------------------------- */
/* type conversion (cast) */

/* a note on the return values from the internal conversion functions:
 *
 * the functions return the number of NIL values produced (or at
 * least, 0 if no NIL, and != 0 if there were any);
 * the return value is BUN_NONE if there was overflow and a message
 * was generated;
 * the return value is BUN_NONE + 1 if the types were not compatible;
 * the return value is BUN_NONE + 2 if inserting a value into a BAT
 * failed (only happens for conversion to str).
 */

#define convertimpl_copy(TYPE)						\
static BUN								\
convert_##TYPE##_##TYPE(const TYPE *src, TYPE *restrict dst, BUN cnt,	\
			struct canditer *restrict ci,			\
			oid candoff, bool *reduce)			\
{									\
	BUN i = 0, nils = 0;						\
	oid x = canditer_next(ci) - candoff;				\
									\
	*reduce = false;						\
	if (ci->tpe == cand_dense) {					\
		do {							\
			while (i < x) {					\
				dst[i++] = TYPE##_nil;			\
				nils++;					\
			}						\
			nils += is_##TYPE##_nil(src[i]);		\
			dst[i] = src[i];				\
			i++;						\
			x = canditer_next_dense(ci);			\
			if (is_oid_nil(x))				\
				break;					\
			x -= candoff;					\
		} while (i < cnt);					\
	} else {							\
		do {							\
			while (i < x) {					\
				dst[i++] = TYPE##_nil;			\
				nils++;					\
			}						\
			nils += is_##TYPE##_nil(src[i]);		\
			dst[i] = src[i];				\
			i++;						\
			x = canditer_next(ci);				\
			if (is_oid_nil(x))				\
				break;					\
			x -= candoff;					\
		} while (i < cnt);					\
	}								\
	while (i < cnt) {						\
		dst[i++] = TYPE##_nil;					\
		nils++;							\
	}								\
	return nils;							\
}

#define convertimpl_enlarge(TYPE1, TYPE2)				\
static BUN								\
convert_##TYPE1##_##TYPE2(const TYPE1 *src, TYPE2 *restrict dst, BUN cnt, \
			  struct canditer *restrict ci,			\
			  oid candoff, bool *reduce)			\
{									\
	BUN i = 0, nils = 0;						\
	oid x = canditer_next(ci) - candoff;				\
									\
	*reduce = false;						\
	if (ci->tpe == cand_dense) {					\
		do {							\
			while (i < x) {					\
				dst[i++] = TYPE2##_nil;			\
				nils++;					\
			}						\
			if (is_##TYPE1##_nil(src[i])) {			\
				dst[i] = TYPE2##_nil;			\
				nils++;					\
			} else						\
				dst[i] = (TYPE2) src[i];		\
			i++;						\
			x = canditer_next_dense(ci);			\
			if (is_oid_nil(x))				\
				break;					\
			x -= candoff;					\
		} while (i < cnt);					\
	} else {							\
		do {							\
			while (i < x) {					\
				dst[i++] = TYPE2##_nil;			\
				nils++;					\
			}						\
			if (is_##TYPE1##_nil(src[i])) {			\
				dst[i] = TYPE2##_nil;			\
				nils++;					\
			} else						\
				dst[i] = (TYPE2) src[i];		\
			i++;						\
			x = canditer_next(ci);				\
			if (is_oid_nil(x))				\
				break;					\
			x -= candoff;					\
		} while (i < cnt);					\
	}								\
	while (i < cnt) {						\
		dst[i++] = TYPE2##_nil;					\
		nils++;							\
	}								\
	return nils;							\
}

#define convertimpl_enlarge_float(TYPE1, TYPE2, MANT_DIG)		\
static BUN								\
convert_##TYPE1##_##TYPE2(const TYPE1 *src, TYPE2 *restrict dst, BUN cnt, \
			  struct canditer *restrict ci,			\
			  oid candoff, bool *reduce)			\
{									\
	BUN i = 0, nils = 0;						\
	oid x = canditer_next(ci) - candoff;				\
									\
	*reduce = 8 * sizeof(TYPE1) > MANT_DIG;				\
	if (ci->tpe == cand_dense) {					\
		do {							\
			while (i < x) {					\
				dst[i++] = TYPE2##_nil;			\
				nils++;					\
			}						\
			if (is_##TYPE1##_nil(src[i])) {			\
				dst[i] = TYPE2##_nil;			\
				nils++;					\
			} else						\
				dst[i] = (TYPE2) src[i];		\
			i++;						\
			x = canditer_next_dense(ci);			\
			if (is_oid_nil(x))				\
				break;					\
			x -= candoff;					\
		} while (i < cnt);					\
	} else {							\
		do {							\
			while (i < x) {					\
				dst[i++] = TYPE2##_nil;			\
				nils++;					\
			}						\
			if (is_##TYPE1##_nil(src[i])) {			\
				dst[i] = TYPE2##_nil;			\
				nils++;					\
			} else						\
				dst[i] = (TYPE2) src[i];		\
			i++;						\
			x = canditer_next(ci);				\
			if (is_oid_nil(x))				\
				break;					\
			x -= candoff;					\
		} while (i < cnt);					\
	}								\
	while (i < cnt) {						\
		dst[i++] = TYPE2##_nil;					\
		nils++;							\
	}								\
	return nils;							\
}

#define CONV_OVERFLOW(TYPE1, TYPE2, value)				\
	do {								\
		GDKerror("22003!overflow in conversion of "		\
			 FMT##TYPE1 " to %s.\n", CST##TYPE1 (value), TYPE2); \
		return BUN_NONE;					\
	} while (0)

#define convertimpl_oid_enlarge(TYPE1)					\
static BUN								\
convert_##TYPE1##_oid(const TYPE1 *src, oid *restrict dst, BUN cnt,	\
		      struct canditer *restrict ci,			\
		      oid candoff, bool abort_on_error, bool *reduce)	\
{									\
	BUN i = 0, nils = 0;						\
	oid x = canditer_next(ci) - candoff;				\
									\
	*reduce = false;						\
	if (ci->tpe == cand_dense) {					\
		do {							\
			while (i < x) {					\
				dst[i++] = oid_nil;			\
				nils++;					\
			}						\
			if (is_##TYPE1##_nil(src[i])) {			\
				dst[i] = oid_nil;			\
				nils++;					\
			} else if (src[i] < 0) {			\
				if (abort_on_error)			\
					CONV_OVERFLOW(TYPE1, "oid", src[i]); \
				*reduce = true;				\
				dst[i] = oid_nil;			\
				nils++;					\
			} else if (is_oid_nil((dst[i] = (oid) src[i])) && \
				   abort_on_error)			\
				CONV_OVERFLOW(TYPE1, "oid", src[i]);	\
			i++;						\
			x = canditer_next_dense(ci);			\
			if (is_oid_nil(x))				\
				break;					\
			x -= candoff;					\
		} while (i < cnt);					\
	} else {							\
		do {							\
			while (i < x) {					\
				dst[i++] = oid_nil;			\
				nils++;					\
			}						\
			if (is_##TYPE1##_nil(src[i])) {			\
				dst[i] = oid_nil;			\
				nils++;					\
			} else if (src[i] < 0) {			\
				if (abort_on_error)			\
					CONV_OVERFLOW(TYPE1, "oid", src[i]); \
				*reduce = true;				\
				dst[i] = oid_nil;			\
				nils++;					\
			} else if (is_oid_nil((dst[i] = (oid) src[i])) && \
				   abort_on_error)			\
				CONV_OVERFLOW(TYPE1, "oid", src[i]);	\
			i++;						\
			x = canditer_next(ci);				\
			if (is_oid_nil(x))				\
				break;					\
			x -= candoff;					\
		} while (i < cnt);					\
	}								\
	while (i < cnt) {						\
		dst[i++] = oid_nil;					\
		nils++;							\
	}								\
	return nils;							\
}

#define convertimpl_oid_reduce(TYPE1)					\
static BUN								\
convert_##TYPE1##_oid(const TYPE1 *src, oid *restrict dst, BUN cnt,	\
		      struct canditer *restrict ci,			\
		      oid candoff, bool abort_on_error, bool *reduce)	\
{									\
	BUN i = 0, nils = 0;						\
	oid x = canditer_next(ci) - candoff;				\
									\
	*reduce = false;						\
	if (ci->tpe == cand_dense) {					\
		do {							\
			while (i < x) {					\
				dst[i++] = oid_nil;			\
				nils++;					\
			}						\
			if (is_##TYPE1##_nil(src[i])) {			\
				dst[i] = oid_nil;			\
				nils++;					\
			} else if (src[i] < 0 ||			\
				   src[i] > (TYPE1) GDK_oid_max) {	\
				if (abort_on_error)			\
					CONV_OVERFLOW(TYPE1, "oid", src[i]); \
				*reduce = true;				\
				dst[i] = oid_nil;			\
				nils++;					\
			} else if (is_oid_nil((dst[i] = (oid) src[i])) && \
				   abort_on_error)			\
				CONV_OVERFLOW(TYPE1, "oid", src[i]);	\
			i++;						\
			x = canditer_next_dense(ci);			\
			if (is_oid_nil(x))				\
				break;					\
			x -= candoff;					\
		} while (i < cnt);					\
	} else {							\
		do {							\
			while (i < x) {					\
				dst[i++] = oid_nil;			\
				nils++;					\
			}						\
			if (is_##TYPE1##_nil(src[i])) {			\
				dst[i] = oid_nil;			\
				nils++;					\
			} else if (src[i] < 0 ||			\
				   src[i] > (TYPE1) GDK_oid_max) {	\
				if (abort_on_error)			\
					CONV_OVERFLOW(TYPE1, "oid", src[i]); \
				*reduce = true;				\
				dst[i] = oid_nil;			\
				nils++;					\
			} else if (is_oid_nil((dst[i] = (oid) src[i])) && \
				   abort_on_error)			\
				CONV_OVERFLOW(TYPE1, "oid", src[i]);	\
			i++;						\
			x = canditer_next(ci);				\
			if (is_oid_nil(x))				\
				break;					\
			x -= candoff;					\
		} while (i < cnt);					\
	}								\
	while (i < cnt) {						\
		dst[i++] = oid_nil;					\
		nils++;							\
	}								\
	return nils;							\
}

#define convertimpl_reduce(TYPE1, TYPE2)				\
static BUN								\
convert_##TYPE1##_##TYPE2(const TYPE1 *src, TYPE2 *restrict dst, BUN cnt, \
			  struct canditer *restrict ci,			\
			  oid candoff, bool abort_on_error, bool *reduce) \
{									\
	BUN i = 0, nils = 0;						\
	oid x = canditer_next(ci) - candoff;				\
									\
	*reduce = false;						\
	if (ci->tpe == cand_dense) {					\
		do {							\
			while (i < x) {					\
				dst[i++] = TYPE2##_nil;			\
				nils++;					\
			}						\
			if (is_##TYPE1##_nil(src[i])) {			\
				dst[i] = TYPE2##_nil;			\
				nils++;					\
			} else if (src[i] < (TYPE1) GDK_##TYPE2##_min || \
				   src[i] > (TYPE1) GDK_##TYPE2##_max) { \
				if (abort_on_error)			\
					CONV_OVERFLOW(TYPE1, #TYPE2, src[i]); \
				*reduce = true;				\
				dst[i] = TYPE2##_nil;			\
				nils++;					\
			} else						\
				dst[i] = (TYPE2) src[i];		\
			i++;						\
			x = canditer_next_dense(ci);			\
			if (is_oid_nil(x))				\
				break;					\
			x -= candoff;					\
		} while (i < cnt);					\
	} else {							\
		do {							\
			while (i < x) {					\
				dst[i++] = TYPE2##_nil;			\
				nils++;					\
			}						\
			if (is_##TYPE1##_nil(src[i])) {			\
				dst[i] = TYPE2##_nil;			\
				nils++;					\
			} else if (src[i] < (TYPE1) GDK_##TYPE2##_min || \
				   src[i] > (TYPE1) GDK_##TYPE2##_max) { \
				if (abort_on_error)			\
					CONV_OVERFLOW(TYPE1, #TYPE2, src[i]); \
				*reduce = true;				\
				dst[i] = TYPE2##_nil;			\
				nils++;					\
			} else						\
				dst[i] = (TYPE2) src[i];		\
			i++;						\
			x = canditer_next(ci);				\
			if (is_oid_nil(x))				\
				break;					\
			x -= candoff;					\
		} while (i < cnt);					\
	}								\
	while (i < cnt) {						\
		dst[i++] = TYPE2##_nil;					\
		nils++;							\
	}								\
	return nils;							\
}

/* Special version of the above for converting from floating point.
 * The final assignment rounds the value which can still come out to
 * the NIL representation, so we need to check for that. */
#ifdef TRUNCATE_NUMBERS
#define roundflt(x)	(x)
#define rounddbl(x)	(x)
#else
#define roundflt(x)	roundf(x)
#define rounddbl(x)	round(x)
#endif

#define convertimpl_reduce_float(TYPE1, TYPE2)				\
static BUN								\
convert_##TYPE1##_##TYPE2(const TYPE1 *src, TYPE2 *restrict dst, BUN cnt, \
			  struct canditer *restrict ci,			\
			  oid candoff, bool abort_on_error, bool *reduce) \
{									\
	BUN i = 0, nils = 0;						\
	oid x = canditer_next(ci) - candoff;				\
									\
	*reduce = true;							\
	if (ci->tpe == cand_dense) {					\
		do {							\
			while (i < x) {					\
				dst[i++] = TYPE2##_nil;			\
				nils++;					\
			}						\
			if (is_##TYPE1##_nil(src[i])) {			\
				dst[i] = TYPE2##_nil;			\
				nils++;					\
			} else if (src[i] < (TYPE1) GDK_##TYPE2##_min || \
				   src[i] > (TYPE1) GDK_##TYPE2##_max) { \
				if (abort_on_error)			\
					CONV_OVERFLOW(TYPE1, #TYPE2, src[i]); \
				dst[i] = TYPE2##_nil;			\
				nils++;					\
			} else {					\
				dst[i] = (TYPE2) round##TYPE1(src[i]);	\
				if (is_##TYPE2##_nil(dst[i]) &&		\
				    abort_on_error)			\
					CONV_OVERFLOW(TYPE1, #TYPE2, src[i]); \
			}						\
			i++;						\
			x = canditer_next_dense(ci);			\
			if (is_oid_nil(x))				\
				break;					\
			x -= candoff;					\
		} while (i < cnt);					\
	} else {							\
		do {							\
			while (i < x) {					\
				dst[i++] = TYPE2##_nil;			\
				nils++;					\
			}						\
			if (is_##TYPE1##_nil(src[i])) {			\
				dst[i] = TYPE2##_nil;			\
				nils++;					\
			} else if (src[i] < (TYPE1) GDK_##TYPE2##_min || \
				   src[i] > (TYPE1) GDK_##TYPE2##_max) { \
				if (abort_on_error)			\
					CONV_OVERFLOW(TYPE1, #TYPE2, src[i]); \
				dst[i] = TYPE2##_nil;			\
				nils++;					\
			} else {					\
				dst[i] = (TYPE2) round##TYPE1(src[i]);	\
				if (is_##TYPE2##_nil(dst[i]) &&		\
				    abort_on_error)			\
					CONV_OVERFLOW(TYPE1, #TYPE2, src[i]); \
			}						\
			i++;						\
			x = canditer_next(ci);				\
			if (is_oid_nil(x))				\
				break;					\
			x -= candoff;					\
		} while (i < cnt);					\
	}								\
	while (i < cnt) {						\
		dst[i++] = TYPE2##_nil;					\
		nils++;							\
	}								\
	return nils;							\
}

#define convert2bit_impl(TYPE)						\
static BUN								\
convert_##TYPE##_bit(const TYPE *src, bit *restrict dst, BUN cnt,	\
		     struct canditer *restrict ci,			\
		     oid candoff, bool *reduce)				\
{									\
	BUN i = 0, nils = 0;						\
	oid x = canditer_next(ci) - candoff;				\
									\
	*reduce = true;							\
	if (ci->tpe == cand_dense) {					\
		do {							\
			while (i < x) {					\
				dst[i++] = bit_nil;			\
				nils++;					\
			}						\
			if (is_##TYPE##_nil(src[i])) {			\
				dst[i] = bit_nil;			\
				nils++;					\
			} else						\
				dst[i] = (bit) (src[i] != 0);		\
			i++;						\
			x = canditer_next_dense(ci);			\
			if (is_oid_nil(x))				\
				break;					\
			x -= candoff;					\
		} while (i < cnt);					\
	} else {							\
		do {							\
			while (i < x) {					\
				dst[i++] = bit_nil;			\
				nils++;					\
			}						\
			if (is_##TYPE##_nil(src[i])) {			\
				dst[i] = bit_nil;			\
				nils++;					\
			} else						\
				dst[i] = (bit) (src[i] != 0);		\
			i++;						\
			x = canditer_next(ci);				\
			if (is_oid_nil(x))				\
				break;					\
			x -= candoff;					\
		} while (i < cnt);					\
	}								\
	while (i < cnt) {						\
		dst[i++] = bit_nil;					\
		nils++;							\
	}								\
	return nils;							\
}

convertimpl_copy(bte)
convertimpl_enlarge(bte, sht)
convertimpl_enlarge(bte, int)
convertimpl_oid_enlarge(bte)
convertimpl_enlarge(bte, lng)
#ifdef HAVE_HGE
convertimpl_enlarge(bte, hge)
#endif
convertimpl_enlarge_float(bte, flt, FLT_MANT_DIG)
convertimpl_enlarge_float(bte, dbl, DBL_MANT_DIG)

convertimpl_reduce(sht, bte)
convertimpl_copy(sht)
convertimpl_enlarge(sht, int)
convertimpl_oid_enlarge(sht)
convertimpl_enlarge(sht, lng)
#ifdef HAVE_HGE
convertimpl_enlarge(sht, hge)
#endif
convertimpl_enlarge_float(sht, flt, FLT_MANT_DIG)
convertimpl_enlarge_float(sht, dbl, DBL_MANT_DIG)

convertimpl_reduce(int, bte)
convertimpl_reduce(int, sht)
convertimpl_copy(int)
convertimpl_oid_enlarge(int)
convertimpl_enlarge(int, lng)
#ifdef HAVE_HGE
convertimpl_enlarge(int, hge)
#endif
convertimpl_enlarge_float(int, flt, FLT_MANT_DIG)
convertimpl_enlarge_float(int, dbl, DBL_MANT_DIG)

convertimpl_reduce(lng, bte)
convertimpl_reduce(lng, sht)
convertimpl_reduce(lng, int)
#if SIZEOF_OID == SIZEOF_LNG
convertimpl_oid_enlarge(lng)
#else
convertimpl_oid_reduce(lng)
#endif
convertimpl_copy(lng)
#ifdef HAVE_HGE
convertimpl_enlarge(lng, hge)
#endif
convertimpl_enlarge_float(lng, flt, FLT_MANT_DIG)
convertimpl_enlarge_float(lng, dbl, DBL_MANT_DIG)

#ifdef HAVE_HGE
convertimpl_reduce(hge, bte)
convertimpl_reduce(hge, sht)
convertimpl_reduce(hge, int)
convertimpl_oid_reduce(hge)
convertimpl_reduce(hge, lng)
convertimpl_copy(hge)
convertimpl_enlarge_float(hge, flt, FLT_MANT_DIG)
convertimpl_enlarge_float(hge, dbl, DBL_MANT_DIG)
#endif

convertimpl_reduce_float(flt, bte)
convertimpl_reduce_float(flt, sht)
convertimpl_reduce_float(flt, int)
convertimpl_oid_reduce(flt)
convertimpl_reduce_float(flt, lng)
#ifdef HAVE_HGE
convertimpl_reduce_float(flt, hge)
#endif
convertimpl_copy(flt)
convertimpl_enlarge_float(flt, dbl, DBL_MANT_DIG)

convertimpl_reduce_float(dbl, bte)
convertimpl_reduce_float(dbl, sht)
convertimpl_reduce_float(dbl, int)
convertimpl_oid_reduce(dbl)
convertimpl_reduce_float(dbl, lng)
#ifdef HAVE_HGE
convertimpl_reduce_float(dbl, hge)
#endif
#undef rounddbl
/* no rounding here */
#define rounddbl(x)	(x)
convertimpl_reduce_float(dbl, flt)
convertimpl_copy(dbl)

convert2bit_impl(bte)
convert2bit_impl(sht)
convert2bit_impl(int)
convert2bit_impl(lng)
#ifdef HAVE_HGE
convert2bit_impl(hge)
#endif
convert2bit_impl(flt)
convert2bit_impl(dbl)

static BUN
convert_any_str(BAT *b, BAT *bn, BUN cnt, struct canditer *restrict ci)
{
	int tp = b->ttype;
	oid candoff = b->hseqbase;
	str dst = 0;
	size_t len = 0;
	BUN nils = 0;
	BUN i = 0;
	const void *nil = ATOMnilptr(tp);
	const void *restrict src;
	ssize_t (*atomtostr)(str *, size_t *, const void *, bool) = BATatoms[tp].atomToStr;
	int (*atomcmp)(const void *, const void *) = ATOMcompare(tp);
	oid x = canditer_next(ci) - candoff;

	if (atomtostr == BATatoms[TYPE_str].atomToStr) {
		/* compatible with str, we just copy the value */
		BATiter bi = bat_iterator(b);

		assert(b->ttype != TYPE_void);
		do {
			while (i < x) {
				if (tfastins_nocheckVAR(bn, i, str_nil, bn->twidth) != GDK_SUCCEED)
					goto bunins_failed;
				i++;
				nils++;
			}
			src = BUNtvar(bi, i);
			if ((*atomcmp)(src, str_nil) == 0)
				nils++;
			if (tfastins_nocheckVAR(bn, i, src, bn->twidth) != GDK_SUCCEED)
				goto bunins_failed;
			i++;
			x = canditer_next(ci);
			if (is_oid_nil(x))
				break;
			x -= candoff;
		} while (i < cnt);
	} else if (b->tvarsized) {
		BATiter bi = bat_iterator(b);

		assert(b->ttype != TYPE_void);
		do {
			while (i < x) {
				if (tfastins_nocheckVAR(bn, i, str_nil, bn->twidth) != GDK_SUCCEED)
					goto bunins_failed;
				i++;
				nils++;
			}
			src = BUNtvar(bi, i);
			if ((*atomcmp)(src, nil) == 0) {
				nils++;
				if (tfastins_nocheckVAR(bn, i, str_nil, bn->twidth) != GDK_SUCCEED)
					goto bunins_failed;
			} else {
				if ((*atomtostr)(&dst, &len, src, false) < 0)
					goto bunins_failed;
				if (tfastins_nocheckVAR(bn, i, dst, bn->twidth) != GDK_SUCCEED)
					goto bunins_failed;
			}
			i++;
			x = canditer_next(ci);
			if (is_oid_nil(x))
				break;
			x -= candoff;
		} while (i < cnt);
	} else {
		do {
			while (i < x) {
				if (tfastins_nocheckVAR(bn, i, str_nil, bn->twidth) != GDK_SUCCEED)
					goto bunins_failed;
				i++;
				nils++;
			}
			src = Tloc(b, i);
			if ((*atomcmp)(src, nil) == 0) {
				nils++;
				if (tfastins_nocheckVAR(bn, i, str_nil, bn->twidth) != GDK_SUCCEED)
					goto bunins_failed;
			} else {
				if ((*atomtostr)(&dst, &len, src, false) < 0)
					goto bunins_failed;
				if (tfastins_nocheckVAR(bn, i, dst, bn->twidth) != GDK_SUCCEED)
					goto bunins_failed;
			}
			i++;
			x = canditer_next(ci);
			if (is_oid_nil(x))
				break;
			x -= candoff;
		} while (i < cnt);
	}
	while (i < cnt) {
		if (tfastins_nocheckVAR(bn, i, str_nil, bn->twidth) != GDK_SUCCEED)
			goto bunins_failed;
		i++;
		nils++;
	}
	bn->theap.dirty = true;
	BATsetcount(bn, cnt);
	GDKfree(dst);
	return nils;
  bunins_failed:
	GDKfree(dst);
	return BUN_NONE + 2;
}

static BUN
convert_str_any(BAT *b, int tp, void *restrict dst,
		struct canditer *restrict ci,
		oid candoff, bool abort_on_error)
{
	BUN i = 0, cnt = BATcount(b);
	BUN nils = 0;
	const void *nil = ATOMnilptr(tp);
	char *s;
	void *d;
	size_t len = ATOMsize(tp);
	ssize_t l;
	ssize_t (*atomfromstr)(const char *, size_t *, ptr *, bool) = BATatoms[tp].atomFromStr;
	BATiter bi = bat_iterator(b);
	oid x = canditer_next(ci) - candoff;

	do {
		while (i < x) {
			memcpy(dst, nil, len);
			dst = (void *) ((char *) dst + len);
			i++;
			nils++;
		}
<<<<<<< HEAD
		s = BUNtvar(bi, i);
		if (strcmp(s, str_nil) == 0) {
=======
		s = BUNtail(bi, i);
		if (strNil(s)) {
>>>>>>> e1c47186
			memcpy(dst, nil, len);
			nils++;
		} else {
			d = dst;
			if ((l = (*atomfromstr)(s, &len, &d, false)) < 0 ||
			    l < (ssize_t) strlen(s)) {
				if (abort_on_error) {
					GDKclrerr();
					GDKerror("22018!conversion of string "
						 "'%s' to type %s failed.\n",
						 s, ATOMname(tp));
					return BUN_NONE;
				}
				memcpy(dst, nil, len);
			}
			assert(len == ATOMsize(tp));
			if (ATOMcmp(tp, dst, nil) == 0)
				nils++;
		}
		i++;
		dst = (void *) ((char *) dst + len);
		x = canditer_next(ci);
		if (is_oid_nil(x))
			break;
		x -= candoff;
	} while (i < cnt);
	while (i < cnt) {
		memcpy(dst, nil, len);
		dst = (void *) ((char *) dst + len);
		i++;
		nils++;
	}
	return nils;
}

static BUN
convert_void_any(oid seq, BUN cnt, BAT *bn,
		 struct canditer *restrict ci, oid candoff,
		 bool abort_on_error, bool *reduce)
{
	BUN nils = 0;
	BUN i = 0;
	int tp = bn->ttype;
	void *restrict dst = Tloc(bn, 0);
	ssize_t (*atomtostr)(str *, size_t *, const void *, bool) = BATatoms[TYPE_oid].atomToStr;
	char *s = NULL;
	size_t len = 0;
	oid x = canditer_next(ci) - candoff;

	*reduce = false;
	assert(!is_oid_nil(seq));

	switch (ATOMbasetype(tp)) {
	case TYPE_bte:
		if (tp == TYPE_bit) {
			if (x == 0 && seq == 0) {
				((bte *) dst)[i++] = 0;
				x = canditer_next(ci);
			}
			while (i < cnt) {
				while (i < x) {
					((bit *) dst)[i++] = bit_nil;
					nils++;
				}
				((bit *) dst)[i] = 1;
				i++;
				x = canditer_next(ci);
				if (is_oid_nil(x))
					break;
				x -= candoff;
			}
		} else {
			do {
				while (i < x) {
					((bte *) dst)[i++] = bte_nil;
					nils++;
				}
				if (seq + i > GDK_bte_max) {
					if (abort_on_error)
						CONV_OVERFLOW(oid, "bte", seq + i);
					((bte *) dst)[i] = bte_nil;
					nils++;
				} else
					((bte *) dst)[i] = (bte) (seq + i);
				i++;
				x = canditer_next(ci);
				if (is_oid_nil(x))
					break;
				x -= candoff;
			} while (i < cnt);
		}
		while (i < cnt) {
			((bte *) dst)[i++] = bte_nil;
			nils++;
		}
		break;
	case TYPE_sht:
		do {
			while (i < x) {
				((sht *) dst)[i++] = sht_nil;
				nils++;
			}
			if (seq + i > GDK_sht_max) {
				if (abort_on_error)
					CONV_OVERFLOW(oid, "sht", seq + i);
				((sht *) dst)[i] = sht_nil;
				nils++;
			} else
				((sht *) dst)[i] = (sht) (seq + i);
			i++;
			x = canditer_next(ci);
			if (is_oid_nil(x))
				break;
			x -= candoff;
		} while (i < cnt);
		while (i < cnt) {
			((sht *) dst)[i++] = sht_nil;
			nils++;
		}
		break;
	case TYPE_int:
		do {
			while (i < x) {
				((int *) dst)[i++] = int_nil;
				nils++;
			}
#if SIZEOF_OID > SIZEOF_INT
			if (seq + i > GDK_int_max) {
				if (abort_on_error)
					CONV_OVERFLOW(oid, "int", seq + i);
				((int *) dst)[i] = int_nil;
				nils++;
			} else
#endif
				((int *) dst)[i] = (int) (seq + i);
			i++;
			x = canditer_next(ci);
			if (is_oid_nil(x))
				break;
			x -= candoff;
		} while (i < cnt);
		while (i < cnt) {
			((int *) dst)[i++] = int_nil;
			nils++;
		}
		break;
	case TYPE_lng:
		do {
			while (i < x) {
				((lng *) dst)[i++] = lng_nil;
				nils++;
			}
			((lng *) dst)[i] = (lng) (seq + i);
			i++;
			x = canditer_next(ci);
			if (is_oid_nil(x))
				break;
			x -= candoff;
		} while (i < cnt);
		while (i < cnt) {
			((lng *) dst)[i++] = lng_nil;
			nils++;
		}
		break;
#ifdef HAVE_HGE
	case TYPE_hge:
		do {
			while (i < x) {
				((hge *) dst)[i++] = hge_nil;
				nils++;
			}
			((hge *) dst)[i] = (hge) (seq + i);
			i++;
			x = canditer_next(ci);
			if (is_oid_nil(x))
				break;
			x -= candoff;
		} while (i < cnt);
		while (i < cnt) {
			((hge *) dst)[i++] = hge_nil;
			nils++;
		}
		break;
#endif
	case TYPE_flt:
		do {
			while (i < x) {
				((flt *) dst)[i++] = flt_nil;
				nils++;
			}
			((flt *) dst)[i] = (flt) (seq + i);
			i++;
			x = canditer_next(ci);
			if (is_oid_nil(x))
				break;
			x -= candoff;
		} while (i < cnt);
		while (i < cnt) {
			((flt *) dst)[i++] = flt_nil;
			nils++;
		}
		break;
	case TYPE_dbl:
		do {
			while (i < x) {
				((dbl *) dst)[i++] = dbl_nil;
				nils++;
			}
			((dbl *) dst)[i] = (dbl) (seq + i);
			i++;
			x = canditer_next(ci);
			if (is_oid_nil(x))
				break;
			x -= candoff;
		} while (i < cnt);
		while (i < cnt) {
			((dbl *) dst)[i++] = dbl_nil;
			nils++;
		}
		break;
	case TYPE_str:
		do {
			while (i < x) {
				if (tfastins_nocheckVAR(bn, i, str_nil, bn->twidth) != GDK_SUCCEED)
					goto bunins_failed;
				i++;
				nils++;
			}
			if ((*atomtostr)(&s, &len, &(oid){seq + i}, false) < 0)
				goto bunins_failed;
			if (tfastins_nocheckVAR(bn, i, s, bn->twidth) != GDK_SUCCEED)
				goto bunins_failed;
			i++;
			x = canditer_next(ci);
			if (is_oid_nil(x))
				break;
			x -= candoff;
		} while (i < cnt);
		GDKfree(s);
		s = NULL;
		while (i < cnt) {
			if (tfastins_nocheckVAR(bn, i, str_nil, bn->twidth) != GDK_SUCCEED)
				goto bunins_failed;
			i++;
		}
		break;
	default:
		return BUN_NONE + 1;
	}

	bn->theap.dirty = true;
	return nils;

  bunins_failed:
	GDKfree(s);
	return BUN_NONE + 2;
}

static BUN
convert_typeswitchloop(const void *src, int stp, void *restrict dst, int dtp,
		       BUN cnt, struct canditer *restrict ci,
		       oid candoff, bool abort_on_error, bool *reduce)
{
	switch (ATOMbasetype(stp)) {
	case TYPE_bte:
		switch (ATOMbasetype(dtp)) {
		case TYPE_bte:
			if (dtp == TYPE_bit)
				return convert_bte_bit(src, dst, cnt,
						       ci, candoff,
						       reduce);
			return convert_bte_bte(src, dst, cnt,
					       ci, candoff, reduce);
		case TYPE_sht:
			return convert_bte_sht(src, dst, cnt,
					       ci, candoff, reduce);
		case TYPE_int:
#if SIZEOF_OID == SIZEOF_INT
			if (dtp == TYPE_oid)
				return convert_bte_oid(src, dst, cnt,
						       ci, candoff,
						       abort_on_error, reduce);
#endif
			return convert_bte_int(src, dst, cnt,
					       ci, candoff, reduce);
		case TYPE_lng:
#if SIZEOF_OID == SIZEOF_LNG
			if (dtp == TYPE_oid)
				return convert_bte_oid(src, dst, cnt,
						       ci, candoff,
						       abort_on_error, reduce);
#endif
			return convert_bte_lng(src, dst, cnt,
					       ci, candoff, reduce);
#ifdef HAVE_HGE
		case TYPE_hge:
			return convert_bte_hge(src, dst, cnt,
					       ci, candoff, reduce);
#endif
		case TYPE_flt:
			return convert_bte_flt(src, dst, cnt,
					       ci, candoff, reduce);
		case TYPE_dbl:
			return convert_bte_dbl(src, dst, cnt,
					       ci, candoff, reduce);
		default:
			return BUN_NONE + 1;
		}
	case TYPE_sht:
		switch (ATOMbasetype(dtp)) {
		case TYPE_bte:
			if (dtp == TYPE_bit)
				return convert_sht_bit(src, dst, cnt,
						       ci, candoff,
						       reduce);
			return convert_sht_bte(src, dst, cnt,
					       ci, candoff,
					       abort_on_error, reduce);
		case TYPE_sht:
			return convert_sht_sht(src, dst, cnt,
					       ci, candoff, reduce);
		case TYPE_int:
#if SIZEOF_OID == SIZEOF_INT
			if (dtp == TYPE_oid)
				return convert_sht_oid(src, dst, cnt,
						       ci, candoff,
						       abort_on_error, reduce);
#endif
			return convert_sht_int(src, dst, cnt,
					       ci, candoff, reduce);
		case TYPE_lng:
#if SIZEOF_OID == SIZEOF_LNG
			if (dtp == TYPE_oid)
				return convert_sht_oid(src, dst, cnt,
						       ci, candoff,
						       abort_on_error, reduce);
#endif
			return convert_sht_lng(src, dst, cnt,
					       ci, candoff, reduce);
#ifdef HAVE_HGE
		case TYPE_hge:
			return convert_sht_hge(src, dst, cnt,
					       ci, candoff, reduce);
#endif
		case TYPE_flt:
			return convert_sht_flt(src, dst, cnt,
					       ci, candoff, reduce);
		case TYPE_dbl:
			return convert_sht_dbl(src, dst, cnt,
					       ci, candoff, reduce);
		default:
			return BUN_NONE + 1;
		}
	case TYPE_int:
		switch (ATOMbasetype(dtp)) {
		case TYPE_bte:
			if (dtp == TYPE_bit) {
				return convert_int_bit(src, dst, cnt,
						       ci, candoff,
						       reduce);
			}
			return convert_int_bte(src, dst, cnt,
					       ci, candoff,
					       abort_on_error, reduce);
		case TYPE_sht:
			return convert_int_sht(src, dst, cnt,
					       ci, candoff,
					       abort_on_error, reduce);
		case TYPE_int:
#if SIZEOF_OID == SIZEOF_INT
			if (dtp == TYPE_oid)
				return convert_int_oid(src, dst, cnt,
						       ci, candoff,
						       abort_on_error, reduce);
#endif
			return convert_int_int(src, dst, cnt,
					       ci, candoff, reduce);
		case TYPE_lng:
#if SIZEOF_OID == SIZEOF_LNG
			if (dtp == TYPE_oid)
				return convert_int_oid(src, dst, cnt,
						       ci, candoff,
						       abort_on_error, reduce);
#endif
			return convert_int_lng(src, dst, cnt,
					       ci, candoff, reduce);
#ifdef HAVE_HGE
		case TYPE_hge:
			return convert_int_hge(src, dst, cnt,
					       ci, candoff, reduce);
#endif
		case TYPE_flt:
			return convert_int_flt(src, dst, cnt,
					       ci, candoff, reduce);
		case TYPE_dbl:
			return convert_int_dbl(src, dst, cnt,
					       ci, candoff, reduce);
		default:
			return BUN_NONE + 1;
		}
	case TYPE_lng:
		switch (ATOMbasetype(dtp)) {
		case TYPE_bte:
			if (dtp == TYPE_bit) {
				return convert_lng_bit(src, dst, cnt,
						       ci, candoff,
						       reduce);
			}
			return convert_lng_bte(src, dst, cnt,
					       ci, candoff,
					       abort_on_error, reduce);
		case TYPE_sht:
			return convert_lng_sht(src, dst, cnt,
					       ci, candoff,
					       abort_on_error, reduce);
		case TYPE_int:
#if SIZEOF_OID == SIZEOF_INT
			if (dtp == TYPE_oid)
				return convert_lng_oid(src, dst, cnt,
						       ci, candoff,
						       abort_on_error, reduce);
#endif
			return convert_lng_int(src, dst, cnt,
					       ci, candoff,
					       abort_on_error, reduce);
		case TYPE_lng:
#if SIZEOF_OID == SIZEOF_LNG
			if (dtp == TYPE_oid)
				return convert_lng_oid(src, dst, cnt,
						       ci, candoff,
						       abort_on_error, reduce);
#endif
			return convert_lng_lng(src, dst, cnt,
					       ci, candoff, reduce);
#ifdef HAVE_HGE
		case TYPE_hge:
			return convert_lng_hge(src, dst, cnt,
					       ci, candoff, reduce);
#endif
		case TYPE_flt:
			return convert_lng_flt(src, dst, cnt,
					       ci, candoff, reduce);
		case TYPE_dbl:
			return convert_lng_dbl(src, dst, cnt,
					       ci, candoff, reduce);
		default:
			return BUN_NONE + 1;
		}
#ifdef HAVE_HGE
	case TYPE_hge:
		switch (ATOMbasetype(dtp)) {
		case TYPE_bte:
			if (dtp == TYPE_bit) {
				return convert_hge_bit(src, dst, cnt,
						       ci, candoff,
						       reduce);
			}
			return convert_hge_bte(src, dst, cnt,
					       ci, candoff,
					       abort_on_error, reduce);
		case TYPE_sht:
			return convert_hge_sht(src, dst, cnt,
					       ci, candoff,
					       abort_on_error, reduce);
		case TYPE_int:
			return convert_hge_int(src, dst, cnt,
					       ci, candoff,
					       abort_on_error, reduce);
		case TYPE_lng:
			return convert_hge_lng(src, dst, cnt,
					       ci, candoff,
					       abort_on_error, reduce);
		case TYPE_hge:
			return convert_hge_hge(src, dst, cnt,
					       ci, candoff, reduce);
		case TYPE_oid:
			return convert_hge_oid(src, dst, cnt,
					       ci, candoff,
					       abort_on_error, reduce);
		case TYPE_flt:
			return convert_hge_flt(src, dst, cnt,
					       ci, candoff, reduce);
		case TYPE_dbl:
			return convert_hge_dbl(src, dst, cnt,
					       ci, candoff, reduce);
		default:
			return BUN_NONE + 1;
		}
#endif
	case TYPE_flt:
		switch (ATOMbasetype(dtp)) {
		case TYPE_bte:
			if (dtp == TYPE_bit) {
				return convert_flt_bit(src, dst, cnt,
						       ci, candoff,
						       reduce);
			}
			return convert_flt_bte(src, dst, cnt,
					       ci, candoff,
					       abort_on_error, reduce);
		case TYPE_sht:
			return convert_flt_sht(src, dst, cnt,
					       ci, candoff,
					       abort_on_error, reduce);
		case TYPE_int:
#if SIZEOF_OID == SIZEOF_INT
			if (dtp == TYPE_oid)
				return convert_flt_oid(src, dst, cnt,
						       ci, candoff,
						       abort_on_error, reduce);
#endif
			return convert_flt_int(src, dst, cnt,
					       ci, candoff,
					       abort_on_error, reduce);
		case TYPE_lng:
#if SIZEOF_OID == SIZEOF_LNG
			if (dtp == TYPE_oid)
				return convert_flt_oid(src, dst, cnt,
						       ci, candoff,
						       abort_on_error, reduce);
#endif
			return convert_flt_lng(src, dst, cnt,
					       ci, candoff,
					       abort_on_error, reduce);
#ifdef HAVE_HGE
		case TYPE_hge:
			return convert_flt_hge(src, dst, cnt,
					       ci, candoff,
					       abort_on_error, reduce);
#endif
		case TYPE_flt:
			return convert_flt_flt(src, dst, cnt,
					       ci, candoff, reduce);
		case TYPE_dbl:
			return convert_flt_dbl(src, dst, cnt,
					       ci, candoff, reduce);
		default:
			return BUN_NONE + 1;
		}
	case TYPE_dbl:
		switch (ATOMbasetype(dtp)) {
		case TYPE_bte:
			if (dtp == TYPE_bit) {
				return convert_dbl_bit(src, dst, cnt,
						       ci, candoff,
						       reduce);
			}
			return convert_dbl_bte(src, dst, cnt,
					       ci, candoff,
					       abort_on_error, reduce);
		case TYPE_sht:
			return convert_dbl_sht(src, dst, cnt,
					       ci, candoff,
					       abort_on_error, reduce);
		case TYPE_int:
#if SIZEOF_OID == SIZEOF_INT
			if (dtp == TYPE_oid)
				return convert_dbl_oid(src, dst, cnt,
						       ci, candoff,
						       abort_on_error, reduce);
#endif
			return convert_dbl_int(src, dst, cnt,
					       ci, candoff,
					       abort_on_error, reduce);
		case TYPE_lng:
#if SIZEOF_OID == SIZEOF_LNG
			if (dtp == TYPE_oid)
				return convert_dbl_oid(src, dst, cnt,
						       ci, candoff,
						       abort_on_error, reduce);
#endif
			return convert_dbl_lng(src, dst, cnt,
					       ci, candoff,
					       abort_on_error, reduce);
#ifdef HAVE_HGE
		case TYPE_hge:
			return convert_dbl_hge(src, dst, cnt,
					       ci, candoff,
					       abort_on_error, reduce);
#endif
		case TYPE_flt:
			return convert_dbl_flt(src, dst, cnt,
					       ci, candoff,
					       abort_on_error, reduce);
		case TYPE_dbl:
			return convert_dbl_dbl(src, dst, cnt,
					       ci, candoff, reduce);
		default:
			return BUN_NONE + 1;
		}
	default:
		return BUN_NONE + 1;
	}
}

BAT *
BATconvert(BAT *b, BAT *s, int tp, bool abort_on_error)
{
	BAT *bn;
	BUN nils = 0;	/* in case no conversion defined */
	struct canditer ci;
	BUN cnt, ncand;
	/* set reduce to true if there are (potentially) multiple
	 * (different) source values that map to the same destination
	 * value */
	bool reduce = false;

	BATcheck(b, __func__, NULL);
	if (tp == TYPE_void)
		tp = TYPE_oid;

	cnt = BATcount(b);
	ncand = canditer_init(&ci, b, s);
	if (ncand == 0 || (b->ttype == TYPE_void && is_oid_nil(b->tseqbase)))
		return BATconstant(b->hseqbase, tp,
				   ATOMnilptr(tp), cnt, TRANSIENT);

	if (cnt == ncand && tp != TYPE_bit &&
	    ATOMbasetype(b->ttype) == ATOMbasetype(tp) &&
	    (tp != TYPE_oid || b->ttype == TYPE_oid) &&
	    (tp != TYPE_str ||
	     BATatoms[b->ttype].atomToStr == BATatoms[TYPE_str].atomToStr)) {
		return COLcopy(b, tp, false, TRANSIENT);
	}
	if (ATOMstorage(tp) == TYPE_ptr) {
		GDKerror("BATconvert: type combination (convert(%s)->%s) "
			 "not supported.\n",
			 ATOMname(b->ttype), ATOMname(tp));
		return NULL;
	}

	bn = COLnew(b->hseqbase, tp, cnt, TRANSIENT);
	if (bn == NULL)
		return NULL;

	if (b->ttype == TYPE_void)
		nils = convert_void_any(b->tseqbase, cnt, bn,
					&ci, b->hseqbase,
					abort_on_error, &reduce);
	else if (tp == TYPE_str)
		nils = convert_any_str(b, bn, cnt, &ci);
	else if (b->ttype == TYPE_str) {
		reduce = true;
		nils = convert_str_any(b, tp, Tloc(bn, 0),
				       &ci, b->hseqbase,
				       abort_on_error);
	} else
		nils = convert_typeswitchloop(Tloc(b, 0), b->ttype,
					      Tloc(bn, 0), tp,
					      cnt, &ci, b->hseqbase,
					      abort_on_error, &reduce);

	if (nils >= BUN_NONE) {
		BBPunfix(bn->batCacheid);
		if (nils == BUN_NONE + 1) {
			GDKerror("%s: type combination (convert(%s)->%s) "
				 "not supported.\n", __func__,
				 ATOMname(b->ttype), ATOMname(tp));
		} else if (nils == BUN_NONE + 2) {
			GDKerror("%s: could not insert value into BAT.\n", __func__);
		}
		return NULL;
	}

	BATsetcount(bn, cnt);

	bn->tnil = nils != 0;
	bn->tnonil = nils == 0;
	if ((bn->ttype != TYPE_bit && b->ttype != TYPE_str) ||
	    BATcount(bn) < 2) {
		bn->tsorted = nils == 0 && b->tsorted;
		bn->trevsorted = nils == 0 && b->trevsorted;
	} else {
		bn->tsorted = false;
		bn->trevsorted = false;
	}
	if (!reduce || BATcount(bn) < 2)
		bn->tkey = b->tkey && nils <= 1;
	else
		bn->tkey = false;

	return bn;
}

gdk_return
VARconvert(ValPtr ret, const ValRecord *v, bool abort_on_error)
{
	ptr p;
	BUN nils = 0;
	bool reduce;

	if (ret->vtype == TYPE_str) {
		if (v->vtype == TYPE_void ||
		    (*ATOMcompare(v->vtype))(VALptr(v),
					     ATOMnilptr(v->vtype)) == 0) {
			ret->val.sval = GDKstrdup(str_nil);
		} else if (BATatoms[v->vtype].atomToStr == BATatoms[TYPE_str].atomToStr) {
			ret->val.sval = GDKstrdup(v->val.sval);
		} else {
			ret->len = 0;
			ret->val.sval = NULL;
			if ((*BATatoms[v->vtype].atomToStr)(&ret->val.sval,
							    &ret->len,
							    VALptr(v),
							    false) < 0) {
				GDKfree(ret->val.sval);
				ret->val.sval = NULL;
				ret->len = 0;
				nils = BUN_NONE;
			}
		}
		if (ret->val.sval == NULL)
			nils = BUN_NONE;
	} else if (ret->vtype == TYPE_void) {
		if (abort_on_error &&
		    ATOMcmp(v->vtype, VALptr(v), ATOMnilptr(v->vtype)) != 0) {
			GDKerror("22003!cannot convert non-nil to void.\n");
			nils = BUN_NONE;
		}
		ret->val.oval = oid_nil;
	} else if (v->vtype == TYPE_void) {
		if (VALinit(ret, ret->vtype, ATOMnilptr(ret->vtype)) == NULL)
			nils = BUN_NONE;
	} else if (v->vtype == TYPE_str) {
		if (v->val.sval == NULL || strNil(v->val.sval)) {
			if (VALinit(ret, ret->vtype, ATOMnilptr(ret->vtype)) == NULL)
				nils = BUN_NONE;
		} else if (ATOMstorage(ret->vtype) == TYPE_ptr) {
			nils = BUN_NONE + 1;
		} else {
			ssize_t l;
			size_t len;

			if (ATOMextern(ret->vtype)) {
				/* let atomFromStr allocate memory
				 * which we later give away to ret */
				p = NULL;
				len = 0;
			} else {
				/* use the space provided by ret */
				p = VALget(ret);
				len = ATOMsize(ret->vtype);
			}
			if ((l = (*BATatoms[ret->vtype].atomFromStr)(
				     v->val.sval, &len, &p, false)) < 0 ||
			    l < (ssize_t) strlen(v->val.sval)) {
				if (ATOMextern(ret->vtype))
					GDKfree(p);
				GDKclrerr();
				GDKerror("22018!conversion of string "
					 "'%s' to type %s failed.\n",
					 v->val.sval, ATOMname(ret->vtype));
				nils = BUN_NONE;
			} else {
				/* now give value obtained to ret */
				assert(ATOMextern(ret->vtype) ||
				       p == VALget(ret));
				ret->len = (int) len;
				if (ATOMextern(ret->vtype))
					VALset(ret, ret->vtype, p);
			}
		}
	} else {
		nils = convert_typeswitchloop(VALptr(v), v->vtype,
					      VALget(ret), ret->vtype, 1,
					      &(struct canditer){.tpe=cand_dense, .ncand=1},
					      0, abort_on_error, &reduce);
	}
	if (nils == BUN_NONE + 1) {
		GDKerror("VARconvert: conversion from type %s to type %s "
			 "unsupported.\n",
			 ATOMname(v->vtype), ATOMname(ret->vtype));
		return GDK_FAIL;
	}
	ret->len = ATOMlen(ret->vtype, VALptr(ret));
	return nils == BUN_NONE ? GDK_FAIL : GDK_SUCCEED;
}<|MERGE_RESOLUTION|>--- conflicted
+++ resolved
@@ -13639,13 +13639,8 @@
 			i++;
 			nils++;
 		}
-<<<<<<< HEAD
 		s = BUNtvar(bi, i);
-		if (strcmp(s, str_nil) == 0) {
-=======
-		s = BUNtail(bi, i);
 		if (strNil(s)) {
->>>>>>> e1c47186
 			memcpy(dst, nil, len);
 			nils++;
 		} else {
