/*
 * This Source Code Form is subject to the terms of the Mozilla Public
 * License, v. 2.0.  If a copy of the MPL was not distributed with this
 * file, You can obtain one at http://mozilla.org/MPL/2.0/.
 *
 * Copyright 1997 - July 2008 CWI, August 2008 - 2020 MonetDB B.V.
 */

#include "monetdb_config.h"
#include "gdk.h"
#include "gdk_private.h"
#include "gdk_calc_private.h"

/* Generally, the functions return a new BAT aligned with the input
 * BAT(s).  If there are multiple input BATs, they must be aligned.
 * If there is a candidate list, the calculations are only done for
 * the candidates, all other values are NIL (so that the output is
 * still aligned). */

/* format strings for the seven/eight basic types we deal with */
#define FMTbte	"%d"
#define FMTsht	"%d"
#define FMTint	"%d"
#define FMTlng	LLFMT
#ifdef HAVE_HGE
#define FMThge	"%.40g"
#endif
#define FMTflt	"%.9g"
#define FMTdbl	"%.17g"
#define FMToid	OIDFMT

/* casts; only required for type hge, since there is no genuine format
 * string for it (i.e., for __int128) (yet?) */
#define CSTbte
#define CSTsht
#define CSTint
#define CSTlng
#ifdef HAVE_HGE
#define CSThge  (dbl)
#endif
#define CSTflt
#define CSTdbl
#define CSToid

/* Most of the internal routines return a count of the number of NIL
 * values they produced.  They indicate an error by returning a value
 * >= BUN_NONE.  BUN_NONE means that the error was dealt with by
 * calling GDKerror (generally for overflow or conversion errors).
 * BUN_NONE+1 is returned by the DIV and MOD functions to indicate
 * division by zero.  */

/* replace BATconstant with a version that produces a void bat for
 * TYPE_oid/nil */
#define BATconstantV(HSEQ, TAILTYPE, VALUE, CNT, ROLE)			\
	((TAILTYPE) == TYPE_oid && ((CNT) == 0 || *(oid*)(VALUE) == oid_nil) \
	 ? BATconstant(HSEQ, TYPE_void, VALUE, CNT, ROLE)		\
	 : BATconstant(HSEQ, TAILTYPE, VALUE, CNT, ROLE))

static gdk_return
checkbats(BAT *b1, BAT *b2, const char *func)
{
	if (b1->batCount != b2->batCount) {
		GDKerror("%s: inputs not the same size.\n", func);
		return GDK_FAIL;
	}
	return GDK_SUCCEED;
}

#define UNARY_2TYPE_FUNC(TYPE1, TYPE2, FUNC)				\
	do {								\
		const TYPE1 *restrict src = (const TYPE1 *) Tloc(b, 0);	\
		TYPE2 *restrict dst = (TYPE2 *) Tloc(bn, 0);		\
		for (i = 0; i < ci.ncand; i++) {			\
			x = canditer_next(&ci) - b->hseqbase;		\
			if (is_##TYPE1##_nil(src[x])) {			\
				nils++;					\
				dst[i] = TYPE2##_nil;			\
			} else {					\
				dst[i] = FUNC(src[x]);			\
			}						\
		}							\
	} while (0)

#define BINARY_3TYPE_FUNC(TYPE1, TYPE2, TYPE3, FUNC)			\
	do {								\
		i = j = 0;						\
		if (ci1->tpe == cand_dense && ci2->tpe == cand_dense) {	\
			for (k = 0; k < ci1->ncand; k++) {		\
				if (incr1)				\
					i = canditer_next_dense(ci1) - candoff1; \
				if (incr2)				\
					j = canditer_next_dense(ci2) - candoff2; \
				TYPE1 v1 = ((const TYPE1 *) lft)[i];	\
				TYPE2 v2 = ((const TYPE2 *) rgt)[j];	\
				if (is_##TYPE1##_nil(v1) || is_##TYPE2##_nil(v2)) { \
					nils++;				\
					((TYPE3 *) dst)[k] = TYPE3##_nil; \
				} else {				\
					((TYPE3 *) dst)[k] = FUNC(v1, v2); \
				}					\
			}						\
		} else {						\
			for (k = 0; k < ci1->ncand; k++) {		\
				if (incr1)				\
					i = canditer_next(ci1) - candoff1; \
				if (incr2)				\
					j = canditer_next(ci2) - candoff2; \
				TYPE1 v1 = ((const TYPE1 *) lft)[i];	\
				TYPE2 v2 = ((const TYPE2 *) rgt)[j];	\
				if (is_##TYPE1##_nil(v1) || is_##TYPE2##_nil(v2)) { \
					nils++;				\
					((TYPE3 *) dst)[k] = TYPE3##_nil; \
				} else {				\
					((TYPE3 *) dst)[k] = FUNC(v1, v2); \
				}					\
			}						\
		}							\
	} while (0)

/* special case for EQ and NE where we have a nil_matches flag for
 * when it is set */
#define BINARY_3TYPE_FUNC_nilmatch(TYPE1, TYPE2, TYPE3, FUNC)		\
	do {								\
		i = j = 0;						\
		if (ci1->tpe == cand_dense && ci2->tpe == cand_dense) {	\
			for (k = 0; k < ci1->ncand; k++) {		\
				if (incr1)				\
					i = canditer_next_dense(ci1) - candoff1; \
				if (incr2)				\
					j = canditer_next_dense(ci2) - candoff2; \
				TYPE1 v1 = ((const TYPE1 *) lft)[i];	\
				TYPE2 v2 = ((const TYPE2 *) rgt)[j];	\
				if (is_##TYPE1##_nil(v1) || is_##TYPE2##_nil(v2)) { \
					((TYPE3 *) dst)[k] = FUNC(is_##TYPE1##_nil(v1), is_##TYPE2##_nil(v2)); \
				} else {				\
					((TYPE3 *) dst)[k] = FUNC(v1, v2); \
				}					\
			}						\
		} else {						\
			for (k = 0; k < ci1->ncand; k++) {		\
				if (incr1)				\
					i = canditer_next(ci1) - candoff1; \
				if (incr2)				\
					j = canditer_next(ci2) - candoff2; \
				TYPE1 v1 = ((const TYPE1 *) lft)[i];	\
				TYPE2 v2 = ((const TYPE2 *) rgt)[j];	\
				if (is_##TYPE1##_nil(v1) || is_##TYPE2##_nil(v2)) { \
					((TYPE3 *) dst)[k] = FUNC(is_##TYPE1##_nil(v1), is_##TYPE2##_nil(v2)); \
				} else {				\
					((TYPE3 *) dst)[k] = FUNC(v1, v2); \
				}					\
			}						\
		}							\
	} while (0)

#define BINARY_3TYPE_FUNC_nonil(TYPE1, TYPE2, TYPE3, FUNC)		\
	do {								\
		i = j = 0;						\
		if (ci1->tpe == cand_dense && ci2->tpe == cand_dense) {	\
			for (k = 0; k < ci1->ncand; k++) {		\
				if (incr1)				\
					i = canditer_next_dense(ci1) - candoff1; \
				if (incr2)				\
					j = canditer_next_dense(ci2) - candoff2; \
				TYPE1 v1 = ((const TYPE1 *) lft)[i];	\
				TYPE2 v2 = ((const TYPE2 *) rgt)[j];	\
				((TYPE3 *) dst)[k] = FUNC(v1, v2);	\
			}						\
		} else {						\
			for (k = 0; k < ci1->ncand; k++) {		\
				if (incr1)				\
					i = canditer_next(ci1) - candoff1; \
				if (incr2)				\
					j = canditer_next(ci2) - candoff2; \
				TYPE1 v1 = ((const TYPE1 *) lft)[i];	\
				TYPE2 v2 = ((const TYPE2 *) rgt)[j];	\
				((TYPE3 *) dst)[k] = FUNC(v1, v2);	\
			}						\
		}							\
	} while (0)

#define BINARY_3TYPE_FUNC_CHECK(TYPE1, TYPE2, TYPE3, FUNC, CHECK)	\
	do {								\
		i = j = 0;						\
		if (ci1->tpe == cand_dense && ci2->tpe == cand_dense) {	\
			for (k = 0; k < ci1->ncand; k++) {		\
				if (incr1)				\
					i = canditer_next_dense(ci1) - candoff1; \
				if (incr2)				\
					j = canditer_next_dense(ci2) - candoff2; \
				TYPE1 v1 = ((const TYPE1 *) lft)[i];	\
				TYPE2 v2 = ((const TYPE2 *) rgt)[j];	\
				if (is_##TYPE1##_nil(v1) || is_##TYPE2##_nil(v2)) { \
					nils++;				\
					((TYPE3 *) dst)[k] = TYPE3##_nil; \
				} else if (CHECK(v1, v2)) {		\
					if (abort_on_error) {		\
						GDKerror("%s: shift operand too large in " \
							 #FUNC"("FMT##TYPE1","FMT##TYPE2").\n", \
							 func,		\
							 CST##TYPE1 v1,	\
							 CST##TYPE2 v2); \
						goto checkfail;		\
					}				\
					((TYPE3 *)dst)[k] = TYPE3##_nil; \
					nils++;				\
				} else {				\
					((TYPE3 *) dst)[k] = FUNC(v1, v2); \
				}					\
			}						\
		} else {						\
			for (k = 0; k < ci1->ncand; k++) {		\
				if (incr1)				\
					i = canditer_next(ci1) - candoff1; \
				if (incr2)				\
					j = canditer_next(ci2) - candoff2; \
				TYPE1 v1 = ((const TYPE1 *) lft)[i];	\
				TYPE2 v2 = ((const TYPE2 *) rgt)[j];	\
				if (is_##TYPE1##_nil(v1) || is_##TYPE2##_nil(v2)) { \
					nils++;				\
					((TYPE3 *) dst)[k] = TYPE3##_nil; \
				} else if (CHECK(v1, v2)) {		\
					if (abort_on_error) {		\
						GDKerror("%s: shift operand too large in " \
							 #FUNC"("FMT##TYPE1","FMT##TYPE2").\n", \
							 func,		\
							 CST##TYPE1 v1,	\
							 CST##TYPE2 v2); \
						goto checkfail;		\
					}				\
					((TYPE3 *)dst)[k] = TYPE3##_nil; \
					nils++;				\
				} else {				\
					((TYPE3 *) dst)[k] = FUNC(v1, v2); \
				}					\
			}						\
		}							\
	} while (0)

/* ---------------------------------------------------------------------- */
/* logical (for type bit) or bitwise (for integral types) NOT */

#define NOT(x)		(~(x))
#define NOTBIT(x)	(!(x))

BAT *
BATcalcnot(BAT *b, BAT *s)
{
	lng t0 = 0;
	BAT *bn;
	BUN nils = 0;
	BUN i, ncand;
	oid x;
	struct canditer ci;

	TRC_DEBUG_IF(ALGO) t0 = GDKusec();

	BATcheck(b, NULL);
	ncand = canditer_init(&ci, b, s);
	if (ncand == 0)
		return BATconstant(ci.hseq, b->ttype,
				   ATOMnilptr(b->ttype), ncand, TRANSIENT);

	bn = COLnew(ci.hseq, b->ttype, ncand, TRANSIENT);
	if (bn == NULL)
		return NULL;

	switch (ATOMbasetype(b->ttype)) {
	case TYPE_msk:
		if (ci.tpe == cand_dense) {
			const uint32_t *restrict src = Tloc(b, (ci.seq - b->hseqbase) / 32);
			uint32_t *restrict dst = Tloc(bn, 0);
			int bits = (ci.seq - b->hseqbase) % 32;
			ncand = (ncand + 31) / 32;
			if (bits == 0) {
				for (i = 0; i < ncand; i++)
					dst[i] = ~src[i];
			} else {
				for (i = 0; i < ncand; i++)
					dst[i] = (~src[i] >> bits) | ~(src[i + 1] >> (32 - bits));
			}
			if (ci.ncand % 32 != 0)
				dst[ci.ncand / 32] &= (1U << (ci.ncand % 32)) - 1;
		} else {
			for (i = 0; i < ci.ncand; i++) {
				x = canditer_next(&ci) - b->hseqbase;
				mskSetVal(bn, i, !mskGetVal(b, x));
			}
		}
		break;
	case TYPE_bte:
		if (b->ttype == TYPE_bit) {
			UNARY_2TYPE_FUNC(bit, bit, NOTBIT);
		} else {
			UNARY_2TYPE_FUNC(bte, bte, NOT);
		}
		break;
	case TYPE_sht:
		UNARY_2TYPE_FUNC(sht, sht, NOT);
		break;
	case TYPE_int:
		UNARY_2TYPE_FUNC(int, int, NOT);
		break;
	case TYPE_lng:
		UNARY_2TYPE_FUNC(lng, lng, NOT);
		break;
#ifdef HAVE_HGE
	case TYPE_hge:
		UNARY_2TYPE_FUNC(hge, hge, NOT);
		break;
#endif
	default:
		BBPunfix(bn->batCacheid);
		GDKerror("type %s not supported.\n", ATOMname(b->ttype));
		return NULL;
	}

	BATsetcount(bn, ci.ncand);

	/* NOT reverses the order, but NILs mess it up */
	bn->tsorted = nils == 0 && b->trevsorted;
	bn->trevsorted = nils == 0 && b->tsorted;
	bn->tnil = nils != 0;
	bn->tnonil = nils == 0;
	bn->tkey = b->tkey && nils <= 1;

	TRC_DEBUG(ALGO, "b=" ALGOBATFMT ",s=" ALGOOPTBATFMT
		  " -> " ALGOOPTBATFMT " " LLFMT "usec\n",
		  ALGOBATPAR(b), ALGOOPTBATPAR(s),
		  ALGOOPTBATPAR(bn), GDKusec() - t0);

	return bn;
}

gdk_return
VARcalcnot(ValPtr ret, const ValRecord *v)
{
	ret->vtype = v->vtype;
	switch (ATOMbasetype(v->vtype)) {
	case TYPE_msk:
		ret->val.mval = !v->val.mval;
		break;
	case TYPE_bte:
		if (is_bit_nil(v->val.btval))
			ret->val.btval = bit_nil;
		else if (v->vtype == TYPE_bit)
			ret->val.btval = !v->val.btval;
		else
			ret->val.btval = ~v->val.btval;
		break;
	case TYPE_sht:
		if (is_sht_nil(v->val.shval))
			ret->val.shval = sht_nil;
		else
			ret->val.shval = ~v->val.shval;
		break;
	case TYPE_int:
		if (is_int_nil(v->val.ival))
			ret->val.ival = int_nil;
		else
			ret->val.ival = ~v->val.ival;
		break;
	case TYPE_lng:
		if (is_lng_nil(v->val.lval))
			ret->val.lval = lng_nil;
		else
			ret->val.lval = ~v->val.lval;
		break;
#ifdef HAVE_HGE
	case TYPE_hge:
		if (is_hge_nil(v->val.hval))
			ret->val.hval = hge_nil;
		else
			ret->val.hval = ~v->val.hval;
		break;
#endif
	default:
		GDKerror("bad input type %s.\n", ATOMname(v->vtype));
		return GDK_FAIL;
	}
	return GDK_SUCCEED;
}

/* ---------------------------------------------------------------------- */
/* negate value (any numeric type) */

#define NEGATE(x)	(-(x))

BAT *
BATcalcnegate(BAT *b, BAT *s)
{
	lng t0 = 0;
	BAT *bn;
	BUN nils = 0;
	BUN i, ncand;
	oid x;
	struct canditer ci;

	TRC_DEBUG_IF(ALGO) t0 = GDKusec();

	BATcheck(b, NULL);
	ncand = canditer_init(&ci, b, s);
	if (ncand == 0)
		return BATconstant(ci.hseq, b->ttype,
				   ATOMnilptr(b->ttype), ncand, TRANSIENT);

	bn = COLnew(ci.hseq, b->ttype, ncand, TRANSIENT);
	if (bn == NULL)
		return NULL;

	switch (ATOMbasetype(b->ttype)) {
	case TYPE_bte:
		UNARY_2TYPE_FUNC(bte, bte, NEGATE);
		break;
	case TYPE_sht:
		UNARY_2TYPE_FUNC(sht, sht, NEGATE);
		break;
	case TYPE_int:
		UNARY_2TYPE_FUNC(int, int, NEGATE);
		break;
	case TYPE_lng:
		UNARY_2TYPE_FUNC(lng, lng, NEGATE);
		break;
#ifdef HAVE_HGE
	case TYPE_hge:
		UNARY_2TYPE_FUNC(hge, hge, NEGATE);
		break;
#endif
	case TYPE_flt:
		UNARY_2TYPE_FUNC(flt, flt, NEGATE);
		break;
	case TYPE_dbl:
		UNARY_2TYPE_FUNC(dbl, dbl, NEGATE);
		break;
	default:
		BBPunfix(bn->batCacheid);
		GDKerror("type %s not supported.\n", ATOMname(b->ttype));
		return NULL;
	}

	BATsetcount(bn, ncand);

	/* unary - reverses the order, but NILs mess it up */
	bn->tsorted = nils == 0 && b->trevsorted;
	bn->trevsorted = nils == 0 && b->tsorted;
	bn->tnil = nils != 0;
	bn->tnonil = nils == 0;
	bn->tkey = b->tkey && nils <= 1;

	TRC_DEBUG(ALGO, "b=" ALGOBATFMT ",s=" ALGOOPTBATFMT
		  " -> " ALGOOPTBATFMT " " LLFMT "usec\n",
		  ALGOBATPAR(b), ALGOOPTBATPAR(s),
		  ALGOOPTBATPAR(bn), GDKusec() - t0);

	return bn;
}

gdk_return
VARcalcnegate(ValPtr ret, const ValRecord *v)
{
	ret->vtype = v->vtype;
	switch (ATOMbasetype(v->vtype)) {
	case TYPE_bte:
		if (is_bte_nil(v->val.btval))
			ret->val.btval = bte_nil;
		else
			ret->val.btval = -v->val.btval;
		break;
	case TYPE_sht:
		if (is_sht_nil(v->val.shval))
			ret->val.shval = sht_nil;
		else
			ret->val.shval = -v->val.shval;
		break;
	case TYPE_int:
		if (is_int_nil(v->val.ival))
			ret->val.ival = int_nil;
		else
			ret->val.ival = -v->val.ival;
		break;
	case TYPE_lng:
		if (is_lng_nil(v->val.lval))
			ret->val.lval = lng_nil;
		else
			ret->val.lval = -v->val.lval;
		break;
#ifdef HAVE_HGE
	case TYPE_hge:
		if (is_hge_nil(v->val.hval))
			ret->val.hval = hge_nil;
		else
			ret->val.hval = -v->val.hval;
		break;
#endif
	case TYPE_flt:
		if (is_flt_nil(v->val.fval))
			ret->val.fval = flt_nil;
		else
			ret->val.fval = -v->val.fval;
		break;
	case TYPE_dbl:
		if (is_dbl_nil(v->val.dval))
			ret->val.dval = dbl_nil;
		else
			ret->val.dval = -v->val.dval;
		break;
	default:
		GDKerror("bad input type %s.\n", ATOMname(v->vtype));
		return GDK_FAIL;
	}
	return GDK_SUCCEED;
}

/* ---------------------------------------------------------------------- */
/* absolute value (any numeric type) */

BAT *
BATcalcabsolute(BAT *b, BAT *s)
{
	lng t0 = 0;
	BAT *bn;
	BUN nils= 0;
	BUN i, ncand;
	oid x;
	struct canditer ci;

	TRC_DEBUG_IF(ALGO) t0 = GDKusec();

	BATcheck(b, NULL);
	ncand = canditer_init(&ci, b, s);
	if (ncand == 0)
		return BATconstant(ci.hseq, b->ttype,
				   ATOMnilptr(b->ttype), ncand, TRANSIENT);

	bn = COLnew(ci.hseq, b->ttype, ncand, TRANSIENT);
	if (bn == NULL)
		return NULL;

	switch (ATOMbasetype(b->ttype)) {
	case TYPE_bte:
		UNARY_2TYPE_FUNC(bte, bte, (bte) abs);
		break;
	case TYPE_sht:
		UNARY_2TYPE_FUNC(sht, sht, (sht) abs);
		break;
	case TYPE_int:
		UNARY_2TYPE_FUNC(int, int, abs);
		break;
	case TYPE_lng:
		UNARY_2TYPE_FUNC(lng, lng, llabs);
		break;
#ifdef HAVE_HGE
	case TYPE_hge:
		UNARY_2TYPE_FUNC(hge, hge, ABSOLUTE);
		break;
#endif
	case TYPE_flt:
		UNARY_2TYPE_FUNC(flt, flt, fabsf);
		break;
	case TYPE_dbl:
		UNARY_2TYPE_FUNC(dbl, dbl, fabs);
		break;
	default:
		BBPunfix(bn->batCacheid);
		GDKerror("bad input type %s.\n", ATOMname(b->ttype));
		return NULL;
	}

	BATsetcount(bn, ncand);

	/* ABSOLUTE messes up order (unless all values were negative
	 * or all values were positive, but we don't know anything
	 * about that) */
	bn->tsorted = ncand <= 1 || nils == ncand;
	bn->trevsorted = ncand <= 1 || nils == ncand;
	bn->tkey = ncand <= 1;
	bn->tnil = nils != 0;
	bn->tnonil = nils == 0;

	TRC_DEBUG(ALGO, "b=" ALGOBATFMT ",s=" ALGOOPTBATFMT
		  " -> " ALGOOPTBATFMT " " LLFMT "usec\n",
		  ALGOBATPAR(b), ALGOOPTBATPAR(s),
		  ALGOOPTBATPAR(bn), GDKusec() - t0);

	return bn;
}

gdk_return
VARcalcabsolute(ValPtr ret, const ValRecord *v)
{
	ret->vtype = v->vtype;
	switch (ATOMbasetype(v->vtype)) {
	case TYPE_bte:
		if (is_bte_nil(v->val.btval))
			ret->val.btval = bte_nil;
		else
			ret->val.btval = (bte) abs(v->val.btval);
		break;
	case TYPE_sht:
		if (is_sht_nil(v->val.shval))
			ret->val.shval = sht_nil;
		else
			ret->val.shval = (sht) abs(v->val.shval);
		break;
	case TYPE_int:
		if (is_int_nil(v->val.ival))
			ret->val.ival = int_nil;
		else
			ret->val.ival = abs(v->val.ival);
		break;
	case TYPE_lng:
		if (is_lng_nil(v->val.lval))
			ret->val.lval = lng_nil;
		else
			ret->val.lval = llabs(v->val.lval);
		break;
#ifdef HAVE_HGE
	case TYPE_hge:
		if (is_hge_nil(v->val.hval))
			ret->val.hval = hge_nil;
		else
			ret->val.hval = ABSOLUTE(v->val.hval);
		break;
#endif
	case TYPE_flt:
		if (is_flt_nil(v->val.fval))
			ret->val.fval = flt_nil;
		else
			ret->val.fval = fabsf(v->val.fval);
		break;
	case TYPE_dbl:
		if (is_dbl_nil(v->val.dval))
			ret->val.dval = dbl_nil;
		else
			ret->val.dval = fabs(v->val.dval);
		break;
	default:
		GDKerror("bad input type %s.\n", ATOMname(v->vtype));
		return GDK_FAIL;
	}
	return GDK_SUCCEED;
}

/* ---------------------------------------------------------------------- */
/* is the value equal to zero (any numeric type) */

#define ISZERO(x)		((bit) ((x) == 0))

BAT *
BATcalciszero(BAT *b, BAT *s)
{
	lng t0 = 0;
	BAT *bn;
	BUN nils = 0;
	BUN i, ncand;
	oid x;
	struct canditer ci;

	TRC_DEBUG_IF(ALGO) t0 = GDKusec();

	BATcheck(b, NULL);
	ncand = canditer_init(&ci, b, s);
	if (ncand == 0)
		return BATconstant(ci.hseq, TYPE_bit,
				   ATOMnilptr(TYPE_bit), ncand, TRANSIENT);

	bn = COLnew(ci.hseq, TYPE_bit, ncand, TRANSIENT);
	if (bn == NULL)
		return NULL;

	switch (ATOMbasetype(b->ttype)) {
	case TYPE_bte:
		UNARY_2TYPE_FUNC(bte, bit, ISZERO);
		break;
	case TYPE_sht:
		UNARY_2TYPE_FUNC(sht, bit, ISZERO);
		break;
	case TYPE_int:
		UNARY_2TYPE_FUNC(int, bit, ISZERO);
		break;
	case TYPE_lng:
		UNARY_2TYPE_FUNC(lng, bit, ISZERO);
		break;
#ifdef HAVE_HGE
	case TYPE_hge:
		UNARY_2TYPE_FUNC(hge, bit, ISZERO);
		break;
#endif
	case TYPE_flt:
		UNARY_2TYPE_FUNC(flt, bit, ISZERO);
		break;
	case TYPE_dbl:
		UNARY_2TYPE_FUNC(dbl, bit, ISZERO);
		break;
	default:
		BBPunfix(bn->batCacheid);
		GDKerror("bad input type %s.\n", ATOMname(b->ttype));
		return NULL;
	}

	BATsetcount(bn, ncand);

	bn->tsorted = ncand <= 1 || nils == ncand;
	bn->trevsorted = ncand <= 1 || nils == ncand;
	bn->tkey = ncand <= 1;
	bn->tnil = nils != 0;
	bn->tnonil = nils == 0;

	TRC_DEBUG(ALGO, "b=" ALGOBATFMT ",s=" ALGOOPTBATFMT
		  " -> " ALGOOPTBATFMT " " LLFMT "usec\n",
		  ALGOBATPAR(b), ALGOOPTBATPAR(s),
		  ALGOOPTBATPAR(bn), GDKusec() - t0);

	return bn;
}

gdk_return
VARcalciszero(ValPtr ret, const ValRecord *v)
{
	ret->vtype = TYPE_bit;
	switch (ATOMbasetype(v->vtype)) {
	case TYPE_bte:
		if (is_bte_nil(v->val.btval))
			ret->val.btval = bit_nil;
		else
			ret->val.btval = ISZERO(v->val.btval);
		break;
	case TYPE_sht:
		if (is_sht_nil(v->val.shval))
			ret->val.btval = bit_nil;
		else
			ret->val.btval = ISZERO(v->val.shval);
		break;
	case TYPE_int:
		if (is_int_nil(v->val.ival))
			ret->val.btval = bit_nil;
		else
			ret->val.btval = ISZERO(v->val.ival);
		break;
	case TYPE_lng:
		if (is_lng_nil(v->val.lval))
			ret->val.btval = bit_nil;
		else
			ret->val.btval = ISZERO(v->val.lval);
		break;
#ifdef HAVE_HGE
	case TYPE_hge:
		if (is_hge_nil(v->val.hval))
			ret->val.btval = bit_nil;
		else
			ret->val.btval = ISZERO(v->val.hval);
		break;
#endif
	case TYPE_flt:
		if (is_flt_nil(v->val.fval))
			ret->val.btval = bit_nil;
		else
			ret->val.btval = ISZERO(v->val.fval);
		break;
	case TYPE_dbl:
		if (is_dbl_nil(v->val.dval))
			ret->val.btval = bit_nil;
		else
			ret->val.btval = ISZERO(v->val.dval);
		break;
	default:
		GDKerror("bad input type %s.\n", ATOMname(v->vtype));
		return GDK_FAIL;
	}
	return GDK_SUCCEED;
}

/* ---------------------------------------------------------------------- */
/* sign of value (-1 for negative, 0 for 0, +1 for positive; any
 * numeric type) */

#define SIGN(x)		((bte) ((x) < 0 ? -1 : (x) > 0))

BAT *
BATcalcsign(BAT *b, BAT *s)
{
	lng t0 = 0;
	BAT *bn;
	BUN nils = 0;
	BUN i, ncand;
	oid x;
	struct canditer ci;

	TRC_DEBUG_IF(ALGO) t0 = GDKusec();

	BATcheck(b, NULL);
	ncand = canditer_init(&ci, b, s);
	if (ncand == 0)
		return BATconstant(ci.hseq, TYPE_bte,
				   ATOMnilptr(TYPE_bte), ncand, TRANSIENT);

	bn = COLnew(ci.hseq, TYPE_bte, ncand, TRANSIENT);
	if (bn == NULL)
		return NULL;

	switch (ATOMbasetype(b->ttype)) {
	case TYPE_bte:
		UNARY_2TYPE_FUNC(bte, bte, SIGN);
		break;
	case TYPE_sht:
		UNARY_2TYPE_FUNC(sht, bte, SIGN);
		break;
	case TYPE_int:
		UNARY_2TYPE_FUNC(int, bte, SIGN);
		break;
	case TYPE_lng:
		UNARY_2TYPE_FUNC(lng, bte, SIGN);
		break;
#ifdef HAVE_HGE
	case TYPE_hge:
		UNARY_2TYPE_FUNC(hge, bte, SIGN);
		break;
#endif
	case TYPE_flt:
		UNARY_2TYPE_FUNC(flt, bte, SIGN);
		break;
	case TYPE_dbl:
		UNARY_2TYPE_FUNC(dbl, bte, SIGN);
		break;
	default:
		BBPunfix(bn->batCacheid);
		GDKerror("bad input type %s.\n", ATOMname(b->ttype));
		return NULL;
	}

	BATsetcount(bn, ncand);

	/* SIGN is ordered if the input is ordered (negative comes
	 * first, positive comes after) and NILs stay in the same
	 * position */
	bn->tsorted = b->tsorted || ncand <= 1 || nils == ncand;
	bn->trevsorted = b->trevsorted || ncand <= 1 || nils == ncand;
	bn->tkey = ncand <= 1;
	bn->tnil = nils != 0;
	bn->tnonil = nils == 0;

	TRC_DEBUG(ALGO, "b=" ALGOBATFMT ",s=" ALGOOPTBATFMT
		  " -> " ALGOOPTBATFMT " " LLFMT "usec\n",
		  ALGOBATPAR(b), ALGOOPTBATPAR(s),
		  ALGOOPTBATPAR(bn), GDKusec() - t0);

	return bn;
}

gdk_return
VARcalcsign(ValPtr ret, const ValRecord *v)
{
	ret->vtype = TYPE_bte;
	switch (ATOMbasetype(v->vtype)) {
	case TYPE_bte:
		if (is_bte_nil(v->val.btval))
			ret->val.btval = bte_nil;
		else
			ret->val.btval = SIGN(v->val.btval);
		break;
	case TYPE_sht:
		if (is_sht_nil(v->val.shval))
			ret->val.btval = bte_nil;
		else
			ret->val.btval = SIGN(v->val.shval);
		break;
	case TYPE_int:
		if (is_int_nil(v->val.ival))
			ret->val.btval = bte_nil;
		else
			ret->val.btval = SIGN(v->val.ival);
		break;
	case TYPE_lng:
		if (is_lng_nil(v->val.lval))
			ret->val.btval = bte_nil;
		else
			ret->val.btval = SIGN(v->val.lval);
		break;
#ifdef HAVE_HGE
	case TYPE_hge:
		if (is_hge_nil(v->val.hval))
			ret->val.btval = bte_nil;
		else
			ret->val.btval = SIGN(v->val.hval);
		break;
#endif
	case TYPE_flt:
		if (is_flt_nil(v->val.fval))
			ret->val.btval = bte_nil;
		else
			ret->val.btval = SIGN(v->val.fval);
		break;
	case TYPE_dbl:
		if (is_dbl_nil(v->val.dval))
			ret->val.btval = bte_nil;
		else
			ret->val.btval = SIGN(v->val.dval);
		break;
	default:
		GDKerror("bad input type %s.\n",
			 ATOMname(v->vtype));
		return GDK_FAIL;
	}
	return GDK_SUCCEED;
}

/* ---------------------------------------------------------------------- */
/* is the value nil (any type) */

#define ISNIL_TYPE(TYPE, NOTNIL)					\
	do {								\
		const TYPE *restrict src = (const TYPE *) Tloc(b, 0);	\
		for (i = 0; i < ci.ncand; i++) {			\
			x = canditer_next(&ci) - b->hseqbase;		\
			dst[i] = (bit) (is_##TYPE##_nil(src[x]) ^ NOTNIL); \
		}							\
	} while (0)

static BAT *
BATcalcisnil_implementation(BAT *b, BAT *s, bool notnil)
{
	lng t0 = 0;
	BAT *bn;
	BUN i, ncand;
	oid x;
	struct canditer ci;
	bit *restrict dst;
	BUN nils = 0;

	TRC_DEBUG_IF(ALGO) t0 = GDKusec();

	BATcheck(b, NULL);

	ncand = canditer_init(&ci, b, s);

	if (b->tnonil || BATtdense(b)) {
		return BATconstant(ci.hseq, TYPE_bit, &(bit){notnil},
				   ncand, TRANSIENT);
	} else if (b->ttype == TYPE_void) {
		/* non-nil handled above */
		assert(is_oid_nil(b->tseqbase));
		return BATconstant(ci.hseq, TYPE_bit, &(bit){!notnil},
				   ncand, TRANSIENT);
	}

	bn = COLnew(ci.hseq, TYPE_bit, ncand, TRANSIENT);
	if (bn == NULL)
		return NULL;

	dst = (bit *) Tloc(bn, 0);

	switch (ATOMbasetype(b->ttype)) {
	case TYPE_bte:
		ISNIL_TYPE(bte, notnil);
		break;
	case TYPE_sht:
		ISNIL_TYPE(sht, notnil);
		break;
	case TYPE_int:
		ISNIL_TYPE(int, notnil);
		break;
	case TYPE_lng:
		ISNIL_TYPE(lng, notnil);
		break;
#ifdef HAVE_HGE
	case TYPE_hge:
		ISNIL_TYPE(hge, notnil);
		break;
#endif
	case TYPE_flt:
		ISNIL_TYPE(flt, notnil);
		break;
	case TYPE_dbl:
		ISNIL_TYPE(dbl, notnil);
		break;
	default:
	{
		BATiter bi = bat_iterator(b);
		int (*atomcmp)(const void *, const void *) = ATOMcompare(b->ttype);
		const void *nil = ATOMnilptr(b->ttype);

		for (i = 0; i < ci.ncand; i++) {
			x = canditer_next(&ci) - b->hseqbase;
			dst[i] = (bit) (((*atomcmp)(BUNtail(bi, x), nil) == 0) ^ notnil);
		}
		break;
	}
	}

	BATsetcount(bn, ncand);

	/* If b sorted, all nils are at the start, i.e. bn starts with
	 * 1's and ends with 0's, hence bn is revsorted.  Similarly
	 * for revsorted. At the notnil case, these properties remain the same */
	if (notnil) {
		bn->tsorted = b->tsorted;
		bn->trevsorted = b->trevsorted;
	} else {
		bn->tsorted = b->trevsorted;
		bn->trevsorted = b->tsorted;
	}
	bn->tnil = nils != 0;
	bn->tnonil = nils == 0;
	bn->tkey = ncand <= 1;

	TRC_DEBUG(ALGO, "b=" ALGOBATFMT ",s=" ALGOOPTBATFMT
		  ",notnil=%s -> " ALGOOPTBATFMT " " LLFMT "usec\n",
		  ALGOBATPAR(b), ALGOOPTBATPAR(s),
		  notnil ? "true" : "false", ALGOOPTBATPAR(bn), GDKusec() - t0);

	return bn;
}

BAT *
BATcalcisnil(BAT *b, BAT *s)
{
	return BATcalcisnil_implementation(b, s, false);
}

BAT *
BATcalcisnotnil(BAT *b, BAT *s)
{
	return BATcalcisnil_implementation(b, s, true);
}

gdk_return
VARcalcisnil(ValPtr ret, const ValRecord *v)
{
	ret->vtype = TYPE_bit;
	ret->val.btval = (bit) VALisnil(v);
	return GDK_SUCCEED;
}

gdk_return
VARcalcisnotnil(ValPtr ret, const ValRecord *v)
{
	ret->vtype = TYPE_bit;
	ret->val.btval = (bit) !VALisnil(v);
	return GDK_SUCCEED;
}

BAT *
BATcalcmin(BAT *b1, BAT *b2, BAT *s1, BAT *s2)
{
	lng t0 = 0;
	BAT *bn;
	BUN nils = 0;
	BUN ncand;
	struct canditer ci1, ci2;
	const void *restrict nil;
	BATiter b1i, b2i;
	int (*cmp)(const void *, const void *);

	TRC_DEBUG_IF(ALGO) t0 = GDKusec();

	BATcheck(b1, NULL);
	BATcheck(b2, NULL);

	if (ATOMtype(b1->ttype) != ATOMtype(b2->ttype)) {
		GDKerror("inputs have incompatible types\n");
		return NULL;
	}

	ncand = canditer_init(&ci1, b1, s1);
	if (canditer_init(&ci2, b2, s2) != ncand ||
	    ci1.hseq != ci2.hseq) {
		GDKerror("inputs not the same size.\n");
		return NULL;
	}

	nil = ATOMnilptr(b1->ttype);
	bn = COLnew(ci1.hseq, ATOMtype(b1->ttype), ncand, TRANSIENT);
	if (bn == NULL)
		return NULL;
	cmp = ATOMcompare(b1->ttype);
	b1i = bat_iterator(b1);
	b2i = bat_iterator(b2);

	for (BUN i = 0; i < ncand; i++) {
		oid x1 = canditer_next(&ci1) - b1->hseqbase;
		oid x2 = canditer_next(&ci2) - b2->hseqbase;
		const void *p1 = BUNtail(b1i, x1);
		const void *p2 = BUNtail(b2i, x2);
		if (cmp(p1, nil) == 0 || cmp(p2, nil) == 0) {
			nils++;
			p1 = nil;
		} else if (cmp(p1, p2) > 0) {
			p1 = p2;
		}
		if (bunfastapp(bn, p1) != GDK_SUCCEED)
			goto bunins_failed;
	}

	bn->tnil = nils > 0;
	bn->tnonil = nils == 0;
	if (ncand <= 1) {
		bn->tsorted = true;
		bn->trevsorted = true;
		bn->tkey = true;
		bn->tseqbase = ATOMtype(b1->ttype) == TYPE_oid ? ncand == 1 ? *(oid*)Tloc(bn,0) : 0 : oid_nil;
	} else {
		bn->tsorted = false;
		bn->trevsorted = false;
		bn->tkey = false;
		bn->tseqbase = oid_nil;
	}

	TRC_DEBUG(ALGO, "b1=" ALGOBATFMT ",b2=" ALGOBATFMT
		  ",s1=" ALGOOPTBATFMT ",s2=" ALGOOPTBATFMT
		  " -> " ALGOOPTBATFMT " " LLFMT "usec\n",
		  ALGOBATPAR(b1), ALGOBATPAR(b2),
		  ALGOOPTBATPAR(s1), ALGOOPTBATPAR(s2),
		  ALGOOPTBATPAR(bn), GDKusec() - t0);

	return bn;
  bunins_failed:
	BBPreclaim(bn);
	return NULL;
}

BAT *
BATcalcmin_no_nil(BAT *b1, BAT *b2, BAT *s1, BAT *s2)
{
	lng t0 = 0;
	BAT *bn;
	BUN nils = 0;
	BUN ncand;
	struct canditer ci1, ci2;
	const void *restrict nil;
	BATiter b1i, b2i;
	int (*cmp)(const void *, const void *);

	TRC_DEBUG_IF(ALGO) t0 = GDKusec();

	BATcheck(b1, NULL);
	BATcheck(b2, NULL);

	if (ATOMtype(b1->ttype) != ATOMtype(b2->ttype)) {
		GDKerror("inputs have incompatible types\n");
		return NULL;
	}

	ncand = canditer_init(&ci1, b1, s1);
	if (canditer_init(&ci2, b2, s2) != ncand ||
	    ci1.hseq != ci2.hseq) {
		GDKerror("inputs not the same size.\n");
		return NULL;
	}

	nil = ATOMnilptr(b1->ttype);
	bn = COLnew(ci1.hseq, ATOMtype(b1->ttype), ncand, TRANSIENT);
	if (bn == NULL)
		return NULL;
	cmp = ATOMcompare(b1->ttype);
	b1i = bat_iterator(b1);
	b2i = bat_iterator(b2);

	for (BUN i = 0; i < ncand; i++) {
		oid x1 = canditer_next(&ci1) - b1->hseqbase;
		oid x2 = canditer_next(&ci2) - b2->hseqbase;
		const void *p1 = BUNtail(b1i, x1);
		const void *p2 = BUNtail(b2i, x2);
		if (cmp(p1, nil) == 0) {
			if (cmp(p2, nil) == 0) {
				/* both values are nil */
				nils++;
			} else {
				p1 = p2;
			}
		} else if (cmp(p2, nil) != 0 && cmp(p1, p2) > 0) {
			p1 = p2;
		}
		if (bunfastapp(bn, p1) != GDK_SUCCEED)
			goto bunins_failed;
	}

	bn->tnil = nils > 0;
	bn->tnonil = nils == 0;
	if (ncand <= 1) {
		bn->tsorted = true;
		bn->trevsorted = true;
		bn->tkey = true;
		bn->tseqbase = ATOMtype(b1->ttype) == TYPE_oid ? ncand == 1 ? *(oid*)Tloc(bn,0) : 0 : oid_nil;
	} else {
		bn->tsorted = false;
		bn->trevsorted = false;
		bn->tkey = false;
		bn->tseqbase = oid_nil;
	}

	TRC_DEBUG(ALGO, "b1=" ALGOBATFMT ",b2=" ALGOBATFMT
		  ",s1=" ALGOOPTBATFMT ",s2=" ALGOOPTBATFMT
		  " -> " ALGOOPTBATFMT " " LLFMT "usec\n",
		  ALGOBATPAR(b1), ALGOBATPAR(b2),
		  ALGOOPTBATPAR(s1), ALGOOPTBATPAR(s2),
		  ALGOOPTBATPAR(bn), GDKusec() - t0);

	return bn;
  bunins_failed:
	BBPreclaim(bn);
	return NULL;
}

BAT *
BATcalcmincst(BAT *b, const ValRecord *v, BAT *s)
{
	lng t0 = 0;
	BAT *bn;
	BUN nils = 0;
	BUN ncand;
	BUN i;
	struct canditer ci;
	oid x;
	const void *restrict nil;
	const void *p1, *p2;
	BATiter bi;
	int (*cmp)(const void *, const void *);

	TRC_DEBUG_IF(ALGO) t0 = GDKusec();

	BATcheck(b, NULL);
	if (ATOMtype(b->ttype) != v->vtype) {
		GDKerror("inputs have incompatible types\n");
		return NULL;
	}

	nil = ATOMnilptr(b->ttype);
	ncand = canditer_init(&ci, b, s);

	nil = ATOMnilptr(b->ttype);
	cmp = ATOMcompare(b->ttype);
	p2 = VALptr(v);
	if (ncand == 0 ||
	    cmp(p2, nil) == 0 ||
	    (b->ttype == TYPE_void && is_oid_nil(b->tseqbase)))
		return BATconstantV(ci.hseq, b->ttype, nil, ncand, TRANSIENT);

	bn = COLnew(ci.hseq, ATOMtype(b->ttype), ncand, TRANSIENT);
	if (bn == NULL)
		return NULL;
	bi = bat_iterator(b);

	for (i = 0; i < ci.ncand; i++) {
		x = canditer_next(&ci) - b->hseqbase;
		p1 = BUNtail(bi, x);
		if (cmp(p1, nil) == 0) {
			nils++;
			p1 = nil;
		} else if (cmp(p1, p2) > 0) {
			p1 = p2;
		}
		if (bunfastapp(bn, p1) != GDK_SUCCEED)
			goto bunins_failed;
	}

	bn->theap->dirty = true;
	bn->tnil = nils > 0;
	bn->tnonil = nils == 0;
	if (ncand <= 1) {
		bn->tsorted = true;
		bn->trevsorted = true;
		bn->tkey = true;
		bn->tseqbase = ATOMtype(bn->ttype) == TYPE_oid ? ncand == 1 ? *(oid*)Tloc(bn,0) : 0 : oid_nil;
	} else {
		bn->tsorted = false;
		bn->trevsorted = false;
		bn->tkey = false;
		bn->tseqbase = oid_nil;
	}

	TRC_DEBUG(ALGO, "b=" ALGOBATFMT ",s=" ALGOOPTBATFMT
		  " -> " ALGOOPTBATFMT " " LLFMT "usec\n",
		  ALGOBATPAR(b), ALGOOPTBATPAR(s),
		  ALGOOPTBATPAR(bn), GDKusec() - t0);

	return bn;
  bunins_failed:
	BBPreclaim(bn);
	return NULL;
}

BAT *
BATcalccstmin(const ValRecord *v, BAT *b, BAT *s)
{
	return BATcalcmincst(b, v, s);
}

BAT *
BATcalcmincst_no_nil(BAT *b, const ValRecord *v, BAT *s)
{
	lng t0 = 0;
	BAT *bn;
	BUN nils = 0;
	BUN ncand;
	BUN i;
	struct canditer ci;
	oid x;
	const void *restrict nil;
	const void *p1, *p2;
	BATiter bi;
	int (*cmp)(const void *, const void *);

	TRC_DEBUG_IF(ALGO) t0 = GDKusec();

	BATcheck(b, NULL);
	if (ATOMtype(b->ttype) != v->vtype) {
		GDKerror("inputs have incompatible types\n");
		return NULL;
	}

	nil = ATOMnilptr(b->ttype);
	ncand = canditer_init(&ci, b, s);
	if (ncand == 0)
		return BATconstantV(ci.hseq, b->ttype,
				    nil, ncand, TRANSIENT);

	cmp = ATOMcompare(b->ttype);
	p2 = VALptr(v);
	if (b->ttype == TYPE_void &&
	    is_oid_nil(b->tseqbase) &&
	    is_oid_nil(* (const oid *) p2))
		return BATconstant(ci.hseq, TYPE_void,
				   &oid_nil, ncand, TRANSIENT);

	bn = COLnew(ci.hseq, ATOMtype(b->ttype), ncand, TRANSIENT);
	if (bn == NULL)
		return NULL;
	bi = bat_iterator(b);
	if (cmp(p2, nil) == 0)
		p2 = NULL;

	for (i = 0; i < ci.ncand; i++) {
		x = canditer_next(&ci) - b->hseqbase;
		p1 = BUNtail(bi, x);
		if (p2) {
			if (cmp(p1, nil) == 0) {
				p1 = p2;
			} else if (cmp(p1, p2) > 0) {
				p1 = p2;
			}
		} else {
			nils += cmp(p1, nil) == 0;
		}
		if (bunfastapp(bn, p1) != GDK_SUCCEED)
			goto bunins_failed;
	}

	bn->theap->dirty = true;
	bn->tnil = nils > 0;
	bn->tnonil = nils == 0;
	if (ncand <= 1) {
		bn->tsorted = true;
		bn->trevsorted = true;
		bn->tkey = true;
		bn->tseqbase = ATOMtype(bn->ttype) == TYPE_oid ? ncand == 1 ? *(oid*)Tloc(bn,0) : 0 : oid_nil;
	} else {
		bn->tsorted = false;
		bn->trevsorted = false;
		bn->tkey = false;
		bn->tseqbase = oid_nil;
	}

	TRC_DEBUG(ALGO, "b=" ALGOBATFMT ",s=" ALGOOPTBATFMT
		  " -> " ALGOOPTBATFMT " " LLFMT "usec\n",
		  ALGOBATPAR(b), ALGOOPTBATPAR(s),
		  ALGOOPTBATPAR(bn), GDKusec() - t0);

	return bn;
  bunins_failed:
	BBPreclaim(bn);
	return NULL;
}

BAT *
BATcalccstmin_no_nil(const ValRecord *v, BAT *b, BAT *s)
{
	return BATcalcmincst_no_nil(b, v, s);
}

BAT *
BATcalcmax(BAT *b1, BAT *b2, BAT *s1, BAT *s2)
{
	lng t0 = 0;
	BAT *bn;
	BUN nils = 0;
	BUN ncand;
	struct canditer ci1, ci2;
	const void *restrict nil;
	BATiter b1i, b2i;
	int (*cmp)(const void *, const void *);

	TRC_DEBUG_IF(ALGO) t0 = GDKusec();

	BATcheck(b1, NULL);
	BATcheck(b2, NULL);

	if (ATOMtype(b1->ttype) != ATOMtype(b2->ttype)) {
		GDKerror("inputs have incompatible types\n");
		return NULL;
	}

	ncand = canditer_init(&ci1, b1, s1);
	if (canditer_init(&ci2, b2, s2) != ncand ||
	    ci1.hseq != ci2.hseq) {
		GDKerror("inputs not the same size.\n");
		return NULL;
	}

	nil = ATOMnilptr(b1->ttype);
	bn = COLnew(ci1.hseq, ATOMtype(b1->ttype), ncand, TRANSIENT);
	if (bn == NULL)
		return NULL;
	cmp = ATOMcompare(b1->ttype);
	b1i = bat_iterator(b1);
	b2i = bat_iterator(b2);

	for (BUN i = 0; i < ncand; i++) {
		oid x1 = canditer_next(&ci1) - b1->hseqbase;
		oid x2 = canditer_next(&ci2) - b2->hseqbase;
		const void *p1 = BUNtail(b1i, x1);
		const void *p2 = BUNtail(b2i, x2);
		if (cmp(p1, nil) == 0 || cmp(p2, nil) == 0) {
			nils++;
			p1 = nil;
		} else if (cmp(p1, p2) < 0) {
			p1 = p2;
		}
		if (bunfastapp(bn, p1) != GDK_SUCCEED)
			goto bunins_failed;
	}

	bn->tnil = nils > 0;
	bn->tnonil = nils == 0;
	if (ncand <= 1) {
		bn->tsorted = true;
		bn->trevsorted = true;
		bn->tkey = true;
		bn->tseqbase = ATOMtype(b1->ttype) == TYPE_oid ? ncand == 1 ? *(oid*)Tloc(bn,0) : 0 : oid_nil;
	} else {
		bn->tsorted = false;
		bn->trevsorted = false;
		bn->tkey = false;
		bn->tseqbase = oid_nil;
	}

	TRC_DEBUG(ALGO, "b1=" ALGOBATFMT ",b2=" ALGOBATFMT
		  ",s1=" ALGOOPTBATFMT ",s2=" ALGOOPTBATFMT
		  " -> " ALGOOPTBATFMT " " LLFMT "usec\n",
		  ALGOBATPAR(b1), ALGOBATPAR(b2),
		  ALGOOPTBATPAR(s1), ALGOOPTBATPAR(s2),
		  ALGOOPTBATPAR(bn), GDKusec() - t0);

	return bn;
  bunins_failed:
	BBPreclaim(bn);
	return NULL;
}

BAT *
BATcalcmax_no_nil(BAT *b1, BAT *b2, BAT *s1, BAT *s2)
{
	lng t0 = 0;
	BAT *bn;
	BUN nils = 0;
	BUN ncand;
	struct canditer ci1, ci2;
	const void *restrict nil;
	BATiter b1i, b2i;
	int (*cmp)(const void *, const void *);

	TRC_DEBUG_IF(ALGO) t0 = GDKusec();

	BATcheck(b1, NULL);
	BATcheck(b2, NULL);

	if (ATOMtype(b1->ttype) != ATOMtype(b2->ttype)) {
		GDKerror("inputs have incompatible types\n");
		return NULL;
	}

	ncand = canditer_init(&ci1, b1, s1);
	if (canditer_init(&ci2, b2, s2) != ncand ||
	    ci1.hseq != ci2.hseq) {
		GDKerror("inputs not the same size.\n");
		return NULL;
	}

	nil = ATOMnilptr(b1->ttype);
	bn = COLnew(ci1.hseq, ATOMtype(b1->ttype), ncand, TRANSIENT);
	if (bn == NULL)
		return NULL;
	cmp = ATOMcompare(b1->ttype);
	b1i = bat_iterator(b1);
	b2i = bat_iterator(b2);

	for (BUN i = 0; i < ncand; i++) {
		oid x1 = canditer_next(&ci1) - b1->hseqbase;
		oid x2 = canditer_next(&ci2) - b2->hseqbase;
		const void *p1, *p2;
		p1 = BUNtail(b1i, x1);
		p2 = BUNtail(b2i, x2);
		if (cmp(p1, nil) == 0) {
			if (cmp(p2, nil) == 0) {
				/* both values are nil */
				nils++;
			} else {
				p1 = p2;
			}
		} else if (cmp(p2, nil) != 0 && cmp(p1, p2) < 0) {
			p1 = p2;
		}
		if (bunfastapp(bn, p1) != GDK_SUCCEED)
			goto bunins_failed;
	}

	bn->tnil = nils > 0;
	bn->tnonil = nils == 0;
	if (ncand <= 1) {
		bn->tsorted = true;
		bn->trevsorted = true;
		bn->tkey = true;
		bn->tseqbase = ATOMtype(b1->ttype) == TYPE_oid ? ncand == 1 ? *(oid*)Tloc(bn,0) : 0 : oid_nil;
	} else {
		bn->tsorted = false;
		bn->trevsorted = false;
		bn->tkey = false;
		bn->tseqbase = oid_nil;
	}

	TRC_DEBUG(ALGO, "b1=" ALGOBATFMT ",b2=" ALGOBATFMT
		  ",s1=" ALGOOPTBATFMT ",s2=" ALGOOPTBATFMT
		  " -> " ALGOOPTBATFMT " " LLFMT "usec\n",
		  ALGOBATPAR(b1), ALGOBATPAR(b2),
		  ALGOOPTBATPAR(s1), ALGOOPTBATPAR(s2),
		  ALGOOPTBATPAR(bn), GDKusec() - t0);

	return bn;
  bunins_failed:
	BBPreclaim(bn);
	return NULL;
}

BAT *
BATcalcmaxcst(BAT *b, const ValRecord *v, BAT *s)
{
	lng t0 = 0;
	BAT *bn;
	BUN nils = 0;
	BUN ncand;
	BUN i;
	struct canditer ci;
	oid x;
	const void *restrict nil;
	const void *p1, *p2;
	BATiter bi;
	int (*cmp)(const void *, const void *);

	TRC_DEBUG_IF(ALGO) t0 = GDKusec();

	BATcheck(b, NULL);
	if (ATOMtype(b->ttype) != v->vtype) {
		GDKerror("inputs have incompatible types\n");
		return NULL;
	}

	nil = ATOMnilptr(b->ttype);
	ncand = canditer_init(&ci, b, s);

	nil = ATOMnilptr(b->ttype);
	cmp = ATOMcompare(b->ttype);
	p2 = VALptr(v);
	if (ncand == 0 ||
	    cmp(p2, nil) == 0 ||
	    (b->ttype == TYPE_void && is_oid_nil(b->tseqbase)))
		return BATconstantV(ci.hseq, b->ttype, nil, ncand, TRANSIENT);

	bn = COLnew(ci.hseq, ATOMtype(b->ttype), ncand, TRANSIENT);
	if (bn == NULL)
		return NULL;
	bi = bat_iterator(b);

	for (i = 0; i < ci.ncand; i++) {
		x = canditer_next(&ci) - b->hseqbase;
		p1 = BUNtail(bi, x);
		if (cmp(p1, nil) == 0) {
			nils++;
			p1 = nil;
		} else if (cmp(p1, p2) < 0) {
			p1 = p2;
		}
		if (bunfastapp(bn, p1) != GDK_SUCCEED)
			goto bunins_failed;
	}

	bn->theap->dirty = true;
	bn->tnil = nils > 0;
	bn->tnonil = nils == 0;
	if (ncand <= 1) {
		bn->tsorted = true;
		bn->trevsorted = true;
		bn->tkey = true;
		bn->tseqbase = ATOMtype(bn->ttype) == TYPE_oid ? ncand == 1 ? *(oid*)Tloc(bn,0) : 0 : oid_nil;
	} else {
		bn->tsorted = false;
		bn->trevsorted = false;
		bn->tkey = false;
		bn->tseqbase = oid_nil;
	}

	TRC_DEBUG(ALGO, "b=" ALGOBATFMT ",s=" ALGOOPTBATFMT
		  " -> " ALGOOPTBATFMT " " LLFMT "usec\n",
		  ALGOBATPAR(b), ALGOOPTBATPAR(s),
		  ALGOOPTBATPAR(bn), GDKusec() - t0);

	return bn;
  bunins_failed:
	BBPreclaim(bn);
	return NULL;
}

BAT *
BATcalccstmax(const ValRecord *v, BAT *b, BAT *s)
{
	return BATcalcmaxcst(b, v, s);
}

BAT *
BATcalcmaxcst_no_nil(BAT *b, const ValRecord *v, BAT *s)
{
	lng t0 = 0;
	BAT *bn;
	BUN nils = 0;
	BUN ncand;
	BUN i;
	struct canditer ci;
	oid x;
	const void *restrict nil;
	const void *p1, *p2;
	BATiter bi;
	int (*cmp)(const void *, const void *);

	TRC_DEBUG_IF(ALGO) t0 = GDKusec();

	BATcheck(b, NULL);
	if (ATOMtype(b->ttype) != v->vtype) {
		GDKerror("inputs have incompatible types\n");
		return NULL;
	}

	nil = ATOMnilptr(b->ttype);
	ncand = canditer_init(&ci, b, s);
	if (ncand == 0)
		return BATconstantV(ci.hseq, b->ttype,
				    nil, ncand, TRANSIENT);

	cmp = ATOMcompare(b->ttype);
	p2 = VALptr(v);
	if (b->ttype == TYPE_void &&
	    is_oid_nil(b->tseqbase) &&
	    is_oid_nil(* (const oid *) p2))
		return BATconstant(ci.hseq, TYPE_void,
				   &oid_nil, ncand, TRANSIENT);

	bn = COLnew(ci.hseq, ATOMtype(b->ttype), ncand, TRANSIENT);
	if (bn == NULL)
		return NULL;
	bi = bat_iterator(b);
	if (cmp(p2, nil) == 0)
		p2 = NULL;

	for (i = 0; i < ci.ncand; i++) {
		x = canditer_next(&ci) - b->hseqbase;
		p1 = BUNtail(bi, x);
		if (p2) {
			if (cmp(p1, nil) == 0) {
				p1 = p2;
			} else if (cmp(p1, p2) < 0) {
				p1 = p2;
			}
		} else {
			nils += cmp(p1, nil) == 0;
		}
		if (bunfastapp(bn, p1) != GDK_SUCCEED)
			goto bunins_failed;
	}

	bn->theap->dirty = true;
	bn->tnil = nils > 0;
	bn->tnonil = nils == 0;
	if (ncand <= 1) {
		bn->tsorted = true;
		bn->trevsorted = true;
		bn->tkey = true;
		bn->tseqbase = ATOMtype(bn->ttype) == TYPE_oid ? ncand == 1 ? *(oid*)Tloc(bn,0) : 0 : oid_nil;
	} else {
		bn->tsorted = false;
		bn->trevsorted = false;
		bn->tkey = false;
		bn->tseqbase = oid_nil;
	}

	TRC_DEBUG(ALGO, "b=" ALGOBATFMT ",s=" ALGOOPTBATFMT
		  " -> " ALGOOPTBATFMT " " LLFMT "usec\n",
		  ALGOBATPAR(b), ALGOOPTBATPAR(s),
		  ALGOOPTBATPAR(bn), GDKusec() - t0);

	return bn;
  bunins_failed:
	BBPreclaim(bn);
	return NULL;
}

BAT *
BATcalccstmax_no_nil(const ValRecord *v, BAT *b, BAT *s)
{
	return BATcalcmaxcst_no_nil(b, v, s);
}

/* ---------------------------------------------------------------------- */
/* addition (any numeric type) */

#define ON_OVERFLOW(TYPE1, TYPE2, OP)				\
	do {							\
		GDKerror("22003!overflow in calculation "	\
			 FMT##TYPE1 OP FMT##TYPE2 ".\n",	\
			 CST##TYPE1 lft[i], CST##TYPE2 rgt[j]);	\
		return BUN_NONE;				\
	} while (0)

#define ADD_3TYPE(TYPE1, TYPE2, TYPE3, IF)				\
static BUN								\
add_##TYPE1##_##TYPE2##_##TYPE3(const TYPE1 *lft, bool incr1,		\
				const TYPE2 *rgt, bool incr2,		\
				TYPE3 *restrict dst, TYPE3 max,		\
				struct canditer *restrict ci1,		\
				struct canditer *restrict ci2,		\
				oid candoff1, oid candoff2,		\
				bool abort_on_error)			\
{									\
	BUN nils = 0;							\
	BUN i = 0, j = 0;						\
									\
	if (ci1->tpe == cand_dense && ci2->tpe == cand_dense) {		\
		for (BUN k = 0; k < ci1->ncand; k++) {			\
			if (incr1)					\
				i = canditer_next_dense(ci1) - candoff1; \
			if (incr2)					\
				j = canditer_next_dense(ci2) - candoff2; \
			if (is_##TYPE1##_nil(lft[i]) || is_##TYPE2##_nil(rgt[j])) { \
				dst[k] = TYPE3##_nil;			\
				nils++;					\
			} else {					\
				ADD##IF##_WITH_CHECK(lft[i], rgt[j],	\
						     TYPE3, dst[k],	\
						     max,		\
						     ON_OVERFLOW(TYPE1, TYPE2, "+")); \
			}						\
		}							\
	} else {							\
		for (BUN k = 0; k < ci1->ncand; k++) {			\
			if (incr1)					\
				i = canditer_next(ci1) - candoff1;	\
			if (incr2)					\
				j = canditer_next(ci2) - candoff2; \
			if (is_##TYPE1##_nil(lft[i]) || is_##TYPE2##_nil(rgt[j])) { \
				dst[k] = TYPE3##_nil;			\
				nils++;					\
			} else {					\
				ADD##IF##_WITH_CHECK(lft[i], rgt[j],	\
						     TYPE3, dst[k],	\
						     max,		\
						     ON_OVERFLOW(TYPE1, TYPE2, "+")); \
			}						\
		}							\
	}								\
	return nils;							\
}

#define ADD_3TYPE_enlarge(TYPE1, TYPE2, TYPE3, IF)			\
static BUN								\
add_##TYPE1##_##TYPE2##_##TYPE3(const TYPE1 *lft, bool incr1,		\
				const TYPE2 *rgt, bool incr2,		\
				TYPE3 *restrict dst, TYPE3 max,		\
				struct canditer *restrict ci1,		\
				struct canditer *restrict ci2,		\
				oid candoff1, oid candoff2,		\
				bool abort_on_error)			\
{									\
	BUN nils = 0;							\
	BUN i = 0, j = 0;						\
	const bool couldoverflow = (max < (TYPE3) GDK_##TYPE1##_max + (TYPE3) GDK_##TYPE2##_max); \
									\
	if (ci1->tpe == cand_dense && ci2->tpe == cand_dense) {		\
		for (BUN k = 0; k < ci1->ncand; k++) {			\
			if (incr1)					\
				i = canditer_next_dense(ci1) - candoff1; \
			if (incr2)					\
				j = canditer_next_dense(ci2) - candoff2; \
			if (is_##TYPE1##_nil(lft[i]) || is_##TYPE2##_nil(rgt[j])) { \
				dst[k] = TYPE3##_nil;			\
				nils++;					\
			} else if (couldoverflow) {			\
				ADD##IF##_WITH_CHECK(lft[i], rgt[j],	\
						     TYPE3, dst[k],	\
						     max,		\
						     ON_OVERFLOW(TYPE1, TYPE2, "+")); \
			} else {					\
				dst[k] = (TYPE3) lft[i] + rgt[j];	\
			}						\
		}							\
	} else {							\
		for (BUN k = 0; k < ci1->ncand; k++) {			\
			if (incr1)					\
				i = canditer_next(ci1) - candoff1;	\
			if (incr2)					\
				j = canditer_next(ci2) - candoff2;	\
			if (is_##TYPE1##_nil(lft[i]) || is_##TYPE2##_nil(rgt[j])) { \
				dst[k] = TYPE3##_nil;			\
				nils++;					\
			} else if (couldoverflow) {			\
				ADD##IF##_WITH_CHECK(lft[i], rgt[j],	\
						     TYPE3, dst[k],	\
						     max,		\
						     ON_OVERFLOW(TYPE1, TYPE2, "+")); \
			} else {					\
				dst[k] = (TYPE3) lft[i] + rgt[j];	\
			}						\
		}							\
	}								\
	return nils;							\
}

ADD_3TYPE(bte, bte, bte, I)
ADD_3TYPE_enlarge(bte, bte, sht, I)
ADD_3TYPE_enlarge(bte, bte, int, I)
ADD_3TYPE_enlarge(bte, bte, lng, I)
#ifdef HAVE_HGE
ADD_3TYPE_enlarge(bte, bte, hge, I)
#endif
ADD_3TYPE_enlarge(bte, bte, flt, F)
ADD_3TYPE_enlarge(bte, bte, dbl, F)
ADD_3TYPE(bte, sht, sht, I)
ADD_3TYPE_enlarge(bte, sht, int, I)
ADD_3TYPE_enlarge(bte, sht, lng, I)
#ifdef HAVE_HGE
ADD_3TYPE_enlarge(bte, sht, hge, I)
#endif
ADD_3TYPE_enlarge(bte, sht, flt, F)
ADD_3TYPE_enlarge(bte, sht, dbl, F)
ADD_3TYPE(bte, int, int, I)
ADD_3TYPE_enlarge(bte, int, lng, I)
#ifdef HAVE_HGE
ADD_3TYPE_enlarge(bte, int, hge, I)
#endif
ADD_3TYPE_enlarge(bte, int, flt, F)
ADD_3TYPE_enlarge(bte, int, dbl, F)
ADD_3TYPE(bte, lng, lng, I)
#ifdef HAVE_HGE
ADD_3TYPE_enlarge(bte, lng, hge, I)
#endif
ADD_3TYPE_enlarge(bte, lng, flt, F)
ADD_3TYPE_enlarge(bte, lng, dbl, F)
#ifdef HAVE_HGE
ADD_3TYPE(bte, hge, hge, I)
ADD_3TYPE_enlarge(bte, hge, flt, F)
ADD_3TYPE_enlarge(bte, hge, dbl, F)
#endif
ADD_3TYPE(bte, flt, flt, F)
ADD_3TYPE_enlarge(bte, flt, dbl, F)
ADD_3TYPE(bte, dbl, dbl, F)
ADD_3TYPE(sht, bte, sht, I)
ADD_3TYPE_enlarge(sht, bte, int, I)
ADD_3TYPE_enlarge(sht, bte, lng, I)
#ifdef HAVE_HGE
ADD_3TYPE_enlarge(sht, bte, hge, I)
#endif
ADD_3TYPE_enlarge(sht, bte, flt, F)
ADD_3TYPE_enlarge(sht, bte, dbl, F)
ADD_3TYPE(sht, sht, sht, I)
ADD_3TYPE_enlarge(sht, sht, int, I)
ADD_3TYPE_enlarge(sht, sht, lng, I)
#ifdef HAVE_HGE
ADD_3TYPE_enlarge(sht, sht, hge, I)
#endif
ADD_3TYPE_enlarge(sht, sht, flt, F)
ADD_3TYPE_enlarge(sht, sht, dbl, F)
ADD_3TYPE(sht, int, int, I)
ADD_3TYPE_enlarge(sht, int, lng, I)
#ifdef HAVE_HGE
ADD_3TYPE_enlarge(sht, int, hge, I)
#endif
ADD_3TYPE_enlarge(sht, int, flt, F)
ADD_3TYPE_enlarge(sht, int, dbl, F)
ADD_3TYPE(sht, lng, lng, I)
#ifdef HAVE_HGE
ADD_3TYPE_enlarge(sht, lng, hge, I)
#endif
ADD_3TYPE_enlarge(sht, lng, flt, F)
ADD_3TYPE_enlarge(sht, lng, dbl, F)
#ifdef HAVE_HGE
ADD_3TYPE(sht, hge, hge, I)
ADD_3TYPE_enlarge(sht, hge, flt, F)
ADD_3TYPE_enlarge(sht, hge, dbl, F)
#endif
ADD_3TYPE(sht, flt, flt, F)
ADD_3TYPE_enlarge(sht, flt, dbl, F)
ADD_3TYPE(sht, dbl, dbl, F)
ADD_3TYPE(int, bte, int, I)
ADD_3TYPE_enlarge(int, bte, lng, I)
#ifdef HAVE_HGE
ADD_3TYPE_enlarge(int, bte, hge, I)
#endif
ADD_3TYPE_enlarge(int, bte, flt, F)
ADD_3TYPE_enlarge(int, bte, dbl, F)
ADD_3TYPE(int, sht, int, I)
ADD_3TYPE_enlarge(int, sht, lng, I)
#ifdef HAVE_HGE
ADD_3TYPE_enlarge(int, sht, hge, I)
#endif
ADD_3TYPE_enlarge(int, sht, flt, F)
ADD_3TYPE_enlarge(int, sht, dbl, F)
ADD_3TYPE(int, int, int, I)
ADD_3TYPE_enlarge(int, int, lng, I)
#ifdef HAVE_HGE
ADD_3TYPE_enlarge(int, int, hge, I)
#endif
ADD_3TYPE_enlarge(int, int, flt, F)
ADD_3TYPE_enlarge(int, int, dbl, F)
ADD_3TYPE(int, lng, lng, I)
#ifdef HAVE_HGE
ADD_3TYPE_enlarge(int, lng, hge, I)
#endif
ADD_3TYPE_enlarge(int, lng, flt, F)
ADD_3TYPE_enlarge(int, lng, dbl, F)
#ifdef HAVE_HGE
ADD_3TYPE(int, hge, hge, I)
ADD_3TYPE_enlarge(int, hge, flt, F)
ADD_3TYPE_enlarge(int, hge, dbl, F)
#endif
ADD_3TYPE(int, flt, flt, F)
ADD_3TYPE_enlarge(int, flt, dbl, F)
ADD_3TYPE(int, dbl, dbl, F)
ADD_3TYPE(lng, bte, lng, I)
#ifdef HAVE_HGE
ADD_3TYPE_enlarge(lng, bte, hge, I)
#endif
ADD_3TYPE_enlarge(lng, bte, flt, F)
ADD_3TYPE_enlarge(lng, bte, dbl, F)
ADD_3TYPE(lng, sht, lng, I)
#ifdef HAVE_HGE
ADD_3TYPE_enlarge(lng, sht, hge, I)
#endif
ADD_3TYPE_enlarge(lng, sht, flt, F)
ADD_3TYPE_enlarge(lng, sht, dbl, F)
ADD_3TYPE(lng, int, lng, I)
#ifdef HAVE_HGE
ADD_3TYPE_enlarge(lng, int, hge, I)
#endif
ADD_3TYPE_enlarge(lng, int, flt, F)
ADD_3TYPE_enlarge(lng, int, dbl, F)
ADD_3TYPE(lng, lng, lng, I)
#ifdef HAVE_HGE
ADD_3TYPE_enlarge(lng, lng, hge, I)
#endif
ADD_3TYPE_enlarge(lng, lng, flt, F)
ADD_3TYPE_enlarge(lng, lng, dbl, F)
#ifdef HAVE_HGE
ADD_3TYPE(lng, hge, hge, I)
ADD_3TYPE_enlarge(lng, hge, flt, F)
ADD_3TYPE_enlarge(lng, hge, dbl, F)
#endif
ADD_3TYPE(lng, flt, flt, F)
ADD_3TYPE_enlarge(lng, flt, dbl, F)
ADD_3TYPE(lng, dbl, dbl, F)
#ifdef HAVE_HGE
ADD_3TYPE(hge, bte, hge, I)
ADD_3TYPE_enlarge(hge, bte, flt, F)
ADD_3TYPE_enlarge(hge, bte, dbl, F)
ADD_3TYPE(hge, sht, hge, I)
ADD_3TYPE_enlarge(hge, sht, flt, F)
ADD_3TYPE_enlarge(hge, sht, dbl, F)
ADD_3TYPE(hge, int, hge, I)
ADD_3TYPE_enlarge(hge, int, flt, F)
ADD_3TYPE_enlarge(hge, int, dbl, F)
ADD_3TYPE(hge, lng, hge, I)
ADD_3TYPE_enlarge(hge, lng, flt, F)
ADD_3TYPE_enlarge(hge, lng, dbl, F)
ADD_3TYPE(hge, hge, hge, I)
ADD_3TYPE_enlarge(hge, hge, flt, F)
ADD_3TYPE_enlarge(hge, hge, dbl, F)
ADD_3TYPE(hge, flt, flt, F)
ADD_3TYPE_enlarge(hge, flt, dbl, F)
ADD_3TYPE(hge, dbl, dbl, F)
#endif
ADD_3TYPE(flt, bte, flt, F)
ADD_3TYPE_enlarge(flt, bte, dbl, F)
ADD_3TYPE(flt, sht, flt, F)
ADD_3TYPE_enlarge(flt, sht, dbl, F)
ADD_3TYPE(flt, int, flt, F)
ADD_3TYPE_enlarge(flt, int, dbl, F)
ADD_3TYPE(flt, lng, flt, F)
ADD_3TYPE_enlarge(flt, lng, dbl, F)
#ifdef HAVE_HGE
ADD_3TYPE(flt, hge, flt, F)
ADD_3TYPE_enlarge(flt, hge, dbl, F)
#endif
ADD_3TYPE(flt, flt, flt, F)
ADD_3TYPE_enlarge(flt, flt, dbl, F)
ADD_3TYPE(flt, dbl, dbl, F)
ADD_3TYPE(dbl, bte, dbl, F)
ADD_3TYPE(dbl, sht, dbl, F)
ADD_3TYPE(dbl, int, dbl, F)
ADD_3TYPE(dbl, lng, dbl, F)
#ifdef HAVE_HGE
ADD_3TYPE(dbl, hge, dbl, F)
#endif
ADD_3TYPE(dbl, flt, dbl, F)
ADD_3TYPE(dbl, dbl, dbl, F)

static BUN
add_typeswitchloop(const void *lft, int tp1, bool incr1,
		   const void *rgt, int tp2, bool incr2,
		   void *restrict dst, int tp,
		   struct canditer *restrict ci1, struct canditer *restrict ci2,
		   oid candoff1, oid candoff2, bool abort_on_error,
		   const char *func)
{
	BUN nils;

	tp1 = ATOMbasetype(tp1);
	tp2 = ATOMbasetype(tp2);
	tp = ATOMbasetype(tp);
	switch (tp1) {
	case TYPE_bte:
		switch (tp2) {
		case TYPE_bte:
			switch (tp) {
			case TYPE_bte:
				nils = add_bte_bte_bte(lft, incr1, rgt, incr2,
						       dst, GDK_bte_max,
						       ci1, ci2, candoff1, candoff2,
						       abort_on_error);
				break;
			case TYPE_sht:
				nils = add_bte_bte_sht(lft, incr1, rgt, incr2,
						       dst, GDK_sht_max,
						       ci1, ci2, candoff1, candoff2,
						       abort_on_error);
				break;
			case TYPE_int:
				nils = add_bte_bte_int(lft, incr1, rgt, incr2,
						       dst, GDK_int_max,
						       ci1, ci2, candoff1, candoff2,
						       abort_on_error);
				break;
			case TYPE_lng:
				nils = add_bte_bte_lng(lft, incr1, rgt, incr2,
						       dst, GDK_lng_max,
						       ci1, ci2, candoff1, candoff2,
						       abort_on_error);
				break;
#ifdef HAVE_HGE
			case TYPE_hge:
				nils = add_bte_bte_hge(lft, incr1, rgt, incr2,
						       dst, GDK_hge_max,
						       ci1, ci2, candoff1, candoff2,
						       abort_on_error);
				break;
#endif
			case TYPE_flt:
				nils = add_bte_bte_flt(lft, incr1, rgt, incr2,
						       dst, GDK_flt_max,
						       ci1, ci2, candoff1, candoff2,
						       abort_on_error);
				break;
			case TYPE_dbl:
				nils = add_bte_bte_dbl(lft, incr1, rgt, incr2,
						       dst, GDK_dbl_max,
						       ci1, ci2, candoff1, candoff2,
						       abort_on_error);
				break;
			default:
				goto unsupported;
			}
			break;
		case TYPE_sht:
			switch (tp) {
			case TYPE_sht:
				nils = add_bte_sht_sht(lft, incr1, rgt, incr2,
						       dst, GDK_sht_max,
						       ci1, ci2, candoff1, candoff2,
						       abort_on_error);
				break;
			case TYPE_int:
				nils = add_bte_sht_int(lft, incr1, rgt, incr2,
						       dst, GDK_int_max,
						       ci1, ci2, candoff1, candoff2,
						       abort_on_error);
				break;
			case TYPE_lng:
				nils = add_bte_sht_lng(lft, incr1, rgt, incr2,
						       dst, GDK_lng_max,
						       ci1, ci2, candoff1, candoff2,
						       abort_on_error);
				break;
#ifdef HAVE_HGE
			case TYPE_hge:
				nils = add_bte_sht_hge(lft, incr1, rgt, incr2,
						       dst, GDK_hge_max,
						       ci1, ci2, candoff1, candoff2,
						       abort_on_error);
				break;
#endif
			case TYPE_flt:
				nils = add_bte_sht_flt(lft, incr1, rgt, incr2,
						       dst, GDK_flt_max,
						       ci1, ci2, candoff1, candoff2,
						       abort_on_error);
				break;
			case TYPE_dbl:
				nils = add_bte_sht_dbl(lft, incr1, rgt, incr2,
						       dst, GDK_dbl_max,
						       ci1, ci2, candoff1, candoff2,
						       abort_on_error);
				break;
			default:
				goto unsupported;
			}
			break;
		case TYPE_int:
			switch (tp) {
			case TYPE_int:
				nils = add_bte_int_int(lft, incr1, rgt, incr2,
						       dst, GDK_int_max,
						       ci1, ci2, candoff1, candoff2,
						       abort_on_error);
				break;
			case TYPE_lng:
				nils = add_bte_int_lng(lft, incr1, rgt, incr2,
						       dst, GDK_lng_max,
						       ci1, ci2, candoff1, candoff2,
						       abort_on_error);
				break;
#ifdef HAVE_HGE
			case TYPE_hge:
				nils = add_bte_int_hge(lft, incr1, rgt, incr2,
						       dst, GDK_hge_max,
						       ci1, ci2, candoff1, candoff2,
						       abort_on_error);
				break;
#endif
			case TYPE_flt:
				nils = add_bte_int_flt(lft, incr1, rgt, incr2,
						       dst, GDK_flt_max,
						       ci1, ci2, candoff1, candoff2,
						       abort_on_error);
				break;
			case TYPE_dbl:
				nils = add_bte_int_dbl(lft, incr1, rgt, incr2,
						       dst, GDK_dbl_max,
						       ci1, ci2, candoff1, candoff2,
						       abort_on_error);
				break;
			default:
				goto unsupported;
			}
			break;
		case TYPE_lng:
			switch (tp) {
			case TYPE_lng:
				nils = add_bte_lng_lng(lft, incr1, rgt, incr2,
						       dst, GDK_lng_max,
						       ci1, ci2, candoff1, candoff2,
						       abort_on_error);
				break;
#ifdef HAVE_HGE
			case TYPE_hge:
				nils = add_bte_lng_hge(lft, incr1, rgt, incr2,
						       dst, GDK_hge_max,
						       ci1, ci2, candoff1, candoff2,
						       abort_on_error);
				break;
#endif
			case TYPE_flt:
				nils = add_bte_lng_flt(lft, incr1, rgt, incr2,
						       dst, GDK_flt_max,
						       ci1, ci2, candoff1, candoff2,
						       abort_on_error);
				break;
			case TYPE_dbl:
				nils = add_bte_lng_dbl(lft, incr1, rgt, incr2,
						       dst, GDK_dbl_max,
						       ci1, ci2, candoff1, candoff2,
						       abort_on_error);
				break;
			default:
				goto unsupported;
			}
			break;
#ifdef HAVE_HGE
		case TYPE_hge:
			switch (tp) {
			case TYPE_hge:
				nils = add_bte_hge_hge(lft, incr1, rgt, incr2,
						       dst, GDK_hge_max,
						       ci1, ci2, candoff1, candoff2,
						       abort_on_error);
				break;
			case TYPE_flt:
				nils = add_bte_hge_flt(lft, incr1, rgt, incr2,
						       dst, GDK_flt_max,
						       ci1, ci2, candoff1, candoff2,
						       abort_on_error);
				break;
			case TYPE_dbl:
				nils = add_bte_hge_dbl(lft, incr1, rgt, incr2,
						       dst, GDK_dbl_max,
						       ci1, ci2, candoff1, candoff2,
						       abort_on_error);
				break;
			default:
				goto unsupported;
			}
			break;
#endif
		case TYPE_flt:
			switch (tp) {
			case TYPE_flt:
				nils = add_bte_flt_flt(lft, incr1, rgt, incr2,
						       dst, GDK_flt_max,
						       ci1, ci2, candoff1, candoff2,
						       abort_on_error);
				break;
			case TYPE_dbl:
				nils = add_bte_flt_dbl(lft, incr1, rgt, incr2,
						       dst, GDK_dbl_max,
						       ci1, ci2, candoff1, candoff2,
						       abort_on_error);
				break;
			default:
				goto unsupported;
			}
			break;
		case TYPE_dbl:
			switch (tp) {
			case TYPE_dbl:
				nils = add_bte_dbl_dbl(lft, incr1, rgt, incr2,
						       dst, GDK_dbl_max,
						       ci1, ci2, candoff1, candoff2,
						       abort_on_error);
				break;
			default:
				goto unsupported;
			}
			break;
		default:
			goto unsupported;
		}
		break;
	case TYPE_sht:
		switch (tp2) {
		case TYPE_bte:
			switch (tp) {
			case TYPE_sht:
				nils = add_sht_bte_sht(lft, incr1, rgt, incr2,
						       dst, GDK_sht_max,
						       ci1, ci2, candoff1, candoff2,
						       abort_on_error);
				break;
			case TYPE_int:
				nils = add_sht_bte_int(lft, incr1, rgt, incr2,
						       dst, GDK_int_max,
						       ci1, ci2, candoff1, candoff2,
						       abort_on_error);
				break;
			case TYPE_lng:
				nils = add_sht_bte_lng(lft, incr1, rgt, incr2,
						       dst, GDK_lng_max,
						       ci1, ci2, candoff1, candoff2,
						       abort_on_error);
				break;
#ifdef HAVE_HGE
			case TYPE_hge:
				nils = add_sht_bte_hge(lft, incr1, rgt, incr2,
						       dst, GDK_hge_max,
						       ci1, ci2, candoff1, candoff2,
						       abort_on_error);
				break;
#endif
			case TYPE_flt:
				nils = add_sht_bte_flt(lft, incr1, rgt, incr2,
						       dst, GDK_flt_max,
						       ci1, ci2, candoff1, candoff2,
						       abort_on_error);
				break;
			case TYPE_dbl:
				nils = add_sht_bte_dbl(lft, incr1, rgt, incr2,
						       dst, GDK_dbl_max,
						       ci1, ci2, candoff1, candoff2,
						       abort_on_error);
				break;
			default:
				goto unsupported;
			}
			break;
		case TYPE_sht:
			switch (tp) {
			case TYPE_sht:
				nils = add_sht_sht_sht(lft, incr1, rgt, incr2,
						       dst, GDK_sht_max,
						       ci1, ci2, candoff1, candoff2,
						       abort_on_error);
				break;
			case TYPE_int:
				nils = add_sht_sht_int(lft, incr1, rgt, incr2,
						       dst, GDK_int_max,
						       ci1, ci2, candoff1, candoff2,
						       abort_on_error);
				break;
			case TYPE_lng:
				nils = add_sht_sht_lng(lft, incr1, rgt, incr2,
						       dst, GDK_lng_max,
						       ci1, ci2, candoff1, candoff2,
						       abort_on_error);
				break;
#ifdef HAVE_HGE
			case TYPE_hge:
				nils = add_sht_sht_hge(lft, incr1, rgt, incr2,
						       dst, GDK_hge_max,
						       ci1, ci2, candoff1, candoff2,
						       abort_on_error);
				break;
#endif
			case TYPE_flt:
				nils = add_sht_sht_flt(lft, incr1, rgt, incr2,
						       dst, GDK_flt_max,
						       ci1, ci2, candoff1, candoff2,
						       abort_on_error);
				break;
			case TYPE_dbl:
				nils = add_sht_sht_dbl(lft, incr1, rgt, incr2,
						       dst, GDK_dbl_max,
						       ci1, ci2, candoff1, candoff2,
						       abort_on_error);
				break;
			default:
				goto unsupported;
			}
			break;
		case TYPE_int:
			switch (tp) {
			case TYPE_int:
				nils = add_sht_int_int(lft, incr1, rgt, incr2,
						       dst, GDK_int_max,
						       ci1, ci2, candoff1, candoff2,
						       abort_on_error);
				break;
			case TYPE_lng:
				nils = add_sht_int_lng(lft, incr1, rgt, incr2,
						       dst, GDK_lng_max,
						       ci1, ci2, candoff1, candoff2,
						       abort_on_error);
				break;
#ifdef HAVE_HGE
			case TYPE_hge:
				nils = add_sht_int_hge(lft, incr1, rgt, incr2,
						       dst, GDK_hge_max,
						       ci1, ci2, candoff1, candoff2,
						       abort_on_error);
				break;
#endif
			case TYPE_flt:
				nils = add_sht_int_flt(lft, incr1, rgt, incr2,
						       dst, GDK_flt_max,
						       ci1, ci2, candoff1, candoff2,
						       abort_on_error);
				break;
			case TYPE_dbl:
				nils = add_sht_int_dbl(lft, incr1, rgt, incr2,
						       dst, GDK_dbl_max,
						       ci1, ci2, candoff1, candoff2,
						       abort_on_error);
				break;
			default:
				goto unsupported;
			}
			break;
		case TYPE_lng:
			switch (tp) {
			case TYPE_lng:
				nils = add_sht_lng_lng(lft, incr1, rgt, incr2,
						       dst, GDK_lng_max,
						       ci1, ci2, candoff1, candoff2,
						       abort_on_error);
				break;
#ifdef HAVE_HGE
			case TYPE_hge:
				nils = add_sht_lng_hge(lft, incr1, rgt, incr2,
						       dst, GDK_hge_max,
						       ci1, ci2, candoff1, candoff2,
						       abort_on_error);
				break;
#endif
			case TYPE_flt:
				nils = add_sht_lng_flt(lft, incr1, rgt, incr2,
						       dst, GDK_flt_max,
						       ci1, ci2, candoff1, candoff2,
						       abort_on_error);
				break;
			case TYPE_dbl:
				nils = add_sht_lng_dbl(lft, incr1, rgt, incr2,
						       dst, GDK_dbl_max,
						       ci1, ci2, candoff1, candoff2,
						       abort_on_error);
				break;
			default:
				goto unsupported;
			}
			break;
#ifdef HAVE_HGE
		case TYPE_hge:
			switch (tp) {
			case TYPE_hge:
				nils = add_sht_hge_hge(lft, incr1, rgt, incr2,
						       dst, GDK_hge_max,
						       ci1, ci2, candoff1, candoff2,
						       abort_on_error);
				break;
			case TYPE_flt:
				nils = add_sht_hge_flt(lft, incr1, rgt, incr2,
						       dst, GDK_flt_max,
						       ci1, ci2, candoff1, candoff2,
						       abort_on_error);
				break;
			case TYPE_dbl:
				nils = add_sht_hge_dbl(lft, incr1, rgt, incr2,
						       dst, GDK_dbl_max,
						       ci1, ci2, candoff1, candoff2,
						       abort_on_error);
				break;
			default:
				goto unsupported;
			}
			break;
#endif
		case TYPE_flt:
			switch (tp) {
			case TYPE_flt:
				nils = add_sht_flt_flt(lft, incr1, rgt, incr2,
						       dst, GDK_flt_max,
						       ci1, ci2, candoff1, candoff2,
						       abort_on_error);
				break;
			case TYPE_dbl:
				nils = add_sht_flt_dbl(lft, incr1, rgt, incr2,
						       dst, GDK_dbl_max,
						       ci1, ci2, candoff1, candoff2,
						       abort_on_error);
				break;
			default:
				goto unsupported;
			}
			break;
		case TYPE_dbl:
			switch (tp) {
			case TYPE_dbl:
				nils = add_sht_dbl_dbl(lft, incr1, rgt, incr2,
						       dst, GDK_dbl_max,
						       ci1, ci2, candoff1, candoff2,
						       abort_on_error);
				break;
			default:
				goto unsupported;
			}
			break;
		default:
			goto unsupported;
		}
		break;
	case TYPE_int:
		switch (tp2) {
		case TYPE_bte:
			switch (tp) {
			case TYPE_int:
				nils = add_int_bte_int(lft, incr1, rgt, incr2,
						       dst, GDK_int_max,
						       ci1, ci2, candoff1, candoff2,
						       abort_on_error);
				break;
			case TYPE_lng:
				nils = add_int_bte_lng(lft, incr1, rgt, incr2,
						       dst, GDK_lng_max,
						       ci1, ci2, candoff1, candoff2,
						       abort_on_error);
				break;
#ifdef HAVE_HGE
			case TYPE_hge:
				nils = add_int_bte_hge(lft, incr1, rgt, incr2,
						       dst, GDK_hge_max,
						       ci1, ci2, candoff1, candoff2,
						       abort_on_error);
				break;
#endif
			case TYPE_flt:
				nils = add_int_bte_flt(lft, incr1, rgt, incr2,
						       dst, GDK_flt_max,
						       ci1, ci2, candoff1, candoff2,
						       abort_on_error);
				break;
			case TYPE_dbl:
				nils = add_int_bte_dbl(lft, incr1, rgt, incr2,
						       dst, GDK_dbl_max,
						       ci1, ci2, candoff1, candoff2,
						       abort_on_error);
				break;
			default:
				goto unsupported;
			}
			break;
		case TYPE_sht:
			switch (tp) {
			case TYPE_int:
				nils = add_int_sht_int(lft, incr1, rgt, incr2,
						       dst, GDK_int_max,
						       ci1, ci2, candoff1, candoff2,
						       abort_on_error);
				break;
			case TYPE_lng:
				nils = add_int_sht_lng(lft, incr1, rgt, incr2,
						       dst, GDK_lng_max,
						       ci1, ci2, candoff1, candoff2,
						       abort_on_error);
				break;
#ifdef HAVE_HGE
			case TYPE_hge:
				nils = add_int_sht_hge(lft, incr1, rgt, incr2,
						       dst, GDK_hge_max,
						       ci1, ci2, candoff1, candoff2,
						       abort_on_error);
				break;
#endif
			case TYPE_flt:
				nils = add_int_sht_flt(lft, incr1, rgt, incr2,
						       dst, GDK_flt_max,
						       ci1, ci2, candoff1, candoff2,
						       abort_on_error);
				break;
			case TYPE_dbl:
				nils = add_int_sht_dbl(lft, incr1, rgt, incr2,
						       dst, GDK_dbl_max,
						       ci1, ci2, candoff1, candoff2,
						       abort_on_error);
				break;
			default:
				goto unsupported;
			}
			break;
		case TYPE_int:
			switch (tp) {
			case TYPE_int:
				nils = add_int_int_int(lft, incr1, rgt, incr2,
						       dst, GDK_int_max,
						       ci1, ci2, candoff1, candoff2,
						       abort_on_error);
				break;
			case TYPE_lng:
				nils = add_int_int_lng(lft, incr1, rgt, incr2,
						       dst, GDK_lng_max,
						       ci1, ci2, candoff1, candoff2,
						       abort_on_error);
				break;
#ifdef HAVE_HGE
			case TYPE_hge:
				nils = add_int_int_hge(lft, incr1, rgt, incr2,
						       dst, GDK_hge_max,
						       ci1, ci2, candoff1, candoff2,
						       abort_on_error);
				break;
#endif
			case TYPE_flt:
				nils = add_int_int_flt(lft, incr1, rgt, incr2,
						       dst, GDK_flt_max,
						       ci1, ci2, candoff1, candoff2,
						       abort_on_error);
				break;
			case TYPE_dbl:
				nils = add_int_int_dbl(lft, incr1, rgt, incr2,
						       dst, GDK_dbl_max,
						       ci1, ci2, candoff1, candoff2,
						       abort_on_error);
				break;
			default:
				goto unsupported;
			}
			break;
		case TYPE_lng:
			switch (tp) {
			case TYPE_lng:
				nils = add_int_lng_lng(lft, incr1, rgt, incr2,
						       dst, GDK_lng_max,
						       ci1, ci2, candoff1, candoff2,
						       abort_on_error);
				break;
#ifdef HAVE_HGE
			case TYPE_hge:
				nils = add_int_lng_hge(lft, incr1, rgt, incr2,
						       dst, GDK_hge_max,
						       ci1, ci2, candoff1, candoff2,
						       abort_on_error);
				break;
#endif
			case TYPE_flt:
				nils = add_int_lng_flt(lft, incr1, rgt, incr2,
						       dst, GDK_flt_max,
						       ci1, ci2, candoff1, candoff2,
						       abort_on_error);
				break;
			case TYPE_dbl:
				nils = add_int_lng_dbl(lft, incr1, rgt, incr2,
						       dst, GDK_dbl_max,
						       ci1, ci2, candoff1, candoff2,
						       abort_on_error);
				break;
			default:
				goto unsupported;
			}
			break;
#ifdef HAVE_HGE
		case TYPE_hge:
			switch (tp) {
			case TYPE_hge:
				nils = add_int_hge_hge(lft, incr1, rgt, incr2,
						       dst, GDK_hge_max,
						       ci1, ci2, candoff1, candoff2,
						       abort_on_error);
				break;
			case TYPE_flt:
				nils = add_int_hge_flt(lft, incr1, rgt, incr2,
						       dst, GDK_flt_max,
						       ci1, ci2, candoff1, candoff2,
						       abort_on_error);
				break;
			case TYPE_dbl:
				nils = add_int_hge_dbl(lft, incr1, rgt, incr2,
						       dst, GDK_dbl_max,
						       ci1, ci2, candoff1, candoff2,
						       abort_on_error);
				break;
			default:
				goto unsupported;
			}
			break;
#endif
		case TYPE_flt:
			switch (tp) {
			case TYPE_flt:
				nils = add_int_flt_flt(lft, incr1, rgt, incr2,
						       dst, GDK_flt_max,
						       ci1, ci2, candoff1, candoff2,
						       abort_on_error);
				break;
			case TYPE_dbl:
				nils = add_int_flt_dbl(lft, incr1, rgt, incr2,
						       dst, GDK_dbl_max,
						       ci1, ci2, candoff1, candoff2,
						       abort_on_error);
				break;
			default:
				goto unsupported;
			}
			break;
		case TYPE_dbl:
			switch (tp) {
			case TYPE_dbl:
				nils = add_int_dbl_dbl(lft, incr1, rgt, incr2,
						       dst, GDK_dbl_max,
						       ci1, ci2, candoff1, candoff2,
						       abort_on_error);
				break;
			default:
				goto unsupported;
			}
			break;
		default:
			goto unsupported;
		}
		break;
	case TYPE_lng:
		switch (tp2) {
		case TYPE_bte:
			switch (tp) {
			case TYPE_lng:
				nils = add_lng_bte_lng(lft, incr1, rgt, incr2,
						       dst, GDK_lng_max,
						       ci1, ci2, candoff1, candoff2,
						       abort_on_error);
				break;
#ifdef HAVE_HGE
			case TYPE_hge:
				nils = add_lng_bte_hge(lft, incr1, rgt, incr2,
						       dst, GDK_hge_max,
						       ci1, ci2, candoff1, candoff2,
						       abort_on_error);
				break;
#endif
			case TYPE_flt:
				nils = add_lng_bte_flt(lft, incr1, rgt, incr2,
						       dst, GDK_flt_max,
						       ci1, ci2, candoff1, candoff2,
						       abort_on_error);
				break;
			case TYPE_dbl:
				nils = add_lng_bte_dbl(lft, incr1, rgt, incr2,
						       dst, GDK_dbl_max,
						       ci1, ci2, candoff1, candoff2,
						       abort_on_error);
				break;
			default:
				goto unsupported;
			}
			break;
		case TYPE_sht:
			switch (tp) {
			case TYPE_lng:
				nils = add_lng_sht_lng(lft, incr1, rgt, incr2,
						       dst, GDK_lng_max,
						       ci1, ci2, candoff1, candoff2,
						       abort_on_error);
				break;
#ifdef HAVE_HGE
			case TYPE_hge:
				nils = add_lng_sht_hge(lft, incr1, rgt, incr2,
						       dst, GDK_hge_max,
						       ci1, ci2, candoff1, candoff2,
						       abort_on_error);
				break;
#endif
			case TYPE_flt:
				nils = add_lng_sht_flt(lft, incr1, rgt, incr2,
						       dst, GDK_flt_max,
						       ci1, ci2, candoff1, candoff2,
						       abort_on_error);
				break;
			case TYPE_dbl:
				nils = add_lng_sht_dbl(lft, incr1, rgt, incr2,
						       dst, GDK_dbl_max,
						       ci1, ci2, candoff1, candoff2,
						       abort_on_error);
				break;
			default:
				goto unsupported;
			}
			break;
		case TYPE_int:
			switch (tp) {
			case TYPE_lng:
				nils = add_lng_int_lng(lft, incr1, rgt, incr2,
						       dst, GDK_lng_max,
						       ci1, ci2, candoff1, candoff2,
						       abort_on_error);
				break;
#ifdef HAVE_HGE
			case TYPE_hge:
				nils = add_lng_int_hge(lft, incr1, rgt, incr2,
						       dst, GDK_hge_max,
						       ci1, ci2, candoff1, candoff2,
						       abort_on_error);
				break;
#endif
			case TYPE_flt:
				nils = add_lng_int_flt(lft, incr1, rgt, incr2,
						       dst, GDK_flt_max,
						       ci1, ci2, candoff1, candoff2,
						       abort_on_error);
				break;
			case TYPE_dbl:
				nils = add_lng_int_dbl(lft, incr1, rgt, incr2,
						       dst, GDK_dbl_max,
						       ci1, ci2, candoff1, candoff2,
						       abort_on_error);
				break;
			default:
				goto unsupported;
			}
			break;
		case TYPE_lng:
			switch (tp) {
			case TYPE_lng:
				nils = add_lng_lng_lng(lft, incr1, rgt, incr2,
						       dst, GDK_lng_max,
						       ci1, ci2, candoff1, candoff2,
						       abort_on_error);
				break;
#ifdef HAVE_HGE
			case TYPE_hge:
				nils = add_lng_lng_hge(lft, incr1, rgt, incr2,
						       dst, GDK_hge_max,
						       ci1, ci2, candoff1, candoff2,
						       abort_on_error);
				break;
#endif
			case TYPE_flt:
				nils = add_lng_lng_flt(lft, incr1, rgt, incr2,
						       dst, GDK_flt_max,
						       ci1, ci2, candoff1, candoff2,
						       abort_on_error);
				break;
			case TYPE_dbl:
				nils = add_lng_lng_dbl(lft, incr1, rgt, incr2,
						       dst, GDK_dbl_max,
						       ci1, ci2, candoff1, candoff2,
						       abort_on_error);
				break;
			default:
				goto unsupported;
			}
			break;
#ifdef HAVE_HGE
		case TYPE_hge:
			switch (tp) {
			case TYPE_hge:
				nils = add_lng_hge_hge(lft, incr1, rgt, incr2,
						       dst, GDK_hge_max,
						       ci1, ci2, candoff1, candoff2,
						       abort_on_error);
				break;
			case TYPE_flt:
				nils = add_lng_hge_flt(lft, incr1, rgt, incr2,
						       dst, GDK_flt_max,
						       ci1, ci2, candoff1, candoff2,
						       abort_on_error);
				break;
			case TYPE_dbl:
				nils = add_lng_hge_dbl(lft, incr1, rgt, incr2,
						       dst, GDK_dbl_max,
						       ci1, ci2, candoff1, candoff2,
						       abort_on_error);
				break;
			default:
				goto unsupported;
			}
			break;
#endif
		case TYPE_flt:
			switch (tp) {
			case TYPE_flt:
				nils = add_lng_flt_flt(lft, incr1, rgt, incr2,
						       dst, GDK_flt_max,
						       ci1, ci2, candoff1, candoff2,
						       abort_on_error);
				break;
			case TYPE_dbl:
				nils = add_lng_flt_dbl(lft, incr1, rgt, incr2,
						       dst, GDK_dbl_max,
						       ci1, ci2, candoff1, candoff2,
						       abort_on_error);
				break;
			default:
				goto unsupported;
			}
			break;
		case TYPE_dbl:
			switch (tp) {
			case TYPE_dbl:
				nils = add_lng_dbl_dbl(lft, incr1, rgt, incr2,
						       dst, GDK_dbl_max,
						       ci1, ci2, candoff1, candoff2,
						       abort_on_error);
				break;
			default:
				goto unsupported;
			}
			break;
		default:
			goto unsupported;
		}
		break;
#ifdef HAVE_HGE
	case TYPE_hge:
		switch (tp2) {
		case TYPE_bte:
			switch (tp) {
			case TYPE_hge:
				nils = add_hge_bte_hge(lft, incr1, rgt, incr2,
						       dst, GDK_hge_max,
						       ci1, ci2, candoff1, candoff2,
						       abort_on_error);
				break;
			case TYPE_flt:
				nils = add_hge_bte_flt(lft, incr1, rgt, incr2,
						       dst, GDK_flt_max,
						       ci1, ci2, candoff1, candoff2,
						       abort_on_error);
				break;
			case TYPE_dbl:
				nils = add_hge_bte_dbl(lft, incr1, rgt, incr2,
						       dst, GDK_dbl_max,
						       ci1, ci2, candoff1, candoff2,
						       abort_on_error);
				break;
			default:
				goto unsupported;
			}
			break;
		case TYPE_sht:
			switch (tp) {
			case TYPE_hge:
				nils = add_hge_sht_hge(lft, incr1, rgt, incr2,
						       dst, GDK_hge_max,
						       ci1, ci2, candoff1, candoff2,
						       abort_on_error);
				break;
			case TYPE_flt:
				nils = add_hge_sht_flt(lft, incr1, rgt, incr2,
						       dst, GDK_flt_max,
						       ci1, ci2, candoff1, candoff2,
						       abort_on_error);
				break;
			case TYPE_dbl:
				nils = add_hge_sht_dbl(lft, incr1, rgt, incr2,
						       dst, GDK_dbl_max,
						       ci1, ci2, candoff1, candoff2,
						       abort_on_error);
				break;
			default:
				goto unsupported;
			}
			break;
		case TYPE_int:
			switch (tp) {
			case TYPE_hge:
				nils = add_hge_int_hge(lft, incr1, rgt, incr2,
						       dst, GDK_hge_max,
						       ci1, ci2, candoff1, candoff2,
						       abort_on_error);
				break;
			case TYPE_flt:
				nils = add_hge_int_flt(lft, incr1, rgt, incr2,
						       dst, GDK_flt_max,
						       ci1, ci2, candoff1, candoff2,
						       abort_on_error);
				break;
			case TYPE_dbl:
				nils = add_hge_int_dbl(lft, incr1, rgt, incr2,
						       dst, GDK_dbl_max,
						       ci1, ci2, candoff1, candoff2,
						       abort_on_error);
				break;
			default:
				goto unsupported;
			}
			break;
		case TYPE_lng:
			switch (tp) {
			case TYPE_hge:
				nils = add_hge_lng_hge(lft, incr1, rgt, incr2,
						       dst, GDK_hge_max,
						       ci1, ci2, candoff1, candoff2,
						       abort_on_error);
				break;
			case TYPE_flt:
				nils = add_hge_lng_flt(lft, incr1, rgt, incr2,
						       dst, GDK_flt_max,
						       ci1, ci2, candoff1, candoff2,
						       abort_on_error);
				break;
			case TYPE_dbl:
				nils = add_hge_lng_dbl(lft, incr1, rgt, incr2,
						       dst, GDK_dbl_max,
						       ci1, ci2, candoff1, candoff2,
						       abort_on_error);
				break;
			default:
				goto unsupported;
			}
			break;
		case TYPE_hge:
			switch (tp) {
			case TYPE_hge:
				nils = add_hge_hge_hge(lft, incr1, rgt, incr2,
						       dst, GDK_hge_max,
						       ci1, ci2, candoff1, candoff2,
						       abort_on_error);
				break;
			case TYPE_flt:
				nils = add_hge_hge_flt(lft, incr1, rgt, incr2,
						       dst, GDK_flt_max,
						       ci1, ci2, candoff1, candoff2,
						       abort_on_error);
				break;
			case TYPE_dbl:
				nils = add_hge_hge_dbl(lft, incr1, rgt, incr2,
						       dst, GDK_dbl_max,
						       ci1, ci2, candoff1, candoff2,
						       abort_on_error);
				break;
			default:
				goto unsupported;
			}
			break;
		case TYPE_flt:
			switch (tp) {
			case TYPE_flt:
				nils = add_hge_flt_flt(lft, incr1, rgt, incr2,
						       dst, GDK_flt_max,
						       ci1, ci2, candoff1, candoff2,
						       abort_on_error);
				break;
			case TYPE_dbl:
				nils = add_hge_flt_dbl(lft, incr1, rgt, incr2,
						       dst, GDK_dbl_max,
						       ci1, ci2, candoff1, candoff2,
						       abort_on_error);
				break;
			default:
				goto unsupported;
			}
			break;
		case TYPE_dbl:
			switch (tp) {
			case TYPE_dbl:
				nils = add_hge_dbl_dbl(lft, incr1, rgt, incr2,
						       dst, GDK_dbl_max,
						       ci1, ci2, candoff1, candoff2,
						       abort_on_error);
				break;
			default:
				goto unsupported;
			}
			break;
		default:
			goto unsupported;
		}
		break;
#endif
	case TYPE_flt:
		switch (tp2) {
		case TYPE_bte:
			switch (tp) {
			case TYPE_flt:
				nils = add_flt_bte_flt(lft, incr1, rgt, incr2,
						       dst, GDK_flt_max,
						       ci1, ci2, candoff1, candoff2,
						       abort_on_error);
				break;
			case TYPE_dbl:
				nils = add_flt_bte_dbl(lft, incr1, rgt, incr2,
						       dst, GDK_dbl_max,
						       ci1, ci2, candoff1, candoff2,
						       abort_on_error);
				break;
			default:
				goto unsupported;
			}
			break;
		case TYPE_sht:
			switch (tp) {
			case TYPE_flt:
				nils = add_flt_sht_flt(lft, incr1, rgt, incr2,
						       dst, GDK_flt_max,
						       ci1, ci2, candoff1, candoff2,
						       abort_on_error);
				break;
			case TYPE_dbl:
				nils = add_flt_sht_dbl(lft, incr1, rgt, incr2,
						       dst, GDK_dbl_max,
						       ci1, ci2, candoff1, candoff2,
						       abort_on_error);
				break;
			default:
				goto unsupported;
			}
			break;
		case TYPE_int:
			switch (tp) {
			case TYPE_flt:
				nils = add_flt_int_flt(lft, incr1, rgt, incr2,
						       dst, GDK_flt_max,
						       ci1, ci2, candoff1, candoff2,
						       abort_on_error);
				break;
			case TYPE_dbl:
				nils = add_flt_int_dbl(lft, incr1, rgt, incr2,
						       dst, GDK_dbl_max,
						       ci1, ci2, candoff1, candoff2,
						       abort_on_error);
				break;
			default:
				goto unsupported;
			}
			break;
		case TYPE_lng:
			switch (tp) {
			case TYPE_flt:
				nils = add_flt_lng_flt(lft, incr1, rgt, incr2,
						       dst, GDK_flt_max,
						       ci1, ci2, candoff1, candoff2,
						       abort_on_error);
				break;
			case TYPE_dbl:
				nils = add_flt_lng_dbl(lft, incr1, rgt, incr2,
						       dst, GDK_dbl_max,
						       ci1, ci2, candoff1, candoff2,
						       abort_on_error);
				break;
			default:
				goto unsupported;
			}
			break;
#ifdef HAVE_HGE
		case TYPE_hge:
			switch (tp) {
			case TYPE_flt:
				nils = add_flt_hge_flt(lft, incr1, rgt, incr2,
						       dst, GDK_flt_max,
						       ci1, ci2, candoff1, candoff2,
						       abort_on_error);
				break;
			case TYPE_dbl:
				nils = add_flt_hge_dbl(lft, incr1, rgt, incr2,
						       dst, GDK_dbl_max,
						       ci1, ci2, candoff1, candoff2,
						       abort_on_error);
				break;
			default:
				goto unsupported;
			}
			break;
#endif
		case TYPE_flt:
			switch (tp) {
			case TYPE_flt:
				nils = add_flt_flt_flt(lft, incr1, rgt, incr2,
						       dst, GDK_flt_max,
						       ci1, ci2, candoff1, candoff2,
						       abort_on_error);
				break;
			case TYPE_dbl:
				nils = add_flt_flt_dbl(lft, incr1, rgt, incr2,
						       dst, GDK_dbl_max,
						       ci1, ci2, candoff1, candoff2,
						       abort_on_error);
				break;
			default:
				goto unsupported;
			}
			break;
		case TYPE_dbl:
			switch (tp) {
			case TYPE_dbl:
				nils = add_flt_dbl_dbl(lft, incr1, rgt, incr2,
						       dst, GDK_dbl_max,
						       ci1, ci2, candoff1, candoff2,
						       abort_on_error);
				break;
			default:
				goto unsupported;
			}
			break;
		default:
			goto unsupported;
		}
		break;
	case TYPE_dbl:
		switch (tp2) {
		case TYPE_bte:
			switch (tp) {
			case TYPE_dbl:
				nils = add_dbl_bte_dbl(lft, incr1, rgt, incr2,
						       dst, GDK_dbl_max,
						       ci1, ci2, candoff1, candoff2,
						       abort_on_error);
				break;
			default:
				goto unsupported;
			}
			break;
		case TYPE_sht:
			switch (tp) {
			case TYPE_dbl:
				nils = add_dbl_sht_dbl(lft, incr1, rgt, incr2,
						       dst, GDK_dbl_max,
						       ci1, ci2, candoff1, candoff2,
						       abort_on_error);
				break;
			default:
				goto unsupported;
			}
			break;
		case TYPE_int:
			switch (tp) {
			case TYPE_dbl:
				nils = add_dbl_int_dbl(lft, incr1, rgt, incr2,
						       dst, GDK_dbl_max,
						       ci1, ci2, candoff1, candoff2,
						       abort_on_error);
				break;
			default:
				goto unsupported;
			}
			break;
		case TYPE_lng:
			switch (tp) {
			case TYPE_dbl:
				nils = add_dbl_lng_dbl(lft, incr1, rgt, incr2,
						       dst, GDK_dbl_max,
						       ci1, ci2, candoff1, candoff2,
						       abort_on_error);
				break;
			default:
				goto unsupported;
			}
			break;
#ifdef HAVE_HGE
		case TYPE_hge:
			switch (tp) {
			case TYPE_dbl:
				nils = add_dbl_hge_dbl(lft, incr1, rgt, incr2,
						       dst, GDK_dbl_max,
						       ci1, ci2, candoff1, candoff2,
						       abort_on_error);
				break;
			default:
				goto unsupported;
			}
			break;
#endif
		case TYPE_flt:
			switch (tp) {
			case TYPE_dbl:
				nils = add_dbl_flt_dbl(lft, incr1, rgt, incr2,
						       dst, GDK_dbl_max,
						       ci1, ci2, candoff1, candoff2,
						       abort_on_error);
				break;
			default:
				goto unsupported;
			}
			break;
		case TYPE_dbl:
			switch (tp) {
			case TYPE_dbl:
				nils = add_dbl_dbl_dbl(lft, incr1, rgt, incr2,
						       dst, GDK_dbl_max,
						       ci1, ci2, candoff1, candoff2,
						       abort_on_error);
				break;
			default:
				goto unsupported;
			}
			break;
		default:
			goto unsupported;
		}
		break;
	default:
		goto unsupported;
	}

	return nils;

  unsupported:
	GDKerror("%s: type combination (add(%s,%s)->%s) not supported.\n",
		 func, ATOMname(tp1), ATOMname(tp2), ATOMname(tp));
	return BUN_NONE;
}

static BUN
addstr_loop(BAT *b1, const char *l, BAT *b2, const char *r, BAT *bn,
	    struct canditer *restrict ci1, struct canditer *restrict ci2)
{
	BUN nils = 0;
	char *s;
	size_t slen, llen, rlen;
	BATiter b1i, b2i;
	oid candoff1, candoff2;

	assert(b1 != NULL || b2 != NULL); /* at least one not NULL */
	candoff1 = b1 ? b1->hseqbase : 0;
	candoff2 = b2 ? b2->hseqbase : 0;
	b1i = bat_iterator(b1);
	b2i = bat_iterator(b2);
	slen = 1024;
	s = GDKmalloc(slen);
	if (s == NULL)
		return BUN_NONE;
	for (BUN i = 0; i < ci1->ncand; i++) {
		oid x1 = canditer_next(ci1) - candoff1;
		oid x2 = canditer_next(ci2) - candoff2;
		if (b1)
			l = BUNtvar(b1i, x1);
		if (b2)
			r = BUNtvar(b2i, x2);
		if (strNil(l) || strNil(r)) {
			nils++;
			if (tfastins_nocheckVAR(bn, i, str_nil, Tsize(bn)) != GDK_SUCCEED)
				goto bunins_failed;
		} else {
			llen = strlen(l);
			rlen = strlen(r);
			if (llen + rlen >= slen) {
				slen = llen + rlen + 1024;
				GDKfree(s);
				s = GDKmalloc(slen);
				if (s == NULL)
					goto bunins_failed;
			}
			(void) stpcpy(stpcpy(s, l), r);
			if (tfastins_nocheckVAR(bn, i, s, Tsize(bn)) != GDK_SUCCEED)
				goto bunins_failed;
		}
	}
	GDKfree(s);
	bn->theap->dirty = true;
	return nils;

  bunins_failed:
	GDKfree(s);
	return BUN_NONE;
}

BAT *
BATcalcadd(BAT *b1, BAT *b2, BAT *s1, BAT *s2, int tp, bool abort_on_error)
{
	lng t0 = 0;
	BAT *bn;
	BUN nils;
	BUN ncand;
	struct canditer ci1, ci2;

	TRC_DEBUG_IF(ALGO) t0 = GDKusec();

	BATcheck(b1, NULL);
	BATcheck(b2, NULL);

	ncand = canditer_init(&ci1, b1, s1);
	if (canditer_init(&ci2, b2, s2) != ncand ||
	    ci1.hseq != ci2.hseq) {
		GDKerror("inputs not the same size.\n");
		return NULL;
	}

	bn = COLnew(ci1.hseq, tp, ncand, TRANSIENT);
	if (bn == NULL)
		return NULL;
	if (ncand == 0)
		return bn;

	if (b1->ttype == TYPE_str && b2->ttype == TYPE_str && tp == TYPE_str) {
		nils = addstr_loop(b1, NULL, b2, NULL, bn, &ci1, &ci2);
	} else {
		nils = add_typeswitchloop(Tloc(b1, 0), b1->ttype, true,
					  Tloc(b2, 0), b2->ttype, true,
					  Tloc(bn, 0), tp,
					  &ci1, &ci2,
					  b1->hseqbase, b2->hseqbase,
					  abort_on_error, __func__);
	}

	if (nils == BUN_NONE) {
		BBPunfix(bn->batCacheid);
		return NULL;
	}

	BATsetcount(bn, ncand);

	/* if both inputs are sorted the same way, and no overflow
	 * occurred (we only know for sure if abort_on_error is set),
	 * the result is also sorted */
	bn->tsorted = (abort_on_error && b1->tsorted & b2->tsorted && nils == 0)
		|| ncand <= 1 || nils == ncand;
	bn->trevsorted = (abort_on_error && b1->trevsorted & b2->trevsorted && nils == 0)
		|| ncand <= 1 || nils == ncand;
	bn->tkey = ncand <= 1;
	bn->tnil = nils != 0;
	bn->tnonil = nils == 0;

	TRC_DEBUG(ALGO, "b1=" ALGOBATFMT ",b2=" ALGOBATFMT
		  ",s1=" ALGOOPTBATFMT ",s2=" ALGOOPTBATFMT
		  " -> " ALGOOPTBATFMT " " LLFMT "usec\n",
		  ALGOBATPAR(b1), ALGOBATPAR(b2),
		  ALGOOPTBATPAR(s1), ALGOOPTBATPAR(s2),
		  ALGOOPTBATPAR(bn), GDKusec() - t0);

	return bn;
}

BAT *
BATcalcaddcst(BAT *b, const ValRecord *v, BAT *s, int tp, bool abort_on_error)
{
	lng t0 = 0;
	BAT *bn;
	BUN nils;
	BUN ncand;
	struct canditer ci;

	TRC_DEBUG_IF(ALGO) t0 = GDKusec();

	BATcheck(b, NULL);

	ncand = canditer_init(&ci, b, s);

	bn = COLnew(ci.hseq, tp, ncand, TRANSIENT);
	if (bn == NULL)
		return NULL;
	if (ncand == 0)
		return bn;

	if (b->ttype == TYPE_str && v->vtype == TYPE_str && tp == TYPE_str) {
		nils = addstr_loop(b, NULL, NULL, v->val.sval, bn, &ci, &(struct canditer){.tpe=cand_dense, .ncand=ncand});
	} else {
		nils = add_typeswitchloop(Tloc(b, 0), b->ttype, true,
					  VALptr(v), v->vtype, false,
					  Tloc(bn, 0), tp,
					  &ci,
					  &(struct canditer){.tpe=cand_dense, .ncand=ncand},
					  b->hseqbase, 0,
					  abort_on_error, __func__);
	}

	if (nils == BUN_NONE) {
		BBPunfix(bn->batCacheid);
		return NULL;
	}

	BATsetcount(bn, ncand);

	/* if the input is sorted, and no overflow occurred (we only
	 * know for sure if abort_on_error is set), the result is also
	 * sorted */
	bn->tsorted = (abort_on_error && b->tsorted && nils == 0) ||
		ncand <= 1 || nils == ncand;
	bn->trevsorted = (abort_on_error && b->trevsorted && nils == 0) ||
		ncand <= 1 || nils == ncand;
	bn->tkey = ncand <= 1;
	bn->tnil = nils != 0;
	bn->tnonil = nils == 0;

	TRC_DEBUG(ALGO, "b=" ALGOBATFMT ",s=" ALGOOPTBATFMT
		  " -> " ALGOOPTBATFMT " " LLFMT "usec\n",
		  ALGOBATPAR(b), ALGOOPTBATPAR(s),
		  ALGOOPTBATPAR(bn), GDKusec() - t0);

	return bn;
}

BAT *
BATcalccstadd(const ValRecord *v, BAT *b, BAT *s, int tp, bool abort_on_error)
{
	lng t0 = 0;
	BAT *bn;
	BUN nils;
	BUN ncand;
	struct canditer ci;

	TRC_DEBUG_IF(ALGO) t0 = GDKusec();

	BATcheck(b, NULL);

	ncand = canditer_init(&ci, b, s);

	bn = COLnew(ci.hseq, tp, ncand, TRANSIENT);
	if (bn == NULL)
		return NULL;
	if (ncand == 0)
		return bn;

	if (b->ttype == TYPE_str && v->vtype == TYPE_str && tp == TYPE_str) {
		nils = addstr_loop(NULL, v->val.sval, b, NULL, bn, &(struct canditer){.tpe=cand_dense, .ncand=ncand}, &ci);
	} else {
		nils = add_typeswitchloop(VALptr(v), v->vtype, false,
					  Tloc(b, 0), b->ttype, true,
					  Tloc(bn, 0), tp,
					  &(struct canditer){.tpe=cand_dense, .ncand=ncand},
					  &ci,
					  0, b->hseqbase,
					  abort_on_error, __func__);
	}

	if (nils == BUN_NONE) {
		BBPunfix(bn->batCacheid);
		return NULL;
	}

	BATsetcount(bn, ncand);

	/* if the input is sorted, and no overflow occurred (we only
	 * know for sure if abort_on_error is set), the result is also
	 * sorted */
	bn->tsorted = (abort_on_error && b->tsorted && nils == 0) ||
		ncand <= 1 || nils == ncand;
	bn->trevsorted = (abort_on_error && b->trevsorted && nils == 0) ||
		ncand <= 1 || nils == ncand;
	bn->tkey = ncand <= 1;
	bn->tnil = nils != 0;
	bn->tnonil = nils == 0;

	TRC_DEBUG(ALGO, "b=" ALGOBATFMT ",s=" ALGOOPTBATFMT
		  " -> " ALGOOPTBATFMT " " LLFMT "usec\n",
		  ALGOBATPAR(b), ALGOOPTBATPAR(s),
		  ALGOOPTBATPAR(bn), GDKusec() - t0);

	return bn;
}

gdk_return
VARcalcadd(ValPtr ret, const ValRecord *lft, const ValRecord *rgt,
	   bool abort_on_error)
{
	if (add_typeswitchloop(VALptr(lft), lft->vtype, false,
			       VALptr(rgt), rgt->vtype, false,
			       VALget(ret), ret->vtype,
			       &(struct canditer){.tpe=cand_dense, .ncand=1},
			       &(struct canditer){.tpe=cand_dense, .ncand=1},
			       0, 0, abort_on_error, __func__) == BUN_NONE)
		return GDK_FAIL;
	return GDK_SUCCEED;
}

static BAT *
BATcalcincrdecr(BAT *b, BAT *s, bool abort_on_error,
		BUN (*typeswitchloop)(const void *, int, bool,
				      const void *, int, bool,
				      void *, int,
				      struct canditer *restrict,
				      struct canditer *restrict,
				      oid, oid, bool, const char *),
		const char *func)
{
	lng t0 = 0;
	BAT *bn;
	BUN nils= 0;
	BUN ncand;
	struct canditer ci;

	TRC_DEBUG_IF(ALGO) t0 = GDKusec();

	BATcheck(b, NULL);

	ncand = canditer_init(&ci, b, s);

	bn = COLnew(ci.hseq, b->ttype, ncand, TRANSIENT);
	if (bn == NULL)
		return NULL;
	if (ncand == 0)
		return bn;

	nils = (*typeswitchloop)(Tloc(b, 0), b->ttype, true,
				 &(bte){1}, TYPE_bte, false,
				 Tloc(bn, 0), bn->ttype,
				 &(struct canditer){.tpe=cand_dense, .ncand=1},
				 &ci,
				 0, b->hseqbase,
				 abort_on_error, func);

	if (nils == BUN_NONE) {
		BBPunfix(bn->batCacheid);
		return NULL;
	}

	BATsetcount(bn, ncand);

	/* if the input is sorted, and no overflow occurred (we only
	 * know for sure if abort_on_error is set), the result is also
	 * sorted */
	bn->tsorted = (abort_on_error && b->tsorted) ||
		ncand <= 1 || nils == ncand;
	bn->trevsorted = (abort_on_error && b->trevsorted) ||
		ncand <= 1 || nils == ncand;
	bn->tkey = ncand <= 1;
	bn->tnil = nils != 0;
	bn->tnonil = nils == 0;

	TRC_DEBUG(ALGO, "%s: b=" ALGOBATFMT ",s=" ALGOOPTBATFMT
		  " -> " ALGOOPTBATFMT " " LLFMT "usec\n",
		  func, ALGOBATPAR(b), ALGOOPTBATPAR(s),
		  ALGOOPTBATPAR(bn), GDKusec() - t0);

	return bn;
}

BAT *
BATcalcincr(BAT *b, BAT *s, bool abort_on_error)
{
	return BATcalcincrdecr(b, s, abort_on_error, add_typeswitchloop,
			       __func__);
}

gdk_return
VARcalcincr(ValPtr ret, const ValRecord *v, bool abort_on_error)
{
	if (add_typeswitchloop(VALptr(v), v->vtype, false,
			       &(bte){1}, TYPE_bte, false,
			       VALget(ret), ret->vtype,
			       &(struct canditer){.tpe=cand_dense, .ncand=1},
			       &(struct canditer){.tpe=cand_dense, .ncand=1},
			       0, 0, abort_on_error, __func__) == BUN_NONE)
		return GDK_FAIL;
	return GDK_SUCCEED;
}

/* ---------------------------------------------------------------------- */
/* subtraction (any numeric type) */

#define SUB_3TYPE(TYPE1, TYPE2, TYPE3, IF)				\
static BUN								\
sub_##TYPE1##_##TYPE2##_##TYPE3(const TYPE1 *lft, bool incr1,		\
				const TYPE2 *rgt, bool incr2,		\
				TYPE3 *restrict dst, TYPE3 max,		\
				struct canditer *restrict ci1,		\
				struct canditer *restrict ci2,		\
				oid candoff1, oid candoff2,		\
				bool abort_on_error)			\
{									\
	BUN nils = 0;							\
	BUN i = 0, j = 0;						\
									\
	if (ci1->tpe == cand_dense && ci2->tpe == cand_dense) {		\
		for (BUN k = 0; k < ci1->ncand; k++) {			\
			if (incr1)					\
				i = canditer_next_dense(ci1) - candoff1; \
			if (incr2)					\
				j = canditer_next_dense(ci2) - candoff2; \
			if (is_##TYPE1##_nil(lft[i]) || is_##TYPE2##_nil(rgt[j])) { \
				dst[k] = TYPE3##_nil;			\
				nils++;					\
			} else {					\
				SUB##IF##_WITH_CHECK(lft[i], rgt[j],	\
						     TYPE3, dst[k],	\
						     max,		\
						     ON_OVERFLOW(TYPE1, TYPE2, "-")); \
			}						\
		}							\
	} else {							\
		for (BUN k = 0; k < ci1->ncand; k++) {			\
			if (incr1)					\
				i = canditer_next(ci1) - candoff1;	\
			if (incr2)					\
				j = canditer_next(ci2) - candoff2;	\
			if (is_##TYPE1##_nil(lft[i]) || is_##TYPE2##_nil(rgt[j])) { \
				dst[k] = TYPE3##_nil;			\
				nils++;					\
			} else {					\
				SUB##IF##_WITH_CHECK(lft[i], rgt[j],	\
						     TYPE3, dst[k],	\
						     max,		\
						     ON_OVERFLOW(TYPE1, TYPE2, "-")); \
			}						\
		}							\
	}								\
	return nils;							\
}

#define SUB_3TYPE_enlarge(TYPE1, TYPE2, TYPE3, IF)			\
static BUN								\
sub_##TYPE1##_##TYPE2##_##TYPE3(const TYPE1 *lft, bool incr1,		\
				const TYPE2 *rgt, bool incr2,		\
				TYPE3 *restrict dst, TYPE3 max,		\
				struct canditer *restrict ci1,		\
				struct canditer *restrict ci2,		\
				oid candoff1, oid candoff2,		\
				bool abort_on_error)			\
{									\
	BUN nils = 0;							\
	BUN i = 0, j = 0;						\
	const bool couldoverflow = (max < (TYPE3) GDK_##TYPE1##_max + (TYPE3) GDK_##TYPE2##_max); \
									\
	if (ci1->tpe == cand_dense && ci2->tpe == cand_dense) {		\
		for (BUN k = 0; k < ci1->ncand; k++) {			\
			if (incr1)					\
				i = canditer_next_dense(ci1) - candoff1; \
			if (incr2)					\
				j = canditer_next_dense(ci2) - candoff2; \
			if (is_##TYPE1##_nil(lft[i]) || is_##TYPE2##_nil(rgt[j])) { \
				dst[k] = TYPE3##_nil;			\
				nils++;					\
			} else if (couldoverflow) {			\
				SUB##IF##_WITH_CHECK(lft[i], rgt[j],	\
						     TYPE3, dst[k],	\
						     max,		\
						     ON_OVERFLOW(TYPE1, TYPE2, "-")); \
			} else {					\
				dst[k] = (TYPE3) lft[i] - rgt[j];	\
			}						\
		}							\
	} else {							\
		for (BUN k = 0; k < ci1->ncand; k++) {			\
			if (incr1)					\
				i = canditer_next(ci1) - candoff1;	\
			if (incr2)					\
				j = canditer_next(ci2) - candoff2;	\
			if (is_##TYPE1##_nil(lft[i]) || is_##TYPE2##_nil(rgt[j])) { \
				dst[k] = TYPE3##_nil;			\
				nils++;					\
			} else if (couldoverflow) {			\
				SUB##IF##_WITH_CHECK(lft[i], rgt[j],	\
						     TYPE3, dst[k],	\
						     max,		\
						     ON_OVERFLOW(TYPE1, TYPE2, "-")); \
			} else {					\
				dst[k] = (TYPE3) lft[i] - rgt[j];	\
			}						\
		}							\
	}								\
	return nils;							\
}

SUB_3TYPE(bte, bte, bte, I)
SUB_3TYPE_enlarge(bte, bte, sht, I)
SUB_3TYPE_enlarge(bte, bte, int, I)
SUB_3TYPE_enlarge(bte, bte, lng, I)
#ifdef HAVE_HGE
SUB_3TYPE_enlarge(bte, bte, hge, I)
#endif
SUB_3TYPE_enlarge(bte, bte, flt, F)
SUB_3TYPE_enlarge(bte, bte, dbl, F)
SUB_3TYPE(bte, sht, sht, I)
SUB_3TYPE_enlarge(bte, sht, int, I)
SUB_3TYPE_enlarge(bte, sht, lng, I)
#ifdef HAVE_HGE
SUB_3TYPE_enlarge(bte, sht, hge, I)
#endif
SUB_3TYPE_enlarge(bte, sht, flt, F)
SUB_3TYPE_enlarge(bte, sht, dbl, F)
SUB_3TYPE(bte, int, int, I)
SUB_3TYPE_enlarge(bte, int, lng, I)
#ifdef HAVE_HGE
SUB_3TYPE_enlarge(bte, int, hge, I)
#endif
SUB_3TYPE_enlarge(bte, int, flt, F)
SUB_3TYPE_enlarge(bte, int, dbl, F)
SUB_3TYPE(bte, lng, lng, I)
#ifdef HAVE_HGE
SUB_3TYPE_enlarge(bte, lng, hge, I)
#endif
SUB_3TYPE_enlarge(bte, lng, flt, F)
SUB_3TYPE_enlarge(bte, lng, dbl, F)
#ifdef HAVE_HGE
SUB_3TYPE(bte, hge, hge, I)
SUB_3TYPE_enlarge(bte, hge, flt, F)
SUB_3TYPE_enlarge(bte, hge, dbl, F)
#endif
SUB_3TYPE(bte, flt, flt, F)
SUB_3TYPE_enlarge(bte, flt, dbl, F)
SUB_3TYPE(bte, dbl, dbl, F)
SUB_3TYPE(sht, bte, sht, I)
SUB_3TYPE_enlarge(sht, bte, int, I)
SUB_3TYPE_enlarge(sht, bte, lng, I)
#ifdef HAVE_HGE
SUB_3TYPE_enlarge(sht, bte, hge, I)
#endif
SUB_3TYPE_enlarge(sht, bte, flt, F)
SUB_3TYPE_enlarge(sht, bte, dbl, F)
SUB_3TYPE(sht, sht, sht, I)
SUB_3TYPE_enlarge(sht, sht, int, I)
SUB_3TYPE_enlarge(sht, sht, lng, I)
#ifdef HAVE_HGE
SUB_3TYPE_enlarge(sht, sht, hge, I)
#endif
SUB_3TYPE_enlarge(sht, sht, flt, F)
SUB_3TYPE_enlarge(sht, sht, dbl, F)
SUB_3TYPE(sht, int, int, I)
SUB_3TYPE_enlarge(sht, int, lng, I)
#ifdef HAVE_HGE
SUB_3TYPE_enlarge(sht, int, hge, I)
#endif
SUB_3TYPE_enlarge(sht, int, flt, F)
SUB_3TYPE_enlarge(sht, int, dbl, F)
SUB_3TYPE(sht, lng, lng, I)
#ifdef HAVE_HGE
SUB_3TYPE_enlarge(sht, lng, hge, I)
#endif
SUB_3TYPE_enlarge(sht, lng, flt, F)
SUB_3TYPE_enlarge(sht, lng, dbl, F)
#ifdef HAVE_HGE
SUB_3TYPE(sht, hge, hge, I)
SUB_3TYPE_enlarge(sht, hge, flt, F)
SUB_3TYPE_enlarge(sht, hge, dbl, F)
#endif
SUB_3TYPE(sht, flt, flt, F)
SUB_3TYPE_enlarge(sht, flt, dbl, F)
SUB_3TYPE(sht, dbl, dbl, F)
SUB_3TYPE(int, bte, int, I)
SUB_3TYPE_enlarge(int, bte, lng, I)
#ifdef HAVE_HGE
SUB_3TYPE_enlarge(int, bte, hge, I)
#endif
SUB_3TYPE_enlarge(int, bte, flt, F)
SUB_3TYPE_enlarge(int, bte, dbl, F)
SUB_3TYPE(int, sht, int, I)
SUB_3TYPE_enlarge(int, sht, lng, I)
#ifdef HAVE_HGE
SUB_3TYPE_enlarge(int, sht, hge, I)
#endif
SUB_3TYPE_enlarge(int, sht, flt, F)
SUB_3TYPE_enlarge(int, sht, dbl, F)
SUB_3TYPE(int, int, int, I)
SUB_3TYPE_enlarge(int, int, lng, I)
#ifdef HAVE_HGE
SUB_3TYPE_enlarge(int, int, hge, I)
#endif
SUB_3TYPE_enlarge(int, int, flt, F)
SUB_3TYPE_enlarge(int, int, dbl, F)
SUB_3TYPE(int, lng, lng, I)
#ifdef HAVE_HGE
SUB_3TYPE_enlarge(int, lng, hge, I)
#endif
SUB_3TYPE_enlarge(int, lng, flt, F)
SUB_3TYPE_enlarge(int, lng, dbl, F)
#ifdef HAVE_HGE
SUB_3TYPE(int, hge, hge, I)
SUB_3TYPE_enlarge(int, hge, flt, F)
SUB_3TYPE_enlarge(int, hge, dbl, F)
#endif
SUB_3TYPE(int, flt, flt, F)
SUB_3TYPE_enlarge(int, flt, dbl, F)
SUB_3TYPE(int, dbl, dbl, F)
SUB_3TYPE(lng, bte, lng, I)
#ifdef HAVE_HGE
SUB_3TYPE_enlarge(lng, bte, hge, I)
#endif
SUB_3TYPE_enlarge(lng, bte, flt, F)
SUB_3TYPE_enlarge(lng, bte, dbl, F)
SUB_3TYPE(lng, sht, lng, I)
#ifdef HAVE_HGE
SUB_3TYPE_enlarge(lng, sht, hge, I)
#endif
SUB_3TYPE_enlarge(lng, sht, flt, F)
SUB_3TYPE_enlarge(lng, sht, dbl, F)
SUB_3TYPE(lng, int, lng, I)
#ifdef HAVE_HGE
SUB_3TYPE_enlarge(lng, int, hge, I)
#endif
SUB_3TYPE_enlarge(lng, int, flt, F)
SUB_3TYPE_enlarge(lng, int, dbl, F)
SUB_3TYPE(lng, lng, lng, I)
#ifdef HAVE_HGE
SUB_3TYPE_enlarge(lng, lng, hge, I)
#endif
SUB_3TYPE_enlarge(lng, lng, flt, F)
SUB_3TYPE_enlarge(lng, lng, dbl, F)
#ifdef HAVE_HGE
SUB_3TYPE(lng, hge, hge, I)
SUB_3TYPE_enlarge(lng, hge, flt, F)
SUB_3TYPE_enlarge(lng, hge, dbl, F)
#endif
SUB_3TYPE(lng, flt, flt, F)
SUB_3TYPE_enlarge(lng, flt, dbl, F)
SUB_3TYPE(lng, dbl, dbl, F)
#ifdef HAVE_HGE
SUB_3TYPE(hge, bte, hge, I)
SUB_3TYPE_enlarge(hge, bte, flt, F)
SUB_3TYPE_enlarge(hge, bte, dbl, F)
SUB_3TYPE(hge, sht, hge, I)
SUB_3TYPE_enlarge(hge, sht, flt, F)
SUB_3TYPE_enlarge(hge, sht, dbl, F)
SUB_3TYPE(hge, int, hge, I)
SUB_3TYPE_enlarge(hge, int, flt, F)
SUB_3TYPE_enlarge(hge, int, dbl, F)
SUB_3TYPE(hge, lng, hge, I)
SUB_3TYPE_enlarge(hge, lng, flt, F)
SUB_3TYPE_enlarge(hge, lng, dbl, F)
SUB_3TYPE(hge, hge, hge, I)
SUB_3TYPE_enlarge(hge, hge, flt, F)
SUB_3TYPE_enlarge(hge, hge, dbl, F)
SUB_3TYPE(hge, flt, flt, F)
SUB_3TYPE_enlarge(hge, flt, dbl, F)
SUB_3TYPE(hge, dbl, dbl, F)
#endif
SUB_3TYPE(flt, bte, flt, F)
SUB_3TYPE_enlarge(flt, bte, dbl, F)
SUB_3TYPE(flt, sht, flt, F)
SUB_3TYPE_enlarge(flt, sht, dbl, F)
SUB_3TYPE(flt, int, flt, F)
SUB_3TYPE_enlarge(flt, int, dbl, F)
SUB_3TYPE(flt, lng, flt, F)
SUB_3TYPE_enlarge(flt, lng, dbl, F)
#ifdef HAVE_HGE
SUB_3TYPE(flt, hge, flt, F)
SUB_3TYPE_enlarge(flt, hge, dbl, F)
#endif
SUB_3TYPE(flt, flt, flt, F)
SUB_3TYPE_enlarge(flt, flt, dbl, F)
SUB_3TYPE(flt, dbl, dbl, F)
SUB_3TYPE(dbl, bte, dbl, F)
SUB_3TYPE(dbl, sht, dbl, F)
SUB_3TYPE(dbl, int, dbl, F)
SUB_3TYPE(dbl, lng, dbl, F)
#ifdef HAVE_HGE
SUB_3TYPE(dbl, hge, dbl, F)
#endif
SUB_3TYPE(dbl, flt, dbl, F)
SUB_3TYPE(dbl, dbl, dbl, F)

static BUN
sub_typeswitchloop(const void *lft, int tp1, bool incr1,
		   const void *rgt, int tp2, bool incr2,
		   void *restrict dst, int tp,
		   struct canditer *restrict ci1, struct canditer *restrict ci2,
		   oid candoff1, oid candoff2,
		   bool abort_on_error, const char *func)
{
	BUN nils;

	tp1 = ATOMbasetype(tp1);
	tp2 = ATOMbasetype(tp2);
	tp = ATOMbasetype(tp);
	switch (tp1) {
	case TYPE_bte:
		switch (tp2) {
		case TYPE_bte:
			switch (tp) {
			case TYPE_bte:
				nils = sub_bte_bte_bte(lft, incr1, rgt, incr2,
						       dst, GDK_bte_max,
						       ci1, ci2, candoff1, candoff2,
						       abort_on_error);
				break;
			case TYPE_sht:
				nils = sub_bte_bte_sht(lft, incr1, rgt, incr2,
						       dst, GDK_sht_max,
						       ci1, ci2, candoff1, candoff2,
						       abort_on_error);
				break;
			case TYPE_int:
				nils = sub_bte_bte_int(lft, incr1, rgt, incr2,
						       dst, GDK_int_max,
						       ci1, ci2, candoff1, candoff2,
						       abort_on_error);
				break;
			case TYPE_lng:
				nils = sub_bte_bte_lng(lft, incr1, rgt, incr2,
						       dst, GDK_lng_max,
						       ci1, ci2, candoff1, candoff2,
						       abort_on_error);
				break;
#ifdef HAVE_HGE
			case TYPE_hge:
				nils = sub_bte_bte_hge(lft, incr1, rgt, incr2,
						       dst, GDK_hge_max,
						       ci1, ci2, candoff1, candoff2,
						       abort_on_error);
				break;
#endif
			case TYPE_flt:
				nils = sub_bte_bte_flt(lft, incr1, rgt, incr2,
						       dst, GDK_flt_max,
						       ci1, ci2, candoff1, candoff2,
						       abort_on_error);
				break;
			case TYPE_dbl:
				nils = sub_bte_bte_dbl(lft, incr1, rgt, incr2,
						       dst, GDK_dbl_max,
						       ci1, ci2, candoff1, candoff2,
						       abort_on_error);
				break;
			default:
				goto unsupported;
			}
			break;
		case TYPE_sht:
			switch (tp) {
			case TYPE_sht:
				nils = sub_bte_sht_sht(lft, incr1, rgt, incr2,
						       dst, GDK_sht_max,
						       ci1, ci2, candoff1, candoff2,
						       abort_on_error);
				break;
			case TYPE_int:
				nils = sub_bte_sht_int(lft, incr1, rgt, incr2,
						       dst, GDK_int_max,
						       ci1, ci2, candoff1, candoff2,
						       abort_on_error);
				break;
			case TYPE_lng:
				nils = sub_bte_sht_lng(lft, incr1, rgt, incr2,
						       dst, GDK_lng_max,
						       ci1, ci2, candoff1, candoff2,
						       abort_on_error);
				break;
#ifdef HAVE_HGE
			case TYPE_hge:
				nils = sub_bte_sht_hge(lft, incr1, rgt, incr2,
						       dst, GDK_hge_max,
						       ci1, ci2, candoff1, candoff2,
						       abort_on_error);
				break;
#endif
			case TYPE_flt:
				nils = sub_bte_sht_flt(lft, incr1, rgt, incr2,
						       dst, GDK_flt_max,
						       ci1, ci2, candoff1, candoff2,
						       abort_on_error);
				break;
			case TYPE_dbl:
				nils = sub_bte_sht_dbl(lft, incr1, rgt, incr2,
						       dst, GDK_dbl_max,
						       ci1, ci2, candoff1, candoff2,
						       abort_on_error);
				break;
			default:
				goto unsupported;
			}
			break;
		case TYPE_int:
			switch (tp) {
			case TYPE_int:
				nils = sub_bte_int_int(lft, incr1, rgt, incr2,
						       dst, GDK_int_max,
						       ci1, ci2, candoff1, candoff2,
						       abort_on_error);
				break;
			case TYPE_lng:
				nils = sub_bte_int_lng(lft, incr1, rgt, incr2,
						       dst, GDK_lng_max,
						       ci1, ci2, candoff1, candoff2,
						       abort_on_error);
				break;
#ifdef HAVE_HGE
			case TYPE_hge:
				nils = sub_bte_int_hge(lft, incr1, rgt, incr2,
						       dst, GDK_hge_max,
						       ci1, ci2, candoff1, candoff2,
						       abort_on_error);
				break;
#endif
			case TYPE_flt:
				nils = sub_bte_int_flt(lft, incr1, rgt, incr2,
						       dst, GDK_flt_max,
						       ci1, ci2, candoff1, candoff2,
						       abort_on_error);
				break;
			case TYPE_dbl:
				nils = sub_bte_int_dbl(lft, incr1, rgt, incr2,
						       dst, GDK_dbl_max,
						       ci1, ci2, candoff1, candoff2,
						       abort_on_error);
				break;
			default:
				goto unsupported;
			}
			break;
		case TYPE_lng:
			switch (tp) {
			case TYPE_lng:
				nils = sub_bte_lng_lng(lft, incr1, rgt, incr2,
						       dst, GDK_lng_max,
						       ci1, ci2, candoff1, candoff2,
						       abort_on_error);
				break;
#ifdef HAVE_HGE
			case TYPE_hge:
				nils = sub_bte_lng_hge(lft, incr1, rgt, incr2,
						       dst, GDK_hge_max,
						       ci1, ci2, candoff1, candoff2,
						       abort_on_error);
				break;
#endif
			case TYPE_flt:
				nils = sub_bte_lng_flt(lft, incr1, rgt, incr2,
						       dst, GDK_flt_max,
						       ci1, ci2, candoff1, candoff2,
						       abort_on_error);
				break;
			case TYPE_dbl:
				nils = sub_bte_lng_dbl(lft, incr1, rgt, incr2,
						       dst, GDK_dbl_max,
						       ci1, ci2, candoff1, candoff2,
						       abort_on_error);
				break;
			default:
				goto unsupported;
			}
			break;
#ifdef HAVE_HGE
		case TYPE_hge:
			switch (tp) {
			case TYPE_hge:
				nils = sub_bte_hge_hge(lft, incr1, rgt, incr2,
						       dst, GDK_hge_max,
						       ci1, ci2, candoff1, candoff2,
						       abort_on_error);
				break;
			case TYPE_flt:
				nils = sub_bte_hge_flt(lft, incr1, rgt, incr2,
						       dst, GDK_flt_max,
						       ci1, ci2, candoff1, candoff2,
						       abort_on_error);
				break;
			case TYPE_dbl:
				nils = sub_bte_hge_dbl(lft, incr1, rgt, incr2,
						       dst, GDK_dbl_max,
						       ci1, ci2, candoff1, candoff2,
						       abort_on_error);
				break;
			default:
				goto unsupported;
			}
			break;
#endif
		case TYPE_flt:
			switch (tp) {
			case TYPE_flt:
				nils = sub_bte_flt_flt(lft, incr1, rgt, incr2,
						       dst, GDK_flt_max,
						       ci1, ci2, candoff1, candoff2,
						       abort_on_error);
				break;
			case TYPE_dbl:
				nils = sub_bte_flt_dbl(lft, incr1, rgt, incr2,
						       dst, GDK_dbl_max,
						       ci1, ci2, candoff1, candoff2,
						       abort_on_error);
				break;
			default:
				goto unsupported;
			}
			break;
		case TYPE_dbl:
			switch (tp) {
			case TYPE_dbl:
				nils = sub_bte_dbl_dbl(lft, incr1, rgt, incr2,
						       dst, GDK_dbl_max,
						       ci1, ci2, candoff1, candoff2,
						       abort_on_error);
				break;
			default:
				goto unsupported;
			}
			break;
		default:
			goto unsupported;
		}
		break;
	case TYPE_sht:
		switch (tp2) {
		case TYPE_bte:
			switch (tp) {
			case TYPE_sht:
				nils = sub_sht_bte_sht(lft, incr1, rgt, incr2,
						       dst, GDK_sht_max,
						       ci1, ci2, candoff1, candoff2,
						       abort_on_error);
				break;
			case TYPE_int:
				nils = sub_sht_bte_int(lft, incr1, rgt, incr2,
						       dst, GDK_int_max,
						       ci1, ci2, candoff1, candoff2,
						       abort_on_error);
				break;
			case TYPE_lng:
				nils = sub_sht_bte_lng(lft, incr1, rgt, incr2,
						       dst, GDK_lng_max,
						       ci1, ci2, candoff1, candoff2,
						       abort_on_error);
				break;
#ifdef HAVE_HGE
			case TYPE_hge:
				nils = sub_sht_bte_hge(lft, incr1, rgt, incr2,
						       dst, GDK_hge_max,
						       ci1, ci2, candoff1, candoff2,
						       abort_on_error);
				break;
#endif
			case TYPE_flt:
				nils = sub_sht_bte_flt(lft, incr1, rgt, incr2,
						       dst, GDK_flt_max,
						       ci1, ci2, candoff1, candoff2,
						       abort_on_error);
				break;
			case TYPE_dbl:
				nils = sub_sht_bte_dbl(lft, incr1, rgt, incr2,
						       dst, GDK_dbl_max,
						       ci1, ci2, candoff1, candoff2,
						       abort_on_error);
				break;
			default:
				goto unsupported;
			}
			break;
		case TYPE_sht:
			switch (tp) {
			case TYPE_sht:
				nils = sub_sht_sht_sht(lft, incr1, rgt, incr2,
						       dst, GDK_sht_max,
						       ci1, ci2, candoff1, candoff2,
						       abort_on_error);
				break;
			case TYPE_int:
				nils = sub_sht_sht_int(lft, incr1, rgt, incr2,
						       dst, GDK_int_max,
						       ci1, ci2, candoff1, candoff2,
						       abort_on_error);
				break;
			case TYPE_lng:
				nils = sub_sht_sht_lng(lft, incr1, rgt, incr2,
						       dst, GDK_lng_max,
						       ci1, ci2, candoff1, candoff2,
						       abort_on_error);
				break;
#ifdef HAVE_HGE
			case TYPE_hge:
				nils = sub_sht_sht_hge(lft, incr1, rgt, incr2,
						       dst, GDK_hge_max,
						       ci1, ci2, candoff1, candoff2,
						       abort_on_error);
				break;
#endif
			case TYPE_flt:
				nils = sub_sht_sht_flt(lft, incr1, rgt, incr2,
						       dst, GDK_flt_max,
						       ci1, ci2, candoff1, candoff2,
						       abort_on_error);
				break;
			case TYPE_dbl:
				nils = sub_sht_sht_dbl(lft, incr1, rgt, incr2,
						       dst, GDK_dbl_max,
						       ci1, ci2, candoff1, candoff2,
						       abort_on_error);
				break;
			default:
				goto unsupported;
			}
			break;
		case TYPE_int:
			switch (tp) {
			case TYPE_int:
				nils = sub_sht_int_int(lft, incr1, rgt, incr2,
						       dst, GDK_int_max,
						       ci1, ci2, candoff1, candoff2,
						       abort_on_error);
				break;
			case TYPE_lng:
				nils = sub_sht_int_lng(lft, incr1, rgt, incr2,
						       dst, GDK_lng_max,
						       ci1, ci2, candoff1, candoff2,
						       abort_on_error);
				break;
#ifdef HAVE_HGE
			case TYPE_hge:
				nils = sub_sht_int_hge(lft, incr1, rgt, incr2,
						       dst, GDK_hge_max,
						       ci1, ci2, candoff1, candoff2,
						       abort_on_error);
				break;
#endif
			case TYPE_flt:
				nils = sub_sht_int_flt(lft, incr1, rgt, incr2,
						       dst, GDK_flt_max,
						       ci1, ci2, candoff1, candoff2,
						       abort_on_error);
				break;
			case TYPE_dbl:
				nils = sub_sht_int_dbl(lft, incr1, rgt, incr2,
						       dst, GDK_dbl_max,
						       ci1, ci2, candoff1, candoff2,
						       abort_on_error);
				break;
			default:
				goto unsupported;
			}
			break;
		case TYPE_lng:
			switch (tp) {
			case TYPE_lng:
				nils = sub_sht_lng_lng(lft, incr1, rgt, incr2,
						       dst, GDK_lng_max,
						       ci1, ci2, candoff1, candoff2,
						       abort_on_error);
				break;
#ifdef HAVE_HGE
			case TYPE_hge:
				nils = sub_sht_lng_hge(lft, incr1, rgt, incr2,
						       dst, GDK_hge_max,
						       ci1, ci2, candoff1, candoff2,
						       abort_on_error);
				break;
#endif
			case TYPE_flt:
				nils = sub_sht_lng_flt(lft, incr1, rgt, incr2,
						       dst, GDK_flt_max,
						       ci1, ci2, candoff1, candoff2,
						       abort_on_error);
				break;
			case TYPE_dbl:
				nils = sub_sht_lng_dbl(lft, incr1, rgt, incr2,
						       dst, GDK_dbl_max,
						       ci1, ci2, candoff1, candoff2,
						       abort_on_error);
				break;
			default:
				goto unsupported;
			}
			break;
#ifdef HAVE_HGE
		case TYPE_hge:
			switch (tp) {
			case TYPE_hge:
				nils = sub_sht_hge_hge(lft, incr1, rgt, incr2,
						       dst, GDK_hge_max,
						       ci1, ci2, candoff1, candoff2,
						       abort_on_error);
				break;
			case TYPE_flt:
				nils = sub_sht_hge_flt(lft, incr1, rgt, incr2,
						       dst, GDK_flt_max,
						       ci1, ci2, candoff1, candoff2,
						       abort_on_error);
				break;
			case TYPE_dbl:
				nils = sub_sht_hge_dbl(lft, incr1, rgt, incr2,
						       dst, GDK_dbl_max,
						       ci1, ci2, candoff1, candoff2,
						       abort_on_error);
				break;
			default:
				goto unsupported;
			}
			break;
#endif
		case TYPE_flt:
			switch (tp) {
			case TYPE_flt:
				nils = sub_sht_flt_flt(lft, incr1, rgt, incr2,
						       dst, GDK_flt_max,
						       ci1, ci2, candoff1, candoff2,
						       abort_on_error);
				break;
			case TYPE_dbl:
				nils = sub_sht_flt_dbl(lft, incr1, rgt, incr2,
						       dst, GDK_dbl_max,
						       ci1, ci2, candoff1, candoff2,
						       abort_on_error);
				break;
			default:
				goto unsupported;
			}
			break;
		case TYPE_dbl:
			switch (tp) {
			case TYPE_dbl:
				nils = sub_sht_dbl_dbl(lft, incr1, rgt, incr2,
						       dst, GDK_dbl_max,
						       ci1, ci2, candoff1, candoff2,
						       abort_on_error);
				break;
			default:
				goto unsupported;
			}
			break;
		default:
			goto unsupported;
		}
		break;
	case TYPE_int:
		switch (tp2) {
		case TYPE_bte:
			switch (tp) {
			case TYPE_int:
				nils = sub_int_bte_int(lft, incr1, rgt, incr2,
						       dst, GDK_int_max,
						       ci1, ci2, candoff1, candoff2,
						       abort_on_error);
				break;
			case TYPE_lng:
				nils = sub_int_bte_lng(lft, incr1, rgt, incr2,
						       dst, GDK_lng_max,
						       ci1, ci2, candoff1, candoff2,
						       abort_on_error);
				break;
#ifdef HAVE_HGE
			case TYPE_hge:
				nils = sub_int_bte_hge(lft, incr1, rgt, incr2,
						       dst, GDK_hge_max,
						       ci1, ci2, candoff1, candoff2,
						       abort_on_error);
				break;
#endif
			case TYPE_flt:
				nils = sub_int_bte_flt(lft, incr1, rgt, incr2,
						       dst, GDK_flt_max,
						       ci1, ci2, candoff1, candoff2,
						       abort_on_error);
				break;
			case TYPE_dbl:
				nils = sub_int_bte_dbl(lft, incr1, rgt, incr2,
						       dst, GDK_dbl_max,
						       ci1, ci2, candoff1, candoff2,
						       abort_on_error);
				break;
			default:
				goto unsupported;
			}
			break;
		case TYPE_sht:
			switch (tp) {
			case TYPE_int:
				nils = sub_int_sht_int(lft, incr1, rgt, incr2,
						       dst, GDK_int_max,
						       ci1, ci2, candoff1, candoff2,
						       abort_on_error);
				break;
			case TYPE_lng:
				nils = sub_int_sht_lng(lft, incr1, rgt, incr2,
						       dst, GDK_lng_max,
						       ci1, ci2, candoff1, candoff2,
						       abort_on_error);
				break;
#ifdef HAVE_HGE
			case TYPE_hge:
				nils = sub_int_sht_hge(lft, incr1, rgt, incr2,
						       dst, GDK_hge_max,
						       ci1, ci2, candoff1, candoff2,
						       abort_on_error);
				break;
#endif
			case TYPE_flt:
				nils = sub_int_sht_flt(lft, incr1, rgt, incr2,
						       dst, GDK_flt_max,
						       ci1, ci2, candoff1, candoff2,
						       abort_on_error);
				break;
			case TYPE_dbl:
				nils = sub_int_sht_dbl(lft, incr1, rgt, incr2,
						       dst, GDK_dbl_max,
						       ci1, ci2, candoff1, candoff2,
						       abort_on_error);
				break;
			default:
				goto unsupported;
			}
			break;
		case TYPE_int:
			switch (tp) {
			case TYPE_int:
				nils = sub_int_int_int(lft, incr1, rgt, incr2,
						       dst, GDK_int_max,
						       ci1, ci2, candoff1, candoff2,
						       abort_on_error);
				break;
			case TYPE_lng:
				nils = sub_int_int_lng(lft, incr1, rgt, incr2,
						       dst, GDK_lng_max,
						       ci1, ci2, candoff1, candoff2,
						       abort_on_error);
				break;
#ifdef HAVE_HGE
			case TYPE_hge:
				nils = sub_int_int_hge(lft, incr1, rgt, incr2,
						       dst, GDK_hge_max,
						       ci1, ci2, candoff1, candoff2,
						       abort_on_error);
				break;
#endif
			case TYPE_flt:
				nils = sub_int_int_flt(lft, incr1, rgt, incr2,
						       dst, GDK_flt_max,
						       ci1, ci2, candoff1, candoff2,
						       abort_on_error);
				break;
			case TYPE_dbl:
				nils = sub_int_int_dbl(lft, incr1, rgt, incr2,
						       dst, GDK_dbl_max,
						       ci1, ci2, candoff1, candoff2,
						       abort_on_error);
				break;
			default:
				goto unsupported;
			}
			break;
		case TYPE_lng:
			switch (tp) {
			case TYPE_lng:
				nils = sub_int_lng_lng(lft, incr1, rgt, incr2,
						       dst, GDK_lng_max,
						       ci1, ci2, candoff1, candoff2,
						       abort_on_error);
				break;
#ifdef HAVE_HGE
			case TYPE_hge:
				nils = sub_int_lng_hge(lft, incr1, rgt, incr2,
						       dst, GDK_hge_max,
						       ci1, ci2, candoff1, candoff2,
						       abort_on_error);
				break;
#endif
			case TYPE_flt:
				nils = sub_int_lng_flt(lft, incr1, rgt, incr2,
						       dst, GDK_flt_max,
						       ci1, ci2, candoff1, candoff2,
						       abort_on_error);
				break;
			case TYPE_dbl:
				nils = sub_int_lng_dbl(lft, incr1, rgt, incr2,
						       dst, GDK_dbl_max,
						       ci1, ci2, candoff1, candoff2,
						       abort_on_error);
				break;
			default:
				goto unsupported;
			}
			break;
#ifdef HAVE_HGE
		case TYPE_hge:
			switch (tp) {
			case TYPE_hge:
				nils = sub_int_hge_hge(lft, incr1, rgt, incr2,
						       dst, GDK_hge_max,
						       ci1, ci2, candoff1, candoff2,
						       abort_on_error);
				break;
			case TYPE_flt:
				nils = sub_int_hge_flt(lft, incr1, rgt, incr2,
						       dst, GDK_flt_max,
						       ci1, ci2, candoff1, candoff2,
						       abort_on_error);
				break;
			case TYPE_dbl:
				nils = sub_int_hge_dbl(lft, incr1, rgt, incr2,
						       dst, GDK_dbl_max,
						       ci1, ci2, candoff1, candoff2,
						       abort_on_error);
				break;
			default:
				goto unsupported;
			}
			break;
#endif
		case TYPE_flt:
			switch (tp) {
			case TYPE_flt:
				nils = sub_int_flt_flt(lft, incr1, rgt, incr2,
						       dst, GDK_flt_max,
						       ci1, ci2, candoff1, candoff2,
						       abort_on_error);
				break;
			case TYPE_dbl:
				nils = sub_int_flt_dbl(lft, incr1, rgt, incr2,
						       dst, GDK_dbl_max,
						       ci1, ci2, candoff1, candoff2,
						       abort_on_error);
				break;
			default:
				goto unsupported;
			}
			break;
		case TYPE_dbl:
			switch (tp) {
			case TYPE_dbl:
				nils = sub_int_dbl_dbl(lft, incr1, rgt, incr2,
						       dst, GDK_dbl_max,
						       ci1, ci2, candoff1, candoff2,
						       abort_on_error);
				break;
			default:
				goto unsupported;
			}
			break;
		default:
			goto unsupported;
		}
		break;
	case TYPE_lng:
		switch (tp2) {
		case TYPE_bte:
			switch (tp) {
			case TYPE_lng:
				nils = sub_lng_bte_lng(lft, incr1, rgt, incr2,
						       dst, GDK_lng_max,
						       ci1, ci2, candoff1, candoff2,
						       abort_on_error);
				break;
#ifdef HAVE_HGE
			case TYPE_hge:
				nils = sub_lng_bte_hge(lft, incr1, rgt, incr2,
						       dst, GDK_hge_max,
						       ci1, ci2, candoff1, candoff2,
						       abort_on_error);
				break;
#endif
			case TYPE_flt:
				nils = sub_lng_bte_flt(lft, incr1, rgt, incr2,
						       dst, GDK_flt_max,
						       ci1, ci2, candoff1, candoff2,
						       abort_on_error);
				break;
			case TYPE_dbl:
				nils = sub_lng_bte_dbl(lft, incr1, rgt, incr2,
						       dst, GDK_dbl_max,
						       ci1, ci2, candoff1, candoff2,
						       abort_on_error);
				break;
			default:
				goto unsupported;
			}
			break;
		case TYPE_sht:
			switch (tp) {
			case TYPE_lng:
				nils = sub_lng_sht_lng(lft, incr1, rgt, incr2,
						       dst, GDK_lng_max,
						       ci1, ci2, candoff1, candoff2,
						       abort_on_error);
				break;
#ifdef HAVE_HGE
			case TYPE_hge:
				nils = sub_lng_sht_hge(lft, incr1, rgt, incr2,
						       dst, GDK_hge_max,
						       ci1, ci2, candoff1, candoff2,
						       abort_on_error);
				break;
#endif
			case TYPE_flt:
				nils = sub_lng_sht_flt(lft, incr1, rgt, incr2,
						       dst, GDK_flt_max,
						       ci1, ci2, candoff1, candoff2,
						       abort_on_error);
				break;
			case TYPE_dbl:
				nils = sub_lng_sht_dbl(lft, incr1, rgt, incr2,
						       dst, GDK_dbl_max,
						       ci1, ci2, candoff1, candoff2,
						       abort_on_error);
				break;
			default:
				goto unsupported;
			}
			break;
		case TYPE_int:
			switch (tp) {
			case TYPE_lng:
				nils = sub_lng_int_lng(lft, incr1, rgt, incr2,
						       dst, GDK_lng_max,
						       ci1, ci2, candoff1, candoff2,
						       abort_on_error);
				break;
#ifdef HAVE_HGE
			case TYPE_hge:
				nils = sub_lng_int_hge(lft, incr1, rgt, incr2,
						       dst, GDK_hge_max,
						       ci1, ci2, candoff1, candoff2,
						       abort_on_error);
				break;
#endif
			case TYPE_flt:
				nils = sub_lng_int_flt(lft, incr1, rgt, incr2,
						       dst, GDK_flt_max,
						       ci1, ci2, candoff1, candoff2,
						       abort_on_error);
				break;
			case TYPE_dbl:
				nils = sub_lng_int_dbl(lft, incr1, rgt, incr2,
						       dst, GDK_dbl_max,
						       ci1, ci2, candoff1, candoff2,
						       abort_on_error);
				break;
			default:
				goto unsupported;
			}
			break;
		case TYPE_lng:
			switch (tp) {
			case TYPE_lng:
				nils = sub_lng_lng_lng(lft, incr1, rgt, incr2,
						       dst, GDK_lng_max,
						       ci1, ci2, candoff1, candoff2,
						       abort_on_error);
				break;
#ifdef HAVE_HGE
			case TYPE_hge:
				nils = sub_lng_lng_hge(lft, incr1, rgt, incr2,
						       dst, GDK_hge_max,
						       ci1, ci2, candoff1, candoff2,
						       abort_on_error);
				break;
#endif
			case TYPE_flt:
				nils = sub_lng_lng_flt(lft, incr1, rgt, incr2,
						       dst, GDK_flt_max,
						       ci1, ci2, candoff1, candoff2,
						       abort_on_error);
				break;
			case TYPE_dbl:
				nils = sub_lng_lng_dbl(lft, incr1, rgt, incr2,
						       dst, GDK_dbl_max,
						       ci1, ci2, candoff1, candoff2,
						       abort_on_error);
				break;
			default:
				goto unsupported;
			}
			break;
#ifdef HAVE_HGE
		case TYPE_hge:
			switch (tp) {
			case TYPE_hge:
				nils = sub_lng_hge_hge(lft, incr1, rgt, incr2,
						       dst, GDK_hge_max,
						       ci1, ci2, candoff1, candoff2,
						       abort_on_error);
				break;
			case TYPE_flt:
				nils = sub_lng_hge_flt(lft, incr1, rgt, incr2,
						       dst, GDK_flt_max,
						       ci1, ci2, candoff1, candoff2,
						       abort_on_error);
				break;
			case TYPE_dbl:
				nils = sub_lng_hge_dbl(lft, incr1, rgt, incr2,
						       dst, GDK_dbl_max,
						       ci1, ci2, candoff1, candoff2,
						       abort_on_error);
				break;
			default:
				goto unsupported;
			}
			break;
#endif
		case TYPE_flt:
			switch (tp) {
			case TYPE_flt:
				nils = sub_lng_flt_flt(lft, incr1, rgt, incr2,
						       dst, GDK_flt_max,
						       ci1, ci2, candoff1, candoff2,
						       abort_on_error);
				break;
			case TYPE_dbl:
				nils = sub_lng_flt_dbl(lft, incr1, rgt, incr2,
						       dst, GDK_dbl_max,
						       ci1, ci2, candoff1, candoff2,
						       abort_on_error);
				break;
			default:
				goto unsupported;
			}
			break;
		case TYPE_dbl:
			switch (tp) {
			case TYPE_dbl:
				nils = sub_lng_dbl_dbl(lft, incr1, rgt, incr2,
						       dst, GDK_dbl_max,
						       ci1, ci2, candoff1, candoff2,
						       abort_on_error);
				break;
			default:
				goto unsupported;
			}
			break;
		default:
			goto unsupported;
		}
		break;
#ifdef HAVE_HGE
	case TYPE_hge:
		switch (tp2) {
		case TYPE_bte:
			switch (tp) {
			case TYPE_hge:
				nils = sub_hge_bte_hge(lft, incr1, rgt, incr2,
						       dst, GDK_hge_max,
						       ci1, ci2, candoff1, candoff2,
						       abort_on_error);
				break;
			case TYPE_flt:
				nils = sub_hge_bte_flt(lft, incr1, rgt, incr2,
						       dst, GDK_flt_max,
						       ci1, ci2, candoff1, candoff2,
						       abort_on_error);
				break;
			case TYPE_dbl:
				nils = sub_hge_bte_dbl(lft, incr1, rgt, incr2,
						       dst, GDK_dbl_max,
						       ci1, ci2, candoff1, candoff2,
						       abort_on_error);
				break;
			default:
				goto unsupported;
			}
			break;
		case TYPE_sht:
			switch (tp) {
			case TYPE_hge:
				nils = sub_hge_sht_hge(lft, incr1, rgt, incr2,
						       dst, GDK_hge_max,
						       ci1, ci2, candoff1, candoff2,
						       abort_on_error);
				break;
			case TYPE_flt:
				nils = sub_hge_sht_flt(lft, incr1, rgt, incr2,
						       dst, GDK_flt_max,
						       ci1, ci2, candoff1, candoff2,
						       abort_on_error);
				break;
			case TYPE_dbl:
				nils = sub_hge_sht_dbl(lft, incr1, rgt, incr2,
						       dst, GDK_dbl_max,
						       ci1, ci2, candoff1, candoff2,
						       abort_on_error);
				break;
			default:
				goto unsupported;
			}
			break;
		case TYPE_int:
			switch (tp) {
			case TYPE_hge:
				nils = sub_hge_int_hge(lft, incr1, rgt, incr2,
						       dst, GDK_hge_max,
						       ci1, ci2, candoff1, candoff2,
						       abort_on_error);
				break;
			case TYPE_flt:
				nils = sub_hge_int_flt(lft, incr1, rgt, incr2,
						       dst, GDK_flt_max,
						       ci1, ci2, candoff1, candoff2,
						       abort_on_error);
				break;
			case TYPE_dbl:
				nils = sub_hge_int_dbl(lft, incr1, rgt, incr2,
						       dst, GDK_dbl_max,
						       ci1, ci2, candoff1, candoff2,
						       abort_on_error);
				break;
			default:
				goto unsupported;
			}
			break;
		case TYPE_lng:
			switch (tp) {
			case TYPE_hge:
				nils = sub_hge_lng_hge(lft, incr1, rgt, incr2,
						       dst, GDK_hge_max,
						       ci1, ci2, candoff1, candoff2,
						       abort_on_error);
				break;
			case TYPE_flt:
				nils = sub_hge_lng_flt(lft, incr1, rgt, incr2,
						       dst, GDK_flt_max,
						       ci1, ci2, candoff1, candoff2,
						       abort_on_error);
				break;
			case TYPE_dbl:
				nils = sub_hge_lng_dbl(lft, incr1, rgt, incr2,
						       dst, GDK_dbl_max,
						       ci1, ci2, candoff1, candoff2,
						       abort_on_error);
				break;
			default:
				goto unsupported;
			}
			break;
		case TYPE_hge:
			switch (tp) {
			case TYPE_hge:
				nils = sub_hge_hge_hge(lft, incr1, rgt, incr2,
						       dst, GDK_hge_max,
						       ci1, ci2, candoff1, candoff2,
						       abort_on_error);
				break;
			case TYPE_flt:
				nils = sub_hge_hge_flt(lft, incr1, rgt, incr2,
						       dst, GDK_flt_max,
						       ci1, ci2, candoff1, candoff2,
						       abort_on_error);
				break;
			case TYPE_dbl:
				nils = sub_hge_hge_dbl(lft, incr1, rgt, incr2,
						       dst, GDK_dbl_max,
						       ci1, ci2, candoff1, candoff2,
						       abort_on_error);
				break;
			default:
				goto unsupported;
			}
			break;
		case TYPE_flt:
			switch (tp) {
			case TYPE_flt:
				nils = sub_hge_flt_flt(lft, incr1, rgt, incr2,
						       dst, GDK_flt_max,
						       ci1, ci2, candoff1, candoff2,
						       abort_on_error);
				break;
			case TYPE_dbl:
				nils = sub_hge_flt_dbl(lft, incr1, rgt, incr2,
						       dst, GDK_dbl_max,
						       ci1, ci2, candoff1, candoff2,
						       abort_on_error);
				break;
			default:
				goto unsupported;
			}
			break;
		case TYPE_dbl:
			switch (tp) {
			case TYPE_dbl:
				nils = sub_hge_dbl_dbl(lft, incr1, rgt, incr2,
						       dst, GDK_dbl_max,
						       ci1, ci2, candoff1, candoff2,
						       abort_on_error);
				break;
			default:
				goto unsupported;
			}
			break;
		default:
			goto unsupported;
		}
		break;
#endif
	case TYPE_flt:
		switch (tp2) {
		case TYPE_bte:
			switch (tp) {
			case TYPE_flt:
				nils = sub_flt_bte_flt(lft, incr1, rgt, incr2,
						       dst, GDK_flt_max,
						       ci1, ci2, candoff1, candoff2,
						       abort_on_error);
				break;
			case TYPE_dbl:
				nils = sub_flt_bte_dbl(lft, incr1, rgt, incr2,
						       dst, GDK_dbl_max,
						       ci1, ci2, candoff1, candoff2,
						       abort_on_error);
				break;
			default:
				goto unsupported;
			}
			break;
		case TYPE_sht:
			switch (tp) {
			case TYPE_flt:
				nils = sub_flt_sht_flt(lft, incr1, rgt, incr2,
						       dst, GDK_flt_max,
						       ci1, ci2, candoff1, candoff2,
						       abort_on_error);
				break;
			case TYPE_dbl:
				nils = sub_flt_sht_dbl(lft, incr1, rgt, incr2,
						       dst, GDK_dbl_max,
						       ci1, ci2, candoff1, candoff2,
						       abort_on_error);
				break;
			default:
				goto unsupported;
			}
			break;
		case TYPE_int:
			switch (tp) {
			case TYPE_flt:
				nils = sub_flt_int_flt(lft, incr1, rgt, incr2,
						       dst, GDK_flt_max,
						       ci1, ci2, candoff1, candoff2,
						       abort_on_error);
				break;
			case TYPE_dbl:
				nils = sub_flt_int_dbl(lft, incr1, rgt, incr2,
						       dst, GDK_dbl_max,
						       ci1, ci2, candoff1, candoff2,
						       abort_on_error);
				break;
			default:
				goto unsupported;
			}
			break;
		case TYPE_lng:
			switch (tp) {
			case TYPE_flt:
				nils = sub_flt_lng_flt(lft, incr1, rgt, incr2,
						       dst, GDK_flt_max,
						       ci1, ci2, candoff1, candoff2,
						       abort_on_error);
				break;
			case TYPE_dbl:
				nils = sub_flt_lng_dbl(lft, incr1, rgt, incr2,
						       dst, GDK_dbl_max,
						       ci1, ci2, candoff1, candoff2,
						       abort_on_error);
				break;
			default:
				goto unsupported;
			}
			break;
#ifdef HAVE_HGE
		case TYPE_hge:
			switch (tp) {
			case TYPE_flt:
				nils = sub_flt_hge_flt(lft, incr1, rgt, incr2,
						       dst, GDK_flt_max,
						       ci1, ci2, candoff1, candoff2,
						       abort_on_error);
				break;
			case TYPE_dbl:
				nils = sub_flt_hge_dbl(lft, incr1, rgt, incr2,
						       dst, GDK_dbl_max,
						       ci1, ci2, candoff1, candoff2,
						       abort_on_error);
				break;
			default:
				goto unsupported;
			}
			break;
#endif
		case TYPE_flt:
			switch (tp) {
			case TYPE_flt:
				nils = sub_flt_flt_flt(lft, incr1, rgt, incr2,
						       dst, GDK_flt_max,
						       ci1, ci2, candoff1, candoff2,
						       abort_on_error);
				break;
			case TYPE_dbl:
				nils = sub_flt_flt_dbl(lft, incr1, rgt, incr2,
						       dst, GDK_dbl_max,
						       ci1, ci2, candoff1, candoff2,
						       abort_on_error);
				break;
			default:
				goto unsupported;
			}
			break;
		case TYPE_dbl:
			switch (tp) {
			case TYPE_dbl:
				nils = sub_flt_dbl_dbl(lft, incr1, rgt, incr2,
						       dst, GDK_dbl_max,
						       ci1, ci2, candoff1, candoff2,
						       abort_on_error);
				break;
			default:
				goto unsupported;
			}
			break;
		default:
			goto unsupported;
		}
		break;
	case TYPE_dbl:
		switch (tp2) {
		case TYPE_bte:
			switch (tp) {
			case TYPE_dbl:
				nils = sub_dbl_bte_dbl(lft, incr1, rgt, incr2,
						       dst, GDK_dbl_max,
						       ci1, ci2, candoff1, candoff2,
						       abort_on_error);
				break;
			default:
				goto unsupported;
			}
			break;
		case TYPE_sht:
			switch (tp) {
			case TYPE_dbl:
				nils = sub_dbl_sht_dbl(lft, incr1, rgt, incr2,
						       dst, GDK_dbl_max,
						       ci1, ci2, candoff1, candoff2,
						       abort_on_error);
				break;
			default:
				goto unsupported;
			}
			break;
		case TYPE_int:
			switch (tp) {
			case TYPE_dbl:
				nils = sub_dbl_int_dbl(lft, incr1, rgt, incr2,
						       dst, GDK_dbl_max,
						       ci1, ci2, candoff1, candoff2,
						       abort_on_error);
				break;
			default:
				goto unsupported;
			}
			break;
		case TYPE_lng:
			switch (tp) {
			case TYPE_dbl:
				nils = sub_dbl_lng_dbl(lft, incr1, rgt, incr2,
						       dst, GDK_dbl_max,
						       ci1, ci2, candoff1, candoff2,
						       abort_on_error);
				break;
			default:
				goto unsupported;
			}
			break;
#ifdef HAVE_HGE
		case TYPE_hge:
			switch (tp) {
			case TYPE_dbl:
				nils = sub_dbl_hge_dbl(lft, incr1, rgt, incr2,
						       dst, GDK_dbl_max,
						       ci1, ci2, candoff1, candoff2,
						       abort_on_error);
				break;
			default:
				goto unsupported;
			}
			break;
#endif
		case TYPE_flt:
			switch (tp) {
			case TYPE_dbl:
				nils = sub_dbl_flt_dbl(lft, incr1, rgt, incr2,
						       dst, GDK_dbl_max,
						       ci1, ci2, candoff1, candoff2,
						       abort_on_error);
				break;
			default:
				goto unsupported;
			}
			break;
		case TYPE_dbl:
			switch (tp) {
			case TYPE_dbl:
				nils = sub_dbl_dbl_dbl(lft, incr1, rgt, incr2,
						       dst, GDK_dbl_max,
						       ci1, ci2, candoff1, candoff2,
						       abort_on_error);
				break;
			default:
				goto unsupported;
			}
			break;
		default:
			goto unsupported;
		}
		break;
	default:
		goto unsupported;
	}

	return nils;

  unsupported:
	GDKerror("%s: type combination (sub(%s,%s)->%s) not supported.\n",
		 func, ATOMname(tp1), ATOMname(tp2), ATOMname(tp));
	return BUN_NONE;
}

BAT *
BATcalcsub(BAT *b1, BAT *b2, BAT *s1, BAT *s2, int tp, bool abort_on_error)
{
	lng t0 = 0;
	BAT *bn;
	BUN nils;
	BUN ncand;
	struct canditer ci1, ci2;

	TRC_DEBUG_IF(ALGO) t0 = GDKusec();

	BATcheck(b1, NULL);
	BATcheck(b2, NULL);

	ncand = canditer_init(&ci1, b1, s1);
	if (canditer_init(&ci2, b2, s2) != ncand ||
	    ci1.hseq != ci2.hseq) {
		GDKerror("inputs not the same size.\n");
		return NULL;
	}

	bn = COLnew(ci1.hseq, tp, ncand, TRANSIENT);
	if (bn == NULL)
		return NULL;
	if (ncand == 0)
		return bn;

	nils = sub_typeswitchloop(Tloc(b1, 0), b1->ttype, true,
				  Tloc(b2, 0), b2->ttype, true,
				  Tloc(bn, 0), tp,
				  &ci1, &ci2,
				  b1->hseqbase, b2->hseqbase,
				  abort_on_error, __func__);

	if (nils == BUN_NONE) {
		BBPunfix(bn->batCacheid);
		return NULL;
	}

	BATsetcount(bn, ncand);

	bn->tsorted = ncand <= 1 || nils == ncand;
	bn->trevsorted = ncand <= 1 || nils == ncand;
	bn->tkey = ncand <= 1;
	bn->tnil = nils != 0;
	bn->tnonil = nils == 0;

	TRC_DEBUG(ALGO, "b1=" ALGOBATFMT ",b2=" ALGOBATFMT
		  ",s1=" ALGOOPTBATFMT ",s2=" ALGOOPTBATFMT
		  " -> " ALGOOPTBATFMT " " LLFMT "usec\n",
		  ALGOBATPAR(b1), ALGOBATPAR(b2),
		  ALGOOPTBATPAR(s1), ALGOOPTBATPAR(s2),
		  ALGOOPTBATPAR(bn), GDKusec() - t0);

	return bn;
}

BAT *
BATcalcsubcst(BAT *b, const ValRecord *v, BAT *s, int tp, bool abort_on_error)
{
	lng t0 = 0;
	BAT *bn;
	BUN nils;
	BUN ncand;
	struct canditer ci;

	TRC_DEBUG_IF(ALGO) t0 = GDKusec();

	BATcheck(b, NULL);

	ncand = canditer_init(&ci, b, s);

	bn = COLnew(ci.hseq, tp, ncand, TRANSIENT);
	if (bn == NULL)
		return NULL;
	if (ncand == 0)
		return bn;

	nils = sub_typeswitchloop(Tloc(b, 0), b->ttype, true,
				  VALptr(v), v->vtype, false,
				  Tloc(bn, 0), tp,
				  &ci,
				  &(struct canditer){.tpe=cand_dense, .ncand=ncand},
				  b->hseqbase, 0,
				  abort_on_error, __func__);

	if (nils == BUN_NONE) {
		BBPunfix(bn->batCacheid);
		return NULL;
	}

	BATsetcount(bn, ncand);

	/* if the input is sorted, and no overflow occurred (we only
	 * know for sure if abort_on_error is set), the result is also
	 * sorted */
	bn->tsorted = (abort_on_error && b->tsorted && nils == 0) ||
		ncand <= 1 || nils == ncand;
	bn->trevsorted = (abort_on_error && b->trevsorted && nils == 0) ||
		ncand <= 1 || nils == ncand;
	bn->tkey = ncand <= 1;
	bn->tnil = nils != 0;
	bn->tnonil = nils == 0;

	TRC_DEBUG(ALGO, "b=" ALGOBATFMT ",s=" ALGOOPTBATFMT
		  " -> " ALGOOPTBATFMT " " LLFMT "usec\n",
		  ALGOBATPAR(b), ALGOOPTBATPAR(s),
		  ALGOOPTBATPAR(bn), GDKusec() - t0);

	return bn;
}

BAT *
BATcalccstsub(const ValRecord *v, BAT *b, BAT *s, int tp, bool abort_on_error)
{
	lng t0 = 0;
	BAT *bn;
	BUN nils;
	BUN ncand;
	struct canditer ci;

	TRC_DEBUG_IF(ALGO) t0 = GDKusec();

	BATcheck(b, NULL);

	ncand = canditer_init(&ci, b, s);

	bn = COLnew(ci.hseq, tp, ncand, TRANSIENT);
	if (bn == NULL)
		return NULL;
	if (ncand == 0)
		return bn;

	nils = sub_typeswitchloop(VALptr(v), v->vtype, false,
				  Tloc(b, 0), b->ttype, true,
				  Tloc(bn, 0), tp,
				  &(struct canditer){.tpe=cand_dense, .ncand=ncand},
				  &ci,
				  0, b->hseqbase,
				  abort_on_error, __func__);

	if (nils == BUN_NONE) {
		BBPunfix(bn->batCacheid);
		return NULL;
	}

	BATsetcount(bn, ncand);

	/* if the input is sorted, and no overflow occurred (we only
	 * know for sure if abort_on_error is set), the result is
	 * sorted in the opposite direction (except that NILs mess
	 * things up */
	bn->tsorted = (abort_on_error && nils == 0 && b->trevsorted) ||
		ncand <= 1 || nils == ncand;
	bn->trevsorted = (abort_on_error && nils == 0 && b->tsorted) ||
		ncand <= 1 || nils == ncand;
	bn->tkey = ncand <= 1;
	bn->tnil = nils != 0;
	bn->tnonil = nils == 0;

	TRC_DEBUG(ALGO, "b=" ALGOBATFMT ",s=" ALGOOPTBATFMT
		  " -> " ALGOOPTBATFMT " " LLFMT "usec\n",
		  ALGOBATPAR(b), ALGOOPTBATPAR(s),
		  ALGOOPTBATPAR(bn), GDKusec() - t0);

	return bn;
}

gdk_return
VARcalcsub(ValPtr ret, const ValRecord *lft, const ValRecord *rgt,
	   bool abort_on_error)
{
	if (sub_typeswitchloop(VALptr(lft), lft->vtype, false,
			       VALptr(rgt), rgt->vtype, false,
			       VALget(ret), ret->vtype,
			       &(struct canditer){.tpe=cand_dense, .ncand=1},
			       &(struct canditer){.tpe=cand_dense, .ncand=1},
			       0, 0, abort_on_error, __func__) == BUN_NONE)
		return GDK_FAIL;
	return GDK_SUCCEED;
}

BAT *
BATcalcdecr(BAT *b, BAT *s, bool abort_on_error)
{
	return BATcalcincrdecr(b, s, abort_on_error, sub_typeswitchloop,
			       __func__);
}

gdk_return
VARcalcdecr(ValPtr ret, const ValRecord *v, bool abort_on_error)
{
	if (sub_typeswitchloop(VALptr(v), v->vtype, false,
			       &(bte){1}, TYPE_bte, false,
			       VALget(ret), ret->vtype,
			       &(struct canditer){.tpe=cand_dense, .ncand=1},
			       &(struct canditer){.tpe=cand_dense, .ncand=1},
			       0, 0, abort_on_error, __func__) == BUN_NONE)
		return GDK_FAIL;
	return GDK_SUCCEED;
}

/* ---------------------------------------------------------------------- */
/* multiplication (any numeric type) */

/* TYPE4 must be a type larger than both TYPE1 and TYPE2 so that
 * multiplying into it doesn't cause overflow */
#define MUL_4TYPE(TYPE1, TYPE2, TYPE3, TYPE4, IF)			\
static BUN								\
mul_##TYPE1##_##TYPE2##_##TYPE3(const TYPE1 *lft, bool incr1,		\
				const TYPE2 *rgt, bool incr2,		\
				TYPE3 *restrict dst, TYPE3 max,		\
				struct canditer *restrict ci1,		\
				struct canditer *restrict ci2,		\
				oid candoff1, oid candoff2,		\
				bool abort_on_error)			\
{									\
	BUN nils = 0;							\
	BUN i = 0, j = 0;						\
									\
	if (ci1->tpe == cand_dense && ci2->tpe == cand_dense) {		\
		for (BUN k = 0; k < ci1->ncand; k++) {			\
			if (incr1)					\
				i = canditer_next_dense(ci1) - candoff1; \
			if (incr2)					\
				j = canditer_next_dense(ci2) - candoff2; \
			if (is_##TYPE1##_nil(lft[i]) || is_##TYPE2##_nil(rgt[j])) { \
				dst[k] = TYPE3##_nil;			\
				nils++;					\
			} else {					\
				MUL##IF##4_WITH_CHECK(lft[i], rgt[j],	\
						      TYPE3, dst[k],	\
						      max,		\
						      TYPE4,		\
						      ON_OVERFLOW(TYPE1, TYPE2, "*")); \
			}						\
		}							\
	} else {							\
		for (BUN k = 0; k < ci1->ncand; k++) {			\
			if (incr1)					\
				i = canditer_next(ci1) - candoff1;	\
			if (incr2)					\
				j = canditer_next(ci2) - candoff2;	\
			if (is_##TYPE1##_nil(lft[i]) || is_##TYPE2##_nil(rgt[j])) { \
				dst[k] = TYPE3##_nil;			\
				nils++;					\
			} else {					\
				MUL##IF##4_WITH_CHECK(lft[i], rgt[j],	\
						      TYPE3, dst[k],	\
						      max,		\
						      TYPE4,		\
						      ON_OVERFLOW(TYPE1, TYPE2, "*")); \
			}						\
		}							\
	}								\
	return nils;							\
}

#define MUL_3TYPE_enlarge(TYPE1, TYPE2, TYPE3, IF)			\
static BUN								\
mul_##TYPE1##_##TYPE2##_##TYPE3(const TYPE1 *lft, bool incr1,		\
				const TYPE2 *rgt, bool incr2,		\
				TYPE3 *restrict dst, TYPE3 max,		\
				struct canditer *restrict ci1,		\
				struct canditer *restrict ci2,		\
				oid candoff1, oid candoff2,		\
				bool abort_on_error)			\
{									\
	BUN nils = 0;							\
	BUN i = 0, j = 0;						\
	const bool couldoverflow = (max < (TYPE3) GDK_##TYPE1##_max * (TYPE3) GDK_##TYPE2##_max); \
									\
	if (ci1->tpe == cand_dense && ci2->tpe == cand_dense) {		\
		for (BUN k = 0; k < ci1->ncand; k++) {			\
			if (incr1)					\
				i = canditer_next_dense(ci1) - candoff1; \
			if (incr2)					\
				j = canditer_next_dense(ci2) - candoff2; \
			if (is_##TYPE1##_nil(lft[i]) || is_##TYPE2##_nil(rgt[j])) { \
				dst[k] = TYPE3##_nil;			\
				nils++;					\
			} else if (couldoverflow) {			\
				MUL##IF##4_WITH_CHECK(lft[i], rgt[j],	\
						      TYPE3, dst[k],	\
						      max,		\
						      TYPE3,		\
						      ON_OVERFLOW(TYPE1, TYPE2, "*")); \
			} else {					\
				dst[k] = (TYPE3) lft[i] * rgt[j];	\
			}						\
		}							\
	} else {							\
		for (BUN k = 0; k < ci1->ncand; k++) {			\
			if (incr1)					\
				i = canditer_next(ci1) - candoff1;	\
			if (incr2)					\
				j = canditer_next(ci2) - candoff2;	\
			if (is_##TYPE1##_nil(lft[i]) || is_##TYPE2##_nil(rgt[j])) { \
				dst[k] = TYPE3##_nil;			\
				nils++;					\
			} else if (couldoverflow) {			\
				MUL##IF##4_WITH_CHECK(lft[i], rgt[j],	\
						      TYPE3, dst[k],	\
						      max,		\
						      TYPE3,		\
						      ON_OVERFLOW(TYPE1, TYPE2, "*")); \
			} else {					\
				dst[k] = (TYPE3) lft[i] * rgt[j];	\
			}						\
		}							\
	}								\
	return nils;							\
}

#ifdef HAVE_HGE

#define MUL_2TYPE_lng(TYPE1, TYPE2)	MUL_4TYPE(TYPE1, TYPE2, lng, hge, I)

#define MUL_2TYPE_hge(TYPE1, TYPE2)					\
static BUN								\
mul_##TYPE1##_##TYPE2##_hge(const TYPE1 *lft, bool incr1,		\
			    const TYPE2 *rgt, bool incr2,		\
			    hge *restrict dst, hge max,			\
			    struct canditer *restrict ci1,		\
			    struct canditer *restrict ci2,		\
			    oid candoff1, oid candoff2,			\
			    bool abort_on_error)			\
{									\
	BUN nils = 0;							\
	BUN i = 0, j = 0;						\
									\
	if (ci1->tpe == cand_dense && ci2->tpe == cand_dense) {		\
		for (BUN k = 0; k < ci1->ncand; k++) {			\
			if (incr1)					\
				i = canditer_next_dense(ci1) - candoff1; \
			if (incr2)					\
				j = canditer_next_dense(ci2) - candoff2; \
			if (is_##TYPE1##_nil(lft[i]) || is_##TYPE2##_nil(rgt[j])) { \
				dst[k] = hge_nil;			\
				nils++;					\
			} else {					\
				HGEMUL_CHECK(lft[i], rgt[j],		\
					     dst[k],			\
					     max,			\
					     ON_OVERFLOW(TYPE1, TYPE2, "*")); \
			}						\
		}							\
	} else {							\
		for (BUN k = 0; k < ci1->ncand; k++) {			\
			if (incr1)					\
				i = canditer_next(ci1) - candoff1;	\
			if (incr2)					\
				j = canditer_next(ci2) - candoff2;	\
			if (is_##TYPE1##_nil(lft[i]) || is_##TYPE2##_nil(rgt[j])) { \
				dst[k] = hge_nil;			\
				nils++;					\
			} else {					\
				HGEMUL_CHECK(lft[i], rgt[j],		\
					     dst[k],			\
					     max,			\
					     ON_OVERFLOW(TYPE1, TYPE2, "*")); \
			}						\
		}							\
	}								\
	return nils;							\
}

#else

#define MUL_2TYPE_lng(TYPE1, TYPE2)					\
static BUN								\
mul_##TYPE1##_##TYPE2##_lng(const TYPE1 *lft, bool incr1,		\
			    const TYPE2 *rgt, bool incr2,		\
			    lng *restrict dst, lng max,			\
			    struct canditer *restrict ci1,		\
			    struct canditer *restrict ci2,		\
			    oid candoff1, oid candoff2,			\
			    bool abort_on_error)			\
{									\
	BUN nils = 0;							\
	BUN i = 0, j = 0;						\
									\
	if (ci1->tpe == cand_dense && ci2->tpe == cand_dense) {		\
		for (BUN k = 0; k < ci1->ncand; k++) {			\
			if (incr1)					\
				i = canditer_next_dense(ci1) - candoff1; \
			if (incr2)					\
				j = canditer_next_dense(ci2) - candoff2; \
			if (is_##TYPE1##_nil(lft[i]) || is_##TYPE2##_nil(rgt[j])) { \
				dst[k] = lng_nil;			\
				nils++;					\
			} else {					\
				LNGMUL_CHECK(lft[i], rgt[j],		\
					     dst[k],			\
					     max,			\
					     ON_OVERFLOW(TYPE1, TYPE2, "*")); \
			}						\
		}							\
	} else {							\
		for (BUN k = 0; k < ci1->ncand; k++) {			\
			if (incr1)					\
				i = canditer_next(ci1) - candoff1;	\
			if (incr2)					\
				j = canditer_next(ci2) - candoff2;	\
			if (is_##TYPE1##_nil(lft[i]) || is_##TYPE2##_nil(rgt[j])) { \
				dst[k] = lng_nil;			\
				nils++;					\
			} else {					\
				LNGMUL_CHECK(lft[i], rgt[j],		\
					     dst[k],			\
					     max,			\
					     ON_OVERFLOW(TYPE1, TYPE2, "*")); \
			}						\
		}							\
	}								\
	return nils;							\
}

#endif

#define MUL_2TYPE_float(TYPE1, TYPE2, TYPE3)				\
static BUN								\
mul_##TYPE1##_##TYPE2##_##TYPE3(const TYPE1 *lft, bool incr1,		\
				const TYPE2 *rgt, bool incr2,		\
				TYPE3 *restrict dst, TYPE3 max,		\
				struct canditer *restrict ci1,		\
				struct canditer *restrict ci2,		\
				oid candoff1, oid candoff2,		\
				bool abort_on_error)			\
{									\
	BUN nils = 0;							\
	BUN i = 0, j = 0;						\
									\
	if (ci1->tpe == cand_dense && ci2->tpe == cand_dense) {		\
		for (BUN k = 0; k < ci1->ncand; k++) {			\
			if (incr1)					\
				i = canditer_next_dense(ci1) - candoff1; \
			if (incr2)					\
				j = canditer_next_dense(ci2) - candoff2; \
			if (is_##TYPE1##_nil(lft[i]) || is_##TYPE2##_nil(rgt[j])) { \
				dst[k] = TYPE3##_nil;			\
				nils++;					\
			} else {					\
				/* only check for overflow, not for underflow */ \
				dst[k] = (TYPE3) (lft[i] * rgt[j]);	\
				if (isinf(dst[k]) || ABSOLUTE(dst[k]) > max) { \
					if (abort_on_error)		\
						ON_OVERFLOW(TYPE1, TYPE2, "*");	\
					dst[k] = TYPE3##_nil;		\
					nils++;				\
				}					\
			}						\
		}							\
	} else {							\
		for (BUN k = 0; k < ci1->ncand; k++) {			\
			if (incr1)					\
				i = canditer_next(ci1) - candoff1;	\
			if (incr2)					\
				j = canditer_next(ci2) - candoff2;	\
			if (is_##TYPE1##_nil(lft[i]) || is_##TYPE2##_nil(rgt[j])) { \
				dst[k] = TYPE3##_nil;			\
				nils++;					\
			} else {					\
				/* only check for overflow, not for underflow */ \
				dst[k] = (TYPE3) (lft[i] * rgt[j]);	\
				if (isinf(dst[k]) || ABSOLUTE(dst[k]) > max) { \
					if (abort_on_error)		\
						ON_OVERFLOW(TYPE1, TYPE2, "*");	\
					dst[k] = TYPE3##_nil;		\
					nils++;				\
				}					\
			}						\
		}							\
	}								\
	return nils;							\
}

MUL_4TYPE(bte, bte, bte, sht, I)
MUL_3TYPE_enlarge(bte, bte, sht, I)
MUL_3TYPE_enlarge(bte, bte, int, I)
MUL_3TYPE_enlarge(bte, bte, lng, I)
#ifdef HAVE_HGE
MUL_3TYPE_enlarge(bte, bte, hge, I)
#endif
MUL_3TYPE_enlarge(bte, bte, flt, F)
MUL_3TYPE_enlarge(bte, bte, dbl, F)
MUL_4TYPE(bte, sht, sht, int, I)
MUL_3TYPE_enlarge(bte, sht, int, I)
MUL_3TYPE_enlarge(bte, sht, lng, I)
#ifdef HAVE_HGE
MUL_3TYPE_enlarge(bte, sht, hge, I)
#endif
MUL_3TYPE_enlarge(bte, sht, flt, F)
MUL_3TYPE_enlarge(bte, sht, dbl, F)
MUL_4TYPE(bte, int, int, lng, I)
MUL_3TYPE_enlarge(bte, int, lng, I)
#ifdef HAVE_HGE
MUL_3TYPE_enlarge(bte, int, hge, I)
#endif
MUL_3TYPE_enlarge(bte, int, flt, F)
MUL_3TYPE_enlarge(bte, int, dbl, F)
MUL_2TYPE_lng(bte, lng)
#ifdef HAVE_HGE
MUL_3TYPE_enlarge(bte, lng, hge, I)
#endif
MUL_3TYPE_enlarge(bte, lng, flt, F)
MUL_3TYPE_enlarge(bte, lng, dbl, F)
#ifdef HAVE_HGE
MUL_2TYPE_hge(bte, hge)
MUL_3TYPE_enlarge(bte, hge, flt, F)
MUL_3TYPE_enlarge(bte, hge, dbl, F)
#endif
MUL_2TYPE_float(bte, flt, flt)
MUL_3TYPE_enlarge(bte, flt, dbl, F)
MUL_2TYPE_float(bte, dbl, dbl)
MUL_4TYPE(sht, bte, sht, int, I)
MUL_3TYPE_enlarge(sht, bte, int, I)
MUL_3TYPE_enlarge(sht, bte, lng, I)
#ifdef HAVE_HGE
MUL_3TYPE_enlarge(sht, bte, hge, I)
#endif
MUL_3TYPE_enlarge(sht, bte, flt, F)
MUL_3TYPE_enlarge(sht, bte, dbl, F)
MUL_4TYPE(sht, sht, sht, int, I)
MUL_3TYPE_enlarge(sht, sht, int, I)
MUL_3TYPE_enlarge(sht, sht, lng, I)
#ifdef HAVE_HGE
MUL_3TYPE_enlarge(sht, sht, hge, I)
#endif
MUL_3TYPE_enlarge(sht, sht, flt, F)
MUL_3TYPE_enlarge(sht, sht, dbl, F)
MUL_4TYPE(sht, int, int, lng, I)
MUL_3TYPE_enlarge(sht, int, lng, I)
#ifdef HAVE_HGE
MUL_3TYPE_enlarge(sht, int, hge, I)
#endif
MUL_3TYPE_enlarge(sht, int, flt, F)
MUL_3TYPE_enlarge(sht, int, dbl, F)
MUL_2TYPE_lng(sht, lng)
#ifdef HAVE_HGE
MUL_3TYPE_enlarge(sht, lng, hge, I)
#endif
MUL_3TYPE_enlarge(sht, lng, flt, F)
MUL_3TYPE_enlarge(sht, lng, dbl, F)
#ifdef HAVE_HGE
MUL_2TYPE_hge(sht, hge)
MUL_3TYPE_enlarge(sht, hge, flt, F)
MUL_3TYPE_enlarge(sht, hge, dbl, F)
#endif
MUL_2TYPE_float(sht, flt, flt)
MUL_3TYPE_enlarge(sht, flt, dbl, F)
MUL_2TYPE_float(sht, dbl, dbl)
MUL_4TYPE(int, bte, int, lng, I)
MUL_3TYPE_enlarge(int, bte, lng, I)
#ifdef HAVE_HGE
MUL_3TYPE_enlarge(int, bte, hge, I)
#endif
MUL_3TYPE_enlarge(int, bte, flt, F)
MUL_3TYPE_enlarge(int, bte, dbl, F)
MUL_4TYPE(int, sht, int, lng, I)
MUL_3TYPE_enlarge(int, sht, lng, I)
#ifdef HAVE_HGE
MUL_3TYPE_enlarge(int, sht, hge, I)
#endif
MUL_3TYPE_enlarge(int, sht, flt, F)
MUL_3TYPE_enlarge(int, sht, dbl, F)
MUL_4TYPE(int, int, int, lng, I)
MUL_3TYPE_enlarge(int, int, lng, I)
#ifdef HAVE_HGE
MUL_3TYPE_enlarge(int, int, hge, I)
#endif
MUL_3TYPE_enlarge(int, int, flt, F)
MUL_3TYPE_enlarge(int, int, dbl, F)
MUL_2TYPE_lng(int, lng)
#ifdef HAVE_HGE
MUL_3TYPE_enlarge(int, lng, hge, I)
#endif
MUL_3TYPE_enlarge(int, lng, flt, F)
MUL_3TYPE_enlarge(int, lng, dbl, F)
#ifdef HAVE_HGE
MUL_2TYPE_hge(int, hge)
MUL_3TYPE_enlarge(int, hge, flt, F)
MUL_3TYPE_enlarge(int, hge, dbl, F)
#endif
MUL_2TYPE_float(int, flt, flt)
MUL_3TYPE_enlarge(int, flt, dbl, F)
MUL_2TYPE_float(int, dbl, dbl)
MUL_2TYPE_lng(lng, bte)
#ifdef HAVE_HGE
MUL_3TYPE_enlarge(lng, bte, hge, I)
#endif
MUL_3TYPE_enlarge(lng, bte, flt, F)
MUL_3TYPE_enlarge(lng, bte, dbl, F)
MUL_2TYPE_lng(lng, sht)
#ifdef HAVE_HGE
MUL_3TYPE_enlarge(lng, sht, hge, I)
#endif
MUL_3TYPE_enlarge(lng, sht, flt, F)
MUL_3TYPE_enlarge(lng, sht, dbl, F)
MUL_2TYPE_lng(lng, int)
#ifdef HAVE_HGE
MUL_3TYPE_enlarge(lng, int, hge, I)
#endif
MUL_3TYPE_enlarge(lng, int, flt, F)
MUL_3TYPE_enlarge(lng, int, dbl, F)
MUL_2TYPE_lng(lng, lng)
#ifdef HAVE_HGE
MUL_3TYPE_enlarge(lng, lng, hge, I)
#endif
MUL_3TYPE_enlarge(lng, lng, flt, F)
MUL_3TYPE_enlarge(lng, lng, dbl, F)
#ifdef HAVE_HGE
MUL_2TYPE_hge(lng, hge)
MUL_3TYPE_enlarge(lng, hge, flt, F)
MUL_3TYPE_enlarge(lng, hge, dbl, F)
#endif
MUL_2TYPE_float(lng, flt, flt)
MUL_3TYPE_enlarge(lng, flt, dbl, F)
MUL_2TYPE_float(lng, dbl, dbl)
#ifdef HAVE_HGE
MUL_2TYPE_hge(hge, bte)
MUL_3TYPE_enlarge(hge, bte, flt, F)
MUL_3TYPE_enlarge(hge, bte, dbl, F)
MUL_2TYPE_hge(hge, sht)
MUL_3TYPE_enlarge(hge, sht, flt, F)
MUL_3TYPE_enlarge(hge, sht, dbl, F)
MUL_2TYPE_hge(hge, int)
MUL_3TYPE_enlarge(hge, int, flt, F)
MUL_3TYPE_enlarge(hge, int, dbl, F)
MUL_2TYPE_hge(hge, lng)
MUL_3TYPE_enlarge(hge, lng, flt, F)
MUL_3TYPE_enlarge(hge, lng, dbl, F)
MUL_2TYPE_hge(hge, hge)
MUL_3TYPE_enlarge(hge, hge, flt, F)
MUL_3TYPE_enlarge(hge, hge, dbl, F)
MUL_2TYPE_float(hge, flt, flt)
MUL_3TYPE_enlarge(hge, flt, dbl, F)
MUL_2TYPE_float(hge, dbl, dbl)
#endif
MUL_2TYPE_float(flt, bte, flt)
MUL_3TYPE_enlarge(flt, bte, dbl, F)
MUL_2TYPE_float(flt, sht, flt)
MUL_3TYPE_enlarge(flt, sht, dbl, F)
MUL_2TYPE_float(flt, int, flt)
MUL_3TYPE_enlarge(flt, int, dbl, F)
MUL_2TYPE_float(flt, lng, flt)
MUL_3TYPE_enlarge(flt, lng, dbl, F)
#ifdef HAVE_HGE
MUL_2TYPE_float(flt, hge, flt)
MUL_3TYPE_enlarge(flt, hge, dbl, F)
#endif
MUL_2TYPE_float(flt, flt, flt)
MUL_3TYPE_enlarge(flt, flt, dbl, F)
MUL_2TYPE_float(flt, dbl, dbl)
MUL_2TYPE_float(dbl, bte, dbl)
MUL_2TYPE_float(dbl, sht, dbl)
MUL_2TYPE_float(dbl, int, dbl)
MUL_2TYPE_float(dbl, lng, dbl)
#ifdef HAVE_HGE
MUL_2TYPE_float(dbl, hge, dbl)
#endif
MUL_2TYPE_float(dbl, flt, dbl)
MUL_2TYPE_float(dbl, dbl, dbl)

static BUN
mul_typeswitchloop(const void *lft, int tp1, bool incr1,
		   const void *rgt, int tp2, bool incr2,
		   void *restrict dst, int tp,
		   struct canditer *restrict ci1,
		   struct canditer *restrict ci2,
		   oid candoff1, oid candoff2,
		   bool abort_on_error, const char *func)
{
	BUN nils;

	tp1 = ATOMbasetype(tp1);
	tp2 = ATOMbasetype(tp2);
	tp = ATOMbasetype(tp);
	switch (tp1) {
	case TYPE_bte:
		switch (tp2) {
		case TYPE_bte:
			switch (tp) {
			case TYPE_bte:
				nils = mul_bte_bte_bte(lft, incr1, rgt, incr2,
						       dst, GDK_bte_max,
						       ci1, ci2, candoff1, candoff2,
						       abort_on_error);
				break;
			case TYPE_sht:
				nils = mul_bte_bte_sht(lft, incr1, rgt, incr2,
						       dst, GDK_sht_max,
						       ci1, ci2, candoff1, candoff2,
						       abort_on_error);
				break;
			case TYPE_int:
				nils = mul_bte_bte_int(lft, incr1, rgt, incr2,
						       dst, GDK_int_max,
						       ci1, ci2, candoff1, candoff2,
						       abort_on_error);
				break;
			case TYPE_lng:
				nils = mul_bte_bte_lng(lft, incr1, rgt, incr2,
						       dst, GDK_lng_max,
						       ci1, ci2, candoff1, candoff2,
						       abort_on_error);
				break;
#ifdef HAVE_HGE
			case TYPE_hge:
				nils = mul_bte_bte_hge(lft, incr1, rgt, incr2,
						       dst, GDK_hge_max,
						       ci1, ci2, candoff1, candoff2,
						       abort_on_error);
				break;
#endif
			case TYPE_flt:
				nils = mul_bte_bte_flt(lft, incr1, rgt, incr2,
						       dst, GDK_flt_max,
						       ci1, ci2, candoff1, candoff2,
						       abort_on_error);
				break;
			case TYPE_dbl:
				nils = mul_bte_bte_dbl(lft, incr1, rgt, incr2,
						       dst, GDK_dbl_max,
						       ci1, ci2, candoff1, candoff2,
						       abort_on_error);
				break;
			default:
				goto unsupported;
			}
			break;
		case TYPE_sht:
			switch (tp) {
			case TYPE_sht:
				nils = mul_bte_sht_sht(lft, incr1, rgt, incr2,
						       dst, GDK_sht_max,
						       ci1, ci2, candoff1, candoff2,
						       abort_on_error);
				break;
			case TYPE_int:
				nils = mul_bte_sht_int(lft, incr1, rgt, incr2,
						       dst, GDK_int_max,
						       ci1, ci2, candoff1, candoff2,
						       abort_on_error);
				break;
			case TYPE_lng:
				nils = mul_bte_sht_lng(lft, incr1, rgt, incr2,
						       dst, GDK_lng_max,
						       ci1, ci2, candoff1, candoff2,
						       abort_on_error);
				break;
#ifdef HAVE_HGE
			case TYPE_hge:
				nils = mul_bte_sht_hge(lft, incr1, rgt, incr2,
						       dst, GDK_hge_max,
						       ci1, ci2, candoff1, candoff2,
						       abort_on_error);
				break;
#endif
			case TYPE_flt:
				nils = mul_bte_sht_flt(lft, incr1, rgt, incr2,
						       dst, GDK_flt_max,
						       ci1, ci2, candoff1, candoff2,
						       abort_on_error);
				break;
			case TYPE_dbl:
				nils = mul_bte_sht_dbl(lft, incr1, rgt, incr2,
						       dst, GDK_dbl_max,
						       ci1, ci2, candoff1, candoff2,
						       abort_on_error);
				break;
			default:
				goto unsupported;
			}
			break;
		case TYPE_int:
			switch (tp) {
			case TYPE_int:
				nils = mul_bte_int_int(lft, incr1, rgt, incr2,
						       dst, GDK_int_max,
						       ci1, ci2, candoff1, candoff2,
						       abort_on_error);
				break;
			case TYPE_lng:
				nils = mul_bte_int_lng(lft, incr1, rgt, incr2,
						       dst, GDK_lng_max,
						       ci1, ci2, candoff1, candoff2,
						       abort_on_error);
				break;
#ifdef HAVE_HGE
			case TYPE_hge:
				nils = mul_bte_int_hge(lft, incr1, rgt, incr2,
						       dst, GDK_hge_max,
						       ci1, ci2, candoff1, candoff2,
						       abort_on_error);
				break;
#endif
			case TYPE_flt:
				nils = mul_bte_int_flt(lft, incr1, rgt, incr2,
						       dst, GDK_flt_max,
						       ci1, ci2, candoff1, candoff2,
						       abort_on_error);
				break;
			case TYPE_dbl:
				nils = mul_bte_int_dbl(lft, incr1, rgt, incr2,
						       dst, GDK_dbl_max,
						       ci1, ci2, candoff1, candoff2,
						       abort_on_error);
				break;
			default:
				goto unsupported;
			}
			break;
		case TYPE_lng:
			switch (tp) {
			case TYPE_lng:
				nils = mul_bte_lng_lng(lft, incr1, rgt, incr2,
						       dst, GDK_lng_max,
						       ci1, ci2, candoff1, candoff2,
						       abort_on_error);
				break;
#ifdef HAVE_HGE
			case TYPE_hge:
				nils = mul_bte_lng_hge(lft, incr1, rgt, incr2,
						       dst, GDK_hge_max,
						       ci1, ci2, candoff1, candoff2,
						       abort_on_error);
				break;
#endif
			case TYPE_flt:
				nils = mul_bte_lng_flt(lft, incr1, rgt, incr2,
						       dst, GDK_flt_max,
						       ci1, ci2, candoff1, candoff2,
						       abort_on_error);
				break;
			case TYPE_dbl:
				nils = mul_bte_lng_dbl(lft, incr1, rgt, incr2,
						       dst, GDK_dbl_max,
						       ci1, ci2, candoff1, candoff2,
						       abort_on_error);
				break;
			default:
				goto unsupported;
			}
			break;
#ifdef HAVE_HGE
		case TYPE_hge:
			switch (tp) {
			case TYPE_hge:
				nils = mul_bte_hge_hge(lft, incr1, rgt, incr2,
						       dst, GDK_hge_max,
						       ci1, ci2, candoff1, candoff2,
						       abort_on_error);
				break;
			case TYPE_flt:
				nils = mul_bte_hge_flt(lft, incr1, rgt, incr2,
						       dst, GDK_flt_max,
						       ci1, ci2, candoff1, candoff2,
						       abort_on_error);
				break;
			case TYPE_dbl:
				nils = mul_bte_hge_dbl(lft, incr1, rgt, incr2,
						       dst, GDK_dbl_max,
						       ci1, ci2, candoff1, candoff2,
						       abort_on_error);
				break;
			default:
				goto unsupported;
			}
			break;
#endif
		case TYPE_flt:
			switch (tp) {
			case TYPE_flt:
				nils = mul_bte_flt_flt(lft, incr1, rgt, incr2,
						       dst, GDK_flt_max,
						       ci1, ci2, candoff1, candoff2,
						       abort_on_error);
				break;
			case TYPE_dbl:
				nils = mul_bte_flt_dbl(lft, incr1, rgt, incr2,
						       dst, GDK_dbl_max,
						       ci1, ci2, candoff1, candoff2,
						       abort_on_error);
				break;
			default:
				goto unsupported;
			}
			break;
		case TYPE_dbl:
			switch (tp) {
			case TYPE_dbl:
				nils = mul_bte_dbl_dbl(lft, incr1, rgt, incr2,
						       dst, GDK_dbl_max,
						       ci1, ci2, candoff1, candoff2,
						       abort_on_error);
				break;
			default:
				goto unsupported;
			}
			break;
		default:
			goto unsupported;
		}
		break;
	case TYPE_sht:
		switch (tp2) {
		case TYPE_bte:
			switch (tp) {
			case TYPE_sht:
				nils = mul_sht_bte_sht(lft, incr1, rgt, incr2,
						       dst, GDK_sht_max,
						       ci1, ci2, candoff1, candoff2,
						       abort_on_error);
				break;
			case TYPE_int:
				nils = mul_sht_bte_int(lft, incr1, rgt, incr2,
						       dst, GDK_int_max,
						       ci1, ci2, candoff1, candoff2,
						       abort_on_error);
				break;
			case TYPE_lng:
				nils = mul_sht_bte_lng(lft, incr1, rgt, incr2,
						       dst, GDK_lng_max,
						       ci1, ci2, candoff1, candoff2,
						       abort_on_error);
				break;
#ifdef HAVE_HGE
			case TYPE_hge:
				nils = mul_sht_bte_hge(lft, incr1, rgt, incr2,
						       dst, GDK_hge_max,
						       ci1, ci2, candoff1, candoff2,
						       abort_on_error);
				break;
#endif
			case TYPE_flt:
				nils = mul_sht_bte_flt(lft, incr1, rgt, incr2,
						       dst, GDK_flt_max,
						       ci1, ci2, candoff1, candoff2,
						       abort_on_error);
				break;
			case TYPE_dbl:
				nils = mul_sht_bte_dbl(lft, incr1, rgt, incr2,
						       dst, GDK_dbl_max,
						       ci1, ci2, candoff1, candoff2,
						       abort_on_error);
				break;
			default:
				goto unsupported;
			}
			break;
		case TYPE_sht:
			switch (tp) {
			case TYPE_sht:
				nils = mul_sht_sht_sht(lft, incr1, rgt, incr2,
						       dst, GDK_sht_max,
						       ci1, ci2, candoff1, candoff2,
						       abort_on_error);
				break;
			case TYPE_int:
				nils = mul_sht_sht_int(lft, incr1, rgt, incr2,
						       dst, GDK_int_max,
						       ci1, ci2, candoff1, candoff2,
						       abort_on_error);
				break;
			case TYPE_lng:
				nils = mul_sht_sht_lng(lft, incr1, rgt, incr2,
						       dst, GDK_lng_max,
						       ci1, ci2, candoff1, candoff2,
						       abort_on_error);
				break;
#ifdef HAVE_HGE
			case TYPE_hge:
				nils = mul_sht_sht_hge(lft, incr1, rgt, incr2,
						       dst, GDK_hge_max,
						       ci1, ci2, candoff1, candoff2,
						       abort_on_error);
				break;
#endif
			case TYPE_flt:
				nils = mul_sht_sht_flt(lft, incr1, rgt, incr2,
						       dst, GDK_flt_max,
						       ci1, ci2, candoff1, candoff2,
						       abort_on_error);
				break;
			case TYPE_dbl:
				nils = mul_sht_sht_dbl(lft, incr1, rgt, incr2,
						       dst, GDK_dbl_max,
						       ci1, ci2, candoff1, candoff2,
						       abort_on_error);
				break;
			default:
				goto unsupported;
			}
			break;
		case TYPE_int:
			switch (tp) {
			case TYPE_int:
				nils = mul_sht_int_int(lft, incr1, rgt, incr2,
						       dst, GDK_int_max,
						       ci1, ci2, candoff1, candoff2,
						       abort_on_error);
				break;
			case TYPE_lng:
				nils = mul_sht_int_lng(lft, incr1, rgt, incr2,
						       dst, GDK_lng_max,
						       ci1, ci2, candoff1, candoff2,
						       abort_on_error);
				break;
#ifdef HAVE_HGE
			case TYPE_hge:
				nils = mul_sht_int_hge(lft, incr1, rgt, incr2,
						       dst, GDK_hge_max,
						       ci1, ci2, candoff1, candoff2,
						       abort_on_error);
				break;
#endif
			case TYPE_flt:
				nils = mul_sht_int_flt(lft, incr1, rgt, incr2,
						       dst, GDK_flt_max,
						       ci1, ci2, candoff1, candoff2,
						       abort_on_error);
				break;
			case TYPE_dbl:
				nils = mul_sht_int_dbl(lft, incr1, rgt, incr2,
						       dst, GDK_dbl_max,
						       ci1, ci2, candoff1, candoff2,
						       abort_on_error);
				break;
			default:
				goto unsupported;
			}
			break;
		case TYPE_lng:
			switch (tp) {
			case TYPE_lng:
				nils = mul_sht_lng_lng(lft, incr1, rgt, incr2,
						       dst, GDK_lng_max,
						       ci1, ci2, candoff1, candoff2,
						       abort_on_error);
				break;
#ifdef HAVE_HGE
			case TYPE_hge:
				nils = mul_sht_lng_hge(lft, incr1, rgt, incr2,
						       dst, GDK_hge_max,
						       ci1, ci2, candoff1, candoff2,
						       abort_on_error);
				break;
#endif
			case TYPE_flt:
				nils = mul_sht_lng_flt(lft, incr1, rgt, incr2,
						       dst, GDK_flt_max,
						       ci1, ci2, candoff1, candoff2,
						       abort_on_error);
				break;
			case TYPE_dbl:
				nils = mul_sht_lng_dbl(lft, incr1, rgt, incr2,
						       dst, GDK_dbl_max,
						       ci1, ci2, candoff1, candoff2,
						       abort_on_error);
				break;
			default:
				goto unsupported;
			}
			break;
#ifdef HAVE_HGE
		case TYPE_hge:
			switch (tp) {
			case TYPE_hge:
				nils = mul_sht_hge_hge(lft, incr1, rgt, incr2,
						       dst, GDK_hge_max,
						       ci1, ci2, candoff1, candoff2,
						       abort_on_error);
				break;
			case TYPE_flt:
				nils = mul_sht_hge_flt(lft, incr1, rgt, incr2,
						       dst, GDK_flt_max,
						       ci1, ci2, candoff1, candoff2,
						       abort_on_error);
				break;
			case TYPE_dbl:
				nils = mul_sht_hge_dbl(lft, incr1, rgt, incr2,
						       dst, GDK_dbl_max,
						       ci1, ci2, candoff1, candoff2,
						       abort_on_error);
				break;
			default:
				goto unsupported;
			}
			break;
#endif
		case TYPE_flt:
			switch (tp) {
			case TYPE_flt:
				nils = mul_sht_flt_flt(lft, incr1, rgt, incr2,
						       dst, GDK_flt_max,
						       ci1, ci2, candoff1, candoff2,
						       abort_on_error);
				break;
			case TYPE_dbl:
				nils = mul_sht_flt_dbl(lft, incr1, rgt, incr2,
						       dst, GDK_dbl_max,
						       ci1, ci2, candoff1, candoff2,
						       abort_on_error);
				break;
			default:
				goto unsupported;
			}
			break;
		case TYPE_dbl:
			switch (tp) {
			case TYPE_dbl:
				nils = mul_sht_dbl_dbl(lft, incr1, rgt, incr2,
						       dst, GDK_dbl_max,
						       ci1, ci2, candoff1, candoff2,
						       abort_on_error);
				break;
			default:
				goto unsupported;
			}
			break;
		default:
			goto unsupported;
		}
		break;
	case TYPE_int:
		switch (tp2) {
		case TYPE_bte:
			switch (tp) {
			case TYPE_int:
				nils = mul_int_bte_int(lft, incr1, rgt, incr2,
						       dst, GDK_int_max,
						       ci1, ci2, candoff1, candoff2,
						       abort_on_error);
				break;
			case TYPE_lng:
				nils = mul_int_bte_lng(lft, incr1, rgt, incr2,
						       dst, GDK_lng_max,
						       ci1, ci2, candoff1, candoff2,
						       abort_on_error);
				break;
#ifdef HAVE_HGE
			case TYPE_hge:
				nils = mul_int_bte_hge(lft, incr1, rgt, incr2,
						       dst, GDK_hge_max,
						       ci1, ci2, candoff1, candoff2,
						       abort_on_error);
				break;
#endif
			case TYPE_flt:
				nils = mul_int_bte_flt(lft, incr1, rgt, incr2,
						       dst, GDK_flt_max,
						       ci1, ci2, candoff1, candoff2,
						       abort_on_error);
				break;
			case TYPE_dbl:
				nils = mul_int_bte_dbl(lft, incr1, rgt, incr2,
						       dst, GDK_dbl_max,
						       ci1, ci2, candoff1, candoff2,
						       abort_on_error);
				break;
			default:
				goto unsupported;
			}
			break;
		case TYPE_sht:
			switch (tp) {
			case TYPE_int:
				nils = mul_int_sht_int(lft, incr1, rgt, incr2,
						       dst, GDK_int_max,
						       ci1, ci2, candoff1, candoff2,
						       abort_on_error);
				break;
			case TYPE_lng:
				nils = mul_int_sht_lng(lft, incr1, rgt, incr2,
						       dst, GDK_lng_max,
						       ci1, ci2, candoff1, candoff2,
						       abort_on_error);
				break;
#ifdef HAVE_HGE
			case TYPE_hge:
				nils = mul_int_sht_hge(lft, incr1, rgt, incr2,
						       dst, GDK_hge_max,
						       ci1, ci2, candoff1, candoff2,
						       abort_on_error);
				break;
#endif
			case TYPE_flt:
				nils = mul_int_sht_flt(lft, incr1, rgt, incr2,
						       dst, GDK_flt_max,
						       ci1, ci2, candoff1, candoff2,
						       abort_on_error);
				break;
			case TYPE_dbl:
				nils = mul_int_sht_dbl(lft, incr1, rgt, incr2,
						       dst, GDK_dbl_max,
						       ci1, ci2, candoff1, candoff2,
						       abort_on_error);
				break;
			default:
				goto unsupported;
			}
			break;
		case TYPE_int:
			switch (tp) {
			case TYPE_int:
				nils = mul_int_int_int(lft, incr1, rgt, incr2,
						       dst, GDK_int_max,
						       ci1, ci2, candoff1, candoff2,
						       abort_on_error);
				break;
			case TYPE_lng:
				nils = mul_int_int_lng(lft, incr1, rgt, incr2,
						       dst, GDK_lng_max,
						       ci1, ci2, candoff1, candoff2,
						       abort_on_error);
				break;
#ifdef HAVE_HGE
			case TYPE_hge:
				nils = mul_int_int_hge(lft, incr1, rgt, incr2,
						       dst, GDK_hge_max,
						       ci1, ci2, candoff1, candoff2,
						       abort_on_error);
				break;
#endif
			case TYPE_flt:
				nils = mul_int_int_flt(lft, incr1, rgt, incr2,
						       dst, GDK_flt_max,
						       ci1, ci2, candoff1, candoff2,
						       abort_on_error);
				break;
			case TYPE_dbl:
				nils = mul_int_int_dbl(lft, incr1, rgt, incr2,
						       dst, GDK_dbl_max,
						       ci1, ci2, candoff1, candoff2,
						       abort_on_error);
				break;
			default:
				goto unsupported;
			}
			break;
		case TYPE_lng:
			switch (tp) {
			case TYPE_lng:
				nils = mul_int_lng_lng(lft, incr1, rgt, incr2,
						       dst, GDK_lng_max,
						       ci1, ci2, candoff1, candoff2,
						       abort_on_error);
				break;
#ifdef HAVE_HGE
			case TYPE_hge:
				nils = mul_int_lng_hge(lft, incr1, rgt, incr2,
						       dst, GDK_hge_max,
						       ci1, ci2, candoff1, candoff2,
						       abort_on_error);
				break;
#endif
			case TYPE_flt:
				nils = mul_int_lng_flt(lft, incr1, rgt, incr2,
						       dst, GDK_flt_max,
						       ci1, ci2, candoff1, candoff2,
						       abort_on_error);
				break;
			case TYPE_dbl:
				nils = mul_int_lng_dbl(lft, incr1, rgt, incr2,
						       dst, GDK_dbl_max,
						       ci1, ci2, candoff1, candoff2,
						       abort_on_error);
				break;
			default:
				goto unsupported;
			}
			break;
#ifdef HAVE_HGE
		case TYPE_hge:
			switch (tp) {
			case TYPE_hge:
				nils = mul_int_hge_hge(lft, incr1, rgt, incr2,
						       dst, GDK_hge_max,
						       ci1, ci2, candoff1, candoff2,
						       abort_on_error);
				break;
			case TYPE_flt:
				nils = mul_int_hge_flt(lft, incr1, rgt, incr2,
						       dst, GDK_flt_max,
						       ci1, ci2, candoff1, candoff2,
						       abort_on_error);
				break;
			case TYPE_dbl:
				nils = mul_int_hge_dbl(lft, incr1, rgt, incr2,
						       dst, GDK_dbl_max,
						       ci1, ci2, candoff1, candoff2,
						       abort_on_error);
				break;
			default:
				goto unsupported;
			}
			break;
#endif
		case TYPE_flt:
			switch (tp) {
			case TYPE_flt:
				nils = mul_int_flt_flt(lft, incr1, rgt, incr2,
						       dst, GDK_flt_max,
						       ci1, ci2, candoff1, candoff2,
						       abort_on_error);
				break;
			case TYPE_dbl:
				nils = mul_int_flt_dbl(lft, incr1, rgt, incr2,
						       dst, GDK_dbl_max,
						       ci1, ci2, candoff1, candoff2,
						       abort_on_error);
				break;
			default:
				goto unsupported;
			}
			break;
		case TYPE_dbl:
			switch (tp) {
			case TYPE_dbl:
				nils = mul_int_dbl_dbl(lft, incr1, rgt, incr2,
						       dst, GDK_dbl_max,
						       ci1, ci2, candoff1, candoff2,
						       abort_on_error);
				break;
			default:
				goto unsupported;
			}
			break;
		default:
			goto unsupported;
		}
		break;
	case TYPE_lng:
		switch (tp2) {
		case TYPE_bte:
			switch (tp) {
			case TYPE_lng:
				nils = mul_lng_bte_lng(lft, incr1, rgt, incr2,
						       dst, GDK_lng_max,
						       ci1, ci2, candoff1, candoff2,
						       abort_on_error);
				break;
#ifdef HAVE_HGE
			case TYPE_hge:
				nils = mul_lng_bte_hge(lft, incr1, rgt, incr2,
						       dst, GDK_hge_max,
						       ci1, ci2, candoff1, candoff2,
						       abort_on_error);
				break;
#endif
			case TYPE_flt:
				nils = mul_lng_bte_flt(lft, incr1, rgt, incr2,
						       dst, GDK_flt_max,
						       ci1, ci2, candoff1, candoff2,
						       abort_on_error);
				break;
			case TYPE_dbl:
				nils = mul_lng_bte_dbl(lft, incr1, rgt, incr2,
						       dst, GDK_dbl_max,
						       ci1, ci2, candoff1, candoff2,
						       abort_on_error);
				break;
			default:
				goto unsupported;
			}
			break;
		case TYPE_sht:
			switch (tp) {
			case TYPE_lng:
				nils = mul_lng_sht_lng(lft, incr1, rgt, incr2,
						       dst, GDK_lng_max,
						       ci1, ci2, candoff1, candoff2,
						       abort_on_error);
				break;
#ifdef HAVE_HGE
			case TYPE_hge:
				nils = mul_lng_sht_hge(lft, incr1, rgt, incr2,
						       dst, GDK_hge_max,
						       ci1, ci2, candoff1, candoff2,
						       abort_on_error);
				break;
#endif
			case TYPE_flt:
				nils = mul_lng_sht_flt(lft, incr1, rgt, incr2,
						       dst, GDK_flt_max,
						       ci1, ci2, candoff1, candoff2,
						       abort_on_error);
				break;
			case TYPE_dbl:
				nils = mul_lng_sht_dbl(lft, incr1, rgt, incr2,
						       dst, GDK_dbl_max,
						       ci1, ci2, candoff1, candoff2,
						       abort_on_error);
				break;
			default:
				goto unsupported;
			}
			break;
		case TYPE_int:
			switch (tp) {
			case TYPE_lng:
				nils = mul_lng_int_lng(lft, incr1, rgt, incr2,
						       dst, GDK_lng_max,
						       ci1, ci2, candoff1, candoff2,
						       abort_on_error);
				break;
#ifdef HAVE_HGE
			case TYPE_hge:
				nils = mul_lng_int_hge(lft, incr1, rgt, incr2,
						       dst, GDK_hge_max,
						       ci1, ci2, candoff1, candoff2,
						       abort_on_error);
				break;
#endif
			case TYPE_flt:
				nils = mul_lng_int_flt(lft, incr1, rgt, incr2,
						       dst, GDK_flt_max,
						       ci1, ci2, candoff1, candoff2,
						       abort_on_error);
				break;
			case TYPE_dbl:
				nils = mul_lng_int_dbl(lft, incr1, rgt, incr2,
						       dst, GDK_dbl_max,
						       ci1, ci2, candoff1, candoff2,
						       abort_on_error);
				break;
			default:
				goto unsupported;
			}
			break;
		case TYPE_lng:
			switch (tp) {
			case TYPE_lng:
				nils = mul_lng_lng_lng(lft, incr1, rgt, incr2,
						       dst, GDK_lng_max,
						       ci1, ci2, candoff1, candoff2,
						       abort_on_error);
				break;
#ifdef HAVE_HGE
			case TYPE_hge:
				nils = mul_lng_lng_hge(lft, incr1, rgt, incr2,
						       dst, GDK_hge_max,
						       ci1, ci2, candoff1, candoff2,
						       abort_on_error);
				break;
#endif
			case TYPE_flt:
				nils = mul_lng_lng_flt(lft, incr1, rgt, incr2,
						       dst, GDK_flt_max,
						       ci1, ci2, candoff1, candoff2,
						       abort_on_error);
				break;
			case TYPE_dbl:
				nils = mul_lng_lng_dbl(lft, incr1, rgt, incr2,
						       dst, GDK_dbl_max,
						       ci1, ci2, candoff1, candoff2,
						       abort_on_error);
				break;
			default:
				goto unsupported;
			}
			break;
#ifdef HAVE_HGE
		case TYPE_hge:
			switch (tp) {
			case TYPE_hge:
				nils = mul_lng_hge_hge(lft, incr1, rgt, incr2,
						       dst, GDK_hge_max,
						       ci1, ci2, candoff1, candoff2,
						       abort_on_error);
				break;
			case TYPE_flt:
				nils = mul_lng_hge_flt(lft, incr1, rgt, incr2,
						       dst, GDK_flt_max,
						       ci1, ci2, candoff1, candoff2,
						       abort_on_error);
				break;
			case TYPE_dbl:
				nils = mul_lng_hge_dbl(lft, incr1, rgt, incr2,
						       dst, GDK_dbl_max,
						       ci1, ci2, candoff1, candoff2,
						       abort_on_error);
				break;
			default:
				goto unsupported;
			}
			break;
#endif
		case TYPE_flt:
			switch (tp) {
			case TYPE_flt:
				nils = mul_lng_flt_flt(lft, incr1, rgt, incr2,
						       dst, GDK_flt_max,
						       ci1, ci2, candoff1, candoff2,
						       abort_on_error);
				break;
			case TYPE_dbl:
				nils = mul_lng_flt_dbl(lft, incr1, rgt, incr2,
						       dst, GDK_dbl_max,
						       ci1, ci2, candoff1, candoff2,
						       abort_on_error);
				break;
			default:
				goto unsupported;
			}
			break;
		case TYPE_dbl:
			switch (tp) {
			case TYPE_dbl:
				nils = mul_lng_dbl_dbl(lft, incr1, rgt, incr2,
						       dst, GDK_dbl_max,
						       ci1, ci2, candoff1, candoff2,
						       abort_on_error);
				break;
			default:
				goto unsupported;
			}
			break;
		default:
			goto unsupported;
		}
		break;
#ifdef HAVE_HGE
	case TYPE_hge:
		switch (tp2) {
		case TYPE_bte:
			switch (tp) {
			case TYPE_hge:
				nils = mul_hge_bte_hge(lft, incr1, rgt, incr2,
						       dst, GDK_hge_max,
						       ci1, ci2, candoff1, candoff2,
						       abort_on_error);
				break;
			case TYPE_flt:
				nils = mul_hge_bte_flt(lft, incr1, rgt, incr2,
						       dst, GDK_flt_max,
						       ci1, ci2, candoff1, candoff2,
						       abort_on_error);
				break;
			case TYPE_dbl:
				nils = mul_hge_bte_dbl(lft, incr1, rgt, incr2,
						       dst, GDK_dbl_max,
						       ci1, ci2, candoff1, candoff2,
						       abort_on_error);
				break;
			default:
				goto unsupported;
			}
			break;
		case TYPE_sht:
			switch (tp) {
			case TYPE_hge:
				nils = mul_hge_sht_hge(lft, incr1, rgt, incr2,
						       dst, GDK_hge_max,
						       ci1, ci2, candoff1, candoff2,
						       abort_on_error);
				break;
			case TYPE_flt:
				nils = mul_hge_sht_flt(lft, incr1, rgt, incr2,
						       dst, GDK_flt_max,
						       ci1, ci2, candoff1, candoff2,
						       abort_on_error);
				break;
			case TYPE_dbl:
				nils = mul_hge_sht_dbl(lft, incr1, rgt, incr2,
						       dst, GDK_dbl_max,
						       ci1, ci2, candoff1, candoff2,
						       abort_on_error);
				break;
			default:
				goto unsupported;
			}
			break;
		case TYPE_int:
			switch (tp) {
			case TYPE_hge:
				nils = mul_hge_int_hge(lft, incr1, rgt, incr2,
						       dst, GDK_hge_max,
						       ci1, ci2, candoff1, candoff2,
						       abort_on_error);
				break;
			case TYPE_flt:
				nils = mul_hge_int_flt(lft, incr1, rgt, incr2,
						       dst, GDK_flt_max,
						       ci1, ci2, candoff1, candoff2,
						       abort_on_error);
				break;
			case TYPE_dbl:
				nils = mul_hge_int_dbl(lft, incr1, rgt, incr2,
						       dst, GDK_dbl_max,
						       ci1, ci2, candoff1, candoff2,
						       abort_on_error);
				break;
			default:
				goto unsupported;
			}
			break;
		case TYPE_lng:
			switch (tp) {
			case TYPE_hge:
				nils = mul_hge_lng_hge(lft, incr1, rgt, incr2,
						       dst, GDK_hge_max,
						       ci1, ci2, candoff1, candoff2,
						       abort_on_error);
				break;
			case TYPE_flt:
				nils = mul_hge_lng_flt(lft, incr1, rgt, incr2,
						       dst, GDK_flt_max,
						       ci1, ci2, candoff1, candoff2,
						       abort_on_error);
				break;
			case TYPE_dbl:
				nils = mul_hge_lng_dbl(lft, incr1, rgt, incr2,
						       dst, GDK_dbl_max,
						       ci1, ci2, candoff1, candoff2,
						       abort_on_error);
				break;
			default:
				goto unsupported;
			}
			break;
#ifdef HAVE_HGE
		case TYPE_hge:
			switch (tp) {
			case TYPE_hge:
				nils = mul_hge_hge_hge(lft, incr1, rgt, incr2,
						       dst, GDK_hge_max,
						       ci1, ci2, candoff1, candoff2,
						       abort_on_error);
				break;
			case TYPE_flt:
				nils = mul_hge_hge_flt(lft, incr1, rgt, incr2,
						       dst, GDK_flt_max,
						       ci1, ci2, candoff1, candoff2,
						       abort_on_error);
				break;
			case TYPE_dbl:
				nils = mul_hge_hge_dbl(lft, incr1, rgt, incr2,
						       dst, GDK_dbl_max,
						       ci1, ci2, candoff1, candoff2,
						       abort_on_error);
				break;
			default:
				goto unsupported;
			}
			break;
#endif
		case TYPE_flt:
			switch (tp) {
			case TYPE_flt:
				nils = mul_hge_flt_flt(lft, incr1, rgt, incr2,
						       dst, GDK_flt_max,
						       ci1, ci2, candoff1, candoff2,
						       abort_on_error);
				break;
			case TYPE_dbl:
				nils = mul_hge_flt_dbl(lft, incr1, rgt, incr2,
						       dst, GDK_dbl_max,
						       ci1, ci2, candoff1, candoff2,
						       abort_on_error);
				break;
			default:
				goto unsupported;
			}
			break;
		case TYPE_dbl:
			switch (tp) {
			case TYPE_dbl:
				nils = mul_hge_dbl_dbl(lft, incr1, rgt, incr2,
						       dst, GDK_dbl_max,
						       ci1, ci2, candoff1, candoff2,
						       abort_on_error);
				break;
			default:
				goto unsupported;
			}
			break;
		default:
			goto unsupported;
		}
		break;
#endif
	case TYPE_flt:
		switch (tp2) {
		case TYPE_bte:
			switch (tp) {
			case TYPE_flt:
				nils = mul_flt_bte_flt(lft, incr1, rgt, incr2,
						       dst, GDK_flt_max,
						       ci1, ci2, candoff1, candoff2,
						       abort_on_error);
				break;
			case TYPE_dbl:
				nils = mul_flt_bte_dbl(lft, incr1, rgt, incr2,
						       dst, GDK_dbl_max,
						       ci1, ci2, candoff1, candoff2,
						       abort_on_error);
				break;
			default:
				goto unsupported;
			}
			break;
		case TYPE_sht:
			switch (tp) {
			case TYPE_flt:
				nils = mul_flt_sht_flt(lft, incr1, rgt, incr2,
						       dst, GDK_flt_max,
						       ci1, ci2, candoff1, candoff2,
						       abort_on_error);
				break;
			case TYPE_dbl:
				nils = mul_flt_sht_dbl(lft, incr1, rgt, incr2,
						       dst, GDK_dbl_max,
						       ci1, ci2, candoff1, candoff2,
						       abort_on_error);
				break;
			default:
				goto unsupported;
			}
			break;
		case TYPE_int:
			switch (tp) {
			case TYPE_flt:
				nils = mul_flt_int_flt(lft, incr1, rgt, incr2,
						       dst, GDK_flt_max,
						       ci1, ci2, candoff1, candoff2,
						       abort_on_error);
				break;
			case TYPE_dbl:
				nils = mul_flt_int_dbl(lft, incr1, rgt, incr2,
						       dst, GDK_dbl_max,
						       ci1, ci2, candoff1, candoff2,
						       abort_on_error);
				break;
			default:
				goto unsupported;
			}
			break;
		case TYPE_lng:
			switch (tp) {
			case TYPE_flt:
				nils = mul_flt_lng_flt(lft, incr1, rgt, incr2,
						       dst, GDK_flt_max,
						       ci1, ci2, candoff1, candoff2,
						       abort_on_error);
				break;
			case TYPE_dbl:
				nils = mul_flt_lng_dbl(lft, incr1, rgt, incr2,
						       dst, GDK_dbl_max,
						       ci1, ci2, candoff1, candoff2,
						       abort_on_error);
				break;
			default:
				goto unsupported;
			}
			break;
#ifdef HAVE_HGE
		case TYPE_hge:
			switch (tp) {
			case TYPE_flt:
				nils = mul_flt_hge_flt(lft, incr1, rgt, incr2,
						       dst, GDK_flt_max,
						       ci1, ci2, candoff1, candoff2,
						       abort_on_error);
				break;
			case TYPE_dbl:
				nils = mul_flt_hge_dbl(lft, incr1, rgt, incr2,
						       dst, GDK_dbl_max,
						       ci1, ci2, candoff1, candoff2,
						       abort_on_error);
				break;
			default:
				goto unsupported;
			}
			break;
#endif
		case TYPE_flt:
			switch (tp) {
			case TYPE_flt:
				nils = mul_flt_flt_flt(lft, incr1, rgt, incr2,
						       dst, GDK_flt_max,
						       ci1, ci2, candoff1, candoff2,
						       abort_on_error);
				break;
			case TYPE_dbl:
				nils = mul_flt_flt_dbl(lft, incr1, rgt, incr2,
						       dst, GDK_dbl_max,
						       ci1, ci2, candoff1, candoff2,
						       abort_on_error);
				break;
			default:
				goto unsupported;
			}
			break;
		case TYPE_dbl:
			switch (tp) {
			case TYPE_dbl:
				nils = mul_flt_dbl_dbl(lft, incr1, rgt, incr2,
						       dst, GDK_dbl_max,
						       ci1, ci2, candoff1, candoff2,
						       abort_on_error);
				break;
			default:
				goto unsupported;
			}
			break;
		default:
			goto unsupported;
		}
		break;
	case TYPE_dbl:
		switch (tp2) {
		case TYPE_bte:
			switch (tp) {
			case TYPE_dbl:
				nils = mul_dbl_bte_dbl(lft, incr1, rgt, incr2,
						       dst, GDK_dbl_max,
						       ci1, ci2, candoff1, candoff2,
						       abort_on_error);
				break;
			default:
				goto unsupported;
			}
			break;
		case TYPE_sht:
			switch (tp) {
			case TYPE_dbl:
				nils = mul_dbl_sht_dbl(lft, incr1, rgt, incr2,
						       dst, GDK_dbl_max,
						       ci1, ci2, candoff1, candoff2,
						       abort_on_error);
				break;
			default:
				goto unsupported;
			}
			break;
		case TYPE_int:
			switch (tp) {
			case TYPE_dbl:
				nils = mul_dbl_int_dbl(lft, incr1, rgt, incr2,
						       dst, GDK_dbl_max,
						       ci1, ci2, candoff1, candoff2,
						       abort_on_error);
				break;
			default:
				goto unsupported;
			}
			break;
		case TYPE_lng:
			switch (tp) {
			case TYPE_dbl:
				nils = mul_dbl_lng_dbl(lft, incr1, rgt, incr2,
						       dst, GDK_dbl_max,
						       ci1, ci2, candoff1, candoff2,
						       abort_on_error);
				break;
			default:
				goto unsupported;
			}
			break;
#ifdef HAVE_HGE
		case TYPE_hge:
			switch (tp) {
			case TYPE_dbl:
				nils = mul_dbl_hge_dbl(lft, incr1, rgt, incr2,
						       dst, GDK_dbl_max,
						       ci1, ci2, candoff1, candoff2,
						       abort_on_error);
				break;
			default:
				goto unsupported;
			}
			break;
#endif
		case TYPE_flt:
			switch (tp) {
			case TYPE_dbl:
				nils = mul_dbl_flt_dbl(lft, incr1, rgt, incr2,
						       dst, GDK_dbl_max,
						       ci1, ci2, candoff1, candoff2,
						       abort_on_error);
				break;
			default:
				goto unsupported;
			}
			break;
		case TYPE_dbl:
			switch (tp) {
			case TYPE_dbl:
				nils = mul_dbl_dbl_dbl(lft, incr1, rgt, incr2,
						       dst, GDK_dbl_max,
						       ci1, ci2, candoff1, candoff2,
						       abort_on_error);
				break;
			default:
				goto unsupported;
			}
			break;
		default:
			goto unsupported;
		}
		break;
	default:
		goto unsupported;
	}

	return nils;

  unsupported:
	GDKerror("%s: type combination mul(%s,%s)->%s) not supported.\n",
		 func, ATOMname(tp1), ATOMname(tp2), ATOMname(tp));
	return BUN_NONE;
}

static BAT *
BATcalcmuldivmod(BAT *b1, BAT *b2, BAT *s1, BAT *s2, int tp,
		 bool abort_on_error,
		 BUN (*typeswitchloop)(const void *, int, bool,
				       const void *, int, bool,
				       void *restrict, int,
				       struct canditer *restrict,
				       struct canditer *restrict,
				       oid, oid, bool, const char *),
		 const char *func)
{
	lng t0 = 0;
	BAT *bn;
	BUN nils;
	BUN ncand;
	struct canditer ci1, ci2;

	TRC_DEBUG_IF(ALGO) t0 = GDKusec();

	BATcheck(b1, NULL);
	BATcheck(b2, NULL);

	ncand = canditer_init(&ci1, b1, s1);
	if (canditer_init(&ci2, b2, s2) != ncand ||
	    ci1.hseq != ci2.hseq) {
		GDKerror("%s: inputs not the same size.\n", func);
		return NULL;
	}

	bn = COLnew(ci1.hseq, tp, ncand, TRANSIENT);
	if (bn == NULL)
		return NULL;
	if (ncand == 0)
		return bn;

	nils = (*typeswitchloop)(Tloc(b1, 0), b1->ttype, true,
				 Tloc(b2, 0), b2->ttype, true,
				 Tloc(bn, 0), tp,
				 &ci1, &ci2, b1->hseqbase, b2->hseqbase,
				 abort_on_error, func);

	if (nils >= BUN_NONE) {
		BBPunfix(bn->batCacheid);
		return NULL;
	}

	BATsetcount(bn, ncand);

	bn->tsorted = ncand <= 1 || nils == ncand;
	bn->trevsorted = ncand <= 1 || nils == ncand;
	bn->tkey = ncand <= 1;
	bn->tnil = nils != 0;
	bn->tnonil = nils == 0;

	TRC_DEBUG(ALGO, "%s: b1=" ALGOBATFMT ",b2=" ALGOBATFMT
		  ",s1=" ALGOOPTBATFMT ",s2=" ALGOOPTBATFMT
		  " -> " ALGOOPTBATFMT " " LLFMT "usec\n",
		  func, ALGOBATPAR(b1), ALGOBATPAR(b2),
		  ALGOOPTBATPAR(s1), ALGOOPTBATPAR(s2),
		  ALGOOPTBATPAR(bn), GDKusec() - t0);

	return bn;
}

BAT *
BATcalcmul(BAT *b1, BAT *b2, BAT *s1, BAT *s2, int tp, bool abort_on_error)
{
	return BATcalcmuldivmod(b1, b2, s1, s2, tp, abort_on_error,
				mul_typeswitchloop, __func__);
}

BAT *
BATcalcmulcst(BAT *b, const ValRecord *v, BAT *s, int tp, bool abort_on_error)
{
	lng t0 = 0;
	BAT *bn;
	BUN nils;
	BUN ncand;
	struct canditer ci;

	TRC_DEBUG_IF(ALGO) t0 = GDKusec();

	BATcheck(b, NULL);

	ncand = canditer_init(&ci, b, s);

	bn = COLnew(ci.hseq, tp, ncand, TRANSIENT);
	if (bn == NULL)
		return NULL;
	if (ncand == 0)
		return bn;

	nils = mul_typeswitchloop(Tloc(b, 0), b->ttype, true,
				  VALptr(v), v->vtype, false,
				  Tloc(bn, 0), tp,
				  &ci,
				  &(struct canditer){.tpe=cand_dense, .ncand=ncand},
				  b->hseqbase, 0,
				  abort_on_error, __func__);

	if (nils == BUN_NONE) {
		BBPunfix(bn->batCacheid);
		return NULL;
	}

	BATsetcount(bn, ncand);

	/* if the input is sorted, and no overflow occurred (we only
	 * know for sure if abort_on_error is set), the result is also
	 * sorted, or reverse sorted if the constant is negative */
	if (abort_on_error) {
		ValRecord sign;

		VARcalcsign(&sign, v);
		bn->tsorted = (sign.val.btval >= 0 && b->tsorted && nils == 0) ||
			(sign.val.btval <= 0 && b->trevsorted && nils == 0) ||
			ncand <= 1 || nils == ncand;
		bn->trevsorted = (sign.val.btval >= 0 && b->trevsorted && nils == 0) ||
			(sign.val.btval <= 0 && b->tsorted && nils == 0) ||
			ncand <= 1 || nils == ncand;
	} else {
		bn->tsorted = ncand <= 1 || nils == ncand;
		bn->trevsorted = ncand <= 1 || nils == ncand;
	}
	bn->tkey = ncand <= 1;
	bn->tnil = nils != 0;
	bn->tnonil = nils == 0;

	TRC_DEBUG(ALGO, "b=" ALGOBATFMT ",s=" ALGOOPTBATFMT
		  " -> " ALGOOPTBATFMT " " LLFMT "usec\n",
		  ALGOBATPAR(b), ALGOOPTBATPAR(s),
		  ALGOOPTBATPAR(bn), GDKusec() - t0);

	return bn;
}

BAT *
BATcalccstmul(const ValRecord *v, BAT *b, BAT *s, int tp, bool abort_on_error)
{
	lng t0 = 0;
	BAT *bn;
	BUN nils;
	BUN ncand;
	struct canditer ci;

	TRC_DEBUG_IF(ALGO) t0 = GDKusec();

	BATcheck(b, NULL);

	ncand = canditer_init(&ci, b, s);

	bn = COLnew(ci.hseq, tp, ncand, TRANSIENT);
	if (bn == NULL)
		return NULL;
	if (ncand == 0)
		return bn;

	nils = mul_typeswitchloop(VALptr(v), v->vtype, false,
				  Tloc(b, 0), b->ttype, true,
				  Tloc(bn, 0), tp,
				  &(struct canditer){.tpe=cand_dense, .ncand=ncand},
				  &ci,
				  0, b->hseqbase,
				  abort_on_error, __func__);

	if (nils == BUN_NONE) {
		BBPunfix(bn->batCacheid);
		return NULL;
	}

	BATsetcount(bn, ncand);

	/* if the input is sorted, and no overflow occurred (we only
	 * know for sure if abort_on_error is set), the result is also
	 * sorted, or reverse sorted if the constant is negative */
	if (abort_on_error) {
		ValRecord sign;

		VARcalcsign(&sign, v);
		bn->tsorted = (sign.val.btval >= 0 && b->tsorted && nils == 0) ||
			(sign.val.btval <= 0 && b->trevsorted && nils == 0) ||
			ncand <= 1 || nils == ncand;
		bn->trevsorted = (sign.val.btval >= 0 && b->trevsorted && nils == 0) ||
			(sign.val.btval <= 0 && b->tsorted && nils == 0) ||
			ncand <= 1 || nils == ncand;
	} else {
		bn->tsorted = ncand <= 1 || nils == ncand;
		bn->trevsorted = ncand <= 1 || nils == ncand;
	}
	bn->tkey = ncand <= 1;
	bn->tnil = nils != 0;
	bn->tnonil = nils == 0;

	TRC_DEBUG(ALGO, "b=" ALGOBATFMT ",s=" ALGOOPTBATFMT
		  " -> " ALGOOPTBATFMT " " LLFMT "usec\n",
		  ALGOBATPAR(b), ALGOOPTBATPAR(s),
		  ALGOOPTBATPAR(bn), GDKusec() - t0);

	return bn;
}

gdk_return
VARcalcmul(ValPtr ret, const ValRecord *lft, const ValRecord *rgt,
	   bool abort_on_error)
{
	if (mul_typeswitchloop(VALptr(lft), lft->vtype, false,
			       VALptr(rgt), rgt->vtype, false,
			       VALget(ret), ret->vtype,
			       &(struct canditer){.tpe=cand_dense, .ncand=1},
			       &(struct canditer){.tpe=cand_dense, .ncand=1},
			       0, 0, abort_on_error, __func__) == BUN_NONE)
		return GDK_FAIL;
	return GDK_SUCCEED;
}

/* ---------------------------------------------------------------------- */
/* division (any numeric type) */

#define DIV_3TYPE(TYPE1, TYPE2, TYPE3)					\
static BUN								\
div_##TYPE1##_##TYPE2##_##TYPE3(const TYPE1 *lft, bool incr1,		\
				const TYPE2 *rgt, bool incr2,		\
				TYPE3 *restrict dst, TYPE3 max,		\
				struct canditer *restrict ci1,		\
				struct canditer *restrict ci2,		\
				oid candoff1, oid candoff2,		\
				bool abort_on_error)			\
{									\
	BUN nils = 0;							\
	BUN i = 0, j = 0;						\
									\
	if (ci1->tpe == cand_dense && ci2->tpe == cand_dense) {		\
		for (BUN k = 0; k < ci1->ncand; k++) {			\
			if (incr1)					\
				i = canditer_next_dense(ci1) - candoff1; \
			if (incr2)					\
				j = canditer_next_dense(ci2) - candoff2; \
			if (is_##TYPE1##_nil(lft[i]) || is_##TYPE2##_nil(rgt[j])) { \
				dst[k] = TYPE3##_nil;			\
				nils++;					\
			} else if (rgt[j] == 0) {			\
				if (abort_on_error)			\
					return BUN_NONE + 1;		\
				dst[k] = TYPE3##_nil;			\
				nils++;					\
			} else {					\
				dst[k] = (TYPE3) (lft[i] / rgt[j]);	\
				if (dst[k] < -max || dst[k] > max) {	\
					if (abort_on_error)		\
						return BUN_NONE + 2;	\
					dst[k] = TYPE3##_nil;		\
					nils++;				\
				}					\
			}						\
		}							\
	} else {							\
		for (BUN k = 0; k < ci1->ncand; k++) {			\
			if (incr1)					\
				i = canditer_next(ci1) - candoff1;	\
			if (incr2)					\
				j = canditer_next(ci2) - candoff2;	\
			if (is_##TYPE1##_nil(lft[i]) || is_##TYPE2##_nil(rgt[j])) { \
				dst[k] = TYPE3##_nil;			\
				nils++;					\
			} else if (rgt[j] == 0) {			\
				if (abort_on_error)			\
					return BUN_NONE + 1;		\
				dst[k] = TYPE3##_nil;			\
				nils++;					\
			} else {					\
				dst[k] = (TYPE3) (lft[i] / rgt[j]);	\
				if (dst[k] < -max || dst[k] > max) {	\
					if (abort_on_error)		\
						return BUN_NONE + 2;	\
					dst[k] = TYPE3##_nil;		\
					nils++;				\
				}					\
			}						\
		}							\
	}								\
	return nils;							\
}

#define DIV_3TYPE_float(TYPE1, TYPE2, TYPE3)				\
static BUN								\
div_##TYPE1##_##TYPE2##_##TYPE3(const TYPE1 *lft, bool incr1,		\
				const TYPE2 *rgt, bool incr2,		\
				TYPE3 *restrict dst, TYPE3 max,		\
				struct canditer *restrict ci1,		\
				struct canditer *restrict ci2,		\
				oid candoff1, oid candoff2,		\
				bool abort_on_error)			\
{									\
	BUN nils = 0;							\
	BUN i = 0, j = 0;						\
									\
	if (ci1->tpe == cand_dense && ci2->tpe == cand_dense) {		\
		for (BUN k = 0; k < ci1->ncand; k++) {			\
			if (incr1)					\
				i = canditer_next_dense(ci1) - candoff1; \
			if (incr2)					\
				j = canditer_next_dense(ci2) - candoff2; \
			if (is_##TYPE1##_nil(lft[i]) || is_##TYPE2##_nil(rgt[j])) { \
				dst[k] = TYPE3##_nil;			\
				nils++;					\
			} else if (rgt[j] == 0 ||			\
				   (ABSOLUTE(rgt[j]) < 1 &&		\
				    GDK_##TYPE3##_max * ABSOLUTE(rgt[j]) < lft[i])) { \
				/* only check for overflow, not for underflow */ \
				if (abort_on_error) {			\
					if (rgt[j] == 0)		\
						return BUN_NONE + 1;	\
					ON_OVERFLOW(TYPE1, TYPE2, "/");	\
				}					\
				dst[k] = TYPE3##_nil;			\
				nils++;					\
			} else {					\
				dst[k] = (TYPE3) lft[i] / rgt[j];	\
				if (dst[k] < -max || dst[k] > max) {	\
					if (abort_on_error)		\
						return BUN_NONE + 2;	\
					dst[k] = TYPE3##_nil;		\
					nils++;				\
				}					\
			}						\
		}							\
	} else {							\
		for (BUN k = 0; k < ci1->ncand; k++) {			\
			if (incr1)					\
				i = canditer_next(ci1) - candoff1;	\
			if (incr2)					\
				j = canditer_next(ci2) - candoff2;	\
			if (is_##TYPE1##_nil(lft[i]) || is_##TYPE2##_nil(rgt[j])) { \
				dst[k] = TYPE3##_nil;			\
				nils++;					\
			} else if (rgt[j] == 0 ||			\
				   (ABSOLUTE(rgt[j]) < 1 &&		\
				    GDK_##TYPE3##_max * ABSOLUTE(rgt[j]) < lft[i])) { \
				/* only check for overflow, not for underflow */ \
				if (abort_on_error) {			\
					if (rgt[j] == 0)		\
						return BUN_NONE + 1;	\
					ON_OVERFLOW(TYPE1, TYPE2, "/");	\
				}					\
				dst[k] = TYPE3##_nil;			\
				nils++;					\
			} else {					\
				dst[k] = (TYPE3) lft[i] / rgt[j];	\
				if (dst[k] < -max || dst[k] > max) {	\
					if (abort_on_error)		\
						return BUN_NONE + 2;	\
					dst[k] = TYPE3##_nil;		\
					nils++;				\
				}					\
			}						\
		}							\
	}								\
	return nils;							\
}

DIV_3TYPE(bte, bte, bte)
DIV_3TYPE(bte, bte, sht)
DIV_3TYPE(bte, bte, int)
DIV_3TYPE(bte, bte, lng)
#ifdef HAVE_HGE
DIV_3TYPE(bte, bte, hge)
#endif
DIV_3TYPE(bte, bte, flt)
DIV_3TYPE(bte, bte, dbl)
DIV_3TYPE(bte, sht, bte)
DIV_3TYPE(bte, sht, sht)
DIV_3TYPE(bte, sht, int)
DIV_3TYPE(bte, sht, lng)
#ifdef HAVE_HGE
DIV_3TYPE(bte, sht, hge)
#endif
DIV_3TYPE(bte, sht, flt)
DIV_3TYPE(bte, sht, dbl)
DIV_3TYPE(bte, int, bte)
DIV_3TYPE(bte, int, sht)
DIV_3TYPE(bte, int, int)
DIV_3TYPE(bte, int, lng)
#ifdef HAVE_HGE
DIV_3TYPE(bte, int, hge)
#endif
DIV_3TYPE(bte, int, flt)
DIV_3TYPE(bte, int, dbl)
DIV_3TYPE(bte, lng, bte)
DIV_3TYPE(bte, lng, sht)
DIV_3TYPE(bte, lng, int)
DIV_3TYPE(bte, lng, lng)
#ifdef HAVE_HGE
DIV_3TYPE(bte, lng, hge)
#endif
DIV_3TYPE(bte, lng, flt)
DIV_3TYPE(bte, lng, dbl)
#ifdef HAVE_HGE
DIV_3TYPE(bte, hge, bte)
DIV_3TYPE(bte, hge, sht)
DIV_3TYPE(bte, hge, int)
DIV_3TYPE(bte, hge, lng)
DIV_3TYPE(bte, hge, hge)
DIV_3TYPE(bte, hge, flt)
DIV_3TYPE(bte, hge, dbl)
#endif
DIV_3TYPE_float(bte, flt, flt)
DIV_3TYPE_float(bte, flt, dbl)
DIV_3TYPE_float(bte, dbl, dbl)
DIV_3TYPE(sht, bte, sht)
DIV_3TYPE(sht, bte, int)
DIV_3TYPE(sht, bte, lng)
#ifdef HAVE_HGE
DIV_3TYPE(sht, bte, hge)
#endif
DIV_3TYPE(sht, bte, flt)
DIV_3TYPE(sht, bte, dbl)
DIV_3TYPE(sht, sht, sht)
DIV_3TYPE(sht, sht, int)
DIV_3TYPE(sht, sht, lng)
#ifdef HAVE_HGE
DIV_3TYPE(sht, sht, hge)
#endif
DIV_3TYPE(sht, sht, flt)
DIV_3TYPE(sht, sht, dbl)
DIV_3TYPE(sht, int, sht)
DIV_3TYPE(sht, int, int)
DIV_3TYPE(sht, int, lng)
#ifdef HAVE_HGE
DIV_3TYPE(sht, int, hge)
#endif
DIV_3TYPE(sht, int, flt)
DIV_3TYPE(sht, int, dbl)
DIV_3TYPE(sht, lng, sht)
DIV_3TYPE(sht, lng, int)
DIV_3TYPE(sht, lng, lng)
#ifdef HAVE_HGE
DIV_3TYPE(sht, lng, hge)
#endif
DIV_3TYPE(sht, lng, flt)
DIV_3TYPE(sht, lng, dbl)
#ifdef HAVE_HGE
DIV_3TYPE(sht, hge, sht)
DIV_3TYPE(sht, hge, int)
DIV_3TYPE(sht, hge, lng)
DIV_3TYPE(sht, hge, hge)
DIV_3TYPE(sht, hge, flt)
DIV_3TYPE(sht, hge, dbl)
#endif
DIV_3TYPE_float(sht, flt, flt)
DIV_3TYPE_float(sht, flt, dbl)
DIV_3TYPE_float(sht, dbl, dbl)
DIV_3TYPE(int, bte, int)
DIV_3TYPE(int, bte, lng)
#ifdef HAVE_HGE
DIV_3TYPE(int, bte, hge)
#endif
DIV_3TYPE(int, bte, flt)
DIV_3TYPE(int, bte, dbl)
DIV_3TYPE(int, sht, int)
DIV_3TYPE(int, sht, lng)
#ifdef HAVE_HGE
DIV_3TYPE(int, sht, hge)
#endif
DIV_3TYPE(int, sht, flt)
DIV_3TYPE(int, sht, dbl)
DIV_3TYPE(int, int, int)
DIV_3TYPE(int, int, lng)
#ifdef HAVE_HGE
DIV_3TYPE(int, int, hge)
#endif
DIV_3TYPE(int, int, flt)
DIV_3TYPE(int, int, dbl)
DIV_3TYPE(int, lng, int)
DIV_3TYPE(int, lng, lng)
#ifdef HAVE_HGE
DIV_3TYPE(int, lng, hge)
#endif
DIV_3TYPE(int, lng, flt)
DIV_3TYPE(int, lng, dbl)
#ifdef HAVE_HGE
DIV_3TYPE(int, hge, int)
DIV_3TYPE(int, hge, lng)
DIV_3TYPE(int, hge, hge)
DIV_3TYPE(int, hge, flt)
DIV_3TYPE(int, hge, dbl)
#endif
DIV_3TYPE_float(int, flt, flt)
DIV_3TYPE_float(int, flt, dbl)
DIV_3TYPE_float(int, dbl, dbl)
DIV_3TYPE(lng, bte, lng)
#ifdef HAVE_HGE
DIV_3TYPE(lng, bte, hge)
#endif
DIV_3TYPE(lng, bte, flt)
DIV_3TYPE(lng, bte, dbl)
DIV_3TYPE(lng, sht, lng)
#ifdef HAVE_HGE
DIV_3TYPE(lng, sht, hge)
#endif
DIV_3TYPE(lng, sht, flt)
DIV_3TYPE(lng, sht, dbl)
DIV_3TYPE(lng, int, lng)
#ifdef HAVE_HGE
DIV_3TYPE(lng, int, hge)
#endif
DIV_3TYPE(lng, int, flt)
DIV_3TYPE(lng, int, dbl)
DIV_3TYPE(lng, lng, lng)
#ifdef HAVE_HGE
DIV_3TYPE(lng, lng, hge)
#endif
DIV_3TYPE(lng, lng, flt)
DIV_3TYPE(lng, lng, dbl)
#ifdef HAVE_HGE
DIV_3TYPE(lng, hge, lng)
DIV_3TYPE(lng, hge, hge)
DIV_3TYPE(lng, hge, flt)
DIV_3TYPE(lng, hge, dbl)
#endif
DIV_3TYPE_float(lng, flt, flt)
DIV_3TYPE_float(lng, flt, dbl)
DIV_3TYPE_float(lng, dbl, dbl)
#ifdef HAVE_HGE
DIV_3TYPE(hge, bte, hge)
DIV_3TYPE(hge, bte, flt)
DIV_3TYPE(hge, bte, dbl)
DIV_3TYPE(hge, sht, hge)
DIV_3TYPE(hge, sht, flt)
DIV_3TYPE(hge, sht, dbl)
DIV_3TYPE(hge, int, hge)
DIV_3TYPE(hge, int, flt)
DIV_3TYPE(hge, int, dbl)
DIV_3TYPE(hge, lng, hge)
DIV_3TYPE(hge, lng, flt)
DIV_3TYPE(hge, lng, dbl)
DIV_3TYPE(hge, hge, hge)
DIV_3TYPE(hge, hge, flt)
DIV_3TYPE(hge, hge, dbl)
DIV_3TYPE_float(hge, flt, flt)
DIV_3TYPE_float(hge, flt, dbl)
DIV_3TYPE_float(hge, dbl, dbl)
#endif
DIV_3TYPE(flt, bte, flt)
DIV_3TYPE(flt, bte, dbl)
DIV_3TYPE(flt, sht, flt)
DIV_3TYPE(flt, sht, dbl)
DIV_3TYPE(flt, int, flt)
DIV_3TYPE(flt, int, dbl)
DIV_3TYPE(flt, lng, flt)
DIV_3TYPE(flt, lng, dbl)
#ifdef HAVE_HGE
DIV_3TYPE(flt, hge, flt)
DIV_3TYPE(flt, hge, dbl)
#endif
DIV_3TYPE_float(flt, flt, flt)
DIV_3TYPE_float(flt, flt, dbl)
DIV_3TYPE_float(flt, dbl, dbl)
DIV_3TYPE(dbl, bte, dbl)
DIV_3TYPE(dbl, sht, dbl)
DIV_3TYPE(dbl, int, dbl)
DIV_3TYPE(dbl, lng, dbl)
#ifdef HAVE_HGE
DIV_3TYPE(dbl, hge, dbl)
#endif
DIV_3TYPE_float(dbl, flt, dbl)
DIV_3TYPE_float(dbl, dbl, dbl)

static BUN
div_typeswitchloop(const void *lft, int tp1, bool incr1,
		   const void *rgt, int tp2, bool incr2,
		   void *restrict dst, int tp,
		   struct canditer *restrict ci1, struct canditer *restrict ci2,
		   oid candoff1, oid candoff2,
		   bool abort_on_error, const char *func)
{
	BUN nils;

	tp1 = ATOMbasetype(tp1);
	tp2 = ATOMbasetype(tp2);
	tp = ATOMbasetype(tp);
	switch (tp1) {
	case TYPE_bte:
		switch (tp2) {
		case TYPE_bte:
			switch (tp) {
			case TYPE_bte:
				nils = div_bte_bte_bte(lft, incr1, rgt, incr2,
						       dst, GDK_bte_max,
						       ci1, ci2, candoff1, candoff2,
						       abort_on_error);
				break;
			case TYPE_sht:
				nils = div_bte_bte_sht(lft, incr1, rgt, incr2,
						       dst, GDK_sht_max,
						       ci1, ci2, candoff1, candoff2,
						       abort_on_error);
				break;
			case TYPE_int:
				nils = div_bte_bte_int(lft, incr1, rgt, incr2,
						       dst, GDK_int_max,
						       ci1, ci2, candoff1, candoff2,
						       abort_on_error);
				break;
			case TYPE_lng:
				nils = div_bte_bte_lng(lft, incr1, rgt, incr2,
						       dst, GDK_lng_max,
						       ci1, ci2, candoff1, candoff2,
						       abort_on_error);
				break;
#ifdef HAVE_HGE
			case TYPE_hge:
				nils = div_bte_bte_hge(lft, incr1, rgt, incr2,
						       dst, GDK_hge_max,
						       ci1, ci2, candoff1, candoff2,
						       abort_on_error);
				break;
#endif
			case TYPE_flt:
				nils = div_bte_bte_flt(lft, incr1, rgt, incr2,
						       dst, GDK_flt_max,
						       ci1, ci2, candoff1, candoff2,
						       abort_on_error);
				break;
			case TYPE_dbl:
				nils = div_bte_bte_dbl(lft, incr1, rgt, incr2,
						       dst, GDK_dbl_max,
						       ci1, ci2, candoff1, candoff2,
						       abort_on_error);
				break;
			default:
				goto unsupported;
			}
			break;
		case TYPE_sht:
			switch (tp) {
			case TYPE_bte:
				nils = div_bte_sht_bte(lft, incr1, rgt, incr2,
						       dst, GDK_bte_max,
						       ci1, ci2, candoff1, candoff2,
						       abort_on_error);
				break;
			case TYPE_sht:
				nils = div_bte_sht_sht(lft, incr1, rgt, incr2,
						       dst, GDK_sht_max,
						       ci1, ci2, candoff1, candoff2,
						       abort_on_error);
				break;
			case TYPE_int:
				nils = div_bte_sht_int(lft, incr1, rgt, incr2,
						       dst, GDK_int_max,
						       ci1, ci2, candoff1, candoff2,
						       abort_on_error);
				break;
			case TYPE_lng:
				nils = div_bte_sht_lng(lft, incr1, rgt, incr2,
						       dst, GDK_lng_max,
						       ci1, ci2, candoff1, candoff2,
						       abort_on_error);
				break;
#ifdef HAVE_HGE
			case TYPE_hge:
				nils = div_bte_sht_hge(lft, incr1, rgt, incr2,
						       dst, GDK_hge_max,
						       ci1, ci2, candoff1, candoff2,
						       abort_on_error);
				break;
#endif
			case TYPE_flt:
				nils = div_bte_sht_flt(lft, incr1, rgt, incr2,
						       dst, GDK_flt_max,
						       ci1, ci2, candoff1, candoff2,
						       abort_on_error);
				break;
			case TYPE_dbl:
				nils = div_bte_sht_dbl(lft, incr1, rgt, incr2,
						       dst, GDK_dbl_max,
						       ci1, ci2, candoff1, candoff2,
						       abort_on_error);
				break;
			default:
				goto unsupported;
			}
			break;
		case TYPE_int:
			switch (tp) {
			case TYPE_bte:
				nils = div_bte_int_bte(lft, incr1, rgt, incr2,
						       dst, GDK_bte_max,
						       ci1, ci2, candoff1, candoff2,
						       abort_on_error);
				break;
			case TYPE_sht:
				nils = div_bte_int_sht(lft, incr1, rgt, incr2,
						       dst, GDK_sht_max,
						       ci1, ci2, candoff1, candoff2,
						       abort_on_error);
				break;
			case TYPE_int:
				nils = div_bte_int_int(lft, incr1, rgt, incr2,
						       dst, GDK_int_max,
						       ci1, ci2, candoff1, candoff2,
						       abort_on_error);
				break;
			case TYPE_lng:
				nils = div_bte_int_lng(lft, incr1, rgt, incr2,
						       dst, GDK_lng_max,
						       ci1, ci2, candoff1, candoff2,
						       abort_on_error);
				break;
#ifdef HAVE_HGE
			case TYPE_hge:
				nils = div_bte_int_hge(lft, incr1, rgt, incr2,
						       dst, GDK_hge_max,
						       ci1, ci2, candoff1, candoff2,
						       abort_on_error);
				break;
#endif
			case TYPE_flt:
				nils = div_bte_int_flt(lft, incr1, rgt, incr2,
						       dst, GDK_flt_max,
						       ci1, ci2, candoff1, candoff2,
						       abort_on_error);
				break;
			case TYPE_dbl:
				nils = div_bte_int_dbl(lft, incr1, rgt, incr2,
						       dst, GDK_dbl_max,
						       ci1, ci2, candoff1, candoff2,
						       abort_on_error);
				break;
			default:
				goto unsupported;
			}
			break;
		case TYPE_lng:
			switch (tp) {
			case TYPE_bte:
				nils = div_bte_lng_bte(lft, incr1, rgt, incr2,
						       dst, GDK_bte_max,
						       ci1, ci2, candoff1, candoff2,
						       abort_on_error);
				break;
			case TYPE_sht:
				nils = div_bte_lng_sht(lft, incr1, rgt, incr2,
						       dst, GDK_sht_max,
						       ci1, ci2, candoff1, candoff2,
						       abort_on_error);
				break;
			case TYPE_int:
				nils = div_bte_lng_int(lft, incr1, rgt, incr2,
						       dst, GDK_int_max,
						       ci1, ci2, candoff1, candoff2,
						       abort_on_error);
				break;
			case TYPE_lng:
				nils = div_bte_lng_lng(lft, incr1, rgt, incr2,
						       dst, GDK_lng_max,
						       ci1, ci2, candoff1, candoff2,
						       abort_on_error);
				break;
#ifdef HAVE_HGE
			case TYPE_hge:
				nils = div_bte_lng_hge(lft, incr1, rgt, incr2,
						       dst, GDK_hge_max,
						       ci1, ci2, candoff1, candoff2,
						       abort_on_error);
				break;
#endif
			case TYPE_flt:
				nils = div_bte_lng_flt(lft, incr1, rgt, incr2,
						       dst, GDK_flt_max,
						       ci1, ci2, candoff1, candoff2,
						       abort_on_error);
				break;
			case TYPE_dbl:
				nils = div_bte_lng_dbl(lft, incr1, rgt, incr2,
						       dst, GDK_dbl_max,
						       ci1, ci2, candoff1, candoff2,
						       abort_on_error);
				break;
			default:
				goto unsupported;
			}
			break;
#ifdef HAVE_HGE
		case TYPE_hge:
			switch (tp) {
			case TYPE_bte:
				nils = div_bte_hge_bte(lft, incr1, rgt, incr2,
						       dst, GDK_bte_max,
						       ci1, ci2, candoff1, candoff2,
						       abort_on_error);
				break;
			case TYPE_sht:
				nils = div_bte_hge_sht(lft, incr1, rgt, incr2,
						       dst, GDK_sht_max,
						       ci1, ci2, candoff1, candoff2,
						       abort_on_error);
				break;
			case TYPE_int:
				nils = div_bte_hge_int(lft, incr1, rgt, incr2,
						       dst, GDK_int_max,
						       ci1, ci2, candoff1, candoff2,
						       abort_on_error);
				break;
			case TYPE_lng:
				nils = div_bte_hge_lng(lft, incr1, rgt, incr2,
						       dst, GDK_lng_max,
						       ci1, ci2, candoff1, candoff2,
						       abort_on_error);
				break;
			case TYPE_hge:
				nils = div_bte_hge_hge(lft, incr1, rgt, incr2,
						       dst, GDK_hge_max,
						       ci1, ci2, candoff1, candoff2,
						       abort_on_error);
				break;
			case TYPE_flt:
				nils = div_bte_hge_flt(lft, incr1, rgt, incr2,
						       dst, GDK_flt_max,
						       ci1, ci2, candoff1, candoff2,
						       abort_on_error);
				break;
			case TYPE_dbl:
				nils = div_bte_hge_dbl(lft, incr1, rgt, incr2,
						       dst, GDK_dbl_max,
						       ci1, ci2, candoff1, candoff2,
						       abort_on_error);
				break;
			default:
				goto unsupported;
			}
			break;
#endif
		case TYPE_flt:
			switch (tp) {
			case TYPE_flt:
				nils = div_bte_flt_flt(lft, incr1, rgt, incr2,
						       dst, GDK_flt_max,
						       ci1, ci2, candoff1, candoff2,
						       abort_on_error);
				break;
			case TYPE_dbl:
				nils = div_bte_flt_dbl(lft, incr1, rgt, incr2,
						       dst, GDK_dbl_max,
						       ci1, ci2, candoff1, candoff2,
						       abort_on_error);
				break;
			default:
				goto unsupported;
			}
			break;
		case TYPE_dbl:
			switch (tp) {
			case TYPE_dbl:
				nils = div_bte_dbl_dbl(lft, incr1, rgt, incr2,
						       dst, GDK_dbl_max,
						       ci1, ci2, candoff1, candoff2,
						       abort_on_error);
				break;
			default:
				goto unsupported;
			}
			break;
		default:
			goto unsupported;
		}
		break;
	case TYPE_sht:
		switch (tp2) {
		case TYPE_bte:
			switch (tp) {
			case TYPE_sht:
				nils = div_sht_bte_sht(lft, incr1, rgt, incr2,
						       dst, GDK_sht_max,
						       ci1, ci2, candoff1, candoff2,
						       abort_on_error);
				break;
			case TYPE_int:
				nils = div_sht_bte_int(lft, incr1, rgt, incr2,
						       dst, GDK_int_max,
						       ci1, ci2, candoff1, candoff2,
						       abort_on_error);
				break;
			case TYPE_lng:
				nils = div_sht_bte_lng(lft, incr1, rgt, incr2,
						       dst, GDK_lng_max,
						       ci1, ci2, candoff1, candoff2,
						       abort_on_error);
				break;
#ifdef HAVE_HGE
			case TYPE_hge:
				nils = div_sht_bte_hge(lft, incr1, rgt, incr2,
						       dst, GDK_hge_max,
						       ci1, ci2, candoff1, candoff2,
						       abort_on_error);
				break;
#endif
			case TYPE_flt:
				nils = div_sht_bte_flt(lft, incr1, rgt, incr2,
						       dst, GDK_flt_max,
						       ci1, ci2, candoff1, candoff2,
						       abort_on_error);
				break;
			case TYPE_dbl:
				nils = div_sht_bte_dbl(lft, incr1, rgt, incr2,
						       dst, GDK_dbl_max,
						       ci1, ci2, candoff1, candoff2,
						       abort_on_error);
				break;
			default:
				goto unsupported;
			}
			break;
		case TYPE_sht:
			switch (tp) {
			case TYPE_sht:
				nils = div_sht_sht_sht(lft, incr1, rgt, incr2,
						       dst, GDK_sht_max,
						       ci1, ci2, candoff1, candoff2,
						       abort_on_error);
				break;
			case TYPE_int:
				nils = div_sht_sht_int(lft, incr1, rgt, incr2,
						       dst, GDK_int_max,
						       ci1, ci2, candoff1, candoff2,
						       abort_on_error);
				break;
			case TYPE_lng:
				nils = div_sht_sht_lng(lft, incr1, rgt, incr2,
						       dst, GDK_lng_max,
						       ci1, ci2, candoff1, candoff2,
						       abort_on_error);
				break;
#ifdef HAVE_HGE
			case TYPE_hge:
				nils = div_sht_sht_hge(lft, incr1, rgt, incr2,
						       dst, GDK_hge_max,
						       ci1, ci2, candoff1, candoff2,
						       abort_on_error);
				break;
#endif
			case TYPE_flt:
				nils = div_sht_sht_flt(lft, incr1, rgt, incr2,
						       dst, GDK_flt_max,
						       ci1, ci2, candoff1, candoff2,
						       abort_on_error);
				break;
			case TYPE_dbl:
				nils = div_sht_sht_dbl(lft, incr1, rgt, incr2,
						       dst, GDK_dbl_max,
						       ci1, ci2, candoff1, candoff2,
						       abort_on_error);
				break;
			default:
				goto unsupported;
			}
			break;
		case TYPE_int:
			switch (tp) {
			case TYPE_sht:
				nils = div_sht_int_sht(lft, incr1, rgt, incr2,
						       dst, GDK_sht_max,
						       ci1, ci2, candoff1, candoff2,
						       abort_on_error);
				break;
			case TYPE_int:
				nils = div_sht_int_int(lft, incr1, rgt, incr2,
						       dst, GDK_int_max,
						       ci1, ci2, candoff1, candoff2,
						       abort_on_error);
				break;
			case TYPE_lng:
				nils = div_sht_int_lng(lft, incr1, rgt, incr2,
						       dst, GDK_lng_max,
						       ci1, ci2, candoff1, candoff2,
						       abort_on_error);
				break;
#ifdef HAVE_HGE
			case TYPE_hge:
				nils = div_sht_int_hge(lft, incr1, rgt, incr2,
						       dst, GDK_hge_max,
						       ci1, ci2, candoff1, candoff2,
						       abort_on_error);
				break;
#endif
			case TYPE_flt:
				nils = div_sht_int_flt(lft, incr1, rgt, incr2,
						       dst, GDK_flt_max,
						       ci1, ci2, candoff1, candoff2,
						       abort_on_error);
				break;
			case TYPE_dbl:
				nils = div_sht_int_dbl(lft, incr1, rgt, incr2,
						       dst, GDK_dbl_max,
						       ci1, ci2, candoff1, candoff2,
						       abort_on_error);
				break;
			default:
				goto unsupported;
			}
			break;
		case TYPE_lng:
			switch (tp) {
			case TYPE_sht:
				nils = div_sht_lng_sht(lft, incr1, rgt, incr2,
						       dst, GDK_sht_max,
						       ci1, ci2, candoff1, candoff2,
						       abort_on_error);
				break;
			case TYPE_int:
				nils = div_sht_lng_int(lft, incr1, rgt, incr2,
						       dst, GDK_int_max,
						       ci1, ci2, candoff1, candoff2,
						       abort_on_error);
				break;
			case TYPE_lng:
				nils = div_sht_lng_lng(lft, incr1, rgt, incr2,
						       dst, GDK_lng_max,
						       ci1, ci2, candoff1, candoff2,
						       abort_on_error);
				break;
#ifdef HAVE_HGE
			case TYPE_hge:
				nils = div_sht_lng_hge(lft, incr1, rgt, incr2,
						       dst, GDK_hge_max,
						       ci1, ci2, candoff1, candoff2,
						       abort_on_error);
				break;
#endif
			case TYPE_flt:
				nils = div_sht_lng_flt(lft, incr1, rgt, incr2,
						       dst, GDK_flt_max,
						       ci1, ci2, candoff1, candoff2,
						       abort_on_error);
				break;
			case TYPE_dbl:
				nils = div_sht_lng_dbl(lft, incr1, rgt, incr2,
						       dst, GDK_dbl_max,
						       ci1, ci2, candoff1, candoff2,
						       abort_on_error);
				break;
			default:
				goto unsupported;
			}
			break;
#ifdef HAVE_HGE
		case TYPE_hge:
			switch (tp) {
			case TYPE_sht:
				nils = div_sht_hge_sht(lft, incr1, rgt, incr2,
						       dst, GDK_sht_max,
						       ci1, ci2, candoff1, candoff2,
						       abort_on_error);
				break;
			case TYPE_int:
				nils = div_sht_hge_int(lft, incr1, rgt, incr2,
						       dst, GDK_int_max,
						       ci1, ci2, candoff1, candoff2,
						       abort_on_error);
				break;
			case TYPE_lng:
				nils = div_sht_hge_lng(lft, incr1, rgt, incr2,
						       dst, GDK_lng_max,
						       ci1, ci2, candoff1, candoff2,
						       abort_on_error);
				break;
			case TYPE_hge:
				nils = div_sht_hge_hge(lft, incr1, rgt, incr2,
						       dst, GDK_hge_max,
						       ci1, ci2, candoff1, candoff2,
						       abort_on_error);
				break;
			case TYPE_flt:
				nils = div_sht_hge_flt(lft, incr1, rgt, incr2,
						       dst, GDK_flt_max,
						       ci1, ci2, candoff1, candoff2,
						       abort_on_error);
				break;
			case TYPE_dbl:
				nils = div_sht_hge_dbl(lft, incr1, rgt, incr2,
						       dst, GDK_dbl_max,
						       ci1, ci2, candoff1, candoff2,
						       abort_on_error);
				break;
			default:
				goto unsupported;
			}
			break;
#endif
		case TYPE_flt:
			switch (tp) {
			case TYPE_flt:
				nils = div_sht_flt_flt(lft, incr1, rgt, incr2,
						       dst, GDK_flt_max,
						       ci1, ci2, candoff1, candoff2,
						       abort_on_error);
				break;
			case TYPE_dbl:
				nils = div_sht_flt_dbl(lft, incr1, rgt, incr2,
						       dst, GDK_dbl_max,
						       ci1, ci2, candoff1, candoff2,
						       abort_on_error);
				break;
			default:
				goto unsupported;
			}
			break;
		case TYPE_dbl:
			switch (tp) {
			case TYPE_dbl:
				nils = div_sht_dbl_dbl(lft, incr1, rgt, incr2,
						       dst, GDK_dbl_max,
						       ci1, ci2, candoff1, candoff2,
						       abort_on_error);
				break;
			default:
				goto unsupported;
			}
			break;
		default:
			goto unsupported;
		}
		break;
	case TYPE_int:
		switch (tp2) {
		case TYPE_bte:
			switch (tp) {
			case TYPE_int:
				nils = div_int_bte_int(lft, incr1, rgt, incr2,
						       dst, GDK_int_max,
						       ci1, ci2, candoff1, candoff2,
						       abort_on_error);
				break;
			case TYPE_lng:
				nils = div_int_bte_lng(lft, incr1, rgt, incr2,
						       dst, GDK_lng_max,
						       ci1, ci2, candoff1, candoff2,
						       abort_on_error);
				break;
#ifdef HAVE_HGE
			case TYPE_hge:
				nils = div_int_bte_hge(lft, incr1, rgt, incr2,
						       dst, GDK_hge_max,
						       ci1, ci2, candoff1, candoff2,
						       abort_on_error);
				break;
#endif
			case TYPE_flt:
				nils = div_int_bte_flt(lft, incr1, rgt, incr2,
						       dst, GDK_flt_max,
						       ci1, ci2, candoff1, candoff2,
						       abort_on_error);
				break;
			case TYPE_dbl:
				nils = div_int_bte_dbl(lft, incr1, rgt, incr2,
						       dst, GDK_dbl_max,
						       ci1, ci2, candoff1, candoff2,
						       abort_on_error);
				break;
			default:
				goto unsupported;
			}
			break;
		case TYPE_sht:
			switch (tp) {
			case TYPE_int:
				nils = div_int_sht_int(lft, incr1, rgt, incr2,
						       dst, GDK_int_max,
						       ci1, ci2, candoff1, candoff2,
						       abort_on_error);
				break;
			case TYPE_lng:
				nils = div_int_sht_lng(lft, incr1, rgt, incr2,
						       dst, GDK_lng_max,
						       ci1, ci2, candoff1, candoff2,
						       abort_on_error);
				break;
#ifdef HAVE_HGE
			case TYPE_hge:
				nils = div_int_sht_hge(lft, incr1, rgt, incr2,
						       dst, GDK_hge_max,
						       ci1, ci2, candoff1, candoff2,
						       abort_on_error);
				break;
#endif
			case TYPE_flt:
				nils = div_int_sht_flt(lft, incr1, rgt, incr2,
						       dst, GDK_flt_max,
						       ci1, ci2, candoff1, candoff2,
						       abort_on_error);
				break;
			case TYPE_dbl:
				nils = div_int_sht_dbl(lft, incr1, rgt, incr2,
						       dst, GDK_dbl_max,
						       ci1, ci2, candoff1, candoff2,
						       abort_on_error);
				break;
			default:
				goto unsupported;
			}
			break;
		case TYPE_int:
			switch (tp) {
			case TYPE_int:
				nils = div_int_int_int(lft, incr1, rgt, incr2,
						       dst, GDK_int_max,
						       ci1, ci2, candoff1, candoff2,
						       abort_on_error);
				break;
			case TYPE_lng:
				nils = div_int_int_lng(lft, incr1, rgt, incr2,
						       dst, GDK_lng_max,
						       ci1, ci2, candoff1, candoff2,
						       abort_on_error);
				break;
#ifdef HAVE_HGE
			case TYPE_hge:
				nils = div_int_int_hge(lft, incr1, rgt, incr2,
						       dst, GDK_hge_max,
						       ci1, ci2, candoff1, candoff2,
						       abort_on_error);
				break;
#endif
			case TYPE_flt:
				nils = div_int_int_flt(lft, incr1, rgt, incr2,
						       dst, GDK_flt_max,
						       ci1, ci2, candoff1, candoff2,
						       abort_on_error);
				break;
			case TYPE_dbl:
				nils = div_int_int_dbl(lft, incr1, rgt, incr2,
						       dst, GDK_dbl_max,
						       ci1, ci2, candoff1, candoff2,
						       abort_on_error);
				break;
			default:
				goto unsupported;
			}
			break;
		case TYPE_lng:
			switch (tp) {
			case TYPE_int:
				nils = div_int_lng_int(lft, incr1, rgt, incr2,
						       dst, GDK_int_max,
						       ci1, ci2, candoff1, candoff2,
						       abort_on_error);
				break;
			case TYPE_lng:
				nils = div_int_lng_lng(lft, incr1, rgt, incr2,
						       dst, GDK_lng_max,
						       ci1, ci2, candoff1, candoff2,
						       abort_on_error);
				break;
#ifdef HAVE_HGE
			case TYPE_hge:
				nils = div_int_lng_hge(lft, incr1, rgt, incr2,
						       dst, GDK_hge_max,
						       ci1, ci2, candoff1, candoff2,
						       abort_on_error);
				break;
#endif
			case TYPE_flt:
				nils = div_int_lng_flt(lft, incr1, rgt, incr2,
						       dst, GDK_flt_max,
						       ci1, ci2, candoff1, candoff2,
						       abort_on_error);
				break;
			case TYPE_dbl:
				nils = div_int_lng_dbl(lft, incr1, rgt, incr2,
						       dst, GDK_dbl_max,
						       ci1, ci2, candoff1, candoff2,
						       abort_on_error);
				break;
			default:
				goto unsupported;
			}
			break;
#ifdef HAVE_HGE
		case TYPE_hge:
			switch (tp) {
			case TYPE_int:
				nils = div_int_hge_int(lft, incr1, rgt, incr2,
						       dst, GDK_int_max,
						       ci1, ci2, candoff1, candoff2,
						       abort_on_error);
				break;
			case TYPE_lng:
				nils = div_int_hge_lng(lft, incr1, rgt, incr2,
						       dst, GDK_lng_max,
						       ci1, ci2, candoff1, candoff2,
						       abort_on_error);
				break;
			case TYPE_hge:
				nils = div_int_hge_hge(lft, incr1, rgt, incr2,
						       dst, GDK_hge_max,
						       ci1, ci2, candoff1, candoff2,
						       abort_on_error);
				break;
			case TYPE_flt:
				nils = div_int_hge_flt(lft, incr1, rgt, incr2,
						       dst, GDK_flt_max,
						       ci1, ci2, candoff1, candoff2,
						       abort_on_error);
				break;
			case TYPE_dbl:
				nils = div_int_hge_dbl(lft, incr1, rgt, incr2,
						       dst, GDK_dbl_max,
						       ci1, ci2, candoff1, candoff2,
						       abort_on_error);
				break;
			default:
				goto unsupported;
			}
			break;
#endif
		case TYPE_flt:
			switch (tp) {
			case TYPE_flt:
				nils = div_int_flt_flt(lft, incr1, rgt, incr2,
						       dst, GDK_flt_max,
						       ci1, ci2, candoff1, candoff2,
						       abort_on_error);
				break;
			case TYPE_dbl:
				nils = div_int_flt_dbl(lft, incr1, rgt, incr2,
						       dst, GDK_dbl_max,
						       ci1, ci2, candoff1, candoff2,
						       abort_on_error);
				break;
			default:
				goto unsupported;
			}
			break;
		case TYPE_dbl:
			switch (tp) {
			case TYPE_dbl:
				nils = div_int_dbl_dbl(lft, incr1, rgt, incr2,
						       dst, GDK_dbl_max,
						       ci1, ci2, candoff1, candoff2,
						       abort_on_error);
				break;
			default:
				goto unsupported;
			}
			break;
		default:
			goto unsupported;
		}
		break;
	case TYPE_lng:
		switch (tp2) {
		case TYPE_bte:
			switch (tp) {
			case TYPE_lng:
				nils = div_lng_bte_lng(lft, incr1, rgt, incr2,
						       dst, GDK_lng_max,
						       ci1, ci2, candoff1, candoff2,
						       abort_on_error);
				break;
#ifdef HAVE_HGE
			case TYPE_hge:
				nils = div_lng_bte_hge(lft, incr1, rgt, incr2,
						       dst, GDK_hge_max,
						       ci1, ci2, candoff1, candoff2,
						       abort_on_error);
				break;
#endif
			case TYPE_flt:
				nils = div_lng_bte_flt(lft, incr1, rgt, incr2,
						       dst, GDK_flt_max,
						       ci1, ci2, candoff1, candoff2,
						       abort_on_error);
				break;
			case TYPE_dbl:
				nils = div_lng_bte_dbl(lft, incr1, rgt, incr2,
						       dst, GDK_dbl_max,
						       ci1, ci2, candoff1, candoff2,
						       abort_on_error);
				break;
			default:
				goto unsupported;
			}
			break;
		case TYPE_sht:
			switch (tp) {
			case TYPE_lng:
				nils = div_lng_sht_lng(lft, incr1, rgt, incr2,
						       dst, GDK_lng_max,
						       ci1, ci2, candoff1, candoff2,
						       abort_on_error);
				break;
#ifdef HAVE_HGE
			case TYPE_hge:
				nils = div_lng_sht_hge(lft, incr1, rgt, incr2,
						       dst, GDK_hge_max,
						       ci1, ci2, candoff1, candoff2,
						       abort_on_error);
				break;
#endif
			case TYPE_flt:
				nils = div_lng_sht_flt(lft, incr1, rgt, incr2,
						       dst, GDK_flt_max,
						       ci1, ci2, candoff1, candoff2,
						       abort_on_error);
				break;
			case TYPE_dbl:
				nils = div_lng_sht_dbl(lft, incr1, rgt, incr2,
						       dst, GDK_dbl_max,
						       ci1, ci2, candoff1, candoff2,
						       abort_on_error);
				break;
			default:
				goto unsupported;
			}
			break;
		case TYPE_int:
			switch (tp) {
			case TYPE_lng:
				nils = div_lng_int_lng(lft, incr1, rgt, incr2,
						       dst, GDK_lng_max,
						       ci1, ci2, candoff1, candoff2,
						       abort_on_error);
				break;
#ifdef HAVE_HGE
			case TYPE_hge:
				nils = div_lng_int_hge(lft, incr1, rgt, incr2,
						       dst, GDK_hge_max,
						       ci1, ci2, candoff1, candoff2,
						       abort_on_error);
				break;
#endif
			case TYPE_flt:
				nils = div_lng_int_flt(lft, incr1, rgt, incr2,
						       dst, GDK_flt_max,
						       ci1, ci2, candoff1, candoff2,
						       abort_on_error);
				break;
			case TYPE_dbl:
				nils = div_lng_int_dbl(lft, incr1, rgt, incr2,
						       dst, GDK_dbl_max,
						       ci1, ci2, candoff1, candoff2,
						       abort_on_error);
				break;
			default:
				goto unsupported;
			}
			break;
		case TYPE_lng:
			switch (tp) {
			case TYPE_lng:
				nils = div_lng_lng_lng(lft, incr1, rgt, incr2,
						       dst, GDK_lng_max,
						       ci1, ci2, candoff1, candoff2,
						       abort_on_error);
				break;
#ifdef HAVE_HGE
			case TYPE_hge:
				nils = div_lng_lng_hge(lft, incr1, rgt, incr2,
						       dst, GDK_hge_max,
						       ci1, ci2, candoff1, candoff2,
						       abort_on_error);
				break;
#endif
			case TYPE_flt:
				nils = div_lng_lng_flt(lft, incr1, rgt, incr2,
						       dst, GDK_flt_max,
						       ci1, ci2, candoff1, candoff2,
						       abort_on_error);
				break;
			case TYPE_dbl:
				nils = div_lng_lng_dbl(lft, incr1, rgt, incr2,
						       dst, GDK_dbl_max,
						       ci1, ci2, candoff1, candoff2,
						       abort_on_error);
				break;
			default:
				goto unsupported;
			}
			break;
#ifdef HAVE_HGE
		case TYPE_hge:
			switch (tp) {
			case TYPE_lng:
				nils = div_lng_hge_lng(lft, incr1, rgt, incr2,
						       dst, GDK_lng_max,
						       ci1, ci2, candoff1, candoff2,
						       abort_on_error);
				break;
			case TYPE_hge:
				nils = div_lng_hge_hge(lft, incr1, rgt, incr2,
						       dst, GDK_hge_max,
						       ci1, ci2, candoff1, candoff2,
						       abort_on_error);
				break;
			case TYPE_flt:
				nils = div_lng_hge_flt(lft, incr1, rgt, incr2,
						       dst, GDK_flt_max,
						       ci1, ci2, candoff1, candoff2,
						       abort_on_error);
				break;
			case TYPE_dbl:
				nils = div_lng_hge_dbl(lft, incr1, rgt, incr2,
						       dst, GDK_dbl_max,
						       ci1, ci2, candoff1, candoff2,
						       abort_on_error);
				break;
			default:
				goto unsupported;
			}
			break;
#endif
		case TYPE_flt:
			switch (tp) {
			case TYPE_flt:
				nils = div_lng_flt_flt(lft, incr1, rgt, incr2,
						       dst, GDK_flt_max,
						       ci1, ci2, candoff1, candoff2,
						       abort_on_error);
				break;
			case TYPE_dbl:
				nils = div_lng_flt_dbl(lft, incr1, rgt, incr2,
						       dst, GDK_dbl_max,
						       ci1, ci2, candoff1, candoff2,
						       abort_on_error);
				break;
			default:
				goto unsupported;
			}
			break;
		case TYPE_dbl:
			switch (tp) {
			case TYPE_dbl:
				nils = div_lng_dbl_dbl(lft, incr1, rgt, incr2,
						       dst, GDK_dbl_max,
						       ci1, ci2, candoff1, candoff2,
						       abort_on_error);
				break;
			default:
				goto unsupported;
			}
			break;
		default:
			goto unsupported;
		}
		break;
#ifdef HAVE_HGE
	case TYPE_hge:
		switch (tp2) {
		case TYPE_bte:
			switch (tp) {
			case TYPE_hge:
				nils = div_hge_bte_hge(lft, incr1, rgt, incr2,
						       dst, GDK_hge_max,
						       ci1, ci2, candoff1, candoff2,
						       abort_on_error);
				break;
			case TYPE_flt:
				nils = div_hge_bte_flt(lft, incr1, rgt, incr2,
						       dst, GDK_flt_max,
						       ci1, ci2, candoff1, candoff2,
						       abort_on_error);
				break;
			case TYPE_dbl:
				nils = div_hge_bte_dbl(lft, incr1, rgt, incr2,
						       dst, GDK_dbl_max,
						       ci1, ci2, candoff1, candoff2,
						       abort_on_error);
				break;
			default:
				goto unsupported;
			}
			break;
		case TYPE_sht:
			switch (tp) {
			case TYPE_hge:
				nils = div_hge_sht_hge(lft, incr1, rgt, incr2,
						       dst, GDK_hge_max,
						       ci1, ci2, candoff1, candoff2,
						       abort_on_error);
				break;
			case TYPE_flt:
				nils = div_hge_sht_flt(lft, incr1, rgt, incr2,
						       dst, GDK_flt_max,
						       ci1, ci2, candoff1, candoff2,
						       abort_on_error);
				break;
			case TYPE_dbl:
				nils = div_hge_sht_dbl(lft, incr1, rgt, incr2,
						       dst, GDK_dbl_max,
						       ci1, ci2, candoff1, candoff2,
						       abort_on_error);
				break;
			default:
				goto unsupported;
			}
			break;
		case TYPE_int:
			switch (tp) {
			case TYPE_hge:
				nils = div_hge_int_hge(lft, incr1, rgt, incr2,
						       dst, GDK_hge_max,
						       ci1, ci2, candoff1, candoff2,
						       abort_on_error);
				break;
			case TYPE_flt:
				nils = div_hge_int_flt(lft, incr1, rgt, incr2,
						       dst, GDK_flt_max,
						       ci1, ci2, candoff1, candoff2,
						       abort_on_error);
				break;
			case TYPE_dbl:
				nils = div_hge_int_dbl(lft, incr1, rgt, incr2,
						       dst, GDK_dbl_max,
						       ci1, ci2, candoff1, candoff2,
						       abort_on_error);
				break;
			default:
				goto unsupported;
			}
			break;
		case TYPE_lng:
			switch (tp) {
			case TYPE_hge:
				nils = div_hge_lng_hge(lft, incr1, rgt, incr2,
						       dst, GDK_hge_max,
						       ci1, ci2, candoff1, candoff2,
						       abort_on_error);
				break;
			case TYPE_flt:
				nils = div_hge_lng_flt(lft, incr1, rgt, incr2,
						       dst, GDK_flt_max,
						       ci1, ci2, candoff1, candoff2,
						       abort_on_error);
				break;
			case TYPE_dbl:
				nils = div_hge_lng_dbl(lft, incr1, rgt, incr2,
						       dst, GDK_dbl_max,
						       ci1, ci2, candoff1, candoff2,
						       abort_on_error);
				break;
			default:
				goto unsupported;
			}
			break;
		case TYPE_hge:
			switch (tp) {
			case TYPE_hge:
				nils = div_hge_hge_hge(lft, incr1, rgt, incr2,
						       dst, GDK_hge_max,
						       ci1, ci2, candoff1, candoff2,
						       abort_on_error);
				break;
			case TYPE_flt:
				nils = div_hge_hge_flt(lft, incr1, rgt, incr2,
						       dst, GDK_flt_max,
						       ci1, ci2, candoff1, candoff2,
						       abort_on_error);
				break;
			case TYPE_dbl:
				nils = div_hge_hge_dbl(lft, incr1, rgt, incr2,
						       dst, GDK_dbl_max,
						       ci1, ci2, candoff1, candoff2,
						       abort_on_error);
				break;
			default:
				goto unsupported;
			}
			break;
		case TYPE_flt:
			switch (tp) {
			case TYPE_flt:
				nils = div_hge_flt_flt(lft, incr1, rgt, incr2,
						       dst, GDK_flt_max,
						       ci1, ci2, candoff1, candoff2,
						       abort_on_error);
				break;
			case TYPE_dbl:
				nils = div_hge_flt_dbl(lft, incr1, rgt, incr2,
						       dst, GDK_dbl_max,
						       ci1, ci2, candoff1, candoff2,
						       abort_on_error);
				break;
			default:
				goto unsupported;
			}
			break;
		case TYPE_dbl:
			switch (tp) {
			case TYPE_dbl:
				nils = div_hge_dbl_dbl(lft, incr1, rgt, incr2,
						       dst, GDK_dbl_max,
						       ci1, ci2, candoff1, candoff2,
						       abort_on_error);
				break;
			default:
				goto unsupported;
			}
			break;
		default:
			goto unsupported;
		}
		break;
#endif
	case TYPE_flt:
		switch (tp2) {
		case TYPE_bte:
			switch (tp) {
			case TYPE_flt:
				nils = div_flt_bte_flt(lft, incr1, rgt, incr2,
						       dst, GDK_flt_max,
						       ci1, ci2, candoff1, candoff2,
						       abort_on_error);
				break;
			case TYPE_dbl:
				nils = div_flt_bte_dbl(lft, incr1, rgt, incr2,
						       dst, GDK_dbl_max,
						       ci1, ci2, candoff1, candoff2,
						       abort_on_error);
				break;
			default:
				goto unsupported;
			}
			break;
		case TYPE_sht:
			switch (tp) {
			case TYPE_flt:
				nils = div_flt_sht_flt(lft, incr1, rgt, incr2,
						       dst, GDK_flt_max,
						       ci1, ci2, candoff1, candoff2,
						       abort_on_error);
				break;
			case TYPE_dbl:
				nils = div_flt_sht_dbl(lft, incr1, rgt, incr2,
						       dst, GDK_dbl_max,
						       ci1, ci2, candoff1, candoff2,
						       abort_on_error);
				break;
			default:
				goto unsupported;
			}
			break;
		case TYPE_int:
			switch (tp) {
			case TYPE_flt:
				nils = div_flt_int_flt(lft, incr1, rgt, incr2,
						       dst, GDK_flt_max,
						       ci1, ci2, candoff1, candoff2,
						       abort_on_error);
				break;
			case TYPE_dbl:
				nils = div_flt_int_dbl(lft, incr1, rgt, incr2,
						       dst, GDK_dbl_max,
						       ci1, ci2, candoff1, candoff2,
						       abort_on_error);
				break;
			default:
				goto unsupported;
			}
			break;
		case TYPE_lng:
			switch (tp) {
			case TYPE_flt:
				nils = div_flt_lng_flt(lft, incr1, rgt, incr2,
						       dst, GDK_flt_max,
						       ci1, ci2, candoff1, candoff2,
						       abort_on_error);
				break;
			case TYPE_dbl:
				nils = div_flt_lng_dbl(lft, incr1, rgt, incr2,
						       dst, GDK_dbl_max,
						       ci1, ci2, candoff1, candoff2,
						       abort_on_error);
				break;
			default:
				goto unsupported;
			}
			break;
#ifdef HAVE_HGE
		case TYPE_hge:
			switch (tp) {
			case TYPE_flt:
				nils = div_flt_hge_flt(lft, incr1, rgt, incr2,
						       dst, GDK_flt_max,
						       ci1, ci2, candoff1, candoff2,
						       abort_on_error);
				break;
			case TYPE_dbl:
				nils = div_flt_hge_dbl(lft, incr1, rgt, incr2,
						       dst, GDK_dbl_max,
						       ci1, ci2, candoff1, candoff2,
						       abort_on_error);
				break;
			default:
				goto unsupported;
			}
			break;
#endif
		case TYPE_flt:
			switch (tp) {
			case TYPE_flt:
				nils = div_flt_flt_flt(lft, incr1, rgt, incr2,
						       dst, GDK_flt_max,
						       ci1, ci2, candoff1, candoff2,
						       abort_on_error);
				break;
			case TYPE_dbl:
				nils = div_flt_flt_dbl(lft, incr1, rgt, incr2,
						       dst, GDK_dbl_max,
						       ci1, ci2, candoff1, candoff2,
						       abort_on_error);
				break;
			default:
				goto unsupported;
			}
			break;
		case TYPE_dbl:
			switch (tp) {
			case TYPE_dbl:
				nils = div_flt_dbl_dbl(lft, incr1, rgt, incr2,
						       dst, GDK_dbl_max,
						       ci1, ci2, candoff1, candoff2,
						       abort_on_error);
				break;
			default:
				goto unsupported;
			}
			break;
		default:
			goto unsupported;
		}
		break;
	case TYPE_dbl:
		switch (tp2) {
		case TYPE_bte:
			switch (tp) {
			case TYPE_dbl:
				nils = div_dbl_bte_dbl(lft, incr1, rgt, incr2,
						       dst, GDK_dbl_max,
						       ci1, ci2, candoff1, candoff2,
						       abort_on_error);
				break;
			default:
				goto unsupported;
			}
			break;
		case TYPE_sht:
			switch (tp) {
			case TYPE_dbl:
				nils = div_dbl_sht_dbl(lft, incr1, rgt, incr2,
						       dst, GDK_dbl_max,
						       ci1, ci2, candoff1, candoff2,
						       abort_on_error);
				break;
			default:
				goto unsupported;
			}
			break;
		case TYPE_int:
			switch (tp) {
			case TYPE_dbl:
				nils = div_dbl_int_dbl(lft, incr1, rgt, incr2,
						       dst, GDK_dbl_max,
						       ci1, ci2, candoff1, candoff2,
						       abort_on_error);
				break;
			default:
				goto unsupported;
			}
			break;
		case TYPE_lng:
			switch (tp) {
			case TYPE_dbl:
				nils = div_dbl_lng_dbl(lft, incr1, rgt, incr2,
						       dst, GDK_dbl_max,
						       ci1, ci2, candoff1, candoff2,
						       abort_on_error);
				break;
			default:
				goto unsupported;
			}
			break;
#ifdef HAVE_HGE
		case TYPE_hge:
			switch (tp) {
			case TYPE_dbl:
				nils = div_dbl_hge_dbl(lft, incr1, rgt, incr2,
						       dst, GDK_dbl_max,
						       ci1, ci2, candoff1, candoff2,
						       abort_on_error);
				break;
			default:
				goto unsupported;
			}
			break;
#endif
		case TYPE_flt:
			switch (tp) {
			case TYPE_dbl:
				nils = div_dbl_flt_dbl(lft, incr1, rgt, incr2,
						       dst, GDK_dbl_max,
						       ci1, ci2, candoff1, candoff2,
						       abort_on_error);
				break;
			default:
				goto unsupported;
			}
			break;
		case TYPE_dbl:
			switch (tp) {
			case TYPE_dbl:
				nils = div_dbl_dbl_dbl(lft, incr1, rgt, incr2,
						       dst, GDK_dbl_max,
						       ci1, ci2, candoff1, candoff2,
						       abort_on_error);
				break;
			default:
				goto unsupported;
			}
			break;
		default:
			goto unsupported;
		}
		break;
	default:
		goto unsupported;
	}

	if (nils == BUN_NONE + 1)
		GDKerror("22012!division by zero.\n");

	return nils;

  unsupported:
	GDKerror("%s: type combination (div(%s,%s)->%s) not supported.\n",
		 func, ATOMname(tp1), ATOMname(tp2), ATOMname(tp));
	return BUN_NONE;
}

BAT *
BATcalcdiv(BAT *b1, BAT *b2, BAT *s1, BAT *s2, int tp, bool abort_on_error)
{
	return BATcalcmuldivmod(b1, b2, s1, s2, tp, abort_on_error,
				div_typeswitchloop, __func__);
}

BAT *
BATcalcdivcst(BAT *b, const ValRecord *v, BAT *s, int tp, bool abort_on_error)
{
	lng t0 = 0;
	BAT *bn;
	BUN nils;
	BUN ncand;
	struct canditer ci;

	TRC_DEBUG_IF(ALGO) t0 = GDKusec();

	BATcheck(b, NULL);

	ncand = canditer_init(&ci, b, s);

	bn = COLnew(ci.hseq, tp, ncand, TRANSIENT);
	if (bn == NULL)
		return NULL;
	if (ncand == 0)
		return bn;

	nils = div_typeswitchloop(Tloc(b, 0), b->ttype, true,
				  VALptr(v), v->vtype, false,
				  Tloc(bn, 0), tp,
				  &ci,
				  &(struct canditer){.tpe=cand_dense, .ncand=ncand},
				  b->hseqbase, 0,
				  abort_on_error, __func__);

	if (nils >= BUN_NONE) {
		BBPunfix(bn->batCacheid);
		return NULL;
	}

	BATsetcount(bn, ncand);

	/* if the input is sorted, and no zero division occurred (we
	 * only know for sure if abort_on_error is set), the result is
	 * also sorted, or reverse sorted if the constant is
	 * negative */
	if (abort_on_error) {
		ValRecord sign;

		VARcalcsign(&sign, v);
		bn->tsorted = (sign.val.btval > 0 && b->tsorted && nils == 0) ||
			(sign.val.btval < 0 && b->trevsorted && nils == 0) ||
			ncand <= 1 || nils == ncand;
		bn->trevsorted = (sign.val.btval > 0 && b->trevsorted && nils == 0) ||
			(sign.val.btval < 0 && b->tsorted && nils == 0) ||
			ncand <= 1 || nils == ncand;
	} else {
		bn->tsorted = ncand <= 1 || nils == ncand;
		bn->trevsorted = ncand <= 1 || nils == ncand;
	}
	bn->tsorted = ncand <= 1 || nils == ncand;
	bn->trevsorted = ncand <= 1 || nils == ncand;
	bn->tkey = ncand <= 1;
	bn->tnil = nils != 0;
	bn->tnonil = nils == 0;

	TRC_DEBUG(ALGO, "b=" ALGOBATFMT ",s=" ALGOOPTBATFMT
		  " -> " ALGOOPTBATFMT " " LLFMT "usec\n",
		  ALGOBATPAR(b), ALGOOPTBATPAR(s),
		  ALGOOPTBATPAR(bn), GDKusec() - t0);

	return bn;
}

BAT *
BATcalccstdiv(const ValRecord *v, BAT *b, BAT *s, int tp, bool abort_on_error)
{
	lng t0 = 0;
	BAT *bn;
	BUN nils;
	BUN ncand;
	struct canditer ci;

	TRC_DEBUG_IF(ALGO) t0 = GDKusec();

	BATcheck(b, NULL);

	ncand = canditer_init(&ci, b, s);
	if (ncand == 0)
		return BATconstant(ci.hseq, tp, ATOMnilptr(tp),
				   ncand, TRANSIENT);

	bn = COLnew(ci.hseq, tp, ncand, TRANSIENT);
	if (bn == NULL)
		return NULL;
	if (ncand == 0)
		return bn;

	nils = div_typeswitchloop(VALptr(v), v->vtype, false,
				  Tloc(b, 0), b->ttype, true,
				  Tloc(bn, 0), tp,
				  &(struct canditer){.tpe=cand_dense, .ncand=ncand},
				  &ci,
				  0, b->hseqbase,
				  abort_on_error, __func__);

	if (nils >= BUN_NONE) {
		BBPunfix(bn->batCacheid);
		return NULL;
	}

	BATsetcount(bn, ncand);

	bn->tsorted = ncand <= 1 || nils == ncand;
	bn->trevsorted = ncand <= 1 || nils == ncand;
	bn->tkey = ncand <= 1;
	bn->tnil = nils != 0;
	bn->tnonil = nils == 0;

	TRC_DEBUG(ALGO, "b=" ALGOBATFMT ",s=" ALGOOPTBATFMT
		  " -> " ALGOOPTBATFMT " " LLFMT "usec\n",
		  ALGOBATPAR(b), ALGOOPTBATPAR(s),
		  ALGOOPTBATPAR(bn), GDKusec() - t0);

	return bn;
}

gdk_return
VARcalcdiv(ValPtr ret, const ValRecord *lft, const ValRecord *rgt,
	   bool abort_on_error)
{
	if (div_typeswitchloop(VALptr(lft), lft->vtype, false,
			       VALptr(rgt), rgt->vtype, false,
			       VALget(ret), ret->vtype,
			       &(struct canditer){.tpe=cand_dense, .ncand=1},
			       &(struct canditer){.tpe=cand_dense, .ncand=1},
			       0, 0, abort_on_error, __func__) >= BUN_NONE)
		return GDK_FAIL;
	return GDK_SUCCEED;
}

/* ---------------------------------------------------------------------- */
/* modulo (any numeric type) */

#define MOD_3TYPE(TYPE1, TYPE2, TYPE3)					\
static BUN								\
mod_##TYPE1##_##TYPE2##_##TYPE3(const TYPE1 *lft, bool incr1,		\
				const TYPE2 *rgt, bool incr2,		\
				TYPE3 *restrict dst,			\
				struct canditer *restrict ci1,		\
				struct canditer *restrict ci2,		\
				oid candoff1, oid candoff2,		\
				bool abort_on_error)			\
{									\
	BUN nils = 0;							\
	BUN i = 0, j = 0;						\
									\
	if (ci1->tpe == cand_dense && ci2->tpe == cand_dense) {		\
		for (BUN k = 0; k < ci1->ncand; k++) {			\
			if (incr1)					\
				i = canditer_next_dense(ci1) - candoff1; \
			if (incr2)					\
				j = canditer_next_dense(ci2) - candoff2; \
			if (is_##TYPE1##_nil(lft[i]) || is_##TYPE2##_nil(rgt[j])) { \
				dst[k] = TYPE3##_nil;			\
				nils++;					\
			} else if (rgt[j] == 0) {			\
				if (abort_on_error)			\
					return BUN_NONE + 1;		\
				dst[k] = TYPE3##_nil;			\
				nils++;					\
			} else {					\
				dst[k] = (TYPE3) lft[i] % rgt[j];	\
			}						\
		}							\
	} else {							\
		for (BUN k = 0; k < ci1->ncand; k++) {			\
			if (incr1)					\
				i = canditer_next(ci1) - candoff1;	\
			if (incr2)					\
				j = canditer_next(ci2) - candoff2;	\
			if (is_##TYPE1##_nil(lft[i]) || is_##TYPE2##_nil(rgt[j])) { \
				dst[k] = TYPE3##_nil;			\
				nils++;					\
			} else if (rgt[j] == 0) {			\
				if (abort_on_error)			\
					return BUN_NONE + 1;		\
				dst[k] = TYPE3##_nil;			\
				nils++;					\
			} else {					\
				dst[k] = (TYPE3) lft[i] % rgt[j];	\
			}						\
		}							\
	}								\
	return nils;							\
}

#define FMOD_3TYPE(TYPE1, TYPE2, TYPE3, FUNC)				\
static BUN								\
mod_##TYPE1##_##TYPE2##_##TYPE3(const TYPE1 *lft, bool incr1,		\
				const TYPE2 *rgt, bool incr2,		\
				TYPE3 *restrict dst,			\
				struct canditer *restrict ci1,		\
				struct canditer *restrict ci2,		\
				oid candoff1, oid candoff2,		\
				bool abort_on_error)			\
{									\
	BUN nils = 0;							\
	BUN i = 0, j = 0;						\
									\
	if (ci1->tpe == cand_dense && ci2->tpe == cand_dense) {		\
		for (BUN k = 0; k < ci1->ncand; k++) {			\
			if (incr1)					\
				i = canditer_next_dense(ci1) - candoff1; \
			if (incr2)					\
				j = canditer_next_dense(ci2) - candoff2; \
			if (is_##TYPE1##_nil(lft[i]) || is_##TYPE2##_nil(rgt[j])) { \
				dst[k] = TYPE3##_nil;			\
				nils++;					\
			} else if (rgt[j] == 0) {			\
				if (abort_on_error)			\
					return BUN_NONE + 1;		\
				dst[k] = TYPE3##_nil;			\
				nils++;					\
			} else {					\
				dst[k] = (TYPE3) FUNC((TYPE3) lft[i],	\
						      (TYPE3) rgt[j]);	\
			}						\
		}							\
	} else {							\
		for (BUN k = 0; k < ci1->ncand; k++) {			\
			if (incr1)					\
				i = canditer_next(ci1) - candoff1;	\
			if (incr2)					\
				j = canditer_next(ci2) - candoff2;	\
			if (is_##TYPE1##_nil(lft[i]) || is_##TYPE2##_nil(rgt[j])) { \
				dst[k] = TYPE3##_nil;			\
				nils++;					\
			} else if (rgt[j] == 0) {			\
				if (abort_on_error)			\
					return BUN_NONE + 1;		\
				dst[k] = TYPE3##_nil;			\
				nils++;					\
			} else {					\
				dst[k] = (TYPE3) FUNC((TYPE3) lft[i],	\
						      (TYPE3) rgt[j]);	\
			}						\
		}							\
	}								\
	return nils;							\
}

MOD_3TYPE(bte, bte, bte)
MOD_3TYPE(bte, bte, sht)
MOD_3TYPE(bte, bte, int)
MOD_3TYPE(bte, bte, lng)
#ifdef HAVE_HGE
MOD_3TYPE(bte, bte, hge)
#endif
MOD_3TYPE(bte, sht, bte)
MOD_3TYPE(bte, sht, sht)
MOD_3TYPE(bte, sht, int)
MOD_3TYPE(bte, sht, lng)
#ifdef HAVE_HGE
MOD_3TYPE(bte, sht, hge)
#endif
MOD_3TYPE(bte, int, bte)
MOD_3TYPE(bte, int, sht)
MOD_3TYPE(bte, int, int)
MOD_3TYPE(bte, int, lng)
#ifdef HAVE_HGE
MOD_3TYPE(bte, int, hge)
#endif
MOD_3TYPE(bte, lng, bte)
MOD_3TYPE(bte, lng, sht)
MOD_3TYPE(bte, lng, int)
MOD_3TYPE(bte, lng, lng)
#ifdef HAVE_HGE
MOD_3TYPE(bte, lng, hge)
#endif
#ifdef HAVE_HGE
MOD_3TYPE(bte, hge, bte)
MOD_3TYPE(bte, hge, sht)
MOD_3TYPE(bte, hge, int)
MOD_3TYPE(bte, hge, lng)
MOD_3TYPE(bte, hge, hge)
#endif
MOD_3TYPE(sht, bte, bte)
MOD_3TYPE(sht, bte, sht)
MOD_3TYPE(sht, bte, int)
MOD_3TYPE(sht, bte, lng)
#ifdef HAVE_HGE
MOD_3TYPE(sht, bte, hge)
#endif
MOD_3TYPE(sht, sht, sht)
MOD_3TYPE(sht, sht, int)
MOD_3TYPE(sht, sht, lng)
#ifdef HAVE_HGE
MOD_3TYPE(sht, sht, hge)
#endif
MOD_3TYPE(sht, int, sht)
MOD_3TYPE(sht, int, int)
MOD_3TYPE(sht, int, lng)
#ifdef HAVE_HGE
MOD_3TYPE(sht, int, hge)
#endif
MOD_3TYPE(sht, lng, sht)
MOD_3TYPE(sht, lng, int)
MOD_3TYPE(sht, lng, lng)
#ifdef HAVE_HGE
MOD_3TYPE(sht, lng, hge)
#endif
#ifdef HAVE_HGE
MOD_3TYPE(sht, hge, sht)
MOD_3TYPE(sht, hge, int)
MOD_3TYPE(sht, hge, lng)
MOD_3TYPE(sht, hge, hge)
#endif
MOD_3TYPE(int, bte, bte)
MOD_3TYPE(int, bte, sht)
MOD_3TYPE(int, bte, int)
MOD_3TYPE(int, bte, lng)
#ifdef HAVE_HGE
MOD_3TYPE(int, bte, hge)
#endif
MOD_3TYPE(int, sht, sht)
MOD_3TYPE(int, sht, int)
MOD_3TYPE(int, sht, lng)
#ifdef HAVE_HGE
MOD_3TYPE(int, sht, hge)
#endif
MOD_3TYPE(int, int, int)
MOD_3TYPE(int, int, lng)
#ifdef HAVE_HGE
MOD_3TYPE(int, int, hge)
#endif
MOD_3TYPE(int, lng, int)
MOD_3TYPE(int, lng, lng)
#ifdef HAVE_HGE
MOD_3TYPE(int, lng, hge)
#endif
#ifdef HAVE_HGE
MOD_3TYPE(int, hge, int)
MOD_3TYPE(int, hge, lng)
MOD_3TYPE(int, hge, hge)
#endif
MOD_3TYPE(lng, bte, bte)
MOD_3TYPE(lng, bte, sht)
MOD_3TYPE(lng, bte, int)
MOD_3TYPE(lng, bte, lng)
#ifdef HAVE_HGE
MOD_3TYPE(lng, bte, hge)
#endif
MOD_3TYPE(lng, sht, sht)
MOD_3TYPE(lng, sht, int)
MOD_3TYPE(lng, sht, lng)
#ifdef HAVE_HGE
MOD_3TYPE(lng, sht, hge)
#endif
MOD_3TYPE(lng, int, int)
MOD_3TYPE(lng, int, lng)
#ifdef HAVE_HGE
MOD_3TYPE(lng, int, hge)
#endif
MOD_3TYPE(lng, lng, lng)
#ifdef HAVE_HGE
MOD_3TYPE(lng, lng, hge)
#endif
#ifdef HAVE_HGE
MOD_3TYPE(lng, hge, lng)
MOD_3TYPE(lng, hge, hge)
#endif
#ifdef HAVE_HGE
MOD_3TYPE(hge, bte, bte)
MOD_3TYPE(hge, bte, sht)
MOD_3TYPE(hge, bte, int)
MOD_3TYPE(hge, bte, lng)
MOD_3TYPE(hge, bte, hge)
MOD_3TYPE(hge, sht, sht)
MOD_3TYPE(hge, sht, int)
MOD_3TYPE(hge, sht, lng)
MOD_3TYPE(hge, sht, hge)
MOD_3TYPE(hge, int, int)
MOD_3TYPE(hge, int, lng)
MOD_3TYPE(hge, int, hge)
MOD_3TYPE(hge, lng, lng)
MOD_3TYPE(hge, lng, hge)
MOD_3TYPE(hge, hge, hge)
#endif

FMOD_3TYPE(bte, flt, flt, fmodf)
FMOD_3TYPE(sht, flt, flt, fmodf)
FMOD_3TYPE(int, flt, flt, fmodf)
FMOD_3TYPE(lng, flt, flt, fmodf)
#ifdef HAVE_HGE
FMOD_3TYPE(hge, flt, flt, fmodf)
#endif
FMOD_3TYPE(flt, bte, flt, fmodf)
FMOD_3TYPE(flt, sht, flt, fmodf)
FMOD_3TYPE(flt, int, flt, fmodf)
FMOD_3TYPE(flt, lng, flt, fmodf)
#ifdef HAVE_HGE
FMOD_3TYPE(flt, hge, flt, fmodf)
#endif
FMOD_3TYPE(flt, flt, flt, fmodf)
FMOD_3TYPE(bte, dbl, dbl, fmod)
FMOD_3TYPE(sht, dbl, dbl, fmod)
FMOD_3TYPE(int, dbl, dbl, fmod)
FMOD_3TYPE(lng, dbl, dbl, fmod)
#ifdef HAVE_HGE
FMOD_3TYPE(hge, dbl, dbl, fmod)
#endif
FMOD_3TYPE(flt, dbl, dbl, fmod)
FMOD_3TYPE(dbl, bte, dbl, fmod)
FMOD_3TYPE(dbl, sht, dbl, fmod)
FMOD_3TYPE(dbl, int, dbl, fmod)
FMOD_3TYPE(dbl, lng, dbl, fmod)
#ifdef HAVE_HGE
FMOD_3TYPE(dbl, hge, dbl, fmod)
#endif
FMOD_3TYPE(dbl, flt, dbl, fmod)
FMOD_3TYPE(dbl, dbl, dbl, fmod)

static BUN
mod_typeswitchloop(const void *lft, int tp1, bool incr1,
		   const void *rgt, int tp2, bool incr2,
		   void *restrict dst, int tp,
		   struct canditer *restrict ci1, struct canditer *restrict ci2,
		   oid candoff1, oid candoff2,
		   bool abort_on_error, const char *func)
{
	BUN nils;

	tp1 = ATOMbasetype(tp1);
	tp2 = ATOMbasetype(tp2);
	tp = ATOMbasetype(tp);
	switch (tp1) {
	case TYPE_bte:
		switch (tp2) {
		case TYPE_bte:
			switch (tp) {
			case TYPE_bte:
				nils = mod_bte_bte_bte(lft, incr1, rgt, incr2,
						       dst, ci1, ci2, candoff1, candoff2,
						       abort_on_error);
				break;
			case TYPE_sht:
				nils = mod_bte_bte_sht(lft, incr1, rgt, incr2,
						       dst, ci1, ci2, candoff1, candoff2,
						       abort_on_error);
				break;
			case TYPE_int:
				nils = mod_bte_bte_int(lft, incr1, rgt, incr2,
						       dst, ci1, ci2, candoff1, candoff2,
						       abort_on_error);
				break;
			case TYPE_lng:
				nils = mod_bte_bte_lng(lft, incr1, rgt, incr2,
						       dst, ci1, ci2, candoff1, candoff2,
						       abort_on_error);
				break;
#ifdef HAVE_HGE
			case TYPE_hge:
				nils = mod_bte_bte_hge(lft, incr1, rgt, incr2,
						       dst, ci1, ci2, candoff1, candoff2,
						       abort_on_error);
				break;
#endif
			default:
				goto unsupported;
			}
			break;
		case TYPE_sht:
			switch (tp) {
			case TYPE_bte:
				nils = mod_bte_sht_bte(lft, incr1, rgt, incr2,
						       dst, ci1, ci2, candoff1, candoff2,
						       abort_on_error);
				break;
			case TYPE_sht:
				nils = mod_bte_sht_sht(lft, incr1, rgt, incr2,
						       dst, ci1, ci2, candoff1, candoff2,
						       abort_on_error);
				break;
			case TYPE_int:
				nils = mod_bte_sht_int(lft, incr1, rgt, incr2,
						       dst, ci1, ci2, candoff1, candoff2,
						       abort_on_error);
				break;
			case TYPE_lng:
				nils = mod_bte_sht_lng(lft, incr1, rgt, incr2,
						       dst, ci1, ci2, candoff1, candoff2,
						       abort_on_error);
				break;
#ifdef HAVE_HGE
			case TYPE_hge:
				nils = mod_bte_sht_hge(lft, incr1, rgt, incr2,
						       dst, ci1, ci2, candoff1, candoff2,
						       abort_on_error);
				break;
#endif
			default:
				goto unsupported;
			}
			break;
		case TYPE_int:
			switch (tp) {
			case TYPE_bte:
				nils = mod_bte_int_bte(lft, incr1, rgt, incr2,
						       dst, ci1, ci2, candoff1, candoff2,
						       abort_on_error);
				break;
			case TYPE_sht:
				nils = mod_bte_int_sht(lft, incr1, rgt, incr2,
						       dst, ci1, ci2, candoff1, candoff2,
						       abort_on_error);
				break;
			case TYPE_int:
				nils = mod_bte_int_int(lft, incr1, rgt, incr2,
						       dst, ci1, ci2, candoff1, candoff2,
						       abort_on_error);
				break;
			case TYPE_lng:
				nils = mod_bte_int_lng(lft, incr1, rgt, incr2,
						       dst, ci1, ci2, candoff1, candoff2,
						       abort_on_error);
				break;
#ifdef HAVE_HGE
			case TYPE_hge:
				nils = mod_bte_int_hge(lft, incr1, rgt, incr2,
						       dst, ci1, ci2, candoff1, candoff2,
						       abort_on_error);
				break;
#endif
			default:
				goto unsupported;
			}
			break;
		case TYPE_lng:
			switch (tp) {
			case TYPE_bte:
				nils = mod_bte_lng_bte(lft, incr1, rgt, incr2,
						       dst, ci1, ci2, candoff1, candoff2,
						       abort_on_error);
				break;
			case TYPE_sht:
				nils = mod_bte_lng_sht(lft, incr1, rgt, incr2,
						       dst, ci1, ci2, candoff1, candoff2,
						       abort_on_error);
				break;
			case TYPE_int:
				nils = mod_bte_lng_int(lft, incr1, rgt, incr2,
						       dst, ci1, ci2, candoff1, candoff2,
						       abort_on_error);
				break;
			case TYPE_lng:
				nils = mod_bte_lng_lng(lft, incr1, rgt, incr2,
						       dst, ci1, ci2, candoff1, candoff2,
						       abort_on_error);
				break;
#ifdef HAVE_HGE
			case TYPE_hge:
				nils = mod_bte_lng_hge(lft, incr1, rgt, incr2,
						       dst, ci1, ci2, candoff1, candoff2,
						       abort_on_error);
				break;
#endif
			default:
				goto unsupported;
			}
			break;
#ifdef HAVE_HGE
		case TYPE_hge:
			switch (tp) {
			case TYPE_bte:
				nils = mod_bte_hge_bte(lft, incr1, rgt, incr2,
						       dst, ci1, ci2, candoff1, candoff2,
						       abort_on_error);
				break;
			case TYPE_sht:
				nils = mod_bte_hge_sht(lft, incr1, rgt, incr2,
						       dst, ci1, ci2, candoff1, candoff2,
						       abort_on_error);
				break;
			case TYPE_int:
				nils = mod_bte_hge_int(lft, incr1, rgt, incr2,
						       dst, ci1, ci2, candoff1, candoff2,
						       abort_on_error);
				break;
			case TYPE_lng:
				nils = mod_bte_hge_lng(lft, incr1, rgt, incr2,
						       dst, ci1, ci2, candoff1, candoff2,
						       abort_on_error);
				break;
			case TYPE_hge:
				nils = mod_bte_hge_hge(lft, incr1, rgt, incr2,
						       dst, ci1, ci2, candoff1, candoff2,
						       abort_on_error);
				break;
			default:
				goto unsupported;
			}
			break;
#endif
		case TYPE_flt:
			switch (tp) {
			case TYPE_flt:
				nils = mod_bte_flt_flt(lft, incr1, rgt, incr2,
						       dst, ci1, ci2, candoff1, candoff2,
						       abort_on_error);
				break;
			default:
				goto unsupported;
			}
			break;
		case TYPE_dbl:
			switch (tp) {
			case TYPE_dbl:
				nils = mod_bte_dbl_dbl(lft, incr1, rgt, incr2,
						       dst, ci1, ci2, candoff1, candoff2,
						       abort_on_error);
				break;
			default:
				goto unsupported;
			}
			break;
		default:
			goto unsupported;
		}
		break;
	case TYPE_sht:
		switch (tp2) {
		case TYPE_bte:
			switch (tp) {
			case TYPE_bte:
				nils = mod_sht_bte_bte(lft, incr1, rgt, incr2,
						       dst, ci1, ci2, candoff1, candoff2,
						       abort_on_error);
				break;
			case TYPE_sht:
				nils = mod_sht_bte_sht(lft, incr1, rgt, incr2,
						       dst, ci1, ci2, candoff1, candoff2,
						       abort_on_error);
				break;
			case TYPE_int:
				nils = mod_sht_bte_int(lft, incr1, rgt, incr2,
						       dst, ci1, ci2, candoff1, candoff2,
						       abort_on_error);
				break;
			case TYPE_lng:
				nils = mod_sht_bte_lng(lft, incr1, rgt, incr2,
						       dst, ci1, ci2, candoff1, candoff2,
						       abort_on_error);
				break;
#ifdef HAVE_HGE
			case TYPE_hge:
				nils = mod_sht_bte_hge(lft, incr1, rgt, incr2,
						       dst, ci1, ci2, candoff1, candoff2,
						       abort_on_error);
				break;
#endif
			default:
				goto unsupported;
			}
			break;
		case TYPE_sht:
			switch (tp) {
			case TYPE_sht:
				nils = mod_sht_sht_sht(lft, incr1, rgt, incr2,
						       dst, ci1, ci2, candoff1, candoff2,
						       abort_on_error);
				break;
			case TYPE_int:
				nils = mod_sht_sht_int(lft, incr1, rgt, incr2,
						       dst, ci1, ci2, candoff1, candoff2,
						       abort_on_error);
				break;
			case TYPE_lng:
				nils = mod_sht_sht_lng(lft, incr1, rgt, incr2,
						       dst, ci1, ci2, candoff1, candoff2,
						       abort_on_error);
				break;
#ifdef HAVE_HGE
			case TYPE_hge:
				nils = mod_sht_sht_hge(lft, incr1, rgt, incr2,
						       dst, ci1, ci2, candoff1, candoff2,
						       abort_on_error);
				break;
#endif
			default:
				goto unsupported;
			}
			break;
		case TYPE_int:
			switch (tp) {
			case TYPE_sht:
				nils = mod_sht_int_sht(lft, incr1, rgt, incr2,
						       dst, ci1, ci2, candoff1, candoff2,
						       abort_on_error);
				break;
			case TYPE_int:
				nils = mod_sht_int_int(lft, incr1, rgt, incr2,
						       dst, ci1, ci2, candoff1, candoff2,
						       abort_on_error);
				break;
			case TYPE_lng:
				nils = mod_sht_int_lng(lft, incr1, rgt, incr2,
						       dst, ci1, ci2, candoff1, candoff2,
						       abort_on_error);
				break;
#ifdef HAVE_HGE
			case TYPE_hge:
				nils = mod_sht_int_hge(lft, incr1, rgt, incr2,
						       dst, ci1, ci2, candoff1, candoff2,
						       abort_on_error);
				break;
#endif
			default:
				goto unsupported;
			}
			break;
		case TYPE_lng:
			switch (tp) {
			case TYPE_sht:
				nils = mod_sht_lng_sht(lft, incr1, rgt, incr2,
						       dst, ci1, ci2, candoff1, candoff2,
						       abort_on_error);
				break;
			case TYPE_int:
				nils = mod_sht_lng_int(lft, incr1, rgt, incr2,
						       dst, ci1, ci2, candoff1, candoff2,
						       abort_on_error);
				break;
			case TYPE_lng:
				nils = mod_sht_lng_lng(lft, incr1, rgt, incr2,
						       dst, ci1, ci2, candoff1, candoff2,
						       abort_on_error);
				break;
#ifdef HAVE_HGE
			case TYPE_hge:
				nils = mod_sht_lng_hge(lft, incr1, rgt, incr2,
						       dst, ci1, ci2, candoff1, candoff2,
						       abort_on_error);
				break;
#endif
			default:
				goto unsupported;
			}
			break;
#ifdef HAVE_HGE
		case TYPE_hge:
			switch (tp) {
			case TYPE_sht:
				nils = mod_sht_hge_sht(lft, incr1, rgt, incr2,
						       dst, ci1, ci2, candoff1, candoff2,
						       abort_on_error);
				break;
			case TYPE_int:
				nils = mod_sht_hge_int(lft, incr1, rgt, incr2,
						       dst, ci1, ci2, candoff1, candoff2,
						       abort_on_error);
				break;
			case TYPE_lng:
				nils = mod_sht_hge_lng(lft, incr1, rgt, incr2,
						       dst, ci1, ci2, candoff1, candoff2,
						       abort_on_error);
				break;
			case TYPE_hge:
				nils = mod_sht_hge_hge(lft, incr1, rgt, incr2,
						       dst, ci1, ci2, candoff1, candoff2,
						       abort_on_error);
				break;
			default:
				goto unsupported;
			}
			break;
#endif
		case TYPE_flt:
			switch (tp) {
			case TYPE_flt:
				nils = mod_sht_flt_flt(lft, incr1, rgt, incr2,
						       dst, ci1, ci2, candoff1, candoff2,
						       abort_on_error);
				break;
			default:
				goto unsupported;
			}
			break;
		case TYPE_dbl:
			switch (tp) {
			case TYPE_dbl:
				nils = mod_sht_dbl_dbl(lft, incr1, rgt, incr2,
						       dst, ci1, ci2, candoff1, candoff2,
						       abort_on_error);
				break;
			default:
				goto unsupported;
			}
			break;
		default:
			goto unsupported;
		}
		break;
	case TYPE_int:
		switch (tp2) {
		case TYPE_bte:
			switch (tp) {
			case TYPE_bte:
				nils = mod_int_bte_bte(lft, incr1, rgt, incr2,
						       dst, ci1, ci2, candoff1, candoff2,
						       abort_on_error);
				break;
			case TYPE_sht:
				nils = mod_int_bte_sht(lft, incr1, rgt, incr2,
						       dst, ci1, ci2, candoff1, candoff2,
						       abort_on_error);
				break;
			case TYPE_int:
				nils = mod_int_bte_int(lft, incr1, rgt, incr2,
						       dst, ci1, ci2, candoff1, candoff2,
						       abort_on_error);
				break;
			case TYPE_lng:
				nils = mod_int_bte_lng(lft, incr1, rgt, incr2,
						       dst, ci1, ci2, candoff1, candoff2,
						       abort_on_error);
				break;
#ifdef HAVE_HGE
			case TYPE_hge:
				nils = mod_int_bte_hge(lft, incr1, rgt, incr2,
						       dst, ci1, ci2, candoff1, candoff2,
						       abort_on_error);
				break;
#endif
			default:
				goto unsupported;
			}
			break;
		case TYPE_sht:
			switch (tp) {
			case TYPE_sht:
				nils = mod_int_sht_sht(lft, incr1, rgt, incr2,
						       dst, ci1, ci2, candoff1, candoff2,
						       abort_on_error);
				break;
			case TYPE_int:
				nils = mod_int_sht_int(lft, incr1, rgt, incr2,
						       dst, ci1, ci2, candoff1, candoff2,
						       abort_on_error);
				break;
			case TYPE_lng:
				nils = mod_int_sht_lng(lft, incr1, rgt, incr2,
						       dst, ci1, ci2, candoff1, candoff2,
						       abort_on_error);
				break;
#ifdef HAVE_HGE
			case TYPE_hge:
				nils = mod_int_sht_hge(lft, incr1, rgt, incr2,
						       dst, ci1, ci2, candoff1, candoff2,
						       abort_on_error);
				break;
#endif
			default:
				goto unsupported;
			}
			break;
		case TYPE_int:
			switch (tp) {
			case TYPE_int:
				nils = mod_int_int_int(lft, incr1, rgt, incr2,
						       dst, ci1, ci2, candoff1, candoff2,
						       abort_on_error);
				break;
			case TYPE_lng:
				nils = mod_int_int_lng(lft, incr1, rgt, incr2,
						       dst, ci1, ci2, candoff1, candoff2,
						       abort_on_error);
				break;
#ifdef HAVE_HGE
			case TYPE_hge:
				nils = mod_int_int_hge(lft, incr1, rgt, incr2,
						       dst, ci1, ci2, candoff1, candoff2,
						       abort_on_error);
				break;
#endif
			default:
				goto unsupported;
			}
			break;
		case TYPE_lng:
			switch (tp) {
			case TYPE_int:
				nils = mod_int_lng_int(lft, incr1, rgt, incr2,
						       dst, ci1, ci2, candoff1, candoff2,
						       abort_on_error);
				break;
			case TYPE_lng:
				nils = mod_int_lng_lng(lft, incr1, rgt, incr2,
						       dst, ci1, ci2, candoff1, candoff2,
						       abort_on_error);
				break;
#ifdef HAVE_HGE
			case TYPE_hge:
				nils = mod_int_lng_hge(lft, incr1, rgt, incr2,
						       dst, ci1, ci2, candoff1, candoff2,
						       abort_on_error);
				break;
#endif
			default:
				goto unsupported;
			}
			break;
#ifdef HAVE_HGE
		case TYPE_hge:
			switch (tp) {
			case TYPE_int:
				nils = mod_int_hge_int(lft, incr1, rgt, incr2,
						       dst, ci1, ci2, candoff1, candoff2,
						       abort_on_error);
				break;
			case TYPE_lng:
				nils = mod_int_hge_lng(lft, incr1, rgt, incr2,
						       dst, ci1, ci2, candoff1, candoff2,
						       abort_on_error);
				break;
			case TYPE_hge:
				nils = mod_int_hge_hge(lft, incr1, rgt, incr2,
						       dst, ci1, ci2, candoff1, candoff2,
						       abort_on_error);
				break;
			default:
				goto unsupported;
			}
			break;
#endif
		case TYPE_flt:
			switch (tp) {
			case TYPE_flt:
				nils = mod_int_flt_flt(lft, incr1, rgt, incr2,
						       dst, ci1, ci2, candoff1, candoff2,
						       abort_on_error);
				break;
			default:
				goto unsupported;
			}
			break;
		case TYPE_dbl:
			switch (tp) {
			case TYPE_dbl:
				nils = mod_int_dbl_dbl(lft, incr1, rgt, incr2,
						       dst, ci1, ci2, candoff1, candoff2,
						       abort_on_error);
				break;
			default:
				goto unsupported;
			}
			break;
		default:
			goto unsupported;
		}
		break;
	case TYPE_lng:
		switch (tp2) {
		case TYPE_bte:
			switch (tp) {
			case TYPE_bte:
				nils = mod_lng_bte_bte(lft, incr1, rgt, incr2,
						       dst, ci1, ci2, candoff1, candoff2,
						       abort_on_error);
				break;
			case TYPE_sht:
				nils = mod_lng_bte_sht(lft, incr1, rgt, incr2,
						       dst, ci1, ci2, candoff1, candoff2,
						       abort_on_error);
				break;
			case TYPE_int:
				nils = mod_lng_bte_int(lft, incr1, rgt, incr2,
						       dst, ci1, ci2, candoff1, candoff2,
						       abort_on_error);
				break;
			case TYPE_lng:
				nils = mod_lng_bte_lng(lft, incr1, rgt, incr2,
						       dst, ci1, ci2, candoff1, candoff2,
						       abort_on_error);
				break;
#ifdef HAVE_HGE
			case TYPE_hge:
				nils = mod_lng_bte_hge(lft, incr1, rgt, incr2,
						       dst, ci1, ci2, candoff1, candoff2,
						       abort_on_error);
				break;
#endif
			default:
				goto unsupported;
			}
			break;
		case TYPE_sht:
			switch (tp) {
			case TYPE_sht:
				nils = mod_lng_sht_sht(lft, incr1, rgt, incr2,
						       dst, ci1, ci2, candoff1, candoff2,
						       abort_on_error);
				break;
			case TYPE_int:
				nils = mod_lng_sht_int(lft, incr1, rgt, incr2,
						       dst, ci1, ci2, candoff1, candoff2,
						       abort_on_error);
				break;
			case TYPE_lng:
				nils = mod_lng_sht_lng(lft, incr1, rgt, incr2,
						       dst, ci1, ci2, candoff1, candoff2,
						       abort_on_error);
				break;
#ifdef HAVE_HGE
			case TYPE_hge:
				nils = mod_lng_sht_hge(lft, incr1, rgt, incr2,
						       dst, ci1, ci2, candoff1, candoff2,
						       abort_on_error);
				break;
#endif
			default:
				goto unsupported;
			}
			break;
		case TYPE_int:
			switch (tp) {
			case TYPE_int:
				nils = mod_lng_int_int(lft, incr1, rgt, incr2,
						       dst, ci1, ci2, candoff1, candoff2,
						       abort_on_error);
				break;
			case TYPE_lng:
				nils = mod_lng_int_lng(lft, incr1, rgt, incr2,
						       dst, ci1, ci2, candoff1, candoff2,
						       abort_on_error);
				break;
#ifdef HAVE_HGE
			case TYPE_hge:
				nils = mod_lng_int_hge(lft, incr1, rgt, incr2,
						       dst, ci1, ci2, candoff1, candoff2,
						       abort_on_error);
				break;
#endif
			default:
				goto unsupported;
			}
			break;
		case TYPE_lng:
			switch (tp) {
			case TYPE_lng:
				nils = mod_lng_lng_lng(lft, incr1, rgt, incr2,
						       dst, ci1, ci2, candoff1, candoff2,
						       abort_on_error);
				break;
#ifdef HAVE_HGE
			case TYPE_hge:
				nils = mod_lng_lng_hge(lft, incr1, rgt, incr2,
						       dst, ci1, ci2, candoff1, candoff2,
						       abort_on_error);
				break;
#endif
			default:
				goto unsupported;
			}
			break;
#ifdef HAVE_HGE
		case TYPE_hge:
			switch (tp) {
			case TYPE_lng:
				nils = mod_lng_hge_lng(lft, incr1, rgt, incr2,
						       dst, ci1, ci2, candoff1, candoff2,
						       abort_on_error);
				break;
			case TYPE_hge:
				nils = mod_lng_hge_hge(lft, incr1, rgt, incr2,
						       dst, ci1, ci2, candoff1, candoff2,
						       abort_on_error);
				break;
			default:
				goto unsupported;
			}
			break;
#endif
		case TYPE_flt:
			switch (tp) {
			case TYPE_flt:
				nils = mod_lng_flt_flt(lft, incr1, rgt, incr2,
						       dst, ci1, ci2, candoff1, candoff2,
						       abort_on_error);
				break;
			default:
				goto unsupported;
			}
			break;
		case TYPE_dbl:
			switch (tp) {
			case TYPE_dbl:
				nils = mod_lng_dbl_dbl(lft, incr1, rgt, incr2,
						       dst, ci1, ci2, candoff1, candoff2,
						       abort_on_error);
				break;
			default:
				goto unsupported;
			}
			break;
		default:
			goto unsupported;
		}
		break;
#ifdef HAVE_HGE
	case TYPE_hge:
		switch (tp2) {
		case TYPE_bte:
			switch (tp) {
			case TYPE_bte:
				nils = mod_hge_bte_bte(lft, incr1, rgt, incr2,
						       dst, ci1, ci2, candoff1, candoff2,
						       abort_on_error);
				break;
			case TYPE_sht:
				nils = mod_hge_bte_sht(lft, incr1, rgt, incr2,
						       dst, ci1, ci2, candoff1, candoff2,
						       abort_on_error);
				break;
			case TYPE_int:
				nils = mod_hge_bte_int(lft, incr1, rgt, incr2,
						       dst, ci1, ci2, candoff1, candoff2,
						       abort_on_error);
				break;
			case TYPE_lng:
				nils = mod_hge_bte_lng(lft, incr1, rgt, incr2,
						       dst, ci1, ci2, candoff1, candoff2,
						       abort_on_error);
				break;
			case TYPE_hge:
				nils = mod_hge_bte_hge(lft, incr1, rgt, incr2,
						       dst, ci1, ci2, candoff1, candoff2,
						       abort_on_error);
				break;
			default:
				goto unsupported;
			}
			break;
		case TYPE_sht:
			switch (tp) {
			case TYPE_sht:
				nils = mod_hge_sht_sht(lft, incr1, rgt, incr2,
						       dst, ci1, ci2, candoff1, candoff2,
						       abort_on_error);
				break;
			case TYPE_int:
				nils = mod_hge_sht_int(lft, incr1, rgt, incr2,
						       dst, ci1, ci2, candoff1, candoff2,
						       abort_on_error);
				break;
			case TYPE_lng:
				nils = mod_hge_sht_lng(lft, incr1, rgt, incr2,
						       dst, ci1, ci2, candoff1, candoff2,
						       abort_on_error);
				break;
			case TYPE_hge:
				nils = mod_hge_sht_hge(lft, incr1, rgt, incr2,
						       dst, ci1, ci2, candoff1, candoff2,
						       abort_on_error);
				break;
			default:
				goto unsupported;
			}
			break;
		case TYPE_int:
			switch (tp) {
			case TYPE_int:
				nils = mod_hge_int_int(lft, incr1, rgt, incr2,
						       dst, ci1, ci2, candoff1, candoff2,
						       abort_on_error);
				break;
			case TYPE_lng:
				nils = mod_hge_int_lng(lft, incr1, rgt, incr2,
						       dst, ci1, ci2, candoff1, candoff2,
						       abort_on_error);
				break;
			case TYPE_hge:
				nils = mod_hge_int_hge(lft, incr1, rgt, incr2,
						       dst, ci1, ci2, candoff1, candoff2,
						       abort_on_error);
				break;
			default:
				goto unsupported;
			}
			break;
		case TYPE_lng:
			switch (tp) {
			case TYPE_lng:
				nils = mod_hge_lng_lng(lft, incr1, rgt, incr2,
						       dst, ci1, ci2, candoff1, candoff2,
						       abort_on_error);
				break;
			case TYPE_hge:
				nils = mod_hge_lng_hge(lft, incr1, rgt, incr2,
						       dst, ci1, ci2, candoff1, candoff2,
						       abort_on_error);
				break;
			default:
				goto unsupported;
			}
			break;
		case TYPE_hge:
			switch (tp) {
			case TYPE_hge:
				nils = mod_hge_hge_hge(lft, incr1, rgt, incr2,
						       dst, ci1, ci2, candoff1, candoff2,
						       abort_on_error);
				break;
			default:
				goto unsupported;
			}
			break;
		case TYPE_flt:
			switch (tp) {
			case TYPE_flt:
				nils = mod_hge_flt_flt(lft, incr1, rgt, incr2,
						       dst, ci1, ci2, candoff1, candoff2,
						       abort_on_error);
				break;
			default:
				goto unsupported;
			}
			break;
		case TYPE_dbl:
			switch (tp) {
			case TYPE_dbl:
				nils = mod_hge_dbl_dbl(lft, incr1, rgt, incr2,
						       dst, ci1, ci2, candoff1, candoff2,
						       abort_on_error);
				break;
			default:
				goto unsupported;
			}
			break;
		default:
			goto unsupported;
		}
		break;
#endif
	case TYPE_flt:
		switch (tp2) {
		case TYPE_bte:
			switch (tp) {
			case TYPE_flt:
				nils = mod_flt_bte_flt(lft, incr1, rgt, incr2,
						       dst, ci1, ci2, candoff1, candoff2,
						       abort_on_error);
				break;
			default:
				goto unsupported;
			}
			break;
		case TYPE_sht:
			switch (tp) {
			case TYPE_flt:
				nils = mod_flt_sht_flt(lft, incr1, rgt, incr2,
						       dst, ci1, ci2, candoff1, candoff2,
						       abort_on_error);
				break;
			default:
				goto unsupported;
			}
			break;
		case TYPE_int:
			switch (tp) {
			case TYPE_flt:
				nils = mod_flt_int_flt(lft, incr1, rgt, incr2,
						       dst, ci1, ci2, candoff1, candoff2,
						       abort_on_error);
				break;
			default:
				goto unsupported;
			}
			break;
		case TYPE_lng:
			switch (tp) {
			case TYPE_flt:
				nils = mod_flt_lng_flt(lft, incr1, rgt, incr2,
						       dst, ci1, ci2, candoff1, candoff2,
						       abort_on_error);
				break;
			default:
				goto unsupported;
			}
			break;
#ifdef HAVE_HGE
		case TYPE_hge:
			switch (tp) {
			case TYPE_flt:
				nils = mod_flt_hge_flt(lft, incr1, rgt, incr2,
						       dst, ci1, ci2, candoff1, candoff2,
						       abort_on_error);
				break;
			default:
				goto unsupported;
			}
			break;
#endif
		case TYPE_flt:
			switch (tp) {
			case TYPE_flt:
				nils = mod_flt_flt_flt(lft, incr1, rgt, incr2,
						       dst, ci1, ci2, candoff1, candoff2,
						       abort_on_error);
				break;
			default:
				goto unsupported;
			}
			break;
		case TYPE_dbl:
			switch (tp) {
			case TYPE_dbl:
				nils = mod_flt_dbl_dbl(lft, incr1, rgt, incr2,
						       dst, ci1, ci2, candoff1, candoff2,
						       abort_on_error);
				break;
			default:
				goto unsupported;
			}
			break;
		default:
			goto unsupported;
		}
		break;
	case TYPE_dbl:
		switch (tp2) {
		case TYPE_bte:
			switch (tp) {
			case TYPE_dbl:
				nils = mod_dbl_bte_dbl(lft, incr1, rgt, incr2,
						       dst, ci1, ci2, candoff1, candoff2,
						       abort_on_error);
				break;
			default:
				goto unsupported;
			}
			break;
		case TYPE_sht:
			switch (tp) {
			case TYPE_dbl:
				nils = mod_dbl_sht_dbl(lft, incr1, rgt, incr2,
						       dst, ci1, ci2, candoff1, candoff2,
						       abort_on_error);
				break;
			default:
				goto unsupported;
			}
			break;
		case TYPE_int:
			switch (tp) {
			case TYPE_dbl:
				nils = mod_dbl_int_dbl(lft, incr1, rgt, incr2,
						       dst, ci1, ci2, candoff1, candoff2,
						       abort_on_error);
				break;
			default:
				goto unsupported;
			}
			break;
		case TYPE_lng:
			switch (tp) {
			case TYPE_dbl:
				nils = mod_dbl_lng_dbl(lft, incr1, rgt, incr2,
						       dst, ci1, ci2, candoff1, candoff2,
						       abort_on_error);
				break;
			default:
				goto unsupported;
			}
			break;
#ifdef HAVE_HGE
		case TYPE_hge:
			switch (tp) {
			case TYPE_dbl:
				nils = mod_dbl_hge_dbl(lft, incr1, rgt, incr2,
						       dst, ci1, ci2, candoff1, candoff2,
						       abort_on_error);
				break;
			default:
				goto unsupported;
			}
			break;
#endif
		case TYPE_flt:
			switch (tp) {
			case TYPE_dbl:
				nils = mod_dbl_flt_dbl(lft, incr1, rgt, incr2,
						       dst, ci1, ci2, candoff1, candoff2,
						       abort_on_error);
				break;
			default:
				goto unsupported;
			}
			break;
		case TYPE_dbl:
			switch (tp) {
			case TYPE_dbl:
				nils = mod_dbl_dbl_dbl(lft, incr1, rgt, incr2,
						       dst, ci1, ci2, candoff1, candoff2,
						       abort_on_error);
				break;
			default:
				goto unsupported;
			}
			break;
		default:
			goto unsupported;
		}
		break;
	default:
		goto unsupported;
	}

	if (nils == BUN_NONE + 1)
		GDKerror("22012!division by zero.\n");

	return nils;

  unsupported:
	GDKerror("%s: type combination (mod(%s,%s)->%s) not supported.\n",
		 func, ATOMname(tp1), ATOMname(tp2), ATOMname(tp));
	return BUN_NONE;
}

BAT *
BATcalcmod(BAT *b1, BAT *b2, BAT *s1, BAT *s2, int tp, bool abort_on_error)
{
	return BATcalcmuldivmod(b1, b2, s1, s2, tp, abort_on_error,
				mod_typeswitchloop, __func__);
}

BAT *
BATcalcmodcst(BAT *b, const ValRecord *v, BAT *s, int tp, bool abort_on_error)
{
	lng t0 = 0;
	BAT *bn;
	BUN nils;
	BUN ncand;
	struct canditer ci;

	TRC_DEBUG_IF(ALGO) t0 = GDKusec();

	BATcheck(b, NULL);

	ncand = canditer_init(&ci, b, s);

	bn = COLnew(ci.hseq, tp, ncand, TRANSIENT);
	if (bn == NULL)
		return NULL;
	if (ncand == 0)
		return bn;

	nils = mod_typeswitchloop(Tloc(b, 0), b->ttype, true,
				  VALptr(v), v->vtype, false,
				  Tloc(bn, 0), tp,
				  &ci,
				  &(struct canditer){.tpe=cand_dense, .ncand=ncand},
				  b->hseqbase, 0,
				  abort_on_error, __func__);

	if (nils >= BUN_NONE) {
		BBPunfix(bn->batCacheid);
		return NULL;
	}

	BATsetcount(bn, ncand);

	bn->tsorted = ncand <= 1 || nils == ncand;
	bn->trevsorted = ncand <= 1 || nils == ncand;
	bn->tkey = ncand <= 1;
	bn->tnil = nils != 0;
	bn->tnonil = nils == 0;

	TRC_DEBUG(ALGO, "b=" ALGOBATFMT ",s=" ALGOOPTBATFMT
		  " -> " ALGOOPTBATFMT " " LLFMT "usec\n",
		  ALGOBATPAR(b), ALGOOPTBATPAR(s),
		  ALGOOPTBATPAR(bn), GDKusec() - t0);

	return bn;
}

BAT *
BATcalccstmod(const ValRecord *v, BAT *b, BAT *s, int tp, bool abort_on_error)
{
	lng t0 = 0;
	BAT *bn;
	BUN nils;
	BUN ncand;
	struct canditer ci;

	TRC_DEBUG_IF(ALGO) t0 = GDKusec();

	BATcheck(b, NULL);

	ncand = canditer_init(&ci, b, s);
	bn = COLnew(ci.hseq, tp, ncand, TRANSIENT);
	if (bn == NULL)
		return NULL;
	if (ncand == 0)
		return bn;

	nils = mod_typeswitchloop(VALptr(v), v->vtype, false,
				  Tloc(b, 0), b->ttype, true,
				  Tloc(bn, 0), tp,
				  &(struct canditer){.tpe=cand_dense, .ncand=ncand},
				  &ci,
				  0, b->hseqbase,
				  abort_on_error, __func__);

	if (nils >= BUN_NONE) {
		BBPunfix(bn->batCacheid);
		return NULL;
	}

	BATsetcount(bn, ncand);

	bn->tsorted = ncand <= 1 || nils == ncand;
	bn->trevsorted = ncand <= 1 || nils == ncand;
	bn->tkey = ncand <= 1;
	bn->tnil = nils != 0;
	bn->tnonil = nils == 0;

	TRC_DEBUG(ALGO, "b=" ALGOBATFMT ",s=" ALGOOPTBATFMT
		  " -> " ALGOOPTBATFMT " " LLFMT "usec\n",
		  ALGOBATPAR(b), ALGOOPTBATPAR(s),
		  ALGOOPTBATPAR(bn), GDKusec() - t0);

	return bn;
}

gdk_return
VARcalcmod(ValPtr ret, const ValRecord *lft, const ValRecord *rgt,
	   bool abort_on_error)
{
	if (mod_typeswitchloop(VALptr(lft), lft->vtype, false,
			       VALptr(rgt), rgt->vtype, false,
			       VALget(ret), ret->vtype,
			       &(struct canditer){.tpe=cand_dense, .ncand=1},
			       &(struct canditer){.tpe=cand_dense, .ncand=1},
			       0, 0, abort_on_error, __func__) >= BUN_NONE)
		return GDK_FAIL;
	return GDK_SUCCEED;
}

/* ---------------------------------------------------------------------- */
/* logical (for type bit) or bitwise (for integral types) exclusive OR */

#define XOR(a, b)	((a) ^ (b))
#define XORBIT(a, b)	(((a) == 0) != ((b) == 0))

static BUN
xor_typeswitchloop(const void *lft, bool incr1,
		   const void *rgt, bool incr2,
		   void *restrict dst, int tp,
		   struct canditer *restrict ci1,
		   struct canditer *restrict ci2,
		   oid candoff1, oid candoff2,
		   bool nonil, const char *func)
{
	BUN i, j, k;
	BUN nils = 0;

	switch (ATOMbasetype(tp)) {
	case TYPE_bte:
		if (tp == TYPE_bit) {
			if (nonil)
				BINARY_3TYPE_FUNC_nonil(bit, bit, bit, XORBIT);
			else
				BINARY_3TYPE_FUNC(bit, bit, bit, XORBIT);
		} else {
			if (nonil)
				BINARY_3TYPE_FUNC_nonil(bte, bte, bte, XOR);
			else
				BINARY_3TYPE_FUNC(bte, bte, bte, XOR);
		}
		break;
	case TYPE_sht:
		if (nonil)
			BINARY_3TYPE_FUNC_nonil(sht, sht, sht, XOR);
		else
			BINARY_3TYPE_FUNC(sht, sht, sht, XOR);
		break;
	case TYPE_int:
		if (nonil)
			BINARY_3TYPE_FUNC_nonil(int, int, int, XOR);
		else
			BINARY_3TYPE_FUNC(int, int, int, XOR);
		break;
	case TYPE_lng:
		if (nonil)
			BINARY_3TYPE_FUNC_nonil(lng, lng, lng, XOR);
		else
			BINARY_3TYPE_FUNC(lng, lng, lng, XOR);
		break;
#ifdef HAVE_HGE
	case TYPE_hge:
		if (nonil)
			BINARY_3TYPE_FUNC_nonil(hge, hge, hge, XOR);
		else
			BINARY_3TYPE_FUNC(hge, hge, hge, XOR);
		break;
#endif
	default:
		GDKerror("%s: bad input type %s.\n", func, ATOMname(tp));
		return BUN_NONE;
	}

	return nils;
}

BAT *
BATcalcxor(BAT *b1, BAT *b2, BAT *s1, BAT *s2)
{
	lng t0 = 0;
	BAT *bn;
	BUN nils;
	BUN ncand;
	struct canditer ci1, ci2;

	TRC_DEBUG_IF(ALGO) t0 = GDKusec();

	BATcheck(b1, NULL);
	BATcheck(b2, NULL);

	if (ATOMbasetype(b1->ttype) != ATOMbasetype(b2->ttype)) {
		GDKerror("incompatible input types.\n");
		return NULL;
	}

	ncand = canditer_init(&ci1, b1, s1);
	if (canditer_init(&ci2, b2, s2) != ncand ||
	    ci1.hseq != ci2.hseq) {
		GDKerror("inputs not the same size.\n");
		return NULL;
	}

        bn = COLnew(ci1.hseq, b1->ttype, ncand, TRANSIENT);
	if (bn == NULL)
		return NULL;
	if (ncand == 0)
		return bn;

	nils = xor_typeswitchloop(Tloc(b1, 0), true,
				  Tloc(b2, 0), true,
				  Tloc(bn, 0),
				  b1->ttype,
				  &ci1, &ci2,
				  b1->hseqbase, b2->hseqbase,
				  b1->tnonil && b2->tnonil,
				  __func__);

	if (nils == BUN_NONE) {
		BBPunfix(bn->batCacheid);
		return NULL;
	}

	BATsetcount(bn, ncand);

	bn->tsorted = ncand <= 1 || nils == ncand;
	bn->trevsorted = ncand <= 1 || nils == ncand;
	bn->tkey = ncand <= 1;
	bn->tnil = nils != 0;
	bn->tnonil = nils == 0;

	TRC_DEBUG(ALGO, "b1=" ALGOBATFMT ",b2=" ALGOBATFMT
		  ",s1=" ALGOOPTBATFMT ",s2=" ALGOOPTBATFMT
		  " -> " ALGOOPTBATFMT " " LLFMT "usec\n",
		  ALGOBATPAR(b1), ALGOBATPAR(b2),
		  ALGOOPTBATPAR(s1), ALGOOPTBATPAR(s2),
		  ALGOOPTBATPAR(bn), GDKusec() - t0);

	return bn;
}

BAT *
BATcalcxorcst(BAT *b, const ValRecord *v, BAT *s)
{
	lng t0 = 0;
	BAT *bn;
	BUN nils;
	BUN ncand;
	struct canditer ci;

	TRC_DEBUG_IF(ALGO) t0 = GDKusec();

	BATcheck(b, NULL);

	if (ATOMbasetype(b->ttype) != ATOMbasetype(v->vtype)) {
		GDKerror("incompatible input types.\n");
		return NULL;
	}

	ncand = canditer_init(&ci, b, s);

	bn = COLnew(ci.hseq, b->ttype, ncand, TRANSIENT);
	if (bn == NULL)
		return NULL;
	if (ncand == 0)
		return bn;

	nils = xor_typeswitchloop(Tloc(b, 0), true,
				  VALptr(v), false,
				  Tloc(bn, 0), b->ttype,
				  &ci,
				  &(struct canditer){.tpe=cand_dense, .ncand=ncand},
				  b->hseqbase, 0,
				  b->tnonil && ATOMcmp(v->vtype, VALptr(v), ATOMnilptr(v->vtype)) != 0,
				  __func__);

	if (nils == BUN_NONE) {
		BBPunfix(bn->batCacheid);
		return NULL;
	}

	BATsetcount(bn, ncand);

	bn->tsorted = ncand <= 1 || nils == ncand;
	bn->trevsorted = ncand <= 1 || nils == ncand;
	bn->tkey = ncand <= 1;
	bn->tnil = nils != 0;
	bn->tnonil = nils == 0;

	TRC_DEBUG(ALGO, "b=" ALGOBATFMT ",s=" ALGOOPTBATFMT
		  " -> " ALGOOPTBATFMT " " LLFMT "usec\n",
		  ALGOBATPAR(b), ALGOOPTBATPAR(s),
		  ALGOOPTBATPAR(bn), GDKusec() - t0);

	return bn;
}

BAT *
BATcalccstxor(const ValRecord *v, BAT *b, BAT *s)
{
	return BATcalcxorcst(b, v, s);
}

gdk_return
VARcalcxor(ValPtr ret, const ValRecord *lft, const ValRecord *rgt)
{
	if (ATOMbasetype(lft->vtype) != ATOMbasetype(rgt->vtype)) {
		GDKerror("incompatible input types.\n");
		return GDK_FAIL;
	}

	if (xor_typeswitchloop(VALptr(lft), false,
			       VALptr(rgt), false,
			       VALget(ret), lft->vtype,
			       &(struct canditer){.tpe=cand_dense, .ncand=1},
			       &(struct canditer){.tpe=cand_dense, .ncand=1},
			       0, 0, false, __func__) == BUN_NONE)
		return GDK_FAIL;
	return GDK_SUCCEED;
}

/* ---------------------------------------------------------------------- */
/* logical (for type bit) or bitwise (for integral types) OR */

#define or3(a,b)	((a) == 1 || (b) == 1 ? 1 : is_bit_nil(a) || is_bit_nil(b) ? bit_nil : 0)

#define OR(a, b)	((a) | (b))

static BUN
or_typeswitchloop(const void *lft, bool incr1,
		  const void *rgt, bool incr2,
		  void *restrict dst, int tp,
		  struct canditer *restrict ci1,
		  struct canditer *restrict ci2,
		  oid candoff1, oid candoff2,
		  bool nonil, const char *func)
{
	BUN i = 0, j = 0, k;
	BUN nils = 0;

	switch (ATOMbasetype(tp)) {
	case TYPE_bte:
		if (tp == TYPE_bit) {
			/* implement tri-Boolean algebra */
			for (k = 0; k < ci1->ncand; k++) {
				if (incr1)
					i = canditer_next(ci1) - candoff1;
				if (incr2)
					j = canditer_next(ci2) - candoff2;
				bit v1 = ((const bit *) lft)[i];
				bit v2 = ((const bit *) rgt)[j];
				((bit *) dst)[k] = or3(v1, v2);
				nils += is_bit_nil(((bit *) dst)[k]);
			}
		} else {
			if (nonil)
				BINARY_3TYPE_FUNC_nonil(bte, bte, bte, OR);
			else
				BINARY_3TYPE_FUNC(bte, bte, bte, OR);
		}
		break;
	case TYPE_sht:
		if (nonil)
			BINARY_3TYPE_FUNC_nonil(sht, sht, sht, OR);
		else
			BINARY_3TYPE_FUNC(sht, sht, sht, OR);
		break;
	case TYPE_int:
		if (nonil)
			BINARY_3TYPE_FUNC_nonil(int, int, int, OR);
		else
			BINARY_3TYPE_FUNC(int, int, int, OR);
		break;
	case TYPE_lng:
		if (nonil)
			BINARY_3TYPE_FUNC_nonil(lng, lng, lng, OR);
		else
			BINARY_3TYPE_FUNC(lng, lng, lng, OR);
		break;
#ifdef HAVE_HGE
	case TYPE_hge:
		if (nonil)
			BINARY_3TYPE_FUNC_nonil(hge, hge, hge, OR);
		else
			BINARY_3TYPE_FUNC(hge, hge, hge, OR);
		break;
#endif
	default:
		GDKerror("%s: bad input type %s.\n", func, ATOMname(tp));
		return BUN_NONE;
	}

	return nils;
}

BAT *
BATcalcor(BAT *b1, BAT *b2, BAT *s1, BAT *s2)
{
	lng t0 = 0;
	BAT *bn;
	BUN nils;
	BUN ncand;
	struct canditer ci1, ci2;

	TRC_DEBUG_IF(ALGO) t0 = GDKusec();

	BATcheck(b1, NULL);
	BATcheck(b2, NULL);

	if (ATOMbasetype(b1->ttype) != ATOMbasetype(b2->ttype)) {
		GDKerror("incompatible input types.\n");
		return NULL;
	}

	ncand = canditer_init(&ci1, b1, s1);
	if (canditer_init(&ci2, b2, s2) != ncand ||
	    ci1.hseq != ci2.hseq) {
		GDKerror("inputs not the same size.\n");
		return NULL;
	}

	bn = COLnew(ci1.hseq, b1->ttype, ncand, TRANSIENT);
	if (bn == NULL)
		return NULL;
	if (ncand == 0)
		return bn;

	nils = or_typeswitchloop(Tloc(b1, 0), true,
				 Tloc(b2, 0), true,
				 Tloc(bn, 0),
				 b1->ttype,
				 &ci1, &ci2, b1->hseqbase, b2->hseqbase,
				 b1->tnonil && b2->tnonil,
				 __func__);

	if (nils == BUN_NONE) {
		BBPunfix(bn->batCacheid);
		return NULL;
	}

	BATsetcount(bn, ncand);

	bn->tsorted = ncand <= 1 || nils == ncand;
	bn->trevsorted = ncand <= 1 || nils == ncand;
	bn->tkey = ncand <= 1;
	bn->tnil = nils != 0;
	bn->tnonil = nils == 0;

	TRC_DEBUG(ALGO, "b1=" ALGOBATFMT ",b2=" ALGOBATFMT
		  ",s1=" ALGOOPTBATFMT ",s2=" ALGOOPTBATFMT
		  " -> " ALGOOPTBATFMT " " LLFMT "usec\n",
		  ALGOBATPAR(b1), ALGOBATPAR(b2),
		  ALGOOPTBATPAR(s1), ALGOOPTBATPAR(s2),
		  ALGOOPTBATPAR(bn), GDKusec() - t0);

	return bn;
}

BAT *
BATcalcorcst(BAT *b, const ValRecord *v, BAT *s)
{
	lng t0 = 0;
	BAT *bn;
	BUN nils;
	BUN ncand;
	struct canditer ci;

	TRC_DEBUG_IF(ALGO) t0 = GDKusec();

	BATcheck(b, NULL);

	if (ATOMbasetype(b->ttype) != ATOMbasetype(v->vtype)) {
		GDKerror("incompatible input types.\n");
		return NULL;
	}

	ncand = canditer_init(&ci, b, s);

	if (b->ttype == TYPE_bit && v->vtype == TYPE_bit && v->val.btval == 1) {
		/* true OR anything (including NIL) equals true */
		return BATconstant(ci.hseq, TYPE_bit, &(bit){1},
				   ncand, TRANSIENT);
	}

	bn = COLnew(ci.hseq, b->ttype, ncand, TRANSIENT);
	if (bn == NULL)
		return NULL;
	if (ncand == 0)
		return bn;

	nils = or_typeswitchloop(Tloc(b, 0), true,
				 VALptr(v), false,
				 Tloc(bn, 0), b->ttype,
				 &ci,
				 &(struct canditer){.tpe=cand_dense, .ncand=ncand},
				 b->hseqbase, 0,
				 b->tnonil && ATOMcmp(v->vtype, VALptr(v), ATOMnilptr(v->vtype)) != 0,
				 __func__);

	if (nils == BUN_NONE) {
		BBPunfix(bn->batCacheid);
		return NULL;
	}

	BATsetcount(bn, ncand);

	bn->tsorted = ncand <= 1 || nils == ncand;
	bn->trevsorted = ncand <= 1 || nils == ncand;
	bn->tkey = ncand <= 1;
	bn->tnil = nils != 0;
	bn->tnonil = nils == 0;

	TRC_DEBUG(ALGO, "b=" ALGOBATFMT ",s=" ALGOOPTBATFMT
		  " -> " ALGOOPTBATFMT " " LLFMT "usec\n",
		  ALGOBATPAR(b), ALGOOPTBATPAR(s),
		  ALGOOPTBATPAR(bn), GDKusec() - t0);

	return bn;
}

BAT *
BATcalccstor(const ValRecord *v, BAT *b, BAT *s)
{
	return BATcalcorcst(b, v, s);
}

gdk_return
VARcalcor(ValPtr ret, const ValRecord *lft, const ValRecord *rgt)
{
	if (ATOMbasetype(lft->vtype) != ATOMbasetype(rgt->vtype)) {
		GDKerror("incompatible input types.\n");
		return GDK_FAIL;
	}

	if (or_typeswitchloop(VALptr(lft), false,
			      VALptr(rgt), false,
			      VALget(ret), lft->vtype,
			      &(struct canditer){.tpe=cand_dense, .ncand=1},
			      &(struct canditer){.tpe=cand_dense, .ncand=1},
			      0, 0, false, __func__) == BUN_NONE)
		return GDK_FAIL;
	return GDK_SUCCEED;
}

/* ---------------------------------------------------------------------- */
/* logical (for type bit) or bitwise (for integral types) exclusive AND */

#define and3(a,b)	((a) == 0 || (b) == 0 ? 0 : is_bit_nil(a) || is_bit_nil(b) ? bit_nil : 1)

#define AND(a, b)	((a) & (b))

static BUN
and_typeswitchloop(const void *lft, bool incr1,
		   const void *rgt, bool incr2,
		   void *restrict dst, int tp,
		   struct canditer *restrict ci1,
		   struct canditer *restrict ci2,
		   oid candoff1, oid candoff2,
		   bool nonil, const char *func)
{
	BUN i = 0, j = 0, k;
	BUN nils = 0;

	switch (ATOMbasetype(tp)) {
	case TYPE_bte:
		if (tp == TYPE_bit) {
			/* implement tri-Boolean algebra */
			for (k = 0; k < ci1->ncand; k++) {
				if (incr1)
					i = canditer_next(ci1) - candoff1;
				if (incr2)
					j = canditer_next(ci2) - candoff2;
				bit v1 = ((const bit *) lft)[i];
				bit v2 = ((const bit *) rgt)[j];
				((bit *) dst)[k] = and3(v1, v2);
				nils += is_bit_nil(((bit *) dst)[k]);
			}
		} else {
			if (nonil)
				BINARY_3TYPE_FUNC_nonil(bte, bte, bte, AND);
			else
				BINARY_3TYPE_FUNC(bte, bte, bte, AND);
		}
		break;
	case TYPE_sht:
		if (nonil)
			BINARY_3TYPE_FUNC_nonil(sht, sht, sht, AND);
		else
			BINARY_3TYPE_FUNC(sht, sht, sht, AND);
		break;
	case TYPE_int:
		if (nonil)
			BINARY_3TYPE_FUNC_nonil(int, int, int, AND);
		else
			BINARY_3TYPE_FUNC(int, int, int, AND);
		break;
	case TYPE_lng:
		if (nonil)
			BINARY_3TYPE_FUNC_nonil(lng, lng, lng, AND);
		else
			BINARY_3TYPE_FUNC(lng, lng, lng, AND);
		break;
#ifdef HAVE_HGE
	case TYPE_hge:
		if (nonil)
			BINARY_3TYPE_FUNC_nonil(hge, hge, hge, AND);
		else
			BINARY_3TYPE_FUNC(hge, hge, hge, AND);
		break;
#endif
	default:
		GDKerror("%s: bad input type %s.\n", func, ATOMname(tp));
		return BUN_NONE;
	}

	return nils;
}

BAT *
BATcalcand(BAT *b1, BAT *b2, BAT *s1, BAT *s2)
{
	lng t0 = 0;
	BAT *bn;
	BUN nils;
	BUN ncand;
	struct canditer ci1, ci2;

	TRC_DEBUG_IF(ALGO) t0 = GDKusec();

	BATcheck(b1, NULL);
	BATcheck(b2, NULL);

	if (ATOMbasetype(b1->ttype) != ATOMbasetype(b2->ttype)) {
		GDKerror("incompatible input types.\n");
		return NULL;
	}

	ncand = canditer_init(&ci1, b1, s1);
	if (canditer_init(&ci2, b2, s2) != ncand ||
	    ci1.hseq != ci2.hseq) {
		GDKerror("inputs not the same size.\n");
		return NULL;
	}

	bn = COLnew(ci1.hseq, b1->ttype, ncand, TRANSIENT);
	if (bn == NULL)
		return NULL;
	if (ncand == 0)
		return bn;

	nils = and_typeswitchloop(Tloc(b1, 0), true,
				  Tloc(b2, 0), true,
				  Tloc(bn, 0),
				  b1->ttype,
				  &ci1, &ci2, b1->hseqbase, b2->hseqbase,
				  b1->tnonil && b2->tnonil,
				  __func__);

	if (nils == BUN_NONE) {
		BBPunfix(bn->batCacheid);
		return NULL;
	}

	BATsetcount(bn, ncand);

	bn->tsorted = ncand <= 1 || nils == ncand;
	bn->trevsorted = ncand <= 1 || nils == ncand;
	bn->tkey = ncand <= 1;
	bn->tnil = nils != 0;
	bn->tnonil = nils == 0;

	TRC_DEBUG(ALGO, "b1=" ALGOBATFMT ",b2=" ALGOBATFMT
		  ",s1=" ALGOOPTBATFMT ",s2=" ALGOOPTBATFMT
		  " -> " ALGOOPTBATFMT " " LLFMT "usec\n",
		  ALGOBATPAR(b1), ALGOBATPAR(b2),
		  ALGOOPTBATPAR(s1), ALGOOPTBATPAR(s2),
		  ALGOOPTBATPAR(bn), GDKusec() - t0);

	return bn;
}

BAT *
BATcalcandcst(BAT *b, const ValRecord *v, BAT *s)
{
	lng t0 = 0;
	BAT *bn;
	BUN nils;
	BUN ncand;
	struct canditer ci;

	TRC_DEBUG_IF(ALGO) t0 = GDKusec();

	BATcheck(b, NULL);

	if (ATOMbasetype(b->ttype) != ATOMbasetype(v->vtype)) {
		GDKerror("incompatible input types.\n");
		return NULL;
	}

	ncand = canditer_init(&ci, b, s);

	if (b->ttype == TYPE_bit && v->vtype == TYPE_bit && v->val.btval == 0) {
		/* false AND anything (including NIL) equals false */
		return BATconstant(ci.hseq, TYPE_bit, &(bit){0},
				   ncand, TRANSIENT);
	}

	bn = COLnew(ci.hseq, b->ttype, ncand, TRANSIENT);
	if (bn == NULL)
		return NULL;
	if (ncand == 0)
		return bn;

	nils = and_typeswitchloop(Tloc(b, 0), true,
				  VALptr(v), false,
				  Tloc(bn, 0), b->ttype,
				  &ci,
				  &(struct canditer){.tpe=cand_dense, .ncand=ncand},
				  b->hseqbase, 0,
				  b->tnonil && ATOMcmp(v->vtype, VALptr(v), ATOMnilptr(v->vtype)) != 0,
				  __func__);

	if (nils == BUN_NONE) {
		BBPunfix(bn->batCacheid);
		return NULL;
	}

	BATsetcount(bn, ncand);

	bn->tsorted = ncand <= 1 || nils == ncand;
	bn->trevsorted = ncand <= 1 || nils == ncand;
	bn->tkey = ncand <= 1;
	bn->tnil = nils != 0;
	bn->tnonil = nils == 0;

	TRC_DEBUG(ALGO, "b=" ALGOBATFMT ",s=" ALGOOPTBATFMT
		  " -> " ALGOOPTBATFMT " " LLFMT "usec\n",
		  ALGOBATPAR(b), ALGOOPTBATPAR(s),
		  ALGOOPTBATPAR(bn), GDKusec() - t0);

	return bn;
}

BAT *
BATcalccstand(const ValRecord *v, BAT *b, BAT *s)
{
	return BATcalcandcst(b, v, s);
}

gdk_return
VARcalcand(ValPtr ret, const ValRecord *lft, const ValRecord *rgt)
{
	if (ATOMbasetype(lft->vtype) != ATOMbasetype(rgt->vtype)) {
		GDKerror("incompatible input types.\n");
		return GDK_FAIL;
	}

	if (and_typeswitchloop(VALptr(lft), false,
			       VALptr(rgt), false,
			       VALget(ret), lft->vtype,
			       &(struct canditer){.tpe=cand_dense, .ncand=1},
			       &(struct canditer){.tpe=cand_dense, .ncand=1},
			       0, 0, false, __func__) == BUN_NONE)
		return GDK_FAIL;
	return GDK_SUCCEED;
}

/* ---------------------------------------------------------------------- */
/* left shift (any integral type) */

#define LSH(a, b)		((a) << (b))

#define SHIFT_CHECK(a, b)	((b) < 0 || (b) >= 8 * (int) sizeof(a))
#define NO_SHIFT_CHECK(a, b)	0

/* In standard C, left shift is undefined if any of the following
 * conditions hold:
 * - right operand is negative or larger or equal to the width of the
 *   left operand;
 * - left operand is negative;
 * - left operand times two-to-the-power of the right operand is not
 *   representable in the (promoted) type of the left operand. */
#define LSH_CHECK(a, b, TYPE)	(SHIFT_CHECK(a, b) || (a) < 0 || (a) > (GDK_##TYPE##_max >> (b)))
#define LSH_CHECK_bte(a, b)	LSH_CHECK(a, b, bte)
#define LSH_CHECK_sht(a, b)	LSH_CHECK(a, b, sht)
#define LSH_CHECK_int(a, b)	LSH_CHECK(a, b, int)
#define LSH_CHECK_lng(a, b)	LSH_CHECK(a, b, lng)

static BUN
lsh_typeswitchloop(const void *lft, int tp1, bool incr1,
		   const void *rgt, int tp2, bool incr2,
		   void *restrict dst,
		   struct canditer *restrict ci1,
		   struct canditer *restrict ci2,
		   oid candoff1, oid candoff2,
		   bool abort_on_error, const char *func)
{
	BUN i, j, k;
	BUN nils = 0;

	tp1 = ATOMbasetype(tp1);
	tp2 = ATOMbasetype(tp2);
	switch (tp1) {
	case TYPE_bte:
		switch (tp2) {
		case TYPE_bte:
			BINARY_3TYPE_FUNC_CHECK(bte, bte, bte, LSH,
						LSH_CHECK_bte);
			break;
		case TYPE_sht:
			BINARY_3TYPE_FUNC_CHECK(bte, sht, bte, LSH,
						LSH_CHECK_bte);
			break;
		case TYPE_int:
			BINARY_3TYPE_FUNC_CHECK(bte, int, bte, LSH,
						LSH_CHECK_bte);
			break;
		case TYPE_lng:
			BINARY_3TYPE_FUNC_CHECK(bte, lng, bte, LSH,
						LSH_CHECK_bte);
			break;
#ifdef HAVE_HGE
		case TYPE_hge:
			BINARY_3TYPE_FUNC_CHECK(bte, hge, bte, LSH,
						SHIFT_CHECK);
			break;
#endif
		default:
			goto unsupported;
		}
		break;
	case TYPE_sht:
		switch (tp2) {
		case TYPE_bte:
			BINARY_3TYPE_FUNC_CHECK(sht, bte, sht, LSH,
						LSH_CHECK_sht);
			break;
		case TYPE_sht:
			BINARY_3TYPE_FUNC_CHECK(sht, sht, sht, LSH,
						LSH_CHECK_sht);
			break;
		case TYPE_int:
			BINARY_3TYPE_FUNC_CHECK(sht, int, sht, LSH,
						LSH_CHECK_sht);
			break;
		case TYPE_lng:
			BINARY_3TYPE_FUNC_CHECK(sht, lng, sht, LSH,
						LSH_CHECK_sht);
			break;
#ifdef HAVE_HGE
		case TYPE_hge:
			BINARY_3TYPE_FUNC_CHECK(sht, hge, sht, LSH,
						SHIFT_CHECK);
			break;
#endif
		default:
			goto unsupported;
		}
		break;
	case TYPE_int:
		switch (tp2) {
		case TYPE_bte:
			BINARY_3TYPE_FUNC_CHECK(int, bte, int, LSH,
						LSH_CHECK_int);
			break;
		case TYPE_sht:
			BINARY_3TYPE_FUNC_CHECK(int, sht, int, LSH,
						LSH_CHECK_int);
			break;
		case TYPE_int:
			BINARY_3TYPE_FUNC_CHECK(int, int, int, LSH,
						LSH_CHECK_int);
			break;
		case TYPE_lng:
			BINARY_3TYPE_FUNC_CHECK(int, lng, int, LSH,
						LSH_CHECK_int);
			break;
#ifdef HAVE_HGE
		case TYPE_hge:
			BINARY_3TYPE_FUNC_CHECK(int, hge, int, LSH,
						SHIFT_CHECK);
			break;
#endif
		default:
			goto unsupported;
		}
		break;
	case TYPE_lng:
		switch (tp2) {
		case TYPE_bte:
			BINARY_3TYPE_FUNC_CHECK(lng, bte, lng, LSH,
						LSH_CHECK_lng);
			break;
		case TYPE_sht:
			BINARY_3TYPE_FUNC_CHECK(lng, sht, lng, LSH,
						LSH_CHECK_lng);
			break;
		case TYPE_int:
			BINARY_3TYPE_FUNC_CHECK(lng, int, lng, LSH,
						LSH_CHECK_lng);
			break;
		case TYPE_lng:
			BINARY_3TYPE_FUNC_CHECK(lng, lng, lng, LSH,
						LSH_CHECK_lng);
			break;
#ifdef HAVE_HGE
		case TYPE_hge:
			BINARY_3TYPE_FUNC_CHECK(lng, hge, lng, LSH,
						SHIFT_CHECK);
			break;
#endif
		default:
			goto unsupported;
		}
		break;
#ifdef HAVE_HGE
	case TYPE_hge:
		switch (tp2) {
		case TYPE_bte:
			BINARY_3TYPE_FUNC_CHECK(hge, bte, hge, LSH,
						NO_SHIFT_CHECK);
			break;
		case TYPE_sht:
			BINARY_3TYPE_FUNC_CHECK(hge, sht, hge, LSH,
						SHIFT_CHECK);
			break;
		case TYPE_int:
			BINARY_3TYPE_FUNC_CHECK(hge, int, hge, LSH,
						SHIFT_CHECK);
			break;
		case TYPE_lng:
			BINARY_3TYPE_FUNC_CHECK(hge, lng, hge, LSH,
						SHIFT_CHECK);
			break;
		case TYPE_hge:
			BINARY_3TYPE_FUNC_CHECK(hge, hge, hge, LSH,
						SHIFT_CHECK);
			break;
		default:
			goto unsupported;
		}
		break;
#endif
	default:
		goto unsupported;
	}

	return nils;

  unsupported:
	GDKerror("%s: bad input types %s,%s.\n", func,
		 ATOMname(tp1), ATOMname(tp2));
  checkfail:
	return BUN_NONE;
}

BAT *
BATcalclsh(BAT *b1, BAT *b2, BAT *s1, BAT *s2, bool abort_on_error)
{
	lng t0 = 0;
	BAT *bn;
	BUN nils;
	BUN ncand;
	struct canditer ci1, ci2;

	TRC_DEBUG_IF(ALGO) t0 = GDKusec();

	BATcheck(b1, NULL);
	BATcheck(b2, NULL);

	ncand = canditer_init(&ci1, b1, s1);
	if (canditer_init(&ci2, b2, s2) != ncand ||
	    ci1.hseq != ci2.hseq) {
		GDKerror("inputs not the same size.\n");
		return NULL;
	}

	bn = COLnew(ci1.hseq, b1->ttype, ncand, TRANSIENT);
	if (bn == NULL)
		return NULL;
	if (ncand == 0)
		return bn;

	nils = lsh_typeswitchloop(Tloc(b1, 0), b1->ttype, true,
				  Tloc(b2, 0), b2->ttype, true,
				  Tloc(bn, 0),
				  &ci1, &ci2, b1->hseqbase, b2->hseqbase,
				  abort_on_error, __func__);

	if (nils == BUN_NONE) {
		BBPunfix(bn->batCacheid);
		return NULL;
	}

	BATsetcount(bn, ncand);

	bn->tsorted = ncand <= 1 || nils == ncand;
	bn->trevsorted = ncand <= 1 || nils == ncand;
	bn->tkey = ncand <= 1;
	bn->tnil = nils != 0;
	bn->tnonil = nils == 0;

	TRC_DEBUG(ALGO, "b1=" ALGOBATFMT ",b2=" ALGOBATFMT
		  ",s1=" ALGOOPTBATFMT ",s2=" ALGOOPTBATFMT
		  " -> " ALGOOPTBATFMT " " LLFMT "usec\n",
		  ALGOBATPAR(b1), ALGOBATPAR(b2),
		  ALGOOPTBATPAR(s1), ALGOOPTBATPAR(s2),
		  ALGOOPTBATPAR(bn), GDKusec() - t0);

	return bn;
}

BAT *
BATcalclshcst(BAT *b, const ValRecord *v, BAT *s, bool abort_on_error)
{
	lng t0 = 0;
	BAT *bn;
	BUN nils;
	BUN ncand;
	struct canditer ci;

	TRC_DEBUG_IF(ALGO) t0 = GDKusec();

	BATcheck(b, NULL);

	ncand = canditer_init(&ci, b, s);

	bn = COLnew(ci.hseq, b->ttype, ncand, TRANSIENT);
	if (bn == NULL)
		return NULL;
	if (ncand == 0)
		return bn;

	nils = lsh_typeswitchloop(Tloc(b, 0), b->ttype, true,
				  VALptr(v), v->vtype, false,
				  Tloc(bn, 0),
				  &ci,
				  &(struct canditer){.tpe=cand_dense, .ncand=ncand},
				  b->hseqbase, 0,
				  abort_on_error, __func__);

	if (nils == BUN_NONE) {
		BBPunfix(bn->batCacheid);
		return NULL;
	}

	BATsetcount(bn, ncand);

	bn->tsorted = ncand <= 1 || nils == ncand;
	bn->trevsorted = ncand <= 1 || nils == ncand;
	bn->tkey = ncand <= 1;
	bn->tnil = nils != 0;
	bn->tnonil = nils == 0;

	TRC_DEBUG(ALGO, "b=" ALGOBATFMT ",s=" ALGOOPTBATFMT
		  " -> " ALGOOPTBATFMT " " LLFMT "usec\n",
		  ALGOBATPAR(b), ALGOOPTBATPAR(s),
		  ALGOOPTBATPAR(bn), GDKusec() - t0);

	return bn;
}

BAT *
BATcalccstlsh(const ValRecord *v, BAT *b, BAT *s, bool abort_on_error)
{
	lng t0 = 0;
	BAT *bn;
	BUN nils;
	BUN ncand;
	struct canditer ci;

	TRC_DEBUG_IF(ALGO) t0 = GDKusec();

	BATcheck(b, NULL);

	ncand = canditer_init(&ci, b, s);

	bn = COLnew(ci.hseq, v->vtype, ncand, TRANSIENT);
	if (bn == NULL)
		return NULL;
	if (ncand == 0)
		return bn;

	nils = lsh_typeswitchloop(VALptr(v), v->vtype, false,
				  Tloc(b, 0), b->ttype, true,
				  Tloc(bn, 0),
				  &(struct canditer){.tpe=cand_dense, .ncand=ncand},
				  &ci,
				  0, b->hseqbase,
				  abort_on_error, __func__);

	if (nils == BUN_NONE) {
		BBPunfix(bn->batCacheid);
		return NULL;
	}

	BATsetcount(bn, ncand);

	bn->tsorted = ncand <= 1 || nils == ncand;
	bn->trevsorted = ncand <= 1 || nils == ncand;
	bn->tkey = ncand <= 1;
	bn->tnil = nils != 0;
	bn->tnonil = nils == 0;

	TRC_DEBUG(ALGO, "b=" ALGOBATFMT ",s=" ALGOOPTBATFMT
		  " -> " ALGOOPTBATFMT " " LLFMT "usec\n",
		  ALGOBATPAR(b), ALGOOPTBATPAR(s),
		  ALGOOPTBATPAR(bn), GDKusec() - t0);

	return bn;
}

gdk_return
VARcalclsh(ValPtr ret, const ValRecord *lft, const ValRecord *rgt,
	   bool abort_on_error)
{
	ret->vtype = lft->vtype;
	if (lsh_typeswitchloop(VALptr(lft), lft->vtype, false,
			       VALptr(rgt), rgt->vtype, false,
			       VALget(ret),
			       &(struct canditer){.tpe=cand_dense, .ncand=1},
			       &(struct canditer){.tpe=cand_dense, .ncand=1},
			       0, 0, abort_on_error, __func__) == BUN_NONE)
		return GDK_FAIL;
	return GDK_SUCCEED;
}

/* ---------------------------------------------------------------------- */
/* right shift (any integral type) */

#define RSH(a, b)	((a) >> (b))

static BUN
rsh_typeswitchloop(const void *lft, int tp1, bool incr1,
		   const void *rgt, int tp2, bool incr2,
		   void *restrict dst,
		   struct canditer *restrict ci1,
		   struct canditer *restrict ci2,
		   oid candoff1, oid candoff2,
		   bool abort_on_error, const char *restrict func)
{
	BUN i, j, k;
	BUN nils = 0;

	tp1 = ATOMbasetype(tp1);
	tp2 = ATOMbasetype(tp2);
	switch (tp1) {
	case TYPE_bte:
		switch (tp2) {
		case TYPE_bte:
			BINARY_3TYPE_FUNC_CHECK(bte, bte, bte, RSH,
						SHIFT_CHECK);
			break;
		case TYPE_sht:
			BINARY_3TYPE_FUNC_CHECK(bte, sht, bte, RSH,
						SHIFT_CHECK);
			break;
		case TYPE_int:
			BINARY_3TYPE_FUNC_CHECK(bte, int, bte, RSH,
						SHIFT_CHECK);
			break;
		case TYPE_lng:
			BINARY_3TYPE_FUNC_CHECK(bte, lng, bte, RSH,
						SHIFT_CHECK);
			break;
#ifdef HAVE_HGE
		case TYPE_hge:
			BINARY_3TYPE_FUNC_CHECK(bte, hge, bte, RSH,
						SHIFT_CHECK);
			break;
#endif
		default:
			goto unsupported;
		}
		break;
	case TYPE_sht:
		switch (tp2) {
		case TYPE_bte:
			BINARY_3TYPE_FUNC_CHECK(sht, bte, sht, RSH,
						SHIFT_CHECK);
			break;
		case TYPE_sht:
			BINARY_3TYPE_FUNC_CHECK(sht, sht, sht, RSH,
						SHIFT_CHECK);
			break;
		case TYPE_int:
			BINARY_3TYPE_FUNC_CHECK(sht, int, sht, RSH,
						SHIFT_CHECK);
			break;
		case TYPE_lng:
			BINARY_3TYPE_FUNC_CHECK(sht, lng, sht, RSH,
						SHIFT_CHECK);
			break;
#ifdef HAVE_HGE
		case TYPE_hge:
			BINARY_3TYPE_FUNC_CHECK(sht, hge, sht, RSH,
						SHIFT_CHECK);
			break;
#endif
		default:
			goto unsupported;
		}
		break;
	case TYPE_int:
		switch (tp2) {
		case TYPE_bte:
			BINARY_3TYPE_FUNC_CHECK(int, bte, int, RSH,
						SHIFT_CHECK);
			break;
		case TYPE_sht:
			BINARY_3TYPE_FUNC_CHECK(int, sht, int, RSH,
						SHIFT_CHECK);
			break;
		case TYPE_int:
			BINARY_3TYPE_FUNC_CHECK(int, int, int, RSH,
						SHIFT_CHECK);
			break;
		case TYPE_lng:
			BINARY_3TYPE_FUNC_CHECK(int, lng, int, RSH,
						SHIFT_CHECK);
			break;
#ifdef HAVE_HGE
		case TYPE_hge:
			BINARY_3TYPE_FUNC_CHECK(int, hge, int, RSH,
						SHIFT_CHECK);
			break;
#endif
		default:
			goto unsupported;
		}
		break;
	case TYPE_lng:
		switch (tp2) {
		case TYPE_bte:
			BINARY_3TYPE_FUNC_CHECK(lng, bte, lng, RSH,
						SHIFT_CHECK);
			break;
		case TYPE_sht:
			BINARY_3TYPE_FUNC_CHECK(lng, sht, lng, RSH,
						SHIFT_CHECK);
			break;
		case TYPE_int:
			BINARY_3TYPE_FUNC_CHECK(lng, int, lng, RSH,
						SHIFT_CHECK);
			break;
		case TYPE_lng:
			BINARY_3TYPE_FUNC_CHECK(lng, lng, lng, RSH,
						SHIFT_CHECK);
			break;
#ifdef HAVE_HGE
		case TYPE_hge:
			BINARY_3TYPE_FUNC_CHECK(lng, hge, lng, RSH,
						SHIFT_CHECK);
			break;
#endif
		default:
			goto unsupported;
		}
		break;
#ifdef HAVE_HGE
	case TYPE_hge:
		switch (tp2) {
		case TYPE_bte:
			BINARY_3TYPE_FUNC_CHECK(hge, bte, hge, RSH,
						NO_SHIFT_CHECK);
			break;
		case TYPE_sht:
			BINARY_3TYPE_FUNC_CHECK(hge, sht, hge, RSH,
						SHIFT_CHECK);
			break;
		case TYPE_int:
			BINARY_3TYPE_FUNC_CHECK(hge, int, hge, RSH,
						SHIFT_CHECK);
			break;
		case TYPE_lng:
			BINARY_3TYPE_FUNC_CHECK(hge, lng, hge, RSH,
						SHIFT_CHECK);
			break;
		case TYPE_hge:
			BINARY_3TYPE_FUNC_CHECK(hge, hge, hge, RSH,
						SHIFT_CHECK);
			break;
		default:
			goto unsupported;
		}
		break;
#endif
	default:
		goto unsupported;
	}

	return nils;

  unsupported:
	GDKerror("%s: bad input types %s,%s.\n", func,
		 ATOMname(tp1), ATOMname(tp2));
  checkfail:
	return BUN_NONE;
}

BAT *
BATcalcrsh(BAT *b1, BAT *b2, BAT *s1, BAT *s2, bool abort_on_error)
{
	lng t0 = 0;
	BAT *bn;
	BUN nils;
	BUN ncand;
	struct canditer ci1, ci2;

	TRC_DEBUG_IF(ALGO) t0 = GDKusec();

	BATcheck(b1, NULL);
	BATcheck(b2, NULL);

	ncand = canditer_init(&ci1, b1, s1);
	if (canditer_init(&ci2, b2, s2) != ncand ||
	    ci1.hseq != ci2.hseq) {
		GDKerror("inputs not the same size.\n");
		return NULL;
	}

	bn = COLnew(ci1.hseq, b1->ttype, ncand, TRANSIENT);
	if (bn == NULL)
		return NULL;
	if (ncand == 0)
		return bn;

	nils = rsh_typeswitchloop(Tloc(b1, 0), b1->ttype, true,
				  Tloc(b2, 0), b2->ttype, true,
				  Tloc(bn, 0),
				  &ci1, &ci2, b1->hseqbase, b2->hseqbase,
				  abort_on_error, __func__);

	if (nils == BUN_NONE) {
		BBPunfix(bn->batCacheid);
		return NULL;
	}

	BATsetcount(bn, ncand);

	bn->tsorted = ncand <= 1 || nils == ncand;
	bn->trevsorted = ncand <= 1 || nils == ncand;
	bn->tkey = ncand <= 1;
	bn->tnil = nils != 0;
	bn->tnonil = nils == 0;

	TRC_DEBUG(ALGO, "b1=" ALGOBATFMT ",b2=" ALGOBATFMT
		  ",s1=" ALGOOPTBATFMT ",s2=" ALGOOPTBATFMT
		  " -> " ALGOOPTBATFMT " " LLFMT "usec\n",
		  ALGOBATPAR(b1), ALGOBATPAR(b2),
		  ALGOOPTBATPAR(s1), ALGOOPTBATPAR(s2),
		  ALGOOPTBATPAR(bn), GDKusec() - t0);

	return bn;
}

BAT *
BATcalcrshcst(BAT *b, const ValRecord *v, BAT *s, bool abort_on_error)
{
	lng t0 = 0;
	BAT *bn;
	BUN nils;
	BUN ncand;
	struct canditer ci;

	TRC_DEBUG_IF(ALGO) t0 = GDKusec();

	BATcheck(b, NULL);

	ncand = canditer_init(&ci, b, s);

	bn = COLnew(ci.hseq, b->ttype, ncand, TRANSIENT);
	if (bn == NULL)
		return NULL;
	if (ncand == 0)
		return bn;

	nils = rsh_typeswitchloop(Tloc(b, 0), b->ttype, true,
				  VALptr(v), v->vtype, false,
				  Tloc(bn, 0),
				  &ci,
				  &(struct canditer){.tpe=cand_dense, .ncand=ncand},
				  b->hseqbase, 0,
				  abort_on_error, __func__);

	if (nils == BUN_NONE) {
		BBPunfix(bn->batCacheid);
		return NULL;
	}

	BATsetcount(bn, ncand);

	bn->tsorted = ncand <= 1 || nils == ncand;
	bn->trevsorted = ncand <= 1 || nils == ncand;
	bn->tkey = ncand <= 1;
	bn->tnil = nils != 0;
	bn->tnonil = nils == 0;

	TRC_DEBUG(ALGO, "b=" ALGOBATFMT ",s=" ALGOOPTBATFMT
		  " -> " ALGOOPTBATFMT " " LLFMT "usec\n",
		  ALGOBATPAR(b), ALGOOPTBATPAR(s),
		  ALGOOPTBATPAR(bn), GDKusec() - t0);

	return bn;
}

BAT *
BATcalccstrsh(const ValRecord *v, BAT *b, BAT *s, bool abort_on_error)
{
	lng t0 = 0;
	BAT *bn;
	BUN nils;
	BUN ncand;
	struct canditer ci;

	TRC_DEBUG_IF(ALGO) t0 = GDKusec();

	BATcheck(b, NULL);

	ncand = canditer_init(&ci, b, s);

	bn = COLnew(ci.hseq, v->vtype, ncand, TRANSIENT);
	if (bn == NULL)
		return NULL;
	if (ncand == 0)
		return bn;

	nils = rsh_typeswitchloop(VALptr(v), v->vtype, false,
				  Tloc(b, 0), b->ttype, true,
				  Tloc(bn, 0),
				  &(struct canditer){.tpe=cand_dense, .ncand=ncand},
				  &ci,
				  0, b->hseqbase,
				  abort_on_error, __func__);

	if (nils == BUN_NONE) {
		BBPunfix(bn->batCacheid);
		return NULL;
	}

	BATsetcount(bn, ncand);

	bn->tsorted = ncand <= 1 || nils == ncand;
	bn->trevsorted = ncand <= 1 || nils == ncand;
	bn->tkey = ncand <= 1;
	bn->tnil = nils != 0;
	bn->tnonil = nils == 0;

	TRC_DEBUG(ALGO, "b=" ALGOBATFMT ",s=" ALGOOPTBATFMT
		  " -> " ALGOOPTBATFMT " " LLFMT "usec\n",
		  ALGOBATPAR(b), ALGOOPTBATPAR(s),
		  ALGOOPTBATPAR(bn), GDKusec() - t0);

	return bn;
}

gdk_return
VARcalcrsh(ValPtr ret, const ValRecord *lft, const ValRecord *rgt,
	   bool abort_on_error)
{
	ret->vtype = lft->vtype;
	if (rsh_typeswitchloop(VALptr(lft), lft->vtype, false,
			       VALptr(rgt), rgt->vtype, false,
			       VALget(ret),
			       &(struct canditer){.tpe=cand_dense, .ncand=1},
			       &(struct canditer){.tpe=cand_dense, .ncand=1},
			       0, 0, abort_on_error, __func__) == BUN_NONE)
		return GDK_FAIL;
	return GDK_SUCCEED;
}

/* ---------------------------------------------------------------------- */
/* less than (any "linear" type) */

/* these three are for all simple comparisons (6 in all) */
#define TYPE_TPE		TYPE_bit
#define TPE			bit
#define TPE_nil			bit_nil
#define is_TPE_nil		is_bit_nil

#define OP			LT
#define op_typeswitchloop	lt_typeswitchloop
#define BATcalcop_intern	BATcalclt_intern
#define BATcalcop		BATcalclt
#define BATcalcopcst		BATcalcltcst
#define BATcalccstop		BATcalccstlt
#define VARcalcop		VARcalclt

#include "gdk_calc_compare.h"

#undef OP
#undef op_typeswitchloop
#undef BATcalcop_intern
#undef BATcalcop
#undef BATcalcopcst
#undef BATcalccstop
#undef VARcalcop

/* ---------------------------------------------------------------------- */
/* greater than (any "linear" type) */

#define OP			GT
#define op_typeswitchloop	gt_typeswitchloop
#define BATcalcop_intern	BATcalcgt_intern
#define BATcalcop		BATcalcgt
#define BATcalcopcst		BATcalcgtcst
#define BATcalccstop		BATcalccstgt
#define VARcalcop		VARcalcgt

#include "gdk_calc_compare.h"

#undef OP
#undef op_typeswitchloop
#undef BATcalcop_intern
#undef BATcalcop
#undef BATcalcopcst
#undef BATcalccstop
#undef VARcalcop

/* ---------------------------------------------------------------------- */
/* less than or equal (any "linear" type) */

#define LE(a, b)	((bit) ((a) <= (b)))

#define OP			LE
#define op_typeswitchloop	le_typeswitchloop
#define BATcalcop_intern	BATcalcle_intern
#define BATcalcop		BATcalcle
#define BATcalcopcst		BATcalclecst
#define BATcalccstop		BATcalccstle
#define VARcalcop		VARcalcle

#include "gdk_calc_compare.h"

#undef OP
#undef op_typeswitchloop
#undef BATcalcop_intern
#undef BATcalcop
#undef BATcalcopcst
#undef BATcalccstop
#undef VARcalcop

/* ---------------------------------------------------------------------- */
/* greater than or equal (any "linear" type) */

#define GE(a, b)	((bit) ((a) >= (b)))

#define OP			GE
#define op_typeswitchloop	ge_typeswitchloop
#define BATcalcop_intern	BATcalcge_intern
#define BATcalcop		BATcalcge
#define BATcalcopcst		BATcalcgecst
#define BATcalccstop		BATcalccstge
#define VARcalcop		VARcalcge

#include "gdk_calc_compare.h"

#undef OP
#undef op_typeswitchloop
#undef BATcalcop_intern
#undef BATcalcop
#undef BATcalcopcst
#undef BATcalccstop
#undef VARcalcop

/* ---------------------------------------------------------------------- */
/* equal (any type) */

#define EQ(a, b)	((bit) ((a) == (b)))

#define OP			EQ
#define op_typeswitchloop	eq_typeswitchloop
#define BATcalcop_intern	BATcalceq_intern
#define BATcalcop		BATcalceq
#define BATcalcopcst		BATcalceqcst
#define BATcalccstop		BATcalccsteq
#define VARcalcop		VARcalceq

#define NIL_MATCHES_FLAG 1

#include "gdk_calc_compare.h"

#undef OP
#undef op_typeswitchloop
#undef BATcalcop_intern
#undef BATcalcop
#undef BATcalcopcst
#undef BATcalccstop
#undef VARcalcop

/* ---------------------------------------------------------------------- */
/* not equal (any type) */

#define NE(a, b)	((bit) ((a) != (b)))

#define OP			NE
#define op_typeswitchloop	ne_typeswitchloop
#define BATcalcop_intern	BATcalcne_intern
#define BATcalcop		BATcalcne
#define BATcalcopcst		BATcalcnecst
#define BATcalccstop		BATcalccstne
#define VARcalcop		VARcalcne

#include "gdk_calc_compare.h"

#undef NIL_MATCHES_FLAG

#undef OP
#undef op_typeswitchloop
#undef BATcalcop_intern
#undef BATcalcop
#undef BATcalcopcst
#undef BATcalccstop
#undef VARcalcop

#undef TYPE_TPE
#undef TPE
#undef TPE_nil
#undef is_TPE_nil

/* ---------------------------------------------------------------------- */
/* generic comparison (any "linear" type) */

/* #define CMP(a, b)	((bte) ((a) < (b) ? -1 : (a) > (b))) */
#define CMP(a, b)	((bte) (((a) > (b)) - ((a) < (b))))

#define TYPE_TPE		TYPE_bte
#define TPE			bte
#define TPE_nil			bte_nil
#define is_TPE_nil		is_bte_nil

#define OP			CMP
#define op_typeswitchloop	cmp_typeswitchloop
#define BATcalcop_intern	BATcalccmp_intern
#define BATcalcop		BATcalccmp
#define BATcalcopcst		BATcalccmpcst
#define BATcalccstop		BATcalccstcmp
#define VARcalcop		VARcalccmp

#include "gdk_calc_compare.h"

#undef OP
#undef op_typeswitchloop
#undef BATcalcop_intern
#undef BATcalcop
#undef BATcalcopcst
#undef BATcalccstop
#undef VARcalcop

#undef TYPE_TPE
#undef TPE
#undef TPE_nil
#undef is_TPE_nil

/* ---------------------------------------------------------------------- */
/* between (any "linear" type) */

#define LTbte(a,b)	((a) < (b))
#define LTsht(a,b)	((a) < (b))
#define LTint(a,b)	((a) < (b))
#define LTlng(a,b)	((a) < (b))
#define LThge(a,b)	((a) < (b))
#define LToid(a,b)	((a) < (b))
#define LTflt(a,b)	((a) < (b))
#define LTdbl(a,b)	((a) < (b))
#define LTany(a,b)	((*atomcmp)(a, b) < 0)
#define EQbte(a,b)	((a) == (b))
#define EQsht(a,b)	((a) == (b))
#define EQint(a,b)	((a) == (b))
#define EQlng(a,b)	((a) == (b))
#define EQhge(a,b)	((a) == (b))
#define EQoid(a,b)	((a) == (b))
#define EQflt(a,b)	((a) == (b))
#define EQdbl(a,b)	((a) == (b))
#define EQany(a,b)	((*atomcmp)(a, b) == 0)

#define is_any_nil(v)	((v) == NULL || (*atomcmp)((v), nil) == 0)

#define less3(a,b,i,t)	(is_##t##_nil(a) || is_##t##_nil(b) ? bit_nil : LT##t(a, b) || (i && EQ##t(a, b)))
#define grtr3(a,b,i,t)	(is_##t##_nil(a) || is_##t##_nil(b) ? bit_nil : LT##t(b, a) || (i && EQ##t(a, b)))
#define not3(a)		(is_bit_nil(a) ? bit_nil : !(a))

#define between3(v, lo, linc, hi, hinc, TYPE)				\
	and3(grtr3(v, lo, linc, TYPE), less3(v, hi, hinc, TYPE))

#define BETWEEN(v, lo, hi, TYPE)					\
	(is_##TYPE##_nil(v)						\
	 ? nils_false ? 0 : bit_nil					\
	 : (bit) (anti							\
		  ? (symmetric						\
		     ? not3(or3(between3(v, lo, linc, hi, hinc, TYPE),	\
				between3(v, hi, hinc, lo, linc, TYPE)))	\
		     : not3(between3(v, lo, linc, hi, hinc, TYPE)))	\
		  : (symmetric						\
		     ? or3(between3(v, lo, linc, hi, hinc, TYPE),	\
			   between3(v, hi, hinc, lo, linc, TYPE))	\
		     : between3(v, lo, linc, hi, hinc, TYPE))))

#define BETWEEN_LOOP_TYPE(TYPE, canditer_next)				\
	do {								\
		i = j = k = 0;						\
		for (l = 0; l < ci->ncand; l++) {			\
			if (incr1)					\
				i = canditer_next(ci) - seqbase1;	\
			if (incr2)					\
				j = canditer_next(cilo) - seqbase2;	\
			if (incr3)					\
				k = canditer_next(cihi) - seqbase3;	\
			dst[l] = BETWEEN(((const TYPE *) src)[i],	\
					 ((const TYPE *) lo)[j],	\
					 ((const TYPE *) hi)[k],	\
					 TYPE);				\
			nils += is_bit_nil(dst[l]);			\
		}							\
	} while (0)

static BAT *
BATcalcbetween_intern(const void *src, bool incr1, const char *hp1, int wd1,
		      const void *lo, bool incr2, const char *hp2, int wd2,
		      const void *hi, bool incr3, const char *hp3, int wd3,
		      int tp,
		      struct canditer *restrict ci,
		      struct canditer *restrict cilo,
		      struct canditer *restrict cihi,
		      oid seqbase1, oid seqbase2, oid seqbase3,
		      bool symmetric, bool anti,
		      bool linc, bool hinc, bool nils_false, const char *func)
{
	BAT *bn;
	BUN nils = 0;
	BUN i, j, k, l;
	bit *restrict dst;
	const void *nil;
	int (*atomcmp)(const void *, const void *);

	bn = COLnew(ci->hseq, TYPE_bit, ci->ncand, TRANSIENT);
	if (bn == NULL)
		return NULL;
	if (ci->ncand == 0)
		return bn;

	dst = (bit *) Tloc(bn, 0);

	tp = ATOMbasetype(tp);

	switch (tp) {
	case TYPE_bte:
		if (ci->tpe == cand_dense && cilo->tpe == cand_dense && cihi->tpe == cand_dense)
			BETWEEN_LOOP_TYPE(bte, canditer_next_dense);
		else
			BETWEEN_LOOP_TYPE(bte, canditer_next);
		break;
	case TYPE_sht:
		if (ci->tpe == cand_dense && cilo->tpe == cand_dense && cihi->tpe == cand_dense)
			BETWEEN_LOOP_TYPE(sht, canditer_next_dense);
		else
			BETWEEN_LOOP_TYPE(sht, canditer_next);
		break;
	case TYPE_int:
		if (ci->tpe == cand_dense && cilo->tpe == cand_dense && cihi->tpe == cand_dense)
			BETWEEN_LOOP_TYPE(int, canditer_next_dense);
		else
			BETWEEN_LOOP_TYPE(int, canditer_next);
		break;
	case TYPE_lng:
		if (ci->tpe == cand_dense && cilo->tpe == cand_dense && cihi->tpe == cand_dense)
			BETWEEN_LOOP_TYPE(lng, canditer_next_dense);
		else
			BETWEEN_LOOP_TYPE(lng, canditer_next);
		break;
#ifdef HAVE_HGE
	case TYPE_hge:
		if (ci->tpe == cand_dense && cilo->tpe == cand_dense && cihi->tpe == cand_dense)
			BETWEEN_LOOP_TYPE(hge, canditer_next_dense);
		else
			BETWEEN_LOOP_TYPE(hge, canditer_next);
		break;
#endif
	case TYPE_flt:
		if (ci->tpe == cand_dense && cilo->tpe == cand_dense && cihi->tpe == cand_dense)
			BETWEEN_LOOP_TYPE(flt, canditer_next_dense);
		else
			BETWEEN_LOOP_TYPE(flt, canditer_next);
		break;
	case TYPE_dbl:
		if (ci->tpe == cand_dense && cilo->tpe == cand_dense && cihi->tpe == cand_dense)
			BETWEEN_LOOP_TYPE(dbl, canditer_next_dense);
		else
			BETWEEN_LOOP_TYPE(dbl, canditer_next);
		break;
	default:
		assert(tp != TYPE_oid);
		if (!ATOMlinear(tp) ||
		    (atomcmp = ATOMcompare(tp)) == NULL) {
			BBPunfix(bn->batCacheid);
			GDKerror("%s: bad input type %s.\n",
				 func, ATOMname(tp));
			return NULL;
		}
		nil = ATOMnilptr(tp);
		i = j = k = 0;
		for (l = 0; l < ci->ncand; l++) {
			if (incr1)
				i = canditer_next(ci) - seqbase1;
			if (incr2)
				j = canditer_next(cilo) - seqbase2;
			if (incr3)
				k = canditer_next(cihi) - seqbase3;
			const void *p1, *p2, *p3;
			p1 = hp1
				? (const void *) (hp1 + VarHeapVal(src, i, wd1))
				: (const void *) ((const char *) src + i * wd1);
			p2 = hp2
				? (const void *) (hp2 + VarHeapVal(lo, j, wd2))
				: (const void *) ((const char *) lo + j * wd2);
			p3 = hp3
				? (const void *) (hp3 + VarHeapVal(hi, k, wd3))
				: (const void *) ((const char *) hi + k * wd3);
			dst[l] = BETWEEN(p1, p2, p3, any);
			nils += is_bit_nil(dst[l]);
		}
		break;
	}

	BATsetcount(bn, ci->ncand);

	bn->tsorted = ci->ncand <= 1 || nils == ci->ncand;
	bn->trevsorted = ci->ncand <= 1 || nils == ci->ncand;
	bn->tkey = ci->ncand <= 1;
	bn->tnil = nils != 0;
	bn->tnonil = nils == 0;

	return bn;
}

BAT *
BATcalcbetween(BAT *b, BAT *lo, BAT *hi, BAT *s, BAT *slo, BAT *shi,
	       bool symmetric, bool linc, bool hinc, bool nils_false, bool anti)
{
	lng t0 = 0;
	BAT *bn;
	BUN ncand;
	struct canditer ci, cilo, cihi;

	TRC_DEBUG_IF(ALGO) t0 = GDKusec();

	BATcheck(b, NULL);
	BATcheck(lo, NULL);
	BATcheck(hi, NULL);

	ncand = canditer_init(&ci, b, s);
	if (canditer_init(&cilo, lo, slo) != ncand ||
	    ci.hseq != cilo.hseq) {
		GDKerror("inputs not the same size.\n");
		return NULL;
	}
	if (canditer_init(&cihi, hi, shi) != ncand ||
	    ci.hseq != cihi.hseq) {
		GDKerror("inputs not the same size.\n");
		return NULL;
	}

	if (BATtvoid(b) &&
	    BATtvoid(lo) &&
	    BATtvoid(hi)) {
		bit res;

		res = BETWEEN(b->tseqbase, lo->tseqbase, hi->tseqbase, oid);
		return BATconstant(ci.hseq, TYPE_bit, &res, ncand,
				   TRANSIENT);
	}

	bn = BATcalcbetween_intern(Tloc(b, 0), 1,
				   b->tvheap ? b->tvheap->base : NULL,
				   b->twidth,
				   Tloc(lo, 0), 1,
				   lo->tvheap ? lo->tvheap->base : NULL,
				   lo->twidth,
				   Tloc(hi, 0), 1,
				   hi->tvheap ? hi->tvheap->base : NULL,
				   hi->twidth,
				   b->ttype,
				   &ci, &cilo, &cihi,
				   b->hseqbase, lo->hseqbase, hi->hseqbase,
				   symmetric, anti, linc, hinc,
				   nils_false, __func__);

	TRC_DEBUG(ALGO, "b=" ALGOBATFMT ",lo=" ALGOBATFMT ",hi=" ALGOBATFMT
		  ",s=" ALGOOPTBATFMT ",slo=" ALGOOPTBATFMT ",shi=" ALGOOPTBATFMT
		  " -> " ALGOOPTBATFMT " " LLFMT "usec\n",
		  ALGOBATPAR(b), ALGOBATPAR(lo), ALGOBATPAR(hi),
		  ALGOOPTBATPAR(s), ALGOOPTBATPAR(slo), ALGOOPTBATPAR(shi),
		  ALGOOPTBATPAR(bn), GDKusec() - t0);

	return bn;
}

BAT *
BATcalcbetweencstcst(BAT *b, const ValRecord *lo, const ValRecord *hi,
		     BAT *s,
		     bool symmetric, bool linc, bool hinc, bool nils_false,
		     bool anti)
{
	lng t0 = 0;
	BAT *bn;
	struct canditer ci;

	TRC_DEBUG_IF(ALGO) t0 = GDKusec();

	BATcheck(b, NULL);

	if (ATOMbasetype(b->ttype) != ATOMbasetype(lo->vtype) ||
	    ATOMbasetype(b->ttype) != ATOMbasetype(hi->vtype)) {
		GDKerror("incompatible input types.\n");
		return NULL;
	}

	canditer_init(&ci, b, s);

	bn = BATcalcbetween_intern(Tloc(b, 0), 1,
				   b->tvheap ? b->tvheap->base : NULL,
				   b->twidth,
				   VALptr(lo), 0, NULL, 0,
				   VALptr(hi), 0, NULL, 0,
				   b->ttype,
				   &ci,
				   &(struct canditer){.tpe=cand_dense, .ncand=ci.ncand},
				   &(struct canditer){.tpe=cand_dense, .ncand=ci.ncand},
				   b->hseqbase, 0, 0, symmetric, anti,
				   linc, hinc, nils_false,
				   __func__);

	TRC_DEBUG(ALGO, "b=" ALGOBATFMT ",s=" ALGOOPTBATFMT
		  " -> " ALGOOPTBATFMT " " LLFMT "usec\n",
		  ALGOBATPAR(b), ALGOOPTBATPAR(s),
		  ALGOOPTBATPAR(bn), GDKusec() - t0);

	return bn;
}

BAT *
BATcalcbetweenbatcst(BAT *b, BAT *lo, const ValRecord *hi, BAT *s, BAT *slo,
		     bool symmetric, bool linc, bool hinc, bool nils_false,
		     bool anti)
{
	lng t0 = 0;
	BAT *bn;
	struct canditer ci, cilo;
	BUN ncand;

	TRC_DEBUG_IF(ALGO) t0 = GDKusec();

	BATcheck(b, NULL);
	BATcheck(lo, NULL);

	if (ATOMbasetype(b->ttype) != ATOMbasetype(hi->vtype)) {
		GDKerror("incompatible input types.\n");
		return NULL;
	}

	ncand = canditer_init(&ci, b, s);
	if (canditer_init(&cilo, lo, slo) != ncand ||
	    ci.hseq != cilo.hseq) {
		GDKerror("inputs not the same size.\n");
		return NULL;
	}

	bn = BATcalcbetween_intern(Tloc(b, 0), 1,
				   b->tvheap ? b->tvheap->base : NULL,
				   b->twidth,
				   Tloc(lo, 0), 1,
				   lo->tvheap ? lo->tvheap->base : NULL,
				   lo->twidth,
				   VALptr(hi), 0, NULL, 0,
				   b->ttype,
				   &ci,
				   &cilo,
				   &(struct canditer){.tpe=cand_dense, .ncand=ncand},
				   b->hseqbase, lo->hseqbase, 0,
				   symmetric, anti,
				   linc, hinc, nils_false,
				   __func__);

	TRC_DEBUG(ALGO, "b=" ALGOBATFMT ",lo=" ALGOBATFMT
		  ",s=" ALGOOPTBATFMT ",slo=" ALGOOPTBATFMT
		  " -> " ALGOOPTBATFMT " " LLFMT "usec\n",
		  ALGOBATPAR(b), ALGOBATPAR(lo),
		  ALGOOPTBATPAR(s), ALGOOPTBATPAR(slo),
		  ALGOOPTBATPAR(bn), GDKusec() - t0);

	return bn;
}

BAT *
BATcalcbetweencstbat(BAT *b, const ValRecord *lo, BAT *hi, BAT *s, BAT *shi,
		     bool symmetric, bool linc, bool hinc, bool nils_false,
		     bool anti)
{
	lng t0 = 0;
	BAT *bn;
	struct canditer ci, cihi;
	BUN ncand;

	TRC_DEBUG_IF(ALGO) t0 = GDKusec();

	BATcheck(b, NULL);
	BATcheck(hi, NULL);

	if (ATOMbasetype(b->ttype) != ATOMbasetype(lo->vtype)) {
		GDKerror("incompatible input types.\n");
		return NULL;
	}

	ncand = canditer_init(&ci, b, s);
	if (canditer_init(&cihi, hi, shi) != ncand ||
	    ci.hseq != cihi.hseq) {
		GDKerror("inputs not the same size.\n");
		return NULL;
	}

	bn = BATcalcbetween_intern(Tloc(b, 0), 1,
				   b->tvheap ? b->tvheap->base : NULL,
				   b->twidth,
				   VALptr(lo), 0, NULL, 0,
				   Tloc(hi, 0), 1,
				   hi->tvheap ? hi->tvheap->base : NULL,
				   hi->twidth,
				   b->ttype,
				   &ci,
				   &(struct canditer){.tpe=cand_dense, .ncand=ncand},
				   &cihi,
				   b->hseqbase, 0, hi->hseqbase,
				   symmetric, anti,
				   linc, hinc, nils_false,
				   __func__);

	TRC_DEBUG(ALGO, "b=" ALGOBATFMT ",hi=" ALGOBATFMT
		  ",s=" ALGOOPTBATFMT ",shi=" ALGOOPTBATFMT
		  " -> " ALGOOPTBATFMT " " LLFMT "usec\n",
		  ALGOBATPAR(b), ALGOBATPAR(hi),
		  ALGOOPTBATPAR(s), ALGOOPTBATPAR(shi),
		  ALGOOPTBATPAR(bn), GDKusec() - t0);

	return bn;
}

gdk_return
VARcalcbetween(ValPtr ret, const ValRecord *v, const ValRecord *lo,
	       const ValRecord *hi, bool symmetric, bool linc, bool hinc,
	       bool nils_false, bool anti)
{
	int t;
	int (*atomcmp)(const void *, const void *);
	const void *nil;

	t = v->vtype;
	if (t != lo->vtype || t != hi->vtype) {
		GDKerror("incompatible input types.\n");
		return GDK_FAIL;
	}
	if (!ATOMlinear(t)) {
		GDKerror("non-linear input type.\n");
		return GDK_FAIL;
	}

	t = ATOMbasetype(t);

	ret->vtype = TYPE_bit;
	switch (t) {
	case TYPE_bte:
		ret->val.btval = BETWEEN(v->val.btval, lo->val.btval, hi->val.btval, bte);
		break;
	case TYPE_sht:
		ret->val.btval = BETWEEN(v->val.shval, lo->val.shval, hi->val.shval, sht);
		break;
	case TYPE_int:
		ret->val.btval = BETWEEN(v->val.ival, lo->val.ival, hi->val.ival, int);
		break;
	case TYPE_lng:
		ret->val.btval = BETWEEN(v->val.lval, lo->val.lval, hi->val.lval, lng);
		break;
#ifdef HAVE_HGE
	case TYPE_hge:
		ret->val.btval = BETWEEN(v->val.hval, lo->val.hval, hi->val.hval, hge);
		break;
#endif
	case TYPE_flt:
		ret->val.btval = BETWEEN(v->val.fval, lo->val.fval, hi->val.fval, flt);
		break;
	case TYPE_dbl:
		ret->val.btval = BETWEEN(v->val.dval, lo->val.dval, hi->val.dval, dbl);
		break;
	default:
		nil = ATOMnilptr(t);
		atomcmp = ATOMcompare(t);
		ret->val.btval = BETWEEN(VALptr(v), VALptr(lo), VALptr(hi), any);
		break;
	}
	return GDK_SUCCEED;
}

/* ---------------------------------------------------------------------- */
/* if-then-else (any type) */

#define IFTHENELSELOOP(TYPE)						\
	do {								\
		for (i = 0; i < cnt; i++) {				\
			if (src[i] && !is_bit_nil(src[i])) {		\
				((TYPE *) dst)[i] = ((TYPE *) col1)[k]; \
			} else {					\
				((TYPE *) dst)[i] = ((TYPE *) col2)[l]; \
			}						\
			k += incr1;					\
			l += incr2;					\
		}							\
	} while (0)
#define IFTHENELSELOOP_msk(TYPE)				\
	do {							\
		for (i = 0; i < cnt; i++) {			\
			if (n == 32) {				\
				n = 0;				\
				mask = src[i / 32];		\
			}					\
			((TYPE *) dst)[i] = mask & (1U << n) ?	\
				((TYPE *) col1)[k] :		\
				((TYPE *) col2)[l];		\
			k += incr1;				\
			l += incr2;				\
			n++;					\
		}						\
	} while (0)

static BAT *
BATcalcifthenelse_intern(BAT *b,
			 const void *col1, bool incr1, const char *heap1,
			 int width1, bool nonil1, oid seq1,
			 const void *col2, bool incr2, const char *heap2,
			 int width2, bool nonil2, oid seq2,
			 int tpe)
{
	BAT *bn;
	void *restrict dst;
	BUN i, k, l;
	const void *p;
	BUN cnt = b->batCount;

	/* col1 and col2 can only be NULL for void columns */
	assert(col1 != NULL || ATOMtype(tpe) == TYPE_oid);
	assert(col2 != NULL || ATOMtype(tpe) == TYPE_oid);
	assert(col1 != NULL || heap1 == NULL);
	assert(col2 != NULL || heap2 == NULL);
	assert(col1 != NULL || incr1 == true);
	assert(col2 != NULL || incr2 == true);

	bn = COLnew(b->hseqbase, ATOMtype(tpe), cnt, TRANSIENT);
	if (bn == NULL)
		return NULL;
	if (cnt == 0)
		return bn;

	dst = (void *) Tloc(bn, 0);
	k = l = 0;
	if (bn->tvarsized) {
<<<<<<< HEAD
		assert((heap1 != NULL && width1 > 0) || (width1 == 0 && incr1 == 0));
		assert((heap2 != NULL && width2 > 0) || (width2 == 0 && incr2 == 0));
		if (ATOMstorage(b->ttype) == TYPE_msk) {
			const uint32_t *src = Tloc(b, 0);
			BUN n = cnt / 32;
			for (i = 0; i <= n; i++) {
				BUN rem = i == n ? cnt % 32 : 32;
				uint32_t mask = rem != 0 ? src[i] : 0;
				for (BUN j = 0; j < rem; j++) {
					if (mask & (1U << j)) {
						if (heap1)
							p = heap1 + VarHeapVal(col1, k, width1);
						else
							p = col1;
					} else {
						if (heap2)
							p = heap2 + VarHeapVal(col2, l, width2);
						else
							p = col2;
					}
					if (tfastins_nocheckVAR(bn, i, p, Tsize(bn)) != GDK_SUCCEED) {
						BBPreclaim(bn);
						return NULL;
					}
					k += incr1;
					l += incr2;
				}
=======
		assert((heap1 != NULL && width1 > 0) || (width1 == 0 && incr1 == false));
		assert((heap2 != NULL && width2 > 0) || (width2 == 0 && incr2 == false));
		for (i = 0; i < cnt; i++) {
			if (src[i] && !is_bit_nil(src[i])) {
				if (heap1)
					p = heap1 + VarHeapVal(col1, k, width1);
				else
					p = col1;
			} else {
				if (heap2)
					p = heap2 + VarHeapVal(col2, l, width2);
				else
					p = col2;
>>>>>>> 3f0a209c
			}
		} else {
			const bit *src = Tloc(b, 0);
			for (i = 0; i < cnt; i++) {
				if (src[i] && !is_bit_nil(src[i])) {
					if (heap1)
						p = heap1 + VarHeapVal(col1, k, width1);
					else
						p = col1;
				} else {
					if (heap2)
						p = heap2 + VarHeapVal(col2, l, width2);
					else
						p = col2;
				}
				if (tfastins_nocheckVAR(bn, i, p, Tsize(bn)) != GDK_SUCCEED) {
					BBPreclaim(bn);
					return NULL;
				}
				k += incr1;
				l += incr2;
			}
		}
	} else {
		assert(heap1 == NULL);
		assert(heap2 == NULL);
		if (ATOMstorage(b->ttype) == TYPE_msk) {
			const uint32_t *src = Tloc(b, 0);
			uint32_t mask = 0;
			BUN n = 32;
			if (ATOMtype(tpe) == TYPE_oid) {
				for (i = 0; i < cnt; i++) {
					if (n == 32) {
						n = 0;
						mask = src[i / 32];
					}
					((oid *) dst)[i] = mask & (1U << n) ?
						col1 ? ((oid *)col1)[k] : seq1 :
						col2 ? ((oid *)col2)[l] : seq2;
					k += incr1;
					l += incr2;
					seq1 += incr1;
					seq2 += incr2;
					n++;
				}
			} else if (ATOMstorage(tpe) == TYPE_msk) {
				uint32_t v1, v2;
				if (incr1) {
					v1 = 0;
				} else {
					v1 = * (msk *) col1 ? ~0U : 0U;
				}
				if (incr2) {
					v2 = 0;
				} else {
					v2 = * (msk *) col2 ? ~0U : 0U;
				}
				n = (cnt + 31) / 32;
				for (i = 0; i < n; i++) {
					if (incr1)
						v1 = ((uint32_t *) col1)[i];
					if (incr2)
						v2 = ((uint32_t *) col2)[i];
					((uint32_t *) dst)[i] = (src[i] & v1)
						| (~src[i] & v2);
				}
			} else {
				switch (bn->twidth) {
				case 1:
					IFTHENELSELOOP_msk(bte);
					break;
				case 2:
					IFTHENELSELOOP_msk(sht);
					break;
				case 4:
					IFTHENELSELOOP_msk(int);
					break;
				case 8:
					IFTHENELSELOOP_msk(lng);
					break;
#ifdef HAVE_HGE
				case 16:
					IFTHENELSELOOP_msk(hge);
					break;
#endif
				default:
					for (i = 0; i < cnt; i++) {
						if (n == 32) {
							n = 0;
							mask = src[i / 32];
						}
						if (mask & (1U << n))
							p = ((const char *) col1) + k * width1;
						else
							p = ((const char *) col2) + l * width2;
						memcpy(dst, p, bn->twidth);
						dst = (void *) ((char *) dst + bn->twidth);
						k += incr1;
						l += incr2;
						n++;
					}
				}
			}
		} else {
			const bit *src = Tloc(b, 0);
			if (ATOMtype(tpe) == TYPE_oid) {
				for (i = 0; i < cnt; i++) {
					if (src[i] && !is_bit_nil(src[i])) {
						((oid *) dst)[i] = col1 ? ((oid *) col1)[k] : seq1;
					} else {
						((oid *) dst)[i] = col2 ? ((oid *) col2)[k] : seq2;
					}
					k += incr1;
					l += incr2;
					seq1 += incr1;
					seq2 += incr2;
				}
			} else if (ATOMstorage(tpe) == TYPE_msk) {
				uint32_t v1, v2;
				uint32_t *d = dst;
				if (incr1) {
					v1 = 0;
				} else {
					v1 = * (msk *) col1 ? ~0U : 0U;
				}
				if (incr2) {
					v2 = 0;
				} else {
					v2 = * (msk *) col2 ? ~0U : 0U;
				}
				i = 0;
				while (i < cnt) {
					uint32_t mask = 0;
					if (incr1)
						v1 = ((uint32_t *) col1)[i/32];
					if (incr2)
						v2 = ((uint32_t *) col2)[i/32];
					for (int n = 0; n < 32; n++) {
						mask |= (uint32_t) (src[i] != 0) << n;
						if (++i == cnt)
							break;
					}
					*d++ = (mask & v1) | (~mask & v2);
				}
			} else {
				switch (bn->twidth) {
				case 1:
					IFTHENELSELOOP(bte);
					break;
				case 2:
					IFTHENELSELOOP(sht);
					break;
				case 4:
					IFTHENELSELOOP(int);
					break;
				case 8:
					IFTHENELSELOOP(lng);
					break;
#ifdef HAVE_HGE
				case 16:
					IFTHENELSELOOP(hge);
					break;
#endif
				default:
					for (i = 0; i < cnt; i++) {
						if (src[i] && !is_bit_nil(src[i])) {
							p = ((const char *) col1) + k * width1;
						} else {
							p = ((const char *) col2) + l * width2;
						}
						memcpy(dst, p, bn->twidth);
						dst = (void *) ((char *) dst + bn->twidth);
						k += incr1;
						l += incr2;
					}
				}
			}
		}
	}

	BATsetcount(bn, cnt);
	bn->theap->dirty = true;

	bn->tsorted = ATOMlinear(tpe) && cnt <= 1;
	bn->trevsorted = ATOMlinear(tpe) && cnt <= 1;
	bn->tkey = cnt <= 1;
	bn->tnil = 0;
	bn->tnonil = nonil1 && nonil2;

	return bn;
}

BAT *
BATcalcifthenelse(BAT *b, BAT *b1, BAT *b2)
{
	lng t0 = 0;
	BAT *bn;

	TRC_DEBUG_IF(ALGO) t0 = GDKusec();

	BATcheck(b, NULL);
	BATcheck(b1, NULL);
	BATcheck(b2, NULL);

	if (checkbats(b, b1, __func__) != GDK_SUCCEED)
		return NULL;
	if (checkbats(b, b2, __func__) != GDK_SUCCEED)
		return NULL;
	if (b->ttype != TYPE_bit || ATOMtype(b1->ttype) != ATOMtype(b2->ttype)) {
		GDKerror("\"then\" and \"else\" BATs have different types.\n");
		return NULL;
	}
	bn = BATcalcifthenelse_intern(b,
				      Tloc(b1, 0), true, b1->tvheap ? b1->tvheap->base : NULL, b1->twidth, b1->tnonil, b1->tseqbase,
				      Tloc(b2, 0), true, b2->tvheap ? b2->tvheap->base : NULL, b2->twidth, b2->tnonil, b2->tseqbase,
				      b1->ttype);

	TRC_DEBUG(ALGO, "b=" ALGOBATFMT ",b1=" ALGOBATFMT ",b2=" ALGOBATFMT
		  " -> " ALGOOPTBATFMT " " LLFMT "usec\n",
		  ALGOBATPAR(b), ALGOBATPAR(b1), ALGOBATPAR(b2),
		  ALGOOPTBATPAR(bn), GDKusec() - t0);

	return bn;
}

BAT *
BATcalcifthenelsecst(BAT *b, BAT *b1, const ValRecord *c2)
{
	lng t0 = 0;
	BAT *bn;

	TRC_DEBUG_IF(ALGO) t0 = GDKusec();

	BATcheck(b, NULL);
	BATcheck(b1, NULL);
	BATcheck(c2, NULL);

	if (checkbats(b, b1, __func__) != GDK_SUCCEED)
		return NULL;
	if (b->ttype != TYPE_bit || ATOMtype(b1->ttype) != ATOMtype(c2->vtype)) {
		GDKerror("\"then\" and \"else\" BATs have different types.\n");
		return NULL;
	}
	bn = BATcalcifthenelse_intern(b,
				      Tloc(b1, 0), true, b1->tvheap ? b1->tvheap->base : NULL, b1->twidth, b1->tnonil, b1->tseqbase,
				      VALptr(c2), false, NULL, 0, !VALisnil(c2), 0,
				      b1->ttype);

	TRC_DEBUG(ALGO, "b=" ALGOBATFMT ",b1=" ALGOBATFMT
		  " -> " ALGOOPTBATFMT " " LLFMT "usec\n",
		  ALGOBATPAR(b), ALGOBATPAR(b1),
		  ALGOOPTBATPAR(bn), GDKusec() - t0);

	return bn;
}

BAT *
BATcalcifthencstelse(BAT *b, const ValRecord *c1, BAT *b2)
{
	lng t0 = 0;
	BAT *bn;

	TRC_DEBUG_IF(ALGO) t0 = GDKusec();

	BATcheck(b, NULL);
	BATcheck(c1, NULL);
	BATcheck(b2, NULL);

	if (checkbats(b, b2, __func__) != GDK_SUCCEED)
		return NULL;
	if (b->ttype != TYPE_bit || ATOMtype(b2->ttype) != ATOMtype(c1->vtype)) {
		GDKerror("\"then\" and \"else\" BATs have different types.\n");
		return NULL;
	}
	bn = BATcalcifthenelse_intern(b,
				      VALptr(c1), false, NULL, 0, !VALisnil(c1), 0,
				      Tloc(b2, 0), true, b2->tvheap ? b2->tvheap->base : NULL, b2->twidth, b2->tnonil, b2->tseqbase,
				      c1->vtype);

	TRC_DEBUG(ALGO, "b=" ALGOBATFMT ",b2=" ALGOBATFMT
		  " -> " ALGOOPTBATFMT " " LLFMT "usec\n",
		  ALGOBATPAR(b), ALGOBATPAR(b2),
		  ALGOOPTBATPAR(bn), GDKusec() - t0);

	return bn;
}

BAT *
BATcalcifthencstelsecst(BAT *b, const ValRecord *c1, const ValRecord *c2)
{
	lng t0 = 0;
	BAT *bn;

	TRC_DEBUG_IF(ALGO) t0 = GDKusec();

	BATcheck(b, NULL);
	BATcheck(c1, NULL);
	BATcheck(c2, NULL);

	if (b->ttype != TYPE_bit || ATOMtype(c1->vtype) != ATOMtype(c2->vtype)) {
		GDKerror("\"then\" and \"else\" BATs have different types.\n");
		return NULL;
	}
	bn = BATcalcifthenelse_intern(b,
				      VALptr(c1), false, NULL, 0, !VALisnil(c1), 0,
				      VALptr(c2), false, NULL, 0, !VALisnil(c2), 0,
				      c1->vtype);

	TRC_DEBUG(ALGO, "b=" ALGOBATFMT
		  " -> " ALGOOPTBATFMT " " LLFMT "usec\n",
		  ALGOBATPAR(b),
		  ALGOOPTBATPAR(bn), GDKusec() - t0);

	return bn;
}

/* ---------------------------------------------------------------------- */
/* type conversion (cast) */

/* a note on the return values from the internal conversion functions:
 *
 * the functions return the number of NIL values produced (or at
 * least, 0 if no NIL, and != 0 if there were any);
 * the return value is BUN_NONE if there was overflow and a message
 * was generated;
 * the return value is BUN_NONE + 1 if the types were not compatible;
 * the return value is BUN_NONE + 2 if inserting a value into a BAT
 * failed (only happens for conversion to str).
 */

#ifdef HAVE_HGE
static hge scales[39] = {
	(hge) LL_CONSTANT(1),
	(hge) LL_CONSTANT(10),
	(hge) LL_CONSTANT(100),
	(hge) LL_CONSTANT(1000),
	(hge) LL_CONSTANT(10000),
	(hge) LL_CONSTANT(100000),
	(hge) LL_CONSTANT(1000000),
	(hge) LL_CONSTANT(10000000),
	(hge) LL_CONSTANT(100000000),
	(hge) LL_CONSTANT(1000000000),
	(hge) LL_CONSTANT(10000000000),
	(hge) LL_CONSTANT(100000000000),
	(hge) LL_CONSTANT(1000000000000),
	(hge) LL_CONSTANT(10000000000000),
	(hge) LL_CONSTANT(100000000000000),
	(hge) LL_CONSTANT(1000000000000000),
	(hge) LL_CONSTANT(10000000000000000),
	(hge) LL_CONSTANT(100000000000000000),
	(hge) LL_CONSTANT(1000000000000000000),
	(hge) LL_CONSTANT(10000000000000000000U) * LL_CONSTANT(1),
	(hge) LL_CONSTANT(10000000000000000000U) * LL_CONSTANT(10),
	(hge) LL_CONSTANT(10000000000000000000U) * LL_CONSTANT(100),
	(hge) LL_CONSTANT(10000000000000000000U) * LL_CONSTANT(1000),
	(hge) LL_CONSTANT(10000000000000000000U) * LL_CONSTANT(10000),
	(hge) LL_CONSTANT(10000000000000000000U) * LL_CONSTANT(100000),
	(hge) LL_CONSTANT(10000000000000000000U) * LL_CONSTANT(1000000),
	(hge) LL_CONSTANT(10000000000000000000U) * LL_CONSTANT(10000000),
	(hge) LL_CONSTANT(10000000000000000000U) * LL_CONSTANT(100000000),
	(hge) LL_CONSTANT(10000000000000000000U) * LL_CONSTANT(1000000000),
	(hge) LL_CONSTANT(10000000000000000000U) * LL_CONSTANT(10000000000),
	(hge) LL_CONSTANT(10000000000000000000U) * LL_CONSTANT(100000000000),
	(hge) LL_CONSTANT(10000000000000000000U) * LL_CONSTANT(1000000000000),
	(hge) LL_CONSTANT(10000000000000000000U) * LL_CONSTANT(10000000000000),
	(hge) LL_CONSTANT(10000000000000000000U) * LL_CONSTANT(100000000000000),
	(hge) LL_CONSTANT(10000000000000000000U) * LL_CONSTANT(1000000000000000),
	(hge) LL_CONSTANT(10000000000000000000U) * LL_CONSTANT(10000000000000000),
	(hge) LL_CONSTANT(10000000000000000000U) * LL_CONSTANT(100000000000000000),
	(hge) LL_CONSTANT(10000000000000000000U) * LL_CONSTANT(1000000000000000000),
	(hge) LL_CONSTANT(10000000000000000000U) * LL_CONSTANT(10000000000000000000U)
};
#else
static lng scales[19] = {
	LL_CONSTANT(1),
	LL_CONSTANT(10),
	LL_CONSTANT(100),
	LL_CONSTANT(1000),
	LL_CONSTANT(10000),
	LL_CONSTANT(100000),
	LL_CONSTANT(1000000),
	LL_CONSTANT(10000000),
	LL_CONSTANT(100000000),
	LL_CONSTANT(1000000000),
	LL_CONSTANT(10000000000),
	LL_CONSTANT(100000000000),
	LL_CONSTANT(1000000000000),
	LL_CONSTANT(10000000000000),
	LL_CONSTANT(100000000000000),
	LL_CONSTANT(1000000000000000),
	LL_CONSTANT(10000000000000000),
	LL_CONSTANT(100000000000000000),
	LL_CONSTANT(1000000000000000000)
};
#endif

#define convertimpl_enlarge_float(TYPE1, TYPE2, MANT_DIG)		\
static BUN								\
convert_##TYPE1##_##TYPE2(const TYPE1 *restrict src, TYPE2 *restrict dst, \
			  struct canditer *restrict ci,			\
			  oid candoff, uint8_t scale1, bool *reduce)	\
{									\
	BUN i, nils = 0;						\
	TYPE1 v;							\
	oid x;								\
	const TYPE1 div = (TYPE1) scales[scale1];			\
									\
	*reduce = 8 * sizeof(TYPE1) > MANT_DIG;				\
	if (ci->tpe == cand_dense) {					\
		if (div == 1) {						\
			for (i = 0; i < ci->ncand; i++) {		\
				x = canditer_next_dense(ci) - candoff;	\
				v = src[x];				\
				if (is_##TYPE1##_nil(v)) {		\
					dst[i] = TYPE2##_nil;		\
					nils++;				\
				} else					\
					dst[i] = (TYPE2) v;		\
			}						\
		} else {						\
			for (i = 0; i < ci->ncand; i++) {		\
				x = canditer_next_dense(ci) - candoff;	\
				v = src[x];				\
				if (is_##TYPE1##_nil(v)) {		\
					dst[i] = TYPE2##_nil;		\
					nils++;				\
				} else					\
					dst[i] = (TYPE2) v / div;	\
			}						\
		}							\
	} else {							\
		for (i = 0; i < ci->ncand; i++) {			\
			x = canditer_next(ci) - candoff;		\
			v = src[x];					\
			if (is_##TYPE1##_nil(v)) {			\
				dst[i] = TYPE2##_nil;			\
				nils++;					\
			} else						\
				dst[i] = (TYPE2) v / div;		\
		}							\
	}								\
	return nils;							\
}

#define CONV_OVERFLOW(TYPE1, TYPE2, value)				\
	do {								\
		GDKerror("22003!overflow in conversion of "		\
			 FMT##TYPE1 " to %s.\n", CST##TYPE1 (value),	\
			 TYPE2);					\
		return BUN_NONE;					\
	} while (0)

#define CONV_OVERFLOW_PREC(TYPE1, TYPE2, value, scale, prec)		\
	do {								\
		if (prec > 0)						\
			GDKerror("22003!overflow in conversion to "	\
				 "DECIMAL(%d,%d).\n", prec, scale);	\
		else							\
			GDKerror("22003!overflow in conversion of "	\
				 FMT##TYPE1 " to %s.\n", CST##TYPE1 (value), \
				 TYPE2);				\
		return BUN_NONE;					\
	} while (0)

#define convertimpl_oid_enlarge(TYPE1)					\
static BUN								\
convert_##TYPE1##_oid(const TYPE1 *restrict src, oid *restrict dst,	\
		      struct canditer *restrict ci,			\
		      oid candoff, bool abort_on_error, bool *reduce)	\
{									\
	BUN i, nils = 0;						\
	oid x;								\
									\
	*reduce = false;						\
	if (ci->tpe == cand_dense) {					\
		for (i = 0; i < ci->ncand; i++) {			\
			x = canditer_next_dense(ci) - candoff;		\
			if (is_##TYPE1##_nil(src[x])) {			\
				dst[i] = oid_nil;			\
				nils++;					\
			} else if (src[x] < 0) {			\
				if (abort_on_error)			\
					CONV_OVERFLOW(TYPE1, "oid", src[i]); \
				*reduce = true;				\
				dst[i] = oid_nil;			\
				nils++;					\
			} else if (is_oid_nil((dst[i] = (oid) src[x])) && \
				   abort_on_error)			\
				CONV_OVERFLOW(TYPE1, "oid", src[x]);	\
		}							\
	} else {							\
		for (i = 0; i < ci->ncand; i++) {			\
			x = canditer_next(ci) - candoff;		\
			if (is_##TYPE1##_nil(src[x])) {			\
				dst[i] = oid_nil;			\
				nils++;					\
			} else if (src[x] < 0) {			\
				if (abort_on_error)			\
					CONV_OVERFLOW(TYPE1, "oid", src[x]); \
				*reduce = true;				\
				dst[i] = oid_nil;			\
				nils++;					\
			} else if (is_oid_nil((dst[i] = (oid) src[x])) && \
				   abort_on_error)			\
				CONV_OVERFLOW(TYPE1, "oid", src[x]);	\
		}							\
	}								\
	return nils;							\
}

#define convertimpl_oid_reduce(TYPE1)					\
static BUN								\
convert_##TYPE1##_oid(const TYPE1 *restrict src, oid *restrict dst,	\
		      struct canditer *restrict ci,			\
		      oid candoff, bool abort_on_error, bool *reduce)	\
{									\
	BUN i, nils = 0;						\
	oid x;								\
									\
	*reduce = false;						\
	if (ci->tpe == cand_dense) {					\
		for (i = 0; i < ci->ncand; i++) {			\
			x = canditer_next_dense(ci) - candoff;		\
			if (is_##TYPE1##_nil(src[x])) {			\
				dst[i] = oid_nil;			\
				nils++;					\
			} else if (src[x] < 0 ||			\
				   src[x] > (TYPE1) GDK_oid_max) {	\
				if (abort_on_error)			\
					CONV_OVERFLOW(TYPE1, "oid", src[x]); \
				*reduce = true;				\
				dst[i] = oid_nil;			\
				nils++;					\
			} else if (is_oid_nil((dst[i] = (oid) src[x])) && \
				   abort_on_error)			\
				CONV_OVERFLOW(TYPE1, "oid", src[x]);	\
		}							\
	} else {							\
		for (i = 0; i < ci->ncand; i++) {			\
			x = canditer_next(ci) - candoff;		\
			if (is_##TYPE1##_nil(src[x])) {			\
				dst[i] = oid_nil;			\
				nils++;					\
			} else if (src[x] < 0 ||			\
				   src[x] > (TYPE1) GDK_oid_max) {	\
				if (abort_on_error)			\
					CONV_OVERFLOW(TYPE1, "oid", src[x]); \
				*reduce = true;				\
				dst[i] = oid_nil;			\
				nils++;					\
			} else if (is_oid_nil((dst[i] = (oid) src[x])) && \
				   abort_on_error)			\
				CONV_OVERFLOW(TYPE1, "oid", src[x]);	\
		}							\
	}								\
	return nils;							\
}

#define uint	unsigned int
#define usht	uint16_t
#define ubte	uint8_t

#ifdef TRUNCATE_NUMBERS
#define DIVIDE(v, div, TYPE)	((v) / (div))
#else
#define DIVIDE(v, div, TYPE)	((v) < 0 ? -(TYPE) (((u##TYPE) -(v) + ((u##TYPE) (div) >> 1)) / (div)) : (TYPE) (((u##TYPE) (v) + ((u##TYPE) (div) >> 1)) / (div)))
#endif

#define convertimpl(TYPE1, TYPE2)					\
static BUN								\
convert_##TYPE1##_##TYPE2(const TYPE1 *restrict src,			\
			  TYPE2 *restrict dst,				\
			  struct canditer *restrict ci,			\
			  oid candoff,					\
			  uint8_t scale1,				\
			  uint8_t scale2,				\
			  uint8_t precision,				\
			  bool abort_on_error,				\
			  bool *reduce)					\
{									\
	BUN i;								\
	BUN nils = 0;							\
	TYPE1 v;							\
	oid x;								\
	const TYPE1 div = (TYPE1) scales[scale1 > scale2 ? scale1 - scale2 : 0]; \
	const TYPE2 mul = (TYPE2) scales[scale2 > scale1 ? scale2 - scale1 : 0]; \
	const TYPE2 min = GDK_##TYPE2##_min / mul;			\
	const TYPE2 max = GDK_##TYPE2##_max / mul;			\
	const TYPE2 prec = (TYPE2) scales[precision] / mul;		\
									\
	assert(div == 1 || mul == 1);					\
	assert(div >= 1 && mul >= 1);					\
									\
	*reduce = div > 1;						\
	if (ci->tpe == cand_dense) {					\
		if (div == 1 && mul == 1) {				\
			for (i = 0; i < ci->ncand; i++) {		\
				x = canditer_next_dense(ci) - candoff;	\
				v = src[x];				\
				if (is_##TYPE1##_nil(v)) {		\
					dst[i] = TYPE2##_nil;		\
					nils++;				\
				} else if (v < min || v > max ||	\
					   (precision &&		\
					    (v >= prec || v <= -prec))) { \
					if (abort_on_error)		\
						CONV_OVERFLOW_PREC(TYPE1, #TYPE2, v, scale2, precision); \
					dst[i] = TYPE2##_nil;		\
					nils++;				\
					*reduce = true;			\
				} else {				\
					dst[i] = (TYPE2) v;		\
				}					\
			}						\
		} else if (div == 1) {					\
			for (i = 0; i < ci->ncand; i++) {		\
				x = canditer_next_dense(ci) - candoff;	\
				v = src[x];				\
				if (is_##TYPE1##_nil(v)) {		\
					dst[i] = TYPE2##_nil;		\
					nils++;				\
				} else if (v < min || v > max ||	\
					   (precision &&		\
					    (v >= prec || v <= -prec))) { \
					if (abort_on_error)		\
						CONV_OVERFLOW_PREC(TYPE1, #TYPE2, src[x], scale2, precision); \
					dst[i] = TYPE2##_nil;		\
					nils++;				\
					*reduce = true;			\
				} else {				\
					dst[i] = (TYPE2) v * mul;	\
				}					\
			}						\
		} else {						\
			/* mul == 1 */					\
			for (i = 0; i < ci->ncand; i++) {		\
				x = canditer_next_dense(ci) - candoff;	\
				v = src[x];				\
				if (is_##TYPE1##_nil(v)) {		\
					dst[i] = TYPE2##_nil;		\
					nils++;				\
				} else {				\
					v = DIVIDE(v, div, TYPE1);	\
					if (v < min || v > max ||	\
					    (precision &&		\
					     (v >= prec || v <= -prec))) { \
						if (abort_on_error)	\
							CONV_OVERFLOW_PREC(TYPE1, #TYPE2, src[x], scale2, precision); \
						dst[i] = TYPE2##_nil;	\
						nils++;			\
						*reduce = true;		\
					} else {			\
						dst[i] = (TYPE2) v;	\
					}				\
				}					\
			}						\
		}							\
	} else {							\
		for (i = 0; i < ci->ncand; i++) {			\
			x = canditer_next(ci) - candoff;		\
			v = src[x];					\
			if (is_##TYPE1##_nil(v)) { \
				dst[i] = TYPE2##_nil;			\
				nils++;					\
			} else {					\
				v = DIVIDE(v, div, TYPE1);		\
				if (v < min || v > max ||		\
				    (precision &&			\
				     (v >= prec || v <= -prec))) {	\
					if (abort_on_error)		\
						CONV_OVERFLOW_PREC(TYPE1, #TYPE2, src[x], scale2, precision); \
					dst[i] = TYPE2##_nil;		\
					nils++;				\
					*reduce = true;			\
				} else {				\
					dst[i] = (TYPE2) v * mul;	\
				}					\
			}						\
		}							\
	}								\
	return nils;							\
}

/* Special version of the above for converting from floating point.
 * The final assignment rounds the value which can still come out to
 * the NIL representation, so we need to check for that. */
#ifdef TRUNCATE_NUMBERS
#define roundflt(x)	(x)
#define rounddbl(x)	(x)
#else
#define roundflt(x)	roundf(x)
#define rounddbl(x)	round(x)
#endif

#define convertimpl_reduce_float(TYPE1, TYPE2)				\
static BUN								\
convert_##TYPE1##_##TYPE2(const TYPE1 *restrict src, TYPE2 *restrict dst, \
			  struct canditer *restrict ci,			\
			  oid candoff, uint8_t scale2, uint8_t precision, \
			  bool abort_on_error, bool *reduce)		\
{									\
	BUN i, nils = 0;						\
	oid x;								\
	TYPE1 v;							\
	const TYPE2 mul = (TYPE2) scales[scale2];			\
	const TYPE2 min = GDK_##TYPE2##_min;				\
	const TYPE2 max = GDK_##TYPE2##_max;				\
	const TYPE2 prec = (TYPE2) scales[precision];			\
									\
	*reduce = true;							\
	if (ci->tpe == cand_dense) {					\
		for (i = 0; i < ci->ncand; i++) {			\
			x = canditer_next_dense(ci) - candoff;		\
			v = src[x];					\
			if (is_##TYPE1##_nil(v)) {			\
				dst[i] = TYPE2##_nil;			\
				nils++;					\
			} else if (v < (TYPE1) min || v > (TYPE1) max) { \
				if (abort_on_error)			\
					CONV_OVERFLOW_PREC(TYPE1, #TYPE2, v, scale2, precision); \
				dst[i] = TYPE2##_nil;			\
				nils++;					\
			} else {					\
				dst[i] = (TYPE2) round##TYPE1(v * mul);	\
				if ((is_##TYPE2##_nil(dst[i]) ||	\
				     (precision &&			\
				      (dst[i] >= prec ||		\
				       dst[i] <= -prec))) &&		\
				    abort_on_error)			\
					CONV_OVERFLOW_PREC(TYPE1, #TYPE2, v, scale2, precision); \
			}						\
		}							\
	} else {							\
		for (i = 0; i < ci->ncand; i++) {			\
			x = canditer_next(ci) - candoff;		\
			v = src[x];					\
			if (is_##TYPE1##_nil(v)) {			\
				dst[i] = TYPE2##_nil;			\
				nils++;					\
			} else if (v < (TYPE1) min || v > (TYPE1) max) { \
				if (abort_on_error)			\
					CONV_OVERFLOW_PREC(TYPE1, #TYPE2, v, scale2, precision); \
				dst[i] = TYPE2##_nil;			\
				nils++;					\
			} else {					\
				dst[i] = (TYPE2) round##TYPE1(v * mul);	\
				if ((is_##TYPE2##_nil(dst[i]) ||	\
				     (precision &&			\
				      (dst[i] >= prec ||		\
				       dst[i] <= -prec))) &&		\
				    abort_on_error)			\
					CONV_OVERFLOW_PREC(TYPE1, #TYPE2, v, scale2, precision); \
			}						\
		}							\
	}								\
	return nils;							\
}

#define convert2bit_impl(TYPE)						\
static BUN								\
convert_##TYPE##_bit(const TYPE *restrict src, bit *restrict dst,	\
		     struct canditer *restrict ci,			\
		     oid candoff, bool *reduce)				\
{									\
	BUN i, nils = 0;						\
	oid x;								\
									\
	*reduce = true;							\
	if (ci->tpe == cand_dense) {					\
		for (i = 0; i < ci->ncand; i++) {			\
			x = canditer_next_dense(ci) - candoff;		\
			if (is_##TYPE##_nil(src[x])) {			\
				dst[i] = bit_nil;			\
				nils++;					\
			} else						\
				dst[i] = (bit) (src[x] != 0);		\
		}							\
	} else {							\
		for (i = 0; i < ci->ncand; i++) {			\
			x = canditer_next(ci) - candoff;		\
			if (is_##TYPE##_nil(src[x])) {			\
				dst[i] = bit_nil;			\
				nils++;					\
			} else						\
				dst[i] = (bit) (src[x] != 0);		\
		}							\
	}								\
	return nils;							\
}

#define convertimpl_msk(TYPE)						\
static BUN								\
convert_##TYPE##_msk(const TYPE *restrict src, uint32_t *restrict dst,	\
		     struct canditer *restrict ci,			\
		     oid candoff, bool *reduce)				\
{									\
	BUN cnt = ci->ncand / 32;					\
	BUN i, j, k;							\
	uint32_t mask;							\
	oid x;								\
									\
	*reduce = true;							\
	k = 0;								\
	if (ci->tpe == cand_dense) {					\
		for (i = 0; i < cnt; i++) {				\
			mask = 0;					\
			for (j = 0; j < 32; j++) {			\
				x = canditer_next_dense(ci) - candoff;	\
				mask |= (uint32_t) (!is_##TYPE##_nil(src[x]) && src[x] != 0) << j; \
				k++;					\
			}						\
			dst[i] = mask;					\
		}							\
		cnt = ci->ncand % 32;					\
		if (cnt > 0) {						\
			mask = 0;					\
			for (j = 0; j < cnt; j++) {			\
				x = canditer_next_dense(ci) - candoff;	\
				mask |= (uint32_t) (!is_##TYPE##_nil(src[x]) && src[x] != 0) << j; \
				k++;					\
			}						\
			dst[i] = mask;					\
		}							\
	} else {							\
		for (i = 0; i < cnt; i++) {				\
			mask = 0;					\
			for (j = 0; j < 32; j++) {			\
				x = canditer_next(ci) - candoff;	\
				mask |= (uint32_t) (!is_##TYPE##_nil(src[x]) && src[x] != 0) << j; \
				k++;					\
			}						\
			dst[i] = mask;					\
		}							\
		cnt = ci->ncand % 32;					\
		if (cnt > 0) {						\
			mask = 0;					\
			for (j = 0; j < cnt; j++) {			\
				x = canditer_next(ci) - candoff;	\
				mask |= (uint32_t) (!is_##TYPE##_nil(src[x]) && src[x] != 0) << j; \
				k++;					\
			}						\
			dst[i] = mask;					\
		}							\
	}								\
	return 0;							\
}									\
									\
static BUN								\
convert_msk_##TYPE(const uint32_t *restrict src, TYPE *restrict dst,	\
		   struct canditer *restrict ci,			\
		   oid candoff, bool *reduce)				\
{									\
	BUN nils = 0;							\
	BUN k;								\
									\
	*reduce = false;						\
	if (ci->tpe == cand_dense) {					\
		uint32_t mask;						\
		BUN i = (ci->seq - candoff) / 32;			\
		BUN cnt = (ci->seq + ci->ncand - candoff) / 32;		\
		BUN first = (ci->seq - candoff) % 32;			\
		BUN rem = (ci->seq + ci->ncand - candoff) % 32;		\
		BUN j;							\
		k = 0;							\
		for (; i < cnt; i++) {					\
			mask = src[i];					\
			for (j = first; j < 32; j++) {			\
				dst[k] = (TYPE) ((mask & (1U << j)) != 0); \
				k++;					\
			}						\
			first = 0;					\
		}							\
		if (rem > first) {					\
			mask = src[i];					\
			for (j = first; j < rem; j++) {			\
				dst[k] = (TYPE) ((mask & (1U << j)) != 0); \
				k++;					\
			}						\
		}							\
	} else {							\
		for (k = 0; k < ci->ncand; k++) {			\
			oid x = canditer_next(ci) - candoff;		\
			dst[k] = (TYPE) ((src[x / 32] & (1U << (x % 32))) != 0); \
		}							\
	}								\
	return nils;							\
}

convertimpl(bte, bte)
convertimpl(bte, sht)
convertimpl(bte, int)
convertimpl_oid_enlarge(bte)
convertimpl(bte, lng)
#ifdef HAVE_HGE
convertimpl(bte, hge)
#endif
convertimpl_enlarge_float(bte, flt, FLT_MANT_DIG)
convertimpl_enlarge_float(bte, dbl, DBL_MANT_DIG)

convertimpl(sht, bte)
convertimpl(sht, sht)
convertimpl(sht, int)
convertimpl_oid_enlarge(sht)
convertimpl(sht, lng)
#ifdef HAVE_HGE
convertimpl(sht, hge)
#endif
convertimpl_enlarge_float(sht, flt, FLT_MANT_DIG)
convertimpl_enlarge_float(sht, dbl, DBL_MANT_DIG)

convertimpl(int, bte)
convertimpl(int, sht)
convertimpl(int, int)
convertimpl_oid_enlarge(int)
convertimpl(int, lng)
#ifdef HAVE_HGE
convertimpl(int, hge)
#endif
convertimpl_enlarge_float(int, flt, FLT_MANT_DIG)
convertimpl_enlarge_float(int, dbl, DBL_MANT_DIG)

convertimpl(lng, bte)
convertimpl(lng, sht)
convertimpl(lng, int)
#if SIZEOF_OID == SIZEOF_LNG
convertimpl_oid_enlarge(lng)
#else
convertimpl_oid_reduce(lng)
#endif
convertimpl(lng, lng)
#ifdef HAVE_HGE
convertimpl(lng, hge)
#endif
convertimpl_enlarge_float(lng, flt, FLT_MANT_DIG)
convertimpl_enlarge_float(lng, dbl, DBL_MANT_DIG)

#ifdef HAVE_HGE
convertimpl(hge, bte)
convertimpl(hge, sht)
convertimpl(hge, int)
convertimpl_oid_reduce(hge)
convertimpl(hge, lng)
convertimpl(hge, hge)
convertimpl_enlarge_float(hge, flt, FLT_MANT_DIG)
convertimpl_enlarge_float(hge, dbl, DBL_MANT_DIG)
#endif

convertimpl_reduce_float(flt, bte)
convertimpl_reduce_float(flt, sht)
convertimpl_reduce_float(flt, int)
convertimpl_oid_reduce(flt)
convertimpl_reduce_float(flt, lng)
#ifdef HAVE_HGE
convertimpl_reduce_float(flt, hge)
#endif
convertimpl_enlarge_float(flt, flt, 128)
convertimpl_enlarge_float(flt, dbl, DBL_MANT_DIG)

convertimpl_reduce_float(dbl, bte)
convertimpl_reduce_float(dbl, sht)
convertimpl_reduce_float(dbl, int)
convertimpl_oid_reduce(dbl)
convertimpl_reduce_float(dbl, lng)
#ifdef HAVE_HGE
convertimpl_reduce_float(dbl, hge)
#endif
#undef rounddbl
/* no rounding here */
#define rounddbl(x)	(x)
convertimpl_reduce_float(dbl, flt)
convertimpl_enlarge_float(dbl, dbl, 128)

convert2bit_impl(bte)
convert2bit_impl(sht)
convert2bit_impl(int)
convert2bit_impl(lng)
#ifdef HAVE_HGE
convert2bit_impl(hge)
#endif
convert2bit_impl(flt)
convert2bit_impl(dbl)

convertimpl_msk(bte)
convertimpl_msk(sht)
convertimpl_msk(int)
convertimpl_msk(lng)
#ifdef HAVE_HGE
convertimpl_msk(hge)
#endif
convertimpl_msk(flt)
convertimpl_msk(dbl)

static BUN
convert_any_str(BAT *b, BAT *bn, struct canditer *restrict ci)
{
	int tp = b->ttype;
	oid candoff = b->hseqbase;
	str dst = 0;
	size_t len = 0;
	BUN nils = 0;
	BUN i;
	const void *nil = ATOMnilptr(tp);
	const void *restrict src;
	ssize_t (*atomtostr)(str *, size_t *, const void *, bool) = BATatoms[tp].atomToStr;
	int (*atomcmp)(const void *, const void *) = ATOMcompare(tp);
	oid x;

	if (atomtostr == BATatoms[TYPE_str].atomToStr) {
		/* compatible with str, we just copy the value */
		BATiter bi = bat_iterator(b);

		assert(b->ttype != TYPE_void);
		for (i = 0; i < ci->ncand; i++) {
			x = canditer_next(ci) - candoff;
			src = BUNtvar(bi, x);
			if (strNil(src))
				nils++;
			if (tfastins_nocheckVAR(bn, i, src, bn->twidth) != GDK_SUCCEED)
				goto bunins_failed;
		}
	} else if (b->tvarsized) {
		BATiter bi = bat_iterator(b);

		assert(b->ttype != TYPE_void);
		for (i = 0; i < ci->ncand; i++) {
			x = canditer_next(ci) - candoff;
			src = BUNtvar(bi, x);
			if ((*atomcmp)(src, nil) == 0) {
				nils++;
				if (tfastins_nocheckVAR(bn, i, str_nil, bn->twidth) != GDK_SUCCEED)
					goto bunins_failed;
			} else {
				if ((*atomtostr)(&dst, &len, src, false) < 0)
					goto bunins_failed;
				if (tfastins_nocheckVAR(bn, i, dst, bn->twidth) != GDK_SUCCEED)
					goto bunins_failed;
			}
		}
	} else if (ATOMstorage(b->ttype) == TYPE_msk) {
		for (i = 0; i < ci->ncand; i++) {
			const char *v;
			x = canditer_next(ci) - candoff;
			v = mskGetVal(b, x) ? "1" : "0";
			if (tfastins_nocheckVAR(bn, i, v,
						bn->twidth) != GDK_SUCCEED)
				goto bunins_failed;
		}
	} else {
		for (i = 0; i < ci->ncand; i++) {
			x = canditer_next(ci) - candoff;
			src = Tloc(b, x);
			if ((*atomcmp)(src, nil) == 0) {
				nils++;
				if (tfastins_nocheckVAR(bn, i, str_nil, bn->twidth) != GDK_SUCCEED)
					goto bunins_failed;
			} else {
				if ((*atomtostr)(&dst, &len, src, false) < 0)
					goto bunins_failed;
				if (tfastins_nocheckVAR(bn, i, dst, bn->twidth) != GDK_SUCCEED)
					goto bunins_failed;
			}
		}
	}
	bn->theap->dirty = true;
	BATsetcount(bn, ci->ncand);
	GDKfree(dst);
	return nils;
  bunins_failed:
	GDKfree(dst);
	return BUN_NONE + 2;
}

static BUN
convert_str_any(BAT *b, int tp, void *restrict dst,
		struct canditer *restrict ci,
		oid candoff, bool abort_on_error)
{
	BUN nils = 0;
	const void *nil = ATOMnilptr(tp);
	size_t len = ATOMsize(tp);
	ssize_t l;
	ssize_t (*atomfromstr)(const char *, size_t *, ptr *, bool) = BATatoms[tp].atomFromStr;
	BATiter bi = bat_iterator(b);
	const char *s = NULL;

	if (ATOMstorage(tp) == TYPE_msk) {
		uint32_t mask = 0;
		uint32_t *d = dst;
		int j = 0;
		for (BUN i = 0; i < ci->ncand; i++) {
			oid x = canditer_next(ci) - candoff;
			uint32_t v;
			s = BUNtvar(bi, x);
			if (strcmp(s, "0") == 0)
				v = 0;
			else if (strcmp(s, "1") == 0)
				v = 1;
			else if (!abort_on_error)
				v = 0;
			else
				goto conversion_failed;
			mask |= v << j;
			if (++j == 32) {
				*d++ = mask;
				j = 0;
				mask = 0;
			}
		}
		if (j > 0)
			*d = mask;
		return 0;

	}
	for (BUN i = 0; i < ci->ncand; i++) {
		oid x = canditer_next(ci) - candoff;
		const char *s = BUNtvar(bi, x);
		if (strNil(s)) {
			memcpy(dst, nil, len);
			nils++;
		} else {
			void *d = dst;
			if ((l = (*atomfromstr)(s, &len, &d, false)) < 0 ||
			    l < (ssize_t) strlen(s)) {
				if (abort_on_error) {
					goto conversion_failed;
				}
				memcpy(dst, nil, len);
			}
			assert(len == ATOMsize(tp));
			if (ATOMcmp(tp, dst, nil) == 0)
				nils++;
		}
		dst = (void *) ((char *) dst + len);
	}
	return nils;

  conversion_failed:
	GDKclrerr();
	size_t sz = 0;
	char *bf = NULL;

	if (s) {
		sz = escapedStrlen(s, NULL, NULL, '\'');
		bf = GDKmalloc(sz + 1);
	}
	if (bf) {
		escapedStr(bf, s, sz + 1, NULL, NULL, '\'');
		GDKerror("22018!conversion of string "
			 "'%s' to type %s failed.\n",
			 bf, ATOMname(tp));
		GDKfree(bf);
	} else {
		GDKerror("22018!conversion of string "
			 "to type %s failed.\n",
			 ATOMname(tp));
	}
	return BUN_NONE;
}

static BUN
convert_void_any(oid seq, BAT *bn,
		 struct canditer *restrict ci,
		 oid candoff, bool abort_on_error, bool *reduce)
{
	BUN nils = 0;
	BUN i;
	int tp = bn->ttype;
	void *restrict dst = Tloc(bn, 0);
	ssize_t (*atomtostr)(str *, size_t *, const void *, bool) = BATatoms[TYPE_oid].atomToStr;
	char *s = NULL;
	size_t len = 0;
	oid x;

	*reduce = false;
	assert(!is_oid_nil(seq));

	switch (ATOMbasetype(tp)) {
	case TYPE_bte:
		if (tp == TYPE_bit) {
			if (ci->ncand > 0) {
				x = canditer_next(ci) - candoff;
				((bit *) dst)[0] = x + seq != 0;
			}
			for (i = 1; i < ci->ncand; i++) {
				((bit *) dst)[i] = 1;
			}
		} else {
			for (i = 0; i < ci->ncand; i++) {
				x = canditer_next(ci) - candoff;
				if (seq + x > GDK_bte_max) {
					if (abort_on_error)
						CONV_OVERFLOW(oid, "bte", seq + x);
					((bte *) dst)[i] = bte_nil;
					nils++;
				} else
					((bte *) dst)[i] = (bte) (seq + x);
			}
		}
		break;
	case TYPE_sht:
		for (i = 0; i < ci->ncand; i++) {
			x = canditer_next(ci) - candoff;
			if (seq + x > GDK_sht_max) {
				if (abort_on_error)
					CONV_OVERFLOW(oid, "sht", seq + x);
				((sht *) dst)[i] = sht_nil;
				nils++;
			} else
				((sht *) dst)[i] = (sht) (seq + x);
		}
		break;
	case TYPE_int:
		for (i = 0; i < ci->ncand; i++) {
			x = canditer_next(ci) - candoff;
#if SIZEOF_OID > SIZEOF_INT
			if (seq + x > GDK_int_max) {
				if (abort_on_error)
					CONV_OVERFLOW(oid, "int", seq + x);
				((int *) dst)[i] = int_nil;
				nils++;
			} else
#endif
				((int *) dst)[i] = (int) (seq + x);
		}
		break;
	case TYPE_lng:
		for (i = 0; i < ci->ncand; i++) {
			x = canditer_next(ci) - candoff;
			((lng *) dst)[i] = (lng) (seq + x);
		}
		break;
#ifdef HAVE_HGE
	case TYPE_hge:
		for (i = 0; i < ci->ncand; i++) {
			x = canditer_next(ci) - candoff;
			((hge *) dst)[i] = (hge) (seq + x);
		}
		break;
#endif
	case TYPE_flt:
		for (i = 0; i < ci->ncand; i++) {
			x = canditer_next(ci) - candoff;
			((flt *) dst)[i] = (flt) (seq + x);
		}
		break;
	case TYPE_dbl:
		for (i = 0; i < ci->ncand; i++) {
			x = canditer_next(ci) - candoff;
			((dbl *) dst)[i] = (dbl) (seq + x);
		}
		break;
	case TYPE_str:
		for (i = 0; i < ci->ncand; i++) {
			x = canditer_next(ci) - candoff;
			if ((*atomtostr)(&s, &len, &(oid){seq + x}, false) < 0)
				goto bunins_failed;
			if (tfastins_nocheckVAR(bn, i, s, bn->twidth) != GDK_SUCCEED)
				goto bunins_failed;
		}
		GDKfree(s);
		s = NULL;
		break;
	default:
		return BUN_NONE + 1;
	}

	bn->theap->dirty = true;
	return nils;

  bunins_failed:
	GDKfree(s);
	return BUN_NONE + 2;
}

static BUN
convert_typeswitchloop(const void *src, int stp, void *restrict dst, int dtp,
		       struct canditer *restrict ci,
		       oid candoff, bool abort_on_error, bool *reduce,
		       uint8_t scale1, uint8_t scale2, uint8_t precision)
{
	assert(scale1 < (uint8_t) (sizeof(scales) / sizeof(scales[0])));
	assert(scale2 < (uint8_t) (sizeof(scales) / sizeof(scales[0])));
	switch (ATOMbasetype(stp)) {
	case TYPE_msk:
		switch (ATOMbasetype(dtp)) {
		/* case TYPE_msk not needed: it is done with the help
		 * of BATappend */
		case TYPE_bte:
			return convert_bte_msk(src, dst, ci, candoff,
					       reduce);
		case TYPE_sht:
			return convert_sht_msk(src, dst, ci, candoff,
					       reduce);
		case TYPE_int:
			return convert_int_msk(src, dst, ci, candoff,
					       reduce);
		case TYPE_lng:
			return convert_lng_msk(src, dst, ci, candoff,
					       reduce);
#ifdef HAVE_HGE
		case TYPE_hge:
			return convert_hge_msk(src, dst, ci, candoff,
					       reduce);
#endif
		case TYPE_flt:
			return convert_flt_msk(src, dst, ci, candoff,
					       reduce);
		case TYPE_dbl:
			return convert_dbl_msk(src, dst, ci, candoff,
					       reduce);
		default:
			return BUN_NONE + 1;
		}
	case TYPE_bte:
		switch (ATOMbasetype(dtp)) {
		case TYPE_msk:
			return convert_msk_bte(src, dst, ci, candoff,
					       reduce);
		case TYPE_bte:
			if (dtp == TYPE_bit)
				return convert_bte_bit(src, dst, ci,
						       candoff, reduce);
			return convert_bte_bte(src, dst, ci, candoff,
					       scale1,
					       scale2,
					       precision,
					       abort_on_error, reduce);
		case TYPE_sht:
			return convert_bte_sht(src, dst, ci, candoff,
					       scale1,
					       scale2,
					       precision,
					       abort_on_error, reduce);
		case TYPE_int:
#if SIZEOF_OID == SIZEOF_INT
			if (dtp == TYPE_oid)
				return convert_bte_oid(src, dst, ci,
						       candoff, abort_on_error,
						       reduce);
#endif
			return convert_bte_int(src, dst, ci, candoff,
					       scale1,
					       scale2,
					       precision,
					       abort_on_error, reduce);
		case TYPE_lng:
#if SIZEOF_OID == SIZEOF_LNG
			if (dtp == TYPE_oid)
				return convert_bte_oid(src, dst, ci,
						       candoff, abort_on_error,
						       reduce);
#endif
			return convert_bte_lng(src, dst, ci, candoff,
					       scale1,
					       scale2,
					       precision,
					       abort_on_error, reduce);
#ifdef HAVE_HGE
		case TYPE_hge:
			return convert_bte_hge(src, dst, ci, candoff,
					       scale1,
					       scale2,
					       precision,
					       abort_on_error, reduce);
#endif
		case TYPE_flt:
			return convert_bte_flt(src, dst, ci, candoff,
					       scale1,
					       reduce);
		case TYPE_dbl:
			return convert_bte_dbl(src, dst, ci, candoff,
					       scale1,
					       reduce);
		default:
			return BUN_NONE + 1;
		}
	case TYPE_sht:
		switch (ATOMbasetype(dtp)) {
		case TYPE_msk:
			return convert_msk_sht(src, dst, ci, candoff,
					       reduce);
		case TYPE_bte:
			if (dtp == TYPE_bit)
				return convert_sht_bit(src, dst, ci,
						       candoff, reduce);
			return convert_sht_bte(src, dst, ci, candoff,
					       scale1,
					       scale2,
					       precision,
					       abort_on_error, reduce);
		case TYPE_sht:
			return convert_sht_sht(src, dst, ci, candoff,
					       scale1,
					       scale2,
					       precision,
					       abort_on_error, reduce);
		case TYPE_int:
#if SIZEOF_OID == SIZEOF_INT
			if (dtp == TYPE_oid)
				return convert_sht_oid(src, dst, ci,
						       candoff, abort_on_error,
						       reduce);
#endif
			return convert_sht_int(src, dst, ci, candoff,
					       scale1,
					       scale2,
					       precision,
					       abort_on_error, reduce);
		case TYPE_lng:
#if SIZEOF_OID == SIZEOF_LNG
			if (dtp == TYPE_oid)
				return convert_sht_oid(src, dst, ci,
						       candoff, abort_on_error,
						       reduce);
#endif
			return convert_sht_lng(src, dst, ci, candoff,
					       scale1,
					       scale2,
					       precision,
					       abort_on_error, reduce);
#ifdef HAVE_HGE
		case TYPE_hge:
			return convert_sht_hge(src, dst, ci, candoff,
					       scale1,
					       scale2,
					       precision,
					       abort_on_error, reduce);
#endif
		case TYPE_flt:
			return convert_sht_flt(src, dst, ci, candoff,
					       scale1,
					       reduce);
		case TYPE_dbl:
			return convert_sht_dbl(src, dst, ci, candoff,
					       scale1,
					       reduce);
		default:
			return BUN_NONE + 1;
		}
	case TYPE_int:
		switch (ATOMbasetype(dtp)) {
		case TYPE_msk:
			return convert_msk_int(src, dst, ci, candoff,
					       reduce);
		case TYPE_bte:
			if (dtp == TYPE_bit) {
				return convert_int_bit(src, dst, ci,
						       candoff, reduce);
			}
			return convert_int_bte(src, dst, ci, candoff,
					       scale1,
					       scale2,
					       precision,
					       abort_on_error, reduce);
		case TYPE_sht:
			return convert_int_sht(src, dst, ci, candoff,
					       scale1,
					       scale2,
					       precision,
					       abort_on_error, reduce);
		case TYPE_int:
#if SIZEOF_OID == SIZEOF_INT
			if (dtp == TYPE_oid)
				return convert_int_oid(src, dst, ci,
						       candoff, abort_on_error,
						       reduce);
#endif
			return convert_int_int(src, dst, ci, candoff,
					       scale1,
					       scale2,
					       precision,
					       abort_on_error, reduce);
		case TYPE_lng:
#if SIZEOF_OID == SIZEOF_LNG
			if (dtp == TYPE_oid)
				return convert_int_oid(src, dst, ci,
						       candoff, abort_on_error,
						       reduce);
#endif
			return convert_int_lng(src, dst, ci, candoff,
					       scale1,
					       scale2,
					       precision,
					       abort_on_error, reduce);
#ifdef HAVE_HGE
		case TYPE_hge:
			return convert_int_hge(src, dst, ci, candoff,
					       scale1,
					       scale2,
					       precision,
					       abort_on_error, reduce);
#endif
		case TYPE_flt:
			return convert_int_flt(src, dst, ci, candoff,
					       scale1,
					       reduce);
		case TYPE_dbl:
			return convert_int_dbl(src, dst, ci, candoff,
					       scale1,
					       reduce);
		default:
			return BUN_NONE + 1;
		}
	case TYPE_lng:
		switch (ATOMbasetype(dtp)) {
		case TYPE_msk:
			return convert_msk_lng(src, dst, ci, candoff,
					       reduce);
		case TYPE_bte:
			if (dtp == TYPE_bit) {
				return convert_lng_bit(src, dst, ci,
						       candoff, reduce);
			}
			return convert_lng_bte(src, dst, ci, candoff,
					       scale1,
					       scale2,
					       precision,
					       abort_on_error, reduce);
		case TYPE_sht:
			return convert_lng_sht(src, dst, ci, candoff,
					       scale1,
					       scale2,
					       precision,
					       abort_on_error, reduce);
		case TYPE_int:
#if SIZEOF_OID == SIZEOF_INT
			if (dtp == TYPE_oid)
				return convert_lng_oid(src, dst, ci,
						       candoff, abort_on_error,
						       reduce);
#endif
			return convert_lng_int(src, dst, ci, candoff,
					       scale1,
					       scale2,
					       precision,
					       abort_on_error, reduce);
		case TYPE_lng:
#if SIZEOF_OID == SIZEOF_LNG
			if (dtp == TYPE_oid)
				return convert_lng_oid(src, dst, ci,
						       candoff, abort_on_error,
						       reduce);
#endif
			return convert_lng_lng(src, dst, ci, candoff,
					       scale1,
					       scale2,
					       precision,
					       abort_on_error, reduce);
#ifdef HAVE_HGE
		case TYPE_hge:
			return convert_lng_hge(src, dst, ci, candoff,
					       scale1,
					       scale2,
					       precision,
					       abort_on_error, reduce);
#endif
		case TYPE_flt:
			return convert_lng_flt(src, dst, ci, candoff,
					       scale1,
					       reduce);
		case TYPE_dbl:
			return convert_lng_dbl(src, dst, ci, candoff,
					       scale1,
					       reduce);
		default:
			return BUN_NONE + 1;
		}
#ifdef HAVE_HGE
	case TYPE_hge:
		switch (ATOMbasetype(dtp)) {
		case TYPE_msk:
			return convert_msk_hge(src, dst, ci, candoff,
					       reduce);
		case TYPE_bte:
			if (dtp == TYPE_bit) {
				return convert_hge_bit(src, dst, ci,
						       candoff, reduce);
			}
			return convert_hge_bte(src, dst, ci, candoff,
					       scale1,
					       scale2,
					       precision,
					       abort_on_error, reduce);
		case TYPE_sht:
			return convert_hge_sht(src, dst, ci, candoff,
					       scale1,
					       scale2,
					       precision,
					       abort_on_error, reduce);
		case TYPE_int:
			return convert_hge_int(src, dst, ci, candoff,
					       scale1,
					       scale2,
					       precision,
					       abort_on_error, reduce);
		case TYPE_lng:
			return convert_hge_lng(src, dst, ci, candoff,
					       scale1,
					       scale2,
					       precision,
					       abort_on_error, reduce);
		case TYPE_hge:
			return convert_hge_hge(src, dst, ci, candoff,
					       scale1,
					       scale2,
					       precision,
					       abort_on_error, reduce);
		case TYPE_oid:
			return convert_hge_oid(src, dst, ci, candoff,
					       abort_on_error, reduce);
		case TYPE_flt:
			return convert_hge_flt(src, dst, ci, candoff,
					       scale1,
					       reduce);
		case TYPE_dbl:
			return convert_hge_dbl(src, dst, ci, candoff,
					       scale1,
					       reduce);
		default:
			return BUN_NONE + 1;
		}
#endif
	case TYPE_flt:
		switch (ATOMbasetype(dtp)) {
		case TYPE_msk:
			return convert_msk_flt(src, dst, ci, candoff,
					       reduce);
		case TYPE_bte:
			if (dtp == TYPE_bit) {
				return convert_flt_bit(src, dst, ci,
						       candoff, reduce);
			}
			return convert_flt_bte(src, dst, ci, candoff,
					       scale2,
					       precision,
					       abort_on_error, reduce);
		case TYPE_sht:
			return convert_flt_sht(src, dst, ci, candoff,
					       scale2,
					       precision,
					       abort_on_error, reduce);
		case TYPE_int:
#if SIZEOF_OID == SIZEOF_INT
			if (dtp == TYPE_oid)
				return convert_flt_oid(src, dst, ci,
						       candoff, abort_on_error,
						       reduce);
#endif
			return convert_flt_int(src, dst, ci, candoff,
					       scale2,
					       precision,
					       abort_on_error, reduce);
		case TYPE_lng:
#if SIZEOF_OID == SIZEOF_LNG
			if (dtp == TYPE_oid)
				return convert_flt_oid(src, dst, ci,
						       candoff, abort_on_error,
						       reduce);
#endif
			return convert_flt_lng(src, dst, ci, candoff,
					       scale2,
					       precision,
					       abort_on_error, reduce);
#ifdef HAVE_HGE
		case TYPE_hge:
			return convert_flt_hge(src, dst, ci, candoff,
					       scale2,
					       precision,
					       abort_on_error, reduce);
#endif
		case TYPE_flt:
			return convert_flt_flt(src, dst, ci, candoff,
					       0,
					       reduce);
		case TYPE_dbl:
			return convert_flt_dbl(src, dst, ci, candoff,
					       0,
					       reduce);
		default:
			return BUN_NONE + 1;
		}
	case TYPE_dbl:
		switch (ATOMbasetype(dtp)) {
		case TYPE_msk:
			return convert_msk_dbl(src, dst, ci, candoff,
					       reduce);
		case TYPE_bte:
			if (dtp == TYPE_bit) {
				return convert_dbl_bit(src, dst, ci,
						       candoff, reduce);
			}
			return convert_dbl_bte(src, dst, ci, candoff,
					       scale2,
					       precision,
					       abort_on_error, reduce);
		case TYPE_sht:
			return convert_dbl_sht(src, dst, ci, candoff,
					       scale2,
					       precision,
					       abort_on_error, reduce);
		case TYPE_int:
#if SIZEOF_OID == SIZEOF_INT
			if (dtp == TYPE_oid)
				return convert_dbl_oid(src, dst, ci,
						       candoff, abort_on_error,
						       reduce);
#endif
			return convert_dbl_int(src, dst, ci, candoff,
					       scale2,
					       precision,
					       abort_on_error, reduce);
		case TYPE_lng:
#if SIZEOF_OID == SIZEOF_LNG
			if (dtp == TYPE_oid)
				return convert_dbl_oid(src, dst, ci,
						       candoff, abort_on_error,
						       reduce);
#endif
			return convert_dbl_lng(src, dst, ci, candoff,
					       scale2,
					       precision,
					       abort_on_error, reduce);
#ifdef HAVE_HGE
		case TYPE_hge:
			return convert_dbl_hge(src, dst, ci, candoff,
					       scale2,
					       precision,
					       abort_on_error, reduce);
#endif
		case TYPE_flt:
			return convert_dbl_flt(src, dst, ci, candoff,
					       0, 0,
					       abort_on_error, reduce);
		case TYPE_dbl:
			return convert_dbl_dbl(src, dst, ci, candoff,
					       0,
					       reduce);
		default:
			return BUN_NONE + 1;
		}
	default:
		return BUN_NONE + 1;
	}
}

BAT *
BATconvert(BAT *b, BAT *s, int tp, bool abort_on_error,
	   uint8_t scale1, uint8_t scale2, uint8_t precision)
{
	lng t0 = 0;
	BAT *bn;
	BUN nils = 0;	/* in case no conversion defined */
	struct canditer ci;
	BUN cnt, ncand;
	/* set reduce to true if there are (potentially) multiple
	 * (different) source values that map to the same destination
	 * value */
	bool reduce = false;

	TRC_DEBUG_IF(ALGO) t0 = GDKusec();

	BATcheck(b, NULL);
	if (tp == TYPE_void)
		tp = TYPE_oid;

	cnt = BATcount(b);
	ncand = canditer_init(&ci, b, s);
	if (ncand == 0 || (b->ttype == TYPE_void && is_oid_nil(b->tseqbase)))
		return BATconstant(ci.hseq, tp,
				   ATOMnilptr(tp), ncand, TRANSIENT);

	if (cnt == ncand && tp != TYPE_bit &&
	    ATOMbasetype(b->ttype) == ATOMbasetype(tp) &&
	    (tp != TYPE_oid || b->ttype == TYPE_oid) &&
	    scale1 == 0 && scale2 == 0 && precision == 0 &&
	    (tp != TYPE_str ||
	     BATatoms[b->ttype].atomToStr == BATatoms[TYPE_str].atomToStr)) {
		bn = COLcopy(b, tp, false, TRANSIENT);
		if (bn && s)
			bn->hseqbase = s->hseqbase;
		return bn;
	}
	if (ATOMstorage(tp) == TYPE_ptr) {
		GDKerror("type combination (convert(%s)->%s) "
			 "not supported.\n",
			 ATOMname(b->ttype), ATOMname(tp));
		return NULL;
	}
	if (ATOMstorage(tp) == TYPE_msk) {
		if (BATtdense(b)) {
			/* dense to msk is easy: all values 1, except
			 * maybe the first */
			bn = BATconstant(ci.hseq, tp, &(msk){1}, ncand,
					 TRANSIENT);
			if (bn && b->tseqbase == 0)
				mskClr(bn, 0);
			return bn;
		} else if (b->ttype == TYPE_void) {
			/* void-nil to msk is easy: all values 0 */
			bn = BATconstant(ci.hseq, tp, &(msk){0}, ncand,
					 TRANSIENT);
			return bn;
		}
	}

	bn = COLnew(ci.hseq, tp, ncand, TRANSIENT);
	if (bn == NULL)
		return NULL;

	if (b->ttype == TYPE_void)
		nils = convert_void_any(b->tseqbase, bn,
					&ci, b->hseqbase,
					abort_on_error, &reduce);
	else if (tp == TYPE_str)
		nils = convert_any_str(b, bn, &ci);
	else if (b->ttype == TYPE_str) {
		reduce = true;
		nils = convert_str_any(b, tp, Tloc(bn, 0),
				       &ci, b->hseqbase,
				       abort_on_error);
	} else if (ATOMstorage(b->ttype) == TYPE_msk &&
		   ATOMstorage(tp) == TYPE_msk) {
		if (BATappend(bn, b, s, false) != GDK_SUCCEED)
			nils = BUN_NONE + 2;
	} else
		nils = convert_typeswitchloop(Tloc(b, 0), b->ttype,
					      Tloc(bn, 0), tp,
					      &ci, b->hseqbase,
					      abort_on_error, &reduce,
					      scale1, scale2, precision);

	if (nils >= BUN_NONE) {
		BBPunfix(bn->batCacheid);
		if (nils == BUN_NONE + 1) {
			GDKerror("type combination (convert(%s)->%s) "
				 "not supported.\n",
				 ATOMname(b->ttype), ATOMname(tp));
		} else if (nils == BUN_NONE + 2) {
			GDKerror("could not insert value into BAT.\n");
		}
		return NULL;
	}

	BATsetcount(bn, ncand);

	bn->tnil = nils != 0;
	bn->tnonil = nils == 0;
	if ((bn->ttype != TYPE_bit && b->ttype != TYPE_str) ||
	    BATcount(bn) < 2) {
		bn->tsorted = nils == 0 && b->tsorted;
		bn->trevsorted = nils == 0 && b->trevsorted;
	} else {
		bn->tsorted = false;
		bn->trevsorted = false;
	}
	if (!reduce || BATcount(bn) < 2)
		bn->tkey = b->tkey && nils <= 1;
	else
		bn->tkey = false;

	TRC_DEBUG(ALGO, "b=" ALGOBATFMT ",s=" ALGOOPTBATFMT
		  " -> " ALGOOPTBATFMT " " LLFMT "usec\n",
		  ALGOBATPAR(b), ALGOOPTBATPAR(s),
		  ALGOOPTBATPAR(bn), GDKusec() - t0);

	return bn;
}

gdk_return
VARconvert(ValPtr ret, const ValRecord *v, bool abort_on_error,
	   uint8_t scale1, uint8_t scale2, uint8_t precision)
{
	ptr p;
	BUN nils = 0;
	bool reduce;

	if (ret->vtype == TYPE_msk) {
		ValRecord tmp;
		tmp.vtype = TYPE_bit;
		if (VARconvert(&tmp, v, abort_on_error, scale1, scale2, precision) != GDK_SUCCEED)
			return GDK_FAIL;
		if (is_bte_nil(tmp.val.btval)) {
			GDKerror("22003!cannot convert nil to msk.\n");
			nils = BUN_NONE;
		}
		ret->val.mval = tmp.val.btval;
	} else if (v->vtype == TYPE_msk) {
		ValRecord tmp;
		tmp.vtype = TYPE_bit;
		tmp.val.btval = v->val.mval;
		if (VARconvert(ret, &tmp, abort_on_error, scale1, scale2, precision) != GDK_SUCCEED)
			return GDK_FAIL;
	} else if (ret->vtype == TYPE_str) {
		if (v->vtype == TYPE_void ||
		    (*ATOMcompare(v->vtype))(VALptr(v),
					     ATOMnilptr(v->vtype)) == 0) {
			ret->val.sval = GDKstrdup(str_nil);
		} else if (BATatoms[v->vtype].atomToStr == BATatoms[TYPE_str].atomToStr) {
			ret->val.sval = GDKstrdup(v->val.sval);
		} else {
			ret->len = 0;
			ret->val.sval = NULL;
			if ((*BATatoms[v->vtype].atomToStr)(&ret->val.sval,
							    &ret->len,
							    VALptr(v),
							    false) < 0) {
				GDKfree(ret->val.sval);
				ret->val.sval = NULL;
				ret->len = 0;
				nils = BUN_NONE;
			}
		}
		if (ret->val.sval == NULL)
			nils = BUN_NONE;
	} else if (ret->vtype == TYPE_void) {
		if (abort_on_error &&
		    ATOMcmp(v->vtype, VALptr(v), ATOMnilptr(v->vtype)) != 0) {
			GDKerror("22003!cannot convert non-nil to void.\n");
			nils = BUN_NONE;
		}
		ret->val.oval = oid_nil;
	} else if (v->vtype == TYPE_void) {
		if (VALinit(ret, ret->vtype, ATOMnilptr(ret->vtype)) == NULL)
			nils = BUN_NONE;
	} else if (v->vtype == TYPE_str) {
		if (strNil(v->val.sval)) {
			if (VALinit(ret, ret->vtype, ATOMnilptr(ret->vtype)) == NULL)
				nils = BUN_NONE;
		} else if (ATOMstorage(ret->vtype) == TYPE_ptr) {
			nils = BUN_NONE + 1;
		} else {
			ssize_t l;
			size_t len;

			if (ATOMextern(ret->vtype)) {
				/* let atomFromStr allocate memory
				 * which we later give away to ret */
				p = NULL;
				len = 0;
			} else {
				/* use the space provided by ret */
				p = VALget(ret);
				len = ATOMsize(ret->vtype);
			}
			if ((l = (*BATatoms[ret->vtype].atomFromStr)(
				     v->val.sval, &len, &p, false)) < 0 ||
			    l < (ssize_t) strlen(v->val.sval)) {
				if (ATOMextern(ret->vtype))
					GDKfree(p);
				GDKclrerr();
				size_t sz = escapedStrlen(v->val.sval, NULL, NULL, '\'');
				char *bf = GDKmalloc(sz + 1);
				if (bf) {
					escapedStr(bf, v->val.sval, sz + 1, NULL, NULL, '\'');
					GDKerror("22018!conversion of string "
						 "'%s' to type %s failed.\n",
						 bf, ATOMname(ret->vtype));
					GDKfree(bf);
				} else {
					GDKerror("22018!conversion of string "
						 "to type %s failed.\n",
						 ATOMname(ret->vtype));
				}
				nils = BUN_NONE;
			} else {
				/* now give value obtained to ret */
				assert(ATOMextern(ret->vtype) ||
				       p == VALget(ret));
				ret->len = (int) len;
				if (ATOMextern(ret->vtype))
					VALset(ret, ret->vtype, p);
			}
		}
	} else {
		nils = convert_typeswitchloop(VALptr(v), v->vtype,
					      VALget(ret), ret->vtype,
					      &(struct canditer){.tpe=cand_dense, .ncand=1},
					      0, abort_on_error, &reduce,
					      scale1, scale2, precision);
	}
	if (nils == BUN_NONE + 1) {
		GDKerror("conversion from type %s to type %s "
			 "unsupported.\n",
			 ATOMname(v->vtype), ATOMname(ret->vtype));
		return GDK_FAIL;
	}
	ret->len = ATOMlen(ret->vtype, VALptr(ret));
	return nils == BUN_NONE ? GDK_FAIL : GDK_SUCCEED;
}<|MERGE_RESOLUTION|>--- conflicted
+++ resolved
@@ -12576,6 +12576,7 @@
 	void *restrict dst;
 	BUN i, k, l;
 	const void *p;
+	const bit *src;
 	BUN cnt = b->batCount;
 
 	/* col1 and col2 can only be NULL for void columns */
@@ -12595,7 +12596,6 @@
 	dst = (void *) Tloc(bn, 0);
 	k = l = 0;
 	if (bn->tvarsized) {
-<<<<<<< HEAD
 		assert((heap1 != NULL && width1 > 0) || (width1 == 0 && incr1 == 0));
 		assert((heap2 != NULL && width2 > 0) || (width2 == 0 && incr2 == 0));
 		if (ATOMstorage(b->ttype) == TYPE_msk) {
@@ -12623,21 +12623,6 @@
 					k += incr1;
 					l += incr2;
 				}
-=======
-		assert((heap1 != NULL && width1 > 0) || (width1 == 0 && incr1 == false));
-		assert((heap2 != NULL && width2 > 0) || (width2 == 0 && incr2 == false));
-		for (i = 0; i < cnt; i++) {
-			if (src[i] && !is_bit_nil(src[i])) {
-				if (heap1)
-					p = heap1 + VarHeapVal(col1, k, width1);
-				else
-					p = col1;
-			} else {
-				if (heap2)
-					p = heap2 + VarHeapVal(col2, l, width2);
-				else
-					p = col2;
->>>>>>> 3f0a209c
 			}
 		} else {
 			const bit *src = Tloc(b, 0);
@@ -12821,8 +12806,8 @@
 	BATsetcount(bn, cnt);
 	bn->theap->dirty = true;
 
-	bn->tsorted = ATOMlinear(tpe) && cnt <= 1;
-	bn->trevsorted = ATOMlinear(tpe) && cnt <= 1;
+	bn->tsorted = cnt <= 1;
+	bn->trevsorted = cnt <= 1;
 	bn->tkey = cnt <= 1;
 	bn->tnil = 0;
 	bn->tnonil = nonil1 && nonil2;
@@ -13036,7 +13021,7 @@
 
 #define convertimpl_enlarge_float(TYPE1, TYPE2, MANT_DIG)		\
 static BUN								\
-convert_##TYPE1##_##TYPE2(const TYPE1 *restrict src, TYPE2 *restrict dst, \
+convert_##TYPE1##_##TYPE2(const TYPE1 *src, TYPE2 *restrict dst,	\
 			  struct canditer *restrict ci,			\
 			  oid candoff, uint8_t scale1, bool *reduce)	\
 {									\
@@ -13104,7 +13089,7 @@
 
 #define convertimpl_oid_enlarge(TYPE1)					\
 static BUN								\
-convert_##TYPE1##_oid(const TYPE1 *restrict src, oid *restrict dst,	\
+convert_##TYPE1##_oid(const TYPE1 *src, oid *restrict dst,		\
 		      struct canditer *restrict ci,			\
 		      oid candoff, bool abort_on_error, bool *reduce)	\
 {									\
@@ -13150,7 +13135,7 @@
 
 #define convertimpl_oid_reduce(TYPE1)					\
 static BUN								\
-convert_##TYPE1##_oid(const TYPE1 *restrict src, oid *restrict dst,	\
+convert_##TYPE1##_oid(const TYPE1 *src, oid *restrict dst,		\
 		      struct canditer *restrict ci,			\
 		      oid candoff, bool abort_on_error, bool *reduce)	\
 {									\
@@ -13334,7 +13319,7 @@
 
 #define convertimpl_reduce_float(TYPE1, TYPE2)				\
 static BUN								\
-convert_##TYPE1##_##TYPE2(const TYPE1 *restrict src, TYPE2 *restrict dst, \
+convert_##TYPE1##_##TYPE2(const TYPE1 *src, TYPE2 *restrict dst,	\
 			  struct canditer *restrict ci,			\
 			  oid candoff, uint8_t scale2, uint8_t precision, \
 			  bool abort_on_error, bool *reduce)		\
@@ -13398,7 +13383,7 @@
 
 #define convert2bit_impl(TYPE)						\
 static BUN								\
-convert_##TYPE##_bit(const TYPE *restrict src, bit *restrict dst,	\
+convert_##TYPE##_bit(const TYPE *src, bit *restrict dst,		\
 		     struct canditer *restrict ci,			\
 		     oid candoff, bool *reduce)				\
 {									\
@@ -13430,7 +13415,7 @@
 
 #define convertimpl_msk(TYPE)						\
 static BUN								\
-convert_##TYPE##_msk(const TYPE *restrict src, uint32_t *restrict dst,	\
+convert_##TYPE##_msk(const TYPE *src, uint32_t *restrict dst,		\
 		     struct canditer *restrict ci,			\
 		     oid candoff, bool *reduce)				\
 {									\
@@ -13486,7 +13471,7 @@
 }									\
 									\
 static BUN								\
-convert_msk_##TYPE(const uint32_t *restrict src, TYPE *restrict dst,	\
+convert_msk_##TYPE(const uint32_t *src, TYPE *restrict dst,		\
 		   struct canditer *restrict ci,			\
 		   oid candoff, bool *reduce)				\
 {									\
