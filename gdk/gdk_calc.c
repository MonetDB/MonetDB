--- conflicted
+++ resolved
@@ -61,9 +61,9 @@
 
 /* replace BATconstant with a version that produces a void bat for
  * TYPE_oid/nil */
-#define BATconstantV(HSEQ, TAILTYPE, VALUE, CNT, ROLE)		\
+#define BATconstantV(HSEQ, TAILTYPE, VALUE, CNT, ROLE)			\
 	((TAILTYPE) == TYPE_oid && ((CNT) == 0 || *(oid*)(VALUE) == oid_nil) \
-	 ? BATconstant(HSEQ, TYPE_void, VALUE, CNT, ROLE)	\
+	 ? BATconstant(HSEQ, TYPE_void, VALUE, CNT, ROLE)		\
 	 : BATconstant(HSEQ, TAILTYPE, VALUE, CNT, ROLE))
 
 static gdk_return
@@ -5644,17 +5644,9 @@
 static BUN								\
 mul_##TYPE1##_##TYPE2##_hge(const TYPE1 *lft, int incr1,		\
 			    const TYPE2 *rgt, int incr2,		\
-<<<<<<< HEAD
 			    hge *restrict dst, hge max, BUN cnt,	\
 			    struct canditer *restrict ci,		\
 			    oid candoff, bool abort_on_error)		\
-=======
-			    hge *restrict dst, hge max,			\
-			    BUN cnt, BUN start,				\
-			    BUN end, const oid *restrict cand,		\
-			    const oid *candend, oid candoff,		\
-			    bool abort_on_error)			\
->>>>>>> e820ce06
 {									\
 	oid x = canditer_next(ci) - candoff;				\
 	BUN i, j, k = 0;						\
@@ -5695,17 +5687,9 @@
 static BUN								\
 mul_##TYPE1##_##TYPE2##_lng(const TYPE1 *lft, int incr1,		\
 			    const TYPE2 *rgt, int incr2,		\
-<<<<<<< HEAD
 			    lng *restrict dst, lng max, BUN cnt,	\
 			    struct canditer *restrict ci,		\
 			    oid candoff, bool abort_on_error)		\
-=======
-			    lng *restrict dst, lng max,			\
-			    BUN cnt, BUN start,				\
-			    BUN end, const oid *restrict cand,		\
-			    const oid *candend, oid candoff,		\
-			    bool abort_on_error)			\
->>>>>>> e820ce06
 {									\
 	oid x = canditer_next(ci) - candoff;				\
 	BUN i, j, k = 0;						\
@@ -13099,14 +13083,8 @@
 #define convertimpl_oid_enlarge(TYPE1)					\
 static BUN								\
 convert_##TYPE1##_oid(const TYPE1 *src, oid *restrict dst, BUN cnt,	\
-<<<<<<< HEAD
 		      struct canditer *restrict ci,			\
 		      oid candoff, bool abort_on_error, bool *reduce)	\
-=======
-		      BUN start, BUN end, const oid *restrict cand,	\
-		      const oid *candend, oid candoff,			\
-		      bool abort_on_error, bool *reduce)		\
->>>>>>> e820ce06
 {									\
 	BUN i = 0, nils = 0;						\
 	oid x = canditer_next(ci) - candoff;				\
@@ -13171,14 +13149,8 @@
 #define convertimpl_oid_reduce(TYPE1)					\
 static BUN								\
 convert_##TYPE1##_oid(const TYPE1 *src, oid *restrict dst, BUN cnt,	\
-<<<<<<< HEAD
 		      struct canditer *restrict ci,			\
 		      oid candoff, bool abort_on_error, bool *reduce)	\
-=======
-		      BUN start, BUN end, const oid *restrict cand,	\
-		      const oid *candend, oid candoff,			\
-		      bool abort_on_error, bool *reduce)		\
->>>>>>> e820ce06
 {									\
 	BUN i = 0, nils = 0;						\
 	oid x = canditer_next(ci) - candoff;				\
