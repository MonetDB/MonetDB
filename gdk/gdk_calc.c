--- conflicted
+++ resolved
@@ -12329,7 +12329,7 @@
 					 ((const TYPE *) lo)[j],	\
 					 ((const TYPE *) hi)[k],	\
 					 TYPE);				\
-<<<<<<< HEAD
+			nils += is_bit_nil(dst[l]);			\
 			l++;						\
 			x = canditer_next(ci);				\
 			if (is_oid_nil(x))				\
@@ -12339,9 +12339,6 @@
 		while (l < cnt) {					\
 			dst[l++] = bit_nil;				\
 			nils++;						\
-=======
-			nils += is_bit_nil(dst[l]);			\
->>>>>>> fce66fc4
 		}							\
 	} while (0)
 
@@ -12349,14 +12346,8 @@
 BATcalcbetween_intern(const void *src, int incr1, const char *hp1, int wd1,
 		      const void *lo, int incr2, const char *hp2, int wd2,
 		      const void *hi, int incr3, const char *hp3, int wd3,
-<<<<<<< HEAD
 		      int tp, BUN cnt, struct canditer *restrict ci,
-		      oid seqbase, bool symmetric,
-=======
-		      int tp, BUN cnt, BUN start, BUN end,
-		      const oid *restrict cand, const oid *candend,
 		      oid seqbase, bool symmetric, bool anti,
->>>>>>> fce66fc4
 		      bool linc, bool hinc, bool nils_false, const char *func)
 {
 	BAT *bn;
@@ -12426,35 +12417,9 @@
 				: (const void *) ((const char *) lo + j * wd2);
 			p3 = hp3
 				? (const void *) (hp3 + VarHeapVal(hi, k, wd3))
-<<<<<<< HEAD
 				: (const void *) ((const char *) hi + k * wd3);
-			if (p1 == NULL || p2 == NULL || p3 == NULL) {
-				nils++;
-				dst[l] = bit_nil;
-			} else if ((*atomcmp)(p1, nil) == 0) {
-				if (nils_false)
-					dst[l] = 0;
-				else {
-					nils++;
-					dst[l] = bit_nil;
-				}
-			} else if ((*atomcmp)(p2, nil) == 0 ||
-				   (*atomcmp)(p3, nil) == 0) {
-				nils++;
-				dst[l] = bit_nil;
-			} else {
-				int c;
-				dst[l] = (bit)
-					((((c = (*atomcmp)(p1, p2)) > 0
-					   || (linc && c == 0))
-					  && ((c = (*atomcmp)(p1, p3)) < 0
-					      || (hinc && c == 0)))
-					 || (symmetric
-					     && ((c = (*atomcmp)(p1, p3)) > 0
-						 || (hinc && c == 0))
-					     && ((c = (*atomcmp)(p1, p2)) < 0
-						 || (linc && c == 0))));
-			}
+			dst[l] = BETWEEN(p1, p2, p3, any);
+			nils += is_bit_nil(dst[l]);
 			l++;
 			x = canditer_next(ci);
 			if (is_oid_nil(x))
@@ -12464,11 +12429,6 @@
 		while (l < cnt) {
 			dst[l++] = bit_nil;
 			nils++;
-=======
-				: (const void *) ((const char *) hi + hoff);
-			dst[l] = BETWEEN(p1, p2, p3, any);
-			nils += is_bit_nil(dst[l]);
->>>>>>> fce66fc4
 		}
 		break;
 	}
@@ -12544,15 +12504,9 @@
 				   hi->tvheap ? hi->tvheap->base : NULL,
 				   hi->twidth,
 				   b->ttype, cnt,
-<<<<<<< HEAD
 				   &ci,
-				   b->hseqbase, symmetric, linc, hinc,
+				   b->hseqbase, symmetric, anti, linc, hinc,
 				   nils_false, __func__);
-=======
-				   start, end, cand, candend,
-				   b->hseqbase, symmetric, anti, linc, hinc,
-				   nils_false, "BATcalcbetween");
->>>>>>> fce66fc4
 
 	return bn;
 }
@@ -12586,13 +12540,8 @@
 				   VALptr(lo), 0, NULL, 0,
 				   VALptr(hi), 0, NULL, 0,
 				   b->ttype, cnt,
-<<<<<<< HEAD
 				   &ci,
-				   b->hseqbase, symmetric,
-=======
-				   start, end, cand, candend,
 				   b->hseqbase, symmetric, anti,
->>>>>>> fce66fc4
 				   linc, hinc, nils_false,
 				   __func__);
 
@@ -12633,13 +12582,8 @@
 				   lo->twidth,
 				   VALptr(hi), 0, NULL, 0,
 				   b->ttype, cnt,
-<<<<<<< HEAD
 				   &ci,
-				   b->hseqbase, symmetric,
-=======
-				   start, end, cand, candend,
 				   b->hseqbase, symmetric, anti,
->>>>>>> fce66fc4
 				   linc, hinc, nils_false,
 				   __func__);
 
@@ -12680,13 +12624,8 @@
 				   hi->tvheap ? hi->tvheap->base : NULL,
 				   hi->twidth,
 				   b->ttype, cnt,
-<<<<<<< HEAD
 				   &ci,
-				   b->hseqbase, symmetric,
-=======
-				   start, end, cand, candend,
 				   b->hseqbase, symmetric, anti,
->>>>>>> fce66fc4
 				   linc, hinc, nils_false,
 				   __func__);
 
