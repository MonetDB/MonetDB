--- conflicted
+++ resolved
@@ -888,33 +888,11 @@
 	BAT *bn;
 	CALC_DECL;
 	bit *restrict dst;
-<<<<<<< HEAD
 	BUN i;
 
 	CALC_INIT(b);
 
-	(void) nils;		/* not used in this function */
-=======
-	BUN nils = 0;
-
-	BATcheck(b, "BATcalcisnil", NULL);
-
-	CANDINIT(b, s, start, end, cnt, cand, candend);
-
-	if (start == 0 && end == cnt && cand == NULL) {
-		if (b->tnonil || BATtdense(b)) {
-			bit zero = 0;
-
-			return BATconstant(b->hseqbase, TYPE_bit, &zero, cnt, TRANSIENT);
-		} else if (b->ttype == TYPE_void) {
-			bit one = 1;
-
-			/* non-nil handled above */
-			assert(is_oid_nil(b->tseqbase));
-			return BATconstant(b->hseqbase, TYPE_bit, &one, cnt, TRANSIENT);
-		}
-	}
->>>>>>> 948b3471
+	(void) nils;            /* not used in this function */
 
 	bn = COLnew(hseq, TYPE_bit, cnt, TRANSIENT);
 	if (bn == NULL)
@@ -1036,12 +1014,7 @@
 	BATsetcount(bn, cnt);
 	bn->tnil = nils != 0;
 	bn->tnonil = nils == 0;
-<<<<<<< HEAD
-	bn->tsorted = cnt <= 1 || nils == cnt;
-	bn->trevsorted = cnt <= 1 || nils == cnt;
-	bn->tkey = cnt <= 1;
-
-=======
+
 	if (cnt <= 1) {
 		bn->tsorted = 1;
 		bn->trevsorted = 1;
@@ -1053,7 +1026,6 @@
 		bn->tkey = 0;
 		bn->tseqbase = oid_nil;
 	}
->>>>>>> 948b3471
 	return bn;
 
   bunins_failed:
@@ -1097,12 +1069,7 @@
 	BATsetcount(bn, cnt);
 	bn->tnil = nils != 0;
 	bn->tnonil = nils == 0;
-<<<<<<< HEAD
-	bn->tsorted = cnt <= 1 || nils == cnt;
-	bn->trevsorted = cnt <= 1 || nils == cnt;
-	bn->tkey = cnt <= 1;
-
-=======
+
 	if (cnt <= 1) {
 		bn->tsorted = 1;
 		bn->trevsorted = 1;
@@ -1114,7 +1081,6 @@
 		bn->tkey = 0;
 		bn->tseqbase = oid_nil;
 	}
->>>>>>> 948b3471
 	return bn;
 
   bunins_failed:
@@ -1159,12 +1125,7 @@
 	BATsetcount(bn, cnt);
 	bn->tnil = nils != 0;
 	bn->tnonil = nils == 0;
-<<<<<<< HEAD
-	bn->tsorted = cnt <= 1 || nils == cnt;
-	bn->trevsorted = cnt <= 1 || nils == cnt;
-	bn->tkey = cnt <= 1;
-
-=======
+
 	if (cnt <= 1) {
 		bn->tsorted = 1;
 		bn->trevsorted = 1;
@@ -1176,7 +1137,6 @@
 		bn->tkey = 0;
 		bn->tseqbase = oid_nil;
 	}
->>>>>>> 948b3471
 	return bn;
 
   bunins_failed:
@@ -1238,12 +1198,7 @@
 	BATsetcount(bn, cnt);
 	bn->tnil = nils != 0;
 	bn->tnonil = nils == 0;
-<<<<<<< HEAD
-	bn->tsorted = cnt <= 1 || nils == cnt;
-	bn->trevsorted = cnt <= 1 || nils == cnt;
-	bn->tkey = cnt <= 1;
-
-=======
+
 	if (cnt <= 1) {
 		bn->tsorted = 1;
 		bn->trevsorted = 1;
@@ -1255,7 +1210,7 @@
 		bn->tkey = 0;
 		bn->tseqbase = oid_nil;
 	}
->>>>>>> 948b3471
+
 	return bn;
 
   bunins_failed:
@@ -1306,12 +1261,7 @@
 	BATsetcount(bn, cnt);
 	bn->tnil = nils != 0;
 	bn->tnonil = nils == 0;
-<<<<<<< HEAD
-	bn->tsorted = cnt <= 1 || nils == cnt;
-	bn->trevsorted = cnt <= 1 || nils == cnt;
-	bn->tkey = cnt <= 1;
-
-=======
+
 	if (cnt <= 1) {
 		bn->tsorted = 1;
 		bn->trevsorted = 1;
@@ -1323,7 +1273,6 @@
 		bn->tkey = 0;
 		bn->tseqbase = oid_nil;
 	}
->>>>>>> 948b3471
 	return bn;
 
   bunins_failed:
@@ -1367,12 +1316,7 @@
 	BATsetcount(bn, cnt);
 	bn->tnil = nils != 0;
 	bn->tnonil = nils == 0;
-<<<<<<< HEAD
-	bn->tsorted = cnt <= 1 || nils == cnt;
-	bn->trevsorted = cnt <= 1 || nils == cnt;
-	bn->tkey = cnt <= 1;
-
-=======
+
 	if (cnt <= 1) {
 		bn->tsorted = 1;
 		bn->trevsorted = 1;
@@ -1384,7 +1328,6 @@
 		bn->tkey = 0;
 		bn->tseqbase = oid_nil;
 	}
->>>>>>> 948b3471
 	return bn;
 
   bunins_failed:
@@ -1429,12 +1372,7 @@
 	BATsetcount(bn, cnt);
 	bn->tnil = nils != 0;
 	bn->tnonil = nils == 0;
-<<<<<<< HEAD
-	bn->tsorted = cnt <= 1 || nils == cnt;
-	bn->trevsorted = cnt <= 1 || nils == cnt;
-	bn->tkey = cnt <= 1;
-
-=======
+
 	if (cnt <= 1) {
 		bn->tsorted = 1;
 		bn->trevsorted = 1;
@@ -1446,7 +1384,6 @@
 		bn->tkey = 0;
 		bn->tseqbase = oid_nil;
 	}
->>>>>>> 948b3471
 	return bn;
 
   bunins_failed:
@@ -1508,12 +1445,7 @@
 	BATsetcount(bn, cnt);
 	bn->tnil = nils != 0;
 	bn->tnonil = nils == 0;
-<<<<<<< HEAD
-	bn->tsorted = cnt <= 1 || nils == cnt;
-	bn->trevsorted = cnt <= 1 || nils == cnt;
-	bn->tkey = cnt <= 1;
-
-=======
+
 	if (cnt <= 1) {
 		bn->tsorted = 1;
 		bn->trevsorted = 1;
@@ -1525,7 +1457,6 @@
 		bn->tkey = 0;
 		bn->tseqbase = oid_nil;
 	}
->>>>>>> 948b3471
 	return bn;
 
   bunins_failed:
