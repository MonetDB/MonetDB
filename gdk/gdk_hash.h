/*
 * This Source Code Form is subject to the terms of the Mozilla Public
 * License, v. 2.0.  If a copy of the MPL was not distributed with this
 * file, You can obtain one at http://mozilla.org/MPL/2.0/.
 *
 * Copyright 1997 - July 2008 CWI, August 2008 - 2020 MonetDB B.V.
 */

#ifndef _GDK_SEARCH_H_
#define _GDK_SEARCH_H_

typedef struct Hash {
	int type;		/* type of index entity */
	uint8_t width;		/* width of hash entries */
	BUN mask1;		/* .mask1 < .nbucket <= .mask2 */
	BUN mask2;		/* ... both are power-of-two minus one */
	BUN nbucket;		/* number of valid hash buckets */
	BUN nil;		/* nil representation */
	BUN nunique;		/* number of unique values */
	BUN nheads;		/* number of chain heads */
	void *Bckt;		/* hash buckets, points into .heapbckt */
	void *Link;		/* collision list, points into .heaplink */
	Heap heaplink;		/* heap where the hash links are stored */
	Heap heapbckt;		/* heap where the hash buckets are stored */
} Hash;
<<<<<<< HEAD
#define NHASHBUCKETS(h)		((h)->nbucket)
=======

>>>>>>> 0434975f
static inline BUN
HASHbucket(const Hash *h, BUN v)
{
	return (v &= h->mask2) < h->nbucket ? v : v & h->mask1;
}

gdk_export gdk_return BAThash(BAT *b);
gdk_export void HASHdestroy(BAT *b);
gdk_export BUN HASHprobe(const Hash *h, const void *v);
gdk_export BUN HASHlist(Hash *h, BUN i);
gdk_export gdk_return HASHgrowbucket(BAT *b);

#define HASHnil(H)	(H)->nil

#define BUN2 2
#define BUN4 4
#if SIZEOF_BUN > 4
#define BUN8 8
#endif
typedef uint16_t BUN2type;
typedef uint32_t BUN4type;
#if SIZEOF_BUN > 4
typedef uint64_t BUN8type;
#endif
#define BUN2_NONE ((BUN2type) UINT16_C(0xFFFF))
#define BUN4_NONE ((BUN4type) UINT32_C(0xFFFFFFFF))
#if SIZEOF_BUN > 4
#define BUN8_NONE ((BUN8type) UINT64_C(0xFFFFFFFFFFFFFFFF))
#endif

/* play around with h->Bckt[i] and h->Link[j] */

static inline void
HASHput(Hash *h, BUN i, BUN v)
{
	switch (h->width) {
	default:		/* BUN2 */
		((BUN2type *) h->Bckt)[i] = (BUN2type) v;
		break;
	case BUN4:
		((BUN4type *) h->Bckt)[i] = (BUN4type) v;
		break;
#if SIZEOF_BUN == 8
	case BUN8:
		((BUN8type *) h->Bckt)[i] = (BUN8type) v;
		break;
#endif
	}
}

static inline void
HASHputlink(Hash *h, BUN i, BUN v)
{
	switch (h->width) {
	default:		/* BUN2 */
		((BUN2type *) h->Link)[i] = (BUN2type) v;
		break;
	case BUN4:
		((BUN4type *) h->Link)[i] = (BUN4type) v;
		break;
#if SIZEOF_BUN == 8
	case BUN8:
		((BUN8type *) h->Link)[i] = (BUN8type) v;
		break;
#endif
	}
}

static inline BUN
HASHget(Hash *h, BUN i)
{
	switch (h->width) {
	default:		/* BUN2 */
		return (BUN) ((BUN2type *) h->Bckt)[i];
	case BUN4:
		return (BUN) ((BUN4type *) h->Bckt)[i];
#if SIZEOF_BUN == 8
	case BUN8:
		return (BUN) ((BUN8type *) h->Bckt)[i];
#endif
	}
}

static inline BUN
HASHgetlink(Hash *h, BUN i)
{
	switch (h->width) {
	default:		/* BUN2 */
		return (BUN) ((BUN2type *) h->Link)[i];
	case BUN4:
		return (BUN) ((BUN4type *) h->Link)[i];
#if SIZEOF_BUN == 8
	case BUN8:
		return (BUN) ((BUN8type *) h->Link)[i];
#endif
	}
}

/* mix_bte(0x80) == 0x80 */
#define mix_bte(X)	((unsigned int) (unsigned char) (X))
/* mix_sht(0x8000) == 0x8000 */
#define mix_sht(X)	((unsigned int) (unsigned short) (X))
/* mix_int(0x81060038) == 0x80000000 */
#define mix_int(X)	(((unsigned int) (X) >> 7) ^	\
			 ((unsigned int) (X) >> 13) ^	\
			 ((unsigned int) (X) >> 21) ^	\
			 (unsigned int) (X))
/* mix_lng(0x810600394347424F) == 0x8000000000000000 */
#define mix_lng(X)	(((ulng) (X) >> 7) ^	\
			 ((ulng) (X) >> 13) ^	\
			 ((ulng) (X) >> 21) ^	\
			 ((ulng) (X) >> 31) ^	\
			 ((ulng) (X) >> 38) ^	\
			 ((ulng) (X) >> 46) ^	\
			 ((ulng) (X) >> 56) ^	\
			 (ulng) (X))
#ifdef HAVE_HGE
/* mix_hge(0x810600394347424F90AC1429D6BFCC57) ==
 * 0x80000000000000000000000000000000 */
#define mix_hge(X)	(((uhge) (X) >> 7) ^	\
			 ((uhge) (X) >> 13) ^	\
			 ((uhge) (X) >> 21) ^	\
			 ((uhge) (X) >> 31) ^	\
			 ((uhge) (X) >> 38) ^	\
			 ((uhge) (X) >> 46) ^	\
			 ((uhge) (X) >> 56) ^	\
			 ((uhge) (X) >> 65) ^	\
			 ((uhge) (X) >> 70) ^	\
			 ((uhge) (X) >> 78) ^	\
			 ((uhge) (X) >> 85) ^	\
			 ((uhge) (X) >> 90) ^	\
			 ((uhge) (X) >> 98) ^	\
			 ((uhge) (X) >> 107) ^	\
			 ((uhge) (X) >> 116) ^	\
			 (uhge) (X))
#endif
#define hash_loc(H,V)	hash_any(H,V)
#define hash_var(H,V)	hash_any(H,V)
#define hash_any(H,V)	HASHbucket(H, ATOMhash((H)->type, (V)))
#define hash_bte(H,V)	(assert((H)->nbucket >= 256), (BUN) mix_bte(*(const unsigned char*) (V)))
#define hash_sht(H,V)	(assert((H)->nbucket >= 65536), (BUN) mix_sht(*(const unsigned short*) (V)))
#define hash_int(H,V)	HASHbucket(H, (BUN) mix_int(*(const unsigned int *) (V)))
/* XXX return size_t-sized value for 8-byte oid? */
#define hash_lng(H,V)	HASHbucket(H, (BUN) mix_lng(*(const ulng *) (V)))
#ifdef HAVE_HGE
#define hash_hge(H,V)	HASHbucket(H, (BUN) mix_hge(*(const uhge *) (V)))
#endif
#if SIZEOF_OID == SIZEOF_INT
#define hash_oid(H,V)	hash_int(H,V)
#else
#define hash_oid(H,V)	hash_lng(H,V)
#endif

#define hash_flt(H,V)	hash_int(H,V)
#define hash_dbl(H,V)	hash_lng(H,V)

#define HASHfnd_str(x,y,z)						\
	do {								\
		BUN _i;							\
		(x) = BUN_NONE;						\
		if (BAThash((y).b) == GDK_SUCCEED) {			\
			HASHloop_str((y), (y).b->thash, _i, (z)) {	\
				(x) = _i;				\
				break;					\
			}						\
		} else							\
			goto hashfnd_failed;				\
	} while (0)
#define HASHfnd(x,y,z)						\
	do {							\
		BUN _i;						\
		(x) = BUN_NONE;					\
		if (BAThash((y).b) == GDK_SUCCEED) {		\
			HASHloop((y), (y).b->thash, _i, (z)) {	\
				(x) = _i;			\
				break;				\
			}					\
		} else						\
			goto hashfnd_failed;			\
	} while (0)
#define HASHfnd_TYPE(x,y,z,TYPE)					\
	do {								\
		BUN _i;							\
		(x) = BUN_NONE;						\
		if (BAThash((y).b) == GDK_SUCCEED) {			\
			HASHloop_##TYPE((y), (y).b->thash, _i, (z)) {	\
				(x) = _i;				\
				break;					\
			}						\
		} else							\
			goto hashfnd_failed;				\
	} while (0)
#define HASHfnd_bte(x,y,z)	HASHfnd_TYPE(x,y,z,bte)
#define HASHfnd_sht(x,y,z)	HASHfnd_TYPE(x,y,z,sht)
#define HASHfnd_int(x,y,z)	HASHfnd_TYPE(x,y,z,int)
#define HASHfnd_lng(x,y,z)	HASHfnd_TYPE(x,y,z,lng)
#ifdef HAVE_HGE
#define HASHfnd_hge(x,y,z)	HASHfnd_TYPE(x,y,z,hge)
#endif
#define HASHfnd_flt(x,y,z)	HASHfnd_TYPE(x,y,z,flt)
#define HASHfnd_dbl(x,y,z)	HASHfnd_TYPE(x,y,z,dbl)

/*
 * @- hash-table supported loop over BUNs The first parameter `bi' is
 * a BAT iterator, the second (`h') should point to the Hash
 * structure, and `v' a pointer to an atomic value (corresponding to
 * the head column of `b'). The 'hb' is an BUN index, pointing out the
 * `hb'-th BUN.
 */
#define HASHloop(bi, h, hb, v)					\
	for (hb = HASHget(h, HASHprobe(h, v));			\
	     hb != HASHnil(h);					\
	     hb = HASHgetlink(h, hb))				\
		if (ATOMcmp(h->type, v, BUNtail(bi, hb)) == 0)
#define HASHloop_str_hv(bi, h, hb, v)				\
	for (hb = HASHget(h, HASHbucket(h, ((BUN *) (v))[-1]));	\
	     hb != HASHnil(h);					\
	     hb = HASHgetlink(h, hb))				\
		if (GDK_STREQ(v, BUNtvar(bi, hb)))
#define HASHloop_str(bi, h, hb, v)				\
	for (hb = HASHget(h, HASHbucket(h, strHash(v)));	\
	     hb != HASHnil(h);					\
	     hb = HASHgetlink(h, hb))				\
		if (GDK_STREQ(v, BUNtvar(bi, hb)))

#define HASHlooploc(bi, h, hb, v)				\
	for (hb = HASHget(h, HASHprobe(h, v));			\
	     hb != HASHnil(h);					\
	     hb = HASHgetlink(h, hb))				\
		if (ATOMcmp(h->type, v, BUNtloc(bi, hb)) == 0)
#define HASHloopvar(bi, h, hb, v)				\
	for (hb = HASHget(h, HASHprobe(h, v));			\
	     hb != HASHnil(h);					\
	     hb = HASHgetlink(h, hb))				\
		if (ATOMcmp(h->type, v, BUNtvar(bi, hb)) == 0)

<<<<<<< HEAD
#define HASHloop_TYPE(bi, h, hb, v, TYPE)			\
	for (hb = HASHget(h, hash_##TYPE(h, v));		\
	     hb != HASHnil(h);					\
	     hb = HASHgetlink(h,hb))				\
=======
#define HASHloop_TYPE(bi, h, hb, v, TYPE)				\
	for (hb = HASHget(h, hash_##TYPE(h, v));			\
	     hb != HASHnil(h);						\
	     hb = HASHgetlink(h,hb))					\
>>>>>>> 0434975f
		if (* (const TYPE *) (v) == * (const TYPE *) BUNtloc(bi, hb))

#define HASHloop_bte(bi, h, hb, v)	HASHloop_TYPE(bi, h, hb, v, bte)
#define HASHloop_sht(bi, h, hb, v)	HASHloop_TYPE(bi, h, hb, v, sht)
#define HASHloop_int(bi, h, hb, v)	HASHloop_TYPE(bi, h, hb, v, int)
#define HASHloop_lng(bi, h, hb, v)	HASHloop_TYPE(bi, h, hb, v, lng)
#ifdef HAVE_HGE
#define HASHloop_hge(bi, h, hb, v)	HASHloop_TYPE(bi, h, hb, v, hge)
#endif
#define HASHloop_flt(bi, h, hb, v)	HASHloop_TYPE(bi, h, hb, v, flt)
#define HASHloop_dbl(bi, h, hb, v)	HASHloop_TYPE(bi, h, hb, v, dbl)

/*
 * A new entry is added with HASHins using the BAT, the BUN index, and
 * a pointer to the value to be stored.
 *
 * HASHins receives a BAT* param and is adaptive, killing wrongly
 * configured hash tables.  Also, persistent hashes cannot be
 * maintained, so must be destroyed before this macro is called. */
#define HASHins(b,i,v)							\
	do {								\
		if ((b)->thash) {					\
			MT_lock_set(&(b)->batIdxLock);			\
			Hash *_h = (b)->thash;				\
			if (_h == (Hash *) 1 ||				\
			    _h == NULL ||				\
<<<<<<< HEAD
			    HASHgrowbucket(b) != GDK_SUCCEED ||		\
=======
			    (ATOMsize(b->ttype) > 2 &&			\
			     HASHgrowbucket(b) != GDK_SUCCEED) ||	\
>>>>>>> 0434975f
			    (((i) + 1) * _h->width > _h->heaplink.size && \
			     HEAPextend(&_h->heaplink,			\
					(i) * _h->width + GDK_mmap_pagesize, \
					true) != GDK_SUCCEED)) {	\
				MT_lock_unset(&(b)->batIdxLock);	\
				HASHdestroy(b);				\
			} else {					\
				_h->Link = _h->heaplink.base;		\
				BUN _c = HASHprobe(_h, (v));		\
				_h->heaplink.free += _h->width;		\
				BUN _hb = HASHget(_h, _c);		\
				BUN _hb2;				\
				BATiter _bi = bat_iterator(b);		\
				for (_hb2 = _hb;			\
				     _hb2 != HASHnil(_h);		\
				     _hb2 = HASHgetlink(_h, _hb2)) {	\
					if (ATOMcmp(_h->type,		\
						    (v),		\
						    BUNtail(_bi, _hb2)) == 0) \
						break;			\
				}					\
				_h->nheads += _hb == HASHnil(_h);	\
				_h->nunique += _hb2 == HASHnil(_h);	\
				HASHputlink(_h, i, _hb);		\
				HASHput(_h, _c, i);			\
				_h->heapbckt.dirty = true;		\
				_h->heaplink.dirty = true;		\
				MT_lock_unset(&(b)->batIdxLock);	\
			}						\
		}							\
	} while (0)

#endif /* _GDK_SEARCH_H_ */<|MERGE_RESOLUTION|>--- conflicted
+++ resolved
@@ -23,11 +23,7 @@
 	Heap heaplink;		/* heap where the hash links are stored */
 	Heap heapbckt;		/* heap where the hash buckets are stored */
 } Hash;
-<<<<<<< HEAD
-#define NHASHBUCKETS(h)		((h)->nbucket)
-=======
-
->>>>>>> 0434975f
+
 static inline BUN
 HASHbucket(const Hash *h, BUN v)
 {
@@ -264,17 +260,10 @@
 	     hb = HASHgetlink(h, hb))				\
 		if (ATOMcmp(h->type, v, BUNtvar(bi, hb)) == 0)
 
-<<<<<<< HEAD
-#define HASHloop_TYPE(bi, h, hb, v, TYPE)			\
-	for (hb = HASHget(h, hash_##TYPE(h, v));		\
-	     hb != HASHnil(h);					\
-	     hb = HASHgetlink(h,hb))				\
-=======
 #define HASHloop_TYPE(bi, h, hb, v, TYPE)				\
 	for (hb = HASHget(h, hash_##TYPE(h, v));			\
 	     hb != HASHnil(h);						\
 	     hb = HASHgetlink(h,hb))					\
->>>>>>> 0434975f
 		if (* (const TYPE *) (v) == * (const TYPE *) BUNtloc(bi, hb))
 
 #define HASHloop_bte(bi, h, hb, v)	HASHloop_TYPE(bi, h, hb, v, bte)
@@ -301,12 +290,8 @@
 			Hash *_h = (b)->thash;				\
 			if (_h == (Hash *) 1 ||				\
 			    _h == NULL ||				\
-<<<<<<< HEAD
-			    HASHgrowbucket(b) != GDK_SUCCEED ||		\
-=======
 			    (ATOMsize(b->ttype) > 2 &&			\
 			     HASHgrowbucket(b) != GDK_SUCCEED) ||	\
->>>>>>> 0434975f
 			    (((i) + 1) * _h->width > _h->heaplink.size && \
 			     HEAPextend(&_h->heaplink,			\
 					(i) * _h->width + GDK_mmap_pagesize, \
