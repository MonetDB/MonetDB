--- conflicted
+++ resolved
@@ -1,9 +1,5 @@
 [bumpversion]
-<<<<<<< HEAD
-current_version = 11.37a.12
-=======
-current_version = 11.37.14
->>>>>>> ed55ebf3
+current_version = 11.37a.14
 commit = False
 tag = False
 
