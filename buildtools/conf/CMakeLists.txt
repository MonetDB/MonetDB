#[[
# This Source Code Form is subject to the terms of the Mozilla Public
# License, v. 2.0.  If a copy of the MPL was not distributed with this
# file, You can obtain one at http://mozilla.org/MPL/2.0/.
#
# Copyright 1997 - July 2008 CWI, August 2008 - 2022 MonetDB B.V.
#]]

if(WIN32)
  install(FILES
    banner.bmp
    license.rtf
    monetdb.ico
    website.html
    DESTINATION ${CMAKE_INSTALL_DATADIR}
    COMPONENT server)
endif()

if(DEVELOPMENT AND NOT WIN32)
  install(FILES
    Maddlog
    PERMISSIONS ${PROGRAM_PERMISSIONS_DEFAULT}
<<<<<<< HEAD
    DESTINATION ${CMAKE_INSTALL_BINDIR}
    COMPONENT buildtools)
endif()

# vim: set ts=2:sw=2:et
=======
    DESTINATION ${CMAKE_INSTALL_BINDIR})
endif()
>>>>>>> 6ca3c70e
<|MERGE_RESOLUTION|>--- conflicted
+++ resolved
@@ -20,13 +20,6 @@
   install(FILES
     Maddlog
     PERMISSIONS ${PROGRAM_PERMISSIONS_DEFAULT}
-<<<<<<< HEAD
     DESTINATION ${CMAKE_INSTALL_BINDIR}
     COMPONENT buildtools)
-endif()
-
-# vim: set ts=2:sw=2:et
-=======
-    DESTINATION ${CMAKE_INSTALL_BINDIR})
-endif()
->>>>>>> 6ca3c70e
+endif()