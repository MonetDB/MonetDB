--- conflicted
+++ resolved
@@ -1114,7 +1114,8 @@
 	thr = THRnew(MT_getpid(), "DFLOWworker");
 	while(task) {
 		fs = (FlowStep)q_dequeue(task->todo);
-<<<<<<< HEAD
+		PARDEBUG
+			mnstr_printf(GDKstdout,"#execute pc=%d thread =%d \n",fs->pc, task->id);
 		if ( fs == oldfs){
 			q_requeue(task->todo,fs);
 			MT_sleep_ms(10); 
@@ -1133,14 +1134,6 @@
 			fs->status = DFLOWrunning;
 			q_requeue(task->todo,fs);
 			continue;
-=======
-		PARDEBUG
-			stream_printf(GDKstdout,"#execute pc=%d thread =%d \n",fs->pc, task->id);
-		while ((fs->error = DFLOWstep(task, fs)) && (err=strstr(fs->error,"GDKmallocmax: failed")) != NULL){
-			/* restore the instruction and wait*/
-			THRprintf(GDKerr, "#Thread %d needs memory:%s\n",task->id,err);
-			break;
->>>>>>> 6b6c2394
 		}
 		fs->error = err;
 		q_enqueue(fs->flow->done, fs);
@@ -1262,15 +1255,11 @@
 	fs[i].status = DFLOWrunning;
 
 	PARDEBUG {
-<<<<<<< HEAD
-		mnstr_printf(GDKstdout,"#enqueue %d", fs[i].pc);
-=======
-		stream_printf(GDKstdout,"#enqueue pc=%d", fs[i].pc);
->>>>>>> 6b6c2394
+		mnstr_printf(GDKstdout,"#enqueue pc=%d", fs[i].pc);
 		for(j=p->retc; j<p->argc; j++)
 			mnstr_printf(GDKstdout," %d ",flow->inuse[getArg(p,j)]);
 		printInstruction(GDKstdout, flow->mb, 0, p, LIST_MAL_STMT);
-		stream_printf(GDKstdout,"\n");
+		mnstr_printf(GDKstdout,"\n");
 	}
 }
 @-
@@ -1327,11 +1316,7 @@
 		} else {
 			p = getInstrPtr(flow->mb, f->pc);
 			PARDEBUG{
-<<<<<<< HEAD
-				mnstr_printf(GDKstdout,"#dequeue %d", f->pc);
-=======
-				stream_printf(GDKstdout,"#dequeue pc=%d", f->pc);
->>>>>>> 6b6c2394
+				mnstr_printf(GDKstdout,"#dequeue pc=%d", f->pc);
 				for(j=p->retc; j<p->argc; j++)
 					mnstr_printf(GDKstdout," %d ",flow->inuse[getArg(p,j)]);
 				printInstruction(GDKstdout, flow->mb, 0, p, LIST_MAL_STMT);
@@ -1917,13 +1902,7 @@
 			if ( garbage[i] >= 0){
 				bid = ABS(stk->stk[garbage[i]].val.bval);
 				BBPdecref( bid, TRUE);
-<<<<<<< HEAD
-#ifdef DEBUG_GC
-				mnstr_printf(GDKstdout,"GC %d %d %s done %d\n",bid,garbage[i], getVarName(mb,garbage[i]), BBP_lrefs(bid));
-#endif
-=======
-				PARDEBUG stream_printf(GDKstdout,"#GC pc=%d bid=%d %s done\n",stkpc,bid,getVarName(mb,garbage[i]));
->>>>>>> 6b6c2394
+				PARDEBUG mnstr_printf(GDKstdout,"#GC pc=%d bid=%d %s done\n",stkpc,bid,getVarName(mb,garbage[i]));
 				stk->stk[garbage[i]].val.bval = 0;
 			}
 		} else if( i < pci->retc && stk->stk[getArg(pci,i)].vtype == TYPE_str){
