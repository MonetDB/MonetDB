--- conflicted
+++ resolved
@@ -305,13 +305,8 @@
 				GDKfree(s);
 			}
 			as->error = GDKstrdup(errmsg);
-<<<<<<< HEAD
 			mal_unset_lock(mal_copyLock,"tablet line break");
-			for (i = 0; i < as->nr_attrs ; i++) 
-=======
-			mal_unset_lock(mal_contextLock,"tablet line break");
 			for (i = 0; i < as->nr_attrs ; i++)
->>>>>>> 276ad3da
 				task->fields[i][idx] = NULL ;
 			break;
 		}
@@ -586,11 +581,7 @@
 		memcpy(task->input, task->b->buf, task->b->size);
 
 #ifdef _DEBUG_TABLET_
-<<<<<<< HEAD
-	   	mnstr_printf(GDKout,"read pos=" SZFMT " len=" SZFMT " size=" SZFMT " eof=%d \n", 
-=======
-		stream_printf(GDKout,"read pos=" SZFMT " len=" SZFMT " size=" SZFMT " eof=%d \n",
->>>>>>> 276ad3da
+	   	mnstr_printf(GDKout,"read pos=" SZFMT " len=" SZFMT " size=" SZFMT " eof=%d \n",
 			task->b->pos, task->b->len, task->b->size, task->b->eof);
 #endif
 
@@ -762,15 +753,9 @@
 			mnstr_printf(GDKout,"#SQLload_file: read error, tuples missing (after loading " BUNFMT " records)\n", BATcount(as->format[0].c[0]));
 		mnstr_printf(GDKout,"# COPY reader time "LLFMT " line break " LLFMT " io " LLFMT "\n", total, lio, iototal);
 #ifdef _DEBUG_TABLET_
-<<<<<<< HEAD
-		for( i=0; i< as->nr_attrs; i++) 
+		for( i=0; i< as->nr_attrs; i++)
 				mnstr_printf(GDKout,LLFMT " ", task->time[i]);
 		mnstr_printf(GDKout,"\n");
-=======
-		for( i=0; i< as->nr_attrs; i++)
-				stream_printf(GDKout,LLFMT " ", task->time[i]);
-		stream_printf(GDKout,"\n");
->>>>>>> 276ad3da
 #endif
 		for ( j=0; j< threads; j++)
 			mnstr_printf(GDKout,"# COPY thread time " LLFMT "\n",ptask[j].wtime);
