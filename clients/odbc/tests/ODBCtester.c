--- conflicted
+++ resolved
@@ -292,8 +292,6 @@
 	ret = SQLCloseCursor(stmt);
 	check(ret, SQL_HANDLE_STMT, stmt, "SQLCloseCursor");
 
-<<<<<<< HEAD
-=======
 	/* cleanup */
 	free(outp);
 	return ret;
@@ -406,7 +404,6 @@
 	ret = SQLCloseCursor(stmt);
 	check(ret, SQL_HANDLE_STMT, stmt, "SQLCloseCursor");
 
->>>>>>> 2bb20520
 	/* cleanup */
 	free(outp);
 	return ret;
