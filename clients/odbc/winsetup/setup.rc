--- conflicted
+++ resolved
@@ -65,13 +65,8 @@
 //
 
 VS_VERSION_INFO VERSIONINFO
-<<<<<<< HEAD
- FILEVERSION version(11,45,8)
- PRODUCTVERSION version(11,45,8)
-=======
  FILEVERSION version(11,45,10)
  PRODUCTVERSION version(11,45,10)
->>>>>>> 4a1d86ba
  FILEFLAGSMASK 0x3fL
 #ifdef _DEBUG
  FILEFLAGS 0x1L
@@ -88,20 +83,12 @@
         BEGIN
             VALUE "CompanyName", "MonetDB B.V."
             VALUE "FileDescription", "MonetDB ODBC Setup DLL"
-<<<<<<< HEAD
-            VALUE "FileVersion", sversion(11,45,8)
-=======
             VALUE "FileVersion", sversion(11,45,10)
->>>>>>> 4a1d86ba
             VALUE "InternalName", "MonetODBCs.dll"
             VALUE "LegalCopyright", "Copyright (c) MonetDB B.V. 2008-2022"
             VALUE "OriginalFilename", "MonetODBCs.dll"
             VALUE "ProductName", "MonetDB SQL Server"
-<<<<<<< HEAD
-            VALUE "ProductVersion", sversion(11,45,8)
-=======
             VALUE "ProductVersion", sversion(11,45,10)
->>>>>>> 4a1d86ba
         END
     END
     BLOCK "VarFileInfo"
