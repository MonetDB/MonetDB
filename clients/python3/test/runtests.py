#!/usr/bin/env python

# The contents of this file are subject to the MonetDB Public License
# Version 1.1 (the "License"); you may not use this file except in
# compliance with the License. You may obtain a copy of the License at
# http://www.monetdb.org/Legal/MonetDBLicense
#
# Software distributed under the License is distributed on an "AS IS"
# basis, WITHOUT WARRANTY OF ANY KIND, either express or implied. See the
# License for the specific language governing rights and limitations
# under the License.
#
# The Original Code is the MonetDB Database System.
#
# The Initial Developer of the Original Code is CWI.
# Portions created by CWI are Copyright (C) 1997-July 2008 CWI.
# Copyright August 2008-2013 MonetDB B.V.
# All Rights Reserved.

import unittest
import warnings
import sys
import os
import logging

try:
    import monetdb.sql
except ImportError:
    logging.warning("monetdb python API not found, using local monetdb python API")
    import sys
    import os
    here = os.path.dirname(__file__)
    parent = os.path.join(here, os.pardir)
    sys.path.append(parent)
    import monetdb.sql

import capabilities
import dbapi20
import test_pythonize

warnings.filterwarnings('error')

MAPIPORT = int(os.environ.get('MAPIPORT', 50000))
TSTDB = os.environ.get('TSTDB', 'demo')
TSTHOSTNAME = os.environ.get('TSTHOSTNAME', 'localhost')
TSTUSERNAME = os.environ.get('TSTUSERNAME', 'monetdb')
TSTPASSWORD = os.environ.get('TSTPASSWORD', 'monetdb')

if os.environ.get("TSTDEBUG", "no") == "yes":
    logging.basicConfig(level=logging.DEBUG)
    logger = logging.getLogger('monetdb')


class TextTestRunnerNoTime(unittest.TextTestRunner):
    """A test runner class that displays results in textual form, but without time """
    def run(self, test):
        "Run the given test case or test suite."
        result = self._makeResult()
        test(result)
        result.printErrors()
        self.stream.writeln(result.separator2)
        run = result.testsRun
        self.stream.writeln("Ran %d test%s" % (run, run != 1 and "s" or ""))
        self.stream.writeln()
        if not result.wasSuccessful():
            self.stream.write("FAILED (")
            failed, errored = list(map(len, (result.failures, result.errors)))
            if failed:
                self.stream.write("failures=%d" % failed)
            if errored:
                if failed: self.stream.write(", ")
                self.stream.write("errors=%d" % errored)
            self.stream.writeln(")")
        else:
            self.stream.writeln("OK")
        return result


class Test_Capabilities(capabilities.DatabaseTest):
    db_module = monetdb.sql
    connect_args = ()
    connect_kwargs = dict(database=TSTDB, port=MAPIPORT, hostname=TSTHOSTNAME,
            username=TSTUSERNAME, password=TSTPASSWORD, autocommit=False)
    leak_test = False


class Test_DBAPI20(dbapi20.DatabaseAPI20Test):
    driver = monetdb.sql
    connect_args = ()
    connect_kwargs = dict(database=TSTDB, port=MAPIPORT, hostname=TSTHOSTNAME,
            username=TSTUSERNAME, password=TSTPASSWORD, autocommit=False)

if __name__ == '__main__':
    suites = [
        Test_Capabilities,
        Test_DBAPI20,
<<<<<<< HEAD
    ]
=======
        test_pythonize.TestPythonize,
        ]
>>>>>>> 20cad393

    for suite in suites:
        tests = unittest.TestLoader().loadTestsFromTestCase(suite)
        TextTestRunnerNoTime(verbosity=3).run(tests)
<<<<<<< HEAD


=======
>>>>>>> 20cad393


<|MERGE_RESOLUTION|>--- conflicted
+++ resolved
@@ -94,20 +94,22 @@
     suites = [
         Test_Capabilities,
         Test_DBAPI20,
-<<<<<<< HEAD
     ]
-=======
-        test_pythonize.TestPythonize,
-        ]
->>>>>>> 20cad393
 
     for suite in suites:
         tests = unittest.TestLoader().loadTestsFromTestCase(suite)
         TextTestRunnerNoTime(verbosity=3).run(tests)
-<<<<<<< HEAD
 
 
-=======
->>>>>>> 20cad393
+if __name__ == '__main__':
+    suites = [
+        Test_Capabilities,
+        Test_DBAPI20,
+        test_pythonize.TestPythonize,
+        ]
+
+    for suite in suites:
+        tests = unittest.TestLoader().loadTestsFromTestCase(suite)
+        TextTestRunnerNoTime(verbosity=3).run(tests)
 
 
