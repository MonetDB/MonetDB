/*
 * This Source Code Form is subject to the terms of the Mozilla Public
 * License, v. 2.0.  If a copy of the MPL was not distributed with this
 * file, You can obtain one at http://mozilla.org/MPL/2.0/.
 *
 * Copyright 1997 - July 2008 CWI, August 2008 - 2018 MonetDB B.V.
 */

<<<<<<< HEAD
extern int describe_table(Mapi mid, const char *schema, const char *tname, stream *toConsole, int foreign, bool databaseDump);
extern int describe_sequence(Mapi mid, const char *schema, const char *sname, stream *toConsole);
extern int describe_schema(Mapi mid, const char *sname, stream *toConsole);
extern int dump_table(Mapi mid, const char *schema, const char *tname, stream *toConsole, int describe, int foreign, bool useInserts, bool databaseDump);
=======
extern int describe_table(Mapi mid, const char *schema, const char *tname, stream *toConsole, bool foreign);
extern int describe_sequence(Mapi mid, const char *schema, const char *sname, stream *toConsole);
extern int describe_schema(Mapi mid, const char *sname, stream *toConsole);
extern int dump_table(Mapi mid, const char *schema, const char *tname, stream *toConsole, bool describe, bool foreign, bool useInserts);
>>>>>>> e6ea96c3
extern int dump_functions(Mapi mid, stream *toConsole, char set_schema, const char *sname, const char *fname, const char *id);
extern int dump_database(Mapi mid, stream *toConsole, bool describe, bool useInserts);
extern void dump_version(Mapi mid, stream *toConsole, const char *prefix);

/* used for backward compatibility with older server versions */
extern const char *get_comments_clause(Mapi mid);<|MERGE_RESOLUTION|>--- conflicted
+++ resolved
@@ -6,17 +6,10 @@
  * Copyright 1997 - July 2008 CWI, August 2008 - 2018 MonetDB B.V.
  */
 
-<<<<<<< HEAD
-extern int describe_table(Mapi mid, const char *schema, const char *tname, stream *toConsole, int foreign, bool databaseDump);
+extern int describe_table(Mapi mid, const char *schema, const char *tname, stream *toConsole, bool foreign, bool databaseDump);
 extern int describe_sequence(Mapi mid, const char *schema, const char *sname, stream *toConsole);
 extern int describe_schema(Mapi mid, const char *sname, stream *toConsole);
-extern int dump_table(Mapi mid, const char *schema, const char *tname, stream *toConsole, int describe, int foreign, bool useInserts, bool databaseDump);
-=======
-extern int describe_table(Mapi mid, const char *schema, const char *tname, stream *toConsole, bool foreign);
-extern int describe_sequence(Mapi mid, const char *schema, const char *sname, stream *toConsole);
-extern int describe_schema(Mapi mid, const char *sname, stream *toConsole);
-extern int dump_table(Mapi mid, const char *schema, const char *tname, stream *toConsole, bool describe, bool foreign, bool useInserts);
->>>>>>> e6ea96c3
+extern int dump_table(Mapi mid, const char *schema, const char *tname, stream *toConsole, bool describe, bool foreign, bool useInserts, bool databaseDump);
 extern int dump_functions(Mapi mid, stream *toConsole, char set_schema, const char *sname, const char *fname, const char *id);
 extern int dump_database(Mapi mid, stream *toConsole, bool describe, bool useInserts);
 extern void dump_version(Mapi mid, stream *toConsole, const char *prefix);
