--- conflicted
+++ resolved
@@ -3230,11 +3230,7 @@
 		perror("sigaction");
 #endif
 
-<<<<<<< HEAD
-	if (mnstr_init(0) < 0) {
-=======
 	if (mnstr_init(false) < 0) {
->>>>>>> 69529a75
 		fprintf(stderr, "error: could not initialize streams library");
 		exit(2);
 	}
