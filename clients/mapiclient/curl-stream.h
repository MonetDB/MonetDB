/*
 * SPDX-License-Identifier: MPL-2.0
 *
 * This Source Code Form is subject to the terms of the Mozilla Public
 * License, v. 2.0.  If a copy of the MPL was not distributed with this
 * file, You can obtain one at http://mozilla.org/MPL/2.0/.
 *
 * Copyright 2024, 2025 MonetDB Foundation;
 * Copyright August 2008 - 2023 MonetDB B.V.;
 * Copyright 1997 - July 2008 CWI.
 */

#include <curl/curl.h>

#ifndef CURL_WRITEFUNC_ERROR
#define CURL_WRITEFUNC_ERROR 0
#endif

static size_t
write_callback(char *buffer, size_t size, size_t nitems, void *userp)
{
	stream *s = userp;

	/* size is expected to always be 1 */

	ssize_t sz = mnstr_write(s, buffer, size, nitems);
	if (sz < 0)
		return CURL_WRITEFUNC_ERROR; /* indicate failure to library */
	return (size_t) sz * size;
}

static stream *
open_urlstream(const char *url, char *errbuf)
{
	CURL *handle;
	stream *s;
	CURLcode ret;

	s = buffer_wastream(NULL, url);
	if (s == NULL) {
		snprintf(errbuf, CURL_ERROR_SIZE, "could not allocate memory");
		return NULL;
	}

	if ((handle = curl_easy_init()) == NULL) {
		mnstr_destroy(s);
		snprintf(errbuf, CURL_ERROR_SIZE, "could not create CURL handle");
		return NULL;
	}

	errbuf[0] = 0;

	if ((ret = curl_easy_setopt(handle, CURLOPT_ERRORBUFFER, errbuf)) != CURLE_OK ||
	    (ret = curl_easy_setopt(handle, CURLOPT_URL, url)) != CURLE_OK ||
	    (ret = curl_easy_setopt(handle, CURLOPT_WRITEDATA, s)) != CURLE_OK ||
<<<<<<< HEAD
	    (ret = curl_easy_setopt(handle, CURLOPT_VERBOSE, (long)0)) != CURLE_OK ||
	    (ret = curl_easy_setopt(handle, CURLOPT_NOSIGNAL, (long)1)) != CURLE_OK ||
	    (ret = curl_easy_setopt(handle, CURLOPT_FAILONERROR, (long)1)) != CURLE_OK ||
=======
	    (ret = curl_easy_setopt(handle, CURLOPT_VERBOSE, 0L)) != CURLE_OK ||
	    (ret = curl_easy_setopt(handle, CURLOPT_NOSIGNAL, 1L)) != CURLE_OK ||
	    (ret = curl_easy_setopt(handle, CURLOPT_FAILONERROR, 1L)) != CURLE_OK ||
>>>>>>> b9caf6f9
	    (ret = curl_easy_setopt(handle, CURLOPT_WRITEFUNCTION, write_callback)) != CURLE_OK ||
	    (ret = curl_easy_perform(handle)) != CURLE_OK) {
		curl_easy_cleanup(handle);
		mnstr_destroy(s);
		if (errbuf[0] == 0)
			snprintf(errbuf, CURL_ERROR_SIZE, "%s", curl_easy_strerror(ret));
		return NULL;
	}
	curl_easy_cleanup(handle);
	(void) mnstr_get_buffer(s);	/* switch to read-only */
	return s;
}<|MERGE_RESOLUTION|>--- conflicted
+++ resolved
@@ -53,15 +53,9 @@
 	if ((ret = curl_easy_setopt(handle, CURLOPT_ERRORBUFFER, errbuf)) != CURLE_OK ||
 	    (ret = curl_easy_setopt(handle, CURLOPT_URL, url)) != CURLE_OK ||
 	    (ret = curl_easy_setopt(handle, CURLOPT_WRITEDATA, s)) != CURLE_OK ||
-<<<<<<< HEAD
-	    (ret = curl_easy_setopt(handle, CURLOPT_VERBOSE, (long)0)) != CURLE_OK ||
-	    (ret = curl_easy_setopt(handle, CURLOPT_NOSIGNAL, (long)1)) != CURLE_OK ||
-	    (ret = curl_easy_setopt(handle, CURLOPT_FAILONERROR, (long)1)) != CURLE_OK ||
-=======
 	    (ret = curl_easy_setopt(handle, CURLOPT_VERBOSE, 0L)) != CURLE_OK ||
 	    (ret = curl_easy_setopt(handle, CURLOPT_NOSIGNAL, 1L)) != CURLE_OK ||
 	    (ret = curl_easy_setopt(handle, CURLOPT_FAILONERROR, 1L)) != CURLE_OK ||
->>>>>>> b9caf6f9
 	    (ret = curl_easy_setopt(handle, CURLOPT_WRITEFUNCTION, write_callback)) != CURLE_OK ||
 	    (ret = curl_easy_perform(handle)) != CURLE_OK) {
 		curl_easy_cleanup(handle);
