--- conflicted
+++ resolved
@@ -2638,6 +2638,23 @@
 		  "AND p.grantor = g.id "
 		  "AND p.privileges = pc.privilege_code_id "
 		"ORDER BY s.name, t.name, c.name, a.name, g.name, p.grantable";
+	const char *function_grants_template =
+		"SELECT s.name, f.%s, a.name, "
+		       "pc.privilege_code_name, "
+		       "g.name, p.grantable, "
+		       "ft.function_type_keyword "
+		"FROM sys.schemas s, sys.functions f, "
+		     "sys.auths a, sys.privileges p, sys.auths g, "
+		     "sys.function_types ft, "
+		     "sys.privilege_codes pc "
+		"WHERE s.id = f.schema_id "
+		  "AND f.id = p.obj_id "
+		  "AND p.auth_id = a.id "
+		  "AND p.grantor = g.id "
+		  "AND p.privileges = pc.privilege_code_id "
+		  "AND f.type = ft.function_type_id "
+		  "AND NOT f.system "
+		"ORDER BY s.name, f.%s, a.name, g.name, p.grantable";
 	const char *schemas =
 		"SELECT s.name, a.name, rem.remark "
 		"FROM sys.schemas s LEFT OUTER JOIN sys.comments rem ON s.id = rem.id, "
@@ -2652,9 +2669,6 @@
 		"WHERE sch.id = seq.schema_id "
 		"ORDER BY sch.name, seq.name";
 	const char *sequences2 =
-<<<<<<< HEAD
-		"SELECT * FROM sys.describe_sequences ORDER BY sch, seq";	
-=======
 		"SELECT * FROM sys.describe_sequences ORDER BY sch, seq";
 	const char *tables =
 		"SELECT t.id AS id, "
@@ -2667,7 +2681,6 @@
 		  "AND t.system = FALSE "
 		  "AND s.id = t.schema_id "
 		"ORDER BY id";
->>>>>>> 2de64263
 	const char *mergetables =
 		has_table_partitions(mid) ?
 		"SELECT subq.s1name, "
@@ -2916,72 +2929,6 @@
 	mapi_close_handle(hdl);
 	hdl = NULL;
 
-<<<<<<< HEAD
-	has_sqlname = functions_has_sqlname(mid);
-	functions_sqlname = has_sqlname ? "sqlname" : "name";
-
-	/* we must dump tables, views, functions/procedures and triggers in order of creation since they can refer to each other.
-	 * Note that merge tables refer to other tables,
-	 * so we make sure the contents of merge tables are added
-	 * (ALTERed) after all table definitions */
-	char tables_views_functions_triggers[5000];
-	snprintf(tables_views_functions_triggers, sizeof(tables_views_functions_triggers),
-			"with vft (sname, name, id, query, remark, type) AS ("
-			"SELECT s.name AS sname, " /* tables */
-			       "t.name AS name, "
-			       "t.id AS id, "
-			       "NULL AS query, "
-			       "NULL AS remark, " /* emitted separately */
-			       "t.type AS type "
-			"FROM sys.schemas s, "
-			      "sys._tables t "
-			"WHERE t.type IN (0, 3, 4, 5, 6) "
-			  "AND t.system = FALSE "
-			  "AND s.id = t.schema_id "
-			  "AND s.name <> 'tmp' "
-			"UNION ALL "
-			"SELECT s.name AS sname, " /* views */
-			       "t.name AS name, "
-			       "t.id AS id, "
-			       "t.query AS query, "
-			       "rem.remark AS remark, "
-			       "NULL AS type "
-			"FROM sys.schemas s, "
-			     "sys._tables t LEFT OUTER JOIN sys.comments rem ON t.id = rem.id "
-			"WHERE t.type = 1 "
-			  "AND t.system = FALSE "
-			  "AND s.id = t.schema_id "
-			  "AND s.name <> 'tmp' "
-			"UNION ALL "
-			"SELECT s.name AS sname, " /* functions and procedures */
-			       "f.%s AS name, "
-			       "f.id AS id, "
-			       "NULL AS query, "
-			       "NULL AS remark, " /* emitted separately */
-			       "NULL AS type "
-			"FROM sys.schemas s, "
-			     "sys.functions f "
-			"WHERE s.id = f.schema_id "
-			"AND NOT f.system "
-			"UNION ALL "
-			"SELECT s.name AS sname, " /* triggers */
-			       "tr.name AS name, "
-			       "tr.id AS id, "
-			       "tr.\"statement\" AS query, "
-			       "NULL AS remark, " /* not available yet */
-			       "NULL AS type "
-			"FROM sys.triggers tr, "
-			     "sys.schemas s, "
-			     "sys._tables t "
-			"WHERE s.id = t.schema_id "
-			  "AND t.id = tr.table_id "
-			  "AND t.system = FALSE"
-		") "
-		"SELECT id, sname, name, query, remark, type FROM vft ORDER BY id", functions_sqlname);
-	
-	if ((hdl = mapi_query(mid, tables_views_functions_triggers)) == NULL ||
-	    mapi_error(mid))
-=======
 	/* Tables, views, triggers, and functions can all reference each
 	 * other, so we need to be very careful in how we dump them.  We
 	 * first dump the tables (all types), including data, but without
@@ -2994,7 +2941,6 @@
 
 	/* dump tables */
 	if ((hdl = mapi_query(mid, tables)) == NULL || mapi_error(mid))
->>>>>>> 2de64263
 		goto bailout;
 
 	while (rc == 0 &&
@@ -3376,23 +3322,7 @@
 
 
 	char function_grants[5120];
-	snprintf(function_grants, sizeof(function_grants),
-		"SELECT s.name, f.%s, a.name, "
-		       "pc.privilege_code_name, "
-		       "g.name, p.grantable, "
-		       "ft.function_type_keyword "
-		"FROM sys.schemas s, sys.functions f, "
-		     "sys.auths a, sys.privileges p, sys.auths g, "
-		     "sys.function_types ft, "
-		     "sys.privilege_codes pc "
-		"WHERE s.id = f.schema_id "
-		  "AND f.id = p.obj_id "
-		  "AND p.auth_id = a.id "
-		  "AND p.grantor = g.id "
-		  "AND p.privileges = pc.privilege_code_id "
-		  "AND f.type = ft.function_type_id "
-		  "AND NOT f.system "
-		"ORDER BY s.name, f.%s, a.name, g.name, p.grantable", functions_sqlname, functions_sqlname);
+	snprintf(function_grants, sizeof(function_grants),function_grants_template, functions_sqlname, functions_sqlname);
 
 	if ((hdl = mapi_query(mid, function_grants)) == NULL ||
 	    mapi_error(mid))
