--- conflicted
+++ resolved
@@ -729,17 +729,10 @@
 			 "FROM sys._columns c, "
 			      "sys._tables t, "
 			      "sys.schemas s "
-<<<<<<< HEAD
-			 "WHERE c.table_id = t.id AND "
-			       "'%s' = t.name AND "
-			       "t.schema_id = s.id AND "
-			       "s.name = '%s' "
-=======
 			 "WHERE c.table_id = t.id "
 			   "AND '%s' = t.name "
 			   "AND t.schema_id = s.id "
 			   "AND s.name = '%s' "
->>>>>>> c6660ae7
 			 "ORDER BY c.number", tname, schema);
 	if ((hdl = mapi_query(mid, query)) == NULL || mapi_error(mid))
 		goto bailout;
@@ -792,17 +785,10 @@
 				"kc.id "		/* 3 */
 			 "FROM sys.objects kc, "
 			      "sys.keys k "
-<<<<<<< HEAD
-			 "WHERE kc.id = k.id AND "
-			       "k.table_id = %s AND "
-			       "k.type = 0 "
-			 "ORDER BY k.id, kc.nr", tid);
-=======
 			 "WHERE kc.id = k.id "
 			   "AND k.table_id = %s "
 			   "AND k.type = 0 "
 			 "ORDER BY kc.id, kc.nr", tid);
->>>>>>> c6660ae7
 	else
 		snprintf(query, maxquerylen,
 			 "SELECT kc.name, "		/* 0 */
@@ -813,15 +799,6 @@
 			      "sys.keys k, "
 			      "sys.schemas s, "
 			      "sys._tables t "
-<<<<<<< HEAD
-			 "WHERE kc.id = k.id AND "
-			       "k.table_id = t.id AND "
-			       "k.type = 0 AND "
-			       "t.schema_id = s.id AND "
-			       "s.name = '%s' AND "
-			       "t.name = '%s' "
-			 "ORDER BY k.id, kc.nr", schema, tname);
-=======
 			 "WHERE kc.id = k.id "
 			   "AND k.table_id = t.id "
 			   "AND k.type = 0 "
@@ -829,7 +806,6 @@
 			   "AND s.name = '%s' "
 			   "AND t.name = '%s' "
 			 "ORDER BY kc.id, kc.nr", schema, tname);
->>>>>>> c6660ae7
 	if ((hdl = mapi_query(mid, query)) == NULL || mapi_error(mid))
 		goto bailout;
 	cnt = 0;
@@ -868,17 +844,10 @@
 				"kc.id "		/* 3 */
 			 "FROM sys.objects kc, "
 			      "sys.keys k "
-<<<<<<< HEAD
-			 "WHERE kc.id = k.id AND "
-			       "k.table_id = %s AND "
-			       "k.type = 1 "
-			 "ORDER BY k.id, kc.nr", tid);
-=======
 			 "WHERE kc.id = k.id "
 			   "AND k.table_id = %s "
 			   "AND k.type = 1 "
 			 "ORDER BY kc.id, kc.nr", tid);
->>>>>>> c6660ae7
 	else
 		snprintf(query, maxquerylen,
 			 "SELECT kc.name, "		/* 0 */
@@ -889,15 +858,6 @@
 			      "sys.keys k, "
 			      "sys.schemas s, "
 			      "sys._tables t "
-<<<<<<< HEAD
-			 "WHERE kc.id = k.id AND "
-			       "k.table_id = t.id AND "
-			       "k.type = 1 AND "
-			       "t.schema_id = s.id AND "
-			       "s.name = '%s' AND "
-			       "t.name = '%s' "
-			 "ORDER BY k.id, kc.nr", schema, tname);
-=======
 			 "WHERE kc.id = k.id "
 			   "AND k.table_id = t.id "
 			   "AND k.type = 1 "
@@ -905,7 +865,6 @@
 			   "AND s.name = '%s' "
 			   "AND t.name = '%s' "
 			 "ORDER BY kc.id, kc.nr", schema, tname);
->>>>>>> c6660ae7
 	if ((hdl = mapi_query(mid, query)) == NULL || mapi_error(mid))
 		goto bailout;
 	cnt = 0;
@@ -965,12 +924,8 @@
 }
 
 int
-<<<<<<< HEAD
-describe_table(Mapi mid, const char *schema, const char *tname, stream *toConsole, int foreign, bool databaseDump)
-=======
 describe_table(Mapi mid, const char *schema, const char *tname,
-	       stream *toConsole, int foreign)
->>>>>>> c6660ae7
+	       stream *toConsole, int foreign, bool databaseDump)
 {
 	int cnt, table_id = 0;
 	MapiHdl hdl = NULL;
@@ -1011,20 +966,12 @@
 
 	snprintf(query, maxquerylen,
 		 "%s "
-<<<<<<< HEAD
 		 "SELECT t.name, t.query, t.type, t.id, c.remark "
-		 "FROM sys.schemas s, sys._tables t LEFT OUTER JOIN comments c ON t.id = c.id "
-		 "WHERE s.name = '%s' AND "
-		       "t.schema_id = s.id AND "
-		       "t.name = '%s'",
-=======
-		 "SELECT t.name, t.query, t.type, c.remark "
 		 "FROM sys.schemas s, sys._tables t "
 			"LEFT OUTER JOIN sys.comments c ON t.id = c.id "
 		 "WHERE s.name = '%s' "
 		   "AND t.schema_id = s.id "
 		   "AND t.name = '%s'",
->>>>>>> c6660ae7
 		 comments_clause,
 		 schema, tname);
 
@@ -1653,13 +1600,8 @@
 }
 
 int
-<<<<<<< HEAD
-dump_table(Mapi mid, const char *schema, const char *tname, stream *toConsole, int describe, int foreign,
-		   bool useInserts, bool databaseDump)
-=======
 dump_table(Mapi mid, const char *schema, const char *tname, stream *toConsole,
-	   int describe, int foreign, bool useInserts)
->>>>>>> c6660ae7
+	   int describe, int foreign, bool useInserts, bool databaseDump)
 {
 	int rc;
 
@@ -2116,7 +2058,6 @@
 		     "sys.schemas s "
 		"WHERE s.id = seq.schema_id "
 		"ORDER BY s.name, seq.name";
-<<<<<<< HEAD
 	/* we must dump tables, views, functions/procedures and triggers in order of creation since they can refer to each other */
 	const char *tables_views_functions_triggers =
 		has_funcsys(mid) ?
@@ -2129,10 +2070,10 @@
 			       "t.type AS type "
 			"FROM sys.schemas s, "
 			      "sys._tables t "
-			"WHERE t.type IN (0, 3, 4, 5, 6) AND "
-			      "t.system = FALSE AND "
-			      "s.id = t.schema_id AND "
-			      "s.name <> 'tmp' "
+			"WHERE t.type IN (0, 3, 4, 5, 6) "
+			  "AND t.system = FALSE "
+			  "AND s.id = t.schema_id "
+			  "AND s.name <> 'tmp' "
 			"UNION ALL "
 			"SELECT s.name AS sname, " /* views */
 			       "t.name AS name, "
@@ -2142,10 +2083,10 @@
 			       "NULL AS type "
 			"FROM sys.schemas s, "
 			     "sys._tables t LEFT OUTER JOIN comments rem ON t.id = rem.id "
-			"WHERE t.type = 1 AND "
-			      "t.system = FALSE AND "
-			      "s.id = t.schema_id AND "
-			      "s.name <> 'tmp' "
+			"WHERE t.type = 1 "
+			  "AND t.system = FALSE "
+			  "AND s.id = t.schema_id "
+			  "AND s.name <> 'tmp' "
 			"UNION ALL "
 			"SELECT s.name AS sname, " /* functions and procedures */
 			       "f.name AS name, "
@@ -2167,8 +2108,9 @@
 			"FROM sys.triggers tr, "
 			     "sys.schemas s, "
 			     "sys._tables t "
-			"WHERE s.id = t.schema_id AND "
-			      "t.id = tr.table_id AND t.system = FALSE"
+			"WHERE s.id = t.schema_id "
+			  "AND t.id = tr.table_id "
+			  "AND t.system = FALSE"
 		") "
 		"SELECT id, sname, name, query, remark, type FROM vft ORDER BY id"
 		:
@@ -2181,45 +2123,12 @@
 			       "t.type AS type "
 			"FROM sys.schemas s, "
 			      "sys._tables t "
-			"WHERE t.type IN (0, 3, 4, 5, 6) AND "
-			      "t.system = FALSE AND "
-			      "s.id = t.schema_id AND "
-			      "s.name <> 'tmp' "
+			"WHERE t.type IN (0, 3, 4, 5, 6) "
+			  "AND t.system = FALSE "
+			  "AND s.id = t.schema_id "
+			  "AND s.name <> 'tmp' "
 			"UNION ALL "
 			"SELECT s.name AS sname, " /* views */
-=======
-	const char *tables =
-		"SELECT s.name AS sname, "
-		       "t.name AS name, "
-		       "t.type AS type "
-		"FROM sys.schemas s, "
-		     "sys._tables t "
-		"WHERE t.type IN (0, 3, 4, 5, 6) "
-		  "AND t.system = FALSE "
-		  "AND s.id = t.schema_id "
-		  "AND s.name <> 'tmp' "
-		"ORDER BY t.id";
-	const char *mergetables =
-		"SELECT s1.name, t1.name, s2.name, t2.name "
-		"FROM sys.schemas s1, "
-		     "sys._tables t1, "
-		     "sys.dependencies d, "
-		     "sys.schemas s2, "
-		     "sys._tables t2 "
-		"WHERE t1.type = 3 "
-		  "AND t1.schema_id = s1.id "
-		  "AND s1.name <> 'tmp' "
-		  "AND t1.system = FALSE "
-		  "AND t1.id = d.depend_id "
-		  "AND d.id = t2.id "
-		  "AND t2.schema_id = s2.id "
-		"ORDER BY t1.id, t2.id";
-	/* we must dump views, functions and triggers in order of
-	 * creation since they can refer to each other */
-	const char *views_functions_triggers =
-		", vft (sname, name, id, query, remark) AS ("
-			"SELECT s.name AS sname, "
->>>>>>> c6660ae7
 			       "t.name AS name, "
 			       "t.id AS id, "
 			       "t.query AS query, "
