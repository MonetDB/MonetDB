/*
 * This Source Code Form is subject to the terms of the Mozilla Public
 * License, v. 2.0.  If a copy of the MPL was not distributed with this
 * file, You can obtain one at http://mozilla.org/MPL/2.0/.
 *
 * Copyright 1997 - July 2008 CWI, August 2008 - 2018 MonetDB B.V.
 */

#include "monetdb_config.h"
#include "monet_options.h"
#include "mapi.h"
#include "stream.h"
#include <unistd.h>
#include <string.h>
#include <ctype.h>
#include "msqldump.h"

static const char *
get_with_comments_as_clause(Mapi mid)
{
	const char *query = /* check whether sys.comments exists */
		"SELECT t.id "
		"FROM sys._tables t JOIN sys.schemas s ON t.schema_id = s.id "
		"WHERE s.name = 'sys' AND t.name = 'comments'";
	const char *new_clause =
		"WITH comments AS (SELECT * FROM sys.comments), "
		     "function_types AS (SELECT * FROM sys.function_types), "
		     "function_languages AS (SELECT * FROM sys.function_languages)";
	const char *old_clause =
		"WITH comments AS ("
			"SELECT 42 AS id, 'no comment' AS remark WHERE FALSE"
		     "), "
		     "function_types AS ("
			"SELECT function_type_id, function_type_name, function_type_keyword "
			"FROM sys.function_types, "
			     "(VALUES "
				"(1, 'FUNCTION'),  "
				"(2, 'PROCEDURE'), "
				"(3, 'AGGREGATE'), "
				"(4, 'FILTER FUNCTION'), "
				"(5, 'FUNCTION'),  "
				"(6, 'FUNCTION'),  "
				"(7, 'LOADER')) AS (id, function_type_keyword) "
			"WHERE id = function_type_id"
		     "), "
		     "function_languages AS ("
			"SELECT language_id, language_name, language_keyword "
			"FROM sys.function_languages, (VALUES "
				"(3, 'R'), "
				"(4, 'C', 'C'), "
				"(6, 'PYTHON'), "
				"(7, 'PYTHON_MAP'), "
				"(8, 'PYTHON2'), "
				"(9, 'PYTHON2_MAP'), "
				"(10, 'PYTHON3'), "
				"(11, 'PYTHON3_MAP'), "
				"(12, 'C++', 'CPP')) AS (id, language_keyword) "
			"WHERE id = language_id"
		     ")";

	MapiHdl hdl;
	const char *comments_clause;

	hdl = mapi_query(mid, query);
	if (mapi_error(mid)) {
		if (hdl) {
			mapi_explain_result(hdl, stderr);
			mapi_close_handle(hdl);
		} else
			mapi_explain(mid, stderr);
		return NULL;
	}
	comments_clause = mapi_fetch_row(hdl) ? new_clause : old_clause;
	mapi_close_handle(hdl);

	return comments_clause;
}

const char *
get_comments_clause(Mapi mid)
{
	static const char *comments_clause = NULL;
	if (comments_clause == NULL) {
		comments_clause = get_with_comments_as_clause(mid);
	}
	return comments_clause;
}

static int
quoted_print(stream *f, const char *s, bool singleq)
{
	if (mnstr_write(f, singleq ? "'" : "\"", 1, 1) < 0)
		return -1;
	while (*s) {
		switch (*s) {
		case '\\':
			if (mnstr_write(f, "\\\\", 1, 2) < 0)
				return -1;
			break;
		case '"':
			if (mnstr_write(f, "\"\"", 1, singleq ? 1 : 2) < 0)
				return -1;
			break;
		case '\'':
			if (mnstr_write(f, "''", 1, singleq ? 2 : 1) < 0)
				return -1;
			break;
		case '\n':
			if (mnstr_write(f, "\\n", 1, 2) < 0)
				return -1;
			break;
		case '\t':
			if (mnstr_write(f, "\\t", 1, 2) < 0)
				return -1;
			break;
		default:
			if ((0 < *s && *s < 32) || *s == '\177') {
				if (mnstr_printf(f, "\\%03o", (uint8_t) *s) < 0)
					return -1;
			} else {
				if (mnstr_write(f, s, 1, 1) < 0)
					return -1;
			}
			break;
		}
		s++;
	}
	if (mnstr_write(f, singleq ? "'" : "\"", 1, 1) < 0)
		return -1;
	return 0;
}

static int
comment_on(stream *toConsole, const char *object,
	   const char *ident1, const char *ident2, const char *ident3,
	   const char *remark)
{
	if (remark) {
		if (mnstr_printf(toConsole, "COMMENT ON %s \"%s\"", object, ident1) < 0)
			return -1;
		if (ident2) {
			if (mnstr_printf(toConsole, ".\"%s\"", ident2) < 0)
				return -1;
			if (ident3) {
				if (mnstr_printf(toConsole, ".\"%s\"", ident3) < 0)
					return -1;
			}
		}
		if (mnstr_write(toConsole, " IS ", 1, 4) < 0 ||
		    quoted_print(toConsole, remark, true) < 0 ||
		    mnstr_write(toConsole, ";\n", 1, 2) < 0)
			return -1;
	}
	return 0;
}

static char *actions[] = {
	0,
	"CASCADE",
	"RESTRICT",
	"SET NULL",
	"SET DEFAULT",
};
#define NR_ACTIONS	((int) (sizeof(actions) / sizeof(actions[0])))

static char *
get_schema(Mapi mid)
{
	char *sname = NULL;
	MapiHdl hdl;

	if ((hdl = mapi_query(mid, "SELECT current_schema")) == NULL ||
	    mapi_error(mid))
		goto bailout;
	while ((mapi_fetch_row(hdl)) != 0) {
		sname = mapi_fetch_field(hdl, 0);

		if (mapi_error(mid))
			goto bailout;
	}
	if (mapi_error(mid))
		goto bailout;
	/* copy before closing the handle */
	if (sname)
		sname = strdup(sname);
	mapi_close_handle(hdl);
	return sname;

  bailout:
	if (hdl) {
		if (mapi_result_error(hdl))
			mapi_explain_result(hdl, stderr);
		else
			mapi_explain_query(hdl, stderr);
		mapi_close_handle(hdl);
	} else
		mapi_explain(mid, stderr);
	return NULL;
}

/* return TRUE if the HUGEINT type exists */
static bool
has_hugeint(Mapi mid)
{
	MapiHdl hdl;
	bool ret;
	static int hashge = -1;

	if (hashge >= 0)
		return (bool) hashge;

	if ((hdl = mapi_query(mid,
			      "SELECT id "
			      "FROM sys.types "
			      "WHERE sqlname = 'hugeint'")) == NULL ||
	    mapi_error(mid))
		goto bailout;
	ret = mapi_get_row_count(hdl) == 1;
	while ((mapi_fetch_row(hdl)) != 0) {
		if (mapi_error(mid))
			goto bailout;
	}
	if (mapi_error(mid))
		goto bailout;
	mapi_close_handle(hdl);
	hashge = (int) ret;
	return ret;

  bailout:
	if (hdl) {
		if (mapi_result_error(hdl))
			mapi_explain_result(hdl, stderr);
		else
			mapi_explain_query(hdl, stderr);
		mapi_close_handle(hdl);
	} else
		mapi_explain(mid, stderr);
	return 0;
}

static int
dump_foreign_keys(Mapi mid, const char *schema, const char *tname, const char *tid, stream *toConsole)
{
	MapiHdl hdl = NULL;
	int cnt, i;
	char *query;
	size_t maxquerylen = 0;

	if (tname != NULL) {
		maxquerylen = 1024 + strlen(tname) + strlen(schema);
		query = malloc(maxquerylen);
		if (query == NULL)
			goto bailout;
		snprintf(query, maxquerylen,
			 "SELECT ps.name, "		/* 0 */
			        "pkt.name, "		/* 1 */
				"pkkc.name, "		/* 2 */
				"fkkc.name, "		/* 3 */
				"fkkc.nr, "		/* 4 */
				"fkk.name, "		/* 5 */
				"fkk.\"action\", "	/* 6 */
				"fs.name, "		/* 7 */
				"fkt.name "		/* 8 */
			 "FROM sys._tables fkt, "
			      "sys.objects fkkc, "
			      "sys.keys fkk, "
			      "sys._tables pkt, "
			      "sys.objects pkkc, "
			      "sys.keys pkk, "
			      "sys.schemas ps, "
			      "sys.schemas fs "
			 "WHERE fkt.id = fkk.table_id AND "
			       "pkt.id = pkk.table_id AND "
			       "fkk.id = fkkc.id AND "
			       "pkk.id = pkkc.id AND "
			       "fkk.rkey = pkk.id AND "
			       "fkkc.nr = pkkc.nr AND "
			       "pkt.schema_id = ps.id AND "
			       "fkt.schema_id = fs.id AND "
			       "fs.name = '%s' AND "
			       "fkt.name = '%s' "
			 "ORDER BY fkk.name, nr", schema, tname);
	} else if (tid != NULL) {
		maxquerylen = 1024 + strlen(tid);
		query = malloc(maxquerylen);
		if (query == NULL)
			goto bailout;
		snprintf(query, maxquerylen,
			 "SELECT ps.name, "		/* 0 */
			        "pkt.name, "		/* 1 */
				"pkkc.name, "		/* 2 */
				"fkkc.name, "		/* 3 */
				"fkkc.nr, "		/* 4 */
				"fkk.name, "		/* 5 */
				"fkk.\"action\", "	/* 6 */
				"0, "			/* 7 */
				"fkt.name "		/* 8 */
			 "FROM sys._tables fkt, "
			      "sys.objects fkkc, "
			      "sys.keys fkk, "
			      "sys._tables pkt, "
			      "sys.objects pkkc, "
			      "sys.keys pkk, "
			      "sys.schemas ps "
			 "WHERE fkt.id = fkk.table_id AND "
			       "pkt.id = pkk.table_id AND "
			       "fkk.id = fkkc.id AND "
			       "pkk.id = pkkc.id AND "
			       "fkk.rkey = pkk.id AND "
			       "fkkc.nr = pkkc.nr AND "
			       "pkt.schema_id = ps.id AND "
			       "fkt.id = %s "
			 "ORDER BY fkk.name, nr", tid);
	} else {
		query = "SELECT ps.name, "		/* 0 */
			       "pkt.name, "		/* 1 */
			       "pkkc.name, "		/* 2 */
			       "fkkc.name, "		/* 3 */
			       "fkkc.nr, "		/* 4 */
			       "fkk.name, "		/* 5 */
			       "fkk.\"action\", "	/* 6 */
			       "fs.name, "		/* 7 */
			       "fkt.name "		/* 8 */
			"FROM sys._tables fkt, "
			     "sys.objects fkkc, "
			     "sys.keys fkk, "
			     "sys._tables pkt, "
			     "sys.objects pkkc, "
			     "sys.keys pkk, "
			     "sys.schemas ps, "
			     "sys.schemas fs "
			"WHERE fkt.id = fkk.table_id AND "
			      "pkt.id = pkk.table_id AND "
			      "fkk.id = fkkc.id AND "
			      "pkk.id = pkkc.id AND "
			      "fkk.rkey = pkk.id AND "
			      "fkkc.nr = pkkc.nr AND "
			      "pkt.schema_id = ps.id AND "
			      "fkt.schema_id = fs.id AND "
			      "fkt.system = FALSE "
			"ORDER BY fs.name, fkt.name, "
			      "fkk.name, nr";
	}
	hdl = mapi_query(mid, query);
	if (query != NULL && maxquerylen != 0)
		free(query);
	maxquerylen = 0;
	if (hdl == NULL || mapi_error(mid))
		goto bailout;

	cnt = mapi_fetch_row(hdl);
	while (cnt != 0) {
		const char *c_psname = mapi_fetch_field(hdl, 0);
		const char *c_ptname = mapi_fetch_field(hdl, 1);
		const char *c_pcolumn = mapi_fetch_field(hdl, 2);
		const char *c_fcolumn = mapi_fetch_field(hdl, 3);
		const char *c_nr = mapi_fetch_field(hdl, 4);
		const char *c_fkname = mapi_fetch_field(hdl, 5);
		const char *c_faction = mapi_fetch_field(hdl, 6);
		const char *c_fsname = mapi_fetch_field(hdl, 7);
		const char *c_ftname = mapi_fetch_field(hdl, 8);
		const char **fkeys, **pkeys;
		int nkeys = 0;

		if (mapi_error(mid))
			goto bailout;
		assert(strcmp(c_nr, "0") == 0);
		(void) c_nr;	/* pacify compilers in case assertions are disabled */
		nkeys = 1;
		fkeys = malloc(nkeys * sizeof(*fkeys));
		pkeys = malloc(nkeys * sizeof(*pkeys));
		if (fkeys == NULL || pkeys == NULL) {
			if (fkeys)
				free((void *) fkeys);
			if (pkeys)
				free((void *) pkeys);
			goto bailout;
		}
		pkeys[nkeys - 1] = c_pcolumn;
		fkeys[nkeys - 1] = c_fcolumn;
		while ((cnt = mapi_fetch_row(hdl)) != 0 && strcmp(mapi_fetch_field(hdl, 4), "0") != 0) {
			const char **tkeys;
			nkeys++;
			tkeys = realloc((void *) pkeys, nkeys * sizeof(*pkeys));
			if (tkeys == NULL) {
				free((void *) pkeys);
				free((void *) fkeys);
				goto bailout;
			}
			pkeys = tkeys;
			tkeys = realloc((void *) fkeys, nkeys * sizeof(*fkeys));
			if (tkeys == NULL) {
				free((void *) pkeys);
				free((void *) fkeys);
				goto bailout;
			}
			fkeys = tkeys;
			pkeys[nkeys - 1] = mapi_fetch_field(hdl, 2);
			fkeys[nkeys - 1] = mapi_fetch_field(hdl, 3);
		}
		if (tname == NULL && tid == NULL) {
			mnstr_printf(toConsole,
				     "ALTER TABLE \"%s\".\"%s\" ADD ",
				     c_fsname, c_ftname);
		} else {
			mnstr_printf(toConsole, ",\n\t");
		}
		if (c_fkname) {
			mnstr_printf(toConsole, "CONSTRAINT \"%s\" ",
				c_fkname);
		}
		mnstr_printf(toConsole, "FOREIGN KEY (");
		for (i = 0; i < nkeys; i++) {
			mnstr_printf(toConsole, "%s\"%s\"",
				     i > 0 ? ", " : "", fkeys[i]);
		}
		mnstr_printf(toConsole, ") REFERENCES \"%s\".\"%s\" (",
			     c_psname, c_ptname);
		for (i = 0; i < nkeys; i++) {
			mnstr_printf(toConsole, "%s\"%s\"",
				     i > 0 ? ", " : "", pkeys[i]);
		}
		mnstr_printf(toConsole, ")");
		free((void *) fkeys);
		free((void *) pkeys);
		if (c_faction) {
			int action = atoi(c_faction);
			int on_update;
			int on_delete;

			if ((on_delete = action & 255) != 0 &&
			    on_delete < NR_ACTIONS &&
			    on_delete != 2	   /* RESTRICT -- default */)
				mnstr_printf(toConsole, " ON DELETE %s",
					     actions[on_delete]);
			if ((on_update = (action >> 8) & 255) != 0 &&
			    on_update < NR_ACTIONS &&
			    on_update != 2	   /* RESTRICT -- default */)
				mnstr_printf(toConsole, " ON UPDATE %s",
					     actions[on_update]);
		}
		if (tname == NULL && tid == NULL)
			mnstr_printf(toConsole, ";\n");

		if (mnstr_errnr(toConsole))
			goto bailout;
	}
	if (mapi_error(mid))
		goto bailout;
	if (hdl)
		mapi_close_handle(hdl);
	return 0;

  bailout:
	if (hdl) {
		if (mapi_result_error(hdl))
			mapi_explain_result(hdl, stderr);
		else if (mapi_error(mid))
			mapi_explain_query(hdl, stderr);
		mapi_close_handle(hdl);
	} else if (mapi_error(mid))
		mapi_explain(mid, stderr);

	return 1;
}

static const char *
toUpper(const char *s)
{
	static char toupperbuf[64];
	size_t i;
	size_t len = strlen(s);

	if (len >= sizeof(toupperbuf))
		return s;	/* too long: it's not *that* important */
	for (i = 0; i < len; i++)
		toupperbuf[i] = toupper((int)s[i]);
	toupperbuf[i] = '\0';
	return toupperbuf;
}

static int dump_column_definition(
	Mapi mid,
	stream *toConsole,
	const char *schema,
	const char *tname,
	const char *tid,
	bool foreign,
	bool hashge);

static const char *geomsubtypes[] = {
	NULL,			/* 0 */
	"POINT",		/* 1 */
	"LINESTRING",		/* 2 */
	NULL,			/* 3 */
	"POLYGON",		/* 4 */
	"MULTIPOINT",		/* 5 */
	"MULTILINESTRING",	/* 6 */
	"MULTIPOLYGON",		/* 7 */
	"GEOMETRYCOLLECTION",	/* 8 */
};

static int
dump_type(Mapi mid, stream *toConsole, const char *c_type, const char *c_type_digits, const char *c_type_scale, bool hashge)
{
	int space = 0;

	if (strcmp(c_type, "boolean") == 0) {
		space = mnstr_printf(toConsole, "BOOLEAN");
	} else if (strcmp(c_type, "int") == 0) {
		space = mnstr_printf(toConsole, "INTEGER");
	} else if (strcmp(c_type, "smallint") == 0) {
		space = mnstr_printf(toConsole, "SMALLINT");
	} else if (strcmp(c_type, "tinyint") == 0) {
		space = mnstr_printf(toConsole, "TINYINT");
	} else if (strcmp(c_type, "bigint") == 0) {
		space = mnstr_printf(toConsole, "BIGINT");
	} else if (strcmp(c_type, "hugeint") == 0) {
		space = mnstr_printf(toConsole, "HUGEINT");
	} else if (strcmp(c_type, "date") == 0) {
		space = mnstr_printf(toConsole, "DATE");
	} else if (strcmp(c_type, "month_interval") == 0) {
		if (strcmp(c_type_digits, "1") == 0)
			space = mnstr_printf(toConsole, "INTERVAL YEAR");
		else if (strcmp(c_type_digits, "2") == 0)
			space = mnstr_printf(toConsole, "INTERVAL YEAR TO MONTH");
		else if (strcmp(c_type_digits, "3") == 0)
			space = mnstr_printf(toConsole, "INTERVAL MONTH");
		else
			fprintf(stderr, "Internal error: unrecognized month interval %s\n", c_type_digits);
	} else if (strcmp(c_type, "sec_interval") == 0) {
		if (strcmp(c_type_digits, "4") == 0)
			space = mnstr_printf(toConsole, "INTERVAL DAY");
		else if (strcmp(c_type_digits, "5") == 0)
			space = mnstr_printf(toConsole, "INTERVAL DAY TO HOUR");
		else if (strcmp(c_type_digits, "6") == 0)
			space = mnstr_printf(toConsole, "INTERVAL DAY TO MINUTE");
		else if (strcmp(c_type_digits, "7") == 0)
			space = mnstr_printf(toConsole, "INTERVAL DAY TO SECOND");
		else if (strcmp(c_type_digits, "8") == 0)
			space = mnstr_printf(toConsole, "INTERVAL HOUR");
		else if (strcmp(c_type_digits, "9") == 0)
			space = mnstr_printf(toConsole, "INTERVAL HOUR TO MINUTE");
		else if (strcmp(c_type_digits, "10") == 0)
			space = mnstr_printf(toConsole, "INTERVAL HOUR TO SECOND");
		else if (strcmp(c_type_digits, "11") == 0)
			space = mnstr_printf(toConsole, "INTERVAL MINUTE");
		else if (strcmp(c_type_digits, "12") == 0)
			space = mnstr_printf(toConsole, "INTERVAL MINUTE TO SECOND");
		else if (strcmp(c_type_digits, "13") == 0)
			space = mnstr_printf(toConsole, "INTERVAL SECOND");
		else
			fprintf(stderr, "Internal error: unrecognized second interval %s\n", c_type_digits);
	} else if (strcmp(c_type, "clob") == 0 ||
		   (strcmp(c_type, "varchar") == 0 &&
		    strcmp(c_type_digits, "0") == 0)) {
		space = mnstr_printf(toConsole, "CHARACTER LARGE OBJECT");
		if (strcmp(c_type_digits, "0") != 0)
			space += mnstr_printf(toConsole, "(%s)", c_type_digits);
	} else if (strcmp(c_type, "blob") == 0) {
		space = mnstr_printf(toConsole, "BINARY LARGE OBJECT");
		if (strcmp(c_type_digits, "0") != 0)
			space += mnstr_printf(toConsole, "(%s)", c_type_digits);
	} else if (strcmp(c_type, "timestamp") == 0 ||
		   strcmp(c_type, "timestamptz") == 0) {
		space = mnstr_printf(toConsole, "TIMESTAMP");
		if (strcmp(c_type_digits, "7") != 0)
			space += mnstr_printf(toConsole, "(%d)", atoi(c_type_digits) - 1);
		if (strcmp(c_type, "timestamptz") == 0)
			space += mnstr_printf(toConsole, " WITH TIME ZONE");
	} else if (strcmp(c_type, "time") == 0 ||
		   strcmp(c_type, "timetz") == 0) {
		space = mnstr_printf(toConsole, "TIME");
		if (strcmp(c_type_digits, "1") != 0)
			space += mnstr_printf(toConsole, "(%d)", atoi(c_type_digits) - 1);
		if (strcmp(c_type, "timetz") == 0)
			space += mnstr_printf(toConsole, " WITH TIME ZONE");
	} else if (strcmp(c_type, "real") == 0) {
		if (strcmp(c_type_digits, "24") == 0 &&
		    strcmp(c_type_scale, "0") == 0)
			space = mnstr_printf(toConsole, "REAL");
		else if (strcmp(c_type_scale, "0") == 0)
			space = mnstr_printf(toConsole, "FLOAT(%s)", c_type_digits);
		else
			space = mnstr_printf(toConsole, "FLOAT(%s,%s)",
					c_type_digits, c_type_scale);
	} else if (strcmp(c_type, "double") == 0) {
		if (strcmp(c_type_digits, "53") == 0 &&
		    strcmp(c_type_scale, "0") == 0)
			space = mnstr_printf(toConsole, "DOUBLE");
		else if (strcmp(c_type_scale, "0") == 0)
			space = mnstr_printf(toConsole, "FLOAT(%s)", c_type_digits);
		else
			space = mnstr_printf(toConsole, "FLOAT(%s,%s)",
					c_type_digits, c_type_scale);
	} else if (strcmp(c_type, "decimal") == 0 &&
		   strcmp(c_type_digits, "1") == 0 &&
		   strcmp(c_type_scale, "0") == 0) {
		space = mnstr_printf(toConsole, "DECIMAL");
	} else if (strcmp(c_type, "table") == 0) {
		mnstr_printf(toConsole, "TABLE ");
		dump_column_definition(mid, toConsole, NULL, NULL, c_type_digits, 1, hashge);
	} else if (strcmp(c_type, "geometry") == 0 &&
		   strcmp(c_type_digits, "0") != 0) {
		const char *geom = NULL;
		int sub = atoi(c_type_digits);

		if (sub > 0 && (sub & 3) == 0 &&
		    (sub >> 2) < (int) (sizeof(geomsubtypes) / sizeof(geomsubtypes[0])))
			geom = geomsubtypes[sub >> 2];
		if (geom) {
			mnstr_printf(toConsole, "GEOMETRY(%s", geom);
			if (strcmp(c_type_scale, "0") != 0)
				mnstr_printf(toConsole, ",%s", c_type_scale);
			mnstr_printf(toConsole, ")");
		} else {
			mnstr_printf(toConsole, "GEOMETRY");
		}
	} else if (strcmp(c_type_digits, "0") == 0) {
		space = mnstr_printf(toConsole, "%s", toUpper(c_type));
	} else if (strcmp(c_type_scale, "0") == 0) {
		space = mnstr_printf(toConsole, "%s(%s)",
				toUpper(c_type), c_type_digits);
	} else {
		if (strcmp(c_type, "decimal") == 0) {
			if (strcmp(c_type_digits, "39") == 0)
				c_type_digits = "38";
			else if (!hashge && strcmp(c_type_digits, "19") == 0)
				c_type_digits = "18";
		}
		space = mnstr_printf(toConsole, "%s(%s,%s)",
				toUpper(c_type), c_type_digits, c_type_scale);
	}
	return space;
}

static int
dump_column_definition(Mapi mid, stream *toConsole, const char *schema, const char *tname, const char *tid, bool foreign, bool hashge)
{
	MapiHdl hdl = NULL;
	char *query;
	size_t maxquerylen;
	int cnt;
	int slen;
	int cap;
#define CAP(X) ((cap = (int) (X)) < 0 ? 0 : cap)

	maxquerylen = 1024;
	if (tid == NULL)
		maxquerylen += strlen(tname) + strlen(schema);
	else
		maxquerylen += strlen(tid);
	if ((query = malloc(maxquerylen)) == NULL)
		goto bailout;

	mnstr_printf(toConsole, "(\n");

	if (tid)
		snprintf(query, maxquerylen,
			 "SELECT c.name, "		/* 0 */
				"c.type, "		/* 1 */
				"c.type_digits, "	/* 2 */
				"c.type_scale, "	/* 3 */
				"c.\"null\", "		/* 4 */
				"c.\"default\", "	/* 5 */
				"c.number "		/* 6 */
			 "FROM sys._columns c "
			 "WHERE c.table_id = %s "
			 "ORDER BY number", tid);
	else
		snprintf(query, maxquerylen,
			 "SELECT c.name, "		/* 0 */
				"c.type, "		/* 1 */
				"c.type_digits, "	/* 2 */
				"c.type_scale, "	/* 3 */
				"c.\"null\", "		/* 4 */
				"c.\"default\", "	/* 5 */
				"c.number "		/* 6 */
			 "FROM sys._columns c, "
			      "sys._tables t, "
			      "sys.schemas s "
			 "WHERE c.table_id = t.id AND "
			       "'%s' = t.name AND "
			       "t.schema_id = s.id AND "
			       "s.name = '%s' "
			 "ORDER BY number", tname, schema);
	if ((hdl = mapi_query(mid, query)) == NULL || mapi_error(mid))
		goto bailout;

	slen = mapi_get_len(hdl, 0);
	cnt = 0;
	while ((mapi_fetch_row(hdl)) != 0) {
		const char *c_name = mapi_fetch_field(hdl, 0);
		const char *c_type = mapi_fetch_field(hdl, 1);
		const char *c_type_digits = mapi_fetch_field(hdl, 2);
		const char *c_type_scale = mapi_fetch_field(hdl, 3);
		const char *c_null = mapi_fetch_field(hdl, 4);
		const char *c_default = mapi_fetch_field(hdl, 5);
		int space;

		if (mapi_error(mid))
			goto bailout;
		if (cnt)
			mnstr_printf(toConsole, ",\n");

		mnstr_printf(toConsole, "\t\"%s\"%*s ",
			     c_name, CAP(slen - strlen(c_name)), "");
		space = dump_type(mid, toConsole, c_type, c_type_digits, c_type_scale, hashge);
		if (strcmp(c_null, "false") == 0) {
			mnstr_printf(toConsole, "%*s NOT NULL",
					CAP(13 - space), "");
			space = 13;
		}
		if (c_default != NULL)
			mnstr_printf(toConsole, "%*s DEFAULT %s",
					CAP(13 - space), "", c_default);

		cnt++;
		if (mnstr_errnr(toConsole))
			goto bailout;
	}
	if (mapi_error(mid))
		goto bailout;
	mapi_close_handle(hdl);
	hdl = NULL;
	/* presumably we don't need to order on id, since there should
	   only be a single primary key, but it doesn't hurt, and the
	   code is then close to the code for the uniqueness
	   constraint */
	if (tid)
		snprintf(query, maxquerylen,
			 "SELECT kc.name, "		/* 0 */
				"kc.nr, "		/* 1 */
				"k.name, "		/* 2 */
				"k.id "			/* 3 */
			 "FROM sys.objects kc, "
			      "sys.keys k "
			 "WHERE kc.id = k.id AND "
			       "k.table_id = %s AND "
			       "k.type = 0 "
			 "ORDER BY id, nr", tid);
	else
		snprintf(query, maxquerylen,
			 "SELECT kc.name, "		/* 0 */
				"kc.nr, "		/* 1 */
				"k.name, "		/* 2 */
				"k.id "			/* 3 */
			 "FROM sys.objects kc, "
			      "sys.keys k, "
			      "sys.schemas s, "
			      "sys._tables t "
			 "WHERE kc.id = k.id AND "
			       "k.table_id = t.id AND "
			       "k.type = 0 AND "
			       "t.schema_id = s.id AND "
			       "s.name = '%s' AND "
			       "t.name = '%s' "
			 "ORDER BY id, nr", schema, tname);
	if ((hdl = mapi_query(mid, query)) == NULL || mapi_error(mid))
		goto bailout;
	cnt = 0;
	while ((mapi_fetch_row(hdl)) != 0) {
		const char *c_column = mapi_fetch_field(hdl, 0);
		const char *k_name = mapi_fetch_field(hdl, 2);

		if (mapi_error(mid))
			goto bailout;
		if (cnt == 0) {
			mnstr_printf(toConsole, ",\n\t");
			if (k_name) {
				mnstr_printf(toConsole, "CONSTRAINT \"%s\" ",
					k_name);
			}
			mnstr_printf(toConsole, "PRIMARY KEY (");
		} else
			mnstr_printf(toConsole, ", ");
		mnstr_printf(toConsole, "\"%s\"", c_column);
		cnt++;
		if (mnstr_errnr(toConsole))
			goto bailout;
	}
	if (cnt)
		mnstr_printf(toConsole, ")");
	if (mapi_error(mid))
		goto bailout;
	mapi_close_handle(hdl);
	hdl = NULL;

	if (tid)
		snprintf(query, maxquerylen,
			 "SELECT kc.name, "		/* 0 */
				"kc.nr, "		/* 1 */
				"k.name, "		/* 2 */
				"k.id "			/* 3 */
			 "FROM sys.objects kc, "
			      "sys.keys k "
			 "WHERE kc.id = k.id AND "
			       "k.table_id = %s AND "
			       "k.type = 1 "
			 "ORDER BY id, nr", tid);
	else
		snprintf(query, maxquerylen,
			 "SELECT kc.name, "		/* 0 */
				"kc.nr, "		/* 1 */
				"k.name, "		/* 2 */
				"k.id "			/* 3 */
			 "FROM sys.objects kc, "
			      "sys.keys k, "
			      "sys.schemas s, "
			      "sys._tables t "
			 "WHERE kc.id = k.id AND "
			       "k.table_id = t.id AND "
			       "k.type = 1 AND "
			       "t.schema_id = s.id AND "
			       "s.name = '%s' AND "
			       "t.name = '%s' "
			 "ORDER BY id, nr", schema, tname);
	if ((hdl = mapi_query(mid, query)) == NULL || mapi_error(mid))
		goto bailout;
	cnt = 0;
	while ((mapi_fetch_row(hdl)) != 0) {
		const char *c_column = mapi_fetch_field(hdl, 0);
		const char *kc_nr = mapi_fetch_field(hdl, 1);
		const char *k_name = mapi_fetch_field(hdl, 2);

		if (mapi_error(mid))
			goto bailout;
		if (strcmp(kc_nr, "0") == 0) {
			if (cnt)
				mnstr_write(toConsole, ")", 1, 1);
			mnstr_printf(toConsole, ",\n\t");
			if (k_name) {
				mnstr_printf(toConsole, "CONSTRAINT \"%s\" ",
					k_name);
			}
			mnstr_printf(toConsole, "UNIQUE (");
			cnt = 1;
		} else
			mnstr_printf(toConsole, ", ");
		mnstr_printf(toConsole, "\"%s\"", c_column);
		if (mnstr_errnr(toConsole))
			goto bailout;
	}
	if (cnt)
		mnstr_write(toConsole, ")", 1, 1);
	if (mapi_error(mid))
		goto bailout;
	mapi_close_handle(hdl);
	hdl = NULL;

	if (foreign &&
	    dump_foreign_keys(mid, schema, tname, tid, toConsole))
		goto bailout;

	mnstr_printf(toConsole, "\n");

	mnstr_printf(toConsole, ")");

	free(query);
	return 0;

  bailout:
	if (hdl) {
		if (mapi_result_error(hdl))
			mapi_explain_result(hdl, stderr);
		else if (mapi_error(mid))
			mapi_explain_query(hdl, stderr);
		mapi_close_handle(hdl);
	} else if (mapi_error(mid))
		mapi_explain(mid, stderr);
	if (query != NULL)
		free(query);
	return 1;
}

int
describe_table(Mapi mid, const char *schema, const char *tname, stream *toConsole, int foreign, bool databaseDump)
{
	int cnt, table_id = 0;
	MapiHdl hdl = NULL;
	char *query;
	char *view = NULL;
	char *remark = NULL;
	int type = 0;
	size_t maxquerylen;
	char *sname = NULL;
	bool hashge;
	const char *comments_clause = get_comments_clause(mid);

	if (comments_clause == NULL)
		return 1;

	if (schema == NULL) {
		if ((sname = strchr(tname, '.')) != NULL) {
			size_t len = sname - tname;

			sname = malloc(len + 1);
			strncpy(sname, tname, len);
			sname[len] = 0;
			tname += len + 1;
		} else if ((sname = get_schema(mid)) == NULL) {
			return 1;
		}
		schema = sname;
	}

	hashge = has_hugeint(mid);

	maxquerylen = 5120 + strlen(tname) + strlen(schema);

	query = malloc(maxquerylen);
	snprintf(query, maxquerylen,
		 "%s "
		 "SELECT t.name, t.query, t.type, t.id, c.remark "
		 "FROM sys.schemas s, sys._tables t LEFT OUTER JOIN comments c ON t.id = c.id "
		 "WHERE s.name = '%s' AND "
		       "t.schema_id = s.id AND "
		       "t.name = '%s'",
		 comments_clause,
		 schema, tname);

	if ((hdl = mapi_query(mid, query)) == NULL || mapi_error(mid))
		goto bailout;
	cnt = 0;
	while ((mapi_fetch_row(hdl)) != 0) {
		cnt++;
		view = mapi_fetch_field(hdl, 2);
		if (view)
			type = atoi(view);
		view = mapi_fetch_field(hdl, 1);
		table_id = atoi(mapi_fetch_field(hdl, 3));
		remark = mapi_fetch_field(hdl, 4);
	}
	if (mapi_error(mid)) {
		view = NULL;
		remark = NULL;
		goto bailout;
	}
	if (view) {
		/* skip initial comments and empty lines */
		while ((view[0] == '-' && view[1] == '-') || view[0] == '\n') {
			view = strchr(view, '\n');
			if (view == NULL)
				view = "";
			else
				view++;
		}
		view = strdup(view);
	}
	if (remark)
		remark = strdup(remark);
	mapi_close_handle(hdl);
	hdl = NULL;

	if (cnt != 1) {
		if (cnt == 0)
			fprintf(stderr, "table %s.%s does not exist\n", schema, tname);
		else
			fprintf(stderr, "table %s.%s is not unique, corrupt catalog?\n",
					schema, tname);
		goto bailout;
	}

	if (type == 1) {
		/* the table is actually a view */
		mnstr_printf(toConsole, "%s\n", view);
		comment_on(toConsole, "VIEW", schema, tname, NULL, remark);
	} else {
		if(!databaseDump) { //if it is not a database dump the table might depend on UDFs that must be dumped first
			assert(table_id);
			snprintf(query, maxquerylen,
					 "SELECT f.id, s.name, f.name "
					 "FROM sys.schemas s, "
					      "sys.functions f "
					 "WHERE s.id = f.schema_id AND "
					       "f.id IN (SELECT id FROM sys.dependencies WHERE depend_id = '%d')",
					 table_id);
			if ((hdl = mapi_query(mid, query)) == NULL || mapi_error(mid))
				goto bailout;
			while(mapi_fetch_row(hdl) != 0) {
				const char* function_id = mapi_fetch_field(hdl, 0);
				const char* schema_name = mapi_fetch_field(hdl, 1);
				const char* function_name = mapi_fetch_field(hdl, 2);
				dump_functions(mid, toConsole, 0, schema_name, function_name, function_id);
			}
			mapi_close_handle(hdl);
			hdl = NULL;
		}
		/* the table is a real table */
		mnstr_printf(toConsole, "CREATE %sTABLE \"%s\".\"%s\" ",
			    (type == 3 || type == 12 || type == 13 || type == 14 || type == 15) ? "MERGE " :
			    type == 4 ? "STREAM " :
			    type == 5 ? "REMOTE " :
			    type == 6 ? "REPLICA " :
			    "",
			    schema, tname);

		if (dump_column_definition(mid, toConsole, schema, tname, NULL, foreign, hashge))
			goto bailout;
		if (type == 5) { /* remote table */
			char *rt_user = NULL;
			char *rt_hash = NULL;
			snprintf(query, maxquerylen,
				 "SELECT username, hash FROM sys.remote_table_credentials('%s.%s')",
				 schema, tname);
			if ((hdl = mapi_query(mid, query)) == NULL || mapi_error(mid))
				goto bailout;
			cnt = 0;
			while(mapi_fetch_row(hdl) != 0) {
				rt_user = mapi_fetch_field(hdl, 0);
				rt_hash = mapi_fetch_field(hdl, 1);
			}
			mnstr_printf(toConsole, " ON '%s' WITH USER '%s' ENCRYPTED PASSWORD '%s'", view, rt_user, rt_hash);
			mapi_close_handle(hdl);
			hdl = NULL;
		} else if(type >= 12 && type <= 15) { /* partitioned table */
			const char *phow = (type == 12 || type == 14) ? "VALUES" : "RANGE";
			const char *pusing = (type == 12 || type == 13) ? "ON" : "USING";
			const char *expr = NULL;

			if(type == 12 || type == 13) { /* by column */
				snprintf(query, maxquerylen,
						 "SELECT c.name FROM schemas s, tables t, columns c, table_partitions tp "
						 "WHERE s.name = '%s' AND t.name = '%s' AND s.id = t.schema_id AND t.id = c.table_id "
						 "AND c.id = tp.column_id", schema, tname);
			} else { /* by expression */
				snprintf(query, maxquerylen,
						 "SELECT tp.expression FROM schemas s, tables t, table_partitions tp "
						 "WHERE s.name = '%s' AND t.name = '%s' AND s.id = t.schema_id AND t.id = tp.table_id",
						 schema, tname);
			}
			if ((hdl = mapi_query(mid, query)) == NULL || mapi_error(mid))
				goto bailout;
			while(mapi_fetch_row(hdl) != 0)
				expr = mapi_fetch_field(hdl, 0);
			mnstr_printf(toConsole, " PARTITION BY %s %s (%s)", phow, pusing, expr);
			mapi_close_handle(hdl);
			hdl = NULL;
		}
		mnstr_printf(toConsole, ";\n");
		comment_on(toConsole, "TABLE", schema, tname, NULL, remark);

		snprintf(query, maxquerylen,
			 "SELECT i.name, "		/* 0 */
				"k.name, "		/* 1 */
				"kc.nr, "		/* 2 */
				"c.name, "		/* 3 */
				"i.type "		/* 4 */
			 "FROM sys.idxs AS i "
			 	"LEFT JOIN sys.keys AS k ON i.name = k.name, "
			      "sys.objects AS kc, "
			      "sys._columns AS c, "
			      "sys.schemas s, "
			      "sys._tables AS t "
			 "WHERE i.table_id = t.id AND "
			       "i.id = kc.id AND "
			       "t.id = c.table_id AND "
			       "kc.name = c.name AND "
			       "(k.type IS NULL OR k.type = 1) AND "
			       "t.schema_id = s.id AND "
			       "s.name = '%s' AND "
			       "t.name = '%s' AND "
			       "i.type in (0, 4, 5) "
			 "ORDER BY i.name, kc.nr", schema, tname);
		if ((hdl = mapi_query(mid, query)) == NULL || mapi_error(mid))
			goto bailout;
		cnt = 0;
		while (mapi_fetch_row(hdl) != 0) {
			const char *i_name = mapi_fetch_field(hdl, 0);
			const char *k_name = mapi_fetch_field(hdl, 1);
			const char *kc_nr = mapi_fetch_field(hdl, 2);
			const char *c_name = mapi_fetch_field(hdl, 3);
			const char *i_type = mapi_fetch_field(hdl, 4);

			if (mapi_error(mid))
				goto bailout;
			if (k_name != NULL) {
				/* unique key, already handled */
				continue;
			}

			if (strcmp(kc_nr, "0") == 0) {
				if (cnt)
					mnstr_printf(toConsole, ");\n");
				switch (atoi(i_type)) {
				case 0: /* hash_idx */
					mnstr_printf(toConsole,
						     "CREATE INDEX \"%s\" ON \"%s\".\"%s\" (",
						     i_name, schema, tname);
					break;
				case 5: /* ordered_idx */
					mnstr_printf(toConsole,
						     "CREATE ORDERED INDEX \"%s\" ON \"%s\".\"%s\" (",
						     i_name, schema, tname);
					break;
				case 4: /* imprints_idx */
					mnstr_printf(toConsole,
						     "CREATE IMPRINTS INDEX \"%s\" ON \"%s\".\"%s\" (",
						     i_name, schema, tname);
					break;
				default:
					/* cannot happen due to WHERE clause */
					goto bailout;
				}
				cnt = 1;
			} else
				mnstr_printf(toConsole, ", ");
			mnstr_printf(toConsole, "\"%s\"", c_name);
			if (mnstr_errnr(toConsole))
				goto bailout;
		}
		mapi_close_handle(hdl);
		hdl = NULL;
		if (cnt)
			mnstr_printf(toConsole, ");\n");
		snprintf(query, maxquerylen,
			"%s "
			 "SELECT i.name, c.remark "
			 "FROM sys.idxs i, comments c "
			 "WHERE i.id = c.id "
			   "AND i.table_id = (SELECT id FROM sys._tables WHERE schema_id = (select id FROM sys.schemas WHERE name = '%s') AND name = '%s') "
			 "ORDER BY i.name",
			 comments_clause,
			 schema, tname);
		if ((hdl = mapi_query(mid, query)) == NULL || mapi_error(mid))
			goto bailout;
		while (mapi_fetch_row(hdl) != 0) {
			comment_on(toConsole, "INDEX", schema,
				   mapi_fetch_field(hdl, 0), NULL,
				   mapi_fetch_field(hdl, 1));
		}
		mapi_close_handle(hdl);
		hdl = NULL;
	}

	snprintf(query, maxquerylen,
		"%s "
		 "SELECT col.name, com.remark "
		 "FROM sys._columns col, comments com "
		 "WHERE col.id = com.id "
		   "AND col.table_id = (SELECT id FROM sys._tables WHERE schema_id = (SELECT id FROM sys.schemas WHERE name = '%s') AND name = '%s') "
		 "ORDER BY number",
		 comments_clause,
		 schema, tname);
	if ((hdl = mapi_query(mid, query)) == NULL || mapi_error(mid))
		goto bailout;
	while (mapi_fetch_row(hdl) != 0) {
		comment_on(toConsole, "COLUMN", schema, tname,
				mapi_fetch_field(hdl, 0),
				mapi_fetch_field(hdl, 1));
	}
	mapi_close_handle(hdl);
	hdl = NULL;
	if (mapi_error(mid))
		goto bailout;

	if (view)
		free(view);
	if (remark)
		free(remark);
	if (query != NULL)
		free(query);
	if (sname != NULL)
		free(sname);
	return 0;

  bailout:
	if (hdl) {
		if (mapi_result_error(hdl))
			mapi_explain_result(hdl, stderr);
		else if (mapi_error(mid))
			mapi_explain_query(hdl, stderr);
		mapi_close_handle(hdl);
	} else if (mapi_error(mid))
		mapi_explain(mid, stderr);
	if (view)
		free(view);
	if (remark)
		free(remark);
	if (sname != NULL)
		free(sname);
	if (query != NULL)
		free(query);
	return 1;
}

int
describe_sequence(Mapi mid, const char *schema, const char *tname, stream *toConsole)
{
	MapiHdl hdl = NULL;
	char *query;
	size_t maxquerylen;
	char *sname = NULL;
	const char *comments_clause = get_comments_clause(mid);

	if (comments_clause == NULL)
		return 1;

	if (schema == NULL) {
		if ((sname = strchr(tname, '.')) != NULL) {
			size_t len = sname - tname;

			sname = malloc(len + 1);
			strncpy(sname, tname, len);
			sname[len] = 0;
			tname += len + 1;
		} else if ((sname = get_schema(mid)) == NULL) {
			return 1;
		}
		schema = sname;
	}

	maxquerylen = 5120 + strlen(tname) + strlen(schema);

	query = malloc(maxquerylen);
	snprintf(query, maxquerylen,
		"%s "
		"SELECT s.name, "
		       "seq.name, "
		       "get_value_for(s.name, seq.name), "
		       "seq.\"minvalue\", "
		       "seq.\"maxvalue\", "
		       "seq.\"increment\", "
		       "seq.\"cycle\", "
		       "rem.\"remark\" "
		"FROM sys.sequences seq LEFT OUTER JOIN comments rem ON seq.id = rem.id, "
		     "sys.schemas s "
		"WHERE s.id = seq.schema_id AND "
		      "s.name = '%s' AND "
		      "seq.name = '%s' "
		"ORDER BY s.name, seq.name",
		comments_clause,
		schema, tname);

	if ((hdl = mapi_query(mid, query)) == NULL || mapi_error(mid))
		goto bailout;

	while (mapi_fetch_row(hdl) != 0) {
		const char *schema = mapi_fetch_field(hdl, 0);
		const char *name = mapi_fetch_field(hdl, 1);
		const char *start = mapi_fetch_field(hdl, 2);
		const char *minvalue = mapi_fetch_field(hdl, 3);
		const char *maxvalue = mapi_fetch_field(hdl, 4);
		const char *increment = mapi_fetch_field(hdl, 5);
		const char *cycle = mapi_fetch_field(hdl, 6);
		const char *remark = mapi_fetch_field(hdl, 7);

		mnstr_printf(toConsole,
				 "CREATE SEQUENCE \"%s\".\"%s\" START WITH %s",
				 schema, name, start);
		if (strcmp(increment, "1") != 0)
			mnstr_printf(toConsole, " INCREMENT BY %s", increment);
		if (strcmp(minvalue, "0") != 0)
			mnstr_printf(toConsole, " MINVALUE %s", minvalue);
		if (strcmp(maxvalue, "0") != 0)
			mnstr_printf(toConsole, " MAXVALUE %s", maxvalue);
		mnstr_printf(toConsole, " %sCYCLE;\n", strcmp(cycle, "true") == 0 ? "" : "NO ");
		comment_on(toConsole, "SEQUENCE", schema, name, NULL, remark);
		if (mnstr_errnr(toConsole)) {
			mapi_close_handle(hdl);
			hdl = NULL;
			goto bailout;
		}
	}
	if (mapi_error(mid))
		goto bailout;
	if (sname != NULL)
		free(sname);
	if (query != NULL)
		free(query);
	mapi_close_handle(hdl);
	hdl = NULL;
	return 0;

bailout:
	if (hdl) {
		if (mapi_result_error(hdl))
			mapi_explain_result(hdl, stderr);
		else if (mapi_error(mid))
			mapi_explain_query(hdl, stderr);
		mapi_close_handle(hdl);
	} else if (mapi_error(mid))
		mapi_explain(mid, stderr);
	if (sname != NULL)
		free(sname);
	if (query != NULL)
		free(query);
	return 1;
}

int
describe_schema(Mapi mid, const char *sname, stream *toConsole)
{
	MapiHdl hdl = NULL;
	char schemas[5120];
	const char *comments_clause = get_comments_clause(mid);

	if (comments_clause == NULL)
		return 1;

	snprintf(schemas, sizeof(schemas),
		"%s "
		"SELECT s.name, a.name, c.remark "
		"FROM sys.auths a, "
		     "sys.schemas s LEFT OUTER JOIN comments c ON s.id = c.id "
		"WHERE s.\"authorization\" = a.id AND "
		      "s.name = '%s' "
		"ORDER BY s.name",
		comments_clause,
		sname);

	if ((hdl = mapi_query(mid, schemas)) == NULL || mapi_error(mid)) {
		if (hdl) {
			if (mapi_result_error(hdl))
				mapi_explain_result(hdl, stderr);
			else
				mapi_explain_query(hdl, stderr);
			mapi_close_handle(hdl);
		} else
			mapi_explain(mid, stderr);

		return 1;
	}

	while (mapi_fetch_row(hdl) != 0) {
		const char *sname = mapi_fetch_field(hdl, 0);
		const char *aname = mapi_fetch_field(hdl, 1);
		const char *remark = mapi_fetch_field(hdl, 2);

		mnstr_printf(toConsole, "CREATE SCHEMA \"%s\"", sname);
		if (strcmp(aname, "sysadmin") != 0) {
			mnstr_printf(toConsole,
					 " AUTHORIZATION \"%s\"", aname);
		}
		mnstr_printf(toConsole, ";\n");
		comment_on(toConsole, "SCHEMA", sname, NULL, NULL, remark);
	}

	return 0;
}

static int
dump_table_data(Mapi mid, const char *schema, const char *tname, stream *toConsole,
		bool useInserts)
{
	int cnt, i;
	int64_t rows;
	MapiHdl hdl = NULL;
	char *query = NULL;
	size_t maxquerylen;
	unsigned char *string = NULL;
	char *sname = NULL;

	if (schema == NULL) {
		if ((sname = strchr(tname, '.')) != NULL) {
			size_t len = sname - tname;

			sname = malloc(len + 1);
			if (sname == NULL)
				goto bailout;
			strncpy(sname, tname, len);
			sname[len] = 0;
			tname += len + 1;
		} else if ((sname = get_schema(mid)) == NULL) {
			goto bailout;
		}
		schema = sname;
	}

	maxquerylen = 5120 + strlen(tname) + strlen(schema);
	query = malloc(maxquerylen);
	if (query == NULL)
		goto bailout;

	snprintf(query, maxquerylen,
		 "SELECT t.name, t.query, t.type "
		 "FROM sys._tables t, sys.schemas s "
		 "WHERE s.name = '%s' AND "
		       "t.schema_id = s.id AND "
		       "t.name = '%s'",
		 schema, tname);

	if ((hdl = mapi_query(mid, query)) == NULL || mapi_error(mid))
		goto bailout;
	if (mapi_rows_affected(hdl) != 1) {
		if (mapi_rows_affected(hdl) == 0)
			fprintf(stderr, "table '%s.%s' does not exist\n", schema, tname);
		else
			fprintf(stderr, "table '%s.%s' is not unique\n", schema, tname);
		goto bailout;
	}
	while ((mapi_fetch_row(hdl)) != 0) {
		if (strcmp(mapi_fetch_field(hdl, 2), "1") == 0) {
			/* the table is actually a view */
			goto doreturn;
		}
	}
	if (mapi_error(mid))
		goto bailout;
	mapi_close_handle(hdl);
	hdl = NULL;

	snprintf(query, maxquerylen, "SELECT * FROM \"%s\".\"%s\"",
		 schema, tname);
	if ((hdl = mapi_query(mid, query)) == NULL || mapi_error(mid))
		goto bailout;

	rows = mapi_get_row_count(hdl);
	if (rows == 0) {
		/* nothing more to do */
		goto doreturn;
	}

	cnt = mapi_get_field_count(hdl);
	if (cnt < 1 || cnt >= 1 << 29)
		goto bailout;	/* ridiculous number of columns */
	if (!useInserts) {
		mnstr_printf(toConsole,
			     "COPY %" PRId64 " RECORDS INTO \"%s\".\"%s\" "
			     "FROM stdin USING DELIMITERS '\\t','\\n','\"';\n",
			     rows, schema, tname);
	}
	string = malloc(sizeof(unsigned char) * cnt);
	if (string == NULL)
		goto bailout;
	for (i = 0; i < cnt; i++) {
		string[i] = (strcmp(mapi_get_type(hdl, i), "char") == 0 ||
			     strcmp(mapi_get_type(hdl, i), "varchar") == 0 ||
			     strcmp(mapi_get_type(hdl, i), "clob") == 0 ||
			     strcmp(mapi_get_type(hdl, i), "timestamp") == 0 ||
			     strcmp(mapi_get_type(hdl, i), "timestamptz") == 0);
	}
	while (mapi_fetch_row(hdl)) {
		const char *s;

		if (useInserts)
			mnstr_printf(toConsole, "INSERT INTO \"%s\".\"%s\" VALUES (",
				     schema, tname);

		for (i = 0; i < cnt; i++) {
			s = mapi_fetch_field(hdl, i);
			if (s == NULL)
				mnstr_printf(toConsole, "NULL");
			else if (useInserts) {
				const char *tp = mapi_get_type(hdl, i);
				if (strcmp(tp, "sec_interval") == 0) {
					const char *p = strchr(s, '.');
					if (p == NULL)
						p = s + strlen(s);
					mnstr_printf(toConsole, "INTERVAL '%.*s' SECOND", (int) (p - s), s);
				} else if (strcmp(tp, "month_interval") == 0)
					mnstr_printf(toConsole, "INTERVAL '%s' MONTH", s);
				else if (strcmp(tp, "timestamptz") == 0)
					mnstr_printf(toConsole, "TIMESTAMP WITH TIME ZONE '%s'", s);
				else if (strcmp(tp, "timestamp") == 0)
					mnstr_printf(toConsole, "TIMESTAMP '%s'", s);
				else if (strcmp(tp, "timetz") == 0)
					mnstr_printf(toConsole, "TIME WITH TIME ZONE '%s'", s);
				else if (strcmp(tp, "time") == 0)
					mnstr_printf(toConsole, "TIME '%s'", s);
				else if (strcmp(tp, "date") == 0)
					mnstr_printf(toConsole, "DATE '%s'", s);
				else if (strcmp(tp, "blob") == 0)
					mnstr_printf(toConsole, "BINARY LARGE OBJECT '%s'", s);
				else if (strcmp(tp, "inet") == 0 ||
					 strcmp(tp, "json") == 0 ||
					 strcmp(tp, "url") == 0 ||
					 strcmp(tp, "uuid") == 0 ||
					 string[i])
					quoted_print(toConsole, s, true);
				else
					mnstr_printf(toConsole, "%s", s);
			} else if (string[i]) {
				/* write double or single-quoted
				   string with certain characters
				   escaped */
				quoted_print(toConsole, s, useInserts);
			} else
				mnstr_printf(toConsole, "%s", s);

			if (useInserts) {
				if (i < cnt - 1)
					mnstr_printf(toConsole, ", ");
				else
					mnstr_printf(toConsole, ");\n");
			} else {
				if (i < cnt - 1)
					mnstr_write(toConsole, "\t", 1, 1);
				else
					mnstr_write(toConsole, "\n", 1, 1);
			}
		}
		if (mnstr_errnr(toConsole))
			goto bailout;
	}
	if (mapi_error(mid))
		goto bailout;
	free(string);

  doreturn:
	if (hdl)
		mapi_close_handle(hdl);
	if (query != NULL)
		free(query);
	if (sname != NULL)
		free(sname);
	return 0;

  bailout:
	if (hdl) {
		if (mapi_result_error(hdl))
			mapi_explain_result(hdl, stderr);
		else if (mapi_error(mid))
			mapi_explain_query(hdl, stderr);
		else
			fprintf(stderr, "malloc failure\n");
		mapi_close_handle(hdl);
	} else if (mapi_error(mid))
		mapi_explain(mid, stderr);
	else
		fprintf(stderr, "malloc failure\n");
	if (sname != NULL)
		free(sname);
	if (query != NULL)
		free(query);
	if (string != NULL)
		free(string);
	return 1;
}

int
dump_table(Mapi mid, const char *schema, const char *tname, stream *toConsole, int describe, int foreign,
		   bool useInserts, bool databaseDump)
{
	int rc;

	rc = describe_table(mid, schema, tname, toConsole, foreign, databaseDump);
	if (rc == 0 && !describe)
		rc = dump_table_data(mid, schema, tname, toConsole, useInserts);
	return rc;
}

static int
dump_function(Mapi mid, stream *toConsole, const char *fid, bool hashge)
{
	MapiHdl hdl;
	size_t query_size = 5120 + strlen(fid);
	int query_len;
	char *query;
	const char *sep;
	char *ffunc = NULL, *flkey = NULL, *remark = NULL;
	char *sname, *fname, *ftkey;
	int flang, ftype;
	const char *comments_clause = get_comments_clause(mid);

	if (comments_clause == NULL)
		return 1;

	if ((query = malloc(query_size)) == NULL)
		return 1;

	query_len = snprintf(query, query_size,
		      "%s "
		      "SELECT f.id, "
			     "f.func, "
			     "f.language, "
			     "f.type, "
			     "s.name, "
			     "f.name, "
			     "ft.function_type_keyword, "
			     "fl.language_keyword, "
		             "c.remark "
		      "FROM sys.functions f "
			   "JOIN sys.schemas s ON f.schema_id = s.id "
			   "JOIN function_types ft ON f.type = ft.function_type_id "
			   "LEFT OUTER JOIN function_languages fl ON f.language = fl.language_id "
			   "LEFT OUTER JOIN comments c ON f.id = c.id "
		      "WHERE f.id = %s",
		      comments_clause, fid);
	assert(query_len < (int) query_size);
	if (query_len < 0 || query_len >= (int) query_size ||
	    (hdl = mapi_query(mid, query)) == NULL || mapi_error(mid)) {
		free(query);
		return 1;
	}

	if (mapi_fetch_row(hdl) == 0) {
		free(query);
		mapi_close_handle(hdl);
		return 0;	/* no such function, apparently */
	}
	ffunc = mapi_fetch_field(hdl, 1);
	flang = atoi(mapi_fetch_field(hdl, 2));
	ftype = atoi(mapi_fetch_field(hdl, 3));
	sname = mapi_fetch_field(hdl, 4);
	fname = mapi_fetch_field(hdl, 5);
	ftkey = mapi_fetch_field(hdl, 6);
	flkey = mapi_fetch_field(hdl, 7);
	remark = mapi_fetch_field(hdl, 8);
	if (remark) {
		remark = strdup(remark);
		sname = strdup(sname);
		fname = strdup(fname);
		ftkey = strdup(ftkey);
	}
	if (flang == 1 || flang == 2) {
		/* all information is stored in the func column
		 * first skip initial comments and empty lines */
		while ((ffunc[0] == '-' && ffunc[1] == '-') || ffunc[0] == '\n') {
			ffunc = strchr(ffunc, '\n');
			if (ffunc == NULL)
				ffunc = "";
			else
				ffunc++;
		}
		mnstr_printf(toConsole, "%s\n", ffunc);
		if (remark == NULL) {
			mapi_close_handle(hdl);
			free(query);
			return 0;
		}
	} else {
		mnstr_printf(toConsole, "CREATE %s ", ftkey);
		quoted_print(toConsole, sname, false);
		mnstr_printf(toConsole, ".");
		quoted_print(toConsole, fname, false);
		mnstr_printf(toConsole, "(");
	}
	/* strdup these two because they are needed after another query */
	ffunc = strdup(ffunc);
	if (flkey)
		flkey = strdup(flkey);
	query_len = snprintf(query, query_size, "SELECT a.name, a.type, a.type_digits, a.type_scale, a.inout FROM sys.args a, sys.functions f WHERE a.func_id = f.id AND f.id = %s ORDER BY a.inout DESC, a.number", fid);
	assert(query_len < (int) query_size);
	if (query_len < 0 || query_len >= (int) query_size) {
		free(ffunc);
		free(flkey);
		if (remark)
			free(remark);
		free(query);
		return 1;
	}
	mapi_close_handle(hdl);
	hdl = mapi_query(mid, query);
	free(query);
	if (hdl == NULL || mapi_error(mid)) {
		free(ffunc);
		free(flkey);
		if (remark)
			free(remark);
		return 1;
	}
	if (flang != 1 && flang != 2) {
		sep = "";
		while (mapi_fetch_row(hdl) != 0) {
			const char *aname = mapi_fetch_field(hdl, 0);
			const char *atype = mapi_fetch_field(hdl, 1);
			const char *adigs = mapi_fetch_field(hdl, 2);
			const char *ascal = mapi_fetch_field(hdl, 3);
			const char *ainou = mapi_fetch_field(hdl, 4);

			if (strcmp(ainou, "0") == 0) {
				/* end of arguments */
				break;
			}

			mnstr_printf(toConsole, "%s", sep);
			quoted_print(toConsole, aname, false);
			mnstr_printf(toConsole, " ");
			dump_type(mid, toConsole, atype, adigs, ascal, hashge);
			sep = ", ";
		}
		mnstr_printf(toConsole, ")");
		if (ftype == 1 || ftype == 3 || ftype == 5) {
			sep = "TABLE (";
			mnstr_printf(toConsole, " RETURNS ");
			do {
				const char *aname = mapi_fetch_field(hdl, 0);
				const char *atype = mapi_fetch_field(hdl, 1);
				const char *adigs = mapi_fetch_field(hdl, 2);
				const char *ascal = mapi_fetch_field(hdl, 3);

				assert(strcmp(mapi_fetch_field(hdl, 4), "0") == 0);
				if (ftype == 5) {
					mnstr_printf(toConsole, "%s", sep);
					quoted_print(toConsole, aname, false);
					mnstr_printf(toConsole, " ");
					sep = ", ";
				}
				dump_type(mid, toConsole, atype, adigs, ascal, hashge);
			} while (mapi_fetch_row(hdl) != 0);
		}
		if (flkey) {
			mnstr_printf(toConsole, " LANGUAGE %s", flkey);
			free(flkey);
		}
		mnstr_printf(toConsole, "\n%s\n", ffunc);
	}
	free(ffunc);
	if (remark) {
		if (mapi_seek_row(hdl, 0, MAPI_SEEK_SET) != MOK ||
		    mnstr_printf(toConsole, "COMMENT ON %s ", ftkey) < 0 ||
		    quoted_print(toConsole, sname, false) < 0 ||
		    mnstr_printf(toConsole, ".") < 0 ||
		    quoted_print(toConsole, fname, false) < 0 ||
		    mnstr_printf(toConsole, "(") < 0) {
			free(sname);
			free(fname);
			free(ftkey);
			mapi_close_handle(hdl);
			return 1;
		}
		free(sname);
		free(fname);
		free(ftkey);
		sep = "";
		while (mapi_fetch_row(hdl) != 0) {
			const char *atype = mapi_fetch_field(hdl, 1);
			const char *adigs = mapi_fetch_field(hdl, 2);
			const char *ascal = mapi_fetch_field(hdl, 3);
			const char *ainou = mapi_fetch_field(hdl, 4);

			if (strcmp(ainou, "0") == 0) {
				/* end of arguments */
				break;
			}
			mnstr_printf(toConsole, "%s", sep);
			dump_type(mid, toConsole, atype, adigs, ascal, hashge);
			sep = ", ";
		}
		mnstr_printf(toConsole, ") IS ");
		quoted_print(toConsole, remark, true);
		mnstr_printf(toConsole, ";\n");
		free(remark);
	}
	mapi_close_handle(hdl);
	return 0;
}

int
dump_functions(Mapi mid, stream *toConsole, char set_schema, const char *sname, const char *fname, const char *id)
{
	MapiHdl hdl = NULL;
	char *query;
	size_t query_size;
	int query_len;
	bool hashge;
	char *to_free = NULL;
	bool wantSystem;
	long prev_sid;

	if (fname != NULL) {
		/* dump a single function */
		wantSystem = true;

		if (sname == NULL) {
			/* no schema given, so figure it out */
			const char *dot = strchr(fname, '.');
			if (dot != NULL) {
				size_t len = dot - fname;

				to_free = malloc(len + 1);
				strncpy(to_free, fname, len);
				to_free[len] = 0;
				fname += len + 1;
			} else if ((to_free = get_schema(mid)) == NULL) {
				return 1;
			}
			sname = to_free;
		}
	} else {
		wantSystem = false;
	}

	hashge = has_hugeint(mid);

	query_size = 5120 + (sname ? strlen(sname) : 0) + (fname ? strlen(fname) : 0);
	query = malloc(query_size);
	if (query == NULL) {
		if (to_free)
			free(to_free);
		return 1;
	}

	query_len = snprintf(query, query_size,
		      "SELECT s.id, s.name, f.id "
		      "FROM sys.schemas s "
			   "JOIN sys.functions f ON s.id = f.schema_id "
		      "WHERE f.language > 0 ");
	if (id) {
		query_len += snprintf(query + query_len,
				      query_size - query_len,
				      "AND f.id = %s ", id);
	} else {
		if (sname)
			query_len += snprintf(query + query_len,
					      query_size - query_len,
					      "AND s.name = '%s' ", sname);
		if (fname)
			query_len += snprintf(query + query_len,
					      query_size - query_len,
					      "AND f.name = '%s' ", fname);
		if (!wantSystem)
			query_len += snprintf(query + query_len,
					      query_size - query_len,
					      "AND f.id NOT IN (SELECT function_id FROM sys.systemfunctions) ");
	}
	query_len += snprintf(query + query_len, query_size - query_len,
			      "ORDER BY f.func, f.id");
	assert(query_len < (int) query_size);
	if (query_len >= (int) query_size)
		goto bailout;

	hdl = mapi_query(mid, query);
	free(query);
	if (hdl == NULL || mapi_error(mid))
		goto bailout;
	prev_sid = 0;
	while (!mnstr_errnr(toConsole) && mapi_fetch_row(hdl) != 0) {
		long sid = strtol(mapi_fetch_field(hdl, 0), NULL, 10);
		const char *schema = mapi_fetch_field(hdl, 1);
		const char *fid = mapi_fetch_field(hdl, 2);
		if (set_schema && sid != prev_sid) {
			mnstr_printf(toConsole, "SET SCHEMA ");
			quoted_print(toConsole, schema, false);
			mnstr_printf(toConsole, ";\n");
			prev_sid = sid;
		}
		dump_function(mid, toConsole, fid, hashge);
	}
	if (mapi_error(mid))
		goto bailout;
	mapi_close_handle(hdl);

	if (to_free)
		free(to_free);
	return mnstr_errnr(toConsole) != 0;

  bailout:
	if (hdl) {
		if (mapi_result_error(hdl))
			mapi_explain_result(hdl, stderr);
		else
			mapi_explain_query(hdl, stderr);
		mapi_close_handle(hdl);
	} else
		mapi_explain(mid, stderr);
	if (to_free)
		free(to_free);
	return 1;
}

int
dump_database(Mapi mid, stream *toConsole, int describe, bool useInserts)
{
	const char *start = "START TRANSACTION";
	const char *end = "ROLLBACK";
	const char *users =
		"SELECT ui.name, "
		       "ui.fullname, "
		       "password_hash(ui.name), "
		       "s.name "
		"FROM sys.db_user_info ui, "
		     "sys.schemas s "
		"WHERE ui.default_schema = s.id AND "
		      "ui.name <> 'monetdb' "
		"ORDER BY ui.name";
	const char *roles =
		"SELECT name "
		"FROM sys.auths "
		"WHERE name NOT IN (SELECT name "
				       "FROM sys.db_user_info) AND "
		      "grantor <> 0 "
		"ORDER BY name";
	const char *grants =
		"SELECT a1.name, "
		       "a2.name "
		"FROM sys.auths a1, "
		     "sys.auths a2, "
		     "sys.user_role ur "
		"WHERE a1.id = ur.login_id AND "
		      "a2.id = ur.role_id "
		"ORDER BY a1.name, a2.name";
	const char *table_grants =
		"SELECT s.name, t.name, "
		       "a.name, "
		       "sum(p.privileges), "
		       "g.name, p.grantable "
		"FROM sys.schemas s, sys.tables t, "
		     "sys.auths a, sys.privileges p, "
		     "sys.auths g "
		"WHERE p.obj_id = t.id AND "
		      "p.auth_id = a.id AND "
		      "t.schema_id = s.id AND "
		      "t.system = FALSE AND "
		      "p.grantor = g.id "
		"GROUP BY s.name, t.name, a.name, g.name, p.grantable "
		"ORDER BY s.name, t.name, a.name, g.name, p.grantable";
	const char *column_grants =
		"SELECT s.name, t.name, "
		       "c.name, a.name, "
		       "CASE p.privileges "
			    "WHEN 1 THEN 'SELECT' "
			    "WHEN 2 THEN 'UPDATE' "
			    "WHEN 4 THEN 'INSERT' "
			    "WHEN 8 THEN 'DELETE' "
			    "WHEN 16 THEN 'EXECUTE' "
			    "WHEN 32 THEN 'GRANT' "
			    "WHEN 64 THEN 'TRUNCATE' END, "
		       "g.name, p.grantable "
		"FROM sys.schemas s, sys.tables t, "
		     "sys.columns c, sys.auths a, "
		     "sys.privileges p, sys.auths g "
		"WHERE p.obj_id = c.id AND "
		      "c.table_id = t.id AND "
		      "p.auth_id = a.id AND "
		      "t.schema_id = s.id AND "
		      "t.system = FALSE AND "
		      "p.grantor = g.id "
		"ORDER BY s.name, t.name, c.name, a.name, g.name, p.grantable";
	const char *function_grants =
		"SELECT s.name, f.name, a.name, "
		       "CASE p.privileges "
			    "WHEN 1 THEN 'SELECT' "
			    "WHEN 2 THEN 'UPDATE' "
			    "WHEN 4 THEN 'INSERT' "
			    "WHEN 8 THEN 'DELETE' "
			    "WHEN 16 THEN 'EXECUTE' "
			    "WHEN 32 THEN 'GRANT' "
			    "WHEN 64 THEN 'TRUNCATE' END, "
		       "g.name, p.grantable "
		"FROM sys.schemas s, sys.functions f, "
		     "sys.auths a, sys.privileges p, sys.auths g "
		"WHERE s.id = f.schema_id AND "
		      "f.id = p.obj_id AND "
		      "p.auth_id = a.id AND "
		      "p.grantor = g.id "
		      "AND f.id NOT IN (SELECT function_id FROM sys.systemfunctions) "
		"ORDER BY s.name, f.name, a.name, g.name, p.grantable";
	const char *schemas =
		"SELECT s.name, a.name, rem.remark "
		"FROM sys.schemas s LEFT OUTER JOIN comments rem ON s.id = rem.id, "
		     "sys.auths a "
		"WHERE s.\"authorization\" = a.id AND "
		      "s.system = FALSE "
		"ORDER BY s.name";
	const char *sequences1 =
		"SELECT sch.name, seq.name, rem.remark "
		"FROM sys.schemas sch, "
		     "sys.sequences seq LEFT OUTER JOIN comments rem ON seq.id = rem.id "
		"WHERE sch.id = seq.schema_id "
		"ORDER BY sch.name, seq.name";
	const char *sequences2 =
		"SELECT s.name, "
		     "seq.name, "
		     "get_value_for(s.name, seq.name), "
		     "seq.\"minvalue\", "
		     "seq.\"maxvalue\", "
		     "seq.\"increment\", "
		     "seq.\"cycle\" "
		"FROM sys.sequences seq, "
		     "sys.schemas s "
		"WHERE s.id = seq.schema_id "
		"ORDER BY s.name, seq.name";
	/* we must dump tables, views, procedures and triggers in order of creation since they can refer to each other */
	const char *tables_views_functions_triggers =
		", vft (sname, name, id, query, remark, type) AS ("
			"SELECT s.name AS sname, " /* tables */
			       "t.name AS name, "
			       "t.id AS id, "
			       "NULL AS query, "
			       "NULL AS remark, "
			       "t.type AS type "
			"FROM sys.schemas s, "
			      "sys._tables t "
			"WHERE t.type IN (0, 3, 4, 5, 6, 12, 13, 14, 15) AND "
			      "t.system = FALSE AND "
			      "s.id = t.schema_id AND "
			      "s.name <> 'tmp' "
			"UNION "
			"SELECT s.name AS sname, " /* views */
			       "t.name AS name, "
			       "t.id AS id, "
			       "t.query AS query, "
			       "rem.remark AS remark, "
			       "NULL AS type "
			"FROM sys.schemas s, "
			     "sys._tables t LEFT OUTER JOIN comments rem ON t.id = rem.id "
			"WHERE t.type = 1 AND "
			      "t.system = FALSE AND "
			      "s.id = t.schema_id AND "
			      "s.name <> 'tmp' "
			"UNION "
			"SELECT s.name AS sname, " /* functions */
			       "f.name AS name, "
			       "f.id AS id, "
			       "NULL AS query, "
			       "NULL AS remark, " /* emitted separately */
			       "NULL AS type "
			"FROM sys.schemas s, "
			     "sys.functions f "
			"WHERE s.id = f.schema_id "
			"AND f.id NOT IN (SELECT function_id FROM sys.systemfunctions) "
			"UNION "
			"SELECT s.name AS sname, " /* triggers */
			       "tr.name AS name, "
			       "tr.id AS id, "
			       "tr.\"statement\" AS query, "
			       "NULL AS remark, " /* not available yet */
			       "NULL AS type "
			"FROM sys.triggers tr, "
			     "sys.schemas s, "
			     "sys._tables t "
			"WHERE s.id = t.schema_id AND "
			      "t.id = tr.table_id AND t.system = FALSE"
		") "
		"SELECT id, sname, name, query, remark, type FROM vft ORDER BY id";
	const char *mergetables = "SELECT t1.type, s1.name, t1.name, s2.name, t2.name FROM sys.schemas s1, sys._tables t1, "
							  "sys.dependencies d, sys.schemas s2, sys._tables t2 WHERE t1.type IN (3, 12, 13, 14, 15) "
							  "AND t1.schema_id = s1.id AND s1.name <> 'tmp' AND t1.system = FALSE "
							  "AND t1.id = d.depend_id AND d.id = t2.id AND t2.schema_id = s2.id ORDER BY t1.id, t2.id";
	char *sname = NULL;
	char *curschema = NULL;
	MapiHdl hdl = NULL;
	int rc = 0;
	char *query;
	size_t query_size = 5120;
	int query_len = 0;
	const char *comments_clause = get_comments_clause(mid);

	if (comments_clause == NULL)
		return 1;

	query = malloc(query_size);
	if (!query)
		goto bailout;

	/* start a transaction for the dump */
	if (!describe)
		mnstr_printf(toConsole, "START TRANSACTION;\n");

	if ((hdl = mapi_query(mid, start)) == NULL || mapi_error(mid))
		goto bailout;
	mapi_close_handle(hdl);
	hdl = NULL;

	sname = get_schema(mid);
	if (sname == NULL)
		goto bailout2;
	if (strcmp(sname, "sys") == 0 || strcmp(sname, "tmp") == 0) {
		free(sname);
		sname = NULL;

		/* dump roles */
		if ((hdl = mapi_query(mid, roles)) == NULL || mapi_error(mid))
			goto bailout;

		while (mapi_fetch_row(hdl) != 0) {
			const char *name = mapi_fetch_field(hdl, 0);

			mnstr_printf(toConsole, "CREATE ROLE \"%s\";\n", name);
		}
		if (mapi_error(mid))
			goto bailout;
		mapi_close_handle(hdl);

		/* dump users, part 1 */
		if ((hdl = mapi_query(mid, users)) == NULL || mapi_error(mid))
			goto bailout;

		while (mapi_fetch_row(hdl) != 0) {
			const char *uname = mapi_fetch_field(hdl, 0);
			const char *fullname = mapi_fetch_field(hdl, 1);
			const char *pwhash = mapi_fetch_field(hdl, 2);
			const char *sname = mapi_fetch_field(hdl, 3);

			mnstr_printf(toConsole, "CREATE USER \"%s\" ", uname);
			if (describe)
				mnstr_printf(toConsole,
					     "WITH ENCRYPTED PASSWORD '%s' "
					     "NAME '%s' SCHEMA \"%s\";\n",
					     pwhash, fullname, sname);
			else
				mnstr_printf(toConsole,
					     "WITH ENCRYPTED PASSWORD '%s' "
					     "NAME '%s' SCHEMA \"sys\";\n",
					     pwhash, fullname);
		}
		if (mapi_error(mid))
			goto bailout;
		mapi_close_handle(hdl);

		/* dump schemas */
		query_len = snprintf(query, query_size, "%s %s",
				     comments_clause, schemas);
		assert(query_len < (int) query_size);
		if (query_len < 0 ||
		    query_len >= (int) query_size ||
		    (hdl = mapi_query(mid, query)) == NULL ||
		    mapi_error(mid))
			goto bailout;

		while (mapi_fetch_row(hdl) != 0) {
			const char *sname = mapi_fetch_field(hdl, 0);
			const char *aname = mapi_fetch_field(hdl, 1);
			const char *remark = mapi_fetch_field(hdl, 2);

			mnstr_printf(toConsole, "CREATE SCHEMA \"%s\"", sname);
			if (strcmp(aname, "sysadmin") != 0) {
				mnstr_printf(toConsole,
					     " AUTHORIZATION \"%s\"", aname);
			}
			mnstr_printf(toConsole, ";\n");
			comment_on(toConsole, "SCHEMA", sname, NULL, NULL, remark);
		}
		if (mapi_error(mid))
			goto bailout;
		mapi_close_handle(hdl);

		if (!describe) {
			/* dump users, part 2 */
			if ((hdl = mapi_query(mid, users)) == NULL ||
			    mapi_error(mid))
				goto bailout;

			while (mapi_fetch_row(hdl) != 0) {
				char *uname = mapi_fetch_field(hdl, 0);
				char *sname = mapi_fetch_field(hdl, 3);

				if (strcmp(sname, "sys") == 0)
					continue;
				mnstr_printf(toConsole,
					     "ALTER USER \"%s\" "
					     "SET SCHEMA \"%s\";\n",
					     uname, sname);
			}
			if (mapi_error(mid))
				goto bailout;
			mapi_close_handle(hdl);
		}

		/* grant user privileges */
		if ((hdl = mapi_query(mid, grants)) == NULL || mapi_error(mid))
			goto bailout;

		while (mapi_fetch_row(hdl) != 0) {
			const char *uname = mapi_fetch_field(hdl, 0);
			const char *rname = mapi_fetch_field(hdl, 1);

			mnstr_printf(toConsole, "GRANT \"%s\" TO ", rname);
			if (strcmp(uname, "public") == 0)
				mnstr_printf(toConsole, "PUBLIC");
			else
				mnstr_printf(toConsole, "\"%s\"", uname);
			/* optional WITH ADMIN OPTION and FROM
			   (CURRENT_USER|CURRENT_ROLE) are ignored by
			   server, so we can't dump them */
			mnstr_printf(toConsole, ";\n");
		}
		if (mapi_error(mid))
			goto bailout;
		mapi_close_handle(hdl);
	} else {
		mnstr_printf(toConsole, "SET SCHEMA \"%s\";\n", sname);
		curschema = strdup(sname);
	}

	/* dump sequences, part 1 */
	query_len = snprintf(query, query_size, "%s %s",
			     comments_clause, sequences1);
	assert(query_len < (int) query_size);
	if (query_len < 0 ||
	    query_len >= (int) query_size ||
	    (hdl = mapi_query(mid, query)) == NULL || mapi_error(mid))
		goto bailout;

	while (mapi_fetch_row(hdl) != 0) {
		const char *schema = mapi_fetch_field(hdl, 0);
		const char *name = mapi_fetch_field(hdl, 1);
		const char *remark = mapi_fetch_field(hdl, 2);

		if (sname != NULL && strcmp(schema, sname) != 0)
			continue;
		mnstr_printf(toConsole,
			     "CREATE SEQUENCE \"%s\".\"%s\" AS INTEGER;\n",
			     schema, name);
		comment_on(toConsole, "SEQUENCE", schema, name, NULL, remark);
	}
	if (mapi_error(mid))
		goto bailout;
	mapi_close_handle(hdl);
	hdl = NULL;

	/* dump tables, views, functions and triggers
	 * note that merge tables refer to other tables,
	 * so we make sure the contents of merge tables are added
	 * (ALTERed) after all table definitions */
	query_len = snprintf(query, query_size, "%s%s",
			      get_compat_clause(mid), tables_views_functions_triggers);
	assert(query_len < (int) query_size);
	if (query_len < 0 ||
	    query_len >= (int) query_size ||
	    (hdl = mapi_query(mid, query)) == NULL ||
	    mapi_error(mid))
		goto bailout;

	while (rc == 0 &&
	       !mnstr_errnr(toConsole) &&
	       mapi_fetch_row(hdl) != 0) {
		const char *id = mapi_fetch_field(hdl, 0);
		char *schema = mapi_fetch_field(hdl, 1);
		char *name = mapi_fetch_field(hdl, 2);
		const char *query = mapi_fetch_field(hdl, 3);
		const char *remark = mapi_fetch_field(hdl, 4);
		const char *type = mapi_fetch_field(hdl, 5);

		if (mapi_error(mid))
			goto bailout;
		if (schema == NULL) {
			/* cannot happen, but make analysis tools happy */
			continue;
		}
		if (sname != NULL && strcmp(schema, sname) != 0)
			continue;
		if (curschema == NULL || strcmp(schema, curschema) != 0) {
			if (curschema)
				free(curschema);
			curschema = strdup(schema);
			mnstr_printf(toConsole, "SET SCHEMA \"%s\";\n",
				     curschema);
		}
		if(type) { /* table */
			int ptype = atoi(type),
				dont_describe = (ptype == 3 || ptype == 5 || ptype == 12 || ptype == 13 || ptype == 14 || ptype == 15);
			schema = strdup(schema);
			name = strdup(name);
			rc = dump_table(mid, schema, name, toConsole, dont_describe ? 1 : describe, describe, useInserts, true);
			free(schema);
			free(name);
		} else if (query) {
			/* view or trigger */
			mnstr_printf(toConsole, "%s\n", query);
			/* only views have comments due to query */
			comment_on(toConsole, "VIEW", schema, name, NULL, remark);
		} else {
			/* procedure */
			dump_functions(mid, toConsole, 0, schema, name, id);
		}
	}
	mapi_close_handle(hdl);
	hdl = NULL;

	if ((hdl = mapi_query(mid, mergetables)) == NULL ||
	    mapi_error(mid))
		goto bailout;

	while (rc == 0 &&
	       !mnstr_errnr(toConsole) &&
	       mapi_fetch_row(hdl) != 0) {
		int type1 = atoi(mapi_fetch_field(hdl, 0));
		const char *schema1 = mapi_fetch_field(hdl, 1);
		const char *tname1 = mapi_fetch_field(hdl, 2);
		const char *schema2 = mapi_fetch_field(hdl, 3);
		const char *tname2 = mapi_fetch_field(hdl, 4);

		if (mapi_error(mid))
			goto bailout;
		if (schema1 == NULL || schema2 == NULL) {
			/* cannot happen, but make analysis tools happy */
			continue;
		}
		if (sname != NULL && strcmp(schema1, sname) != 0)
			continue;
		if (curschema == NULL || strcmp(schema2, curschema) != 0) {
			if (curschema)
				free(curschema);
			curschema = strdup(schema2);
			mnstr_printf(toConsole, "SET SCHEMA \"%s\";\n",
				     curschema);
		}
<<<<<<< HEAD
		mnstr_printf(toConsole, "ALTER TABLE \"%s\".\"%s\" ADD TABLE \"%s\"", schema1, tname1, tname2);
		if(type1 != 3) {
			MapiHdl shdl = NULL;

			mnstr_printf(toConsole, " AS PARTITION");
			if(type1 == 12 || type1 == 14) { /* by values */
				int i = 0, first = 1, found_nil = 0;
				snprintf(query, query_size,
						 "SELECT vp.value FROM schemas s, tables t, value_partitions vp "
						 "WHERE s.name = '%s' AND t.name = '%s' AND s.id = t.schema_id AND t.id = vp.table_id",
						 schema2, tname2);
				if ((shdl = mapi_query(mid, query)) == NULL || mapi_error(mid)) {
					if(shdl)
						mapi_close_handle(shdl);
					goto bailout;
				}
				while(mapi_fetch_row(shdl) != 0) {
					char *nextv = mapi_fetch_field(shdl, 0);
					if(first == 1 && !nextv) {
						found_nil = 1;
						first = 0; // if the partition can hold null values, is explicit in the first entry
						continue;
					}
					if(nextv) {
						if(i == 0) { //start by writing the IN clause
							mnstr_printf(toConsole, " IN (");
							quoted_print(toConsole, nextv, true);
						} else {
							mnstr_printf(toConsole, ",");
							quoted_print(toConsole, nextv, true);
						}
						i++;
					}
					first = 0;
				}
				mapi_close_handle(shdl);
				if(i > 0) {
					mnstr_printf(toConsole, ")");
				}
				if(found_nil) {
					mnstr_printf(toConsole, " WITH NULL");
				}
			} else { /* by range */
				char *minv = NULL, *maxv = NULL, *wnulls = NULL;
				snprintf(query, query_size,
						 "SELECT rp.minimum, rp.maximum, CASE WHEN rp.with_nulls = true THEN 1 ELSE 0 END "
						 "FROM schemas s, tables t, range_partitions rp "
						 "WHERE s.name = '%s' AND t.name = '%s' AND s.id = t.schema_id AND t.id = rp.table_id",
						 schema2, tname2);
				if ((shdl = mapi_query(mid, query)) == NULL || mapi_error(mid)) {
					if(shdl)
						mapi_close_handle(shdl);
					goto bailout;
				}
				while(mapi_fetch_row(shdl) != 0) {
					minv = mapi_fetch_field(shdl, 0);
					maxv = mapi_fetch_field(shdl, 1);
					wnulls = mapi_fetch_field(shdl, 2);
				}
				if(minv && maxv) {
					mnstr_printf(toConsole, " BETWEEN ");
					quoted_print(toConsole, minv, true);
					mnstr_printf(toConsole, " AND ");
					quoted_print(toConsole, maxv, true);
				}
				if(strcmp(wnulls, "1") == 0) {
					mnstr_printf(toConsole, " WITH NULL");
				}
				mapi_close_handle(shdl);
			}
=======
		mnstr_printf(toConsole, "ALTER TABLE \"%s\".\"%s\" ADD TABLE \"%s\";\n",
				     schema1, tname1, tname2);
	}
	mapi_close_handle(hdl);
	hdl = NULL;

	/* dump views, functions, and triggers */
	query_len = snprintf(query, query_size, "%s%s",
			      comments_clause, views_functions_triggers);
	assert(query_len < (int) query_size);
	if (query_len < 0 ||
	    query_len >= (int) query_size ||
	    (hdl = mapi_query(mid, query)) == NULL ||
	    mapi_error(mid))
		goto bailout;

	while (rc == 0 &&
	       !mnstr_errnr(toConsole) &&
	       mapi_fetch_row(hdl) != 0) {
		const char *id = mapi_fetch_field(hdl, 0);
		const char *schema = mapi_fetch_field(hdl, 1);
		const char *name = mapi_fetch_field(hdl, 2);
		const char *query = mapi_fetch_field(hdl, 3);
		const char *remark = mapi_fetch_field(hdl, 4);

		if (mapi_error(mid))
			goto bailout;
		if (schema == NULL) {
			/* cannot happen, but make analysis tools happy */
			continue;
		}
		if (sname != NULL && strcmp(schema, sname) != 0)
			continue;
		if (curschema == NULL || strcmp(schema, curschema) != 0) {
			if (curschema)
				free(curschema);
			curschema = strdup(schema);
			mnstr_printf(toConsole, "SET SCHEMA \"%s\";\n",
				     curschema);
		}
		if (query) {
			/* view or trigger */
			mnstr_printf(toConsole, "%s\n", query);
			/* only views have comments due to query */
			comment_on(toConsole, "VIEW", schema, name, NULL, remark);
		} else {
			/* function */
			dump_functions(mid, toConsole, 0, schema, name, id);
>>>>>>> a3abd62e
		}
		mnstr_printf(toConsole, ";\n");
	}
	mapi_close_handle(hdl);
	hdl = NULL;

	if (!describe) {
		if (dump_foreign_keys(mid, NULL, NULL, NULL, toConsole))
			goto bailout2;

		/* dump sequences, part 2 */
		if ((hdl = mapi_query(mid, sequences2)) == NULL ||
		    mapi_error(mid))
			goto bailout;

		while (mapi_fetch_row(hdl) != 0) {
			const char *schema = mapi_fetch_field(hdl, 0);
			const char *name = mapi_fetch_field(hdl, 1);
			const char *restart = mapi_fetch_field(hdl, 2);
			const char *minvalue = mapi_fetch_field(hdl, 3);
			const char *maxvalue = mapi_fetch_field(hdl, 4);
			const char *increment = mapi_fetch_field(hdl, 5);
			const char *cycle = mapi_fetch_field(hdl, 6);

			if (sname != NULL && strcmp(schema, sname) != 0)
				continue;

			mnstr_printf(toConsole,
				     "ALTER SEQUENCE \"%s\".\"%s\" RESTART WITH %s",
				     schema, name, restart);
			if (strcmp(increment, "1") != 0)
				mnstr_printf(toConsole, " INCREMENT BY %s", increment);
			if (strcmp(minvalue, "0") != 0)
				mnstr_printf(toConsole, " MINVALUE %s", minvalue);
			if (strcmp(maxvalue, "0") != 0)
				mnstr_printf(toConsole, " MAXVALUE %s", maxvalue);
			mnstr_printf(toConsole, " %sCYCLE;\n", strcmp(cycle, "true") == 0 ? "" : "NO ");
			if (mnstr_errnr(toConsole)) {
				mapi_close_handle(hdl);
				hdl = NULL;
				goto bailout2;
			}
		}
		if (mapi_error(mid))
			goto bailout;
		mapi_close_handle(hdl);
	}

	if ((hdl = mapi_query(mid, table_grants)) == NULL || mapi_error(mid))
		goto bailout;

	while (mapi_fetch_row(hdl) != 0) {
		const char *schema = mapi_fetch_field(hdl, 0);
		const char *tname = mapi_fetch_field(hdl, 1);
		const char *aname = mapi_fetch_field(hdl, 2);
		int priv = atoi(mapi_fetch_field(hdl, 3));
		const char *grantable = mapi_fetch_field(hdl, 5);

		if (sname != NULL && strcmp(schema, sname) != 0)
			continue;
		if (curschema == NULL || strcmp(schema, curschema) != 0) {
			if (curschema)
				free(curschema);
			curschema = strdup(schema);
			mnstr_printf(toConsole, "SET SCHEMA \"%s\";\n",
				     curschema);
		}
		mnstr_printf(toConsole, "GRANT");
		if (priv == 15) {
			mnstr_printf(toConsole, " ALL PRIVILEGES");
		} else {
			const char *sep = "";

			if (priv & 1) {
				mnstr_printf(toConsole, "%s SELECT", sep);
				sep = ",";
			}
			if (priv & 2) {
				mnstr_printf(toConsole, "%s UPDATE", sep);
				sep = ",";
			}
			if (priv & 4) {
				mnstr_printf(toConsole, "%s INSERT", sep);
				sep = ",";
			}
			if (priv & 8) {
				mnstr_printf(toConsole, "%s DELETE", sep);
				sep = ",";
			}
			if (priv & 16) {
				mnstr_printf(toConsole, "%s EXECUTE", sep);
				sep = ",";
			}
			if (priv & 32) {
				mnstr_printf(toConsole, "%s GRANT", sep);
				sep = ",";
			}
			if (priv & 64) {
				mnstr_printf(toConsole, "%s TRUNCATE", sep);
				sep = ",";
			}
		}
		mnstr_printf(toConsole, " ON TABLE \"%s\" TO \"%s\"",
			     tname, aname);
		if (strcmp(grantable, "1") == 0)
			mnstr_printf(toConsole, " WITH GRANT OPTION");
		mnstr_printf(toConsole, ";\n");
	}
	if (mapi_error(mid))
		goto bailout;
	mapi_close_handle(hdl);

	if ((hdl = mapi_query(mid, column_grants)) == NULL || mapi_error(mid))
		goto bailout;

	while (mapi_fetch_row(hdl) != 0) {
		const char *schema = mapi_fetch_field(hdl, 0);
		const char *tname = mapi_fetch_field(hdl, 1);
		const char *cname = mapi_fetch_field(hdl, 2);
		const char *aname = mapi_fetch_field(hdl, 3);
		const char *priv = mapi_fetch_field(hdl, 4);
		const char *grantable = mapi_fetch_field(hdl, 6);

		if (sname != NULL && strcmp(schema, sname) != 0)
			continue;
		if (curschema == NULL || strcmp(schema, curschema) != 0) {
			if (curschema)
				free(curschema);
			curschema = strdup(schema);
			mnstr_printf(toConsole, "SET SCHEMA \"%s\";\n",
				     curschema);
		}
		mnstr_printf(toConsole, "GRANT %s(\"%s\") ON \"%s\" TO \"%s\"",
			     priv, cname, tname, aname);
		if (strcmp(grantable, "1") == 0)
			mnstr_printf(toConsole, " WITH GRANT OPTION");
		mnstr_printf(toConsole, ";\n");
	}
	if (mapi_error(mid))
		goto bailout;
	mapi_close_handle(hdl);

	if ((hdl = mapi_query(mid, function_grants)) == NULL ||
	    mapi_error(mid))
		goto bailout;

	while (mapi_fetch_row(hdl) != 0) {
		const char *schema = mapi_fetch_field(hdl, 0);
		const char *fname = mapi_fetch_field(hdl, 1);
		const char *aname = mapi_fetch_field(hdl, 2);
		const char *priv = mapi_fetch_field(hdl, 3);
		const char *grantable = mapi_fetch_field(hdl, 5);

		if (sname != NULL && strcmp(schema, sname) != 0)
			continue;
		if (curschema == NULL || strcmp(schema, curschema) != 0) {
			if (curschema)
				free(curschema);
			curschema = strdup(schema);
			mnstr_printf(toConsole, "SET SCHEMA \"%s\";\n",
				     curschema);
		}
		mnstr_printf(toConsole, "GRANT %s ON \"%s\" TO \"%s\"",
			     priv, fname, aname);
		if (strcmp(grantable, "1") == 0)
			mnstr_printf(toConsole, " WITH GRANT OPTION");
		mnstr_printf(toConsole, ";\n");
	}
	if (mapi_error(mid))
		goto bailout;
	mapi_close_handle(hdl);

	if (curschema) {
		if (strcmp(sname ? sname : "sys", curschema) != 0) {
			mnstr_printf(toConsole, "SET SCHEMA \"%s\";\n",
				     sname ? sname : "sys");
		}
		free(curschema);
		curschema = NULL;
	}

	if ((hdl = mapi_query(mid, end)) == NULL || mapi_error(mid))
		goto bailout;
	mapi_close_handle(hdl);

	/* finally commit the whole transaction */
	if (!describe)
		mnstr_printf(toConsole, "COMMIT;\n");
	if (sname)
		free(sname);
	if (query)
		free(query);
	return rc;

  bailout:
	if (hdl) {
		if (mapi_result_error(hdl))
			mapi_explain_result(hdl, stderr);
		else
			mapi_explain_query(hdl, stderr);
		mapi_close_handle(hdl);
	} else
		mapi_explain(mid, stderr);

  bailout2:
	if (sname)
		free(sname);
	if (curschema)
		free(curschema);
	hdl = mapi_query(mid, end);
	if (hdl)
		mapi_close_handle(hdl);
	if (query)
		free(query);
	return 1;
}

void
dump_version(Mapi mid, stream *toConsole, const char *prefix)
{
	MapiHdl hdl;
	char *dbname = NULL, *uri = NULL, *dbver = NULL, *dbrel = NULL;
	const char *name, *val;

	if ((hdl = mapi_query(mid,
			      "SELECT name, value "
			      "FROM sys.env() AS env "
			      "WHERE name IN ('gdk_dbname', "
					"'monet_version', "
					"'monet_release', "
					"'merovingian_uri')")) == NULL ||
			mapi_error(mid))
		goto cleanup;

	while ((mapi_fetch_row(hdl)) != 0) {
		name = mapi_fetch_field(hdl, 0);
		val = mapi_fetch_field(hdl, 1);

		if (mapi_error(mid))
			goto cleanup;

		if (name != NULL && val != NULL) {
			if (strcmp(name, "gdk_dbname") == 0) {
				assert(dbname == NULL);
				dbname = *val == '\0' ? NULL : strdup(val);
			} else if (strcmp(name, "monet_version") == 0) {
				assert(dbver == NULL);
				dbver = *val == '\0' ? NULL : strdup(val);
			} else if (strcmp(name, "monet_release") == 0) {
				assert(dbrel == NULL);
				dbrel = *val == '\0' ? NULL : strdup(val);
			} else if (strcmp(name, "merovingian_uri") == 0) {
				assert(uri == NULL);
				uri = strdup(val);
			}
		}
	}
	if (uri != NULL) {
		if (dbname != NULL)
			free(dbname);
		dbname = uri;
		uri = NULL;
	}
	if (dbname != NULL && dbver != NULL) {
		mnstr_printf(toConsole, "%s MonetDB v%s%s%s%s, '%s'\n",
			     prefix,
				 dbver,
				 dbrel != NULL ? " (" : "",
				 dbrel != NULL ? dbrel : "",
				 dbrel != NULL ? ")" : "",
				 dbname);
	}

  cleanup:
	if (dbname != NULL)
		free(dbname);
	if (dbver != NULL)
		free(dbver);
	if (dbrel != NULL)
		free(dbrel);
	if (uri != NULL)
		free(uri);
	if (hdl)
		mapi_close_handle(hdl);
}<|MERGE_RESOLUTION|>--- conflicted
+++ resolved
@@ -2196,7 +2196,7 @@
 	 * so we make sure the contents of merge tables are added
 	 * (ALTERed) after all table definitions */
 	query_len = snprintf(query, query_size, "%s%s",
-			      get_compat_clause(mid), tables_views_functions_triggers);
+			      comments_clause, tables_views_functions_triggers);
 	assert(query_len < (int) query_size);
 	if (query_len < 0 ||
 	    query_len >= (int) query_size ||
@@ -2278,7 +2278,6 @@
 			mnstr_printf(toConsole, "SET SCHEMA \"%s\";\n",
 				     curschema);
 		}
-<<<<<<< HEAD
 		mnstr_printf(toConsole, "ALTER TABLE \"%s\".\"%s\" ADD TABLE \"%s\"", schema1, tname1, tname2);
 		if(type1 != 3) {
 			MapiHdl shdl = NULL;
@@ -2349,56 +2348,6 @@
 				}
 				mapi_close_handle(shdl);
 			}
-=======
-		mnstr_printf(toConsole, "ALTER TABLE \"%s\".\"%s\" ADD TABLE \"%s\";\n",
-				     schema1, tname1, tname2);
-	}
-	mapi_close_handle(hdl);
-	hdl = NULL;
-
-	/* dump views, functions, and triggers */
-	query_len = snprintf(query, query_size, "%s%s",
-			      comments_clause, views_functions_triggers);
-	assert(query_len < (int) query_size);
-	if (query_len < 0 ||
-	    query_len >= (int) query_size ||
-	    (hdl = mapi_query(mid, query)) == NULL ||
-	    mapi_error(mid))
-		goto bailout;
-
-	while (rc == 0 &&
-	       !mnstr_errnr(toConsole) &&
-	       mapi_fetch_row(hdl) != 0) {
-		const char *id = mapi_fetch_field(hdl, 0);
-		const char *schema = mapi_fetch_field(hdl, 1);
-		const char *name = mapi_fetch_field(hdl, 2);
-		const char *query = mapi_fetch_field(hdl, 3);
-		const char *remark = mapi_fetch_field(hdl, 4);
-
-		if (mapi_error(mid))
-			goto bailout;
-		if (schema == NULL) {
-			/* cannot happen, but make analysis tools happy */
-			continue;
-		}
-		if (sname != NULL && strcmp(schema, sname) != 0)
-			continue;
-		if (curschema == NULL || strcmp(schema, curschema) != 0) {
-			if (curschema)
-				free(curschema);
-			curschema = strdup(schema);
-			mnstr_printf(toConsole, "SET SCHEMA \"%s\";\n",
-				     curschema);
-		}
-		if (query) {
-			/* view or trigger */
-			mnstr_printf(toConsole, "%s\n", query);
-			/* only views have comments due to query */
-			comment_on(toConsole, "VIEW", schema, name, NULL, remark);
-		} else {
-			/* function */
-			dump_functions(mid, toConsole, 0, schema, name, id);
->>>>>>> a3abd62e
 		}
 		mnstr_printf(toConsole, ";\n");
 	}
