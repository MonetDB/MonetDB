--- conflicted
+++ resolved
@@ -1069,11 +1069,7 @@
 
 int
 describe_table(Mapi mid, const char *schema, const char *tname,
-<<<<<<< HEAD
-	       stream *toConsole, int foreign, bool databaseDump)
-=======
-	       stream *toConsole, bool foreign)
->>>>>>> e6ea96c3
+	       stream *toConsole, bool foreign, bool databaseDump)
 {
 	int cnt, table_id = 0;
 	MapiHdl hdl = NULL;
@@ -1771,11 +1767,7 @@
 
 int
 dump_table(Mapi mid, const char *schema, const char *tname, stream *toConsole,
-<<<<<<< HEAD
-	   int describe, int foreign, bool useInserts, bool databaseDump)
-=======
-	   bool describe, bool foreign, bool useInserts)
->>>>>>> e6ea96c3
+	   bool describe, bool foreign, bool useInserts, bool databaseDump)
 {
 	int rc;
 
@@ -2435,7 +2427,6 @@
 			const char *pwhash = mapi_fetch_field(hdl, 2);
 			const char *sname = mapi_fetch_field(hdl, 3);
 
-<<<<<<< HEAD
 			mnstr_printf(toConsole, "CREATE USER ");
 			dquoted_print(toConsole, uname, " ");
 			mnstr_printf(toConsole, "WITH ENCRYPTED PASSWORD ");
@@ -2444,14 +2435,6 @@
 			squoted_print(toConsole, fullname, '\'');
 			mnstr_printf(toConsole, " SCHEMA ");
 			dquoted_print(toConsole, describe ? sname : "sys", ";\n");
-=======
-			mnstr_printf(toConsole,
-				     "CREATE USER \"%s\" "
-				     "WITH ENCRYPTED PASSWORD '%s' "
-				     "NAME '%s' SCHEMA \"%s\";\n",
-				     uname, pwhash, fullname,
-				     describe ? sname : "sys");
->>>>>>> e6ea96c3
 		}
 		if (mapi_error(mid))
 			goto bailout;
@@ -2603,7 +2586,7 @@
 			int ptype = atoi(type), dont_describe = (ptype == 3 || ptype == 5);
 			schema = strdup(schema);
 			name = strdup(name);
-			rc = dump_table(mid, schema, name, toConsole, dont_describe ? 1 : describe, describe, useInserts, true);
+			rc = dump_table(mid, schema, name, toConsole, dont_describe || describe, describe, useInserts, true);
 			free(schema);
 			free(name);
 		} else if (query) {
@@ -2615,14 +2598,6 @@
 			/* procedure */
 			dump_functions(mid, toConsole, 0, schema, name, id);
 		}
-<<<<<<< HEAD
-=======
-		schema = strdup(schema);
-		tname = strdup(tname);
-		rc = dump_table(mid, schema, tname, toConsole, type == 3 || type == 5 || describe, describe, useInserts);
-		free(schema);
-		free(tname);
->>>>>>> e6ea96c3
 	}
 	mapi_close_handle(hdl);
 	hdl = NULL;
