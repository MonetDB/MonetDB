--- conflicted
+++ resolved
@@ -1,6 +1,3 @@
-<<<<<<< HEAD
-monetdb-client (1.37.0-1) unstable; urgency=low
-=======
 monetdb-client (1.36.1-20100224) unstable; urgency=low
 
   * Rebuilt.
@@ -45,8 +42,7 @@
 
  -- Sjoerd Mullender <sjoerd@acm.org>  Tue, 19 Jan 2010 15:15:32 +0100
 
-monetdb-client (1.36.1-1) unstable; urgency=low
->>>>>>> 3f5693db
+monetdb-client (1.37.0-1) unstable; urgency=low
 
   * Release version.
 
