stdout of test 'SQL-dump_all` in directory 'clients` itself:


# 15:01:36 >  
# 15:01:36 >  "mserver5" "--debug=10" "--set" "gdk_nr_threads=0" "--set" "mapi_open=true" "--set" "mapi_port=34237" "--set" "mapi_usock=/var/tmp/mtest-13451/.s.monetdb.34237" "--set" "monet_prompt=" "--forcemito" "--set" "mal_listing=2" "--dbpath=/ufs/sjoerd/Monet-candidate/var/MonetDB/mTests_clients" "--set" "mal_listing=0"
# 15:01:36 >  

# MonetDB 5 server v11.17.0 (hg id: 51cced809df4)
# This is an unreleased version
# Serving database 'mTests_clients', using 8 threads
# Compiled for x86_64-unknown-linux-gnu/64bit with 64bit OIDs dynamically linked
# Found 15.591 GiB available main-memory.
# Copyright (c) 1993-July 2008 CWI.
# Copyright (c) August 2008-2015 MonetDB B.V., all rights reserved
# Visit http://www.monetdb.org/ for further information


Ready.
# SQL catalog created, loading sql scripts once
# loading sql script: 09_like.sql
# loading sql script: 10_math.sql
# loading sql script: 11_times.sql
# loading sql script: 12_url.sql
# loading sql script: 13_date.sql
# loading sql script: 14_inet.sql
# loading sql script: 15_querylog.sql
# loading sql script: 16_tracelog.sql
# loading sql script: 17_compress.sql
# loading sql script: 18_dictionary.sql
# loading sql script: 19_cluster.sql
# loading sql script: 20_vacuum.sql
# loading sql script: 21_dependency_functions.sql
# loading sql script: 22_clients.sql
# loading sql script: 23_skyserver.sql
# loading sql script: 24_zorder.sql
# loading sql script: 25_debug.sql
# loading sql script: 26_sysmon.sql
# loading sql script: 39_analytics.sql
# loading sql script: 40_geom.sql
# loading sql script: 40_json.sql
# loading sql script: 41_jsonstore.sql
# loading sql script: 45_uuid.sql
# loading sql script: 46_gsl.sql
# loading sql script: 75_storagemodel.sql
# loading sql script: 80_statistics.sql
# loading sql script: 80_udf.sql
# loading sql script: 99_system.sql

# 15:16:56 >  
# 15:16:56 >  "mclient" "-lsql" "-ftest" "-Eutf-8" "-i" "-e" "--host=/var/tmp/mtest-9622" "--port=32080"
# 15:16:56 >  

SYSTEM SCHEMA  bam
SYSTEM SCHEMA  json
SYSTEM SCHEMA  sys
SYSTEM SCHEMA  tmp
SYSTEM TABLE  sys._columns
SYSTEM TABLE  sys._tables
SYSTEM TABLE  sys.args
SYSTEM TABLE  sys.auths
SYSTEM TABLE  sys.connections
SYSTEM TABLE  sys.db_user_info
SYSTEM TABLE  sys.dependencies
SYSTEM TABLE  sys.functions
SYSTEM TABLE  sys.idxs
SYSTEM TABLE  sys.keys
SYSTEM TABLE  sys.objects
SYSTEM TABLE  sys.privileges
SYSTEM TABLE  sys.schemas
SYSTEM TABLE  sys.sequences
SYSTEM TABLE  sys.statistics
SYSTEM TABLE  sys.storagemodelinput
SYSTEM TABLE  sys.systemfunctions
SYSTEM TABLE  sys.triggers
SYSTEM TABLE  sys.types
SYSTEM TABLE  sys.user_role
SYSTEM VIEW  sys.columns
SYSTEM VIEW  sys.environment
SYSTEM VIEW  sys.optimizers
SYSTEM VIEW  sys.querylog_calls
SYSTEM VIEW  sys.querylog_catalog
SYSTEM VIEW  sys.querylog_history
SYSTEM VIEW  sys.queue
SYSTEM VIEW  sys.rejects
SYSTEM VIEW  sys.sessions
SYSTEM VIEW  sys.storage
SYSTEM VIEW  sys.storagemodel
SYSTEM VIEW  sys.tables
SYSTEM VIEW  sys.tablestoragemodel
SYSTEM VIEW  sys.tracelog
SYSTEM VIEW  sys.users
SYSTEM FUNCTION  sys.Intersect
SYSTEM FUNCTION  sys.Union
SYSTEM FUNCTION  sys.abbrev
SYSTEM FUNCTION  sys.alpha
SYSTEM FUNCTION  sys.analyze
SYSTEM FUNCTION  sys.area
SYSTEM FUNCTION  sys.astext
SYSTEM FUNCTION  sys.bbp
SYSTEM FUNCTION  sys.boundary
SYSTEM FUNCTION  sys.broadcast
SYSTEM FUNCTION  sys.buffer
SYSTEM FUNCTION  sys.chi2prob
SYSTEM FUNCTION  sys.clearrejects
SYSTEM FUNCTION  sys.cluster1
SYSTEM FUNCTION  sys.cluster2
SYSTEM FUNCTION  sys.columnsize
SYSTEM FUNCTION  sys.contains
SYSTEM FUNCTION  sys.convert
SYSTEM FUNCTION  sys.convexhull
SYSTEM FUNCTION  sys.corr
SYSTEM FUNCTION  sys.crosses
SYSTEM FUNCTION  sys.date_to_str
SYSTEM FUNCTION  sys.db_users
SYSTEM FUNCTION  sys.degrees
SYSTEM FUNCTION  sys.dependencies_columns_on_functions
SYSTEM FUNCTION  sys.dependencies_columns_on_indexes
SYSTEM FUNCTION  sys.dependencies_columns_on_keys
SYSTEM FUNCTION  sys.dependencies_columns_on_triggers
SYSTEM FUNCTION  sys.dependencies_columns_on_views
SYSTEM FUNCTION  sys.dependencies_functions_on_functions
SYSTEM FUNCTION  sys.dependencies_functions_os_triggers
SYSTEM FUNCTION  sys.dependencies_keys_on_foreignkeys
SYSTEM FUNCTION  sys.dependencies_owners_on_schemas
SYSTEM FUNCTION  sys.dependencies_schemas_on_users
SYSTEM FUNCTION  sys.dependencies_tables_on_foreignkeys
SYSTEM FUNCTION  sys.dependencies_tables_on_functions
SYSTEM FUNCTION  sys.dependencies_tables_on_indexes
SYSTEM FUNCTION  sys.dependencies_tables_on_triggers
SYSTEM FUNCTION  sys.dependencies_tables_on_views
SYSTEM FUNCTION  sys.dependencies_views_on_functions
SYSTEM FUNCTION  sys.dependencies_views_on_triggers
SYSTEM FUNCTION  sys.difference
SYSTEM FUNCTION  sys.dimension
SYSTEM FUNCTION  sys.disjoint
SYSTEM FUNCTION  sys.distance
SYSTEM FUNCTION  sys.env
SYSTEM FUNCTION  sys.envelope
SYSTEM FUNCTION  sys.environment
SYSTEM FUNCTION  sys.epoch
SYSTEM FUNCTION  sys.equals
SYSTEM FUNCTION  sys.evalalgebra
SYSTEM FUNCTION  sys.fitsattach
SYSTEM FUNCTION  sys.fitsload
SYSTEM FUNCTION  sys.fuse
SYSTEM FUNCTION  sys.generate_series
SYSTEM FUNCTION  sys.geomcollectionfromtext
SYSTEM FUNCTION  sys.geometrytypeid
SYSTEM FUNCTION  sys.geomfromtext
SYSTEM FUNCTION  sys.getanchor
SYSTEM FUNCTION  sys.getbasename
SYSTEM FUNCTION  sys.getcontent
SYSTEM FUNCTION  sys.getcontext
SYSTEM FUNCTION  sys.getdomain
SYSTEM FUNCTION  sys.getextension
SYSTEM FUNCTION  sys.getfile
SYSTEM FUNCTION  sys.gethost
SYSTEM FUNCTION  sys.getport
SYSTEM FUNCTION  sys.getprotocol
SYSTEM FUNCTION  sys.getquery
SYSTEM FUNCTION  sys.getroboturl
SYSTEM FUNCTION  sys.getuser
SYSTEM FUNCTION  sys.hashsize
SYSTEM FUNCTION  sys.heapsize
SYSTEM FUNCTION  sys.host
SYSTEM FUNCTION  sys.hostmask
SYSTEM FUNCTION  sys.ilike
SYSTEM FUNCTION  sys.imprintsize
SYSTEM FUNCTION  sys.intersection
SYSTEM FUNCTION  sys.isaurl
SYSTEM FUNCTION  sys.isauuid
SYSTEM FUNCTION  sys.isempty
SYSTEM FUNCTION  sys.issimple
SYSTEM FUNCTION  sys.left_shift
SYSTEM FUNCTION  sys.left_shift_assign
SYSTEM FUNCTION  sys.length
SYSTEM FUNCTION  sys.like
SYSTEM FUNCTION  sys.linefromtext
SYSTEM FUNCTION  sys.listdir
SYSTEM FUNCTION  sys.listdirpat
SYSTEM FUNCTION  sys.masklen
SYSTEM FUNCTION  sys.mbr
SYSTEM FUNCTION  sys.mbroverlaps
SYSTEM FUNCTION  sys.md5
SYSTEM FUNCTION  sys.median
SYSTEM FUNCTION  sys.mlinefromtext
SYSTEM FUNCTION  sys.mpointfromtext
SYSTEM FUNCTION  sys.mpolyfromtext
SYSTEM FUNCTION  sys.ms_round
SYSTEM FUNCTION  sys.ms_str
SYSTEM FUNCTION  sys.ms_stuff
SYSTEM FUNCTION  sys.ms_trunc
SYSTEM FUNCTION  sys.netmask
SYSTEM FUNCTION  sys.network
SYSTEM FUNCTION  sys.newurl
SYSTEM FUNCTION  sys.optimizer_stats
SYSTEM FUNCTION  sys.optimizers
SYSTEM FUNCTION  sys.overlaps
SYSTEM FUNCTION  sys.password_hash
SYSTEM FUNCTION  sys.pause
SYSTEM FUNCTION  sys.point
SYSTEM FUNCTION  sys.pointfromtext
SYSTEM FUNCTION  sys.polyfromtext
SYSTEM FUNCTION  sys.polygonfromtext
SYSTEM FUNCTION  sys.profiler_openstream
SYSTEM FUNCTION  sys.profiler_stethoscope
SYSTEM FUNCTION  sys.quantile
SYSTEM FUNCTION  sys.querycache
SYSTEM FUNCTION  sys.querylog
SYSTEM FUNCTION  sys.querylog_calls
SYSTEM FUNCTION  sys.querylog_catalog
SYSTEM FUNCTION  sys.querylog_disable
SYSTEM FUNCTION  sys.querylog_empty
SYSTEM FUNCTION  sys.querylog_enable
SYSTEM FUNCTION  sys.queue
SYSTEM FUNCTION  sys.radians
SYSTEM FUNCTION  sys.rejects
SYSTEM FUNCTION  sys.relate
SYSTEM FUNCTION  sys.resume
SYSTEM FUNCTION  sys.reuse
SYSTEM FUNCTION  sys.reverse
SYSTEM FUNCTION  sys.right_shift
SYSTEM FUNCTION  sys.right_shift_assign
SYSTEM FUNCTION  sys.sessions
SYSTEM FUNCTION  sys.setmasklen
SYSTEM FUNCTION  sys.setsession
SYSTEM FUNCTION  sys.settimeout
SYSTEM FUNCTION  sys.shrink
SYSTEM FUNCTION  sys.shutdown
SYSTEM FUNCTION  sys.srid
SYSTEM FUNCTION  sys.stddev_pop
SYSTEM FUNCTION  sys.stddev_samp
SYSTEM FUNCTION  sys.stop
SYSTEM FUNCTION  sys.storage
SYSTEM FUNCTION  sys.storagemodel
SYSTEM FUNCTION  sys.storagemodelinit
SYSTEM FUNCTION  sys.str_to_date
SYSTEM FUNCTION  sys.symdifference
SYSTEM FUNCTION  sys.text
SYSTEM FUNCTION  sys.times
SYSTEM FUNCTION  sys.touches
SYSTEM FUNCTION  sys.tracelog
SYSTEM FUNCTION  sys.uuid
SYSTEM FUNCTION  sys.vacuum
SYSTEM FUNCTION  sys.var
SYSTEM FUNCTION  sys.var_pop
SYSTEM FUNCTION  sys.var_samp
SYSTEM FUNCTION  sys.within
SYSTEM FUNCTION  sys.x
SYSTEM FUNCTION  sys.y
SYSTEM FUNCTION  sys.zorder_decode_x
SYSTEM FUNCTION  sys.zorder_decode_y
SYSTEM FUNCTION  sys.zorder_encode
CREATE SCHEMA "bam" AUTHORIZATION "monetdb";
CREATE SCHEMA "json" AUTHORIZATION "monetdb";
CREATE SCHEMA "tmp";
CREATE SCHEMA "sys";
CREATE TABLE "sys"."_columns" (
	"id"          INTEGER,
	"name"        VARCHAR(1024),
	"type"        VARCHAR(1024),
	"type_digits" INTEGER,
	"type_scale"  INTEGER,
	"table_id"    INTEGER,
	"default"     VARCHAR(2048),
	"null"        BOOLEAN,
	"number"      INTEGER,
	"storage"     VARCHAR(2048)
);
CREATE TABLE "sys"."_tables" (
	"id"            INTEGER,
	"name"          VARCHAR(1024),
	"schema_id"     INTEGER,
	"query"         VARCHAR(2048),
	"type"          SMALLINT,
	"system"        BOOLEAN,
	"commit_action" SMALLINT,
	"access"        SMALLINT
);
CREATE TABLE "sys"."args" (
	"id"          INTEGER,
	"func_id"     INTEGER,
	"name"        VARCHAR(256),
	"type"        VARCHAR(1024),
	"type_digits" INTEGER,
	"type_scale"  INTEGER,
	"inout"       TINYINT,
	"number"      INTEGER
);
CREATE TABLE "sys"."auths" (
	"id"      INTEGER,
	"name"    VARCHAR(1024),
	"grantor" INTEGER
);
CREATE TABLE "sys"."connections" (
	"id"       INTEGER,
	"server"   CHAR(1024),
	"port"     INTEGER,
	"db"       CHAR(64),
	"db_alias" CHAR(1024),
	"user"     CHAR(1024),
	"password" CHAR(1024),
	"language" CHAR(1024)
);
CREATE TABLE "sys"."db_user_info" (
	"name"           VARCHAR(1024),
	"fullname"       VARCHAR(2048),
	"default_schema" INTEGER
);
CREATE TABLE "sys"."dependencies" (
	"id"          INTEGER,
	"depend_id"   INTEGER,
	"depend_type" SMALLINT
);
CREATE TABLE "sys"."functions" (
	"id"          INTEGER,
	"name"        VARCHAR(256),
	"func"        VARCHAR(8196),
	"mod"         VARCHAR(8196),
	"language"    INTEGER,
	"type"        INTEGER,
	"side_effect" BOOLEAN,
	"varres"      BOOLEAN,
	"vararg"      BOOLEAN,
	"schema_id"   INTEGER
);
CREATE TABLE "sys"."idxs" (
	"id"       INTEGER,
	"table_id" INTEGER,
	"type"     INTEGER,
	"name"     VARCHAR(1024)
);
CREATE TABLE "sys"."keys" (
	"id"       INTEGER,
	"table_id" INTEGER,
	"type"     INTEGER,
	"name"     VARCHAR(1024),
	"rkey"     INTEGER,
	"action"   INTEGER
);
CREATE TABLE "sys"."objects" (
	"id"   INTEGER,
	"name" VARCHAR(1024),
	"nr"   INTEGER
);
CREATE TABLE "sys"."privileges" (
	"obj_id"     INTEGER,
	"auth_id"    INTEGER,
	"privileges" INTEGER,
	"grantor"    INTEGER,
	"grantable"  INTEGER
);
CREATE TABLE "sys"."schemas" (
	"id"            INTEGER,
	"name"          VARCHAR(1024),
	"authorization" INTEGER,
	"owner"         INTEGER,
	"system"        BOOLEAN
);
CREATE TABLE "sys"."sequences" (
	"id"        INTEGER,
	"schema_id" INTEGER,
	"name"      VARCHAR(256),
	"start"     BIGINT,
	"minvalue"  BIGINT,
	"maxvalue"  BIGINT,
	"increment" BIGINT,
	"cacheinc"  BIGINT,
	"cycle"     BOOLEAN
);
CREATE TABLE "sys"."statistics" (
	"column_id" INTEGER,
	"type"   CHARACTER LARGE OBJECT,
	"width"  INTEGER,
	"stamp"  TIMESTAMP,
	"sample" BIGINT,
	"count"  BIGINT,
	"unique" BIGINT,
	"nils"   BIGINT,
	"minval" CHARACTER LARGE OBJECT,
	"maxval" CHARACTER LARGE OBJECT,
	"sorted" BOOLEAN
);
CREATE TABLE "sys"."storagemodelinput" (
	"schema"    CHARACTER LARGE OBJECT,
	"table"     CHARACTER LARGE OBJECT,
	"column"    CHARACTER LARGE OBJECT,
	"type"      CHARACTER LARGE OBJECT,
	"typewidth" INTEGER,
	"count"     BIGINT,
	"distinct"  BIGINT,
	"atomwidth" INTEGER,
	"reference" BOOLEAN,
	"sorted"    BOOLEAN
);
CREATE TABLE "sys"."systemfunctions" (
	"function_id" INTEGER
);
CREATE TABLE "sys"."triggers" (
	"id"          INTEGER,
	"name"        VARCHAR(1024),
	"table_id"    INTEGER,
	"time"        SMALLINT,
	"orientation" SMALLINT,
	"event"       SMALLINT,
	"old_name"    VARCHAR(1024),
	"new_name"    VARCHAR(1024),
	"condition"   VARCHAR(2048),
	"statement"   VARCHAR(2048)
);
CREATE TABLE "sys"."types" (
	"id"         INTEGER,
	"systemname" VARCHAR(256),
	"sqlname"    VARCHAR(1024),
	"digits"     INTEGER,
	"scale"      INTEGER,
	"radix"      INTEGER,
	"eclass"     INTEGER,
	"schema_id"  INTEGER
);
CREATE TABLE "sys"."user_role" (
	"login_id" INTEGER,
	"role_id"  INTEGER
);
SELECT * FROM (SELECT p.* FROM "sys"."_columns" AS p UNION ALL SELECT t.* FROM "tmp"."_columns" AS t) AS columns;
create view sys.environment as select * from sys.environment();
create view sys.optimizers as select * from sys.optimizers();
create view sys.querylog_calls as select * from sys.querylog_calls();
-- create table views for convenience
create view sys.querylog_catalog as select * from sys.querylog_catalog();
create view sys.querylog_history as
select qd.*, ql."start",ql."stop", ql.arguments, ql.tuples, ql.run, ql.ship, ql.cpu, ql.io 
from sys.querylog_catalog() qd, sys.querylog_calls() ql
where qd.id = ql.id and qd.owner = user;
create view sys.queue as select * from sys.queue();
create view sys.sessions as select * from sys.sessions();
create view sys."storage" as select * from sys."storage"();
create view sys.storagemodel as select * from sys.storagemodel();
SELECT * FROM (SELECT p.*, 0 AS "temporary" FROM "sys"."_tables" AS p UNION ALL SELECT t.*, 1 AS "temporary" FROM "tmp"."_tables" AS t) AS tables where tables.type <> 2;
-- A summary of the table storage requirement is is available as a table view.
-- The auxiliary column denotes the maximum space if all non-sorted columns
-- would be augmented with a hash (rare situation)
create view sys.tablestoragemodel
as select "schema","table",max(count) as "count",
	sum(columnsize) as columnsize,
	sum(heapsize) as heapsize,
	sum(hashes) as hashes,
	sum(imprints) as imprints,
	sum(case when sorted = false then 8 * count else 0 end) as auxiliary
from sys.storagemodel() group by "schema","table";
create view sys.tracelog as select * from sys.tracelog();
SELECT u."name" AS "name", ui."fullname", ui."default_schema" FROM db_users() AS u LEFT JOIN "sys"."db_user_info" AS ui ON u."name" = ui."name" ;
create function "abbrev" (p inet) returns clob
	external name inet."abbrev";
create function alpha(pdec double, pradius double)
returns double external name sql.alpha;
create procedure analyze()
external name sql.analyze;
create procedure analyze(tbl string)
external name sql.analyze;
create procedure analyze(sch string, tbl string)
external name sql.analyze;
create procedure analyze(sch string, tbl string, col string)
external name sql.analyze;
-- control the sample size
create procedure analyze("sample" bigint)
external name sql.analyze;
create procedure analyze(tbl string, "sample" bigint)
external name sql.analyze;
create procedure analyze(sch string, tbl string, "sample" bigint)
external name sql.analyze;
create procedure analyze(sch string, tbl string, col string, "sample" bigint)
external name sql.analyze;
-- ogc Spatial Analysis methods

create function area(g geometry) returns float external name geom."Area";
create function astext(g geometry) returns string external name geom."AsText";
-- The BAT buffer pool overview
create function sys.bbp () 
	returns table (id int, name string, htype string, 
		ttype string, count bigint, refcnt int, lrefcnt int, 
		location string, heat int, dirty string, 
		status string, kind string) 
	external name bbp.get;
create function boundary(g geometry) returns geometry external name geom."Boundary";
create function "broadcast" (p inet) returns inet 
	external name inet."broadcast";
create function buffer(a geometry, distance float) returns geometry external name geom."Buffer";
-- This Source Code Form is subject to the terms of the Mozilla Public
-- License, v. 2.0.  If a copy of the MPL was not distributed with this
-- file, You can obtain one at http://mozilla.org/MPL/2.0/.
--
-- Copyright 2008-2015 MonetDB B.V.

-- (co) Arjen de Rijke, Bart Scheers
-- Use statistical functions from gsl library

-- Calculate Chi squared probability
create function sys.chi2prob(chi2 double, datapoints double)
returns double external name gsl."chi2prob";
-- This Source Code Form is subject to the terms of the Mozilla Public
-- License, v. 2.0.  If a copy of the MPL was not distributed with this
-- file, You can obtain one at http://mozilla.org/MPL/2.0/.
--
-- Copyright 2008-2015 MonetDB B.V.

-- Clustering a relational table should be done with care.
-- For, the oid's are used in join-indices.

-- Clustering of tables may improve IO performance
-- The foreign key constraints should be dropped before
-- and re-established after the cluster operation.

create procedure cluster1(sys string, tab string)
	external name sql.cluster1;
create procedure cluster2(sys string, tab string)
	external name sql.cluster2;
-- The predicted storage footprint of the complete database
-- determines the amount of diskspace needed for persistent storage
-- and the upperbound when all possible index structures are created.
-- The storage requirement for foreign key joins is split amongst the participants.

create function sys.columnsize(nme string, i bigint, d bigint)
returns bigint
begin
	case
	when nme = 'boolean' then return i;
	when nme = 'char' then return 2*i;
	when nme = 'smallint' then return 2 * i;
	when nme = 'int'	 then return 4 * i;
	when nme = 'bigint'	 then return 8 * i;
	when nme = 'hugeint'	 then return 16 * i;
	when nme = 'timestamp' then return 8 * i;
	when  nme = 'varchar' then
		case
		when cast(d as bigint) << 8 then return i;
		when cast(d as bigint) << 16 then return 2 * i;
		when cast(d as bigint) << 32 then return 4 * i;
		else return 8 * i;
		end case;
	else return 8 * i;
	end case;
end;
create function contains(a geometry, b geometry) returns boolean external name geom."Contains";
create function convexhull(a geometry) returns geometry external name geom."ConvexHull";
create aggregate corr(e1 tinyint, e2 tinyint) returns tinyint
	external name "aggr"."corr";
create aggregate corr(e1 smallint, e2 smallint) returns smallint
	external name "aggr"."corr";
create aggregate corr(e1 integer, e2 integer) returns integer
	external name "aggr"."corr";
create aggregate corr(e1 wrd, e2 wrd) returns wrd
	external name "aggr"."corr";
create aggregate corr(e1 bigint, e2 bigint) returns bigint
	external name "aggr"."corr";
create aggregate corr(e1 real, e2 real) returns real
	external name "aggr"."corr";
create aggregate corr(e1 double, e2 double) returns double
	external name "aggr"."corr";
create aggregate corr(e1 hugeint, e2 hugeint) returns hugeint
	external name "aggr"."corr";
create function crosses(a geometry, b geometry) returns boolean external name geom."Crosses";
create function date_to_str(d date, format string) returns string
	external name mtime."date_to_str";
CREATE FUNCTION db_users () RETURNS TABLE( name varchar(2048)) EXTERNAL NAME sql.db_users;
-- This Source Code Form is subject to the terms of the Mozilla Public
-- License, v. 2.0.  If a copy of the MPL was not distributed with this
-- file, You can obtain one at http://mozilla.org/MPL/2.0/.
--
-- Copyright 2008-2015 MonetDB B.V.

create function degrees(r double) 
returns double
	return r*180/pi();
--Column c has a dependency on function f
create function dependencies_columns_on_functions()
returns table (sch varchar(100), usr varchar(100), dep_type varchar(32))
return table (select c.name, f.name, 'DEP_FUNC' from functions as f, columns as c, dependencies as dep where c.id = dep.id and f.id = dep.depend_id and dep.depend_type = 7);
--Column c has a dependency on index i 
create function dependencies_columns_on_indexes()
returns table (sch varchar(100), usr varchar(100), dep_type varchar(32))
return table (select c.name, i.name, 'DEP_INDEX' from columns as c, objects as kc, idxs as i where kc."name" = c.name and kc.id = i.id and c.table_id = i.table_id and i.name not in (select name from keys));
--Column c has a dependency on key k
create function dependencies_columns_on_keys()
returns table (sch varchar(100), usr varchar(100), dep_type varchar(32))
return table (select c.name, k.name, 'DEP_KEY' from columns as c, objects as kc, keys as k where kc."name" = c.name and kc.id = k.id and k.table_id = c.table_id and k.rkey = -1);
--Column c has a dependency on trigger tri
create function dependencies_columns_on_triggers()
returns table (sch varchar(100), usr varchar(100), dep_type varchar(32))
return table (select c.name, tri.name, 'DEP_TRIGGER' from columns as c, triggers as tri, dependencies as dep where dep.id = c.id and dep.depend_id =tri.id and dep.depend_type = 8);
--Column c has a dependency on view v
create function dependencies_columns_on_views()
returns table (sch varchar(100), usr varchar(100), dep_type varchar(32))
return table (select c.name, v.name, 'DEP_VIEW' from columns as c, tables as v, dependencies as dep where c.id = dep.id and v.id = dep.depend_id and dep.depend_type = 5 and v.type = 1);
--Function f1 has a dependency on function f2
create function dependencies_functions_on_functions()
returns table (sch varchar(100), usr varchar(100), dep_type varchar(32))
return table (select f1.name, f2.name, 'DEP_FUNC' from functions as f1, functions as f2, dependencies as dep where f1.id = dep.id and f2.id = dep.depend_id and dep.depend_type = 7);
--Function f1 has a dependency on trigger tri
create function dependencies_functions_os_triggers()
returns table (sch varchar(100), usr varchar(100), dep_type varchar(32))
return table (select f.name, tri.name, 'DEP_TRIGGER' from functions as f, triggers as tri, dependencies as dep where dep.id = f.id and dep.depend_id =tri.id and dep.depend_type = 8);
--Key k has a dependency on foreign key fk
create function dependencies_keys_on_foreignkeys()
returns table (sch varchar(100), usr varchar(100), dep_type varchar(32))
return table (select k.name, fk.name, 'DEP_FKEY' from keys as k, keys as fk where fk.rkey = k.id);
--User (owner) has a dependency in schema s
create function dependencies_owners_on_schemas()
returns table (sch varchar(100), usr varchar(100), dep_type varchar(32))
return table (select a.name, s.name, 'DEP_SCHEMA' from schemas as s, auths a where s.owner = a.id);
-- This Source Code Form is subject to the terms of the Mozilla Public
-- License, v. 2.0.  If a copy of the MPL was not distributed with this
-- file, You can obtain one at http://mozilla.org/MPL/2.0/.
--
-- Copyright 2008-2015 MonetDB B.V.

--Schema s has a dependency on user u
create function dependencies_schemas_on_users()
returns table (sch varchar(100), usr varchar(100), dep_type varchar(32))
return table (select s.name, u.name, 'DEP_USER' from schemas as s, users u where u.default_schema = s.id);
--Table t has a dependency on foreign key k
create function dependencies_tables_on_foreignkeys()
returns table (sch varchar(100), usr varchar(100), dep_type varchar(32))
return table (select t.name, fk.name, 'DEP_FKEY' from tables as t, keys as k, keys as fk where fk.rkey = k.id and k.table_id = t.id);
--Table t has a dependency on function f
create function dependencies_tables_on_functions()
returns table (sch varchar(100), usr varchar(100), dep_type varchar(32))
return table (select t.name, f.name, 'DEP_FUNC' from functions as f, tables as t, dependencies as dep where t.id = dep.id and f.id = dep.depend_id and dep.depend_type = 7 and t.type = 0);
--Table t has a dependency on index  i
create function dependencies_tables_on_indexes()
returns table (sch varchar(100), usr varchar(100), dep_type varchar(32))
return table (select t.name, i.name, 'DEP_INDEX' from tables as t, idxs as i where i.table_id = t.id and i.name not in (select name from keys) and t.type = 0);
--Table t has a dependency on trigger tri

create function dependencies_tables_on_triggers()
returns table (sch varchar(100), usr varchar(100), dep_type varchar(32))
return table ((select t.name, tri.name, 'DEP_TRIGGER' from tables as t, triggers as tri where tri.table_id = t.id) union (select t.name, tri.name, 'DEP_TRIGGER' from triggers tri, tables t, dependencies dep where dep.id = t.id and dep.depend_id =tri.id and dep.depend_type = 8));
--Table t has a dependency on view v
create function dependencies_tables_on_views()
returns table (sch varchar(100), usr varchar(100), dep_type varchar(32))
return table (select t.name, v.name, 'DEP_VIEW' from tables as t, tables as v, dependencies as dep where t.id = dep.id and v.id = dep.depend_id and dep.depend_type = 5 and v.type = 1);
--View v has a dependency on function f
create function dependencies_views_on_functions()
returns table (sch varchar(100), usr varchar(100), dep_type varchar(32))
return table (select v.name, f.name, 'DEP_FUNC' from functions as f, tables as v, dependencies as dep where v.id = dep.id and f.id = dep.depend_id and dep.depend_type = 7 and v.type = 1);
--View v has a dependency on trigger tri
create function dependencies_views_on_triggers()
returns table (sch varchar(100), usr varchar(100), dep_type varchar(32))
return table (select v.name, tri.name, 'DEP_TRIGGER' from tables as v, triggers as tri, dependencies as dep where dep.id = v.id and dep.depend_id =tri.id and dep.depend_type = 8 and v.type = 1);
create function difference(a geometry, b geometry) returns geometry external name geom."Difference";
-- CREATE FUNCTION Point(g Geometry) RETURNS Point external name geom.point;
-- CREATE FUNCTION Curve(g Geometry) RETURNS Curve external name geom.curve;
-- CREATE FUNCTION LineString(g Geometry) RETURNS LineString external name geom.linestring;
-- CREATE FUNCTION Surface(g Geometry) RETURNS Surface external name geom.surface;
-- CREATE FUNCTION Polygon(g Geometry) RETURNS Polygon external name geom.polygon;

-- ogc basic methods
create function dimension(g geometry) returns integer external name geom."Dimension";
create function disjoint(a geometry, b geometry) returns boolean external name geom."Disjoint";
create function distance(a geometry, b geometry) returns float external name geom."Distance";
CREATE FUNCTION env () RETURNS TABLE( name varchar(1024), value varchar(2048)) EXTERNAL NAME sql.sql_environment;
create function envelope(g geometry) returns geometry external name geom."Envelope";
-- The environment table
create function sys.environment()
	returns table ("name" string, value string)
	external name sql.sql_environment;
-- ogc spatial relation methods
create function equals(a geometry, b geometry) returns boolean external name geom."Equals";
create procedure sys.evalalgebra( ra_stmt string, opt bool)
	external name sql."evalAlgebra";
-- fuse two (1-byte) tinyint values into one (2-byte) smallint value
create function fuse(one tinyint, two tinyint)
returns smallint external name udf.fuse;
-- fuse two (2-byte) smallint values into one (4-byte) integer value
create function fuse(one smallint, two smallint)
returns integer external name udf.fuse;
-- fuse two (4-byte) integer values into one (8-byte) bigint value
create function fuse(one integer, two integer)
returns bigint external name udf.fuse;
-- This Source Code Form is subject to the terms of the Mozilla Public
-- License, v. 2.0.  If a copy of the MPL was not distributed with this
-- file, You can obtain one at http://mozilla.org/MPL/2.0/.
--
-- Copyright 2008-2015 MonetDB B.V.

-- add function signatures to SQL catalog


-- fuse two (8-byte) integer values into one (16-byte) bigint value
create function fuse(one bigint, two bigint)
returns hugeint external name udf.fuse;
-- This Source Code Form is subject to the terms of the Mozilla Public
-- License, v. 2.0.  If a copy of the MPL was not distributed with this
-- file, You can obtain one at http://mozilla.org/MPL/2.0/.
--
-- Copyright 2008-2015 MonetDB B.V.

-- (c) Author M.Kersten

create function sys.generate_series(first tinyint, last tinyint)
returns table (value tinyint)
external name generator.series;
create function sys.generate_series(first tinyint, last tinyint, stepsize tinyint)
returns table (value tinyint)
external name generator.series;
create function sys.generate_series(first smallint, last smallint)
returns table (value smallint)
external name generator.series;
create function sys.generate_series(first smallint, last smallint, stepsize smallint)
returns table (value smallint)
external name generator.series;
create function sys.generate_series(first int, last int)
returns table (value int)
external name generator.series;
create function sys.generate_series(first int, last int, stepsize int)
returns table (value int)
external name generator.series;
create function sys.generate_series(first bigint, last bigint)
returns table (value bigint)
external name generator.series;
create function sys.generate_series(first bigint, last bigint, stepsize bigint)
returns table (value bigint)
external name generator.series;
create function sys.generate_series(first real, last real, stepsize real)
returns table (value real)
external name generator.series;
create function sys.generate_series(first double, last double, stepsize double)
returns table (value double)
external name generator.series;
create function sys.generate_series(first decimal(10,2), last decimal(10,2), stepsize decimal(10,2))
returns table (value decimal(10,2))
external name generator.series;
create function sys.generate_series(first timestamp, last timestamp, stepsize interval second)
returns table (value timestamp)
external name generator.series;
-- This Source Code Form is subject to the terms of the Mozilla Public
-- License, v. 2.0.  If a copy of the MPL was not distributed with this
-- file, You can obtain one at http://mozilla.org/MPL/2.0/.
--
-- Copyright 2008-2015 MonetDB B.V.

-- (c) Author M.Kersten

create function sys.generate_series(first hugeint, last hugeint)
returns table (value hugeint)
external name generator.series;
create function sys.generate_series(first hugeint, last hugeint, stepsize hugeint)
returns table (value hugeint)
external name generator.series;
create function geomcollectionfromtext(wkt string, srid smallint) returns multipolygon external name geom."GeomCollectionFromText";
create function geometrytypeid(g geometry) returns integer external name geom."GeometryTypeId";
-- The srid in the *FromText Functions is currently not used
create function geomfromtext(wkt string, srid smallint) returns geometry external name geom."GeomFromText";
create function getanchor( theurl url ) returns string 
	external name url."getAnchor";
create function getbasename(theurl url) returns string       
	external name url."getBasename";
create function getcontent(theurl url)   returns string       
	external name url."getContent";
create function getcontext(theurl url)   returns string       
	external name url."getContext";
create function getdomain(theurl url) returns string       
	external name url."getDomain";
create function getextension(theurl url) returns string       
	external name url."getExtension";
create function getfile(theurl url) returns string       
	external name url."getFile";
create function gethost(theurl url)   returns string       
	external name url."getHost";
create function getport(theurl url) returns string       
	external name url."getPort";
create function getprotocol(theurl url) returns string       
	external name url."getProtocol";
create function getquery(theurl url) returns string       
	external name url."getQuery";
create function getroboturl(theurl url) returns string       
	external name url."getRobotURL";
create function getuser(theurl url) returns string       
	external name url."getUser";
create function sys.hashsize(b boolean, i bigint)
returns bigint
begin
	-- assume non-compound keys
	if  b = true
	then
		return 8 * i;
	end if;
	return 0;
end;
create function sys.heapsize(tpe string, i bigint, w int)
returns bigint
begin
	if  tpe <> 'varchar' and tpe <> 'clob'
	then
		return 0;
	end if;
	return 10240 + i * w;
end;
create function "host" (p inet) returns clob
	external name inet."host";
create function "hostmask" (p inet) returns inet
	external name inet."hostmask";
create filter function "ilike"(val string, pat string, esc string) external name algebra."ilike";
create filter function "ilike"(val string, pat string) external name algebra."ilike";
create function sys.imprintsize(i bigint, nme string)
returns bigint
begin
	if nme = 'boolean'
		or nme = 'tinyint'
		or nme = 'smallint'
		or nme = 'int'	
		or nme = 'bigint'	
		or nme = 'hugeint'	
		or nme = 'decimal'	
		or nme = 'date'
		or nme = 'timestamp'
		or nme = 'real'
		or nme = 'double'
	then
		return cast( i * 0.12 as bigint);
	end if ;
	return 0;
end;
create function intersection(a geometry, b geometry) returns geometry external name geom."Intersection";
create function isaurl(theurl url) returns bool
	external name url."isaURL";
create function sys.isauuid(u uuid)
returns uuid external name uuid."isaUUID";
create function sys.isauuid(u string)
returns uuid external name uuid."isaUUID";
create function isempty(g geometry) returns boolean external name geom."IsEmpty";
create function issimple(g geometry) returns boolean external name geom."IsSimple";
create function length(g geometry) returns float external name geom."Length";
-- This Source Code Form is subject to the terms of the Mozilla Public
-- License, v. 2.0.  If a copy of the MPL was not distributed with this
-- file, You can obtain one at http://mozilla.org/MPL/2.0/.
--
-- Copyright 2008-2015 MonetDB B.V.

create filter function "like"(val string, pat string, esc string) external name algebra."like";
create filter function "like"(val string, pat string) external name algebra."like";
create function linefromtext(wkt string, srid smallint) returns linestring external name geom."LineFromText";
create function "masklen" (p inet) returns int
	external name inet."masklen";
-- currently we only use mbr instead of
-- Envelope():Geometry
-- as that returns Geometry objects, and we prefer the explicit mbr's
-- minimum bounding rectangle (mbr)
create function mbr (g geometry) returns mbr external name geom.mbr;
create function mbroverlaps(a mbr, b mbr) returns boolean external name geom."mbroverlaps";
-- This Source Code Form is subject to the terms of the Mozilla Public
-- License, v. 2.0.  If a copy of the MPL was not distributed with this
-- file, You can obtain one at http://mozilla.org/MPL/2.0/.
--
-- Copyright 2008-2015 MonetDB B.V.

-- (co) Arjen de Rijke
-- Functions supporting jsonstore

create function sys.md5(v string)
returns string external name clients.md5sum;
create aggregate median(val tinyint) returns tinyint
	external name "aggr"."median";
create aggregate median(val smallint) returns smallint
	external name "aggr"."median";
create aggregate median(val integer) returns integer
	external name "aggr"."median";
create aggregate median(val wrd) returns wrd
	external name "aggr"."median";
create aggregate median(val bigint) returns bigint
	external name "aggr"."median";
create aggregate median(val decimal) returns decimal
 	external name "aggr"."median";
create aggregate median(val real) returns real
	external name "aggr"."median";
create aggregate median(val double) returns double
	external name "aggr"."median";
create aggregate median(val date) returns date
	external name "aggr"."median";
create aggregate median(val time) returns time
	external name "aggr"."median";
create aggregate median(val timestamp) returns timestamp
	external name "aggr"."median";
create aggregate median(val hugeint) returns hugeint
	external name "aggr"."median";
create function mlinefromtext(wkt string, srid smallint) returns multilinestring external name geom."MultiLineFromText";
create function mpointfromtext(wkt string, srid smallint) returns multipoint external name geom."MultiPointFromText";
create function mpolyfromtext(wkt string, srid smallint) returns multipolygon external name geom."MultiPolyFromText";
create function ms_round(num double, prc int, truncat int)
returns double
begin
	if (truncat = 0)
		then return round(num, prc);
		else return ms_trunc(num, prc);
	end if;
end;
create function ms_str(num float, prc int, truncat int)
returns string
begin
        return cast(num as string);
end;
-- This Source Code Form is subject to the terms of the Mozilla Public
-- License, v. 2.0.  If a copy of the MPL was not distributed with this
-- file, You can obtain one at http://mozilla.org/MPL/2.0/.
--
-- Copyright 2008-2015 MonetDB B.V.

create function ms_stuff( s1 varchar(32), st int, len int, s3 varchar(32))
returns varchar(32)
begin
	declare res varchar(32), aux varchar(32);
	declare ofset int;

    if ( st < 0 or st > length(s1))
        then return '';
    end if;

    set ofset = 1;
    set res = substring(s1,ofset,st-1);
    set res = res || s3;
    set ofset = st + len;
    set aux = substring(s1,ofset,length(s1)-ofset+1);
	set res = res || aux;
	return res;
end;
create function ms_trunc(num double, prc int)
returns double
external name sql.ms_trunc;
create function "netmask" (p inet) returns inet
	external name inet."netmask";
create function "network" (p inet) returns inet
	external name inet."network";
create function newurl(protocol string, hostname string, "port" int, file string) 
	returns url       
	external name url."new";
create function newurl(protocol string, hostname string, file string) 
	returns url 
	external name url."new";
-- This Source Code Form is subject to the terms of the Mozilla Public
-- License, v. 2.0.  If a copy of the MPL was not distributed with this
-- file, You can obtain one at http://mozilla.org/MPL/2.0/.
--
-- Copyright 2008-2015 MonetDB B.V.

-- show the optimizer statistics maintained by the SQL frontend
create function sys.optimizer_stats () 
	returns table (rewrite string, count int) 
	external name sql.dump_opt_stats;
-- MONETDB KERNEL SECTION
-- optimizer pipe catalog
create function sys.optimizers () 
	returns table (name string, def string, status string)
	external name sql.optimizers;
create function overlaps(a geometry, b geometry) returns boolean external name geom."Overlaps";
-- This Source Code Form is subject to the terms of the Mozilla Public
-- License, v. 2.0.  If a copy of the MPL was not distributed with this
-- file, You can obtain one at http://mozilla.org/MPL/2.0/.
--
-- Copyright 2008-2015 MonetDB B.V.

create function sys.password_hash (username string) 
	returns string 
	external name sql.password;
-- operations to manipulate the state of havoc queries
create procedure sys.pause(tag int)
external name sql.sysmon_pause;
create procedure sys.pause(tag bigint)
external name sql.sysmon_pause;
create function point(x double,y double) returns point external name geom.point;
create function pointfromtext(wkt string, srid smallint) returns point external name geom."PointFromText";
create function polyfromtext(wkt string, srid smallint) returns polygon external name geom."PolyFromText";
-- alias
create function polygonfromtext(wkt string, srid smallint) returns polygon external name geom."PolyFromText";
create aggregate quantile(val tinyint, q double) returns tinyint
 	external name "aggr"."quantile";
create aggregate quantile(val smallint, q double) returns smallint
 	external name "aggr"."quantile";
create aggregate quantile(val integer, q double) returns integer
 	external name "aggr"."quantile";
create aggregate quantile(val wrd, q double) returns wrd
	external name "aggr"."quantile";
create aggregate quantile(val bigint, q double) returns bigint
	external name "aggr"."quantile";
create aggregate quantile(val decimal, q double) returns decimal
 	external name "aggr"."quantile";
create aggregate quantile(val real, q double) returns real
	external name "aggr"."quantile";
create aggregate quantile(val double, q double) returns double
	external name "aggr"."quantile";
create aggregate quantile(val date, q double) returns date
	external name "aggr"."quantile";
create aggregate quantile(val time, q double) returns time
	external name "aggr"."quantile";
create aggregate quantile(val timestamp, q double) returns timestamp
	external name "aggr"."quantile";
create aggregate quantile(val hugeint, q double) returns hugeint
	external name "aggr"."quantile";
-- SQL QUERY CACHE
-- The SQL query cache returns a table with the query plans kept

create function sys.querycache() 
	returns table (query string, count int) 
	external name sql.dump_cache;
-- Trace the SQL input
create procedure sys.querylog(filename string) 
	external name sql.logfile;
-- Each query call is stored in the table calls
-- At regular intervals the query history table should be cleaned.
-- This can be done manually on the SQL console, or be integrated
-- in the keepQuery and keepCall upon need.
-- The parameters are geared at understanding the resource claims
-- They reflect the effect of the total workload mix during execution.
-- The 'cpu' gives the average cpu load percentage over all cores on the 
-- server during execution phase. 
-- increasing cpu load indicates better use of multi-cores.
-- The 'io' indicate IOs during complete query run.
-- The 'space' is the total amount of intermediates created in MB.
-- Reducing the space component improves performance/
-- All timing in usec and all storage in bytes.

create function sys.querylog_calls()
returns table(
	id oid,				 -- references query plan
	"start" timestamp,	-- time the statement was started
	"stop" timestamp,	-- time the statement was completely finished
	arguments string,	-- actual call structure
	tuples wrd,			-- number of tuples in the result set
	run bigint,		-- time spent (in usec)  until the result export
	ship bigint,		-- time spent (in usec)  to ship the result set
	cpu int,  		-- average cpu load percentage during execution
	io int			-- percentage time waiting for IO to finish 
)
external name sql.querylog_calls;
-- This Source Code Form is subject to the terms of the Mozilla Public
-- License, v. 2.0.  If a copy of the MPL was not distributed with this
-- file, You can obtain one at http://mozilla.org/MPL/2.0/.
--
-- Copyright 2008-2015 MonetDB B.V.

-- QUERY HISTORY
-- The query history mechanism of MonetDB/SQL relies on a few hooks.
-- The most important one is a global system variable which controls
--  monitoring of all sessions. 

create function sys.querylog_catalog()
returns table(
	id oid,
	owner string,
	defined timestamp,
	query string,
	pipe string,
	"plan" string,		-- Name of MAL plan
	mal int,			-- size of MAL plan
	optimize bigint 	-- time in usec
)
external name sql.querylog_catalog;
create procedure sys.querylog_disable()
external name sql.querylog_disable;
-- reset history for a particular user
create procedure sys.querylog_empty()
external name sql.querylog_empty;
-- manipulate the query logger
create procedure sys.querylog_enable()
external name sql.querylog_enable;
create procedure sys.querylog_enable(threshold smallint)
external name sql.querylog_enable_threshold;
-- This Source Code Form is subject to the terms of the Mozilla Public
-- License, v. 2.0.  If a copy of the MPL was not distributed with this
-- file, You can obtain one at http://mozilla.org/MPL/2.0/.
--
-- Copyright 2008-2015 MonetDB B.V.

-- System monitoring

-- show status of all active SQL queries.
create function sys.queue()
returns table(
	qtag bigint,
	"user" string,
	started timestamp,
	estimate timestamp,
	progress int,
	status string,
	tag oid,
	query string
)
external name sql.sysmon_queue;
create function radians(d double) 
returns double
	return d*pi()/180;
create function relate(a geometry, b geometry, pattern string) returns boolean external name geom."Relate";
create procedure sys.resume(tag int)
external name sql.sysmon_resume;
create procedure sys.resume(tag bigint)
external name sql.sysmon_resume;
create procedure reuse(sys string, tab string)
	external name sql.reuse;
-- This Source Code Form is subject to the terms of the Mozilla Public
-- License, v. 2.0.  If a copy of the MPL was not distributed with this
-- file, You can obtain one at http://mozilla.org/MPL/2.0/.
--
-- Copyright 2008-2015 MonetDB B.V.

-- add function signatures to SQL catalog


-- Reverse a string
create function reverse(src string)
returns string external name udf.reverse;
create function sys.sessions()
returns table("user" string, "login" timestamp, "sessiontimeout" bigint, "lastcommand" timestamp, "querytimeout" bigint, "active" bool)
external name sql.sessions;
create function "setmasklen" (p inet, mask int) returns inet
	external name inet."setmasklen";
create procedure sys.setsession("timeout" bigint)
	external name sql.setsession;
-- control the query and session time out 
create procedure sys.settimeout("query" bigint)
	external name sql.settimeout;
create procedure sys.settimeout("query" bigint, "session" bigint)
	external name sql.settimeout;
-- This Source Code Form is subject to the terms of the Mozilla Public
-- License, v. 2.0.  If a copy of the MPL was not distributed with this
-- file, You can obtain one at http://mozilla.org/MPL/2.0/.
--
-- Copyright 2008-2015 MonetDB B.V.

-- Vacuum a relational table should be done with care.
-- For, the oid's are used in join-indices.

-- Vacuum of tables may improve IO performance and disk footprint.
-- The foreign key constraints should be dropped before
-- and re-established after the cluster operation.

create procedure shrink(sys string, tab string)
	external name sql.shrink;
create procedure sys.shutdown(delay tinyint) 
external name sql.shutdown;
create procedure sys.shutdown(delay tinyint, force bool) 
external name sql.shutdown;
create function srid(g geometry) returns integer external name geom."SRID";
create aggregate stddev_pop(val tinyint) returns double
	external name "aggr"."stdevp";
create aggregate stddev_pop(val smallint) returns double
	external name "aggr"."stdevp";
create aggregate stddev_pop(val integer) returns double
	external name "aggr"."stdevp";
create aggregate stddev_pop(val wrd) returns double
	external name "aggr"."stdevp";
create aggregate stddev_pop(val bigint) returns double
	external name "aggr"."stdevp";
create aggregate stddev_pop(val real) returns double
	external name "aggr"."stdevp";
create aggregate stddev_pop(val double) returns double
	external name "aggr"."stdevp";
create aggregate stddev_pop(val date) returns double
	external name "aggr"."stdevp";
create aggregate stddev_pop(val time) returns double
	external name "aggr"."stdevp";
create aggregate stddev_pop(val timestamp) returns double
	external name "aggr"."stdevp";
create aggregate stddev_pop(val hugeint) returns double
	external name "aggr"."stdevp";
-- This Source Code Form is subject to the terms of the Mozilla Public
-- License, v. 2.0.  If a copy of the MPL was not distributed with this
-- file, You can obtain one at http://mozilla.org/MPL/2.0/.
--
-- Copyright 2008-2015 MonetDB B.V.

create aggregate stddev_samp(val tinyint) returns double
	external name "aggr"."stdev";
create aggregate stddev_samp(val smallint) returns double
	external name "aggr"."stdev";
create aggregate stddev_samp(val integer) returns double
	external name "aggr"."stdev";
create aggregate stddev_samp(val wrd) returns double
	external name "aggr"."stdev";
create aggregate stddev_samp(val bigint) returns double
	external name "aggr"."stdev";
create aggregate stddev_samp(val real) returns double
	external name "aggr"."stdev";
create aggregate stddev_samp(val double) returns double
	external name "aggr"."stdev";
create aggregate stddev_samp(val date) returns double
	external name "aggr"."stdev";
create aggregate stddev_samp(val time) returns double
	external name "aggr"."stdev";
create aggregate stddev_samp(val timestamp) returns double
	external name "aggr"."stdev";
-- This Source Code Form is subject to the terms of the Mozilla Public
-- License, v. 2.0.  If a copy of the MPL was not distributed with this
-- file, You can obtain one at http://mozilla.org/MPL/2.0/.
--
-- Copyright 2008-2015 MonetDB B.V.

create aggregate stddev_samp(val hugeint) returns double
	external name "aggr"."stdev";
create procedure sys.stop(tag int)
external name sql.sysmon_stop;
create procedure sys.stop(tag bigint)
external name sql.sysmon_stop;
-- This Source Code Form is subject to the terms of the Mozilla Public
-- License, v. 2.0.  If a copy of the MPL was not distributed with this
-- file, You can obtain one at http://mozilla.org/MPL/2.0/.
--
-- Copyright 2008-2015 MonetDB B.V.

-- Author M.Kersten
-- This script gives the database administrator insight in the actual
-- footprint of the persistent tables and the maximum playground used
-- when indices are introduced upon them.
-- By chancing the storagemodelinput table directly, the footprint for
-- yet to be loaded databases can be assessed.

-- The actual storage footprint of an existing database can be
-- obtained by the table procuding function storage()
-- It represents the actual state of affairs, i.e. storage on disk
-- of columns and foreign key indices, and possible temporary hash indices.
-- For strings we take a sample to determine their average length.

create function sys."storage"()
returns table ("schema" string, "table" string, "column" string, "type" string, "mode" string, location string, "count" bigint, typewidth int, columnsize bigint, heapsize bigint, hashes bigint, imprints bigint, sorted boolean)
external name sql."storage";
create function sys.storagemodel()
returns table (
	"schema" string,
	"table" string,
	"column" string,
	"type" string,
	"count"	bigint,
	columnsize bigint,
	heapsize bigint,
	hashes bigint,
	imprints bigint,
	sorted boolean)
begin
	return select i."schema", i."table", i."column", i."type", i."count",
	columnsize(i."type", i.count, i."distinct"),
	heapsize(i."type", i."distinct", i."atomwidth"),
	hashsize(i."reference", i."count"),
	imprintsize(i."count",i."type"),
	i.sorted
	from sys.storagemodelinput i;
end;
-- this table can be adjusted to reflect the anticipated final database size

-- The model input can be derived from the current database using
create procedure sys.storagemodelinit()
begin
	delete from sys.storagemodelinput;

	insert into sys.storagemodelinput
	select x."schema", x."table", x."column", x."type", x.typewidth, x.count, 0, x.typewidth, false, x.sorted from sys."storage"() x;

	update sys.storagemodelinput
	set reference = true
	where concat(concat("schema","table"), "column") in (
		select concat( concat("fkschema"."name", "fktable"."name"), "fkkeycol"."name" )
		from	"sys"."keys" as    "fkkey",
				"sys"."objects" as "fkkeycol",
				"sys"."tables" as  "fktable",
				"sys"."schemas" as "fkschema"
		where   "fktable"."id" = "fkkey"."table_id"
			and "fkkey"."id" = "fkkeycol"."id"
			and "fkschema"."id" = "fktable"."schema_id"
			and "fkkey"."rkey" > -1);

	update sys.storagemodelinput
	set "distinct" = "count" -- assume all distinct
	where "type" = 'varchar' or "type"='clob';
end;
-- This Source Code Form is subject to the terms of the Mozilla Public
-- License, v. 2.0.  If a copy of the MPL was not distributed with this
-- file, You can obtain one at http://mozilla.org/MPL/2.0/.
--
-- Copyright 2008-2015 MonetDB B.V.

create function str_to_date(s string, format string) returns date
	external name mtime."str_to_date";
create function symdifference(a geometry, b geometry) returns geometry external name geom."SymDifference";
create function "text" (p inet) returns clob
	external name inet."text";
-- This Source Code Form is subject to the terms of the Mozilla Public
-- License, v. 2.0.  If a copy of the MPL was not distributed with this
-- file, You can obtain one at http://mozilla.org/MPL/2.0/.
--
-- Copyright 2008-2015 MonetDB B.V.

-- Provide a simple equivalent for the UNIX times command
-- times 0 ms user 0 ms system 0 ms 0 reads 0 writes

create procedure times()
external name sql.times;
create function touches(a geometry, b geometry) returns boolean external name geom."Touches";
-- This Source Code Form is subject to the terms of the Mozilla Public
-- License, v. 2.0.  If a copy of the MPL was not distributed with this
-- file, You can obtain one at http://mozilla.org/MPL/2.0/.
--
-- Copyright 2008-2015 MonetDB B.V.

-- make the offline tracing table available for inspection
create function sys.tracelog() 
	returns table (
		event integer,		-- event counter
		clk varchar(20), 	-- wallclock, no mtime in kernel
		pc varchar(50), 	-- module.function[nr]
		thread int, 		-- thread identifier
		ticks bigint, 		-- time in microseconds
		rrsmb bigint, 		-- resident memory in MB
		vmmb bigint, 		-- virtual size in MB
		reads bigint, 		-- number of blocks read
		writes bigint, 	-- number of blocks written
		minflt bigint, 		-- minor page faults
		majflt bigint, 		-- major page faults
		nvcsw bigint, 		-- non-volantary conext switch
		stmt string			-- actual statement executed
	)
	external name sql.dump_trace;
-- generate a new uuid
create function sys.uuid()
returns uuid external name uuid."new";
create procedure vacuum(sys string, tab string)
	external name sql.vacuum;
CREATE FUNCTION var() RETURNS TABLE( name varchar(1024)) EXTERNAL NAME sql.sql_variables;
create aggregate var_pop(val tinyint) returns double
	external name "aggr"."variancep";
create aggregate var_pop(val smallint) returns double
	external name "aggr"."variancep";
create aggregate var_pop(val integer) returns double
	external name "aggr"."variancep";
create aggregate var_pop(val wrd) returns double
	external name "aggr"."variancep";
create aggregate var_pop(val bigint) returns double
	external name "aggr"."variancep";
create aggregate var_pop(val real) returns double
	external name "aggr"."variancep";
create aggregate var_pop(val double) returns double
	external name "aggr"."variancep";
create aggregate var_pop(val date) returns double
	external name "aggr"."variancep";
create aggregate var_pop(val time) returns double
	external name "aggr"."variancep";
create aggregate var_pop(val timestamp) returns double
	external name "aggr"."variancep";
create aggregate var_pop(val hugeint) returns double
	external name "aggr"."variancep";
create aggregate var_samp(val tinyint) returns double
	external name "aggr"."variance";
create aggregate var_samp(val smallint) returns double
	external name "aggr"."variance";
create aggregate var_samp(val integer) returns double
	external name "aggr"."variance";
create aggregate var_samp(val wrd) returns double
	external name "aggr"."variance";
create aggregate var_samp(val bigint) returns double
	external name "aggr"."variance";
create aggregate var_samp(val real) returns double
	external name "aggr"."variance";
create aggregate var_samp(val double) returns double
	external name "aggr"."variance";
create aggregate var_samp(val date) returns double
	external name "aggr"."variance";
create aggregate var_samp(val time) returns double
	external name "aggr"."variance";
create aggregate var_samp(val timestamp) returns double
	external name "aggr"."variance";
create aggregate var_samp(val hugeint) returns double
	external name "aggr"."variance";
create function within(a geometry, b geometry) returns boolean external name geom."Within";
create function x(g geometry) returns double external name geom."X";
create function y(g geometry) returns double external name geom."Y";
create function zorder_decode_x(z oid) returns integer
    external name zorder.decode_x;
create function zorder_decode_y(z oid) returns integer
    external name zorder.decode_y;
-- This Source Code Form is subject to the terms of the Mozilla Public
-- License, v. 2.0.  If a copy of the MPL was not distributed with this
-- file, You can obtain one at http://mozilla.org/MPL/2.0/.
--
-- Copyright 2008-2015 MonetDB B.V.

create function zorder_encode(x integer, y integer) returns oid
    external name zorder.encode;
START TRANSACTION;
CREATE TABLE "sys"."_columns" (
	"id"          INTEGER,
	"name"        VARCHAR(1024),
	"type"        VARCHAR(1024),
	"type_digits" INTEGER,
	"type_scale"  INTEGER,
	"table_id"    INTEGER,
	"default"     VARCHAR(2048),
	"null"        BOOLEAN,
	"number"      INTEGER,
	"storage"     VARCHAR(2048)
);
COPY 333 RECORDS INTO "sys"."_columns" FROM stdin USING DELIMITERS '\t','\n','"';
2002	"id"	"int"	32	0	2001	NULL	true	0	NULL
2003	"name"	"varchar"	1024	0	2001	NULL	true	1	NULL
2004	"authorization"	"int"	32	0	2001	NULL	true	2	NULL
2005	"owner"	"int"	32	0	2001	NULL	true	3	NULL
2006	"system"	"boolean"	1	0	2001	NULL	true	4	NULL
2008	"id"	"int"	32	0	2007	NULL	true	0	NULL
2009	"systemname"	"varchar"	256	0	2007	NULL	true	1	NULL
2010	"sqlname"	"varchar"	1024	0	2007	NULL	true	2	NULL
2011	"digits"	"int"	32	0	2007	NULL	true	3	NULL
2012	"scale"	"int"	32	0	2007	NULL	true	4	NULL
2013	"radix"	"int"	32	0	2007	NULL	true	5	NULL
2014	"eclass"	"int"	32	0	2007	NULL	true	6	NULL
2015	"schema_id"	"int"	32	0	2007	NULL	true	7	NULL
2017	"id"	"int"	32	0	2016	NULL	true	0	NULL
2018	"name"	"varchar"	256	0	2016	NULL	true	1	NULL
2019	"func"	"varchar"	8196	0	2016	NULL	true	2	NULL
2020	"mod"	"varchar"	8196	0	2016	NULL	true	3	NULL
2021	"language"	"int"	32	0	2016	NULL	true	4	NULL
2022	"type"	"int"	32	0	2016	NULL	true	5	NULL
2023	"side_effect"	"boolean"	1	0	2016	NULL	true	6	NULL
2024	"varres"	"boolean"	1	0	2016	NULL	true	7	NULL
2025	"vararg"	"boolean"	1	0	2016	NULL	true	8	NULL
2026	"schema_id"	"int"	32	0	2016	NULL	true	9	NULL
2028	"id"	"int"	32	0	2027	NULL	true	0	NULL
2029	"func_id"	"int"	32	0	2027	NULL	true	1	NULL
2030	"name"	"varchar"	256	0	2027	NULL	true	2	NULL
2031	"type"	"varchar"	1024	0	2027	NULL	true	3	NULL
2032	"type_digits"	"int"	32	0	2027	NULL	true	4	NULL
2033	"type_scale"	"int"	32	0	2027	NULL	true	5	NULL
2034	"inout"	"tinyint"	8	0	2027	NULL	true	6	NULL
2035	"number"	"int"	32	0	2027	NULL	true	7	NULL
2037	"id"	"int"	32	0	2036	NULL	true	0	NULL
2038	"schema_id"	"int"	32	0	2036	NULL	true	1	NULL
2039	"name"	"varchar"	256	0	2036	NULL	true	2	NULL
2040	"start"	"bigint"	64	0	2036	NULL	true	3	NULL
2041	"minvalue"	"bigint"	64	0	2036	NULL	true	4	NULL
2042	"maxvalue"	"bigint"	64	0	2036	NULL	true	5	NULL
2043	"increment"	"bigint"	64	0	2036	NULL	true	6	NULL
2044	"cacheinc"	"bigint"	64	0	2036	NULL	true	7	NULL
2045	"cycle"	"boolean"	1	0	2036	NULL	true	8	NULL
2047	"id"	"int"	32	0	2046	NULL	true	0	NULL
2048	"depend_id"	"int"	32	0	2046	NULL	true	1	NULL
2049	"depend_type"	"smallint"	16	0	2046	NULL	true	2	NULL
2051	"id"	"int"	32	0	2050	NULL	true	0	NULL
2052	"server"	"char"	1024	0	2050	NULL	true	1	NULL
2053	"port"	"int"	32	0	2050	NULL	true	2	NULL
2054	"db"	"char"	64	0	2050	NULL	true	3	NULL
2055	"db_alias"	"char"	1024	0	2050	NULL	true	4	NULL
2056	"user"	"char"	1024	0	2050	NULL	true	5	NULL
2057	"password"	"char"	1024	0	2050	NULL	true	6	NULL
2058	"language"	"char"	1024	0	2050	NULL	true	7	NULL
2060	"id"	"int"	32	0	2059	NULL	true	0	NULL
2061	"name"	"varchar"	1024	0	2059	NULL	true	1	NULL
2062	"schema_id"	"int"	32	0	2059	NULL	true	2	NULL
2063	"query"	"varchar"	2048	0	2059	NULL	true	3	NULL
2064	"type"	"smallint"	16	0	2059	NULL	true	4	NULL
2065	"system"	"boolean"	1	0	2059	NULL	true	5	NULL
2066	"commit_action"	"smallint"	16	0	2059	NULL	true	6	NULL
2067	"access"	"smallint"	16	0	2059	NULL	true	7	NULL
2069	"id"	"int"	32	0	2068	NULL	true	0	NULL
2070	"name"	"varchar"	1024	0	2068	NULL	true	1	NULL
2071	"type"	"varchar"	1024	0	2068	NULL	true	2	NULL
2072	"type_digits"	"int"	32	0	2068	NULL	true	3	NULL
2073	"type_scale"	"int"	32	0	2068	NULL	true	4	NULL
2074	"table_id"	"int"	32	0	2068	NULL	true	5	NULL
2075	"default"	"varchar"	2048	0	2068	NULL	true	6	NULL
2076	"null"	"boolean"	1	0	2068	NULL	true	7	NULL
2077	"number"	"int"	32	0	2068	NULL	true	8	NULL
2078	"storage"	"varchar"	2048	0	2068	NULL	true	9	NULL
2080	"id"	"int"	32	0	2079	NULL	true	0	NULL
2081	"table_id"	"int"	32	0	2079	NULL	true	1	NULL
2082	"type"	"int"	32	0	2079	NULL	true	2	NULL
2083	"name"	"varchar"	1024	0	2079	NULL	true	3	NULL
2084	"rkey"	"int"	32	0	2079	NULL	true	4	NULL
2085	"action"	"int"	32	0	2079	NULL	true	5	NULL
2087	"id"	"int"	32	0	2086	NULL	true	0	NULL
2088	"table_id"	"int"	32	0	2086	NULL	true	1	NULL
2089	"type"	"int"	32	0	2086	NULL	true	2	NULL
2090	"name"	"varchar"	1024	0	2086	NULL	true	3	NULL
2092	"id"	"int"	32	0	2091	NULL	true	0	NULL
2093	"name"	"varchar"	1024	0	2091	NULL	true	1	NULL
2094	"table_id"	"int"	32	0	2091	NULL	true	2	NULL
2095	"time"	"smallint"	16	0	2091	NULL	true	3	NULL
2096	"orientation"	"smallint"	16	0	2091	NULL	true	4	NULL
2097	"event"	"smallint"	16	0	2091	NULL	true	5	NULL
2098	"old_name"	"varchar"	1024	0	2091	NULL	true	6	NULL
2099	"new_name"	"varchar"	1024	0	2091	NULL	true	7	NULL
2100	"condition"	"varchar"	2048	0	2091	NULL	true	8	NULL
2101	"statement"	"varchar"	2048	0	2091	NULL	true	9	NULL
2103	"id"	"int"	32	0	2102	NULL	true	0	NULL
2104	"name"	"varchar"	1024	0	2102	NULL	true	1	NULL
2105	"nr"	"int"	32	0	2102	NULL	true	2	NULL
2108	"id"	"int"	32	0	2107	NULL	true	0	NULL
2109	"name"	"varchar"	1024	0	2107	NULL	true	1	NULL
2110	"schema_id"	"int"	32	0	2107	NULL	true	2	NULL
2111	"query"	"varchar"	2048	0	2107	NULL	true	3	NULL
2112	"type"	"smallint"	16	0	2107	NULL	true	4	NULL
2113	"system"	"boolean"	1	0	2107	NULL	true	5	NULL
2114	"commit_action"	"smallint"	16	0	2107	NULL	true	6	NULL
2115	"access"	"smallint"	16	0	2107	NULL	true	7	NULL
2117	"id"	"int"	32	0	2116	NULL	true	0	NULL
2118	"name"	"varchar"	1024	0	2116	NULL	true	1	NULL
2119	"type"	"varchar"	1024	0	2116	NULL	true	2	NULL
2120	"type_digits"	"int"	32	0	2116	NULL	true	3	NULL
2121	"type_scale"	"int"	32	0	2116	NULL	true	4	NULL
2122	"table_id"	"int"	32	0	2116	NULL	true	5	NULL
2123	"default"	"varchar"	2048	0	2116	NULL	true	6	NULL
2124	"null"	"boolean"	1	0	2116	NULL	true	7	NULL
2125	"number"	"int"	32	0	2116	NULL	true	8	NULL
2126	"storage"	"varchar"	2048	0	2116	NULL	true	9	NULL
2128	"id"	"int"	32	0	2127	NULL	true	0	NULL
2129	"table_id"	"int"	32	0	2127	NULL	true	1	NULL
2130	"type"	"int"	32	0	2127	NULL	true	2	NULL
2131	"name"	"varchar"	1024	0	2127	NULL	true	3	NULL
2132	"rkey"	"int"	32	0	2127	NULL	true	4	NULL
2133	"action"	"int"	32	0	2127	NULL	true	5	NULL
2135	"id"	"int"	32	0	2134	NULL	true	0	NULL
2136	"table_id"	"int"	32	0	2134	NULL	true	1	NULL
2137	"type"	"int"	32	0	2134	NULL	true	2	NULL
2138	"name"	"varchar"	1024	0	2134	NULL	true	3	NULL
2140	"id"	"int"	32	0	2139	NULL	true	0	NULL
2141	"name"	"varchar"	1024	0	2139	NULL	true	1	NULL
2142	"table_id"	"int"	32	0	2139	NULL	true	2	NULL
2143	"time"	"smallint"	16	0	2139	NULL	true	3	NULL
2144	"orientation"	"smallint"	16	0	2139	NULL	true	4	NULL
2145	"event"	"smallint"	16	0	2139	NULL	true	5	NULL
2146	"old_name"	"varchar"	1024	0	2139	NULL	true	6	NULL
2147	"new_name"	"varchar"	1024	0	2139	NULL	true	7	NULL
2148	"condition"	"varchar"	2048	0	2139	NULL	true	8	NULL
2149	"statement"	"varchar"	2048	0	2139	NULL	true	9	NULL
2151	"id"	"int"	32	0	2150	NULL	true	0	NULL
2152	"name"	"varchar"	1024	0	2150	NULL	true	1	NULL
2153	"nr"	"int"	32	0	2150	NULL	true	2	NULL
5648	"id"	"int"	32	0	5647	NULL	true	0	NULL
5649	"name"	"varchar"	1024	0	5647	NULL	true	1	NULL
5650	"schema_id"	"int"	32	0	5647	NULL	true	2	NULL
5651	"query"	"varchar"	2048	0	5647	NULL	true	3	NULL
5652	"type"	"smallint"	16	0	5647	NULL	true	4	NULL
5653	"system"	"boolean"	1	0	5647	NULL	true	5	NULL
5654	"commit_action"	"smallint"	16	0	5647	NULL	true	6	NULL
5655	"access"	"smallint"	16	0	5647	NULL	true	7	NULL
5656	"temporary"	"smallint"	16	0	5647	NULL	true	8	NULL
5658	"id"	"int"	32	0	5657	NULL	true	0	NULL
5659	"name"	"varchar"	1024	0	5657	NULL	true	1	NULL
5660	"type"	"varchar"	1024	0	5657	NULL	true	2	NULL
5661	"type_digits"	"int"	32	0	5657	NULL	true	3	NULL
5662	"type_scale"	"int"	32	0	5657	NULL	true	4	NULL
5663	"table_id"	"int"	32	0	5657	NULL	true	5	NULL
5664	"default"	"varchar"	2048	0	5657	NULL	true	6	NULL
5665	"null"	"boolean"	1	0	5657	NULL	true	7	NULL
5666	"number"	"int"	32	0	5657	NULL	true	8	NULL
5667	"storage"	"varchar"	2048	0	5657	NULL	true	9	NULL
5674	"name"	"varchar"	1024	0	5673	NULL	true	0	NULL
5675	"fullname"	"varchar"	2048	0	5673	NULL	true	1	NULL
5676	"default_schema"	"int"	9	0	5673	NULL	true	2	NULL
5680	"name"	"varchar"	1024	0	5679	NULL	true	0	NULL
5681	"fullname"	"varchar"	2024	0	5679	NULL	true	1	NULL
5682	"default_schema"	"int"	9	0	5679	NULL	true	2	NULL
5684	"login_id"	"int"	32	0	5683	NULL	true	0	NULL
5685	"role_id"	"int"	32	0	5683	NULL	true	1	NULL
5687	"id"	"int"	32	0	5686	NULL	true	0	NULL
5688	"name"	"varchar"	1024	0	5686	NULL	true	1	NULL
5689	"grantor"	"int"	32	0	5686	NULL	true	2	NULL
5691	"obj_id"	"int"	32	0	5690	NULL	true	0	NULL
5692	"auth_id"	"int"	32	0	5690	NULL	true	1	NULL
5693	"privileges"	"int"	32	0	5690	NULL	true	2	NULL
5694	"grantor"	"int"	32	0	5690	NULL	true	3	NULL
5695	"grantable"	"int"	32	0	5690	NULL	true	4	NULL
5889	"id"	"oid"	63	0	5897	NULL	true	0	NULL
5890	"owner"	"clob"	0	0	5897	NULL	true	1	NULL
5891	"defined"	"timestamp"	7	0	5897	NULL	true	2	NULL
5892	"query"	"clob"	0	0	5897	NULL	true	3	NULL
5893	"pipe"	"clob"	0	0	5897	NULL	true	4	NULL
5894	"plan"	"clob"	0	0	5897	NULL	true	5	NULL
5895	"mal"	"int"	32	0	5897	NULL	true	6	NULL
5896	"optimize"	"bigint"	64	0	5897	NULL	true	7	NULL
5899	"id"	"oid"	63	0	5908	NULL	true	0	NULL
5900	"start"	"timestamp"	7	0	5908	NULL	true	1	NULL
5901	"stop"	"timestamp"	7	0	5908	NULL	true	2	NULL
5902	"arguments"	"clob"	0	0	5908	NULL	true	3	NULL
5903	"tuples"	"wrd"	64	0	5908	NULL	true	4	NULL
5904	"run"	"bigint"	64	0	5908	NULL	true	5	NULL
5905	"ship"	"bigint"	64	0	5908	NULL	true	6	NULL
5906	"cpu"	"int"	32	0	5908	NULL	true	7	NULL
5907	"io"	"int"	32	0	5908	NULL	true	8	NULL
5910	"id"	"oid"	63	0	5926	NULL	true	0	NULL
5911	"owner"	"clob"	0	0	5926	NULL	true	1	NULL
5912	"defined"	"timestamp"	7	0	5926	NULL	true	2	NULL
5913	"query"	"clob"	0	0	5926	NULL	true	3	NULL
5914	"pipe"	"clob"	0	0	5926	NULL	true	4	NULL
5915	"plan"	"clob"	0	0	5926	NULL	true	5	NULL
5916	"mal"	"int"	32	0	5926	NULL	true	6	NULL
5917	"optimize"	"bigint"	64	0	5926	NULL	true	7	NULL
5918	"start"	"timestamp"	7	0	5926	NULL	true	8	NULL
5919	"stop"	"timestamp"	7	0	5926	NULL	true	9	NULL
5920	"arguments"	"clob"	0	0	5926	NULL	true	10	NULL
5921	"tuples"	"wrd"	64	0	5926	NULL	true	11	NULL
5922	"run"	"bigint"	64	0	5926	NULL	true	12	NULL
5923	"ship"	"bigint"	64	0	5926	NULL	true	13	NULL
5924	"cpu"	"int"	32	0	5926	NULL	true	14	NULL
5925	"io"	"int"	32	0	5926	NULL	true	15	NULL
5952	"event"	"int"	32	0	5965	NULL	true	0	NULL
5953	"clk"	"varchar"	20	0	5965	NULL	true	1	NULL
5954	"pc"	"varchar"	50	0	5965	NULL	true	2	NULL
5955	"thread"	"int"	32	0	5965	NULL	true	3	NULL
5956	"ticks"	"bigint"	64	0	5965	NULL	true	4	NULL
5957	"rrsmb"	"bigint"	64	0	5965	NULL	true	5	NULL
5958	"vmmb"	"bigint"	64	0	5965	NULL	true	6	NULL
5959	"reads"	"bigint"	64	0	5965	NULL	true	7	NULL
5960	"writes"	"bigint"	64	0	5965	NULL	true	8	NULL
5961	"minflt"	"bigint"	64	0	5965	NULL	true	9	NULL
5962	"majflt"	"bigint"	64	0	5965	NULL	true	10	NULL
5963	"nvcsw"	"bigint"	64	0	5965	NULL	true	11	NULL
5964	"stmt"	"clob"	0	0	5965	NULL	true	12	NULL
6103	"user"	"clob"	0	0	6109	NULL	true	0	NULL
6104	"login"	"timestamp"	7	0	6109	NULL	true	1	NULL
6105	"sessiontimeout"	"bigint"	64	0	6109	NULL	true	2	NULL
6106	"lastcommand"	"timestamp"	7	0	6109	NULL	true	3	NULL
6107	"querytimeout"	"bigint"	64	0	6109	NULL	true	4	NULL
6108	"active"	"boolean"	1	0	6109	NULL	true	5	NULL
6186	"name"	"clob"	0	0	6189	NULL	true	0	NULL
6187	"def"	"clob"	0	0	6189	NULL	true	1	NULL
6188	"status"	"clob"	0	0	6189	NULL	true	2	NULL
6195	"name"	"clob"	0	0	6197	NULL	true	0	NULL
6196	"value"	"clob"	0	0	6197	NULL	true	1	NULL
6227	"qtag"	"bigint"	64	0	6235	NULL	true	0	NULL
6228	"user"	"clob"	0	0	6235	NULL	true	1	NULL
6229	"started"	"timestamp"	7	0	6235	NULL	true	2	NULL
6230	"estimate"	"timestamp"	7	0	6235	NULL	true	3	NULL
6231	"progress"	"int"	32	0	6235	NULL	true	4	NULL
6232	"status"	"clob"	0	0	6235	NULL	true	5	NULL
6233	"tag"	"oid"	63	0	6235	NULL	true	6	NULL
6234	"query"	"clob"	0	0	6235	NULL	true	7	NULL
6261	"rowid"	"bigint"	64	0	6265	NULL	true	0	NULL
6262	"fldid"	"int"	32	0	6265	NULL	true	1	NULL
6263	"message"	"clob"	0	0	6265	NULL	true	2	NULL
6264	"input"	"clob"	0	0	6265	NULL	true	3	NULL
6942	"schema"	"clob"	0	0	6955	NULL	true	0	NULL
6943	"table"	"clob"	0	0	6955	NULL	true	1	NULL
6944	"column"	"clob"	0	0	6955	NULL	true	2	NULL
6945	"type"	"clob"	0	0	6955	NULL	true	3	NULL
6946	"mode"	"clob"	0	0	6955	NULL	true	4	NULL
6947	"location"	"clob"	0	0	6955	NULL	true	5	NULL
6948	"count"	"bigint"	64	0	6955	NULL	true	6	NULL
6949	"typewidth"	"int"	32	0	6955	NULL	true	7	NULL
6950	"columnsize"	"bigint"	64	0	6955	NULL	true	8	NULL
6951	"heapsize"	"bigint"	64	0	6955	NULL	true	9	NULL
6952	"hashes"	"bigint"	64	0	6955	NULL	true	10	NULL
6953	"imprints"	"bigint"	64	0	6955	NULL	true	11	NULL
6954	"sorted"	"boolean"	1	0	6955	NULL	true	12	NULL
6957	"schema"	"clob"	0	0	6967	NULL	true	0	NULL
6958	"table"	"clob"	0	0	6967	NULL	true	1	NULL
6959	"column"	"clob"	0	0	6967	NULL	true	2	NULL
6960	"type"	"clob"	0	0	6967	NULL	true	3	NULL
6961	"typewidth"	"int"	32	0	6967	NULL	true	4	NULL
6962	"count"	"bigint"	64	0	6967	NULL	true	5	NULL
6963	"distinct"	"bigint"	64	0	6967	NULL	true	6	NULL
6964	"atomwidth"	"int"	32	0	6967	NULL	true	7	NULL
6965	"reference"	"boolean"	1	0	6967	NULL	true	8	NULL
6966	"sorted"	"boolean"	1	0	6967	NULL	true	9	NULL
7005	"schema"	"clob"	0	0	7015	NULL	true	0	NULL
7006	"table"	"clob"	0	0	7015	NULL	true	1	NULL
7007	"column"	"clob"	0	0	7015	NULL	true	2	NULL
7008	"type"	"clob"	0	0	7015	NULL	true	3	NULL
7009	"count"	"bigint"	64	0	7015	NULL	true	4	NULL
7010	"columnsize"	"bigint"	64	0	7015	NULL	true	5	NULL
7011	"heapsize"	"bigint"	64	0	7015	NULL	true	6	NULL
7012	"hashes"	"bigint"	64	0	7015	NULL	true	7	NULL
7013	"imprints"	"bigint"	64	0	7015	NULL	true	8	NULL
7014	"sorted"	"boolean"	1	0	7015	NULL	true	9	NULL
7017	"schema"	"clob"	0	0	7025	NULL	true	0	NULL
7018	"table"	"clob"	0	0	7025	NULL	true	1	NULL
7019	"count"	"bigint"	64	0	7025	NULL	true	2	NULL
7020	"columnsize"	"hugeint"	128	0	7025	NULL	true	3	NULL
7021	"heapsize"	"hugeint"	128	0	7025	NULL	true	4	NULL
7022	"hashes"	"hugeint"	128	0	7025	NULL	true	5	NULL
7023	"imprints"	"hugeint"	128	0	7025	NULL	true	6	NULL
7024	"auxiliary"	"hugeint"	128	0	7025	NULL	true	7	NULL
7027	"column_id"	"int"	32	0	7038	NULL	true	0	NULL
7028	"type"	"clob"	0	0	7038	NULL	true	1	NULL
7029	"width"	"int"	32	0	7038	NULL	true	2	NULL
7030	"stamp"	"timestamp"	7	0	7038	NULL	true	3	NULL
7031	"sample"	"bigint"	64	0	7038	NULL	true	4	NULL
7032	"count"	"bigint"	64	0	7038	NULL	true	5	NULL
7033	"unique"	"bigint"	64	0	7038	NULL	true	6	NULL
7034	"nils"	"bigint"	64	0	7038	NULL	true	7	NULL
7035	"minval"	"clob"	0	0	7038	NULL	true	8	NULL
7036	"maxval"	"clob"	0	0	7038	NULL	true	9	NULL
7037	"sorted"	"boolean"	1	0	7038	NULL	true	10	NULL
7138	"file_id"	"bigint"	64	0	7146	NULL	false	0	NULL
7139	"file_location"	"clob"	0	0	7146	NULL	false	1	NULL
7140	"dbschema"	"smallint"	16	0	7146	NULL	false	2	NULL
7141	"format_version"	"varchar"	7	0	7146	NULL	true	3	NULL
7142	"sorting_order"	"varchar"	10	0	7146	NULL	true	4	NULL
7143	"comments"	"clob"	0	0	7146	NULL	true	5	NULL
7148	"sn"	"clob"	0	0	7159	NULL	false	0	NULL
7149	"file_id"	"bigint"	64	0	7159	NULL	false	1	NULL
7150	"ln"	"int"	32	0	7159	NULL	true	2	NULL
7151	"as"	"int"	32	0	7159	NULL	true	3	NULL
7152	"m5"	"clob"	0	0	7159	NULL	true	4	NULL
7153	"sp"	"clob"	0	0	7159	NULL	true	5	NULL
7154	"ur"	"clob"	0	0	7159	NULL	true	6	NULL
7161	"id"	"clob"	0	0	7178	NULL	false	0	NULL
7162	"file_id"	"bigint"	64	0	7178	NULL	false	1	NULL
7163	"cn"	"clob"	0	0	7178	NULL	true	2	NULL
7164	"ds"	"clob"	0	0	7178	NULL	true	3	NULL
7165	"dt"	"timestamp"	7	0	7178	NULL	true	4	NULL
7166	"fo"	"clob"	0	0	7178	NULL	true	5	NULL
7167	"ks"	"clob"	0	0	7178	NULL	true	6	NULL
7168	"lb"	"clob"	0	0	7178	NULL	true	7	NULL
7169	"pg"	"clob"	0	0	7178	NULL	true	8	NULL
7170	"pi"	"int"	32	0	7178	NULL	true	9	NULL
7171	"pl"	"clob"	0	0	7178	NULL	true	10	NULL
7172	"pu"	"clob"	0	0	7178	NULL	true	11	NULL
7173	"sm"	"clob"	0	0	7178	NULL	true	12	NULL
7180	"id"	"clob"	0	0	7190	NULL	false	0	NULL
7181	"file_id"	"bigint"	64	0	7190	NULL	false	1	NULL
7182	"pn"	"clob"	0	0	7190	NULL	true	2	NULL
7183	"cl"	"clob"	0	0	7190	NULL	true	3	NULL
7184	"pp"	"clob"	0	0	7190	NULL	true	4	NULL
7185	"vn"	"clob"	0	0	7190	NULL	true	5	NULL
7192	"qname"	"clob"	0	0	7203	NULL	false	0	NULL
7193	"flag"	"smallint"	16	0	7203	NULL	false	1	NULL
7194	"rname"	"clob"	0	0	7203	NULL	false	2	NULL
7195	"pos"	"int"	32	0	7203	NULL	false	3	NULL
7196	"mapq"	"smallint"	16	0	7203	NULL	false	4	NULL
7197	"cigar"	"clob"	0	0	7203	NULL	false	5	NULL
7198	"rnext"	"clob"	0	0	7203	NULL	false	6	NULL
7199	"pnext"	"int"	32	0	7203	NULL	false	7	NULL
7200	"tlen"	"int"	32	0	7203	NULL	false	8	NULL
7201	"seq"	"clob"	0	0	7203	NULL	false	9	NULL
7202	"qual"	"clob"	0	0	7203	NULL	false	10	NULL
7284	"function_id"	"int"	32	0	7285	NULL	true	0	NULL
COMMIT;
START TRANSACTION;
CREATE TABLE "sys"."_tables" (
	"id"            INTEGER,
	"name"          VARCHAR(1024),
	"schema_id"     INTEGER,
	"query"         VARCHAR(2048),
	"type"          SMALLINT,
	"system"        BOOLEAN,
	"commit_action" SMALLINT,
	"access"        SMALLINT
);
COPY 46 RECORDS INTO "sys"."_tables" FROM stdin USING DELIMITERS '\t','\n','"';
2001	"schemas"	2000	NULL	0	true	0	0
2007	"types"	2000	NULL	0	true	0	0
2016	"functions"	2000	NULL	0	true	0	0
2027	"args"	2000	NULL	0	true	0	0
2036	"sequences"	2000	NULL	0	true	0	0
2046	"dependencies"	2000	NULL	0	true	0	0
2050	"connections"	2000	NULL	0	true	0	0
2059	"_tables"	2000	NULL	0	true	0	0
2068	"_columns"	2000	NULL	0	true	0	0
2079	"keys"	2000	NULL	0	true	0	0
2086	"idxs"	2000	NULL	0	true	0	0
2091	"triggers"	2000	NULL	0	true	0	0
2102	"objects"	2000	NULL	0	true	0	0
2107	"_tables"	2106	NULL	0	true	2	0
2116	"_columns"	2106	NULL	0	true	2	0
2127	"keys"	2106	NULL	0	true	2	0
2134	"idxs"	2106	NULL	0	true	2	0
2139	"triggers"	2106	NULL	0	true	2	0
2150	"objects"	2106	NULL	0	true	2	0
5647	"tables"	2000	"SELECT * FROM (SELECT p.*, 0 AS ""temporary"" FROM ""sys"".""_tables"" AS p UNION ALL SELECT t.*, 1 AS ""temporary"" FROM ""tmp"".""_tables"" AS t) AS tables where tables.type <> 2;"	1	true	0	0
5657	"columns"	2000	"SELECT * FROM (SELECT p.* FROM ""sys"".""_columns"" AS p UNION ALL SELECT t.* FROM ""tmp"".""_columns"" AS t) AS columns;"	1	true	0	0
5673	"db_user_info"	2000	NULL	0	true	0	0
5679	"users"	2000	"SELECT u.""name"" AS ""name"", ui.""fullname"", ui.""default_schema"" FROM db_users() AS u LEFT JOIN ""sys"".""db_user_info"" AS ui ON u.""name"" = ui.""name"" ;"	1	true	0	0
5683	"user_role"	2000	NULL	0	true	0	0
5686	"auths"	2000	NULL	0	true	0	0
5690	"privileges"	2000	NULL	0	true	0	0
5897	"querylog_catalog"	2000	"-- create table views for convenience\ncreate view sys.querylog_catalog as select * from sys.querylog_catalog();"	1	true	0	0
5908	"querylog_calls"	2000	"create view sys.querylog_calls as select * from sys.querylog_calls();"	1	true	0	0
5926	"querylog_history"	2000	"create view sys.querylog_history as\nselect qd.*, ql.""start"",ql.""stop"", ql.arguments, ql.tuples, ql.run, ql.ship, ql.cpu, ql.io \nfrom sys.querylog_catalog() qd, sys.querylog_calls() ql\nwhere qd.id = ql.id and qd.owner = user;"	1	true	0	0
5965	"tracelog"	2000	"create view sys.tracelog as select * from sys.tracelog();"	1	true	0	0
6109	"sessions"	2000	"create view sys.sessions as select * from sys.sessions();"	1	true	0	0
6189	"optimizers"	2000	"create view sys.optimizers as select * from sys.optimizers();"	1	true	0	0
6197	"environment"	2000	"create view sys.environment as select * from sys.environment();"	1	true	0	0
6235	"queue"	2000	"create view sys.queue as select * from sys.queue();"	1	true	0	0
6265	"rejects"	2000	"create view sys.rejects as select * from sys.rejects();"	1	true	0	0
6955	"storage"	2000	"create view sys.""storage"" as select * from sys.""storage""();"	1	true	0	0
6967	"storagemodelinput"	2000	NULL	0	true	0	0
7015	"storagemodel"	2000	"create view sys.storagemodel as select * from sys.storagemodel();"	1	true	0	0
7025	"tablestoragemodel"	2000	"-- A summary of the table storage requirement is is available as a table view.\n-- The auxiliary column denotes the maximum space if all non-sorted columns\n-- would be augmented with a hash (rare situation)\ncreate view sys.tablestoragemodel\nas select ""schema"",""table"",max(count) as ""count"",\n\tsum(columnsize) as columnsize,\n\tsum(heapsize) as heapsize,\n\tsum(hashes) as hashes,\n\tsum(imprints) as imprints,\n\tsum(case when sorted = false then 8 * count else 0 end) as auxiliary\nfrom sys.storagemodel() group by ""schema"",""table"";"	1	true	0	0
7038	"statistics"	2000	NULL	0	true	0	0
7146	"files"	7095	NULL	0	true	0	0
7159	"sq"	7095	NULL	0	true	0	0
7178	"rg"	7095	NULL	0	true	0	0
7190	"pg"	7095	NULL	0	true	0	0
7203	"export"	7095	NULL	0	true	0	0
7285	"systemfunctions"	2000	NULL	0	true	0	0
COMMIT;
START TRANSACTION;
CREATE TABLE "sys"."args" (
	"id"          INTEGER,
	"func_id"     INTEGER,
	"name"        VARCHAR(256),
	"type"        VARCHAR(1024),
	"type_digits" INTEGER,
	"type_scale"  INTEGER,
	"inout"       TINYINT,
	"number"      INTEGER
);
COPY 4256 RECORDS INTO "sys"."args" FROM stdin USING DELIMITERS '\t','\n','"';
2155	30	"res_0"	"oid"	63	0	0	0
2156	30	"arg_1"	"wrd"	64	0	1	1
2157	31	"res_0"	"oid"	63	0	0	0
2158	31	"arg_1"	"oid"	63	0	1	1
2159	32	"res_0"	"wrd"	64	0	0	0
2160	32	"arg_1"	"any"	0	0	1	1
2161	33	"res_0"	"wrd"	64	0	0	0
2162	33	"arg_1"	"wrd"	64	0	1	1
2163	33	"arg_2"	"int"	32	0	1	2
2164	33	"arg_3"	"any"	0	0	1	3
2165	34	"res_0"	"boolean"	1	0	0	0
2166	34	"arg_1"	"any"	0	0	1	1
2167	34	"arg_2"	"any"	0	0	1	2
2168	35	"res_0"	"boolean"	1	0	0	0
2169	35	"arg_1"	"any"	0	0	1	1
2170	35	"arg_2"	"any"	0	0	1	2
2171	36	"res_0"	"boolean"	1	0	0	0
2172	36	"arg_1"	"any"	0	0	1	1
2173	37	"res_0"	"boolean"	1	0	0	0
2174	37	"arg_1"	"any"	0	0	1	1
2175	37	"arg_2"	"any"	0	0	1	2
2176	38	"res_0"	"boolean"	1	0	0	0
2177	38	"arg_1"	"any"	0	0	1	1
2178	38	"arg_2"	"any"	0	0	1	2
2179	39	"res_0"	"boolean"	1	0	0	0
2180	39	"arg_1"	"any"	0	0	1	1
2181	39	"arg_2"	"any"	0	0	1	2
2182	40	"res_0"	"boolean"	1	0	0	0
2183	40	"arg_1"	"any"	0	0	1	1
2184	40	"arg_2"	"any"	0	0	1	2
2185	44	"res_0"	"boolean"	1	0	0	0
2186	44	"arg_1"	"any"	0	0	1	1
2187	44	"arg_2"	"any"	0	0	1	2
2188	45	"res_0"	"oid"	63	0	0	0
2189	45	"arg_1"	"any"	0	0	1	1
2190	46	"res_0"	"int"	32	0	0	0
2191	46	"arg_1"	"any"	0	0	1	1
2192	47	"res_0"	"oid"	63	0	0	0
2193	47	"arg_1"	"any"	0	0	1	1
2194	47	"arg_2"	"varchar"	0	0	1	2
2195	47	"arg_3"	"varchar"	0	0	1	3
2196	50	"res_0"	"any"	0	0	0	0
2197	50	"arg_1"	"any"	0	0	1	1
2198	50	"arg_2"	"any"	0	0	1	2
2199	51	"res_0"	"any"	0	0	0	0
2200	51	"arg_1"	"any"	0	0	1	1
2201	51	"arg_2"	"any"	0	0	1	2
2202	52	"res_0"	"any"	0	0	0	0
2203	52	"arg_1"	"boolean"	1	0	1	1
2204	52	"arg_2"	"any"	0	0	1	2
2205	52	"arg_3"	"any"	0	0	1	3
2206	74	"res_0"	"oid"	63	0	0	0
2207	74	"arg_1"	"oid"	63	0	1	1
2208	74	"arg_2"	"oid"	63	0	1	2
2209	75	"res_0"	"tinyint"	8	0	0	0
2210	75	"arg_1"	"tinyint"	8	0	1	1
2211	75	"arg_2"	"tinyint"	8	0	1	2
2212	76	"res_0"	"smallint"	16	0	0	0
2213	76	"arg_1"	"smallint"	16	0	1	1
2214	76	"arg_2"	"smallint"	16	0	1	2
2215	77	"res_0"	"int"	32	0	0	0
2216	77	"arg_1"	"int"	32	0	1	1
2217	77	"arg_2"	"int"	32	0	1	2
2218	78	"res_0"	"bigint"	64	0	0	0
2219	78	"arg_1"	"bigint"	64	0	1	1
2220	78	"arg_2"	"bigint"	64	0	1	2
2221	79	"res_0"	"wrd"	64	0	0	0
2222	79	"arg_1"	"wrd"	64	0	1	1
2223	79	"arg_2"	"wrd"	64	0	1	2
2224	80	"res_0"	"hugeint"	128	0	0	0
2225	80	"arg_1"	"hugeint"	128	0	1	1
2226	80	"arg_2"	"hugeint"	128	0	1	2
2227	81	"res_0"	"decimal"	2	0	0	0
2228	81	"arg_1"	"decimal"	2	0	1	1
2229	81	"arg_2"	"decimal"	2	0	1	2
2230	82	"res_0"	"decimal"	4	0	0	0
2231	82	"arg_1"	"decimal"	4	0	1	1
2232	82	"arg_2"	"decimal"	4	0	1	2
2233	83	"res_0"	"decimal"	9	0	0	0
2234	83	"arg_1"	"decimal"	9	0	1	1
2235	83	"arg_2"	"decimal"	9	0	1	2
2236	84	"res_0"	"decimal"	18	0	0	0
2237	84	"arg_1"	"decimal"	18	0	1	1
2238	84	"arg_2"	"decimal"	18	0	1	2
2239	85	"res_0"	"decimal"	39	0	0	0
2240	85	"arg_1"	"decimal"	39	0	1	1
2241	85	"arg_2"	"decimal"	39	0	1	2
2242	86	"res_0"	"real"	24	0	0	0
2243	86	"arg_1"	"real"	24	0	1	1
2244	86	"arg_2"	"real"	24	0	1	2
2245	87	"res_0"	"double"	53	0	0	0
2246	87	"arg_1"	"double"	53	0	1	1
2247	87	"arg_2"	"double"	53	0	1	2
2248	95	"res_0"	"int"	32	0	0	0
2249	95	"arg_1"	"any"	0	0	1	1
2250	96	"res_0"	"int"	32	0	0	0
2251	96	"arg_1"	"any"	0	0	1	1
2252	97	"res_0"	"int"	32	0	0	0
2253	97	"arg_1"	"any"	0	0	1	1
2254	98	"res_0"	"any"	0	0	0	0
2255	98	"arg_1"	"any"	0	0	1	1
2256	99	"res_0"	"int"	32	0	0	0
2257	99	"arg_1"	"any"	0	0	1	1
2258	100	"res_0"	"int"	32	0	0	0
2259	100	"arg_1"	"any"	0	0	1	1
2260	100	"arg_2"	"oid"	63	0	1	2
2261	100	"arg_3"	"any"	0	0	1	3
2262	101	"res_0"	"int"	32	0	0	0
2263	101	"arg_1"	"any"	0	0	1	1
2264	101	"arg_2"	"oid"	63	0	1	2
2265	101	"arg_3"	"any"	0	0	1	3
2266	102	"res_0"	"int"	32	0	0	0
2267	102	"arg_1"	"any"	0	0	1	1
2268	102	"arg_2"	"oid"	63	0	1	2
2269	102	"arg_3"	"any"	0	0	1	3
2270	103	"res_0"	"any"	0	0	0	0
2271	103	"arg_1"	"any"	0	0	1	1
2272	103	"arg_2"	"oid"	63	0	1	2
2273	103	"arg_3"	"any"	0	0	1	3
2274	104	"res_0"	"int"	32	0	0	0
2275	104	"arg_1"	"any"	0	0	1	1
2276	104	"arg_2"	"oid"	63	0	1	2
2277	104	"arg_3"	"any"	0	0	1	3
2278	105	"res_0"	"int"	32	0	0	0
2279	105	"arg_1"	"any"	0	0	1	1
2280	105	"arg_2"	"oid"	63	0	1	2
2281	105	"arg_3"	"oid"	63	0	1	3
2282	105	"arg_4"	"oid"	63	0	1	4
2283	106	"res_0"	"int"	32	0	0	0
2284	106	"arg_1"	"any"	0	0	1	1
2285	106	"arg_2"	"oid"	63	0	1	2
2286	106	"arg_3"	"oid"	63	0	1	3
2287	106	"arg_4"	"oid"	63	0	1	4
2288	107	"res_0"	"int"	32	0	0	0
2289	107	"arg_1"	"any"	0	0	1	1
2290	107	"arg_2"	"oid"	63	0	1	2
2291	107	"arg_3"	"oid"	63	0	1	3
2292	107	"arg_4"	"oid"	63	0	1	4
2293	108	"res_0"	"any"	0	0	0	0
2294	108	"arg_1"	"any"	0	0	1	1
2295	108	"arg_2"	"oid"	63	0	1	2
2296	108	"arg_3"	"oid"	63	0	1	3
2297	108	"arg_4"	"oid"	63	0	1	4
2298	109	"res_0"	"int"	32	0	0	0
2299	109	"arg_1"	"any"	0	0	1	1
2300	109	"arg_2"	"oid"	63	0	1	2
2301	109	"arg_3"	"oid"	63	0	1	3
2302	109	"arg_4"	"oid"	63	0	1	4
2303	110	"res_0"	"any"	0	0	0	0
2304	110	"arg_1"	"any"	0	0	1	1
2305	111	"res_0"	"any"	0	0	0	0
2306	111	"arg_1"	"any"	0	0	1	1
2307	112	"res_0"	"any"	0	0	0	0
2308	112	"arg_1"	"any"	0	0	1	1
2309	112	"arg_2"	"int"	32	0	1	2
2310	113	"res_0"	"any"	0	0	0	0
2311	113	"arg_1"	"any"	0	0	1	1
2312	113	"arg_2"	"int"	32	0	1	2
2313	114	"res_0"	"any"	0	0	0	0
2314	114	"arg_1"	"any"	0	0	1	1
2315	114	"arg_2"	"oid"	63	0	1	2
2316	114	"arg_3"	"oid"	63	0	1	3
2317	115	"res_0"	"any"	0	0	0	0
2318	115	"arg_1"	"any"	0	0	1	1
2319	115	"arg_2"	"oid"	63	0	1	2
2320	115	"arg_3"	"oid"	63	0	1	3
2321	116	"res_0"	"any"	0	0	0	0
2322	116	"arg_1"	"any"	0	0	1	1
2323	116	"arg_2"	"int"	32	0	1	2
2324	116	"arg_3"	"oid"	63	0	1	3
2325	116	"arg_4"	"oid"	63	0	1	4
2326	117	"res_0"	"any"	0	0	0	0
2327	117	"arg_1"	"any"	0	0	1	1
2328	117	"arg_2"	"int"	32	0	1	2
2329	117	"arg_3"	"oid"	63	0	1	3
2330	117	"arg_4"	"oid"	63	0	1	4
2331	118	"res_0"	"boolean"	1	0	0	0
2332	118	"arg_1"	"boolean"	1	0	1	1
2333	118	"arg_2"	"boolean"	1	0	1	2
2334	119	"res_0"	"boolean"	1	0	0	0
2335	119	"arg_1"	"boolean"	1	0	1	1
2336	119	"arg_2"	"boolean"	1	0	1	2
2337	120	"res_0"	"boolean"	1	0	0	0
2338	120	"arg_1"	"boolean"	1	0	1	1
2339	120	"arg_2"	"boolean"	1	0	1	2
2340	121	"res_0"	"boolean"	1	0	0	0
2341	121	"arg_1"	"boolean"	1	0	1	1
2342	122	"res_0"	"oid"	63	0	0	0
2343	122	"arg_1"	"oid"	63	0	1	1
2344	122	"arg_2"	"oid"	63	0	1	2
2345	123	"res_0"	"oid"	63	0	0	0
2346	123	"arg_1"	"oid"	63	0	1	1
2347	123	"arg_2"	"oid"	63	0	1	2
2348	124	"res_0"	"oid"	63	0	0	0
2349	124	"arg_1"	"oid"	63	0	1	1
2350	124	"arg_2"	"oid"	63	0	1	2
2351	125	"res_0"	"oid"	63	0	0	0
2352	125	"arg_1"	"oid"	63	0	1	1
2353	125	"arg_2"	"oid"	63	0	1	2
2354	126	"res_0"	"oid"	63	0	0	0
2355	126	"arg_1"	"oid"	63	0	1	1
2356	126	"arg_2"	"oid"	63	0	1	2
2357	127	"res_0"	"oid"	63	0	0	0
2358	127	"arg_1"	"oid"	63	0	1	1
2359	127	"arg_2"	"oid"	63	0	1	2
2360	128	"res_0"	"oid"	63	0	0	0
2361	128	"arg_1"	"oid"	63	0	1	1
2362	128	"arg_2"	"oid"	63	0	1	2
2363	129	"res_0"	"oid"	63	0	0	0
2364	129	"arg_1"	"oid"	63	0	1	1
2365	130	"res_0"	"oid"	63	0	0	0
2366	130	"arg_1"	"oid"	63	0	1	1
2367	130	"arg_2"	"int"	32	0	1	2
2368	131	"res_0"	"oid"	63	0	0	0
2369	131	"arg_1"	"oid"	63	0	1	1
2370	131	"arg_2"	"int"	32	0	1	2
2371	132	"res_0"	"oid"	63	0	0	0
2372	132	"arg_1"	"oid"	63	0	1	1
2373	133	"res_0"	"oid"	63	0	0	0
2374	133	"arg_1"	"oid"	63	0	1	1
2375	134	"res_0"	"tinyint"	8	0	0	0
2376	134	"arg_1"	"oid"	63	0	1	1
2377	135	"res_0"	"oid"	63	0	0	0
2378	135	"arg_1"	"oid"	63	0	1	1
2379	135	"arg_2"	"oid"	63	0	1	2
2380	136	"res_0"	"oid"	63	0	0	0
2381	136	"arg_1"	"oid"	63	0	1	1
2382	136	"arg_2"	"oid"	63	0	1	2
2383	137	"res_0"	"month_interval"	32	0	0	0
2384	137	"arg_1"	"month_interval"	32	0	1	1
2385	137	"arg_2"	"oid"	63	0	1	2
2386	138	"res_0"	"month_interval"	32	0	0	0
2387	138	"arg_1"	"month_interval"	32	0	1	1
2388	138	"arg_2"	"oid"	63	0	1	2
2389	139	"res_0"	"month_interval"	32	0	0	0
2390	139	"arg_1"	"month_interval"	32	0	1	1
2391	139	"arg_2"	"oid"	63	0	1	2
2392	140	"res_0"	"month_interval"	32	0	0	0
2393	140	"arg_1"	"month_interval"	32	0	1	1
2394	140	"arg_2"	"oid"	63	0	1	2
2395	141	"res_0"	"sec_interval"	19	0	0	0
2396	141	"arg_1"	"sec_interval"	19	0	1	1
2397	141	"arg_2"	"oid"	63	0	1	2
2398	142	"res_0"	"sec_interval"	19	0	0	0
2399	142	"arg_1"	"sec_interval"	19	0	1	1
2400	142	"arg_2"	"oid"	63	0	1	2
2401	143	"res_0"	"sec_interval"	19	0	0	0
2402	143	"arg_1"	"sec_interval"	19	0	1	1
2403	143	"arg_2"	"oid"	63	0	1	2
2404	144	"res_0"	"sec_interval"	19	0	0	0
2405	144	"arg_1"	"sec_interval"	19	0	1	1
2406	144	"arg_2"	"oid"	63	0	1	2
2407	145	"res_0"	"tinyint"	8	0	0	0
2408	145	"arg_1"	"tinyint"	8	0	1	1
2409	145	"arg_2"	"tinyint"	8	0	1	2
2410	146	"res_0"	"tinyint"	8	0	0	0
2411	146	"arg_1"	"tinyint"	8	0	1	1
2412	146	"arg_2"	"tinyint"	8	0	1	2
2413	147	"res_0"	"tinyint"	8	0	0	0
2414	147	"arg_1"	"tinyint"	8	0	1	1
2415	147	"arg_2"	"tinyint"	8	0	1	2
2416	148	"res_0"	"tinyint"	8	0	0	0
2417	148	"arg_1"	"tinyint"	8	0	1	1
2418	148	"arg_2"	"tinyint"	8	0	1	2
2419	149	"res_0"	"tinyint"	8	0	0	0
2420	149	"arg_1"	"tinyint"	8	0	1	1
2421	149	"arg_2"	"tinyint"	8	0	1	2
2422	150	"res_0"	"tinyint"	8	0	0	0
2423	150	"arg_1"	"tinyint"	8	0	1	1
2424	150	"arg_2"	"tinyint"	8	0	1	2
2425	151	"res_0"	"tinyint"	8	0	0	0
2426	151	"arg_1"	"tinyint"	8	0	1	1
2427	151	"arg_2"	"tinyint"	8	0	1	2
2428	152	"res_0"	"tinyint"	8	0	0	0
2429	152	"arg_1"	"tinyint"	8	0	1	1
2430	153	"res_0"	"tinyint"	8	0	0	0
2431	153	"arg_1"	"tinyint"	8	0	1	1
2432	153	"arg_2"	"int"	32	0	1	2
2433	154	"res_0"	"tinyint"	8	0	0	0
2434	154	"arg_1"	"tinyint"	8	0	1	1
2435	154	"arg_2"	"int"	32	0	1	2
2436	155	"res_0"	"tinyint"	8	0	0	0
2437	155	"arg_1"	"tinyint"	8	0	1	1
2438	156	"res_0"	"tinyint"	8	0	0	0
2439	156	"arg_1"	"tinyint"	8	0	1	1
2440	157	"res_0"	"tinyint"	8	0	0	0
2441	157	"arg_1"	"tinyint"	8	0	1	1
2442	158	"res_0"	"tinyint"	8	0	0	0
2443	158	"arg_1"	"tinyint"	8	0	1	1
2444	158	"arg_2"	"tinyint"	8	0	1	2
2445	159	"res_0"	"tinyint"	8	0	0	0
2446	159	"arg_1"	"tinyint"	8	0	1	1
2447	159	"arg_2"	"tinyint"	8	0	1	2
2448	160	"res_0"	"month_interval"	32	0	0	0
2449	160	"arg_1"	"month_interval"	32	0	1	1
2450	160	"arg_2"	"tinyint"	8	0	1	2
2451	161	"res_0"	"month_interval"	32	0	0	0
2452	161	"arg_1"	"month_interval"	32	0	1	1
2453	161	"arg_2"	"tinyint"	8	0	1	2
2454	162	"res_0"	"month_interval"	32	0	0	0
2455	162	"arg_1"	"month_interval"	32	0	1	1
2456	162	"arg_2"	"tinyint"	8	0	1	2
2457	163	"res_0"	"month_interval"	32	0	0	0
2458	163	"arg_1"	"month_interval"	32	0	1	1
2459	163	"arg_2"	"tinyint"	8	0	1	2
2460	164	"res_0"	"sec_interval"	19	0	0	0
2461	164	"arg_1"	"sec_interval"	19	0	1	1
2462	164	"arg_2"	"tinyint"	8	0	1	2
2463	165	"res_0"	"sec_interval"	19	0	0	0
2464	165	"arg_1"	"sec_interval"	19	0	1	1
2465	165	"arg_2"	"tinyint"	8	0	1	2
2466	166	"res_0"	"sec_interval"	19	0	0	0
2467	166	"arg_1"	"sec_interval"	19	0	1	1
2468	166	"arg_2"	"tinyint"	8	0	1	2
2469	167	"res_0"	"sec_interval"	19	0	0	0
2470	167	"arg_1"	"sec_interval"	19	0	1	1
2471	167	"arg_2"	"tinyint"	8	0	1	2
2472	168	"res_0"	"smallint"	16	0	0	0
2473	168	"arg_1"	"smallint"	16	0	1	1
2474	168	"arg_2"	"smallint"	16	0	1	2
2475	169	"res_0"	"smallint"	16	0	0	0
2476	169	"arg_1"	"smallint"	16	0	1	1
2477	169	"arg_2"	"smallint"	16	0	1	2
2478	170	"res_0"	"smallint"	16	0	0	0
2479	170	"arg_1"	"smallint"	16	0	1	1
2480	170	"arg_2"	"smallint"	16	0	1	2
2481	171	"res_0"	"smallint"	16	0	0	0
2482	171	"arg_1"	"smallint"	16	0	1	1
2483	171	"arg_2"	"smallint"	16	0	1	2
2484	172	"res_0"	"smallint"	16	0	0	0
2485	172	"arg_1"	"smallint"	16	0	1	1
2486	172	"arg_2"	"smallint"	16	0	1	2
2487	173	"res_0"	"smallint"	16	0	0	0
2488	173	"arg_1"	"smallint"	16	0	1	1
2489	173	"arg_2"	"smallint"	16	0	1	2
2490	174	"res_0"	"smallint"	16	0	0	0
2491	174	"arg_1"	"smallint"	16	0	1	1
2492	174	"arg_2"	"smallint"	16	0	1	2
2493	175	"res_0"	"smallint"	16	0	0	0
2494	175	"arg_1"	"smallint"	16	0	1	1
2495	176	"res_0"	"smallint"	16	0	0	0
2496	176	"arg_1"	"smallint"	16	0	1	1
2497	176	"arg_2"	"int"	32	0	1	2
2498	177	"res_0"	"smallint"	16	0	0	0
2499	177	"arg_1"	"smallint"	16	0	1	1
2500	177	"arg_2"	"int"	32	0	1	2
2501	178	"res_0"	"smallint"	16	0	0	0
2502	178	"arg_1"	"smallint"	16	0	1	1
2503	179	"res_0"	"smallint"	16	0	0	0
2504	179	"arg_1"	"smallint"	16	0	1	1
2505	180	"res_0"	"tinyint"	8	0	0	0
2506	180	"arg_1"	"smallint"	16	0	1	1
2507	181	"res_0"	"smallint"	16	0	0	0
2508	181	"arg_1"	"smallint"	16	0	1	1
2509	181	"arg_2"	"smallint"	16	0	1	2
2510	182	"res_0"	"smallint"	16	0	0	0
2511	182	"arg_1"	"smallint"	16	0	1	1
2512	182	"arg_2"	"smallint"	16	0	1	2
2513	183	"res_0"	"month_interval"	32	0	0	0
2514	183	"arg_1"	"month_interval"	32	0	1	1
2515	183	"arg_2"	"smallint"	16	0	1	2
2516	184	"res_0"	"month_interval"	32	0	0	0
2517	184	"arg_1"	"month_interval"	32	0	1	1
2518	184	"arg_2"	"smallint"	16	0	1	2
2519	185	"res_0"	"month_interval"	32	0	0	0
2520	185	"arg_1"	"month_interval"	32	0	1	1
2521	185	"arg_2"	"smallint"	16	0	1	2
2522	186	"res_0"	"month_interval"	32	0	0	0
2523	186	"arg_1"	"month_interval"	32	0	1	1
2524	186	"arg_2"	"smallint"	16	0	1	2
2525	187	"res_0"	"sec_interval"	19	0	0	0
2526	187	"arg_1"	"sec_interval"	19	0	1	1
2527	187	"arg_2"	"smallint"	16	0	1	2
2528	188	"res_0"	"sec_interval"	19	0	0	0
2529	188	"arg_1"	"sec_interval"	19	0	1	1
2530	188	"arg_2"	"smallint"	16	0	1	2
2531	189	"res_0"	"sec_interval"	19	0	0	0
2532	189	"arg_1"	"sec_interval"	19	0	1	1
2533	189	"arg_2"	"smallint"	16	0	1	2
2534	190	"res_0"	"sec_interval"	19	0	0	0
2535	190	"arg_1"	"sec_interval"	19	0	1	1
2536	190	"arg_2"	"smallint"	16	0	1	2
2537	191	"res_0"	"int"	32	0	0	0
2538	191	"arg_1"	"int"	32	0	1	1
2539	191	"arg_2"	"int"	32	0	1	2
2540	192	"res_0"	"int"	32	0	0	0
2541	192	"arg_1"	"int"	32	0	1	1
2542	192	"arg_2"	"int"	32	0	1	2
2543	193	"res_0"	"int"	32	0	0	0
2544	193	"arg_1"	"int"	32	0	1	1
2545	193	"arg_2"	"int"	32	0	1	2
2546	194	"res_0"	"int"	32	0	0	0
2547	194	"arg_1"	"int"	32	0	1	1
2548	194	"arg_2"	"int"	32	0	1	2
2549	195	"res_0"	"int"	32	0	0	0
2550	195	"arg_1"	"int"	32	0	1	1
2551	195	"arg_2"	"int"	32	0	1	2
2552	196	"res_0"	"int"	32	0	0	0
2553	196	"arg_1"	"int"	32	0	1	1
2554	196	"arg_2"	"int"	32	0	1	2
2555	197	"res_0"	"int"	32	0	0	0
2556	197	"arg_1"	"int"	32	0	1	1
2557	197	"arg_2"	"int"	32	0	1	2
2558	198	"res_0"	"int"	32	0	0	0
2559	198	"arg_1"	"int"	32	0	1	1
2560	199	"res_0"	"int"	32	0	0	0
2561	199	"arg_1"	"int"	32	0	1	1
2562	199	"arg_2"	"int"	32	0	1	2
2563	200	"res_0"	"int"	32	0	0	0
2564	200	"arg_1"	"int"	32	0	1	1
2565	200	"arg_2"	"int"	32	0	1	2
2566	201	"res_0"	"int"	32	0	0	0
2567	201	"arg_1"	"int"	32	0	1	1
2568	202	"res_0"	"int"	32	0	0	0
2569	202	"arg_1"	"int"	32	0	1	1
2570	203	"res_0"	"tinyint"	8	0	0	0
2571	203	"arg_1"	"int"	32	0	1	1
2572	204	"res_0"	"int"	32	0	0	0
2573	204	"arg_1"	"int"	32	0	1	1
2574	204	"arg_2"	"int"	32	0	1	2
2575	205	"res_0"	"int"	32	0	0	0
2576	205	"arg_1"	"int"	32	0	1	1
2577	205	"arg_2"	"int"	32	0	1	2
2578	206	"res_0"	"month_interval"	32	0	0	0
2579	206	"arg_1"	"month_interval"	32	0	1	1
2580	206	"arg_2"	"int"	32	0	1	2
2581	207	"res_0"	"month_interval"	32	0	0	0
2582	207	"arg_1"	"month_interval"	32	0	1	1
2583	207	"arg_2"	"int"	32	0	1	2
2584	208	"res_0"	"month_interval"	32	0	0	0
2585	208	"arg_1"	"month_interval"	32	0	1	1
2586	208	"arg_2"	"int"	32	0	1	2
2587	209	"res_0"	"month_interval"	32	0	0	0
2588	209	"arg_1"	"month_interval"	32	0	1	1
2589	209	"arg_2"	"int"	32	0	1	2
2590	210	"res_0"	"sec_interval"	19	0	0	0
2591	210	"arg_1"	"sec_interval"	19	0	1	1
2592	210	"arg_2"	"int"	32	0	1	2
2593	211	"res_0"	"sec_interval"	19	0	0	0
2594	211	"arg_1"	"sec_interval"	19	0	1	1
2595	211	"arg_2"	"int"	32	0	1	2
2596	212	"res_0"	"sec_interval"	19	0	0	0
2597	212	"arg_1"	"sec_interval"	19	0	1	1
2598	212	"arg_2"	"int"	32	0	1	2
2599	213	"res_0"	"sec_interval"	19	0	0	0
2600	213	"arg_1"	"sec_interval"	19	0	1	1
2601	213	"arg_2"	"int"	32	0	1	2
2602	214	"res_0"	"bigint"	64	0	0	0
2603	214	"arg_1"	"bigint"	64	0	1	1
2604	214	"arg_2"	"bigint"	64	0	1	2
2605	215	"res_0"	"bigint"	64	0	0	0
2606	215	"arg_1"	"bigint"	64	0	1	1
2607	215	"arg_2"	"bigint"	64	0	1	2
2608	216	"res_0"	"bigint"	64	0	0	0
2609	216	"arg_1"	"bigint"	64	0	1	1
2610	216	"arg_2"	"bigint"	64	0	1	2
2611	217	"res_0"	"bigint"	64	0	0	0
2612	217	"arg_1"	"bigint"	64	0	1	1
2613	217	"arg_2"	"bigint"	64	0	1	2
2614	218	"res_0"	"bigint"	64	0	0	0
2615	218	"arg_1"	"bigint"	64	0	1	1
2616	218	"arg_2"	"bigint"	64	0	1	2
2617	219	"res_0"	"bigint"	64	0	0	0
2618	219	"arg_1"	"bigint"	64	0	1	1
2619	219	"arg_2"	"bigint"	64	0	1	2
2620	220	"res_0"	"bigint"	64	0	0	0
2621	220	"arg_1"	"bigint"	64	0	1	1
2622	220	"arg_2"	"bigint"	64	0	1	2
2623	221	"res_0"	"bigint"	64	0	0	0
2624	221	"arg_1"	"bigint"	64	0	1	1
2625	222	"res_0"	"bigint"	64	0	0	0
2626	222	"arg_1"	"bigint"	64	0	1	1
2627	222	"arg_2"	"int"	32	0	1	2
2628	223	"res_0"	"bigint"	64	0	0	0
2629	223	"arg_1"	"bigint"	64	0	1	1
2630	223	"arg_2"	"int"	32	0	1	2
2631	224	"res_0"	"bigint"	64	0	0	0
2632	224	"arg_1"	"bigint"	64	0	1	1
2633	225	"res_0"	"bigint"	64	0	0	0
2634	225	"arg_1"	"bigint"	64	0	1	1
2635	226	"res_0"	"tinyint"	8	0	0	0
2636	226	"arg_1"	"bigint"	64	0	1	1
2637	227	"res_0"	"bigint"	64	0	0	0
2638	227	"arg_1"	"bigint"	64	0	1	1
2639	227	"arg_2"	"bigint"	64	0	1	2
2640	228	"res_0"	"bigint"	64	0	0	0
2641	228	"arg_1"	"bigint"	64	0	1	1
2642	228	"arg_2"	"bigint"	64	0	1	2
2643	229	"res_0"	"month_interval"	32	0	0	0
2644	229	"arg_1"	"month_interval"	32	0	1	1
2645	229	"arg_2"	"bigint"	64	0	1	2
2646	230	"res_0"	"month_interval"	32	0	0	0
2647	230	"arg_1"	"month_interval"	32	0	1	1
2648	230	"arg_2"	"bigint"	64	0	1	2
2649	231	"res_0"	"month_interval"	32	0	0	0
2650	231	"arg_1"	"month_interval"	32	0	1	1
2651	231	"arg_2"	"bigint"	64	0	1	2
2652	232	"res_0"	"month_interval"	32	0	0	0
2653	232	"arg_1"	"month_interval"	32	0	1	1
2654	232	"arg_2"	"bigint"	64	0	1	2
2655	233	"res_0"	"sec_interval"	19	0	0	0
2656	233	"arg_1"	"sec_interval"	19	0	1	1
2657	233	"arg_2"	"bigint"	64	0	1	2
2658	234	"res_0"	"sec_interval"	19	0	0	0
2659	234	"arg_1"	"sec_interval"	19	0	1	1
2660	234	"arg_2"	"bigint"	64	0	1	2
2661	235	"res_0"	"sec_interval"	19	0	0	0
2662	235	"arg_1"	"sec_interval"	19	0	1	1
2663	235	"arg_2"	"bigint"	64	0	1	2
2664	236	"res_0"	"sec_interval"	19	0	0	0
2665	236	"arg_1"	"sec_interval"	19	0	1	1
2666	236	"arg_2"	"bigint"	64	0	1	2
2667	237	"res_0"	"wrd"	64	0	0	0
2668	237	"arg_1"	"wrd"	64	0	1	1
2669	237	"arg_2"	"wrd"	64	0	1	2
2670	238	"res_0"	"wrd"	64	0	0	0
2671	238	"arg_1"	"wrd"	64	0	1	1
2672	238	"arg_2"	"wrd"	64	0	1	2
2673	239	"res_0"	"wrd"	64	0	0	0
2674	239	"arg_1"	"wrd"	64	0	1	1
2675	239	"arg_2"	"wrd"	64	0	1	2
2676	240	"res_0"	"wrd"	64	0	0	0
2677	240	"arg_1"	"wrd"	64	0	1	1
2678	240	"arg_2"	"wrd"	64	0	1	2
2679	241	"res_0"	"wrd"	64	0	0	0
2680	241	"arg_1"	"wrd"	64	0	1	1
2681	241	"arg_2"	"wrd"	64	0	1	2
2682	242	"res_0"	"wrd"	64	0	0	0
2683	242	"arg_1"	"wrd"	64	0	1	1
2684	242	"arg_2"	"wrd"	64	0	1	2
2685	243	"res_0"	"wrd"	64	0	0	0
2686	243	"arg_1"	"wrd"	64	0	1	1
2687	243	"arg_2"	"wrd"	64	0	1	2
2688	244	"res_0"	"wrd"	64	0	0	0
2689	244	"arg_1"	"wrd"	64	0	1	1
2690	245	"res_0"	"wrd"	64	0	0	0
2691	245	"arg_1"	"wrd"	64	0	1	1
2692	245	"arg_2"	"int"	32	0	1	2
2693	246	"res_0"	"wrd"	64	0	0	0
2694	246	"arg_1"	"wrd"	64	0	1	1
2695	246	"arg_2"	"int"	32	0	1	2
2696	247	"res_0"	"wrd"	64	0	0	0
2697	247	"arg_1"	"wrd"	64	0	1	1
2698	248	"res_0"	"wrd"	64	0	0	0
2699	248	"arg_1"	"wrd"	64	0	1	1
2700	249	"res_0"	"tinyint"	8	0	0	0
2701	249	"arg_1"	"wrd"	64	0	1	1
2702	250	"res_0"	"wrd"	64	0	0	0
2703	250	"arg_1"	"wrd"	64	0	1	1
2704	250	"arg_2"	"wrd"	64	0	1	2
2705	251	"res_0"	"wrd"	64	0	0	0
2706	251	"arg_1"	"wrd"	64	0	1	1
2707	251	"arg_2"	"wrd"	64	0	1	2
2708	252	"res_0"	"month_interval"	32	0	0	0
2709	252	"arg_1"	"month_interval"	32	0	1	1
2710	252	"arg_2"	"wrd"	64	0	1	2
2711	253	"res_0"	"month_interval"	32	0	0	0
2712	253	"arg_1"	"month_interval"	32	0	1	1
2713	253	"arg_2"	"wrd"	64	0	1	2
2714	254	"res_0"	"month_interval"	32	0	0	0
2715	254	"arg_1"	"month_interval"	32	0	1	1
2716	254	"arg_2"	"wrd"	64	0	1	2
2717	255	"res_0"	"month_interval"	32	0	0	0
2718	255	"arg_1"	"month_interval"	32	0	1	1
2719	255	"arg_2"	"wrd"	64	0	1	2
2720	256	"res_0"	"sec_interval"	19	0	0	0
2721	256	"arg_1"	"sec_interval"	19	0	1	1
2722	256	"arg_2"	"wrd"	64	0	1	2
2723	257	"res_0"	"sec_interval"	19	0	0	0
2724	257	"arg_1"	"sec_interval"	19	0	1	1
2725	257	"arg_2"	"wrd"	64	0	1	2
2726	258	"res_0"	"sec_interval"	19	0	0	0
2727	258	"arg_1"	"sec_interval"	19	0	1	1
2728	258	"arg_2"	"wrd"	64	0	1	2
2729	259	"res_0"	"sec_interval"	19	0	0	0
2730	259	"arg_1"	"sec_interval"	19	0	1	1
2731	259	"arg_2"	"wrd"	64	0	1	2
2732	260	"res_0"	"hugeint"	128	0	0	0
2733	260	"arg_1"	"hugeint"	128	0	1	1
2734	260	"arg_2"	"hugeint"	128	0	1	2
2735	261	"res_0"	"hugeint"	128	0	0	0
2736	261	"arg_1"	"hugeint"	128	0	1	1
2737	261	"arg_2"	"hugeint"	128	0	1	2
2738	262	"res_0"	"hugeint"	128	0	0	0
2739	262	"arg_1"	"hugeint"	128	0	1	1
2740	262	"arg_2"	"hugeint"	128	0	1	2
2741	263	"res_0"	"hugeint"	128	0	0	0
2742	263	"arg_1"	"hugeint"	128	0	1	1
2743	263	"arg_2"	"hugeint"	128	0	1	2
2744	264	"res_0"	"hugeint"	128	0	0	0
2745	264	"arg_1"	"hugeint"	128	0	1	1
2746	264	"arg_2"	"hugeint"	128	0	1	2
2747	265	"res_0"	"hugeint"	128	0	0	0
2748	265	"arg_1"	"hugeint"	128	0	1	1
2749	265	"arg_2"	"hugeint"	128	0	1	2
2750	266	"res_0"	"hugeint"	128	0	0	0
2751	266	"arg_1"	"hugeint"	128	0	1	1
2752	266	"arg_2"	"hugeint"	128	0	1	2
2753	267	"res_0"	"hugeint"	128	0	0	0
2754	267	"arg_1"	"hugeint"	128	0	1	1
2755	268	"res_0"	"hugeint"	128	0	0	0
2756	268	"arg_1"	"hugeint"	128	0	1	1
2757	268	"arg_2"	"int"	32	0	1	2
2758	269	"res_0"	"hugeint"	128	0	0	0
2759	269	"arg_1"	"hugeint"	128	0	1	1
2760	269	"arg_2"	"int"	32	0	1	2
2761	270	"res_0"	"hugeint"	128	0	0	0
2762	270	"arg_1"	"hugeint"	128	0	1	1
2763	271	"res_0"	"hugeint"	128	0	0	0
2764	271	"arg_1"	"hugeint"	128	0	1	1
2765	272	"res_0"	"tinyint"	8	0	0	0
2766	272	"arg_1"	"hugeint"	128	0	1	1
2767	273	"res_0"	"hugeint"	128	0	0	0
2768	273	"arg_1"	"hugeint"	128	0	1	1
2769	273	"arg_2"	"hugeint"	128	0	1	2
2770	274	"res_0"	"hugeint"	128	0	0	0
2771	274	"arg_1"	"hugeint"	128	0	1	1
2772	274	"arg_2"	"hugeint"	128	0	1	2
2773	275	"res_0"	"month_interval"	32	0	0	0
2774	275	"arg_1"	"month_interval"	32	0	1	1
2775	275	"arg_2"	"hugeint"	128	0	1	2
2776	276	"res_0"	"month_interval"	32	0	0	0
2777	276	"arg_1"	"month_interval"	32	0	1	1
2778	276	"arg_2"	"hugeint"	128	0	1	2
2779	277	"res_0"	"month_interval"	32	0	0	0
2780	277	"arg_1"	"month_interval"	32	0	1	1
2781	277	"arg_2"	"hugeint"	128	0	1	2
2782	278	"res_0"	"month_interval"	32	0	0	0
2783	278	"arg_1"	"month_interval"	32	0	1	1
2784	278	"arg_2"	"hugeint"	128	0	1	2
2785	279	"res_0"	"sec_interval"	19	0	0	0
2786	279	"arg_1"	"sec_interval"	19	0	1	1
2787	279	"arg_2"	"hugeint"	128	0	1	2
2788	280	"res_0"	"sec_interval"	19	0	0	0
2789	280	"arg_1"	"sec_interval"	19	0	1	1
2790	280	"arg_2"	"hugeint"	128	0	1	2
2791	281	"res_0"	"sec_interval"	19	0	0	0
2792	281	"arg_1"	"sec_interval"	19	0	1	1
2793	281	"arg_2"	"hugeint"	128	0	1	2
2794	282	"res_0"	"sec_interval"	19	0	0	0
2795	282	"arg_1"	"sec_interval"	19	0	1	1
2796	282	"arg_2"	"hugeint"	128	0	1	2
2797	283	"res_0"	"decimal"	2	0	0	0
2798	283	"arg_1"	"decimal"	2	0	1	1
2799	283	"arg_2"	"decimal"	2	0	1	2
2800	284	"res_0"	"decimal"	2	0	0	0
2801	284	"arg_1"	"decimal"	2	0	1	1
2802	284	"arg_2"	"decimal"	2	0	1	2
2803	285	"res_0"	"decimal"	2	0	0	0
2804	285	"arg_1"	"decimal"	2	0	1	1
2805	285	"arg_2"	"decimal"	2	0	1	2
2806	286	"res_0"	"decimal"	2	0	0	0
2807	286	"arg_1"	"decimal"	2	0	1	1
2808	286	"arg_2"	"decimal"	2	0	1	2
2809	287	"res_0"	"decimal"	2	0	0	0
2810	287	"arg_1"	"decimal"	2	0	1	1
2811	287	"arg_2"	"decimal"	2	0	1	2
2812	288	"res_0"	"decimal"	2	0	0	0
2813	288	"arg_1"	"decimal"	2	0	1	1
2814	288	"arg_2"	"decimal"	2	0	1	2
2815	289	"res_0"	"decimal"	2	0	0	0
2816	289	"arg_1"	"decimal"	2	0	1	1
2817	289	"arg_2"	"decimal"	2	0	1	2
2818	290	"res_0"	"decimal"	2	0	0	0
2819	290	"arg_1"	"decimal"	2	0	1	1
2820	291	"res_0"	"decimal"	2	0	0	0
2821	291	"arg_1"	"decimal"	2	0	1	1
2822	291	"arg_2"	"int"	32	0	1	2
2823	292	"res_0"	"decimal"	2	0	0	0
2824	292	"arg_1"	"decimal"	2	0	1	1
2825	292	"arg_2"	"int"	32	0	1	2
2826	293	"res_0"	"decimal"	2	0	0	0
2827	293	"arg_1"	"decimal"	2	0	1	1
2828	294	"res_0"	"decimal"	2	0	0	0
2829	294	"arg_1"	"decimal"	2	0	1	1
2830	295	"res_0"	"tinyint"	8	0	0	0
2831	295	"arg_1"	"decimal"	2	0	1	1
2832	296	"res_0"	"decimal"	2	0	0	0
2833	296	"arg_1"	"decimal"	2	0	1	1
2834	296	"arg_2"	"tinyint"	8	0	1	2
2835	297	"res_0"	"decimal"	2	0	0	0
2836	297	"arg_1"	"decimal"	2	0	1	1
2837	297	"arg_2"	"tinyint"	8	0	1	2
2838	298	"res_0"	"month_interval"	32	0	0	0
2839	298	"arg_1"	"month_interval"	32	0	1	1
2840	298	"arg_2"	"decimal"	2	0	1	2
2841	299	"res_0"	"month_interval"	32	0	0	0
2842	299	"arg_1"	"month_interval"	32	0	1	1
2843	299	"arg_2"	"decimal"	2	0	1	2
2844	300	"res_0"	"month_interval"	32	0	0	0
2845	300	"arg_1"	"month_interval"	32	0	1	1
2846	300	"arg_2"	"decimal"	2	0	1	2
2847	301	"res_0"	"month_interval"	32	0	0	0
2848	301	"arg_1"	"month_interval"	32	0	1	1
2849	301	"arg_2"	"decimal"	2	0	1	2
2850	302	"res_0"	"sec_interval"	19	0	0	0
2851	302	"arg_1"	"sec_interval"	19	0	1	1
2852	302	"arg_2"	"decimal"	2	0	1	2
2853	303	"res_0"	"sec_interval"	19	0	0	0
2854	303	"arg_1"	"sec_interval"	19	0	1	1
2855	303	"arg_2"	"decimal"	2	0	1	2
2856	304	"res_0"	"sec_interval"	19	0	0	0
2857	304	"arg_1"	"sec_interval"	19	0	1	1
2858	304	"arg_2"	"decimal"	2	0	1	2
2859	305	"res_0"	"sec_interval"	19	0	0	0
2860	305	"arg_1"	"sec_interval"	19	0	1	1
2861	305	"arg_2"	"decimal"	2	0	1	2
2862	306	"res_0"	"decimal"	4	0	0	0
2863	306	"arg_1"	"decimal"	4	0	1	1
2864	306	"arg_2"	"decimal"	4	0	1	2
2865	307	"res_0"	"decimal"	4	0	0	0
2866	307	"arg_1"	"decimal"	4	0	1	1
2867	307	"arg_2"	"decimal"	4	0	1	2
2868	308	"res_0"	"decimal"	4	0	0	0
2869	308	"arg_1"	"decimal"	4	0	1	1
2870	308	"arg_2"	"decimal"	4	0	1	2
2871	309	"res_0"	"decimal"	4	0	0	0
2872	309	"arg_1"	"decimal"	4	0	1	1
2873	309	"arg_2"	"decimal"	4	0	1	2
2874	310	"res_0"	"decimal"	4	0	0	0
2875	310	"arg_1"	"decimal"	4	0	1	1
2876	310	"arg_2"	"decimal"	4	0	1	2
2877	311	"res_0"	"decimal"	4	0	0	0
2878	311	"arg_1"	"decimal"	4	0	1	1
2879	311	"arg_2"	"decimal"	4	0	1	2
2880	312	"res_0"	"decimal"	4	0	0	0
2881	312	"arg_1"	"decimal"	4	0	1	1
2882	312	"arg_2"	"decimal"	4	0	1	2
2883	313	"res_0"	"decimal"	4	0	0	0
2884	313	"arg_1"	"decimal"	4	0	1	1
2885	314	"res_0"	"decimal"	4	0	0	0
2886	314	"arg_1"	"decimal"	4	0	1	1
2887	314	"arg_2"	"int"	32	0	1	2
2888	315	"res_0"	"decimal"	4	0	0	0
2889	315	"arg_1"	"decimal"	4	0	1	1
2890	315	"arg_2"	"int"	32	0	1	2
2891	316	"res_0"	"decimal"	4	0	0	0
2892	316	"arg_1"	"decimal"	4	0	1	1
2893	317	"res_0"	"decimal"	4	0	0	0
2894	317	"arg_1"	"decimal"	4	0	1	1
2895	318	"res_0"	"tinyint"	8	0	0	0
2896	318	"arg_1"	"decimal"	4	0	1	1
2897	319	"res_0"	"decimal"	4	0	0	0
2898	319	"arg_1"	"decimal"	4	0	1	1
2899	319	"arg_2"	"smallint"	16	0	1	2
2900	320	"res_0"	"decimal"	4	0	0	0
2901	320	"arg_1"	"decimal"	4	0	1	1
2902	320	"arg_2"	"smallint"	16	0	1	2
2903	321	"res_0"	"month_interval"	32	0	0	0
2904	321	"arg_1"	"month_interval"	32	0	1	1
2905	321	"arg_2"	"decimal"	4	0	1	2
2906	322	"res_0"	"month_interval"	32	0	0	0
2907	322	"arg_1"	"month_interval"	32	0	1	1
2908	322	"arg_2"	"decimal"	4	0	1	2
2909	323	"res_0"	"month_interval"	32	0	0	0
2910	323	"arg_1"	"month_interval"	32	0	1	1
2911	323	"arg_2"	"decimal"	4	0	1	2
2912	324	"res_0"	"month_interval"	32	0	0	0
2913	324	"arg_1"	"month_interval"	32	0	1	1
2914	324	"arg_2"	"decimal"	4	0	1	2
2915	325	"res_0"	"sec_interval"	19	0	0	0
2916	325	"arg_1"	"sec_interval"	19	0	1	1
2917	325	"arg_2"	"decimal"	4	0	1	2
2918	326	"res_0"	"sec_interval"	19	0	0	0
2919	326	"arg_1"	"sec_interval"	19	0	1	1
2920	326	"arg_2"	"decimal"	4	0	1	2
2921	327	"res_0"	"sec_interval"	19	0	0	0
2922	327	"arg_1"	"sec_interval"	19	0	1	1
2923	327	"arg_2"	"decimal"	4	0	1	2
2924	328	"res_0"	"sec_interval"	19	0	0	0
2925	328	"arg_1"	"sec_interval"	19	0	1	1
2926	328	"arg_2"	"decimal"	4	0	1	2
2927	329	"res_0"	"decimal"	9	0	0	0
2928	329	"arg_1"	"decimal"	9	0	1	1
2929	329	"arg_2"	"decimal"	9	0	1	2
2930	330	"res_0"	"decimal"	9	0	0	0
2931	330	"arg_1"	"decimal"	9	0	1	1
2932	330	"arg_2"	"decimal"	9	0	1	2
2933	331	"res_0"	"decimal"	9	0	0	0
2934	331	"arg_1"	"decimal"	9	0	1	1
2935	331	"arg_2"	"decimal"	9	0	1	2
2936	332	"res_0"	"decimal"	9	0	0	0
2937	332	"arg_1"	"decimal"	9	0	1	1
2938	332	"arg_2"	"decimal"	9	0	1	2
2939	333	"res_0"	"decimal"	9	0	0	0
2940	333	"arg_1"	"decimal"	9	0	1	1
2941	333	"arg_2"	"decimal"	9	0	1	2
2942	334	"res_0"	"decimal"	9	0	0	0
2943	334	"arg_1"	"decimal"	9	0	1	1
2944	334	"arg_2"	"decimal"	9	0	1	2
2945	335	"res_0"	"decimal"	9	0	0	0
2946	335	"arg_1"	"decimal"	9	0	1	1
2947	335	"arg_2"	"decimal"	9	0	1	2
2948	336	"res_0"	"decimal"	9	0	0	0
2949	336	"arg_1"	"decimal"	9	0	1	1
2950	337	"res_0"	"decimal"	9	0	0	0
2951	337	"arg_1"	"decimal"	9	0	1	1
2952	337	"arg_2"	"int"	32	0	1	2
2953	338	"res_0"	"decimal"	9	0	0	0
2954	338	"arg_1"	"decimal"	9	0	1	1
2955	338	"arg_2"	"int"	32	0	1	2
2956	339	"res_0"	"decimal"	9	0	0	0
2957	339	"arg_1"	"decimal"	9	0	1	1
2958	340	"res_0"	"decimal"	9	0	0	0
2959	340	"arg_1"	"decimal"	9	0	1	1
2960	341	"res_0"	"tinyint"	8	0	0	0
2961	341	"arg_1"	"decimal"	9	0	1	1
2962	342	"res_0"	"decimal"	9	0	0	0
2963	342	"arg_1"	"decimal"	9	0	1	1
2964	342	"arg_2"	"int"	32	0	1	2
2965	343	"res_0"	"decimal"	9	0	0	0
2966	343	"arg_1"	"decimal"	9	0	1	1
2967	343	"arg_2"	"int"	32	0	1	2
2968	344	"res_0"	"month_interval"	32	0	0	0
2969	344	"arg_1"	"month_interval"	32	0	1	1
2970	344	"arg_2"	"decimal"	9	0	1	2
2971	345	"res_0"	"month_interval"	32	0	0	0
2972	345	"arg_1"	"month_interval"	32	0	1	1
2973	345	"arg_2"	"decimal"	9	0	1	2
2974	346	"res_0"	"month_interval"	32	0	0	0
2975	346	"arg_1"	"month_interval"	32	0	1	1
2976	346	"arg_2"	"decimal"	9	0	1	2
2977	347	"res_0"	"month_interval"	32	0	0	0
2978	347	"arg_1"	"month_interval"	32	0	1	1
2979	347	"arg_2"	"decimal"	9	0	1	2
2980	348	"res_0"	"sec_interval"	19	0	0	0
2981	348	"arg_1"	"sec_interval"	19	0	1	1
2982	348	"arg_2"	"decimal"	9	0	1	2
2983	349	"res_0"	"sec_interval"	19	0	0	0
2984	349	"arg_1"	"sec_interval"	19	0	1	1
2985	349	"arg_2"	"decimal"	9	0	1	2
2986	350	"res_0"	"sec_interval"	19	0	0	0
2987	350	"arg_1"	"sec_interval"	19	0	1	1
2988	350	"arg_2"	"decimal"	9	0	1	2
2989	351	"res_0"	"sec_interval"	19	0	0	0
2990	351	"arg_1"	"sec_interval"	19	0	1	1
2991	351	"arg_2"	"decimal"	9	0	1	2
2992	352	"res_0"	"decimal"	18	0	0	0
2993	352	"arg_1"	"decimal"	18	0	1	1
2994	352	"arg_2"	"decimal"	18	0	1	2
2995	353	"res_0"	"decimal"	18	0	0	0
2996	353	"arg_1"	"decimal"	18	0	1	1
2997	353	"arg_2"	"decimal"	18	0	1	2
2998	354	"res_0"	"decimal"	18	0	0	0
2999	354	"arg_1"	"decimal"	18	0	1	1
3000	354	"arg_2"	"decimal"	18	0	1	2
3001	355	"res_0"	"decimal"	18	0	0	0
3002	355	"arg_1"	"decimal"	18	0	1	1
3003	355	"arg_2"	"decimal"	18	0	1	2
3004	356	"res_0"	"decimal"	18	0	0	0
3005	356	"arg_1"	"decimal"	18	0	1	1
3006	356	"arg_2"	"decimal"	18	0	1	2
3007	357	"res_0"	"decimal"	18	0	0	0
3008	357	"arg_1"	"decimal"	18	0	1	1
3009	357	"arg_2"	"decimal"	18	0	1	2
3010	358	"res_0"	"decimal"	18	0	0	0
3011	358	"arg_1"	"decimal"	18	0	1	1
3012	358	"arg_2"	"decimal"	18	0	1	2
3013	359	"res_0"	"decimal"	18	0	0	0
3014	359	"arg_1"	"decimal"	18	0	1	1
3015	360	"res_0"	"decimal"	18	0	0	0
3016	360	"arg_1"	"decimal"	18	0	1	1
3017	360	"arg_2"	"int"	32	0	1	2
3018	361	"res_0"	"decimal"	18	0	0	0
3019	361	"arg_1"	"decimal"	18	0	1	1
3020	361	"arg_2"	"int"	32	0	1	2
3021	362	"res_0"	"decimal"	18	0	0	0
3022	362	"arg_1"	"decimal"	18	0	1	1
3023	363	"res_0"	"decimal"	18	0	0	0
3024	363	"arg_1"	"decimal"	18	0	1	1
3025	364	"res_0"	"tinyint"	8	0	0	0
3026	364	"arg_1"	"decimal"	18	0	1	1
3027	365	"res_0"	"decimal"	18	0	0	0
3028	365	"arg_1"	"decimal"	18	0	1	1
3029	365	"arg_2"	"bigint"	64	0	1	2
3030	366	"res_0"	"decimal"	18	0	0	0
3031	366	"arg_1"	"decimal"	18	0	1	1
3032	366	"arg_2"	"bigint"	64	0	1	2
3033	367	"res_0"	"month_interval"	32	0	0	0
3034	367	"arg_1"	"month_interval"	32	0	1	1
3035	367	"arg_2"	"decimal"	18	0	1	2
3036	368	"res_0"	"month_interval"	32	0	0	0
3037	368	"arg_1"	"month_interval"	32	0	1	1
3038	368	"arg_2"	"decimal"	18	0	1	2
3039	369	"res_0"	"month_interval"	32	0	0	0
3040	369	"arg_1"	"month_interval"	32	0	1	1
3041	369	"arg_2"	"decimal"	18	0	1	2
3042	370	"res_0"	"month_interval"	32	0	0	0
3043	370	"arg_1"	"month_interval"	32	0	1	1
3044	370	"arg_2"	"decimal"	18	0	1	2
3045	371	"res_0"	"sec_interval"	19	0	0	0
3046	371	"arg_1"	"sec_interval"	19	0	1	1
3047	371	"arg_2"	"decimal"	18	0	1	2
3048	372	"res_0"	"sec_interval"	19	0	0	0
3049	372	"arg_1"	"sec_interval"	19	0	1	1
3050	372	"arg_2"	"decimal"	18	0	1	2
3051	373	"res_0"	"sec_interval"	19	0	0	0
3052	373	"arg_1"	"sec_interval"	19	0	1	1
3053	373	"arg_2"	"decimal"	18	0	1	2
3054	374	"res_0"	"sec_interval"	19	0	0	0
3055	374	"arg_1"	"sec_interval"	19	0	1	1
3056	374	"arg_2"	"decimal"	18	0	1	2
3057	375	"res_0"	"decimal"	39	0	0	0
3058	375	"arg_1"	"decimal"	39	0	1	1
3059	375	"arg_2"	"decimal"	39	0	1	2
3060	376	"res_0"	"decimal"	39	0	0	0
3061	376	"arg_1"	"decimal"	39	0	1	1
3062	376	"arg_2"	"decimal"	39	0	1	2
3063	377	"res_0"	"decimal"	39	0	0	0
3064	377	"arg_1"	"decimal"	39	0	1	1
3065	377	"arg_2"	"decimal"	39	0	1	2
3066	378	"res_0"	"decimal"	39	0	0	0
3067	378	"arg_1"	"decimal"	39	0	1	1
3068	378	"arg_2"	"decimal"	39	0	1	2
3069	379	"res_0"	"decimal"	39	0	0	0
3070	379	"arg_1"	"decimal"	39	0	1	1
3071	379	"arg_2"	"decimal"	39	0	1	2
3072	380	"res_0"	"decimal"	39	0	0	0
3073	380	"arg_1"	"decimal"	39	0	1	1
3074	380	"arg_2"	"decimal"	39	0	1	2
3075	381	"res_0"	"decimal"	39	0	0	0
3076	381	"arg_1"	"decimal"	39	0	1	1
3077	381	"arg_2"	"decimal"	39	0	1	2
3078	382	"res_0"	"decimal"	39	0	0	0
3079	382	"arg_1"	"decimal"	39	0	1	1
3080	383	"res_0"	"decimal"	39	0	0	0
3081	383	"arg_1"	"decimal"	39	0	1	1
3082	383	"arg_2"	"int"	32	0	1	2
3083	384	"res_0"	"decimal"	39	0	0	0
3084	384	"arg_1"	"decimal"	39	0	1	1
3085	384	"arg_2"	"int"	32	0	1	2
3086	385	"res_0"	"decimal"	39	0	0	0
3087	385	"arg_1"	"decimal"	39	0	1	1
3088	386	"res_0"	"decimal"	39	0	0	0
3089	386	"arg_1"	"decimal"	39	0	1	1
3090	387	"res_0"	"tinyint"	8	0	0	0
3091	387	"arg_1"	"decimal"	39	0	1	1
3092	388	"res_0"	"decimal"	39	0	0	0
3093	388	"arg_1"	"decimal"	39	0	1	1
3094	388	"arg_2"	"hugeint"	128	0	1	2
3095	389	"res_0"	"decimal"	39	0	0	0
3096	389	"arg_1"	"decimal"	39	0	1	1
3097	389	"arg_2"	"hugeint"	128	0	1	2
3098	390	"res_0"	"month_interval"	32	0	0	0
3099	390	"arg_1"	"month_interval"	32	0	1	1
3100	390	"arg_2"	"decimal"	39	0	1	2
3101	391	"res_0"	"month_interval"	32	0	0	0
3102	391	"arg_1"	"month_interval"	32	0	1	1
3103	391	"arg_2"	"decimal"	39	0	1	2
3104	392	"res_0"	"month_interval"	32	0	0	0
3105	392	"arg_1"	"month_interval"	32	0	1	1
3106	392	"arg_2"	"decimal"	39	0	1	2
3107	393	"res_0"	"month_interval"	32	0	0	0
3108	393	"arg_1"	"month_interval"	32	0	1	1
3109	393	"arg_2"	"decimal"	39	0	1	2
3110	394	"res_0"	"sec_interval"	19	0	0	0
3111	394	"arg_1"	"sec_interval"	19	0	1	1
3112	394	"arg_2"	"decimal"	39	0	1	2
3113	395	"res_0"	"sec_interval"	19	0	0	0
3114	395	"arg_1"	"sec_interval"	19	0	1	1
3115	395	"arg_2"	"decimal"	39	0	1	2
3116	396	"res_0"	"sec_interval"	19	0	0	0
3117	396	"arg_1"	"sec_interval"	19	0	1	1
3118	396	"arg_2"	"decimal"	39	0	1	2
3119	397	"res_0"	"sec_interval"	19	0	0	0
3120	397	"arg_1"	"sec_interval"	19	0	1	1
3121	397	"arg_2"	"decimal"	39	0	1	2
3122	398	"res_0"	"real"	24	0	0	0
3123	398	"arg_1"	"real"	24	0	1	1
3124	398	"arg_2"	"real"	24	0	1	2
3125	399	"res_0"	"real"	24	0	0	0
3126	399	"arg_1"	"real"	24	0	1	1
3127	399	"arg_2"	"real"	24	0	1	2
3128	400	"res_0"	"real"	24	0	0	0
3129	400	"arg_1"	"real"	24	0	1	1
3130	400	"arg_2"	"real"	24	0	1	2
3131	401	"res_0"	"real"	24	0	0	0
3132	401	"arg_1"	"real"	24	0	1	1
3133	401	"arg_2"	"real"	24	0	1	2
3134	402	"res_0"	"real"	24	0	0	0
3135	402	"arg_1"	"real"	24	0	1	1
3136	403	"res_0"	"real"	24	0	0	0
3137	403	"arg_1"	"real"	24	0	1	1
3138	404	"res_0"	"tinyint"	8	0	0	0
3139	404	"arg_1"	"real"	24	0	1	1
3140	405	"res_0"	"real"	24	0	0	0
3141	405	"arg_1"	"real"	24	0	1	1
3142	405	"arg_2"	"real"	24	0	1	2
3143	406	"res_0"	"real"	24	0	0	0
3144	406	"arg_1"	"real"	24	0	1	1
3145	406	"arg_2"	"real"	24	0	1	2
3146	407	"res_0"	"month_interval"	32	0	0	0
3147	407	"arg_1"	"month_interval"	32	0	1	1
3148	407	"arg_2"	"real"	24	0	1	2
3149	408	"res_0"	"month_interval"	32	0	0	0
3150	408	"arg_1"	"month_interval"	32	0	1	1
3151	408	"arg_2"	"real"	24	0	1	2
3152	409	"res_0"	"month_interval"	32	0	0	0
3153	409	"arg_1"	"month_interval"	32	0	1	1
3154	409	"arg_2"	"real"	24	0	1	2
3155	410	"res_0"	"month_interval"	32	0	0	0
3156	410	"arg_1"	"month_interval"	32	0	1	1
3157	410	"arg_2"	"real"	24	0	1	2
3158	411	"res_0"	"sec_interval"	19	0	0	0
3159	411	"arg_1"	"sec_interval"	19	0	1	1
3160	411	"arg_2"	"real"	24	0	1	2
3161	412	"res_0"	"sec_interval"	19	0	0	0
3162	412	"arg_1"	"sec_interval"	19	0	1	1
3163	412	"arg_2"	"real"	24	0	1	2
3164	413	"res_0"	"sec_interval"	19	0	0	0
3165	413	"arg_1"	"sec_interval"	19	0	1	1
3166	413	"arg_2"	"real"	24	0	1	2
3167	414	"res_0"	"sec_interval"	19	0	0	0
3168	414	"arg_1"	"sec_interval"	19	0	1	1
3169	414	"arg_2"	"real"	24	0	1	2
3170	415	"res_0"	"double"	53	0	0	0
3171	415	"arg_1"	"double"	53	0	1	1
3172	415	"arg_2"	"double"	53	0	1	2
3173	416	"res_0"	"double"	53	0	0	0
3174	416	"arg_1"	"double"	53	0	1	1
3175	416	"arg_2"	"double"	53	0	1	2
3176	417	"res_0"	"double"	53	0	0	0
3177	417	"arg_1"	"double"	53	0	1	1
3178	417	"arg_2"	"double"	53	0	1	2
3179	418	"res_0"	"double"	53	0	0	0
3180	418	"arg_1"	"double"	53	0	1	1
3181	418	"arg_2"	"double"	53	0	1	2
3182	419	"res_0"	"double"	53	0	0	0
3183	419	"arg_1"	"double"	53	0	1	1
3184	420	"res_0"	"double"	53	0	0	0
3185	420	"arg_1"	"double"	53	0	1	1
3186	421	"res_0"	"tinyint"	8	0	0	0
3187	421	"arg_1"	"double"	53	0	1	1
3188	422	"res_0"	"double"	53	0	0	0
3189	422	"arg_1"	"double"	53	0	1	1
3190	422	"arg_2"	"double"	53	0	1	2
3191	423	"res_0"	"double"	53	0	0	0
3192	423	"arg_1"	"double"	53	0	1	1
3193	423	"arg_2"	"double"	53	0	1	2
3194	424	"res_0"	"month_interval"	32	0	0	0
3195	424	"arg_1"	"month_interval"	32	0	1	1
3196	424	"arg_2"	"double"	53	0	1	2
3197	425	"res_0"	"month_interval"	32	0	0	0
3198	425	"arg_1"	"month_interval"	32	0	1	1
3199	425	"arg_2"	"double"	53	0	1	2
3200	426	"res_0"	"month_interval"	32	0	0	0
3201	426	"arg_1"	"month_interval"	32	0	1	1
3202	426	"arg_2"	"double"	53	0	1	2
3203	427	"res_0"	"month_interval"	32	0	0	0
3204	427	"arg_1"	"month_interval"	32	0	1	1
3205	427	"arg_2"	"double"	53	0	1	2
3206	428	"res_0"	"sec_interval"	19	0	0	0
3207	428	"arg_1"	"sec_interval"	19	0	1	1
3208	428	"arg_2"	"double"	53	0	1	2
3209	429	"res_0"	"sec_interval"	19	0	0	0
3210	429	"arg_1"	"sec_interval"	19	0	1	1
3211	429	"arg_2"	"double"	53	0	1	2
3212	430	"res_0"	"sec_interval"	19	0	0	0
3213	430	"arg_1"	"sec_interval"	19	0	1	1
3214	430	"arg_2"	"double"	53	0	1	2
3215	431	"res_0"	"sec_interval"	19	0	0	0
3216	431	"arg_1"	"sec_interval"	19	0	1	1
3217	431	"arg_2"	"double"	53	0	1	2
3218	432	"res_0"	"month_interval"	32	0	0	0
3219	432	"arg_1"	"month_interval"	32	0	1	1
3220	432	"arg_2"	"month_interval"	32	0	1	2
3221	433	"res_0"	"month_interval"	32	0	0	0
3222	433	"arg_1"	"month_interval"	32	0	1	1
3223	433	"arg_2"	"month_interval"	32	0	1	2
3224	434	"res_0"	"month_interval"	32	0	0	0
3225	434	"arg_1"	"month_interval"	32	0	1	1
3226	434	"arg_2"	"month_interval"	32	0	1	2
3227	435	"res_0"	"month_interval"	32	0	0	0
3228	435	"arg_1"	"month_interval"	32	0	1	1
3229	435	"arg_2"	"month_interval"	32	0	1	2
3230	436	"res_0"	"month_interval"	32	0	0	0
3231	436	"arg_1"	"month_interval"	32	0	1	1
3232	437	"res_0"	"month_interval"	32	0	0	0
3233	437	"arg_1"	"month_interval"	32	0	1	1
3234	438	"res_0"	"tinyint"	8	0	0	0
3235	438	"arg_1"	"month_interval"	32	0	1	1
3236	439	"res_0"	"month_interval"	32	0	0	0
3237	439	"arg_1"	"month_interval"	32	0	1	1
3238	439	"arg_2"	"int"	32	0	1	2
3239	440	"res_0"	"month_interval"	32	0	0	0
3240	440	"arg_1"	"month_interval"	32	0	1	1
3241	440	"arg_2"	"int"	32	0	1	2
3242	441	"res_0"	"sec_interval"	19	0	0	0
3243	441	"arg_1"	"sec_interval"	19	0	1	1
3244	441	"arg_2"	"sec_interval"	19	0	1	2
3245	442	"res_0"	"sec_interval"	19	0	0	0
3246	442	"arg_1"	"sec_interval"	19	0	1	1
3247	442	"arg_2"	"sec_interval"	19	0	1	2
3248	443	"res_0"	"sec_interval"	19	0	0	0
3249	443	"arg_1"	"sec_interval"	19	0	1	1
3250	443	"arg_2"	"sec_interval"	19	0	1	2
3251	444	"res_0"	"sec_interval"	19	0	0	0
3252	444	"arg_1"	"sec_interval"	19	0	1	1
3253	444	"arg_2"	"sec_interval"	19	0	1	2
3254	445	"res_0"	"sec_interval"	19	0	0	0
3255	445	"arg_1"	"sec_interval"	19	0	1	1
3256	446	"res_0"	"sec_interval"	19	0	0	0
3257	446	"arg_1"	"sec_interval"	19	0	1	1
3258	447	"res_0"	"tinyint"	8	0	0	0
3259	447	"arg_1"	"sec_interval"	19	0	1	1
3260	448	"res_0"	"sec_interval"	19	0	0	0
3261	448	"arg_1"	"sec_interval"	19	0	1	1
3262	448	"arg_2"	"bigint"	64	0	1	2
3263	449	"res_0"	"sec_interval"	19	0	0	0
3264	449	"arg_1"	"sec_interval"	19	0	1	1
3265	449	"arg_2"	"bigint"	64	0	1	2
3266	450	"res_0"	"decimal"	4	0	0	0
3267	450	"arg_1"	"decimal"	4	0	1	1
3268	450	"arg_2"	"tinyint"	8	0	1	2
3269	451	"res_0"	"decimal"	4	0	0	0
3270	451	"arg_1"	"tinyint"	8	0	1	1
3271	451	"arg_2"	"decimal"	4	0	1	2
3272	452	"res_0"	"decimal"	4	0	0	0
3273	452	"arg_1"	"decimal"	4	0	1	1
3274	452	"arg_2"	"decimal"	2	0	1	2
3275	453	"res_0"	"decimal"	4	0	0	0
3276	453	"arg_1"	"decimal"	2	0	1	1
3277	453	"arg_2"	"decimal"	4	0	1	2
3278	454	"res_0"	"decimal"	9	0	0	0
3279	454	"arg_1"	"decimal"	9	0	1	1
3280	454	"arg_2"	"tinyint"	8	0	1	2
3281	455	"res_0"	"decimal"	9	0	0	0
3282	455	"arg_1"	"tinyint"	8	0	1	1
3283	455	"arg_2"	"decimal"	9	0	1	2
3284	456	"res_0"	"decimal"	9	0	0	0
3285	456	"arg_1"	"decimal"	9	0	1	1
3286	456	"arg_2"	"smallint"	16	0	1	2
3287	457	"res_0"	"decimal"	9	0	0	0
3288	457	"arg_1"	"smallint"	16	0	1	1
3289	457	"arg_2"	"decimal"	9	0	1	2
3290	458	"res_0"	"decimal"	9	0	0	0
3291	458	"arg_1"	"decimal"	9	0	1	1
3292	458	"arg_2"	"decimal"	2	0	1	2
3293	459	"res_0"	"decimal"	9	0	0	0
3294	459	"arg_1"	"decimal"	2	0	1	1
3295	459	"arg_2"	"decimal"	9	0	1	2
3296	460	"res_0"	"decimal"	9	0	0	0
3297	460	"arg_1"	"decimal"	9	0	1	1
3298	460	"arg_2"	"decimal"	4	0	1	2
3299	461	"res_0"	"decimal"	9	0	0	0
3300	461	"arg_1"	"decimal"	4	0	1	1
3301	461	"arg_2"	"decimal"	9	0	1	2
3302	462	"res_0"	"decimal"	18	0	0	0
3303	462	"arg_1"	"decimal"	18	0	1	1
3304	462	"arg_2"	"tinyint"	8	0	1	2
3305	463	"res_0"	"decimal"	18	0	0	0
3306	463	"arg_1"	"tinyint"	8	0	1	1
3307	463	"arg_2"	"decimal"	18	0	1	2
3308	464	"res_0"	"decimal"	18	0	0	0
3309	464	"arg_1"	"decimal"	18	0	1	1
3310	464	"arg_2"	"smallint"	16	0	1	2
3311	465	"res_0"	"decimal"	18	0	0	0
3312	465	"arg_1"	"smallint"	16	0	1	1
3313	465	"arg_2"	"decimal"	18	0	1	2
3314	466	"res_0"	"decimal"	18	0	0	0
3315	466	"arg_1"	"decimal"	18	0	1	1
3316	466	"arg_2"	"int"	32	0	1	2
3317	467	"res_0"	"decimal"	18	0	0	0
3318	467	"arg_1"	"int"	32	0	1	1
3319	467	"arg_2"	"decimal"	18	0	1	2
3320	468	"res_0"	"decimal"	18	0	0	0
3321	468	"arg_1"	"decimal"	18	0	1	1
3322	468	"arg_2"	"wrd"	64	0	1	2
3323	469	"res_0"	"decimal"	18	0	0	0
3324	469	"arg_1"	"wrd"	64	0	1	1
3325	469	"arg_2"	"decimal"	18	0	1	2
3326	470	"res_0"	"decimal"	18	0	0	0
3327	470	"arg_1"	"decimal"	18	0	1	1
3328	470	"arg_2"	"decimal"	2	0	1	2
3329	471	"res_0"	"decimal"	18	0	0	0
3330	471	"arg_1"	"decimal"	2	0	1	1
3331	471	"arg_2"	"decimal"	18	0	1	2
3332	472	"res_0"	"decimal"	18	0	0	0
3333	472	"arg_1"	"decimal"	18	0	1	1
3334	472	"arg_2"	"decimal"	4	0	1	2
3335	473	"res_0"	"decimal"	18	0	0	0
3336	473	"arg_1"	"decimal"	4	0	1	1
3337	473	"arg_2"	"decimal"	18	0	1	2
3338	474	"res_0"	"decimal"	18	0	0	0
3339	474	"arg_1"	"decimal"	18	0	1	1
3340	474	"arg_2"	"decimal"	9	0	1	2
3341	475	"res_0"	"decimal"	18	0	0	0
3342	475	"arg_1"	"decimal"	9	0	1	1
3343	475	"arg_2"	"decimal"	18	0	1	2
3344	476	"res_0"	"decimal"	39	0	0	0
3345	476	"arg_1"	"decimal"	39	0	1	1
3346	476	"arg_2"	"tinyint"	8	0	1	2
3347	477	"res_0"	"decimal"	39	0	0	0
3348	477	"arg_1"	"tinyint"	8	0	1	1
3349	477	"arg_2"	"decimal"	39	0	1	2
3350	478	"res_0"	"decimal"	39	0	0	0
3351	478	"arg_1"	"decimal"	39	0	1	1
3352	478	"arg_2"	"smallint"	16	0	1	2
3353	479	"res_0"	"decimal"	39	0	0	0
3354	479	"arg_1"	"smallint"	16	0	1	1
3355	479	"arg_2"	"decimal"	39	0	1	2
3356	480	"res_0"	"decimal"	39	0	0	0
3357	480	"arg_1"	"decimal"	39	0	1	1
3358	480	"arg_2"	"int"	32	0	1	2
3359	481	"res_0"	"decimal"	39	0	0	0
3360	481	"arg_1"	"int"	32	0	1	1
3361	481	"arg_2"	"decimal"	39	0	1	2
3362	482	"res_0"	"decimal"	39	0	0	0
3363	482	"arg_1"	"decimal"	39	0	1	1
3364	482	"arg_2"	"bigint"	64	0	1	2
3365	483	"res_0"	"decimal"	39	0	0	0
3366	483	"arg_1"	"bigint"	64	0	1	1
3367	483	"arg_2"	"decimal"	39	0	1	2
3368	484	"res_0"	"decimal"	39	0	0	0
3369	484	"arg_1"	"decimal"	39	0	1	1
3370	484	"arg_2"	"wrd"	64	0	1	2
3371	485	"res_0"	"decimal"	39	0	0	0
3372	485	"arg_1"	"wrd"	64	0	1	1
3373	485	"arg_2"	"decimal"	39	0	1	2
3374	486	"res_0"	"decimal"	39	0	0	0
3375	486	"arg_1"	"decimal"	39	0	1	1
3376	486	"arg_2"	"decimal"	2	0	1	2
3377	487	"res_0"	"decimal"	39	0	0	0
3378	487	"arg_1"	"decimal"	2	0	1	1
3379	487	"arg_2"	"decimal"	39	0	1	2
3380	488	"res_0"	"decimal"	39	0	0	0
3381	488	"arg_1"	"decimal"	39	0	1	1
3382	488	"arg_2"	"decimal"	4	0	1	2
3383	489	"res_0"	"decimal"	39	0	0	0
3384	489	"arg_1"	"decimal"	4	0	1	1
3385	489	"arg_2"	"decimal"	39	0	1	2
3386	490	"res_0"	"decimal"	39	0	0	0
3387	490	"arg_1"	"decimal"	39	0	1	1
3388	490	"arg_2"	"decimal"	9	0	1	2
3389	491	"res_0"	"decimal"	39	0	0	0
3390	491	"arg_1"	"decimal"	9	0	1	1
3391	491	"arg_2"	"decimal"	39	0	1	2
3392	492	"res_0"	"decimal"	39	0	0	0
3393	492	"arg_1"	"decimal"	39	0	1	1
3394	492	"arg_2"	"decimal"	18	0	1	2
3395	493	"res_0"	"decimal"	39	0	0	0
3396	493	"arg_1"	"decimal"	18	0	1	1
3397	493	"arg_2"	"decimal"	39	0	1	2
3398	494	"res_0"	"decimal"	2	0	0	0
3399	494	"arg_1"	"decimal"	2	0	1	1
3400	494	"arg_2"	"tinyint"	8	0	1	2
3401	495	"res_0"	"decimal"	4	0	0	0
3402	495	"arg_1"	"decimal"	4	0	1	1
3403	495	"arg_2"	"tinyint"	8	0	1	2
3404	496	"res_0"	"decimal"	9	0	0	0
3405	496	"arg_1"	"decimal"	9	0	1	1
3406	496	"arg_2"	"tinyint"	8	0	1	2
3407	497	"res_0"	"decimal"	18	0	0	0
3408	497	"arg_1"	"decimal"	18	0	1	1
3409	497	"arg_2"	"tinyint"	8	0	1	2
3410	498	"res_0"	"decimal"	39	0	0	0
3411	498	"arg_1"	"decimal"	39	0	1	1
3412	498	"arg_2"	"tinyint"	8	0	1	2
3413	499	"res_0"	"real"	24	0	0	0
3414	499	"arg_1"	"real"	24	0	1	1
3415	499	"arg_2"	"tinyint"	8	0	1	2
3416	500	"res_0"	"double"	53	0	0	0
3417	500	"arg_1"	"double"	53	0	1	1
3418	500	"arg_2"	"tinyint"	8	0	1	2
3419	501	"res_0"	"oid"	63	0	0	0
3420	501	"arg_1"	"oid"	63	0	1	1
3421	501	"arg_2"	"oid"	63	0	1	2
3422	502	"res_0"	"oid"	63	0	0	0
3423	502	"arg_1"	"tinyint"	8	0	1	1
3424	502	"arg_2"	"oid"	63	0	1	2
3425	503	"res_0"	"oid"	63	0	0	0
3426	503	"arg_1"	"smallint"	16	0	1	1
3427	503	"arg_2"	"oid"	63	0	1	2
3428	504	"res_0"	"oid"	63	0	0	0
3429	504	"arg_1"	"int"	32	0	1	1
3430	504	"arg_2"	"oid"	63	0	1	2
3431	505	"res_0"	"oid"	63	0	0	0
3432	505	"arg_1"	"bigint"	64	0	1	1
3433	505	"arg_2"	"oid"	63	0	1	2
3434	506	"res_0"	"oid"	63	0	0	0
3435	506	"arg_1"	"wrd"	64	0	1	1
3436	506	"arg_2"	"oid"	63	0	1	2
3437	507	"res_0"	"oid"	63	0	0	0
3438	507	"arg_1"	"hugeint"	128	0	1	1
3439	507	"arg_2"	"oid"	63	0	1	2
3440	508	"res_0"	"oid"	63	0	0	0
3441	508	"arg_1"	"decimal"	2	0	1	1
3442	508	"arg_2"	"oid"	63	0	1	2
3443	509	"res_0"	"oid"	63	0	0	0
3444	509	"arg_1"	"decimal"	4	0	1	1
3445	509	"arg_2"	"oid"	63	0	1	2
3446	510	"res_0"	"oid"	63	0	0	0
3447	510	"arg_1"	"decimal"	9	0	1	1
3448	510	"arg_2"	"oid"	63	0	1	2
3449	511	"res_0"	"oid"	63	0	0	0
3450	511	"arg_1"	"decimal"	18	0	1	1
3451	511	"arg_2"	"oid"	63	0	1	2
3452	512	"res_0"	"oid"	63	0	0	0
3453	512	"arg_1"	"decimal"	39	0	1	1
3454	512	"arg_2"	"oid"	63	0	1	2
3455	513	"res_0"	"oid"	63	0	0	0
3456	513	"arg_1"	"real"	24	0	1	1
3457	513	"arg_2"	"oid"	63	0	1	2
3458	514	"res_0"	"oid"	63	0	0	0
3459	514	"arg_1"	"double"	53	0	1	1
3460	514	"arg_2"	"oid"	63	0	1	2
3461	515	"res_0"	"oid"	63	0	0	0
3462	515	"arg_1"	"month_interval"	32	0	1	1
3463	515	"arg_2"	"oid"	63	0	1	2
3464	516	"res_0"	"oid"	63	0	0	0
3465	516	"arg_1"	"sec_interval"	19	0	1	1
3466	516	"arg_2"	"oid"	63	0	1	2
3467	517	"res_0"	"oid"	63	0	0	0
3468	517	"arg_1"	"time"	7	0	1	1
3469	517	"arg_2"	"oid"	63	0	1	2
3470	518	"res_0"	"oid"	63	0	0	0
3471	518	"arg_1"	"timetz"	7	0	1	1
3472	518	"arg_2"	"oid"	63	0	1	2
3473	519	"res_0"	"oid"	63	0	0	0
3474	519	"arg_1"	"date"	0	0	1	1
3475	519	"arg_2"	"oid"	63	0	1	2
3476	520	"res_0"	"oid"	63	0	0	0
3477	520	"arg_1"	"timestamp"	7	0	1	1
3478	520	"arg_2"	"oid"	63	0	1	2
3479	521	"res_0"	"oid"	63	0	0	0
3480	521	"arg_1"	"timestamptz"	7	0	1	1
3481	521	"arg_2"	"oid"	63	0	1	2
3482	522	"res_0"	"oid"	63	0	0	0
3483	522	"arg_1"	"blob"	0	0	1	1
3484	522	"arg_2"	"oid"	63	0	1	2
3485	523	"res_0"	"tinyint"	8	0	0	0
3486	523	"arg_1"	"oid"	63	0	1	1
3487	523	"arg_2"	"tinyint"	8	0	1	2
3488	524	"res_0"	"tinyint"	8	0	0	0
3489	524	"arg_1"	"tinyint"	8	0	1	1
3490	524	"arg_2"	"tinyint"	8	0	1	2
3491	525	"res_0"	"tinyint"	8	0	0	0
3492	525	"arg_1"	"smallint"	16	0	1	1
3493	525	"arg_2"	"tinyint"	8	0	1	2
3494	526	"res_0"	"tinyint"	8	0	0	0
3495	526	"arg_1"	"int"	32	0	1	1
3496	526	"arg_2"	"tinyint"	8	0	1	2
3497	527	"res_0"	"tinyint"	8	0	0	0
3498	527	"arg_1"	"bigint"	64	0	1	1
3499	527	"arg_2"	"tinyint"	8	0	1	2
3500	528	"res_0"	"tinyint"	8	0	0	0
3501	528	"arg_1"	"wrd"	64	0	1	1
3502	528	"arg_2"	"tinyint"	8	0	1	2
3503	529	"res_0"	"tinyint"	8	0	0	0
3504	529	"arg_1"	"hugeint"	128	0	1	1
3505	529	"arg_2"	"tinyint"	8	0	1	2
3506	530	"res_0"	"tinyint"	8	0	0	0
3507	530	"arg_1"	"decimal"	2	0	1	1
3508	530	"arg_2"	"tinyint"	8	0	1	2
3509	531	"res_0"	"tinyint"	8	0	0	0
3510	531	"arg_1"	"decimal"	4	0	1	1
3511	531	"arg_2"	"tinyint"	8	0	1	2
3512	532	"res_0"	"tinyint"	8	0	0	0
3513	532	"arg_1"	"decimal"	9	0	1	1
3514	532	"arg_2"	"tinyint"	8	0	1	2
3515	533	"res_0"	"tinyint"	8	0	0	0
3516	533	"arg_1"	"decimal"	18	0	1	1
3517	533	"arg_2"	"tinyint"	8	0	1	2
3518	534	"res_0"	"tinyint"	8	0	0	0
3519	534	"arg_1"	"decimal"	39	0	1	1
3520	534	"arg_2"	"tinyint"	8	0	1	2
3521	535	"res_0"	"tinyint"	8	0	0	0
3522	535	"arg_1"	"real"	24	0	1	1
3523	535	"arg_2"	"tinyint"	8	0	1	2
3524	536	"res_0"	"tinyint"	8	0	0	0
3525	536	"arg_1"	"double"	53	0	1	1
3526	536	"arg_2"	"tinyint"	8	0	1	2
3527	537	"res_0"	"tinyint"	8	0	0	0
3528	537	"arg_1"	"month_interval"	32	0	1	1
3529	537	"arg_2"	"tinyint"	8	0	1	2
3530	538	"res_0"	"tinyint"	8	0	0	0
3531	538	"arg_1"	"sec_interval"	19	0	1	1
3532	538	"arg_2"	"tinyint"	8	0	1	2
3533	539	"res_0"	"tinyint"	8	0	0	0
3534	539	"arg_1"	"time"	7	0	1	1
3535	539	"arg_2"	"tinyint"	8	0	1	2
3536	540	"res_0"	"tinyint"	8	0	0	0
3537	540	"arg_1"	"timetz"	7	0	1	1
3538	540	"arg_2"	"tinyint"	8	0	1	2
3539	541	"res_0"	"tinyint"	8	0	0	0
3540	541	"arg_1"	"date"	0	0	1	1
3541	541	"arg_2"	"tinyint"	8	0	1	2
3542	542	"res_0"	"tinyint"	8	0	0	0
3543	542	"arg_1"	"timestamp"	7	0	1	1
3544	542	"arg_2"	"tinyint"	8	0	1	2
3545	543	"res_0"	"tinyint"	8	0	0	0
3546	543	"arg_1"	"timestamptz"	7	0	1	1
3547	543	"arg_2"	"tinyint"	8	0	1	2
3548	544	"res_0"	"tinyint"	8	0	0	0
3549	544	"arg_1"	"blob"	0	0	1	1
3550	544	"arg_2"	"tinyint"	8	0	1	2
3551	545	"res_0"	"smallint"	16	0	0	0
3552	545	"arg_1"	"oid"	63	0	1	1
3553	545	"arg_2"	"smallint"	16	0	1	2
3554	546	"res_0"	"smallint"	16	0	0	0
3555	546	"arg_1"	"tinyint"	8	0	1	1
3556	546	"arg_2"	"smallint"	16	0	1	2
3557	547	"res_0"	"smallint"	16	0	0	0
3558	547	"arg_1"	"smallint"	16	0	1	1
3559	547	"arg_2"	"smallint"	16	0	1	2
3560	548	"res_0"	"smallint"	16	0	0	0
3561	548	"arg_1"	"int"	32	0	1	1
3562	548	"arg_2"	"smallint"	16	0	1	2
3563	549	"res_0"	"smallint"	16	0	0	0
3564	549	"arg_1"	"bigint"	64	0	1	1
3565	549	"arg_2"	"smallint"	16	0	1	2
3566	550	"res_0"	"smallint"	16	0	0	0
3567	550	"arg_1"	"wrd"	64	0	1	1
3568	550	"arg_2"	"smallint"	16	0	1	2
3569	551	"res_0"	"smallint"	16	0	0	0
3570	551	"arg_1"	"hugeint"	128	0	1	1
3571	551	"arg_2"	"smallint"	16	0	1	2
3572	552	"res_0"	"smallint"	16	0	0	0
3573	552	"arg_1"	"decimal"	2	0	1	1
3574	552	"arg_2"	"smallint"	16	0	1	2
3575	553	"res_0"	"smallint"	16	0	0	0
3576	553	"arg_1"	"decimal"	4	0	1	1
3577	553	"arg_2"	"smallint"	16	0	1	2
3578	554	"res_0"	"smallint"	16	0	0	0
3579	554	"arg_1"	"decimal"	9	0	1	1
3580	554	"arg_2"	"smallint"	16	0	1	2
3581	555	"res_0"	"smallint"	16	0	0	0
3582	555	"arg_1"	"decimal"	18	0	1	1
3583	555	"arg_2"	"smallint"	16	0	1	2
3584	556	"res_0"	"smallint"	16	0	0	0
3585	556	"arg_1"	"decimal"	39	0	1	1
3586	556	"arg_2"	"smallint"	16	0	1	2
3587	557	"res_0"	"smallint"	16	0	0	0
3588	557	"arg_1"	"real"	24	0	1	1
3589	557	"arg_2"	"smallint"	16	0	1	2
3590	558	"res_0"	"smallint"	16	0	0	0
3591	558	"arg_1"	"double"	53	0	1	1
3592	558	"arg_2"	"smallint"	16	0	1	2
3593	559	"res_0"	"smallint"	16	0	0	0
3594	559	"arg_1"	"month_interval"	32	0	1	1
3595	559	"arg_2"	"smallint"	16	0	1	2
3596	560	"res_0"	"smallint"	16	0	0	0
3597	560	"arg_1"	"sec_interval"	19	0	1	1
3598	560	"arg_2"	"smallint"	16	0	1	2
3599	561	"res_0"	"smallint"	16	0	0	0
3600	561	"arg_1"	"time"	7	0	1	1
3601	561	"arg_2"	"smallint"	16	0	1	2
3602	562	"res_0"	"smallint"	16	0	0	0
3603	562	"arg_1"	"timetz"	7	0	1	1
3604	562	"arg_2"	"smallint"	16	0	1	2
3605	563	"res_0"	"smallint"	16	0	0	0
3606	563	"arg_1"	"date"	0	0	1	1
3607	563	"arg_2"	"smallint"	16	0	1	2
3608	564	"res_0"	"smallint"	16	0	0	0
3609	564	"arg_1"	"timestamp"	7	0	1	1
3610	564	"arg_2"	"smallint"	16	0	1	2
3611	565	"res_0"	"smallint"	16	0	0	0
3612	565	"arg_1"	"timestamptz"	7	0	1	1
3613	565	"arg_2"	"smallint"	16	0	1	2
3614	566	"res_0"	"smallint"	16	0	0	0
3615	566	"arg_1"	"blob"	0	0	1	1
3616	566	"arg_2"	"smallint"	16	0	1	2
3617	567	"res_0"	"int"	32	0	0	0
3618	567	"arg_1"	"oid"	63	0	1	1
3619	567	"arg_2"	"int"	32	0	1	2
3620	568	"res_0"	"int"	32	0	0	0
3621	568	"arg_1"	"tinyint"	8	0	1	1
3622	568	"arg_2"	"int"	32	0	1	2
3623	569	"res_0"	"int"	32	0	0	0
3624	569	"arg_1"	"smallint"	16	0	1	1
3625	569	"arg_2"	"int"	32	0	1	2
3626	570	"res_0"	"int"	32	0	0	0
3627	570	"arg_1"	"int"	32	0	1	1
3628	570	"arg_2"	"int"	32	0	1	2
3629	571	"res_0"	"int"	32	0	0	0
3630	571	"arg_1"	"bigint"	64	0	1	1
3631	571	"arg_2"	"int"	32	0	1	2
3632	572	"res_0"	"int"	32	0	0	0
3633	572	"arg_1"	"wrd"	64	0	1	1
3634	572	"arg_2"	"int"	32	0	1	2
3635	573	"res_0"	"int"	32	0	0	0
3636	573	"arg_1"	"hugeint"	128	0	1	1
3637	573	"arg_2"	"int"	32	0	1	2
3638	574	"res_0"	"int"	32	0	0	0
3639	574	"arg_1"	"decimal"	2	0	1	1
3640	574	"arg_2"	"int"	32	0	1	2
3641	575	"res_0"	"int"	32	0	0	0
3642	575	"arg_1"	"decimal"	4	0	1	1
3643	575	"arg_2"	"int"	32	0	1	2
3644	576	"res_0"	"int"	32	0	0	0
3645	576	"arg_1"	"decimal"	9	0	1	1
3646	576	"arg_2"	"int"	32	0	1	2
3647	577	"res_0"	"int"	32	0	0	0
3648	577	"arg_1"	"decimal"	18	0	1	1
3649	577	"arg_2"	"int"	32	0	1	2
3650	578	"res_0"	"int"	32	0	0	0
3651	578	"arg_1"	"decimal"	39	0	1	1
3652	578	"arg_2"	"int"	32	0	1	2
3653	579	"res_0"	"int"	32	0	0	0
3654	579	"arg_1"	"real"	24	0	1	1
3655	579	"arg_2"	"int"	32	0	1	2
3656	580	"res_0"	"int"	32	0	0	0
3657	580	"arg_1"	"double"	53	0	1	1
3658	580	"arg_2"	"int"	32	0	1	2
3659	581	"res_0"	"int"	32	0	0	0
3660	581	"arg_1"	"month_interval"	32	0	1	1
3661	581	"arg_2"	"int"	32	0	1	2
3662	582	"res_0"	"int"	32	0	0	0
3663	582	"arg_1"	"sec_interval"	19	0	1	1
3664	582	"arg_2"	"int"	32	0	1	2
3665	583	"res_0"	"int"	32	0	0	0
3666	583	"arg_1"	"time"	7	0	1	1
3667	583	"arg_2"	"int"	32	0	1	2
3668	584	"res_0"	"int"	32	0	0	0
3669	584	"arg_1"	"timetz"	7	0	1	1
3670	584	"arg_2"	"int"	32	0	1	2
3671	585	"res_0"	"int"	32	0	0	0
3672	585	"arg_1"	"date"	0	0	1	1
3673	585	"arg_2"	"int"	32	0	1	2
3674	586	"res_0"	"int"	32	0	0	0
3675	586	"arg_1"	"timestamp"	7	0	1	1
3676	586	"arg_2"	"int"	32	0	1	2
3677	587	"res_0"	"int"	32	0	0	0
3678	587	"arg_1"	"timestamptz"	7	0	1	1
3679	587	"arg_2"	"int"	32	0	1	2
3680	588	"res_0"	"int"	32	0	0	0
3681	588	"arg_1"	"blob"	0	0	1	1
3682	588	"arg_2"	"int"	32	0	1	2
3683	589	"res_0"	"bigint"	64	0	0	0
3684	589	"arg_1"	"oid"	63	0	1	1
3685	589	"arg_2"	"bigint"	64	0	1	2
3686	590	"res_0"	"bigint"	64	0	0	0
3687	590	"arg_1"	"tinyint"	8	0	1	1
3688	590	"arg_2"	"bigint"	64	0	1	2
3689	591	"res_0"	"bigint"	64	0	0	0
3690	591	"arg_1"	"smallint"	16	0	1	1
3691	591	"arg_2"	"bigint"	64	0	1	2
3692	592	"res_0"	"bigint"	64	0	0	0
3693	592	"arg_1"	"int"	32	0	1	1
3694	592	"arg_2"	"bigint"	64	0	1	2
3695	593	"res_0"	"bigint"	64	0	0	0
3696	593	"arg_1"	"bigint"	64	0	1	1
3697	593	"arg_2"	"bigint"	64	0	1	2
3698	594	"res_0"	"bigint"	64	0	0	0
3699	594	"arg_1"	"wrd"	64	0	1	1
3700	594	"arg_2"	"bigint"	64	0	1	2
3701	595	"res_0"	"bigint"	64	0	0	0
3702	595	"arg_1"	"hugeint"	128	0	1	1
3703	595	"arg_2"	"bigint"	64	0	1	2
3704	596	"res_0"	"bigint"	64	0	0	0
3705	596	"arg_1"	"decimal"	2	0	1	1
3706	596	"arg_2"	"bigint"	64	0	1	2
3707	597	"res_0"	"bigint"	64	0	0	0
3708	597	"arg_1"	"decimal"	4	0	1	1
3709	597	"arg_2"	"bigint"	64	0	1	2
3710	598	"res_0"	"bigint"	64	0	0	0
3711	598	"arg_1"	"decimal"	9	0	1	1
3712	598	"arg_2"	"bigint"	64	0	1	2
3713	599	"res_0"	"bigint"	64	0	0	0
3714	599	"arg_1"	"decimal"	18	0	1	1
3715	599	"arg_2"	"bigint"	64	0	1	2
3716	600	"res_0"	"bigint"	64	0	0	0
3717	600	"arg_1"	"decimal"	39	0	1	1
3718	600	"arg_2"	"bigint"	64	0	1	2
3719	601	"res_0"	"bigint"	64	0	0	0
3720	601	"arg_1"	"real"	24	0	1	1
3721	601	"arg_2"	"bigint"	64	0	1	2
3722	602	"res_0"	"bigint"	64	0	0	0
3723	602	"arg_1"	"double"	53	0	1	1
3724	602	"arg_2"	"bigint"	64	0	1	2
3725	603	"res_0"	"bigint"	64	0	0	0
3726	603	"arg_1"	"month_interval"	32	0	1	1
3727	603	"arg_2"	"bigint"	64	0	1	2
3728	604	"res_0"	"bigint"	64	0	0	0
3729	604	"arg_1"	"sec_interval"	19	0	1	1
3730	604	"arg_2"	"bigint"	64	0	1	2
3731	605	"res_0"	"bigint"	64	0	0	0
3732	605	"arg_1"	"time"	7	0	1	1
3733	605	"arg_2"	"bigint"	64	0	1	2
3734	606	"res_0"	"bigint"	64	0	0	0
3735	606	"arg_1"	"timetz"	7	0	1	1
3736	606	"arg_2"	"bigint"	64	0	1	2
3737	607	"res_0"	"bigint"	64	0	0	0
3738	607	"arg_1"	"date"	0	0	1	1
3739	607	"arg_2"	"bigint"	64	0	1	2
3740	608	"res_0"	"bigint"	64	0	0	0
3741	608	"arg_1"	"timestamp"	7	0	1	1
3742	608	"arg_2"	"bigint"	64	0	1	2
3743	609	"res_0"	"bigint"	64	0	0	0
3744	609	"arg_1"	"timestamptz"	7	0	1	1
3745	609	"arg_2"	"bigint"	64	0	1	2
3746	610	"res_0"	"bigint"	64	0	0	0
3747	610	"arg_1"	"blob"	0	0	1	1
3748	610	"arg_2"	"bigint"	64	0	1	2
3749	611	"res_0"	"wrd"	64	0	0	0
3750	611	"arg_1"	"oid"	63	0	1	1
3751	611	"arg_2"	"wrd"	64	0	1	2
3752	612	"res_0"	"wrd"	64	0	0	0
3753	612	"arg_1"	"tinyint"	8	0	1	1
3754	612	"arg_2"	"wrd"	64	0	1	2
3755	613	"res_0"	"wrd"	64	0	0	0
3756	613	"arg_1"	"smallint"	16	0	1	1
3757	613	"arg_2"	"wrd"	64	0	1	2
3758	614	"res_0"	"wrd"	64	0	0	0
3759	614	"arg_1"	"int"	32	0	1	1
3760	614	"arg_2"	"wrd"	64	0	1	2
3761	615	"res_0"	"wrd"	64	0	0	0
3762	615	"arg_1"	"bigint"	64	0	1	1
3763	615	"arg_2"	"wrd"	64	0	1	2
3764	616	"res_0"	"wrd"	64	0	0	0
3765	616	"arg_1"	"wrd"	64	0	1	1
3766	616	"arg_2"	"wrd"	64	0	1	2
3767	617	"res_0"	"wrd"	64	0	0	0
3768	617	"arg_1"	"hugeint"	128	0	1	1
3769	617	"arg_2"	"wrd"	64	0	1	2
3770	618	"res_0"	"wrd"	64	0	0	0
3771	618	"arg_1"	"decimal"	2	0	1	1
3772	618	"arg_2"	"wrd"	64	0	1	2
3773	619	"res_0"	"wrd"	64	0	0	0
3774	619	"arg_1"	"decimal"	4	0	1	1
3775	619	"arg_2"	"wrd"	64	0	1	2
3776	620	"res_0"	"wrd"	64	0	0	0
3777	620	"arg_1"	"decimal"	9	0	1	1
3778	620	"arg_2"	"wrd"	64	0	1	2
3779	621	"res_0"	"wrd"	64	0	0	0
3780	621	"arg_1"	"decimal"	18	0	1	1
3781	621	"arg_2"	"wrd"	64	0	1	2
3782	622	"res_0"	"wrd"	64	0	0	0
3783	622	"arg_1"	"decimal"	39	0	1	1
3784	622	"arg_2"	"wrd"	64	0	1	2
3785	623	"res_0"	"wrd"	64	0	0	0
3786	623	"arg_1"	"real"	24	0	1	1
3787	623	"arg_2"	"wrd"	64	0	1	2
3788	624	"res_0"	"wrd"	64	0	0	0
3789	624	"arg_1"	"double"	53	0	1	1
3790	624	"arg_2"	"wrd"	64	0	1	2
3791	625	"res_0"	"wrd"	64	0	0	0
3792	625	"arg_1"	"month_interval"	32	0	1	1
3793	625	"arg_2"	"wrd"	64	0	1	2
3794	626	"res_0"	"wrd"	64	0	0	0
3795	626	"arg_1"	"sec_interval"	19	0	1	1
3796	626	"arg_2"	"wrd"	64	0	1	2
3797	627	"res_0"	"wrd"	64	0	0	0
3798	627	"arg_1"	"time"	7	0	1	1
3799	627	"arg_2"	"wrd"	64	0	1	2
3800	628	"res_0"	"wrd"	64	0	0	0
3801	628	"arg_1"	"timetz"	7	0	1	1
3802	628	"arg_2"	"wrd"	64	0	1	2
3803	629	"res_0"	"wrd"	64	0	0	0
3804	629	"arg_1"	"date"	0	0	1	1
3805	629	"arg_2"	"wrd"	64	0	1	2
3806	630	"res_0"	"wrd"	64	0	0	0
3807	630	"arg_1"	"timestamp"	7	0	1	1
3808	630	"arg_2"	"wrd"	64	0	1	2
3809	631	"res_0"	"wrd"	64	0	0	0
3810	631	"arg_1"	"timestamptz"	7	0	1	1
3811	631	"arg_2"	"wrd"	64	0	1	2
3812	632	"res_0"	"wrd"	64	0	0	0
3813	632	"arg_1"	"blob"	0	0	1	1
3814	632	"arg_2"	"wrd"	64	0	1	2
3815	633	"res_0"	"hugeint"	128	0	0	0
3816	633	"arg_1"	"oid"	63	0	1	1
3817	633	"arg_2"	"hugeint"	128	0	1	2
3818	634	"res_0"	"hugeint"	128	0	0	0
3819	634	"arg_1"	"tinyint"	8	0	1	1
3820	634	"arg_2"	"hugeint"	128	0	1	2
3821	635	"res_0"	"hugeint"	128	0	0	0
3822	635	"arg_1"	"smallint"	16	0	1	1
3823	635	"arg_2"	"hugeint"	128	0	1	2
3824	636	"res_0"	"hugeint"	128	0	0	0
3825	636	"arg_1"	"int"	32	0	1	1
3826	636	"arg_2"	"hugeint"	128	0	1	2
3827	637	"res_0"	"hugeint"	128	0	0	0
3828	637	"arg_1"	"bigint"	64	0	1	1
3829	637	"arg_2"	"hugeint"	128	0	1	2
3830	638	"res_0"	"hugeint"	128	0	0	0
3831	638	"arg_1"	"wrd"	64	0	1	1
3832	638	"arg_2"	"hugeint"	128	0	1	2
3833	639	"res_0"	"hugeint"	128	0	0	0
3834	639	"arg_1"	"hugeint"	128	0	1	1
3835	639	"arg_2"	"hugeint"	128	0	1	2
3836	640	"res_0"	"hugeint"	128	0	0	0
3837	640	"arg_1"	"decimal"	2	0	1	1
3838	640	"arg_2"	"hugeint"	128	0	1	2
3839	641	"res_0"	"hugeint"	128	0	0	0
3840	641	"arg_1"	"decimal"	4	0	1	1
3841	641	"arg_2"	"hugeint"	128	0	1	2
3842	642	"res_0"	"hugeint"	128	0	0	0
3843	642	"arg_1"	"decimal"	9	0	1	1
3844	642	"arg_2"	"hugeint"	128	0	1	2
3845	643	"res_0"	"hugeint"	128	0	0	0
3846	643	"arg_1"	"decimal"	18	0	1	1
3847	643	"arg_2"	"hugeint"	128	0	1	2
3848	644	"res_0"	"hugeint"	128	0	0	0
3849	644	"arg_1"	"decimal"	39	0	1	1
3850	644	"arg_2"	"hugeint"	128	0	1	2
3851	645	"res_0"	"hugeint"	128	0	0	0
3852	645	"arg_1"	"real"	24	0	1	1
3853	645	"arg_2"	"hugeint"	128	0	1	2
3854	646	"res_0"	"hugeint"	128	0	0	0
3855	646	"arg_1"	"double"	53	0	1	1
3856	646	"arg_2"	"hugeint"	128	0	1	2
3857	647	"res_0"	"hugeint"	128	0	0	0
3858	647	"arg_1"	"month_interval"	32	0	1	1
3859	647	"arg_2"	"hugeint"	128	0	1	2
3860	648	"res_0"	"hugeint"	128	0	0	0
3861	648	"arg_1"	"sec_interval"	19	0	1	1
3862	648	"arg_2"	"hugeint"	128	0	1	2
3863	649	"res_0"	"hugeint"	128	0	0	0
3864	649	"arg_1"	"time"	7	0	1	1
3865	649	"arg_2"	"hugeint"	128	0	1	2
3866	650	"res_0"	"hugeint"	128	0	0	0
3867	650	"arg_1"	"timetz"	7	0	1	1
3868	650	"arg_2"	"hugeint"	128	0	1	2
3869	651	"res_0"	"hugeint"	128	0	0	0
3870	651	"arg_1"	"date"	0	0	1	1
3871	651	"arg_2"	"hugeint"	128	0	1	2
3872	652	"res_0"	"hugeint"	128	0	0	0
3873	652	"arg_1"	"timestamp"	7	0	1	1
3874	652	"arg_2"	"hugeint"	128	0	1	2
3875	653	"res_0"	"hugeint"	128	0	0	0
3876	653	"arg_1"	"timestamptz"	7	0	1	1
3877	653	"arg_2"	"hugeint"	128	0	1	2
3878	654	"res_0"	"hugeint"	128	0	0	0
3879	654	"arg_1"	"blob"	0	0	1	1
3880	654	"arg_2"	"hugeint"	128	0	1	2
3881	655	"res_0"	"decimal"	2	0	0	0
3882	655	"arg_1"	"oid"	63	0	1	1
3883	655	"arg_2"	"decimal"	2	0	1	2
3884	656	"res_0"	"decimal"	2	0	0	0
3885	656	"arg_1"	"tinyint"	8	0	1	1
3886	656	"arg_2"	"decimal"	2	0	1	2
3887	657	"res_0"	"decimal"	2	0	0	0
3888	657	"arg_1"	"smallint"	16	0	1	1
3889	657	"arg_2"	"decimal"	2	0	1	2
3890	658	"res_0"	"decimal"	2	0	0	0
3891	658	"arg_1"	"int"	32	0	1	1
3892	658	"arg_2"	"decimal"	2	0	1	2
3893	659	"res_0"	"decimal"	2	0	0	0
3894	659	"arg_1"	"bigint"	64	0	1	1
3895	659	"arg_2"	"decimal"	2	0	1	2
3896	660	"res_0"	"decimal"	2	0	0	0
3897	660	"arg_1"	"wrd"	64	0	1	1
3898	660	"arg_2"	"decimal"	2	0	1	2
3899	661	"res_0"	"decimal"	2	0	0	0
3900	661	"arg_1"	"hugeint"	128	0	1	1
3901	661	"arg_2"	"decimal"	2	0	1	2
3902	662	"res_0"	"decimal"	2	0	0	0
3903	662	"arg_1"	"decimal"	2	0	1	1
3904	662	"arg_2"	"decimal"	2	0	1	2
3905	663	"res_0"	"decimal"	2	0	0	0
3906	663	"arg_1"	"decimal"	4	0	1	1
3907	663	"arg_2"	"decimal"	2	0	1	2
3908	664	"res_0"	"decimal"	2	0	0	0
3909	664	"arg_1"	"decimal"	9	0	1	1
3910	664	"arg_2"	"decimal"	2	0	1	2
3911	665	"res_0"	"decimal"	2	0	0	0
3912	665	"arg_1"	"decimal"	18	0	1	1
3913	665	"arg_2"	"decimal"	2	0	1	2
3914	666	"res_0"	"decimal"	2	0	0	0
3915	666	"arg_1"	"decimal"	39	0	1	1
3916	666	"arg_2"	"decimal"	2	0	1	2
3917	667	"res_0"	"decimal"	2	0	0	0
3918	667	"arg_1"	"real"	24	0	1	1
3919	667	"arg_2"	"decimal"	2	0	1	2
3920	668	"res_0"	"decimal"	2	0	0	0
3921	668	"arg_1"	"double"	53	0	1	1
3922	668	"arg_2"	"decimal"	2	0	1	2
3923	669	"res_0"	"decimal"	2	0	0	0
3924	669	"arg_1"	"month_interval"	32	0	1	1
3925	669	"arg_2"	"decimal"	2	0	1	2
3926	670	"res_0"	"decimal"	2	0	0	0
3927	670	"arg_1"	"sec_interval"	19	0	1	1
3928	670	"arg_2"	"decimal"	2	0	1	2
3929	671	"res_0"	"decimal"	2	0	0	0
3930	671	"arg_1"	"time"	7	0	1	1
3931	671	"arg_2"	"decimal"	2	0	1	2
3932	672	"res_0"	"decimal"	2	0	0	0
3933	672	"arg_1"	"timetz"	7	0	1	1
3934	672	"arg_2"	"decimal"	2	0	1	2
3935	673	"res_0"	"decimal"	2	0	0	0
3936	673	"arg_1"	"date"	0	0	1	1
3937	673	"arg_2"	"decimal"	2	0	1	2
3938	674	"res_0"	"decimal"	2	0	0	0
3939	674	"arg_1"	"timestamp"	7	0	1	1
3940	674	"arg_2"	"decimal"	2	0	1	2
3941	675	"res_0"	"decimal"	2	0	0	0
3942	675	"arg_1"	"timestamptz"	7	0	1	1
3943	675	"arg_2"	"decimal"	2	0	1	2
3944	676	"res_0"	"decimal"	2	0	0	0
3945	676	"arg_1"	"blob"	0	0	1	1
3946	676	"arg_2"	"decimal"	2	0	1	2
3947	677	"res_0"	"decimal"	4	0	0	0
3948	677	"arg_1"	"oid"	63	0	1	1
3949	677	"arg_2"	"decimal"	4	0	1	2
3950	678	"res_0"	"decimal"	4	0	0	0
3951	678	"arg_1"	"tinyint"	8	0	1	1
3952	678	"arg_2"	"decimal"	4	0	1	2
3953	679	"res_0"	"decimal"	4	0	0	0
3954	679	"arg_1"	"smallint"	16	0	1	1
3955	679	"arg_2"	"decimal"	4	0	1	2
3956	680	"res_0"	"decimal"	4	0	0	0
3957	680	"arg_1"	"int"	32	0	1	1
3958	680	"arg_2"	"decimal"	4	0	1	2
3959	681	"res_0"	"decimal"	4	0	0	0
3960	681	"arg_1"	"bigint"	64	0	1	1
3961	681	"arg_2"	"decimal"	4	0	1	2
3962	682	"res_0"	"decimal"	4	0	0	0
3963	682	"arg_1"	"wrd"	64	0	1	1
3964	682	"arg_2"	"decimal"	4	0	1	2
3965	683	"res_0"	"decimal"	4	0	0	0
3966	683	"arg_1"	"hugeint"	128	0	1	1
3967	683	"arg_2"	"decimal"	4	0	1	2
3968	684	"res_0"	"decimal"	4	0	0	0
3969	684	"arg_1"	"decimal"	2	0	1	1
3970	684	"arg_2"	"decimal"	4	0	1	2
3971	685	"res_0"	"decimal"	4	0	0	0
3972	685	"arg_1"	"decimal"	4	0	1	1
3973	685	"arg_2"	"decimal"	4	0	1	2
3974	686	"res_0"	"decimal"	4	0	0	0
3975	686	"arg_1"	"decimal"	9	0	1	1
3976	686	"arg_2"	"decimal"	4	0	1	2
3977	687	"res_0"	"decimal"	4	0	0	0
3978	687	"arg_1"	"decimal"	18	0	1	1
3979	687	"arg_2"	"decimal"	4	0	1	2
3980	688	"res_0"	"decimal"	4	0	0	0
3981	688	"arg_1"	"decimal"	39	0	1	1
3982	688	"arg_2"	"decimal"	4	0	1	2
3983	689	"res_0"	"decimal"	4	0	0	0
3984	689	"arg_1"	"real"	24	0	1	1
3985	689	"arg_2"	"decimal"	4	0	1	2
3986	690	"res_0"	"decimal"	4	0	0	0
3987	690	"arg_1"	"double"	53	0	1	1
3988	690	"arg_2"	"decimal"	4	0	1	2
3989	691	"res_0"	"decimal"	4	0	0	0
3990	691	"arg_1"	"month_interval"	32	0	1	1
3991	691	"arg_2"	"decimal"	4	0	1	2
3992	692	"res_0"	"decimal"	4	0	0	0
3993	692	"arg_1"	"sec_interval"	19	0	1	1
3994	692	"arg_2"	"decimal"	4	0	1	2
3995	693	"res_0"	"decimal"	4	0	0	0
3996	693	"arg_1"	"time"	7	0	1	1
3997	693	"arg_2"	"decimal"	4	0	1	2
3998	694	"res_0"	"decimal"	4	0	0	0
3999	694	"arg_1"	"timetz"	7	0	1	1
4000	694	"arg_2"	"decimal"	4	0	1	2
4001	695	"res_0"	"decimal"	4	0	0	0
4002	695	"arg_1"	"date"	0	0	1	1
4003	695	"arg_2"	"decimal"	4	0	1	2
4004	696	"res_0"	"decimal"	4	0	0	0
4005	696	"arg_1"	"timestamp"	7	0	1	1
4006	696	"arg_2"	"decimal"	4	0	1	2
4007	697	"res_0"	"decimal"	4	0	0	0
4008	697	"arg_1"	"timestamptz"	7	0	1	1
4009	697	"arg_2"	"decimal"	4	0	1	2
4010	698	"res_0"	"decimal"	4	0	0	0
4011	698	"arg_1"	"blob"	0	0	1	1
4012	698	"arg_2"	"decimal"	4	0	1	2
4013	699	"res_0"	"decimal"	9	0	0	0
4014	699	"arg_1"	"oid"	63	0	1	1
4015	699	"arg_2"	"decimal"	9	0	1	2
4016	700	"res_0"	"decimal"	9	0	0	0
4017	700	"arg_1"	"tinyint"	8	0	1	1
4018	700	"arg_2"	"decimal"	9	0	1	2
4019	701	"res_0"	"decimal"	9	0	0	0
4020	701	"arg_1"	"smallint"	16	0	1	1
4021	701	"arg_2"	"decimal"	9	0	1	2
4022	702	"res_0"	"decimal"	9	0	0	0
4023	702	"arg_1"	"int"	32	0	1	1
4024	702	"arg_2"	"decimal"	9	0	1	2
4025	703	"res_0"	"decimal"	9	0	0	0
4026	703	"arg_1"	"bigint"	64	0	1	1
4027	703	"arg_2"	"decimal"	9	0	1	2
4028	704	"res_0"	"decimal"	9	0	0	0
4029	704	"arg_1"	"wrd"	64	0	1	1
4030	704	"arg_2"	"decimal"	9	0	1	2
4031	705	"res_0"	"decimal"	9	0	0	0
4032	705	"arg_1"	"hugeint"	128	0	1	1
4033	705	"arg_2"	"decimal"	9	0	1	2
4034	706	"res_0"	"decimal"	9	0	0	0
4035	706	"arg_1"	"decimal"	2	0	1	1
4036	706	"arg_2"	"decimal"	9	0	1	2
4037	707	"res_0"	"decimal"	9	0	0	0
4038	707	"arg_1"	"decimal"	4	0	1	1
4039	707	"arg_2"	"decimal"	9	0	1	2
4040	708	"res_0"	"decimal"	9	0	0	0
4041	708	"arg_1"	"decimal"	9	0	1	1
4042	708	"arg_2"	"decimal"	9	0	1	2
4043	709	"res_0"	"decimal"	9	0	0	0
4044	709	"arg_1"	"decimal"	18	0	1	1
4045	709	"arg_2"	"decimal"	9	0	1	2
4046	710	"res_0"	"decimal"	9	0	0	0
4047	710	"arg_1"	"decimal"	39	0	1	1
4048	710	"arg_2"	"decimal"	9	0	1	2
4049	711	"res_0"	"decimal"	9	0	0	0
4050	711	"arg_1"	"real"	24	0	1	1
4051	711	"arg_2"	"decimal"	9	0	1	2
4052	712	"res_0"	"decimal"	9	0	0	0
4053	712	"arg_1"	"double"	53	0	1	1
4054	712	"arg_2"	"decimal"	9	0	1	2
4055	713	"res_0"	"decimal"	9	0	0	0
4056	713	"arg_1"	"month_interval"	32	0	1	1
4057	713	"arg_2"	"decimal"	9	0	1	2
4058	714	"res_0"	"decimal"	9	0	0	0
4059	714	"arg_1"	"sec_interval"	19	0	1	1
4060	714	"arg_2"	"decimal"	9	0	1	2
4061	715	"res_0"	"decimal"	9	0	0	0
4062	715	"arg_1"	"time"	7	0	1	1
4063	715	"arg_2"	"decimal"	9	0	1	2
4064	716	"res_0"	"decimal"	9	0	0	0
4065	716	"arg_1"	"timetz"	7	0	1	1
4066	716	"arg_2"	"decimal"	9	0	1	2
4067	717	"res_0"	"decimal"	9	0	0	0
4068	717	"arg_1"	"date"	0	0	1	1
4069	717	"arg_2"	"decimal"	9	0	1	2
4070	718	"res_0"	"decimal"	9	0	0	0
4071	718	"arg_1"	"timestamp"	7	0	1	1
4072	718	"arg_2"	"decimal"	9	0	1	2
4073	719	"res_0"	"decimal"	9	0	0	0
4074	719	"arg_1"	"timestamptz"	7	0	1	1
4075	719	"arg_2"	"decimal"	9	0	1	2
4076	720	"res_0"	"decimal"	9	0	0	0
4077	720	"arg_1"	"blob"	0	0	1	1
4078	720	"arg_2"	"decimal"	9	0	1	2
4079	721	"res_0"	"decimal"	18	0	0	0
4080	721	"arg_1"	"oid"	63	0	1	1
4081	721	"arg_2"	"decimal"	18	0	1	2
4082	722	"res_0"	"decimal"	18	0	0	0
4083	722	"arg_1"	"tinyint"	8	0	1	1
4084	722	"arg_2"	"decimal"	18	0	1	2
4085	723	"res_0"	"decimal"	18	0	0	0
4086	723	"arg_1"	"smallint"	16	0	1	1
4087	723	"arg_2"	"decimal"	18	0	1	2
4088	724	"res_0"	"decimal"	18	0	0	0
4089	724	"arg_1"	"int"	32	0	1	1
4090	724	"arg_2"	"decimal"	18	0	1	2
4091	725	"res_0"	"decimal"	18	0	0	0
4092	725	"arg_1"	"bigint"	64	0	1	1
4093	725	"arg_2"	"decimal"	18	0	1	2
4094	726	"res_0"	"decimal"	18	0	0	0
4095	726	"arg_1"	"wrd"	64	0	1	1
4096	726	"arg_2"	"decimal"	18	0	1	2
4097	727	"res_0"	"decimal"	18	0	0	0
4098	727	"arg_1"	"hugeint"	128	0	1	1
4099	727	"arg_2"	"decimal"	18	0	1	2
4100	728	"res_0"	"decimal"	18	0	0	0
4101	728	"arg_1"	"decimal"	2	0	1	1
4102	728	"arg_2"	"decimal"	18	0	1	2
4103	729	"res_0"	"decimal"	18	0	0	0
4104	729	"arg_1"	"decimal"	4	0	1	1
4105	729	"arg_2"	"decimal"	18	0	1	2
4106	730	"res_0"	"decimal"	18	0	0	0
4107	730	"arg_1"	"decimal"	9	0	1	1
4108	730	"arg_2"	"decimal"	18	0	1	2
4109	731	"res_0"	"decimal"	18	0	0	0
4110	731	"arg_1"	"decimal"	18	0	1	1
4111	731	"arg_2"	"decimal"	18	0	1	2
4112	732	"res_0"	"decimal"	18	0	0	0
4113	732	"arg_1"	"decimal"	39	0	1	1
4114	732	"arg_2"	"decimal"	18	0	1	2
4115	733	"res_0"	"decimal"	18	0	0	0
4116	733	"arg_1"	"real"	24	0	1	1
4117	733	"arg_2"	"decimal"	18	0	1	2
4118	734	"res_0"	"decimal"	18	0	0	0
4119	734	"arg_1"	"double"	53	0	1	1
4120	734	"arg_2"	"decimal"	18	0	1	2
4121	735	"res_0"	"decimal"	18	0	0	0
4122	735	"arg_1"	"month_interval"	32	0	1	1
4123	735	"arg_2"	"decimal"	18	0	1	2
4124	736	"res_0"	"decimal"	18	0	0	0
4125	736	"arg_1"	"sec_interval"	19	0	1	1
4126	736	"arg_2"	"decimal"	18	0	1	2
4127	737	"res_0"	"decimal"	18	0	0	0
4128	737	"arg_1"	"time"	7	0	1	1
4129	737	"arg_2"	"decimal"	18	0	1	2
4130	738	"res_0"	"decimal"	18	0	0	0
4131	738	"arg_1"	"timetz"	7	0	1	1
4132	738	"arg_2"	"decimal"	18	0	1	2
4133	739	"res_0"	"decimal"	18	0	0	0
4134	739	"arg_1"	"date"	0	0	1	1
4135	739	"arg_2"	"decimal"	18	0	1	2
4136	740	"res_0"	"decimal"	18	0	0	0
4137	740	"arg_1"	"timestamp"	7	0	1	1
4138	740	"arg_2"	"decimal"	18	0	1	2
4139	741	"res_0"	"decimal"	18	0	0	0
4140	741	"arg_1"	"timestamptz"	7	0	1	1
4141	741	"arg_2"	"decimal"	18	0	1	2
4142	742	"res_0"	"decimal"	18	0	0	0
4143	742	"arg_1"	"blob"	0	0	1	1
4144	742	"arg_2"	"decimal"	18	0	1	2
4145	743	"res_0"	"decimal"	39	0	0	0
4146	743	"arg_1"	"oid"	63	0	1	1
4147	743	"arg_2"	"decimal"	39	0	1	2
4148	744	"res_0"	"decimal"	39	0	0	0
4149	744	"arg_1"	"tinyint"	8	0	1	1
4150	744	"arg_2"	"decimal"	39	0	1	2
4151	745	"res_0"	"decimal"	39	0	0	0
4152	745	"arg_1"	"smallint"	16	0	1	1
4153	745	"arg_2"	"decimal"	39	0	1	2
4154	746	"res_0"	"decimal"	39	0	0	0
4155	746	"arg_1"	"int"	32	0	1	1
4156	746	"arg_2"	"decimal"	39	0	1	2
4157	747	"res_0"	"decimal"	39	0	0	0
4158	747	"arg_1"	"bigint"	64	0	1	1
4159	747	"arg_2"	"decimal"	39	0	1	2
4160	748	"res_0"	"decimal"	39	0	0	0
4161	748	"arg_1"	"wrd"	64	0	1	1
4162	748	"arg_2"	"decimal"	39	0	1	2
4163	749	"res_0"	"decimal"	39	0	0	0
4164	749	"arg_1"	"hugeint"	128	0	1	1
4165	749	"arg_2"	"decimal"	39	0	1	2
4166	750	"res_0"	"decimal"	39	0	0	0
4167	750	"arg_1"	"decimal"	2	0	1	1
4168	750	"arg_2"	"decimal"	39	0	1	2
4169	751	"res_0"	"decimal"	39	0	0	0
4170	751	"arg_1"	"decimal"	4	0	1	1
4171	751	"arg_2"	"decimal"	39	0	1	2
4172	752	"res_0"	"decimal"	39	0	0	0
4173	752	"arg_1"	"decimal"	9	0	1	1
4174	752	"arg_2"	"decimal"	39	0	1	2
4175	753	"res_0"	"decimal"	39	0	0	0
4176	753	"arg_1"	"decimal"	18	0	1	1
4177	753	"arg_2"	"decimal"	39	0	1	2
4178	754	"res_0"	"decimal"	39	0	0	0
4179	754	"arg_1"	"decimal"	39	0	1	1
4180	754	"arg_2"	"decimal"	39	0	1	2
4181	755	"res_0"	"decimal"	39	0	0	0
4182	755	"arg_1"	"real"	24	0	1	1
4183	755	"arg_2"	"decimal"	39	0	1	2
4184	756	"res_0"	"decimal"	39	0	0	0
4185	756	"arg_1"	"double"	53	0	1	1
4186	756	"arg_2"	"decimal"	39	0	1	2
4187	757	"res_0"	"decimal"	39	0	0	0
4188	757	"arg_1"	"month_interval"	32	0	1	1
4189	757	"arg_2"	"decimal"	39	0	1	2
4190	758	"res_0"	"decimal"	39	0	0	0
4191	758	"arg_1"	"sec_interval"	19	0	1	1
4192	758	"arg_2"	"decimal"	39	0	1	2
4193	759	"res_0"	"decimal"	39	0	0	0
4194	759	"arg_1"	"time"	7	0	1	1
4195	759	"arg_2"	"decimal"	39	0	1	2
4196	760	"res_0"	"decimal"	39	0	0	0
4197	760	"arg_1"	"timetz"	7	0	1	1
4198	760	"arg_2"	"decimal"	39	0	1	2
4199	761	"res_0"	"decimal"	39	0	0	0
4200	761	"arg_1"	"date"	0	0	1	1
4201	761	"arg_2"	"decimal"	39	0	1	2
4202	762	"res_0"	"decimal"	39	0	0	0
4203	762	"arg_1"	"timestamp"	7	0	1	1
4204	762	"arg_2"	"decimal"	39	0	1	2
4205	763	"res_0"	"decimal"	39	0	0	0
4206	763	"arg_1"	"timestamptz"	7	0	1	1
4207	763	"arg_2"	"decimal"	39	0	1	2
4208	764	"res_0"	"decimal"	39	0	0	0
4209	764	"arg_1"	"blob"	0	0	1	1
4210	764	"arg_2"	"decimal"	39	0	1	2
4211	765	"res_0"	"real"	24	0	0	0
4212	765	"arg_1"	"oid"	63	0	1	1
4213	765	"arg_2"	"real"	24	0	1	2
4214	766	"res_0"	"real"	24	0	0	0
4215	766	"arg_1"	"tinyint"	8	0	1	1
4216	766	"arg_2"	"real"	24	0	1	2
4217	767	"res_0"	"real"	24	0	0	0
4218	767	"arg_1"	"smallint"	16	0	1	1
4219	767	"arg_2"	"real"	24	0	1	2
4220	768	"res_0"	"real"	24	0	0	0
4221	768	"arg_1"	"int"	32	0	1	1
4222	768	"arg_2"	"real"	24	0	1	2
4223	769	"res_0"	"real"	24	0	0	0
4224	769	"arg_1"	"bigint"	64	0	1	1
4225	769	"arg_2"	"real"	24	0	1	2
4226	770	"res_0"	"real"	24	0	0	0
4227	770	"arg_1"	"wrd"	64	0	1	1
4228	770	"arg_2"	"real"	24	0	1	2
4229	771	"res_0"	"real"	24	0	0	0
4230	771	"arg_1"	"hugeint"	128	0	1	1
4231	771	"arg_2"	"real"	24	0	1	2
4232	772	"res_0"	"real"	24	0	0	0
4233	772	"arg_1"	"decimal"	2	0	1	1
4234	772	"arg_2"	"real"	24	0	1	2
4235	773	"res_0"	"real"	24	0	0	0
4236	773	"arg_1"	"decimal"	4	0	1	1
4237	773	"arg_2"	"real"	24	0	1	2
4238	774	"res_0"	"real"	24	0	0	0
4239	774	"arg_1"	"decimal"	9	0	1	1
4240	774	"arg_2"	"real"	24	0	1	2
4241	775	"res_0"	"real"	24	0	0	0
4242	775	"arg_1"	"decimal"	18	0	1	1
4243	775	"arg_2"	"real"	24	0	1	2
4244	776	"res_0"	"real"	24	0	0	0
4245	776	"arg_1"	"decimal"	39	0	1	1
4246	776	"arg_2"	"real"	24	0	1	2
4247	777	"res_0"	"real"	24	0	0	0
4248	777	"arg_1"	"real"	24	0	1	1
4249	777	"arg_2"	"real"	24	0	1	2
4250	778	"res_0"	"real"	24	0	0	0
4251	778	"arg_1"	"double"	53	0	1	1
4252	778	"arg_2"	"real"	24	0	1	2
4253	779	"res_0"	"real"	24	0	0	0
4254	779	"arg_1"	"month_interval"	32	0	1	1
4255	779	"arg_2"	"real"	24	0	1	2
4256	780	"res_0"	"real"	24	0	0	0
4257	780	"arg_1"	"sec_interval"	19	0	1	1
4258	780	"arg_2"	"real"	24	0	1	2
4259	781	"res_0"	"real"	24	0	0	0
4260	781	"arg_1"	"time"	7	0	1	1
4261	781	"arg_2"	"real"	24	0	1	2
4262	782	"res_0"	"real"	24	0	0	0
4263	782	"arg_1"	"timetz"	7	0	1	1
4264	782	"arg_2"	"real"	24	0	1	2
4265	783	"res_0"	"real"	24	0	0	0
4266	783	"arg_1"	"date"	0	0	1	1
4267	783	"arg_2"	"real"	24	0	1	2
4268	784	"res_0"	"real"	24	0	0	0
4269	784	"arg_1"	"timestamp"	7	0	1	1
4270	784	"arg_2"	"real"	24	0	1	2
4271	785	"res_0"	"real"	24	0	0	0
4272	785	"arg_1"	"timestamptz"	7	0	1	1
4273	785	"arg_2"	"real"	24	0	1	2
4274	786	"res_0"	"real"	24	0	0	0
4275	786	"arg_1"	"blob"	0	0	1	1
4276	786	"arg_2"	"real"	24	0	1	2
4277	787	"res_0"	"double"	53	0	0	0
4278	787	"arg_1"	"oid"	63	0	1	1
4279	787	"arg_2"	"double"	53	0	1	2
4280	788	"res_0"	"double"	53	0	0	0
4281	788	"arg_1"	"tinyint"	8	0	1	1
4282	788	"arg_2"	"double"	53	0	1	2
4283	789	"res_0"	"double"	53	0	0	0
4284	789	"arg_1"	"smallint"	16	0	1	1
4285	789	"arg_2"	"double"	53	0	1	2
4286	790	"res_0"	"double"	53	0	0	0
4287	790	"arg_1"	"int"	32	0	1	1
4288	790	"arg_2"	"double"	53	0	1	2
4289	791	"res_0"	"double"	53	0	0	0
4290	791	"arg_1"	"bigint"	64	0	1	1
4291	791	"arg_2"	"double"	53	0	1	2
4292	792	"res_0"	"double"	53	0	0	0
4293	792	"arg_1"	"wrd"	64	0	1	1
4294	792	"arg_2"	"double"	53	0	1	2
4295	793	"res_0"	"double"	53	0	0	0
4296	793	"arg_1"	"hugeint"	128	0	1	1
4297	793	"arg_2"	"double"	53	0	1	2
4298	794	"res_0"	"double"	53	0	0	0
4299	794	"arg_1"	"decimal"	2	0	1	1
4300	794	"arg_2"	"double"	53	0	1	2
4301	795	"res_0"	"double"	53	0	0	0
4302	795	"arg_1"	"decimal"	4	0	1	1
4303	795	"arg_2"	"double"	53	0	1	2
4304	796	"res_0"	"double"	53	0	0	0
4305	796	"arg_1"	"decimal"	9	0	1	1
4306	796	"arg_2"	"double"	53	0	1	2
4307	797	"res_0"	"double"	53	0	0	0
4308	797	"arg_1"	"decimal"	18	0	1	1
4309	797	"arg_2"	"double"	53	0	1	2
4310	798	"res_0"	"double"	53	0	0	0
4311	798	"arg_1"	"decimal"	39	0	1	1
4312	798	"arg_2"	"double"	53	0	1	2
4313	799	"res_0"	"double"	53	0	0	0
4314	799	"arg_1"	"real"	24	0	1	1
4315	799	"arg_2"	"double"	53	0	1	2
4316	800	"res_0"	"double"	53	0	0	0
4317	800	"arg_1"	"double"	53	0	1	1
4318	800	"arg_2"	"double"	53	0	1	2
4319	801	"res_0"	"double"	53	0	0	0
4320	801	"arg_1"	"month_interval"	32	0	1	1
4321	801	"arg_2"	"double"	53	0	1	2
4322	802	"res_0"	"double"	53	0	0	0
4323	802	"arg_1"	"sec_interval"	19	0	1	1
4324	802	"arg_2"	"double"	53	0	1	2
4325	803	"res_0"	"double"	53	0	0	0
4326	803	"arg_1"	"time"	7	0	1	1
4327	803	"arg_2"	"double"	53	0	1	2
4328	804	"res_0"	"double"	53	0	0	0
4329	804	"arg_1"	"timetz"	7	0	1	1
4330	804	"arg_2"	"double"	53	0	1	2
4331	805	"res_0"	"double"	53	0	0	0
4332	805	"arg_1"	"date"	0	0	1	1
4333	805	"arg_2"	"double"	53	0	1	2
4334	806	"res_0"	"double"	53	0	0	0
4335	806	"arg_1"	"timestamp"	7	0	1	1
4336	806	"arg_2"	"double"	53	0	1	2
4337	807	"res_0"	"double"	53	0	0	0
4338	807	"arg_1"	"timestamptz"	7	0	1	1
4339	807	"arg_2"	"double"	53	0	1	2
4340	808	"res_0"	"double"	53	0	0	0
4341	808	"arg_1"	"blob"	0	0	1	1
4342	808	"arg_2"	"double"	53	0	1	2
4343	809	"res_0"	"month_interval"	32	0	0	0
4344	809	"arg_1"	"oid"	63	0	1	1
4345	809	"arg_2"	"month_interval"	32	0	1	2
4346	810	"res_0"	"month_interval"	32	0	0	0
4347	810	"arg_1"	"tinyint"	8	0	1	1
4348	810	"arg_2"	"month_interval"	32	0	1	2
4349	811	"res_0"	"month_interval"	32	0	0	0
4350	811	"arg_1"	"smallint"	16	0	1	1
4351	811	"arg_2"	"month_interval"	32	0	1	2
4352	812	"res_0"	"month_interval"	32	0	0	0
4353	812	"arg_1"	"int"	32	0	1	1
4354	812	"arg_2"	"month_interval"	32	0	1	2
4355	813	"res_0"	"month_interval"	32	0	0	0
4356	813	"arg_1"	"bigint"	64	0	1	1
4357	813	"arg_2"	"month_interval"	32	0	1	2
4358	814	"res_0"	"month_interval"	32	0	0	0
4359	814	"arg_1"	"wrd"	64	0	1	1
4360	814	"arg_2"	"month_interval"	32	0	1	2
4361	815	"res_0"	"month_interval"	32	0	0	0
4362	815	"arg_1"	"hugeint"	128	0	1	1
4363	815	"arg_2"	"month_interval"	32	0	1	2
4364	816	"res_0"	"month_interval"	32	0	0	0
4365	816	"arg_1"	"decimal"	2	0	1	1
4366	816	"arg_2"	"month_interval"	32	0	1	2
4367	817	"res_0"	"month_interval"	32	0	0	0
4368	817	"arg_1"	"decimal"	4	0	1	1
4369	817	"arg_2"	"month_interval"	32	0	1	2
4370	818	"res_0"	"month_interval"	32	0	0	0
4371	818	"arg_1"	"decimal"	9	0	1	1
4372	818	"arg_2"	"month_interval"	32	0	1	2
4373	819	"res_0"	"month_interval"	32	0	0	0
4374	819	"arg_1"	"decimal"	18	0	1	1
4375	819	"arg_2"	"month_interval"	32	0	1	2
4376	820	"res_0"	"month_interval"	32	0	0	0
4377	820	"arg_1"	"decimal"	39	0	1	1
4378	820	"arg_2"	"month_interval"	32	0	1	2
4379	821	"res_0"	"month_interval"	32	0	0	0
4380	821	"arg_1"	"real"	24	0	1	1
4381	821	"arg_2"	"month_interval"	32	0	1	2
4382	822	"res_0"	"month_interval"	32	0	0	0
4383	822	"arg_1"	"double"	53	0	1	1
4384	822	"arg_2"	"month_interval"	32	0	1	2
4385	823	"res_0"	"month_interval"	32	0	0	0
4386	823	"arg_1"	"month_interval"	32	0	1	1
4387	823	"arg_2"	"month_interval"	32	0	1	2
4388	824	"res_0"	"month_interval"	32	0	0	0
4389	824	"arg_1"	"sec_interval"	19	0	1	1
4390	824	"arg_2"	"month_interval"	32	0	1	2
4391	825	"res_0"	"month_interval"	32	0	0	0
4392	825	"arg_1"	"time"	7	0	1	1
4393	825	"arg_2"	"month_interval"	32	0	1	2
4394	826	"res_0"	"month_interval"	32	0	0	0
4395	826	"arg_1"	"timetz"	7	0	1	1
4396	826	"arg_2"	"month_interval"	32	0	1	2
4397	827	"res_0"	"month_interval"	32	0	0	0
4398	827	"arg_1"	"date"	0	0	1	1
4399	827	"arg_2"	"month_interval"	32	0	1	2
4400	828	"res_0"	"month_interval"	32	0	0	0
4401	828	"arg_1"	"timestamp"	7	0	1	1
4402	828	"arg_2"	"month_interval"	32	0	1	2
4403	829	"res_0"	"month_interval"	32	0	0	0
4404	829	"arg_1"	"timestamptz"	7	0	1	1
4405	829	"arg_2"	"month_interval"	32	0	1	2
4406	830	"res_0"	"month_interval"	32	0	0	0
4407	830	"arg_1"	"blob"	0	0	1	1
4408	830	"arg_2"	"month_interval"	32	0	1	2
4409	831	"res_0"	"sec_interval"	19	0	0	0
4410	831	"arg_1"	"oid"	63	0	1	1
4411	831	"arg_2"	"sec_interval"	19	0	1	2
4412	832	"res_0"	"sec_interval"	19	0	0	0
4413	832	"arg_1"	"tinyint"	8	0	1	1
4414	832	"arg_2"	"sec_interval"	19	0	1	2
4415	833	"res_0"	"sec_interval"	19	0	0	0
4416	833	"arg_1"	"smallint"	16	0	1	1
4417	833	"arg_2"	"sec_interval"	19	0	1	2
4418	834	"res_0"	"sec_interval"	19	0	0	0
4419	834	"arg_1"	"int"	32	0	1	1
4420	834	"arg_2"	"sec_interval"	19	0	1	2
4421	835	"res_0"	"sec_interval"	19	0	0	0
4422	835	"arg_1"	"bigint"	64	0	1	1
4423	835	"arg_2"	"sec_interval"	19	0	1	2
4424	836	"res_0"	"sec_interval"	19	0	0	0
4425	836	"arg_1"	"wrd"	64	0	1	1
4426	836	"arg_2"	"sec_interval"	19	0	1	2
4427	837	"res_0"	"sec_interval"	19	0	0	0
4428	837	"arg_1"	"hugeint"	128	0	1	1
4429	837	"arg_2"	"sec_interval"	19	0	1	2
4430	838	"res_0"	"sec_interval"	19	0	0	0
4431	838	"arg_1"	"decimal"	2	0	1	1
4432	838	"arg_2"	"sec_interval"	19	0	1	2
4433	839	"res_0"	"sec_interval"	19	0	0	0
4434	839	"arg_1"	"decimal"	4	0	1	1
4435	839	"arg_2"	"sec_interval"	19	0	1	2
4436	840	"res_0"	"sec_interval"	19	0	0	0
4437	840	"arg_1"	"decimal"	9	0	1	1
4438	840	"arg_2"	"sec_interval"	19	0	1	2
4439	841	"res_0"	"sec_interval"	19	0	0	0
4440	841	"arg_1"	"decimal"	18	0	1	1
4441	841	"arg_2"	"sec_interval"	19	0	1	2
4442	842	"res_0"	"sec_interval"	19	0	0	0
4443	842	"arg_1"	"decimal"	39	0	1	1
4444	842	"arg_2"	"sec_interval"	19	0	1	2
4445	843	"res_0"	"sec_interval"	19	0	0	0
4446	843	"arg_1"	"real"	24	0	1	1
4447	843	"arg_2"	"sec_interval"	19	0	1	2
4448	844	"res_0"	"sec_interval"	19	0	0	0
4449	844	"arg_1"	"double"	53	0	1	1
4450	844	"arg_2"	"sec_interval"	19	0	1	2
4451	845	"res_0"	"sec_interval"	19	0	0	0
4452	845	"arg_1"	"month_interval"	32	0	1	1
4453	845	"arg_2"	"sec_interval"	19	0	1	2
4454	846	"res_0"	"sec_interval"	19	0	0	0
4455	846	"arg_1"	"sec_interval"	19	0	1	1
4456	846	"arg_2"	"sec_interval"	19	0	1	2
4457	847	"res_0"	"sec_interval"	19	0	0	0
4458	847	"arg_1"	"time"	7	0	1	1
4459	847	"arg_2"	"sec_interval"	19	0	1	2
4460	848	"res_0"	"sec_interval"	19	0	0	0
4461	848	"arg_1"	"timetz"	7	0	1	1
4462	848	"arg_2"	"sec_interval"	19	0	1	2
4463	849	"res_0"	"sec_interval"	19	0	0	0
4464	849	"arg_1"	"date"	0	0	1	1
4465	849	"arg_2"	"sec_interval"	19	0	1	2
4466	850	"res_0"	"sec_interval"	19	0	0	0
4467	850	"arg_1"	"timestamp"	7	0	1	1
4468	850	"arg_2"	"sec_interval"	19	0	1	2
4469	851	"res_0"	"sec_interval"	19	0	0	0
4470	851	"arg_1"	"timestamptz"	7	0	1	1
4471	851	"arg_2"	"sec_interval"	19	0	1	2
4472	852	"res_0"	"sec_interval"	19	0	0	0
4473	852	"arg_1"	"blob"	0	0	1	1
4474	852	"arg_2"	"sec_interval"	19	0	1	2
4475	853	"res_0"	"time"	7	0	0	0
4476	853	"arg_1"	"oid"	63	0	1	1
4477	853	"arg_2"	"time"	7	0	1	2
4478	854	"res_0"	"time"	7	0	0	0
4479	854	"arg_1"	"tinyint"	8	0	1	1
4480	854	"arg_2"	"time"	7	0	1	2
4481	855	"res_0"	"time"	7	0	0	0
4482	855	"arg_1"	"smallint"	16	0	1	1
4483	855	"arg_2"	"time"	7	0	1	2
4484	856	"res_0"	"time"	7	0	0	0
4485	856	"arg_1"	"int"	32	0	1	1
4486	856	"arg_2"	"time"	7	0	1	2
4487	857	"res_0"	"time"	7	0	0	0
4488	857	"arg_1"	"bigint"	64	0	1	1
4489	857	"arg_2"	"time"	7	0	1	2
4490	858	"res_0"	"time"	7	0	0	0
4491	858	"arg_1"	"wrd"	64	0	1	1
4492	858	"arg_2"	"time"	7	0	1	2
4493	859	"res_0"	"time"	7	0	0	0
4494	859	"arg_1"	"hugeint"	128	0	1	1
4495	859	"arg_2"	"time"	7	0	1	2
4496	860	"res_0"	"time"	7	0	0	0
4497	860	"arg_1"	"decimal"	2	0	1	1
4498	860	"arg_2"	"time"	7	0	1	2
4499	861	"res_0"	"time"	7	0	0	0
4500	861	"arg_1"	"decimal"	4	0	1	1
4501	861	"arg_2"	"time"	7	0	1	2
4502	862	"res_0"	"time"	7	0	0	0
4503	862	"arg_1"	"decimal"	9	0	1	1
4504	862	"arg_2"	"time"	7	0	1	2
4505	863	"res_0"	"time"	7	0	0	0
4506	863	"arg_1"	"decimal"	18	0	1	1
4507	863	"arg_2"	"time"	7	0	1	2
4508	864	"res_0"	"time"	7	0	0	0
4509	864	"arg_1"	"decimal"	39	0	1	1
4510	864	"arg_2"	"time"	7	0	1	2
4511	865	"res_0"	"time"	7	0	0	0
4512	865	"arg_1"	"real"	24	0	1	1
4513	865	"arg_2"	"time"	7	0	1	2
4514	866	"res_0"	"time"	7	0	0	0
4515	866	"arg_1"	"double"	53	0	1	1
4516	866	"arg_2"	"time"	7	0	1	2
4517	867	"res_0"	"time"	7	0	0	0
4518	867	"arg_1"	"month_interval"	32	0	1	1
4519	867	"arg_2"	"time"	7	0	1	2
4520	868	"res_0"	"time"	7	0	0	0
4521	868	"arg_1"	"sec_interval"	19	0	1	1
4522	868	"arg_2"	"time"	7	0	1	2
4523	869	"res_0"	"time"	7	0	0	0
4524	869	"arg_1"	"time"	7	0	1	1
4525	869	"arg_2"	"time"	7	0	1	2
4526	870	"res_0"	"time"	7	0	0	0
4527	870	"arg_1"	"timetz"	7	0	1	1
4528	870	"arg_2"	"time"	7	0	1	2
4529	871	"res_0"	"time"	7	0	0	0
4530	871	"arg_1"	"date"	0	0	1	1
4531	871	"arg_2"	"time"	7	0	1	2
4532	872	"res_0"	"time"	7	0	0	0
4533	872	"arg_1"	"timestamp"	7	0	1	1
4534	872	"arg_2"	"time"	7	0	1	2
4535	873	"res_0"	"time"	7	0	0	0
4536	873	"arg_1"	"timestamptz"	7	0	1	1
4537	873	"arg_2"	"time"	7	0	1	2
4538	874	"res_0"	"time"	7	0	0	0
4539	874	"arg_1"	"blob"	0	0	1	1
4540	874	"arg_2"	"time"	7	0	1	2
4541	875	"res_0"	"timetz"	7	0	0	0
4542	875	"arg_1"	"oid"	63	0	1	1
4543	875	"arg_2"	"timetz"	7	0	1	2
4544	876	"res_0"	"timetz"	7	0	0	0
4545	876	"arg_1"	"tinyint"	8	0	1	1
4546	876	"arg_2"	"timetz"	7	0	1	2
4547	877	"res_0"	"timetz"	7	0	0	0
4548	877	"arg_1"	"smallint"	16	0	1	1
4549	877	"arg_2"	"timetz"	7	0	1	2
4550	878	"res_0"	"timetz"	7	0	0	0
4551	878	"arg_1"	"int"	32	0	1	1
4552	878	"arg_2"	"timetz"	7	0	1	2
4553	879	"res_0"	"timetz"	7	0	0	0
4554	879	"arg_1"	"bigint"	64	0	1	1
4555	879	"arg_2"	"timetz"	7	0	1	2
4556	880	"res_0"	"timetz"	7	0	0	0
4557	880	"arg_1"	"wrd"	64	0	1	1
4558	880	"arg_2"	"timetz"	7	0	1	2
4559	881	"res_0"	"timetz"	7	0	0	0
4560	881	"arg_1"	"hugeint"	128	0	1	1
4561	881	"arg_2"	"timetz"	7	0	1	2
4562	882	"res_0"	"timetz"	7	0	0	0
4563	882	"arg_1"	"decimal"	2	0	1	1
4564	882	"arg_2"	"timetz"	7	0	1	2
4565	883	"res_0"	"timetz"	7	0	0	0
4566	883	"arg_1"	"decimal"	4	0	1	1
4567	883	"arg_2"	"timetz"	7	0	1	2
4568	884	"res_0"	"timetz"	7	0	0	0
4569	884	"arg_1"	"decimal"	9	0	1	1
4570	884	"arg_2"	"timetz"	7	0	1	2
4571	885	"res_0"	"timetz"	7	0	0	0
4572	885	"arg_1"	"decimal"	18	0	1	1
4573	885	"arg_2"	"timetz"	7	0	1	2
4574	886	"res_0"	"timetz"	7	0	0	0
4575	886	"arg_1"	"decimal"	39	0	1	1
4576	886	"arg_2"	"timetz"	7	0	1	2
4577	887	"res_0"	"timetz"	7	0	0	0
4578	887	"arg_1"	"real"	24	0	1	1
4579	887	"arg_2"	"timetz"	7	0	1	2
4580	888	"res_0"	"timetz"	7	0	0	0
4581	888	"arg_1"	"double"	53	0	1	1
4582	888	"arg_2"	"timetz"	7	0	1	2
4583	889	"res_0"	"timetz"	7	0	0	0
4584	889	"arg_1"	"month_interval"	32	0	1	1
4585	889	"arg_2"	"timetz"	7	0	1	2
4586	890	"res_0"	"timetz"	7	0	0	0
4587	890	"arg_1"	"sec_interval"	19	0	1	1
4588	890	"arg_2"	"timetz"	7	0	1	2
4589	891	"res_0"	"timetz"	7	0	0	0
4590	891	"arg_1"	"time"	7	0	1	1
4591	891	"arg_2"	"timetz"	7	0	1	2
4592	892	"res_0"	"timetz"	7	0	0	0
4593	892	"arg_1"	"timetz"	7	0	1	1
4594	892	"arg_2"	"timetz"	7	0	1	2
4595	893	"res_0"	"timetz"	7	0	0	0
4596	893	"arg_1"	"date"	0	0	1	1
4597	893	"arg_2"	"timetz"	7	0	1	2
4598	894	"res_0"	"timetz"	7	0	0	0
4599	894	"arg_1"	"timestamp"	7	0	1	1
4600	894	"arg_2"	"timetz"	7	0	1	2
4601	895	"res_0"	"timetz"	7	0	0	0
4602	895	"arg_1"	"timestamptz"	7	0	1	1
4603	895	"arg_2"	"timetz"	7	0	1	2
4604	896	"res_0"	"timetz"	7	0	0	0
4605	896	"arg_1"	"blob"	0	0	1	1
4606	896	"arg_2"	"timetz"	7	0	1	2
4607	897	"res_0"	"date"	0	0	0	0
4608	897	"arg_1"	"oid"	63	0	1	1
4609	897	"arg_2"	"date"	0	0	1	2
4610	898	"res_0"	"date"	0	0	0	0
4611	898	"arg_1"	"tinyint"	8	0	1	1
4612	898	"arg_2"	"date"	0	0	1	2
4613	899	"res_0"	"date"	0	0	0	0
4614	899	"arg_1"	"smallint"	16	0	1	1
4615	899	"arg_2"	"date"	0	0	1	2
4616	900	"res_0"	"date"	0	0	0	0
4617	900	"arg_1"	"int"	32	0	1	1
4618	900	"arg_2"	"date"	0	0	1	2
4619	901	"res_0"	"date"	0	0	0	0
4620	901	"arg_1"	"bigint"	64	0	1	1
4621	901	"arg_2"	"date"	0	0	1	2
4622	902	"res_0"	"date"	0	0	0	0
4623	902	"arg_1"	"wrd"	64	0	1	1
4624	902	"arg_2"	"date"	0	0	1	2
4625	903	"res_0"	"date"	0	0	0	0
4626	903	"arg_1"	"hugeint"	128	0	1	1
4627	903	"arg_2"	"date"	0	0	1	2
4628	904	"res_0"	"date"	0	0	0	0
4629	904	"arg_1"	"decimal"	2	0	1	1
4630	904	"arg_2"	"date"	0	0	1	2
4631	905	"res_0"	"date"	0	0	0	0
4632	905	"arg_1"	"decimal"	4	0	1	1
4633	905	"arg_2"	"date"	0	0	1	2
4634	906	"res_0"	"date"	0	0	0	0
4635	906	"arg_1"	"decimal"	9	0	1	1
4636	906	"arg_2"	"date"	0	0	1	2
4637	907	"res_0"	"date"	0	0	0	0
4638	907	"arg_1"	"decimal"	18	0	1	1
4639	907	"arg_2"	"date"	0	0	1	2
4640	908	"res_0"	"date"	0	0	0	0
4641	908	"arg_1"	"decimal"	39	0	1	1
4642	908	"arg_2"	"date"	0	0	1	2
4643	909	"res_0"	"date"	0	0	0	0
4644	909	"arg_1"	"real"	24	0	1	1
4645	909	"arg_2"	"date"	0	0	1	2
4646	910	"res_0"	"date"	0	0	0	0
4647	910	"arg_1"	"double"	53	0	1	1
4648	910	"arg_2"	"date"	0	0	1	2
4649	911	"res_0"	"date"	0	0	0	0
4650	911	"arg_1"	"month_interval"	32	0	1	1
4651	911	"arg_2"	"date"	0	0	1	2
4652	912	"res_0"	"date"	0	0	0	0
4653	912	"arg_1"	"sec_interval"	19	0	1	1
4654	912	"arg_2"	"date"	0	0	1	2
4655	913	"res_0"	"date"	0	0	0	0
4656	913	"arg_1"	"time"	7	0	1	1
4657	913	"arg_2"	"date"	0	0	1	2
4658	914	"res_0"	"date"	0	0	0	0
4659	914	"arg_1"	"timetz"	7	0	1	1
4660	914	"arg_2"	"date"	0	0	1	2
4661	915	"res_0"	"date"	0	0	0	0
4662	915	"arg_1"	"date"	0	0	1	1
4663	915	"arg_2"	"date"	0	0	1	2
4664	916	"res_0"	"date"	0	0	0	0
4665	916	"arg_1"	"timestamp"	7	0	1	1
4666	916	"arg_2"	"date"	0	0	1	2
4667	917	"res_0"	"date"	0	0	0	0
4668	917	"arg_1"	"timestamptz"	7	0	1	1
4669	917	"arg_2"	"date"	0	0	1	2
4670	918	"res_0"	"date"	0	0	0	0
4671	918	"arg_1"	"blob"	0	0	1	1
4672	918	"arg_2"	"date"	0	0	1	2
4673	919	"res_0"	"timestamp"	7	0	0	0
4674	919	"arg_1"	"oid"	63	0	1	1
4675	919	"arg_2"	"timestamp"	7	0	1	2
4676	920	"res_0"	"timestamp"	7	0	0	0
4677	920	"arg_1"	"tinyint"	8	0	1	1
4678	920	"arg_2"	"timestamp"	7	0	1	2
4679	921	"res_0"	"timestamp"	7	0	0	0
4680	921	"arg_1"	"smallint"	16	0	1	1
4681	921	"arg_2"	"timestamp"	7	0	1	2
4682	922	"res_0"	"timestamp"	7	0	0	0
4683	922	"arg_1"	"int"	32	0	1	1
4684	922	"arg_2"	"timestamp"	7	0	1	2
4685	923	"res_0"	"timestamp"	7	0	0	0
4686	923	"arg_1"	"bigint"	64	0	1	1
4687	923	"arg_2"	"timestamp"	7	0	1	2
4688	924	"res_0"	"timestamp"	7	0	0	0
4689	924	"arg_1"	"wrd"	64	0	1	1
4690	924	"arg_2"	"timestamp"	7	0	1	2
4691	925	"res_0"	"timestamp"	7	0	0	0
4692	925	"arg_1"	"hugeint"	128	0	1	1
4693	925	"arg_2"	"timestamp"	7	0	1	2
4694	926	"res_0"	"timestamp"	7	0	0	0
4695	926	"arg_1"	"decimal"	2	0	1	1
4696	926	"arg_2"	"timestamp"	7	0	1	2
4697	927	"res_0"	"timestamp"	7	0	0	0
4698	927	"arg_1"	"decimal"	4	0	1	1
4699	927	"arg_2"	"timestamp"	7	0	1	2
4700	928	"res_0"	"timestamp"	7	0	0	0
4701	928	"arg_1"	"decimal"	9	0	1	1
4702	928	"arg_2"	"timestamp"	7	0	1	2
4703	929	"res_0"	"timestamp"	7	0	0	0
4704	929	"arg_1"	"decimal"	18	0	1	1
4705	929	"arg_2"	"timestamp"	7	0	1	2
4706	930	"res_0"	"timestamp"	7	0	0	0
4707	930	"arg_1"	"decimal"	39	0	1	1
4708	930	"arg_2"	"timestamp"	7	0	1	2
4709	931	"res_0"	"timestamp"	7	0	0	0
4710	931	"arg_1"	"real"	24	0	1	1
4711	931	"arg_2"	"timestamp"	7	0	1	2
4712	932	"res_0"	"timestamp"	7	0	0	0
4713	932	"arg_1"	"double"	53	0	1	1
4714	932	"arg_2"	"timestamp"	7	0	1	2
4715	933	"res_0"	"timestamp"	7	0	0	0
4716	933	"arg_1"	"month_interval"	32	0	1	1
4717	933	"arg_2"	"timestamp"	7	0	1	2
4718	934	"res_0"	"timestamp"	7	0	0	0
4719	934	"arg_1"	"sec_interval"	19	0	1	1
4720	934	"arg_2"	"timestamp"	7	0	1	2
4721	935	"res_0"	"timestamp"	7	0	0	0
4722	935	"arg_1"	"time"	7	0	1	1
4723	935	"arg_2"	"timestamp"	7	0	1	2
4724	936	"res_0"	"timestamp"	7	0	0	0
4725	936	"arg_1"	"timetz"	7	0	1	1
4726	936	"arg_2"	"timestamp"	7	0	1	2
4727	937	"res_0"	"timestamp"	7	0	0	0
4728	937	"arg_1"	"date"	0	0	1	1
4729	937	"arg_2"	"timestamp"	7	0	1	2
4730	938	"res_0"	"timestamp"	7	0	0	0
4731	938	"arg_1"	"timestamp"	7	0	1	1
4732	938	"arg_2"	"timestamp"	7	0	1	2
4733	939	"res_0"	"timestamp"	7	0	0	0
4734	939	"arg_1"	"timestamptz"	7	0	1	1
4735	939	"arg_2"	"timestamp"	7	0	1	2
4736	940	"res_0"	"timestamp"	7	0	0	0
4737	940	"arg_1"	"blob"	0	0	1	1
4738	940	"arg_2"	"timestamp"	7	0	1	2
4739	941	"res_0"	"timestamptz"	7	0	0	0
4740	941	"arg_1"	"oid"	63	0	1	1
4741	941	"arg_2"	"timestamptz"	7	0	1	2
4742	942	"res_0"	"timestamptz"	7	0	0	0
4743	942	"arg_1"	"tinyint"	8	0	1	1
4744	942	"arg_2"	"timestamptz"	7	0	1	2
4745	943	"res_0"	"timestamptz"	7	0	0	0
4746	943	"arg_1"	"smallint"	16	0	1	1
4747	943	"arg_2"	"timestamptz"	7	0	1	2
4748	944	"res_0"	"timestamptz"	7	0	0	0
4749	944	"arg_1"	"int"	32	0	1	1
4750	944	"arg_2"	"timestamptz"	7	0	1	2
4751	945	"res_0"	"timestamptz"	7	0	0	0
4752	945	"arg_1"	"bigint"	64	0	1	1
4753	945	"arg_2"	"timestamptz"	7	0	1	2
4754	946	"res_0"	"timestamptz"	7	0	0	0
4755	946	"arg_1"	"wrd"	64	0	1	1
4756	946	"arg_2"	"timestamptz"	7	0	1	2
4757	947	"res_0"	"timestamptz"	7	0	0	0
4758	947	"arg_1"	"hugeint"	128	0	1	1
4759	947	"arg_2"	"timestamptz"	7	0	1	2
4760	948	"res_0"	"timestamptz"	7	0	0	0
4761	948	"arg_1"	"decimal"	2	0	1	1
4762	948	"arg_2"	"timestamptz"	7	0	1	2
4763	949	"res_0"	"timestamptz"	7	0	0	0
4764	949	"arg_1"	"decimal"	4	0	1	1
4765	949	"arg_2"	"timestamptz"	7	0	1	2
4766	950	"res_0"	"timestamptz"	7	0	0	0
4767	950	"arg_1"	"decimal"	9	0	1	1
4768	950	"arg_2"	"timestamptz"	7	0	1	2
4769	951	"res_0"	"timestamptz"	7	0	0	0
4770	951	"arg_1"	"decimal"	18	0	1	1
4771	951	"arg_2"	"timestamptz"	7	0	1	2
4772	952	"res_0"	"timestamptz"	7	0	0	0
4773	952	"arg_1"	"decimal"	39	0	1	1
4774	952	"arg_2"	"timestamptz"	7	0	1	2
4775	953	"res_0"	"timestamptz"	7	0	0	0
4776	953	"arg_1"	"real"	24	0	1	1
4777	953	"arg_2"	"timestamptz"	7	0	1	2
4778	954	"res_0"	"timestamptz"	7	0	0	0
4779	954	"arg_1"	"double"	53	0	1	1
4780	954	"arg_2"	"timestamptz"	7	0	1	2
4781	955	"res_0"	"timestamptz"	7	0	0	0
4782	955	"arg_1"	"month_interval"	32	0	1	1
4783	955	"arg_2"	"timestamptz"	7	0	1	2
4784	956	"res_0"	"timestamptz"	7	0	0	0
4785	956	"arg_1"	"sec_interval"	19	0	1	1
4786	956	"arg_2"	"timestamptz"	7	0	1	2
4787	957	"res_0"	"timestamptz"	7	0	0	0
4788	957	"arg_1"	"time"	7	0	1	1
4789	957	"arg_2"	"timestamptz"	7	0	1	2
4790	958	"res_0"	"timestamptz"	7	0	0	0
4791	958	"arg_1"	"timetz"	7	0	1	1
4792	958	"arg_2"	"timestamptz"	7	0	1	2
4793	959	"res_0"	"timestamptz"	7	0	0	0
4794	959	"arg_1"	"date"	0	0	1	1
4795	959	"arg_2"	"timestamptz"	7	0	1	2
4796	960	"res_0"	"timestamptz"	7	0	0	0
4797	960	"arg_1"	"timestamp"	7	0	1	1
4798	960	"arg_2"	"timestamptz"	7	0	1	2
4799	961	"res_0"	"timestamptz"	7	0	0	0
4800	961	"arg_1"	"timestamptz"	7	0	1	1
4801	961	"arg_2"	"timestamptz"	7	0	1	2
4802	962	"res_0"	"timestamptz"	7	0	0	0
4803	962	"arg_1"	"blob"	0	0	1	1
4804	962	"arg_2"	"timestamptz"	7	0	1	2
4805	963	"res_0"	"blob"	0	0	0	0
4806	963	"arg_1"	"oid"	63	0	1	1
4807	963	"arg_2"	"blob"	0	0	1	2
4808	964	"res_0"	"blob"	0	0	0	0
4809	964	"arg_1"	"tinyint"	8	0	1	1
4810	964	"arg_2"	"blob"	0	0	1	2
4811	965	"res_0"	"blob"	0	0	0	0
4812	965	"arg_1"	"smallint"	16	0	1	1
4813	965	"arg_2"	"blob"	0	0	1	2
4814	966	"res_0"	"blob"	0	0	0	0
4815	966	"arg_1"	"int"	32	0	1	1
4816	966	"arg_2"	"blob"	0	0	1	2
4817	967	"res_0"	"blob"	0	0	0	0
4818	967	"arg_1"	"bigint"	64	0	1	1
4819	967	"arg_2"	"blob"	0	0	1	2
4820	968	"res_0"	"blob"	0	0	0	0
4821	968	"arg_1"	"wrd"	64	0	1	1
4822	968	"arg_2"	"blob"	0	0	1	2
4823	969	"res_0"	"blob"	0	0	0	0
4824	969	"arg_1"	"hugeint"	128	0	1	1
4825	969	"arg_2"	"blob"	0	0	1	2
4826	970	"res_0"	"blob"	0	0	0	0
4827	970	"arg_1"	"decimal"	2	0	1	1
4828	970	"arg_2"	"blob"	0	0	1	2
4829	971	"res_0"	"blob"	0	0	0	0
4830	971	"arg_1"	"decimal"	4	0	1	1
4831	971	"arg_2"	"blob"	0	0	1	2
4832	972	"res_0"	"blob"	0	0	0	0
4833	972	"arg_1"	"decimal"	9	0	1	1
4834	972	"arg_2"	"blob"	0	0	1	2
4835	973	"res_0"	"blob"	0	0	0	0
4836	973	"arg_1"	"decimal"	18	0	1	1
4837	973	"arg_2"	"blob"	0	0	1	2
4838	974	"res_0"	"blob"	0	0	0	0
4839	974	"arg_1"	"decimal"	39	0	1	1
4840	974	"arg_2"	"blob"	0	0	1	2
4841	975	"res_0"	"blob"	0	0	0	0
4842	975	"arg_1"	"real"	24	0	1	1
4843	975	"arg_2"	"blob"	0	0	1	2
4844	976	"res_0"	"blob"	0	0	0	0
4845	976	"arg_1"	"double"	53	0	1	1
4846	976	"arg_2"	"blob"	0	0	1	2
4847	977	"res_0"	"blob"	0	0	0	0
4848	977	"arg_1"	"month_interval"	32	0	1	1
4849	977	"arg_2"	"blob"	0	0	1	2
4850	978	"res_0"	"blob"	0	0	0	0
4851	978	"arg_1"	"sec_interval"	19	0	1	1
4852	978	"arg_2"	"blob"	0	0	1	2
4853	979	"res_0"	"blob"	0	0	0	0
4854	979	"arg_1"	"time"	7	0	1	1
4855	979	"arg_2"	"blob"	0	0	1	2
4856	980	"res_0"	"blob"	0	0	0	0
4857	980	"arg_1"	"timetz"	7	0	1	1
4858	980	"arg_2"	"blob"	0	0	1	2
4859	981	"res_0"	"blob"	0	0	0	0
4860	981	"arg_1"	"date"	0	0	1	1
4861	981	"arg_2"	"blob"	0	0	1	2
4862	982	"res_0"	"blob"	0	0	0	0
4863	982	"arg_1"	"timestamp"	7	0	1	1
4864	982	"arg_2"	"blob"	0	0	1	2
4865	983	"res_0"	"blob"	0	0	0	0
4866	983	"arg_1"	"timestamptz"	7	0	1	1
4867	983	"arg_2"	"blob"	0	0	1	2
4868	984	"res_0"	"blob"	0	0	0	0
4869	984	"arg_1"	"blob"	0	0	1	1
4870	984	"arg_2"	"blob"	0	0	1	2
4871	985	"res_0"	"real"	24	0	0	0
4872	985	"arg_1"	"real"	24	0	1	1
4873	985	"arg_2"	"real"	24	0	1	2
4874	986	"res_0"	"real"	24	0	0	0
4875	986	"arg_1"	"real"	24	0	1	1
4876	987	"res_0"	"real"	24	0	0	0
4877	987	"arg_1"	"real"	24	0	1	1
4878	988	"res_0"	"real"	24	0	0	0
4879	988	"arg_1"	"real"	24	0	1	1
4880	989	"res_0"	"real"	24	0	0	0
4881	989	"arg_1"	"real"	24	0	1	1
4882	990	"res_0"	"real"	24	0	0	0
4883	990	"arg_1"	"real"	24	0	1	1
4884	991	"res_0"	"real"	24	0	0	0
4885	991	"arg_1"	"real"	24	0	1	1
4886	992	"res_0"	"real"	24	0	0	0
4887	992	"arg_1"	"real"	24	0	1	1
4888	993	"res_0"	"real"	24	0	0	0
4889	993	"arg_1"	"real"	24	0	1	1
4890	994	"res_0"	"real"	24	0	0	0
4891	994	"arg_1"	"real"	24	0	1	1
4892	995	"res_0"	"real"	24	0	0	0
4893	995	"arg_1"	"real"	24	0	1	1
4894	995	"arg_2"	"real"	24	0	1	2
4895	996	"res_0"	"real"	24	0	0	0
4896	996	"arg_1"	"real"	24	0	1	1
4897	997	"res_0"	"real"	24	0	0	0
4898	997	"arg_1"	"real"	24	0	1	1
4899	998	"res_0"	"real"	24	0	0	0
4900	998	"arg_1"	"real"	24	0	1	1
4901	999	"res_0"	"real"	24	0	0	0
4902	999	"arg_1"	"real"	24	0	1	1
4903	1000	"res_0"	"real"	24	0	0	0
4904	1000	"arg_1"	"real"	24	0	1	1
4905	1001	"res_0"	"real"	24	0	0	0
4906	1001	"arg_1"	"real"	24	0	1	1
4907	1002	"res_0"	"real"	24	0	0	0
4908	1002	"arg_1"	"real"	24	0	1	1
4909	1003	"res_0"	"real"	24	0	0	0
4910	1003	"arg_1"	"real"	24	0	1	1
4911	1004	"res_0"	"double"	53	0	0	0
4912	1004	"arg_1"	"double"	53	0	1	1
4913	1004	"arg_2"	"double"	53	0	1	2
4914	1005	"res_0"	"double"	53	0	0	0
4915	1005	"arg_1"	"double"	53	0	1	1
4916	1006	"res_0"	"double"	53	0	0	0
4917	1006	"arg_1"	"double"	53	0	1	1
4918	1007	"res_0"	"double"	53	0	0	0
4919	1007	"arg_1"	"double"	53	0	1	1
4920	1008	"res_0"	"double"	53	0	0	0
4921	1008	"arg_1"	"double"	53	0	1	1
4922	1009	"res_0"	"double"	53	0	0	0
4923	1009	"arg_1"	"double"	53	0	1	1
4924	1010	"res_0"	"double"	53	0	0	0
4925	1010	"arg_1"	"double"	53	0	1	1
4926	1011	"res_0"	"double"	53	0	0	0
4927	1011	"arg_1"	"double"	53	0	1	1
4928	1012	"res_0"	"double"	53	0	0	0
4929	1012	"arg_1"	"double"	53	0	1	1
4930	1013	"res_0"	"double"	53	0	0	0
4931	1013	"arg_1"	"double"	53	0	1	1
4932	1014	"res_0"	"double"	53	0	0	0
4933	1014	"arg_1"	"double"	53	0	1	1
4934	1014	"arg_2"	"double"	53	0	1	2
4935	1015	"res_0"	"double"	53	0	0	0
4936	1015	"arg_1"	"double"	53	0	1	1
4937	1016	"res_0"	"double"	53	0	0	0
4938	1016	"arg_1"	"double"	53	0	1	1
4939	1017	"res_0"	"double"	53	0	0	0
4940	1017	"arg_1"	"double"	53	0	1	1
4941	1018	"res_0"	"double"	53	0	0	0
4942	1018	"arg_1"	"double"	53	0	1	1
4943	1019	"res_0"	"double"	53	0	0	0
4944	1019	"arg_1"	"double"	53	0	1	1
4945	1020	"res_0"	"double"	53	0	0	0
4946	1020	"arg_1"	"double"	53	0	1	1
4947	1021	"res_0"	"double"	53	0	0	0
4948	1021	"arg_1"	"double"	53	0	1	1
4949	1022	"res_0"	"double"	53	0	0	0
4950	1022	"arg_1"	"double"	53	0	1	1
4951	1023	"res_0"	"double"	53	0	0	0
4952	1024	"res_0"	"int"	32	0	0	0
4953	1025	"res_0"	"int"	32	0	0	0
4954	1025	"arg_1"	"int"	32	0	1	1
4955	1026	"res_0"	"date"	0	0	0	0
4956	1027	"res_0"	"date"	0	0	0	0
4957	1028	"res_0"	"timetz"	7	0	0	0
4958	1029	"res_0"	"timetz"	7	0	0	0
4959	1030	"res_0"	"timestamptz"	7	0	0	0
4960	1031	"res_0"	"time"	7	0	0	0
4961	1032	"res_0"	"timestamp"	7	0	0	0
4962	1033	"res_0"	"month_interval"	32	0	0	0
4963	1033	"arg_1"	"date"	0	0	1	1
4964	1033	"arg_2"	"date"	0	0	1	2
4965	1034	"res_0"	"sec_interval"	19	0	0	0
4966	1034	"arg_1"	"timetz"	7	0	1	1
4967	1034	"arg_2"	"timetz"	7	0	1	2
4968	1035	"res_0"	"sec_interval"	19	0	0	0
4969	1035	"arg_1"	"time"	7	0	1	1
4970	1035	"arg_2"	"time"	7	0	1	2
4971	1036	"res_0"	"sec_interval"	19	0	0	0
4972	1036	"arg_1"	"timestamptz"	7	0	1	1
4973	1036	"arg_2"	"timestamptz"	7	0	1	2
4974	1037	"res_0"	"sec_interval"	19	0	0	0
4975	1037	"arg_1"	"timestamp"	7	0	1	1
4976	1037	"arg_2"	"timestamp"	7	0	1	2
4977	1038	"res_0"	"date"	0	0	0	0
4978	1038	"arg_1"	"date"	0	0	1	1
4979	1038	"arg_2"	"sec_interval"	19	0	1	2
4980	1039	"res_0"	"date"	0	0	0	0
4981	1039	"arg_1"	"date"	0	0	1	1
4982	1039	"arg_2"	"month_interval"	32	0	1	2
4983	1040	"res_0"	"time"	7	0	0	0
4984	1040	"arg_1"	"time"	7	0	1	1
4985	1040	"arg_2"	"sec_interval"	19	0	1	2
4986	1041	"res_0"	"timetz"	7	0	0	0
4987	1041	"arg_1"	"timetz"	7	0	1	1
4988	1041	"arg_2"	"sec_interval"	19	0	1	2
4989	1042	"res_0"	"timestamp"	7	0	0	0
4990	1042	"arg_1"	"timestamp"	7	0	1	1
4991	1042	"arg_2"	"sec_interval"	19	0	1	2
4992	1043	"res_0"	"timestamp"	7	0	0	0
4993	1043	"arg_1"	"timestamp"	7	0	1	1
4994	1043	"arg_2"	"month_interval"	32	0	1	2
4995	1044	"res_0"	"timestamptz"	7	0	0	0
4996	1044	"arg_1"	"timestamptz"	7	0	1	1
4997	1044	"arg_2"	"sec_interval"	19	0	1	2
4998	1045	"res_0"	"timestamptz"	7	0	0	0
4999	1045	"arg_1"	"timestamptz"	7	0	1	1
5000	1045	"arg_2"	"month_interval"	32	0	1	2
5001	1046	"res_0"	"date"	0	0	0	0
5002	1046	"arg_1"	"date"	0	0	1	1
5003	1046	"arg_2"	"sec_interval"	19	0	1	2
5004	1047	"res_0"	"date"	0	0	0	0
5005	1047	"arg_1"	"date"	0	0	1	1
5006	1047	"arg_2"	"month_interval"	32	0	1	2
5007	1048	"res_0"	"timestamp"	7	0	0	0
5008	1048	"arg_1"	"timestamp"	7	0	1	1
5009	1048	"arg_2"	"sec_interval"	19	0	1	2
5010	1049	"res_0"	"timestamp"	7	0	0	0
5011	1049	"arg_1"	"timestamp"	7	0	1	1
5012	1049	"arg_2"	"month_interval"	32	0	1	2
5013	1050	"res_0"	"timestamptz"	7	0	0	0
5014	1050	"arg_1"	"timestamptz"	7	0	1	1
5015	1050	"arg_2"	"sec_interval"	19	0	1	2
5016	1051	"res_0"	"timestamptz"	7	0	0	0
5017	1051	"arg_1"	"timestamptz"	7	0	1	1
5018	1051	"arg_2"	"month_interval"	32	0	1	2
5019	1052	"res_0"	"time"	7	0	0	0
5020	1052	"arg_1"	"time"	7	0	1	1
5021	1052	"arg_2"	"sec_interval"	19	0	1	2
5022	1053	"res_0"	"timetz"	7	0	0	0
5023	1053	"arg_1"	"timetz"	7	0	1	1
5024	1053	"arg_2"	"sec_interval"	19	0	1	2
5025	1054	"res_0"	"sec_interval"	19	0	0	0
5026	1055	"res_0"	"int"	32	0	0	0
5027	1055	"arg_1"	"date"	0	0	1	1
5028	1056	"res_0"	"int"	32	0	0	0
5029	1056	"arg_1"	"date"	0	0	1	1
5030	1057	"res_0"	"int"	32	0	0	0
5031	1057	"arg_1"	"date"	0	0	1	1
5032	1058	"res_0"	"int"	32	0	0	0
5033	1058	"arg_1"	"time"	7	0	1	1
5034	1059	"res_0"	"int"	32	0	0	0
5035	1059	"arg_1"	"time"	7	0	1	1
5036	1060	"res_0"	"decimal"	9	3	0	0
5037	1060	"arg_1"	"time"	7	0	1	1
5038	1061	"res_0"	"int"	32	0	0	0
5039	1061	"arg_1"	"timetz"	7	0	1	1
5040	1062	"res_0"	"int"	32	0	0	0
5041	1062	"arg_1"	"timetz"	7	0	1	1
5042	1063	"res_0"	"decimal"	9	3	0	0
5043	1063	"arg_1"	"timetz"	7	0	1	1
5044	1064	"res_0"	"int"	32	0	0	0
5045	1064	"arg_1"	"timestamp"	7	0	1	1
5046	1065	"res_0"	"int"	32	0	0	0
5047	1065	"arg_1"	"timestamp"	7	0	1	1
5048	1066	"res_0"	"int"	32	0	0	0
5049	1066	"arg_1"	"timestamp"	7	0	1	1
5050	1067	"res_0"	"int"	32	0	0	0
5051	1067	"arg_1"	"timestamp"	7	0	1	1
5052	1068	"res_0"	"int"	32	0	0	0
5053	1068	"arg_1"	"timestamp"	7	0	1	1
5054	1069	"res_0"	"decimal"	9	3	0	0
5055	1069	"arg_1"	"timestamp"	7	0	1	1
5056	1070	"res_0"	"int"	32	0	0	0
5057	1070	"arg_1"	"timestamptz"	7	0	1	1
5058	1071	"res_0"	"int"	32	0	0	0
5059	1071	"arg_1"	"timestamptz"	7	0	1	1
5060	1072	"res_0"	"int"	32	0	0	0
5061	1072	"arg_1"	"timestamptz"	7	0	1	1
5062	1073	"res_0"	"int"	32	0	0	0
5063	1073	"arg_1"	"timestamptz"	7	0	1	1
5064	1074	"res_0"	"int"	32	0	0	0
5065	1074	"arg_1"	"timestamptz"	7	0	1	1
5066	1075	"res_0"	"decimal"	9	3	0	0
5067	1075	"arg_1"	"timestamptz"	7	0	1	1
5068	1076	"res_0"	"int"	32	0	0	0
5069	1076	"arg_1"	"month_interval"	32	0	1	1
5070	1077	"res_0"	"int"	32	0	0	0
5071	1077	"arg_1"	"month_interval"	32	0	1	1
5072	1078	"res_0"	"bigint"	64	0	0	0
5073	1078	"arg_1"	"sec_interval"	19	0	1	1
5074	1079	"res_0"	"int"	32	0	0	0
5075	1079	"arg_1"	"sec_interval"	19	0	1	1
5076	1080	"res_0"	"int"	32	0	0	0
5077	1080	"arg_1"	"sec_interval"	19	0	1	1
5078	1081	"res_0"	"int"	32	0	0	0
5079	1081	"arg_1"	"sec_interval"	19	0	1	1
5080	1082	"res_0"	"int"	32	0	0	0
5081	1082	"arg_1"	"date"	0	0	1	1
5082	1083	"res_0"	"int"	32	0	0	0
5083	1083	"arg_1"	"date"	0	0	1	1
5084	1084	"res_0"	"int"	32	0	0	0
5085	1084	"arg_1"	"date"	0	0	1	1
5086	1085	"res_0"	"int"	32	0	0	0
5087	1085	"arg_1"	"date"	0	0	1	1
5088	1086	"res_0"	"int"	32	0	0	0
5089	1086	"arg_1"	"date"	0	0	1	1
5090	1087	"res_0"	"bigint"	64	0	0	0
5091	1087	"arg_1"	"varchar"	0	0	1	1
5092	1087	"arg_2"	"varchar"	0	0	1	2
5093	1088	"res_0"	"bigint"	64	0	0	0
5094	1088	"arg_1"	"varchar"	0	0	1	1
5095	1088	"arg_2"	"varchar"	0	0	1	2
5096	1089	"res_0"	"bigint"	64	0	0	0
5097	1089	"arg_1"	"varchar"	0	0	1	1
5098	1089	"arg_2"	"varchar"	0	0	1	2
5099	1089	"arg_3"	"bigint"	64	0	1	3
5100	1090	"res_0"	"tinyint"	8	0	0	0
5101	1090	"arg_1"	"char"	0	0	1	1
5102	1090	"arg_2"	"boolean"	1	0	1	2
5103	1091	"res_0"	"smallint"	16	0	0	0
5104	1091	"arg_1"	"char"	0	0	1	1
5105	1091	"arg_2"	"boolean"	1	0	1	2
5106	1092	"res_0"	"int"	32	0	0	0
5107	1092	"arg_1"	"char"	0	0	1	1
5108	1092	"arg_2"	"boolean"	1	0	1	2
5109	1093	"res_0"	"char"	0	0	0	0
5110	1093	"arg_1"	"char"	0	0	1	1
5111	1094	"res_0"	"int"	32	0	0	0
5112	1094	"arg_1"	"char"	0	0	1	1
5113	1094	"arg_2"	"char"	0	0	1	2
5114	1095	"res_0"	"int"	32	0	0	0
5115	1095	"arg_1"	"char"	0	0	1	1
5116	1095	"arg_2"	"char"	0	0	1	2
5117	1095	"arg_3"	"int"	32	0	1	3
5118	1096	"res_0"	"char"	0	0	0	0
5119	1096	"arg_1"	"char"	0	0	1	1
5120	1096	"arg_2"	"int"	32	0	1	2
5121	1097	"res_0"	"char"	0	0	0	0
5122	1097	"arg_1"	"char"	0	0	1	1
5123	1097	"arg_2"	"int"	32	0	1	2
5124	1097	"arg_3"	"int"	32	0	1	3
5125	1098	"res_0"	"boolean"	1	0	0	0
5126	1098	"arg_1"	"char"	0	0	1	1
5127	1098	"arg_2"	"char"	0	0	1	2
5128	1099	"res_0"	"boolean"	1	0	0	0
5129	1099	"arg_1"	"char"	0	0	1	1
5130	1099	"arg_2"	"char"	0	0	1	2
5131	1099	"arg_3"	"char"	0	0	1	3
5132	1100	"res_0"	"boolean"	1	0	0	0
5133	1100	"arg_1"	"char"	0	0	1	1
5134	1100	"arg_2"	"char"	0	0	1	2
5135	1101	"res_0"	"boolean"	1	0	0	0
5136	1101	"arg_1"	"char"	0	0	1	1
5137	1101	"arg_2"	"char"	0	0	1	2
5138	1101	"arg_3"	"char"	0	0	1	3
5139	1102	"res_0"	"boolean"	1	0	0	0
5140	1102	"arg_1"	"char"	0	0	1	1
5141	1102	"arg_2"	"char"	0	0	1	2
5142	1103	"res_0"	"boolean"	1	0	0	0
5143	1103	"arg_1"	"char"	0	0	1	1
5144	1103	"arg_2"	"char"	0	0	1	2
5145	1103	"arg_3"	"char"	0	0	1	3
5146	1104	"res_0"	"boolean"	1	0	0	0
5147	1104	"arg_1"	"char"	0	0	1	1
5148	1104	"arg_2"	"char"	0	0	1	2
5149	1105	"res_0"	"boolean"	1	0	0	0
5150	1105	"arg_1"	"char"	0	0	1	1
5151	1105	"arg_2"	"char"	0	0	1	2
5152	1105	"arg_3"	"char"	0	0	1	3
5153	1106	"res_0"	"int"	32	0	0	0
5154	1106	"arg_1"	"char"	0	0	1	1
5155	1106	"arg_2"	"char"	0	0	1	2
5156	1107	"res_0"	"char"	0	0	0	0
5157	1107	"arg_1"	"char"	0	0	1	1
5158	1107	"arg_2"	"int"	32	0	1	2
5159	1108	"res_0"	"char"	0	0	0	0
5160	1108	"arg_1"	"char"	0	0	1	1
5161	1108	"arg_2"	"char"	0	0	1	2
5162	1109	"res_0"	"int"	32	0	0	0
5163	1109	"arg_1"	"char"	0	0	1	1
5164	1110	"res_0"	"char"	0	0	0	0
5165	1110	"arg_1"	"int"	32	0	1	1
5166	1111	"res_0"	"int"	32	0	0	0
5167	1111	"arg_1"	"char"	0	0	1	1
5168	1112	"res_0"	"char"	0	0	0	0
5169	1112	"arg_1"	"char"	0	0	1	1
5170	1112	"arg_2"	"int"	32	0	1	2
5171	1113	"res_0"	"char"	0	0	0	0
5172	1113	"arg_1"	"char"	0	0	1	1
5173	1113	"arg_2"	"int"	32	0	1	2
5174	1114	"res_0"	"char"	0	0	0	0
5175	1114	"arg_1"	"char"	0	0	1	1
5176	1115	"res_0"	"char"	0	0	0	0
5177	1115	"arg_1"	"char"	0	0	1	1
5178	1116	"res_0"	"char"	0	0	0	0
5179	1116	"arg_1"	"char"	0	0	1	1
5180	1117	"res_0"	"char"	0	0	0	0
5181	1117	"arg_1"	"char"	0	0	1	1
5182	1118	"res_0"	"char"	0	0	0	0
5183	1118	"arg_1"	"char"	0	0	1	1
5184	1119	"res_0"	"char"	0	0	0	0
5185	1119	"arg_1"	"char"	0	0	1	1
5186	1119	"arg_2"	"char"	0	0	1	2
5187	1120	"res_0"	"char"	0	0	0	0
5188	1120	"arg_1"	"char"	0	0	1	1
5189	1121	"res_0"	"char"	0	0	0	0
5190	1121	"arg_1"	"char"	0	0	1	1
5191	1121	"arg_2"	"char"	0	0	1	2
5192	1122	"res_0"	"char"	0	0	0	0
5193	1122	"arg_1"	"char"	0	0	1	1
5194	1123	"res_0"	"char"	0	0	0	0
5195	1123	"arg_1"	"char"	0	0	1	1
5196	1123	"arg_2"	"char"	0	0	1	2
5197	1124	"res_0"	"char"	0	0	0	0
5198	1124	"arg_1"	"char"	0	0	1	1
5199	1124	"arg_2"	"int"	32	0	1	2
5200	1125	"res_0"	"char"	0	0	0	0
5201	1125	"arg_1"	"char"	0	0	1	1
5202	1125	"arg_2"	"int"	32	0	1	2
5203	1125	"arg_3"	"char"	0	0	1	3
5204	1126	"res_0"	"char"	0	0	0	0
5205	1126	"arg_1"	"char"	0	0	1	1
5206	1126	"arg_2"	"int"	32	0	1	2
5207	1127	"res_0"	"char"	0	0	0	0
5208	1127	"arg_1"	"char"	0	0	1	1
5209	1127	"arg_2"	"int"	32	0	1	2
5210	1127	"arg_3"	"char"	0	0	1	3
5211	1128	"res_0"	"char"	0	0	0	0
5212	1128	"arg_1"	"char"	0	0	1	1
5213	1128	"arg_2"	"int"	32	0	1	2
5214	1128	"arg_3"	"int"	32	0	1	3
5215	1128	"arg_4"	"char"	0	0	1	4
5216	1129	"res_0"	"char"	0	0	0	0
5217	1129	"arg_1"	"char"	0	0	1	1
5218	1129	"arg_2"	"char"	0	0	1	2
5219	1129	"arg_3"	"char"	0	0	1	3
5220	1130	"res_0"	"char"	0	0	0	0
5221	1130	"arg_1"	"char"	0	0	1	1
5222	1130	"arg_2"	"int"	32	0	1	2
5223	1131	"res_0"	"char"	0	0	0	0
5224	1131	"arg_1"	"int"	32	0	1	1
5225	1132	"res_0"	"int"	32	0	0	0
5226	1132	"arg_1"	"char"	0	0	1	1
5227	1133	"res_0"	"int"	32	0	0	0
5228	1133	"arg_1"	"char"	0	0	1	1
5229	1134	"res_0"	"int"	32	0	0	0
5230	1134	"arg_1"	"char"	0	0	1	1
5231	1135	"res_0"	"char"	0	0	0	0
5232	1135	"arg_1"	"char"	0	0	1	1
5233	1136	"res_0"	"int"	32	0	0	0
5234	1136	"arg_1"	"char"	0	0	1	1
5235	1136	"arg_2"	"char"	0	0	1	2
5236	1137	"res_0"	"int"	32	0	0	0
5237	1137	"arg_1"	"char"	0	0	1	1
5238	1137	"arg_2"	"char"	0	0	1	2
5239	1138	"res_0"	"int"	32	0	0	0
5240	1138	"arg_1"	"char"	0	0	1	1
5241	1138	"arg_2"	"char"	0	0	1	2
5242	1139	"res_0"	"double"	53	0	0	0
5243	1139	"arg_1"	"char"	0	0	1	1
5244	1139	"arg_2"	"char"	0	0	1	2
5245	1140	"res_0"	"char"	0	0	0	0
5246	1140	"arg_1"	"char"	0	0	1	1
5247	1141	"res_0"	"int"	32	0	0	0
5248	1141	"arg_1"	"char"	0	0	1	1
5249	1141	"arg_2"	"char"	0	0	1	2
5250	1142	"res_0"	"int"	32	0	0	0
5251	1142	"arg_1"	"char"	0	0	1	1
5252	1142	"arg_2"	"char"	0	0	1	2
5253	1142	"arg_3"	"int"	32	0	1	3
5254	1142	"arg_4"	"int"	32	0	1	4
5255	1142	"arg_5"	"int"	32	0	1	5
5256	1143	"res_0"	"tinyint"	8	0	0	0
5257	1143	"arg_1"	"varchar"	0	0	1	1
5258	1143	"arg_2"	"boolean"	1	0	1	2
5259	1144	"res_0"	"smallint"	16	0	0	0
5260	1144	"arg_1"	"varchar"	0	0	1	1
5261	1144	"arg_2"	"boolean"	1	0	1	2
5262	1145	"res_0"	"int"	32	0	0	0
5263	1145	"arg_1"	"varchar"	0	0	1	1
5264	1145	"arg_2"	"boolean"	1	0	1	2
5265	1146	"res_0"	"varchar"	0	0	0	0
5266	1146	"arg_1"	"varchar"	0	0	1	1
5267	1147	"res_0"	"int"	32	0	0	0
5268	1147	"arg_1"	"varchar"	0	0	1	1
5269	1147	"arg_2"	"varchar"	0	0	1	2
5270	1148	"res_0"	"int"	32	0	0	0
5271	1148	"arg_1"	"varchar"	0	0	1	1
5272	1148	"arg_2"	"varchar"	0	0	1	2
5273	1148	"arg_3"	"int"	32	0	1	3
5274	1149	"res_0"	"varchar"	0	0	0	0
5275	1149	"arg_1"	"varchar"	0	0	1	1
5276	1149	"arg_2"	"int"	32	0	1	2
5277	1150	"res_0"	"varchar"	0	0	0	0
5278	1150	"arg_1"	"varchar"	0	0	1	1
5279	1150	"arg_2"	"int"	32	0	1	2
5280	1150	"arg_3"	"int"	32	0	1	3
5281	1151	"res_0"	"boolean"	1	0	0	0
5282	1151	"arg_1"	"varchar"	0	0	1	1
5283	1151	"arg_2"	"varchar"	0	0	1	2
5284	1152	"res_0"	"boolean"	1	0	0	0
5285	1152	"arg_1"	"varchar"	0	0	1	1
5286	1152	"arg_2"	"varchar"	0	0	1	2
5287	1152	"arg_3"	"varchar"	0	0	1	3
5288	1153	"res_0"	"boolean"	1	0	0	0
5289	1153	"arg_1"	"varchar"	0	0	1	1
5290	1153	"arg_2"	"varchar"	0	0	1	2
5291	1154	"res_0"	"boolean"	1	0	0	0
5292	1154	"arg_1"	"varchar"	0	0	1	1
5293	1154	"arg_2"	"varchar"	0	0	1	2
5294	1154	"arg_3"	"varchar"	0	0	1	3
5295	1155	"res_0"	"boolean"	1	0	0	0
5296	1155	"arg_1"	"varchar"	0	0	1	1
5297	1155	"arg_2"	"varchar"	0	0	1	2
5298	1156	"res_0"	"boolean"	1	0	0	0
5299	1156	"arg_1"	"varchar"	0	0	1	1
5300	1156	"arg_2"	"varchar"	0	0	1	2
5301	1156	"arg_3"	"varchar"	0	0	1	3
5302	1157	"res_0"	"boolean"	1	0	0	0
5303	1157	"arg_1"	"varchar"	0	0	1	1
5304	1157	"arg_2"	"varchar"	0	0	1	2
5305	1158	"res_0"	"boolean"	1	0	0	0
5306	1158	"arg_1"	"varchar"	0	0	1	1
5307	1158	"arg_2"	"varchar"	0	0	1	2
5308	1158	"arg_3"	"varchar"	0	0	1	3
5309	1159	"res_0"	"int"	32	0	0	0
5310	1159	"arg_1"	"varchar"	0	0	1	1
5311	1159	"arg_2"	"varchar"	0	0	1	2
5312	1160	"res_0"	"varchar"	0	0	0	0
5313	1160	"arg_1"	"varchar"	0	0	1	1
5314	1160	"arg_2"	"int"	32	0	1	2
5315	1161	"res_0"	"varchar"	0	0	0	0
5316	1161	"arg_1"	"varchar"	0	0	1	1
5317	1161	"arg_2"	"varchar"	0	0	1	2
5318	1162	"res_0"	"int"	32	0	0	0
5319	1162	"arg_1"	"varchar"	0	0	1	1
5320	1163	"res_0"	"varchar"	0	0	0	0
5321	1163	"arg_1"	"int"	32	0	1	1
5322	1164	"res_0"	"int"	32	0	0	0
5323	1164	"arg_1"	"varchar"	0	0	1	1
5324	1165	"res_0"	"varchar"	0	0	0	0
5325	1165	"arg_1"	"varchar"	0	0	1	1
5326	1165	"arg_2"	"int"	32	0	1	2
5327	1166	"res_0"	"varchar"	0	0	0	0
5328	1166	"arg_1"	"varchar"	0	0	1	1
5329	1166	"arg_2"	"int"	32	0	1	2
5330	1167	"res_0"	"varchar"	0	0	0	0
5331	1167	"arg_1"	"varchar"	0	0	1	1
5332	1168	"res_0"	"varchar"	0	0	0	0
5333	1168	"arg_1"	"varchar"	0	0	1	1
5334	1169	"res_0"	"varchar"	0	0	0	0
5335	1169	"arg_1"	"varchar"	0	0	1	1
5336	1170	"res_0"	"varchar"	0	0	0	0
5337	1170	"arg_1"	"varchar"	0	0	1	1
5338	1171	"res_0"	"varchar"	0	0	0	0
5339	1171	"arg_1"	"varchar"	0	0	1	1
5340	1172	"res_0"	"varchar"	0	0	0	0
5341	1172	"arg_1"	"varchar"	0	0	1	1
5342	1172	"arg_2"	"varchar"	0	0	1	2
5343	1173	"res_0"	"varchar"	0	0	0	0
5344	1173	"arg_1"	"varchar"	0	0	1	1
5345	1174	"res_0"	"varchar"	0	0	0	0
5346	1174	"arg_1"	"varchar"	0	0	1	1
5347	1174	"arg_2"	"varchar"	0	0	1	2
5348	1175	"res_0"	"varchar"	0	0	0	0
5349	1175	"arg_1"	"varchar"	0	0	1	1
5350	1176	"res_0"	"varchar"	0	0	0	0
5351	1176	"arg_1"	"varchar"	0	0	1	1
5352	1176	"arg_2"	"varchar"	0	0	1	2
5353	1177	"res_0"	"varchar"	0	0	0	0
5354	1177	"arg_1"	"varchar"	0	0	1	1
5355	1177	"arg_2"	"int"	32	0	1	2
5356	1178	"res_0"	"varchar"	0	0	0	0
5357	1178	"arg_1"	"varchar"	0	0	1	1
5358	1178	"arg_2"	"int"	32	0	1	2
5359	1178	"arg_3"	"varchar"	0	0	1	3
5360	1179	"res_0"	"varchar"	0	0	0	0
5361	1179	"arg_1"	"varchar"	0	0	1	1
5362	1179	"arg_2"	"int"	32	0	1	2
5363	1180	"res_0"	"varchar"	0	0	0	0
5364	1180	"arg_1"	"varchar"	0	0	1	1
5365	1180	"arg_2"	"int"	32	0	1	2
5366	1180	"arg_3"	"varchar"	0	0	1	3
5367	1181	"res_0"	"varchar"	0	0	0	0
5368	1181	"arg_1"	"varchar"	0	0	1	1
5369	1181	"arg_2"	"int"	32	0	1	2
5370	1181	"arg_3"	"int"	32	0	1	3
5371	1181	"arg_4"	"varchar"	0	0	1	4
5372	1182	"res_0"	"varchar"	0	0	0	0
5373	1182	"arg_1"	"varchar"	0	0	1	1
5374	1182	"arg_2"	"varchar"	0	0	1	2
5375	1182	"arg_3"	"varchar"	0	0	1	3
5376	1183	"res_0"	"varchar"	0	0	0	0
5377	1183	"arg_1"	"varchar"	0	0	1	1
5378	1183	"arg_2"	"int"	32	0	1	2
5379	1184	"res_0"	"varchar"	0	0	0	0
5380	1184	"arg_1"	"int"	32	0	1	1
5381	1185	"res_0"	"int"	32	0	0	0
5382	1185	"arg_1"	"varchar"	0	0	1	1
5383	1186	"res_0"	"int"	32	0	0	0
5384	1186	"arg_1"	"varchar"	0	0	1	1
5385	1187	"res_0"	"int"	32	0	0	0
5386	1187	"arg_1"	"varchar"	0	0	1	1
5387	1188	"res_0"	"varchar"	0	0	0	0
5388	1188	"arg_1"	"varchar"	0	0	1	1
5389	1189	"res_0"	"int"	32	0	0	0
5390	1189	"arg_1"	"varchar"	0	0	1	1
5391	1189	"arg_2"	"varchar"	0	0	1	2
5392	1190	"res_0"	"int"	32	0	0	0
5393	1190	"arg_1"	"varchar"	0	0	1	1
5394	1190	"arg_2"	"varchar"	0	0	1	2
5395	1191	"res_0"	"int"	32	0	0	0
5396	1191	"arg_1"	"varchar"	0	0	1	1
5397	1191	"arg_2"	"varchar"	0	0	1	2
5398	1192	"res_0"	"double"	53	0	0	0
5399	1192	"arg_1"	"varchar"	0	0	1	1
5400	1192	"arg_2"	"varchar"	0	0	1	2
5401	1193	"res_0"	"varchar"	0	0	0	0
5402	1193	"arg_1"	"varchar"	0	0	1	1
5403	1194	"res_0"	"int"	32	0	0	0
5404	1194	"arg_1"	"varchar"	0	0	1	1
5405	1194	"arg_2"	"varchar"	0	0	1	2
5406	1195	"res_0"	"int"	32	0	0	0
5407	1195	"arg_1"	"varchar"	0	0	1	1
5408	1195	"arg_2"	"varchar"	0	0	1	2
5409	1195	"arg_3"	"int"	32	0	1	3
5410	1195	"arg_4"	"int"	32	0	1	4
5411	1195	"arg_5"	"int"	32	0	1	5
5412	1196	"res_0"	"tinyint"	8	0	0	0
5413	1196	"arg_1"	"clob"	0	0	1	1
5414	1196	"arg_2"	"boolean"	1	0	1	2
5415	1197	"res_0"	"smallint"	16	0	0	0
5416	1197	"arg_1"	"clob"	0	0	1	1
5417	1197	"arg_2"	"boolean"	1	0	1	2
5418	1198	"res_0"	"int"	32	0	0	0
5419	1198	"arg_1"	"clob"	0	0	1	1
5420	1198	"arg_2"	"boolean"	1	0	1	2
5421	1199	"res_0"	"clob"	0	0	0	0
5422	1199	"arg_1"	"clob"	0	0	1	1
5423	1200	"res_0"	"int"	32	0	0	0
5424	1200	"arg_1"	"clob"	0	0	1	1
5425	1200	"arg_2"	"clob"	0	0	1	2
5426	1201	"res_0"	"int"	32	0	0	0
5427	1201	"arg_1"	"clob"	0	0	1	1
5428	1201	"arg_2"	"clob"	0	0	1	2
5429	1201	"arg_3"	"int"	32	0	1	3
5430	1202	"res_0"	"clob"	0	0	0	0
5431	1202	"arg_1"	"clob"	0	0	1	1
5432	1202	"arg_2"	"int"	32	0	1	2
5433	1203	"res_0"	"clob"	0	0	0	0
5434	1203	"arg_1"	"clob"	0	0	1	1
5435	1203	"arg_2"	"int"	32	0	1	2
5436	1203	"arg_3"	"int"	32	0	1	3
5437	1204	"res_0"	"boolean"	1	0	0	0
5438	1204	"arg_1"	"clob"	0	0	1	1
5439	1204	"arg_2"	"clob"	0	0	1	2
5440	1205	"res_0"	"boolean"	1	0	0	0
5441	1205	"arg_1"	"clob"	0	0	1	1
5442	1205	"arg_2"	"clob"	0	0	1	2
5443	1205	"arg_3"	"clob"	0	0	1	3
5444	1206	"res_0"	"boolean"	1	0	0	0
5445	1206	"arg_1"	"clob"	0	0	1	1
5446	1206	"arg_2"	"clob"	0	0	1	2
5447	1207	"res_0"	"boolean"	1	0	0	0
5448	1207	"arg_1"	"clob"	0	0	1	1
5449	1207	"arg_2"	"clob"	0	0	1	2
5450	1207	"arg_3"	"clob"	0	0	1	3
5451	1208	"res_0"	"boolean"	1	0	0	0
5452	1208	"arg_1"	"clob"	0	0	1	1
5453	1208	"arg_2"	"clob"	0	0	1	2
5454	1209	"res_0"	"boolean"	1	0	0	0
5455	1209	"arg_1"	"clob"	0	0	1	1
5456	1209	"arg_2"	"clob"	0	0	1	2
5457	1209	"arg_3"	"clob"	0	0	1	3
5458	1210	"res_0"	"boolean"	1	0	0	0
5459	1210	"arg_1"	"clob"	0	0	1	1
5460	1210	"arg_2"	"clob"	0	0	1	2
5461	1211	"res_0"	"boolean"	1	0	0	0
5462	1211	"arg_1"	"clob"	0	0	1	1
5463	1211	"arg_2"	"clob"	0	0	1	2
5464	1211	"arg_3"	"clob"	0	0	1	3
5465	1212	"res_0"	"int"	32	0	0	0
5466	1212	"arg_1"	"clob"	0	0	1	1
5467	1212	"arg_2"	"clob"	0	0	1	2
5468	1213	"res_0"	"clob"	0	0	0	0
5469	1213	"arg_1"	"clob"	0	0	1	1
5470	1213	"arg_2"	"int"	32	0	1	2
5471	1214	"res_0"	"clob"	0	0	0	0
5472	1214	"arg_1"	"clob"	0	0	1	1
5473	1214	"arg_2"	"clob"	0	0	1	2
5474	1215	"res_0"	"int"	32	0	0	0
5475	1215	"arg_1"	"clob"	0	0	1	1
5476	1216	"res_0"	"clob"	0	0	0	0
5477	1216	"arg_1"	"int"	32	0	1	1
5478	1217	"res_0"	"int"	32	0	0	0
5479	1217	"arg_1"	"clob"	0	0	1	1
5480	1218	"res_0"	"clob"	0	0	0	0
5481	1218	"arg_1"	"clob"	0	0	1	1
5482	1218	"arg_2"	"int"	32	0	1	2
5483	1219	"res_0"	"clob"	0	0	0	0
5484	1219	"arg_1"	"clob"	0	0	1	1
5485	1219	"arg_2"	"int"	32	0	1	2
5486	1220	"res_0"	"clob"	0	0	0	0
5487	1220	"arg_1"	"clob"	0	0	1	1
5488	1221	"res_0"	"clob"	0	0	0	0
5489	1221	"arg_1"	"clob"	0	0	1	1
5490	1222	"res_0"	"clob"	0	0	0	0
5491	1222	"arg_1"	"clob"	0	0	1	1
5492	1223	"res_0"	"clob"	0	0	0	0
5493	1223	"arg_1"	"clob"	0	0	1	1
5494	1224	"res_0"	"clob"	0	0	0	0
5495	1224	"arg_1"	"clob"	0	0	1	1
5496	1225	"res_0"	"clob"	0	0	0	0
5497	1225	"arg_1"	"clob"	0	0	1	1
5498	1225	"arg_2"	"clob"	0	0	1	2
5499	1226	"res_0"	"clob"	0	0	0	0
5500	1226	"arg_1"	"clob"	0	0	1	1
5501	1227	"res_0"	"clob"	0	0	0	0
5502	1227	"arg_1"	"clob"	0	0	1	1
5503	1227	"arg_2"	"clob"	0	0	1	2
5504	1228	"res_0"	"clob"	0	0	0	0
5505	1228	"arg_1"	"clob"	0	0	1	1
5506	1229	"res_0"	"clob"	0	0	0	0
5507	1229	"arg_1"	"clob"	0	0	1	1
5508	1229	"arg_2"	"clob"	0	0	1	2
5509	1230	"res_0"	"clob"	0	0	0	0
5510	1230	"arg_1"	"clob"	0	0	1	1
5511	1230	"arg_2"	"int"	32	0	1	2
5512	1231	"res_0"	"clob"	0	0	0	0
5513	1231	"arg_1"	"clob"	0	0	1	1
5514	1231	"arg_2"	"int"	32	0	1	2
5515	1231	"arg_3"	"clob"	0	0	1	3
5516	1232	"res_0"	"clob"	0	0	0	0
5517	1232	"arg_1"	"clob"	0	0	1	1
5518	1232	"arg_2"	"int"	32	0	1	2
5519	1233	"res_0"	"clob"	0	0	0	0
5520	1233	"arg_1"	"clob"	0	0	1	1
5521	1233	"arg_2"	"int"	32	0	1	2
5522	1233	"arg_3"	"clob"	0	0	1	3
5523	1234	"res_0"	"clob"	0	0	0	0
5524	1234	"arg_1"	"clob"	0	0	1	1
5525	1234	"arg_2"	"int"	32	0	1	2
5526	1234	"arg_3"	"int"	32	0	1	3
5527	1234	"arg_4"	"clob"	0	0	1	4
5528	1235	"res_0"	"clob"	0	0	0	0
5529	1235	"arg_1"	"clob"	0	0	1	1
5530	1235	"arg_2"	"clob"	0	0	1	2
5531	1235	"arg_3"	"clob"	0	0	1	3
5532	1236	"res_0"	"clob"	0	0	0	0
5533	1236	"arg_1"	"clob"	0	0	1	1
5534	1236	"arg_2"	"int"	32	0	1	2
5535	1237	"res_0"	"clob"	0	0	0	0
5536	1237	"arg_1"	"int"	32	0	1	1
5537	1238	"res_0"	"int"	32	0	0	0
5538	1238	"arg_1"	"clob"	0	0	1	1
5539	1239	"res_0"	"int"	32	0	0	0
5540	1239	"arg_1"	"clob"	0	0	1	1
5541	1240	"res_0"	"int"	32	0	0	0
5542	1240	"arg_1"	"clob"	0	0	1	1
5543	1241	"res_0"	"clob"	0	0	0	0
5544	1241	"arg_1"	"clob"	0	0	1	1
5545	1242	"res_0"	"int"	32	0	0	0
5546	1242	"arg_1"	"clob"	0	0	1	1
5547	1242	"arg_2"	"clob"	0	0	1	2
5548	1243	"res_0"	"int"	32	0	0	0
5549	1243	"arg_1"	"clob"	0	0	1	1
5550	1243	"arg_2"	"clob"	0	0	1	2
5551	1244	"res_0"	"int"	32	0	0	0
5552	1244	"arg_1"	"clob"	0	0	1	1
5553	1244	"arg_2"	"clob"	0	0	1	2
5554	1245	"res_0"	"double"	53	0	0	0
5555	1245	"arg_1"	"clob"	0	0	1	1
5556	1245	"arg_2"	"clob"	0	0	1	2
5557	1246	"res_0"	"clob"	0	0	0	0
5558	1246	"arg_1"	"clob"	0	0	1	1
5559	1247	"res_0"	"int"	32	0	0	0
5560	1247	"arg_1"	"clob"	0	0	1	1
5561	1247	"arg_2"	"clob"	0	0	1	2
5562	1248	"res_0"	"int"	32	0	0	0
5563	1248	"arg_1"	"clob"	0	0	1	1
5564	1248	"arg_2"	"clob"	0	0	1	2
5565	1248	"arg_3"	"int"	32	0	1	3
5566	1248	"arg_4"	"int"	32	0	1	4
5567	1248	"arg_5"	"int"	32	0	1	5
5568	1249	"res_0"	"table"	0	0	0	0
5569	1249	"arg_1"	"varchar"	0	0	1	1
5570	1249	"arg_2"	"varchar"	0	0	1	2
5571	1249	"arg_3"	"varchar"	0	0	1	3
5572	1249	"arg_4"	"varchar"	0	0	1	4
5573	1249	"arg_5"	"varchar"	0	0	1	5
5574	1249	"arg_6"	"varchar"	0	0	1	6
5575	1249	"arg_7"	"bigint"	64	0	1	7
5576	1249	"arg_8"	"bigint"	64	0	1	8
5577	1249	"arg_9"	"int"	32	0	1	9
5578	1250	"res_0"	"table"	0	0	0	0
5579	1250	"arg_1"	"varchar"	0	0	1	1
5580	1250	"arg_2"	"varchar"	0	0	1	2
5581	29	"res"	"boolean"	1	0	0	0
5582	29	"arg"	"oid"	63	0	1	1
5583	41	"res"	"any"	0	0	0	0
5584	41	"arg"	"any"	0	0	1	1
5585	42	"res"	"boolean"	1	0	0	0
5586	42	"arg"	"any"	0	0	1	1
5587	43	"res"	"boolean"	1	0	0	0
5588	43	"arg"	"any"	0	0	1	1
5589	48	"res"	"any"	0	0	0	0
5590	48	"arg"	"any"	0	0	1	1
5591	49	"res"	"any"	0	0	0	0
5592	49	"arg"	"any"	0	0	1	1
5593	53	"res"	"hugeint"	128	0	0	0
5594	53	"arg"	"tinyint"	8	0	1	1
5595	54	"res"	"hugeint"	128	0	0	0
5596	54	"arg"	"smallint"	16	0	1	1
5597	55	"res"	"hugeint"	128	0	0	0
5598	55	"arg"	"int"	32	0	1	1
5599	56	"res"	"hugeint"	128	0	0	0
5600	56	"arg"	"bigint"	64	0	1	1
5601	57	"res"	"hugeint"	128	0	0	0
5602	57	"arg"	"hugeint"	128	0	1	1
5603	58	"res"	"wrd"	64	0	0	0
5604	58	"arg"	"wrd"	64	0	1	1
5605	59	"res"	"decimal"	39	0	0	0
5606	59	"arg"	"decimal"	2	0	1	1
5607	60	"res"	"decimal"	39	0	0	0
5608	60	"arg"	"decimal"	4	0	1	1
5609	61	"res"	"decimal"	39	0	0	0
5610	61	"arg"	"decimal"	9	0	1	1
5611	62	"res"	"decimal"	39	0	0	0
5612	62	"arg"	"decimal"	18	0	1	1
5613	63	"res"	"decimal"	39	0	0	0
5614	63	"arg"	"decimal"	39	0	1	1
5615	64	"res"	"hugeint"	128	0	0	0
5616	64	"arg"	"tinyint"	8	0	1	1
5617	65	"res"	"hugeint"	128	0	0	0
5618	65	"arg"	"smallint"	16	0	1	1
5619	66	"res"	"hugeint"	128	0	0	0
5620	66	"arg"	"int"	32	0	1	1
5621	67	"res"	"hugeint"	128	0	0	0
5622	67	"arg"	"bigint"	64	0	1	1
5623	68	"res"	"hugeint"	128	0	0	0
5624	68	"arg"	"hugeint"	128	0	1	1
5625	69	"res"	"decimal"	39	0	0	0
5626	69	"arg"	"decimal"	2	0	1	1
5627	70	"res"	"decimal"	39	0	0	0
5628	70	"arg"	"decimal"	4	0	1	1
5629	71	"res"	"decimal"	39	0	0	0
5630	71	"arg"	"decimal"	9	0	1	1
5631	72	"res"	"decimal"	39	0	0	0
5632	72	"arg"	"decimal"	18	0	1	1
5633	73	"res"	"decimal"	39	0	0	0
5634	73	"arg"	"decimal"	39	0	1	1
5635	88	"res"	"real"	24	0	0	0
5636	88	"arg"	"real"	24	0	1	1
5637	89	"res"	"real"	24	0	0	0
5638	89	"arg"	"real"	24	0	1	1
5639	90	"res"	"double"	53	0	0	0
5640	90	"arg"	"double"	53	0	1	1
5641	91	"res"	"double"	53	0	0	0
5642	91	"arg"	"double"	53	0	1	1
5643	92	"res"	"double"	53	0	0	0
5644	92	"arg"	"double"	53	0	1	1
5645	93	"res"	"wrd"	64	0	0	0
5646	94	"res"	"wrd"	64	0	0	0
5669	5668	"name"	"varchar"	1024	0	0	0
5670	5668	"value"	"varchar"	2048	0	0	1
5672	5671	"name"	"varchar"	1024	0	0	0
5678	5677	"name"	"varchar"	2048	0	0	0
5698	5697	"val"	"clob"	0	0	1	0
5699	5697	"pat"	"clob"	0	0	1	1
5700	5697	"esc"	"clob"	0	0	1	2
5703	5702	"val"	"clob"	0	0	1	0
5704	5702	"pat"	"clob"	0	0	1	1
5705	5702	"esc"	"clob"	0	0	1	2
5708	5707	"val"	"clob"	0	0	1	0
5709	5707	"pat"	"clob"	0	0	1	1
5712	5711	"val"	"clob"	0	0	1	0
5713	5711	"pat"	"clob"	0	0	1	1
5716	5715	"result"	"double"	53	0	0	0
5717	5715	"r"	"double"	53	0	1	1
5720	5719	"result"	"double"	53	0	0	0
5721	5719	"d"	"double"	53	0	1	1
5727	5726	"result"	"clob"	0	0	0	0
5728	5726	"theurl"	"url"	0	0	1	1
5731	5730	"result"	"clob"	0	0	0	0
5732	5730	"theurl"	"url"	0	0	1	1
5735	5734	"result"	"clob"	0	0	0	0
5736	5734	"theurl"	"url"	0	0	1	1
5739	5738	"result"	"clob"	0	0	0	0
5740	5738	"theurl"	"url"	0	0	1	1
5743	5742	"result"	"clob"	0	0	0	0
5744	5742	"theurl"	"url"	0	0	1	1
5747	5746	"result"	"clob"	0	0	0	0
5748	5746	"theurl"	"url"	0	0	1	1
5751	5750	"result"	"clob"	0	0	0	0
5752	5750	"theurl"	"url"	0	0	1	1
5755	5754	"result"	"clob"	0	0	0	0
5756	5754	"theurl"	"url"	0	0	1	1
5759	5758	"result"	"clob"	0	0	0	0
5760	5758	"theurl"	"url"	0	0	1	1
5763	5762	"result"	"clob"	0	0	0	0
5764	5762	"theurl"	"url"	0	0	1	1
5767	5766	"result"	"clob"	0	0	0	0
5768	5766	"theurl"	"url"	0	0	1	1
5771	5770	"result"	"clob"	0	0	0	0
5772	5770	"theurl"	"url"	0	0	1	1
5775	5774	"result"	"clob"	0	0	0	0
5776	5774	"theurl"	"url"	0	0	1	1
5779	5778	"result"	"boolean"	1	0	0	0
5780	5778	"theurl"	"url"	0	0	1	1
5783	5782	"result"	"url"	0	0	0	0
5784	5782	"protocol"	"clob"	0	0	1	1
5785	5782	"hostname"	"clob"	0	0	1	2
5786	5782	"port"	"int"	32	0	1	3
5787	5782	"file"	"clob"	0	0	1	4
5790	5789	"result"	"url"	0	0	0	0
5791	5789	"protocol"	"clob"	0	0	1	1
5792	5789	"hostname"	"clob"	0	0	1	2
5793	5789	"file"	"clob"	0	0	1	3
5796	5795	"result"	"date"	0	0	0	0
5797	5795	"s"	"clob"	0	0	1	1
5798	5795	"format"	"clob"	0	0	1	2
5801	5800	"result"	"clob"	0	0	0	0
5802	5800	"d"	"date"	0	0	1	1
5803	5800	"format"	"clob"	0	0	1	2
5806	5805	"result"	"date"	0	0	0	0
5807	5805	"s"	"clob"	0	0	1	1
5808	5805	"format"	"clob"	0	0	1	2
5812	5811	"result"	"inet"	0	0	0	0
5813	5811	"p"	"inet"	0	0	1	1
5816	5815	"result"	"clob"	0	0	0	0
5817	5815	"p"	"inet"	0	0	1	1
5820	5819	"result"	"int"	32	0	0	0
5821	5819	"p"	"inet"	0	0	1	1
5824	5823	"result"	"inet"	0	0	0	0
5825	5823	"p"	"inet"	0	0	1	1
5826	5823	"mask"	"int"	32	0	1	2
5829	5828	"result"	"inet"	0	0	0	0
5830	5828	"p"	"inet"	0	0	1	1
5833	5832	"result"	"inet"	0	0	0	0
5834	5832	"p"	"inet"	0	0	1	1
5837	5836	"result"	"inet"	0	0	0	0
5838	5836	"p"	"inet"	0	0	1	1
5841	5840	"result"	"clob"	0	0	0	0
5842	5840	"p"	"inet"	0	0	1	1
5845	5844	"result"	"clob"	0	0	0	0
5846	5844	"p"	"inet"	0	0	1	1
5849	5848	"result"	"boolean"	1	0	0	0
5850	5848	"i1"	"inet"	0	0	1	1
5851	5848	"i2"	"inet"	0	0	1	2
5854	5853	"result"	"boolean"	1	0	0	0
5855	5853	"i1"	"inet"	0	0	1	1
5856	5853	"i2"	"inet"	0	0	1	2
5859	5858	"result"	"boolean"	1	0	0	0
5860	5858	"i1"	"inet"	0	0	1	1
5861	5858	"i2"	"inet"	0	0	1	2
5864	5863	"result"	"boolean"	1	0	0	0
5865	5863	"i1"	"inet"	0	0	1	1
5866	5863	"i2"	"inet"	0	0	1	2
5869	5868	"id"	"oid"	63	0	0	0
5870	5868	"owner"	"clob"	0	0	0	1
5871	5868	"defined"	"timestamp"	7	0	0	2
5872	5868	"query"	"clob"	0	0	0	3
5873	5868	"pipe"	"clob"	0	0	0	4
5874	5868	"plan"	"clob"	0	0	0	5
5875	5868	"mal"	"int"	32	0	0	6
5876	5868	"optimize"	"bigint"	64	0	0	7
5879	5878	"id"	"oid"	63	0	0	0
5880	5878	"start"	"timestamp"	7	0	0	1
5881	5878	"stop"	"timestamp"	7	0	0	2
5882	5878	"arguments"	"clob"	0	0	0	3
5883	5878	"tuples"	"wrd"	64	0	0	4
5884	5878	"run"	"bigint"	64	0	0	5
5885	5878	"ship"	"bigint"	64	0	0	6
5886	5878	"cpu"	"int"	32	0	0	7
5887	5878	"io"	"int"	32	0	0	8
5933	5932	"threshold"	"smallint"	16	0	1	0
5938	5937	"event"	"int"	32	0	0	0
5939	5937	"clk"	"varchar"	20	0	0	1
5940	5937	"pc"	"varchar"	50	0	0	2
5941	5937	"thread"	"int"	32	0	0	3
5942	5937	"ticks"	"bigint"	64	0	0	4
5943	5937	"rrsmb"	"bigint"	64	0	0	5
5944	5937	"vmmb"	"bigint"	64	0	0	6
5945	5937	"reads"	"bigint"	64	0	0	7
5946	5937	"writes"	"bigint"	64	0	0	8
5947	5937	"minflt"	"bigint"	64	0	0	9
5948	5937	"majflt"	"bigint"	64	0	0	10
5949	5937	"nvcsw"	"bigint"	64	0	0	11
5950	5937	"stmt"	"clob"	0	0	0	12
5968	5967	"host"	"clob"	0	0	1	0
5969	5967	"port"	"int"	32	0	1	1
5972	5971	"ticks"	"int"	32	0	1	0
5975	5974	"result"	"timestamp"	7	0	0	0
5976	5974	"sec"	"bigint"	64	0	1	1
5979	5978	"result"	"timestamp"	7	0	0	0
5980	5978	"sec"	"int"	32	0	1	1
5983	5982	"result"	"int"	32	0	0	0
5984	5982	"ts"	"timestamp"	7	0	1	1
5987	5986	"sys"	"clob"	0	0	1	0
5988	5986	"tab"	"clob"	0	0	1	1
5991	5990	"sys"	"clob"	0	0	1	0
5992	5990	"tab"	"clob"	0	0	1	1
5995	5994	"sys"	"clob"	0	0	1	0
5996	5994	"tab"	"clob"	0	0	1	1
5999	5998	"sys"	"clob"	0	0	1	0
6000	5998	"tab"	"clob"	0	0	1	1
6003	6002	"sys"	"clob"	0	0	1	0
6004	6002	"tab"	"clob"	0	0	1	1
6007	6006	"sch"	"varchar"	100	0	0	0
6008	6006	"usr"	"varchar"	100	0	0	1
6009	6006	"dep_type"	"varchar"	32	0	0	2
6012	6011	"sch"	"varchar"	100	0	0	0
6013	6011	"usr"	"varchar"	100	0	0	1
6014	6011	"dep_type"	"varchar"	32	0	0	2
6017	6016	"sch"	"varchar"	100	0	0	0
6018	6016	"usr"	"varchar"	100	0	0	1
6019	6016	"dep_type"	"varchar"	32	0	0	2
6022	6021	"sch"	"varchar"	100	0	0	0
6023	6021	"usr"	"varchar"	100	0	0	1
6024	6021	"dep_type"	"varchar"	32	0	0	2
6027	6026	"sch"	"varchar"	100	0	0	0
6028	6026	"usr"	"varchar"	100	0	0	1
6029	6026	"dep_type"	"varchar"	32	0	0	2
6032	6031	"sch"	"varchar"	100	0	0	0
6033	6031	"usr"	"varchar"	100	0	0	1
6034	6031	"dep_type"	"varchar"	32	0	0	2
6037	6036	"sch"	"varchar"	100	0	0	0
6038	6036	"usr"	"varchar"	100	0	0	1
6039	6036	"dep_type"	"varchar"	32	0	0	2
6042	6041	"sch"	"varchar"	100	0	0	0
6043	6041	"usr"	"varchar"	100	0	0	1
6044	6041	"dep_type"	"varchar"	32	0	0	2
6047	6046	"sch"	"varchar"	100	0	0	0
6048	6046	"usr"	"varchar"	100	0	0	1
6049	6046	"dep_type"	"varchar"	32	0	0	2
6052	6051	"sch"	"varchar"	100	0	0	0
6053	6051	"usr"	"varchar"	100	0	0	1
6054	6051	"dep_type"	"varchar"	32	0	0	2
6057	6056	"sch"	"varchar"	100	0	0	0
6058	6056	"usr"	"varchar"	100	0	0	1
6059	6056	"dep_type"	"varchar"	32	0	0	2
6062	6061	"sch"	"varchar"	100	0	0	0
6063	6061	"usr"	"varchar"	100	0	0	1
6064	6061	"dep_type"	"varchar"	32	0	0	2
6067	6066	"sch"	"varchar"	100	0	0	0
6068	6066	"usr"	"varchar"	100	0	0	1
6069	6066	"dep_type"	"varchar"	32	0	0	2
6072	6071	"sch"	"varchar"	100	0	0	0
6073	6071	"usr"	"varchar"	100	0	0	1
6074	6071	"dep_type"	"varchar"	32	0	0	2
6077	6076	"sch"	"varchar"	100	0	0	0
6078	6076	"usr"	"varchar"	100	0	0	1
6079	6076	"dep_type"	"varchar"	32	0	0	2
6082	6081	"sch"	"varchar"	100	0	0	0
6083	6081	"usr"	"varchar"	100	0	0	1
6084	6081	"dep_type"	"varchar"	32	0	0	2
6087	6086	"sch"	"varchar"	100	0	0	0
6088	6086	"usr"	"varchar"	100	0	0	1
6089	6086	"dep_type"	"varchar"	32	0	0	2
6092	6091	"result"	"clob"	0	0	0	0
6093	6091	"username"	"clob"	0	0	1	1
6096	6095	"user"	"clob"	0	0	0	0
6097	6095	"login"	"timestamp"	7	0	0	1
6098	6095	"sessiontimeout"	"bigint"	64	0	0	2
6099	6095	"lastcommand"	"timestamp"	7	0	0	3
6100	6095	"querytimeout"	"bigint"	64	0	0	4
6101	6095	"active"	"boolean"	1	0	0	5
6112	6111	"delay"	"tinyint"	8	0	1	0
6115	6114	"delay"	"tinyint"	8	0	1	0
6116	6114	"force"	"boolean"	1	0	1	1
6119	6118	"query"	"bigint"	64	0	1	0
6122	6121	"query"	"bigint"	64	0	1	0
6123	6121	"session"	"bigint"	64	0	1	1
6126	6125	"timeout"	"bigint"	64	0	1	0
6129	6128	"result"	"varchar"	32	0	0	0
6130	6128	"s1"	"varchar"	32	0	1	1
6131	6128	"st"	"int"	32	0	1	2
6132	6128	"len"	"int"	32	0	1	3
6133	6128	"s3"	"varchar"	32	0	1	4
6136	6135	"result"	"double"	53	0	0	0
6137	6135	"num"	"double"	53	0	1	1
6138	6135	"prc"	"int"	32	0	1	2
6141	6140	"result"	"double"	53	0	0	0
6142	6140	"num"	"double"	53	0	1	1
6143	6140	"prc"	"int"	32	0	1	2
6144	6140	"truncat"	"int"	32	0	1	3
6147	6146	"result"	"clob"	0	0	0	0
6148	6146	"num"	"double"	53	0	1	1
6149	6146	"prc"	"int"	32	0	1	2
6150	6146	"truncat"	"int"	32	0	1	3
6153	6152	"result"	"double"	53	0	0	0
6154	6152	"pdec"	"double"	53	0	1	1
6155	6152	"pradius"	"double"	53	0	1	2
6158	6157	"result"	"oid"	63	0	0	0
6159	6157	"x"	"int"	32	0	1	1
6160	6157	"y"	"int"	32	0	1	2
6163	6162	"result"	"int"	32	0	0	0
6164	6162	"z"	"oid"	63	0	1	1
6167	6166	"result"	"int"	32	0	0	0
6168	6166	"z"	"oid"	63	0	1	1
6171	6170	"rewrite"	"clob"	0	0	0	0
6172	6170	"count"	"int"	32	0	0	1
6175	6174	"query"	"clob"	0	0	0	0
6176	6174	"count"	"int"	32	0	0	1
6179	6178	"filename"	"clob"	0	0	1	0
6182	6181	"name"	"clob"	0	0	0	0
6183	6181	"def"	"clob"	0	0	0	1
6184	6181	"status"	"clob"	0	0	0	2
6192	6191	"name"	"clob"	0	0	0	0
6193	6191	"value"	"clob"	0	0	0	1
6200	6199	"id"	"int"	32	0	0	0
6201	6199	"name"	"clob"	0	0	0	1
6202	6199	"htype"	"clob"	0	0	0	2
6203	6199	"ttype"	"clob"	0	0	0	3
6204	6199	"count"	"bigint"	64	0	0	4
6205	6199	"refcnt"	"int"	32	0	0	5
6206	6199	"lrefcnt"	"int"	32	0	0	6
6207	6199	"location"	"clob"	0	0	0	7
6208	6199	"heat"	"int"	32	0	0	8
6209	6199	"dirty"	"clob"	0	0	0	9
6210	6199	"status"	"clob"	0	0	0	10
6211	6199	"kind"	"clob"	0	0	0	11
6214	6213	"ra_stmt"	"clob"	0	0	1	0
6215	6213	"opt"	"boolean"	1	0	1	1
6218	6217	"qtag"	"bigint"	64	0	0	0
6219	6217	"user"	"clob"	0	0	0	1
6220	6217	"started"	"timestamp"	7	0	0	2
6221	6217	"estimate"	"timestamp"	7	0	0	3
6222	6217	"progress"	"int"	32	0	0	4
6223	6217	"status"	"clob"	0	0	0	5
6224	6217	"tag"	"oid"	63	0	0	6
6225	6217	"query"	"clob"	0	0	0	7
6238	6237	"tag"	"int"	32	0	1	0
6241	6240	"tag"	"int"	32	0	1	0
6244	6243	"tag"	"int"	32	0	1	0
6247	6246	"tag"	"bigint"	64	0	1	0
6250	6249	"tag"	"bigint"	64	0	1	0
6253	6252	"tag"	"bigint"	64	0	1	0
6256	6255	"rowid"	"bigint"	64	0	0	0
6257	6255	"fldid"	"int"	32	0	0	1
6258	6255	"message"	"clob"	0	0	0	2
6259	6255	"input"	"clob"	0	0	0	3
6270	6269	"result"	"double"	53	0	0	0
6271	6269	"val"	"tinyint"	8	0	1	1
6274	6273	"result"	"double"	53	0	0	0
6275	6273	"val"	"smallint"	16	0	1	1
6278	6277	"result"	"double"	53	0	0	0
6279	6277	"val"	"int"	32	0	1	1
6282	6281	"result"	"double"	53	0	0	0
6283	6281	"val"	"wrd"	64	0	1	1
6286	6285	"result"	"double"	53	0	0	0
6287	6285	"val"	"bigint"	64	0	1	1
6290	6289	"result"	"double"	53	0	0	0
6291	6289	"val"	"real"	24	0	1	1
6294	6293	"result"	"double"	53	0	0	0
6295	6293	"val"	"double"	53	0	1	1
6298	6297	"result"	"double"	53	0	0	0
6299	6297	"val"	"date"	0	0	1	1
6302	6301	"result"	"double"	53	0	0	0
6303	6301	"val"	"time"	1	0	1	1
6306	6305	"result"	"double"	53	0	0	0
6307	6305	"val"	"timestamp"	7	0	1	1
6310	6309	"result"	"double"	53	0	0	0
6311	6309	"val"	"tinyint"	8	0	1	1
6314	6313	"result"	"double"	53	0	0	0
6315	6313	"val"	"smallint"	16	0	1	1
6318	6317	"result"	"double"	53	0	0	0
6319	6317	"val"	"int"	32	0	1	1
6322	6321	"result"	"double"	53	0	0	0
6323	6321	"val"	"wrd"	64	0	1	1
6326	6325	"result"	"double"	53	0	0	0
6327	6325	"val"	"bigint"	64	0	1	1
6330	6329	"result"	"double"	53	0	0	0
6331	6329	"val"	"real"	24	0	1	1
6334	6333	"result"	"double"	53	0	0	0
6335	6333	"val"	"double"	53	0	1	1
6338	6337	"result"	"double"	53	0	0	0
6339	6337	"val"	"date"	0	0	1	1
6342	6341	"result"	"double"	53	0	0	0
6343	6341	"val"	"time"	1	0	1	1
6346	6345	"result"	"double"	53	0	0	0
6347	6345	"val"	"timestamp"	7	0	1	1
6350	6349	"result"	"double"	53	0	0	0
6351	6349	"val"	"tinyint"	8	0	1	1
6354	6353	"result"	"double"	53	0	0	0
6355	6353	"val"	"smallint"	16	0	1	1
6358	6357	"result"	"double"	53	0	0	0
6359	6357	"val"	"int"	32	0	1	1
6362	6361	"result"	"double"	53	0	0	0
6363	6361	"val"	"wrd"	64	0	1	1
6366	6365	"result"	"double"	53	0	0	0
6367	6365	"val"	"bigint"	64	0	1	1
6370	6369	"result"	"double"	53	0	0	0
6371	6369	"val"	"real"	24	0	1	1
6374	6373	"result"	"double"	53	0	0	0
6375	6373	"val"	"double"	53	0	1	1
6378	6377	"result"	"double"	53	0	0	0
6379	6377	"val"	"date"	0	0	1	1
6382	6381	"result"	"double"	53	0	0	0
6383	6381	"val"	"time"	1	0	1	1
6386	6385	"result"	"double"	53	0	0	0
6387	6385	"val"	"timestamp"	7	0	1	1
6390	6389	"result"	"double"	53	0	0	0
6391	6389	"val"	"tinyint"	8	0	1	1
6394	6393	"result"	"double"	53	0	0	0
6395	6393	"val"	"smallint"	16	0	1	1
6398	6397	"result"	"double"	53	0	0	0
6399	6397	"val"	"int"	32	0	1	1
6402	6401	"result"	"double"	53	0	0	0
6403	6401	"val"	"wrd"	64	0	1	1
6406	6405	"result"	"double"	53	0	0	0
6407	6405	"val"	"bigint"	64	0	1	1
6410	6409	"result"	"double"	53	0	0	0
6411	6409	"val"	"real"	24	0	1	1
6414	6413	"result"	"double"	53	0	0	0
6415	6413	"val"	"double"	53	0	1	1
6418	6417	"result"	"double"	53	0	0	0
6419	6417	"val"	"date"	0	0	1	1
6422	6421	"result"	"double"	53	0	0	0
6423	6421	"val"	"time"	1	0	1	1
6426	6425	"result"	"double"	53	0	0	0
6427	6425	"val"	"timestamp"	7	0	1	1
6430	6429	"result"	"tinyint"	8	0	0	0
6431	6429	"val"	"tinyint"	8	0	1	1
6434	6433	"result"	"smallint"	16	0	0	0
6435	6433	"val"	"smallint"	16	0	1	1
6438	6437	"result"	"int"	32	0	0	0
6439	6437	"val"	"int"	32	0	1	1
6442	6441	"result"	"wrd"	64	0	0	0
6443	6441	"val"	"wrd"	64	0	1	1
6446	6445	"result"	"bigint"	64	0	0	0
6447	6445	"val"	"bigint"	64	0	1	1
6450	6449	"result"	"decimal"	18	3	0	0
6451	6449	"val"	"decimal"	18	3	1	1
6454	6453	"result"	"real"	24	0	0	0
6455	6453	"val"	"real"	24	0	1	1
6458	6457	"result"	"double"	53	0	0	0
6459	6457	"val"	"double"	53	0	1	1
6462	6461	"result"	"date"	0	0	0	0
6463	6461	"val"	"date"	0	0	1	1
6466	6465	"result"	"time"	1	0	0	0
6467	6465	"val"	"time"	1	0	1	1
6470	6469	"result"	"timestamp"	7	0	0	0
6471	6469	"val"	"timestamp"	7	0	1	1
6474	6473	"result"	"tinyint"	8	0	0	0
6475	6473	"val"	"tinyint"	8	0	1	1
6476	6473	"q"	"double"	53	0	1	2
6479	6478	"result"	"smallint"	16	0	0	0
6480	6478	"val"	"smallint"	16	0	1	1
6481	6478	"q"	"double"	53	0	1	2
6484	6483	"result"	"int"	32	0	0	0
6485	6483	"val"	"int"	32	0	1	1
6486	6483	"q"	"double"	53	0	1	2
6489	6488	"result"	"wrd"	64	0	0	0
6490	6488	"val"	"wrd"	64	0	1	1
6491	6488	"q"	"double"	53	0	1	2
6494	6493	"result"	"bigint"	64	0	0	0
6495	6493	"val"	"bigint"	64	0	1	1
6496	6493	"q"	"double"	53	0	1	2
6499	6498	"result"	"decimal"	18	3	0	0
6500	6498	"val"	"decimal"	18	3	1	1
6501	6498	"q"	"double"	53	0	1	2
6504	6503	"result"	"real"	24	0	0	0
6505	6503	"val"	"real"	24	0	1	1
6506	6503	"q"	"double"	53	0	1	2
6509	6508	"result"	"double"	53	0	0	0
6510	6508	"val"	"double"	53	0	1	1
6511	6508	"q"	"double"	53	0	1	2
6514	6513	"result"	"date"	0	0	0	0
6515	6513	"val"	"date"	0	0	1	1
6516	6513	"q"	"double"	53	0	1	2
6519	6518	"result"	"time"	1	0	0	0
6520	6518	"val"	"time"	1	0	1	1
6521	6518	"q"	"double"	53	0	1	2
6524	6523	"result"	"timestamp"	7	0	0	0
6525	6523	"val"	"timestamp"	7	0	1	1
6526	6523	"q"	"double"	53	0	1	2
6529	6528	"result"	"tinyint"	8	0	0	0
6530	6528	"e1"	"tinyint"	8	0	1	1
6531	6528	"e2"	"tinyint"	8	0	1	2
6534	6533	"result"	"smallint"	16	0	0	0
6535	6533	"e1"	"smallint"	16	0	1	1
6536	6533	"e2"	"smallint"	16	0	1	2
6539	6538	"result"	"int"	32	0	0	0
6540	6538	"e1"	"int"	32	0	1	1
6541	6538	"e2"	"int"	32	0	1	2
6544	6543	"result"	"wrd"	64	0	0	0
6545	6543	"e1"	"wrd"	64	0	1	1
6546	6543	"e2"	"wrd"	64	0	1	2
6549	6548	"result"	"bigint"	64	0	0	0
6550	6548	"e1"	"bigint"	64	0	1	1
6551	6548	"e2"	"bigint"	64	0	1	2
6554	6553	"result"	"real"	24	0	0	0
6555	6553	"e1"	"real"	24	0	1	1
6556	6553	"e2"	"real"	24	0	1	2
6559	6558	"result"	"double"	53	0	0	0
6560	6558	"e1"	"double"	53	0	1	1
6561	6558	"e2"	"double"	53	0	1	2
6564	6563	"result"	"double"	53	0	0	0
6565	6563	"val"	"hugeint"	128	0	1	1
6568	6567	"result"	"double"	53	0	0	0
6569	6567	"val"	"hugeint"	128	0	1	1
6572	6571	"result"	"double"	53	0	0	0
6573	6571	"val"	"hugeint"	128	0	1	1
6576	6575	"result"	"double"	53	0	0	0
6577	6575	"val"	"hugeint"	128	0	1	1
6580	6579	"result"	"hugeint"	128	0	0	0
6581	6579	"val"	"hugeint"	128	0	1	1
6584	6583	"result"	"hugeint"	128	0	0	0
6585	6583	"val"	"hugeint"	128	0	1	1
6586	6583	"q"	"double"	53	0	1	2
6589	6588	"result"	"hugeint"	128	0	0	0
6590	6588	"e1"	"hugeint"	128	0	1	1
6591	6588	"e2"	"hugeint"	128	0	1	2
6607	6606	"result"	"mbr"	0	0	0	0
6608	6606	"g"	"geometry"	0	0	1	1
6611	6610	"result"	"boolean"	1	0	0	0
6612	6610	"a"	"mbr"	0	0	1	1
6613	6610	"b"	"mbr"	0	0	1	2
6616	6615	"result"	"geometry"	0	0	0	0
6617	6615	"wkt"	"clob"	0	0	1	1
6618	6615	"srid"	"smallint"	16	0	1	2
6621	6620	"result"	"point"	0	0	0	0
6622	6620	"wkt"	"clob"	0	0	1	1
6623	6620	"srid"	"smallint"	16	0	1	2
6626	6625	"result"	"linestring"	0	0	0	0
6627	6625	"wkt"	"clob"	0	0	1	1
6628	6625	"srid"	"smallint"	16	0	1	2
6631	6630	"result"	"polygon"	0	0	0	0
6632	6630	"wkt"	"clob"	0	0	1	1
6633	6630	"srid"	"smallint"	16	0	1	2
6636	6635	"result"	"multipoint"	0	0	0	0
6637	6635	"wkt"	"clob"	0	0	1	1
6638	6635	"srid"	"smallint"	16	0	1	2
6641	6640	"result"	"multilinestring"	0	0	0	0
6642	6640	"wkt"	"clob"	0	0	1	1
6643	6640	"srid"	"smallint"	16	0	1	2
6646	6645	"result"	"multipolygon"	0	0	0	0
6647	6645	"wkt"	"clob"	0	0	1	1
6648	6645	"srid"	"smallint"	16	0	1	2
6651	6650	"result"	"multipolygon"	0	0	0	0
6652	6650	"wkt"	"clob"	0	0	1	1
6653	6650	"srid"	"smallint"	16	0	1	2
6656	6655	"result"	"polygon"	0	0	0	0
6657	6655	"wkt"	"clob"	0	0	1	1
6658	6655	"srid"	"smallint"	16	0	1	2
6661	6660	"result"	"clob"	0	0	0	0
6662	6660	"g"	"geometry"	0	0	1	1
6665	6664	"result"	"double"	53	0	0	0
6666	6664	"g"	"geometry"	0	0	1	1
6669	6668	"result"	"double"	53	0	0	0
6670	6668	"g"	"geometry"	0	0	1	1
6673	6672	"result"	"point"	0	0	0	0
6674	6672	"x"	"double"	53	0	1	1
6675	6672	"y"	"double"	53	0	1	2
6678	6677	"result"	"int"	32	0	0	0
6679	6677	"g"	"geometry"	0	0	1	1
6682	6681	"result"	"int"	32	0	0	0
6683	6681	"g"	"geometry"	0	0	1	1
6686	6685	"result"	"int"	32	0	0	0
6687	6685	"g"	"geometry"	0	0	1	1
6690	6689	"result"	"geometry"	0	0	0	0
6691	6689	"g"	"geometry"	0	0	1	1
6694	6693	"result"	"boolean"	1	0	0	0
6695	6693	"g"	"geometry"	0	0	1	1
6698	6697	"result"	"boolean"	1	0	0	0
6699	6697	"g"	"geometry"	0	0	1	1
6702	6701	"result"	"geometry"	0	0	0	0
6703	6701	"g"	"geometry"	0	0	1	1
6706	6705	"result"	"boolean"	1	0	0	0
6707	6705	"a"	"geometry"	0	0	1	1
6708	6705	"b"	"geometry"	0	0	1	2
6711	6710	"result"	"boolean"	1	0	0	0
6712	6710	"a"	"geometry"	0	0	1	1
6713	6710	"b"	"geometry"	0	0	1	2
6716	6715	"result"	"boolean"	1	0	0	0
6717	6715	"a"	"geometry"	0	0	1	1
6718	6715	"b"	"geometry"	0	0	1	2
6721	6720	"result"	"boolean"	1	0	0	0
6722	6720	"a"	"geometry"	0	0	1	1
6723	6720	"b"	"geometry"	0	0	1	2
6726	6725	"result"	"boolean"	1	0	0	0
6727	6725	"a"	"geometry"	0	0	1	1
6728	6725	"b"	"geometry"	0	0	1	2
6731	6730	"result"	"boolean"	1	0	0	0
6732	6730	"a"	"geometry"	0	0	1	1
6733	6730	"b"	"geometry"	0	0	1	2
6736	6735	"result"	"boolean"	1	0	0	0
6737	6735	"a"	"geometry"	0	0	1	1
6738	6735	"b"	"geometry"	0	0	1	2
6741	6740	"result"	"boolean"	1	0	0	0
6742	6740	"a"	"geometry"	0	0	1	1
6743	6740	"b"	"geometry"	0	0	1	2
6746	6745	"result"	"boolean"	1	0	0	0
6747	6745	"a"	"geometry"	0	0	1	1
6748	6745	"b"	"geometry"	0	0	1	2
6749	6745	"pattern"	"clob"	0	0	1	3
6752	6751	"result"	"double"	53	0	0	0
6753	6751	"g"	"geometry"	0	0	1	1
6756	6755	"result"	"double"	53	0	0	0
6757	6755	"g"	"geometry"	0	0	1	1
6760	6759	"result"	"double"	53	0	0	0
6761	6759	"a"	"geometry"	0	0	1	1
6762	6759	"b"	"geometry"	0	0	1	2
6765	6764	"result"	"geometry"	0	0	0	0
6766	6764	"a"	"geometry"	0	0	1	1
6767	6764	"distance"	"double"	53	0	1	2
6770	6769	"result"	"geometry"	0	0	0	0
6771	6769	"a"	"geometry"	0	0	1	1
6774	6773	"result"	"geometry"	0	0	0	0
6775	6773	"a"	"geometry"	0	0	1	1
6776	6773	"b"	"geometry"	0	0	1	2
6779	6778	"result"	"geometry"	0	0	0	0
6780	6778	"a"	"geometry"	0	0	1	1
6781	6778	"b"	"geometry"	0	0	1	2
6784	6783	"result"	"geometry"	0	0	0	0
6785	6783	"a"	"geometry"	0	0	1	1
6786	6783	"b"	"geometry"	0	0	1	2
6789	6788	"result"	"geometry"	0	0	0	0
6790	6788	"a"	"geometry"	0	0	1	1
6791	6788	"b"	"geometry"	0	0	1	2
6796	6795	"result"	"json"	0	0	0	0
6797	6795	"js"	"json"	0	0	1	1
6798	6795	"pathexpr"	"clob"	0	0	1	2
6801	6800	"result"	"json"	0	0	0	0
6802	6800	"js"	"json"	0	0	1	1
6803	6800	"name"	"tinyint"	8	0	1	2
6806	6805	"result"	"json"	0	0	0	0
6807	6805	"js"	"json"	0	0	1	1
6808	6805	"name"	"int"	32	0	1	2
6811	6810	"result"	"json"	0	0	0	0
6812	6810	"js"	"json"	0	0	1	1
6813	6810	"name"	"bigint"	64	0	1	2
6816	6815	"result"	"clob"	0	0	0	0
6817	6815	"js"	"json"	0	0	1	1
6818	6815	"e"	"clob"	0	0	1	2
6821	6820	"result"	"double"	53	0	0	0
6822	6820	"js"	"json"	0	0	1	1
6825	6824	"result"	"bigint"	64	0	0	0
6826	6824	"js"	"json"	0	0	1	1
6829	6828	"result"	"boolean"	1	0	0	0
6830	6828	"js"	"clob"	0	0	1	1
6833	6832	"result"	"boolean"	1	0	0	0
6834	6832	"js"	"clob"	0	0	1	1
6837	6836	"result"	"boolean"	1	0	0	0
6838	6836	"js"	"clob"	0	0	1	1
6841	6840	"result"	"boolean"	1	0	0	0
6842	6840	"js"	"json"	0	0	1	1
6845	6844	"result"	"boolean"	1	0	0	0
6846	6844	"js"	"json"	0	0	1	1
6849	6848	"result"	"boolean"	1	0	0	0
6850	6848	"js"	"json"	0	0	1	1
6853	6852	"result"	"int"	32	0	0	0
6854	6852	"js"	"json"	0	0	1	1
6857	6856	"result"	"json"	0	0	0	0
6858	6856	"js"	"json"	0	0	1	1
6861	6860	"result"	"json"	0	0	0	0
6862	6860	"js"	"json"	0	0	1	1
6865	6864	"result"	"clob"	0	0	0	0
6866	6864	"js"	"json"	0	0	1	1
6869	6868	"result"	"clob"	0	0	0	0
6870	6868	"js"	"clob"	0	0	1	1
6873	6872	"result"	"clob"	0	0	0	0
6874	6872	"js"	"int"	32	0	1	1
6877	6876	"result"	"clob"	0	0	0	0
6878	6876	"js"	"json"	0	0	1	1
6881	6880	"result"	"clob"	0	0	0	0
6882	6880	"x"	"clob"	0	0	1	1
6885	6884	"result"	"clob"	0	0	0	0
6886	6884	"x"	"double"	53	0	1	1
6889	6888	"result"	"json"	0	0	0	0
6890	6888	"js"	"json"	0	0	1	1
6891	6888	"name"	"hugeint"	128	0	1	2
6894	6893	"result"	"clob"	0	0	0	0
6895	6893	"v"	"clob"	0	0	1	1
6899	6898	"result"	"uuid"	0	0	0	0
6902	6901	"result"	"uuid"	0	0	0	0
6903	6901	"u"	"uuid"	0	0	1	1
6906	6905	"result"	"uuid"	0	0	0	0
6907	6905	"u"	"clob"	0	0	1	1
6910	6909	"result"	"double"	53	0	0	0
6911	6909	"chi2"	"double"	53	0	1	1
6912	6909	"datapoints"	"double"	53	0	1	2
6915	6914	"dirname"	"clob"	0	0	1	0
6918	6917	"fname"	"clob"	0	0	1	0
6921	6920	"tname"	"clob"	0	0	1	0
6924	6923	"dirname"	"clob"	0	0	1	0
6925	6923	"pat"	"clob"	0	0	1	1
6928	6927	"schema"	"clob"	0	0	0	0
6929	6927	"table"	"clob"	0	0	0	1
6930	6927	"column"	"clob"	0	0	0	2
6931	6927	"type"	"clob"	0	0	0	3
6932	6927	"mode"	"clob"	0	0	0	4
6933	6927	"location"	"clob"	0	0	0	5
6934	6927	"count"	"bigint"	64	0	0	6
6935	6927	"typewidth"	"int"	32	0	0	7
6936	6927	"columnsize"	"bigint"	64	0	0	8
6937	6927	"heapsize"	"bigint"	64	0	0	9
6938	6927	"hashes"	"bigint"	64	0	0	10
6939	6927	"imprints"	"bigint"	64	0	0	11
6940	6927	"sorted"	"boolean"	1	0	0	12
6972	6971	"result"	"bigint"	64	0	0	0
6973	6971	"nme"	"clob"	0	0	1	1
6974	6971	"i"	"bigint"	64	0	1	2
6975	6971	"d"	"bigint"	64	0	1	3
6978	6977	"result"	"bigint"	64	0	0	0
6979	6977	"tpe"	"clob"	0	0	1	1
6980	6977	"i"	"bigint"	64	0	1	2
6981	6977	"w"	"int"	32	0	1	3
6984	6983	"result"	"bigint"	64	0	0	0
6985	6983	"b"	"boolean"	1	0	1	1
6986	6983	"i"	"bigint"	64	0	1	2
6989	6988	"result"	"bigint"	64	0	0	0
6990	6988	"i"	"bigint"	64	0	1	1
6991	6988	"nme"	"clob"	0	0	1	2
6994	6993	"schema"	"clob"	0	0	0	0
6995	6993	"table"	"clob"	0	0	0	1
6996	6993	"column"	"clob"	0	0	0	2
6997	6993	"type"	"clob"	0	0	0	3
6998	6993	"count"	"bigint"	64	0	0	4
6999	6993	"columnsize"	"bigint"	64	0	0	5
7000	6993	"heapsize"	"bigint"	64	0	0	6
7001	6993	"hashes"	"bigint"	64	0	0	7
7002	6993	"imprints"	"bigint"	64	0	0	8
7003	6993	"sorted"	"boolean"	1	0	0	9
7043	7042	"tbl"	"clob"	0	0	1	0
7046	7045	"sch"	"clob"	0	0	1	0
7047	7045	"tbl"	"clob"	0	0	1	1
7050	7049	"sch"	"clob"	0	0	1	0
7051	7049	"tbl"	"clob"	0	0	1	1
7052	7049	"col"	"clob"	0	0	1	2
7055	7054	"sample"	"bigint"	64	0	1	0
7058	7057	"tbl"	"clob"	0	0	1	0
7059	7057	"sample"	"bigint"	64	0	1	1
7062	7061	"sch"	"clob"	0	0	1	0
7063	7061	"tbl"	"clob"	0	0	1	1
7064	7061	"sample"	"bigint"	64	0	1	2
7067	7066	"sch"	"clob"	0	0	1	0
7068	7066	"tbl"	"clob"	0	0	1	1
7069	7066	"col"	"clob"	0	0	1	2
7070	7066	"sample"	"bigint"	64	0	1	3
7073	7072	"result"	"clob"	0	0	0	0
7074	7072	"src"	"clob"	0	0	1	1
7077	7076	"result"	"smallint"	16	0	0	0
7078	7076	"one"	"tinyint"	8	0	1	1
7079	7076	"two"	"tinyint"	8	0	1	2
7082	7081	"result"	"int"	32	0	0	0
7083	7081	"one"	"smallint"	16	0	1	1
7084	7081	"two"	"smallint"	16	0	1	2
7087	7086	"result"	"bigint"	64	0	0	0
7088	7086	"one"	"int"	32	0	1	1
7089	7086	"two"	"int"	32	0	1	2
7092	7091	"result"	"hugeint"	128	0	0	0
7093	7091	"one"	"bigint"	64	0	1	1
7094	7091	"two"	"bigint"	64	0	1	2
7098	7097	"bam_repos"	"clob"	0	0	1	0
7099	7097	"dbschema"	"smallint"	16	0	1	1
7100	7097	"nr_threads"	"smallint"	16	0	1	2
7103	7102	"bam_files"	"clob"	0	0	1	0
7104	7102	"dbschema"	"smallint"	16	0	1	1
7105	7102	"nr_threads"	"smallint"	16	0	1	2
7108	7107	"bam_file"	"clob"	0	0	1	0
7109	7107	"dbschema"	"smallint"	16	0	1	1
7112	7111	"file_id"	"bigint"	64	0	1	0
7113	7111	"dbschema"	"smallint"	16	0	1	1
7116	7115	"result"	"boolean"	1	0	0	0
7117	7115	"flag"	"smallint"	16	0	1	1
7118	7115	"name"	"clob"	0	0	1	2
7121	7120	"result"	"clob"	0	0	0	0
7122	7120	"seq"	"clob"	0	0	1	1
7125	7124	"result"	"clob"	0	0	0	0
7126	7124	"qual"	"clob"	0	0	1	1
7129	7128	"result"	"int"	32	0	0	0
7130	7128	"cigar"	"clob"	0	0	1	1
7133	7132	"output_path"	"clob"	0	0	1	0
7136	7135	"output_path"	"clob"	0	0	1	0
7206	7205	"value"	"tinyint"	8	0	0	0
7207	7205	"first"	"tinyint"	8	0	1	1
7208	7205	"last"	"tinyint"	8	0	1	2
7211	7210	"value"	"tinyint"	8	0	0	0
7212	7210	"first"	"tinyint"	8	0	1	1
7213	7210	"last"	"tinyint"	8	0	1	2
7214	7210	"stepsize"	"tinyint"	8	0	1	3
7217	7216	"value"	"smallint"	16	0	0	0
7218	7216	"first"	"smallint"	16	0	1	1
7219	7216	"last"	"smallint"	16	0	1	2
7222	7221	"value"	"smallint"	16	0	0	0
7223	7221	"first"	"smallint"	16	0	1	1
7224	7221	"last"	"smallint"	16	0	1	2
7225	7221	"stepsize"	"smallint"	16	0	1	3
7228	7227	"value"	"int"	32	0	0	0
7229	7227	"first"	"int"	32	0	1	1
7230	7227	"last"	"int"	32	0	1	2
7233	7232	"value"	"int"	32	0	0	0
7234	7232	"first"	"int"	32	0	1	1
7235	7232	"last"	"int"	32	0	1	2
7236	7232	"stepsize"	"int"	32	0	1	3
7239	7238	"value"	"bigint"	64	0	0	0
7240	7238	"first"	"bigint"	64	0	1	1
7241	7238	"last"	"bigint"	64	0	1	2
7244	7243	"value"	"bigint"	64	0	0	0
7245	7243	"first"	"bigint"	64	0	1	1
7246	7243	"last"	"bigint"	64	0	1	2
7247	7243	"stepsize"	"bigint"	64	0	1	3
7250	7249	"value"	"real"	24	0	0	0
7251	7249	"first"	"real"	24	0	1	1
7252	7249	"last"	"real"	24	0	1	2
7253	7249	"stepsize"	"real"	24	0	1	3
7256	7255	"value"	"double"	53	0	0	0
7257	7255	"first"	"double"	53	0	1	1
7258	7255	"last"	"double"	53	0	1	2
7259	7255	"stepsize"	"double"	53	0	1	3
7262	7261	"value"	"decimal"	10	2	0	0
7263	7261	"first"	"decimal"	10	2	1	1
7264	7261	"last"	"decimal"	10	2	1	2
7265	7261	"stepsize"	"decimal"	10	2	1	3
7268	7267	"value"	"timestamp"	7	0	0	0
7269	7267	"first"	"timestamp"	7	0	1	1
7270	7267	"last"	"timestamp"	7	0	1	2
7271	7267	"stepsize"	"sec_interval"	13	0	1	3
7274	7273	"value"	"hugeint"	128	0	0	0
7275	7273	"first"	"hugeint"	128	0	1	1
7276	7273	"last"	"hugeint"	128	0	1	2
7279	7278	"value"	"hugeint"	128	0	0	0
7280	7278	"first"	"hugeint"	128	0	1	1
7281	7278	"last"	"hugeint"	128	0	1	2
7282	7278	"stepsize"	"hugeint"	128	0	1	3
COMMIT;
START TRANSACTION;
CREATE TABLE "sys"."auths" (
	"id"      INTEGER,
	"name"    VARCHAR(1024),
	"grantor" INTEGER
);
COPY 3 RECORDS INTO "sys"."auths" FROM stdin USING DELIMITERS '\t','\n','"';
1	"public"	0
2	"sysadmin"	0
3	"monetdb"	0
COMMIT;
START TRANSACTION;
CREATE TABLE "sys"."connections" (
	"id"       INTEGER,
	"server"   CHAR(1024),
	"port"     INTEGER,
	"db"       CHAR(64),
	"db_alias" CHAR(1024),
	"user"     CHAR(1024),
	"password" CHAR(1024),
	"language" CHAR(1024)
);
COMMIT;
START TRANSACTION;
CREATE TABLE "sys"."db_user_info" (
	"name"           VARCHAR(1024),
	"fullname"       VARCHAR(2048),
	"default_schema" INTEGER
);
COPY 1 RECORDS INTO "sys"."db_user_info" FROM stdin USING DELIMITERS '\t','\n','"';
"monetdb"	"MonetDB Admin"	2000
COMMIT;
START TRANSACTION;
CREATE TABLE "sys"."dependencies" (
	"id"          INTEGER,
	"depend_id"   INTEGER,
	"depend_type" SMALLINT
);
<<<<<<< HEAD
COPY 232 RECORDS INTO "sys"."dependencies" FROM stdin USING DELIMITERS '\t','\n','"';
417	5715	7
418	5715	7
1023	5715	7
417	5719	7
418	5719	7
1023	5719	7
5868	5897	5
5878	5908	5
5868	5926	5
5878	5926	5
5937	5965	5
2003	6006	7
2001	6006	7
2002	6006	7
5679	6006	7
5688	6011	7
5686	6011	7
5687	6011	7
2005	6011	7
2001	6011	7
2003	6011	7
5647	6016	7
2047	6016	7
2046	6016	7
2049	6016	7
2048	6016	7
5647	6021	7
2088	6021	7
2086	6021	7
2090	6021	7
2083	6021	7
2079	6021	7
36	6021	7
5647	6026	7
2047	6026	7
2046	6026	7
2049	6026	7
2092	6026	7
2091	6026	7
2048	6026	7
2093	6026	7
2094	6026	7
5647	6031	7
2081	6031	7
2079	6031	7
2084	6031	7
2080	6031	7
2083	6031	7
5647	6036	7
2047	6036	7
2046	6036	7
2049	6036	7
2017	6036	7
2016	6036	7
2048	6036	7
2018	6036	7
5657	6041	7
2047	6041	7
2046	6041	7
2049	6041	7
2048	6041	7
5647	6041	7
5657	6046	7
2081	6046	7
2079	6046	7
2084	6046	7
2103	6046	7
2102	6046	7
2104	6046	7
2080	6046	7
2083	6046	7
155	6046	7
33	6046	7
32	6046	7
34	6046	7
5657	6051	7
2088	6051	7
2086	6051	7
2090	6051	7
2083	6051	7
2079	6051	7
2087	6051	7
2103	6051	7
2102	6051	7
2104	6051	7
36	6051	7
33	6051	7
32	6051	7
34	6051	7
5657	6056	7
2047	6056	7
2046	6056	7
2049	6056	7
2048	6056	7
2017	6056	7
2016	6056	7
2018	6056	7
5657	6061	7
2047	6061	7
2046	6061	7
2049	6061	7
2092	6061	7
2091	6061	7
2048	6061	7
2093	6061	7
5647	6066	7
2047	6066	7
2046	6066	7
2049	6066	7
2017	6066	7
2016	6066	7
2048	6066	7
2018	6066	7
5647	6071	7
2047	6071	7
2046	6071	7
2049	6071	7
2092	6071	7
2091	6071	7
2048	6071	7
2093	6071	7
2018	6076	7
2016	6076	7
2017	6076	7
2047	6076	7
2046	6076	7
2049	6076	7
2048	6076	7
2018	6081	7
2016	6081	7
2017	6081	7
2047	6081	7
2046	6081	7
2049	6081	7
2092	6081	7
2091	6081	7
2048	6081	7
2093	6081	7
2083	6086	7
2079	6086	7
2080	6086	7
2084	6086	7
6095	6109	5
119	6128	7
39	6128	7
37	6128	7
1164	6128	7
1150	6128	7
214	6128	7
1161	6128	7
215	6128	7
261	6128	7
34	6140	7
500	6140	7
119	6140	7
121	6140	7
36	6140	7
6135	6140	7
6181	6189	5
6191	6197	5
6217	6235	5
6255	6265	5
6927	6955	5
6957	6969	13
6967	6969	13
6958	6969	13
6959	6969	13
6960	6969	13
6961	6969	13
6962	6969	13
6963	6969	13
6964	6969	13
6965	6969	13
6966	6969	13
34	6971	7
216	6971	7
222	6971	7
118	6977	7
35	6977	7
261	6977	7
216	6977	7
34	6983	7
216	6983	7
119	6988	7
34	6988	7
377	6988	7
6957	6993	7
6967	6993	7
6958	6993	7
6959	6993	7
6960	6993	7
6962	6993	7
6963	6993	7
6964	6993	7
6965	6993	7
6966	6993	7
6971	6993	7
6977	6993	7
6983	6993	7
6988	6993	7
6993	7015	5
6993	7025	5
49	7025	5
56	7025	5
57	7025	5
52	7025	5
36	7025	5
34	7025	5
216	7025	5
7138	7145	10
7138	7144	4
7148	7156	10
7149	7156	10
7149	7158	10
7148	7155	4
7149	7155	4
7144	7157	11
7149	7157	11
7161	7175	10
7162	7175	10
7162	7177	10
7161	7174	4
7162	7174	4
7144	7176	11
7162	7176	11
7180	7187	10
7181	7187	10
7181	7189	10
7180	7186	4
7181	7186	4
7144	7188	11
7181	7188	11
=======
COPY 229 RECORDS INTO "sys"."dependencies" FROM stdin USING DELIMITERS '\t','\n','"';
417	5722	7
418	5722	7
1023	5722	7
417	5726	7
418	5726	7
1023	5726	7
5875	5904	5
5885	5915	5
5875	5933	5
5885	5933	5
5944	5972	5
2003	6005	7
2001	6005	7
2002	6005	7
5686	6005	7
5695	6010	7
5693	6010	7
5694	6010	7
2005	6010	7
2001	6010	7
2003	6010	7
5654	6015	7
2047	6015	7
2046	6015	7
2049	6015	7
2048	6015	7
5654	6020	7
2088	6020	7
2086	6020	7
2090	6020	7
2083	6020	7
2079	6020	7
5654	6025	7
2047	6025	7
2046	6025	7
2049	6025	7
2092	6025	7
2091	6025	7
2048	6025	7
2093	6025	7
2094	6025	7
5654	6030	7
2081	6030	7
2079	6030	7
2084	6030	7
2080	6030	7
2083	6030	7
5654	6035	7
2047	6035	7
2046	6035	7
2049	6035	7
2017	6035	7
2016	6035	7
2048	6035	7
2018	6035	7
5664	6040	7
2047	6040	7
2046	6040	7
2049	6040	7
2048	6040	7
5654	6040	7
5664	6045	7
2081	6045	7
2079	6045	7
2084	6045	7
2103	6045	7
2102	6045	7
2104	6045	7
2080	6045	7
2083	6045	7
155	6045	7
33	6045	7
32	6045	7
34	6045	7
5664	6050	7
2088	6050	7
2086	6050	7
2090	6050	7
2083	6050	7
2079	6050	7
2087	6050	7
2103	6050	7
2102	6050	7
2104	6050	7
33	6050	7
32	6050	7
34	6050	7
5664	6055	7
2047	6055	7
2046	6055	7
2049	6055	7
2048	6055	7
2017	6055	7
2016	6055	7
2018	6055	7
5664	6060	7
2047	6060	7
2046	6060	7
2049	6060	7
2092	6060	7
2091	6060	7
2048	6060	7
2093	6060	7
5654	6065	7
2047	6065	7
2046	6065	7
2049	6065	7
2017	6065	7
2016	6065	7
2048	6065	7
2018	6065	7
5654	6070	7
2047	6070	7
2046	6070	7
2049	6070	7
2092	6070	7
2091	6070	7
2048	6070	7
2093	6070	7
2018	6075	7
2016	6075	7
2017	6075	7
2047	6075	7
2046	6075	7
2049	6075	7
2048	6075	7
2018	6080	7
2016	6080	7
2017	6080	7
2047	6080	7
2046	6080	7
2049	6080	7
2092	6080	7
2091	6080	7
2048	6080	7
2093	6080	7
2083	6085	7
2079	6085	7
2080	6085	7
2084	6085	7
6094	6108	5
119	6127	7
39	6127	7
37	6127	7
1164	6127	7
1150	6127	7
214	6127	7
1161	6127	7
215	6127	7
261	6127	7
34	6139	7
500	6139	7
119	6139	7
121	6139	7
36	6139	7
6134	6139	7
6180	6188	5
6190	6196	5
6216	6234	5
6912	6940	5
6942	6954	13
6952	6954	13
6943	6954	13
6944	6954	13
6945	6954	13
6946	6954	13
6947	6954	13
6948	6954	13
6949	6954	13
6950	6954	13
6951	6954	13
34	6956	7
216	6956	7
222	6956	7
118	6962	7
35	6962	7
261	6962	7
216	6962	7
34	6968	7
216	6968	7
119	6973	7
34	6973	7
377	6973	7
6942	6978	7
6952	6978	7
6943	6978	7
6944	6978	7
6945	6978	7
6947	6978	7
6948	6978	7
6949	6978	7
6950	6978	7
6951	6978	7
6956	6978	7
6962	6978	7
6968	6978	7
6973	6978	7
6978	7000	5
6978	7010	5
49	7010	5
56	7010	5
57	7010	5
52	7010	5
36	7010	5
34	7010	5
216	7010	5
7123	7130	10
7123	7129	4
7133	7141	10
7134	7141	10
7134	7143	10
7133	7140	4
7134	7140	4
7129	7142	11
7134	7142	11
7146	7160	10
7147	7160	10
7147	7162	10
7146	7159	4
7147	7159	4
7129	7161	11
7147	7161	11
7165	7172	10
7166	7172	10
7166	7174	10
7165	7171	4
7166	7171	4
7129	7173	11
7166	7173	11
>>>>>>> a7741ca6
COMMIT;
START TRANSACTION;
CREATE TABLE "sys"."functions" (
	"id"          INTEGER,
	"name"        VARCHAR(256),
	"func"        VARCHAR(8196),
	"mod"         VARCHAR(8196),
	"language"    INTEGER,
	"type"        INTEGER,
	"side_effect" BOOLEAN,
	"varres"      BOOLEAN,
	"vararg"      BOOLEAN,
	"schema_id"   INTEGER
);
COPY 1521 RECORDS INTO "sys"."functions" FROM stdin USING DELIMITERS '\t','\n','"';
30	"not_uniques"	"not_uniques"	"sql"	0	1	false	false	false	0
31	"not_uniques"	"not_uniques"	"sql"	0	1	false	false	false	0
32	"hash"	"hash"	"mkey"	0	1	false	false	false	0
33	"rotate_xor_hash"	"rotate_xor_hash"	"calc"	0	1	false	false	false	0
34	"="	"="	"calc"	0	1	false	false	false	0
35	"<>"	"!="	"calc"	0	1	false	false	false	0
36	"isnull"	"isnil"	"calc"	0	1	false	false	false	0
37	">"	">"	"calc"	0	1	false	false	false	0
38	">="	">="	"calc"	0	1	false	false	false	0
39	"<"	"<"	"calc"	0	1	false	false	false	0
40	"<="	"<="	"calc"	0	1	false	false	false	0
44	"in"	"in"	"calc"	0	1	false	false	false	0
45	"identity"	"identity"	"calc"	0	1	false	false	false	0
46	"rowid"	"identity"	"calc"	0	1	false	false	false	0
47	"rowid"	"rowid"	"calc"	0	1	false	false	false	0
50	"sql_min"	"min"	"calc"	0	1	false	false	false	0
51	"sql_max"	"max"	"calc"	0	1	false	false	false	0
52	"ifthenelse"	"ifthenelse"	"calc"	0	1	false	false	false	0
74	"mod"	"%"	"calc"	0	1	false	false	false	0
75	"mod"	"%"	"calc"	0	1	false	false	false	0
76	"mod"	"%"	"calc"	0	1	false	false	false	0
77	"mod"	"%"	"calc"	0	1	false	false	false	0
78	"mod"	"%"	"calc"	0	1	false	false	false	0
79	"mod"	"%"	"calc"	0	1	false	false	false	0
80	"mod"	"%"	"calc"	0	1	false	false	false	0
81	"mod"	"%"	"calc"	0	1	false	false	false	0
82	"mod"	"%"	"calc"	0	1	false	false	false	0
83	"mod"	"%"	"calc"	0	1	false	false	false	0
84	"mod"	"%"	"calc"	0	1	false	false	false	0
85	"mod"	"%"	"calc"	0	1	false	false	false	0
86	"mod"	"%"	"calc"	0	1	false	false	false	0
87	"mod"	"%"	"calc"	0	1	false	false	false	0
95	"rank"	"rank_grp"	"calc"	0	1	false	false	false	0
96	"dense_rank"	"dense_rank_grp"	"calc"	0	1	false	false	false	0
97	"percent_rank"	"precent_rank_grp"	"calc"	0	1	false	false	false	0
98	"cume_dist"	"cume_dist_grp"	"calc"	0	1	false	false	false	0
99	"row_number"	"mark_grp"	"calc"	0	1	false	false	false	0
100	"rank"	"rank_grp"	"calc"	0	1	false	false	false	0
101	"dense_rank"	"dense_rank_grp"	"calc"	0	1	false	false	false	0
102	"percent_rank"	"precent_rank_grp"	"calc"	0	1	false	false	false	0
103	"cume_dist"	"cume_dist_grp"	"calc"	0	1	false	false	false	0
104	"row_number"	"mark_grp"	"calc"	0	1	false	false	false	0
105	"rank"	"rank_grp"	"calc"	0	1	false	false	false	0
106	"dense_rank"	"dense_rank_grp"	"calc"	0	1	false	false	false	0
107	"percent_rank"	"precent_rank_grp"	"calc"	0	1	false	false	false	0
108	"cume_dist"	"cume_dist_grp"	"calc"	0	1	false	false	false	0
109	"row_number"	"mark_grp"	"calc"	0	1	false	false	false	0
110	"lag"	"lag_grp"	"calc"	0	1	false	false	false	0
111	"lead"	"lead_grp"	"calc"	0	1	false	false	false	0
112	"lag"	"lag_grp"	"calc"	0	1	false	false	false	0
113	"lead"	"lead_grp"	"calc"	0	1	false	false	false	0
114	"lag"	"lag_grp"	"calc"	0	1	false	false	false	0
115	"lead"	"lead_grp"	"calc"	0	1	false	false	false	0
116	"lag"	"lag_grp"	"calc"	0	1	false	false	false	0
117	"lead"	"lead_grp"	"calc"	0	1	false	false	false	0
118	"and"	"and"	"calc"	0	1	false	false	false	0
119	"or"	"or"	"calc"	0	1	false	false	false	0
120	"xor"	"xor"	"calc"	0	1	false	false	false	0
121	"not"	"not"	"calc"	0	1	false	false	false	0
122	"sql_sub"	"-"	"calc"	0	1	false	false	false	0
123	"sql_add"	"+"	"calc"	0	1	false	false	false	0
124	"sql_mul"	"*"	"calc"	0	1	false	false	false	0
125	"sql_div"	"/"	"calc"	0	1	false	false	false	0
126	"bit_and"	"and"	"calc"	0	1	false	false	false	0
127	"bit_or"	"or"	"calc"	0	1	false	false	false	0
128	"bit_xor"	"xor"	"calc"	0	1	false	false	false	0
129	"bit_not"	"not"	"calc"	0	1	false	false	false	0
130	"left_shift"	"<<"	"calc"	0	1	false	false	false	0
131	"right_shift"	">>"	"calc"	0	1	false	false	false	0
132	"sql_neg"	"-"	"calc"	0	1	false	false	false	0
133	"abs"	"abs"	"calc"	0	1	false	false	false	0
134	"sign"	"sign"	"calc"	0	1	false	false	false	0
135	"scale_up"	"*"	"calc"	0	1	false	false	false	0
136	"scale_down"	"dec_round"	"sql"	0	1	false	false	false	0
137	"sql_sub"	"-"	"calc"	0	1	false	false	false	0
138	"sql_add"	"+"	"calc"	0	1	false	false	false	0
139	"sql_mul"	"*"	"calc"	0	1	false	false	false	0
140	"sql_div"	"/"	"calc"	0	1	false	false	false	0
141	"sql_sub"	"-"	"calc"	0	1	false	false	false	0
142	"sql_add"	"+"	"calc"	0	1	false	false	false	0
143	"sql_mul"	"*"	"calc"	0	1	false	false	false	0
144	"sql_div"	"/"	"calc"	0	1	false	false	false	0
145	"sql_sub"	"-"	"calc"	0	1	false	false	false	0
146	"sql_add"	"+"	"calc"	0	1	false	false	false	0
147	"sql_mul"	"*"	"calc"	0	1	false	false	false	0
148	"sql_div"	"/"	"calc"	0	1	false	false	false	0
149	"bit_and"	"and"	"calc"	0	1	false	false	false	0
150	"bit_or"	"or"	"calc"	0	1	false	false	false	0
151	"bit_xor"	"xor"	"calc"	0	1	false	false	false	0
152	"bit_not"	"not"	"calc"	0	1	false	false	false	0
153	"left_shift"	"<<"	"calc"	0	1	false	false	false	0
154	"right_shift"	">>"	"calc"	0	1	false	false	false	0
155	"sql_neg"	"-"	"calc"	0	1	false	false	false	0
156	"abs"	"abs"	"calc"	0	1	false	false	false	0
157	"sign"	"sign"	"calc"	0	1	false	false	false	0
158	"scale_up"	"*"	"calc"	0	1	false	false	false	0
159	"scale_down"	"dec_round"	"sql"	0	1	false	false	false	0
160	"sql_sub"	"-"	"calc"	0	1	false	false	false	0
161	"sql_add"	"+"	"calc"	0	1	false	false	false	0
162	"sql_mul"	"*"	"calc"	0	1	false	false	false	0
163	"sql_div"	"/"	"calc"	0	1	false	false	false	0
164	"sql_sub"	"-"	"calc"	0	1	false	false	false	0
165	"sql_add"	"+"	"calc"	0	1	false	false	false	0
166	"sql_mul"	"*"	"calc"	0	1	false	false	false	0
167	"sql_div"	"/"	"calc"	0	1	false	false	false	0
168	"sql_sub"	"-"	"calc"	0	1	false	false	false	0
169	"sql_add"	"+"	"calc"	0	1	false	false	false	0
170	"sql_mul"	"*"	"calc"	0	1	false	false	false	0
171	"sql_div"	"/"	"calc"	0	1	false	false	false	0
172	"bit_and"	"and"	"calc"	0	1	false	false	false	0
173	"bit_or"	"or"	"calc"	0	1	false	false	false	0
174	"bit_xor"	"xor"	"calc"	0	1	false	false	false	0
175	"bit_not"	"not"	"calc"	0	1	false	false	false	0
176	"left_shift"	"<<"	"calc"	0	1	false	false	false	0
177	"right_shift"	">>"	"calc"	0	1	false	false	false	0
178	"sql_neg"	"-"	"calc"	0	1	false	false	false	0
179	"abs"	"abs"	"calc"	0	1	false	false	false	0
180	"sign"	"sign"	"calc"	0	1	false	false	false	0
181	"scale_up"	"*"	"calc"	0	1	false	false	false	0
182	"scale_down"	"dec_round"	"sql"	0	1	false	false	false	0
183	"sql_sub"	"-"	"calc"	0	1	false	false	false	0
184	"sql_add"	"+"	"calc"	0	1	false	false	false	0
185	"sql_mul"	"*"	"calc"	0	1	false	false	false	0
186	"sql_div"	"/"	"calc"	0	1	false	false	false	0
187	"sql_sub"	"-"	"calc"	0	1	false	false	false	0
188	"sql_add"	"+"	"calc"	0	1	false	false	false	0
189	"sql_mul"	"*"	"calc"	0	1	false	false	false	0
190	"sql_div"	"/"	"calc"	0	1	false	false	false	0
191	"sql_sub"	"-"	"calc"	0	1	false	false	false	0
192	"sql_add"	"+"	"calc"	0	1	false	false	false	0
193	"sql_mul"	"*"	"calc"	0	1	false	false	false	0
194	"sql_div"	"/"	"calc"	0	1	false	false	false	0
195	"bit_and"	"and"	"calc"	0	1	false	false	false	0
196	"bit_or"	"or"	"calc"	0	1	false	false	false	0
197	"bit_xor"	"xor"	"calc"	0	1	false	false	false	0
198	"bit_not"	"not"	"calc"	0	1	false	false	false	0
199	"left_shift"	"<<"	"calc"	0	1	false	false	false	0
200	"right_shift"	">>"	"calc"	0	1	false	false	false	0
201	"sql_neg"	"-"	"calc"	0	1	false	false	false	0
202	"abs"	"abs"	"calc"	0	1	false	false	false	0
203	"sign"	"sign"	"calc"	0	1	false	false	false	0
204	"scale_up"	"*"	"calc"	0	1	false	false	false	0
205	"scale_down"	"dec_round"	"sql"	0	1	false	false	false	0
206	"sql_sub"	"-"	"calc"	0	1	false	false	false	0
207	"sql_add"	"+"	"calc"	0	1	false	false	false	0
208	"sql_mul"	"*"	"calc"	0	1	false	false	false	0
209	"sql_div"	"/"	"calc"	0	1	false	false	false	0
210	"sql_sub"	"-"	"calc"	0	1	false	false	false	0
211	"sql_add"	"+"	"calc"	0	1	false	false	false	0
212	"sql_mul"	"*"	"calc"	0	1	false	false	false	0
213	"sql_div"	"/"	"calc"	0	1	false	false	false	0
214	"sql_sub"	"-"	"calc"	0	1	false	false	false	0
215	"sql_add"	"+"	"calc"	0	1	false	false	false	0
216	"sql_mul"	"*"	"calc"	0	1	false	false	false	0
217	"sql_div"	"/"	"calc"	0	1	false	false	false	0
218	"bit_and"	"and"	"calc"	0	1	false	false	false	0
219	"bit_or"	"or"	"calc"	0	1	false	false	false	0
220	"bit_xor"	"xor"	"calc"	0	1	false	false	false	0
221	"bit_not"	"not"	"calc"	0	1	false	false	false	0
222	"left_shift"	"<<"	"calc"	0	1	false	false	false	0
223	"right_shift"	">>"	"calc"	0	1	false	false	false	0
224	"sql_neg"	"-"	"calc"	0	1	false	false	false	0
225	"abs"	"abs"	"calc"	0	1	false	false	false	0
226	"sign"	"sign"	"calc"	0	1	false	false	false	0
227	"scale_up"	"*"	"calc"	0	1	false	false	false	0
228	"scale_down"	"dec_round"	"sql"	0	1	false	false	false	0
229	"sql_sub"	"-"	"calc"	0	1	false	false	false	0
230	"sql_add"	"+"	"calc"	0	1	false	false	false	0
231	"sql_mul"	"*"	"calc"	0	1	false	false	false	0
232	"sql_div"	"/"	"calc"	0	1	false	false	false	0
233	"sql_sub"	"-"	"calc"	0	1	false	false	false	0
234	"sql_add"	"+"	"calc"	0	1	false	false	false	0
235	"sql_mul"	"*"	"calc"	0	1	false	false	false	0
236	"sql_div"	"/"	"calc"	0	1	false	false	false	0
237	"sql_sub"	"-"	"calc"	0	1	false	false	false	0
238	"sql_add"	"+"	"calc"	0	1	false	false	false	0
239	"sql_mul"	"*"	"calc"	0	1	false	false	false	0
240	"sql_div"	"/"	"calc"	0	1	false	false	false	0
241	"bit_and"	"and"	"calc"	0	1	false	false	false	0
242	"bit_or"	"or"	"calc"	0	1	false	false	false	0
243	"bit_xor"	"xor"	"calc"	0	1	false	false	false	0
244	"bit_not"	"not"	"calc"	0	1	false	false	false	0
245	"left_shift"	"<<"	"calc"	0	1	false	false	false	0
246	"right_shift"	">>"	"calc"	0	1	false	false	false	0
247	"sql_neg"	"-"	"calc"	0	1	false	false	false	0
248	"abs"	"abs"	"calc"	0	1	false	false	false	0
249	"sign"	"sign"	"calc"	0	1	false	false	false	0
250	"scale_up"	"*"	"calc"	0	1	false	false	false	0
251	"scale_down"	"dec_round"	"sql"	0	1	false	false	false	0
252	"sql_sub"	"-"	"calc"	0	1	false	false	false	0
253	"sql_add"	"+"	"calc"	0	1	false	false	false	0
254	"sql_mul"	"*"	"calc"	0	1	false	false	false	0
255	"sql_div"	"/"	"calc"	0	1	false	false	false	0
256	"sql_sub"	"-"	"calc"	0	1	false	false	false	0
257	"sql_add"	"+"	"calc"	0	1	false	false	false	0
258	"sql_mul"	"*"	"calc"	0	1	false	false	false	0
259	"sql_div"	"/"	"calc"	0	1	false	false	false	0
260	"sql_sub"	"-"	"calc"	0	1	false	false	false	0
261	"sql_add"	"+"	"calc"	0	1	false	false	false	0
262	"sql_mul"	"*"	"calc"	0	1	false	false	false	0
263	"sql_div"	"/"	"calc"	0	1	false	false	false	0
264	"bit_and"	"and"	"calc"	0	1	false	false	false	0
265	"bit_or"	"or"	"calc"	0	1	false	false	false	0
266	"bit_xor"	"xor"	"calc"	0	1	false	false	false	0
267	"bit_not"	"not"	"calc"	0	1	false	false	false	0
268	"left_shift"	"<<"	"calc"	0	1	false	false	false	0
269	"right_shift"	">>"	"calc"	0	1	false	false	false	0
270	"sql_neg"	"-"	"calc"	0	1	false	false	false	0
271	"abs"	"abs"	"calc"	0	1	false	false	false	0
272	"sign"	"sign"	"calc"	0	1	false	false	false	0
273	"scale_up"	"*"	"calc"	0	1	false	false	false	0
274	"scale_down"	"dec_round"	"sql"	0	1	false	false	false	0
275	"sql_sub"	"-"	"calc"	0	1	false	false	false	0
276	"sql_add"	"+"	"calc"	0	1	false	false	false	0
277	"sql_mul"	"*"	"calc"	0	1	false	false	false	0
278	"sql_div"	"/"	"calc"	0	1	false	false	false	0
279	"sql_sub"	"-"	"calc"	0	1	false	false	false	0
280	"sql_add"	"+"	"calc"	0	1	false	false	false	0
281	"sql_mul"	"*"	"calc"	0	1	false	false	false	0
282	"sql_div"	"/"	"calc"	0	1	false	false	false	0
283	"sql_sub"	"-"	"calc"	0	1	false	false	false	0
284	"sql_add"	"+"	"calc"	0	1	false	false	false	0
285	"sql_mul"	"*"	"calc"	0	1	false	false	false	0
286	"sql_div"	"/"	"calc"	0	1	false	false	false	0
287	"bit_and"	"and"	"calc"	0	1	false	false	false	0
288	"bit_or"	"or"	"calc"	0	1	false	false	false	0
289	"bit_xor"	"xor"	"calc"	0	1	false	false	false	0
290	"bit_not"	"not"	"calc"	0	1	false	false	false	0
291	"left_shift"	"<<"	"calc"	0	1	false	false	false	0
292	"right_shift"	">>"	"calc"	0	1	false	false	false	0
293	"sql_neg"	"-"	"calc"	0	1	false	false	false	0
294	"abs"	"abs"	"calc"	0	1	false	false	false	0
295	"sign"	"sign"	"calc"	0	1	false	false	false	0
296	"scale_up"	"*"	"calc"	0	1	false	false	false	0
297	"scale_down"	"dec_round"	"sql"	0	1	false	false	false	0
298	"sql_sub"	"-"	"calc"	0	1	false	false	false	0
299	"sql_add"	"+"	"calc"	0	1	false	false	false	0
300	"sql_mul"	"*"	"calc"	0	1	false	false	false	0
301	"sql_div"	"/"	"calc"	0	1	false	false	false	0
302	"sql_sub"	"-"	"calc"	0	1	false	false	false	0
303	"sql_add"	"+"	"calc"	0	1	false	false	false	0
304	"sql_mul"	"*"	"calc"	0	1	false	false	false	0
305	"sql_div"	"/"	"calc"	0	1	false	false	false	0
306	"sql_sub"	"-"	"calc"	0	1	false	false	false	0
307	"sql_add"	"+"	"calc"	0	1	false	false	false	0
308	"sql_mul"	"*"	"calc"	0	1	false	false	false	0
309	"sql_div"	"/"	"calc"	0	1	false	false	false	0
310	"bit_and"	"and"	"calc"	0	1	false	false	false	0
311	"bit_or"	"or"	"calc"	0	1	false	false	false	0
312	"bit_xor"	"xor"	"calc"	0	1	false	false	false	0
313	"bit_not"	"not"	"calc"	0	1	false	false	false	0
314	"left_shift"	"<<"	"calc"	0	1	false	false	false	0
315	"right_shift"	">>"	"calc"	0	1	false	false	false	0
316	"sql_neg"	"-"	"calc"	0	1	false	false	false	0
317	"abs"	"abs"	"calc"	0	1	false	false	false	0
318	"sign"	"sign"	"calc"	0	1	false	false	false	0
319	"scale_up"	"*"	"calc"	0	1	false	false	false	0
320	"scale_down"	"dec_round"	"sql"	0	1	false	false	false	0
321	"sql_sub"	"-"	"calc"	0	1	false	false	false	0
322	"sql_add"	"+"	"calc"	0	1	false	false	false	0
323	"sql_mul"	"*"	"calc"	0	1	false	false	false	0
324	"sql_div"	"/"	"calc"	0	1	false	false	false	0
325	"sql_sub"	"-"	"calc"	0	1	false	false	false	0
326	"sql_add"	"+"	"calc"	0	1	false	false	false	0
327	"sql_mul"	"*"	"calc"	0	1	false	false	false	0
328	"sql_div"	"/"	"calc"	0	1	false	false	false	0
329	"sql_sub"	"-"	"calc"	0	1	false	false	false	0
330	"sql_add"	"+"	"calc"	0	1	false	false	false	0
331	"sql_mul"	"*"	"calc"	0	1	false	false	false	0
332	"sql_div"	"/"	"calc"	0	1	false	false	false	0
333	"bit_and"	"and"	"calc"	0	1	false	false	false	0
334	"bit_or"	"or"	"calc"	0	1	false	false	false	0
335	"bit_xor"	"xor"	"calc"	0	1	false	false	false	0
336	"bit_not"	"not"	"calc"	0	1	false	false	false	0
337	"left_shift"	"<<"	"calc"	0	1	false	false	false	0
338	"right_shift"	">>"	"calc"	0	1	false	false	false	0
339	"sql_neg"	"-"	"calc"	0	1	false	false	false	0
340	"abs"	"abs"	"calc"	0	1	false	false	false	0
341	"sign"	"sign"	"calc"	0	1	false	false	false	0
342	"scale_up"	"*"	"calc"	0	1	false	false	false	0
343	"scale_down"	"dec_round"	"sql"	0	1	false	false	false	0
344	"sql_sub"	"-"	"calc"	0	1	false	false	false	0
345	"sql_add"	"+"	"calc"	0	1	false	false	false	0
346	"sql_mul"	"*"	"calc"	0	1	false	false	false	0
347	"sql_div"	"/"	"calc"	0	1	false	false	false	0
348	"sql_sub"	"-"	"calc"	0	1	false	false	false	0
349	"sql_add"	"+"	"calc"	0	1	false	false	false	0
350	"sql_mul"	"*"	"calc"	0	1	false	false	false	0
351	"sql_div"	"/"	"calc"	0	1	false	false	false	0
352	"sql_sub"	"-"	"calc"	0	1	false	false	false	0
353	"sql_add"	"+"	"calc"	0	1	false	false	false	0
354	"sql_mul"	"*"	"calc"	0	1	false	false	false	0
355	"sql_div"	"/"	"calc"	0	1	false	false	false	0
356	"bit_and"	"and"	"calc"	0	1	false	false	false	0
357	"bit_or"	"or"	"calc"	0	1	false	false	false	0
358	"bit_xor"	"xor"	"calc"	0	1	false	false	false	0
359	"bit_not"	"not"	"calc"	0	1	false	false	false	0
360	"left_shift"	"<<"	"calc"	0	1	false	false	false	0
361	"right_shift"	">>"	"calc"	0	1	false	false	false	0
362	"sql_neg"	"-"	"calc"	0	1	false	false	false	0
363	"abs"	"abs"	"calc"	0	1	false	false	false	0
364	"sign"	"sign"	"calc"	0	1	false	false	false	0
365	"scale_up"	"*"	"calc"	0	1	false	false	false	0
366	"scale_down"	"dec_round"	"sql"	0	1	false	false	false	0
367	"sql_sub"	"-"	"calc"	0	1	false	false	false	0
368	"sql_add"	"+"	"calc"	0	1	false	false	false	0
369	"sql_mul"	"*"	"calc"	0	1	false	false	false	0
370	"sql_div"	"/"	"calc"	0	1	false	false	false	0
371	"sql_sub"	"-"	"calc"	0	1	false	false	false	0
372	"sql_add"	"+"	"calc"	0	1	false	false	false	0
373	"sql_mul"	"*"	"calc"	0	1	false	false	false	0
374	"sql_div"	"/"	"calc"	0	1	false	false	false	0
375	"sql_sub"	"-"	"calc"	0	1	false	false	false	0
376	"sql_add"	"+"	"calc"	0	1	false	false	false	0
377	"sql_mul"	"*"	"calc"	0	1	false	false	false	0
378	"sql_div"	"/"	"calc"	0	1	false	false	false	0
379	"bit_and"	"and"	"calc"	0	1	false	false	false	0
380	"bit_or"	"or"	"calc"	0	1	false	false	false	0
381	"bit_xor"	"xor"	"calc"	0	1	false	false	false	0
382	"bit_not"	"not"	"calc"	0	1	false	false	false	0
383	"left_shift"	"<<"	"calc"	0	1	false	false	false	0
384	"right_shift"	">>"	"calc"	0	1	false	false	false	0
385	"sql_neg"	"-"	"calc"	0	1	false	false	false	0
386	"abs"	"abs"	"calc"	0	1	false	false	false	0
387	"sign"	"sign"	"calc"	0	1	false	false	false	0
388	"scale_up"	"*"	"calc"	0	1	false	false	false	0
389	"scale_down"	"dec_round"	"sql"	0	1	false	false	false	0
390	"sql_sub"	"-"	"calc"	0	1	false	false	false	0
391	"sql_add"	"+"	"calc"	0	1	false	false	false	0
392	"sql_mul"	"*"	"calc"	0	1	false	false	false	0
393	"sql_div"	"/"	"calc"	0	1	false	false	false	0
394	"sql_sub"	"-"	"calc"	0	1	false	false	false	0
395	"sql_add"	"+"	"calc"	0	1	false	false	false	0
396	"sql_mul"	"*"	"calc"	0	1	false	false	false	0
397	"sql_div"	"/"	"calc"	0	1	false	false	false	0
398	"sql_sub"	"-"	"calc"	0	1	false	false	false	0
399	"sql_add"	"+"	"calc"	0	1	false	false	false	0
400	"sql_mul"	"*"	"calc"	0	1	false	false	false	0
401	"sql_div"	"/"	"calc"	0	1	false	false	false	0
402	"sql_neg"	"-"	"calc"	0	1	false	false	false	0
403	"abs"	"abs"	"calc"	0	1	false	false	false	0
404	"sign"	"sign"	"calc"	0	1	false	false	false	0
405	"scale_up"	"*"	"calc"	0	1	false	false	false	0
406	"scale_down"	"dec_round"	"sql"	0	1	false	false	false	0
407	"sql_sub"	"-"	"calc"	0	1	false	false	false	0
408	"sql_add"	"+"	"calc"	0	1	false	false	false	0
409	"sql_mul"	"*"	"calc"	0	1	false	false	false	0
410	"sql_div"	"/"	"calc"	0	1	false	false	false	0
411	"sql_sub"	"-"	"calc"	0	1	false	false	false	0
412	"sql_add"	"+"	"calc"	0	1	false	false	false	0
413	"sql_mul"	"*"	"calc"	0	1	false	false	false	0
414	"sql_div"	"/"	"calc"	0	1	false	false	false	0
415	"sql_sub"	"-"	"calc"	0	1	false	false	false	0
416	"sql_add"	"+"	"calc"	0	1	false	false	false	0
417	"sql_mul"	"*"	"calc"	0	1	false	false	false	0
418	"sql_div"	"/"	"calc"	0	1	false	false	false	0
419	"sql_neg"	"-"	"calc"	0	1	false	false	false	0
420	"abs"	"abs"	"calc"	0	1	false	false	false	0
421	"sign"	"sign"	"calc"	0	1	false	false	false	0
422	"scale_up"	"*"	"calc"	0	1	false	false	false	0
423	"scale_down"	"dec_round"	"sql"	0	1	false	false	false	0
424	"sql_sub"	"-"	"calc"	0	1	false	false	false	0
425	"sql_add"	"+"	"calc"	0	1	false	false	false	0
426	"sql_mul"	"*"	"calc"	0	1	false	false	false	0
427	"sql_div"	"/"	"calc"	0	1	false	false	false	0
428	"sql_sub"	"-"	"calc"	0	1	false	false	false	0
429	"sql_add"	"+"	"calc"	0	1	false	false	false	0
430	"sql_mul"	"*"	"calc"	0	1	false	false	false	0
431	"sql_div"	"/"	"calc"	0	1	false	false	false	0
432	"sql_sub"	"-"	"calc"	0	1	false	false	false	0
433	"sql_add"	"+"	"calc"	0	1	false	false	false	0
434	"sql_mul"	"*"	"calc"	0	1	false	false	false	0
435	"sql_div"	"/"	"calc"	0	1	false	false	false	0
436	"sql_neg"	"-"	"calc"	0	1	false	false	false	0
437	"abs"	"abs"	"calc"	0	1	false	false	false	0
438	"sign"	"sign"	"calc"	0	1	false	false	false	0
439	"scale_up"	"*"	"calc"	0	1	false	false	false	0
440	"scale_down"	"dec_round"	"sql"	0	1	false	false	false	0
441	"sql_sub"	"-"	"calc"	0	1	false	false	false	0
442	"sql_add"	"+"	"calc"	0	1	false	false	false	0
443	"sql_mul"	"*"	"calc"	0	1	false	false	false	0
444	"sql_div"	"/"	"calc"	0	1	false	false	false	0
445	"sql_neg"	"-"	"calc"	0	1	false	false	false	0
446	"abs"	"abs"	"calc"	0	1	false	false	false	0
447	"sign"	"sign"	"calc"	0	1	false	false	false	0
448	"scale_up"	"*"	"calc"	0	1	false	false	false	0
449	"scale_down"	"dec_round"	"sql"	0	1	false	false	false	0
450	"sql_mul"	"*"	"calc"	0	1	false	false	false	0
451	"sql_mul"	"*"	"calc"	0	1	false	false	false	0
452	"sql_mul"	"*"	"calc"	0	1	false	false	false	0
453	"sql_mul"	"*"	"calc"	0	1	false	false	false	0
454	"sql_mul"	"*"	"calc"	0	1	false	false	false	0
455	"sql_mul"	"*"	"calc"	0	1	false	false	false	0
456	"sql_mul"	"*"	"calc"	0	1	false	false	false	0
457	"sql_mul"	"*"	"calc"	0	1	false	false	false	0
458	"sql_mul"	"*"	"calc"	0	1	false	false	false	0
459	"sql_mul"	"*"	"calc"	0	1	false	false	false	0
460	"sql_mul"	"*"	"calc"	0	1	false	false	false	0
461	"sql_mul"	"*"	"calc"	0	1	false	false	false	0
462	"sql_mul"	"*"	"calc"	0	1	false	false	false	0
463	"sql_mul"	"*"	"calc"	0	1	false	false	false	0
464	"sql_mul"	"*"	"calc"	0	1	false	false	false	0
465	"sql_mul"	"*"	"calc"	0	1	false	false	false	0
466	"sql_mul"	"*"	"calc"	0	1	false	false	false	0
467	"sql_mul"	"*"	"calc"	0	1	false	false	false	0
468	"sql_mul"	"*"	"calc"	0	1	false	false	false	0
469	"sql_mul"	"*"	"calc"	0	1	false	false	false	0
470	"sql_mul"	"*"	"calc"	0	1	false	false	false	0
471	"sql_mul"	"*"	"calc"	0	1	false	false	false	0
472	"sql_mul"	"*"	"calc"	0	1	false	false	false	0
473	"sql_mul"	"*"	"calc"	0	1	false	false	false	0
474	"sql_mul"	"*"	"calc"	0	1	false	false	false	0
475	"sql_mul"	"*"	"calc"	0	1	false	false	false	0
476	"sql_mul"	"*"	"calc"	0	1	false	false	false	0
477	"sql_mul"	"*"	"calc"	0	1	false	false	false	0
478	"sql_mul"	"*"	"calc"	0	1	false	false	false	0
479	"sql_mul"	"*"	"calc"	0	1	false	false	false	0
480	"sql_mul"	"*"	"calc"	0	1	false	false	false	0
481	"sql_mul"	"*"	"calc"	0	1	false	false	false	0
482	"sql_mul"	"*"	"calc"	0	1	false	false	false	0
483	"sql_mul"	"*"	"calc"	0	1	false	false	false	0
484	"sql_mul"	"*"	"calc"	0	1	false	false	false	0
485	"sql_mul"	"*"	"calc"	0	1	false	false	false	0
486	"sql_mul"	"*"	"calc"	0	1	false	false	false	0
487	"sql_mul"	"*"	"calc"	0	1	false	false	false	0
488	"sql_mul"	"*"	"calc"	0	1	false	false	false	0
489	"sql_mul"	"*"	"calc"	0	1	false	false	false	0
490	"sql_mul"	"*"	"calc"	0	1	false	false	false	0
491	"sql_mul"	"*"	"calc"	0	1	false	false	false	0
492	"sql_mul"	"*"	"calc"	0	1	false	false	false	0
493	"sql_mul"	"*"	"calc"	0	1	false	false	false	0
494	"round"	"round"	"sql"	0	1	false	false	false	0
495	"round"	"round"	"sql"	0	1	false	false	false	0
496	"round"	"round"	"sql"	0	1	false	false	false	0
497	"round"	"round"	"sql"	0	1	false	false	false	0
498	"round"	"round"	"sql"	0	1	false	false	false	0
499	"round"	"round"	"sql"	0	1	false	false	false	0
500	"round"	"round"	"sql"	0	1	false	false	false	0
501	"scale_up"	"*"	"calc"	0	1	false	false	false	0
502	"scale_up"	"*"	"calc"	0	1	false	false	false	0
503	"scale_up"	"*"	"calc"	0	1	false	false	false	0
504	"scale_up"	"*"	"calc"	0	1	false	false	false	0
505	"scale_up"	"*"	"calc"	0	1	false	false	false	0
506	"scale_up"	"*"	"calc"	0	1	false	false	false	0
507	"scale_up"	"*"	"calc"	0	1	false	false	false	0
508	"scale_up"	"*"	"calc"	0	1	false	false	false	0
509	"scale_up"	"*"	"calc"	0	1	false	false	false	0
510	"scale_up"	"*"	"calc"	0	1	false	false	false	0
511	"scale_up"	"*"	"calc"	0	1	false	false	false	0
512	"scale_up"	"*"	"calc"	0	1	false	false	false	0
513	"scale_up"	"*"	"calc"	0	1	false	false	false	0
514	"scale_up"	"*"	"calc"	0	1	false	false	false	0
515	"scale_up"	"*"	"calc"	0	1	false	false	false	0
516	"scale_up"	"*"	"calc"	0	1	false	false	false	0
517	"scale_up"	"*"	"calc"	0	1	false	false	false	0
518	"scale_up"	"*"	"calc"	0	1	false	false	false	0
519	"scale_up"	"*"	"calc"	0	1	false	false	false	0
520	"scale_up"	"*"	"calc"	0	1	false	false	false	0
521	"scale_up"	"*"	"calc"	0	1	false	false	false	0
522	"scale_up"	"*"	"calc"	0	1	false	false	false	0
523	"scale_up"	"*"	"calc"	0	1	false	false	false	0
524	"scale_up"	"*"	"calc"	0	1	false	false	false	0
525	"scale_up"	"*"	"calc"	0	1	false	false	false	0
526	"scale_up"	"*"	"calc"	0	1	false	false	false	0
527	"scale_up"	"*"	"calc"	0	1	false	false	false	0
528	"scale_up"	"*"	"calc"	0	1	false	false	false	0
529	"scale_up"	"*"	"calc"	0	1	false	false	false	0
530	"scale_up"	"*"	"calc"	0	1	false	false	false	0
531	"scale_up"	"*"	"calc"	0	1	false	false	false	0
532	"scale_up"	"*"	"calc"	0	1	false	false	false	0
533	"scale_up"	"*"	"calc"	0	1	false	false	false	0
534	"scale_up"	"*"	"calc"	0	1	false	false	false	0
535	"scale_up"	"*"	"calc"	0	1	false	false	false	0
536	"scale_up"	"*"	"calc"	0	1	false	false	false	0
537	"scale_up"	"*"	"calc"	0	1	false	false	false	0
538	"scale_up"	"*"	"calc"	0	1	false	false	false	0
539	"scale_up"	"*"	"calc"	0	1	false	false	false	0
540	"scale_up"	"*"	"calc"	0	1	false	false	false	0
541	"scale_up"	"*"	"calc"	0	1	false	false	false	0
542	"scale_up"	"*"	"calc"	0	1	false	false	false	0
543	"scale_up"	"*"	"calc"	0	1	false	false	false	0
544	"scale_up"	"*"	"calc"	0	1	false	false	false	0
545	"scale_up"	"*"	"calc"	0	1	false	false	false	0
546	"scale_up"	"*"	"calc"	0	1	false	false	false	0
547	"scale_up"	"*"	"calc"	0	1	false	false	false	0
548	"scale_up"	"*"	"calc"	0	1	false	false	false	0
549	"scale_up"	"*"	"calc"	0	1	false	false	false	0
550	"scale_up"	"*"	"calc"	0	1	false	false	false	0
551	"scale_up"	"*"	"calc"	0	1	false	false	false	0
552	"scale_up"	"*"	"calc"	0	1	false	false	false	0
553	"scale_up"	"*"	"calc"	0	1	false	false	false	0
554	"scale_up"	"*"	"calc"	0	1	false	false	false	0
555	"scale_up"	"*"	"calc"	0	1	false	false	false	0
556	"scale_up"	"*"	"calc"	0	1	false	false	false	0
557	"scale_up"	"*"	"calc"	0	1	false	false	false	0
558	"scale_up"	"*"	"calc"	0	1	false	false	false	0
559	"scale_up"	"*"	"calc"	0	1	false	false	false	0
560	"scale_up"	"*"	"calc"	0	1	false	false	false	0
561	"scale_up"	"*"	"calc"	0	1	false	false	false	0
562	"scale_up"	"*"	"calc"	0	1	false	false	false	0
563	"scale_up"	"*"	"calc"	0	1	false	false	false	0
564	"scale_up"	"*"	"calc"	0	1	false	false	false	0
565	"scale_up"	"*"	"calc"	0	1	false	false	false	0
566	"scale_up"	"*"	"calc"	0	1	false	false	false	0
567	"scale_up"	"*"	"calc"	0	1	false	false	false	0
568	"scale_up"	"*"	"calc"	0	1	false	false	false	0
569	"scale_up"	"*"	"calc"	0	1	false	false	false	0
570	"scale_up"	"*"	"calc"	0	1	false	false	false	0
571	"scale_up"	"*"	"calc"	0	1	false	false	false	0
572	"scale_up"	"*"	"calc"	0	1	false	false	false	0
573	"scale_up"	"*"	"calc"	0	1	false	false	false	0
574	"scale_up"	"*"	"calc"	0	1	false	false	false	0
575	"scale_up"	"*"	"calc"	0	1	false	false	false	0
576	"scale_up"	"*"	"calc"	0	1	false	false	false	0
577	"scale_up"	"*"	"calc"	0	1	false	false	false	0
578	"scale_up"	"*"	"calc"	0	1	false	false	false	0
579	"scale_up"	"*"	"calc"	0	1	false	false	false	0
580	"scale_up"	"*"	"calc"	0	1	false	false	false	0
581	"scale_up"	"*"	"calc"	0	1	false	false	false	0
582	"scale_up"	"*"	"calc"	0	1	false	false	false	0
583	"scale_up"	"*"	"calc"	0	1	false	false	false	0
584	"scale_up"	"*"	"calc"	0	1	false	false	false	0
585	"scale_up"	"*"	"calc"	0	1	false	false	false	0
586	"scale_up"	"*"	"calc"	0	1	false	false	false	0
587	"scale_up"	"*"	"calc"	0	1	false	false	false	0
588	"scale_up"	"*"	"calc"	0	1	false	false	false	0
589	"scale_up"	"*"	"calc"	0	1	false	false	false	0
590	"scale_up"	"*"	"calc"	0	1	false	false	false	0
591	"scale_up"	"*"	"calc"	0	1	false	false	false	0
592	"scale_up"	"*"	"calc"	0	1	false	false	false	0
593	"scale_up"	"*"	"calc"	0	1	false	false	false	0
594	"scale_up"	"*"	"calc"	0	1	false	false	false	0
595	"scale_up"	"*"	"calc"	0	1	false	false	false	0
596	"scale_up"	"*"	"calc"	0	1	false	false	false	0
597	"scale_up"	"*"	"calc"	0	1	false	false	false	0
598	"scale_up"	"*"	"calc"	0	1	false	false	false	0
599	"scale_up"	"*"	"calc"	0	1	false	false	false	0
600	"scale_up"	"*"	"calc"	0	1	false	false	false	0
601	"scale_up"	"*"	"calc"	0	1	false	false	false	0
602	"scale_up"	"*"	"calc"	0	1	false	false	false	0
603	"scale_up"	"*"	"calc"	0	1	false	false	false	0
604	"scale_up"	"*"	"calc"	0	1	false	false	false	0
605	"scale_up"	"*"	"calc"	0	1	false	false	false	0
606	"scale_up"	"*"	"calc"	0	1	false	false	false	0
607	"scale_up"	"*"	"calc"	0	1	false	false	false	0
608	"scale_up"	"*"	"calc"	0	1	false	false	false	0
609	"scale_up"	"*"	"calc"	0	1	false	false	false	0
610	"scale_up"	"*"	"calc"	0	1	false	false	false	0
611	"scale_up"	"*"	"calc"	0	1	false	false	false	0
612	"scale_up"	"*"	"calc"	0	1	false	false	false	0
613	"scale_up"	"*"	"calc"	0	1	false	false	false	0
614	"scale_up"	"*"	"calc"	0	1	false	false	false	0
615	"scale_up"	"*"	"calc"	0	1	false	false	false	0
616	"scale_up"	"*"	"calc"	0	1	false	false	false	0
617	"scale_up"	"*"	"calc"	0	1	false	false	false	0
618	"scale_up"	"*"	"calc"	0	1	false	false	false	0
619	"scale_up"	"*"	"calc"	0	1	false	false	false	0
620	"scale_up"	"*"	"calc"	0	1	false	false	false	0
621	"scale_up"	"*"	"calc"	0	1	false	false	false	0
622	"scale_up"	"*"	"calc"	0	1	false	false	false	0
623	"scale_up"	"*"	"calc"	0	1	false	false	false	0
624	"scale_up"	"*"	"calc"	0	1	false	false	false	0
625	"scale_up"	"*"	"calc"	0	1	false	false	false	0
626	"scale_up"	"*"	"calc"	0	1	false	false	false	0
627	"scale_up"	"*"	"calc"	0	1	false	false	false	0
628	"scale_up"	"*"	"calc"	0	1	false	false	false	0
629	"scale_up"	"*"	"calc"	0	1	false	false	false	0
630	"scale_up"	"*"	"calc"	0	1	false	false	false	0
631	"scale_up"	"*"	"calc"	0	1	false	false	false	0
632	"scale_up"	"*"	"calc"	0	1	false	false	false	0
633	"scale_up"	"*"	"calc"	0	1	false	false	false	0
634	"scale_up"	"*"	"calc"	0	1	false	false	false	0
635	"scale_up"	"*"	"calc"	0	1	false	false	false	0
636	"scale_up"	"*"	"calc"	0	1	false	false	false	0
637	"scale_up"	"*"	"calc"	0	1	false	false	false	0
638	"scale_up"	"*"	"calc"	0	1	false	false	false	0
639	"scale_up"	"*"	"calc"	0	1	false	false	false	0
640	"scale_up"	"*"	"calc"	0	1	false	false	false	0
641	"scale_up"	"*"	"calc"	0	1	false	false	false	0
642	"scale_up"	"*"	"calc"	0	1	false	false	false	0
643	"scale_up"	"*"	"calc"	0	1	false	false	false	0
644	"scale_up"	"*"	"calc"	0	1	false	false	false	0
645	"scale_up"	"*"	"calc"	0	1	false	false	false	0
646	"scale_up"	"*"	"calc"	0	1	false	false	false	0
647	"scale_up"	"*"	"calc"	0	1	false	false	false	0
648	"scale_up"	"*"	"calc"	0	1	false	false	false	0
649	"scale_up"	"*"	"calc"	0	1	false	false	false	0
650	"scale_up"	"*"	"calc"	0	1	false	false	false	0
651	"scale_up"	"*"	"calc"	0	1	false	false	false	0
652	"scale_up"	"*"	"calc"	0	1	false	false	false	0
653	"scale_up"	"*"	"calc"	0	1	false	false	false	0
654	"scale_up"	"*"	"calc"	0	1	false	false	false	0
655	"scale_up"	"*"	"calc"	0	1	false	false	false	0
656	"scale_up"	"*"	"calc"	0	1	false	false	false	0
657	"scale_up"	"*"	"calc"	0	1	false	false	false	0
658	"scale_up"	"*"	"calc"	0	1	false	false	false	0
659	"scale_up"	"*"	"calc"	0	1	false	false	false	0
660	"scale_up"	"*"	"calc"	0	1	false	false	false	0
661	"scale_up"	"*"	"calc"	0	1	false	false	false	0
662	"scale_up"	"*"	"calc"	0	1	false	false	false	0
663	"scale_up"	"*"	"calc"	0	1	false	false	false	0
664	"scale_up"	"*"	"calc"	0	1	false	false	false	0
665	"scale_up"	"*"	"calc"	0	1	false	false	false	0
666	"scale_up"	"*"	"calc"	0	1	false	false	false	0
667	"scale_up"	"*"	"calc"	0	1	false	false	false	0
668	"scale_up"	"*"	"calc"	0	1	false	false	false	0
669	"scale_up"	"*"	"calc"	0	1	false	false	false	0
670	"scale_up"	"*"	"calc"	0	1	false	false	false	0
671	"scale_up"	"*"	"calc"	0	1	false	false	false	0
672	"scale_up"	"*"	"calc"	0	1	false	false	false	0
673	"scale_up"	"*"	"calc"	0	1	false	false	false	0
674	"scale_up"	"*"	"calc"	0	1	false	false	false	0
675	"scale_up"	"*"	"calc"	0	1	false	false	false	0
676	"scale_up"	"*"	"calc"	0	1	false	false	false	0
677	"scale_up"	"*"	"calc"	0	1	false	false	false	0
678	"scale_up"	"*"	"calc"	0	1	false	false	false	0
679	"scale_up"	"*"	"calc"	0	1	false	false	false	0
680	"scale_up"	"*"	"calc"	0	1	false	false	false	0
681	"scale_up"	"*"	"calc"	0	1	false	false	false	0
682	"scale_up"	"*"	"calc"	0	1	false	false	false	0
683	"scale_up"	"*"	"calc"	0	1	false	false	false	0
684	"scale_up"	"*"	"calc"	0	1	false	false	false	0
685	"scale_up"	"*"	"calc"	0	1	false	false	false	0
686	"scale_up"	"*"	"calc"	0	1	false	false	false	0
687	"scale_up"	"*"	"calc"	0	1	false	false	false	0
688	"scale_up"	"*"	"calc"	0	1	false	false	false	0
689	"scale_up"	"*"	"calc"	0	1	false	false	false	0
690	"scale_up"	"*"	"calc"	0	1	false	false	false	0
691	"scale_up"	"*"	"calc"	0	1	false	false	false	0
692	"scale_up"	"*"	"calc"	0	1	false	false	false	0
693	"scale_up"	"*"	"calc"	0	1	false	false	false	0
694	"scale_up"	"*"	"calc"	0	1	false	false	false	0
695	"scale_up"	"*"	"calc"	0	1	false	false	false	0
696	"scale_up"	"*"	"calc"	0	1	false	false	false	0
697	"scale_up"	"*"	"calc"	0	1	false	false	false	0
698	"scale_up"	"*"	"calc"	0	1	false	false	false	0
699	"scale_up"	"*"	"calc"	0	1	false	false	false	0
700	"scale_up"	"*"	"calc"	0	1	false	false	false	0
701	"scale_up"	"*"	"calc"	0	1	false	false	false	0
702	"scale_up"	"*"	"calc"	0	1	false	false	false	0
703	"scale_up"	"*"	"calc"	0	1	false	false	false	0
704	"scale_up"	"*"	"calc"	0	1	false	false	false	0
705	"scale_up"	"*"	"calc"	0	1	false	false	false	0
706	"scale_up"	"*"	"calc"	0	1	false	false	false	0
707	"scale_up"	"*"	"calc"	0	1	false	false	false	0
708	"scale_up"	"*"	"calc"	0	1	false	false	false	0
709	"scale_up"	"*"	"calc"	0	1	false	false	false	0
710	"scale_up"	"*"	"calc"	0	1	false	false	false	0
711	"scale_up"	"*"	"calc"	0	1	false	false	false	0
712	"scale_up"	"*"	"calc"	0	1	false	false	false	0
713	"scale_up"	"*"	"calc"	0	1	false	false	false	0
714	"scale_up"	"*"	"calc"	0	1	false	false	false	0
715	"scale_up"	"*"	"calc"	0	1	false	false	false	0
716	"scale_up"	"*"	"calc"	0	1	false	false	false	0
717	"scale_up"	"*"	"calc"	0	1	false	false	false	0
718	"scale_up"	"*"	"calc"	0	1	false	false	false	0
719	"scale_up"	"*"	"calc"	0	1	false	false	false	0
720	"scale_up"	"*"	"calc"	0	1	false	false	false	0
721	"scale_up"	"*"	"calc"	0	1	false	false	false	0
722	"scale_up"	"*"	"calc"	0	1	false	false	false	0
723	"scale_up"	"*"	"calc"	0	1	false	false	false	0
724	"scale_up"	"*"	"calc"	0	1	false	false	false	0
725	"scale_up"	"*"	"calc"	0	1	false	false	false	0
726	"scale_up"	"*"	"calc"	0	1	false	false	false	0
727	"scale_up"	"*"	"calc"	0	1	false	false	false	0
728	"scale_up"	"*"	"calc"	0	1	false	false	false	0
729	"scale_up"	"*"	"calc"	0	1	false	false	false	0
730	"scale_up"	"*"	"calc"	0	1	false	false	false	0
731	"scale_up"	"*"	"calc"	0	1	false	false	false	0
732	"scale_up"	"*"	"calc"	0	1	false	false	false	0
733	"scale_up"	"*"	"calc"	0	1	false	false	false	0
734	"scale_up"	"*"	"calc"	0	1	false	false	false	0
735	"scale_up"	"*"	"calc"	0	1	false	false	false	0
736	"scale_up"	"*"	"calc"	0	1	false	false	false	0
737	"scale_up"	"*"	"calc"	0	1	false	false	false	0
738	"scale_up"	"*"	"calc"	0	1	false	false	false	0
739	"scale_up"	"*"	"calc"	0	1	false	false	false	0
740	"scale_up"	"*"	"calc"	0	1	false	false	false	0
741	"scale_up"	"*"	"calc"	0	1	false	false	false	0
742	"scale_up"	"*"	"calc"	0	1	false	false	false	0
743	"scale_up"	"*"	"calc"	0	1	false	false	false	0
744	"scale_up"	"*"	"calc"	0	1	false	false	false	0
745	"scale_up"	"*"	"calc"	0	1	false	false	false	0
746	"scale_up"	"*"	"calc"	0	1	false	false	false	0
747	"scale_up"	"*"	"calc"	0	1	false	false	false	0
748	"scale_up"	"*"	"calc"	0	1	false	false	false	0
749	"scale_up"	"*"	"calc"	0	1	false	false	false	0
750	"scale_up"	"*"	"calc"	0	1	false	false	false	0
751	"scale_up"	"*"	"calc"	0	1	false	false	false	0
752	"scale_up"	"*"	"calc"	0	1	false	false	false	0
753	"scale_up"	"*"	"calc"	0	1	false	false	false	0
754	"scale_up"	"*"	"calc"	0	1	false	false	false	0
755	"scale_up"	"*"	"calc"	0	1	false	false	false	0
756	"scale_up"	"*"	"calc"	0	1	false	false	false	0
757	"scale_up"	"*"	"calc"	0	1	false	false	false	0
758	"scale_up"	"*"	"calc"	0	1	false	false	false	0
759	"scale_up"	"*"	"calc"	0	1	false	false	false	0
760	"scale_up"	"*"	"calc"	0	1	false	false	false	0
761	"scale_up"	"*"	"calc"	0	1	false	false	false	0
762	"scale_up"	"*"	"calc"	0	1	false	false	false	0
763	"scale_up"	"*"	"calc"	0	1	false	false	false	0
764	"scale_up"	"*"	"calc"	0	1	false	false	false	0
765	"scale_up"	"*"	"calc"	0	1	false	false	false	0
766	"scale_up"	"*"	"calc"	0	1	false	false	false	0
767	"scale_up"	"*"	"calc"	0	1	false	false	false	0
768	"scale_up"	"*"	"calc"	0	1	false	false	false	0
769	"scale_up"	"*"	"calc"	0	1	false	false	false	0
770	"scale_up"	"*"	"calc"	0	1	false	false	false	0
771	"scale_up"	"*"	"calc"	0	1	false	false	false	0
772	"scale_up"	"*"	"calc"	0	1	false	false	false	0
773	"scale_up"	"*"	"calc"	0	1	false	false	false	0
774	"scale_up"	"*"	"calc"	0	1	false	false	false	0
775	"scale_up"	"*"	"calc"	0	1	false	false	false	0
776	"scale_up"	"*"	"calc"	0	1	false	false	false	0
777	"scale_up"	"*"	"calc"	0	1	false	false	false	0
778	"scale_up"	"*"	"calc"	0	1	false	false	false	0
779	"scale_up"	"*"	"calc"	0	1	false	false	false	0
780	"scale_up"	"*"	"calc"	0	1	false	false	false	0
781	"scale_up"	"*"	"calc"	0	1	false	false	false	0
782	"scale_up"	"*"	"calc"	0	1	false	false	false	0
783	"scale_up"	"*"	"calc"	0	1	false	false	false	0
784	"scale_up"	"*"	"calc"	0	1	false	false	false	0
785	"scale_up"	"*"	"calc"	0	1	false	false	false	0
786	"scale_up"	"*"	"calc"	0	1	false	false	false	0
787	"scale_up"	"*"	"calc"	0	1	false	false	false	0
788	"scale_up"	"*"	"calc"	0	1	false	false	false	0
789	"scale_up"	"*"	"calc"	0	1	false	false	false	0
790	"scale_up"	"*"	"calc"	0	1	false	false	false	0
791	"scale_up"	"*"	"calc"	0	1	false	false	false	0
792	"scale_up"	"*"	"calc"	0	1	false	false	false	0
793	"scale_up"	"*"	"calc"	0	1	false	false	false	0
794	"scale_up"	"*"	"calc"	0	1	false	false	false	0
795	"scale_up"	"*"	"calc"	0	1	false	false	false	0
796	"scale_up"	"*"	"calc"	0	1	false	false	false	0
797	"scale_up"	"*"	"calc"	0	1	false	false	false	0
798	"scale_up"	"*"	"calc"	0	1	false	false	false	0
799	"scale_up"	"*"	"calc"	0	1	false	false	false	0
800	"scale_up"	"*"	"calc"	0	1	false	false	false	0
801	"scale_up"	"*"	"calc"	0	1	false	false	false	0
802	"scale_up"	"*"	"calc"	0	1	false	false	false	0
803	"scale_up"	"*"	"calc"	0	1	false	false	false	0
804	"scale_up"	"*"	"calc"	0	1	false	false	false	0
805	"scale_up"	"*"	"calc"	0	1	false	false	false	0
806	"scale_up"	"*"	"calc"	0	1	false	false	false	0
807	"scale_up"	"*"	"calc"	0	1	false	false	false	0
808	"scale_up"	"*"	"calc"	0	1	false	false	false	0
809	"scale_up"	"*"	"calc"	0	1	false	false	false	0
810	"scale_up"	"*"	"calc"	0	1	false	false	false	0
811	"scale_up"	"*"	"calc"	0	1	false	false	false	0
812	"scale_up"	"*"	"calc"	0	1	false	false	false	0
813	"scale_up"	"*"	"calc"	0	1	false	false	false	0
814	"scale_up"	"*"	"calc"	0	1	false	false	false	0
815	"scale_up"	"*"	"calc"	0	1	false	false	false	0
816	"scale_up"	"*"	"calc"	0	1	false	false	false	0
817	"scale_up"	"*"	"calc"	0	1	false	false	false	0
818	"scale_up"	"*"	"calc"	0	1	false	false	false	0
819	"scale_up"	"*"	"calc"	0	1	false	false	false	0
820	"scale_up"	"*"	"calc"	0	1	false	false	false	0
821	"scale_up"	"*"	"calc"	0	1	false	false	false	0
822	"scale_up"	"*"	"calc"	0	1	false	false	false	0
823	"scale_up"	"*"	"calc"	0	1	false	false	false	0
824	"scale_up"	"*"	"calc"	0	1	false	false	false	0
825	"scale_up"	"*"	"calc"	0	1	false	false	false	0
826	"scale_up"	"*"	"calc"	0	1	false	false	false	0
827	"scale_up"	"*"	"calc"	0	1	false	false	false	0
828	"scale_up"	"*"	"calc"	0	1	false	false	false	0
829	"scale_up"	"*"	"calc"	0	1	false	false	false	0
830	"scale_up"	"*"	"calc"	0	1	false	false	false	0
831	"scale_up"	"*"	"calc"	0	1	false	false	false	0
832	"scale_up"	"*"	"calc"	0	1	false	false	false	0
833	"scale_up"	"*"	"calc"	0	1	false	false	false	0
834	"scale_up"	"*"	"calc"	0	1	false	false	false	0
835	"scale_up"	"*"	"calc"	0	1	false	false	false	0
836	"scale_up"	"*"	"calc"	0	1	false	false	false	0
837	"scale_up"	"*"	"calc"	0	1	false	false	false	0
838	"scale_up"	"*"	"calc"	0	1	false	false	false	0
839	"scale_up"	"*"	"calc"	0	1	false	false	false	0
840	"scale_up"	"*"	"calc"	0	1	false	false	false	0
841	"scale_up"	"*"	"calc"	0	1	false	false	false	0
842	"scale_up"	"*"	"calc"	0	1	false	false	false	0
843	"scale_up"	"*"	"calc"	0	1	false	false	false	0
844	"scale_up"	"*"	"calc"	0	1	false	false	false	0
845	"scale_up"	"*"	"calc"	0	1	false	false	false	0
846	"scale_up"	"*"	"calc"	0	1	false	false	false	0
847	"scale_up"	"*"	"calc"	0	1	false	false	false	0
848	"scale_up"	"*"	"calc"	0	1	false	false	false	0
849	"scale_up"	"*"	"calc"	0	1	false	false	false	0
850	"scale_up"	"*"	"calc"	0	1	false	false	false	0
851	"scale_up"	"*"	"calc"	0	1	false	false	false	0
852	"scale_up"	"*"	"calc"	0	1	false	false	false	0
853	"scale_up"	"*"	"calc"	0	1	false	false	false	0
854	"scale_up"	"*"	"calc"	0	1	false	false	false	0
855	"scale_up"	"*"	"calc"	0	1	false	false	false	0
856	"scale_up"	"*"	"calc"	0	1	false	false	false	0
857	"scale_up"	"*"	"calc"	0	1	false	false	false	0
858	"scale_up"	"*"	"calc"	0	1	false	false	false	0
859	"scale_up"	"*"	"calc"	0	1	false	false	false	0
860	"scale_up"	"*"	"calc"	0	1	false	false	false	0
861	"scale_up"	"*"	"calc"	0	1	false	false	false	0
862	"scale_up"	"*"	"calc"	0	1	false	false	false	0
863	"scale_up"	"*"	"calc"	0	1	false	false	false	0
864	"scale_up"	"*"	"calc"	0	1	false	false	false	0
865	"scale_up"	"*"	"calc"	0	1	false	false	false	0
866	"scale_up"	"*"	"calc"	0	1	false	false	false	0
867	"scale_up"	"*"	"calc"	0	1	false	false	false	0
868	"scale_up"	"*"	"calc"	0	1	false	false	false	0
869	"scale_up"	"*"	"calc"	0	1	false	false	false	0
870	"scale_up"	"*"	"calc"	0	1	false	false	false	0
871	"scale_up"	"*"	"calc"	0	1	false	false	false	0
872	"scale_up"	"*"	"calc"	0	1	false	false	false	0
873	"scale_up"	"*"	"calc"	0	1	false	false	false	0
874	"scale_up"	"*"	"calc"	0	1	false	false	false	0
875	"scale_up"	"*"	"calc"	0	1	false	false	false	0
876	"scale_up"	"*"	"calc"	0	1	false	false	false	0
877	"scale_up"	"*"	"calc"	0	1	false	false	false	0
878	"scale_up"	"*"	"calc"	0	1	false	false	false	0
879	"scale_up"	"*"	"calc"	0	1	false	false	false	0
880	"scale_up"	"*"	"calc"	0	1	false	false	false	0
881	"scale_up"	"*"	"calc"	0	1	false	false	false	0
882	"scale_up"	"*"	"calc"	0	1	false	false	false	0
883	"scale_up"	"*"	"calc"	0	1	false	false	false	0
884	"scale_up"	"*"	"calc"	0	1	false	false	false	0
885	"scale_up"	"*"	"calc"	0	1	false	false	false	0
886	"scale_up"	"*"	"calc"	0	1	false	false	false	0
887	"scale_up"	"*"	"calc"	0	1	false	false	false	0
888	"scale_up"	"*"	"calc"	0	1	false	false	false	0
889	"scale_up"	"*"	"calc"	0	1	false	false	false	0
890	"scale_up"	"*"	"calc"	0	1	false	false	false	0
891	"scale_up"	"*"	"calc"	0	1	false	false	false	0
892	"scale_up"	"*"	"calc"	0	1	false	false	false	0
893	"scale_up"	"*"	"calc"	0	1	false	false	false	0
894	"scale_up"	"*"	"calc"	0	1	false	false	false	0
895	"scale_up"	"*"	"calc"	0	1	false	false	false	0
896	"scale_up"	"*"	"calc"	0	1	false	false	false	0
897	"scale_up"	"*"	"calc"	0	1	false	false	false	0
898	"scale_up"	"*"	"calc"	0	1	false	false	false	0
899	"scale_up"	"*"	"calc"	0	1	false	false	false	0
900	"scale_up"	"*"	"calc"	0	1	false	false	false	0
901	"scale_up"	"*"	"calc"	0	1	false	false	false	0
902	"scale_up"	"*"	"calc"	0	1	false	false	false	0
903	"scale_up"	"*"	"calc"	0	1	false	false	false	0
904	"scale_up"	"*"	"calc"	0	1	false	false	false	0
905	"scale_up"	"*"	"calc"	0	1	false	false	false	0
906	"scale_up"	"*"	"calc"	0	1	false	false	false	0
907	"scale_up"	"*"	"calc"	0	1	false	false	false	0
908	"scale_up"	"*"	"calc"	0	1	false	false	false	0
909	"scale_up"	"*"	"calc"	0	1	false	false	false	0
910	"scale_up"	"*"	"calc"	0	1	false	false	false	0
911	"scale_up"	"*"	"calc"	0	1	false	false	false	0
912	"scale_up"	"*"	"calc"	0	1	false	false	false	0
913	"scale_up"	"*"	"calc"	0	1	false	false	false	0
914	"scale_up"	"*"	"calc"	0	1	false	false	false	0
915	"scale_up"	"*"	"calc"	0	1	false	false	false	0
916	"scale_up"	"*"	"calc"	0	1	false	false	false	0
917	"scale_up"	"*"	"calc"	0	1	false	false	false	0
918	"scale_up"	"*"	"calc"	0	1	false	false	false	0
919	"scale_up"	"*"	"calc"	0	1	false	false	false	0
920	"scale_up"	"*"	"calc"	0	1	false	false	false	0
921	"scale_up"	"*"	"calc"	0	1	false	false	false	0
922	"scale_up"	"*"	"calc"	0	1	false	false	false	0
923	"scale_up"	"*"	"calc"	0	1	false	false	false	0
924	"scale_up"	"*"	"calc"	0	1	false	false	false	0
925	"scale_up"	"*"	"calc"	0	1	false	false	false	0
926	"scale_up"	"*"	"calc"	0	1	false	false	false	0
927	"scale_up"	"*"	"calc"	0	1	false	false	false	0
928	"scale_up"	"*"	"calc"	0	1	false	false	false	0
929	"scale_up"	"*"	"calc"	0	1	false	false	false	0
930	"scale_up"	"*"	"calc"	0	1	false	false	false	0
931	"scale_up"	"*"	"calc"	0	1	false	false	false	0
932	"scale_up"	"*"	"calc"	0	1	false	false	false	0
933	"scale_up"	"*"	"calc"	0	1	false	false	false	0
934	"scale_up"	"*"	"calc"	0	1	false	false	false	0
935	"scale_up"	"*"	"calc"	0	1	false	false	false	0
936	"scale_up"	"*"	"calc"	0	1	false	false	false	0
937	"scale_up"	"*"	"calc"	0	1	false	false	false	0
938	"scale_up"	"*"	"calc"	0	1	false	false	false	0
939	"scale_up"	"*"	"calc"	0	1	false	false	false	0
940	"scale_up"	"*"	"calc"	0	1	false	false	false	0
941	"scale_up"	"*"	"calc"	0	1	false	false	false	0
942	"scale_up"	"*"	"calc"	0	1	false	false	false	0
943	"scale_up"	"*"	"calc"	0	1	false	false	false	0
944	"scale_up"	"*"	"calc"	0	1	false	false	false	0
945	"scale_up"	"*"	"calc"	0	1	false	false	false	0
946	"scale_up"	"*"	"calc"	0	1	false	false	false	0
947	"scale_up"	"*"	"calc"	0	1	false	false	false	0
948	"scale_up"	"*"	"calc"	0	1	false	false	false	0
949	"scale_up"	"*"	"calc"	0	1	false	false	false	0
950	"scale_up"	"*"	"calc"	0	1	false	false	false	0
951	"scale_up"	"*"	"calc"	0	1	false	false	false	0
952	"scale_up"	"*"	"calc"	0	1	false	false	false	0
953	"scale_up"	"*"	"calc"	0	1	false	false	false	0
954	"scale_up"	"*"	"calc"	0	1	false	false	false	0
955	"scale_up"	"*"	"calc"	0	1	false	false	false	0
956	"scale_up"	"*"	"calc"	0	1	false	false	false	0
957	"scale_up"	"*"	"calc"	0	1	false	false	false	0
958	"scale_up"	"*"	"calc"	0	1	false	false	false	0
959	"scale_up"	"*"	"calc"	0	1	false	false	false	0
960	"scale_up"	"*"	"calc"	0	1	false	false	false	0
961	"scale_up"	"*"	"calc"	0	1	false	false	false	0
962	"scale_up"	"*"	"calc"	0	1	false	false	false	0
963	"scale_up"	"*"	"calc"	0	1	false	false	false	0
964	"scale_up"	"*"	"calc"	0	1	false	false	false	0
965	"scale_up"	"*"	"calc"	0	1	false	false	false	0
966	"scale_up"	"*"	"calc"	0	1	false	false	false	0
967	"scale_up"	"*"	"calc"	0	1	false	false	false	0
968	"scale_up"	"*"	"calc"	0	1	false	false	false	0
969	"scale_up"	"*"	"calc"	0	1	false	false	false	0
970	"scale_up"	"*"	"calc"	0	1	false	false	false	0
971	"scale_up"	"*"	"calc"	0	1	false	false	false	0
972	"scale_up"	"*"	"calc"	0	1	false	false	false	0
973	"scale_up"	"*"	"calc"	0	1	false	false	false	0
974	"scale_up"	"*"	"calc"	0	1	false	false	false	0
975	"scale_up"	"*"	"calc"	0	1	false	false	false	0
976	"scale_up"	"*"	"calc"	0	1	false	false	false	0
977	"scale_up"	"*"	"calc"	0	1	false	false	false	0
978	"scale_up"	"*"	"calc"	0	1	false	false	false	0
979	"scale_up"	"*"	"calc"	0	1	false	false	false	0
980	"scale_up"	"*"	"calc"	0	1	false	false	false	0
981	"scale_up"	"*"	"calc"	0	1	false	false	false	0
982	"scale_up"	"*"	"calc"	0	1	false	false	false	0
983	"scale_up"	"*"	"calc"	0	1	false	false	false	0
984	"scale_up"	"*"	"calc"	0	1	false	false	false	0
985	"power"	"pow"	"mmath"	0	1	false	false	false	0
986	"floor"	"floor"	"mmath"	0	1	false	false	false	0
987	"ceil"	"ceil"	"mmath"	0	1	false	false	false	0
988	"ceiling"	"ceil"	"mmath"	0	1	false	false	false	0
989	"sin"	"sin"	"mmath"	0	1	false	false	false	0
990	"cos"	"cos"	"mmath"	0	1	false	false	false	0
991	"tan"	"tan"	"mmath"	0	1	false	false	false	0
992	"asin"	"asin"	"mmath"	0	1	false	false	false	0
993	"acos"	"acos"	"mmath"	0	1	false	false	false	0
994	"atan"	"atan"	"mmath"	0	1	false	false	false	0
995	"atan"	"atan2"	"mmath"	0	1	false	false	false	0
996	"sinh"	"sinh"	"mmath"	0	1	false	false	false	0
997	"cot"	"cot"	"mmath"	0	1	false	false	false	0
998	"cosh"	"cosh"	"mmath"	0	1	false	false	false	0
999	"tanh"	"tanh"	"mmath"	0	1	false	false	false	0
1000	"sqrt"	"sqrt"	"mmath"	0	1	false	false	false	0
1001	"exp"	"exp"	"mmath"	0	1	false	false	false	0
1002	"log"	"log"	"mmath"	0	1	false	false	false	0
1003	"log10"	"log10"	"mmath"	0	1	false	false	false	0
1004	"power"	"pow"	"mmath"	0	1	false	false	false	0
1005	"floor"	"floor"	"mmath"	0	1	false	false	false	0
1006	"ceil"	"ceil"	"mmath"	0	1	false	false	false	0
1007	"ceiling"	"ceil"	"mmath"	0	1	false	false	false	0
1008	"sin"	"sin"	"mmath"	0	1	false	false	false	0
1009	"cos"	"cos"	"mmath"	0	1	false	false	false	0
1010	"tan"	"tan"	"mmath"	0	1	false	false	false	0
1011	"asin"	"asin"	"mmath"	0	1	false	false	false	0
1012	"acos"	"acos"	"mmath"	0	1	false	false	false	0
1013	"atan"	"atan"	"mmath"	0	1	false	false	false	0
1014	"atan"	"atan2"	"mmath"	0	1	false	false	false	0
1015	"sinh"	"sinh"	"mmath"	0	1	false	false	false	0
1016	"cot"	"cot"	"mmath"	0	1	false	false	false	0
1017	"cosh"	"cosh"	"mmath"	0	1	false	false	false	0
1018	"tanh"	"tanh"	"mmath"	0	1	false	false	false	0
1019	"sqrt"	"sqrt"	"mmath"	0	1	false	false	false	0
1020	"exp"	"exp"	"mmath"	0	1	false	false	false	0
1021	"log"	"log"	"mmath"	0	1	false	false	false	0
1022	"log10"	"log10"	"mmath"	0	1	false	false	false	0
1023	"pi"	"pi"	"mmath"	0	1	false	false	false	0
1024	"rand"	"rand"	"mmath"	0	1	true	false	false	0
1025	"rand"	"sqlrand"	"mmath"	0	1	true	false	false	0
1026	"curdate"	"current_date"	"mtime"	0	1	false	false	false	0
1027	"current_date"	"current_date"	"mtime"	0	1	false	false	false	0
1028	"curtime"	"current_time"	"mtime"	0	1	false	false	false	0
1029	"current_time"	"current_time"	"mtime"	0	1	false	false	false	0
1030	"current_timestamp"	"current_timestamp"	"mtime"	0	1	false	false	false	0
1031	"localtime"	"current_time"	"sql"	0	1	false	false	false	0
1032	"localtimestamp"	"current_timestamp"	"sql"	0	1	false	false	false	0
1033	"sql_sub"	"diff"	"mtime"	0	1	false	false	false	0
1034	"sql_sub"	"diff"	"mtime"	0	1	false	false	false	0
1035	"sql_sub"	"diff"	"mtime"	0	1	false	false	false	0
1036	"sql_sub"	"diff"	"mtime"	0	1	false	false	false	0
1037	"sql_sub"	"diff"	"mtime"	0	1	false	false	false	0
1038	"sql_sub"	"date_sub_msec_interval"	"mtime"	0	1	false	false	false	0
1039	"sql_sub"	"date_sub_month_interval"	"mtime"	0	1	false	false	false	0
1040	"sql_sub"	"time_sub_msec_interval"	"mtime"	0	1	false	false	false	0
1041	"sql_sub"	"time_sub_msec_interval"	"mtime"	0	1	false	false	false	0
1042	"sql_sub"	"timestamp_sub_msec_interval"	"mtime"	0	1	false	false	false	0
1043	"sql_sub"	"timestamp_sub_month_interval"	"mtime"	0	1	false	false	false	0
1044	"sql_sub"	"timestamp_sub_msec_interval"	"mtime"	0	1	false	false	false	0
1045	"sql_sub"	"timestamp_sub_month_interval"	"mtime"	0	1	false	false	false	0
1046	"sql_add"	"date_add_msec_interval"	"mtime"	0	1	false	false	false	0
1047	"sql_add"	"addmonths"	"mtime"	0	1	false	false	false	0
1048	"sql_add"	"timestamp_add_msec_interval"	"mtime"	0	1	false	false	false	0
1049	"sql_add"	"timestamp_add_month_interval"	"mtime"	0	1	false	false	false	0
1050	"sql_add"	"timestamp_add_msec_interval"	"mtime"	0	1	false	false	false	0
1051	"sql_add"	"timestamp_add_month_interval"	"mtime"	0	1	false	false	false	0
1052	"sql_add"	"time_add_msec_interval"	"mtime"	0	1	false	false	false	0
1053	"sql_add"	"time_add_msec_interval"	"mtime"	0	1	false	false	false	0
1054	"local_timezone"	"local_timezone"	"mtime"	0	1	false	false	false	0
1055	"year"	"year"	"mtime"	0	1	false	false	false	0
1056	"month"	"month"	"mtime"	0	1	false	false	false	0
1057	"day"	"day"	"mtime"	0	1	false	false	false	0
1058	"hour"	"hours"	"mtime"	0	1	false	false	false	0
1059	"minute"	"minutes"	"mtime"	0	1	false	false	false	0
1060	"second"	"sql_seconds"	"mtime"	0	1	false	false	false	0
1061	"hour"	"hours"	"mtime"	0	1	false	false	false	0
1062	"minute"	"minutes"	"mtime"	0	1	false	false	false	0
1063	"second"	"sql_seconds"	"mtime"	0	1	false	false	false	0
1064	"year"	"year"	"mtime"	0	1	false	false	false	0
1065	"month"	"month"	"mtime"	0	1	false	false	false	0
1066	"day"	"day"	"mtime"	0	1	false	false	false	0
1067	"hour"	"hours"	"mtime"	0	1	false	false	false	0
1068	"minute"	"minutes"	"mtime"	0	1	false	false	false	0
1069	"second"	"sql_seconds"	"mtime"	0	1	false	false	false	0
1070	"year"	"year"	"mtime"	0	1	false	false	false	0
1071	"month"	"month"	"mtime"	0	1	false	false	false	0
1072	"day"	"day"	"mtime"	0	1	false	false	false	0
1073	"hour"	"hours"	"mtime"	0	1	false	false	false	0
1074	"minute"	"minutes"	"mtime"	0	1	false	false	false	0
1075	"second"	"sql_seconds"	"mtime"	0	1	false	false	false	0
1076	"year"	"year"	"mtime"	0	1	false	false	false	0
1077	"month"	"month"	"mtime"	0	1	false	false	false	0
1078	"day"	"day"	"mtime"	0	1	false	false	false	0
1079	"hour"	"hours"	"mtime"	0	1	false	false	false	0
1080	"minute"	"minutes"	"mtime"	0	1	false	false	false	0
1081	"second"	"seconds"	"mtime"	0	1	false	false	false	0
1082	"dayofyear"	"dayofyear"	"mtime"	0	1	false	false	false	0
1083	"weekofyear"	"weekofyear"	"mtime"	0	1	false	false	false	0
1084	"dayofweek"	"dayofweek"	"mtime"	0	1	false	false	false	0
1085	"dayofmonth"	"day"	"mtime"	0	1	false	false	false	0
1086	"week"	"weekofyear"	"mtime"	0	1	false	false	false	0
1087	"next_value_for"	"next_value"	"sql"	0	1	true	false	false	0
1088	"get_value_for"	"get_value"	"sql"	0	1	false	false	false	0
1089	"restart"	"restart"	"sql"	0	1	false	false	false	0
1090	"index"	"index"	"calc"	0	1	false	false	false	0
1091	"index"	"index"	"calc"	0	1	false	false	false	0
1092	"index"	"index"	"calc"	0	1	false	false	false	0
1093	"strings"	"strings"	"calc"	0	1	false	false	false	0
1094	"locate"	"locate"	"str"	0	1	false	false	false	0
1095	"locate"	"locate"	"str"	0	1	false	false	false	0
1096	"substring"	"substring"	"str"	0	1	false	false	false	0
1097	"substring"	"substring"	"str"	0	1	false	false	false	0
1098	"like"	"like"	"algebra"	0	1	false	false	false	0
1099	"like"	"like"	"algebra"	0	1	false	false	false	0
1100	"ilike"	"ilike"	"algebra"	0	1	false	false	false	0
1101	"ilike"	"ilike"	"algebra"	0	1	false	false	false	0
1102	"not_like"	"not_like"	"algebra"	0	1	false	false	false	0
1103	"not_like"	"not_like"	"algebra"	0	1	false	false	false	0
1104	"not_ilike"	"not_ilike"	"algebra"	0	1	false	false	false	0
1105	"not_ilike"	"not_ilike"	"algebra"	0	1	false	false	false	0
1106	"patindex"	"patindex"	"pcre"	0	1	false	false	false	0
1107	"truncate"	"stringleft"	"str"	0	1	false	false	false	0
1108	"concat"	"+"	"calc"	0	1	false	false	false	0
1109	"ascii"	"ascii"	"str"	0	1	false	false	false	0
1110	"code"	"unicode"	"str"	0	1	false	false	false	0
1111	"length"	"stringlength"	"str"	0	1	false	false	false	0
1112	"right"	"stringright"	"str"	0	1	false	false	false	0
1113	"left"	"stringleft"	"str"	0	1	false	false	false	0
1114	"upper"	"toUpper"	"str"	0	1	false	false	false	0
1115	"ucase"	"toUpper"	"str"	0	1	false	false	false	0
1116	"lower"	"toLower"	"str"	0	1	false	false	false	0
1117	"lcase"	"toLower"	"str"	0	1	false	false	false	0
1118	"trim"	"trim"	"str"	0	1	false	false	false	0
1119	"trim"	"trim"	"str"	0	1	false	false	false	0
1120	"ltrim"	"ltrim"	"str"	0	1	false	false	false	0
1121	"ltrim"	"ltrim"	"str"	0	1	false	false	false	0
1122	"rtrim"	"rtrim"	"str"	0	1	false	false	false	0
1123	"rtrim"	"rtrim"	"str"	0	1	false	false	false	0
1124	"lpad"	"lpad"	"str"	0	1	false	false	false	0
1125	"lpad"	"lpad"	"str"	0	1	false	false	false	0
1126	"rpad"	"rpad"	"str"	0	1	false	false	false	0
1127	"rpad"	"rpad"	"str"	0	1	false	false	false	0
1128	"insert"	"insert"	"str"	0	1	false	false	false	0
1129	"replace"	"replace"	"str"	0	1	false	false	false	0
1130	"repeat"	"repeat"	"str"	0	1	false	false	false	0
1131	"space"	"space"	"str"	0	1	false	false	false	0
1132	"char_length"	"length"	"str"	0	1	false	false	false	0
1133	"character_length"	"length"	"str"	0	1	false	false	false	0
1134	"octet_length"	"nbytes"	"str"	0	1	false	false	false	0
1135	"soundex"	"soundex"	"txtsim"	0	1	false	false	false	0
1136	"difference"	"stringdiff"	"txtsim"	0	1	false	false	false	0
1137	"editdistance"	"editdistance"	"txtsim"	0	1	false	false	false	0
1138	"editdistance2"	"editdistance2"	"txtsim"	0	1	false	false	false	0
1139	"similarity"	"similarity"	"txtsim"	0	1	false	false	false	0
1140	"qgramnormalize"	"qgramnormalize"	"txtsim"	0	1	false	false	false	0
1141	"levenshtein"	"levenshtein"	"txtsim"	0	1	false	false	false	0
1142	"levenshtein"	"levenshtein"	"txtsim"	0	1	false	false	false	0
1143	"index"	"index"	"calc"	0	1	false	false	false	0
1144	"index"	"index"	"calc"	0	1	false	false	false	0
1145	"index"	"index"	"calc"	0	1	false	false	false	0
1146	"strings"	"strings"	"calc"	0	1	false	false	false	0
1147	"locate"	"locate"	"str"	0	1	false	false	false	0
1148	"locate"	"locate"	"str"	0	1	false	false	false	0
1149	"substring"	"substring"	"str"	0	1	false	false	false	0
1150	"substring"	"substring"	"str"	0	1	false	false	false	0
1151	"like"	"like"	"algebra"	0	1	false	false	false	0
1152	"like"	"like"	"algebra"	0	1	false	false	false	0
1153	"ilike"	"ilike"	"algebra"	0	1	false	false	false	0
1154	"ilike"	"ilike"	"algebra"	0	1	false	false	false	0
1155	"not_like"	"not_like"	"algebra"	0	1	false	false	false	0
1156	"not_like"	"not_like"	"algebra"	0	1	false	false	false	0
1157	"not_ilike"	"not_ilike"	"algebra"	0	1	false	false	false	0
1158	"not_ilike"	"not_ilike"	"algebra"	0	1	false	false	false	0
1159	"patindex"	"patindex"	"pcre"	0	1	false	false	false	0
1160	"truncate"	"stringleft"	"str"	0	1	false	false	false	0
1161	"concat"	"+"	"calc"	0	1	false	false	false	0
1162	"ascii"	"ascii"	"str"	0	1	false	false	false	0
1163	"code"	"unicode"	"str"	0	1	false	false	false	0
1164	"length"	"stringlength"	"str"	0	1	false	false	false	0
1165	"right"	"stringright"	"str"	0	1	false	false	false	0
1166	"left"	"stringleft"	"str"	0	1	false	false	false	0
1167	"upper"	"toUpper"	"str"	0	1	false	false	false	0
1168	"ucase"	"toUpper"	"str"	0	1	false	false	false	0
1169	"lower"	"toLower"	"str"	0	1	false	false	false	0
1170	"lcase"	"toLower"	"str"	0	1	false	false	false	0
1171	"trim"	"trim"	"str"	0	1	false	false	false	0
1172	"trim"	"trim"	"str"	0	1	false	false	false	0
1173	"ltrim"	"ltrim"	"str"	0	1	false	false	false	0
1174	"ltrim"	"ltrim"	"str"	0	1	false	false	false	0
1175	"rtrim"	"rtrim"	"str"	0	1	false	false	false	0
1176	"rtrim"	"rtrim"	"str"	0	1	false	false	false	0
1177	"lpad"	"lpad"	"str"	0	1	false	false	false	0
1178	"lpad"	"lpad"	"str"	0	1	false	false	false	0
1179	"rpad"	"rpad"	"str"	0	1	false	false	false	0
1180	"rpad"	"rpad"	"str"	0	1	false	false	false	0
1181	"insert"	"insert"	"str"	0	1	false	false	false	0
1182	"replace"	"replace"	"str"	0	1	false	false	false	0
1183	"repeat"	"repeat"	"str"	0	1	false	false	false	0
1184	"space"	"space"	"str"	0	1	false	false	false	0
1185	"char_length"	"length"	"str"	0	1	false	false	false	0
1186	"character_length"	"length"	"str"	0	1	false	false	false	0
1187	"octet_length"	"nbytes"	"str"	0	1	false	false	false	0
1188	"soundex"	"soundex"	"txtsim"	0	1	false	false	false	0
1189	"difference"	"stringdiff"	"txtsim"	0	1	false	false	false	0
1190	"editdistance"	"editdistance"	"txtsim"	0	1	false	false	false	0
1191	"editdistance2"	"editdistance2"	"txtsim"	0	1	false	false	false	0
1192	"similarity"	"similarity"	"txtsim"	0	1	false	false	false	0
1193	"qgramnormalize"	"qgramnormalize"	"txtsim"	0	1	false	false	false	0
1194	"levenshtein"	"levenshtein"	"txtsim"	0	1	false	false	false	0
1195	"levenshtein"	"levenshtein"	"txtsim"	0	1	false	false	false	0
1196	"index"	"index"	"calc"	0	1	false	false	false	0
1197	"index"	"index"	"calc"	0	1	false	false	false	0
1198	"index"	"index"	"calc"	0	1	false	false	false	0
1199	"strings"	"strings"	"calc"	0	1	false	false	false	0
1200	"locate"	"locate"	"str"	0	1	false	false	false	0
1201	"locate"	"locate"	"str"	0	1	false	false	false	0
1202	"substring"	"substring"	"str"	0	1	false	false	false	0
1203	"substring"	"substring"	"str"	0	1	false	false	false	0
1204	"like"	"like"	"algebra"	0	1	false	false	false	0
1205	"like"	"like"	"algebra"	0	1	false	false	false	0
1206	"ilike"	"ilike"	"algebra"	0	1	false	false	false	0
1207	"ilike"	"ilike"	"algebra"	0	1	false	false	false	0
1208	"not_like"	"not_like"	"algebra"	0	1	false	false	false	0
1209	"not_like"	"not_like"	"algebra"	0	1	false	false	false	0
1210	"not_ilike"	"not_ilike"	"algebra"	0	1	false	false	false	0
1211	"not_ilike"	"not_ilike"	"algebra"	0	1	false	false	false	0
1212	"patindex"	"patindex"	"pcre"	0	1	false	false	false	0
1213	"truncate"	"stringleft"	"str"	0	1	false	false	false	0
1214	"concat"	"+"	"calc"	0	1	false	false	false	0
1215	"ascii"	"ascii"	"str"	0	1	false	false	false	0
1216	"code"	"unicode"	"str"	0	1	false	false	false	0
1217	"length"	"stringlength"	"str"	0	1	false	false	false	0
1218	"right"	"stringright"	"str"	0	1	false	false	false	0
1219	"left"	"stringleft"	"str"	0	1	false	false	false	0
1220	"upper"	"toUpper"	"str"	0	1	false	false	false	0
1221	"ucase"	"toUpper"	"str"	0	1	false	false	false	0
1222	"lower"	"toLower"	"str"	0	1	false	false	false	0
1223	"lcase"	"toLower"	"str"	0	1	false	false	false	0
1224	"trim"	"trim"	"str"	0	1	false	false	false	0
1225	"trim"	"trim"	"str"	0	1	false	false	false	0
1226	"ltrim"	"ltrim"	"str"	0	1	false	false	false	0
1227	"ltrim"	"ltrim"	"str"	0	1	false	false	false	0
1228	"rtrim"	"rtrim"	"str"	0	1	false	false	false	0
1229	"rtrim"	"rtrim"	"str"	0	1	false	false	false	0
1230	"lpad"	"lpad"	"str"	0	1	false	false	false	0
1231	"lpad"	"lpad"	"str"	0	1	false	false	false	0
1232	"rpad"	"rpad"	"str"	0	1	false	false	false	0
1233	"rpad"	"rpad"	"str"	0	1	false	false	false	0
1234	"insert"	"insert"	"str"	0	1	false	false	false	0
1235	"replace"	"replace"	"str"	0	1	false	false	false	0
1236	"repeat"	"repeat"	"str"	0	1	false	false	false	0
1237	"space"	"space"	"str"	0	1	false	false	false	0
1238	"char_length"	"length"	"str"	0	1	false	false	false	0
1239	"character_length"	"length"	"str"	0	1	false	false	false	0
1240	"octet_length"	"nbytes"	"str"	0	1	false	false	false	0
1241	"soundex"	"soundex"	"txtsim"	0	1	false	false	false	0
1242	"difference"	"stringdiff"	"txtsim"	0	1	false	false	false	0
1243	"editdistance"	"editdistance"	"txtsim"	0	1	false	false	false	0
1244	"editdistance2"	"editdistance2"	"txtsim"	0	1	false	false	false	0
1245	"similarity"	"similarity"	"txtsim"	0	1	false	false	false	0
1246	"qgramnormalize"	"qgramnormalize"	"txtsim"	0	1	false	false	false	0
1247	"levenshtein"	"levenshtein"	"txtsim"	0	1	false	false	false	0
1248	"levenshtein"	"levenshtein"	"txtsim"	0	1	false	false	false	0
1249	"copyfrom"	"copy_from"	"sql"	0	5	false	true	false	0
1250	"copyfrom"	"importTable"	"sql"	0	5	false	true	false	0
29	"not_unique"	"not_unique"	"sql"	0	3	false	false	false	0
41	"zero_or_one"	"zero_or_one"	"sql"	0	3	false	false	false	0
42	"exist"	"exist"	"aggr"	0	3	false	false	false	0
43	"not_exist"	"not_exist"	"aggr"	0	3	false	false	false	0
48	"min"	"min"	"aggr"	0	3	false	false	false	0
49	"max"	"max"	"aggr"	0	3	false	false	false	0
53	"sum"	"sum"	"aggr"	0	3	false	false	false	0
54	"sum"	"sum"	"aggr"	0	3	false	false	false	0
55	"sum"	"sum"	"aggr"	0	3	false	false	false	0
56	"sum"	"sum"	"aggr"	0	3	false	false	false	0
57	"sum"	"sum"	"aggr"	0	3	false	false	false	0
58	"sum"	"sum"	"aggr"	0	3	false	false	false	0
59	"sum"	"sum"	"aggr"	0	3	false	false	false	0
60	"sum"	"sum"	"aggr"	0	3	false	false	false	0
61	"sum"	"sum"	"aggr"	0	3	false	false	false	0
62	"sum"	"sum"	"aggr"	0	3	false	false	false	0
63	"sum"	"sum"	"aggr"	0	3	false	false	false	0
64	"prod"	"prod"	"aggr"	0	3	false	false	false	0
65	"prod"	"prod"	"aggr"	0	3	false	false	false	0
66	"prod"	"prod"	"aggr"	0	3	false	false	false	0
67	"prod"	"prod"	"aggr"	0	3	false	false	false	0
68	"prod"	"prod"	"aggr"	0	3	false	false	false	0
69	"prod"	"prod"	"aggr"	0	3	false	false	false	0
70	"prod"	"prod"	"aggr"	0	3	false	false	false	0
71	"prod"	"prod"	"aggr"	0	3	false	false	false	0
72	"prod"	"prod"	"aggr"	0	3	false	false	false	0
73	"prod"	"prod"	"aggr"	0	3	false	false	false	0
88	"sum"	"sum"	"aggr"	0	3	false	false	false	0
89	"prod"	"prod"	"aggr"	0	3	false	false	false	0
90	"sum"	"sum"	"aggr"	0	3	false	false	false	0
91	"prod"	"prod"	"aggr"	0	3	false	false	false	0
92	"avg"	"avg"	"aggr"	0	3	false	false	false	0
93	"count_no_nil"	"count_no_nil"	"aggr"	0	3	false	false	false	0
94	"count"	"count"	"aggr"	0	3	false	false	false	0
<<<<<<< HEAD
5668	"env"	"CREATE FUNCTION env () RETURNS TABLE( name varchar(1024), value varchar(2048)) EXTERNAL NAME sql.sql_environment;"	"sql"	2	5	false	false	false	2000
5671	"var"	"CREATE FUNCTION var() RETURNS TABLE( name varchar(1024)) EXTERNAL NAME sql.sql_variables;"	"sql"	2	5	false	false	false	2000
5677	"db_users"	"CREATE FUNCTION db_users () RETURNS TABLE( name varchar(2048)) EXTERNAL NAME sql.db_users;"	"sql"	2	5	false	false	false	2000
5697	"like"	"-- This Source Code Form is subject to the terms of the Mozilla Public\n-- License, v. 2.0.  If a copy of the MPL was not distributed with this\n-- file, You can obtain one at http://mozilla.org/MPL/2.0/.\n--\n-- Copyright 2008-2015 MonetDB B.V.\n\ncreate filter function ""like""(val string, pat string, esc string) external name algebra.""like"";"	"algebra"	1	4	true	false	false	2000
5702	"ilike"	"create filter function ""ilike""(val string, pat string, esc string) external name algebra.""ilike"";"	"algebra"	1	4	true	false	false	2000
5707	"like"	"create filter function ""like""(val string, pat string) external name algebra.""like"";"	"algebra"	1	4	true	false	false	2000
5711	"ilike"	"create filter function ""ilike""(val string, pat string) external name algebra.""ilike"";"	"algebra"	1	4	true	false	false	2000
5715	"degrees"	"-- This Source Code Form is subject to the terms of the Mozilla Public\n-- License, v. 2.0.  If a copy of the MPL was not distributed with this\n-- file, You can obtain one at http://mozilla.org/MPL/2.0/.\n--\n-- Copyright 2008-2015 MonetDB B.V.\n\ncreate function degrees(r double) \nreturns double\n\treturn r*180/pi();"	"user"	2	1	false	false	false	2000
5719	"radians"	"create function radians(d double) \nreturns double\n\treturn d*pi()/180;"	"user"	2	1	false	false	false	2000
5723	"times"	"-- This Source Code Form is subject to the terms of the Mozilla Public\n-- License, v. 2.0.  If a copy of the MPL was not distributed with this\n-- file, You can obtain one at http://mozilla.org/MPL/2.0/.\n--\n-- Copyright 2008-2015 MonetDB B.V.\n\n-- Provide a simple equivalent for the UNIX times command\n-- times 0 ms user 0 ms system 0 ms 0 reads 0 writes\n\ncreate procedure times()\nexternal name sql.times;"	"sql"	1	2	true	false	false	2000
5726	"getanchor"	"create function getanchor( theurl url ) returns string \n\texternal name url.""getAnchor"";"	"url"	1	1	false	false	false	2000
5730	"getbasename"	"create function getbasename(theurl url) returns string       \n\texternal name url.""getBasename"";"	"url"	1	1	false	false	false	2000
5734	"getcontent"	"create function getcontent(theurl url)   returns string       \n\texternal name url.""getContent"";"	"url"	1	1	false	false	false	2000
5738	"getcontext"	"create function getcontext(theurl url)   returns string       \n\texternal name url.""getContext"";"	"url"	1	1	false	false	false	2000
5742	"getdomain"	"create function getdomain(theurl url) returns string       \n\texternal name url.""getDomain"";"	"url"	1	1	false	false	false	2000
5746	"getextension"	"create function getextension(theurl url) returns string       \n\texternal name url.""getExtension"";"	"url"	1	1	false	false	false	2000
5750	"getfile"	"create function getfile(theurl url) returns string       \n\texternal name url.""getFile"";"	"url"	1	1	false	false	false	2000
5754	"gethost"	"create function gethost(theurl url)   returns string       \n\texternal name url.""getHost"";"	"url"	1	1	false	false	false	2000
5758	"getport"	"create function getport(theurl url) returns string       \n\texternal name url.""getPort"";"	"url"	1	1	false	false	false	2000
5762	"getprotocol"	"create function getprotocol(theurl url) returns string       \n\texternal name url.""getProtocol"";"	"url"	1	1	false	false	false	2000
5766	"getquery"	"create function getquery(theurl url) returns string       \n\texternal name url.""getQuery"";"	"url"	1	1	false	false	false	2000
5770	"getuser"	"create function getuser(theurl url) returns string       \n\texternal name url.""getUser"";"	"url"	1	1	false	false	false	2000
5774	"getroboturl"	"create function getroboturl(theurl url) returns string       \n\texternal name url.""getRobotURL"";"	"url"	1	1	false	false	false	2000
5778	"isaurl"	"create function isaurl(theurl url) returns bool\n\texternal name url.""isaURL"";"	"url"	1	1	false	false	false	2000
5782	"newurl"	"create function newurl(protocol string, hostname string, ""port"" int, file string) \n\treturns url       \n\texternal name url.""new"";"	"url"	1	1	false	false	false	2000
5789	"newurl"	"create function newurl(protocol string, hostname string, file string) \n\treturns url \n\texternal name url.""new"";"	"url"	1	1	false	false	false	2000
5795	"str_to_date"	"-- This Source Code Form is subject to the terms of the Mozilla Public\n-- License, v. 2.0.  If a copy of the MPL was not distributed with this\n-- file, You can obtain one at http://mozilla.org/MPL/2.0/.\n--\n-- Copyright 2008-2015 MonetDB B.V.\n\ncreate function str_to_date(s string, format string) returns date\n\texternal name mtime.""str_to_date"";"	"mtime"	1	1	false	false	false	2000
5800	"date_to_str"	"create function date_to_str(d date, format string) returns string\n\texternal name mtime.""date_to_str"";"	"mtime"	1	1	false	false	false	2000
5805	"convert"	"create function ""convert""(s string, format string) returns date\n\texternal name mtime.""str_to_date"";"	"mtime"	1	1	false	false	false	2000
5811	"broadcast"	"create function ""broadcast"" (p inet) returns inet \n\texternal name inet.""broadcast"";"	"inet"	1	1	false	false	false	2000
5815	"host"	"create function ""host"" (p inet) returns clob\n\texternal name inet.""host"";"	"inet"	1	1	false	false	false	2000
5819	"masklen"	"create function ""masklen"" (p inet) returns int\n\texternal name inet.""masklen"";"	"inet"	1	1	false	false	false	2000
5823	"setmasklen"	"create function ""setmasklen"" (p inet, mask int) returns inet\n\texternal name inet.""setmasklen"";"	"inet"	1	1	false	false	false	2000
5828	"netmask"	"create function ""netmask"" (p inet) returns inet\n\texternal name inet.""netmask"";"	"inet"	1	1	false	false	false	2000
5832	"hostmask"	"create function ""hostmask"" (p inet) returns inet\n\texternal name inet.""hostmask"";"	"inet"	1	1	false	false	false	2000
5836	"network"	"create function ""network"" (p inet) returns inet\n\texternal name inet.""network"";"	"inet"	1	1	false	false	false	2000
5840	"text"	"create function ""text"" (p inet) returns clob\n\texternal name inet.""text"";"	"inet"	1	1	false	false	false	2000
5844	"abbrev"	"create function ""abbrev"" (p inet) returns clob\n\texternal name inet.""abbrev"";"	"inet"	1	1	false	false	false	2000
5848	"left_shift"	"create function ""left_shift""(i1 inet, i2 inet) returns boolean\n\texternal name inet.""<<"";"	"inet"	1	1	false	false	false	2000
5853	"right_shift"	"create function ""right_shift""(i1 inet, i2 inet) returns boolean\n\texternal name inet."">>"";"	"inet"	1	1	false	false	false	2000
5858	"left_shift_assign"	"create function ""left_shift_assign""(i1 inet, i2 inet) returns boolean\n\texternal name inet.""<<="";"	"inet"	1	1	false	false	false	2000
5863	"right_shift_assign"	"create function ""right_shift_assign""(i1 inet, i2 inet) returns boolean\n\texternal name inet."">>="";"	"inet"	1	1	false	false	false	2000
5868	"querylog_catalog"	"-- This Source Code Form is subject to the terms of the Mozilla Public\n-- License, v. 2.0.  If a copy of the MPL was not distributed with this\n-- file, You can obtain one at http://mozilla.org/MPL/2.0/.\n--\n-- Copyright 2008-2015 MonetDB B.V.\n\n-- QUERY HISTORY\n-- The query history mechanism of MonetDB/SQL relies on a few hooks.\n-- The most important one is a global system variable which controls\n--  monitoring of all sessions. \n\ncreate function sys.querylog_catalog()\nreturns table(\n\tid oid,\n\towner string,\n\tdefined timestamp,\n\tquery string,\n\tpipe string,\n\t""plan"" string,\t\t-- Name of MAL plan\n\tmal int,\t\t\t-- size of MAL plan\n\toptimize bigint \t-- time in usec\n)\nexternal name sql.querylog_catalog;"	"sql"	1	5	false	false	false	2000
5878	"querylog_calls"	"-- Each query call is stored in the table calls\n-- At regular intervals the query history table should be cleaned.\n-- This can be done manually on the SQL console, or be integrated\n-- in the keepQuery and keepCall upon need.\n-- The parameters are geared at understanding the resource claims\n-- They reflect the effect of the total workload mix during execution.\n-- The 'cpu' gives the average cpu load percentage over all cores on the \n-- server during execution phase. \n-- increasing cpu load indicates better use of multi-cores.\n-- The 'io' indicate IOs during complete query run.\n-- The 'space' is the total amount of intermediates created in MB.\n-- Reducing the space component improves performance/\n-- All timing in usec and all storage in bytes.\n\ncreate function sys.querylog_calls()\nreturns table(\n\tid oid,\t\t\t\t -- references query plan\n\t""start"" timestamp,\t-- time the statement was started\n\t""stop"" timestamp,\t-- time the statement was completely finished\n\targuments string,\t-- actual call structure\n\ttuples wrd,\t\t\t-- number of tuples in the result set\n\trun bigint,\t\t-- time spent (in usec)  until the result export\n\tship bigint,\t\t-- time spent (in usec)  to ship the result set\n\tcpu int,  \t\t-- average cpu load percentage during execution\n\tio int\t\t\t-- percentage time waiting for IO to finish \n)\nexternal name sql.querylog_calls;"	"sql"	1	5	false	false	false	2000
5928	"querylog_empty"	"-- reset history for a particular user\ncreate procedure sys.querylog_empty()\nexternal name sql.querylog_empty;"	"sql"	1	2	true	false	false	2000
5930	"querylog_enable"	"-- manipulate the query logger\ncreate procedure sys.querylog_enable()\nexternal name sql.querylog_enable;"	"sql"	1	2	true	false	false	2000
5932	"querylog_enable"	"create procedure sys.querylog_enable(threshold smallint)\nexternal name sql.querylog_enable_threshold;"	"sql"	1	2	true	false	false	2000
5935	"querylog_disable"	"create procedure sys.querylog_disable()\nexternal name sql.querylog_disable;"	"sql"	1	2	true	false	false	2000
5937	"tracelog"	"-- This Source Code Form is subject to the terms of the Mozilla Public\n-- License, v. 2.0.  If a copy of the MPL was not distributed with this\n-- file, You can obtain one at http://mozilla.org/MPL/2.0/.\n--\n-- Copyright 2008-2015 MonetDB B.V.\n\n-- make the offline tracing table available for inspection\ncreate function sys.tracelog() \n\treturns table (\n\t\tevent integer,\t\t-- event counter\n\t\tclk varchar(20), \t-- wallclock, no mtime in kernel\n\t\tpc varchar(50), \t-- module.function[nr]\n\t\tthread int, \t\t-- thread identifier\n\t\tticks bigint, \t\t-- time in microseconds\n\t\trrsmb bigint, \t\t-- resident memory in MB\n\t\tvmmb bigint, \t\t-- virtual size in MB\n\t\treads bigint, \t\t-- number of blocks read\n\t\twrites bigint, \t\t-- number of blocks written\n\t\tminflt bigint, \t\t-- minor page faults\n\t\tmajflt bigint, \t\t-- major page faults\n\t\tnvcsw bigint, \t\t-- non-volantary conext switch\n\t\tstmt string\t\t\t-- actual statement executed\n\t)\n\texternal name sql.dump_trace;"	"sql"	1	5	false	false	false	2000
5967	"profiler_openstream"	"create procedure profiler_openstream(host string, port int) external name profiler.""openStream"";"	"profiler"	1	2	true	false	false	2000
5971	"profiler_stethoscope"	"create procedure profiler_stethoscope(ticks int) external name profiler.stethoscope;"	"profiler"	1	2	true	false	false	2000
5974	"epoch"	"-- This Source Code Form is subject to the terms of the Mozilla Public\n-- License, v. 2.0.  If a copy of the MPL was not distributed with this\n-- file, You can obtain one at http://mozilla.org/MPL/2.0/.\n--\n-- Copyright 2008-2015 MonetDB B.V.\n\n-- assume milliseconds when converted to TIMESTAMP\ncreate function ""epoch""(sec bigint) returns timestamp\n\texternal name timestamp.""epoch"";"	"timestamp"	1	1	false	false	false	2000
5978	"epoch"	"create function ""epoch""(sec int) returns timestamp\n\texternal name timestamp.""epoch"";"	"timestamp"	1	1	false	false	false	2000
5982	"epoch"	"create function ""epoch""(ts timestamp) returns int\n\texternal name timestamp.""epoch"";"	"timestamp"	1	1	false	false	false	2000
5986	"cluster1"	"-- This Source Code Form is subject to the terms of the Mozilla Public\n-- License, v. 2.0.  If a copy of the MPL was not distributed with this\n-- file, You can obtain one at http://mozilla.org/MPL/2.0/.\n--\n-- Copyright 2008-2015 MonetDB B.V.\n\n-- Clustering a relational table should be done with care.\n-- For, the oid's are used in join-indices.\n\n-- Clustering of tables may improve IO performance\n-- The foreign key constraints should be dropped before\n-- and re-established after the cluster operation.\n\ncreate procedure cluster1(sys string, tab string)\n\texternal name sql.cluster1;"	"sql"	1	2	true	false	false	2000
5990	"cluster2"	"create procedure cluster2(sys string, tab string)\n\texternal name sql.cluster2;"	"sql"	1	2	true	false	false	2000
5994	"shrink"	"-- This Source Code Form is subject to the terms of the Mozilla Public\n-- License, v. 2.0.  If a copy of the MPL was not distributed with this\n-- file, You can obtain one at http://mozilla.org/MPL/2.0/.\n--\n-- Copyright 2008-2015 MonetDB B.V.\n\n-- Vacuum a relational table should be done with care.\n-- For, the oid's are used in join-indices.\n\n-- Vacuum of tables may improve IO performance and disk footprint.\n-- The foreign key constraints should be dropped before\n-- and re-established after the cluster operation.\n\ncreate procedure shrink(sys string, tab string)\n\texternal name sql.shrink;"	"sql"	1	2	true	false	false	2000
5998	"reuse"	"create procedure reuse(sys string, tab string)\n\texternal name sql.reuse;"	"sql"	1	2	true	false	false	2000
6002	"vacuum"	"create procedure vacuum(sys string, tab string)\n\texternal name sql.vacuum;"	"sql"	1	2	true	false	false	2000
6006	"dependencies_schemas_on_users"	"-- This Source Code Form is subject to the terms of the Mozilla Public\n-- License, v. 2.0.  If a copy of the MPL was not distributed with this\n-- file, You can obtain one at http://mozilla.org/MPL/2.0/.\n--\n-- Copyright 2008-2015 MonetDB B.V.\n\n--Schema s has a dependency on user u\ncreate function dependencies_schemas_on_users()\nreturns table (sch varchar(100), usr varchar(100), dep_type varchar(32))\nreturn table (select s.name, u.name, 'DEP_USER' from schemas as s, users u where u.default_schema = s.id);"	"user"	2	5	false	false	false	2000
6011	"dependencies_owners_on_schemas"	"--User (owner) has a dependency in schema s\ncreate function dependencies_owners_on_schemas()\nreturns table (sch varchar(100), usr varchar(100), dep_type varchar(32))\nreturn table (select a.name, s.name, 'DEP_SCHEMA' from schemas as s, auths a where s.owner = a.id);"	"user"	2	5	false	false	false	2000
6016	"dependencies_tables_on_views"	"--Table t has a dependency on view v\ncreate function dependencies_tables_on_views()\nreturns table (sch varchar(100), usr varchar(100), dep_type varchar(32))\nreturn table (select t.name, v.name, 'DEP_VIEW' from tables as t, tables as v, dependencies as dep where t.id = dep.id and v.id = dep.depend_id and dep.depend_type = 5 and v.type = 1);"	"user"	2	5	false	false	false	2000
6021	"dependencies_tables_on_indexes"	"--Table t has a dependency on index  i\ncreate function dependencies_tables_on_indexes()\nreturns table (sch varchar(100), usr varchar(100), dep_type varchar(32))\nreturn table (select t.name, i.name, 'DEP_INDEX' from tables as t, idxs as i where i.table_id = t.id and i.name not in (select name from keys) and t.type = 0);"	"user"	2	5	false	false	false	2000
6026	"dependencies_tables_on_triggers"	"--Table t has a dependency on trigger tri\n\ncreate function dependencies_tables_on_triggers()\nreturns table (sch varchar(100), usr varchar(100), dep_type varchar(32))\nreturn table ((select t.name, tri.name, 'DEP_TRIGGER' from tables as t, triggers as tri where tri.table_id = t.id) union (select t.name, tri.name, 'DEP_TRIGGER' from triggers tri, tables t, dependencies dep where dep.id = t.id and dep.depend_id =tri.id and dep.depend_type = 8));"	"user"	2	5	false	false	false	2000
6031	"dependencies_tables_on_foreignkeys"	"--Table t has a dependency on foreign key k\ncreate function dependencies_tables_on_foreignkeys()\nreturns table (sch varchar(100), usr varchar(100), dep_type varchar(32))\nreturn table (select t.name, fk.name, 'DEP_FKEY' from tables as t, keys as k, keys as fk where fk.rkey = k.id and k.table_id = t.id);"	"user"	2	5	false	false	false	2000
6036	"dependencies_tables_on_functions"	"--Table t has a dependency on function f\ncreate function dependencies_tables_on_functions()\nreturns table (sch varchar(100), usr varchar(100), dep_type varchar(32))\nreturn table (select t.name, f.name, 'DEP_FUNC' from functions as f, tables as t, dependencies as dep where t.id = dep.id and f.id = dep.depend_id and dep.depend_type = 7 and t.type = 0);"	"user"	2	5	false	false	false	2000
6041	"dependencies_columns_on_views"	"--Column c has a dependency on view v\ncreate function dependencies_columns_on_views()\nreturns table (sch varchar(100), usr varchar(100), dep_type varchar(32))\nreturn table (select c.name, v.name, 'DEP_VIEW' from columns as c, tables as v, dependencies as dep where c.id = dep.id and v.id = dep.depend_id and dep.depend_type = 5 and v.type = 1);"	"user"	2	5	false	false	false	2000
6046	"dependencies_columns_on_keys"	"--Column c has a dependency on key k\ncreate function dependencies_columns_on_keys()\nreturns table (sch varchar(100), usr varchar(100), dep_type varchar(32))\nreturn table (select c.name, k.name, 'DEP_KEY' from columns as c, objects as kc, keys as k where kc.""name"" = c.name and kc.id = k.id and k.table_id = c.table_id and k.rkey = -1);"	"user"	2	5	false	false	false	2000
6051	"dependencies_columns_on_indexes"	"--Column c has a dependency on index i \ncreate function dependencies_columns_on_indexes()\nreturns table (sch varchar(100), usr varchar(100), dep_type varchar(32))\nreturn table (select c.name, i.name, 'DEP_INDEX' from columns as c, objects as kc, idxs as i where kc.""name"" = c.name and kc.id = i.id and c.table_id = i.table_id and i.name not in (select name from keys));"	"user"	2	5	false	false	false	2000
6056	"dependencies_columns_on_functions"	"--Column c has a dependency on function f\ncreate function dependencies_columns_on_functions()\nreturns table (sch varchar(100), usr varchar(100), dep_type varchar(32))\nreturn table (select c.name, f.name, 'DEP_FUNC' from functions as f, columns as c, dependencies as dep where c.id = dep.id and f.id = dep.depend_id and dep.depend_type = 7);"	"user"	2	5	false	false	false	2000
6061	"dependencies_columns_on_triggers"	"--Column c has a dependency on trigger tri\ncreate function dependencies_columns_on_triggers()\nreturns table (sch varchar(100), usr varchar(100), dep_type varchar(32))\nreturn table (select c.name, tri.name, 'DEP_TRIGGER' from columns as c, triggers as tri, dependencies as dep where dep.id = c.id and dep.depend_id =tri.id and dep.depend_type = 8);"	"user"	2	5	false	false	false	2000
6066	"dependencies_views_on_functions"	"--View v has a dependency on function f\ncreate function dependencies_views_on_functions()\nreturns table (sch varchar(100), usr varchar(100), dep_type varchar(32))\nreturn table (select v.name, f.name, 'DEP_FUNC' from functions as f, tables as v, dependencies as dep where v.id = dep.id and f.id = dep.depend_id and dep.depend_type = 7 and v.type = 1);"	"user"	2	5	false	false	false	2000
6071	"dependencies_views_on_triggers"	"--View v has a dependency on trigger tri\ncreate function dependencies_views_on_triggers()\nreturns table (sch varchar(100), usr varchar(100), dep_type varchar(32))\nreturn table (select v.name, tri.name, 'DEP_TRIGGER' from tables as v, triggers as tri, dependencies as dep where dep.id = v.id and dep.depend_id =tri.id and dep.depend_type = 8 and v.type = 1);"	"user"	2	5	false	false	false	2000
6076	"dependencies_functions_on_functions"	"--Function f1 has a dependency on function f2\ncreate function dependencies_functions_on_functions()\nreturns table (sch varchar(100), usr varchar(100), dep_type varchar(32))\nreturn table (select f1.name, f2.name, 'DEP_FUNC' from functions as f1, functions as f2, dependencies as dep where f1.id = dep.id and f2.id = dep.depend_id and dep.depend_type = 7);"	"user"	2	5	false	false	false	2000
6081	"dependencies_functions_os_triggers"	"--Function f1 has a dependency on trigger tri\ncreate function dependencies_functions_os_triggers()\nreturns table (sch varchar(100), usr varchar(100), dep_type varchar(32))\nreturn table (select f.name, tri.name, 'DEP_TRIGGER' from functions as f, triggers as tri, dependencies as dep where dep.id = f.id and dep.depend_id =tri.id and dep.depend_type = 8);"	"user"	2	5	false	false	false	2000
6086	"dependencies_keys_on_foreignkeys"	"--Key k has a dependency on foreign key fk\ncreate function dependencies_keys_on_foreignkeys()\nreturns table (sch varchar(100), usr varchar(100), dep_type varchar(32))\nreturn table (select k.name, fk.name, 'DEP_FKEY' from keys as k, keys as fk where fk.rkey = k.id);"	"user"	2	5	false	false	false	2000
6091	"password_hash"	"-- This Source Code Form is subject to the terms of the Mozilla Public\n-- License, v. 2.0.  If a copy of the MPL was not distributed with this\n-- file, You can obtain one at http://mozilla.org/MPL/2.0/.\n--\n-- Copyright 2008-2015 MonetDB B.V.\n\ncreate function sys.password_hash (username string) \n\treturns string \n\texternal name sql.password;"	"sql"	1	1	false	false	false	2000
6095	"sessions"	"create function sys.sessions()\nreturns table(""user"" string, ""login"" timestamp, ""sessiontimeout"" bigint, ""lastcommand"" timestamp, ""querytimeout"" bigint, ""active"" bool)\nexternal name sql.sessions;"	"sql"	1	5	false	false	false	2000
6111	"shutdown"	"create procedure sys.shutdown(delay tinyint) \nexternal name sql.shutdown;"	"sql"	1	2	true	false	false	2000
6114	"shutdown"	"create procedure sys.shutdown(delay tinyint, force bool) \nexternal name sql.shutdown;"	"sql"	1	2	true	false	false	2000
6118	"settimeout"	"-- control the query and session time out \ncreate procedure sys.settimeout(""query"" bigint)\n\texternal name sql.settimeout;"	"sql"	1	2	true	false	false	2000
6121	"settimeout"	"create procedure sys.settimeout(""query"" bigint, ""session"" bigint)\n\texternal name sql.settimeout;"	"sql"	1	2	true	false	false	2000
6125	"setsession"	"create procedure sys.setsession(""timeout"" bigint)\n\texternal name sql.setsession;"	"sql"	1	2	true	false	false	2000
6128	"ms_stuff"	"-- This Source Code Form is subject to the terms of the Mozilla Public\n-- License, v. 2.0.  If a copy of the MPL was not distributed with this\n-- file, You can obtain one at http://mozilla.org/MPL/2.0/.\n--\n-- Copyright 2008-2015 MonetDB B.V.\n\ncreate function ms_stuff( s1 varchar(32), st int, len int, s3 varchar(32))\nreturns varchar(32)\nbegin\n\tdeclare res varchar(32), aux varchar(32);\n\tdeclare ofset int;\n\n    if ( st < 0 or st > length(s1))\n        then return '';\n    end if;\n\n    set ofset = 1;\n    set res = substring(s1,ofset,st-1);\n    set res = res || s3;\n    set ofset = st + len;\n    set aux = substring(s1,ofset,length(s1)-ofset+1);\n\tset res = res || aux;\n\treturn res;\nend;"	"user"	2	1	false	false	false	2000
6135	"ms_trunc"	"create function ms_trunc(num double, prc int)\nreturns double\nexternal name sql.ms_trunc;"	"sql"	1	1	false	false	false	2000
6140	"ms_round"	"create function ms_round(num double, prc int, truncat int)\nreturns double\nbegin\n\tif (truncat = 0)\n\t\tthen return round(num, prc);\n\t\telse return ms_trunc(num, prc);\n\tend if;\nend;"	"user"	2	1	false	false	false	2000
6146	"ms_str"	"create function ms_str(num float, prc int, truncat int)\nreturns string\nbegin\n        return cast(num as string);\nend;"	"user"	2	1	false	false	false	2000
6152	"alpha"	"create function alpha(pdec double, pradius double)\nreturns double external name sql.alpha;"	"sql"	1	1	false	false	false	2000
6157	"zorder_encode"	"-- This Source Code Form is subject to the terms of the Mozilla Public\n-- License, v. 2.0.  If a copy of the MPL was not distributed with this\n-- file, You can obtain one at http://mozilla.org/MPL/2.0/.\n--\n-- Copyright 2008-2015 MonetDB B.V.\n\ncreate function zorder_encode(x integer, y integer) returns oid\n    external name zorder.encode;"	"zorder"	1	1	false	false	false	2000
6162	"zorder_decode_x"	"create function zorder_decode_x(z oid) returns integer\n    external name zorder.decode_x;"	"zorder"	1	1	false	false	false	2000
6166	"zorder_decode_y"	"create function zorder_decode_y(z oid) returns integer\n    external name zorder.decode_y;"	"zorder"	1	1	false	false	false	2000
6170	"optimizer_stats"	"-- This Source Code Form is subject to the terms of the Mozilla Public\n-- License, v. 2.0.  If a copy of the MPL was not distributed with this\n-- file, You can obtain one at http://mozilla.org/MPL/2.0/.\n--\n-- Copyright 2008-2015 MonetDB B.V.\n\n-- show the optimizer statistics maintained by the SQL frontend\ncreate function sys.optimizer_stats () \n\treturns table (rewrite string, count int) \n\texternal name sql.dump_opt_stats;"	"sql"	1	5	false	false	false	2000
6174	"querycache"	"-- SQL QUERY CACHE\n-- The SQL query cache returns a table with the query plans kept\n\ncreate function sys.querycache() \n\treturns table (query string, count int) \n\texternal name sql.dump_cache;"	"sql"	1	5	false	false	false	2000
6178	"querylog"	"-- Trace the SQL input\ncreate procedure sys.querylog(filename string) \n\texternal name sql.logfile;"	"sql"	1	2	true	false	false	2000
6181	"optimizers"	"-- MONETDB KERNEL SECTION\n-- optimizer pipe catalog\ncreate function sys.optimizers () \n\treturns table (name string, def string, status string)\n\texternal name sql.optimizers;"	"sql"	1	5	false	false	false	2000
6191	"environment"	"-- The environment table\ncreate function sys.environment()\n\treturns table (""name"" string, value string)\n\texternal name sql.sql_environment;"	"sql"	1	5	false	false	false	2000
6199	"bbp"	"-- The BAT buffer pool overview\ncreate function sys.bbp () \n\treturns table (id int, name string, htype string, \n\t\tttype string, count bigint, refcnt int, lrefcnt int, \n\t\tlocation string, heat int, dirty string, \n\t\tstatus string, kind string) \n\texternal name bbp.get;"	"bbp"	1	5	false	false	false	2000
6213	"evalalgebra"	"create procedure sys.evalalgebra( ra_stmt string, opt bool)\n\texternal name sql.""evalAlgebra"";"	"sql"	1	2	true	false	false	2000
6217	"queue"	"-- This Source Code Form is subject to the terms of the Mozilla Public\n-- License, v. 2.0.  If a copy of the MPL was not distributed with this\n-- file, You can obtain one at http://mozilla.org/MPL/2.0/.\n--\n-- Copyright 2008-2015 MonetDB B.V.\n\n-- System monitoring\n\n-- show status of all active SQL queries.\ncreate function sys.queue()\nreturns table(\n\tqtag bigint,\n\t""user"" string,\n\tstarted timestamp,\n\testimate timestamp,\n\tprogress int,\n\tstatus string,\n\ttag oid,\n\tquery string\n)\nexternal name sql.sysmon_queue;"	"sql"	1	5	false	false	false	2000
6237	"pause"	"-- operations to manipulate the state of havoc queries\ncreate procedure sys.pause(tag int)\nexternal name sql.sysmon_pause;"	"sql"	1	2	true	false	false	2000
6240	"resume"	"create procedure sys.resume(tag int)\nexternal name sql.sysmon_resume;"	"sql"	1	2	true	false	false	2000
6243	"stop"	"create procedure sys.stop(tag int)\nexternal name sql.sysmon_stop;"	"sql"	1	2	true	false	false	2000
6246	"pause"	"create procedure sys.pause(tag bigint)\nexternal name sql.sysmon_pause;"	"sql"	1	2	true	false	false	2000
6249	"resume"	"create procedure sys.resume(tag bigint)\nexternal name sql.sysmon_resume;"	"sql"	1	2	true	false	false	2000
6252	"stop"	"create procedure sys.stop(tag bigint)\nexternal name sql.sysmon_stop;"	"sql"	1	2	true	false	false	2000
6255	"rejects"	"-- The contents of this file are subject to the MonetDB Public License\n-- Version 1.1 (the ""License""); you may not use this file except in\n-- compliance with the License. You may obtain a copy of the License at\n-- http://www.monetdb.org/Legal/MonetDBLicense\n--\n-- Software distributed under the License is distributed on an ""AS IS""\n-- basis, WITHOUT WARRANTY OF ANY KIND, either express or implied. See the\n-- License for the specific language governing rights and limitations\n-- under the License.\n--\n-- The Original Code is the MonetDB Database System.\n--\n-- The Initial Developer of the Original Code is CWI.\n-- Portions created by CWI are Copyright (C) 1997-July 2008 CWI.\n-- Copyright August 2008-2014 MonetDB B.V.\n-- All Rights Reserved.\n\n-- COPY into reject management\n\ncreate function sys.rejects()\nreturns table(\n\trowid bigint,\n\tfldid int,\n\t""message"" string,\n\t""input"" string\n)\nexternal name sql.copy_rejects;"	"sql"	1	5	false	false	false	2000
6267	"clearrejects"	"create procedure sys.clearrejects()\nexternal name sql.copy_rejects_clear;"	"sql"	1	2	true	false	false	2000
6269	"stddev_samp"	"-- This Source Code Form is subject to the terms of the Mozilla Public\n-- License, v. 2.0.  If a copy of the MPL was not distributed with this\n-- file, You can obtain one at http://mozilla.org/MPL/2.0/.\n--\n-- Copyright 2008-2015 MonetDB B.V.\n\ncreate aggregate stddev_samp(val tinyint) returns double\n\texternal name ""aggr"".""stdev"";"	"aggr"	1	3	false	false	false	2000
6273	"stddev_samp"	"create aggregate stddev_samp(val smallint) returns double\n\texternal name ""aggr"".""stdev"";"	"aggr"	1	3	false	false	false	2000
6277	"stddev_samp"	"create aggregate stddev_samp(val integer) returns double\n\texternal name ""aggr"".""stdev"";"	"aggr"	1	3	false	false	false	2000
6281	"stddev_samp"	"create aggregate stddev_samp(val wrd) returns double\n\texternal name ""aggr"".""stdev"";"	"aggr"	1	3	false	false	false	2000
6285	"stddev_samp"	"create aggregate stddev_samp(val bigint) returns double\n\texternal name ""aggr"".""stdev"";"	"aggr"	1	3	false	false	false	2000
6289	"stddev_samp"	"create aggregate stddev_samp(val real) returns double\n\texternal name ""aggr"".""stdev"";"	"aggr"	1	3	false	false	false	2000
6293	"stddev_samp"	"create aggregate stddev_samp(val double) returns double\n\texternal name ""aggr"".""stdev"";"	"aggr"	1	3	false	false	false	2000
6297	"stddev_samp"	"create aggregate stddev_samp(val date) returns double\n\texternal name ""aggr"".""stdev"";"	"aggr"	1	3	false	false	false	2000
6301	"stddev_samp"	"create aggregate stddev_samp(val time) returns double\n\texternal name ""aggr"".""stdev"";"	"aggr"	1	3	false	false	false	2000
6305	"stddev_samp"	"create aggregate stddev_samp(val timestamp) returns double\n\texternal name ""aggr"".""stdev"";"	"aggr"	1	3	false	false	false	2000
6309	"stddev_pop"	"create aggregate stddev_pop(val tinyint) returns double\n\texternal name ""aggr"".""stdevp"";"	"aggr"	1	3	false	false	false	2000
6313	"stddev_pop"	"create aggregate stddev_pop(val smallint) returns double\n\texternal name ""aggr"".""stdevp"";"	"aggr"	1	3	false	false	false	2000
6317	"stddev_pop"	"create aggregate stddev_pop(val integer) returns double\n\texternal name ""aggr"".""stdevp"";"	"aggr"	1	3	false	false	false	2000
6321	"stddev_pop"	"create aggregate stddev_pop(val wrd) returns double\n\texternal name ""aggr"".""stdevp"";"	"aggr"	1	3	false	false	false	2000
6325	"stddev_pop"	"create aggregate stddev_pop(val bigint) returns double\n\texternal name ""aggr"".""stdevp"";"	"aggr"	1	3	false	false	false	2000
6329	"stddev_pop"	"create aggregate stddev_pop(val real) returns double\n\texternal name ""aggr"".""stdevp"";"	"aggr"	1	3	false	false	false	2000
6333	"stddev_pop"	"create aggregate stddev_pop(val double) returns double\n\texternal name ""aggr"".""stdevp"";"	"aggr"	1	3	false	false	false	2000
6337	"stddev_pop"	"create aggregate stddev_pop(val date) returns double\n\texternal name ""aggr"".""stdevp"";"	"aggr"	1	3	false	false	false	2000
6341	"stddev_pop"	"create aggregate stddev_pop(val time) returns double\n\texternal name ""aggr"".""stdevp"";"	"aggr"	1	3	false	false	false	2000
6345	"stddev_pop"	"create aggregate stddev_pop(val timestamp) returns double\n\texternal name ""aggr"".""stdevp"";"	"aggr"	1	3	false	false	false	2000
6349	"var_samp"	"create aggregate var_samp(val tinyint) returns double\n\texternal name ""aggr"".""variance"";"	"aggr"	1	3	false	false	false	2000
6353	"var_samp"	"create aggregate var_samp(val smallint) returns double\n\texternal name ""aggr"".""variance"";"	"aggr"	1	3	false	false	false	2000
6357	"var_samp"	"create aggregate var_samp(val integer) returns double\n\texternal name ""aggr"".""variance"";"	"aggr"	1	3	false	false	false	2000
6361	"var_samp"	"create aggregate var_samp(val wrd) returns double\n\texternal name ""aggr"".""variance"";"	"aggr"	1	3	false	false	false	2000
6365	"var_samp"	"create aggregate var_samp(val bigint) returns double\n\texternal name ""aggr"".""variance"";"	"aggr"	1	3	false	false	false	2000
6369	"var_samp"	"create aggregate var_samp(val real) returns double\n\texternal name ""aggr"".""variance"";"	"aggr"	1	3	false	false	false	2000
6373	"var_samp"	"create aggregate var_samp(val double) returns double\n\texternal name ""aggr"".""variance"";"	"aggr"	1	3	false	false	false	2000
6377	"var_samp"	"create aggregate var_samp(val date) returns double\n\texternal name ""aggr"".""variance"";"	"aggr"	1	3	false	false	false	2000
6381	"var_samp"	"create aggregate var_samp(val time) returns double\n\texternal name ""aggr"".""variance"";"	"aggr"	1	3	false	false	false	2000
6385	"var_samp"	"create aggregate var_samp(val timestamp) returns double\n\texternal name ""aggr"".""variance"";"	"aggr"	1	3	false	false	false	2000
6389	"var_pop"	"create aggregate var_pop(val tinyint) returns double\n\texternal name ""aggr"".""variancep"";"	"aggr"	1	3	false	false	false	2000
6393	"var_pop"	"create aggregate var_pop(val smallint) returns double\n\texternal name ""aggr"".""variancep"";"	"aggr"	1	3	false	false	false	2000
6397	"var_pop"	"create aggregate var_pop(val integer) returns double\n\texternal name ""aggr"".""variancep"";"	"aggr"	1	3	false	false	false	2000
6401	"var_pop"	"create aggregate var_pop(val wrd) returns double\n\texternal name ""aggr"".""variancep"";"	"aggr"	1	3	false	false	false	2000
6405	"var_pop"	"create aggregate var_pop(val bigint) returns double\n\texternal name ""aggr"".""variancep"";"	"aggr"	1	3	false	false	false	2000
6409	"var_pop"	"create aggregate var_pop(val real) returns double\n\texternal name ""aggr"".""variancep"";"	"aggr"	1	3	false	false	false	2000
6413	"var_pop"	"create aggregate var_pop(val double) returns double\n\texternal name ""aggr"".""variancep"";"	"aggr"	1	3	false	false	false	2000
6417	"var_pop"	"create aggregate var_pop(val date) returns double\n\texternal name ""aggr"".""variancep"";"	"aggr"	1	3	false	false	false	2000
6421	"var_pop"	"create aggregate var_pop(val time) returns double\n\texternal name ""aggr"".""variancep"";"	"aggr"	1	3	false	false	false	2000
6425	"var_pop"	"create aggregate var_pop(val timestamp) returns double\n\texternal name ""aggr"".""variancep"";"	"aggr"	1	3	false	false	false	2000
6429	"median"	"create aggregate median(val tinyint) returns tinyint\n\texternal name ""aggr"".""median"";"	"aggr"	1	3	false	false	false	2000
6433	"median"	"create aggregate median(val smallint) returns smallint\n\texternal name ""aggr"".""median"";"	"aggr"	1	3	false	false	false	2000
6437	"median"	"create aggregate median(val integer) returns integer\n\texternal name ""aggr"".""median"";"	"aggr"	1	3	false	false	false	2000
6441	"median"	"create aggregate median(val wrd) returns wrd\n\texternal name ""aggr"".""median"";"	"aggr"	1	3	false	false	false	2000
6445	"median"	"create aggregate median(val bigint) returns bigint\n\texternal name ""aggr"".""median"";"	"aggr"	1	3	false	false	false	2000
6449	"median"	"create aggregate median(val decimal) returns decimal\n \texternal name ""aggr"".""median"";"	"aggr"	1	3	false	false	false	2000
6453	"median"	"create aggregate median(val real) returns real\n\texternal name ""aggr"".""median"";"	"aggr"	1	3	false	false	false	2000
6457	"median"	"create aggregate median(val double) returns double\n\texternal name ""aggr"".""median"";"	"aggr"	1	3	false	false	false	2000
6461	"median"	"create aggregate median(val date) returns date\n\texternal name ""aggr"".""median"";"	"aggr"	1	3	false	false	false	2000
6465	"median"	"create aggregate median(val time) returns time\n\texternal name ""aggr"".""median"";"	"aggr"	1	3	false	false	false	2000
6469	"median"	"create aggregate median(val timestamp) returns timestamp\n\texternal name ""aggr"".""median"";"	"aggr"	1	3	false	false	false	2000
6473	"quantile"	"create aggregate quantile(val tinyint, q double) returns tinyint\n \texternal name ""aggr"".""quantile"";"	"aggr"	1	3	false	false	false	2000
6478	"quantile"	"create aggregate quantile(val smallint, q double) returns smallint\n \texternal name ""aggr"".""quantile"";"	"aggr"	1	3	false	false	false	2000
6483	"quantile"	"create aggregate quantile(val integer, q double) returns integer\n \texternal name ""aggr"".""quantile"";"	"aggr"	1	3	false	false	false	2000
6488	"quantile"	"create aggregate quantile(val wrd, q double) returns wrd\n\texternal name ""aggr"".""quantile"";"	"aggr"	1	3	false	false	false	2000
6493	"quantile"	"create aggregate quantile(val bigint, q double) returns bigint\n\texternal name ""aggr"".""quantile"";"	"aggr"	1	3	false	false	false	2000
6498	"quantile"	"create aggregate quantile(val decimal, q double) returns decimal\n \texternal name ""aggr"".""quantile"";"	"aggr"	1	3	false	false	false	2000
6503	"quantile"	"create aggregate quantile(val real, q double) returns real\n\texternal name ""aggr"".""quantile"";"	"aggr"	1	3	false	false	false	2000
6508	"quantile"	"create aggregate quantile(val double, q double) returns double\n\texternal name ""aggr"".""quantile"";"	"aggr"	1	3	false	false	false	2000
6513	"quantile"	"create aggregate quantile(val date, q double) returns date\n\texternal name ""aggr"".""quantile"";"	"aggr"	1	3	false	false	false	2000
6518	"quantile"	"create aggregate quantile(val time, q double) returns time\n\texternal name ""aggr"".""quantile"";"	"aggr"	1	3	false	false	false	2000
6523	"quantile"	"create aggregate quantile(val timestamp, q double) returns timestamp\n\texternal name ""aggr"".""quantile"";"	"aggr"	1	3	false	false	false	2000
6528	"corr"	"create aggregate corr(e1 tinyint, e2 tinyint) returns tinyint\n\texternal name ""aggr"".""corr"";"	"aggr"	1	3	false	false	false	2000
6533	"corr"	"create aggregate corr(e1 smallint, e2 smallint) returns smallint\n\texternal name ""aggr"".""corr"";"	"aggr"	1	3	false	false	false	2000
6538	"corr"	"create aggregate corr(e1 integer, e2 integer) returns integer\n\texternal name ""aggr"".""corr"";"	"aggr"	1	3	false	false	false	2000
6543	"corr"	"create aggregate corr(e1 wrd, e2 wrd) returns wrd\n\texternal name ""aggr"".""corr"";"	"aggr"	1	3	false	false	false	2000
6548	"corr"	"create aggregate corr(e1 bigint, e2 bigint) returns bigint\n\texternal name ""aggr"".""corr"";"	"aggr"	1	3	false	false	false	2000
6553	"corr"	"create aggregate corr(e1 real, e2 real) returns real\n\texternal name ""aggr"".""corr"";"	"aggr"	1	3	false	false	false	2000
6558	"corr"	"create aggregate corr(e1 double, e2 double) returns double\n\texternal name ""aggr"".""corr"";"	"aggr"	1	3	false	false	false	2000
6563	"stddev_samp"	"-- This Source Code Form is subject to the terms of the Mozilla Public\n-- License, v. 2.0.  If a copy of the MPL was not distributed with this\n-- file, You can obtain one at http://mozilla.org/MPL/2.0/.\n--\n-- Copyright 2008-2015 MonetDB B.V.\n\ncreate aggregate stddev_samp(val hugeint) returns double\n\texternal name ""aggr"".""stdev"";"	"aggr"	1	3	false	false	false	2000
6567	"stddev_pop"	"create aggregate stddev_pop(val hugeint) returns double\n\texternal name ""aggr"".""stdevp"";"	"aggr"	1	3	false	false	false	2000
6571	"var_samp"	"create aggregate var_samp(val hugeint) returns double\n\texternal name ""aggr"".""variance"";"	"aggr"	1	3	false	false	false	2000
6575	"var_pop"	"create aggregate var_pop(val hugeint) returns double\n\texternal name ""aggr"".""variancep"";"	"aggr"	1	3	false	false	false	2000
6579	"median"	"create aggregate median(val hugeint) returns hugeint\n\texternal name ""aggr"".""median"";"	"aggr"	1	3	false	false	false	2000
6583	"quantile"	"create aggregate quantile(val hugeint, q double) returns hugeint\n\texternal name ""aggr"".""quantile"";"	"aggr"	1	3	false	false	false	2000
6588	"corr"	"create aggregate corr(e1 hugeint, e2 hugeint) returns hugeint\n\texternal name ""aggr"".""corr"";"	"aggr"	1	3	false	false	false	2000
6606	"mbr"	"-- currently we only use mbr instead of\n-- Envelope():Geometry\n-- as that returns Geometry objects, and we prefer the explicit mbr's\n-- minimum bounding rectangle (mbr)\ncreate function mbr (g geometry) returns mbr external name geom.mbr;"	"geom"	1	1	false	false	false	2000
6610	"mbroverlaps"	"create function mbroverlaps(a mbr, b mbr) returns boolean external name geom.""mbroverlaps"";"	"geom"	1	1	false	false	false	2000
6615	"geomfromtext"	"-- The srid in the *FromText Functions is currently not used\ncreate function geomfromtext(wkt string, srid smallint) returns geometry external name geom.""GeomFromText"";"	"geom"	1	1	false	false	false	2000
6620	"pointfromtext"	"create function pointfromtext(wkt string, srid smallint) returns point external name geom.""PointFromText"";"	"geom"	1	1	false	false	false	2000
6625	"linefromtext"	"create function linefromtext(wkt string, srid smallint) returns linestring external name geom.""LineFromText"";"	"geom"	1	1	false	false	false	2000
6630	"polyfromtext"	"create function polyfromtext(wkt string, srid smallint) returns polygon external name geom.""PolyFromText"";"	"geom"	1	1	false	false	false	2000
6635	"mpointfromtext"	"create function mpointfromtext(wkt string, srid smallint) returns multipoint external name geom.""MultiPointFromText"";"	"geom"	1	1	false	false	false	2000
6640	"mlinefromtext"	"create function mlinefromtext(wkt string, srid smallint) returns multilinestring external name geom.""MultiLineFromText"";"	"geom"	1	1	false	false	false	2000
6645	"mpolyfromtext"	"create function mpolyfromtext(wkt string, srid smallint) returns multipolygon external name geom.""MultiPolyFromText"";"	"geom"	1	1	false	false	false	2000
6650	"geomcollectionfromtext"	"create function geomcollectionfromtext(wkt string, srid smallint) returns multipolygon external name geom.""GeomCollectionFromText"";"	"geom"	1	1	false	false	false	2000
6655	"polygonfromtext"	"-- alias\ncreate function polygonfromtext(wkt string, srid smallint) returns polygon external name geom.""PolyFromText"";"	"geom"	1	1	false	false	false	2000
6660	"astext"	"create function astext(g geometry) returns string external name geom.""AsText"";"	"geom"	1	1	false	false	false	2000
6664	"x"	"create function x(g geometry) returns double external name geom.""X"";"	"geom"	1	1	false	false	false	2000
6668	"y"	"create function y(g geometry) returns double external name geom.""Y"";"	"geom"	1	1	false	false	false	2000
6672	"point"	"create function point(x double,y double) returns point external name geom.point;"	"geom"	1	1	false	false	false	2000
6677	"dimension"	"-- CREATE FUNCTION Point(g Geometry) RETURNS Point external name geom.point;\n-- CREATE FUNCTION Curve(g Geometry) RETURNS Curve external name geom.curve;\n-- CREATE FUNCTION LineString(g Geometry) RETURNS LineString external name geom.linestring;\n-- CREATE FUNCTION Surface(g Geometry) RETURNS Surface external name geom.surface;\n-- CREATE FUNCTION Polygon(g Geometry) RETURNS Polygon external name geom.polygon;\n\n-- ogc basic methods\ncreate function dimension(g geometry) returns integer external name geom.""Dimension"";"	"geom"	1	1	false	false	false	2000
6681	"geometrytypeid"	"create function geometrytypeid(g geometry) returns integer external name geom.""GeometryTypeId"";"	"geom"	1	1	false	false	false	2000
6685	"srid"	"create function srid(g geometry) returns integer external name geom.""SRID"";"	"geom"	1	1	false	false	false	2000
6689	"envelope"	"create function envelope(g geometry) returns geometry external name geom.""Envelope"";"	"geom"	1	1	false	false	false	2000
6693	"isempty"	"create function isempty(g geometry) returns boolean external name geom.""IsEmpty"";"	"geom"	1	1	false	false	false	2000
6697	"issimple"	"create function issimple(g geometry) returns boolean external name geom.""IsSimple"";"	"geom"	1	1	false	false	false	2000
6701	"boundary"	"create function boundary(g geometry) returns geometry external name geom.""Boundary"";"	"geom"	1	1	false	false	false	2000
6705	"equals"	"-- ogc spatial relation methods\ncreate function equals(a geometry, b geometry) returns boolean external name geom.""Equals"";"	"geom"	1	1	false	false	false	2000
6710	"disjoint"	"create function disjoint(a geometry, b geometry) returns boolean external name geom.""Disjoint"";"	"geom"	1	1	false	false	false	2000
6715	"Intersect"	"create function ""Intersect""(a geometry, b geometry) returns boolean external name geom.""Intersect"";"	"geom"	1	1	false	false	false	2000
6720	"touches"	"create function touches(a geometry, b geometry) returns boolean external name geom.""Touches"";"	"geom"	1	1	false	false	false	2000
6725	"crosses"	"create function crosses(a geometry, b geometry) returns boolean external name geom.""Crosses"";"	"geom"	1	1	false	false	false	2000
6730	"within"	"create function within(a geometry, b geometry) returns boolean external name geom.""Within"";"	"geom"	1	1	false	false	false	2000
6735	"contains"	"create function contains(a geometry, b geometry) returns boolean external name geom.""Contains"";"	"geom"	1	1	false	false	false	2000
6740	"overlaps"	"create function overlaps(a geometry, b geometry) returns boolean external name geom.""Overlaps"";"	"geom"	1	1	false	false	false	2000
6745	"relate"	"create function relate(a geometry, b geometry, pattern string) returns boolean external name geom.""Relate"";"	"geom"	1	1	false	false	false	2000
6751	"area"	"-- ogc Spatial Analysis methods\n\ncreate function area(g geometry) returns float external name geom.""Area"";"	"geom"	1	1	false	false	false	2000
6755	"length"	"create function length(g geometry) returns float external name geom.""Length"";"	"geom"	1	1	false	false	false	2000
6759	"distance"	"create function distance(a geometry, b geometry) returns float external name geom.""Distance"";"	"geom"	1	1	false	false	false	2000
6764	"buffer"	"create function buffer(a geometry, distance float) returns geometry external name geom.""Buffer"";"	"geom"	1	1	false	false	false	2000
6769	"convexhull"	"create function convexhull(a geometry) returns geometry external name geom.""ConvexHull"";"	"geom"	1	1	false	false	false	2000
6773	"intersection"	"create function intersection(a geometry, b geometry) returns geometry external name geom.""Intersection"";"	"geom"	1	1	false	false	false	2000
6778	"Union"	"create function ""Union""(a geometry, b geometry) returns geometry external name geom.""Union"";"	"geom"	1	1	false	false	false	2000
6783	"difference"	"create function difference(a geometry, b geometry) returns geometry external name geom.""Difference"";"	"geom"	1	1	false	false	false	2000
6788	"symdifference"	"create function symdifference(a geometry, b geometry) returns geometry external name geom.""SymDifference"";"	"geom"	1	1	false	false	false	2000
6795	"filter"	"-- access the top level key by name, return its value\ncreate function json.filter(js json, pathexpr string)\nreturns json external name json.filter;"	"json"	1	1	false	false	false	6792
6800	"filter"	"create function json.filter(js json, name tinyint)\nreturns json external name json.filter;"	"json"	1	1	false	false	false	6792
6805	"filter"	"create function json.filter(js json, name integer)\nreturns json external name json.filter;"	"json"	1	1	false	false	false	6792
6810	"filter"	"create function json.filter(js json, name bigint)\nreturns json external name json.filter;"	"json"	1	1	false	false	false	6792
6815	"text"	"create function json.text(js json, e string)\nreturns string external name json.text;"	"json"	1	1	false	false	false	6792
6820	"number"	"create function json.number(js json)\nreturns float external name json.number;"	"json"	1	1	false	false	false	6792
6824	"integer"	"create function json.""integer""(js json)\nreturns bigint external name json.""integer"";"	"json"	1	1	false	false	false	6792
6828	"isvalid"	"-- test string for JSON compliancy\ncreate function json.isvalid(js string)\nreturns bool external name json.isvalid;"	"json"	1	1	false	false	false	6792
6832	"isobject"	"create function json.isobject(js string)\nreturns bool external name json.isobject;"	"json"	1	1	false	false	false	6792
6836	"isarray"	"create function json.isarray(js string)\nreturns bool external name json.isarray;"	"json"	1	1	false	false	false	6792
6840	"isvalid"	"create function json.isvalid(js json)\nreturns bool external name json.isvalid;"	"json"	1	1	false	false	false	6792
6844	"isobject"	"create function json.isobject(js json)\nreturns bool external name json.isobject;"	"json"	1	1	false	false	false	6792
6848	"isarray"	"create function json.isarray(js json)\nreturns bool external name json.isarray;"	"json"	1	1	false	false	false	6792
6852	"length"	"-- return the number of primary components\ncreate function json.length(js json)\nreturns integer external name json.length;"	"json"	1	1	false	false	false	6792
6856	"keyarray"	"create function json.keyarray(js json)\nreturns json external name json.keyarray;"	"json"	1	1	false	false	false	6792
6860	"valuearray"	"create function json.valuearray(js json)\nreturns  json external name json.valuearray;"	"json"	1	1	false	false	false	6792
6864	"text"	"create function json.text(js json)\nreturns string external name json.text;"	"json"	1	1	false	false	false	6792
6868	"text"	"create function json.text(js string)\nreturns string external name json.text;"	"json"	1	1	false	false	false	6792
6872	"text"	"create function json.text(js int)\nreturns string external name json.text;"	"json"	1	1	false	false	false	6792
6876	"output"	"-- The remainder awaits the implementation \n\ncreate aggregate json.output(js json)\nreturns string external name json.output;"	"json"	1	3	false	false	false	6792
6880	"tojsonarray"	"-- create function json.object(*) returns json external name json.objectrender;\n\n-- create function json.array(*) returns json external name json.arrayrender;\n\n-- unnesting the JSON structure\n\n-- create function json.unnest(js json)\n-- returns table( id integer, k string, v string) external name json.unnest;\n\n-- create function json.unnest(js json)\n-- returns table( k string, v string) external name json.unnest;\n\n-- create function json.unnest(js json)\n-- returns table( v string) external name json.unnest;\n\n-- create function json.nest table( id integer, k string, v string)\n-- returns json external name json.nest;\n\ncreate aggregate json.tojsonarray( x string ) returns string external name aggr.jsonaggr;"	"aggr"	1	3	false	false	false	6792
6884	"tojsonarray"	"create aggregate json.tojsonarray( x double ) returns string external name aggr.jsonaggr;"	"aggr"	1	3	false	false	false	6792
6888	"filter"	"-- This Source Code Form is subject to the terms of the Mozilla Public\n-- License, v. 2.0.  If a copy of the MPL was not distributed with this\n-- file, You can obtain one at http://mozilla.org/MPL/2.0/.\n--\n-- Copyright 2008-2015 MonetDB B.V.\n\n-- (co) Martin Kersten\n-- The JSON type comes with a few operators.\n\ncreate function json.filter(js json, name hugeint)\nreturns json external name json.filter;"	"json"	1	1	false	false	false	6792
6893	"md5"	"-- This Source Code Form is subject to the terms of the Mozilla Public\n-- License, v. 2.0.  If a copy of the MPL was not distributed with this\n-- file, You can obtain one at http://mozilla.org/MPL/2.0/.\n--\n-- Copyright 2008-2015 MonetDB B.V.\n\n-- (co) Arjen de Rijke\n-- Functions supporting jsonstore\n\ncreate function sys.md5(v string)\nreturns string external name clients.md5sum;"	"clients"	1	1	false	false	false	2000
6898	"uuid"	"-- generate a new uuid\ncreate function sys.uuid()\nreturns uuid external name uuid.""new"";"	"uuid"	1	1	false	false	false	2000
6901	"isauuid"	"create function sys.isauuid(u uuid)\nreturns uuid external name uuid.""isaUUID"";"	"uuid"	1	1	false	false	false	2000
6905	"isauuid"	"create function sys.isauuid(u string)\nreturns uuid external name uuid.""isaUUID"";"	"uuid"	1	1	false	false	false	2000
6909	"chi2prob"	"-- This Source Code Form is subject to the terms of the Mozilla Public\n-- License, v. 2.0.  If a copy of the MPL was not distributed with this\n-- file, You can obtain one at http://mozilla.org/MPL/2.0/.\n--\n-- Copyright 2008-2015 MonetDB B.V.\n\n-- (co) Arjen de Rijke, Bart Scheers\n-- Use statistical functions from gsl library\n\n-- Calculate Chi squared probability\ncreate function sys.chi2prob(chi2 double, datapoints double)\nreturns double external name gsl.""chi2prob"";"	"gsl"	1	1	false	false	false	2000
6914	"listdir"	"\n\ncreate procedure listdir(dirname string) external name fits.listdir;"	"fits"	1	2	true	false	false	2000
6917	"fitsattach"	"create procedure fitsattach(fname string) external name fits.attach;"	"fits"	1	2	true	false	false	2000
6920	"fitsload"	"create procedure fitsload(tname string) external name fits.load;"	"fits"	1	2	true	false	false	2000
6923	"listdirpat"	"create procedure listdirpat(dirname string,pat string) external name fits.listdirpattern;"	"fits"	1	2	true	false	false	2000
6927	"storage"	"-- This Source Code Form is subject to the terms of the Mozilla Public\n-- License, v. 2.0.  If a copy of the MPL was not distributed with this\n-- file, You can obtain one at http://mozilla.org/MPL/2.0/.\n--\n-- Copyright 2008-2015 MonetDB B.V.\n\n-- Author M.Kersten\n-- This script gives the database administrator insight in the actual\n-- footprint of the persistent tables and the maximum playground used\n-- when indices are introduced upon them.\n-- By chancing the storagemodelinput table directly, the footprint for\n-- yet to be loaded databases can be assessed.\n\n-- The actual storage footprint of an existing database can be\n-- obtained by the table procuding function storage()\n-- It represents the actual state of affairs, i.e. storage on disk\n-- of columns and foreign key indices, and possible temporary hash indices.\n-- For strings we take a sample to determine their average length.\n\ncreate function sys.""storage""()\nreturns table (""schema"" string, ""table"" string, ""column"" string, ""type"" string, ""mode"" string, location string, ""count"" bigint, typewidth int, columnsize bigint, heapsize bigint, hashes bigint, imprints bigint, sorted boolean)\nexternal name sql.""storage"";"	"sql"	1	5	false	false	false	2000
6969	"storagemodelinit"	"-- this table can be adjusted to reflect the anticipated final database size\n\n-- The model input can be derived from the current database using\ncreate procedure sys.storagemodelinit()\nbegin\n\tdelete from sys.storagemodelinput;\n\n\tinsert into sys.storagemodelinput\n\tselect x.""schema"", x.""table"", x.""column"", x.""type"", x.typewidth, x.count, 0, x.typewidth, false, x.sorted from sys.""storage""() x;\n\n\tupdate sys.storagemodelinput\n\tset reference = true\n\twhere concat(concat(""schema"",""table""), ""column"") in (\n\t\tselect concat( concat(""fkschema"".""name"", ""fktable"".""name""), ""fkkeycol"".""name"" )\n\t\tfrom\t""sys"".""keys"" as    ""fkkey"",\n\t\t\t\t""sys"".""objects"" as ""fkkeycol"",\n\t\t\t\t""sys"".""tables"" as  ""fktable"",\n\t\t\t\t""sys"".""schemas"" as ""fkschema""\n\t\twhere   ""fktable"".""id"" = ""fkkey"".""table_id""\n\t\t\tand ""fkkey"".""id"" = ""fkkeycol"".""id""\n\t\t\tand ""fkschema"".""id"" = ""fktable"".""schema_id""\n\t\t\tand ""fkkey"".""rkey"" > -1);\n\n\tupdate sys.storagemodelinput\n\tset ""distinct"" = ""count"" -- assume all distinct\n\twhere ""type"" = 'varchar' or ""type""='clob';\nend;"	"user"	2	2	true	false	false	2000
6971	"columnsize"	"-- The predicted storage footprint of the complete database\n-- determines the amount of diskspace needed for persistent storage\n-- and the upperbound when all possible index structures are created.\n-- The storage requirement for foreign key joins is split amongst the participants.\n\ncreate function sys.columnsize(nme string, i bigint, d bigint)\nreturns bigint\nbegin\n\tcase\n\twhen nme = 'boolean' then return i;\n\twhen nme = 'char' then return 2*i;\n\twhen nme = 'smallint' then return 2 * i;\n\twhen nme = 'int'\t then return 4 * i;\n\twhen nme = 'bigint'\t then return 8 * i;\n\twhen nme = 'hugeint'\t then return 16 * i;\n\twhen nme = 'timestamp' then return 8 * i;\n\twhen  nme = 'varchar' then\n\t\tcase\n\t\twhen cast(d as bigint) << 8 then return i;\n\t\twhen cast(d as bigint) << 16 then return 2 * i;\n\t\twhen cast(d as bigint) << 32 then return 4 * i;\n\t\telse return 8 * i;\n\t\tend case;\n\telse return 8 * i;\n\tend case;\nend;"	"user"	2	1	false	false	false	2000
6977	"heapsize"	"create function sys.heapsize(tpe string, i bigint, w int)\nreturns bigint\nbegin\n\tif  tpe <> 'varchar' and tpe <> 'clob'\n\tthen\n\t\treturn 0;\n\tend if;\n\treturn 10240 + i * w;\nend;"	"user"	2	1	false	false	false	2000
6983	"hashsize"	"create function sys.hashsize(b boolean, i bigint)\nreturns bigint\nbegin\n\t-- assume non-compound keys\n\tif  b = true\n\tthen\n\t\treturn 8 * i;\n\tend if;\n\treturn 0;\nend;"	"user"	2	1	false	false	false	2000
6988	"imprintsize"	"create function sys.imprintsize(i bigint, nme string)\nreturns bigint\nbegin\n\tif nme = 'boolean'\n\t\tor nme = 'tinyint'\n\t\tor nme = 'smallint'\n\t\tor nme = 'int'\t\n\t\tor nme = 'bigint'\t\n\t\tor nme = 'hugeint'\t\n\t\tor nme = 'decimal'\t\n\t\tor nme = 'date'\n\t\tor nme = 'timestamp'\n\t\tor nme = 'real'\n\t\tor nme = 'double'\n\tthen\n\t\treturn cast( i * 0.12 as bigint);\n\tend if ;\n\treturn 0;\nend;"	"user"	2	1	false	false	false	2000
6993	"storagemodel"	"create function sys.storagemodel()\nreturns table (\n\t""schema"" string,\n\t""table"" string,\n\t""column"" string,\n\t""type"" string,\n\t""count""\tbigint,\n\tcolumnsize bigint,\n\theapsize bigint,\n\thashes bigint,\n\timprints bigint,\n\tsorted boolean)\nbegin\n\treturn select i.""schema"", i.""table"", i.""column"", i.""type"", i.""count"",\n\tcolumnsize(i.""type"", i.count, i.""distinct""),\n\theapsize(i.""type"", i.""distinct"", i.""atomwidth""),\n\thashsize(i.""reference"", i.""count""),\n\timprintsize(i.""count"",i.""type""),\n\ti.sorted\n\tfrom sys.storagemodelinput i;\nend;"	"user"	2	5	false	false	false	2000
7040	"analyze"	"create procedure analyze()\nexternal name sql.analyze;"	"sql"	1	2	true	false	false	2000
7042	"analyze"	"create procedure analyze(tbl string)\nexternal name sql.analyze;"	"sql"	1	2	true	false	false	2000
7045	"analyze"	"create procedure analyze(sch string, tbl string)\nexternal name sql.analyze;"	"sql"	1	2	true	false	false	2000
7049	"analyze"	"create procedure analyze(sch string, tbl string, col string)\nexternal name sql.analyze;"	"sql"	1	2	true	false	false	2000
7054	"analyze"	"-- control the sample size\ncreate procedure analyze(""sample"" bigint)\nexternal name sql.analyze;"	"sql"	1	2	true	false	false	2000
7057	"analyze"	"create procedure analyze(tbl string, ""sample"" bigint)\nexternal name sql.analyze;"	"sql"	1	2	true	false	false	2000
7061	"analyze"	"create procedure analyze(sch string, tbl string, ""sample"" bigint)\nexternal name sql.analyze;"	"sql"	1	2	true	false	false	2000
7066	"analyze"	"create procedure analyze(sch string, tbl string, col string, ""sample"" bigint)\nexternal name sql.analyze;"	"sql"	1	2	true	false	false	2000
7072	"reverse"	"-- This Source Code Form is subject to the terms of the Mozilla Public\n-- License, v. 2.0.  If a copy of the MPL was not distributed with this\n-- file, You can obtain one at http://mozilla.org/MPL/2.0/.\n--\n-- Copyright 2008-2015 MonetDB B.V.\n\n-- add function signatures to SQL catalog\n\n\n-- Reverse a string\ncreate function reverse(src string)\nreturns string external name udf.reverse;"	"udf"	1	1	false	false	false	2000
7076	"fuse"	"-- fuse two (1-byte) tinyint values into one (2-byte) smallint value\ncreate function fuse(one tinyint, two tinyint)\nreturns smallint external name udf.fuse;"	"udf"	1	1	false	false	false	2000
7081	"fuse"	"-- fuse two (2-byte) smallint values into one (4-byte) integer value\ncreate function fuse(one smallint, two smallint)\nreturns integer external name udf.fuse;"	"udf"	1	1	false	false	false	2000
7086	"fuse"	"-- fuse two (4-byte) integer values into one (8-byte) bigint value\ncreate function fuse(one integer, two integer)\nreturns bigint external name udf.fuse;"	"udf"	1	1	false	false	false	2000
7091	"fuse"	"-- This Source Code Form is subject to the terms of the Mozilla Public\n-- License, v. 2.0.  If a copy of the MPL was not distributed with this\n-- file, You can obtain one at http://mozilla.org/MPL/2.0/.\n--\n-- Copyright 2008-2015 MonetDB B.V.\n\n-- add function signatures to SQL catalog\n\n\n-- fuse two (8-byte) integer values into one (16-byte) bigint value\ncreate function fuse(one bigint, two bigint)\nreturns hugeint external name udf.fuse;"	"udf"	1	1	false	false	false	2000
7097	"bam_loader_repos"	"create procedure bam.bam_loader_repos(bam_repos string, dbschema smallint, nr_threads smallint)\nexternal name bam.bam_loader_repos;"	"bam"	1	2	true	false	false	7095
7102	"bam_loader_files"	"create procedure bam.bam_loader_files(bam_files string, dbschema smallint, nr_threads smallint)\nexternal name bam.bam_loader_files;"	"bam"	1	2	true	false	false	7095
7107	"bam_loader_file"	"create procedure bam.bam_loader_file(bam_file string, dbschema smallint)\nexternal name bam.bam_loader_file;"	"bam"	1	2	true	false	false	7095
7111	"bam_drop_file"	"create procedure bam.bam_drop_file(file_id bigint, dbschema smallint)\nexternal name bam.bam_drop_file;"	"bam"	1	2	true	false	false	7095
7115	"bam_flag"	"create function bam.bam_flag(flag smallint, name string)\nreturns boolean external name bam.bam_flag;"	"bam"	1	1	false	false	false	7095
7120	"reverse_seq"	"create function bam.reverse_seq(seq string)\nreturns string external name bam.reverse_seq;"	"bam"	1	1	false	false	false	7095
7124	"reverse_qual"	"create function bam.reverse_qual(qual string)\nreturns string external name bam.reverse_qual;"	"bam"	1	1	false	false	false	7095
7128	"seq_length"	"create function bam.seq_length(cigar string)\nreturns int external name bam.seq_length;"	"bam"	1	1	false	false	false	7095
7132	"sam_export"	"create procedure bam.sam_export(output_path string)\nexternal name bam.sam_export;"	"bam"	1	2	true	false	false	7095
7135	"bam_export"	"create procedure bam.bam_export(output_path string)\nexternal name bam.bam_export;"	"bam"	1	2	true	false	false	7095
7205	"generate_series"	"-- This Source Code Form is subject to the terms of the Mozilla Public\n-- License, v. 2.0.  If a copy of the MPL was not distributed with this\n-- file, You can obtain one at http://mozilla.org/MPL/2.0/.\n--\n-- Copyright 2008-2015 MonetDB B.V.\n\n-- (c) Author M.Kersten\n\ncreate function sys.generate_series(first tinyint, last tinyint)\nreturns table (value tinyint)\nexternal name generator.series;"	"generator"	1	5	false	false	false	2000
7210	"generate_series"	"create function sys.generate_series(first tinyint, last tinyint, stepsize tinyint)\nreturns table (value tinyint)\nexternal name generator.series;"	"generator"	1	5	false	false	false	2000
7216	"generate_series"	"create function sys.generate_series(first smallint, last smallint)\nreturns table (value smallint)\nexternal name generator.series;"	"generator"	1	5	false	false	false	2000
7221	"generate_series"	"create function sys.generate_series(first smallint, last smallint, stepsize smallint)\nreturns table (value smallint)\nexternal name generator.series;"	"generator"	1	5	false	false	false	2000
7227	"generate_series"	"create function sys.generate_series(first int, last int)\nreturns table (value int)\nexternal name generator.series;"	"generator"	1	5	false	false	false	2000
7232	"generate_series"	"create function sys.generate_series(first int, last int, stepsize int)\nreturns table (value int)\nexternal name generator.series;"	"generator"	1	5	false	false	false	2000
7238	"generate_series"	"create function sys.generate_series(first bigint, last bigint)\nreturns table (value bigint)\nexternal name generator.series;"	"generator"	1	5	false	false	false	2000
7243	"generate_series"	"create function sys.generate_series(first bigint, last bigint, stepsize bigint)\nreturns table (value bigint)\nexternal name generator.series;"	"generator"	1	5	false	false	false	2000
7249	"generate_series"	"create function sys.generate_series(first real, last real, stepsize real)\nreturns table (value real)\nexternal name generator.series;"	"generator"	1	5	false	false	false	2000
7255	"generate_series"	"create function sys.generate_series(first double, last double, stepsize double)\nreturns table (value double)\nexternal name generator.series;"	"generator"	1	5	false	false	false	2000
7261	"generate_series"	"create function sys.generate_series(first decimal(10,2), last decimal(10,2), stepsize decimal(10,2))\nreturns table (value decimal(10,2))\nexternal name generator.series;"	"generator"	1	5	false	false	false	2000
7267	"generate_series"	"create function sys.generate_series(first timestamp, last timestamp, stepsize interval second)\nreturns table (value timestamp)\nexternal name generator.series;"	"generator"	1	5	false	false	false	2000
7273	"generate_series"	"-- This Source Code Form is subject to the terms of the Mozilla Public\n-- License, v. 2.0.  If a copy of the MPL was not distributed with this\n-- file, You can obtain one at http://mozilla.org/MPL/2.0/.\n--\n-- Copyright 2008-2015 MonetDB B.V.\n\n-- (c) Author M.Kersten\n\ncreate function sys.generate_series(first hugeint, last hugeint)\nreturns table (value hugeint)\nexternal name generator.series;"	"generator"	1	5	false	false	false	2000
7278	"generate_series"	"create function sys.generate_series(first hugeint, last hugeint, stepsize hugeint)\nreturns table (value hugeint)\nexternal name generator.series;"	"generator"	1	5	false	false	false	2000
=======
5675	"env"	"CREATE FUNCTION env () RETURNS TABLE( name varchar(1024), value varchar(2048)) EXTERNAL NAME sql.sql_environment;"	"sql"	2	5	false	false	false	2000
5678	"var"	"CREATE FUNCTION var() RETURNS TABLE( name varchar(1024)) EXTERNAL NAME sql.sql_variables;"	"sql"	2	5	false	false	false	2000
5684	"db_users"	"CREATE FUNCTION db_users () RETURNS TABLE( name varchar(2048)) EXTERNAL NAME sql.db_users;"	"sql"	2	5	false	false	false	2000
5704	"like"	"-- This Source Code Form is subject to the terms of the Mozilla Public\n-- License, v. 2.0.  If a copy of the MPL was not distributed with this\n-- file, You can obtain one at http://mozilla.org/MPL/2.0/.\n--\n-- Copyright 2008-2015 MonetDB B.V.\n\ncreate filter function ""like""(val string, pat string, esc string) external name algebra.""like"";"	"algebra"	1	4	true	false	false	2000
5709	"ilike"	"create filter function ""ilike""(val string, pat string, esc string) external name algebra.""ilike"";"	"algebra"	1	4	true	false	false	2000
5714	"like"	"create filter function ""like""(val string, pat string) external name algebra.""like"";"	"algebra"	1	4	true	false	false	2000
5718	"ilike"	"create filter function ""ilike""(val string, pat string) external name algebra.""ilike"";"	"algebra"	1	4	true	false	false	2000
5722	"degrees"	"-- This Source Code Form is subject to the terms of the Mozilla Public\n-- License, v. 2.0.  If a copy of the MPL was not distributed with this\n-- file, You can obtain one at http://mozilla.org/MPL/2.0/.\n--\n-- Copyright 2008-2015 MonetDB B.V.\n\ncreate function degrees(r double) \nreturns double\n\treturn r*180/pi();"	"user"	2	1	false	false	false	2000
5726	"radians"	"create function radians(d double) \nreturns double\n\treturn d*pi()/180;"	"user"	2	1	false	false	false	2000
5730	"times"	"-- This Source Code Form is subject to the terms of the Mozilla Public\n-- License, v. 2.0.  If a copy of the MPL was not distributed with this\n-- file, You can obtain one at http://mozilla.org/MPL/2.0/.\n--\n-- Copyright 2008-2015 MonetDB B.V.\n\n-- Provide a simple equivalent for the UNIX times command\n-- times 0 ms user 0 ms system 0 ms 0 reads 0 writes\n\ncreate procedure times()\nexternal name sql.times;"	"sql"	1	2	true	false	false	2000
5733	"getanchor"	"create function getanchor( theurl url ) returns string \n\texternal name url.""getAnchor"";"	"url"	1	1	false	false	false	2000
5737	"getbasename"	"create function getbasename(theurl url) returns string       \n\texternal name url.""getBasename"";"	"url"	1	1	false	false	false	2000
5741	"getcontent"	"create function getcontent(theurl url)   returns string       \n\texternal name url.""getContent"";"	"url"	1	1	false	false	false	2000
5745	"getcontext"	"create function getcontext(theurl url)   returns string       \n\texternal name url.""getContext"";"	"url"	1	1	false	false	false	2000
5749	"getdomain"	"create function getdomain(theurl url) returns string       \n\texternal name url.""getDomain"";"	"url"	1	1	false	false	false	2000
5753	"getextension"	"create function getextension(theurl url) returns string       \n\texternal name url.""getExtension"";"	"url"	1	1	false	false	false	2000
5757	"getfile"	"create function getfile(theurl url) returns string       \n\texternal name url.""getFile"";"	"url"	1	1	false	false	false	2000
5761	"gethost"	"create function gethost(theurl url)   returns string       \n\texternal name url.""getHost"";"	"url"	1	1	false	false	false	2000
5765	"getport"	"create function getport(theurl url) returns string       \n\texternal name url.""getPort"";"	"url"	1	1	false	false	false	2000
5769	"getprotocol"	"create function getprotocol(theurl url) returns string       \n\texternal name url.""getProtocol"";"	"url"	1	1	false	false	false	2000
5773	"getquery"	"create function getquery(theurl url) returns string       \n\texternal name url.""getQuery"";"	"url"	1	1	false	false	false	2000
5777	"getuser"	"create function getuser(theurl url) returns string       \n\texternal name url.""getUser"";"	"url"	1	1	false	false	false	2000
5781	"getroboturl"	"create function getroboturl(theurl url) returns string       \n\texternal name url.""getRobotURL"";"	"url"	1	1	false	false	false	2000
5785	"isaurl"	"create function isaurl(theurl url) returns bool\n\texternal name url.""isaURL"";"	"url"	1	1	false	false	false	2000
5789	"newurl"	"create function newurl(protocol string, hostname string, ""port"" int, file string) \n\treturns url       \n\texternal name url.""new"";"	"url"	1	1	false	false	false	2000
5796	"newurl"	"create function newurl(protocol string, hostname string, file string) \n\treturns url \n\texternal name url.""new"";"	"url"	1	1	false	false	false	2000
5802	"str_to_date"	"-- This Source Code Form is subject to the terms of the Mozilla Public\n-- License, v. 2.0.  If a copy of the MPL was not distributed with this\n-- file, You can obtain one at http://mozilla.org/MPL/2.0/.\n--\n-- Copyright 2008-2015 MonetDB B.V.\n\ncreate function str_to_date(s string, format string) returns date\n\texternal name mtime.""str_to_date"";"	"mtime"	1	1	false	false	false	2000
5807	"date_to_str"	"create function date_to_str(d date, format string) returns string\n\texternal name mtime.""date_to_str"";"	"mtime"	1	1	false	false	false	2000
5812	"convert"	"create function ""convert""(s string, format string) returns date\n\texternal name mtime.""str_to_date"";"	"mtime"	1	1	false	false	false	2000
5818	"broadcast"	"create function ""broadcast"" (p inet) returns inet \n\texternal name inet.""broadcast"";"	"inet"	1	1	false	false	false	2000
5822	"host"	"create function ""host"" (p inet) returns clob\n\texternal name inet.""host"";"	"inet"	1	1	false	false	false	2000
5826	"masklen"	"create function ""masklen"" (p inet) returns int\n\texternal name inet.""masklen"";"	"inet"	1	1	false	false	false	2000
5830	"setmasklen"	"create function ""setmasklen"" (p inet, mask int) returns inet\n\texternal name inet.""setmasklen"";"	"inet"	1	1	false	false	false	2000
5835	"netmask"	"create function ""netmask"" (p inet) returns inet\n\texternal name inet.""netmask"";"	"inet"	1	1	false	false	false	2000
5839	"hostmask"	"create function ""hostmask"" (p inet) returns inet\n\texternal name inet.""hostmask"";"	"inet"	1	1	false	false	false	2000
5843	"network"	"create function ""network"" (p inet) returns inet\n\texternal name inet.""network"";"	"inet"	1	1	false	false	false	2000
5847	"text"	"create function ""text"" (p inet) returns clob\n\texternal name inet.""text"";"	"inet"	1	1	false	false	false	2000
5851	"abbrev"	"create function ""abbrev"" (p inet) returns clob\n\texternal name inet.""abbrev"";"	"inet"	1	1	false	false	false	2000
5855	"left_shift"	"create function ""left_shift""(i1 inet, i2 inet) returns boolean\n\texternal name inet.""<<"";"	"inet"	1	1	false	false	false	2000
5860	"right_shift"	"create function ""right_shift""(i1 inet, i2 inet) returns boolean\n\texternal name inet."">>"";"	"inet"	1	1	false	false	false	2000
5865	"left_shift_assign"	"create function ""left_shift_assign""(i1 inet, i2 inet) returns boolean\n\texternal name inet.""<<="";"	"inet"	1	1	false	false	false	2000
5870	"right_shift_assign"	"create function ""right_shift_assign""(i1 inet, i2 inet) returns boolean\n\texternal name inet."">>="";"	"inet"	1	1	false	false	false	2000
5875	"querylog_catalog"	"-- This Source Code Form is subject to the terms of the Mozilla Public\n-- License, v. 2.0.  If a copy of the MPL was not distributed with this\n-- file, You can obtain one at http://mozilla.org/MPL/2.0/.\n--\n-- Copyright 2008-2015 MonetDB B.V.\n\n-- QUERY HISTORY\n-- The query history mechanism of MonetDB/SQL relies on a few hooks.\n-- The most important one is a global system variable which controls\n--  monitoring of all sessions. \n\ncreate function sys.querylog_catalog()\nreturns table(\n\tid oid,\n\towner string,\n\tdefined timestamp,\n\tquery string,\n\tpipe string,\n\t""plan"" string,\t\t-- Name of MAL plan\n\tmal int,\t\t\t-- size of MAL plan\n\toptimize bigint \t-- time in usec\n)\nexternal name sql.querylog_catalog;"	"sql"	1	5	false	false	false	2000
5885	"querylog_calls"	"-- Each query call is stored in the table calls\n-- At regular intervals the query history table should be cleaned.\n-- This can be done manually on the SQL console, or be integrated\n-- in the keepQuery and keepCall upon need.\n-- The parameters are geared at understanding the resource claims\n-- They reflect the effect of the total workload mix during execution.\n-- The 'cpu' gives the average cpu load percentage over all cores on the \n-- server during execution phase. \n-- increasing cpu load indicates better use of multi-cores.\n-- The 'io' indicate IOs during complete query run.\n-- The 'space' is the total amount of intermediates created in MB.\n-- Reducing the space component improves performance/\n-- All timing in usec and all storage in bytes.\n\ncreate function sys.querylog_calls()\nreturns table(\n\tid oid,\t\t\t\t -- references query plan\n\t""start"" timestamp,\t-- time the statement was started\n\t""stop"" timestamp,\t-- time the statement was completely finished\n\targuments string,\t-- actual call structure\n\ttuples wrd,\t\t\t-- number of tuples in the result set\n\trun bigint,\t\t-- time spent (in usec)  until the result export\n\tship bigint,\t\t-- time spent (in usec)  to ship the result set\n\tcpu int,  \t\t-- average cpu load percentage during execution\n\tio int\t\t\t-- percentage time waiting for IO to finish \n)\nexternal name sql.querylog_calls;"	"sql"	1	5	false	false	false	2000
5935	"querylog_empty"	"-- reset history for a particular user\ncreate procedure sys.querylog_empty()\nexternal name sql.querylog_empty;"	"sql"	1	2	true	false	false	2000
5937	"querylog_enable"	"-- manipulate the query logger\ncreate procedure sys.querylog_enable()\nexternal name sql.querylog_enable;"	"sql"	1	2	true	false	false	2000
5939	"querylog_enable"	"create procedure sys.querylog_enable(threshold smallint)\nexternal name sql.querylog_enable_threshold;"	"sql"	1	2	true	false	false	2000
5942	"querylog_disable"	"create procedure sys.querylog_disable()\nexternal name sql.querylog_disable;"	"sql"	1	2	true	false	false	2000
5944	"tracelog"	"-- This Source Code Form is subject to the terms of the Mozilla Public\n-- License, v. 2.0.  If a copy of the MPL was not distributed with this\n-- file, You can obtain one at http://mozilla.org/MPL/2.0/.\n--\n-- Copyright 2008-2015 MonetDB B.V.\n\n-- make the offline tracing table available for inspection\ncreate function sys.tracelog() \n\treturns table (\n\t\tevent integer,\t\t-- event counter\n\t\tclk varchar(20), \t-- wallclock, no mtime in kernel\n\t\tpc varchar(50), \t-- module.function[nr]\n\t\tthread int, \t\t-- thread identifier\n\t\tticks bigint, \t\t-- time in microseconds\n\t\trrsmb bigint, \t\t-- resident memory in MB\n\t\tvmmb bigint, \t\t-- virtual size in MB\n\t\treads bigint, \t\t-- number of blocks read\n\t\twrites bigint, \t\t-- number of blocks written\n\t\tminflt bigint, \t\t-- minor page faults\n\t\tmajflt bigint, \t\t-- major page faults\n\t\tnvcsw bigint, \t\t-- non-volantary conext switch\n\t\tstmt string\t\t\t-- actual statement executed\n\t)\n\texternal name sql.dump_trace;"	"sql"	1	5	false	false	false	2000
5974	"profiler_openstream"	"create procedure profiler_openstream(host string, port int) external name profiler.""openStream"";"	"profiler"	1	2	true	false	false	2000
5978	"profiler_stethoscope"	"create procedure profiler_stethoscope(ticks int) external name profiler.stethoscope;"	"profiler"	1	2	true	false	false	2000
5981	"epoch"	"-- This Source Code Form is subject to the terms of the Mozilla Public\n-- License, v. 2.0.  If a copy of the MPL was not distributed with this\n-- file, You can obtain one at http://mozilla.org/MPL/2.0/.\n--\n-- Copyright 2008-2015 MonetDB B.V.\n\n-- assume milliseconds when converted to TIMESTAMP\ncreate function ""epoch""(sec bigint) returns timestamp\n\texternal name timestamp.""epoch"";"	"timestamp"	1	1	false	false	false	2000
5985	"epoch"	"create function ""epoch""(sec int) returns timestamp\n\texternal name timestamp.""epoch"";"	"timestamp"	1	1	false	false	false	2000
5989	"epoch"	"create function ""epoch""(ts timestamp) returns int\n\texternal name timestamp.""epoch"";"	"timestamp"	1	1	false	false	false	2000
5993	"shrink"	"-- This Source Code Form is subject to the terms of the Mozilla Public\n-- License, v. 2.0.  If a copy of the MPL was not distributed with this\n-- file, You can obtain one at http://mozilla.org/MPL/2.0/.\n--\n-- Copyright 2008-2015 MonetDB B.V.\n\n-- Vacuum a relational table should be done with care.\n-- For, the oid's are used in join-indices.\n\n-- Vacuum of tables may improve IO performance and disk footprint.\n-- The foreign key constraints should be dropped before\n-- and re-established after the cluster operation.\n\ncreate procedure shrink(sys string, tab string)\n\texternal name sql.shrink;"	"sql"	1	2	true	false	false	2000
5997	"reuse"	"create procedure reuse(sys string, tab string)\n\texternal name sql.reuse;"	"sql"	1	2	true	false	false	2000
6001	"vacuum"	"create procedure vacuum(sys string, tab string)\n\texternal name sql.vacuum;"	"sql"	1	2	true	false	false	2000
6005	"dependencies_schemas_on_users"	"-- This Source Code Form is subject to the terms of the Mozilla Public\n-- License, v. 2.0.  If a copy of the MPL was not distributed with this\n-- file, You can obtain one at http://mozilla.org/MPL/2.0/.\n--\n-- Copyright 2008-2015 MonetDB B.V.\n\n--Schema s has a dependency on user u\ncreate function dependencies_schemas_on_users()\nreturns table (sch varchar(100), usr varchar(100), dep_type varchar(32))\nreturn table (select s.name, u.name, 'DEP_USER' from schemas as s, users u where u.default_schema = s.id);"	"user"	2	5	false	false	false	2000
6010	"dependencies_owners_on_schemas"	"--User (owner) has a dependency in schema s\ncreate function dependencies_owners_on_schemas()\nreturns table (sch varchar(100), usr varchar(100), dep_type varchar(32))\nreturn table (select a.name, s.name, 'DEP_SCHEMA' from schemas as s, auths a where s.owner = a.id);"	"user"	2	5	false	false	false	2000
6015	"dependencies_tables_on_views"	"--Table t has a dependency on view v\ncreate function dependencies_tables_on_views()\nreturns table (sch varchar(100), usr varchar(100), dep_type varchar(32))\nreturn table (select t.name, v.name, 'DEP_VIEW' from tables as t, tables as v, dependencies as dep where t.id = dep.id and v.id = dep.depend_id and dep.depend_type = 5 and v.type = 1);"	"user"	2	5	false	false	false	2000
6020	"dependencies_tables_on_indexes"	"--Table t has a dependency on index  i\ncreate function dependencies_tables_on_indexes()\nreturns table (sch varchar(100), usr varchar(100), dep_type varchar(32))\nreturn table (select t.name, i.name, 'DEP_INDEX' from tables as t, idxs as i where i.table_id = t.id and i.name not in (select name from keys) and t.type = 0);"	"user"	2	5	false	false	false	2000
6025	"dependencies_tables_on_triggers"	"--Table t has a dependency on trigger tri\n\ncreate function dependencies_tables_on_triggers()\nreturns table (sch varchar(100), usr varchar(100), dep_type varchar(32))\nreturn table ((select t.name, tri.name, 'DEP_TRIGGER' from tables as t, triggers as tri where tri.table_id = t.id) union (select t.name, tri.name, 'DEP_TRIGGER' from triggers tri, tables t, dependencies dep where dep.id = t.id and dep.depend_id =tri.id and dep.depend_type = 8));"	"user"	2	5	false	false	false	2000
6030	"dependencies_tables_on_foreignkeys"	"--Table t has a dependency on foreign key k\ncreate function dependencies_tables_on_foreignkeys()\nreturns table (sch varchar(100), usr varchar(100), dep_type varchar(32))\nreturn table (select t.name, fk.name, 'DEP_FKEY' from tables as t, keys as k, keys as fk where fk.rkey = k.id and k.table_id = t.id);"	"user"	2	5	false	false	false	2000
6035	"dependencies_tables_on_functions"	"--Table t has a dependency on function f\ncreate function dependencies_tables_on_functions()\nreturns table (sch varchar(100), usr varchar(100), dep_type varchar(32))\nreturn table (select t.name, f.name, 'DEP_FUNC' from functions as f, tables as t, dependencies as dep where t.id = dep.id and f.id = dep.depend_id and dep.depend_type = 7 and t.type = 0);"	"user"	2	5	false	false	false	2000
6040	"dependencies_columns_on_views"	"--Column c has a dependency on view v\ncreate function dependencies_columns_on_views()\nreturns table (sch varchar(100), usr varchar(100), dep_type varchar(32))\nreturn table (select c.name, v.name, 'DEP_VIEW' from columns as c, tables as v, dependencies as dep where c.id = dep.id and v.id = dep.depend_id and dep.depend_type = 5 and v.type = 1);"	"user"	2	5	false	false	false	2000
6045	"dependencies_columns_on_keys"	"--Column c has a dependency on key k\ncreate function dependencies_columns_on_keys()\nreturns table (sch varchar(100), usr varchar(100), dep_type varchar(32))\nreturn table (select c.name, k.name, 'DEP_KEY' from columns as c, objects as kc, keys as k where kc.""name"" = c.name and kc.id = k.id and k.table_id = c.table_id and k.rkey = -1);"	"user"	2	5	false	false	false	2000
6050	"dependencies_columns_on_indexes"	"--Column c has a dependency on index i \ncreate function dependencies_columns_on_indexes()\nreturns table (sch varchar(100), usr varchar(100), dep_type varchar(32))\nreturn table (select c.name, i.name, 'DEP_INDEX' from columns as c, objects as kc, idxs as i where kc.""name"" = c.name and kc.id = i.id and c.table_id = i.table_id and i.name not in (select name from keys));"	"user"	2	5	false	false	false	2000
6055	"dependencies_columns_on_functions"	"--Column c has a dependency on function f\ncreate function dependencies_columns_on_functions()\nreturns table (sch varchar(100), usr varchar(100), dep_type varchar(32))\nreturn table (select c.name, f.name, 'DEP_FUNC' from functions as f, columns as c, dependencies as dep where c.id = dep.id and f.id = dep.depend_id and dep.depend_type = 7);"	"user"	2	5	false	false	false	2000
6060	"dependencies_columns_on_triggers"	"--Column c has a dependency on trigger tri\ncreate function dependencies_columns_on_triggers()\nreturns table (sch varchar(100), usr varchar(100), dep_type varchar(32))\nreturn table (select c.name, tri.name, 'DEP_TRIGGER' from columns as c, triggers as tri, dependencies as dep where dep.id = c.id and dep.depend_id =tri.id and dep.depend_type = 8);"	"user"	2	5	false	false	false	2000
6065	"dependencies_views_on_functions"	"--View v has a dependency on function f\ncreate function dependencies_views_on_functions()\nreturns table (sch varchar(100), usr varchar(100), dep_type varchar(32))\nreturn table (select v.name, f.name, 'DEP_FUNC' from functions as f, tables as v, dependencies as dep where v.id = dep.id and f.id = dep.depend_id and dep.depend_type = 7 and v.type = 1);"	"user"	2	5	false	false	false	2000
6070	"dependencies_views_on_triggers"	"--View v has a dependency on trigger tri\ncreate function dependencies_views_on_triggers()\nreturns table (sch varchar(100), usr varchar(100), dep_type varchar(32))\nreturn table (select v.name, tri.name, 'DEP_TRIGGER' from tables as v, triggers as tri, dependencies as dep where dep.id = v.id and dep.depend_id =tri.id and dep.depend_type = 8 and v.type = 1);"	"user"	2	5	false	false	false	2000
6075	"dependencies_functions_on_functions"	"--Function f1 has a dependency on function f2\ncreate function dependencies_functions_on_functions()\nreturns table (sch varchar(100), usr varchar(100), dep_type varchar(32))\nreturn table (select f1.name, f2.name, 'DEP_FUNC' from functions as f1, functions as f2, dependencies as dep where f1.id = dep.id and f2.id = dep.depend_id and dep.depend_type = 7);"	"user"	2	5	false	false	false	2000
6080	"dependencies_functions_os_triggers"	"--Function f1 has a dependency on trigger tri\ncreate function dependencies_functions_os_triggers()\nreturns table (sch varchar(100), usr varchar(100), dep_type varchar(32))\nreturn table (select f.name, tri.name, 'DEP_TRIGGER' from functions as f, triggers as tri, dependencies as dep where dep.id = f.id and dep.depend_id =tri.id and dep.depend_type = 8);"	"user"	2	5	false	false	false	2000
6085	"dependencies_keys_on_foreignkeys"	"--Key k has a dependency on foreign key fk\ncreate function dependencies_keys_on_foreignkeys()\nreturns table (sch varchar(100), usr varchar(100), dep_type varchar(32))\nreturn table (select k.name, fk.name, 'DEP_FKEY' from keys as k, keys as fk where fk.rkey = k.id);"	"user"	2	5	false	false	false	2000
6090	"password_hash"	"-- This Source Code Form is subject to the terms of the Mozilla Public\n-- License, v. 2.0.  If a copy of the MPL was not distributed with this\n-- file, You can obtain one at http://mozilla.org/MPL/2.0/.\n--\n-- Copyright 2008-2015 MonetDB B.V.\n\ncreate function sys.password_hash (username string) \n\treturns string \n\texternal name sql.password;"	"sql"	1	1	false	false	false	2000
6094	"sessions"	"create function sys.sessions()\nreturns table(""user"" string, ""login"" timestamp, ""sessiontimeout"" bigint, ""lastcommand"" timestamp, ""querytimeout"" bigint, ""active"" bool)\nexternal name sql.sessions;"	"sql"	1	5	false	false	false	2000
6110	"shutdown"	"create procedure sys.shutdown(delay tinyint) \nexternal name sql.shutdown;"	"sql"	1	2	true	false	false	2000
6113	"shutdown"	"create procedure sys.shutdown(delay tinyint, force bool) \nexternal name sql.shutdown;"	"sql"	1	2	true	false	false	2000
6117	"settimeout"	"-- control the query and session time out \ncreate procedure sys.settimeout(""query"" bigint)\n\texternal name sql.settimeout;"	"sql"	1	2	true	false	false	2000
6120	"settimeout"	"create procedure sys.settimeout(""query"" bigint, ""session"" bigint)\n\texternal name sql.settimeout;"	"sql"	1	2	true	false	false	2000
6124	"setsession"	"create procedure sys.setsession(""timeout"" bigint)\n\texternal name sql.setsession;"	"sql"	1	2	true	false	false	2000
6127	"ms_stuff"	"-- This Source Code Form is subject to the terms of the Mozilla Public\n-- License, v. 2.0.  If a copy of the MPL was not distributed with this\n-- file, You can obtain one at http://mozilla.org/MPL/2.0/.\n--\n-- Copyright 2008-2015 MonetDB B.V.\n\ncreate function ms_stuff( s1 varchar(32), st int, len int, s3 varchar(32))\nreturns varchar(32)\nbegin\n\tdeclare res varchar(32), aux varchar(32);\n\tdeclare ofset int;\n\n    if ( st < 0 or st > length(s1))\n        then return '';\n    end if;\n\n    set ofset = 1;\n    set res = substring(s1,ofset,st-1);\n    set res = res || s3;\n    set ofset = st + len;\n    set aux = substring(s1,ofset,length(s1)-ofset+1);\n\tset res = res || aux;\n\treturn res;\nend;"	"user"	2	1	false	false	false	2000
6134	"ms_trunc"	"create function ms_trunc(num double, prc int)\nreturns double\nexternal name sql.ms_trunc;"	"sql"	1	1	false	false	false	2000
6139	"ms_round"	"create function ms_round(num double, prc int, truncat int)\nreturns double\nbegin\n\tif (truncat = 0)\n\t\tthen return round(num, prc);\n\t\telse return ms_trunc(num, prc);\n\tend if;\nend;"	"user"	2	1	false	false	false	2000
6145	"ms_str"	"create function ms_str(num float, prc int, truncat int)\nreturns string\nbegin\n        return cast(num as string);\nend;"	"user"	2	1	false	false	false	2000
6151	"alpha"	"create function alpha(pdec double, pradius double)\nreturns double external name sql.alpha;"	"sql"	1	1	false	false	false	2000
6156	"zorder_encode"	"-- This Source Code Form is subject to the terms of the Mozilla Public\n-- License, v. 2.0.  If a copy of the MPL was not distributed with this\n-- file, You can obtain one at http://mozilla.org/MPL/2.0/.\n--\n-- Copyright 2008-2015 MonetDB B.V.\n\ncreate function zorder_encode(x integer, y integer) returns oid\n    external name zorder.encode;"	"zorder"	1	1	false	false	false	2000
6161	"zorder_decode_x"	"create function zorder_decode_x(z oid) returns integer\n    external name zorder.decode_x;"	"zorder"	1	1	false	false	false	2000
6165	"zorder_decode_y"	"create function zorder_decode_y(z oid) returns integer\n    external name zorder.decode_y;"	"zorder"	1	1	false	false	false	2000
6169	"optimizer_stats"	"-- This Source Code Form is subject to the terms of the Mozilla Public\n-- License, v. 2.0.  If a copy of the MPL was not distributed with this\n-- file, You can obtain one at http://mozilla.org/MPL/2.0/.\n--\n-- Copyright 2008-2015 MonetDB B.V.\n\n-- show the optimizer statistics maintained by the SQL frontend\ncreate function sys.optimizer_stats () \n\treturns table (rewrite string, count int) \n\texternal name sql.dump_opt_stats;"	"sql"	1	5	false	false	false	2000
6173	"querycache"	"-- SQL QUERY CACHE\n-- The SQL query cache returns a table with the query plans kept\n\ncreate function sys.querycache() \n\treturns table (query string, count int) \n\texternal name sql.dump_cache;"	"sql"	1	5	false	false	false	2000
6177	"querylog"	"-- Trace the SQL input\ncreate procedure sys.querylog(filename string) \n\texternal name sql.logfile;"	"sql"	1	2	true	false	false	2000
6180	"optimizers"	"-- MONETDB KERNEL SECTION\n-- optimizer pipe catalog\ncreate function sys.optimizers () \n\treturns table (name string, def string, status string)\n\texternal name sql.optimizers;"	"sql"	1	5	false	false	false	2000
6190	"environment"	"-- The environment table\ncreate function sys.environment()\n\treturns table (""name"" string, value string)\n\texternal name sql.sql_environment;"	"sql"	1	5	false	false	false	2000
6198	"bbp"	"-- The BAT buffer pool overview\ncreate function sys.bbp () \n\treturns table (id int, name string, htype string, \n\t\tttype string, count bigint, refcnt int, lrefcnt int, \n\t\tlocation string, heat int, dirty string, \n\t\tstatus string, kind string) \n\texternal name bbp.get;"	"bbp"	1	5	false	false	false	2000
6212	"evalalgebra"	"create procedure sys.evalalgebra( ra_stmt string, opt bool)\n\texternal name sql.""evalAlgebra"";"	"sql"	1	2	true	false	false	2000
6216	"queue"	"-- This Source Code Form is subject to the terms of the Mozilla Public\n-- License, v. 2.0.  If a copy of the MPL was not distributed with this\n-- file, You can obtain one at http://mozilla.org/MPL/2.0/.\n--\n-- Copyright 2008-2015 MonetDB B.V.\n\n-- System monitoring\n\n-- show status of all active SQL queries.\ncreate function sys.queue()\nreturns table(\n\tqtag bigint,\n\t""user"" string,\n\tstarted timestamp,\n\testimate timestamp,\n\tprogress int,\n\tstatus string,\n\ttag oid,\n\tquery string\n)\nexternal name sql.sysmon_queue;"	"sql"	1	5	false	false	false	2000
6236	"pause"	"-- operations to manipulate the state of havoc queries\ncreate procedure sys.pause(tag int)\nexternal name sql.sysmon_pause;"	"sql"	1	2	true	false	false	2000
6239	"resume"	"create procedure sys.resume(tag int)\nexternal name sql.sysmon_resume;"	"sql"	1	2	true	false	false	2000
6242	"stop"	"create procedure sys.stop(tag int)\nexternal name sql.sysmon_stop;"	"sql"	1	2	true	false	false	2000
6245	"pause"	"create procedure sys.pause(tag bigint)\nexternal name sql.sysmon_pause;"	"sql"	1	2	true	false	false	2000
6248	"resume"	"create procedure sys.resume(tag bigint)\nexternal name sql.sysmon_resume;"	"sql"	1	2	true	false	false	2000
6251	"stop"	"create procedure sys.stop(tag bigint)\nexternal name sql.sysmon_stop;"	"sql"	1	2	true	false	false	2000
6254	"stddev_samp"	"-- This Source Code Form is subject to the terms of the Mozilla Public\n-- License, v. 2.0.  If a copy of the MPL was not distributed with this\n-- file, You can obtain one at http://mozilla.org/MPL/2.0/.\n--\n-- Copyright 2008-2015 MonetDB B.V.\n\ncreate aggregate stddev_samp(val tinyint) returns double\n\texternal name ""aggr"".""stdev"";"	"aggr"	1	3	false	false	false	2000
6258	"stddev_samp"	"create aggregate stddev_samp(val smallint) returns double\n\texternal name ""aggr"".""stdev"";"	"aggr"	1	3	false	false	false	2000
6262	"stddev_samp"	"create aggregate stddev_samp(val integer) returns double\n\texternal name ""aggr"".""stdev"";"	"aggr"	1	3	false	false	false	2000
6266	"stddev_samp"	"create aggregate stddev_samp(val wrd) returns double\n\texternal name ""aggr"".""stdev"";"	"aggr"	1	3	false	false	false	2000
6270	"stddev_samp"	"create aggregate stddev_samp(val bigint) returns double\n\texternal name ""aggr"".""stdev"";"	"aggr"	1	3	false	false	false	2000
6274	"stddev_samp"	"create aggregate stddev_samp(val real) returns double\n\texternal name ""aggr"".""stdev"";"	"aggr"	1	3	false	false	false	2000
6278	"stddev_samp"	"create aggregate stddev_samp(val double) returns double\n\texternal name ""aggr"".""stdev"";"	"aggr"	1	3	false	false	false	2000
6282	"stddev_samp"	"create aggregate stddev_samp(val date) returns double\n\texternal name ""aggr"".""stdev"";"	"aggr"	1	3	false	false	false	2000
6286	"stddev_samp"	"create aggregate stddev_samp(val time) returns double\n\texternal name ""aggr"".""stdev"";"	"aggr"	1	3	false	false	false	2000
6290	"stddev_samp"	"create aggregate stddev_samp(val timestamp) returns double\n\texternal name ""aggr"".""stdev"";"	"aggr"	1	3	false	false	false	2000
6294	"stddev_pop"	"create aggregate stddev_pop(val tinyint) returns double\n\texternal name ""aggr"".""stdevp"";"	"aggr"	1	3	false	false	false	2000
6298	"stddev_pop"	"create aggregate stddev_pop(val smallint) returns double\n\texternal name ""aggr"".""stdevp"";"	"aggr"	1	3	false	false	false	2000
6302	"stddev_pop"	"create aggregate stddev_pop(val integer) returns double\n\texternal name ""aggr"".""stdevp"";"	"aggr"	1	3	false	false	false	2000
6306	"stddev_pop"	"create aggregate stddev_pop(val wrd) returns double\n\texternal name ""aggr"".""stdevp"";"	"aggr"	1	3	false	false	false	2000
6310	"stddev_pop"	"create aggregate stddev_pop(val bigint) returns double\n\texternal name ""aggr"".""stdevp"";"	"aggr"	1	3	false	false	false	2000
6314	"stddev_pop"	"create aggregate stddev_pop(val real) returns double\n\texternal name ""aggr"".""stdevp"";"	"aggr"	1	3	false	false	false	2000
6318	"stddev_pop"	"create aggregate stddev_pop(val double) returns double\n\texternal name ""aggr"".""stdevp"";"	"aggr"	1	3	false	false	false	2000
6322	"stddev_pop"	"create aggregate stddev_pop(val date) returns double\n\texternal name ""aggr"".""stdevp"";"	"aggr"	1	3	false	false	false	2000
6326	"stddev_pop"	"create aggregate stddev_pop(val time) returns double\n\texternal name ""aggr"".""stdevp"";"	"aggr"	1	3	false	false	false	2000
6330	"stddev_pop"	"create aggregate stddev_pop(val timestamp) returns double\n\texternal name ""aggr"".""stdevp"";"	"aggr"	1	3	false	false	false	2000
6334	"var_samp"	"create aggregate var_samp(val tinyint) returns double\n\texternal name ""aggr"".""variance"";"	"aggr"	1	3	false	false	false	2000
6338	"var_samp"	"create aggregate var_samp(val smallint) returns double\n\texternal name ""aggr"".""variance"";"	"aggr"	1	3	false	false	false	2000
6342	"var_samp"	"create aggregate var_samp(val integer) returns double\n\texternal name ""aggr"".""variance"";"	"aggr"	1	3	false	false	false	2000
6346	"var_samp"	"create aggregate var_samp(val wrd) returns double\n\texternal name ""aggr"".""variance"";"	"aggr"	1	3	false	false	false	2000
6350	"var_samp"	"create aggregate var_samp(val bigint) returns double\n\texternal name ""aggr"".""variance"";"	"aggr"	1	3	false	false	false	2000
6354	"var_samp"	"create aggregate var_samp(val real) returns double\n\texternal name ""aggr"".""variance"";"	"aggr"	1	3	false	false	false	2000
6358	"var_samp"	"create aggregate var_samp(val double) returns double\n\texternal name ""aggr"".""variance"";"	"aggr"	1	3	false	false	false	2000
6362	"var_samp"	"create aggregate var_samp(val date) returns double\n\texternal name ""aggr"".""variance"";"	"aggr"	1	3	false	false	false	2000
6366	"var_samp"	"create aggregate var_samp(val time) returns double\n\texternal name ""aggr"".""variance"";"	"aggr"	1	3	false	false	false	2000
6370	"var_samp"	"create aggregate var_samp(val timestamp) returns double\n\texternal name ""aggr"".""variance"";"	"aggr"	1	3	false	false	false	2000
6374	"var_pop"	"create aggregate var_pop(val tinyint) returns double\n\texternal name ""aggr"".""variancep"";"	"aggr"	1	3	false	false	false	2000
6378	"var_pop"	"create aggregate var_pop(val smallint) returns double\n\texternal name ""aggr"".""variancep"";"	"aggr"	1	3	false	false	false	2000
6382	"var_pop"	"create aggregate var_pop(val integer) returns double\n\texternal name ""aggr"".""variancep"";"	"aggr"	1	3	false	false	false	2000
6386	"var_pop"	"create aggregate var_pop(val wrd) returns double\n\texternal name ""aggr"".""variancep"";"	"aggr"	1	3	false	false	false	2000
6390	"var_pop"	"create aggregate var_pop(val bigint) returns double\n\texternal name ""aggr"".""variancep"";"	"aggr"	1	3	false	false	false	2000
6394	"var_pop"	"create aggregate var_pop(val real) returns double\n\texternal name ""aggr"".""variancep"";"	"aggr"	1	3	false	false	false	2000
6398	"var_pop"	"create aggregate var_pop(val double) returns double\n\texternal name ""aggr"".""variancep"";"	"aggr"	1	3	false	false	false	2000
6402	"var_pop"	"create aggregate var_pop(val date) returns double\n\texternal name ""aggr"".""variancep"";"	"aggr"	1	3	false	false	false	2000
6406	"var_pop"	"create aggregate var_pop(val time) returns double\n\texternal name ""aggr"".""variancep"";"	"aggr"	1	3	false	false	false	2000
6410	"var_pop"	"create aggregate var_pop(val timestamp) returns double\n\texternal name ""aggr"".""variancep"";"	"aggr"	1	3	false	false	false	2000
6414	"median"	"create aggregate median(val tinyint) returns tinyint\n\texternal name ""aggr"".""median"";"	"aggr"	1	3	false	false	false	2000
6418	"median"	"create aggregate median(val smallint) returns smallint\n\texternal name ""aggr"".""median"";"	"aggr"	1	3	false	false	false	2000
6422	"median"	"create aggregate median(val integer) returns integer\n\texternal name ""aggr"".""median"";"	"aggr"	1	3	false	false	false	2000
6426	"median"	"create aggregate median(val wrd) returns wrd\n\texternal name ""aggr"".""median"";"	"aggr"	1	3	false	false	false	2000
6430	"median"	"create aggregate median(val bigint) returns bigint\n\texternal name ""aggr"".""median"";"	"aggr"	1	3	false	false	false	2000
6434	"median"	"create aggregate median(val decimal) returns decimal\n \texternal name ""aggr"".""median"";"	"aggr"	1	3	false	false	false	2000
6438	"median"	"create aggregate median(val real) returns real\n\texternal name ""aggr"".""median"";"	"aggr"	1	3	false	false	false	2000
6442	"median"	"create aggregate median(val double) returns double\n\texternal name ""aggr"".""median"";"	"aggr"	1	3	false	false	false	2000
6446	"median"	"create aggregate median(val date) returns date\n\texternal name ""aggr"".""median"";"	"aggr"	1	3	false	false	false	2000
6450	"median"	"create aggregate median(val time) returns time\n\texternal name ""aggr"".""median"";"	"aggr"	1	3	false	false	false	2000
6454	"median"	"create aggregate median(val timestamp) returns timestamp\n\texternal name ""aggr"".""median"";"	"aggr"	1	3	false	false	false	2000
6458	"quantile"	"create aggregate quantile(val tinyint, q double) returns tinyint\n \texternal name ""aggr"".""quantile"";"	"aggr"	1	3	false	false	false	2000
6463	"quantile"	"create aggregate quantile(val smallint, q double) returns smallint\n \texternal name ""aggr"".""quantile"";"	"aggr"	1	3	false	false	false	2000
6468	"quantile"	"create aggregate quantile(val integer, q double) returns integer\n \texternal name ""aggr"".""quantile"";"	"aggr"	1	3	false	false	false	2000
6473	"quantile"	"create aggregate quantile(val wrd, q double) returns wrd\n\texternal name ""aggr"".""quantile"";"	"aggr"	1	3	false	false	false	2000
6478	"quantile"	"create aggregate quantile(val bigint, q double) returns bigint\n\texternal name ""aggr"".""quantile"";"	"aggr"	1	3	false	false	false	2000
6483	"quantile"	"create aggregate quantile(val decimal, q double) returns decimal\n \texternal name ""aggr"".""quantile"";"	"aggr"	1	3	false	false	false	2000
6488	"quantile"	"create aggregate quantile(val real, q double) returns real\n\texternal name ""aggr"".""quantile"";"	"aggr"	1	3	false	false	false	2000
6493	"quantile"	"create aggregate quantile(val double, q double) returns double\n\texternal name ""aggr"".""quantile"";"	"aggr"	1	3	false	false	false	2000
6498	"quantile"	"create aggregate quantile(val date, q double) returns date\n\texternal name ""aggr"".""quantile"";"	"aggr"	1	3	false	false	false	2000
6503	"quantile"	"create aggregate quantile(val time, q double) returns time\n\texternal name ""aggr"".""quantile"";"	"aggr"	1	3	false	false	false	2000
6508	"quantile"	"create aggregate quantile(val timestamp, q double) returns timestamp\n\texternal name ""aggr"".""quantile"";"	"aggr"	1	3	false	false	false	2000
6513	"corr"	"create aggregate corr(e1 tinyint, e2 tinyint) returns tinyint\n\texternal name ""aggr"".""corr"";"	"aggr"	1	3	false	false	false	2000
6518	"corr"	"create aggregate corr(e1 smallint, e2 smallint) returns smallint\n\texternal name ""aggr"".""corr"";"	"aggr"	1	3	false	false	false	2000
6523	"corr"	"create aggregate corr(e1 integer, e2 integer) returns integer\n\texternal name ""aggr"".""corr"";"	"aggr"	1	3	false	false	false	2000
6528	"corr"	"create aggregate corr(e1 wrd, e2 wrd) returns wrd\n\texternal name ""aggr"".""corr"";"	"aggr"	1	3	false	false	false	2000
6533	"corr"	"create aggregate corr(e1 bigint, e2 bigint) returns bigint\n\texternal name ""aggr"".""corr"";"	"aggr"	1	3	false	false	false	2000
6538	"corr"	"create aggregate corr(e1 real, e2 real) returns real\n\texternal name ""aggr"".""corr"";"	"aggr"	1	3	false	false	false	2000
6543	"corr"	"create aggregate corr(e1 double, e2 double) returns double\n\texternal name ""aggr"".""corr"";"	"aggr"	1	3	false	false	false	2000
6548	"stddev_samp"	"-- This Source Code Form is subject to the terms of the Mozilla Public\n-- License, v. 2.0.  If a copy of the MPL was not distributed with this\n-- file, You can obtain one at http://mozilla.org/MPL/2.0/.\n--\n-- Copyright 2008-2015 MonetDB B.V.\n\ncreate aggregate stddev_samp(val hugeint) returns double\n\texternal name ""aggr"".""stdev"";"	"aggr"	1	3	false	false	false	2000
6552	"stddev_pop"	"create aggregate stddev_pop(val hugeint) returns double\n\texternal name ""aggr"".""stdevp"";"	"aggr"	1	3	false	false	false	2000
6556	"var_samp"	"create aggregate var_samp(val hugeint) returns double\n\texternal name ""aggr"".""variance"";"	"aggr"	1	3	false	false	false	2000
6560	"var_pop"	"create aggregate var_pop(val hugeint) returns double\n\texternal name ""aggr"".""variancep"";"	"aggr"	1	3	false	false	false	2000
6564	"median"	"create aggregate median(val hugeint) returns hugeint\n\texternal name ""aggr"".""median"";"	"aggr"	1	3	false	false	false	2000
6568	"quantile"	"create aggregate quantile(val hugeint, q double) returns hugeint\n\texternal name ""aggr"".""quantile"";"	"aggr"	1	3	false	false	false	2000
6573	"corr"	"create aggregate corr(e1 hugeint, e2 hugeint) returns hugeint\n\texternal name ""aggr"".""corr"";"	"aggr"	1	3	false	false	false	2000
6591	"mbr"	"-- currently we only use mbr instead of\n-- Envelope():Geometry\n-- as that returns Geometry objects, and we prefer the explicit mbr's\n-- minimum bounding rectangle (mbr)\ncreate function mbr (g geometry) returns mbr external name geom.mbr;"	"geom"	1	1	false	false	false	2000
6595	"mbroverlaps"	"create function mbroverlaps(a mbr, b mbr) returns boolean external name geom.""mbroverlaps"";"	"geom"	1	1	false	false	false	2000
6600	"geomfromtext"	"-- The srid in the *FromText Functions is currently not used\ncreate function geomfromtext(wkt string, srid smallint) returns geometry external name geom.""GeomFromText"";"	"geom"	1	1	false	false	false	2000
6605	"pointfromtext"	"create function pointfromtext(wkt string, srid smallint) returns point external name geom.""PointFromText"";"	"geom"	1	1	false	false	false	2000
6610	"linefromtext"	"create function linefromtext(wkt string, srid smallint) returns linestring external name geom.""LineFromText"";"	"geom"	1	1	false	false	false	2000
6615	"polyfromtext"	"create function polyfromtext(wkt string, srid smallint) returns polygon external name geom.""PolyFromText"";"	"geom"	1	1	false	false	false	2000
6620	"mpointfromtext"	"create function mpointfromtext(wkt string, srid smallint) returns multipoint external name geom.""MultiPointFromText"";"	"geom"	1	1	false	false	false	2000
6625	"mlinefromtext"	"create function mlinefromtext(wkt string, srid smallint) returns multilinestring external name geom.""MultiLineFromText"";"	"geom"	1	1	false	false	false	2000
6630	"mpolyfromtext"	"create function mpolyfromtext(wkt string, srid smallint) returns multipolygon external name geom.""MultiPolyFromText"";"	"geom"	1	1	false	false	false	2000
6635	"geomcollectionfromtext"	"create function geomcollectionfromtext(wkt string, srid smallint) returns multipolygon external name geom.""GeomCollectionFromText"";"	"geom"	1	1	false	false	false	2000
6640	"polygonfromtext"	"-- alias\ncreate function polygonfromtext(wkt string, srid smallint) returns polygon external name geom.""PolyFromText"";"	"geom"	1	1	false	false	false	2000
6645	"astext"	"create function astext(g geometry) returns string external name geom.""AsText"";"	"geom"	1	1	false	false	false	2000
6649	"x"	"create function x(g geometry) returns double external name geom.""X"";"	"geom"	1	1	false	false	false	2000
6653	"y"	"create function y(g geometry) returns double external name geom.""Y"";"	"geom"	1	1	false	false	false	2000
6657	"point"	"create function point(x double,y double) returns point external name geom.point;"	"geom"	1	1	false	false	false	2000
6662	"dimension"	"-- CREATE FUNCTION Point(g Geometry) RETURNS Point external name geom.point;\n-- CREATE FUNCTION Curve(g Geometry) RETURNS Curve external name geom.curve;\n-- CREATE FUNCTION LineString(g Geometry) RETURNS LineString external name geom.linestring;\n-- CREATE FUNCTION Surface(g Geometry) RETURNS Surface external name geom.surface;\n-- CREATE FUNCTION Polygon(g Geometry) RETURNS Polygon external name geom.polygon;\n\n-- ogc basic methods\ncreate function dimension(g geometry) returns integer external name geom.""Dimension"";"	"geom"	1	1	false	false	false	2000
6666	"geometrytypeid"	"create function geometrytypeid(g geometry) returns integer external name geom.""GeometryTypeId"";"	"geom"	1	1	false	false	false	2000
6670	"srid"	"create function srid(g geometry) returns integer external name geom.""SRID"";"	"geom"	1	1	false	false	false	2000
6674	"envelope"	"create function envelope(g geometry) returns geometry external name geom.""Envelope"";"	"geom"	1	1	false	false	false	2000
6678	"isempty"	"create function isempty(g geometry) returns boolean external name geom.""IsEmpty"";"	"geom"	1	1	false	false	false	2000
6682	"issimple"	"create function issimple(g geometry) returns boolean external name geom.""IsSimple"";"	"geom"	1	1	false	false	false	2000
6686	"boundary"	"create function boundary(g geometry) returns geometry external name geom.""Boundary"";"	"geom"	1	1	false	false	false	2000
6690	"equals"	"-- ogc spatial relation methods\ncreate function equals(a geometry, b geometry) returns boolean external name geom.""Equals"";"	"geom"	1	1	false	false	false	2000
6695	"disjoint"	"create function disjoint(a geometry, b geometry) returns boolean external name geom.""Disjoint"";"	"geom"	1	1	false	false	false	2000
6700	"Intersect"	"create function ""Intersect""(a geometry, b geometry) returns boolean external name geom.""Intersect"";"	"geom"	1	1	false	false	false	2000
6705	"touches"	"create function touches(a geometry, b geometry) returns boolean external name geom.""Touches"";"	"geom"	1	1	false	false	false	2000
6710	"crosses"	"create function crosses(a geometry, b geometry) returns boolean external name geom.""Crosses"";"	"geom"	1	1	false	false	false	2000
6715	"within"	"create function within(a geometry, b geometry) returns boolean external name geom.""Within"";"	"geom"	1	1	false	false	false	2000
6720	"contains"	"create function contains(a geometry, b geometry) returns boolean external name geom.""Contains"";"	"geom"	1	1	false	false	false	2000
6725	"overlaps"	"create function overlaps(a geometry, b geometry) returns boolean external name geom.""Overlaps"";"	"geom"	1	1	false	false	false	2000
6730	"relate"	"create function relate(a geometry, b geometry, pattern string) returns boolean external name geom.""Relate"";"	"geom"	1	1	false	false	false	2000
6736	"area"	"-- ogc Spatial Analysis methods\n\ncreate function area(g geometry) returns float external name geom.""Area"";"	"geom"	1	1	false	false	false	2000
6740	"length"	"create function length(g geometry) returns float external name geom.""Length"";"	"geom"	1	1	false	false	false	2000
6744	"distance"	"create function distance(a geometry, b geometry) returns float external name geom.""Distance"";"	"geom"	1	1	false	false	false	2000
6749	"buffer"	"create function buffer(a geometry, distance float) returns geometry external name geom.""Buffer"";"	"geom"	1	1	false	false	false	2000
6754	"convexhull"	"create function convexhull(a geometry) returns geometry external name geom.""ConvexHull"";"	"geom"	1	1	false	false	false	2000
6758	"intersection"	"create function intersection(a geometry, b geometry) returns geometry external name geom.""Intersection"";"	"geom"	1	1	false	false	false	2000
6763	"Union"	"create function ""Union""(a geometry, b geometry) returns geometry external name geom.""Union"";"	"geom"	1	1	false	false	false	2000
6768	"difference"	"create function difference(a geometry, b geometry) returns geometry external name geom.""Difference"";"	"geom"	1	1	false	false	false	2000
6773	"symdifference"	"create function symdifference(a geometry, b geometry) returns geometry external name geom.""SymDifference"";"	"geom"	1	1	false	false	false	2000
6780	"filter"	"-- access the top level key by name, return its value\ncreate function json.filter(js json, pathexpr string)\nreturns json external name json.filter;"	"json"	1	1	false	false	false	6777
6785	"filter"	"create function json.filter(js json, name tinyint)\nreturns json external name json.filter;"	"json"	1	1	false	false	false	6777
6790	"filter"	"create function json.filter(js json, name integer)\nreturns json external name json.filter;"	"json"	1	1	false	false	false	6777
6795	"filter"	"create function json.filter(js json, name bigint)\nreturns json external name json.filter;"	"json"	1	1	false	false	false	6777
6800	"text"	"create function json.text(js json, e string)\nreturns string external name json.text;"	"json"	1	1	false	false	false	6777
6805	"number"	"create function json.number(js json)\nreturns float external name json.number;"	"json"	1	1	false	false	false	6777
6809	"integer"	"create function json.""integer""(js json)\nreturns bigint external name json.""integer"";"	"json"	1	1	false	false	false	6777
6813	"isvalid"	"-- test string for JSON compliancy\ncreate function json.isvalid(js string)\nreturns bool external name json.isvalid;"	"json"	1	1	false	false	false	6777
6817	"isobject"	"create function json.isobject(js string)\nreturns bool external name json.isobject;"	"json"	1	1	false	false	false	6777
6821	"isarray"	"create function json.isarray(js string)\nreturns bool external name json.isarray;"	"json"	1	1	false	false	false	6777
6825	"isvalid"	"create function json.isvalid(js json)\nreturns bool external name json.isvalid;"	"json"	1	1	false	false	false	6777
6829	"isobject"	"create function json.isobject(js json)\nreturns bool external name json.isobject;"	"json"	1	1	false	false	false	6777
6833	"isarray"	"create function json.isarray(js json)\nreturns bool external name json.isarray;"	"json"	1	1	false	false	false	6777
6837	"length"	"-- return the number of primary components\ncreate function json.length(js json)\nreturns integer external name json.length;"	"json"	1	1	false	false	false	6777
6841	"keyarray"	"create function json.keyarray(js json)\nreturns json external name json.keyarray;"	"json"	1	1	false	false	false	6777
6845	"valuearray"	"create function json.valuearray(js json)\nreturns  json external name json.valuearray;"	"json"	1	1	false	false	false	6777
6849	"text"	"create function json.text(js json)\nreturns string external name json.text;"	"json"	1	1	false	false	false	6777
6853	"text"	"create function json.text(js string)\nreturns string external name json.text;"	"json"	1	1	false	false	false	6777
6857	"text"	"create function json.text(js int)\nreturns string external name json.text;"	"json"	1	1	false	false	false	6777
6861	"output"	"-- The remainder awaits the implementation \n\ncreate aggregate json.output(js json)\nreturns string external name json.output;"	"json"	1	3	false	false	false	6777
6865	"tojsonarray"	"-- create function json.object(*) returns json external name json.objectrender;\n\n-- create function json.array(*) returns json external name json.arrayrender;\n\n-- unnesting the JSON structure\n\n-- create function json.unnest(js json)\n-- returns table( id integer, k string, v string) external name json.unnest;\n\n-- create function json.unnest(js json)\n-- returns table( k string, v string) external name json.unnest;\n\n-- create function json.unnest(js json)\n-- returns table( v string) external name json.unnest;\n\n-- create function json.nest table( id integer, k string, v string)\n-- returns json external name json.nest;\n\ncreate aggregate json.tojsonarray( x string ) returns string external name aggr.jsonaggr;"	"aggr"	1	3	false	false	false	6777
6869	"tojsonarray"	"create aggregate json.tojsonarray( x double ) returns string external name aggr.jsonaggr;"	"aggr"	1	3	false	false	false	6777
6873	"filter"	"-- This Source Code Form is subject to the terms of the Mozilla Public\n-- License, v. 2.0.  If a copy of the MPL was not distributed with this\n-- file, You can obtain one at http://mozilla.org/MPL/2.0/.\n--\n-- Copyright 2008-2015 MonetDB B.V.\n\n-- (co) Martin Kersten\n-- The JSON type comes with a few operators.\n\ncreate function json.filter(js json, name hugeint)\nreturns json external name json.filter;"	"json"	1	1	false	false	false	6777
6878	"md5"	"-- This Source Code Form is subject to the terms of the Mozilla Public\n-- License, v. 2.0.  If a copy of the MPL was not distributed with this\n-- file, You can obtain one at http://mozilla.org/MPL/2.0/.\n--\n-- Copyright 2008-2015 MonetDB B.V.\n\n-- (co) Arjen de Rijke\n-- Functions supporting jsonstore\n\ncreate function sys.md5(v string)\nreturns string external name clients.md5sum;"	"clients"	1	1	false	false	false	2000
6883	"uuid"	"-- generate a new uuid\ncreate function sys.uuid()\nreturns uuid external name uuid.""new"";"	"uuid"	1	1	false	false	false	2000
6886	"isauuid"	"create function sys.isauuid(u uuid)\nreturns uuid external name uuid.""isaUUID"";"	"uuid"	1	1	false	false	false	2000
6890	"isauuid"	"create function sys.isauuid(u string)\nreturns uuid external name uuid.""isaUUID"";"	"uuid"	1	1	false	false	false	2000
6894	"chi2prob"	"-- This Source Code Form is subject to the terms of the Mozilla Public\n-- License, v. 2.0.  If a copy of the MPL was not distributed with this\n-- file, You can obtain one at http://mozilla.org/MPL/2.0/.\n--\n-- Copyright 2008-2015 MonetDB B.V.\n\n-- (co) Arjen de Rijke, Bart Scheers\n-- Use statistical functions from gsl library\n\n-- Calculate Chi squared probability\ncreate function sys.chi2prob(chi2 double, datapoints double)\nreturns double external name gsl.""chi2prob"";"	"gsl"	1	1	false	false	false	2000
6899	"listdir"	"\n\ncreate procedure listdir(dirname string) external name fits.listdir;"	"fits"	1	2	true	false	false	2000
6902	"fitsattach"	"create procedure fitsattach(fname string) external name fits.attach;"	"fits"	1	2	true	false	false	2000
6905	"fitsload"	"create procedure fitsload(tname string) external name fits.load;"	"fits"	1	2	true	false	false	2000
6908	"listdirpat"	"create procedure listdirpat(dirname string,pat string) external name fits.listdirpattern;"	"fits"	1	2	true	false	false	2000
6912	"storage"	"-- This Source Code Form is subject to the terms of the Mozilla Public\n-- License, v. 2.0.  If a copy of the MPL was not distributed with this\n-- file, You can obtain one at http://mozilla.org/MPL/2.0/.\n--\n-- Copyright 2008-2015 MonetDB B.V.\n\n-- Author M.Kersten\n-- This script gives the database administrator insight in the actual\n-- footprint of the persistent tables and the maximum playground used\n-- when indices are introduced upon them.\n-- By chancing the storagemodelinput table directly, the footprint for\n-- yet to be loaded databases can be assessed.\n\n-- The actual storage footprint of an existing database can be\n-- obtained by the table procuding function storage()\n-- It represents the actual state of affairs, i.e. storage on disk\n-- of columns and foreign key indices, and possible temporary hash indices.\n-- For strings we take a sample to determine their average length.\n\ncreate function sys.""storage""()\nreturns table (""schema"" string, ""table"" string, ""column"" string, ""type"" string, ""mode"" string, location string, ""count"" bigint, typewidth int, columnsize bigint, heapsize bigint, hashes bigint, imprints bigint, sorted boolean)\nexternal name sql.""storage"";"	"sql"	1	5	false	false	false	2000
6954	"storagemodelinit"	"-- this table can be adjusted to reflect the anticipated final database size\n\n-- The model input can be derived from the current database using\ncreate procedure sys.storagemodelinit()\nbegin\n\tdelete from sys.storagemodelinput;\n\n\tinsert into sys.storagemodelinput\n\tselect x.""schema"", x.""table"", x.""column"", x.""type"", x.typewidth, x.count, 0, x.typewidth, false, x.sorted from sys.""storage""() x;\n\n\tupdate sys.storagemodelinput\n\tset reference = true\n\twhere concat(concat(""schema"",""table""), ""column"") in (\n\t\tselect concat( concat(""fkschema"".""name"", ""fktable"".""name""), ""fkkeycol"".""name"" )\n\t\tfrom\t""sys"".""keys"" as    ""fkkey"",\n\t\t\t\t""sys"".""objects"" as ""fkkeycol"",\n\t\t\t\t""sys"".""tables"" as  ""fktable"",\n\t\t\t\t""sys"".""schemas"" as ""fkschema""\n\t\twhere   ""fktable"".""id"" = ""fkkey"".""table_id""\n\t\t\tand ""fkkey"".""id"" = ""fkkeycol"".""id""\n\t\t\tand ""fkschema"".""id"" = ""fktable"".""schema_id""\n\t\t\tand ""fkkey"".""rkey"" > -1);\n\n\tupdate sys.storagemodelinput\n\tset ""distinct"" = ""count"" -- assume all distinct\n\twhere ""type"" = 'varchar' or ""type""='clob';\nend;"	"user"	2	2	true	false	false	2000
6956	"columnsize"	"-- The predicted storage footprint of the complete database\n-- determines the amount of diskspace needed for persistent storage\n-- and the upperbound when all possible index structures are created.\n-- The storage requirement for foreign key joins is split amongst the participants.\n\ncreate function sys.columnsize(nme string, i bigint, d bigint)\nreturns bigint\nbegin\n\tcase\n\twhen nme = 'boolean' then return i;\n\twhen nme = 'char' then return 2*i;\n\twhen nme = 'smallint' then return 2 * i;\n\twhen nme = 'int'\t then return 4 * i;\n\twhen nme = 'bigint'\t then return 8 * i;\n\twhen nme = 'hugeint'\t then return 16 * i;\n\twhen nme = 'timestamp' then return 8 * i;\n\twhen  nme = 'varchar' then\n\t\tcase\n\t\twhen cast(d as bigint) << 8 then return i;\n\t\twhen cast(d as bigint) << 16 then return 2 * i;\n\t\twhen cast(d as bigint) << 32 then return 4 * i;\n\t\telse return 8 * i;\n\t\tend case;\n\telse return 8 * i;\n\tend case;\nend;"	"user"	2	1	false	false	false	2000
6962	"heapsize"	"create function sys.heapsize(tpe string, i bigint, w int)\nreturns bigint\nbegin\n\tif  tpe <> 'varchar' and tpe <> 'clob'\n\tthen\n\t\treturn 0;\n\tend if;\n\treturn 10240 + i * w;\nend;"	"user"	2	1	false	false	false	2000
6968	"hashsize"	"create function sys.hashsize(b boolean, i bigint)\nreturns bigint\nbegin\n\t-- assume non-compound keys\n\tif  b = true\n\tthen\n\t\treturn 8 * i;\n\tend if;\n\treturn 0;\nend;"	"user"	2	1	false	false	false	2000
6973	"imprintsize"	"create function sys.imprintsize(i bigint, nme string)\nreturns bigint\nbegin\n\tif nme = 'boolean'\n\t\tor nme = 'tinyint'\n\t\tor nme = 'smallint'\n\t\tor nme = 'int'\t\n\t\tor nme = 'bigint'\t\n\t\tor nme = 'hugeint'\t\n\t\tor nme = 'decimal'\t\n\t\tor nme = 'date'\n\t\tor nme = 'timestamp'\n\t\tor nme = 'real'\n\t\tor nme = 'double'\n\tthen\n\t\treturn cast( i * 0.12 as bigint);\n\tend if ;\n\treturn 0;\nend;"	"user"	2	1	false	false	false	2000
6978	"storagemodel"	"create function sys.storagemodel()\nreturns table (\n\t""schema"" string,\n\t""table"" string,\n\t""column"" string,\n\t""type"" string,\n\t""count""\tbigint,\n\tcolumnsize bigint,\n\theapsize bigint,\n\thashes bigint,\n\timprints bigint,\n\tsorted boolean)\nbegin\n\treturn select i.""schema"", i.""table"", i.""column"", i.""type"", i.""count"",\n\tcolumnsize(i.""type"", i.count, i.""distinct""),\n\theapsize(i.""type"", i.""distinct"", i.""atomwidth""),\n\thashsize(i.""reference"", i.""count""),\n\timprintsize(i.""count"",i.""type""),\n\ti.sorted\n\tfrom sys.storagemodelinput i;\nend;"	"user"	2	5	false	false	false	2000
7025	"analyze"	"create procedure analyze()\nexternal name sql.analyze;"	"sql"	1	2	true	false	false	2000
7027	"analyze"	"create procedure analyze(tbl string)\nexternal name sql.analyze;"	"sql"	1	2	true	false	false	2000
7030	"analyze"	"create procedure analyze(sch string, tbl string)\nexternal name sql.analyze;"	"sql"	1	2	true	false	false	2000
7034	"analyze"	"create procedure analyze(sch string, tbl string, col string)\nexternal name sql.analyze;"	"sql"	1	2	true	false	false	2000
7039	"analyze"	"-- control the sample size\ncreate procedure analyze(""sample"" bigint)\nexternal name sql.analyze;"	"sql"	1	2	true	false	false	2000
7042	"analyze"	"create procedure analyze(tbl string, ""sample"" bigint)\nexternal name sql.analyze;"	"sql"	1	2	true	false	false	2000
7046	"analyze"	"create procedure analyze(sch string, tbl string, ""sample"" bigint)\nexternal name sql.analyze;"	"sql"	1	2	true	false	false	2000
7051	"analyze"	"create procedure analyze(sch string, tbl string, col string, ""sample"" bigint)\nexternal name sql.analyze;"	"sql"	1	2	true	false	false	2000
7057	"reverse"	"-- This Source Code Form is subject to the terms of the Mozilla Public\n-- License, v. 2.0.  If a copy of the MPL was not distributed with this\n-- file, You can obtain one at http://mozilla.org/MPL/2.0/.\n--\n-- Copyright 2008-2015 MonetDB B.V.\n\n-- add function signatures to SQL catalog\n\n\n-- Reverse a string\ncreate function reverse(src string)\nreturns string external name udf.reverse;"	"udf"	1	1	false	false	false	2000
7061	"fuse"	"-- fuse two (1-byte) tinyint values into one (2-byte) smallint value\ncreate function fuse(one tinyint, two tinyint)\nreturns smallint external name udf.fuse;"	"udf"	1	1	false	false	false	2000
7066	"fuse"	"-- fuse two (2-byte) smallint values into one (4-byte) integer value\ncreate function fuse(one smallint, two smallint)\nreturns integer external name udf.fuse;"	"udf"	1	1	false	false	false	2000
7071	"fuse"	"-- fuse two (4-byte) integer values into one (8-byte) bigint value\ncreate function fuse(one integer, two integer)\nreturns bigint external name udf.fuse;"	"udf"	1	1	false	false	false	2000
7076	"fuse"	"-- This Source Code Form is subject to the terms of the Mozilla Public\n-- License, v. 2.0.  If a copy of the MPL was not distributed with this\n-- file, You can obtain one at http://mozilla.org/MPL/2.0/.\n--\n-- Copyright 2008-2015 MonetDB B.V.\n\n-- add function signatures to SQL catalog\n\n\n-- fuse two (8-byte) integer values into one (16-byte) bigint value\ncreate function fuse(one bigint, two bigint)\nreturns hugeint external name udf.fuse;"	"udf"	1	1	false	false	false	2000
7082	"bam_loader_repos"	"create procedure bam.bam_loader_repos(bam_repos string, dbschema smallint, nr_threads smallint)\nexternal name bam.bam_loader_repos;"	"bam"	1	2	true	false	false	7080
7087	"bam_loader_files"	"create procedure bam.bam_loader_files(bam_files string, dbschema smallint, nr_threads smallint)\nexternal name bam.bam_loader_files;"	"bam"	1	2	true	false	false	7080
7092	"bam_loader_file"	"create procedure bam.bam_loader_file(bam_file string, dbschema smallint)\nexternal name bam.bam_loader_file;"	"bam"	1	2	true	false	false	7080
7096	"bam_drop_file"	"create procedure bam.bam_drop_file(file_id bigint, dbschema smallint)\nexternal name bam.bam_drop_file;"	"bam"	1	2	true	false	false	7080
7100	"bam_flag"	"create function bam.bam_flag(flag smallint, name string)\nreturns boolean external name bam.bam_flag;"	"bam"	1	1	false	false	false	7080
7105	"reverse_seq"	"create function bam.reverse_seq(seq string)\nreturns string external name bam.reverse_seq;"	"bam"	1	1	false	false	false	7080
7109	"reverse_qual"	"create function bam.reverse_qual(qual string)\nreturns string external name bam.reverse_qual;"	"bam"	1	1	false	false	false	7080
7113	"seq_length"	"create function bam.seq_length(cigar string)\nreturns int external name bam.seq_length;"	"bam"	1	1	false	false	false	7080
7117	"sam_export"	"create procedure bam.sam_export(output_path string)\nexternal name bam.sam_export;"	"bam"	1	2	true	false	false	7080
7120	"bam_export"	"create procedure bam.bam_export(output_path string)\nexternal name bam.bam_export;"	"bam"	1	2	true	false	false	7080
7190	"generate_series"	"-- This Source Code Form is subject to the terms of the Mozilla Public\n-- License, v. 2.0.  If a copy of the MPL was not distributed with this\n-- file, You can obtain one at http://mozilla.org/MPL/2.0/.\n--\n-- Copyright 2008-2015 MonetDB B.V.\n\n-- (c) Author M.Kersten\n\ncreate function sys.generate_series(first tinyint, last tinyint)\nreturns table (value tinyint)\nexternal name generator.series;"	"generator"	1	5	false	false	false	2000
7195	"generate_series"	"create function sys.generate_series(first tinyint, last tinyint, stepsize tinyint)\nreturns table (value tinyint)\nexternal name generator.series;"	"generator"	1	5	false	false	false	2000
7201	"generate_series"	"create function sys.generate_series(first smallint, last smallint)\nreturns table (value smallint)\nexternal name generator.series;"	"generator"	1	5	false	false	false	2000
7206	"generate_series"	"create function sys.generate_series(first smallint, last smallint, stepsize smallint)\nreturns table (value smallint)\nexternal name generator.series;"	"generator"	1	5	false	false	false	2000
7212	"generate_series"	"create function sys.generate_series(first int, last int)\nreturns table (value int)\nexternal name generator.series;"	"generator"	1	5	false	false	false	2000
7217	"generate_series"	"create function sys.generate_series(first int, last int, stepsize int)\nreturns table (value int)\nexternal name generator.series;"	"generator"	1	5	false	false	false	2000
7223	"generate_series"	"create function sys.generate_series(first bigint, last bigint)\nreturns table (value bigint)\nexternal name generator.series;"	"generator"	1	5	false	false	false	2000
7228	"generate_series"	"create function sys.generate_series(first bigint, last bigint, stepsize bigint)\nreturns table (value bigint)\nexternal name generator.series;"	"generator"	1	5	false	false	false	2000
7234	"generate_series"	"create function sys.generate_series(first real, last real, stepsize real)\nreturns table (value real)\nexternal name generator.series;"	"generator"	1	5	false	false	false	2000
7240	"generate_series"	"create function sys.generate_series(first double, last double, stepsize double)\nreturns table (value double)\nexternal name generator.series;"	"generator"	1	5	false	false	false	2000
7246	"generate_series"	"create function sys.generate_series(first decimal(10,2), last decimal(10,2), stepsize decimal(10,2))\nreturns table (value decimal(10,2))\nexternal name generator.series;"	"generator"	1	5	false	false	false	2000
7252	"generate_series"	"create function sys.generate_series(first timestamp, last timestamp, stepsize interval second)\nreturns table (value timestamp)\nexternal name generator.series;"	"generator"	1	5	false	false	false	2000
7258	"generate_series"	"-- This Source Code Form is subject to the terms of the Mozilla Public\n-- License, v. 2.0.  If a copy of the MPL was not distributed with this\n-- file, You can obtain one at http://mozilla.org/MPL/2.0/.\n--\n-- Copyright 2008-2015 MonetDB B.V.\n\n-- (c) Author M.Kersten\n\ncreate function sys.generate_series(first hugeint, last hugeint)\nreturns table (value hugeint)\nexternal name generator.series;"	"generator"	1	5	false	false	false	2000
7263	"generate_series"	"create function sys.generate_series(first hugeint, last hugeint, stepsize hugeint)\nreturns table (value hugeint)\nexternal name generator.series;"	"generator"	1	5	false	false	false	2000
>>>>>>> a7741ca6
COMMIT;
START TRANSACTION;
CREATE TABLE "sys"."idxs" (
	"id"       INTEGER,
	"table_id" INTEGER,
	"type"     INTEGER,
	"name"     VARCHAR(1024)
);
COPY 7 RECORDS INTO "sys"."idxs" FROM stdin USING DELIMITERS '\t','\n','"';
7145	7146	0	"files_pkey_file_id"
7156	7159	0	"sq_pkey_sn_file_id"
7158	7159	1	"sq_fkey_file_id"
7175	7178	0	"rg_pkey_id_file_id"
7177	7178	1	"rg_fkey_file_id"
7187	7190	0	"pg_pkey_id_file_id"
7189	7190	1	"pg_fkey_file_id"
COMMIT;
START TRANSACTION;
CREATE TABLE "sys"."keys" (
	"id"       INTEGER,
	"table_id" INTEGER,
	"type"     INTEGER,
	"name"     VARCHAR(1024),
	"rkey"     INTEGER,
	"action"   INTEGER
);
COPY 7 RECORDS INTO "sys"."keys" FROM stdin USING DELIMITERS '\t','\n','"';
7144	7146	0	"files_pkey_file_id"	-1	-1
7155	7159	0	"sq_pkey_sn_file_id"	-1	-1
7157	7159	2	"sq_fkey_file_id"	7144	514
7174	7178	0	"rg_pkey_id_file_id"	-1	-1
7176	7178	2	"rg_fkey_file_id"	7144	514
7186	7190	0	"pg_pkey_id_file_id"	-1	-1
7188	7190	2	"pg_fkey_file_id"	7144	514
COMMIT;
START TRANSACTION;
CREATE TABLE "sys"."objects" (
	"id"   INTEGER,
	"name" VARCHAR(1024),
	"nr"   INTEGER
);
COPY 20 RECORDS INTO "sys"."objects" FROM stdin USING DELIMITERS '\t','\n','"';
7145	"file_id"	0
7144	"file_id"	0
7156	"sn"	0
7156	"file_id"	1
7158	"file_id"	0
7155	"sn"	0
7155	"file_id"	1
7157	"file_id"	0
7175	"id"	0
7175	"file_id"	1
7177	"file_id"	0
7174	"id"	0
7174	"file_id"	1
7176	"file_id"	0
7187	"id"	0
7187	"file_id"	1
7189	"file_id"	0
7186	"id"	0
7186	"file_id"	1
7188	"file_id"	0
COMMIT;
START TRANSACTION;
CREATE TABLE "sys"."privileges" (
	"obj_id"     INTEGER,
	"auth_id"    INTEGER,
	"privileges" INTEGER,
	"grantor"    INTEGER,
	"grantable"  INTEGER
);
COPY 19 RECORDS INTO "sys"."privileges" FROM stdin USING DELIMITERS '\t','\n','"';
2001	1	1	0	0
2007	1	1	0	0
2016	1	1	0	0
2027	1	1	0	0
2036	1	1	0	0
2046	1	1	0	0
2050	1	1	0	0
2059	1	1	0	0
2068	1	1	0	0
2079	1	1	0	0
2086	1	1	0	0
2091	1	1	0	0
2102	1	1	0	0
5647	1	1	0	0
5657	1	1	0	0
5683	1	1	0	0
5686	1	1	0	0
5690	1	1	0	0
7285	1	1	3	0
COMMIT;
START TRANSACTION;
CREATE TABLE "sys"."schemas" (
	"id"            INTEGER,
	"name"          VARCHAR(1024),
	"authorization" INTEGER,
	"owner"         INTEGER,
	"system"        BOOLEAN
);
COPY 4 RECORDS INTO "sys"."schemas" FROM stdin USING DELIMITERS '\t','\n','"';
2000	"sys"	2	3	true
2106	"tmp"	2	3	true
6792	"json"	3	3	true
7095	"bam"	3	3	true
COMMIT;
START TRANSACTION;
CREATE TABLE "sys"."sequences" (
	"id"        INTEGER,
	"schema_id" INTEGER,
	"name"      VARCHAR(256),
	"start"     BIGINT,
	"minvalue"  BIGINT,
	"maxvalue"  BIGINT,
	"increment" BIGINT,
	"cacheinc"  BIGINT,
	"cycle"     BOOLEAN
);
COMMIT;
START TRANSACTION;
CREATE TABLE "sys"."statistics" (
	"column_id" INTEGER,
	"type"   CHARACTER LARGE OBJECT,
	"width"  INTEGER,
	"stamp"  TIMESTAMP,
	"sample" BIGINT,
	"count"  BIGINT,
	"unique" BIGINT,
	"nils"   BIGINT,
	"minval" CHARACTER LARGE OBJECT,
	"maxval" CHARACTER LARGE OBJECT,
	"sorted" BOOLEAN
);
COMMIT;
START TRANSACTION;
CREATE TABLE "sys"."storagemodelinput" (
	"schema"    CHARACTER LARGE OBJECT,
	"table"     CHARACTER LARGE OBJECT,
	"column"    CHARACTER LARGE OBJECT,
	"type"      CHARACTER LARGE OBJECT,
	"typewidth" INTEGER,
	"count"     BIGINT,
	"distinct"  BIGINT,
	"atomwidth" INTEGER,
	"reference" BOOLEAN,
	"sorted"    BOOLEAN
);
COMMIT;
START TRANSACTION;
CREATE TABLE "sys"."systemfunctions" (
	"function_id" INTEGER
);
COPY 1521 RECORDS INTO "sys"."systemfunctions" FROM stdin USING DELIMITERS '\t','\n','"';
30
31
32
33
34
35
36
37
38
39
40
44
45
46
47
50
51
52
74
75
76
77
78
79
80
81
82
83
84
85
86
87
95
96
97
98
99
100
101
102
103
104
105
106
107
108
109
110
111
112
113
114
115
116
117
118
119
120
121
122
123
124
125
126
127
128
129
130
131
132
133
134
135
136
137
138
139
140
141
142
143
144
145
146
147
148
149
150
151
152
153
154
155
156
157
158
159
160
161
162
163
164
165
166
167
168
169
170
171
172
173
174
175
176
177
178
179
180
181
182
183
184
185
186
187
188
189
190
191
192
193
194
195
196
197
198
199
200
201
202
203
204
205
206
207
208
209
210
211
212
213
214
215
216
217
218
219
220
221
222
223
224
225
226
227
228
229
230
231
232
233
234
235
236
237
238
239
240
241
242
243
244
245
246
247
248
249
250
251
252
253
254
255
256
257
258
259
260
261
262
263
264
265
266
267
268
269
270
271
272
273
274
275
276
277
278
279
280
281
282
283
284
285
286
287
288
289
290
291
292
293
294
295
296
297
298
299
300
301
302
303
304
305
306
307
308
309
310
311
312
313
314
315
316
317
318
319
320
321
322
323
324
325
326
327
328
329
330
331
332
333
334
335
336
337
338
339
340
341
342
343
344
345
346
347
348
349
350
351
352
353
354
355
356
357
358
359
360
361
362
363
364
365
366
367
368
369
370
371
372
373
374
375
376
377
378
379
380
381
382
383
384
385
386
387
388
389
390
391
392
393
394
395
396
397
398
399
400
401
402
403
404
405
406
407
408
409
410
411
412
413
414
415
416
417
418
419
420
421
422
423
424
425
426
427
428
429
430
431
432
433
434
435
436
437
438
439
440
441
442
443
444
445
446
447
448
449
450
451
452
453
454
455
456
457
458
459
460
461
462
463
464
465
466
467
468
469
470
471
472
473
474
475
476
477
478
479
480
481
482
483
484
485
486
487
488
489
490
491
492
493
494
495
496
497
498
499
500
501
502
503
504
505
506
507
508
509
510
511
512
513
514
515
516
517
518
519
520
521
522
523
524
525
526
527
528
529
530
531
532
533
534
535
536
537
538
539
540
541
542
543
544
545
546
547
548
549
550
551
552
553
554
555
556
557
558
559
560
561
562
563
564
565
566
567
568
569
570
571
572
573
574
575
576
577
578
579
580
581
582
583
584
585
586
587
588
589
590
591
592
593
594
595
596
597
598
599
600
601
602
603
604
605
606
607
608
609
610
611
612
613
614
615
616
617
618
619
620
621
622
623
624
625
626
627
628
629
630
631
632
633
634
635
636
637
638
639
640
641
642
643
644
645
646
647
648
649
650
651
652
653
654
655
656
657
658
659
660
661
662
663
664
665
666
667
668
669
670
671
672
673
674
675
676
677
678
679
680
681
682
683
684
685
686
687
688
689
690
691
692
693
694
695
696
697
698
699
700
701
702
703
704
705
706
707
708
709
710
711
712
713
714
715
716
717
718
719
720
721
722
723
724
725
726
727
728
729
730
731
732
733
734
735
736
737
738
739
740
741
742
743
744
745
746
747
748
749
750
751
752
753
754
755
756
757
758
759
760
761
762
763
764
765
766
767
768
769
770
771
772
773
774
775
776
777
778
779
780
781
782
783
784
785
786
787
788
789
790
791
792
793
794
795
796
797
798
799
800
801
802
803
804
805
806
807
808
809
810
811
812
813
814
815
816
817
818
819
820
821
822
823
824
825
826
827
828
829
830
831
832
833
834
835
836
837
838
839
840
841
842
843
844
845
846
847
848
849
850
851
852
853
854
855
856
857
858
859
860
861
862
863
864
865
866
867
868
869
870
871
872
873
874
875
876
877
878
879
880
881
882
883
884
885
886
887
888
889
890
891
892
893
894
895
896
897
898
899
900
901
902
903
904
905
906
907
908
909
910
911
912
913
914
915
916
917
918
919
920
921
922
923
924
925
926
927
928
929
930
931
932
933
934
935
936
937
938
939
940
941
942
943
944
945
946
947
948
949
950
951
952
953
954
955
956
957
958
959
960
961
962
963
964
965
966
967
968
969
970
971
972
973
974
975
976
977
978
979
980
981
982
983
984
985
986
987
988
989
990
991
992
993
994
995
996
997
998
999
1000
1001
1002
1003
1004
1005
1006
1007
1008
1009
1010
1011
1012
1013
1014
1015
1016
1017
1018
1019
1020
1021
1022
1023
1024
1025
1026
1027
1028
1029
1030
1031
1032
1033
1034
1035
1036
1037
1038
1039
1040
1041
1042
1043
1044
1045
1046
1047
1048
1049
1050
1051
1052
1053
1054
1055
1056
1057
1058
1059
1060
1061
1062
1063
1064
1065
1066
1067
1068
1069
1070
1071
1072
1073
1074
1075
1076
1077
1078
1079
1080
1081
1082
1083
1084
1085
1086
1087
1088
1089
1090
1091
1092
1093
1094
1095
1096
1097
1098
1099
1100
1101
1102
1103
1104
1105
1106
1107
1108
1109
1110
1111
1112
1113
1114
1115
1116
1117
1118
1119
1120
1121
1122
1123
1124
1125
1126
1127
1128
1129
1130
1131
1132
1133
1134
1135
1136
1137
1138
1139
1140
1141
1142
1143
1144
1145
1146
1147
1148
1149
1150
1151
1152
1153
1154
1155
1156
1157
1158
1159
1160
1161
1162
1163
1164
1165
1166
1167
1168
1169
1170
1171
1172
1173
1174
1175
1176
1177
1178
1179
1180
1181
1182
1183
1184
1185
1186
1187
1188
1189
1190
1191
1192
1193
1194
1195
1196
1197
1198
1199
1200
1201
1202
1203
1204
1205
1206
1207
1208
1209
1210
1211
1212
1213
1214
1215
1216
1217
1218
1219
1220
1221
1222
1223
1224
1225
1226
1227
1228
1229
1230
1231
1232
1233
1234
1235
1236
1237
1238
1239
1240
1241
1242
1243
1244
1245
1246
1247
1248
1249
1250
29
41
42
43
48
49
53
54
55
56
57
58
59
60
61
62
63
64
65
66
67
68
69
70
71
72
73
88
89
90
91
92
93
94
5668
5671
5677
5697
5702
5707
5711
5715
5719
5723
5726
5730
5734
5738
5742
5746
5750
5754
5758
5762
5766
5770
5774
5778
5782
5789
5795
5800
5805
5811
5815
5819
5823
5828
5832
5836
5840
5844
5848
5853
5858
5863
5868
5878
5928
5930
5932
5935
5937
5967
5971
5974
5978
5982
5986
5990
5994
5998
6002
6006
6011
6016
6021
6026
6031
6036
6041
6046
6051
6056
6061
6066
6071
6076
6081
6086
6091
6095
6111
6114
6118
6121
6125
6128
6135
6140
6146
6152
6157
6162
6166
6170
6174
6178
6181
6191
6199
6213
6217
6237
6240
6243
6246
6249
6252
6255
6267
6269
6273
6277
6281
6285
6289
6293
6297
6301
6305
6309
6313
6317
6321
6325
6329
6333
6337
6341
6345
6349
6353
6357
6361
6365
6369
6373
6377
6381
6385
6389
6393
6397
6401
6405
6409
6413
6417
6421
6425
6429
6433
6437
6441
6445
6449
6453
6457
6461
6465
6469
6473
6478
6483
6488
6493
6498
6503
6508
6513
6518
6523
6528
6533
6538
6543
6548
6553
6558
6563
6567
6571
6575
6579
6583
6588
6606
6610
6615
6620
6625
6630
6635
6640
6645
6650
6655
6660
6664
6668
6672
6677
6681
6685
6689
6693
6697
6701
6705
6710
6715
6720
6725
6730
6735
6740
6745
6751
6755
6759
6764
6769
6773
6778
6783
6788
6795
6800
6805
6810
6815
6820
6824
6828
6832
6836
6840
6844
6848
6852
6856
6860
6864
6868
6872
6876
6880
6884
6888
6893
6898
6901
6905
6909
6914
6917
6920
6923
6927
6969
6971
6977
6983
6988
6993
7040
7042
7045
7049
7054
7057
7061
7066
7072
7076
7081
7086
7091
7097
7102
7107
7111
7115
7120
7124
7128
7132
7135
7205
7210
7216
7221
7227
7232
7238
7243
7249
7255
7261
7267
7273
7278
COMMIT;
START TRANSACTION;
CREATE TABLE "sys"."triggers" (
	"id"          INTEGER,
	"name"        VARCHAR(1024),
	"table_id"    INTEGER,
	"time"        SMALLINT,
	"orientation" SMALLINT,
	"event"       SMALLINT,
	"old_name"    VARCHAR(1024),
	"new_name"    VARCHAR(1024),
	"condition"   VARCHAR(2048),
	"statement"   VARCHAR(2048)
);
COMMIT;
START TRANSACTION;
CREATE TABLE "sys"."types" (
	"id"         INTEGER,
	"systemname" VARCHAR(256),
	"sqlname"    VARCHAR(1024),
	"digits"     INTEGER,
	"scale"      INTEGER,
	"radix"      INTEGER,
	"eclass"     INTEGER,
	"schema_id"  INTEGER
);
COPY 46 RECORDS INTO "sys"."types" FROM stdin USING DELIMITERS '\t','\n','"';
0	"void"	"any"	0	0	0	0	0
1	"bat"	"table"	0	0	0	1	0
2	"ptr"	"ptr"	0	0	0	1	0
3	"bit"	"boolean"	1	0	2	2	0
4	"str"	"char"	0	0	0	3	0
5	"str"	"varchar"	0	0	0	4	0
6	"str"	"clob"	0	0	0	4	0
7	"oid"	"oid"	63	0	2	6	0
8	"bte"	"tinyint"	8	1	2	7	0
9	"sht"	"smallint"	16	1	2	7	0
10	"int"	"int"	32	1	2	7	0
11	"lng"	"bigint"	64	1	2	7	0
12	"wrd"	"wrd"	64	1	2	7	0
13	"hge"	"hugeint"	128	1	2	7	0
14	"bte"	"decimal"	2	1	10	10	0
15	"sht"	"decimal"	4	1	10	10	0
16	"int"	"decimal"	9	1	10	10	0
17	"lng"	"decimal"	18	1	10	10	0
18	"hge"	"decimal"	39	1	10	10	0
19	"flt"	"real"	24	2	2	11	0
20	"dbl"	"double"	53	2	2	11	0
21	"int"	"month_interval"	32	0	2	8	0
22	"lng"	"sec_interval"	19	1	10	9	0
23	"daytime"	"time"	7	0	0	12	0
24	"daytime"	"timetz"	7	1	0	12	0
25	"date"	"date"	0	0	0	13	0
26	"timestamp"	"timestamp"	7	0	0	14	0
27	"timestamp"	"timestamptz"	7	1	0	14	0
28	"sqlblob"	"blob"	0	0	0	5	0
5724	"url"	"url"	0	0	0	15	2000
5809	"inet"	"inet"	0	0	0	15	2000
6592	"wkb"	"point"	0	0	0	15	2000
6593	"wkb"	"curve"	0	0	0	15	2000
6594	"wkb"	"linestring"	0	0	0	15	2000
6595	"wkb"	"surface"	0	0	0	15	2000
6596	"wkb"	"polygon"	0	0	0	15	2000
6597	"wkb"	"multipoint"	0	0	0	15	2000
6598	"wkb"	"multicurve"	0	0	0	15	2000
6599	"wkb"	"multilinestring"	0	0	0	15	2000
6600	"wkb"	"multisurface"	0	0	0	15	2000
6601	"wkb"	"multipolygon"	0	0	0	15	2000
6602	"wkb"	"geometry"	0	0	0	15	2000
6603	"wkb"	"geomcollection"	0	0	0	15	2000
6604	"mbr"	"mbr"	0	0	0	15	2000
6793	"json"	"json"	0	0	0	15	2000
6896	"uuid"	"uuid"	0	0	0	15	2000
COMMIT;
START TRANSACTION;
CREATE TABLE "sys"."user_role" (
	"login_id" INTEGER,
	"role_id"  INTEGER
);
COMMIT;

# 15:15:20 >  
# 15:15:20 >  "Done."
# 15:15:20 >  
<|MERGE_RESOLUTION|>--- conflicted
+++ resolved
@@ -6095,8 +6095,7 @@
 	"depend_id"   INTEGER,
 	"depend_type" SMALLINT
 );
-<<<<<<< HEAD
-COPY 232 RECORDS INTO "sys"."dependencies" FROM stdin USING DELIMITERS '\t','\n','"';
+COPY 230 RECORDS INTO "sys"."dependencies" FROM stdin USING DELIMITERS '\t','\n','"';
 417	5715	7
 418	5715	7
 1023	5715	7
@@ -6129,7 +6128,6 @@
 2090	6021	7
 2083	6021	7
 2079	6021	7
-36	6021	7
 5647	6026	7
 2047	6026	7
 2046	6026	7
@@ -6182,7 +6180,6 @@
 2103	6051	7
 2102	6051	7
 2104	6051	7
-36	6051	7
 33	6051	7
 32	6051	7
 34	6051	7
@@ -6329,238 +6326,6 @@
 7181	7186	4
 7144	7188	11
 7181	7188	11
-=======
-COPY 229 RECORDS INTO "sys"."dependencies" FROM stdin USING DELIMITERS '\t','\n','"';
-417	5722	7
-418	5722	7
-1023	5722	7
-417	5726	7
-418	5726	7
-1023	5726	7
-5875	5904	5
-5885	5915	5
-5875	5933	5
-5885	5933	5
-5944	5972	5
-2003	6005	7
-2001	6005	7
-2002	6005	7
-5686	6005	7
-5695	6010	7
-5693	6010	7
-5694	6010	7
-2005	6010	7
-2001	6010	7
-2003	6010	7
-5654	6015	7
-2047	6015	7
-2046	6015	7
-2049	6015	7
-2048	6015	7
-5654	6020	7
-2088	6020	7
-2086	6020	7
-2090	6020	7
-2083	6020	7
-2079	6020	7
-5654	6025	7
-2047	6025	7
-2046	6025	7
-2049	6025	7
-2092	6025	7
-2091	6025	7
-2048	6025	7
-2093	6025	7
-2094	6025	7
-5654	6030	7
-2081	6030	7
-2079	6030	7
-2084	6030	7
-2080	6030	7
-2083	6030	7
-5654	6035	7
-2047	6035	7
-2046	6035	7
-2049	6035	7
-2017	6035	7
-2016	6035	7
-2048	6035	7
-2018	6035	7
-5664	6040	7
-2047	6040	7
-2046	6040	7
-2049	6040	7
-2048	6040	7
-5654	6040	7
-5664	6045	7
-2081	6045	7
-2079	6045	7
-2084	6045	7
-2103	6045	7
-2102	6045	7
-2104	6045	7
-2080	6045	7
-2083	6045	7
-155	6045	7
-33	6045	7
-32	6045	7
-34	6045	7
-5664	6050	7
-2088	6050	7
-2086	6050	7
-2090	6050	7
-2083	6050	7
-2079	6050	7
-2087	6050	7
-2103	6050	7
-2102	6050	7
-2104	6050	7
-33	6050	7
-32	6050	7
-34	6050	7
-5664	6055	7
-2047	6055	7
-2046	6055	7
-2049	6055	7
-2048	6055	7
-2017	6055	7
-2016	6055	7
-2018	6055	7
-5664	6060	7
-2047	6060	7
-2046	6060	7
-2049	6060	7
-2092	6060	7
-2091	6060	7
-2048	6060	7
-2093	6060	7
-5654	6065	7
-2047	6065	7
-2046	6065	7
-2049	6065	7
-2017	6065	7
-2016	6065	7
-2048	6065	7
-2018	6065	7
-5654	6070	7
-2047	6070	7
-2046	6070	7
-2049	6070	7
-2092	6070	7
-2091	6070	7
-2048	6070	7
-2093	6070	7
-2018	6075	7
-2016	6075	7
-2017	6075	7
-2047	6075	7
-2046	6075	7
-2049	6075	7
-2048	6075	7
-2018	6080	7
-2016	6080	7
-2017	6080	7
-2047	6080	7
-2046	6080	7
-2049	6080	7
-2092	6080	7
-2091	6080	7
-2048	6080	7
-2093	6080	7
-2083	6085	7
-2079	6085	7
-2080	6085	7
-2084	6085	7
-6094	6108	5
-119	6127	7
-39	6127	7
-37	6127	7
-1164	6127	7
-1150	6127	7
-214	6127	7
-1161	6127	7
-215	6127	7
-261	6127	7
-34	6139	7
-500	6139	7
-119	6139	7
-121	6139	7
-36	6139	7
-6134	6139	7
-6180	6188	5
-6190	6196	5
-6216	6234	5
-6912	6940	5
-6942	6954	13
-6952	6954	13
-6943	6954	13
-6944	6954	13
-6945	6954	13
-6946	6954	13
-6947	6954	13
-6948	6954	13
-6949	6954	13
-6950	6954	13
-6951	6954	13
-34	6956	7
-216	6956	7
-222	6956	7
-118	6962	7
-35	6962	7
-261	6962	7
-216	6962	7
-34	6968	7
-216	6968	7
-119	6973	7
-34	6973	7
-377	6973	7
-6942	6978	7
-6952	6978	7
-6943	6978	7
-6944	6978	7
-6945	6978	7
-6947	6978	7
-6948	6978	7
-6949	6978	7
-6950	6978	7
-6951	6978	7
-6956	6978	7
-6962	6978	7
-6968	6978	7
-6973	6978	7
-6978	7000	5
-6978	7010	5
-49	7010	5
-56	7010	5
-57	7010	5
-52	7010	5
-36	7010	5
-34	7010	5
-216	7010	5
-7123	7130	10
-7123	7129	4
-7133	7141	10
-7134	7141	10
-7134	7143	10
-7133	7140	4
-7134	7140	4
-7129	7142	11
-7134	7142	11
-7146	7160	10
-7147	7160	10
-7147	7162	10
-7146	7159	4
-7147	7159	4
-7129	7161	11
-7147	7161	11
-7165	7172	10
-7166	7172	10
-7166	7174	10
-7165	7171	4
-7166	7171	4
-7129	7173	11
-7166	7173	11
->>>>>>> a7741ca6
 COMMIT;
 START TRANSACTION;
 CREATE TABLE "sys"."functions" (
@@ -7798,7 +7563,6 @@
 92	"avg"	"avg"	"aggr"	0	3	false	false	false	0
 93	"count_no_nil"	"count_no_nil"	"aggr"	0	3	false	false	false	0
 94	"count"	"count"	"aggr"	0	3	false	false	false	0
-<<<<<<< HEAD
 5668	"env"	"CREATE FUNCTION env () RETURNS TABLE( name varchar(1024), value varchar(2048)) EXTERNAL NAME sql.sql_environment;"	"sql"	2	5	false	false	false	2000
 5671	"var"	"CREATE FUNCTION var() RETURNS TABLE( name varchar(1024)) EXTERNAL NAME sql.sql_variables;"	"sql"	2	5	false	false	false	2000
 5677	"db_users"	"CREATE FUNCTION db_users () RETURNS TABLE( name varchar(2048)) EXTERNAL NAME sql.db_users;"	"sql"	2	5	false	false	false	2000
@@ -8098,303 +7862,6 @@
 7267	"generate_series"	"create function sys.generate_series(first timestamp, last timestamp, stepsize interval second)\nreturns table (value timestamp)\nexternal name generator.series;"	"generator"	1	5	false	false	false	2000
 7273	"generate_series"	"-- This Source Code Form is subject to the terms of the Mozilla Public\n-- License, v. 2.0.  If a copy of the MPL was not distributed with this\n-- file, You can obtain one at http://mozilla.org/MPL/2.0/.\n--\n-- Copyright 2008-2015 MonetDB B.V.\n\n-- (c) Author M.Kersten\n\ncreate function sys.generate_series(first hugeint, last hugeint)\nreturns table (value hugeint)\nexternal name generator.series;"	"generator"	1	5	false	false	false	2000
 7278	"generate_series"	"create function sys.generate_series(first hugeint, last hugeint, stepsize hugeint)\nreturns table (value hugeint)\nexternal name generator.series;"	"generator"	1	5	false	false	false	2000
-=======
-5675	"env"	"CREATE FUNCTION env () RETURNS TABLE( name varchar(1024), value varchar(2048)) EXTERNAL NAME sql.sql_environment;"	"sql"	2	5	false	false	false	2000
-5678	"var"	"CREATE FUNCTION var() RETURNS TABLE( name varchar(1024)) EXTERNAL NAME sql.sql_variables;"	"sql"	2	5	false	false	false	2000
-5684	"db_users"	"CREATE FUNCTION db_users () RETURNS TABLE( name varchar(2048)) EXTERNAL NAME sql.db_users;"	"sql"	2	5	false	false	false	2000
-5704	"like"	"-- This Source Code Form is subject to the terms of the Mozilla Public\n-- License, v. 2.0.  If a copy of the MPL was not distributed with this\n-- file, You can obtain one at http://mozilla.org/MPL/2.0/.\n--\n-- Copyright 2008-2015 MonetDB B.V.\n\ncreate filter function ""like""(val string, pat string, esc string) external name algebra.""like"";"	"algebra"	1	4	true	false	false	2000
-5709	"ilike"	"create filter function ""ilike""(val string, pat string, esc string) external name algebra.""ilike"";"	"algebra"	1	4	true	false	false	2000
-5714	"like"	"create filter function ""like""(val string, pat string) external name algebra.""like"";"	"algebra"	1	4	true	false	false	2000
-5718	"ilike"	"create filter function ""ilike""(val string, pat string) external name algebra.""ilike"";"	"algebra"	1	4	true	false	false	2000
-5722	"degrees"	"-- This Source Code Form is subject to the terms of the Mozilla Public\n-- License, v. 2.0.  If a copy of the MPL was not distributed with this\n-- file, You can obtain one at http://mozilla.org/MPL/2.0/.\n--\n-- Copyright 2008-2015 MonetDB B.V.\n\ncreate function degrees(r double) \nreturns double\n\treturn r*180/pi();"	"user"	2	1	false	false	false	2000
-5726	"radians"	"create function radians(d double) \nreturns double\n\treturn d*pi()/180;"	"user"	2	1	false	false	false	2000
-5730	"times"	"-- This Source Code Form is subject to the terms of the Mozilla Public\n-- License, v. 2.0.  If a copy of the MPL was not distributed with this\n-- file, You can obtain one at http://mozilla.org/MPL/2.0/.\n--\n-- Copyright 2008-2015 MonetDB B.V.\n\n-- Provide a simple equivalent for the UNIX times command\n-- times 0 ms user 0 ms system 0 ms 0 reads 0 writes\n\ncreate procedure times()\nexternal name sql.times;"	"sql"	1	2	true	false	false	2000
-5733	"getanchor"	"create function getanchor( theurl url ) returns string \n\texternal name url.""getAnchor"";"	"url"	1	1	false	false	false	2000
-5737	"getbasename"	"create function getbasename(theurl url) returns string       \n\texternal name url.""getBasename"";"	"url"	1	1	false	false	false	2000
-5741	"getcontent"	"create function getcontent(theurl url)   returns string       \n\texternal name url.""getContent"";"	"url"	1	1	false	false	false	2000
-5745	"getcontext"	"create function getcontext(theurl url)   returns string       \n\texternal name url.""getContext"";"	"url"	1	1	false	false	false	2000
-5749	"getdomain"	"create function getdomain(theurl url) returns string       \n\texternal name url.""getDomain"";"	"url"	1	1	false	false	false	2000
-5753	"getextension"	"create function getextension(theurl url) returns string       \n\texternal name url.""getExtension"";"	"url"	1	1	false	false	false	2000
-5757	"getfile"	"create function getfile(theurl url) returns string       \n\texternal name url.""getFile"";"	"url"	1	1	false	false	false	2000
-5761	"gethost"	"create function gethost(theurl url)   returns string       \n\texternal name url.""getHost"";"	"url"	1	1	false	false	false	2000
-5765	"getport"	"create function getport(theurl url) returns string       \n\texternal name url.""getPort"";"	"url"	1	1	false	false	false	2000
-5769	"getprotocol"	"create function getprotocol(theurl url) returns string       \n\texternal name url.""getProtocol"";"	"url"	1	1	false	false	false	2000
-5773	"getquery"	"create function getquery(theurl url) returns string       \n\texternal name url.""getQuery"";"	"url"	1	1	false	false	false	2000
-5777	"getuser"	"create function getuser(theurl url) returns string       \n\texternal name url.""getUser"";"	"url"	1	1	false	false	false	2000
-5781	"getroboturl"	"create function getroboturl(theurl url) returns string       \n\texternal name url.""getRobotURL"";"	"url"	1	1	false	false	false	2000
-5785	"isaurl"	"create function isaurl(theurl url) returns bool\n\texternal name url.""isaURL"";"	"url"	1	1	false	false	false	2000
-5789	"newurl"	"create function newurl(protocol string, hostname string, ""port"" int, file string) \n\treturns url       \n\texternal name url.""new"";"	"url"	1	1	false	false	false	2000
-5796	"newurl"	"create function newurl(protocol string, hostname string, file string) \n\treturns url \n\texternal name url.""new"";"	"url"	1	1	false	false	false	2000
-5802	"str_to_date"	"-- This Source Code Form is subject to the terms of the Mozilla Public\n-- License, v. 2.0.  If a copy of the MPL was not distributed with this\n-- file, You can obtain one at http://mozilla.org/MPL/2.0/.\n--\n-- Copyright 2008-2015 MonetDB B.V.\n\ncreate function str_to_date(s string, format string) returns date\n\texternal name mtime.""str_to_date"";"	"mtime"	1	1	false	false	false	2000
-5807	"date_to_str"	"create function date_to_str(d date, format string) returns string\n\texternal name mtime.""date_to_str"";"	"mtime"	1	1	false	false	false	2000
-5812	"convert"	"create function ""convert""(s string, format string) returns date\n\texternal name mtime.""str_to_date"";"	"mtime"	1	1	false	false	false	2000
-5818	"broadcast"	"create function ""broadcast"" (p inet) returns inet \n\texternal name inet.""broadcast"";"	"inet"	1	1	false	false	false	2000
-5822	"host"	"create function ""host"" (p inet) returns clob\n\texternal name inet.""host"";"	"inet"	1	1	false	false	false	2000
-5826	"masklen"	"create function ""masklen"" (p inet) returns int\n\texternal name inet.""masklen"";"	"inet"	1	1	false	false	false	2000
-5830	"setmasklen"	"create function ""setmasklen"" (p inet, mask int) returns inet\n\texternal name inet.""setmasklen"";"	"inet"	1	1	false	false	false	2000
-5835	"netmask"	"create function ""netmask"" (p inet) returns inet\n\texternal name inet.""netmask"";"	"inet"	1	1	false	false	false	2000
-5839	"hostmask"	"create function ""hostmask"" (p inet) returns inet\n\texternal name inet.""hostmask"";"	"inet"	1	1	false	false	false	2000
-5843	"network"	"create function ""network"" (p inet) returns inet\n\texternal name inet.""network"";"	"inet"	1	1	false	false	false	2000
-5847	"text"	"create function ""text"" (p inet) returns clob\n\texternal name inet.""text"";"	"inet"	1	1	false	false	false	2000
-5851	"abbrev"	"create function ""abbrev"" (p inet) returns clob\n\texternal name inet.""abbrev"";"	"inet"	1	1	false	false	false	2000
-5855	"left_shift"	"create function ""left_shift""(i1 inet, i2 inet) returns boolean\n\texternal name inet.""<<"";"	"inet"	1	1	false	false	false	2000
-5860	"right_shift"	"create function ""right_shift""(i1 inet, i2 inet) returns boolean\n\texternal name inet."">>"";"	"inet"	1	1	false	false	false	2000
-5865	"left_shift_assign"	"create function ""left_shift_assign""(i1 inet, i2 inet) returns boolean\n\texternal name inet.""<<="";"	"inet"	1	1	false	false	false	2000
-5870	"right_shift_assign"	"create function ""right_shift_assign""(i1 inet, i2 inet) returns boolean\n\texternal name inet."">>="";"	"inet"	1	1	false	false	false	2000
-5875	"querylog_catalog"	"-- This Source Code Form is subject to the terms of the Mozilla Public\n-- License, v. 2.0.  If a copy of the MPL was not distributed with this\n-- file, You can obtain one at http://mozilla.org/MPL/2.0/.\n--\n-- Copyright 2008-2015 MonetDB B.V.\n\n-- QUERY HISTORY\n-- The query history mechanism of MonetDB/SQL relies on a few hooks.\n-- The most important one is a global system variable which controls\n--  monitoring of all sessions. \n\ncreate function sys.querylog_catalog()\nreturns table(\n\tid oid,\n\towner string,\n\tdefined timestamp,\n\tquery string,\n\tpipe string,\n\t""plan"" string,\t\t-- Name of MAL plan\n\tmal int,\t\t\t-- size of MAL plan\n\toptimize bigint \t-- time in usec\n)\nexternal name sql.querylog_catalog;"	"sql"	1	5	false	false	false	2000
-5885	"querylog_calls"	"-- Each query call is stored in the table calls\n-- At regular intervals the query history table should be cleaned.\n-- This can be done manually on the SQL console, or be integrated\n-- in the keepQuery and keepCall upon need.\n-- The parameters are geared at understanding the resource claims\n-- They reflect the effect of the total workload mix during execution.\n-- The 'cpu' gives the average cpu load percentage over all cores on the \n-- server during execution phase. \n-- increasing cpu load indicates better use of multi-cores.\n-- The 'io' indicate IOs during complete query run.\n-- The 'space' is the total amount of intermediates created in MB.\n-- Reducing the space component improves performance/\n-- All timing in usec and all storage in bytes.\n\ncreate function sys.querylog_calls()\nreturns table(\n\tid oid,\t\t\t\t -- references query plan\n\t""start"" timestamp,\t-- time the statement was started\n\t""stop"" timestamp,\t-- time the statement was completely finished\n\targuments string,\t-- actual call structure\n\ttuples wrd,\t\t\t-- number of tuples in the result set\n\trun bigint,\t\t-- time spent (in usec)  until the result export\n\tship bigint,\t\t-- time spent (in usec)  to ship the result set\n\tcpu int,  \t\t-- average cpu load percentage during execution\n\tio int\t\t\t-- percentage time waiting for IO to finish \n)\nexternal name sql.querylog_calls;"	"sql"	1	5	false	false	false	2000
-5935	"querylog_empty"	"-- reset history for a particular user\ncreate procedure sys.querylog_empty()\nexternal name sql.querylog_empty;"	"sql"	1	2	true	false	false	2000
-5937	"querylog_enable"	"-- manipulate the query logger\ncreate procedure sys.querylog_enable()\nexternal name sql.querylog_enable;"	"sql"	1	2	true	false	false	2000
-5939	"querylog_enable"	"create procedure sys.querylog_enable(threshold smallint)\nexternal name sql.querylog_enable_threshold;"	"sql"	1	2	true	false	false	2000
-5942	"querylog_disable"	"create procedure sys.querylog_disable()\nexternal name sql.querylog_disable;"	"sql"	1	2	true	false	false	2000
-5944	"tracelog"	"-- This Source Code Form is subject to the terms of the Mozilla Public\n-- License, v. 2.0.  If a copy of the MPL was not distributed with this\n-- file, You can obtain one at http://mozilla.org/MPL/2.0/.\n--\n-- Copyright 2008-2015 MonetDB B.V.\n\n-- make the offline tracing table available for inspection\ncreate function sys.tracelog() \n\treturns table (\n\t\tevent integer,\t\t-- event counter\n\t\tclk varchar(20), \t-- wallclock, no mtime in kernel\n\t\tpc varchar(50), \t-- module.function[nr]\n\t\tthread int, \t\t-- thread identifier\n\t\tticks bigint, \t\t-- time in microseconds\n\t\trrsmb bigint, \t\t-- resident memory in MB\n\t\tvmmb bigint, \t\t-- virtual size in MB\n\t\treads bigint, \t\t-- number of blocks read\n\t\twrites bigint, \t\t-- number of blocks written\n\t\tminflt bigint, \t\t-- minor page faults\n\t\tmajflt bigint, \t\t-- major page faults\n\t\tnvcsw bigint, \t\t-- non-volantary conext switch\n\t\tstmt string\t\t\t-- actual statement executed\n\t)\n\texternal name sql.dump_trace;"	"sql"	1	5	false	false	false	2000
-5974	"profiler_openstream"	"create procedure profiler_openstream(host string, port int) external name profiler.""openStream"";"	"profiler"	1	2	true	false	false	2000
-5978	"profiler_stethoscope"	"create procedure profiler_stethoscope(ticks int) external name profiler.stethoscope;"	"profiler"	1	2	true	false	false	2000
-5981	"epoch"	"-- This Source Code Form is subject to the terms of the Mozilla Public\n-- License, v. 2.0.  If a copy of the MPL was not distributed with this\n-- file, You can obtain one at http://mozilla.org/MPL/2.0/.\n--\n-- Copyright 2008-2015 MonetDB B.V.\n\n-- assume milliseconds when converted to TIMESTAMP\ncreate function ""epoch""(sec bigint) returns timestamp\n\texternal name timestamp.""epoch"";"	"timestamp"	1	1	false	false	false	2000
-5985	"epoch"	"create function ""epoch""(sec int) returns timestamp\n\texternal name timestamp.""epoch"";"	"timestamp"	1	1	false	false	false	2000
-5989	"epoch"	"create function ""epoch""(ts timestamp) returns int\n\texternal name timestamp.""epoch"";"	"timestamp"	1	1	false	false	false	2000
-5993	"shrink"	"-- This Source Code Form is subject to the terms of the Mozilla Public\n-- License, v. 2.0.  If a copy of the MPL was not distributed with this\n-- file, You can obtain one at http://mozilla.org/MPL/2.0/.\n--\n-- Copyright 2008-2015 MonetDB B.V.\n\n-- Vacuum a relational table should be done with care.\n-- For, the oid's are used in join-indices.\n\n-- Vacuum of tables may improve IO performance and disk footprint.\n-- The foreign key constraints should be dropped before\n-- and re-established after the cluster operation.\n\ncreate procedure shrink(sys string, tab string)\n\texternal name sql.shrink;"	"sql"	1	2	true	false	false	2000
-5997	"reuse"	"create procedure reuse(sys string, tab string)\n\texternal name sql.reuse;"	"sql"	1	2	true	false	false	2000
-6001	"vacuum"	"create procedure vacuum(sys string, tab string)\n\texternal name sql.vacuum;"	"sql"	1	2	true	false	false	2000
-6005	"dependencies_schemas_on_users"	"-- This Source Code Form is subject to the terms of the Mozilla Public\n-- License, v. 2.0.  If a copy of the MPL was not distributed with this\n-- file, You can obtain one at http://mozilla.org/MPL/2.0/.\n--\n-- Copyright 2008-2015 MonetDB B.V.\n\n--Schema s has a dependency on user u\ncreate function dependencies_schemas_on_users()\nreturns table (sch varchar(100), usr varchar(100), dep_type varchar(32))\nreturn table (select s.name, u.name, 'DEP_USER' from schemas as s, users u where u.default_schema = s.id);"	"user"	2	5	false	false	false	2000
-6010	"dependencies_owners_on_schemas"	"--User (owner) has a dependency in schema s\ncreate function dependencies_owners_on_schemas()\nreturns table (sch varchar(100), usr varchar(100), dep_type varchar(32))\nreturn table (select a.name, s.name, 'DEP_SCHEMA' from schemas as s, auths a where s.owner = a.id);"	"user"	2	5	false	false	false	2000
-6015	"dependencies_tables_on_views"	"--Table t has a dependency on view v\ncreate function dependencies_tables_on_views()\nreturns table (sch varchar(100), usr varchar(100), dep_type varchar(32))\nreturn table (select t.name, v.name, 'DEP_VIEW' from tables as t, tables as v, dependencies as dep where t.id = dep.id and v.id = dep.depend_id and dep.depend_type = 5 and v.type = 1);"	"user"	2	5	false	false	false	2000
-6020	"dependencies_tables_on_indexes"	"--Table t has a dependency on index  i\ncreate function dependencies_tables_on_indexes()\nreturns table (sch varchar(100), usr varchar(100), dep_type varchar(32))\nreturn table (select t.name, i.name, 'DEP_INDEX' from tables as t, idxs as i where i.table_id = t.id and i.name not in (select name from keys) and t.type = 0);"	"user"	2	5	false	false	false	2000
-6025	"dependencies_tables_on_triggers"	"--Table t has a dependency on trigger tri\n\ncreate function dependencies_tables_on_triggers()\nreturns table (sch varchar(100), usr varchar(100), dep_type varchar(32))\nreturn table ((select t.name, tri.name, 'DEP_TRIGGER' from tables as t, triggers as tri where tri.table_id = t.id) union (select t.name, tri.name, 'DEP_TRIGGER' from triggers tri, tables t, dependencies dep where dep.id = t.id and dep.depend_id =tri.id and dep.depend_type = 8));"	"user"	2	5	false	false	false	2000
-6030	"dependencies_tables_on_foreignkeys"	"--Table t has a dependency on foreign key k\ncreate function dependencies_tables_on_foreignkeys()\nreturns table (sch varchar(100), usr varchar(100), dep_type varchar(32))\nreturn table (select t.name, fk.name, 'DEP_FKEY' from tables as t, keys as k, keys as fk where fk.rkey = k.id and k.table_id = t.id);"	"user"	2	5	false	false	false	2000
-6035	"dependencies_tables_on_functions"	"--Table t has a dependency on function f\ncreate function dependencies_tables_on_functions()\nreturns table (sch varchar(100), usr varchar(100), dep_type varchar(32))\nreturn table (select t.name, f.name, 'DEP_FUNC' from functions as f, tables as t, dependencies as dep where t.id = dep.id and f.id = dep.depend_id and dep.depend_type = 7 and t.type = 0);"	"user"	2	5	false	false	false	2000
-6040	"dependencies_columns_on_views"	"--Column c has a dependency on view v\ncreate function dependencies_columns_on_views()\nreturns table (sch varchar(100), usr varchar(100), dep_type varchar(32))\nreturn table (select c.name, v.name, 'DEP_VIEW' from columns as c, tables as v, dependencies as dep where c.id = dep.id and v.id = dep.depend_id and dep.depend_type = 5 and v.type = 1);"	"user"	2	5	false	false	false	2000
-6045	"dependencies_columns_on_keys"	"--Column c has a dependency on key k\ncreate function dependencies_columns_on_keys()\nreturns table (sch varchar(100), usr varchar(100), dep_type varchar(32))\nreturn table (select c.name, k.name, 'DEP_KEY' from columns as c, objects as kc, keys as k where kc.""name"" = c.name and kc.id = k.id and k.table_id = c.table_id and k.rkey = -1);"	"user"	2	5	false	false	false	2000
-6050	"dependencies_columns_on_indexes"	"--Column c has a dependency on index i \ncreate function dependencies_columns_on_indexes()\nreturns table (sch varchar(100), usr varchar(100), dep_type varchar(32))\nreturn table (select c.name, i.name, 'DEP_INDEX' from columns as c, objects as kc, idxs as i where kc.""name"" = c.name and kc.id = i.id and c.table_id = i.table_id and i.name not in (select name from keys));"	"user"	2	5	false	false	false	2000
-6055	"dependencies_columns_on_functions"	"--Column c has a dependency on function f\ncreate function dependencies_columns_on_functions()\nreturns table (sch varchar(100), usr varchar(100), dep_type varchar(32))\nreturn table (select c.name, f.name, 'DEP_FUNC' from functions as f, columns as c, dependencies as dep where c.id = dep.id and f.id = dep.depend_id and dep.depend_type = 7);"	"user"	2	5	false	false	false	2000
-6060	"dependencies_columns_on_triggers"	"--Column c has a dependency on trigger tri\ncreate function dependencies_columns_on_triggers()\nreturns table (sch varchar(100), usr varchar(100), dep_type varchar(32))\nreturn table (select c.name, tri.name, 'DEP_TRIGGER' from columns as c, triggers as tri, dependencies as dep where dep.id = c.id and dep.depend_id =tri.id and dep.depend_type = 8);"	"user"	2	5	false	false	false	2000
-6065	"dependencies_views_on_functions"	"--View v has a dependency on function f\ncreate function dependencies_views_on_functions()\nreturns table (sch varchar(100), usr varchar(100), dep_type varchar(32))\nreturn table (select v.name, f.name, 'DEP_FUNC' from functions as f, tables as v, dependencies as dep where v.id = dep.id and f.id = dep.depend_id and dep.depend_type = 7 and v.type = 1);"	"user"	2	5	false	false	false	2000
-6070	"dependencies_views_on_triggers"	"--View v has a dependency on trigger tri\ncreate function dependencies_views_on_triggers()\nreturns table (sch varchar(100), usr varchar(100), dep_type varchar(32))\nreturn table (select v.name, tri.name, 'DEP_TRIGGER' from tables as v, triggers as tri, dependencies as dep where dep.id = v.id and dep.depend_id =tri.id and dep.depend_type = 8 and v.type = 1);"	"user"	2	5	false	false	false	2000
-6075	"dependencies_functions_on_functions"	"--Function f1 has a dependency on function f2\ncreate function dependencies_functions_on_functions()\nreturns table (sch varchar(100), usr varchar(100), dep_type varchar(32))\nreturn table (select f1.name, f2.name, 'DEP_FUNC' from functions as f1, functions as f2, dependencies as dep where f1.id = dep.id and f2.id = dep.depend_id and dep.depend_type = 7);"	"user"	2	5	false	false	false	2000
-6080	"dependencies_functions_os_triggers"	"--Function f1 has a dependency on trigger tri\ncreate function dependencies_functions_os_triggers()\nreturns table (sch varchar(100), usr varchar(100), dep_type varchar(32))\nreturn table (select f.name, tri.name, 'DEP_TRIGGER' from functions as f, triggers as tri, dependencies as dep where dep.id = f.id and dep.depend_id =tri.id and dep.depend_type = 8);"	"user"	2	5	false	false	false	2000
-6085	"dependencies_keys_on_foreignkeys"	"--Key k has a dependency on foreign key fk\ncreate function dependencies_keys_on_foreignkeys()\nreturns table (sch varchar(100), usr varchar(100), dep_type varchar(32))\nreturn table (select k.name, fk.name, 'DEP_FKEY' from keys as k, keys as fk where fk.rkey = k.id);"	"user"	2	5	false	false	false	2000
-6090	"password_hash"	"-- This Source Code Form is subject to the terms of the Mozilla Public\n-- License, v. 2.0.  If a copy of the MPL was not distributed with this\n-- file, You can obtain one at http://mozilla.org/MPL/2.0/.\n--\n-- Copyright 2008-2015 MonetDB B.V.\n\ncreate function sys.password_hash (username string) \n\treturns string \n\texternal name sql.password;"	"sql"	1	1	false	false	false	2000
-6094	"sessions"	"create function sys.sessions()\nreturns table(""user"" string, ""login"" timestamp, ""sessiontimeout"" bigint, ""lastcommand"" timestamp, ""querytimeout"" bigint, ""active"" bool)\nexternal name sql.sessions;"	"sql"	1	5	false	false	false	2000
-6110	"shutdown"	"create procedure sys.shutdown(delay tinyint) \nexternal name sql.shutdown;"	"sql"	1	2	true	false	false	2000
-6113	"shutdown"	"create procedure sys.shutdown(delay tinyint, force bool) \nexternal name sql.shutdown;"	"sql"	1	2	true	false	false	2000
-6117	"settimeout"	"-- control the query and session time out \ncreate procedure sys.settimeout(""query"" bigint)\n\texternal name sql.settimeout;"	"sql"	1	2	true	false	false	2000
-6120	"settimeout"	"create procedure sys.settimeout(""query"" bigint, ""session"" bigint)\n\texternal name sql.settimeout;"	"sql"	1	2	true	false	false	2000
-6124	"setsession"	"create procedure sys.setsession(""timeout"" bigint)\n\texternal name sql.setsession;"	"sql"	1	2	true	false	false	2000
-6127	"ms_stuff"	"-- This Source Code Form is subject to the terms of the Mozilla Public\n-- License, v. 2.0.  If a copy of the MPL was not distributed with this\n-- file, You can obtain one at http://mozilla.org/MPL/2.0/.\n--\n-- Copyright 2008-2015 MonetDB B.V.\n\ncreate function ms_stuff( s1 varchar(32), st int, len int, s3 varchar(32))\nreturns varchar(32)\nbegin\n\tdeclare res varchar(32), aux varchar(32);\n\tdeclare ofset int;\n\n    if ( st < 0 or st > length(s1))\n        then return '';\n    end if;\n\n    set ofset = 1;\n    set res = substring(s1,ofset,st-1);\n    set res = res || s3;\n    set ofset = st + len;\n    set aux = substring(s1,ofset,length(s1)-ofset+1);\n\tset res = res || aux;\n\treturn res;\nend;"	"user"	2	1	false	false	false	2000
-6134	"ms_trunc"	"create function ms_trunc(num double, prc int)\nreturns double\nexternal name sql.ms_trunc;"	"sql"	1	1	false	false	false	2000
-6139	"ms_round"	"create function ms_round(num double, prc int, truncat int)\nreturns double\nbegin\n\tif (truncat = 0)\n\t\tthen return round(num, prc);\n\t\telse return ms_trunc(num, prc);\n\tend if;\nend;"	"user"	2	1	false	false	false	2000
-6145	"ms_str"	"create function ms_str(num float, prc int, truncat int)\nreturns string\nbegin\n        return cast(num as string);\nend;"	"user"	2	1	false	false	false	2000
-6151	"alpha"	"create function alpha(pdec double, pradius double)\nreturns double external name sql.alpha;"	"sql"	1	1	false	false	false	2000
-6156	"zorder_encode"	"-- This Source Code Form is subject to the terms of the Mozilla Public\n-- License, v. 2.0.  If a copy of the MPL was not distributed with this\n-- file, You can obtain one at http://mozilla.org/MPL/2.0/.\n--\n-- Copyright 2008-2015 MonetDB B.V.\n\ncreate function zorder_encode(x integer, y integer) returns oid\n    external name zorder.encode;"	"zorder"	1	1	false	false	false	2000
-6161	"zorder_decode_x"	"create function zorder_decode_x(z oid) returns integer\n    external name zorder.decode_x;"	"zorder"	1	1	false	false	false	2000
-6165	"zorder_decode_y"	"create function zorder_decode_y(z oid) returns integer\n    external name zorder.decode_y;"	"zorder"	1	1	false	false	false	2000
-6169	"optimizer_stats"	"-- This Source Code Form is subject to the terms of the Mozilla Public\n-- License, v. 2.0.  If a copy of the MPL was not distributed with this\n-- file, You can obtain one at http://mozilla.org/MPL/2.0/.\n--\n-- Copyright 2008-2015 MonetDB B.V.\n\n-- show the optimizer statistics maintained by the SQL frontend\ncreate function sys.optimizer_stats () \n\treturns table (rewrite string, count int) \n\texternal name sql.dump_opt_stats;"	"sql"	1	5	false	false	false	2000
-6173	"querycache"	"-- SQL QUERY CACHE\n-- The SQL query cache returns a table with the query plans kept\n\ncreate function sys.querycache() \n\treturns table (query string, count int) \n\texternal name sql.dump_cache;"	"sql"	1	5	false	false	false	2000
-6177	"querylog"	"-- Trace the SQL input\ncreate procedure sys.querylog(filename string) \n\texternal name sql.logfile;"	"sql"	1	2	true	false	false	2000
-6180	"optimizers"	"-- MONETDB KERNEL SECTION\n-- optimizer pipe catalog\ncreate function sys.optimizers () \n\treturns table (name string, def string, status string)\n\texternal name sql.optimizers;"	"sql"	1	5	false	false	false	2000
-6190	"environment"	"-- The environment table\ncreate function sys.environment()\n\treturns table (""name"" string, value string)\n\texternal name sql.sql_environment;"	"sql"	1	5	false	false	false	2000
-6198	"bbp"	"-- The BAT buffer pool overview\ncreate function sys.bbp () \n\treturns table (id int, name string, htype string, \n\t\tttype string, count bigint, refcnt int, lrefcnt int, \n\t\tlocation string, heat int, dirty string, \n\t\tstatus string, kind string) \n\texternal name bbp.get;"	"bbp"	1	5	false	false	false	2000
-6212	"evalalgebra"	"create procedure sys.evalalgebra( ra_stmt string, opt bool)\n\texternal name sql.""evalAlgebra"";"	"sql"	1	2	true	false	false	2000
-6216	"queue"	"-- This Source Code Form is subject to the terms of the Mozilla Public\n-- License, v. 2.0.  If a copy of the MPL was not distributed with this\n-- file, You can obtain one at http://mozilla.org/MPL/2.0/.\n--\n-- Copyright 2008-2015 MonetDB B.V.\n\n-- System monitoring\n\n-- show status of all active SQL queries.\ncreate function sys.queue()\nreturns table(\n\tqtag bigint,\n\t""user"" string,\n\tstarted timestamp,\n\testimate timestamp,\n\tprogress int,\n\tstatus string,\n\ttag oid,\n\tquery string\n)\nexternal name sql.sysmon_queue;"	"sql"	1	5	false	false	false	2000
-6236	"pause"	"-- operations to manipulate the state of havoc queries\ncreate procedure sys.pause(tag int)\nexternal name sql.sysmon_pause;"	"sql"	1	2	true	false	false	2000
-6239	"resume"	"create procedure sys.resume(tag int)\nexternal name sql.sysmon_resume;"	"sql"	1	2	true	false	false	2000
-6242	"stop"	"create procedure sys.stop(tag int)\nexternal name sql.sysmon_stop;"	"sql"	1	2	true	false	false	2000
-6245	"pause"	"create procedure sys.pause(tag bigint)\nexternal name sql.sysmon_pause;"	"sql"	1	2	true	false	false	2000
-6248	"resume"	"create procedure sys.resume(tag bigint)\nexternal name sql.sysmon_resume;"	"sql"	1	2	true	false	false	2000
-6251	"stop"	"create procedure sys.stop(tag bigint)\nexternal name sql.sysmon_stop;"	"sql"	1	2	true	false	false	2000
-6254	"stddev_samp"	"-- This Source Code Form is subject to the terms of the Mozilla Public\n-- License, v. 2.0.  If a copy of the MPL was not distributed with this\n-- file, You can obtain one at http://mozilla.org/MPL/2.0/.\n--\n-- Copyright 2008-2015 MonetDB B.V.\n\ncreate aggregate stddev_samp(val tinyint) returns double\n\texternal name ""aggr"".""stdev"";"	"aggr"	1	3	false	false	false	2000
-6258	"stddev_samp"	"create aggregate stddev_samp(val smallint) returns double\n\texternal name ""aggr"".""stdev"";"	"aggr"	1	3	false	false	false	2000
-6262	"stddev_samp"	"create aggregate stddev_samp(val integer) returns double\n\texternal name ""aggr"".""stdev"";"	"aggr"	1	3	false	false	false	2000
-6266	"stddev_samp"	"create aggregate stddev_samp(val wrd) returns double\n\texternal name ""aggr"".""stdev"";"	"aggr"	1	3	false	false	false	2000
-6270	"stddev_samp"	"create aggregate stddev_samp(val bigint) returns double\n\texternal name ""aggr"".""stdev"";"	"aggr"	1	3	false	false	false	2000
-6274	"stddev_samp"	"create aggregate stddev_samp(val real) returns double\n\texternal name ""aggr"".""stdev"";"	"aggr"	1	3	false	false	false	2000
-6278	"stddev_samp"	"create aggregate stddev_samp(val double) returns double\n\texternal name ""aggr"".""stdev"";"	"aggr"	1	3	false	false	false	2000
-6282	"stddev_samp"	"create aggregate stddev_samp(val date) returns double\n\texternal name ""aggr"".""stdev"";"	"aggr"	1	3	false	false	false	2000
-6286	"stddev_samp"	"create aggregate stddev_samp(val time) returns double\n\texternal name ""aggr"".""stdev"";"	"aggr"	1	3	false	false	false	2000
-6290	"stddev_samp"	"create aggregate stddev_samp(val timestamp) returns double\n\texternal name ""aggr"".""stdev"";"	"aggr"	1	3	false	false	false	2000
-6294	"stddev_pop"	"create aggregate stddev_pop(val tinyint) returns double\n\texternal name ""aggr"".""stdevp"";"	"aggr"	1	3	false	false	false	2000
-6298	"stddev_pop"	"create aggregate stddev_pop(val smallint) returns double\n\texternal name ""aggr"".""stdevp"";"	"aggr"	1	3	false	false	false	2000
-6302	"stddev_pop"	"create aggregate stddev_pop(val integer) returns double\n\texternal name ""aggr"".""stdevp"";"	"aggr"	1	3	false	false	false	2000
-6306	"stddev_pop"	"create aggregate stddev_pop(val wrd) returns double\n\texternal name ""aggr"".""stdevp"";"	"aggr"	1	3	false	false	false	2000
-6310	"stddev_pop"	"create aggregate stddev_pop(val bigint) returns double\n\texternal name ""aggr"".""stdevp"";"	"aggr"	1	3	false	false	false	2000
-6314	"stddev_pop"	"create aggregate stddev_pop(val real) returns double\n\texternal name ""aggr"".""stdevp"";"	"aggr"	1	3	false	false	false	2000
-6318	"stddev_pop"	"create aggregate stddev_pop(val double) returns double\n\texternal name ""aggr"".""stdevp"";"	"aggr"	1	3	false	false	false	2000
-6322	"stddev_pop"	"create aggregate stddev_pop(val date) returns double\n\texternal name ""aggr"".""stdevp"";"	"aggr"	1	3	false	false	false	2000
-6326	"stddev_pop"	"create aggregate stddev_pop(val time) returns double\n\texternal name ""aggr"".""stdevp"";"	"aggr"	1	3	false	false	false	2000
-6330	"stddev_pop"	"create aggregate stddev_pop(val timestamp) returns double\n\texternal name ""aggr"".""stdevp"";"	"aggr"	1	3	false	false	false	2000
-6334	"var_samp"	"create aggregate var_samp(val tinyint) returns double\n\texternal name ""aggr"".""variance"";"	"aggr"	1	3	false	false	false	2000
-6338	"var_samp"	"create aggregate var_samp(val smallint) returns double\n\texternal name ""aggr"".""variance"";"	"aggr"	1	3	false	false	false	2000
-6342	"var_samp"	"create aggregate var_samp(val integer) returns double\n\texternal name ""aggr"".""variance"";"	"aggr"	1	3	false	false	false	2000
-6346	"var_samp"	"create aggregate var_samp(val wrd) returns double\n\texternal name ""aggr"".""variance"";"	"aggr"	1	3	false	false	false	2000
-6350	"var_samp"	"create aggregate var_samp(val bigint) returns double\n\texternal name ""aggr"".""variance"";"	"aggr"	1	3	false	false	false	2000
-6354	"var_samp"	"create aggregate var_samp(val real) returns double\n\texternal name ""aggr"".""variance"";"	"aggr"	1	3	false	false	false	2000
-6358	"var_samp"	"create aggregate var_samp(val double) returns double\n\texternal name ""aggr"".""variance"";"	"aggr"	1	3	false	false	false	2000
-6362	"var_samp"	"create aggregate var_samp(val date) returns double\n\texternal name ""aggr"".""variance"";"	"aggr"	1	3	false	false	false	2000
-6366	"var_samp"	"create aggregate var_samp(val time) returns double\n\texternal name ""aggr"".""variance"";"	"aggr"	1	3	false	false	false	2000
-6370	"var_samp"	"create aggregate var_samp(val timestamp) returns double\n\texternal name ""aggr"".""variance"";"	"aggr"	1	3	false	false	false	2000
-6374	"var_pop"	"create aggregate var_pop(val tinyint) returns double\n\texternal name ""aggr"".""variancep"";"	"aggr"	1	3	false	false	false	2000
-6378	"var_pop"	"create aggregate var_pop(val smallint) returns double\n\texternal name ""aggr"".""variancep"";"	"aggr"	1	3	false	false	false	2000
-6382	"var_pop"	"create aggregate var_pop(val integer) returns double\n\texternal name ""aggr"".""variancep"";"	"aggr"	1	3	false	false	false	2000
-6386	"var_pop"	"create aggregate var_pop(val wrd) returns double\n\texternal name ""aggr"".""variancep"";"	"aggr"	1	3	false	false	false	2000
-6390	"var_pop"	"create aggregate var_pop(val bigint) returns double\n\texternal name ""aggr"".""variancep"";"	"aggr"	1	3	false	false	false	2000
-6394	"var_pop"	"create aggregate var_pop(val real) returns double\n\texternal name ""aggr"".""variancep"";"	"aggr"	1	3	false	false	false	2000
-6398	"var_pop"	"create aggregate var_pop(val double) returns double\n\texternal name ""aggr"".""variancep"";"	"aggr"	1	3	false	false	false	2000
-6402	"var_pop"	"create aggregate var_pop(val date) returns double\n\texternal name ""aggr"".""variancep"";"	"aggr"	1	3	false	false	false	2000
-6406	"var_pop"	"create aggregate var_pop(val time) returns double\n\texternal name ""aggr"".""variancep"";"	"aggr"	1	3	false	false	false	2000
-6410	"var_pop"	"create aggregate var_pop(val timestamp) returns double\n\texternal name ""aggr"".""variancep"";"	"aggr"	1	3	false	false	false	2000
-6414	"median"	"create aggregate median(val tinyint) returns tinyint\n\texternal name ""aggr"".""median"";"	"aggr"	1	3	false	false	false	2000
-6418	"median"	"create aggregate median(val smallint) returns smallint\n\texternal name ""aggr"".""median"";"	"aggr"	1	3	false	false	false	2000
-6422	"median"	"create aggregate median(val integer) returns integer\n\texternal name ""aggr"".""median"";"	"aggr"	1	3	false	false	false	2000
-6426	"median"	"create aggregate median(val wrd) returns wrd\n\texternal name ""aggr"".""median"";"	"aggr"	1	3	false	false	false	2000
-6430	"median"	"create aggregate median(val bigint) returns bigint\n\texternal name ""aggr"".""median"";"	"aggr"	1	3	false	false	false	2000
-6434	"median"	"create aggregate median(val decimal) returns decimal\n \texternal name ""aggr"".""median"";"	"aggr"	1	3	false	false	false	2000
-6438	"median"	"create aggregate median(val real) returns real\n\texternal name ""aggr"".""median"";"	"aggr"	1	3	false	false	false	2000
-6442	"median"	"create aggregate median(val double) returns double\n\texternal name ""aggr"".""median"";"	"aggr"	1	3	false	false	false	2000
-6446	"median"	"create aggregate median(val date) returns date\n\texternal name ""aggr"".""median"";"	"aggr"	1	3	false	false	false	2000
-6450	"median"	"create aggregate median(val time) returns time\n\texternal name ""aggr"".""median"";"	"aggr"	1	3	false	false	false	2000
-6454	"median"	"create aggregate median(val timestamp) returns timestamp\n\texternal name ""aggr"".""median"";"	"aggr"	1	3	false	false	false	2000
-6458	"quantile"	"create aggregate quantile(val tinyint, q double) returns tinyint\n \texternal name ""aggr"".""quantile"";"	"aggr"	1	3	false	false	false	2000
-6463	"quantile"	"create aggregate quantile(val smallint, q double) returns smallint\n \texternal name ""aggr"".""quantile"";"	"aggr"	1	3	false	false	false	2000
-6468	"quantile"	"create aggregate quantile(val integer, q double) returns integer\n \texternal name ""aggr"".""quantile"";"	"aggr"	1	3	false	false	false	2000
-6473	"quantile"	"create aggregate quantile(val wrd, q double) returns wrd\n\texternal name ""aggr"".""quantile"";"	"aggr"	1	3	false	false	false	2000
-6478	"quantile"	"create aggregate quantile(val bigint, q double) returns bigint\n\texternal name ""aggr"".""quantile"";"	"aggr"	1	3	false	false	false	2000
-6483	"quantile"	"create aggregate quantile(val decimal, q double) returns decimal\n \texternal name ""aggr"".""quantile"";"	"aggr"	1	3	false	false	false	2000
-6488	"quantile"	"create aggregate quantile(val real, q double) returns real\n\texternal name ""aggr"".""quantile"";"	"aggr"	1	3	false	false	false	2000
-6493	"quantile"	"create aggregate quantile(val double, q double) returns double\n\texternal name ""aggr"".""quantile"";"	"aggr"	1	3	false	false	false	2000
-6498	"quantile"	"create aggregate quantile(val date, q double) returns date\n\texternal name ""aggr"".""quantile"";"	"aggr"	1	3	false	false	false	2000
-6503	"quantile"	"create aggregate quantile(val time, q double) returns time\n\texternal name ""aggr"".""quantile"";"	"aggr"	1	3	false	false	false	2000
-6508	"quantile"	"create aggregate quantile(val timestamp, q double) returns timestamp\n\texternal name ""aggr"".""quantile"";"	"aggr"	1	3	false	false	false	2000
-6513	"corr"	"create aggregate corr(e1 tinyint, e2 tinyint) returns tinyint\n\texternal name ""aggr"".""corr"";"	"aggr"	1	3	false	false	false	2000
-6518	"corr"	"create aggregate corr(e1 smallint, e2 smallint) returns smallint\n\texternal name ""aggr"".""corr"";"	"aggr"	1	3	false	false	false	2000
-6523	"corr"	"create aggregate corr(e1 integer, e2 integer) returns integer\n\texternal name ""aggr"".""corr"";"	"aggr"	1	3	false	false	false	2000
-6528	"corr"	"create aggregate corr(e1 wrd, e2 wrd) returns wrd\n\texternal name ""aggr"".""corr"";"	"aggr"	1	3	false	false	false	2000
-6533	"corr"	"create aggregate corr(e1 bigint, e2 bigint) returns bigint\n\texternal name ""aggr"".""corr"";"	"aggr"	1	3	false	false	false	2000
-6538	"corr"	"create aggregate corr(e1 real, e2 real) returns real\n\texternal name ""aggr"".""corr"";"	"aggr"	1	3	false	false	false	2000
-6543	"corr"	"create aggregate corr(e1 double, e2 double) returns double\n\texternal name ""aggr"".""corr"";"	"aggr"	1	3	false	false	false	2000
-6548	"stddev_samp"	"-- This Source Code Form is subject to the terms of the Mozilla Public\n-- License, v. 2.0.  If a copy of the MPL was not distributed with this\n-- file, You can obtain one at http://mozilla.org/MPL/2.0/.\n--\n-- Copyright 2008-2015 MonetDB B.V.\n\ncreate aggregate stddev_samp(val hugeint) returns double\n\texternal name ""aggr"".""stdev"";"	"aggr"	1	3	false	false	false	2000
-6552	"stddev_pop"	"create aggregate stddev_pop(val hugeint) returns double\n\texternal name ""aggr"".""stdevp"";"	"aggr"	1	3	false	false	false	2000
-6556	"var_samp"	"create aggregate var_samp(val hugeint) returns double\n\texternal name ""aggr"".""variance"";"	"aggr"	1	3	false	false	false	2000
-6560	"var_pop"	"create aggregate var_pop(val hugeint) returns double\n\texternal name ""aggr"".""variancep"";"	"aggr"	1	3	false	false	false	2000
-6564	"median"	"create aggregate median(val hugeint) returns hugeint\n\texternal name ""aggr"".""median"";"	"aggr"	1	3	false	false	false	2000
-6568	"quantile"	"create aggregate quantile(val hugeint, q double) returns hugeint\n\texternal name ""aggr"".""quantile"";"	"aggr"	1	3	false	false	false	2000
-6573	"corr"	"create aggregate corr(e1 hugeint, e2 hugeint) returns hugeint\n\texternal name ""aggr"".""corr"";"	"aggr"	1	3	false	false	false	2000
-6591	"mbr"	"-- currently we only use mbr instead of\n-- Envelope():Geometry\n-- as that returns Geometry objects, and we prefer the explicit mbr's\n-- minimum bounding rectangle (mbr)\ncreate function mbr (g geometry) returns mbr external name geom.mbr;"	"geom"	1	1	false	false	false	2000
-6595	"mbroverlaps"	"create function mbroverlaps(a mbr, b mbr) returns boolean external name geom.""mbroverlaps"";"	"geom"	1	1	false	false	false	2000
-6600	"geomfromtext"	"-- The srid in the *FromText Functions is currently not used\ncreate function geomfromtext(wkt string, srid smallint) returns geometry external name geom.""GeomFromText"";"	"geom"	1	1	false	false	false	2000
-6605	"pointfromtext"	"create function pointfromtext(wkt string, srid smallint) returns point external name geom.""PointFromText"";"	"geom"	1	1	false	false	false	2000
-6610	"linefromtext"	"create function linefromtext(wkt string, srid smallint) returns linestring external name geom.""LineFromText"";"	"geom"	1	1	false	false	false	2000
-6615	"polyfromtext"	"create function polyfromtext(wkt string, srid smallint) returns polygon external name geom.""PolyFromText"";"	"geom"	1	1	false	false	false	2000
-6620	"mpointfromtext"	"create function mpointfromtext(wkt string, srid smallint) returns multipoint external name geom.""MultiPointFromText"";"	"geom"	1	1	false	false	false	2000
-6625	"mlinefromtext"	"create function mlinefromtext(wkt string, srid smallint) returns multilinestring external name geom.""MultiLineFromText"";"	"geom"	1	1	false	false	false	2000
-6630	"mpolyfromtext"	"create function mpolyfromtext(wkt string, srid smallint) returns multipolygon external name geom.""MultiPolyFromText"";"	"geom"	1	1	false	false	false	2000
-6635	"geomcollectionfromtext"	"create function geomcollectionfromtext(wkt string, srid smallint) returns multipolygon external name geom.""GeomCollectionFromText"";"	"geom"	1	1	false	false	false	2000
-6640	"polygonfromtext"	"-- alias\ncreate function polygonfromtext(wkt string, srid smallint) returns polygon external name geom.""PolyFromText"";"	"geom"	1	1	false	false	false	2000
-6645	"astext"	"create function astext(g geometry) returns string external name geom.""AsText"";"	"geom"	1	1	false	false	false	2000
-6649	"x"	"create function x(g geometry) returns double external name geom.""X"";"	"geom"	1	1	false	false	false	2000
-6653	"y"	"create function y(g geometry) returns double external name geom.""Y"";"	"geom"	1	1	false	false	false	2000
-6657	"point"	"create function point(x double,y double) returns point external name geom.point;"	"geom"	1	1	false	false	false	2000
-6662	"dimension"	"-- CREATE FUNCTION Point(g Geometry) RETURNS Point external name geom.point;\n-- CREATE FUNCTION Curve(g Geometry) RETURNS Curve external name geom.curve;\n-- CREATE FUNCTION LineString(g Geometry) RETURNS LineString external name geom.linestring;\n-- CREATE FUNCTION Surface(g Geometry) RETURNS Surface external name geom.surface;\n-- CREATE FUNCTION Polygon(g Geometry) RETURNS Polygon external name geom.polygon;\n\n-- ogc basic methods\ncreate function dimension(g geometry) returns integer external name geom.""Dimension"";"	"geom"	1	1	false	false	false	2000
-6666	"geometrytypeid"	"create function geometrytypeid(g geometry) returns integer external name geom.""GeometryTypeId"";"	"geom"	1	1	false	false	false	2000
-6670	"srid"	"create function srid(g geometry) returns integer external name geom.""SRID"";"	"geom"	1	1	false	false	false	2000
-6674	"envelope"	"create function envelope(g geometry) returns geometry external name geom.""Envelope"";"	"geom"	1	1	false	false	false	2000
-6678	"isempty"	"create function isempty(g geometry) returns boolean external name geom.""IsEmpty"";"	"geom"	1	1	false	false	false	2000
-6682	"issimple"	"create function issimple(g geometry) returns boolean external name geom.""IsSimple"";"	"geom"	1	1	false	false	false	2000
-6686	"boundary"	"create function boundary(g geometry) returns geometry external name geom.""Boundary"";"	"geom"	1	1	false	false	false	2000
-6690	"equals"	"-- ogc spatial relation methods\ncreate function equals(a geometry, b geometry) returns boolean external name geom.""Equals"";"	"geom"	1	1	false	false	false	2000
-6695	"disjoint"	"create function disjoint(a geometry, b geometry) returns boolean external name geom.""Disjoint"";"	"geom"	1	1	false	false	false	2000
-6700	"Intersect"	"create function ""Intersect""(a geometry, b geometry) returns boolean external name geom.""Intersect"";"	"geom"	1	1	false	false	false	2000
-6705	"touches"	"create function touches(a geometry, b geometry) returns boolean external name geom.""Touches"";"	"geom"	1	1	false	false	false	2000
-6710	"crosses"	"create function crosses(a geometry, b geometry) returns boolean external name geom.""Crosses"";"	"geom"	1	1	false	false	false	2000
-6715	"within"	"create function within(a geometry, b geometry) returns boolean external name geom.""Within"";"	"geom"	1	1	false	false	false	2000
-6720	"contains"	"create function contains(a geometry, b geometry) returns boolean external name geom.""Contains"";"	"geom"	1	1	false	false	false	2000
-6725	"overlaps"	"create function overlaps(a geometry, b geometry) returns boolean external name geom.""Overlaps"";"	"geom"	1	1	false	false	false	2000
-6730	"relate"	"create function relate(a geometry, b geometry, pattern string) returns boolean external name geom.""Relate"";"	"geom"	1	1	false	false	false	2000
-6736	"area"	"-- ogc Spatial Analysis methods\n\ncreate function area(g geometry) returns float external name geom.""Area"";"	"geom"	1	1	false	false	false	2000
-6740	"length"	"create function length(g geometry) returns float external name geom.""Length"";"	"geom"	1	1	false	false	false	2000
-6744	"distance"	"create function distance(a geometry, b geometry) returns float external name geom.""Distance"";"	"geom"	1	1	false	false	false	2000
-6749	"buffer"	"create function buffer(a geometry, distance float) returns geometry external name geom.""Buffer"";"	"geom"	1	1	false	false	false	2000
-6754	"convexhull"	"create function convexhull(a geometry) returns geometry external name geom.""ConvexHull"";"	"geom"	1	1	false	false	false	2000
-6758	"intersection"	"create function intersection(a geometry, b geometry) returns geometry external name geom.""Intersection"";"	"geom"	1	1	false	false	false	2000
-6763	"Union"	"create function ""Union""(a geometry, b geometry) returns geometry external name geom.""Union"";"	"geom"	1	1	false	false	false	2000
-6768	"difference"	"create function difference(a geometry, b geometry) returns geometry external name geom.""Difference"";"	"geom"	1	1	false	false	false	2000
-6773	"symdifference"	"create function symdifference(a geometry, b geometry) returns geometry external name geom.""SymDifference"";"	"geom"	1	1	false	false	false	2000
-6780	"filter"	"-- access the top level key by name, return its value\ncreate function json.filter(js json, pathexpr string)\nreturns json external name json.filter;"	"json"	1	1	false	false	false	6777
-6785	"filter"	"create function json.filter(js json, name tinyint)\nreturns json external name json.filter;"	"json"	1	1	false	false	false	6777
-6790	"filter"	"create function json.filter(js json, name integer)\nreturns json external name json.filter;"	"json"	1	1	false	false	false	6777
-6795	"filter"	"create function json.filter(js json, name bigint)\nreturns json external name json.filter;"	"json"	1	1	false	false	false	6777
-6800	"text"	"create function json.text(js json, e string)\nreturns string external name json.text;"	"json"	1	1	false	false	false	6777
-6805	"number"	"create function json.number(js json)\nreturns float external name json.number;"	"json"	1	1	false	false	false	6777
-6809	"integer"	"create function json.""integer""(js json)\nreturns bigint external name json.""integer"";"	"json"	1	1	false	false	false	6777
-6813	"isvalid"	"-- test string for JSON compliancy\ncreate function json.isvalid(js string)\nreturns bool external name json.isvalid;"	"json"	1	1	false	false	false	6777
-6817	"isobject"	"create function json.isobject(js string)\nreturns bool external name json.isobject;"	"json"	1	1	false	false	false	6777
-6821	"isarray"	"create function json.isarray(js string)\nreturns bool external name json.isarray;"	"json"	1	1	false	false	false	6777
-6825	"isvalid"	"create function json.isvalid(js json)\nreturns bool external name json.isvalid;"	"json"	1	1	false	false	false	6777
-6829	"isobject"	"create function json.isobject(js json)\nreturns bool external name json.isobject;"	"json"	1	1	false	false	false	6777
-6833	"isarray"	"create function json.isarray(js json)\nreturns bool external name json.isarray;"	"json"	1	1	false	false	false	6777
-6837	"length"	"-- return the number of primary components\ncreate function json.length(js json)\nreturns integer external name json.length;"	"json"	1	1	false	false	false	6777
-6841	"keyarray"	"create function json.keyarray(js json)\nreturns json external name json.keyarray;"	"json"	1	1	false	false	false	6777
-6845	"valuearray"	"create function json.valuearray(js json)\nreturns  json external name json.valuearray;"	"json"	1	1	false	false	false	6777
-6849	"text"	"create function json.text(js json)\nreturns string external name json.text;"	"json"	1	1	false	false	false	6777
-6853	"text"	"create function json.text(js string)\nreturns string external name json.text;"	"json"	1	1	false	false	false	6777
-6857	"text"	"create function json.text(js int)\nreturns string external name json.text;"	"json"	1	1	false	false	false	6777
-6861	"output"	"-- The remainder awaits the implementation \n\ncreate aggregate json.output(js json)\nreturns string external name json.output;"	"json"	1	3	false	false	false	6777
-6865	"tojsonarray"	"-- create function json.object(*) returns json external name json.objectrender;\n\n-- create function json.array(*) returns json external name json.arrayrender;\n\n-- unnesting the JSON structure\n\n-- create function json.unnest(js json)\n-- returns table( id integer, k string, v string) external name json.unnest;\n\n-- create function json.unnest(js json)\n-- returns table( k string, v string) external name json.unnest;\n\n-- create function json.unnest(js json)\n-- returns table( v string) external name json.unnest;\n\n-- create function json.nest table( id integer, k string, v string)\n-- returns json external name json.nest;\n\ncreate aggregate json.tojsonarray( x string ) returns string external name aggr.jsonaggr;"	"aggr"	1	3	false	false	false	6777
-6869	"tojsonarray"	"create aggregate json.tojsonarray( x double ) returns string external name aggr.jsonaggr;"	"aggr"	1	3	false	false	false	6777
-6873	"filter"	"-- This Source Code Form is subject to the terms of the Mozilla Public\n-- License, v. 2.0.  If a copy of the MPL was not distributed with this\n-- file, You can obtain one at http://mozilla.org/MPL/2.0/.\n--\n-- Copyright 2008-2015 MonetDB B.V.\n\n-- (co) Martin Kersten\n-- The JSON type comes with a few operators.\n\ncreate function json.filter(js json, name hugeint)\nreturns json external name json.filter;"	"json"	1	1	false	false	false	6777
-6878	"md5"	"-- This Source Code Form is subject to the terms of the Mozilla Public\n-- License, v. 2.0.  If a copy of the MPL was not distributed with this\n-- file, You can obtain one at http://mozilla.org/MPL/2.0/.\n--\n-- Copyright 2008-2015 MonetDB B.V.\n\n-- (co) Arjen de Rijke\n-- Functions supporting jsonstore\n\ncreate function sys.md5(v string)\nreturns string external name clients.md5sum;"	"clients"	1	1	false	false	false	2000
-6883	"uuid"	"-- generate a new uuid\ncreate function sys.uuid()\nreturns uuid external name uuid.""new"";"	"uuid"	1	1	false	false	false	2000
-6886	"isauuid"	"create function sys.isauuid(u uuid)\nreturns uuid external name uuid.""isaUUID"";"	"uuid"	1	1	false	false	false	2000
-6890	"isauuid"	"create function sys.isauuid(u string)\nreturns uuid external name uuid.""isaUUID"";"	"uuid"	1	1	false	false	false	2000
-6894	"chi2prob"	"-- This Source Code Form is subject to the terms of the Mozilla Public\n-- License, v. 2.0.  If a copy of the MPL was not distributed with this\n-- file, You can obtain one at http://mozilla.org/MPL/2.0/.\n--\n-- Copyright 2008-2015 MonetDB B.V.\n\n-- (co) Arjen de Rijke, Bart Scheers\n-- Use statistical functions from gsl library\n\n-- Calculate Chi squared probability\ncreate function sys.chi2prob(chi2 double, datapoints double)\nreturns double external name gsl.""chi2prob"";"	"gsl"	1	1	false	false	false	2000
-6899	"listdir"	"\n\ncreate procedure listdir(dirname string) external name fits.listdir;"	"fits"	1	2	true	false	false	2000
-6902	"fitsattach"	"create procedure fitsattach(fname string) external name fits.attach;"	"fits"	1	2	true	false	false	2000
-6905	"fitsload"	"create procedure fitsload(tname string) external name fits.load;"	"fits"	1	2	true	false	false	2000
-6908	"listdirpat"	"create procedure listdirpat(dirname string,pat string) external name fits.listdirpattern;"	"fits"	1	2	true	false	false	2000
-6912	"storage"	"-- This Source Code Form is subject to the terms of the Mozilla Public\n-- License, v. 2.0.  If a copy of the MPL was not distributed with this\n-- file, You can obtain one at http://mozilla.org/MPL/2.0/.\n--\n-- Copyright 2008-2015 MonetDB B.V.\n\n-- Author M.Kersten\n-- This script gives the database administrator insight in the actual\n-- footprint of the persistent tables and the maximum playground used\n-- when indices are introduced upon them.\n-- By chancing the storagemodelinput table directly, the footprint for\n-- yet to be loaded databases can be assessed.\n\n-- The actual storage footprint of an existing database can be\n-- obtained by the table procuding function storage()\n-- It represents the actual state of affairs, i.e. storage on disk\n-- of columns and foreign key indices, and possible temporary hash indices.\n-- For strings we take a sample to determine their average length.\n\ncreate function sys.""storage""()\nreturns table (""schema"" string, ""table"" string, ""column"" string, ""type"" string, ""mode"" string, location string, ""count"" bigint, typewidth int, columnsize bigint, heapsize bigint, hashes bigint, imprints bigint, sorted boolean)\nexternal name sql.""storage"";"	"sql"	1	5	false	false	false	2000
-6954	"storagemodelinit"	"-- this table can be adjusted to reflect the anticipated final database size\n\n-- The model input can be derived from the current database using\ncreate procedure sys.storagemodelinit()\nbegin\n\tdelete from sys.storagemodelinput;\n\n\tinsert into sys.storagemodelinput\n\tselect x.""schema"", x.""table"", x.""column"", x.""type"", x.typewidth, x.count, 0, x.typewidth, false, x.sorted from sys.""storage""() x;\n\n\tupdate sys.storagemodelinput\n\tset reference = true\n\twhere concat(concat(""schema"",""table""), ""column"") in (\n\t\tselect concat( concat(""fkschema"".""name"", ""fktable"".""name""), ""fkkeycol"".""name"" )\n\t\tfrom\t""sys"".""keys"" as    ""fkkey"",\n\t\t\t\t""sys"".""objects"" as ""fkkeycol"",\n\t\t\t\t""sys"".""tables"" as  ""fktable"",\n\t\t\t\t""sys"".""schemas"" as ""fkschema""\n\t\twhere   ""fktable"".""id"" = ""fkkey"".""table_id""\n\t\t\tand ""fkkey"".""id"" = ""fkkeycol"".""id""\n\t\t\tand ""fkschema"".""id"" = ""fktable"".""schema_id""\n\t\t\tand ""fkkey"".""rkey"" > -1);\n\n\tupdate sys.storagemodelinput\n\tset ""distinct"" = ""count"" -- assume all distinct\n\twhere ""type"" = 'varchar' or ""type""='clob';\nend;"	"user"	2	2	true	false	false	2000
-6956	"columnsize"	"-- The predicted storage footprint of the complete database\n-- determines the amount of diskspace needed for persistent storage\n-- and the upperbound when all possible index structures are created.\n-- The storage requirement for foreign key joins is split amongst the participants.\n\ncreate function sys.columnsize(nme string, i bigint, d bigint)\nreturns bigint\nbegin\n\tcase\n\twhen nme = 'boolean' then return i;\n\twhen nme = 'char' then return 2*i;\n\twhen nme = 'smallint' then return 2 * i;\n\twhen nme = 'int'\t then return 4 * i;\n\twhen nme = 'bigint'\t then return 8 * i;\n\twhen nme = 'hugeint'\t then return 16 * i;\n\twhen nme = 'timestamp' then return 8 * i;\n\twhen  nme = 'varchar' then\n\t\tcase\n\t\twhen cast(d as bigint) << 8 then return i;\n\t\twhen cast(d as bigint) << 16 then return 2 * i;\n\t\twhen cast(d as bigint) << 32 then return 4 * i;\n\t\telse return 8 * i;\n\t\tend case;\n\telse return 8 * i;\n\tend case;\nend;"	"user"	2	1	false	false	false	2000
-6962	"heapsize"	"create function sys.heapsize(tpe string, i bigint, w int)\nreturns bigint\nbegin\n\tif  tpe <> 'varchar' and tpe <> 'clob'\n\tthen\n\t\treturn 0;\n\tend if;\n\treturn 10240 + i * w;\nend;"	"user"	2	1	false	false	false	2000
-6968	"hashsize"	"create function sys.hashsize(b boolean, i bigint)\nreturns bigint\nbegin\n\t-- assume non-compound keys\n\tif  b = true\n\tthen\n\t\treturn 8 * i;\n\tend if;\n\treturn 0;\nend;"	"user"	2	1	false	false	false	2000
-6973	"imprintsize"	"create function sys.imprintsize(i bigint, nme string)\nreturns bigint\nbegin\n\tif nme = 'boolean'\n\t\tor nme = 'tinyint'\n\t\tor nme = 'smallint'\n\t\tor nme = 'int'\t\n\t\tor nme = 'bigint'\t\n\t\tor nme = 'hugeint'\t\n\t\tor nme = 'decimal'\t\n\t\tor nme = 'date'\n\t\tor nme = 'timestamp'\n\t\tor nme = 'real'\n\t\tor nme = 'double'\n\tthen\n\t\treturn cast( i * 0.12 as bigint);\n\tend if ;\n\treturn 0;\nend;"	"user"	2	1	false	false	false	2000
-6978	"storagemodel"	"create function sys.storagemodel()\nreturns table (\n\t""schema"" string,\n\t""table"" string,\n\t""column"" string,\n\t""type"" string,\n\t""count""\tbigint,\n\tcolumnsize bigint,\n\theapsize bigint,\n\thashes bigint,\n\timprints bigint,\n\tsorted boolean)\nbegin\n\treturn select i.""schema"", i.""table"", i.""column"", i.""type"", i.""count"",\n\tcolumnsize(i.""type"", i.count, i.""distinct""),\n\theapsize(i.""type"", i.""distinct"", i.""atomwidth""),\n\thashsize(i.""reference"", i.""count""),\n\timprintsize(i.""count"",i.""type""),\n\ti.sorted\n\tfrom sys.storagemodelinput i;\nend;"	"user"	2	5	false	false	false	2000
-7025	"analyze"	"create procedure analyze()\nexternal name sql.analyze;"	"sql"	1	2	true	false	false	2000
-7027	"analyze"	"create procedure analyze(tbl string)\nexternal name sql.analyze;"	"sql"	1	2	true	false	false	2000
-7030	"analyze"	"create procedure analyze(sch string, tbl string)\nexternal name sql.analyze;"	"sql"	1	2	true	false	false	2000
-7034	"analyze"	"create procedure analyze(sch string, tbl string, col string)\nexternal name sql.analyze;"	"sql"	1	2	true	false	false	2000
-7039	"analyze"	"-- control the sample size\ncreate procedure analyze(""sample"" bigint)\nexternal name sql.analyze;"	"sql"	1	2	true	false	false	2000
-7042	"analyze"	"create procedure analyze(tbl string, ""sample"" bigint)\nexternal name sql.analyze;"	"sql"	1	2	true	false	false	2000
-7046	"analyze"	"create procedure analyze(sch string, tbl string, ""sample"" bigint)\nexternal name sql.analyze;"	"sql"	1	2	true	false	false	2000
-7051	"analyze"	"create procedure analyze(sch string, tbl string, col string, ""sample"" bigint)\nexternal name sql.analyze;"	"sql"	1	2	true	false	false	2000
-7057	"reverse"	"-- This Source Code Form is subject to the terms of the Mozilla Public\n-- License, v. 2.0.  If a copy of the MPL was not distributed with this\n-- file, You can obtain one at http://mozilla.org/MPL/2.0/.\n--\n-- Copyright 2008-2015 MonetDB B.V.\n\n-- add function signatures to SQL catalog\n\n\n-- Reverse a string\ncreate function reverse(src string)\nreturns string external name udf.reverse;"	"udf"	1	1	false	false	false	2000
-7061	"fuse"	"-- fuse two (1-byte) tinyint values into one (2-byte) smallint value\ncreate function fuse(one tinyint, two tinyint)\nreturns smallint external name udf.fuse;"	"udf"	1	1	false	false	false	2000
-7066	"fuse"	"-- fuse two (2-byte) smallint values into one (4-byte) integer value\ncreate function fuse(one smallint, two smallint)\nreturns integer external name udf.fuse;"	"udf"	1	1	false	false	false	2000
-7071	"fuse"	"-- fuse two (4-byte) integer values into one (8-byte) bigint value\ncreate function fuse(one integer, two integer)\nreturns bigint external name udf.fuse;"	"udf"	1	1	false	false	false	2000
-7076	"fuse"	"-- This Source Code Form is subject to the terms of the Mozilla Public\n-- License, v. 2.0.  If a copy of the MPL was not distributed with this\n-- file, You can obtain one at http://mozilla.org/MPL/2.0/.\n--\n-- Copyright 2008-2015 MonetDB B.V.\n\n-- add function signatures to SQL catalog\n\n\n-- fuse two (8-byte) integer values into one (16-byte) bigint value\ncreate function fuse(one bigint, two bigint)\nreturns hugeint external name udf.fuse;"	"udf"	1	1	false	false	false	2000
-7082	"bam_loader_repos"	"create procedure bam.bam_loader_repos(bam_repos string, dbschema smallint, nr_threads smallint)\nexternal name bam.bam_loader_repos;"	"bam"	1	2	true	false	false	7080
-7087	"bam_loader_files"	"create procedure bam.bam_loader_files(bam_files string, dbschema smallint, nr_threads smallint)\nexternal name bam.bam_loader_files;"	"bam"	1	2	true	false	false	7080
-7092	"bam_loader_file"	"create procedure bam.bam_loader_file(bam_file string, dbschema smallint)\nexternal name bam.bam_loader_file;"	"bam"	1	2	true	false	false	7080
-7096	"bam_drop_file"	"create procedure bam.bam_drop_file(file_id bigint, dbschema smallint)\nexternal name bam.bam_drop_file;"	"bam"	1	2	true	false	false	7080
-7100	"bam_flag"	"create function bam.bam_flag(flag smallint, name string)\nreturns boolean external name bam.bam_flag;"	"bam"	1	1	false	false	false	7080
-7105	"reverse_seq"	"create function bam.reverse_seq(seq string)\nreturns string external name bam.reverse_seq;"	"bam"	1	1	false	false	false	7080
-7109	"reverse_qual"	"create function bam.reverse_qual(qual string)\nreturns string external name bam.reverse_qual;"	"bam"	1	1	false	false	false	7080
-7113	"seq_length"	"create function bam.seq_length(cigar string)\nreturns int external name bam.seq_length;"	"bam"	1	1	false	false	false	7080
-7117	"sam_export"	"create procedure bam.sam_export(output_path string)\nexternal name bam.sam_export;"	"bam"	1	2	true	false	false	7080
-7120	"bam_export"	"create procedure bam.bam_export(output_path string)\nexternal name bam.bam_export;"	"bam"	1	2	true	false	false	7080
-7190	"generate_series"	"-- This Source Code Form is subject to the terms of the Mozilla Public\n-- License, v. 2.0.  If a copy of the MPL was not distributed with this\n-- file, You can obtain one at http://mozilla.org/MPL/2.0/.\n--\n-- Copyright 2008-2015 MonetDB B.V.\n\n-- (c) Author M.Kersten\n\ncreate function sys.generate_series(first tinyint, last tinyint)\nreturns table (value tinyint)\nexternal name generator.series;"	"generator"	1	5	false	false	false	2000
-7195	"generate_series"	"create function sys.generate_series(first tinyint, last tinyint, stepsize tinyint)\nreturns table (value tinyint)\nexternal name generator.series;"	"generator"	1	5	false	false	false	2000
-7201	"generate_series"	"create function sys.generate_series(first smallint, last smallint)\nreturns table (value smallint)\nexternal name generator.series;"	"generator"	1	5	false	false	false	2000
-7206	"generate_series"	"create function sys.generate_series(first smallint, last smallint, stepsize smallint)\nreturns table (value smallint)\nexternal name generator.series;"	"generator"	1	5	false	false	false	2000
-7212	"generate_series"	"create function sys.generate_series(first int, last int)\nreturns table (value int)\nexternal name generator.series;"	"generator"	1	5	false	false	false	2000
-7217	"generate_series"	"create function sys.generate_series(first int, last int, stepsize int)\nreturns table (value int)\nexternal name generator.series;"	"generator"	1	5	false	false	false	2000
-7223	"generate_series"	"create function sys.generate_series(first bigint, last bigint)\nreturns table (value bigint)\nexternal name generator.series;"	"generator"	1	5	false	false	false	2000
-7228	"generate_series"	"create function sys.generate_series(first bigint, last bigint, stepsize bigint)\nreturns table (value bigint)\nexternal name generator.series;"	"generator"	1	5	false	false	false	2000
-7234	"generate_series"	"create function sys.generate_series(first real, last real, stepsize real)\nreturns table (value real)\nexternal name generator.series;"	"generator"	1	5	false	false	false	2000
-7240	"generate_series"	"create function sys.generate_series(first double, last double, stepsize double)\nreturns table (value double)\nexternal name generator.series;"	"generator"	1	5	false	false	false	2000
-7246	"generate_series"	"create function sys.generate_series(first decimal(10,2), last decimal(10,2), stepsize decimal(10,2))\nreturns table (value decimal(10,2))\nexternal name generator.series;"	"generator"	1	5	false	false	false	2000
-7252	"generate_series"	"create function sys.generate_series(first timestamp, last timestamp, stepsize interval second)\nreturns table (value timestamp)\nexternal name generator.series;"	"generator"	1	5	false	false	false	2000
-7258	"generate_series"	"-- This Source Code Form is subject to the terms of the Mozilla Public\n-- License, v. 2.0.  If a copy of the MPL was not distributed with this\n-- file, You can obtain one at http://mozilla.org/MPL/2.0/.\n--\n-- Copyright 2008-2015 MonetDB B.V.\n\n-- (c) Author M.Kersten\n\ncreate function sys.generate_series(first hugeint, last hugeint)\nreturns table (value hugeint)\nexternal name generator.series;"	"generator"	1	5	false	false	false	2000
-7263	"generate_series"	"create function sys.generate_series(first hugeint, last hugeint, stepsize hugeint)\nreturns table (value hugeint)\nexternal name generator.series;"	"generator"	1	5	false	false	false	2000
->>>>>>> a7741ca6
 COMMIT;
 START TRANSACTION;
 CREATE TABLE "sys"."idxs" (
