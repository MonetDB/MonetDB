stdout of test 'SQL-dump_all` in directory 'clients` itself:


# 15:01:36 >  
# 15:01:36 >  "mserver5" "--debug=10" "--set" "gdk_nr_threads=0" "--set" "mapi_open=true" "--set" "mapi_port=34237" "--set" "mapi_usock=/var/tmp/mtest-13451/.s.monetdb.34237" "--set" "monet_prompt=" "--forcemito" "--set" "mal_listing=2" "--dbpath=/ufs/sjoerd/Monet-candidate/var/MonetDB/mTests_clients" "--set" "mal_listing=0"
# 15:01:36 >  

# MonetDB 5 server v11.17.0 (hg id: 51cced809df4)
# This is an unreleased version
# Serving database 'mTests_clients', using 8 threads
# Compiled for x86_64-unknown-linux-gnu/64bit with 64bit OIDs dynamically linked
# Found 15.591 GiB available main-memory.
# Copyright (c) 1993-July 2008 CWI.
# Copyright (c) August 2008-2015 MonetDB B.V., all rights reserved
# Visit http://www.monetdb.org/ for further information


Ready.
# SQL catalog created, loading sql scripts once
# loading sql script: 09_like.sql
# loading sql script: 10_math.sql
# loading sql script: 11_times.sql
# loading sql script: 12_url.sql
# loading sql script: 13_date.sql
# loading sql script: 14_inet.sql
# loading sql script: 15_querylog.sql
# loading sql script: 16_tracelog.sql
# loading sql script: 17_compress.sql
# loading sql script: 18_dictionary.sql
# loading sql script: 19_cluster.sql
# loading sql script: 20_vacuum.sql
# loading sql script: 21_dependency_functions.sql
# loading sql script: 22_clients.sql
# loading sql script: 23_skyserver.sql
# loading sql script: 24_zorder.sql
# loading sql script: 25_debug.sql
# loading sql script: 26_sysmon.sql
# loading sql script: 39_analytics.sql
# loading sql script: 40_geom.sql
# loading sql script: 40_json.sql
# loading sql script: 41_jsonstore.sql
# loading sql script: 45_uuid.sql
# loading sql script: 46_gsl.sql
# loading sql script: 75_storagemodel.sql
# loading sql script: 80_statistics.sql
# loading sql script: 80_udf.sql
# loading sql script: 99_system.sql

# 15:16:56 >  
# 15:16:56 >  "mclient" "-lsql" "-ftest" "-Eutf-8" "-i" "-e" "--host=/var/tmp/mtest-9622" "--port=32080"
# 15:16:56 >  

SYSTEM SCHEMA  bam
SYSTEM SCHEMA  json
SYSTEM SCHEMA  sys
SYSTEM SCHEMA  tmp
SYSTEM TABLE  sys._columns
SYSTEM TABLE  sys._tables
SYSTEM TABLE  sys.args
SYSTEM TABLE  sys.auths
SYSTEM TABLE  sys.connections
SYSTEM TABLE  sys.db_user_info
SYSTEM TABLE  sys.dependencies
SYSTEM TABLE  sys.functions
SYSTEM TABLE  sys.idxs
SYSTEM TABLE  sys.keys
SYSTEM TABLE  sys.objects
SYSTEM TABLE  sys.privileges
SYSTEM TABLE  sys.schemas
SYSTEM TABLE  sys.sequences
SYSTEM TABLE  sys.statistics
SYSTEM TABLE  sys.storagemodelinput
SYSTEM TABLE  sys.systemfunctions
SYSTEM TABLE  sys.triggers
SYSTEM TABLE  sys.types
SYSTEM TABLE  sys.user_role
SYSTEM VIEW  sys.columns
SYSTEM VIEW  sys.environment
SYSTEM VIEW  sys.optimizers
SYSTEM VIEW  sys.querylog_calls
SYSTEM VIEW  sys.querylog_catalog
SYSTEM VIEW  sys.querylog_history
SYSTEM VIEW  sys.queue
SYSTEM VIEW  sys.sessions
SYSTEM VIEW  sys.storage
SYSTEM VIEW  sys.storagemodel
SYSTEM VIEW  sys.tables
SYSTEM VIEW  sys.tablestoragemodel
SYSTEM VIEW  sys.tracelog
SYSTEM VIEW  sys.users
SYSTEM FUNCTION  sys.Intersect
SYSTEM FUNCTION  sys.Union
SYSTEM FUNCTION  sys.abbrev
SYSTEM FUNCTION  sys.alpha
SYSTEM FUNCTION  sys.analyze
SYSTEM FUNCTION  sys.area
SYSTEM FUNCTION  sys.astext
SYSTEM FUNCTION  sys.bbp
SYSTEM FUNCTION  sys.boundary
SYSTEM FUNCTION  sys.broadcast
SYSTEM FUNCTION  sys.buffer
SYSTEM FUNCTION  sys.chi2prob
SYSTEM FUNCTION  sys.columnsize
SYSTEM FUNCTION  sys.contains
SYSTEM FUNCTION  sys.convexhull
SYSTEM FUNCTION  sys.corr
SYSTEM FUNCTION  sys.crosses
SYSTEM FUNCTION  sys.date_to_str
SYSTEM FUNCTION  sys.db_users
SYSTEM FUNCTION  sys.degrees
SYSTEM FUNCTION  sys.dependencies_columns_on_functions
SYSTEM FUNCTION  sys.dependencies_columns_on_indexes
SYSTEM FUNCTION  sys.dependencies_columns_on_keys
SYSTEM FUNCTION  sys.dependencies_columns_on_triggers
SYSTEM FUNCTION  sys.dependencies_columns_on_views
SYSTEM FUNCTION  sys.dependencies_functions_on_functions
SYSTEM FUNCTION  sys.dependencies_functions_os_triggers
SYSTEM FUNCTION  sys.dependencies_keys_on_foreignkeys
SYSTEM FUNCTION  sys.dependencies_owners_on_schemas
SYSTEM FUNCTION  sys.dependencies_schemas_on_users
SYSTEM FUNCTION  sys.dependencies_tables_on_foreignkeys
SYSTEM FUNCTION  sys.dependencies_tables_on_functions
SYSTEM FUNCTION  sys.dependencies_tables_on_indexes
SYSTEM FUNCTION  sys.dependencies_tables_on_triggers
SYSTEM FUNCTION  sys.dependencies_tables_on_views
SYSTEM FUNCTION  sys.dependencies_views_on_functions
SYSTEM FUNCTION  sys.dependencies_views_on_triggers
SYSTEM FUNCTION  sys.difference
SYSTEM FUNCTION  sys.dimension
SYSTEM FUNCTION  sys.disjoint
SYSTEM FUNCTION  sys.distance
SYSTEM FUNCTION  sys.env
SYSTEM FUNCTION  sys.envelope
SYSTEM FUNCTION  sys.environment
SYSTEM FUNCTION  sys.epoch
SYSTEM FUNCTION  sys.equals
SYSTEM FUNCTION  sys.evalalgebra
SYSTEM FUNCTION  sys.fitsattach
SYSTEM FUNCTION  sys.fitsload
SYSTEM FUNCTION  sys.fuse
SYSTEM FUNCTION  sys.generate_series
SYSTEM FUNCTION  sys.geomcollectionfromtext
SYSTEM FUNCTION  sys.geometrytypeid
SYSTEM FUNCTION  sys.geomfromtext
SYSTEM FUNCTION  sys.getanchor
SYSTEM FUNCTION  sys.getbasename
SYSTEM FUNCTION  sys.getcontent
SYSTEM FUNCTION  sys.getcontext
SYSTEM FUNCTION  sys.getdomain
SYSTEM FUNCTION  sys.getextension
SYSTEM FUNCTION  sys.getfile
SYSTEM FUNCTION  sys.gethost
SYSTEM FUNCTION  sys.getport
SYSTEM FUNCTION  sys.getprotocol
SYSTEM FUNCTION  sys.getquery
SYSTEM FUNCTION  sys.getroboturl
SYSTEM FUNCTION  sys.getuser
SYSTEM FUNCTION  sys.hashsize
SYSTEM FUNCTION  sys.heapsize
SYSTEM FUNCTION  sys.host
SYSTEM FUNCTION  sys.hostmask
SYSTEM FUNCTION  sys.ilike
SYSTEM FUNCTION  sys.imprintsize
SYSTEM FUNCTION  sys.intersection
SYSTEM FUNCTION  sys.isaurl
SYSTEM FUNCTION  sys.isauuid
SYSTEM FUNCTION  sys.isempty
SYSTEM FUNCTION  sys.issimple
SYSTEM FUNCTION  sys.left_shift
SYSTEM FUNCTION  sys.left_shift_assign
SYSTEM FUNCTION  sys.length
SYSTEM FUNCTION  sys.like
SYSTEM FUNCTION  sys.linefromtext
SYSTEM FUNCTION  sys.listdir
SYSTEM FUNCTION  sys.listdirpat
SYSTEM FUNCTION  sys.masklen
SYSTEM FUNCTION  sys.mbr
SYSTEM FUNCTION  sys.mbroverlaps
SYSTEM FUNCTION  sys.md5
SYSTEM FUNCTION  sys.median
SYSTEM FUNCTION  sys.mlinefromtext
SYSTEM FUNCTION  sys.mpointfromtext
SYSTEM FUNCTION  sys.mpolyfromtext
SYSTEM FUNCTION  sys.ms_round
SYSTEM FUNCTION  sys.ms_str
SYSTEM FUNCTION  sys.ms_stuff
SYSTEM FUNCTION  sys.ms_trunc
SYSTEM FUNCTION  sys.netmask
SYSTEM FUNCTION  sys.network
SYSTEM FUNCTION  sys.newurl
SYSTEM FUNCTION  sys.optimizer_stats
SYSTEM FUNCTION  sys.optimizers
SYSTEM FUNCTION  sys.overlaps
SYSTEM FUNCTION  sys.password_hash
SYSTEM FUNCTION  sys.pause
SYSTEM FUNCTION  sys.point
SYSTEM FUNCTION  sys.pointfromtext
SYSTEM FUNCTION  sys.polyfromtext
SYSTEM FUNCTION  sys.polygonfromtext
SYSTEM FUNCTION  sys.profiler_openstream
SYSTEM FUNCTION  sys.profiler_stethoscope
SYSTEM FUNCTION  sys.quantile
SYSTEM FUNCTION  sys.querycache
SYSTEM FUNCTION  sys.querylog
SYSTEM FUNCTION  sys.querylog_calls
SYSTEM FUNCTION  sys.querylog_catalog
SYSTEM FUNCTION  sys.querylog_disable
SYSTEM FUNCTION  sys.querylog_empty
SYSTEM FUNCTION  sys.querylog_enable
SYSTEM FUNCTION  sys.queue
SYSTEM FUNCTION  sys.radians
SYSTEM FUNCTION  sys.relate
SYSTEM FUNCTION  sys.resume
SYSTEM FUNCTION  sys.reuse
SYSTEM FUNCTION  sys.reverse
SYSTEM FUNCTION  sys.right_shift
SYSTEM FUNCTION  sys.right_shift_assign
SYSTEM FUNCTION  sys.sessions
SYSTEM FUNCTION  sys.setmasklen
SYSTEM FUNCTION  sys.setsession
SYSTEM FUNCTION  sys.settimeout
SYSTEM FUNCTION  sys.shrink
SYSTEM FUNCTION  sys.shutdown
SYSTEM FUNCTION  sys.srid
SYSTEM FUNCTION  sys.stddev_pop
SYSTEM FUNCTION  sys.stddev_samp
SYSTEM FUNCTION  sys.stop
SYSTEM FUNCTION  sys.storage
SYSTEM FUNCTION  sys.storagemodel
SYSTEM FUNCTION  sys.storagemodelinit
SYSTEM FUNCTION  sys.str_to_date
SYSTEM FUNCTION  sys.symdifference
SYSTEM FUNCTION  sys.text
SYSTEM FUNCTION  sys.times
SYSTEM FUNCTION  sys.touches
SYSTEM FUNCTION  sys.tracelog
SYSTEM FUNCTION  sys.uuid
SYSTEM FUNCTION  sys.vacuum
SYSTEM FUNCTION  sys.var
SYSTEM FUNCTION  sys.var_pop
SYSTEM FUNCTION  sys.var_samp
SYSTEM FUNCTION  sys.within
SYSTEM FUNCTION  sys.x
SYSTEM FUNCTION  sys.y
SYSTEM FUNCTION  sys.zorder_decode_x
SYSTEM FUNCTION  sys.zorder_decode_y
SYSTEM FUNCTION  sys.zorder_encode
CREATE SCHEMA "bam" AUTHORIZATION "monetdb";
CREATE SCHEMA "json" AUTHORIZATION "monetdb";
CREATE SCHEMA "tmp";
CREATE SCHEMA "sys";
CREATE TABLE "sys"."_columns" (
	"id"          INTEGER,
	"name"        VARCHAR(1024),
	"type"        VARCHAR(1024),
	"type_digits" INTEGER,
	"type_scale"  INTEGER,
	"table_id"    INTEGER,
	"default"     VARCHAR(2048),
	"null"        BOOLEAN,
	"number"      INTEGER,
	"storage"     VARCHAR(2048)
);
CREATE TABLE "sys"."_tables" (
	"id"            INTEGER,
	"name"          VARCHAR(1024),
	"schema_id"     INTEGER,
	"query"         VARCHAR(2048),
	"type"          SMALLINT,
	"system"        BOOLEAN,
	"commit_action" SMALLINT,
	"access"        SMALLINT
);
CREATE TABLE "sys"."args" (
	"id"          INTEGER,
	"func_id"     INTEGER,
	"name"        VARCHAR(256),
	"type"        VARCHAR(1024),
	"type_digits" INTEGER,
	"type_scale"  INTEGER,
	"inout"       TINYINT,
	"number"      INTEGER
);
CREATE TABLE "sys"."auths" (
	"id"      INTEGER,
	"name"    VARCHAR(1024),
	"grantor" INTEGER
);
CREATE TABLE "sys"."connections" (
	"id"       INTEGER,
	"server"   CHAR(1024),
	"port"     INTEGER,
	"db"       CHAR(64),
	"db_alias" CHAR(1024),
	"user"     CHAR(1024),
	"password" CHAR(1024),
	"language" CHAR(1024)
);
CREATE TABLE "sys"."db_user_info" (
	"name"           VARCHAR(1024),
	"fullname"       VARCHAR(2048),
	"default_schema" INTEGER
);
CREATE TABLE "sys"."dependencies" (
	"id"          INTEGER,
	"depend_id"   INTEGER,
	"depend_type" SMALLINT
);
CREATE TABLE "sys"."functions" (
	"id"          INTEGER,
	"name"        VARCHAR(256),
	"func"        VARCHAR(8196),
	"mod"         VARCHAR(8196),
	"language"    INTEGER,
	"type"        INTEGER,
	"side_effect" BOOLEAN,
	"varres"      BOOLEAN,
	"vararg"      BOOLEAN,
	"schema_id"   INTEGER
);
CREATE TABLE "sys"."idxs" (
	"id"       INTEGER,
	"table_id" INTEGER,
	"type"     INTEGER,
	"name"     VARCHAR(1024)
);
CREATE TABLE "sys"."keys" (
	"id"       INTEGER,
	"table_id" INTEGER,
	"type"     INTEGER,
	"name"     VARCHAR(1024),
	"rkey"     INTEGER,
	"action"   INTEGER
);
CREATE TABLE "sys"."objects" (
	"id"   INTEGER,
	"name" VARCHAR(1024),
	"nr"   INTEGER
);
CREATE TABLE "sys"."privileges" (
	"obj_id"     INTEGER,
	"auth_id"    INTEGER,
	"privileges" INTEGER,
	"grantor"    INTEGER,
	"grantable"  INTEGER
);
CREATE TABLE "sys"."schemas" (
	"id"            INTEGER,
	"name"          VARCHAR(1024),
	"authorization" INTEGER,
	"owner"         INTEGER,
	"system"        BOOLEAN
);
CREATE TABLE "sys"."sequences" (
	"id"        INTEGER,
	"schema_id" INTEGER,
	"name"      VARCHAR(256),
	"start"     BIGINT,
	"minvalue"  BIGINT,
	"maxvalue"  BIGINT,
	"increment" BIGINT,
	"cacheinc"  BIGINT,
	"cycle"     BOOLEAN
);
CREATE TABLE "sys"."statistics" (
	"column_id" INTEGER,
	"type"   CHARACTER LARGE OBJECT,
	"width"  INTEGER,
	"stamp"  TIMESTAMP,
	"sample" BIGINT,
	"count"  BIGINT,
	"unique" BIGINT,
	"nils"   BIGINT,
	"minval" CHARACTER LARGE OBJECT,
	"maxval" CHARACTER LARGE OBJECT,
	"sorted" BOOLEAN
);
CREATE TABLE "sys"."storagemodelinput" (
	"schema"    CHARACTER LARGE OBJECT,
	"table"     CHARACTER LARGE OBJECT,
	"column"    CHARACTER LARGE OBJECT,
	"type"      CHARACTER LARGE OBJECT,
	"typewidth" INTEGER,
	"count"     BIGINT,
	"distinct"  BIGINT,
	"atomwidth" INTEGER,
	"reference" BOOLEAN,
	"sorted"    BOOLEAN
);
CREATE TABLE "sys"."systemfunctions" (
	"function_id" INTEGER
);
CREATE TABLE "sys"."triggers" (
	"id"          INTEGER,
	"name"        VARCHAR(1024),
	"table_id"    INTEGER,
	"time"        SMALLINT,
	"orientation" SMALLINT,
	"event"       SMALLINT,
	"old_name"    VARCHAR(1024),
	"new_name"    VARCHAR(1024),
	"condition"   VARCHAR(2048),
	"statement"   VARCHAR(2048)
);
CREATE TABLE "sys"."types" (
	"id"         INTEGER,
	"systemname" VARCHAR(256),
	"sqlname"    VARCHAR(1024),
	"digits"     INTEGER,
	"scale"      INTEGER,
	"radix"      INTEGER,
	"eclass"     INTEGER,
	"schema_id"  INTEGER
);
CREATE TABLE "sys"."user_role" (
	"login_id" INTEGER,
	"role_id"  INTEGER
);
SELECT * FROM (SELECT p.* FROM "sys"."_columns" AS p UNION ALL SELECT t.* FROM "tmp"."_columns" AS t) AS columns;
create view sys.environment as select * from sys.environment();
create view sys.optimizers as select * from sys.optimizers();
create view sys.querylog_calls as select * from sys.querylog_calls();
-- create table views for convenience
create view sys.querylog_catalog as select * from sys.querylog_catalog();
create view sys.querylog_history as
select qd.*, ql."start",ql."stop", ql.arguments, ql.tuples, ql.run, ql.ship, ql.cpu, ql.io 
from sys.querylog_catalog() qd, sys.querylog_calls() ql
where qd.id = ql.id and qd.owner = user;
create view sys.queue as select * from sys.queue();
create view sys.sessions as select * from sys.sessions();
create view sys."storage" as select * from sys."storage"();
create view sys.storagemodel as select * from sys.storagemodel();
SELECT * FROM (SELECT p.*, 0 AS "temporary" FROM "sys"."_tables" AS p UNION ALL SELECT t.*, 1 AS "temporary" FROM "tmp"."_tables" AS t) AS tables where tables.type <> 2;
-- A summary of the table storage requirement is is available as a table view.
-- The auxiliary column denotes the maximum space if all non-sorted columns
-- would be augmented with a hash (rare situation)
create view sys.tablestoragemodel
as select "schema","table",max(count) as "count",
	sum(columnsize) as columnsize,
	sum(heapsize) as heapsize,
	sum(hashes) as hashes,
	sum(imprints) as imprints,
	sum(case when sorted = false then 8 * count else 0 end) as auxiliary
from sys.storagemodel() group by "schema","table";
create view sys.tracelog as select * from sys.tracelog();
SELECT u."name" AS "name", ui."fullname", ui."default_schema" FROM db_users() AS u LEFT JOIN "sys"."db_user_info" AS ui ON u."name" = ui."name" ;
create function "abbrev" (p inet) returns clob
	external name inet."abbrev";
create function alpha(pdec double, pradius double)
returns double external name sql.alpha;
create procedure analyze()
external name sql.analyze;
create procedure analyze(tbl string)
external name sql.analyze;
create procedure analyze(sch string, tbl string)
external name sql.analyze;
create procedure analyze(sch string, tbl string, col string)
external name sql.analyze;
-- control the sample size
create procedure analyze("sample" bigint)
external name sql.analyze;
create procedure analyze(tbl string, "sample" bigint)
external name sql.analyze;
create procedure analyze(sch string, tbl string, "sample" bigint)
external name sql.analyze;
create procedure analyze(sch string, tbl string, col string, "sample" bigint)
external name sql.analyze;
-- ogc Spatial Analysis methods

create function area(g geometry) returns float external name geom."Area";
create function astext(g geometry) returns string external name geom."AsText";
-- The BAT buffer pool overview
create function sys.bbp () 
	returns table (id int, name string, htype string, 
		ttype string, count bigint, refcnt int, lrefcnt int, 
		location string, heat int, dirty string, 
		status string, kind string) 
	external name bbp.get;
create function boundary(g geometry) returns geometry external name geom."Boundary";
create function "broadcast" (p inet) returns inet 
	external name inet."broadcast";
create function buffer(a geometry, distance float) returns geometry external name geom."Buffer";
-- This Source Code Form is subject to the terms of the Mozilla Public
-- License, v. 2.0.  If a copy of the MPL was not distributed with this
-- file, You can obtain one at http://mozilla.org/MPL/2.0/.
--
-- Copyright 2008-2015 MonetDB B.V.

-- (co) Arjen de Rijke, Bart Scheers
-- Use statistical functions from gsl library

-- Calculate Chi squared probability
create function sys.chi2prob(chi2 double, datapoints double)
returns double external name gsl."chi2prob";
-- The predicted storage footprint of the complete database
-- determines the amount of diskspace needed for persistent storage
-- and the upperbound when all possible index structures are created.
-- The storage requirement for foreign key joins is split amongst the participants.

create function sys.columnsize(nme string, i bigint, d bigint)
returns bigint
begin
	case
	when nme = 'boolean' then return i;
	when nme = 'char' then return 2*i;
	when nme = 'smallint' then return 2 * i;
	when nme = 'int'	 then return 4 * i;
	when nme = 'bigint'	 then return 8 * i;
	when nme = 'hugeint'	 then return 16 * i;
	when nme = 'timestamp' then return 8 * i;
	when  nme = 'varchar' then
		case
		when cast(d as bigint) << 8 then return i;
		when cast(d as bigint) << 16 then return 2 * i;
		when cast(d as bigint) << 32 then return 4 * i;
		else return 8 * i;
		end case;
	else return 8 * i;
	end case;
end;
create function contains(a geometry, b geometry) returns boolean external name geom."Contains";
create function convexhull(a geometry) returns geometry external name geom."ConvexHull";
create aggregate corr(e1 tinyint, e2 tinyint) returns tinyint
	external name "aggr"."corr";
create aggregate corr(e1 smallint, e2 smallint) returns smallint
	external name "aggr"."corr";
create aggregate corr(e1 integer, e2 integer) returns integer
	external name "aggr"."corr";
create aggregate corr(e1 wrd, e2 wrd) returns wrd
	external name "aggr"."corr";
create aggregate corr(e1 bigint, e2 bigint) returns bigint
	external name "aggr"."corr";
create aggregate corr(e1 real, e2 real) returns real
	external name "aggr"."corr";
create aggregate corr(e1 double, e2 double) returns double
	external name "aggr"."corr";
create aggregate corr(e1 hugeint, e2 hugeint) returns hugeint
	external name "aggr"."corr";
create function crosses(a geometry, b geometry) returns boolean external name geom."Crosses";
create function date_to_str(d date, format string) returns string
	external name mtime."date_to_str";
CREATE FUNCTION db_users () RETURNS TABLE( name varchar(2048)) EXTERNAL NAME sql.db_users;
-- This Source Code Form is subject to the terms of the Mozilla Public
-- License, v. 2.0.  If a copy of the MPL was not distributed with this
-- file, You can obtain one at http://mozilla.org/MPL/2.0/.
--
-- Copyright 2008-2015 MonetDB B.V.

create function degrees(r double) 
returns double
	return r*180/pi();
--Column c has a dependency on function f
create function dependencies_columns_on_functions()
returns table (sch varchar(100), usr varchar(100), dep_type varchar(32))
return table (select c.name, f.name, 'DEP_FUNC' from functions as f, columns as c, dependencies as dep where c.id = dep.id and f.id = dep.depend_id and dep.depend_type = 7);
--Column c has a dependency on index i 
create function dependencies_columns_on_indexes()
returns table (sch varchar(100), usr varchar(100), dep_type varchar(32))
return table (select c.name, i.name, 'DEP_INDEX' from columns as c, objects as kc, idxs as i where kc."name" = c.name and kc.id = i.id and c.table_id = i.table_id and i.name not in (select name from keys));
--Column c has a dependency on key k
create function dependencies_columns_on_keys()
returns table (sch varchar(100), usr varchar(100), dep_type varchar(32))
return table (select c.name, k.name, 'DEP_KEY' from columns as c, objects as kc, keys as k where kc."name" = c.name and kc.id = k.id and k.table_id = c.table_id and k.rkey = -1);
--Column c has a dependency on trigger tri
create function dependencies_columns_on_triggers()
returns table (sch varchar(100), usr varchar(100), dep_type varchar(32))
return table (select c.name, tri.name, 'DEP_TRIGGER' from columns as c, triggers as tri, dependencies as dep where dep.id = c.id and dep.depend_id =tri.id and dep.depend_type = 8);
--Column c has a dependency on view v
create function dependencies_columns_on_views()
returns table (sch varchar(100), usr varchar(100), dep_type varchar(32))
return table (select c.name, v.name, 'DEP_VIEW' from columns as c, tables as v, dependencies as dep where c.id = dep.id and v.id = dep.depend_id and dep.depend_type = 5 and v.type = 1);
--Function f1 has a dependency on function f2
create function dependencies_functions_on_functions()
returns table (sch varchar(100), usr varchar(100), dep_type varchar(32))
return table (select f1.name, f2.name, 'DEP_FUNC' from functions as f1, functions as f2, dependencies as dep where f1.id = dep.id and f2.id = dep.depend_id and dep.depend_type = 7);
--Function f1 has a dependency on trigger tri
create function dependencies_functions_os_triggers()
returns table (sch varchar(100), usr varchar(100), dep_type varchar(32))
return table (select f.name, tri.name, 'DEP_TRIGGER' from functions as f, triggers as tri, dependencies as dep where dep.id = f.id and dep.depend_id =tri.id and dep.depend_type = 8);
--Key k has a dependency on foreign key fk
create function dependencies_keys_on_foreignkeys()
returns table (sch varchar(100), usr varchar(100), dep_type varchar(32))
return table (select k.name, fk.name, 'DEP_FKEY' from keys as k, keys as fk where fk.rkey = k.id);
--User (owner) has a dependency in schema s
create function dependencies_owners_on_schemas()
returns table (sch varchar(100), usr varchar(100), dep_type varchar(32))
return table (select a.name, s.name, 'DEP_SCHEMA' from schemas as s, auths a where s.owner = a.id);
-- This Source Code Form is subject to the terms of the Mozilla Public
-- License, v. 2.0.  If a copy of the MPL was not distributed with this
-- file, You can obtain one at http://mozilla.org/MPL/2.0/.
--
-- Copyright 2008-2015 MonetDB B.V.

--Schema s has a dependency on user u
create function dependencies_schemas_on_users()
returns table (sch varchar(100), usr varchar(100), dep_type varchar(32))
return table (select s.name, u.name, 'DEP_USER' from schemas as s, users u where u.default_schema = s.id);
--Table t has a dependency on foreign key k
create function dependencies_tables_on_foreignkeys()
returns table (sch varchar(100), usr varchar(100), dep_type varchar(32))
return table (select t.name, fk.name, 'DEP_FKEY' from tables as t, keys as k, keys as fk where fk.rkey = k.id and k.table_id = t.id);
--Table t has a dependency on function f
create function dependencies_tables_on_functions()
returns table (sch varchar(100), usr varchar(100), dep_type varchar(32))
return table (select t.name, f.name, 'DEP_FUNC' from functions as f, tables as t, dependencies as dep where t.id = dep.id and f.id = dep.depend_id and dep.depend_type = 7 and t.type = 0);
--Table t has a dependency on index  i
create function dependencies_tables_on_indexes()
returns table (sch varchar(100), usr varchar(100), dep_type varchar(32))
return table (select t.name, i.name, 'DEP_INDEX' from tables as t, idxs as i where i.table_id = t.id and i.name not in (select name from keys) and t.type = 0);
--Table t has a dependency on trigger tri

create function dependencies_tables_on_triggers()
returns table (sch varchar(100), usr varchar(100), dep_type varchar(32))
return table ((select t.name, tri.name, 'DEP_TRIGGER' from tables as t, triggers as tri where tri.table_id = t.id) union (select t.name, tri.name, 'DEP_TRIGGER' from triggers tri, tables t, dependencies dep where dep.id = t.id and dep.depend_id =tri.id and dep.depend_type = 8));
--Table t has a dependency on view v
create function dependencies_tables_on_views()
returns table (sch varchar(100), usr varchar(100), dep_type varchar(32))
return table (select t.name, v.name, 'DEP_VIEW' from tables as t, tables as v, dependencies as dep where t.id = dep.id and v.id = dep.depend_id and dep.depend_type = 5 and v.type = 1);
--View v has a dependency on function f
create function dependencies_views_on_functions()
returns table (sch varchar(100), usr varchar(100), dep_type varchar(32))
return table (select v.name, f.name, 'DEP_FUNC' from functions as f, tables as v, dependencies as dep where v.id = dep.id and f.id = dep.depend_id and dep.depend_type = 7 and v.type = 1);
--View v has a dependency on trigger tri
create function dependencies_views_on_triggers()
returns table (sch varchar(100), usr varchar(100), dep_type varchar(32))
return table (select v.name, tri.name, 'DEP_TRIGGER' from tables as v, triggers as tri, dependencies as dep where dep.id = v.id and dep.depend_id =tri.id and dep.depend_type = 8 and v.type = 1);
create function difference(a geometry, b geometry) returns geometry external name geom."Difference";
-- CREATE FUNCTION Point(g Geometry) RETURNS Point external name geom.point;
-- CREATE FUNCTION Curve(g Geometry) RETURNS Curve external name geom.curve;
-- CREATE FUNCTION LineString(g Geometry) RETURNS LineString external name geom.linestring;
-- CREATE FUNCTION Surface(g Geometry) RETURNS Surface external name geom.surface;
-- CREATE FUNCTION Polygon(g Geometry) RETURNS Polygon external name geom.polygon;

-- ogc basic methods
create function dimension(g geometry) returns integer external name geom."Dimension";
create function disjoint(a geometry, b geometry) returns boolean external name geom."Disjoint";
create function distance(a geometry, b geometry) returns float external name geom."Distance";
CREATE FUNCTION env () RETURNS TABLE( name varchar(1024), value varchar(2048)) EXTERNAL NAME sql.sql_environment;
create function envelope(g geometry) returns geometry external name geom."Envelope";
-- The environment table
create function sys.environment()
	returns table ("name" string, value string)
	external name sql.sql_environment;
-- ogc spatial relation methods
create function equals(a geometry, b geometry) returns boolean external name geom."Equals";
create procedure sys.evalalgebra( ra_stmt string, opt bool)
	external name sql."evalAlgebra";
-- fuse two (1-byte) tinyint values into one (2-byte) smallint value
create function fuse(one tinyint, two tinyint)
returns smallint external name udf.fuse;
-- fuse two (2-byte) smallint values into one (4-byte) integer value
create function fuse(one smallint, two smallint)
returns integer external name udf.fuse;
-- fuse two (4-byte) integer values into one (8-byte) bigint value
create function fuse(one integer, two integer)
returns bigint external name udf.fuse;
-- This Source Code Form is subject to the terms of the Mozilla Public
-- License, v. 2.0.  If a copy of the MPL was not distributed with this
-- file, You can obtain one at http://mozilla.org/MPL/2.0/.
--
-- Copyright 2008-2015 MonetDB B.V.

-- add function signatures to SQL catalog


-- fuse two (8-byte) integer values into one (16-byte) bigint value
create function fuse(one bigint, two bigint)
returns hugeint external name udf.fuse;
-- This Source Code Form is subject to the terms of the Mozilla Public
-- License, v. 2.0.  If a copy of the MPL was not distributed with this
-- file, You can obtain one at http://mozilla.org/MPL/2.0/.
--
-- Copyright 2008-2015 MonetDB B.V.

-- (c) Author M.Kersten

create function sys.generate_series(first tinyint, last tinyint)
returns table (value tinyint)
external name generator.series;
create function sys.generate_series(first tinyint, last tinyint, stepsize tinyint)
returns table (value tinyint)
external name generator.series;
create function sys.generate_series(first smallint, last smallint)
returns table (value smallint)
external name generator.series;
create function sys.generate_series(first smallint, last smallint, stepsize smallint)
returns table (value smallint)
external name generator.series;
create function sys.generate_series(first int, last int)
returns table (value int)
external name generator.series;
create function sys.generate_series(first int, last int, stepsize int)
returns table (value int)
external name generator.series;
create function sys.generate_series(first bigint, last bigint)
returns table (value bigint)
external name generator.series;
create function sys.generate_series(first bigint, last bigint, stepsize bigint)
returns table (value bigint)
external name generator.series;
create function sys.generate_series(first real, last real, stepsize real)
returns table (value real)
external name generator.series;
create function sys.generate_series(first double, last double, stepsize double)
returns table (value double)
external name generator.series;
create function sys.generate_series(first decimal(10,2), last decimal(10,2), stepsize decimal(10,2))
returns table (value decimal(10,2))
external name generator.series;
create function sys.generate_series(first timestamp, last timestamp, stepsize interval second)
returns table (value timestamp)
external name generator.series;
-- This Source Code Form is subject to the terms of the Mozilla Public
-- License, v. 2.0.  If a copy of the MPL was not distributed with this
-- file, You can obtain one at http://mozilla.org/MPL/2.0/.
--
-- Copyright 2008-2015 MonetDB B.V.

-- (c) Author M.Kersten

create function sys.generate_series(first hugeint, last hugeint)
returns table (value hugeint)
external name generator.series;
create function sys.generate_series(first hugeint, last hugeint, stepsize hugeint)
returns table (value hugeint)
external name generator.series;
create function geomcollectionfromtext(wkt string, srid smallint) returns multipolygon external name geom."GeomCollectionFromText";
create function geometrytypeid(g geometry) returns integer external name geom."GeometryTypeId";
-- The srid in the *FromText Functions is currently not used
create function geomfromtext(wkt string, srid smallint) returns geometry external name geom."GeomFromText";
create function getanchor( theurl url ) returns string 
	external name url."getAnchor";
create function getbasename(theurl url) returns string       
	external name url."getBasename";
create function getcontent(theurl url)   returns string       
	external name url."getContent";
create function getcontext(theurl url)   returns string       
	external name url."getContext";
create function getdomain(theurl url) returns string       
	external name url."getDomain";
create function getextension(theurl url) returns string       
	external name url."getExtension";
create function getfile(theurl url) returns string       
	external name url."getFile";
create function gethost(theurl url)   returns string       
	external name url."getHost";
create function getport(theurl url) returns string       
	external name url."getPort";
create function getprotocol(theurl url) returns string       
	external name url."getProtocol";
create function getquery(theurl url) returns string       
	external name url."getQuery";
create function getroboturl(theurl url) returns string       
	external name url."getRobotURL";
create function getuser(theurl url) returns string       
	external name url."getUser";
create function sys.hashsize(b boolean, i bigint)
returns bigint
begin
	-- assume non-compound keys
	if  b = true
	then
		return 8 * i;
	end if;
	return 0;
end;
create function sys.heapsize(tpe string, i bigint, w int)
returns bigint
begin
	if  tpe <> 'varchar' and tpe <> 'clob'
	then
		return 0;
	end if;
	return 10240 + i * w;
end;
create function "host" (p inet) returns clob
	external name inet."host";
create function "hostmask" (p inet) returns inet
	external name inet."hostmask";
create filter function "ilike"(val string, pat string, esc string) external name algebra."ilike";
create filter function "ilike"(val string, pat string) external name algebra."ilike";
create function sys.imprintsize(i bigint, nme string)
returns bigint
begin
	if nme = 'boolean'
		or nme = 'tinyint'
		or nme = 'smallint'
		or nme = 'int'	
		or nme = 'bigint'	
		or nme = 'hugeint'	
		or nme = 'decimal'	
		or nme = 'date'
		or nme = 'timestamp'
		or nme = 'real'
		or nme = 'double'
	then
		return cast( i * 0.12 as bigint);
	end if ;
	return 0;
end;
create function intersection(a geometry, b geometry) returns geometry external name geom."Intersection";
create function isaurl(theurl url) returns bool
	external name url."isaURL";
create function sys.isauuid(u uuid)
returns uuid external name uuid."isaUUID";
create function sys.isauuid(u string)
returns uuid external name uuid."isaUUID";
create function isempty(g geometry) returns boolean external name geom."IsEmpty";
create function issimple(g geometry) returns boolean external name geom."IsSimple";
create function length(g geometry) returns float external name geom."Length";
-- This Source Code Form is subject to the terms of the Mozilla Public
-- License, v. 2.0.  If a copy of the MPL was not distributed with this
-- file, You can obtain one at http://mozilla.org/MPL/2.0/.
--
-- Copyright 2008-2015 MonetDB B.V.

create filter function "like"(val string, pat string, esc string) external name algebra."like";
create filter function "like"(val string, pat string) external name algebra."like";
create function linefromtext(wkt string, srid smallint) returns linestring external name geom."LineFromText";
create function "masklen" (p inet) returns int
	external name inet."masklen";
-- currently we only use mbr instead of
-- Envelope():Geometry
-- as that returns Geometry objects, and we prefer the explicit mbr's
-- minimum bounding rectangle (mbr)
create function mbr (g geometry) returns mbr external name geom.mbr;
create function mbroverlaps(a mbr, b mbr) returns boolean external name geom."mbroverlaps";
-- This Source Code Form is subject to the terms of the Mozilla Public
-- License, v. 2.0.  If a copy of the MPL was not distributed with this
-- file, You can obtain one at http://mozilla.org/MPL/2.0/.
--
-- Copyright 2008-2015 MonetDB B.V.

-- (co) Arjen de Rijke
-- Functions supporting jsonstore

create function sys.md5(v string)
returns string external name clients.md5sum;
create aggregate median(val tinyint) returns tinyint
	external name "aggr"."median";
create aggregate median(val smallint) returns smallint
	external name "aggr"."median";
create aggregate median(val integer) returns integer
	external name "aggr"."median";
create aggregate median(val wrd) returns wrd
	external name "aggr"."median";
create aggregate median(val bigint) returns bigint
	external name "aggr"."median";
create aggregate median(val decimal) returns decimal
 	external name "aggr"."median";
create aggregate median(val real) returns real
	external name "aggr"."median";
create aggregate median(val double) returns double
	external name "aggr"."median";
create aggregate median(val date) returns date
	external name "aggr"."median";
create aggregate median(val time) returns time
	external name "aggr"."median";
create aggregate median(val timestamp) returns timestamp
	external name "aggr"."median";
create aggregate median(val hugeint) returns hugeint
	external name "aggr"."median";
create function mlinefromtext(wkt string, srid smallint) returns multilinestring external name geom."MultiLineFromText";
create function mpointfromtext(wkt string, srid smallint) returns multipoint external name geom."MultiPointFromText";
create function mpolyfromtext(wkt string, srid smallint) returns multipolygon external name geom."MultiPolyFromText";
create function ms_round(num double, prc int, truncat int)
returns double
begin
	if (truncat = 0)
		then return round(num, prc);
		else return ms_trunc(num, prc);
	end if;
end;
create function ms_str(num float, prc int, truncat int)
returns string
begin
        return cast(num as string);
end;
-- This Source Code Form is subject to the terms of the Mozilla Public
-- License, v. 2.0.  If a copy of the MPL was not distributed with this
-- file, You can obtain one at http://mozilla.org/MPL/2.0/.
--
-- Copyright 2008-2015 MonetDB B.V.

create function ms_stuff( s1 varchar(32), st int, len int, s3 varchar(32))
returns varchar(32)
begin
	declare res varchar(32), aux varchar(32);
	declare ofset int;

    if ( st < 0 or st > length(s1))
        then return '';
    end if;

    set ofset = 1;
    set res = substring(s1,ofset,st-1);
    set res = res || s3;
    set ofset = st + len;
    set aux = substring(s1,ofset,length(s1)-ofset+1);
	set res = res || aux;
	return res;
end;
create function ms_trunc(num double, prc int)
returns double
external name sql.ms_trunc;
create function "netmask" (p inet) returns inet
	external name inet."netmask";
create function "network" (p inet) returns inet
	external name inet."network";
create function newurl(protocol string, hostname string, "port" int, file string) 
	returns url       
	external name url."new";
create function newurl(protocol string, hostname string, file string) 
	returns url 
	external name url."new";
-- This Source Code Form is subject to the terms of the Mozilla Public
-- License, v. 2.0.  If a copy of the MPL was not distributed with this
-- file, You can obtain one at http://mozilla.org/MPL/2.0/.
--
-- Copyright 2008-2015 MonetDB B.V.

-- show the optimizer statistics maintained by the SQL frontend
create function sys.optimizer_stats () 
	returns table (rewrite string, count int) 
	external name sql.dump_opt_stats;
-- MONETDB KERNEL SECTION
-- optimizer pipe catalog
create function sys.optimizers () 
	returns table (name string, def string, status string)
	external name sql.optimizers;
create function overlaps(a geometry, b geometry) returns boolean external name geom."Overlaps";
-- This Source Code Form is subject to the terms of the Mozilla Public
-- License, v. 2.0.  If a copy of the MPL was not distributed with this
-- file, You can obtain one at http://mozilla.org/MPL/2.0/.
--
-- Copyright 2008-2015 MonetDB B.V.

create function sys.password_hash (username string) 
	returns string 
	external name sql.password;
-- operations to manipulate the state of havoc queries
create procedure sys.pause(tag int)
external name sql.sysmon_pause;
create procedure sys.pause(tag bigint)
external name sql.sysmon_pause;
create function point(x double,y double) returns point external name geom.point;
create function pointfromtext(wkt string, srid smallint) returns point external name geom."PointFromText";
create function polyfromtext(wkt string, srid smallint) returns polygon external name geom."PolyFromText";
-- alias
create function polygonfromtext(wkt string, srid smallint) returns polygon external name geom."PolyFromText";
create aggregate quantile(val tinyint, q double) returns tinyint
 	external name "aggr"."quantile";
create aggregate quantile(val smallint, q double) returns smallint
 	external name "aggr"."quantile";
create aggregate quantile(val integer, q double) returns integer
 	external name "aggr"."quantile";
create aggregate quantile(val wrd, q double) returns wrd
	external name "aggr"."quantile";
create aggregate quantile(val bigint, q double) returns bigint
	external name "aggr"."quantile";
create aggregate quantile(val decimal, q double) returns decimal
 	external name "aggr"."quantile";
create aggregate quantile(val real, q double) returns real
	external name "aggr"."quantile";
create aggregate quantile(val double, q double) returns double
	external name "aggr"."quantile";
create aggregate quantile(val date, q double) returns date
	external name "aggr"."quantile";
create aggregate quantile(val time, q double) returns time
	external name "aggr"."quantile";
create aggregate quantile(val timestamp, q double) returns timestamp
	external name "aggr"."quantile";
create aggregate quantile(val hugeint, q double) returns hugeint
	external name "aggr"."quantile";
-- SQL QUERY CACHE
-- The SQL query cache returns a table with the query plans kept

create function sys.querycache() 
	returns table (query string, count int) 
	external name sql.dump_cache;
-- Trace the SQL input
create procedure sys.querylog(filename string) 
	external name sql.logfile;
-- Each query call is stored in the table calls
-- At regular intervals the query history table should be cleaned.
-- This can be done manually on the SQL console, or be integrated
-- in the keepQuery and keepCall upon need.
-- The parameters are geared at understanding the resource claims
-- They reflect the effect of the total workload mix during execution.
-- The 'cpu' gives the average cpu load percentage over all cores on the 
-- server during execution phase. 
-- increasing cpu load indicates better use of multi-cores.
-- The 'io' indicate IOs during complete query run.
-- The 'space' is the total amount of intermediates created in MB.
-- Reducing the space component improves performance/
-- All timing in usec and all storage in bytes.

create function sys.querylog_calls()
returns table(
	id oid,				 -- references query plan
	"start" timestamp,	-- time the statement was started
	"stop" timestamp,	-- time the statement was completely finished
	arguments string,	-- actual call structure
	tuples wrd,			-- number of tuples in the result set
	run bigint,		-- time spent (in usec)  until the result export
	ship bigint,		-- time spent (in usec)  to ship the result set
	cpu int,  		-- average cpu load percentage during execution
	io int			-- percentage time waiting for IO to finish 
)
external name sql.querylog_calls;
-- This Source Code Form is subject to the terms of the Mozilla Public
-- License, v. 2.0.  If a copy of the MPL was not distributed with this
-- file, You can obtain one at http://mozilla.org/MPL/2.0/.
--
-- Copyright 2008-2015 MonetDB B.V.

-- QUERY HISTORY
-- The query history mechanism of MonetDB/SQL relies on a few hooks.
-- The most important one is a global system variable which controls
--  monitoring of all sessions. 

create function sys.querylog_catalog()
returns table(
	id oid,
	owner string,
	defined timestamp,
	query string,
	pipe string,
	"plan" string,		-- Name of MAL plan
	mal int,			-- size of MAL plan
	optimize bigint 	-- time in usec
)
external name sql.querylog_catalog;
create procedure sys.querylog_disable()
external name sql.querylog_disable;
-- reset history for a particular user
create procedure sys.querylog_empty()
external name sql.querylog_empty;
-- manipulate the query logger
create procedure sys.querylog_enable()
external name sql.querylog_enable;
create procedure sys.querylog_enable(threshold smallint)
external name sql.querylog_enable_threshold;
-- This Source Code Form is subject to the terms of the Mozilla Public
-- License, v. 2.0.  If a copy of the MPL was not distributed with this
-- file, You can obtain one at http://mozilla.org/MPL/2.0/.
--
-- Copyright 2008-2015 MonetDB B.V.

-- System monitoring

-- show status of all active SQL queries.
create function sys.queue()
returns table(
	qtag bigint,
	"user" string,
	started timestamp,
	estimate timestamp,
	progress int,
	status string,
	tag oid,
	query string
)
external name sql.sysmon_queue;
create function radians(d double) 
returns double
	return d*pi()/180;
create function relate(a geometry, b geometry, pattern string) returns boolean external name geom."Relate";
create procedure sys.resume(tag int)
external name sql.sysmon_resume;
create procedure sys.resume(tag bigint)
external name sql.sysmon_resume;
create procedure reuse(sys string, tab string)
	external name sql.reuse;
-- This Source Code Form is subject to the terms of the Mozilla Public
-- License, v. 2.0.  If a copy of the MPL was not distributed with this
-- file, You can obtain one at http://mozilla.org/MPL/2.0/.
--
-- Copyright 2008-2015 MonetDB B.V.

-- add function signatures to SQL catalog


-- Reverse a string
create function reverse(src string)
returns string external name udf.reverse;
create function sys.sessions()
returns table("user" string, "login" timestamp, "sessiontimeout" bigint, "lastcommand" timestamp, "querytimeout" bigint, "active" bool)
external name sql.sessions;
create function "setmasklen" (p inet, mask int) returns inet
	external name inet."setmasklen";
create procedure sys.setsession("timeout" bigint)
	external name sql.setsession;
-- control the query and session time out 
create procedure sys.settimeout("query" bigint)
	external name sql.settimeout;
create procedure sys.settimeout("query" bigint, "session" bigint)
	external name sql.settimeout;
-- This Source Code Form is subject to the terms of the Mozilla Public
-- License, v. 2.0.  If a copy of the MPL was not distributed with this
-- file, You can obtain one at http://mozilla.org/MPL/2.0/.
--
-- Copyright 2008-2015 MonetDB B.V.

-- Vacuum a relational table should be done with care.
-- For, the oid's are used in join-indices.

-- Vacuum of tables may improve IO performance and disk footprint.
-- The foreign key constraints should be dropped before
-- and re-established after the cluster operation.

create procedure shrink(sys string, tab string)
	external name sql.shrink;
create procedure sys.shutdown(delay tinyint) 
external name sql.shutdown;
create procedure sys.shutdown(delay tinyint, force bool) 
external name sql.shutdown;
create function srid(g geometry) returns integer external name geom."SRID";
create aggregate stddev_pop(val tinyint) returns double
	external name "aggr"."stdevp";
create aggregate stddev_pop(val smallint) returns double
	external name "aggr"."stdevp";
create aggregate stddev_pop(val integer) returns double
	external name "aggr"."stdevp";
create aggregate stddev_pop(val wrd) returns double
	external name "aggr"."stdevp";
create aggregate stddev_pop(val bigint) returns double
	external name "aggr"."stdevp";
create aggregate stddev_pop(val real) returns double
	external name "aggr"."stdevp";
create aggregate stddev_pop(val double) returns double
	external name "aggr"."stdevp";
create aggregate stddev_pop(val date) returns double
	external name "aggr"."stdevp";
create aggregate stddev_pop(val time) returns double
	external name "aggr"."stdevp";
create aggregate stddev_pop(val timestamp) returns double
	external name "aggr"."stdevp";
create aggregate stddev_pop(val hugeint) returns double
	external name "aggr"."stdevp";
-- This Source Code Form is subject to the terms of the Mozilla Public
-- License, v. 2.0.  If a copy of the MPL was not distributed with this
-- file, You can obtain one at http://mozilla.org/MPL/2.0/.
--
-- Copyright 2008-2015 MonetDB B.V.

create aggregate stddev_samp(val tinyint) returns double
	external name "aggr"."stdev";
create aggregate stddev_samp(val smallint) returns double
	external name "aggr"."stdev";
create aggregate stddev_samp(val integer) returns double
	external name "aggr"."stdev";
create aggregate stddev_samp(val wrd) returns double
	external name "aggr"."stdev";
create aggregate stddev_samp(val bigint) returns double
	external name "aggr"."stdev";
create aggregate stddev_samp(val real) returns double
	external name "aggr"."stdev";
create aggregate stddev_samp(val double) returns double
	external name "aggr"."stdev";
create aggregate stddev_samp(val date) returns double
	external name "aggr"."stdev";
create aggregate stddev_samp(val time) returns double
	external name "aggr"."stdev";
create aggregate stddev_samp(val timestamp) returns double
	external name "aggr"."stdev";
-- This Source Code Form is subject to the terms of the Mozilla Public
-- License, v. 2.0.  If a copy of the MPL was not distributed with this
-- file, You can obtain one at http://mozilla.org/MPL/2.0/.
--
-- Copyright 2008-2015 MonetDB B.V.

create aggregate stddev_samp(val hugeint) returns double
	external name "aggr"."stdev";
create procedure sys.stop(tag int)
external name sql.sysmon_stop;
create procedure sys.stop(tag bigint)
external name sql.sysmon_stop;
-- This Source Code Form is subject to the terms of the Mozilla Public
-- License, v. 2.0.  If a copy of the MPL was not distributed with this
-- file, You can obtain one at http://mozilla.org/MPL/2.0/.
--
-- Copyright 2008-2015 MonetDB B.V.

-- Author M.Kersten
-- This script gives the database administrator insight in the actual
-- footprint of the persistent tables and the maximum playground used
-- when indices are introduced upon them.
-- By chancing the storagemodelinput table directly, the footprint for
-- yet to be loaded databases can be assessed.

-- The actual storage footprint of an existing database can be
-- obtained by the table procuding function storage()
-- It represents the actual state of affairs, i.e. storage on disk
-- of columns and foreign key indices, and possible temporary hash indices.
-- For strings we take a sample to determine their average length.

create function sys."storage"()
returns table ("schema" string, "table" string, "column" string, "type" string, "mode" string, location string, "count" bigint, typewidth int, columnsize bigint, heapsize bigint, hashes bigint, imprints bigint, sorted boolean, compress boolean)
external name sql."storage";
create function sys.storagemodel()
returns table (
	"schema" string,
	"table" string,
	"column" string,
	"type" string,
	"count"	bigint,
	columnsize bigint,
	heapsize bigint,
	hashes bigint,
	imprints bigint,
	sorted boolean)
begin
	return select i."schema", i."table", i."column", i."type", i."count",
	columnsize(i."type", i.count, i."distinct"),
	heapsize(i."type", i."distinct", i."atomwidth"),
	hashsize(i."reference", i."count"),
	imprintsize(i."count",i."type"),
	i.sorted
	from sys.storagemodelinput i;
end;
-- this table can be adjusted to reflect the anticipated final database size

-- The model input can be derived from the current database using
create procedure sys.storagemodelinit()
begin
	delete from sys.storagemodelinput;

	insert into sys.storagemodelinput
	select x."schema", x."table", x."column", x."type", x.typewidth, x.count, 0, x.typewidth, false, x.sorted from sys."storage"() x;

	update sys.storagemodelinput
	set reference = true
	where concat(concat("schema","table"), "column") in (
		select concat( concat("fkschema"."name", "fktable"."name"), "fkkeycol"."name" )
		from	"sys"."keys" as    "fkkey",
				"sys"."objects" as "fkkeycol",
				"sys"."tables" as  "fktable",
				"sys"."schemas" as "fkschema"
		where   "fktable"."id" = "fkkey"."table_id"
			and "fkkey"."id" = "fkkeycol"."id"
			and "fkschema"."id" = "fktable"."schema_id"
			and "fkkey"."rkey" > -1);

	update sys.storagemodelinput
	set "distinct" = "count" -- assume all distinct
	where "type" = 'varchar' or "type"='clob';
end;
-- This Source Code Form is subject to the terms of the Mozilla Public
-- License, v. 2.0.  If a copy of the MPL was not distributed with this
-- file, You can obtain one at http://mozilla.org/MPL/2.0/.
--
-- Copyright 2008-2015 MonetDB B.V.

create function str_to_date(s string, format string) returns date
	external name mtime."str_to_date";
create function symdifference(a geometry, b geometry) returns geometry external name geom."SymDifference";
create function "text" (p inet) returns clob
	external name inet."text";
-- This Source Code Form is subject to the terms of the Mozilla Public
-- License, v. 2.0.  If a copy of the MPL was not distributed with this
-- file, You can obtain one at http://mozilla.org/MPL/2.0/.
--
-- Copyright 2008-2015 MonetDB B.V.

-- Provide a simple equivalent for the UNIX times command
-- times 0 ms user 0 ms system 0 ms 0 reads 0 writes

create procedure times()
external name sql.times;
create function touches(a geometry, b geometry) returns boolean external name geom."Touches";
-- This Source Code Form is subject to the terms of the Mozilla Public
-- License, v. 2.0.  If a copy of the MPL was not distributed with this
-- file, You can obtain one at http://mozilla.org/MPL/2.0/.
--
-- Copyright 2008-2015 MonetDB B.V.

-- make the offline tracing table available for inspection
create function sys.tracelog() 
	returns table (
		event integer,		-- event counter
		clk varchar(20), 	-- wallclock, no mtime in kernel
		pc varchar(50), 	-- module.function[nr]
		thread int, 		-- thread identifier
		ticks bigint, 		-- time in microseconds
		rrsmb bigint, 		-- resident memory in MB
		vmmb bigint, 		-- virtual size in MB
		reads bigint, 		-- number of blocks read
		writes bigint, 	-- number of blocks written
		minflt bigint, 		-- minor page faults
		majflt bigint, 		-- major page faults
		nvcsw bigint, 		-- non-volantary conext switch
		stmt string			-- actual statement executed
	)
	external name sql.dump_trace;
-- generate a new uuid
create function sys.uuid()
returns uuid external name uuid."new";
create procedure vacuum(sys string, tab string)
	external name sql.vacuum;
CREATE FUNCTION var() RETURNS TABLE( name varchar(1024)) EXTERNAL NAME sql.sql_variables;
create aggregate var_pop(val tinyint) returns double
	external name "aggr"."variancep";
create aggregate var_pop(val smallint) returns double
	external name "aggr"."variancep";
create aggregate var_pop(val integer) returns double
	external name "aggr"."variancep";
create aggregate var_pop(val wrd) returns double
	external name "aggr"."variancep";
create aggregate var_pop(val bigint) returns double
	external name "aggr"."variancep";
create aggregate var_pop(val real) returns double
	external name "aggr"."variancep";
create aggregate var_pop(val double) returns double
	external name "aggr"."variancep";
create aggregate var_pop(val date) returns double
	external name "aggr"."variancep";
create aggregate var_pop(val time) returns double
	external name "aggr"."variancep";
create aggregate var_pop(val timestamp) returns double
	external name "aggr"."variancep";
create aggregate var_pop(val hugeint) returns double
	external name "aggr"."variancep";
create aggregate var_samp(val tinyint) returns double
	external name "aggr"."variance";
create aggregate var_samp(val smallint) returns double
	external name "aggr"."variance";
create aggregate var_samp(val integer) returns double
	external name "aggr"."variance";
create aggregate var_samp(val wrd) returns double
	external name "aggr"."variance";
create aggregate var_samp(val bigint) returns double
	external name "aggr"."variance";
create aggregate var_samp(val real) returns double
	external name "aggr"."variance";
create aggregate var_samp(val double) returns double
	external name "aggr"."variance";
create aggregate var_samp(val date) returns double
	external name "aggr"."variance";
create aggregate var_samp(val time) returns double
	external name "aggr"."variance";
create aggregate var_samp(val timestamp) returns double
	external name "aggr"."variance";
create aggregate var_samp(val hugeint) returns double
	external name "aggr"."variance";
create function within(a geometry, b geometry) returns boolean external name geom."Within";
create function x(g geometry) returns double external name geom."X";
create function y(g geometry) returns double external name geom."Y";
create function zorder_decode_x(z oid) returns integer
    external name zorder.decode_x;
create function zorder_decode_y(z oid) returns integer
    external name zorder.decode_y;
-- This Source Code Form is subject to the terms of the Mozilla Public
-- License, v. 2.0.  If a copy of the MPL was not distributed with this
-- file, You can obtain one at http://mozilla.org/MPL/2.0/.
--
-- Copyright 2008-2015 MonetDB B.V.

create function zorder_encode(x integer, y integer) returns oid
    external name zorder.encode;
START TRANSACTION;
CREATE TABLE "sys"."_columns" (
	"id"          INTEGER,
	"name"        VARCHAR(1024),
	"type"        VARCHAR(1024),
	"type_digits" INTEGER,
	"type_scale"  INTEGER,
	"table_id"    INTEGER,
	"default"     VARCHAR(2048),
	"null"        BOOLEAN,
	"number"      INTEGER,
	"storage"     VARCHAR(2048)
);
COPY 330 RECORDS INTO "sys"."_columns" FROM stdin USING DELIMITERS '\t','\n','"';
2002	"id"	"int"	32	0	2001	NULL	true	0	NULL
2003	"name"	"varchar"	1024	0	2001	NULL	true	1	NULL
2004	"authorization"	"int"	32	0	2001	NULL	true	2	NULL
2005	"owner"	"int"	32	0	2001	NULL	true	3	NULL
2006	"system"	"boolean"	1	0	2001	NULL	true	4	NULL
2008	"id"	"int"	32	0	2007	NULL	true	0	NULL
2009	"systemname"	"varchar"	256	0	2007	NULL	true	1	NULL
2010	"sqlname"	"varchar"	1024	0	2007	NULL	true	2	NULL
2011	"digits"	"int"	32	0	2007	NULL	true	3	NULL
2012	"scale"	"int"	32	0	2007	NULL	true	4	NULL
2013	"radix"	"int"	32	0	2007	NULL	true	5	NULL
2014	"eclass"	"int"	32	0	2007	NULL	true	6	NULL
2015	"schema_id"	"int"	32	0	2007	NULL	true	7	NULL
2017	"id"	"int"	32	0	2016	NULL	true	0	NULL
2018	"name"	"varchar"	256	0	2016	NULL	true	1	NULL
2019	"func"	"varchar"	8196	0	2016	NULL	true	2	NULL
2020	"mod"	"varchar"	8196	0	2016	NULL	true	3	NULL
2021	"language"	"int"	32	0	2016	NULL	true	4	NULL
2022	"type"	"int"	32	0	2016	NULL	true	5	NULL
2023	"side_effect"	"boolean"	1	0	2016	NULL	true	6	NULL
2024	"varres"	"boolean"	1	0	2016	NULL	true	7	NULL
2025	"vararg"	"boolean"	1	0	2016	NULL	true	8	NULL
2026	"schema_id"	"int"	32	0	2016	NULL	true	9	NULL
2028	"id"	"int"	32	0	2027	NULL	true	0	NULL
2029	"func_id"	"int"	32	0	2027	NULL	true	1	NULL
2030	"name"	"varchar"	256	0	2027	NULL	true	2	NULL
2031	"type"	"varchar"	1024	0	2027	NULL	true	3	NULL
2032	"type_digits"	"int"	32	0	2027	NULL	true	4	NULL
2033	"type_scale"	"int"	32	0	2027	NULL	true	5	NULL
2034	"inout"	"tinyint"	8	0	2027	NULL	true	6	NULL
2035	"number"	"int"	32	0	2027	NULL	true	7	NULL
2037	"id"	"int"	32	0	2036	NULL	true	0	NULL
2038	"schema_id"	"int"	32	0	2036	NULL	true	1	NULL
2039	"name"	"varchar"	256	0	2036	NULL	true	2	NULL
2040	"start"	"bigint"	64	0	2036	NULL	true	3	NULL
2041	"minvalue"	"bigint"	64	0	2036	NULL	true	4	NULL
2042	"maxvalue"	"bigint"	64	0	2036	NULL	true	5	NULL
2043	"increment"	"bigint"	64	0	2036	NULL	true	6	NULL
2044	"cacheinc"	"bigint"	64	0	2036	NULL	true	7	NULL
2045	"cycle"	"boolean"	1	0	2036	NULL	true	8	NULL
2047	"id"	"int"	32	0	2046	NULL	true	0	NULL
2048	"depend_id"	"int"	32	0	2046	NULL	true	1	NULL
2049	"depend_type"	"smallint"	16	0	2046	NULL	true	2	NULL
2051	"id"	"int"	32	0	2050	NULL	true	0	NULL
2052	"server"	"char"	1024	0	2050	NULL	true	1	NULL
2053	"port"	"int"	32	0	2050	NULL	true	2	NULL
2054	"db"	"char"	64	0	2050	NULL	true	3	NULL
2055	"db_alias"	"char"	1024	0	2050	NULL	true	4	NULL
2056	"user"	"char"	1024	0	2050	NULL	true	5	NULL
2057	"password"	"char"	1024	0	2050	NULL	true	6	NULL
2058	"language"	"char"	1024	0	2050	NULL	true	7	NULL
2060	"id"	"int"	32	0	2059	NULL	true	0	NULL
2061	"name"	"varchar"	1024	0	2059	NULL	true	1	NULL
2062	"schema_id"	"int"	32	0	2059	NULL	true	2	NULL
2063	"query"	"varchar"	2048	0	2059	NULL	true	3	NULL
2064	"type"	"smallint"	16	0	2059	NULL	true	4	NULL
2065	"system"	"boolean"	1	0	2059	NULL	true	5	NULL
2066	"commit_action"	"smallint"	16	0	2059	NULL	true	6	NULL
2067	"access"	"smallint"	16	0	2059	NULL	true	7	NULL
2069	"id"	"int"	32	0	2068	NULL	true	0	NULL
2070	"name"	"varchar"	1024	0	2068	NULL	true	1	NULL
2071	"type"	"varchar"	1024	0	2068	NULL	true	2	NULL
2072	"type_digits"	"int"	32	0	2068	NULL	true	3	NULL
2073	"type_scale"	"int"	32	0	2068	NULL	true	4	NULL
2074	"table_id"	"int"	32	0	2068	NULL	true	5	NULL
2075	"default"	"varchar"	2048	0	2068	NULL	true	6	NULL
2076	"null"	"boolean"	1	0	2068	NULL	true	7	NULL
2077	"number"	"int"	32	0	2068	NULL	true	8	NULL
2078	"storage"	"varchar"	2048	0	2068	NULL	true	9	NULL
2080	"id"	"int"	32	0	2079	NULL	true	0	NULL
2081	"table_id"	"int"	32	0	2079	NULL	true	1	NULL
2082	"type"	"int"	32	0	2079	NULL	true	2	NULL
2083	"name"	"varchar"	1024	0	2079	NULL	true	3	NULL
2084	"rkey"	"int"	32	0	2079	NULL	true	4	NULL
2085	"action"	"int"	32	0	2079	NULL	true	5	NULL
2087	"id"	"int"	32	0	2086	NULL	true	0	NULL
2088	"table_id"	"int"	32	0	2086	NULL	true	1	NULL
2089	"type"	"int"	32	0	2086	NULL	true	2	NULL
2090	"name"	"varchar"	1024	0	2086	NULL	true	3	NULL
2092	"id"	"int"	32	0	2091	NULL	true	0	NULL
2093	"name"	"varchar"	1024	0	2091	NULL	true	1	NULL
2094	"table_id"	"int"	32	0	2091	NULL	true	2	NULL
2095	"time"	"smallint"	16	0	2091	NULL	true	3	NULL
2096	"orientation"	"smallint"	16	0	2091	NULL	true	4	NULL
2097	"event"	"smallint"	16	0	2091	NULL	true	5	NULL
2098	"old_name"	"varchar"	1024	0	2091	NULL	true	6	NULL
2099	"new_name"	"varchar"	1024	0	2091	NULL	true	7	NULL
2100	"condition"	"varchar"	2048	0	2091	NULL	true	8	NULL
2101	"statement"	"varchar"	2048	0	2091	NULL	true	9	NULL
2103	"id"	"int"	32	0	2102	NULL	true	0	NULL
2104	"name"	"varchar"	1024	0	2102	NULL	true	1	NULL
2105	"nr"	"int"	32	0	2102	NULL	true	2	NULL
2108	"id"	"int"	32	0	2107	NULL	true	0	NULL
2109	"name"	"varchar"	1024	0	2107	NULL	true	1	NULL
2110	"schema_id"	"int"	32	0	2107	NULL	true	2	NULL
2111	"query"	"varchar"	2048	0	2107	NULL	true	3	NULL
2112	"type"	"smallint"	16	0	2107	NULL	true	4	NULL
2113	"system"	"boolean"	1	0	2107	NULL	true	5	NULL
2114	"commit_action"	"smallint"	16	0	2107	NULL	true	6	NULL
2115	"access"	"smallint"	16	0	2107	NULL	true	7	NULL
2117	"id"	"int"	32	0	2116	NULL	true	0	NULL
2118	"name"	"varchar"	1024	0	2116	NULL	true	1	NULL
2119	"type"	"varchar"	1024	0	2116	NULL	true	2	NULL
2120	"type_digits"	"int"	32	0	2116	NULL	true	3	NULL
2121	"type_scale"	"int"	32	0	2116	NULL	true	4	NULL
2122	"table_id"	"int"	32	0	2116	NULL	true	5	NULL
2123	"default"	"varchar"	2048	0	2116	NULL	true	6	NULL
2124	"null"	"boolean"	1	0	2116	NULL	true	7	NULL
2125	"number"	"int"	32	0	2116	NULL	true	8	NULL
2126	"storage"	"varchar"	2048	0	2116	NULL	true	9	NULL
2128	"id"	"int"	32	0	2127	NULL	true	0	NULL
2129	"table_id"	"int"	32	0	2127	NULL	true	1	NULL
2130	"type"	"int"	32	0	2127	NULL	true	2	NULL
2131	"name"	"varchar"	1024	0	2127	NULL	true	3	NULL
2132	"rkey"	"int"	32	0	2127	NULL	true	4	NULL
2133	"action"	"int"	32	0	2127	NULL	true	5	NULL
2135	"id"	"int"	32	0	2134	NULL	true	0	NULL
2136	"table_id"	"int"	32	0	2134	NULL	true	1	NULL
2137	"type"	"int"	32	0	2134	NULL	true	2	NULL
2138	"name"	"varchar"	1024	0	2134	NULL	true	3	NULL
2140	"id"	"int"	32	0	2139	NULL	true	0	NULL
2141	"name"	"varchar"	1024	0	2139	NULL	true	1	NULL
2142	"table_id"	"int"	32	0	2139	NULL	true	2	NULL
2143	"time"	"smallint"	16	0	2139	NULL	true	3	NULL
2144	"orientation"	"smallint"	16	0	2139	NULL	true	4	NULL
2145	"event"	"smallint"	16	0	2139	NULL	true	5	NULL
2146	"old_name"	"varchar"	1024	0	2139	NULL	true	6	NULL
2147	"new_name"	"varchar"	1024	0	2139	NULL	true	7	NULL
2148	"condition"	"varchar"	2048	0	2139	NULL	true	8	NULL
2149	"statement"	"varchar"	2048	0	2139	NULL	true	9	NULL
2151	"id"	"int"	32	0	2150	NULL	true	0	NULL
2152	"name"	"varchar"	1024	0	2150	NULL	true	1	NULL
2153	"nr"	"int"	32	0	2150	NULL	true	2	NULL
5655	"id"	"int"	32	0	5654	NULL	true	0	NULL
5656	"name"	"varchar"	1024	0	5654	NULL	true	1	NULL
5657	"schema_id"	"int"	32	0	5654	NULL	true	2	NULL
5658	"query"	"varchar"	2048	0	5654	NULL	true	3	NULL
5659	"type"	"smallint"	16	0	5654	NULL	true	4	NULL
5660	"system"	"boolean"	1	0	5654	NULL	true	5	NULL
5661	"commit_action"	"smallint"	16	0	5654	NULL	true	6	NULL
5662	"access"	"smallint"	16	0	5654	NULL	true	7	NULL
5663	"temporary"	"smallint"	16	0	5654	NULL	true	8	NULL
5665	"id"	"int"	32	0	5664	NULL	true	0	NULL
5666	"name"	"varchar"	1024	0	5664	NULL	true	1	NULL
5667	"type"	"varchar"	1024	0	5664	NULL	true	2	NULL
5668	"type_digits"	"int"	32	0	5664	NULL	true	3	NULL
5669	"type_scale"	"int"	32	0	5664	NULL	true	4	NULL
5670	"table_id"	"int"	32	0	5664	NULL	true	5	NULL
5671	"default"	"varchar"	2048	0	5664	NULL	true	6	NULL
5672	"null"	"boolean"	1	0	5664	NULL	true	7	NULL
5673	"number"	"int"	32	0	5664	NULL	true	8	NULL
5674	"storage"	"varchar"	2048	0	5664	NULL	true	9	NULL
5681	"name"	"varchar"	1024	0	5680	NULL	true	0	NULL
5682	"fullname"	"varchar"	2048	0	5680	NULL	true	1	NULL
5683	"default_schema"	"int"	9	0	5680	NULL	true	2	NULL
5687	"name"	"varchar"	1024	0	5686	NULL	true	0	NULL
5688	"fullname"	"varchar"	2024	0	5686	NULL	true	1	NULL
5689	"default_schema"	"int"	9	0	5686	NULL	true	2	NULL
5691	"login_id"	"int"	32	0	5690	NULL	true	0	NULL
5692	"role_id"	"int"	32	0	5690	NULL	true	1	NULL
5694	"id"	"int"	32	0	5693	NULL	true	0	NULL
5695	"name"	"varchar"	1024	0	5693	NULL	true	1	NULL
5696	"grantor"	"int"	32	0	5693	NULL	true	2	NULL
5698	"obj_id"	"int"	32	0	5697	NULL	true	0	NULL
5699	"auth_id"	"int"	32	0	5697	NULL	true	1	NULL
5700	"privileges"	"int"	32	0	5697	NULL	true	2	NULL
5701	"grantor"	"int"	32	0	5697	NULL	true	3	NULL
5702	"grantable"	"int"	32	0	5697	NULL	true	4	NULL
5891	"id"	"oid"	63	0	5899	NULL	true	0	NULL
5892	"owner"	"clob"	0	0	5899	NULL	true	1	NULL
5893	"defined"	"timestamp"	7	0	5899	NULL	true	2	NULL
5894	"query"	"clob"	0	0	5899	NULL	true	3	NULL
5895	"pipe"	"clob"	0	0	5899	NULL	true	4	NULL
5896	"plan"	"clob"	0	0	5899	NULL	true	5	NULL
5897	"mal"	"int"	32	0	5899	NULL	true	6	NULL
5898	"optimize"	"bigint"	64	0	5899	NULL	true	7	NULL
5901	"id"	"oid"	63	0	5910	NULL	true	0	NULL
5902	"start"	"timestamp"	7	0	5910	NULL	true	1	NULL
5903	"stop"	"timestamp"	7	0	5910	NULL	true	2	NULL
5904	"arguments"	"clob"	0	0	5910	NULL	true	3	NULL
5905	"tuples"	"wrd"	64	0	5910	NULL	true	4	NULL
5906	"run"	"bigint"	64	0	5910	NULL	true	5	NULL
5907	"ship"	"bigint"	64	0	5910	NULL	true	6	NULL
5908	"cpu"	"int"	32	0	5910	NULL	true	7	NULL
5909	"io"	"int"	32	0	5910	NULL	true	8	NULL
5912	"id"	"oid"	63	0	5928	NULL	true	0	NULL
5913	"owner"	"clob"	0	0	5928	NULL	true	1	NULL
5914	"defined"	"timestamp"	7	0	5928	NULL	true	2	NULL
5915	"query"	"clob"	0	0	5928	NULL	true	3	NULL
5916	"pipe"	"clob"	0	0	5928	NULL	true	4	NULL
5917	"plan"	"clob"	0	0	5928	NULL	true	5	NULL
5918	"mal"	"int"	32	0	5928	NULL	true	6	NULL
5919	"optimize"	"bigint"	64	0	5928	NULL	true	7	NULL
5920	"start"	"timestamp"	7	0	5928	NULL	true	8	NULL
5921	"stop"	"timestamp"	7	0	5928	NULL	true	9	NULL
5922	"arguments"	"clob"	0	0	5928	NULL	true	10	NULL
5923	"tuples"	"wrd"	64	0	5928	NULL	true	11	NULL
5924	"run"	"bigint"	64	0	5928	NULL	true	12	NULL
5925	"ship"	"bigint"	64	0	5928	NULL	true	13	NULL
5926	"cpu"	"int"	32	0	5928	NULL	true	14	NULL
5927	"io"	"int"	32	0	5928	NULL	true	15	NULL
5954	"event"	"int"	32	0	5967	NULL	true	0	NULL
5955	"clk"	"varchar"	20	0	5967	NULL	true	1	NULL
5956	"pc"	"varchar"	50	0	5967	NULL	true	2	NULL
5957	"thread"	"int"	32	0	5967	NULL	true	3	NULL
5958	"ticks"	"bigint"	64	0	5967	NULL	true	4	NULL
5959	"rrsmb"	"bigint"	64	0	5967	NULL	true	5	NULL
5960	"vmmb"	"bigint"	64	0	5967	NULL	true	6	NULL
5961	"reads"	"bigint"	64	0	5967	NULL	true	7	NULL
5962	"writes"	"bigint"	64	0	5967	NULL	true	8	NULL
5963	"minflt"	"bigint"	64	0	5967	NULL	true	9	NULL
5964	"majflt"	"bigint"	64	0	5967	NULL	true	10	NULL
5965	"nvcsw"	"bigint"	64	0	5967	NULL	true	11	NULL
5966	"stmt"	"clob"	0	0	5967	NULL	true	12	NULL
6097	"user"	"clob"	0	0	6103	NULL	true	0	NULL
6098	"login"	"timestamp"	7	0	6103	NULL	true	1	NULL
6099	"sessiontimeout"	"bigint"	64	0	6103	NULL	true	2	NULL
6100	"lastcommand"	"timestamp"	7	0	6103	NULL	true	3	NULL
6101	"querytimeout"	"bigint"	64	0	6103	NULL	true	4	NULL
6102	"active"	"boolean"	1	0	6103	NULL	true	5	NULL
6180	"name"	"clob"	0	0	6183	NULL	true	0	NULL
6181	"def"	"clob"	0	0	6183	NULL	true	1	NULL
6182	"status"	"clob"	0	0	6183	NULL	true	2	NULL
6189	"name"	"clob"	0	0	6191	NULL	true	0	NULL
6190	"value"	"clob"	0	0	6191	NULL	true	1	NULL
6221	"qtag"	"bigint"	64	0	6229	NULL	true	0	NULL
6222	"user"	"clob"	0	0	6229	NULL	true	1	NULL
6223	"started"	"timestamp"	7	0	6229	NULL	true	2	NULL
6224	"estimate"	"timestamp"	7	0	6229	NULL	true	3	NULL
6225	"progress"	"int"	32	0	6229	NULL	true	4	NULL
6226	"status"	"clob"	0	0	6229	NULL	true	5	NULL
6227	"tag"	"oid"	63	0	6229	NULL	true	6	NULL
6228	"query"	"clob"	0	0	6229	NULL	true	7	NULL
6923	"schema"	"clob"	0	0	6937	NULL	true	0	NULL
6924	"table"	"clob"	0	0	6937	NULL	true	1	NULL
6925	"column"	"clob"	0	0	6937	NULL	true	2	NULL
6926	"type"	"clob"	0	0	6937	NULL	true	3	NULL
6927	"mode"	"clob"	0	0	6937	NULL	true	4	NULL
6928	"location"	"clob"	0	0	6937	NULL	true	5	NULL
6929	"count"	"bigint"	64	0	6937	NULL	true	6	NULL
6930	"typewidth"	"int"	32	0	6937	NULL	true	7	NULL
6931	"columnsize"	"bigint"	64	0	6937	NULL	true	8	NULL
6932	"heapsize"	"bigint"	64	0	6937	NULL	true	9	NULL
6933	"hashes"	"bigint"	64	0	6937	NULL	true	10	NULL
6934	"imprints"	"bigint"	64	0	6937	NULL	true	11	NULL
6935	"sorted"	"boolean"	1	0	6937	NULL	true	12	NULL
6936	"compress"	"boolean"	1	0	6937	NULL	true	13	NULL
6939	"schema"	"clob"	0	0	6949	NULL	true	0	NULL
6940	"table"	"clob"	0	0	6949	NULL	true	1	NULL
6941	"column"	"clob"	0	0	6949	NULL	true	2	NULL
6942	"type"	"clob"	0	0	6949	NULL	true	3	NULL
6943	"typewidth"	"int"	32	0	6949	NULL	true	4	NULL
6944	"count"	"bigint"	64	0	6949	NULL	true	5	NULL
6945	"distinct"	"bigint"	64	0	6949	NULL	true	6	NULL
6946	"atomwidth"	"int"	32	0	6949	NULL	true	7	NULL
6947	"reference"	"boolean"	1	0	6949	NULL	true	8	NULL
6948	"sorted"	"boolean"	1	0	6949	NULL	true	9	NULL
6987	"schema"	"clob"	0	0	6997	NULL	true	0	NULL
6988	"table"	"clob"	0	0	6997	NULL	true	1	NULL
6989	"column"	"clob"	0	0	6997	NULL	true	2	NULL
6990	"type"	"clob"	0	0	6997	NULL	true	3	NULL
6991	"count"	"bigint"	64	0	6997	NULL	true	4	NULL
6992	"columnsize"	"bigint"	64	0	6997	NULL	true	5	NULL
6993	"heapsize"	"bigint"	64	0	6997	NULL	true	6	NULL
6994	"hashes"	"bigint"	64	0	6997	NULL	true	7	NULL
6995	"imprints"	"bigint"	64	0	6997	NULL	true	8	NULL
6996	"sorted"	"boolean"	1	0	6997	NULL	true	9	NULL
6999	"schema"	"clob"	0	0	7007	NULL	true	0	NULL
7000	"table"	"clob"	0	0	7007	NULL	true	1	NULL
7001	"count"	"bigint"	64	0	7007	NULL	true	2	NULL
7002	"columnsize"	"hugeint"	64	0	7007	NULL	true	3	NULL
7003	"heapsize"	"hugeint"	64	0	7007	NULL	true	4	NULL
7004	"hashes"	"hugeint"	64	0	7007	NULL	true	5	NULL
7005	"imprints"	"hugeint"	64	0	7007	NULL	true	6	NULL
7006	"auxiliary"	"hugeint"	128	0	7007	NULL	true	7	NULL
7009	"column_id"	"int"	32	0	7020	NULL	true	0	NULL
7010	"type"	"clob"	0	0	7020	NULL	true	1	NULL
7011	"width"	"int"	32	0	7020	NULL	true	2	NULL
7012	"stamp"	"timestamp"	7	0	7020	NULL	true	3	NULL
7013	"sample"	"bigint"	64	0	7020	NULL	true	4	NULL
7014	"count"	"bigint"	64	0	7020	NULL	true	5	NULL
7015	"unique"	"bigint"	64	0	7020	NULL	true	6	NULL
7016	"nils"	"bigint"	64	0	7020	NULL	true	7	NULL
7017	"minval"	"clob"	0	0	7020	NULL	true	8	NULL
7018	"maxval"	"clob"	0	0	7020	NULL	true	9	NULL
7019	"sorted"	"boolean"	1	0	7020	NULL	true	10	NULL
7120	"file_id"	"bigint"	64	0	7128	NULL	false	0	NULL
7121	"file_location"	"clob"	0	0	7128	NULL	false	1	NULL
7122	"dbschema"	"smallint"	16	0	7128	NULL	false	2	NULL
7123	"format_version"	"varchar"	7	0	7128	NULL	true	3	NULL
7124	"sorting_order"	"varchar"	10	0	7128	NULL	true	4	NULL
7125	"comments"	"clob"	0	0	7128	NULL	true	5	NULL
7130	"sn"	"clob"	0	0	7141	NULL	false	0	NULL
7131	"file_id"	"bigint"	64	0	7141	NULL	false	1	NULL
7132	"ln"	"int"	32	0	7141	NULL	true	2	NULL
7133	"as"	"int"	32	0	7141	NULL	true	3	NULL
7134	"m5"	"clob"	0	0	7141	NULL	true	4	NULL
7135	"sp"	"clob"	0	0	7141	NULL	true	5	NULL
7136	"ur"	"clob"	0	0	7141	NULL	true	6	NULL
7143	"id"	"clob"	0	0	7160	NULL	false	0	NULL
7144	"file_id"	"bigint"	64	0	7160	NULL	false	1	NULL
7145	"cn"	"clob"	0	0	7160	NULL	true	2	NULL
7146	"ds"	"clob"	0	0	7160	NULL	true	3	NULL
7147	"dt"	"timestamp"	7	0	7160	NULL	true	4	NULL
7148	"fo"	"clob"	0	0	7160	NULL	true	5	NULL
7149	"ks"	"clob"	0	0	7160	NULL	true	6	NULL
7150	"lb"	"clob"	0	0	7160	NULL	true	7	NULL
7151	"pg"	"clob"	0	0	7160	NULL	true	8	NULL
7152	"pi"	"int"	32	0	7160	NULL	true	9	NULL
7153	"pl"	"clob"	0	0	7160	NULL	true	10	NULL
7154	"pu"	"clob"	0	0	7160	NULL	true	11	NULL
7155	"sm"	"clob"	0	0	7160	NULL	true	12	NULL
7162	"id"	"clob"	0	0	7172	NULL	false	0	NULL
7163	"file_id"	"bigint"	64	0	7172	NULL	false	1	NULL
7164	"pn"	"clob"	0	0	7172	NULL	true	2	NULL
7165	"cl"	"clob"	0	0	7172	NULL	true	3	NULL
7166	"pp"	"clob"	0	0	7172	NULL	true	4	NULL
7167	"vn"	"clob"	0	0	7172	NULL	true	5	NULL
7174	"qname"	"clob"	0	0	7185	NULL	false	0	NULL
7175	"flag"	"smallint"	16	0	7185	NULL	false	1	NULL
7176	"rname"	"clob"	0	0	7185	NULL	false	2	NULL
7177	"pos"	"int"	32	0	7185	NULL	false	3	NULL
7178	"mapq"	"smallint"	16	0	7185	NULL	false	4	NULL
7179	"cigar"	"clob"	0	0	7185	NULL	false	5	NULL
7180	"rnext"	"clob"	0	0	7185	NULL	false	6	NULL
7181	"pnext"	"int"	32	0	7185	NULL	false	7	NULL
7182	"tlen"	"int"	32	0	7185	NULL	false	8	NULL
7183	"seq"	"clob"	0	0	7185	NULL	false	9	NULL
7184	"qual"	"clob"	0	0	7185	NULL	false	10	NULL
7266	"function_id"	"int"	32	0	7267	NULL	true	0	NULL
COMMIT;
START TRANSACTION;
CREATE TABLE "sys"."_tables" (
	"id"            INTEGER,
	"name"          VARCHAR(1024),
	"schema_id"     INTEGER,
	"query"         VARCHAR(2048),
	"type"          SMALLINT,
	"system"        BOOLEAN,
	"commit_action" SMALLINT,
	"access"        SMALLINT
);
COPY 45 RECORDS INTO "sys"."_tables" FROM stdin USING DELIMITERS '\t','\n','"';
2001	"schemas"	2000	NULL	0	true	0	0
2007	"types"	2000	NULL	0	true	0	0
2016	"functions"	2000	NULL	0	true	0	0
2027	"args"	2000	NULL	0	true	0	0
2036	"sequences"	2000	NULL	0	true	0	0
2046	"dependencies"	2000	NULL	0	true	0	0
2050	"connections"	2000	NULL	0	true	0	0
2059	"_tables"	2000	NULL	0	true	0	0
2068	"_columns"	2000	NULL	0	true	0	0
2079	"keys"	2000	NULL	0	true	0	0
2086	"idxs"	2000	NULL	0	true	0	0
2091	"triggers"	2000	NULL	0	true	0	0
2102	"objects"	2000	NULL	0	true	0	0
2107	"_tables"	2106	NULL	0	true	2	0
2116	"_columns"	2106	NULL	0	true	2	0
2127	"keys"	2106	NULL	0	true	2	0
2134	"idxs"	2106	NULL	0	true	2	0
2139	"triggers"	2106	NULL	0	true	2	0
2150	"objects"	2106	NULL	0	true	2	0
5654	"tables"	2000	"SELECT * FROM (SELECT p.*, 0 AS ""temporary"" FROM ""sys"".""_tables"" AS p UNION ALL SELECT t.*, 1 AS ""temporary"" FROM ""tmp"".""_tables"" AS t) AS tables where tables.type <> 2;"	1	true	0	0
5664	"columns"	2000	"SELECT * FROM (SELECT p.* FROM ""sys"".""_columns"" AS p UNION ALL SELECT t.* FROM ""tmp"".""_columns"" AS t) AS columns;"	1	true	0	0
5680	"db_user_info"	2000	NULL	0	true	0	0
5686	"users"	2000	"SELECT u.""name"" AS ""name"", ui.""fullname"", ui.""default_schema"" FROM db_users() AS u LEFT JOIN ""sys"".""db_user_info"" AS ui ON u.""name"" = ui.""name"" ;"	1	true	0	0
5690	"user_role"	2000	NULL	0	true	0	0
5693	"auths"	2000	NULL	0	true	0	0
5697	"privileges"	2000	NULL	0	true	0	0
5899	"querylog_catalog"	2000	"-- create table views for convenience\ncreate view sys.querylog_catalog as select * from sys.querylog_catalog();"	1	true	0	0
5910	"querylog_calls"	2000	"create view sys.querylog_calls as select * from sys.querylog_calls();"	1	true	0	0
5928	"querylog_history"	2000	"create view sys.querylog_history as\nselect qd.*, ql.""start"",ql.""stop"", ql.arguments, ql.tuples, ql.run, ql.ship, ql.cpu, ql.io \nfrom sys.querylog_catalog() qd, sys.querylog_calls() ql\nwhere qd.id = ql.id and qd.owner = user;"	1	true	0	0
5967	"tracelog"	2000	"create view sys.tracelog as select * from sys.tracelog();"	1	true	0	0
6103	"sessions"	2000	"create view sys.sessions as select * from sys.sessions();"	1	true	0	0
6183	"optimizers"	2000	"create view sys.optimizers as select * from sys.optimizers();"	1	true	0	0
6191	"environment"	2000	"create view sys.environment as select * from sys.environment();"	1	true	0	0
6229	"queue"	2000	"create view sys.queue as select * from sys.queue();"	1	true	0	0
6937	"storage"	2000	"create view sys.""storage"" as select * from sys.""storage""();"	1	true	0	0
6949	"storagemodelinput"	2000	NULL	0	true	0	0
6997	"storagemodel"	2000	"create view sys.storagemodel as select * from sys.storagemodel();"	1	true	0	0
7007	"tablestoragemodel"	2000	"-- A summary of the table storage requirement is is available as a table view.\n-- The auxiliary column denotes the maximum space if all non-sorted columns\n-- would be augmented with a hash (rare situation)\ncreate view sys.tablestoragemodel\nas select ""schema"",""table"",max(count) as ""count"",\n\tsum(columnsize) as columnsize,\n\tsum(heapsize) as heapsize,\n\tsum(hashes) as hashes,\n\tsum(imprints) as imprints,\n\tsum(case when sorted = false then 8 * count else 0 end) as auxiliary\nfrom sys.storagemodel() group by ""schema"",""table"";"	1	true	0	0
7020	"statistics"	2000	NULL	0	true	0	0
7128	"files"	7077	NULL	0	true	0	0
7141	"sq"	7077	NULL	0	true	0	0
7160	"rg"	7077	NULL	0	true	0	0
7172	"pg"	7077	NULL	0	true	0	0
7185	"export"	7077	NULL	0	true	0	0
7267	"systemfunctions"	2000	NULL	0	true	0	0
COMMIT;
START TRANSACTION;
CREATE TABLE "sys"."args" (
	"id"          INTEGER,
	"func_id"     INTEGER,
	"name"        VARCHAR(256),
	"type"        VARCHAR(1024),
	"type_digits" INTEGER,
	"type_scale"  INTEGER,
	"inout"       TINYINT,
	"number"      INTEGER
);
COPY 4253 RECORDS INTO "sys"."args" FROM stdin USING DELIMITERS '\t','\n','"';
2155	30	"res_0"	"oid"	63	0	0	0
2156	30	"arg_1"	"wrd"	64	0	1	1
2157	31	"res_0"	"oid"	63	0	0	0
2158	31	"arg_1"	"oid"	63	0	1	1
2159	32	"res_0"	"wrd"	64	0	0	0
2160	32	"arg_1"	"any"	0	0	1	1
2161	33	"res_0"	"wrd"	64	0	0	0
2162	33	"arg_1"	"wrd"	64	0	1	1
2163	33	"arg_2"	"int"	32	0	1	2
2164	33	"arg_3"	"any"	0	0	1	3
2165	34	"res_0"	"boolean"	1	0	0	0
2166	34	"arg_1"	"any"	0	0	1	1
2167	34	"arg_2"	"any"	0	0	1	2
2168	35	"res_0"	"boolean"	1	0	0	0
2169	35	"arg_1"	"any"	0	0	1	1
2170	35	"arg_2"	"any"	0	0	1	2
2171	36	"res_0"	"boolean"	1	0	0	0
2172	36	"arg_1"	"any"	0	0	1	1
2173	37	"res_0"	"boolean"	1	0	0	0
2174	37	"arg_1"	"any"	0	0	1	1
2175	37	"arg_2"	"any"	0	0	1	2
2176	38	"res_0"	"boolean"	1	0	0	0
2177	38	"arg_1"	"any"	0	0	1	1
2178	38	"arg_2"	"any"	0	0	1	2
2179	39	"res_0"	"boolean"	1	0	0	0
2180	39	"arg_1"	"any"	0	0	1	1
2181	39	"arg_2"	"any"	0	0	1	2
2182	40	"res_0"	"boolean"	1	0	0	0
2183	40	"arg_1"	"any"	0	0	1	1
2184	40	"arg_2"	"any"	0	0	1	2
2185	44	"res_0"	"boolean"	1	0	0	0
2186	44	"arg_1"	"any"	0	0	1	1
2187	44	"arg_2"	"any"	0	0	1	2
2188	45	"res_0"	"oid"	63	0	0	0
2189	45	"arg_1"	"any"	0	0	1	1
2190	46	"res_0"	"int"	32	0	0	0
2191	46	"arg_1"	"any"	0	0	1	1
2192	47	"res_0"	"oid"	63	0	0	0
2193	47	"arg_1"	"any"	0	0	1	1
2194	47	"arg_2"	"varchar"	0	0	1	2
2195	47	"arg_3"	"varchar"	0	0	1	3
2196	50	"res_0"	"any"	0	0	0	0
2197	50	"arg_1"	"any"	0	0	1	1
2198	50	"arg_2"	"any"	0	0	1	2
2199	51	"res_0"	"any"	0	0	0	0
2200	51	"arg_1"	"any"	0	0	1	1
2201	51	"arg_2"	"any"	0	0	1	2
2202	52	"res_0"	"any"	0	0	0	0
2203	52	"arg_1"	"boolean"	1	0	1	1
2204	52	"arg_2"	"any"	0	0	1	2
2205	52	"arg_3"	"any"	0	0	1	3
2206	74	"res_0"	"oid"	63	0	0	0
2207	74	"arg_1"	"oid"	63	0	1	1
2208	74	"arg_2"	"oid"	63	0	1	2
2209	75	"res_0"	"tinyint"	8	0	0	0
2210	75	"arg_1"	"tinyint"	8	0	1	1
2211	75	"arg_2"	"tinyint"	8	0	1	2
2212	76	"res_0"	"smallint"	16	0	0	0
2213	76	"arg_1"	"smallint"	16	0	1	1
2214	76	"arg_2"	"smallint"	16	0	1	2
2215	77	"res_0"	"int"	32	0	0	0
2216	77	"arg_1"	"int"	32	0	1	1
2217	77	"arg_2"	"int"	32	0	1	2
2218	78	"res_0"	"bigint"	64	0	0	0
2219	78	"arg_1"	"bigint"	64	0	1	1
2220	78	"arg_2"	"bigint"	64	0	1	2
2221	79	"res_0"	"wrd"	64	0	0	0
2222	79	"arg_1"	"wrd"	64	0	1	1
2223	79	"arg_2"	"wrd"	64	0	1	2
2224	80	"res_0"	"hugeint"	128	0	0	0
2225	80	"arg_1"	"hugeint"	128	0	1	1
2226	80	"arg_2"	"hugeint"	128	0	1	2
2227	81	"res_0"	"decimal"	2	0	0	0
2228	81	"arg_1"	"decimal"	2	0	1	1
2229	81	"arg_2"	"decimal"	2	0	1	2
2230	82	"res_0"	"decimal"	4	0	0	0
2231	82	"arg_1"	"decimal"	4	0	1	1
2232	82	"arg_2"	"decimal"	4	0	1	2
2233	83	"res_0"	"decimal"	9	0	0	0
2234	83	"arg_1"	"decimal"	9	0	1	1
2235	83	"arg_2"	"decimal"	9	0	1	2
2236	84	"res_0"	"decimal"	18	0	0	0
2237	84	"arg_1"	"decimal"	18	0	1	1
2238	84	"arg_2"	"decimal"	18	0	1	2
2239	85	"res_0"	"decimal"	39	0	0	0
2240	85	"arg_1"	"decimal"	39	0	1	1
2241	85	"arg_2"	"decimal"	39	0	1	2
2242	86	"res_0"	"real"	24	0	0	0
2243	86	"arg_1"	"real"	24	0	1	1
2244	86	"arg_2"	"real"	24	0	1	2
2245	87	"res_0"	"double"	53	0	0	0
2246	87	"arg_1"	"double"	53	0	1	1
2247	87	"arg_2"	"double"	53	0	1	2
2248	95	"res_0"	"int"	32	0	0	0
2249	95	"arg_1"	"any"	0	0	1	1
2250	96	"res_0"	"int"	32	0	0	0
2251	96	"arg_1"	"any"	0	0	1	1
2252	97	"res_0"	"int"	32	0	0	0
2253	97	"arg_1"	"any"	0	0	1	1
2254	98	"res_0"	"any"	0	0	0	0
2255	98	"arg_1"	"any"	0	0	1	1
2256	99	"res_0"	"int"	32	0	0	0
2257	99	"arg_1"	"any"	0	0	1	1
2258	100	"res_0"	"int"	32	0	0	0
2259	100	"arg_1"	"any"	0	0	1	1
2260	100	"arg_2"	"oid"	63	0	1	2
2261	100	"arg_3"	"any"	0	0	1	3
2262	101	"res_0"	"int"	32	0	0	0
2263	101	"arg_1"	"any"	0	0	1	1
2264	101	"arg_2"	"oid"	63	0	1	2
2265	101	"arg_3"	"any"	0	0	1	3
2266	102	"res_0"	"int"	32	0	0	0
2267	102	"arg_1"	"any"	0	0	1	1
2268	102	"arg_2"	"oid"	63	0	1	2
2269	102	"arg_3"	"any"	0	0	1	3
2270	103	"res_0"	"any"	0	0	0	0
2271	103	"arg_1"	"any"	0	0	1	1
2272	103	"arg_2"	"oid"	63	0	1	2
2273	103	"arg_3"	"any"	0	0	1	3
2274	104	"res_0"	"int"	32	0	0	0
2275	104	"arg_1"	"any"	0	0	1	1
2276	104	"arg_2"	"oid"	63	0	1	2
2277	104	"arg_3"	"any"	0	0	1	3
2278	105	"res_0"	"int"	32	0	0	0
2279	105	"arg_1"	"any"	0	0	1	1
2280	105	"arg_2"	"oid"	63	0	1	2
2281	105	"arg_3"	"oid"	63	0	1	3
2282	105	"arg_4"	"oid"	63	0	1	4
2283	106	"res_0"	"int"	32	0	0	0
2284	106	"arg_1"	"any"	0	0	1	1
2285	106	"arg_2"	"oid"	63	0	1	2
2286	106	"arg_3"	"oid"	63	0	1	3
2287	106	"arg_4"	"oid"	63	0	1	4
2288	107	"res_0"	"int"	32	0	0	0
2289	107	"arg_1"	"any"	0	0	1	1
2290	107	"arg_2"	"oid"	63	0	1	2
2291	107	"arg_3"	"oid"	63	0	1	3
2292	107	"arg_4"	"oid"	63	0	1	4
2293	108	"res_0"	"any"	0	0	0	0
2294	108	"arg_1"	"any"	0	0	1	1
2295	108	"arg_2"	"oid"	63	0	1	2
2296	108	"arg_3"	"oid"	63	0	1	3
2297	108	"arg_4"	"oid"	63	0	1	4
2298	109	"res_0"	"int"	32	0	0	0
2299	109	"arg_1"	"any"	0	0	1	1
2300	109	"arg_2"	"oid"	63	0	1	2
2301	109	"arg_3"	"oid"	63	0	1	3
2302	109	"arg_4"	"oid"	63	0	1	4
2303	110	"res_0"	"any"	0	0	0	0
2304	110	"arg_1"	"any"	0	0	1	1
2305	111	"res_0"	"any"	0	0	0	0
2306	111	"arg_1"	"any"	0	0	1	1
2307	112	"res_0"	"any"	0	0	0	0
2308	112	"arg_1"	"any"	0	0	1	1
2309	112	"arg_2"	"int"	32	0	1	2
2310	113	"res_0"	"any"	0	0	0	0
2311	113	"arg_1"	"any"	0	0	1	1
2312	113	"arg_2"	"int"	32	0	1	2
2313	114	"res_0"	"any"	0	0	0	0
2314	114	"arg_1"	"any"	0	0	1	1
2315	114	"arg_2"	"oid"	63	0	1	2
2316	114	"arg_3"	"oid"	63	0	1	3
2317	115	"res_0"	"any"	0	0	0	0
2318	115	"arg_1"	"any"	0	0	1	1
2319	115	"arg_2"	"oid"	63	0	1	2
2320	115	"arg_3"	"oid"	63	0	1	3
2321	116	"res_0"	"any"	0	0	0	0
2322	116	"arg_1"	"any"	0	0	1	1
2323	116	"arg_2"	"int"	32	0	1	2
2324	116	"arg_3"	"oid"	63	0	1	3
2325	116	"arg_4"	"oid"	63	0	1	4
2326	117	"res_0"	"any"	0	0	0	0
2327	117	"arg_1"	"any"	0	0	1	1
2328	117	"arg_2"	"int"	32	0	1	2
2329	117	"arg_3"	"oid"	63	0	1	3
2330	117	"arg_4"	"oid"	63	0	1	4
2331	118	"res_0"	"boolean"	1	0	0	0
2332	118	"arg_1"	"boolean"	1	0	1	1
2333	118	"arg_2"	"boolean"	1	0	1	2
2334	119	"res_0"	"boolean"	1	0	0	0
2335	119	"arg_1"	"boolean"	1	0	1	1
2336	119	"arg_2"	"boolean"	1	0	1	2
2337	120	"res_0"	"boolean"	1	0	0	0
2338	120	"arg_1"	"boolean"	1	0	1	1
2339	120	"arg_2"	"boolean"	1	0	1	2
2340	121	"res_0"	"boolean"	1	0	0	0
2341	121	"arg_1"	"boolean"	1	0	1	1
2342	122	"res_0"	"oid"	63	0	0	0
2343	122	"arg_1"	"oid"	63	0	1	1
2344	122	"arg_2"	"oid"	63	0	1	2
2345	123	"res_0"	"oid"	63	0	0	0
2346	123	"arg_1"	"oid"	63	0	1	1
2347	123	"arg_2"	"oid"	63	0	1	2
2348	124	"res_0"	"oid"	63	0	0	0
2349	124	"arg_1"	"oid"	63	0	1	1
2350	124	"arg_2"	"oid"	63	0	1	2
2351	125	"res_0"	"oid"	63	0	0	0
2352	125	"arg_1"	"oid"	63	0	1	1
2353	125	"arg_2"	"oid"	63	0	1	2
2354	126	"res_0"	"oid"	63	0	0	0
2355	126	"arg_1"	"oid"	63	0	1	1
2356	126	"arg_2"	"oid"	63	0	1	2
2357	127	"res_0"	"oid"	63	0	0	0
2358	127	"arg_1"	"oid"	63	0	1	1
2359	127	"arg_2"	"oid"	63	0	1	2
2360	128	"res_0"	"oid"	63	0	0	0
2361	128	"arg_1"	"oid"	63	0	1	1
2362	128	"arg_2"	"oid"	63	0	1	2
2363	129	"res_0"	"oid"	63	0	0	0
2364	129	"arg_1"	"oid"	63	0	1	1
2365	130	"res_0"	"oid"	63	0	0	0
2366	130	"arg_1"	"oid"	63	0	1	1
2367	130	"arg_2"	"int"	32	0	1	2
2368	131	"res_0"	"oid"	63	0	0	0
2369	131	"arg_1"	"oid"	63	0	1	1
2370	131	"arg_2"	"int"	32	0	1	2
2371	132	"res_0"	"oid"	63	0	0	0
2372	132	"arg_1"	"oid"	63	0	1	1
2373	133	"res_0"	"oid"	63	0	0	0
2374	133	"arg_1"	"oid"	63	0	1	1
2375	134	"res_0"	"tinyint"	8	0	0	0
2376	134	"arg_1"	"oid"	63	0	1	1
2377	135	"res_0"	"oid"	63	0	0	0
2378	135	"arg_1"	"oid"	63	0	1	1
2379	135	"arg_2"	"oid"	63	0	1	2
2380	136	"res_0"	"oid"	63	0	0	0
2381	136	"arg_1"	"oid"	63	0	1	1
2382	136	"arg_2"	"oid"	63	0	1	2
2383	137	"res_0"	"month_interval"	32	0	0	0
2384	137	"arg_1"	"month_interval"	32	0	1	1
2385	137	"arg_2"	"oid"	63	0	1	2
2386	138	"res_0"	"month_interval"	32	0	0	0
2387	138	"arg_1"	"month_interval"	32	0	1	1
2388	138	"arg_2"	"oid"	63	0	1	2
2389	139	"res_0"	"month_interval"	32	0	0	0
2390	139	"arg_1"	"month_interval"	32	0	1	1
2391	139	"arg_2"	"oid"	63	0	1	2
2392	140	"res_0"	"month_interval"	32	0	0	0
2393	140	"arg_1"	"month_interval"	32	0	1	1
2394	140	"arg_2"	"oid"	63	0	1	2
2395	141	"res_0"	"sec_interval"	19	0	0	0
2396	141	"arg_1"	"sec_interval"	19	0	1	1
2397	141	"arg_2"	"oid"	63	0	1	2
2398	142	"res_0"	"sec_interval"	19	0	0	0
2399	142	"arg_1"	"sec_interval"	19	0	1	1
2400	142	"arg_2"	"oid"	63	0	1	2
2401	143	"res_0"	"sec_interval"	19	0	0	0
2402	143	"arg_1"	"sec_interval"	19	0	1	1
2403	143	"arg_2"	"oid"	63	0	1	2
2404	144	"res_0"	"sec_interval"	19	0	0	0
2405	144	"arg_1"	"sec_interval"	19	0	1	1
2406	144	"arg_2"	"oid"	63	0	1	2
2407	145	"res_0"	"tinyint"	8	0	0	0
2408	145	"arg_1"	"tinyint"	8	0	1	1
2409	145	"arg_2"	"tinyint"	8	0	1	2
2410	146	"res_0"	"tinyint"	8	0	0	0
2411	146	"arg_1"	"tinyint"	8	0	1	1
2412	146	"arg_2"	"tinyint"	8	0	1	2
2413	147	"res_0"	"tinyint"	8	0	0	0
2414	147	"arg_1"	"tinyint"	8	0	1	1
2415	147	"arg_2"	"tinyint"	8	0	1	2
2416	148	"res_0"	"tinyint"	8	0	0	0
2417	148	"arg_1"	"tinyint"	8	0	1	1
2418	148	"arg_2"	"tinyint"	8	0	1	2
2419	149	"res_0"	"tinyint"	8	0	0	0
2420	149	"arg_1"	"tinyint"	8	0	1	1
2421	149	"arg_2"	"tinyint"	8	0	1	2
2422	150	"res_0"	"tinyint"	8	0	0	0
2423	150	"arg_1"	"tinyint"	8	0	1	1
2424	150	"arg_2"	"tinyint"	8	0	1	2
2425	151	"res_0"	"tinyint"	8	0	0	0
2426	151	"arg_1"	"tinyint"	8	0	1	1
2427	151	"arg_2"	"tinyint"	8	0	1	2
2428	152	"res_0"	"tinyint"	8	0	0	0
2429	152	"arg_1"	"tinyint"	8	0	1	1
2430	153	"res_0"	"tinyint"	8	0	0	0
2431	153	"arg_1"	"tinyint"	8	0	1	1
2432	153	"arg_2"	"int"	32	0	1	2
2433	154	"res_0"	"tinyint"	8	0	0	0
2434	154	"arg_1"	"tinyint"	8	0	1	1
2435	154	"arg_2"	"int"	32	0	1	2
2436	155	"res_0"	"tinyint"	8	0	0	0
2437	155	"arg_1"	"tinyint"	8	0	1	1
2438	156	"res_0"	"tinyint"	8	0	0	0
2439	156	"arg_1"	"tinyint"	8	0	1	1
2440	157	"res_0"	"tinyint"	8	0	0	0
2441	157	"arg_1"	"tinyint"	8	0	1	1
2442	158	"res_0"	"tinyint"	8	0	0	0
2443	158	"arg_1"	"tinyint"	8	0	1	1
2444	158	"arg_2"	"tinyint"	8	0	1	2
2445	159	"res_0"	"tinyint"	8	0	0	0
2446	159	"arg_1"	"tinyint"	8	0	1	1
2447	159	"arg_2"	"tinyint"	8	0	1	2
2448	160	"res_0"	"month_interval"	32	0	0	0
2449	160	"arg_1"	"month_interval"	32	0	1	1
2450	160	"arg_2"	"tinyint"	8	0	1	2
2451	161	"res_0"	"month_interval"	32	0	0	0
2452	161	"arg_1"	"month_interval"	32	0	1	1
2453	161	"arg_2"	"tinyint"	8	0	1	2
2454	162	"res_0"	"month_interval"	32	0	0	0
2455	162	"arg_1"	"month_interval"	32	0	1	1
2456	162	"arg_2"	"tinyint"	8	0	1	2
2457	163	"res_0"	"month_interval"	32	0	0	0
2458	163	"arg_1"	"month_interval"	32	0	1	1
2459	163	"arg_2"	"tinyint"	8	0	1	2
2460	164	"res_0"	"sec_interval"	19	0	0	0
2461	164	"arg_1"	"sec_interval"	19	0	1	1
2462	164	"arg_2"	"tinyint"	8	0	1	2
2463	165	"res_0"	"sec_interval"	19	0	0	0
2464	165	"arg_1"	"sec_interval"	19	0	1	1
2465	165	"arg_2"	"tinyint"	8	0	1	2
2466	166	"res_0"	"sec_interval"	19	0	0	0
2467	166	"arg_1"	"sec_interval"	19	0	1	1
2468	166	"arg_2"	"tinyint"	8	0	1	2
2469	167	"res_0"	"sec_interval"	19	0	0	0
2470	167	"arg_1"	"sec_interval"	19	0	1	1
2471	167	"arg_2"	"tinyint"	8	0	1	2
2472	168	"res_0"	"smallint"	16	0	0	0
2473	168	"arg_1"	"smallint"	16	0	1	1
2474	168	"arg_2"	"smallint"	16	0	1	2
2475	169	"res_0"	"smallint"	16	0	0	0
2476	169	"arg_1"	"smallint"	16	0	1	1
2477	169	"arg_2"	"smallint"	16	0	1	2
2478	170	"res_0"	"smallint"	16	0	0	0
2479	170	"arg_1"	"smallint"	16	0	1	1
2480	170	"arg_2"	"smallint"	16	0	1	2
2481	171	"res_0"	"smallint"	16	0	0	0
2482	171	"arg_1"	"smallint"	16	0	1	1
2483	171	"arg_2"	"smallint"	16	0	1	2
2484	172	"res_0"	"smallint"	16	0	0	0
2485	172	"arg_1"	"smallint"	16	0	1	1
2486	172	"arg_2"	"smallint"	16	0	1	2
2487	173	"res_0"	"smallint"	16	0	0	0
2488	173	"arg_1"	"smallint"	16	0	1	1
2489	173	"arg_2"	"smallint"	16	0	1	2
2490	174	"res_0"	"smallint"	16	0	0	0
2491	174	"arg_1"	"smallint"	16	0	1	1
2492	174	"arg_2"	"smallint"	16	0	1	2
2493	175	"res_0"	"smallint"	16	0	0	0
2494	175	"arg_1"	"smallint"	16	0	1	1
2495	176	"res_0"	"smallint"	16	0	0	0
2496	176	"arg_1"	"smallint"	16	0	1	1
2497	176	"arg_2"	"int"	32	0	1	2
2498	177	"res_0"	"smallint"	16	0	0	0
2499	177	"arg_1"	"smallint"	16	0	1	1
2500	177	"arg_2"	"int"	32	0	1	2
2501	178	"res_0"	"smallint"	16	0	0	0
2502	178	"arg_1"	"smallint"	16	0	1	1
2503	179	"res_0"	"smallint"	16	0	0	0
2504	179	"arg_1"	"smallint"	16	0	1	1
2505	180	"res_0"	"tinyint"	8	0	0	0
2506	180	"arg_1"	"smallint"	16	0	1	1
2507	181	"res_0"	"smallint"	16	0	0	0
2508	181	"arg_1"	"smallint"	16	0	1	1
2509	181	"arg_2"	"smallint"	16	0	1	2
2510	182	"res_0"	"smallint"	16	0	0	0
2511	182	"arg_1"	"smallint"	16	0	1	1
2512	182	"arg_2"	"smallint"	16	0	1	2
2513	183	"res_0"	"month_interval"	32	0	0	0
2514	183	"arg_1"	"month_interval"	32	0	1	1
2515	183	"arg_2"	"smallint"	16	0	1	2
2516	184	"res_0"	"month_interval"	32	0	0	0
2517	184	"arg_1"	"month_interval"	32	0	1	1
2518	184	"arg_2"	"smallint"	16	0	1	2
2519	185	"res_0"	"month_interval"	32	0	0	0
2520	185	"arg_1"	"month_interval"	32	0	1	1
2521	185	"arg_2"	"smallint"	16	0	1	2
2522	186	"res_0"	"month_interval"	32	0	0	0
2523	186	"arg_1"	"month_interval"	32	0	1	1
2524	186	"arg_2"	"smallint"	16	0	1	2
2525	187	"res_0"	"sec_interval"	19	0	0	0
2526	187	"arg_1"	"sec_interval"	19	0	1	1
2527	187	"arg_2"	"smallint"	16	0	1	2
2528	188	"res_0"	"sec_interval"	19	0	0	0
2529	188	"arg_1"	"sec_interval"	19	0	1	1
2530	188	"arg_2"	"smallint"	16	0	1	2
2531	189	"res_0"	"sec_interval"	19	0	0	0
2532	189	"arg_1"	"sec_interval"	19	0	1	1
2533	189	"arg_2"	"smallint"	16	0	1	2
2534	190	"res_0"	"sec_interval"	19	0	0	0
2535	190	"arg_1"	"sec_interval"	19	0	1	1
2536	190	"arg_2"	"smallint"	16	0	1	2
2537	191	"res_0"	"int"	32	0	0	0
2538	191	"arg_1"	"int"	32	0	1	1
2539	191	"arg_2"	"int"	32	0	1	2
2540	192	"res_0"	"int"	32	0	0	0
2541	192	"arg_1"	"int"	32	0	1	1
2542	192	"arg_2"	"int"	32	0	1	2
2543	193	"res_0"	"int"	32	0	0	0
2544	193	"arg_1"	"int"	32	0	1	1
2545	193	"arg_2"	"int"	32	0	1	2
2546	194	"res_0"	"int"	32	0	0	0
2547	194	"arg_1"	"int"	32	0	1	1
2548	194	"arg_2"	"int"	32	0	1	2
2549	195	"res_0"	"int"	32	0	0	0
2550	195	"arg_1"	"int"	32	0	1	1
2551	195	"arg_2"	"int"	32	0	1	2
2552	196	"res_0"	"int"	32	0	0	0
2553	196	"arg_1"	"int"	32	0	1	1
2554	196	"arg_2"	"int"	32	0	1	2
2555	197	"res_0"	"int"	32	0	0	0
2556	197	"arg_1"	"int"	32	0	1	1
2557	197	"arg_2"	"int"	32	0	1	2
2558	198	"res_0"	"int"	32	0	0	0
2559	198	"arg_1"	"int"	32	0	1	1
2560	199	"res_0"	"int"	32	0	0	0
2561	199	"arg_1"	"int"	32	0	1	1
2562	199	"arg_2"	"int"	32	0	1	2
2563	200	"res_0"	"int"	32	0	0	0
2564	200	"arg_1"	"int"	32	0	1	1
2565	200	"arg_2"	"int"	32	0	1	2
2566	201	"res_0"	"int"	32	0	0	0
2567	201	"arg_1"	"int"	32	0	1	1
2568	202	"res_0"	"int"	32	0	0	0
2569	202	"arg_1"	"int"	32	0	1	1
2570	203	"res_0"	"tinyint"	8	0	0	0
2571	203	"arg_1"	"int"	32	0	1	1
2572	204	"res_0"	"int"	32	0	0	0
2573	204	"arg_1"	"int"	32	0	1	1
2574	204	"arg_2"	"int"	32	0	1	2
2575	205	"res_0"	"int"	32	0	0	0
2576	205	"arg_1"	"int"	32	0	1	1
2577	205	"arg_2"	"int"	32	0	1	2
2578	206	"res_0"	"month_interval"	32	0	0	0
2579	206	"arg_1"	"month_interval"	32	0	1	1
2580	206	"arg_2"	"int"	32	0	1	2
2581	207	"res_0"	"month_interval"	32	0	0	0
2582	207	"arg_1"	"month_interval"	32	0	1	1
2583	207	"arg_2"	"int"	32	0	1	2
2584	208	"res_0"	"month_interval"	32	0	0	0
2585	208	"arg_1"	"month_interval"	32	0	1	1
2586	208	"arg_2"	"int"	32	0	1	2
2587	209	"res_0"	"month_interval"	32	0	0	0
2588	209	"arg_1"	"month_interval"	32	0	1	1
2589	209	"arg_2"	"int"	32	0	1	2
2590	210	"res_0"	"sec_interval"	19	0	0	0
2591	210	"arg_1"	"sec_interval"	19	0	1	1
2592	210	"arg_2"	"int"	32	0	1	2
2593	211	"res_0"	"sec_interval"	19	0	0	0
2594	211	"arg_1"	"sec_interval"	19	0	1	1
2595	211	"arg_2"	"int"	32	0	1	2
2596	212	"res_0"	"sec_interval"	19	0	0	0
2597	212	"arg_1"	"sec_interval"	19	0	1	1
2598	212	"arg_2"	"int"	32	0	1	2
2599	213	"res_0"	"sec_interval"	19	0	0	0
2600	213	"arg_1"	"sec_interval"	19	0	1	1
2601	213	"arg_2"	"int"	32	0	1	2
2602	214	"res_0"	"bigint"	64	0	0	0
2603	214	"arg_1"	"bigint"	64	0	1	1
2604	214	"arg_2"	"bigint"	64	0	1	2
2605	215	"res_0"	"bigint"	64	0	0	0
2606	215	"arg_1"	"bigint"	64	0	1	1
2607	215	"arg_2"	"bigint"	64	0	1	2
2608	216	"res_0"	"bigint"	64	0	0	0
2609	216	"arg_1"	"bigint"	64	0	1	1
2610	216	"arg_2"	"bigint"	64	0	1	2
2611	217	"res_0"	"bigint"	64	0	0	0
2612	217	"arg_1"	"bigint"	64	0	1	1
2613	217	"arg_2"	"bigint"	64	0	1	2
2614	218	"res_0"	"bigint"	64	0	0	0
2615	218	"arg_1"	"bigint"	64	0	1	1
2616	218	"arg_2"	"bigint"	64	0	1	2
2617	219	"res_0"	"bigint"	64	0	0	0
2618	219	"arg_1"	"bigint"	64	0	1	1
2619	219	"arg_2"	"bigint"	64	0	1	2
2620	220	"res_0"	"bigint"	64	0	0	0
2621	220	"arg_1"	"bigint"	64	0	1	1
2622	220	"arg_2"	"bigint"	64	0	1	2
2623	221	"res_0"	"bigint"	64	0	0	0
2624	221	"arg_1"	"bigint"	64	0	1	1
2625	222	"res_0"	"bigint"	64	0	0	0
2626	222	"arg_1"	"bigint"	64	0	1	1
2627	222	"arg_2"	"int"	32	0	1	2
2628	223	"res_0"	"bigint"	64	0	0	0
2629	223	"arg_1"	"bigint"	64	0	1	1
2630	223	"arg_2"	"int"	32	0	1	2
2631	224	"res_0"	"bigint"	64	0	0	0
2632	224	"arg_1"	"bigint"	64	0	1	1
2633	225	"res_0"	"bigint"	64	0	0	0
2634	225	"arg_1"	"bigint"	64	0	1	1
2635	226	"res_0"	"tinyint"	8	0	0	0
2636	226	"arg_1"	"bigint"	64	0	1	1
2637	227	"res_0"	"bigint"	64	0	0	0
2638	227	"arg_1"	"bigint"	64	0	1	1
2639	227	"arg_2"	"bigint"	64	0	1	2
2640	228	"res_0"	"bigint"	64	0	0	0
2641	228	"arg_1"	"bigint"	64	0	1	1
2642	228	"arg_2"	"bigint"	64	0	1	2
2643	229	"res_0"	"month_interval"	32	0	0	0
2644	229	"arg_1"	"month_interval"	32	0	1	1
2645	229	"arg_2"	"bigint"	64	0	1	2
2646	230	"res_0"	"month_interval"	32	0	0	0
2647	230	"arg_1"	"month_interval"	32	0	1	1
2648	230	"arg_2"	"bigint"	64	0	1	2
2649	231	"res_0"	"month_interval"	32	0	0	0
2650	231	"arg_1"	"month_interval"	32	0	1	1
2651	231	"arg_2"	"bigint"	64	0	1	2
2652	232	"res_0"	"month_interval"	32	0	0	0
2653	232	"arg_1"	"month_interval"	32	0	1	1
2654	232	"arg_2"	"bigint"	64	0	1	2
2655	233	"res_0"	"sec_interval"	19	0	0	0
2656	233	"arg_1"	"sec_interval"	19	0	1	1
2657	233	"arg_2"	"bigint"	64	0	1	2
2658	234	"res_0"	"sec_interval"	19	0	0	0
2659	234	"arg_1"	"sec_interval"	19	0	1	1
2660	234	"arg_2"	"bigint"	64	0	1	2
2661	235	"res_0"	"sec_interval"	19	0	0	0
2662	235	"arg_1"	"sec_interval"	19	0	1	1
2663	235	"arg_2"	"bigint"	64	0	1	2
2664	236	"res_0"	"sec_interval"	19	0	0	0
2665	236	"arg_1"	"sec_interval"	19	0	1	1
2666	236	"arg_2"	"bigint"	64	0	1	2
2667	237	"res_0"	"wrd"	64	0	0	0
2668	237	"arg_1"	"wrd"	64	0	1	1
2669	237	"arg_2"	"wrd"	64	0	1	2
2670	238	"res_0"	"wrd"	64	0	0	0
2671	238	"arg_1"	"wrd"	64	0	1	1
2672	238	"arg_2"	"wrd"	64	0	1	2
2673	239	"res_0"	"wrd"	64	0	0	0
2674	239	"arg_1"	"wrd"	64	0	1	1
2675	239	"arg_2"	"wrd"	64	0	1	2
2676	240	"res_0"	"wrd"	64	0	0	0
2677	240	"arg_1"	"wrd"	64	0	1	1
2678	240	"arg_2"	"wrd"	64	0	1	2
2679	241	"res_0"	"wrd"	64	0	0	0
2680	241	"arg_1"	"wrd"	64	0	1	1
2681	241	"arg_2"	"wrd"	64	0	1	2
2682	242	"res_0"	"wrd"	64	0	0	0
2683	242	"arg_1"	"wrd"	64	0	1	1
2684	242	"arg_2"	"wrd"	64	0	1	2
2685	243	"res_0"	"wrd"	64	0	0	0
2686	243	"arg_1"	"wrd"	64	0	1	1
2687	243	"arg_2"	"wrd"	64	0	1	2
2688	244	"res_0"	"wrd"	64	0	0	0
2689	244	"arg_1"	"wrd"	64	0	1	1
2690	245	"res_0"	"wrd"	64	0	0	0
2691	245	"arg_1"	"wrd"	64	0	1	1
2692	245	"arg_2"	"int"	32	0	1	2
2693	246	"res_0"	"wrd"	64	0	0	0
2694	246	"arg_1"	"wrd"	64	0	1	1
2695	246	"arg_2"	"int"	32	0	1	2
2696	247	"res_0"	"wrd"	64	0	0	0
2697	247	"arg_1"	"wrd"	64	0	1	1
2698	248	"res_0"	"wrd"	64	0	0	0
2699	248	"arg_1"	"wrd"	64	0	1	1
2700	249	"res_0"	"tinyint"	8	0	0	0
2701	249	"arg_1"	"wrd"	64	0	1	1
2702	250	"res_0"	"wrd"	64	0	0	0
2703	250	"arg_1"	"wrd"	64	0	1	1
2704	250	"arg_2"	"wrd"	64	0	1	2
2705	251	"res_0"	"wrd"	64	0	0	0
2706	251	"arg_1"	"wrd"	64	0	1	1
2707	251	"arg_2"	"wrd"	64	0	1	2
2708	252	"res_0"	"month_interval"	32	0	0	0
2709	252	"arg_1"	"month_interval"	32	0	1	1
2710	252	"arg_2"	"wrd"	64	0	1	2
2711	253	"res_0"	"month_interval"	32	0	0	0
2712	253	"arg_1"	"month_interval"	32	0	1	1
2713	253	"arg_2"	"wrd"	64	0	1	2
2714	254	"res_0"	"month_interval"	32	0	0	0
2715	254	"arg_1"	"month_interval"	32	0	1	1
2716	254	"arg_2"	"wrd"	64	0	1	2
2717	255	"res_0"	"month_interval"	32	0	0	0
2718	255	"arg_1"	"month_interval"	32	0	1	1
2719	255	"arg_2"	"wrd"	64	0	1	2
2720	256	"res_0"	"sec_interval"	19	0	0	0
2721	256	"arg_1"	"sec_interval"	19	0	1	1
2722	256	"arg_2"	"wrd"	64	0	1	2
2723	257	"res_0"	"sec_interval"	19	0	0	0
2724	257	"arg_1"	"sec_interval"	19	0	1	1
2725	257	"arg_2"	"wrd"	64	0	1	2
2726	258	"res_0"	"sec_interval"	19	0	0	0
2727	258	"arg_1"	"sec_interval"	19	0	1	1
2728	258	"arg_2"	"wrd"	64	0	1	2
2729	259	"res_0"	"sec_interval"	19	0	0	0
2730	259	"arg_1"	"sec_interval"	19	0	1	1
2731	259	"arg_2"	"wrd"	64	0	1	2
2732	260	"res_0"	"hugeint"	128	0	0	0
2733	260	"arg_1"	"hugeint"	128	0	1	1
2734	260	"arg_2"	"hugeint"	128	0	1	2
2735	261	"res_0"	"hugeint"	128	0	0	0
2736	261	"arg_1"	"hugeint"	128	0	1	1
2737	261	"arg_2"	"hugeint"	128	0	1	2
2738	262	"res_0"	"hugeint"	128	0	0	0
2739	262	"arg_1"	"hugeint"	128	0	1	1
2740	262	"arg_2"	"hugeint"	128	0	1	2
2741	263	"res_0"	"hugeint"	128	0	0	0
2742	263	"arg_1"	"hugeint"	128	0	1	1
2743	263	"arg_2"	"hugeint"	128	0	1	2
2744	264	"res_0"	"hugeint"	128	0	0	0
2745	264	"arg_1"	"hugeint"	128	0	1	1
2746	264	"arg_2"	"hugeint"	128	0	1	2
2747	265	"res_0"	"hugeint"	128	0	0	0
2748	265	"arg_1"	"hugeint"	128	0	1	1
2749	265	"arg_2"	"hugeint"	128	0	1	2
2750	266	"res_0"	"hugeint"	128	0	0	0
2751	266	"arg_1"	"hugeint"	128	0	1	1
2752	266	"arg_2"	"hugeint"	128	0	1	2
2753	267	"res_0"	"hugeint"	128	0	0	0
2754	267	"arg_1"	"hugeint"	128	0	1	1
2755	268	"res_0"	"hugeint"	128	0	0	0
2756	268	"arg_1"	"hugeint"	128	0	1	1
2757	268	"arg_2"	"int"	32	0	1	2
2758	269	"res_0"	"hugeint"	128	0	0	0
2759	269	"arg_1"	"hugeint"	128	0	1	1
2760	269	"arg_2"	"int"	32	0	1	2
2761	270	"res_0"	"hugeint"	128	0	0	0
2762	270	"arg_1"	"hugeint"	128	0	1	1
2763	271	"res_0"	"hugeint"	128	0	0	0
2764	271	"arg_1"	"hugeint"	128	0	1	1
2765	272	"res_0"	"tinyint"	8	0	0	0
2766	272	"arg_1"	"hugeint"	128	0	1	1
2767	273	"res_0"	"hugeint"	128	0	0	0
2768	273	"arg_1"	"hugeint"	128	0	1	1
2769	273	"arg_2"	"hugeint"	128	0	1	2
2770	274	"res_0"	"hugeint"	128	0	0	0
2771	274	"arg_1"	"hugeint"	128	0	1	1
2772	274	"arg_2"	"hugeint"	128	0	1	2
2773	275	"res_0"	"month_interval"	32	0	0	0
2774	275	"arg_1"	"month_interval"	32	0	1	1
2775	275	"arg_2"	"hugeint"	128	0	1	2
2776	276	"res_0"	"month_interval"	32	0	0	0
2777	276	"arg_1"	"month_interval"	32	0	1	1
2778	276	"arg_2"	"hugeint"	128	0	1	2
2779	277	"res_0"	"month_interval"	32	0	0	0
2780	277	"arg_1"	"month_interval"	32	0	1	1
2781	277	"arg_2"	"hugeint"	128	0	1	2
2782	278	"res_0"	"month_interval"	32	0	0	0
2783	278	"arg_1"	"month_interval"	32	0	1	1
2784	278	"arg_2"	"hugeint"	128	0	1	2
2785	279	"res_0"	"sec_interval"	19	0	0	0
2786	279	"arg_1"	"sec_interval"	19	0	1	1
2787	279	"arg_2"	"hugeint"	128	0	1	2
2788	280	"res_0"	"sec_interval"	19	0	0	0
2789	280	"arg_1"	"sec_interval"	19	0	1	1
2790	280	"arg_2"	"hugeint"	128	0	1	2
2791	281	"res_0"	"sec_interval"	19	0	0	0
2792	281	"arg_1"	"sec_interval"	19	0	1	1
2793	281	"arg_2"	"hugeint"	128	0	1	2
2794	282	"res_0"	"sec_interval"	19	0	0	0
2795	282	"arg_1"	"sec_interval"	19	0	1	1
2796	282	"arg_2"	"hugeint"	128	0	1	2
2797	283	"res_0"	"decimal"	2	0	0	0
2798	283	"arg_1"	"decimal"	2	0	1	1
2799	283	"arg_2"	"decimal"	2	0	1	2
2800	284	"res_0"	"decimal"	2	0	0	0
2801	284	"arg_1"	"decimal"	2	0	1	1
2802	284	"arg_2"	"decimal"	2	0	1	2
2803	285	"res_0"	"decimal"	2	0	0	0
2804	285	"arg_1"	"decimal"	2	0	1	1
2805	285	"arg_2"	"decimal"	2	0	1	2
2806	286	"res_0"	"decimal"	2	0	0	0
2807	286	"arg_1"	"decimal"	2	0	1	1
2808	286	"arg_2"	"decimal"	2	0	1	2
2809	287	"res_0"	"decimal"	2	0	0	0
2810	287	"arg_1"	"decimal"	2	0	1	1
2811	287	"arg_2"	"decimal"	2	0	1	2
2812	288	"res_0"	"decimal"	2	0	0	0
2813	288	"arg_1"	"decimal"	2	0	1	1
2814	288	"arg_2"	"decimal"	2	0	1	2
2815	289	"res_0"	"decimal"	2	0	0	0
2816	289	"arg_1"	"decimal"	2	0	1	1
2817	289	"arg_2"	"decimal"	2	0	1	2
2818	290	"res_0"	"decimal"	2	0	0	0
2819	290	"arg_1"	"decimal"	2	0	1	1
2820	291	"res_0"	"decimal"	2	0	0	0
2821	291	"arg_1"	"decimal"	2	0	1	1
2822	291	"arg_2"	"int"	32	0	1	2
2823	292	"res_0"	"decimal"	2	0	0	0
2824	292	"arg_1"	"decimal"	2	0	1	1
2825	292	"arg_2"	"int"	32	0	1	2
2826	293	"res_0"	"decimal"	2	0	0	0
2827	293	"arg_1"	"decimal"	2	0	1	1
2828	294	"res_0"	"decimal"	2	0	0	0
2829	294	"arg_1"	"decimal"	2	0	1	1
2830	295	"res_0"	"tinyint"	8	0	0	0
2831	295	"arg_1"	"decimal"	2	0	1	1
2832	296	"res_0"	"decimal"	2	0	0	0
2833	296	"arg_1"	"decimal"	2	0	1	1
2834	296	"arg_2"	"tinyint"	8	0	1	2
2835	297	"res_0"	"decimal"	2	0	0	0
2836	297	"arg_1"	"decimal"	2	0	1	1
2837	297	"arg_2"	"tinyint"	8	0	1	2
2838	298	"res_0"	"month_interval"	32	0	0	0
2839	298	"arg_1"	"month_interval"	32	0	1	1
2840	298	"arg_2"	"decimal"	2	0	1	2
2841	299	"res_0"	"month_interval"	32	0	0	0
2842	299	"arg_1"	"month_interval"	32	0	1	1
2843	299	"arg_2"	"decimal"	2	0	1	2
2844	300	"res_0"	"month_interval"	32	0	0	0
2845	300	"arg_1"	"month_interval"	32	0	1	1
2846	300	"arg_2"	"decimal"	2	0	1	2
2847	301	"res_0"	"month_interval"	32	0	0	0
2848	301	"arg_1"	"month_interval"	32	0	1	1
2849	301	"arg_2"	"decimal"	2	0	1	2
2850	302	"res_0"	"sec_interval"	19	0	0	0
2851	302	"arg_1"	"sec_interval"	19	0	1	1
2852	302	"arg_2"	"decimal"	2	0	1	2
2853	303	"res_0"	"sec_interval"	19	0	0	0
2854	303	"arg_1"	"sec_interval"	19	0	1	1
2855	303	"arg_2"	"decimal"	2	0	1	2
2856	304	"res_0"	"sec_interval"	19	0	0	0
2857	304	"arg_1"	"sec_interval"	19	0	1	1
2858	304	"arg_2"	"decimal"	2	0	1	2
2859	305	"res_0"	"sec_interval"	19	0	0	0
2860	305	"arg_1"	"sec_interval"	19	0	1	1
2861	305	"arg_2"	"decimal"	2	0	1	2
2862	306	"res_0"	"decimal"	4	0	0	0
2863	306	"arg_1"	"decimal"	4	0	1	1
2864	306	"arg_2"	"decimal"	4	0	1	2
2865	307	"res_0"	"decimal"	4	0	0	0
2866	307	"arg_1"	"decimal"	4	0	1	1
2867	307	"arg_2"	"decimal"	4	0	1	2
2868	308	"res_0"	"decimal"	4	0	0	0
2869	308	"arg_1"	"decimal"	4	0	1	1
2870	308	"arg_2"	"decimal"	4	0	1	2
2871	309	"res_0"	"decimal"	4	0	0	0
2872	309	"arg_1"	"decimal"	4	0	1	1
2873	309	"arg_2"	"decimal"	4	0	1	2
2874	310	"res_0"	"decimal"	4	0	0	0
2875	310	"arg_1"	"decimal"	4	0	1	1
2876	310	"arg_2"	"decimal"	4	0	1	2
2877	311	"res_0"	"decimal"	4	0	0	0
2878	311	"arg_1"	"decimal"	4	0	1	1
2879	311	"arg_2"	"decimal"	4	0	1	2
2880	312	"res_0"	"decimal"	4	0	0	0
2881	312	"arg_1"	"decimal"	4	0	1	1
2882	312	"arg_2"	"decimal"	4	0	1	2
2883	313	"res_0"	"decimal"	4	0	0	0
2884	313	"arg_1"	"decimal"	4	0	1	1
2885	314	"res_0"	"decimal"	4	0	0	0
2886	314	"arg_1"	"decimal"	4	0	1	1
2887	314	"arg_2"	"int"	32	0	1	2
2888	315	"res_0"	"decimal"	4	0	0	0
2889	315	"arg_1"	"decimal"	4	0	1	1
2890	315	"arg_2"	"int"	32	0	1	2
2891	316	"res_0"	"decimal"	4	0	0	0
2892	316	"arg_1"	"decimal"	4	0	1	1
2893	317	"res_0"	"decimal"	4	0	0	0
2894	317	"arg_1"	"decimal"	4	0	1	1
2895	318	"res_0"	"tinyint"	8	0	0	0
2896	318	"arg_1"	"decimal"	4	0	1	1
2897	319	"res_0"	"decimal"	4	0	0	0
2898	319	"arg_1"	"decimal"	4	0	1	1
2899	319	"arg_2"	"smallint"	16	0	1	2
2900	320	"res_0"	"decimal"	4	0	0	0
2901	320	"arg_1"	"decimal"	4	0	1	1
2902	320	"arg_2"	"smallint"	16	0	1	2
2903	321	"res_0"	"month_interval"	32	0	0	0
2904	321	"arg_1"	"month_interval"	32	0	1	1
2905	321	"arg_2"	"decimal"	4	0	1	2
2906	322	"res_0"	"month_interval"	32	0	0	0
2907	322	"arg_1"	"month_interval"	32	0	1	1
2908	322	"arg_2"	"decimal"	4	0	1	2
2909	323	"res_0"	"month_interval"	32	0	0	0
2910	323	"arg_1"	"month_interval"	32	0	1	1
2911	323	"arg_2"	"decimal"	4	0	1	2
2912	324	"res_0"	"month_interval"	32	0	0	0
2913	324	"arg_1"	"month_interval"	32	0	1	1
2914	324	"arg_2"	"decimal"	4	0	1	2
2915	325	"res_0"	"sec_interval"	19	0	0	0
2916	325	"arg_1"	"sec_interval"	19	0	1	1
2917	325	"arg_2"	"decimal"	4	0	1	2
2918	326	"res_0"	"sec_interval"	19	0	0	0
2919	326	"arg_1"	"sec_interval"	19	0	1	1
2920	326	"arg_2"	"decimal"	4	0	1	2
2921	327	"res_0"	"sec_interval"	19	0	0	0
2922	327	"arg_1"	"sec_interval"	19	0	1	1
2923	327	"arg_2"	"decimal"	4	0	1	2
2924	328	"res_0"	"sec_interval"	19	0	0	0
2925	328	"arg_1"	"sec_interval"	19	0	1	1
2926	328	"arg_2"	"decimal"	4	0	1	2
2927	329	"res_0"	"decimal"	9	0	0	0
2928	329	"arg_1"	"decimal"	9	0	1	1
2929	329	"arg_2"	"decimal"	9	0	1	2
2930	330	"res_0"	"decimal"	9	0	0	0
2931	330	"arg_1"	"decimal"	9	0	1	1
2932	330	"arg_2"	"decimal"	9	0	1	2
2933	331	"res_0"	"decimal"	9	0	0	0
2934	331	"arg_1"	"decimal"	9	0	1	1
2935	331	"arg_2"	"decimal"	9	0	1	2
2936	332	"res_0"	"decimal"	9	0	0	0
2937	332	"arg_1"	"decimal"	9	0	1	1
2938	332	"arg_2"	"decimal"	9	0	1	2
2939	333	"res_0"	"decimal"	9	0	0	0
2940	333	"arg_1"	"decimal"	9	0	1	1
2941	333	"arg_2"	"decimal"	9	0	1	2
2942	334	"res_0"	"decimal"	9	0	0	0
2943	334	"arg_1"	"decimal"	9	0	1	1
2944	334	"arg_2"	"decimal"	9	0	1	2
2945	335	"res_0"	"decimal"	9	0	0	0
2946	335	"arg_1"	"decimal"	9	0	1	1
2947	335	"arg_2"	"decimal"	9	0	1	2
2948	336	"res_0"	"decimal"	9	0	0	0
2949	336	"arg_1"	"decimal"	9	0	1	1
2950	337	"res_0"	"decimal"	9	0	0	0
2951	337	"arg_1"	"decimal"	9	0	1	1
2952	337	"arg_2"	"int"	32	0	1	2
2953	338	"res_0"	"decimal"	9	0	0	0
2954	338	"arg_1"	"decimal"	9	0	1	1
2955	338	"arg_2"	"int"	32	0	1	2
2956	339	"res_0"	"decimal"	9	0	0	0
2957	339	"arg_1"	"decimal"	9	0	1	1
2958	340	"res_0"	"decimal"	9	0	0	0
2959	340	"arg_1"	"decimal"	9	0	1	1
2960	341	"res_0"	"tinyint"	8	0	0	0
2961	341	"arg_1"	"decimal"	9	0	1	1
2962	342	"res_0"	"decimal"	9	0	0	0
2963	342	"arg_1"	"decimal"	9	0	1	1
2964	342	"arg_2"	"int"	32	0	1	2
2965	343	"res_0"	"decimal"	9	0	0	0
2966	343	"arg_1"	"decimal"	9	0	1	1
2967	343	"arg_2"	"int"	32	0	1	2
2968	344	"res_0"	"month_interval"	32	0	0	0
2969	344	"arg_1"	"month_interval"	32	0	1	1
2970	344	"arg_2"	"decimal"	9	0	1	2
2971	345	"res_0"	"month_interval"	32	0	0	0
2972	345	"arg_1"	"month_interval"	32	0	1	1
2973	345	"arg_2"	"decimal"	9	0	1	2
2974	346	"res_0"	"month_interval"	32	0	0	0
2975	346	"arg_1"	"month_interval"	32	0	1	1
2976	346	"arg_2"	"decimal"	9	0	1	2
2977	347	"res_0"	"month_interval"	32	0	0	0
2978	347	"arg_1"	"month_interval"	32	0	1	1
2979	347	"arg_2"	"decimal"	9	0	1	2
2980	348	"res_0"	"sec_interval"	19	0	0	0
2981	348	"arg_1"	"sec_interval"	19	0	1	1
2982	348	"arg_2"	"decimal"	9	0	1	2
2983	349	"res_0"	"sec_interval"	19	0	0	0
2984	349	"arg_1"	"sec_interval"	19	0	1	1
2985	349	"arg_2"	"decimal"	9	0	1	2
2986	350	"res_0"	"sec_interval"	19	0	0	0
2987	350	"arg_1"	"sec_interval"	19	0	1	1
2988	350	"arg_2"	"decimal"	9	0	1	2
2989	351	"res_0"	"sec_interval"	19	0	0	0
2990	351	"arg_1"	"sec_interval"	19	0	1	1
2991	351	"arg_2"	"decimal"	9	0	1	2
2992	352	"res_0"	"decimal"	18	0	0	0
2993	352	"arg_1"	"decimal"	18	0	1	1
2994	352	"arg_2"	"decimal"	18	0	1	2
2995	353	"res_0"	"decimal"	18	0	0	0
2996	353	"arg_1"	"decimal"	18	0	1	1
2997	353	"arg_2"	"decimal"	18	0	1	2
2998	354	"res_0"	"decimal"	18	0	0	0
2999	354	"arg_1"	"decimal"	18	0	1	1
3000	354	"arg_2"	"decimal"	18	0	1	2
3001	355	"res_0"	"decimal"	18	0	0	0
3002	355	"arg_1"	"decimal"	18	0	1	1
3003	355	"arg_2"	"decimal"	18	0	1	2
3004	356	"res_0"	"decimal"	18	0	0	0
3005	356	"arg_1"	"decimal"	18	0	1	1
3006	356	"arg_2"	"decimal"	18	0	1	2
3007	357	"res_0"	"decimal"	18	0	0	0
3008	357	"arg_1"	"decimal"	18	0	1	1
3009	357	"arg_2"	"decimal"	18	0	1	2
3010	358	"res_0"	"decimal"	18	0	0	0
3011	358	"arg_1"	"decimal"	18	0	1	1
3012	358	"arg_2"	"decimal"	18	0	1	2
3013	359	"res_0"	"decimal"	18	0	0	0
3014	359	"arg_1"	"decimal"	18	0	1	1
3015	360	"res_0"	"decimal"	18	0	0	0
3016	360	"arg_1"	"decimal"	18	0	1	1
3017	360	"arg_2"	"int"	32	0	1	2
3018	361	"res_0"	"decimal"	18	0	0	0
3019	361	"arg_1"	"decimal"	18	0	1	1
3020	361	"arg_2"	"int"	32	0	1	2
3021	362	"res_0"	"decimal"	18	0	0	0
3022	362	"arg_1"	"decimal"	18	0	1	1
3023	363	"res_0"	"decimal"	18	0	0	0
3024	363	"arg_1"	"decimal"	18	0	1	1
3025	364	"res_0"	"tinyint"	8	0	0	0
3026	364	"arg_1"	"decimal"	18	0	1	1
3027	365	"res_0"	"decimal"	18	0	0	0
3028	365	"arg_1"	"decimal"	18	0	1	1
3029	365	"arg_2"	"bigint"	64	0	1	2
3030	366	"res_0"	"decimal"	18	0	0	0
3031	366	"arg_1"	"decimal"	18	0	1	1
3032	366	"arg_2"	"bigint"	64	0	1	2
3033	367	"res_0"	"month_interval"	32	0	0	0
3034	367	"arg_1"	"month_interval"	32	0	1	1
3035	367	"arg_2"	"decimal"	18	0	1	2
3036	368	"res_0"	"month_interval"	32	0	0	0
3037	368	"arg_1"	"month_interval"	32	0	1	1
3038	368	"arg_2"	"decimal"	18	0	1	2
3039	369	"res_0"	"month_interval"	32	0	0	0
3040	369	"arg_1"	"month_interval"	32	0	1	1
3041	369	"arg_2"	"decimal"	18	0	1	2
3042	370	"res_0"	"month_interval"	32	0	0	0
3043	370	"arg_1"	"month_interval"	32	0	1	1
3044	370	"arg_2"	"decimal"	18	0	1	2
3045	371	"res_0"	"sec_interval"	19	0	0	0
3046	371	"arg_1"	"sec_interval"	19	0	1	1
3047	371	"arg_2"	"decimal"	18	0	1	2
3048	372	"res_0"	"sec_interval"	19	0	0	0
3049	372	"arg_1"	"sec_interval"	19	0	1	1
3050	372	"arg_2"	"decimal"	18	0	1	2
3051	373	"res_0"	"sec_interval"	19	0	0	0
3052	373	"arg_1"	"sec_interval"	19	0	1	1
3053	373	"arg_2"	"decimal"	18	0	1	2
3054	374	"res_0"	"sec_interval"	19	0	0	0
3055	374	"arg_1"	"sec_interval"	19	0	1	1
3056	374	"arg_2"	"decimal"	18	0	1	2
3057	375	"res_0"	"decimal"	39	0	0	0
3058	375	"arg_1"	"decimal"	39	0	1	1
3059	375	"arg_2"	"decimal"	39	0	1	2
3060	376	"res_0"	"decimal"	39	0	0	0
3061	376	"arg_1"	"decimal"	39	0	1	1
3062	376	"arg_2"	"decimal"	39	0	1	2
3063	377	"res_0"	"decimal"	39	0	0	0
3064	377	"arg_1"	"decimal"	39	0	1	1
3065	377	"arg_2"	"decimal"	39	0	1	2
3066	378	"res_0"	"decimal"	39	0	0	0
3067	378	"arg_1"	"decimal"	39	0	1	1
3068	378	"arg_2"	"decimal"	39	0	1	2
3069	379	"res_0"	"decimal"	39	0	0	0
3070	379	"arg_1"	"decimal"	39	0	1	1
3071	379	"arg_2"	"decimal"	39	0	1	2
3072	380	"res_0"	"decimal"	39	0	0	0
3073	380	"arg_1"	"decimal"	39	0	1	1
3074	380	"arg_2"	"decimal"	39	0	1	2
3075	381	"res_0"	"decimal"	39	0	0	0
3076	381	"arg_1"	"decimal"	39	0	1	1
3077	381	"arg_2"	"decimal"	39	0	1	2
3078	382	"res_0"	"decimal"	39	0	0	0
3079	382	"arg_1"	"decimal"	39	0	1	1
3080	383	"res_0"	"decimal"	39	0	0	0
3081	383	"arg_1"	"decimal"	39	0	1	1
3082	383	"arg_2"	"int"	32	0	1	2
3083	384	"res_0"	"decimal"	39	0	0	0
3084	384	"arg_1"	"decimal"	39	0	1	1
3085	384	"arg_2"	"int"	32	0	1	2
3086	385	"res_0"	"decimal"	39	0	0	0
3087	385	"arg_1"	"decimal"	39	0	1	1
3088	386	"res_0"	"decimal"	39	0	0	0
3089	386	"arg_1"	"decimal"	39	0	1	1
3090	387	"res_0"	"tinyint"	8	0	0	0
3091	387	"arg_1"	"decimal"	39	0	1	1
3092	388	"res_0"	"decimal"	39	0	0	0
3093	388	"arg_1"	"decimal"	39	0	1	1
3094	388	"arg_2"	"hugeint"	128	0	1	2
3095	389	"res_0"	"decimal"	39	0	0	0
3096	389	"arg_1"	"decimal"	39	0	1	1
3097	389	"arg_2"	"hugeint"	128	0	1	2
3098	390	"res_0"	"month_interval"	32	0	0	0
3099	390	"arg_1"	"month_interval"	32	0	1	1
3100	390	"arg_2"	"decimal"	39	0	1	2
3101	391	"res_0"	"month_interval"	32	0	0	0
3102	391	"arg_1"	"month_interval"	32	0	1	1
3103	391	"arg_2"	"decimal"	39	0	1	2
3104	392	"res_0"	"month_interval"	32	0	0	0
3105	392	"arg_1"	"month_interval"	32	0	1	1
3106	392	"arg_2"	"decimal"	39	0	1	2
3107	393	"res_0"	"month_interval"	32	0	0	0
3108	393	"arg_1"	"month_interval"	32	0	1	1
3109	393	"arg_2"	"decimal"	39	0	1	2
3110	394	"res_0"	"sec_interval"	19	0	0	0
3111	394	"arg_1"	"sec_interval"	19	0	1	1
3112	394	"arg_2"	"decimal"	39	0	1	2
3113	395	"res_0"	"sec_interval"	19	0	0	0
3114	395	"arg_1"	"sec_interval"	19	0	1	1
3115	395	"arg_2"	"decimal"	39	0	1	2
3116	396	"res_0"	"sec_interval"	19	0	0	0
3117	396	"arg_1"	"sec_interval"	19	0	1	1
3118	396	"arg_2"	"decimal"	39	0	1	2
3119	397	"res_0"	"sec_interval"	19	0	0	0
3120	397	"arg_1"	"sec_interval"	19	0	1	1
3121	397	"arg_2"	"decimal"	39	0	1	2
3122	398	"res_0"	"real"	24	0	0	0
3123	398	"arg_1"	"real"	24	0	1	1
3124	398	"arg_2"	"real"	24	0	1	2
3125	399	"res_0"	"real"	24	0	0	0
3126	399	"arg_1"	"real"	24	0	1	1
3127	399	"arg_2"	"real"	24	0	1	2
3128	400	"res_0"	"real"	24	0	0	0
3129	400	"arg_1"	"real"	24	0	1	1
3130	400	"arg_2"	"real"	24	0	1	2
3131	401	"res_0"	"real"	24	0	0	0
3132	401	"arg_1"	"real"	24	0	1	1
3133	401	"arg_2"	"real"	24	0	1	2
3134	402	"res_0"	"real"	24	0	0	0
3135	402	"arg_1"	"real"	24	0	1	1
3136	403	"res_0"	"real"	24	0	0	0
3137	403	"arg_1"	"real"	24	0	1	1
3138	404	"res_0"	"tinyint"	8	0	0	0
3139	404	"arg_1"	"real"	24	0	1	1
3140	405	"res_0"	"real"	24	0	0	0
3141	405	"arg_1"	"real"	24	0	1	1
3142	405	"arg_2"	"real"	24	0	1	2
3143	406	"res_0"	"real"	24	0	0	0
3144	406	"arg_1"	"real"	24	0	1	1
3145	406	"arg_2"	"real"	24	0	1	2
3146	407	"res_0"	"month_interval"	32	0	0	0
3147	407	"arg_1"	"month_interval"	32	0	1	1
3148	407	"arg_2"	"real"	24	0	1	2
3149	408	"res_0"	"month_interval"	32	0	0	0
3150	408	"arg_1"	"month_interval"	32	0	1	1
3151	408	"arg_2"	"real"	24	0	1	2
3152	409	"res_0"	"month_interval"	32	0	0	0
3153	409	"arg_1"	"month_interval"	32	0	1	1
3154	409	"arg_2"	"real"	24	0	1	2
3155	410	"res_0"	"month_interval"	32	0	0	0
3156	410	"arg_1"	"month_interval"	32	0	1	1
3157	410	"arg_2"	"real"	24	0	1	2
3158	411	"res_0"	"sec_interval"	19	0	0	0
3159	411	"arg_1"	"sec_interval"	19	0	1	1
3160	411	"arg_2"	"real"	24	0	1	2
3161	412	"res_0"	"sec_interval"	19	0	0	0
3162	412	"arg_1"	"sec_interval"	19	0	1	1
3163	412	"arg_2"	"real"	24	0	1	2
3164	413	"res_0"	"sec_interval"	19	0	0	0
3165	413	"arg_1"	"sec_interval"	19	0	1	1
3166	413	"arg_2"	"real"	24	0	1	2
3167	414	"res_0"	"sec_interval"	19	0	0	0
3168	414	"arg_1"	"sec_interval"	19	0	1	1
3169	414	"arg_2"	"real"	24	0	1	2
3170	415	"res_0"	"double"	53	0	0	0
3171	415	"arg_1"	"double"	53	0	1	1
3172	415	"arg_2"	"double"	53	0	1	2
3173	416	"res_0"	"double"	53	0	0	0
3174	416	"arg_1"	"double"	53	0	1	1
3175	416	"arg_2"	"double"	53	0	1	2
3176	417	"res_0"	"double"	53	0	0	0
3177	417	"arg_1"	"double"	53	0	1	1
3178	417	"arg_2"	"double"	53	0	1	2
3179	418	"res_0"	"double"	53	0	0	0
3180	418	"arg_1"	"double"	53	0	1	1
3181	418	"arg_2"	"double"	53	0	1	2
3182	419	"res_0"	"double"	53	0	0	0
3183	419	"arg_1"	"double"	53	0	1	1
3184	420	"res_0"	"double"	53	0	0	0
3185	420	"arg_1"	"double"	53	0	1	1
3186	421	"res_0"	"tinyint"	8	0	0	0
3187	421	"arg_1"	"double"	53	0	1	1
3188	422	"res_0"	"double"	53	0	0	0
3189	422	"arg_1"	"double"	53	0	1	1
3190	422	"arg_2"	"double"	53	0	1	2
3191	423	"res_0"	"double"	53	0	0	0
3192	423	"arg_1"	"double"	53	0	1	1
3193	423	"arg_2"	"double"	53	0	1	2
3194	424	"res_0"	"month_interval"	32	0	0	0
3195	424	"arg_1"	"month_interval"	32	0	1	1
3196	424	"arg_2"	"double"	53	0	1	2
3197	425	"res_0"	"month_interval"	32	0	0	0
3198	425	"arg_1"	"month_interval"	32	0	1	1
3199	425	"arg_2"	"double"	53	0	1	2
3200	426	"res_0"	"month_interval"	32	0	0	0
3201	426	"arg_1"	"month_interval"	32	0	1	1
3202	426	"arg_2"	"double"	53	0	1	2
3203	427	"res_0"	"month_interval"	32	0	0	0
3204	427	"arg_1"	"month_interval"	32	0	1	1
3205	427	"arg_2"	"double"	53	0	1	2
3206	428	"res_0"	"sec_interval"	19	0	0	0
3207	428	"arg_1"	"sec_interval"	19	0	1	1
3208	428	"arg_2"	"double"	53	0	1	2
3209	429	"res_0"	"sec_interval"	19	0	0	0
3210	429	"arg_1"	"sec_interval"	19	0	1	1
3211	429	"arg_2"	"double"	53	0	1	2
3212	430	"res_0"	"sec_interval"	19	0	0	0
3213	430	"arg_1"	"sec_interval"	19	0	1	1
3214	430	"arg_2"	"double"	53	0	1	2
3215	431	"res_0"	"sec_interval"	19	0	0	0
3216	431	"arg_1"	"sec_interval"	19	0	1	1
3217	431	"arg_2"	"double"	53	0	1	2
3218	432	"res_0"	"month_interval"	32	0	0	0
3219	432	"arg_1"	"month_interval"	32	0	1	1
3220	432	"arg_2"	"month_interval"	32	0	1	2
3221	433	"res_0"	"month_interval"	32	0	0	0
3222	433	"arg_1"	"month_interval"	32	0	1	1
3223	433	"arg_2"	"month_interval"	32	0	1	2
3224	434	"res_0"	"month_interval"	32	0	0	0
3225	434	"arg_1"	"month_interval"	32	0	1	1
3226	434	"arg_2"	"month_interval"	32	0	1	2
3227	435	"res_0"	"month_interval"	32	0	0	0
3228	435	"arg_1"	"month_interval"	32	0	1	1
3229	435	"arg_2"	"month_interval"	32	0	1	2
3230	436	"res_0"	"month_interval"	32	0	0	0
3231	436	"arg_1"	"month_interval"	32	0	1	1
3232	437	"res_0"	"month_interval"	32	0	0	0
3233	437	"arg_1"	"month_interval"	32	0	1	1
3234	438	"res_0"	"tinyint"	8	0	0	0
3235	438	"arg_1"	"month_interval"	32	0	1	1
3236	439	"res_0"	"month_interval"	32	0	0	0
3237	439	"arg_1"	"month_interval"	32	0	1	1
3238	439	"arg_2"	"int"	32	0	1	2
3239	440	"res_0"	"month_interval"	32	0	0	0
3240	440	"arg_1"	"month_interval"	32	0	1	1
3241	440	"arg_2"	"int"	32	0	1	2
3242	441	"res_0"	"sec_interval"	19	0	0	0
3243	441	"arg_1"	"sec_interval"	19	0	1	1
3244	441	"arg_2"	"sec_interval"	19	0	1	2
3245	442	"res_0"	"sec_interval"	19	0	0	0
3246	442	"arg_1"	"sec_interval"	19	0	1	1
3247	442	"arg_2"	"sec_interval"	19	0	1	2
3248	443	"res_0"	"sec_interval"	19	0	0	0
3249	443	"arg_1"	"sec_interval"	19	0	1	1
3250	443	"arg_2"	"sec_interval"	19	0	1	2
3251	444	"res_0"	"sec_interval"	19	0	0	0
3252	444	"arg_1"	"sec_interval"	19	0	1	1
3253	444	"arg_2"	"sec_interval"	19	0	1	2
3254	445	"res_0"	"sec_interval"	19	0	0	0
3255	445	"arg_1"	"sec_interval"	19	0	1	1
3256	446	"res_0"	"sec_interval"	19	0	0	0
3257	446	"arg_1"	"sec_interval"	19	0	1	1
3258	447	"res_0"	"tinyint"	8	0	0	0
3259	447	"arg_1"	"sec_interval"	19	0	1	1
3260	448	"res_0"	"sec_interval"	19	0	0	0
3261	448	"arg_1"	"sec_interval"	19	0	1	1
3262	448	"arg_2"	"bigint"	64	0	1	2
3263	449	"res_0"	"sec_interval"	19	0	0	0
3264	449	"arg_1"	"sec_interval"	19	0	1	1
3265	449	"arg_2"	"bigint"	64	0	1	2
3266	450	"res_0"	"decimal"	4	0	0	0
3267	450	"arg_1"	"decimal"	4	0	1	1
3268	450	"arg_2"	"tinyint"	8	0	1	2
3269	451	"res_0"	"decimal"	4	0	0	0
3270	451	"arg_1"	"tinyint"	8	0	1	1
3271	451	"arg_2"	"decimal"	4	0	1	2
3272	452	"res_0"	"decimal"	4	0	0	0
3273	452	"arg_1"	"decimal"	4	0	1	1
3274	452	"arg_2"	"decimal"	2	0	1	2
3275	453	"res_0"	"decimal"	4	0	0	0
3276	453	"arg_1"	"decimal"	2	0	1	1
3277	453	"arg_2"	"decimal"	4	0	1	2
3278	454	"res_0"	"decimal"	9	0	0	0
3279	454	"arg_1"	"decimal"	9	0	1	1
3280	454	"arg_2"	"tinyint"	8	0	1	2
3281	455	"res_0"	"decimal"	9	0	0	0
3282	455	"arg_1"	"tinyint"	8	0	1	1
3283	455	"arg_2"	"decimal"	9	0	1	2
3284	456	"res_0"	"decimal"	9	0	0	0
3285	456	"arg_1"	"decimal"	9	0	1	1
3286	456	"arg_2"	"smallint"	16	0	1	2
3287	457	"res_0"	"decimal"	9	0	0	0
3288	457	"arg_1"	"smallint"	16	0	1	1
3289	457	"arg_2"	"decimal"	9	0	1	2
3290	458	"res_0"	"decimal"	9	0	0	0
3291	458	"arg_1"	"decimal"	9	0	1	1
3292	458	"arg_2"	"decimal"	2	0	1	2
3293	459	"res_0"	"decimal"	9	0	0	0
3294	459	"arg_1"	"decimal"	2	0	1	1
3295	459	"arg_2"	"decimal"	9	0	1	2
3296	460	"res_0"	"decimal"	9	0	0	0
3297	460	"arg_1"	"decimal"	9	0	1	1
3298	460	"arg_2"	"decimal"	4	0	1	2
3299	461	"res_0"	"decimal"	9	0	0	0
3300	461	"arg_1"	"decimal"	4	0	1	1
3301	461	"arg_2"	"decimal"	9	0	1	2
3302	462	"res_0"	"decimal"	18	0	0	0
3303	462	"arg_1"	"decimal"	18	0	1	1
3304	462	"arg_2"	"tinyint"	8	0	1	2
3305	463	"res_0"	"decimal"	18	0	0	0
3306	463	"arg_1"	"tinyint"	8	0	1	1
3307	463	"arg_2"	"decimal"	18	0	1	2
3308	464	"res_0"	"decimal"	18	0	0	0
3309	464	"arg_1"	"decimal"	18	0	1	1
3310	464	"arg_2"	"smallint"	16	0	1	2
3311	465	"res_0"	"decimal"	18	0	0	0
3312	465	"arg_1"	"smallint"	16	0	1	1
3313	465	"arg_2"	"decimal"	18	0	1	2
3314	466	"res_0"	"decimal"	18	0	0	0
3315	466	"arg_1"	"decimal"	18	0	1	1
3316	466	"arg_2"	"int"	32	0	1	2
3317	467	"res_0"	"decimal"	18	0	0	0
3318	467	"arg_1"	"int"	32	0	1	1
3319	467	"arg_2"	"decimal"	18	0	1	2
3320	468	"res_0"	"decimal"	18	0	0	0
3321	468	"arg_1"	"decimal"	18	0	1	1
3322	468	"arg_2"	"wrd"	64	0	1	2
3323	469	"res_0"	"decimal"	18	0	0	0
3324	469	"arg_1"	"wrd"	64	0	1	1
3325	469	"arg_2"	"decimal"	18	0	1	2
3326	470	"res_0"	"decimal"	18	0	0	0
3327	470	"arg_1"	"decimal"	18	0	1	1
3328	470	"arg_2"	"decimal"	2	0	1	2
3329	471	"res_0"	"decimal"	18	0	0	0
3330	471	"arg_1"	"decimal"	2	0	1	1
3331	471	"arg_2"	"decimal"	18	0	1	2
3332	472	"res_0"	"decimal"	18	0	0	0
3333	472	"arg_1"	"decimal"	18	0	1	1
3334	472	"arg_2"	"decimal"	4	0	1	2
3335	473	"res_0"	"decimal"	18	0	0	0
3336	473	"arg_1"	"decimal"	4	0	1	1
3337	473	"arg_2"	"decimal"	18	0	1	2
3338	474	"res_0"	"decimal"	18	0	0	0
3339	474	"arg_1"	"decimal"	18	0	1	1
3340	474	"arg_2"	"decimal"	9	0	1	2
3341	475	"res_0"	"decimal"	18	0	0	0
3342	475	"arg_1"	"decimal"	9	0	1	1
3343	475	"arg_2"	"decimal"	18	0	1	2
3344	476	"res_0"	"decimal"	39	0	0	0
3345	476	"arg_1"	"decimal"	39	0	1	1
3346	476	"arg_2"	"tinyint"	8	0	1	2
3347	477	"res_0"	"decimal"	39	0	0	0
3348	477	"arg_1"	"tinyint"	8	0	1	1
3349	477	"arg_2"	"decimal"	39	0	1	2
3350	478	"res_0"	"decimal"	39	0	0	0
3351	478	"arg_1"	"decimal"	39	0	1	1
3352	478	"arg_2"	"smallint"	16	0	1	2
3353	479	"res_0"	"decimal"	39	0	0	0
3354	479	"arg_1"	"smallint"	16	0	1	1
3355	479	"arg_2"	"decimal"	39	0	1	2
3356	480	"res_0"	"decimal"	39	0	0	0
3357	480	"arg_1"	"decimal"	39	0	1	1
3358	480	"arg_2"	"int"	32	0	1	2
3359	481	"res_0"	"decimal"	39	0	0	0
3360	481	"arg_1"	"int"	32	0	1	1
3361	481	"arg_2"	"decimal"	39	0	1	2
3362	482	"res_0"	"decimal"	39	0	0	0
3363	482	"arg_1"	"decimal"	39	0	1	1
3364	482	"arg_2"	"bigint"	64	0	1	2
3365	483	"res_0"	"decimal"	39	0	0	0
3366	483	"arg_1"	"bigint"	64	0	1	1
3367	483	"arg_2"	"decimal"	39	0	1	2
3368	484	"res_0"	"decimal"	39	0	0	0
3369	484	"arg_1"	"decimal"	39	0	1	1
3370	484	"arg_2"	"wrd"	64	0	1	2
3371	485	"res_0"	"decimal"	39	0	0	0
3372	485	"arg_1"	"wrd"	64	0	1	1
3373	485	"arg_2"	"decimal"	39	0	1	2
3374	486	"res_0"	"decimal"	39	0	0	0
3375	486	"arg_1"	"decimal"	39	0	1	1
3376	486	"arg_2"	"decimal"	2	0	1	2
3377	487	"res_0"	"decimal"	39	0	0	0
3378	487	"arg_1"	"decimal"	2	0	1	1
3379	487	"arg_2"	"decimal"	39	0	1	2
3380	488	"res_0"	"decimal"	39	0	0	0
3381	488	"arg_1"	"decimal"	39	0	1	1
3382	488	"arg_2"	"decimal"	4	0	1	2
3383	489	"res_0"	"decimal"	39	0	0	0
3384	489	"arg_1"	"decimal"	4	0	1	1
3385	489	"arg_2"	"decimal"	39	0	1	2
3386	490	"res_0"	"decimal"	39	0	0	0
3387	490	"arg_1"	"decimal"	39	0	1	1
3388	490	"arg_2"	"decimal"	9	0	1	2
3389	491	"res_0"	"decimal"	39	0	0	0
3390	491	"arg_1"	"decimal"	9	0	1	1
3391	491	"arg_2"	"decimal"	39	0	1	2
3392	492	"res_0"	"decimal"	39	0	0	0
3393	492	"arg_1"	"decimal"	39	0	1	1
3394	492	"arg_2"	"decimal"	18	0	1	2
3395	493	"res_0"	"decimal"	39	0	0	0
3396	493	"arg_1"	"decimal"	18	0	1	1
3397	493	"arg_2"	"decimal"	39	0	1	2
3398	494	"res_0"	"decimal"	2	0	0	0
3399	494	"arg_1"	"decimal"	2	0	1	1
3400	494	"arg_2"	"tinyint"	8	0	1	2
3401	495	"res_0"	"decimal"	4	0	0	0
3402	495	"arg_1"	"decimal"	4	0	1	1
3403	495	"arg_2"	"tinyint"	8	0	1	2
3404	496	"res_0"	"decimal"	9	0	0	0
3405	496	"arg_1"	"decimal"	9	0	1	1
3406	496	"arg_2"	"tinyint"	8	0	1	2
3407	497	"res_0"	"decimal"	18	0	0	0
3408	497	"arg_1"	"decimal"	18	0	1	1
3409	497	"arg_2"	"tinyint"	8	0	1	2
3410	498	"res_0"	"decimal"	39	0	0	0
3411	498	"arg_1"	"decimal"	39	0	1	1
3412	498	"arg_2"	"tinyint"	8	0	1	2
3413	499	"res_0"	"real"	24	0	0	0
3414	499	"arg_1"	"real"	24	0	1	1
3415	499	"arg_2"	"tinyint"	8	0	1	2
3416	500	"res_0"	"double"	53	0	0	0
3417	500	"arg_1"	"double"	53	0	1	1
3418	500	"arg_2"	"tinyint"	8	0	1	2
3419	501	"res_0"	"oid"	63	0	0	0
3420	501	"arg_1"	"oid"	63	0	1	1
3421	501	"arg_2"	"oid"	63	0	1	2
3422	502	"res_0"	"oid"	63	0	0	0
3423	502	"arg_1"	"tinyint"	8	0	1	1
3424	502	"arg_2"	"oid"	63	0	1	2
3425	503	"res_0"	"oid"	63	0	0	0
3426	503	"arg_1"	"smallint"	16	0	1	1
3427	503	"arg_2"	"oid"	63	0	1	2
3428	504	"res_0"	"oid"	63	0	0	0
3429	504	"arg_1"	"int"	32	0	1	1
3430	504	"arg_2"	"oid"	63	0	1	2
3431	505	"res_0"	"oid"	63	0	0	0
3432	505	"arg_1"	"bigint"	64	0	1	1
3433	505	"arg_2"	"oid"	63	0	1	2
3434	506	"res_0"	"oid"	63	0	0	0
3435	506	"arg_1"	"wrd"	64	0	1	1
3436	506	"arg_2"	"oid"	63	0	1	2
3437	507	"res_0"	"oid"	63	0	0	0
3438	507	"arg_1"	"hugeint"	128	0	1	1
3439	507	"arg_2"	"oid"	63	0	1	2
3440	508	"res_0"	"oid"	63	0	0	0
3441	508	"arg_1"	"decimal"	2	0	1	1
3442	508	"arg_2"	"oid"	63	0	1	2
3443	509	"res_0"	"oid"	63	0	0	0
3444	509	"arg_1"	"decimal"	4	0	1	1
3445	509	"arg_2"	"oid"	63	0	1	2
3446	510	"res_0"	"oid"	63	0	0	0
3447	510	"arg_1"	"decimal"	9	0	1	1
3448	510	"arg_2"	"oid"	63	0	1	2
3449	511	"res_0"	"oid"	63	0	0	0
3450	511	"arg_1"	"decimal"	18	0	1	1
3451	511	"arg_2"	"oid"	63	0	1	2
3452	512	"res_0"	"oid"	63	0	0	0
3453	512	"arg_1"	"decimal"	39	0	1	1
3454	512	"arg_2"	"oid"	63	0	1	2
3455	513	"res_0"	"oid"	63	0	0	0
3456	513	"arg_1"	"real"	24	0	1	1
3457	513	"arg_2"	"oid"	63	0	1	2
3458	514	"res_0"	"oid"	63	0	0	0
3459	514	"arg_1"	"double"	53	0	1	1
3460	514	"arg_2"	"oid"	63	0	1	2
3461	515	"res_0"	"oid"	63	0	0	0
3462	515	"arg_1"	"month_interval"	32	0	1	1
3463	515	"arg_2"	"oid"	63	0	1	2
3464	516	"res_0"	"oid"	63	0	0	0
3465	516	"arg_1"	"sec_interval"	19	0	1	1
3466	516	"arg_2"	"oid"	63	0	1	2
3467	517	"res_0"	"oid"	63	0	0	0
3468	517	"arg_1"	"time"	7	0	1	1
3469	517	"arg_2"	"oid"	63	0	1	2
3470	518	"res_0"	"oid"	63	0	0	0
3471	518	"arg_1"	"timetz"	7	0	1	1
3472	518	"arg_2"	"oid"	63	0	1	2
3473	519	"res_0"	"oid"	63	0	0	0
3474	519	"arg_1"	"date"	0	0	1	1
3475	519	"arg_2"	"oid"	63	0	1	2
3476	520	"res_0"	"oid"	63	0	0	0
3477	520	"arg_1"	"timestamp"	7	0	1	1
3478	520	"arg_2"	"oid"	63	0	1	2
3479	521	"res_0"	"oid"	63	0	0	0
3480	521	"arg_1"	"timestamptz"	7	0	1	1
3481	521	"arg_2"	"oid"	63	0	1	2
3482	522	"res_0"	"oid"	63	0	0	0
3483	522	"arg_1"	"blob"	0	0	1	1
3484	522	"arg_2"	"oid"	63	0	1	2
3485	523	"res_0"	"tinyint"	8	0	0	0
3486	523	"arg_1"	"oid"	63	0	1	1
3487	523	"arg_2"	"tinyint"	8	0	1	2
3488	524	"res_0"	"tinyint"	8	0	0	0
3489	524	"arg_1"	"tinyint"	8	0	1	1
3490	524	"arg_2"	"tinyint"	8	0	1	2
3491	525	"res_0"	"tinyint"	8	0	0	0
3492	525	"arg_1"	"smallint"	16	0	1	1
3493	525	"arg_2"	"tinyint"	8	0	1	2
3494	526	"res_0"	"tinyint"	8	0	0	0
3495	526	"arg_1"	"int"	32	0	1	1
3496	526	"arg_2"	"tinyint"	8	0	1	2
3497	527	"res_0"	"tinyint"	8	0	0	0
3498	527	"arg_1"	"bigint"	64	0	1	1
3499	527	"arg_2"	"tinyint"	8	0	1	2
3500	528	"res_0"	"tinyint"	8	0	0	0
3501	528	"arg_1"	"wrd"	64	0	1	1
3502	528	"arg_2"	"tinyint"	8	0	1	2
3503	529	"res_0"	"tinyint"	8	0	0	0
3504	529	"arg_1"	"hugeint"	128	0	1	1
3505	529	"arg_2"	"tinyint"	8	0	1	2
3506	530	"res_0"	"tinyint"	8	0	0	0
3507	530	"arg_1"	"decimal"	2	0	1	1
3508	530	"arg_2"	"tinyint"	8	0	1	2
3509	531	"res_0"	"tinyint"	8	0	0	0
3510	531	"arg_1"	"decimal"	4	0	1	1
3511	531	"arg_2"	"tinyint"	8	0	1	2
3512	532	"res_0"	"tinyint"	8	0	0	0
3513	532	"arg_1"	"decimal"	9	0	1	1
3514	532	"arg_2"	"tinyint"	8	0	1	2
3515	533	"res_0"	"tinyint"	8	0	0	0
3516	533	"arg_1"	"decimal"	18	0	1	1
3517	533	"arg_2"	"tinyint"	8	0	1	2
3518	534	"res_0"	"tinyint"	8	0	0	0
3519	534	"arg_1"	"decimal"	39	0	1	1
3520	534	"arg_2"	"tinyint"	8	0	1	2
3521	535	"res_0"	"tinyint"	8	0	0	0
3522	535	"arg_1"	"real"	24	0	1	1
3523	535	"arg_2"	"tinyint"	8	0	1	2
3524	536	"res_0"	"tinyint"	8	0	0	0
3525	536	"arg_1"	"double"	53	0	1	1
3526	536	"arg_2"	"tinyint"	8	0	1	2
3527	537	"res_0"	"tinyint"	8	0	0	0
3528	537	"arg_1"	"month_interval"	32	0	1	1
3529	537	"arg_2"	"tinyint"	8	0	1	2
3530	538	"res_0"	"tinyint"	8	0	0	0
3531	538	"arg_1"	"sec_interval"	19	0	1	1
3532	538	"arg_2"	"tinyint"	8	0	1	2
3533	539	"res_0"	"tinyint"	8	0	0	0
3534	539	"arg_1"	"time"	7	0	1	1
3535	539	"arg_2"	"tinyint"	8	0	1	2
3536	540	"res_0"	"tinyint"	8	0	0	0
3537	540	"arg_1"	"timetz"	7	0	1	1
3538	540	"arg_2"	"tinyint"	8	0	1	2
3539	541	"res_0"	"tinyint"	8	0	0	0
3540	541	"arg_1"	"date"	0	0	1	1
3541	541	"arg_2"	"tinyint"	8	0	1	2
3542	542	"res_0"	"tinyint"	8	0	0	0
3543	542	"arg_1"	"timestamp"	7	0	1	1
3544	542	"arg_2"	"tinyint"	8	0	1	2
3545	543	"res_0"	"tinyint"	8	0	0	0
3546	543	"arg_1"	"timestamptz"	7	0	1	1
3547	543	"arg_2"	"tinyint"	8	0	1	2
3548	544	"res_0"	"tinyint"	8	0	0	0
3549	544	"arg_1"	"blob"	0	0	1	1
3550	544	"arg_2"	"tinyint"	8	0	1	2
3551	545	"res_0"	"smallint"	16	0	0	0
3552	545	"arg_1"	"oid"	63	0	1	1
3553	545	"arg_2"	"smallint"	16	0	1	2
3554	546	"res_0"	"smallint"	16	0	0	0
3555	546	"arg_1"	"tinyint"	8	0	1	1
3556	546	"arg_2"	"smallint"	16	0	1	2
3557	547	"res_0"	"smallint"	16	0	0	0
3558	547	"arg_1"	"smallint"	16	0	1	1
3559	547	"arg_2"	"smallint"	16	0	1	2
3560	548	"res_0"	"smallint"	16	0	0	0
3561	548	"arg_1"	"int"	32	0	1	1
3562	548	"arg_2"	"smallint"	16	0	1	2
3563	549	"res_0"	"smallint"	16	0	0	0
3564	549	"arg_1"	"bigint"	64	0	1	1
3565	549	"arg_2"	"smallint"	16	0	1	2
3566	550	"res_0"	"smallint"	16	0	0	0
3567	550	"arg_1"	"wrd"	64	0	1	1
3568	550	"arg_2"	"smallint"	16	0	1	2
3569	551	"res_0"	"smallint"	16	0	0	0
3570	551	"arg_1"	"hugeint"	128	0	1	1
3571	551	"arg_2"	"smallint"	16	0	1	2
3572	552	"res_0"	"smallint"	16	0	0	0
3573	552	"arg_1"	"decimal"	2	0	1	1
3574	552	"arg_2"	"smallint"	16	0	1	2
3575	553	"res_0"	"smallint"	16	0	0	0
3576	553	"arg_1"	"decimal"	4	0	1	1
3577	553	"arg_2"	"smallint"	16	0	1	2
3578	554	"res_0"	"smallint"	16	0	0	0
3579	554	"arg_1"	"decimal"	9	0	1	1
3580	554	"arg_2"	"smallint"	16	0	1	2
3581	555	"res_0"	"smallint"	16	0	0	0
3582	555	"arg_1"	"decimal"	18	0	1	1
3583	555	"arg_2"	"smallint"	16	0	1	2
3584	556	"res_0"	"smallint"	16	0	0	0
3585	556	"arg_1"	"decimal"	39	0	1	1
3586	556	"arg_2"	"smallint"	16	0	1	2
3587	557	"res_0"	"smallint"	16	0	0	0
3588	557	"arg_1"	"real"	24	0	1	1
3589	557	"arg_2"	"smallint"	16	0	1	2
3590	558	"res_0"	"smallint"	16	0	0	0
3591	558	"arg_1"	"double"	53	0	1	1
3592	558	"arg_2"	"smallint"	16	0	1	2
3593	559	"res_0"	"smallint"	16	0	0	0
3594	559	"arg_1"	"month_interval"	32	0	1	1
3595	559	"arg_2"	"smallint"	16	0	1	2
3596	560	"res_0"	"smallint"	16	0	0	0
3597	560	"arg_1"	"sec_interval"	19	0	1	1
3598	560	"arg_2"	"smallint"	16	0	1	2
3599	561	"res_0"	"smallint"	16	0	0	0
3600	561	"arg_1"	"time"	7	0	1	1
3601	561	"arg_2"	"smallint"	16	0	1	2
3602	562	"res_0"	"smallint"	16	0	0	0
3603	562	"arg_1"	"timetz"	7	0	1	1
3604	562	"arg_2"	"smallint"	16	0	1	2
3605	563	"res_0"	"smallint"	16	0	0	0
3606	563	"arg_1"	"date"	0	0	1	1
3607	563	"arg_2"	"smallint"	16	0	1	2
3608	564	"res_0"	"smallint"	16	0	0	0
3609	564	"arg_1"	"timestamp"	7	0	1	1
3610	564	"arg_2"	"smallint"	16	0	1	2
3611	565	"res_0"	"smallint"	16	0	0	0
3612	565	"arg_1"	"timestamptz"	7	0	1	1
3613	565	"arg_2"	"smallint"	16	0	1	2
3614	566	"res_0"	"smallint"	16	0	0	0
3615	566	"arg_1"	"blob"	0	0	1	1
3616	566	"arg_2"	"smallint"	16	0	1	2
3617	567	"res_0"	"int"	32	0	0	0
3618	567	"arg_1"	"oid"	63	0	1	1
3619	567	"arg_2"	"int"	32	0	1	2
3620	568	"res_0"	"int"	32	0	0	0
3621	568	"arg_1"	"tinyint"	8	0	1	1
3622	568	"arg_2"	"int"	32	0	1	2
3623	569	"res_0"	"int"	32	0	0	0
3624	569	"arg_1"	"smallint"	16	0	1	1
3625	569	"arg_2"	"int"	32	0	1	2
3626	570	"res_0"	"int"	32	0	0	0
3627	570	"arg_1"	"int"	32	0	1	1
3628	570	"arg_2"	"int"	32	0	1	2
3629	571	"res_0"	"int"	32	0	0	0
3630	571	"arg_1"	"bigint"	64	0	1	1
3631	571	"arg_2"	"int"	32	0	1	2
3632	572	"res_0"	"int"	32	0	0	0
3633	572	"arg_1"	"wrd"	64	0	1	1
3634	572	"arg_2"	"int"	32	0	1	2
3635	573	"res_0"	"int"	32	0	0	0
3636	573	"arg_1"	"hugeint"	128	0	1	1
3637	573	"arg_2"	"int"	32	0	1	2
3638	574	"res_0"	"int"	32	0	0	0
3639	574	"arg_1"	"decimal"	2	0	1	1
3640	574	"arg_2"	"int"	32	0	1	2
3641	575	"res_0"	"int"	32	0	0	0
3642	575	"arg_1"	"decimal"	4	0	1	1
3643	575	"arg_2"	"int"	32	0	1	2
3644	576	"res_0"	"int"	32	0	0	0
3645	576	"arg_1"	"decimal"	9	0	1	1
3646	576	"arg_2"	"int"	32	0	1	2
3647	577	"res_0"	"int"	32	0	0	0
3648	577	"arg_1"	"decimal"	18	0	1	1
3649	577	"arg_2"	"int"	32	0	1	2
3650	578	"res_0"	"int"	32	0	0	0
3651	578	"arg_1"	"decimal"	39	0	1	1
3652	578	"arg_2"	"int"	32	0	1	2
3653	579	"res_0"	"int"	32	0	0	0
3654	579	"arg_1"	"real"	24	0	1	1
3655	579	"arg_2"	"int"	32	0	1	2
3656	580	"res_0"	"int"	32	0	0	0
3657	580	"arg_1"	"double"	53	0	1	1
3658	580	"arg_2"	"int"	32	0	1	2
3659	581	"res_0"	"int"	32	0	0	0
3660	581	"arg_1"	"month_interval"	32	0	1	1
3661	581	"arg_2"	"int"	32	0	1	2
3662	582	"res_0"	"int"	32	0	0	0
3663	582	"arg_1"	"sec_interval"	19	0	1	1
3664	582	"arg_2"	"int"	32	0	1	2
3665	583	"res_0"	"int"	32	0	0	0
3666	583	"arg_1"	"time"	7	0	1	1
3667	583	"arg_2"	"int"	32	0	1	2
3668	584	"res_0"	"int"	32	0	0	0
3669	584	"arg_1"	"timetz"	7	0	1	1
3670	584	"arg_2"	"int"	32	0	1	2
3671	585	"res_0"	"int"	32	0	0	0
3672	585	"arg_1"	"date"	0	0	1	1
3673	585	"arg_2"	"int"	32	0	1	2
3674	586	"res_0"	"int"	32	0	0	0
3675	586	"arg_1"	"timestamp"	7	0	1	1
3676	586	"arg_2"	"int"	32	0	1	2
3677	587	"res_0"	"int"	32	0	0	0
3678	587	"arg_1"	"timestamptz"	7	0	1	1
3679	587	"arg_2"	"int"	32	0	1	2
3680	588	"res_0"	"int"	32	0	0	0
3681	588	"arg_1"	"blob"	0	0	1	1
3682	588	"arg_2"	"int"	32	0	1	2
3683	589	"res_0"	"bigint"	64	0	0	0
3684	589	"arg_1"	"oid"	63	0	1	1
3685	589	"arg_2"	"bigint"	64	0	1	2
3686	590	"res_0"	"bigint"	64	0	0	0
3687	590	"arg_1"	"tinyint"	8	0	1	1
3688	590	"arg_2"	"bigint"	64	0	1	2
3689	591	"res_0"	"bigint"	64	0	0	0
3690	591	"arg_1"	"smallint"	16	0	1	1
3691	591	"arg_2"	"bigint"	64	0	1	2
3692	592	"res_0"	"bigint"	64	0	0	0
3693	592	"arg_1"	"int"	32	0	1	1
3694	592	"arg_2"	"bigint"	64	0	1	2
3695	593	"res_0"	"bigint"	64	0	0	0
3696	593	"arg_1"	"bigint"	64	0	1	1
3697	593	"arg_2"	"bigint"	64	0	1	2
3698	594	"res_0"	"bigint"	64	0	0	0
3699	594	"arg_1"	"wrd"	64	0	1	1
3700	594	"arg_2"	"bigint"	64	0	1	2
3701	595	"res_0"	"bigint"	64	0	0	0
3702	595	"arg_1"	"hugeint"	128	0	1	1
3703	595	"arg_2"	"bigint"	64	0	1	2
3704	596	"res_0"	"bigint"	64	0	0	0
3705	596	"arg_1"	"decimal"	2	0	1	1
3706	596	"arg_2"	"bigint"	64	0	1	2
3707	597	"res_0"	"bigint"	64	0	0	0
3708	597	"arg_1"	"decimal"	4	0	1	1
3709	597	"arg_2"	"bigint"	64	0	1	2
3710	598	"res_0"	"bigint"	64	0	0	0
3711	598	"arg_1"	"decimal"	9	0	1	1
3712	598	"arg_2"	"bigint"	64	0	1	2
3713	599	"res_0"	"bigint"	64	0	0	0
3714	599	"arg_1"	"decimal"	18	0	1	1
3715	599	"arg_2"	"bigint"	64	0	1	2
3716	600	"res_0"	"bigint"	64	0	0	0
3717	600	"arg_1"	"decimal"	39	0	1	1
3718	600	"arg_2"	"bigint"	64	0	1	2
3719	601	"res_0"	"bigint"	64	0	0	0
3720	601	"arg_1"	"real"	24	0	1	1
3721	601	"arg_2"	"bigint"	64	0	1	2
3722	602	"res_0"	"bigint"	64	0	0	0
3723	602	"arg_1"	"double"	53	0	1	1
3724	602	"arg_2"	"bigint"	64	0	1	2
3725	603	"res_0"	"bigint"	64	0	0	0
3726	603	"arg_1"	"month_interval"	32	0	1	1
3727	603	"arg_2"	"bigint"	64	0	1	2
3728	604	"res_0"	"bigint"	64	0	0	0
3729	604	"arg_1"	"sec_interval"	19	0	1	1
3730	604	"arg_2"	"bigint"	64	0	1	2
3731	605	"res_0"	"bigint"	64	0	0	0
3732	605	"arg_1"	"time"	7	0	1	1
3733	605	"arg_2"	"bigint"	64	0	1	2
3734	606	"res_0"	"bigint"	64	0	0	0
3735	606	"arg_1"	"timetz"	7	0	1	1
3736	606	"arg_2"	"bigint"	64	0	1	2
3737	607	"res_0"	"bigint"	64	0	0	0
3738	607	"arg_1"	"date"	0	0	1	1
3739	607	"arg_2"	"bigint"	64	0	1	2
3740	608	"res_0"	"bigint"	64	0	0	0
3741	608	"arg_1"	"timestamp"	7	0	1	1
3742	608	"arg_2"	"bigint"	64	0	1	2
3743	609	"res_0"	"bigint"	64	0	0	0
3744	609	"arg_1"	"timestamptz"	7	0	1	1
3745	609	"arg_2"	"bigint"	64	0	1	2
3746	610	"res_0"	"bigint"	64	0	0	0
3747	610	"arg_1"	"blob"	0	0	1	1
3748	610	"arg_2"	"bigint"	64	0	1	2
3749	611	"res_0"	"wrd"	64	0	0	0
3750	611	"arg_1"	"oid"	63	0	1	1
3751	611	"arg_2"	"wrd"	64	0	1	2
3752	612	"res_0"	"wrd"	64	0	0	0
3753	612	"arg_1"	"tinyint"	8	0	1	1
3754	612	"arg_2"	"wrd"	64	0	1	2
3755	613	"res_0"	"wrd"	64	0	0	0
3756	613	"arg_1"	"smallint"	16	0	1	1
3757	613	"arg_2"	"wrd"	64	0	1	2
3758	614	"res_0"	"wrd"	64	0	0	0
3759	614	"arg_1"	"int"	32	0	1	1
3760	614	"arg_2"	"wrd"	64	0	1	2
3761	615	"res_0"	"wrd"	64	0	0	0
3762	615	"arg_1"	"bigint"	64	0	1	1
3763	615	"arg_2"	"wrd"	64	0	1	2
3764	616	"res_0"	"wrd"	64	0	0	0
3765	616	"arg_1"	"wrd"	64	0	1	1
3766	616	"arg_2"	"wrd"	64	0	1	2
3767	617	"res_0"	"wrd"	64	0	0	0
3768	617	"arg_1"	"hugeint"	128	0	1	1
3769	617	"arg_2"	"wrd"	64	0	1	2
3770	618	"res_0"	"wrd"	64	0	0	0
3771	618	"arg_1"	"decimal"	2	0	1	1
3772	618	"arg_2"	"wrd"	64	0	1	2
3773	619	"res_0"	"wrd"	64	0	0	0
3774	619	"arg_1"	"decimal"	4	0	1	1
3775	619	"arg_2"	"wrd"	64	0	1	2
3776	620	"res_0"	"wrd"	64	0	0	0
3777	620	"arg_1"	"decimal"	9	0	1	1
3778	620	"arg_2"	"wrd"	64	0	1	2
3779	621	"res_0"	"wrd"	64	0	0	0
3780	621	"arg_1"	"decimal"	18	0	1	1
3781	621	"arg_2"	"wrd"	64	0	1	2
3782	622	"res_0"	"wrd"	64	0	0	0
3783	622	"arg_1"	"decimal"	39	0	1	1
3784	622	"arg_2"	"wrd"	64	0	1	2
3785	623	"res_0"	"wrd"	64	0	0	0
3786	623	"arg_1"	"real"	24	0	1	1
3787	623	"arg_2"	"wrd"	64	0	1	2
3788	624	"res_0"	"wrd"	64	0	0	0
3789	624	"arg_1"	"double"	53	0	1	1
3790	624	"arg_2"	"wrd"	64	0	1	2
3791	625	"res_0"	"wrd"	64	0	0	0
3792	625	"arg_1"	"month_interval"	32	0	1	1
3793	625	"arg_2"	"wrd"	64	0	1	2
3794	626	"res_0"	"wrd"	64	0	0	0
3795	626	"arg_1"	"sec_interval"	19	0	1	1
3796	626	"arg_2"	"wrd"	64	0	1	2
3797	627	"res_0"	"wrd"	64	0	0	0
3798	627	"arg_1"	"time"	7	0	1	1
3799	627	"arg_2"	"wrd"	64	0	1	2
3800	628	"res_0"	"wrd"	64	0	0	0
3801	628	"arg_1"	"timetz"	7	0	1	1
3802	628	"arg_2"	"wrd"	64	0	1	2
3803	629	"res_0"	"wrd"	64	0	0	0
3804	629	"arg_1"	"date"	0	0	1	1
3805	629	"arg_2"	"wrd"	64	0	1	2
3806	630	"res_0"	"wrd"	64	0	0	0
3807	630	"arg_1"	"timestamp"	7	0	1	1
3808	630	"arg_2"	"wrd"	64	0	1	2
3809	631	"res_0"	"wrd"	64	0	0	0
3810	631	"arg_1"	"timestamptz"	7	0	1	1
3811	631	"arg_2"	"wrd"	64	0	1	2
3812	632	"res_0"	"wrd"	64	0	0	0
3813	632	"arg_1"	"blob"	0	0	1	1
3814	632	"arg_2"	"wrd"	64	0	1	2
3815	633	"res_0"	"hugeint"	128	0	0	0
3816	633	"arg_1"	"oid"	63	0	1	1
3817	633	"arg_2"	"hugeint"	128	0	1	2
3818	634	"res_0"	"hugeint"	128	0	0	0
3819	634	"arg_1"	"tinyint"	8	0	1	1
3820	634	"arg_2"	"hugeint"	128	0	1	2
3821	635	"res_0"	"hugeint"	128	0	0	0
3822	635	"arg_1"	"smallint"	16	0	1	1
3823	635	"arg_2"	"hugeint"	128	0	1	2
3824	636	"res_0"	"hugeint"	128	0	0	0
3825	636	"arg_1"	"int"	32	0	1	1
3826	636	"arg_2"	"hugeint"	128	0	1	2
3827	637	"res_0"	"hugeint"	128	0	0	0
3828	637	"arg_1"	"bigint"	64	0	1	1
3829	637	"arg_2"	"hugeint"	128	0	1	2
3830	638	"res_0"	"hugeint"	128	0	0	0
3831	638	"arg_1"	"wrd"	64	0	1	1
3832	638	"arg_2"	"hugeint"	128	0	1	2
3833	639	"res_0"	"hugeint"	128	0	0	0
3834	639	"arg_1"	"hugeint"	128	0	1	1
3835	639	"arg_2"	"hugeint"	128	0	1	2
3836	640	"res_0"	"hugeint"	128	0	0	0
3837	640	"arg_1"	"decimal"	2	0	1	1
3838	640	"arg_2"	"hugeint"	128	0	1	2
3839	641	"res_0"	"hugeint"	128	0	0	0
3840	641	"arg_1"	"decimal"	4	0	1	1
3841	641	"arg_2"	"hugeint"	128	0	1	2
3842	642	"res_0"	"hugeint"	128	0	0	0
3843	642	"arg_1"	"decimal"	9	0	1	1
3844	642	"arg_2"	"hugeint"	128	0	1	2
3845	643	"res_0"	"hugeint"	128	0	0	0
3846	643	"arg_1"	"decimal"	18	0	1	1
3847	643	"arg_2"	"hugeint"	128	0	1	2
3848	644	"res_0"	"hugeint"	128	0	0	0
3849	644	"arg_1"	"decimal"	39	0	1	1
3850	644	"arg_2"	"hugeint"	128	0	1	2
3851	645	"res_0"	"hugeint"	128	0	0	0
3852	645	"arg_1"	"real"	24	0	1	1
3853	645	"arg_2"	"hugeint"	128	0	1	2
3854	646	"res_0"	"hugeint"	128	0	0	0
3855	646	"arg_1"	"double"	53	0	1	1
3856	646	"arg_2"	"hugeint"	128	0	1	2
3857	647	"res_0"	"hugeint"	128	0	0	0
3858	647	"arg_1"	"month_interval"	32	0	1	1
3859	647	"arg_2"	"hugeint"	128	0	1	2
3860	648	"res_0"	"hugeint"	128	0	0	0
3861	648	"arg_1"	"sec_interval"	19	0	1	1
3862	648	"arg_2"	"hugeint"	128	0	1	2
3863	649	"res_0"	"hugeint"	128	0	0	0
3864	649	"arg_1"	"time"	7	0	1	1
3865	649	"arg_2"	"hugeint"	128	0	1	2
3866	650	"res_0"	"hugeint"	128	0	0	0
3867	650	"arg_1"	"timetz"	7	0	1	1
3868	650	"arg_2"	"hugeint"	128	0	1	2
3869	651	"res_0"	"hugeint"	128	0	0	0
3870	651	"arg_1"	"date"	0	0	1	1
3871	651	"arg_2"	"hugeint"	128	0	1	2
3872	652	"res_0"	"hugeint"	128	0	0	0
3873	652	"arg_1"	"timestamp"	7	0	1	1
3874	652	"arg_2"	"hugeint"	128	0	1	2
3875	653	"res_0"	"hugeint"	128	0	0	0
3876	653	"arg_1"	"timestamptz"	7	0	1	1
3877	653	"arg_2"	"hugeint"	128	0	1	2
3878	654	"res_0"	"hugeint"	128	0	0	0
3879	654	"arg_1"	"blob"	0	0	1	1
3880	654	"arg_2"	"hugeint"	128	0	1	2
3881	655	"res_0"	"decimal"	2	0	0	0
3882	655	"arg_1"	"oid"	63	0	1	1
3883	655	"arg_2"	"decimal"	2	0	1	2
3884	656	"res_0"	"decimal"	2	0	0	0
3885	656	"arg_1"	"tinyint"	8	0	1	1
3886	656	"arg_2"	"decimal"	2	0	1	2
3887	657	"res_0"	"decimal"	2	0	0	0
3888	657	"arg_1"	"smallint"	16	0	1	1
3889	657	"arg_2"	"decimal"	2	0	1	2
3890	658	"res_0"	"decimal"	2	0	0	0
3891	658	"arg_1"	"int"	32	0	1	1
3892	658	"arg_2"	"decimal"	2	0	1	2
3893	659	"res_0"	"decimal"	2	0	0	0
3894	659	"arg_1"	"bigint"	64	0	1	1
3895	659	"arg_2"	"decimal"	2	0	1	2
3896	660	"res_0"	"decimal"	2	0	0	0
3897	660	"arg_1"	"wrd"	64	0	1	1
3898	660	"arg_2"	"decimal"	2	0	1	2
3899	661	"res_0"	"decimal"	2	0	0	0
3900	661	"arg_1"	"hugeint"	128	0	1	1
3901	661	"arg_2"	"decimal"	2	0	1	2
3902	662	"res_0"	"decimal"	2	0	0	0
3903	662	"arg_1"	"decimal"	2	0	1	1
3904	662	"arg_2"	"decimal"	2	0	1	2
3905	663	"res_0"	"decimal"	2	0	0	0
3906	663	"arg_1"	"decimal"	4	0	1	1
3907	663	"arg_2"	"decimal"	2	0	1	2
3908	664	"res_0"	"decimal"	2	0	0	0
3909	664	"arg_1"	"decimal"	9	0	1	1
3910	664	"arg_2"	"decimal"	2	0	1	2
3911	665	"res_0"	"decimal"	2	0	0	0
3912	665	"arg_1"	"decimal"	18	0	1	1
3913	665	"arg_2"	"decimal"	2	0	1	2
3914	666	"res_0"	"decimal"	2	0	0	0
3915	666	"arg_1"	"decimal"	39	0	1	1
3916	666	"arg_2"	"decimal"	2	0	1	2
3917	667	"res_0"	"decimal"	2	0	0	0
3918	667	"arg_1"	"real"	24	0	1	1
3919	667	"arg_2"	"decimal"	2	0	1	2
3920	668	"res_0"	"decimal"	2	0	0	0
3921	668	"arg_1"	"double"	53	0	1	1
3922	668	"arg_2"	"decimal"	2	0	1	2
3923	669	"res_0"	"decimal"	2	0	0	0
3924	669	"arg_1"	"month_interval"	32	0	1	1
3925	669	"arg_2"	"decimal"	2	0	1	2
3926	670	"res_0"	"decimal"	2	0	0	0
3927	670	"arg_1"	"sec_interval"	19	0	1	1
3928	670	"arg_2"	"decimal"	2	0	1	2
3929	671	"res_0"	"decimal"	2	0	0	0
3930	671	"arg_1"	"time"	7	0	1	1
3931	671	"arg_2"	"decimal"	2	0	1	2
3932	672	"res_0"	"decimal"	2	0	0	0
3933	672	"arg_1"	"timetz"	7	0	1	1
3934	672	"arg_2"	"decimal"	2	0	1	2
3935	673	"res_0"	"decimal"	2	0	0	0
3936	673	"arg_1"	"date"	0	0	1	1
3937	673	"arg_2"	"decimal"	2	0	1	2
3938	674	"res_0"	"decimal"	2	0	0	0
3939	674	"arg_1"	"timestamp"	7	0	1	1
3940	674	"arg_2"	"decimal"	2	0	1	2
3941	675	"res_0"	"decimal"	2	0	0	0
3942	675	"arg_1"	"timestamptz"	7	0	1	1
3943	675	"arg_2"	"decimal"	2	0	1	2
3944	676	"res_0"	"decimal"	2	0	0	0
3945	676	"arg_1"	"blob"	0	0	1	1
3946	676	"arg_2"	"decimal"	2	0	1	2
3947	677	"res_0"	"decimal"	4	0	0	0
3948	677	"arg_1"	"oid"	63	0	1	1
3949	677	"arg_2"	"decimal"	4	0	1	2
3950	678	"res_0"	"decimal"	4	0	0	0
3951	678	"arg_1"	"tinyint"	8	0	1	1
3952	678	"arg_2"	"decimal"	4	0	1	2
3953	679	"res_0"	"decimal"	4	0	0	0
3954	679	"arg_1"	"smallint"	16	0	1	1
3955	679	"arg_2"	"decimal"	4	0	1	2
3956	680	"res_0"	"decimal"	4	0	0	0
3957	680	"arg_1"	"int"	32	0	1	1
3958	680	"arg_2"	"decimal"	4	0	1	2
3959	681	"res_0"	"decimal"	4	0	0	0
3960	681	"arg_1"	"bigint"	64	0	1	1
3961	681	"arg_2"	"decimal"	4	0	1	2
3962	682	"res_0"	"decimal"	4	0	0	0
3963	682	"arg_1"	"wrd"	64	0	1	1
3964	682	"arg_2"	"decimal"	4	0	1	2
3965	683	"res_0"	"decimal"	4	0	0	0
3966	683	"arg_1"	"hugeint"	128	0	1	1
3967	683	"arg_2"	"decimal"	4	0	1	2
3968	684	"res_0"	"decimal"	4	0	0	0
3969	684	"arg_1"	"decimal"	2	0	1	1
3970	684	"arg_2"	"decimal"	4	0	1	2
3971	685	"res_0"	"decimal"	4	0	0	0
3972	685	"arg_1"	"decimal"	4	0	1	1
3973	685	"arg_2"	"decimal"	4	0	1	2
3974	686	"res_0"	"decimal"	4	0	0	0
3975	686	"arg_1"	"decimal"	9	0	1	1
3976	686	"arg_2"	"decimal"	4	0	1	2
3977	687	"res_0"	"decimal"	4	0	0	0
3978	687	"arg_1"	"decimal"	18	0	1	1
3979	687	"arg_2"	"decimal"	4	0	1	2
3980	688	"res_0"	"decimal"	4	0	0	0
3981	688	"arg_1"	"decimal"	39	0	1	1
3982	688	"arg_2"	"decimal"	4	0	1	2
3983	689	"res_0"	"decimal"	4	0	0	0
3984	689	"arg_1"	"real"	24	0	1	1
3985	689	"arg_2"	"decimal"	4	0	1	2
3986	690	"res_0"	"decimal"	4	0	0	0
3987	690	"arg_1"	"double"	53	0	1	1
3988	690	"arg_2"	"decimal"	4	0	1	2
3989	691	"res_0"	"decimal"	4	0	0	0
3990	691	"arg_1"	"month_interval"	32	0	1	1
3991	691	"arg_2"	"decimal"	4	0	1	2
3992	692	"res_0"	"decimal"	4	0	0	0
3993	692	"arg_1"	"sec_interval"	19	0	1	1
3994	692	"arg_2"	"decimal"	4	0	1	2
3995	693	"res_0"	"decimal"	4	0	0	0
3996	693	"arg_1"	"time"	7	0	1	1
3997	693	"arg_2"	"decimal"	4	0	1	2
3998	694	"res_0"	"decimal"	4	0	0	0
3999	694	"arg_1"	"timetz"	7	0	1	1
4000	694	"arg_2"	"decimal"	4	0	1	2
4001	695	"res_0"	"decimal"	4	0	0	0
4002	695	"arg_1"	"date"	0	0	1	1
4003	695	"arg_2"	"decimal"	4	0	1	2
4004	696	"res_0"	"decimal"	4	0	0	0
4005	696	"arg_1"	"timestamp"	7	0	1	1
4006	696	"arg_2"	"decimal"	4	0	1	2
4007	697	"res_0"	"decimal"	4	0	0	0
4008	697	"arg_1"	"timestamptz"	7	0	1	1
4009	697	"arg_2"	"decimal"	4	0	1	2
4010	698	"res_0"	"decimal"	4	0	0	0
4011	698	"arg_1"	"blob"	0	0	1	1
4012	698	"arg_2"	"decimal"	4	0	1	2
4013	699	"res_0"	"decimal"	9	0	0	0
4014	699	"arg_1"	"oid"	63	0	1	1
4015	699	"arg_2"	"decimal"	9	0	1	2
4016	700	"res_0"	"decimal"	9	0	0	0
4017	700	"arg_1"	"tinyint"	8	0	1	1
4018	700	"arg_2"	"decimal"	9	0	1	2
4019	701	"res_0"	"decimal"	9	0	0	0
4020	701	"arg_1"	"smallint"	16	0	1	1
4021	701	"arg_2"	"decimal"	9	0	1	2
4022	702	"res_0"	"decimal"	9	0	0	0
4023	702	"arg_1"	"int"	32	0	1	1
4024	702	"arg_2"	"decimal"	9	0	1	2
4025	703	"res_0"	"decimal"	9	0	0	0
4026	703	"arg_1"	"bigint"	64	0	1	1
4027	703	"arg_2"	"decimal"	9	0	1	2
4028	704	"res_0"	"decimal"	9	0	0	0
4029	704	"arg_1"	"wrd"	64	0	1	1
4030	704	"arg_2"	"decimal"	9	0	1	2
4031	705	"res_0"	"decimal"	9	0	0	0
4032	705	"arg_1"	"hugeint"	128	0	1	1
4033	705	"arg_2"	"decimal"	9	0	1	2
4034	706	"res_0"	"decimal"	9	0	0	0
4035	706	"arg_1"	"decimal"	2	0	1	1
4036	706	"arg_2"	"decimal"	9	0	1	2
4037	707	"res_0"	"decimal"	9	0	0	0
4038	707	"arg_1"	"decimal"	4	0	1	1
4039	707	"arg_2"	"decimal"	9	0	1	2
4040	708	"res_0"	"decimal"	9	0	0	0
4041	708	"arg_1"	"decimal"	9	0	1	1
4042	708	"arg_2"	"decimal"	9	0	1	2
4043	709	"res_0"	"decimal"	9	0	0	0
4044	709	"arg_1"	"decimal"	18	0	1	1
4045	709	"arg_2"	"decimal"	9	0	1	2
4046	710	"res_0"	"decimal"	9	0	0	0
4047	710	"arg_1"	"decimal"	39	0	1	1
4048	710	"arg_2"	"decimal"	9	0	1	2
4049	711	"res_0"	"decimal"	9	0	0	0
4050	711	"arg_1"	"real"	24	0	1	1
4051	711	"arg_2"	"decimal"	9	0	1	2
4052	712	"res_0"	"decimal"	9	0	0	0
4053	712	"arg_1"	"double"	53	0	1	1
4054	712	"arg_2"	"decimal"	9	0	1	2
4055	713	"res_0"	"decimal"	9	0	0	0
4056	713	"arg_1"	"month_interval"	32	0	1	1
4057	713	"arg_2"	"decimal"	9	0	1	2
4058	714	"res_0"	"decimal"	9	0	0	0
4059	714	"arg_1"	"sec_interval"	19	0	1	1
4060	714	"arg_2"	"decimal"	9	0	1	2
4061	715	"res_0"	"decimal"	9	0	0	0
4062	715	"arg_1"	"time"	7	0	1	1
4063	715	"arg_2"	"decimal"	9	0	1	2
4064	716	"res_0"	"decimal"	9	0	0	0
4065	716	"arg_1"	"timetz"	7	0	1	1
4066	716	"arg_2"	"decimal"	9	0	1	2
4067	717	"res_0"	"decimal"	9	0	0	0
4068	717	"arg_1"	"date"	0	0	1	1
4069	717	"arg_2"	"decimal"	9	0	1	2
4070	718	"res_0"	"decimal"	9	0	0	0
4071	718	"arg_1"	"timestamp"	7	0	1	1
4072	718	"arg_2"	"decimal"	9	0	1	2
4073	719	"res_0"	"decimal"	9	0	0	0
4074	719	"arg_1"	"timestamptz"	7	0	1	1
4075	719	"arg_2"	"decimal"	9	0	1	2
4076	720	"res_0"	"decimal"	9	0	0	0
4077	720	"arg_1"	"blob"	0	0	1	1
4078	720	"arg_2"	"decimal"	9	0	1	2
4079	721	"res_0"	"decimal"	18	0	0	0
4080	721	"arg_1"	"oid"	63	0	1	1
4081	721	"arg_2"	"decimal"	18	0	1	2
4082	722	"res_0"	"decimal"	18	0	0	0
4083	722	"arg_1"	"tinyint"	8	0	1	1
4084	722	"arg_2"	"decimal"	18	0	1	2
4085	723	"res_0"	"decimal"	18	0	0	0
4086	723	"arg_1"	"smallint"	16	0	1	1
4087	723	"arg_2"	"decimal"	18	0	1	2
4088	724	"res_0"	"decimal"	18	0	0	0
4089	724	"arg_1"	"int"	32	0	1	1
4090	724	"arg_2"	"decimal"	18	0	1	2
4091	725	"res_0"	"decimal"	18	0	0	0
4092	725	"arg_1"	"bigint"	64	0	1	1
4093	725	"arg_2"	"decimal"	18	0	1	2
4094	726	"res_0"	"decimal"	18	0	0	0
4095	726	"arg_1"	"wrd"	64	0	1	1
4096	726	"arg_2"	"decimal"	18	0	1	2
4097	727	"res_0"	"decimal"	18	0	0	0
4098	727	"arg_1"	"hugeint"	128	0	1	1
4099	727	"arg_2"	"decimal"	18	0	1	2
4100	728	"res_0"	"decimal"	18	0	0	0
4101	728	"arg_1"	"decimal"	2	0	1	1
4102	728	"arg_2"	"decimal"	18	0	1	2
4103	729	"res_0"	"decimal"	18	0	0	0
4104	729	"arg_1"	"decimal"	4	0	1	1
4105	729	"arg_2"	"decimal"	18	0	1	2
4106	730	"res_0"	"decimal"	18	0	0	0
4107	730	"arg_1"	"decimal"	9	0	1	1
4108	730	"arg_2"	"decimal"	18	0	1	2
4109	731	"res_0"	"decimal"	18	0	0	0
4110	731	"arg_1"	"decimal"	18	0	1	1
4111	731	"arg_2"	"decimal"	18	0	1	2
4112	732	"res_0"	"decimal"	18	0	0	0
4113	732	"arg_1"	"decimal"	39	0	1	1
4114	732	"arg_2"	"decimal"	18	0	1	2
4115	733	"res_0"	"decimal"	18	0	0	0
4116	733	"arg_1"	"real"	24	0	1	1
4117	733	"arg_2"	"decimal"	18	0	1	2
4118	734	"res_0"	"decimal"	18	0	0	0
4119	734	"arg_1"	"double"	53	0	1	1
4120	734	"arg_2"	"decimal"	18	0	1	2
4121	735	"res_0"	"decimal"	18	0	0	0
4122	735	"arg_1"	"month_interval"	32	0	1	1
4123	735	"arg_2"	"decimal"	18	0	1	2
4124	736	"res_0"	"decimal"	18	0	0	0
4125	736	"arg_1"	"sec_interval"	19	0	1	1
4126	736	"arg_2"	"decimal"	18	0	1	2
4127	737	"res_0"	"decimal"	18	0	0	0
4128	737	"arg_1"	"time"	7	0	1	1
4129	737	"arg_2"	"decimal"	18	0	1	2
4130	738	"res_0"	"decimal"	18	0	0	0
4131	738	"arg_1"	"timetz"	7	0	1	1
4132	738	"arg_2"	"decimal"	18	0	1	2
4133	739	"res_0"	"decimal"	18	0	0	0
4134	739	"arg_1"	"date"	0	0	1	1
4135	739	"arg_2"	"decimal"	18	0	1	2
4136	740	"res_0"	"decimal"	18	0	0	0
4137	740	"arg_1"	"timestamp"	7	0	1	1
4138	740	"arg_2"	"decimal"	18	0	1	2
4139	741	"res_0"	"decimal"	18	0	0	0
4140	741	"arg_1"	"timestamptz"	7	0	1	1
4141	741	"arg_2"	"decimal"	18	0	1	2
4142	742	"res_0"	"decimal"	18	0	0	0
4143	742	"arg_1"	"blob"	0	0	1	1
4144	742	"arg_2"	"decimal"	18	0	1	2
4145	743	"res_0"	"decimal"	39	0	0	0
4146	743	"arg_1"	"oid"	63	0	1	1
4147	743	"arg_2"	"decimal"	39	0	1	2
4148	744	"res_0"	"decimal"	39	0	0	0
4149	744	"arg_1"	"tinyint"	8	0	1	1
4150	744	"arg_2"	"decimal"	39	0	1	2
4151	745	"res_0"	"decimal"	39	0	0	0
4152	745	"arg_1"	"smallint"	16	0	1	1
4153	745	"arg_2"	"decimal"	39	0	1	2
4154	746	"res_0"	"decimal"	39	0	0	0
4155	746	"arg_1"	"int"	32	0	1	1
4156	746	"arg_2"	"decimal"	39	0	1	2
4157	747	"res_0"	"decimal"	39	0	0	0
4158	747	"arg_1"	"bigint"	64	0	1	1
4159	747	"arg_2"	"decimal"	39	0	1	2
4160	748	"res_0"	"decimal"	39	0	0	0
4161	748	"arg_1"	"wrd"	64	0	1	1
4162	748	"arg_2"	"decimal"	39	0	1	2
4163	749	"res_0"	"decimal"	39	0	0	0
4164	749	"arg_1"	"hugeint"	128	0	1	1
4165	749	"arg_2"	"decimal"	39	0	1	2
4166	750	"res_0"	"decimal"	39	0	0	0
4167	750	"arg_1"	"decimal"	2	0	1	1
4168	750	"arg_2"	"decimal"	39	0	1	2
4169	751	"res_0"	"decimal"	39	0	0	0
4170	751	"arg_1"	"decimal"	4	0	1	1
4171	751	"arg_2"	"decimal"	39	0	1	2
4172	752	"res_0"	"decimal"	39	0	0	0
4173	752	"arg_1"	"decimal"	9	0	1	1
4174	752	"arg_2"	"decimal"	39	0	1	2
4175	753	"res_0"	"decimal"	39	0	0	0
4176	753	"arg_1"	"decimal"	18	0	1	1
4177	753	"arg_2"	"decimal"	39	0	1	2
4178	754	"res_0"	"decimal"	39	0	0	0
4179	754	"arg_1"	"decimal"	39	0	1	1
4180	754	"arg_2"	"decimal"	39	0	1	2
4181	755	"res_0"	"decimal"	39	0	0	0
4182	755	"arg_1"	"real"	24	0	1	1
4183	755	"arg_2"	"decimal"	39	0	1	2
4184	756	"res_0"	"decimal"	39	0	0	0
4185	756	"arg_1"	"double"	53	0	1	1
4186	756	"arg_2"	"decimal"	39	0	1	2
4187	757	"res_0"	"decimal"	39	0	0	0
4188	757	"arg_1"	"month_interval"	32	0	1	1
4189	757	"arg_2"	"decimal"	39	0	1	2
4190	758	"res_0"	"decimal"	39	0	0	0
4191	758	"arg_1"	"sec_interval"	19	0	1	1
4192	758	"arg_2"	"decimal"	39	0	1	2
4193	759	"res_0"	"decimal"	39	0	0	0
4194	759	"arg_1"	"time"	7	0	1	1
4195	759	"arg_2"	"decimal"	39	0	1	2
4196	760	"res_0"	"decimal"	39	0	0	0
4197	760	"arg_1"	"timetz"	7	0	1	1
4198	760	"arg_2"	"decimal"	39	0	1	2
4199	761	"res_0"	"decimal"	39	0	0	0
4200	761	"arg_1"	"date"	0	0	1	1
4201	761	"arg_2"	"decimal"	39	0	1	2
4202	762	"res_0"	"decimal"	39	0	0	0
4203	762	"arg_1"	"timestamp"	7	0	1	1
4204	762	"arg_2"	"decimal"	39	0	1	2
4205	763	"res_0"	"decimal"	39	0	0	0
4206	763	"arg_1"	"timestamptz"	7	0	1	1
4207	763	"arg_2"	"decimal"	39	0	1	2
4208	764	"res_0"	"decimal"	39	0	0	0
4209	764	"arg_1"	"blob"	0	0	1	1
4210	764	"arg_2"	"decimal"	39	0	1	2
4211	765	"res_0"	"real"	24	0	0	0
4212	765	"arg_1"	"oid"	63	0	1	1
4213	765	"arg_2"	"real"	24	0	1	2
4214	766	"res_0"	"real"	24	0	0	0
4215	766	"arg_1"	"tinyint"	8	0	1	1
4216	766	"arg_2"	"real"	24	0	1	2
4217	767	"res_0"	"real"	24	0	0	0
4218	767	"arg_1"	"smallint"	16	0	1	1
4219	767	"arg_2"	"real"	24	0	1	2
4220	768	"res_0"	"real"	24	0	0	0
4221	768	"arg_1"	"int"	32	0	1	1
4222	768	"arg_2"	"real"	24	0	1	2
4223	769	"res_0"	"real"	24	0	0	0
4224	769	"arg_1"	"bigint"	64	0	1	1
4225	769	"arg_2"	"real"	24	0	1	2
4226	770	"res_0"	"real"	24	0	0	0
4227	770	"arg_1"	"wrd"	64	0	1	1
4228	770	"arg_2"	"real"	24	0	1	2
4229	771	"res_0"	"real"	24	0	0	0
4230	771	"arg_1"	"hugeint"	128	0	1	1
4231	771	"arg_2"	"real"	24	0	1	2
4232	772	"res_0"	"real"	24	0	0	0
4233	772	"arg_1"	"decimal"	2	0	1	1
4234	772	"arg_2"	"real"	24	0	1	2
4235	773	"res_0"	"real"	24	0	0	0
4236	773	"arg_1"	"decimal"	4	0	1	1
4237	773	"arg_2"	"real"	24	0	1	2
4238	774	"res_0"	"real"	24	0	0	0
4239	774	"arg_1"	"decimal"	9	0	1	1
4240	774	"arg_2"	"real"	24	0	1	2
4241	775	"res_0"	"real"	24	0	0	0
4242	775	"arg_1"	"decimal"	18	0	1	1
4243	775	"arg_2"	"real"	24	0	1	2
4244	776	"res_0"	"real"	24	0	0	0
4245	776	"arg_1"	"decimal"	39	0	1	1
4246	776	"arg_2"	"real"	24	0	1	2
4247	777	"res_0"	"real"	24	0	0	0
4248	777	"arg_1"	"real"	24	0	1	1
4249	777	"arg_2"	"real"	24	0	1	2
4250	778	"res_0"	"real"	24	0	0	0
4251	778	"arg_1"	"double"	53	0	1	1
4252	778	"arg_2"	"real"	24	0	1	2
4253	779	"res_0"	"real"	24	0	0	0
4254	779	"arg_1"	"month_interval"	32	0	1	1
4255	779	"arg_2"	"real"	24	0	1	2
4256	780	"res_0"	"real"	24	0	0	0
4257	780	"arg_1"	"sec_interval"	19	0	1	1
4258	780	"arg_2"	"real"	24	0	1	2
4259	781	"res_0"	"real"	24	0	0	0
4260	781	"arg_1"	"time"	7	0	1	1
4261	781	"arg_2"	"real"	24	0	1	2
4262	782	"res_0"	"real"	24	0	0	0
4263	782	"arg_1"	"timetz"	7	0	1	1
4264	782	"arg_2"	"real"	24	0	1	2
4265	783	"res_0"	"real"	24	0	0	0
4266	783	"arg_1"	"date"	0	0	1	1
4267	783	"arg_2"	"real"	24	0	1	2
4268	784	"res_0"	"real"	24	0	0	0
4269	784	"arg_1"	"timestamp"	7	0	1	1
4270	784	"arg_2"	"real"	24	0	1	2
4271	785	"res_0"	"real"	24	0	0	0
4272	785	"arg_1"	"timestamptz"	7	0	1	1
4273	785	"arg_2"	"real"	24	0	1	2
4274	786	"res_0"	"real"	24	0	0	0
4275	786	"arg_1"	"blob"	0	0	1	1
4276	786	"arg_2"	"real"	24	0	1	2
4277	787	"res_0"	"double"	53	0	0	0
4278	787	"arg_1"	"oid"	63	0	1	1
4279	787	"arg_2"	"double"	53	0	1	2
4280	788	"res_0"	"double"	53	0	0	0
4281	788	"arg_1"	"tinyint"	8	0	1	1
4282	788	"arg_2"	"double"	53	0	1	2
4283	789	"res_0"	"double"	53	0	0	0
4284	789	"arg_1"	"smallint"	16	0	1	1
4285	789	"arg_2"	"double"	53	0	1	2
4286	790	"res_0"	"double"	53	0	0	0
4287	790	"arg_1"	"int"	32	0	1	1
4288	790	"arg_2"	"double"	53	0	1	2
4289	791	"res_0"	"double"	53	0	0	0
4290	791	"arg_1"	"bigint"	64	0	1	1
4291	791	"arg_2"	"double"	53	0	1	2
4292	792	"res_0"	"double"	53	0	0	0
4293	792	"arg_1"	"wrd"	64	0	1	1
4294	792	"arg_2"	"double"	53	0	1	2
4295	793	"res_0"	"double"	53	0	0	0
4296	793	"arg_1"	"hugeint"	128	0	1	1
4297	793	"arg_2"	"double"	53	0	1	2
4298	794	"res_0"	"double"	53	0	0	0
4299	794	"arg_1"	"decimal"	2	0	1	1
4300	794	"arg_2"	"double"	53	0	1	2
4301	795	"res_0"	"double"	53	0	0	0
4302	795	"arg_1"	"decimal"	4	0	1	1
4303	795	"arg_2"	"double"	53	0	1	2
4304	796	"res_0"	"double"	53	0	0	0
4305	796	"arg_1"	"decimal"	9	0	1	1
4306	796	"arg_2"	"double"	53	0	1	2
4307	797	"res_0"	"double"	53	0	0	0
4308	797	"arg_1"	"decimal"	18	0	1	1
4309	797	"arg_2"	"double"	53	0	1	2
4310	798	"res_0"	"double"	53	0	0	0
4311	798	"arg_1"	"decimal"	39	0	1	1
4312	798	"arg_2"	"double"	53	0	1	2
4313	799	"res_0"	"double"	53	0	0	0
4314	799	"arg_1"	"real"	24	0	1	1
4315	799	"arg_2"	"double"	53	0	1	2
4316	800	"res_0"	"double"	53	0	0	0
4317	800	"arg_1"	"double"	53	0	1	1
4318	800	"arg_2"	"double"	53	0	1	2
4319	801	"res_0"	"double"	53	0	0	0
4320	801	"arg_1"	"month_interval"	32	0	1	1
4321	801	"arg_2"	"double"	53	0	1	2
4322	802	"res_0"	"double"	53	0	0	0
4323	802	"arg_1"	"sec_interval"	19	0	1	1
4324	802	"arg_2"	"double"	53	0	1	2
4325	803	"res_0"	"double"	53	0	0	0
4326	803	"arg_1"	"time"	7	0	1	1
4327	803	"arg_2"	"double"	53	0	1	2
4328	804	"res_0"	"double"	53	0	0	0
4329	804	"arg_1"	"timetz"	7	0	1	1
4330	804	"arg_2"	"double"	53	0	1	2
4331	805	"res_0"	"double"	53	0	0	0
4332	805	"arg_1"	"date"	0	0	1	1
4333	805	"arg_2"	"double"	53	0	1	2
4334	806	"res_0"	"double"	53	0	0	0
4335	806	"arg_1"	"timestamp"	7	0	1	1
4336	806	"arg_2"	"double"	53	0	1	2
4337	807	"res_0"	"double"	53	0	0	0
4338	807	"arg_1"	"timestamptz"	7	0	1	1
4339	807	"arg_2"	"double"	53	0	1	2
4340	808	"res_0"	"double"	53	0	0	0
4341	808	"arg_1"	"blob"	0	0	1	1
4342	808	"arg_2"	"double"	53	0	1	2
4343	809	"res_0"	"month_interval"	32	0	0	0
4344	809	"arg_1"	"oid"	63	0	1	1
4345	809	"arg_2"	"month_interval"	32	0	1	2
4346	810	"res_0"	"month_interval"	32	0	0	0
4347	810	"arg_1"	"tinyint"	8	0	1	1
4348	810	"arg_2"	"month_interval"	32	0	1	2
4349	811	"res_0"	"month_interval"	32	0	0	0
4350	811	"arg_1"	"smallint"	16	0	1	1
4351	811	"arg_2"	"month_interval"	32	0	1	2
4352	812	"res_0"	"month_interval"	32	0	0	0
4353	812	"arg_1"	"int"	32	0	1	1
4354	812	"arg_2"	"month_interval"	32	0	1	2
4355	813	"res_0"	"month_interval"	32	0	0	0
4356	813	"arg_1"	"bigint"	64	0	1	1
4357	813	"arg_2"	"month_interval"	32	0	1	2
4358	814	"res_0"	"month_interval"	32	0	0	0
4359	814	"arg_1"	"wrd"	64	0	1	1
4360	814	"arg_2"	"month_interval"	32	0	1	2
4361	815	"res_0"	"month_interval"	32	0	0	0
4362	815	"arg_1"	"hugeint"	128	0	1	1
4363	815	"arg_2"	"month_interval"	32	0	1	2
4364	816	"res_0"	"month_interval"	32	0	0	0
4365	816	"arg_1"	"decimal"	2	0	1	1
4366	816	"arg_2"	"month_interval"	32	0	1	2
4367	817	"res_0"	"month_interval"	32	0	0	0
4368	817	"arg_1"	"decimal"	4	0	1	1
4369	817	"arg_2"	"month_interval"	32	0	1	2
4370	818	"res_0"	"month_interval"	32	0	0	0
4371	818	"arg_1"	"decimal"	9	0	1	1
4372	818	"arg_2"	"month_interval"	32	0	1	2
4373	819	"res_0"	"month_interval"	32	0	0	0
4374	819	"arg_1"	"decimal"	18	0	1	1
4375	819	"arg_2"	"month_interval"	32	0	1	2
4376	820	"res_0"	"month_interval"	32	0	0	0
4377	820	"arg_1"	"decimal"	39	0	1	1
4378	820	"arg_2"	"month_interval"	32	0	1	2
4379	821	"res_0"	"month_interval"	32	0	0	0
4380	821	"arg_1"	"real"	24	0	1	1
4381	821	"arg_2"	"month_interval"	32	0	1	2
4382	822	"res_0"	"month_interval"	32	0	0	0
4383	822	"arg_1"	"double"	53	0	1	1
4384	822	"arg_2"	"month_interval"	32	0	1	2
4385	823	"res_0"	"month_interval"	32	0	0	0
4386	823	"arg_1"	"month_interval"	32	0	1	1
4387	823	"arg_2"	"month_interval"	32	0	1	2
4388	824	"res_0"	"month_interval"	32	0	0	0
4389	824	"arg_1"	"sec_interval"	19	0	1	1
4390	824	"arg_2"	"month_interval"	32	0	1	2
4391	825	"res_0"	"month_interval"	32	0	0	0
4392	825	"arg_1"	"time"	7	0	1	1
4393	825	"arg_2"	"month_interval"	32	0	1	2
4394	826	"res_0"	"month_interval"	32	0	0	0
4395	826	"arg_1"	"timetz"	7	0	1	1
4396	826	"arg_2"	"month_interval"	32	0	1	2
4397	827	"res_0"	"month_interval"	32	0	0	0
4398	827	"arg_1"	"date"	0	0	1	1
4399	827	"arg_2"	"month_interval"	32	0	1	2
4400	828	"res_0"	"month_interval"	32	0	0	0
4401	828	"arg_1"	"timestamp"	7	0	1	1
4402	828	"arg_2"	"month_interval"	32	0	1	2
4403	829	"res_0"	"month_interval"	32	0	0	0
4404	829	"arg_1"	"timestamptz"	7	0	1	1
4405	829	"arg_2"	"month_interval"	32	0	1	2
4406	830	"res_0"	"month_interval"	32	0	0	0
4407	830	"arg_1"	"blob"	0	0	1	1
4408	830	"arg_2"	"month_interval"	32	0	1	2
4409	831	"res_0"	"sec_interval"	19	0	0	0
4410	831	"arg_1"	"oid"	63	0	1	1
4411	831	"arg_2"	"sec_interval"	19	0	1	2
4412	832	"res_0"	"sec_interval"	19	0	0	0
4413	832	"arg_1"	"tinyint"	8	0	1	1
4414	832	"arg_2"	"sec_interval"	19	0	1	2
4415	833	"res_0"	"sec_interval"	19	0	0	0
4416	833	"arg_1"	"smallint"	16	0	1	1
4417	833	"arg_2"	"sec_interval"	19	0	1	2
4418	834	"res_0"	"sec_interval"	19	0	0	0
4419	834	"arg_1"	"int"	32	0	1	1
4420	834	"arg_2"	"sec_interval"	19	0	1	2
4421	835	"res_0"	"sec_interval"	19	0	0	0
4422	835	"arg_1"	"bigint"	64	0	1	1
4423	835	"arg_2"	"sec_interval"	19	0	1	2
4424	836	"res_0"	"sec_interval"	19	0	0	0
4425	836	"arg_1"	"wrd"	64	0	1	1
4426	836	"arg_2"	"sec_interval"	19	0	1	2
4427	837	"res_0"	"sec_interval"	19	0	0	0
4428	837	"arg_1"	"hugeint"	128	0	1	1
4429	837	"arg_2"	"sec_interval"	19	0	1	2
4430	838	"res_0"	"sec_interval"	19	0	0	0
4431	838	"arg_1"	"decimal"	2	0	1	1
4432	838	"arg_2"	"sec_interval"	19	0	1	2
4433	839	"res_0"	"sec_interval"	19	0	0	0
4434	839	"arg_1"	"decimal"	4	0	1	1
4435	839	"arg_2"	"sec_interval"	19	0	1	2
4436	840	"res_0"	"sec_interval"	19	0	0	0
4437	840	"arg_1"	"decimal"	9	0	1	1
4438	840	"arg_2"	"sec_interval"	19	0	1	2
4439	841	"res_0"	"sec_interval"	19	0	0	0
4440	841	"arg_1"	"decimal"	18	0	1	1
4441	841	"arg_2"	"sec_interval"	19	0	1	2
4442	842	"res_0"	"sec_interval"	19	0	0	0
4443	842	"arg_1"	"decimal"	39	0	1	1
4444	842	"arg_2"	"sec_interval"	19	0	1	2
4445	843	"res_0"	"sec_interval"	19	0	0	0
4446	843	"arg_1"	"real"	24	0	1	1
4447	843	"arg_2"	"sec_interval"	19	0	1	2
4448	844	"res_0"	"sec_interval"	19	0	0	0
4449	844	"arg_1"	"double"	53	0	1	1
4450	844	"arg_2"	"sec_interval"	19	0	1	2
4451	845	"res_0"	"sec_interval"	19	0	0	0
4452	845	"arg_1"	"month_interval"	32	0	1	1
4453	845	"arg_2"	"sec_interval"	19	0	1	2
4454	846	"res_0"	"sec_interval"	19	0	0	0
4455	846	"arg_1"	"sec_interval"	19	0	1	1
4456	846	"arg_2"	"sec_interval"	19	0	1	2
4457	847	"res_0"	"sec_interval"	19	0	0	0
4458	847	"arg_1"	"time"	7	0	1	1
4459	847	"arg_2"	"sec_interval"	19	0	1	2
4460	848	"res_0"	"sec_interval"	19	0	0	0
4461	848	"arg_1"	"timetz"	7	0	1	1
4462	848	"arg_2"	"sec_interval"	19	0	1	2
4463	849	"res_0"	"sec_interval"	19	0	0	0
4464	849	"arg_1"	"date"	0	0	1	1
4465	849	"arg_2"	"sec_interval"	19	0	1	2
4466	850	"res_0"	"sec_interval"	19	0	0	0
4467	850	"arg_1"	"timestamp"	7	0	1	1
4468	850	"arg_2"	"sec_interval"	19	0	1	2
4469	851	"res_0"	"sec_interval"	19	0	0	0
4470	851	"arg_1"	"timestamptz"	7	0	1	1
4471	851	"arg_2"	"sec_interval"	19	0	1	2
4472	852	"res_0"	"sec_interval"	19	0	0	0
4473	852	"arg_1"	"blob"	0	0	1	1
4474	852	"arg_2"	"sec_interval"	19	0	1	2
4475	853	"res_0"	"time"	7	0	0	0
4476	853	"arg_1"	"oid"	63	0	1	1
4477	853	"arg_2"	"time"	7	0	1	2
4478	854	"res_0"	"time"	7	0	0	0
4479	854	"arg_1"	"tinyint"	8	0	1	1
4480	854	"arg_2"	"time"	7	0	1	2
4481	855	"res_0"	"time"	7	0	0	0
4482	855	"arg_1"	"smallint"	16	0	1	1
4483	855	"arg_2"	"time"	7	0	1	2
4484	856	"res_0"	"time"	7	0	0	0
4485	856	"arg_1"	"int"	32	0	1	1
4486	856	"arg_2"	"time"	7	0	1	2
4487	857	"res_0"	"time"	7	0	0	0
4488	857	"arg_1"	"bigint"	64	0	1	1
4489	857	"arg_2"	"time"	7	0	1	2
4490	858	"res_0"	"time"	7	0	0	0
4491	858	"arg_1"	"wrd"	64	0	1	1
4492	858	"arg_2"	"time"	7	0	1	2
4493	859	"res_0"	"time"	7	0	0	0
4494	859	"arg_1"	"hugeint"	128	0	1	1
4495	859	"arg_2"	"time"	7	0	1	2
4496	860	"res_0"	"time"	7	0	0	0
4497	860	"arg_1"	"decimal"	2	0	1	1
4498	860	"arg_2"	"time"	7	0	1	2
4499	861	"res_0"	"time"	7	0	0	0
4500	861	"arg_1"	"decimal"	4	0	1	1
4501	861	"arg_2"	"time"	7	0	1	2
4502	862	"res_0"	"time"	7	0	0	0
4503	862	"arg_1"	"decimal"	9	0	1	1
4504	862	"arg_2"	"time"	7	0	1	2
4505	863	"res_0"	"time"	7	0	0	0
4506	863	"arg_1"	"decimal"	18	0	1	1
4507	863	"arg_2"	"time"	7	0	1	2
4508	864	"res_0"	"time"	7	0	0	0
4509	864	"arg_1"	"decimal"	39	0	1	1
4510	864	"arg_2"	"time"	7	0	1	2
4511	865	"res_0"	"time"	7	0	0	0
4512	865	"arg_1"	"real"	24	0	1	1
4513	865	"arg_2"	"time"	7	0	1	2
4514	866	"res_0"	"time"	7	0	0	0
4515	866	"arg_1"	"double"	53	0	1	1
4516	866	"arg_2"	"time"	7	0	1	2
4517	867	"res_0"	"time"	7	0	0	0
4518	867	"arg_1"	"month_interval"	32	0	1	1
4519	867	"arg_2"	"time"	7	0	1	2
4520	868	"res_0"	"time"	7	0	0	0
4521	868	"arg_1"	"sec_interval"	19	0	1	1
4522	868	"arg_2"	"time"	7	0	1	2
4523	869	"res_0"	"time"	7	0	0	0
4524	869	"arg_1"	"time"	7	0	1	1
4525	869	"arg_2"	"time"	7	0	1	2
4526	870	"res_0"	"time"	7	0	0	0
4527	870	"arg_1"	"timetz"	7	0	1	1
4528	870	"arg_2"	"time"	7	0	1	2
4529	871	"res_0"	"time"	7	0	0	0
4530	871	"arg_1"	"date"	0	0	1	1
4531	871	"arg_2"	"time"	7	0	1	2
4532	872	"res_0"	"time"	7	0	0	0
4533	872	"arg_1"	"timestamp"	7	0	1	1
4534	872	"arg_2"	"time"	7	0	1	2
4535	873	"res_0"	"time"	7	0	0	0
4536	873	"arg_1"	"timestamptz"	7	0	1	1
4537	873	"arg_2"	"time"	7	0	1	2
4538	874	"res_0"	"time"	7	0	0	0
4539	874	"arg_1"	"blob"	0	0	1	1
4540	874	"arg_2"	"time"	7	0	1	2
4541	875	"res_0"	"timetz"	7	0	0	0
4542	875	"arg_1"	"oid"	63	0	1	1
4543	875	"arg_2"	"timetz"	7	0	1	2
4544	876	"res_0"	"timetz"	7	0	0	0
4545	876	"arg_1"	"tinyint"	8	0	1	1
4546	876	"arg_2"	"timetz"	7	0	1	2
4547	877	"res_0"	"timetz"	7	0	0	0
4548	877	"arg_1"	"smallint"	16	0	1	1
4549	877	"arg_2"	"timetz"	7	0	1	2
4550	878	"res_0"	"timetz"	7	0	0	0
4551	878	"arg_1"	"int"	32	0	1	1
4552	878	"arg_2"	"timetz"	7	0	1	2
4553	879	"res_0"	"timetz"	7	0	0	0
4554	879	"arg_1"	"bigint"	64	0	1	1
4555	879	"arg_2"	"timetz"	7	0	1	2
4556	880	"res_0"	"timetz"	7	0	0	0
4557	880	"arg_1"	"wrd"	64	0	1	1
4558	880	"arg_2"	"timetz"	7	0	1	2
4559	881	"res_0"	"timetz"	7	0	0	0
4560	881	"arg_1"	"hugeint"	128	0	1	1
4561	881	"arg_2"	"timetz"	7	0	1	2
4562	882	"res_0"	"timetz"	7	0	0	0
4563	882	"arg_1"	"decimal"	2	0	1	1
4564	882	"arg_2"	"timetz"	7	0	1	2
4565	883	"res_0"	"timetz"	7	0	0	0
4566	883	"arg_1"	"decimal"	4	0	1	1
4567	883	"arg_2"	"timetz"	7	0	1	2
4568	884	"res_0"	"timetz"	7	0	0	0
4569	884	"arg_1"	"decimal"	9	0	1	1
4570	884	"arg_2"	"timetz"	7	0	1	2
4571	885	"res_0"	"timetz"	7	0	0	0
4572	885	"arg_1"	"decimal"	18	0	1	1
4573	885	"arg_2"	"timetz"	7	0	1	2
4574	886	"res_0"	"timetz"	7	0	0	0
4575	886	"arg_1"	"decimal"	39	0	1	1
4576	886	"arg_2"	"timetz"	7	0	1	2
4577	887	"res_0"	"timetz"	7	0	0	0
4578	887	"arg_1"	"real"	24	0	1	1
4579	887	"arg_2"	"timetz"	7	0	1	2
4580	888	"res_0"	"timetz"	7	0	0	0
4581	888	"arg_1"	"double"	53	0	1	1
4582	888	"arg_2"	"timetz"	7	0	1	2
4583	889	"res_0"	"timetz"	7	0	0	0
4584	889	"arg_1"	"month_interval"	32	0	1	1
4585	889	"arg_2"	"timetz"	7	0	1	2
4586	890	"res_0"	"timetz"	7	0	0	0
4587	890	"arg_1"	"sec_interval"	19	0	1	1
4588	890	"arg_2"	"timetz"	7	0	1	2
4589	891	"res_0"	"timetz"	7	0	0	0
4590	891	"arg_1"	"time"	7	0	1	1
4591	891	"arg_2"	"timetz"	7	0	1	2
4592	892	"res_0"	"timetz"	7	0	0	0
4593	892	"arg_1"	"timetz"	7	0	1	1
4594	892	"arg_2"	"timetz"	7	0	1	2
4595	893	"res_0"	"timetz"	7	0	0	0
4596	893	"arg_1"	"date"	0	0	1	1
4597	893	"arg_2"	"timetz"	7	0	1	2
4598	894	"res_0"	"timetz"	7	0	0	0
4599	894	"arg_1"	"timestamp"	7	0	1	1
4600	894	"arg_2"	"timetz"	7	0	1	2
4601	895	"res_0"	"timetz"	7	0	0	0
4602	895	"arg_1"	"timestamptz"	7	0	1	1
4603	895	"arg_2"	"timetz"	7	0	1	2
4604	896	"res_0"	"timetz"	7	0	0	0
4605	896	"arg_1"	"blob"	0	0	1	1
4606	896	"arg_2"	"timetz"	7	0	1	2
4607	897	"res_0"	"date"	0	0	0	0
4608	897	"arg_1"	"oid"	63	0	1	1
4609	897	"arg_2"	"date"	0	0	1	2
4610	898	"res_0"	"date"	0	0	0	0
4611	898	"arg_1"	"tinyint"	8	0	1	1
4612	898	"arg_2"	"date"	0	0	1	2
4613	899	"res_0"	"date"	0	0	0	0
4614	899	"arg_1"	"smallint"	16	0	1	1
4615	899	"arg_2"	"date"	0	0	1	2
4616	900	"res_0"	"date"	0	0	0	0
4617	900	"arg_1"	"int"	32	0	1	1
4618	900	"arg_2"	"date"	0	0	1	2
4619	901	"res_0"	"date"	0	0	0	0
4620	901	"arg_1"	"bigint"	64	0	1	1
4621	901	"arg_2"	"date"	0	0	1	2
4622	902	"res_0"	"date"	0	0	0	0
4623	902	"arg_1"	"wrd"	64	0	1	1
4624	902	"arg_2"	"date"	0	0	1	2
4625	903	"res_0"	"date"	0	0	0	0
4626	903	"arg_1"	"hugeint"	128	0	1	1
4627	903	"arg_2"	"date"	0	0	1	2
4628	904	"res_0"	"date"	0	0	0	0
4629	904	"arg_1"	"decimal"	2	0	1	1
4630	904	"arg_2"	"date"	0	0	1	2
4631	905	"res_0"	"date"	0	0	0	0
4632	905	"arg_1"	"decimal"	4	0	1	1
4633	905	"arg_2"	"date"	0	0	1	2
4634	906	"res_0"	"date"	0	0	0	0
4635	906	"arg_1"	"decimal"	9	0	1	1
4636	906	"arg_2"	"date"	0	0	1	2
4637	907	"res_0"	"date"	0	0	0	0
4638	907	"arg_1"	"decimal"	18	0	1	1
4639	907	"arg_2"	"date"	0	0	1	2
4640	908	"res_0"	"date"	0	0	0	0
4641	908	"arg_1"	"decimal"	39	0	1	1
4642	908	"arg_2"	"date"	0	0	1	2
4643	909	"res_0"	"date"	0	0	0	0
4644	909	"arg_1"	"real"	24	0	1	1
4645	909	"arg_2"	"date"	0	0	1	2
4646	910	"res_0"	"date"	0	0	0	0
4647	910	"arg_1"	"double"	53	0	1	1
4648	910	"arg_2"	"date"	0	0	1	2
4649	911	"res_0"	"date"	0	0	0	0
4650	911	"arg_1"	"month_interval"	32	0	1	1
4651	911	"arg_2"	"date"	0	0	1	2
4652	912	"res_0"	"date"	0	0	0	0
4653	912	"arg_1"	"sec_interval"	19	0	1	1
4654	912	"arg_2"	"date"	0	0	1	2
4655	913	"res_0"	"date"	0	0	0	0
4656	913	"arg_1"	"time"	7	0	1	1
4657	913	"arg_2"	"date"	0	0	1	2
4658	914	"res_0"	"date"	0	0	0	0
4659	914	"arg_1"	"timetz"	7	0	1	1
4660	914	"arg_2"	"date"	0	0	1	2
4661	915	"res_0"	"date"	0	0	0	0
4662	915	"arg_1"	"date"	0	0	1	1
4663	915	"arg_2"	"date"	0	0	1	2
4664	916	"res_0"	"date"	0	0	0	0
4665	916	"arg_1"	"timestamp"	7	0	1	1
4666	916	"arg_2"	"date"	0	0	1	2
4667	917	"res_0"	"date"	0	0	0	0
4668	917	"arg_1"	"timestamptz"	7	0	1	1
4669	917	"arg_2"	"date"	0	0	1	2
4670	918	"res_0"	"date"	0	0	0	0
4671	918	"arg_1"	"blob"	0	0	1	1
4672	918	"arg_2"	"date"	0	0	1	2
4673	919	"res_0"	"timestamp"	7	0	0	0
4674	919	"arg_1"	"oid"	63	0	1	1
4675	919	"arg_2"	"timestamp"	7	0	1	2
4676	920	"res_0"	"timestamp"	7	0	0	0
4677	920	"arg_1"	"tinyint"	8	0	1	1
4678	920	"arg_2"	"timestamp"	7	0	1	2
4679	921	"res_0"	"timestamp"	7	0	0	0
4680	921	"arg_1"	"smallint"	16	0	1	1
4681	921	"arg_2"	"timestamp"	7	0	1	2
4682	922	"res_0"	"timestamp"	7	0	0	0
4683	922	"arg_1"	"int"	32	0	1	1
4684	922	"arg_2"	"timestamp"	7	0	1	2
4685	923	"res_0"	"timestamp"	7	0	0	0
4686	923	"arg_1"	"bigint"	64	0	1	1
4687	923	"arg_2"	"timestamp"	7	0	1	2
4688	924	"res_0"	"timestamp"	7	0	0	0
4689	924	"arg_1"	"wrd"	64	0	1	1
4690	924	"arg_2"	"timestamp"	7	0	1	2
4691	925	"res_0"	"timestamp"	7	0	0	0
4692	925	"arg_1"	"hugeint"	128	0	1	1
4693	925	"arg_2"	"timestamp"	7	0	1	2
4694	926	"res_0"	"timestamp"	7	0	0	0
4695	926	"arg_1"	"decimal"	2	0	1	1
4696	926	"arg_2"	"timestamp"	7	0	1	2
4697	927	"res_0"	"timestamp"	7	0	0	0
4698	927	"arg_1"	"decimal"	4	0	1	1
4699	927	"arg_2"	"timestamp"	7	0	1	2
4700	928	"res_0"	"timestamp"	7	0	0	0
4701	928	"arg_1"	"decimal"	9	0	1	1
4702	928	"arg_2"	"timestamp"	7	0	1	2
4703	929	"res_0"	"timestamp"	7	0	0	0
4704	929	"arg_1"	"decimal"	18	0	1	1
4705	929	"arg_2"	"timestamp"	7	0	1	2
4706	930	"res_0"	"timestamp"	7	0	0	0
4707	930	"arg_1"	"decimal"	39	0	1	1
4708	930	"arg_2"	"timestamp"	7	0	1	2
4709	931	"res_0"	"timestamp"	7	0	0	0
4710	931	"arg_1"	"real"	24	0	1	1
4711	931	"arg_2"	"timestamp"	7	0	1	2
4712	932	"res_0"	"timestamp"	7	0	0	0
4713	932	"arg_1"	"double"	53	0	1	1
4714	932	"arg_2"	"timestamp"	7	0	1	2
4715	933	"res_0"	"timestamp"	7	0	0	0
4716	933	"arg_1"	"month_interval"	32	0	1	1
4717	933	"arg_2"	"timestamp"	7	0	1	2
4718	934	"res_0"	"timestamp"	7	0	0	0
4719	934	"arg_1"	"sec_interval"	19	0	1	1
4720	934	"arg_2"	"timestamp"	7	0	1	2
4721	935	"res_0"	"timestamp"	7	0	0	0
4722	935	"arg_1"	"time"	7	0	1	1
4723	935	"arg_2"	"timestamp"	7	0	1	2
4724	936	"res_0"	"timestamp"	7	0	0	0
4725	936	"arg_1"	"timetz"	7	0	1	1
4726	936	"arg_2"	"timestamp"	7	0	1	2
4727	937	"res_0"	"timestamp"	7	0	0	0
4728	937	"arg_1"	"date"	0	0	1	1
4729	937	"arg_2"	"timestamp"	7	0	1	2
4730	938	"res_0"	"timestamp"	7	0	0	0
4731	938	"arg_1"	"timestamp"	7	0	1	1
4732	938	"arg_2"	"timestamp"	7	0	1	2
4733	939	"res_0"	"timestamp"	7	0	0	0
4734	939	"arg_1"	"timestamptz"	7	0	1	1
4735	939	"arg_2"	"timestamp"	7	0	1	2
4736	940	"res_0"	"timestamp"	7	0	0	0
4737	940	"arg_1"	"blob"	0	0	1	1
4738	940	"arg_2"	"timestamp"	7	0	1	2
4739	941	"res_0"	"timestamptz"	7	0	0	0
4740	941	"arg_1"	"oid"	63	0	1	1
4741	941	"arg_2"	"timestamptz"	7	0	1	2
4742	942	"res_0"	"timestamptz"	7	0	0	0
4743	942	"arg_1"	"tinyint"	8	0	1	1
4744	942	"arg_2"	"timestamptz"	7	0	1	2
4745	943	"res_0"	"timestamptz"	7	0	0	0
4746	943	"arg_1"	"smallint"	16	0	1	1
4747	943	"arg_2"	"timestamptz"	7	0	1	2
4748	944	"res_0"	"timestamptz"	7	0	0	0
4749	944	"arg_1"	"int"	32	0	1	1
4750	944	"arg_2"	"timestamptz"	7	0	1	2
4751	945	"res_0"	"timestamptz"	7	0	0	0
4752	945	"arg_1"	"bigint"	64	0	1	1
4753	945	"arg_2"	"timestamptz"	7	0	1	2
4754	946	"res_0"	"timestamptz"	7	0	0	0
4755	946	"arg_1"	"wrd"	64	0	1	1
4756	946	"arg_2"	"timestamptz"	7	0	1	2
4757	947	"res_0"	"timestamptz"	7	0	0	0
4758	947	"arg_1"	"hugeint"	128	0	1	1
4759	947	"arg_2"	"timestamptz"	7	0	1	2
4760	948	"res_0"	"timestamptz"	7	0	0	0
4761	948	"arg_1"	"decimal"	2	0	1	1
4762	948	"arg_2"	"timestamptz"	7	0	1	2
4763	949	"res_0"	"timestamptz"	7	0	0	0
4764	949	"arg_1"	"decimal"	4	0	1	1
4765	949	"arg_2"	"timestamptz"	7	0	1	2
4766	950	"res_0"	"timestamptz"	7	0	0	0
4767	950	"arg_1"	"decimal"	9	0	1	1
4768	950	"arg_2"	"timestamptz"	7	0	1	2
4769	951	"res_0"	"timestamptz"	7	0	0	0
4770	951	"arg_1"	"decimal"	18	0	1	1
4771	951	"arg_2"	"timestamptz"	7	0	1	2
4772	952	"res_0"	"timestamptz"	7	0	0	0
4773	952	"arg_1"	"decimal"	39	0	1	1
4774	952	"arg_2"	"timestamptz"	7	0	1	2
4775	953	"res_0"	"timestamptz"	7	0	0	0
4776	953	"arg_1"	"real"	24	0	1	1
4777	953	"arg_2"	"timestamptz"	7	0	1	2
4778	954	"res_0"	"timestamptz"	7	0	0	0
4779	954	"arg_1"	"double"	53	0	1	1
4780	954	"arg_2"	"timestamptz"	7	0	1	2
4781	955	"res_0"	"timestamptz"	7	0	0	0
4782	955	"arg_1"	"month_interval"	32	0	1	1
4783	955	"arg_2"	"timestamptz"	7	0	1	2
4784	956	"res_0"	"timestamptz"	7	0	0	0
4785	956	"arg_1"	"sec_interval"	19	0	1	1
4786	956	"arg_2"	"timestamptz"	7	0	1	2
4787	957	"res_0"	"timestamptz"	7	0	0	0
4788	957	"arg_1"	"time"	7	0	1	1
4789	957	"arg_2"	"timestamptz"	7	0	1	2
4790	958	"res_0"	"timestamptz"	7	0	0	0
4791	958	"arg_1"	"timetz"	7	0	1	1
4792	958	"arg_2"	"timestamptz"	7	0	1	2
4793	959	"res_0"	"timestamptz"	7	0	0	0
4794	959	"arg_1"	"date"	0	0	1	1
4795	959	"arg_2"	"timestamptz"	7	0	1	2
4796	960	"res_0"	"timestamptz"	7	0	0	0
4797	960	"arg_1"	"timestamp"	7	0	1	1
4798	960	"arg_2"	"timestamptz"	7	0	1	2
4799	961	"res_0"	"timestamptz"	7	0	0	0
4800	961	"arg_1"	"timestamptz"	7	0	1	1
4801	961	"arg_2"	"timestamptz"	7	0	1	2
4802	962	"res_0"	"timestamptz"	7	0	0	0
4803	962	"arg_1"	"blob"	0	0	1	1
4804	962	"arg_2"	"timestamptz"	7	0	1	2
4805	963	"res_0"	"blob"	0	0	0	0
4806	963	"arg_1"	"oid"	63	0	1	1
4807	963	"arg_2"	"blob"	0	0	1	2
4808	964	"res_0"	"blob"	0	0	0	0
4809	964	"arg_1"	"tinyint"	8	0	1	1
4810	964	"arg_2"	"blob"	0	0	1	2
4811	965	"res_0"	"blob"	0	0	0	0
4812	965	"arg_1"	"smallint"	16	0	1	1
4813	965	"arg_2"	"blob"	0	0	1	2
4814	966	"res_0"	"blob"	0	0	0	0
4815	966	"arg_1"	"int"	32	0	1	1
4816	966	"arg_2"	"blob"	0	0	1	2
4817	967	"res_0"	"blob"	0	0	0	0
4818	967	"arg_1"	"bigint"	64	0	1	1
4819	967	"arg_2"	"blob"	0	0	1	2
4820	968	"res_0"	"blob"	0	0	0	0
4821	968	"arg_1"	"wrd"	64	0	1	1
4822	968	"arg_2"	"blob"	0	0	1	2
4823	969	"res_0"	"blob"	0	0	0	0
4824	969	"arg_1"	"hugeint"	128	0	1	1
4825	969	"arg_2"	"blob"	0	0	1	2
4826	970	"res_0"	"blob"	0	0	0	0
4827	970	"arg_1"	"decimal"	2	0	1	1
4828	970	"arg_2"	"blob"	0	0	1	2
4829	971	"res_0"	"blob"	0	0	0	0
4830	971	"arg_1"	"decimal"	4	0	1	1
4831	971	"arg_2"	"blob"	0	0	1	2
4832	972	"res_0"	"blob"	0	0	0	0
4833	972	"arg_1"	"decimal"	9	0	1	1
4834	972	"arg_2"	"blob"	0	0	1	2
4835	973	"res_0"	"blob"	0	0	0	0
4836	973	"arg_1"	"decimal"	18	0	1	1
4837	973	"arg_2"	"blob"	0	0	1	2
4838	974	"res_0"	"blob"	0	0	0	0
4839	974	"arg_1"	"decimal"	39	0	1	1
4840	974	"arg_2"	"blob"	0	0	1	2
4841	975	"res_0"	"blob"	0	0	0	0
4842	975	"arg_1"	"real"	24	0	1	1
4843	975	"arg_2"	"blob"	0	0	1	2
4844	976	"res_0"	"blob"	0	0	0	0
4845	976	"arg_1"	"double"	53	0	1	1
4846	976	"arg_2"	"blob"	0	0	1	2
4847	977	"res_0"	"blob"	0	0	0	0
4848	977	"arg_1"	"month_interval"	32	0	1	1
4849	977	"arg_2"	"blob"	0	0	1	2
4850	978	"res_0"	"blob"	0	0	0	0
4851	978	"arg_1"	"sec_interval"	19	0	1	1
4852	978	"arg_2"	"blob"	0	0	1	2
4853	979	"res_0"	"blob"	0	0	0	0
4854	979	"arg_1"	"time"	7	0	1	1
4855	979	"arg_2"	"blob"	0	0	1	2
4856	980	"res_0"	"blob"	0	0	0	0
4857	980	"arg_1"	"timetz"	7	0	1	1
4858	980	"arg_2"	"blob"	0	0	1	2
4859	981	"res_0"	"blob"	0	0	0	0
4860	981	"arg_1"	"date"	0	0	1	1
4861	981	"arg_2"	"blob"	0	0	1	2
4862	982	"res_0"	"blob"	0	0	0	0
4863	982	"arg_1"	"timestamp"	7	0	1	1
4864	982	"arg_2"	"blob"	0	0	1	2
4865	983	"res_0"	"blob"	0	0	0	0
4866	983	"arg_1"	"timestamptz"	7	0	1	1
4867	983	"arg_2"	"blob"	0	0	1	2
4868	984	"res_0"	"blob"	0	0	0	0
4869	984	"arg_1"	"blob"	0	0	1	1
4870	984	"arg_2"	"blob"	0	0	1	2
4871	985	"res_0"	"real"	24	0	0	0
4872	985	"arg_1"	"real"	24	0	1	1
4873	985	"arg_2"	"real"	24	0	1	2
4874	986	"res_0"	"real"	24	0	0	0
4875	986	"arg_1"	"real"	24	0	1	1
4876	987	"res_0"	"real"	24	0	0	0
4877	987	"arg_1"	"real"	24	0	1	1
4878	988	"res_0"	"real"	24	0	0	0
4879	988	"arg_1"	"real"	24	0	1	1
4880	989	"res_0"	"real"	24	0	0	0
4881	989	"arg_1"	"real"	24	0	1	1
4882	990	"res_0"	"real"	24	0	0	0
4883	990	"arg_1"	"real"	24	0	1	1
4884	991	"res_0"	"real"	24	0	0	0
4885	991	"arg_1"	"real"	24	0	1	1
4886	992	"res_0"	"real"	24	0	0	0
4887	992	"arg_1"	"real"	24	0	1	1
4888	993	"res_0"	"real"	24	0	0	0
4889	993	"arg_1"	"real"	24	0	1	1
4890	994	"res_0"	"real"	24	0	0	0
4891	994	"arg_1"	"real"	24	0	1	1
4892	995	"res_0"	"real"	24	0	0	0
4893	995	"arg_1"	"real"	24	0	1	1
4894	995	"arg_2"	"real"	24	0	1	2
4895	996	"res_0"	"real"	24	0	0	0
4896	996	"arg_1"	"real"	24	0	1	1
4897	997	"res_0"	"real"	24	0	0	0
4898	997	"arg_1"	"real"	24	0	1	1
4899	998	"res_0"	"real"	24	0	0	0
4900	998	"arg_1"	"real"	24	0	1	1
4901	999	"res_0"	"real"	24	0	0	0
4902	999	"arg_1"	"real"	24	0	1	1
4903	1000	"res_0"	"real"	24	0	0	0
4904	1000	"arg_1"	"real"	24	0	1	1
4905	1001	"res_0"	"real"	24	0	0	0
4906	1001	"arg_1"	"real"	24	0	1	1
4907	1002	"res_0"	"real"	24	0	0	0
4908	1002	"arg_1"	"real"	24	0	1	1
4909	1003	"res_0"	"real"	24	0	0	0
4910	1003	"arg_1"	"real"	24	0	1	1
4911	1004	"res_0"	"double"	53	0	0	0
4912	1004	"arg_1"	"double"	53	0	1	1
4913	1004	"arg_2"	"double"	53	0	1	2
4914	1005	"res_0"	"double"	53	0	0	0
4915	1005	"arg_1"	"double"	53	0	1	1
4916	1006	"res_0"	"double"	53	0	0	0
4917	1006	"arg_1"	"double"	53	0	1	1
4918	1007	"res_0"	"double"	53	0	0	0
4919	1007	"arg_1"	"double"	53	0	1	1
4920	1008	"res_0"	"double"	53	0	0	0
4921	1008	"arg_1"	"double"	53	0	1	1
4922	1009	"res_0"	"double"	53	0	0	0
4923	1009	"arg_1"	"double"	53	0	1	1
4924	1010	"res_0"	"double"	53	0	0	0
4925	1010	"arg_1"	"double"	53	0	1	1
4926	1011	"res_0"	"double"	53	0	0	0
4927	1011	"arg_1"	"double"	53	0	1	1
4928	1012	"res_0"	"double"	53	0	0	0
4929	1012	"arg_1"	"double"	53	0	1	1
4930	1013	"res_0"	"double"	53	0	0	0
4931	1013	"arg_1"	"double"	53	0	1	1
4932	1014	"res_0"	"double"	53	0	0	0
4933	1014	"arg_1"	"double"	53	0	1	1
4934	1014	"arg_2"	"double"	53	0	1	2
4935	1015	"res_0"	"double"	53	0	0	0
4936	1015	"arg_1"	"double"	53	0	1	1
4937	1016	"res_0"	"double"	53	0	0	0
4938	1016	"arg_1"	"double"	53	0	1	1
4939	1017	"res_0"	"double"	53	0	0	0
4940	1017	"arg_1"	"double"	53	0	1	1
4941	1018	"res_0"	"double"	53	0	0	0
4942	1018	"arg_1"	"double"	53	0	1	1
4943	1019	"res_0"	"double"	53	0	0	0
4944	1019	"arg_1"	"double"	53	0	1	1
4945	1020	"res_0"	"double"	53	0	0	0
4946	1020	"arg_1"	"double"	53	0	1	1
4947	1021	"res_0"	"double"	53	0	0	0
4948	1021	"arg_1"	"double"	53	0	1	1
4949	1022	"res_0"	"double"	53	0	0	0
4950	1022	"arg_1"	"double"	53	0	1	1
4951	1023	"res_0"	"double"	53	0	0	0
4952	1024	"res_0"	"int"	32	0	0	0
4953	1025	"res_0"	"int"	32	0	0	0
4954	1025	"arg_1"	"int"	32	0	1	1
4955	1026	"res_0"	"date"	0	0	0	0
4956	1027	"res_0"	"date"	0	0	0	0
4957	1028	"res_0"	"timetz"	7	0	0	0
4958	1029	"res_0"	"timetz"	7	0	0	0
4959	1030	"res_0"	"timestamptz"	7	0	0	0
4960	1031	"res_0"	"time"	7	0	0	0
4961	1032	"res_0"	"timestamp"	7	0	0	0
4962	1033	"res_0"	"month_interval"	32	0	0	0
4963	1033	"arg_1"	"date"	0	0	1	1
4964	1033	"arg_2"	"date"	0	0	1	2
4965	1034	"res_0"	"sec_interval"	19	0	0	0
4966	1034	"arg_1"	"timetz"	7	0	1	1
4967	1034	"arg_2"	"timetz"	7	0	1	2
4968	1035	"res_0"	"sec_interval"	19	0	0	0
4969	1035	"arg_1"	"time"	7	0	1	1
4970	1035	"arg_2"	"time"	7	0	1	2
4971	1036	"res_0"	"sec_interval"	19	0	0	0
4972	1036	"arg_1"	"timestamptz"	7	0	1	1
4973	1036	"arg_2"	"timestamptz"	7	0	1	2
4974	1037	"res_0"	"sec_interval"	19	0	0	0
4975	1037	"arg_1"	"timestamp"	7	0	1	1
4976	1037	"arg_2"	"timestamp"	7	0	1	2
4977	1038	"res_0"	"date"	0	0	0	0
4978	1038	"arg_1"	"date"	0	0	1	1
4979	1038	"arg_2"	"sec_interval"	19	0	1	2
4980	1039	"res_0"	"date"	0	0	0	0
4981	1039	"arg_1"	"date"	0	0	1	1
4982	1039	"arg_2"	"month_interval"	32	0	1	2
4983	1040	"res_0"	"time"	7	0	0	0
4984	1040	"arg_1"	"time"	7	0	1	1
4985	1040	"arg_2"	"sec_interval"	19	0	1	2
4986	1041	"res_0"	"timetz"	7	0	0	0
4987	1041	"arg_1"	"timetz"	7	0	1	1
4988	1041	"arg_2"	"sec_interval"	19	0	1	2
4989	1042	"res_0"	"timestamp"	7	0	0	0
4990	1042	"arg_1"	"timestamp"	7	0	1	1
4991	1042	"arg_2"	"sec_interval"	19	0	1	2
4992	1043	"res_0"	"timestamp"	7	0	0	0
4993	1043	"arg_1"	"timestamp"	7	0	1	1
4994	1043	"arg_2"	"month_interval"	32	0	1	2
4995	1044	"res_0"	"timestamptz"	7	0	0	0
4996	1044	"arg_1"	"timestamptz"	7	0	1	1
4997	1044	"arg_2"	"sec_interval"	19	0	1	2
4998	1045	"res_0"	"timestamptz"	7	0	0	0
4999	1045	"arg_1"	"timestamptz"	7	0	1	1
5000	1045	"arg_2"	"month_interval"	32	0	1	2
5001	1046	"res_0"	"date"	0	0	0	0
5002	1046	"arg_1"	"date"	0	0	1	1
5003	1046	"arg_2"	"sec_interval"	19	0	1	2
5004	1047	"res_0"	"date"	0	0	0	0
5005	1047	"arg_1"	"date"	0	0	1	1
5006	1047	"arg_2"	"month_interval"	32	0	1	2
5007	1048	"res_0"	"timestamp"	7	0	0	0
5008	1048	"arg_1"	"timestamp"	7	0	1	1
5009	1048	"arg_2"	"sec_interval"	19	0	1	2
5010	1049	"res_0"	"timestamp"	7	0	0	0
5011	1049	"arg_1"	"timestamp"	7	0	1	1
5012	1049	"arg_2"	"month_interval"	32	0	1	2
5013	1050	"res_0"	"timestamptz"	7	0	0	0
5014	1050	"arg_1"	"timestamptz"	7	0	1	1
5015	1050	"arg_2"	"sec_interval"	19	0	1	2
5016	1051	"res_0"	"timestamptz"	7	0	0	0
5017	1051	"arg_1"	"timestamptz"	7	0	1	1
5018	1051	"arg_2"	"month_interval"	32	0	1	2
5019	1052	"res_0"	"time"	7	0	0	0
5020	1052	"arg_1"	"time"	7	0	1	1
5021	1052	"arg_2"	"sec_interval"	19	0	1	2
5022	1053	"res_0"	"timetz"	7	0	0	0
5023	1053	"arg_1"	"timetz"	7	0	1	1
5024	1053	"arg_2"	"sec_interval"	19	0	1	2
5025	1054	"res_0"	"sec_interval"	19	0	0	0
5026	1055	"res_0"	"int"	32	0	0	0
5027	1055	"arg_1"	"date"	0	0	1	1
5028	1056	"res_0"	"int"	32	0	0	0
5029	1056	"arg_1"	"date"	0	0	1	1
5030	1057	"res_0"	"int"	32	0	0	0
5031	1057	"arg_1"	"date"	0	0	1	1
5032	1058	"res_0"	"int"	32	0	0	0
5033	1058	"arg_1"	"time"	7	0	1	1
5034	1059	"res_0"	"int"	32	0	0	0
5035	1059	"arg_1"	"time"	7	0	1	1
5036	1060	"res_0"	"decimal"	9	3	0	0
5037	1060	"arg_1"	"time"	7	0	1	1
5038	1061	"res_0"	"int"	32	0	0	0
5039	1061	"arg_1"	"timetz"	7	0	1	1
5040	1062	"res_0"	"int"	32	0	0	0
5041	1062	"arg_1"	"timetz"	7	0	1	1
5042	1063	"res_0"	"decimal"	9	3	0	0
5043	1063	"arg_1"	"timetz"	7	0	1	1
5044	1064	"res_0"	"int"	32	0	0	0
5045	1064	"arg_1"	"timestamp"	7	0	1	1
5046	1065	"res_0"	"int"	32	0	0	0
5047	1065	"arg_1"	"timestamp"	7	0	1	1
5048	1066	"res_0"	"int"	32	0	0	0
5049	1066	"arg_1"	"timestamp"	7	0	1	1
5050	1067	"res_0"	"int"	32	0	0	0
5051	1067	"arg_1"	"timestamp"	7	0	1	1
5052	1068	"res_0"	"int"	32	0	0	0
5053	1068	"arg_1"	"timestamp"	7	0	1	1
5054	1069	"res_0"	"decimal"	9	3	0	0
5055	1069	"arg_1"	"timestamp"	7	0	1	1
5056	1070	"res_0"	"int"	32	0	0	0
5057	1070	"arg_1"	"timestamptz"	7	0	1	1
5058	1071	"res_0"	"int"	32	0	0	0
5059	1071	"arg_1"	"timestamptz"	7	0	1	1
5060	1072	"res_0"	"int"	32	0	0	0
5061	1072	"arg_1"	"timestamptz"	7	0	1	1
5062	1073	"res_0"	"int"	32	0	0	0
5063	1073	"arg_1"	"timestamptz"	7	0	1	1
5064	1074	"res_0"	"int"	32	0	0	0
5065	1074	"arg_1"	"timestamptz"	7	0	1	1
5066	1075	"res_0"	"decimal"	9	3	0	0
5067	1075	"arg_1"	"timestamptz"	7	0	1	1
5068	1076	"res_0"	"int"	32	0	0	0
5069	1076	"arg_1"	"month_interval"	32	0	1	1
5070	1077	"res_0"	"int"	32	0	0	0
5071	1077	"arg_1"	"month_interval"	32	0	1	1
5072	1078	"res_0"	"bigint"	64	0	0	0
5073	1078	"arg_1"	"sec_interval"	19	0	1	1
5074	1079	"res_0"	"int"	32	0	0	0
5075	1079	"arg_1"	"sec_interval"	19	0	1	1
5076	1080	"res_0"	"int"	32	0	0	0
5077	1080	"arg_1"	"sec_interval"	19	0	1	1
5078	1081	"res_0"	"int"	32	0	0	0
5079	1081	"arg_1"	"sec_interval"	19	0	1	1
5080	1082	"res_0"	"int"	32	0	0	0
5081	1082	"arg_1"	"date"	0	0	1	1
5082	1083	"res_0"	"int"	32	0	0	0
5083	1083	"arg_1"	"date"	0	0	1	1
5084	1084	"res_0"	"int"	32	0	0	0
5085	1084	"arg_1"	"date"	0	0	1	1
5086	1085	"res_0"	"int"	32	0	0	0
5087	1085	"arg_1"	"date"	0	0	1	1
5088	1086	"res_0"	"int"	32	0	0	0
5089	1086	"arg_1"	"date"	0	0	1	1
5090	1087	"res_0"	"bigint"	64	0	0	0
5091	1087	"arg_1"	"varchar"	0	0	1	1
5092	1087	"arg_2"	"varchar"	0	0	1	2
5093	1088	"res_0"	"bigint"	64	0	0	0
5094	1088	"arg_1"	"varchar"	0	0	1	1
5095	1088	"arg_2"	"varchar"	0	0	1	2
5096	1089	"res_0"	"bigint"	64	0	0	0
5097	1089	"arg_1"	"varchar"	0	0	1	1
5098	1089	"arg_2"	"varchar"	0	0	1	2
5099	1089	"arg_3"	"bigint"	64	0	1	3
5100	1090	"res_0"	"tinyint"	8	0	0	0
5101	1090	"arg_1"	"char"	0	0	1	1
5102	1090	"arg_2"	"boolean"	1	0	1	2
5103	1091	"res_0"	"smallint"	16	0	0	0
5104	1091	"arg_1"	"char"	0	0	1	1
5105	1091	"arg_2"	"boolean"	1	0	1	2
5106	1092	"res_0"	"int"	32	0	0	0
5107	1092	"arg_1"	"char"	0	0	1	1
5108	1092	"arg_2"	"boolean"	1	0	1	2
5109	1093	"res_0"	"char"	0	0	0	0
5110	1093	"arg_1"	"char"	0	0	1	1
5111	1094	"res_0"	"int"	32	0	0	0
5112	1094	"arg_1"	"char"	0	0	1	1
5113	1094	"arg_2"	"char"	0	0	1	2
5114	1095	"res_0"	"int"	32	0	0	0
5115	1095	"arg_1"	"char"	0	0	1	1
5116	1095	"arg_2"	"char"	0	0	1	2
5117	1095	"arg_3"	"int"	32	0	1	3
5118	1096	"res_0"	"char"	0	0	0	0
5119	1096	"arg_1"	"char"	0	0	1	1
5120	1096	"arg_2"	"int"	32	0	1	2
5121	1097	"res_0"	"char"	0	0	0	0
5122	1097	"arg_1"	"char"	0	0	1	1
5123	1097	"arg_2"	"int"	32	0	1	2
5124	1097	"arg_3"	"int"	32	0	1	3
5125	1098	"res_0"	"boolean"	1	0	0	0
5126	1098	"arg_1"	"char"	0	0	1	1
5127	1098	"arg_2"	"char"	0	0	1	2
5128	1099	"res_0"	"boolean"	1	0	0	0
5129	1099	"arg_1"	"char"	0	0	1	1
5130	1099	"arg_2"	"char"	0	0	1	2
5131	1099	"arg_3"	"char"	0	0	1	3
5132	1100	"res_0"	"boolean"	1	0	0	0
5133	1100	"arg_1"	"char"	0	0	1	1
5134	1100	"arg_2"	"char"	0	0	1	2
5135	1101	"res_0"	"boolean"	1	0	0	0
5136	1101	"arg_1"	"char"	0	0	1	1
5137	1101	"arg_2"	"char"	0	0	1	2
5138	1101	"arg_3"	"char"	0	0	1	3
5139	1102	"res_0"	"boolean"	1	0	0	0
5140	1102	"arg_1"	"char"	0	0	1	1
5141	1102	"arg_2"	"char"	0	0	1	2
5142	1103	"res_0"	"boolean"	1	0	0	0
5143	1103	"arg_1"	"char"	0	0	1	1
5144	1103	"arg_2"	"char"	0	0	1	2
5145	1103	"arg_3"	"char"	0	0	1	3
5146	1104	"res_0"	"boolean"	1	0	0	0
5147	1104	"arg_1"	"char"	0	0	1	1
5148	1104	"arg_2"	"char"	0	0	1	2
5149	1105	"res_0"	"boolean"	1	0	0	0
5150	1105	"arg_1"	"char"	0	0	1	1
5151	1105	"arg_2"	"char"	0	0	1	2
5152	1105	"arg_3"	"char"	0	0	1	3
5153	1106	"res_0"	"int"	32	0	0	0
5154	1106	"arg_1"	"char"	0	0	1	1
5155	1106	"arg_2"	"char"	0	0	1	2
5156	1107	"res_0"	"char"	0	0	0	0
5157	1107	"arg_1"	"char"	0	0	1	1
5158	1107	"arg_2"	"int"	32	0	1	2
5159	1108	"res_0"	"char"	0	0	0	0
5160	1108	"arg_1"	"char"	0	0	1	1
5161	1108	"arg_2"	"char"	0	0	1	2
5162	1109	"res_0"	"int"	32	0	0	0
5163	1109	"arg_1"	"char"	0	0	1	1
5164	1110	"res_0"	"char"	0	0	0	0
5165	1110	"arg_1"	"int"	32	0	1	1
5166	1111	"res_0"	"int"	32	0	0	0
5167	1111	"arg_1"	"char"	0	0	1	1
5168	1112	"res_0"	"char"	0	0	0	0
5169	1112	"arg_1"	"char"	0	0	1	1
5170	1112	"arg_2"	"int"	32	0	1	2
5171	1113	"res_0"	"char"	0	0	0	0
5172	1113	"arg_1"	"char"	0	0	1	1
5173	1113	"arg_2"	"int"	32	0	1	2
5174	1114	"res_0"	"char"	0	0	0	0
5175	1114	"arg_1"	"char"	0	0	1	1
5176	1115	"res_0"	"char"	0	0	0	0
5177	1115	"arg_1"	"char"	0	0	1	1
5178	1116	"res_0"	"char"	0	0	0	0
5179	1116	"arg_1"	"char"	0	0	1	1
5180	1117	"res_0"	"char"	0	0	0	0
5181	1117	"arg_1"	"char"	0	0	1	1
5182	1118	"res_0"	"char"	0	0	0	0
5183	1118	"arg_1"	"char"	0	0	1	1
5184	1119	"res_0"	"char"	0	0	0	0
5185	1119	"arg_1"	"char"	0	0	1	1
5186	1119	"arg_2"	"char"	0	0	1	2
5187	1120	"res_0"	"char"	0	0	0	0
5188	1120	"arg_1"	"char"	0	0	1	1
5189	1121	"res_0"	"char"	0	0	0	0
5190	1121	"arg_1"	"char"	0	0	1	1
5191	1121	"arg_2"	"char"	0	0	1	2
5192	1122	"res_0"	"char"	0	0	0	0
5193	1122	"arg_1"	"char"	0	0	1	1
5194	1123	"res_0"	"char"	0	0	0	0
5195	1123	"arg_1"	"char"	0	0	1	1
5196	1123	"arg_2"	"char"	0	0	1	2
5197	1124	"res_0"	"char"	0	0	0	0
5198	1124	"arg_1"	"char"	0	0	1	1
5199	1124	"arg_2"	"int"	32	0	1	2
5200	1125	"res_0"	"char"	0	0	0	0
5201	1125	"arg_1"	"char"	0	0	1	1
5202	1125	"arg_2"	"int"	32	0	1	2
5203	1125	"arg_3"	"char"	0	0	1	3
5204	1126	"res_0"	"char"	0	0	0	0
5205	1126	"arg_1"	"char"	0	0	1	1
5206	1126	"arg_2"	"int"	32	0	1	2
5207	1127	"res_0"	"char"	0	0	0	0
5208	1127	"arg_1"	"char"	0	0	1	1
5209	1127	"arg_2"	"int"	32	0	1	2
5210	1127	"arg_3"	"char"	0	0	1	3
5211	1128	"res_0"	"char"	0	0	0	0
5212	1128	"arg_1"	"char"	0	0	1	1
5213	1128	"arg_2"	"int"	32	0	1	2
5214	1128	"arg_3"	"int"	32	0	1	3
5215	1128	"arg_4"	"char"	0	0	1	4
5216	1129	"res_0"	"char"	0	0	0	0
5217	1129	"arg_1"	"char"	0	0	1	1
5218	1129	"arg_2"	"char"	0	0	1	2
5219	1129	"arg_3"	"char"	0	0	1	3
5220	1130	"res_0"	"char"	0	0	0	0
5221	1130	"arg_1"	"char"	0	0	1	1
5222	1130	"arg_2"	"int"	32	0	1	2
5223	1131	"res_0"	"char"	0	0	0	0
5224	1131	"arg_1"	"int"	32	0	1	1
5225	1132	"res_0"	"int"	32	0	0	0
5226	1132	"arg_1"	"char"	0	0	1	1
5227	1133	"res_0"	"int"	32	0	0	0
5228	1133	"arg_1"	"char"	0	0	1	1
5229	1134	"res_0"	"int"	32	0	0	0
5230	1134	"arg_1"	"char"	0	0	1	1
5231	1135	"res_0"	"char"	0	0	0	0
5232	1135	"arg_1"	"char"	0	0	1	1
5233	1136	"res_0"	"int"	32	0	0	0
5234	1136	"arg_1"	"char"	0	0	1	1
5235	1136	"arg_2"	"char"	0	0	1	2
5236	1137	"res_0"	"int"	32	0	0	0
5237	1137	"arg_1"	"char"	0	0	1	1
5238	1137	"arg_2"	"char"	0	0	1	2
5239	1138	"res_0"	"int"	32	0	0	0
5240	1138	"arg_1"	"char"	0	0	1	1
5241	1138	"arg_2"	"char"	0	0	1	2
5242	1139	"res_0"	"double"	53	0	0	0
5243	1139	"arg_1"	"char"	0	0	1	1
5244	1139	"arg_2"	"char"	0	0	1	2
5245	1140	"res_0"	"char"	0	0	0	0
5246	1140	"arg_1"	"char"	0	0	1	1
5247	1141	"res_0"	"int"	32	0	0	0
5248	1141	"arg_1"	"char"	0	0	1	1
5249	1141	"arg_2"	"char"	0	0	1	2
5250	1142	"res_0"	"int"	32	0	0	0
5251	1142	"arg_1"	"char"	0	0	1	1
5252	1142	"arg_2"	"char"	0	0	1	2
5253	1142	"arg_3"	"int"	32	0	1	3
5254	1142	"arg_4"	"int"	32	0	1	4
5255	1142	"arg_5"	"int"	32	0	1	5
5256	1143	"res_0"	"tinyint"	8	0	0	0
5257	1143	"arg_1"	"varchar"	0	0	1	1
5258	1143	"arg_2"	"boolean"	1	0	1	2
5259	1144	"res_0"	"smallint"	16	0	0	0
5260	1144	"arg_1"	"varchar"	0	0	1	1
5261	1144	"arg_2"	"boolean"	1	0	1	2
5262	1145	"res_0"	"int"	32	0	0	0
5263	1145	"arg_1"	"varchar"	0	0	1	1
5264	1145	"arg_2"	"boolean"	1	0	1	2
5265	1146	"res_0"	"varchar"	0	0	0	0
5266	1146	"arg_1"	"varchar"	0	0	1	1
5267	1147	"res_0"	"int"	32	0	0	0
5268	1147	"arg_1"	"varchar"	0	0	1	1
5269	1147	"arg_2"	"varchar"	0	0	1	2
5270	1148	"res_0"	"int"	32	0	0	0
5271	1148	"arg_1"	"varchar"	0	0	1	1
5272	1148	"arg_2"	"varchar"	0	0	1	2
5273	1148	"arg_3"	"int"	32	0	1	3
5274	1149	"res_0"	"varchar"	0	0	0	0
5275	1149	"arg_1"	"varchar"	0	0	1	1
5276	1149	"arg_2"	"int"	32	0	1	2
5277	1150	"res_0"	"varchar"	0	0	0	0
5278	1150	"arg_1"	"varchar"	0	0	1	1
5279	1150	"arg_2"	"int"	32	0	1	2
5280	1150	"arg_3"	"int"	32	0	1	3
5281	1151	"res_0"	"boolean"	1	0	0	0
5282	1151	"arg_1"	"varchar"	0	0	1	1
5283	1151	"arg_2"	"varchar"	0	0	1	2
5284	1152	"res_0"	"boolean"	1	0	0	0
5285	1152	"arg_1"	"varchar"	0	0	1	1
5286	1152	"arg_2"	"varchar"	0	0	1	2
5287	1152	"arg_3"	"varchar"	0	0	1	3
5288	1153	"res_0"	"boolean"	1	0	0	0
5289	1153	"arg_1"	"varchar"	0	0	1	1
5290	1153	"arg_2"	"varchar"	0	0	1	2
5291	1154	"res_0"	"boolean"	1	0	0	0
5292	1154	"arg_1"	"varchar"	0	0	1	1
5293	1154	"arg_2"	"varchar"	0	0	1	2
5294	1154	"arg_3"	"varchar"	0	0	1	3
5295	1155	"res_0"	"boolean"	1	0	0	0
5296	1155	"arg_1"	"varchar"	0	0	1	1
5297	1155	"arg_2"	"varchar"	0	0	1	2
5298	1156	"res_0"	"boolean"	1	0	0	0
5299	1156	"arg_1"	"varchar"	0	0	1	1
5300	1156	"arg_2"	"varchar"	0	0	1	2
5301	1156	"arg_3"	"varchar"	0	0	1	3
5302	1157	"res_0"	"boolean"	1	0	0	0
5303	1157	"arg_1"	"varchar"	0	0	1	1
5304	1157	"arg_2"	"varchar"	0	0	1	2
5305	1158	"res_0"	"boolean"	1	0	0	0
5306	1158	"arg_1"	"varchar"	0	0	1	1
5307	1158	"arg_2"	"varchar"	0	0	1	2
5308	1158	"arg_3"	"varchar"	0	0	1	3
5309	1159	"res_0"	"int"	32	0	0	0
5310	1159	"arg_1"	"varchar"	0	0	1	1
5311	1159	"arg_2"	"varchar"	0	0	1	2
5312	1160	"res_0"	"varchar"	0	0	0	0
5313	1160	"arg_1"	"varchar"	0	0	1	1
5314	1160	"arg_2"	"int"	32	0	1	2
5315	1161	"res_0"	"varchar"	0	0	0	0
5316	1161	"arg_1"	"varchar"	0	0	1	1
5317	1161	"arg_2"	"varchar"	0	0	1	2
5318	1162	"res_0"	"int"	32	0	0	0
5319	1162	"arg_1"	"varchar"	0	0	1	1
5320	1163	"res_0"	"varchar"	0	0	0	0
5321	1163	"arg_1"	"int"	32	0	1	1
5322	1164	"res_0"	"int"	32	0	0	0
5323	1164	"arg_1"	"varchar"	0	0	1	1
5324	1165	"res_0"	"varchar"	0	0	0	0
5325	1165	"arg_1"	"varchar"	0	0	1	1
5326	1165	"arg_2"	"int"	32	0	1	2
5327	1166	"res_0"	"varchar"	0	0	0	0
5328	1166	"arg_1"	"varchar"	0	0	1	1
5329	1166	"arg_2"	"int"	32	0	1	2
5330	1167	"res_0"	"varchar"	0	0	0	0
5331	1167	"arg_1"	"varchar"	0	0	1	1
5332	1168	"res_0"	"varchar"	0	0	0	0
5333	1168	"arg_1"	"varchar"	0	0	1	1
5334	1169	"res_0"	"varchar"	0	0	0	0
5335	1169	"arg_1"	"varchar"	0	0	1	1
5336	1170	"res_0"	"varchar"	0	0	0	0
5337	1170	"arg_1"	"varchar"	0	0	1	1
5338	1171	"res_0"	"varchar"	0	0	0	0
5339	1171	"arg_1"	"varchar"	0	0	1	1
5340	1172	"res_0"	"varchar"	0	0	0	0
5341	1172	"arg_1"	"varchar"	0	0	1	1
5342	1172	"arg_2"	"varchar"	0	0	1	2
5343	1173	"res_0"	"varchar"	0	0	0	0
5344	1173	"arg_1"	"varchar"	0	0	1	1
5345	1174	"res_0"	"varchar"	0	0	0	0
5346	1174	"arg_1"	"varchar"	0	0	1	1
5347	1174	"arg_2"	"varchar"	0	0	1	2
5348	1175	"res_0"	"varchar"	0	0	0	0
5349	1175	"arg_1"	"varchar"	0	0	1	1
5350	1176	"res_0"	"varchar"	0	0	0	0
5351	1176	"arg_1"	"varchar"	0	0	1	1
5352	1176	"arg_2"	"varchar"	0	0	1	2
5353	1177	"res_0"	"varchar"	0	0	0	0
5354	1177	"arg_1"	"varchar"	0	0	1	1
5355	1177	"arg_2"	"int"	32	0	1	2
5356	1178	"res_0"	"varchar"	0	0	0	0
5357	1178	"arg_1"	"varchar"	0	0	1	1
5358	1178	"arg_2"	"int"	32	0	1	2
5359	1178	"arg_3"	"varchar"	0	0	1	3
5360	1179	"res_0"	"varchar"	0	0	0	0
5361	1179	"arg_1"	"varchar"	0	0	1	1
5362	1179	"arg_2"	"int"	32	0	1	2
5363	1180	"res_0"	"varchar"	0	0	0	0
5364	1180	"arg_1"	"varchar"	0	0	1	1
5365	1180	"arg_2"	"int"	32	0	1	2
5366	1180	"arg_3"	"varchar"	0	0	1	3
5367	1181	"res_0"	"varchar"	0	0	0	0
5368	1181	"arg_1"	"varchar"	0	0	1	1
5369	1181	"arg_2"	"int"	32	0	1	2
5370	1181	"arg_3"	"int"	32	0	1	3
5371	1181	"arg_4"	"varchar"	0	0	1	4
5372	1182	"res_0"	"varchar"	0	0	0	0
5373	1182	"arg_1"	"varchar"	0	0	1	1
5374	1182	"arg_2"	"varchar"	0	0	1	2
5375	1182	"arg_3"	"varchar"	0	0	1	3
5376	1183	"res_0"	"varchar"	0	0	0	0
5377	1183	"arg_1"	"varchar"	0	0	1	1
5378	1183	"arg_2"	"int"	32	0	1	2
5379	1184	"res_0"	"varchar"	0	0	0	0
5380	1184	"arg_1"	"int"	32	0	1	1
5381	1185	"res_0"	"int"	32	0	0	0
5382	1185	"arg_1"	"varchar"	0	0	1	1
5383	1186	"res_0"	"int"	32	0	0	0
5384	1186	"arg_1"	"varchar"	0	0	1	1
5385	1187	"res_0"	"int"	32	0	0	0
5386	1187	"arg_1"	"varchar"	0	0	1	1
5387	1188	"res_0"	"varchar"	0	0	0	0
5388	1188	"arg_1"	"varchar"	0	0	1	1
5389	1189	"res_0"	"int"	32	0	0	0
5390	1189	"arg_1"	"varchar"	0	0	1	1
5391	1189	"arg_2"	"varchar"	0	0	1	2
5392	1190	"res_0"	"int"	32	0	0	0
5393	1190	"arg_1"	"varchar"	0	0	1	1
5394	1190	"arg_2"	"varchar"	0	0	1	2
5395	1191	"res_0"	"int"	32	0	0	0
5396	1191	"arg_1"	"varchar"	0	0	1	1
5397	1191	"arg_2"	"varchar"	0	0	1	2
5398	1192	"res_0"	"double"	53	0	0	0
5399	1192	"arg_1"	"varchar"	0	0	1	1
5400	1192	"arg_2"	"varchar"	0	0	1	2
5401	1193	"res_0"	"varchar"	0	0	0	0
5402	1193	"arg_1"	"varchar"	0	0	1	1
5403	1194	"res_0"	"int"	32	0	0	0
5404	1194	"arg_1"	"varchar"	0	0	1	1
5405	1194	"arg_2"	"varchar"	0	0	1	2
5406	1195	"res_0"	"int"	32	0	0	0
5407	1195	"arg_1"	"varchar"	0	0	1	1
5408	1195	"arg_2"	"varchar"	0	0	1	2
5409	1195	"arg_3"	"int"	32	0	1	3
5410	1195	"arg_4"	"int"	32	0	1	4
5411	1195	"arg_5"	"int"	32	0	1	5
5412	1196	"res_0"	"tinyint"	8	0	0	0
5413	1196	"arg_1"	"clob"	0	0	1	1
5414	1196	"arg_2"	"boolean"	1	0	1	2
5415	1197	"res_0"	"smallint"	16	0	0	0
5416	1197	"arg_1"	"clob"	0	0	1	1
5417	1197	"arg_2"	"boolean"	1	0	1	2
5418	1198	"res_0"	"int"	32	0	0	0
5419	1198	"arg_1"	"clob"	0	0	1	1
5420	1198	"arg_2"	"boolean"	1	0	1	2
5421	1199	"res_0"	"clob"	0	0	0	0
5422	1199	"arg_1"	"clob"	0	0	1	1
5423	1200	"res_0"	"int"	32	0	0	0
5424	1200	"arg_1"	"clob"	0	0	1	1
5425	1200	"arg_2"	"clob"	0	0	1	2
5426	1201	"res_0"	"int"	32	0	0	0
5427	1201	"arg_1"	"clob"	0	0	1	1
5428	1201	"arg_2"	"clob"	0	0	1	2
5429	1201	"arg_3"	"int"	32	0	1	3
5430	1202	"res_0"	"clob"	0	0	0	0
5431	1202	"arg_1"	"clob"	0	0	1	1
5432	1202	"arg_2"	"int"	32	0	1	2
5433	1203	"res_0"	"clob"	0	0	0	0
5434	1203	"arg_1"	"clob"	0	0	1	1
5435	1203	"arg_2"	"int"	32	0	1	2
5436	1203	"arg_3"	"int"	32	0	1	3
5437	1204	"res_0"	"boolean"	1	0	0	0
5438	1204	"arg_1"	"clob"	0	0	1	1
5439	1204	"arg_2"	"clob"	0	0	1	2
5440	1205	"res_0"	"boolean"	1	0	0	0
5441	1205	"arg_1"	"clob"	0	0	1	1
5442	1205	"arg_2"	"clob"	0	0	1	2
5443	1205	"arg_3"	"clob"	0	0	1	3
5444	1206	"res_0"	"boolean"	1	0	0	0
5445	1206	"arg_1"	"clob"	0	0	1	1
5446	1206	"arg_2"	"clob"	0	0	1	2
5447	1207	"res_0"	"boolean"	1	0	0	0
5448	1207	"arg_1"	"clob"	0	0	1	1
5449	1207	"arg_2"	"clob"	0	0	1	2
5450	1207	"arg_3"	"clob"	0	0	1	3
5451	1208	"res_0"	"boolean"	1	0	0	0
5452	1208	"arg_1"	"clob"	0	0	1	1
5453	1208	"arg_2"	"clob"	0	0	1	2
5454	1209	"res_0"	"boolean"	1	0	0	0
5455	1209	"arg_1"	"clob"	0	0	1	1
5456	1209	"arg_2"	"clob"	0	0	1	2
5457	1209	"arg_3"	"clob"	0	0	1	3
5458	1210	"res_0"	"boolean"	1	0	0	0
5459	1210	"arg_1"	"clob"	0	0	1	1
5460	1210	"arg_2"	"clob"	0	0	1	2
5461	1211	"res_0"	"boolean"	1	0	0	0
5462	1211	"arg_1"	"clob"	0	0	1	1
5463	1211	"arg_2"	"clob"	0	0	1	2
5464	1211	"arg_3"	"clob"	0	0	1	3
5465	1212	"res_0"	"int"	32	0	0	0
5466	1212	"arg_1"	"clob"	0	0	1	1
5467	1212	"arg_2"	"clob"	0	0	1	2
5468	1213	"res_0"	"clob"	0	0	0	0
5469	1213	"arg_1"	"clob"	0	0	1	1
5470	1213	"arg_2"	"int"	32	0	1	2
5471	1214	"res_0"	"clob"	0	0	0	0
5472	1214	"arg_1"	"clob"	0	0	1	1
5473	1214	"arg_2"	"clob"	0	0	1	2
5474	1215	"res_0"	"int"	32	0	0	0
5475	1215	"arg_1"	"clob"	0	0	1	1
5476	1216	"res_0"	"clob"	0	0	0	0
5477	1216	"arg_1"	"int"	32	0	1	1
5478	1217	"res_0"	"int"	32	0	0	0
5479	1217	"arg_1"	"clob"	0	0	1	1
5480	1218	"res_0"	"clob"	0	0	0	0
5481	1218	"arg_1"	"clob"	0	0	1	1
5482	1218	"arg_2"	"int"	32	0	1	2
5483	1219	"res_0"	"clob"	0	0	0	0
5484	1219	"arg_1"	"clob"	0	0	1	1
5485	1219	"arg_2"	"int"	32	0	1	2
5486	1220	"res_0"	"clob"	0	0	0	0
5487	1220	"arg_1"	"clob"	0	0	1	1
5488	1221	"res_0"	"clob"	0	0	0	0
5489	1221	"arg_1"	"clob"	0	0	1	1
5490	1222	"res_0"	"clob"	0	0	0	0
5491	1222	"arg_1"	"clob"	0	0	1	1
5492	1223	"res_0"	"clob"	0	0	0	0
5493	1223	"arg_1"	"clob"	0	0	1	1
5494	1224	"res_0"	"clob"	0	0	0	0
5495	1224	"arg_1"	"clob"	0	0	1	1
5496	1225	"res_0"	"clob"	0	0	0	0
5497	1225	"arg_1"	"clob"	0	0	1	1
5498	1225	"arg_2"	"clob"	0	0	1	2
5499	1226	"res_0"	"clob"	0	0	0	0
5500	1226	"arg_1"	"clob"	0	0	1	1
5501	1227	"res_0"	"clob"	0	0	0	0
5502	1227	"arg_1"	"clob"	0	0	1	1
5503	1227	"arg_2"	"clob"	0	0	1	2
5504	1228	"res_0"	"clob"	0	0	0	0
5505	1228	"arg_1"	"clob"	0	0	1	1
5506	1229	"res_0"	"clob"	0	0	0	0
5507	1229	"arg_1"	"clob"	0	0	1	1
5508	1229	"arg_2"	"clob"	0	0	1	2
5509	1230	"res_0"	"clob"	0	0	0	0
5510	1230	"arg_1"	"clob"	0	0	1	1
5511	1230	"arg_2"	"int"	32	0	1	2
5512	1231	"res_0"	"clob"	0	0	0	0
5513	1231	"arg_1"	"clob"	0	0	1	1
5514	1231	"arg_2"	"int"	32	0	1	2
5515	1231	"arg_3"	"clob"	0	0	1	3
5516	1232	"res_0"	"clob"	0	0	0	0
5517	1232	"arg_1"	"clob"	0	0	1	1
5518	1232	"arg_2"	"int"	32	0	1	2
5519	1233	"res_0"	"clob"	0	0	0	0
5520	1233	"arg_1"	"clob"	0	0	1	1
5521	1233	"arg_2"	"int"	32	0	1	2
5522	1233	"arg_3"	"clob"	0	0	1	3
5523	1234	"res_0"	"clob"	0	0	0	0
5524	1234	"arg_1"	"clob"	0	0	1	1
5525	1234	"arg_2"	"int"	32	0	1	2
5526	1234	"arg_3"	"int"	32	0	1	3
5527	1234	"arg_4"	"clob"	0	0	1	4
5528	1235	"res_0"	"clob"	0	0	0	0
5529	1235	"arg_1"	"clob"	0	0	1	1
5530	1235	"arg_2"	"clob"	0	0	1	2
5531	1235	"arg_3"	"clob"	0	0	1	3
5532	1236	"res_0"	"clob"	0	0	0	0
5533	1236	"arg_1"	"clob"	0	0	1	1
5534	1236	"arg_2"	"int"	32	0	1	2
5535	1237	"res_0"	"clob"	0	0	0	0
5536	1237	"arg_1"	"int"	32	0	1	1
5537	1238	"res_0"	"int"	32	0	0	0
5538	1238	"arg_1"	"clob"	0	0	1	1
5539	1239	"res_0"	"int"	32	0	0	0
5540	1239	"arg_1"	"clob"	0	0	1	1
5541	1240	"res_0"	"int"	32	0	0	0
5542	1240	"arg_1"	"clob"	0	0	1	1
5543	1241	"res_0"	"clob"	0	0	0	0
5544	1241	"arg_1"	"clob"	0	0	1	1
5545	1242	"res_0"	"int"	32	0	0	0
5546	1242	"arg_1"	"clob"	0	0	1	1
5547	1242	"arg_2"	"clob"	0	0	1	2
5548	1243	"res_0"	"int"	32	0	0	0
5549	1243	"arg_1"	"clob"	0	0	1	1
5550	1243	"arg_2"	"clob"	0	0	1	2
5551	1244	"res_0"	"int"	32	0	0	0
5552	1244	"arg_1"	"clob"	0	0	1	1
5553	1244	"arg_2"	"clob"	0	0	1	2
5554	1245	"res_0"	"double"	53	0	0	0
5555	1245	"arg_1"	"clob"	0	0	1	1
5556	1245	"arg_2"	"clob"	0	0	1	2
5557	1246	"res_0"	"clob"	0	0	0	0
5558	1246	"arg_1"	"clob"	0	0	1	1
5559	1247	"res_0"	"int"	32	0	0	0
5560	1247	"arg_1"	"clob"	0	0	1	1
5561	1247	"arg_2"	"clob"	0	0	1	2
5562	1248	"res_0"	"int"	32	0	0	0
5563	1248	"arg_1"	"clob"	0	0	1	1
5564	1248	"arg_2"	"clob"	0	0	1	2
5565	1248	"arg_3"	"int"	32	0	1	3
5566	1248	"arg_4"	"int"	32	0	1	4
5567	1248	"arg_5"	"int"	32	0	1	5
5568	1249	"res_0"	"table"	0	0	0	0
5569	1249	"arg_1"	"varchar"	0	0	1	1
5570	1249	"arg_2"	"varchar"	0	0	1	2
5571	1249	"arg_3"	"varchar"	0	0	1	3
5572	1249	"arg_4"	"varchar"	0	0	1	4
5573	1249	"arg_5"	"varchar"	0	0	1	5
5574	1249	"arg_6"	"varchar"	0	0	1	6
5575	1249	"arg_7"	"bigint"	64	0	1	7
5576	1249	"arg_8"	"bigint"	64	0	1	8
5577	1250	"res_0"	"table"	0	0	0	0
5578	1250	"arg_1"	"varchar"	0	0	1	1
5579	1250	"arg_2"	"varchar"	0	0	1	2
5580	1250	"arg_3"	"varchar"	0	0	1	3
5581	1250	"arg_4"	"varchar"	0	0	1	4
5582	1250	"arg_5"	"varchar"	0	0	1	5
5583	1250	"arg_6"	"bigint"	64	0	1	6
5584	1250	"arg_7"	"bigint"	64	0	1	7
5585	1251	"res_0"	"table"	0	0	0	0
5586	1251	"arg_1"	"varchar"	0	0	1	1
5587	1251	"arg_2"	"varchar"	0	0	1	2
5588	29	"res"	"boolean"	1	0	0	0
5589	29	"arg"	"oid"	63	0	1	1
5590	41	"res"	"any"	0	0	0	0
5591	41	"arg"	"any"	0	0	1	1
5592	42	"res"	"boolean"	1	0	0	0
5593	42	"arg"	"any"	0	0	1	1
5594	43	"res"	"boolean"	1	0	0	0
5595	43	"arg"	"any"	0	0	1	1
5596	48	"res"	"any"	0	0	0	0
5597	48	"arg"	"any"	0	0	1	1
5598	49	"res"	"any"	0	0	0	0
5599	49	"arg"	"any"	0	0	1	1
5600	53	"res"	"hugeint"	128	0	0	0
5601	53	"arg"	"tinyint"	8	0	1	1
5602	54	"res"	"hugeint"	128	0	0	0
5603	54	"arg"	"smallint"	16	0	1	1
5604	55	"res"	"hugeint"	128	0	0	0
5605	55	"arg"	"int"	32	0	1	1
5606	56	"res"	"hugeint"	128	0	0	0
5607	56	"arg"	"bigint"	64	0	1	1
5608	57	"res"	"hugeint"	128	0	0	0
5609	57	"arg"	"hugeint"	128	0	1	1
5610	58	"res"	"wrd"	64	0	0	0
5611	58	"arg"	"wrd"	64	0	1	1
5612	59	"res"	"decimal"	39	0	0	0
5613	59	"arg"	"decimal"	2	0	1	1
5614	60	"res"	"decimal"	39	0	0	0
5615	60	"arg"	"decimal"	4	0	1	1
5616	61	"res"	"decimal"	39	0	0	0
5617	61	"arg"	"decimal"	9	0	1	1
5618	62	"res"	"decimal"	39	0	0	0
5619	62	"arg"	"decimal"	18	0	1	1
5620	63	"res"	"decimal"	39	0	0	0
5621	63	"arg"	"decimal"	39	0	1	1
5622	64	"res"	"hugeint"	128	0	0	0
5623	64	"arg"	"tinyint"	8	0	1	1
5624	65	"res"	"hugeint"	128	0	0	0
5625	65	"arg"	"smallint"	16	0	1	1
5626	66	"res"	"hugeint"	128	0	0	0
5627	66	"arg"	"int"	32	0	1	1
5628	67	"res"	"hugeint"	128	0	0	0
5629	67	"arg"	"bigint"	64	0	1	1
5630	68	"res"	"hugeint"	128	0	0	0
5631	68	"arg"	"hugeint"	128	0	1	1
5632	69	"res"	"decimal"	39	0	0	0
5633	69	"arg"	"decimal"	2	0	1	1
5634	70	"res"	"decimal"	39	0	0	0
5635	70	"arg"	"decimal"	4	0	1	1
5636	71	"res"	"decimal"	39	0	0	0
5637	71	"arg"	"decimal"	9	0	1	1
5638	72	"res"	"decimal"	39	0	0	0
5639	72	"arg"	"decimal"	18	0	1	1
5640	73	"res"	"decimal"	39	0	0	0
5641	73	"arg"	"decimal"	39	0	1	1
5642	88	"res"	"real"	24	0	0	0
5643	88	"arg"	"real"	24	0	1	1
5644	89	"res"	"real"	24	0	0	0
5645	89	"arg"	"real"	24	0	1	1
5646	90	"res"	"double"	53	0	0	0
5647	90	"arg"	"double"	53	0	1	1
5648	91	"res"	"double"	53	0	0	0
5649	91	"arg"	"double"	53	0	1	1
5650	92	"res"	"double"	53	0	0	0
5651	92	"arg"	"double"	53	0	1	1
5652	93	"res"	"wrd"	64	0	0	0
5653	94	"res"	"wrd"	64	0	0	0
5676	5675	"name"	"varchar"	1024	0	0	0
5677	5675	"value"	"varchar"	2048	0	0	1
5679	5678	"name"	"varchar"	1024	0	0	0
5685	5684	"name"	"varchar"	2048	0	0	0
5705	5704	"val"	"clob"	0	0	1	0
5706	5704	"pat"	"clob"	0	0	1	1
5707	5704	"esc"	"clob"	0	0	1	2
5710	5709	"val"	"clob"	0	0	1	0
5711	5709	"pat"	"clob"	0	0	1	1
5712	5709	"esc"	"clob"	0	0	1	2
5715	5714	"val"	"clob"	0	0	1	0
5716	5714	"pat"	"clob"	0	0	1	1
5719	5718	"val"	"clob"	0	0	1	0
5720	5718	"pat"	"clob"	0	0	1	1
5723	5722	"result"	"double"	53	0	0	0
5724	5722	"r"	"double"	53	0	1	1
5727	5726	"result"	"double"	53	0	0	0
5728	5726	"d"	"double"	53	0	1	1
5734	5733	"result"	"clob"	0	0	0	0
5735	5733	"theurl"	"url"	0	0	1	1
5738	5737	"result"	"clob"	0	0	0	0
5739	5737	"theurl"	"url"	0	0	1	1
5742	5741	"result"	"clob"	0	0	0	0
5743	5741	"theurl"	"url"	0	0	1	1
5746	5745	"result"	"clob"	0	0	0	0
5747	5745	"theurl"	"url"	0	0	1	1
5750	5749	"result"	"clob"	0	0	0	0
5751	5749	"theurl"	"url"	0	0	1	1
5754	5753	"result"	"clob"	0	0	0	0
5755	5753	"theurl"	"url"	0	0	1	1
5758	5757	"result"	"clob"	0	0	0	0
5759	5757	"theurl"	"url"	0	0	1	1
5762	5761	"result"	"clob"	0	0	0	0
5763	5761	"theurl"	"url"	0	0	1	1
5766	5765	"result"	"clob"	0	0	0	0
5767	5765	"theurl"	"url"	0	0	1	1
5770	5769	"result"	"clob"	0	0	0	0
5771	5769	"theurl"	"url"	0	0	1	1
5774	5773	"result"	"clob"	0	0	0	0
5775	5773	"theurl"	"url"	0	0	1	1
5778	5777	"result"	"clob"	0	0	0	0
5779	5777	"theurl"	"url"	0	0	1	1
5782	5781	"result"	"clob"	0	0	0	0
5783	5781	"theurl"	"url"	0	0	1	1
5786	5785	"result"	"boolean"	1	0	0	0
5787	5785	"theurl"	"url"	0	0	1	1
5790	5789	"result"	"url"	0	0	0	0
5791	5789	"protocol"	"clob"	0	0	1	1
5792	5789	"hostname"	"clob"	0	0	1	2
5793	5789	"port"	"int"	32	0	1	3
5794	5789	"file"	"clob"	0	0	1	4
5797	5796	"result"	"url"	0	0	0	0
5798	5796	"protocol"	"clob"	0	0	1	1
5799	5796	"hostname"	"clob"	0	0	1	2
5800	5796	"file"	"clob"	0	0	1	3
5803	5802	"result"	"date"	0	0	0	0
5804	5802	"s"	"clob"	0	0	1	1
5805	5802	"format"	"clob"	0	0	1	2
5808	5807	"result"	"clob"	0	0	0	0
5809	5807	"d"	"date"	0	0	1	1
5810	5807	"format"	"clob"	0	0	1	2
5814	5813	"result"	"inet"	0	0	0	0
5815	5813	"p"	"inet"	0	0	1	1
5818	5817	"result"	"clob"	0	0	0	0
5819	5817	"p"	"inet"	0	0	1	1
5822	5821	"result"	"int"	32	0	0	0
5823	5821	"p"	"inet"	0	0	1	1
5826	5825	"result"	"inet"	0	0	0	0
5827	5825	"p"	"inet"	0	0	1	1
5828	5825	"mask"	"int"	32	0	1	2
5831	5830	"result"	"inet"	0	0	0	0
5832	5830	"p"	"inet"	0	0	1	1
5835	5834	"result"	"inet"	0	0	0	0
5836	5834	"p"	"inet"	0	0	1	1
5839	5838	"result"	"inet"	0	0	0	0
5840	5838	"p"	"inet"	0	0	1	1
5843	5842	"result"	"clob"	0	0	0	0
5844	5842	"p"	"inet"	0	0	1	1
5847	5846	"result"	"clob"	0	0	0	0
5848	5846	"p"	"inet"	0	0	1	1
5851	5850	"result"	"boolean"	1	0	0	0
5852	5850	"i1"	"inet"	0	0	1	1
5853	5850	"i2"	"inet"	0	0	1	2
5856	5855	"result"	"boolean"	1	0	0	0
5857	5855	"i1"	"inet"	0	0	1	1
5858	5855	"i2"	"inet"	0	0	1	2
5861	5860	"result"	"boolean"	1	0	0	0
5862	5860	"i1"	"inet"	0	0	1	1
5863	5860	"i2"	"inet"	0	0	1	2
5866	5865	"result"	"boolean"	1	0	0	0
5867	5865	"i1"	"inet"	0	0	1	1
5868	5865	"i2"	"inet"	0	0	1	2
5871	5870	"id"	"oid"	63	0	0	0
5872	5870	"owner"	"clob"	0	0	0	1
5873	5870	"defined"	"timestamp"	7	0	0	2
5874	5870	"query"	"clob"	0	0	0	3
5875	5870	"pipe"	"clob"	0	0	0	4
5876	5870	"plan"	"clob"	0	0	0	5
5877	5870	"mal"	"int"	32	0	0	6
5878	5870	"optimize"	"bigint"	64	0	0	7
5881	5880	"id"	"oid"	63	0	0	0
5882	5880	"start"	"timestamp"	7	0	0	1
5883	5880	"stop"	"timestamp"	7	0	0	2
5884	5880	"arguments"	"clob"	0	0	0	3
5885	5880	"tuples"	"wrd"	64	0	0	4
5886	5880	"run"	"bigint"	64	0	0	5
5887	5880	"ship"	"bigint"	64	0	0	6
5888	5880	"cpu"	"int"	32	0	0	7
5889	5880	"io"	"int"	32	0	0	8
5935	5934	"threshold"	"smallint"	16	0	1	0
5940	5939	"event"	"int"	32	0	0	0
5941	5939	"clk"	"varchar"	20	0	0	1
5942	5939	"pc"	"varchar"	50	0	0	2
5943	5939	"thread"	"int"	32	0	0	3
5944	5939	"ticks"	"bigint"	64	0	0	4
5945	5939	"rrsmb"	"bigint"	64	0	0	5
5946	5939	"vmmb"	"bigint"	64	0	0	6
5947	5939	"reads"	"bigint"	64	0	0	7
5948	5939	"writes"	"bigint"	64	0	0	8
5949	5939	"minflt"	"bigint"	64	0	0	9
5950	5939	"majflt"	"bigint"	64	0	0	10
5951	5939	"nvcsw"	"bigint"	64	0	0	11
5952	5939	"stmt"	"clob"	0	0	0	12
5970	5969	"host"	"clob"	0	0	1	0
5971	5969	"port"	"int"	32	0	1	1
5974	5973	"ticks"	"int"	32	0	1	0
5977	5976	"result"	"timestamp"	7	0	0	0
5978	5976	"sec"	"bigint"	64	0	1	1
5981	5980	"result"	"timestamp"	7	0	0	0
5982	5980	"sec"	"int"	32	0	1	1
5985	5984	"result"	"int"	32	0	0	0
5986	5984	"ts"	"timestamp"	7	0	1	1
5989	5988	"sys"	"clob"	0	0	1	0
5990	5988	"tab"	"clob"	0	0	1	1
5993	5992	"sys"	"clob"	0	0	1	0
5994	5992	"tab"	"clob"	0	0	1	1
5997	5996	"sys"	"clob"	0	0	1	0
5998	5996	"tab"	"clob"	0	0	1	1
6001	6000	"sch"	"varchar"	100	0	0	0
6002	6000	"usr"	"varchar"	100	0	0	1
6003	6000	"dep_type"	"varchar"	32	0	0	2
6006	6005	"sch"	"varchar"	100	0	0	0
6007	6005	"usr"	"varchar"	100	0	0	1
6008	6005	"dep_type"	"varchar"	32	0	0	2
6011	6010	"sch"	"varchar"	100	0	0	0
6012	6010	"usr"	"varchar"	100	0	0	1
6013	6010	"dep_type"	"varchar"	32	0	0	2
6016	6015	"sch"	"varchar"	100	0	0	0
6017	6015	"usr"	"varchar"	100	0	0	1
6018	6015	"dep_type"	"varchar"	32	0	0	2
6021	6020	"sch"	"varchar"	100	0	0	0
6022	6020	"usr"	"varchar"	100	0	0	1
6023	6020	"dep_type"	"varchar"	32	0	0	2
6026	6025	"sch"	"varchar"	100	0	0	0
6027	6025	"usr"	"varchar"	100	0	0	1
6028	6025	"dep_type"	"varchar"	32	0	0	2
6031	6030	"sch"	"varchar"	100	0	0	0
6032	6030	"usr"	"varchar"	100	0	0	1
6033	6030	"dep_type"	"varchar"	32	0	0	2
6036	6035	"sch"	"varchar"	100	0	0	0
6037	6035	"usr"	"varchar"	100	0	0	1
6038	6035	"dep_type"	"varchar"	32	0	0	2
6041	6040	"sch"	"varchar"	100	0	0	0
6042	6040	"usr"	"varchar"	100	0	0	1
6043	6040	"dep_type"	"varchar"	32	0	0	2
6046	6045	"sch"	"varchar"	100	0	0	0
6047	6045	"usr"	"varchar"	100	0	0	1
6048	6045	"dep_type"	"varchar"	32	0	0	2
6051	6050	"sch"	"varchar"	100	0	0	0
6052	6050	"usr"	"varchar"	100	0	0	1
6053	6050	"dep_type"	"varchar"	32	0	0	2
6056	6055	"sch"	"varchar"	100	0	0	0
6057	6055	"usr"	"varchar"	100	0	0	1
6058	6055	"dep_type"	"varchar"	32	0	0	2
6061	6060	"sch"	"varchar"	100	0	0	0
6062	6060	"usr"	"varchar"	100	0	0	1
6063	6060	"dep_type"	"varchar"	32	0	0	2
6066	6065	"sch"	"varchar"	100	0	0	0
6067	6065	"usr"	"varchar"	100	0	0	1
6068	6065	"dep_type"	"varchar"	32	0	0	2
6071	6070	"sch"	"varchar"	100	0	0	0
6072	6070	"usr"	"varchar"	100	0	0	1
6073	6070	"dep_type"	"varchar"	32	0	0	2
6076	6075	"sch"	"varchar"	100	0	0	0
6077	6075	"usr"	"varchar"	100	0	0	1
6078	6075	"dep_type"	"varchar"	32	0	0	2
6081	6080	"sch"	"varchar"	100	0	0	0
6082	6080	"usr"	"varchar"	100	0	0	1
6083	6080	"dep_type"	"varchar"	32	0	0	2
6086	6085	"result"	"clob"	0	0	0	0
6087	6085	"username"	"clob"	0	0	1	1
6090	6089	"user"	"clob"	0	0	0	0
6091	6089	"login"	"timestamp"	7	0	0	1
6092	6089	"sessiontimeout"	"bigint"	64	0	0	2
6093	6089	"lastcommand"	"timestamp"	7	0	0	3
6094	6089	"querytimeout"	"bigint"	64	0	0	4
6095	6089	"active"	"boolean"	1	0	0	5
6106	6105	"delay"	"tinyint"	8	0	1	0
6109	6108	"delay"	"tinyint"	8	0	1	0
6110	6108	"force"	"boolean"	1	0	1	1
6113	6112	"query"	"bigint"	64	0	1	0
6116	6115	"query"	"bigint"	64	0	1	0
6117	6115	"session"	"bigint"	64	0	1	1
6120	6119	"timeout"	"bigint"	64	0	1	0
6123	6122	"result"	"varchar"	32	0	0	0
6124	6122	"s1"	"varchar"	32	0	1	1
6125	6122	"st"	"int"	32	0	1	2
6126	6122	"len"	"int"	32	0	1	3
6127	6122	"s3"	"varchar"	32	0	1	4
6130	6129	"result"	"double"	53	0	0	0
6131	6129	"num"	"double"	53	0	1	1
6132	6129	"prc"	"int"	32	0	1	2
6135	6134	"result"	"double"	53	0	0	0
6136	6134	"num"	"double"	53	0	1	1
6137	6134	"prc"	"int"	32	0	1	2
6138	6134	"truncat"	"int"	32	0	1	3
6141	6140	"result"	"clob"	0	0	0	0
6142	6140	"num"	"double"	53	0	1	1
6143	6140	"prc"	"int"	32	0	1	2
6144	6140	"truncat"	"int"	32	0	1	3
6147	6146	"result"	"double"	53	0	0	0
6148	6146	"pdec"	"double"	53	0	1	1
6149	6146	"pradius"	"double"	53	0	1	2
6152	6151	"result"	"oid"	63	0	0	0
6153	6151	"x"	"int"	32	0	1	1
6154	6151	"y"	"int"	32	0	1	2
6157	6156	"result"	"int"	32	0	0	0
6158	6156	"z"	"oid"	63	0	1	1
6161	6160	"result"	"int"	32	0	0	0
6162	6160	"z"	"oid"	63	0	1	1
6165	6164	"rewrite"	"clob"	0	0	0	0
6166	6164	"count"	"int"	32	0	0	1
6169	6168	"query"	"clob"	0	0	0	0
6170	6168	"count"	"int"	32	0	0	1
6173	6172	"filename"	"clob"	0	0	1	0
6176	6175	"name"	"clob"	0	0	0	0
6177	6175	"def"	"clob"	0	0	0	1
6178	6175	"status"	"clob"	0	0	0	2
6186	6185	"name"	"clob"	0	0	0	0
6187	6185	"value"	"clob"	0	0	0	1
6194	6193	"id"	"int"	32	0	0	0
6195	6193	"name"	"clob"	0	0	0	1
6196	6193	"htype"	"clob"	0	0	0	2
6197	6193	"ttype"	"clob"	0	0	0	3
6198	6193	"count"	"bigint"	64	0	0	4
6199	6193	"refcnt"	"int"	32	0	0	5
6200	6193	"lrefcnt"	"int"	32	0	0	6
6201	6193	"location"	"clob"	0	0	0	7
6202	6193	"heat"	"int"	32	0	0	8
6203	6193	"dirty"	"clob"	0	0	0	9
6204	6193	"status"	"clob"	0	0	0	10
6205	6193	"kind"	"clob"	0	0	0	11
6208	6207	"ra_stmt"	"clob"	0	0	1	0
6209	6207	"opt"	"boolean"	1	0	1	1
6212	6211	"qtag"	"bigint"	64	0	0	0
6213	6211	"user"	"clob"	0	0	0	1
6214	6211	"started"	"timestamp"	7	0	0	2
6215	6211	"estimate"	"timestamp"	7	0	0	3
6216	6211	"progress"	"int"	32	0	0	4
6217	6211	"status"	"clob"	0	0	0	5
6218	6211	"tag"	"oid"	63	0	0	6
6219	6211	"query"	"clob"	0	0	0	7
6232	6231	"tag"	"int"	32	0	1	0
6235	6234	"tag"	"int"	32	0	1	0
6238	6237	"tag"	"int"	32	0	1	0
6241	6240	"tag"	"bigint"	64	0	1	0
6244	6243	"tag"	"bigint"	64	0	1	0
6247	6246	"tag"	"bigint"	64	0	1	0
6250	6249	"result"	"double"	53	0	0	0
6251	6249	"val"	"tinyint"	8	0	1	1
6254	6253	"result"	"double"	53	0	0	0
6255	6253	"val"	"smallint"	16	0	1	1
6258	6257	"result"	"double"	53	0	0	0
6259	6257	"val"	"int"	32	0	1	1
6262	6261	"result"	"double"	53	0	0	0
6263	6261	"val"	"wrd"	64	0	1	1
6266	6265	"result"	"double"	53	0	0	0
6267	6265	"val"	"bigint"	64	0	1	1
6270	6269	"result"	"double"	53	0	0	0
6271	6269	"val"	"real"	24	0	1	1
6274	6273	"result"	"double"	53	0	0	0
6275	6273	"val"	"double"	53	0	1	1
6278	6277	"result"	"double"	53	0	0	0
6279	6277	"val"	"date"	0	0	1	1
6282	6281	"result"	"double"	53	0	0	0
6283	6281	"val"	"time"	1	0	1	1
6286	6285	"result"	"double"	53	0	0	0
6287	6285	"val"	"timestamp"	7	0	1	1
6290	6289	"result"	"double"	53	0	0	0
6291	6289	"val"	"tinyint"	8	0	1	1
6294	6293	"result"	"double"	53	0	0	0
6295	6293	"val"	"smallint"	16	0	1	1
6298	6297	"result"	"double"	53	0	0	0
6299	6297	"val"	"int"	32	0	1	1
6302	6301	"result"	"double"	53	0	0	0
6303	6301	"val"	"wrd"	64	0	1	1
6306	6305	"result"	"double"	53	0	0	0
6307	6305	"val"	"bigint"	64	0	1	1
6310	6309	"result"	"double"	53	0	0	0
6311	6309	"val"	"real"	24	0	1	1
6314	6313	"result"	"double"	53	0	0	0
6315	6313	"val"	"double"	53	0	1	1
6318	6317	"result"	"double"	53	0	0	0
6319	6317	"val"	"date"	0	0	1	1
6322	6321	"result"	"double"	53	0	0	0
6323	6321	"val"	"time"	1	0	1	1
6326	6325	"result"	"double"	53	0	0	0
6327	6325	"val"	"timestamp"	7	0	1	1
6330	6329	"result"	"double"	53	0	0	0
6331	6329	"val"	"tinyint"	8	0	1	1
6334	6333	"result"	"double"	53	0	0	0
6335	6333	"val"	"smallint"	16	0	1	1
6338	6337	"result"	"double"	53	0	0	0
6339	6337	"val"	"int"	32	0	1	1
6342	6341	"result"	"double"	53	0	0	0
6343	6341	"val"	"wrd"	64	0	1	1
6346	6345	"result"	"double"	53	0	0	0
6347	6345	"val"	"bigint"	64	0	1	1
6350	6349	"result"	"double"	53	0	0	0
6351	6349	"val"	"real"	24	0	1	1
6354	6353	"result"	"double"	53	0	0	0
6355	6353	"val"	"double"	53	0	1	1
6358	6357	"result"	"double"	53	0	0	0
6359	6357	"val"	"date"	0	0	1	1
6362	6361	"result"	"double"	53	0	0	0
6363	6361	"val"	"time"	1	0	1	1
6366	6365	"result"	"double"	53	0	0	0
6367	6365	"val"	"timestamp"	7	0	1	1
6370	6369	"result"	"double"	53	0	0	0
6371	6369	"val"	"tinyint"	8	0	1	1
6374	6373	"result"	"double"	53	0	0	0
6375	6373	"val"	"smallint"	16	0	1	1
6378	6377	"result"	"double"	53	0	0	0
6379	6377	"val"	"int"	32	0	1	1
6382	6381	"result"	"double"	53	0	0	0
6383	6381	"val"	"wrd"	64	0	1	1
6386	6385	"result"	"double"	53	0	0	0
6387	6385	"val"	"bigint"	64	0	1	1
6390	6389	"result"	"double"	53	0	0	0
6391	6389	"val"	"real"	24	0	1	1
6394	6393	"result"	"double"	53	0	0	0
6395	6393	"val"	"double"	53	0	1	1
6398	6397	"result"	"double"	53	0	0	0
6399	6397	"val"	"date"	0	0	1	1
6402	6401	"result"	"double"	53	0	0	0
6403	6401	"val"	"time"	1	0	1	1
6406	6405	"result"	"double"	53	0	0	0
6407	6405	"val"	"timestamp"	7	0	1	1
6410	6409	"result"	"tinyint"	8	0	0	0
6411	6409	"val"	"tinyint"	8	0	1	1
6414	6413	"result"	"smallint"	16	0	0	0
6415	6413	"val"	"smallint"	16	0	1	1
6418	6417	"result"	"int"	32	0	0	0
6419	6417	"val"	"int"	32	0	1	1
6422	6421	"result"	"wrd"	64	0	0	0
6423	6421	"val"	"wrd"	64	0	1	1
6426	6425	"result"	"bigint"	64	0	0	0
6427	6425	"val"	"bigint"	64	0	1	1
6430	6429	"result"	"decimal"	18	3	0	0
6431	6429	"val"	"decimal"	18	3	1	1
6434	6433	"result"	"real"	24	0	0	0
6435	6433	"val"	"real"	24	0	1	1
6438	6437	"result"	"double"	53	0	0	0
6439	6437	"val"	"double"	53	0	1	1
6442	6441	"result"	"date"	0	0	0	0
6443	6441	"val"	"date"	0	0	1	1
6446	6445	"result"	"time"	1	0	0	0
6447	6445	"val"	"time"	1	0	1	1
6450	6449	"result"	"timestamp"	7	0	0	0
6451	6449	"val"	"timestamp"	7	0	1	1
6454	6453	"result"	"tinyint"	8	0	0	0
6455	6453	"val"	"tinyint"	8	0	1	1
6456	6453	"q"	"double"	53	0	1	2
6459	6458	"result"	"smallint"	16	0	0	0
6460	6458	"val"	"smallint"	16	0	1	1
6461	6458	"q"	"double"	53	0	1	2
6464	6463	"result"	"int"	32	0	0	0
6465	6463	"val"	"int"	32	0	1	1
6466	6463	"q"	"double"	53	0	1	2
6469	6468	"result"	"wrd"	64	0	0	0
6470	6468	"val"	"wrd"	64	0	1	1
6471	6468	"q"	"double"	53	0	1	2
6474	6473	"result"	"bigint"	64	0	0	0
6475	6473	"val"	"bigint"	64	0	1	1
6476	6473	"q"	"double"	53	0	1	2
6479	6478	"result"	"decimal"	18	3	0	0
6480	6478	"val"	"decimal"	18	3	1	1
6481	6478	"q"	"double"	53	0	1	2
6484	6483	"result"	"real"	24	0	0	0
6485	6483	"val"	"real"	24	0	1	1
6486	6483	"q"	"double"	53	0	1	2
6489	6488	"result"	"double"	53	0	0	0
6490	6488	"val"	"double"	53	0	1	1
6491	6488	"q"	"double"	53	0	1	2
6494	6493	"result"	"date"	0	0	0	0
6495	6493	"val"	"date"	0	0	1	1
6496	6493	"q"	"double"	53	0	1	2
6499	6498	"result"	"time"	1	0	0	0
6500	6498	"val"	"time"	1	0	1	1
6501	6498	"q"	"double"	53	0	1	2
6504	6503	"result"	"timestamp"	7	0	0	0
6505	6503	"val"	"timestamp"	7	0	1	1
6506	6503	"q"	"double"	53	0	1	2
6509	6508	"result"	"tinyint"	8	0	0	0
6510	6508	"e1"	"tinyint"	8	0	1	1
6511	6508	"e2"	"tinyint"	8	0	1	2
6514	6513	"result"	"smallint"	16	0	0	0
6515	6513	"e1"	"smallint"	16	0	1	1
6516	6513	"e2"	"smallint"	16	0	1	2
6519	6518	"result"	"int"	32	0	0	0
6520	6518	"e1"	"int"	32	0	1	1
6521	6518	"e2"	"int"	32	0	1	2
6524	6523	"result"	"wrd"	64	0	0	0
6525	6523	"e1"	"wrd"	64	0	1	1
6526	6523	"e2"	"wrd"	64	0	1	2
6529	6528	"result"	"bigint"	64	0	0	0
6530	6528	"e1"	"bigint"	64	0	1	1
6531	6528	"e2"	"bigint"	64	0	1	2
6534	6533	"result"	"real"	24	0	0	0
6535	6533	"e1"	"real"	24	0	1	1
6536	6533	"e2"	"real"	24	0	1	2
6539	6538	"result"	"double"	53	0	0	0
6540	6538	"e1"	"double"	53	0	1	1
6541	6538	"e2"	"double"	53	0	1	2
6544	6543	"result"	"double"	53	0	0	0
6545	6543	"val"	"hugeint"	128	0	1	1
6548	6547	"result"	"double"	53	0	0	0
6549	6547	"val"	"hugeint"	128	0	1	1
6552	6551	"result"	"double"	53	0	0	0
6553	6551	"val"	"hugeint"	128	0	1	1
6556	6555	"result"	"double"	53	0	0	0
6557	6555	"val"	"hugeint"	128	0	1	1
6560	6559	"result"	"hugeint"	128	0	0	0
6561	6559	"val"	"hugeint"	128	0	1	1
6564	6563	"result"	"hugeint"	128	0	0	0
6565	6563	"val"	"hugeint"	128	0	1	1
6566	6563	"q"	"double"	53	0	1	2
6569	6568	"result"	"hugeint"	128	0	0	0
6570	6568	"e1"	"hugeint"	128	0	1	1
6571	6568	"e2"	"hugeint"	128	0	1	2
6587	6586	"result"	"mbr"	0	0	0	0
6588	6586	"g"	"geometry"	0	0	1	1
6591	6590	"result"	"boolean"	1	0	0	0
6592	6590	"a"	"mbr"	0	0	1	1
6593	6590	"b"	"mbr"	0	0	1	2
6596	6595	"result"	"geometry"	0	0	0	0
6597	6595	"wkt"	"clob"	0	0	1	1
6598	6595	"srid"	"smallint"	16	0	1	2
6601	6600	"result"	"point"	0	0	0	0
6602	6600	"wkt"	"clob"	0	0	1	1
6603	6600	"srid"	"smallint"	16	0	1	2
6606	6605	"result"	"linestring"	0	0	0	0
6607	6605	"wkt"	"clob"	0	0	1	1
6608	6605	"srid"	"smallint"	16	0	1	2
6611	6610	"result"	"polygon"	0	0	0	0
6612	6610	"wkt"	"clob"	0	0	1	1
6613	6610	"srid"	"smallint"	16	0	1	2
6616	6615	"result"	"multipoint"	0	0	0	0
6617	6615	"wkt"	"clob"	0	0	1	1
6618	6615	"srid"	"smallint"	16	0	1	2
6621	6620	"result"	"multilinestring"	0	0	0	0
6622	6620	"wkt"	"clob"	0	0	1	1
6623	6620	"srid"	"smallint"	16	0	1	2
6626	6625	"result"	"multipolygon"	0	0	0	0
6627	6625	"wkt"	"clob"	0	0	1	1
6628	6625	"srid"	"smallint"	16	0	1	2
6631	6630	"result"	"multipolygon"	0	0	0	0
6632	6630	"wkt"	"clob"	0	0	1	1
6633	6630	"srid"	"smallint"	16	0	1	2
6636	6635	"result"	"polygon"	0	0	0	0
6637	6635	"wkt"	"clob"	0	0	1	1
6638	6635	"srid"	"smallint"	16	0	1	2
6641	6640	"result"	"clob"	0	0	0	0
6642	6640	"g"	"geometry"	0	0	1	1
6645	6644	"result"	"double"	53	0	0	0
6646	6644	"g"	"geometry"	0	0	1	1
6649	6648	"result"	"double"	53	0	0	0
6650	6648	"g"	"geometry"	0	0	1	1
6653	6652	"result"	"point"	0	0	0	0
6654	6652	"x"	"double"	53	0	1	1
6655	6652	"y"	"double"	53	0	1	2
6658	6657	"result"	"int"	32	0	0	0
6659	6657	"g"	"geometry"	0	0	1	1
6662	6661	"result"	"int"	32	0	0	0
6663	6661	"g"	"geometry"	0	0	1	1
6666	6665	"result"	"int"	32	0	0	0
6667	6665	"g"	"geometry"	0	0	1	1
6670	6669	"result"	"geometry"	0	0	0	0
6671	6669	"g"	"geometry"	0	0	1	1
6674	6673	"result"	"boolean"	1	0	0	0
6675	6673	"g"	"geometry"	0	0	1	1
6678	6677	"result"	"boolean"	1	0	0	0
6679	6677	"g"	"geometry"	0	0	1	1
6682	6681	"result"	"geometry"	0	0	0	0
6683	6681	"g"	"geometry"	0	0	1	1
6686	6685	"result"	"boolean"	1	0	0	0
6687	6685	"a"	"geometry"	0	0	1	1
6688	6685	"b"	"geometry"	0	0	1	2
6691	6690	"result"	"boolean"	1	0	0	0
6692	6690	"a"	"geometry"	0	0	1	1
6693	6690	"b"	"geometry"	0	0	1	2
6696	6695	"result"	"boolean"	1	0	0	0
6697	6695	"a"	"geometry"	0	0	1	1
6698	6695	"b"	"geometry"	0	0	1	2
6701	6700	"result"	"boolean"	1	0	0	0
6702	6700	"a"	"geometry"	0	0	1	1
6703	6700	"b"	"geometry"	0	0	1	2
6706	6705	"result"	"boolean"	1	0	0	0
6707	6705	"a"	"geometry"	0	0	1	1
6708	6705	"b"	"geometry"	0	0	1	2
6711	6710	"result"	"boolean"	1	0	0	0
6712	6710	"a"	"geometry"	0	0	1	1
6713	6710	"b"	"geometry"	0	0	1	2
6716	6715	"result"	"boolean"	1	0	0	0
6717	6715	"a"	"geometry"	0	0	1	1
6718	6715	"b"	"geometry"	0	0	1	2
6721	6720	"result"	"boolean"	1	0	0	0
6722	6720	"a"	"geometry"	0	0	1	1
6723	6720	"b"	"geometry"	0	0	1	2
6726	6725	"result"	"boolean"	1	0	0	0
6727	6725	"a"	"geometry"	0	0	1	1
6728	6725	"b"	"geometry"	0	0	1	2
6729	6725	"pattern"	"clob"	0	0	1	3
6732	6731	"result"	"double"	53	0	0	0
6733	6731	"g"	"geometry"	0	0	1	1
6736	6735	"result"	"double"	53	0	0	0
6737	6735	"g"	"geometry"	0	0	1	1
6740	6739	"result"	"double"	53	0	0	0
6741	6739	"a"	"geometry"	0	0	1	1
6742	6739	"b"	"geometry"	0	0	1	2
6745	6744	"result"	"geometry"	0	0	0	0
6746	6744	"a"	"geometry"	0	0	1	1
6747	6744	"distance"	"double"	53	0	1	2
6750	6749	"result"	"geometry"	0	0	0	0
6751	6749	"a"	"geometry"	0	0	1	1
6754	6753	"result"	"geometry"	0	0	0	0
6755	6753	"a"	"geometry"	0	0	1	1
6756	6753	"b"	"geometry"	0	0	1	2
6759	6758	"result"	"geometry"	0	0	0	0
6760	6758	"a"	"geometry"	0	0	1	1
6761	6758	"b"	"geometry"	0	0	1	2
6764	6763	"result"	"geometry"	0	0	0	0
6765	6763	"a"	"geometry"	0	0	1	1
6766	6763	"b"	"geometry"	0	0	1	2
6769	6768	"result"	"geometry"	0	0	0	0
6770	6768	"a"	"geometry"	0	0	1	1
6771	6768	"b"	"geometry"	0	0	1	2
6776	6775	"result"	"json"	0	0	0	0
6777	6775	"js"	"json"	0	0	1	1
6778	6775	"pathexpr"	"clob"	0	0	1	2
6781	6780	"result"	"json"	0	0	0	0
6782	6780	"js"	"json"	0	0	1	1
6783	6780	"name"	"tinyint"	8	0	1	2
6786	6785	"result"	"json"	0	0	0	0
6787	6785	"js"	"json"	0	0	1	1
6788	6785	"name"	"int"	32	0	1	2
6791	6790	"result"	"json"	0	0	0	0
6792	6790	"js"	"json"	0	0	1	1
6793	6790	"name"	"bigint"	64	0	1	2
6796	6795	"result"	"clob"	0	0	0	0
6797	6795	"js"	"json"	0	0	1	1
6798	6795	"e"	"clob"	0	0	1	2
6801	6800	"result"	"double"	53	0	0	0
6802	6800	"js"	"json"	0	0	1	1
6805	6804	"result"	"bigint"	64	0	0	0
6806	6804	"js"	"json"	0	0	1	1
6809	6808	"result"	"boolean"	1	0	0	0
6810	6808	"js"	"clob"	0	0	1	1
6813	6812	"result"	"boolean"	1	0	0	0
6814	6812	"js"	"clob"	0	0	1	1
6817	6816	"result"	"boolean"	1	0	0	0
6818	6816	"js"	"clob"	0	0	1	1
6821	6820	"result"	"boolean"	1	0	0	0
6822	6820	"js"	"json"	0	0	1	1
6825	6824	"result"	"boolean"	1	0	0	0
6826	6824	"js"	"json"	0	0	1	1
6829	6828	"result"	"boolean"	1	0	0	0
6830	6828	"js"	"json"	0	0	1	1
6833	6832	"result"	"int"	32	0	0	0
6834	6832	"js"	"json"	0	0	1	1
6837	6836	"result"	"json"	0	0	0	0
6838	6836	"js"	"json"	0	0	1	1
6841	6840	"result"	"json"	0	0	0	0
6842	6840	"js"	"json"	0	0	1	1
6845	6844	"result"	"clob"	0	0	0	0
6846	6844	"js"	"json"	0	0	1	1
6849	6848	"result"	"clob"	0	0	0	0
6850	6848	"js"	"clob"	0	0	1	1
6853	6852	"result"	"clob"	0	0	0	0
6854	6852	"js"	"int"	32	0	1	1
6857	6856	"result"	"clob"	0	0	0	0
6858	6856	"js"	"json"	0	0	1	1
6861	6860	"result"	"clob"	0	0	0	0
6862	6860	"x"	"clob"	0	0	1	1
6865	6864	"result"	"clob"	0	0	0	0
6866	6864	"x"	"double"	53	0	1	1
6869	6868	"result"	"json"	0	0	0	0
6870	6868	"js"	"json"	0	0	1	1
6871	6868	"name"	"hugeint"	128	0	1	2
6874	6873	"result"	"clob"	0	0	0	0
6875	6873	"v"	"clob"	0	0	1	1
6879	6878	"result"	"uuid"	0	0	0	0
6882	6881	"result"	"uuid"	0	0	0	0
6883	6881	"u"	"uuid"	0	0	1	1
6886	6885	"result"	"uuid"	0	0	0	0
6887	6885	"u"	"clob"	0	0	1	1
6890	6889	"result"	"double"	53	0	0	0
6891	6889	"chi2"	"double"	53	0	1	1
6892	6889	"datapoints"	"double"	53	0	1	2
6895	6894	"dirname"	"clob"	0	0	1	0
6898	6897	"fname"	"clob"	0	0	1	0
6901	6900	"tname"	"clob"	0	0	1	0
6904	6903	"dirname"	"clob"	0	0	1	0
6905	6903	"pat"	"clob"	0	0	1	1
6908	6907	"schema"	"clob"	0	0	0	0
6909	6907	"table"	"clob"	0	0	0	1
6910	6907	"column"	"clob"	0	0	0	2
6911	6907	"type"	"clob"	0	0	0	3
6912	6907	"mode"	"clob"	0	0	0	4
6913	6907	"location"	"clob"	0	0	0	5
6914	6907	"count"	"bigint"	64	0	0	6
6915	6907	"typewidth"	"int"	32	0	0	7
6916	6907	"columnsize"	"bigint"	64	0	0	8
6917	6907	"heapsize"	"bigint"	64	0	0	9
6918	6907	"hashes"	"bigint"	64	0	0	10
6919	6907	"imprints"	"bigint"	64	0	0	11
6920	6907	"sorted"	"boolean"	1	0	0	12
6921	6907	"compress"	"boolean"	1	0	0	13
6954	6953	"result"	"bigint"	64	0	0	0
6955	6953	"nme"	"clob"	0	0	1	1
6956	6953	"i"	"bigint"	64	0	1	2
6957	6953	"d"	"bigint"	64	0	1	3
6960	6959	"result"	"bigint"	64	0	0	0
6961	6959	"tpe"	"clob"	0	0	1	1
6962	6959	"i"	"bigint"	64	0	1	2
6963	6959	"w"	"int"	32	0	1	3
6966	6965	"result"	"bigint"	64	0	0	0
6967	6965	"b"	"boolean"	1	0	1	1
6968	6965	"i"	"bigint"	64	0	1	2
6971	6970	"result"	"bigint"	64	0	0	0
6972	6970	"i"	"bigint"	64	0	1	1
6973	6970	"nme"	"clob"	0	0	1	2
6976	6975	"schema"	"clob"	0	0	0	0
6977	6975	"table"	"clob"	0	0	0	1
6978	6975	"column"	"clob"	0	0	0	2
6979	6975	"type"	"clob"	0	0	0	3
6980	6975	"count"	"bigint"	64	0	0	4
6981	6975	"columnsize"	"bigint"	64	0	0	5
6982	6975	"heapsize"	"bigint"	64	0	0	6
6983	6975	"hashes"	"bigint"	64	0	0	7
6984	6975	"imprints"	"bigint"	64	0	0	8
6985	6975	"sorted"	"boolean"	1	0	0	9
7025	7024	"tbl"	"clob"	0	0	1	0
7028	7027	"sch"	"clob"	0	0	1	0
7029	7027	"tbl"	"clob"	0	0	1	1
7032	7031	"sch"	"clob"	0	0	1	0
7033	7031	"tbl"	"clob"	0	0	1	1
7034	7031	"col"	"clob"	0	0	1	2
7037	7036	"sample"	"bigint"	64	0	1	0
7040	7039	"tbl"	"clob"	0	0	1	0
7041	7039	"sample"	"bigint"	64	0	1	1
7044	7043	"sch"	"clob"	0	0	1	0
7045	7043	"tbl"	"clob"	0	0	1	1
7046	7043	"sample"	"bigint"	64	0	1	2
7049	7048	"sch"	"clob"	0	0	1	0
7050	7048	"tbl"	"clob"	0	0	1	1
7051	7048	"col"	"clob"	0	0	1	2
7052	7048	"sample"	"bigint"	64	0	1	3
7055	7054	"result"	"clob"	0	0	0	0
7056	7054	"src"	"clob"	0	0	1	1
7059	7058	"result"	"smallint"	16	0	0	0
7060	7058	"one"	"tinyint"	8	0	1	1
7061	7058	"two"	"tinyint"	8	0	1	2
7064	7063	"result"	"int"	32	0	0	0
7065	7063	"one"	"smallint"	16	0	1	1
7066	7063	"two"	"smallint"	16	0	1	2
7069	7068	"result"	"bigint"	64	0	0	0
7070	7068	"one"	"int"	32	0	1	1
7071	7068	"two"	"int"	32	0	1	2
7074	7073	"result"	"hugeint"	128	0	0	0
7075	7073	"one"	"bigint"	64	0	1	1
7076	7073	"two"	"bigint"	64	0	1	2
7080	7079	"bam_repos"	"clob"	0	0	1	0
7081	7079	"dbschema"	"smallint"	16	0	1	1
7082	7079	"nr_threads"	"smallint"	16	0	1	2
7085	7084	"bam_files"	"clob"	0	0	1	0
7086	7084	"dbschema"	"smallint"	16	0	1	1
7087	7084	"nr_threads"	"smallint"	16	0	1	2
7090	7089	"bam_file"	"clob"	0	0	1	0
7091	7089	"dbschema"	"smallint"	16	0	1	1
7094	7093	"file_id"	"bigint"	64	0	1	0
7095	7093	"dbschema"	"smallint"	16	0	1	1
7098	7097	"result"	"boolean"	1	0	0	0
7099	7097	"flag"	"smallint"	16	0	1	1
7100	7097	"name"	"clob"	0	0	1	2
7103	7102	"result"	"clob"	0	0	0	0
7104	7102	"seq"	"clob"	0	0	1	1
7107	7106	"result"	"clob"	0	0	0	0
7108	7106	"qual"	"clob"	0	0	1	1
7111	7110	"result"	"int"	32	0	0	0
7112	7110	"cigar"	"clob"	0	0	1	1
7115	7114	"output_path"	"clob"	0	0	1	0
7118	7117	"output_path"	"clob"	0	0	1	0
7188	7187	"value"	"tinyint"	8	0	0	0
7189	7187	"first"	"tinyint"	8	0	1	1
7190	7187	"last"	"tinyint"	8	0	1	2
7193	7192	"value"	"tinyint"	8	0	0	0
7194	7192	"first"	"tinyint"	8	0	1	1
7195	7192	"last"	"tinyint"	8	0	1	2
7196	7192	"stepsize"	"tinyint"	8	0	1	3
7199	7198	"value"	"smallint"	16	0	0	0
7200	7198	"first"	"smallint"	16	0	1	1
7201	7198	"last"	"smallint"	16	0	1	2
7204	7203	"value"	"smallint"	16	0	0	0
7205	7203	"first"	"smallint"	16	0	1	1
7206	7203	"last"	"smallint"	16	0	1	2
7207	7203	"stepsize"	"smallint"	16	0	1	3
7210	7209	"value"	"int"	32	0	0	0
7211	7209	"first"	"int"	32	0	1	1
7212	7209	"last"	"int"	32	0	1	2
7215	7214	"value"	"int"	32	0	0	0
7216	7214	"first"	"int"	32	0	1	1
7217	7214	"last"	"int"	32	0	1	2
7218	7214	"stepsize"	"int"	32	0	1	3
7221	7220	"value"	"bigint"	64	0	0	0
7222	7220	"first"	"bigint"	64	0	1	1
7223	7220	"last"	"bigint"	64	0	1	2
7226	7225	"value"	"bigint"	64	0	0	0
7227	7225	"first"	"bigint"	64	0	1	1
7228	7225	"last"	"bigint"	64	0	1	2
7229	7225	"stepsize"	"bigint"	64	0	1	3
7232	7231	"value"	"real"	24	0	0	0
7233	7231	"first"	"real"	24	0	1	1
7234	7231	"last"	"real"	24	0	1	2
7235	7231	"stepsize"	"real"	24	0	1	3
7238	7237	"value"	"double"	53	0	0	0
7239	7237	"first"	"double"	53	0	1	1
7240	7237	"last"	"double"	53	0	1	2
7241	7237	"stepsize"	"double"	53	0	1	3
7244	7243	"value"	"decimal"	10	2	0	0
7245	7243	"first"	"decimal"	10	2	1	1
7246	7243	"last"	"decimal"	10	2	1	2
7247	7243	"stepsize"	"decimal"	10	2	1	3
7250	7249	"value"	"timestamp"	7	0	0	0
7251	7249	"first"	"timestamp"	7	0	1	1
7252	7249	"last"	"timestamp"	7	0	1	2
7253	7249	"stepsize"	"sec_interval"	13	0	1	3
7256	7255	"value"	"hugeint"	128	0	0	0
7257	7255	"first"	"hugeint"	128	0	1	1
7258	7255	"last"	"hugeint"	128	0	1	2
7261	7260	"value"	"hugeint"	128	0	0	0
7262	7260	"first"	"hugeint"	128	0	1	1
7263	7260	"last"	"hugeint"	128	0	1	2
7264	7260	"stepsize"	"hugeint"	128	0	1	3
COMMIT;
START TRANSACTION;
CREATE TABLE "sys"."auths" (
	"id"      INTEGER,
	"name"    VARCHAR(1024),
	"grantor" INTEGER
);
COPY 3 RECORDS INTO "sys"."auths" FROM stdin USING DELIMITERS '\t','\n','"';
1	"public"	0
2	"sysadmin"	0
3	"monetdb"	0
COMMIT;
START TRANSACTION;
CREATE TABLE "sys"."connections" (
	"id"       INTEGER,
	"server"   CHAR(1024),
	"port"     INTEGER,
	"db"       CHAR(64),
	"db_alias" CHAR(1024),
	"user"     CHAR(1024),
	"password" CHAR(1024),
	"language" CHAR(1024)
);
COMMIT;
START TRANSACTION;
CREATE TABLE "sys"."db_user_info" (
	"name"           VARCHAR(1024),
	"fullname"       VARCHAR(2048),
	"default_schema" INTEGER
);
COPY 1 RECORDS INTO "sys"."db_user_info" FROM stdin USING DELIMITERS '\t','\n','"';
"monetdb"	"MonetDB Admin"	2000
COMMIT;
START TRANSACTION;
CREATE TABLE "sys"."dependencies" (
	"id"          INTEGER,
	"depend_id"   INTEGER,
	"depend_type" SMALLINT
);
COPY 229 RECORDS INTO "sys"."dependencies" FROM stdin USING DELIMITERS '\t','\n','"';
417	5722	7
418	5722	7
1023	5722	7
417	5726	7
418	5726	7
1023	5726	7
5870	5899	5
5880	5910	5
5870	5928	5
5880	5928	5
5939	5967	5
2003	6000	7
2001	6000	7
2002	6000	7
5686	6000	7
5695	6005	7
5693	6005	7
5694	6005	7
2005	6005	7
2001	6005	7
2003	6005	7
5654	6010	7
2047	6010	7
2046	6010	7
2049	6010	7
2048	6010	7
5654	6015	7
2088	6015	7
2086	6015	7
2090	6015	7
2083	6015	7
2079	6015	7
36	6015	7
5654	6020	7
<<<<<<< HEAD
2047	6020	7
2046	6020	7
2049	6020	7
2092	6020	7
2091	6020	7
2048	6020	7
2093	6020	7
2094	6020	7
=======
2088	6020	7
2086	6020	7
2090	6020	7
2083	6020	7
2079	6020	7
>>>>>>> d21aec44
5654	6025	7
2081	6025	7
2079	6025	7
2084	6025	7
2080	6025	7
2083	6025	7
5654	6030	7
2047	6030	7
2046	6030	7
2049	6030	7
2017	6030	7
2016	6030	7
2048	6030	7
2018	6030	7
5664	6035	7
2047	6035	7
2046	6035	7
2049	6035	7
2048	6035	7
5654	6035	7
5664	6040	7
2081	6040	7
2079	6040	7
2084	6040	7
2103	6040	7
2102	6040	7
2104	6040	7
2080	6040	7
2083	6040	7
155	6040	7
33	6040	7
32	6040	7
34	6040	7
5664	6045	7
2088	6045	7
2086	6045	7
2090	6045	7
2083	6045	7
2079	6045	7
2087	6045	7
2103	6045	7
2102	6045	7
2104	6045	7
36	6045	7
33	6045	7
32	6045	7
34	6045	7
5664	6050	7
<<<<<<< HEAD
2047	6050	7
2046	6050	7
2049	6050	7
2048	6050	7
2017	6050	7
2016	6050	7
2018	6050	7
=======
2088	6050	7
2086	6050	7
2090	6050	7
2083	6050	7
2079	6050	7
2087	6050	7
2103	6050	7
2102	6050	7
2104	6050	7
33	6050	7
32	6050	7
34	6050	7
>>>>>>> d21aec44
5664	6055	7
2047	6055	7
2046	6055	7
2049	6055	7
2092	6055	7
2091	6055	7
2048	6055	7
2093	6055	7
5654	6060	7
2047	6060	7
2046	6060	7
2049	6060	7
2017	6060	7
2016	6060	7
2048	6060	7
2018	6060	7
5654	6065	7
2047	6065	7
2046	6065	7
2049	6065	7
2092	6065	7
2091	6065	7
2048	6065	7
2093	6065	7
2018	6070	7
2016	6070	7
2017	6070	7
2047	6070	7
2046	6070	7
2049	6070	7
2048	6070	7
2018	6075	7
2016	6075	7
2017	6075	7
2047	6075	7
2046	6075	7
2049	6075	7
2092	6075	7
2091	6075	7
2048	6075	7
2093	6075	7
2083	6080	7
2079	6080	7
2080	6080	7
2084	6080	7
6089	6103	5
119	6122	7
39	6122	7
37	6122	7
1164	6122	7
1150	6122	7
214	6122	7
1161	6122	7
215	6122	7
261	6122	7
34	6134	7
500	6134	7
119	6134	7
121	6134	7
36	6134	7
6129	6134	7
6175	6183	5
6185	6191	5
6211	6229	5
6907	6937	5
6939	6951	13
6949	6951	13
6940	6951	13
6941	6951	13
6942	6951	13
6943	6951	13
6944	6951	13
6945	6951	13
6946	6951	13
6947	6951	13
6948	6951	13
34	6953	7
216	6953	7
222	6953	7
118	6959	7
35	6959	7
261	6959	7
216	6959	7
34	6965	7
216	6965	7
119	6970	7
34	6970	7
377	6970	7
6939	6975	7
6949	6975	7
6940	6975	7
6941	6975	7
6942	6975	7
6944	6975	7
6945	6975	7
6946	6975	7
6947	6975	7
6948	6975	7
6953	6975	7
6959	6975	7
6965	6975	7
6970	6975	7
6975	6997	5
6975	7007	5
49	7007	5
56	7007	5
57	7007	5
52	7007	5
36	7007	5
34	7007	5
216	7007	5
7120	7127	10
7120	7126	4
7130	7138	10
7131	7138	10
7131	7140	10
7130	7137	4
7131	7137	4
7126	7139	11
7131	7139	11
7143	7157	10
7144	7157	10
7144	7159	10
7143	7156	4
7144	7156	4
7126	7158	11
7144	7158	11
7162	7169	10
7163	7169	10
7163	7171	10
7162	7168	4
7163	7168	4
7126	7170	11
7163	7170	11
COMMIT;
START TRANSACTION;
CREATE TABLE "sys"."functions" (
	"id"          INTEGER,
	"name"        VARCHAR(256),
	"func"        VARCHAR(8196),
	"mod"         VARCHAR(8196),
	"language"    INTEGER,
	"type"        INTEGER,
	"side_effect" BOOLEAN,
	"varres"      BOOLEAN,
	"vararg"      BOOLEAN,
	"schema_id"   INTEGER
);
COPY 1517 RECORDS INTO "sys"."functions" FROM stdin USING DELIMITERS '\t','\n','"';
30	"not_uniques"	"not_uniques"	"sql"	0	1	false	false	false	0
31	"not_uniques"	"not_uniques"	"sql"	0	1	false	false	false	0
32	"hash"	"hash"	"mkey"	0	1	false	false	false	0
33	"rotate_xor_hash"	"rotate_xor_hash"	"calc"	0	1	false	false	false	0
34	"="	"="	"calc"	0	1	false	false	false	0
35	"<>"	"!="	"calc"	0	1	false	false	false	0
36	"isnull"	"isnil"	"calc"	0	1	false	false	false	0
37	">"	">"	"calc"	0	1	false	false	false	0
38	">="	">="	"calc"	0	1	false	false	false	0
39	"<"	"<"	"calc"	0	1	false	false	false	0
40	"<="	"<="	"calc"	0	1	false	false	false	0
44	"in"	"in"	"calc"	0	1	false	false	false	0
45	"identity"	"identity"	"calc"	0	1	false	false	false	0
46	"rowid"	"identity"	"calc"	0	1	false	false	false	0
47	"rowid"	"rowid"	"calc"	0	1	false	false	false	0
50	"sql_min"	"min"	"calc"	0	1	false	false	false	0
51	"sql_max"	"max"	"calc"	0	1	false	false	false	0
52	"ifthenelse"	"ifthenelse"	"calc"	0	1	false	false	false	0
74	"mod"	"%"	"calc"	0	1	false	false	false	0
75	"mod"	"%"	"calc"	0	1	false	false	false	0
76	"mod"	"%"	"calc"	0	1	false	false	false	0
77	"mod"	"%"	"calc"	0	1	false	false	false	0
78	"mod"	"%"	"calc"	0	1	false	false	false	0
79	"mod"	"%"	"calc"	0	1	false	false	false	0
80	"mod"	"%"	"calc"	0	1	false	false	false	0
81	"mod"	"%"	"calc"	0	1	false	false	false	0
82	"mod"	"%"	"calc"	0	1	false	false	false	0
83	"mod"	"%"	"calc"	0	1	false	false	false	0
84	"mod"	"%"	"calc"	0	1	false	false	false	0
85	"mod"	"%"	"calc"	0	1	false	false	false	0
86	"mod"	"%"	"calc"	0	1	false	false	false	0
87	"mod"	"%"	"calc"	0	1	false	false	false	0
95	"rank"	"rank_grp"	"calc"	0	1	false	false	false	0
96	"dense_rank"	"dense_rank_grp"	"calc"	0	1	false	false	false	0
97	"percent_rank"	"precent_rank_grp"	"calc"	0	1	false	false	false	0
98	"cume_dist"	"cume_dist_grp"	"calc"	0	1	false	false	false	0
99	"row_number"	"mark_grp"	"calc"	0	1	false	false	false	0
100	"rank"	"rank_grp"	"calc"	0	1	false	false	false	0
101	"dense_rank"	"dense_rank_grp"	"calc"	0	1	false	false	false	0
102	"percent_rank"	"precent_rank_grp"	"calc"	0	1	false	false	false	0
103	"cume_dist"	"cume_dist_grp"	"calc"	0	1	false	false	false	0
104	"row_number"	"mark_grp"	"calc"	0	1	false	false	false	0
105	"rank"	"rank_grp"	"calc"	0	1	false	false	false	0
106	"dense_rank"	"dense_rank_grp"	"calc"	0	1	false	false	false	0
107	"percent_rank"	"precent_rank_grp"	"calc"	0	1	false	false	false	0
108	"cume_dist"	"cume_dist_grp"	"calc"	0	1	false	false	false	0
109	"row_number"	"mark_grp"	"calc"	0	1	false	false	false	0
110	"lag"	"lag_grp"	"calc"	0	1	false	false	false	0
111	"lead"	"lead_grp"	"calc"	0	1	false	false	false	0
112	"lag"	"lag_grp"	"calc"	0	1	false	false	false	0
113	"lead"	"lead_grp"	"calc"	0	1	false	false	false	0
114	"lag"	"lag_grp"	"calc"	0	1	false	false	false	0
115	"lead"	"lead_grp"	"calc"	0	1	false	false	false	0
116	"lag"	"lag_grp"	"calc"	0	1	false	false	false	0
117	"lead"	"lead_grp"	"calc"	0	1	false	false	false	0
118	"and"	"and"	"calc"	0	1	false	false	false	0
119	"or"	"or"	"calc"	0	1	false	false	false	0
120	"xor"	"xor"	"calc"	0	1	false	false	false	0
121	"not"	"not"	"calc"	0	1	false	false	false	0
122	"sql_sub"	"-"	"calc"	0	1	false	false	false	0
123	"sql_add"	"+"	"calc"	0	1	false	false	false	0
124	"sql_mul"	"*"	"calc"	0	1	false	false	false	0
125	"sql_div"	"/"	"calc"	0	1	false	false	false	0
126	"bit_and"	"and"	"calc"	0	1	false	false	false	0
127	"bit_or"	"or"	"calc"	0	1	false	false	false	0
128	"bit_xor"	"xor"	"calc"	0	1	false	false	false	0
129	"bit_not"	"not"	"calc"	0	1	false	false	false	0
130	"left_shift"	"<<"	"calc"	0	1	false	false	false	0
131	"right_shift"	">>"	"calc"	0	1	false	false	false	0
132	"sql_neg"	"-"	"calc"	0	1	false	false	false	0
133	"abs"	"abs"	"calc"	0	1	false	false	false	0
134	"sign"	"sign"	"calc"	0	1	false	false	false	0
135	"scale_up"	"*"	"calc"	0	1	false	false	false	0
136	"scale_down"	"dec_round"	"sql"	0	1	false	false	false	0
137	"sql_sub"	"-"	"calc"	0	1	false	false	false	0
138	"sql_add"	"+"	"calc"	0	1	false	false	false	0
139	"sql_mul"	"*"	"calc"	0	1	false	false	false	0
140	"sql_div"	"/"	"calc"	0	1	false	false	false	0
141	"sql_sub"	"-"	"calc"	0	1	false	false	false	0
142	"sql_add"	"+"	"calc"	0	1	false	false	false	0
143	"sql_mul"	"*"	"calc"	0	1	false	false	false	0
144	"sql_div"	"/"	"calc"	0	1	false	false	false	0
145	"sql_sub"	"-"	"calc"	0	1	false	false	false	0
146	"sql_add"	"+"	"calc"	0	1	false	false	false	0
147	"sql_mul"	"*"	"calc"	0	1	false	false	false	0
148	"sql_div"	"/"	"calc"	0	1	false	false	false	0
149	"bit_and"	"and"	"calc"	0	1	false	false	false	0
150	"bit_or"	"or"	"calc"	0	1	false	false	false	0
151	"bit_xor"	"xor"	"calc"	0	1	false	false	false	0
152	"bit_not"	"not"	"calc"	0	1	false	false	false	0
153	"left_shift"	"<<"	"calc"	0	1	false	false	false	0
154	"right_shift"	">>"	"calc"	0	1	false	false	false	0
155	"sql_neg"	"-"	"calc"	0	1	false	false	false	0
156	"abs"	"abs"	"calc"	0	1	false	false	false	0
157	"sign"	"sign"	"calc"	0	1	false	false	false	0
158	"scale_up"	"*"	"calc"	0	1	false	false	false	0
159	"scale_down"	"dec_round"	"sql"	0	1	false	false	false	0
160	"sql_sub"	"-"	"calc"	0	1	false	false	false	0
161	"sql_add"	"+"	"calc"	0	1	false	false	false	0
162	"sql_mul"	"*"	"calc"	0	1	false	false	false	0
163	"sql_div"	"/"	"calc"	0	1	false	false	false	0
164	"sql_sub"	"-"	"calc"	0	1	false	false	false	0
165	"sql_add"	"+"	"calc"	0	1	false	false	false	0
166	"sql_mul"	"*"	"calc"	0	1	false	false	false	0
167	"sql_div"	"/"	"calc"	0	1	false	false	false	0
168	"sql_sub"	"-"	"calc"	0	1	false	false	false	0
169	"sql_add"	"+"	"calc"	0	1	false	false	false	0
170	"sql_mul"	"*"	"calc"	0	1	false	false	false	0
171	"sql_div"	"/"	"calc"	0	1	false	false	false	0
172	"bit_and"	"and"	"calc"	0	1	false	false	false	0
173	"bit_or"	"or"	"calc"	0	1	false	false	false	0
174	"bit_xor"	"xor"	"calc"	0	1	false	false	false	0
175	"bit_not"	"not"	"calc"	0	1	false	false	false	0
176	"left_shift"	"<<"	"calc"	0	1	false	false	false	0
177	"right_shift"	">>"	"calc"	0	1	false	false	false	0
178	"sql_neg"	"-"	"calc"	0	1	false	false	false	0
179	"abs"	"abs"	"calc"	0	1	false	false	false	0
180	"sign"	"sign"	"calc"	0	1	false	false	false	0
181	"scale_up"	"*"	"calc"	0	1	false	false	false	0
182	"scale_down"	"dec_round"	"sql"	0	1	false	false	false	0
183	"sql_sub"	"-"	"calc"	0	1	false	false	false	0
184	"sql_add"	"+"	"calc"	0	1	false	false	false	0
185	"sql_mul"	"*"	"calc"	0	1	false	false	false	0
186	"sql_div"	"/"	"calc"	0	1	false	false	false	0
187	"sql_sub"	"-"	"calc"	0	1	false	false	false	0
188	"sql_add"	"+"	"calc"	0	1	false	false	false	0
189	"sql_mul"	"*"	"calc"	0	1	false	false	false	0
190	"sql_div"	"/"	"calc"	0	1	false	false	false	0
191	"sql_sub"	"-"	"calc"	0	1	false	false	false	0
192	"sql_add"	"+"	"calc"	0	1	false	false	false	0
193	"sql_mul"	"*"	"calc"	0	1	false	false	false	0
194	"sql_div"	"/"	"calc"	0	1	false	false	false	0
195	"bit_and"	"and"	"calc"	0	1	false	false	false	0
196	"bit_or"	"or"	"calc"	0	1	false	false	false	0
197	"bit_xor"	"xor"	"calc"	0	1	false	false	false	0
198	"bit_not"	"not"	"calc"	0	1	false	false	false	0
199	"left_shift"	"<<"	"calc"	0	1	false	false	false	0
200	"right_shift"	">>"	"calc"	0	1	false	false	false	0
201	"sql_neg"	"-"	"calc"	0	1	false	false	false	0
202	"abs"	"abs"	"calc"	0	1	false	false	false	0
203	"sign"	"sign"	"calc"	0	1	false	false	false	0
204	"scale_up"	"*"	"calc"	0	1	false	false	false	0
205	"scale_down"	"dec_round"	"sql"	0	1	false	false	false	0
206	"sql_sub"	"-"	"calc"	0	1	false	false	false	0
207	"sql_add"	"+"	"calc"	0	1	false	false	false	0
208	"sql_mul"	"*"	"calc"	0	1	false	false	false	0
209	"sql_div"	"/"	"calc"	0	1	false	false	false	0
210	"sql_sub"	"-"	"calc"	0	1	false	false	false	0
211	"sql_add"	"+"	"calc"	0	1	false	false	false	0
212	"sql_mul"	"*"	"calc"	0	1	false	false	false	0
213	"sql_div"	"/"	"calc"	0	1	false	false	false	0
214	"sql_sub"	"-"	"calc"	0	1	false	false	false	0
215	"sql_add"	"+"	"calc"	0	1	false	false	false	0
216	"sql_mul"	"*"	"calc"	0	1	false	false	false	0
217	"sql_div"	"/"	"calc"	0	1	false	false	false	0
218	"bit_and"	"and"	"calc"	0	1	false	false	false	0
219	"bit_or"	"or"	"calc"	0	1	false	false	false	0
220	"bit_xor"	"xor"	"calc"	0	1	false	false	false	0
221	"bit_not"	"not"	"calc"	0	1	false	false	false	0
222	"left_shift"	"<<"	"calc"	0	1	false	false	false	0
223	"right_shift"	">>"	"calc"	0	1	false	false	false	0
224	"sql_neg"	"-"	"calc"	0	1	false	false	false	0
225	"abs"	"abs"	"calc"	0	1	false	false	false	0
226	"sign"	"sign"	"calc"	0	1	false	false	false	0
227	"scale_up"	"*"	"calc"	0	1	false	false	false	0
228	"scale_down"	"dec_round"	"sql"	0	1	false	false	false	0
229	"sql_sub"	"-"	"calc"	0	1	false	false	false	0
230	"sql_add"	"+"	"calc"	0	1	false	false	false	0
231	"sql_mul"	"*"	"calc"	0	1	false	false	false	0
232	"sql_div"	"/"	"calc"	0	1	false	false	false	0
233	"sql_sub"	"-"	"calc"	0	1	false	false	false	0
234	"sql_add"	"+"	"calc"	0	1	false	false	false	0
235	"sql_mul"	"*"	"calc"	0	1	false	false	false	0
236	"sql_div"	"/"	"calc"	0	1	false	false	false	0
237	"sql_sub"	"-"	"calc"	0	1	false	false	false	0
238	"sql_add"	"+"	"calc"	0	1	false	false	false	0
239	"sql_mul"	"*"	"calc"	0	1	false	false	false	0
240	"sql_div"	"/"	"calc"	0	1	false	false	false	0
241	"bit_and"	"and"	"calc"	0	1	false	false	false	0
242	"bit_or"	"or"	"calc"	0	1	false	false	false	0
243	"bit_xor"	"xor"	"calc"	0	1	false	false	false	0
244	"bit_not"	"not"	"calc"	0	1	false	false	false	0
245	"left_shift"	"<<"	"calc"	0	1	false	false	false	0
246	"right_shift"	">>"	"calc"	0	1	false	false	false	0
247	"sql_neg"	"-"	"calc"	0	1	false	false	false	0
248	"abs"	"abs"	"calc"	0	1	false	false	false	0
249	"sign"	"sign"	"calc"	0	1	false	false	false	0
250	"scale_up"	"*"	"calc"	0	1	false	false	false	0
251	"scale_down"	"dec_round"	"sql"	0	1	false	false	false	0
252	"sql_sub"	"-"	"calc"	0	1	false	false	false	0
253	"sql_add"	"+"	"calc"	0	1	false	false	false	0
254	"sql_mul"	"*"	"calc"	0	1	false	false	false	0
255	"sql_div"	"/"	"calc"	0	1	false	false	false	0
256	"sql_sub"	"-"	"calc"	0	1	false	false	false	0
257	"sql_add"	"+"	"calc"	0	1	false	false	false	0
258	"sql_mul"	"*"	"calc"	0	1	false	false	false	0
259	"sql_div"	"/"	"calc"	0	1	false	false	false	0
260	"sql_sub"	"-"	"calc"	0	1	false	false	false	0
261	"sql_add"	"+"	"calc"	0	1	false	false	false	0
262	"sql_mul"	"*"	"calc"	0	1	false	false	false	0
263	"sql_div"	"/"	"calc"	0	1	false	false	false	0
264	"bit_and"	"and"	"calc"	0	1	false	false	false	0
265	"bit_or"	"or"	"calc"	0	1	false	false	false	0
266	"bit_xor"	"xor"	"calc"	0	1	false	false	false	0
267	"bit_not"	"not"	"calc"	0	1	false	false	false	0
268	"left_shift"	"<<"	"calc"	0	1	false	false	false	0
269	"right_shift"	">>"	"calc"	0	1	false	false	false	0
270	"sql_neg"	"-"	"calc"	0	1	false	false	false	0
271	"abs"	"abs"	"calc"	0	1	false	false	false	0
272	"sign"	"sign"	"calc"	0	1	false	false	false	0
273	"scale_up"	"*"	"calc"	0	1	false	false	false	0
274	"scale_down"	"dec_round"	"sql"	0	1	false	false	false	0
275	"sql_sub"	"-"	"calc"	0	1	false	false	false	0
276	"sql_add"	"+"	"calc"	0	1	false	false	false	0
277	"sql_mul"	"*"	"calc"	0	1	false	false	false	0
278	"sql_div"	"/"	"calc"	0	1	false	false	false	0
279	"sql_sub"	"-"	"calc"	0	1	false	false	false	0
280	"sql_add"	"+"	"calc"	0	1	false	false	false	0
281	"sql_mul"	"*"	"calc"	0	1	false	false	false	0
282	"sql_div"	"/"	"calc"	0	1	false	false	false	0
283	"sql_sub"	"-"	"calc"	0	1	false	false	false	0
284	"sql_add"	"+"	"calc"	0	1	false	false	false	0
285	"sql_mul"	"*"	"calc"	0	1	false	false	false	0
286	"sql_div"	"/"	"calc"	0	1	false	false	false	0
287	"bit_and"	"and"	"calc"	0	1	false	false	false	0
288	"bit_or"	"or"	"calc"	0	1	false	false	false	0
289	"bit_xor"	"xor"	"calc"	0	1	false	false	false	0
290	"bit_not"	"not"	"calc"	0	1	false	false	false	0
291	"left_shift"	"<<"	"calc"	0	1	false	false	false	0
292	"right_shift"	">>"	"calc"	0	1	false	false	false	0
293	"sql_neg"	"-"	"calc"	0	1	false	false	false	0
294	"abs"	"abs"	"calc"	0	1	false	false	false	0
295	"sign"	"sign"	"calc"	0	1	false	false	false	0
296	"scale_up"	"*"	"calc"	0	1	false	false	false	0
297	"scale_down"	"dec_round"	"sql"	0	1	false	false	false	0
298	"sql_sub"	"-"	"calc"	0	1	false	false	false	0
299	"sql_add"	"+"	"calc"	0	1	false	false	false	0
300	"sql_mul"	"*"	"calc"	0	1	false	false	false	0
301	"sql_div"	"/"	"calc"	0	1	false	false	false	0
302	"sql_sub"	"-"	"calc"	0	1	false	false	false	0
303	"sql_add"	"+"	"calc"	0	1	false	false	false	0
304	"sql_mul"	"*"	"calc"	0	1	false	false	false	0
305	"sql_div"	"/"	"calc"	0	1	false	false	false	0
306	"sql_sub"	"-"	"calc"	0	1	false	false	false	0
307	"sql_add"	"+"	"calc"	0	1	false	false	false	0
308	"sql_mul"	"*"	"calc"	0	1	false	false	false	0
309	"sql_div"	"/"	"calc"	0	1	false	false	false	0
310	"bit_and"	"and"	"calc"	0	1	false	false	false	0
311	"bit_or"	"or"	"calc"	0	1	false	false	false	0
312	"bit_xor"	"xor"	"calc"	0	1	false	false	false	0
313	"bit_not"	"not"	"calc"	0	1	false	false	false	0
314	"left_shift"	"<<"	"calc"	0	1	false	false	false	0
315	"right_shift"	">>"	"calc"	0	1	false	false	false	0
316	"sql_neg"	"-"	"calc"	0	1	false	false	false	0
317	"abs"	"abs"	"calc"	0	1	false	false	false	0
318	"sign"	"sign"	"calc"	0	1	false	false	false	0
319	"scale_up"	"*"	"calc"	0	1	false	false	false	0
320	"scale_down"	"dec_round"	"sql"	0	1	false	false	false	0
321	"sql_sub"	"-"	"calc"	0	1	false	false	false	0
322	"sql_add"	"+"	"calc"	0	1	false	false	false	0
323	"sql_mul"	"*"	"calc"	0	1	false	false	false	0
324	"sql_div"	"/"	"calc"	0	1	false	false	false	0
325	"sql_sub"	"-"	"calc"	0	1	false	false	false	0
326	"sql_add"	"+"	"calc"	0	1	false	false	false	0
327	"sql_mul"	"*"	"calc"	0	1	false	false	false	0
328	"sql_div"	"/"	"calc"	0	1	false	false	false	0
329	"sql_sub"	"-"	"calc"	0	1	false	false	false	0
330	"sql_add"	"+"	"calc"	0	1	false	false	false	0
331	"sql_mul"	"*"	"calc"	0	1	false	false	false	0
332	"sql_div"	"/"	"calc"	0	1	false	false	false	0
333	"bit_and"	"and"	"calc"	0	1	false	false	false	0
334	"bit_or"	"or"	"calc"	0	1	false	false	false	0
335	"bit_xor"	"xor"	"calc"	0	1	false	false	false	0
336	"bit_not"	"not"	"calc"	0	1	false	false	false	0
337	"left_shift"	"<<"	"calc"	0	1	false	false	false	0
338	"right_shift"	">>"	"calc"	0	1	false	false	false	0
339	"sql_neg"	"-"	"calc"	0	1	false	false	false	0
340	"abs"	"abs"	"calc"	0	1	false	false	false	0
341	"sign"	"sign"	"calc"	0	1	false	false	false	0
342	"scale_up"	"*"	"calc"	0	1	false	false	false	0
343	"scale_down"	"dec_round"	"sql"	0	1	false	false	false	0
344	"sql_sub"	"-"	"calc"	0	1	false	false	false	0
345	"sql_add"	"+"	"calc"	0	1	false	false	false	0
346	"sql_mul"	"*"	"calc"	0	1	false	false	false	0
347	"sql_div"	"/"	"calc"	0	1	false	false	false	0
348	"sql_sub"	"-"	"calc"	0	1	false	false	false	0
349	"sql_add"	"+"	"calc"	0	1	false	false	false	0
350	"sql_mul"	"*"	"calc"	0	1	false	false	false	0
351	"sql_div"	"/"	"calc"	0	1	false	false	false	0
352	"sql_sub"	"-"	"calc"	0	1	false	false	false	0
353	"sql_add"	"+"	"calc"	0	1	false	false	false	0
354	"sql_mul"	"*"	"calc"	0	1	false	false	false	0
355	"sql_div"	"/"	"calc"	0	1	false	false	false	0
356	"bit_and"	"and"	"calc"	0	1	false	false	false	0
357	"bit_or"	"or"	"calc"	0	1	false	false	false	0
358	"bit_xor"	"xor"	"calc"	0	1	false	false	false	0
359	"bit_not"	"not"	"calc"	0	1	false	false	false	0
360	"left_shift"	"<<"	"calc"	0	1	false	false	false	0
361	"right_shift"	">>"	"calc"	0	1	false	false	false	0
362	"sql_neg"	"-"	"calc"	0	1	false	false	false	0
363	"abs"	"abs"	"calc"	0	1	false	false	false	0
364	"sign"	"sign"	"calc"	0	1	false	false	false	0
365	"scale_up"	"*"	"calc"	0	1	false	false	false	0
366	"scale_down"	"dec_round"	"sql"	0	1	false	false	false	0
367	"sql_sub"	"-"	"calc"	0	1	false	false	false	0
368	"sql_add"	"+"	"calc"	0	1	false	false	false	0
369	"sql_mul"	"*"	"calc"	0	1	false	false	false	0
370	"sql_div"	"/"	"calc"	0	1	false	false	false	0
371	"sql_sub"	"-"	"calc"	0	1	false	false	false	0
372	"sql_add"	"+"	"calc"	0	1	false	false	false	0
373	"sql_mul"	"*"	"calc"	0	1	false	false	false	0
374	"sql_div"	"/"	"calc"	0	1	false	false	false	0
375	"sql_sub"	"-"	"calc"	0	1	false	false	false	0
376	"sql_add"	"+"	"calc"	0	1	false	false	false	0
377	"sql_mul"	"*"	"calc"	0	1	false	false	false	0
378	"sql_div"	"/"	"calc"	0	1	false	false	false	0
379	"bit_and"	"and"	"calc"	0	1	false	false	false	0
380	"bit_or"	"or"	"calc"	0	1	false	false	false	0
381	"bit_xor"	"xor"	"calc"	0	1	false	false	false	0
382	"bit_not"	"not"	"calc"	0	1	false	false	false	0
383	"left_shift"	"<<"	"calc"	0	1	false	false	false	0
384	"right_shift"	">>"	"calc"	0	1	false	false	false	0
385	"sql_neg"	"-"	"calc"	0	1	false	false	false	0
386	"abs"	"abs"	"calc"	0	1	false	false	false	0
387	"sign"	"sign"	"calc"	0	1	false	false	false	0
388	"scale_up"	"*"	"calc"	0	1	false	false	false	0
389	"scale_down"	"dec_round"	"sql"	0	1	false	false	false	0
390	"sql_sub"	"-"	"calc"	0	1	false	false	false	0
391	"sql_add"	"+"	"calc"	0	1	false	false	false	0
392	"sql_mul"	"*"	"calc"	0	1	false	false	false	0
393	"sql_div"	"/"	"calc"	0	1	false	false	false	0
394	"sql_sub"	"-"	"calc"	0	1	false	false	false	0
395	"sql_add"	"+"	"calc"	0	1	false	false	false	0
396	"sql_mul"	"*"	"calc"	0	1	false	false	false	0
397	"sql_div"	"/"	"calc"	0	1	false	false	false	0
398	"sql_sub"	"-"	"calc"	0	1	false	false	false	0
399	"sql_add"	"+"	"calc"	0	1	false	false	false	0
400	"sql_mul"	"*"	"calc"	0	1	false	false	false	0
401	"sql_div"	"/"	"calc"	0	1	false	false	false	0
402	"sql_neg"	"-"	"calc"	0	1	false	false	false	0
403	"abs"	"abs"	"calc"	0	1	false	false	false	0
404	"sign"	"sign"	"calc"	0	1	false	false	false	0
405	"scale_up"	"*"	"calc"	0	1	false	false	false	0
406	"scale_down"	"dec_round"	"sql"	0	1	false	false	false	0
407	"sql_sub"	"-"	"calc"	0	1	false	false	false	0
408	"sql_add"	"+"	"calc"	0	1	false	false	false	0
409	"sql_mul"	"*"	"calc"	0	1	false	false	false	0
410	"sql_div"	"/"	"calc"	0	1	false	false	false	0
411	"sql_sub"	"-"	"calc"	0	1	false	false	false	0
412	"sql_add"	"+"	"calc"	0	1	false	false	false	0
413	"sql_mul"	"*"	"calc"	0	1	false	false	false	0
414	"sql_div"	"/"	"calc"	0	1	false	false	false	0
415	"sql_sub"	"-"	"calc"	0	1	false	false	false	0
416	"sql_add"	"+"	"calc"	0	1	false	false	false	0
417	"sql_mul"	"*"	"calc"	0	1	false	false	false	0
418	"sql_div"	"/"	"calc"	0	1	false	false	false	0
419	"sql_neg"	"-"	"calc"	0	1	false	false	false	0
420	"abs"	"abs"	"calc"	0	1	false	false	false	0
421	"sign"	"sign"	"calc"	0	1	false	false	false	0
422	"scale_up"	"*"	"calc"	0	1	false	false	false	0
423	"scale_down"	"dec_round"	"sql"	0	1	false	false	false	0
424	"sql_sub"	"-"	"calc"	0	1	false	false	false	0
425	"sql_add"	"+"	"calc"	0	1	false	false	false	0
426	"sql_mul"	"*"	"calc"	0	1	false	false	false	0
427	"sql_div"	"/"	"calc"	0	1	false	false	false	0
428	"sql_sub"	"-"	"calc"	0	1	false	false	false	0
429	"sql_add"	"+"	"calc"	0	1	false	false	false	0
430	"sql_mul"	"*"	"calc"	0	1	false	false	false	0
431	"sql_div"	"/"	"calc"	0	1	false	false	false	0
432	"sql_sub"	"-"	"calc"	0	1	false	false	false	0
433	"sql_add"	"+"	"calc"	0	1	false	false	false	0
434	"sql_mul"	"*"	"calc"	0	1	false	false	false	0
435	"sql_div"	"/"	"calc"	0	1	false	false	false	0
436	"sql_neg"	"-"	"calc"	0	1	false	false	false	0
437	"abs"	"abs"	"calc"	0	1	false	false	false	0
438	"sign"	"sign"	"calc"	0	1	false	false	false	0
439	"scale_up"	"*"	"calc"	0	1	false	false	false	0
440	"scale_down"	"dec_round"	"sql"	0	1	false	false	false	0
441	"sql_sub"	"-"	"calc"	0	1	false	false	false	0
442	"sql_add"	"+"	"calc"	0	1	false	false	false	0
443	"sql_mul"	"*"	"calc"	0	1	false	false	false	0
444	"sql_div"	"/"	"calc"	0	1	false	false	false	0
445	"sql_neg"	"-"	"calc"	0	1	false	false	false	0
446	"abs"	"abs"	"calc"	0	1	false	false	false	0
447	"sign"	"sign"	"calc"	0	1	false	false	false	0
448	"scale_up"	"*"	"calc"	0	1	false	false	false	0
449	"scale_down"	"dec_round"	"sql"	0	1	false	false	false	0
450	"sql_mul"	"*"	"calc"	0	1	false	false	false	0
451	"sql_mul"	"*"	"calc"	0	1	false	false	false	0
452	"sql_mul"	"*"	"calc"	0	1	false	false	false	0
453	"sql_mul"	"*"	"calc"	0	1	false	false	false	0
454	"sql_mul"	"*"	"calc"	0	1	false	false	false	0
455	"sql_mul"	"*"	"calc"	0	1	false	false	false	0
456	"sql_mul"	"*"	"calc"	0	1	false	false	false	0
457	"sql_mul"	"*"	"calc"	0	1	false	false	false	0
458	"sql_mul"	"*"	"calc"	0	1	false	false	false	0
459	"sql_mul"	"*"	"calc"	0	1	false	false	false	0
460	"sql_mul"	"*"	"calc"	0	1	false	false	false	0
461	"sql_mul"	"*"	"calc"	0	1	false	false	false	0
462	"sql_mul"	"*"	"calc"	0	1	false	false	false	0
463	"sql_mul"	"*"	"calc"	0	1	false	false	false	0
464	"sql_mul"	"*"	"calc"	0	1	false	false	false	0
465	"sql_mul"	"*"	"calc"	0	1	false	false	false	0
466	"sql_mul"	"*"	"calc"	0	1	false	false	false	0
467	"sql_mul"	"*"	"calc"	0	1	false	false	false	0
468	"sql_mul"	"*"	"calc"	0	1	false	false	false	0
469	"sql_mul"	"*"	"calc"	0	1	false	false	false	0
470	"sql_mul"	"*"	"calc"	0	1	false	false	false	0
471	"sql_mul"	"*"	"calc"	0	1	false	false	false	0
472	"sql_mul"	"*"	"calc"	0	1	false	false	false	0
473	"sql_mul"	"*"	"calc"	0	1	false	false	false	0
474	"sql_mul"	"*"	"calc"	0	1	false	false	false	0
475	"sql_mul"	"*"	"calc"	0	1	false	false	false	0
476	"sql_mul"	"*"	"calc"	0	1	false	false	false	0
477	"sql_mul"	"*"	"calc"	0	1	false	false	false	0
478	"sql_mul"	"*"	"calc"	0	1	false	false	false	0
479	"sql_mul"	"*"	"calc"	0	1	false	false	false	0
480	"sql_mul"	"*"	"calc"	0	1	false	false	false	0
481	"sql_mul"	"*"	"calc"	0	1	false	false	false	0
482	"sql_mul"	"*"	"calc"	0	1	false	false	false	0
483	"sql_mul"	"*"	"calc"	0	1	false	false	false	0
484	"sql_mul"	"*"	"calc"	0	1	false	false	false	0
485	"sql_mul"	"*"	"calc"	0	1	false	false	false	0
486	"sql_mul"	"*"	"calc"	0	1	false	false	false	0
487	"sql_mul"	"*"	"calc"	0	1	false	false	false	0
488	"sql_mul"	"*"	"calc"	0	1	false	false	false	0
489	"sql_mul"	"*"	"calc"	0	1	false	false	false	0
490	"sql_mul"	"*"	"calc"	0	1	false	false	false	0
491	"sql_mul"	"*"	"calc"	0	1	false	false	false	0
492	"sql_mul"	"*"	"calc"	0	1	false	false	false	0
493	"sql_mul"	"*"	"calc"	0	1	false	false	false	0
494	"round"	"round"	"sql"	0	1	false	false	false	0
495	"round"	"round"	"sql"	0	1	false	false	false	0
496	"round"	"round"	"sql"	0	1	false	false	false	0
497	"round"	"round"	"sql"	0	1	false	false	false	0
498	"round"	"round"	"sql"	0	1	false	false	false	0
499	"round"	"round"	"sql"	0	1	false	false	false	0
500	"round"	"round"	"sql"	0	1	false	false	false	0
501	"scale_up"	"*"	"calc"	0	1	false	false	false	0
502	"scale_up"	"*"	"calc"	0	1	false	false	false	0
503	"scale_up"	"*"	"calc"	0	1	false	false	false	0
504	"scale_up"	"*"	"calc"	0	1	false	false	false	0
505	"scale_up"	"*"	"calc"	0	1	false	false	false	0
506	"scale_up"	"*"	"calc"	0	1	false	false	false	0
507	"scale_up"	"*"	"calc"	0	1	false	false	false	0
508	"scale_up"	"*"	"calc"	0	1	false	false	false	0
509	"scale_up"	"*"	"calc"	0	1	false	false	false	0
510	"scale_up"	"*"	"calc"	0	1	false	false	false	0
511	"scale_up"	"*"	"calc"	0	1	false	false	false	0
512	"scale_up"	"*"	"calc"	0	1	false	false	false	0
513	"scale_up"	"*"	"calc"	0	1	false	false	false	0
514	"scale_up"	"*"	"calc"	0	1	false	false	false	0
515	"scale_up"	"*"	"calc"	0	1	false	false	false	0
516	"scale_up"	"*"	"calc"	0	1	false	false	false	0
517	"scale_up"	"*"	"calc"	0	1	false	false	false	0
518	"scale_up"	"*"	"calc"	0	1	false	false	false	0
519	"scale_up"	"*"	"calc"	0	1	false	false	false	0
520	"scale_up"	"*"	"calc"	0	1	false	false	false	0
521	"scale_up"	"*"	"calc"	0	1	false	false	false	0
522	"scale_up"	"*"	"calc"	0	1	false	false	false	0
523	"scale_up"	"*"	"calc"	0	1	false	false	false	0
524	"scale_up"	"*"	"calc"	0	1	false	false	false	0
525	"scale_up"	"*"	"calc"	0	1	false	false	false	0
526	"scale_up"	"*"	"calc"	0	1	false	false	false	0
527	"scale_up"	"*"	"calc"	0	1	false	false	false	0
528	"scale_up"	"*"	"calc"	0	1	false	false	false	0
529	"scale_up"	"*"	"calc"	0	1	false	false	false	0
530	"scale_up"	"*"	"calc"	0	1	false	false	false	0
531	"scale_up"	"*"	"calc"	0	1	false	false	false	0
532	"scale_up"	"*"	"calc"	0	1	false	false	false	0
533	"scale_up"	"*"	"calc"	0	1	false	false	false	0
534	"scale_up"	"*"	"calc"	0	1	false	false	false	0
535	"scale_up"	"*"	"calc"	0	1	false	false	false	0
536	"scale_up"	"*"	"calc"	0	1	false	false	false	0
537	"scale_up"	"*"	"calc"	0	1	false	false	false	0
538	"scale_up"	"*"	"calc"	0	1	false	false	false	0
539	"scale_up"	"*"	"calc"	0	1	false	false	false	0
540	"scale_up"	"*"	"calc"	0	1	false	false	false	0
541	"scale_up"	"*"	"calc"	0	1	false	false	false	0
542	"scale_up"	"*"	"calc"	0	1	false	false	false	0
543	"scale_up"	"*"	"calc"	0	1	false	false	false	0
544	"scale_up"	"*"	"calc"	0	1	false	false	false	0
545	"scale_up"	"*"	"calc"	0	1	false	false	false	0
546	"scale_up"	"*"	"calc"	0	1	false	false	false	0
547	"scale_up"	"*"	"calc"	0	1	false	false	false	0
548	"scale_up"	"*"	"calc"	0	1	false	false	false	0
549	"scale_up"	"*"	"calc"	0	1	false	false	false	0
550	"scale_up"	"*"	"calc"	0	1	false	false	false	0
551	"scale_up"	"*"	"calc"	0	1	false	false	false	0
552	"scale_up"	"*"	"calc"	0	1	false	false	false	0
553	"scale_up"	"*"	"calc"	0	1	false	false	false	0
554	"scale_up"	"*"	"calc"	0	1	false	false	false	0
555	"scale_up"	"*"	"calc"	0	1	false	false	false	0
556	"scale_up"	"*"	"calc"	0	1	false	false	false	0
557	"scale_up"	"*"	"calc"	0	1	false	false	false	0
558	"scale_up"	"*"	"calc"	0	1	false	false	false	0
559	"scale_up"	"*"	"calc"	0	1	false	false	false	0
560	"scale_up"	"*"	"calc"	0	1	false	false	false	0
561	"scale_up"	"*"	"calc"	0	1	false	false	false	0
562	"scale_up"	"*"	"calc"	0	1	false	false	false	0
563	"scale_up"	"*"	"calc"	0	1	false	false	false	0
564	"scale_up"	"*"	"calc"	0	1	false	false	false	0
565	"scale_up"	"*"	"calc"	0	1	false	false	false	0
566	"scale_up"	"*"	"calc"	0	1	false	false	false	0
567	"scale_up"	"*"	"calc"	0	1	false	false	false	0
568	"scale_up"	"*"	"calc"	0	1	false	false	false	0
569	"scale_up"	"*"	"calc"	0	1	false	false	false	0
570	"scale_up"	"*"	"calc"	0	1	false	false	false	0
571	"scale_up"	"*"	"calc"	0	1	false	false	false	0
572	"scale_up"	"*"	"calc"	0	1	false	false	false	0
573	"scale_up"	"*"	"calc"	0	1	false	false	false	0
574	"scale_up"	"*"	"calc"	0	1	false	false	false	0
575	"scale_up"	"*"	"calc"	0	1	false	false	false	0
576	"scale_up"	"*"	"calc"	0	1	false	false	false	0
577	"scale_up"	"*"	"calc"	0	1	false	false	false	0
578	"scale_up"	"*"	"calc"	0	1	false	false	false	0
579	"scale_up"	"*"	"calc"	0	1	false	false	false	0
580	"scale_up"	"*"	"calc"	0	1	false	false	false	0
581	"scale_up"	"*"	"calc"	0	1	false	false	false	0
582	"scale_up"	"*"	"calc"	0	1	false	false	false	0
583	"scale_up"	"*"	"calc"	0	1	false	false	false	0
584	"scale_up"	"*"	"calc"	0	1	false	false	false	0
585	"scale_up"	"*"	"calc"	0	1	false	false	false	0
586	"scale_up"	"*"	"calc"	0	1	false	false	false	0
587	"scale_up"	"*"	"calc"	0	1	false	false	false	0
588	"scale_up"	"*"	"calc"	0	1	false	false	false	0
589	"scale_up"	"*"	"calc"	0	1	false	false	false	0
590	"scale_up"	"*"	"calc"	0	1	false	false	false	0
591	"scale_up"	"*"	"calc"	0	1	false	false	false	0
592	"scale_up"	"*"	"calc"	0	1	false	false	false	0
593	"scale_up"	"*"	"calc"	0	1	false	false	false	0
594	"scale_up"	"*"	"calc"	0	1	false	false	false	0
595	"scale_up"	"*"	"calc"	0	1	false	false	false	0
596	"scale_up"	"*"	"calc"	0	1	false	false	false	0
597	"scale_up"	"*"	"calc"	0	1	false	false	false	0
598	"scale_up"	"*"	"calc"	0	1	false	false	false	0
599	"scale_up"	"*"	"calc"	0	1	false	false	false	0
600	"scale_up"	"*"	"calc"	0	1	false	false	false	0
601	"scale_up"	"*"	"calc"	0	1	false	false	false	0
602	"scale_up"	"*"	"calc"	0	1	false	false	false	0
603	"scale_up"	"*"	"calc"	0	1	false	false	false	0
604	"scale_up"	"*"	"calc"	0	1	false	false	false	0
605	"scale_up"	"*"	"calc"	0	1	false	false	false	0
606	"scale_up"	"*"	"calc"	0	1	false	false	false	0
607	"scale_up"	"*"	"calc"	0	1	false	false	false	0
608	"scale_up"	"*"	"calc"	0	1	false	false	false	0
609	"scale_up"	"*"	"calc"	0	1	false	false	false	0
610	"scale_up"	"*"	"calc"	0	1	false	false	false	0
611	"scale_up"	"*"	"calc"	0	1	false	false	false	0
612	"scale_up"	"*"	"calc"	0	1	false	false	false	0
613	"scale_up"	"*"	"calc"	0	1	false	false	false	0
614	"scale_up"	"*"	"calc"	0	1	false	false	false	0
615	"scale_up"	"*"	"calc"	0	1	false	false	false	0
616	"scale_up"	"*"	"calc"	0	1	false	false	false	0
617	"scale_up"	"*"	"calc"	0	1	false	false	false	0
618	"scale_up"	"*"	"calc"	0	1	false	false	false	0
619	"scale_up"	"*"	"calc"	0	1	false	false	false	0
620	"scale_up"	"*"	"calc"	0	1	false	false	false	0
621	"scale_up"	"*"	"calc"	0	1	false	false	false	0
622	"scale_up"	"*"	"calc"	0	1	false	false	false	0
623	"scale_up"	"*"	"calc"	0	1	false	false	false	0
624	"scale_up"	"*"	"calc"	0	1	false	false	false	0
625	"scale_up"	"*"	"calc"	0	1	false	false	false	0
626	"scale_up"	"*"	"calc"	0	1	false	false	false	0
627	"scale_up"	"*"	"calc"	0	1	false	false	false	0
628	"scale_up"	"*"	"calc"	0	1	false	false	false	0
629	"scale_up"	"*"	"calc"	0	1	false	false	false	0
630	"scale_up"	"*"	"calc"	0	1	false	false	false	0
631	"scale_up"	"*"	"calc"	0	1	false	false	false	0
632	"scale_up"	"*"	"calc"	0	1	false	false	false	0
633	"scale_up"	"*"	"calc"	0	1	false	false	false	0
634	"scale_up"	"*"	"calc"	0	1	false	false	false	0
635	"scale_up"	"*"	"calc"	0	1	false	false	false	0
636	"scale_up"	"*"	"calc"	0	1	false	false	false	0
637	"scale_up"	"*"	"calc"	0	1	false	false	false	0
638	"scale_up"	"*"	"calc"	0	1	false	false	false	0
639	"scale_up"	"*"	"calc"	0	1	false	false	false	0
640	"scale_up"	"*"	"calc"	0	1	false	false	false	0
641	"scale_up"	"*"	"calc"	0	1	false	false	false	0
642	"scale_up"	"*"	"calc"	0	1	false	false	false	0
643	"scale_up"	"*"	"calc"	0	1	false	false	false	0
644	"scale_up"	"*"	"calc"	0	1	false	false	false	0
645	"scale_up"	"*"	"calc"	0	1	false	false	false	0
646	"scale_up"	"*"	"calc"	0	1	false	false	false	0
647	"scale_up"	"*"	"calc"	0	1	false	false	false	0
648	"scale_up"	"*"	"calc"	0	1	false	false	false	0
649	"scale_up"	"*"	"calc"	0	1	false	false	false	0
650	"scale_up"	"*"	"calc"	0	1	false	false	false	0
651	"scale_up"	"*"	"calc"	0	1	false	false	false	0
652	"scale_up"	"*"	"calc"	0	1	false	false	false	0
653	"scale_up"	"*"	"calc"	0	1	false	false	false	0
654	"scale_up"	"*"	"calc"	0	1	false	false	false	0
655	"scale_up"	"*"	"calc"	0	1	false	false	false	0
656	"scale_up"	"*"	"calc"	0	1	false	false	false	0
657	"scale_up"	"*"	"calc"	0	1	false	false	false	0
658	"scale_up"	"*"	"calc"	0	1	false	false	false	0
659	"scale_up"	"*"	"calc"	0	1	false	false	false	0
660	"scale_up"	"*"	"calc"	0	1	false	false	false	0
661	"scale_up"	"*"	"calc"	0	1	false	false	false	0
662	"scale_up"	"*"	"calc"	0	1	false	false	false	0
663	"scale_up"	"*"	"calc"	0	1	false	false	false	0
664	"scale_up"	"*"	"calc"	0	1	false	false	false	0
665	"scale_up"	"*"	"calc"	0	1	false	false	false	0
666	"scale_up"	"*"	"calc"	0	1	false	false	false	0
667	"scale_up"	"*"	"calc"	0	1	false	false	false	0
668	"scale_up"	"*"	"calc"	0	1	false	false	false	0
669	"scale_up"	"*"	"calc"	0	1	false	false	false	0
670	"scale_up"	"*"	"calc"	0	1	false	false	false	0
671	"scale_up"	"*"	"calc"	0	1	false	false	false	0
672	"scale_up"	"*"	"calc"	0	1	false	false	false	0
673	"scale_up"	"*"	"calc"	0	1	false	false	false	0
674	"scale_up"	"*"	"calc"	0	1	false	false	false	0
675	"scale_up"	"*"	"calc"	0	1	false	false	false	0
676	"scale_up"	"*"	"calc"	0	1	false	false	false	0
677	"scale_up"	"*"	"calc"	0	1	false	false	false	0
678	"scale_up"	"*"	"calc"	0	1	false	false	false	0
679	"scale_up"	"*"	"calc"	0	1	false	false	false	0
680	"scale_up"	"*"	"calc"	0	1	false	false	false	0
681	"scale_up"	"*"	"calc"	0	1	false	false	false	0
682	"scale_up"	"*"	"calc"	0	1	false	false	false	0
683	"scale_up"	"*"	"calc"	0	1	false	false	false	0
684	"scale_up"	"*"	"calc"	0	1	false	false	false	0
685	"scale_up"	"*"	"calc"	0	1	false	false	false	0
686	"scale_up"	"*"	"calc"	0	1	false	false	false	0
687	"scale_up"	"*"	"calc"	0	1	false	false	false	0
688	"scale_up"	"*"	"calc"	0	1	false	false	false	0
689	"scale_up"	"*"	"calc"	0	1	false	false	false	0
690	"scale_up"	"*"	"calc"	0	1	false	false	false	0
691	"scale_up"	"*"	"calc"	0	1	false	false	false	0
692	"scale_up"	"*"	"calc"	0	1	false	false	false	0
693	"scale_up"	"*"	"calc"	0	1	false	false	false	0
694	"scale_up"	"*"	"calc"	0	1	false	false	false	0
695	"scale_up"	"*"	"calc"	0	1	false	false	false	0
696	"scale_up"	"*"	"calc"	0	1	false	false	false	0
697	"scale_up"	"*"	"calc"	0	1	false	false	false	0
698	"scale_up"	"*"	"calc"	0	1	false	false	false	0
699	"scale_up"	"*"	"calc"	0	1	false	false	false	0
700	"scale_up"	"*"	"calc"	0	1	false	false	false	0
701	"scale_up"	"*"	"calc"	0	1	false	false	false	0
702	"scale_up"	"*"	"calc"	0	1	false	false	false	0
703	"scale_up"	"*"	"calc"	0	1	false	false	false	0
704	"scale_up"	"*"	"calc"	0	1	false	false	false	0
705	"scale_up"	"*"	"calc"	0	1	false	false	false	0
706	"scale_up"	"*"	"calc"	0	1	false	false	false	0
707	"scale_up"	"*"	"calc"	0	1	false	false	false	0
708	"scale_up"	"*"	"calc"	0	1	false	false	false	0
709	"scale_up"	"*"	"calc"	0	1	false	false	false	0
710	"scale_up"	"*"	"calc"	0	1	false	false	false	0
711	"scale_up"	"*"	"calc"	0	1	false	false	false	0
712	"scale_up"	"*"	"calc"	0	1	false	false	false	0
713	"scale_up"	"*"	"calc"	0	1	false	false	false	0
714	"scale_up"	"*"	"calc"	0	1	false	false	false	0
715	"scale_up"	"*"	"calc"	0	1	false	false	false	0
716	"scale_up"	"*"	"calc"	0	1	false	false	false	0
717	"scale_up"	"*"	"calc"	0	1	false	false	false	0
718	"scale_up"	"*"	"calc"	0	1	false	false	false	0
719	"scale_up"	"*"	"calc"	0	1	false	false	false	0
720	"scale_up"	"*"	"calc"	0	1	false	false	false	0
721	"scale_up"	"*"	"calc"	0	1	false	false	false	0
722	"scale_up"	"*"	"calc"	0	1	false	false	false	0
723	"scale_up"	"*"	"calc"	0	1	false	false	false	0
724	"scale_up"	"*"	"calc"	0	1	false	false	false	0
725	"scale_up"	"*"	"calc"	0	1	false	false	false	0
726	"scale_up"	"*"	"calc"	0	1	false	false	false	0
727	"scale_up"	"*"	"calc"	0	1	false	false	false	0
728	"scale_up"	"*"	"calc"	0	1	false	false	false	0
729	"scale_up"	"*"	"calc"	0	1	false	false	false	0
730	"scale_up"	"*"	"calc"	0	1	false	false	false	0
731	"scale_up"	"*"	"calc"	0	1	false	false	false	0
732	"scale_up"	"*"	"calc"	0	1	false	false	false	0
733	"scale_up"	"*"	"calc"	0	1	false	false	false	0
734	"scale_up"	"*"	"calc"	0	1	false	false	false	0
735	"scale_up"	"*"	"calc"	0	1	false	false	false	0
736	"scale_up"	"*"	"calc"	0	1	false	false	false	0
737	"scale_up"	"*"	"calc"	0	1	false	false	false	0
738	"scale_up"	"*"	"calc"	0	1	false	false	false	0
739	"scale_up"	"*"	"calc"	0	1	false	false	false	0
740	"scale_up"	"*"	"calc"	0	1	false	false	false	0
741	"scale_up"	"*"	"calc"	0	1	false	false	false	0
742	"scale_up"	"*"	"calc"	0	1	false	false	false	0
743	"scale_up"	"*"	"calc"	0	1	false	false	false	0
744	"scale_up"	"*"	"calc"	0	1	false	false	false	0
745	"scale_up"	"*"	"calc"	0	1	false	false	false	0
746	"scale_up"	"*"	"calc"	0	1	false	false	false	0
747	"scale_up"	"*"	"calc"	0	1	false	false	false	0
748	"scale_up"	"*"	"calc"	0	1	false	false	false	0
749	"scale_up"	"*"	"calc"	0	1	false	false	false	0
750	"scale_up"	"*"	"calc"	0	1	false	false	false	0
751	"scale_up"	"*"	"calc"	0	1	false	false	false	0
752	"scale_up"	"*"	"calc"	0	1	false	false	false	0
753	"scale_up"	"*"	"calc"	0	1	false	false	false	0
754	"scale_up"	"*"	"calc"	0	1	false	false	false	0
755	"scale_up"	"*"	"calc"	0	1	false	false	false	0
756	"scale_up"	"*"	"calc"	0	1	false	false	false	0
757	"scale_up"	"*"	"calc"	0	1	false	false	false	0
758	"scale_up"	"*"	"calc"	0	1	false	false	false	0
759	"scale_up"	"*"	"calc"	0	1	false	false	false	0
760	"scale_up"	"*"	"calc"	0	1	false	false	false	0
761	"scale_up"	"*"	"calc"	0	1	false	false	false	0
762	"scale_up"	"*"	"calc"	0	1	false	false	false	0
763	"scale_up"	"*"	"calc"	0	1	false	false	false	0
764	"scale_up"	"*"	"calc"	0	1	false	false	false	0
765	"scale_up"	"*"	"calc"	0	1	false	false	false	0
766	"scale_up"	"*"	"calc"	0	1	false	false	false	0
767	"scale_up"	"*"	"calc"	0	1	false	false	false	0
768	"scale_up"	"*"	"calc"	0	1	false	false	false	0
769	"scale_up"	"*"	"calc"	0	1	false	false	false	0
770	"scale_up"	"*"	"calc"	0	1	false	false	false	0
771	"scale_up"	"*"	"calc"	0	1	false	false	false	0
772	"scale_up"	"*"	"calc"	0	1	false	false	false	0
773	"scale_up"	"*"	"calc"	0	1	false	false	false	0
774	"scale_up"	"*"	"calc"	0	1	false	false	false	0
775	"scale_up"	"*"	"calc"	0	1	false	false	false	0
776	"scale_up"	"*"	"calc"	0	1	false	false	false	0
777	"scale_up"	"*"	"calc"	0	1	false	false	false	0
778	"scale_up"	"*"	"calc"	0	1	false	false	false	0
779	"scale_up"	"*"	"calc"	0	1	false	false	false	0
780	"scale_up"	"*"	"calc"	0	1	false	false	false	0
781	"scale_up"	"*"	"calc"	0	1	false	false	false	0
782	"scale_up"	"*"	"calc"	0	1	false	false	false	0
783	"scale_up"	"*"	"calc"	0	1	false	false	false	0
784	"scale_up"	"*"	"calc"	0	1	false	false	false	0
785	"scale_up"	"*"	"calc"	0	1	false	false	false	0
786	"scale_up"	"*"	"calc"	0	1	false	false	false	0
787	"scale_up"	"*"	"calc"	0	1	false	false	false	0
788	"scale_up"	"*"	"calc"	0	1	false	false	false	0
789	"scale_up"	"*"	"calc"	0	1	false	false	false	0
790	"scale_up"	"*"	"calc"	0	1	false	false	false	0
791	"scale_up"	"*"	"calc"	0	1	false	false	false	0
792	"scale_up"	"*"	"calc"	0	1	false	false	false	0
793	"scale_up"	"*"	"calc"	0	1	false	false	false	0
794	"scale_up"	"*"	"calc"	0	1	false	false	false	0
795	"scale_up"	"*"	"calc"	0	1	false	false	false	0
796	"scale_up"	"*"	"calc"	0	1	false	false	false	0
797	"scale_up"	"*"	"calc"	0	1	false	false	false	0
798	"scale_up"	"*"	"calc"	0	1	false	false	false	0
799	"scale_up"	"*"	"calc"	0	1	false	false	false	0
800	"scale_up"	"*"	"calc"	0	1	false	false	false	0
801	"scale_up"	"*"	"calc"	0	1	false	false	false	0
802	"scale_up"	"*"	"calc"	0	1	false	false	false	0
803	"scale_up"	"*"	"calc"	0	1	false	false	false	0
804	"scale_up"	"*"	"calc"	0	1	false	false	false	0
805	"scale_up"	"*"	"calc"	0	1	false	false	false	0
806	"scale_up"	"*"	"calc"	0	1	false	false	false	0
807	"scale_up"	"*"	"calc"	0	1	false	false	false	0
808	"scale_up"	"*"	"calc"	0	1	false	false	false	0
809	"scale_up"	"*"	"calc"	0	1	false	false	false	0
810	"scale_up"	"*"	"calc"	0	1	false	false	false	0
811	"scale_up"	"*"	"calc"	0	1	false	false	false	0
812	"scale_up"	"*"	"calc"	0	1	false	false	false	0
813	"scale_up"	"*"	"calc"	0	1	false	false	false	0
814	"scale_up"	"*"	"calc"	0	1	false	false	false	0
815	"scale_up"	"*"	"calc"	0	1	false	false	false	0
816	"scale_up"	"*"	"calc"	0	1	false	false	false	0
817	"scale_up"	"*"	"calc"	0	1	false	false	false	0
818	"scale_up"	"*"	"calc"	0	1	false	false	false	0
819	"scale_up"	"*"	"calc"	0	1	false	false	false	0
820	"scale_up"	"*"	"calc"	0	1	false	false	false	0
821	"scale_up"	"*"	"calc"	0	1	false	false	false	0
822	"scale_up"	"*"	"calc"	0	1	false	false	false	0
823	"scale_up"	"*"	"calc"	0	1	false	false	false	0
824	"scale_up"	"*"	"calc"	0	1	false	false	false	0
825	"scale_up"	"*"	"calc"	0	1	false	false	false	0
826	"scale_up"	"*"	"calc"	0	1	false	false	false	0
827	"scale_up"	"*"	"calc"	0	1	false	false	false	0
828	"scale_up"	"*"	"calc"	0	1	false	false	false	0
829	"scale_up"	"*"	"calc"	0	1	false	false	false	0
830	"scale_up"	"*"	"calc"	0	1	false	false	false	0
831	"scale_up"	"*"	"calc"	0	1	false	false	false	0
832	"scale_up"	"*"	"calc"	0	1	false	false	false	0
833	"scale_up"	"*"	"calc"	0	1	false	false	false	0
834	"scale_up"	"*"	"calc"	0	1	false	false	false	0
835	"scale_up"	"*"	"calc"	0	1	false	false	false	0
836	"scale_up"	"*"	"calc"	0	1	false	false	false	0
837	"scale_up"	"*"	"calc"	0	1	false	false	false	0
838	"scale_up"	"*"	"calc"	0	1	false	false	false	0
839	"scale_up"	"*"	"calc"	0	1	false	false	false	0
840	"scale_up"	"*"	"calc"	0	1	false	false	false	0
841	"scale_up"	"*"	"calc"	0	1	false	false	false	0
842	"scale_up"	"*"	"calc"	0	1	false	false	false	0
843	"scale_up"	"*"	"calc"	0	1	false	false	false	0
844	"scale_up"	"*"	"calc"	0	1	false	false	false	0
845	"scale_up"	"*"	"calc"	0	1	false	false	false	0
846	"scale_up"	"*"	"calc"	0	1	false	false	false	0
847	"scale_up"	"*"	"calc"	0	1	false	false	false	0
848	"scale_up"	"*"	"calc"	0	1	false	false	false	0
849	"scale_up"	"*"	"calc"	0	1	false	false	false	0
850	"scale_up"	"*"	"calc"	0	1	false	false	false	0
851	"scale_up"	"*"	"calc"	0	1	false	false	false	0
852	"scale_up"	"*"	"calc"	0	1	false	false	false	0
853	"scale_up"	"*"	"calc"	0	1	false	false	false	0
854	"scale_up"	"*"	"calc"	0	1	false	false	false	0
855	"scale_up"	"*"	"calc"	0	1	false	false	false	0
856	"scale_up"	"*"	"calc"	0	1	false	false	false	0
857	"scale_up"	"*"	"calc"	0	1	false	false	false	0
858	"scale_up"	"*"	"calc"	0	1	false	false	false	0
859	"scale_up"	"*"	"calc"	0	1	false	false	false	0
860	"scale_up"	"*"	"calc"	0	1	false	false	false	0
861	"scale_up"	"*"	"calc"	0	1	false	false	false	0
862	"scale_up"	"*"	"calc"	0	1	false	false	false	0
863	"scale_up"	"*"	"calc"	0	1	false	false	false	0
864	"scale_up"	"*"	"calc"	0	1	false	false	false	0
865	"scale_up"	"*"	"calc"	0	1	false	false	false	0
866	"scale_up"	"*"	"calc"	0	1	false	false	false	0
867	"scale_up"	"*"	"calc"	0	1	false	false	false	0
868	"scale_up"	"*"	"calc"	0	1	false	false	false	0
869	"scale_up"	"*"	"calc"	0	1	false	false	false	0
870	"scale_up"	"*"	"calc"	0	1	false	false	false	0
871	"scale_up"	"*"	"calc"	0	1	false	false	false	0
872	"scale_up"	"*"	"calc"	0	1	false	false	false	0
873	"scale_up"	"*"	"calc"	0	1	false	false	false	0
874	"scale_up"	"*"	"calc"	0	1	false	false	false	0
875	"scale_up"	"*"	"calc"	0	1	false	false	false	0
876	"scale_up"	"*"	"calc"	0	1	false	false	false	0
877	"scale_up"	"*"	"calc"	0	1	false	false	false	0
878	"scale_up"	"*"	"calc"	0	1	false	false	false	0
879	"scale_up"	"*"	"calc"	0	1	false	false	false	0
880	"scale_up"	"*"	"calc"	0	1	false	false	false	0
881	"scale_up"	"*"	"calc"	0	1	false	false	false	0
882	"scale_up"	"*"	"calc"	0	1	false	false	false	0
883	"scale_up"	"*"	"calc"	0	1	false	false	false	0
884	"scale_up"	"*"	"calc"	0	1	false	false	false	0
885	"scale_up"	"*"	"calc"	0	1	false	false	false	0
886	"scale_up"	"*"	"calc"	0	1	false	false	false	0
887	"scale_up"	"*"	"calc"	0	1	false	false	false	0
888	"scale_up"	"*"	"calc"	0	1	false	false	false	0
889	"scale_up"	"*"	"calc"	0	1	false	false	false	0
890	"scale_up"	"*"	"calc"	0	1	false	false	false	0
891	"scale_up"	"*"	"calc"	0	1	false	false	false	0
892	"scale_up"	"*"	"calc"	0	1	false	false	false	0
893	"scale_up"	"*"	"calc"	0	1	false	false	false	0
894	"scale_up"	"*"	"calc"	0	1	false	false	false	0
895	"scale_up"	"*"	"calc"	0	1	false	false	false	0
896	"scale_up"	"*"	"calc"	0	1	false	false	false	0
897	"scale_up"	"*"	"calc"	0	1	false	false	false	0
898	"scale_up"	"*"	"calc"	0	1	false	false	false	0
899	"scale_up"	"*"	"calc"	0	1	false	false	false	0
900	"scale_up"	"*"	"calc"	0	1	false	false	false	0
901	"scale_up"	"*"	"calc"	0	1	false	false	false	0
902	"scale_up"	"*"	"calc"	0	1	false	false	false	0
903	"scale_up"	"*"	"calc"	0	1	false	false	false	0
904	"scale_up"	"*"	"calc"	0	1	false	false	false	0
905	"scale_up"	"*"	"calc"	0	1	false	false	false	0
906	"scale_up"	"*"	"calc"	0	1	false	false	false	0
907	"scale_up"	"*"	"calc"	0	1	false	false	false	0
908	"scale_up"	"*"	"calc"	0	1	false	false	false	0
909	"scale_up"	"*"	"calc"	0	1	false	false	false	0
910	"scale_up"	"*"	"calc"	0	1	false	false	false	0
911	"scale_up"	"*"	"calc"	0	1	false	false	false	0
912	"scale_up"	"*"	"calc"	0	1	false	false	false	0
913	"scale_up"	"*"	"calc"	0	1	false	false	false	0
914	"scale_up"	"*"	"calc"	0	1	false	false	false	0
915	"scale_up"	"*"	"calc"	0	1	false	false	false	0
916	"scale_up"	"*"	"calc"	0	1	false	false	false	0
917	"scale_up"	"*"	"calc"	0	1	false	false	false	0
918	"scale_up"	"*"	"calc"	0	1	false	false	false	0
919	"scale_up"	"*"	"calc"	0	1	false	false	false	0
920	"scale_up"	"*"	"calc"	0	1	false	false	false	0
921	"scale_up"	"*"	"calc"	0	1	false	false	false	0
922	"scale_up"	"*"	"calc"	0	1	false	false	false	0
923	"scale_up"	"*"	"calc"	0	1	false	false	false	0
924	"scale_up"	"*"	"calc"	0	1	false	false	false	0
925	"scale_up"	"*"	"calc"	0	1	false	false	false	0
926	"scale_up"	"*"	"calc"	0	1	false	false	false	0
927	"scale_up"	"*"	"calc"	0	1	false	false	false	0
928	"scale_up"	"*"	"calc"	0	1	false	false	false	0
929	"scale_up"	"*"	"calc"	0	1	false	false	false	0
930	"scale_up"	"*"	"calc"	0	1	false	false	false	0
931	"scale_up"	"*"	"calc"	0	1	false	false	false	0
932	"scale_up"	"*"	"calc"	0	1	false	false	false	0
933	"scale_up"	"*"	"calc"	0	1	false	false	false	0
934	"scale_up"	"*"	"calc"	0	1	false	false	false	0
935	"scale_up"	"*"	"calc"	0	1	false	false	false	0
936	"scale_up"	"*"	"calc"	0	1	false	false	false	0
937	"scale_up"	"*"	"calc"	0	1	false	false	false	0
938	"scale_up"	"*"	"calc"	0	1	false	false	false	0
939	"scale_up"	"*"	"calc"	0	1	false	false	false	0
940	"scale_up"	"*"	"calc"	0	1	false	false	false	0
941	"scale_up"	"*"	"calc"	0	1	false	false	false	0
942	"scale_up"	"*"	"calc"	0	1	false	false	false	0
943	"scale_up"	"*"	"calc"	0	1	false	false	false	0
944	"scale_up"	"*"	"calc"	0	1	false	false	false	0
945	"scale_up"	"*"	"calc"	0	1	false	false	false	0
946	"scale_up"	"*"	"calc"	0	1	false	false	false	0
947	"scale_up"	"*"	"calc"	0	1	false	false	false	0
948	"scale_up"	"*"	"calc"	0	1	false	false	false	0
949	"scale_up"	"*"	"calc"	0	1	false	false	false	0
950	"scale_up"	"*"	"calc"	0	1	false	false	false	0
951	"scale_up"	"*"	"calc"	0	1	false	false	false	0
952	"scale_up"	"*"	"calc"	0	1	false	false	false	0
953	"scale_up"	"*"	"calc"	0	1	false	false	false	0
954	"scale_up"	"*"	"calc"	0	1	false	false	false	0
955	"scale_up"	"*"	"calc"	0	1	false	false	false	0
956	"scale_up"	"*"	"calc"	0	1	false	false	false	0
957	"scale_up"	"*"	"calc"	0	1	false	false	false	0
958	"scale_up"	"*"	"calc"	0	1	false	false	false	0
959	"scale_up"	"*"	"calc"	0	1	false	false	false	0
960	"scale_up"	"*"	"calc"	0	1	false	false	false	0
961	"scale_up"	"*"	"calc"	0	1	false	false	false	0
962	"scale_up"	"*"	"calc"	0	1	false	false	false	0
963	"scale_up"	"*"	"calc"	0	1	false	false	false	0
964	"scale_up"	"*"	"calc"	0	1	false	false	false	0
965	"scale_up"	"*"	"calc"	0	1	false	false	false	0
966	"scale_up"	"*"	"calc"	0	1	false	false	false	0
967	"scale_up"	"*"	"calc"	0	1	false	false	false	0
968	"scale_up"	"*"	"calc"	0	1	false	false	false	0
969	"scale_up"	"*"	"calc"	0	1	false	false	false	0
970	"scale_up"	"*"	"calc"	0	1	false	false	false	0
971	"scale_up"	"*"	"calc"	0	1	false	false	false	0
972	"scale_up"	"*"	"calc"	0	1	false	false	false	0
973	"scale_up"	"*"	"calc"	0	1	false	false	false	0
974	"scale_up"	"*"	"calc"	0	1	false	false	false	0
975	"scale_up"	"*"	"calc"	0	1	false	false	false	0
976	"scale_up"	"*"	"calc"	0	1	false	false	false	0
977	"scale_up"	"*"	"calc"	0	1	false	false	false	0
978	"scale_up"	"*"	"calc"	0	1	false	false	false	0
979	"scale_up"	"*"	"calc"	0	1	false	false	false	0
980	"scale_up"	"*"	"calc"	0	1	false	false	false	0
981	"scale_up"	"*"	"calc"	0	1	false	false	false	0
982	"scale_up"	"*"	"calc"	0	1	false	false	false	0
983	"scale_up"	"*"	"calc"	0	1	false	false	false	0
984	"scale_up"	"*"	"calc"	0	1	false	false	false	0
985	"power"	"pow"	"mmath"	0	1	false	false	false	0
986	"floor"	"floor"	"mmath"	0	1	false	false	false	0
987	"ceil"	"ceil"	"mmath"	0	1	false	false	false	0
988	"ceiling"	"ceil"	"mmath"	0	1	false	false	false	0
989	"sin"	"sin"	"mmath"	0	1	false	false	false	0
990	"cos"	"cos"	"mmath"	0	1	false	false	false	0
991	"tan"	"tan"	"mmath"	0	1	false	false	false	0
992	"asin"	"asin"	"mmath"	0	1	false	false	false	0
993	"acos"	"acos"	"mmath"	0	1	false	false	false	0
994	"atan"	"atan"	"mmath"	0	1	false	false	false	0
995	"atan"	"atan2"	"mmath"	0	1	false	false	false	0
996	"sinh"	"sinh"	"mmath"	0	1	false	false	false	0
997	"cot"	"cot"	"mmath"	0	1	false	false	false	0
998	"cosh"	"cosh"	"mmath"	0	1	false	false	false	0
999	"tanh"	"tanh"	"mmath"	0	1	false	false	false	0
1000	"sqrt"	"sqrt"	"mmath"	0	1	false	false	false	0
1001	"exp"	"exp"	"mmath"	0	1	false	false	false	0
1002	"log"	"log"	"mmath"	0	1	false	false	false	0
1003	"log10"	"log10"	"mmath"	0	1	false	false	false	0
1004	"power"	"pow"	"mmath"	0	1	false	false	false	0
1005	"floor"	"floor"	"mmath"	0	1	false	false	false	0
1006	"ceil"	"ceil"	"mmath"	0	1	false	false	false	0
1007	"ceiling"	"ceil"	"mmath"	0	1	false	false	false	0
1008	"sin"	"sin"	"mmath"	0	1	false	false	false	0
1009	"cos"	"cos"	"mmath"	0	1	false	false	false	0
1010	"tan"	"tan"	"mmath"	0	1	false	false	false	0
1011	"asin"	"asin"	"mmath"	0	1	false	false	false	0
1012	"acos"	"acos"	"mmath"	0	1	false	false	false	0
1013	"atan"	"atan"	"mmath"	0	1	false	false	false	0
1014	"atan"	"atan2"	"mmath"	0	1	false	false	false	0
1015	"sinh"	"sinh"	"mmath"	0	1	false	false	false	0
1016	"cot"	"cot"	"mmath"	0	1	false	false	false	0
1017	"cosh"	"cosh"	"mmath"	0	1	false	false	false	0
1018	"tanh"	"tanh"	"mmath"	0	1	false	false	false	0
1019	"sqrt"	"sqrt"	"mmath"	0	1	false	false	false	0
1020	"exp"	"exp"	"mmath"	0	1	false	false	false	0
1021	"log"	"log"	"mmath"	0	1	false	false	false	0
1022	"log10"	"log10"	"mmath"	0	1	false	false	false	0
1023	"pi"	"pi"	"mmath"	0	1	false	false	false	0
1024	"rand"	"rand"	"mmath"	0	1	true	false	false	0
1025	"rand"	"sqlrand"	"mmath"	0	1	true	false	false	0
1026	"curdate"	"current_date"	"mtime"	0	1	false	false	false	0
1027	"current_date"	"current_date"	"mtime"	0	1	false	false	false	0
1028	"curtime"	"current_time"	"mtime"	0	1	false	false	false	0
1029	"current_time"	"current_time"	"mtime"	0	1	false	false	false	0
1030	"current_timestamp"	"current_timestamp"	"mtime"	0	1	false	false	false	0
1031	"localtime"	"current_time"	"sql"	0	1	false	false	false	0
1032	"localtimestamp"	"current_timestamp"	"sql"	0	1	false	false	false	0
1033	"sql_sub"	"diff"	"mtime"	0	1	false	false	false	0
1034	"sql_sub"	"diff"	"mtime"	0	1	false	false	false	0
1035	"sql_sub"	"diff"	"mtime"	0	1	false	false	false	0
1036	"sql_sub"	"diff"	"mtime"	0	1	false	false	false	0
1037	"sql_sub"	"diff"	"mtime"	0	1	false	false	false	0
1038	"sql_sub"	"date_sub_msec_interval"	"mtime"	0	1	false	false	false	0
1039	"sql_sub"	"date_sub_month_interval"	"mtime"	0	1	false	false	false	0
1040	"sql_sub"	"time_sub_msec_interval"	"mtime"	0	1	false	false	false	0
1041	"sql_sub"	"time_sub_msec_interval"	"mtime"	0	1	false	false	false	0
1042	"sql_sub"	"timestamp_sub_msec_interval"	"mtime"	0	1	false	false	false	0
1043	"sql_sub"	"timestamp_sub_month_interval"	"mtime"	0	1	false	false	false	0
1044	"sql_sub"	"timestamp_sub_msec_interval"	"mtime"	0	1	false	false	false	0
1045	"sql_sub"	"timestamp_sub_month_interval"	"mtime"	0	1	false	false	false	0
1046	"sql_add"	"date_add_msec_interval"	"mtime"	0	1	false	false	false	0
1047	"sql_add"	"addmonths"	"mtime"	0	1	false	false	false	0
1048	"sql_add"	"timestamp_add_msec_interval"	"mtime"	0	1	false	false	false	0
1049	"sql_add"	"timestamp_add_month_interval"	"mtime"	0	1	false	false	false	0
1050	"sql_add"	"timestamp_add_msec_interval"	"mtime"	0	1	false	false	false	0
1051	"sql_add"	"timestamp_add_month_interval"	"mtime"	0	1	false	false	false	0
1052	"sql_add"	"time_add_msec_interval"	"mtime"	0	1	false	false	false	0
1053	"sql_add"	"time_add_msec_interval"	"mtime"	0	1	false	false	false	0
1054	"local_timezone"	"local_timezone"	"mtime"	0	1	false	false	false	0
1055	"year"	"year"	"mtime"	0	1	false	false	false	0
1056	"month"	"month"	"mtime"	0	1	false	false	false	0
1057	"day"	"day"	"mtime"	0	1	false	false	false	0
1058	"hour"	"hours"	"mtime"	0	1	false	false	false	0
1059	"minute"	"minutes"	"mtime"	0	1	false	false	false	0
1060	"second"	"sql_seconds"	"mtime"	0	1	false	false	false	0
1061	"hour"	"hours"	"mtime"	0	1	false	false	false	0
1062	"minute"	"minutes"	"mtime"	0	1	false	false	false	0
1063	"second"	"sql_seconds"	"mtime"	0	1	false	false	false	0
1064	"year"	"year"	"mtime"	0	1	false	false	false	0
1065	"month"	"month"	"mtime"	0	1	false	false	false	0
1066	"day"	"day"	"mtime"	0	1	false	false	false	0
1067	"hour"	"hours"	"mtime"	0	1	false	false	false	0
1068	"minute"	"minutes"	"mtime"	0	1	false	false	false	0
1069	"second"	"sql_seconds"	"mtime"	0	1	false	false	false	0
1070	"year"	"year"	"mtime"	0	1	false	false	false	0
1071	"month"	"month"	"mtime"	0	1	false	false	false	0
1072	"day"	"day"	"mtime"	0	1	false	false	false	0
1073	"hour"	"hours"	"mtime"	0	1	false	false	false	0
1074	"minute"	"minutes"	"mtime"	0	1	false	false	false	0
1075	"second"	"sql_seconds"	"mtime"	0	1	false	false	false	0
1076	"year"	"year"	"mtime"	0	1	false	false	false	0
1077	"month"	"month"	"mtime"	0	1	false	false	false	0
1078	"day"	"day"	"mtime"	0	1	false	false	false	0
1079	"hour"	"hours"	"mtime"	0	1	false	false	false	0
1080	"minute"	"minutes"	"mtime"	0	1	false	false	false	0
1081	"second"	"seconds"	"mtime"	0	1	false	false	false	0
1082	"dayofyear"	"dayofyear"	"mtime"	0	1	false	false	false	0
1083	"weekofyear"	"weekofyear"	"mtime"	0	1	false	false	false	0
1084	"dayofweek"	"dayofweek"	"mtime"	0	1	false	false	false	0
1085	"dayofmonth"	"day"	"mtime"	0	1	false	false	false	0
1086	"week"	"weekofyear"	"mtime"	0	1	false	false	false	0
1087	"next_value_for"	"next_value"	"sql"	0	1	true	false	false	0
1088	"get_value_for"	"get_value"	"sql"	0	1	false	false	false	0
1089	"restart"	"restart"	"sql"	0	1	false	false	false	0
1090	"index"	"index"	"calc"	0	1	false	false	false	0
1091	"index"	"index"	"calc"	0	1	false	false	false	0
1092	"index"	"index"	"calc"	0	1	false	false	false	0
1093	"strings"	"strings"	"calc"	0	1	false	false	false	0
1094	"locate"	"locate"	"str"	0	1	false	false	false	0
1095	"locate"	"locate"	"str"	0	1	false	false	false	0
1096	"substring"	"substring"	"str"	0	1	false	false	false	0
1097	"substring"	"substring"	"str"	0	1	false	false	false	0
1098	"like"	"like"	"algebra"	0	1	false	false	false	0
1099	"like"	"like"	"algebra"	0	1	false	false	false	0
1100	"ilike"	"ilike"	"algebra"	0	1	false	false	false	0
1101	"ilike"	"ilike"	"algebra"	0	1	false	false	false	0
1102	"not_like"	"not_like"	"algebra"	0	1	false	false	false	0
1103	"not_like"	"not_like"	"algebra"	0	1	false	false	false	0
1104	"not_ilike"	"not_ilike"	"algebra"	0	1	false	false	false	0
1105	"not_ilike"	"not_ilike"	"algebra"	0	1	false	false	false	0
1106	"patindex"	"patindex"	"pcre"	0	1	false	false	false	0
1107	"truncate"	"stringleft"	"str"	0	1	false	false	false	0
1108	"concat"	"+"	"calc"	0	1	false	false	false	0
1109	"ascii"	"ascii"	"str"	0	1	false	false	false	0
1110	"code"	"unicode"	"str"	0	1	false	false	false	0
1111	"length"	"stringlength"	"str"	0	1	false	false	false	0
1112	"right"	"stringright"	"str"	0	1	false	false	false	0
1113	"left"	"stringleft"	"str"	0	1	false	false	false	0
1114	"upper"	"toUpper"	"str"	0	1	false	false	false	0
1115	"ucase"	"toUpper"	"str"	0	1	false	false	false	0
1116	"lower"	"toLower"	"str"	0	1	false	false	false	0
1117	"lcase"	"toLower"	"str"	0	1	false	false	false	0
1118	"trim"	"trim"	"str"	0	1	false	false	false	0
1119	"trim"	"trim"	"str"	0	1	false	false	false	0
1120	"ltrim"	"ltrim"	"str"	0	1	false	false	false	0
1121	"ltrim"	"ltrim"	"str"	0	1	false	false	false	0
1122	"rtrim"	"rtrim"	"str"	0	1	false	false	false	0
1123	"rtrim"	"rtrim"	"str"	0	1	false	false	false	0
1124	"lpad"	"lpad"	"str"	0	1	false	false	false	0
1125	"lpad"	"lpad"	"str"	0	1	false	false	false	0
1126	"rpad"	"rpad"	"str"	0	1	false	false	false	0
1127	"rpad"	"rpad"	"str"	0	1	false	false	false	0
1128	"insert"	"insert"	"str"	0	1	false	false	false	0
1129	"replace"	"replace"	"str"	0	1	false	false	false	0
1130	"repeat"	"repeat"	"str"	0	1	false	false	false	0
1131	"space"	"space"	"str"	0	1	false	false	false	0
1132	"char_length"	"length"	"str"	0	1	false	false	false	0
1133	"character_length"	"length"	"str"	0	1	false	false	false	0
1134	"octet_length"	"nbytes"	"str"	0	1	false	false	false	0
1135	"soundex"	"soundex"	"txtsim"	0	1	false	false	false	0
1136	"difference"	"stringdiff"	"txtsim"	0	1	false	false	false	0
1137	"editdistance"	"editdistance"	"txtsim"	0	1	false	false	false	0
1138	"editdistance2"	"editdistance2"	"txtsim"	0	1	false	false	false	0
1139	"similarity"	"similarity"	"txtsim"	0	1	false	false	false	0
1140	"qgramnormalize"	"qgramnormalize"	"txtsim"	0	1	false	false	false	0
1141	"levenshtein"	"levenshtein"	"txtsim"	0	1	false	false	false	0
1142	"levenshtein"	"levenshtein"	"txtsim"	0	1	false	false	false	0
1143	"index"	"index"	"calc"	0	1	false	false	false	0
1144	"index"	"index"	"calc"	0	1	false	false	false	0
1145	"index"	"index"	"calc"	0	1	false	false	false	0
1146	"strings"	"strings"	"calc"	0	1	false	false	false	0
1147	"locate"	"locate"	"str"	0	1	false	false	false	0
1148	"locate"	"locate"	"str"	0	1	false	false	false	0
1149	"substring"	"substring"	"str"	0	1	false	false	false	0
1150	"substring"	"substring"	"str"	0	1	false	false	false	0
1151	"like"	"like"	"algebra"	0	1	false	false	false	0
1152	"like"	"like"	"algebra"	0	1	false	false	false	0
1153	"ilike"	"ilike"	"algebra"	0	1	false	false	false	0
1154	"ilike"	"ilike"	"algebra"	0	1	false	false	false	0
1155	"not_like"	"not_like"	"algebra"	0	1	false	false	false	0
1156	"not_like"	"not_like"	"algebra"	0	1	false	false	false	0
1157	"not_ilike"	"not_ilike"	"algebra"	0	1	false	false	false	0
1158	"not_ilike"	"not_ilike"	"algebra"	0	1	false	false	false	0
1159	"patindex"	"patindex"	"pcre"	0	1	false	false	false	0
1160	"truncate"	"stringleft"	"str"	0	1	false	false	false	0
1161	"concat"	"+"	"calc"	0	1	false	false	false	0
1162	"ascii"	"ascii"	"str"	0	1	false	false	false	0
1163	"code"	"unicode"	"str"	0	1	false	false	false	0
1164	"length"	"stringlength"	"str"	0	1	false	false	false	0
1165	"right"	"stringright"	"str"	0	1	false	false	false	0
1166	"left"	"stringleft"	"str"	0	1	false	false	false	0
1167	"upper"	"toUpper"	"str"	0	1	false	false	false	0
1168	"ucase"	"toUpper"	"str"	0	1	false	false	false	0
1169	"lower"	"toLower"	"str"	0	1	false	false	false	0
1170	"lcase"	"toLower"	"str"	0	1	false	false	false	0
1171	"trim"	"trim"	"str"	0	1	false	false	false	0
1172	"trim"	"trim"	"str"	0	1	false	false	false	0
1173	"ltrim"	"ltrim"	"str"	0	1	false	false	false	0
1174	"ltrim"	"ltrim"	"str"	0	1	false	false	false	0
1175	"rtrim"	"rtrim"	"str"	0	1	false	false	false	0
1176	"rtrim"	"rtrim"	"str"	0	1	false	false	false	0
1177	"lpad"	"lpad"	"str"	0	1	false	false	false	0
1178	"lpad"	"lpad"	"str"	0	1	false	false	false	0
1179	"rpad"	"rpad"	"str"	0	1	false	false	false	0
1180	"rpad"	"rpad"	"str"	0	1	false	false	false	0
1181	"insert"	"insert"	"str"	0	1	false	false	false	0
1182	"replace"	"replace"	"str"	0	1	false	false	false	0
1183	"repeat"	"repeat"	"str"	0	1	false	false	false	0
1184	"space"	"space"	"str"	0	1	false	false	false	0
1185	"char_length"	"length"	"str"	0	1	false	false	false	0
1186	"character_length"	"length"	"str"	0	1	false	false	false	0
1187	"octet_length"	"nbytes"	"str"	0	1	false	false	false	0
1188	"soundex"	"soundex"	"txtsim"	0	1	false	false	false	0
1189	"difference"	"stringdiff"	"txtsim"	0	1	false	false	false	0
1190	"editdistance"	"editdistance"	"txtsim"	0	1	false	false	false	0
1191	"editdistance2"	"editdistance2"	"txtsim"	0	1	false	false	false	0
1192	"similarity"	"similarity"	"txtsim"	0	1	false	false	false	0
1193	"qgramnormalize"	"qgramnormalize"	"txtsim"	0	1	false	false	false	0
1194	"levenshtein"	"levenshtein"	"txtsim"	0	1	false	false	false	0
1195	"levenshtein"	"levenshtein"	"txtsim"	0	1	false	false	false	0
1196	"index"	"index"	"calc"	0	1	false	false	false	0
1197	"index"	"index"	"calc"	0	1	false	false	false	0
1198	"index"	"index"	"calc"	0	1	false	false	false	0
1199	"strings"	"strings"	"calc"	0	1	false	false	false	0
1200	"locate"	"locate"	"str"	0	1	false	false	false	0
1201	"locate"	"locate"	"str"	0	1	false	false	false	0
1202	"substring"	"substring"	"str"	0	1	false	false	false	0
1203	"substring"	"substring"	"str"	0	1	false	false	false	0
1204	"like"	"like"	"algebra"	0	1	false	false	false	0
1205	"like"	"like"	"algebra"	0	1	false	false	false	0
1206	"ilike"	"ilike"	"algebra"	0	1	false	false	false	0
1207	"ilike"	"ilike"	"algebra"	0	1	false	false	false	0
1208	"not_like"	"not_like"	"algebra"	0	1	false	false	false	0
1209	"not_like"	"not_like"	"algebra"	0	1	false	false	false	0
1210	"not_ilike"	"not_ilike"	"algebra"	0	1	false	false	false	0
1211	"not_ilike"	"not_ilike"	"algebra"	0	1	false	false	false	0
1212	"patindex"	"patindex"	"pcre"	0	1	false	false	false	0
1213	"truncate"	"stringleft"	"str"	0	1	false	false	false	0
1214	"concat"	"+"	"calc"	0	1	false	false	false	0
1215	"ascii"	"ascii"	"str"	0	1	false	false	false	0
1216	"code"	"unicode"	"str"	0	1	false	false	false	0
1217	"length"	"stringlength"	"str"	0	1	false	false	false	0
1218	"right"	"stringright"	"str"	0	1	false	false	false	0
1219	"left"	"stringleft"	"str"	0	1	false	false	false	0
1220	"upper"	"toUpper"	"str"	0	1	false	false	false	0
1221	"ucase"	"toUpper"	"str"	0	1	false	false	false	0
1222	"lower"	"toLower"	"str"	0	1	false	false	false	0
1223	"lcase"	"toLower"	"str"	0	1	false	false	false	0
1224	"trim"	"trim"	"str"	0	1	false	false	false	0
1225	"trim"	"trim"	"str"	0	1	false	false	false	0
1226	"ltrim"	"ltrim"	"str"	0	1	false	false	false	0
1227	"ltrim"	"ltrim"	"str"	0	1	false	false	false	0
1228	"rtrim"	"rtrim"	"str"	0	1	false	false	false	0
1229	"rtrim"	"rtrim"	"str"	0	1	false	false	false	0
1230	"lpad"	"lpad"	"str"	0	1	false	false	false	0
1231	"lpad"	"lpad"	"str"	0	1	false	false	false	0
1232	"rpad"	"rpad"	"str"	0	1	false	false	false	0
1233	"rpad"	"rpad"	"str"	0	1	false	false	false	0
1234	"insert"	"insert"	"str"	0	1	false	false	false	0
1235	"replace"	"replace"	"str"	0	1	false	false	false	0
1236	"repeat"	"repeat"	"str"	0	1	false	false	false	0
1237	"space"	"space"	"str"	0	1	false	false	false	0
1238	"char_length"	"length"	"str"	0	1	false	false	false	0
1239	"character_length"	"length"	"str"	0	1	false	false	false	0
1240	"octet_length"	"nbytes"	"str"	0	1	false	false	false	0
1241	"soundex"	"soundex"	"txtsim"	0	1	false	false	false	0
1242	"difference"	"stringdiff"	"txtsim"	0	1	false	false	false	0
1243	"editdistance"	"editdistance"	"txtsim"	0	1	false	false	false	0
1244	"editdistance2"	"editdistance2"	"txtsim"	0	1	false	false	false	0
1245	"similarity"	"similarity"	"txtsim"	0	1	false	false	false	0
1246	"qgramnormalize"	"qgramnormalize"	"txtsim"	0	1	false	false	false	0
1247	"levenshtein"	"levenshtein"	"txtsim"	0	1	false	false	false	0
1248	"levenshtein"	"levenshtein"	"txtsim"	0	1	false	false	false	0
1249	"copyfrom"	"copy_from"	"sql"	0	5	false	true	false	0
1250	"copyfrom"	"copyfrom"	"sql"	0	5	false	true	false	0
1251	"copyfrom"	"importTable"	"sql"	0	5	false	true	false	0
29	"not_unique"	"not_unique"	"sql"	0	3	false	false	false	0
41	"zero_or_one"	"zero_or_one"	"sql"	0	3	false	false	false	0
42	"exist"	"exist"	"aggr"	0	3	false	false	false	0
43	"not_exist"	"not_exist"	"aggr"	0	3	false	false	false	0
48	"min"	"min"	"aggr"	0	3	false	false	false	0
49	"max"	"max"	"aggr"	0	3	false	false	false	0
53	"sum"	"sum"	"aggr"	0	3	false	false	false	0
54	"sum"	"sum"	"aggr"	0	3	false	false	false	0
55	"sum"	"sum"	"aggr"	0	3	false	false	false	0
56	"sum"	"sum"	"aggr"	0	3	false	false	false	0
57	"sum"	"sum"	"aggr"	0	3	false	false	false	0
58	"sum"	"sum"	"aggr"	0	3	false	false	false	0
59	"sum"	"sum"	"aggr"	0	3	false	false	false	0
60	"sum"	"sum"	"aggr"	0	3	false	false	false	0
61	"sum"	"sum"	"aggr"	0	3	false	false	false	0
62	"sum"	"sum"	"aggr"	0	3	false	false	false	0
63	"sum"	"sum"	"aggr"	0	3	false	false	false	0
64	"prod"	"prod"	"aggr"	0	3	false	false	false	0
65	"prod"	"prod"	"aggr"	0	3	false	false	false	0
66	"prod"	"prod"	"aggr"	0	3	false	false	false	0
67	"prod"	"prod"	"aggr"	0	3	false	false	false	0
68	"prod"	"prod"	"aggr"	0	3	false	false	false	0
69	"prod"	"prod"	"aggr"	0	3	false	false	false	0
70	"prod"	"prod"	"aggr"	0	3	false	false	false	0
71	"prod"	"prod"	"aggr"	0	3	false	false	false	0
72	"prod"	"prod"	"aggr"	0	3	false	false	false	0
73	"prod"	"prod"	"aggr"	0	3	false	false	false	0
88	"sum"	"sum"	"aggr"	0	3	false	false	false	0
89	"prod"	"prod"	"aggr"	0	3	false	false	false	0
90	"sum"	"sum"	"aggr"	0	3	false	false	false	0
91	"prod"	"prod"	"aggr"	0	3	false	false	false	0
92	"avg"	"avg"	"aggr"	0	3	false	false	false	0
93	"count_no_nil"	"count_no_nil"	"aggr"	0	3	false	false	false	0
94	"count"	"count"	"aggr"	0	3	false	false	false	0
5675	"env"	"CREATE FUNCTION env () RETURNS TABLE( name varchar(1024), value varchar(2048)) EXTERNAL NAME sql.sql_environment;"	"sql"	2	5	false	false	false	2000
5678	"var"	"CREATE FUNCTION var() RETURNS TABLE( name varchar(1024)) EXTERNAL NAME sql.sql_variables;"	"sql"	2	5	false	false	false	2000
5684	"db_users"	"CREATE FUNCTION db_users () RETURNS TABLE( name varchar(2048)) EXTERNAL NAME sql.db_users;"	"sql"	2	5	false	false	false	2000
5704	"like"	"-- This Source Code Form is subject to the terms of the Mozilla Public\n-- License, v. 2.0.  If a copy of the MPL was not distributed with this\n-- file, You can obtain one at http://mozilla.org/MPL/2.0/.\n--\n-- Copyright 2008-2015 MonetDB B.V.\n\ncreate filter function ""like""(val string, pat string, esc string) external name algebra.""like"";"	"algebra"	1	4	true	false	false	2000
5709	"ilike"	"create filter function ""ilike""(val string, pat string, esc string) external name algebra.""ilike"";"	"algebra"	1	4	true	false	false	2000
5714	"like"	"create filter function ""like""(val string, pat string) external name algebra.""like"";"	"algebra"	1	4	true	false	false	2000
5718	"ilike"	"create filter function ""ilike""(val string, pat string) external name algebra.""ilike"";"	"algebra"	1	4	true	false	false	2000
5722	"degrees"	"-- This Source Code Form is subject to the terms of the Mozilla Public\n-- License, v. 2.0.  If a copy of the MPL was not distributed with this\n-- file, You can obtain one at http://mozilla.org/MPL/2.0/.\n--\n-- Copyright 2008-2015 MonetDB B.V.\n\ncreate function degrees(r double) \nreturns double\n\treturn r*180/pi();"	"user"	2	1	false	false	false	2000
5726	"radians"	"create function radians(d double) \nreturns double\n\treturn d*pi()/180;"	"user"	2	1	false	false	false	2000
5730	"times"	"-- This Source Code Form is subject to the terms of the Mozilla Public\n-- License, v. 2.0.  If a copy of the MPL was not distributed with this\n-- file, You can obtain one at http://mozilla.org/MPL/2.0/.\n--\n-- Copyright 2008-2015 MonetDB B.V.\n\n-- Provide a simple equivalent for the UNIX times command\n-- times 0 ms user 0 ms system 0 ms 0 reads 0 writes\n\ncreate procedure times()\nexternal name sql.times;"	"sql"	1	2	true	false	false	2000
5733	"getanchor"	"create function getanchor( theurl url ) returns string \n\texternal name url.""getAnchor"";"	"url"	1	1	false	false	false	2000
5737	"getbasename"	"create function getbasename(theurl url) returns string       \n\texternal name url.""getBasename"";"	"url"	1	1	false	false	false	2000
5741	"getcontent"	"create function getcontent(theurl url)   returns string       \n\texternal name url.""getContent"";"	"url"	1	1	false	false	false	2000
5745	"getcontext"	"create function getcontext(theurl url)   returns string       \n\texternal name url.""getContext"";"	"url"	1	1	false	false	false	2000
5749	"getdomain"	"create function getdomain(theurl url) returns string       \n\texternal name url.""getDomain"";"	"url"	1	1	false	false	false	2000
5753	"getextension"	"create function getextension(theurl url) returns string       \n\texternal name url.""getExtension"";"	"url"	1	1	false	false	false	2000
5757	"getfile"	"create function getfile(theurl url) returns string       \n\texternal name url.""getFile"";"	"url"	1	1	false	false	false	2000
5761	"gethost"	"create function gethost(theurl url)   returns string       \n\texternal name url.""getHost"";"	"url"	1	1	false	false	false	2000
5765	"getport"	"create function getport(theurl url) returns string       \n\texternal name url.""getPort"";"	"url"	1	1	false	false	false	2000
5769	"getprotocol"	"create function getprotocol(theurl url) returns string       \n\texternal name url.""getProtocol"";"	"url"	1	1	false	false	false	2000
5773	"getquery"	"create function getquery(theurl url) returns string       \n\texternal name url.""getQuery"";"	"url"	1	1	false	false	false	2000
5777	"getuser"	"create function getuser(theurl url) returns string       \n\texternal name url.""getUser"";"	"url"	1	1	false	false	false	2000
5781	"getroboturl"	"create function getroboturl(theurl url) returns string       \n\texternal name url.""getRobotURL"";"	"url"	1	1	false	false	false	2000
5785	"isaurl"	"create function isaurl(theurl url) returns bool\n\texternal name url.""isaURL"";"	"url"	1	1	false	false	false	2000
5789	"newurl"	"create function newurl(protocol string, hostname string, ""port"" int, file string) \n\treturns url       \n\texternal name url.""new"";"	"url"	1	1	false	false	false	2000
5796	"newurl"	"create function newurl(protocol string, hostname string, file string) \n\treturns url \n\texternal name url.""new"";"	"url"	1	1	false	false	false	2000
5802	"str_to_date"	"-- This Source Code Form is subject to the terms of the Mozilla Public\n-- License, v. 2.0.  If a copy of the MPL was not distributed with this\n-- file, You can obtain one at http://mozilla.org/MPL/2.0/.\n--\n-- Copyright 2008-2015 MonetDB B.V.\n\ncreate function str_to_date(s string, format string) returns date\n\texternal name mtime.""str_to_date"";"	"mtime"	1	1	false	false	false	2000
5807	"date_to_str"	"create function date_to_str(d date, format string) returns string\n\texternal name mtime.""date_to_str"";"	"mtime"	1	1	false	false	false	2000
<<<<<<< HEAD
5813	"broadcast"	"create function ""broadcast"" (p inet) returns inet \n\texternal name inet.""broadcast"";"	"inet"	1	1	false	false	false	2000
5817	"host"	"create function ""host"" (p inet) returns clob\n\texternal name inet.""host"";"	"inet"	1	1	false	false	false	2000
5821	"masklen"	"create function ""masklen"" (p inet) returns int\n\texternal name inet.""masklen"";"	"inet"	1	1	false	false	false	2000
5825	"setmasklen"	"create function ""setmasklen"" (p inet, mask int) returns inet\n\texternal name inet.""setmasklen"";"	"inet"	1	1	false	false	false	2000
5830	"netmask"	"create function ""netmask"" (p inet) returns inet\n\texternal name inet.""netmask"";"	"inet"	1	1	false	false	false	2000
5834	"hostmask"	"create function ""hostmask"" (p inet) returns inet\n\texternal name inet.""hostmask"";"	"inet"	1	1	false	false	false	2000
5838	"network"	"create function ""network"" (p inet) returns inet\n\texternal name inet.""network"";"	"inet"	1	1	false	false	false	2000
5842	"text"	"create function ""text"" (p inet) returns clob\n\texternal name inet.""text"";"	"inet"	1	1	false	false	false	2000
5846	"abbrev"	"create function ""abbrev"" (p inet) returns clob\n\texternal name inet.""abbrev"";"	"inet"	1	1	false	false	false	2000
5850	"left_shift"	"create function ""left_shift""(i1 inet, i2 inet) returns boolean\n\texternal name inet.""<<"";"	"inet"	1	1	false	false	false	2000
5855	"right_shift"	"create function ""right_shift""(i1 inet, i2 inet) returns boolean\n\texternal name inet."">>"";"	"inet"	1	1	false	false	false	2000
5860	"left_shift_assign"	"create function ""left_shift_assign""(i1 inet, i2 inet) returns boolean\n\texternal name inet.""<<="";"	"inet"	1	1	false	false	false	2000
5865	"right_shift_assign"	"create function ""right_shift_assign""(i1 inet, i2 inet) returns boolean\n\texternal name inet."">>="";"	"inet"	1	1	false	false	false	2000
5870	"querylog_catalog"	"-- This Source Code Form is subject to the terms of the Mozilla Public\n-- License, v. 2.0.  If a copy of the MPL was not distributed with this\n-- file, You can obtain one at http://mozilla.org/MPL/2.0/.\n--\n-- Copyright 2008-2015 MonetDB B.V.\n\n-- QUERY HISTORY\n-- The query history mechanism of MonetDB/SQL relies on a few hooks.\n-- The most important one is a global system variable which controls\n--  monitoring of all sessions. \n\ncreate function sys.querylog_catalog()\nreturns table(\n\tid oid,\n\towner string,\n\tdefined timestamp,\n\tquery string,\n\tpipe string,\n\t""plan"" string,\t\t-- Name of MAL plan\n\tmal int,\t\t\t-- size of MAL plan\n\toptimize bigint \t-- time in usec\n)\nexternal name sql.querylog_catalog;"	"sql"	1	5	false	false	false	2000
5880	"querylog_calls"	"-- Each query call is stored in the table calls\n-- At regular intervals the query history table should be cleaned.\n-- This can be done manually on the SQL console, or be integrated\n-- in the keepQuery and keepCall upon need.\n-- The parameters are geared at understanding the resource claims\n-- They reflect the effect of the total workload mix during execution.\n-- The 'cpu' gives the average cpu load percentage over all cores on the \n-- server during execution phase. \n-- increasing cpu load indicates better use of multi-cores.\n-- The 'io' indicate IOs during complete query run.\n-- The 'space' is the total amount of intermediates created in MB.\n-- Reducing the space component improves performance/\n-- All timing in usec and all storage in bytes.\n\ncreate function sys.querylog_calls()\nreturns table(\n\tid oid,\t\t\t\t -- references query plan\n\t""start"" timestamp,\t-- time the statement was started\n\t""stop"" timestamp,\t-- time the statement was completely finished\n\targuments string,\t-- actual call structure\n\ttuples wrd,\t\t\t-- number of tuples in the result set\n\trun bigint,\t\t-- time spent (in usec)  until the result export\n\tship bigint,\t\t-- time spent (in usec)  to ship the result set\n\tcpu int,  \t\t-- average cpu load percentage during execution\n\tio int\t\t\t-- percentage time waiting for IO to finish \n)\nexternal name sql.querylog_calls;"	"sql"	1	5	false	false	false	2000
5930	"querylog_empty"	"-- reset history for a particular user\ncreate procedure sys.querylog_empty()\nexternal name sql.querylog_empty;"	"sql"	1	2	true	false	false	2000
5932	"querylog_enable"	"-- manipulate the query logger\ncreate procedure sys.querylog_enable()\nexternal name sql.querylog_enable;"	"sql"	1	2	true	false	false	2000
5934	"querylog_enable"	"create procedure sys.querylog_enable(threshold smallint)\nexternal name sql.querylog_enable_threshold;"	"sql"	1	2	true	false	false	2000
5937	"querylog_disable"	"create procedure sys.querylog_disable()\nexternal name sql.querylog_disable;"	"sql"	1	2	true	false	false	2000
5939	"tracelog"	"-- This Source Code Form is subject to the terms of the Mozilla Public\n-- License, v. 2.0.  If a copy of the MPL was not distributed with this\n-- file, You can obtain one at http://mozilla.org/MPL/2.0/.\n--\n-- Copyright 2008-2015 MonetDB B.V.\n\n-- make the offline tracing table available for inspection\ncreate function sys.tracelog() \n\treturns table (\n\t\tevent integer,\t\t-- event counter\n\t\tclk varchar(20), \t-- wallclock, no mtime in kernel\n\t\tpc varchar(50), \t-- module.function[nr]\n\t\tthread int, \t\t-- thread identifier\n\t\tticks bigint, \t\t-- time in microseconds\n\t\trrsmb bigint, \t\t-- resident memory in MB\n\t\tvmmb bigint, \t\t-- virtual size in MB\n\t\treads bigint, \t\t-- number of blocks read\n\t\twrites bigint, \t\t-- number of blocks written\n\t\tminflt bigint, \t\t-- minor page faults\n\t\tmajflt bigint, \t\t-- major page faults\n\t\tnvcsw bigint, \t\t-- non-volantary conext switch\n\t\tstmt string\t\t\t-- actual statement executed\n\t)\n\texternal name sql.dump_trace;"	"sql"	1	5	false	false	false	2000
5969	"profiler_openstream"	"create procedure profiler_openstream(host string, port int) external name profiler.""openStream"";"	"profiler"	1	2	true	false	false	2000
5973	"profiler_stethoscope"	"create procedure profiler_stethoscope(ticks int) external name profiler.stethoscope;"	"profiler"	1	2	true	false	false	2000
5976	"epoch"	"-- This Source Code Form is subject to the terms of the Mozilla Public\n-- License, v. 2.0.  If a copy of the MPL was not distributed with this\n-- file, You can obtain one at http://mozilla.org/MPL/2.0/.\n--\n-- Copyright 2008-2015 MonetDB B.V.\n\n-- assume milliseconds when converted to TIMESTAMP\ncreate function ""epoch""(sec bigint) returns timestamp\n    external name timestamp.""epoch"";"	"timestamp"	1	1	false	false	false	2000
5980	"epoch"	"create function ""epoch""(sec int) returns timestamp\n\texternal name timestamp.""epoch"";"	"timestamp"	1	1	false	false	false	2000
5984	"epoch"	"create function ""epoch""(ts timestamp) returns int\n\texternal name timestamp.""epoch"";"	"timestamp"	1	1	false	false	false	2000
5988	"shrink"	"-- This Source Code Form is subject to the terms of the Mozilla Public\n-- License, v. 2.0.  If a copy of the MPL was not distributed with this\n-- file, You can obtain one at http://mozilla.org/MPL/2.0/.\n--\n-- Copyright 2008-2015 MonetDB B.V.\n\n-- Vacuum a relational table should be done with care.\n-- For, the oid's are used in join-indices.\n\n-- Vacuum of tables may improve IO performance and disk footprint.\n-- The foreign key constraints should be dropped before\n-- and re-established after the cluster operation.\n\ncreate procedure shrink(sys string, tab string)\n\texternal name sql.shrink;"	"sql"	1	2	true	false	false	2000
5992	"reuse"	"create procedure reuse(sys string, tab string)\n\texternal name sql.reuse;"	"sql"	1	2	true	false	false	2000
5996	"vacuum"	"create procedure vacuum(sys string, tab string)\n\texternal name sql.vacuum;"	"sql"	1	2	true	false	false	2000
6000	"dependencies_schemas_on_users"	"-- This Source Code Form is subject to the terms of the Mozilla Public\n-- License, v. 2.0.  If a copy of the MPL was not distributed with this\n-- file, You can obtain one at http://mozilla.org/MPL/2.0/.\n--\n-- Copyright 2008-2015 MonetDB B.V.\n\n--Schema s has a dependency on user u\ncreate function dependencies_schemas_on_users()\nreturns table (sch varchar(100), usr varchar(100), dep_type varchar(32))\nreturn table (select s.name, u.name, 'DEP_USER' from schemas as s, users u where u.default_schema = s.id);"	"user"	2	5	false	false	false	2000
6005	"dependencies_owners_on_schemas"	"--User (owner) has a dependency in schema s\ncreate function dependencies_owners_on_schemas()\nreturns table (sch varchar(100), usr varchar(100), dep_type varchar(32))\nreturn table (select a.name, s.name, 'DEP_SCHEMA' from schemas as s, auths a where s.owner = a.id);"	"user"	2	5	false	false	false	2000
6010	"dependencies_tables_on_views"	"--Table t has a dependency on view v\ncreate function dependencies_tables_on_views()\nreturns table (sch varchar(100), usr varchar(100), dep_type varchar(32))\nreturn table (select t.name, v.name, 'DEP_VIEW' from tables as t, tables as v, dependencies as dep where t.id = dep.id and v.id = dep.depend_id and dep.depend_type = 5 and v.type = 1);"	"user"	2	5	false	false	false	2000
6015	"dependencies_tables_on_indexes"	"--Table t has a dependency on index  i\ncreate function dependencies_tables_on_indexes()\nreturns table (sch varchar(100), usr varchar(100), dep_type varchar(32))\nreturn table (select t.name, i.name, 'DEP_INDEX' from tables as t, idxs as i where i.table_id = t.id and i.name not in (select name from keys) and t.type = 0);"	"user"	2	5	false	false	false	2000
6020	"dependencies_tables_on_triggers"	"--Table t has a dependency on trigger tri\n\ncreate function dependencies_tables_on_triggers()\nreturns table (sch varchar(100), usr varchar(100), dep_type varchar(32))\nreturn table ((select t.name, tri.name, 'DEP_TRIGGER' from tables as t, triggers as tri where tri.table_id = t.id) union (select t.name, tri.name, 'DEP_TRIGGER' from triggers tri, tables t, dependencies dep where dep.id = t.id and dep.depend_id =tri.id and dep.depend_type = 8));"	"user"	2	5	false	false	false	2000
6025	"dependencies_tables_on_foreignkeys"	"--Table t has a dependency on foreign key k\ncreate function dependencies_tables_on_foreignkeys()\nreturns table (sch varchar(100), usr varchar(100), dep_type varchar(32))\nreturn table (select t.name, fk.name, 'DEP_FKEY' from tables as t, keys as k, keys as fk where fk.rkey = k.id and k.table_id = t.id);"	"user"	2	5	false	false	false	2000
6030	"dependencies_tables_on_functions"	"--Table t has a dependency on function f\ncreate function dependencies_tables_on_functions()\nreturns table (sch varchar(100), usr varchar(100), dep_type varchar(32))\nreturn table (select t.name, f.name, 'DEP_FUNC' from functions as f, tables as t, dependencies as dep where t.id = dep.id and f.id = dep.depend_id and dep.depend_type = 7 and t.type = 0);"	"user"	2	5	false	false	false	2000
6035	"dependencies_columns_on_views"	"--Column c has a dependency on view v\ncreate function dependencies_columns_on_views()\nreturns table (sch varchar(100), usr varchar(100), dep_type varchar(32))\nreturn table (select c.name, v.name, 'DEP_VIEW' from columns as c, tables as v, dependencies as dep where c.id = dep.id and v.id = dep.depend_id and dep.depend_type = 5 and v.type = 1);"	"user"	2	5	false	false	false	2000
6040	"dependencies_columns_on_keys"	"--Column c has a dependency on key k\ncreate function dependencies_columns_on_keys()\nreturns table (sch varchar(100), usr varchar(100), dep_type varchar(32))\nreturn table (select c.name, k.name, 'DEP_KEY' from columns as c, objects as kc, keys as k where kc.""name"" = c.name and kc.id = k.id and k.table_id = c.table_id and k.rkey = -1);"	"user"	2	5	false	false	false	2000
6045	"dependencies_columns_on_indexes"	"--Column c has a dependency on index i \ncreate function dependencies_columns_on_indexes()\nreturns table (sch varchar(100), usr varchar(100), dep_type varchar(32))\nreturn table (select c.name, i.name, 'DEP_INDEX' from columns as c, objects as kc, idxs as i where kc.""name"" = c.name and kc.id = i.id and c.table_id = i.table_id and i.name not in (select name from keys));"	"user"	2	5	false	false	false	2000
6050	"dependencies_columns_on_functions"	"--Column c has a dependency on function f\ncreate function dependencies_columns_on_functions()\nreturns table (sch varchar(100), usr varchar(100), dep_type varchar(32))\nreturn table (select c.name, f.name, 'DEP_FUNC' from functions as f, columns as c, dependencies as dep where c.id = dep.id and f.id = dep.depend_id and dep.depend_type = 7);"	"user"	2	5	false	false	false	2000
6055	"dependencies_columns_on_triggers"	"--Column c has a dependency on trigger tri\ncreate function dependencies_columns_on_triggers()\nreturns table (sch varchar(100), usr varchar(100), dep_type varchar(32))\nreturn table (select c.name, tri.name, 'DEP_TRIGGER' from columns as c, triggers as tri, dependencies as dep where dep.id = c.id and dep.depend_id =tri.id and dep.depend_type = 8);"	"user"	2	5	false	false	false	2000
6060	"dependencies_views_on_functions"	"--View v has a dependency on function f\ncreate function dependencies_views_on_functions()\nreturns table (sch varchar(100), usr varchar(100), dep_type varchar(32))\nreturn table (select v.name, f.name, 'DEP_FUNC' from functions as f, tables as v, dependencies as dep where v.id = dep.id and f.id = dep.depend_id and dep.depend_type = 7 and v.type = 1);"	"user"	2	5	false	false	false	2000
6065	"dependencies_views_on_triggers"	"--View v has a dependency on trigger tri\ncreate function dependencies_views_on_triggers()\nreturns table (sch varchar(100), usr varchar(100), dep_type varchar(32))\nreturn table (select v.name, tri.name, 'DEP_TRIGGER' from tables as v, triggers as tri, dependencies as dep where dep.id = v.id and dep.depend_id =tri.id and dep.depend_type = 8 and v.type = 1);"	"user"	2	5	false	false	false	2000
6070	"dependencies_functions_on_functions"	"--Function f1 has a dependency on function f2\ncreate function dependencies_functions_on_functions()\nreturns table (sch varchar(100), usr varchar(100), dep_type varchar(32))\nreturn table (select f1.name, f2.name, 'DEP_FUNC' from functions as f1, functions as f2, dependencies as dep where f1.id = dep.id and f2.id = dep.depend_id and dep.depend_type = 7);"	"user"	2	5	false	false	false	2000
6075	"dependencies_functions_os_triggers"	"--Function f1 has a dependency on trigger tri\ncreate function dependencies_functions_os_triggers()\nreturns table (sch varchar(100), usr varchar(100), dep_type varchar(32))\nreturn table (select f.name, tri.name, 'DEP_TRIGGER' from functions as f, triggers as tri, dependencies as dep where dep.id = f.id and dep.depend_id =tri.id and dep.depend_type = 8);"	"user"	2	5	false	false	false	2000
6080	"dependencies_keys_on_foreignkeys"	"--Key k has a dependency on foreign key fk\ncreate function dependencies_keys_on_foreignkeys()\nreturns table (sch varchar(100), usr varchar(100), dep_type varchar(32))\nreturn table (select k.name, fk.name, 'DEP_FKEY' from keys as k, keys as fk where fk.rkey = k.id);"	"user"	2	5	false	false	false	2000
6085	"password_hash"	"-- This Source Code Form is subject to the terms of the Mozilla Public\n-- License, v. 2.0.  If a copy of the MPL was not distributed with this\n-- file, You can obtain one at http://mozilla.org/MPL/2.0/.\n--\n-- Copyright 2008-2015 MonetDB B.V.\n\ncreate function sys.password_hash (username string) \n\treturns string \n\texternal name sql.password;"	"sql"	1	1	false	false	false	2000
6089	"sessions"	"create function sys.sessions()\nreturns table(""user"" string, ""login"" timestamp, ""sessiontimeout"" bigint, ""lastcommand"" timestamp, ""querytimeout"" bigint, ""active"" bool)\nexternal name sql.sessions;"	"sql"	1	5	false	false	false	2000
6105	"shutdown"	"create procedure sys.shutdown(delay tinyint) \nexternal name sql.shutdown;"	"sql"	1	2	true	false	false	2000
6108	"shutdown"	"create procedure sys.shutdown(delay tinyint, force bool) \nexternal name sql.shutdown;"	"sql"	1	2	true	false	false	2000
6112	"settimeout"	"-- control the query and session time out \ncreate procedure sys.settimeout(""query"" bigint)\n\texternal name sql.settimeout;"	"sql"	1	2	true	false	false	2000
6115	"settimeout"	"create procedure sys.settimeout(""query"" bigint, ""session"" bigint)\n\texternal name sql.settimeout;"	"sql"	1	2	true	false	false	2000
6119	"setsession"	"create procedure sys.setsession(""timeout"" bigint)\n\texternal name sql.setsession;"	"sql"	1	2	true	false	false	2000
6122	"ms_stuff"	"-- This Source Code Form is subject to the terms of the Mozilla Public\n-- License, v. 2.0.  If a copy of the MPL was not distributed with this\n-- file, You can obtain one at http://mozilla.org/MPL/2.0/.\n--\n-- Copyright 2008-2015 MonetDB B.V.\n\ncreate function ms_stuff( s1 varchar(32), st int, len int, s3 varchar(32))\nreturns varchar(32)\nbegin\n\tdeclare res varchar(32), aux varchar(32);\n\tdeclare ofset int;\n\n    if ( st < 0 or st > length(s1))\n        then return '';\n    end if;\n\n    set ofset = 1;\n    set res = substring(s1,ofset,st-1);\n    set res = res || s3;\n    set ofset = st + len;\n    set aux = substring(s1,ofset,length(s1)-ofset+1);\n\tset res = res || aux;\n\treturn res;\nend;"	"user"	2	1	false	false	false	2000
6129	"ms_trunc"	"create function ms_trunc(num double, prc int)\nreturns double\nexternal name sql.ms_trunc;"	"sql"	1	1	false	false	false	2000
6134	"ms_round"	"create function ms_round(num double, prc int, truncat int)\nreturns double\nbegin\n\tif (truncat = 0)\n\t\tthen return round(num, prc);\n\t\telse return ms_trunc(num, prc);\n\tend if;\nend;"	"user"	2	1	false	false	false	2000
6140	"ms_str"	"create function ms_str(num float, prc int, truncat int)\nreturns string\nbegin\n        return cast(num as string);\nend;"	"user"	2	1	false	false	false	2000
6146	"alpha"	"create function alpha(pdec double, pradius double)\nreturns double external name sql.alpha;"	"sql"	1	1	false	false	false	2000
6151	"zorder_encode"	"-- This Source Code Form is subject to the terms of the Mozilla Public\n-- License, v. 2.0.  If a copy of the MPL was not distributed with this\n-- file, You can obtain one at http://mozilla.org/MPL/2.0/.\n--\n-- Copyright 2008-2015 MonetDB B.V.\n\ncreate function zorder_encode(x integer, y integer) returns oid\n    external name zorder.encode;"	"zorder"	1	1	false	false	false	2000
6156	"zorder_decode_x"	"create function zorder_decode_x(z oid) returns integer\n    external name zorder.decode_x;"	"zorder"	1	1	false	false	false	2000
6160	"zorder_decode_y"	"create function zorder_decode_y(z oid) returns integer\n    external name zorder.decode_y;"	"zorder"	1	1	false	false	false	2000
6164	"optimizer_stats"	"-- This Source Code Form is subject to the terms of the Mozilla Public\n-- License, v. 2.0.  If a copy of the MPL was not distributed with this\n-- file, You can obtain one at http://mozilla.org/MPL/2.0/.\n--\n-- Copyright 2008-2015 MonetDB B.V.\n\n-- show the optimizer statistics maintained by the SQL frontend\ncreate function sys.optimizer_stats () \n\treturns table (rewrite string, count int) \n\texternal name sql.dump_opt_stats;"	"sql"	1	5	false	false	false	2000
6168	"querycache"	"-- SQL QUERY CACHE\n-- The SQL query cache returns a table with the query plans kept\n\ncreate function sys.querycache() \n\treturns table (query string, count int) \n\texternal name sql.dump_cache;"	"sql"	1	5	false	false	false	2000
6172	"querylog"	"-- Trace the SQL input\ncreate procedure sys.querylog(filename string) \n\texternal name sql.logfile;"	"sql"	1	2	true	false	false	2000
6175	"optimizers"	"-- MONETDB KERNEL SECTION\n-- optimizer pipe catalog\ncreate function sys.optimizers () \n\treturns table (name string, def string, status string)\n\texternal name sql.optimizers;"	"sql"	1	5	false	false	false	2000
6185	"environment"	"-- The environment table\ncreate function sys.environment()\n\treturns table (""name"" string, value string)\n\texternal name sql.sql_environment;"	"sql"	1	5	false	false	false	2000
6193	"bbp"	"-- The BAT buffer pool overview\ncreate function sys.bbp () \n\treturns table (id int, name string, htype string, \n\t\tttype string, count bigint, refcnt int, lrefcnt int, \n\t\tlocation string, heat int, dirty string, \n\t\tstatus string, kind string) \n\texternal name bbp.get;"	"bbp"	1	5	false	false	false	2000
6207	"evalalgebra"	"create procedure sys.evalalgebra( ra_stmt string, opt bool)\n\texternal name sql.""evalAlgebra"";"	"sql"	1	2	true	false	false	2000
6211	"queue"	"-- This Source Code Form is subject to the terms of the Mozilla Public\n-- License, v. 2.0.  If a copy of the MPL was not distributed with this\n-- file, You can obtain one at http://mozilla.org/MPL/2.0/.\n--\n-- Copyright 2008-2015 MonetDB B.V.\n\n-- System monitoring\n\n-- show status of all active SQL queries.\ncreate function sys.queue()\nreturns table(\n\tqtag bigint,\n\t""user"" string,\n\tstarted timestamp,\n\testimate timestamp,\n\tprogress int,\n\tstatus string,\n\ttag oid,\n\tquery string\n)\nexternal name sql.sysmon_queue;"	"sql"	1	5	false	false	false	2000
6231	"pause"	"-- operations to manipulate the state of havoc queries\ncreate procedure sys.pause(tag int)\nexternal name sql.sysmon_pause;"	"sql"	1	2	true	false	false	2000
6234	"resume"	"create procedure sys.resume(tag int)\nexternal name sql.sysmon_resume;"	"sql"	1	2	true	false	false	2000
6237	"stop"	"create procedure sys.stop(tag int)\nexternal name sql.sysmon_stop;"	"sql"	1	2	true	false	false	2000
6240	"pause"	"create procedure sys.pause(tag bigint)\nexternal name sql.sysmon_pause;"	"sql"	1	2	true	false	false	2000
6243	"resume"	"create procedure sys.resume(tag bigint)\nexternal name sql.sysmon_resume;"	"sql"	1	2	true	false	false	2000
6246	"stop"	"create procedure sys.stop(tag bigint)\nexternal name sql.sysmon_stop;"	"sql"	1	2	true	false	false	2000
6249	"stddev_samp"	"-- This Source Code Form is subject to the terms of the Mozilla Public\n-- License, v. 2.0.  If a copy of the MPL was not distributed with this\n-- file, You can obtain one at http://mozilla.org/MPL/2.0/.\n--\n-- Copyright 2008-2015 MonetDB B.V.\n\ncreate aggregate stddev_samp(val tinyint) returns double\n\texternal name ""aggr"".""stdev"";"	"aggr"	1	3	false	false	false	2000
6253	"stddev_samp"	"create aggregate stddev_samp(val smallint) returns double\n\texternal name ""aggr"".""stdev"";"	"aggr"	1	3	false	false	false	2000
6257	"stddev_samp"	"create aggregate stddev_samp(val integer) returns double\n\texternal name ""aggr"".""stdev"";"	"aggr"	1	3	false	false	false	2000
6261	"stddev_samp"	"create aggregate stddev_samp(val wrd) returns double\n\texternal name ""aggr"".""stdev"";"	"aggr"	1	3	false	false	false	2000
6265	"stddev_samp"	"create aggregate stddev_samp(val bigint) returns double\n\texternal name ""aggr"".""stdev"";"	"aggr"	1	3	false	false	false	2000
6269	"stddev_samp"	"create aggregate stddev_samp(val real) returns double\n\texternal name ""aggr"".""stdev"";"	"aggr"	1	3	false	false	false	2000
6273	"stddev_samp"	"create aggregate stddev_samp(val double) returns double\n\texternal name ""aggr"".""stdev"";"	"aggr"	1	3	false	false	false	2000
6277	"stddev_samp"	"create aggregate stddev_samp(val date) returns double\n\texternal name ""aggr"".""stdev"";"	"aggr"	1	3	false	false	false	2000
6281	"stddev_samp"	"create aggregate stddev_samp(val time) returns double\n\texternal name ""aggr"".""stdev"";"	"aggr"	1	3	false	false	false	2000
6285	"stddev_samp"	"create aggregate stddev_samp(val timestamp) returns double\n\texternal name ""aggr"".""stdev"";"	"aggr"	1	3	false	false	false	2000
6289	"stddev_pop"	"create aggregate stddev_pop(val tinyint) returns double\n\texternal name ""aggr"".""stdevp"";"	"aggr"	1	3	false	false	false	2000
6293	"stddev_pop"	"create aggregate stddev_pop(val smallint) returns double\n\texternal name ""aggr"".""stdevp"";"	"aggr"	1	3	false	false	false	2000
6297	"stddev_pop"	"create aggregate stddev_pop(val integer) returns double\n\texternal name ""aggr"".""stdevp"";"	"aggr"	1	3	false	false	false	2000
6301	"stddev_pop"	"create aggregate stddev_pop(val wrd) returns double\n\texternal name ""aggr"".""stdevp"";"	"aggr"	1	3	false	false	false	2000
6305	"stddev_pop"	"create aggregate stddev_pop(val bigint) returns double\n\texternal name ""aggr"".""stdevp"";"	"aggr"	1	3	false	false	false	2000
6309	"stddev_pop"	"create aggregate stddev_pop(val real) returns double\n\texternal name ""aggr"".""stdevp"";"	"aggr"	1	3	false	false	false	2000
6313	"stddev_pop"	"create aggregate stddev_pop(val double) returns double\n\texternal name ""aggr"".""stdevp"";"	"aggr"	1	3	false	false	false	2000
6317	"stddev_pop"	"create aggregate stddev_pop(val date) returns double\n\texternal name ""aggr"".""stdevp"";"	"aggr"	1	3	false	false	false	2000
6321	"stddev_pop"	"create aggregate stddev_pop(val time) returns double\n\texternal name ""aggr"".""stdevp"";"	"aggr"	1	3	false	false	false	2000
6325	"stddev_pop"	"create aggregate stddev_pop(val timestamp) returns double\n\texternal name ""aggr"".""stdevp"";"	"aggr"	1	3	false	false	false	2000
6329	"var_samp"	"create aggregate var_samp(val tinyint) returns double\n\texternal name ""aggr"".""variance"";"	"aggr"	1	3	false	false	false	2000
6333	"var_samp"	"create aggregate var_samp(val smallint) returns double\n\texternal name ""aggr"".""variance"";"	"aggr"	1	3	false	false	false	2000
6337	"var_samp"	"create aggregate var_samp(val integer) returns double\n\texternal name ""aggr"".""variance"";"	"aggr"	1	3	false	false	false	2000
6341	"var_samp"	"create aggregate var_samp(val wrd) returns double\n\texternal name ""aggr"".""variance"";"	"aggr"	1	3	false	false	false	2000
6345	"var_samp"	"create aggregate var_samp(val bigint) returns double\n\texternal name ""aggr"".""variance"";"	"aggr"	1	3	false	false	false	2000
6349	"var_samp"	"create aggregate var_samp(val real) returns double\n\texternal name ""aggr"".""variance"";"	"aggr"	1	3	false	false	false	2000
6353	"var_samp"	"create aggregate var_samp(val double) returns double\n\texternal name ""aggr"".""variance"";"	"aggr"	1	3	false	false	false	2000
6357	"var_samp"	"create aggregate var_samp(val date) returns double\n\texternal name ""aggr"".""variance"";"	"aggr"	1	3	false	false	false	2000
6361	"var_samp"	"create aggregate var_samp(val time) returns double\n\texternal name ""aggr"".""variance"";"	"aggr"	1	3	false	false	false	2000
6365	"var_samp"	"create aggregate var_samp(val timestamp) returns double\n\texternal name ""aggr"".""variance"";"	"aggr"	1	3	false	false	false	2000
6369	"var_pop"	"create aggregate var_pop(val tinyint) returns double\n\texternal name ""aggr"".""variancep"";"	"aggr"	1	3	false	false	false	2000
6373	"var_pop"	"create aggregate var_pop(val smallint) returns double\n\texternal name ""aggr"".""variancep"";"	"aggr"	1	3	false	false	false	2000
6377	"var_pop"	"create aggregate var_pop(val integer) returns double\n\texternal name ""aggr"".""variancep"";"	"aggr"	1	3	false	false	false	2000
6381	"var_pop"	"create aggregate var_pop(val wrd) returns double\n\texternal name ""aggr"".""variancep"";"	"aggr"	1	3	false	false	false	2000
6385	"var_pop"	"create aggregate var_pop(val bigint) returns double\n\texternal name ""aggr"".""variancep"";"	"aggr"	1	3	false	false	false	2000
6389	"var_pop"	"create aggregate var_pop(val real) returns double\n\texternal name ""aggr"".""variancep"";"	"aggr"	1	3	false	false	false	2000
6393	"var_pop"	"create aggregate var_pop(val double) returns double\n\texternal name ""aggr"".""variancep"";"	"aggr"	1	3	false	false	false	2000
6397	"var_pop"	"create aggregate var_pop(val date) returns double\n\texternal name ""aggr"".""variancep"";"	"aggr"	1	3	false	false	false	2000
6401	"var_pop"	"create aggregate var_pop(val time) returns double\n\texternal name ""aggr"".""variancep"";"	"aggr"	1	3	false	false	false	2000
6405	"var_pop"	"create aggregate var_pop(val timestamp) returns double\n\texternal name ""aggr"".""variancep"";"	"aggr"	1	3	false	false	false	2000
6409	"median"	"create aggregate median(val tinyint) returns tinyint\n\texternal name ""aggr"".""median"";"	"aggr"	1	3	false	false	false	2000
6413	"median"	"create aggregate median(val smallint) returns smallint\n\texternal name ""aggr"".""median"";"	"aggr"	1	3	false	false	false	2000
6417	"median"	"create aggregate median(val integer) returns integer\n\texternal name ""aggr"".""median"";"	"aggr"	1	3	false	false	false	2000
6421	"median"	"create aggregate median(val wrd) returns wrd\n\texternal name ""aggr"".""median"";"	"aggr"	1	3	false	false	false	2000
6425	"median"	"create aggregate median(val bigint) returns bigint\n\texternal name ""aggr"".""median"";"	"aggr"	1	3	false	false	false	2000
6429	"median"	"create aggregate median(val decimal) returns decimal\n \texternal name ""aggr"".""median"";"	"aggr"	1	3	false	false	false	2000
6433	"median"	"create aggregate median(val real) returns real\n\texternal name ""aggr"".""median"";"	"aggr"	1	3	false	false	false	2000
6437	"median"	"create aggregate median(val double) returns double\n\texternal name ""aggr"".""median"";"	"aggr"	1	3	false	false	false	2000
6441	"median"	"create aggregate median(val date) returns date\n\texternal name ""aggr"".""median"";"	"aggr"	1	3	false	false	false	2000
6445	"median"	"create aggregate median(val time) returns time\n\texternal name ""aggr"".""median"";"	"aggr"	1	3	false	false	false	2000
6449	"median"	"create aggregate median(val timestamp) returns timestamp\n\texternal name ""aggr"".""median"";"	"aggr"	1	3	false	false	false	2000
6453	"quantile"	"create aggregate quantile(val tinyint, q double) returns tinyint\n \texternal name ""aggr"".""quantile"";"	"aggr"	1	3	false	false	false	2000
6458	"quantile"	"create aggregate quantile(val smallint, q double) returns smallint\n \texternal name ""aggr"".""quantile"";"	"aggr"	1	3	false	false	false	2000
6463	"quantile"	"create aggregate quantile(val integer, q double) returns integer\n \texternal name ""aggr"".""quantile"";"	"aggr"	1	3	false	false	false	2000
6468	"quantile"	"create aggregate quantile(val wrd, q double) returns wrd\n\texternal name ""aggr"".""quantile"";"	"aggr"	1	3	false	false	false	2000
6473	"quantile"	"create aggregate quantile(val bigint, q double) returns bigint\n\texternal name ""aggr"".""quantile"";"	"aggr"	1	3	false	false	false	2000
6478	"quantile"	"create aggregate quantile(val decimal, q double) returns decimal\n \texternal name ""aggr"".""quantile"";"	"aggr"	1	3	false	false	false	2000
6483	"quantile"	"create aggregate quantile(val real, q double) returns real\n\texternal name ""aggr"".""quantile"";"	"aggr"	1	3	false	false	false	2000
6488	"quantile"	"create aggregate quantile(val double, q double) returns double\n\texternal name ""aggr"".""quantile"";"	"aggr"	1	3	false	false	false	2000
6493	"quantile"	"create aggregate quantile(val date, q double) returns date\n\texternal name ""aggr"".""quantile"";"	"aggr"	1	3	false	false	false	2000
6498	"quantile"	"create aggregate quantile(val time, q double) returns time\n\texternal name ""aggr"".""quantile"";"	"aggr"	1	3	false	false	false	2000
6503	"quantile"	"create aggregate quantile(val timestamp, q double) returns timestamp\n\texternal name ""aggr"".""quantile"";"	"aggr"	1	3	false	false	false	2000
6508	"corr"	"create aggregate corr(e1 tinyint, e2 tinyint) returns tinyint\n\texternal name ""aggr"".""corr"";"	"aggr"	1	3	false	false	false	2000
6513	"corr"	"create aggregate corr(e1 smallint, e2 smallint) returns smallint\n\texternal name ""aggr"".""corr"";"	"aggr"	1	3	false	false	false	2000
6518	"corr"	"create aggregate corr(e1 integer, e2 integer) returns integer\n\texternal name ""aggr"".""corr"";"	"aggr"	1	3	false	false	false	2000
6523	"corr"	"create aggregate corr(e1 wrd, e2 wrd) returns wrd\n\texternal name ""aggr"".""corr"";"	"aggr"	1	3	false	false	false	2000
6528	"corr"	"create aggregate corr(e1 bigint, e2 bigint) returns bigint\n\texternal name ""aggr"".""corr"";"	"aggr"	1	3	false	false	false	2000
6533	"corr"	"create aggregate corr(e1 real, e2 real) returns real\n\texternal name ""aggr"".""corr"";"	"aggr"	1	3	false	false	false	2000
6538	"corr"	"create aggregate corr(e1 double, e2 double) returns double\n\texternal name ""aggr"".""corr"";"	"aggr"	1	3	false	false	false	2000
6543	"stddev_samp"	"-- This Source Code Form is subject to the terms of the Mozilla Public\n-- License, v. 2.0.  If a copy of the MPL was not distributed with this\n-- file, You can obtain one at http://mozilla.org/MPL/2.0/.\n--\n-- Copyright 2008-2015 MonetDB B.V.\n\ncreate aggregate stddev_samp(val hugeint) returns double\n\texternal name ""aggr"".""stdev"";"	"aggr"	1	3	false	false	false	2000
6547	"stddev_pop"	"create aggregate stddev_pop(val hugeint) returns double\n\texternal name ""aggr"".""stdevp"";"	"aggr"	1	3	false	false	false	2000
6551	"var_samp"	"create aggregate var_samp(val hugeint) returns double\n\texternal name ""aggr"".""variance"";"	"aggr"	1	3	false	false	false	2000
6555	"var_pop"	"create aggregate var_pop(val hugeint) returns double\n\texternal name ""aggr"".""variancep"";"	"aggr"	1	3	false	false	false	2000
6559	"median"	"create aggregate median(val hugeint) returns hugeint\n\texternal name ""aggr"".""median"";"	"aggr"	1	3	false	false	false	2000
6563	"quantile"	"create aggregate quantile(val hugeint, q double) returns hugeint\n\texternal name ""aggr"".""quantile"";"	"aggr"	1	3	false	false	false	2000
6568	"corr"	"create aggregate corr(e1 hugeint, e2 hugeint) returns hugeint\n\texternal name ""aggr"".""corr"";"	"aggr"	1	3	false	false	false	2000
6586	"mbr"	"-- currently we only use mbr instead of\n-- Envelope():Geometry\n-- as that returns Geometry objects, and we prefer the explicit mbr's\n-- minimum bounding rectangle (mbr)\ncreate function mbr (g geometry) returns mbr external name geom.mbr;"	"geom"	1	1	false	false	false	2000
6590	"mbroverlaps"	"create function mbroverlaps(a mbr, b mbr) returns boolean external name geom.""mbroverlaps"";"	"geom"	1	1	false	false	false	2000
6595	"geomfromtext"	"-- The srid in the *FromText Functions is currently not used\ncreate function geomfromtext(wkt string, srid smallint) returns geometry external name geom.""GeomFromText"";"	"geom"	1	1	false	false	false	2000
6600	"pointfromtext"	"create function pointfromtext(wkt string, srid smallint) returns point external name geom.""PointFromText"";"	"geom"	1	1	false	false	false	2000
6605	"linefromtext"	"create function linefromtext(wkt string, srid smallint) returns linestring external name geom.""LineFromText"";"	"geom"	1	1	false	false	false	2000
6610	"polyfromtext"	"create function polyfromtext(wkt string, srid smallint) returns polygon external name geom.""PolyFromText"";"	"geom"	1	1	false	false	false	2000
6615	"mpointfromtext"	"create function mpointfromtext(wkt string, srid smallint) returns multipoint external name geom.""MultiPointFromText"";"	"geom"	1	1	false	false	false	2000
6620	"mlinefromtext"	"create function mlinefromtext(wkt string, srid smallint) returns multilinestring external name geom.""MultiLineFromText"";"	"geom"	1	1	false	false	false	2000
6625	"mpolyfromtext"	"create function mpolyfromtext(wkt string, srid smallint) returns multipolygon external name geom.""MultiPolyFromText"";"	"geom"	1	1	false	false	false	2000
6630	"geomcollectionfromtext"	"create function geomcollectionfromtext(wkt string, srid smallint) returns multipolygon external name geom.""GeomCollectionFromText"";"	"geom"	1	1	false	false	false	2000
6635	"polygonfromtext"	"-- alias\ncreate function polygonfromtext(wkt string, srid smallint) returns polygon external name geom.""PolyFromText"";"	"geom"	1	1	false	false	false	2000
6640	"astext"	"create function astext(g geometry) returns string external name geom.""AsText"";"	"geom"	1	1	false	false	false	2000
6644	"x"	"create function x(g geometry) returns double external name geom.""X"";"	"geom"	1	1	false	false	false	2000
6648	"y"	"create function y(g geometry) returns double external name geom.""Y"";"	"geom"	1	1	false	false	false	2000
6652	"point"	"create function point(x double,y double) returns point external name geom.point;"	"geom"	1	1	false	false	false	2000
6657	"dimension"	"-- CREATE FUNCTION Point(g Geometry) RETURNS Point external name geom.point;\n-- CREATE FUNCTION Curve(g Geometry) RETURNS Curve external name geom.curve;\n-- CREATE FUNCTION LineString(g Geometry) RETURNS LineString external name geom.linestring;\n-- CREATE FUNCTION Surface(g Geometry) RETURNS Surface external name geom.surface;\n-- CREATE FUNCTION Polygon(g Geometry) RETURNS Polygon external name geom.polygon;\n\n-- ogc basic methods\ncreate function dimension(g geometry) returns integer external name geom.""Dimension"";"	"geom"	1	1	false	false	false	2000
6661	"geometrytypeid"	"create function geometrytypeid(g geometry) returns integer external name geom.""GeometryTypeId"";"	"geom"	1	1	false	false	false	2000
6665	"srid"	"create function srid(g geometry) returns integer external name geom.""SRID"";"	"geom"	1	1	false	false	false	2000
6669	"envelope"	"create function envelope(g geometry) returns geometry external name geom.""Envelope"";"	"geom"	1	1	false	false	false	2000
6673	"isempty"	"create function isempty(g geometry) returns boolean external name geom.""IsEmpty"";"	"geom"	1	1	false	false	false	2000
6677	"issimple"	"create function issimple(g geometry) returns boolean external name geom.""IsSimple"";"	"geom"	1	1	false	false	false	2000
6681	"boundary"	"create function boundary(g geometry) returns geometry external name geom.""Boundary"";"	"geom"	1	1	false	false	false	2000
6685	"equals"	"-- ogc spatial relation methods\ncreate function equals(a geometry, b geometry) returns boolean external name geom.""Equals"";"	"geom"	1	1	false	false	false	2000
6690	"disjoint"	"create function disjoint(a geometry, b geometry) returns boolean external name geom.""Disjoint"";"	"geom"	1	1	false	false	false	2000
6695	"Intersect"	"create function ""Intersect""(a geometry, b geometry) returns boolean external name geom.""Intersect"";"	"geom"	1	1	false	false	false	2000
6700	"touches"	"create function touches(a geometry, b geometry) returns boolean external name geom.""Touches"";"	"geom"	1	1	false	false	false	2000
6705	"crosses"	"create function crosses(a geometry, b geometry) returns boolean external name geom.""Crosses"";"	"geom"	1	1	false	false	false	2000
6710	"within"	"create function within(a geometry, b geometry) returns boolean external name geom.""Within"";"	"geom"	1	1	false	false	false	2000
6715	"contains"	"create function contains(a geometry, b geometry) returns boolean external name geom.""Contains"";"	"geom"	1	1	false	false	false	2000
6720	"overlaps"	"create function overlaps(a geometry, b geometry) returns boolean external name geom.""Overlaps"";"	"geom"	1	1	false	false	false	2000
6725	"relate"	"create function relate(a geometry, b geometry, pattern string) returns boolean external name geom.""Relate"";"	"geom"	1	1	false	false	false	2000
6731	"area"	"-- ogc Spatial Analysis methods\n\ncreate function area(g geometry) returns float external name geom.""Area"";"	"geom"	1	1	false	false	false	2000
6735	"length"	"create function length(g geometry) returns float external name geom.""Length"";"	"geom"	1	1	false	false	false	2000
6739	"distance"	"create function distance(a geometry, b geometry) returns float external name geom.""Distance"";"	"geom"	1	1	false	false	false	2000
6744	"buffer"	"create function buffer(a geometry, distance float) returns geometry external name geom.""Buffer"";"	"geom"	1	1	false	false	false	2000
6749	"convexhull"	"create function convexhull(a geometry) returns geometry external name geom.""ConvexHull"";"	"geom"	1	1	false	false	false	2000
6753	"intersection"	"create function intersection(a geometry, b geometry) returns geometry external name geom.""Intersection"";"	"geom"	1	1	false	false	false	2000
6758	"Union"	"create function ""Union""(a geometry, b geometry) returns geometry external name geom.""Union"";"	"geom"	1	1	false	false	false	2000
6763	"difference"	"create function difference(a geometry, b geometry) returns geometry external name geom.""Difference"";"	"geom"	1	1	false	false	false	2000
6768	"symdifference"	"create function symdifference(a geometry, b geometry) returns geometry external name geom.""SymDifference"";"	"geom"	1	1	false	false	false	2000
6775	"filter"	"-- access the top level key by name, return its value\ncreate function json.filter(js json, pathexpr string)\nreturns json external name json.filter;"	"json"	1	1	false	false	false	6772
6780	"filter"	"create function json.filter(js json, name tinyint)\nreturns json external name json.filter;"	"json"	1	1	false	false	false	6772
6785	"filter"	"create function json.filter(js json, name integer)\nreturns json external name json.filter;"	"json"	1	1	false	false	false	6772
6790	"filter"	"create function json.filter(js json, name bigint)\nreturns json external name json.filter;"	"json"	1	1	false	false	false	6772
6795	"text"	"create function json.text(js json, e string)\nreturns string external name json.text;"	"json"	1	1	false	false	false	6772
6800	"number"	"create function json.number(js json)\nreturns float external name json.number;"	"json"	1	1	false	false	false	6772
6804	"integer"	"create function json.""integer""(js json)\nreturns bigint external name json.""integer"";"	"json"	1	1	false	false	false	6772
6808	"isvalid"	"-- test string for JSON compliancy\ncreate function json.isvalid(js string)\nreturns bool external name json.isvalid;"	"json"	1	1	false	false	false	6772
6812	"isobject"	"create function json.isobject(js string)\nreturns bool external name json.isobject;"	"json"	1	1	false	false	false	6772
6816	"isarray"	"create function json.isarray(js string)\nreturns bool external name json.isarray;"	"json"	1	1	false	false	false	6772
6820	"isvalid"	"create function json.isvalid(js json)\nreturns bool external name json.isvalid;"	"json"	1	1	false	false	false	6772
6824	"isobject"	"create function json.isobject(js json)\nreturns bool external name json.isobject;"	"json"	1	1	false	false	false	6772
6828	"isarray"	"create function json.isarray(js json)\nreturns bool external name json.isarray;"	"json"	1	1	false	false	false	6772
6832	"length"	"-- return the number of primary components\ncreate function json.length(js json)\nreturns integer external name json.length;"	"json"	1	1	false	false	false	6772
6836	"keyarray"	"create function json.keyarray(js json)\nreturns json external name json.keyarray;"	"json"	1	1	false	false	false	6772
6840	"valuearray"	"create function json.valuearray(js json)\nreturns  json external name json.valuearray;"	"json"	1	1	false	false	false	6772
6844	"text"	"create function json.text(js json)\nreturns string external name json.text;"	"json"	1	1	false	false	false	6772
6848	"text"	"create function json.text(js string)\nreturns string external name json.text;"	"json"	1	1	false	false	false	6772
6852	"text"	"create function json.text(js int)\nreturns string external name json.text;"	"json"	1	1	false	false	false	6772
6856	"output"	"-- The remainder awaits the implementation \n\ncreate aggregate json.output(js json)\nreturns string external name json.output;"	"json"	1	3	false	false	false	6772
6860	"tojsonarray"	"-- create function json.object(*) returns json external name json.objectrender;\n\n-- create function json.array(*) returns json external name json.arrayrender;\n\n-- unnesting the JSON structure\n\n-- create function json.unnest(js json)\n-- returns table( id integer, k string, v string) external name json.unnest;\n\n-- create function json.unnest(js json)\n-- returns table( k string, v string) external name json.unnest;\n\n-- create function json.unnest(js json)\n-- returns table( v string) external name json.unnest;\n\n-- create function json.nest table( id integer, k string, v string)\n-- returns json external name json.nest;\n\ncreate aggregate json.tojsonarray( x string ) returns string external name aggr.jsonaggr;"	"aggr"	1	3	false	false	false	6772
6864	"tojsonarray"	"create aggregate json.tojsonarray( x double ) returns string external name aggr.jsonaggr;"	"aggr"	1	3	false	false	false	6772
6868	"filter"	"-- This Source Code Form is subject to the terms of the Mozilla Public\n-- License, v. 2.0.  If a copy of the MPL was not distributed with this\n-- file, You can obtain one at http://mozilla.org/MPL/2.0/.\n--\n-- Copyright 2008-2015 MonetDB B.V.\n\n-- (co) Martin Kersten\n-- The JSON type comes with a few operators.\n\ncreate function json.filter(js json, name hugeint)\nreturns json external name json.filter;"	"json"	1	1	false	false	false	6772
6873	"md5"	"-- This Source Code Form is subject to the terms of the Mozilla Public\n-- License, v. 2.0.  If a copy of the MPL was not distributed with this\n-- file, You can obtain one at http://mozilla.org/MPL/2.0/.\n--\n-- Copyright 2008-2015 MonetDB B.V.\n\n-- (co) Arjen de Rijke\n-- Functions supporting jsonstore\n\ncreate function sys.md5(v string)\nreturns string external name clients.md5sum;"	"clients"	1	1	false	false	false	2000
6878	"uuid"	"-- generate a new uuid\ncreate function sys.uuid()\nreturns uuid external name uuid.""new"";"	"uuid"	1	1	false	false	false	2000
6881	"isauuid"	"create function sys.isauuid(u uuid)\nreturns uuid external name uuid.""isaUUID"";"	"uuid"	1	1	false	false	false	2000
6885	"isauuid"	"create function sys.isauuid(u string)\nreturns uuid external name uuid.""isaUUID"";"	"uuid"	1	1	false	false	false	2000
6889	"chi2prob"	"-- This Source Code Form is subject to the terms of the Mozilla Public\n-- License, v. 2.0.  If a copy of the MPL was not distributed with this\n-- file, You can obtain one at http://mozilla.org/MPL/2.0/.\n--\n-- Copyright 2008-2015 MonetDB B.V.\n\n-- (co) Arjen de Rijke, Bart Scheers\n-- Use statistical functions from gsl library\n\n-- Calculate Chi squared probability\ncreate function sys.chi2prob(chi2 double, datapoints double)\nreturns double external name gsl.""chi2prob"";"	"gsl"	1	1	false	false	false	2000
6894	"listdir"	"\n\ncreate procedure listdir(dirname string) external name fits.listdir;"	"fits"	1	2	true	false	false	2000
6897	"fitsattach"	"create procedure fitsattach(fname string) external name fits.attach;"	"fits"	1	2	true	false	false	2000
6900	"fitsload"	"create procedure fitsload(tname string) external name fits.load;"	"fits"	1	2	true	false	false	2000
6903	"listdirpat"	"create procedure listdirpat(dirname string,pat string) external name fits.listdirpattern;"	"fits"	1	2	true	false	false	2000
6907	"storage"	"-- This Source Code Form is subject to the terms of the Mozilla Public\n-- License, v. 2.0.  If a copy of the MPL was not distributed with this\n-- file, You can obtain one at http://mozilla.org/MPL/2.0/.\n--\n-- Copyright 2008-2015 MonetDB B.V.\n\n-- Author M.Kersten\n-- This script gives the database administrator insight in the actual\n-- footprint of the persistent tables and the maximum playground used\n-- when indices are introduced upon them.\n-- By chancing the storagemodelinput table directly, the footprint for\n-- yet to be loaded databases can be assessed.\n\n-- The actual storage footprint of an existing database can be\n-- obtained by the table procuding function storage()\n-- It represents the actual state of affairs, i.e. storage on disk\n-- of columns and foreign key indices, and possible temporary hash indices.\n-- For strings we take a sample to determine their average length.\n\ncreate function sys.""storage""()\nreturns table (""schema"" string, ""table"" string, ""column"" string, ""type"" string, ""mode"" string, location string, ""count"" bigint, typewidth int, columnsize bigint, heapsize bigint, hashes bigint, imprints bigint, sorted boolean, compress boolean)\nexternal name sql.""storage"";"	"sql"	1	5	false	false	false	2000
6951	"storagemodelinit"	"-- this table can be adjusted to reflect the anticipated final database size\n\n-- The model input can be derived from the current database using\ncreate procedure sys.storagemodelinit()\nbegin\n\tdelete from sys.storagemodelinput;\n\n\tinsert into sys.storagemodelinput\n\tselect x.""schema"", x.""table"", x.""column"", x.""type"", x.typewidth, x.count, 0, x.typewidth, false, x.sorted from sys.""storage""() x;\n\n\tupdate sys.storagemodelinput\n\tset reference = true\n\twhere concat(concat(""schema"",""table""), ""column"") in (\n\t\tselect concat( concat(""fkschema"".""name"", ""fktable"".""name""), ""fkkeycol"".""name"" )\n\t\tfrom\t""sys"".""keys"" as    ""fkkey"",\n\t\t\t\t""sys"".""objects"" as ""fkkeycol"",\n\t\t\t\t""sys"".""tables"" as  ""fktable"",\n\t\t\t\t""sys"".""schemas"" as ""fkschema""\n\t\twhere   ""fktable"".""id"" = ""fkkey"".""table_id""\n\t\t\tand ""fkkey"".""id"" = ""fkkeycol"".""id""\n\t\t\tand ""fkschema"".""id"" = ""fktable"".""schema_id""\n\t\t\tand ""fkkey"".""rkey"" > -1);\n\n\tupdate sys.storagemodelinput\n\tset ""distinct"" = ""count"" -- assume all distinct\n\twhere ""type"" = 'varchar' or ""type""='clob';\nend;"	"user"	2	2	true	false	false	2000
6953	"columnsize"	"-- The predicted storage footprint of the complete database\n-- determines the amount of diskspace needed for persistent storage\n-- and the upperbound when all possible index structures are created.\n-- The storage requirement for foreign key joins is split amongst the participants.\n\ncreate function sys.columnsize(nme string, i bigint, d bigint)\nreturns bigint\nbegin\n\tcase\n\twhen nme = 'boolean' then return i;\n\twhen nme = 'char' then return 2*i;\n\twhen nme = 'smallint' then return 2 * i;\n\twhen nme = 'int'\t then return 4 * i;\n\twhen nme = 'bigint'\t then return 8 * i;\n\twhen nme = 'hugeint'\t then return 16 * i;\n\twhen nme = 'timestamp' then return 8 * i;\n\twhen  nme = 'varchar' then\n\t\tcase\n\t\twhen cast(d as bigint) << 8 then return i;\n\t\twhen cast(d as bigint) << 16 then return 2 * i;\n\t\twhen cast(d as bigint) << 32 then return 4 * i;\n\t\telse return 8 * i;\n\t\tend case;\n\telse return 8 * i;\n\tend case;\nend;"	"user"	2	1	false	false	false	2000
6959	"heapsize"	"create function sys.heapsize(tpe string, i bigint, w int)\nreturns bigint\nbegin\n\tif  tpe <> 'varchar' and tpe <> 'clob'\n\tthen\n\t\treturn 0;\n\tend if;\n\treturn 10240 + i * w;\nend;"	"user"	2	1	false	false	false	2000
6965	"hashsize"	"create function sys.hashsize(b boolean, i bigint)\nreturns bigint\nbegin\n\t-- assume non-compound keys\n\tif  b = true\n\tthen\n\t\treturn 8 * i;\n\tend if;\n\treturn 0;\nend;"	"user"	2	1	false	false	false	2000
6970	"imprintsize"	"create function sys.imprintsize(i bigint, nme string)\nreturns bigint\nbegin\n\tif nme = 'boolean'\n\t\tor nme = 'tinyint'\n\t\tor nme = 'smallint'\n\t\tor nme = 'int'\t\n\t\tor nme = 'bigint'\t\n\t\tor nme = 'hugeint'\t\n\t\tor nme = 'decimal'\t\n\t\tor nme = 'date'\n\t\tor nme = 'timestamp'\n\t\tor nme = 'real'\n\t\tor nme = 'double'\n\tthen\n\t\treturn cast( i * 0.12 as bigint);\n\tend if ;\n\treturn 0;\nend;"	"user"	2	1	false	false	false	2000
6975	"storagemodel"	"create function sys.storagemodel()\nreturns table (\n\t""schema"" string,\n\t""table"" string,\n\t""column"" string,\n\t""type"" string,\n\t""count""\tbigint,\n\tcolumnsize bigint,\n\theapsize bigint,\n\thashes bigint,\n\timprints bigint,\n\tsorted boolean)\nbegin\n\treturn select i.""schema"", i.""table"", i.""column"", i.""type"", i.""count"",\n\tcolumnsize(i.""type"", i.count, i.""distinct""),\n\theapsize(i.""type"", i.""distinct"", i.""atomwidth""),\n\thashsize(i.""reference"", i.""count""),\n\timprintsize(i.""count"",i.""type""),\n\ti.sorted\n\tfrom sys.storagemodelinput i;\nend;"	"user"	2	5	false	false	false	2000
7022	"analyze"	"create procedure analyze()\nexternal name sql.analyze;"	"sql"	1	2	true	false	false	2000
7024	"analyze"	"create procedure analyze(tbl string)\nexternal name sql.analyze;"	"sql"	1	2	true	false	false	2000
7027	"analyze"	"create procedure analyze(sch string, tbl string)\nexternal name sql.analyze;"	"sql"	1	2	true	false	false	2000
7031	"analyze"	"create procedure analyze(sch string, tbl string, col string)\nexternal name sql.analyze;"	"sql"	1	2	true	false	false	2000
7036	"analyze"	"-- control the sample size\ncreate procedure analyze(""sample"" bigint)\nexternal name sql.analyze;"	"sql"	1	2	true	false	false	2000
7039	"analyze"	"create procedure analyze(tbl string, ""sample"" bigint)\nexternal name sql.analyze;"	"sql"	1	2	true	false	false	2000
7043	"analyze"	"create procedure analyze(sch string, tbl string, ""sample"" bigint)\nexternal name sql.analyze;"	"sql"	1	2	true	false	false	2000
7048	"analyze"	"create procedure analyze(sch string, tbl string, col string, ""sample"" bigint)\nexternal name sql.analyze;"	"sql"	1	2	true	false	false	2000
7054	"reverse"	"-- This Source Code Form is subject to the terms of the Mozilla Public\n-- License, v. 2.0.  If a copy of the MPL was not distributed with this\n-- file, You can obtain one at http://mozilla.org/MPL/2.0/.\n--\n-- Copyright 2008-2015 MonetDB B.V.\n\n-- add function signatures to SQL catalog\n\n\n-- Reverse a string\ncreate function reverse(src string)\nreturns string external name udf.reverse;"	"udf"	1	1	false	false	false	2000
7058	"fuse"	"-- fuse two (1-byte) tinyint values into one (2-byte) smallint value\ncreate function fuse(one tinyint, two tinyint)\nreturns smallint external name udf.fuse;"	"udf"	1	1	false	false	false	2000
7063	"fuse"	"-- fuse two (2-byte) smallint values into one (4-byte) integer value\ncreate function fuse(one smallint, two smallint)\nreturns integer external name udf.fuse;"	"udf"	1	1	false	false	false	2000
7068	"fuse"	"-- fuse two (4-byte) integer values into one (8-byte) bigint value\ncreate function fuse(one integer, two integer)\nreturns bigint external name udf.fuse;"	"udf"	1	1	false	false	false	2000
7073	"fuse"	"-- This Source Code Form is subject to the terms of the Mozilla Public\n-- License, v. 2.0.  If a copy of the MPL was not distributed with this\n-- file, You can obtain one at http://mozilla.org/MPL/2.0/.\n--\n-- Copyright 2008-2015 MonetDB B.V.\n\n-- add function signatures to SQL catalog\n\n\n-- fuse two (8-byte) integer values into one (16-byte) bigint value\ncreate function fuse(one bigint, two bigint)\nreturns hugeint external name udf.fuse;"	"udf"	1	1	false	false	false	2000
7079	"bam_loader_repos"	"create procedure bam.bam_loader_repos(bam_repos string, dbschema smallint, nr_threads smallint)\nexternal name bam.bam_loader_repos;"	"bam"	1	2	true	false	false	7077
7084	"bam_loader_files"	"create procedure bam.bam_loader_files(bam_files string, dbschema smallint, nr_threads smallint)\nexternal name bam.bam_loader_files;"	"bam"	1	2	true	false	false	7077
7089	"bam_loader_file"	"create procedure bam.bam_loader_file(bam_file string, dbschema smallint)\nexternal name bam.bam_loader_file;"	"bam"	1	2	true	false	false	7077
7093	"bam_drop_file"	"create procedure bam.bam_drop_file(file_id bigint, dbschema smallint)\nexternal name bam.bam_drop_file;"	"bam"	1	2	true	false	false	7077
7097	"bam_flag"	"create function bam.bam_flag(flag smallint, name string)\nreturns boolean external name bam.bam_flag;"	"bam"	1	1	false	false	false	7077
7102	"reverse_seq"	"create function bam.reverse_seq(seq string)\nreturns string external name bam.reverse_seq;"	"bam"	1	1	false	false	false	7077
7106	"reverse_qual"	"create function bam.reverse_qual(qual string)\nreturns string external name bam.reverse_qual;"	"bam"	1	1	false	false	false	7077
7110	"seq_length"	"create function bam.seq_length(cigar string)\nreturns int external name bam.seq_length;"	"bam"	1	1	false	false	false	7077
7114	"sam_export"	"create procedure bam.sam_export(output_path string)\nexternal name bam.sam_export;"	"bam"	1	2	true	false	false	7077
7117	"bam_export"	"create procedure bam.bam_export(output_path string)\nexternal name bam.bam_export;"	"bam"	1	2	true	false	false	7077
7187	"generate_series"	"-- This Source Code Form is subject to the terms of the Mozilla Public\n-- License, v. 2.0.  If a copy of the MPL was not distributed with this\n-- file, You can obtain one at http://mozilla.org/MPL/2.0/.\n--\n-- Copyright 2008-2015 MonetDB B.V.\n\n-- (c) Author M.Kersten\n\ncreate function sys.generate_series(first tinyint, last tinyint)\nreturns table (value tinyint)\nexternal name generator.series;"	"generator"	1	5	false	false	false	2000
7192	"generate_series"	"create function sys.generate_series(first tinyint, last tinyint, stepsize tinyint)\nreturns table (value tinyint)\nexternal name generator.series;"	"generator"	1	5	false	false	false	2000
7198	"generate_series"	"create function sys.generate_series(first smallint, last smallint)\nreturns table (value smallint)\nexternal name generator.series;"	"generator"	1	5	false	false	false	2000
7203	"generate_series"	"create function sys.generate_series(first smallint, last smallint, stepsize smallint)\nreturns table (value smallint)\nexternal name generator.series;"	"generator"	1	5	false	false	false	2000
7209	"generate_series"	"create function sys.generate_series(first int, last int)\nreturns table (value int)\nexternal name generator.series;"	"generator"	1	5	false	false	false	2000
7214	"generate_series"	"create function sys.generate_series(first int, last int, stepsize int)\nreturns table (value int)\nexternal name generator.series;"	"generator"	1	5	false	false	false	2000
7220	"generate_series"	"create function sys.generate_series(first bigint, last bigint)\nreturns table (value bigint)\nexternal name generator.series;"	"generator"	1	5	false	false	false	2000
7225	"generate_series"	"create function sys.generate_series(first bigint, last bigint, stepsize bigint)\nreturns table (value bigint)\nexternal name generator.series;"	"generator"	1	5	false	false	false	2000
7231	"generate_series"	"create function sys.generate_series(first real, last real, stepsize real)\nreturns table (value real)\nexternal name generator.series;"	"generator"	1	5	false	false	false	2000
7237	"generate_series"	"create function sys.generate_series(first double, last double, stepsize double)\nreturns table (value double)\nexternal name generator.series;"	"generator"	1	5	false	false	false	2000
7243	"generate_series"	"create function sys.generate_series(first decimal(10,2), last decimal(10,2), stepsize decimal(10,2))\nreturns table (value decimal(10,2))\nexternal name generator.series;"	"generator"	1	5	false	false	false	2000
7249	"generate_series"	"create function sys.generate_series(first timestamp, last timestamp, stepsize interval second)\nreturns table (value timestamp)\nexternal name generator.series;"	"generator"	1	5	false	false	false	2000
7255	"generate_series"	"-- This Source Code Form is subject to the terms of the Mozilla Public\n-- License, v. 2.0.  If a copy of the MPL was not distributed with this\n-- file, You can obtain one at http://mozilla.org/MPL/2.0/.\n--\n-- Copyright 2008-2015 MonetDB B.V.\n\n-- (c) Author M.Kersten\n\ncreate function sys.generate_series(first hugeint, last hugeint)\nreturns table (value hugeint)\nexternal name generator.series;"	"generator"	1	5	false	false	false	2000
7260	"generate_series"	"create function sys.generate_series(first hugeint, last hugeint, stepsize hugeint)\nreturns table (value hugeint)\nexternal name generator.series;"	"generator"	1	5	false	false	false	2000
=======
5812	"convert"	"create function ""convert""(s string, format string) returns date\n\texternal name mtime.""str_to_date"";"	"mtime"	1	1	false	false	false	2000
5818	"broadcast"	"create function ""broadcast"" (p inet) returns inet \n\texternal name inet.""broadcast"";"	"inet"	1	1	false	false	false	2000
5822	"host"	"create function ""host"" (p inet) returns clob\n\texternal name inet.""host"";"	"inet"	1	1	false	false	false	2000
5826	"masklen"	"create function ""masklen"" (p inet) returns int\n\texternal name inet.""masklen"";"	"inet"	1	1	false	false	false	2000
5830	"setmasklen"	"create function ""setmasklen"" (p inet, mask int) returns inet\n\texternal name inet.""setmasklen"";"	"inet"	1	1	false	false	false	2000
5835	"netmask"	"create function ""netmask"" (p inet) returns inet\n\texternal name inet.""netmask"";"	"inet"	1	1	false	false	false	2000
5839	"hostmask"	"create function ""hostmask"" (p inet) returns inet\n\texternal name inet.""hostmask"";"	"inet"	1	1	false	false	false	2000
5843	"network"	"create function ""network"" (p inet) returns inet\n\texternal name inet.""network"";"	"inet"	1	1	false	false	false	2000
5847	"text"	"create function ""text"" (p inet) returns clob\n\texternal name inet.""text"";"	"inet"	1	1	false	false	false	2000
5851	"abbrev"	"create function ""abbrev"" (p inet) returns clob\n\texternal name inet.""abbrev"";"	"inet"	1	1	false	false	false	2000
5855	"left_shift"	"create function ""left_shift""(i1 inet, i2 inet) returns boolean\n\texternal name inet.""<<"";"	"inet"	1	1	false	false	false	2000
5860	"right_shift"	"create function ""right_shift""(i1 inet, i2 inet) returns boolean\n\texternal name inet."">>"";"	"inet"	1	1	false	false	false	2000
5865	"left_shift_assign"	"create function ""left_shift_assign""(i1 inet, i2 inet) returns boolean\n\texternal name inet.""<<="";"	"inet"	1	1	false	false	false	2000
5870	"right_shift_assign"	"create function ""right_shift_assign""(i1 inet, i2 inet) returns boolean\n\texternal name inet."">>="";"	"inet"	1	1	false	false	false	2000
5875	"querylog_catalog"	"-- This Source Code Form is subject to the terms of the Mozilla Public\n-- License, v. 2.0.  If a copy of the MPL was not distributed with this\n-- file, You can obtain one at http://mozilla.org/MPL/2.0/.\n--\n-- Copyright 2008-2015 MonetDB B.V.\n\n-- QUERY HISTORY\n-- The query history mechanism of MonetDB/SQL relies on a few hooks.\n-- The most important one is a global system variable which controls\n--  monitoring of all sessions. \n\ncreate function sys.querylog_catalog()\nreturns table(\n\tid oid,\n\towner string,\n\tdefined timestamp,\n\tquery string,\n\tpipe string,\n\t""plan"" string,\t\t-- Name of MAL plan\n\tmal int,\t\t\t-- size of MAL plan\n\toptimize bigint \t-- time in usec\n)\nexternal name sql.querylog_catalog;"	"sql"	1	5	false	false	false	2000
5885	"querylog_calls"	"-- Each query call is stored in the table calls\n-- At regular intervals the query history table should be cleaned.\n-- This can be done manually on the SQL console, or be integrated\n-- in the keepQuery and keepCall upon need.\n-- The parameters are geared at understanding the resource claims\n-- They reflect the effect of the total workload mix during execution.\n-- The 'cpu' gives the average cpu load percentage over all cores on the \n-- server during execution phase. \n-- increasing cpu load indicates better use of multi-cores.\n-- The 'io' indicate IOs during complete query run.\n-- The 'space' is the total amount of intermediates created in MB.\n-- Reducing the space component improves performance/\n-- All timing in usec and all storage in bytes.\n\ncreate function sys.querylog_calls()\nreturns table(\n\tid oid,\t\t\t\t -- references query plan\n\t""start"" timestamp,\t-- time the statement was started\n\t""stop"" timestamp,\t-- time the statement was completely finished\n\targuments string,\t-- actual call structure\n\ttuples wrd,\t\t\t-- number of tuples in the result set\n\trun bigint,\t\t-- time spent (in usec)  until the result export\n\tship bigint,\t\t-- time spent (in usec)  to ship the result set\n\tcpu int,  \t\t-- average cpu load percentage during execution\n\tio int\t\t\t-- percentage time waiting for IO to finish \n)\nexternal name sql.querylog_calls;"	"sql"	1	5	false	false	false	2000
5935	"querylog_empty"	"-- reset history for a particular user\ncreate procedure sys.querylog_empty()\nexternal name sql.querylog_empty;"	"sql"	1	2	true	false	false	2000
5937	"querylog_enable"	"-- manipulate the query logger\ncreate procedure sys.querylog_enable()\nexternal name sql.querylog_enable;"	"sql"	1	2	true	false	false	2000
5939	"querylog_enable"	"create procedure sys.querylog_enable(threshold smallint)\nexternal name sql.querylog_enable_threshold;"	"sql"	1	2	true	false	false	2000
5942	"querylog_disable"	"create procedure sys.querylog_disable()\nexternal name sql.querylog_disable;"	"sql"	1	2	true	false	false	2000
5944	"tracelog"	"-- This Source Code Form is subject to the terms of the Mozilla Public\n-- License, v. 2.0.  If a copy of the MPL was not distributed with this\n-- file, You can obtain one at http://mozilla.org/MPL/2.0/.\n--\n-- Copyright 2008-2015 MonetDB B.V.\n\n-- make the offline tracing table available for inspection\ncreate function sys.tracelog() \n\treturns table (\n\t\tevent integer,\t\t-- event counter\n\t\tclk varchar(20), \t-- wallclock, no mtime in kernel\n\t\tpc varchar(50), \t-- module.function[nr]\n\t\tthread int, \t\t-- thread identifier\n\t\tticks bigint, \t\t-- time in microseconds\n\t\trrsmb bigint, \t\t-- resident memory in MB\n\t\tvmmb bigint, \t\t-- virtual size in MB\n\t\treads bigint, \t\t-- number of blocks read\n\t\twrites bigint, \t\t-- number of blocks written\n\t\tminflt bigint, \t\t-- minor page faults\n\t\tmajflt bigint, \t\t-- major page faults\n\t\tnvcsw bigint, \t\t-- non-volantary conext switch\n\t\tstmt string\t\t\t-- actual statement executed\n\t)\n\texternal name sql.dump_trace;"	"sql"	1	5	false	false	false	2000
5974	"profiler_openstream"	"create procedure profiler_openstream(host string, port int) external name profiler.""openStream"";"	"profiler"	1	2	true	false	false	2000
5978	"profiler_stethoscope"	"create procedure profiler_stethoscope(ticks int) external name profiler.stethoscope;"	"profiler"	1	2	true	false	false	2000
5981	"epoch"	"-- This Source Code Form is subject to the terms of the Mozilla Public\n-- License, v. 2.0.  If a copy of the MPL was not distributed with this\n-- file, You can obtain one at http://mozilla.org/MPL/2.0/.\n--\n-- Copyright 2008-2015 MonetDB B.V.\n\n-- assume milliseconds when converted to TIMESTAMP\ncreate function ""epoch""(sec bigint) returns timestamp\n\texternal name timestamp.""epoch"";"	"timestamp"	1	1	false	false	false	2000
5985	"epoch"	"create function ""epoch""(sec int) returns timestamp\n\texternal name timestamp.""epoch"";"	"timestamp"	1	1	false	false	false	2000
5989	"epoch"	"create function ""epoch""(ts timestamp) returns int\n\texternal name timestamp.""epoch"";"	"timestamp"	1	1	false	false	false	2000
5993	"shrink"	"-- This Source Code Form is subject to the terms of the Mozilla Public\n-- License, v. 2.0.  If a copy of the MPL was not distributed with this\n-- file, You can obtain one at http://mozilla.org/MPL/2.0/.\n--\n-- Copyright 2008-2015 MonetDB B.V.\n\n-- Vacuum a relational table should be done with care.\n-- For, the oid's are used in join-indices.\n\n-- Vacuum of tables may improve IO performance and disk footprint.\n-- The foreign key constraints should be dropped before\n-- and re-established after the cluster operation.\n\ncreate procedure shrink(sys string, tab string)\n\texternal name sql.shrink;"	"sql"	1	2	true	false	false	2000
5997	"reuse"	"create procedure reuse(sys string, tab string)\n\texternal name sql.reuse;"	"sql"	1	2	true	false	false	2000
6001	"vacuum"	"create procedure vacuum(sys string, tab string)\n\texternal name sql.vacuum;"	"sql"	1	2	true	false	false	2000
6005	"dependencies_schemas_on_users"	"-- This Source Code Form is subject to the terms of the Mozilla Public\n-- License, v. 2.0.  If a copy of the MPL was not distributed with this\n-- file, You can obtain one at http://mozilla.org/MPL/2.0/.\n--\n-- Copyright 2008-2015 MonetDB B.V.\n\n--Schema s has a dependency on user u\ncreate function dependencies_schemas_on_users()\nreturns table (sch varchar(100), usr varchar(100), dep_type varchar(32))\nreturn table (select s.name, u.name, 'DEP_USER' from schemas as s, users u where u.default_schema = s.id);"	"user"	2	5	false	false	false	2000
6010	"dependencies_owners_on_schemas"	"--User (owner) has a dependency in schema s\ncreate function dependencies_owners_on_schemas()\nreturns table (sch varchar(100), usr varchar(100), dep_type varchar(32))\nreturn table (select a.name, s.name, 'DEP_SCHEMA' from schemas as s, auths a where s.owner = a.id);"	"user"	2	5	false	false	false	2000
6015	"dependencies_tables_on_views"	"--Table t has a dependency on view v\ncreate function dependencies_tables_on_views()\nreturns table (sch varchar(100), usr varchar(100), dep_type varchar(32))\nreturn table (select t.name, v.name, 'DEP_VIEW' from tables as t, tables as v, dependencies as dep where t.id = dep.id and v.id = dep.depend_id and dep.depend_type = 5 and v.type = 1);"	"user"	2	5	false	false	false	2000
6020	"dependencies_tables_on_indexes"	"--Table t has a dependency on index  i\ncreate function dependencies_tables_on_indexes()\nreturns table (sch varchar(100), usr varchar(100), dep_type varchar(32))\nreturn table (select t.name, i.name, 'DEP_INDEX' from tables as t, idxs as i where i.table_id = t.id and i.name not in (select name from keys) and t.type = 0);"	"user"	2	5	false	false	false	2000
6025	"dependencies_tables_on_triggers"	"--Table t has a dependency on trigger tri\n\ncreate function dependencies_tables_on_triggers()\nreturns table (sch varchar(100), usr varchar(100), dep_type varchar(32))\nreturn table ((select t.name, tri.name, 'DEP_TRIGGER' from tables as t, triggers as tri where tri.table_id = t.id) union (select t.name, tri.name, 'DEP_TRIGGER' from triggers tri, tables t, dependencies dep where dep.id = t.id and dep.depend_id =tri.id and dep.depend_type = 8));"	"user"	2	5	false	false	false	2000
6030	"dependencies_tables_on_foreignkeys"	"--Table t has a dependency on foreign key k\ncreate function dependencies_tables_on_foreignkeys()\nreturns table (sch varchar(100), usr varchar(100), dep_type varchar(32))\nreturn table (select t.name, fk.name, 'DEP_FKEY' from tables as t, keys as k, keys as fk where fk.rkey = k.id and k.table_id = t.id);"	"user"	2	5	false	false	false	2000
6035	"dependencies_tables_on_functions"	"--Table t has a dependency on function f\ncreate function dependencies_tables_on_functions()\nreturns table (sch varchar(100), usr varchar(100), dep_type varchar(32))\nreturn table (select t.name, f.name, 'DEP_FUNC' from functions as f, tables as t, dependencies as dep where t.id = dep.id and f.id = dep.depend_id and dep.depend_type = 7 and t.type = 0);"	"user"	2	5	false	false	false	2000
6040	"dependencies_columns_on_views"	"--Column c has a dependency on view v\ncreate function dependencies_columns_on_views()\nreturns table (sch varchar(100), usr varchar(100), dep_type varchar(32))\nreturn table (select c.name, v.name, 'DEP_VIEW' from columns as c, tables as v, dependencies as dep where c.id = dep.id and v.id = dep.depend_id and dep.depend_type = 5 and v.type = 1);"	"user"	2	5	false	false	false	2000
6045	"dependencies_columns_on_keys"	"--Column c has a dependency on key k\ncreate function dependencies_columns_on_keys()\nreturns table (sch varchar(100), usr varchar(100), dep_type varchar(32))\nreturn table (select c.name, k.name, 'DEP_KEY' from columns as c, objects as kc, keys as k where kc.""name"" = c.name and kc.id = k.id and k.table_id = c.table_id and k.rkey = -1);"	"user"	2	5	false	false	false	2000
6050	"dependencies_columns_on_indexes"	"--Column c has a dependency on index i \ncreate function dependencies_columns_on_indexes()\nreturns table (sch varchar(100), usr varchar(100), dep_type varchar(32))\nreturn table (select c.name, i.name, 'DEP_INDEX' from columns as c, objects as kc, idxs as i where kc.""name"" = c.name and kc.id = i.id and c.table_id = i.table_id and i.name not in (select name from keys));"	"user"	2	5	false	false	false	2000
6055	"dependencies_columns_on_functions"	"--Column c has a dependency on function f\ncreate function dependencies_columns_on_functions()\nreturns table (sch varchar(100), usr varchar(100), dep_type varchar(32))\nreturn table (select c.name, f.name, 'DEP_FUNC' from functions as f, columns as c, dependencies as dep where c.id = dep.id and f.id = dep.depend_id and dep.depend_type = 7);"	"user"	2	5	false	false	false	2000
6060	"dependencies_columns_on_triggers"	"--Column c has a dependency on trigger tri\ncreate function dependencies_columns_on_triggers()\nreturns table (sch varchar(100), usr varchar(100), dep_type varchar(32))\nreturn table (select c.name, tri.name, 'DEP_TRIGGER' from columns as c, triggers as tri, dependencies as dep where dep.id = c.id and dep.depend_id =tri.id and dep.depend_type = 8);"	"user"	2	5	false	false	false	2000
6065	"dependencies_views_on_functions"	"--View v has a dependency on function f\ncreate function dependencies_views_on_functions()\nreturns table (sch varchar(100), usr varchar(100), dep_type varchar(32))\nreturn table (select v.name, f.name, 'DEP_FUNC' from functions as f, tables as v, dependencies as dep where v.id = dep.id and f.id = dep.depend_id and dep.depend_type = 7 and v.type = 1);"	"user"	2	5	false	false	false	2000
6070	"dependencies_views_on_triggers"	"--View v has a dependency on trigger tri\ncreate function dependencies_views_on_triggers()\nreturns table (sch varchar(100), usr varchar(100), dep_type varchar(32))\nreturn table (select v.name, tri.name, 'DEP_TRIGGER' from tables as v, triggers as tri, dependencies as dep where dep.id = v.id and dep.depend_id =tri.id and dep.depend_type = 8 and v.type = 1);"	"user"	2	5	false	false	false	2000
6075	"dependencies_functions_on_functions"	"--Function f1 has a dependency on function f2\ncreate function dependencies_functions_on_functions()\nreturns table (sch varchar(100), usr varchar(100), dep_type varchar(32))\nreturn table (select f1.name, f2.name, 'DEP_FUNC' from functions as f1, functions as f2, dependencies as dep where f1.id = dep.id and f2.id = dep.depend_id and dep.depend_type = 7);"	"user"	2	5	false	false	false	2000
6080	"dependencies_functions_os_triggers"	"--Function f1 has a dependency on trigger tri\ncreate function dependencies_functions_os_triggers()\nreturns table (sch varchar(100), usr varchar(100), dep_type varchar(32))\nreturn table (select f.name, tri.name, 'DEP_TRIGGER' from functions as f, triggers as tri, dependencies as dep where dep.id = f.id and dep.depend_id =tri.id and dep.depend_type = 8);"	"user"	2	5	false	false	false	2000
6085	"dependencies_keys_on_foreignkeys"	"--Key k has a dependency on foreign key fk\ncreate function dependencies_keys_on_foreignkeys()\nreturns table (sch varchar(100), usr varchar(100), dep_type varchar(32))\nreturn table (select k.name, fk.name, 'DEP_FKEY' from keys as k, keys as fk where fk.rkey = k.id);"	"user"	2	5	false	false	false	2000
6090	"password_hash"	"-- This Source Code Form is subject to the terms of the Mozilla Public\n-- License, v. 2.0.  If a copy of the MPL was not distributed with this\n-- file, You can obtain one at http://mozilla.org/MPL/2.0/.\n--\n-- Copyright 2008-2015 MonetDB B.V.\n\ncreate function sys.password_hash (username string) \n\treturns string \n\texternal name sql.password;"	"sql"	1	1	false	false	false	2000
6094	"sessions"	"create function sys.sessions()\nreturns table(""user"" string, ""login"" timestamp, ""sessiontimeout"" bigint, ""lastcommand"" timestamp, ""querytimeout"" bigint, ""active"" bool)\nexternal name sql.sessions;"	"sql"	1	5	false	false	false	2000
6110	"shutdown"	"create procedure sys.shutdown(delay tinyint) \nexternal name sql.shutdown;"	"sql"	1	2	true	false	false	2000
6113	"shutdown"	"create procedure sys.shutdown(delay tinyint, force bool) \nexternal name sql.shutdown;"	"sql"	1	2	true	false	false	2000
6117	"settimeout"	"-- control the query and session time out \ncreate procedure sys.settimeout(""query"" bigint)\n\texternal name sql.settimeout;"	"sql"	1	2	true	false	false	2000
6120	"settimeout"	"create procedure sys.settimeout(""query"" bigint, ""session"" bigint)\n\texternal name sql.settimeout;"	"sql"	1	2	true	false	false	2000
6124	"setsession"	"create procedure sys.setsession(""timeout"" bigint)\n\texternal name sql.setsession;"	"sql"	1	2	true	false	false	2000
6127	"ms_stuff"	"-- This Source Code Form is subject to the terms of the Mozilla Public\n-- License, v. 2.0.  If a copy of the MPL was not distributed with this\n-- file, You can obtain one at http://mozilla.org/MPL/2.0/.\n--\n-- Copyright 2008-2015 MonetDB B.V.\n\ncreate function ms_stuff( s1 varchar(32), st int, len int, s3 varchar(32))\nreturns varchar(32)\nbegin\n\tdeclare res varchar(32), aux varchar(32);\n\tdeclare ofset int;\n\n    if ( st < 0 or st > length(s1))\n        then return '';\n    end if;\n\n    set ofset = 1;\n    set res = substring(s1,ofset,st-1);\n    set res = res || s3;\n    set ofset = st + len;\n    set aux = substring(s1,ofset,length(s1)-ofset+1);\n\tset res = res || aux;\n\treturn res;\nend;"	"user"	2	1	false	false	false	2000
6134	"ms_trunc"	"create function ms_trunc(num double, prc int)\nreturns double\nexternal name sql.ms_trunc;"	"sql"	1	1	false	false	false	2000
6139	"ms_round"	"create function ms_round(num double, prc int, truncat int)\nreturns double\nbegin\n\tif (truncat = 0)\n\t\tthen return round(num, prc);\n\t\telse return ms_trunc(num, prc);\n\tend if;\nend;"	"user"	2	1	false	false	false	2000
6145	"ms_str"	"create function ms_str(num float, prc int, truncat int)\nreturns string\nbegin\n        return cast(num as string);\nend;"	"user"	2	1	false	false	false	2000
6151	"alpha"	"create function alpha(pdec double, pradius double)\nreturns double external name sql.alpha;"	"sql"	1	1	false	false	false	2000
6156	"zorder_encode"	"-- This Source Code Form is subject to the terms of the Mozilla Public\n-- License, v. 2.0.  If a copy of the MPL was not distributed with this\n-- file, You can obtain one at http://mozilla.org/MPL/2.0/.\n--\n-- Copyright 2008-2015 MonetDB B.V.\n\ncreate function zorder_encode(x integer, y integer) returns oid\n    external name zorder.encode;"	"zorder"	1	1	false	false	false	2000
6161	"zorder_decode_x"	"create function zorder_decode_x(z oid) returns integer\n    external name zorder.decode_x;"	"zorder"	1	1	false	false	false	2000
6165	"zorder_decode_y"	"create function zorder_decode_y(z oid) returns integer\n    external name zorder.decode_y;"	"zorder"	1	1	false	false	false	2000
6169	"optimizer_stats"	"-- This Source Code Form is subject to the terms of the Mozilla Public\n-- License, v. 2.0.  If a copy of the MPL was not distributed with this\n-- file, You can obtain one at http://mozilla.org/MPL/2.0/.\n--\n-- Copyright 2008-2015 MonetDB B.V.\n\n-- show the optimizer statistics maintained by the SQL frontend\ncreate function sys.optimizer_stats () \n\treturns table (rewrite string, count int) \n\texternal name sql.dump_opt_stats;"	"sql"	1	5	false	false	false	2000
6173	"querycache"	"-- SQL QUERY CACHE\n-- The SQL query cache returns a table with the query plans kept\n\ncreate function sys.querycache() \n\treturns table (query string, count int) \n\texternal name sql.dump_cache;"	"sql"	1	5	false	false	false	2000
6177	"querylog"	"-- Trace the SQL input\ncreate procedure sys.querylog(filename string) \n\texternal name sql.logfile;"	"sql"	1	2	true	false	false	2000
6180	"optimizers"	"-- MONETDB KERNEL SECTION\n-- optimizer pipe catalog\ncreate function sys.optimizers () \n\treturns table (name string, def string, status string)\n\texternal name sql.optimizers;"	"sql"	1	5	false	false	false	2000
6190	"environment"	"-- The environment table\ncreate function sys.environment()\n\treturns table (""name"" string, value string)\n\texternal name sql.sql_environment;"	"sql"	1	5	false	false	false	2000
6198	"bbp"	"-- The BAT buffer pool overview\ncreate function sys.bbp () \n\treturns table (id int, name string, htype string, \n\t\tttype string, count bigint, refcnt int, lrefcnt int, \n\t\tlocation string, heat int, dirty string, \n\t\tstatus string, kind string) \n\texternal name bbp.get;"	"bbp"	1	5	false	false	false	2000
6212	"evalalgebra"	"create procedure sys.evalalgebra( ra_stmt string, opt bool)\n\texternal name sql.""evalAlgebra"";"	"sql"	1	2	true	false	false	2000
6216	"queue"	"-- This Source Code Form is subject to the terms of the Mozilla Public\n-- License, v. 2.0.  If a copy of the MPL was not distributed with this\n-- file, You can obtain one at http://mozilla.org/MPL/2.0/.\n--\n-- Copyright 2008-2015 MonetDB B.V.\n\n-- System monitoring\n\n-- show status of all active SQL queries.\ncreate function sys.queue()\nreturns table(\n\tqtag bigint,\n\t""user"" string,\n\tstarted timestamp,\n\testimate timestamp,\n\tprogress int,\n\tstatus string,\n\ttag oid,\n\tquery string\n)\nexternal name sql.sysmon_queue;"	"sql"	1	5	false	false	false	2000
6236	"pause"	"-- operations to manipulate the state of havoc queries\ncreate procedure sys.pause(tag int)\nexternal name sql.sysmon_pause;"	"sql"	1	2	true	false	false	2000
6239	"resume"	"create procedure sys.resume(tag int)\nexternal name sql.sysmon_resume;"	"sql"	1	2	true	false	false	2000
6242	"stop"	"create procedure sys.stop(tag int)\nexternal name sql.sysmon_stop;"	"sql"	1	2	true	false	false	2000
6245	"pause"	"create procedure sys.pause(tag bigint)\nexternal name sql.sysmon_pause;"	"sql"	1	2	true	false	false	2000
6248	"resume"	"create procedure sys.resume(tag bigint)\nexternal name sql.sysmon_resume;"	"sql"	1	2	true	false	false	2000
6251	"stop"	"create procedure sys.stop(tag bigint)\nexternal name sql.sysmon_stop;"	"sql"	1	2	true	false	false	2000
6254	"stddev_samp"	"-- This Source Code Form is subject to the terms of the Mozilla Public\n-- License, v. 2.0.  If a copy of the MPL was not distributed with this\n-- file, You can obtain one at http://mozilla.org/MPL/2.0/.\n--\n-- Copyright 2008-2015 MonetDB B.V.\n\ncreate aggregate stddev_samp(val tinyint) returns double\n\texternal name ""aggr"".""stdev"";"	"aggr"	1	3	false	false	false	2000
6258	"stddev_samp"	"create aggregate stddev_samp(val smallint) returns double\n\texternal name ""aggr"".""stdev"";"	"aggr"	1	3	false	false	false	2000
6262	"stddev_samp"	"create aggregate stddev_samp(val integer) returns double\n\texternal name ""aggr"".""stdev"";"	"aggr"	1	3	false	false	false	2000
6266	"stddev_samp"	"create aggregate stddev_samp(val wrd) returns double\n\texternal name ""aggr"".""stdev"";"	"aggr"	1	3	false	false	false	2000
6270	"stddev_samp"	"create aggregate stddev_samp(val bigint) returns double\n\texternal name ""aggr"".""stdev"";"	"aggr"	1	3	false	false	false	2000
6274	"stddev_samp"	"create aggregate stddev_samp(val real) returns double\n\texternal name ""aggr"".""stdev"";"	"aggr"	1	3	false	false	false	2000
6278	"stddev_samp"	"create aggregate stddev_samp(val double) returns double\n\texternal name ""aggr"".""stdev"";"	"aggr"	1	3	false	false	false	2000
6282	"stddev_samp"	"create aggregate stddev_samp(val date) returns double\n\texternal name ""aggr"".""stdev"";"	"aggr"	1	3	false	false	false	2000
6286	"stddev_samp"	"create aggregate stddev_samp(val time) returns double\n\texternal name ""aggr"".""stdev"";"	"aggr"	1	3	false	false	false	2000
6290	"stddev_samp"	"create aggregate stddev_samp(val timestamp) returns double\n\texternal name ""aggr"".""stdev"";"	"aggr"	1	3	false	false	false	2000
6294	"stddev_pop"	"create aggregate stddev_pop(val tinyint) returns double\n\texternal name ""aggr"".""stdevp"";"	"aggr"	1	3	false	false	false	2000
6298	"stddev_pop"	"create aggregate stddev_pop(val smallint) returns double\n\texternal name ""aggr"".""stdevp"";"	"aggr"	1	3	false	false	false	2000
6302	"stddev_pop"	"create aggregate stddev_pop(val integer) returns double\n\texternal name ""aggr"".""stdevp"";"	"aggr"	1	3	false	false	false	2000
6306	"stddev_pop"	"create aggregate stddev_pop(val wrd) returns double\n\texternal name ""aggr"".""stdevp"";"	"aggr"	1	3	false	false	false	2000
6310	"stddev_pop"	"create aggregate stddev_pop(val bigint) returns double\n\texternal name ""aggr"".""stdevp"";"	"aggr"	1	3	false	false	false	2000
6314	"stddev_pop"	"create aggregate stddev_pop(val real) returns double\n\texternal name ""aggr"".""stdevp"";"	"aggr"	1	3	false	false	false	2000
6318	"stddev_pop"	"create aggregate stddev_pop(val double) returns double\n\texternal name ""aggr"".""stdevp"";"	"aggr"	1	3	false	false	false	2000
6322	"stddev_pop"	"create aggregate stddev_pop(val date) returns double\n\texternal name ""aggr"".""stdevp"";"	"aggr"	1	3	false	false	false	2000
6326	"stddev_pop"	"create aggregate stddev_pop(val time) returns double\n\texternal name ""aggr"".""stdevp"";"	"aggr"	1	3	false	false	false	2000
6330	"stddev_pop"	"create aggregate stddev_pop(val timestamp) returns double\n\texternal name ""aggr"".""stdevp"";"	"aggr"	1	3	false	false	false	2000
6334	"var_samp"	"create aggregate var_samp(val tinyint) returns double\n\texternal name ""aggr"".""variance"";"	"aggr"	1	3	false	false	false	2000
6338	"var_samp"	"create aggregate var_samp(val smallint) returns double\n\texternal name ""aggr"".""variance"";"	"aggr"	1	3	false	false	false	2000
6342	"var_samp"	"create aggregate var_samp(val integer) returns double\n\texternal name ""aggr"".""variance"";"	"aggr"	1	3	false	false	false	2000
6346	"var_samp"	"create aggregate var_samp(val wrd) returns double\n\texternal name ""aggr"".""variance"";"	"aggr"	1	3	false	false	false	2000
6350	"var_samp"	"create aggregate var_samp(val bigint) returns double\n\texternal name ""aggr"".""variance"";"	"aggr"	1	3	false	false	false	2000
6354	"var_samp"	"create aggregate var_samp(val real) returns double\n\texternal name ""aggr"".""variance"";"	"aggr"	1	3	false	false	false	2000
6358	"var_samp"	"create aggregate var_samp(val double) returns double\n\texternal name ""aggr"".""variance"";"	"aggr"	1	3	false	false	false	2000
6362	"var_samp"	"create aggregate var_samp(val date) returns double\n\texternal name ""aggr"".""variance"";"	"aggr"	1	3	false	false	false	2000
6366	"var_samp"	"create aggregate var_samp(val time) returns double\n\texternal name ""aggr"".""variance"";"	"aggr"	1	3	false	false	false	2000
6370	"var_samp"	"create aggregate var_samp(val timestamp) returns double\n\texternal name ""aggr"".""variance"";"	"aggr"	1	3	false	false	false	2000
6374	"var_pop"	"create aggregate var_pop(val tinyint) returns double\n\texternal name ""aggr"".""variancep"";"	"aggr"	1	3	false	false	false	2000
6378	"var_pop"	"create aggregate var_pop(val smallint) returns double\n\texternal name ""aggr"".""variancep"";"	"aggr"	1	3	false	false	false	2000
6382	"var_pop"	"create aggregate var_pop(val integer) returns double\n\texternal name ""aggr"".""variancep"";"	"aggr"	1	3	false	false	false	2000
6386	"var_pop"	"create aggregate var_pop(val wrd) returns double\n\texternal name ""aggr"".""variancep"";"	"aggr"	1	3	false	false	false	2000
6390	"var_pop"	"create aggregate var_pop(val bigint) returns double\n\texternal name ""aggr"".""variancep"";"	"aggr"	1	3	false	false	false	2000
6394	"var_pop"	"create aggregate var_pop(val real) returns double\n\texternal name ""aggr"".""variancep"";"	"aggr"	1	3	false	false	false	2000
6398	"var_pop"	"create aggregate var_pop(val double) returns double\n\texternal name ""aggr"".""variancep"";"	"aggr"	1	3	false	false	false	2000
6402	"var_pop"	"create aggregate var_pop(val date) returns double\n\texternal name ""aggr"".""variancep"";"	"aggr"	1	3	false	false	false	2000
6406	"var_pop"	"create aggregate var_pop(val time) returns double\n\texternal name ""aggr"".""variancep"";"	"aggr"	1	3	false	false	false	2000
6410	"var_pop"	"create aggregate var_pop(val timestamp) returns double\n\texternal name ""aggr"".""variancep"";"	"aggr"	1	3	false	false	false	2000
6414	"median"	"create aggregate median(val tinyint) returns tinyint\n\texternal name ""aggr"".""median"";"	"aggr"	1	3	false	false	false	2000
6418	"median"	"create aggregate median(val smallint) returns smallint\n\texternal name ""aggr"".""median"";"	"aggr"	1	3	false	false	false	2000
6422	"median"	"create aggregate median(val integer) returns integer\n\texternal name ""aggr"".""median"";"	"aggr"	1	3	false	false	false	2000
6426	"median"	"create aggregate median(val wrd) returns wrd\n\texternal name ""aggr"".""median"";"	"aggr"	1	3	false	false	false	2000
6430	"median"	"create aggregate median(val bigint) returns bigint\n\texternal name ""aggr"".""median"";"	"aggr"	1	3	false	false	false	2000
6434	"median"	"create aggregate median(val decimal) returns decimal\n \texternal name ""aggr"".""median"";"	"aggr"	1	3	false	false	false	2000
6438	"median"	"create aggregate median(val real) returns real\n\texternal name ""aggr"".""median"";"	"aggr"	1	3	false	false	false	2000
6442	"median"	"create aggregate median(val double) returns double\n\texternal name ""aggr"".""median"";"	"aggr"	1	3	false	false	false	2000
6446	"median"	"create aggregate median(val date) returns date\n\texternal name ""aggr"".""median"";"	"aggr"	1	3	false	false	false	2000
6450	"median"	"create aggregate median(val time) returns time\n\texternal name ""aggr"".""median"";"	"aggr"	1	3	false	false	false	2000
6454	"median"	"create aggregate median(val timestamp) returns timestamp\n\texternal name ""aggr"".""median"";"	"aggr"	1	3	false	false	false	2000
6458	"quantile"	"create aggregate quantile(val tinyint, q double) returns tinyint\n \texternal name ""aggr"".""quantile"";"	"aggr"	1	3	false	false	false	2000
6463	"quantile"	"create aggregate quantile(val smallint, q double) returns smallint\n \texternal name ""aggr"".""quantile"";"	"aggr"	1	3	false	false	false	2000
6468	"quantile"	"create aggregate quantile(val integer, q double) returns integer\n \texternal name ""aggr"".""quantile"";"	"aggr"	1	3	false	false	false	2000
6473	"quantile"	"create aggregate quantile(val wrd, q double) returns wrd\n\texternal name ""aggr"".""quantile"";"	"aggr"	1	3	false	false	false	2000
6478	"quantile"	"create aggregate quantile(val bigint, q double) returns bigint\n\texternal name ""aggr"".""quantile"";"	"aggr"	1	3	false	false	false	2000
6483	"quantile"	"create aggregate quantile(val decimal, q double) returns decimal\n \texternal name ""aggr"".""quantile"";"	"aggr"	1	3	false	false	false	2000
6488	"quantile"	"create aggregate quantile(val real, q double) returns real\n\texternal name ""aggr"".""quantile"";"	"aggr"	1	3	false	false	false	2000
6493	"quantile"	"create aggregate quantile(val double, q double) returns double\n\texternal name ""aggr"".""quantile"";"	"aggr"	1	3	false	false	false	2000
6498	"quantile"	"create aggregate quantile(val date, q double) returns date\n\texternal name ""aggr"".""quantile"";"	"aggr"	1	3	false	false	false	2000
6503	"quantile"	"create aggregate quantile(val time, q double) returns time\n\texternal name ""aggr"".""quantile"";"	"aggr"	1	3	false	false	false	2000
6508	"quantile"	"create aggregate quantile(val timestamp, q double) returns timestamp\n\texternal name ""aggr"".""quantile"";"	"aggr"	1	3	false	false	false	2000
6513	"corr"	"create aggregate corr(e1 tinyint, e2 tinyint) returns tinyint\n\texternal name ""aggr"".""corr"";"	"aggr"	1	3	false	false	false	2000
6518	"corr"	"create aggregate corr(e1 smallint, e2 smallint) returns smallint\n\texternal name ""aggr"".""corr"";"	"aggr"	1	3	false	false	false	2000
6523	"corr"	"create aggregate corr(e1 integer, e2 integer) returns integer\n\texternal name ""aggr"".""corr"";"	"aggr"	1	3	false	false	false	2000
6528	"corr"	"create aggregate corr(e1 wrd, e2 wrd) returns wrd\n\texternal name ""aggr"".""corr"";"	"aggr"	1	3	false	false	false	2000
6533	"corr"	"create aggregate corr(e1 bigint, e2 bigint) returns bigint\n\texternal name ""aggr"".""corr"";"	"aggr"	1	3	false	false	false	2000
6538	"corr"	"create aggregate corr(e1 real, e2 real) returns real\n\texternal name ""aggr"".""corr"";"	"aggr"	1	3	false	false	false	2000
6543	"corr"	"create aggregate corr(e1 double, e2 double) returns double\n\texternal name ""aggr"".""corr"";"	"aggr"	1	3	false	false	false	2000
6548	"stddev_samp"	"-- This Source Code Form is subject to the terms of the Mozilla Public\n-- License, v. 2.0.  If a copy of the MPL was not distributed with this\n-- file, You can obtain one at http://mozilla.org/MPL/2.0/.\n--\n-- Copyright 2008-2015 MonetDB B.V.\n\ncreate aggregate stddev_samp(val hugeint) returns double\n\texternal name ""aggr"".""stdev"";"	"aggr"	1	3	false	false	false	2000
6552	"stddev_pop"	"create aggregate stddev_pop(val hugeint) returns double\n\texternal name ""aggr"".""stdevp"";"	"aggr"	1	3	false	false	false	2000
6556	"var_samp"	"create aggregate var_samp(val hugeint) returns double\n\texternal name ""aggr"".""variance"";"	"aggr"	1	3	false	false	false	2000
6560	"var_pop"	"create aggregate var_pop(val hugeint) returns double\n\texternal name ""aggr"".""variancep"";"	"aggr"	1	3	false	false	false	2000
6564	"median"	"create aggregate median(val hugeint) returns hugeint\n\texternal name ""aggr"".""median"";"	"aggr"	1	3	false	false	false	2000
6568	"quantile"	"create aggregate quantile(val hugeint, q double) returns hugeint\n\texternal name ""aggr"".""quantile"";"	"aggr"	1	3	false	false	false	2000
6573	"corr"	"create aggregate corr(e1 hugeint, e2 hugeint) returns hugeint\n\texternal name ""aggr"".""corr"";"	"aggr"	1	3	false	false	false	2000
6591	"mbr"	"-- currently we only use mbr instead of\n-- Envelope():Geometry\n-- as that returns Geometry objects, and we prefer the explicit mbr's\n-- minimum bounding rectangle (mbr)\ncreate function mbr (g geometry) returns mbr external name geom.mbr;"	"geom"	1	1	false	false	false	2000
6595	"mbroverlaps"	"create function mbroverlaps(a mbr, b mbr) returns boolean external name geom.""mbroverlaps"";"	"geom"	1	1	false	false	false	2000
6600	"geomfromtext"	"-- The srid in the *FromText Functions is currently not used\ncreate function geomfromtext(wkt string, srid smallint) returns geometry external name geom.""GeomFromText"";"	"geom"	1	1	false	false	false	2000
6605	"pointfromtext"	"create function pointfromtext(wkt string, srid smallint) returns point external name geom.""PointFromText"";"	"geom"	1	1	false	false	false	2000
6610	"linefromtext"	"create function linefromtext(wkt string, srid smallint) returns linestring external name geom.""LineFromText"";"	"geom"	1	1	false	false	false	2000
6615	"polyfromtext"	"create function polyfromtext(wkt string, srid smallint) returns polygon external name geom.""PolyFromText"";"	"geom"	1	1	false	false	false	2000
6620	"mpointfromtext"	"create function mpointfromtext(wkt string, srid smallint) returns multipoint external name geom.""MultiPointFromText"";"	"geom"	1	1	false	false	false	2000
6625	"mlinefromtext"	"create function mlinefromtext(wkt string, srid smallint) returns multilinestring external name geom.""MultiLineFromText"";"	"geom"	1	1	false	false	false	2000
6630	"mpolyfromtext"	"create function mpolyfromtext(wkt string, srid smallint) returns multipolygon external name geom.""MultiPolyFromText"";"	"geom"	1	1	false	false	false	2000
6635	"geomcollectionfromtext"	"create function geomcollectionfromtext(wkt string, srid smallint) returns multipolygon external name geom.""GeomCollectionFromText"";"	"geom"	1	1	false	false	false	2000
6640	"polygonfromtext"	"-- alias\ncreate function polygonfromtext(wkt string, srid smallint) returns polygon external name geom.""PolyFromText"";"	"geom"	1	1	false	false	false	2000
6645	"astext"	"create function astext(g geometry) returns string external name geom.""AsText"";"	"geom"	1	1	false	false	false	2000
6649	"x"	"create function x(g geometry) returns double external name geom.""X"";"	"geom"	1	1	false	false	false	2000
6653	"y"	"create function y(g geometry) returns double external name geom.""Y"";"	"geom"	1	1	false	false	false	2000
6657	"point"	"create function point(x double,y double) returns point external name geom.point;"	"geom"	1	1	false	false	false	2000
6662	"dimension"	"-- CREATE FUNCTION Point(g Geometry) RETURNS Point external name geom.point;\n-- CREATE FUNCTION Curve(g Geometry) RETURNS Curve external name geom.curve;\n-- CREATE FUNCTION LineString(g Geometry) RETURNS LineString external name geom.linestring;\n-- CREATE FUNCTION Surface(g Geometry) RETURNS Surface external name geom.surface;\n-- CREATE FUNCTION Polygon(g Geometry) RETURNS Polygon external name geom.polygon;\n\n-- ogc basic methods\ncreate function dimension(g geometry) returns integer external name geom.""Dimension"";"	"geom"	1	1	false	false	false	2000
6666	"geometrytypeid"	"create function geometrytypeid(g geometry) returns integer external name geom.""GeometryTypeId"";"	"geom"	1	1	false	false	false	2000
6670	"srid"	"create function srid(g geometry) returns integer external name geom.""SRID"";"	"geom"	1	1	false	false	false	2000
6674	"envelope"	"create function envelope(g geometry) returns geometry external name geom.""Envelope"";"	"geom"	1	1	false	false	false	2000
6678	"isempty"	"create function isempty(g geometry) returns boolean external name geom.""IsEmpty"";"	"geom"	1	1	false	false	false	2000
6682	"issimple"	"create function issimple(g geometry) returns boolean external name geom.""IsSimple"";"	"geom"	1	1	false	false	false	2000
6686	"boundary"	"create function boundary(g geometry) returns geometry external name geom.""Boundary"";"	"geom"	1	1	false	false	false	2000
6690	"equals"	"-- ogc spatial relation methods\ncreate function equals(a geometry, b geometry) returns boolean external name geom.""Equals"";"	"geom"	1	1	false	false	false	2000
6695	"disjoint"	"create function disjoint(a geometry, b geometry) returns boolean external name geom.""Disjoint"";"	"geom"	1	1	false	false	false	2000
6700	"Intersect"	"create function ""Intersect""(a geometry, b geometry) returns boolean external name geom.""Intersect"";"	"geom"	1	1	false	false	false	2000
6705	"touches"	"create function touches(a geometry, b geometry) returns boolean external name geom.""Touches"";"	"geom"	1	1	false	false	false	2000
6710	"crosses"	"create function crosses(a geometry, b geometry) returns boolean external name geom.""Crosses"";"	"geom"	1	1	false	false	false	2000
6715	"within"	"create function within(a geometry, b geometry) returns boolean external name geom.""Within"";"	"geom"	1	1	false	false	false	2000
6720	"contains"	"create function contains(a geometry, b geometry) returns boolean external name geom.""Contains"";"	"geom"	1	1	false	false	false	2000
6725	"overlaps"	"create function overlaps(a geometry, b geometry) returns boolean external name geom.""Overlaps"";"	"geom"	1	1	false	false	false	2000
6730	"relate"	"create function relate(a geometry, b geometry, pattern string) returns boolean external name geom.""Relate"";"	"geom"	1	1	false	false	false	2000
6736	"area"	"-- ogc Spatial Analysis methods\n\ncreate function area(g geometry) returns float external name geom.""Area"";"	"geom"	1	1	false	false	false	2000
6740	"length"	"create function length(g geometry) returns float external name geom.""Length"";"	"geom"	1	1	false	false	false	2000
6744	"distance"	"create function distance(a geometry, b geometry) returns float external name geom.""Distance"";"	"geom"	1	1	false	false	false	2000
6749	"buffer"	"create function buffer(a geometry, distance float) returns geometry external name geom.""Buffer"";"	"geom"	1	1	false	false	false	2000
6754	"convexhull"	"create function convexhull(a geometry) returns geometry external name geom.""ConvexHull"";"	"geom"	1	1	false	false	false	2000
6758	"intersection"	"create function intersection(a geometry, b geometry) returns geometry external name geom.""Intersection"";"	"geom"	1	1	false	false	false	2000
6763	"Union"	"create function ""Union""(a geometry, b geometry) returns geometry external name geom.""Union"";"	"geom"	1	1	false	false	false	2000
6768	"difference"	"create function difference(a geometry, b geometry) returns geometry external name geom.""Difference"";"	"geom"	1	1	false	false	false	2000
6773	"symdifference"	"create function symdifference(a geometry, b geometry) returns geometry external name geom.""SymDifference"";"	"geom"	1	1	false	false	false	2000
6780	"filter"	"-- access the top level key by name, return its value\ncreate function json.filter(js json, pathexpr string)\nreturns json external name json.filter;"	"json"	1	1	false	false	false	6777
6785	"filter"	"create function json.filter(js json, name tinyint)\nreturns json external name json.filter;"	"json"	1	1	false	false	false	6777
6790	"filter"	"create function json.filter(js json, name integer)\nreturns json external name json.filter;"	"json"	1	1	false	false	false	6777
6795	"filter"	"create function json.filter(js json, name bigint)\nreturns json external name json.filter;"	"json"	1	1	false	false	false	6777
6800	"text"	"create function json.text(js json, e string)\nreturns string external name json.text;"	"json"	1	1	false	false	false	6777
6805	"number"	"create function json.number(js json)\nreturns float external name json.number;"	"json"	1	1	false	false	false	6777
6809	"integer"	"create function json.""integer""(js json)\nreturns bigint external name json.""integer"";"	"json"	1	1	false	false	false	6777
6813	"isvalid"	"-- test string for JSON compliancy\ncreate function json.isvalid(js string)\nreturns bool external name json.isvalid;"	"json"	1	1	false	false	false	6777
6817	"isobject"	"create function json.isobject(js string)\nreturns bool external name json.isobject;"	"json"	1	1	false	false	false	6777
6821	"isarray"	"create function json.isarray(js string)\nreturns bool external name json.isarray;"	"json"	1	1	false	false	false	6777
6825	"isvalid"	"create function json.isvalid(js json)\nreturns bool external name json.isvalid;"	"json"	1	1	false	false	false	6777
6829	"isobject"	"create function json.isobject(js json)\nreturns bool external name json.isobject;"	"json"	1	1	false	false	false	6777
6833	"isarray"	"create function json.isarray(js json)\nreturns bool external name json.isarray;"	"json"	1	1	false	false	false	6777
6837	"length"	"-- return the number of primary components\ncreate function json.length(js json)\nreturns integer external name json.length;"	"json"	1	1	false	false	false	6777
6841	"keyarray"	"create function json.keyarray(js json)\nreturns json external name json.keyarray;"	"json"	1	1	false	false	false	6777
6845	"valuearray"	"create function json.valuearray(js json)\nreturns  json external name json.valuearray;"	"json"	1	1	false	false	false	6777
6849	"text"	"create function json.text(js json)\nreturns string external name json.text;"	"json"	1	1	false	false	false	6777
6853	"text"	"create function json.text(js string)\nreturns string external name json.text;"	"json"	1	1	false	false	false	6777
6857	"text"	"create function json.text(js int)\nreturns string external name json.text;"	"json"	1	1	false	false	false	6777
6861	"output"	"-- The remainder awaits the implementation \n\ncreate aggregate json.output(js json)\nreturns string external name json.output;"	"json"	1	3	false	false	false	6777
6865	"tojsonarray"	"-- create function json.object(*) returns json external name json.objectrender;\n\n-- create function json.array(*) returns json external name json.arrayrender;\n\n-- unnesting the JSON structure\n\n-- create function json.unnest(js json)\n-- returns table( id integer, k string, v string) external name json.unnest;\n\n-- create function json.unnest(js json)\n-- returns table( k string, v string) external name json.unnest;\n\n-- create function json.unnest(js json)\n-- returns table( v string) external name json.unnest;\n\n-- create function json.nest table( id integer, k string, v string)\n-- returns json external name json.nest;\n\ncreate aggregate json.tojsonarray( x string ) returns string external name aggr.jsonaggr;"	"aggr"	1	3	false	false	false	6777
6869	"tojsonarray"	"create aggregate json.tojsonarray( x double ) returns string external name aggr.jsonaggr;"	"aggr"	1	3	false	false	false	6777
6873	"filter"	"-- This Source Code Form is subject to the terms of the Mozilla Public\n-- License, v. 2.0.  If a copy of the MPL was not distributed with this\n-- file, You can obtain one at http://mozilla.org/MPL/2.0/.\n--\n-- Copyright 2008-2015 MonetDB B.V.\n\n-- (co) Martin Kersten\n-- The JSON type comes with a few operators.\n\ncreate function json.filter(js json, name hugeint)\nreturns json external name json.filter;"	"json"	1	1	false	false	false	6777
6878	"md5"	"-- This Source Code Form is subject to the terms of the Mozilla Public\n-- License, v. 2.0.  If a copy of the MPL was not distributed with this\n-- file, You can obtain one at http://mozilla.org/MPL/2.0/.\n--\n-- Copyright 2008-2015 MonetDB B.V.\n\n-- (co) Arjen de Rijke\n-- Functions supporting jsonstore\n\ncreate function sys.md5(v string)\nreturns string external name clients.md5sum;"	"clients"	1	1	false	false	false	2000
6883	"uuid"	"-- generate a new uuid\ncreate function sys.uuid()\nreturns uuid external name uuid.""new"";"	"uuid"	1	1	false	false	false	2000
6886	"isauuid"	"create function sys.isauuid(u uuid)\nreturns uuid external name uuid.""isaUUID"";"	"uuid"	1	1	false	false	false	2000
6890	"isauuid"	"create function sys.isauuid(u string)\nreturns uuid external name uuid.""isaUUID"";"	"uuid"	1	1	false	false	false	2000
6894	"chi2prob"	"-- This Source Code Form is subject to the terms of the Mozilla Public\n-- License, v. 2.0.  If a copy of the MPL was not distributed with this\n-- file, You can obtain one at http://mozilla.org/MPL/2.0/.\n--\n-- Copyright 2008-2015 MonetDB B.V.\n\n-- (co) Arjen de Rijke, Bart Scheers\n-- Use statistical functions from gsl library\n\n-- Calculate Chi squared probability\ncreate function sys.chi2prob(chi2 double, datapoints double)\nreturns double external name gsl.""chi2prob"";"	"gsl"	1	1	false	false	false	2000
6899	"listdir"	"\n\ncreate procedure listdir(dirname string) external name fits.listdir;"	"fits"	1	2	true	false	false	2000
6902	"fitsattach"	"create procedure fitsattach(fname string) external name fits.attach;"	"fits"	1	2	true	false	false	2000
6905	"fitsload"	"create procedure fitsload(tname string) external name fits.load;"	"fits"	1	2	true	false	false	2000
6908	"listdirpat"	"create procedure listdirpat(dirname string,pat string) external name fits.listdirpattern;"	"fits"	1	2	true	false	false	2000
6912	"storage"	"-- This Source Code Form is subject to the terms of the Mozilla Public\n-- License, v. 2.0.  If a copy of the MPL was not distributed with this\n-- file, You can obtain one at http://mozilla.org/MPL/2.0/.\n--\n-- Copyright 2008-2015 MonetDB B.V.\n\n-- Author M.Kersten\n-- This script gives the database administrator insight in the actual\n-- footprint of the persistent tables and the maximum playground used\n-- when indices are introduced upon them.\n-- By chancing the storagemodelinput table directly, the footprint for\n-- yet to be loaded databases can be assessed.\n\n-- The actual storage footprint of an existing database can be\n-- obtained by the table procuding function storage()\n-- It represents the actual state of affairs, i.e. storage on disk\n-- of columns and foreign key indices, and possible temporary hash indices.\n-- For strings we take a sample to determine their average length.\n\ncreate function sys.""storage""()\nreturns table (""schema"" string, ""table"" string, ""column"" string, ""type"" string, ""mode"" string, location string, ""count"" bigint, typewidth int, columnsize bigint, heapsize bigint, hashes bigint, imprints bigint, sorted boolean)\nexternal name sql.""storage"";"	"sql"	1	5	false	false	false	2000
6954	"storagemodelinit"	"-- this table can be adjusted to reflect the anticipated final database size\n\n-- The model input can be derived from the current database using\ncreate procedure sys.storagemodelinit()\nbegin\n\tdelete from sys.storagemodelinput;\n\n\tinsert into sys.storagemodelinput\n\tselect x.""schema"", x.""table"", x.""column"", x.""type"", x.typewidth, x.count, 0, x.typewidth, false, x.sorted from sys.""storage""() x;\n\n\tupdate sys.storagemodelinput\n\tset reference = true\n\twhere concat(concat(""schema"",""table""), ""column"") in (\n\t\tselect concat( concat(""fkschema"".""name"", ""fktable"".""name""), ""fkkeycol"".""name"" )\n\t\tfrom\t""sys"".""keys"" as    ""fkkey"",\n\t\t\t\t""sys"".""objects"" as ""fkkeycol"",\n\t\t\t\t""sys"".""tables"" as  ""fktable"",\n\t\t\t\t""sys"".""schemas"" as ""fkschema""\n\t\twhere   ""fktable"".""id"" = ""fkkey"".""table_id""\n\t\t\tand ""fkkey"".""id"" = ""fkkeycol"".""id""\n\t\t\tand ""fkschema"".""id"" = ""fktable"".""schema_id""\n\t\t\tand ""fkkey"".""rkey"" > -1);\n\n\tupdate sys.storagemodelinput\n\tset ""distinct"" = ""count"" -- assume all distinct\n\twhere ""type"" = 'varchar' or ""type""='clob';\nend;"	"user"	2	2	true	false	false	2000
6956	"columnsize"	"-- The predicted storage footprint of the complete database\n-- determines the amount of diskspace needed for persistent storage\n-- and the upperbound when all possible index structures are created.\n-- The storage requirement for foreign key joins is split amongst the participants.\n\ncreate function sys.columnsize(nme string, i bigint, d bigint)\nreturns bigint\nbegin\n\tcase\n\twhen nme = 'boolean' then return i;\n\twhen nme = 'char' then return 2*i;\n\twhen nme = 'smallint' then return 2 * i;\n\twhen nme = 'int'\t then return 4 * i;\n\twhen nme = 'bigint'\t then return 8 * i;\n\twhen nme = 'hugeint'\t then return 16 * i;\n\twhen nme = 'timestamp' then return 8 * i;\n\twhen  nme = 'varchar' then\n\t\tcase\n\t\twhen cast(d as bigint) << 8 then return i;\n\t\twhen cast(d as bigint) << 16 then return 2 * i;\n\t\twhen cast(d as bigint) << 32 then return 4 * i;\n\t\telse return 8 * i;\n\t\tend case;\n\telse return 8 * i;\n\tend case;\nend;"	"user"	2	1	false	false	false	2000
6962	"heapsize"	"create function sys.heapsize(tpe string, i bigint, w int)\nreturns bigint\nbegin\n\tif  tpe <> 'varchar' and tpe <> 'clob'\n\tthen\n\t\treturn 0;\n\tend if;\n\treturn 10240 + i * w;\nend;"	"user"	2	1	false	false	false	2000
6968	"hashsize"	"create function sys.hashsize(b boolean, i bigint)\nreturns bigint\nbegin\n\t-- assume non-compound keys\n\tif  b = true\n\tthen\n\t\treturn 8 * i;\n\tend if;\n\treturn 0;\nend;"	"user"	2	1	false	false	false	2000
6973	"imprintsize"	"create function sys.imprintsize(i bigint, nme string)\nreturns bigint\nbegin\n\tif nme = 'boolean'\n\t\tor nme = 'tinyint'\n\t\tor nme = 'smallint'\n\t\tor nme = 'int'\t\n\t\tor nme = 'bigint'\t\n\t\tor nme = 'hugeint'\t\n\t\tor nme = 'decimal'\t\n\t\tor nme = 'date'\n\t\tor nme = 'timestamp'\n\t\tor nme = 'real'\n\t\tor nme = 'double'\n\tthen\n\t\treturn cast( i * 0.12 as bigint);\n\tend if ;\n\treturn 0;\nend;"	"user"	2	1	false	false	false	2000
6978	"storagemodel"	"create function sys.storagemodel()\nreturns table (\n\t""schema"" string,\n\t""table"" string,\n\t""column"" string,\n\t""type"" string,\n\t""count""\tbigint,\n\tcolumnsize bigint,\n\theapsize bigint,\n\thashes bigint,\n\timprints bigint,\n\tsorted boolean)\nbegin\n\treturn select i.""schema"", i.""table"", i.""column"", i.""type"", i.""count"",\n\tcolumnsize(i.""type"", i.count, i.""distinct""),\n\theapsize(i.""type"", i.""distinct"", i.""atomwidth""),\n\thashsize(i.""reference"", i.""count""),\n\timprintsize(i.""count"",i.""type""),\n\ti.sorted\n\tfrom sys.storagemodelinput i;\nend;"	"user"	2	5	false	false	false	2000
7025	"analyze"	"create procedure analyze()\nexternal name sql.analyze;"	"sql"	1	2	true	false	false	2000
7027	"analyze"	"create procedure analyze(tbl string)\nexternal name sql.analyze;"	"sql"	1	2	true	false	false	2000
7030	"analyze"	"create procedure analyze(sch string, tbl string)\nexternal name sql.analyze;"	"sql"	1	2	true	false	false	2000
7034	"analyze"	"create procedure analyze(sch string, tbl string, col string)\nexternal name sql.analyze;"	"sql"	1	2	true	false	false	2000
7039	"analyze"	"-- control the sample size\ncreate procedure analyze(""sample"" bigint)\nexternal name sql.analyze;"	"sql"	1	2	true	false	false	2000
7042	"analyze"	"create procedure analyze(tbl string, ""sample"" bigint)\nexternal name sql.analyze;"	"sql"	1	2	true	false	false	2000
7046	"analyze"	"create procedure analyze(sch string, tbl string, ""sample"" bigint)\nexternal name sql.analyze;"	"sql"	1	2	true	false	false	2000
7051	"analyze"	"create procedure analyze(sch string, tbl string, col string, ""sample"" bigint)\nexternal name sql.analyze;"	"sql"	1	2	true	false	false	2000
7057	"reverse"	"-- This Source Code Form is subject to the terms of the Mozilla Public\n-- License, v. 2.0.  If a copy of the MPL was not distributed with this\n-- file, You can obtain one at http://mozilla.org/MPL/2.0/.\n--\n-- Copyright 2008-2015 MonetDB B.V.\n\n-- add function signatures to SQL catalog\n\n\n-- Reverse a string\ncreate function reverse(src string)\nreturns string external name udf.reverse;"	"udf"	1	1	false	false	false	2000
7061	"fuse"	"-- fuse two (1-byte) tinyint values into one (2-byte) smallint value\ncreate function fuse(one tinyint, two tinyint)\nreturns smallint external name udf.fuse;"	"udf"	1	1	false	false	false	2000
7066	"fuse"	"-- fuse two (2-byte) smallint values into one (4-byte) integer value\ncreate function fuse(one smallint, two smallint)\nreturns integer external name udf.fuse;"	"udf"	1	1	false	false	false	2000
7071	"fuse"	"-- fuse two (4-byte) integer values into one (8-byte) bigint value\ncreate function fuse(one integer, two integer)\nreturns bigint external name udf.fuse;"	"udf"	1	1	false	false	false	2000
7076	"fuse"	"-- This Source Code Form is subject to the terms of the Mozilla Public\n-- License, v. 2.0.  If a copy of the MPL was not distributed with this\n-- file, You can obtain one at http://mozilla.org/MPL/2.0/.\n--\n-- Copyright 2008-2015 MonetDB B.V.\n\n-- add function signatures to SQL catalog\n\n\n-- fuse two (8-byte) integer values into one (16-byte) bigint value\ncreate function fuse(one bigint, two bigint)\nreturns hugeint external name udf.fuse;"	"udf"	1	1	false	false	false	2000
7082	"bam_loader_repos"	"create procedure bam.bam_loader_repos(bam_repos string, dbschema smallint, nr_threads smallint)\nexternal name bam.bam_loader_repos;"	"bam"	1	2	true	false	false	7080
7087	"bam_loader_files"	"create procedure bam.bam_loader_files(bam_files string, dbschema smallint, nr_threads smallint)\nexternal name bam.bam_loader_files;"	"bam"	1	2	true	false	false	7080
7092	"bam_loader_file"	"create procedure bam.bam_loader_file(bam_file string, dbschema smallint)\nexternal name bam.bam_loader_file;"	"bam"	1	2	true	false	false	7080
7096	"bam_drop_file"	"create procedure bam.bam_drop_file(file_id bigint, dbschema smallint)\nexternal name bam.bam_drop_file;"	"bam"	1	2	true	false	false	7080
7100	"bam_flag"	"create function bam.bam_flag(flag smallint, name string)\nreturns boolean external name bam.bam_flag;"	"bam"	1	1	false	false	false	7080
7105	"reverse_seq"	"create function bam.reverse_seq(seq string)\nreturns string external name bam.reverse_seq;"	"bam"	1	1	false	false	false	7080
7109	"reverse_qual"	"create function bam.reverse_qual(qual string)\nreturns string external name bam.reverse_qual;"	"bam"	1	1	false	false	false	7080
7113	"seq_length"	"create function bam.seq_length(cigar string)\nreturns int external name bam.seq_length;"	"bam"	1	1	false	false	false	7080
7117	"sam_export"	"create procedure bam.sam_export(output_path string)\nexternal name bam.sam_export;"	"bam"	1	2	true	false	false	7080
7120	"bam_export"	"create procedure bam.bam_export(output_path string)\nexternal name bam.bam_export;"	"bam"	1	2	true	false	false	7080
7190	"generate_series"	"-- This Source Code Form is subject to the terms of the Mozilla Public\n-- License, v. 2.0.  If a copy of the MPL was not distributed with this\n-- file, You can obtain one at http://mozilla.org/MPL/2.0/.\n--\n-- Copyright 2008-2015 MonetDB B.V.\n\n-- (c) Author M.Kersten\n\ncreate function sys.generate_series(first tinyint, last tinyint)\nreturns table (value tinyint)\nexternal name generator.series;"	"generator"	1	5	false	false	false	2000
7195	"generate_series"	"create function sys.generate_series(first tinyint, last tinyint, stepsize tinyint)\nreturns table (value tinyint)\nexternal name generator.series;"	"generator"	1	5	false	false	false	2000
7201	"generate_series"	"create function sys.generate_series(first smallint, last smallint)\nreturns table (value smallint)\nexternal name generator.series;"	"generator"	1	5	false	false	false	2000
7206	"generate_series"	"create function sys.generate_series(first smallint, last smallint, stepsize smallint)\nreturns table (value smallint)\nexternal name generator.series;"	"generator"	1	5	false	false	false	2000
7212	"generate_series"	"create function sys.generate_series(first int, last int)\nreturns table (value int)\nexternal name generator.series;"	"generator"	1	5	false	false	false	2000
7217	"generate_series"	"create function sys.generate_series(first int, last int, stepsize int)\nreturns table (value int)\nexternal name generator.series;"	"generator"	1	5	false	false	false	2000
7223	"generate_series"	"create function sys.generate_series(first bigint, last bigint)\nreturns table (value bigint)\nexternal name generator.series;"	"generator"	1	5	false	false	false	2000
7228	"generate_series"	"create function sys.generate_series(first bigint, last bigint, stepsize bigint)\nreturns table (value bigint)\nexternal name generator.series;"	"generator"	1	5	false	false	false	2000
7234	"generate_series"	"create function sys.generate_series(first real, last real, stepsize real)\nreturns table (value real)\nexternal name generator.series;"	"generator"	1	5	false	false	false	2000
7240	"generate_series"	"create function sys.generate_series(first double, last double, stepsize double)\nreturns table (value double)\nexternal name generator.series;"	"generator"	1	5	false	false	false	2000
7246	"generate_series"	"create function sys.generate_series(first decimal(10,2), last decimal(10,2), stepsize decimal(10,2))\nreturns table (value decimal(10,2))\nexternal name generator.series;"	"generator"	1	5	false	false	false	2000
7252	"generate_series"	"create function sys.generate_series(first timestamp, last timestamp, stepsize interval second)\nreturns table (value timestamp)\nexternal name generator.series;"	"generator"	1	5	false	false	false	2000
7258	"generate_series"	"-- This Source Code Form is subject to the terms of the Mozilla Public\n-- License, v. 2.0.  If a copy of the MPL was not distributed with this\n-- file, You can obtain one at http://mozilla.org/MPL/2.0/.\n--\n-- Copyright 2008-2015 MonetDB B.V.\n\n-- (c) Author M.Kersten\n\ncreate function sys.generate_series(first hugeint, last hugeint)\nreturns table (value hugeint)\nexternal name generator.series;"	"generator"	1	5	false	false	false	2000
7263	"generate_series"	"create function sys.generate_series(first hugeint, last hugeint, stepsize hugeint)\nreturns table (value hugeint)\nexternal name generator.series;"	"generator"	1	5	false	false	false	2000
>>>>>>> d21aec44
COMMIT;
START TRANSACTION;
CREATE TABLE "sys"."idxs" (
	"id"       INTEGER,
	"table_id" INTEGER,
	"type"     INTEGER,
	"name"     VARCHAR(1024)
);
COPY 7 RECORDS INTO "sys"."idxs" FROM stdin USING DELIMITERS '\t','\n','"';
7127	7128	0	"files_pkey_file_id"
7138	7141	0	"sq_pkey_sn_file_id"
7140	7141	1	"sq_fkey_file_id"
7157	7160	0	"rg_pkey_id_file_id"
7159	7160	1	"rg_fkey_file_id"
7169	7172	0	"pg_pkey_id_file_id"
7171	7172	1	"pg_fkey_file_id"
COMMIT;
START TRANSACTION;
CREATE TABLE "sys"."keys" (
	"id"       INTEGER,
	"table_id" INTEGER,
	"type"     INTEGER,
	"name"     VARCHAR(1024),
	"rkey"     INTEGER,
	"action"   INTEGER
);
COPY 7 RECORDS INTO "sys"."keys" FROM stdin USING DELIMITERS '\t','\n','"';
7126	7128	0	"files_pkey_file_id"	-1	-1
7137	7141	0	"sq_pkey_sn_file_id"	-1	-1
7139	7141	2	"sq_fkey_file_id"	7126	514
7156	7160	0	"rg_pkey_id_file_id"	-1	-1
7158	7160	2	"rg_fkey_file_id"	7126	514
7168	7172	0	"pg_pkey_id_file_id"	-1	-1
7170	7172	2	"pg_fkey_file_id"	7126	514
COMMIT;
START TRANSACTION;
CREATE TABLE "sys"."objects" (
	"id"   INTEGER,
	"name" VARCHAR(1024),
	"nr"   INTEGER
);
COPY 20 RECORDS INTO "sys"."objects" FROM stdin USING DELIMITERS '\t','\n','"';
7127	"file_id"	0
7126	"file_id"	0
7138	"sn"	0
7138	"file_id"	1
7140	"file_id"	0
7137	"sn"	0
7137	"file_id"	1
7139	"file_id"	0
7157	"id"	0
7157	"file_id"	1
7159	"file_id"	0
7156	"id"	0
7156	"file_id"	1
7158	"file_id"	0
7169	"id"	0
7169	"file_id"	1
7171	"file_id"	0
7168	"id"	0
7168	"file_id"	1
7170	"file_id"	0
COMMIT;
START TRANSACTION;
CREATE TABLE "sys"."privileges" (
	"obj_id"     INTEGER,
	"auth_id"    INTEGER,
	"privileges" INTEGER,
	"grantor"    INTEGER,
	"grantable"  INTEGER
);
COPY 19 RECORDS INTO "sys"."privileges" FROM stdin USING DELIMITERS '\t','\n','"';
2001	1	1	0	0
2007	1	1	0	0
2016	1	1	0	0
2027	1	1	0	0
2036	1	1	0	0
2046	1	1	0	0
2050	1	1	0	0
2059	1	1	0	0
2068	1	1	0	0
2079	1	1	0	0
2086	1	1	0	0
2091	1	1	0	0
2102	1	1	0	0
5654	1	1	0	0
5664	1	1	0	0
5690	1	1	0	0
5693	1	1	0	0
5697	1	1	0	0
7267	1	1	3	0
COMMIT;
START TRANSACTION;
CREATE TABLE "sys"."schemas" (
	"id"            INTEGER,
	"name"          VARCHAR(1024),
	"authorization" INTEGER,
	"owner"         INTEGER,
	"system"        BOOLEAN
);
COPY 4 RECORDS INTO "sys"."schemas" FROM stdin USING DELIMITERS '\t','\n','"';
2000	"sys"	2	3	true
2106	"tmp"	2	3	true
6772	"json"	3	3	true
7077	"bam"	3	3	true
COMMIT;
START TRANSACTION;
CREATE TABLE "sys"."sequences" (
	"id"        INTEGER,
	"schema_id" INTEGER,
	"name"      VARCHAR(256),
	"start"     BIGINT,
	"minvalue"  BIGINT,
	"maxvalue"  BIGINT,
	"increment" BIGINT,
	"cacheinc"  BIGINT,
	"cycle"     BOOLEAN
);
COMMIT;
START TRANSACTION;
CREATE TABLE "sys"."statistics" (
	"column_id" INTEGER,
	"type"   CHARACTER LARGE OBJECT,
	"width"  INTEGER,
	"stamp"  TIMESTAMP,
	"sample" BIGINT,
	"count"  BIGINT,
	"unique" BIGINT,
	"nils"   BIGINT,
	"minval" CHARACTER LARGE OBJECT,
	"maxval" CHARACTER LARGE OBJECT,
	"sorted" BOOLEAN
);
COMMIT;
START TRANSACTION;
CREATE TABLE "sys"."storagemodelinput" (
	"schema"    CHARACTER LARGE OBJECT,
	"table"     CHARACTER LARGE OBJECT,
	"column"    CHARACTER LARGE OBJECT,
	"type"      CHARACTER LARGE OBJECT,
	"typewidth" INTEGER,
	"count"     BIGINT,
	"distinct"  BIGINT,
	"atomwidth" INTEGER,
	"reference" BOOLEAN,
	"sorted"    BOOLEAN
);
COMMIT;
START TRANSACTION;
CREATE TABLE "sys"."systemfunctions" (
	"function_id" INTEGER
);
COPY 1517 RECORDS INTO "sys"."systemfunctions" FROM stdin USING DELIMITERS '\t','\n','"';
30
31
32
33
34
35
36
37
38
39
40
44
45
46
47
50
51
52
74
75
76
77
78
79
80
81
82
83
84
85
86
87
95
96
97
98
99
100
101
102
103
104
105
106
107
108
109
110
111
112
113
114
115
116
117
118
119
120
121
122
123
124
125
126
127
128
129
130
131
132
133
134
135
136
137
138
139
140
141
142
143
144
145
146
147
148
149
150
151
152
153
154
155
156
157
158
159
160
161
162
163
164
165
166
167
168
169
170
171
172
173
174
175
176
177
178
179
180
181
182
183
184
185
186
187
188
189
190
191
192
193
194
195
196
197
198
199
200
201
202
203
204
205
206
207
208
209
210
211
212
213
214
215
216
217
218
219
220
221
222
223
224
225
226
227
228
229
230
231
232
233
234
235
236
237
238
239
240
241
242
243
244
245
246
247
248
249
250
251
252
253
254
255
256
257
258
259
260
261
262
263
264
265
266
267
268
269
270
271
272
273
274
275
276
277
278
279
280
281
282
283
284
285
286
287
288
289
290
291
292
293
294
295
296
297
298
299
300
301
302
303
304
305
306
307
308
309
310
311
312
313
314
315
316
317
318
319
320
321
322
323
324
325
326
327
328
329
330
331
332
333
334
335
336
337
338
339
340
341
342
343
344
345
346
347
348
349
350
351
352
353
354
355
356
357
358
359
360
361
362
363
364
365
366
367
368
369
370
371
372
373
374
375
376
377
378
379
380
381
382
383
384
385
386
387
388
389
390
391
392
393
394
395
396
397
398
399
400
401
402
403
404
405
406
407
408
409
410
411
412
413
414
415
416
417
418
419
420
421
422
423
424
425
426
427
428
429
430
431
432
433
434
435
436
437
438
439
440
441
442
443
444
445
446
447
448
449
450
451
452
453
454
455
456
457
458
459
460
461
462
463
464
465
466
467
468
469
470
471
472
473
474
475
476
477
478
479
480
481
482
483
484
485
486
487
488
489
490
491
492
493
494
495
496
497
498
499
500
501
502
503
504
505
506
507
508
509
510
511
512
513
514
515
516
517
518
519
520
521
522
523
524
525
526
527
528
529
530
531
532
533
534
535
536
537
538
539
540
541
542
543
544
545
546
547
548
549
550
551
552
553
554
555
556
557
558
559
560
561
562
563
564
565
566
567
568
569
570
571
572
573
574
575
576
577
578
579
580
581
582
583
584
585
586
587
588
589
590
591
592
593
594
595
596
597
598
599
600
601
602
603
604
605
606
607
608
609
610
611
612
613
614
615
616
617
618
619
620
621
622
623
624
625
626
627
628
629
630
631
632
633
634
635
636
637
638
639
640
641
642
643
644
645
646
647
648
649
650
651
652
653
654
655
656
657
658
659
660
661
662
663
664
665
666
667
668
669
670
671
672
673
674
675
676
677
678
679
680
681
682
683
684
685
686
687
688
689
690
691
692
693
694
695
696
697
698
699
700
701
702
703
704
705
706
707
708
709
710
711
712
713
714
715
716
717
718
719
720
721
722
723
724
725
726
727
728
729
730
731
732
733
734
735
736
737
738
739
740
741
742
743
744
745
746
747
748
749
750
751
752
753
754
755
756
757
758
759
760
761
762
763
764
765
766
767
768
769
770
771
772
773
774
775
776
777
778
779
780
781
782
783
784
785
786
787
788
789
790
791
792
793
794
795
796
797
798
799
800
801
802
803
804
805
806
807
808
809
810
811
812
813
814
815
816
817
818
819
820
821
822
823
824
825
826
827
828
829
830
831
832
833
834
835
836
837
838
839
840
841
842
843
844
845
846
847
848
849
850
851
852
853
854
855
856
857
858
859
860
861
862
863
864
865
866
867
868
869
870
871
872
873
874
875
876
877
878
879
880
881
882
883
884
885
886
887
888
889
890
891
892
893
894
895
896
897
898
899
900
901
902
903
904
905
906
907
908
909
910
911
912
913
914
915
916
917
918
919
920
921
922
923
924
925
926
927
928
929
930
931
932
933
934
935
936
937
938
939
940
941
942
943
944
945
946
947
948
949
950
951
952
953
954
955
956
957
958
959
960
961
962
963
964
965
966
967
968
969
970
971
972
973
974
975
976
977
978
979
980
981
982
983
984
985
986
987
988
989
990
991
992
993
994
995
996
997
998
999
1000
1001
1002
1003
1004
1005
1006
1007
1008
1009
1010
1011
1012
1013
1014
1015
1016
1017
1018
1019
1020
1021
1022
1023
1024
1025
1026
1027
1028
1029
1030
1031
1032
1033
1034
1035
1036
1037
1038
1039
1040
1041
1042
1043
1044
1045
1046
1047
1048
1049
1050
1051
1052
1053
1054
1055
1056
1057
1058
1059
1060
1061
1062
1063
1064
1065
1066
1067
1068
1069
1070
1071
1072
1073
1074
1075
1076
1077
1078
1079
1080
1081
1082
1083
1084
1085
1086
1087
1088
1089
1090
1091
1092
1093
1094
1095
1096
1097
1098
1099
1100
1101
1102
1103
1104
1105
1106
1107
1108
1109
1110
1111
1112
1113
1114
1115
1116
1117
1118
1119
1120
1121
1122
1123
1124
1125
1126
1127
1128
1129
1130
1131
1132
1133
1134
1135
1136
1137
1138
1139
1140
1141
1142
1143
1144
1145
1146
1147
1148
1149
1150
1151
1152
1153
1154
1155
1156
1157
1158
1159
1160
1161
1162
1163
1164
1165
1166
1167
1168
1169
1170
1171
1172
1173
1174
1175
1176
1177
1178
1179
1180
1181
1182
1183
1184
1185
1186
1187
1188
1189
1190
1191
1192
1193
1194
1195
1196
1197
1198
1199
1200
1201
1202
1203
1204
1205
1206
1207
1208
1209
1210
1211
1212
1213
1214
1215
1216
1217
1218
1219
1220
1221
1222
1223
1224
1225
1226
1227
1228
1229
1230
1231
1232
1233
1234
1235
1236
1237
1238
1239
1240
1241
1242
1243
1244
1245
1246
1247
1248
1249
1250
1251
29
41
42
43
48
49
53
54
55
56
57
58
59
60
61
62
63
64
65
66
67
68
69
70
71
72
73
88
89
90
91
92
93
94
5675
5678
5684
5704
5709
5714
5718
5722
5726
5730
5733
5737
5741
5745
5749
5753
5757
5761
5765
5769
5773
5777
5781
5785
5789
5796
5802
5807
5813
5817
5821
5825
5830
5834
5838
5842
5846
5850
5855
5860
5865
5870
5880
5930
5932
5934
5937
5939
5969
5973
5976
5980
5984
5988
5992
5996
6000
6005
6010
6015
6020
6025
6030
6035
6040
6045
6050
6055
6060
6065
6070
6075
6080
6085
6089
6105
6108
6112
6115
6119
6122
6129
6134
6140
6146
6151
6156
6160
6164
6168
6172
6175
6185
6193
6207
6211
6231
6234
6237
6240
6243
6246
6249
6253
6257
6261
6265
6269
6273
6277
6281
6285
6289
6293
6297
6301
6305
6309
6313
6317
6321
6325
6329
6333
6337
6341
6345
6349
6353
6357
6361
6365
6369
6373
6377
6381
6385
6389
6393
6397
6401
6405
6409
6413
6417
6421
6425
6429
6433
6437
6441
6445
6449
6453
6458
6463
6468
6473
6478
6483
6488
6493
6498
6503
6508
6513
6518
6523
6528
6533
6538
6543
6547
6551
6555
6559
6563
6568
6586
6590
6595
6600
6605
6610
6615
6620
6625
6630
6635
6640
6644
6648
6652
6657
6661
6665
6669
6673
6677
6681
6685
6690
6695
6700
6705
6710
6715
6720
6725
6731
6735
6739
6744
6749
6753
6758
6763
6768
6775
6780
6785
6790
6795
6800
6804
6808
6812
6816
6820
6824
6828
6832
6836
6840
6844
6848
6852
6856
6860
6864
6868
6873
6878
6881
6885
6889
6894
6897
6900
6903
6907
6951
6953
6959
6965
6970
6975
7022
7024
7027
7031
7036
7039
7043
7048
7054
7058
7063
7068
7073
7079
7084
7089
7093
7097
7102
7106
7110
7114
7117
7187
7192
7198
7203
7209
7214
7220
7225
7231
7237
7243
7249
7255
7260
COMMIT;
START TRANSACTION;
CREATE TABLE "sys"."triggers" (
	"id"          INTEGER,
	"name"        VARCHAR(1024),
	"table_id"    INTEGER,
	"time"        SMALLINT,
	"orientation" SMALLINT,
	"event"       SMALLINT,
	"old_name"    VARCHAR(1024),
	"new_name"    VARCHAR(1024),
	"condition"   VARCHAR(2048),
	"statement"   VARCHAR(2048)
);
COMMIT;
START TRANSACTION;
CREATE TABLE "sys"."types" (
	"id"         INTEGER,
	"systemname" VARCHAR(256),
	"sqlname"    VARCHAR(1024),
	"digits"     INTEGER,
	"scale"      INTEGER,
	"radix"      INTEGER,
	"eclass"     INTEGER,
	"schema_id"  INTEGER
);
COPY 46 RECORDS INTO "sys"."types" FROM stdin USING DELIMITERS '\t','\n','"';
0	"void"	"any"	0	0	0	0	0
1	"bat"	"table"	0	0	0	1	0
2	"ptr"	"ptr"	0	0	0	1	0
3	"bit"	"boolean"	1	0	2	2	0
4	"str"	"char"	0	0	0	3	0
5	"str"	"varchar"	0	0	0	4	0
6	"str"	"clob"	0	0	0	4	0
7	"oid"	"oid"	63	0	2	6	0
8	"bte"	"tinyint"	8	1	2	7	0
9	"sht"	"smallint"	16	1	2	7	0
10	"int"	"int"	32	1	2	7	0
11	"lng"	"bigint"	64	1	2	7	0
12	"wrd"	"wrd"	64	1	2	7	0
13	"hge"	"hugeint"	128	1	2	7	0
14	"bte"	"decimal"	2	1	10	10	0
15	"sht"	"decimal"	4	1	10	10	0
16	"int"	"decimal"	9	1	10	10	0
17	"lng"	"decimal"	18	1	10	10	0
18	"hge"	"decimal"	39	1	10	10	0
19	"flt"	"real"	24	2	2	11	0
20	"dbl"	"double"	53	2	2	11	0
21	"int"	"month_interval"	32	0	2	8	0
22	"lng"	"sec_interval"	19	1	10	9	0
23	"daytime"	"time"	7	0	0	12	0
24	"daytime"	"timetz"	7	1	0	12	0
25	"date"	"date"	0	0	0	13	0
26	"timestamp"	"timestamp"	7	0	0	14	0
27	"timestamp"	"timestamptz"	7	1	0	14	0
28	"sqlblob"	"blob"	0	0	0	5	0
5731	"url"	"url"	0	0	0	15	2000
5811	"inet"	"inet"	0	0	0	15	2000
6572	"wkb"	"point"	0	0	0	15	2000
6573	"wkb"	"curve"	0	0	0	15	2000
6574	"wkb"	"linestring"	0	0	0	15	2000
6575	"wkb"	"surface"	0	0	0	15	2000
6576	"wkb"	"polygon"	0	0	0	15	2000
6577	"wkb"	"multipoint"	0	0	0	15	2000
6578	"wkb"	"multicurve"	0	0	0	15	2000
6579	"wkb"	"multilinestring"	0	0	0	15	2000
6580	"wkb"	"multisurface"	0	0	0	15	2000
6581	"wkb"	"multipolygon"	0	0	0	15	2000
6582	"wkb"	"geometry"	0	0	0	15	2000
6583	"wkb"	"geomcollection"	0	0	0	15	2000
6584	"mbr"	"mbr"	0	0	0	15	2000
6773	"json"	"json"	0	0	0	15	2000
6876	"uuid"	"uuid"	0	0	0	15	2000
COMMIT;
START TRANSACTION;
CREATE TABLE "sys"."user_role" (
	"login_id" INTEGER,
	"role_id"  INTEGER
);
COMMIT;

# 15:15:20 >  
# 15:15:20 >  "Done."
# 15:15:20 >  
<|MERGE_RESOLUTION|>--- conflicted
+++ resolved
@@ -102,6 +102,7 @@
 SYSTEM FUNCTION  sys.chi2prob
 SYSTEM FUNCTION  sys.columnsize
 SYSTEM FUNCTION  sys.contains
+SYSTEM FUNCTION  sys.convert
 SYSTEM FUNCTION  sys.convexhull
 SYSTEM FUNCTION  sys.corr
 SYSTEM FUNCTION  sys.crosses
@@ -1540,168 +1541,168 @@
 5700	"privileges"	"int"	32	0	5697	NULL	true	2	NULL
 5701	"grantor"	"int"	32	0	5697	NULL	true	3	NULL
 5702	"grantable"	"int"	32	0	5697	NULL	true	4	NULL
-5891	"id"	"oid"	63	0	5899	NULL	true	0	NULL
-5892	"owner"	"clob"	0	0	5899	NULL	true	1	NULL
-5893	"defined"	"timestamp"	7	0	5899	NULL	true	2	NULL
-5894	"query"	"clob"	0	0	5899	NULL	true	3	NULL
-5895	"pipe"	"clob"	0	0	5899	NULL	true	4	NULL
-5896	"plan"	"clob"	0	0	5899	NULL	true	5	NULL
-5897	"mal"	"int"	32	0	5899	NULL	true	6	NULL
-5898	"optimize"	"bigint"	64	0	5899	NULL	true	7	NULL
-5901	"id"	"oid"	63	0	5910	NULL	true	0	NULL
-5902	"start"	"timestamp"	7	0	5910	NULL	true	1	NULL
-5903	"stop"	"timestamp"	7	0	5910	NULL	true	2	NULL
-5904	"arguments"	"clob"	0	0	5910	NULL	true	3	NULL
-5905	"tuples"	"wrd"	64	0	5910	NULL	true	4	NULL
-5906	"run"	"bigint"	64	0	5910	NULL	true	5	NULL
-5907	"ship"	"bigint"	64	0	5910	NULL	true	6	NULL
-5908	"cpu"	"int"	32	0	5910	NULL	true	7	NULL
-5909	"io"	"int"	32	0	5910	NULL	true	8	NULL
-5912	"id"	"oid"	63	0	5928	NULL	true	0	NULL
-5913	"owner"	"clob"	0	0	5928	NULL	true	1	NULL
-5914	"defined"	"timestamp"	7	0	5928	NULL	true	2	NULL
-5915	"query"	"clob"	0	0	5928	NULL	true	3	NULL
-5916	"pipe"	"clob"	0	0	5928	NULL	true	4	NULL
-5917	"plan"	"clob"	0	0	5928	NULL	true	5	NULL
-5918	"mal"	"int"	32	0	5928	NULL	true	6	NULL
-5919	"optimize"	"bigint"	64	0	5928	NULL	true	7	NULL
-5920	"start"	"timestamp"	7	0	5928	NULL	true	8	NULL
-5921	"stop"	"timestamp"	7	0	5928	NULL	true	9	NULL
-5922	"arguments"	"clob"	0	0	5928	NULL	true	10	NULL
-5923	"tuples"	"wrd"	64	0	5928	NULL	true	11	NULL
-5924	"run"	"bigint"	64	0	5928	NULL	true	12	NULL
-5925	"ship"	"bigint"	64	0	5928	NULL	true	13	NULL
-5926	"cpu"	"int"	32	0	5928	NULL	true	14	NULL
-5927	"io"	"int"	32	0	5928	NULL	true	15	NULL
-5954	"event"	"int"	32	0	5967	NULL	true	0	NULL
-5955	"clk"	"varchar"	20	0	5967	NULL	true	1	NULL
-5956	"pc"	"varchar"	50	0	5967	NULL	true	2	NULL
-5957	"thread"	"int"	32	0	5967	NULL	true	3	NULL
-5958	"ticks"	"bigint"	64	0	5967	NULL	true	4	NULL
-5959	"rrsmb"	"bigint"	64	0	5967	NULL	true	5	NULL
-5960	"vmmb"	"bigint"	64	0	5967	NULL	true	6	NULL
-5961	"reads"	"bigint"	64	0	5967	NULL	true	7	NULL
-5962	"writes"	"bigint"	64	0	5967	NULL	true	8	NULL
-5963	"minflt"	"bigint"	64	0	5967	NULL	true	9	NULL
-5964	"majflt"	"bigint"	64	0	5967	NULL	true	10	NULL
-5965	"nvcsw"	"bigint"	64	0	5967	NULL	true	11	NULL
-5966	"stmt"	"clob"	0	0	5967	NULL	true	12	NULL
-6097	"user"	"clob"	0	0	6103	NULL	true	0	NULL
-6098	"login"	"timestamp"	7	0	6103	NULL	true	1	NULL
-6099	"sessiontimeout"	"bigint"	64	0	6103	NULL	true	2	NULL
-6100	"lastcommand"	"timestamp"	7	0	6103	NULL	true	3	NULL
-6101	"querytimeout"	"bigint"	64	0	6103	NULL	true	4	NULL
-6102	"active"	"boolean"	1	0	6103	NULL	true	5	NULL
-6180	"name"	"clob"	0	0	6183	NULL	true	0	NULL
-6181	"def"	"clob"	0	0	6183	NULL	true	1	NULL
-6182	"status"	"clob"	0	0	6183	NULL	true	2	NULL
-6189	"name"	"clob"	0	0	6191	NULL	true	0	NULL
-6190	"value"	"clob"	0	0	6191	NULL	true	1	NULL
-6221	"qtag"	"bigint"	64	0	6229	NULL	true	0	NULL
-6222	"user"	"clob"	0	0	6229	NULL	true	1	NULL
-6223	"started"	"timestamp"	7	0	6229	NULL	true	2	NULL
-6224	"estimate"	"timestamp"	7	0	6229	NULL	true	3	NULL
-6225	"progress"	"int"	32	0	6229	NULL	true	4	NULL
-6226	"status"	"clob"	0	0	6229	NULL	true	5	NULL
-6227	"tag"	"oid"	63	0	6229	NULL	true	6	NULL
-6228	"query"	"clob"	0	0	6229	NULL	true	7	NULL
-6923	"schema"	"clob"	0	0	6937	NULL	true	0	NULL
-6924	"table"	"clob"	0	0	6937	NULL	true	1	NULL
-6925	"column"	"clob"	0	0	6937	NULL	true	2	NULL
-6926	"type"	"clob"	0	0	6937	NULL	true	3	NULL
-6927	"mode"	"clob"	0	0	6937	NULL	true	4	NULL
-6928	"location"	"clob"	0	0	6937	NULL	true	5	NULL
-6929	"count"	"bigint"	64	0	6937	NULL	true	6	NULL
-6930	"typewidth"	"int"	32	0	6937	NULL	true	7	NULL
-6931	"columnsize"	"bigint"	64	0	6937	NULL	true	8	NULL
-6932	"heapsize"	"bigint"	64	0	6937	NULL	true	9	NULL
-6933	"hashes"	"bigint"	64	0	6937	NULL	true	10	NULL
-6934	"imprints"	"bigint"	64	0	6937	NULL	true	11	NULL
-6935	"sorted"	"boolean"	1	0	6937	NULL	true	12	NULL
-6936	"compress"	"boolean"	1	0	6937	NULL	true	13	NULL
-6939	"schema"	"clob"	0	0	6949	NULL	true	0	NULL
-6940	"table"	"clob"	0	0	6949	NULL	true	1	NULL
-6941	"column"	"clob"	0	0	6949	NULL	true	2	NULL
-6942	"type"	"clob"	0	0	6949	NULL	true	3	NULL
-6943	"typewidth"	"int"	32	0	6949	NULL	true	4	NULL
-6944	"count"	"bigint"	64	0	6949	NULL	true	5	NULL
-6945	"distinct"	"bigint"	64	0	6949	NULL	true	6	NULL
-6946	"atomwidth"	"int"	32	0	6949	NULL	true	7	NULL
-6947	"reference"	"boolean"	1	0	6949	NULL	true	8	NULL
-6948	"sorted"	"boolean"	1	0	6949	NULL	true	9	NULL
-6987	"schema"	"clob"	0	0	6997	NULL	true	0	NULL
-6988	"table"	"clob"	0	0	6997	NULL	true	1	NULL
-6989	"column"	"clob"	0	0	6997	NULL	true	2	NULL
-6990	"type"	"clob"	0	0	6997	NULL	true	3	NULL
-6991	"count"	"bigint"	64	0	6997	NULL	true	4	NULL
-6992	"columnsize"	"bigint"	64	0	6997	NULL	true	5	NULL
-6993	"heapsize"	"bigint"	64	0	6997	NULL	true	6	NULL
-6994	"hashes"	"bigint"	64	0	6997	NULL	true	7	NULL
-6995	"imprints"	"bigint"	64	0	6997	NULL	true	8	NULL
-6996	"sorted"	"boolean"	1	0	6997	NULL	true	9	NULL
-6999	"schema"	"clob"	0	0	7007	NULL	true	0	NULL
-7000	"table"	"clob"	0	0	7007	NULL	true	1	NULL
-7001	"count"	"bigint"	64	0	7007	NULL	true	2	NULL
-7002	"columnsize"	"hugeint"	64	0	7007	NULL	true	3	NULL
-7003	"heapsize"	"hugeint"	64	0	7007	NULL	true	4	NULL
-7004	"hashes"	"hugeint"	64	0	7007	NULL	true	5	NULL
-7005	"imprints"	"hugeint"	64	0	7007	NULL	true	6	NULL
-7006	"auxiliary"	"hugeint"	128	0	7007	NULL	true	7	NULL
-7009	"column_id"	"int"	32	0	7020	NULL	true	0	NULL
-7010	"type"	"clob"	0	0	7020	NULL	true	1	NULL
-7011	"width"	"int"	32	0	7020	NULL	true	2	NULL
-7012	"stamp"	"timestamp"	7	0	7020	NULL	true	3	NULL
-7013	"sample"	"bigint"	64	0	7020	NULL	true	4	NULL
-7014	"count"	"bigint"	64	0	7020	NULL	true	5	NULL
-7015	"unique"	"bigint"	64	0	7020	NULL	true	6	NULL
-7016	"nils"	"bigint"	64	0	7020	NULL	true	7	NULL
-7017	"minval"	"clob"	0	0	7020	NULL	true	8	NULL
-7018	"maxval"	"clob"	0	0	7020	NULL	true	9	NULL
-7019	"sorted"	"boolean"	1	0	7020	NULL	true	10	NULL
-7120	"file_id"	"bigint"	64	0	7128	NULL	false	0	NULL
-7121	"file_location"	"clob"	0	0	7128	NULL	false	1	NULL
-7122	"dbschema"	"smallint"	16	0	7128	NULL	false	2	NULL
-7123	"format_version"	"varchar"	7	0	7128	NULL	true	3	NULL
-7124	"sorting_order"	"varchar"	10	0	7128	NULL	true	4	NULL
-7125	"comments"	"clob"	0	0	7128	NULL	true	5	NULL
-7130	"sn"	"clob"	0	0	7141	NULL	false	0	NULL
-7131	"file_id"	"bigint"	64	0	7141	NULL	false	1	NULL
-7132	"ln"	"int"	32	0	7141	NULL	true	2	NULL
-7133	"as"	"int"	32	0	7141	NULL	true	3	NULL
-7134	"m5"	"clob"	0	0	7141	NULL	true	4	NULL
-7135	"sp"	"clob"	0	0	7141	NULL	true	5	NULL
-7136	"ur"	"clob"	0	0	7141	NULL	true	6	NULL
-7143	"id"	"clob"	0	0	7160	NULL	false	0	NULL
-7144	"file_id"	"bigint"	64	0	7160	NULL	false	1	NULL
-7145	"cn"	"clob"	0	0	7160	NULL	true	2	NULL
-7146	"ds"	"clob"	0	0	7160	NULL	true	3	NULL
-7147	"dt"	"timestamp"	7	0	7160	NULL	true	4	NULL
-7148	"fo"	"clob"	0	0	7160	NULL	true	5	NULL
-7149	"ks"	"clob"	0	0	7160	NULL	true	6	NULL
-7150	"lb"	"clob"	0	0	7160	NULL	true	7	NULL
-7151	"pg"	"clob"	0	0	7160	NULL	true	8	NULL
-7152	"pi"	"int"	32	0	7160	NULL	true	9	NULL
-7153	"pl"	"clob"	0	0	7160	NULL	true	10	NULL
-7154	"pu"	"clob"	0	0	7160	NULL	true	11	NULL
-7155	"sm"	"clob"	0	0	7160	NULL	true	12	NULL
-7162	"id"	"clob"	0	0	7172	NULL	false	0	NULL
-7163	"file_id"	"bigint"	64	0	7172	NULL	false	1	NULL
-7164	"pn"	"clob"	0	0	7172	NULL	true	2	NULL
-7165	"cl"	"clob"	0	0	7172	NULL	true	3	NULL
-7166	"pp"	"clob"	0	0	7172	NULL	true	4	NULL
-7167	"vn"	"clob"	0	0	7172	NULL	true	5	NULL
-7174	"qname"	"clob"	0	0	7185	NULL	false	0	NULL
-7175	"flag"	"smallint"	16	0	7185	NULL	false	1	NULL
-7176	"rname"	"clob"	0	0	7185	NULL	false	2	NULL
-7177	"pos"	"int"	32	0	7185	NULL	false	3	NULL
-7178	"mapq"	"smallint"	16	0	7185	NULL	false	4	NULL
-7179	"cigar"	"clob"	0	0	7185	NULL	false	5	NULL
-7180	"rnext"	"clob"	0	0	7185	NULL	false	6	NULL
-7181	"pnext"	"int"	32	0	7185	NULL	false	7	NULL
-7182	"tlen"	"int"	32	0	7185	NULL	false	8	NULL
-7183	"seq"	"clob"	0	0	7185	NULL	false	9	NULL
-7184	"qual"	"clob"	0	0	7185	NULL	false	10	NULL
-7266	"function_id"	"int"	32	0	7267	NULL	true	0	NULL
+5896	"id"	"oid"	63	0	5904	NULL	true	0	NULL
+5897	"owner"	"clob"	0	0	5904	NULL	true	1	NULL
+5898	"defined"	"timestamp"	7	0	5904	NULL	true	2	NULL
+5899	"query"	"clob"	0	0	5904	NULL	true	3	NULL
+5900	"pipe"	"clob"	0	0	5904	NULL	true	4	NULL
+5901	"plan"	"clob"	0	0	5904	NULL	true	5	NULL
+5902	"mal"	"int"	32	0	5904	NULL	true	6	NULL
+5903	"optimize"	"bigint"	64	0	5904	NULL	true	7	NULL
+5906	"id"	"oid"	63	0	5915	NULL	true	0	NULL
+5907	"start"	"timestamp"	7	0	5915	NULL	true	1	NULL
+5908	"stop"	"timestamp"	7	0	5915	NULL	true	2	NULL
+5909	"arguments"	"clob"	0	0	5915	NULL	true	3	NULL
+5910	"tuples"	"wrd"	64	0	5915	NULL	true	4	NULL
+5911	"run"	"bigint"	64	0	5915	NULL	true	5	NULL
+5912	"ship"	"bigint"	64	0	5915	NULL	true	6	NULL
+5913	"cpu"	"int"	32	0	5915	NULL	true	7	NULL
+5914	"io"	"int"	32	0	5915	NULL	true	8	NULL
+5917	"id"	"oid"	63	0	5933	NULL	true	0	NULL
+5918	"owner"	"clob"	0	0	5933	NULL	true	1	NULL
+5919	"defined"	"timestamp"	7	0	5933	NULL	true	2	NULL
+5920	"query"	"clob"	0	0	5933	NULL	true	3	NULL
+5921	"pipe"	"clob"	0	0	5933	NULL	true	4	NULL
+5922	"plan"	"clob"	0	0	5933	NULL	true	5	NULL
+5923	"mal"	"int"	32	0	5933	NULL	true	6	NULL
+5924	"optimize"	"bigint"	64	0	5933	NULL	true	7	NULL
+5925	"start"	"timestamp"	7	0	5933	NULL	true	8	NULL
+5926	"stop"	"timestamp"	7	0	5933	NULL	true	9	NULL
+5927	"arguments"	"clob"	0	0	5933	NULL	true	10	NULL
+5928	"tuples"	"wrd"	64	0	5933	NULL	true	11	NULL
+5929	"run"	"bigint"	64	0	5933	NULL	true	12	NULL
+5930	"ship"	"bigint"	64	0	5933	NULL	true	13	NULL
+5931	"cpu"	"int"	32	0	5933	NULL	true	14	NULL
+5932	"io"	"int"	32	0	5933	NULL	true	15	NULL
+5959	"event"	"int"	32	0	5972	NULL	true	0	NULL
+5960	"clk"	"varchar"	20	0	5972	NULL	true	1	NULL
+5961	"pc"	"varchar"	50	0	5972	NULL	true	2	NULL
+5962	"thread"	"int"	32	0	5972	NULL	true	3	NULL
+5963	"ticks"	"bigint"	64	0	5972	NULL	true	4	NULL
+5964	"rrsmb"	"bigint"	64	0	5972	NULL	true	5	NULL
+5965	"vmmb"	"bigint"	64	0	5972	NULL	true	6	NULL
+5966	"reads"	"bigint"	64	0	5972	NULL	true	7	NULL
+5967	"writes"	"bigint"	64	0	5972	NULL	true	8	NULL
+5968	"minflt"	"bigint"	64	0	5972	NULL	true	9	NULL
+5969	"majflt"	"bigint"	64	0	5972	NULL	true	10	NULL
+5970	"nvcsw"	"bigint"	64	0	5972	NULL	true	11	NULL
+5971	"stmt"	"clob"	0	0	5972	NULL	true	12	NULL
+6102	"user"	"clob"	0	0	6108	NULL	true	0	NULL
+6103	"login"	"timestamp"	7	0	6108	NULL	true	1	NULL
+6104	"sessiontimeout"	"bigint"	64	0	6108	NULL	true	2	NULL
+6105	"lastcommand"	"timestamp"	7	0	6108	NULL	true	3	NULL
+6106	"querytimeout"	"bigint"	64	0	6108	NULL	true	4	NULL
+6107	"active"	"boolean"	1	0	6108	NULL	true	5	NULL
+6185	"name"	"clob"	0	0	6188	NULL	true	0	NULL
+6186	"def"	"clob"	0	0	6188	NULL	true	1	NULL
+6187	"status"	"clob"	0	0	6188	NULL	true	2	NULL
+6194	"name"	"clob"	0	0	6196	NULL	true	0	NULL
+6195	"value"	"clob"	0	0	6196	NULL	true	1	NULL
+6226	"qtag"	"bigint"	64	0	6234	NULL	true	0	NULL
+6227	"user"	"clob"	0	0	6234	NULL	true	1	NULL
+6228	"started"	"timestamp"	7	0	6234	NULL	true	2	NULL
+6229	"estimate"	"timestamp"	7	0	6234	NULL	true	3	NULL
+6230	"progress"	"int"	32	0	6234	NULL	true	4	NULL
+6231	"status"	"clob"	0	0	6234	NULL	true	5	NULL
+6232	"tag"	"oid"	63	0	6234	NULL	true	6	NULL
+6233	"query"	"clob"	0	0	6234	NULL	true	7	NULL
+6928	"schema"	"clob"	0	0	6942	NULL	true	0	NULL
+6929	"table"	"clob"	0	0	6942	NULL	true	1	NULL
+6930	"column"	"clob"	0	0	6942	NULL	true	2	NULL
+6931	"type"	"clob"	0	0	6942	NULL	true	3	NULL
+6932	"mode"	"clob"	0	0	6942	NULL	true	4	NULL
+6933	"location"	"clob"	0	0	6942	NULL	true	5	NULL
+6934	"count"	"bigint"	64	0	6942	NULL	true	6	NULL
+6935	"typewidth"	"int"	32	0	6942	NULL	true	7	NULL
+6936	"columnsize"	"bigint"	64	0	6942	NULL	true	8	NULL
+6937	"heapsize"	"bigint"	64	0	6942	NULL	true	9	NULL
+6938	"hashes"	"bigint"	64	0	6942	NULL	true	10	NULL
+6939	"imprints"	"bigint"	64	0	6942	NULL	true	11	NULL
+6940	"sorted"	"boolean"	1	0	6942	NULL	true	12	NULL
+6941	"compress"	"boolean"	1	0	6942	NULL	true	13	NULL
+6944	"schema"	"clob"	0	0	6954	NULL	true	0	NULL
+6945	"table"	"clob"	0	0	6954	NULL	true	1	NULL
+6946	"column"	"clob"	0	0	6954	NULL	true	2	NULL
+6947	"type"	"clob"	0	0	6954	NULL	true	3	NULL
+6948	"typewidth"	"int"	32	0	6954	NULL	true	4	NULL
+6949	"count"	"bigint"	64	0	6954	NULL	true	5	NULL
+6950	"distinct"	"bigint"	64	0	6954	NULL	true	6	NULL
+6951	"atomwidth"	"int"	32	0	6954	NULL	true	7	NULL
+6952	"reference"	"boolean"	1	0	6954	NULL	true	8	NULL
+6953	"sorted"	"boolean"	1	0	6954	NULL	true	9	NULL
+6992	"schema"	"clob"	0	0	7002	NULL	true	0	NULL
+6993	"table"	"clob"	0	0	7002	NULL	true	1	NULL
+6994	"column"	"clob"	0	0	7002	NULL	true	2	NULL
+6995	"type"	"clob"	0	0	7002	NULL	true	3	NULL
+6996	"count"	"bigint"	64	0	7002	NULL	true	4	NULL
+6997	"columnsize"	"bigint"	64	0	7002	NULL	true	5	NULL
+6998	"heapsize"	"bigint"	64	0	7002	NULL	true	6	NULL
+6999	"hashes"	"bigint"	64	0	7002	NULL	true	7	NULL
+7000	"imprints"	"bigint"	64	0	7002	NULL	true	8	NULL
+7001	"sorted"	"boolean"	1	0	7002	NULL	true	9	NULL
+7004	"schema"	"clob"	0	0	7012	NULL	true	0	NULL
+7005	"table"	"clob"	0	0	7012	NULL	true	1	NULL
+7006	"count"	"bigint"	64	0	7012	NULL	true	2	NULL
+7007	"columnsize"	"hugeint"	128	0	7012	NULL	true	3	NULL
+7008	"heapsize"	"hugeint"	128	0	7012	NULL	true	4	NULL
+7009	"hashes"	"hugeint"	128	0	7012	NULL	true	5	NULL
+7010	"imprints"	"hugeint"	128	0	7012	NULL	true	6	NULL
+7011	"auxiliary"	"hugeint"	128	0	7012	NULL	true	7	NULL
+7014	"column_id"	"int"	32	0	7025	NULL	true	0	NULL
+7015	"type"	"clob"	0	0	7025	NULL	true	1	NULL
+7016	"width"	"int"	32	0	7025	NULL	true	2	NULL
+7017	"stamp"	"timestamp"	7	0	7025	NULL	true	3	NULL
+7018	"sample"	"bigint"	64	0	7025	NULL	true	4	NULL
+7019	"count"	"bigint"	64	0	7025	NULL	true	5	NULL
+7020	"unique"	"bigint"	64	0	7025	NULL	true	6	NULL
+7021	"nils"	"bigint"	64	0	7025	NULL	true	7	NULL
+7022	"minval"	"clob"	0	0	7025	NULL	true	8	NULL
+7023	"maxval"	"clob"	0	0	7025	NULL	true	9	NULL
+7024	"sorted"	"boolean"	1	0	7025	NULL	true	10	NULL
+7125	"file_id"	"bigint"	64	0	7133	NULL	false	0	NULL
+7126	"file_location"	"clob"	0	0	7133	NULL	false	1	NULL
+7127	"dbschema"	"smallint"	16	0	7133	NULL	false	2	NULL
+7128	"format_version"	"varchar"	7	0	7133	NULL	true	3	NULL
+7129	"sorting_order"	"varchar"	10	0	7133	NULL	true	4	NULL
+7130	"comments"	"clob"	0	0	7133	NULL	true	5	NULL
+7135	"sn"	"clob"	0	0	7146	NULL	false	0	NULL
+7136	"file_id"	"bigint"	64	0	7146	NULL	false	1	NULL
+7137	"ln"	"int"	32	0	7146	NULL	true	2	NULL
+7138	"as"	"int"	32	0	7146	NULL	true	3	NULL
+7139	"m5"	"clob"	0	0	7146	NULL	true	4	NULL
+7140	"sp"	"clob"	0	0	7146	NULL	true	5	NULL
+7141	"ur"	"clob"	0	0	7146	NULL	true	6	NULL
+7148	"id"	"clob"	0	0	7165	NULL	false	0	NULL
+7149	"file_id"	"bigint"	64	0	7165	NULL	false	1	NULL
+7150	"cn"	"clob"	0	0	7165	NULL	true	2	NULL
+7151	"ds"	"clob"	0	0	7165	NULL	true	3	NULL
+7152	"dt"	"timestamp"	7	0	7165	NULL	true	4	NULL
+7153	"fo"	"clob"	0	0	7165	NULL	true	5	NULL
+7154	"ks"	"clob"	0	0	7165	NULL	true	6	NULL
+7155	"lb"	"clob"	0	0	7165	NULL	true	7	NULL
+7156	"pg"	"clob"	0	0	7165	NULL	true	8	NULL
+7157	"pi"	"int"	32	0	7165	NULL	true	9	NULL
+7158	"pl"	"clob"	0	0	7165	NULL	true	10	NULL
+7159	"pu"	"clob"	0	0	7165	NULL	true	11	NULL
+7160	"sm"	"clob"	0	0	7165	NULL	true	12	NULL
+7167	"id"	"clob"	0	0	7177	NULL	false	0	NULL
+7168	"file_id"	"bigint"	64	0	7177	NULL	false	1	NULL
+7169	"pn"	"clob"	0	0	7177	NULL	true	2	NULL
+7170	"cl"	"clob"	0	0	7177	NULL	true	3	NULL
+7171	"pp"	"clob"	0	0	7177	NULL	true	4	NULL
+7172	"vn"	"clob"	0	0	7177	NULL	true	5	NULL
+7179	"qname"	"clob"	0	0	7190	NULL	false	0	NULL
+7180	"flag"	"smallint"	16	0	7190	NULL	false	1	NULL
+7181	"rname"	"clob"	0	0	7190	NULL	false	2	NULL
+7182	"pos"	"int"	32	0	7190	NULL	false	3	NULL
+7183	"mapq"	"smallint"	16	0	7190	NULL	false	4	NULL
+7184	"cigar"	"clob"	0	0	7190	NULL	false	5	NULL
+7185	"rnext"	"clob"	0	0	7190	NULL	false	6	NULL
+7186	"pnext"	"int"	32	0	7190	NULL	false	7	NULL
+7187	"tlen"	"int"	32	0	7190	NULL	false	8	NULL
+7188	"seq"	"clob"	0	0	7190	NULL	false	9	NULL
+7189	"qual"	"clob"	0	0	7190	NULL	false	10	NULL
+7271	"function_id"	"int"	32	0	7272	NULL	true	0	NULL
 COMMIT;
 START TRANSACTION;
 CREATE TABLE "sys"."_tables" (
@@ -1741,25 +1742,25 @@
 5690	"user_role"	2000	NULL	0	true	0	0
 5693	"auths"	2000	NULL	0	true	0	0
 5697	"privileges"	2000	NULL	0	true	0	0
-5899	"querylog_catalog"	2000	"-- create table views for convenience\ncreate view sys.querylog_catalog as select * from sys.querylog_catalog();"	1	true	0	0
-5910	"querylog_calls"	2000	"create view sys.querylog_calls as select * from sys.querylog_calls();"	1	true	0	0
-5928	"querylog_history"	2000	"create view sys.querylog_history as\nselect qd.*, ql.""start"",ql.""stop"", ql.arguments, ql.tuples, ql.run, ql.ship, ql.cpu, ql.io \nfrom sys.querylog_catalog() qd, sys.querylog_calls() ql\nwhere qd.id = ql.id and qd.owner = user;"	1	true	0	0
-5967	"tracelog"	2000	"create view sys.tracelog as select * from sys.tracelog();"	1	true	0	0
-6103	"sessions"	2000	"create view sys.sessions as select * from sys.sessions();"	1	true	0	0
-6183	"optimizers"	2000	"create view sys.optimizers as select * from sys.optimizers();"	1	true	0	0
-6191	"environment"	2000	"create view sys.environment as select * from sys.environment();"	1	true	0	0
-6229	"queue"	2000	"create view sys.queue as select * from sys.queue();"	1	true	0	0
-6937	"storage"	2000	"create view sys.""storage"" as select * from sys.""storage""();"	1	true	0	0
-6949	"storagemodelinput"	2000	NULL	0	true	0	0
-6997	"storagemodel"	2000	"create view sys.storagemodel as select * from sys.storagemodel();"	1	true	0	0
-7007	"tablestoragemodel"	2000	"-- A summary of the table storage requirement is is available as a table view.\n-- The auxiliary column denotes the maximum space if all non-sorted columns\n-- would be augmented with a hash (rare situation)\ncreate view sys.tablestoragemodel\nas select ""schema"",""table"",max(count) as ""count"",\n\tsum(columnsize) as columnsize,\n\tsum(heapsize) as heapsize,\n\tsum(hashes) as hashes,\n\tsum(imprints) as imprints,\n\tsum(case when sorted = false then 8 * count else 0 end) as auxiliary\nfrom sys.storagemodel() group by ""schema"",""table"";"	1	true	0	0
-7020	"statistics"	2000	NULL	0	true	0	0
-7128	"files"	7077	NULL	0	true	0	0
-7141	"sq"	7077	NULL	0	true	0	0
-7160	"rg"	7077	NULL	0	true	0	0
-7172	"pg"	7077	NULL	0	true	0	0
-7185	"export"	7077	NULL	0	true	0	0
-7267	"systemfunctions"	2000	NULL	0	true	0	0
+5904	"querylog_catalog"	2000	"-- create table views for convenience\ncreate view sys.querylog_catalog as select * from sys.querylog_catalog();"	1	true	0	0
+5915	"querylog_calls"	2000	"create view sys.querylog_calls as select * from sys.querylog_calls();"	1	true	0	0
+5933	"querylog_history"	2000	"create view sys.querylog_history as\nselect qd.*, ql.""start"",ql.""stop"", ql.arguments, ql.tuples, ql.run, ql.ship, ql.cpu, ql.io \nfrom sys.querylog_catalog() qd, sys.querylog_calls() ql\nwhere qd.id = ql.id and qd.owner = user;"	1	true	0	0
+5972	"tracelog"	2000	"create view sys.tracelog as select * from sys.tracelog();"	1	true	0	0
+6108	"sessions"	2000	"create view sys.sessions as select * from sys.sessions();"	1	true	0	0
+6188	"optimizers"	2000	"create view sys.optimizers as select * from sys.optimizers();"	1	true	0	0
+6196	"environment"	2000	"create view sys.environment as select * from sys.environment();"	1	true	0	0
+6234	"queue"	2000	"create view sys.queue as select * from sys.queue();"	1	true	0	0
+6942	"storage"	2000	"create view sys.""storage"" as select * from sys.""storage""();"	1	true	0	0
+6954	"storagemodelinput"	2000	NULL	0	true	0	0
+7002	"storagemodel"	2000	"create view sys.storagemodel as select * from sys.storagemodel();"	1	true	0	0
+7012	"tablestoragemodel"	2000	"-- A summary of the table storage requirement is is available as a table view.\n-- The auxiliary column denotes the maximum space if all non-sorted columns\n-- would be augmented with a hash (rare situation)\ncreate view sys.tablestoragemodel\nas select ""schema"",""table"",max(count) as ""count"",\n\tsum(columnsize) as columnsize,\n\tsum(heapsize) as heapsize,\n\tsum(hashes) as hashes,\n\tsum(imprints) as imprints,\n\tsum(case when sorted = false then 8 * count else 0 end) as auxiliary\nfrom sys.storagemodel() group by ""schema"",""table"";"	1	true	0	0
+7025	"statistics"	2000	NULL	0	true	0	0
+7133	"files"	7082	NULL	0	true	0	0
+7146	"sq"	7082	NULL	0	true	0	0
+7165	"rg"	7082	NULL	0	true	0	0
+7177	"pg"	7082	NULL	0	true	0	0
+7190	"export"	7082	NULL	0	true	0	0
+7272	"systemfunctions"	2000	NULL	0	true	0	0
 COMMIT;
 START TRANSACTION;
 CREATE TABLE "sys"."args" (
@@ -1772,7 +1773,7 @@
 	"inout"       TINYINT,
 	"number"      INTEGER
 );
-COPY 4253 RECORDS INTO "sys"."args" FROM stdin USING DELIMITERS '\t','\n','"';
+COPY 4256 RECORDS INTO "sys"."args" FROM stdin USING DELIMITERS '\t','\n','"';
 2155	30	"res_0"	"oid"	63	0	0	0
 2156	30	"arg_1"	"wrd"	64	0	1	1
 2157	31	"res_0"	"oid"	63	0	0	0
@@ -5333,28 +5334,28 @@
 5808	5807	"result"	"clob"	0	0	0	0
 5809	5807	"d"	"date"	0	0	1	1
 5810	5807	"format"	"clob"	0	0	1	2
-5814	5813	"result"	"inet"	0	0	0	0
-5815	5813	"p"	"inet"	0	0	1	1
-5818	5817	"result"	"clob"	0	0	0	0
-5819	5817	"p"	"inet"	0	0	1	1
-5822	5821	"result"	"int"	32	0	0	0
-5823	5821	"p"	"inet"	0	0	1	1
-5826	5825	"result"	"inet"	0	0	0	0
-5827	5825	"p"	"inet"	0	0	1	1
-5828	5825	"mask"	"int"	32	0	1	2
+5813	5812	"result"	"date"	0	0	0	0
+5814	5812	"s"	"clob"	0	0	1	1
+5815	5812	"format"	"clob"	0	0	1	2
+5819	5818	"result"	"inet"	0	0	0	0
+5820	5818	"p"	"inet"	0	0	1	1
+5823	5822	"result"	"clob"	0	0	0	0
+5824	5822	"p"	"inet"	0	0	1	1
+5827	5826	"result"	"int"	32	0	0	0
+5828	5826	"p"	"inet"	0	0	1	1
 5831	5830	"result"	"inet"	0	0	0	0
 5832	5830	"p"	"inet"	0	0	1	1
-5835	5834	"result"	"inet"	0	0	0	0
-5836	5834	"p"	"inet"	0	0	1	1
-5839	5838	"result"	"inet"	0	0	0	0
-5840	5838	"p"	"inet"	0	0	1	1
-5843	5842	"result"	"clob"	0	0	0	0
-5844	5842	"p"	"inet"	0	0	1	1
-5847	5846	"result"	"clob"	0	0	0	0
-5848	5846	"p"	"inet"	0	0	1	1
-5851	5850	"result"	"boolean"	1	0	0	0
-5852	5850	"i1"	"inet"	0	0	1	1
-5853	5850	"i2"	"inet"	0	0	1	2
+5833	5830	"mask"	"int"	32	0	1	2
+5836	5835	"result"	"inet"	0	0	0	0
+5837	5835	"p"	"inet"	0	0	1	1
+5840	5839	"result"	"inet"	0	0	0	0
+5841	5839	"p"	"inet"	0	0	1	1
+5844	5843	"result"	"inet"	0	0	0	0
+5845	5843	"p"	"inet"	0	0	1	1
+5848	5847	"result"	"clob"	0	0	0	0
+5849	5847	"p"	"inet"	0	0	1	1
+5852	5851	"result"	"clob"	0	0	0	0
+5853	5851	"p"	"inet"	0	0	1	1
 5856	5855	"result"	"boolean"	1	0	0	0
 5857	5855	"i1"	"inet"	0	0	1	1
 5858	5855	"i2"	"inet"	0	0	1	2
@@ -5364,55 +5365,55 @@
 5866	5865	"result"	"boolean"	1	0	0	0
 5867	5865	"i1"	"inet"	0	0	1	1
 5868	5865	"i2"	"inet"	0	0	1	2
-5871	5870	"id"	"oid"	63	0	0	0
-5872	5870	"owner"	"clob"	0	0	0	1
-5873	5870	"defined"	"timestamp"	7	0	0	2
-5874	5870	"query"	"clob"	0	0	0	3
-5875	5870	"pipe"	"clob"	0	0	0	4
-5876	5870	"plan"	"clob"	0	0	0	5
-5877	5870	"mal"	"int"	32	0	0	6
-5878	5870	"optimize"	"bigint"	64	0	0	7
-5881	5880	"id"	"oid"	63	0	0	0
-5882	5880	"start"	"timestamp"	7	0	0	1
-5883	5880	"stop"	"timestamp"	7	0	0	2
-5884	5880	"arguments"	"clob"	0	0	0	3
-5885	5880	"tuples"	"wrd"	64	0	0	4
-5886	5880	"run"	"bigint"	64	0	0	5
-5887	5880	"ship"	"bigint"	64	0	0	6
-5888	5880	"cpu"	"int"	32	0	0	7
-5889	5880	"io"	"int"	32	0	0	8
-5935	5934	"threshold"	"smallint"	16	0	1	0
-5940	5939	"event"	"int"	32	0	0	0
-5941	5939	"clk"	"varchar"	20	0	0	1
-5942	5939	"pc"	"varchar"	50	0	0	2
-5943	5939	"thread"	"int"	32	0	0	3
-5944	5939	"ticks"	"bigint"	64	0	0	4
-5945	5939	"rrsmb"	"bigint"	64	0	0	5
-5946	5939	"vmmb"	"bigint"	64	0	0	6
-5947	5939	"reads"	"bigint"	64	0	0	7
-5948	5939	"writes"	"bigint"	64	0	0	8
-5949	5939	"minflt"	"bigint"	64	0	0	9
-5950	5939	"majflt"	"bigint"	64	0	0	10
-5951	5939	"nvcsw"	"bigint"	64	0	0	11
-5952	5939	"stmt"	"clob"	0	0	0	12
-5970	5969	"host"	"clob"	0	0	1	0
-5971	5969	"port"	"int"	32	0	1	1
-5974	5973	"ticks"	"int"	32	0	1	0
-5977	5976	"result"	"timestamp"	7	0	0	0
-5978	5976	"sec"	"bigint"	64	0	1	1
-5981	5980	"result"	"timestamp"	7	0	0	0
-5982	5980	"sec"	"int"	32	0	1	1
-5985	5984	"result"	"int"	32	0	0	0
-5986	5984	"ts"	"timestamp"	7	0	1	1
-5989	5988	"sys"	"clob"	0	0	1	0
-5990	5988	"tab"	"clob"	0	0	1	1
-5993	5992	"sys"	"clob"	0	0	1	0
-5994	5992	"tab"	"clob"	0	0	1	1
-5997	5996	"sys"	"clob"	0	0	1	0
-5998	5996	"tab"	"clob"	0	0	1	1
-6001	6000	"sch"	"varchar"	100	0	0	0
-6002	6000	"usr"	"varchar"	100	0	0	1
-6003	6000	"dep_type"	"varchar"	32	0	0	2
+5871	5870	"result"	"boolean"	1	0	0	0
+5872	5870	"i1"	"inet"	0	0	1	1
+5873	5870	"i2"	"inet"	0	0	1	2
+5876	5875	"id"	"oid"	63	0	0	0
+5877	5875	"owner"	"clob"	0	0	0	1
+5878	5875	"defined"	"timestamp"	7	0	0	2
+5879	5875	"query"	"clob"	0	0	0	3
+5880	5875	"pipe"	"clob"	0	0	0	4
+5881	5875	"plan"	"clob"	0	0	0	5
+5882	5875	"mal"	"int"	32	0	0	6
+5883	5875	"optimize"	"bigint"	64	0	0	7
+5886	5885	"id"	"oid"	63	0	0	0
+5887	5885	"start"	"timestamp"	7	0	0	1
+5888	5885	"stop"	"timestamp"	7	0	0	2
+5889	5885	"arguments"	"clob"	0	0	0	3
+5890	5885	"tuples"	"wrd"	64	0	0	4
+5891	5885	"run"	"bigint"	64	0	0	5
+5892	5885	"ship"	"bigint"	64	0	0	6
+5893	5885	"cpu"	"int"	32	0	0	7
+5894	5885	"io"	"int"	32	0	0	8
+5940	5939	"threshold"	"smallint"	16	0	1	0
+5945	5944	"event"	"int"	32	0	0	0
+5946	5944	"clk"	"varchar"	20	0	0	1
+5947	5944	"pc"	"varchar"	50	0	0	2
+5948	5944	"thread"	"int"	32	0	0	3
+5949	5944	"ticks"	"bigint"	64	0	0	4
+5950	5944	"rrsmb"	"bigint"	64	0	0	5
+5951	5944	"vmmb"	"bigint"	64	0	0	6
+5952	5944	"reads"	"bigint"	64	0	0	7
+5953	5944	"writes"	"bigint"	64	0	0	8
+5954	5944	"minflt"	"bigint"	64	0	0	9
+5955	5944	"majflt"	"bigint"	64	0	0	10
+5956	5944	"nvcsw"	"bigint"	64	0	0	11
+5957	5944	"stmt"	"clob"	0	0	0	12
+5975	5974	"host"	"clob"	0	0	1	0
+5976	5974	"port"	"int"	32	0	1	1
+5979	5978	"ticks"	"int"	32	0	1	0
+5982	5981	"result"	"timestamp"	7	0	0	0
+5983	5981	"sec"	"bigint"	64	0	1	1
+5986	5985	"result"	"timestamp"	7	0	0	0
+5987	5985	"sec"	"int"	32	0	1	1
+5990	5989	"result"	"int"	32	0	0	0
+5991	5989	"ts"	"timestamp"	7	0	1	1
+5994	5993	"sys"	"clob"	0	0	1	0
+5995	5993	"tab"	"clob"	0	0	1	1
+5998	5997	"sys"	"clob"	0	0	1	0
+5999	5997	"tab"	"clob"	0	0	1	1
+6002	6001	"sys"	"clob"	0	0	1	0
+6003	6001	"tab"	"clob"	0	0	1	1
 6006	6005	"sch"	"varchar"	100	0	0	0
 6007	6005	"usr"	"varchar"	100	0	0	1
 6008	6005	"dep_type"	"varchar"	32	0	0	2
@@ -5461,315 +5462,315 @@
 6081	6080	"sch"	"varchar"	100	0	0	0
 6082	6080	"usr"	"varchar"	100	0	0	1
 6083	6080	"dep_type"	"varchar"	32	0	0	2
-6086	6085	"result"	"clob"	0	0	0	0
-6087	6085	"username"	"clob"	0	0	1	1
-6090	6089	"user"	"clob"	0	0	0	0
-6091	6089	"login"	"timestamp"	7	0	0	1
-6092	6089	"sessiontimeout"	"bigint"	64	0	0	2
-6093	6089	"lastcommand"	"timestamp"	7	0	0	3
-6094	6089	"querytimeout"	"bigint"	64	0	0	4
-6095	6089	"active"	"boolean"	1	0	0	5
-6106	6105	"delay"	"tinyint"	8	0	1	0
-6109	6108	"delay"	"tinyint"	8	0	1	0
-6110	6108	"force"	"boolean"	1	0	1	1
-6113	6112	"query"	"bigint"	64	0	1	0
-6116	6115	"query"	"bigint"	64	0	1	0
-6117	6115	"session"	"bigint"	64	0	1	1
-6120	6119	"timeout"	"bigint"	64	0	1	0
-6123	6122	"result"	"varchar"	32	0	0	0
-6124	6122	"s1"	"varchar"	32	0	1	1
-6125	6122	"st"	"int"	32	0	1	2
-6126	6122	"len"	"int"	32	0	1	3
-6127	6122	"s3"	"varchar"	32	0	1	4
-6130	6129	"result"	"double"	53	0	0	0
-6131	6129	"num"	"double"	53	0	1	1
-6132	6129	"prc"	"int"	32	0	1	2
+6086	6085	"sch"	"varchar"	100	0	0	0
+6087	6085	"usr"	"varchar"	100	0	0	1
+6088	6085	"dep_type"	"varchar"	32	0	0	2
+6091	6090	"result"	"clob"	0	0	0	0
+6092	6090	"username"	"clob"	0	0	1	1
+6095	6094	"user"	"clob"	0	0	0	0
+6096	6094	"login"	"timestamp"	7	0	0	1
+6097	6094	"sessiontimeout"	"bigint"	64	0	0	2
+6098	6094	"lastcommand"	"timestamp"	7	0	0	3
+6099	6094	"querytimeout"	"bigint"	64	0	0	4
+6100	6094	"active"	"boolean"	1	0	0	5
+6111	6110	"delay"	"tinyint"	8	0	1	0
+6114	6113	"delay"	"tinyint"	8	0	1	0
+6115	6113	"force"	"boolean"	1	0	1	1
+6118	6117	"query"	"bigint"	64	0	1	0
+6121	6120	"query"	"bigint"	64	0	1	0
+6122	6120	"session"	"bigint"	64	0	1	1
+6125	6124	"timeout"	"bigint"	64	0	1	0
+6128	6127	"result"	"varchar"	32	0	0	0
+6129	6127	"s1"	"varchar"	32	0	1	1
+6130	6127	"st"	"int"	32	0	1	2
+6131	6127	"len"	"int"	32	0	1	3
+6132	6127	"s3"	"varchar"	32	0	1	4
 6135	6134	"result"	"double"	53	0	0	0
 6136	6134	"num"	"double"	53	0	1	1
 6137	6134	"prc"	"int"	32	0	1	2
-6138	6134	"truncat"	"int"	32	0	1	3
-6141	6140	"result"	"clob"	0	0	0	0
-6142	6140	"num"	"double"	53	0	1	1
-6143	6140	"prc"	"int"	32	0	1	2
-6144	6140	"truncat"	"int"	32	0	1	3
-6147	6146	"result"	"double"	53	0	0	0
-6148	6146	"pdec"	"double"	53	0	1	1
-6149	6146	"pradius"	"double"	53	0	1	2
-6152	6151	"result"	"oid"	63	0	0	0
-6153	6151	"x"	"int"	32	0	1	1
-6154	6151	"y"	"int"	32	0	1	2
-6157	6156	"result"	"int"	32	0	0	0
-6158	6156	"z"	"oid"	63	0	1	1
-6161	6160	"result"	"int"	32	0	0	0
-6162	6160	"z"	"oid"	63	0	1	1
-6165	6164	"rewrite"	"clob"	0	0	0	0
-6166	6164	"count"	"int"	32	0	0	1
-6169	6168	"query"	"clob"	0	0	0	0
-6170	6168	"count"	"int"	32	0	0	1
-6173	6172	"filename"	"clob"	0	0	1	0
-6176	6175	"name"	"clob"	0	0	0	0
-6177	6175	"def"	"clob"	0	0	0	1
-6178	6175	"status"	"clob"	0	0	0	2
-6186	6185	"name"	"clob"	0	0	0	0
-6187	6185	"value"	"clob"	0	0	0	1
-6194	6193	"id"	"int"	32	0	0	0
-6195	6193	"name"	"clob"	0	0	0	1
-6196	6193	"htype"	"clob"	0	0	0	2
-6197	6193	"ttype"	"clob"	0	0	0	3
-6198	6193	"count"	"bigint"	64	0	0	4
-6199	6193	"refcnt"	"int"	32	0	0	5
-6200	6193	"lrefcnt"	"int"	32	0	0	6
-6201	6193	"location"	"clob"	0	0	0	7
-6202	6193	"heat"	"int"	32	0	0	8
-6203	6193	"dirty"	"clob"	0	0	0	9
-6204	6193	"status"	"clob"	0	0	0	10
-6205	6193	"kind"	"clob"	0	0	0	11
-6208	6207	"ra_stmt"	"clob"	0	0	1	0
-6209	6207	"opt"	"boolean"	1	0	1	1
-6212	6211	"qtag"	"bigint"	64	0	0	0
-6213	6211	"user"	"clob"	0	0	0	1
-6214	6211	"started"	"timestamp"	7	0	0	2
-6215	6211	"estimate"	"timestamp"	7	0	0	3
-6216	6211	"progress"	"int"	32	0	0	4
-6217	6211	"status"	"clob"	0	0	0	5
-6218	6211	"tag"	"oid"	63	0	0	6
-6219	6211	"query"	"clob"	0	0	0	7
-6232	6231	"tag"	"int"	32	0	1	0
-6235	6234	"tag"	"int"	32	0	1	0
-6238	6237	"tag"	"int"	32	0	1	0
-6241	6240	"tag"	"bigint"	64	0	1	0
-6244	6243	"tag"	"bigint"	64	0	1	0
-6247	6246	"tag"	"bigint"	64	0	1	0
-6250	6249	"result"	"double"	53	0	0	0
-6251	6249	"val"	"tinyint"	8	0	1	1
-6254	6253	"result"	"double"	53	0	0	0
-6255	6253	"val"	"smallint"	16	0	1	1
-6258	6257	"result"	"double"	53	0	0	0
-6259	6257	"val"	"int"	32	0	1	1
-6262	6261	"result"	"double"	53	0	0	0
-6263	6261	"val"	"wrd"	64	0	1	1
-6266	6265	"result"	"double"	53	0	0	0
-6267	6265	"val"	"bigint"	64	0	1	1
-6270	6269	"result"	"double"	53	0	0	0
-6271	6269	"val"	"real"	24	0	1	1
-6274	6273	"result"	"double"	53	0	0	0
-6275	6273	"val"	"double"	53	0	1	1
-6278	6277	"result"	"double"	53	0	0	0
-6279	6277	"val"	"date"	0	0	1	1
-6282	6281	"result"	"double"	53	0	0	0
-6283	6281	"val"	"time"	1	0	1	1
-6286	6285	"result"	"double"	53	0	0	0
-6287	6285	"val"	"timestamp"	7	0	1	1
-6290	6289	"result"	"double"	53	0	0	0
-6291	6289	"val"	"tinyint"	8	0	1	1
-6294	6293	"result"	"double"	53	0	0	0
-6295	6293	"val"	"smallint"	16	0	1	1
-6298	6297	"result"	"double"	53	0	0	0
-6299	6297	"val"	"int"	32	0	1	1
-6302	6301	"result"	"double"	53	0	0	0
-6303	6301	"val"	"wrd"	64	0	1	1
-6306	6305	"result"	"double"	53	0	0	0
-6307	6305	"val"	"bigint"	64	0	1	1
-6310	6309	"result"	"double"	53	0	0	0
-6311	6309	"val"	"real"	24	0	1	1
-6314	6313	"result"	"double"	53	0	0	0
-6315	6313	"val"	"double"	53	0	1	1
-6318	6317	"result"	"double"	53	0	0	0
-6319	6317	"val"	"date"	0	0	1	1
-6322	6321	"result"	"double"	53	0	0	0
-6323	6321	"val"	"time"	1	0	1	1
-6326	6325	"result"	"double"	53	0	0	0
-6327	6325	"val"	"timestamp"	7	0	1	1
-6330	6329	"result"	"double"	53	0	0	0
-6331	6329	"val"	"tinyint"	8	0	1	1
-6334	6333	"result"	"double"	53	0	0	0
-6335	6333	"val"	"smallint"	16	0	1	1
-6338	6337	"result"	"double"	53	0	0	0
-6339	6337	"val"	"int"	32	0	1	1
-6342	6341	"result"	"double"	53	0	0	0
-6343	6341	"val"	"wrd"	64	0	1	1
-6346	6345	"result"	"double"	53	0	0	0
-6347	6345	"val"	"bigint"	64	0	1	1
-6350	6349	"result"	"double"	53	0	0	0
-6351	6349	"val"	"real"	24	0	1	1
-6354	6353	"result"	"double"	53	0	0	0
-6355	6353	"val"	"double"	53	0	1	1
-6358	6357	"result"	"double"	53	0	0	0
-6359	6357	"val"	"date"	0	0	1	1
-6362	6361	"result"	"double"	53	0	0	0
-6363	6361	"val"	"time"	1	0	1	1
-6366	6365	"result"	"double"	53	0	0	0
-6367	6365	"val"	"timestamp"	7	0	1	1
-6370	6369	"result"	"double"	53	0	0	0
-6371	6369	"val"	"tinyint"	8	0	1	1
-6374	6373	"result"	"double"	53	0	0	0
-6375	6373	"val"	"smallint"	16	0	1	1
-6378	6377	"result"	"double"	53	0	0	0
-6379	6377	"val"	"int"	32	0	1	1
-6382	6381	"result"	"double"	53	0	0	0
-6383	6381	"val"	"wrd"	64	0	1	1
-6386	6385	"result"	"double"	53	0	0	0
-6387	6385	"val"	"bigint"	64	0	1	1
-6390	6389	"result"	"double"	53	0	0	0
-6391	6389	"val"	"real"	24	0	1	1
-6394	6393	"result"	"double"	53	0	0	0
-6395	6393	"val"	"double"	53	0	1	1
-6398	6397	"result"	"double"	53	0	0	0
-6399	6397	"val"	"date"	0	0	1	1
-6402	6401	"result"	"double"	53	0	0	0
-6403	6401	"val"	"time"	1	0	1	1
-6406	6405	"result"	"double"	53	0	0	0
-6407	6405	"val"	"timestamp"	7	0	1	1
-6410	6409	"result"	"tinyint"	8	0	0	0
-6411	6409	"val"	"tinyint"	8	0	1	1
-6414	6413	"result"	"smallint"	16	0	0	0
-6415	6413	"val"	"smallint"	16	0	1	1
-6418	6417	"result"	"int"	32	0	0	0
-6419	6417	"val"	"int"	32	0	1	1
-6422	6421	"result"	"wrd"	64	0	0	0
-6423	6421	"val"	"wrd"	64	0	1	1
-6426	6425	"result"	"bigint"	64	0	0	0
-6427	6425	"val"	"bigint"	64	0	1	1
-6430	6429	"result"	"decimal"	18	3	0	0
-6431	6429	"val"	"decimal"	18	3	1	1
-6434	6433	"result"	"real"	24	0	0	0
-6435	6433	"val"	"real"	24	0	1	1
-6438	6437	"result"	"double"	53	0	0	0
-6439	6437	"val"	"double"	53	0	1	1
-6442	6441	"result"	"date"	0	0	0	0
-6443	6441	"val"	"date"	0	0	1	1
-6446	6445	"result"	"time"	1	0	0	0
-6447	6445	"val"	"time"	1	0	1	1
-6450	6449	"result"	"timestamp"	7	0	0	0
-6451	6449	"val"	"timestamp"	7	0	1	1
-6454	6453	"result"	"tinyint"	8	0	0	0
-6455	6453	"val"	"tinyint"	8	0	1	1
-6456	6453	"q"	"double"	53	0	1	2
-6459	6458	"result"	"smallint"	16	0	0	0
-6460	6458	"val"	"smallint"	16	0	1	1
+6140	6139	"result"	"double"	53	0	0	0
+6141	6139	"num"	"double"	53	0	1	1
+6142	6139	"prc"	"int"	32	0	1	2
+6143	6139	"truncat"	"int"	32	0	1	3
+6146	6145	"result"	"clob"	0	0	0	0
+6147	6145	"num"	"double"	53	0	1	1
+6148	6145	"prc"	"int"	32	0	1	2
+6149	6145	"truncat"	"int"	32	0	1	3
+6152	6151	"result"	"double"	53	0	0	0
+6153	6151	"pdec"	"double"	53	0	1	1
+6154	6151	"pradius"	"double"	53	0	1	2
+6157	6156	"result"	"oid"	63	0	0	0
+6158	6156	"x"	"int"	32	0	1	1
+6159	6156	"y"	"int"	32	0	1	2
+6162	6161	"result"	"int"	32	0	0	0
+6163	6161	"z"	"oid"	63	0	1	1
+6166	6165	"result"	"int"	32	0	0	0
+6167	6165	"z"	"oid"	63	0	1	1
+6170	6169	"rewrite"	"clob"	0	0	0	0
+6171	6169	"count"	"int"	32	0	0	1
+6174	6173	"query"	"clob"	0	0	0	0
+6175	6173	"count"	"int"	32	0	0	1
+6178	6177	"filename"	"clob"	0	0	1	0
+6181	6180	"name"	"clob"	0	0	0	0
+6182	6180	"def"	"clob"	0	0	0	1
+6183	6180	"status"	"clob"	0	0	0	2
+6191	6190	"name"	"clob"	0	0	0	0
+6192	6190	"value"	"clob"	0	0	0	1
+6199	6198	"id"	"int"	32	0	0	0
+6200	6198	"name"	"clob"	0	0	0	1
+6201	6198	"htype"	"clob"	0	0	0	2
+6202	6198	"ttype"	"clob"	0	0	0	3
+6203	6198	"count"	"bigint"	64	0	0	4
+6204	6198	"refcnt"	"int"	32	0	0	5
+6205	6198	"lrefcnt"	"int"	32	0	0	6
+6206	6198	"location"	"clob"	0	0	0	7
+6207	6198	"heat"	"int"	32	0	0	8
+6208	6198	"dirty"	"clob"	0	0	0	9
+6209	6198	"status"	"clob"	0	0	0	10
+6210	6198	"kind"	"clob"	0	0	0	11
+6213	6212	"ra_stmt"	"clob"	0	0	1	0
+6214	6212	"opt"	"boolean"	1	0	1	1
+6217	6216	"qtag"	"bigint"	64	0	0	0
+6218	6216	"user"	"clob"	0	0	0	1
+6219	6216	"started"	"timestamp"	7	0	0	2
+6220	6216	"estimate"	"timestamp"	7	0	0	3
+6221	6216	"progress"	"int"	32	0	0	4
+6222	6216	"status"	"clob"	0	0	0	5
+6223	6216	"tag"	"oid"	63	0	0	6
+6224	6216	"query"	"clob"	0	0	0	7
+6237	6236	"tag"	"int"	32	0	1	0
+6240	6239	"tag"	"int"	32	0	1	0
+6243	6242	"tag"	"int"	32	0	1	0
+6246	6245	"tag"	"bigint"	64	0	1	0
+6249	6248	"tag"	"bigint"	64	0	1	0
+6252	6251	"tag"	"bigint"	64	0	1	0
+6255	6254	"result"	"double"	53	0	0	0
+6256	6254	"val"	"tinyint"	8	0	1	1
+6259	6258	"result"	"double"	53	0	0	0
+6260	6258	"val"	"smallint"	16	0	1	1
+6263	6262	"result"	"double"	53	0	0	0
+6264	6262	"val"	"int"	32	0	1	1
+6267	6266	"result"	"double"	53	0	0	0
+6268	6266	"val"	"wrd"	64	0	1	1
+6271	6270	"result"	"double"	53	0	0	0
+6272	6270	"val"	"bigint"	64	0	1	1
+6275	6274	"result"	"double"	53	0	0	0
+6276	6274	"val"	"real"	24	0	1	1
+6279	6278	"result"	"double"	53	0	0	0
+6280	6278	"val"	"double"	53	0	1	1
+6283	6282	"result"	"double"	53	0	0	0
+6284	6282	"val"	"date"	0	0	1	1
+6287	6286	"result"	"double"	53	0	0	0
+6288	6286	"val"	"time"	1	0	1	1
+6291	6290	"result"	"double"	53	0	0	0
+6292	6290	"val"	"timestamp"	7	0	1	1
+6295	6294	"result"	"double"	53	0	0	0
+6296	6294	"val"	"tinyint"	8	0	1	1
+6299	6298	"result"	"double"	53	0	0	0
+6300	6298	"val"	"smallint"	16	0	1	1
+6303	6302	"result"	"double"	53	0	0	0
+6304	6302	"val"	"int"	32	0	1	1
+6307	6306	"result"	"double"	53	0	0	0
+6308	6306	"val"	"wrd"	64	0	1	1
+6311	6310	"result"	"double"	53	0	0	0
+6312	6310	"val"	"bigint"	64	0	1	1
+6315	6314	"result"	"double"	53	0	0	0
+6316	6314	"val"	"real"	24	0	1	1
+6319	6318	"result"	"double"	53	0	0	0
+6320	6318	"val"	"double"	53	0	1	1
+6323	6322	"result"	"double"	53	0	0	0
+6324	6322	"val"	"date"	0	0	1	1
+6327	6326	"result"	"double"	53	0	0	0
+6328	6326	"val"	"time"	1	0	1	1
+6331	6330	"result"	"double"	53	0	0	0
+6332	6330	"val"	"timestamp"	7	0	1	1
+6335	6334	"result"	"double"	53	0	0	0
+6336	6334	"val"	"tinyint"	8	0	1	1
+6339	6338	"result"	"double"	53	0	0	0
+6340	6338	"val"	"smallint"	16	0	1	1
+6343	6342	"result"	"double"	53	0	0	0
+6344	6342	"val"	"int"	32	0	1	1
+6347	6346	"result"	"double"	53	0	0	0
+6348	6346	"val"	"wrd"	64	0	1	1
+6351	6350	"result"	"double"	53	0	0	0
+6352	6350	"val"	"bigint"	64	0	1	1
+6355	6354	"result"	"double"	53	0	0	0
+6356	6354	"val"	"real"	24	0	1	1
+6359	6358	"result"	"double"	53	0	0	0
+6360	6358	"val"	"double"	53	0	1	1
+6363	6362	"result"	"double"	53	0	0	0
+6364	6362	"val"	"date"	0	0	1	1
+6367	6366	"result"	"double"	53	0	0	0
+6368	6366	"val"	"time"	1	0	1	1
+6371	6370	"result"	"double"	53	0	0	0
+6372	6370	"val"	"timestamp"	7	0	1	1
+6375	6374	"result"	"double"	53	0	0	0
+6376	6374	"val"	"tinyint"	8	0	1	1
+6379	6378	"result"	"double"	53	0	0	0
+6380	6378	"val"	"smallint"	16	0	1	1
+6383	6382	"result"	"double"	53	0	0	0
+6384	6382	"val"	"int"	32	0	1	1
+6387	6386	"result"	"double"	53	0	0	0
+6388	6386	"val"	"wrd"	64	0	1	1
+6391	6390	"result"	"double"	53	0	0	0
+6392	6390	"val"	"bigint"	64	0	1	1
+6395	6394	"result"	"double"	53	0	0	0
+6396	6394	"val"	"real"	24	0	1	1
+6399	6398	"result"	"double"	53	0	0	0
+6400	6398	"val"	"double"	53	0	1	1
+6403	6402	"result"	"double"	53	0	0	0
+6404	6402	"val"	"date"	0	0	1	1
+6407	6406	"result"	"double"	53	0	0	0
+6408	6406	"val"	"time"	1	0	1	1
+6411	6410	"result"	"double"	53	0	0	0
+6412	6410	"val"	"timestamp"	7	0	1	1
+6415	6414	"result"	"tinyint"	8	0	0	0
+6416	6414	"val"	"tinyint"	8	0	1	1
+6419	6418	"result"	"smallint"	16	0	0	0
+6420	6418	"val"	"smallint"	16	0	1	1
+6423	6422	"result"	"int"	32	0	0	0
+6424	6422	"val"	"int"	32	0	1	1
+6427	6426	"result"	"wrd"	64	0	0	0
+6428	6426	"val"	"wrd"	64	0	1	1
+6431	6430	"result"	"bigint"	64	0	0	0
+6432	6430	"val"	"bigint"	64	0	1	1
+6435	6434	"result"	"decimal"	18	3	0	0
+6436	6434	"val"	"decimal"	18	3	1	1
+6439	6438	"result"	"real"	24	0	0	0
+6440	6438	"val"	"real"	24	0	1	1
+6443	6442	"result"	"double"	53	0	0	0
+6444	6442	"val"	"double"	53	0	1	1
+6447	6446	"result"	"date"	0	0	0	0
+6448	6446	"val"	"date"	0	0	1	1
+6451	6450	"result"	"time"	1	0	0	0
+6452	6450	"val"	"time"	1	0	1	1
+6455	6454	"result"	"timestamp"	7	0	0	0
+6456	6454	"val"	"timestamp"	7	0	1	1
+6459	6458	"result"	"tinyint"	8	0	0	0
+6460	6458	"val"	"tinyint"	8	0	1	1
 6461	6458	"q"	"double"	53	0	1	2
-6464	6463	"result"	"int"	32	0	0	0
-6465	6463	"val"	"int"	32	0	1	1
+6464	6463	"result"	"smallint"	16	0	0	0
+6465	6463	"val"	"smallint"	16	0	1	1
 6466	6463	"q"	"double"	53	0	1	2
-6469	6468	"result"	"wrd"	64	0	0	0
-6470	6468	"val"	"wrd"	64	0	1	1
+6469	6468	"result"	"int"	32	0	0	0
+6470	6468	"val"	"int"	32	0	1	1
 6471	6468	"q"	"double"	53	0	1	2
-6474	6473	"result"	"bigint"	64	0	0	0
-6475	6473	"val"	"bigint"	64	0	1	1
+6474	6473	"result"	"wrd"	64	0	0	0
+6475	6473	"val"	"wrd"	64	0	1	1
 6476	6473	"q"	"double"	53	0	1	2
-6479	6478	"result"	"decimal"	18	3	0	0
-6480	6478	"val"	"decimal"	18	3	1	1
+6479	6478	"result"	"bigint"	64	0	0	0
+6480	6478	"val"	"bigint"	64	0	1	1
 6481	6478	"q"	"double"	53	0	1	2
-6484	6483	"result"	"real"	24	0	0	0
-6485	6483	"val"	"real"	24	0	1	1
+6484	6483	"result"	"decimal"	18	3	0	0
+6485	6483	"val"	"decimal"	18	3	1	1
 6486	6483	"q"	"double"	53	0	1	2
-6489	6488	"result"	"double"	53	0	0	0
-6490	6488	"val"	"double"	53	0	1	1
+6489	6488	"result"	"real"	24	0	0	0
+6490	6488	"val"	"real"	24	0	1	1
 6491	6488	"q"	"double"	53	0	1	2
-6494	6493	"result"	"date"	0	0	0	0
-6495	6493	"val"	"date"	0	0	1	1
+6494	6493	"result"	"double"	53	0	0	0
+6495	6493	"val"	"double"	53	0	1	1
 6496	6493	"q"	"double"	53	0	1	2
-6499	6498	"result"	"time"	1	0	0	0
-6500	6498	"val"	"time"	1	0	1	1
+6499	6498	"result"	"date"	0	0	0	0
+6500	6498	"val"	"date"	0	0	1	1
 6501	6498	"q"	"double"	53	0	1	2
-6504	6503	"result"	"timestamp"	7	0	0	0
-6505	6503	"val"	"timestamp"	7	0	1	1
+6504	6503	"result"	"time"	1	0	0	0
+6505	6503	"val"	"time"	1	0	1	1
 6506	6503	"q"	"double"	53	0	1	2
-6509	6508	"result"	"tinyint"	8	0	0	0
-6510	6508	"e1"	"tinyint"	8	0	1	1
-6511	6508	"e2"	"tinyint"	8	0	1	2
-6514	6513	"result"	"smallint"	16	0	0	0
-6515	6513	"e1"	"smallint"	16	0	1	1
-6516	6513	"e2"	"smallint"	16	0	1	2
-6519	6518	"result"	"int"	32	0	0	0
-6520	6518	"e1"	"int"	32	0	1	1
-6521	6518	"e2"	"int"	32	0	1	2
-6524	6523	"result"	"wrd"	64	0	0	0
-6525	6523	"e1"	"wrd"	64	0	1	1
-6526	6523	"e2"	"wrd"	64	0	1	2
-6529	6528	"result"	"bigint"	64	0	0	0
-6530	6528	"e1"	"bigint"	64	0	1	1
-6531	6528	"e2"	"bigint"	64	0	1	2
-6534	6533	"result"	"real"	24	0	0	0
-6535	6533	"e1"	"real"	24	0	1	1
-6536	6533	"e2"	"real"	24	0	1	2
-6539	6538	"result"	"double"	53	0	0	0
-6540	6538	"e1"	"double"	53	0	1	1
-6541	6538	"e2"	"double"	53	0	1	2
+6509	6508	"result"	"timestamp"	7	0	0	0
+6510	6508	"val"	"timestamp"	7	0	1	1
+6511	6508	"q"	"double"	53	0	1	2
+6514	6513	"result"	"tinyint"	8	0	0	0
+6515	6513	"e1"	"tinyint"	8	0	1	1
+6516	6513	"e2"	"tinyint"	8	0	1	2
+6519	6518	"result"	"smallint"	16	0	0	0
+6520	6518	"e1"	"smallint"	16	0	1	1
+6521	6518	"e2"	"smallint"	16	0	1	2
+6524	6523	"result"	"int"	32	0	0	0
+6525	6523	"e1"	"int"	32	0	1	1
+6526	6523	"e2"	"int"	32	0	1	2
+6529	6528	"result"	"wrd"	64	0	0	0
+6530	6528	"e1"	"wrd"	64	0	1	1
+6531	6528	"e2"	"wrd"	64	0	1	2
+6534	6533	"result"	"bigint"	64	0	0	0
+6535	6533	"e1"	"bigint"	64	0	1	1
+6536	6533	"e2"	"bigint"	64	0	1	2
+6539	6538	"result"	"real"	24	0	0	0
+6540	6538	"e1"	"real"	24	0	1	1
+6541	6538	"e2"	"real"	24	0	1	2
 6544	6543	"result"	"double"	53	0	0	0
-6545	6543	"val"	"hugeint"	128	0	1	1
-6548	6547	"result"	"double"	53	0	0	0
-6549	6547	"val"	"hugeint"	128	0	1	1
-6552	6551	"result"	"double"	53	0	0	0
-6553	6551	"val"	"hugeint"	128	0	1	1
-6556	6555	"result"	"double"	53	0	0	0
-6557	6555	"val"	"hugeint"	128	0	1	1
-6560	6559	"result"	"hugeint"	128	0	0	0
-6561	6559	"val"	"hugeint"	128	0	1	1
-6564	6563	"result"	"hugeint"	128	0	0	0
-6565	6563	"val"	"hugeint"	128	0	1	1
-6566	6563	"q"	"double"	53	0	1	2
+6545	6543	"e1"	"double"	53	0	1	1
+6546	6543	"e2"	"double"	53	0	1	2
+6549	6548	"result"	"double"	53	0	0	0
+6550	6548	"val"	"hugeint"	128	0	1	1
+6553	6552	"result"	"double"	53	0	0	0
+6554	6552	"val"	"hugeint"	128	0	1	1
+6557	6556	"result"	"double"	53	0	0	0
+6558	6556	"val"	"hugeint"	128	0	1	1
+6561	6560	"result"	"double"	53	0	0	0
+6562	6560	"val"	"hugeint"	128	0	1	1
+6565	6564	"result"	"hugeint"	128	0	0	0
+6566	6564	"val"	"hugeint"	128	0	1	1
 6569	6568	"result"	"hugeint"	128	0	0	0
-6570	6568	"e1"	"hugeint"	128	0	1	1
-6571	6568	"e2"	"hugeint"	128	0	1	2
-6587	6586	"result"	"mbr"	0	0	0	0
-6588	6586	"g"	"geometry"	0	0	1	1
-6591	6590	"result"	"boolean"	1	0	0	0
-6592	6590	"a"	"mbr"	0	0	1	1
-6593	6590	"b"	"mbr"	0	0	1	2
-6596	6595	"result"	"geometry"	0	0	0	0
-6597	6595	"wkt"	"clob"	0	0	1	1
-6598	6595	"srid"	"smallint"	16	0	1	2
-6601	6600	"result"	"point"	0	0	0	0
+6570	6568	"val"	"hugeint"	128	0	1	1
+6571	6568	"q"	"double"	53	0	1	2
+6574	6573	"result"	"hugeint"	128	0	0	0
+6575	6573	"e1"	"hugeint"	128	0	1	1
+6576	6573	"e2"	"hugeint"	128	0	1	2
+6592	6591	"result"	"mbr"	0	0	0	0
+6593	6591	"g"	"geometry"	0	0	1	1
+6596	6595	"result"	"boolean"	1	0	0	0
+6597	6595	"a"	"mbr"	0	0	1	1
+6598	6595	"b"	"mbr"	0	0	1	2
+6601	6600	"result"	"geometry"	0	0	0	0
 6602	6600	"wkt"	"clob"	0	0	1	1
 6603	6600	"srid"	"smallint"	16	0	1	2
-6606	6605	"result"	"linestring"	0	0	0	0
+6606	6605	"result"	"point"	0	0	0	0
 6607	6605	"wkt"	"clob"	0	0	1	1
 6608	6605	"srid"	"smallint"	16	0	1	2
-6611	6610	"result"	"polygon"	0	0	0	0
+6611	6610	"result"	"linestring"	0	0	0	0
 6612	6610	"wkt"	"clob"	0	0	1	1
 6613	6610	"srid"	"smallint"	16	0	1	2
-6616	6615	"result"	"multipoint"	0	0	0	0
+6616	6615	"result"	"polygon"	0	0	0	0
 6617	6615	"wkt"	"clob"	0	0	1	1
 6618	6615	"srid"	"smallint"	16	0	1	2
-6621	6620	"result"	"multilinestring"	0	0	0	0
+6621	6620	"result"	"multipoint"	0	0	0	0
 6622	6620	"wkt"	"clob"	0	0	1	1
 6623	6620	"srid"	"smallint"	16	0	1	2
-6626	6625	"result"	"multipolygon"	0	0	0	0
+6626	6625	"result"	"multilinestring"	0	0	0	0
 6627	6625	"wkt"	"clob"	0	0	1	1
 6628	6625	"srid"	"smallint"	16	0	1	2
 6631	6630	"result"	"multipolygon"	0	0	0	0
 6632	6630	"wkt"	"clob"	0	0	1	1
 6633	6630	"srid"	"smallint"	16	0	1	2
-6636	6635	"result"	"polygon"	0	0	0	0
+6636	6635	"result"	"multipolygon"	0	0	0	0
 6637	6635	"wkt"	"clob"	0	0	1	1
 6638	6635	"srid"	"smallint"	16	0	1	2
-6641	6640	"result"	"clob"	0	0	0	0
-6642	6640	"g"	"geometry"	0	0	1	1
-6645	6644	"result"	"double"	53	0	0	0
-6646	6644	"g"	"geometry"	0	0	1	1
-6649	6648	"result"	"double"	53	0	0	0
-6650	6648	"g"	"geometry"	0	0	1	1
-6653	6652	"result"	"point"	0	0	0	0
-6654	6652	"x"	"double"	53	0	1	1
-6655	6652	"y"	"double"	53	0	1	2
-6658	6657	"result"	"int"	32	0	0	0
-6659	6657	"g"	"geometry"	0	0	1	1
-6662	6661	"result"	"int"	32	0	0	0
-6663	6661	"g"	"geometry"	0	0	1	1
-6666	6665	"result"	"int"	32	0	0	0
-6667	6665	"g"	"geometry"	0	0	1	1
-6670	6669	"result"	"geometry"	0	0	0	0
-6671	6669	"g"	"geometry"	0	0	1	1
-6674	6673	"result"	"boolean"	1	0	0	0
-6675	6673	"g"	"geometry"	0	0	1	1
-6678	6677	"result"	"boolean"	1	0	0	0
-6679	6677	"g"	"geometry"	0	0	1	1
-6682	6681	"result"	"geometry"	0	0	0	0
-6683	6681	"g"	"geometry"	0	0	1	1
-6686	6685	"result"	"boolean"	1	0	0	0
-6687	6685	"a"	"geometry"	0	0	1	1
-6688	6685	"b"	"geometry"	0	0	1	2
+6641	6640	"result"	"polygon"	0	0	0	0
+6642	6640	"wkt"	"clob"	0	0	1	1
+6643	6640	"srid"	"smallint"	16	0	1	2
+6646	6645	"result"	"clob"	0	0	0	0
+6647	6645	"g"	"geometry"	0	0	1	1
+6650	6649	"result"	"double"	53	0	0	0
+6651	6649	"g"	"geometry"	0	0	1	1
+6654	6653	"result"	"double"	53	0	0	0
+6655	6653	"g"	"geometry"	0	0	1	1
+6658	6657	"result"	"point"	0	0	0	0
+6659	6657	"x"	"double"	53	0	1	1
+6660	6657	"y"	"double"	53	0	1	2
+6663	6662	"result"	"int"	32	0	0	0
+6664	6662	"g"	"geometry"	0	0	1	1
+6667	6666	"result"	"int"	32	0	0	0
+6668	6666	"g"	"geometry"	0	0	1	1
+6671	6670	"result"	"int"	32	0	0	0
+6672	6670	"g"	"geometry"	0	0	1	1
+6675	6674	"result"	"geometry"	0	0	0	0
+6676	6674	"g"	"geometry"	0	0	1	1
+6679	6678	"result"	"boolean"	1	0	0	0
+6680	6678	"g"	"geometry"	0	0	1	1
+6683	6682	"result"	"boolean"	1	0	0	0
+6684	6682	"g"	"geometry"	0	0	1	1
+6687	6686	"result"	"geometry"	0	0	0	0
+6688	6686	"g"	"geometry"	0	0	1	1
 6691	6690	"result"	"boolean"	1	0	0	0
 6692	6690	"a"	"geometry"	0	0	1	1
 6693	6690	"b"	"geometry"	0	0	1	2
@@ -5794,22 +5795,22 @@
 6726	6725	"result"	"boolean"	1	0	0	0
 6727	6725	"a"	"geometry"	0	0	1	1
 6728	6725	"b"	"geometry"	0	0	1	2
-6729	6725	"pattern"	"clob"	0	0	1	3
-6732	6731	"result"	"double"	53	0	0	0
-6733	6731	"g"	"geometry"	0	0	1	1
-6736	6735	"result"	"double"	53	0	0	0
-6737	6735	"g"	"geometry"	0	0	1	1
-6740	6739	"result"	"double"	53	0	0	0
-6741	6739	"a"	"geometry"	0	0	1	1
-6742	6739	"b"	"geometry"	0	0	1	2
-6745	6744	"result"	"geometry"	0	0	0	0
+6731	6730	"result"	"boolean"	1	0	0	0
+6732	6730	"a"	"geometry"	0	0	1	1
+6733	6730	"b"	"geometry"	0	0	1	2
+6734	6730	"pattern"	"clob"	0	0	1	3
+6737	6736	"result"	"double"	53	0	0	0
+6738	6736	"g"	"geometry"	0	0	1	1
+6741	6740	"result"	"double"	53	0	0	0
+6742	6740	"g"	"geometry"	0	0	1	1
+6745	6744	"result"	"double"	53	0	0	0
 6746	6744	"a"	"geometry"	0	0	1	1
-6747	6744	"distance"	"double"	53	0	1	2
+6747	6744	"b"	"geometry"	0	0	1	2
 6750	6749	"result"	"geometry"	0	0	0	0
 6751	6749	"a"	"geometry"	0	0	1	1
-6754	6753	"result"	"geometry"	0	0	0	0
-6755	6753	"a"	"geometry"	0	0	1	1
-6756	6753	"b"	"geometry"	0	0	1	2
+6752	6749	"distance"	"double"	53	0	1	2
+6755	6754	"result"	"geometry"	0	0	0	0
+6756	6754	"a"	"geometry"	0	0	1	1
 6759	6758	"result"	"geometry"	0	0	0	0
 6760	6758	"a"	"geometry"	0	0	1	1
 6761	6758	"b"	"geometry"	0	0	1	2
@@ -5819,213 +5820,216 @@
 6769	6768	"result"	"geometry"	0	0	0	0
 6770	6768	"a"	"geometry"	0	0	1	1
 6771	6768	"b"	"geometry"	0	0	1	2
-6776	6775	"result"	"json"	0	0	0	0
-6777	6775	"js"	"json"	0	0	1	1
-6778	6775	"pathexpr"	"clob"	0	0	1	2
+6774	6773	"result"	"geometry"	0	0	0	0
+6775	6773	"a"	"geometry"	0	0	1	1
+6776	6773	"b"	"geometry"	0	0	1	2
 6781	6780	"result"	"json"	0	0	0	0
 6782	6780	"js"	"json"	0	0	1	1
-6783	6780	"name"	"tinyint"	8	0	1	2
+6783	6780	"pathexpr"	"clob"	0	0	1	2
 6786	6785	"result"	"json"	0	0	0	0
 6787	6785	"js"	"json"	0	0	1	1
-6788	6785	"name"	"int"	32	0	1	2
+6788	6785	"name"	"tinyint"	8	0	1	2
 6791	6790	"result"	"json"	0	0	0	0
 6792	6790	"js"	"json"	0	0	1	1
-6793	6790	"name"	"bigint"	64	0	1	2
-6796	6795	"result"	"clob"	0	0	0	0
+6793	6790	"name"	"int"	32	0	1	2
+6796	6795	"result"	"json"	0	0	0	0
 6797	6795	"js"	"json"	0	0	1	1
-6798	6795	"e"	"clob"	0	0	1	2
-6801	6800	"result"	"double"	53	0	0	0
+6798	6795	"name"	"bigint"	64	0	1	2
+6801	6800	"result"	"clob"	0	0	0	0
 6802	6800	"js"	"json"	0	0	1	1
-6805	6804	"result"	"bigint"	64	0	0	0
-6806	6804	"js"	"json"	0	0	1	1
-6809	6808	"result"	"boolean"	1	0	0	0
-6810	6808	"js"	"clob"	0	0	1	1
-6813	6812	"result"	"boolean"	1	0	0	0
-6814	6812	"js"	"clob"	0	0	1	1
-6817	6816	"result"	"boolean"	1	0	0	0
-6818	6816	"js"	"clob"	0	0	1	1
-6821	6820	"result"	"boolean"	1	0	0	0
-6822	6820	"js"	"json"	0	0	1	1
-6825	6824	"result"	"boolean"	1	0	0	0
-6826	6824	"js"	"json"	0	0	1	1
-6829	6828	"result"	"boolean"	1	0	0	0
-6830	6828	"js"	"json"	0	0	1	1
-6833	6832	"result"	"int"	32	0	0	0
-6834	6832	"js"	"json"	0	0	1	1
-6837	6836	"result"	"json"	0	0	0	0
-6838	6836	"js"	"json"	0	0	1	1
-6841	6840	"result"	"json"	0	0	0	0
-6842	6840	"js"	"json"	0	0	1	1
-6845	6844	"result"	"clob"	0	0	0	0
-6846	6844	"js"	"json"	0	0	1	1
-6849	6848	"result"	"clob"	0	0	0	0
-6850	6848	"js"	"clob"	0	0	1	1
-6853	6852	"result"	"clob"	0	0	0	0
-6854	6852	"js"	"int"	32	0	1	1
-6857	6856	"result"	"clob"	0	0	0	0
-6858	6856	"js"	"json"	0	0	1	1
-6861	6860	"result"	"clob"	0	0	0	0
-6862	6860	"x"	"clob"	0	0	1	1
-6865	6864	"result"	"clob"	0	0	0	0
-6866	6864	"x"	"double"	53	0	1	1
-6869	6868	"result"	"json"	0	0	0	0
-6870	6868	"js"	"json"	0	0	1	1
-6871	6868	"name"	"hugeint"	128	0	1	2
-6874	6873	"result"	"clob"	0	0	0	0
-6875	6873	"v"	"clob"	0	0	1	1
-6879	6878	"result"	"uuid"	0	0	0	0
-6882	6881	"result"	"uuid"	0	0	0	0
-6883	6881	"u"	"uuid"	0	0	1	1
-6886	6885	"result"	"uuid"	0	0	0	0
-6887	6885	"u"	"clob"	0	0	1	1
-6890	6889	"result"	"double"	53	0	0	0
-6891	6889	"chi2"	"double"	53	0	1	1
-6892	6889	"datapoints"	"double"	53	0	1	2
-6895	6894	"dirname"	"clob"	0	0	1	0
-6898	6897	"fname"	"clob"	0	0	1	0
-6901	6900	"tname"	"clob"	0	0	1	0
-6904	6903	"dirname"	"clob"	0	0	1	0
-6905	6903	"pat"	"clob"	0	0	1	1
-6908	6907	"schema"	"clob"	0	0	0	0
-6909	6907	"table"	"clob"	0	0	0	1
-6910	6907	"column"	"clob"	0	0	0	2
-6911	6907	"type"	"clob"	0	0	0	3
-6912	6907	"mode"	"clob"	0	0	0	4
-6913	6907	"location"	"clob"	0	0	0	5
-6914	6907	"count"	"bigint"	64	0	0	6
-6915	6907	"typewidth"	"int"	32	0	0	7
-6916	6907	"columnsize"	"bigint"	64	0	0	8
-6917	6907	"heapsize"	"bigint"	64	0	0	9
-6918	6907	"hashes"	"bigint"	64	0	0	10
-6919	6907	"imprints"	"bigint"	64	0	0	11
-6920	6907	"sorted"	"boolean"	1	0	0	12
-6921	6907	"compress"	"boolean"	1	0	0	13
-6954	6953	"result"	"bigint"	64	0	0	0
-6955	6953	"nme"	"clob"	0	0	1	1
-6956	6953	"i"	"bigint"	64	0	1	2
-6957	6953	"d"	"bigint"	64	0	1	3
-6960	6959	"result"	"bigint"	64	0	0	0
-6961	6959	"tpe"	"clob"	0	0	1	1
-6962	6959	"i"	"bigint"	64	0	1	2
-6963	6959	"w"	"int"	32	0	1	3
-6966	6965	"result"	"bigint"	64	0	0	0
-6967	6965	"b"	"boolean"	1	0	1	1
-6968	6965	"i"	"bigint"	64	0	1	2
+6803	6800	"e"	"clob"	0	0	1	2
+6806	6805	"result"	"double"	53	0	0	0
+6807	6805	"js"	"json"	0	0	1	1
+6810	6809	"result"	"bigint"	64	0	0	0
+6811	6809	"js"	"json"	0	0	1	1
+6814	6813	"result"	"boolean"	1	0	0	0
+6815	6813	"js"	"clob"	0	0	1	1
+6818	6817	"result"	"boolean"	1	0	0	0
+6819	6817	"js"	"clob"	0	0	1	1
+6822	6821	"result"	"boolean"	1	0	0	0
+6823	6821	"js"	"clob"	0	0	1	1
+6826	6825	"result"	"boolean"	1	0	0	0
+6827	6825	"js"	"json"	0	0	1	1
+6830	6829	"result"	"boolean"	1	0	0	0
+6831	6829	"js"	"json"	0	0	1	1
+6834	6833	"result"	"boolean"	1	0	0	0
+6835	6833	"js"	"json"	0	0	1	1
+6838	6837	"result"	"int"	32	0	0	0
+6839	6837	"js"	"json"	0	0	1	1
+6842	6841	"result"	"json"	0	0	0	0
+6843	6841	"js"	"json"	0	0	1	1
+6846	6845	"result"	"json"	0	0	0	0
+6847	6845	"js"	"json"	0	0	1	1
+6850	6849	"result"	"clob"	0	0	0	0
+6851	6849	"js"	"json"	0	0	1	1
+6854	6853	"result"	"clob"	0	0	0	0
+6855	6853	"js"	"clob"	0	0	1	1
+6858	6857	"result"	"clob"	0	0	0	0
+6859	6857	"js"	"int"	32	0	1	1
+6862	6861	"result"	"clob"	0	0	0	0
+6863	6861	"js"	"json"	0	0	1	1
+6866	6865	"result"	"clob"	0	0	0	0
+6867	6865	"x"	"clob"	0	0	1	1
+6870	6869	"result"	"clob"	0	0	0	0
+6871	6869	"x"	"double"	53	0	1	1
+6874	6873	"result"	"json"	0	0	0	0
+6875	6873	"js"	"json"	0	0	1	1
+6876	6873	"name"	"hugeint"	128	0	1	2
+6879	6878	"result"	"clob"	0	0	0	0
+6880	6878	"v"	"clob"	0	0	1	1
+6884	6883	"result"	"uuid"	0	0	0	0
+6887	6886	"result"	"uuid"	0	0	0	0
+6888	6886	"u"	"uuid"	0	0	1	1
+6891	6890	"result"	"uuid"	0	0	0	0
+6892	6890	"u"	"clob"	0	0	1	1
+6895	6894	"result"	"double"	53	0	0	0
+6896	6894	"chi2"	"double"	53	0	1	1
+6897	6894	"datapoints"	"double"	53	0	1	2
+6900	6899	"dirname"	"clob"	0	0	1	0
+6903	6902	"fname"	"clob"	0	0	1	0
+6906	6905	"tname"	"clob"	0	0	1	0
+6909	6908	"dirname"	"clob"	0	0	1	0
+6910	6908	"pat"	"clob"	0	0	1	1
+6913	6912	"schema"	"clob"	0	0	0	0
+6914	6912	"table"	"clob"	0	0	0	1
+6915	6912	"column"	"clob"	0	0	0	2
+6916	6912	"type"	"clob"	0	0	0	3
+6917	6912	"mode"	"clob"	0	0	0	4
+6918	6912	"location"	"clob"	0	0	0	5
+6919	6912	"count"	"bigint"	64	0	0	6
+6920	6912	"typewidth"	"int"	32	0	0	7
+6921	6912	"columnsize"	"bigint"	64	0	0	8
+6922	6912	"heapsize"	"bigint"	64	0	0	9
+6923	6912	"hashes"	"bigint"	64	0	0	10
+6924	6912	"imprints"	"bigint"	64	0	0	11
+6925	6912	"sorted"	"boolean"	1	0	0	12
+6926	6912	"compress"	"boolean"	1	0	0	13
+6959	6958	"result"	"bigint"	64	0	0	0
+6960	6958	"nme"	"clob"	0	0	1	1
+6961	6958	"i"	"bigint"	64	0	1	2
+6962	6958	"d"	"bigint"	64	0	1	3
+6965	6964	"result"	"bigint"	64	0	0	0
+6966	6964	"tpe"	"clob"	0	0	1	1
+6967	6964	"i"	"bigint"	64	0	1	2
+6968	6964	"w"	"int"	32	0	1	3
 6971	6970	"result"	"bigint"	64	0	0	0
-6972	6970	"i"	"bigint"	64	0	1	1
-6973	6970	"nme"	"clob"	0	0	1	2
-6976	6975	"schema"	"clob"	0	0	0	0
-6977	6975	"table"	"clob"	0	0	0	1
-6978	6975	"column"	"clob"	0	0	0	2
-6979	6975	"type"	"clob"	0	0	0	3
-6980	6975	"count"	"bigint"	64	0	0	4
-6981	6975	"columnsize"	"bigint"	64	0	0	5
-6982	6975	"heapsize"	"bigint"	64	0	0	6
-6983	6975	"hashes"	"bigint"	64	0	0	7
-6984	6975	"imprints"	"bigint"	64	0	0	8
-6985	6975	"sorted"	"boolean"	1	0	0	9
-7025	7024	"tbl"	"clob"	0	0	1	0
-7028	7027	"sch"	"clob"	0	0	1	0
-7029	7027	"tbl"	"clob"	0	0	1	1
-7032	7031	"sch"	"clob"	0	0	1	0
-7033	7031	"tbl"	"clob"	0	0	1	1
-7034	7031	"col"	"clob"	0	0	1	2
-7037	7036	"sample"	"bigint"	64	0	1	0
-7040	7039	"tbl"	"clob"	0	0	1	0
-7041	7039	"sample"	"bigint"	64	0	1	1
-7044	7043	"sch"	"clob"	0	0	1	0
-7045	7043	"tbl"	"clob"	0	0	1	1
-7046	7043	"sample"	"bigint"	64	0	1	2
+6972	6970	"b"	"boolean"	1	0	1	1
+6973	6970	"i"	"bigint"	64	0	1	2
+6976	6975	"result"	"bigint"	64	0	0	0
+6977	6975	"i"	"bigint"	64	0	1	1
+6978	6975	"nme"	"clob"	0	0	1	2
+6981	6980	"schema"	"clob"	0	0	0	0
+6982	6980	"table"	"clob"	0	0	0	1
+6983	6980	"column"	"clob"	0	0	0	2
+6984	6980	"type"	"clob"	0	0	0	3
+6985	6980	"count"	"bigint"	64	0	0	4
+6986	6980	"columnsize"	"bigint"	64	0	0	5
+6987	6980	"heapsize"	"bigint"	64	0	0	6
+6988	6980	"hashes"	"bigint"	64	0	0	7
+6989	6980	"imprints"	"bigint"	64	0	0	8
+6990	6980	"sorted"	"boolean"	1	0	0	9
+7030	7029	"tbl"	"clob"	0	0	1	0
+7033	7032	"sch"	"clob"	0	0	1	0
+7034	7032	"tbl"	"clob"	0	0	1	1
+7037	7036	"sch"	"clob"	0	0	1	0
+7038	7036	"tbl"	"clob"	0	0	1	1
+7039	7036	"col"	"clob"	0	0	1	2
+7042	7041	"sample"	"bigint"	64	0	1	0
+7045	7044	"tbl"	"clob"	0	0	1	0
+7046	7044	"sample"	"bigint"	64	0	1	1
 7049	7048	"sch"	"clob"	0	0	1	0
 7050	7048	"tbl"	"clob"	0	0	1	1
-7051	7048	"col"	"clob"	0	0	1	2
-7052	7048	"sample"	"bigint"	64	0	1	3
-7055	7054	"result"	"clob"	0	0	0	0
-7056	7054	"src"	"clob"	0	0	1	1
-7059	7058	"result"	"smallint"	16	0	0	0
-7060	7058	"one"	"tinyint"	8	0	1	1
-7061	7058	"two"	"tinyint"	8	0	1	2
-7064	7063	"result"	"int"	32	0	0	0
-7065	7063	"one"	"smallint"	16	0	1	1
-7066	7063	"two"	"smallint"	16	0	1	2
-7069	7068	"result"	"bigint"	64	0	0	0
-7070	7068	"one"	"int"	32	0	1	1
-7071	7068	"two"	"int"	32	0	1	2
-7074	7073	"result"	"hugeint"	128	0	0	0
-7075	7073	"one"	"bigint"	64	0	1	1
-7076	7073	"two"	"bigint"	64	0	1	2
-7080	7079	"bam_repos"	"clob"	0	0	1	0
-7081	7079	"dbschema"	"smallint"	16	0	1	1
-7082	7079	"nr_threads"	"smallint"	16	0	1	2
-7085	7084	"bam_files"	"clob"	0	0	1	0
+7051	7048	"sample"	"bigint"	64	0	1	2
+7054	7053	"sch"	"clob"	0	0	1	0
+7055	7053	"tbl"	"clob"	0	0	1	1
+7056	7053	"col"	"clob"	0	0	1	2
+7057	7053	"sample"	"bigint"	64	0	1	3
+7060	7059	"result"	"clob"	0	0	0	0
+7061	7059	"src"	"clob"	0	0	1	1
+7064	7063	"result"	"smallint"	16	0	0	0
+7065	7063	"one"	"tinyint"	8	0	1	1
+7066	7063	"two"	"tinyint"	8	0	1	2
+7069	7068	"result"	"int"	32	0	0	0
+7070	7068	"one"	"smallint"	16	0	1	1
+7071	7068	"two"	"smallint"	16	0	1	2
+7074	7073	"result"	"bigint"	64	0	0	0
+7075	7073	"one"	"int"	32	0	1	1
+7076	7073	"two"	"int"	32	0	1	2
+7079	7078	"result"	"hugeint"	128	0	0	0
+7080	7078	"one"	"bigint"	64	0	1	1
+7081	7078	"two"	"bigint"	64	0	1	2
+7085	7084	"bam_repos"	"clob"	0	0	1	0
 7086	7084	"dbschema"	"smallint"	16	0	1	1
 7087	7084	"nr_threads"	"smallint"	16	0	1	2
-7090	7089	"bam_file"	"clob"	0	0	1	0
+7090	7089	"bam_files"	"clob"	0	0	1	0
 7091	7089	"dbschema"	"smallint"	16	0	1	1
-7094	7093	"file_id"	"bigint"	64	0	1	0
-7095	7093	"dbschema"	"smallint"	16	0	1	1
-7098	7097	"result"	"boolean"	1	0	0	0
-7099	7097	"flag"	"smallint"	16	0	1	1
-7100	7097	"name"	"clob"	0	0	1	2
-7103	7102	"result"	"clob"	0	0	0	0
-7104	7102	"seq"	"clob"	0	0	1	1
-7107	7106	"result"	"clob"	0	0	0	0
-7108	7106	"qual"	"clob"	0	0	1	1
-7111	7110	"result"	"int"	32	0	0	0
-7112	7110	"cigar"	"clob"	0	0	1	1
-7115	7114	"output_path"	"clob"	0	0	1	0
-7118	7117	"output_path"	"clob"	0	0	1	0
-7188	7187	"value"	"tinyint"	8	0	0	0
-7189	7187	"first"	"tinyint"	8	0	1	1
-7190	7187	"last"	"tinyint"	8	0	1	2
+7092	7089	"nr_threads"	"smallint"	16	0	1	2
+7095	7094	"bam_file"	"clob"	0	0	1	0
+7096	7094	"dbschema"	"smallint"	16	0	1	1
+7099	7098	"file_id"	"bigint"	64	0	1	0
+7100	7098	"dbschema"	"smallint"	16	0	1	1
+7103	7102	"result"	"boolean"	1	0	0	0
+7104	7102	"flag"	"smallint"	16	0	1	1
+7105	7102	"name"	"clob"	0	0	1	2
+7108	7107	"result"	"clob"	0	0	0	0
+7109	7107	"seq"	"clob"	0	0	1	1
+7112	7111	"result"	"clob"	0	0	0	0
+7113	7111	"qual"	"clob"	0	0	1	1
+7116	7115	"result"	"int"	32	0	0	0
+7117	7115	"cigar"	"clob"	0	0	1	1
+7120	7119	"output_path"	"clob"	0	0	1	0
+7123	7122	"output_path"	"clob"	0	0	1	0
 7193	7192	"value"	"tinyint"	8	0	0	0
 7194	7192	"first"	"tinyint"	8	0	1	1
 7195	7192	"last"	"tinyint"	8	0	1	2
-7196	7192	"stepsize"	"tinyint"	8	0	1	3
-7199	7198	"value"	"smallint"	16	0	0	0
-7200	7198	"first"	"smallint"	16	0	1	1
-7201	7198	"last"	"smallint"	16	0	1	2
+7198	7197	"value"	"tinyint"	8	0	0	0
+7199	7197	"first"	"tinyint"	8	0	1	1
+7200	7197	"last"	"tinyint"	8	0	1	2
+7201	7197	"stepsize"	"tinyint"	8	0	1	3
 7204	7203	"value"	"smallint"	16	0	0	0
 7205	7203	"first"	"smallint"	16	0	1	1
 7206	7203	"last"	"smallint"	16	0	1	2
-7207	7203	"stepsize"	"smallint"	16	0	1	3
-7210	7209	"value"	"int"	32	0	0	0
-7211	7209	"first"	"int"	32	0	1	1
-7212	7209	"last"	"int"	32	0	1	2
+7209	7208	"value"	"smallint"	16	0	0	0
+7210	7208	"first"	"smallint"	16	0	1	1
+7211	7208	"last"	"smallint"	16	0	1	2
+7212	7208	"stepsize"	"smallint"	16	0	1	3
 7215	7214	"value"	"int"	32	0	0	0
 7216	7214	"first"	"int"	32	0	1	1
 7217	7214	"last"	"int"	32	0	1	2
-7218	7214	"stepsize"	"int"	32	0	1	3
-7221	7220	"value"	"bigint"	64	0	0	0
-7222	7220	"first"	"bigint"	64	0	1	1
-7223	7220	"last"	"bigint"	64	0	1	2
+7220	7219	"value"	"int"	32	0	0	0
+7221	7219	"first"	"int"	32	0	1	1
+7222	7219	"last"	"int"	32	0	1	2
+7223	7219	"stepsize"	"int"	32	0	1	3
 7226	7225	"value"	"bigint"	64	0	0	0
 7227	7225	"first"	"bigint"	64	0	1	1
 7228	7225	"last"	"bigint"	64	0	1	2
-7229	7225	"stepsize"	"bigint"	64	0	1	3
-7232	7231	"value"	"real"	24	0	0	0
-7233	7231	"first"	"real"	24	0	1	1
-7234	7231	"last"	"real"	24	0	1	2
-7235	7231	"stepsize"	"real"	24	0	1	3
-7238	7237	"value"	"double"	53	0	0	0
-7239	7237	"first"	"double"	53	0	1	1
-7240	7237	"last"	"double"	53	0	1	2
-7241	7237	"stepsize"	"double"	53	0	1	3
-7244	7243	"value"	"decimal"	10	2	0	0
-7245	7243	"first"	"decimal"	10	2	1	1
-7246	7243	"last"	"decimal"	10	2	1	2
-7247	7243	"stepsize"	"decimal"	10	2	1	3
-7250	7249	"value"	"timestamp"	7	0	0	0
-7251	7249	"first"	"timestamp"	7	0	1	1
-7252	7249	"last"	"timestamp"	7	0	1	2
-7253	7249	"stepsize"	"sec_interval"	13	0	1	3
-7256	7255	"value"	"hugeint"	128	0	0	0
-7257	7255	"first"	"hugeint"	128	0	1	1
-7258	7255	"last"	"hugeint"	128	0	1	2
+7231	7230	"value"	"bigint"	64	0	0	0
+7232	7230	"first"	"bigint"	64	0	1	1
+7233	7230	"last"	"bigint"	64	0	1	2
+7234	7230	"stepsize"	"bigint"	64	0	1	3
+7237	7236	"value"	"real"	24	0	0	0
+7238	7236	"first"	"real"	24	0	1	1
+7239	7236	"last"	"real"	24	0	1	2
+7240	7236	"stepsize"	"real"	24	0	1	3
+7243	7242	"value"	"double"	53	0	0	0
+7244	7242	"first"	"double"	53	0	1	1
+7245	7242	"last"	"double"	53	0	1	2
+7246	7242	"stepsize"	"double"	53	0	1	3
+7249	7248	"value"	"decimal"	10	2	0	0
+7250	7248	"first"	"decimal"	10	2	1	1
+7251	7248	"last"	"decimal"	10	2	1	2
+7252	7248	"stepsize"	"decimal"	10	2	1	3
+7255	7254	"value"	"timestamp"	7	0	0	0
+7256	7254	"first"	"timestamp"	7	0	1	1
+7257	7254	"last"	"timestamp"	7	0	1	2
+7258	7254	"stepsize"	"sec_interval"	13	0	1	3
 7261	7260	"value"	"hugeint"	128	0	0	0
 7262	7260	"first"	"hugeint"	128	0	1	1
 7263	7260	"last"	"hugeint"	128	0	1	2
-7264	7260	"stepsize"	"hugeint"	128	0	1	3
+7266	7265	"value"	"hugeint"	128	0	0	0
+7267	7265	"first"	"hugeint"	128	0	1	1
+7268	7265	"last"	"hugeint"	128	0	1	2
+7269	7265	"stepsize"	"hugeint"	128	0	1	3
 COMMIT;
 START TRANSACTION;
 CREATE TABLE "sys"."auths" (
@@ -6072,107 +6076,75 @@
 417	5726	7
 418	5726	7
 1023	5726	7
-5870	5899	5
-5880	5910	5
-5870	5928	5
-5880	5928	5
-5939	5967	5
-2003	6000	7
-2001	6000	7
-2002	6000	7
-5686	6000	7
-5695	6005	7
-5693	6005	7
-5694	6005	7
-2005	6005	7
+5875	5904	5
+5885	5915	5
+5875	5933	5
+5885	5933	5
+5944	5972	5
+2003	6005	7
 2001	6005	7
-2003	6005	7
-5654	6010	7
-2047	6010	7
-2046	6010	7
-2049	6010	7
-2048	6010	7
+2002	6005	7
+5686	6005	7
+5695	6010	7
+5693	6010	7
+5694	6010	7
+2005	6010	7
+2001	6010	7
+2003	6010	7
 5654	6015	7
-2088	6015	7
-2086	6015	7
-2090	6015	7
-2083	6015	7
-2079	6015	7
-36	6015	7
+2047	6015	7
+2046	6015	7
+2049	6015	7
+2048	6015	7
 5654	6020	7
-<<<<<<< HEAD
-2047	6020	7
-2046	6020	7
-2049	6020	7
-2092	6020	7
-2091	6020	7
-2048	6020	7
-2093	6020	7
-2094	6020	7
-=======
 2088	6020	7
 2086	6020	7
 2090	6020	7
 2083	6020	7
 2079	6020	7
->>>>>>> d21aec44
 5654	6025	7
-2081	6025	7
-2079	6025	7
-2084	6025	7
-2080	6025	7
-2083	6025	7
+2047	6025	7
+2046	6025	7
+2049	6025	7
+2092	6025	7
+2091	6025	7
+2048	6025	7
+2093	6025	7
+2094	6025	7
 5654	6030	7
-2047	6030	7
-2046	6030	7
-2049	6030	7
-2017	6030	7
-2016	6030	7
-2048	6030	7
-2018	6030	7
-5664	6035	7
+2081	6030	7
+2079	6030	7
+2084	6030	7
+2080	6030	7
+2083	6030	7
+5654	6035	7
 2047	6035	7
 2046	6035	7
 2049	6035	7
+2017	6035	7
+2016	6035	7
 2048	6035	7
-5654	6035	7
+2018	6035	7
 5664	6040	7
-2081	6040	7
-2079	6040	7
-2084	6040	7
-2103	6040	7
-2102	6040	7
-2104	6040	7
-2080	6040	7
-2083	6040	7
-155	6040	7
-33	6040	7
-32	6040	7
-34	6040	7
+2047	6040	7
+2046	6040	7
+2049	6040	7
+2048	6040	7
+5654	6040	7
 5664	6045	7
-2088	6045	7
-2086	6045	7
-2090	6045	7
-2083	6045	7
+2081	6045	7
 2079	6045	7
-2087	6045	7
+2084	6045	7
 2103	6045	7
 2102	6045	7
 2104	6045	7
-36	6045	7
+2080	6045	7
+2083	6045	7
+155	6045	7
 33	6045	7
 32	6045	7
 34	6045	7
 5664	6050	7
-<<<<<<< HEAD
-2047	6050	7
-2046	6050	7
-2049	6050	7
-2048	6050	7
-2017	6050	7
-2016	6050	7
-2018	6050	7
-=======
 2088	6050	7
 2086	6050	7
 2090	6050	7
@@ -6185,141 +6157,148 @@
 33	6050	7
 32	6050	7
 34	6050	7
->>>>>>> d21aec44
 5664	6055	7
 2047	6055	7
 2046	6055	7
 2049	6055	7
-2092	6055	7
-2091	6055	7
 2048	6055	7
-2093	6055	7
-5654	6060	7
+2017	6055	7
+2016	6055	7
+2018	6055	7
+5664	6060	7
 2047	6060	7
 2046	6060	7
 2049	6060	7
-2017	6060	7
-2016	6060	7
+2092	6060	7
+2091	6060	7
 2048	6060	7
-2018	6060	7
+2093	6060	7
 5654	6065	7
 2047	6065	7
 2046	6065	7
 2049	6065	7
-2092	6065	7
-2091	6065	7
+2017	6065	7
+2016	6065	7
 2048	6065	7
-2093	6065	7
-2018	6070	7
-2016	6070	7
-2017	6070	7
+2018	6065	7
+5654	6070	7
 2047	6070	7
 2046	6070	7
 2049	6070	7
+2092	6070	7
+2091	6070	7
 2048	6070	7
+2093	6070	7
 2018	6075	7
 2016	6075	7
 2017	6075	7
 2047	6075	7
 2046	6075	7
 2049	6075	7
-2092	6075	7
-2091	6075	7
 2048	6075	7
-2093	6075	7
-2083	6080	7
-2079	6080	7
-2080	6080	7
-2084	6080	7
-6089	6103	5
-119	6122	7
-39	6122	7
-37	6122	7
-1164	6122	7
-1150	6122	7
-214	6122	7
-1161	6122	7
-215	6122	7
-261	6122	7
-34	6134	7
-500	6134	7
-119	6134	7
-121	6134	7
-36	6134	7
-6129	6134	7
-6175	6183	5
-6185	6191	5
-6211	6229	5
-6907	6937	5
-6939	6951	13
-6949	6951	13
-6940	6951	13
-6941	6951	13
-6942	6951	13
-6943	6951	13
-6944	6951	13
-6945	6951	13
-6946	6951	13
-6947	6951	13
-6948	6951	13
-34	6953	7
-216	6953	7
-222	6953	7
-118	6959	7
-35	6959	7
-261	6959	7
-216	6959	7
-34	6965	7
-216	6965	7
-119	6970	7
+2018	6080	7
+2016	6080	7
+2017	6080	7
+2047	6080	7
+2046	6080	7
+2049	6080	7
+2092	6080	7
+2091	6080	7
+2048	6080	7
+2093	6080	7
+2083	6085	7
+2079	6085	7
+2080	6085	7
+2084	6085	7
+6094	6108	5
+119	6127	7
+39	6127	7
+37	6127	7
+1164	6127	7
+1150	6127	7
+214	6127	7
+1161	6127	7
+215	6127	7
+261	6127	7
+34	6139	7
+500	6139	7
+119	6139	7
+121	6139	7
+36	6139	7
+6134	6139	7
+6180	6188	5
+6190	6196	5
+6216	6234	5
+6912	6942	5
+6944	6956	13
+6954	6956	13
+6945	6956	13
+6946	6956	13
+6947	6956	13
+6948	6956	13
+6949	6956	13
+6950	6956	13
+6951	6956	13
+6952	6956	13
+6953	6956	13
+34	6958	7
+216	6958	7
+222	6958	7
+118	6964	7
+35	6964	7
+261	6964	7
+216	6964	7
 34	6970	7
-377	6970	7
-6939	6975	7
-6949	6975	7
-6940	6975	7
-6941	6975	7
-6942	6975	7
-6944	6975	7
-6945	6975	7
-6946	6975	7
-6947	6975	7
-6948	6975	7
-6953	6975	7
-6959	6975	7
-6965	6975	7
-6970	6975	7
-6975	6997	5
-6975	7007	5
-49	7007	5
-56	7007	5
-57	7007	5
-52	7007	5
-36	7007	5
-34	7007	5
-216	7007	5
-7120	7127	10
-7120	7126	4
-7130	7138	10
-7131	7138	10
-7131	7140	10
-7130	7137	4
-7131	7137	4
-7126	7139	11
-7131	7139	11
-7143	7157	10
-7144	7157	10
-7144	7159	10
-7143	7156	4
-7144	7156	4
-7126	7158	11
-7144	7158	11
-7162	7169	10
-7163	7169	10
-7163	7171	10
-7162	7168	4
-7163	7168	4
-7126	7170	11
-7163	7170	11
+216	6970	7
+119	6975	7
+34	6975	7
+377	6975	7
+6944	6980	7
+6954	6980	7
+6945	6980	7
+6946	6980	7
+6947	6980	7
+6949	6980	7
+6950	6980	7
+6951	6980	7
+6952	6980	7
+6953	6980	7
+6958	6980	7
+6964	6980	7
+6970	6980	7
+6975	6980	7
+6980	7002	5
+6980	7012	5
+49	7012	5
+56	7012	5
+57	7012	5
+52	7012	5
+36	7012	5
+34	7012	5
+216	7012	5
+7125	7132	10
+7125	7131	4
+7135	7143	10
+7136	7143	10
+7136	7145	10
+7135	7142	4
+7136	7142	4
+7131	7144	11
+7136	7144	11
+7148	7162	10
+7149	7162	10
+7149	7164	10
+7148	7161	4
+7149	7161	4
+7131	7163	11
+7149	7163	11
+7167	7174	10
+7168	7174	10
+7168	7176	10
+7167	7173	4
+7168	7173	4
+7131	7175	11
+7168	7175	11
 COMMIT;
 START TRANSACTION;
 CREATE TABLE "sys"."functions" (
@@ -6334,7 +6313,7 @@
 	"vararg"      BOOLEAN,
 	"schema_id"   INTEGER
 );
-COPY 1517 RECORDS INTO "sys"."functions" FROM stdin USING DELIMITERS '\t','\n','"';
+COPY 1518 RECORDS INTO "sys"."functions" FROM stdin USING DELIMITERS '\t','\n','"';
 30	"not_uniques"	"not_uniques"	"sql"	0	1	false	false	false	0
 31	"not_uniques"	"not_uniques"	"sql"	0	1	false	false	false	0
 32	"hash"	"hash"	"mkey"	0	1	false	false	false	0
@@ -7586,274 +7565,6 @@
 5796	"newurl"	"create function newurl(protocol string, hostname string, file string) \n\treturns url \n\texternal name url.""new"";"	"url"	1	1	false	false	false	2000
 5802	"str_to_date"	"-- This Source Code Form is subject to the terms of the Mozilla Public\n-- License, v. 2.0.  If a copy of the MPL was not distributed with this\n-- file, You can obtain one at http://mozilla.org/MPL/2.0/.\n--\n-- Copyright 2008-2015 MonetDB B.V.\n\ncreate function str_to_date(s string, format string) returns date\n\texternal name mtime.""str_to_date"";"	"mtime"	1	1	false	false	false	2000
 5807	"date_to_str"	"create function date_to_str(d date, format string) returns string\n\texternal name mtime.""date_to_str"";"	"mtime"	1	1	false	false	false	2000
-<<<<<<< HEAD
-5813	"broadcast"	"create function ""broadcast"" (p inet) returns inet \n\texternal name inet.""broadcast"";"	"inet"	1	1	false	false	false	2000
-5817	"host"	"create function ""host"" (p inet) returns clob\n\texternal name inet.""host"";"	"inet"	1	1	false	false	false	2000
-5821	"masklen"	"create function ""masklen"" (p inet) returns int\n\texternal name inet.""masklen"";"	"inet"	1	1	false	false	false	2000
-5825	"setmasklen"	"create function ""setmasklen"" (p inet, mask int) returns inet\n\texternal name inet.""setmasklen"";"	"inet"	1	1	false	false	false	2000
-5830	"netmask"	"create function ""netmask"" (p inet) returns inet\n\texternal name inet.""netmask"";"	"inet"	1	1	false	false	false	2000
-5834	"hostmask"	"create function ""hostmask"" (p inet) returns inet\n\texternal name inet.""hostmask"";"	"inet"	1	1	false	false	false	2000
-5838	"network"	"create function ""network"" (p inet) returns inet\n\texternal name inet.""network"";"	"inet"	1	1	false	false	false	2000
-5842	"text"	"create function ""text"" (p inet) returns clob\n\texternal name inet.""text"";"	"inet"	1	1	false	false	false	2000
-5846	"abbrev"	"create function ""abbrev"" (p inet) returns clob\n\texternal name inet.""abbrev"";"	"inet"	1	1	false	false	false	2000
-5850	"left_shift"	"create function ""left_shift""(i1 inet, i2 inet) returns boolean\n\texternal name inet.""<<"";"	"inet"	1	1	false	false	false	2000
-5855	"right_shift"	"create function ""right_shift""(i1 inet, i2 inet) returns boolean\n\texternal name inet."">>"";"	"inet"	1	1	false	false	false	2000
-5860	"left_shift_assign"	"create function ""left_shift_assign""(i1 inet, i2 inet) returns boolean\n\texternal name inet.""<<="";"	"inet"	1	1	false	false	false	2000
-5865	"right_shift_assign"	"create function ""right_shift_assign""(i1 inet, i2 inet) returns boolean\n\texternal name inet."">>="";"	"inet"	1	1	false	false	false	2000
-5870	"querylog_catalog"	"-- This Source Code Form is subject to the terms of the Mozilla Public\n-- License, v. 2.0.  If a copy of the MPL was not distributed with this\n-- file, You can obtain one at http://mozilla.org/MPL/2.0/.\n--\n-- Copyright 2008-2015 MonetDB B.V.\n\n-- QUERY HISTORY\n-- The query history mechanism of MonetDB/SQL relies on a few hooks.\n-- The most important one is a global system variable which controls\n--  monitoring of all sessions. \n\ncreate function sys.querylog_catalog()\nreturns table(\n\tid oid,\n\towner string,\n\tdefined timestamp,\n\tquery string,\n\tpipe string,\n\t""plan"" string,\t\t-- Name of MAL plan\n\tmal int,\t\t\t-- size of MAL plan\n\toptimize bigint \t-- time in usec\n)\nexternal name sql.querylog_catalog;"	"sql"	1	5	false	false	false	2000
-5880	"querylog_calls"	"-- Each query call is stored in the table calls\n-- At regular intervals the query history table should be cleaned.\n-- This can be done manually on the SQL console, or be integrated\n-- in the keepQuery and keepCall upon need.\n-- The parameters are geared at understanding the resource claims\n-- They reflect the effect of the total workload mix during execution.\n-- The 'cpu' gives the average cpu load percentage over all cores on the \n-- server during execution phase. \n-- increasing cpu load indicates better use of multi-cores.\n-- The 'io' indicate IOs during complete query run.\n-- The 'space' is the total amount of intermediates created in MB.\n-- Reducing the space component improves performance/\n-- All timing in usec and all storage in bytes.\n\ncreate function sys.querylog_calls()\nreturns table(\n\tid oid,\t\t\t\t -- references query plan\n\t""start"" timestamp,\t-- time the statement was started\n\t""stop"" timestamp,\t-- time the statement was completely finished\n\targuments string,\t-- actual call structure\n\ttuples wrd,\t\t\t-- number of tuples in the result set\n\trun bigint,\t\t-- time spent (in usec)  until the result export\n\tship bigint,\t\t-- time spent (in usec)  to ship the result set\n\tcpu int,  \t\t-- average cpu load percentage during execution\n\tio int\t\t\t-- percentage time waiting for IO to finish \n)\nexternal name sql.querylog_calls;"	"sql"	1	5	false	false	false	2000
-5930	"querylog_empty"	"-- reset history for a particular user\ncreate procedure sys.querylog_empty()\nexternal name sql.querylog_empty;"	"sql"	1	2	true	false	false	2000
-5932	"querylog_enable"	"-- manipulate the query logger\ncreate procedure sys.querylog_enable()\nexternal name sql.querylog_enable;"	"sql"	1	2	true	false	false	2000
-5934	"querylog_enable"	"create procedure sys.querylog_enable(threshold smallint)\nexternal name sql.querylog_enable_threshold;"	"sql"	1	2	true	false	false	2000
-5937	"querylog_disable"	"create procedure sys.querylog_disable()\nexternal name sql.querylog_disable;"	"sql"	1	2	true	false	false	2000
-5939	"tracelog"	"-- This Source Code Form is subject to the terms of the Mozilla Public\n-- License, v. 2.0.  If a copy of the MPL was not distributed with this\n-- file, You can obtain one at http://mozilla.org/MPL/2.0/.\n--\n-- Copyright 2008-2015 MonetDB B.V.\n\n-- make the offline tracing table available for inspection\ncreate function sys.tracelog() \n\treturns table (\n\t\tevent integer,\t\t-- event counter\n\t\tclk varchar(20), \t-- wallclock, no mtime in kernel\n\t\tpc varchar(50), \t-- module.function[nr]\n\t\tthread int, \t\t-- thread identifier\n\t\tticks bigint, \t\t-- time in microseconds\n\t\trrsmb bigint, \t\t-- resident memory in MB\n\t\tvmmb bigint, \t\t-- virtual size in MB\n\t\treads bigint, \t\t-- number of blocks read\n\t\twrites bigint, \t\t-- number of blocks written\n\t\tminflt bigint, \t\t-- minor page faults\n\t\tmajflt bigint, \t\t-- major page faults\n\t\tnvcsw bigint, \t\t-- non-volantary conext switch\n\t\tstmt string\t\t\t-- actual statement executed\n\t)\n\texternal name sql.dump_trace;"	"sql"	1	5	false	false	false	2000
-5969	"profiler_openstream"	"create procedure profiler_openstream(host string, port int) external name profiler.""openStream"";"	"profiler"	1	2	true	false	false	2000
-5973	"profiler_stethoscope"	"create procedure profiler_stethoscope(ticks int) external name profiler.stethoscope;"	"profiler"	1	2	true	false	false	2000
-5976	"epoch"	"-- This Source Code Form is subject to the terms of the Mozilla Public\n-- License, v. 2.0.  If a copy of the MPL was not distributed with this\n-- file, You can obtain one at http://mozilla.org/MPL/2.0/.\n--\n-- Copyright 2008-2015 MonetDB B.V.\n\n-- assume milliseconds when converted to TIMESTAMP\ncreate function ""epoch""(sec bigint) returns timestamp\n    external name timestamp.""epoch"";"	"timestamp"	1	1	false	false	false	2000
-5980	"epoch"	"create function ""epoch""(sec int) returns timestamp\n\texternal name timestamp.""epoch"";"	"timestamp"	1	1	false	false	false	2000
-5984	"epoch"	"create function ""epoch""(ts timestamp) returns int\n\texternal name timestamp.""epoch"";"	"timestamp"	1	1	false	false	false	2000
-5988	"shrink"	"-- This Source Code Form is subject to the terms of the Mozilla Public\n-- License, v. 2.0.  If a copy of the MPL was not distributed with this\n-- file, You can obtain one at http://mozilla.org/MPL/2.0/.\n--\n-- Copyright 2008-2015 MonetDB B.V.\n\n-- Vacuum a relational table should be done with care.\n-- For, the oid's are used in join-indices.\n\n-- Vacuum of tables may improve IO performance and disk footprint.\n-- The foreign key constraints should be dropped before\n-- and re-established after the cluster operation.\n\ncreate procedure shrink(sys string, tab string)\n\texternal name sql.shrink;"	"sql"	1	2	true	false	false	2000
-5992	"reuse"	"create procedure reuse(sys string, tab string)\n\texternal name sql.reuse;"	"sql"	1	2	true	false	false	2000
-5996	"vacuum"	"create procedure vacuum(sys string, tab string)\n\texternal name sql.vacuum;"	"sql"	1	2	true	false	false	2000
-6000	"dependencies_schemas_on_users"	"-- This Source Code Form is subject to the terms of the Mozilla Public\n-- License, v. 2.0.  If a copy of the MPL was not distributed with this\n-- file, You can obtain one at http://mozilla.org/MPL/2.0/.\n--\n-- Copyright 2008-2015 MonetDB B.V.\n\n--Schema s has a dependency on user u\ncreate function dependencies_schemas_on_users()\nreturns table (sch varchar(100), usr varchar(100), dep_type varchar(32))\nreturn table (select s.name, u.name, 'DEP_USER' from schemas as s, users u where u.default_schema = s.id);"	"user"	2	5	false	false	false	2000
-6005	"dependencies_owners_on_schemas"	"--User (owner) has a dependency in schema s\ncreate function dependencies_owners_on_schemas()\nreturns table (sch varchar(100), usr varchar(100), dep_type varchar(32))\nreturn table (select a.name, s.name, 'DEP_SCHEMA' from schemas as s, auths a where s.owner = a.id);"	"user"	2	5	false	false	false	2000
-6010	"dependencies_tables_on_views"	"--Table t has a dependency on view v\ncreate function dependencies_tables_on_views()\nreturns table (sch varchar(100), usr varchar(100), dep_type varchar(32))\nreturn table (select t.name, v.name, 'DEP_VIEW' from tables as t, tables as v, dependencies as dep where t.id = dep.id and v.id = dep.depend_id and dep.depend_type = 5 and v.type = 1);"	"user"	2	5	false	false	false	2000
-6015	"dependencies_tables_on_indexes"	"--Table t has a dependency on index  i\ncreate function dependencies_tables_on_indexes()\nreturns table (sch varchar(100), usr varchar(100), dep_type varchar(32))\nreturn table (select t.name, i.name, 'DEP_INDEX' from tables as t, idxs as i where i.table_id = t.id and i.name not in (select name from keys) and t.type = 0);"	"user"	2	5	false	false	false	2000
-6020	"dependencies_tables_on_triggers"	"--Table t has a dependency on trigger tri\n\ncreate function dependencies_tables_on_triggers()\nreturns table (sch varchar(100), usr varchar(100), dep_type varchar(32))\nreturn table ((select t.name, tri.name, 'DEP_TRIGGER' from tables as t, triggers as tri where tri.table_id = t.id) union (select t.name, tri.name, 'DEP_TRIGGER' from triggers tri, tables t, dependencies dep where dep.id = t.id and dep.depend_id =tri.id and dep.depend_type = 8));"	"user"	2	5	false	false	false	2000
-6025	"dependencies_tables_on_foreignkeys"	"--Table t has a dependency on foreign key k\ncreate function dependencies_tables_on_foreignkeys()\nreturns table (sch varchar(100), usr varchar(100), dep_type varchar(32))\nreturn table (select t.name, fk.name, 'DEP_FKEY' from tables as t, keys as k, keys as fk where fk.rkey = k.id and k.table_id = t.id);"	"user"	2	5	false	false	false	2000
-6030	"dependencies_tables_on_functions"	"--Table t has a dependency on function f\ncreate function dependencies_tables_on_functions()\nreturns table (sch varchar(100), usr varchar(100), dep_type varchar(32))\nreturn table (select t.name, f.name, 'DEP_FUNC' from functions as f, tables as t, dependencies as dep where t.id = dep.id and f.id = dep.depend_id and dep.depend_type = 7 and t.type = 0);"	"user"	2	5	false	false	false	2000
-6035	"dependencies_columns_on_views"	"--Column c has a dependency on view v\ncreate function dependencies_columns_on_views()\nreturns table (sch varchar(100), usr varchar(100), dep_type varchar(32))\nreturn table (select c.name, v.name, 'DEP_VIEW' from columns as c, tables as v, dependencies as dep where c.id = dep.id and v.id = dep.depend_id and dep.depend_type = 5 and v.type = 1);"	"user"	2	5	false	false	false	2000
-6040	"dependencies_columns_on_keys"	"--Column c has a dependency on key k\ncreate function dependencies_columns_on_keys()\nreturns table (sch varchar(100), usr varchar(100), dep_type varchar(32))\nreturn table (select c.name, k.name, 'DEP_KEY' from columns as c, objects as kc, keys as k where kc.""name"" = c.name and kc.id = k.id and k.table_id = c.table_id and k.rkey = -1);"	"user"	2	5	false	false	false	2000
-6045	"dependencies_columns_on_indexes"	"--Column c has a dependency on index i \ncreate function dependencies_columns_on_indexes()\nreturns table (sch varchar(100), usr varchar(100), dep_type varchar(32))\nreturn table (select c.name, i.name, 'DEP_INDEX' from columns as c, objects as kc, idxs as i where kc.""name"" = c.name and kc.id = i.id and c.table_id = i.table_id and i.name not in (select name from keys));"	"user"	2	5	false	false	false	2000
-6050	"dependencies_columns_on_functions"	"--Column c has a dependency on function f\ncreate function dependencies_columns_on_functions()\nreturns table (sch varchar(100), usr varchar(100), dep_type varchar(32))\nreturn table (select c.name, f.name, 'DEP_FUNC' from functions as f, columns as c, dependencies as dep where c.id = dep.id and f.id = dep.depend_id and dep.depend_type = 7);"	"user"	2	5	false	false	false	2000
-6055	"dependencies_columns_on_triggers"	"--Column c has a dependency on trigger tri\ncreate function dependencies_columns_on_triggers()\nreturns table (sch varchar(100), usr varchar(100), dep_type varchar(32))\nreturn table (select c.name, tri.name, 'DEP_TRIGGER' from columns as c, triggers as tri, dependencies as dep where dep.id = c.id and dep.depend_id =tri.id and dep.depend_type = 8);"	"user"	2	5	false	false	false	2000
-6060	"dependencies_views_on_functions"	"--View v has a dependency on function f\ncreate function dependencies_views_on_functions()\nreturns table (sch varchar(100), usr varchar(100), dep_type varchar(32))\nreturn table (select v.name, f.name, 'DEP_FUNC' from functions as f, tables as v, dependencies as dep where v.id = dep.id and f.id = dep.depend_id and dep.depend_type = 7 and v.type = 1);"	"user"	2	5	false	false	false	2000
-6065	"dependencies_views_on_triggers"	"--View v has a dependency on trigger tri\ncreate function dependencies_views_on_triggers()\nreturns table (sch varchar(100), usr varchar(100), dep_type varchar(32))\nreturn table (select v.name, tri.name, 'DEP_TRIGGER' from tables as v, triggers as tri, dependencies as dep where dep.id = v.id and dep.depend_id =tri.id and dep.depend_type = 8 and v.type = 1);"	"user"	2	5	false	false	false	2000
-6070	"dependencies_functions_on_functions"	"--Function f1 has a dependency on function f2\ncreate function dependencies_functions_on_functions()\nreturns table (sch varchar(100), usr varchar(100), dep_type varchar(32))\nreturn table (select f1.name, f2.name, 'DEP_FUNC' from functions as f1, functions as f2, dependencies as dep where f1.id = dep.id and f2.id = dep.depend_id and dep.depend_type = 7);"	"user"	2	5	false	false	false	2000
-6075	"dependencies_functions_os_triggers"	"--Function f1 has a dependency on trigger tri\ncreate function dependencies_functions_os_triggers()\nreturns table (sch varchar(100), usr varchar(100), dep_type varchar(32))\nreturn table (select f.name, tri.name, 'DEP_TRIGGER' from functions as f, triggers as tri, dependencies as dep where dep.id = f.id and dep.depend_id =tri.id and dep.depend_type = 8);"	"user"	2	5	false	false	false	2000
-6080	"dependencies_keys_on_foreignkeys"	"--Key k has a dependency on foreign key fk\ncreate function dependencies_keys_on_foreignkeys()\nreturns table (sch varchar(100), usr varchar(100), dep_type varchar(32))\nreturn table (select k.name, fk.name, 'DEP_FKEY' from keys as k, keys as fk where fk.rkey = k.id);"	"user"	2	5	false	false	false	2000
-6085	"password_hash"	"-- This Source Code Form is subject to the terms of the Mozilla Public\n-- License, v. 2.0.  If a copy of the MPL was not distributed with this\n-- file, You can obtain one at http://mozilla.org/MPL/2.0/.\n--\n-- Copyright 2008-2015 MonetDB B.V.\n\ncreate function sys.password_hash (username string) \n\treturns string \n\texternal name sql.password;"	"sql"	1	1	false	false	false	2000
-6089	"sessions"	"create function sys.sessions()\nreturns table(""user"" string, ""login"" timestamp, ""sessiontimeout"" bigint, ""lastcommand"" timestamp, ""querytimeout"" bigint, ""active"" bool)\nexternal name sql.sessions;"	"sql"	1	5	false	false	false	2000
-6105	"shutdown"	"create procedure sys.shutdown(delay tinyint) \nexternal name sql.shutdown;"	"sql"	1	2	true	false	false	2000
-6108	"shutdown"	"create procedure sys.shutdown(delay tinyint, force bool) \nexternal name sql.shutdown;"	"sql"	1	2	true	false	false	2000
-6112	"settimeout"	"-- control the query and session time out \ncreate procedure sys.settimeout(""query"" bigint)\n\texternal name sql.settimeout;"	"sql"	1	2	true	false	false	2000
-6115	"settimeout"	"create procedure sys.settimeout(""query"" bigint, ""session"" bigint)\n\texternal name sql.settimeout;"	"sql"	1	2	true	false	false	2000
-6119	"setsession"	"create procedure sys.setsession(""timeout"" bigint)\n\texternal name sql.setsession;"	"sql"	1	2	true	false	false	2000
-6122	"ms_stuff"	"-- This Source Code Form is subject to the terms of the Mozilla Public\n-- License, v. 2.0.  If a copy of the MPL was not distributed with this\n-- file, You can obtain one at http://mozilla.org/MPL/2.0/.\n--\n-- Copyright 2008-2015 MonetDB B.V.\n\ncreate function ms_stuff( s1 varchar(32), st int, len int, s3 varchar(32))\nreturns varchar(32)\nbegin\n\tdeclare res varchar(32), aux varchar(32);\n\tdeclare ofset int;\n\n    if ( st < 0 or st > length(s1))\n        then return '';\n    end if;\n\n    set ofset = 1;\n    set res = substring(s1,ofset,st-1);\n    set res = res || s3;\n    set ofset = st + len;\n    set aux = substring(s1,ofset,length(s1)-ofset+1);\n\tset res = res || aux;\n\treturn res;\nend;"	"user"	2	1	false	false	false	2000
-6129	"ms_trunc"	"create function ms_trunc(num double, prc int)\nreturns double\nexternal name sql.ms_trunc;"	"sql"	1	1	false	false	false	2000
-6134	"ms_round"	"create function ms_round(num double, prc int, truncat int)\nreturns double\nbegin\n\tif (truncat = 0)\n\t\tthen return round(num, prc);\n\t\telse return ms_trunc(num, prc);\n\tend if;\nend;"	"user"	2	1	false	false	false	2000
-6140	"ms_str"	"create function ms_str(num float, prc int, truncat int)\nreturns string\nbegin\n        return cast(num as string);\nend;"	"user"	2	1	false	false	false	2000
-6146	"alpha"	"create function alpha(pdec double, pradius double)\nreturns double external name sql.alpha;"	"sql"	1	1	false	false	false	2000
-6151	"zorder_encode"	"-- This Source Code Form is subject to the terms of the Mozilla Public\n-- License, v. 2.0.  If a copy of the MPL was not distributed with this\n-- file, You can obtain one at http://mozilla.org/MPL/2.0/.\n--\n-- Copyright 2008-2015 MonetDB B.V.\n\ncreate function zorder_encode(x integer, y integer) returns oid\n    external name zorder.encode;"	"zorder"	1	1	false	false	false	2000
-6156	"zorder_decode_x"	"create function zorder_decode_x(z oid) returns integer\n    external name zorder.decode_x;"	"zorder"	1	1	false	false	false	2000
-6160	"zorder_decode_y"	"create function zorder_decode_y(z oid) returns integer\n    external name zorder.decode_y;"	"zorder"	1	1	false	false	false	2000
-6164	"optimizer_stats"	"-- This Source Code Form is subject to the terms of the Mozilla Public\n-- License, v. 2.0.  If a copy of the MPL was not distributed with this\n-- file, You can obtain one at http://mozilla.org/MPL/2.0/.\n--\n-- Copyright 2008-2015 MonetDB B.V.\n\n-- show the optimizer statistics maintained by the SQL frontend\ncreate function sys.optimizer_stats () \n\treturns table (rewrite string, count int) \n\texternal name sql.dump_opt_stats;"	"sql"	1	5	false	false	false	2000
-6168	"querycache"	"-- SQL QUERY CACHE\n-- The SQL query cache returns a table with the query plans kept\n\ncreate function sys.querycache() \n\treturns table (query string, count int) \n\texternal name sql.dump_cache;"	"sql"	1	5	false	false	false	2000
-6172	"querylog"	"-- Trace the SQL input\ncreate procedure sys.querylog(filename string) \n\texternal name sql.logfile;"	"sql"	1	2	true	false	false	2000
-6175	"optimizers"	"-- MONETDB KERNEL SECTION\n-- optimizer pipe catalog\ncreate function sys.optimizers () \n\treturns table (name string, def string, status string)\n\texternal name sql.optimizers;"	"sql"	1	5	false	false	false	2000
-6185	"environment"	"-- The environment table\ncreate function sys.environment()\n\treturns table (""name"" string, value string)\n\texternal name sql.sql_environment;"	"sql"	1	5	false	false	false	2000
-6193	"bbp"	"-- The BAT buffer pool overview\ncreate function sys.bbp () \n\treturns table (id int, name string, htype string, \n\t\tttype string, count bigint, refcnt int, lrefcnt int, \n\t\tlocation string, heat int, dirty string, \n\t\tstatus string, kind string) \n\texternal name bbp.get;"	"bbp"	1	5	false	false	false	2000
-6207	"evalalgebra"	"create procedure sys.evalalgebra( ra_stmt string, opt bool)\n\texternal name sql.""evalAlgebra"";"	"sql"	1	2	true	false	false	2000
-6211	"queue"	"-- This Source Code Form is subject to the terms of the Mozilla Public\n-- License, v. 2.0.  If a copy of the MPL was not distributed with this\n-- file, You can obtain one at http://mozilla.org/MPL/2.0/.\n--\n-- Copyright 2008-2015 MonetDB B.V.\n\n-- System monitoring\n\n-- show status of all active SQL queries.\ncreate function sys.queue()\nreturns table(\n\tqtag bigint,\n\t""user"" string,\n\tstarted timestamp,\n\testimate timestamp,\n\tprogress int,\n\tstatus string,\n\ttag oid,\n\tquery string\n)\nexternal name sql.sysmon_queue;"	"sql"	1	5	false	false	false	2000
-6231	"pause"	"-- operations to manipulate the state of havoc queries\ncreate procedure sys.pause(tag int)\nexternal name sql.sysmon_pause;"	"sql"	1	2	true	false	false	2000
-6234	"resume"	"create procedure sys.resume(tag int)\nexternal name sql.sysmon_resume;"	"sql"	1	2	true	false	false	2000
-6237	"stop"	"create procedure sys.stop(tag int)\nexternal name sql.sysmon_stop;"	"sql"	1	2	true	false	false	2000
-6240	"pause"	"create procedure sys.pause(tag bigint)\nexternal name sql.sysmon_pause;"	"sql"	1	2	true	false	false	2000
-6243	"resume"	"create procedure sys.resume(tag bigint)\nexternal name sql.sysmon_resume;"	"sql"	1	2	true	false	false	2000
-6246	"stop"	"create procedure sys.stop(tag bigint)\nexternal name sql.sysmon_stop;"	"sql"	1	2	true	false	false	2000
-6249	"stddev_samp"	"-- This Source Code Form is subject to the terms of the Mozilla Public\n-- License, v. 2.0.  If a copy of the MPL was not distributed with this\n-- file, You can obtain one at http://mozilla.org/MPL/2.0/.\n--\n-- Copyright 2008-2015 MonetDB B.V.\n\ncreate aggregate stddev_samp(val tinyint) returns double\n\texternal name ""aggr"".""stdev"";"	"aggr"	1	3	false	false	false	2000
-6253	"stddev_samp"	"create aggregate stddev_samp(val smallint) returns double\n\texternal name ""aggr"".""stdev"";"	"aggr"	1	3	false	false	false	2000
-6257	"stddev_samp"	"create aggregate stddev_samp(val integer) returns double\n\texternal name ""aggr"".""stdev"";"	"aggr"	1	3	false	false	false	2000
-6261	"stddev_samp"	"create aggregate stddev_samp(val wrd) returns double\n\texternal name ""aggr"".""stdev"";"	"aggr"	1	3	false	false	false	2000
-6265	"stddev_samp"	"create aggregate stddev_samp(val bigint) returns double\n\texternal name ""aggr"".""stdev"";"	"aggr"	1	3	false	false	false	2000
-6269	"stddev_samp"	"create aggregate stddev_samp(val real) returns double\n\texternal name ""aggr"".""stdev"";"	"aggr"	1	3	false	false	false	2000
-6273	"stddev_samp"	"create aggregate stddev_samp(val double) returns double\n\texternal name ""aggr"".""stdev"";"	"aggr"	1	3	false	false	false	2000
-6277	"stddev_samp"	"create aggregate stddev_samp(val date) returns double\n\texternal name ""aggr"".""stdev"";"	"aggr"	1	3	false	false	false	2000
-6281	"stddev_samp"	"create aggregate stddev_samp(val time) returns double\n\texternal name ""aggr"".""stdev"";"	"aggr"	1	3	false	false	false	2000
-6285	"stddev_samp"	"create aggregate stddev_samp(val timestamp) returns double\n\texternal name ""aggr"".""stdev"";"	"aggr"	1	3	false	false	false	2000
-6289	"stddev_pop"	"create aggregate stddev_pop(val tinyint) returns double\n\texternal name ""aggr"".""stdevp"";"	"aggr"	1	3	false	false	false	2000
-6293	"stddev_pop"	"create aggregate stddev_pop(val smallint) returns double\n\texternal name ""aggr"".""stdevp"";"	"aggr"	1	3	false	false	false	2000
-6297	"stddev_pop"	"create aggregate stddev_pop(val integer) returns double\n\texternal name ""aggr"".""stdevp"";"	"aggr"	1	3	false	false	false	2000
-6301	"stddev_pop"	"create aggregate stddev_pop(val wrd) returns double\n\texternal name ""aggr"".""stdevp"";"	"aggr"	1	3	false	false	false	2000
-6305	"stddev_pop"	"create aggregate stddev_pop(val bigint) returns double\n\texternal name ""aggr"".""stdevp"";"	"aggr"	1	3	false	false	false	2000
-6309	"stddev_pop"	"create aggregate stddev_pop(val real) returns double\n\texternal name ""aggr"".""stdevp"";"	"aggr"	1	3	false	false	false	2000
-6313	"stddev_pop"	"create aggregate stddev_pop(val double) returns double\n\texternal name ""aggr"".""stdevp"";"	"aggr"	1	3	false	false	false	2000
-6317	"stddev_pop"	"create aggregate stddev_pop(val date) returns double\n\texternal name ""aggr"".""stdevp"";"	"aggr"	1	3	false	false	false	2000
-6321	"stddev_pop"	"create aggregate stddev_pop(val time) returns double\n\texternal name ""aggr"".""stdevp"";"	"aggr"	1	3	false	false	false	2000
-6325	"stddev_pop"	"create aggregate stddev_pop(val timestamp) returns double\n\texternal name ""aggr"".""stdevp"";"	"aggr"	1	3	false	false	false	2000
-6329	"var_samp"	"create aggregate var_samp(val tinyint) returns double\n\texternal name ""aggr"".""variance"";"	"aggr"	1	3	false	false	false	2000
-6333	"var_samp"	"create aggregate var_samp(val smallint) returns double\n\texternal name ""aggr"".""variance"";"	"aggr"	1	3	false	false	false	2000
-6337	"var_samp"	"create aggregate var_samp(val integer) returns double\n\texternal name ""aggr"".""variance"";"	"aggr"	1	3	false	false	false	2000
-6341	"var_samp"	"create aggregate var_samp(val wrd) returns double\n\texternal name ""aggr"".""variance"";"	"aggr"	1	3	false	false	false	2000
-6345	"var_samp"	"create aggregate var_samp(val bigint) returns double\n\texternal name ""aggr"".""variance"";"	"aggr"	1	3	false	false	false	2000
-6349	"var_samp"	"create aggregate var_samp(val real) returns double\n\texternal name ""aggr"".""variance"";"	"aggr"	1	3	false	false	false	2000
-6353	"var_samp"	"create aggregate var_samp(val double) returns double\n\texternal name ""aggr"".""variance"";"	"aggr"	1	3	false	false	false	2000
-6357	"var_samp"	"create aggregate var_samp(val date) returns double\n\texternal name ""aggr"".""variance"";"	"aggr"	1	3	false	false	false	2000
-6361	"var_samp"	"create aggregate var_samp(val time) returns double\n\texternal name ""aggr"".""variance"";"	"aggr"	1	3	false	false	false	2000
-6365	"var_samp"	"create aggregate var_samp(val timestamp) returns double\n\texternal name ""aggr"".""variance"";"	"aggr"	1	3	false	false	false	2000
-6369	"var_pop"	"create aggregate var_pop(val tinyint) returns double\n\texternal name ""aggr"".""variancep"";"	"aggr"	1	3	false	false	false	2000
-6373	"var_pop"	"create aggregate var_pop(val smallint) returns double\n\texternal name ""aggr"".""variancep"";"	"aggr"	1	3	false	false	false	2000
-6377	"var_pop"	"create aggregate var_pop(val integer) returns double\n\texternal name ""aggr"".""variancep"";"	"aggr"	1	3	false	false	false	2000
-6381	"var_pop"	"create aggregate var_pop(val wrd) returns double\n\texternal name ""aggr"".""variancep"";"	"aggr"	1	3	false	false	false	2000
-6385	"var_pop"	"create aggregate var_pop(val bigint) returns double\n\texternal name ""aggr"".""variancep"";"	"aggr"	1	3	false	false	false	2000
-6389	"var_pop"	"create aggregate var_pop(val real) returns double\n\texternal name ""aggr"".""variancep"";"	"aggr"	1	3	false	false	false	2000
-6393	"var_pop"	"create aggregate var_pop(val double) returns double\n\texternal name ""aggr"".""variancep"";"	"aggr"	1	3	false	false	false	2000
-6397	"var_pop"	"create aggregate var_pop(val date) returns double\n\texternal name ""aggr"".""variancep"";"	"aggr"	1	3	false	false	false	2000
-6401	"var_pop"	"create aggregate var_pop(val time) returns double\n\texternal name ""aggr"".""variancep"";"	"aggr"	1	3	false	false	false	2000
-6405	"var_pop"	"create aggregate var_pop(val timestamp) returns double\n\texternal name ""aggr"".""variancep"";"	"aggr"	1	3	false	false	false	2000
-6409	"median"	"create aggregate median(val tinyint) returns tinyint\n\texternal name ""aggr"".""median"";"	"aggr"	1	3	false	false	false	2000
-6413	"median"	"create aggregate median(val smallint) returns smallint\n\texternal name ""aggr"".""median"";"	"aggr"	1	3	false	false	false	2000
-6417	"median"	"create aggregate median(val integer) returns integer\n\texternal name ""aggr"".""median"";"	"aggr"	1	3	false	false	false	2000
-6421	"median"	"create aggregate median(val wrd) returns wrd\n\texternal name ""aggr"".""median"";"	"aggr"	1	3	false	false	false	2000
-6425	"median"	"create aggregate median(val bigint) returns bigint\n\texternal name ""aggr"".""median"";"	"aggr"	1	3	false	false	false	2000
-6429	"median"	"create aggregate median(val decimal) returns decimal\n \texternal name ""aggr"".""median"";"	"aggr"	1	3	false	false	false	2000
-6433	"median"	"create aggregate median(val real) returns real\n\texternal name ""aggr"".""median"";"	"aggr"	1	3	false	false	false	2000
-6437	"median"	"create aggregate median(val double) returns double\n\texternal name ""aggr"".""median"";"	"aggr"	1	3	false	false	false	2000
-6441	"median"	"create aggregate median(val date) returns date\n\texternal name ""aggr"".""median"";"	"aggr"	1	3	false	false	false	2000
-6445	"median"	"create aggregate median(val time) returns time\n\texternal name ""aggr"".""median"";"	"aggr"	1	3	false	false	false	2000
-6449	"median"	"create aggregate median(val timestamp) returns timestamp\n\texternal name ""aggr"".""median"";"	"aggr"	1	3	false	false	false	2000
-6453	"quantile"	"create aggregate quantile(val tinyint, q double) returns tinyint\n \texternal name ""aggr"".""quantile"";"	"aggr"	1	3	false	false	false	2000
-6458	"quantile"	"create aggregate quantile(val smallint, q double) returns smallint\n \texternal name ""aggr"".""quantile"";"	"aggr"	1	3	false	false	false	2000
-6463	"quantile"	"create aggregate quantile(val integer, q double) returns integer\n \texternal name ""aggr"".""quantile"";"	"aggr"	1	3	false	false	false	2000
-6468	"quantile"	"create aggregate quantile(val wrd, q double) returns wrd\n\texternal name ""aggr"".""quantile"";"	"aggr"	1	3	false	false	false	2000
-6473	"quantile"	"create aggregate quantile(val bigint, q double) returns bigint\n\texternal name ""aggr"".""quantile"";"	"aggr"	1	3	false	false	false	2000
-6478	"quantile"	"create aggregate quantile(val decimal, q double) returns decimal\n \texternal name ""aggr"".""quantile"";"	"aggr"	1	3	false	false	false	2000
-6483	"quantile"	"create aggregate quantile(val real, q double) returns real\n\texternal name ""aggr"".""quantile"";"	"aggr"	1	3	false	false	false	2000
-6488	"quantile"	"create aggregate quantile(val double, q double) returns double\n\texternal name ""aggr"".""quantile"";"	"aggr"	1	3	false	false	false	2000
-6493	"quantile"	"create aggregate quantile(val date, q double) returns date\n\texternal name ""aggr"".""quantile"";"	"aggr"	1	3	false	false	false	2000
-6498	"quantile"	"create aggregate quantile(val time, q double) returns time\n\texternal name ""aggr"".""quantile"";"	"aggr"	1	3	false	false	false	2000
-6503	"quantile"	"create aggregate quantile(val timestamp, q double) returns timestamp\n\texternal name ""aggr"".""quantile"";"	"aggr"	1	3	false	false	false	2000
-6508	"corr"	"create aggregate corr(e1 tinyint, e2 tinyint) returns tinyint\n\texternal name ""aggr"".""corr"";"	"aggr"	1	3	false	false	false	2000
-6513	"corr"	"create aggregate corr(e1 smallint, e2 smallint) returns smallint\n\texternal name ""aggr"".""corr"";"	"aggr"	1	3	false	false	false	2000
-6518	"corr"	"create aggregate corr(e1 integer, e2 integer) returns integer\n\texternal name ""aggr"".""corr"";"	"aggr"	1	3	false	false	false	2000
-6523	"corr"	"create aggregate corr(e1 wrd, e2 wrd) returns wrd\n\texternal name ""aggr"".""corr"";"	"aggr"	1	3	false	false	false	2000
-6528	"corr"	"create aggregate corr(e1 bigint, e2 bigint) returns bigint\n\texternal name ""aggr"".""corr"";"	"aggr"	1	3	false	false	false	2000
-6533	"corr"	"create aggregate corr(e1 real, e2 real) returns real\n\texternal name ""aggr"".""corr"";"	"aggr"	1	3	false	false	false	2000
-6538	"corr"	"create aggregate corr(e1 double, e2 double) returns double\n\texternal name ""aggr"".""corr"";"	"aggr"	1	3	false	false	false	2000
-6543	"stddev_samp"	"-- This Source Code Form is subject to the terms of the Mozilla Public\n-- License, v. 2.0.  If a copy of the MPL was not distributed with this\n-- file, You can obtain one at http://mozilla.org/MPL/2.0/.\n--\n-- Copyright 2008-2015 MonetDB B.V.\n\ncreate aggregate stddev_samp(val hugeint) returns double\n\texternal name ""aggr"".""stdev"";"	"aggr"	1	3	false	false	false	2000
-6547	"stddev_pop"	"create aggregate stddev_pop(val hugeint) returns double\n\texternal name ""aggr"".""stdevp"";"	"aggr"	1	3	false	false	false	2000
-6551	"var_samp"	"create aggregate var_samp(val hugeint) returns double\n\texternal name ""aggr"".""variance"";"	"aggr"	1	3	false	false	false	2000
-6555	"var_pop"	"create aggregate var_pop(val hugeint) returns double\n\texternal name ""aggr"".""variancep"";"	"aggr"	1	3	false	false	false	2000
-6559	"median"	"create aggregate median(val hugeint) returns hugeint\n\texternal name ""aggr"".""median"";"	"aggr"	1	3	false	false	false	2000
-6563	"quantile"	"create aggregate quantile(val hugeint, q double) returns hugeint\n\texternal name ""aggr"".""quantile"";"	"aggr"	1	3	false	false	false	2000
-6568	"corr"	"create aggregate corr(e1 hugeint, e2 hugeint) returns hugeint\n\texternal name ""aggr"".""corr"";"	"aggr"	1	3	false	false	false	2000
-6586	"mbr"	"-- currently we only use mbr instead of\n-- Envelope():Geometry\n-- as that returns Geometry objects, and we prefer the explicit mbr's\n-- minimum bounding rectangle (mbr)\ncreate function mbr (g geometry) returns mbr external name geom.mbr;"	"geom"	1	1	false	false	false	2000
-6590	"mbroverlaps"	"create function mbroverlaps(a mbr, b mbr) returns boolean external name geom.""mbroverlaps"";"	"geom"	1	1	false	false	false	2000
-6595	"geomfromtext"	"-- The srid in the *FromText Functions is currently not used\ncreate function geomfromtext(wkt string, srid smallint) returns geometry external name geom.""GeomFromText"";"	"geom"	1	1	false	false	false	2000
-6600	"pointfromtext"	"create function pointfromtext(wkt string, srid smallint) returns point external name geom.""PointFromText"";"	"geom"	1	1	false	false	false	2000
-6605	"linefromtext"	"create function linefromtext(wkt string, srid smallint) returns linestring external name geom.""LineFromText"";"	"geom"	1	1	false	false	false	2000
-6610	"polyfromtext"	"create function polyfromtext(wkt string, srid smallint) returns polygon external name geom.""PolyFromText"";"	"geom"	1	1	false	false	false	2000
-6615	"mpointfromtext"	"create function mpointfromtext(wkt string, srid smallint) returns multipoint external name geom.""MultiPointFromText"";"	"geom"	1	1	false	false	false	2000
-6620	"mlinefromtext"	"create function mlinefromtext(wkt string, srid smallint) returns multilinestring external name geom.""MultiLineFromText"";"	"geom"	1	1	false	false	false	2000
-6625	"mpolyfromtext"	"create function mpolyfromtext(wkt string, srid smallint) returns multipolygon external name geom.""MultiPolyFromText"";"	"geom"	1	1	false	false	false	2000
-6630	"geomcollectionfromtext"	"create function geomcollectionfromtext(wkt string, srid smallint) returns multipolygon external name geom.""GeomCollectionFromText"";"	"geom"	1	1	false	false	false	2000
-6635	"polygonfromtext"	"-- alias\ncreate function polygonfromtext(wkt string, srid smallint) returns polygon external name geom.""PolyFromText"";"	"geom"	1	1	false	false	false	2000
-6640	"astext"	"create function astext(g geometry) returns string external name geom.""AsText"";"	"geom"	1	1	false	false	false	2000
-6644	"x"	"create function x(g geometry) returns double external name geom.""X"";"	"geom"	1	1	false	false	false	2000
-6648	"y"	"create function y(g geometry) returns double external name geom.""Y"";"	"geom"	1	1	false	false	false	2000
-6652	"point"	"create function point(x double,y double) returns point external name geom.point;"	"geom"	1	1	false	false	false	2000
-6657	"dimension"	"-- CREATE FUNCTION Point(g Geometry) RETURNS Point external name geom.point;\n-- CREATE FUNCTION Curve(g Geometry) RETURNS Curve external name geom.curve;\n-- CREATE FUNCTION LineString(g Geometry) RETURNS LineString external name geom.linestring;\n-- CREATE FUNCTION Surface(g Geometry) RETURNS Surface external name geom.surface;\n-- CREATE FUNCTION Polygon(g Geometry) RETURNS Polygon external name geom.polygon;\n\n-- ogc basic methods\ncreate function dimension(g geometry) returns integer external name geom.""Dimension"";"	"geom"	1	1	false	false	false	2000
-6661	"geometrytypeid"	"create function geometrytypeid(g geometry) returns integer external name geom.""GeometryTypeId"";"	"geom"	1	1	false	false	false	2000
-6665	"srid"	"create function srid(g geometry) returns integer external name geom.""SRID"";"	"geom"	1	1	false	false	false	2000
-6669	"envelope"	"create function envelope(g geometry) returns geometry external name geom.""Envelope"";"	"geom"	1	1	false	false	false	2000
-6673	"isempty"	"create function isempty(g geometry) returns boolean external name geom.""IsEmpty"";"	"geom"	1	1	false	false	false	2000
-6677	"issimple"	"create function issimple(g geometry) returns boolean external name geom.""IsSimple"";"	"geom"	1	1	false	false	false	2000
-6681	"boundary"	"create function boundary(g geometry) returns geometry external name geom.""Boundary"";"	"geom"	1	1	false	false	false	2000
-6685	"equals"	"-- ogc spatial relation methods\ncreate function equals(a geometry, b geometry) returns boolean external name geom.""Equals"";"	"geom"	1	1	false	false	false	2000
-6690	"disjoint"	"create function disjoint(a geometry, b geometry) returns boolean external name geom.""Disjoint"";"	"geom"	1	1	false	false	false	2000
-6695	"Intersect"	"create function ""Intersect""(a geometry, b geometry) returns boolean external name geom.""Intersect"";"	"geom"	1	1	false	false	false	2000
-6700	"touches"	"create function touches(a geometry, b geometry) returns boolean external name geom.""Touches"";"	"geom"	1	1	false	false	false	2000
-6705	"crosses"	"create function crosses(a geometry, b geometry) returns boolean external name geom.""Crosses"";"	"geom"	1	1	false	false	false	2000
-6710	"within"	"create function within(a geometry, b geometry) returns boolean external name geom.""Within"";"	"geom"	1	1	false	false	false	2000
-6715	"contains"	"create function contains(a geometry, b geometry) returns boolean external name geom.""Contains"";"	"geom"	1	1	false	false	false	2000
-6720	"overlaps"	"create function overlaps(a geometry, b geometry) returns boolean external name geom.""Overlaps"";"	"geom"	1	1	false	false	false	2000
-6725	"relate"	"create function relate(a geometry, b geometry, pattern string) returns boolean external name geom.""Relate"";"	"geom"	1	1	false	false	false	2000
-6731	"area"	"-- ogc Spatial Analysis methods\n\ncreate function area(g geometry) returns float external name geom.""Area"";"	"geom"	1	1	false	false	false	2000
-6735	"length"	"create function length(g geometry) returns float external name geom.""Length"";"	"geom"	1	1	false	false	false	2000
-6739	"distance"	"create function distance(a geometry, b geometry) returns float external name geom.""Distance"";"	"geom"	1	1	false	false	false	2000
-6744	"buffer"	"create function buffer(a geometry, distance float) returns geometry external name geom.""Buffer"";"	"geom"	1	1	false	false	false	2000
-6749	"convexhull"	"create function convexhull(a geometry) returns geometry external name geom.""ConvexHull"";"	"geom"	1	1	false	false	false	2000
-6753	"intersection"	"create function intersection(a geometry, b geometry) returns geometry external name geom.""Intersection"";"	"geom"	1	1	false	false	false	2000
-6758	"Union"	"create function ""Union""(a geometry, b geometry) returns geometry external name geom.""Union"";"	"geom"	1	1	false	false	false	2000
-6763	"difference"	"create function difference(a geometry, b geometry) returns geometry external name geom.""Difference"";"	"geom"	1	1	false	false	false	2000
-6768	"symdifference"	"create function symdifference(a geometry, b geometry) returns geometry external name geom.""SymDifference"";"	"geom"	1	1	false	false	false	2000
-6775	"filter"	"-- access the top level key by name, return its value\ncreate function json.filter(js json, pathexpr string)\nreturns json external name json.filter;"	"json"	1	1	false	false	false	6772
-6780	"filter"	"create function json.filter(js json, name tinyint)\nreturns json external name json.filter;"	"json"	1	1	false	false	false	6772
-6785	"filter"	"create function json.filter(js json, name integer)\nreturns json external name json.filter;"	"json"	1	1	false	false	false	6772
-6790	"filter"	"create function json.filter(js json, name bigint)\nreturns json external name json.filter;"	"json"	1	1	false	false	false	6772
-6795	"text"	"create function json.text(js json, e string)\nreturns string external name json.text;"	"json"	1	1	false	false	false	6772
-6800	"number"	"create function json.number(js json)\nreturns float external name json.number;"	"json"	1	1	false	false	false	6772
-6804	"integer"	"create function json.""integer""(js json)\nreturns bigint external name json.""integer"";"	"json"	1	1	false	false	false	6772
-6808	"isvalid"	"-- test string for JSON compliancy\ncreate function json.isvalid(js string)\nreturns bool external name json.isvalid;"	"json"	1	1	false	false	false	6772
-6812	"isobject"	"create function json.isobject(js string)\nreturns bool external name json.isobject;"	"json"	1	1	false	false	false	6772
-6816	"isarray"	"create function json.isarray(js string)\nreturns bool external name json.isarray;"	"json"	1	1	false	false	false	6772
-6820	"isvalid"	"create function json.isvalid(js json)\nreturns bool external name json.isvalid;"	"json"	1	1	false	false	false	6772
-6824	"isobject"	"create function json.isobject(js json)\nreturns bool external name json.isobject;"	"json"	1	1	false	false	false	6772
-6828	"isarray"	"create function json.isarray(js json)\nreturns bool external name json.isarray;"	"json"	1	1	false	false	false	6772
-6832	"length"	"-- return the number of primary components\ncreate function json.length(js json)\nreturns integer external name json.length;"	"json"	1	1	false	false	false	6772
-6836	"keyarray"	"create function json.keyarray(js json)\nreturns json external name json.keyarray;"	"json"	1	1	false	false	false	6772
-6840	"valuearray"	"create function json.valuearray(js json)\nreturns  json external name json.valuearray;"	"json"	1	1	false	false	false	6772
-6844	"text"	"create function json.text(js json)\nreturns string external name json.text;"	"json"	1	1	false	false	false	6772
-6848	"text"	"create function json.text(js string)\nreturns string external name json.text;"	"json"	1	1	false	false	false	6772
-6852	"text"	"create function json.text(js int)\nreturns string external name json.text;"	"json"	1	1	false	false	false	6772
-6856	"output"	"-- The remainder awaits the implementation \n\ncreate aggregate json.output(js json)\nreturns string external name json.output;"	"json"	1	3	false	false	false	6772
-6860	"tojsonarray"	"-- create function json.object(*) returns json external name json.objectrender;\n\n-- create function json.array(*) returns json external name json.arrayrender;\n\n-- unnesting the JSON structure\n\n-- create function json.unnest(js json)\n-- returns table( id integer, k string, v string) external name json.unnest;\n\n-- create function json.unnest(js json)\n-- returns table( k string, v string) external name json.unnest;\n\n-- create function json.unnest(js json)\n-- returns table( v string) external name json.unnest;\n\n-- create function json.nest table( id integer, k string, v string)\n-- returns json external name json.nest;\n\ncreate aggregate json.tojsonarray( x string ) returns string external name aggr.jsonaggr;"	"aggr"	1	3	false	false	false	6772
-6864	"tojsonarray"	"create aggregate json.tojsonarray( x double ) returns string external name aggr.jsonaggr;"	"aggr"	1	3	false	false	false	6772
-6868	"filter"	"-- This Source Code Form is subject to the terms of the Mozilla Public\n-- License, v. 2.0.  If a copy of the MPL was not distributed with this\n-- file, You can obtain one at http://mozilla.org/MPL/2.0/.\n--\n-- Copyright 2008-2015 MonetDB B.V.\n\n-- (co) Martin Kersten\n-- The JSON type comes with a few operators.\n\ncreate function json.filter(js json, name hugeint)\nreturns json external name json.filter;"	"json"	1	1	false	false	false	6772
-6873	"md5"	"-- This Source Code Form is subject to the terms of the Mozilla Public\n-- License, v. 2.0.  If a copy of the MPL was not distributed with this\n-- file, You can obtain one at http://mozilla.org/MPL/2.0/.\n--\n-- Copyright 2008-2015 MonetDB B.V.\n\n-- (co) Arjen de Rijke\n-- Functions supporting jsonstore\n\ncreate function sys.md5(v string)\nreturns string external name clients.md5sum;"	"clients"	1	1	false	false	false	2000
-6878	"uuid"	"-- generate a new uuid\ncreate function sys.uuid()\nreturns uuid external name uuid.""new"";"	"uuid"	1	1	false	false	false	2000
-6881	"isauuid"	"create function sys.isauuid(u uuid)\nreturns uuid external name uuid.""isaUUID"";"	"uuid"	1	1	false	false	false	2000
-6885	"isauuid"	"create function sys.isauuid(u string)\nreturns uuid external name uuid.""isaUUID"";"	"uuid"	1	1	false	false	false	2000
-6889	"chi2prob"	"-- This Source Code Form is subject to the terms of the Mozilla Public\n-- License, v. 2.0.  If a copy of the MPL was not distributed with this\n-- file, You can obtain one at http://mozilla.org/MPL/2.0/.\n--\n-- Copyright 2008-2015 MonetDB B.V.\n\n-- (co) Arjen de Rijke, Bart Scheers\n-- Use statistical functions from gsl library\n\n-- Calculate Chi squared probability\ncreate function sys.chi2prob(chi2 double, datapoints double)\nreturns double external name gsl.""chi2prob"";"	"gsl"	1	1	false	false	false	2000
-6894	"listdir"	"\n\ncreate procedure listdir(dirname string) external name fits.listdir;"	"fits"	1	2	true	false	false	2000
-6897	"fitsattach"	"create procedure fitsattach(fname string) external name fits.attach;"	"fits"	1	2	true	false	false	2000
-6900	"fitsload"	"create procedure fitsload(tname string) external name fits.load;"	"fits"	1	2	true	false	false	2000
-6903	"listdirpat"	"create procedure listdirpat(dirname string,pat string) external name fits.listdirpattern;"	"fits"	1	2	true	false	false	2000
-6907	"storage"	"-- This Source Code Form is subject to the terms of the Mozilla Public\n-- License, v. 2.0.  If a copy of the MPL was not distributed with this\n-- file, You can obtain one at http://mozilla.org/MPL/2.0/.\n--\n-- Copyright 2008-2015 MonetDB B.V.\n\n-- Author M.Kersten\n-- This script gives the database administrator insight in the actual\n-- footprint of the persistent tables and the maximum playground used\n-- when indices are introduced upon them.\n-- By chancing the storagemodelinput table directly, the footprint for\n-- yet to be loaded databases can be assessed.\n\n-- The actual storage footprint of an existing database can be\n-- obtained by the table procuding function storage()\n-- It represents the actual state of affairs, i.e. storage on disk\n-- of columns and foreign key indices, and possible temporary hash indices.\n-- For strings we take a sample to determine their average length.\n\ncreate function sys.""storage""()\nreturns table (""schema"" string, ""table"" string, ""column"" string, ""type"" string, ""mode"" string, location string, ""count"" bigint, typewidth int, columnsize bigint, heapsize bigint, hashes bigint, imprints bigint, sorted boolean, compress boolean)\nexternal name sql.""storage"";"	"sql"	1	5	false	false	false	2000
-6951	"storagemodelinit"	"-- this table can be adjusted to reflect the anticipated final database size\n\n-- The model input can be derived from the current database using\ncreate procedure sys.storagemodelinit()\nbegin\n\tdelete from sys.storagemodelinput;\n\n\tinsert into sys.storagemodelinput\n\tselect x.""schema"", x.""table"", x.""column"", x.""type"", x.typewidth, x.count, 0, x.typewidth, false, x.sorted from sys.""storage""() x;\n\n\tupdate sys.storagemodelinput\n\tset reference = true\n\twhere concat(concat(""schema"",""table""), ""column"") in (\n\t\tselect concat( concat(""fkschema"".""name"", ""fktable"".""name""), ""fkkeycol"".""name"" )\n\t\tfrom\t""sys"".""keys"" as    ""fkkey"",\n\t\t\t\t""sys"".""objects"" as ""fkkeycol"",\n\t\t\t\t""sys"".""tables"" as  ""fktable"",\n\t\t\t\t""sys"".""schemas"" as ""fkschema""\n\t\twhere   ""fktable"".""id"" = ""fkkey"".""table_id""\n\t\t\tand ""fkkey"".""id"" = ""fkkeycol"".""id""\n\t\t\tand ""fkschema"".""id"" = ""fktable"".""schema_id""\n\t\t\tand ""fkkey"".""rkey"" > -1);\n\n\tupdate sys.storagemodelinput\n\tset ""distinct"" = ""count"" -- assume all distinct\n\twhere ""type"" = 'varchar' or ""type""='clob';\nend;"	"user"	2	2	true	false	false	2000
-6953	"columnsize"	"-- The predicted storage footprint of the complete database\n-- determines the amount of diskspace needed for persistent storage\n-- and the upperbound when all possible index structures are created.\n-- The storage requirement for foreign key joins is split amongst the participants.\n\ncreate function sys.columnsize(nme string, i bigint, d bigint)\nreturns bigint\nbegin\n\tcase\n\twhen nme = 'boolean' then return i;\n\twhen nme = 'char' then return 2*i;\n\twhen nme = 'smallint' then return 2 * i;\n\twhen nme = 'int'\t then return 4 * i;\n\twhen nme = 'bigint'\t then return 8 * i;\n\twhen nme = 'hugeint'\t then return 16 * i;\n\twhen nme = 'timestamp' then return 8 * i;\n\twhen  nme = 'varchar' then\n\t\tcase\n\t\twhen cast(d as bigint) << 8 then return i;\n\t\twhen cast(d as bigint) << 16 then return 2 * i;\n\t\twhen cast(d as bigint) << 32 then return 4 * i;\n\t\telse return 8 * i;\n\t\tend case;\n\telse return 8 * i;\n\tend case;\nend;"	"user"	2	1	false	false	false	2000
-6959	"heapsize"	"create function sys.heapsize(tpe string, i bigint, w int)\nreturns bigint\nbegin\n\tif  tpe <> 'varchar' and tpe <> 'clob'\n\tthen\n\t\treturn 0;\n\tend if;\n\treturn 10240 + i * w;\nend;"	"user"	2	1	false	false	false	2000
-6965	"hashsize"	"create function sys.hashsize(b boolean, i bigint)\nreturns bigint\nbegin\n\t-- assume non-compound keys\n\tif  b = true\n\tthen\n\t\treturn 8 * i;\n\tend if;\n\treturn 0;\nend;"	"user"	2	1	false	false	false	2000
-6970	"imprintsize"	"create function sys.imprintsize(i bigint, nme string)\nreturns bigint\nbegin\n\tif nme = 'boolean'\n\t\tor nme = 'tinyint'\n\t\tor nme = 'smallint'\n\t\tor nme = 'int'\t\n\t\tor nme = 'bigint'\t\n\t\tor nme = 'hugeint'\t\n\t\tor nme = 'decimal'\t\n\t\tor nme = 'date'\n\t\tor nme = 'timestamp'\n\t\tor nme = 'real'\n\t\tor nme = 'double'\n\tthen\n\t\treturn cast( i * 0.12 as bigint);\n\tend if ;\n\treturn 0;\nend;"	"user"	2	1	false	false	false	2000
-6975	"storagemodel"	"create function sys.storagemodel()\nreturns table (\n\t""schema"" string,\n\t""table"" string,\n\t""column"" string,\n\t""type"" string,\n\t""count""\tbigint,\n\tcolumnsize bigint,\n\theapsize bigint,\n\thashes bigint,\n\timprints bigint,\n\tsorted boolean)\nbegin\n\treturn select i.""schema"", i.""table"", i.""column"", i.""type"", i.""count"",\n\tcolumnsize(i.""type"", i.count, i.""distinct""),\n\theapsize(i.""type"", i.""distinct"", i.""atomwidth""),\n\thashsize(i.""reference"", i.""count""),\n\timprintsize(i.""count"",i.""type""),\n\ti.sorted\n\tfrom sys.storagemodelinput i;\nend;"	"user"	2	5	false	false	false	2000
-7022	"analyze"	"create procedure analyze()\nexternal name sql.analyze;"	"sql"	1	2	true	false	false	2000
-7024	"analyze"	"create procedure analyze(tbl string)\nexternal name sql.analyze;"	"sql"	1	2	true	false	false	2000
-7027	"analyze"	"create procedure analyze(sch string, tbl string)\nexternal name sql.analyze;"	"sql"	1	2	true	false	false	2000
-7031	"analyze"	"create procedure analyze(sch string, tbl string, col string)\nexternal name sql.analyze;"	"sql"	1	2	true	false	false	2000
-7036	"analyze"	"-- control the sample size\ncreate procedure analyze(""sample"" bigint)\nexternal name sql.analyze;"	"sql"	1	2	true	false	false	2000
-7039	"analyze"	"create procedure analyze(tbl string, ""sample"" bigint)\nexternal name sql.analyze;"	"sql"	1	2	true	false	false	2000
-7043	"analyze"	"create procedure analyze(sch string, tbl string, ""sample"" bigint)\nexternal name sql.analyze;"	"sql"	1	2	true	false	false	2000
-7048	"analyze"	"create procedure analyze(sch string, tbl string, col string, ""sample"" bigint)\nexternal name sql.analyze;"	"sql"	1	2	true	false	false	2000
-7054	"reverse"	"-- This Source Code Form is subject to the terms of the Mozilla Public\n-- License, v. 2.0.  If a copy of the MPL was not distributed with this\n-- file, You can obtain one at http://mozilla.org/MPL/2.0/.\n--\n-- Copyright 2008-2015 MonetDB B.V.\n\n-- add function signatures to SQL catalog\n\n\n-- Reverse a string\ncreate function reverse(src string)\nreturns string external name udf.reverse;"	"udf"	1	1	false	false	false	2000
-7058	"fuse"	"-- fuse two (1-byte) tinyint values into one (2-byte) smallint value\ncreate function fuse(one tinyint, two tinyint)\nreturns smallint external name udf.fuse;"	"udf"	1	1	false	false	false	2000
-7063	"fuse"	"-- fuse two (2-byte) smallint values into one (4-byte) integer value\ncreate function fuse(one smallint, two smallint)\nreturns integer external name udf.fuse;"	"udf"	1	1	false	false	false	2000
-7068	"fuse"	"-- fuse two (4-byte) integer values into one (8-byte) bigint value\ncreate function fuse(one integer, two integer)\nreturns bigint external name udf.fuse;"	"udf"	1	1	false	false	false	2000
-7073	"fuse"	"-- This Source Code Form is subject to the terms of the Mozilla Public\n-- License, v. 2.0.  If a copy of the MPL was not distributed with this\n-- file, You can obtain one at http://mozilla.org/MPL/2.0/.\n--\n-- Copyright 2008-2015 MonetDB B.V.\n\n-- add function signatures to SQL catalog\n\n\n-- fuse two (8-byte) integer values into one (16-byte) bigint value\ncreate function fuse(one bigint, two bigint)\nreturns hugeint external name udf.fuse;"	"udf"	1	1	false	false	false	2000
-7079	"bam_loader_repos"	"create procedure bam.bam_loader_repos(bam_repos string, dbschema smallint, nr_threads smallint)\nexternal name bam.bam_loader_repos;"	"bam"	1	2	true	false	false	7077
-7084	"bam_loader_files"	"create procedure bam.bam_loader_files(bam_files string, dbschema smallint, nr_threads smallint)\nexternal name bam.bam_loader_files;"	"bam"	1	2	true	false	false	7077
-7089	"bam_loader_file"	"create procedure bam.bam_loader_file(bam_file string, dbschema smallint)\nexternal name bam.bam_loader_file;"	"bam"	1	2	true	false	false	7077
-7093	"bam_drop_file"	"create procedure bam.bam_drop_file(file_id bigint, dbschema smallint)\nexternal name bam.bam_drop_file;"	"bam"	1	2	true	false	false	7077
-7097	"bam_flag"	"create function bam.bam_flag(flag smallint, name string)\nreturns boolean external name bam.bam_flag;"	"bam"	1	1	false	false	false	7077
-7102	"reverse_seq"	"create function bam.reverse_seq(seq string)\nreturns string external name bam.reverse_seq;"	"bam"	1	1	false	false	false	7077
-7106	"reverse_qual"	"create function bam.reverse_qual(qual string)\nreturns string external name bam.reverse_qual;"	"bam"	1	1	false	false	false	7077
-7110	"seq_length"	"create function bam.seq_length(cigar string)\nreturns int external name bam.seq_length;"	"bam"	1	1	false	false	false	7077
-7114	"sam_export"	"create procedure bam.sam_export(output_path string)\nexternal name bam.sam_export;"	"bam"	1	2	true	false	false	7077
-7117	"bam_export"	"create procedure bam.bam_export(output_path string)\nexternal name bam.bam_export;"	"bam"	1	2	true	false	false	7077
-7187	"generate_series"	"-- This Source Code Form is subject to the terms of the Mozilla Public\n-- License, v. 2.0.  If a copy of the MPL was not distributed with this\n-- file, You can obtain one at http://mozilla.org/MPL/2.0/.\n--\n-- Copyright 2008-2015 MonetDB B.V.\n\n-- (c) Author M.Kersten\n\ncreate function sys.generate_series(first tinyint, last tinyint)\nreturns table (value tinyint)\nexternal name generator.series;"	"generator"	1	5	false	false	false	2000
-7192	"generate_series"	"create function sys.generate_series(first tinyint, last tinyint, stepsize tinyint)\nreturns table (value tinyint)\nexternal name generator.series;"	"generator"	1	5	false	false	false	2000
-7198	"generate_series"	"create function sys.generate_series(first smallint, last smallint)\nreturns table (value smallint)\nexternal name generator.series;"	"generator"	1	5	false	false	false	2000
-7203	"generate_series"	"create function sys.generate_series(first smallint, last smallint, stepsize smallint)\nreturns table (value smallint)\nexternal name generator.series;"	"generator"	1	5	false	false	false	2000
-7209	"generate_series"	"create function sys.generate_series(first int, last int)\nreturns table (value int)\nexternal name generator.series;"	"generator"	1	5	false	false	false	2000
-7214	"generate_series"	"create function sys.generate_series(first int, last int, stepsize int)\nreturns table (value int)\nexternal name generator.series;"	"generator"	1	5	false	false	false	2000
-7220	"generate_series"	"create function sys.generate_series(first bigint, last bigint)\nreturns table (value bigint)\nexternal name generator.series;"	"generator"	1	5	false	false	false	2000
-7225	"generate_series"	"create function sys.generate_series(first bigint, last bigint, stepsize bigint)\nreturns table (value bigint)\nexternal name generator.series;"	"generator"	1	5	false	false	false	2000
-7231	"generate_series"	"create function sys.generate_series(first real, last real, stepsize real)\nreturns table (value real)\nexternal name generator.series;"	"generator"	1	5	false	false	false	2000
-7237	"generate_series"	"create function sys.generate_series(first double, last double, stepsize double)\nreturns table (value double)\nexternal name generator.series;"	"generator"	1	5	false	false	false	2000
-7243	"generate_series"	"create function sys.generate_series(first decimal(10,2), last decimal(10,2), stepsize decimal(10,2))\nreturns table (value decimal(10,2))\nexternal name generator.series;"	"generator"	1	5	false	false	false	2000
-7249	"generate_series"	"create function sys.generate_series(first timestamp, last timestamp, stepsize interval second)\nreturns table (value timestamp)\nexternal name generator.series;"	"generator"	1	5	false	false	false	2000
-7255	"generate_series"	"-- This Source Code Form is subject to the terms of the Mozilla Public\n-- License, v. 2.0.  If a copy of the MPL was not distributed with this\n-- file, You can obtain one at http://mozilla.org/MPL/2.0/.\n--\n-- Copyright 2008-2015 MonetDB B.V.\n\n-- (c) Author M.Kersten\n\ncreate function sys.generate_series(first hugeint, last hugeint)\nreturns table (value hugeint)\nexternal name generator.series;"	"generator"	1	5	false	false	false	2000
-7260	"generate_series"	"create function sys.generate_series(first hugeint, last hugeint, stepsize hugeint)\nreturns table (value hugeint)\nexternal name generator.series;"	"generator"	1	5	false	false	false	2000
-=======
 5812	"convert"	"create function ""convert""(s string, format string) returns date\n\texternal name mtime.""str_to_date"";"	"mtime"	1	1	false	false	false	2000
 5818	"broadcast"	"create function ""broadcast"" (p inet) returns inet \n\texternal name inet.""broadcast"";"	"inet"	1	1	false	false	false	2000
 5822	"host"	"create function ""host"" (p inet) returns clob\n\texternal name inet.""host"";"	"inet"	1	1	false	false	false	2000
@@ -8077,51 +7788,50 @@
 6902	"fitsattach"	"create procedure fitsattach(fname string) external name fits.attach;"	"fits"	1	2	true	false	false	2000
 6905	"fitsload"	"create procedure fitsload(tname string) external name fits.load;"	"fits"	1	2	true	false	false	2000
 6908	"listdirpat"	"create procedure listdirpat(dirname string,pat string) external name fits.listdirpattern;"	"fits"	1	2	true	false	false	2000
-6912	"storage"	"-- This Source Code Form is subject to the terms of the Mozilla Public\n-- License, v. 2.0.  If a copy of the MPL was not distributed with this\n-- file, You can obtain one at http://mozilla.org/MPL/2.0/.\n--\n-- Copyright 2008-2015 MonetDB B.V.\n\n-- Author M.Kersten\n-- This script gives the database administrator insight in the actual\n-- footprint of the persistent tables and the maximum playground used\n-- when indices are introduced upon them.\n-- By chancing the storagemodelinput table directly, the footprint for\n-- yet to be loaded databases can be assessed.\n\n-- The actual storage footprint of an existing database can be\n-- obtained by the table procuding function storage()\n-- It represents the actual state of affairs, i.e. storage on disk\n-- of columns and foreign key indices, and possible temporary hash indices.\n-- For strings we take a sample to determine their average length.\n\ncreate function sys.""storage""()\nreturns table (""schema"" string, ""table"" string, ""column"" string, ""type"" string, ""mode"" string, location string, ""count"" bigint, typewidth int, columnsize bigint, heapsize bigint, hashes bigint, imprints bigint, sorted boolean)\nexternal name sql.""storage"";"	"sql"	1	5	false	false	false	2000
-6954	"storagemodelinit"	"-- this table can be adjusted to reflect the anticipated final database size\n\n-- The model input can be derived from the current database using\ncreate procedure sys.storagemodelinit()\nbegin\n\tdelete from sys.storagemodelinput;\n\n\tinsert into sys.storagemodelinput\n\tselect x.""schema"", x.""table"", x.""column"", x.""type"", x.typewidth, x.count, 0, x.typewidth, false, x.sorted from sys.""storage""() x;\n\n\tupdate sys.storagemodelinput\n\tset reference = true\n\twhere concat(concat(""schema"",""table""), ""column"") in (\n\t\tselect concat( concat(""fkschema"".""name"", ""fktable"".""name""), ""fkkeycol"".""name"" )\n\t\tfrom\t""sys"".""keys"" as    ""fkkey"",\n\t\t\t\t""sys"".""objects"" as ""fkkeycol"",\n\t\t\t\t""sys"".""tables"" as  ""fktable"",\n\t\t\t\t""sys"".""schemas"" as ""fkschema""\n\t\twhere   ""fktable"".""id"" = ""fkkey"".""table_id""\n\t\t\tand ""fkkey"".""id"" = ""fkkeycol"".""id""\n\t\t\tand ""fkschema"".""id"" = ""fktable"".""schema_id""\n\t\t\tand ""fkkey"".""rkey"" > -1);\n\n\tupdate sys.storagemodelinput\n\tset ""distinct"" = ""count"" -- assume all distinct\n\twhere ""type"" = 'varchar' or ""type""='clob';\nend;"	"user"	2	2	true	false	false	2000
-6956	"columnsize"	"-- The predicted storage footprint of the complete database\n-- determines the amount of diskspace needed for persistent storage\n-- and the upperbound when all possible index structures are created.\n-- The storage requirement for foreign key joins is split amongst the participants.\n\ncreate function sys.columnsize(nme string, i bigint, d bigint)\nreturns bigint\nbegin\n\tcase\n\twhen nme = 'boolean' then return i;\n\twhen nme = 'char' then return 2*i;\n\twhen nme = 'smallint' then return 2 * i;\n\twhen nme = 'int'\t then return 4 * i;\n\twhen nme = 'bigint'\t then return 8 * i;\n\twhen nme = 'hugeint'\t then return 16 * i;\n\twhen nme = 'timestamp' then return 8 * i;\n\twhen  nme = 'varchar' then\n\t\tcase\n\t\twhen cast(d as bigint) << 8 then return i;\n\t\twhen cast(d as bigint) << 16 then return 2 * i;\n\t\twhen cast(d as bigint) << 32 then return 4 * i;\n\t\telse return 8 * i;\n\t\tend case;\n\telse return 8 * i;\n\tend case;\nend;"	"user"	2	1	false	false	false	2000
-6962	"heapsize"	"create function sys.heapsize(tpe string, i bigint, w int)\nreturns bigint\nbegin\n\tif  tpe <> 'varchar' and tpe <> 'clob'\n\tthen\n\t\treturn 0;\n\tend if;\n\treturn 10240 + i * w;\nend;"	"user"	2	1	false	false	false	2000
-6968	"hashsize"	"create function sys.hashsize(b boolean, i bigint)\nreturns bigint\nbegin\n\t-- assume non-compound keys\n\tif  b = true\n\tthen\n\t\treturn 8 * i;\n\tend if;\n\treturn 0;\nend;"	"user"	2	1	false	false	false	2000
-6973	"imprintsize"	"create function sys.imprintsize(i bigint, nme string)\nreturns bigint\nbegin\n\tif nme = 'boolean'\n\t\tor nme = 'tinyint'\n\t\tor nme = 'smallint'\n\t\tor nme = 'int'\t\n\t\tor nme = 'bigint'\t\n\t\tor nme = 'hugeint'\t\n\t\tor nme = 'decimal'\t\n\t\tor nme = 'date'\n\t\tor nme = 'timestamp'\n\t\tor nme = 'real'\n\t\tor nme = 'double'\n\tthen\n\t\treturn cast( i * 0.12 as bigint);\n\tend if ;\n\treturn 0;\nend;"	"user"	2	1	false	false	false	2000
-6978	"storagemodel"	"create function sys.storagemodel()\nreturns table (\n\t""schema"" string,\n\t""table"" string,\n\t""column"" string,\n\t""type"" string,\n\t""count""\tbigint,\n\tcolumnsize bigint,\n\theapsize bigint,\n\thashes bigint,\n\timprints bigint,\n\tsorted boolean)\nbegin\n\treturn select i.""schema"", i.""table"", i.""column"", i.""type"", i.""count"",\n\tcolumnsize(i.""type"", i.count, i.""distinct""),\n\theapsize(i.""type"", i.""distinct"", i.""atomwidth""),\n\thashsize(i.""reference"", i.""count""),\n\timprintsize(i.""count"",i.""type""),\n\ti.sorted\n\tfrom sys.storagemodelinput i;\nend;"	"user"	2	5	false	false	false	2000
-7025	"analyze"	"create procedure analyze()\nexternal name sql.analyze;"	"sql"	1	2	true	false	false	2000
-7027	"analyze"	"create procedure analyze(tbl string)\nexternal name sql.analyze;"	"sql"	1	2	true	false	false	2000
-7030	"analyze"	"create procedure analyze(sch string, tbl string)\nexternal name sql.analyze;"	"sql"	1	2	true	false	false	2000
-7034	"analyze"	"create procedure analyze(sch string, tbl string, col string)\nexternal name sql.analyze;"	"sql"	1	2	true	false	false	2000
-7039	"analyze"	"-- control the sample size\ncreate procedure analyze(""sample"" bigint)\nexternal name sql.analyze;"	"sql"	1	2	true	false	false	2000
-7042	"analyze"	"create procedure analyze(tbl string, ""sample"" bigint)\nexternal name sql.analyze;"	"sql"	1	2	true	false	false	2000
-7046	"analyze"	"create procedure analyze(sch string, tbl string, ""sample"" bigint)\nexternal name sql.analyze;"	"sql"	1	2	true	false	false	2000
-7051	"analyze"	"create procedure analyze(sch string, tbl string, col string, ""sample"" bigint)\nexternal name sql.analyze;"	"sql"	1	2	true	false	false	2000
-7057	"reverse"	"-- This Source Code Form is subject to the terms of the Mozilla Public\n-- License, v. 2.0.  If a copy of the MPL was not distributed with this\n-- file, You can obtain one at http://mozilla.org/MPL/2.0/.\n--\n-- Copyright 2008-2015 MonetDB B.V.\n\n-- add function signatures to SQL catalog\n\n\n-- Reverse a string\ncreate function reverse(src string)\nreturns string external name udf.reverse;"	"udf"	1	1	false	false	false	2000
-7061	"fuse"	"-- fuse two (1-byte) tinyint values into one (2-byte) smallint value\ncreate function fuse(one tinyint, two tinyint)\nreturns smallint external name udf.fuse;"	"udf"	1	1	false	false	false	2000
-7066	"fuse"	"-- fuse two (2-byte) smallint values into one (4-byte) integer value\ncreate function fuse(one smallint, two smallint)\nreturns integer external name udf.fuse;"	"udf"	1	1	false	false	false	2000
-7071	"fuse"	"-- fuse two (4-byte) integer values into one (8-byte) bigint value\ncreate function fuse(one integer, two integer)\nreturns bigint external name udf.fuse;"	"udf"	1	1	false	false	false	2000
-7076	"fuse"	"-- This Source Code Form is subject to the terms of the Mozilla Public\n-- License, v. 2.0.  If a copy of the MPL was not distributed with this\n-- file, You can obtain one at http://mozilla.org/MPL/2.0/.\n--\n-- Copyright 2008-2015 MonetDB B.V.\n\n-- add function signatures to SQL catalog\n\n\n-- fuse two (8-byte) integer values into one (16-byte) bigint value\ncreate function fuse(one bigint, two bigint)\nreturns hugeint external name udf.fuse;"	"udf"	1	1	false	false	false	2000
-7082	"bam_loader_repos"	"create procedure bam.bam_loader_repos(bam_repos string, dbschema smallint, nr_threads smallint)\nexternal name bam.bam_loader_repos;"	"bam"	1	2	true	false	false	7080
-7087	"bam_loader_files"	"create procedure bam.bam_loader_files(bam_files string, dbschema smallint, nr_threads smallint)\nexternal name bam.bam_loader_files;"	"bam"	1	2	true	false	false	7080
-7092	"bam_loader_file"	"create procedure bam.bam_loader_file(bam_file string, dbschema smallint)\nexternal name bam.bam_loader_file;"	"bam"	1	2	true	false	false	7080
-7096	"bam_drop_file"	"create procedure bam.bam_drop_file(file_id bigint, dbschema smallint)\nexternal name bam.bam_drop_file;"	"bam"	1	2	true	false	false	7080
-7100	"bam_flag"	"create function bam.bam_flag(flag smallint, name string)\nreturns boolean external name bam.bam_flag;"	"bam"	1	1	false	false	false	7080
-7105	"reverse_seq"	"create function bam.reverse_seq(seq string)\nreturns string external name bam.reverse_seq;"	"bam"	1	1	false	false	false	7080
-7109	"reverse_qual"	"create function bam.reverse_qual(qual string)\nreturns string external name bam.reverse_qual;"	"bam"	1	1	false	false	false	7080
-7113	"seq_length"	"create function bam.seq_length(cigar string)\nreturns int external name bam.seq_length;"	"bam"	1	1	false	false	false	7080
-7117	"sam_export"	"create procedure bam.sam_export(output_path string)\nexternal name bam.sam_export;"	"bam"	1	2	true	false	false	7080
-7120	"bam_export"	"create procedure bam.bam_export(output_path string)\nexternal name bam.bam_export;"	"bam"	1	2	true	false	false	7080
-7190	"generate_series"	"-- This Source Code Form is subject to the terms of the Mozilla Public\n-- License, v. 2.0.  If a copy of the MPL was not distributed with this\n-- file, You can obtain one at http://mozilla.org/MPL/2.0/.\n--\n-- Copyright 2008-2015 MonetDB B.V.\n\n-- (c) Author M.Kersten\n\ncreate function sys.generate_series(first tinyint, last tinyint)\nreturns table (value tinyint)\nexternal name generator.series;"	"generator"	1	5	false	false	false	2000
-7195	"generate_series"	"create function sys.generate_series(first tinyint, last tinyint, stepsize tinyint)\nreturns table (value tinyint)\nexternal name generator.series;"	"generator"	1	5	false	false	false	2000
-7201	"generate_series"	"create function sys.generate_series(first smallint, last smallint)\nreturns table (value smallint)\nexternal name generator.series;"	"generator"	1	5	false	false	false	2000
-7206	"generate_series"	"create function sys.generate_series(first smallint, last smallint, stepsize smallint)\nreturns table (value smallint)\nexternal name generator.series;"	"generator"	1	5	false	false	false	2000
-7212	"generate_series"	"create function sys.generate_series(first int, last int)\nreturns table (value int)\nexternal name generator.series;"	"generator"	1	5	false	false	false	2000
-7217	"generate_series"	"create function sys.generate_series(first int, last int, stepsize int)\nreturns table (value int)\nexternal name generator.series;"	"generator"	1	5	false	false	false	2000
-7223	"generate_series"	"create function sys.generate_series(first bigint, last bigint)\nreturns table (value bigint)\nexternal name generator.series;"	"generator"	1	5	false	false	false	2000
-7228	"generate_series"	"create function sys.generate_series(first bigint, last bigint, stepsize bigint)\nreturns table (value bigint)\nexternal name generator.series;"	"generator"	1	5	false	false	false	2000
-7234	"generate_series"	"create function sys.generate_series(first real, last real, stepsize real)\nreturns table (value real)\nexternal name generator.series;"	"generator"	1	5	false	false	false	2000
-7240	"generate_series"	"create function sys.generate_series(first double, last double, stepsize double)\nreturns table (value double)\nexternal name generator.series;"	"generator"	1	5	false	false	false	2000
-7246	"generate_series"	"create function sys.generate_series(first decimal(10,2), last decimal(10,2), stepsize decimal(10,2))\nreturns table (value decimal(10,2))\nexternal name generator.series;"	"generator"	1	5	false	false	false	2000
-7252	"generate_series"	"create function sys.generate_series(first timestamp, last timestamp, stepsize interval second)\nreturns table (value timestamp)\nexternal name generator.series;"	"generator"	1	5	false	false	false	2000
-7258	"generate_series"	"-- This Source Code Form is subject to the terms of the Mozilla Public\n-- License, v. 2.0.  If a copy of the MPL was not distributed with this\n-- file, You can obtain one at http://mozilla.org/MPL/2.0/.\n--\n-- Copyright 2008-2015 MonetDB B.V.\n\n-- (c) Author M.Kersten\n\ncreate function sys.generate_series(first hugeint, last hugeint)\nreturns table (value hugeint)\nexternal name generator.series;"	"generator"	1	5	false	false	false	2000
-7263	"generate_series"	"create function sys.generate_series(first hugeint, last hugeint, stepsize hugeint)\nreturns table (value hugeint)\nexternal name generator.series;"	"generator"	1	5	false	false	false	2000
->>>>>>> d21aec44
+6912	"storage"	"-- This Source Code Form is subject to the terms of the Mozilla Public\n-- License, v. 2.0.  If a copy of the MPL was not distributed with this\n-- file, You can obtain one at http://mozilla.org/MPL/2.0/.\n--\n-- Copyright 2008-2015 MonetDB B.V.\n\n-- Author M.Kersten\n-- This script gives the database administrator insight in the actual\n-- footprint of the persistent tables and the maximum playground used\n-- when indices are introduced upon them.\n-- By chancing the storagemodelinput table directly, the footprint for\n-- yet to be loaded databases can be assessed.\n\n-- The actual storage footprint of an existing database can be\n-- obtained by the table procuding function storage()\n-- It represents the actual state of affairs, i.e. storage on disk\n-- of columns and foreign key indices, and possible temporary hash indices.\n-- For strings we take a sample to determine their average length.\n\ncreate function sys.""storage""()\nreturns table (""schema"" string, ""table"" string, ""column"" string, ""type"" string, ""mode"" string, location string, ""count"" bigint, typewidth int, columnsize bigint, heapsize bigint, hashes bigint, imprints bigint, sorted boolean, compress boolean)\nexternal name sql.""storage"";"	"sql"	1	5	false	false	false	2000
+6956	"storagemodelinit"	"-- this table can be adjusted to reflect the anticipated final database size\n\n-- The model input can be derived from the current database using\ncreate procedure sys.storagemodelinit()\nbegin\n\tdelete from sys.storagemodelinput;\n\n\tinsert into sys.storagemodelinput\n\tselect x.""schema"", x.""table"", x.""column"", x.""type"", x.typewidth, x.count, 0, x.typewidth, false, x.sorted from sys.""storage""() x;\n\n\tupdate sys.storagemodelinput\n\tset reference = true\n\twhere concat(concat(""schema"",""table""), ""column"") in (\n\t\tselect concat( concat(""fkschema"".""name"", ""fktable"".""name""), ""fkkeycol"".""name"" )\n\t\tfrom\t""sys"".""keys"" as    ""fkkey"",\n\t\t\t\t""sys"".""objects"" as ""fkkeycol"",\n\t\t\t\t""sys"".""tables"" as  ""fktable"",\n\t\t\t\t""sys"".""schemas"" as ""fkschema""\n\t\twhere   ""fktable"".""id"" = ""fkkey"".""table_id""\n\t\t\tand ""fkkey"".""id"" = ""fkkeycol"".""id""\n\t\t\tand ""fkschema"".""id"" = ""fktable"".""schema_id""\n\t\t\tand ""fkkey"".""rkey"" > -1);\n\n\tupdate sys.storagemodelinput\n\tset ""distinct"" = ""count"" -- assume all distinct\n\twhere ""type"" = 'varchar' or ""type""='clob';\nend;"	"user"	2	2	true	false	false	2000
+6958	"columnsize"	"-- The predicted storage footprint of the complete database\n-- determines the amount of diskspace needed for persistent storage\n-- and the upperbound when all possible index structures are created.\n-- The storage requirement for foreign key joins is split amongst the participants.\n\ncreate function sys.columnsize(nme string, i bigint, d bigint)\nreturns bigint\nbegin\n\tcase\n\twhen nme = 'boolean' then return i;\n\twhen nme = 'char' then return 2*i;\n\twhen nme = 'smallint' then return 2 * i;\n\twhen nme = 'int'\t then return 4 * i;\n\twhen nme = 'bigint'\t then return 8 * i;\n\twhen nme = 'hugeint'\t then return 16 * i;\n\twhen nme = 'timestamp' then return 8 * i;\n\twhen  nme = 'varchar' then\n\t\tcase\n\t\twhen cast(d as bigint) << 8 then return i;\n\t\twhen cast(d as bigint) << 16 then return 2 * i;\n\t\twhen cast(d as bigint) << 32 then return 4 * i;\n\t\telse return 8 * i;\n\t\tend case;\n\telse return 8 * i;\n\tend case;\nend;"	"user"	2	1	false	false	false	2000
+6964	"heapsize"	"create function sys.heapsize(tpe string, i bigint, w int)\nreturns bigint\nbegin\n\tif  tpe <> 'varchar' and tpe <> 'clob'\n\tthen\n\t\treturn 0;\n\tend if;\n\treturn 10240 + i * w;\nend;"	"user"	2	1	false	false	false	2000
+6970	"hashsize"	"create function sys.hashsize(b boolean, i bigint)\nreturns bigint\nbegin\n\t-- assume non-compound keys\n\tif  b = true\n\tthen\n\t\treturn 8 * i;\n\tend if;\n\treturn 0;\nend;"	"user"	2	1	false	false	false	2000
+6975	"imprintsize"	"create function sys.imprintsize(i bigint, nme string)\nreturns bigint\nbegin\n\tif nme = 'boolean'\n\t\tor nme = 'tinyint'\n\t\tor nme = 'smallint'\n\t\tor nme = 'int'\t\n\t\tor nme = 'bigint'\t\n\t\tor nme = 'hugeint'\t\n\t\tor nme = 'decimal'\t\n\t\tor nme = 'date'\n\t\tor nme = 'timestamp'\n\t\tor nme = 'real'\n\t\tor nme = 'double'\n\tthen\n\t\treturn cast( i * 0.12 as bigint);\n\tend if ;\n\treturn 0;\nend;"	"user"	2	1	false	false	false	2000
+6980	"storagemodel"	"create function sys.storagemodel()\nreturns table (\n\t""schema"" string,\n\t""table"" string,\n\t""column"" string,\n\t""type"" string,\n\t""count""\tbigint,\n\tcolumnsize bigint,\n\theapsize bigint,\n\thashes bigint,\n\timprints bigint,\n\tsorted boolean)\nbegin\n\treturn select i.""schema"", i.""table"", i.""column"", i.""type"", i.""count"",\n\tcolumnsize(i.""type"", i.count, i.""distinct""),\n\theapsize(i.""type"", i.""distinct"", i.""atomwidth""),\n\thashsize(i.""reference"", i.""count""),\n\timprintsize(i.""count"",i.""type""),\n\ti.sorted\n\tfrom sys.storagemodelinput i;\nend;"	"user"	2	5	false	false	false	2000
+7027	"analyze"	"create procedure analyze()\nexternal name sql.analyze;"	"sql"	1	2	true	false	false	2000
+7029	"analyze"	"create procedure analyze(tbl string)\nexternal name sql.analyze;"	"sql"	1	2	true	false	false	2000
+7032	"analyze"	"create procedure analyze(sch string, tbl string)\nexternal name sql.analyze;"	"sql"	1	2	true	false	false	2000
+7036	"analyze"	"create procedure analyze(sch string, tbl string, col string)\nexternal name sql.analyze;"	"sql"	1	2	true	false	false	2000
+7041	"analyze"	"-- control the sample size\ncreate procedure analyze(""sample"" bigint)\nexternal name sql.analyze;"	"sql"	1	2	true	false	false	2000
+7044	"analyze"	"create procedure analyze(tbl string, ""sample"" bigint)\nexternal name sql.analyze;"	"sql"	1	2	true	false	false	2000
+7048	"analyze"	"create procedure analyze(sch string, tbl string, ""sample"" bigint)\nexternal name sql.analyze;"	"sql"	1	2	true	false	false	2000
+7053	"analyze"	"create procedure analyze(sch string, tbl string, col string, ""sample"" bigint)\nexternal name sql.analyze;"	"sql"	1	2	true	false	false	2000
+7059	"reverse"	"-- This Source Code Form is subject to the terms of the Mozilla Public\n-- License, v. 2.0.  If a copy of the MPL was not distributed with this\n-- file, You can obtain one at http://mozilla.org/MPL/2.0/.\n--\n-- Copyright 2008-2015 MonetDB B.V.\n\n-- add function signatures to SQL catalog\n\n\n-- Reverse a string\ncreate function reverse(src string)\nreturns string external name udf.reverse;"	"udf"	1	1	false	false	false	2000
+7063	"fuse"	"-- fuse two (1-byte) tinyint values into one (2-byte) smallint value\ncreate function fuse(one tinyint, two tinyint)\nreturns smallint external name udf.fuse;"	"udf"	1	1	false	false	false	2000
+7068	"fuse"	"-- fuse two (2-byte) smallint values into one (4-byte) integer value\ncreate function fuse(one smallint, two smallint)\nreturns integer external name udf.fuse;"	"udf"	1	1	false	false	false	2000
+7073	"fuse"	"-- fuse two (4-byte) integer values into one (8-byte) bigint value\ncreate function fuse(one integer, two integer)\nreturns bigint external name udf.fuse;"	"udf"	1	1	false	false	false	2000
+7078	"fuse"	"-- This Source Code Form is subject to the terms of the Mozilla Public\n-- License, v. 2.0.  If a copy of the MPL was not distributed with this\n-- file, You can obtain one at http://mozilla.org/MPL/2.0/.\n--\n-- Copyright 2008-2015 MonetDB B.V.\n\n-- add function signatures to SQL catalog\n\n\n-- fuse two (8-byte) integer values into one (16-byte) bigint value\ncreate function fuse(one bigint, two bigint)\nreturns hugeint external name udf.fuse;"	"udf"	1	1	false	false	false	2000
+7084	"bam_loader_repos"	"create procedure bam.bam_loader_repos(bam_repos string, dbschema smallint, nr_threads smallint)\nexternal name bam.bam_loader_repos;"	"bam"	1	2	true	false	false	7082
+7089	"bam_loader_files"	"create procedure bam.bam_loader_files(bam_files string, dbschema smallint, nr_threads smallint)\nexternal name bam.bam_loader_files;"	"bam"	1	2	true	false	false	7082
+7094	"bam_loader_file"	"create procedure bam.bam_loader_file(bam_file string, dbschema smallint)\nexternal name bam.bam_loader_file;"	"bam"	1	2	true	false	false	7082
+7098	"bam_drop_file"	"create procedure bam.bam_drop_file(file_id bigint, dbschema smallint)\nexternal name bam.bam_drop_file;"	"bam"	1	2	true	false	false	7082
+7102	"bam_flag"	"create function bam.bam_flag(flag smallint, name string)\nreturns boolean external name bam.bam_flag;"	"bam"	1	1	false	false	false	7082
+7107	"reverse_seq"	"create function bam.reverse_seq(seq string)\nreturns string external name bam.reverse_seq;"	"bam"	1	1	false	false	false	7082
+7111	"reverse_qual"	"create function bam.reverse_qual(qual string)\nreturns string external name bam.reverse_qual;"	"bam"	1	1	false	false	false	7082
+7115	"seq_length"	"create function bam.seq_length(cigar string)\nreturns int external name bam.seq_length;"	"bam"	1	1	false	false	false	7082
+7119	"sam_export"	"create procedure bam.sam_export(output_path string)\nexternal name bam.sam_export;"	"bam"	1	2	true	false	false	7082
+7122	"bam_export"	"create procedure bam.bam_export(output_path string)\nexternal name bam.bam_export;"	"bam"	1	2	true	false	false	7082
+7192	"generate_series"	"-- This Source Code Form is subject to the terms of the Mozilla Public\n-- License, v. 2.0.  If a copy of the MPL was not distributed with this\n-- file, You can obtain one at http://mozilla.org/MPL/2.0/.\n--\n-- Copyright 2008-2015 MonetDB B.V.\n\n-- (c) Author M.Kersten\n\ncreate function sys.generate_series(first tinyint, last tinyint)\nreturns table (value tinyint)\nexternal name generator.series;"	"generator"	1	5	false	false	false	2000
+7197	"generate_series"	"create function sys.generate_series(first tinyint, last tinyint, stepsize tinyint)\nreturns table (value tinyint)\nexternal name generator.series;"	"generator"	1	5	false	false	false	2000
+7203	"generate_series"	"create function sys.generate_series(first smallint, last smallint)\nreturns table (value smallint)\nexternal name generator.series;"	"generator"	1	5	false	false	false	2000
+7208	"generate_series"	"create function sys.generate_series(first smallint, last smallint, stepsize smallint)\nreturns table (value smallint)\nexternal name generator.series;"	"generator"	1	5	false	false	false	2000
+7214	"generate_series"	"create function sys.generate_series(first int, last int)\nreturns table (value int)\nexternal name generator.series;"	"generator"	1	5	false	false	false	2000
+7219	"generate_series"	"create function sys.generate_series(first int, last int, stepsize int)\nreturns table (value int)\nexternal name generator.series;"	"generator"	1	5	false	false	false	2000
+7225	"generate_series"	"create function sys.generate_series(first bigint, last bigint)\nreturns table (value bigint)\nexternal name generator.series;"	"generator"	1	5	false	false	false	2000
+7230	"generate_series"	"create function sys.generate_series(first bigint, last bigint, stepsize bigint)\nreturns table (value bigint)\nexternal name generator.series;"	"generator"	1	5	false	false	false	2000
+7236	"generate_series"	"create function sys.generate_series(first real, last real, stepsize real)\nreturns table (value real)\nexternal name generator.series;"	"generator"	1	5	false	false	false	2000
+7242	"generate_series"	"create function sys.generate_series(first double, last double, stepsize double)\nreturns table (value double)\nexternal name generator.series;"	"generator"	1	5	false	false	false	2000
+7248	"generate_series"	"create function sys.generate_series(first decimal(10,2), last decimal(10,2), stepsize decimal(10,2))\nreturns table (value decimal(10,2))\nexternal name generator.series;"	"generator"	1	5	false	false	false	2000
+7254	"generate_series"	"create function sys.generate_series(first timestamp, last timestamp, stepsize interval second)\nreturns table (value timestamp)\nexternal name generator.series;"	"generator"	1	5	false	false	false	2000
+7260	"generate_series"	"-- This Source Code Form is subject to the terms of the Mozilla Public\n-- License, v. 2.0.  If a copy of the MPL was not distributed with this\n-- file, You can obtain one at http://mozilla.org/MPL/2.0/.\n--\n-- Copyright 2008-2015 MonetDB B.V.\n\n-- (c) Author M.Kersten\n\ncreate function sys.generate_series(first hugeint, last hugeint)\nreturns table (value hugeint)\nexternal name generator.series;"	"generator"	1	5	false	false	false	2000
+7265	"generate_series"	"create function sys.generate_series(first hugeint, last hugeint, stepsize hugeint)\nreturns table (value hugeint)\nexternal name generator.series;"	"generator"	1	5	false	false	false	2000
 COMMIT;
 START TRANSACTION;
 CREATE TABLE "sys"."idxs" (
@@ -8131,13 +7841,13 @@
 	"name"     VARCHAR(1024)
 );
 COPY 7 RECORDS INTO "sys"."idxs" FROM stdin USING DELIMITERS '\t','\n','"';
-7127	7128	0	"files_pkey_file_id"
-7138	7141	0	"sq_pkey_sn_file_id"
-7140	7141	1	"sq_fkey_file_id"
-7157	7160	0	"rg_pkey_id_file_id"
-7159	7160	1	"rg_fkey_file_id"
-7169	7172	0	"pg_pkey_id_file_id"
-7171	7172	1	"pg_fkey_file_id"
+7132	7133	0	"files_pkey_file_id"
+7143	7146	0	"sq_pkey_sn_file_id"
+7145	7146	1	"sq_fkey_file_id"
+7162	7165	0	"rg_pkey_id_file_id"
+7164	7165	1	"rg_fkey_file_id"
+7174	7177	0	"pg_pkey_id_file_id"
+7176	7177	1	"pg_fkey_file_id"
 COMMIT;
 START TRANSACTION;
 CREATE TABLE "sys"."keys" (
@@ -8149,13 +7859,13 @@
 	"action"   INTEGER
 );
 COPY 7 RECORDS INTO "sys"."keys" FROM stdin USING DELIMITERS '\t','\n','"';
-7126	7128	0	"files_pkey_file_id"	-1	-1
-7137	7141	0	"sq_pkey_sn_file_id"	-1	-1
-7139	7141	2	"sq_fkey_file_id"	7126	514
-7156	7160	0	"rg_pkey_id_file_id"	-1	-1
-7158	7160	2	"rg_fkey_file_id"	7126	514
-7168	7172	0	"pg_pkey_id_file_id"	-1	-1
-7170	7172	2	"pg_fkey_file_id"	7126	514
+7131	7133	0	"files_pkey_file_id"	-1	-1
+7142	7146	0	"sq_pkey_sn_file_id"	-1	-1
+7144	7146	2	"sq_fkey_file_id"	7131	514
+7161	7165	0	"rg_pkey_id_file_id"	-1	-1
+7163	7165	2	"rg_fkey_file_id"	7131	514
+7173	7177	0	"pg_pkey_id_file_id"	-1	-1
+7175	7177	2	"pg_fkey_file_id"	7131	514
 COMMIT;
 START TRANSACTION;
 CREATE TABLE "sys"."objects" (
@@ -8164,26 +7874,26 @@
 	"nr"   INTEGER
 );
 COPY 20 RECORDS INTO "sys"."objects" FROM stdin USING DELIMITERS '\t','\n','"';
-7127	"file_id"	0
-7126	"file_id"	0
-7138	"sn"	0
-7138	"file_id"	1
-7140	"file_id"	0
-7137	"sn"	0
-7137	"file_id"	1
-7139	"file_id"	0
-7157	"id"	0
-7157	"file_id"	1
-7159	"file_id"	0
-7156	"id"	0
-7156	"file_id"	1
-7158	"file_id"	0
-7169	"id"	0
-7169	"file_id"	1
-7171	"file_id"	0
-7168	"id"	0
-7168	"file_id"	1
-7170	"file_id"	0
+7132	"file_id"	0
+7131	"file_id"	0
+7143	"sn"	0
+7143	"file_id"	1
+7145	"file_id"	0
+7142	"sn"	0
+7142	"file_id"	1
+7144	"file_id"	0
+7162	"id"	0
+7162	"file_id"	1
+7164	"file_id"	0
+7161	"id"	0
+7161	"file_id"	1
+7163	"file_id"	0
+7174	"id"	0
+7174	"file_id"	1
+7176	"file_id"	0
+7173	"id"	0
+7173	"file_id"	1
+7175	"file_id"	0
 COMMIT;
 START TRANSACTION;
 CREATE TABLE "sys"."privileges" (
@@ -8212,7 +7922,7 @@
 5690	1	1	0	0
 5693	1	1	0	0
 5697	1	1	0	0
-7267	1	1	3	0
+7272	1	1	3	0
 COMMIT;
 START TRANSACTION;
 CREATE TABLE "sys"."schemas" (
@@ -8225,8 +7935,8 @@
 COPY 4 RECORDS INTO "sys"."schemas" FROM stdin USING DELIMITERS '\t','\n','"';
 2000	"sys"	2	3	true
 2106	"tmp"	2	3	true
-6772	"json"	3	3	true
-7077	"bam"	3	3	true
+6777	"json"	3	3	true
+7082	"bam"	3	3	true
 COMMIT;
 START TRANSACTION;
 CREATE TABLE "sys"."sequences" (
@@ -8274,7 +7984,7 @@
 CREATE TABLE "sys"."systemfunctions" (
 	"function_id" INTEGER
 );
-COPY 1517 RECORDS INTO "sys"."systemfunctions" FROM stdin USING DELIMITERS '\t','\n','"';
+COPY 1518 RECORDS INTO "sys"."systemfunctions" FROM stdin USING DELIMITERS '\t','\n','"';
 30
 31
 32
@@ -9526,35 +9236,35 @@
 5796
 5802
 5807
-5813
-5817
-5821
-5825
+5812
+5818
+5822
+5826
 5830
-5834
-5838
-5842
-5846
-5850
+5835
+5839
+5843
+5847
+5851
 5855
 5860
 5865
 5870
-5880
-5930
-5932
-5934
+5875
+5885
+5935
 5937
 5939
-5969
-5973
-5976
-5980
-5984
-5988
-5992
-5996
-6000
+5942
+5944
+5974
+5978
+5981
+5985
+5989
+5993
+5997
+6001
 6005
 6010
 6015
@@ -9572,86 +9282,86 @@
 6075
 6080
 6085
-6089
-6105
-6108
-6112
-6115
-6119
-6122
-6129
+6090
+6094
+6110
+6113
+6117
+6120
+6124
+6127
 6134
-6140
-6146
+6139
+6145
 6151
 6156
-6160
-6164
-6168
-6172
-6175
-6185
-6193
-6207
-6211
-6231
-6234
-6237
-6240
-6243
-6246
-6249
-6253
-6257
-6261
-6265
-6269
-6273
-6277
-6281
-6285
-6289
-6293
-6297
-6301
-6305
-6309
-6313
-6317
-6321
-6325
-6329
-6333
-6337
-6341
-6345
-6349
-6353
-6357
-6361
-6365
-6369
-6373
-6377
-6381
-6385
-6389
-6393
-6397
-6401
-6405
-6409
-6413
-6417
-6421
-6425
-6429
-6433
-6437
-6441
-6445
-6449
-6453
+6161
+6165
+6169
+6173
+6177
+6180
+6190
+6198
+6212
+6216
+6236
+6239
+6242
+6245
+6248
+6251
+6254
+6258
+6262
+6266
+6270
+6274
+6278
+6282
+6286
+6290
+6294
+6298
+6302
+6306
+6310
+6314
+6318
+6322
+6326
+6330
+6334
+6338
+6342
+6346
+6350
+6354
+6358
+6362
+6366
+6370
+6374
+6378
+6382
+6386
+6390
+6394
+6398
+6402
+6406
+6410
+6414
+6418
+6422
+6426
+6430
+6434
+6438
+6442
+6446
+6450
+6454
 6458
 6463
 6468
@@ -9670,14 +9380,14 @@
 6533
 6538
 6543
-6547
-6551
-6555
-6559
-6563
+6548
+6552
+6556
+6560
+6564
 6568
-6586
-6590
+6573
+6591
 6595
 6600
 6605
@@ -9688,17 +9398,17 @@
 6630
 6635
 6640
-6644
-6648
-6652
+6645
+6649
+6653
 6657
-6661
-6665
-6669
-6673
-6677
-6681
-6685
+6662
+6666
+6670
+6674
+6678
+6682
+6686
 6690
 6695
 6700
@@ -9707,91 +9417,92 @@
 6715
 6720
 6725
-6731
-6735
-6739
+6730
+6736
+6740
 6744
 6749
-6753
+6754
 6758
 6763
 6768
-6775
+6773
 6780
 6785
 6790
 6795
 6800
-6804
-6808
-6812
-6816
-6820
-6824
-6828
-6832
-6836
-6840
-6844
-6848
-6852
-6856
-6860
-6864
-6868
+6805
+6809
+6813
+6817
+6821
+6825
+6829
+6833
+6837
+6841
+6845
+6849
+6853
+6857
+6861
+6865
+6869
 6873
 6878
-6881
-6885
-6889
+6883
+6886
+6890
 6894
-6897
-6900
-6903
-6907
-6951
-6953
-6959
-6965
+6899
+6902
+6905
+6908
+6912
+6956
+6958
+6964
 6970
 6975
-7022
-7024
+6980
 7027
-7031
+7029
+7032
 7036
-7039
-7043
+7041
+7044
 7048
-7054
-7058
+7053
+7059
 7063
 7068
 7073
-7079
+7078
 7084
 7089
-7093
-7097
+7094
+7098
 7102
-7106
-7110
-7114
-7117
-7187
+7107
+7111
+7115
+7119
+7122
 7192
-7198
+7197
 7203
-7209
+7208
 7214
-7220
+7219
 7225
-7231
-7237
-7243
-7249
-7255
+7230
+7236
+7242
+7248
+7254
 7260
+7265
 COMMIT;
 START TRANSACTION;
 CREATE TABLE "sys"."triggers" (
@@ -9849,22 +9560,22 @@
 27	"timestamp"	"timestamptz"	7	1	0	14	0
 28	"sqlblob"	"blob"	0	0	0	5	0
 5731	"url"	"url"	0	0	0	15	2000
-5811	"inet"	"inet"	0	0	0	15	2000
-6572	"wkb"	"point"	0	0	0	15	2000
-6573	"wkb"	"curve"	0	0	0	15	2000
-6574	"wkb"	"linestring"	0	0	0	15	2000
-6575	"wkb"	"surface"	0	0	0	15	2000
-6576	"wkb"	"polygon"	0	0	0	15	2000
-6577	"wkb"	"multipoint"	0	0	0	15	2000
-6578	"wkb"	"multicurve"	0	0	0	15	2000
-6579	"wkb"	"multilinestring"	0	0	0	15	2000
-6580	"wkb"	"multisurface"	0	0	0	15	2000
-6581	"wkb"	"multipolygon"	0	0	0	15	2000
-6582	"wkb"	"geometry"	0	0	0	15	2000
-6583	"wkb"	"geomcollection"	0	0	0	15	2000
-6584	"mbr"	"mbr"	0	0	0	15	2000
-6773	"json"	"json"	0	0	0	15	2000
-6876	"uuid"	"uuid"	0	0	0	15	2000
+5816	"inet"	"inet"	0	0	0	15	2000
+6577	"wkb"	"point"	0	0	0	15	2000
+6578	"wkb"	"curve"	0	0	0	15	2000
+6579	"wkb"	"linestring"	0	0	0	15	2000
+6580	"wkb"	"surface"	0	0	0	15	2000
+6581	"wkb"	"polygon"	0	0	0	15	2000
+6582	"wkb"	"multipoint"	0	0	0	15	2000
+6583	"wkb"	"multicurve"	0	0	0	15	2000
+6584	"wkb"	"multilinestring"	0	0	0	15	2000
+6585	"wkb"	"multisurface"	0	0	0	15	2000
+6586	"wkb"	"multipolygon"	0	0	0	15	2000
+6587	"wkb"	"geometry"	0	0	0	15	2000
+6588	"wkb"	"geomcollection"	0	0	0	15	2000
+6589	"mbr"	"mbr"	0	0	0	15	2000
+6778	"json"	"json"	0	0	0	15	2000
+6881	"uuid"	"uuid"	0	0	0	15	2000
 COMMIT;
 START TRANSACTION;
 CREATE TABLE "sys"."user_role" (
